--- conflicted
+++ resolved
@@ -5463,11 +5463,7 @@
 
 	memcpy(bitmask, src, sizeof(*bitmask) * NFS4_BITMASK_SZ);
 
-<<<<<<< HEAD
-	if (cache_validity & (NFS_INO_INVALID_CHANGE | NFS_INO_REVAL_PAGECACHE))
-=======
 	if (cache_validity & NFS_INO_INVALID_CHANGE)
->>>>>>> 07fa30c8
 		bitmask[0] |= FATTR4_WORD0_CHANGE;
 	if (cache_validity & NFS_INO_INVALID_ATIME)
 		bitmask[1] |= FATTR4_WORD1_TIME_ACCESS;
@@ -5486,15 +5482,7 @@
 	if (cache_validity & NFS_INO_INVALID_BLOCKS)
 		bitmask[1] |= FATTR4_WORD1_SPACE_USED;
 
-<<<<<<< HEAD
-	if (nfs4_have_delegation(inode, FMODE_READ) &&
-	    !(cache_validity & NFS_INO_REVAL_FORCED))
-		bitmask[0] &= ~FATTR4_WORD0_SIZE;
-	else if (cache_validity &
-		 (NFS_INO_INVALID_SIZE | NFS_INO_REVAL_PAGECACHE))
-=======
 	if (cache_validity & NFS_INO_INVALID_SIZE)
->>>>>>> 07fa30c8
 		bitmask[0] |= FATTR4_WORD0_SIZE;
 
 	for (i = 0; i < NFS4_BITMASK_SZ; i++)
