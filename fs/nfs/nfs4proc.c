--- conflicted
+++ resolved
@@ -3587,11 +3587,7 @@
 		res.acl_flags |= NFS4_ACL_LEN_REQUEST;
 	resp_buf = page_address(pages[0]);
 
-<<<<<<< HEAD
-	dprintk("%s  buf %p buflen %ld npages %d args.acl_len %ld\n",
-=======
 	dprintk("%s  buf %p buflen %zu npages %d args.acl_len %zu\n",
->>>>>>> 6f5c871d
 		__func__, buf, buflen, npages, args.acl_len);
 	ret = nfs4_call_sync(NFS_SERVER(inode)->client, NFS_SERVER(inode),
 			     &msg, &args.seq_args, &res.seq_res, 0);
