/*
 *  fs/nfs/nfs4proc.c
 *
 *  Client-side procedure declarations for NFSv4.
 *
 *  Copyright (c) 2002 The Regents of the University of Michigan.
 *  All rights reserved.
 *
 *  Kendrick Smith <kmsmith@umich.edu>
 *  Andy Adamson   <andros@umich.edu>
 *
 *  Redistribution and use in source and binary forms, with or without
 *  modification, are permitted provided that the following conditions
 *  are met:
 *
 *  1. Redistributions of source code must retain the above copyright
 *     notice, this list of conditions and the following disclaimer.
 *  2. Redistributions in binary form must reproduce the above copyright
 *     notice, this list of conditions and the following disclaimer in the
 *     documentation and/or other materials provided with the distribution.
 *  3. Neither the name of the University nor the names of its
 *     contributors may be used to endorse or promote products derived
 *     from this software without specific prior written permission.
 *
 *  THIS SOFTWARE IS PROVIDED ``AS IS'' AND ANY EXPRESS OR IMPLIED
 *  WARRANTIES, INCLUDING, BUT NOT LIMITED TO, THE IMPLIED WARRANTIES OF
 *  MERCHANTABILITY AND FITNESS FOR A PARTICULAR PURPOSE ARE
 *  DISCLAIMED. IN NO EVENT SHALL THE REGENTS OR CONTRIBUTORS BE LIABLE
 *  FOR ANY DIRECT, INDIRECT, INCIDENTAL, SPECIAL, EXEMPLARY, OR
 *  CONSEQUENTIAL DAMAGES (INCLUDING, BUT NOT LIMITED TO, PROCUREMENT OF
 *  SUBSTITUTE GOODS OR SERVICES; LOSS OF USE, DATA, OR PROFITS; OR
 *  BUSINESS INTERRUPTION) HOWEVER CAUSED AND ON ANY THEORY OF
 *  LIABILITY, WHETHER IN CONTRACT, STRICT LIABILITY, OR TORT (INCLUDING
 *  NEGLIGENCE OR OTHERWISE) ARISING IN ANY WAY OUT OF THE USE OF THIS
 *  SOFTWARE, EVEN IF ADVISED OF THE POSSIBILITY OF SUCH DAMAGE.
 */

#include <linux/mm.h>
#include <linux/delay.h>
#include <linux/errno.h>
#include <linux/string.h>
#include <linux/ratelimit.h>
#include <linux/printk.h>
#include <linux/slab.h>
#include <linux/sunrpc/clnt.h>
#include <linux/nfs.h>
#include <linux/nfs4.h>
#include <linux/nfs_fs.h>
#include <linux/nfs_page.h>
#include <linux/nfs_mount.h>
#include <linux/namei.h>
#include <linux/mount.h>
#include <linux/module.h>
#include <linux/xattr.h>
#include <linux/utsname.h>
#include <linux/freezer.h>
#include <linux/iversion.h>

#include "nfs4_fs.h"
#include "delegation.h"
#include "internal.h"
#include "iostat.h"
#include "callback.h"
#include "pnfs.h"
#include "netns.h"
#include "nfs4idmap.h"
#include "nfs4session.h"
#include "fscache.h"

#include "nfs4trace.h"

#define NFSDBG_FACILITY		NFSDBG_PROC

#define NFS4_BITMASK_SZ		3

#define NFS4_POLL_RETRY_MIN	(HZ/10)
#define NFS4_POLL_RETRY_MAX	(15*HZ)

/* file attributes which can be mapped to nfs attributes */
#define NFS4_VALID_ATTRS (ATTR_MODE \
	| ATTR_UID \
	| ATTR_GID \
	| ATTR_SIZE \
	| ATTR_ATIME \
	| ATTR_MTIME \
	| ATTR_CTIME \
	| ATTR_ATIME_SET \
	| ATTR_MTIME_SET)

struct nfs4_opendata;
static int _nfs4_recover_proc_open(struct nfs4_opendata *data);
static int nfs4_do_fsinfo(struct nfs_server *, struct nfs_fh *, struct nfs_fsinfo *);
static void nfs_fixup_referral_attributes(struct nfs_fattr *fattr);
static int nfs4_proc_getattr(struct nfs_server *, struct nfs_fh *, struct nfs_fattr *, struct nfs4_label *label, struct inode *inode);
static int _nfs4_proc_getattr(struct nfs_server *server, struct nfs_fh *fhandle, struct nfs_fattr *fattr, struct nfs4_label *label, struct inode *inode);
static int nfs4_do_setattr(struct inode *inode, struct rpc_cred *cred,
			    struct nfs_fattr *fattr, struct iattr *sattr,
			    struct nfs_open_context *ctx, struct nfs4_label *ilabel,
			    struct nfs4_label *olabel);
#ifdef CONFIG_NFS_V4_1
static struct rpc_task *_nfs41_proc_sequence(struct nfs_client *clp,
		struct rpc_cred *cred,
		struct nfs4_slot *slot,
		bool is_privileged);
static int nfs41_test_stateid(struct nfs_server *, nfs4_stateid *,
		struct rpc_cred *);
static int nfs41_free_stateid(struct nfs_server *, const nfs4_stateid *,
		struct rpc_cred *, bool);
#endif

#ifdef CONFIG_NFS_V4_SECURITY_LABEL
static inline struct nfs4_label *
nfs4_label_init_security(struct inode *dir, struct dentry *dentry,
	struct iattr *sattr, struct nfs4_label *label)
{
	int err;

	if (label == NULL)
		return NULL;

	if (nfs_server_capable(dir, NFS_CAP_SECURITY_LABEL) == 0)
		return NULL;

	err = security_dentry_init_security(dentry, sattr->ia_mode,
				&dentry->d_name, (void **)&label->label, &label->len);
	if (err == 0)
		return label;

	return NULL;
}
static inline void
nfs4_label_release_security(struct nfs4_label *label)
{
	if (label)
		security_release_secctx(label->label, label->len);
}
static inline u32 *nfs4_bitmask(struct nfs_server *server, struct nfs4_label *label)
{
	if (label)
		return server->attr_bitmask;

	return server->attr_bitmask_nl;
}
#else
static inline struct nfs4_label *
nfs4_label_init_security(struct inode *dir, struct dentry *dentry,
	struct iattr *sattr, struct nfs4_label *l)
{ return NULL; }
static inline void
nfs4_label_release_security(struct nfs4_label *label)
{ return; }
static inline u32 *
nfs4_bitmask(struct nfs_server *server, struct nfs4_label *label)
{ return server->attr_bitmask; }
#endif

/* Prevent leaks of NFSv4 errors into userland */
static int nfs4_map_errors(int err)
{
	if (err >= -1000)
		return err;
	switch (err) {
	case -NFS4ERR_RESOURCE:
	case -NFS4ERR_LAYOUTTRYLATER:
	case -NFS4ERR_RECALLCONFLICT:
		return -EREMOTEIO;
	case -NFS4ERR_WRONGSEC:
	case -NFS4ERR_WRONG_CRED:
		return -EPERM;
	case -NFS4ERR_BADOWNER:
	case -NFS4ERR_BADNAME:
		return -EINVAL;
	case -NFS4ERR_SHARE_DENIED:
		return -EACCES;
	case -NFS4ERR_MINOR_VERS_MISMATCH:
		return -EPROTONOSUPPORT;
	case -NFS4ERR_FILE_OPEN:
		return -EBUSY;
	default:
		dprintk("%s could not handle NFSv4 error %d\n",
				__func__, -err);
		break;
	}
	return -EIO;
}

/*
 * This is our standard bitmap for GETATTR requests.
 */
const u32 nfs4_fattr_bitmap[3] = {
	FATTR4_WORD0_TYPE
	| FATTR4_WORD0_CHANGE
	| FATTR4_WORD0_SIZE
	| FATTR4_WORD0_FSID
	| FATTR4_WORD0_FILEID,
	FATTR4_WORD1_MODE
	| FATTR4_WORD1_NUMLINKS
	| FATTR4_WORD1_OWNER
	| FATTR4_WORD1_OWNER_GROUP
	| FATTR4_WORD1_RAWDEV
	| FATTR4_WORD1_SPACE_USED
	| FATTR4_WORD1_TIME_ACCESS
	| FATTR4_WORD1_TIME_METADATA
	| FATTR4_WORD1_TIME_MODIFY
	| FATTR4_WORD1_MOUNTED_ON_FILEID,
#ifdef CONFIG_NFS_V4_SECURITY_LABEL
	FATTR4_WORD2_SECURITY_LABEL
#endif
};

static const u32 nfs4_pnfs_open_bitmap[3] = {
	FATTR4_WORD0_TYPE
	| FATTR4_WORD0_CHANGE
	| FATTR4_WORD0_SIZE
	| FATTR4_WORD0_FSID
	| FATTR4_WORD0_FILEID,
	FATTR4_WORD1_MODE
	| FATTR4_WORD1_NUMLINKS
	| FATTR4_WORD1_OWNER
	| FATTR4_WORD1_OWNER_GROUP
	| FATTR4_WORD1_RAWDEV
	| FATTR4_WORD1_SPACE_USED
	| FATTR4_WORD1_TIME_ACCESS
	| FATTR4_WORD1_TIME_METADATA
	| FATTR4_WORD1_TIME_MODIFY,
	FATTR4_WORD2_MDSTHRESHOLD
#ifdef CONFIG_NFS_V4_SECURITY_LABEL
	| FATTR4_WORD2_SECURITY_LABEL
#endif
};

static const u32 nfs4_open_noattr_bitmap[3] = {
	FATTR4_WORD0_TYPE
	| FATTR4_WORD0_FILEID,
};

const u32 nfs4_statfs_bitmap[3] = {
	FATTR4_WORD0_FILES_AVAIL
	| FATTR4_WORD0_FILES_FREE
	| FATTR4_WORD0_FILES_TOTAL,
	FATTR4_WORD1_SPACE_AVAIL
	| FATTR4_WORD1_SPACE_FREE
	| FATTR4_WORD1_SPACE_TOTAL
};

const u32 nfs4_pathconf_bitmap[3] = {
	FATTR4_WORD0_MAXLINK
	| FATTR4_WORD0_MAXNAME,
	0
};

const u32 nfs4_fsinfo_bitmap[3] = { FATTR4_WORD0_MAXFILESIZE
			| FATTR4_WORD0_MAXREAD
			| FATTR4_WORD0_MAXWRITE
			| FATTR4_WORD0_LEASE_TIME,
			FATTR4_WORD1_TIME_DELTA
			| FATTR4_WORD1_FS_LAYOUT_TYPES,
			FATTR4_WORD2_LAYOUT_BLKSIZE
			| FATTR4_WORD2_CLONE_BLKSIZE
};

const u32 nfs4_fs_locations_bitmap[3] = {
	FATTR4_WORD0_CHANGE
	| FATTR4_WORD0_SIZE
	| FATTR4_WORD0_FSID
	| FATTR4_WORD0_FILEID
	| FATTR4_WORD0_FS_LOCATIONS,
	FATTR4_WORD1_OWNER
	| FATTR4_WORD1_OWNER_GROUP
	| FATTR4_WORD1_RAWDEV
	| FATTR4_WORD1_SPACE_USED
	| FATTR4_WORD1_TIME_ACCESS
	| FATTR4_WORD1_TIME_METADATA
	| FATTR4_WORD1_TIME_MODIFY
	| FATTR4_WORD1_MOUNTED_ON_FILEID,
};

static void nfs4_bitmap_copy_adjust(__u32 *dst, const __u32 *src,
		struct inode *inode)
{
	unsigned long cache_validity;

	memcpy(dst, src, NFS4_BITMASK_SZ*sizeof(*dst));
	if (!inode || !nfs4_have_delegation(inode, FMODE_READ))
		return;

	cache_validity = READ_ONCE(NFS_I(inode)->cache_validity);
	if (!(cache_validity & NFS_INO_REVAL_FORCED))
		cache_validity &= ~(NFS_INO_INVALID_CHANGE
				| NFS_INO_INVALID_SIZE);

	if (!(cache_validity & NFS_INO_INVALID_SIZE))
		dst[0] &= ~FATTR4_WORD0_SIZE;

	if (!(cache_validity & NFS_INO_INVALID_CHANGE))
		dst[0] &= ~FATTR4_WORD0_CHANGE;
}

static void nfs4_bitmap_copy_adjust_setattr(__u32 *dst,
		const __u32 *src, struct inode *inode)
{
	nfs4_bitmap_copy_adjust(dst, src, inode);
}

static void nfs4_setup_readdir(u64 cookie, __be32 *verifier, struct dentry *dentry,
		struct nfs4_readdir_arg *readdir)
{
	unsigned int attrs = FATTR4_WORD0_FILEID | FATTR4_WORD0_TYPE;
	__be32 *start, *p;

	if (cookie > 2) {
		readdir->cookie = cookie;
		memcpy(&readdir->verifier, verifier, sizeof(readdir->verifier));
		return;
	}

	readdir->cookie = 0;
	memset(&readdir->verifier, 0, sizeof(readdir->verifier));
	if (cookie == 2)
		return;
	
	/*
	 * NFSv4 servers do not return entries for '.' and '..'
	 * Therefore, we fake these entries here.  We let '.'
	 * have cookie 0 and '..' have cookie 1.  Note that
	 * when talking to the server, we always send cookie 0
	 * instead of 1 or 2.
	 */
	start = p = kmap_atomic(*readdir->pages);
	
	if (cookie == 0) {
		*p++ = xdr_one;                                  /* next */
		*p++ = xdr_zero;                   /* cookie, first word */
		*p++ = xdr_one;                   /* cookie, second word */
		*p++ = xdr_one;                             /* entry len */
		memcpy(p, ".\0\0\0", 4);                        /* entry */
		p++;
		*p++ = xdr_one;                         /* bitmap length */
		*p++ = htonl(attrs);                           /* bitmap */
		*p++ = htonl(12);             /* attribute buffer length */
		*p++ = htonl(NF4DIR);
		p = xdr_encode_hyper(p, NFS_FILEID(d_inode(dentry)));
	}
	
	*p++ = xdr_one;                                  /* next */
	*p++ = xdr_zero;                   /* cookie, first word */
	*p++ = xdr_two;                   /* cookie, second word */
	*p++ = xdr_two;                             /* entry len */
	memcpy(p, "..\0\0", 4);                         /* entry */
	p++;
	*p++ = xdr_one;                         /* bitmap length */
	*p++ = htonl(attrs);                           /* bitmap */
	*p++ = htonl(12);             /* attribute buffer length */
	*p++ = htonl(NF4DIR);
	p = xdr_encode_hyper(p, NFS_FILEID(d_inode(dentry->d_parent)));

	readdir->pgbase = (char *)p - (char *)start;
	readdir->count -= readdir->pgbase;
	kunmap_atomic(start);
}

static void nfs4_test_and_free_stateid(struct nfs_server *server,
		nfs4_stateid *stateid,
		struct rpc_cred *cred)
{
	const struct nfs4_minor_version_ops *ops = server->nfs_client->cl_mvops;

	ops->test_and_free_expired(server, stateid, cred);
}

static void __nfs4_free_revoked_stateid(struct nfs_server *server,
		nfs4_stateid *stateid,
		struct rpc_cred *cred)
{
	stateid->type = NFS4_REVOKED_STATEID_TYPE;
	nfs4_test_and_free_stateid(server, stateid, cred);
}

static void nfs4_free_revoked_stateid(struct nfs_server *server,
		const nfs4_stateid *stateid,
		struct rpc_cred *cred)
{
	nfs4_stateid tmp;

	nfs4_stateid_copy(&tmp, stateid);
	__nfs4_free_revoked_stateid(server, &tmp, cred);
}

static long nfs4_update_delay(long *timeout)
{
	long ret;
	if (!timeout)
		return NFS4_POLL_RETRY_MAX;
	if (*timeout <= 0)
		*timeout = NFS4_POLL_RETRY_MIN;
	if (*timeout > NFS4_POLL_RETRY_MAX)
		*timeout = NFS4_POLL_RETRY_MAX;
	ret = *timeout;
	*timeout <<= 1;
	return ret;
}

static int nfs4_delay(struct rpc_clnt *clnt, long *timeout)
{
	int res = 0;

	might_sleep();

	freezable_schedule_timeout_killable_unsafe(
		nfs4_update_delay(timeout));
	if (fatal_signal_pending(current))
		res = -ERESTARTSYS;
	return res;
}

/* This is the error handling routine for processes that are allowed
 * to sleep.
 */
static int nfs4_do_handle_exception(struct nfs_server *server,
		int errorcode, struct nfs4_exception *exception)
{
	struct nfs_client *clp = server->nfs_client;
	struct nfs4_state *state = exception->state;
	const nfs4_stateid *stateid = exception->stateid;
	struct inode *inode = exception->inode;
	int ret = errorcode;

	exception->delay = 0;
	exception->recovering = 0;
	exception->retry = 0;

	if (stateid == NULL && state != NULL)
		stateid = &state->stateid;

	switch(errorcode) {
		case 0:
			return 0;
		case -NFS4ERR_BADHANDLE:
		case -ESTALE:
			if (inode != NULL && S_ISREG(inode->i_mode))
				pnfs_destroy_layout(NFS_I(inode));
			break;
		case -NFS4ERR_DELEG_REVOKED:
		case -NFS4ERR_ADMIN_REVOKED:
		case -NFS4ERR_EXPIRED:
		case -NFS4ERR_BAD_STATEID:
			if (inode != NULL && stateid != NULL) {
				nfs_inode_find_state_and_recover(inode,
						stateid);
				goto wait_on_recovery;
			}
			/* Fall through */
		case -NFS4ERR_OPENMODE:
			if (inode) {
				int err;

				err = nfs_async_inode_return_delegation(inode,
						stateid);
				if (err == 0)
					goto wait_on_recovery;
				if (stateid != NULL && stateid->type == NFS4_DELEGATION_STATEID_TYPE) {
					exception->retry = 1;
					break;
				}
			}
			if (state == NULL)
				break;
			ret = nfs4_schedule_stateid_recovery(server, state);
			if (ret < 0)
				break;
			goto wait_on_recovery;
		case -NFS4ERR_STALE_STATEID:
		case -NFS4ERR_STALE_CLIENTID:
			nfs4_schedule_lease_recovery(clp);
			goto wait_on_recovery;
		case -NFS4ERR_MOVED:
			ret = nfs4_schedule_migration_recovery(server);
			if (ret < 0)
				break;
			goto wait_on_recovery;
		case -NFS4ERR_LEASE_MOVED:
			nfs4_schedule_lease_moved_recovery(clp);
			goto wait_on_recovery;
#if defined(CONFIG_NFS_V4_1)
		case -NFS4ERR_BADSESSION:
		case -NFS4ERR_BADSLOT:
		case -NFS4ERR_BAD_HIGH_SLOT:
		case -NFS4ERR_CONN_NOT_BOUND_TO_SESSION:
		case -NFS4ERR_DEADSESSION:
		case -NFS4ERR_SEQ_FALSE_RETRY:
		case -NFS4ERR_SEQ_MISORDERED:
			dprintk("%s ERROR: %d Reset session\n", __func__,
				errorcode);
			nfs4_schedule_session_recovery(clp->cl_session, errorcode);
			goto wait_on_recovery;
#endif /* defined(CONFIG_NFS_V4_1) */
		case -NFS4ERR_FILE_OPEN:
			if (exception->timeout > HZ) {
				/* We have retried a decent amount, time to
				 * fail
				 */
				ret = -EBUSY;
				break;
			}
			/* Fall through */
		case -NFS4ERR_DELAY:
			nfs_inc_server_stats(server, NFSIOS_DELAY);
			/* Fall through */
		case -NFS4ERR_GRACE:
		case -NFS4ERR_LAYOUTTRYLATER:
		case -NFS4ERR_RECALLCONFLICT:
			exception->delay = 1;
			return 0;

		case -NFS4ERR_RETRY_UNCACHED_REP:
		case -NFS4ERR_OLD_STATEID:
			exception->retry = 1;
			break;
		case -NFS4ERR_BADOWNER:
			/* The following works around a Linux server bug! */
		case -NFS4ERR_BADNAME:
			if (server->caps & NFS_CAP_UIDGID_NOMAP) {
				server->caps &= ~NFS_CAP_UIDGID_NOMAP;
				exception->retry = 1;
				printk(KERN_WARNING "NFS: v4 server %s "
						"does not accept raw "
						"uid/gids. "
						"Reenabling the idmapper.\n",
						server->nfs_client->cl_hostname);
			}
	}
	/* We failed to handle the error */
	return nfs4_map_errors(ret);
wait_on_recovery:
	exception->recovering = 1;
	return 0;
}

/* This is the error handling routine for processes that are allowed
 * to sleep.
 */
int nfs4_handle_exception(struct nfs_server *server, int errorcode, struct nfs4_exception *exception)
{
	struct nfs_client *clp = server->nfs_client;
	int ret;

	ret = nfs4_do_handle_exception(server, errorcode, exception);
	if (exception->delay) {
		ret = nfs4_delay(server->client, &exception->timeout);
		goto out_retry;
	}
	if (exception->recovering) {
		ret = nfs4_wait_clnt_recover(clp);
		if (test_bit(NFS_MIG_FAILED, &server->mig_status))
			return -EIO;
		goto out_retry;
	}
	return ret;
out_retry:
	if (ret == 0)
		exception->retry = 1;
	return ret;
}

static int
nfs4_async_handle_exception(struct rpc_task *task, struct nfs_server *server,
		int errorcode, struct nfs4_exception *exception)
{
	struct nfs_client *clp = server->nfs_client;
	int ret;

	ret = nfs4_do_handle_exception(server, errorcode, exception);
	if (exception->delay) {
		rpc_delay(task, nfs4_update_delay(&exception->timeout));
		goto out_retry;
	}
	if (exception->recovering) {
		rpc_sleep_on(&clp->cl_rpcwaitq, task, NULL);
		if (test_bit(NFS4CLNT_MANAGER_RUNNING, &clp->cl_state) == 0)
			rpc_wake_up_queued_task(&clp->cl_rpcwaitq, task);
		goto out_retry;
	}
	if (test_bit(NFS_MIG_FAILED, &server->mig_status))
		ret = -EIO;
	return ret;
out_retry:
	if (ret == 0) {
		exception->retry = 1;
		/*
		 * For NFS4ERR_MOVED, the client transport will need to
		 * be recomputed after migration recovery has completed.
		 */
		if (errorcode == -NFS4ERR_MOVED)
			rpc_task_release_transport(task);
	}
	return ret;
}

int
nfs4_async_handle_error(struct rpc_task *task, struct nfs_server *server,
			struct nfs4_state *state, long *timeout)
{
	struct nfs4_exception exception = {
		.state = state,
	};

	if (task->tk_status >= 0)
		return 0;
	if (timeout)
		exception.timeout = *timeout;
	task->tk_status = nfs4_async_handle_exception(task, server,
			task->tk_status,
			&exception);
	if (exception.delay && timeout)
		*timeout = exception.timeout;
	if (exception.retry)
		return -EAGAIN;
	return 0;
}

/*
 * Return 'true' if 'clp' is using an rpc_client that is integrity protected
 * or 'false' otherwise.
 */
static bool _nfs4_is_integrity_protected(struct nfs_client *clp)
{
	rpc_authflavor_t flavor = clp->cl_rpcclient->cl_auth->au_flavor;
	return (flavor == RPC_AUTH_GSS_KRB5I) || (flavor == RPC_AUTH_GSS_KRB5P);
}

static void do_renew_lease(struct nfs_client *clp, unsigned long timestamp)
{
	spin_lock(&clp->cl_lock);
	if (time_before(clp->cl_last_renewal,timestamp))
		clp->cl_last_renewal = timestamp;
	spin_unlock(&clp->cl_lock);
}

static void renew_lease(const struct nfs_server *server, unsigned long timestamp)
{
	struct nfs_client *clp = server->nfs_client;

	if (!nfs4_has_session(clp))
		do_renew_lease(clp, timestamp);
}

struct nfs4_call_sync_data {
	const struct nfs_server *seq_server;
	struct nfs4_sequence_args *seq_args;
	struct nfs4_sequence_res *seq_res;
};

void nfs4_init_sequence(struct nfs4_sequence_args *args,
			struct nfs4_sequence_res *res, int cache_reply,
			int privileged)
{
	args->sa_slot = NULL;
	args->sa_cache_this = cache_reply;
	args->sa_privileged = privileged;

	res->sr_slot = NULL;
}

static void nfs40_sequence_free_slot(struct nfs4_sequence_res *res)
{
	struct nfs4_slot *slot = res->sr_slot;
	struct nfs4_slot_table *tbl;

	tbl = slot->table;
	spin_lock(&tbl->slot_tbl_lock);
	if (!nfs41_wake_and_assign_slot(tbl, slot))
		nfs4_free_slot(tbl, slot);
	spin_unlock(&tbl->slot_tbl_lock);

	res->sr_slot = NULL;
}

static int nfs40_sequence_done(struct rpc_task *task,
			       struct nfs4_sequence_res *res)
{
	if (res->sr_slot != NULL)
		nfs40_sequence_free_slot(res);
	return 1;
}

#if defined(CONFIG_NFS_V4_1)

static void nfs41_release_slot(struct nfs4_slot *slot)
{
	struct nfs4_session *session;
	struct nfs4_slot_table *tbl;
	bool send_new_highest_used_slotid = false;

	if (!slot)
		return;
	tbl = slot->table;
	session = tbl->session;

	/* Bump the slot sequence number */
	if (slot->seq_done)
		slot->seq_nr++;
	slot->seq_done = 0;

	spin_lock(&tbl->slot_tbl_lock);
	/* Be nice to the server: try to ensure that the last transmitted
	 * value for highest_user_slotid <= target_highest_slotid
	 */
	if (tbl->highest_used_slotid > tbl->target_highest_slotid)
		send_new_highest_used_slotid = true;

	if (nfs41_wake_and_assign_slot(tbl, slot)) {
		send_new_highest_used_slotid = false;
		goto out_unlock;
	}
	nfs4_free_slot(tbl, slot);

	if (tbl->highest_used_slotid != NFS4_NO_SLOT)
		send_new_highest_used_slotid = false;
out_unlock:
	spin_unlock(&tbl->slot_tbl_lock);
	if (send_new_highest_used_slotid)
		nfs41_notify_server(session->clp);
	if (waitqueue_active(&tbl->slot_waitq))
		wake_up_all(&tbl->slot_waitq);
}

static void nfs41_sequence_free_slot(struct nfs4_sequence_res *res)
{
	nfs41_release_slot(res->sr_slot);
	res->sr_slot = NULL;
}

static int nfs41_sequence_process(struct rpc_task *task,
		struct nfs4_sequence_res *res)
{
	struct nfs4_session *session;
	struct nfs4_slot *slot = res->sr_slot;
	struct nfs_client *clp;
	bool interrupted = false;
	int ret = 1;

	if (slot == NULL)
		goto out_noaction;
	/* don't increment the sequence number if the task wasn't sent */
	if (!RPC_WAS_SENT(task))
		goto out;

	session = slot->table->session;

	if (slot->interrupted) {
		if (res->sr_status != -NFS4ERR_DELAY)
			slot->interrupted = 0;
		interrupted = true;
	}

	trace_nfs4_sequence_done(session, res);
	/* Check the SEQUENCE operation status */
	switch (res->sr_status) {
	case 0:
		/* Update the slot's sequence and clientid lease timer */
		slot->seq_done = 1;
		clp = session->clp;
		do_renew_lease(clp, res->sr_timestamp);
		/* Check sequence flags */
		nfs41_handle_sequence_flag_errors(clp, res->sr_status_flags,
				!!slot->privileged);
		nfs41_update_target_slotid(slot->table, slot, res);
		break;
	case 1:
		/*
		 * sr_status remains 1 if an RPC level error occurred.
		 * The server may or may not have processed the sequence
		 * operation..
		 * Mark the slot as having hosted an interrupted RPC call.
		 */
		slot->interrupted = 1;
		goto out;
	case -NFS4ERR_DELAY:
		/* The server detected a resend of the RPC call and
		 * returned NFS4ERR_DELAY as per Section 2.10.6.2
		 * of RFC5661.
		 */
		dprintk("%s: slot=%u seq=%u: Operation in progress\n",
			__func__,
			slot->slot_nr,
			slot->seq_nr);
		goto out_retry;
	case -NFS4ERR_RETRY_UNCACHED_REP:
	case -NFS4ERR_SEQ_FALSE_RETRY:
		/*
		 * The server thinks we tried to replay a request.
		 * Retry the call after bumping the sequence ID.
		 */
		goto retry_new_seq;
	case -NFS4ERR_BADSLOT:
		/*
		 * The slot id we used was probably retired. Try again
		 * using a different slot id.
		 */
		if (slot->slot_nr < slot->table->target_highest_slotid)
			goto session_recover;
		goto retry_nowait;
	case -NFS4ERR_SEQ_MISORDERED:
		/*
		 * Was the last operation on this sequence interrupted?
		 * If so, retry after bumping the sequence number.
		 */
		if (interrupted)
			goto retry_new_seq;
		/*
		 * Could this slot have been previously retired?
		 * If so, then the server may be expecting seq_nr = 1!
		 */
		if (slot->seq_nr != 1) {
			slot->seq_nr = 1;
			goto retry_nowait;
		}
		goto session_recover;
	default:
		/* Just update the slot sequence no. */
		slot->seq_done = 1;
	}
out:
	/* The session may be reset by one of the error handlers. */
	dprintk("%s: Error %d free the slot \n", __func__, res->sr_status);
out_noaction:
	return ret;
session_recover:
	nfs4_schedule_session_recovery(session, res->sr_status);
	goto retry_nowait;
retry_new_seq:
	++slot->seq_nr;
retry_nowait:
	if (rpc_restart_call_prepare(task)) {
		nfs41_sequence_free_slot(res);
		task->tk_status = 0;
		ret = 0;
	}
	goto out;
out_retry:
	if (!rpc_restart_call(task))
		goto out;
	rpc_delay(task, NFS4_POLL_RETRY_MAX);
	return 0;
}

int nfs41_sequence_done(struct rpc_task *task, struct nfs4_sequence_res *res)
{
	if (!nfs41_sequence_process(task, res))
		return 0;
	if (res->sr_slot != NULL)
		nfs41_sequence_free_slot(res);
	return 1;

}
EXPORT_SYMBOL_GPL(nfs41_sequence_done);

static int nfs4_sequence_process(struct rpc_task *task, struct nfs4_sequence_res *res)
{
	if (res->sr_slot == NULL)
		return 1;
	if (res->sr_slot->table->session != NULL)
		return nfs41_sequence_process(task, res);
	return nfs40_sequence_done(task, res);
}

static void nfs4_sequence_free_slot(struct nfs4_sequence_res *res)
{
	if (res->sr_slot != NULL) {
		if (res->sr_slot->table->session != NULL)
			nfs41_sequence_free_slot(res);
		else
			nfs40_sequence_free_slot(res);
	}
}

int nfs4_sequence_done(struct rpc_task *task, struct nfs4_sequence_res *res)
{
	if (res->sr_slot == NULL)
		return 1;
	if (!res->sr_slot->table->session)
		return nfs40_sequence_done(task, res);
	return nfs41_sequence_done(task, res);
}
EXPORT_SYMBOL_GPL(nfs4_sequence_done);

static void nfs41_call_sync_prepare(struct rpc_task *task, void *calldata)
{
	struct nfs4_call_sync_data *data = calldata;

	dprintk("--> %s data->seq_server %p\n", __func__, data->seq_server);

	nfs4_setup_sequence(data->seq_server->nfs_client,
			    data->seq_args, data->seq_res, task);
}

static void nfs41_call_sync_done(struct rpc_task *task, void *calldata)
{
	struct nfs4_call_sync_data *data = calldata;

	nfs41_sequence_done(task, data->seq_res);
}

static const struct rpc_call_ops nfs41_call_sync_ops = {
	.rpc_call_prepare = nfs41_call_sync_prepare,
	.rpc_call_done = nfs41_call_sync_done,
};

static void
nfs4_sequence_process_interrupted(struct nfs_client *client,
		struct nfs4_slot *slot, struct rpc_cred *cred)
{
	struct rpc_task *task;

	task = _nfs41_proc_sequence(client, cred, slot, true);
	if (!IS_ERR(task))
		rpc_put_task_async(task);
}

#else	/* !CONFIG_NFS_V4_1 */

static int nfs4_sequence_process(struct rpc_task *task, struct nfs4_sequence_res *res)
{
	return nfs40_sequence_done(task, res);
}

static void nfs4_sequence_free_slot(struct nfs4_sequence_res *res)
{
	if (res->sr_slot != NULL)
		nfs40_sequence_free_slot(res);
}

int nfs4_sequence_done(struct rpc_task *task,
		       struct nfs4_sequence_res *res)
{
	return nfs40_sequence_done(task, res);
}
EXPORT_SYMBOL_GPL(nfs4_sequence_done);

static void
nfs4_sequence_process_interrupted(struct nfs_client *client,
		struct nfs4_slot *slot, struct rpc_cred *cred)
{
	WARN_ON_ONCE(1);
	slot->interrupted = 0;
}

#endif	/* !CONFIG_NFS_V4_1 */

static
void nfs4_sequence_attach_slot(struct nfs4_sequence_args *args,
		struct nfs4_sequence_res *res,
		struct nfs4_slot *slot)
{
	if (!slot)
		return;
	slot->privileged = args->sa_privileged ? 1 : 0;
	args->sa_slot = slot;

	res->sr_slot = slot;
	res->sr_timestamp = jiffies;
	res->sr_status_flags = 0;
	res->sr_status = 1;

}

int nfs4_setup_sequence(struct nfs_client *client,
			struct nfs4_sequence_args *args,
			struct nfs4_sequence_res *res,
			struct rpc_task *task)
{
	struct nfs4_session *session = nfs4_get_session(client);
	struct nfs4_slot_table *tbl  = client->cl_slot_tbl;
	struct nfs4_slot *slot;

	/* slot already allocated? */
	if (res->sr_slot != NULL)
		goto out_start;

	if (session) {
		tbl = &session->fc_slot_table;
		task->tk_timeout = 0;
	}

	for (;;) {
		spin_lock(&tbl->slot_tbl_lock);
		/* The state manager will wait until the slot table is empty */
		if (nfs4_slot_tbl_draining(tbl) && !args->sa_privileged)
			goto out_sleep;

		slot = nfs4_alloc_slot(tbl);
		if (IS_ERR(slot)) {
			/* Try again in 1/4 second */
			if (slot == ERR_PTR(-ENOMEM))
				task->tk_timeout = HZ >> 2;
			goto out_sleep;
		}
		spin_unlock(&tbl->slot_tbl_lock);

		if (likely(!slot->interrupted))
			break;
		nfs4_sequence_process_interrupted(client,
				slot, task->tk_msg.rpc_cred);
	}

	nfs4_sequence_attach_slot(args, res, slot);

	trace_nfs4_setup_sequence(session, args);
out_start:
	rpc_call_start(task);
	return 0;

out_sleep:
	if (args->sa_privileged)
		rpc_sleep_on_priority(&tbl->slot_tbl_waitq, task,
				NULL, RPC_PRIORITY_PRIVILEGED);
	else
		rpc_sleep_on(&tbl->slot_tbl_waitq, task, NULL);
	spin_unlock(&tbl->slot_tbl_lock);
	return -EAGAIN;
}
EXPORT_SYMBOL_GPL(nfs4_setup_sequence);

static void nfs40_call_sync_prepare(struct rpc_task *task, void *calldata)
{
	struct nfs4_call_sync_data *data = calldata;
	nfs4_setup_sequence(data->seq_server->nfs_client,
				data->seq_args, data->seq_res, task);
}

static void nfs40_call_sync_done(struct rpc_task *task, void *calldata)
{
	struct nfs4_call_sync_data *data = calldata;
	nfs4_sequence_done(task, data->seq_res);
}

static const struct rpc_call_ops nfs40_call_sync_ops = {
	.rpc_call_prepare = nfs40_call_sync_prepare,
	.rpc_call_done = nfs40_call_sync_done,
};

static int nfs4_call_sync_sequence(struct rpc_clnt *clnt,
				   struct nfs_server *server,
				   struct rpc_message *msg,
				   struct nfs4_sequence_args *args,
				   struct nfs4_sequence_res *res)
{
	int ret;
	struct rpc_task *task;
	struct nfs_client *clp = server->nfs_client;
	struct nfs4_call_sync_data data = {
		.seq_server = server,
		.seq_args = args,
		.seq_res = res,
	};
	struct rpc_task_setup task_setup = {
		.rpc_client = clnt,
		.rpc_message = msg,
		.callback_ops = clp->cl_mvops->call_sync_ops,
		.callback_data = &data
	};

	task = rpc_run_task(&task_setup);
	if (IS_ERR(task))
		ret = PTR_ERR(task);
	else {
		ret = task->tk_status;
		rpc_put_task(task);
	}
	return ret;
}

int nfs4_call_sync(struct rpc_clnt *clnt,
		   struct nfs_server *server,
		   struct rpc_message *msg,
		   struct nfs4_sequence_args *args,
		   struct nfs4_sequence_res *res,
		   int cache_reply)
{
	nfs4_init_sequence(args, res, cache_reply, 0);
	return nfs4_call_sync_sequence(clnt, server, msg, args, res);
}

static void
nfs4_inc_nlink_locked(struct inode *inode)
{
	NFS_I(inode)->cache_validity |= NFS_INO_INVALID_OTHER;
	inc_nlink(inode);
}

static void
nfs4_dec_nlink_locked(struct inode *inode)
{
	NFS_I(inode)->cache_validity |= NFS_INO_INVALID_OTHER;
	drop_nlink(inode);
}

static void
update_changeattr_locked(struct inode *dir, struct nfs4_change_info *cinfo,
		unsigned long timestamp, unsigned long cache_validity)
{
	struct nfs_inode *nfsi = NFS_I(dir);

	nfsi->cache_validity |= NFS_INO_INVALID_CTIME
		| NFS_INO_INVALID_MTIME
		| NFS_INO_INVALID_DATA
		| cache_validity;
	if (cinfo->atomic && cinfo->before == inode_peek_iversion_raw(dir)) {
		nfsi->cache_validity &= ~NFS_INO_REVAL_PAGECACHE;
		nfsi->attrtimeo_timestamp = jiffies;
	} else {
		nfs_force_lookup_revalidate(dir);
		if (cinfo->before != inode_peek_iversion_raw(dir))
			nfsi->cache_validity |= NFS_INO_INVALID_ACCESS |
				NFS_INO_INVALID_ACL;
	}
	inode_set_iversion_raw(dir, cinfo->after);
	nfsi->read_cache_jiffies = timestamp;
	nfsi->attr_gencount = nfs_inc_attr_generation_counter();
	nfsi->cache_validity &= ~NFS_INO_INVALID_CHANGE;
	nfs_fscache_invalidate(dir);
}

static void
update_changeattr(struct inode *dir, struct nfs4_change_info *cinfo,
		unsigned long timestamp, unsigned long cache_validity)
{
	spin_lock(&dir->i_lock);
	update_changeattr_locked(dir, cinfo, timestamp, cache_validity);
	spin_unlock(&dir->i_lock);
}

struct nfs4_open_createattrs {
	struct nfs4_label *label;
	struct iattr *sattr;
	const __u32 verf[2];
};

static bool nfs4_clear_cap_atomic_open_v1(struct nfs_server *server,
		int err, struct nfs4_exception *exception)
{
	if (err != -EINVAL)
		return false;
	if (!(server->caps & NFS_CAP_ATOMIC_OPEN_V1))
		return false;
	server->caps &= ~NFS_CAP_ATOMIC_OPEN_V1;
	exception->retry = 1;
	return true;
}

static u32
nfs4_map_atomic_open_share(struct nfs_server *server,
		fmode_t fmode, int openflags)
{
	u32 res = 0;

	switch (fmode & (FMODE_READ | FMODE_WRITE)) {
	case FMODE_READ:
		res = NFS4_SHARE_ACCESS_READ;
		break;
	case FMODE_WRITE:
		res = NFS4_SHARE_ACCESS_WRITE;
		break;
	case FMODE_READ|FMODE_WRITE:
		res = NFS4_SHARE_ACCESS_BOTH;
	}
	if (!(server->caps & NFS_CAP_ATOMIC_OPEN_V1))
		goto out;
	/* Want no delegation if we're using O_DIRECT */
	if (openflags & O_DIRECT)
		res |= NFS4_SHARE_WANT_NO_DELEG;
out:
	return res;
}

static enum open_claim_type4
nfs4_map_atomic_open_claim(struct nfs_server *server,
		enum open_claim_type4 claim)
{
	if (server->caps & NFS_CAP_ATOMIC_OPEN_V1)
		return claim;
	switch (claim) {
	default:
		return claim;
	case NFS4_OPEN_CLAIM_FH:
		return NFS4_OPEN_CLAIM_NULL;
	case NFS4_OPEN_CLAIM_DELEG_CUR_FH:
		return NFS4_OPEN_CLAIM_DELEGATE_CUR;
	case NFS4_OPEN_CLAIM_DELEG_PREV_FH:
		return NFS4_OPEN_CLAIM_DELEGATE_PREV;
	}
}

static void nfs4_init_opendata_res(struct nfs4_opendata *p)
{
	p->o_res.f_attr = &p->f_attr;
	p->o_res.f_label = p->f_label;
	p->o_res.seqid = p->o_arg.seqid;
	p->c_res.seqid = p->c_arg.seqid;
	p->o_res.server = p->o_arg.server;
	p->o_res.access_request = p->o_arg.access;
	nfs_fattr_init(&p->f_attr);
	nfs_fattr_init_names(&p->f_attr, &p->owner_name, &p->group_name);
}

static struct nfs4_opendata *nfs4_opendata_alloc(struct dentry *dentry,
		struct nfs4_state_owner *sp, fmode_t fmode, int flags,
		const struct nfs4_open_createattrs *c,
		enum open_claim_type4 claim,
		gfp_t gfp_mask)
{
	struct dentry *parent = dget_parent(dentry);
	struct inode *dir = d_inode(parent);
	struct nfs_server *server = NFS_SERVER(dir);
	struct nfs_seqid *(*alloc_seqid)(struct nfs_seqid_counter *, gfp_t);
	struct nfs4_label *label = (c != NULL) ? c->label : NULL;
	struct nfs4_opendata *p;

	p = kzalloc(sizeof(*p), gfp_mask);
	if (p == NULL)
		goto err;

	p->f_label = nfs4_label_alloc(server, gfp_mask);
	if (IS_ERR(p->f_label))
		goto err_free_p;

	p->a_label = nfs4_label_alloc(server, gfp_mask);
	if (IS_ERR(p->a_label))
		goto err_free_f;

	alloc_seqid = server->nfs_client->cl_mvops->alloc_seqid;
	p->o_arg.seqid = alloc_seqid(&sp->so_seqid, gfp_mask);
	if (IS_ERR(p->o_arg.seqid))
		goto err_free_label;
	nfs_sb_active(dentry->d_sb);
	p->dentry = dget(dentry);
	p->dir = parent;
	p->owner = sp;
	atomic_inc(&sp->so_count);
	p->o_arg.open_flags = flags;
	p->o_arg.fmode = fmode & (FMODE_READ|FMODE_WRITE);
	p->o_arg.umask = current_umask();
	p->o_arg.claim = nfs4_map_atomic_open_claim(server, claim);
	p->o_arg.share_access = nfs4_map_atomic_open_share(server,
			fmode, flags);
	/* don't put an ACCESS op in OPEN compound if O_EXCL, because ACCESS
	 * will return permission denied for all bits until close */
	if (!(flags & O_EXCL)) {
		/* ask server to check for all possible rights as results
		 * are cached */
		switch (p->o_arg.claim) {
		default:
			break;
		case NFS4_OPEN_CLAIM_NULL:
		case NFS4_OPEN_CLAIM_FH:
			p->o_arg.access = NFS4_ACCESS_READ |
				NFS4_ACCESS_MODIFY |
				NFS4_ACCESS_EXTEND |
				NFS4_ACCESS_EXECUTE;
		}
	}
	p->o_arg.clientid = server->nfs_client->cl_clientid;
	p->o_arg.id.create_time = ktime_to_ns(sp->so_seqid.create_time);
	p->o_arg.id.uniquifier = sp->so_seqid.owner_id;
	p->o_arg.name = &dentry->d_name;
	p->o_arg.server = server;
	p->o_arg.bitmask = nfs4_bitmask(server, label);
	p->o_arg.open_bitmap = &nfs4_fattr_bitmap[0];
	p->o_arg.label = nfs4_label_copy(p->a_label, label);
	switch (p->o_arg.claim) {
	case NFS4_OPEN_CLAIM_NULL:
	case NFS4_OPEN_CLAIM_DELEGATE_CUR:
	case NFS4_OPEN_CLAIM_DELEGATE_PREV:
		p->o_arg.fh = NFS_FH(dir);
		break;
	case NFS4_OPEN_CLAIM_PREVIOUS:
	case NFS4_OPEN_CLAIM_FH:
	case NFS4_OPEN_CLAIM_DELEG_CUR_FH:
	case NFS4_OPEN_CLAIM_DELEG_PREV_FH:
		p->o_arg.fh = NFS_FH(d_inode(dentry));
	}
	if (c != NULL && c->sattr != NULL && c->sattr->ia_valid != 0) {
		p->o_arg.u.attrs = &p->attrs;
		memcpy(&p->attrs, c->sattr, sizeof(p->attrs));

		memcpy(p->o_arg.u.verifier.data, c->verf,
				sizeof(p->o_arg.u.verifier.data));
	}
	p->c_arg.fh = &p->o_res.fh;
	p->c_arg.stateid = &p->o_res.stateid;
	p->c_arg.seqid = p->o_arg.seqid;
	nfs4_init_opendata_res(p);
	kref_init(&p->kref);
	return p;

err_free_label:
	nfs4_label_free(p->a_label);
err_free_f:
	nfs4_label_free(p->f_label);
err_free_p:
	kfree(p);
err:
	dput(parent);
	return NULL;
}

static void nfs4_opendata_free(struct kref *kref)
{
	struct nfs4_opendata *p = container_of(kref,
			struct nfs4_opendata, kref);
	struct super_block *sb = p->dentry->d_sb;

	nfs4_lgopen_release(p->lgp);
	nfs_free_seqid(p->o_arg.seqid);
	nfs4_sequence_free_slot(&p->o_res.seq_res);
	if (p->state != NULL)
		nfs4_put_open_state(p->state);
	nfs4_put_state_owner(p->owner);

	nfs4_label_free(p->a_label);
	nfs4_label_free(p->f_label);

	dput(p->dir);
	dput(p->dentry);
	nfs_sb_deactive(sb);
	nfs_fattr_free_names(&p->f_attr);
	kfree(p->f_attr.mdsthreshold);
	kfree(p);
}

static void nfs4_opendata_put(struct nfs4_opendata *p)
{
	if (p != NULL)
		kref_put(&p->kref, nfs4_opendata_free);
}

static bool nfs4_mode_match_open_stateid(struct nfs4_state *state,
		fmode_t fmode)
{
	switch(fmode & (FMODE_READ|FMODE_WRITE)) {
	case FMODE_READ|FMODE_WRITE:
		return state->n_rdwr != 0;
	case FMODE_WRITE:
		return state->n_wronly != 0;
	case FMODE_READ:
		return state->n_rdonly != 0;
	}
	WARN_ON_ONCE(1);
	return false;
}

static int can_open_cached(struct nfs4_state *state, fmode_t mode, int open_mode)
{
	int ret = 0;

	if (open_mode & (O_EXCL|O_TRUNC))
		goto out;
	switch (mode & (FMODE_READ|FMODE_WRITE)) {
		case FMODE_READ:
			ret |= test_bit(NFS_O_RDONLY_STATE, &state->flags) != 0
				&& state->n_rdonly != 0;
			break;
		case FMODE_WRITE:
			ret |= test_bit(NFS_O_WRONLY_STATE, &state->flags) != 0
				&& state->n_wronly != 0;
			break;
		case FMODE_READ|FMODE_WRITE:
			ret |= test_bit(NFS_O_RDWR_STATE, &state->flags) != 0
				&& state->n_rdwr != 0;
	}
out:
	return ret;
}

static int can_open_delegated(struct nfs_delegation *delegation, fmode_t fmode,
		enum open_claim_type4 claim)
{
	if (delegation == NULL)
		return 0;
	if ((delegation->type & fmode) != fmode)
		return 0;
	if (test_bit(NFS_DELEGATION_RETURNING, &delegation->flags))
		return 0;
	switch (claim) {
	case NFS4_OPEN_CLAIM_NULL:
	case NFS4_OPEN_CLAIM_FH:
		break;
	case NFS4_OPEN_CLAIM_PREVIOUS:
		if (!test_bit(NFS_DELEGATION_NEED_RECLAIM, &delegation->flags))
			break;
		/* Fall through */
	default:
		return 0;
	}
	nfs_mark_delegation_referenced(delegation);
	return 1;
}

static void update_open_stateflags(struct nfs4_state *state, fmode_t fmode)
{
	switch (fmode) {
		case FMODE_WRITE:
			state->n_wronly++;
			break;
		case FMODE_READ:
			state->n_rdonly++;
			break;
		case FMODE_READ|FMODE_WRITE:
			state->n_rdwr++;
	}
	nfs4_state_set_mode_locked(state, state->state | fmode);
}

#ifdef CONFIG_NFS_V4_1
static bool nfs_open_stateid_recover_openmode(struct nfs4_state *state)
{
	if (state->n_rdonly && !test_bit(NFS_O_RDONLY_STATE, &state->flags))
		return true;
	if (state->n_wronly && !test_bit(NFS_O_WRONLY_STATE, &state->flags))
		return true;
	if (state->n_rdwr && !test_bit(NFS_O_RDWR_STATE, &state->flags))
		return true;
	return false;
}
#endif /* CONFIG_NFS_V4_1 */

static void nfs_state_log_update_open_stateid(struct nfs4_state *state)
{
	if (test_and_clear_bit(NFS_STATE_CHANGE_WAIT, &state->flags))
		wake_up_all(&state->waitq);
}

static void nfs_state_log_out_of_order_open_stateid(struct nfs4_state *state,
		const nfs4_stateid *stateid)
{
	u32 state_seqid = be32_to_cpu(state->open_stateid.seqid);
	u32 stateid_seqid = be32_to_cpu(stateid->seqid);

	if (stateid_seqid == state_seqid + 1U ||
	    (stateid_seqid == 1U && state_seqid == 0xffffffffU))
		nfs_state_log_update_open_stateid(state);
	else
		set_bit(NFS_STATE_CHANGE_WAIT, &state->flags);
}

static void nfs_test_and_clear_all_open_stateid(struct nfs4_state *state)
{
	struct nfs_client *clp = state->owner->so_server->nfs_client;
	bool need_recover = false;

	if (test_and_clear_bit(NFS_O_RDONLY_STATE, &state->flags) && state->n_rdonly)
		need_recover = true;
	if (test_and_clear_bit(NFS_O_WRONLY_STATE, &state->flags) && state->n_wronly)
		need_recover = true;
	if (test_and_clear_bit(NFS_O_RDWR_STATE, &state->flags) && state->n_rdwr)
		need_recover = true;
	if (need_recover)
		nfs4_state_mark_reclaim_nograce(clp, state);
}

/*
 * Check for whether or not the caller may update the open stateid
 * to the value passed in by stateid.
 *
 * Note: This function relies heavily on the server implementing
 * RFC7530 Section 9.1.4.2, and RFC5661 Section 8.2.2
 * correctly.
 * i.e. The stateid seqids have to be initialised to 1, and
 * are then incremented on every state transition.
 */
static bool nfs_need_update_open_stateid(struct nfs4_state *state,
		const nfs4_stateid *stateid)
{
	if (test_bit(NFS_OPEN_STATE, &state->flags) == 0 ||
	    !nfs4_stateid_match_other(stateid, &state->open_stateid)) {
		if (stateid->seqid == cpu_to_be32(1))
			nfs_state_log_update_open_stateid(state);
		else
			set_bit(NFS_STATE_CHANGE_WAIT, &state->flags);
		return true;
	}

	if (nfs4_stateid_is_newer(stateid, &state->open_stateid)) {
		nfs_state_log_out_of_order_open_stateid(state, stateid);
		return true;
	}
	return false;
}

static void nfs_resync_open_stateid_locked(struct nfs4_state *state)
{
	if (!(state->n_wronly || state->n_rdonly || state->n_rdwr))
		return;
	if (state->n_wronly)
		set_bit(NFS_O_WRONLY_STATE, &state->flags);
	if (state->n_rdonly)
		set_bit(NFS_O_RDONLY_STATE, &state->flags);
	if (state->n_rdwr)
		set_bit(NFS_O_RDWR_STATE, &state->flags);
	set_bit(NFS_OPEN_STATE, &state->flags);
}

static void nfs_clear_open_stateid_locked(struct nfs4_state *state,
		nfs4_stateid *stateid, fmode_t fmode)
{
	clear_bit(NFS_O_RDWR_STATE, &state->flags);
	switch (fmode & (FMODE_READ|FMODE_WRITE)) {
	case FMODE_WRITE:
		clear_bit(NFS_O_RDONLY_STATE, &state->flags);
		break;
	case FMODE_READ:
		clear_bit(NFS_O_WRONLY_STATE, &state->flags);
		break;
	case 0:
		clear_bit(NFS_O_RDONLY_STATE, &state->flags);
		clear_bit(NFS_O_WRONLY_STATE, &state->flags);
		clear_bit(NFS_OPEN_STATE, &state->flags);
	}
	if (stateid == NULL)
		return;
	/* Handle OPEN+OPEN_DOWNGRADE races */
	if (nfs4_stateid_match_other(stateid, &state->open_stateid) &&
	    !nfs4_stateid_is_newer(stateid, &state->open_stateid)) {
		nfs_resync_open_stateid_locked(state);
		goto out;
	}
	if (test_bit(NFS_DELEGATED_STATE, &state->flags) == 0)
		nfs4_stateid_copy(&state->stateid, stateid);
	nfs4_stateid_copy(&state->open_stateid, stateid);
	trace_nfs4_open_stateid_update(state->inode, stateid, 0);
out:
	nfs_state_log_update_open_stateid(state);
}

static void nfs_clear_open_stateid(struct nfs4_state *state,
	nfs4_stateid *arg_stateid,
	nfs4_stateid *stateid, fmode_t fmode)
{
	write_seqlock(&state->seqlock);
	/* Ignore, if the CLOSE argment doesn't match the current stateid */
	if (nfs4_state_match_open_stateid_other(state, arg_stateid))
		nfs_clear_open_stateid_locked(state, stateid, fmode);
	write_sequnlock(&state->seqlock);
	if (test_bit(NFS_STATE_RECLAIM_NOGRACE, &state->flags))
		nfs4_schedule_state_manager(state->owner->so_server->nfs_client);
}

static void nfs_set_open_stateid_locked(struct nfs4_state *state,
		const nfs4_stateid *stateid, nfs4_stateid *freeme)
{
	DEFINE_WAIT(wait);
	int status = 0;
	for (;;) {

		if (!nfs_need_update_open_stateid(state, stateid))
			return;
		if (!test_bit(NFS_STATE_CHANGE_WAIT, &state->flags))
			break;
		if (status)
			break;
		/* Rely on seqids for serialisation with NFSv4.0 */
		if (!nfs4_has_session(NFS_SERVER(state->inode)->nfs_client))
			break;

		prepare_to_wait(&state->waitq, &wait, TASK_KILLABLE);
		/*
		 * Ensure we process the state changes in the same order
		 * in which the server processed them by delaying the
		 * update of the stateid until we are in sequence.
		 */
		write_sequnlock(&state->seqlock);
		spin_unlock(&state->owner->so_lock);
		rcu_read_unlock();
		trace_nfs4_open_stateid_update_wait(state->inode, stateid, 0);
		if (!signal_pending(current)) {
			if (schedule_timeout(5*HZ) == 0)
				status = -EAGAIN;
			else
				status = 0;
		} else
			status = -EINTR;
		finish_wait(&state->waitq, &wait);
		rcu_read_lock();
		spin_lock(&state->owner->so_lock);
		write_seqlock(&state->seqlock);
	}

	if (test_bit(NFS_OPEN_STATE, &state->flags) &&
	    !nfs4_stateid_match_other(stateid, &state->open_stateid)) {
		nfs4_stateid_copy(freeme, &state->open_stateid);
		nfs_test_and_clear_all_open_stateid(state);
	}

	if (test_bit(NFS_DELEGATED_STATE, &state->flags) == 0)
		nfs4_stateid_copy(&state->stateid, stateid);
	nfs4_stateid_copy(&state->open_stateid, stateid);
	trace_nfs4_open_stateid_update(state->inode, stateid, status);
	nfs_state_log_update_open_stateid(state);
}

static void nfs_state_set_open_stateid(struct nfs4_state *state,
		const nfs4_stateid *open_stateid,
		fmode_t fmode,
		nfs4_stateid *freeme)
{
	/*
	 * Protect the call to nfs4_state_set_mode_locked and
	 * serialise the stateid update
	 */
	write_seqlock(&state->seqlock);
	nfs_set_open_stateid_locked(state, open_stateid, freeme);
	switch (fmode) {
	case FMODE_READ:
		set_bit(NFS_O_RDONLY_STATE, &state->flags);
		break;
	case FMODE_WRITE:
		set_bit(NFS_O_WRONLY_STATE, &state->flags);
		break;
	case FMODE_READ|FMODE_WRITE:
		set_bit(NFS_O_RDWR_STATE, &state->flags);
	}
	set_bit(NFS_OPEN_STATE, &state->flags);
	write_sequnlock(&state->seqlock);
}

static void nfs_state_set_delegation(struct nfs4_state *state,
		const nfs4_stateid *deleg_stateid,
		fmode_t fmode)
{
	/*
	 * Protect the call to nfs4_state_set_mode_locked and
	 * serialise the stateid update
	 */
	write_seqlock(&state->seqlock);
	nfs4_stateid_copy(&state->stateid, deleg_stateid);
	set_bit(NFS_DELEGATED_STATE, &state->flags);
	write_sequnlock(&state->seqlock);
}

static void nfs_state_clear_delegation(struct nfs4_state *state)
{
	write_seqlock(&state->seqlock);
	nfs4_stateid_copy(&state->stateid, &state->open_stateid);
	clear_bit(NFS_DELEGATED_STATE, &state->flags);
	write_sequnlock(&state->seqlock);
}

static int update_open_stateid(struct nfs4_state *state,
		const nfs4_stateid *open_stateid,
		const nfs4_stateid *delegation,
		fmode_t fmode)
{
	struct nfs_server *server = NFS_SERVER(state->inode);
	struct nfs_client *clp = server->nfs_client;
	struct nfs_inode *nfsi = NFS_I(state->inode);
	struct nfs_delegation *deleg_cur;
	nfs4_stateid freeme = { };
	int ret = 0;

	fmode &= (FMODE_READ|FMODE_WRITE);

	rcu_read_lock();
	spin_lock(&state->owner->so_lock);
	if (open_stateid != NULL) {
		nfs_state_set_open_stateid(state, open_stateid, fmode, &freeme);
		ret = 1;
	}

	deleg_cur = rcu_dereference(nfsi->delegation);
	if (deleg_cur == NULL)
		goto no_delegation;

	spin_lock(&deleg_cur->lock);
	if (rcu_dereference(nfsi->delegation) != deleg_cur ||
	   test_bit(NFS_DELEGATION_RETURNING, &deleg_cur->flags) ||
	    (deleg_cur->type & fmode) != fmode)
		goto no_delegation_unlock;

	if (delegation == NULL)
		delegation = &deleg_cur->stateid;
	else if (!nfs4_stateid_match(&deleg_cur->stateid, delegation))
		goto no_delegation_unlock;

	nfs_mark_delegation_referenced(deleg_cur);
	nfs_state_set_delegation(state, &deleg_cur->stateid, fmode);
	ret = 1;
no_delegation_unlock:
	spin_unlock(&deleg_cur->lock);
no_delegation:
	if (ret)
		update_open_stateflags(state, fmode);
	spin_unlock(&state->owner->so_lock);
	rcu_read_unlock();

	if (test_bit(NFS_STATE_RECLAIM_NOGRACE, &state->flags))
		nfs4_schedule_state_manager(clp);
	if (freeme.type != 0)
		nfs4_test_and_free_stateid(server, &freeme,
				state->owner->so_cred);

	return ret;
}

static bool nfs4_update_lock_stateid(struct nfs4_lock_state *lsp,
		const nfs4_stateid *stateid)
{
	struct nfs4_state *state = lsp->ls_state;
	bool ret = false;

	spin_lock(&state->state_lock);
	if (!nfs4_stateid_match_other(stateid, &lsp->ls_stateid))
		goto out_noupdate;
	if (!nfs4_stateid_is_newer(stateid, &lsp->ls_stateid))
		goto out_noupdate;
	nfs4_stateid_copy(&lsp->ls_stateid, stateid);
	ret = true;
out_noupdate:
	spin_unlock(&state->state_lock);
	return ret;
}

static void nfs4_return_incompatible_delegation(struct inode *inode, fmode_t fmode)
{
	struct nfs_delegation *delegation;

	fmode &= FMODE_READ|FMODE_WRITE;
	rcu_read_lock();
	delegation = rcu_dereference(NFS_I(inode)->delegation);
	if (delegation == NULL || (delegation->type & fmode) == fmode) {
		rcu_read_unlock();
		return;
	}
	rcu_read_unlock();
	nfs4_inode_return_delegation(inode);
}

static struct nfs4_state *nfs4_try_open_cached(struct nfs4_opendata *opendata)
{
	struct nfs4_state *state = opendata->state;
	struct nfs_inode *nfsi = NFS_I(state->inode);
	struct nfs_delegation *delegation;
	int open_mode = opendata->o_arg.open_flags;
	fmode_t fmode = opendata->o_arg.fmode;
	enum open_claim_type4 claim = opendata->o_arg.claim;
	nfs4_stateid stateid;
	int ret = -EAGAIN;

	for (;;) {
		spin_lock(&state->owner->so_lock);
		if (can_open_cached(state, fmode, open_mode)) {
			update_open_stateflags(state, fmode);
			spin_unlock(&state->owner->so_lock);
			goto out_return_state;
		}
		spin_unlock(&state->owner->so_lock);
		rcu_read_lock();
		delegation = rcu_dereference(nfsi->delegation);
		if (!can_open_delegated(delegation, fmode, claim)) {
			rcu_read_unlock();
			break;
		}
		/* Save the delegation */
		nfs4_stateid_copy(&stateid, &delegation->stateid);
		rcu_read_unlock();
		nfs_release_seqid(opendata->o_arg.seqid);
		if (!opendata->is_recover) {
			ret = nfs_may_open(state->inode, state->owner->so_cred, open_mode);
			if (ret != 0)
				goto out;
		}
		ret = -EAGAIN;

		/* Try to update the stateid using the delegation */
		if (update_open_stateid(state, NULL, &stateid, fmode))
			goto out_return_state;
	}
out:
	return ERR_PTR(ret);
out_return_state:
	atomic_inc(&state->count);
	return state;
}

static void
nfs4_opendata_check_deleg(struct nfs4_opendata *data, struct nfs4_state *state)
{
	struct nfs_client *clp = NFS_SERVER(state->inode)->nfs_client;
	struct nfs_delegation *delegation;
	int delegation_flags = 0;

	rcu_read_lock();
	delegation = rcu_dereference(NFS_I(state->inode)->delegation);
	if (delegation)
		delegation_flags = delegation->flags;
	rcu_read_unlock();
	switch (data->o_arg.claim) {
	default:
		break;
	case NFS4_OPEN_CLAIM_DELEGATE_CUR:
	case NFS4_OPEN_CLAIM_DELEG_CUR_FH:
		pr_err_ratelimited("NFS: Broken NFSv4 server %s is "
				   "returning a delegation for "
				   "OPEN(CLAIM_DELEGATE_CUR)\n",
				   clp->cl_hostname);
		return;
	}
	if ((delegation_flags & 1UL<<NFS_DELEGATION_NEED_RECLAIM) == 0)
		nfs_inode_set_delegation(state->inode,
				data->owner->so_cred,
				data->o_res.delegation_type,
				&data->o_res.delegation,
				data->o_res.pagemod_limit);
	else
		nfs_inode_reclaim_delegation(state->inode,
				data->owner->so_cred,
				data->o_res.delegation_type,
				&data->o_res.delegation,
				data->o_res.pagemod_limit);

	if (data->o_res.do_recall)
		nfs_async_inode_return_delegation(state->inode,
						  &data->o_res.delegation);
}

/*
 * Check the inode attributes against the CLAIM_PREVIOUS returned attributes
 * and update the nfs4_state.
 */
static struct nfs4_state *
_nfs4_opendata_reclaim_to_nfs4_state(struct nfs4_opendata *data)
{
	struct inode *inode = data->state->inode;
	struct nfs4_state *state = data->state;
	int ret;

	if (!data->rpc_done) {
		if (data->rpc_status)
			return ERR_PTR(data->rpc_status);
		/* cached opens have already been processed */
		goto update;
	}

	ret = nfs_refresh_inode(inode, &data->f_attr);
	if (ret)
		return ERR_PTR(ret);

	if (data->o_res.delegation_type != 0)
		nfs4_opendata_check_deleg(data, state);
update:
	update_open_stateid(state, &data->o_res.stateid, NULL,
			    data->o_arg.fmode);
	atomic_inc(&state->count);

	return state;
}

static struct inode *
nfs4_opendata_get_inode(struct nfs4_opendata *data)
{
	struct inode *inode;

	switch (data->o_arg.claim) {
	case NFS4_OPEN_CLAIM_NULL:
	case NFS4_OPEN_CLAIM_DELEGATE_CUR:
	case NFS4_OPEN_CLAIM_DELEGATE_PREV:
		if (!(data->f_attr.valid & NFS_ATTR_FATTR))
			return ERR_PTR(-EAGAIN);
		inode = nfs_fhget(data->dir->d_sb, &data->o_res.fh,
				&data->f_attr, data->f_label);
		break;
	default:
		inode = d_inode(data->dentry);
		ihold(inode);
		nfs_refresh_inode(inode, &data->f_attr);
	}
	return inode;
}

static struct nfs4_state *
nfs4_opendata_find_nfs4_state(struct nfs4_opendata *data)
{
	struct nfs4_state *state;
	struct inode *inode;

	inode = nfs4_opendata_get_inode(data);
	if (IS_ERR(inode))
		return ERR_CAST(inode);
	if (data->state != NULL && data->state->inode == inode) {
		state = data->state;
		atomic_inc(&state->count);
	} else
		state = nfs4_get_open_state(inode, data->owner);
	iput(inode);
	if (state == NULL)
		state = ERR_PTR(-ENOMEM);
	return state;
}

static struct nfs4_state *
_nfs4_opendata_to_nfs4_state(struct nfs4_opendata *data)
{
	struct nfs4_state *state;

	if (!data->rpc_done) {
		state = nfs4_try_open_cached(data);
		trace_nfs4_cached_open(data->state);
		goto out;
	}

	state = nfs4_opendata_find_nfs4_state(data);
	if (IS_ERR(state))
		goto out;

	if (data->o_res.delegation_type != 0)
		nfs4_opendata_check_deleg(data, state);
	update_open_stateid(state, &data->o_res.stateid, NULL,
			data->o_arg.fmode);
out:
	nfs_release_seqid(data->o_arg.seqid);
	return state;
}

static struct nfs4_state *
nfs4_opendata_to_nfs4_state(struct nfs4_opendata *data)
{
	struct nfs4_state *ret;

	if (data->o_arg.claim == NFS4_OPEN_CLAIM_PREVIOUS)
		ret =_nfs4_opendata_reclaim_to_nfs4_state(data);
	else
		ret = _nfs4_opendata_to_nfs4_state(data);
	nfs4_sequence_free_slot(&data->o_res.seq_res);
	return ret;
}

static struct nfs_open_context *nfs4_state_find_open_context(struct nfs4_state *state)
{
	struct nfs_inode *nfsi = NFS_I(state->inode);
	struct nfs_open_context *ctx;

	spin_lock(&state->inode->i_lock);
	list_for_each_entry(ctx, &nfsi->open_files, list) {
		if (ctx->state != state)
			continue;
		get_nfs_open_context(ctx);
		spin_unlock(&state->inode->i_lock);
		return ctx;
	}
	spin_unlock(&state->inode->i_lock);
	return ERR_PTR(-ENOENT);
}

static struct nfs4_opendata *nfs4_open_recoverdata_alloc(struct nfs_open_context *ctx,
		struct nfs4_state *state, enum open_claim_type4 claim)
{
	struct nfs4_opendata *opendata;

	opendata = nfs4_opendata_alloc(ctx->dentry, state->owner, 0, 0,
			NULL, claim, GFP_NOFS);
	if (opendata == NULL)
		return ERR_PTR(-ENOMEM);
	opendata->state = state;
	atomic_inc(&state->count);
	return opendata;
}

static int nfs4_open_recover_helper(struct nfs4_opendata *opendata,
		fmode_t fmode)
{
	struct nfs4_state *newstate;
	int ret;

	if (!nfs4_mode_match_open_stateid(opendata->state, fmode))
		return 0;
	opendata->o_arg.open_flags = 0;
	opendata->o_arg.fmode = fmode;
	opendata->o_arg.share_access = nfs4_map_atomic_open_share(
			NFS_SB(opendata->dentry->d_sb),
			fmode, 0);
	memset(&opendata->o_res, 0, sizeof(opendata->o_res));
	memset(&opendata->c_res, 0, sizeof(opendata->c_res));
	nfs4_init_opendata_res(opendata);
	ret = _nfs4_recover_proc_open(opendata);
	if (ret != 0)
		return ret; 
	newstate = nfs4_opendata_to_nfs4_state(opendata);
	if (IS_ERR(newstate))
		return PTR_ERR(newstate);
	if (newstate != opendata->state)
		ret = -ESTALE;
	nfs4_close_state(newstate, fmode);
	return ret;
}

static int nfs4_open_recover(struct nfs4_opendata *opendata, struct nfs4_state *state)
{
	int ret;

	/* Don't trigger recovery in nfs_test_and_clear_all_open_stateid */
	clear_bit(NFS_O_RDWR_STATE, &state->flags);
	clear_bit(NFS_O_WRONLY_STATE, &state->flags);
	clear_bit(NFS_O_RDONLY_STATE, &state->flags);
	/* memory barrier prior to reading state->n_* */
	clear_bit(NFS_DELEGATED_STATE, &state->flags);
	clear_bit(NFS_OPEN_STATE, &state->flags);
	smp_rmb();
	ret = nfs4_open_recover_helper(opendata, FMODE_READ|FMODE_WRITE);
	if (ret != 0)
		return ret;
	ret = nfs4_open_recover_helper(opendata, FMODE_WRITE);
	if (ret != 0)
		return ret;
	ret = nfs4_open_recover_helper(opendata, FMODE_READ);
	if (ret != 0)
		return ret;
	/*
	 * We may have performed cached opens for all three recoveries.
	 * Check if we need to update the current stateid.
	 */
	if (test_bit(NFS_DELEGATED_STATE, &state->flags) == 0 &&
	    !nfs4_stateid_match(&state->stateid, &state->open_stateid)) {
		write_seqlock(&state->seqlock);
		if (test_bit(NFS_DELEGATED_STATE, &state->flags) == 0)
			nfs4_stateid_copy(&state->stateid, &state->open_stateid);
		write_sequnlock(&state->seqlock);
	}
	return 0;
}

/*
 * OPEN_RECLAIM:
 * 	reclaim state on the server after a reboot.
 */
static int _nfs4_do_open_reclaim(struct nfs_open_context *ctx, struct nfs4_state *state)
{
	struct nfs_delegation *delegation;
	struct nfs4_opendata *opendata;
	fmode_t delegation_type = 0;
	int status;

	opendata = nfs4_open_recoverdata_alloc(ctx, state,
			NFS4_OPEN_CLAIM_PREVIOUS);
	if (IS_ERR(opendata))
		return PTR_ERR(opendata);
	rcu_read_lock();
	delegation = rcu_dereference(NFS_I(state->inode)->delegation);
	if (delegation != NULL && test_bit(NFS_DELEGATION_NEED_RECLAIM, &delegation->flags) != 0)
		delegation_type = delegation->type;
	rcu_read_unlock();
	opendata->o_arg.u.delegation_type = delegation_type;
	status = nfs4_open_recover(opendata, state);
	nfs4_opendata_put(opendata);
	return status;
}

static int nfs4_do_open_reclaim(struct nfs_open_context *ctx, struct nfs4_state *state)
{
	struct nfs_server *server = NFS_SERVER(state->inode);
	struct nfs4_exception exception = { };
	int err;
	do {
		err = _nfs4_do_open_reclaim(ctx, state);
		trace_nfs4_open_reclaim(ctx, 0, err);
		if (nfs4_clear_cap_atomic_open_v1(server, err, &exception))
			continue;
		if (err != -NFS4ERR_DELAY)
			break;
		nfs4_handle_exception(server, err, &exception);
	} while (exception.retry);
	return err;
}

static int nfs4_open_reclaim(struct nfs4_state_owner *sp, struct nfs4_state *state)
{
	struct nfs_open_context *ctx;
	int ret;

	ctx = nfs4_state_find_open_context(state);
	if (IS_ERR(ctx))
		return -EAGAIN;
	ret = nfs4_do_open_reclaim(ctx, state);
	put_nfs_open_context(ctx);
	return ret;
}

static int nfs4_handle_delegation_recall_error(struct nfs_server *server, struct nfs4_state *state, const nfs4_stateid *stateid, struct file_lock *fl, int err)
{
	switch (err) {
		default:
			printk(KERN_ERR "NFS: %s: unhandled error "
					"%d.\n", __func__, err);
		case 0:
		case -ENOENT:
		case -EAGAIN:
		case -ESTALE:
			break;
		case -NFS4ERR_BADSESSION:
		case -NFS4ERR_BADSLOT:
		case -NFS4ERR_BAD_HIGH_SLOT:
		case -NFS4ERR_CONN_NOT_BOUND_TO_SESSION:
		case -NFS4ERR_DEADSESSION:
			set_bit(NFS_DELEGATED_STATE, &state->flags);
			nfs4_schedule_session_recovery(server->nfs_client->cl_session, err);
			return -EAGAIN;
		case -NFS4ERR_STALE_CLIENTID:
		case -NFS4ERR_STALE_STATEID:
			set_bit(NFS_DELEGATED_STATE, &state->flags);
			/* Don't recall a delegation if it was lost */
			nfs4_schedule_lease_recovery(server->nfs_client);
			return -EAGAIN;
		case -NFS4ERR_MOVED:
			nfs4_schedule_migration_recovery(server);
			return -EAGAIN;
		case -NFS4ERR_LEASE_MOVED:
			nfs4_schedule_lease_moved_recovery(server->nfs_client);
			return -EAGAIN;
		case -NFS4ERR_DELEG_REVOKED:
		case -NFS4ERR_ADMIN_REVOKED:
		case -NFS4ERR_EXPIRED:
		case -NFS4ERR_BAD_STATEID:
		case -NFS4ERR_OPENMODE:
			nfs_inode_find_state_and_recover(state->inode,
					stateid);
			nfs4_schedule_stateid_recovery(server, state);
			return -EAGAIN;
		case -NFS4ERR_DELAY:
		case -NFS4ERR_GRACE:
			set_bit(NFS_DELEGATED_STATE, &state->flags);
			ssleep(1);
			return -EAGAIN;
		case -ENOMEM:
		case -NFS4ERR_DENIED:
			if (fl) {
				struct nfs4_lock_state *lsp = fl->fl_u.nfs4_fl.owner;
				if (lsp)
					set_bit(NFS_LOCK_LOST, &lsp->ls_flags);
			}
			return 0;
	}
	return err;
}

int nfs4_open_delegation_recall(struct nfs_open_context *ctx,
		struct nfs4_state *state, const nfs4_stateid *stateid,
		fmode_t type)
{
	struct nfs_server *server = NFS_SERVER(state->inode);
	struct nfs4_opendata *opendata;
	int err = 0;

	opendata = nfs4_open_recoverdata_alloc(ctx, state,
			NFS4_OPEN_CLAIM_DELEG_CUR_FH);
	if (IS_ERR(opendata))
		return PTR_ERR(opendata);
	nfs4_stateid_copy(&opendata->o_arg.u.delegation, stateid);
	nfs_state_clear_delegation(state);
	switch (type & (FMODE_READ|FMODE_WRITE)) {
	case FMODE_READ|FMODE_WRITE:
	case FMODE_WRITE:
		err = nfs4_open_recover_helper(opendata, FMODE_READ|FMODE_WRITE);
		if (err)
			break;
		err = nfs4_open_recover_helper(opendata, FMODE_WRITE);
		if (err)
			break;
		/* Fall through */
	case FMODE_READ:
		err = nfs4_open_recover_helper(opendata, FMODE_READ);
	}
	nfs4_opendata_put(opendata);
	return nfs4_handle_delegation_recall_error(server, state, stateid, NULL, err);
}

static void nfs4_open_confirm_prepare(struct rpc_task *task, void *calldata)
{
	struct nfs4_opendata *data = calldata;

	nfs4_setup_sequence(data->o_arg.server->nfs_client,
			   &data->c_arg.seq_args, &data->c_res.seq_res, task);
}

static void nfs4_open_confirm_done(struct rpc_task *task, void *calldata)
{
	struct nfs4_opendata *data = calldata;

	nfs40_sequence_done(task, &data->c_res.seq_res);

	data->rpc_status = task->tk_status;
	if (data->rpc_status == 0) {
		nfs4_stateid_copy(&data->o_res.stateid, &data->c_res.stateid);
		nfs_confirm_seqid(&data->owner->so_seqid, 0);
		renew_lease(data->o_res.server, data->timestamp);
		data->rpc_done = true;
	}
}

static void nfs4_open_confirm_release(void *calldata)
{
	struct nfs4_opendata *data = calldata;
	struct nfs4_state *state = NULL;

	/* If this request hasn't been cancelled, do nothing */
	if (!data->cancelled)
		goto out_free;
	/* In case of error, no cleanup! */
	if (!data->rpc_done)
		goto out_free;
	state = nfs4_opendata_to_nfs4_state(data);
	if (!IS_ERR(state))
		nfs4_close_state(state, data->o_arg.fmode);
out_free:
	nfs4_opendata_put(data);
}

static const struct rpc_call_ops nfs4_open_confirm_ops = {
	.rpc_call_prepare = nfs4_open_confirm_prepare,
	.rpc_call_done = nfs4_open_confirm_done,
	.rpc_release = nfs4_open_confirm_release,
};

/*
 * Note: On error, nfs4_proc_open_confirm will free the struct nfs4_opendata
 */
static int _nfs4_proc_open_confirm(struct nfs4_opendata *data)
{
	struct nfs_server *server = NFS_SERVER(d_inode(data->dir));
	struct rpc_task *task;
	struct  rpc_message msg = {
		.rpc_proc = &nfs4_procedures[NFSPROC4_CLNT_OPEN_CONFIRM],
		.rpc_argp = &data->c_arg,
		.rpc_resp = &data->c_res,
		.rpc_cred = data->owner->so_cred,
	};
	struct rpc_task_setup task_setup_data = {
		.rpc_client = server->client,
		.rpc_message = &msg,
		.callback_ops = &nfs4_open_confirm_ops,
		.callback_data = data,
		.workqueue = nfsiod_workqueue,
		.flags = RPC_TASK_ASYNC,
	};
	int status;

	nfs4_init_sequence(&data->c_arg.seq_args, &data->c_res.seq_res, 1,
				data->is_recover);
	kref_get(&data->kref);
	data->rpc_done = false;
	data->rpc_status = 0;
	data->timestamp = jiffies;
	task = rpc_run_task(&task_setup_data);
	if (IS_ERR(task))
		return PTR_ERR(task);
	status = rpc_wait_for_completion_task(task);
	if (status != 0) {
		data->cancelled = true;
		smp_wmb();
	} else
		status = data->rpc_status;
	rpc_put_task(task);
	return status;
}

static void nfs4_open_prepare(struct rpc_task *task, void *calldata)
{
	struct nfs4_opendata *data = calldata;
	struct nfs4_state_owner *sp = data->owner;
	struct nfs_client *clp = sp->so_server->nfs_client;
	enum open_claim_type4 claim = data->o_arg.claim;

	if (nfs_wait_on_sequence(data->o_arg.seqid, task) != 0)
		goto out_wait;
	/*
	 * Check if we still need to send an OPEN call, or if we can use
	 * a delegation instead.
	 */
	if (data->state != NULL) {
		struct nfs_delegation *delegation;

		if (can_open_cached(data->state, data->o_arg.fmode, data->o_arg.open_flags))
			goto out_no_action;
		rcu_read_lock();
		delegation = rcu_dereference(NFS_I(data->state->inode)->delegation);
		if (can_open_delegated(delegation, data->o_arg.fmode, claim))
			goto unlock_no_action;
		rcu_read_unlock();
	}
	/* Update client id. */
	data->o_arg.clientid = clp->cl_clientid;
	switch (claim) {
	default:
		break;
	case NFS4_OPEN_CLAIM_PREVIOUS:
	case NFS4_OPEN_CLAIM_DELEG_CUR_FH:
	case NFS4_OPEN_CLAIM_DELEG_PREV_FH:
		data->o_arg.open_bitmap = &nfs4_open_noattr_bitmap[0];
		/* Fall through */
	case NFS4_OPEN_CLAIM_FH:
		task->tk_msg.rpc_proc = &nfs4_procedures[NFSPROC4_CLNT_OPEN_NOATTR];
	}
	data->timestamp = jiffies;
	if (nfs4_setup_sequence(data->o_arg.server->nfs_client,
				&data->o_arg.seq_args,
				&data->o_res.seq_res,
				task) != 0)
		nfs_release_seqid(data->o_arg.seqid);

	/* Set the create mode (note dependency on the session type) */
	data->o_arg.createmode = NFS4_CREATE_UNCHECKED;
	if (data->o_arg.open_flags & O_EXCL) {
		data->o_arg.createmode = NFS4_CREATE_EXCLUSIVE;
		if (nfs4_has_persistent_session(clp))
			data->o_arg.createmode = NFS4_CREATE_GUARDED;
		else if (clp->cl_mvops->minor_version > 0)
			data->o_arg.createmode = NFS4_CREATE_EXCLUSIVE4_1;
	}
	return;
unlock_no_action:
	trace_nfs4_cached_open(data->state);
	rcu_read_unlock();
out_no_action:
	task->tk_action = NULL;
out_wait:
	nfs4_sequence_done(task, &data->o_res.seq_res);
}

static void nfs4_open_done(struct rpc_task *task, void *calldata)
{
	struct nfs4_opendata *data = calldata;

	data->rpc_status = task->tk_status;

	if (!nfs4_sequence_process(task, &data->o_res.seq_res))
		return;

	if (task->tk_status == 0) {
		if (data->o_res.f_attr->valid & NFS_ATTR_FATTR_TYPE) {
			switch (data->o_res.f_attr->mode & S_IFMT) {
			case S_IFREG:
				break;
			case S_IFLNK:
				data->rpc_status = -ELOOP;
				break;
			case S_IFDIR:
				data->rpc_status = -EISDIR;
				break;
			default:
				data->rpc_status = -ENOTDIR;
			}
		}
		renew_lease(data->o_res.server, data->timestamp);
		if (!(data->o_res.rflags & NFS4_OPEN_RESULT_CONFIRM))
			nfs_confirm_seqid(&data->owner->so_seqid, 0);
	}
	data->rpc_done = true;
}

static void nfs4_open_release(void *calldata)
{
	struct nfs4_opendata *data = calldata;
	struct nfs4_state *state = NULL;

	/* If this request hasn't been cancelled, do nothing */
	if (!data->cancelled)
		goto out_free;
	/* In case of error, no cleanup! */
	if (data->rpc_status != 0 || !data->rpc_done)
		goto out_free;
	/* In case we need an open_confirm, no cleanup! */
	if (data->o_res.rflags & NFS4_OPEN_RESULT_CONFIRM)
		goto out_free;
	state = nfs4_opendata_to_nfs4_state(data);
	if (!IS_ERR(state))
		nfs4_close_state(state, data->o_arg.fmode);
out_free:
	nfs4_opendata_put(data);
}

static const struct rpc_call_ops nfs4_open_ops = {
	.rpc_call_prepare = nfs4_open_prepare,
	.rpc_call_done = nfs4_open_done,
	.rpc_release = nfs4_open_release,
};

static int nfs4_run_open_task(struct nfs4_opendata *data,
			      struct nfs_open_context *ctx)
{
	struct inode *dir = d_inode(data->dir);
	struct nfs_server *server = NFS_SERVER(dir);
	struct nfs_openargs *o_arg = &data->o_arg;
	struct nfs_openres *o_res = &data->o_res;
	struct rpc_task *task;
	struct rpc_message msg = {
		.rpc_proc = &nfs4_procedures[NFSPROC4_CLNT_OPEN],
		.rpc_argp = o_arg,
		.rpc_resp = o_res,
		.rpc_cred = data->owner->so_cred,
	};
	struct rpc_task_setup task_setup_data = {
		.rpc_client = server->client,
		.rpc_message = &msg,
		.callback_ops = &nfs4_open_ops,
		.callback_data = data,
		.workqueue = nfsiod_workqueue,
		.flags = RPC_TASK_ASYNC,
	};
	int status;

	kref_get(&data->kref);
	data->rpc_done = false;
	data->rpc_status = 0;
	data->cancelled = false;
	data->is_recover = false;
	if (!ctx) {
		nfs4_init_sequence(&o_arg->seq_args, &o_res->seq_res, 1, 1);
		data->is_recover = true;
	} else {
		nfs4_init_sequence(&o_arg->seq_args, &o_res->seq_res, 1, 0);
		pnfs_lgopen_prepare(data, ctx);
	}
	task = rpc_run_task(&task_setup_data);
	if (IS_ERR(task))
		return PTR_ERR(task);
	status = rpc_wait_for_completion_task(task);
	if (status != 0) {
		data->cancelled = true;
		smp_wmb();
	} else
		status = data->rpc_status;
	rpc_put_task(task);

	return status;
}

static int _nfs4_recover_proc_open(struct nfs4_opendata *data)
{
	struct inode *dir = d_inode(data->dir);
	struct nfs_openres *o_res = &data->o_res;
	int status;

	status = nfs4_run_open_task(data, NULL);
	if (status != 0 || !data->rpc_done)
		return status;

	nfs_fattr_map_and_free_names(NFS_SERVER(dir), &data->f_attr);

	if (o_res->rflags & NFS4_OPEN_RESULT_CONFIRM)
		status = _nfs4_proc_open_confirm(data);

	return status;
}

/*
 * Additional permission checks in order to distinguish between an
 * open for read, and an open for execute. This works around the
 * fact that NFSv4 OPEN treats read and execute permissions as being
 * the same.
 * Note that in the non-execute case, we want to turn off permission
 * checking if we just created a new file (POSIX open() semantics).
 */
static int nfs4_opendata_access(struct rpc_cred *cred,
				struct nfs4_opendata *opendata,
				struct nfs4_state *state, fmode_t fmode,
				int openflags)
{
	struct nfs_access_entry cache;
	u32 mask, flags;

	/* access call failed or for some reason the server doesn't
	 * support any access modes -- defer access call until later */
	if (opendata->o_res.access_supported == 0)
		return 0;

	mask = 0;
	/*
	 * Use openflags to check for exec, because fmode won't
	 * always have FMODE_EXEC set when file open for exec.
	 */
	if (openflags & __FMODE_EXEC) {
		/* ONLY check for exec rights */
		if (S_ISDIR(state->inode->i_mode))
			mask = NFS4_ACCESS_LOOKUP;
		else
			mask = NFS4_ACCESS_EXECUTE;
	} else if ((fmode & FMODE_READ) && !opendata->file_created)
		mask = NFS4_ACCESS_READ;

	cache.cred = cred;
	nfs_access_set_mask(&cache, opendata->o_res.access_result);
	nfs_access_add_cache(state->inode, &cache);

	flags = NFS4_ACCESS_READ | NFS4_ACCESS_EXECUTE | NFS4_ACCESS_LOOKUP;
	if ((mask & ~cache.mask & flags) == 0)
		return 0;

	return -EACCES;
}

/*
 * Note: On error, nfs4_proc_open will free the struct nfs4_opendata
 */
static int _nfs4_proc_open(struct nfs4_opendata *data,
			   struct nfs_open_context *ctx)
{
	struct inode *dir = d_inode(data->dir);
	struct nfs_server *server = NFS_SERVER(dir);
	struct nfs_openargs *o_arg = &data->o_arg;
	struct nfs_openres *o_res = &data->o_res;
	int status;

	status = nfs4_run_open_task(data, ctx);
	if (!data->rpc_done)
		return status;
	if (status != 0) {
		if (status == -NFS4ERR_BADNAME &&
				!(o_arg->open_flags & O_CREAT))
			return -ENOENT;
		return status;
	}

	nfs_fattr_map_and_free_names(server, &data->f_attr);

	if (o_arg->open_flags & O_CREAT) {
		if (o_arg->open_flags & O_EXCL)
			data->file_created = true;
		else if (o_res->cinfo.before != o_res->cinfo.after)
			data->file_created = true;
		if (data->file_created ||
		    inode_peek_iversion_raw(dir) != o_res->cinfo.after)
			update_changeattr(dir, &o_res->cinfo,
					o_res->f_attr->time_start, 0);
	}
	if ((o_res->rflags & NFS4_OPEN_RESULT_LOCKTYPE_POSIX) == 0)
		server->caps &= ~NFS_CAP_POSIX_LOCK;
	if(o_res->rflags & NFS4_OPEN_RESULT_CONFIRM) {
		status = _nfs4_proc_open_confirm(data);
		if (status != 0)
			return status;
	}
	if (!(o_res->f_attr->valid & NFS_ATTR_FATTR)) {
		nfs4_sequence_free_slot(&o_res->seq_res);
		nfs4_proc_getattr(server, &o_res->fh, o_res->f_attr,
				o_res->f_label, NULL);
	}
	return 0;
}

/*
 * OPEN_EXPIRED:
 * 	reclaim state on the server after a network partition.
 * 	Assumes caller holds the appropriate lock
 */
static int _nfs4_open_expired(struct nfs_open_context *ctx, struct nfs4_state *state)
{
	struct nfs4_opendata *opendata;
	int ret;

	opendata = nfs4_open_recoverdata_alloc(ctx, state,
			NFS4_OPEN_CLAIM_FH);
	if (IS_ERR(opendata))
		return PTR_ERR(opendata);
	ret = nfs4_open_recover(opendata, state);
	if (ret == -ESTALE)
		d_drop(ctx->dentry);
	nfs4_opendata_put(opendata);
	return ret;
}

static int nfs4_do_open_expired(struct nfs_open_context *ctx, struct nfs4_state *state)
{
	struct nfs_server *server = NFS_SERVER(state->inode);
	struct nfs4_exception exception = { };
	int err;

	do {
		err = _nfs4_open_expired(ctx, state);
		trace_nfs4_open_expired(ctx, 0, err);
		if (nfs4_clear_cap_atomic_open_v1(server, err, &exception))
			continue;
		switch (err) {
		default:
			goto out;
		case -NFS4ERR_GRACE:
		case -NFS4ERR_DELAY:
			nfs4_handle_exception(server, err, &exception);
			err = 0;
		}
	} while (exception.retry);
out:
	return err;
}

static int nfs4_open_expired(struct nfs4_state_owner *sp, struct nfs4_state *state)
{
	struct nfs_open_context *ctx;
	int ret;

	ctx = nfs4_state_find_open_context(state);
	if (IS_ERR(ctx))
		return -EAGAIN;
	ret = nfs4_do_open_expired(ctx, state);
	put_nfs_open_context(ctx);
	return ret;
}

static void nfs_finish_clear_delegation_stateid(struct nfs4_state *state,
		const nfs4_stateid *stateid)
{
	nfs_remove_bad_delegation(state->inode, stateid);
	nfs_state_clear_delegation(state);
}

static void nfs40_clear_delegation_stateid(struct nfs4_state *state)
{
	if (rcu_access_pointer(NFS_I(state->inode)->delegation) != NULL)
		nfs_finish_clear_delegation_stateid(state, NULL);
}

static int nfs40_open_expired(struct nfs4_state_owner *sp, struct nfs4_state *state)
{
	/* NFSv4.0 doesn't allow for delegation recovery on open expire */
	nfs40_clear_delegation_stateid(state);
	return nfs4_open_expired(sp, state);
}

static int nfs40_test_and_free_expired_stateid(struct nfs_server *server,
		nfs4_stateid *stateid,
		struct rpc_cred *cred)
{
	return -NFS4ERR_BAD_STATEID;
}

#if defined(CONFIG_NFS_V4_1)
static int nfs41_test_and_free_expired_stateid(struct nfs_server *server,
		nfs4_stateid *stateid,
		struct rpc_cred *cred)
{
	int status;

	switch (stateid->type) {
	default:
		break;
	case NFS4_INVALID_STATEID_TYPE:
	case NFS4_SPECIAL_STATEID_TYPE:
		return -NFS4ERR_BAD_STATEID;
	case NFS4_REVOKED_STATEID_TYPE:
		goto out_free;
	}

	status = nfs41_test_stateid(server, stateid, cred);
	switch (status) {
	case -NFS4ERR_EXPIRED:
	case -NFS4ERR_ADMIN_REVOKED:
	case -NFS4ERR_DELEG_REVOKED:
		break;
	default:
		return status;
	}
out_free:
	/* Ack the revoked state to the server */
	nfs41_free_stateid(server, stateid, cred, true);
	return -NFS4ERR_EXPIRED;
}

static void nfs41_check_delegation_stateid(struct nfs4_state *state)
{
	struct nfs_server *server = NFS_SERVER(state->inode);
	nfs4_stateid stateid;
	struct nfs_delegation *delegation;
	struct rpc_cred *cred;
	int status;

	/* Get the delegation credential for use by test/free_stateid */
	rcu_read_lock();
	delegation = rcu_dereference(NFS_I(state->inode)->delegation);
	if (delegation == NULL) {
		rcu_read_unlock();
		nfs_state_clear_delegation(state);
		return;
	}

	nfs4_stateid_copy(&stateid, &delegation->stateid);
	if (test_bit(NFS_DELEGATION_REVOKED, &delegation->flags)) {
<<<<<<< HEAD
=======
		rcu_read_unlock();
		nfs_state_clear_delegation(state);
		return;
	}

	if (!test_and_clear_bit(NFS_DELEGATION_TEST_EXPIRED,
				&delegation->flags)) {
>>>>>>> 8e6fbfc0
		rcu_read_unlock();
		return;
	}

	if (!test_and_clear_bit(NFS_DELEGATION_TEST_EXPIRED,
				&delegation->flags)) {
		rcu_read_unlock();
		return;
	}

	cred = get_rpccred(delegation->cred);
	rcu_read_unlock();
	status = nfs41_test_and_free_expired_stateid(server, &stateid, cred);
	trace_nfs4_test_delegation_stateid(state, NULL, status);
	if (status == -NFS4ERR_EXPIRED || status == -NFS4ERR_BAD_STATEID)
		nfs_finish_clear_delegation_stateid(state, &stateid);

	put_rpccred(cred);
}

/**
 * nfs41_check_expired_locks - possibly free a lock stateid
 *
 * @state: NFSv4 state for an inode
 *
 * Returns NFS_OK if recovery for this stateid is now finished.
 * Otherwise a negative NFS4ERR value is returned.
 */
static int nfs41_check_expired_locks(struct nfs4_state *state)
{
	int status, ret = NFS_OK;
	struct nfs4_lock_state *lsp, *prev = NULL;
	struct nfs_server *server = NFS_SERVER(state->inode);

	if (!test_bit(LK_STATE_IN_USE, &state->flags))
		goto out;

	spin_lock(&state->state_lock);
	list_for_each_entry(lsp, &state->lock_states, ls_locks) {
		if (test_bit(NFS_LOCK_INITIALIZED, &lsp->ls_flags)) {
			struct rpc_cred *cred = lsp->ls_state->owner->so_cred;

			refcount_inc(&lsp->ls_count);
			spin_unlock(&state->state_lock);

			nfs4_put_lock_state(prev);
			prev = lsp;

			status = nfs41_test_and_free_expired_stateid(server,
					&lsp->ls_stateid,
					cred);
			trace_nfs4_test_lock_stateid(state, lsp, status);
			if (status == -NFS4ERR_EXPIRED ||
			    status == -NFS4ERR_BAD_STATEID) {
				clear_bit(NFS_LOCK_INITIALIZED, &lsp->ls_flags);
				lsp->ls_stateid.type = NFS4_INVALID_STATEID_TYPE;
				if (!recover_lost_locks)
					set_bit(NFS_LOCK_LOST, &lsp->ls_flags);
			} else if (status != NFS_OK) {
				ret = status;
				nfs4_put_lock_state(prev);
				goto out;
			}
			spin_lock(&state->state_lock);
		}
	}
	spin_unlock(&state->state_lock);
	nfs4_put_lock_state(prev);
out:
	return ret;
}

/**
 * nfs41_check_open_stateid - possibly free an open stateid
 *
 * @state: NFSv4 state for an inode
 *
 * Returns NFS_OK if recovery for this stateid is now finished.
 * Otherwise a negative NFS4ERR value is returned.
 */
static int nfs41_check_open_stateid(struct nfs4_state *state)
{
	struct nfs_server *server = NFS_SERVER(state->inode);
	nfs4_stateid *stateid = &state->open_stateid;
	struct rpc_cred *cred = state->owner->so_cred;
	int status;

	if (test_bit(NFS_OPEN_STATE, &state->flags) == 0) {
		if (test_bit(NFS_DELEGATED_STATE, &state->flags) == 0)  {
			if (nfs4_have_delegation(state->inode, state->state))
				return NFS_OK;
			return -NFS4ERR_OPENMODE;
		}
		return -NFS4ERR_BAD_STATEID;
	}
	status = nfs41_test_and_free_expired_stateid(server, stateid, cred);
	trace_nfs4_test_open_stateid(state, NULL, status);
	if (status == -NFS4ERR_EXPIRED || status == -NFS4ERR_BAD_STATEID) {
		clear_bit(NFS_O_RDONLY_STATE, &state->flags);
		clear_bit(NFS_O_WRONLY_STATE, &state->flags);
		clear_bit(NFS_O_RDWR_STATE, &state->flags);
		clear_bit(NFS_OPEN_STATE, &state->flags);
		stateid->type = NFS4_INVALID_STATEID_TYPE;
		return status;
	}
	if (nfs_open_stateid_recover_openmode(state))
		return -NFS4ERR_OPENMODE;
	return NFS_OK;
}

static int nfs41_open_expired(struct nfs4_state_owner *sp, struct nfs4_state *state)
{
	int status;

	nfs41_check_delegation_stateid(state);
	status = nfs41_check_expired_locks(state);
	if (status != NFS_OK)
		return status;
	status = nfs41_check_open_stateid(state);
	if (status != NFS_OK)
		status = nfs4_open_expired(sp, state);
	return status;
}
#endif

/*
 * on an EXCLUSIVE create, the server should send back a bitmask with FATTR4-*
 * fields corresponding to attributes that were used to store the verifier.
 * Make sure we clobber those fields in the later setattr call
 */
static unsigned nfs4_exclusive_attrset(struct nfs4_opendata *opendata,
				struct iattr *sattr, struct nfs4_label **label)
{
	const __u32 *bitmask = opendata->o_arg.server->exclcreat_bitmask;
	__u32 attrset[3];
	unsigned ret;
	unsigned i;

	for (i = 0; i < ARRAY_SIZE(attrset); i++) {
		attrset[i] = opendata->o_res.attrset[i];
		if (opendata->o_arg.createmode == NFS4_CREATE_EXCLUSIVE4_1)
			attrset[i] &= ~bitmask[i];
	}

	ret = (opendata->o_arg.createmode == NFS4_CREATE_EXCLUSIVE) ?
		sattr->ia_valid : 0;

	if ((attrset[1] & (FATTR4_WORD1_TIME_ACCESS|FATTR4_WORD1_TIME_ACCESS_SET))) {
		if (sattr->ia_valid & ATTR_ATIME_SET)
			ret |= ATTR_ATIME_SET;
		else
			ret |= ATTR_ATIME;
	}

	if ((attrset[1] & (FATTR4_WORD1_TIME_MODIFY|FATTR4_WORD1_TIME_MODIFY_SET))) {
		if (sattr->ia_valid & ATTR_MTIME_SET)
			ret |= ATTR_MTIME_SET;
		else
			ret |= ATTR_MTIME;
	}

	if (!(attrset[2] & FATTR4_WORD2_SECURITY_LABEL))
		*label = NULL;
	return ret;
}

static int _nfs4_open_and_get_state(struct nfs4_opendata *opendata,
		fmode_t fmode,
		int flags,
		struct nfs_open_context *ctx)
{
	struct nfs4_state_owner *sp = opendata->owner;
	struct nfs_server *server = sp->so_server;
	struct dentry *dentry;
	struct nfs4_state *state;
	unsigned int seq;
	int ret;

	seq = raw_seqcount_begin(&sp->so_reclaim_seqcount);

	ret = _nfs4_proc_open(opendata, ctx);
	if (ret != 0)
		goto out;

	state = _nfs4_opendata_to_nfs4_state(opendata);
	ret = PTR_ERR(state);
	if (IS_ERR(state))
		goto out;
	ctx->state = state;
	if (server->caps & NFS_CAP_POSIX_LOCK)
		set_bit(NFS_STATE_POSIX_LOCKS, &state->flags);
	if (opendata->o_res.rflags & NFS4_OPEN_RESULT_MAY_NOTIFY_LOCK)
		set_bit(NFS_STATE_MAY_NOTIFY_LOCK, &state->flags);

	dentry = opendata->dentry;
	if (d_really_is_negative(dentry)) {
		struct dentry *alias;
		d_drop(dentry);
		alias = d_exact_alias(dentry, state->inode);
		if (!alias)
			alias = d_splice_alias(igrab(state->inode), dentry);
		/* d_splice_alias() can't fail here - it's a non-directory */
		if (alias) {
			dput(ctx->dentry);
			ctx->dentry = dentry = alias;
		}
		nfs_set_verifier(dentry,
				nfs_save_change_attribute(d_inode(opendata->dir)));
	}

	/* Parse layoutget results before we check for access */
	pnfs_parse_lgopen(state->inode, opendata->lgp, ctx);

	ret = nfs4_opendata_access(sp->so_cred, opendata, state, fmode, flags);
	if (ret != 0)
		goto out;

	if (d_inode(dentry) == state->inode) {
		nfs_inode_attach_open_context(ctx);
		if (read_seqcount_retry(&sp->so_reclaim_seqcount, seq))
			nfs4_schedule_stateid_recovery(server, state);
	}

out:
	nfs4_sequence_free_slot(&opendata->o_res.seq_res);
	return ret;
}

/*
 * Returns a referenced nfs4_state
 */
static int _nfs4_do_open(struct inode *dir,
			struct nfs_open_context *ctx,
			int flags,
			const struct nfs4_open_createattrs *c,
			int *opened)
{
	struct nfs4_state_owner  *sp;
	struct nfs4_state     *state = NULL;
	struct nfs_server       *server = NFS_SERVER(dir);
	struct nfs4_opendata *opendata;
	struct dentry *dentry = ctx->dentry;
	struct rpc_cred *cred = ctx->cred;
	struct nfs4_threshold **ctx_th = &ctx->mdsthreshold;
	fmode_t fmode = ctx->mode & (FMODE_READ|FMODE_WRITE|FMODE_EXEC);
	enum open_claim_type4 claim = NFS4_OPEN_CLAIM_NULL;
	struct iattr *sattr = c->sattr;
	struct nfs4_label *label = c->label;
	struct nfs4_label *olabel = NULL;
	int status;

	/* Protect against reboot recovery conflicts */
	status = -ENOMEM;
	sp = nfs4_get_state_owner(server, cred, GFP_KERNEL);
	if (sp == NULL) {
		dprintk("nfs4_do_open: nfs4_get_state_owner failed!\n");
		goto out_err;
	}
	status = nfs4_client_recover_expired_lease(server->nfs_client);
	if (status != 0)
		goto err_put_state_owner;
	if (d_really_is_positive(dentry))
		nfs4_return_incompatible_delegation(d_inode(dentry), fmode);
	status = -ENOMEM;
	if (d_really_is_positive(dentry))
		claim = NFS4_OPEN_CLAIM_FH;
	opendata = nfs4_opendata_alloc(dentry, sp, fmode, flags,
			c, claim, GFP_KERNEL);
	if (opendata == NULL)
		goto err_put_state_owner;

	if (label) {
		olabel = nfs4_label_alloc(server, GFP_KERNEL);
		if (IS_ERR(olabel)) {
			status = PTR_ERR(olabel);
			goto err_opendata_put;
		}
	}

	if (server->attr_bitmask[2] & FATTR4_WORD2_MDSTHRESHOLD) {
		if (!opendata->f_attr.mdsthreshold) {
			opendata->f_attr.mdsthreshold = pnfs_mdsthreshold_alloc();
			if (!opendata->f_attr.mdsthreshold)
				goto err_free_label;
		}
		opendata->o_arg.open_bitmap = &nfs4_pnfs_open_bitmap[0];
	}
	if (d_really_is_positive(dentry))
		opendata->state = nfs4_get_open_state(d_inode(dentry), sp);

	status = _nfs4_open_and_get_state(opendata, fmode, flags, ctx);
	if (status != 0)
		goto err_free_label;
	state = ctx->state;

	if ((opendata->o_arg.open_flags & (O_CREAT|O_EXCL)) == (O_CREAT|O_EXCL) &&
	    (opendata->o_arg.createmode != NFS4_CREATE_GUARDED)) {
		unsigned attrs = nfs4_exclusive_attrset(opendata, sattr, &label);
		/*
		 * send create attributes which was not set by open
		 * with an extra setattr.
		 */
		if (attrs || label) {
			unsigned ia_old = sattr->ia_valid;

			sattr->ia_valid = attrs;
			nfs_fattr_init(opendata->o_res.f_attr);
			status = nfs4_do_setattr(state->inode, cred,
					opendata->o_res.f_attr, sattr,
					ctx, label, olabel);
			if (status == 0) {
				nfs_setattr_update_inode(state->inode, sattr,
						opendata->o_res.f_attr);
				nfs_setsecurity(state->inode, opendata->o_res.f_attr, olabel);
			}
			sattr->ia_valid = ia_old;
		}
	}
	if (opened && opendata->file_created)
		*opened = 1;

	if (pnfs_use_threshold(ctx_th, opendata->f_attr.mdsthreshold, server)) {
		*ctx_th = opendata->f_attr.mdsthreshold;
		opendata->f_attr.mdsthreshold = NULL;
	}

	nfs4_label_free(olabel);

	nfs4_opendata_put(opendata);
	nfs4_put_state_owner(sp);
	return 0;
err_free_label:
	nfs4_label_free(olabel);
err_opendata_put:
	nfs4_opendata_put(opendata);
err_put_state_owner:
	nfs4_put_state_owner(sp);
out_err:
	return status;
}


static struct nfs4_state *nfs4_do_open(struct inode *dir,
					struct nfs_open_context *ctx,
					int flags,
					struct iattr *sattr,
					struct nfs4_label *label,
					int *opened)
{
	struct nfs_server *server = NFS_SERVER(dir);
	struct nfs4_exception exception = { };
	struct nfs4_state *res;
	struct nfs4_open_createattrs c = {
		.label = label,
		.sattr = sattr,
		.verf = {
			[0] = (__u32)jiffies,
			[1] = (__u32)current->pid,
		},
	};
	int status;

	do {
		status = _nfs4_do_open(dir, ctx, flags, &c, opened);
		res = ctx->state;
		trace_nfs4_open_file(ctx, flags, status);
		if (status == 0)
			break;
		/* NOTE: BAD_SEQID means the server and client disagree about the
		 * book-keeping w.r.t. state-changing operations
		 * (OPEN/CLOSE/LOCK/LOCKU...)
		 * It is actually a sign of a bug on the client or on the server.
		 *
		 * If we receive a BAD_SEQID error in the particular case of
		 * doing an OPEN, we assume that nfs_increment_open_seqid() will
		 * have unhashed the old state_owner for us, and that we can
		 * therefore safely retry using a new one. We should still warn
		 * the user though...
		 */
		if (status == -NFS4ERR_BAD_SEQID) {
			pr_warn_ratelimited("NFS: v4 server %s "
					" returned a bad sequence-id error!\n",
					NFS_SERVER(dir)->nfs_client->cl_hostname);
			exception.retry = 1;
			continue;
		}
		/*
		 * BAD_STATEID on OPEN means that the server cancelled our
		 * state before it received the OPEN_CONFIRM.
		 * Recover by retrying the request as per the discussion
		 * on Page 181 of RFC3530.
		 */
		if (status == -NFS4ERR_BAD_STATEID) {
			exception.retry = 1;
			continue;
		}
		if (status == -EAGAIN) {
			/* We must have found a delegation */
			exception.retry = 1;
			continue;
		}
		if (nfs4_clear_cap_atomic_open_v1(server, status, &exception))
			continue;
		res = ERR_PTR(nfs4_handle_exception(server,
					status, &exception));
	} while (exception.retry);
	return res;
}

static int _nfs4_do_setattr(struct inode *inode,
			    struct nfs_setattrargs *arg,
			    struct nfs_setattrres *res,
			    struct rpc_cred *cred,
			    struct nfs_open_context *ctx)
{
	struct nfs_server *server = NFS_SERVER(inode);
	struct rpc_message msg = {
		.rpc_proc	= &nfs4_procedures[NFSPROC4_CLNT_SETATTR],
		.rpc_argp	= arg,
		.rpc_resp	= res,
		.rpc_cred	= cred,
	};
	struct rpc_cred *delegation_cred = NULL;
	unsigned long timestamp = jiffies;
	bool truncate;
	int status;

	nfs_fattr_init(res->fattr);

	/* Servers should only apply open mode checks for file size changes */
	truncate = (arg->iap->ia_valid & ATTR_SIZE) ? true : false;
	if (!truncate)
		goto zero_stateid;

	if (nfs4_copy_delegation_stateid(inode, FMODE_WRITE, &arg->stateid, &delegation_cred)) {
		/* Use that stateid */
	} else if (ctx != NULL) {
		struct nfs_lock_context *l_ctx;
		if (!nfs4_valid_open_stateid(ctx->state))
			return -EBADF;
		l_ctx = nfs_get_lock_context(ctx);
		if (IS_ERR(l_ctx))
			return PTR_ERR(l_ctx);
		status = nfs4_select_rw_stateid(ctx->state, FMODE_WRITE, l_ctx,
						&arg->stateid, &delegation_cred);
		nfs_put_lock_context(l_ctx);
		if (status == -EIO)
			return -EBADF;
	} else {
zero_stateid:
		nfs4_stateid_copy(&arg->stateid, &zero_stateid);
	}
	if (delegation_cred)
		msg.rpc_cred = delegation_cred;

	status = nfs4_call_sync(server->client, server, &msg, &arg->seq_args, &res->seq_res, 1);

	put_rpccred(delegation_cred);
	if (status == 0 && ctx != NULL)
		renew_lease(server, timestamp);
	trace_nfs4_setattr(inode, &arg->stateid, status);
	return status;
}

static int nfs4_do_setattr(struct inode *inode, struct rpc_cred *cred,
			   struct nfs_fattr *fattr, struct iattr *sattr,
			   struct nfs_open_context *ctx, struct nfs4_label *ilabel,
			   struct nfs4_label *olabel)
{
	struct nfs_server *server = NFS_SERVER(inode);
	__u32 bitmask[NFS4_BITMASK_SZ];
	struct nfs4_state *state = ctx ? ctx->state : NULL;
	struct nfs_setattrargs	arg = {
		.fh		= NFS_FH(inode),
		.iap		= sattr,
		.server		= server,
		.bitmask = bitmask,
		.label		= ilabel,
	};
	struct nfs_setattrres  res = {
		.fattr		= fattr,
		.label		= olabel,
		.server		= server,
	};
	struct nfs4_exception exception = {
		.state = state,
		.inode = inode,
		.stateid = &arg.stateid,
	};
	int err;

	do {
		nfs4_bitmap_copy_adjust_setattr(bitmask,
				nfs4_bitmask(server, olabel),
				inode);

		err = _nfs4_do_setattr(inode, &arg, &res, cred, ctx);
		switch (err) {
		case -NFS4ERR_OPENMODE:
			if (!(sattr->ia_valid & ATTR_SIZE)) {
				pr_warn_once("NFSv4: server %s is incorrectly "
						"applying open mode checks to "
						"a SETATTR that is not "
						"changing file size.\n",
						server->nfs_client->cl_hostname);
			}
			if (state && !(state->state & FMODE_WRITE)) {
				err = -EBADF;
				if (sattr->ia_valid & ATTR_OPEN)
					err = -EACCES;
				goto out;
			}
		}
		err = nfs4_handle_exception(server, err, &exception);
	} while (exception.retry);
out:
	return err;
}

static bool
nfs4_wait_on_layoutreturn(struct inode *inode, struct rpc_task *task)
{
	if (inode == NULL || !nfs_have_layout(inode))
		return false;

	return pnfs_wait_on_layoutreturn(inode, task);
}

struct nfs4_closedata {
	struct inode *inode;
	struct nfs4_state *state;
	struct nfs_closeargs arg;
	struct nfs_closeres res;
	struct {
		struct nfs4_layoutreturn_args arg;
		struct nfs4_layoutreturn_res res;
		struct nfs4_xdr_opaque_data ld_private;
		u32 roc_barrier;
		bool roc;
	} lr;
	struct nfs_fattr fattr;
	unsigned long timestamp;
};

static void nfs4_free_closedata(void *data)
{
	struct nfs4_closedata *calldata = data;
	struct nfs4_state_owner *sp = calldata->state->owner;
	struct super_block *sb = calldata->state->inode->i_sb;

	if (calldata->lr.roc)
		pnfs_roc_release(&calldata->lr.arg, &calldata->lr.res,
				calldata->res.lr_ret);
	nfs4_put_open_state(calldata->state);
	nfs_free_seqid(calldata->arg.seqid);
	nfs4_put_state_owner(sp);
	nfs_sb_deactive(sb);
	kfree(calldata);
}

static void nfs4_close_done(struct rpc_task *task, void *data)
{
	struct nfs4_closedata *calldata = data;
	struct nfs4_state *state = calldata->state;
	struct nfs_server *server = NFS_SERVER(calldata->inode);
	nfs4_stateid *res_stateid = NULL;
	struct nfs4_exception exception = {
		.state = state,
		.inode = calldata->inode,
		.stateid = &calldata->arg.stateid,
	};

	dprintk("%s: begin!\n", __func__);
	if (!nfs4_sequence_done(task, &calldata->res.seq_res))
		return;
	trace_nfs4_close(state, &calldata->arg, &calldata->res, task->tk_status);

	/* Handle Layoutreturn errors */
	if (calldata->arg.lr_args && task->tk_status != 0) {
		switch (calldata->res.lr_ret) {
		default:
			calldata->res.lr_ret = -NFS4ERR_NOMATCHING_LAYOUT;
			break;
		case 0:
			calldata->arg.lr_args = NULL;
			calldata->res.lr_res = NULL;
			break;
		case -NFS4ERR_OLD_STATEID:
			if (nfs4_layoutreturn_refresh_stateid(&calldata->arg.lr_args->stateid,
						&calldata->arg.lr_args->range,
						calldata->inode))
				goto lr_restart;
			/* Fallthrough */
		case -NFS4ERR_ADMIN_REVOKED:
		case -NFS4ERR_DELEG_REVOKED:
		case -NFS4ERR_EXPIRED:
		case -NFS4ERR_BAD_STATEID:
		case -NFS4ERR_UNKNOWN_LAYOUTTYPE:
		case -NFS4ERR_WRONG_CRED:
			calldata->arg.lr_args = NULL;
			calldata->res.lr_res = NULL;
			goto lr_restart;
		}
	}

	/* hmm. we are done with the inode, and in the process of freeing
	 * the state_owner. we keep this around to process errors
	 */
	switch (task->tk_status) {
		case 0:
			res_stateid = &calldata->res.stateid;
			renew_lease(server, calldata->timestamp);
			break;
		case -NFS4ERR_ACCESS:
			if (calldata->arg.bitmask != NULL) {
				calldata->arg.bitmask = NULL;
				calldata->res.fattr = NULL;
				goto out_restart;

			}
			break;
		case -NFS4ERR_OLD_STATEID:
			/* Did we race with OPEN? */
			if (nfs4_refresh_open_stateid(&calldata->arg.stateid,
						state))
				goto out_restart;
			goto out_release;
		case -NFS4ERR_ADMIN_REVOKED:
		case -NFS4ERR_STALE_STATEID:
		case -NFS4ERR_EXPIRED:
			nfs4_free_revoked_stateid(server,
					&calldata->arg.stateid,
					task->tk_msg.rpc_cred);
			/* Fallthrough */
		case -NFS4ERR_BAD_STATEID:
			break;
		default:
			task->tk_status = nfs4_async_handle_exception(task,
					server, task->tk_status, &exception);
			if (exception.retry)
				goto out_restart;
	}
	nfs_clear_open_stateid(state, &calldata->arg.stateid,
			res_stateid, calldata->arg.fmode);
out_release:
	task->tk_status = 0;
	nfs_release_seqid(calldata->arg.seqid);
	nfs_refresh_inode(calldata->inode, &calldata->fattr);
	dprintk("%s: done, ret = %d!\n", __func__, task->tk_status);
	return;
lr_restart:
	calldata->res.lr_ret = 0;
out_restart:
	task->tk_status = 0;
	rpc_restart_call_prepare(task);
	goto out_release;
}

static void nfs4_close_prepare(struct rpc_task *task, void *data)
{
	struct nfs4_closedata *calldata = data;
	struct nfs4_state *state = calldata->state;
	struct inode *inode = calldata->inode;
	struct pnfs_layout_hdr *lo;
	bool is_rdonly, is_wronly, is_rdwr;
	int call_close = 0;

	dprintk("%s: begin!\n", __func__);
	if (nfs_wait_on_sequence(calldata->arg.seqid, task) != 0)
		goto out_wait;

	task->tk_msg.rpc_proc = &nfs4_procedures[NFSPROC4_CLNT_OPEN_DOWNGRADE];
	spin_lock(&state->owner->so_lock);
	is_rdwr = test_bit(NFS_O_RDWR_STATE, &state->flags);
	is_rdonly = test_bit(NFS_O_RDONLY_STATE, &state->flags);
	is_wronly = test_bit(NFS_O_WRONLY_STATE, &state->flags);
	/* Calculate the change in open mode */
	calldata->arg.fmode = 0;
	if (state->n_rdwr == 0) {
		if (state->n_rdonly == 0)
			call_close |= is_rdonly;
		else if (is_rdonly)
			calldata->arg.fmode |= FMODE_READ;
		if (state->n_wronly == 0)
			call_close |= is_wronly;
		else if (is_wronly)
			calldata->arg.fmode |= FMODE_WRITE;
		if (calldata->arg.fmode != (FMODE_READ|FMODE_WRITE))
			call_close |= is_rdwr;
	} else if (is_rdwr)
		calldata->arg.fmode |= FMODE_READ|FMODE_WRITE;

	if (!nfs4_valid_open_stateid(state) ||
	    !nfs4_refresh_open_stateid(&calldata->arg.stateid, state))
		call_close = 0;
	spin_unlock(&state->owner->so_lock);

	if (!call_close) {
		/* Note: exit _without_ calling nfs4_close_done */
		goto out_no_action;
	}

	if (!calldata->lr.roc && nfs4_wait_on_layoutreturn(inode, task)) {
		nfs_release_seqid(calldata->arg.seqid);
		goto out_wait;
	}

	lo = calldata->arg.lr_args ? calldata->arg.lr_args->layout : NULL;
	if (lo && !pnfs_layout_is_valid(lo)) {
		calldata->arg.lr_args = NULL;
		calldata->res.lr_res = NULL;
	}

	if (calldata->arg.fmode == 0)
		task->tk_msg.rpc_proc = &nfs4_procedures[NFSPROC4_CLNT_CLOSE];

	if (calldata->arg.fmode == 0 || calldata->arg.fmode == FMODE_READ) {
		/* Close-to-open cache consistency revalidation */
		if (!nfs4_have_delegation(inode, FMODE_READ))
			calldata->arg.bitmask = NFS_SERVER(inode)->cache_consistency_bitmask;
		else
			calldata->arg.bitmask = NULL;
	}

	calldata->arg.share_access =
		nfs4_map_atomic_open_share(NFS_SERVER(inode),
				calldata->arg.fmode, 0);

	if (calldata->res.fattr == NULL)
		calldata->arg.bitmask = NULL;
	else if (calldata->arg.bitmask == NULL)
		calldata->res.fattr = NULL;
	calldata->timestamp = jiffies;
	if (nfs4_setup_sequence(NFS_SERVER(inode)->nfs_client,
				&calldata->arg.seq_args,
				&calldata->res.seq_res,
				task) != 0)
		nfs_release_seqid(calldata->arg.seqid);
	dprintk("%s: done!\n", __func__);
	return;
out_no_action:
	task->tk_action = NULL;
out_wait:
	nfs4_sequence_done(task, &calldata->res.seq_res);
}

static const struct rpc_call_ops nfs4_close_ops = {
	.rpc_call_prepare = nfs4_close_prepare,
	.rpc_call_done = nfs4_close_done,
	.rpc_release = nfs4_free_closedata,
};

/* 
 * It is possible for data to be read/written from a mem-mapped file 
 * after the sys_close call (which hits the vfs layer as a flush).
 * This means that we can't safely call nfsv4 close on a file until 
 * the inode is cleared. This in turn means that we are not good
 * NFSv4 citizens - we do not indicate to the server to update the file's 
 * share state even when we are done with one of the three share 
 * stateid's in the inode.
 *
 * NOTE: Caller must be holding the sp->so_owner semaphore!
 */
int nfs4_do_close(struct nfs4_state *state, gfp_t gfp_mask, int wait)
{
	struct nfs_server *server = NFS_SERVER(state->inode);
	struct nfs_seqid *(*alloc_seqid)(struct nfs_seqid_counter *, gfp_t);
	struct nfs4_closedata *calldata;
	struct nfs4_state_owner *sp = state->owner;
	struct rpc_task *task;
	struct rpc_message msg = {
		.rpc_proc = &nfs4_procedures[NFSPROC4_CLNT_CLOSE],
		.rpc_cred = state->owner->so_cred,
	};
	struct rpc_task_setup task_setup_data = {
		.rpc_client = server->client,
		.rpc_message = &msg,
		.callback_ops = &nfs4_close_ops,
		.workqueue = nfsiod_workqueue,
		.flags = RPC_TASK_ASYNC,
	};
	int status = -ENOMEM;

	nfs4_state_protect(server->nfs_client, NFS_SP4_MACH_CRED_CLEANUP,
		&task_setup_data.rpc_client, &msg);

	calldata = kzalloc(sizeof(*calldata), gfp_mask);
	if (calldata == NULL)
		goto out;
	nfs4_init_sequence(&calldata->arg.seq_args, &calldata->res.seq_res, 1, 0);
	calldata->inode = state->inode;
	calldata->state = state;
	calldata->arg.fh = NFS_FH(state->inode);
	if (!nfs4_copy_open_stateid(&calldata->arg.stateid, state))
		goto out_free_calldata;
	/* Serialization for the sequence id */
	alloc_seqid = server->nfs_client->cl_mvops->alloc_seqid;
	calldata->arg.seqid = alloc_seqid(&state->owner->so_seqid, gfp_mask);
	if (IS_ERR(calldata->arg.seqid))
		goto out_free_calldata;
	nfs_fattr_init(&calldata->fattr);
	calldata->arg.fmode = 0;
	calldata->lr.arg.ld_private = &calldata->lr.ld_private;
	calldata->res.fattr = &calldata->fattr;
	calldata->res.seqid = calldata->arg.seqid;
	calldata->res.server = server;
	calldata->res.lr_ret = -NFS4ERR_NOMATCHING_LAYOUT;
	calldata->lr.roc = pnfs_roc(state->inode,
			&calldata->lr.arg, &calldata->lr.res, msg.rpc_cred);
	if (calldata->lr.roc) {
		calldata->arg.lr_args = &calldata->lr.arg;
		calldata->res.lr_res = &calldata->lr.res;
	}
	nfs_sb_active(calldata->inode->i_sb);

	msg.rpc_argp = &calldata->arg;
	msg.rpc_resp = &calldata->res;
	task_setup_data.callback_data = calldata;
	task = rpc_run_task(&task_setup_data);
	if (IS_ERR(task))
		return PTR_ERR(task);
	status = 0;
	if (wait)
		status = rpc_wait_for_completion_task(task);
	rpc_put_task(task);
	return status;
out_free_calldata:
	kfree(calldata);
out:
	nfs4_put_open_state(state);
	nfs4_put_state_owner(sp);
	return status;
}

static struct inode *
nfs4_atomic_open(struct inode *dir, struct nfs_open_context *ctx,
		int open_flags, struct iattr *attr, int *opened)
{
	struct nfs4_state *state;
	struct nfs4_label l = {0, 0, 0, NULL}, *label = NULL;

	label = nfs4_label_init_security(dir, ctx->dentry, attr, &l);

	/* Protect against concurrent sillydeletes */
	state = nfs4_do_open(dir, ctx, open_flags, attr, label, opened);

	nfs4_label_release_security(label);

	if (IS_ERR(state))
		return ERR_CAST(state);
	return state->inode;
}

static void nfs4_close_context(struct nfs_open_context *ctx, int is_sync)
{
	if (ctx->state == NULL)
		return;
	if (is_sync)
		nfs4_close_sync(ctx->state, ctx->mode);
	else
		nfs4_close_state(ctx->state, ctx->mode);
}

#define FATTR4_WORD1_NFS40_MASK (2*FATTR4_WORD1_MOUNTED_ON_FILEID - 1UL)
#define FATTR4_WORD2_NFS41_MASK (2*FATTR4_WORD2_SUPPATTR_EXCLCREAT - 1UL)
#define FATTR4_WORD2_NFS42_MASK (2*FATTR4_WORD2_MODE_UMASK - 1UL)

static int _nfs4_server_capabilities(struct nfs_server *server, struct nfs_fh *fhandle)
{
	u32 bitmask[3] = {}, minorversion = server->nfs_client->cl_minorversion;
	struct nfs4_server_caps_arg args = {
		.fhandle = fhandle,
		.bitmask = bitmask,
	};
	struct nfs4_server_caps_res res = {};
	struct rpc_message msg = {
		.rpc_proc = &nfs4_procedures[NFSPROC4_CLNT_SERVER_CAPS],
		.rpc_argp = &args,
		.rpc_resp = &res,
	};
	int status;
	int i;

	bitmask[0] = FATTR4_WORD0_SUPPORTED_ATTRS |
		     FATTR4_WORD0_FH_EXPIRE_TYPE |
		     FATTR4_WORD0_LINK_SUPPORT |
		     FATTR4_WORD0_SYMLINK_SUPPORT |
		     FATTR4_WORD0_ACLSUPPORT;
	if (minorversion)
		bitmask[2] = FATTR4_WORD2_SUPPATTR_EXCLCREAT;

	status = nfs4_call_sync(server->client, server, &msg, &args.seq_args, &res.seq_res, 0);
	if (status == 0) {
		/* Sanity check the server answers */
		switch (minorversion) {
		case 0:
			res.attr_bitmask[1] &= FATTR4_WORD1_NFS40_MASK;
			res.attr_bitmask[2] = 0;
			break;
		case 1:
			res.attr_bitmask[2] &= FATTR4_WORD2_NFS41_MASK;
			break;
		case 2:
			res.attr_bitmask[2] &= FATTR4_WORD2_NFS42_MASK;
		}
		memcpy(server->attr_bitmask, res.attr_bitmask, sizeof(server->attr_bitmask));
		server->caps &= ~(NFS_CAP_ACLS|NFS_CAP_HARDLINKS|
				NFS_CAP_SYMLINKS|NFS_CAP_FILEID|
				NFS_CAP_MODE|NFS_CAP_NLINK|NFS_CAP_OWNER|
				NFS_CAP_OWNER_GROUP|NFS_CAP_ATIME|
				NFS_CAP_CTIME|NFS_CAP_MTIME|
				NFS_CAP_SECURITY_LABEL);
		if (res.attr_bitmask[0] & FATTR4_WORD0_ACL &&
				res.acl_bitmask & ACL4_SUPPORT_ALLOW_ACL)
			server->caps |= NFS_CAP_ACLS;
		if (res.has_links != 0)
			server->caps |= NFS_CAP_HARDLINKS;
		if (res.has_symlinks != 0)
			server->caps |= NFS_CAP_SYMLINKS;
		if (res.attr_bitmask[0] & FATTR4_WORD0_FILEID)
			server->caps |= NFS_CAP_FILEID;
		if (res.attr_bitmask[1] & FATTR4_WORD1_MODE)
			server->caps |= NFS_CAP_MODE;
		if (res.attr_bitmask[1] & FATTR4_WORD1_NUMLINKS)
			server->caps |= NFS_CAP_NLINK;
		if (res.attr_bitmask[1] & FATTR4_WORD1_OWNER)
			server->caps |= NFS_CAP_OWNER;
		if (res.attr_bitmask[1] & FATTR4_WORD1_OWNER_GROUP)
			server->caps |= NFS_CAP_OWNER_GROUP;
		if (res.attr_bitmask[1] & FATTR4_WORD1_TIME_ACCESS)
			server->caps |= NFS_CAP_ATIME;
		if (res.attr_bitmask[1] & FATTR4_WORD1_TIME_METADATA)
			server->caps |= NFS_CAP_CTIME;
		if (res.attr_bitmask[1] & FATTR4_WORD1_TIME_MODIFY)
			server->caps |= NFS_CAP_MTIME;
#ifdef CONFIG_NFS_V4_SECURITY_LABEL
		if (res.attr_bitmask[2] & FATTR4_WORD2_SECURITY_LABEL)
			server->caps |= NFS_CAP_SECURITY_LABEL;
#endif
		memcpy(server->attr_bitmask_nl, res.attr_bitmask,
				sizeof(server->attr_bitmask));
		server->attr_bitmask_nl[2] &= ~FATTR4_WORD2_SECURITY_LABEL;

		memcpy(server->cache_consistency_bitmask, res.attr_bitmask, sizeof(server->cache_consistency_bitmask));
		server->cache_consistency_bitmask[0] &= FATTR4_WORD0_CHANGE|FATTR4_WORD0_SIZE;
		server->cache_consistency_bitmask[1] &= FATTR4_WORD1_TIME_METADATA|FATTR4_WORD1_TIME_MODIFY;
		server->cache_consistency_bitmask[2] = 0;

		/* Avoid a regression due to buggy server */
		for (i = 0; i < ARRAY_SIZE(res.exclcreat_bitmask); i++)
			res.exclcreat_bitmask[i] &= res.attr_bitmask[i];
		memcpy(server->exclcreat_bitmask, res.exclcreat_bitmask,
			sizeof(server->exclcreat_bitmask));

		server->acl_bitmask = res.acl_bitmask;
		server->fh_expire_type = res.fh_expire_type;
	}

	return status;
}

int nfs4_server_capabilities(struct nfs_server *server, struct nfs_fh *fhandle)
{
	struct nfs4_exception exception = { };
	int err;
	do {
		err = nfs4_handle_exception(server,
				_nfs4_server_capabilities(server, fhandle),
				&exception);
	} while (exception.retry);
	return err;
}

static int _nfs4_lookup_root(struct nfs_server *server, struct nfs_fh *fhandle,
		struct nfs_fsinfo *info)
{
	u32 bitmask[3];
	struct nfs4_lookup_root_arg args = {
		.bitmask = bitmask,
	};
	struct nfs4_lookup_res res = {
		.server = server,
		.fattr = info->fattr,
		.fh = fhandle,
	};
	struct rpc_message msg = {
		.rpc_proc = &nfs4_procedures[NFSPROC4_CLNT_LOOKUP_ROOT],
		.rpc_argp = &args,
		.rpc_resp = &res,
	};

	bitmask[0] = nfs4_fattr_bitmap[0];
	bitmask[1] = nfs4_fattr_bitmap[1];
	/*
	 * Process the label in the upcoming getfattr
	 */
	bitmask[2] = nfs4_fattr_bitmap[2] & ~FATTR4_WORD2_SECURITY_LABEL;

	nfs_fattr_init(info->fattr);
	return nfs4_call_sync(server->client, server, &msg, &args.seq_args, &res.seq_res, 0);
}

static int nfs4_lookup_root(struct nfs_server *server, struct nfs_fh *fhandle,
		struct nfs_fsinfo *info)
{
	struct nfs4_exception exception = { };
	int err;
	do {
		err = _nfs4_lookup_root(server, fhandle, info);
		trace_nfs4_lookup_root(server, fhandle, info->fattr, err);
		switch (err) {
		case 0:
		case -NFS4ERR_WRONGSEC:
			goto out;
		default:
			err = nfs4_handle_exception(server, err, &exception);
		}
	} while (exception.retry);
out:
	return err;
}

static int nfs4_lookup_root_sec(struct nfs_server *server, struct nfs_fh *fhandle,
				struct nfs_fsinfo *info, rpc_authflavor_t flavor)
{
	struct rpc_auth_create_args auth_args = {
		.pseudoflavor = flavor,
	};
	struct rpc_auth *auth;

	auth = rpcauth_create(&auth_args, server->client);
	if (IS_ERR(auth))
		return -EACCES;
	return nfs4_lookup_root(server, fhandle, info);
}

/*
 * Retry pseudoroot lookup with various security flavors.  We do this when:
 *
 *   NFSv4.0: the PUTROOTFH operation returns NFS4ERR_WRONGSEC
 *   NFSv4.1: the server does not support the SECINFO_NO_NAME operation
 *
 * Returns zero on success, or a negative NFS4ERR value, or a
 * negative errno value.
 */
static int nfs4_find_root_sec(struct nfs_server *server, struct nfs_fh *fhandle,
			      struct nfs_fsinfo *info)
{
	/* Per 3530bis 15.33.5 */
	static const rpc_authflavor_t flav_array[] = {
		RPC_AUTH_GSS_KRB5P,
		RPC_AUTH_GSS_KRB5I,
		RPC_AUTH_GSS_KRB5,
		RPC_AUTH_UNIX,			/* courtesy */
		RPC_AUTH_NULL,
	};
	int status = -EPERM;
	size_t i;

	if (server->auth_info.flavor_len > 0) {
		/* try each flavor specified by user */
		for (i = 0; i < server->auth_info.flavor_len; i++) {
			status = nfs4_lookup_root_sec(server, fhandle, info,
						server->auth_info.flavors[i]);
			if (status == -NFS4ERR_WRONGSEC || status == -EACCES)
				continue;
			break;
		}
	} else {
		/* no flavors specified by user, try default list */
		for (i = 0; i < ARRAY_SIZE(flav_array); i++) {
			status = nfs4_lookup_root_sec(server, fhandle, info,
						      flav_array[i]);
			if (status == -NFS4ERR_WRONGSEC || status == -EACCES)
				continue;
			break;
		}
	}

	/*
	 * -EACCESS could mean that the user doesn't have correct permissions
	 * to access the mount.  It could also mean that we tried to mount
	 * with a gss auth flavor, but rpc.gssd isn't running.  Either way,
	 * existing mount programs don't handle -EACCES very well so it should
	 * be mapped to -EPERM instead.
	 */
	if (status == -EACCES)
		status = -EPERM;
	return status;
}

/**
 * nfs4_proc_get_rootfh - get file handle for server's pseudoroot
 * @server: initialized nfs_server handle
 * @fhandle: we fill in the pseudo-fs root file handle
 * @info: we fill in an FSINFO struct
 * @auth_probe: probe the auth flavours
 *
 * Returns zero on success, or a negative errno.
 */
int nfs4_proc_get_rootfh(struct nfs_server *server, struct nfs_fh *fhandle,
			 struct nfs_fsinfo *info,
			 bool auth_probe)
{
	int status = 0;

	if (!auth_probe)
		status = nfs4_lookup_root(server, fhandle, info);

	if (auth_probe || status == NFS4ERR_WRONGSEC)
		status = server->nfs_client->cl_mvops->find_root_sec(server,
				fhandle, info);

	if (status == 0)
		status = nfs4_server_capabilities(server, fhandle);
	if (status == 0)
		status = nfs4_do_fsinfo(server, fhandle, info);

	return nfs4_map_errors(status);
}

static int nfs4_proc_get_root(struct nfs_server *server, struct nfs_fh *mntfh,
			      struct nfs_fsinfo *info)
{
	int error;
	struct nfs_fattr *fattr = info->fattr;
	struct nfs4_label *label = NULL;

	error = nfs4_server_capabilities(server, mntfh);
	if (error < 0) {
		dprintk("nfs4_get_root: getcaps error = %d\n", -error);
		return error;
	}

	label = nfs4_label_alloc(server, GFP_KERNEL);
	if (IS_ERR(label))
		return PTR_ERR(label);

	error = nfs4_proc_getattr(server, mntfh, fattr, label, NULL);
	if (error < 0) {
		dprintk("nfs4_get_root: getattr error = %d\n", -error);
		goto err_free_label;
	}

	if (fattr->valid & NFS_ATTR_FATTR_FSID &&
	    !nfs_fsid_equal(&server->fsid, &fattr->fsid))
		memcpy(&server->fsid, &fattr->fsid, sizeof(server->fsid));

err_free_label:
	nfs4_label_free(label);

	return error;
}

/*
 * Get locations and (maybe) other attributes of a referral.
 * Note that we'll actually follow the referral later when
 * we detect fsid mismatch in inode revalidation
 */
static int nfs4_get_referral(struct rpc_clnt *client, struct inode *dir,
			     const struct qstr *name, struct nfs_fattr *fattr,
			     struct nfs_fh *fhandle)
{
	int status = -ENOMEM;
	struct page *page = NULL;
	struct nfs4_fs_locations *locations = NULL;

	page = alloc_page(GFP_KERNEL);
	if (page == NULL)
		goto out;
	locations = kmalloc(sizeof(struct nfs4_fs_locations), GFP_KERNEL);
	if (locations == NULL)
		goto out;

	status = nfs4_proc_fs_locations(client, dir, name, locations, page);
	if (status != 0)
		goto out;

	/*
	 * If the fsid didn't change, this is a migration event, not a
	 * referral.  Cause us to drop into the exception handler, which
	 * will kick off migration recovery.
	 */
	if (nfs_fsid_equal(&NFS_SERVER(dir)->fsid, &locations->fattr.fsid)) {
		dprintk("%s: server did not return a different fsid for"
			" a referral at %s\n", __func__, name->name);
		status = -NFS4ERR_MOVED;
		goto out;
	}
	/* Fixup attributes for the nfs_lookup() call to nfs_fhget() */
	nfs_fixup_referral_attributes(&locations->fattr);

	/* replace the lookup nfs_fattr with the locations nfs_fattr */
	memcpy(fattr, &locations->fattr, sizeof(struct nfs_fattr));
	memset(fhandle, 0, sizeof(struct nfs_fh));
out:
	if (page)
		__free_page(page);
	kfree(locations);
	return status;
}

static int _nfs4_proc_getattr(struct nfs_server *server, struct nfs_fh *fhandle,
				struct nfs_fattr *fattr, struct nfs4_label *label,
				struct inode *inode)
{
	__u32 bitmask[NFS4_BITMASK_SZ];
	struct nfs4_getattr_arg args = {
		.fh = fhandle,
		.bitmask = bitmask,
	};
	struct nfs4_getattr_res res = {
		.fattr = fattr,
		.label = label,
		.server = server,
	};
	struct rpc_message msg = {
		.rpc_proc = &nfs4_procedures[NFSPROC4_CLNT_GETATTR],
		.rpc_argp = &args,
		.rpc_resp = &res,
	};

	nfs4_bitmap_copy_adjust(bitmask, nfs4_bitmask(server, label), inode);

	nfs_fattr_init(fattr);
	return nfs4_call_sync(server->client, server, &msg, &args.seq_args, &res.seq_res, 0);
}

static int nfs4_proc_getattr(struct nfs_server *server, struct nfs_fh *fhandle,
				struct nfs_fattr *fattr, struct nfs4_label *label,
				struct inode *inode)
{
	struct nfs4_exception exception = { };
	int err;
	do {
		err = _nfs4_proc_getattr(server, fhandle, fattr, label, inode);
		trace_nfs4_getattr(server, fhandle, fattr, err);
		err = nfs4_handle_exception(server, err,
				&exception);
	} while (exception.retry);
	return err;
}

/* 
 * The file is not closed if it is opened due to the a request to change
 * the size of the file. The open call will not be needed once the
 * VFS layer lookup-intents are implemented.
 *
 * Close is called when the inode is destroyed.
 * If we haven't opened the file for O_WRONLY, we
 * need to in the size_change case to obtain a stateid.
 *
 * Got race?
 * Because OPEN is always done by name in nfsv4, it is
 * possible that we opened a different file by the same
 * name.  We can recognize this race condition, but we
 * can't do anything about it besides returning an error.
 *
 * This will be fixed with VFS changes (lookup-intent).
 */
static int
nfs4_proc_setattr(struct dentry *dentry, struct nfs_fattr *fattr,
		  struct iattr *sattr)
{
	struct inode *inode = d_inode(dentry);
	struct rpc_cred *cred = NULL;
	struct nfs_open_context *ctx = NULL;
	struct nfs4_label *label = NULL;
	int status;

	if (pnfs_ld_layoutret_on_setattr(inode) &&
	    sattr->ia_valid & ATTR_SIZE &&
	    sattr->ia_size < i_size_read(inode))
		pnfs_commit_and_return_layout(inode);

	nfs_fattr_init(fattr);
	
	/* Deal with open(O_TRUNC) */
	if (sattr->ia_valid & ATTR_OPEN)
		sattr->ia_valid &= ~(ATTR_MTIME|ATTR_CTIME);

	/* Optimization: if the end result is no change, don't RPC */
	if ((sattr->ia_valid & ~(ATTR_FILE|ATTR_OPEN)) == 0)
		return 0;

	/* Search for an existing open(O_WRITE) file */
	if (sattr->ia_valid & ATTR_FILE) {

		ctx = nfs_file_open_context(sattr->ia_file);
		if (ctx)
			cred = ctx->cred;
	}

	label = nfs4_label_alloc(NFS_SERVER(inode), GFP_KERNEL);
	if (IS_ERR(label))
		return PTR_ERR(label);

	/* Return any delegations if we're going to change ACLs */
	if ((sattr->ia_valid & (ATTR_MODE|ATTR_UID|ATTR_GID)) != 0)
		nfs4_inode_make_writeable(inode);

	status = nfs4_do_setattr(inode, cred, fattr, sattr, ctx, NULL, label);
	if (status == 0) {
		nfs_setattr_update_inode(inode, sattr, fattr);
		nfs_setsecurity(inode, fattr, label);
	}
	nfs4_label_free(label);
	return status;
}

static int _nfs4_proc_lookup(struct rpc_clnt *clnt, struct inode *dir,
		const struct qstr *name, struct nfs_fh *fhandle,
		struct nfs_fattr *fattr, struct nfs4_label *label)
{
	struct nfs_server *server = NFS_SERVER(dir);
	int		       status;
	struct nfs4_lookup_arg args = {
		.bitmask = server->attr_bitmask,
		.dir_fh = NFS_FH(dir),
		.name = name,
	};
	struct nfs4_lookup_res res = {
		.server = server,
		.fattr = fattr,
		.label = label,
		.fh = fhandle,
	};
	struct rpc_message msg = {
		.rpc_proc = &nfs4_procedures[NFSPROC4_CLNT_LOOKUP],
		.rpc_argp = &args,
		.rpc_resp = &res,
	};

	args.bitmask = nfs4_bitmask(server, label);

	nfs_fattr_init(fattr);

	dprintk("NFS call  lookup %s\n", name->name);
	status = nfs4_call_sync(clnt, server, &msg, &args.seq_args, &res.seq_res, 0);
	dprintk("NFS reply lookup: %d\n", status);
	return status;
}

static void nfs_fixup_secinfo_attributes(struct nfs_fattr *fattr)
{
	fattr->valid |= NFS_ATTR_FATTR_TYPE | NFS_ATTR_FATTR_MODE |
		NFS_ATTR_FATTR_NLINK | NFS_ATTR_FATTR_MOUNTPOINT;
	fattr->mode = S_IFDIR | S_IRUGO | S_IXUGO;
	fattr->nlink = 2;
}

static int nfs4_proc_lookup_common(struct rpc_clnt **clnt, struct inode *dir,
				   const struct qstr *name, struct nfs_fh *fhandle,
				   struct nfs_fattr *fattr, struct nfs4_label *label)
{
	struct nfs4_exception exception = { };
	struct rpc_clnt *client = *clnt;
	int err;
	do {
		err = _nfs4_proc_lookup(client, dir, name, fhandle, fattr, label);
		trace_nfs4_lookup(dir, name, err);
		switch (err) {
		case -NFS4ERR_BADNAME:
			err = -ENOENT;
			goto out;
		case -NFS4ERR_MOVED:
			err = nfs4_get_referral(client, dir, name, fattr, fhandle);
			if (err == -NFS4ERR_MOVED)
				err = nfs4_handle_exception(NFS_SERVER(dir), err, &exception);
			goto out;
		case -NFS4ERR_WRONGSEC:
			err = -EPERM;
			if (client != *clnt)
				goto out;
			client = nfs4_negotiate_security(client, dir, name);
			if (IS_ERR(client))
				return PTR_ERR(client);

			exception.retry = 1;
			break;
		default:
			err = nfs4_handle_exception(NFS_SERVER(dir), err, &exception);
		}
	} while (exception.retry);

out:
	if (err == 0)
		*clnt = client;
	else if (client != *clnt)
		rpc_shutdown_client(client);

	return err;
}

static int nfs4_proc_lookup(struct inode *dir, const struct qstr *name,
			    struct nfs_fh *fhandle, struct nfs_fattr *fattr,
			    struct nfs4_label *label)
{
	int status;
	struct rpc_clnt *client = NFS_CLIENT(dir);

	status = nfs4_proc_lookup_common(&client, dir, name, fhandle, fattr, label);
	if (client != NFS_CLIENT(dir)) {
		rpc_shutdown_client(client);
		nfs_fixup_secinfo_attributes(fattr);
	}
	return status;
}

struct rpc_clnt *
nfs4_proc_lookup_mountpoint(struct inode *dir, const struct qstr *name,
			    struct nfs_fh *fhandle, struct nfs_fattr *fattr)
{
	struct rpc_clnt *client = NFS_CLIENT(dir);
	int status;

	status = nfs4_proc_lookup_common(&client, dir, name, fhandle, fattr, NULL);
	if (status < 0)
		return ERR_PTR(status);
	return (client == NFS_CLIENT(dir)) ? rpc_clone_client(client) : client;
}

static int _nfs4_proc_lookupp(struct inode *inode,
		struct nfs_fh *fhandle, struct nfs_fattr *fattr,
		struct nfs4_label *label)
{
	struct rpc_clnt *clnt = NFS_CLIENT(inode);
	struct nfs_server *server = NFS_SERVER(inode);
	int		       status;
	struct nfs4_lookupp_arg args = {
		.bitmask = server->attr_bitmask,
		.fh = NFS_FH(inode),
	};
	struct nfs4_lookupp_res res = {
		.server = server,
		.fattr = fattr,
		.label = label,
		.fh = fhandle,
	};
	struct rpc_message msg = {
		.rpc_proc = &nfs4_procedures[NFSPROC4_CLNT_LOOKUPP],
		.rpc_argp = &args,
		.rpc_resp = &res,
	};

	args.bitmask = nfs4_bitmask(server, label);

	nfs_fattr_init(fattr);

	dprintk("NFS call  lookupp ino=0x%lx\n", inode->i_ino);
	status = nfs4_call_sync(clnt, server, &msg, &args.seq_args,
				&res.seq_res, 0);
	dprintk("NFS reply lookupp: %d\n", status);
	return status;
}

static int nfs4_proc_lookupp(struct inode *inode, struct nfs_fh *fhandle,
			     struct nfs_fattr *fattr, struct nfs4_label *label)
{
	struct nfs4_exception exception = { };
	int err;
	do {
		err = _nfs4_proc_lookupp(inode, fhandle, fattr, label);
		trace_nfs4_lookupp(inode, err);
		err = nfs4_handle_exception(NFS_SERVER(inode), err,
				&exception);
	} while (exception.retry);
	return err;
}

static int _nfs4_proc_access(struct inode *inode, struct nfs_access_entry *entry)
{
	struct nfs_server *server = NFS_SERVER(inode);
	struct nfs4_accessargs args = {
		.fh = NFS_FH(inode),
		.access = entry->mask,
	};
	struct nfs4_accessres res = {
		.server = server,
	};
	struct rpc_message msg = {
		.rpc_proc = &nfs4_procedures[NFSPROC4_CLNT_ACCESS],
		.rpc_argp = &args,
		.rpc_resp = &res,
		.rpc_cred = entry->cred,
	};
	int status = 0;

	if (!nfs4_have_delegation(inode, FMODE_READ)) {
		res.fattr = nfs_alloc_fattr();
		if (res.fattr == NULL)
			return -ENOMEM;
		args.bitmask = server->cache_consistency_bitmask;
	}

	status = nfs4_call_sync(server->client, server, &msg, &args.seq_args, &res.seq_res, 0);
	if (!status) {
		nfs_access_set_mask(entry, res.access);
		if (res.fattr)
			nfs_refresh_inode(inode, res.fattr);
	}
	nfs_free_fattr(res.fattr);
	return status;
}

static int nfs4_proc_access(struct inode *inode, struct nfs_access_entry *entry)
{
	struct nfs4_exception exception = { };
	int err;
	do {
		err = _nfs4_proc_access(inode, entry);
		trace_nfs4_access(inode, err);
		err = nfs4_handle_exception(NFS_SERVER(inode), err,
				&exception);
	} while (exception.retry);
	return err;
}

/*
 * TODO: For the time being, we don't try to get any attributes
 * along with any of the zero-copy operations READ, READDIR,
 * READLINK, WRITE.
 *
 * In the case of the first three, we want to put the GETATTR
 * after the read-type operation -- this is because it is hard
 * to predict the length of a GETATTR response in v4, and thus
 * align the READ data correctly.  This means that the GETATTR
 * may end up partially falling into the page cache, and we should
 * shift it into the 'tail' of the xdr_buf before processing.
 * To do this efficiently, we need to know the total length
 * of data received, which doesn't seem to be available outside
 * of the RPC layer.
 *
 * In the case of WRITE, we also want to put the GETATTR after
 * the operation -- in this case because we want to make sure
 * we get the post-operation mtime and size.
 *
 * Both of these changes to the XDR layer would in fact be quite
 * minor, but I decided to leave them for a subsequent patch.
 */
static int _nfs4_proc_readlink(struct inode *inode, struct page *page,
		unsigned int pgbase, unsigned int pglen)
{
	struct nfs4_readlink args = {
		.fh       = NFS_FH(inode),
		.pgbase	  = pgbase,
		.pglen    = pglen,
		.pages    = &page,
	};
	struct nfs4_readlink_res res;
	struct rpc_message msg = {
		.rpc_proc = &nfs4_procedures[NFSPROC4_CLNT_READLINK],
		.rpc_argp = &args,
		.rpc_resp = &res,
	};

	return nfs4_call_sync(NFS_SERVER(inode)->client, NFS_SERVER(inode), &msg, &args.seq_args, &res.seq_res, 0);
}

static int nfs4_proc_readlink(struct inode *inode, struct page *page,
		unsigned int pgbase, unsigned int pglen)
{
	struct nfs4_exception exception = { };
	int err;
	do {
		err = _nfs4_proc_readlink(inode, page, pgbase, pglen);
		trace_nfs4_readlink(inode, err);
		err = nfs4_handle_exception(NFS_SERVER(inode), err,
				&exception);
	} while (exception.retry);
	return err;
}

/*
 * This is just for mknod.  open(O_CREAT) will always do ->open_context().
 */
static int
nfs4_proc_create(struct inode *dir, struct dentry *dentry, struct iattr *sattr,
		 int flags)
{
	struct nfs_server *server = NFS_SERVER(dir);
	struct nfs4_label l, *ilabel = NULL;
	struct nfs_open_context *ctx;
	struct nfs4_state *state;
	int status = 0;

	ctx = alloc_nfs_open_context(dentry, FMODE_READ, NULL);
	if (IS_ERR(ctx))
		return PTR_ERR(ctx);

	ilabel = nfs4_label_init_security(dir, dentry, sattr, &l);

	if (!(server->attr_bitmask[2] & FATTR4_WORD2_MODE_UMASK))
		sattr->ia_mode &= ~current_umask();
	state = nfs4_do_open(dir, ctx, flags, sattr, ilabel, NULL);
	if (IS_ERR(state)) {
		status = PTR_ERR(state);
		goto out;
	}
out:
	nfs4_label_release_security(ilabel);
	put_nfs_open_context(ctx);
	return status;
}

static int
_nfs4_proc_remove(struct inode *dir, const struct qstr *name, u32 ftype)
{
	struct nfs_server *server = NFS_SERVER(dir);
	struct nfs_removeargs args = {
		.fh = NFS_FH(dir),
		.name = *name,
	};
	struct nfs_removeres res = {
		.server = server,
	};
	struct rpc_message msg = {
		.rpc_proc = &nfs4_procedures[NFSPROC4_CLNT_REMOVE],
		.rpc_argp = &args,
		.rpc_resp = &res,
	};
	unsigned long timestamp = jiffies;
	int status;

	status = nfs4_call_sync(server->client, server, &msg, &args.seq_args, &res.seq_res, 1);
	if (status == 0) {
		spin_lock(&dir->i_lock);
		update_changeattr_locked(dir, &res.cinfo, timestamp, 0);
		/* Removing a directory decrements nlink in the parent */
		if (ftype == NF4DIR && dir->i_nlink > 2)
			nfs4_dec_nlink_locked(dir);
		spin_unlock(&dir->i_lock);
	}
	return status;
}

static int nfs4_proc_remove(struct inode *dir, struct dentry *dentry)
{
	struct nfs4_exception exception = { };
	struct inode *inode = d_inode(dentry);
	int err;

	if (inode) {
		if (inode->i_nlink == 1)
			nfs4_inode_return_delegation(inode);
		else
			nfs4_inode_make_writeable(inode);
	}
	do {
		err = _nfs4_proc_remove(dir, &dentry->d_name, NF4REG);
		trace_nfs4_remove(dir, &dentry->d_name, err);
		err = nfs4_handle_exception(NFS_SERVER(dir), err,
				&exception);
	} while (exception.retry);
	return err;
}

static int nfs4_proc_rmdir(struct inode *dir, const struct qstr *name)
{
	struct nfs4_exception exception = { };
	int err;

	do {
		err = _nfs4_proc_remove(dir, name, NF4DIR);
		trace_nfs4_remove(dir, name, err);
		err = nfs4_handle_exception(NFS_SERVER(dir), err,
				&exception);
	} while (exception.retry);
	return err;
}

static void nfs4_proc_unlink_setup(struct rpc_message *msg,
		struct dentry *dentry,
		struct inode *inode)
{
	struct nfs_removeargs *args = msg->rpc_argp;
	struct nfs_removeres *res = msg->rpc_resp;

	res->server = NFS_SB(dentry->d_sb);
	msg->rpc_proc = &nfs4_procedures[NFSPROC4_CLNT_REMOVE];
	nfs4_init_sequence(&args->seq_args, &res->seq_res, 1, 0);

	nfs_fattr_init(res->dir_attr);

	if (inode)
		nfs4_inode_return_delegation(inode);
}

static void nfs4_proc_unlink_rpc_prepare(struct rpc_task *task, struct nfs_unlinkdata *data)
{
	nfs4_setup_sequence(NFS_SB(data->dentry->d_sb)->nfs_client,
			&data->args.seq_args,
			&data->res.seq_res,
			task);
}

static int nfs4_proc_unlink_done(struct rpc_task *task, struct inode *dir)
{
	struct nfs_unlinkdata *data = task->tk_calldata;
	struct nfs_removeres *res = &data->res;

	if (!nfs4_sequence_done(task, &res->seq_res))
		return 0;
	if (nfs4_async_handle_error(task, res->server, NULL,
				    &data->timeout) == -EAGAIN)
		return 0;
	if (task->tk_status == 0)
		update_changeattr(dir, &res->cinfo,
				res->dir_attr->time_start, 0);
	return 1;
}

static void nfs4_proc_rename_setup(struct rpc_message *msg,
		struct dentry *old_dentry,
		struct dentry *new_dentry)
{
	struct nfs_renameargs *arg = msg->rpc_argp;
	struct nfs_renameres *res = msg->rpc_resp;
	struct inode *old_inode = d_inode(old_dentry);
	struct inode *new_inode = d_inode(new_dentry);

	if (old_inode)
		nfs4_inode_make_writeable(old_inode);
	if (new_inode)
		nfs4_inode_return_delegation(new_inode);
	msg->rpc_proc = &nfs4_procedures[NFSPROC4_CLNT_RENAME];
	res->server = NFS_SB(old_dentry->d_sb);
	nfs4_init_sequence(&arg->seq_args, &res->seq_res, 1, 0);
}

static void nfs4_proc_rename_rpc_prepare(struct rpc_task *task, struct nfs_renamedata *data)
{
	nfs4_setup_sequence(NFS_SERVER(data->old_dir)->nfs_client,
			&data->args.seq_args,
			&data->res.seq_res,
			task);
}

static int nfs4_proc_rename_done(struct rpc_task *task, struct inode *old_dir,
				 struct inode *new_dir)
{
	struct nfs_renamedata *data = task->tk_calldata;
	struct nfs_renameres *res = &data->res;

	if (!nfs4_sequence_done(task, &res->seq_res))
		return 0;
	if (nfs4_async_handle_error(task, res->server, NULL, &data->timeout) == -EAGAIN)
		return 0;

	if (task->tk_status == 0) {
		if (new_dir != old_dir) {
			/* Note: If we moved a directory, nlink will change */
			update_changeattr(old_dir, &res->old_cinfo,
					res->old_fattr->time_start,
					NFS_INO_INVALID_OTHER);
			update_changeattr(new_dir, &res->new_cinfo,
					res->new_fattr->time_start,
					NFS_INO_INVALID_OTHER);
		} else
			update_changeattr(old_dir, &res->old_cinfo,
					res->old_fattr->time_start,
					0);
	}
	return 1;
}

static int _nfs4_proc_link(struct inode *inode, struct inode *dir, const struct qstr *name)
{
	struct nfs_server *server = NFS_SERVER(inode);
	__u32 bitmask[NFS4_BITMASK_SZ];
	struct nfs4_link_arg arg = {
		.fh     = NFS_FH(inode),
		.dir_fh = NFS_FH(dir),
		.name   = name,
		.bitmask = bitmask,
	};
	struct nfs4_link_res res = {
		.server = server,
		.label = NULL,
	};
	struct rpc_message msg = {
		.rpc_proc = &nfs4_procedures[NFSPROC4_CLNT_LINK],
		.rpc_argp = &arg,
		.rpc_resp = &res,
	};
	int status = -ENOMEM;

	res.fattr = nfs_alloc_fattr();
	if (res.fattr == NULL)
		goto out;

	res.label = nfs4_label_alloc(server, GFP_KERNEL);
	if (IS_ERR(res.label)) {
		status = PTR_ERR(res.label);
		goto out;
	}

	nfs4_inode_make_writeable(inode);
	nfs4_bitmap_copy_adjust_setattr(bitmask, nfs4_bitmask(server, res.label), inode);

	status = nfs4_call_sync(server->client, server, &msg, &arg.seq_args, &res.seq_res, 1);
	if (!status) {
		update_changeattr(dir, &res.cinfo, res.fattr->time_start, 0);
		status = nfs_post_op_update_inode(inode, res.fattr);
		if (!status)
			nfs_setsecurity(inode, res.fattr, res.label);
	}


	nfs4_label_free(res.label);

out:
	nfs_free_fattr(res.fattr);
	return status;
}

static int nfs4_proc_link(struct inode *inode, struct inode *dir, const struct qstr *name)
{
	struct nfs4_exception exception = { };
	int err;
	do {
		err = nfs4_handle_exception(NFS_SERVER(inode),
				_nfs4_proc_link(inode, dir, name),
				&exception);
	} while (exception.retry);
	return err;
}

struct nfs4_createdata {
	struct rpc_message msg;
	struct nfs4_create_arg arg;
	struct nfs4_create_res res;
	struct nfs_fh fh;
	struct nfs_fattr fattr;
	struct nfs4_label *label;
};

static struct nfs4_createdata *nfs4_alloc_createdata(struct inode *dir,
		const struct qstr *name, struct iattr *sattr, u32 ftype)
{
	struct nfs4_createdata *data;

	data = kzalloc(sizeof(*data), GFP_KERNEL);
	if (data != NULL) {
		struct nfs_server *server = NFS_SERVER(dir);

		data->label = nfs4_label_alloc(server, GFP_KERNEL);
		if (IS_ERR(data->label))
			goto out_free;

		data->msg.rpc_proc = &nfs4_procedures[NFSPROC4_CLNT_CREATE];
		data->msg.rpc_argp = &data->arg;
		data->msg.rpc_resp = &data->res;
		data->arg.dir_fh = NFS_FH(dir);
		data->arg.server = server;
		data->arg.name = name;
		data->arg.attrs = sattr;
		data->arg.ftype = ftype;
		data->arg.bitmask = nfs4_bitmask(server, data->label);
		data->arg.umask = current_umask();
		data->res.server = server;
		data->res.fh = &data->fh;
		data->res.fattr = &data->fattr;
		data->res.label = data->label;
		nfs_fattr_init(data->res.fattr);
	}
	return data;
out_free:
	kfree(data);
	return NULL;
}

static int nfs4_do_create(struct inode *dir, struct dentry *dentry, struct nfs4_createdata *data)
{
	int status = nfs4_call_sync(NFS_SERVER(dir)->client, NFS_SERVER(dir), &data->msg,
				    &data->arg.seq_args, &data->res.seq_res, 1);
	if (status == 0) {
		spin_lock(&dir->i_lock);
		update_changeattr_locked(dir, &data->res.dir_cinfo,
				data->res.fattr->time_start, 0);
		/* Creating a directory bumps nlink in the parent */
		if (data->arg.ftype == NF4DIR)
			nfs4_inc_nlink_locked(dir);
		spin_unlock(&dir->i_lock);
		status = nfs_instantiate(dentry, data->res.fh, data->res.fattr, data->res.label);
	}
	return status;
}

static void nfs4_free_createdata(struct nfs4_createdata *data)
{
	nfs4_label_free(data->label);
	kfree(data);
}

static int _nfs4_proc_symlink(struct inode *dir, struct dentry *dentry,
		struct page *page, unsigned int len, struct iattr *sattr,
		struct nfs4_label *label)
{
	struct nfs4_createdata *data;
	int status = -ENAMETOOLONG;

	if (len > NFS4_MAXPATHLEN)
		goto out;

	status = -ENOMEM;
	data = nfs4_alloc_createdata(dir, &dentry->d_name, sattr, NF4LNK);
	if (data == NULL)
		goto out;

	data->msg.rpc_proc = &nfs4_procedures[NFSPROC4_CLNT_SYMLINK];
	data->arg.u.symlink.pages = &page;
	data->arg.u.symlink.len = len;
	data->arg.label = label;
	
	status = nfs4_do_create(dir, dentry, data);

	nfs4_free_createdata(data);
out:
	return status;
}

static int nfs4_proc_symlink(struct inode *dir, struct dentry *dentry,
		struct page *page, unsigned int len, struct iattr *sattr)
{
	struct nfs4_exception exception = { };
	struct nfs4_label l, *label = NULL;
	int err;

	label = nfs4_label_init_security(dir, dentry, sattr, &l);

	do {
		err = _nfs4_proc_symlink(dir, dentry, page, len, sattr, label);
		trace_nfs4_symlink(dir, &dentry->d_name, err);
		err = nfs4_handle_exception(NFS_SERVER(dir), err,
				&exception);
	} while (exception.retry);

	nfs4_label_release_security(label);
	return err;
}

static int _nfs4_proc_mkdir(struct inode *dir, struct dentry *dentry,
		struct iattr *sattr, struct nfs4_label *label)
{
	struct nfs4_createdata *data;
	int status = -ENOMEM;

	data = nfs4_alloc_createdata(dir, &dentry->d_name, sattr, NF4DIR);
	if (data == NULL)
		goto out;

	data->arg.label = label;
	status = nfs4_do_create(dir, dentry, data);

	nfs4_free_createdata(data);
out:
	return status;
}

static int nfs4_proc_mkdir(struct inode *dir, struct dentry *dentry,
		struct iattr *sattr)
{
	struct nfs_server *server = NFS_SERVER(dir);
	struct nfs4_exception exception = { };
	struct nfs4_label l, *label = NULL;
	int err;

	label = nfs4_label_init_security(dir, dentry, sattr, &l);

	if (!(server->attr_bitmask[2] & FATTR4_WORD2_MODE_UMASK))
		sattr->ia_mode &= ~current_umask();
	do {
		err = _nfs4_proc_mkdir(dir, dentry, sattr, label);
		trace_nfs4_mkdir(dir, &dentry->d_name, err);
		err = nfs4_handle_exception(NFS_SERVER(dir), err,
				&exception);
	} while (exception.retry);
	nfs4_label_release_security(label);

	return err;
}

static int _nfs4_proc_readdir(struct dentry *dentry, struct rpc_cred *cred,
		u64 cookie, struct page **pages, unsigned int count, bool plus)
{
	struct inode		*dir = d_inode(dentry);
	struct nfs4_readdir_arg args = {
		.fh = NFS_FH(dir),
		.pages = pages,
		.pgbase = 0,
		.count = count,
		.bitmask = NFS_SERVER(d_inode(dentry))->attr_bitmask,
		.plus = plus,
	};
	struct nfs4_readdir_res res;
	struct rpc_message msg = {
		.rpc_proc = &nfs4_procedures[NFSPROC4_CLNT_READDIR],
		.rpc_argp = &args,
		.rpc_resp = &res,
		.rpc_cred = cred,
	};
	int			status;

	dprintk("%s: dentry = %pd2, cookie = %Lu\n", __func__,
			dentry,
			(unsigned long long)cookie);
	nfs4_setup_readdir(cookie, NFS_I(dir)->cookieverf, dentry, &args);
	res.pgbase = args.pgbase;
	status = nfs4_call_sync(NFS_SERVER(dir)->client, NFS_SERVER(dir), &msg, &args.seq_args, &res.seq_res, 0);
	if (status >= 0) {
		memcpy(NFS_I(dir)->cookieverf, res.verifier.data, NFS4_VERIFIER_SIZE);
		status += args.pgbase;
	}

	nfs_invalidate_atime(dir);

	dprintk("%s: returns %d\n", __func__, status);
	return status;
}

static int nfs4_proc_readdir(struct dentry *dentry, struct rpc_cred *cred,
		u64 cookie, struct page **pages, unsigned int count, bool plus)
{
	struct nfs4_exception exception = { };
	int err;
	do {
		err = _nfs4_proc_readdir(dentry, cred, cookie,
				pages, count, plus);
		trace_nfs4_readdir(d_inode(dentry), err);
		err = nfs4_handle_exception(NFS_SERVER(d_inode(dentry)), err,
				&exception);
	} while (exception.retry);
	return err;
}

static int _nfs4_proc_mknod(struct inode *dir, struct dentry *dentry,
		struct iattr *sattr, struct nfs4_label *label, dev_t rdev)
{
	struct nfs4_createdata *data;
	int mode = sattr->ia_mode;
	int status = -ENOMEM;

	data = nfs4_alloc_createdata(dir, &dentry->d_name, sattr, NF4SOCK);
	if (data == NULL)
		goto out;

	if (S_ISFIFO(mode))
		data->arg.ftype = NF4FIFO;
	else if (S_ISBLK(mode)) {
		data->arg.ftype = NF4BLK;
		data->arg.u.device.specdata1 = MAJOR(rdev);
		data->arg.u.device.specdata2 = MINOR(rdev);
	}
	else if (S_ISCHR(mode)) {
		data->arg.ftype = NF4CHR;
		data->arg.u.device.specdata1 = MAJOR(rdev);
		data->arg.u.device.specdata2 = MINOR(rdev);
	} else if (!S_ISSOCK(mode)) {
		status = -EINVAL;
		goto out_free;
	}

	data->arg.label = label;
	status = nfs4_do_create(dir, dentry, data);
out_free:
	nfs4_free_createdata(data);
out:
	return status;
}

static int nfs4_proc_mknod(struct inode *dir, struct dentry *dentry,
		struct iattr *sattr, dev_t rdev)
{
	struct nfs_server *server = NFS_SERVER(dir);
	struct nfs4_exception exception = { };
	struct nfs4_label l, *label = NULL;
	int err;

	label = nfs4_label_init_security(dir, dentry, sattr, &l);

	if (!(server->attr_bitmask[2] & FATTR4_WORD2_MODE_UMASK))
		sattr->ia_mode &= ~current_umask();
	do {
		err = _nfs4_proc_mknod(dir, dentry, sattr, label, rdev);
		trace_nfs4_mknod(dir, &dentry->d_name, err);
		err = nfs4_handle_exception(NFS_SERVER(dir), err,
				&exception);
	} while (exception.retry);

	nfs4_label_release_security(label);

	return err;
}

static int _nfs4_proc_statfs(struct nfs_server *server, struct nfs_fh *fhandle,
		 struct nfs_fsstat *fsstat)
{
	struct nfs4_statfs_arg args = {
		.fh = fhandle,
		.bitmask = server->attr_bitmask,
	};
	struct nfs4_statfs_res res = {
		.fsstat = fsstat,
	};
	struct rpc_message msg = {
		.rpc_proc = &nfs4_procedures[NFSPROC4_CLNT_STATFS],
		.rpc_argp = &args,
		.rpc_resp = &res,
	};

	nfs_fattr_init(fsstat->fattr);
	return  nfs4_call_sync(server->client, server, &msg, &args.seq_args, &res.seq_res, 0);
}

static int nfs4_proc_statfs(struct nfs_server *server, struct nfs_fh *fhandle, struct nfs_fsstat *fsstat)
{
	struct nfs4_exception exception = { };
	int err;
	do {
		err = nfs4_handle_exception(server,
				_nfs4_proc_statfs(server, fhandle, fsstat),
				&exception);
	} while (exception.retry);
	return err;
}

static int _nfs4_do_fsinfo(struct nfs_server *server, struct nfs_fh *fhandle,
		struct nfs_fsinfo *fsinfo)
{
	struct nfs4_fsinfo_arg args = {
		.fh = fhandle,
		.bitmask = server->attr_bitmask,
	};
	struct nfs4_fsinfo_res res = {
		.fsinfo = fsinfo,
	};
	struct rpc_message msg = {
		.rpc_proc = &nfs4_procedures[NFSPROC4_CLNT_FSINFO],
		.rpc_argp = &args,
		.rpc_resp = &res,
	};

	return nfs4_call_sync(server->client, server, &msg, &args.seq_args, &res.seq_res, 0);
}

static int nfs4_do_fsinfo(struct nfs_server *server, struct nfs_fh *fhandle, struct nfs_fsinfo *fsinfo)
{
	struct nfs4_exception exception = { };
	unsigned long now = jiffies;
	int err;

	do {
		err = _nfs4_do_fsinfo(server, fhandle, fsinfo);
		trace_nfs4_fsinfo(server, fhandle, fsinfo->fattr, err);
		if (err == 0) {
			nfs4_set_lease_period(server->nfs_client,
					fsinfo->lease_time * HZ,
					now);
			break;
		}
		err = nfs4_handle_exception(server, err, &exception);
	} while (exception.retry);
	return err;
}

static int nfs4_proc_fsinfo(struct nfs_server *server, struct nfs_fh *fhandle, struct nfs_fsinfo *fsinfo)
{
	int error;

	nfs_fattr_init(fsinfo->fattr);
	error = nfs4_do_fsinfo(server, fhandle, fsinfo);
	if (error == 0) {
		/* block layout checks this! */
		server->pnfs_blksize = fsinfo->blksize;
		set_pnfs_layoutdriver(server, fhandle, fsinfo);
	}

	return error;
}

static int _nfs4_proc_pathconf(struct nfs_server *server, struct nfs_fh *fhandle,
		struct nfs_pathconf *pathconf)
{
	struct nfs4_pathconf_arg args = {
		.fh = fhandle,
		.bitmask = server->attr_bitmask,
	};
	struct nfs4_pathconf_res res = {
		.pathconf = pathconf,
	};
	struct rpc_message msg = {
		.rpc_proc = &nfs4_procedures[NFSPROC4_CLNT_PATHCONF],
		.rpc_argp = &args,
		.rpc_resp = &res,
	};

	/* None of the pathconf attributes are mandatory to implement */
	if ((args.bitmask[0] & nfs4_pathconf_bitmap[0]) == 0) {
		memset(pathconf, 0, sizeof(*pathconf));
		return 0;
	}

	nfs_fattr_init(pathconf->fattr);
	return nfs4_call_sync(server->client, server, &msg, &args.seq_args, &res.seq_res, 0);
}

static int nfs4_proc_pathconf(struct nfs_server *server, struct nfs_fh *fhandle,
		struct nfs_pathconf *pathconf)
{
	struct nfs4_exception exception = { };
	int err;

	do {
		err = nfs4_handle_exception(server,
				_nfs4_proc_pathconf(server, fhandle, pathconf),
				&exception);
	} while (exception.retry);
	return err;
}

int nfs4_set_rw_stateid(nfs4_stateid *stateid,
		const struct nfs_open_context *ctx,
		const struct nfs_lock_context *l_ctx,
		fmode_t fmode)
{
	return nfs4_select_rw_stateid(ctx->state, fmode, l_ctx, stateid, NULL);
}
EXPORT_SYMBOL_GPL(nfs4_set_rw_stateid);

static bool nfs4_stateid_is_current(nfs4_stateid *stateid,
		const struct nfs_open_context *ctx,
		const struct nfs_lock_context *l_ctx,
		fmode_t fmode)
{
	nfs4_stateid current_stateid;

	/* If the current stateid represents a lost lock, then exit */
	if (nfs4_set_rw_stateid(&current_stateid, ctx, l_ctx, fmode) == -EIO)
		return true;
	return nfs4_stateid_match(stateid, &current_stateid);
}

static bool nfs4_error_stateid_expired(int err)
{
	switch (err) {
	case -NFS4ERR_DELEG_REVOKED:
	case -NFS4ERR_ADMIN_REVOKED:
	case -NFS4ERR_BAD_STATEID:
	case -NFS4ERR_STALE_STATEID:
	case -NFS4ERR_OLD_STATEID:
	case -NFS4ERR_OPENMODE:
	case -NFS4ERR_EXPIRED:
		return true;
	}
	return false;
}

static int nfs4_read_done_cb(struct rpc_task *task, struct nfs_pgio_header *hdr)
{
	struct nfs_server *server = NFS_SERVER(hdr->inode);

	trace_nfs4_read(hdr, task->tk_status);
	if (task->tk_status < 0) {
		struct nfs4_exception exception = {
			.inode = hdr->inode,
			.state = hdr->args.context->state,
			.stateid = &hdr->args.stateid,
		};
		task->tk_status = nfs4_async_handle_exception(task,
				server, task->tk_status, &exception);
		if (exception.retry) {
			rpc_restart_call_prepare(task);
			return -EAGAIN;
		}
	}

	if (task->tk_status > 0)
		renew_lease(server, hdr->timestamp);
	return 0;
}

static bool nfs4_read_stateid_changed(struct rpc_task *task,
		struct nfs_pgio_args *args)
{

	if (!nfs4_error_stateid_expired(task->tk_status) ||
		nfs4_stateid_is_current(&args->stateid,
				args->context,
				args->lock_context,
				FMODE_READ))
		return false;
	rpc_restart_call_prepare(task);
	return true;
}

static int nfs4_read_done(struct rpc_task *task, struct nfs_pgio_header *hdr)
{

	dprintk("--> %s\n", __func__);

	if (!nfs4_sequence_done(task, &hdr->res.seq_res))
		return -EAGAIN;
	if (nfs4_read_stateid_changed(task, &hdr->args))
		return -EAGAIN;
	if (task->tk_status > 0)
		nfs_invalidate_atime(hdr->inode);
	return hdr->pgio_done_cb ? hdr->pgio_done_cb(task, hdr) :
				    nfs4_read_done_cb(task, hdr);
}

static void nfs4_proc_read_setup(struct nfs_pgio_header *hdr,
				 struct rpc_message *msg)
{
	hdr->timestamp   = jiffies;
	if (!hdr->pgio_done_cb)
		hdr->pgio_done_cb = nfs4_read_done_cb;
	msg->rpc_proc = &nfs4_procedures[NFSPROC4_CLNT_READ];
	nfs4_init_sequence(&hdr->args.seq_args, &hdr->res.seq_res, 0, 0);
}

static int nfs4_proc_pgio_rpc_prepare(struct rpc_task *task,
				      struct nfs_pgio_header *hdr)
{
	if (nfs4_setup_sequence(NFS_SERVER(hdr->inode)->nfs_client,
			&hdr->args.seq_args,
			&hdr->res.seq_res,
			task))
		return 0;
	if (nfs4_set_rw_stateid(&hdr->args.stateid, hdr->args.context,
				hdr->args.lock_context,
				hdr->rw_mode) == -EIO)
		return -EIO;
	if (unlikely(test_bit(NFS_CONTEXT_BAD, &hdr->args.context->flags)))
		return -EIO;
	return 0;
}

static int nfs4_write_done_cb(struct rpc_task *task,
			      struct nfs_pgio_header *hdr)
{
	struct inode *inode = hdr->inode;

	trace_nfs4_write(hdr, task->tk_status);
	if (task->tk_status < 0) {
		struct nfs4_exception exception = {
			.inode = hdr->inode,
			.state = hdr->args.context->state,
			.stateid = &hdr->args.stateid,
		};
		task->tk_status = nfs4_async_handle_exception(task,
				NFS_SERVER(inode), task->tk_status,
				&exception);
		if (exception.retry) {
			rpc_restart_call_prepare(task);
			return -EAGAIN;
		}
	}
	if (task->tk_status >= 0) {
		renew_lease(NFS_SERVER(inode), hdr->timestamp);
		nfs_writeback_update_inode(hdr);
	}
	return 0;
}

static bool nfs4_write_stateid_changed(struct rpc_task *task,
		struct nfs_pgio_args *args)
{

	if (!nfs4_error_stateid_expired(task->tk_status) ||
		nfs4_stateid_is_current(&args->stateid,
				args->context,
				args->lock_context,
				FMODE_WRITE))
		return false;
	rpc_restart_call_prepare(task);
	return true;
}

static int nfs4_write_done(struct rpc_task *task, struct nfs_pgio_header *hdr)
{
	if (!nfs4_sequence_done(task, &hdr->res.seq_res))
		return -EAGAIN;
	if (nfs4_write_stateid_changed(task, &hdr->args))
		return -EAGAIN;
	return hdr->pgio_done_cb ? hdr->pgio_done_cb(task, hdr) :
		nfs4_write_done_cb(task, hdr);
}

static
bool nfs4_write_need_cache_consistency_data(struct nfs_pgio_header *hdr)
{
	/* Don't request attributes for pNFS or O_DIRECT writes */
	if (hdr->ds_clp != NULL || hdr->dreq != NULL)
		return false;
	/* Otherwise, request attributes if and only if we don't hold
	 * a delegation
	 */
	return nfs4_have_delegation(hdr->inode, FMODE_READ) == 0;
}

static void nfs4_proc_write_setup(struct nfs_pgio_header *hdr,
				  struct rpc_message *msg,
				  struct rpc_clnt **clnt)
{
	struct nfs_server *server = NFS_SERVER(hdr->inode);

	if (!nfs4_write_need_cache_consistency_data(hdr)) {
		hdr->args.bitmask = NULL;
		hdr->res.fattr = NULL;
	} else
		hdr->args.bitmask = server->cache_consistency_bitmask;

	if (!hdr->pgio_done_cb)
		hdr->pgio_done_cb = nfs4_write_done_cb;
	hdr->res.server = server;
	hdr->timestamp   = jiffies;

	msg->rpc_proc = &nfs4_procedures[NFSPROC4_CLNT_WRITE];
	nfs4_init_sequence(&hdr->args.seq_args, &hdr->res.seq_res, 1, 0);
	nfs4_state_protect_write(server->nfs_client, clnt, msg, hdr);
}

static void nfs4_proc_commit_rpc_prepare(struct rpc_task *task, struct nfs_commit_data *data)
{
	nfs4_setup_sequence(NFS_SERVER(data->inode)->nfs_client,
			&data->args.seq_args,
			&data->res.seq_res,
			task);
}

static int nfs4_commit_done_cb(struct rpc_task *task, struct nfs_commit_data *data)
{
	struct inode *inode = data->inode;

	trace_nfs4_commit(data, task->tk_status);
	if (nfs4_async_handle_error(task, NFS_SERVER(inode),
				    NULL, NULL) == -EAGAIN) {
		rpc_restart_call_prepare(task);
		return -EAGAIN;
	}
	return 0;
}

static int nfs4_commit_done(struct rpc_task *task, struct nfs_commit_data *data)
{
	if (!nfs4_sequence_done(task, &data->res.seq_res))
		return -EAGAIN;
	return data->commit_done_cb(task, data);
}

static void nfs4_proc_commit_setup(struct nfs_commit_data *data, struct rpc_message *msg,
				   struct rpc_clnt **clnt)
{
	struct nfs_server *server = NFS_SERVER(data->inode);

	if (data->commit_done_cb == NULL)
		data->commit_done_cb = nfs4_commit_done_cb;
	data->res.server = server;
	msg->rpc_proc = &nfs4_procedures[NFSPROC4_CLNT_COMMIT];
	nfs4_init_sequence(&data->args.seq_args, &data->res.seq_res, 1, 0);
	nfs4_state_protect(server->nfs_client, NFS_SP4_MACH_CRED_COMMIT, clnt, msg);
}

static int _nfs4_proc_commit(struct file *dst, struct nfs_commitargs *args,
				struct nfs_commitres *res)
{
	struct inode *dst_inode = file_inode(dst);
	struct nfs_server *server = NFS_SERVER(dst_inode);
	struct rpc_message msg = {
		.rpc_proc = &nfs4_procedures[NFSPROC4_CLNT_COMMIT],
		.rpc_argp = args,
		.rpc_resp = res,
	};

	args->fh = NFS_FH(dst_inode);
	return nfs4_call_sync(server->client, server, &msg,
			&args->seq_args, &res->seq_res, 1);
}

int nfs4_proc_commit(struct file *dst, __u64 offset, __u32 count, struct nfs_commitres *res)
{
	struct nfs_commitargs args = {
		.offset = offset,
		.count = count,
	};
	struct nfs_server *dst_server = NFS_SERVER(file_inode(dst));
	struct nfs4_exception exception = { };
	int status;

	do {
		status = _nfs4_proc_commit(dst, &args, res);
		status = nfs4_handle_exception(dst_server, status, &exception);
	} while (exception.retry);

	return status;
}

struct nfs4_renewdata {
	struct nfs_client	*client;
	unsigned long		timestamp;
};

/*
 * nfs4_proc_async_renew(): This is not one of the nfs_rpc_ops; it is a special
 * standalone procedure for queueing an asynchronous RENEW.
 */
static void nfs4_renew_release(void *calldata)
{
	struct nfs4_renewdata *data = calldata;
	struct nfs_client *clp = data->client;

	if (refcount_read(&clp->cl_count) > 1)
		nfs4_schedule_state_renewal(clp);
	nfs_put_client(clp);
	kfree(data);
}

static void nfs4_renew_done(struct rpc_task *task, void *calldata)
{
	struct nfs4_renewdata *data = calldata;
	struct nfs_client *clp = data->client;
	unsigned long timestamp = data->timestamp;

	trace_nfs4_renew_async(clp, task->tk_status);
	switch (task->tk_status) {
	case 0:
		break;
	case -NFS4ERR_LEASE_MOVED:
		nfs4_schedule_lease_moved_recovery(clp);
		break;
	default:
		/* Unless we're shutting down, schedule state recovery! */
		if (test_bit(NFS_CS_RENEWD, &clp->cl_res_state) == 0)
			return;
		if (task->tk_status != NFS4ERR_CB_PATH_DOWN) {
			nfs4_schedule_lease_recovery(clp);
			return;
		}
		nfs4_schedule_path_down_recovery(clp);
	}
	do_renew_lease(clp, timestamp);
}

static const struct rpc_call_ops nfs4_renew_ops = {
	.rpc_call_done = nfs4_renew_done,
	.rpc_release = nfs4_renew_release,
};

static int nfs4_proc_async_renew(struct nfs_client *clp, struct rpc_cred *cred, unsigned renew_flags)
{
	struct rpc_message msg = {
		.rpc_proc	= &nfs4_procedures[NFSPROC4_CLNT_RENEW],
		.rpc_argp	= clp,
		.rpc_cred	= cred,
	};
	struct nfs4_renewdata *data;

	if (renew_flags == 0)
		return 0;
	if (!refcount_inc_not_zero(&clp->cl_count))
		return -EIO;
	data = kmalloc(sizeof(*data), GFP_NOFS);
	if (data == NULL) {
		nfs_put_client(clp);
		return -ENOMEM;
	}
	data->client = clp;
	data->timestamp = jiffies;
	return rpc_call_async(clp->cl_rpcclient, &msg, RPC_TASK_TIMEOUT,
			&nfs4_renew_ops, data);
}

static int nfs4_proc_renew(struct nfs_client *clp, struct rpc_cred *cred)
{
	struct rpc_message msg = {
		.rpc_proc	= &nfs4_procedures[NFSPROC4_CLNT_RENEW],
		.rpc_argp	= clp,
		.rpc_cred	= cred,
	};
	unsigned long now = jiffies;
	int status;

	status = rpc_call_sync(clp->cl_rpcclient, &msg, RPC_TASK_TIMEOUT);
	if (status < 0)
		return status;
	do_renew_lease(clp, now);
	return 0;
}

static inline int nfs4_server_supports_acls(struct nfs_server *server)
{
	return server->caps & NFS_CAP_ACLS;
}

/* Assuming that XATTR_SIZE_MAX is a multiple of PAGE_SIZE, and that
 * it's OK to put sizeof(void) * (XATTR_SIZE_MAX/PAGE_SIZE) bytes on
 * the stack.
 */
#define NFS4ACL_MAXPAGES DIV_ROUND_UP(XATTR_SIZE_MAX, PAGE_SIZE)

static int buf_to_pages_noslab(const void *buf, size_t buflen,
		struct page **pages)
{
	struct page *newpage, **spages;
	int rc = 0;
	size_t len;
	spages = pages;

	do {
		len = min_t(size_t, PAGE_SIZE, buflen);
		newpage = alloc_page(GFP_KERNEL);

		if (newpage == NULL)
			goto unwind;
		memcpy(page_address(newpage), buf, len);
		buf += len;
		buflen -= len;
		*pages++ = newpage;
		rc++;
	} while (buflen != 0);

	return rc;

unwind:
	for(; rc > 0; rc--)
		__free_page(spages[rc-1]);
	return -ENOMEM;
}

struct nfs4_cached_acl {
	int cached;
	size_t len;
	char data[0];
};

static void nfs4_set_cached_acl(struct inode *inode, struct nfs4_cached_acl *acl)
{
	struct nfs_inode *nfsi = NFS_I(inode);

	spin_lock(&inode->i_lock);
	kfree(nfsi->nfs4_acl);
	nfsi->nfs4_acl = acl;
	spin_unlock(&inode->i_lock);
}

static void nfs4_zap_acl_attr(struct inode *inode)
{
	nfs4_set_cached_acl(inode, NULL);
}

static inline ssize_t nfs4_read_cached_acl(struct inode *inode, char *buf, size_t buflen)
{
	struct nfs_inode *nfsi = NFS_I(inode);
	struct nfs4_cached_acl *acl;
	int ret = -ENOENT;

	spin_lock(&inode->i_lock);
	acl = nfsi->nfs4_acl;
	if (acl == NULL)
		goto out;
	if (buf == NULL) /* user is just asking for length */
		goto out_len;
	if (acl->cached == 0)
		goto out;
	ret = -ERANGE; /* see getxattr(2) man page */
	if (acl->len > buflen)
		goto out;
	memcpy(buf, acl->data, acl->len);
out_len:
	ret = acl->len;
out:
	spin_unlock(&inode->i_lock);
	return ret;
}

static void nfs4_write_cached_acl(struct inode *inode, struct page **pages, size_t pgbase, size_t acl_len)
{
	struct nfs4_cached_acl *acl;
	size_t buflen = sizeof(*acl) + acl_len;

	if (buflen <= PAGE_SIZE) {
		acl = kmalloc(buflen, GFP_KERNEL);
		if (acl == NULL)
			goto out;
		acl->cached = 1;
		_copy_from_pages(acl->data, pages, pgbase, acl_len);
	} else {
		acl = kmalloc(sizeof(*acl), GFP_KERNEL);
		if (acl == NULL)
			goto out;
		acl->cached = 0;
	}
	acl->len = acl_len;
out:
	nfs4_set_cached_acl(inode, acl);
}

/*
 * The getxattr API returns the required buffer length when called with a
 * NULL buf. The NFSv4 acl tool then calls getxattr again after allocating
 * the required buf.  On a NULL buf, we send a page of data to the server
 * guessing that the ACL request can be serviced by a page. If so, we cache
 * up to the page of ACL data, and the 2nd call to getxattr is serviced by
 * the cache. If not so, we throw away the page, and cache the required
 * length. The next getxattr call will then produce another round trip to
 * the server, this time with the input buf of the required size.
 */
static ssize_t __nfs4_get_acl_uncached(struct inode *inode, void *buf, size_t buflen)
{
	struct page *pages[NFS4ACL_MAXPAGES + 1] = {NULL, };
	struct nfs_getaclargs args = {
		.fh = NFS_FH(inode),
		.acl_pages = pages,
		.acl_len = buflen,
	};
	struct nfs_getaclres res = {
		.acl_len = buflen,
	};
	struct rpc_message msg = {
		.rpc_proc = &nfs4_procedures[NFSPROC4_CLNT_GETACL],
		.rpc_argp = &args,
		.rpc_resp = &res,
	};
	unsigned int npages = DIV_ROUND_UP(buflen, PAGE_SIZE) + 1;
	int ret = -ENOMEM, i;

	if (npages > ARRAY_SIZE(pages))
		return -ERANGE;

	for (i = 0; i < npages; i++) {
		pages[i] = alloc_page(GFP_KERNEL);
		if (!pages[i])
			goto out_free;
	}

	/* for decoding across pages */
	res.acl_scratch = alloc_page(GFP_KERNEL);
	if (!res.acl_scratch)
		goto out_free;

	args.acl_len = npages * PAGE_SIZE;

	dprintk("%s  buf %p buflen %zu npages %d args.acl_len %zu\n",
		__func__, buf, buflen, npages, args.acl_len);
	ret = nfs4_call_sync(NFS_SERVER(inode)->client, NFS_SERVER(inode),
			     &msg, &args.seq_args, &res.seq_res, 0);
	if (ret)
		goto out_free;

	/* Handle the case where the passed-in buffer is too short */
	if (res.acl_flags & NFS4_ACL_TRUNC) {
		/* Did the user only issue a request for the acl length? */
		if (buf == NULL)
			goto out_ok;
		ret = -ERANGE;
		goto out_free;
	}
	nfs4_write_cached_acl(inode, pages, res.acl_data_offset, res.acl_len);
	if (buf) {
		if (res.acl_len > buflen) {
			ret = -ERANGE;
			goto out_free;
		}
		_copy_from_pages(buf, pages, res.acl_data_offset, res.acl_len);
	}
out_ok:
	ret = res.acl_len;
out_free:
	for (i = 0; i < npages; i++)
		if (pages[i])
			__free_page(pages[i]);
	if (res.acl_scratch)
		__free_page(res.acl_scratch);
	return ret;
}

static ssize_t nfs4_get_acl_uncached(struct inode *inode, void *buf, size_t buflen)
{
	struct nfs4_exception exception = { };
	ssize_t ret;
	do {
		ret = __nfs4_get_acl_uncached(inode, buf, buflen);
		trace_nfs4_get_acl(inode, ret);
		if (ret >= 0)
			break;
		ret = nfs4_handle_exception(NFS_SERVER(inode), ret, &exception);
	} while (exception.retry);
	return ret;
}

static ssize_t nfs4_proc_get_acl(struct inode *inode, void *buf, size_t buflen)
{
	struct nfs_server *server = NFS_SERVER(inode);
	int ret;

	if (!nfs4_server_supports_acls(server))
		return -EOPNOTSUPP;
	ret = nfs_revalidate_inode(server, inode);
	if (ret < 0)
		return ret;
	if (NFS_I(inode)->cache_validity & NFS_INO_INVALID_ACL)
		nfs_zap_acl_cache(inode);
	ret = nfs4_read_cached_acl(inode, buf, buflen);
	if (ret != -ENOENT)
		/* -ENOENT is returned if there is no ACL or if there is an ACL
		 * but no cached acl data, just the acl length */
		return ret;
	return nfs4_get_acl_uncached(inode, buf, buflen);
}

static int __nfs4_proc_set_acl(struct inode *inode, const void *buf, size_t buflen)
{
	struct nfs_server *server = NFS_SERVER(inode);
	struct page *pages[NFS4ACL_MAXPAGES];
	struct nfs_setaclargs arg = {
		.fh		= NFS_FH(inode),
		.acl_pages	= pages,
		.acl_len	= buflen,
	};
	struct nfs_setaclres res;
	struct rpc_message msg = {
		.rpc_proc	= &nfs4_procedures[NFSPROC4_CLNT_SETACL],
		.rpc_argp	= &arg,
		.rpc_resp	= &res,
	};
	unsigned int npages = DIV_ROUND_UP(buflen, PAGE_SIZE);
	int ret, i;

	if (!nfs4_server_supports_acls(server))
		return -EOPNOTSUPP;
	if (npages > ARRAY_SIZE(pages))
		return -ERANGE;
	i = buf_to_pages_noslab(buf, buflen, arg.acl_pages);
	if (i < 0)
		return i;
	nfs4_inode_make_writeable(inode);
	ret = nfs4_call_sync(server->client, server, &msg, &arg.seq_args, &res.seq_res, 1);

	/*
	 * Free each page after tx, so the only ref left is
	 * held by the network stack
	 */
	for (; i > 0; i--)
		put_page(pages[i-1]);

	/*
	 * Acl update can result in inode attribute update.
	 * so mark the attribute cache invalid.
	 */
	spin_lock(&inode->i_lock);
	NFS_I(inode)->cache_validity |= NFS_INO_INVALID_CHANGE
		| NFS_INO_INVALID_CTIME
		| NFS_INO_REVAL_FORCED;
	spin_unlock(&inode->i_lock);
	nfs_access_zap_cache(inode);
	nfs_zap_acl_cache(inode);
	return ret;
}

static int nfs4_proc_set_acl(struct inode *inode, const void *buf, size_t buflen)
{
	struct nfs4_exception exception = { };
	int err;
	do {
		err = __nfs4_proc_set_acl(inode, buf, buflen);
		trace_nfs4_set_acl(inode, err);
		err = nfs4_handle_exception(NFS_SERVER(inode), err,
				&exception);
	} while (exception.retry);
	return err;
}

#ifdef CONFIG_NFS_V4_SECURITY_LABEL
static int _nfs4_get_security_label(struct inode *inode, void *buf,
					size_t buflen)
{
	struct nfs_server *server = NFS_SERVER(inode);
	struct nfs_fattr fattr;
	struct nfs4_label label = {0, 0, buflen, buf};

	u32 bitmask[3] = { 0, 0, FATTR4_WORD2_SECURITY_LABEL };
	struct nfs4_getattr_arg arg = {
		.fh		= NFS_FH(inode),
		.bitmask	= bitmask,
	};
	struct nfs4_getattr_res res = {
		.fattr		= &fattr,
		.label		= &label,
		.server		= server,
	};
	struct rpc_message msg = {
		.rpc_proc	= &nfs4_procedures[NFSPROC4_CLNT_GETATTR],
		.rpc_argp	= &arg,
		.rpc_resp	= &res,
	};
	int ret;

	nfs_fattr_init(&fattr);

	ret = nfs4_call_sync(server->client, server, &msg, &arg.seq_args, &res.seq_res, 0);
	if (ret)
		return ret;
	if (!(fattr.valid & NFS_ATTR_FATTR_V4_SECURITY_LABEL))
		return -ENOENT;
	if (buflen < label.len)
		return -ERANGE;
	return 0;
}

static int nfs4_get_security_label(struct inode *inode, void *buf,
					size_t buflen)
{
	struct nfs4_exception exception = { };
	int err;

	if (!nfs_server_capable(inode, NFS_CAP_SECURITY_LABEL))
		return -EOPNOTSUPP;

	do {
		err = _nfs4_get_security_label(inode, buf, buflen);
		trace_nfs4_get_security_label(inode, err);
		err = nfs4_handle_exception(NFS_SERVER(inode), err,
				&exception);
	} while (exception.retry);
	return err;
}

static int _nfs4_do_set_security_label(struct inode *inode,
		struct nfs4_label *ilabel,
		struct nfs_fattr *fattr,
		struct nfs4_label *olabel)
{

	struct iattr sattr = {0};
	struct nfs_server *server = NFS_SERVER(inode);
	const u32 bitmask[3] = { 0, 0, FATTR4_WORD2_SECURITY_LABEL };
	struct nfs_setattrargs arg = {
		.fh		= NFS_FH(inode),
		.iap		= &sattr,
		.server		= server,
		.bitmask	= bitmask,
		.label		= ilabel,
	};
	struct nfs_setattrres res = {
		.fattr		= fattr,
		.label		= olabel,
		.server		= server,
	};
	struct rpc_message msg = {
		.rpc_proc	= &nfs4_procedures[NFSPROC4_CLNT_SETATTR],
		.rpc_argp	= &arg,
		.rpc_resp	= &res,
	};
	int status;

	nfs4_stateid_copy(&arg.stateid, &zero_stateid);

	status = nfs4_call_sync(server->client, server, &msg, &arg.seq_args, &res.seq_res, 1);
	if (status)
		dprintk("%s failed: %d\n", __func__, status);

	return status;
}

static int nfs4_do_set_security_label(struct inode *inode,
		struct nfs4_label *ilabel,
		struct nfs_fattr *fattr,
		struct nfs4_label *olabel)
{
	struct nfs4_exception exception = { };
	int err;

	do {
		err = _nfs4_do_set_security_label(inode, ilabel,
				fattr, olabel);
		trace_nfs4_set_security_label(inode, err);
		err = nfs4_handle_exception(NFS_SERVER(inode), err,
				&exception);
	} while (exception.retry);
	return err;
}

static int
nfs4_set_security_label(struct inode *inode, const void *buf, size_t buflen)
{
	struct nfs4_label ilabel, *olabel = NULL;
	struct nfs_fattr fattr;
	struct rpc_cred *cred;
	int status;

	if (!nfs_server_capable(inode, NFS_CAP_SECURITY_LABEL))
		return -EOPNOTSUPP;

	nfs_fattr_init(&fattr);

	ilabel.pi = 0;
	ilabel.lfs = 0;
	ilabel.label = (char *)buf;
	ilabel.len = buflen;

	cred = rpc_lookup_cred();
	if (IS_ERR(cred))
		return PTR_ERR(cred);

	olabel = nfs4_label_alloc(NFS_SERVER(inode), GFP_KERNEL);
	if (IS_ERR(olabel)) {
		status = -PTR_ERR(olabel);
		goto out;
	}

	status = nfs4_do_set_security_label(inode, &ilabel, &fattr, olabel);
	if (status == 0)
		nfs_setsecurity(inode, &fattr, olabel);

	nfs4_label_free(olabel);
out:
	put_rpccred(cred);
	return status;
}
#endif	/* CONFIG_NFS_V4_SECURITY_LABEL */


static void nfs4_init_boot_verifier(const struct nfs_client *clp,
				    nfs4_verifier *bootverf)
{
	__be32 verf[2];

	if (test_bit(NFS4CLNT_PURGE_STATE, &clp->cl_state)) {
		/* An impossible timestamp guarantees this value
		 * will never match a generated boot time. */
		verf[0] = cpu_to_be32(U32_MAX);
		verf[1] = cpu_to_be32(U32_MAX);
	} else {
		struct nfs_net *nn = net_generic(clp->cl_net, nfs_net_id);
		u64 ns = ktime_to_ns(nn->boot_time);

		verf[0] = cpu_to_be32(ns >> 32);
		verf[1] = cpu_to_be32(ns);
	}
	memcpy(bootverf->data, verf, sizeof(bootverf->data));
}

static int
nfs4_init_nonuniform_client_string(struct nfs_client *clp)
{
	size_t len;
	char *str;

	if (clp->cl_owner_id != NULL)
		return 0;

	rcu_read_lock();
	len = 14 +
		strlen(clp->cl_rpcclient->cl_nodename) +
		1 +
		strlen(rpc_peeraddr2str(clp->cl_rpcclient, RPC_DISPLAY_ADDR)) +
		1;
	rcu_read_unlock();
	if (nfs4_client_id_uniquifier[0] != '\0')
		len += strlen(nfs4_client_id_uniquifier) + 1;
	if (len > NFS4_OPAQUE_LIMIT + 1)
		return -EINVAL;

	/*
	 * Since this string is allocated at mount time, and held until the
	 * nfs_client is destroyed, we can use GFP_KERNEL here w/o worrying
	 * about a memory-reclaim deadlock.
	 */
	str = kmalloc(len, GFP_KERNEL);
	if (!str)
		return -ENOMEM;

	rcu_read_lock();
	if (nfs4_client_id_uniquifier[0] != '\0')
		scnprintf(str, len, "Linux NFSv4.0 %s/%s/%s",
			  clp->cl_rpcclient->cl_nodename,
			  nfs4_client_id_uniquifier,
			  rpc_peeraddr2str(clp->cl_rpcclient,
					   RPC_DISPLAY_ADDR));
	else
		scnprintf(str, len, "Linux NFSv4.0 %s/%s",
			  clp->cl_rpcclient->cl_nodename,
			  rpc_peeraddr2str(clp->cl_rpcclient,
					   RPC_DISPLAY_ADDR));
	rcu_read_unlock();

	clp->cl_owner_id = str;
	return 0;
}

static int
nfs4_init_uniquifier_client_string(struct nfs_client *clp)
{
	size_t len;
	char *str;

	len = 10 + 10 + 1 + 10 + 1 +
		strlen(nfs4_client_id_uniquifier) + 1 +
		strlen(clp->cl_rpcclient->cl_nodename) + 1;

	if (len > NFS4_OPAQUE_LIMIT + 1)
		return -EINVAL;

	/*
	 * Since this string is allocated at mount time, and held until the
	 * nfs_client is destroyed, we can use GFP_KERNEL here w/o worrying
	 * about a memory-reclaim deadlock.
	 */
	str = kmalloc(len, GFP_KERNEL);
	if (!str)
		return -ENOMEM;

	scnprintf(str, len, "Linux NFSv%u.%u %s/%s",
			clp->rpc_ops->version, clp->cl_minorversion,
			nfs4_client_id_uniquifier,
			clp->cl_rpcclient->cl_nodename);
	clp->cl_owner_id = str;
	return 0;
}

static int
nfs4_init_uniform_client_string(struct nfs_client *clp)
{
	size_t len;
	char *str;

	if (clp->cl_owner_id != NULL)
		return 0;

	if (nfs4_client_id_uniquifier[0] != '\0')
		return nfs4_init_uniquifier_client_string(clp);

	len = 10 + 10 + 1 + 10 + 1 +
		strlen(clp->cl_rpcclient->cl_nodename) + 1;

	if (len > NFS4_OPAQUE_LIMIT + 1)
		return -EINVAL;

	/*
	 * Since this string is allocated at mount time, and held until the
	 * nfs_client is destroyed, we can use GFP_KERNEL here w/o worrying
	 * about a memory-reclaim deadlock.
	 */
	str = kmalloc(len, GFP_KERNEL);
	if (!str)
		return -ENOMEM;

	scnprintf(str, len, "Linux NFSv%u.%u %s",
			clp->rpc_ops->version, clp->cl_minorversion,
			clp->cl_rpcclient->cl_nodename);
	clp->cl_owner_id = str;
	return 0;
}

/*
 * nfs4_callback_up_net() starts only "tcp" and "tcp6" callback
 * services.  Advertise one based on the address family of the
 * clientaddr.
 */
static unsigned int
nfs4_init_callback_netid(const struct nfs_client *clp, char *buf, size_t len)
{
	if (strchr(clp->cl_ipaddr, ':') != NULL)
		return scnprintf(buf, len, "tcp6");
	else
		return scnprintf(buf, len, "tcp");
}

static void nfs4_setclientid_done(struct rpc_task *task, void *calldata)
{
	struct nfs4_setclientid *sc = calldata;

	if (task->tk_status == 0)
		sc->sc_cred = get_rpccred(task->tk_rqstp->rq_cred);
}

static const struct rpc_call_ops nfs4_setclientid_ops = {
	.rpc_call_done = nfs4_setclientid_done,
};

/**
 * nfs4_proc_setclientid - Negotiate client ID
 * @clp: state data structure
 * @program: RPC program for NFSv4 callback service
 * @port: IP port number for NFS4 callback service
 * @cred: RPC credential to use for this call
 * @res: where to place the result
 *
 * Returns zero, a negative errno, or a negative NFS4ERR status code.
 */
int nfs4_proc_setclientid(struct nfs_client *clp, u32 program,
		unsigned short port, struct rpc_cred *cred,
		struct nfs4_setclientid_res *res)
{
	nfs4_verifier sc_verifier;
	struct nfs4_setclientid setclientid = {
		.sc_verifier = &sc_verifier,
		.sc_prog = program,
		.sc_clnt = clp,
	};
	struct rpc_message msg = {
		.rpc_proc = &nfs4_procedures[NFSPROC4_CLNT_SETCLIENTID],
		.rpc_argp = &setclientid,
		.rpc_resp = res,
		.rpc_cred = cred,
	};
	struct rpc_task *task;
	struct rpc_task_setup task_setup_data = {
		.rpc_client = clp->cl_rpcclient,
		.rpc_message = &msg,
		.callback_ops = &nfs4_setclientid_ops,
		.callback_data = &setclientid,
		.flags = RPC_TASK_TIMEOUT,
	};
	int status;

	/* nfs_client_id4 */
	nfs4_init_boot_verifier(clp, &sc_verifier);

	if (test_bit(NFS_CS_MIGRATION, &clp->cl_flags))
		status = nfs4_init_uniform_client_string(clp);
	else
		status = nfs4_init_nonuniform_client_string(clp);

	if (status)
		goto out;

	/* cb_client4 */
	setclientid.sc_netid_len =
				nfs4_init_callback_netid(clp,
						setclientid.sc_netid,
						sizeof(setclientid.sc_netid));
	setclientid.sc_uaddr_len = scnprintf(setclientid.sc_uaddr,
				sizeof(setclientid.sc_uaddr), "%s.%u.%u",
				clp->cl_ipaddr, port >> 8, port & 255);

	dprintk("NFS call  setclientid auth=%s, '%s'\n",
		clp->cl_rpcclient->cl_auth->au_ops->au_name,
		clp->cl_owner_id);
	task = rpc_run_task(&task_setup_data);
	if (IS_ERR(task)) {
		status = PTR_ERR(task);
		goto out;
	}
	status = task->tk_status;
	if (setclientid.sc_cred) {
		clp->cl_acceptor = rpcauth_stringify_acceptor(setclientid.sc_cred);
		put_rpccred(setclientid.sc_cred);
	}
	rpc_put_task(task);
out:
	trace_nfs4_setclientid(clp, status);
	dprintk("NFS reply setclientid: %d\n", status);
	return status;
}

/**
 * nfs4_proc_setclientid_confirm - Confirm client ID
 * @clp: state data structure
 * @res: result of a previous SETCLIENTID
 * @cred: RPC credential to use for this call
 *
 * Returns zero, a negative errno, or a negative NFS4ERR status code.
 */
int nfs4_proc_setclientid_confirm(struct nfs_client *clp,
		struct nfs4_setclientid_res *arg,
		struct rpc_cred *cred)
{
	struct rpc_message msg = {
		.rpc_proc = &nfs4_procedures[NFSPROC4_CLNT_SETCLIENTID_CONFIRM],
		.rpc_argp = arg,
		.rpc_cred = cred,
	};
	int status;

	dprintk("NFS call  setclientid_confirm auth=%s, (client ID %llx)\n",
		clp->cl_rpcclient->cl_auth->au_ops->au_name,
		clp->cl_clientid);
	status = rpc_call_sync(clp->cl_rpcclient, &msg, RPC_TASK_TIMEOUT);
	trace_nfs4_setclientid_confirm(clp, status);
	dprintk("NFS reply setclientid_confirm: %d\n", status);
	return status;
}

struct nfs4_delegreturndata {
	struct nfs4_delegreturnargs args;
	struct nfs4_delegreturnres res;
	struct nfs_fh fh;
	nfs4_stateid stateid;
	unsigned long timestamp;
	struct {
		struct nfs4_layoutreturn_args arg;
		struct nfs4_layoutreturn_res res;
		struct nfs4_xdr_opaque_data ld_private;
		u32 roc_barrier;
		bool roc;
	} lr;
	struct nfs_fattr fattr;
	int rpc_status;
	struct inode *inode;
};

static void nfs4_delegreturn_done(struct rpc_task *task, void *calldata)
{
	struct nfs4_delegreturndata *data = calldata;
	struct nfs4_exception exception = {
		.inode = data->inode,
		.stateid = &data->stateid,
	};

	if (!nfs4_sequence_done(task, &data->res.seq_res))
		return;

	trace_nfs4_delegreturn_exit(&data->args, &data->res, task->tk_status);

	/* Handle Layoutreturn errors */
	if (data->args.lr_args && task->tk_status != 0) {
		switch(data->res.lr_ret) {
		default:
			data->res.lr_ret = -NFS4ERR_NOMATCHING_LAYOUT;
			break;
		case 0:
			data->args.lr_args = NULL;
			data->res.lr_res = NULL;
			break;
		case -NFS4ERR_OLD_STATEID:
			if (nfs4_layoutreturn_refresh_stateid(&data->args.lr_args->stateid,
						&data->args.lr_args->range,
						data->inode))
				goto lr_restart;
			/* Fallthrough */
		case -NFS4ERR_ADMIN_REVOKED:
		case -NFS4ERR_DELEG_REVOKED:
		case -NFS4ERR_EXPIRED:
		case -NFS4ERR_BAD_STATEID:
		case -NFS4ERR_UNKNOWN_LAYOUTTYPE:
		case -NFS4ERR_WRONG_CRED:
			data->args.lr_args = NULL;
			data->res.lr_res = NULL;
			goto lr_restart;
		}
	}

	switch (task->tk_status) {
	case 0:
		renew_lease(data->res.server, data->timestamp);
		break;
	case -NFS4ERR_ADMIN_REVOKED:
	case -NFS4ERR_DELEG_REVOKED:
	case -NFS4ERR_EXPIRED:
		nfs4_free_revoked_stateid(data->res.server,
				data->args.stateid,
				task->tk_msg.rpc_cred);
		/* Fallthrough */
	case -NFS4ERR_BAD_STATEID:
	case -NFS4ERR_STALE_STATEID:
		task->tk_status = 0;
		break;
	case -NFS4ERR_OLD_STATEID:
		if (nfs4_refresh_delegation_stateid(&data->stateid, data->inode))
			goto out_restart;
		task->tk_status = 0;
		break;
	case -NFS4ERR_ACCESS:
		if (data->args.bitmask) {
			data->args.bitmask = NULL;
			data->res.fattr = NULL;
			goto out_restart;
		}
		/* Fallthrough */
	default:
		task->tk_status = nfs4_async_handle_exception(task,
				data->res.server, task->tk_status,
				&exception);
		if (exception.retry)
			goto out_restart;
	}
	data->rpc_status = task->tk_status;
	return;
lr_restart:
	data->res.lr_ret = 0;
out_restart:
	task->tk_status = 0;
	rpc_restart_call_prepare(task);
}

static void nfs4_delegreturn_release(void *calldata)
{
	struct nfs4_delegreturndata *data = calldata;
	struct inode *inode = data->inode;

	if (inode) {
		if (data->lr.roc)
			pnfs_roc_release(&data->lr.arg, &data->lr.res,
					data->res.lr_ret);
		nfs_post_op_update_inode_force_wcc(inode, &data->fattr);
		nfs_iput_and_deactive(inode);
	}
	kfree(calldata);
}

static void nfs4_delegreturn_prepare(struct rpc_task *task, void *data)
{
	struct nfs4_delegreturndata *d_data;
	struct pnfs_layout_hdr *lo;

	d_data = (struct nfs4_delegreturndata *)data;

	if (!d_data->lr.roc && nfs4_wait_on_layoutreturn(d_data->inode, task))
		return;

	lo = d_data->args.lr_args ? d_data->args.lr_args->layout : NULL;
	if (lo && !pnfs_layout_is_valid(lo)) {
		d_data->args.lr_args = NULL;
		d_data->res.lr_res = NULL;
	}

	nfs4_setup_sequence(d_data->res.server->nfs_client,
			&d_data->args.seq_args,
			&d_data->res.seq_res,
			task);
}

static const struct rpc_call_ops nfs4_delegreturn_ops = {
	.rpc_call_prepare = nfs4_delegreturn_prepare,
	.rpc_call_done = nfs4_delegreturn_done,
	.rpc_release = nfs4_delegreturn_release,
};

static int _nfs4_proc_delegreturn(struct inode *inode, struct rpc_cred *cred, const nfs4_stateid *stateid, int issync)
{
	struct nfs4_delegreturndata *data;
	struct nfs_server *server = NFS_SERVER(inode);
	struct rpc_task *task;
	struct rpc_message msg = {
		.rpc_proc = &nfs4_procedures[NFSPROC4_CLNT_DELEGRETURN],
		.rpc_cred = cred,
	};
	struct rpc_task_setup task_setup_data = {
		.rpc_client = server->client,
		.rpc_message = &msg,
		.callback_ops = &nfs4_delegreturn_ops,
		.flags = RPC_TASK_ASYNC,
	};
	int status = 0;

	data = kzalloc(sizeof(*data), GFP_NOFS);
	if (data == NULL)
		return -ENOMEM;
	nfs4_init_sequence(&data->args.seq_args, &data->res.seq_res, 1, 0);

	nfs4_state_protect(server->nfs_client,
			NFS_SP4_MACH_CRED_CLEANUP,
			&task_setup_data.rpc_client, &msg);

	data->args.fhandle = &data->fh;
	data->args.stateid = &data->stateid;
	data->args.bitmask = server->cache_consistency_bitmask;
	nfs_copy_fh(&data->fh, NFS_FH(inode));
	nfs4_stateid_copy(&data->stateid, stateid);
	data->res.fattr = &data->fattr;
	data->res.server = server;
	data->res.lr_ret = -NFS4ERR_NOMATCHING_LAYOUT;
	data->lr.arg.ld_private = &data->lr.ld_private;
	nfs_fattr_init(data->res.fattr);
	data->timestamp = jiffies;
	data->rpc_status = 0;
	data->lr.roc = pnfs_roc(inode, &data->lr.arg, &data->lr.res, cred);
	data->inode = nfs_igrab_and_active(inode);
	if (data->inode) {
		if (data->lr.roc) {
			data->args.lr_args = &data->lr.arg;
			data->res.lr_res = &data->lr.res;
		}
	} else if (data->lr.roc) {
		pnfs_roc_release(&data->lr.arg, &data->lr.res, 0);
		data->lr.roc = false;
	}

	task_setup_data.callback_data = data;
	msg.rpc_argp = &data->args;
	msg.rpc_resp = &data->res;
	task = rpc_run_task(&task_setup_data);
	if (IS_ERR(task))
		return PTR_ERR(task);
	if (!issync)
		goto out;
	status = rpc_wait_for_completion_task(task);
	if (status != 0)
		goto out;
	status = data->rpc_status;
out:
	rpc_put_task(task);
	return status;
}

int nfs4_proc_delegreturn(struct inode *inode, struct rpc_cred *cred, const nfs4_stateid *stateid, int issync)
{
	struct nfs_server *server = NFS_SERVER(inode);
	struct nfs4_exception exception = { };
	int err;
	do {
		err = _nfs4_proc_delegreturn(inode, cred, stateid, issync);
		trace_nfs4_delegreturn(inode, stateid, err);
		switch (err) {
			case -NFS4ERR_STALE_STATEID:
			case -NFS4ERR_EXPIRED:
			case 0:
				return 0;
		}
		err = nfs4_handle_exception(server, err, &exception);
	} while (exception.retry);
	return err;
}

static int _nfs4_proc_getlk(struct nfs4_state *state, int cmd, struct file_lock *request)
{
	struct inode *inode = state->inode;
	struct nfs_server *server = NFS_SERVER(inode);
	struct nfs_client *clp = server->nfs_client;
	struct nfs_lockt_args arg = {
		.fh = NFS_FH(inode),
		.fl = request,
	};
	struct nfs_lockt_res res = {
		.denied = request,
	};
	struct rpc_message msg = {
		.rpc_proc	= &nfs4_procedures[NFSPROC4_CLNT_LOCKT],
		.rpc_argp	= &arg,
		.rpc_resp	= &res,
		.rpc_cred	= state->owner->so_cred,
	};
	struct nfs4_lock_state *lsp;
	int status;

	arg.lock_owner.clientid = clp->cl_clientid;
	status = nfs4_set_lock_state(state, request);
	if (status != 0)
		goto out;
	lsp = request->fl_u.nfs4_fl.owner;
	arg.lock_owner.id = lsp->ls_seqid.owner_id;
	arg.lock_owner.s_dev = server->s_dev;
	status = nfs4_call_sync(server->client, server, &msg, &arg.seq_args, &res.seq_res, 1);
	switch (status) {
		case 0:
			request->fl_type = F_UNLCK;
			break;
		case -NFS4ERR_DENIED:
			status = 0;
	}
	request->fl_ops->fl_release_private(request);
	request->fl_ops = NULL;
out:
	return status;
}

static int nfs4_proc_getlk(struct nfs4_state *state, int cmd, struct file_lock *request)
{
	struct nfs4_exception exception = { };
	int err;

	do {
		err = _nfs4_proc_getlk(state, cmd, request);
		trace_nfs4_get_lock(request, state, cmd, err);
		err = nfs4_handle_exception(NFS_SERVER(state->inode), err,
				&exception);
	} while (exception.retry);
	return err;
}

struct nfs4_unlockdata {
	struct nfs_locku_args arg;
	struct nfs_locku_res res;
	struct nfs4_lock_state *lsp;
	struct nfs_open_context *ctx;
	struct nfs_lock_context *l_ctx;
	struct file_lock fl;
	struct nfs_server *server;
	unsigned long timestamp;
};

static struct nfs4_unlockdata *nfs4_alloc_unlockdata(struct file_lock *fl,
		struct nfs_open_context *ctx,
		struct nfs4_lock_state *lsp,
		struct nfs_seqid *seqid)
{
	struct nfs4_unlockdata *p;
	struct inode *inode = lsp->ls_state->inode;

	p = kzalloc(sizeof(*p), GFP_NOFS);
	if (p == NULL)
		return NULL;
	p->arg.fh = NFS_FH(inode);
	p->arg.fl = &p->fl;
	p->arg.seqid = seqid;
	p->res.seqid = seqid;
	p->lsp = lsp;
	refcount_inc(&lsp->ls_count);
	/* Ensure we don't close file until we're done freeing locks! */
	p->ctx = get_nfs_open_context(ctx);
	p->l_ctx = nfs_get_lock_context(ctx);
	memcpy(&p->fl, fl, sizeof(p->fl));
	p->server = NFS_SERVER(inode);
	return p;
}

static void nfs4_locku_release_calldata(void *data)
{
	struct nfs4_unlockdata *calldata = data;
	nfs_free_seqid(calldata->arg.seqid);
	nfs4_put_lock_state(calldata->lsp);
	nfs_put_lock_context(calldata->l_ctx);
	put_nfs_open_context(calldata->ctx);
	kfree(calldata);
}

static void nfs4_locku_done(struct rpc_task *task, void *data)
{
	struct nfs4_unlockdata *calldata = data;
	struct nfs4_exception exception = {
		.inode = calldata->lsp->ls_state->inode,
		.stateid = &calldata->arg.stateid,
	};

	if (!nfs4_sequence_done(task, &calldata->res.seq_res))
		return;
	switch (task->tk_status) {
		case 0:
			renew_lease(calldata->server, calldata->timestamp);
			locks_lock_inode_wait(calldata->lsp->ls_state->inode, &calldata->fl);
			if (nfs4_update_lock_stateid(calldata->lsp,
					&calldata->res.stateid))
				break;
			/* Fall through */
		case -NFS4ERR_ADMIN_REVOKED:
		case -NFS4ERR_EXPIRED:
			nfs4_free_revoked_stateid(calldata->server,
					&calldata->arg.stateid,
					task->tk_msg.rpc_cred);
			/* Fall through */
		case -NFS4ERR_BAD_STATEID:
		case -NFS4ERR_OLD_STATEID:
		case -NFS4ERR_STALE_STATEID:
			if (!nfs4_stateid_match(&calldata->arg.stateid,
						&calldata->lsp->ls_stateid))
				rpc_restart_call_prepare(task);
			break;
		default:
			task->tk_status = nfs4_async_handle_exception(task,
					calldata->server, task->tk_status,
					&exception);
			if (exception.retry)
				rpc_restart_call_prepare(task);
	}
	nfs_release_seqid(calldata->arg.seqid);
}

static void nfs4_locku_prepare(struct rpc_task *task, void *data)
{
	struct nfs4_unlockdata *calldata = data;

	if (test_bit(NFS_CONTEXT_UNLOCK, &calldata->l_ctx->open_context->flags) &&
		nfs_async_iocounter_wait(task, calldata->l_ctx))
		return;

	if (nfs_wait_on_sequence(calldata->arg.seqid, task) != 0)
		goto out_wait;
	nfs4_stateid_copy(&calldata->arg.stateid, &calldata->lsp->ls_stateid);
	if (test_bit(NFS_LOCK_INITIALIZED, &calldata->lsp->ls_flags) == 0) {
		/* Note: exit _without_ running nfs4_locku_done */
		goto out_no_action;
	}
	calldata->timestamp = jiffies;
	if (nfs4_setup_sequence(calldata->server->nfs_client,
				&calldata->arg.seq_args,
				&calldata->res.seq_res,
				task) != 0)
		nfs_release_seqid(calldata->arg.seqid);
	return;
out_no_action:
	task->tk_action = NULL;
out_wait:
	nfs4_sequence_done(task, &calldata->res.seq_res);
}

static const struct rpc_call_ops nfs4_locku_ops = {
	.rpc_call_prepare = nfs4_locku_prepare,
	.rpc_call_done = nfs4_locku_done,
	.rpc_release = nfs4_locku_release_calldata,
};

static struct rpc_task *nfs4_do_unlck(struct file_lock *fl,
		struct nfs_open_context *ctx,
		struct nfs4_lock_state *lsp,
		struct nfs_seqid *seqid)
{
	struct nfs4_unlockdata *data;
	struct rpc_message msg = {
		.rpc_proc = &nfs4_procedures[NFSPROC4_CLNT_LOCKU],
		.rpc_cred = ctx->cred,
	};
	struct rpc_task_setup task_setup_data = {
		.rpc_client = NFS_CLIENT(lsp->ls_state->inode),
		.rpc_message = &msg,
		.callback_ops = &nfs4_locku_ops,
		.workqueue = nfsiod_workqueue,
		.flags = RPC_TASK_ASYNC,
	};

	nfs4_state_protect(NFS_SERVER(lsp->ls_state->inode)->nfs_client,
		NFS_SP4_MACH_CRED_CLEANUP, &task_setup_data.rpc_client, &msg);

	/* Ensure this is an unlock - when canceling a lock, the
	 * canceled lock is passed in, and it won't be an unlock.
	 */
	fl->fl_type = F_UNLCK;
	if (fl->fl_flags & FL_CLOSE)
		set_bit(NFS_CONTEXT_UNLOCK, &ctx->flags);

	data = nfs4_alloc_unlockdata(fl, ctx, lsp, seqid);
	if (data == NULL) {
		nfs_free_seqid(seqid);
		return ERR_PTR(-ENOMEM);
	}

	nfs4_init_sequence(&data->arg.seq_args, &data->res.seq_res, 1, 0);
	msg.rpc_argp = &data->arg;
	msg.rpc_resp = &data->res;
	task_setup_data.callback_data = data;
	return rpc_run_task(&task_setup_data);
}

static int nfs4_proc_unlck(struct nfs4_state *state, int cmd, struct file_lock *request)
{
	struct inode *inode = state->inode;
	struct nfs4_state_owner *sp = state->owner;
	struct nfs_inode *nfsi = NFS_I(inode);
	struct nfs_seqid *seqid;
	struct nfs4_lock_state *lsp;
	struct rpc_task *task;
	struct nfs_seqid *(*alloc_seqid)(struct nfs_seqid_counter *, gfp_t);
	int status = 0;
	unsigned char fl_flags = request->fl_flags;

	status = nfs4_set_lock_state(state, request);
	/* Unlock _before_ we do the RPC call */
	request->fl_flags |= FL_EXISTS;
	/* Exclude nfs_delegation_claim_locks() */
	mutex_lock(&sp->so_delegreturn_mutex);
	/* Exclude nfs4_reclaim_open_stateid() - note nesting! */
	down_read(&nfsi->rwsem);
	if (locks_lock_inode_wait(inode, request) == -ENOENT) {
		up_read(&nfsi->rwsem);
		mutex_unlock(&sp->so_delegreturn_mutex);
		goto out;
	}
	up_read(&nfsi->rwsem);
	mutex_unlock(&sp->so_delegreturn_mutex);
	if (status != 0)
		goto out;
	/* Is this a delegated lock? */
	lsp = request->fl_u.nfs4_fl.owner;
	if (test_bit(NFS_LOCK_INITIALIZED, &lsp->ls_flags) == 0)
		goto out;
	alloc_seqid = NFS_SERVER(inode)->nfs_client->cl_mvops->alloc_seqid;
	seqid = alloc_seqid(&lsp->ls_seqid, GFP_KERNEL);
	status = -ENOMEM;
	if (IS_ERR(seqid))
		goto out;
	task = nfs4_do_unlck(request, nfs_file_open_context(request->fl_file), lsp, seqid);
	status = PTR_ERR(task);
	if (IS_ERR(task))
		goto out;
	status = rpc_wait_for_completion_task(task);
	rpc_put_task(task);
out:
	request->fl_flags = fl_flags;
	trace_nfs4_unlock(request, state, F_SETLK, status);
	return status;
}

struct nfs4_lockdata {
	struct nfs_lock_args arg;
	struct nfs_lock_res res;
	struct nfs4_lock_state *lsp;
	struct nfs_open_context *ctx;
	struct file_lock fl;
	unsigned long timestamp;
	int rpc_status;
	int cancelled;
	struct nfs_server *server;
};

static struct nfs4_lockdata *nfs4_alloc_lockdata(struct file_lock *fl,
		struct nfs_open_context *ctx, struct nfs4_lock_state *lsp,
		gfp_t gfp_mask)
{
	struct nfs4_lockdata *p;
	struct inode *inode = lsp->ls_state->inode;
	struct nfs_server *server = NFS_SERVER(inode);
	struct nfs_seqid *(*alloc_seqid)(struct nfs_seqid_counter *, gfp_t);

	p = kzalloc(sizeof(*p), gfp_mask);
	if (p == NULL)
		return NULL;

	p->arg.fh = NFS_FH(inode);
	p->arg.fl = &p->fl;
	p->arg.open_seqid = nfs_alloc_seqid(&lsp->ls_state->owner->so_seqid, gfp_mask);
	if (IS_ERR(p->arg.open_seqid))
		goto out_free;
	alloc_seqid = server->nfs_client->cl_mvops->alloc_seqid;
	p->arg.lock_seqid = alloc_seqid(&lsp->ls_seqid, gfp_mask);
	if (IS_ERR(p->arg.lock_seqid))
		goto out_free_seqid;
	p->arg.lock_owner.clientid = server->nfs_client->cl_clientid;
	p->arg.lock_owner.id = lsp->ls_seqid.owner_id;
	p->arg.lock_owner.s_dev = server->s_dev;
	p->res.lock_seqid = p->arg.lock_seqid;
	p->lsp = lsp;
	p->server = server;
	refcount_inc(&lsp->ls_count);
	p->ctx = get_nfs_open_context(ctx);
	memcpy(&p->fl, fl, sizeof(p->fl));
	return p;
out_free_seqid:
	nfs_free_seqid(p->arg.open_seqid);
out_free:
	kfree(p);
	return NULL;
}

static void nfs4_lock_prepare(struct rpc_task *task, void *calldata)
{
	struct nfs4_lockdata *data = calldata;
	struct nfs4_state *state = data->lsp->ls_state;

	dprintk("%s: begin!\n", __func__);
	if (nfs_wait_on_sequence(data->arg.lock_seqid, task) != 0)
		goto out_wait;
	/* Do we need to do an open_to_lock_owner? */
	if (!test_bit(NFS_LOCK_INITIALIZED, &data->lsp->ls_flags)) {
		if (nfs_wait_on_sequence(data->arg.open_seqid, task) != 0) {
			goto out_release_lock_seqid;
		}
		nfs4_stateid_copy(&data->arg.open_stateid,
				&state->open_stateid);
		data->arg.new_lock_owner = 1;
		data->res.open_seqid = data->arg.open_seqid;
	} else {
		data->arg.new_lock_owner = 0;
		nfs4_stateid_copy(&data->arg.lock_stateid,
				&data->lsp->ls_stateid);
	}
	if (!nfs4_valid_open_stateid(state)) {
		data->rpc_status = -EBADF;
		task->tk_action = NULL;
		goto out_release_open_seqid;
	}
	data->timestamp = jiffies;
	if (nfs4_setup_sequence(data->server->nfs_client,
				&data->arg.seq_args,
				&data->res.seq_res,
				task) == 0)
		return;
out_release_open_seqid:
	nfs_release_seqid(data->arg.open_seqid);
out_release_lock_seqid:
	nfs_release_seqid(data->arg.lock_seqid);
out_wait:
	nfs4_sequence_done(task, &data->res.seq_res);
	dprintk("%s: done!, ret = %d\n", __func__, data->rpc_status);
}

static void nfs4_lock_done(struct rpc_task *task, void *calldata)
{
	struct nfs4_lockdata *data = calldata;
	struct nfs4_lock_state *lsp = data->lsp;

	dprintk("%s: begin!\n", __func__);

	if (!nfs4_sequence_done(task, &data->res.seq_res))
		return;

	data->rpc_status = task->tk_status;
	switch (task->tk_status) {
	case 0:
		renew_lease(NFS_SERVER(d_inode(data->ctx->dentry)),
				data->timestamp);
		if (data->arg.new_lock && !data->cancelled) {
			data->fl.fl_flags &= ~(FL_SLEEP | FL_ACCESS);
			if (locks_lock_inode_wait(lsp->ls_state->inode, &data->fl) < 0)
				goto out_restart;
		}
		if (data->arg.new_lock_owner != 0) {
			nfs_confirm_seqid(&lsp->ls_seqid, 0);
			nfs4_stateid_copy(&lsp->ls_stateid, &data->res.stateid);
			set_bit(NFS_LOCK_INITIALIZED, &lsp->ls_flags);
		} else if (!nfs4_update_lock_stateid(lsp, &data->res.stateid))
			goto out_restart;
		break;
	case -NFS4ERR_BAD_STATEID:
	case -NFS4ERR_OLD_STATEID:
	case -NFS4ERR_STALE_STATEID:
	case -NFS4ERR_EXPIRED:
		if (data->arg.new_lock_owner != 0) {
			if (!nfs4_stateid_match(&data->arg.open_stateid,
						&lsp->ls_state->open_stateid))
				goto out_restart;
		} else if (!nfs4_stateid_match(&data->arg.lock_stateid,
						&lsp->ls_stateid))
				goto out_restart;
	}
out_done:
	dprintk("%s: done, ret = %d!\n", __func__, data->rpc_status);
	return;
out_restart:
	if (!data->cancelled)
		rpc_restart_call_prepare(task);
	goto out_done;
}

static void nfs4_lock_release(void *calldata)
{
	struct nfs4_lockdata *data = calldata;

	dprintk("%s: begin!\n", __func__);
	nfs_free_seqid(data->arg.open_seqid);
	if (data->cancelled && data->rpc_status == 0) {
		struct rpc_task *task;
		task = nfs4_do_unlck(&data->fl, data->ctx, data->lsp,
				data->arg.lock_seqid);
		if (!IS_ERR(task))
			rpc_put_task_async(task);
		dprintk("%s: cancelling lock!\n", __func__);
	} else
		nfs_free_seqid(data->arg.lock_seqid);
	nfs4_put_lock_state(data->lsp);
	put_nfs_open_context(data->ctx);
	kfree(data);
	dprintk("%s: done!\n", __func__);
}

static const struct rpc_call_ops nfs4_lock_ops = {
	.rpc_call_prepare = nfs4_lock_prepare,
	.rpc_call_done = nfs4_lock_done,
	.rpc_release = nfs4_lock_release,
};

static void nfs4_handle_setlk_error(struct nfs_server *server, struct nfs4_lock_state *lsp, int new_lock_owner, int error)
{
	switch (error) {
	case -NFS4ERR_ADMIN_REVOKED:
	case -NFS4ERR_EXPIRED:
	case -NFS4ERR_BAD_STATEID:
		lsp->ls_seqid.flags &= ~NFS_SEQID_CONFIRMED;
		if (new_lock_owner != 0 ||
		   test_bit(NFS_LOCK_INITIALIZED, &lsp->ls_flags) != 0)
			nfs4_schedule_stateid_recovery(server, lsp->ls_state);
		break;
	case -NFS4ERR_STALE_STATEID:
		lsp->ls_seqid.flags &= ~NFS_SEQID_CONFIRMED;
		nfs4_schedule_lease_recovery(server->nfs_client);
	};
}

static int _nfs4_do_setlk(struct nfs4_state *state, int cmd, struct file_lock *fl, int recovery_type)
{
	struct nfs4_lockdata *data;
	struct rpc_task *task;
	struct rpc_message msg = {
		.rpc_proc = &nfs4_procedures[NFSPROC4_CLNT_LOCK],
		.rpc_cred = state->owner->so_cred,
	};
	struct rpc_task_setup task_setup_data = {
		.rpc_client = NFS_CLIENT(state->inode),
		.rpc_message = &msg,
		.callback_ops = &nfs4_lock_ops,
		.workqueue = nfsiod_workqueue,
		.flags = RPC_TASK_ASYNC,
	};
	int ret;

	dprintk("%s: begin!\n", __func__);
	data = nfs4_alloc_lockdata(fl, nfs_file_open_context(fl->fl_file),
			fl->fl_u.nfs4_fl.owner,
			recovery_type == NFS_LOCK_NEW ? GFP_KERNEL : GFP_NOFS);
	if (data == NULL)
		return -ENOMEM;
	if (IS_SETLKW(cmd))
		data->arg.block = 1;
	nfs4_init_sequence(&data->arg.seq_args, &data->res.seq_res, 1,
				recovery_type > NFS_LOCK_NEW);
	msg.rpc_argp = &data->arg;
	msg.rpc_resp = &data->res;
	task_setup_data.callback_data = data;
	if (recovery_type > NFS_LOCK_NEW) {
		if (recovery_type == NFS_LOCK_RECLAIM)
			data->arg.reclaim = NFS_LOCK_RECLAIM;
	} else
		data->arg.new_lock = 1;
	task = rpc_run_task(&task_setup_data);
	if (IS_ERR(task))
		return PTR_ERR(task);
	ret = rpc_wait_for_completion_task(task);
	if (ret == 0) {
		ret = data->rpc_status;
		if (ret)
			nfs4_handle_setlk_error(data->server, data->lsp,
					data->arg.new_lock_owner, ret);
	} else
		data->cancelled = true;
	rpc_put_task(task);
	dprintk("%s: done, ret = %d!\n", __func__, ret);
	trace_nfs4_set_lock(fl, state, &data->res.stateid, cmd, ret);
	return ret;
}

static int nfs4_lock_reclaim(struct nfs4_state *state, struct file_lock *request)
{
	struct nfs_server *server = NFS_SERVER(state->inode);
	struct nfs4_exception exception = {
		.inode = state->inode,
	};
	int err;

	do {
		/* Cache the lock if possible... */
		if (test_bit(NFS_DELEGATED_STATE, &state->flags) != 0)
			return 0;
		err = _nfs4_do_setlk(state, F_SETLK, request, NFS_LOCK_RECLAIM);
		if (err != -NFS4ERR_DELAY)
			break;
		nfs4_handle_exception(server, err, &exception);
	} while (exception.retry);
	return err;
}

static int nfs4_lock_expired(struct nfs4_state *state, struct file_lock *request)
{
	struct nfs_server *server = NFS_SERVER(state->inode);
	struct nfs4_exception exception = {
		.inode = state->inode,
	};
	int err;

	err = nfs4_set_lock_state(state, request);
	if (err != 0)
		return err;
	if (!recover_lost_locks) {
		set_bit(NFS_LOCK_LOST, &request->fl_u.nfs4_fl.owner->ls_flags);
		return 0;
	}
	do {
		if (test_bit(NFS_DELEGATED_STATE, &state->flags) != 0)
			return 0;
		err = _nfs4_do_setlk(state, F_SETLK, request, NFS_LOCK_EXPIRED);
		switch (err) {
		default:
			goto out;
		case -NFS4ERR_GRACE:
		case -NFS4ERR_DELAY:
			nfs4_handle_exception(server, err, &exception);
			err = 0;
		}
	} while (exception.retry);
out:
	return err;
}

#if defined(CONFIG_NFS_V4_1)
static int nfs41_lock_expired(struct nfs4_state *state, struct file_lock *request)
{
	struct nfs4_lock_state *lsp;
	int status;

	status = nfs4_set_lock_state(state, request);
	if (status != 0)
		return status;
	lsp = request->fl_u.nfs4_fl.owner;
	if (test_bit(NFS_LOCK_INITIALIZED, &lsp->ls_flags) ||
	    test_bit(NFS_LOCK_LOST, &lsp->ls_flags))
		return 0;
	return nfs4_lock_expired(state, request);
}
#endif

static int _nfs4_proc_setlk(struct nfs4_state *state, int cmd, struct file_lock *request)
{
	struct nfs_inode *nfsi = NFS_I(state->inode);
	struct nfs4_state_owner *sp = state->owner;
	unsigned char fl_flags = request->fl_flags;
	int status;

	request->fl_flags |= FL_ACCESS;
	status = locks_lock_inode_wait(state->inode, request);
	if (status < 0)
		goto out;
	mutex_lock(&sp->so_delegreturn_mutex);
	down_read(&nfsi->rwsem);
	if (test_bit(NFS_DELEGATED_STATE, &state->flags)) {
		/* Yes: cache locks! */
		/* ...but avoid races with delegation recall... */
		request->fl_flags = fl_flags & ~FL_SLEEP;
		status = locks_lock_inode_wait(state->inode, request);
		up_read(&nfsi->rwsem);
		mutex_unlock(&sp->so_delegreturn_mutex);
		goto out;
	}
	up_read(&nfsi->rwsem);
	mutex_unlock(&sp->so_delegreturn_mutex);
	status = _nfs4_do_setlk(state, cmd, request, NFS_LOCK_NEW);
out:
	request->fl_flags = fl_flags;
	return status;
}

static int nfs4_proc_setlk(struct nfs4_state *state, int cmd, struct file_lock *request)
{
	struct nfs4_exception exception = {
		.state = state,
		.inode = state->inode,
	};
	int err;

	do {
		err = _nfs4_proc_setlk(state, cmd, request);
		if (err == -NFS4ERR_DENIED)
			err = -EAGAIN;
		err = nfs4_handle_exception(NFS_SERVER(state->inode),
				err, &exception);
	} while (exception.retry);
	return err;
}

#define NFS4_LOCK_MINTIMEOUT (1 * HZ)
#define NFS4_LOCK_MAXTIMEOUT (30 * HZ)

static int
nfs4_retry_setlk_simple(struct nfs4_state *state, int cmd,
			struct file_lock *request)
{
	int		status = -ERESTARTSYS;
	unsigned long	timeout = NFS4_LOCK_MINTIMEOUT;

	while(!signalled()) {
		status = nfs4_proc_setlk(state, cmd, request);
		if ((status != -EAGAIN) || IS_SETLK(cmd))
			break;
		freezable_schedule_timeout_interruptible(timeout);
		timeout *= 2;
		timeout = min_t(unsigned long, NFS4_LOCK_MAXTIMEOUT, timeout);
		status = -ERESTARTSYS;
	}
	return status;
}

#ifdef CONFIG_NFS_V4_1
struct nfs4_lock_waiter {
	struct task_struct	*task;
	struct inode		*inode;
	struct nfs_lowner	*owner;
	bool			notified;
};

static int
nfs4_wake_lock_waiter(wait_queue_entry_t *wait, unsigned int mode, int flags, void *key)
{
	int ret;
	struct nfs4_lock_waiter	*waiter	= wait->private;

	/* NULL key means to wake up everyone */
	if (key) {
		struct cb_notify_lock_args	*cbnl = key;
		struct nfs_lowner		*lowner = &cbnl->cbnl_owner,
						*wowner = waiter->owner;

		/* Only wake if the callback was for the same owner. */
		if (lowner->id != wowner->id || lowner->s_dev != wowner->s_dev)
			return 0;

		/* Make sure it's for the right inode */
		if (nfs_compare_fh(NFS_FH(waiter->inode), &cbnl->cbnl_fh))
			return 0;

		waiter->notified = true;
	}

	/* override "private" so we can use default_wake_function */
	wait->private = waiter->task;
	ret = autoremove_wake_function(wait, mode, flags, key);
	wait->private = waiter;
	return ret;
}

static int
nfs4_retry_setlk(struct nfs4_state *state, int cmd, struct file_lock *request)
{
	int status = -ERESTARTSYS;
	unsigned long flags;
	struct nfs4_lock_state *lsp = request->fl_u.nfs4_fl.owner;
	struct nfs_server *server = NFS_SERVER(state->inode);
	struct nfs_client *clp = server->nfs_client;
	wait_queue_head_t *q = &clp->cl_lock_waitq;
	struct nfs_lowner owner = { .clientid = clp->cl_clientid,
				    .id = lsp->ls_seqid.owner_id,
				    .s_dev = server->s_dev };
	struct nfs4_lock_waiter waiter = { .task  = current,
					   .inode = state->inode,
					   .owner = &owner,
					   .notified = false };
	wait_queue_entry_t wait;

	/* Don't bother with waitqueue if we don't expect a callback */
	if (!test_bit(NFS_STATE_MAY_NOTIFY_LOCK, &state->flags))
		return nfs4_retry_setlk_simple(state, cmd, request);

	init_wait(&wait);
	wait.private = &waiter;
	wait.func = nfs4_wake_lock_waiter;
	add_wait_queue(q, &wait);

	while(!signalled()) {
		waiter.notified = false;
		status = nfs4_proc_setlk(state, cmd, request);
		if ((status != -EAGAIN) || IS_SETLK(cmd))
			break;

		status = -ERESTARTSYS;
		spin_lock_irqsave(&q->lock, flags);
		if (waiter.notified) {
			spin_unlock_irqrestore(&q->lock, flags);
			continue;
		}
		set_current_state(TASK_INTERRUPTIBLE);
		spin_unlock_irqrestore(&q->lock, flags);

		freezable_schedule_timeout(NFS4_LOCK_MAXTIMEOUT);
	}

	finish_wait(q, &wait);
	return status;
}
#else /* !CONFIG_NFS_V4_1 */
static inline int
nfs4_retry_setlk(struct nfs4_state *state, int cmd, struct file_lock *request)
{
	return nfs4_retry_setlk_simple(state, cmd, request);
}
#endif

static int
nfs4_proc_lock(struct file *filp, int cmd, struct file_lock *request)
{
	struct nfs_open_context *ctx;
	struct nfs4_state *state;
	int status;

	/* verify open state */
	ctx = nfs_file_open_context(filp);
	state = ctx->state;

	if (IS_GETLK(cmd)) {
		if (state != NULL)
			return nfs4_proc_getlk(state, F_GETLK, request);
		return 0;
	}

	if (!(IS_SETLK(cmd) || IS_SETLKW(cmd)))
		return -EINVAL;

	if (request->fl_type == F_UNLCK) {
		if (state != NULL)
			return nfs4_proc_unlck(state, cmd, request);
		return 0;
	}

	if (state == NULL)
		return -ENOLCK;

	if ((request->fl_flags & FL_POSIX) &&
	    !test_bit(NFS_STATE_POSIX_LOCKS, &state->flags))
		return -ENOLCK;

	/*
	 * Don't rely on the VFS having checked the file open mode,
	 * since it won't do this for flock() locks.
	 */
	switch (request->fl_type) {
	case F_RDLCK:
		if (!(filp->f_mode & FMODE_READ))
			return -EBADF;
		break;
	case F_WRLCK:
		if (!(filp->f_mode & FMODE_WRITE))
			return -EBADF;
	}

	status = nfs4_set_lock_state(state, request);
	if (status != 0)
		return status;

	return nfs4_retry_setlk(state, cmd, request);
}

int nfs4_lock_delegation_recall(struct file_lock *fl, struct nfs4_state *state, const nfs4_stateid *stateid)
{
	struct nfs_server *server = NFS_SERVER(state->inode);
	int err;

	err = nfs4_set_lock_state(state, fl);
	if (err != 0)
		return err;
	err = _nfs4_do_setlk(state, F_SETLK, fl, NFS_LOCK_NEW);
	return nfs4_handle_delegation_recall_error(server, state, stateid, fl, err);
}

struct nfs_release_lockowner_data {
	struct nfs4_lock_state *lsp;
	struct nfs_server *server;
	struct nfs_release_lockowner_args args;
	struct nfs_release_lockowner_res res;
	unsigned long timestamp;
};

static void nfs4_release_lockowner_prepare(struct rpc_task *task, void *calldata)
{
	struct nfs_release_lockowner_data *data = calldata;
	struct nfs_server *server = data->server;
	nfs4_setup_sequence(server->nfs_client, &data->args.seq_args,
			   &data->res.seq_res, task);
	data->args.lock_owner.clientid = server->nfs_client->cl_clientid;
	data->timestamp = jiffies;
}

static void nfs4_release_lockowner_done(struct rpc_task *task, void *calldata)
{
	struct nfs_release_lockowner_data *data = calldata;
	struct nfs_server *server = data->server;

	nfs40_sequence_done(task, &data->res.seq_res);

	switch (task->tk_status) {
	case 0:
		renew_lease(server, data->timestamp);
		break;
	case -NFS4ERR_STALE_CLIENTID:
	case -NFS4ERR_EXPIRED:
		nfs4_schedule_lease_recovery(server->nfs_client);
		break;
	case -NFS4ERR_LEASE_MOVED:
	case -NFS4ERR_DELAY:
		if (nfs4_async_handle_error(task, server,
					    NULL, NULL) == -EAGAIN)
			rpc_restart_call_prepare(task);
	}
}

static void nfs4_release_lockowner_release(void *calldata)
{
	struct nfs_release_lockowner_data *data = calldata;
	nfs4_free_lock_state(data->server, data->lsp);
	kfree(calldata);
}

static const struct rpc_call_ops nfs4_release_lockowner_ops = {
	.rpc_call_prepare = nfs4_release_lockowner_prepare,
	.rpc_call_done = nfs4_release_lockowner_done,
	.rpc_release = nfs4_release_lockowner_release,
};

static void
nfs4_release_lockowner(struct nfs_server *server, struct nfs4_lock_state *lsp)
{
	struct nfs_release_lockowner_data *data;
	struct rpc_message msg = {
		.rpc_proc = &nfs4_procedures[NFSPROC4_CLNT_RELEASE_LOCKOWNER],
	};

	if (server->nfs_client->cl_mvops->minor_version != 0)
		return;

	data = kmalloc(sizeof(*data), GFP_NOFS);
	if (!data)
		return;
	data->lsp = lsp;
	data->server = server;
	data->args.lock_owner.clientid = server->nfs_client->cl_clientid;
	data->args.lock_owner.id = lsp->ls_seqid.owner_id;
	data->args.lock_owner.s_dev = server->s_dev;

	msg.rpc_argp = &data->args;
	msg.rpc_resp = &data->res;
	nfs4_init_sequence(&data->args.seq_args, &data->res.seq_res, 0, 0);
	rpc_call_async(server->client, &msg, 0, &nfs4_release_lockowner_ops, data);
}

#define XATTR_NAME_NFSV4_ACL "system.nfs4_acl"

static int nfs4_xattr_set_nfs4_acl(const struct xattr_handler *handler,
				   struct dentry *unused, struct inode *inode,
				   const char *key, const void *buf,
				   size_t buflen, int flags)
{
	return nfs4_proc_set_acl(inode, buf, buflen);
}

static int nfs4_xattr_get_nfs4_acl(const struct xattr_handler *handler,
				   struct dentry *unused, struct inode *inode,
				   const char *key, void *buf, size_t buflen)
{
	return nfs4_proc_get_acl(inode, buf, buflen);
}

static bool nfs4_xattr_list_nfs4_acl(struct dentry *dentry)
{
	return nfs4_server_supports_acls(NFS_SERVER(d_inode(dentry)));
}

#ifdef CONFIG_NFS_V4_SECURITY_LABEL

static int nfs4_xattr_set_nfs4_label(const struct xattr_handler *handler,
				     struct dentry *unused, struct inode *inode,
				     const char *key, const void *buf,
				     size_t buflen, int flags)
{
	if (security_ismaclabel(key))
		return nfs4_set_security_label(inode, buf, buflen);

	return -EOPNOTSUPP;
}

static int nfs4_xattr_get_nfs4_label(const struct xattr_handler *handler,
				     struct dentry *unused, struct inode *inode,
				     const char *key, void *buf, size_t buflen)
{
	if (security_ismaclabel(key))
		return nfs4_get_security_label(inode, buf, buflen);
	return -EOPNOTSUPP;
}

static ssize_t
nfs4_listxattr_nfs4_label(struct inode *inode, char *list, size_t list_len)
{
	int len = 0;

	if (nfs_server_capable(inode, NFS_CAP_SECURITY_LABEL)) {
		len = security_inode_listsecurity(inode, list, list_len);
		if (list_len && len > list_len)
			return -ERANGE;
	}
	return len;
}

static const struct xattr_handler nfs4_xattr_nfs4_label_handler = {
	.prefix = XATTR_SECURITY_PREFIX,
	.get	= nfs4_xattr_get_nfs4_label,
	.set	= nfs4_xattr_set_nfs4_label,
};

#else

static ssize_t
nfs4_listxattr_nfs4_label(struct inode *inode, char *list, size_t list_len)
{
	return 0;
}

#endif

/*
 * nfs_fhget will use either the mounted_on_fileid or the fileid
 */
static void nfs_fixup_referral_attributes(struct nfs_fattr *fattr)
{
	if (!(((fattr->valid & NFS_ATTR_FATTR_MOUNTED_ON_FILEID) ||
	       (fattr->valid & NFS_ATTR_FATTR_FILEID)) &&
	      (fattr->valid & NFS_ATTR_FATTR_FSID) &&
	      (fattr->valid & NFS_ATTR_FATTR_V4_LOCATIONS)))
		return;

	fattr->valid |= NFS_ATTR_FATTR_TYPE | NFS_ATTR_FATTR_MODE |
		NFS_ATTR_FATTR_NLINK | NFS_ATTR_FATTR_V4_REFERRAL;
	fattr->mode = S_IFDIR | S_IRUGO | S_IXUGO;
	fattr->nlink = 2;
}

static int _nfs4_proc_fs_locations(struct rpc_clnt *client, struct inode *dir,
				   const struct qstr *name,
				   struct nfs4_fs_locations *fs_locations,
				   struct page *page)
{
	struct nfs_server *server = NFS_SERVER(dir);
	u32 bitmask[3];
	struct nfs4_fs_locations_arg args = {
		.dir_fh = NFS_FH(dir),
		.name = name,
		.page = page,
		.bitmask = bitmask,
	};
	struct nfs4_fs_locations_res res = {
		.fs_locations = fs_locations,
	};
	struct rpc_message msg = {
		.rpc_proc = &nfs4_procedures[NFSPROC4_CLNT_FS_LOCATIONS],
		.rpc_argp = &args,
		.rpc_resp = &res,
	};
	int status;

	dprintk("%s: start\n", __func__);

	bitmask[0] = nfs4_fattr_bitmap[0] | FATTR4_WORD0_FS_LOCATIONS;
	bitmask[1] = nfs4_fattr_bitmap[1];

	/* Ask for the fileid of the absent filesystem if mounted_on_fileid
	 * is not supported */
	if (NFS_SERVER(dir)->attr_bitmask[1] & FATTR4_WORD1_MOUNTED_ON_FILEID)
		bitmask[0] &= ~FATTR4_WORD0_FILEID;
	else
		bitmask[1] &= ~FATTR4_WORD1_MOUNTED_ON_FILEID;

	nfs_fattr_init(&fs_locations->fattr);
	fs_locations->server = server;
	fs_locations->nlocations = 0;
	status = nfs4_call_sync(client, server, &msg, &args.seq_args, &res.seq_res, 0);
	dprintk("%s: returned status = %d\n", __func__, status);
	return status;
}

int nfs4_proc_fs_locations(struct rpc_clnt *client, struct inode *dir,
			   const struct qstr *name,
			   struct nfs4_fs_locations *fs_locations,
			   struct page *page)
{
	struct nfs4_exception exception = { };
	int err;
	do {
		err = _nfs4_proc_fs_locations(client, dir, name,
				fs_locations, page);
		trace_nfs4_get_fs_locations(dir, name, err);
		err = nfs4_handle_exception(NFS_SERVER(dir), err,
				&exception);
	} while (exception.retry);
	return err;
}

/*
 * This operation also signals the server that this client is
 * performing migration recovery.  The server can stop returning
 * NFS4ERR_LEASE_MOVED to this client.  A RENEW operation is
 * appended to this compound to identify the client ID which is
 * performing recovery.
 */
static int _nfs40_proc_get_locations(struct inode *inode,
				     struct nfs4_fs_locations *locations,
				     struct page *page, struct rpc_cred *cred)
{
	struct nfs_server *server = NFS_SERVER(inode);
	struct rpc_clnt *clnt = server->client;
	u32 bitmask[2] = {
		[0] = FATTR4_WORD0_FSID | FATTR4_WORD0_FS_LOCATIONS,
	};
	struct nfs4_fs_locations_arg args = {
		.clientid	= server->nfs_client->cl_clientid,
		.fh		= NFS_FH(inode),
		.page		= page,
		.bitmask	= bitmask,
		.migration	= 1,		/* skip LOOKUP */
		.renew		= 1,		/* append RENEW */
	};
	struct nfs4_fs_locations_res res = {
		.fs_locations	= locations,
		.migration	= 1,
		.renew		= 1,
	};
	struct rpc_message msg = {
		.rpc_proc	= &nfs4_procedures[NFSPROC4_CLNT_FS_LOCATIONS],
		.rpc_argp	= &args,
		.rpc_resp	= &res,
		.rpc_cred	= cred,
	};
	unsigned long now = jiffies;
	int status;

	nfs_fattr_init(&locations->fattr);
	locations->server = server;
	locations->nlocations = 0;

	nfs4_init_sequence(&args.seq_args, &res.seq_res, 0, 1);
	status = nfs4_call_sync_sequence(clnt, server, &msg,
					&args.seq_args, &res.seq_res);
	if (status)
		return status;

	renew_lease(server, now);
	return 0;
}

#ifdef CONFIG_NFS_V4_1

/*
 * This operation also signals the server that this client is
 * performing migration recovery.  The server can stop asserting
 * SEQ4_STATUS_LEASE_MOVED for this client.  The client ID
 * performing this operation is identified in the SEQUENCE
 * operation in this compound.
 *
 * When the client supports GETATTR(fs_locations_info), it can
 * be plumbed in here.
 */
static int _nfs41_proc_get_locations(struct inode *inode,
				     struct nfs4_fs_locations *locations,
				     struct page *page, struct rpc_cred *cred)
{
	struct nfs_server *server = NFS_SERVER(inode);
	struct rpc_clnt *clnt = server->client;
	u32 bitmask[2] = {
		[0] = FATTR4_WORD0_FSID | FATTR4_WORD0_FS_LOCATIONS,
	};
	struct nfs4_fs_locations_arg args = {
		.fh		= NFS_FH(inode),
		.page		= page,
		.bitmask	= bitmask,
		.migration	= 1,		/* skip LOOKUP */
	};
	struct nfs4_fs_locations_res res = {
		.fs_locations	= locations,
		.migration	= 1,
	};
	struct rpc_message msg = {
		.rpc_proc	= &nfs4_procedures[NFSPROC4_CLNT_FS_LOCATIONS],
		.rpc_argp	= &args,
		.rpc_resp	= &res,
		.rpc_cred	= cred,
	};
	int status;

	nfs_fattr_init(&locations->fattr);
	locations->server = server;
	locations->nlocations = 0;

	nfs4_init_sequence(&args.seq_args, &res.seq_res, 0, 1);
	status = nfs4_call_sync_sequence(clnt, server, &msg,
					&args.seq_args, &res.seq_res);
	if (status == NFS4_OK &&
	    res.seq_res.sr_status_flags & SEQ4_STATUS_LEASE_MOVED)
		status = -NFS4ERR_LEASE_MOVED;
	return status;
}

#endif	/* CONFIG_NFS_V4_1 */

/**
 * nfs4_proc_get_locations - discover locations for a migrated FSID
 * @inode: inode on FSID that is migrating
 * @locations: result of query
 * @page: buffer
 * @cred: credential to use for this operation
 *
 * Returns NFS4_OK on success, a negative NFS4ERR status code if the
 * operation failed, or a negative errno if a local error occurred.
 *
 * On success, "locations" is filled in, but if the server has
 * no locations information, NFS_ATTR_FATTR_V4_LOCATIONS is not
 * asserted.
 *
 * -NFS4ERR_LEASE_MOVED is returned if the server still has leases
 * from this client that require migration recovery.
 */
int nfs4_proc_get_locations(struct inode *inode,
			    struct nfs4_fs_locations *locations,
			    struct page *page, struct rpc_cred *cred)
{
	struct nfs_server *server = NFS_SERVER(inode);
	struct nfs_client *clp = server->nfs_client;
	const struct nfs4_mig_recovery_ops *ops =
					clp->cl_mvops->mig_recovery_ops;
	struct nfs4_exception exception = { };
	int status;

	dprintk("%s: FSID %llx:%llx on \"%s\"\n", __func__,
		(unsigned long long)server->fsid.major,
		(unsigned long long)server->fsid.minor,
		clp->cl_hostname);
	nfs_display_fhandle(NFS_FH(inode), __func__);

	do {
		status = ops->get_locations(inode, locations, page, cred);
		if (status != -NFS4ERR_DELAY)
			break;
		nfs4_handle_exception(server, status, &exception);
	} while (exception.retry);
	return status;
}

/*
 * This operation also signals the server that this client is
 * performing "lease moved" recovery.  The server can stop
 * returning NFS4ERR_LEASE_MOVED to this client.  A RENEW operation
 * is appended to this compound to identify the client ID which is
 * performing recovery.
 */
static int _nfs40_proc_fsid_present(struct inode *inode, struct rpc_cred *cred)
{
	struct nfs_server *server = NFS_SERVER(inode);
	struct nfs_client *clp = NFS_SERVER(inode)->nfs_client;
	struct rpc_clnt *clnt = server->client;
	struct nfs4_fsid_present_arg args = {
		.fh		= NFS_FH(inode),
		.clientid	= clp->cl_clientid,
		.renew		= 1,		/* append RENEW */
	};
	struct nfs4_fsid_present_res res = {
		.renew		= 1,
	};
	struct rpc_message msg = {
		.rpc_proc	= &nfs4_procedures[NFSPROC4_CLNT_FSID_PRESENT],
		.rpc_argp	= &args,
		.rpc_resp	= &res,
		.rpc_cred	= cred,
	};
	unsigned long now = jiffies;
	int status;

	res.fh = nfs_alloc_fhandle();
	if (res.fh == NULL)
		return -ENOMEM;

	nfs4_init_sequence(&args.seq_args, &res.seq_res, 0, 1);
	status = nfs4_call_sync_sequence(clnt, server, &msg,
						&args.seq_args, &res.seq_res);
	nfs_free_fhandle(res.fh);
	if (status)
		return status;

	do_renew_lease(clp, now);
	return 0;
}

#ifdef CONFIG_NFS_V4_1

/*
 * This operation also signals the server that this client is
 * performing "lease moved" recovery.  The server can stop asserting
 * SEQ4_STATUS_LEASE_MOVED for this client.  The client ID performing
 * this operation is identified in the SEQUENCE operation in this
 * compound.
 */
static int _nfs41_proc_fsid_present(struct inode *inode, struct rpc_cred *cred)
{
	struct nfs_server *server = NFS_SERVER(inode);
	struct rpc_clnt *clnt = server->client;
	struct nfs4_fsid_present_arg args = {
		.fh		= NFS_FH(inode),
	};
	struct nfs4_fsid_present_res res = {
	};
	struct rpc_message msg = {
		.rpc_proc	= &nfs4_procedures[NFSPROC4_CLNT_FSID_PRESENT],
		.rpc_argp	= &args,
		.rpc_resp	= &res,
		.rpc_cred	= cred,
	};
	int status;

	res.fh = nfs_alloc_fhandle();
	if (res.fh == NULL)
		return -ENOMEM;

	nfs4_init_sequence(&args.seq_args, &res.seq_res, 0, 1);
	status = nfs4_call_sync_sequence(clnt, server, &msg,
						&args.seq_args, &res.seq_res);
	nfs_free_fhandle(res.fh);
	if (status == NFS4_OK &&
	    res.seq_res.sr_status_flags & SEQ4_STATUS_LEASE_MOVED)
		status = -NFS4ERR_LEASE_MOVED;
	return status;
}

#endif	/* CONFIG_NFS_V4_1 */

/**
 * nfs4_proc_fsid_present - Is this FSID present or absent on server?
 * @inode: inode on FSID to check
 * @cred: credential to use for this operation
 *
 * Server indicates whether the FSID is present, moved, or not
 * recognized.  This operation is necessary to clear a LEASE_MOVED
 * condition for this client ID.
 *
 * Returns NFS4_OK if the FSID is present on this server,
 * -NFS4ERR_MOVED if the FSID is no longer present, a negative
 *  NFS4ERR code if some error occurred on the server, or a
 *  negative errno if a local failure occurred.
 */
int nfs4_proc_fsid_present(struct inode *inode, struct rpc_cred *cred)
{
	struct nfs_server *server = NFS_SERVER(inode);
	struct nfs_client *clp = server->nfs_client;
	const struct nfs4_mig_recovery_ops *ops =
					clp->cl_mvops->mig_recovery_ops;
	struct nfs4_exception exception = { };
	int status;

	dprintk("%s: FSID %llx:%llx on \"%s\"\n", __func__,
		(unsigned long long)server->fsid.major,
		(unsigned long long)server->fsid.minor,
		clp->cl_hostname);
	nfs_display_fhandle(NFS_FH(inode), __func__);

	do {
		status = ops->fsid_present(inode, cred);
		if (status != -NFS4ERR_DELAY)
			break;
		nfs4_handle_exception(server, status, &exception);
	} while (exception.retry);
	return status;
}

/**
 * If 'use_integrity' is true and the state managment nfs_client
 * cl_rpcclient is using krb5i/p, use the integrity protected cl_rpcclient
 * and the machine credential as per RFC3530bis and RFC5661 Security
 * Considerations sections. Otherwise, just use the user cred with the
 * filesystem's rpc_client.
 */
static int _nfs4_proc_secinfo(struct inode *dir, const struct qstr *name, struct nfs4_secinfo_flavors *flavors, bool use_integrity)
{
	int status;
	struct nfs4_secinfo_arg args = {
		.dir_fh = NFS_FH(dir),
		.name   = name,
	};
	struct nfs4_secinfo_res res = {
		.flavors     = flavors,
	};
	struct rpc_message msg = {
		.rpc_proc = &nfs4_procedures[NFSPROC4_CLNT_SECINFO],
		.rpc_argp = &args,
		.rpc_resp = &res,
	};
	struct rpc_clnt *clnt = NFS_SERVER(dir)->client;
	struct rpc_cred *cred = NULL;

	if (use_integrity) {
		clnt = NFS_SERVER(dir)->nfs_client->cl_rpcclient;
		cred = nfs4_get_clid_cred(NFS_SERVER(dir)->nfs_client);
		msg.rpc_cred = cred;
	}

	dprintk("NFS call  secinfo %s\n", name->name);

	nfs4_state_protect(NFS_SERVER(dir)->nfs_client,
		NFS_SP4_MACH_CRED_SECINFO, &clnt, &msg);

	status = nfs4_call_sync(clnt, NFS_SERVER(dir), &msg, &args.seq_args,
				&res.seq_res, 0);
	dprintk("NFS reply  secinfo: %d\n", status);

	if (cred)
		put_rpccred(cred);

	return status;
}

int nfs4_proc_secinfo(struct inode *dir, const struct qstr *name,
		      struct nfs4_secinfo_flavors *flavors)
{
	struct nfs4_exception exception = { };
	int err;
	do {
		err = -NFS4ERR_WRONGSEC;

		/* try to use integrity protection with machine cred */
		if (_nfs4_is_integrity_protected(NFS_SERVER(dir)->nfs_client))
			err = _nfs4_proc_secinfo(dir, name, flavors, true);

		/*
		 * if unable to use integrity protection, or SECINFO with
		 * integrity protection returns NFS4ERR_WRONGSEC (which is
		 * disallowed by spec, but exists in deployed servers) use
		 * the current filesystem's rpc_client and the user cred.
		 */
		if (err == -NFS4ERR_WRONGSEC)
			err = _nfs4_proc_secinfo(dir, name, flavors, false);

		trace_nfs4_secinfo(dir, name, err);
		err = nfs4_handle_exception(NFS_SERVER(dir), err,
				&exception);
	} while (exception.retry);
	return err;
}

#ifdef CONFIG_NFS_V4_1
/*
 * Check the exchange flags returned by the server for invalid flags, having
 * both PNFS and NON_PNFS flags set, and not having one of NON_PNFS, PNFS, or
 * DS flags set.
 */
static int nfs4_check_cl_exchange_flags(u32 flags)
{
	if (flags & ~EXCHGID4_FLAG_MASK_R)
		goto out_inval;
	if ((flags & EXCHGID4_FLAG_USE_PNFS_MDS) &&
	    (flags & EXCHGID4_FLAG_USE_NON_PNFS))
		goto out_inval;
	if (!(flags & (EXCHGID4_FLAG_MASK_PNFS)))
		goto out_inval;
	return NFS_OK;
out_inval:
	return -NFS4ERR_INVAL;
}

static bool
nfs41_same_server_scope(struct nfs41_server_scope *a,
			struct nfs41_server_scope *b)
{
	if (a->server_scope_sz != b->server_scope_sz)
		return false;
	return memcmp(a->server_scope, b->server_scope, a->server_scope_sz) == 0;
}

static void
nfs4_bind_one_conn_to_session_done(struct rpc_task *task, void *calldata)
{
}

static const struct rpc_call_ops nfs4_bind_one_conn_to_session_ops = {
	.rpc_call_done =  &nfs4_bind_one_conn_to_session_done,
};

/*
 * nfs4_proc_bind_one_conn_to_session()
 *
 * The 4.1 client currently uses the same TCP connection for the
 * fore and backchannel.
 */
static
int nfs4_proc_bind_one_conn_to_session(struct rpc_clnt *clnt,
		struct rpc_xprt *xprt,
		struct nfs_client *clp,
		struct rpc_cred *cred)
{
	int status;
	struct nfs41_bind_conn_to_session_args args = {
		.client = clp,
		.dir = NFS4_CDFC4_FORE_OR_BOTH,
	};
	struct nfs41_bind_conn_to_session_res res;
	struct rpc_message msg = {
		.rpc_proc =
			&nfs4_procedures[NFSPROC4_CLNT_BIND_CONN_TO_SESSION],
		.rpc_argp = &args,
		.rpc_resp = &res,
		.rpc_cred = cred,
	};
	struct rpc_task_setup task_setup_data = {
		.rpc_client = clnt,
		.rpc_xprt = xprt,
		.callback_ops = &nfs4_bind_one_conn_to_session_ops,
		.rpc_message = &msg,
		.flags = RPC_TASK_TIMEOUT,
	};
	struct rpc_task *task;

	nfs4_copy_sessionid(&args.sessionid, &clp->cl_session->sess_id);
	if (!(clp->cl_session->flags & SESSION4_BACK_CHAN))
		args.dir = NFS4_CDFC4_FORE;

	/* Do not set the backchannel flag unless this is clnt->cl_xprt */
	if (xprt != rcu_access_pointer(clnt->cl_xprt))
		args.dir = NFS4_CDFC4_FORE;

	task = rpc_run_task(&task_setup_data);
	if (!IS_ERR(task)) {
		status = task->tk_status;
		rpc_put_task(task);
	} else
		status = PTR_ERR(task);
	trace_nfs4_bind_conn_to_session(clp, status);
	if (status == 0) {
		if (memcmp(res.sessionid.data,
		    clp->cl_session->sess_id.data, NFS4_MAX_SESSIONID_LEN)) {
			dprintk("NFS: %s: Session ID mismatch\n", __func__);
			return -EIO;
		}
		if ((res.dir & args.dir) != res.dir || res.dir == 0) {
			dprintk("NFS: %s: Unexpected direction from server\n",
				__func__);
			return -EIO;
		}
		if (res.use_conn_in_rdma_mode != args.use_conn_in_rdma_mode) {
			dprintk("NFS: %s: Server returned RDMA mode = true\n",
				__func__);
			return -EIO;
		}
	}

	return status;
}

struct rpc_bind_conn_calldata {
	struct nfs_client *clp;
	struct rpc_cred *cred;
};

static int
nfs4_proc_bind_conn_to_session_callback(struct rpc_clnt *clnt,
		struct rpc_xprt *xprt,
		void *calldata)
{
	struct rpc_bind_conn_calldata *p = calldata;

	return nfs4_proc_bind_one_conn_to_session(clnt, xprt, p->clp, p->cred);
}

int nfs4_proc_bind_conn_to_session(struct nfs_client *clp, struct rpc_cred *cred)
{
	struct rpc_bind_conn_calldata data = {
		.clp = clp,
		.cred = cred,
	};
	return rpc_clnt_iterate_for_each_xprt(clp->cl_rpcclient,
			nfs4_proc_bind_conn_to_session_callback, &data);
}

/*
 * Minimum set of SP4_MACH_CRED operations from RFC 5661 in the enforce map
 * and operations we'd like to see to enable certain features in the allow map
 */
static const struct nfs41_state_protection nfs4_sp4_mach_cred_request = {
	.how = SP4_MACH_CRED,
	.enforce.u.words = {
		[1] = 1 << (OP_BIND_CONN_TO_SESSION - 32) |
		      1 << (OP_EXCHANGE_ID - 32) |
		      1 << (OP_CREATE_SESSION - 32) |
		      1 << (OP_DESTROY_SESSION - 32) |
		      1 << (OP_DESTROY_CLIENTID - 32)
	},
	.allow.u.words = {
		[0] = 1 << (OP_CLOSE) |
		      1 << (OP_OPEN_DOWNGRADE) |
		      1 << (OP_LOCKU) |
		      1 << (OP_DELEGRETURN) |
		      1 << (OP_COMMIT),
		[1] = 1 << (OP_SECINFO - 32) |
		      1 << (OP_SECINFO_NO_NAME - 32) |
		      1 << (OP_LAYOUTRETURN - 32) |
		      1 << (OP_TEST_STATEID - 32) |
		      1 << (OP_FREE_STATEID - 32) |
		      1 << (OP_WRITE - 32)
	}
};

/*
 * Select the state protection mode for client `clp' given the server results
 * from exchange_id in `sp'.
 *
 * Returns 0 on success, negative errno otherwise.
 */
static int nfs4_sp4_select_mode(struct nfs_client *clp,
				 struct nfs41_state_protection *sp)
{
	static const u32 supported_enforce[NFS4_OP_MAP_NUM_WORDS] = {
		[1] = 1 << (OP_BIND_CONN_TO_SESSION - 32) |
		      1 << (OP_EXCHANGE_ID - 32) |
		      1 << (OP_CREATE_SESSION - 32) |
		      1 << (OP_DESTROY_SESSION - 32) |
		      1 << (OP_DESTROY_CLIENTID - 32)
	};
	unsigned long flags = 0;
	unsigned int i;
	int ret = 0;

	if (sp->how == SP4_MACH_CRED) {
		/* Print state protect result */
		dfprintk(MOUNT, "Server SP4_MACH_CRED support:\n");
		for (i = 0; i <= LAST_NFS4_OP; i++) {
			if (test_bit(i, sp->enforce.u.longs))
				dfprintk(MOUNT, "  enforce op %d\n", i);
			if (test_bit(i, sp->allow.u.longs))
				dfprintk(MOUNT, "  allow op %d\n", i);
		}

		/* make sure nothing is on enforce list that isn't supported */
		for (i = 0; i < NFS4_OP_MAP_NUM_WORDS; i++) {
			if (sp->enforce.u.words[i] & ~supported_enforce[i]) {
				dfprintk(MOUNT, "sp4_mach_cred: disabled\n");
				ret = -EINVAL;
				goto out;
			}
		}

		/*
		 * Minimal mode - state operations are allowed to use machine
		 * credential.  Note this already happens by default, so the
		 * client doesn't have to do anything more than the negotiation.
		 *
		 * NOTE: we don't care if EXCHANGE_ID is in the list -
		 *       we're already using the machine cred for exchange_id
		 *       and will never use a different cred.
		 */
		if (test_bit(OP_BIND_CONN_TO_SESSION, sp->enforce.u.longs) &&
		    test_bit(OP_CREATE_SESSION, sp->enforce.u.longs) &&
		    test_bit(OP_DESTROY_SESSION, sp->enforce.u.longs) &&
		    test_bit(OP_DESTROY_CLIENTID, sp->enforce.u.longs)) {
			dfprintk(MOUNT, "sp4_mach_cred:\n");
			dfprintk(MOUNT, "  minimal mode enabled\n");
			__set_bit(NFS_SP4_MACH_CRED_MINIMAL, &flags);
		} else {
			dfprintk(MOUNT, "sp4_mach_cred: disabled\n");
			ret = -EINVAL;
			goto out;
		}

		if (test_bit(OP_CLOSE, sp->allow.u.longs) &&
		    test_bit(OP_OPEN_DOWNGRADE, sp->allow.u.longs) &&
		    test_bit(OP_DELEGRETURN, sp->allow.u.longs) &&
		    test_bit(OP_LOCKU, sp->allow.u.longs)) {
			dfprintk(MOUNT, "  cleanup mode enabled\n");
			__set_bit(NFS_SP4_MACH_CRED_CLEANUP, &flags);
		}

		if (test_bit(OP_LAYOUTRETURN, sp->allow.u.longs)) {
			dfprintk(MOUNT, "  pnfs cleanup mode enabled\n");
			__set_bit(NFS_SP4_MACH_CRED_PNFS_CLEANUP, &flags);
		}

		if (test_bit(OP_SECINFO, sp->allow.u.longs) &&
		    test_bit(OP_SECINFO_NO_NAME, sp->allow.u.longs)) {
			dfprintk(MOUNT, "  secinfo mode enabled\n");
			__set_bit(NFS_SP4_MACH_CRED_SECINFO, &flags);
		}

		if (test_bit(OP_TEST_STATEID, sp->allow.u.longs) &&
		    test_bit(OP_FREE_STATEID, sp->allow.u.longs)) {
			dfprintk(MOUNT, "  stateid mode enabled\n");
			__set_bit(NFS_SP4_MACH_CRED_STATEID, &flags);
		}

		if (test_bit(OP_WRITE, sp->allow.u.longs)) {
			dfprintk(MOUNT, "  write mode enabled\n");
			__set_bit(NFS_SP4_MACH_CRED_WRITE, &flags);
		}

		if (test_bit(OP_COMMIT, sp->allow.u.longs)) {
			dfprintk(MOUNT, "  commit mode enabled\n");
			__set_bit(NFS_SP4_MACH_CRED_COMMIT, &flags);
		}
	}
out:
	clp->cl_sp4_flags = flags;
	return ret;
}

struct nfs41_exchange_id_data {
	struct nfs41_exchange_id_res res;
	struct nfs41_exchange_id_args args;
};

static void nfs4_exchange_id_release(void *data)
{
	struct nfs41_exchange_id_data *cdata =
					(struct nfs41_exchange_id_data *)data;

	nfs_put_client(cdata->args.client);
	kfree(cdata->res.impl_id);
	kfree(cdata->res.server_scope);
	kfree(cdata->res.server_owner);
	kfree(cdata);
}

static const struct rpc_call_ops nfs4_exchange_id_call_ops = {
	.rpc_release = nfs4_exchange_id_release,
};

/*
 * _nfs4_proc_exchange_id()
 *
 * Wrapper for EXCHANGE_ID operation.
 */
static struct rpc_task *
nfs4_run_exchange_id(struct nfs_client *clp, struct rpc_cred *cred,
			u32 sp4_how, struct rpc_xprt *xprt)
{
	struct rpc_message msg = {
		.rpc_proc = &nfs4_procedures[NFSPROC4_CLNT_EXCHANGE_ID],
		.rpc_cred = cred,
	};
	struct rpc_task_setup task_setup_data = {
		.rpc_client = clp->cl_rpcclient,
		.callback_ops = &nfs4_exchange_id_call_ops,
		.rpc_message = &msg,
		.flags = RPC_TASK_TIMEOUT,
	};
	struct nfs41_exchange_id_data *calldata;
	int status;

	if (!refcount_inc_not_zero(&clp->cl_count))
		return ERR_PTR(-EIO);

	status = -ENOMEM;
	calldata = kzalloc(sizeof(*calldata), GFP_NOFS);
	if (!calldata)
		goto out;

	nfs4_init_boot_verifier(clp, &calldata->args.verifier);

	status = nfs4_init_uniform_client_string(clp);
	if (status)
		goto out_calldata;

	calldata->res.server_owner = kzalloc(sizeof(struct nfs41_server_owner),
						GFP_NOFS);
	status = -ENOMEM;
	if (unlikely(calldata->res.server_owner == NULL))
		goto out_calldata;

	calldata->res.server_scope = kzalloc(sizeof(struct nfs41_server_scope),
					GFP_NOFS);
	if (unlikely(calldata->res.server_scope == NULL))
		goto out_server_owner;

	calldata->res.impl_id = kzalloc(sizeof(struct nfs41_impl_id), GFP_NOFS);
	if (unlikely(calldata->res.impl_id == NULL))
		goto out_server_scope;

	switch (sp4_how) {
	case SP4_NONE:
		calldata->args.state_protect.how = SP4_NONE;
		break;

	case SP4_MACH_CRED:
		calldata->args.state_protect = nfs4_sp4_mach_cred_request;
		break;

	default:
		/* unsupported! */
		WARN_ON_ONCE(1);
		status = -EINVAL;
		goto out_impl_id;
	}
	if (xprt) {
		task_setup_data.rpc_xprt = xprt;
		task_setup_data.flags |= RPC_TASK_SOFTCONN;
		memcpy(calldata->args.verifier.data, clp->cl_confirm.data,
				sizeof(calldata->args.verifier.data));
	}
	calldata->args.client = clp;
	calldata->args.flags = EXCHGID4_FLAG_SUPP_MOVED_REFER |
	EXCHGID4_FLAG_BIND_PRINC_STATEID;
#ifdef CONFIG_NFS_V4_1_MIGRATION
	calldata->args.flags |= EXCHGID4_FLAG_SUPP_MOVED_MIGR;
#endif
	msg.rpc_argp = &calldata->args;
	msg.rpc_resp = &calldata->res;
	task_setup_data.callback_data = calldata;

	return rpc_run_task(&task_setup_data);

out_impl_id:
	kfree(calldata->res.impl_id);
out_server_scope:
	kfree(calldata->res.server_scope);
out_server_owner:
	kfree(calldata->res.server_owner);
out_calldata:
	kfree(calldata);
out:
	nfs_put_client(clp);
	return ERR_PTR(status);
}

/*
 * _nfs4_proc_exchange_id()
 *
 * Wrapper for EXCHANGE_ID operation.
 */
static int _nfs4_proc_exchange_id(struct nfs_client *clp, struct rpc_cred *cred,
			u32 sp4_how)
{
	struct rpc_task *task;
	struct nfs41_exchange_id_args *argp;
	struct nfs41_exchange_id_res *resp;
	int status;

	task = nfs4_run_exchange_id(clp, cred, sp4_how, NULL);
	if (IS_ERR(task))
		return PTR_ERR(task);

	argp = task->tk_msg.rpc_argp;
	resp = task->tk_msg.rpc_resp;
	status = task->tk_status;
	if (status  != 0)
		goto out;

	status = nfs4_check_cl_exchange_flags(resp->flags);
	if (status  != 0)
		goto out;

	status = nfs4_sp4_select_mode(clp, &resp->state_protect);
	if (status != 0)
		goto out;

	clp->cl_clientid = resp->clientid;
	clp->cl_exchange_flags = resp->flags;
	clp->cl_seqid = resp->seqid;
	/* Client ID is not confirmed */
	if (!(resp->flags & EXCHGID4_FLAG_CONFIRMED_R))
		clear_bit(NFS4_SESSION_ESTABLISHED,
			  &clp->cl_session->session_state);

	if (clp->cl_serverscope != NULL &&
	    !nfs41_same_server_scope(clp->cl_serverscope,
				resp->server_scope)) {
		dprintk("%s: server_scope mismatch detected\n",
			__func__);
		set_bit(NFS4CLNT_SERVER_SCOPE_MISMATCH, &clp->cl_state);
	}

	swap(clp->cl_serverowner, resp->server_owner);
	swap(clp->cl_serverscope, resp->server_scope);
	swap(clp->cl_implid, resp->impl_id);

	/* Save the EXCHANGE_ID verifier session trunk tests */
	memcpy(clp->cl_confirm.data, argp->verifier.data,
	       sizeof(clp->cl_confirm.data));
out:
	trace_nfs4_exchange_id(clp, status);
	rpc_put_task(task);
	return status;
}

/*
 * nfs4_proc_exchange_id()
 *
 * Returns zero, a negative errno, or a negative NFS4ERR status code.
 *
 * Since the clientid has expired, all compounds using sessions
 * associated with the stale clientid will be returning
 * NFS4ERR_BADSESSION in the sequence operation, and will therefore
 * be in some phase of session reset.
 *
 * Will attempt to negotiate SP4_MACH_CRED if krb5i / krb5p auth is used.
 */
int nfs4_proc_exchange_id(struct nfs_client *clp, struct rpc_cred *cred)
{
	rpc_authflavor_t authflavor = clp->cl_rpcclient->cl_auth->au_flavor;
	int status;

	/* try SP4_MACH_CRED if krb5i/p	*/
	if (authflavor == RPC_AUTH_GSS_KRB5I ||
	    authflavor == RPC_AUTH_GSS_KRB5P) {
		status = _nfs4_proc_exchange_id(clp, cred, SP4_MACH_CRED);
		if (!status)
			return 0;
	}

	/* try SP4_NONE */
	return _nfs4_proc_exchange_id(clp, cred, SP4_NONE);
}

/**
 * nfs4_test_session_trunk
 *
 * This is an add_xprt_test() test function called from
 * rpc_clnt_setup_test_and_add_xprt.
 *
 * The rpc_xprt_switch is referrenced by rpc_clnt_setup_test_and_add_xprt
 * and is dereferrenced in nfs4_exchange_id_release
 *
 * Upon success, add the new transport to the rpc_clnt
 *
 * @clnt: struct rpc_clnt to get new transport
 * @xprt: the rpc_xprt to test
 * @data: call data for _nfs4_proc_exchange_id.
 */
int nfs4_test_session_trunk(struct rpc_clnt *clnt, struct rpc_xprt *xprt,
			    void *data)
{
	struct nfs4_add_xprt_data *adata = (struct nfs4_add_xprt_data *)data;
	struct rpc_task *task;
	int status;

	u32 sp4_how;

	dprintk("--> %s try %s\n", __func__,
		xprt->address_strings[RPC_DISPLAY_ADDR]);

	sp4_how = (adata->clp->cl_sp4_flags == 0 ? SP4_NONE : SP4_MACH_CRED);

	/* Test connection for session trunking. Async exchange_id call */
	task = nfs4_run_exchange_id(adata->clp, adata->cred, sp4_how, xprt);
	if (IS_ERR(task))
		return PTR_ERR(task);

	status = task->tk_status;
	if (status == 0)
		status = nfs4_detect_session_trunking(adata->clp,
				task->tk_msg.rpc_resp, xprt);

	rpc_put_task(task);
	return status;
}
EXPORT_SYMBOL_GPL(nfs4_test_session_trunk);

static int _nfs4_proc_destroy_clientid(struct nfs_client *clp,
		struct rpc_cred *cred)
{
	struct rpc_message msg = {
		.rpc_proc = &nfs4_procedures[NFSPROC4_CLNT_DESTROY_CLIENTID],
		.rpc_argp = clp,
		.rpc_cred = cred,
	};
	int status;

	status = rpc_call_sync(clp->cl_rpcclient, &msg, RPC_TASK_TIMEOUT);
	trace_nfs4_destroy_clientid(clp, status);
	if (status)
		dprintk("NFS: Got error %d from the server %s on "
			"DESTROY_CLIENTID.", status, clp->cl_hostname);
	return status;
}

static int nfs4_proc_destroy_clientid(struct nfs_client *clp,
		struct rpc_cred *cred)
{
	unsigned int loop;
	int ret;

	for (loop = NFS4_MAX_LOOP_ON_RECOVER; loop != 0; loop--) {
		ret = _nfs4_proc_destroy_clientid(clp, cred);
		switch (ret) {
		case -NFS4ERR_DELAY:
		case -NFS4ERR_CLIENTID_BUSY:
			ssleep(1);
			break;
		default:
			return ret;
		}
	}
	return 0;
}

int nfs4_destroy_clientid(struct nfs_client *clp)
{
	struct rpc_cred *cred;
	int ret = 0;

	if (clp->cl_mvops->minor_version < 1)
		goto out;
	if (clp->cl_exchange_flags == 0)
		goto out;
	if (clp->cl_preserve_clid)
		goto out;
	cred = nfs4_get_clid_cred(clp);
	ret = nfs4_proc_destroy_clientid(clp, cred);
	if (cred)
		put_rpccred(cred);
	switch (ret) {
	case 0:
	case -NFS4ERR_STALE_CLIENTID:
		clp->cl_exchange_flags = 0;
	}
out:
	return ret;
}

struct nfs4_get_lease_time_data {
	struct nfs4_get_lease_time_args *args;
	struct nfs4_get_lease_time_res *res;
	struct nfs_client *clp;
};

static void nfs4_get_lease_time_prepare(struct rpc_task *task,
					void *calldata)
{
	struct nfs4_get_lease_time_data *data =
			(struct nfs4_get_lease_time_data *)calldata;

	dprintk("--> %s\n", __func__);
	/* just setup sequence, do not trigger session recovery
	   since we're invoked within one */
	nfs4_setup_sequence(data->clp,
			&data->args->la_seq_args,
			&data->res->lr_seq_res,
			task);
	dprintk("<-- %s\n", __func__);
}

/*
 * Called from nfs4_state_manager thread for session setup, so don't recover
 * from sequence operation or clientid errors.
 */
static void nfs4_get_lease_time_done(struct rpc_task *task, void *calldata)
{
	struct nfs4_get_lease_time_data *data =
			(struct nfs4_get_lease_time_data *)calldata;

	dprintk("--> %s\n", __func__);
	if (!nfs41_sequence_done(task, &data->res->lr_seq_res))
		return;
	switch (task->tk_status) {
	case -NFS4ERR_DELAY:
	case -NFS4ERR_GRACE:
		dprintk("%s Retry: tk_status %d\n", __func__, task->tk_status);
		rpc_delay(task, NFS4_POLL_RETRY_MIN);
		task->tk_status = 0;
		/* fall through */
	case -NFS4ERR_RETRY_UNCACHED_REP:
		rpc_restart_call_prepare(task);
		return;
	}
	dprintk("<-- %s\n", __func__);
}

static const struct rpc_call_ops nfs4_get_lease_time_ops = {
	.rpc_call_prepare = nfs4_get_lease_time_prepare,
	.rpc_call_done = nfs4_get_lease_time_done,
};

int nfs4_proc_get_lease_time(struct nfs_client *clp, struct nfs_fsinfo *fsinfo)
{
	struct rpc_task *task;
	struct nfs4_get_lease_time_args args;
	struct nfs4_get_lease_time_res res = {
		.lr_fsinfo = fsinfo,
	};
	struct nfs4_get_lease_time_data data = {
		.args = &args,
		.res = &res,
		.clp = clp,
	};
	struct rpc_message msg = {
		.rpc_proc = &nfs4_procedures[NFSPROC4_CLNT_GET_LEASE_TIME],
		.rpc_argp = &args,
		.rpc_resp = &res,
	};
	struct rpc_task_setup task_setup = {
		.rpc_client = clp->cl_rpcclient,
		.rpc_message = &msg,
		.callback_ops = &nfs4_get_lease_time_ops,
		.callback_data = &data,
		.flags = RPC_TASK_TIMEOUT,
	};
	int status;

	nfs4_init_sequence(&args.la_seq_args, &res.lr_seq_res, 0, 1);
	task = rpc_run_task(&task_setup);

	if (IS_ERR(task))
		return PTR_ERR(task);

	status = task->tk_status;
	rpc_put_task(task);
	return status;
}

/*
 * Initialize the values to be used by the client in CREATE_SESSION
 * If nfs4_init_session set the fore channel request and response sizes,
 * use them.
 *
 * Set the back channel max_resp_sz_cached to zero to force the client to
 * always set csa_cachethis to FALSE because the current implementation
 * of the back channel DRC only supports caching the CB_SEQUENCE operation.
 */
static void nfs4_init_channel_attrs(struct nfs41_create_session_args *args,
				    struct rpc_clnt *clnt)
{
	unsigned int max_rqst_sz, max_resp_sz;
	unsigned int max_bc_payload = rpc_max_bc_payload(clnt);

	max_rqst_sz = NFS_MAX_FILE_IO_SIZE + nfs41_maxwrite_overhead;
	max_resp_sz = NFS_MAX_FILE_IO_SIZE + nfs41_maxread_overhead;

	/* Fore channel attributes */
	args->fc_attrs.max_rqst_sz = max_rqst_sz;
	args->fc_attrs.max_resp_sz = max_resp_sz;
	args->fc_attrs.max_ops = NFS4_MAX_OPS;
	args->fc_attrs.max_reqs = max_session_slots;

	dprintk("%s: Fore Channel : max_rqst_sz=%u max_resp_sz=%u "
		"max_ops=%u max_reqs=%u\n",
		__func__,
		args->fc_attrs.max_rqst_sz, args->fc_attrs.max_resp_sz,
		args->fc_attrs.max_ops, args->fc_attrs.max_reqs);

	/* Back channel attributes */
	args->bc_attrs.max_rqst_sz = max_bc_payload;
	args->bc_attrs.max_resp_sz = max_bc_payload;
	args->bc_attrs.max_resp_sz_cached = 0;
	args->bc_attrs.max_ops = NFS4_MAX_BACK_CHANNEL_OPS;
	args->bc_attrs.max_reqs = max_t(unsigned short, max_session_cb_slots, 1);

	dprintk("%s: Back Channel : max_rqst_sz=%u max_resp_sz=%u "
		"max_resp_sz_cached=%u max_ops=%u max_reqs=%u\n",
		__func__,
		args->bc_attrs.max_rqst_sz, args->bc_attrs.max_resp_sz,
		args->bc_attrs.max_resp_sz_cached, args->bc_attrs.max_ops,
		args->bc_attrs.max_reqs);
}

static int nfs4_verify_fore_channel_attrs(struct nfs41_create_session_args *args,
		struct nfs41_create_session_res *res)
{
	struct nfs4_channel_attrs *sent = &args->fc_attrs;
	struct nfs4_channel_attrs *rcvd = &res->fc_attrs;

	if (rcvd->max_resp_sz > sent->max_resp_sz)
		return -EINVAL;
	/*
	 * Our requested max_ops is the minimum we need; we're not
	 * prepared to break up compounds into smaller pieces than that.
	 * So, no point even trying to continue if the server won't
	 * cooperate:
	 */
	if (rcvd->max_ops < sent->max_ops)
		return -EINVAL;
	if (rcvd->max_reqs == 0)
		return -EINVAL;
	if (rcvd->max_reqs > NFS4_MAX_SLOT_TABLE)
		rcvd->max_reqs = NFS4_MAX_SLOT_TABLE;
	return 0;
}

static int nfs4_verify_back_channel_attrs(struct nfs41_create_session_args *args,
		struct nfs41_create_session_res *res)
{
	struct nfs4_channel_attrs *sent = &args->bc_attrs;
	struct nfs4_channel_attrs *rcvd = &res->bc_attrs;

	if (!(res->flags & SESSION4_BACK_CHAN))
		goto out;
	if (rcvd->max_rqst_sz > sent->max_rqst_sz)
		return -EINVAL;
	if (rcvd->max_resp_sz < sent->max_resp_sz)
		return -EINVAL;
	if (rcvd->max_resp_sz_cached > sent->max_resp_sz_cached)
		return -EINVAL;
	if (rcvd->max_ops > sent->max_ops)
		return -EINVAL;
	if (rcvd->max_reqs > sent->max_reqs)
		return -EINVAL;
out:
	return 0;
}

static int nfs4_verify_channel_attrs(struct nfs41_create_session_args *args,
				     struct nfs41_create_session_res *res)
{
	int ret;

	ret = nfs4_verify_fore_channel_attrs(args, res);
	if (ret)
		return ret;
	return nfs4_verify_back_channel_attrs(args, res);
}

static void nfs4_update_session(struct nfs4_session *session,
		struct nfs41_create_session_res *res)
{
	nfs4_copy_sessionid(&session->sess_id, &res->sessionid);
	/* Mark client id and session as being confirmed */
	session->clp->cl_exchange_flags |= EXCHGID4_FLAG_CONFIRMED_R;
	set_bit(NFS4_SESSION_ESTABLISHED, &session->session_state);
	session->flags = res->flags;
	memcpy(&session->fc_attrs, &res->fc_attrs, sizeof(session->fc_attrs));
	if (res->flags & SESSION4_BACK_CHAN)
		memcpy(&session->bc_attrs, &res->bc_attrs,
				sizeof(session->bc_attrs));
}

static int _nfs4_proc_create_session(struct nfs_client *clp,
		struct rpc_cred *cred)
{
	struct nfs4_session *session = clp->cl_session;
	struct nfs41_create_session_args args = {
		.client = clp,
		.clientid = clp->cl_clientid,
		.seqid = clp->cl_seqid,
		.cb_program = NFS4_CALLBACK,
	};
	struct nfs41_create_session_res res;

	struct rpc_message msg = {
		.rpc_proc = &nfs4_procedures[NFSPROC4_CLNT_CREATE_SESSION],
		.rpc_argp = &args,
		.rpc_resp = &res,
		.rpc_cred = cred,
	};
	int status;

	nfs4_init_channel_attrs(&args, clp->cl_rpcclient);
	args.flags = (SESSION4_PERSIST | SESSION4_BACK_CHAN);

	status = rpc_call_sync(session->clp->cl_rpcclient, &msg, RPC_TASK_TIMEOUT);
	trace_nfs4_create_session(clp, status);

	switch (status) {
	case -NFS4ERR_STALE_CLIENTID:
	case -NFS4ERR_DELAY:
	case -ETIMEDOUT:
	case -EACCES:
	case -EAGAIN:
		goto out;
	};

	clp->cl_seqid++;
	if (!status) {
		/* Verify the session's negotiated channel_attrs values */
		status = nfs4_verify_channel_attrs(&args, &res);
		/* Increment the clientid slot sequence id */
		if (status)
			goto out;
		nfs4_update_session(session, &res);
	}
out:
	return status;
}

/*
 * Issues a CREATE_SESSION operation to the server.
 * It is the responsibility of the caller to verify the session is
 * expired before calling this routine.
 */
int nfs4_proc_create_session(struct nfs_client *clp, struct rpc_cred *cred)
{
	int status;
	unsigned *ptr;
	struct nfs4_session *session = clp->cl_session;

	dprintk("--> %s clp=%p session=%p\n", __func__, clp, session);

	status = _nfs4_proc_create_session(clp, cred);
	if (status)
		goto out;

	/* Init or reset the session slot tables */
	status = nfs4_setup_session_slot_tables(session);
	dprintk("slot table setup returned %d\n", status);
	if (status)
		goto out;

	ptr = (unsigned *)&session->sess_id.data[0];
	dprintk("%s client>seqid %d sessionid %u:%u:%u:%u\n", __func__,
		clp->cl_seqid, ptr[0], ptr[1], ptr[2], ptr[3]);
out:
	dprintk("<-- %s\n", __func__);
	return status;
}

/*
 * Issue the over-the-wire RPC DESTROY_SESSION.
 * The caller must serialize access to this routine.
 */
int nfs4_proc_destroy_session(struct nfs4_session *session,
		struct rpc_cred *cred)
{
	struct rpc_message msg = {
		.rpc_proc = &nfs4_procedures[NFSPROC4_CLNT_DESTROY_SESSION],
		.rpc_argp = session,
		.rpc_cred = cred,
	};
	int status = 0;

	dprintk("--> nfs4_proc_destroy_session\n");

	/* session is still being setup */
	if (!test_and_clear_bit(NFS4_SESSION_ESTABLISHED, &session->session_state))
		return 0;

	status = rpc_call_sync(session->clp->cl_rpcclient, &msg, RPC_TASK_TIMEOUT);
	trace_nfs4_destroy_session(session->clp, status);

	if (status)
		dprintk("NFS: Got error %d from the server on DESTROY_SESSION. "
			"Session has been destroyed regardless...\n", status);

	dprintk("<-- nfs4_proc_destroy_session\n");
	return status;
}

/*
 * Renew the cl_session lease.
 */
struct nfs4_sequence_data {
	struct nfs_client *clp;
	struct nfs4_sequence_args args;
	struct nfs4_sequence_res res;
};

static void nfs41_sequence_release(void *data)
{
	struct nfs4_sequence_data *calldata = data;
	struct nfs_client *clp = calldata->clp;

	if (refcount_read(&clp->cl_count) > 1)
		nfs4_schedule_state_renewal(clp);
	nfs_put_client(clp);
	kfree(calldata);
}

static int nfs41_sequence_handle_errors(struct rpc_task *task, struct nfs_client *clp)
{
	switch(task->tk_status) {
	case -NFS4ERR_DELAY:
		rpc_delay(task, NFS4_POLL_RETRY_MAX);
		return -EAGAIN;
	default:
		nfs4_schedule_lease_recovery(clp);
	}
	return 0;
}

static void nfs41_sequence_call_done(struct rpc_task *task, void *data)
{
	struct nfs4_sequence_data *calldata = data;
	struct nfs_client *clp = calldata->clp;

	if (!nfs41_sequence_done(task, task->tk_msg.rpc_resp))
		return;

	trace_nfs4_sequence(clp, task->tk_status);
	if (task->tk_status < 0) {
		dprintk("%s ERROR %d\n", __func__, task->tk_status);
		if (refcount_read(&clp->cl_count) == 1)
			goto out;

		if (nfs41_sequence_handle_errors(task, clp) == -EAGAIN) {
			rpc_restart_call_prepare(task);
			return;
		}
	}
	dprintk("%s rpc_cred %p\n", __func__, task->tk_msg.rpc_cred);
out:
	dprintk("<-- %s\n", __func__);
}

static void nfs41_sequence_prepare(struct rpc_task *task, void *data)
{
	struct nfs4_sequence_data *calldata = data;
	struct nfs_client *clp = calldata->clp;
	struct nfs4_sequence_args *args;
	struct nfs4_sequence_res *res;

	args = task->tk_msg.rpc_argp;
	res = task->tk_msg.rpc_resp;

	nfs4_setup_sequence(clp, args, res, task);
}

static const struct rpc_call_ops nfs41_sequence_ops = {
	.rpc_call_done = nfs41_sequence_call_done,
	.rpc_call_prepare = nfs41_sequence_prepare,
	.rpc_release = nfs41_sequence_release,
};

static struct rpc_task *_nfs41_proc_sequence(struct nfs_client *clp,
		struct rpc_cred *cred,
		struct nfs4_slot *slot,
		bool is_privileged)
{
	struct nfs4_sequence_data *calldata;
	struct rpc_message msg = {
		.rpc_proc = &nfs4_procedures[NFSPROC4_CLNT_SEQUENCE],
		.rpc_cred = cred,
	};
	struct rpc_task_setup task_setup_data = {
		.rpc_client = clp->cl_rpcclient,
		.rpc_message = &msg,
		.callback_ops = &nfs41_sequence_ops,
		.flags = RPC_TASK_ASYNC | RPC_TASK_TIMEOUT,
	};
	struct rpc_task *ret;

	ret = ERR_PTR(-EIO);
	if (!refcount_inc_not_zero(&clp->cl_count))
		goto out_err;

	ret = ERR_PTR(-ENOMEM);
	calldata = kzalloc(sizeof(*calldata), GFP_NOFS);
	if (calldata == NULL)
		goto out_put_clp;
	nfs4_init_sequence(&calldata->args, &calldata->res, 0, is_privileged);
	nfs4_sequence_attach_slot(&calldata->args, &calldata->res, slot);
	msg.rpc_argp = &calldata->args;
	msg.rpc_resp = &calldata->res;
	calldata->clp = clp;
	task_setup_data.callback_data = calldata;

	ret = rpc_run_task(&task_setup_data);
	if (IS_ERR(ret))
		goto out_err;
	return ret;
out_put_clp:
	nfs_put_client(clp);
out_err:
	nfs41_release_slot(slot);
	return ret;
}

static int nfs41_proc_async_sequence(struct nfs_client *clp, struct rpc_cred *cred, unsigned renew_flags)
{
	struct rpc_task *task;
	int ret = 0;

	if ((renew_flags & NFS4_RENEW_TIMEOUT) == 0)
		return -EAGAIN;
	task = _nfs41_proc_sequence(clp, cred, NULL, false);
	if (IS_ERR(task))
		ret = PTR_ERR(task);
	else
		rpc_put_task_async(task);
	dprintk("<-- %s status=%d\n", __func__, ret);
	return ret;
}

static int nfs4_proc_sequence(struct nfs_client *clp, struct rpc_cred *cred)
{
	struct rpc_task *task;
	int ret;

	task = _nfs41_proc_sequence(clp, cred, NULL, true);
	if (IS_ERR(task)) {
		ret = PTR_ERR(task);
		goto out;
	}
	ret = rpc_wait_for_completion_task(task);
	if (!ret)
		ret = task->tk_status;
	rpc_put_task(task);
out:
	dprintk("<-- %s status=%d\n", __func__, ret);
	return ret;
}

struct nfs4_reclaim_complete_data {
	struct nfs_client *clp;
	struct nfs41_reclaim_complete_args arg;
	struct nfs41_reclaim_complete_res res;
};

static void nfs4_reclaim_complete_prepare(struct rpc_task *task, void *data)
{
	struct nfs4_reclaim_complete_data *calldata = data;

	nfs4_setup_sequence(calldata->clp,
			&calldata->arg.seq_args,
			&calldata->res.seq_res,
			task);
}

static int nfs41_reclaim_complete_handle_errors(struct rpc_task *task, struct nfs_client *clp)
{
	switch(task->tk_status) {
	case 0:
		wake_up_all(&clp->cl_lock_waitq);
		/* Fallthrough */
	case -NFS4ERR_COMPLETE_ALREADY:
	case -NFS4ERR_WRONG_CRED: /* What to do here? */
		break;
	case -NFS4ERR_DELAY:
		rpc_delay(task, NFS4_POLL_RETRY_MAX);
		/* fall through */
	case -NFS4ERR_RETRY_UNCACHED_REP:
		return -EAGAIN;
	case -NFS4ERR_BADSESSION:
	case -NFS4ERR_DEADSESSION:
	case -NFS4ERR_CONN_NOT_BOUND_TO_SESSION:
		nfs4_schedule_session_recovery(clp->cl_session,
				task->tk_status);
		break;
	default:
		nfs4_schedule_lease_recovery(clp);
	}
	return 0;
}

static void nfs4_reclaim_complete_done(struct rpc_task *task, void *data)
{
	struct nfs4_reclaim_complete_data *calldata = data;
	struct nfs_client *clp = calldata->clp;
	struct nfs4_sequence_res *res = &calldata->res.seq_res;

	dprintk("--> %s\n", __func__);
	if (!nfs41_sequence_done(task, res))
		return;

	trace_nfs4_reclaim_complete(clp, task->tk_status);
	if (nfs41_reclaim_complete_handle_errors(task, clp) == -EAGAIN) {
		rpc_restart_call_prepare(task);
		return;
	}
	dprintk("<-- %s\n", __func__);
}

static void nfs4_free_reclaim_complete_data(void *data)
{
	struct nfs4_reclaim_complete_data *calldata = data;

	kfree(calldata);
}

static const struct rpc_call_ops nfs4_reclaim_complete_call_ops = {
	.rpc_call_prepare = nfs4_reclaim_complete_prepare,
	.rpc_call_done = nfs4_reclaim_complete_done,
	.rpc_release = nfs4_free_reclaim_complete_data,
};

/*
 * Issue a global reclaim complete.
 */
static int nfs41_proc_reclaim_complete(struct nfs_client *clp,
		struct rpc_cred *cred)
{
	struct nfs4_reclaim_complete_data *calldata;
	struct rpc_task *task;
	struct rpc_message msg = {
		.rpc_proc = &nfs4_procedures[NFSPROC4_CLNT_RECLAIM_COMPLETE],
		.rpc_cred = cred,
	};
	struct rpc_task_setup task_setup_data = {
		.rpc_client = clp->cl_rpcclient,
		.rpc_message = &msg,
		.callback_ops = &nfs4_reclaim_complete_call_ops,
		.flags = RPC_TASK_ASYNC,
	};
	int status = -ENOMEM;

	dprintk("--> %s\n", __func__);
	calldata = kzalloc(sizeof(*calldata), GFP_NOFS);
	if (calldata == NULL)
		goto out;
	calldata->clp = clp;
	calldata->arg.one_fs = 0;

	nfs4_init_sequence(&calldata->arg.seq_args, &calldata->res.seq_res, 0, 1);
	msg.rpc_argp = &calldata->arg;
	msg.rpc_resp = &calldata->res;
	task_setup_data.callback_data = calldata;
	task = rpc_run_task(&task_setup_data);
	if (IS_ERR(task)) {
		status = PTR_ERR(task);
		goto out;
	}
	status = rpc_wait_for_completion_task(task);
	if (status == 0)
		status = task->tk_status;
	rpc_put_task(task);
out:
	dprintk("<-- %s status=%d\n", __func__, status);
	return status;
}

static void
nfs4_layoutget_prepare(struct rpc_task *task, void *calldata)
{
	struct nfs4_layoutget *lgp = calldata;
	struct nfs_server *server = NFS_SERVER(lgp->args.inode);

	dprintk("--> %s\n", __func__);
	nfs4_setup_sequence(server->nfs_client, &lgp->args.seq_args,
				&lgp->res.seq_res, task);
	dprintk("<-- %s\n", __func__);
}

static void nfs4_layoutget_done(struct rpc_task *task, void *calldata)
{
	struct nfs4_layoutget *lgp = calldata;

	dprintk("--> %s\n", __func__);
	nfs41_sequence_process(task, &lgp->res.seq_res);
	dprintk("<-- %s\n", __func__);
}

static int
nfs4_layoutget_handle_exception(struct rpc_task *task,
		struct nfs4_layoutget *lgp, struct nfs4_exception *exception)
{
	struct inode *inode = lgp->args.inode;
	struct nfs_server *server = NFS_SERVER(inode);
	struct pnfs_layout_hdr *lo;
	int nfs4err = task->tk_status;
	int err, status = 0;
	LIST_HEAD(head);

	dprintk("--> %s tk_status => %d\n", __func__, -task->tk_status);

	nfs4_sequence_free_slot(&lgp->res.seq_res);

	switch (nfs4err) {
	case 0:
		goto out;

	/*
	 * NFS4ERR_LAYOUTUNAVAILABLE means we are not supposed to use pnfs
	 * on the file. set tk_status to -ENODATA to tell upper layer to
	 * retry go inband.
	 */
	case -NFS4ERR_LAYOUTUNAVAILABLE:
		status = -ENODATA;
		goto out;
	/*
	 * NFS4ERR_BADLAYOUT means the MDS cannot return a layout of
	 * length lgp->args.minlength != 0 (see RFC5661 section 18.43.3).
	 */
	case -NFS4ERR_BADLAYOUT:
		status = -EOVERFLOW;
		goto out;
	/*
	 * NFS4ERR_LAYOUTTRYLATER is a conflict with another client
	 * (or clients) writing to the same RAID stripe except when
	 * the minlength argument is 0 (see RFC5661 section 18.43.3).
	 *
	 * Treat it like we would RECALLCONFLICT -- we retry for a little
	 * while, and then eventually give up.
	 */
	case -NFS4ERR_LAYOUTTRYLATER:
		if (lgp->args.minlength == 0) {
			status = -EOVERFLOW;
			goto out;
		}
		status = -EBUSY;
		break;
	case -NFS4ERR_RECALLCONFLICT:
		status = -ERECALLCONFLICT;
		break;
	case -NFS4ERR_DELEG_REVOKED:
	case -NFS4ERR_ADMIN_REVOKED:
	case -NFS4ERR_EXPIRED:
	case -NFS4ERR_BAD_STATEID:
		exception->timeout = 0;
		spin_lock(&inode->i_lock);
		lo = NFS_I(inode)->layout;
		/* If the open stateid was bad, then recover it. */
		if (!lo || test_bit(NFS_LAYOUT_INVALID_STID, &lo->plh_flags) ||
		    !nfs4_stateid_match_other(&lgp->args.stateid, &lo->plh_stateid)) {
			spin_unlock(&inode->i_lock);
			exception->state = lgp->args.ctx->state;
			exception->stateid = &lgp->args.stateid;
			break;
		}

		/*
		 * Mark the bad layout state as invalid, then retry
		 */
		pnfs_mark_layout_stateid_invalid(lo, &head);
		spin_unlock(&inode->i_lock);
		nfs_commit_inode(inode, 0);
		pnfs_free_lseg_list(&head);
		status = -EAGAIN;
		goto out;
	}

	err = nfs4_handle_exception(server, nfs4err, exception);
	if (!status) {
		if (exception->retry)
			status = -EAGAIN;
		else
			status = err;
	}
out:
	dprintk("<-- %s\n", __func__);
	return status;
}

size_t max_response_pages(struct nfs_server *server)
{
	u32 max_resp_sz = server->nfs_client->cl_session->fc_attrs.max_resp_sz;
	return nfs_page_array_len(0, max_resp_sz);
}

static void nfs4_layoutget_release(void *calldata)
{
	struct nfs4_layoutget *lgp = calldata;

	dprintk("--> %s\n", __func__);
	nfs4_sequence_free_slot(&lgp->res.seq_res);
	pnfs_layoutget_free(lgp);
	dprintk("<-- %s\n", __func__);
}

static const struct rpc_call_ops nfs4_layoutget_call_ops = {
	.rpc_call_prepare = nfs4_layoutget_prepare,
	.rpc_call_done = nfs4_layoutget_done,
	.rpc_release = nfs4_layoutget_release,
};

struct pnfs_layout_segment *
nfs4_proc_layoutget(struct nfs4_layoutget *lgp, long *timeout)
{
	struct inode *inode = lgp->args.inode;
	struct nfs_server *server = NFS_SERVER(inode);
	struct rpc_task *task;
	struct rpc_message msg = {
		.rpc_proc = &nfs4_procedures[NFSPROC4_CLNT_LAYOUTGET],
		.rpc_argp = &lgp->args,
		.rpc_resp = &lgp->res,
		.rpc_cred = lgp->cred,
	};
	struct rpc_task_setup task_setup_data = {
		.rpc_client = server->client,
		.rpc_message = &msg,
		.callback_ops = &nfs4_layoutget_call_ops,
		.callback_data = lgp,
		.flags = RPC_TASK_ASYNC,
	};
	struct pnfs_layout_segment *lseg = NULL;
	struct nfs4_exception exception = {
		.inode = inode,
		.timeout = *timeout,
	};
	int status = 0;

	dprintk("--> %s\n", __func__);

	/* nfs4_layoutget_release calls pnfs_put_layout_hdr */
	pnfs_get_layout_hdr(NFS_I(inode)->layout);

	nfs4_init_sequence(&lgp->args.seq_args, &lgp->res.seq_res, 0, 0);

	task = rpc_run_task(&task_setup_data);
	if (IS_ERR(task))
		return ERR_CAST(task);
	status = rpc_wait_for_completion_task(task);
	if (status != 0)
		goto out;

	/* if layoutp->len is 0, nfs4_layoutget_prepare called rpc_exit */
	if (task->tk_status < 0 || lgp->res.layoutp->len == 0) {
		status = nfs4_layoutget_handle_exception(task, lgp, &exception);
		*timeout = exception.timeout;
	} else
		lseg = pnfs_layout_process(lgp);
out:
	trace_nfs4_layoutget(lgp->args.ctx,
			&lgp->args.range,
			&lgp->res.range,
			&lgp->res.stateid,
			status);

	rpc_put_task(task);
	dprintk("<-- %s status=%d\n", __func__, status);
	if (status)
		return ERR_PTR(status);
	return lseg;
}

static void
nfs4_layoutreturn_prepare(struct rpc_task *task, void *calldata)
{
	struct nfs4_layoutreturn *lrp = calldata;

	dprintk("--> %s\n", __func__);
	nfs4_setup_sequence(lrp->clp,
			&lrp->args.seq_args,
			&lrp->res.seq_res,
			task);
	if (!pnfs_layout_is_valid(lrp->args.layout))
		rpc_exit(task, 0);
}

static void nfs4_layoutreturn_done(struct rpc_task *task, void *calldata)
{
	struct nfs4_layoutreturn *lrp = calldata;
	struct nfs_server *server;

	dprintk("--> %s\n", __func__);

	if (!nfs41_sequence_process(task, &lrp->res.seq_res))
		return;

	server = NFS_SERVER(lrp->args.inode);
	switch (task->tk_status) {
	case -NFS4ERR_OLD_STATEID:
		if (nfs4_layoutreturn_refresh_stateid(&lrp->args.stateid,
					&lrp->args.range,
					lrp->args.inode))
			goto out_restart;
		/* Fallthrough */
	default:
		task->tk_status = 0;
		/* Fallthrough */
	case 0:
		break;
	case -NFS4ERR_DELAY:
		if (nfs4_async_handle_error(task, server, NULL, NULL) != -EAGAIN)
			break;
		goto out_restart;
	}
	dprintk("<-- %s\n", __func__);
	return;
out_restart:
	task->tk_status = 0;
	nfs4_sequence_free_slot(&lrp->res.seq_res);
	rpc_restart_call_prepare(task);
}

static void nfs4_layoutreturn_release(void *calldata)
{
	struct nfs4_layoutreturn *lrp = calldata;
	struct pnfs_layout_hdr *lo = lrp->args.layout;

	dprintk("--> %s\n", __func__);
	pnfs_layoutreturn_free_lsegs(lo, &lrp->args.stateid, &lrp->args.range,
			lrp->res.lrs_present ? &lrp->res.stateid : NULL);
	nfs4_sequence_free_slot(&lrp->res.seq_res);
	if (lrp->ld_private.ops && lrp->ld_private.ops->free)
		lrp->ld_private.ops->free(&lrp->ld_private);
	pnfs_put_layout_hdr(lrp->args.layout);
	nfs_iput_and_deactive(lrp->inode);
	kfree(calldata);
	dprintk("<-- %s\n", __func__);
}

static const struct rpc_call_ops nfs4_layoutreturn_call_ops = {
	.rpc_call_prepare = nfs4_layoutreturn_prepare,
	.rpc_call_done = nfs4_layoutreturn_done,
	.rpc_release = nfs4_layoutreturn_release,
};

int nfs4_proc_layoutreturn(struct nfs4_layoutreturn *lrp, bool sync)
{
	struct rpc_task *task;
	struct rpc_message msg = {
		.rpc_proc = &nfs4_procedures[NFSPROC4_CLNT_LAYOUTRETURN],
		.rpc_argp = &lrp->args,
		.rpc_resp = &lrp->res,
		.rpc_cred = lrp->cred,
	};
	struct rpc_task_setup task_setup_data = {
		.rpc_client = NFS_SERVER(lrp->args.inode)->client,
		.rpc_message = &msg,
		.callback_ops = &nfs4_layoutreturn_call_ops,
		.callback_data = lrp,
	};
	int status = 0;

	nfs4_state_protect(NFS_SERVER(lrp->args.inode)->nfs_client,
			NFS_SP4_MACH_CRED_PNFS_CLEANUP,
			&task_setup_data.rpc_client, &msg);

	dprintk("--> %s\n", __func__);
	if (!sync) {
		lrp->inode = nfs_igrab_and_active(lrp->args.inode);
		if (!lrp->inode) {
			nfs4_layoutreturn_release(lrp);
			return -EAGAIN;
		}
		task_setup_data.flags |= RPC_TASK_ASYNC;
	}
	nfs4_init_sequence(&lrp->args.seq_args, &lrp->res.seq_res, 1, 0);
	task = rpc_run_task(&task_setup_data);
	if (IS_ERR(task))
		return PTR_ERR(task);
	if (sync)
		status = task->tk_status;
	trace_nfs4_layoutreturn(lrp->args.inode, &lrp->args.stateid, status);
	dprintk("<-- %s status=%d\n", __func__, status);
	rpc_put_task(task);
	return status;
}

static int
_nfs4_proc_getdeviceinfo(struct nfs_server *server,
		struct pnfs_device *pdev,
		struct rpc_cred *cred)
{
	struct nfs4_getdeviceinfo_args args = {
		.pdev = pdev,
		.notify_types = NOTIFY_DEVICEID4_CHANGE |
			NOTIFY_DEVICEID4_DELETE,
	};
	struct nfs4_getdeviceinfo_res res = {
		.pdev = pdev,
	};
	struct rpc_message msg = {
		.rpc_proc = &nfs4_procedures[NFSPROC4_CLNT_GETDEVICEINFO],
		.rpc_argp = &args,
		.rpc_resp = &res,
		.rpc_cred = cred,
	};
	int status;

	dprintk("--> %s\n", __func__);
	status = nfs4_call_sync(server->client, server, &msg, &args.seq_args, &res.seq_res, 0);
	if (res.notification & ~args.notify_types)
		dprintk("%s: unsupported notification\n", __func__);
	if (res.notification != args.notify_types)
		pdev->nocache = 1;

	dprintk("<-- %s status=%d\n", __func__, status);

	return status;
}

int nfs4_proc_getdeviceinfo(struct nfs_server *server,
		struct pnfs_device *pdev,
		struct rpc_cred *cred)
{
	struct nfs4_exception exception = { };
	int err;

	do {
		err = nfs4_handle_exception(server,
					_nfs4_proc_getdeviceinfo(server, pdev, cred),
					&exception);
	} while (exception.retry);
	return err;
}
EXPORT_SYMBOL_GPL(nfs4_proc_getdeviceinfo);

static void nfs4_layoutcommit_prepare(struct rpc_task *task, void *calldata)
{
	struct nfs4_layoutcommit_data *data = calldata;
	struct nfs_server *server = NFS_SERVER(data->args.inode);

	nfs4_setup_sequence(server->nfs_client,
			&data->args.seq_args,
			&data->res.seq_res,
			task);
}

static void
nfs4_layoutcommit_done(struct rpc_task *task, void *calldata)
{
	struct nfs4_layoutcommit_data *data = calldata;
	struct nfs_server *server = NFS_SERVER(data->args.inode);

	if (!nfs41_sequence_done(task, &data->res.seq_res))
		return;

	switch (task->tk_status) { /* Just ignore these failures */
	case -NFS4ERR_DELEG_REVOKED: /* layout was recalled */
	case -NFS4ERR_BADIOMODE:     /* no IOMODE_RW layout for range */
	case -NFS4ERR_BADLAYOUT:     /* no layout */
	case -NFS4ERR_GRACE:	    /* loca_recalim always false */
		task->tk_status = 0;
	case 0:
		break;
	default:
		if (nfs4_async_handle_error(task, server, NULL, NULL) == -EAGAIN) {
			rpc_restart_call_prepare(task);
			return;
		}
	}
}

static void nfs4_layoutcommit_release(void *calldata)
{
	struct nfs4_layoutcommit_data *data = calldata;

	pnfs_cleanup_layoutcommit(data);
	nfs_post_op_update_inode_force_wcc(data->args.inode,
					   data->res.fattr);
	put_rpccred(data->cred);
	nfs_iput_and_deactive(data->inode);
	kfree(data);
}

static const struct rpc_call_ops nfs4_layoutcommit_ops = {
	.rpc_call_prepare = nfs4_layoutcommit_prepare,
	.rpc_call_done = nfs4_layoutcommit_done,
	.rpc_release = nfs4_layoutcommit_release,
};

int
nfs4_proc_layoutcommit(struct nfs4_layoutcommit_data *data, bool sync)
{
	struct rpc_message msg = {
		.rpc_proc = &nfs4_procedures[NFSPROC4_CLNT_LAYOUTCOMMIT],
		.rpc_argp = &data->args,
		.rpc_resp = &data->res,
		.rpc_cred = data->cred,
	};
	struct rpc_task_setup task_setup_data = {
		.task = &data->task,
		.rpc_client = NFS_CLIENT(data->args.inode),
		.rpc_message = &msg,
		.callback_ops = &nfs4_layoutcommit_ops,
		.callback_data = data,
	};
	struct rpc_task *task;
	int status = 0;

	dprintk("NFS: initiating layoutcommit call. sync %d "
		"lbw: %llu inode %lu\n", sync,
		data->args.lastbytewritten,
		data->args.inode->i_ino);

	if (!sync) {
		data->inode = nfs_igrab_and_active(data->args.inode);
		if (data->inode == NULL) {
			nfs4_layoutcommit_release(data);
			return -EAGAIN;
		}
		task_setup_data.flags = RPC_TASK_ASYNC;
	}
	nfs4_init_sequence(&data->args.seq_args, &data->res.seq_res, 1, 0);
	task = rpc_run_task(&task_setup_data);
	if (IS_ERR(task))
		return PTR_ERR(task);
	if (sync)
		status = task->tk_status;
	trace_nfs4_layoutcommit(data->args.inode, &data->args.stateid, status);
	dprintk("%s: status %d\n", __func__, status);
	rpc_put_task(task);
	return status;
}

/**
 * Use the state managment nfs_client cl_rpcclient, which uses krb5i (if
 * possible) as per RFC3530bis and RFC5661 Security Considerations sections
 */
static int
_nfs41_proc_secinfo_no_name(struct nfs_server *server, struct nfs_fh *fhandle,
		    struct nfs_fsinfo *info,
		    struct nfs4_secinfo_flavors *flavors, bool use_integrity)
{
	struct nfs41_secinfo_no_name_args args = {
		.style = SECINFO_STYLE_CURRENT_FH,
	};
	struct nfs4_secinfo_res res = {
		.flavors = flavors,
	};
	struct rpc_message msg = {
		.rpc_proc = &nfs4_procedures[NFSPROC4_CLNT_SECINFO_NO_NAME],
		.rpc_argp = &args,
		.rpc_resp = &res,
	};
	struct rpc_clnt *clnt = server->client;
	struct rpc_cred *cred = NULL;
	int status;

	if (use_integrity) {
		clnt = server->nfs_client->cl_rpcclient;
		cred = nfs4_get_clid_cred(server->nfs_client);
		msg.rpc_cred = cred;
	}

	dprintk("--> %s\n", __func__);
	status = nfs4_call_sync(clnt, server, &msg, &args.seq_args,
				&res.seq_res, 0);
	dprintk("<-- %s status=%d\n", __func__, status);

	if (cred)
		put_rpccred(cred);

	return status;
}

static int
nfs41_proc_secinfo_no_name(struct nfs_server *server, struct nfs_fh *fhandle,
			   struct nfs_fsinfo *info, struct nfs4_secinfo_flavors *flavors)
{
	struct nfs4_exception exception = { };
	int err;
	do {
		/* first try using integrity protection */
		err = -NFS4ERR_WRONGSEC;

		/* try to use integrity protection with machine cred */
		if (_nfs4_is_integrity_protected(server->nfs_client))
			err = _nfs41_proc_secinfo_no_name(server, fhandle, info,
							  flavors, true);

		/*
		 * if unable to use integrity protection, or SECINFO with
		 * integrity protection returns NFS4ERR_WRONGSEC (which is
		 * disallowed by spec, but exists in deployed servers) use
		 * the current filesystem's rpc_client and the user cred.
		 */
		if (err == -NFS4ERR_WRONGSEC)
			err = _nfs41_proc_secinfo_no_name(server, fhandle, info,
							  flavors, false);

		switch (err) {
		case 0:
		case -NFS4ERR_WRONGSEC:
		case -ENOTSUPP:
			goto out;
		default:
			err = nfs4_handle_exception(server, err, &exception);
		}
	} while (exception.retry);
out:
	return err;
}

static int
nfs41_find_root_sec(struct nfs_server *server, struct nfs_fh *fhandle,
		    struct nfs_fsinfo *info)
{
	int err;
	struct page *page;
	rpc_authflavor_t flavor = RPC_AUTH_MAXFLAVOR;
	struct nfs4_secinfo_flavors *flavors;
	struct nfs4_secinfo4 *secinfo;
	int i;

	page = alloc_page(GFP_KERNEL);
	if (!page) {
		err = -ENOMEM;
		goto out;
	}

	flavors = page_address(page);
	err = nfs41_proc_secinfo_no_name(server, fhandle, info, flavors);

	/*
	 * Fall back on "guess and check" method if
	 * the server doesn't support SECINFO_NO_NAME
	 */
	if (err == -NFS4ERR_WRONGSEC || err == -ENOTSUPP) {
		err = nfs4_find_root_sec(server, fhandle, info);
		goto out_freepage;
	}
	if (err)
		goto out_freepage;

	for (i = 0; i < flavors->num_flavors; i++) {
		secinfo = &flavors->flavors[i];

		switch (secinfo->flavor) {
		case RPC_AUTH_NULL:
		case RPC_AUTH_UNIX:
		case RPC_AUTH_GSS:
			flavor = rpcauth_get_pseudoflavor(secinfo->flavor,
					&secinfo->flavor_info);
			break;
		default:
			flavor = RPC_AUTH_MAXFLAVOR;
			break;
		}

		if (!nfs_auth_info_match(&server->auth_info, flavor))
			flavor = RPC_AUTH_MAXFLAVOR;

		if (flavor != RPC_AUTH_MAXFLAVOR) {
			err = nfs4_lookup_root_sec(server, fhandle,
						   info, flavor);
			if (!err)
				break;
		}
	}

	if (flavor == RPC_AUTH_MAXFLAVOR)
		err = -EPERM;

out_freepage:
	put_page(page);
	if (err == -EACCES)
		return -EPERM;
out:
	return err;
}

static int _nfs41_test_stateid(struct nfs_server *server,
		nfs4_stateid *stateid,
		struct rpc_cred *cred)
{
	int status;
	struct nfs41_test_stateid_args args = {
		.stateid = stateid,
	};
	struct nfs41_test_stateid_res res;
	struct rpc_message msg = {
		.rpc_proc = &nfs4_procedures[NFSPROC4_CLNT_TEST_STATEID],
		.rpc_argp = &args,
		.rpc_resp = &res,
		.rpc_cred = cred,
	};
	struct rpc_clnt *rpc_client = server->client;

	nfs4_state_protect(server->nfs_client, NFS_SP4_MACH_CRED_STATEID,
		&rpc_client, &msg);

	dprintk("NFS call  test_stateid %p\n", stateid);
	nfs4_init_sequence(&args.seq_args, &res.seq_res, 0, 1);
	status = nfs4_call_sync_sequence(rpc_client, server, &msg,
			&args.seq_args, &res.seq_res);
	if (status != NFS_OK) {
		dprintk("NFS reply test_stateid: failed, %d\n", status);
		return status;
	}
	dprintk("NFS reply test_stateid: succeeded, %d\n", -res.status);
	return -res.status;
}

static void nfs4_handle_delay_or_session_error(struct nfs_server *server,
		int err, struct nfs4_exception *exception)
{
	exception->retry = 0;
	switch(err) {
	case -NFS4ERR_DELAY:
	case -NFS4ERR_RETRY_UNCACHED_REP:
		nfs4_handle_exception(server, err, exception);
		break;
	case -NFS4ERR_BADSESSION:
	case -NFS4ERR_BADSLOT:
	case -NFS4ERR_BAD_HIGH_SLOT:
	case -NFS4ERR_CONN_NOT_BOUND_TO_SESSION:
	case -NFS4ERR_DEADSESSION:
		nfs4_do_handle_exception(server, err, exception);
	}
}

/**
 * nfs41_test_stateid - perform a TEST_STATEID operation
 *
 * @server: server / transport on which to perform the operation
 * @stateid: state ID to test
 * @cred: credential
 *
 * Returns NFS_OK if the server recognizes that "stateid" is valid.
 * Otherwise a negative NFS4ERR value is returned if the operation
 * failed or the state ID is not currently valid.
 */
static int nfs41_test_stateid(struct nfs_server *server,
		nfs4_stateid *stateid,
		struct rpc_cred *cred)
{
	struct nfs4_exception exception = { };
	int err;
	do {
		err = _nfs41_test_stateid(server, stateid, cred);
		nfs4_handle_delay_or_session_error(server, err, &exception);
	} while (exception.retry);
	return err;
}

struct nfs_free_stateid_data {
	struct nfs_server *server;
	struct nfs41_free_stateid_args args;
	struct nfs41_free_stateid_res res;
};

static void nfs41_free_stateid_prepare(struct rpc_task *task, void *calldata)
{
	struct nfs_free_stateid_data *data = calldata;
	nfs4_setup_sequence(data->server->nfs_client,
			&data->args.seq_args,
			&data->res.seq_res,
			task);
}

static void nfs41_free_stateid_done(struct rpc_task *task, void *calldata)
{
	struct nfs_free_stateid_data *data = calldata;

	nfs41_sequence_done(task, &data->res.seq_res);

	switch (task->tk_status) {
	case -NFS4ERR_DELAY:
		if (nfs4_async_handle_error(task, data->server, NULL, NULL) == -EAGAIN)
			rpc_restart_call_prepare(task);
	}
}

static void nfs41_free_stateid_release(void *calldata)
{
	kfree(calldata);
}

static const struct rpc_call_ops nfs41_free_stateid_ops = {
	.rpc_call_prepare = nfs41_free_stateid_prepare,
	.rpc_call_done = nfs41_free_stateid_done,
	.rpc_release = nfs41_free_stateid_release,
};

/**
 * nfs41_free_stateid - perform a FREE_STATEID operation
 *
 * @server: server / transport on which to perform the operation
 * @stateid: state ID to release
 * @cred: credential
 * @is_recovery: set to true if this call needs to be privileged
 *
 * Note: this function is always asynchronous.
 */
static int nfs41_free_stateid(struct nfs_server *server,
		const nfs4_stateid *stateid,
		struct rpc_cred *cred,
		bool privileged)
{
	struct rpc_message msg = {
		.rpc_proc = &nfs4_procedures[NFSPROC4_CLNT_FREE_STATEID],
		.rpc_cred = cred,
	};
	struct rpc_task_setup task_setup = {
		.rpc_client = server->client,
		.rpc_message = &msg,
		.callback_ops = &nfs41_free_stateid_ops,
		.flags = RPC_TASK_ASYNC,
	};
	struct nfs_free_stateid_data *data;
	struct rpc_task *task;

	nfs4_state_protect(server->nfs_client, NFS_SP4_MACH_CRED_STATEID,
		&task_setup.rpc_client, &msg);

	dprintk("NFS call  free_stateid %p\n", stateid);
	data = kmalloc(sizeof(*data), GFP_NOFS);
	if (!data)
		return -ENOMEM;
	data->server = server;
	nfs4_stateid_copy(&data->args.stateid, stateid);

	task_setup.callback_data = data;

	msg.rpc_argp = &data->args;
	msg.rpc_resp = &data->res;
	nfs4_init_sequence(&data->args.seq_args, &data->res.seq_res, 1, privileged);
	task = rpc_run_task(&task_setup);
	if (IS_ERR(task))
		return PTR_ERR(task);
	rpc_put_task(task);
	return 0;
}

static void
nfs41_free_lock_state(struct nfs_server *server, struct nfs4_lock_state *lsp)
{
	struct rpc_cred *cred = lsp->ls_state->owner->so_cred;

	nfs41_free_stateid(server, &lsp->ls_stateid, cred, false);
	nfs4_free_lock_state(server, lsp);
}

static bool nfs41_match_stateid(const nfs4_stateid *s1,
		const nfs4_stateid *s2)
{
	if (s1->type != s2->type)
		return false;

	if (memcmp(s1->other, s2->other, sizeof(s1->other)) != 0)
		return false;

	if (s1->seqid == s2->seqid)
		return true;

	return s1->seqid == 0 || s2->seqid == 0;
}

#endif /* CONFIG_NFS_V4_1 */

static bool nfs4_match_stateid(const nfs4_stateid *s1,
		const nfs4_stateid *s2)
{
	return nfs4_stateid_match(s1, s2);
}


static const struct nfs4_state_recovery_ops nfs40_reboot_recovery_ops = {
	.owner_flag_bit = NFS_OWNER_RECLAIM_REBOOT,
	.state_flag_bit	= NFS_STATE_RECLAIM_REBOOT,
	.recover_open	= nfs4_open_reclaim,
	.recover_lock	= nfs4_lock_reclaim,
	.establish_clid = nfs4_init_clientid,
	.detect_trunking = nfs40_discover_server_trunking,
};

#if defined(CONFIG_NFS_V4_1)
static const struct nfs4_state_recovery_ops nfs41_reboot_recovery_ops = {
	.owner_flag_bit = NFS_OWNER_RECLAIM_REBOOT,
	.state_flag_bit	= NFS_STATE_RECLAIM_REBOOT,
	.recover_open	= nfs4_open_reclaim,
	.recover_lock	= nfs4_lock_reclaim,
	.establish_clid = nfs41_init_clientid,
	.reclaim_complete = nfs41_proc_reclaim_complete,
	.detect_trunking = nfs41_discover_server_trunking,
};
#endif /* CONFIG_NFS_V4_1 */

static const struct nfs4_state_recovery_ops nfs40_nograce_recovery_ops = {
	.owner_flag_bit = NFS_OWNER_RECLAIM_NOGRACE,
	.state_flag_bit	= NFS_STATE_RECLAIM_NOGRACE,
	.recover_open	= nfs40_open_expired,
	.recover_lock	= nfs4_lock_expired,
	.establish_clid = nfs4_init_clientid,
};

#if defined(CONFIG_NFS_V4_1)
static const struct nfs4_state_recovery_ops nfs41_nograce_recovery_ops = {
	.owner_flag_bit = NFS_OWNER_RECLAIM_NOGRACE,
	.state_flag_bit	= NFS_STATE_RECLAIM_NOGRACE,
	.recover_open	= nfs41_open_expired,
	.recover_lock	= nfs41_lock_expired,
	.establish_clid = nfs41_init_clientid,
};
#endif /* CONFIG_NFS_V4_1 */

static const struct nfs4_state_maintenance_ops nfs40_state_renewal_ops = {
	.sched_state_renewal = nfs4_proc_async_renew,
	.get_state_renewal_cred_locked = nfs4_get_renew_cred_locked,
	.renew_lease = nfs4_proc_renew,
};

#if defined(CONFIG_NFS_V4_1)
static const struct nfs4_state_maintenance_ops nfs41_state_renewal_ops = {
	.sched_state_renewal = nfs41_proc_async_sequence,
	.get_state_renewal_cred_locked = nfs4_get_machine_cred_locked,
	.renew_lease = nfs4_proc_sequence,
};
#endif

static const struct nfs4_mig_recovery_ops nfs40_mig_recovery_ops = {
	.get_locations = _nfs40_proc_get_locations,
	.fsid_present = _nfs40_proc_fsid_present,
};

#if defined(CONFIG_NFS_V4_1)
static const struct nfs4_mig_recovery_ops nfs41_mig_recovery_ops = {
	.get_locations = _nfs41_proc_get_locations,
	.fsid_present = _nfs41_proc_fsid_present,
};
#endif	/* CONFIG_NFS_V4_1 */

static const struct nfs4_minor_version_ops nfs_v4_0_minor_ops = {
	.minor_version = 0,
	.init_caps = NFS_CAP_READDIRPLUS
		| NFS_CAP_ATOMIC_OPEN
		| NFS_CAP_POSIX_LOCK,
	.init_client = nfs40_init_client,
	.shutdown_client = nfs40_shutdown_client,
	.match_stateid = nfs4_match_stateid,
	.find_root_sec = nfs4_find_root_sec,
	.free_lock_state = nfs4_release_lockowner,
	.test_and_free_expired = nfs40_test_and_free_expired_stateid,
	.alloc_seqid = nfs_alloc_seqid,
	.call_sync_ops = &nfs40_call_sync_ops,
	.reboot_recovery_ops = &nfs40_reboot_recovery_ops,
	.nograce_recovery_ops = &nfs40_nograce_recovery_ops,
	.state_renewal_ops = &nfs40_state_renewal_ops,
	.mig_recovery_ops = &nfs40_mig_recovery_ops,
};

#if defined(CONFIG_NFS_V4_1)
static struct nfs_seqid *
nfs_alloc_no_seqid(struct nfs_seqid_counter *arg1, gfp_t arg2)
{
	return NULL;
}

static const struct nfs4_minor_version_ops nfs_v4_1_minor_ops = {
	.minor_version = 1,
	.init_caps = NFS_CAP_READDIRPLUS
		| NFS_CAP_ATOMIC_OPEN
		| NFS_CAP_POSIX_LOCK
		| NFS_CAP_STATEID_NFSV41
		| NFS_CAP_ATOMIC_OPEN_V1
		| NFS_CAP_LGOPEN,
	.init_client = nfs41_init_client,
	.shutdown_client = nfs41_shutdown_client,
	.match_stateid = nfs41_match_stateid,
	.find_root_sec = nfs41_find_root_sec,
	.free_lock_state = nfs41_free_lock_state,
	.test_and_free_expired = nfs41_test_and_free_expired_stateid,
	.alloc_seqid = nfs_alloc_no_seqid,
	.session_trunk = nfs4_test_session_trunk,
	.call_sync_ops = &nfs41_call_sync_ops,
	.reboot_recovery_ops = &nfs41_reboot_recovery_ops,
	.nograce_recovery_ops = &nfs41_nograce_recovery_ops,
	.state_renewal_ops = &nfs41_state_renewal_ops,
	.mig_recovery_ops = &nfs41_mig_recovery_ops,
};
#endif

#if defined(CONFIG_NFS_V4_2)
static const struct nfs4_minor_version_ops nfs_v4_2_minor_ops = {
	.minor_version = 2,
	.init_caps = NFS_CAP_READDIRPLUS
		| NFS_CAP_ATOMIC_OPEN
		| NFS_CAP_POSIX_LOCK
		| NFS_CAP_STATEID_NFSV41
		| NFS_CAP_ATOMIC_OPEN_V1
		| NFS_CAP_LGOPEN
		| NFS_CAP_ALLOCATE
		| NFS_CAP_COPY
		| NFS_CAP_OFFLOAD_CANCEL
		| NFS_CAP_DEALLOCATE
		| NFS_CAP_SEEK
		| NFS_CAP_LAYOUTSTATS
		| NFS_CAP_CLONE,
	.init_client = nfs41_init_client,
	.shutdown_client = nfs41_shutdown_client,
	.match_stateid = nfs41_match_stateid,
	.find_root_sec = nfs41_find_root_sec,
	.free_lock_state = nfs41_free_lock_state,
	.call_sync_ops = &nfs41_call_sync_ops,
	.test_and_free_expired = nfs41_test_and_free_expired_stateid,
	.alloc_seqid = nfs_alloc_no_seqid,
	.session_trunk = nfs4_test_session_trunk,
	.reboot_recovery_ops = &nfs41_reboot_recovery_ops,
	.nograce_recovery_ops = &nfs41_nograce_recovery_ops,
	.state_renewal_ops = &nfs41_state_renewal_ops,
	.mig_recovery_ops = &nfs41_mig_recovery_ops,
};
#endif

const struct nfs4_minor_version_ops *nfs_v4_minor_ops[] = {
	[0] = &nfs_v4_0_minor_ops,
#if defined(CONFIG_NFS_V4_1)
	[1] = &nfs_v4_1_minor_ops,
#endif
#if defined(CONFIG_NFS_V4_2)
	[2] = &nfs_v4_2_minor_ops,
#endif
};

static ssize_t nfs4_listxattr(struct dentry *dentry, char *list, size_t size)
{
	ssize_t error, error2;

	error = generic_listxattr(dentry, list, size);
	if (error < 0)
		return error;
	if (list) {
		list += error;
		size -= error;
	}

	error2 = nfs4_listxattr_nfs4_label(d_inode(dentry), list, size);
	if (error2 < 0)
		return error2;
	return error + error2;
}

static const struct inode_operations nfs4_dir_inode_operations = {
	.create		= nfs_create,
	.lookup		= nfs_lookup,
	.atomic_open	= nfs_atomic_open,
	.link		= nfs_link,
	.unlink		= nfs_unlink,
	.symlink	= nfs_symlink,
	.mkdir		= nfs_mkdir,
	.rmdir		= nfs_rmdir,
	.mknod		= nfs_mknod,
	.rename		= nfs_rename,
	.permission	= nfs_permission,
	.getattr	= nfs_getattr,
	.setattr	= nfs_setattr,
	.listxattr	= nfs4_listxattr,
};

static const struct inode_operations nfs4_file_inode_operations = {
	.permission	= nfs_permission,
	.getattr	= nfs_getattr,
	.setattr	= nfs_setattr,
	.listxattr	= nfs4_listxattr,
};

const struct nfs_rpc_ops nfs_v4_clientops = {
	.version	= 4,			/* protocol version */
	.dentry_ops	= &nfs4_dentry_operations,
	.dir_inode_ops	= &nfs4_dir_inode_operations,
	.file_inode_ops	= &nfs4_file_inode_operations,
	.file_ops	= &nfs4_file_operations,
	.getroot	= nfs4_proc_get_root,
	.submount	= nfs4_submount,
	.try_mount	= nfs4_try_mount,
	.getattr	= nfs4_proc_getattr,
	.setattr	= nfs4_proc_setattr,
	.lookup		= nfs4_proc_lookup,
	.lookupp	= nfs4_proc_lookupp,
	.access		= nfs4_proc_access,
	.readlink	= nfs4_proc_readlink,
	.create		= nfs4_proc_create,
	.remove		= nfs4_proc_remove,
	.unlink_setup	= nfs4_proc_unlink_setup,
	.unlink_rpc_prepare = nfs4_proc_unlink_rpc_prepare,
	.unlink_done	= nfs4_proc_unlink_done,
	.rename_setup	= nfs4_proc_rename_setup,
	.rename_rpc_prepare = nfs4_proc_rename_rpc_prepare,
	.rename_done	= nfs4_proc_rename_done,
	.link		= nfs4_proc_link,
	.symlink	= nfs4_proc_symlink,
	.mkdir		= nfs4_proc_mkdir,
	.rmdir		= nfs4_proc_rmdir,
	.readdir	= nfs4_proc_readdir,
	.mknod		= nfs4_proc_mknod,
	.statfs		= nfs4_proc_statfs,
	.fsinfo		= nfs4_proc_fsinfo,
	.pathconf	= nfs4_proc_pathconf,
	.set_capabilities = nfs4_server_capabilities,
	.decode_dirent	= nfs4_decode_dirent,
	.pgio_rpc_prepare = nfs4_proc_pgio_rpc_prepare,
	.read_setup	= nfs4_proc_read_setup,
	.read_done	= nfs4_read_done,
	.write_setup	= nfs4_proc_write_setup,
	.write_done	= nfs4_write_done,
	.commit_setup	= nfs4_proc_commit_setup,
	.commit_rpc_prepare = nfs4_proc_commit_rpc_prepare,
	.commit_done	= nfs4_commit_done,
	.lock		= nfs4_proc_lock,
	.clear_acl_cache = nfs4_zap_acl_attr,
	.close_context  = nfs4_close_context,
	.open_context	= nfs4_atomic_open,
	.have_delegation = nfs4_have_delegation,
	.alloc_client	= nfs4_alloc_client,
	.init_client	= nfs4_init_client,
	.free_client	= nfs4_free_client,
	.create_server	= nfs4_create_server,
	.clone_server	= nfs_clone_server,
};

static const struct xattr_handler nfs4_xattr_nfs4_acl_handler = {
	.name	= XATTR_NAME_NFSV4_ACL,
	.list	= nfs4_xattr_list_nfs4_acl,
	.get	= nfs4_xattr_get_nfs4_acl,
	.set	= nfs4_xattr_set_nfs4_acl,
};

const struct xattr_handler *nfs4_xattr_handlers[] = {
	&nfs4_xattr_nfs4_acl_handler,
#ifdef CONFIG_NFS_V4_SECURITY_LABEL
	&nfs4_xattr_nfs4_label_handler,
#endif
	NULL
};

/*
 * Local variables:
 *  c-basic-offset: 8
 * End:
 */<|MERGE_RESOLUTION|>--- conflicted
+++ resolved
@@ -2680,17 +2680,8 @@
 
 	nfs4_stateid_copy(&stateid, &delegation->stateid);
 	if (test_bit(NFS_DELEGATION_REVOKED, &delegation->flags)) {
-<<<<<<< HEAD
-=======
 		rcu_read_unlock();
 		nfs_state_clear_delegation(state);
-		return;
-	}
-
-	if (!test_and_clear_bit(NFS_DELEGATION_TEST_EXPIRED,
-				&delegation->flags)) {
->>>>>>> 8e6fbfc0
-		rcu_read_unlock();
 		return;
 	}
 
