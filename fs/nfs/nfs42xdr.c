// SPDX-License-Identifier: GPL-2.0
/*
 * Copyright (c) 2014 Anna Schumaker <Anna.Schumaker@Netapp.com>
 */
#ifndef __LINUX_FS_NFS_NFS4_2XDR_H
#define __LINUX_FS_NFS_NFS4_2XDR_H

#include "nfs42.h"

#define encode_fallocate_maxsz		(encode_stateid_maxsz + \
					 2 /* offset */ + \
					 2 /* length */)
#define NFS42_WRITE_RES_SIZE		(1 /* wr_callback_id size */ +\
					 XDR_QUADLEN(NFS4_STATEID_SIZE) + \
					 2 /* wr_count */ + \
					 1 /* wr_committed */ + \
					 XDR_QUADLEN(NFS4_VERIFIER_SIZE))
#define encode_allocate_maxsz		(op_encode_hdr_maxsz + \
					 encode_fallocate_maxsz)
#define decode_allocate_maxsz		(op_decode_hdr_maxsz)
#define encode_copy_maxsz		(op_encode_hdr_maxsz +          \
					 XDR_QUADLEN(NFS4_STATEID_SIZE) + \
					 XDR_QUADLEN(NFS4_STATEID_SIZE) + \
					 2 + 2 + 2 + 1 + 1 + 1 +\
					 1 + /* One cnr_source_server */\
					 1 + /* nl4_type */ \
					 1 + XDR_QUADLEN(NFS4_OPAQUE_LIMIT))
#define decode_copy_maxsz		(op_decode_hdr_maxsz + \
					 NFS42_WRITE_RES_SIZE + \
					 1 /* cr_consecutive */ + \
					 1 /* cr_synchronous */)
#define encode_offload_cancel_maxsz	(op_encode_hdr_maxsz + \
					 XDR_QUADLEN(NFS4_STATEID_SIZE))
#define decode_offload_cancel_maxsz	(op_decode_hdr_maxsz)
#define encode_copy_notify_maxsz	(op_encode_hdr_maxsz + \
					 XDR_QUADLEN(NFS4_STATEID_SIZE) + \
					 1 + /* nl4_type */ \
					 1 + XDR_QUADLEN(NFS4_OPAQUE_LIMIT))
#define decode_copy_notify_maxsz	(op_decode_hdr_maxsz + \
					 3 + /* cnr_lease_time */\
					 XDR_QUADLEN(NFS4_STATEID_SIZE) + \
					 1 + /* Support 1 cnr_source_server */\
					 1 + /* nl4_type */ \
					 1 + XDR_QUADLEN(NFS4_OPAQUE_LIMIT))
#define encode_deallocate_maxsz		(op_encode_hdr_maxsz + \
					 encode_fallocate_maxsz)
#define decode_deallocate_maxsz		(op_decode_hdr_maxsz)
#define encode_read_plus_maxsz		(op_encode_hdr_maxsz + \
					 encode_stateid_maxsz + 3)
#define NFS42_READ_PLUS_SEGMENT_SIZE	(1 /* data_content4 */ + \
					 2 /* data_info4.di_offset */ + \
					 2 /* data_info4.di_length */)
#define decode_read_plus_maxsz		(op_decode_hdr_maxsz + \
					 1 /* rpr_eof */ + \
					 1 /* rpr_contents count */ + \
					 2 * NFS42_READ_PLUS_SEGMENT_SIZE)
#define encode_seek_maxsz		(op_encode_hdr_maxsz + \
					 encode_stateid_maxsz + \
					 2 /* offset */ + \
					 1 /* whence */)
#define decode_seek_maxsz		(op_decode_hdr_maxsz + \
					 1 /* eof */ + \
					 1 /* whence */ + \
					 2 /* offset */ + \
					 2 /* length */)
#define encode_io_info_maxsz		4
#define encode_layoutstats_maxsz	(op_decode_hdr_maxsz + \
					2 /* offset */ + \
					2 /* length */ + \
					encode_stateid_maxsz + \
					encode_io_info_maxsz + \
					encode_io_info_maxsz + \
					1 /* opaque devaddr4 length */ + \
					XDR_QUADLEN(PNFS_LAYOUTSTATS_MAXSIZE))
#define decode_layoutstats_maxsz	(op_decode_hdr_maxsz)
#define encode_device_error_maxsz	(XDR_QUADLEN(NFS4_DEVICEID4_SIZE) + \
					1 /* status */ + 1 /* opnum */)
#define encode_layouterror_maxsz	(op_decode_hdr_maxsz + \
					2 /* offset */ + \
					2 /* length */ + \
					encode_stateid_maxsz + \
					1 /* Array size */ + \
					encode_device_error_maxsz)
#define decode_layouterror_maxsz	(op_decode_hdr_maxsz)
#define encode_clone_maxsz		(encode_stateid_maxsz + \
					encode_stateid_maxsz + \
					2 /* src offset */ + \
					2 /* dst offset */ + \
					2 /* count */)
#define decode_clone_maxsz		(op_decode_hdr_maxsz)

#define NFS4_enc_allocate_sz		(compound_encode_hdr_maxsz + \
					 encode_sequence_maxsz + \
					 encode_putfh_maxsz + \
					 encode_allocate_maxsz + \
					 encode_getattr_maxsz)
#define NFS4_dec_allocate_sz		(compound_decode_hdr_maxsz + \
					 decode_sequence_maxsz + \
					 decode_putfh_maxsz + \
					 decode_allocate_maxsz + \
					 decode_getattr_maxsz)
#define NFS4_enc_copy_sz		(compound_encode_hdr_maxsz + \
					 encode_sequence_maxsz + \
					 encode_putfh_maxsz + \
					 encode_savefh_maxsz + \
					 encode_putfh_maxsz + \
					 encode_copy_maxsz + \
					 encode_commit_maxsz)
#define NFS4_dec_copy_sz		(compound_decode_hdr_maxsz + \
					 decode_sequence_maxsz + \
					 decode_putfh_maxsz + \
					 decode_savefh_maxsz + \
					 decode_putfh_maxsz + \
					 decode_copy_maxsz + \
					 decode_commit_maxsz)
#define NFS4_enc_offload_cancel_sz	(compound_encode_hdr_maxsz + \
					 encode_sequence_maxsz + \
					 encode_putfh_maxsz + \
					 encode_offload_cancel_maxsz)
#define NFS4_dec_offload_cancel_sz	(compound_decode_hdr_maxsz + \
					 decode_sequence_maxsz + \
					 decode_putfh_maxsz + \
					 decode_offload_cancel_maxsz)
#define NFS4_enc_copy_notify_sz		(compound_encode_hdr_maxsz + \
					 encode_putfh_maxsz + \
					 encode_copy_notify_maxsz)
#define NFS4_dec_copy_notify_sz		(compound_decode_hdr_maxsz + \
					 decode_putfh_maxsz + \
					 decode_copy_notify_maxsz)
#define NFS4_enc_deallocate_sz		(compound_encode_hdr_maxsz + \
					 encode_sequence_maxsz + \
					 encode_putfh_maxsz + \
					 encode_deallocate_maxsz + \
					 encode_getattr_maxsz)
#define NFS4_dec_deallocate_sz		(compound_decode_hdr_maxsz + \
					 decode_sequence_maxsz + \
					 decode_putfh_maxsz + \
					 decode_deallocate_maxsz + \
					 decode_getattr_maxsz)
#define NFS4_enc_read_plus_sz		(compound_encode_hdr_maxsz + \
					 encode_sequence_maxsz + \
					 encode_putfh_maxsz + \
					 encode_read_plus_maxsz)
#define NFS4_dec_read_plus_sz		(compound_decode_hdr_maxsz + \
					 decode_sequence_maxsz + \
					 decode_putfh_maxsz + \
					 decode_read_plus_maxsz)
#define NFS4_enc_seek_sz		(compound_encode_hdr_maxsz + \
					 encode_sequence_maxsz + \
					 encode_putfh_maxsz + \
					 encode_seek_maxsz)
#define NFS4_dec_seek_sz		(compound_decode_hdr_maxsz + \
					 decode_sequence_maxsz + \
					 decode_putfh_maxsz + \
					 decode_seek_maxsz)
#define NFS4_enc_layoutstats_sz		(compound_encode_hdr_maxsz + \
					 encode_sequence_maxsz + \
					 encode_putfh_maxsz + \
					 PNFS_LAYOUTSTATS_MAXDEV * encode_layoutstats_maxsz)
#define NFS4_dec_layoutstats_sz		(compound_decode_hdr_maxsz + \
					 decode_sequence_maxsz + \
					 decode_putfh_maxsz + \
					 PNFS_LAYOUTSTATS_MAXDEV * decode_layoutstats_maxsz)
#define NFS4_enc_layouterror_sz		(compound_encode_hdr_maxsz + \
					 encode_sequence_maxsz + \
					 encode_putfh_maxsz + \
					 NFS42_LAYOUTERROR_MAX * \
					 encode_layouterror_maxsz)
#define NFS4_dec_layouterror_sz		(compound_decode_hdr_maxsz + \
					 decode_sequence_maxsz + \
					 decode_putfh_maxsz + \
					 NFS42_LAYOUTERROR_MAX * \
					 decode_layouterror_maxsz)
#define NFS4_enc_clone_sz		(compound_encode_hdr_maxsz + \
					 encode_sequence_maxsz + \
					 encode_putfh_maxsz + \
					 encode_savefh_maxsz + \
					 encode_putfh_maxsz + \
					 encode_clone_maxsz + \
					 encode_getattr_maxsz)
#define NFS4_dec_clone_sz		(compound_decode_hdr_maxsz + \
					 decode_sequence_maxsz + \
					 decode_putfh_maxsz + \
					 decode_savefh_maxsz + \
					 decode_putfh_maxsz + \
					 decode_clone_maxsz + \
					 decode_getattr_maxsz)

/* Not limited by NFS itself, limited by the generic xattr code */
#define nfs4_xattr_name_maxsz   XDR_QUADLEN(XATTR_NAME_MAX)

#define encode_getxattr_maxsz   (op_encode_hdr_maxsz + 1 + \
				 nfs4_xattr_name_maxsz)
#define decode_getxattr_maxsz   (op_decode_hdr_maxsz + 1 + pagepad_maxsz)
#define encode_setxattr_maxsz   (op_encode_hdr_maxsz + \
				 1 + nfs4_xattr_name_maxsz + 1)
#define decode_setxattr_maxsz   (op_decode_hdr_maxsz + decode_change_info_maxsz)
#define encode_listxattrs_maxsz  (op_encode_hdr_maxsz + 2 + 1)
#define decode_listxattrs_maxsz  (op_decode_hdr_maxsz + 2 + 1 + 1 + 1)
#define encode_removexattr_maxsz (op_encode_hdr_maxsz + 1 + \
				  nfs4_xattr_name_maxsz)
#define decode_removexattr_maxsz (op_decode_hdr_maxsz + \
				  decode_change_info_maxsz)

#define NFS4_enc_getxattr_sz	(compound_encode_hdr_maxsz + \
				encode_sequence_maxsz + \
				encode_putfh_maxsz + \
				encode_getxattr_maxsz)
#define NFS4_dec_getxattr_sz	(compound_decode_hdr_maxsz + \
				decode_sequence_maxsz + \
				decode_putfh_maxsz + \
				decode_getxattr_maxsz)
#define NFS4_enc_setxattr_sz	(compound_encode_hdr_maxsz + \
				encode_sequence_maxsz + \
				encode_putfh_maxsz + \
				encode_setxattr_maxsz)
#define NFS4_dec_setxattr_sz	(compound_decode_hdr_maxsz + \
				decode_sequence_maxsz + \
				decode_putfh_maxsz + \
				decode_setxattr_maxsz)
#define NFS4_enc_listxattrs_sz	(compound_encode_hdr_maxsz + \
				encode_sequence_maxsz + \
				encode_putfh_maxsz + \
				encode_listxattrs_maxsz)
#define NFS4_dec_listxattrs_sz	(compound_decode_hdr_maxsz + \
				decode_sequence_maxsz + \
				decode_putfh_maxsz + \
				decode_listxattrs_maxsz)
#define NFS4_enc_removexattr_sz	(compound_encode_hdr_maxsz + \
				encode_sequence_maxsz + \
				encode_putfh_maxsz + \
				encode_removexattr_maxsz)
#define NFS4_dec_removexattr_sz	(compound_decode_hdr_maxsz + \
				decode_sequence_maxsz + \
				decode_putfh_maxsz + \
				decode_removexattr_maxsz)

/*
 * These values specify the maximum amount of data that is not
 * associated with the extended attribute name or extended
 * attribute list in the SETXATTR, GETXATTR and LISTXATTR
 * respectively.
 */
const u32 nfs42_maxsetxattr_overhead = ((RPC_MAX_HEADER_WITH_AUTH +
					compound_encode_hdr_maxsz +
					encode_sequence_maxsz +
					encode_putfh_maxsz + 1 +
					nfs4_xattr_name_maxsz)
					* XDR_UNIT);

const u32 nfs42_maxgetxattr_overhead = ((RPC_MAX_HEADER_WITH_AUTH +
					compound_decode_hdr_maxsz +
					decode_sequence_maxsz +
					decode_putfh_maxsz + 1) * XDR_UNIT);

const u32 nfs42_maxlistxattrs_overhead = ((RPC_MAX_HEADER_WITH_AUTH +
					compound_decode_hdr_maxsz +
					decode_sequence_maxsz +
					decode_putfh_maxsz + 3) * XDR_UNIT);

static void encode_fallocate(struct xdr_stream *xdr,
			     const struct nfs42_falloc_args *args)
{
	encode_nfs4_stateid(xdr, &args->falloc_stateid);
	encode_uint64(xdr, args->falloc_offset);
	encode_uint64(xdr, args->falloc_length);
}

static void encode_allocate(struct xdr_stream *xdr,
			    const struct nfs42_falloc_args *args,
			    struct compound_hdr *hdr)
{
	encode_op_hdr(xdr, OP_ALLOCATE, decode_allocate_maxsz, hdr);
	encode_fallocate(xdr, args);
}

static void encode_nl4_server(struct xdr_stream *xdr,
			      const struct nl4_server *ns)
{
	encode_uint32(xdr, ns->nl4_type);
	switch (ns->nl4_type) {
	case NL4_NAME:
	case NL4_URL:
		encode_string(xdr, ns->u.nl4_str_sz, ns->u.nl4_str);
		break;
	case NL4_NETADDR:
		encode_string(xdr, ns->u.nl4_addr.netid_len,
			      ns->u.nl4_addr.netid);
		encode_string(xdr, ns->u.nl4_addr.addr_len,
			      ns->u.nl4_addr.addr);
		break;
	default:
		WARN_ON_ONCE(1);
	}
}

static void encode_copy(struct xdr_stream *xdr,
			const struct nfs42_copy_args *args,
			struct compound_hdr *hdr)
{
	encode_op_hdr(xdr, OP_COPY, decode_copy_maxsz, hdr);
	encode_nfs4_stateid(xdr, &args->src_stateid);
	encode_nfs4_stateid(xdr, &args->dst_stateid);

	encode_uint64(xdr, args->src_pos);
	encode_uint64(xdr, args->dst_pos);
	encode_uint64(xdr, args->count);

	encode_uint32(xdr, 1); /* consecutive = true */
	encode_uint32(xdr, args->sync);
	if (args->cp_src == NULL) { /* intra-ssc */
		encode_uint32(xdr, 0); /* no src server list */
		return;
	}
	encode_uint32(xdr, 1); /* supporting 1 server */
	encode_nl4_server(xdr, args->cp_src);
}

static void encode_offload_cancel(struct xdr_stream *xdr,
				  const struct nfs42_offload_status_args *args,
				  struct compound_hdr *hdr)
{
	encode_op_hdr(xdr, OP_OFFLOAD_CANCEL, decode_offload_cancel_maxsz, hdr);
	encode_nfs4_stateid(xdr, &args->osa_stateid);
}

static void encode_copy_notify(struct xdr_stream *xdr,
			       const struct nfs42_copy_notify_args *args,
			       struct compound_hdr *hdr)
{
	encode_op_hdr(xdr, OP_COPY_NOTIFY, decode_copy_notify_maxsz, hdr);
	encode_nfs4_stateid(xdr, &args->cna_src_stateid);
	encode_nl4_server(xdr, &args->cna_dst);
}

static void encode_deallocate(struct xdr_stream *xdr,
			      const struct nfs42_falloc_args *args,
			      struct compound_hdr *hdr)
{
	encode_op_hdr(xdr, OP_DEALLOCATE, decode_deallocate_maxsz, hdr);
	encode_fallocate(xdr, args);
}

static void encode_read_plus(struct xdr_stream *xdr,
			     const struct nfs_pgio_args *args,
			     struct compound_hdr *hdr)
{
	encode_op_hdr(xdr, OP_READ_PLUS, decode_read_plus_maxsz, hdr);
	encode_nfs4_stateid(xdr, &args->stateid);
	encode_uint64(xdr, args->offset);
	encode_uint32(xdr, args->count);
}

static void encode_seek(struct xdr_stream *xdr,
			const struct nfs42_seek_args *args,
			struct compound_hdr *hdr)
{
	encode_op_hdr(xdr, OP_SEEK, decode_seek_maxsz, hdr);
	encode_nfs4_stateid(xdr, &args->sa_stateid);
	encode_uint64(xdr, args->sa_offset);
	encode_uint32(xdr, args->sa_what);
}

static void encode_layoutstats(struct xdr_stream *xdr,
			       const struct nfs42_layoutstat_args *args,
			       struct nfs42_layoutstat_devinfo *devinfo,
			       struct compound_hdr *hdr)
{
	__be32 *p;

	encode_op_hdr(xdr, OP_LAYOUTSTATS, decode_layoutstats_maxsz, hdr);
	p = reserve_space(xdr, 8 + 8);
	p = xdr_encode_hyper(p, devinfo->offset);
	p = xdr_encode_hyper(p, devinfo->length);
	encode_nfs4_stateid(xdr, &args->stateid);
	p = reserve_space(xdr, 4*8 + NFS4_DEVICEID4_SIZE + 4);
	p = xdr_encode_hyper(p, devinfo->read_count);
	p = xdr_encode_hyper(p, devinfo->read_bytes);
	p = xdr_encode_hyper(p, devinfo->write_count);
	p = xdr_encode_hyper(p, devinfo->write_bytes);
	p = xdr_encode_opaque_fixed(p, devinfo->dev_id.data,
			NFS4_DEVICEID4_SIZE);
	/* Encode layoutupdate4 */
	*p++ = cpu_to_be32(devinfo->layout_type);
	if (devinfo->ld_private.ops)
		devinfo->ld_private.ops->encode(xdr, args,
				&devinfo->ld_private);
	else
		encode_uint32(xdr, 0);
}

static void encode_clone(struct xdr_stream *xdr,
			 const struct nfs42_clone_args *args,
			 struct compound_hdr *hdr)
{
	__be32 *p;

	encode_op_hdr(xdr, OP_CLONE, decode_clone_maxsz, hdr);
	encode_nfs4_stateid(xdr, &args->src_stateid);
	encode_nfs4_stateid(xdr, &args->dst_stateid);
	p = reserve_space(xdr, 3*8);
	p = xdr_encode_hyper(p, args->src_offset);
	p = xdr_encode_hyper(p, args->dst_offset);
	xdr_encode_hyper(p, args->count);
}

static void encode_device_error(struct xdr_stream *xdr,
				const struct nfs42_device_error *error)
{
	__be32 *p;

	p = reserve_space(xdr, NFS4_DEVICEID4_SIZE + 2*4);
	p = xdr_encode_opaque_fixed(p, error->dev_id.data,
			NFS4_DEVICEID4_SIZE);
	*p++ = cpu_to_be32(error->status);
	*p = cpu_to_be32(error->opnum);
}

static void encode_layouterror(struct xdr_stream *xdr,
			       const struct nfs42_layout_error *args,
			       struct compound_hdr *hdr)
{
	__be32 *p;

	encode_op_hdr(xdr, OP_LAYOUTERROR, decode_layouterror_maxsz, hdr);
	p = reserve_space(xdr, 8 + 8);
	p = xdr_encode_hyper(p, args->offset);
	p = xdr_encode_hyper(p, args->length);
	encode_nfs4_stateid(xdr, &args->stateid);
	p = reserve_space(xdr, 4);
	*p = cpu_to_be32(1);
	encode_device_error(xdr, &args->errors[0]);
}

static void encode_setxattr(struct xdr_stream *xdr,
			    const struct nfs42_setxattrargs *arg,
			    struct compound_hdr *hdr)
{
	__be32 *p;

	BUILD_BUG_ON(XATTR_CREATE != SETXATTR4_CREATE);
	BUILD_BUG_ON(XATTR_REPLACE != SETXATTR4_REPLACE);

	encode_op_hdr(xdr, OP_SETXATTR, decode_setxattr_maxsz, hdr);
	p = reserve_space(xdr, 4);
	*p = cpu_to_be32(arg->xattr_flags);
	encode_string(xdr, strlen(arg->xattr_name), arg->xattr_name);
	p = reserve_space(xdr, 4);
	*p = cpu_to_be32(arg->xattr_len);
	if (arg->xattr_len)
		xdr_write_pages(xdr, arg->xattr_pages, 0, arg->xattr_len);
}

static int decode_setxattr(struct xdr_stream *xdr,
			   struct nfs4_change_info *cinfo)
{
	int status;

	status = decode_op_hdr(xdr, OP_SETXATTR);
	if (status)
		goto out;
	status = decode_change_info(xdr, cinfo);
out:
	return status;
}


static void encode_getxattr(struct xdr_stream *xdr, const char *name,
			    struct compound_hdr *hdr)
{
	encode_op_hdr(xdr, OP_GETXATTR, decode_getxattr_maxsz, hdr);
	encode_string(xdr, strlen(name), name);
}

static int decode_getxattr(struct xdr_stream *xdr,
			   struct nfs42_getxattrres *res,
			   struct rpc_rqst *req)
{
	int status;
	__be32 *p;
	u32 len, rdlen;

	status = decode_op_hdr(xdr, OP_GETXATTR);
	if (status)
		return status;

	p = xdr_inline_decode(xdr, 4);
	if (unlikely(!p))
		return -EIO;

	len = be32_to_cpup(p);

	/*
	 * Only check against the page length here. The actual
	 * requested length may be smaller, but that is only
	 * checked against after possibly caching a valid reply.
	 */
	if (len > req->rq_rcv_buf.page_len)
		return -ERANGE;

	res->xattr_len = len;

	if (len > 0) {
		rdlen = xdr_read_pages(xdr, len);
		if (rdlen < len)
			return -EIO;
	}

	return 0;
}

static void encode_removexattr(struct xdr_stream *xdr, const char *name,
			       struct compound_hdr *hdr)
{
	encode_op_hdr(xdr, OP_REMOVEXATTR, decode_removexattr_maxsz, hdr);
	encode_string(xdr, strlen(name), name);
}


static int decode_removexattr(struct xdr_stream *xdr,
			   struct nfs4_change_info *cinfo)
{
	int status;

	status = decode_op_hdr(xdr, OP_REMOVEXATTR);
	if (status)
		goto out;

	status = decode_change_info(xdr, cinfo);
out:
	return status;
}

static void encode_listxattrs(struct xdr_stream *xdr,
			     const struct nfs42_listxattrsargs *arg,
			     struct compound_hdr *hdr)
{
	__be32 *p;

	encode_op_hdr(xdr, OP_LISTXATTRS, decode_listxattrs_maxsz, hdr);

	p = reserve_space(xdr, 12);
	if (unlikely(!p))
		return;

	p = xdr_encode_hyper(p, arg->cookie);
	/*
	 * RFC 8276 says to specify the full max length of the LISTXATTRS
	 * XDR reply. Count is set to the XDR length of the names array
	 * plus the EOF marker. So, add the cookie and the names count.
	 */
	*p = cpu_to_be32(arg->count + 8 + 4);
}

static int decode_listxattrs(struct xdr_stream *xdr,
			    struct nfs42_listxattrsres *res)
{
	int status;
	__be32 *p;
	u32 count, len, ulen;
	size_t left, copied;
	char *buf;

	status = decode_op_hdr(xdr, OP_LISTXATTRS);
	if (status) {
		/*
		 * Special case: for LISTXATTRS, NFS4ERR_TOOSMALL
		 * should be translated to ERANGE.
		 */
		if (status == -ETOOSMALL)
			status = -ERANGE;
		goto out;
	}

	p = xdr_inline_decode(xdr, 8);
	if (unlikely(!p))
		return -EIO;

	xdr_decode_hyper(p, &res->cookie);

	p = xdr_inline_decode(xdr, 4);
	if (unlikely(!p))
		return -EIO;

	left = res->xattr_len;
	buf = res->xattr_buf;

	count = be32_to_cpup(p);
	copied = 0;

	/*
	 * We have asked for enough room to encode the maximum number
	 * of possible attribute names, so everything should fit.
	 *
	 * But, don't rely on that assumption. Just decode entries
	 * until they don't fit anymore, just in case the server did
	 * something odd.
	 */
	while (count--) {
		p = xdr_inline_decode(xdr, 4);
		if (unlikely(!p))
			return -EIO;

		len = be32_to_cpup(p);
		if (len > (XATTR_NAME_MAX - XATTR_USER_PREFIX_LEN)) {
			status = -ERANGE;
			goto out;
		}

		p = xdr_inline_decode(xdr, len);
		if (unlikely(!p))
			return -EIO;

		ulen = len + XATTR_USER_PREFIX_LEN + 1;
		if (buf) {
			if (ulen > left) {
				status = -ERANGE;
				goto out;
			}

			memcpy(buf, XATTR_USER_PREFIX, XATTR_USER_PREFIX_LEN);
			memcpy(buf + XATTR_USER_PREFIX_LEN, p, len);

			buf[ulen - 1] = 0;
			buf += ulen;
			left -= ulen;
		}
		copied += ulen;
	}

	p = xdr_inline_decode(xdr, 4);
	if (unlikely(!p))
		return -EIO;

	res->eof = be32_to_cpup(p);
	res->copied = copied;

out:
	if (status == -ERANGE && res->xattr_len == XATTR_LIST_MAX)
		status = -E2BIG;

	return status;
}

/*
 * Encode ALLOCATE request
 */
static void nfs4_xdr_enc_allocate(struct rpc_rqst *req,
				  struct xdr_stream *xdr,
				  const void *data)
{
	const struct nfs42_falloc_args *args = data;
	struct compound_hdr hdr = {
		.minorversion = nfs4_xdr_minorversion(&args->seq_args),
	};

	encode_compound_hdr(xdr, req, &hdr);
	encode_sequence(xdr, &args->seq_args, &hdr);
	encode_putfh(xdr, args->falloc_fh, &hdr);
	encode_allocate(xdr, args, &hdr);
	encode_getfattr(xdr, args->falloc_bitmask, &hdr);
	encode_nops(&hdr);
}

static void encode_copy_commit(struct xdr_stream *xdr,
			  const struct nfs42_copy_args *args,
			  struct compound_hdr *hdr)
{
	__be32 *p;

	encode_op_hdr(xdr, OP_COMMIT, decode_commit_maxsz, hdr);
	p = reserve_space(xdr, 12);
	p = xdr_encode_hyper(p, args->dst_pos);
	*p = cpu_to_be32(args->count);
}

/*
 * Encode COPY request
 */
static void nfs4_xdr_enc_copy(struct rpc_rqst *req,
			      struct xdr_stream *xdr,
			      const void *data)
{
	const struct nfs42_copy_args *args = data;
	struct compound_hdr hdr = {
		.minorversion = nfs4_xdr_minorversion(&args->seq_args),
	};

	encode_compound_hdr(xdr, req, &hdr);
	encode_sequence(xdr, &args->seq_args, &hdr);
	encode_putfh(xdr, args->src_fh, &hdr);
	encode_savefh(xdr, &hdr);
	encode_putfh(xdr, args->dst_fh, &hdr);
	encode_copy(xdr, args, &hdr);
	if (args->sync)
		encode_copy_commit(xdr, args, &hdr);
	encode_nops(&hdr);
}

/*
 * Encode OFFLOAD_CANEL request
 */
static void nfs4_xdr_enc_offload_cancel(struct rpc_rqst *req,
					struct xdr_stream *xdr,
					const void *data)
{
	const struct nfs42_offload_status_args *args = data;
	struct compound_hdr hdr = {
		.minorversion = nfs4_xdr_minorversion(&args->osa_seq_args),
	};

	encode_compound_hdr(xdr, req, &hdr);
	encode_sequence(xdr, &args->osa_seq_args, &hdr);
	encode_putfh(xdr, args->osa_src_fh, &hdr);
	encode_offload_cancel(xdr, args, &hdr);
	encode_nops(&hdr);
}

/*
 * Encode COPY_NOTIFY request
 */
static void nfs4_xdr_enc_copy_notify(struct rpc_rqst *req,
				     struct xdr_stream *xdr,
				     const void *data)
{
	const struct nfs42_copy_notify_args *args = data;
	struct compound_hdr hdr = {
		.minorversion = nfs4_xdr_minorversion(&args->cna_seq_args),
	};

	encode_compound_hdr(xdr, req, &hdr);
	encode_sequence(xdr, &args->cna_seq_args, &hdr);
	encode_putfh(xdr, args->cna_src_fh, &hdr);
	encode_copy_notify(xdr, args, &hdr);
	encode_nops(&hdr);
}

/*
 * Encode DEALLOCATE request
 */
static void nfs4_xdr_enc_deallocate(struct rpc_rqst *req,
				    struct xdr_stream *xdr,
				    const void *data)
{
	const struct nfs42_falloc_args *args = data;
	struct compound_hdr hdr = {
		.minorversion = nfs4_xdr_minorversion(&args->seq_args),
	};

	encode_compound_hdr(xdr, req, &hdr);
	encode_sequence(xdr, &args->seq_args, &hdr);
	encode_putfh(xdr, args->falloc_fh, &hdr);
	encode_deallocate(xdr, args, &hdr);
	encode_getfattr(xdr, args->falloc_bitmask, &hdr);
	encode_nops(&hdr);
}

/*
 * Encode READ_PLUS request
 */
static void nfs4_xdr_enc_read_plus(struct rpc_rqst *req,
				   struct xdr_stream *xdr,
				   const void *data)
{
	const struct nfs_pgio_args *args = data;
	struct compound_hdr hdr = {
		.minorversion = nfs4_xdr_minorversion(&args->seq_args),
	};

	encode_compound_hdr(xdr, req, &hdr);
	encode_sequence(xdr, &args->seq_args, &hdr);
	encode_putfh(xdr, args->fh, &hdr);
	encode_read_plus(xdr, args, &hdr);

	rpc_prepare_reply_pages(req, args->pages, args->pgbase,
				args->count, hdr.replen);
	encode_nops(&hdr);
}

/*
 * Encode SEEK request
 */
static void nfs4_xdr_enc_seek(struct rpc_rqst *req,
			      struct xdr_stream *xdr,
			      const void *data)
{
	const struct nfs42_seek_args *args = data;
	struct compound_hdr hdr = {
		.minorversion = nfs4_xdr_minorversion(&args->seq_args),
	};

	encode_compound_hdr(xdr, req, &hdr);
	encode_sequence(xdr, &args->seq_args, &hdr);
	encode_putfh(xdr, args->sa_fh, &hdr);
	encode_seek(xdr, args, &hdr);
	encode_nops(&hdr);
}

/*
 * Encode LAYOUTSTATS request
 */
static void nfs4_xdr_enc_layoutstats(struct rpc_rqst *req,
				     struct xdr_stream *xdr,
				     const void *data)
{
	const struct nfs42_layoutstat_args *args = data;
	int i;

	struct compound_hdr hdr = {
		.minorversion = nfs4_xdr_minorversion(&args->seq_args),
	};

	encode_compound_hdr(xdr, req, &hdr);
	encode_sequence(xdr, &args->seq_args, &hdr);
	encode_putfh(xdr, args->fh, &hdr);
	WARN_ON(args->num_dev > PNFS_LAYOUTSTATS_MAXDEV);
	for (i = 0; i < args->num_dev; i++)
		encode_layoutstats(xdr, args, &args->devinfo[i], &hdr);
	encode_nops(&hdr);
}

/*
 * Encode CLONE request
 */
static void nfs4_xdr_enc_clone(struct rpc_rqst *req,
			       struct xdr_stream *xdr,
			       const void *data)
{
	const struct nfs42_clone_args *args = data;
	struct compound_hdr hdr = {
		.minorversion = nfs4_xdr_minorversion(&args->seq_args),
	};

	encode_compound_hdr(xdr, req, &hdr);
	encode_sequence(xdr, &args->seq_args, &hdr);
	encode_putfh(xdr, args->src_fh, &hdr);
	encode_savefh(xdr, &hdr);
	encode_putfh(xdr, args->dst_fh, &hdr);
	encode_clone(xdr, args, &hdr);
	encode_getfattr(xdr, args->dst_bitmask, &hdr);
	encode_nops(&hdr);
}

/*
 * Encode LAYOUTERROR request
 */
static void nfs4_xdr_enc_layouterror(struct rpc_rqst *req,
				     struct xdr_stream *xdr,
				     const void *data)
{
	const struct nfs42_layouterror_args *args = data;
	struct compound_hdr hdr = {
		.minorversion = nfs4_xdr_minorversion(&args->seq_args),
	};
	int i;

	encode_compound_hdr(xdr, req, &hdr);
	encode_sequence(xdr, &args->seq_args, &hdr);
	encode_putfh(xdr, NFS_FH(args->inode), &hdr);
	for (i = 0; i < args->num_errors; i++)
		encode_layouterror(xdr, &args->errors[i], &hdr);
	encode_nops(&hdr);
}

static int decode_allocate(struct xdr_stream *xdr, struct nfs42_falloc_res *res)
{
	return decode_op_hdr(xdr, OP_ALLOCATE);
}

static int decode_write_response(struct xdr_stream *xdr,
				 struct nfs42_write_res *res)
{
	__be32 *p;
	int status, count;

	p = xdr_inline_decode(xdr, 4);
	if (unlikely(!p))
		return -EIO;
	count = be32_to_cpup(p);
	if (count > 1)
		return -EREMOTEIO;
	else if (count == 1) {
		status = decode_opaque_fixed(xdr, &res->stateid,
				NFS4_STATEID_SIZE);
		if (unlikely(status))
			return -EIO;
	}
	p = xdr_inline_decode(xdr, 8 + 4);
	if (unlikely(!p))
		return -EIO;
	p = xdr_decode_hyper(p, &res->count);
	res->verifier.committed = be32_to_cpup(p);
	return decode_verifier(xdr, &res->verifier.verifier);
}

static int decode_nl4_server(struct xdr_stream *xdr, struct nl4_server *ns)
{
	struct nfs42_netaddr *naddr;
	uint32_t dummy;
	char *dummy_str;
	__be32 *p;
	int status;

	/* nl_type */
	p = xdr_inline_decode(xdr, 4);
	if (unlikely(!p))
		return -EIO;
	ns->nl4_type = be32_to_cpup(p);
	switch (ns->nl4_type) {
	case NL4_NAME:
	case NL4_URL:
		status = decode_opaque_inline(xdr, &dummy, &dummy_str);
		if (unlikely(status))
			return status;
		if (unlikely(dummy > NFS4_OPAQUE_LIMIT))
			return -EIO;
		memcpy(&ns->u.nl4_str, dummy_str, dummy);
		ns->u.nl4_str_sz = dummy;
		break;
	case NL4_NETADDR:
		naddr = &ns->u.nl4_addr;

		/* netid string */
		status = decode_opaque_inline(xdr, &dummy, &dummy_str);
		if (unlikely(status))
			return status;
		if (unlikely(dummy > RPCBIND_MAXNETIDLEN))
			return -EIO;
		naddr->netid_len = dummy;
		memcpy(naddr->netid, dummy_str, naddr->netid_len);

		/* uaddr string */
		status = decode_opaque_inline(xdr, &dummy, &dummy_str);
		if (unlikely(status))
			return status;
		if (unlikely(dummy > RPCBIND_MAXUADDRLEN))
			return -EIO;
		naddr->addr_len = dummy;
		memcpy(naddr->addr, dummy_str, naddr->addr_len);
		break;
	default:
		WARN_ON_ONCE(1);
		return -EIO;
	}
	return 0;
}

static int decode_copy_requirements(struct xdr_stream *xdr,
				    struct nfs42_copy_res *res) {
	__be32 *p;

	p = xdr_inline_decode(xdr, 4 + 4);
	if (unlikely(!p))
		return -EIO;

	res->consecutive = be32_to_cpup(p++);
	res->synchronous = be32_to_cpup(p++);
	return 0;
}

static int decode_copy(struct xdr_stream *xdr, struct nfs42_copy_res *res)
{
	int status;

	status = decode_op_hdr(xdr, OP_COPY);
	if (status == NFS4ERR_OFFLOAD_NO_REQS) {
		status = decode_copy_requirements(xdr, res);
		if (status)
			return status;
		return NFS4ERR_OFFLOAD_NO_REQS;
	} else if (status)
		return status;

	status = decode_write_response(xdr, &res->write_res);
	if (status)
		return status;

	return decode_copy_requirements(xdr, res);
}

static int decode_offload_cancel(struct xdr_stream *xdr,
				 struct nfs42_offload_status_res *res)
{
	return decode_op_hdr(xdr, OP_OFFLOAD_CANCEL);
}

static int decode_copy_notify(struct xdr_stream *xdr,
			      struct nfs42_copy_notify_res *res)
{
	__be32 *p;
	int status, count;

	status = decode_op_hdr(xdr, OP_COPY_NOTIFY);
	if (status)
		return status;
	/* cnr_lease_time */
	p = xdr_inline_decode(xdr, 12);
	if (unlikely(!p))
		return -EIO;
	p = xdr_decode_hyper(p, &res->cnr_lease_time.seconds);
	res->cnr_lease_time.nseconds = be32_to_cpup(p);

	status = decode_opaque_fixed(xdr, &res->cnr_stateid, NFS4_STATEID_SIZE);
	if (unlikely(status))
		return -EIO;

	/* number of source addresses */
	p = xdr_inline_decode(xdr, 4);
	if (unlikely(!p))
		return -EIO;

	count = be32_to_cpup(p);
	if (count > 1)
		pr_warn("NFS: %s: nsvr %d > Supported. Use first servers\n",
			 __func__, count);

	status = decode_nl4_server(xdr, &res->cnr_src);
	if (unlikely(status))
		return -EIO;
	return 0;
}

static int decode_deallocate(struct xdr_stream *xdr, struct nfs42_falloc_res *res)
{
	return decode_op_hdr(xdr, OP_DEALLOCATE);
}

static int decode_read_plus_data(struct xdr_stream *xdr,
<<<<<<< HEAD
=======
				 struct nfs_pgio_args *args,
>>>>>>> e6b46c3a
				 struct nfs_pgio_res *res)
{
	uint32_t count, recvd;
	uint64_t offset;
	__be32 *p;

	p = xdr_inline_decode(xdr, 8 + 4);
	if (!p)
		return 1;

	p = xdr_decode_hyper(p, &offset);
	count = be32_to_cpup(p);
<<<<<<< HEAD
	recvd = xdr_align_data(xdr, res->count, count);
	res->count += recvd;

	if (count > recvd)
		return 1;
=======
	recvd = xdr_align_data(xdr, res->count, xdr_align_size(count));
	if (recvd > count)
		recvd = count;
	if (res->count + recvd > args->count) {
		if (args->count > res->count)
			res->count += args->count - res->count;
		return 1;
	}
	res->count += recvd;
	if (count > recvd)
		return 1;
>>>>>>> e6b46c3a
	return 0;
}

static int decode_read_plus_hole(struct xdr_stream *xdr,
				 struct nfs_pgio_args *args,
				 struct nfs_pgio_res *res, uint32_t *eof)
{
	uint64_t offset, length, recvd;
	__be32 *p;

	p = xdr_inline_decode(xdr, 8 + 8);
	if (!p)
		return 1;

	p = xdr_decode_hyper(p, &offset);
	p = xdr_decode_hyper(p, &length);
	if (offset != args->offset + res->count) {
		/* Server returned an out-of-sequence extent */
		if (offset > args->offset + res->count ||
		    offset + length < args->offset + res->count) {
			dprintk("NFS: server returned out of sequence extent: "
				"offset/size = %llu/%llu != expected %llu\n",
				(unsigned long long)offset,
				(unsigned long long)length,
				(unsigned long long)(args->offset +
						     res->count));
			return 1;
		}
		length -= args->offset + res->count - offset;
	}
	if (length + res->count > args->count) {
		*eof = 0;
		if (unlikely(res->count >= args->count))
			return 1;
		length = args->count - res->count;
	}
	recvd = xdr_expand_hole(xdr, res->count, length);
	res->count += recvd;

	if (recvd < length)
		return 1;
	return 0;
}

static int decode_read_plus(struct xdr_stream *xdr, struct nfs_pgio_res *res)
{
	struct nfs_pgio_header *hdr =
		container_of(res, struct nfs_pgio_header, res);
	struct nfs_pgio_args *args = &hdr->args;
	uint32_t eof, segments, type;
	int status, i;
	__be32 *p;

	status = decode_op_hdr(xdr, OP_READ_PLUS);
	if (status)
		return status;

	p = xdr_inline_decode(xdr, 4 + 4);
	if (unlikely(!p))
		return -EIO;

	res->count = 0;
	eof = be32_to_cpup(p++);
	segments = be32_to_cpup(p++);
	if (segments == 0)
		goto out;

	for (i = 0; i < segments; i++) {
		p = xdr_inline_decode(xdr, 4);
		if (!p)
			goto early_out;

		type = be32_to_cpup(p++);
		if (type == NFS4_CONTENT_DATA)
<<<<<<< HEAD
			status = decode_read_plus_data(xdr, res);
=======
			status = decode_read_plus_data(xdr, args, res);
>>>>>>> e6b46c3a
		else if (type == NFS4_CONTENT_HOLE)
			status = decode_read_plus_hole(xdr, args, res, &eof);
		else
			return -EINVAL;

		if (status < 0)
			return status;
		if (status > 0)
			goto early_out;
	}

out:
	res->eof = eof;
	return 0;
early_out:
	if (unlikely(!i))
		return -EIO;
	res->eof = 0;
	return 0;
}

static int decode_seek(struct xdr_stream *xdr, struct nfs42_seek_res *res)
{
	int status;
	__be32 *p;

	status = decode_op_hdr(xdr, OP_SEEK);
	if (status)
		return status;

	p = xdr_inline_decode(xdr, 4 + 8);
	if (unlikely(!p))
		return -EIO;

	res->sr_eof = be32_to_cpup(p++);
	p = xdr_decode_hyper(p, &res->sr_offset);
	return 0;
}

static int decode_layoutstats(struct xdr_stream *xdr)
{
	return decode_op_hdr(xdr, OP_LAYOUTSTATS);
}

static int decode_clone(struct xdr_stream *xdr)
{
	return decode_op_hdr(xdr, OP_CLONE);
}

static int decode_layouterror(struct xdr_stream *xdr)
{
	return decode_op_hdr(xdr, OP_LAYOUTERROR);
}

/*
 * Decode ALLOCATE request
 */
static int nfs4_xdr_dec_allocate(struct rpc_rqst *rqstp,
				 struct xdr_stream *xdr,
				 void *data)
{
	struct nfs42_falloc_res *res = data;
	struct compound_hdr hdr;
	int status;

	status = decode_compound_hdr(xdr, &hdr);
	if (status)
		goto out;
	status = decode_sequence(xdr, &res->seq_res, rqstp);
	if (status)
		goto out;
	status = decode_putfh(xdr);
	if (status)
		goto out;
	status = decode_allocate(xdr, res);
	if (status)
		goto out;
	decode_getfattr(xdr, res->falloc_fattr, res->falloc_server);
out:
	return status;
}

/*
 * Decode COPY response
 */
static int nfs4_xdr_dec_copy(struct rpc_rqst *rqstp,
			     struct xdr_stream *xdr,
			     void *data)
{
	struct nfs42_copy_res *res = data;
	struct compound_hdr hdr;
	int status;

	status = decode_compound_hdr(xdr, &hdr);
	if (status)
		goto out;
	status = decode_sequence(xdr, &res->seq_res, rqstp);
	if (status)
		goto out;
	status = decode_putfh(xdr);
	if (status)
		goto out;
	status = decode_savefh(xdr);
	if (status)
		goto out;
	status = decode_putfh(xdr);
	if (status)
		goto out;
	status = decode_copy(xdr, res);
	if (status)
		goto out;
	if (res->commit_res.verf)
		status = decode_commit(xdr, &res->commit_res);
out:
	return status;
}

/*
 * Decode OFFLOAD_CANCEL response
 */
static int nfs4_xdr_dec_offload_cancel(struct rpc_rqst *rqstp,
				       struct xdr_stream *xdr,
				       void *data)
{
	struct nfs42_offload_status_res *res = data;
	struct compound_hdr hdr;
	int status;

	status = decode_compound_hdr(xdr, &hdr);
	if (status)
		goto out;
	status = decode_sequence(xdr, &res->osr_seq_res, rqstp);
	if (status)
		goto out;
	status = decode_putfh(xdr);
	if (status)
		goto out;
	status = decode_offload_cancel(xdr, res);

out:
	return status;
}

/*
 * Decode COPY_NOTIFY response
 */
static int nfs4_xdr_dec_copy_notify(struct rpc_rqst *rqstp,
				    struct xdr_stream *xdr,
				    void *data)
{
	struct nfs42_copy_notify_res *res = data;
	struct compound_hdr hdr;
	int status;

	status = decode_compound_hdr(xdr, &hdr);
	if (status)
		goto out;
	status = decode_sequence(xdr, &res->cnr_seq_res, rqstp);
	if (status)
		goto out;
	status = decode_putfh(xdr);
	if (status)
		goto out;
	status = decode_copy_notify(xdr, res);

out:
	return status;
}

/*
 * Decode DEALLOCATE request
 */
static int nfs4_xdr_dec_deallocate(struct rpc_rqst *rqstp,
				   struct xdr_stream *xdr,
				   void *data)
{
	struct nfs42_falloc_res *res = data;
	struct compound_hdr hdr;
	int status;

	status = decode_compound_hdr(xdr, &hdr);
	if (status)
		goto out;
	status = decode_sequence(xdr, &res->seq_res, rqstp);
	if (status)
		goto out;
	status = decode_putfh(xdr);
	if (status)
		goto out;
	status = decode_deallocate(xdr, res);
	if (status)
		goto out;
	decode_getfattr(xdr, res->falloc_fattr, res->falloc_server);
out:
	return status;
}

/*
 * Decode READ_PLUS request
 */
static int nfs4_xdr_dec_read_plus(struct rpc_rqst *rqstp,
				  struct xdr_stream *xdr,
				  void *data)
{
	struct nfs_pgio_res *res = data;
	struct compound_hdr hdr;
	int status;

	status = decode_compound_hdr(xdr, &hdr);
	if (status)
		goto out;
	status = decode_sequence(xdr, &res->seq_res, rqstp);
	if (status)
		goto out;
	status = decode_putfh(xdr);
	if (status)
		goto out;
	status = decode_read_plus(xdr, res);
	if (!status)
		status = res->count;
out:
	return status;
}

/*
 * Decode SEEK request
 */
static int nfs4_xdr_dec_seek(struct rpc_rqst *rqstp,
			     struct xdr_stream *xdr,
			     void *data)
{
	struct nfs42_seek_res *res = data;
	struct compound_hdr hdr;
	int status;

	status = decode_compound_hdr(xdr, &hdr);
	if (status)
		goto out;
	status = decode_sequence(xdr, &res->seq_res, rqstp);
	if (status)
		goto out;
	status = decode_putfh(xdr);
	if (status)
		goto out;
	status = decode_seek(xdr, res);
out:
	return status;
}

/*
 * Decode LAYOUTSTATS request
 */
static int nfs4_xdr_dec_layoutstats(struct rpc_rqst *rqstp,
				    struct xdr_stream *xdr,
				    void *data)
{
	struct nfs42_layoutstat_res *res = data;
	struct compound_hdr hdr;
	int status, i;

	status = decode_compound_hdr(xdr, &hdr);
	if (status)
		goto out;
	status = decode_sequence(xdr, &res->seq_res, rqstp);
	if (status)
		goto out;
	status = decode_putfh(xdr);
	if (status)
		goto out;
	WARN_ON(res->num_dev > PNFS_LAYOUTSTATS_MAXDEV);
	for (i = 0; i < res->num_dev; i++) {
		status = decode_layoutstats(xdr);
		if (status)
			goto out;
	}
out:
	res->rpc_status = status;
	return status;
}

/*
 * Decode CLONE request
 */
static int nfs4_xdr_dec_clone(struct rpc_rqst *rqstp,
			      struct xdr_stream *xdr,
			      void *data)
{
	struct nfs42_clone_res *res = data;
	struct compound_hdr hdr;
	int status;

	status = decode_compound_hdr(xdr, &hdr);
	if (status)
		goto out;
	status = decode_sequence(xdr, &res->seq_res, rqstp);
	if (status)
		goto out;
	status = decode_putfh(xdr);
	if (status)
		goto out;
	status = decode_savefh(xdr);
	if (status)
		goto out;
	status = decode_putfh(xdr);
	if (status)
		goto out;
	status = decode_clone(xdr);
	if (status)
		goto out;
	status = decode_getfattr(xdr, res->dst_fattr, res->server);

out:
	res->rpc_status = status;
	return status;
}

/*
 * Decode LAYOUTERROR request
 */
static int nfs4_xdr_dec_layouterror(struct rpc_rqst *rqstp,
				    struct xdr_stream *xdr,
				    void *data)
{
	struct nfs42_layouterror_res *res = data;
	struct compound_hdr hdr;
	int status, i;

	status = decode_compound_hdr(xdr, &hdr);
	if (status)
		goto out;
	status = decode_sequence(xdr, &res->seq_res, rqstp);
	if (status)
		goto out;
	status = decode_putfh(xdr);

	for (i = 0; i < res->num_errors && status == 0; i++)
		status = decode_layouterror(xdr);
out:
	res->rpc_status = status;
	return status;
}

#ifdef CONFIG_NFS_V4_2
static void nfs4_xdr_enc_setxattr(struct rpc_rqst *req, struct xdr_stream *xdr,
				  const void *data)
{
	const struct nfs42_setxattrargs *args = data;
	struct compound_hdr hdr = {
		.minorversion = nfs4_xdr_minorversion(&args->seq_args),
	};

	encode_compound_hdr(xdr, req, &hdr);
	encode_sequence(xdr, &args->seq_args, &hdr);
	encode_putfh(xdr, args->fh, &hdr);
	encode_setxattr(xdr, args, &hdr);
	encode_nops(&hdr);
}

static int nfs4_xdr_dec_setxattr(struct rpc_rqst *req, struct xdr_stream *xdr,
				 void *data)
{
	struct nfs42_setxattrres *res = data;
	struct compound_hdr hdr;
	int status;

	status = decode_compound_hdr(xdr, &hdr);
	if (status)
		goto out;
	status = decode_sequence(xdr, &res->seq_res, req);
	if (status)
		goto out;
	status = decode_putfh(xdr);
	if (status)
		goto out;

	status = decode_setxattr(xdr, &res->cinfo);
out:
	return status;
}

static void nfs4_xdr_enc_getxattr(struct rpc_rqst *req, struct xdr_stream *xdr,
				  const void *data)
{
	const struct nfs42_getxattrargs *args = data;
	struct compound_hdr hdr = {
		.minorversion = nfs4_xdr_minorversion(&args->seq_args),
	};
	uint32_t replen;

	encode_compound_hdr(xdr, req, &hdr);
	encode_sequence(xdr, &args->seq_args, &hdr);
	encode_putfh(xdr, args->fh, &hdr);
	replen = hdr.replen + op_decode_hdr_maxsz + 1;
	encode_getxattr(xdr, args->xattr_name, &hdr);

	rpc_prepare_reply_pages(req, args->xattr_pages, 0, args->xattr_len,
				replen);

	encode_nops(&hdr);
}

static int nfs4_xdr_dec_getxattr(struct rpc_rqst *rqstp,
				 struct xdr_stream *xdr, void *data)
{
	struct nfs42_getxattrres *res = data;
	struct compound_hdr hdr;
	int status;

	status = decode_compound_hdr(xdr, &hdr);
	if (status)
		goto out;
	status = decode_sequence(xdr, &res->seq_res, rqstp);
	if (status)
		goto out;
	status = decode_putfh(xdr);
	if (status)
		goto out;
	status = decode_getxattr(xdr, res, rqstp);
out:
	return status;
}

static void nfs4_xdr_enc_listxattrs(struct rpc_rqst *req,
				    struct xdr_stream *xdr, const void *data)
{
	const struct nfs42_listxattrsargs *args = data;
	struct compound_hdr hdr = {
		.minorversion = nfs4_xdr_minorversion(&args->seq_args),
	};
	uint32_t replen;

	encode_compound_hdr(xdr, req, &hdr);
	encode_sequence(xdr, &args->seq_args, &hdr);
	encode_putfh(xdr, args->fh, &hdr);
	replen = hdr.replen + op_decode_hdr_maxsz + 2 + 1;
	encode_listxattrs(xdr, args, &hdr);

	rpc_prepare_reply_pages(req, args->xattr_pages, 0, args->count, replen);

	encode_nops(&hdr);
}

static int nfs4_xdr_dec_listxattrs(struct rpc_rqst *rqstp,
				   struct xdr_stream *xdr, void *data)
{
	struct nfs42_listxattrsres *res = data;
	struct compound_hdr hdr;
	int status;

	xdr_set_scratch_page(xdr, res->scratch);

	status = decode_compound_hdr(xdr, &hdr);
	if (status)
		goto out;
	status = decode_sequence(xdr, &res->seq_res, rqstp);
	if (status)
		goto out;
	status = decode_putfh(xdr);
	if (status)
		goto out;
	status = decode_listxattrs(xdr, res);
out:
	return status;
}

static void nfs4_xdr_enc_removexattr(struct rpc_rqst *req,
				     struct xdr_stream *xdr, const void *data)
{
	const struct nfs42_removexattrargs *args = data;
	struct compound_hdr hdr = {
		.minorversion = nfs4_xdr_minorversion(&args->seq_args),
	};

	encode_compound_hdr(xdr, req, &hdr);
	encode_sequence(xdr, &args->seq_args, &hdr);
	encode_putfh(xdr, args->fh, &hdr);
	encode_removexattr(xdr, args->xattr_name, &hdr);
	encode_nops(&hdr);
}

static int nfs4_xdr_dec_removexattr(struct rpc_rqst *req,
				    struct xdr_stream *xdr, void *data)
{
	struct nfs42_removexattrres *res = data;
	struct compound_hdr hdr;
	int status;

	status = decode_compound_hdr(xdr, &hdr);
	if (status)
		goto out;
	status = decode_sequence(xdr, &res->seq_res, req);
	if (status)
		goto out;
	status = decode_putfh(xdr);
	if (status)
		goto out;

	status = decode_removexattr(xdr, &res->cinfo);
out:
	return status;
}
#endif
#endif /* __LINUX_FS_NFS_NFS4_2XDR_H */<|MERGE_RESOLUTION|>--- conflicted
+++ resolved
@@ -1026,10 +1026,7 @@
 }
 
 static int decode_read_plus_data(struct xdr_stream *xdr,
-<<<<<<< HEAD
-=======
 				 struct nfs_pgio_args *args,
->>>>>>> e6b46c3a
 				 struct nfs_pgio_res *res)
 {
 	uint32_t count, recvd;
@@ -1042,13 +1039,6 @@
 
 	p = xdr_decode_hyper(p, &offset);
 	count = be32_to_cpup(p);
-<<<<<<< HEAD
-	recvd = xdr_align_data(xdr, res->count, count);
-	res->count += recvd;
-
-	if (count > recvd)
-		return 1;
-=======
 	recvd = xdr_align_data(xdr, res->count, xdr_align_size(count));
 	if (recvd > count)
 		recvd = count;
@@ -1060,7 +1050,6 @@
 	res->count += recvd;
 	if (count > recvd)
 		return 1;
->>>>>>> e6b46c3a
 	return 0;
 }
 
@@ -1135,11 +1124,7 @@
 
 		type = be32_to_cpup(p++);
 		if (type == NFS4_CONTENT_DATA)
-<<<<<<< HEAD
-			status = decode_read_plus_data(xdr, res);
-=======
 			status = decode_read_plus_data(xdr, args, res);
->>>>>>> e6b46c3a
 		else if (type == NFS4_CONTENT_HOLE)
 			status = decode_read_plus_hole(xdr, args, res, &eof);
 		else
