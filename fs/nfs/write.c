/*
 * linux/fs/nfs/write.c
 *
 * Write file data over NFS.
 *
 * Copyright (C) 1996, 1997, Olaf Kirch <okir@monad.swb.de>
 */

#include <linux/types.h>
#include <linux/slab.h>
#include <linux/mm.h>
#include <linux/pagemap.h>
#include <linux/file.h>
#include <linux/writeback.h>
#include <linux/swap.h>
#include <linux/migrate.h>

#include <linux/sunrpc/clnt.h>
#include <linux/nfs_fs.h>
#include <linux/nfs_mount.h>
#include <linux/nfs_page.h>
#include <linux/backing-dev.h>

#include <asm/uaccess.h>

#include "delegation.h"
#include "internal.h"
#include "iostat.h"
#include "nfs4_fs.h"
#include "fscache.h"

#define NFSDBG_FACILITY		NFSDBG_PAGECACHE

#define MIN_POOL_WRITE		(32)
#define MIN_POOL_COMMIT		(4)

/*
 * Local function declarations
 */
static void nfs_pageio_init_write(struct nfs_pageio_descriptor *desc,
				  struct inode *inode, int ioflags);
static void nfs_redirty_request(struct nfs_page *req);
static const struct rpc_call_ops nfs_write_partial_ops;
static const struct rpc_call_ops nfs_write_full_ops;
static const struct rpc_call_ops nfs_commit_ops;

static struct kmem_cache *nfs_wdata_cachep;
static mempool_t *nfs_wdata_mempool;
static mempool_t *nfs_commit_mempool;

struct nfs_write_data *nfs_commitdata_alloc(void)
{
	struct nfs_write_data *p = mempool_alloc(nfs_commit_mempool, GFP_NOFS);

	if (p) {
		memset(p, 0, sizeof(*p));
		INIT_LIST_HEAD(&p->pages);
		p->res.seq_res.sr_slotid = NFS4_MAX_SLOT_TABLE;
	}
	return p;
}

void nfs_commit_free(struct nfs_write_data *p)
{
	if (p && (p->pagevec != &p->page_array[0]))
		kfree(p->pagevec);
	mempool_free(p, nfs_commit_mempool);
}

struct nfs_write_data *nfs_writedata_alloc(unsigned int pagecount)
{
	struct nfs_write_data *p = mempool_alloc(nfs_wdata_mempool, GFP_NOFS);

	if (p) {
		memset(p, 0, sizeof(*p));
		INIT_LIST_HEAD(&p->pages);
		p->npages = pagecount;
		p->res.seq_res.sr_slotid = NFS4_MAX_SLOT_TABLE;
		if (pagecount <= ARRAY_SIZE(p->page_array))
			p->pagevec = p->page_array;
		else {
			p->pagevec = kcalloc(pagecount, sizeof(struct page *), GFP_NOFS);
			if (!p->pagevec) {
				mempool_free(p, nfs_wdata_mempool);
				p = NULL;
			}
		}
	}
	return p;
}

void nfs_writedata_free(struct nfs_write_data *p)
{
	if (p && (p->pagevec != &p->page_array[0]))
		kfree(p->pagevec);
	mempool_free(p, nfs_wdata_mempool);
}

static void nfs_writedata_release(struct nfs_write_data *wdata)
{
	put_nfs_open_context(wdata->args.context);
	nfs_writedata_free(wdata);
}

static void nfs_context_set_write_error(struct nfs_open_context *ctx, int error)
{
	ctx->error = error;
	smp_wmb();
	set_bit(NFS_CONTEXT_ERROR_WRITE, &ctx->flags);
}

static struct nfs_page *nfs_page_find_request_locked(struct page *page)
{
	struct nfs_page *req = NULL;

	if (PagePrivate(page)) {
		req = (struct nfs_page *)page_private(page);
		if (req != NULL)
			kref_get(&req->wb_kref);
	}
	return req;
}

static struct nfs_page *nfs_page_find_request(struct page *page)
{
	struct inode *inode = page->mapping->host;
	struct nfs_page *req = NULL;

	spin_lock(&inode->i_lock);
	req = nfs_page_find_request_locked(page);
	spin_unlock(&inode->i_lock);
	return req;
}

/* Adjust the file length if we're writing beyond the end */
static void nfs_grow_file(struct page *page, unsigned int offset, unsigned int count)
{
	struct inode *inode = page->mapping->host;
	loff_t end, i_size;
	pgoff_t end_index;

	spin_lock(&inode->i_lock);
	i_size = i_size_read(inode);
	end_index = (i_size - 1) >> PAGE_CACHE_SHIFT;
	if (i_size > 0 && page->index < end_index)
		goto out;
	end = ((loff_t)page->index << PAGE_CACHE_SHIFT) + ((loff_t)offset+count);
	if (i_size >= end)
		goto out;
	i_size_write(inode, end);
	nfs_inc_stats(inode, NFSIOS_EXTENDWRITE);
out:
	spin_unlock(&inode->i_lock);
}

/* A writeback failed: mark the page as bad, and invalidate the page cache */
static void nfs_set_pageerror(struct page *page)
{
	SetPageError(page);
	nfs_zap_mapping(page->mapping->host, page->mapping);
}

/* We can set the PG_uptodate flag if we see that a write request
 * covers the full page.
 */
static void nfs_mark_uptodate(struct page *page, unsigned int base, unsigned int count)
{
	if (PageUptodate(page))
		return;
	if (base != 0)
		return;
	if (count != nfs_page_length(page))
		return;
	SetPageUptodate(page);
}

static int wb_priority(struct writeback_control *wbc)
{
	if (wbc->for_reclaim)
		return FLUSH_HIGHPRI | FLUSH_STABLE;
	if (wbc->for_kupdate)
		return FLUSH_LOWPRI;
	return 0;
}

/*
 * NFS congestion control
 */

int nfs_congestion_kb;

#define NFS_CONGESTION_ON_THRESH 	(nfs_congestion_kb >> (PAGE_SHIFT-10))
#define NFS_CONGESTION_OFF_THRESH	\
	(NFS_CONGESTION_ON_THRESH - (NFS_CONGESTION_ON_THRESH >> 2))

static int nfs_set_page_writeback(struct page *page)
{
	int ret = test_set_page_writeback(page);

	if (!ret) {
		struct inode *inode = page->mapping->host;
		struct nfs_server *nfss = NFS_SERVER(inode);

		if (atomic_long_inc_return(&nfss->writeback) >
				NFS_CONGESTION_ON_THRESH) {
			set_bdi_congested(&nfss->backing_dev_info,
						BLK_RW_ASYNC);
		}
	}
	return ret;
}

static void nfs_end_page_writeback(struct page *page)
{
	struct inode *inode = page->mapping->host;
	struct nfs_server *nfss = NFS_SERVER(inode);

	end_page_writeback(page);
	if (atomic_long_dec_return(&nfss->writeback) < NFS_CONGESTION_OFF_THRESH)
		clear_bdi_congested(&nfss->backing_dev_info, BLK_RW_ASYNC);
}

static struct nfs_page *nfs_find_and_lock_request(struct page *page)
{
	struct inode *inode = page->mapping->host;
	struct nfs_page *req;
	int ret;

	spin_lock(&inode->i_lock);
	for (;;) {
		req = nfs_page_find_request_locked(page);
		if (req == NULL)
			break;
		if (nfs_set_page_tag_locked(req))
			break;
		/* Note: If we hold the page lock, as is the case in nfs_writepage,
		 *	 then the call to nfs_set_page_tag_locked() will always
		 *	 succeed provided that someone hasn't already marked the
		 *	 request as dirty (in which case we don't care).
		 */
		spin_unlock(&inode->i_lock);
		ret = nfs_wait_on_request(req);
		nfs_release_request(req);
		if (ret != 0)
			return ERR_PTR(ret);
		spin_lock(&inode->i_lock);
	}
<<<<<<< HEAD
	if (test_bit(PG_NEED_COMMIT, &req->wb_flags)) {
		/* This request is marked for commit */
		spin_unlock(&inode->i_lock);
		nfs_clear_page_tag_locked(req);
		nfs_pageio_complete(pgio);
		return 0;
	}
	if (nfs_set_page_writeback(page) != 0) {
		spin_unlock(&inode->i_lock);
		BUG();
	}
=======
>>>>>>> 17d857be
	spin_unlock(&inode->i_lock);
	return req;
}

/*
 * Find an associated nfs write request, and prepare to flush it out
 * May return an error if the user signalled nfs_wait_on_request().
 */
static int nfs_page_async_flush(struct nfs_pageio_descriptor *pgio,
				struct page *page)
{
	struct nfs_page *req;
	int ret = 0;

	req = nfs_find_and_lock_request(page);
	if (!req)
		goto out;
	ret = PTR_ERR(req);
	if (IS_ERR(req))
		goto out;

	ret = nfs_set_page_writeback(page);
	BUG_ON(ret != 0);
	BUG_ON(test_bit(PG_CLEAN, &req->wb_flags));

	if (!nfs_pageio_add_request(pgio, req)) {
		nfs_redirty_request(req);
		ret = pgio->pg_error;
	}
out:
	return ret;
}

static int nfs_do_writepage(struct page *page, struct writeback_control *wbc, struct nfs_pageio_descriptor *pgio)
{
	struct inode *inode = page->mapping->host;

	nfs_inc_stats(inode, NFSIOS_VFSWRITEPAGE);
	nfs_add_stats(inode, NFSIOS_WRITEPAGES, 1);

	nfs_pageio_cond_complete(pgio, page->index);
	return nfs_page_async_flush(pgio, page);
}

/*
 * Write an mmapped page to the server.
 */
static int nfs_writepage_locked(struct page *page, struct writeback_control *wbc)
{
	struct nfs_pageio_descriptor pgio;
	int err;

	nfs_pageio_init_write(&pgio, page->mapping->host, wb_priority(wbc));
	err = nfs_do_writepage(page, wbc, &pgio);
	nfs_pageio_complete(&pgio);
	if (err < 0)
		return err;
	if (pgio.pg_error < 0)
		return pgio.pg_error;
	return 0;
}

int nfs_writepage(struct page *page, struct writeback_control *wbc)
{
	int ret;

	ret = nfs_writepage_locked(page, wbc);
	unlock_page(page);
	return ret;
}

static int nfs_writepages_callback(struct page *page, struct writeback_control *wbc, void *data)
{
	int ret;

	ret = nfs_do_writepage(page, wbc, data);
	unlock_page(page);
	return ret;
}

int nfs_writepages(struct address_space *mapping, struct writeback_control *wbc)
{
	struct inode *inode = mapping->host;
	unsigned long *bitlock = &NFS_I(inode)->flags;
	struct nfs_pageio_descriptor pgio;
	int err;

	/* Stop dirtying of new pages while we sync */
	err = wait_on_bit_lock(bitlock, NFS_INO_FLUSHING,
			nfs_wait_bit_killable, TASK_KILLABLE);
	if (err)
		goto out_err;

	nfs_inc_stats(inode, NFSIOS_VFSWRITEPAGES);

	nfs_pageio_init_write(&pgio, inode, wb_priority(wbc));
	err = write_cache_pages(mapping, wbc, nfs_writepages_callback, &pgio);
	nfs_pageio_complete(&pgio);

	clear_bit_unlock(NFS_INO_FLUSHING, bitlock);
	smp_mb__after_clear_bit();
	wake_up_bit(bitlock, NFS_INO_FLUSHING);

	if (err < 0)
		goto out_err;
	err = pgio.pg_error;
	if (err < 0)
		goto out_err;
	return 0;
out_err:
	return err;
}

/*
 * Insert a write request into an inode
 */
static int nfs_inode_add_request(struct inode *inode, struct nfs_page *req)
{
	struct nfs_inode *nfsi = NFS_I(inode);
	int error;

	error = radix_tree_preload(GFP_NOFS);
	if (error != 0)
		goto out;

	/* Lock the request! */
	nfs_lock_request_dontget(req);

	spin_lock(&inode->i_lock);
	error = radix_tree_insert(&nfsi->nfs_page_tree, req->wb_index, req);
	BUG_ON(error);
	if (!nfsi->npages) {
		igrab(inode);
		if (nfs_have_delegation(inode, FMODE_WRITE))
			nfsi->change_attr++;
	}
	SetPagePrivate(req->wb_page);
	set_page_private(req->wb_page, (unsigned long)req);
	nfsi->npages++;
	kref_get(&req->wb_kref);
	radix_tree_tag_set(&nfsi->nfs_page_tree, req->wb_index,
				NFS_PAGE_TAG_LOCKED);
	spin_unlock(&inode->i_lock);
	radix_tree_preload_end();
out:
	return error;
}

/*
 * Remove a write request from an inode
 */
static void nfs_inode_remove_request(struct nfs_page *req)
{
	struct inode *inode = req->wb_context->path.dentry->d_inode;
	struct nfs_inode *nfsi = NFS_I(inode);

	BUG_ON (!NFS_WBACK_BUSY(req));

	spin_lock(&inode->i_lock);
	set_page_private(req->wb_page, 0);
	ClearPagePrivate(req->wb_page);
	radix_tree_delete(&nfsi->nfs_page_tree, req->wb_index);
	nfsi->npages--;
	if (!nfsi->npages) {
		spin_unlock(&inode->i_lock);
		iput(inode);
	} else
		spin_unlock(&inode->i_lock);
	nfs_clear_request(req);
	nfs_release_request(req);
}

static void
nfs_mark_request_dirty(struct nfs_page *req)
{
	__set_page_dirty_nobuffers(req->wb_page);
}

/*
 * Check if a request is dirty
 */
static inline int
nfs_dirty_request(struct nfs_page *req)
{
	struct page *page = req->wb_page;

	if (page == NULL || test_bit(PG_NEED_COMMIT, &req->wb_flags))
		return 0;
	return !PageWriteback(page);
}

#if defined(CONFIG_NFS_V3) || defined(CONFIG_NFS_V4)
/*
 * Add a request to the inode's commit list.
 */
static void
nfs_mark_request_commit(struct nfs_page *req)
{
	struct inode *inode = req->wb_context->path.dentry->d_inode;
	struct nfs_inode *nfsi = NFS_I(inode);

	spin_lock(&inode->i_lock);
	set_bit(PG_NEED_COMMIT, &(req)->wb_flags);
	radix_tree_tag_set(&nfsi->nfs_page_tree,
			req->wb_index,
			NFS_PAGE_TAG_COMMIT);
	spin_unlock(&inode->i_lock);
	inc_zone_page_state(req->wb_page, NR_UNSTABLE_NFS);
	inc_bdi_stat(req->wb_page->mapping->backing_dev_info, BDI_RECLAIMABLE);
	__mark_inode_dirty(inode, I_DIRTY_DATASYNC);
}

static inline
int nfs_write_need_commit(struct nfs_write_data *data)
{
	return data->verf.committed != NFS_FILE_SYNC;
}

static inline
int nfs_reschedule_unstable_write(struct nfs_page *req)
{
	if (test_bit(PG_NEED_COMMIT, &req->wb_flags)) {
		nfs_mark_request_commit(req);
		return 1;
	}
	if (test_and_clear_bit(PG_NEED_RESCHED, &req->wb_flags)) {
		nfs_mark_request_dirty(req);
		return 1;
	}
	return 0;
}
#else
static inline void
nfs_mark_request_commit(struct nfs_page *req)
{
}

static inline
int nfs_write_need_commit(struct nfs_write_data *data)
{
	return 0;
}

static inline
int nfs_reschedule_unstable_write(struct nfs_page *req)
{
	return 0;
}
#endif

/*
 * Wait for a request to complete.
 *
 * Interruptible by fatal signals only.
 */
static int nfs_wait_on_requests_locked(struct inode *inode, pgoff_t idx_start, unsigned int npages)
{
	struct nfs_inode *nfsi = NFS_I(inode);
	struct nfs_page *req;
	pgoff_t idx_end, next;
	unsigned int		res = 0;
	int			error;

	if (npages == 0)
		idx_end = ~0;
	else
		idx_end = idx_start + npages - 1;

	next = idx_start;
	while (radix_tree_gang_lookup_tag(&nfsi->nfs_page_tree, (void **)&req, next, 1, NFS_PAGE_TAG_LOCKED)) {
		if (req->wb_index > idx_end)
			break;

		next = req->wb_index + 1;
		BUG_ON(!NFS_WBACK_BUSY(req));

		kref_get(&req->wb_kref);
		spin_unlock(&inode->i_lock);
		error = nfs_wait_on_request(req);
		nfs_release_request(req);
		spin_lock(&inode->i_lock);
		if (error < 0)
			return error;
		res++;
	}
	return res;
}

static void nfs_cancel_commit_list(struct list_head *head)
{
	struct nfs_page *req;

	while(!list_empty(head)) {
		req = nfs_list_entry(head->next);
		dec_zone_page_state(req->wb_page, NR_UNSTABLE_NFS);
		dec_bdi_stat(req->wb_page->mapping->backing_dev_info,
				BDI_RECLAIMABLE);
		nfs_list_remove_request(req);
		clear_bit(PG_NEED_COMMIT, &(req)->wb_flags);
		nfs_inode_remove_request(req);
		nfs_unlock_request(req);
	}
}

#if defined(CONFIG_NFS_V3) || defined(CONFIG_NFS_V4)
static int
nfs_need_commit(struct nfs_inode *nfsi)
{
	return radix_tree_tagged(&nfsi->nfs_page_tree, NFS_PAGE_TAG_COMMIT);
}

/*
 * nfs_scan_commit - Scan an inode for commit requests
 * @inode: NFS inode to scan
 * @dst: destination list
 * @idx_start: lower bound of page->index to scan.
 * @npages: idx_start + npages sets the upper bound to scan.
 *
 * Moves requests from the inode's 'commit' request list.
 * The requests are *not* checked to ensure that they form a contiguous set.
 */
static int
nfs_scan_commit(struct inode *inode, struct list_head *dst, pgoff_t idx_start, unsigned int npages)
{
	struct nfs_inode *nfsi = NFS_I(inode);

	if (!nfs_need_commit(nfsi))
		return 0;

	return nfs_scan_list(nfsi, dst, idx_start, npages, NFS_PAGE_TAG_COMMIT);
}
#else
static inline int nfs_need_commit(struct nfs_inode *nfsi)
{
	return 0;
}

static inline int nfs_scan_commit(struct inode *inode, struct list_head *dst, pgoff_t idx_start, unsigned int npages)
{
	return 0;
}
#endif

/*
 * Search for an existing write request, and attempt to update
 * it to reflect a new dirty region on a given page.
 *
 * If the attempt fails, then the existing request is flushed out
 * to disk.
 */
static struct nfs_page *nfs_try_to_update_request(struct inode *inode,
		struct page *page,
		unsigned int offset,
		unsigned int bytes)
{
	struct nfs_page *req;
	unsigned int rqend;
	unsigned int end;
	int error;

	if (!PagePrivate(page))
		return NULL;

	end = offset + bytes;
	spin_lock(&inode->i_lock);

	for (;;) {
		req = nfs_page_find_request_locked(page);
		if (req == NULL)
			goto out_unlock;

		rqend = req->wb_offset + req->wb_bytes;
		/*
		 * Tell the caller to flush out the request if
		 * the offsets are non-contiguous.
		 * Note: nfs_flush_incompatible() will already
		 * have flushed out requests having wrong owners.
		 */
		if (!nfs_dirty_request(req)
		    || offset > rqend
		    || end < req->wb_offset)
			goto out_flushme;

		if (nfs_set_page_tag_locked(req))
			break;

		/* The request is locked, so wait and then retry */
		spin_unlock(&inode->i_lock);
		error = nfs_wait_on_request(req);
		nfs_release_request(req);
		if (error != 0)
			goto out_err;
		spin_lock(&inode->i_lock);
	}

	/* Okay, the request matches. Update the region */
	if (offset < req->wb_offset) {
		req->wb_offset = offset;
		req->wb_pgbase = offset;
	}
	if (end > rqend)
		req->wb_bytes = end - req->wb_offset;
	else
		req->wb_bytes = rqend - req->wb_offset;
out_unlock:
	spin_unlock(&inode->i_lock);
	return req;
out_flushme:
	spin_unlock(&inode->i_lock);
	nfs_release_request(req);
	error = nfs_wb_page(inode, page);
out_err:
	return ERR_PTR(error);
}

/*
 * Try to update an existing write request, or create one if there is none.
 *
 * Note: Should always be called with the Page Lock held to prevent races
 * if we have to add a new request. Also assumes that the caller has
 * already called nfs_flush_incompatible() if necessary.
 */
static struct nfs_page * nfs_setup_write_request(struct nfs_open_context* ctx,
		struct page *page, unsigned int offset, unsigned int bytes)
{
	struct inode *inode = page->mapping->host;
	struct nfs_page	*req;
	int error;

	req = nfs_try_to_update_request(inode, page, offset, bytes);
	if (req != NULL)
		goto out;
	req = nfs_create_request(ctx, inode, page, offset, bytes);
	if (IS_ERR(req))
		goto out;
	error = nfs_inode_add_request(inode, req);
	if (error != 0) {
		nfs_release_request(req);
		req = ERR_PTR(error);
	}
out:
	return req;
}

static int nfs_writepage_setup(struct nfs_open_context *ctx, struct page *page,
		unsigned int offset, unsigned int count)
{
	struct nfs_page	*req;

	req = nfs_setup_write_request(ctx, page, offset, count);
	if (IS_ERR(req))
		return PTR_ERR(req);
	/* Update file length */
	nfs_grow_file(page, offset, count);
	nfs_mark_uptodate(page, req->wb_pgbase, req->wb_bytes);
	nfs_clear_page_tag_locked(req);
	return 0;
}

int nfs_flush_incompatible(struct file *file, struct page *page)
{
	struct nfs_open_context *ctx = nfs_file_open_context(file);
	struct nfs_page	*req;
	int do_flush, status;
	/*
	 * Look for a request corresponding to this page. If there
	 * is one, and it belongs to another file, we flush it out
	 * before we try to copy anything into the page. Do this
	 * due to the lack of an ACCESS-type call in NFSv2.
	 * Also do the same if we find a request from an existing
	 * dropped page.
	 */
	do {
		req = nfs_page_find_request(page);
		if (req == NULL)
			return 0;
		do_flush = req->wb_page != page || req->wb_context != ctx
			|| !nfs_dirty_request(req);
		nfs_release_request(req);
		if (!do_flush)
			return 0;
		status = nfs_wb_page(page->mapping->host, page);
	} while (status == 0);
	return status;
}

/*
 * If the page cache is marked as unsafe or invalid, then we can't rely on
 * the PageUptodate() flag. In this case, we will need to turn off
 * write optimisations that depend on the page contents being correct.
 */
static int nfs_write_pageuptodate(struct page *page, struct inode *inode)
{
	return PageUptodate(page) &&
		!(NFS_I(inode)->cache_validity & (NFS_INO_REVAL_PAGECACHE|NFS_INO_INVALID_DATA));
}

/*
 * Update and possibly write a cached page of an NFS file.
 *
 * XXX: Keep an eye on generic_file_read to make sure it doesn't do bad
 * things with a page scheduled for an RPC call (e.g. invalidate it).
 */
int nfs_updatepage(struct file *file, struct page *page,
		unsigned int offset, unsigned int count)
{
	struct nfs_open_context *ctx = nfs_file_open_context(file);
	struct inode	*inode = page->mapping->host;
	int		status = 0;

	nfs_inc_stats(inode, NFSIOS_VFSUPDATEPAGE);

	dprintk("NFS:       nfs_updatepage(%s/%s %d@%lld)\n",
		file->f_path.dentry->d_parent->d_name.name,
		file->f_path.dentry->d_name.name, count,
		(long long)(page_offset(page) + offset));

	/* If we're not using byte range locks, and we know the page
	 * is up to date, it may be more efficient to extend the write
	 * to cover the entire page in order to avoid fragmentation
	 * inefficiencies.
	 */
	if (nfs_write_pageuptodate(page, inode) &&
			inode->i_flock == NULL &&
			!(file->f_flags & O_SYNC)) {
		count = max(count + offset, nfs_page_length(page));
		offset = 0;
	}

	status = nfs_writepage_setup(ctx, page, offset, count);
	if (status < 0)
		nfs_set_pageerror(page);
	else
		__set_page_dirty_nobuffers(page);

	dprintk("NFS:       nfs_updatepage returns %d (isize %lld)\n",
			status, (long long)i_size_read(inode));
	return status;
}

static void nfs_writepage_release(struct nfs_page *req)
{

	if (PageError(req->wb_page) || !nfs_reschedule_unstable_write(req)) {
		nfs_end_page_writeback(req->wb_page);
		nfs_inode_remove_request(req);
	} else
		nfs_end_page_writeback(req->wb_page);
	nfs_clear_page_tag_locked(req);
}

static int flush_task_priority(int how)
{
	switch (how & (FLUSH_HIGHPRI|FLUSH_LOWPRI)) {
		case FLUSH_HIGHPRI:
			return RPC_PRIORITY_HIGH;
		case FLUSH_LOWPRI:
			return RPC_PRIORITY_LOW;
	}
	return RPC_PRIORITY_NORMAL;
}

/*
 * Set up the argument/result storage required for the RPC call.
 */
static int nfs_write_rpcsetup(struct nfs_page *req,
		struct nfs_write_data *data,
		const struct rpc_call_ops *call_ops,
		unsigned int count, unsigned int offset,
		int how)
{
	struct inode *inode = req->wb_context->path.dentry->d_inode;
	int flags = (how & FLUSH_SYNC) ? 0 : RPC_TASK_ASYNC;
	int priority = flush_task_priority(how);
	struct rpc_task *task;
	struct rpc_message msg = {
		.rpc_argp = &data->args,
		.rpc_resp = &data->res,
		.rpc_cred = req->wb_context->cred,
	};
	struct rpc_task_setup task_setup_data = {
		.rpc_client = NFS_CLIENT(inode),
		.task = &data->task,
		.rpc_message = &msg,
		.callback_ops = call_ops,
		.callback_data = data,
		.workqueue = nfsiod_workqueue,
		.flags = flags,
		.priority = priority,
	};

	/* Set up the RPC argument and reply structs
	 * NB: take care not to mess about with data->commit et al. */

	data->req = req;
	data->inode = inode = req->wb_context->path.dentry->d_inode;
	data->cred = msg.rpc_cred;

	data->args.fh     = NFS_FH(inode);
	data->args.offset = req_offset(req) + offset;
	data->args.pgbase = req->wb_pgbase + offset;
	data->args.pages  = data->pagevec;
	data->args.count  = count;
	data->args.context = get_nfs_open_context(req->wb_context);
	data->args.stable  = NFS_UNSTABLE;
	if (how & FLUSH_STABLE) {
		data->args.stable = NFS_DATA_SYNC;
		if (!nfs_need_commit(NFS_I(inode)))
			data->args.stable = NFS_FILE_SYNC;
	}

	data->res.fattr   = &data->fattr;
	data->res.count   = count;
	data->res.verf    = &data->verf;
	nfs_fattr_init(&data->fattr);

	/* Set up the initial task struct.  */
	NFS_PROTO(inode)->write_setup(data, &msg);

	dprintk("NFS: %5u initiated write call "
		"(req %s/%lld, %u bytes @ offset %llu)\n",
		data->task.tk_pid,
		inode->i_sb->s_id,
		(long long)NFS_FILEID(inode),
		count,
		(unsigned long long)data->args.offset);

	task = rpc_run_task(&task_setup_data);
	if (IS_ERR(task))
		return PTR_ERR(task);
	rpc_put_task(task);
	return 0;
}

/* If a nfs_flush_* function fails, it should remove reqs from @head and
 * call this on each, which will prepare them to be retried on next
 * writeback using standard nfs.
 */
static void nfs_redirty_request(struct nfs_page *req)
{
	nfs_mark_request_dirty(req);
	nfs_end_page_writeback(req->wb_page);
	nfs_clear_page_tag_locked(req);
}

/*
 * Generate multiple small requests to write out a single
 * contiguous dirty area on one page.
 */
static int nfs_flush_multi(struct inode *inode, struct list_head *head, unsigned int npages, size_t count, int how)
{
	struct nfs_page *req = nfs_list_entry(head->next);
	struct page *page = req->wb_page;
	struct nfs_write_data *data;
	size_t wsize = NFS_SERVER(inode)->wsize, nbytes;
	unsigned int offset;
	int requests = 0;
	int ret = 0;
	LIST_HEAD(list);

	nfs_list_remove_request(req);

	nbytes = count;
	do {
		size_t len = min(nbytes, wsize);

		data = nfs_writedata_alloc(1);
		if (!data)
			goto out_bad;
		list_add(&data->pages, &list);
		requests++;
		nbytes -= len;
	} while (nbytes != 0);
	atomic_set(&req->wb_complete, requests);

	ClearPageError(page);
	offset = 0;
	nbytes = count;
	do {
		int ret2;

		data = list_entry(list.next, struct nfs_write_data, pages);
		list_del_init(&data->pages);

		data->pagevec[0] = page;

		if (nbytes < wsize)
			wsize = nbytes;
		ret2 = nfs_write_rpcsetup(req, data, &nfs_write_partial_ops,
				   wsize, offset, how);
		if (ret == 0)
			ret = ret2;
		offset += wsize;
		nbytes -= wsize;
	} while (nbytes != 0);

	return ret;

out_bad:
	while (!list_empty(&list)) {
		data = list_entry(list.next, struct nfs_write_data, pages);
		list_del(&data->pages);
		nfs_writedata_release(data);
	}
	nfs_redirty_request(req);
	return -ENOMEM;
}

/*
 * Create an RPC task for the given write request and kick it.
 * The page must have been locked by the caller.
 *
 * It may happen that the page we're passed is not marked dirty.
 * This is the case if nfs_updatepage detects a conflicting request
 * that has been written but not committed.
 */
static int nfs_flush_one(struct inode *inode, struct list_head *head, unsigned int npages, size_t count, int how)
{
	struct nfs_page		*req;
	struct page		**pages;
	struct nfs_write_data	*data;

	data = nfs_writedata_alloc(npages);
	if (!data)
		goto out_bad;

	pages = data->pagevec;
	while (!list_empty(head)) {
		req = nfs_list_entry(head->next);
		nfs_list_remove_request(req);
		nfs_list_add_request(req, &data->pages);
		ClearPageError(req->wb_page);
		*pages++ = req->wb_page;
	}
	req = nfs_list_entry(data->pages.next);

	/* Set up the argument struct */
	return nfs_write_rpcsetup(req, data, &nfs_write_full_ops, count, 0, how);
 out_bad:
	while (!list_empty(head)) {
		req = nfs_list_entry(head->next);
		nfs_list_remove_request(req);
		nfs_redirty_request(req);
	}
	return -ENOMEM;
}

static void nfs_pageio_init_write(struct nfs_pageio_descriptor *pgio,
				  struct inode *inode, int ioflags)
{
	size_t wsize = NFS_SERVER(inode)->wsize;

	if (wsize < PAGE_CACHE_SIZE)
		nfs_pageio_init(pgio, inode, nfs_flush_multi, wsize, ioflags);
	else
		nfs_pageio_init(pgio, inode, nfs_flush_one, wsize, ioflags);
}

/*
 * Handle a write reply that flushed part of a page.
 */
static void nfs_writeback_done_partial(struct rpc_task *task, void *calldata)
{
	struct nfs_write_data	*data = calldata;

	dprintk("NFS: %5u write(%s/%lld %d@%lld)",
		task->tk_pid,
		data->req->wb_context->path.dentry->d_inode->i_sb->s_id,
		(long long)
		  NFS_FILEID(data->req->wb_context->path.dentry->d_inode),
		data->req->wb_bytes, (long long)req_offset(data->req));

	nfs_writeback_done(task, data);
}

static void nfs_writeback_release_partial(void *calldata)
{
	struct nfs_write_data	*data = calldata;
	struct nfs_page		*req = data->req;
	struct page		*page = req->wb_page;
	int status = data->task.tk_status;

	if (status < 0) {
		nfs_set_pageerror(page);
		nfs_context_set_write_error(req->wb_context, status);
		dprintk(", error = %d\n", status);
		goto out;
	}

	if (nfs_write_need_commit(data)) {
		struct inode *inode = page->mapping->host;

		spin_lock(&inode->i_lock);
		if (test_bit(PG_NEED_RESCHED, &req->wb_flags)) {
			/* Do nothing we need to resend the writes */
		} else if (!test_and_set_bit(PG_NEED_COMMIT, &req->wb_flags)) {
			memcpy(&req->wb_verf, &data->verf, sizeof(req->wb_verf));
			dprintk(" defer commit\n");
		} else if (memcmp(&req->wb_verf, &data->verf, sizeof(req->wb_verf))) {
			set_bit(PG_NEED_RESCHED, &req->wb_flags);
			clear_bit(PG_NEED_COMMIT, &req->wb_flags);
			dprintk(" server reboot detected\n");
		}
		spin_unlock(&inode->i_lock);
	} else
		dprintk(" OK\n");

out:
	if (atomic_dec_and_test(&req->wb_complete))
		nfs_writepage_release(req);
	nfs_writedata_release(calldata);
}

#if defined(CONFIG_NFS_V4_1)
void nfs_write_prepare(struct rpc_task *task, void *calldata)
{
	struct nfs_write_data *data = calldata;
	struct nfs_client *clp = (NFS_SERVER(data->inode))->nfs_client;

	if (nfs4_setup_sequence(clp, &data->args.seq_args,
				&data->res.seq_res, 1, task))
		return;
	rpc_call_start(task);
}
#endif /* CONFIG_NFS_V4_1 */

static const struct rpc_call_ops nfs_write_partial_ops = {
#if defined(CONFIG_NFS_V4_1)
	.rpc_call_prepare = nfs_write_prepare,
#endif /* CONFIG_NFS_V4_1 */
	.rpc_call_done = nfs_writeback_done_partial,
	.rpc_release = nfs_writeback_release_partial,
};

/*
 * Handle a write reply that flushes a whole page.
 *
 * FIXME: There is an inherent race with invalidate_inode_pages and
 *	  writebacks since the page->count is kept > 1 for as long
 *	  as the page has a write request pending.
 */
static void nfs_writeback_done_full(struct rpc_task *task, void *calldata)
{
	struct nfs_write_data	*data = calldata;

	nfs_writeback_done(task, data);
}

static void nfs_writeback_release_full(void *calldata)
{
	struct nfs_write_data	*data = calldata;
	int status = data->task.tk_status;

	/* Update attributes as result of writeback. */
	while (!list_empty(&data->pages)) {
		struct nfs_page *req = nfs_list_entry(data->pages.next);
		struct page *page = req->wb_page;

		nfs_list_remove_request(req);

		dprintk("NFS: %5u write (%s/%lld %d@%lld)",
			data->task.tk_pid,
			req->wb_context->path.dentry->d_inode->i_sb->s_id,
			(long long)NFS_FILEID(req->wb_context->path.dentry->d_inode),
			req->wb_bytes,
			(long long)req_offset(req));

		if (status < 0) {
			nfs_set_pageerror(page);
			nfs_context_set_write_error(req->wb_context, status);
			dprintk(", error = %d\n", status);
			goto remove_request;
		}

		if (nfs_write_need_commit(data)) {
			memcpy(&req->wb_verf, &data->verf, sizeof(req->wb_verf));
			nfs_mark_request_commit(req);
			nfs_end_page_writeback(page);
			dprintk(" marked for commit\n");
			goto next;
		}
		dprintk(" OK\n");
remove_request:
		nfs_end_page_writeback(page);
		nfs_inode_remove_request(req);
	next:
		nfs_clear_page_tag_locked(req);
	}
	nfs_writedata_release(calldata);
}

static const struct rpc_call_ops nfs_write_full_ops = {
#if defined(CONFIG_NFS_V4_1)
	.rpc_call_prepare = nfs_write_prepare,
#endif /* CONFIG_NFS_V4_1 */
	.rpc_call_done = nfs_writeback_done_full,
	.rpc_release = nfs_writeback_release_full,
};


/*
 * This function is called when the WRITE call is complete.
 */
int nfs_writeback_done(struct rpc_task *task, struct nfs_write_data *data)
{
	struct nfs_writeargs	*argp = &data->args;
	struct nfs_writeres	*resp = &data->res;
	struct nfs_server	*server = NFS_SERVER(data->inode);
	int status;

	dprintk("NFS: %5u nfs_writeback_done (status %d)\n",
		task->tk_pid, task->tk_status);

	/*
	 * ->write_done will attempt to use post-op attributes to detect
	 * conflicting writes by other clients.  A strict interpretation
	 * of close-to-open would allow us to continue caching even if
	 * another writer had changed the file, but some applications
	 * depend on tighter cache coherency when writing.
	 */
	status = NFS_PROTO(data->inode)->write_done(task, data);
	if (status != 0)
		return status;
	nfs_add_stats(data->inode, NFSIOS_SERVERWRITTENBYTES, resp->count);

#if defined(CONFIG_NFS_V3) || defined(CONFIG_NFS_V4)
	if (resp->verf->committed < argp->stable && task->tk_status >= 0) {
		/* We tried a write call, but the server did not
		 * commit data to stable storage even though we
		 * requested it.
		 * Note: There is a known bug in Tru64 < 5.0 in which
		 *	 the server reports NFS_DATA_SYNC, but performs
		 *	 NFS_FILE_SYNC. We therefore implement this checking
		 *	 as a dprintk() in order to avoid filling syslog.
		 */
		static unsigned long    complain;

		if (time_before(complain, jiffies)) {
			dprintk("NFS:       faulty NFS server %s:"
				" (committed = %d) != (stable = %d)\n",
				server->nfs_client->cl_hostname,
				resp->verf->committed, argp->stable);
			complain = jiffies + 300 * HZ;
		}
	}
#endif
	/* Is this a short write? */
	if (task->tk_status >= 0 && resp->count < argp->count) {
		static unsigned long    complain;

		nfs_inc_stats(data->inode, NFSIOS_SHORTWRITE);

		/* Has the server at least made some progress? */
		if (resp->count != 0) {
			/* Was this an NFSv2 write or an NFSv3 stable write? */
			if (resp->verf->committed != NFS_UNSTABLE) {
				/* Resend from where the server left off */
				argp->offset += resp->count;
				argp->pgbase += resp->count;
				argp->count -= resp->count;
			} else {
				/* Resend as a stable write in order to avoid
				 * headaches in the case of a server crash.
				 */
				argp->stable = NFS_FILE_SYNC;
			}
			nfs4_restart_rpc(task, server->nfs_client);
			return -EAGAIN;
		}
		if (time_before(complain, jiffies)) {
			printk(KERN_WARNING
			       "NFS: Server wrote zero bytes, expected %u.\n",
					argp->count);
			complain = jiffies + 300 * HZ;
		}
		/* Can't do anything about it except throw an error. */
		task->tk_status = -EIO;
	}
	nfs4_sequence_free_slot(server->nfs_client, &data->res.seq_res);
	return 0;
}


#if defined(CONFIG_NFS_V3) || defined(CONFIG_NFS_V4)
void nfs_commitdata_release(void *data)
{
	struct nfs_write_data *wdata = data;

	put_nfs_open_context(wdata->args.context);
	nfs_commit_free(wdata);
}

/*
 * Set up the argument/result storage required for the RPC call.
 */
static int nfs_commit_rpcsetup(struct list_head *head,
		struct nfs_write_data *data,
		int how)
{
	struct nfs_page *first = nfs_list_entry(head->next);
	struct inode *inode = first->wb_context->path.dentry->d_inode;
	int flags = (how & FLUSH_SYNC) ? 0 : RPC_TASK_ASYNC;
	int priority = flush_task_priority(how);
	struct rpc_task *task;
	struct rpc_message msg = {
		.rpc_argp = &data->args,
		.rpc_resp = &data->res,
		.rpc_cred = first->wb_context->cred,
	};
	struct rpc_task_setup task_setup_data = {
		.task = &data->task,
		.rpc_client = NFS_CLIENT(inode),
		.rpc_message = &msg,
		.callback_ops = &nfs_commit_ops,
		.callback_data = data,
		.workqueue = nfsiod_workqueue,
		.flags = flags,
		.priority = priority,
	};

	/* Set up the RPC argument and reply structs
	 * NB: take care not to mess about with data->commit et al. */

	list_splice_init(head, &data->pages);

	data->inode	  = inode;
	data->cred	  = msg.rpc_cred;

	data->args.fh     = NFS_FH(data->inode);
	/* Note: we always request a commit of the entire inode */
	data->args.offset = 0;
	data->args.count  = 0;
	data->args.context = get_nfs_open_context(first->wb_context);
	data->res.count   = 0;
	data->res.fattr   = &data->fattr;
	data->res.verf    = &data->verf;
	nfs_fattr_init(&data->fattr);

	/* Set up the initial task struct.  */
	NFS_PROTO(inode)->commit_setup(data, &msg);

	dprintk("NFS: %5u initiated commit call\n", data->task.tk_pid);

	task = rpc_run_task(&task_setup_data);
	if (IS_ERR(task))
		return PTR_ERR(task);
	rpc_put_task(task);
	return 0;
}

/*
 * Commit dirty pages
 */
static int
nfs_commit_list(struct inode *inode, struct list_head *head, int how)
{
	struct nfs_write_data	*data;
	struct nfs_page         *req;

	data = nfs_commitdata_alloc();

	if (!data)
		goto out_bad;

	/* Set up the argument struct */
	return nfs_commit_rpcsetup(head, data, how);
 out_bad:
	while (!list_empty(head)) {
		req = nfs_list_entry(head->next);
		nfs_list_remove_request(req);
		nfs_mark_request_commit(req);
		dec_zone_page_state(req->wb_page, NR_UNSTABLE_NFS);
		dec_bdi_stat(req->wb_page->mapping->backing_dev_info,
				BDI_RECLAIMABLE);
		nfs_clear_page_tag_locked(req);
	}
	return -ENOMEM;
}

/*
 * COMMIT call returned
 */
static void nfs_commit_done(struct rpc_task *task, void *calldata)
{
	struct nfs_write_data	*data = calldata;

        dprintk("NFS: %5u nfs_commit_done (status %d)\n",
                                task->tk_pid, task->tk_status);

	/* Call the NFS version-specific code */
	if (NFS_PROTO(data->inode)->commit_done(task, data) != 0)
		return;
}

static void nfs_commit_release(void *calldata)
{
	struct nfs_write_data	*data = calldata;
	struct nfs_page		*req;
	int status = data->task.tk_status;

	while (!list_empty(&data->pages)) {
		req = nfs_list_entry(data->pages.next);
		nfs_list_remove_request(req);
		clear_bit(PG_NEED_COMMIT, &(req)->wb_flags);
		dec_zone_page_state(req->wb_page, NR_UNSTABLE_NFS);
		dec_bdi_stat(req->wb_page->mapping->backing_dev_info,
				BDI_RECLAIMABLE);

		dprintk("NFS:       commit (%s/%lld %d@%lld)",
			req->wb_context->path.dentry->d_inode->i_sb->s_id,
			(long long)NFS_FILEID(req->wb_context->path.dentry->d_inode),
			req->wb_bytes,
			(long long)req_offset(req));
		if (status < 0) {
			nfs_context_set_write_error(req->wb_context, status);
			nfs_inode_remove_request(req);
			dprintk(", error = %d\n", status);
			goto next;
		}

		/* Okay, COMMIT succeeded, apparently. Check the verifier
		 * returned by the server against all stored verfs. */
		if (!memcmp(req->wb_verf.verifier, data->verf.verifier, sizeof(data->verf.verifier))) {
			/* We have a match */
			nfs_inode_remove_request(req);
			dprintk(" OK\n");
			goto next;
		}
		/* We have a mismatch. Write the page again */
		dprintk(" mismatch\n");
		nfs_mark_request_dirty(req);
	next:
		nfs_clear_page_tag_locked(req);
	}
	nfs_commitdata_release(calldata);
}

static const struct rpc_call_ops nfs_commit_ops = {
#if defined(CONFIG_NFS_V4_1)
	.rpc_call_prepare = nfs_write_prepare,
#endif /* CONFIG_NFS_V4_1 */
	.rpc_call_done = nfs_commit_done,
	.rpc_release = nfs_commit_release,
};

int nfs_commit_inode(struct inode *inode, int how)
{
	LIST_HEAD(head);
	int res;

	spin_lock(&inode->i_lock);
	res = nfs_scan_commit(inode, &head, 0, 0);
	spin_unlock(&inode->i_lock);
	if (res) {
		int error = nfs_commit_list(inode, &head, how);
		if (error < 0)
			return error;
	}
	return res;
}
#else
static inline int nfs_commit_list(struct inode *inode, struct list_head *head, int how)
{
	return 0;
}
#endif

long nfs_sync_mapping_wait(struct address_space *mapping, struct writeback_control *wbc, int how)
{
	struct inode *inode = mapping->host;
	pgoff_t idx_start, idx_end;
	unsigned int npages = 0;
	LIST_HEAD(head);
	int nocommit = how & FLUSH_NOCOMMIT;
	long pages, ret;

	/* FIXME */
	if (wbc->range_cyclic)
		idx_start = 0;
	else {
		idx_start = wbc->range_start >> PAGE_CACHE_SHIFT;
		idx_end = wbc->range_end >> PAGE_CACHE_SHIFT;
		if (idx_end > idx_start) {
			pgoff_t l_npages = 1 + idx_end - idx_start;
			npages = l_npages;
			if (sizeof(npages) != sizeof(l_npages) &&
					(pgoff_t)npages != l_npages)
				npages = 0;
		}
	}
	how &= ~FLUSH_NOCOMMIT;
	spin_lock(&inode->i_lock);
	do {
		ret = nfs_wait_on_requests_locked(inode, idx_start, npages);
		if (ret != 0)
			continue;
		if (nocommit)
			break;
		pages = nfs_scan_commit(inode, &head, idx_start, npages);
		if (pages == 0)
			break;
		if (how & FLUSH_INVALIDATE) {
			spin_unlock(&inode->i_lock);
			nfs_cancel_commit_list(&head);
			ret = pages;
			spin_lock(&inode->i_lock);
			continue;
		}
		pages += nfs_scan_commit(inode, &head, 0, 0);
		spin_unlock(&inode->i_lock);
		ret = nfs_commit_list(inode, &head, how);
		spin_lock(&inode->i_lock);

	} while (ret >= 0);
	spin_unlock(&inode->i_lock);
	return ret;
}

static int __nfs_write_mapping(struct address_space *mapping, struct writeback_control *wbc, int how)
{
	int ret;

	ret = nfs_writepages(mapping, wbc);
	if (ret < 0)
		goto out;
	ret = nfs_sync_mapping_wait(mapping, wbc, how);
	if (ret < 0)
		goto out;
	return 0;
out:
	__mark_inode_dirty(mapping->host, I_DIRTY_PAGES);
	return ret;
}

/* Two pass sync: first using WB_SYNC_NONE, then WB_SYNC_ALL */
static int nfs_write_mapping(struct address_space *mapping, int how)
{
	struct writeback_control wbc = {
		.bdi = mapping->backing_dev_info,
		.sync_mode = WB_SYNC_ALL,
		.nr_to_write = LONG_MAX,
		.range_start = 0,
		.range_end = LLONG_MAX,
	};

	return __nfs_write_mapping(mapping, &wbc, how);
}

/*
 * flush the inode to disk.
 */
int nfs_wb_all(struct inode *inode)
{
	return nfs_write_mapping(inode->i_mapping, 0);
}

int nfs_wb_nocommit(struct inode *inode)
{
	return nfs_write_mapping(inode->i_mapping, FLUSH_NOCOMMIT);
}

int nfs_wb_page_cancel(struct inode *inode, struct page *page)
{
	struct nfs_page *req;
	loff_t range_start = page_offset(page);
	loff_t range_end = range_start + (loff_t)(PAGE_CACHE_SIZE - 1);
	struct writeback_control wbc = {
		.bdi = page->mapping->backing_dev_info,
		.sync_mode = WB_SYNC_ALL,
		.nr_to_write = LONG_MAX,
		.range_start = range_start,
		.range_end = range_end,
	};
	int ret = 0;

	BUG_ON(!PageLocked(page));
	for (;;) {
		req = nfs_page_find_request(page);
		if (req == NULL)
			goto out;
		if (test_bit(PG_NEED_COMMIT, &req->wb_flags)) {
			nfs_release_request(req);
			break;
		}
		if (nfs_lock_request_dontget(req)) {
			nfs_inode_remove_request(req);
			/*
			 * In case nfs_inode_remove_request has marked the
			 * page as being dirty
			 */
			cancel_dirty_page(page, PAGE_CACHE_SIZE);
			nfs_unlock_request(req);
			break;
		}
		ret = nfs_wait_on_request(req);
		if (ret < 0)
			goto out;
	}
	if (!PagePrivate(page))
		return 0;
	ret = nfs_sync_mapping_wait(page->mapping, &wbc, FLUSH_INVALIDATE);
out:
	return ret;
}

static int nfs_wb_page_priority(struct inode *inode, struct page *page,
				int how)
{
	loff_t range_start = page_offset(page);
	loff_t range_end = range_start + (loff_t)(PAGE_CACHE_SIZE - 1);
	struct writeback_control wbc = {
		.bdi = page->mapping->backing_dev_info,
		.sync_mode = WB_SYNC_ALL,
		.nr_to_write = LONG_MAX,
		.range_start = range_start,
		.range_end = range_end,
	};
	int ret;

	do {
		if (clear_page_dirty_for_io(page)) {
			ret = nfs_writepage_locked(page, &wbc);
			if (ret < 0)
				goto out_error;
		} else if (!PagePrivate(page))
			break;
		ret = nfs_sync_mapping_wait(page->mapping, &wbc, how);
		if (ret < 0)
			goto out_error;
	} while (PagePrivate(page));
	return 0;
out_error:
	__mark_inode_dirty(inode, I_DIRTY_PAGES);
	return ret;
}

/*
 * Write back all requests on one page - we do this before reading it.
 */
int nfs_wb_page(struct inode *inode, struct page* page)
{
	return nfs_wb_page_priority(inode, page, FLUSH_STABLE);
}

#ifdef CONFIG_MIGRATION
int nfs_migrate_page(struct address_space *mapping, struct page *newpage,
		struct page *page)
{
	struct nfs_page *req;
	int ret;

	if (PageFsCache(page))
		nfs_fscache_release_page(page, GFP_KERNEL);

	req = nfs_find_and_lock_request(page);
	ret = PTR_ERR(req);
	if (IS_ERR(req))
		goto out;

	ret = migrate_page(mapping, newpage, page);
	if (!req)
		goto out;
	if (ret)
		goto out_unlock;
	page_cache_get(newpage);
	req->wb_page = newpage;
	SetPagePrivate(newpage);
	set_page_private(newpage, page_private(page));
	ClearPagePrivate(page);
	set_page_private(page, 0);
	page_cache_release(page);
out_unlock:
	nfs_clear_page_tag_locked(req);
	nfs_release_request(req);
out:
	return ret;
}
#endif

int __init nfs_init_writepagecache(void)
{
	nfs_wdata_cachep = kmem_cache_create("nfs_write_data",
					     sizeof(struct nfs_write_data),
					     0, SLAB_HWCACHE_ALIGN,
					     NULL);
	if (nfs_wdata_cachep == NULL)
		return -ENOMEM;

	nfs_wdata_mempool = mempool_create_slab_pool(MIN_POOL_WRITE,
						     nfs_wdata_cachep);
	if (nfs_wdata_mempool == NULL)
		return -ENOMEM;

	nfs_commit_mempool = mempool_create_slab_pool(MIN_POOL_COMMIT,
						      nfs_wdata_cachep);
	if (nfs_commit_mempool == NULL)
		return -ENOMEM;

	/*
	 * NFS congestion size, scale with available memory.
	 *
	 *  64MB:    8192k
	 * 128MB:   11585k
	 * 256MB:   16384k
	 * 512MB:   23170k
	 *   1GB:   32768k
	 *   2GB:   46340k
	 *   4GB:   65536k
	 *   8GB:   92681k
	 *  16GB:  131072k
	 *
	 * This allows larger machines to have larger/more transfers.
	 * Limit the default to 256M
	 */
	nfs_congestion_kb = (16*int_sqrt(totalram_pages)) << (PAGE_SHIFT-10);
	if (nfs_congestion_kb > 256*1024)
		nfs_congestion_kb = 256*1024;

	return 0;
}

void nfs_destroy_writepagecache(void)
{
	mempool_destroy(nfs_commit_mempool);
	mempool_destroy(nfs_wdata_mempool);
	kmem_cache_destroy(nfs_wdata_cachep);
}
<|MERGE_RESOLUTION|>--- conflicted
+++ resolved
@@ -245,20 +245,6 @@
 			return ERR_PTR(ret);
 		spin_lock(&inode->i_lock);
 	}
-<<<<<<< HEAD
-	if (test_bit(PG_NEED_COMMIT, &req->wb_flags)) {
-		/* This request is marked for commit */
-		spin_unlock(&inode->i_lock);
-		nfs_clear_page_tag_locked(req);
-		nfs_pageio_complete(pgio);
-		return 0;
-	}
-	if (nfs_set_page_writeback(page) != 0) {
-		spin_unlock(&inode->i_lock);
-		BUG();
-	}
-=======
->>>>>>> 17d857be
 	spin_unlock(&inode->i_lock);
 	return req;
 }
@@ -437,19 +423,6 @@
 	__set_page_dirty_nobuffers(req->wb_page);
 }
 
-/*
- * Check if a request is dirty
- */
-static inline int
-nfs_dirty_request(struct nfs_page *req)
-{
-	struct page *page = req->wb_page;
-
-	if (page == NULL || test_bit(PG_NEED_COMMIT, &req->wb_flags))
-		return 0;
-	return !PageWriteback(page);
-}
-
 #if defined(CONFIG_NFS_V3) || defined(CONFIG_NFS_V4)
 /*
  * Add a request to the inode's commit list.
@@ -461,7 +434,7 @@
 	struct nfs_inode *nfsi = NFS_I(inode);
 
 	spin_lock(&inode->i_lock);
-	set_bit(PG_NEED_COMMIT, &(req)->wb_flags);
+	set_bit(PG_CLEAN, &(req)->wb_flags);
 	radix_tree_tag_set(&nfsi->nfs_page_tree,
 			req->wb_index,
 			NFS_PAGE_TAG_COMMIT);
@@ -471,6 +444,19 @@
 	__mark_inode_dirty(inode, I_DIRTY_DATASYNC);
 }
 
+static int
+nfs_clear_request_commit(struct nfs_page *req)
+{
+	struct page *page = req->wb_page;
+
+	if (test_and_clear_bit(PG_CLEAN, &(req)->wb_flags)) {
+		dec_zone_page_state(page, NR_UNSTABLE_NFS);
+		dec_bdi_stat(page->mapping->backing_dev_info, BDI_RECLAIMABLE);
+		return 1;
+	}
+	return 0;
+}
+
 static inline
 int nfs_write_need_commit(struct nfs_write_data *data)
 {
@@ -480,7 +466,7 @@
 static inline
 int nfs_reschedule_unstable_write(struct nfs_page *req)
 {
-	if (test_bit(PG_NEED_COMMIT, &req->wb_flags)) {
+	if (test_and_clear_bit(PG_NEED_COMMIT, &req->wb_flags)) {
 		nfs_mark_request_commit(req);
 		return 1;
 	}
@@ -494,6 +480,12 @@
 static inline void
 nfs_mark_request_commit(struct nfs_page *req)
 {
+}
+
+static inline int
+nfs_clear_request_commit(struct nfs_page *req)
+{
+	return 0;
 }
 
 static inline
@@ -553,11 +545,8 @@
 
 	while(!list_empty(head)) {
 		req = nfs_list_entry(head->next);
-		dec_zone_page_state(req->wb_page, NR_UNSTABLE_NFS);
-		dec_bdi_stat(req->wb_page->mapping->backing_dev_info,
-				BDI_RECLAIMABLE);
 		nfs_list_remove_request(req);
-		clear_bit(PG_NEED_COMMIT, &(req)->wb_flags);
+		nfs_clear_request_commit(req);
 		nfs_inode_remove_request(req);
 		nfs_unlock_request(req);
 	}
@@ -637,8 +626,7 @@
 		 * Note: nfs_flush_incompatible() will already
 		 * have flushed out requests having wrong owners.
 		 */
-		if (!nfs_dirty_request(req)
-		    || offset > rqend
+		if (offset > rqend
 		    || end < req->wb_offset)
 			goto out_flushme;
 
@@ -653,6 +641,10 @@
 			goto out_err;
 		spin_lock(&inode->i_lock);
 	}
+
+	if (nfs_clear_request_commit(req))
+		radix_tree_tag_clear(&NFS_I(inode)->nfs_page_tree,
+				req->wb_index, NFS_PAGE_TAG_COMMIT);
 
 	/* Okay, the request matches. Update the region */
 	if (offset < req->wb_offset) {
@@ -735,8 +727,7 @@
 		req = nfs_page_find_request(page);
 		if (req == NULL)
 			return 0;
-		do_flush = req->wb_page != page || req->wb_context != ctx
-			|| !nfs_dirty_request(req);
+		do_flush = req->wb_page != page || req->wb_context != ctx;
 		nfs_release_request(req);
 		if (!do_flush)
 			return 0;
@@ -1362,10 +1353,7 @@
 	while (!list_empty(&data->pages)) {
 		req = nfs_list_entry(data->pages.next);
 		nfs_list_remove_request(req);
-		clear_bit(PG_NEED_COMMIT, &(req)->wb_flags);
-		dec_zone_page_state(req->wb_page, NR_UNSTABLE_NFS);
-		dec_bdi_stat(req->wb_page->mapping->backing_dev_info,
-				BDI_RECLAIMABLE);
+		nfs_clear_request_commit(req);
 
 		dprintk("NFS:       commit (%s/%lld %d@%lld)",
 			req->wb_context->path.dentry->d_inode->i_sb->s_id,
@@ -1539,7 +1527,7 @@
 		req = nfs_page_find_request(page);
 		if (req == NULL)
 			goto out;
-		if (test_bit(PG_NEED_COMMIT, &req->wb_flags)) {
+		if (test_bit(PG_CLEAN, &req->wb_flags)) {
 			nfs_release_request(req);
 			break;
 		}
