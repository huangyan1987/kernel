--- conflicted
+++ resolved
@@ -1640,23 +1640,17 @@
 		if ((lookup_flags & LOOKUP_DIRECTORY) && inode &&
 		    !S_ISDIR(inode->i_mode))
 			res = ERR_PTR(-ENOTDIR);
-<<<<<<< HEAD
-=======
 		else if (inode && S_ISREG(inode->i_mode))
 			res = ERR_PTR(-EOPENSTALE);
->>>>>>> d78a757c
 	} else if (!IS_ERR(res)) {
 		inode = d_inode(res);
 		if ((lookup_flags & LOOKUP_DIRECTORY) && inode &&
 		    !S_ISDIR(inode->i_mode)) {
 			dput(res);
 			res = ERR_PTR(-ENOTDIR);
-<<<<<<< HEAD
-=======
 		} else if (inode && S_ISREG(inode->i_mode)) {
 			dput(res);
 			res = ERR_PTR(-EOPENSTALE);
->>>>>>> d78a757c
 		}
 	}
 	if (switched) {
