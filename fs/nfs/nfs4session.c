/*
 * fs/nfs/nfs4session.c
 *
 * Copyright (c) 2012 Trond Myklebust <Trond.Myklebust@netapp.com>
 *
 */
#include <linux/kernel.h>
#include <linux/errno.h>
#include <linux/string.h>
#include <linux/printk.h>
#include <linux/slab.h>
#include <linux/sunrpc/sched.h>
#include <linux/sunrpc/bc_xprt.h>
#include <linux/nfs.h>
#include <linux/nfs4.h>
#include <linux/nfs_fs.h>
#include <linux/module.h>

#include "nfs4_fs.h"
#include "internal.h"
#include "nfs4session.h"
#include "callback.h"

#define NFSDBG_FACILITY		NFSDBG_STATE

static void nfs4_init_slot_table(struct nfs4_slot_table *tbl, const char *queue)
{
	tbl->highest_used_slotid = NFS4_NO_SLOT;
	spin_lock_init(&tbl->slot_tbl_lock);
	rpc_init_priority_wait_queue(&tbl->slot_tbl_waitq, queue);
	init_waitqueue_head(&tbl->slot_waitq);
	init_completion(&tbl->complete);
}

/*
 * nfs4_shrink_slot_table - free retired slots from the slot table
 */
static void nfs4_shrink_slot_table(struct nfs4_slot_table  *tbl, u32 newsize)
{
	struct nfs4_slot **p;
	if (newsize >= tbl->max_slots)
		return;

	p = &tbl->slots;
	while (newsize--)
		p = &(*p)->next;
	while (*p) {
		struct nfs4_slot *slot = *p;

		*p = slot->next;
		kfree(slot);
		tbl->max_slots--;
	}
}

/**
 * nfs4_slot_tbl_drain_complete - wake waiters when drain is complete
 * @tbl - controlling slot table
 *
 */
void nfs4_slot_tbl_drain_complete(struct nfs4_slot_table *tbl)
{
	if (nfs4_slot_tbl_draining(tbl))
		complete(&tbl->complete);
}

/*
 * nfs4_free_slot - free a slot and efficiently update slot table.
 *
 * freeing a slot is trivially done by clearing its respective bit
 * in the bitmap.
 * If the freed slotid equals highest_used_slotid we want to update it
 * so that the server would be able to size down the slot table if needed,
 * otherwise we know that the highest_used_slotid is still in use.
 * When updating highest_used_slotid there may be "holes" in the bitmap
 * so we need to scan down from highest_used_slotid to 0 looking for the now
 * highest slotid in use.
 * If none found, highest_used_slotid is set to NFS4_NO_SLOT.
 *
 * Must be called while holding tbl->slot_tbl_lock
 */
void nfs4_free_slot(struct nfs4_slot_table *tbl, struct nfs4_slot *slot)
{
	u32 slotid = slot->slot_nr;

	/* clear used bit in bitmap */
	__clear_bit(slotid, tbl->used_slots);

	/* update highest_used_slotid when it is freed */
	if (slotid == tbl->highest_used_slotid) {
		u32 new_max = find_last_bit(tbl->used_slots, slotid);
		if (new_max < slotid)
			tbl->highest_used_slotid = new_max;
		else {
			tbl->highest_used_slotid = NFS4_NO_SLOT;
			nfs4_slot_tbl_drain_complete(tbl);
		}
	}
	dprintk("%s: slotid %u highest_used_slotid %u\n", __func__,
		slotid, tbl->highest_used_slotid);
}

static struct nfs4_slot *nfs4_new_slot(struct nfs4_slot_table  *tbl,
		u32 slotid, u32 seq_init, gfp_t gfp_mask)
{
	struct nfs4_slot *slot;

	slot = kzalloc(sizeof(*slot), gfp_mask);
	if (slot) {
		slot->table = tbl;
		slot->slot_nr = slotid;
		slot->seq_nr = seq_init;
	}
	return slot;
}

static struct nfs4_slot *nfs4_find_or_create_slot(struct nfs4_slot_table  *tbl,
		u32 slotid, u32 seq_init, gfp_t gfp_mask)
{
	struct nfs4_slot **p, *slot;

	p = &tbl->slots;
	for (;;) {
		if (*p == NULL) {
			*p = nfs4_new_slot(tbl, tbl->max_slots,
					seq_init, gfp_mask);
			if (*p == NULL)
				break;
			tbl->max_slots++;
		}
		slot = *p;
		if (slot->slot_nr == slotid)
			return slot;
		p = &slot->next;
	}
	return ERR_PTR(-ENOMEM);
}

static void nfs4_lock_slot(struct nfs4_slot_table *tbl,
		struct nfs4_slot *slot)
{
	u32 slotid = slot->slot_nr;

	__set_bit(slotid, tbl->used_slots);
	if (slotid > tbl->highest_used_slotid ||
	    tbl->highest_used_slotid == NFS4_NO_SLOT)
		tbl->highest_used_slotid = slotid;
	slot->generation = tbl->generation;
}

/*
 * nfs4_try_to_lock_slot - Given a slot try to allocate it
 *
 * Note: must be called with the slot_tbl_lock held.
 */
bool nfs4_try_to_lock_slot(struct nfs4_slot_table *tbl, struct nfs4_slot *slot)
{
	if (nfs4_test_locked_slot(tbl, slot->slot_nr))
		return false;
	nfs4_lock_slot(tbl, slot);
	return true;
}

/*
 * nfs4_lookup_slot - Find a slot but don't allocate it
 *
 * Note: must be called with the slot_tbl_lock held.
 */
struct nfs4_slot *nfs4_lookup_slot(struct nfs4_slot_table *tbl, u32 slotid)
{
	if (slotid <= tbl->max_slotid)
		return nfs4_find_or_create_slot(tbl, slotid, 1, GFP_NOWAIT);
	return ERR_PTR(-E2BIG);
}

static int nfs4_slot_get_seqid(struct nfs4_slot_table  *tbl, u32 slotid,
		u32 *seq_nr)
	__must_hold(&tbl->slot_tbl_lock)
{
	struct nfs4_slot *slot;

	slot = nfs4_lookup_slot(tbl, slotid);
	if (IS_ERR(slot))
		return PTR_ERR(slot);
	*seq_nr = slot->seq_nr;
	return 0;
}

/*
 * nfs4_slot_seqid_in_use - test if a slot sequence id is still in use
 *
 * Given a slot table, slot id and sequence number, determine if the
 * RPC call in question is still in flight. This function is mainly
 * intended for use by the callback channel.
 */
<<<<<<< HEAD
bool nfs4_slot_seqid_in_use(struct nfs4_slot_table *tbl, u32 slotid, u32 seq_nr)
=======
static bool nfs4_slot_seqid_in_use(struct nfs4_slot_table *tbl,
		u32 slotid, u32 seq_nr)
>>>>>>> 29e106ae
{
	u32 cur_seq;
	bool ret = false;

	spin_lock(&tbl->slot_tbl_lock);
	if (nfs4_slot_get_seqid(tbl, slotid, &cur_seq) == 0 &&
	    cur_seq == seq_nr && test_bit(slotid, tbl->used_slots))
		ret = true;
	spin_unlock(&tbl->slot_tbl_lock);
	return ret;
}

<<<<<<< HEAD
=======
/*
 * nfs4_slot_wait_on_seqid - wait until a slot sequence id is complete
 *
 * Given a slot table, slot id and sequence number, wait until the
 * corresponding RPC call completes. This function is mainly
 * intended for use by the callback channel.
 */
int nfs4_slot_wait_on_seqid(struct nfs4_slot_table *tbl,
		u32 slotid, u32 seq_nr,
		unsigned long timeout)
{
	if (wait_event_timeout(tbl->slot_waitq,
			!nfs4_slot_seqid_in_use(tbl, slotid, seq_nr),
			timeout) == 0)
		return -ETIMEDOUT;
	return 0;
}

>>>>>>> 29e106ae
/*
 * nfs4_alloc_slot - efficiently look for a free slot
 *
 * nfs4_alloc_slot looks for an unset bit in the used_slots bitmap.
 * If found, we mark the slot as used, update the highest_used_slotid,
 * and respectively set up the sequence operation args.
 *
 * Note: must be called with under the slot_tbl_lock.
 */
struct nfs4_slot *nfs4_alloc_slot(struct nfs4_slot_table *tbl)
{
	struct nfs4_slot *ret = ERR_PTR(-EBUSY);
	u32 slotid;

	dprintk("--> %s used_slots=%04lx highest_used=%u max_slots=%u\n",
		__func__, tbl->used_slots[0], tbl->highest_used_slotid,
		tbl->max_slotid + 1);
	slotid = find_first_zero_bit(tbl->used_slots, tbl->max_slotid + 1);
	if (slotid <= tbl->max_slotid) {
		ret = nfs4_find_or_create_slot(tbl, slotid, 1, GFP_NOWAIT);
		if (!IS_ERR(ret))
			nfs4_lock_slot(tbl, ret);
	}
	dprintk("<-- %s used_slots=%04lx highest_used=%u slotid=%u\n",
		__func__, tbl->used_slots[0], tbl->highest_used_slotid,
		!IS_ERR(ret) ? ret->slot_nr : NFS4_NO_SLOT);
	return ret;
}

static int nfs4_grow_slot_table(struct nfs4_slot_table *tbl,
		 u32 max_reqs, u32 ivalue)
{
	if (max_reqs <= tbl->max_slots)
		return 0;
	if (!IS_ERR(nfs4_find_or_create_slot(tbl, max_reqs - 1, ivalue, GFP_NOFS)))
		return 0;
	return -ENOMEM;
}

static void nfs4_reset_slot_table(struct nfs4_slot_table *tbl,
		u32 server_highest_slotid,
		u32 ivalue)
{
	struct nfs4_slot **p;

	nfs4_shrink_slot_table(tbl, server_highest_slotid + 1);
	p = &tbl->slots;
	while (*p) {
		(*p)->seq_nr = ivalue;
		(*p)->interrupted = 0;
		p = &(*p)->next;
	}
	tbl->highest_used_slotid = NFS4_NO_SLOT;
	tbl->target_highest_slotid = server_highest_slotid;
	tbl->server_highest_slotid = server_highest_slotid;
	tbl->d_target_highest_slotid = 0;
	tbl->d2_target_highest_slotid = 0;
	tbl->max_slotid = server_highest_slotid;
}

/*
 * (re)Initialise a slot table
 */
static int nfs4_realloc_slot_table(struct nfs4_slot_table *tbl,
		u32 max_reqs, u32 ivalue)
{
	int ret;

	dprintk("--> %s: max_reqs=%u, tbl->max_slots %u\n", __func__,
		max_reqs, tbl->max_slots);

	if (max_reqs > NFS4_MAX_SLOT_TABLE)
		max_reqs = NFS4_MAX_SLOT_TABLE;

	ret = nfs4_grow_slot_table(tbl, max_reqs, ivalue);
	if (ret)
		goto out;

	spin_lock(&tbl->slot_tbl_lock);
	nfs4_reset_slot_table(tbl, max_reqs - 1, ivalue);
	spin_unlock(&tbl->slot_tbl_lock);

	dprintk("%s: tbl=%p slots=%p max_slots=%u\n", __func__,
		tbl, tbl->slots, tbl->max_slots);
out:
	dprintk("<-- %s: return %d\n", __func__, ret);
	return ret;
}

/*
 * nfs4_release_slot_table - release all slot table entries
 */
static void nfs4_release_slot_table(struct nfs4_slot_table *tbl)
{
	nfs4_shrink_slot_table(tbl, 0);
}

/**
 * nfs4_shutdown_slot_table - release resources attached to a slot table
 * @tbl: slot table to shut down
 *
 */
void nfs4_shutdown_slot_table(struct nfs4_slot_table *tbl)
{
	nfs4_release_slot_table(tbl);
	rpc_destroy_wait_queue(&tbl->slot_tbl_waitq);
}

/**
 * nfs4_setup_slot_table - prepare a stand-alone slot table for use
 * @tbl: slot table to set up
 * @max_reqs: maximum number of requests allowed
 * @queue: name to give RPC wait queue
 *
 * Returns zero on success, or a negative errno.
 */
int nfs4_setup_slot_table(struct nfs4_slot_table *tbl, unsigned int max_reqs,
		const char *queue)
{
	nfs4_init_slot_table(tbl, queue);
	return nfs4_realloc_slot_table(tbl, max_reqs, 0);
}

static bool nfs41_assign_slot(struct rpc_task *task, void *pslot)
{
	struct nfs4_sequence_args *args = task->tk_msg.rpc_argp;
	struct nfs4_sequence_res *res = task->tk_msg.rpc_resp;
	struct nfs4_slot *slot = pslot;
	struct nfs4_slot_table *tbl = slot->table;

	if (nfs4_slot_tbl_draining(tbl) && !args->sa_privileged)
		return false;
	slot->generation = tbl->generation;
	args->sa_slot = slot;
	res->sr_timestamp = jiffies;
	res->sr_slot = slot;
	res->sr_status_flags = 0;
	res->sr_status = 1;
	return true;
}

static bool __nfs41_wake_and_assign_slot(struct nfs4_slot_table *tbl,
		struct nfs4_slot *slot)
{
	if (rpc_wake_up_first(&tbl->slot_tbl_waitq, nfs41_assign_slot, slot))
		return true;
	return false;
}

bool nfs41_wake_and_assign_slot(struct nfs4_slot_table *tbl,
		struct nfs4_slot *slot)
{
	if (slot->slot_nr > tbl->max_slotid)
		return false;
	return __nfs41_wake_and_assign_slot(tbl, slot);
}

static bool nfs41_try_wake_next_slot_table_entry(struct nfs4_slot_table *tbl)
{
	struct nfs4_slot *slot = nfs4_alloc_slot(tbl);
	if (!IS_ERR(slot)) {
		bool ret = __nfs41_wake_and_assign_slot(tbl, slot);
		if (ret)
			return ret;
		nfs4_free_slot(tbl, slot);
	}
	return false;
}

void nfs41_wake_slot_table(struct nfs4_slot_table *tbl)
{
	for (;;) {
		if (!nfs41_try_wake_next_slot_table_entry(tbl))
			break;
	}
}

#if defined(CONFIG_NFS_V4_1)

static void nfs41_set_max_slotid_locked(struct nfs4_slot_table *tbl,
		u32 target_highest_slotid)
{
	u32 max_slotid;

	max_slotid = min(NFS4_MAX_SLOT_TABLE - 1, target_highest_slotid);
	if (max_slotid > tbl->server_highest_slotid)
		max_slotid = tbl->server_highest_slotid;
	if (max_slotid > tbl->target_highest_slotid)
		max_slotid = tbl->target_highest_slotid;
	tbl->max_slotid = max_slotid;
	nfs41_wake_slot_table(tbl);
}

/* Update the client's idea of target_highest_slotid */
static void nfs41_set_target_slotid_locked(struct nfs4_slot_table *tbl,
		u32 target_highest_slotid)
{
	if (tbl->target_highest_slotid == target_highest_slotid)
		return;
	tbl->target_highest_slotid = target_highest_slotid;
	tbl->generation++;
}

void nfs41_set_target_slotid(struct nfs4_slot_table *tbl,
		u32 target_highest_slotid)
{
	spin_lock(&tbl->slot_tbl_lock);
	nfs41_set_target_slotid_locked(tbl, target_highest_slotid);
	tbl->d_target_highest_slotid = 0;
	tbl->d2_target_highest_slotid = 0;
	nfs41_set_max_slotid_locked(tbl, target_highest_slotid);
	spin_unlock(&tbl->slot_tbl_lock);
}

static void nfs41_set_server_slotid_locked(struct nfs4_slot_table *tbl,
		u32 highest_slotid)
{
	if (tbl->server_highest_slotid == highest_slotid)
		return;
	if (tbl->highest_used_slotid > highest_slotid)
		return;
	/* Deallocate slots */
	nfs4_shrink_slot_table(tbl, highest_slotid + 1);
	tbl->server_highest_slotid = highest_slotid;
}

static s32 nfs41_derivative_target_slotid(s32 s1, s32 s2)
{
	s1 -= s2;
	if (s1 == 0)
		return 0;
	if (s1 < 0)
		return (s1 - 1) >> 1;
	return (s1 + 1) >> 1;
}

static int nfs41_sign_s32(s32 s1)
{
	if (s1 > 0)
		return 1;
	if (s1 < 0)
		return -1;
	return 0;
}

static bool nfs41_same_sign_or_zero_s32(s32 s1, s32 s2)
{
	if (!s1 || !s2)
		return true;
	return nfs41_sign_s32(s1) == nfs41_sign_s32(s2);
}

/* Try to eliminate outliers by checking for sharp changes in the
 * derivatives and second derivatives
 */
static bool nfs41_is_outlier_target_slotid(struct nfs4_slot_table *tbl,
		u32 new_target)
{
	s32 d_target, d2_target;
	bool ret = true;

	d_target = nfs41_derivative_target_slotid(new_target,
			tbl->target_highest_slotid);
	d2_target = nfs41_derivative_target_slotid(d_target,
			tbl->d_target_highest_slotid);
	/* Is first derivative same sign? */
	if (nfs41_same_sign_or_zero_s32(d_target, tbl->d_target_highest_slotid))
		ret = false;
	/* Is second derivative same sign? */
	if (nfs41_same_sign_or_zero_s32(d2_target, tbl->d2_target_highest_slotid))
		ret = false;
	tbl->d_target_highest_slotid = d_target;
	tbl->d2_target_highest_slotid = d2_target;
	return ret;
}

void nfs41_update_target_slotid(struct nfs4_slot_table *tbl,
		struct nfs4_slot *slot,
		struct nfs4_sequence_res *res)
{
	spin_lock(&tbl->slot_tbl_lock);
	if (!nfs41_is_outlier_target_slotid(tbl, res->sr_target_highest_slotid))
		nfs41_set_target_slotid_locked(tbl, res->sr_target_highest_slotid);
	if (tbl->generation == slot->generation)
		nfs41_set_server_slotid_locked(tbl, res->sr_highest_slotid);
	nfs41_set_max_slotid_locked(tbl, res->sr_target_highest_slotid);
	spin_unlock(&tbl->slot_tbl_lock);
}

static void nfs4_release_session_slot_tables(struct nfs4_session *session)
{
	nfs4_release_slot_table(&session->fc_slot_table);
	nfs4_release_slot_table(&session->bc_slot_table);
}

/*
 * Initialize or reset the forechannel and backchannel tables
 */
int nfs4_setup_session_slot_tables(struct nfs4_session *ses)
{
	struct nfs4_slot_table *tbl;
	int status;

	dprintk("--> %s\n", __func__);
	/* Fore channel */
	tbl = &ses->fc_slot_table;
	tbl->session = ses;
	status = nfs4_realloc_slot_table(tbl, ses->fc_attrs.max_reqs, 1);
	if (status || !(ses->flags & SESSION4_BACK_CHAN)) /* -ENOMEM */
		return status;
	/* Back channel */
	tbl = &ses->bc_slot_table;
	tbl->session = ses;
	status = nfs4_realloc_slot_table(tbl, ses->bc_attrs.max_reqs, 0);
	if (status && tbl->slots == NULL)
		/* Fore and back channel share a connection so get
		 * both slot tables or neither */
		nfs4_release_session_slot_tables(ses);
	return status;
}

struct nfs4_session *nfs4_alloc_session(struct nfs_client *clp)
{
	struct nfs4_session *session;

	session = kzalloc(sizeof(struct nfs4_session), GFP_NOFS);
	if (!session)
		return NULL;

	nfs4_init_slot_table(&session->fc_slot_table, "ForeChannel Slot table");
	nfs4_init_slot_table(&session->bc_slot_table, "BackChannel Slot table");
	session->session_state = 1<<NFS4_SESSION_INITING;

	session->clp = clp;
	return session;
}

static void nfs4_destroy_session_slot_tables(struct nfs4_session *session)
{
	nfs4_shutdown_slot_table(&session->fc_slot_table);
	nfs4_shutdown_slot_table(&session->bc_slot_table);
}

void nfs4_destroy_session(struct nfs4_session *session)
{
	struct rpc_xprt *xprt;
	struct rpc_cred *cred;

	cred = nfs4_get_clid_cred(session->clp);
	nfs4_proc_destroy_session(session, cred);
	if (cred)
		put_rpccred(cred);

	rcu_read_lock();
	xprt = rcu_dereference(session->clp->cl_rpcclient->cl_xprt);
	rcu_read_unlock();
	dprintk("%s Destroy backchannel for xprt %p\n",
		__func__, xprt);
	xprt_destroy_backchannel(xprt, NFS41_BC_MIN_CALLBACKS);
	nfs4_destroy_session_slot_tables(session);
	kfree(session);
}

/*
 * With sessions, the client is not marked ready until after a
 * successful EXCHANGE_ID and CREATE_SESSION.
 *
 * Map errors cl_cons_state errors to EPROTONOSUPPORT to indicate
 * other versions of NFS can be tried.
 */
static int nfs41_check_session_ready(struct nfs_client *clp)
{
	int ret;
	
	if (clp->cl_cons_state == NFS_CS_SESSION_INITING) {
		ret = nfs4_client_recover_expired_lease(clp);
		if (ret)
			return ret;
	}
	if (clp->cl_cons_state < NFS_CS_READY)
		return -EPROTONOSUPPORT;
	smp_rmb();
	return 0;
}

int nfs4_init_session(struct nfs_client *clp)
{
	if (!nfs4_has_session(clp))
		return 0;

	clear_bit(NFS4_SESSION_INITING, &clp->cl_session->session_state);
	return nfs41_check_session_ready(clp);
}

int nfs4_init_ds_session(struct nfs_client *clp, unsigned long lease_time)
{
	struct nfs4_session *session = clp->cl_session;
	int ret;

	spin_lock(&clp->cl_lock);
	if (test_and_clear_bit(NFS4_SESSION_INITING, &session->session_state)) {
		/*
		 * Do not set NFS_CS_CHECK_LEASE_TIME instead set the
		 * DS lease to be equal to the MDS lease.
		 */
		clp->cl_lease_time = lease_time;
		clp->cl_last_renewal = jiffies;
	}
	spin_unlock(&clp->cl_lock);

	ret = nfs41_check_session_ready(clp);
	if (ret)
		return ret;
	/* Test for the DS role */
	if (!is_ds_client(clp))
		return -ENODEV;
	return 0;
}
EXPORT_SYMBOL_GPL(nfs4_init_ds_session);

#endif	/* defined(CONFIG_NFS_V4_1) */<|MERGE_RESOLUTION|>--- conflicted
+++ resolved
@@ -193,12 +193,8 @@
  * RPC call in question is still in flight. This function is mainly
  * intended for use by the callback channel.
  */
-<<<<<<< HEAD
-bool nfs4_slot_seqid_in_use(struct nfs4_slot_table *tbl, u32 slotid, u32 seq_nr)
-=======
 static bool nfs4_slot_seqid_in_use(struct nfs4_slot_table *tbl,
 		u32 slotid, u32 seq_nr)
->>>>>>> 29e106ae
 {
 	u32 cur_seq;
 	bool ret = false;
@@ -211,8 +207,6 @@
 	return ret;
 }
 
-<<<<<<< HEAD
-=======
 /*
  * nfs4_slot_wait_on_seqid - wait until a slot sequence id is complete
  *
@@ -231,7 +225,6 @@
 	return 0;
 }
 
->>>>>>> 29e106ae
 /*
  * nfs4_alloc_slot - efficiently look for a free slot
  *
