--- conflicted
+++ resolved
@@ -419,28 +419,6 @@
 	size_t packet_size, packet_size_length;
 	char *data;
 	uid_t euid = current_euid();
-<<<<<<< HEAD
-	unsigned char packet_size_peek[3];
-	int rc;
-
-	if (count == 0) {
-		goto out;
-	} else if (count == (1 + 4)) {
-		/* Likely a harmless MSG_HELO or MSG_QUIT - no packet length */
-		goto memdup;
-	} else if (count < (1 + 4 + 1)
-		   || count > (1 + 4 + 2 + sizeof(struct ecryptfs_message) + 4
-			       + ECRYPTFS_MAX_ENCRYPTED_KEY_BYTES)) {
-		printk(KERN_WARNING "%s: Acceptable packet size range is "
-		       "[%d-%lu], but amount of data written is [%zu].",
-		       __func__, (1 + 4 + 1),
-		       (1 + 4 + 2 + sizeof(struct ecryptfs_message) + 4
-			+ ECRYPTFS_MAX_ENCRYPTED_KEY_BYTES), count);
-		return -EINVAL;
-	}
-
-	if (copy_from_user(packet_size_peek, (buf + 1 + 4),
-=======
 	unsigned char packet_size_peek[ECRYPTFS_MAX_PKT_LEN_SIZE];
 	ssize_t rc;
 
@@ -457,29 +435,11 @@
 	}
 
 	if (copy_from_user(packet_size_peek, &buf[PKT_LEN_OFFSET],
->>>>>>> 6f5c871d
 			   sizeof(packet_size_peek))) {
 		printk(KERN_WARNING "%s: Error while inspecting packet size\n",
 		       __func__);
 		return -EFAULT;
 	}
-<<<<<<< HEAD
-
-	rc = ecryptfs_parse_packet_length(packet_size_peek, &packet_size,
-					  &packet_size_length);
-	if (rc) {
-		printk(KERN_WARNING "%s: Error parsing packet length; "
-		       "rc = [%d]\n", __func__, rc);
-		return rc;
-	}
-
-	if ((1 + 4 + packet_size_length + packet_size) != count) {
-		printk(KERN_WARNING "%s: Invalid packet size [%zu]\n", __func__,
-		       packet_size);
-		return -EINVAL;
-	}
-
-=======
 
 	rc = ecryptfs_parse_packet_length(packet_size_peek, &packet_size,
 					  &packet_size_length);
@@ -496,7 +456,6 @@
 		return -EINVAL;
 	}
 
->>>>>>> 6f5c871d
 memdup:
 	data = memdup_user(buf, count);
 	if (IS_ERR(data)) {
@@ -519,19 +478,11 @@
 		}
 		memcpy(&counter_nbo, &data[PKT_CTR_OFFSET], PKT_CTR_SIZE);
 		seq = be32_to_cpu(counter_nbo);
-<<<<<<< HEAD
-		i += 4 + packet_size_length;
-		rc = ecryptfs_miscdev_response(&data[i], packet_size,
-					       euid, current_user_ns(),
-					       task_pid(current), seq);
-		if (rc)
-=======
 		rc = ecryptfs_miscdev_response(
 				&data[PKT_LEN_OFFSET + packet_size_length],
 				packet_size, euid, current_user_ns(),
 				task_pid(current), seq);
 		if (rc) {
->>>>>>> 6f5c871d
 			printk(KERN_WARNING "%s: Failed to deliver miscdev "
 			       "response to requesting operation; rc = [%zd]\n",
 			       __func__, rc);
