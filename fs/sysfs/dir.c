/*
 * fs/sysfs/dir.c - sysfs core and dir operation implementation
 *
 * Copyright (c) 2001-3 Patrick Mochel
 * Copyright (c) 2007 SUSE Linux Products GmbH
 * Copyright (c) 2007 Tejun Heo <teheo@suse.de>
 *
 * This file is released under the GPLv2.
 *
 * Please see Documentation/filesystems/sysfs.txt for more information.
 */

#undef DEBUG

#include <linux/fs.h>
#include <linux/mount.h>
#include <linux/module.h>
#include <linux/kobject.h>
#include <linux/namei.h>
#include <linux/idr.h>
#include <linux/completion.h>
#include <linux/mutex.h>
#include <linux/slab.h>
#include <linux/security.h>
#include <linux/hash.h>
#include "sysfs.h"

DEFINE_MUTEX(sysfs_mutex);
DEFINE_SPINLOCK(sysfs_assoc_lock);

#define to_sysfs_dirent(X) rb_entry((X), struct sysfs_dirent, s_rb);

static DEFINE_SPINLOCK(sysfs_ino_lock);
static DEFINE_IDA(sysfs_ino_ida);

/**
 *	sysfs_name_hash
 *	@ns:   Namespace tag to hash
 *	@name: Null terminated string to hash
 *
 *	Returns 31 bit hash of ns + name (so it fits in an off_t )
 */
static unsigned int sysfs_name_hash(const void *ns, const char *name)
{
	unsigned long hash = init_name_hash();
	unsigned int len = strlen(name);
	while (len--)
		hash = partial_name_hash(*name++, hash);
	hash = ( end_name_hash(hash) ^ hash_ptr( (void *)ns, 31 ) );
	hash &= 0x7fffffffU;
	/* Reserve hash numbers 0, 1 and INT_MAX for magic directory entries */
	if (hash < 1)
		hash += 2;
	if (hash >= INT_MAX)
		hash = INT_MAX - 1;
	return hash;
}

static int sysfs_name_compare(unsigned int hash, const void *ns,
	const char *name, const struct sysfs_dirent *sd)
{
	if (hash != sd->s_hash)
		return hash - sd->s_hash;
	if (ns != sd->s_ns)
		return ns - sd->s_ns;
	return strcmp(name, sd->s_name);
}

static int sysfs_sd_compare(const struct sysfs_dirent *left,
			    const struct sysfs_dirent *right)
{
	return sysfs_name_compare(left->s_hash, left->s_ns, left->s_name,
				  right);
}

/**
 *	sysfs_link_subling - link sysfs_dirent into sibling rbtree
 *	@sd: sysfs_dirent of interest
 *
 *	Link @sd into its sibling rbtree which starts from
 *	sd->s_parent->s_dir.children.
 *
 *	Locking:
 *	mutex_lock(sysfs_mutex)
 *
 *	RETURNS:
 *	0 on susccess -EEXIST on failure.
 */
static int sysfs_link_sibling(struct sysfs_dirent *sd)
{
	struct rb_node **node = &sd->s_parent->s_dir.children.rb_node;
	struct rb_node *parent = NULL;

	if (sysfs_type(sd) == SYSFS_DIR)
		sd->s_parent->s_dir.subdirs++;

	while (*node) {
		struct sysfs_dirent *pos;
		int result;

		pos = to_sysfs_dirent(*node);
		parent = *node;
		result = sysfs_sd_compare(sd, pos);
		if (result < 0)
			node = &pos->s_rb.rb_left;
		else if (result > 0)
			node = &pos->s_rb.rb_right;
		else
			return -EEXIST;
	}
	/* add new node and rebalance the tree */
	rb_link_node(&sd->s_rb, parent, node);
	rb_insert_color(&sd->s_rb, &sd->s_parent->s_dir.children);
	return 0;
}

/**
 *	sysfs_unlink_sibling - unlink sysfs_dirent from sibling rbtree
 *	@sd: sysfs_dirent of interest
 *
 *	Unlink @sd from its sibling rbtree which starts from
 *	sd->s_parent->s_dir.children.
 *
 *	Locking:
 *	mutex_lock(sysfs_mutex)
 */
static void sysfs_unlink_sibling(struct sysfs_dirent *sd)
{
	if (sysfs_type(sd) == SYSFS_DIR)
		sd->s_parent->s_dir.subdirs--;

	rb_erase(&sd->s_rb, &sd->s_parent->s_dir.children);
}

#ifdef CONFIG_DEBUG_LOCK_ALLOC

/* Test for attributes that want to ignore lockdep for read-locking */
static bool ignore_lockdep(struct sysfs_dirent *sd)
{
	return sysfs_type(sd) == SYSFS_KOBJ_ATTR &&
			sd->s_attr.attr->ignore_lockdep;
}

#else

static inline bool ignore_lockdep(struct sysfs_dirent *sd)
{
	return true;
}

#endif

/**
 *	sysfs_get_active - get an active reference to sysfs_dirent
 *	@sd: sysfs_dirent to get an active reference to
 *
 *	Get an active reference of @sd.  This function is noop if @sd
 *	is NULL.
 *
 *	RETURNS:
 *	Pointer to @sd on success, NULL on failure.
 */
struct sysfs_dirent *sysfs_get_active(struct sysfs_dirent *sd)
{
	if (unlikely(!sd))
		return NULL;

	while (1) {
		int v, t;

		v = atomic_read(&sd->s_active);
		if (unlikely(v < 0))
			return NULL;

		t = atomic_cmpxchg(&sd->s_active, v, v + 1);
		if (likely(t == v))
			break;
		if (t < 0)
			return NULL;

		cpu_relax();
	}

	if (likely(!ignore_lockdep(sd)))
		rwsem_acquire_read(&sd->dep_map, 0, 1, _RET_IP_);
	return sd;
}

/**
 *	sysfs_put_active - put an active reference to sysfs_dirent
 *	@sd: sysfs_dirent to put an active reference to
 *
 *	Put an active reference to @sd.  This function is noop if @sd
 *	is NULL.
 */
void sysfs_put_active(struct sysfs_dirent *sd)
{
	int v;

	if (unlikely(!sd))
		return;

	if (likely(!ignore_lockdep(sd)))
		rwsem_release(&sd->dep_map, 1, _RET_IP_);
	v = atomic_dec_return(&sd->s_active);
	if (likely(v != SD_DEACTIVATED_BIAS))
		return;

	/* atomic_dec_return() is a mb(), we'll always see the updated
	 * sd->u.completion.
	 */
	complete(sd->u.completion);
}

/**
 *	sysfs_deactivate - deactivate sysfs_dirent
 *	@sd: sysfs_dirent to deactivate
 *
 *	Deny new active references and drain existing ones.
 */
static void sysfs_deactivate(struct sysfs_dirent *sd)
{
	DECLARE_COMPLETION_ONSTACK(wait);
	int v;

	BUG_ON(!(sd->s_flags & SYSFS_FLAG_REMOVED));

	if (!(sysfs_type(sd) & SYSFS_ACTIVE_REF))
		return;

	sd->u.completion = (void *)&wait;

	rwsem_acquire(&sd->dep_map, 0, 0, _RET_IP_);
	/* atomic_add_return() is a mb(), put_active() will always see
	 * the updated sd->u.completion.
	 */
	v = atomic_add_return(SD_DEACTIVATED_BIAS, &sd->s_active);

	if (v != SD_DEACTIVATED_BIAS) {
		lock_contended(&sd->dep_map, _RET_IP_);
		wait_for_completion(&wait);
	}

	lock_acquired(&sd->dep_map, _RET_IP_);
	rwsem_release(&sd->dep_map, 1, _RET_IP_);
}

static int sysfs_alloc_ino(unsigned int *pino)
{
	int ino, rc;

 retry:
	spin_lock(&sysfs_ino_lock);
	rc = ida_get_new_above(&sysfs_ino_ida, 2, &ino);
	spin_unlock(&sysfs_ino_lock);

	if (rc == -EAGAIN) {
		if (ida_pre_get(&sysfs_ino_ida, GFP_KERNEL))
			goto retry;
		rc = -ENOMEM;
	}

	*pino = ino;
	return rc;
}

static void sysfs_free_ino(unsigned int ino)
{
	spin_lock(&sysfs_ino_lock);
	ida_remove(&sysfs_ino_ida, ino);
	spin_unlock(&sysfs_ino_lock);
}

void release_sysfs_dirent(struct sysfs_dirent * sd)
{
	struct sysfs_dirent *parent_sd;

 repeat:
	/* Moving/renaming is always done while holding reference.
	 * sd->s_parent won't change beneath us.
	 */
	parent_sd = sd->s_parent;

	if (sysfs_type(sd) == SYSFS_KOBJ_LINK)
		sysfs_put(sd->s_symlink.target_sd);
	if (sysfs_type(sd) & SYSFS_COPY_NAME)
		kfree(sd->s_name);
	if (sd->s_iattr && sd->s_iattr->ia_secdata)
		security_release_secctx(sd->s_iattr->ia_secdata,
					sd->s_iattr->ia_secdata_len);
	kfree(sd->s_iattr);
	sysfs_free_ino(sd->s_ino);
	kmem_cache_free(sysfs_dir_cachep, sd);

	sd = parent_sd;
	if (sd && atomic_dec_and_test(&sd->s_count))
		goto repeat;
}

static int sysfs_dentry_delete(const struct dentry *dentry)
{
	struct sysfs_dirent *sd = dentry->d_fsdata;
	return !(sd && !(sd->s_flags & SYSFS_FLAG_REMOVED));
}

static int sysfs_dentry_revalidate(struct dentry *dentry, unsigned int flags)
{
	struct sysfs_dirent *sd;
	int is_dir;
	int type;

	if (flags & LOOKUP_RCU)
		return -ECHILD;

	sd = dentry->d_fsdata;
	mutex_lock(&sysfs_mutex);

	/* The sysfs dirent has been deleted */
	if (sd->s_flags & SYSFS_FLAG_REMOVED)
		goto out_bad;

	/* The sysfs dirent has been moved? */
	if (dentry->d_parent->d_fsdata != sd->s_parent)
		goto out_bad;

	/* The sysfs dirent has been renamed */
	if (strcmp(dentry->d_name.name, sd->s_name) != 0)
		goto out_bad;

	/* The sysfs dirent has been moved to a different namespace */
	type = KOBJ_NS_TYPE_NONE;
	if (sd->s_parent) {
		type = sysfs_ns_type(sd->s_parent);
		if (type != KOBJ_NS_TYPE_NONE &&
				sysfs_info(dentry->d_sb)->ns[type] != sd->s_ns)
			goto out_bad;
	}

	mutex_unlock(&sysfs_mutex);
out_valid:
	return 1;
out_bad:
	/* Remove the dentry from the dcache hashes.
	 * If this is a deleted dentry we use d_drop instead of d_delete
	 * so sysfs doesn't need to cope with negative dentries.
	 *
	 * If this is a dentry that has simply been renamed we
	 * use d_drop to remove it from the dcache lookup on its
	 * old parent.  If this dentry persists later when a lookup
	 * is performed at its new name the dentry will be readded
	 * to the dcache hashes.
	 */
	is_dir = (sysfs_type(sd) == SYSFS_DIR);
	mutex_unlock(&sysfs_mutex);
	if (is_dir) {
		/* If we have submounts we must allow the vfs caches
		 * to lie about the state of the filesystem to prevent
		 * leaks and other nasty things.
		 */
		if (have_submounts(dentry))
			goto out_valid;
		shrink_dcache_parent(dentry);
	}
	d_drop(dentry);
	return 0;
}

static void sysfs_dentry_release(struct dentry *dentry)
{
	sysfs_put(dentry->d_fsdata);
}

const struct dentry_operations sysfs_dentry_ops = {
	.d_revalidate	= sysfs_dentry_revalidate,
	.d_delete	= sysfs_dentry_delete,
	.d_release	= sysfs_dentry_release,
};

struct sysfs_dirent *sysfs_new_dirent(const char *name, umode_t mode, int type)
{
	char *dup_name = NULL;
	struct sysfs_dirent *sd;

	if (type & SYSFS_COPY_NAME) {
		name = dup_name = kstrdup(name, GFP_KERNEL);
		if (!name)
			return NULL;
	}

	sd = kmem_cache_zalloc(sysfs_dir_cachep, GFP_KERNEL);
	if (!sd)
		goto err_out1;

	if (sysfs_alloc_ino(&sd->s_ino))
		goto err_out2;

	atomic_set(&sd->s_count, 1);
	atomic_set(&sd->s_active, 0);

	sd->s_name = name;
	sd->s_mode = mode;
	sd->s_flags = type;

	return sd;

 err_out2:
	kmem_cache_free(sysfs_dir_cachep, sd);
 err_out1:
	kfree(dup_name);
	return NULL;
}

/**
 *	sysfs_addrm_start - prepare for sysfs_dirent add/remove
 *	@acxt: pointer to sysfs_addrm_cxt to be used
 *	@parent_sd: parent sysfs_dirent
 *
 *	This function is called when the caller is about to add or
 *	remove sysfs_dirent under @parent_sd.  This function acquires
 *	sysfs_mutex.  @acxt is used to keep and pass context to
 *	other addrm functions.
 *
 *	LOCKING:
 *	Kernel thread context (may sleep).  sysfs_mutex is locked on
 *	return.
 */
void sysfs_addrm_start(struct sysfs_addrm_cxt *acxt,
		       struct sysfs_dirent *parent_sd)
{
	memset(acxt, 0, sizeof(*acxt));
	acxt->parent_sd = parent_sd;

	mutex_lock(&sysfs_mutex);
}

/**
 *	__sysfs_add_one - add sysfs_dirent to parent without warning
 *	@acxt: addrm context to use
 *	@sd: sysfs_dirent to be added
 *
 *	Get @acxt->parent_sd and set sd->s_parent to it and increment
 *	nlink of parent inode if @sd is a directory and link into the
 *	children list of the parent.
 *
 *	This function should be called between calls to
 *	sysfs_addrm_start() and sysfs_addrm_finish() and should be
 *	passed the same @acxt as passed to sysfs_addrm_start().
 *
 *	LOCKING:
 *	Determined by sysfs_addrm_start().
 *
 *	RETURNS:
 *	0 on success, -EEXIST if entry with the given name already
 *	exists.
 */
int __sysfs_add_one(struct sysfs_addrm_cxt *acxt, struct sysfs_dirent *sd)
{
	struct sysfs_inode_attrs *ps_iattr;
	int ret;

	if (!!sysfs_ns_type(acxt->parent_sd) != !!sd->s_ns) {
		WARN(1, KERN_WARNING "sysfs: ns %s in '%s' for '%s'\n",
			sysfs_ns_type(acxt->parent_sd)? "required": "invalid",
			acxt->parent_sd->s_name, sd->s_name);
		return -EINVAL;
	}

	sd->s_hash = sysfs_name_hash(sd->s_ns, sd->s_name);
	sd->s_parent = sysfs_get(acxt->parent_sd);

	ret = sysfs_link_sibling(sd);
	if (ret)
		return ret;

	/* Update timestamps on the parent */
	ps_iattr = acxt->parent_sd->s_iattr;
	if (ps_iattr) {
		struct iattr *ps_iattrs = &ps_iattr->ia_iattr;
		ps_iattrs->ia_ctime = ps_iattrs->ia_mtime = CURRENT_TIME;
	}

	return 0;
}

/**
 *	sysfs_pathname - return full path to sysfs dirent
 *	@sd: sysfs_dirent whose path we want
 *	@path: caller allocated buffer of size PATH_MAX
 *
 *	Gives the name "/" to the sysfs_root entry; any path returned
 *	is relative to wherever sysfs is mounted.
 */
static char *sysfs_pathname(struct sysfs_dirent *sd, char *path)
{
	if (sd->s_parent) {
		sysfs_pathname(sd->s_parent, path);
		strlcat(path, "/", PATH_MAX);
	}
	strlcat(path, sd->s_name, PATH_MAX);
	return path;
}

/**
 *	sysfs_add_one - add sysfs_dirent to parent
 *	@acxt: addrm context to use
 *	@sd: sysfs_dirent to be added
 *
 *	Get @acxt->parent_sd and set sd->s_parent to it and increment
 *	nlink of parent inode if @sd is a directory and link into the
 *	children list of the parent.
 *
 *	This function should be called between calls to
 *	sysfs_addrm_start() and sysfs_addrm_finish() and should be
 *	passed the same @acxt as passed to sysfs_addrm_start().
 *
 *	LOCKING:
 *	Determined by sysfs_addrm_start().
 *
 *	RETURNS:
 *	0 on success, -EEXIST if entry with the given name already
 *	exists.
 */
int sysfs_add_one(struct sysfs_addrm_cxt *acxt, struct sysfs_dirent *sd)
{
	int ret;

	ret = __sysfs_add_one(acxt, sd);
	if (ret == -EEXIST) {
		char *path = kzalloc(PATH_MAX, GFP_KERNEL);
		WARN(1, KERN_WARNING
		     "sysfs: cannot create duplicate filename '%s'\n",
		     (path == NULL) ? sd->s_name
				    : (sysfs_pathname(acxt->parent_sd, path),
				       strlcat(path, "/", PATH_MAX),
				       strlcat(path, sd->s_name, PATH_MAX),
				       path));
		kfree(path);
	}

	return ret;
}

/**
 *	sysfs_remove_one - remove sysfs_dirent from parent
 *	@acxt: addrm context to use
 *	@sd: sysfs_dirent to be removed
 *
 *	Mark @sd removed and drop nlink of parent inode if @sd is a
 *	directory.  @sd is unlinked from the children list.
 *
 *	This function should be called between calls to
 *	sysfs_addrm_start() and sysfs_addrm_finish() and should be
 *	passed the same @acxt as passed to sysfs_addrm_start().
 *
 *	LOCKING:
 *	Determined by sysfs_addrm_start().
 */
void sysfs_remove_one(struct sysfs_addrm_cxt *acxt, struct sysfs_dirent *sd)
{
	struct sysfs_inode_attrs *ps_iattr;

	BUG_ON(sd->s_flags & SYSFS_FLAG_REMOVED);

	sysfs_unlink_sibling(sd);

	/* Update timestamps on the parent */
	ps_iattr = acxt->parent_sd->s_iattr;
	if (ps_iattr) {
		struct iattr *ps_iattrs = &ps_iattr->ia_iattr;
		ps_iattrs->ia_ctime = ps_iattrs->ia_mtime = CURRENT_TIME;
	}

	sd->s_flags |= SYSFS_FLAG_REMOVED;
	sd->u.removed_list = acxt->removed;
	acxt->removed = sd;
}

/**
 *	sysfs_addrm_finish - finish up sysfs_dirent add/remove
 *	@acxt: addrm context to finish up
 *
 *	Finish up sysfs_dirent add/remove.  Resources acquired by
 *	sysfs_addrm_start() are released and removed sysfs_dirents are
 *	cleaned up.
 *
 *	LOCKING:
 *	sysfs_mutex is released.
 */
void sysfs_addrm_finish(struct sysfs_addrm_cxt *acxt)
{
	/* release resources acquired by sysfs_addrm_start() */
	mutex_unlock(&sysfs_mutex);

	/* kill removed sysfs_dirents */
	while (acxt->removed) {
		struct sysfs_dirent *sd = acxt->removed;

		acxt->removed = sd->u.removed_list;

		sysfs_deactivate(sd);
		unmap_bin_file(sd);
		sysfs_put(sd);
	}
}

/**
 *	sysfs_find_dirent - find sysfs_dirent with the given name
 *	@parent_sd: sysfs_dirent to search under
 *	@name: name to look for
 *
 *	Look for sysfs_dirent with name @name under @parent_sd.
 *
 *	LOCKING:
 *	mutex_lock(sysfs_mutex)
 *
 *	RETURNS:
 *	Pointer to sysfs_dirent if found, NULL if not.
 */
struct sysfs_dirent *sysfs_find_dirent(struct sysfs_dirent *parent_sd,
				       const void *ns,
				       const unsigned char *name)
{
	struct rb_node *node = parent_sd->s_dir.children.rb_node;
	unsigned int hash;

	if (!!sysfs_ns_type(parent_sd) != !!ns) {
		WARN(1, KERN_WARNING "sysfs: ns %s in '%s' for '%s'\n",
			sysfs_ns_type(parent_sd)? "required": "invalid",
			parent_sd->s_name, name);
		return NULL;
	}

	hash = sysfs_name_hash(ns, name);
	while (node) {
		struct sysfs_dirent *sd;
		int result;

		sd = to_sysfs_dirent(node);
		result = sysfs_name_compare(hash, ns, name, sd);
		if (result < 0)
			node = node->rb_left;
		else if (result > 0)
			node = node->rb_right;
		else
			return sd;
	}
	return NULL;
}

/**
 *	sysfs_get_dirent - find and get sysfs_dirent with the given name
 *	@parent_sd: sysfs_dirent to search under
 *	@name: name to look for
 *
 *	Look for sysfs_dirent with name @name under @parent_sd and get
 *	it if found.
 *
 *	LOCKING:
 *	Kernel thread context (may sleep).  Grabs sysfs_mutex.
 *
 *	RETURNS:
 *	Pointer to sysfs_dirent if found, NULL if not.
 */
struct sysfs_dirent *sysfs_get_dirent(struct sysfs_dirent *parent_sd,
				      const void *ns,
				      const unsigned char *name)
{
	struct sysfs_dirent *sd;

	mutex_lock(&sysfs_mutex);
	sd = sysfs_find_dirent(parent_sd, ns, name);
	sysfs_get(sd);
	mutex_unlock(&sysfs_mutex);

	return sd;
}
EXPORT_SYMBOL_GPL(sysfs_get_dirent);

static int create_dir(struct kobject *kobj, struct sysfs_dirent *parent_sd,
	enum kobj_ns_type type, const void *ns, const char *name,
	struct sysfs_dirent **p_sd)
{
	umode_t mode = S_IFDIR| S_IRWXU | S_IRUGO | S_IXUGO;
	struct sysfs_addrm_cxt acxt;
	struct sysfs_dirent *sd;
	int rc;

	/* allocate */
	sd = sysfs_new_dirent(name, mode, SYSFS_DIR);
	if (!sd)
		return -ENOMEM;

	sd->s_flags |= (type << SYSFS_NS_TYPE_SHIFT);
	sd->s_ns = ns;
	sd->s_dir.kobj = kobj;

	/* link in */
	sysfs_addrm_start(&acxt, parent_sd);
	rc = sysfs_add_one(&acxt, sd);
	sysfs_addrm_finish(&acxt);

	if (rc == 0)
		*p_sd = sd;
	else
		sysfs_put(sd);

	return rc;
}

int sysfs_create_subdir(struct kobject *kobj, const char *name,
			struct sysfs_dirent **p_sd)
{
	return create_dir(kobj, kobj->sd,
			  KOBJ_NS_TYPE_NONE, NULL, name, p_sd);
}

/**
 *	sysfs_read_ns_type: return associated ns_type
 *	@kobj: the kobject being queried
 *
 *	Each kobject can be tagged with exactly one namespace type
 *	(i.e. network or user).  Return the ns_type associated with
 *	this object if any
 */
static enum kobj_ns_type sysfs_read_ns_type(struct kobject *kobj)
{
	const struct kobj_ns_type_operations *ops;
	enum kobj_ns_type type;

	ops = kobj_child_ns_ops(kobj);
	if (!ops)
		return KOBJ_NS_TYPE_NONE;

	type = ops->type;
	BUG_ON(type <= KOBJ_NS_TYPE_NONE);
	BUG_ON(type >= KOBJ_NS_TYPES);
	BUG_ON(!kobj_ns_type_registered(type));

	return type;
}

/**
 *	sysfs_create_dir - create a directory for an object.
 *	@kobj:		object we're creating directory for. 
 */
int sysfs_create_dir(struct kobject * kobj)
{
	enum kobj_ns_type type;
	struct sysfs_dirent *parent_sd, *sd;
	const void *ns = NULL;
	int error = 0;

	BUG_ON(!kobj);

	if (kobj->parent)
		parent_sd = kobj->parent->sd;
	else
		parent_sd = &sysfs_root;

	if (!parent_sd)
		return -ENOENT;

	if (sysfs_ns_type(parent_sd))
		ns = kobj->ktype->namespace(kobj);
	type = sysfs_read_ns_type(kobj);

	error = create_dir(kobj, parent_sd, type, ns, kobject_name(kobj), &sd);
	if (!error)
		kobj->sd = sd;
	return error;
}

static struct dentry * sysfs_lookup(struct inode *dir, struct dentry *dentry,
				unsigned int flags)
{
	struct dentry *ret = NULL;
	struct dentry *parent = dentry->d_parent;
	struct sysfs_dirent *parent_sd = parent->d_fsdata;
	struct sysfs_dirent *sd;
	struct inode *inode;
	enum kobj_ns_type type;
	const void *ns;

	mutex_lock(&sysfs_mutex);

	type = sysfs_ns_type(parent_sd);
	ns = sysfs_info(dir->i_sb)->ns[type];

	sd = sysfs_find_dirent(parent_sd, ns, dentry->d_name.name);

	/* no such entry */
	if (!sd) {
		ret = ERR_PTR(-ENOENT);
		goto out_unlock;
	}
	dentry->d_fsdata = sysfs_get(sd);

	/* attach dentry and inode */
	inode = sysfs_get_inode(dir->i_sb, sd);
	if (!inode) {
		ret = ERR_PTR(-ENOMEM);
		goto out_unlock;
	}

	/* instantiate and hash dentry */
	ret = d_materialise_unique(dentry, inode);
 out_unlock:
	mutex_unlock(&sysfs_mutex);
	return ret;
}

const struct inode_operations sysfs_dir_inode_operations = {
	.lookup		= sysfs_lookup,
	.permission	= sysfs_permission,
	.setattr	= sysfs_setattr,
	.getattr	= sysfs_getattr,
	.setxattr	= sysfs_setxattr,
};

static void remove_dir(struct sysfs_dirent *sd)
{
	struct sysfs_addrm_cxt acxt;

	sysfs_addrm_start(&acxt, sd->s_parent);
	sysfs_remove_one(&acxt, sd);
	sysfs_addrm_finish(&acxt);
}

void sysfs_remove_subdir(struct sysfs_dirent *sd)
{
	remove_dir(sd);
}


static void __sysfs_remove_dir(struct sysfs_dirent *dir_sd)
{
	struct sysfs_addrm_cxt acxt;
	struct rb_node *pos;

	if (!dir_sd)
		return;

	pr_debug("sysfs %s: removing dir\n", dir_sd->s_name);
	sysfs_addrm_start(&acxt, dir_sd);
	pos = rb_first(&dir_sd->s_dir.children);
	while (pos) {
		struct sysfs_dirent *sd = to_sysfs_dirent(pos);
		pos = rb_next(pos);
		if (sysfs_type(sd) != SYSFS_DIR)
			sysfs_remove_one(&acxt, sd);
	}
	sysfs_addrm_finish(&acxt);

	remove_dir(dir_sd);
}

/**
 *	sysfs_remove_dir - remove an object's directory.
 *	@kobj:	object.
 *
 *	The only thing special about this is that we remove any files in
 *	the directory before we remove the directory, and we've inlined
 *	what used to be sysfs_rmdir() below, instead of calling separately.
 */

void sysfs_remove_dir(struct kobject * kobj)
{
	struct sysfs_dirent *sd = kobj->sd;

	spin_lock(&sysfs_assoc_lock);
	kobj->sd = NULL;
	spin_unlock(&sysfs_assoc_lock);

	__sysfs_remove_dir(sd);
}

int sysfs_rename(struct sysfs_dirent *sd,
	struct sysfs_dirent *new_parent_sd, const void *new_ns,
	const char *new_name)
{
	int error;

	mutex_lock(&sysfs_mutex);

	error = 0;
	if ((sd->s_parent == new_parent_sd) && (sd->s_ns == new_ns) &&
	    (strcmp(sd->s_name, new_name) == 0))
		goto out;	/* nothing to rename */

	error = -EEXIST;
	if (sysfs_find_dirent(new_parent_sd, new_ns, new_name))
		goto out;

	/* rename sysfs_dirent */
	if (strcmp(sd->s_name, new_name) != 0) {
		error = -ENOMEM;
		new_name = kstrdup(new_name, GFP_KERNEL);
		if (!new_name)
			goto out;

		kfree(sd->s_name);
		sd->s_name = new_name;
	}

	/* Move to the appropriate place in the appropriate directories rbtree. */
	sysfs_unlink_sibling(sd);
	sysfs_get(new_parent_sd);
	sysfs_put(sd->s_parent);
	sd->s_ns = new_ns;
	sd->s_hash = sysfs_name_hash(sd->s_ns, sd->s_name);
	sd->s_parent = new_parent_sd;
	sysfs_link_sibling(sd);

	error = 0;
 out:
	mutex_unlock(&sysfs_mutex);
	return error;
}

int sysfs_rename_dir(struct kobject *kobj, const char *new_name)
{
	struct sysfs_dirent *parent_sd = kobj->sd->s_parent;
	const void *new_ns = NULL;

	if (sysfs_ns_type(parent_sd))
		new_ns = kobj->ktype->namespace(kobj);

	return sysfs_rename(kobj->sd, parent_sd, new_ns, new_name);
}

int sysfs_move_dir(struct kobject *kobj, struct kobject *new_parent_kobj)
{
	struct sysfs_dirent *sd = kobj->sd;
	struct sysfs_dirent *new_parent_sd;
	const void *new_ns = NULL;

	BUG_ON(!sd->s_parent);
	if (sysfs_ns_type(sd->s_parent))
		new_ns = kobj->ktype->namespace(kobj);
	new_parent_sd = new_parent_kobj && new_parent_kobj->sd ?
		new_parent_kobj->sd : &sysfs_root;

	return sysfs_rename(sd, new_parent_sd, new_ns, sd->s_name);
}

/* Relationship between s_mode and the DT_xxx types */
static inline unsigned char dt_type(struct sysfs_dirent *sd)
{
	return (sd->s_mode >> 12) & 15;
}

static int sysfs_dir_release(struct inode *inode, struct file *filp)
{
	sysfs_put(filp->private_data);
	return 0;
}

static struct sysfs_dirent *sysfs_dir_pos(const void *ns,
	struct sysfs_dirent *parent_sd,	loff_t hash, struct sysfs_dirent *pos)
{
	if (pos) {
		int valid = !(pos->s_flags & SYSFS_FLAG_REMOVED) &&
			pos->s_parent == parent_sd &&
			hash == pos->s_hash;
		sysfs_put(pos);
		if (!valid)
			pos = NULL;
	}
	if (!pos && (hash > 1) && (hash < INT_MAX)) {
		struct rb_node *node = parent_sd->s_dir.children.rb_node;
		while (node) {
			pos = to_sysfs_dirent(node);

			if (hash < pos->s_hash)
				node = node->rb_left;
			else if (hash > pos->s_hash)
				node = node->rb_right;
			else
				break;
		}
	}
	/* Skip over entries in the wrong namespace */
	while (pos && pos->s_ns != ns) {
		struct rb_node *node = rb_next(&pos->s_rb);
		if (!node)
			pos = NULL;
		else
			pos = to_sysfs_dirent(node);
	}
	return pos;
}

static struct sysfs_dirent *sysfs_dir_next_pos(const void *ns,
	struct sysfs_dirent *parent_sd,	ino_t ino, struct sysfs_dirent *pos)
{
	pos = sysfs_dir_pos(ns, parent_sd, ino, pos);
	if (pos) do {
		struct rb_node *node = rb_next(&pos->s_rb);
		if (!node)
			pos = NULL;
		else
			pos = to_sysfs_dirent(node);
	} while (pos && pos->s_ns != ns);
	return pos;
}

static int sysfs_readdir(struct file * filp, void * dirent, filldir_t filldir)
{
	struct dentry *dentry = filp->f_path.dentry;
	struct sysfs_dirent * parent_sd = dentry->d_fsdata;
	struct sysfs_dirent *pos = filp->private_data;
	enum kobj_ns_type type;
	const void *ns;
	ino_t ino;

	type = sysfs_ns_type(parent_sd);
	ns = sysfs_info(dentry->d_sb)->ns[type];

	if (filp->f_pos == 0) {
		ino = parent_sd->s_ino;
		if (filldir(dirent, ".", 1, filp->f_pos, ino, DT_DIR) == 0)
			filp->f_pos++;
		else
			return 0;
	}
	if (filp->f_pos == 1) {
		if (parent_sd->s_parent)
			ino = parent_sd->s_parent->s_ino;
		else
			ino = parent_sd->s_ino;
		if (filldir(dirent, "..", 2, filp->f_pos, ino, DT_DIR) == 0)
			filp->f_pos++;
		else
			return 0;
	}
	mutex_lock(&sysfs_mutex);
	for (pos = sysfs_dir_pos(ns, parent_sd, filp->f_pos, pos);
	     pos;
	     pos = sysfs_dir_next_pos(ns, parent_sd, filp->f_pos, pos)) {
		const char * name;
		unsigned int type;
		int len, ret;

		name = pos->s_name;
		len = strlen(name);
		ino = pos->s_ino;
		type = dt_type(pos);
		filp->f_pos = pos->s_hash;
		filp->private_data = sysfs_get(pos);

		mutex_unlock(&sysfs_mutex);
		ret = filldir(dirent, name, len, filp->f_pos, ino, type);
		mutex_lock(&sysfs_mutex);
		if (ret < 0)
			break;
	}
	mutex_unlock(&sysfs_mutex);
	if ((filp->f_pos > 1) && !pos) { /* EOF */
		filp->f_pos = INT_MAX;
		filp->private_data = NULL;
	}
	return 0;
}

static loff_t sysfs_dir_llseek(struct file *file, loff_t offset, int whence)
{
<<<<<<< HEAD
	struct inode *inode = file->f_path.dentry->d_inode;
=======
	struct inode *inode = file_inode(file);
>>>>>>> 8ca7cd1b
	loff_t ret;

	mutex_lock(&inode->i_mutex);
	ret = generic_file_llseek(file, offset, whence);
	mutex_unlock(&inode->i_mutex);

	return ret;
}

const struct file_operations sysfs_dir_operations = {
	.read		= generic_read_dir,
	.readdir	= sysfs_readdir,
	.release	= sysfs_dir_release,
	.llseek		= sysfs_dir_llseek,
};<|MERGE_RESOLUTION|>--- conflicted
+++ resolved
@@ -1064,11 +1064,7 @@
 
 static loff_t sysfs_dir_llseek(struct file *file, loff_t offset, int whence)
 {
-<<<<<<< HEAD
-	struct inode *inode = file->f_path.dentry->d_inode;
-=======
 	struct inode *inode = file_inode(file);
->>>>>>> 8ca7cd1b
 	loff_t ret;
 
 	mutex_lock(&inode->i_mutex);
