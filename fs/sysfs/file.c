/*
 * fs/sysfs/file.c - sysfs regular (text) file implementation
 *
 * Copyright (c) 2001-3 Patrick Mochel
 * Copyright (c) 2007 SUSE Linux Products GmbH
 * Copyright (c) 2007 Tejun Heo <teheo@suse.de>
 *
 * This file is released under the GPLv2.
 *
 * Please see Documentation/filesystems/sysfs.txt for more information.
 */

#include <linux/module.h>
#include <linux/kobject.h>
#include <linux/kallsyms.h>
#include <linux/slab.h>
#include <linux/fsnotify.h>
#include <linux/namei.h>
#include <linux/limits.h>
#include <linux/poll.h>
#include <linux/list.h>
#include <linux/mutex.h>
#include <linux/limits.h>
#include <asm/uaccess.h>

#include "sysfs.h"

/* used in crash dumps to help with debugging */
static char last_sysfs_file[PATH_MAX];
<<<<<<< HEAD
=======
void sysfs_printk_last_file(void)
{
	printk(KERN_EMERG "last sysfs file: %s\n", last_sysfs_file);
}
>>>>>>> 18e352e4

/*
 * There's one sysfs_buffer for each open file and one
 * sysfs_open_dirent for each sysfs_dirent with one or more open
 * files.
 *
 * filp->private_data points to sysfs_buffer and
 * sysfs_dirent->s_attr.open points to sysfs_open_dirent.  s_attr.open
 * is protected by sysfs_open_dirent_lock.
 */
static DEFINE_SPINLOCK(sysfs_open_dirent_lock);

struct sysfs_open_dirent {
	atomic_t		refcnt;
	atomic_t		event;
	wait_queue_head_t	poll;
	struct list_head	buffers; /* goes through sysfs_buffer.list */
};

struct sysfs_buffer {
	size_t			count;
	loff_t			pos;
	char			* page;
	struct sysfs_ops	* ops;
	struct mutex		mutex;
	int			needs_read_fill;
	int			event;
	struct list_head	list;
};

/**
 *	fill_read_buffer - allocate and fill buffer from object.
 *	@dentry:	dentry pointer.
 *	@buffer:	data buffer for file.
 *
 *	Allocate @buffer->page, if it hasn't been already, then call the
 *	kobject's show() method to fill the buffer with this attribute's 
 *	data. 
 *	This is called only once, on the file's first read unless an error
 *	is returned.
 */
static int fill_read_buffer(struct dentry * dentry, struct sysfs_buffer * buffer)
{
	struct sysfs_dirent *attr_sd = dentry->d_fsdata;
	struct kobject *kobj = attr_sd->s_parent->s_dir.kobj;
	struct sysfs_ops * ops = buffer->ops;
	int ret = 0;
	ssize_t count;

	if (!buffer->page)
		buffer->page = (char *) get_zeroed_page(GFP_KERNEL);
	if (!buffer->page)
		return -ENOMEM;

	/* need attr_sd for attr and ops, its parent for kobj */
	if (!sysfs_get_active_two(attr_sd))
		return -ENODEV;

	buffer->event = atomic_read(&attr_sd->s_attr.open->event);
	count = ops->show(kobj, attr_sd->s_attr.attr, buffer->page);

	sysfs_put_active_two(attr_sd);

	/*
	 * The code works fine with PAGE_SIZE return but it's likely to
	 * indicate truncated result or overflow in normal use cases.
	 */
	if (count >= (ssize_t)PAGE_SIZE) {
		print_symbol("fill_read_buffer: %s returned bad count\n",
			(unsigned long)ops->show);
		/* Try to struggle along */
		count = PAGE_SIZE - 1;
	}
	if (count >= 0) {
		buffer->needs_read_fill = 0;
		buffer->count = count;
	} else {
		ret = count;
	}
	return ret;
}

/**
 *	sysfs_read_file - read an attribute. 
 *	@file:	file pointer.
 *	@buf:	buffer to fill.
 *	@count:	number of bytes to read.
 *	@ppos:	starting offset in file.
 *
 *	Userspace wants to read an attribute file. The attribute descriptor
 *	is in the file's ->d_fsdata. The target object is in the directory's
 *	->d_fsdata.
 *
 *	We call fill_read_buffer() to allocate and fill the buffer from the
 *	object's show() method exactly once (if the read is happening from
 *	the beginning of the file). That should fill the entire buffer with
 *	all the data the object has to offer for that attribute.
 *	We then call flush_read_buffer() to copy the buffer to userspace
 *	in the increments specified.
 */

static ssize_t
sysfs_read_file(struct file *file, char __user *buf, size_t count, loff_t *ppos)
{
	struct sysfs_buffer * buffer = file->private_data;
	ssize_t retval = 0;

	mutex_lock(&buffer->mutex);
	if (buffer->needs_read_fill || *ppos == 0) {
		retval = fill_read_buffer(file->f_path.dentry,buffer);
		if (retval)
			goto out;
	}
	pr_debug("%s: count = %zd, ppos = %lld, buf = %s\n",
		 __func__, count, *ppos, buffer->page);
	retval = simple_read_from_buffer(buf, count, ppos, buffer->page,
					 buffer->count);
out:
	mutex_unlock(&buffer->mutex);
	return retval;
}

/**
 *	fill_write_buffer - copy buffer from userspace.
 *	@buffer:	data buffer for file.
 *	@buf:		data from user.
 *	@count:		number of bytes in @userbuf.
 *
 *	Allocate @buffer->page if it hasn't been already, then
 *	copy the user-supplied buffer into it.
 */

static int 
fill_write_buffer(struct sysfs_buffer * buffer, const char __user * buf, size_t count)
{
	int error;

	if (!buffer->page)
		buffer->page = (char *)get_zeroed_page(GFP_KERNEL);
	if (!buffer->page)
		return -ENOMEM;

	if (count >= PAGE_SIZE)
		count = PAGE_SIZE - 1;
	error = copy_from_user(buffer->page,buf,count);
	buffer->needs_read_fill = 1;
	/* if buf is assumed to contain a string, terminate it by \0,
	   so e.g. sscanf() can scan the string easily */
	buffer->page[count] = 0;
	return error ? -EFAULT : count;
}


/**
 *	flush_write_buffer - push buffer to kobject.
 *	@dentry:	dentry to the attribute
 *	@buffer:	data buffer for file.
 *	@count:		number of bytes
 *
 *	Get the correct pointers for the kobject and the attribute we're
 *	dealing with, then call the store() method for the attribute, 
 *	passing the buffer that we acquired in fill_write_buffer().
 */

static int
flush_write_buffer(struct dentry * dentry, struct sysfs_buffer * buffer, size_t count)
{
	struct sysfs_dirent *attr_sd = dentry->d_fsdata;
	struct kobject *kobj = attr_sd->s_parent->s_dir.kobj;
	struct sysfs_ops * ops = buffer->ops;
	int rc;

	/* need attr_sd for attr and ops, its parent for kobj */
	if (!sysfs_get_active_two(attr_sd))
		return -ENODEV;

	rc = ops->store(kobj, attr_sd->s_attr.attr, buffer->page, count);

	sysfs_put_active_two(attr_sd);

	return rc;
}


/**
 *	sysfs_write_file - write an attribute.
 *	@file:	file pointer
 *	@buf:	data to write
 *	@count:	number of bytes
 *	@ppos:	starting offset
 *
 *	Similar to sysfs_read_file(), though working in the opposite direction.
 *	We allocate and fill the data from the user in fill_write_buffer(),
 *	then push it to the kobject in flush_write_buffer().
 *	There is no easy way for us to know if userspace is only doing a partial
 *	write, so we don't support them. We expect the entire buffer to come
 *	on the first write. 
 *	Hint: if you're writing a value, first read the file, modify only the
 *	the value you're changing, then write entire buffer back. 
 */

static ssize_t
sysfs_write_file(struct file *file, const char __user *buf, size_t count, loff_t *ppos)
{
	struct sysfs_buffer * buffer = file->private_data;
	ssize_t len;

	mutex_lock(&buffer->mutex);
	len = fill_write_buffer(buffer, buf, count);
	if (len > 0)
		len = flush_write_buffer(file->f_path.dentry, buffer, len);
	if (len > 0)
		*ppos += len;
	mutex_unlock(&buffer->mutex);
	return len;
}

/**
 *	sysfs_get_open_dirent - get or create sysfs_open_dirent
 *	@sd: target sysfs_dirent
 *	@buffer: sysfs_buffer for this instance of open
 *
 *	If @sd->s_attr.open exists, increment its reference count;
 *	otherwise, create one.  @buffer is chained to the buffers
 *	list.
 *
 *	LOCKING:
 *	Kernel thread context (may sleep).
 *
 *	RETURNS:
 *	0 on success, -errno on failure.
 */
static int sysfs_get_open_dirent(struct sysfs_dirent *sd,
				 struct sysfs_buffer *buffer)
{
	struct sysfs_open_dirent *od, *new_od = NULL;

 retry:
	spin_lock(&sysfs_open_dirent_lock);

	if (!sd->s_attr.open && new_od) {
		sd->s_attr.open = new_od;
		new_od = NULL;
	}

	od = sd->s_attr.open;
	if (od) {
		atomic_inc(&od->refcnt);
		list_add_tail(&buffer->list, &od->buffers);
	}

	spin_unlock(&sysfs_open_dirent_lock);

	if (od) {
		kfree(new_od);
		return 0;
	}

	/* not there, initialize a new one and retry */
	new_od = kmalloc(sizeof(*new_od), GFP_KERNEL);
	if (!new_od)
		return -ENOMEM;

	atomic_set(&new_od->refcnt, 0);
	atomic_set(&new_od->event, 1);
	init_waitqueue_head(&new_od->poll);
	INIT_LIST_HEAD(&new_od->buffers);
	goto retry;
}

/**
 *	sysfs_put_open_dirent - put sysfs_open_dirent
 *	@sd: target sysfs_dirent
 *	@buffer: associated sysfs_buffer
 *
 *	Put @sd->s_attr.open and unlink @buffer from the buffers list.
 *	If reference count reaches zero, disassociate and free it.
 *
 *	LOCKING:
 *	None.
 */
static void sysfs_put_open_dirent(struct sysfs_dirent *sd,
				  struct sysfs_buffer *buffer)
{
	struct sysfs_open_dirent *od = sd->s_attr.open;

	spin_lock(&sysfs_open_dirent_lock);

	list_del(&buffer->list);
	if (atomic_dec_and_test(&od->refcnt))
		sd->s_attr.open = NULL;
	else
		od = NULL;

	spin_unlock(&sysfs_open_dirent_lock);

	kfree(od);
}

static int sysfs_open_file(struct inode *inode, struct file *file)
{
	struct sysfs_dirent *attr_sd = file->f_path.dentry->d_fsdata;
	struct kobject *kobj = attr_sd->s_parent->s_dir.kobj;
	struct sysfs_buffer *buffer;
	struct sysfs_ops *ops;
	int error = -EACCES;
	char *p;

	p = d_path(&file->f_path, last_sysfs_file, sizeof(last_sysfs_file));
	if (p)
		memmove(last_sysfs_file, p, strlen(p) + 1);

	/* need attr_sd for attr and ops, its parent for kobj */
	if (!sysfs_get_active_two(attr_sd))
		return -ENODEV;

	/* every kobject with an attribute needs a ktype assigned */
	if (kobj->ktype && kobj->ktype->sysfs_ops)
		ops = kobj->ktype->sysfs_ops;
	else {
		WARN(1, KERN_ERR "missing sysfs attribute operations for "
		       "kobject: %s\n", kobject_name(kobj));
		goto err_out;
	}

	/* File needs write support.
	 * The inode's perms must say it's ok, 
	 * and we must have a store method.
	 */
	if (file->f_mode & FMODE_WRITE) {
		if (!(inode->i_mode & S_IWUGO) || !ops->store)
			goto err_out;
	}

	/* File needs read support.
	 * The inode's perms must say it's ok, and we there
	 * must be a show method for it.
	 */
	if (file->f_mode & FMODE_READ) {
		if (!(inode->i_mode & S_IRUGO) || !ops->show)
			goto err_out;
	}

	/* No error? Great, allocate a buffer for the file, and store it
	 * it in file->private_data for easy access.
	 */
	error = -ENOMEM;
	buffer = kzalloc(sizeof(struct sysfs_buffer), GFP_KERNEL);
	if (!buffer)
		goto err_out;

	mutex_init(&buffer->mutex);
	buffer->needs_read_fill = 1;
	buffer->ops = ops;
	file->private_data = buffer;

	/* make sure we have open dirent struct */
	error = sysfs_get_open_dirent(attr_sd, buffer);
	if (error)
		goto err_free;

	/* open succeeded, put active references */
	sysfs_put_active_two(attr_sd);
	return 0;

 err_free:
	kfree(buffer);
 err_out:
	sysfs_put_active_two(attr_sd);
	return error;
}

void sysfs_printk_last_file(void)
{
	printk(KERN_EMERG "last sysfs file: %s\n", last_sysfs_file);
}

static int sysfs_release(struct inode *inode, struct file *filp)
{
	struct sysfs_dirent *sd = filp->f_path.dentry->d_fsdata;
	struct sysfs_buffer *buffer = filp->private_data;

	sysfs_put_open_dirent(sd, buffer);

	if (buffer->page)
		free_page((unsigned long)buffer->page);
	kfree(buffer);

	return 0;
}

/* Sysfs attribute files are pollable.  The idea is that you read
 * the content and then you use 'poll' or 'select' to wait for
 * the content to change.  When the content changes (assuming the
 * manager for the kobject supports notification), poll will
 * return POLLERR|POLLPRI, and select will return the fd whether
 * it is waiting for read, write, or exceptions.
 * Once poll/select indicates that the value has changed, you
 * need to close and re-open the file, or seek to 0 and read again.
 * Reminder: this only works for attributes which actively support
 * it, and it is not possible to test an attribute from userspace
 * to see if it supports poll (Neither 'poll' nor 'select' return
 * an appropriate error code).  When in doubt, set a suitable timeout value.
 */
static unsigned int sysfs_poll(struct file *filp, poll_table *wait)
{
	struct sysfs_buffer * buffer = filp->private_data;
	struct sysfs_dirent *attr_sd = filp->f_path.dentry->d_fsdata;
	struct sysfs_open_dirent *od = attr_sd->s_attr.open;

	/* need parent for the kobj, grab both */
	if (!sysfs_get_active_two(attr_sd))
		goto trigger;

	poll_wait(filp, &od->poll, wait);

	sysfs_put_active_two(attr_sd);

	if (buffer->event != atomic_read(&od->event))
		goto trigger;

	return 0;

 trigger:
	buffer->needs_read_fill = 1;
	return POLLERR|POLLPRI;
}

void sysfs_notify_dirent(struct sysfs_dirent *sd)
{
	struct sysfs_open_dirent *od;

	spin_lock(&sysfs_open_dirent_lock);

	od = sd->s_attr.open;
	if (od) {
		atomic_inc(&od->event);
		wake_up_interruptible(&od->poll);
	}

	spin_unlock(&sysfs_open_dirent_lock);
}
EXPORT_SYMBOL_GPL(sysfs_notify_dirent);

void sysfs_notify(struct kobject *k, const char *dir, const char *attr)
{
	struct sysfs_dirent *sd = k->sd;

	mutex_lock(&sysfs_mutex);

	if (sd && dir)
		sd = sysfs_find_dirent(sd, dir);
	if (sd && attr)
		sd = sysfs_find_dirent(sd, attr);
	if (sd)
		sysfs_notify_dirent(sd);

	mutex_unlock(&sysfs_mutex);
}
EXPORT_SYMBOL_GPL(sysfs_notify);

const struct file_operations sysfs_file_operations = {
	.read		= sysfs_read_file,
	.write		= sysfs_write_file,
	.llseek		= generic_file_llseek,
	.open		= sysfs_open_file,
	.release	= sysfs_release,
	.poll		= sysfs_poll,
};

int sysfs_add_file_mode(struct sysfs_dirent *dir_sd,
			const struct attribute *attr, int type, mode_t amode)
{
	umode_t mode = (amode & S_IALLUGO) | S_IFREG;
	struct sysfs_addrm_cxt acxt;
	struct sysfs_dirent *sd;
	int rc;

	sd = sysfs_new_dirent(attr->name, mode, type);
	if (!sd)
		return -ENOMEM;
	sd->s_attr.attr = (void *)attr;

	sysfs_addrm_start(&acxt, dir_sd);
	rc = sysfs_add_one(&acxt, sd);
	sysfs_addrm_finish(&acxt);

	if (rc)
		sysfs_put(sd);

	return rc;
}


int sysfs_add_file(struct sysfs_dirent *dir_sd, const struct attribute *attr,
		   int type)
{
	return sysfs_add_file_mode(dir_sd, attr, type, attr->mode);
}


/**
 *	sysfs_create_file - create an attribute file for an object.
 *	@kobj:	object we're creating for. 
 *	@attr:	attribute descriptor.
 */

int sysfs_create_file(struct kobject * kobj, const struct attribute * attr)
{
	BUG_ON(!kobj || !kobj->sd || !attr);

	return sysfs_add_file(kobj->sd, attr, SYSFS_KOBJ_ATTR);

}


/**
 * sysfs_add_file_to_group - add an attribute file to a pre-existing group.
 * @kobj: object we're acting for.
 * @attr: attribute descriptor.
 * @group: group name.
 */
int sysfs_add_file_to_group(struct kobject *kobj,
		const struct attribute *attr, const char *group)
{
	struct sysfs_dirent *dir_sd;
	int error;

	if (group)
		dir_sd = sysfs_get_dirent(kobj->sd, group);
	else
		dir_sd = sysfs_get(kobj->sd);

	if (!dir_sd)
		return -ENOENT;

	error = sysfs_add_file(dir_sd, attr, SYSFS_KOBJ_ATTR);
	sysfs_put(dir_sd);

	return error;
}
EXPORT_SYMBOL_GPL(sysfs_add_file_to_group);

/**
 * sysfs_chmod_file - update the modified mode value on an object attribute.
 * @kobj: object we're acting for.
 * @attr: attribute descriptor.
 * @mode: file permissions.
 *
 */
int sysfs_chmod_file(struct kobject *kobj, struct attribute *attr, mode_t mode)
{
	struct sysfs_dirent *victim_sd = NULL;
	struct dentry *victim = NULL;
	struct inode * inode;
	struct iattr newattrs;
	int rc;

	rc = -ENOENT;
	victim_sd = sysfs_get_dirent(kobj->sd, attr->name);
	if (!victim_sd)
		goto out;

	mutex_lock(&sysfs_rename_mutex);
	victim = sysfs_get_dentry(victim_sd);
	mutex_unlock(&sysfs_rename_mutex);
	if (IS_ERR(victim)) {
		rc = PTR_ERR(victim);
		victim = NULL;
		goto out;
	}

	inode = victim->d_inode;

	mutex_lock(&inode->i_mutex);

	newattrs.ia_mode = (mode & S_IALLUGO) | (inode->i_mode & ~S_IALLUGO);
	newattrs.ia_valid = ATTR_MODE | ATTR_CTIME;
	newattrs.ia_ctime = current_fs_time(inode->i_sb);
	rc = sysfs_setattr(victim, &newattrs);

	if (rc == 0) {
		fsnotify_change(victim, newattrs.ia_valid);
		mutex_lock(&sysfs_mutex);
		victim_sd->s_mode = newattrs.ia_mode;
		mutex_unlock(&sysfs_mutex);
	}

	mutex_unlock(&inode->i_mutex);
 out:
	dput(victim);
	sysfs_put(victim_sd);
	return rc;
}
EXPORT_SYMBOL_GPL(sysfs_chmod_file);


/**
 *	sysfs_remove_file - remove an object attribute.
 *	@kobj:	object we're acting for.
 *	@attr:	attribute descriptor.
 *
 *	Hash the attribute name and kill the victim.
 */

void sysfs_remove_file(struct kobject * kobj, const struct attribute * attr)
{
	sysfs_hash_and_remove(kobj->sd, attr->name);
}


/**
 * sysfs_remove_file_from_group - remove an attribute file from a group.
 * @kobj: object we're acting for.
 * @attr: attribute descriptor.
 * @group: group name.
 */
void sysfs_remove_file_from_group(struct kobject *kobj,
		const struct attribute *attr, const char *group)
{
	struct sysfs_dirent *dir_sd;

	if (group)
		dir_sd = sysfs_get_dirent(kobj->sd, group);
	else
		dir_sd = sysfs_get(kobj->sd);
	if (dir_sd) {
		sysfs_hash_and_remove(dir_sd, attr->name);
		sysfs_put(dir_sd);
	}
}
EXPORT_SYMBOL_GPL(sysfs_remove_file_from_group);

struct sysfs_schedule_callback_struct {
	struct kobject 		*kobj;
	void			(*func)(void *);
	void			*data;
	struct module		*owner;
	struct work_struct	work;
};

static void sysfs_schedule_callback_work(struct work_struct *work)
{
	struct sysfs_schedule_callback_struct *ss = container_of(work,
			struct sysfs_schedule_callback_struct, work);

	(ss->func)(ss->data);
	kobject_put(ss->kobj);
	module_put(ss->owner);
	kfree(ss);
}

/**
 * sysfs_schedule_callback - helper to schedule a callback for a kobject
 * @kobj: object we're acting for.
 * @func: callback function to invoke later.
 * @data: argument to pass to @func.
 * @owner: module owning the callback code
 *
 * sysfs attribute methods must not unregister themselves or their parent
 * kobject (which would amount to the same thing).  Attempts to do so will
 * deadlock, since unregistration is mutually exclusive with driver
 * callbacks.
 *
 * Instead methods can call this routine, which will attempt to allocate
 * and schedule a workqueue request to call back @func with @data as its
 * argument in the workqueue's process context.  @kobj will be pinned
 * until @func returns.
 *
 * Returns 0 if the request was submitted, -ENOMEM if storage could not
 * be allocated, -ENODEV if a reference to @owner isn't available.
 */
int sysfs_schedule_callback(struct kobject *kobj, void (*func)(void *),
		void *data, struct module *owner)
{
	struct sysfs_schedule_callback_struct *ss;

	if (!try_module_get(owner))
		return -ENODEV;
	ss = kmalloc(sizeof(*ss), GFP_KERNEL);
	if (!ss) {
		module_put(owner);
		return -ENOMEM;
	}
	kobject_get(kobj);
	ss->kobj = kobj;
	ss->func = func;
	ss->data = data;
	ss->owner = owner;
	INIT_WORK(&ss->work, sysfs_schedule_callback_work);
	schedule_work(&ss->work);
	return 0;
}
EXPORT_SYMBOL_GPL(sysfs_schedule_callback);


EXPORT_SYMBOL_GPL(sysfs_create_file);
EXPORT_SYMBOL_GPL(sysfs_remove_file);<|MERGE_RESOLUTION|>--- conflicted
+++ resolved
@@ -16,7 +16,6 @@
 #include <linux/slab.h>
 #include <linux/fsnotify.h>
 #include <linux/namei.h>
-#include <linux/limits.h>
 #include <linux/poll.h>
 #include <linux/list.h>
 #include <linux/mutex.h>
@@ -27,13 +26,10 @@
 
 /* used in crash dumps to help with debugging */
 static char last_sysfs_file[PATH_MAX];
-<<<<<<< HEAD
-=======
 void sysfs_printk_last_file(void)
 {
 	printk(KERN_EMERG "last sysfs file: %s\n", last_sysfs_file);
 }
->>>>>>> 18e352e4
 
 /*
  * There's one sysfs_buffer for each open file and one
@@ -404,11 +400,6 @@
  err_out:
 	sysfs_put_active_two(attr_sd);
 	return error;
-}
-
-void sysfs_printk_last_file(void)
-{
-	printk(KERN_EMERG "last sysfs file: %s\n", last_sysfs_file);
 }
 
 static int sysfs_release(struct inode *inode, struct file *filp)
