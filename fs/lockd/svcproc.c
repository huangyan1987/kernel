--- conflicted
+++ resolved
@@ -289,13 +289,9 @@
 	struct nlm_rqst	*call;
 	__be32 stat;
 
-<<<<<<< HEAD
-	host = nlmsvc_lookup_host(rqstp, NULL, 0);
-=======
 	host = nlmsvc_lookup_host(rqstp,
 				  argp->lock.caller,
 				  argp->lock.len);
->>>>>>> 0215ffb0
 	if (host == NULL)
 		return rpc_system_err;
 
