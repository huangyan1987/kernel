/*
 * linux/fs/lockd/svc.c
 *
 * This is the central lockd service.
 *
 * FIXME: Separate the lockd NFS server functionality from the lockd NFS
 * 	  client functionality. Oh why didn't Sun create two separate
 *	  services in the first place?
 *
 * Authors:	Olaf Kirch (okir@monad.swb.de)
 *
 * Copyright (C) 1995, 1996 Olaf Kirch <okir@monad.swb.de>
 */

#include <linux/module.h>
#include <linux/init.h>
#include <linux/sysctl.h>
#include <linux/moduleparam.h>

#include <linux/sched.h>
#include <linux/errno.h>
#include <linux/in.h>
#include <linux/uio.h>
#include <linux/slab.h>
#include <linux/smp.h>
#include <linux/smp_lock.h>
#include <linux/mutex.h>

#include <linux/sunrpc/types.h>
#include <linux/sunrpc/stats.h>
#include <linux/sunrpc/clnt.h>
#include <linux/sunrpc/svc.h>
#include <linux/sunrpc/svcsock.h>
#include <net/ip.h>
#include <linux/lockd/lockd.h>
#include <linux/lockd/sm_inter.h>
#include <linux/nfs.h>

#define NLMDBG_FACILITY		NLMDBG_SVC
#define LOCKD_BUFSIZE		(1024 + NLMSVC_XDRSIZE)
#define ALLOWED_SIGS		(sigmask(SIGKILL))

static struct svc_program	nlmsvc_program;

struct nlmsvc_binding *		nlmsvc_ops;
EXPORT_SYMBOL(nlmsvc_ops);

static DEFINE_MUTEX(nlmsvc_mutex);
static unsigned int		nlmsvc_users;
static pid_t			nlmsvc_pid;
static struct svc_serv		*nlmsvc_serv;
int				nlmsvc_grace_period;
unsigned long			nlmsvc_timeout;

static DECLARE_COMPLETION(lockd_start_done);
static DECLARE_WAIT_QUEUE_HEAD(lockd_exit);

/*
 * These can be set at insmod time (useful for NFS as root filesystem),
 * and also changed through the sysctl interface.  -- Jamie Lokier, Aug 2003
 */
static unsigned long		nlm_grace_period;
static unsigned long		nlm_timeout = LOCKD_DFLT_TIMEO;
static int			nlm_udpport, nlm_tcpport;
int				nsm_use_hostnames = 0;
int				nlm_max_hosts = 256;

/*
 * Constants needed for the sysctl interface.
 */
static const unsigned long	nlm_grace_period_min = 0;
static const unsigned long	nlm_grace_period_max = 240;
static const unsigned long	nlm_timeout_min = 3;
static const unsigned long	nlm_timeout_max = 20;
static const int		nlm_port_min = 0, nlm_port_max = 65535;

static struct ctl_table_header * nlm_sysctl_table;

static unsigned long set_grace_period(void)
{
	unsigned long grace_period;

	/* Note: nlm_timeout should always be nonzero */
	if (nlm_grace_period)
		grace_period = ((nlm_grace_period + nlm_timeout - 1)
				/ nlm_timeout) * nlm_timeout * HZ;
	else
		grace_period = nlm_timeout * 5 * HZ;
	nlmsvc_grace_period = 1;
	return grace_period + jiffies;
}

static inline void clear_grace_period(void)
{
	nlmsvc_grace_period = 0;
}

/*
 * This is the lockd kernel thread
 */
static void
lockd(struct svc_rqst *rqstp)
{
	int		err = 0;
	unsigned long grace_period_expire;

	/* Lock module and set up kernel thread */
	/* lockd_up is waiting for us to startup, so will
	 * be holding a reference to this module, so it
	 * is safe to just claim another reference
	 */
	__module_get(THIS_MODULE);
	lock_kernel();

	/*
	 * Let our maker know we're running.
	 */
	nlmsvc_pid = current->pid;
	nlmsvc_serv = rqstp->rq_server;
	complete(&lockd_start_done);

	daemonize("lockd");

	/* Process request with signals blocked, but allow SIGKILL.  */
	allow_signal(SIGKILL);

	/* kick rpciod */
	rpciod_up();

	dprintk("NFS locking service started (ver " LOCKD_VERSION ").\n");

	if (!nlm_timeout)
		nlm_timeout = LOCKD_DFLT_TIMEO;
	nlmsvc_timeout = nlm_timeout * HZ;

	grace_period_expire = set_grace_period();

	/*
	 * The main request loop. We don't terminate until the last
	 * NFS mount or NFS daemon has gone away, and we've been sent a
	 * signal, or else another process has taken over our job.
	 */
	while ((nlmsvc_users || !signalled()) && nlmsvc_pid == current->pid) {
		long timeout = MAX_SCHEDULE_TIMEOUT;
		char buf[RPC_MAX_ADDRBUFLEN];

		if (signalled()) {
			flush_signals(current);
			if (nlmsvc_ops) {
				nlmsvc_invalidate_all();
				grace_period_expire = set_grace_period();
			}
		}

		/*
		 * Retry any blocked locks that have been notified by
		 * the VFS. Don't do this during grace period.
		 * (Theoretically, there shouldn't even be blocked locks
		 * during grace period).
		 */
		if (!nlmsvc_grace_period) {
			timeout = nlmsvc_retry_blocked();
		} else if (time_before(grace_period_expire, jiffies))
			clear_grace_period();

		/*
		 * Find a socket with data available and call its
		 * recvfrom routine.
		 */
		err = svc_recv(rqstp, timeout);
		if (err == -EAGAIN || err == -EINTR)
			continue;
		if (err < 0) {
			printk(KERN_WARNING
			       "lockd: terminating on error %d\n",
			       -err);
			break;
		}

		dprintk("lockd: request from %s\n",
				svc_print_addr(rqstp, buf, sizeof(buf)));

		svc_process(rqstp);
	}

	flush_signals(current);

	/*
	 * Check whether there's a new lockd process before
	 * shutting down the hosts and clearing the slot.
	 */
	if (!nlmsvc_pid || current->pid == nlmsvc_pid) {
		if (nlmsvc_ops)
			nlmsvc_invalidate_all();
		nlm_shutdown_hosts();
		nlmsvc_pid = 0;
		nlmsvc_serv = NULL;
	} else
		printk(KERN_DEBUG
			"lockd: new process, skipping host shutdown\n");
	wake_up(&lockd_exit);

	/* Exit the RPC thread */
	svc_exit_thread(rqstp);

	/* release rpciod */
	rpciod_down();

	/* Release module */
	unlock_kernel();
	module_put_and_exit(0);
}


static int find_socket(struct svc_serv *serv, int proto)
{
	struct svc_sock *svsk;
	int found = 0;
	list_for_each_entry(svsk, &serv->sv_permsocks, sk_list)
		if (svsk->sk_sk->sk_protocol == proto) {
			found = 1;
			break;
		}
	return found;
}

/*
 * Make any sockets that are needed but not present.
 * If nlm_udpport or nlm_tcpport were set as module
 * options, make those sockets unconditionally
 */
static int make_socks(struct svc_serv *serv, int proto)
{
	static int warned;
	int err = 0;

	if (proto == IPPROTO_UDP || nlm_udpport)
		if (!find_socket(serv, IPPROTO_UDP))
			err = svc_makesock(serv, IPPROTO_UDP, nlm_udpport,
						SVC_SOCK_DEFAULTS);
	if (err >= 0 && (proto == IPPROTO_TCP || nlm_tcpport))
		if (!find_socket(serv, IPPROTO_TCP))
			err = svc_makesock(serv, IPPROTO_TCP, nlm_tcpport,
						SVC_SOCK_DEFAULTS);

	if (err >= 0) {
		warned = 0;
		err = 0;
	} else if (warned++ == 0)
		printk(KERN_WARNING
		       "lockd_up: makesock failed, error=%d\n", err);
	return err;
}

/*
 * Bring up the lockd process if it's not already up.
 */
int
lockd_up(int proto) /* Maybe add a 'family' option when IPv6 is supported ?? */
{
	struct svc_serv *	serv;
	int			error = 0;

	mutex_lock(&nlmsvc_mutex);
	/*
	 * Check whether we're already up and running.
	 */
	if (nlmsvc_pid) {
		if (proto)
			error = make_socks(nlmsvc_serv, proto);
		goto out;
	}

	/*
	 * Sanity check: if there's no pid,
	 * we should be the first user ...
	 */
	if (nlmsvc_users)
		printk(KERN_WARNING
			"lockd_up: no pid, %d users??\n", nlmsvc_users);

	error = -ENOMEM;
	serv = svc_create(&nlmsvc_program, LOCKD_BUFSIZE, NULL);
	if (!serv) {
		printk(KERN_WARNING "lockd_up: create service failed\n");
		goto out;
	}

	if ((error = make_socks(serv, proto)) < 0)
		goto destroy_and_out;

	/*
	 * Create the kernel thread and wait for it to start.
	 */
	error = svc_create_thread(lockd, serv);
	if (error) {
		printk(KERN_WARNING
			"lockd_up: create thread failed, error=%d\n", error);
		goto destroy_and_out;
	}
	wait_for_completion(&lockd_start_done);

	/*
	 * Note: svc_serv structures have an initial use count of 1,
	 * so we exit through here on both success and failure.
	 */
destroy_and_out:
	svc_destroy(serv);
out:
	if (!error)
		nlmsvc_users++;
	mutex_unlock(&nlmsvc_mutex);
	return error;
}
EXPORT_SYMBOL(lockd_up);

/*
 * Decrement the user count and bring down lockd if we're the last.
 */
void
lockd_down(void)
{
	static int warned;

	mutex_lock(&nlmsvc_mutex);
	if (nlmsvc_users) {
		if (--nlmsvc_users)
			goto out;
	} else
		printk(KERN_WARNING "lockd_down: no users! pid=%d\n", nlmsvc_pid);

	if (!nlmsvc_pid) {
		if (warned++ == 0)
			printk(KERN_WARNING "lockd_down: no lockd running.\n"); 
		goto out;
	}
	warned = 0;

	kill_proc(nlmsvc_pid, SIGKILL, 1);
	/*
	 * Wait for the lockd process to exit, but since we're holding
	 * the lockd semaphore, we can't wait around forever ...
	 */
	clear_thread_flag(TIF_SIGPENDING);
	interruptible_sleep_on_timeout(&lockd_exit, HZ);
	if (nlmsvc_pid) {
		printk(KERN_WARNING 
			"lockd_down: lockd failed to exit, clearing pid\n");
		nlmsvc_pid = 0;
	}
	spin_lock_irq(&current->sighand->siglock);
	recalc_sigpending();
	spin_unlock_irq(&current->sighand->siglock);
out:
	mutex_unlock(&nlmsvc_mutex);
}
EXPORT_SYMBOL(lockd_down);

/*
 * Sysctl parameters (same as module parameters, different interface).
 */

static ctl_table nlm_sysctls[] = {
	{
		.ctl_name	= CTL_UNNUMBERED,
		.procname	= "nlm_grace_period",
		.data		= &nlm_grace_period,
		.maxlen		= sizeof(unsigned long),
		.mode		= 0644,
		.proc_handler	= &proc_doulongvec_minmax,
		.extra1		= (unsigned long *) &nlm_grace_period_min,
		.extra2		= (unsigned long *) &nlm_grace_period_max,
	},
	{
		.ctl_name	= CTL_UNNUMBERED,
		.procname	= "nlm_timeout",
		.data		= &nlm_timeout,
		.maxlen		= sizeof(unsigned long),
		.mode		= 0644,
		.proc_handler	= &proc_doulongvec_minmax,
		.extra1		= (unsigned long *) &nlm_timeout_min,
		.extra2		= (unsigned long *) &nlm_timeout_max,
	},
	{
		.ctl_name	= CTL_UNNUMBERED,
		.procname	= "nlm_udpport",
		.data		= &nlm_udpport,
		.maxlen		= sizeof(int),
		.mode		= 0644,
		.proc_handler	= &proc_dointvec_minmax,
		.extra1		= (int *) &nlm_port_min,
		.extra2		= (int *) &nlm_port_max,
	},
	{
		.ctl_name	= CTL_UNNUMBERED,
		.procname	= "nlm_tcpport",
		.data		= &nlm_tcpport,
		.maxlen		= sizeof(int),
		.mode		= 0644,
		.proc_handler	= &proc_dointvec_minmax,
		.extra1		= (int *) &nlm_port_min,
		.extra2		= (int *) &nlm_port_max,
	},
	{
		.ctl_name	= CTL_UNNUMBERED,
		.procname	= "nsm_use_hostnames",
		.data		= &nsm_use_hostnames,
		.maxlen		= sizeof(int),
		.mode		= 0644,
		.proc_handler	= &proc_dointvec,
	},
	{
		.ctl_name	= CTL_UNNUMBERED,
		.procname	= "nsm_local_state",
		.data		= &nsm_local_state,
		.maxlen		= sizeof(int),
		.mode		= 0644,
		.proc_handler	= &proc_dointvec,
	},
	{
		.ctl_name	= CTL_UNNUMBERED,
		.procname	= "nlm_max_hosts",
		.data		= &nlm_max_hosts,
		.maxlen		= sizeof(int),
		.mode		= 0644,
		.proc_handler	= &proc_dointvec,
	},

	{ .ctl_name = 0 }
};

/*
 * Module (and sysfs) parameters.
 */

#define param_set_min_max(name, type, which_strtol, min, max)		\
static int param_set_##name(const char *val, struct kernel_param *kp)	\
{									\
	char *endp;							\
	__typeof__(type) num = which_strtol(val, &endp, 0);		\
	if (endp == val || *endp || num < (min) || num > (max))		\
		return -EINVAL;						\
	*((int *) kp->arg) = num;					\
	return 0;							\
}

static inline int is_callback(u32 proc)
{
	return proc == NLMPROC_GRANTED
		|| proc == NLMPROC_GRANTED_MSG
		|| proc == NLMPROC_TEST_RES
		|| proc == NLMPROC_LOCK_RES
		|| proc == NLMPROC_CANCEL_RES
		|| proc == NLMPROC_UNLOCK_RES
		|| proc == NLMPROC_NSM_NOTIFY;
}


static int lockd_authenticate(struct svc_rqst *rqstp)
{
	rqstp->rq_client = NULL;
	switch (rqstp->rq_authop->flavour) {
		case RPC_AUTH_NULL:
		case RPC_AUTH_UNIX:
			if (rqstp->rq_proc == 0)
				return SVC_OK;
			if (is_callback(rqstp->rq_proc)) {
				/* Leave it to individual procedures to
				 * call nlmsvc_lookup_host(rqstp)
				 */
				return SVC_OK;
			}
			return svc_set_client(rqstp);
	}
	return SVC_DENIED;
}


param_set_min_max(port, int, simple_strtol, 0, 65535)
param_set_min_max(grace_period, unsigned long, simple_strtoul,
		  nlm_grace_period_min, nlm_grace_period_max)
param_set_min_max(timeout, unsigned long, simple_strtoul,
		  nlm_timeout_min, nlm_timeout_max)

MODULE_AUTHOR("Olaf Kirch <okir@monad.swb.de>");
MODULE_DESCRIPTION("NFS file locking service version " LOCKD_VERSION ".");
MODULE_LICENSE("GPL");

module_param_call(nlm_grace_period, param_set_grace_period, param_get_ulong,
		  &nlm_grace_period, 0644);
module_param_call(nlm_timeout, param_set_timeout, param_get_ulong,
		  &nlm_timeout, 0644);
module_param_call(nlm_udpport, param_set_port, param_get_int,
		  &nlm_udpport, 0644);
module_param_call(nlm_tcpport, param_set_port, param_get_int,
		  &nlm_tcpport, 0644);
module_param(nsm_use_hostnames, bool, 0644);

/*
 * Initialising and terminating the module.
 */

static int __init init_nlm(void)
{
<<<<<<< HEAD
	struct ctl_path ctl_path[] = { { CTL_FS, "fs", 0555 }, { -2, "nfs", 0555 }, { 0 } };

	nlm_sysctl_table = register_sysctl_table_path(nlm_sysctls, ctl_path);
	return 0;
=======
	nlm_sysctl_table = register_sysctl_table(nlm_sysctl_root);
	return nlm_sysctl_table ? 0 : -ENOMEM;
>>>>>>> aeb3f6d1
}

static void __exit exit_nlm(void)
{
	/* FIXME: delete all NLM clients */
	nlm_shutdown_hosts();
	if (nlm_sysctl_table)
		unregister_sysctl_table(nlm_sysctl_table);
}

module_init(init_nlm);
module_exit(exit_nlm);

/*
 * Define NLM program and procedures
 */
static struct svc_version	nlmsvc_version1 = {
		.vs_vers	= 1,
		.vs_nproc	= 17,
		.vs_proc	= nlmsvc_procedures,
		.vs_xdrsize	= NLMSVC_XDRSIZE,
};
static struct svc_version	nlmsvc_version3 = {
		.vs_vers	= 3,
		.vs_nproc	= 24,
		.vs_proc	= nlmsvc_procedures,
		.vs_xdrsize	= NLMSVC_XDRSIZE,
};
#ifdef CONFIG_LOCKD_V4
static struct svc_version	nlmsvc_version4 = {
		.vs_vers	= 4,
		.vs_nproc	= 24,
		.vs_proc	= nlmsvc_procedures4,
		.vs_xdrsize	= NLMSVC_XDRSIZE,
};
#endif
static struct svc_version *	nlmsvc_version[] = {
	[1] = &nlmsvc_version1,
	[3] = &nlmsvc_version3,
#ifdef CONFIG_LOCKD_V4
	[4] = &nlmsvc_version4,
#endif
};

static struct svc_stat		nlmsvc_stats;

#define NLM_NRVERS	ARRAY_SIZE(nlmsvc_version)
static struct svc_program	nlmsvc_program = {
	.pg_prog		= NLM_PROGRAM,		/* program number */
	.pg_nvers		= NLM_NRVERS,		/* number of entries in nlmsvc_version */
	.pg_vers		= nlmsvc_version,	/* version table */
	.pg_name		= "lockd",		/* service name */
	.pg_class		= "nfsd",		/* share authentication with nfsd */
	.pg_stats		= &nlmsvc_stats,	/* stats table */
	.pg_authenticate = &lockd_authenticate	/* export authentication */
};<|MERGE_RESOLUTION|>--- conflicted
+++ resolved
@@ -429,6 +429,26 @@
 	{ .ctl_name = 0 }
 };
 
+static ctl_table nlm_sysctl_dir[] = {
+	{
+		.ctl_name	= CTL_UNNUMBERED,
+		.procname	= "nfs",
+		.mode		= 0555,
+		.child		= nlm_sysctls,
+	},
+	{ .ctl_name = 0 }
+};
+
+static ctl_table nlm_sysctl_root[] = {
+	{
+		.ctl_name	= CTL_FS,
+		.procname	= "fs",
+		.mode		= 0555,
+		.child		= nlm_sysctl_dir,
+	},
+	{ .ctl_name = 0 }
+};
+
 /*
  * Module (and sysfs) parameters.
  */
@@ -502,23 +522,15 @@
 
 static int __init init_nlm(void)
 {
-<<<<<<< HEAD
-	struct ctl_path ctl_path[] = { { CTL_FS, "fs", 0555 }, { -2, "nfs", 0555 }, { 0 } };
-
-	nlm_sysctl_table = register_sysctl_table_path(nlm_sysctls, ctl_path);
-	return 0;
-=======
 	nlm_sysctl_table = register_sysctl_table(nlm_sysctl_root);
 	return nlm_sysctl_table ? 0 : -ENOMEM;
->>>>>>> aeb3f6d1
 }
 
 static void __exit exit_nlm(void)
 {
 	/* FIXME: delete all NLM clients */
 	nlm_shutdown_hosts();
-	if (nlm_sysctl_table)
-		unregister_sysctl_table(nlm_sysctl_table);
+	unregister_sysctl_table(nlm_sysctl_table);
 }
 
 module_init(init_nlm);
