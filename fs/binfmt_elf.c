--- conflicted
+++ resolved
@@ -1739,13 +1739,8 @@
 		if (regset->core_note_type && regset->get &&
 		    (!regset->active || regset->active(t->task, regset) > 0)) {
 			int ret;
-<<<<<<< HEAD
 			size_t size = regset_size(t->task, regset);
-			void *data = kmalloc(size, GFP_KERNEL);
-=======
-			size_t size = regset->n * regset->size;
 			void *data = kzalloc(size, GFP_KERNEL);
->>>>>>> cf2a3ef1
 			if (unlikely(!data))
 				return 0;
 			ret = regset->get(t->task, regset,
