/*
*  Copyright (c) 2001 The Regents of the University of Michigan.
*  All rights reserved.
*
*  Kendrick Smith <kmsmith@umich.edu>
*  Andy Adamson <kandros@umich.edu>
*
*  Redistribution and use in source and binary forms, with or without
*  modification, are permitted provided that the following conditions
*  are met:
*
*  1. Redistributions of source code must retain the above copyright
*     notice, this list of conditions and the following disclaimer.
*  2. Redistributions in binary form must reproduce the above copyright
*     notice, this list of conditions and the following disclaimer in the
*     documentation and/or other materials provided with the distribution.
*  3. Neither the name of the University nor the names of its
*     contributors may be used to endorse or promote products derived
*     from this software without specific prior written permission.
*
*  THIS SOFTWARE IS PROVIDED ``AS IS'' AND ANY EXPRESS OR IMPLIED
*  WARRANTIES, INCLUDING, BUT NOT LIMITED TO, THE IMPLIED WARRANTIES OF
*  MERCHANTABILITY AND FITNESS FOR A PARTICULAR PURPOSE ARE
*  DISCLAIMED. IN NO EVENT SHALL THE REGENTS OR CONTRIBUTORS BE LIABLE
*  FOR ANY DIRECT, INDIRECT, INCIDENTAL, SPECIAL, EXEMPLARY, OR
*  CONSEQUENTIAL DAMAGES (INCLUDING, BUT NOT LIMITED TO, PROCUREMENT OF
*  SUBSTITUTE GOODS OR SERVICES; LOSS OF USE, DATA, OR PROFITS; OR
*  BUSINESS INTERRUPTION) HOWEVER CAUSED AND ON ANY THEORY OF
*  LIABILITY, WHETHER IN CONTRACT, STRICT LIABILITY, OR TORT (INCLUDING
*  NEGLIGENCE OR OTHERWISE) ARISING IN ANY WAY OUT OF THE USE OF THIS
*  SOFTWARE, EVEN IF ADVISED OF THE POSSIBILITY OF SUCH DAMAGE.
*
*/

#include <linux/file.h>
#include <linux/fs.h>
#include <linux/slab.h>
#include <linux/namei.h>
#include <linux/swap.h>
#include <linux/sunrpc/svcauth_gss.h>
#include <linux/sunrpc/clnt.h>
#include "xdr4.h"
#include "vfs.h"

#define NFSDDBG_FACILITY                NFSDDBG_PROC

/* Globals */
time_t nfsd4_lease = 90;     /* default lease time */
time_t nfsd4_grace = 90;
static time_t boot_time;
static u32 current_ownerid = 1;
static u32 current_fileid = 1;
static u32 current_delegid = 1;
static stateid_t zerostateid;             /* bits all 0 */
static stateid_t onestateid;              /* bits all 1 */
static u64 current_sessionid = 1;

#define ZERO_STATEID(stateid) (!memcmp((stateid), &zerostateid, sizeof(stateid_t)))
#define ONE_STATEID(stateid)  (!memcmp((stateid), &onestateid, sizeof(stateid_t)))

/* forward declarations */
static struct nfs4_stateid * find_stateid(stateid_t *stid, int flags);
static struct nfs4_delegation * find_delegation_stateid(struct inode *ino, stateid_t *stid);
static char user_recovery_dirname[PATH_MAX] = "/var/lib/nfs/v4recovery";
static void nfs4_set_recdir(char *recdir);

/* Locking: */

/* Currently used for almost all code touching nfsv4 state: */
static DEFINE_MUTEX(client_mutex);

/*
 * Currently used for the del_recall_lru and file hash table.  In an
 * effort to decrease the scope of the client_mutex, this spinlock may
 * eventually cover more:
 */
static DEFINE_SPINLOCK(recall_lock);

static struct kmem_cache *stateowner_slab = NULL;
static struct kmem_cache *file_slab = NULL;
static struct kmem_cache *stateid_slab = NULL;
static struct kmem_cache *deleg_slab = NULL;

void
nfs4_lock_state(void)
{
	mutex_lock(&client_mutex);
}

void
nfs4_unlock_state(void)
{
	mutex_unlock(&client_mutex);
}

static inline u32
opaque_hashval(const void *ptr, int nbytes)
{
	unsigned char *cptr = (unsigned char *) ptr;

	u32 x = 0;
	while (nbytes--) {
		x *= 37;
		x += *cptr++;
	}
	return x;
}

static struct list_head del_recall_lru;

static inline void
put_nfs4_file(struct nfs4_file *fi)
{
	if (atomic_dec_and_lock(&fi->fi_ref, &recall_lock)) {
		list_del(&fi->fi_hash);
		spin_unlock(&recall_lock);
		iput(fi->fi_inode);
		kmem_cache_free(file_slab, fi);
	}
}

static inline void
get_nfs4_file(struct nfs4_file *fi)
{
	atomic_inc(&fi->fi_ref);
}

static int num_delegations;
unsigned int max_delegations;

/*
 * Open owner state (share locks)
 */

/* hash tables for nfs4_stateowner */
#define OWNER_HASH_BITS              8
#define OWNER_HASH_SIZE             (1 << OWNER_HASH_BITS)
#define OWNER_HASH_MASK             (OWNER_HASH_SIZE - 1)

#define ownerid_hashval(id) \
        ((id) & OWNER_HASH_MASK)
#define ownerstr_hashval(clientid, ownername) \
        (((clientid) + opaque_hashval((ownername.data), (ownername.len))) & OWNER_HASH_MASK)

static struct list_head	ownerid_hashtbl[OWNER_HASH_SIZE];
static struct list_head	ownerstr_hashtbl[OWNER_HASH_SIZE];

/* hash table for nfs4_file */
#define FILE_HASH_BITS                   8
#define FILE_HASH_SIZE                  (1 << FILE_HASH_BITS)
#define FILE_HASH_MASK                  (FILE_HASH_SIZE - 1)
/* hash table for (open)nfs4_stateid */
#define STATEID_HASH_BITS              10
#define STATEID_HASH_SIZE              (1 << STATEID_HASH_BITS)
#define STATEID_HASH_MASK              (STATEID_HASH_SIZE - 1)

#define file_hashval(x) \
        hash_ptr(x, FILE_HASH_BITS)
#define stateid_hashval(owner_id, file_id)  \
        (((owner_id) + (file_id)) & STATEID_HASH_MASK)

static struct list_head file_hashtbl[FILE_HASH_SIZE];
static struct list_head stateid_hashtbl[STATEID_HASH_SIZE];

static void __nfs4_file_get_access(struct nfs4_file *fp, int oflag)
{
	BUG_ON(!(fp->fi_fds[oflag] || fp->fi_fds[O_RDWR]));
	atomic_inc(&fp->fi_access[oflag]);
}

static void nfs4_file_get_access(struct nfs4_file *fp, int oflag)
{
	if (oflag == O_RDWR) {
		__nfs4_file_get_access(fp, O_RDONLY);
		__nfs4_file_get_access(fp, O_WRONLY);
	} else
		__nfs4_file_get_access(fp, oflag);
}

static void nfs4_file_put_fd(struct nfs4_file *fp, int oflag)
{
	if (fp->fi_fds[oflag]) {
		fput(fp->fi_fds[oflag]);
		fp->fi_fds[oflag] = NULL;
	}
}

static void __nfs4_file_put_access(struct nfs4_file *fp, int oflag)
{
	if (atomic_dec_and_test(&fp->fi_access[oflag])) {
		nfs4_file_put_fd(fp, O_RDWR);
		nfs4_file_put_fd(fp, oflag);
	}
}

static void nfs4_file_put_access(struct nfs4_file *fp, int oflag)
{
	if (oflag == O_RDWR) {
		__nfs4_file_put_access(fp, O_RDONLY);
		__nfs4_file_put_access(fp, O_WRONLY);
	} else
		__nfs4_file_put_access(fp, oflag);
}

static struct nfs4_delegation *
alloc_init_deleg(struct nfs4_client *clp, struct nfs4_stateid *stp, struct svc_fh *current_fh, u32 type)
{
	struct nfs4_delegation *dp;
	struct nfs4_file *fp = stp->st_file;

	dprintk("NFSD alloc_init_deleg\n");
	/*
	 * Major work on the lease subsystem (for example, to support
	 * calbacks on stat) will be required before we can support
	 * write delegations properly.
	 */
	if (type != NFS4_OPEN_DELEGATE_READ)
		return NULL;
	if (fp->fi_had_conflict)
		return NULL;
	if (num_delegations > max_delegations)
		return NULL;
	dp = kmem_cache_alloc(deleg_slab, GFP_KERNEL);
	if (dp == NULL)
		return dp;
	num_delegations++;
	INIT_LIST_HEAD(&dp->dl_perfile);
	INIT_LIST_HEAD(&dp->dl_perclnt);
	INIT_LIST_HEAD(&dp->dl_recall_lru);
	dp->dl_client = clp;
	get_nfs4_file(fp);
	dp->dl_file = fp;
	nfs4_file_get_access(fp, O_RDONLY);
	dp->dl_flock = NULL;
	dp->dl_type = type;
	dp->dl_stateid.si_boot = boot_time;
	dp->dl_stateid.si_stateownerid = current_delegid++;
	dp->dl_stateid.si_fileid = 0;
	dp->dl_stateid.si_generation = 0;
	fh_copy_shallow(&dp->dl_fh, &current_fh->fh_handle);
	dp->dl_time = 0;
	atomic_set(&dp->dl_count, 1);
	list_add(&dp->dl_perfile, &fp->fi_delegations);
	list_add(&dp->dl_perclnt, &clp->cl_delegations);
	INIT_WORK(&dp->dl_recall.cb_work, nfsd4_do_callback_rpc);
	return dp;
}

void
nfs4_put_delegation(struct nfs4_delegation *dp)
{
	if (atomic_dec_and_test(&dp->dl_count)) {
		dprintk("NFSD: freeing dp %p\n",dp);
		put_nfs4_file(dp->dl_file);
		kmem_cache_free(deleg_slab, dp);
		num_delegations--;
	}
}

/* Remove the associated file_lock first, then remove the delegation.
 * lease_modify() is called to remove the FS_LEASE file_lock from
 * the i_flock list, eventually calling nfsd's lock_manager
 * fl_release_callback.
 */
static void
nfs4_close_delegation(struct nfs4_delegation *dp)
{
	struct file *filp = find_readable_file(dp->dl_file);

	dprintk("NFSD: close_delegation dp %p\n",dp);
	if (dp->dl_flock)
		vfs_setlease(filp, F_UNLCK, &dp->dl_flock);
	nfs4_file_put_access(dp->dl_file, O_RDONLY);
}

/* Called under the state lock. */
static void
unhash_delegation(struct nfs4_delegation *dp)
{
	list_del_init(&dp->dl_perfile);
	list_del_init(&dp->dl_perclnt);
	spin_lock(&recall_lock);
	list_del_init(&dp->dl_recall_lru);
	spin_unlock(&recall_lock);
	nfs4_close_delegation(dp);
	nfs4_put_delegation(dp);
}

/* 
 * SETCLIENTID state 
 */

/* client_lock protects the client lru list and session hash table */
static DEFINE_SPINLOCK(client_lock);

/* Hash tables for nfs4_clientid state */
#define CLIENT_HASH_BITS                 4
#define CLIENT_HASH_SIZE                (1 << CLIENT_HASH_BITS)
#define CLIENT_HASH_MASK                (CLIENT_HASH_SIZE - 1)

#define clientid_hashval(id) \
	((id) & CLIENT_HASH_MASK)
#define clientstr_hashval(name) \
	(opaque_hashval((name), 8) & CLIENT_HASH_MASK)
/*
 * reclaim_str_hashtbl[] holds known client info from previous reset/reboot
 * used in reboot/reset lease grace period processing
 *
 * conf_id_hashtbl[], and conf_str_hashtbl[] hold confirmed
 * setclientid_confirmed info. 
 *
 * unconf_str_hastbl[] and unconf_id_hashtbl[] hold unconfirmed 
 * setclientid info.
 *
 * client_lru holds client queue ordered by nfs4_client.cl_time
 * for lease renewal.
 *
 * close_lru holds (open) stateowner queue ordered by nfs4_stateowner.so_time
 * for last close replay.
 */
static struct list_head	reclaim_str_hashtbl[CLIENT_HASH_SIZE];
static int reclaim_str_hashtbl_size = 0;
static struct list_head	conf_id_hashtbl[CLIENT_HASH_SIZE];
static struct list_head	conf_str_hashtbl[CLIENT_HASH_SIZE];
static struct list_head	unconf_str_hashtbl[CLIENT_HASH_SIZE];
static struct list_head	unconf_id_hashtbl[CLIENT_HASH_SIZE];
static struct list_head client_lru;
static struct list_head close_lru;

static void unhash_generic_stateid(struct nfs4_stateid *stp)
{
	list_del(&stp->st_hash);
	list_del(&stp->st_perfile);
	list_del(&stp->st_perstateowner);
}

static void free_generic_stateid(struct nfs4_stateid *stp)
{
	put_nfs4_file(stp->st_file);
	kmem_cache_free(stateid_slab, stp);
}

static void release_lock_stateid(struct nfs4_stateid *stp)
{
	struct file *file;

	unhash_generic_stateid(stp);
	file = find_any_file(stp->st_file);
	if (file)
		locks_remove_posix(file, (fl_owner_t)stp->st_stateowner);
	free_generic_stateid(stp);
}

static void unhash_lockowner(struct nfs4_stateowner *sop)
{
	struct nfs4_stateid *stp;

	list_del(&sop->so_idhash);
	list_del(&sop->so_strhash);
	list_del(&sop->so_perstateid);
	while (!list_empty(&sop->so_stateids)) {
		stp = list_first_entry(&sop->so_stateids,
				struct nfs4_stateid, st_perstateowner);
		release_lock_stateid(stp);
	}
}

static void release_lockowner(struct nfs4_stateowner *sop)
{
	unhash_lockowner(sop);
	nfs4_put_stateowner(sop);
}

static void
release_stateid_lockowners(struct nfs4_stateid *open_stp)
{
	struct nfs4_stateowner *lock_sop;

	while (!list_empty(&open_stp->st_lockowners)) {
		lock_sop = list_entry(open_stp->st_lockowners.next,
				struct nfs4_stateowner, so_perstateid);
		/* list_del(&open_stp->st_lockowners);  */
		BUG_ON(lock_sop->so_is_open_owner);
		release_lockowner(lock_sop);
	}
}

/*
 * We store the NONE, READ, WRITE, and BOTH bits separately in the
 * st_{access,deny}_bmap field of the stateid, in order to track not
 * only what share bits are currently in force, but also what
 * combinations of share bits previous opens have used.  This allows us
 * to enforce the recommendation of rfc 3530 14.2.19 that the server
 * return an error if the client attempt to downgrade to a combination
 * of share bits not explicable by closing some of its previous opens.
 *
 * XXX: This enforcement is actually incomplete, since we don't keep
 * track of access/deny bit combinations; so, e.g., we allow:
 *
 *	OPEN allow read, deny write
 *	OPEN allow both, deny none
 *	DOWNGRADE allow read, deny none
 *
 * which we should reject.
 */
static void
set_access(unsigned int *access, unsigned long bmap) {
	int i;

	*access = 0;
	for (i = 1; i < 4; i++) {
		if (test_bit(i, &bmap))
			*access |= i;
	}
}

static void
set_deny(unsigned int *deny, unsigned long bmap) {
	int i;

	*deny = 0;
	for (i = 0; i < 4; i++) {
		if (test_bit(i, &bmap))
			*deny |= i ;
	}
}

static int
test_share(struct nfs4_stateid *stp, struct nfsd4_open *open) {
	unsigned int access, deny;

	set_access(&access, stp->st_access_bmap);
	set_deny(&deny, stp->st_deny_bmap);
	if ((access & open->op_share_deny) || (deny & open->op_share_access))
		return 0;
	return 1;
}

static int nfs4_access_to_omode(u32 access)
{
	switch (access & NFS4_SHARE_ACCESS_BOTH) {
	case NFS4_SHARE_ACCESS_READ:
		return O_RDONLY;
	case NFS4_SHARE_ACCESS_WRITE:
		return O_WRONLY;
	case NFS4_SHARE_ACCESS_BOTH:
		return O_RDWR;
	}
	BUG();
}

static int nfs4_access_bmap_to_omode(struct nfs4_stateid *stp)
{
	unsigned int access;

	set_access(&access, stp->st_access_bmap);
	return nfs4_access_to_omode(access);
}

static void release_open_stateid(struct nfs4_stateid *stp)
{
	int oflag = nfs4_access_bmap_to_omode(stp);

	unhash_generic_stateid(stp);
	release_stateid_lockowners(stp);
	nfs4_file_put_access(stp->st_file, oflag);
	free_generic_stateid(stp);
}

static void unhash_openowner(struct nfs4_stateowner *sop)
{
	struct nfs4_stateid *stp;

	list_del(&sop->so_idhash);
	list_del(&sop->so_strhash);
	list_del(&sop->so_perclient);
	list_del(&sop->so_perstateid); /* XXX: necessary? */
	while (!list_empty(&sop->so_stateids)) {
		stp = list_first_entry(&sop->so_stateids,
				struct nfs4_stateid, st_perstateowner);
		release_open_stateid(stp);
	}
}

static void release_openowner(struct nfs4_stateowner *sop)
{
	unhash_openowner(sop);
	list_del(&sop->so_close_lru);
	nfs4_put_stateowner(sop);
}

#define SESSION_HASH_SIZE	512
static struct list_head sessionid_hashtbl[SESSION_HASH_SIZE];

static inline int
hash_sessionid(struct nfs4_sessionid *sessionid)
{
	struct nfsd4_sessionid *sid = (struct nfsd4_sessionid *)sessionid;

	return sid->sequence % SESSION_HASH_SIZE;
}

static inline void
dump_sessionid(const char *fn, struct nfs4_sessionid *sessionid)
{
	u32 *ptr = (u32 *)(&sessionid->data[0]);
	dprintk("%s: %u:%u:%u:%u\n", fn, ptr[0], ptr[1], ptr[2], ptr[3]);
}

static void
gen_sessionid(struct nfsd4_session *ses)
{
	struct nfs4_client *clp = ses->se_client;
	struct nfsd4_sessionid *sid;

	sid = (struct nfsd4_sessionid *)ses->se_sessionid.data;
	sid->clientid = clp->cl_clientid;
	sid->sequence = current_sessionid++;
	sid->reserved = 0;
}

/*
 * The protocol defines ca_maxresponssize_cached to include the size of
 * the rpc header, but all we need to cache is the data starting after
 * the end of the initial SEQUENCE operation--the rest we regenerate
 * each time.  Therefore we can advertise a ca_maxresponssize_cached
 * value that is the number of bytes in our cache plus a few additional
 * bytes.  In order to stay on the safe side, and not promise more than
 * we can cache, those additional bytes must be the minimum possible: 24
 * bytes of rpc header (xid through accept state, with AUTH_NULL
 * verifier), 12 for the compound header (with zero-length tag), and 44
 * for the SEQUENCE op response:
 */
#define NFSD_MIN_HDR_SEQ_SZ  (24 + 12 + 44)

static void
free_session_slots(struct nfsd4_session *ses)
{
	int i;

	for (i = 0; i < ses->se_fchannel.maxreqs; i++)
		kfree(ses->se_slots[i]);
}

/*
 * We don't actually need to cache the rpc and session headers, so we
 * can allocate a little less for each slot:
 */
static inline int slot_bytes(struct nfsd4_channel_attrs *ca)
{
	return ca->maxresp_cached - NFSD_MIN_HDR_SEQ_SZ;
}

static int nfsd4_sanitize_slot_size(u32 size)
{
	size -= NFSD_MIN_HDR_SEQ_SZ; /* We don't cache the rpc header */
	size = min_t(u32, size, NFSD_SLOT_CACHE_SIZE);

	return size;
}

/*
 * XXX: If we run out of reserved DRC memory we could (up to a point)
 * re-negotiate active sessions and reduce their slot usage to make
 * rooom for new connections. For now we just fail the create session.
 */
static int nfsd4_get_drc_mem(int slotsize, u32 num)
{
	int avail;

	num = min_t(u32, num, NFSD_MAX_SLOTS_PER_SESSION);

	spin_lock(&nfsd_drc_lock);
	avail = min_t(int, NFSD_MAX_MEM_PER_SESSION,
			nfsd_drc_max_mem - nfsd_drc_mem_used);
	num = min_t(int, num, avail / slotsize);
	nfsd_drc_mem_used += num * slotsize;
	spin_unlock(&nfsd_drc_lock);

	return num;
}

static void nfsd4_put_drc_mem(int slotsize, int num)
{
	spin_lock(&nfsd_drc_lock);
	nfsd_drc_mem_used -= slotsize * num;
	spin_unlock(&nfsd_drc_lock);
}

static struct nfsd4_session *alloc_session(int slotsize, int numslots)
{
	struct nfsd4_session *new;
	int mem, i;

	BUILD_BUG_ON(NFSD_MAX_SLOTS_PER_SESSION * sizeof(struct nfsd4_slot *)
			+ sizeof(struct nfsd4_session) > PAGE_SIZE);
	mem = numslots * sizeof(struct nfsd4_slot *);

	new = kzalloc(sizeof(*new) + mem, GFP_KERNEL);
	if (!new)
		return NULL;
	/* allocate each struct nfsd4_slot and data cache in one piece */
	for (i = 0; i < numslots; i++) {
		mem = sizeof(struct nfsd4_slot) + slotsize;
		new->se_slots[i] = kzalloc(mem, GFP_KERNEL);
		if (!new->se_slots[i])
			goto out_free;
	}
	return new;
out_free:
	while (i--)
		kfree(new->se_slots[i]);
	kfree(new);
	return NULL;
}

static void init_forechannel_attrs(struct nfsd4_channel_attrs *new, struct nfsd4_channel_attrs *req, int numslots, int slotsize)
{
	u32 maxrpc = nfsd_serv->sv_max_mesg;

	new->maxreqs = numslots;
	new->maxresp_cached = slotsize + NFSD_MIN_HDR_SEQ_SZ;
	new->maxreq_sz = min_t(u32, req->maxreq_sz, maxrpc);
	new->maxresp_sz = min_t(u32, req->maxresp_sz, maxrpc);
	new->maxops = min_t(u32, req->maxops, NFSD_MAX_OPS_PER_COMPOUND);
}

static void free_conn(struct nfsd4_conn *c)
{
	svc_xprt_put(c->cn_xprt);
	kfree(c);
}

static void nfsd4_conn_lost(struct svc_xpt_user *u)
{
	struct nfsd4_conn *c = container_of(u, struct nfsd4_conn, cn_xpt_user);
	struct nfs4_client *clp = c->cn_session->se_client;

	spin_lock(&clp->cl_lock);
	if (!list_empty(&c->cn_persession)) {
		list_del(&c->cn_persession);
		free_conn(c);
	}
	spin_unlock(&clp->cl_lock);
}

static struct nfsd4_conn *alloc_conn(struct svc_rqst *rqstp, u32 flags)
{
	struct nfsd4_conn *conn;

	conn = kmalloc(sizeof(struct nfsd4_conn), GFP_KERNEL);
	if (!conn)
		return NULL;
	svc_xprt_get(rqstp->rq_xprt);
	conn->cn_xprt = rqstp->rq_xprt;
	conn->cn_flags = flags;
	INIT_LIST_HEAD(&conn->cn_xpt_user.list);
	return conn;
}

static void __nfsd4_hash_conn(struct nfsd4_conn *conn, struct nfsd4_session *ses)
{
	conn->cn_session = ses;
	list_add(&conn->cn_persession, &ses->se_conns);
}

static void nfsd4_hash_conn(struct nfsd4_conn *conn, struct nfsd4_session *ses)
{
	struct nfs4_client *clp = ses->se_client;

	spin_lock(&clp->cl_lock);
	__nfsd4_hash_conn(conn, ses);
	spin_unlock(&clp->cl_lock);
}

static void nfsd4_register_conn(struct nfsd4_conn *conn)
{
	conn->cn_xpt_user.callback = nfsd4_conn_lost;
	register_xpt_user(conn->cn_xprt, &conn->cn_xpt_user);
}

static __be32 nfsd4_new_conn(struct svc_rqst *rqstp, struct nfsd4_session *ses)
{
	struct nfsd4_conn *conn;
	u32 flags = NFS4_CDFC4_FORE;

	if (ses->se_flags & SESSION4_BACK_CHAN)
		flags |= NFS4_CDFC4_BACK;
	conn = alloc_conn(rqstp, flags);
	if (!conn)
		return nfserr_jukebox;
	nfsd4_hash_conn(conn, ses);
	nfsd4_register_conn(conn);
	return nfs_ok;
}

static void nfsd4_del_conns(struct nfsd4_session *s)
{
	struct nfs4_client *clp = s->se_client;
	struct nfsd4_conn *c;

	spin_lock(&clp->cl_lock);
	while (!list_empty(&s->se_conns)) {
		c = list_first_entry(&s->se_conns, struct nfsd4_conn, cn_persession);
		list_del_init(&c->cn_persession);
		spin_unlock(&clp->cl_lock);

		unregister_xpt_user(c->cn_xprt, &c->cn_xpt_user);
		free_conn(c);

		spin_lock(&clp->cl_lock);
	}
	spin_unlock(&clp->cl_lock);
}

void free_session(struct kref *kref)
{
	struct nfsd4_session *ses;
	int mem;

	ses = container_of(kref, struct nfsd4_session, se_ref);
	nfsd4_del_conns(ses);
	spin_lock(&nfsd_drc_lock);
	mem = ses->se_fchannel.maxreqs * slot_bytes(&ses->se_fchannel);
	nfsd_drc_mem_used -= mem;
	spin_unlock(&nfsd_drc_lock);
	free_session_slots(ses);
	kfree(ses);
}

static struct nfsd4_session *alloc_init_session(struct svc_rqst *rqstp, struct nfs4_client *clp, struct nfsd4_create_session *cses)
{
	struct nfsd4_session *new;
	struct nfsd4_channel_attrs *fchan = &cses->fore_channel;
	int numslots, slotsize;
	int status;
	int idx;

	/*
	 * Note decreasing slot size below client's request may
	 * make it difficult for client to function correctly, whereas
	 * decreasing the number of slots will (just?) affect
	 * performance.  When short on memory we therefore prefer to
	 * decrease number of slots instead of their size.
	 */
	slotsize = nfsd4_sanitize_slot_size(fchan->maxresp_cached);
	numslots = nfsd4_get_drc_mem(slotsize, fchan->maxreqs);

	new = alloc_session(slotsize, numslots);
	if (!new) {
		nfsd4_put_drc_mem(slotsize, fchan->maxreqs);
		return NULL;
	}
	init_forechannel_attrs(&new->se_fchannel, fchan, numslots, slotsize);

	new->se_client = clp;
	gen_sessionid(new);

	INIT_LIST_HEAD(&new->se_conns);

	new->se_cb_seq_nr = 1;
	new->se_flags = cses->flags;
	new->se_cb_prog = cses->callback_prog;
	kref_init(&new->se_ref);
	idx = hash_sessionid(&new->se_sessionid);
	spin_lock(&client_lock);
	list_add(&new->se_hash, &sessionid_hashtbl[idx]);
	list_add(&new->se_perclnt, &clp->cl_sessions);
	spin_unlock(&client_lock);

	status = nfsd4_new_conn(rqstp, new);
	/* whoops: benny points out, status is ignored! (err, or bogus) */
	if (status) {
		free_session(&new->se_ref);
		return NULL;
	}
	if (!clp->cl_cb_session && (cses->flags & SESSION4_BACK_CHAN)) {
		struct sockaddr *sa = svc_addr(rqstp);

		clp->cl_cb_session = new;
		clp->cl_cb_conn.cb_xprt = rqstp->rq_xprt;
		svc_xprt_get(rqstp->rq_xprt);
		rpc_copy_addr((struct sockaddr *)&clp->cl_cb_conn.cb_addr, sa);
		clp->cl_cb_conn.cb_addrlen = svc_addr_len(sa);
		nfsd4_probe_callback(clp);
	}
	return new;
}

/* caller must hold client_lock */
static struct nfsd4_session *
find_in_sessionid_hashtbl(struct nfs4_sessionid *sessionid)
{
	struct nfsd4_session *elem;
	int idx;

	dump_sessionid(__func__, sessionid);
	idx = hash_sessionid(sessionid);
	/* Search in the appropriate list */
	list_for_each_entry(elem, &sessionid_hashtbl[idx], se_hash) {
		if (!memcmp(elem->se_sessionid.data, sessionid->data,
			    NFS4_MAX_SESSIONID_LEN)) {
			return elem;
		}
	}

	dprintk("%s: session not found\n", __func__);
	return NULL;
}

/* caller must hold client_lock */
static void
unhash_session(struct nfsd4_session *ses)
{
	list_del(&ses->se_hash);
	list_del(&ses->se_perclnt);
}

/* must be called under the client_lock */
static inline void
renew_client_locked(struct nfs4_client *clp)
{
	if (is_client_expired(clp)) {
		dprintk("%s: client (clientid %08x/%08x) already expired\n",
			__func__,
			clp->cl_clientid.cl_boot,
			clp->cl_clientid.cl_id);
		return;
	}

	/*
	* Move client to the end to the LRU list.
	*/
	dprintk("renewing client (clientid %08x/%08x)\n", 
			clp->cl_clientid.cl_boot, 
			clp->cl_clientid.cl_id);
	list_move_tail(&clp->cl_lru, &client_lru);
	clp->cl_time = get_seconds();
}

static inline void
renew_client(struct nfs4_client *clp)
{
	spin_lock(&client_lock);
	renew_client_locked(clp);
	spin_unlock(&client_lock);
}

/* SETCLIENTID and SETCLIENTID_CONFIRM Helper functions */
static int
STALE_CLIENTID(clientid_t *clid)
{
	if (clid->cl_boot == boot_time)
		return 0;
	dprintk("NFSD stale clientid (%08x/%08x) boot_time %08lx\n",
		clid->cl_boot, clid->cl_id, boot_time);
	return 1;
}

/* 
 * XXX Should we use a slab cache ?
 * This type of memory management is somewhat inefficient, but we use it
 * anyway since SETCLIENTID is not a common operation.
 */
static struct nfs4_client *alloc_client(struct xdr_netobj name)
{
	struct nfs4_client *clp;

	clp = kzalloc(sizeof(struct nfs4_client), GFP_KERNEL);
	if (clp == NULL)
		return NULL;
	clp->cl_name.data = kmalloc(name.len, GFP_KERNEL);
	if (clp->cl_name.data == NULL) {
		kfree(clp);
		return NULL;
	}
	memcpy(clp->cl_name.data, name.data, name.len);
	clp->cl_name.len = name.len;
	return clp;
}

static inline void
free_client(struct nfs4_client *clp)
{
	while (!list_empty(&clp->cl_sessions)) {
		struct nfsd4_session *ses;
		ses = list_entry(clp->cl_sessions.next, struct nfsd4_session,
				se_perclnt);
		list_del(&ses->se_perclnt);
		nfsd4_put_session(ses);
	}
	if (clp->cl_cred.cr_group_info)
		put_group_info(clp->cl_cred.cr_group_info);
	kfree(clp->cl_principal);
	kfree(clp->cl_name.data);
	kfree(clp);
}

void
release_session_client(struct nfsd4_session *session)
{
	struct nfs4_client *clp = session->se_client;

	if (!atomic_dec_and_lock(&clp->cl_refcount, &client_lock))
		return;
	if (is_client_expired(clp)) {
		free_client(clp);
		session->se_client = NULL;
	} else
		renew_client_locked(clp);
	spin_unlock(&client_lock);
}

/* must be called under the client_lock */
static inline void
unhash_client_locked(struct nfs4_client *clp)
{
	struct nfsd4_session *ses;

	mark_client_expired(clp);
	list_del(&clp->cl_lru);
	list_for_each_entry(ses, &clp->cl_sessions, se_perclnt)
		list_del_init(&ses->se_hash);
}

static void
expire_client(struct nfs4_client *clp)
{
	struct nfs4_stateowner *sop;
	struct nfs4_delegation *dp;
	struct list_head reaplist;

	INIT_LIST_HEAD(&reaplist);
	spin_lock(&recall_lock);
	while (!list_empty(&clp->cl_delegations)) {
		dp = list_entry(clp->cl_delegations.next, struct nfs4_delegation, dl_perclnt);
		dprintk("NFSD: expire client. dp %p, fp %p\n", dp,
				dp->dl_flock);
		list_del_init(&dp->dl_perclnt);
		list_move(&dp->dl_recall_lru, &reaplist);
	}
	spin_unlock(&recall_lock);
	while (!list_empty(&reaplist)) {
		dp = list_entry(reaplist.next, struct nfs4_delegation, dl_recall_lru);
		list_del_init(&dp->dl_recall_lru);
		unhash_delegation(dp);
	}
	while (!list_empty(&clp->cl_openowners)) {
		sop = list_entry(clp->cl_openowners.next, struct nfs4_stateowner, so_perclient);
		release_openowner(sop);
	}
	nfsd4_shutdown_callback(clp);
	if (clp->cl_cb_conn.cb_xprt)
		svc_xprt_put(clp->cl_cb_conn.cb_xprt);
	list_del(&clp->cl_idhash);
	list_del(&clp->cl_strhash);
	spin_lock(&client_lock);
	unhash_client_locked(clp);
	if (atomic_read(&clp->cl_refcount) == 0)
		free_client(clp);
	spin_unlock(&client_lock);
}

static void copy_verf(struct nfs4_client *target, nfs4_verifier *source)
{
	memcpy(target->cl_verifier.data, source->data,
			sizeof(target->cl_verifier.data));
}

static void copy_clid(struct nfs4_client *target, struct nfs4_client *source)
{
	target->cl_clientid.cl_boot = source->cl_clientid.cl_boot; 
	target->cl_clientid.cl_id = source->cl_clientid.cl_id; 
}

static void copy_cred(struct svc_cred *target, struct svc_cred *source)
{
	target->cr_uid = source->cr_uid;
	target->cr_gid = source->cr_gid;
	target->cr_group_info = source->cr_group_info;
	get_group_info(target->cr_group_info);
}

static int same_name(const char *n1, const char *n2)
{
	return 0 == memcmp(n1, n2, HEXDIR_LEN);
}

static int
same_verf(nfs4_verifier *v1, nfs4_verifier *v2)
{
	return 0 == memcmp(v1->data, v2->data, sizeof(v1->data));
}

static int
same_clid(clientid_t *cl1, clientid_t *cl2)
{
	return (cl1->cl_boot == cl2->cl_boot) && (cl1->cl_id == cl2->cl_id);
}

/* XXX what about NGROUP */
static int
same_creds(struct svc_cred *cr1, struct svc_cred *cr2)
{
	return cr1->cr_uid == cr2->cr_uid;
}

static void gen_clid(struct nfs4_client *clp)
{
	static u32 current_clientid = 1;

	clp->cl_clientid.cl_boot = boot_time;
	clp->cl_clientid.cl_id = current_clientid++; 
}

static void gen_confirm(struct nfs4_client *clp)
{
	static u32 i;
	u32 *p;

	p = (u32 *)clp->cl_confirm.data;
	*p++ = get_seconds();
	*p++ = i++;
}

static struct nfs4_client *create_client(struct xdr_netobj name, char *recdir,
		struct svc_rqst *rqstp, nfs4_verifier *verf)
{
	struct nfs4_client *clp;
	struct sockaddr *sa = svc_addr(rqstp);
	char *princ;

	clp = alloc_client(name);
	if (clp == NULL)
		return NULL;

	INIT_LIST_HEAD(&clp->cl_sessions);

	princ = svc_gss_principal(rqstp);
	if (princ) {
		clp->cl_principal = kstrdup(princ, GFP_KERNEL);
		if (clp->cl_principal == NULL) {
			free_client(clp);
			return NULL;
		}
	}

	memcpy(clp->cl_recdir, recdir, HEXDIR_LEN);
	atomic_set(&clp->cl_refcount, 0);
	atomic_set(&clp->cl_cb_set, 0);
	INIT_LIST_HEAD(&clp->cl_idhash);
	INIT_LIST_HEAD(&clp->cl_strhash);
	INIT_LIST_HEAD(&clp->cl_openowners);
	INIT_LIST_HEAD(&clp->cl_delegations);
	INIT_LIST_HEAD(&clp->cl_lru);
	spin_lock_init(&clp->cl_lock);
	INIT_WORK(&clp->cl_cb_null.cb_work, nfsd4_do_callback_rpc);
	clp->cl_time = get_seconds();
	clear_bit(0, &clp->cl_cb_slot_busy);
	rpc_init_wait_queue(&clp->cl_cb_waitq, "Backchannel slot table");
	copy_verf(clp, verf);
	rpc_copy_addr((struct sockaddr *) &clp->cl_addr, sa);
	clp->cl_flavor = rqstp->rq_flavor;
	copy_cred(&clp->cl_cred, &rqstp->rq_cred);
	gen_confirm(clp);
	clp->cl_cb_session = NULL;
	return clp;
}

static int check_name(struct xdr_netobj name)
{
	if (name.len == 0) 
		return 0;
	if (name.len > NFS4_OPAQUE_LIMIT) {
		dprintk("NFSD: check_name: name too long(%d)!\n", name.len);
		return 0;
	}
	return 1;
}

static void
add_to_unconfirmed(struct nfs4_client *clp, unsigned int strhashval)
{
	unsigned int idhashval;

	list_add(&clp->cl_strhash, &unconf_str_hashtbl[strhashval]);
	idhashval = clientid_hashval(clp->cl_clientid.cl_id);
	list_add(&clp->cl_idhash, &unconf_id_hashtbl[idhashval]);
	renew_client(clp);
}

static void
move_to_confirmed(struct nfs4_client *clp)
{
	unsigned int idhashval = clientid_hashval(clp->cl_clientid.cl_id);
	unsigned int strhashval;

	dprintk("NFSD: move_to_confirm nfs4_client %p\n", clp);
	list_move(&clp->cl_idhash, &conf_id_hashtbl[idhashval]);
	strhashval = clientstr_hashval(clp->cl_recdir);
	list_move(&clp->cl_strhash, &conf_str_hashtbl[strhashval]);
	renew_client(clp);
}

static struct nfs4_client *
find_confirmed_client(clientid_t *clid)
{
	struct nfs4_client *clp;
	unsigned int idhashval = clientid_hashval(clid->cl_id);

	list_for_each_entry(clp, &conf_id_hashtbl[idhashval], cl_idhash) {
		if (same_clid(&clp->cl_clientid, clid))
			return clp;
	}
	return NULL;
}

static struct nfs4_client *
find_unconfirmed_client(clientid_t *clid)
{
	struct nfs4_client *clp;
	unsigned int idhashval = clientid_hashval(clid->cl_id);

	list_for_each_entry(clp, &unconf_id_hashtbl[idhashval], cl_idhash) {
		if (same_clid(&clp->cl_clientid, clid))
			return clp;
	}
	return NULL;
}

/*
 * Return 1 iff clp's clientid establishment method matches the use_exchange_id
 * parameter. Matching is based on the fact the at least one of the
 * EXCHGID4_FLAG_USE_{NON_PNFS,PNFS_MDS,PNFS_DS} flags must be set for v4.1
 *
 * FIXME: we need to unify the clientid namespaces for nfsv4.x
 * and correctly deal with client upgrade/downgrade in EXCHANGE_ID
 * and SET_CLIENTID{,_CONFIRM}
 */
static inline int
match_clientid_establishment(struct nfs4_client *clp, bool use_exchange_id)
{
	bool has_exchange_flags = (clp->cl_exchange_flags != 0);
	return use_exchange_id == has_exchange_flags;
}

static struct nfs4_client *
find_confirmed_client_by_str(const char *dname, unsigned int hashval,
			     bool use_exchange_id)
{
	struct nfs4_client *clp;

	list_for_each_entry(clp, &conf_str_hashtbl[hashval], cl_strhash) {
		if (same_name(clp->cl_recdir, dname) &&
		    match_clientid_establishment(clp, use_exchange_id))
			return clp;
	}
	return NULL;
}

static struct nfs4_client *
find_unconfirmed_client_by_str(const char *dname, unsigned int hashval,
			       bool use_exchange_id)
{
	struct nfs4_client *clp;

	list_for_each_entry(clp, &unconf_str_hashtbl[hashval], cl_strhash) {
		if (same_name(clp->cl_recdir, dname) &&
		    match_clientid_establishment(clp, use_exchange_id))
			return clp;
	}
	return NULL;
}

static void
gen_callback(struct nfs4_client *clp, struct nfsd4_setclientid *se, u32 scopeid)
{
	struct nfs4_cb_conn *conn = &clp->cl_cb_conn;
	unsigned short expected_family;

	/* Currently, we only support tcp and tcp6 for the callback channel */
	if (se->se_callback_netid_len == 3 &&
	    !memcmp(se->se_callback_netid_val, "tcp", 3))
		expected_family = AF_INET;
	else if (se->se_callback_netid_len == 4 &&
		 !memcmp(se->se_callback_netid_val, "tcp6", 4))
		expected_family = AF_INET6;
	else
		goto out_err;

	conn->cb_addrlen = rpc_uaddr2sockaddr(se->se_callback_addr_val,
					    se->se_callback_addr_len,
					    (struct sockaddr *)&conn->cb_addr,
					    sizeof(conn->cb_addr));

	if (!conn->cb_addrlen || conn->cb_addr.ss_family != expected_family)
		goto out_err;

	if (conn->cb_addr.ss_family == AF_INET6)
		((struct sockaddr_in6 *)&conn->cb_addr)->sin6_scope_id = scopeid;

	conn->cb_prog = se->se_callback_prog;
	conn->cb_ident = se->se_callback_ident;
	return;
out_err:
	conn->cb_addr.ss_family = AF_UNSPEC;
	conn->cb_addrlen = 0;
	dprintk(KERN_INFO "NFSD: this client (clientid %08x/%08x) "
		"will not receive delegations\n",
		clp->cl_clientid.cl_boot, clp->cl_clientid.cl_id);

	return;
}

/*
 * Cache a reply. nfsd4_check_drc_limit() has bounded the cache size.
 */
void
nfsd4_store_cache_entry(struct nfsd4_compoundres *resp)
{
	struct nfsd4_slot *slot = resp->cstate.slot;
	unsigned int base;

	dprintk("--> %s slot %p\n", __func__, slot);

	slot->sl_opcnt = resp->opcnt;
	slot->sl_status = resp->cstate.status;

	if (nfsd4_not_cached(resp)) {
		slot->sl_datalen = 0;
		return;
	}
	slot->sl_datalen = (char *)resp->p - (char *)resp->cstate.datap;
	base = (char *)resp->cstate.datap -
					(char *)resp->xbuf->head[0].iov_base;
	if (read_bytes_from_xdr_buf(resp->xbuf, base, slot->sl_data,
				    slot->sl_datalen))
		WARN("%s: sessions DRC could not cache compound\n", __func__);
	return;
}

/*
 * Encode the replay sequence operation from the slot values.
 * If cachethis is FALSE encode the uncached rep error on the next
 * operation which sets resp->p and increments resp->opcnt for
 * nfs4svc_encode_compoundres.
 *
 */
static __be32
nfsd4_enc_sequence_replay(struct nfsd4_compoundargs *args,
			  struct nfsd4_compoundres *resp)
{
	struct nfsd4_op *op;
	struct nfsd4_slot *slot = resp->cstate.slot;

	dprintk("--> %s resp->opcnt %d cachethis %u \n", __func__,
		resp->opcnt, resp->cstate.slot->sl_cachethis);

	/* Encode the replayed sequence operation */
	op = &args->ops[resp->opcnt - 1];
	nfsd4_encode_operation(resp, op);

	/* Return nfserr_retry_uncached_rep in next operation. */
	if (args->opcnt > 1 && slot->sl_cachethis == 0) {
		op = &args->ops[resp->opcnt++];
		op->status = nfserr_retry_uncached_rep;
		nfsd4_encode_operation(resp, op);
	}
	return op->status;
}

/*
 * The sequence operation is not cached because we can use the slot and
 * session values.
 */
__be32
nfsd4_replay_cache_entry(struct nfsd4_compoundres *resp,
			 struct nfsd4_sequence *seq)
{
	struct nfsd4_slot *slot = resp->cstate.slot;
	__be32 status;

	dprintk("--> %s slot %p\n", __func__, slot);

	/* Either returns 0 or nfserr_retry_uncached */
	status = nfsd4_enc_sequence_replay(resp->rqstp->rq_argp, resp);
	if (status == nfserr_retry_uncached_rep)
		return status;

	/* The sequence operation has been encoded, cstate->datap set. */
	memcpy(resp->cstate.datap, slot->sl_data, slot->sl_datalen);

	resp->opcnt = slot->sl_opcnt;
	resp->p = resp->cstate.datap + XDR_QUADLEN(slot->sl_datalen);
	status = slot->sl_status;

	return status;
}

/*
 * Set the exchange_id flags returned by the server.
 */
static void
nfsd4_set_ex_flags(struct nfs4_client *new, struct nfsd4_exchange_id *clid)
{
	/* pNFS is not supported */
	new->cl_exchange_flags |= EXCHGID4_FLAG_USE_NON_PNFS;

	/* Referrals are supported, Migration is not. */
	new->cl_exchange_flags |= EXCHGID4_FLAG_SUPP_MOVED_REFER;

	/* set the wire flags to return to client. */
	clid->flags = new->cl_exchange_flags;
}

__be32
nfsd4_exchange_id(struct svc_rqst *rqstp,
		  struct nfsd4_compound_state *cstate,
		  struct nfsd4_exchange_id *exid)
{
	struct nfs4_client *unconf, *conf, *new;
	int status;
	unsigned int		strhashval;
	char			dname[HEXDIR_LEN];
	char			addr_str[INET6_ADDRSTRLEN];
	nfs4_verifier		verf = exid->verifier;
	struct sockaddr		*sa = svc_addr(rqstp);

	rpc_ntop(sa, addr_str, sizeof(addr_str));
	dprintk("%s rqstp=%p exid=%p clname.len=%u clname.data=%p "
		"ip_addr=%s flags %x, spa_how %d\n",
		__func__, rqstp, exid, exid->clname.len, exid->clname.data,
		addr_str, exid->flags, exid->spa_how);

	if (!check_name(exid->clname) || (exid->flags & ~EXCHGID4_FLAG_MASK_A))
		return nfserr_inval;

	/* Currently only support SP4_NONE */
	switch (exid->spa_how) {
	case SP4_NONE:
		break;
	case SP4_SSV:
		return nfserr_encr_alg_unsupp;
	default:
		BUG();				/* checked by xdr code */
	case SP4_MACH_CRED:
		return nfserr_serverfault;	/* no excuse :-/ */
	}

	status = nfs4_make_rec_clidname(dname, &exid->clname);

	if (status)
		goto error;

	strhashval = clientstr_hashval(dname);

	nfs4_lock_state();
	status = nfs_ok;

	conf = find_confirmed_client_by_str(dname, strhashval, true);
	if (conf) {
		if (!same_verf(&verf, &conf->cl_verifier)) {
			/* 18.35.4 case 8 */
			if (exid->flags & EXCHGID4_FLAG_UPD_CONFIRMED_REC_A) {
				status = nfserr_not_same;
				goto out;
			}
			/* Client reboot: destroy old state */
			expire_client(conf);
			goto out_new;
		}
		if (!same_creds(&conf->cl_cred, &rqstp->rq_cred)) {
			/* 18.35.4 case 9 */
			if (exid->flags & EXCHGID4_FLAG_UPD_CONFIRMED_REC_A) {
				status = nfserr_perm;
				goto out;
			}
			expire_client(conf);
			goto out_new;
		}
		/*
		 * Set bit when the owner id and verifier map to an already
		 * confirmed client id (18.35.3).
		 */
		exid->flags |= EXCHGID4_FLAG_CONFIRMED_R;

		/*
		 * Falling into 18.35.4 case 2, possible router replay.
		 * Leave confirmed record intact and return same result.
		 */
		copy_verf(conf, &verf);
		new = conf;
		goto out_copy;
	}

	/* 18.35.4 case 7 */
	if (exid->flags & EXCHGID4_FLAG_UPD_CONFIRMED_REC_A) {
		status = nfserr_noent;
		goto out;
	}

	unconf  = find_unconfirmed_client_by_str(dname, strhashval, true);
	if (unconf) {
		/*
		 * Possible retry or client restart.  Per 18.35.4 case 4,
		 * a new unconfirmed record should be generated regardless
		 * of whether any properties have changed.
		 */
		expire_client(unconf);
	}

out_new:
	/* Normal case */
	new = create_client(exid->clname, dname, rqstp, &verf);
	if (new == NULL) {
		status = nfserr_jukebox;
		goto out;
	}

	gen_clid(new);
	add_to_unconfirmed(new, strhashval);
out_copy:
	exid->clientid.cl_boot = new->cl_clientid.cl_boot;
	exid->clientid.cl_id = new->cl_clientid.cl_id;

	exid->seqid = 1;
	nfsd4_set_ex_flags(new, exid);

	dprintk("nfsd4_exchange_id seqid %d flags %x\n",
		new->cl_cs_slot.sl_seqid, new->cl_exchange_flags);
	status = nfs_ok;

out:
	nfs4_unlock_state();
error:
	dprintk("nfsd4_exchange_id returns %d\n", ntohl(status));
	return status;
}

static int
check_slot_seqid(u32 seqid, u32 slot_seqid, int slot_inuse)
{
	dprintk("%s enter. seqid %d slot_seqid %d\n", __func__, seqid,
		slot_seqid);

	/* The slot is in use, and no response has been sent. */
	if (slot_inuse) {
		if (seqid == slot_seqid)
			return nfserr_jukebox;
		else
			return nfserr_seq_misordered;
	}
	/* Normal */
	if (likely(seqid == slot_seqid + 1))
		return nfs_ok;
	/* Replay */
	if (seqid == slot_seqid)
		return nfserr_replay_cache;
	/* Wraparound */
	if (seqid == 1 && (slot_seqid + 1) == 0)
		return nfs_ok;
	/* Misordered replay or misordered new request */
	return nfserr_seq_misordered;
}

/*
 * Cache the create session result into the create session single DRC
 * slot cache by saving the xdr structure. sl_seqid has been set.
 * Do this for solo or embedded create session operations.
 */
static void
nfsd4_cache_create_session(struct nfsd4_create_session *cr_ses,
			   struct nfsd4_clid_slot *slot, int nfserr)
{
	slot->sl_status = nfserr;
	memcpy(&slot->sl_cr_ses, cr_ses, sizeof(*cr_ses));
}

static __be32
nfsd4_replay_create_session(struct nfsd4_create_session *cr_ses,
			    struct nfsd4_clid_slot *slot)
{
	memcpy(cr_ses, &slot->sl_cr_ses, sizeof(*cr_ses));
	return slot->sl_status;
}

__be32
nfsd4_create_session(struct svc_rqst *rqstp,
		     struct nfsd4_compound_state *cstate,
		     struct nfsd4_create_session *cr_ses)
{
	struct sockaddr *sa = svc_addr(rqstp);
	struct nfs4_client *conf, *unconf;
	struct nfsd4_session *new;
	struct nfsd4_clid_slot *cs_slot = NULL;
	bool confirm_me = false;
	int status = 0;

	nfs4_lock_state();
	unconf = find_unconfirmed_client(&cr_ses->clientid);
	conf = find_confirmed_client(&cr_ses->clientid);

	if (conf) {
		cs_slot = &conf->cl_cs_slot;
		status = check_slot_seqid(cr_ses->seqid, cs_slot->sl_seqid, 0);
		if (status == nfserr_replay_cache) {
			dprintk("Got a create_session replay! seqid= %d\n",
				cs_slot->sl_seqid);
			/* Return the cached reply status */
			status = nfsd4_replay_create_session(cr_ses, cs_slot);
			goto out;
		} else if (cr_ses->seqid != cs_slot->sl_seqid + 1) {
			status = nfserr_seq_misordered;
			dprintk("Sequence misordered!\n");
			dprintk("Expected seqid= %d but got seqid= %d\n",
				cs_slot->sl_seqid, cr_ses->seqid);
			goto out;
		}
	} else if (unconf) {
		if (!same_creds(&unconf->cl_cred, &rqstp->rq_cred) ||
		    !rpc_cmp_addr(sa, (struct sockaddr *) &unconf->cl_addr)) {
			status = nfserr_clid_inuse;
			goto out;
		}

		cs_slot = &unconf->cl_cs_slot;
		status = check_slot_seqid(cr_ses->seqid, cs_slot->sl_seqid, 0);
		if (status) {
			/* an unconfirmed replay returns misordered */
			status = nfserr_seq_misordered;
			goto out;
		}

		confirm_me = true;
		conf = unconf;
	} else {
		status = nfserr_stale_clientid;
		goto out;
	}

	/*
	 * XXX: we should probably set this at creation time, and check
	 * for consistent minorversion use throughout:
	 */
	conf->cl_minorversion = 1;
	/*
	 * We do not support RDMA or persistent sessions
	 */
	cr_ses->flags &= ~SESSION4_PERSIST;
	cr_ses->flags &= ~SESSION4_RDMA;

	status = nfserr_jukebox;
	new = alloc_init_session(rqstp, conf, cr_ses);
	if (!new)
		goto out;
	status = nfs_ok;
	memcpy(cr_ses->sessionid.data, new->se_sessionid.data,
	       NFS4_MAX_SESSIONID_LEN);
	cs_slot->sl_seqid++;
	cr_ses->seqid = cs_slot->sl_seqid;

	/* cache solo and embedded create sessions under the state lock */
	nfsd4_cache_create_session(cr_ses, cs_slot, status);
	if (confirm_me)
		move_to_confirmed(conf);
out:
	nfs4_unlock_state();
	dprintk("%s returns %d\n", __func__, ntohl(status));
	return status;
}

static bool nfsd4_last_compound_op(struct svc_rqst *rqstp)
{
	struct nfsd4_compoundres *resp = rqstp->rq_resp;
	struct nfsd4_compoundargs *argp = rqstp->rq_argp;

	return argp->opcnt == resp->opcnt;
}

static bool nfsd4_compound_in_session(struct nfsd4_session *session, struct nfs4_sessionid *sid)
{
	if (!session)
		return 0;
	return !memcmp(sid, &session->se_sessionid, sizeof(*sid));
}

__be32
nfsd4_destroy_session(struct svc_rqst *r,
		      struct nfsd4_compound_state *cstate,
		      struct nfsd4_destroy_session *sessionid)
{
	struct nfsd4_session *ses;
	u32 status = nfserr_badsession;

	/* Notes:
	 * - The confirmed nfs4_client->cl_sessionid holds destroyed sessinid
	 * - Should we return nfserr_back_chan_busy if waiting for
	 *   callbacks on to-be-destroyed session?
	 * - Do we need to clear any callback info from previous session?
	 */

	if (nfsd4_compound_in_session(cstate->session, &sessionid->sessionid)) {
		if (!nfsd4_last_compound_op(r))
			return nfserr_not_only_op;
	}
	dump_sessionid(__func__, &sessionid->sessionid);
	spin_lock(&client_lock);
	ses = find_in_sessionid_hashtbl(&sessionid->sessionid);
	if (!ses) {
		spin_unlock(&client_lock);
		goto out;
	}

	unhash_session(ses);
	spin_unlock(&client_lock);

	nfs4_lock_state();
	/* wait for callbacks */
	nfsd4_shutdown_callback(ses->se_client);
	nfs4_unlock_state();

	nfsd4_del_conns(ses);

	nfsd4_put_session(ses);
	status = nfs_ok;
out:
	dprintk("%s returns %d\n", __func__, ntohl(status));
	return status;
}

static struct nfsd4_conn *__nfsd4_find_conn(struct svc_xprt *xpt, struct nfsd4_session *s)
{
	struct nfsd4_conn *c;

	list_for_each_entry(c, &s->se_conns, cn_persession) {
		if (c->cn_xprt == xpt) {
			return c;
		}
	}
	return NULL;
}

static void nfsd4_sequence_check_conn(struct nfsd4_conn *new, struct nfsd4_session *ses)
{
	struct nfs4_client *clp = ses->se_client;
	struct nfsd4_conn *c;

	spin_lock(&clp->cl_lock);
	c = __nfsd4_find_conn(new->cn_xprt, ses);
	if (c) {
		spin_unlock(&clp->cl_lock);
		free_conn(new);
		return;
	}
	__nfsd4_hash_conn(new, ses);
	spin_unlock(&clp->cl_lock);
	nfsd4_register_conn(new);
	return;
}

__be32
nfsd4_sequence(struct svc_rqst *rqstp,
	       struct nfsd4_compound_state *cstate,
	       struct nfsd4_sequence *seq)
{
	struct nfsd4_compoundres *resp = rqstp->rq_resp;
	struct nfsd4_session *session;
	struct nfsd4_slot *slot;
	struct nfsd4_conn *conn;
	int status;

	if (resp->opcnt != 1)
		return nfserr_sequence_pos;

	/*
	 * Will be either used or freed by nfsd4_sequence_check_conn
	 * below.
	 */
	conn = alloc_conn(rqstp, NFS4_CDFC4_FORE);
	if (!conn)
		return nfserr_jukebox;

	spin_lock(&client_lock);
	status = nfserr_badsession;
	session = find_in_sessionid_hashtbl(&seq->sessionid);
	if (!session)
		goto out;

	status = nfserr_badslot;
	if (seq->slotid >= session->se_fchannel.maxreqs)
		goto out;

	slot = session->se_slots[seq->slotid];
	dprintk("%s: slotid %d\n", __func__, seq->slotid);

	/* We do not negotiate the number of slots yet, so set the
	 * maxslots to the session maxreqs which is used to encode
	 * sr_highest_slotid and the sr_target_slot id to maxslots */
	seq->maxslots = session->se_fchannel.maxreqs;

	status = check_slot_seqid(seq->seqid, slot->sl_seqid, slot->sl_inuse);
	if (status == nfserr_replay_cache) {
		cstate->slot = slot;
		cstate->session = session;
		/* Return the cached reply status and set cstate->status
		 * for nfsd4_proc_compound processing */
		status = nfsd4_replay_cache_entry(resp, seq);
		cstate->status = nfserr_replay_cache;
		goto out;
	}
	if (status)
		goto out;

	nfsd4_sequence_check_conn(conn, session);
	conn = NULL;

	/* Success! bump slot seqid */
	slot->sl_inuse = true;
	slot->sl_seqid = seq->seqid;
	slot->sl_cachethis = seq->cachethis;

	cstate->slot = slot;
	cstate->session = session;

out:
	/* Hold a session reference until done processing the compound. */
	if (cstate->session) {
		nfsd4_get_session(cstate->session);
		atomic_inc(&session->se_client->cl_refcount);
	}
	kfree(conn);
	spin_unlock(&client_lock);
	dprintk("%s: return %d\n", __func__, ntohl(status));
	return status;
}

__be32
nfsd4_reclaim_complete(struct svc_rqst *rqstp, struct nfsd4_compound_state *cstate, struct nfsd4_reclaim_complete *rc)
{
	if (rc->rca_one_fs) {
		if (!cstate->current_fh.fh_dentry)
			return nfserr_nofilehandle;
		/*
		 * We don't take advantage of the rca_one_fs case.
		 * That's OK, it's optional, we can safely ignore it.
		 */
		 return nfs_ok;
	}
	nfs4_lock_state();
	if (is_client_expired(cstate->session->se_client)) {
		nfs4_unlock_state();
		/*
		 * The following error isn't really legal.
		 * But we only get here if the client just explicitly
		 * destroyed the client.  Surely it no longer cares what
		 * error it gets back on an operation for the dead
		 * client.
		 */
		return nfserr_stale_clientid;
	}
	nfsd4_create_clid_dir(cstate->session->se_client);
	nfs4_unlock_state();
	return nfs_ok;
}

__be32
nfsd4_setclientid(struct svc_rqst *rqstp, struct nfsd4_compound_state *cstate,
		  struct nfsd4_setclientid *setclid)
{
	struct sockaddr		*sa = svc_addr(rqstp);
	struct xdr_netobj 	clname = { 
		.len = setclid->se_namelen,
		.data = setclid->se_name,
	};
	nfs4_verifier		clverifier = setclid->se_verf;
	unsigned int 		strhashval;
	struct nfs4_client	*conf, *unconf, *new;
	__be32 			status;
	char                    dname[HEXDIR_LEN];
	
	if (!check_name(clname))
		return nfserr_inval;

	status = nfs4_make_rec_clidname(dname, &clname);
	if (status)
		return status;

	/* 
	 * XXX The Duplicate Request Cache (DRC) has been checked (??)
	 * We get here on a DRC miss.
	 */

	strhashval = clientstr_hashval(dname);

	nfs4_lock_state();
	conf = find_confirmed_client_by_str(dname, strhashval, false);
	if (conf) {
		/* RFC 3530 14.2.33 CASE 0: */
		status = nfserr_clid_inuse;
		if (!same_creds(&conf->cl_cred, &rqstp->rq_cred)) {
			char addr_str[INET6_ADDRSTRLEN];
			rpc_ntop((struct sockaddr *) &conf->cl_addr, addr_str,
				 sizeof(addr_str));
			dprintk("NFSD: setclientid: string in use by client "
				"at %s\n", addr_str);
			goto out;
		}
	}
	/*
	 * section 14.2.33 of RFC 3530 (under the heading "IMPLEMENTATION")
	 * has a description of SETCLIENTID request processing consisting
	 * of 5 bullet points, labeled as CASE0 - CASE4 below.
	 */
	unconf = find_unconfirmed_client_by_str(dname, strhashval, false);
	status = nfserr_resource;
	if (!conf) {
		/*
		 * RFC 3530 14.2.33 CASE 4:
		 * placed first, because it is the normal case
		 */
		if (unconf)
			expire_client(unconf);
		new = create_client(clname, dname, rqstp, &clverifier);
		if (new == NULL)
			goto out;
		gen_clid(new);
	} else if (same_verf(&conf->cl_verifier, &clverifier)) {
		/*
		 * RFC 3530 14.2.33 CASE 1:
		 * probable callback update
		 */
		if (unconf) {
			/* Note this is removing unconfirmed {*x***},
			 * which is stronger than RFC recommended {vxc**}.
			 * This has the advantage that there is at most
			 * one {*x***} in either list at any time.
			 */
			expire_client(unconf);
		}
		new = create_client(clname, dname, rqstp, &clverifier);
		if (new == NULL)
			goto out;
		copy_clid(new, conf);
	} else if (!unconf) {
		/*
		 * RFC 3530 14.2.33 CASE 2:
		 * probable client reboot; state will be removed if
		 * confirmed.
		 */
		new = create_client(clname, dname, rqstp, &clverifier);
		if (new == NULL)
			goto out;
		gen_clid(new);
	} else {
		/*
		 * RFC 3530 14.2.33 CASE 3:
		 * probable client reboot; state will be removed if
		 * confirmed.
		 */
		expire_client(unconf);
		new = create_client(clname, dname, rqstp, &clverifier);
		if (new == NULL)
			goto out;
		gen_clid(new);
	}
	/*
	 * XXX: we should probably set this at creation time, and check
	 * for consistent minorversion use throughout:
	 */
	new->cl_minorversion = 0;
	gen_callback(new, setclid, rpc_get_scope_id(sa));
	add_to_unconfirmed(new, strhashval);
	setclid->se_clientid.cl_boot = new->cl_clientid.cl_boot;
	setclid->se_clientid.cl_id = new->cl_clientid.cl_id;
	memcpy(setclid->se_confirm.data, new->cl_confirm.data, sizeof(setclid->se_confirm.data));
	status = nfs_ok;
out:
	nfs4_unlock_state();
	return status;
}


/*
 * Section 14.2.34 of RFC 3530 (under the heading "IMPLEMENTATION") has
 * a description of SETCLIENTID_CONFIRM request processing consisting of 4
 * bullets, labeled as CASE1 - CASE4 below.
 */
__be32
nfsd4_setclientid_confirm(struct svc_rqst *rqstp,
			 struct nfsd4_compound_state *cstate,
			 struct nfsd4_setclientid_confirm *setclientid_confirm)
{
	struct sockaddr *sa = svc_addr(rqstp);
	struct nfs4_client *conf, *unconf;
	nfs4_verifier confirm = setclientid_confirm->sc_confirm; 
	clientid_t * clid = &setclientid_confirm->sc_clientid;
	__be32 status;

	if (STALE_CLIENTID(clid))
		return nfserr_stale_clientid;
	/* 
	 * XXX The Duplicate Request Cache (DRC) has been checked (??)
	 * We get here on a DRC miss.
	 */

	nfs4_lock_state();

	conf = find_confirmed_client(clid);
	unconf = find_unconfirmed_client(clid);

	status = nfserr_clid_inuse;
	if (conf && !rpc_cmp_addr((struct sockaddr *) &conf->cl_addr, sa))
		goto out;
	if (unconf && !rpc_cmp_addr((struct sockaddr *) &unconf->cl_addr, sa))
		goto out;

	/*
	 * section 14.2.34 of RFC 3530 has a description of
	 * SETCLIENTID_CONFIRM request processing consisting
	 * of 4 bullet points, labeled as CASE1 - CASE4 below.
	 */
	if (conf && unconf && same_verf(&confirm, &unconf->cl_confirm)) {
		/*
		 * RFC 3530 14.2.34 CASE 1:
		 * callback update
		 */
		if (!same_creds(&conf->cl_cred, &unconf->cl_cred))
			status = nfserr_clid_inuse;
		else {
			atomic_set(&conf->cl_cb_set, 0);
			nfsd4_change_callback(conf, &unconf->cl_cb_conn);
			nfsd4_probe_callback(conf);
			expire_client(unconf);
			status = nfs_ok;

		}
	} else if (conf && !unconf) {
		/*
		 * RFC 3530 14.2.34 CASE 2:
		 * probable retransmitted request; play it safe and
		 * do nothing.
		 */
		if (!same_creds(&conf->cl_cred, &rqstp->rq_cred))
			status = nfserr_clid_inuse;
		else
			status = nfs_ok;
	} else if (!conf && unconf
			&& same_verf(&unconf->cl_confirm, &confirm)) {
		/*
		 * RFC 3530 14.2.34 CASE 3:
		 * Normal case; new or rebooted client:
		 */
		if (!same_creds(&unconf->cl_cred, &rqstp->rq_cred)) {
			status = nfserr_clid_inuse;
		} else {
			unsigned int hash =
				clientstr_hashval(unconf->cl_recdir);
			conf = find_confirmed_client_by_str(unconf->cl_recdir,
							    hash, false);
			if (conf) {
				nfsd4_remove_clid_dir(conf);
				expire_client(conf);
			}
			move_to_confirmed(unconf);
			conf = unconf;
			nfsd4_probe_callback(conf);
			status = nfs_ok;
		}
	} else if ((!conf || (conf && !same_verf(&conf->cl_confirm, &confirm)))
	    && (!unconf || (unconf && !same_verf(&unconf->cl_confirm,
				    				&confirm)))) {
		/*
		 * RFC 3530 14.2.34 CASE 4:
		 * Client probably hasn't noticed that we rebooted yet.
		 */
		status = nfserr_stale_clientid;
	} else {
		/* check that we have hit one of the cases...*/
		status = nfserr_clid_inuse;
	}
out:
	nfs4_unlock_state();
	return status;
}

/* OPEN Share state helper functions */
static inline struct nfs4_file *
alloc_init_file(struct inode *ino)
{
	struct nfs4_file *fp;
	unsigned int hashval = file_hashval(ino);

	fp = kmem_cache_alloc(file_slab, GFP_KERNEL);
	if (fp) {
		atomic_set(&fp->fi_ref, 1);
		INIT_LIST_HEAD(&fp->fi_hash);
		INIT_LIST_HEAD(&fp->fi_stateids);
		INIT_LIST_HEAD(&fp->fi_delegations);
		fp->fi_inode = igrab(ino);
		fp->fi_id = current_fileid++;
		fp->fi_had_conflict = false;
		memset(fp->fi_fds, 0, sizeof(fp->fi_fds));
		memset(fp->fi_access, 0, sizeof(fp->fi_access));
		spin_lock(&recall_lock);
		list_add(&fp->fi_hash, &file_hashtbl[hashval]);
		spin_unlock(&recall_lock);
		return fp;
	}
	return NULL;
}

static void
nfsd4_free_slab(struct kmem_cache **slab)
{
	if (*slab == NULL)
		return;
	kmem_cache_destroy(*slab);
	*slab = NULL;
}

void
nfsd4_free_slabs(void)
{
	nfsd4_free_slab(&stateowner_slab);
	nfsd4_free_slab(&file_slab);
	nfsd4_free_slab(&stateid_slab);
	nfsd4_free_slab(&deleg_slab);
}

static int
nfsd4_init_slabs(void)
{
	stateowner_slab = kmem_cache_create("nfsd4_stateowners",
			sizeof(struct nfs4_stateowner), 0, 0, NULL);
	if (stateowner_slab == NULL)
		goto out_nomem;
	file_slab = kmem_cache_create("nfsd4_files",
			sizeof(struct nfs4_file), 0, 0, NULL);
	if (file_slab == NULL)
		goto out_nomem;
	stateid_slab = kmem_cache_create("nfsd4_stateids",
			sizeof(struct nfs4_stateid), 0, 0, NULL);
	if (stateid_slab == NULL)
		goto out_nomem;
	deleg_slab = kmem_cache_create("nfsd4_delegations",
			sizeof(struct nfs4_delegation), 0, 0, NULL);
	if (deleg_slab == NULL)
		goto out_nomem;
	return 0;
out_nomem:
	nfsd4_free_slabs();
	dprintk("nfsd4: out of memory while initializing nfsv4\n");
	return -ENOMEM;
}

void
nfs4_free_stateowner(struct kref *kref)
{
	struct nfs4_stateowner *sop =
		container_of(kref, struct nfs4_stateowner, so_ref);
	kfree(sop->so_owner.data);
	kmem_cache_free(stateowner_slab, sop);
}

static inline struct nfs4_stateowner *
alloc_stateowner(struct xdr_netobj *owner)
{
	struct nfs4_stateowner *sop;

	if ((sop = kmem_cache_alloc(stateowner_slab, GFP_KERNEL))) {
		if ((sop->so_owner.data = kmalloc(owner->len, GFP_KERNEL))) {
			memcpy(sop->so_owner.data, owner->data, owner->len);
			sop->so_owner.len = owner->len;
			kref_init(&sop->so_ref);
			return sop;
		} 
		kmem_cache_free(stateowner_slab, sop);
	}
	return NULL;
}

static struct nfs4_stateowner *
alloc_init_open_stateowner(unsigned int strhashval, struct nfs4_client *clp, struct nfsd4_open *open) {
	struct nfs4_stateowner *sop;
	struct nfs4_replay *rp;
	unsigned int idhashval;

	if (!(sop = alloc_stateowner(&open->op_owner)))
		return NULL;
	idhashval = ownerid_hashval(current_ownerid);
	INIT_LIST_HEAD(&sop->so_idhash);
	INIT_LIST_HEAD(&sop->so_strhash);
	INIT_LIST_HEAD(&sop->so_perclient);
	INIT_LIST_HEAD(&sop->so_stateids);
	INIT_LIST_HEAD(&sop->so_perstateid);  /* not used */
	INIT_LIST_HEAD(&sop->so_close_lru);
	sop->so_time = 0;
	list_add(&sop->so_idhash, &ownerid_hashtbl[idhashval]);
	list_add(&sop->so_strhash, &ownerstr_hashtbl[strhashval]);
	list_add(&sop->so_perclient, &clp->cl_openowners);
	sop->so_is_open_owner = 1;
	sop->so_id = current_ownerid++;
	sop->so_client = clp;
	sop->so_seqid = open->op_seqid;
	sop->so_confirmed = 0;
	rp = &sop->so_replay;
	rp->rp_status = nfserr_serverfault;
	rp->rp_buflen = 0;
	rp->rp_buf = rp->rp_ibuf;
	return sop;
}

static inline void
init_stateid(struct nfs4_stateid *stp, struct nfs4_file *fp, struct nfsd4_open *open) {
	struct nfs4_stateowner *sop = open->op_stateowner;
	unsigned int hashval = stateid_hashval(sop->so_id, fp->fi_id);

	INIT_LIST_HEAD(&stp->st_hash);
	INIT_LIST_HEAD(&stp->st_perstateowner);
	INIT_LIST_HEAD(&stp->st_lockowners);
	INIT_LIST_HEAD(&stp->st_perfile);
	list_add(&stp->st_hash, &stateid_hashtbl[hashval]);
	list_add(&stp->st_perstateowner, &sop->so_stateids);
	list_add(&stp->st_perfile, &fp->fi_stateids);
	stp->st_stateowner = sop;
	get_nfs4_file(fp);
	stp->st_file = fp;
	stp->st_stateid.si_boot = boot_time;
	stp->st_stateid.si_stateownerid = sop->so_id;
	stp->st_stateid.si_fileid = fp->fi_id;
	stp->st_stateid.si_generation = 0;
	stp->st_access_bmap = 0;
	stp->st_deny_bmap = 0;
	__set_bit(open->op_share_access & ~NFS4_SHARE_WANT_MASK,
		  &stp->st_access_bmap);
	__set_bit(open->op_share_deny, &stp->st_deny_bmap);
	stp->st_openstp = NULL;
}

static void
move_to_close_lru(struct nfs4_stateowner *sop)
{
	dprintk("NFSD: move_to_close_lru nfs4_stateowner %p\n", sop);

	list_move_tail(&sop->so_close_lru, &close_lru);
	sop->so_time = get_seconds();
}

static int
same_owner_str(struct nfs4_stateowner *sop, struct xdr_netobj *owner,
							clientid_t *clid)
{
	return (sop->so_owner.len == owner->len) &&
		0 == memcmp(sop->so_owner.data, owner->data, owner->len) &&
		(sop->so_client->cl_clientid.cl_id == clid->cl_id);
}

static struct nfs4_stateowner *
find_openstateowner_str(unsigned int hashval, struct nfsd4_open *open)
{
	struct nfs4_stateowner *so = NULL;

	list_for_each_entry(so, &ownerstr_hashtbl[hashval], so_strhash) {
		if (same_owner_str(so, &open->op_owner, &open->op_clientid))
			return so;
	}
	return NULL;
}

/* search file_hashtbl[] for file */
static struct nfs4_file *
find_file(struct inode *ino)
{
	unsigned int hashval = file_hashval(ino);
	struct nfs4_file *fp;

	spin_lock(&recall_lock);
	list_for_each_entry(fp, &file_hashtbl[hashval], fi_hash) {
		if (fp->fi_inode == ino) {
			get_nfs4_file(fp);
			spin_unlock(&recall_lock);
			return fp;
		}
	}
	spin_unlock(&recall_lock);
	return NULL;
}

static inline int access_valid(u32 x, u32 minorversion)
{
	if ((x & NFS4_SHARE_ACCESS_MASK) < NFS4_SHARE_ACCESS_READ)
		return 0;
	if ((x & NFS4_SHARE_ACCESS_MASK) > NFS4_SHARE_ACCESS_BOTH)
		return 0;
	x &= ~NFS4_SHARE_ACCESS_MASK;
	if (minorversion && x) {
		if ((x & NFS4_SHARE_WANT_MASK) > NFS4_SHARE_WANT_CANCEL)
			return 0;
		if ((x & NFS4_SHARE_WHEN_MASK) > NFS4_SHARE_PUSH_DELEG_WHEN_UNCONTENDED)
			return 0;
		x &= ~(NFS4_SHARE_WANT_MASK | NFS4_SHARE_WHEN_MASK);
	}
	if (x)
		return 0;
	return 1;
}

static inline int deny_valid(u32 x)
{
	/* Note: unlike access bits, deny bits may be zero. */
	return x <= NFS4_SHARE_DENY_BOTH;
}

/*
 * Called to check deny when READ with all zero stateid or
 * WRITE with all zero or all one stateid
 */
static __be32
nfs4_share_conflict(struct svc_fh *current_fh, unsigned int deny_type)
{
	struct inode *ino = current_fh->fh_dentry->d_inode;
	struct nfs4_file *fp;
	struct nfs4_stateid *stp;
	__be32 ret;

	dprintk("NFSD: nfs4_share_conflict\n");

	fp = find_file(ino);
	if (!fp)
		return nfs_ok;
	ret = nfserr_locked;
	/* Search for conflicting share reservations */
	list_for_each_entry(stp, &fp->fi_stateids, st_perfile) {
		if (test_bit(deny_type, &stp->st_deny_bmap) ||
		    test_bit(NFS4_SHARE_DENY_BOTH, &stp->st_deny_bmap))
			goto out;
	}
	ret = nfs_ok;
out:
	put_nfs4_file(fp);
	return ret;
}

static inline void
nfs4_file_downgrade(struct nfs4_file *fp, unsigned int share_access)
{
	if (share_access & NFS4_SHARE_ACCESS_WRITE)
		nfs4_file_put_access(fp, O_WRONLY);
	if (share_access & NFS4_SHARE_ACCESS_READ)
		nfs4_file_put_access(fp, O_RDONLY);
}

/*
 * Spawn a thread to perform a recall on the delegation represented
 * by the lease (file_lock)
 *
 * Called from break_lease() with lock_kernel() held.
 * Note: we assume break_lease will only call this *once* for any given
 * lease.
 */
static
void nfsd_break_deleg_cb(struct file_lock *fl)
{
	struct nfs4_delegation *dp = (struct nfs4_delegation *)fl->fl_owner;

	dprintk("NFSD nfsd_break_deleg_cb: dp %p fl %p\n",dp,fl);
	if (!dp)
		return;

	/* We're assuming the state code never drops its reference
	 * without first removing the lease.  Since we're in this lease
	 * callback (and since the lease code is serialized by the kernel
	 * lock) we know the server hasn't removed the lease yet, we know
	 * it's safe to take a reference: */
	atomic_inc(&dp->dl_count);

	spin_lock(&recall_lock);
	list_add_tail(&dp->dl_recall_lru, &del_recall_lru);
	spin_unlock(&recall_lock);

	/* only place dl_time is set. protected by lock_kernel*/
	dp->dl_time = get_seconds();

	/*
	 * We don't want the locks code to timeout the lease for us;
	 * we'll remove it ourself if the delegation isn't returned
	 * in time.
	 */
	fl->fl_break_time = 0;

	dp->dl_file->fi_had_conflict = true;
	nfsd4_cb_recall(dp);
}

/*
 * The file_lock is being reapd.
 *
 * Called by locks_free_lock() with lock_kernel() held.
 */
static
void nfsd_release_deleg_cb(struct file_lock *fl)
{
	struct nfs4_delegation *dp = (struct nfs4_delegation *)fl->fl_owner;

	dprintk("NFSD nfsd_release_deleg_cb: fl %p dp %p dl_count %d\n", fl,dp, atomic_read(&dp->dl_count));

	if (!(fl->fl_flags & FL_LEASE) || !dp)
		return;
	dp->dl_flock = NULL;
}

/*
 * Called from setlease() with lock_kernel() held
 */
static
int nfsd_same_client_deleg_cb(struct file_lock *onlist, struct file_lock *try)
{
	struct nfs4_delegation *onlistd =
		(struct nfs4_delegation *)onlist->fl_owner;
	struct nfs4_delegation *tryd =
		(struct nfs4_delegation *)try->fl_owner;

	if (onlist->fl_lmops != try->fl_lmops)
		return 0;

	return onlistd->dl_client == tryd->dl_client;
}


static
int nfsd_change_deleg_cb(struct file_lock **onlist, int arg)
{
	if (arg & F_UNLCK)
		return lease_modify(onlist, arg);
	else
		return -EAGAIN;
}

static const struct lock_manager_operations nfsd_lease_mng_ops = {
	.fl_break = nfsd_break_deleg_cb,
	.fl_release_private = nfsd_release_deleg_cb,
	.fl_mylease = nfsd_same_client_deleg_cb,
	.fl_change = nfsd_change_deleg_cb,
};


__be32
nfsd4_process_open1(struct nfsd4_compound_state *cstate,
		    struct nfsd4_open *open)
{
	clientid_t *clientid = &open->op_clientid;
	struct nfs4_client *clp = NULL;
	unsigned int strhashval;
	struct nfs4_stateowner *sop = NULL;

	if (!check_name(open->op_owner))
		return nfserr_inval;

	if (STALE_CLIENTID(&open->op_clientid))
		return nfserr_stale_clientid;

	strhashval = ownerstr_hashval(clientid->cl_id, open->op_owner);
	sop = find_openstateowner_str(strhashval, open);
	open->op_stateowner = sop;
	if (!sop) {
		/* Make sure the client's lease hasn't expired. */
		clp = find_confirmed_client(clientid);
		if (clp == NULL)
			return nfserr_expired;
		goto renew;
	}
	/* When sessions are used, skip open sequenceid processing */
	if (nfsd4_has_session(cstate))
		goto renew;
	if (!sop->so_confirmed) {
		/* Replace unconfirmed owners without checking for replay. */
		clp = sop->so_client;
		release_openowner(sop);
		open->op_stateowner = NULL;
		goto renew;
	}
	if (open->op_seqid == sop->so_seqid - 1) {
		if (sop->so_replay.rp_buflen)
			return nfserr_replay_me;
		/* The original OPEN failed so spectacularly
		 * that we don't even have replay data saved!
		 * Therefore, we have no choice but to continue
		 * processing this OPEN; presumably, we'll
		 * fail again for the same reason.
		 */
		dprintk("nfsd4_process_open1: replay with no replay cache\n");
		goto renew;
	}
	if (open->op_seqid != sop->so_seqid)
		return nfserr_bad_seqid;
renew:
	if (open->op_stateowner == NULL) {
		sop = alloc_init_open_stateowner(strhashval, clp, open);
		if (sop == NULL)
			return nfserr_resource;
		open->op_stateowner = sop;
	}
	list_del_init(&sop->so_close_lru);
	renew_client(sop->so_client);
	return nfs_ok;
}

static inline __be32
nfs4_check_delegmode(struct nfs4_delegation *dp, int flags)
{
	if ((flags & WR_STATE) && (dp->dl_type == NFS4_OPEN_DELEGATE_READ))
		return nfserr_openmode;
	else
		return nfs_ok;
}

static struct nfs4_delegation *
find_delegation_file(struct nfs4_file *fp, stateid_t *stid)
{
	struct nfs4_delegation *dp;

	list_for_each_entry(dp, &fp->fi_delegations, dl_perfile) {
		if (dp->dl_stateid.si_stateownerid == stid->si_stateownerid)
			return dp;
	}
	return NULL;
}

int share_access_to_flags(u32 share_access)
{
	share_access &= ~NFS4_SHARE_WANT_MASK;

	return share_access == NFS4_SHARE_ACCESS_READ ? RD_STATE : WR_STATE;
}

static __be32
nfs4_check_deleg(struct nfs4_file *fp, struct nfsd4_open *open,
		struct nfs4_delegation **dp)
{
	int flags;
	__be32 status = nfserr_bad_stateid;

	*dp = find_delegation_file(fp, &open->op_delegate_stateid);
	if (*dp == NULL)
		goto out;
	flags = share_access_to_flags(open->op_share_access);
	status = nfs4_check_delegmode(*dp, flags);
	if (status)
		*dp = NULL;
out:
	if (open->op_claim_type != NFS4_OPEN_CLAIM_DELEGATE_CUR)
		return nfs_ok;
	if (status)
		return status;
	open->op_stateowner->so_confirmed = 1;
	return nfs_ok;
}

static __be32
nfs4_check_open(struct nfs4_file *fp, struct nfsd4_open *open, struct nfs4_stateid **stpp)
{
	struct nfs4_stateid *local;
	__be32 status = nfserr_share_denied;
	struct nfs4_stateowner *sop = open->op_stateowner;

	list_for_each_entry(local, &fp->fi_stateids, st_perfile) {
		/* ignore lock owners */
		if (local->st_stateowner->so_is_open_owner == 0)
			continue;
		/* remember if we have seen this open owner */
		if (local->st_stateowner == sop)
			*stpp = local;
		/* check for conflicting share reservations */
		if (!test_share(local, open))
			goto out;
	}
	status = 0;
out:
	return status;
}

static inline struct nfs4_stateid *
nfs4_alloc_stateid(void)
{
	return kmem_cache_alloc(stateid_slab, GFP_KERNEL);
}

static inline int nfs4_access_to_access(u32 nfs4_access)
{
	int flags = 0;

	if (nfs4_access & NFS4_SHARE_ACCESS_READ)
		flags |= NFSD_MAY_READ;
	if (nfs4_access & NFS4_SHARE_ACCESS_WRITE)
		flags |= NFSD_MAY_WRITE;
	return flags;
}

static __be32 nfs4_get_vfs_file(struct svc_rqst *rqstp, struct nfs4_file
*fp, struct svc_fh *cur_fh, u32 nfs4_access)
{
	__be32 status;
	int oflag = nfs4_access_to_omode(nfs4_access);
	int access = nfs4_access_to_access(nfs4_access);

	if (!fp->fi_fds[oflag]) {
		status = nfsd_open(rqstp, cur_fh, S_IFREG, access,
			&fp->fi_fds[oflag]);
		if (status == nfserr_dropit)
			status = nfserr_jukebox;
		if (status)
			return status;
	}
	nfs4_file_get_access(fp, oflag);

	return nfs_ok;
}

static __be32
nfs4_new_open(struct svc_rqst *rqstp, struct nfs4_stateid **stpp,
		struct nfs4_file *fp, struct svc_fh *cur_fh,
		struct nfsd4_open *open)
{
	struct nfs4_stateid *stp;
	__be32 status;

	stp = nfs4_alloc_stateid();
	if (stp == NULL)
		return nfserr_resource;

	status = nfs4_get_vfs_file(rqstp, fp, cur_fh, open->op_share_access);
	if (status) {
		kmem_cache_free(stateid_slab, stp);
		return status;
	}
	*stpp = stp;
	return 0;
}

static inline __be32
nfsd4_truncate(struct svc_rqst *rqstp, struct svc_fh *fh,
		struct nfsd4_open *open)
{
	struct iattr iattr = {
		.ia_valid = ATTR_SIZE,
		.ia_size = 0,
	};
	if (!open->op_truncate)
		return 0;
	if (!(open->op_share_access & NFS4_SHARE_ACCESS_WRITE))
		return nfserr_inval;
	return nfsd_setattr(rqstp, fh, &iattr, 0, (time_t)0);
}

static __be32
nfs4_upgrade_open(struct svc_rqst *rqstp, struct nfs4_file *fp, struct svc_fh *cur_fh, struct nfs4_stateid *stp, struct nfsd4_open *open)
{
	u32 op_share_access = open->op_share_access & ~NFS4_SHARE_WANT_MASK;
	bool new_access;
	__be32 status;

	new_access = !test_bit(op_share_access, &stp->st_access_bmap);
	if (new_access) {
		status = nfs4_get_vfs_file(rqstp, fp, cur_fh, op_share_access);
		if (status)
			return status;
	}
	status = nfsd4_truncate(rqstp, cur_fh, open);
	if (status) {
		if (new_access) {
			int oflag = nfs4_access_to_omode(new_access);
			nfs4_file_put_access(fp, oflag);
		}
		return status;
	}
	/* remember the open */
	__set_bit(op_share_access, &stp->st_access_bmap);
	__set_bit(open->op_share_deny, &stp->st_deny_bmap);

	return nfs_ok;
}


static void
nfs4_set_claim_prev(struct nfsd4_open *open)
{
	open->op_stateowner->so_confirmed = 1;
	open->op_stateowner->so_client->cl_firststate = 1;
}

/*
 * Attempt to hand out a delegation.
 */
static void
nfs4_open_delegation(struct svc_fh *fh, struct nfsd4_open *open, struct nfs4_stateid *stp)
{
	struct nfs4_delegation *dp;
	struct nfs4_stateowner *sop = stp->st_stateowner;
	int cb_up = atomic_read(&sop->so_client->cl_cb_set);
	struct file_lock *fl;
	int status, flag = 0;

	flag = NFS4_OPEN_DELEGATE_NONE;
	open->op_recall = 0;
	switch (open->op_claim_type) {
		case NFS4_OPEN_CLAIM_PREVIOUS:
			if (!cb_up)
				open->op_recall = 1;
			flag = open->op_delegate_type;
			if (flag == NFS4_OPEN_DELEGATE_NONE)
				goto out;
			break;
		case NFS4_OPEN_CLAIM_NULL:
			/* Let's not give out any delegations till everyone's
			 * had the chance to reclaim theirs.... */
			if (locks_in_grace())
				goto out;
			if (!cb_up || !sop->so_confirmed)
				goto out;
			if (open->op_share_access & NFS4_SHARE_ACCESS_WRITE)
				flag = NFS4_OPEN_DELEGATE_WRITE;
			else
				flag = NFS4_OPEN_DELEGATE_READ;
			break;
		default:
			goto out;
	}

	dp = alloc_init_deleg(sop->so_client, stp, fh, flag);
	if (dp == NULL) {
		flag = NFS4_OPEN_DELEGATE_NONE;
		goto out;
	}
	status = -ENOMEM;
	fl = locks_alloc_lock();
	if (!fl)
		goto out;
	locks_init_lock(fl);
	fl->fl_lmops = &nfsd_lease_mng_ops;
	fl->fl_flags = FL_LEASE;
	fl->fl_type = flag == NFS4_OPEN_DELEGATE_READ? F_RDLCK: F_WRLCK;
	fl->fl_end = OFFSET_MAX;
	fl->fl_owner =  (fl_owner_t)dp;
	fl->fl_file = find_readable_file(stp->st_file);
	BUG_ON(!fl->fl_file);
	fl->fl_pid = current->tgid;
	dp->dl_flock = fl;

	/* vfs_setlease checks to see if delegation should be handed out.
	 * the lock_manager callbacks fl_mylease and fl_change are used
	 */
	if ((status = vfs_setlease(fl->fl_file, fl->fl_type, &fl))) {
		dprintk("NFSD: setlease failed [%d], no delegation\n", status);
		dp->dl_flock = NULL;
<<<<<<< HEAD
=======
		locks_free_lock(fl);
>>>>>>> c8ddb271
		unhash_delegation(dp);
		flag = NFS4_OPEN_DELEGATE_NONE;
		goto out;
	}

	memcpy(&open->op_delegate_stateid, &dp->dl_stateid, sizeof(dp->dl_stateid));

	dprintk("NFSD: delegation stateid=" STATEID_FMT "\n",
		STATEID_VAL(&dp->dl_stateid));
out:
	if (open->op_claim_type == NFS4_OPEN_CLAIM_PREVIOUS
			&& flag == NFS4_OPEN_DELEGATE_NONE
			&& open->op_delegate_type != NFS4_OPEN_DELEGATE_NONE)
		dprintk("NFSD: WARNING: refusing delegation reclaim\n");
	open->op_delegate_type = flag;
}

/*
 * called with nfs4_lock_state() held.
 */
__be32
nfsd4_process_open2(struct svc_rqst *rqstp, struct svc_fh *current_fh, struct nfsd4_open *open)
{
	struct nfsd4_compoundres *resp = rqstp->rq_resp;
	struct nfs4_file *fp = NULL;
	struct inode *ino = current_fh->fh_dentry->d_inode;
	struct nfs4_stateid *stp = NULL;
	struct nfs4_delegation *dp = NULL;
	__be32 status;

	status = nfserr_inval;
	if (!access_valid(open->op_share_access, resp->cstate.minorversion)
			|| !deny_valid(open->op_share_deny))
		goto out;
	/*
	 * Lookup file; if found, lookup stateid and check open request,
	 * and check for delegations in the process of being recalled.
	 * If not found, create the nfs4_file struct
	 */
	fp = find_file(ino);
	if (fp) {
		if ((status = nfs4_check_open(fp, open, &stp)))
			goto out;
		status = nfs4_check_deleg(fp, open, &dp);
		if (status)
			goto out;
	} else {
		status = nfserr_bad_stateid;
		if (open->op_claim_type == NFS4_OPEN_CLAIM_DELEGATE_CUR)
			goto out;
		status = nfserr_resource;
		fp = alloc_init_file(ino);
		if (fp == NULL)
			goto out;
	}

	/*
	 * OPEN the file, or upgrade an existing OPEN.
	 * If truncate fails, the OPEN fails.
	 */
	if (stp) {
		/* Stateid was found, this is an OPEN upgrade */
		status = nfs4_upgrade_open(rqstp, fp, current_fh, stp, open);
		if (status)
			goto out;
		update_stateid(&stp->st_stateid);
	} else {
		status = nfs4_new_open(rqstp, &stp, fp, current_fh, open);
		if (status)
			goto out;
		init_stateid(stp, fp, open);
		status = nfsd4_truncate(rqstp, current_fh, open);
		if (status) {
			release_open_stateid(stp);
			goto out;
		}
		if (nfsd4_has_session(&resp->cstate))
			update_stateid(&stp->st_stateid);
	}
	memcpy(&open->op_stateid, &stp->st_stateid, sizeof(stateid_t));

	if (nfsd4_has_session(&resp->cstate))
		open->op_stateowner->so_confirmed = 1;

	/*
	* Attempt to hand out a delegation. No error return, because the
	* OPEN succeeds even if we fail.
	*/
	nfs4_open_delegation(current_fh, open, stp);

	status = nfs_ok;

	dprintk("%s: stateid=" STATEID_FMT "\n", __func__,
		STATEID_VAL(&stp->st_stateid));
out:
	if (fp)
		put_nfs4_file(fp);
	if (status == 0 && open->op_claim_type == NFS4_OPEN_CLAIM_PREVIOUS)
		nfs4_set_claim_prev(open);
	/*
	* To finish the open response, we just need to set the rflags.
	*/
	open->op_rflags = NFS4_OPEN_RESULT_LOCKTYPE_POSIX;
	if (!open->op_stateowner->so_confirmed &&
	    !nfsd4_has_session(&resp->cstate))
		open->op_rflags |= NFS4_OPEN_RESULT_CONFIRM;

	return status;
}

__be32
nfsd4_renew(struct svc_rqst *rqstp, struct nfsd4_compound_state *cstate,
	    clientid_t *clid)
{
	struct nfs4_client *clp;
	__be32 status;

	nfs4_lock_state();
	dprintk("process_renew(%08x/%08x): starting\n", 
			clid->cl_boot, clid->cl_id);
	status = nfserr_stale_clientid;
	if (STALE_CLIENTID(clid))
		goto out;
	clp = find_confirmed_client(clid);
	status = nfserr_expired;
	if (clp == NULL) {
		/* We assume the client took too long to RENEW. */
		dprintk("nfsd4_renew: clientid not found!\n");
		goto out;
	}
	renew_client(clp);
	status = nfserr_cb_path_down;
	if (!list_empty(&clp->cl_delegations)
			&& !atomic_read(&clp->cl_cb_set))
		goto out;
	status = nfs_ok;
out:
	nfs4_unlock_state();
	return status;
}

struct lock_manager nfsd4_manager = {
};

static void
nfsd4_end_grace(void)
{
	dprintk("NFSD: end of grace period\n");
	nfsd4_recdir_purge_old();
	locks_end_grace(&nfsd4_manager);
	/*
	 * Now that every NFSv4 client has had the chance to recover and
	 * to see the (possibly new, possibly shorter) lease time, we
	 * can safely set the next grace time to the current lease time:
	 */
	nfsd4_grace = nfsd4_lease;
}

static time_t
nfs4_laundromat(void)
{
	struct nfs4_client *clp;
	struct nfs4_stateowner *sop;
	struct nfs4_delegation *dp;
	struct list_head *pos, *next, reaplist;
	time_t cutoff = get_seconds() - nfsd4_lease;
	time_t t, clientid_val = nfsd4_lease;
	time_t u, test_val = nfsd4_lease;

	nfs4_lock_state();

	dprintk("NFSD: laundromat service - starting\n");
	if (locks_in_grace())
		nfsd4_end_grace();
	INIT_LIST_HEAD(&reaplist);
	spin_lock(&client_lock);
	list_for_each_safe(pos, next, &client_lru) {
		clp = list_entry(pos, struct nfs4_client, cl_lru);
		if (time_after((unsigned long)clp->cl_time, (unsigned long)cutoff)) {
			t = clp->cl_time - cutoff;
			if (clientid_val > t)
				clientid_val = t;
			break;
		}
		if (atomic_read(&clp->cl_refcount)) {
			dprintk("NFSD: client in use (clientid %08x)\n",
				clp->cl_clientid.cl_id);
			continue;
		}
		unhash_client_locked(clp);
		list_add(&clp->cl_lru, &reaplist);
	}
	spin_unlock(&client_lock);
	list_for_each_safe(pos, next, &reaplist) {
		clp = list_entry(pos, struct nfs4_client, cl_lru);
		dprintk("NFSD: purging unused client (clientid %08x)\n",
			clp->cl_clientid.cl_id);
		nfsd4_remove_clid_dir(clp);
		expire_client(clp);
	}
	spin_lock(&recall_lock);
	list_for_each_safe(pos, next, &del_recall_lru) {
		dp = list_entry (pos, struct nfs4_delegation, dl_recall_lru);
		if (time_after((unsigned long)dp->dl_time, (unsigned long)cutoff)) {
			u = dp->dl_time - cutoff;
			if (test_val > u)
				test_val = u;
			break;
		}
		dprintk("NFSD: purging unused delegation dp %p, fp %p\n",
			            dp, dp->dl_flock);
		list_move(&dp->dl_recall_lru, &reaplist);
	}
	spin_unlock(&recall_lock);
	list_for_each_safe(pos, next, &reaplist) {
		dp = list_entry (pos, struct nfs4_delegation, dl_recall_lru);
		list_del_init(&dp->dl_recall_lru);
		unhash_delegation(dp);
	}
	test_val = nfsd4_lease;
	list_for_each_safe(pos, next, &close_lru) {
		sop = list_entry(pos, struct nfs4_stateowner, so_close_lru);
		if (time_after((unsigned long)sop->so_time, (unsigned long)cutoff)) {
			u = sop->so_time - cutoff;
			if (test_val > u)
				test_val = u;
			break;
		}
		dprintk("NFSD: purging unused open stateowner (so_id %d)\n",
			sop->so_id);
		release_openowner(sop);
	}
	if (clientid_val < NFSD_LAUNDROMAT_MINTIMEOUT)
		clientid_val = NFSD_LAUNDROMAT_MINTIMEOUT;
	nfs4_unlock_state();
	return clientid_val;
}

static struct workqueue_struct *laundry_wq;
static void laundromat_main(struct work_struct *);
static DECLARE_DELAYED_WORK(laundromat_work, laundromat_main);

static void
laundromat_main(struct work_struct *not_used)
{
	time_t t;

	t = nfs4_laundromat();
	dprintk("NFSD: laundromat_main - sleeping for %ld seconds\n", t);
	queue_delayed_work(laundry_wq, &laundromat_work, t*HZ);
}

static struct nfs4_stateowner *
search_close_lru(u32 st_id, int flags)
{
	struct nfs4_stateowner *local = NULL;

	if (flags & CLOSE_STATE) {
		list_for_each_entry(local, &close_lru, so_close_lru) {
			if (local->so_id == st_id)
				return local;
		}
	}
	return NULL;
}

static inline int
nfs4_check_fh(struct svc_fh *fhp, struct nfs4_stateid *stp)
{
	return fhp->fh_dentry->d_inode != stp->st_file->fi_inode;
}

static int
STALE_STATEID(stateid_t *stateid)
{
	if (stateid->si_boot == boot_time)
		return 0;
	dprintk("NFSD: stale stateid " STATEID_FMT "!\n",
		STATEID_VAL(stateid));
	return 1;
}

static inline int
access_permit_read(unsigned long access_bmap)
{
	return test_bit(NFS4_SHARE_ACCESS_READ, &access_bmap) ||
		test_bit(NFS4_SHARE_ACCESS_BOTH, &access_bmap) ||
		test_bit(NFS4_SHARE_ACCESS_WRITE, &access_bmap);
}

static inline int
access_permit_write(unsigned long access_bmap)
{
	return test_bit(NFS4_SHARE_ACCESS_WRITE, &access_bmap) ||
		test_bit(NFS4_SHARE_ACCESS_BOTH, &access_bmap);
}

static
__be32 nfs4_check_openmode(struct nfs4_stateid *stp, int flags)
{
        __be32 status = nfserr_openmode;

	/* For lock stateid's, we test the parent open, not the lock: */
	if (stp->st_openstp)
		stp = stp->st_openstp;
	if ((flags & WR_STATE) && (!access_permit_write(stp->st_access_bmap)))
                goto out;
	if ((flags & RD_STATE) && (!access_permit_read(stp->st_access_bmap)))
                goto out;
	status = nfs_ok;
out:
	return status;
}

static inline __be32
check_special_stateids(svc_fh *current_fh, stateid_t *stateid, int flags)
{
	if (ONE_STATEID(stateid) && (flags & RD_STATE))
		return nfs_ok;
	else if (locks_in_grace()) {
		/* Answer in remaining cases depends on existance of
		 * conflicting state; so we must wait out the grace period. */
		return nfserr_grace;
	} else if (flags & WR_STATE)
		return nfs4_share_conflict(current_fh,
				NFS4_SHARE_DENY_WRITE);
	else /* (flags & RD_STATE) && ZERO_STATEID(stateid) */
		return nfs4_share_conflict(current_fh,
				NFS4_SHARE_DENY_READ);
}

/*
 * Allow READ/WRITE during grace period on recovered state only for files
 * that are not able to provide mandatory locking.
 */
static inline int
grace_disallows_io(struct inode *inode)
{
	return locks_in_grace() && mandatory_lock(inode);
}

static int check_stateid_generation(stateid_t *in, stateid_t *ref, int flags)
{
	/*
	 * When sessions are used the stateid generation number is ignored
	 * when it is zero.
	 */
	if ((flags & HAS_SESSION) && in->si_generation == 0)
		goto out;

	/* If the client sends us a stateid from the future, it's buggy: */
	if (in->si_generation > ref->si_generation)
		return nfserr_bad_stateid;
	/*
	 * The following, however, can happen.  For example, if the
	 * client sends an open and some IO at the same time, the open
	 * may bump si_generation while the IO is still in flight.
	 * Thanks to hard links and renames, the client never knows what
	 * file an open will affect.  So it could avoid that situation
	 * only by serializing all opens and IO from the same open
	 * owner.  To recover from the old_stateid error, the client
	 * will just have to retry the IO:
	 */
	if (in->si_generation < ref->si_generation)
		return nfserr_old_stateid;
out:
	return nfs_ok;
}

static int is_delegation_stateid(stateid_t *stateid)
{
	return stateid->si_fileid == 0;
}

/*
* Checks for stateid operations
*/
__be32
nfs4_preprocess_stateid_op(struct nfsd4_compound_state *cstate,
			   stateid_t *stateid, int flags, struct file **filpp)
{
	struct nfs4_stateid *stp = NULL;
	struct nfs4_delegation *dp = NULL;
	struct svc_fh *current_fh = &cstate->current_fh;
	struct inode *ino = current_fh->fh_dentry->d_inode;
	__be32 status;

	if (filpp)
		*filpp = NULL;

	if (grace_disallows_io(ino))
		return nfserr_grace;

	if (nfsd4_has_session(cstate))
		flags |= HAS_SESSION;

	if (ZERO_STATEID(stateid) || ONE_STATEID(stateid))
		return check_special_stateids(current_fh, stateid, flags);

	status = nfserr_stale_stateid;
	if (STALE_STATEID(stateid)) 
		goto out;

	/*
	 * We assume that any stateid that has the current boot time,
	 * but that we can't find, is expired:
	 */
	status = nfserr_expired;
	if (is_delegation_stateid(stateid)) {
		dp = find_delegation_stateid(ino, stateid);
		if (!dp)
			goto out;
		status = check_stateid_generation(stateid, &dp->dl_stateid,
						  flags);
		if (status)
			goto out;
		status = nfs4_check_delegmode(dp, flags);
		if (status)
			goto out;
		renew_client(dp->dl_client);
		if (filpp)
			*filpp = find_readable_file(dp->dl_file);
		BUG_ON(!*filpp);
	} else { /* open or lock stateid */
		stp = find_stateid(stateid, flags);
		if (!stp)
			goto out;
		status = nfserr_bad_stateid;
		if (nfs4_check_fh(current_fh, stp))
			goto out;
		if (!stp->st_stateowner->so_confirmed)
			goto out;
		status = check_stateid_generation(stateid, &stp->st_stateid,
						  flags);
		if (status)
			goto out;
		status = nfs4_check_openmode(stp, flags);
		if (status)
			goto out;
		renew_client(stp->st_stateowner->so_client);
		if (filpp) {
			if (flags & RD_STATE)
				*filpp = find_readable_file(stp->st_file);
			else
				*filpp = find_writeable_file(stp->st_file);
		}
	}
	status = nfs_ok;
out:
	return status;
}

static inline int
setlkflg (int type)
{
	return (type == NFS4_READW_LT || type == NFS4_READ_LT) ?
		RD_STATE : WR_STATE;
}

/* 
 * Checks for sequence id mutating operations. 
 */
static __be32
nfs4_preprocess_seqid_op(struct nfsd4_compound_state *cstate, u32 seqid,
			 stateid_t *stateid, int flags,
			 struct nfs4_stateowner **sopp,
			 struct nfs4_stateid **stpp, struct nfsd4_lock *lock)
{
	struct nfs4_stateid *stp;
	struct nfs4_stateowner *sop;
	struct svc_fh *current_fh = &cstate->current_fh;
	__be32 status;

	dprintk("NFSD: %s: seqid=%d stateid = " STATEID_FMT "\n", __func__,
		seqid, STATEID_VAL(stateid));

	*stpp = NULL;
	*sopp = NULL;

	if (ZERO_STATEID(stateid) || ONE_STATEID(stateid)) {
		dprintk("NFSD: preprocess_seqid_op: magic stateid!\n");
		return nfserr_bad_stateid;
	}

	if (STALE_STATEID(stateid))
		return nfserr_stale_stateid;

	if (nfsd4_has_session(cstate))
		flags |= HAS_SESSION;

	/*
	* We return BAD_STATEID if filehandle doesn't match stateid, 
	* the confirmed flag is incorrecly set, or the generation 
	* number is incorrect.  
	*/
	stp = find_stateid(stateid, flags);
	if (stp == NULL) {
		/*
		 * Also, we should make sure this isn't just the result of
		 * a replayed close:
		 */
		sop = search_close_lru(stateid->si_stateownerid, flags);
		/* It's not stale; let's assume it's expired: */
		if (sop == NULL)
			return nfserr_expired;
		*sopp = sop;
		goto check_replay;
	}

	*stpp = stp;
	*sopp = sop = stp->st_stateowner;

	if (lock) {
		clientid_t *lockclid = &lock->v.new.clientid;
		struct nfs4_client *clp = sop->so_client;
		int lkflg = 0;
		__be32 status;

		lkflg = setlkflg(lock->lk_type);

		if (lock->lk_is_new) {
			if (!sop->so_is_open_owner)
				return nfserr_bad_stateid;
			if (!(flags & HAS_SESSION) &&
			    !same_clid(&clp->cl_clientid, lockclid))
				return nfserr_bad_stateid;
			/* stp is the open stateid */
			status = nfs4_check_openmode(stp, lkflg);
			if (status)
				return status;
		} else {
			/* stp is the lock stateid */
			status = nfs4_check_openmode(stp->st_openstp, lkflg);
			if (status)
				return status;
               }
	}

	if (nfs4_check_fh(current_fh, stp)) {
		dprintk("NFSD: preprocess_seqid_op: fh-stateid mismatch!\n");
		return nfserr_bad_stateid;
	}

	/*
	*  We now validate the seqid and stateid generation numbers.
	*  For the moment, we ignore the possibility of 
	*  generation number wraparound.
	*/
	if (!(flags & HAS_SESSION) && seqid != sop->so_seqid)
		goto check_replay;

	if (sop->so_confirmed && flags & CONFIRM) {
		dprintk("NFSD: preprocess_seqid_op: expected"
				" unconfirmed stateowner!\n");
		return nfserr_bad_stateid;
	}
	if (!sop->so_confirmed && !(flags & CONFIRM)) {
		dprintk("NFSD: preprocess_seqid_op: stateowner not"
				" confirmed yet!\n");
		return nfserr_bad_stateid;
	}
	status = check_stateid_generation(stateid, &stp->st_stateid, flags);
	if (status)
		return status;
	renew_client(sop->so_client);
	return nfs_ok;

check_replay:
	if (seqid == sop->so_seqid - 1) {
		dprintk("NFSD: preprocess_seqid_op: retransmission?\n");
		/* indicate replay to calling function */
		return nfserr_replay_me;
	}
	dprintk("NFSD: preprocess_seqid_op: bad seqid (expected %d, got %d)\n",
			sop->so_seqid, seqid);
	*sopp = NULL;
	return nfserr_bad_seqid;
}

__be32
nfsd4_open_confirm(struct svc_rqst *rqstp, struct nfsd4_compound_state *cstate,
		   struct nfsd4_open_confirm *oc)
{
	__be32 status;
	struct nfs4_stateowner *sop;
	struct nfs4_stateid *stp;

	dprintk("NFSD: nfsd4_open_confirm on file %.*s\n",
			(int)cstate->current_fh.fh_dentry->d_name.len,
			cstate->current_fh.fh_dentry->d_name.name);

	status = fh_verify(rqstp, &cstate->current_fh, S_IFREG, 0);
	if (status)
		return status;

	nfs4_lock_state();

	if ((status = nfs4_preprocess_seqid_op(cstate,
					oc->oc_seqid, &oc->oc_req_stateid,
					CONFIRM | OPEN_STATE,
					&oc->oc_stateowner, &stp, NULL)))
		goto out; 

	sop = oc->oc_stateowner;
	sop->so_confirmed = 1;
	update_stateid(&stp->st_stateid);
	memcpy(&oc->oc_resp_stateid, &stp->st_stateid, sizeof(stateid_t));
	dprintk("NFSD: %s: success, seqid=%d stateid=" STATEID_FMT "\n",
		__func__, oc->oc_seqid, STATEID_VAL(&stp->st_stateid));

	nfsd4_create_clid_dir(sop->so_client);
out:
	if (oc->oc_stateowner) {
		nfs4_get_stateowner(oc->oc_stateowner);
		cstate->replay_owner = oc->oc_stateowner;
	}
	nfs4_unlock_state();
	return status;
}


/*
 * unset all bits in union bitmap (bmap) that
 * do not exist in share (from successful OPEN_DOWNGRADE)
 */
static void
reset_union_bmap_access(unsigned long access, unsigned long *bmap)
{
	int i;
	for (i = 1; i < 4; i++) {
		if ((i & access) != i)
			__clear_bit(i, bmap);
	}
}

static void
reset_union_bmap_deny(unsigned long deny, unsigned long *bmap)
{
	int i;
	for (i = 0; i < 4; i++) {
		if ((i & deny) != i)
			__clear_bit(i, bmap);
	}
}

__be32
nfsd4_open_downgrade(struct svc_rqst *rqstp,
		     struct nfsd4_compound_state *cstate,
		     struct nfsd4_open_downgrade *od)
{
	__be32 status;
	struct nfs4_stateid *stp;
	unsigned int share_access;

	dprintk("NFSD: nfsd4_open_downgrade on file %.*s\n", 
			(int)cstate->current_fh.fh_dentry->d_name.len,
			cstate->current_fh.fh_dentry->d_name.name);

	if (!access_valid(od->od_share_access, cstate->minorversion)
			|| !deny_valid(od->od_share_deny))
		return nfserr_inval;

	nfs4_lock_state();
	if ((status = nfs4_preprocess_seqid_op(cstate,
					od->od_seqid,
					&od->od_stateid, 
					OPEN_STATE,
					&od->od_stateowner, &stp, NULL)))
		goto out; 

	status = nfserr_inval;
	if (!test_bit(od->od_share_access, &stp->st_access_bmap)) {
		dprintk("NFSD:access not a subset current bitmap: 0x%lx, input access=%08x\n",
			stp->st_access_bmap, od->od_share_access);
		goto out;
	}
	if (!test_bit(od->od_share_deny, &stp->st_deny_bmap)) {
		dprintk("NFSD:deny not a subset current bitmap: 0x%lx, input deny=%08x\n",
			stp->st_deny_bmap, od->od_share_deny);
		goto out;
	}
	set_access(&share_access, stp->st_access_bmap);
	nfs4_file_downgrade(stp->st_file, share_access & ~od->od_share_access);

	reset_union_bmap_access(od->od_share_access, &stp->st_access_bmap);
	reset_union_bmap_deny(od->od_share_deny, &stp->st_deny_bmap);

	update_stateid(&stp->st_stateid);
	memcpy(&od->od_stateid, &stp->st_stateid, sizeof(stateid_t));
	status = nfs_ok;
out:
	if (od->od_stateowner) {
		nfs4_get_stateowner(od->od_stateowner);
		cstate->replay_owner = od->od_stateowner;
	}
	nfs4_unlock_state();
	return status;
}

/*
 * nfs4_unlock_state() called after encode
 */
__be32
nfsd4_close(struct svc_rqst *rqstp, struct nfsd4_compound_state *cstate,
	    struct nfsd4_close *close)
{
	__be32 status;
	struct nfs4_stateid *stp;

	dprintk("NFSD: nfsd4_close on file %.*s\n", 
			(int)cstate->current_fh.fh_dentry->d_name.len,
			cstate->current_fh.fh_dentry->d_name.name);

	nfs4_lock_state();
	/* check close_lru for replay */
	if ((status = nfs4_preprocess_seqid_op(cstate,
					close->cl_seqid,
					&close->cl_stateid, 
					OPEN_STATE | CLOSE_STATE,
					&close->cl_stateowner, &stp, NULL)))
		goto out; 
	status = nfs_ok;
	update_stateid(&stp->st_stateid);
	memcpy(&close->cl_stateid, &stp->st_stateid, sizeof(stateid_t));

	/* release_stateid() calls nfsd_close() if needed */
	release_open_stateid(stp);

	/* place unused nfs4_stateowners on so_close_lru list to be
	 * released by the laundromat service after the lease period
	 * to enable us to handle CLOSE replay
	 */
	if (list_empty(&close->cl_stateowner->so_stateids))
		move_to_close_lru(close->cl_stateowner);
out:
	if (close->cl_stateowner) {
		nfs4_get_stateowner(close->cl_stateowner);
		cstate->replay_owner = close->cl_stateowner;
	}
	nfs4_unlock_state();
	return status;
}

__be32
nfsd4_delegreturn(struct svc_rqst *rqstp, struct nfsd4_compound_state *cstate,
		  struct nfsd4_delegreturn *dr)
{
	struct nfs4_delegation *dp;
	stateid_t *stateid = &dr->dr_stateid;
	struct inode *inode;
	__be32 status;
	int flags = 0;

	if ((status = fh_verify(rqstp, &cstate->current_fh, S_IFREG, 0)))
		return status;
	inode = cstate->current_fh.fh_dentry->d_inode;

	if (nfsd4_has_session(cstate))
		flags |= HAS_SESSION;
	nfs4_lock_state();
	status = nfserr_bad_stateid;
	if (ZERO_STATEID(stateid) || ONE_STATEID(stateid))
		goto out;
	status = nfserr_stale_stateid;
	if (STALE_STATEID(stateid))
		goto out;
	status = nfserr_bad_stateid;
	if (!is_delegation_stateid(stateid))
		goto out;
	status = nfserr_expired;
	dp = find_delegation_stateid(inode, stateid);
	if (!dp)
		goto out;
	status = check_stateid_generation(stateid, &dp->dl_stateid, flags);
	if (status)
		goto out;
	renew_client(dp->dl_client);

	unhash_delegation(dp);
out:
	nfs4_unlock_state();

	return status;
}


/* 
 * Lock owner state (byte-range locks)
 */
#define LOFF_OVERFLOW(start, len)      ((u64)(len) > ~(u64)(start))
#define LOCK_HASH_BITS              8
#define LOCK_HASH_SIZE             (1 << LOCK_HASH_BITS)
#define LOCK_HASH_MASK             (LOCK_HASH_SIZE - 1)

static inline u64
end_offset(u64 start, u64 len)
{
	u64 end;

	end = start + len;
	return end >= start ? end: NFS4_MAX_UINT64;
}

/* last octet in a range */
static inline u64
last_byte_offset(u64 start, u64 len)
{
	u64 end;

	BUG_ON(!len);
	end = start + len;
	return end > start ? end - 1: NFS4_MAX_UINT64;
}

#define lockownerid_hashval(id) \
        ((id) & LOCK_HASH_MASK)

static inline unsigned int
lock_ownerstr_hashval(struct inode *inode, u32 cl_id,
		struct xdr_netobj *ownername)
{
	return (file_hashval(inode) + cl_id
			+ opaque_hashval(ownername->data, ownername->len))
		& LOCK_HASH_MASK;
}

static struct list_head lock_ownerid_hashtbl[LOCK_HASH_SIZE];
static struct list_head	lock_ownerstr_hashtbl[LOCK_HASH_SIZE];
static struct list_head lockstateid_hashtbl[STATEID_HASH_SIZE];

static struct nfs4_stateid *
find_stateid(stateid_t *stid, int flags)
{
	struct nfs4_stateid *local;
	u32 st_id = stid->si_stateownerid;
	u32 f_id = stid->si_fileid;
	unsigned int hashval;

	dprintk("NFSD: find_stateid flags 0x%x\n",flags);
	if (flags & (LOCK_STATE | RD_STATE | WR_STATE)) {
		hashval = stateid_hashval(st_id, f_id);
		list_for_each_entry(local, &lockstateid_hashtbl[hashval], st_hash) {
			if ((local->st_stateid.si_stateownerid == st_id) &&
			    (local->st_stateid.si_fileid == f_id))
				return local;
		}
	} 

	if (flags & (OPEN_STATE | RD_STATE | WR_STATE)) {
		hashval = stateid_hashval(st_id, f_id);
		list_for_each_entry(local, &stateid_hashtbl[hashval], st_hash) {
			if ((local->st_stateid.si_stateownerid == st_id) &&
			    (local->st_stateid.si_fileid == f_id))
				return local;
		}
	}
	return NULL;
}

static struct nfs4_delegation *
find_delegation_stateid(struct inode *ino, stateid_t *stid)
{
	struct nfs4_file *fp;
	struct nfs4_delegation *dl;

	dprintk("NFSD: %s: stateid=" STATEID_FMT "\n", __func__,
		STATEID_VAL(stid));

	fp = find_file(ino);
	if (!fp)
		return NULL;
	dl = find_delegation_file(fp, stid);
	put_nfs4_file(fp);
	return dl;
}

/*
 * TODO: Linux file offsets are _signed_ 64-bit quantities, which means that
 * we can't properly handle lock requests that go beyond the (2^63 - 1)-th
 * byte, because of sign extension problems.  Since NFSv4 calls for 64-bit
 * locking, this prevents us from being completely protocol-compliant.  The
 * real solution to this problem is to start using unsigned file offsets in
 * the VFS, but this is a very deep change!
 */
static inline void
nfs4_transform_lock_offset(struct file_lock *lock)
{
	if (lock->fl_start < 0)
		lock->fl_start = OFFSET_MAX;
	if (lock->fl_end < 0)
		lock->fl_end = OFFSET_MAX;
}

/* Hack!: For now, we're defining this just so we can use a pointer to it
 * as a unique cookie to identify our (NFSv4's) posix locks. */
static const struct lock_manager_operations nfsd_posix_mng_ops  = {
};

static inline void
nfs4_set_lock_denied(struct file_lock *fl, struct nfsd4_lock_denied *deny)
{
	struct nfs4_stateowner *sop;

	if (fl->fl_lmops == &nfsd_posix_mng_ops) {
		sop = (struct nfs4_stateowner *) fl->fl_owner;
		kref_get(&sop->so_ref);
		deny->ld_sop = sop;
		deny->ld_clientid = sop->so_client->cl_clientid;
	} else {
		deny->ld_sop = NULL;
		deny->ld_clientid.cl_boot = 0;
		deny->ld_clientid.cl_id = 0;
	}
	deny->ld_start = fl->fl_start;
	deny->ld_length = NFS4_MAX_UINT64;
	if (fl->fl_end != NFS4_MAX_UINT64)
		deny->ld_length = fl->fl_end - fl->fl_start + 1;        
	deny->ld_type = NFS4_READ_LT;
	if (fl->fl_type != F_RDLCK)
		deny->ld_type = NFS4_WRITE_LT;
}

static struct nfs4_stateowner *
find_lockstateowner_str(struct inode *inode, clientid_t *clid,
		struct xdr_netobj *owner)
{
	unsigned int hashval = lock_ownerstr_hashval(inode, clid->cl_id, owner);
	struct nfs4_stateowner *op;

	list_for_each_entry(op, &lock_ownerstr_hashtbl[hashval], so_strhash) {
		if (same_owner_str(op, owner, clid))
			return op;
	}
	return NULL;
}

/*
 * Alloc a lock owner structure.
 * Called in nfsd4_lock - therefore, OPEN and OPEN_CONFIRM (if needed) has 
 * occured. 
 *
 * strhashval = lock_ownerstr_hashval 
 */

static struct nfs4_stateowner *
alloc_init_lock_stateowner(unsigned int strhashval, struct nfs4_client *clp, struct nfs4_stateid *open_stp, struct nfsd4_lock *lock) {
	struct nfs4_stateowner *sop;
	struct nfs4_replay *rp;
	unsigned int idhashval;

	if (!(sop = alloc_stateowner(&lock->lk_new_owner)))
		return NULL;
	idhashval = lockownerid_hashval(current_ownerid);
	INIT_LIST_HEAD(&sop->so_idhash);
	INIT_LIST_HEAD(&sop->so_strhash);
	INIT_LIST_HEAD(&sop->so_perclient);
	INIT_LIST_HEAD(&sop->so_stateids);
	INIT_LIST_HEAD(&sop->so_perstateid);
	INIT_LIST_HEAD(&sop->so_close_lru); /* not used */
	sop->so_time = 0;
	list_add(&sop->so_idhash, &lock_ownerid_hashtbl[idhashval]);
	list_add(&sop->so_strhash, &lock_ownerstr_hashtbl[strhashval]);
	list_add(&sop->so_perstateid, &open_stp->st_lockowners);
	sop->so_is_open_owner = 0;
	sop->so_id = current_ownerid++;
	sop->so_client = clp;
	/* It is the openowner seqid that will be incremented in encode in the
	 * case of new lockowners; so increment the lock seqid manually: */
	sop->so_seqid = lock->lk_new_lock_seqid + 1;
	sop->so_confirmed = 1;
	rp = &sop->so_replay;
	rp->rp_status = nfserr_serverfault;
	rp->rp_buflen = 0;
	rp->rp_buf = rp->rp_ibuf;
	return sop;
}

static struct nfs4_stateid *
alloc_init_lock_stateid(struct nfs4_stateowner *sop, struct nfs4_file *fp, struct nfs4_stateid *open_stp)
{
	struct nfs4_stateid *stp;
	unsigned int hashval = stateid_hashval(sop->so_id, fp->fi_id);

	stp = nfs4_alloc_stateid();
	if (stp == NULL)
		goto out;
	INIT_LIST_HEAD(&stp->st_hash);
	INIT_LIST_HEAD(&stp->st_perfile);
	INIT_LIST_HEAD(&stp->st_perstateowner);
	INIT_LIST_HEAD(&stp->st_lockowners); /* not used */
	list_add(&stp->st_hash, &lockstateid_hashtbl[hashval]);
	list_add(&stp->st_perfile, &fp->fi_stateids);
	list_add(&stp->st_perstateowner, &sop->so_stateids);
	stp->st_stateowner = sop;
	get_nfs4_file(fp);
	stp->st_file = fp;
	stp->st_stateid.si_boot = boot_time;
	stp->st_stateid.si_stateownerid = sop->so_id;
	stp->st_stateid.si_fileid = fp->fi_id;
	stp->st_stateid.si_generation = 0;
	stp->st_deny_bmap = open_stp->st_deny_bmap;
	stp->st_openstp = open_stp;

out:
	return stp;
}

static int
check_lock_length(u64 offset, u64 length)
{
	return ((length == 0)  || ((length != NFS4_MAX_UINT64) &&
	     LOFF_OVERFLOW(offset, length)));
}

/*
 *  LOCK operation 
 */
__be32
nfsd4_lock(struct svc_rqst *rqstp, struct nfsd4_compound_state *cstate,
	   struct nfsd4_lock *lock)
{
	struct nfs4_stateowner *open_sop = NULL;
	struct nfs4_stateowner *lock_sop = NULL;
	struct nfs4_stateid *lock_stp;
	struct nfs4_file *fp;
	struct file *filp = NULL;
	struct file_lock file_lock;
	struct file_lock conflock;
	__be32 status = 0;
	unsigned int strhashval;
	unsigned int cmd;
	int err;

	dprintk("NFSD: nfsd4_lock: start=%Ld length=%Ld\n",
		(long long) lock->lk_offset,
		(long long) lock->lk_length);

	if (check_lock_length(lock->lk_offset, lock->lk_length))
		 return nfserr_inval;

	if ((status = fh_verify(rqstp, &cstate->current_fh,
				S_IFREG, NFSD_MAY_LOCK))) {
		dprintk("NFSD: nfsd4_lock: permission denied!\n");
		return status;
	}

	nfs4_lock_state();

	if (lock->lk_is_new) {
		/*
		 * Client indicates that this is a new lockowner.
		 * Use open owner and open stateid to create lock owner and
		 * lock stateid.
		 */
		struct nfs4_stateid *open_stp = NULL;
		
		status = nfserr_stale_clientid;
		if (!nfsd4_has_session(cstate) &&
		    STALE_CLIENTID(&lock->lk_new_clientid))
			goto out;

		/* validate and update open stateid and open seqid */
		status = nfs4_preprocess_seqid_op(cstate,
				        lock->lk_new_open_seqid,
		                        &lock->lk_new_open_stateid,
					OPEN_STATE,
		                        &lock->lk_replay_owner, &open_stp,
					lock);
		if (status)
			goto out;
		open_sop = lock->lk_replay_owner;
		/* create lockowner and lock stateid */
		fp = open_stp->st_file;
		strhashval = lock_ownerstr_hashval(fp->fi_inode, 
				open_sop->so_client->cl_clientid.cl_id, 
				&lock->v.new.owner);
		/* XXX: Do we need to check for duplicate stateowners on
		 * the same file, or should they just be allowed (and
		 * create new stateids)? */
		status = nfserr_resource;
		lock_sop = alloc_init_lock_stateowner(strhashval,
				open_sop->so_client, open_stp, lock);
		if (lock_sop == NULL)
			goto out;
		lock_stp = alloc_init_lock_stateid(lock_sop, fp, open_stp);
		if (lock_stp == NULL)
			goto out;
	} else {
		/* lock (lock owner + lock stateid) already exists */
		status = nfs4_preprocess_seqid_op(cstate,
				       lock->lk_old_lock_seqid, 
				       &lock->lk_old_lock_stateid, 
				       LOCK_STATE,
				       &lock->lk_replay_owner, &lock_stp, lock);
		if (status)
			goto out;
		lock_sop = lock->lk_replay_owner;
		fp = lock_stp->st_file;
	}
	/* lock->lk_replay_owner and lock_stp have been created or found */

	status = nfserr_grace;
	if (locks_in_grace() && !lock->lk_reclaim)
		goto out;
	status = nfserr_no_grace;
	if (!locks_in_grace() && lock->lk_reclaim)
		goto out;

	locks_init_lock(&file_lock);
	switch (lock->lk_type) {
		case NFS4_READ_LT:
		case NFS4_READW_LT:
			if (find_readable_file(lock_stp->st_file)) {
				nfs4_get_vfs_file(rqstp, fp, &cstate->current_fh, NFS4_SHARE_ACCESS_READ);
				filp = find_readable_file(lock_stp->st_file);
			}
			file_lock.fl_type = F_RDLCK;
			cmd = F_SETLK;
		break;
		case NFS4_WRITE_LT:
		case NFS4_WRITEW_LT:
			if (find_writeable_file(lock_stp->st_file)) {
				nfs4_get_vfs_file(rqstp, fp, &cstate->current_fh, NFS4_SHARE_ACCESS_WRITE);
				filp = find_writeable_file(lock_stp->st_file);
			}
			file_lock.fl_type = F_WRLCK;
			cmd = F_SETLK;
		break;
		default:
			status = nfserr_inval;
		goto out;
	}
	if (!filp) {
		status = nfserr_openmode;
		goto out;
	}
	file_lock.fl_owner = (fl_owner_t)lock_sop;
	file_lock.fl_pid = current->tgid;
	file_lock.fl_file = filp;
	file_lock.fl_flags = FL_POSIX;
	file_lock.fl_lmops = &nfsd_posix_mng_ops;

	file_lock.fl_start = lock->lk_offset;
	file_lock.fl_end = last_byte_offset(lock->lk_offset, lock->lk_length);
	nfs4_transform_lock_offset(&file_lock);

	/*
	* Try to lock the file in the VFS.
	* Note: locks.c uses the BKL to protect the inode's lock list.
	*/

	err = vfs_lock_file(filp, cmd, &file_lock, &conflock);
	switch (-err) {
	case 0: /* success! */
		update_stateid(&lock_stp->st_stateid);
		memcpy(&lock->lk_resp_stateid, &lock_stp->st_stateid, 
				sizeof(stateid_t));
		status = 0;
		break;
	case (EAGAIN):		/* conflock holds conflicting lock */
		status = nfserr_denied;
		dprintk("NFSD: nfsd4_lock: conflicting lock found!\n");
		nfs4_set_lock_denied(&conflock, &lock->lk_denied);
		break;
	case (EDEADLK):
		status = nfserr_deadlock;
		break;
	default:        
		dprintk("NFSD: nfsd4_lock: vfs_lock_file() failed! status %d\n",err);
		status = nfserr_resource;
		break;
	}
out:
	if (status && lock->lk_is_new && lock_sop)
		release_lockowner(lock_sop);
	if (lock->lk_replay_owner) {
		nfs4_get_stateowner(lock->lk_replay_owner);
		cstate->replay_owner = lock->lk_replay_owner;
	}
	nfs4_unlock_state();
	return status;
}

/*
 * The NFSv4 spec allows a client to do a LOCKT without holding an OPEN,
 * so we do a temporary open here just to get an open file to pass to
 * vfs_test_lock.  (Arguably perhaps test_lock should be done with an
 * inode operation.)
 */
static int nfsd_test_lock(struct svc_rqst *rqstp, struct svc_fh *fhp, struct file_lock *lock)
{
	struct file *file;
	int err;

	err = nfsd_open(rqstp, fhp, S_IFREG, NFSD_MAY_READ, &file);
	if (err)
		return err;
	err = vfs_test_lock(file, lock);
	nfsd_close(file);
	return err;
}

/*
 * LOCKT operation
 */
__be32
nfsd4_lockt(struct svc_rqst *rqstp, struct nfsd4_compound_state *cstate,
	    struct nfsd4_lockt *lockt)
{
	struct inode *inode;
	struct file_lock file_lock;
	int error;
	__be32 status;

	if (locks_in_grace())
		return nfserr_grace;

	if (check_lock_length(lockt->lt_offset, lockt->lt_length))
		 return nfserr_inval;

	lockt->lt_stateowner = NULL;
	nfs4_lock_state();

	status = nfserr_stale_clientid;
	if (!nfsd4_has_session(cstate) && STALE_CLIENTID(&lockt->lt_clientid))
		goto out;

	if ((status = fh_verify(rqstp, &cstate->current_fh, S_IFREG, 0))) {
		dprintk("NFSD: nfsd4_lockt: fh_verify() failed!\n");
		if (status == nfserr_symlink)
			status = nfserr_inval;
		goto out;
	}

	inode = cstate->current_fh.fh_dentry->d_inode;
	locks_init_lock(&file_lock);
	switch (lockt->lt_type) {
		case NFS4_READ_LT:
		case NFS4_READW_LT:
			file_lock.fl_type = F_RDLCK;
		break;
		case NFS4_WRITE_LT:
		case NFS4_WRITEW_LT:
			file_lock.fl_type = F_WRLCK;
		break;
		default:
			dprintk("NFSD: nfs4_lockt: bad lock type!\n");
			status = nfserr_inval;
		goto out;
	}

	lockt->lt_stateowner = find_lockstateowner_str(inode,
			&lockt->lt_clientid, &lockt->lt_owner);
	if (lockt->lt_stateowner)
		file_lock.fl_owner = (fl_owner_t)lockt->lt_stateowner;
	file_lock.fl_pid = current->tgid;
	file_lock.fl_flags = FL_POSIX;

	file_lock.fl_start = lockt->lt_offset;
	file_lock.fl_end = last_byte_offset(lockt->lt_offset, lockt->lt_length);

	nfs4_transform_lock_offset(&file_lock);

	status = nfs_ok;
	error = nfsd_test_lock(rqstp, &cstate->current_fh, &file_lock);
	if (error) {
		status = nfserrno(error);
		goto out;
	}
	if (file_lock.fl_type != F_UNLCK) {
		status = nfserr_denied;
		nfs4_set_lock_denied(&file_lock, &lockt->lt_denied);
	}
out:
	nfs4_unlock_state();
	return status;
}

__be32
nfsd4_locku(struct svc_rqst *rqstp, struct nfsd4_compound_state *cstate,
	    struct nfsd4_locku *locku)
{
	struct nfs4_stateid *stp;
	struct file *filp = NULL;
	struct file_lock file_lock;
	__be32 status;
	int err;
						        
	dprintk("NFSD: nfsd4_locku: start=%Ld length=%Ld\n",
		(long long) locku->lu_offset,
		(long long) locku->lu_length);

	if (check_lock_length(locku->lu_offset, locku->lu_length))
		 return nfserr_inval;

	nfs4_lock_state();
									        
	if ((status = nfs4_preprocess_seqid_op(cstate,
					locku->lu_seqid, 
					&locku->lu_stateid, 
					LOCK_STATE,
					&locku->lu_stateowner, &stp, NULL)))
		goto out;

	filp = find_any_file(stp->st_file);
	if (!filp) {
		status = nfserr_lock_range;
		goto out;
	}
	BUG_ON(!filp);
	locks_init_lock(&file_lock);
	file_lock.fl_type = F_UNLCK;
	file_lock.fl_owner = (fl_owner_t) locku->lu_stateowner;
	file_lock.fl_pid = current->tgid;
	file_lock.fl_file = filp;
	file_lock.fl_flags = FL_POSIX; 
	file_lock.fl_lmops = &nfsd_posix_mng_ops;
	file_lock.fl_start = locku->lu_offset;

	file_lock.fl_end = last_byte_offset(locku->lu_offset, locku->lu_length);
	nfs4_transform_lock_offset(&file_lock);

	/*
	*  Try to unlock the file in the VFS.
	*/
	err = vfs_lock_file(filp, F_SETLK, &file_lock, NULL);
	if (err) {
		dprintk("NFSD: nfs4_locku: vfs_lock_file failed!\n");
		goto out_nfserr;
	}
	/*
	* OK, unlock succeeded; the only thing left to do is update the stateid.
	*/
	update_stateid(&stp->st_stateid);
	memcpy(&locku->lu_stateid, &stp->st_stateid, sizeof(stateid_t));

out:
	if (locku->lu_stateowner) {
		nfs4_get_stateowner(locku->lu_stateowner);
		cstate->replay_owner = locku->lu_stateowner;
	}
	nfs4_unlock_state();
	return status;

out_nfserr:
	status = nfserrno(err);
	goto out;
}

/*
 * returns
 * 	1: locks held by lockowner
 * 	0: no locks held by lockowner
 */
static int
check_for_locks(struct nfs4_file *filp, struct nfs4_stateowner *lowner)
{
	struct file_lock **flpp;
	struct inode *inode = filp->fi_inode;
	int status = 0;

	lock_flocks();
	for (flpp = &inode->i_flock; *flpp != NULL; flpp = &(*flpp)->fl_next) {
		if ((*flpp)->fl_owner == (fl_owner_t)lowner) {
			status = 1;
			goto out;
		}
	}
out:
	unlock_flocks();
	return status;
}

__be32
nfsd4_release_lockowner(struct svc_rqst *rqstp,
			struct nfsd4_compound_state *cstate,
			struct nfsd4_release_lockowner *rlockowner)
{
	clientid_t *clid = &rlockowner->rl_clientid;
	struct nfs4_stateowner *sop;
	struct nfs4_stateid *stp;
	struct xdr_netobj *owner = &rlockowner->rl_owner;
	struct list_head matches;
	int i;
	__be32 status;

	dprintk("nfsd4_release_lockowner clientid: (%08x/%08x):\n",
		clid->cl_boot, clid->cl_id);

	/* XXX check for lease expiration */

	status = nfserr_stale_clientid;
	if (STALE_CLIENTID(clid))
		return status;

	nfs4_lock_state();

	status = nfserr_locks_held;
	/* XXX: we're doing a linear search through all the lockowners.
	 * Yipes!  For now we'll just hope clients aren't really using
	 * release_lockowner much, but eventually we have to fix these
	 * data structures. */
	INIT_LIST_HEAD(&matches);
	for (i = 0; i < LOCK_HASH_SIZE; i++) {
		list_for_each_entry(sop, &lock_ownerid_hashtbl[i], so_idhash) {
			if (!same_owner_str(sop, owner, clid))
				continue;
			list_for_each_entry(stp, &sop->so_stateids,
					st_perstateowner) {
				if (check_for_locks(stp->st_file, sop))
					goto out;
				/* Note: so_perclient unused for lockowners,
				 * so it's OK to fool with here. */
				list_add(&sop->so_perclient, &matches);
			}
		}
	}
	/* Clients probably won't expect us to return with some (but not all)
	 * of the lockowner state released; so don't release any until all
	 * have been checked. */
	status = nfs_ok;
	while (!list_empty(&matches)) {
		sop = list_entry(matches.next, struct nfs4_stateowner,
								so_perclient);
		/* unhash_stateowner deletes so_perclient only
		 * for openowners. */
		list_del(&sop->so_perclient);
		release_lockowner(sop);
	}
out:
	nfs4_unlock_state();
	return status;
}

static inline struct nfs4_client_reclaim *
alloc_reclaim(void)
{
	return kmalloc(sizeof(struct nfs4_client_reclaim), GFP_KERNEL);
}

int
nfs4_has_reclaimed_state(const char *name, bool use_exchange_id)
{
	unsigned int strhashval = clientstr_hashval(name);
	struct nfs4_client *clp;

	clp = find_confirmed_client_by_str(name, strhashval, use_exchange_id);
	return clp ? 1 : 0;
}

/*
 * failure => all reset bets are off, nfserr_no_grace...
 */
int
nfs4_client_to_reclaim(const char *name)
{
	unsigned int strhashval;
	struct nfs4_client_reclaim *crp = NULL;

	dprintk("NFSD nfs4_client_to_reclaim NAME: %.*s\n", HEXDIR_LEN, name);
	crp = alloc_reclaim();
	if (!crp)
		return 0;
	strhashval = clientstr_hashval(name);
	INIT_LIST_HEAD(&crp->cr_strhash);
	list_add(&crp->cr_strhash, &reclaim_str_hashtbl[strhashval]);
	memcpy(crp->cr_recdir, name, HEXDIR_LEN);
	reclaim_str_hashtbl_size++;
	return 1;
}

static void
nfs4_release_reclaim(void)
{
	struct nfs4_client_reclaim *crp = NULL;
	int i;

	for (i = 0; i < CLIENT_HASH_SIZE; i++) {
		while (!list_empty(&reclaim_str_hashtbl[i])) {
			crp = list_entry(reclaim_str_hashtbl[i].next,
			                struct nfs4_client_reclaim, cr_strhash);
			list_del(&crp->cr_strhash);
			kfree(crp);
			reclaim_str_hashtbl_size--;
		}
	}
	BUG_ON(reclaim_str_hashtbl_size);
}

/*
 * called from OPEN, CLAIM_PREVIOUS with a new clientid. */
static struct nfs4_client_reclaim *
nfs4_find_reclaim_client(clientid_t *clid)
{
	unsigned int strhashval;
	struct nfs4_client *clp;
	struct nfs4_client_reclaim *crp = NULL;


	/* find clientid in conf_id_hashtbl */
	clp = find_confirmed_client(clid);
	if (clp == NULL)
		return NULL;

	dprintk("NFSD: nfs4_find_reclaim_client for %.*s with recdir %s\n",
		            clp->cl_name.len, clp->cl_name.data,
			    clp->cl_recdir);

	/* find clp->cl_name in reclaim_str_hashtbl */
	strhashval = clientstr_hashval(clp->cl_recdir);
	list_for_each_entry(crp, &reclaim_str_hashtbl[strhashval], cr_strhash) {
		if (same_name(crp->cr_recdir, clp->cl_recdir)) {
			return crp;
		}
	}
	return NULL;
}

/*
* Called from OPEN. Look for clientid in reclaim list.
*/
__be32
nfs4_check_open_reclaim(clientid_t *clid)
{
	return nfs4_find_reclaim_client(clid) ? nfs_ok : nfserr_reclaim_bad;
}

/* initialization to perform at module load time: */

int
nfs4_state_init(void)
{
	int i, status;

	status = nfsd4_init_slabs();
	if (status)
		return status;
	for (i = 0; i < CLIENT_HASH_SIZE; i++) {
		INIT_LIST_HEAD(&conf_id_hashtbl[i]);
		INIT_LIST_HEAD(&conf_str_hashtbl[i]);
		INIT_LIST_HEAD(&unconf_str_hashtbl[i]);
		INIT_LIST_HEAD(&unconf_id_hashtbl[i]);
		INIT_LIST_HEAD(&reclaim_str_hashtbl[i]);
	}
	for (i = 0; i < SESSION_HASH_SIZE; i++)
		INIT_LIST_HEAD(&sessionid_hashtbl[i]);
	for (i = 0; i < FILE_HASH_SIZE; i++) {
		INIT_LIST_HEAD(&file_hashtbl[i]);
	}
	for (i = 0; i < OWNER_HASH_SIZE; i++) {
		INIT_LIST_HEAD(&ownerstr_hashtbl[i]);
		INIT_LIST_HEAD(&ownerid_hashtbl[i]);
	}
	for (i = 0; i < STATEID_HASH_SIZE; i++) {
		INIT_LIST_HEAD(&stateid_hashtbl[i]);
		INIT_LIST_HEAD(&lockstateid_hashtbl[i]);
	}
	for (i = 0; i < LOCK_HASH_SIZE; i++) {
		INIT_LIST_HEAD(&lock_ownerid_hashtbl[i]);
		INIT_LIST_HEAD(&lock_ownerstr_hashtbl[i]);
	}
	memset(&onestateid, ~0, sizeof(stateid_t));
	INIT_LIST_HEAD(&close_lru);
	INIT_LIST_HEAD(&client_lru);
	INIT_LIST_HEAD(&del_recall_lru);
	reclaim_str_hashtbl_size = 0;
	return 0;
}

static void
nfsd4_load_reboot_recovery_data(void)
{
	int status;

	nfs4_lock_state();
	nfsd4_init_recdir(user_recovery_dirname);
	status = nfsd4_recdir_load();
	nfs4_unlock_state();
	if (status)
		printk("NFSD: Failure reading reboot recovery data\n");
}

/*
 * Since the lifetime of a delegation isn't limited to that of an open, a
 * client may quite reasonably hang on to a delegation as long as it has
 * the inode cached.  This becomes an obvious problem the first time a
 * client's inode cache approaches the size of the server's total memory.
 *
 * For now we avoid this problem by imposing a hard limit on the number
 * of delegations, which varies according to the server's memory size.
 */
static void
set_max_delegations(void)
{
	/*
	 * Allow at most 4 delegations per megabyte of RAM.  Quick
	 * estimates suggest that in the worst case (where every delegation
	 * is for a different inode), a delegation could take about 1.5K,
	 * giving a worst case usage of about 6% of memory.
	 */
	max_delegations = nr_free_buffer_pages() >> (20 - 2 - PAGE_SHIFT);
}

/* initialization to perform when the nfsd service is started: */

static int
__nfs4_state_start(void)
{
	int ret;

	boot_time = get_seconds();
	locks_start_grace(&nfsd4_manager);
	printk(KERN_INFO "NFSD: starting %ld-second grace period\n",
	       nfsd4_grace);
	ret = set_callback_cred();
	if (ret)
		return -ENOMEM;
	laundry_wq = create_singlethread_workqueue("nfsd4");
	if (laundry_wq == NULL)
		return -ENOMEM;
	ret = nfsd4_create_callback_queue();
	if (ret)
		goto out_free_laundry;
	queue_delayed_work(laundry_wq, &laundromat_work, nfsd4_grace * HZ);
	set_max_delegations();
	return 0;
out_free_laundry:
	destroy_workqueue(laundry_wq);
	return ret;
}

int
nfs4_state_start(void)
{
	nfsd4_load_reboot_recovery_data();
	return __nfs4_state_start();
}

static void
__nfs4_state_shutdown(void)
{
	int i;
	struct nfs4_client *clp = NULL;
	struct nfs4_delegation *dp = NULL;
	struct list_head *pos, *next, reaplist;

	for (i = 0; i < CLIENT_HASH_SIZE; i++) {
		while (!list_empty(&conf_id_hashtbl[i])) {
			clp = list_entry(conf_id_hashtbl[i].next, struct nfs4_client, cl_idhash);
			expire_client(clp);
		}
		while (!list_empty(&unconf_str_hashtbl[i])) {
			clp = list_entry(unconf_str_hashtbl[i].next, struct nfs4_client, cl_strhash);
			expire_client(clp);
		}
	}
	INIT_LIST_HEAD(&reaplist);
	spin_lock(&recall_lock);
	list_for_each_safe(pos, next, &del_recall_lru) {
		dp = list_entry (pos, struct nfs4_delegation, dl_recall_lru);
		list_move(&dp->dl_recall_lru, &reaplist);
	}
	spin_unlock(&recall_lock);
	list_for_each_safe(pos, next, &reaplist) {
		dp = list_entry (pos, struct nfs4_delegation, dl_recall_lru);
		list_del_init(&dp->dl_recall_lru);
		unhash_delegation(dp);
	}

	nfsd4_shutdown_recdir();
}

void
nfs4_state_shutdown(void)
{
	cancel_rearming_delayed_workqueue(laundry_wq, &laundromat_work);
	destroy_workqueue(laundry_wq);
	locks_end_grace(&nfsd4_manager);
	nfs4_lock_state();
	nfs4_release_reclaim();
	__nfs4_state_shutdown();
	nfs4_unlock_state();
	nfsd4_destroy_callback_queue();
}

/*
 * user_recovery_dirname is protected by the nfsd_mutex since it's only
 * accessed when nfsd is starting.
 */
static void
nfs4_set_recdir(char *recdir)
{
	strcpy(user_recovery_dirname, recdir);
}

/*
 * Change the NFSv4 recovery directory to recdir.
 */
int
nfs4_reset_recoverydir(char *recdir)
{
	int status;
	struct path path;

	status = kern_path(recdir, LOOKUP_FOLLOW, &path);
	if (status)
		return status;
	status = -ENOTDIR;
	if (S_ISDIR(path.dentry->d_inode->i_mode)) {
		nfs4_set_recdir(recdir);
		status = 0;
	}
	path_put(&path);
	return status;
}

char *
nfs4_recoverydir(void)
{
	return user_recovery_dirname;
}<|MERGE_RESOLUTION|>--- conflicted
+++ resolved
@@ -2652,10 +2652,7 @@
 	if ((status = vfs_setlease(fl->fl_file, fl->fl_type, &fl))) {
 		dprintk("NFSD: setlease failed [%d], no delegation\n", status);
 		dp->dl_flock = NULL;
-<<<<<<< HEAD
-=======
 		locks_free_lock(fl);
->>>>>>> c8ddb271
 		unhash_delegation(dp);
 		flag = NFS4_OPEN_DELEGATE_NONE;
 		goto out;
