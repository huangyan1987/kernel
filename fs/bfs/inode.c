--- conflicted
+++ resolved
@@ -154,13 +154,8 @@
 
 	truncate_inode_pages(&inode->i_data, 0);
 
-<<<<<<< HEAD
-	if (inode->i_ino < BFS_ROOT_INO || inode->i_ino > info->si_lasti) {
-		printf("invalid ino=%08lx\n", inode->i_ino);
-=======
 	if (ino < BFS_ROOT_INO || ino > info->si_lasti) {
 		printf("invalid ino=%08lx\n", ino);
->>>>>>> 1c9426e8
 		return;
 	}
 	
