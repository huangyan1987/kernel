/*
 * (C) 1997 Linus Torvalds
 * (C) 1999 Andrea Arcangeli <andrea@suse.de> (dynamic inode allocation)
 */
#include <linux/export.h>
#include <linux/fs.h>
#include <linux/mm.h>
#include <linux/backing-dev.h>
#include <linux/hash.h>
#include <linux/swap.h>
#include <linux/security.h>
#include <linux/cdev.h>
#include <linux/bootmem.h>
#include <linux/fsnotify.h>
#include <linux/mount.h>
#include <linux/posix_acl.h>
#include <linux/prefetch.h>
#include <linux/buffer_head.h> /* for inode_has_buffers */
#include <linux/ratelimit.h>
#include <linux/list_lru.h>
#include <trace/events/writeback.h>
#include "internal.h"

/*
 * Inode locking rules:
 *
 * inode->i_lock protects:
 *   inode->i_state, inode->i_hash, __iget()
 * Inode LRU list locks protect:
 *   inode->i_sb->s_inode_lru, inode->i_lru
 * inode_sb_list_lock protects:
 *   sb->s_inodes, inode->i_sb_list
 * bdi->wb.list_lock protects:
 *   bdi->wb.b_{dirty,io,more_io,dirty_time}, inode->i_wb_list
 * inode_hash_lock protects:
 *   inode_hashtable, inode->i_hash
 *
 * Lock ordering:
 *
 * inode_sb_list_lock
 *   inode->i_lock
 *     Inode LRU list locks
 *
 * bdi->wb.list_lock
 *   inode->i_lock
 *
 * inode_hash_lock
 *   inode_sb_list_lock
 *   inode->i_lock
 *
 * iunique_lock
 *   inode_hash_lock
 */

static unsigned int i_hash_mask __read_mostly;
static unsigned int i_hash_shift __read_mostly;
static struct hlist_head *inode_hashtable __read_mostly;
static __cacheline_aligned_in_smp DEFINE_SPINLOCK(inode_hash_lock);

__cacheline_aligned_in_smp DEFINE_SPINLOCK(inode_sb_list_lock);

/*
 * Empty aops. Can be used for the cases where the user does not
 * define any of the address_space operations.
 */
const struct address_space_operations empty_aops = {
};
EXPORT_SYMBOL(empty_aops);

/*
 * Statistics gathering..
 */
struct inodes_stat_t inodes_stat;

static DEFINE_PER_CPU(unsigned long, nr_inodes);
static DEFINE_PER_CPU(unsigned long, nr_unused);

static struct kmem_cache *inode_cachep __read_mostly;

static long get_nr_inodes(void)
{
	int i;
	long sum = 0;
	for_each_possible_cpu(i)
		sum += per_cpu(nr_inodes, i);
	return sum < 0 ? 0 : sum;
}

static inline long get_nr_inodes_unused(void)
{
	int i;
	long sum = 0;
	for_each_possible_cpu(i)
		sum += per_cpu(nr_unused, i);
	return sum < 0 ? 0 : sum;
}

long get_nr_dirty_inodes(void)
{
	/* not actually dirty inodes, but a wild approximation */
	long nr_dirty = get_nr_inodes() - get_nr_inodes_unused();
	return nr_dirty > 0 ? nr_dirty : 0;
}

/*
 * Handle nr_inode sysctl
 */
#ifdef CONFIG_SYSCTL
int proc_nr_inodes(struct ctl_table *table, int write,
		   void __user *buffer, size_t *lenp, loff_t *ppos)
{
	inodes_stat.nr_inodes = get_nr_inodes();
	inodes_stat.nr_unused = get_nr_inodes_unused();
	return proc_doulongvec_minmax(table, write, buffer, lenp, ppos);
}
#endif

static int no_open(struct inode *inode, struct file *file)
{
	return -ENXIO;
}

/**
 * inode_init_always - perform inode structure intialisation
 * @sb: superblock inode belongs to
 * @inode: inode to initialise
 *
 * These are initializations that need to be done on every inode
 * allocation as the fields are not initialised by slab allocation.
 */
int inode_init_always(struct super_block *sb, struct inode *inode)
{
	static const struct inode_operations empty_iops;
	static const struct file_operations no_open_fops = {.open = no_open};
	struct address_space *const mapping = &inode->i_data;

	inode->i_sb = sb;
	inode->i_blkbits = sb->s_blocksize_bits;
	inode->i_flags = 0;
	atomic_set(&inode->i_count, 1);
	inode->i_op = &empty_iops;
	inode->i_fop = &no_open_fops;
	inode->__i_nlink = 1;
	inode->i_opflags = 0;
	i_uid_write(inode, 0);
	i_gid_write(inode, 0);
	atomic_set(&inode->i_writecount, 0);
	inode->i_size = 0;
	inode->i_blocks = 0;
	inode->i_bytes = 0;
	inode->i_generation = 0;
	inode->i_pipe = NULL;
	inode->i_bdev = NULL;
	inode->i_cdev = NULL;
	inode->i_link = NULL;
	inode->i_rdev = 0;
	inode->dirtied_when = 0;

	if (security_inode_alloc(inode))
		goto out;
	spin_lock_init(&inode->i_lock);
	lockdep_set_class(&inode->i_lock, &sb->s_type->i_lock_key);

	mutex_init(&inode->i_mutex);
	lockdep_set_class(&inode->i_mutex, &sb->s_type->i_mutex_key);

	atomic_set(&inode->i_dio_count, 0);

	mapping->a_ops = &empty_aops;
	mapping->host = inode;
	mapping->flags = 0;
	atomic_set(&mapping->i_mmap_writable, 0);
	mapping_set_gfp_mask(mapping, GFP_HIGHUSER_MOVABLE);
	mapping->private_data = NULL;
	mapping->writeback_index = 0;
	inode->i_private = NULL;
	inode->i_mapping = mapping;
	INIT_HLIST_HEAD(&inode->i_dentry);	/* buggered by rcu freeing */
#ifdef CONFIG_FS_POSIX_ACL
	inode->i_acl = inode->i_default_acl = ACL_NOT_CACHED;
#endif

#ifdef CONFIG_FSNOTIFY
	inode->i_fsnotify_mask = 0;
#endif
	inode->i_flctx = NULL;
	this_cpu_inc(nr_inodes);

	return 0;
out:
	return -ENOMEM;
}
EXPORT_SYMBOL(inode_init_always);

static struct inode *alloc_inode(struct super_block *sb)
{
	struct inode *inode;

	if (sb->s_op->alloc_inode)
		inode = sb->s_op->alloc_inode(sb);
	else
		inode = kmem_cache_alloc(inode_cachep, GFP_KERNEL);

	if (!inode)
		return NULL;

	if (unlikely(inode_init_always(sb, inode))) {
		if (inode->i_sb->s_op->destroy_inode)
			inode->i_sb->s_op->destroy_inode(inode);
		else
			kmem_cache_free(inode_cachep, inode);
		return NULL;
	}

	return inode;
}

void free_inode_nonrcu(struct inode *inode)
{
	kmem_cache_free(inode_cachep, inode);
}
EXPORT_SYMBOL(free_inode_nonrcu);

void __destroy_inode(struct inode *inode)
{
	BUG_ON(inode_has_buffers(inode));
	inode_detach_wb(inode);
	security_inode_free(inode);
	fsnotify_inode_delete(inode);
	locks_free_lock_context(inode->i_flctx);
	if (!inode->i_nlink) {
		WARN_ON(atomic_long_read(&inode->i_sb->s_remove_count) == 0);
		atomic_long_dec(&inode->i_sb->s_remove_count);
	}

#ifdef CONFIG_FS_POSIX_ACL
	if (inode->i_acl && inode->i_acl != ACL_NOT_CACHED)
		posix_acl_release(inode->i_acl);
	if (inode->i_default_acl && inode->i_default_acl != ACL_NOT_CACHED)
		posix_acl_release(inode->i_default_acl);
#endif
	this_cpu_dec(nr_inodes);
}
EXPORT_SYMBOL(__destroy_inode);

static void i_callback(struct rcu_head *head)
{
	struct inode *inode = container_of(head, struct inode, i_rcu);
	kmem_cache_free(inode_cachep, inode);
}

static void destroy_inode(struct inode *inode)
{
	BUG_ON(!list_empty(&inode->i_lru));
	__destroy_inode(inode);
	if (inode->i_sb->s_op->destroy_inode)
		inode->i_sb->s_op->destroy_inode(inode);
	else
		call_rcu(&inode->i_rcu, i_callback);
}

/**
 * drop_nlink - directly drop an inode's link count
 * @inode: inode
 *
 * This is a low-level filesystem helper to replace any
 * direct filesystem manipulation of i_nlink.  In cases
 * where we are attempting to track writes to the
 * filesystem, a decrement to zero means an imminent
 * write when the file is truncated and actually unlinked
 * on the filesystem.
 */
void drop_nlink(struct inode *inode)
{
	WARN_ON(inode->i_nlink == 0);
	inode->__i_nlink--;
	if (!inode->i_nlink)
		atomic_long_inc(&inode->i_sb->s_remove_count);
}
EXPORT_SYMBOL(drop_nlink);

/**
 * clear_nlink - directly zero an inode's link count
 * @inode: inode
 *
 * This is a low-level filesystem helper to replace any
 * direct filesystem manipulation of i_nlink.  See
 * drop_nlink() for why we care about i_nlink hitting zero.
 */
void clear_nlink(struct inode *inode)
{
	if (inode->i_nlink) {
		inode->__i_nlink = 0;
		atomic_long_inc(&inode->i_sb->s_remove_count);
	}
}
EXPORT_SYMBOL(clear_nlink);

/**
 * set_nlink - directly set an inode's link count
 * @inode: inode
 * @nlink: new nlink (should be non-zero)
 *
 * This is a low-level filesystem helper to replace any
 * direct filesystem manipulation of i_nlink.
 */
void set_nlink(struct inode *inode, unsigned int nlink)
{
	if (!nlink) {
		clear_nlink(inode);
	} else {
		/* Yes, some filesystems do change nlink from zero to one */
		if (inode->i_nlink == 0)
			atomic_long_dec(&inode->i_sb->s_remove_count);

		inode->__i_nlink = nlink;
	}
}
EXPORT_SYMBOL(set_nlink);

/**
 * inc_nlink - directly increment an inode's link count
 * @inode: inode
 *
 * This is a low-level filesystem helper to replace any
 * direct filesystem manipulation of i_nlink.  Currently,
 * it is only here for parity with dec_nlink().
 */
void inc_nlink(struct inode *inode)
{
	if (unlikely(inode->i_nlink == 0)) {
		WARN_ON(!(inode->i_state & I_LINKABLE));
		atomic_long_dec(&inode->i_sb->s_remove_count);
	}

	inode->__i_nlink++;
}
EXPORT_SYMBOL(inc_nlink);

void address_space_init_once(struct address_space *mapping)
{
	memset(mapping, 0, sizeof(*mapping));
	INIT_RADIX_TREE(&mapping->page_tree, GFP_ATOMIC);
	spin_lock_init(&mapping->tree_lock);
	init_rwsem(&mapping->i_mmap_rwsem);
	INIT_LIST_HEAD(&mapping->private_list);
	spin_lock_init(&mapping->private_lock);
	mapping->i_mmap = RB_ROOT;
}
EXPORT_SYMBOL(address_space_init_once);

/*
 * These are initializations that only need to be done
 * once, because the fields are idempotent across use
 * of the inode, so let the slab aware of that.
 */
void inode_init_once(struct inode *inode)
{
	memset(inode, 0, sizeof(*inode));
	INIT_HLIST_NODE(&inode->i_hash);
	INIT_LIST_HEAD(&inode->i_devices);
	INIT_LIST_HEAD(&inode->i_wb_list);
	INIT_LIST_HEAD(&inode->i_lru);
	address_space_init_once(&inode->i_data);
	i_size_ordered_init(inode);
#ifdef CONFIG_FSNOTIFY
	INIT_HLIST_HEAD(&inode->i_fsnotify_marks);
#endif
}
EXPORT_SYMBOL(inode_init_once);

static void init_once(void *foo)
{
	struct inode *inode = (struct inode *) foo;

	inode_init_once(inode);
}

/*
 * inode->i_lock must be held
 */
void __iget(struct inode *inode)
{
	atomic_inc(&inode->i_count);
}

/*
 * get additional reference to inode; caller must already hold one.
 */
void ihold(struct inode *inode)
{
	WARN_ON(atomic_inc_return(&inode->i_count) < 2);
}
EXPORT_SYMBOL(ihold);

static void inode_lru_list_add(struct inode *inode)
{
	if (list_lru_add(&inode->i_sb->s_inode_lru, &inode->i_lru))
		this_cpu_inc(nr_unused);
}

/*
 * Add inode to LRU if needed (inode is unused and clean).
 *
 * Needs inode->i_lock held.
 */
void inode_add_lru(struct inode *inode)
{
	if (!(inode->i_state & (I_DIRTY_ALL | I_SYNC |
				I_FREEING | I_WILL_FREE)) &&
	    !atomic_read(&inode->i_count) && inode->i_sb->s_flags & MS_ACTIVE)
		inode_lru_list_add(inode);
}


static void inode_lru_list_del(struct inode *inode)
{

	if (list_lru_del(&inode->i_sb->s_inode_lru, &inode->i_lru))
		this_cpu_dec(nr_unused);
}

/**
 * inode_sb_list_add - add inode to the superblock list of inodes
 * @inode: inode to add
 */
void inode_sb_list_add(struct inode *inode)
{
	spin_lock(&inode_sb_list_lock);
	list_add(&inode->i_sb_list, &inode->i_sb->s_inodes);
	spin_unlock(&inode_sb_list_lock);
}
EXPORT_SYMBOL_GPL(inode_sb_list_add);

static inline void inode_sb_list_del(struct inode *inode)
{
	if (!list_empty(&inode->i_sb_list)) {
		spin_lock(&inode_sb_list_lock);
		list_del_init(&inode->i_sb_list);
		spin_unlock(&inode_sb_list_lock);
	}
}

static unsigned long hash(struct super_block *sb, unsigned long hashval)
{
	unsigned long tmp;

	tmp = (hashval * (unsigned long)sb) ^ (GOLDEN_RATIO_PRIME + hashval) /
			L1_CACHE_BYTES;
	tmp = tmp ^ ((tmp ^ GOLDEN_RATIO_PRIME) >> i_hash_shift);
	return tmp & i_hash_mask;
}

/**
 *	__insert_inode_hash - hash an inode
 *	@inode: unhashed inode
 *	@hashval: unsigned long value used to locate this object in the
 *		inode_hashtable.
 *
 *	Add an inode to the inode hash for this superblock.
 */
void __insert_inode_hash(struct inode *inode, unsigned long hashval)
{
	struct hlist_head *b = inode_hashtable + hash(inode->i_sb, hashval);

	spin_lock(&inode_hash_lock);
	spin_lock(&inode->i_lock);
	hlist_add_head(&inode->i_hash, b);
	spin_unlock(&inode->i_lock);
	spin_unlock(&inode_hash_lock);
}
EXPORT_SYMBOL(__insert_inode_hash);

/**
 *	__remove_inode_hash - remove an inode from the hash
 *	@inode: inode to unhash
 *
 *	Remove an inode from the superblock.
 */
void __remove_inode_hash(struct inode *inode)
{
	spin_lock(&inode_hash_lock);
	spin_lock(&inode->i_lock);
	hlist_del_init(&inode->i_hash);
	spin_unlock(&inode->i_lock);
	spin_unlock(&inode_hash_lock);
}
EXPORT_SYMBOL(__remove_inode_hash);

void clear_inode(struct inode *inode)
{
	might_sleep();
	/*
	 * We have to cycle tree_lock here because reclaim can be still in the
	 * process of removing the last page (in __delete_from_page_cache())
	 * and we must not free mapping under it.
	 */
	spin_lock_irq(&inode->i_data.tree_lock);
	BUG_ON(inode->i_data.nrpages);
	BUG_ON(inode->i_data.nrshadows);
	spin_unlock_irq(&inode->i_data.tree_lock);
	BUG_ON(!list_empty(&inode->i_data.private_list));
	BUG_ON(!(inode->i_state & I_FREEING));
	BUG_ON(inode->i_state & I_CLEAR);
	/* don't need i_lock here, no concurrent mods to i_state */
	inode->i_state = I_FREEING | I_CLEAR;
}
EXPORT_SYMBOL(clear_inode);

/*
 * Free the inode passed in, removing it from the lists it is still connected
 * to. We remove any pages still attached to the inode and wait for any IO that
 * is still in progress before finally destroying the inode.
 *
 * An inode must already be marked I_FREEING so that we avoid the inode being
 * moved back onto lists if we race with other code that manipulates the lists
 * (e.g. writeback_single_inode). The caller is responsible for setting this.
 *
 * An inode must already be removed from the LRU list before being evicted from
 * the cache. This should occur atomically with setting the I_FREEING state
 * flag, so no inodes here should ever be on the LRU when being evicted.
 */
static void evict(struct inode *inode)
{
	const struct super_operations *op = inode->i_sb->s_op;

	BUG_ON(!(inode->i_state & I_FREEING));
	BUG_ON(!list_empty(&inode->i_lru));

	if (!list_empty(&inode->i_wb_list))
		inode_wb_list_del(inode);

	inode_sb_list_del(inode);

	/*
	 * Wait for flusher thread to be done with the inode so that filesystem
	 * does not start destroying it while writeback is still running. Since
	 * the inode has I_FREEING set, flusher thread won't start new work on
	 * the inode.  We just have to wait for running writeback to finish.
	 */
	inode_wait_for_writeback(inode);

	if (op->evict_inode) {
		op->evict_inode(inode);
	} else {
		truncate_inode_pages_final(&inode->i_data);
		clear_inode(inode);
	}
	if (S_ISBLK(inode->i_mode) && inode->i_bdev)
		bd_forget(inode);
	if (S_ISCHR(inode->i_mode) && inode->i_cdev)
		cd_forget(inode);

	remove_inode_hash(inode);

	spin_lock(&inode->i_lock);
	wake_up_bit(&inode->i_state, __I_NEW);
	BUG_ON(inode->i_state != (I_FREEING | I_CLEAR));
	spin_unlock(&inode->i_lock);

	destroy_inode(inode);
}

/*
 * dispose_list - dispose of the contents of a local list
 * @head: the head of the list to free
 *
 * Dispose-list gets a local list with local inodes in it, so it doesn't
 * need to worry about list corruption and SMP locks.
 */
static void dispose_list(struct list_head *head)
{
	while (!list_empty(head)) {
		struct inode *inode;

		inode = list_first_entry(head, struct inode, i_lru);
		list_del_init(&inode->i_lru);

		evict(inode);
	}
}

/**
 * evict_inodes	- evict all evictable inodes for a superblock
 * @sb:		superblock to operate on
 *
 * Make sure that no inodes with zero refcount are retained.  This is
 * called by superblock shutdown after having MS_ACTIVE flag removed,
 * so any inode reaching zero refcount during or after that call will
 * be immediately evicted.
 */
void evict_inodes(struct super_block *sb)
{
	struct inode *inode, *next;
	LIST_HEAD(dispose);

	spin_lock(&inode_sb_list_lock);
	list_for_each_entry_safe(inode, next, &sb->s_inodes, i_sb_list) {
		if (atomic_read(&inode->i_count))
			continue;

		spin_lock(&inode->i_lock);
		if (inode->i_state & (I_NEW | I_FREEING | I_WILL_FREE)) {
			spin_unlock(&inode->i_lock);
			continue;
		}

		inode->i_state |= I_FREEING;
		inode_lru_list_del(inode);
		spin_unlock(&inode->i_lock);
		list_add(&inode->i_lru, &dispose);
	}
	spin_unlock(&inode_sb_list_lock);

	dispose_list(&dispose);
}

/**
 * invalidate_inodes	- attempt to free all inodes on a superblock
 * @sb:		superblock to operate on
 * @kill_dirty: flag to guide handling of dirty inodes
 *
 * Attempts to free all inodes for a given superblock.  If there were any
 * busy inodes return a non-zero value, else zero.
 * If @kill_dirty is set, discard dirty inodes too, otherwise treat
 * them as busy.
 */
int invalidate_inodes(struct super_block *sb, bool kill_dirty)
{
	int busy = 0;
	struct inode *inode, *next;
	LIST_HEAD(dispose);

	spin_lock(&inode_sb_list_lock);
	list_for_each_entry_safe(inode, next, &sb->s_inodes, i_sb_list) {
		spin_lock(&inode->i_lock);
		if (inode->i_state & (I_NEW | I_FREEING | I_WILL_FREE)) {
			spin_unlock(&inode->i_lock);
			continue;
		}
		if (inode->i_state & I_DIRTY_ALL && !kill_dirty) {
			spin_unlock(&inode->i_lock);
			busy = 1;
			continue;
		}
		if (atomic_read(&inode->i_count)) {
			spin_unlock(&inode->i_lock);
			busy = 1;
			continue;
		}

		inode->i_state |= I_FREEING;
		inode_lru_list_del(inode);
		spin_unlock(&inode->i_lock);
		list_add(&inode->i_lru, &dispose);
	}
	spin_unlock(&inode_sb_list_lock);

	dispose_list(&dispose);

	return busy;
}

/*
 * Isolate the inode from the LRU in preparation for freeing it.
 *
 * Any inodes which are pinned purely because of attached pagecache have their
 * pagecache removed.  If the inode has metadata buffers attached to
 * mapping->private_list then try to remove them.
 *
 * If the inode has the I_REFERENCED flag set, then it means that it has been
 * used recently - the flag is set in iput_final(). When we encounter such an
 * inode, clear the flag and move it to the back of the LRU so it gets another
 * pass through the LRU before it gets reclaimed. This is necessary because of
 * the fact we are doing lazy LRU updates to minimise lock contention so the
 * LRU does not have strict ordering. Hence we don't want to reclaim inodes
 * with this flag set because they are the inodes that are out of order.
 */
static enum lru_status inode_lru_isolate(struct list_head *item,
		struct list_lru_one *lru, spinlock_t *lru_lock, void *arg)
{
	struct list_head *freeable = arg;
	struct inode	*inode = container_of(item, struct inode, i_lru);

	/*
	 * we are inverting the lru lock/inode->i_lock here, so use a trylock.
	 * If we fail to get the lock, just skip it.
	 */
	if (!spin_trylock(&inode->i_lock))
		return LRU_SKIP;

	/*
	 * Referenced or dirty inodes are still in use. Give them another pass
	 * through the LRU as we canot reclaim them now.
	 */
	if (atomic_read(&inode->i_count) ||
	    (inode->i_state & ~I_REFERENCED)) {
		list_lru_isolate(lru, &inode->i_lru);
		spin_unlock(&inode->i_lock);
		this_cpu_dec(nr_unused);
		return LRU_REMOVED;
	}

	/* recently referenced inodes get one more pass */
	if (inode->i_state & I_REFERENCED) {
		inode->i_state &= ~I_REFERENCED;
		spin_unlock(&inode->i_lock);
		return LRU_ROTATE;
	}

	if (inode_has_buffers(inode) || inode->i_data.nrpages) {
		__iget(inode);
		spin_unlock(&inode->i_lock);
		spin_unlock(lru_lock);
		if (remove_inode_buffers(inode)) {
			unsigned long reap;
			reap = invalidate_mapping_pages(&inode->i_data, 0, -1);
			if (current_is_kswapd())
				__count_vm_events(KSWAPD_INODESTEAL, reap);
			else
				__count_vm_events(PGINODESTEAL, reap);
			if (current->reclaim_state)
				current->reclaim_state->reclaimed_slab += reap;
		}
		iput(inode);
		spin_lock(lru_lock);
		return LRU_RETRY;
	}

	WARN_ON(inode->i_state & I_NEW);
	inode->i_state |= I_FREEING;
	list_lru_isolate_move(lru, &inode->i_lru, freeable);
	spin_unlock(&inode->i_lock);

	this_cpu_dec(nr_unused);
	return LRU_REMOVED;
}

/*
 * Walk the superblock inode LRU for freeable inodes and attempt to free them.
 * This is called from the superblock shrinker function with a number of inodes
 * to trim from the LRU. Inodes to be freed are moved to a temporary list and
 * then are freed outside inode_lock by dispose_list().
 */
long prune_icache_sb(struct super_block *sb, struct shrink_control *sc)
{
	LIST_HEAD(freeable);
	long freed;

	freed = list_lru_shrink_walk(&sb->s_inode_lru, sc,
				     inode_lru_isolate, &freeable);
	dispose_list(&freeable);
	return freed;
}

static void __wait_on_freeing_inode(struct inode *inode);
/*
 * Called with the inode lock held.
 */
static struct inode *find_inode(struct super_block *sb,
				struct hlist_head *head,
				int (*test)(struct inode *, void *),
				void *data)
{
	struct inode *inode = NULL;

repeat:
	hlist_for_each_entry(inode, head, i_hash) {
		if (inode->i_sb != sb)
			continue;
		if (!test(inode, data))
			continue;
		spin_lock(&inode->i_lock);
		if (inode->i_state & (I_FREEING|I_WILL_FREE)) {
			__wait_on_freeing_inode(inode);
			goto repeat;
		}
		__iget(inode);
		spin_unlock(&inode->i_lock);
		return inode;
	}
	return NULL;
}

/*
 * find_inode_fast is the fast path version of find_inode, see the comment at
 * iget_locked for details.
 */
static struct inode *find_inode_fast(struct super_block *sb,
				struct hlist_head *head, unsigned long ino)
{
	struct inode *inode = NULL;

repeat:
	hlist_for_each_entry(inode, head, i_hash) {
		if (inode->i_ino != ino)
			continue;
		if (inode->i_sb != sb)
			continue;
		spin_lock(&inode->i_lock);
		if (inode->i_state & (I_FREEING|I_WILL_FREE)) {
			__wait_on_freeing_inode(inode);
			goto repeat;
		}
		__iget(inode);
		spin_unlock(&inode->i_lock);
		return inode;
	}
	return NULL;
}

/*
 * Each cpu owns a range of LAST_INO_BATCH numbers.
 * 'shared_last_ino' is dirtied only once out of LAST_INO_BATCH allocations,
 * to renew the exhausted range.
 *
 * This does not significantly increase overflow rate because every CPU can
 * consume at most LAST_INO_BATCH-1 unused inode numbers. So there is
 * NR_CPUS*(LAST_INO_BATCH-1) wastage. At 4096 and 1024, this is ~0.1% of the
 * 2^32 range, and is a worst-case. Even a 50% wastage would only increase
 * overflow rate by 2x, which does not seem too significant.
 *
 * On a 32bit, non LFS stat() call, glibc will generate an EOVERFLOW
 * error if st_ino won't fit in target struct field. Use 32bit counter
 * here to attempt to avoid that.
 */
#define LAST_INO_BATCH 1024
static DEFINE_PER_CPU(unsigned int, last_ino);

unsigned int get_next_ino(void)
{
	unsigned int *p = &get_cpu_var(last_ino);
	unsigned int res = *p;

#ifdef CONFIG_SMP
	if (unlikely((res & (LAST_INO_BATCH-1)) == 0)) {
		static atomic_t shared_last_ino;
		int next = atomic_add_return(LAST_INO_BATCH, &shared_last_ino);

		res = next - LAST_INO_BATCH;
	}
#endif

	res++;
	/* get_next_ino should not provide a 0 inode number */
	if (unlikely(!res))
		res++;
	*p = res;
	put_cpu_var(last_ino);
	return res;
}
EXPORT_SYMBOL(get_next_ino);

/**
 *	new_inode_pseudo 	- obtain an inode
 *	@sb: superblock
 *
 *	Allocates a new inode for given superblock.
 *	Inode wont be chained in superblock s_inodes list
 *	This means :
 *	- fs can't be unmount
 *	- quotas, fsnotify, writeback can't work
 */
struct inode *new_inode_pseudo(struct super_block *sb)
{
	struct inode *inode = alloc_inode(sb);

	if (inode) {
		spin_lock(&inode->i_lock);
		inode->i_state = 0;
		spin_unlock(&inode->i_lock);
		INIT_LIST_HEAD(&inode->i_sb_list);
	}
	return inode;
}

/**
 *	new_inode 	- obtain an inode
 *	@sb: superblock
 *
 *	Allocates a new inode for given superblock. The default gfp_mask
 *	for allocations related to inode->i_mapping is GFP_HIGHUSER_MOVABLE.
 *	If HIGHMEM pages are unsuitable or it is known that pages allocated
 *	for the page cache are not reclaimable or migratable,
 *	mapping_set_gfp_mask() must be called with suitable flags on the
 *	newly created inode's mapping
 *
 */
struct inode *new_inode(struct super_block *sb)
{
	struct inode *inode;

	spin_lock_prefetch(&inode_sb_list_lock);

	inode = new_inode_pseudo(sb);
	if (inode)
		inode_sb_list_add(inode);
	return inode;
}
EXPORT_SYMBOL(new_inode);

#ifdef CONFIG_DEBUG_LOCK_ALLOC
void lockdep_annotate_inode_mutex_key(struct inode *inode)
{
	if (S_ISDIR(inode->i_mode)) {
		struct file_system_type *type = inode->i_sb->s_type;

		/* Set new key only if filesystem hasn't already changed it */
		if (lockdep_match_class(&inode->i_mutex, &type->i_mutex_key)) {
			/*
			 * ensure nobody is actually holding i_mutex
			 */
			mutex_destroy(&inode->i_mutex);
			mutex_init(&inode->i_mutex);
			lockdep_set_class(&inode->i_mutex,
					  &type->i_mutex_dir_key);
		}
	}
}
EXPORT_SYMBOL(lockdep_annotate_inode_mutex_key);
#endif

/**
 * unlock_new_inode - clear the I_NEW state and wake up any waiters
 * @inode:	new inode to unlock
 *
 * Called when the inode is fully initialised to clear the new state of the
 * inode and wake up anyone waiting for the inode to finish initialisation.
 */
void unlock_new_inode(struct inode *inode)
{
	lockdep_annotate_inode_mutex_key(inode);
	spin_lock(&inode->i_lock);
	WARN_ON(!(inode->i_state & I_NEW));
	inode->i_state &= ~I_NEW;
	smp_mb();
	wake_up_bit(&inode->i_state, __I_NEW);
	spin_unlock(&inode->i_lock);
}
EXPORT_SYMBOL(unlock_new_inode);

/**
 * lock_two_nondirectories - take two i_mutexes on non-directory objects
 *
 * Lock any non-NULL argument that is not a directory.
 * Zero, one or two objects may be locked by this function.
 *
 * @inode1: first inode to lock
 * @inode2: second inode to lock
 */
void lock_two_nondirectories(struct inode *inode1, struct inode *inode2)
{
	if (inode1 > inode2)
		swap(inode1, inode2);

	if (inode1 && !S_ISDIR(inode1->i_mode))
		mutex_lock(&inode1->i_mutex);
	if (inode2 && !S_ISDIR(inode2->i_mode) && inode2 != inode1)
		mutex_lock_nested(&inode2->i_mutex, I_MUTEX_NONDIR2);
}
EXPORT_SYMBOL(lock_two_nondirectories);

/**
 * unlock_two_nondirectories - release locks from lock_two_nondirectories()
 * @inode1: first inode to unlock
 * @inode2: second inode to unlock
 */
void unlock_two_nondirectories(struct inode *inode1, struct inode *inode2)
{
	if (inode1 && !S_ISDIR(inode1->i_mode))
		mutex_unlock(&inode1->i_mutex);
	if (inode2 && !S_ISDIR(inode2->i_mode) && inode2 != inode1)
		mutex_unlock(&inode2->i_mutex);
}
EXPORT_SYMBOL(unlock_two_nondirectories);

/**
 * iget5_locked - obtain an inode from a mounted file system
 * @sb:		super block of file system
 * @hashval:	hash value (usually inode number) to get
 * @test:	callback used for comparisons between inodes
 * @set:	callback used to initialize a new struct inode
 * @data:	opaque data pointer to pass to @test and @set
 *
 * Search for the inode specified by @hashval and @data in the inode cache,
 * and if present it is return it with an increased reference count. This is
 * a generalized version of iget_locked() for file systems where the inode
 * number is not sufficient for unique identification of an inode.
 *
 * If the inode is not in cache, allocate a new inode and return it locked,
 * hashed, and with the I_NEW flag set. The file system gets to fill it in
 * before unlocking it via unlock_new_inode().
 *
 * Note both @test and @set are called with the inode_hash_lock held, so can't
 * sleep.
 */
struct inode *iget5_locked(struct super_block *sb, unsigned long hashval,
		int (*test)(struct inode *, void *),
		int (*set)(struct inode *, void *), void *data)
{
	struct hlist_head *head = inode_hashtable + hash(sb, hashval);
	struct inode *inode;

	spin_lock(&inode_hash_lock);
	inode = find_inode(sb, head, test, data);
	spin_unlock(&inode_hash_lock);

	if (inode) {
		wait_on_inode(inode);
		return inode;
	}

	inode = alloc_inode(sb);
	if (inode) {
		struct inode *old;

		spin_lock(&inode_hash_lock);
		/* We released the lock, so.. */
		old = find_inode(sb, head, test, data);
		if (!old) {
			if (set(inode, data))
				goto set_failed;

			spin_lock(&inode->i_lock);
			inode->i_state = I_NEW;
			hlist_add_head(&inode->i_hash, head);
			spin_unlock(&inode->i_lock);
			inode_sb_list_add(inode);
			spin_unlock(&inode_hash_lock);

			/* Return the locked inode with I_NEW set, the
			 * caller is responsible for filling in the contents
			 */
			return inode;
		}

		/*
		 * Uhhuh, somebody else created the same inode under
		 * us. Use the old inode instead of the one we just
		 * allocated.
		 */
		spin_unlock(&inode_hash_lock);
		destroy_inode(inode);
		inode = old;
		wait_on_inode(inode);
	}
	return inode;

set_failed:
	spin_unlock(&inode_hash_lock);
	destroy_inode(inode);
	return NULL;
}
EXPORT_SYMBOL(iget5_locked);

/**
 * iget_locked - obtain an inode from a mounted file system
 * @sb:		super block of file system
 * @ino:	inode number to get
 *
 * Search for the inode specified by @ino in the inode cache and if present
 * return it with an increased reference count. This is for file systems
 * where the inode number is sufficient for unique identification of an inode.
 *
 * If the inode is not in cache, allocate a new inode and return it locked,
 * hashed, and with the I_NEW flag set.  The file system gets to fill it in
 * before unlocking it via unlock_new_inode().
 */
struct inode *iget_locked(struct super_block *sb, unsigned long ino)
{
	struct hlist_head *head = inode_hashtable + hash(sb, ino);
	struct inode *inode;

	spin_lock(&inode_hash_lock);
	inode = find_inode_fast(sb, head, ino);
	spin_unlock(&inode_hash_lock);
	if (inode) {
		wait_on_inode(inode);
		return inode;
	}

	inode = alloc_inode(sb);
	if (inode) {
		struct inode *old;

		spin_lock(&inode_hash_lock);
		/* We released the lock, so.. */
		old = find_inode_fast(sb, head, ino);
		if (!old) {
			inode->i_ino = ino;
			spin_lock(&inode->i_lock);
			inode->i_state = I_NEW;
			hlist_add_head(&inode->i_hash, head);
			spin_unlock(&inode->i_lock);
			inode_sb_list_add(inode);
			spin_unlock(&inode_hash_lock);

			/* Return the locked inode with I_NEW set, the
			 * caller is responsible for filling in the contents
			 */
			return inode;
		}

		/*
		 * Uhhuh, somebody else created the same inode under
		 * us. Use the old inode instead of the one we just
		 * allocated.
		 */
		spin_unlock(&inode_hash_lock);
		destroy_inode(inode);
		inode = old;
		wait_on_inode(inode);
	}
	return inode;
}
EXPORT_SYMBOL(iget_locked);

/*
 * search the inode cache for a matching inode number.
 * If we find one, then the inode number we are trying to
 * allocate is not unique and so we should not use it.
 *
 * Returns 1 if the inode number is unique, 0 if it is not.
 */
static int test_inode_iunique(struct super_block *sb, unsigned long ino)
{
	struct hlist_head *b = inode_hashtable + hash(sb, ino);
	struct inode *inode;

	spin_lock(&inode_hash_lock);
	hlist_for_each_entry(inode, b, i_hash) {
		if (inode->i_ino == ino && inode->i_sb == sb) {
			spin_unlock(&inode_hash_lock);
			return 0;
		}
	}
	spin_unlock(&inode_hash_lock);

	return 1;
}

/**
 *	iunique - get a unique inode number
 *	@sb: superblock
 *	@max_reserved: highest reserved inode number
 *
 *	Obtain an inode number that is unique on the system for a given
 *	superblock. This is used by file systems that have no natural
 *	permanent inode numbering system. An inode number is returned that
 *	is higher than the reserved limit but unique.
 *
 *	BUGS:
 *	With a large number of inodes live on the file system this function
 *	currently becomes quite slow.
 */
ino_t iunique(struct super_block *sb, ino_t max_reserved)
{
	/*
	 * On a 32bit, non LFS stat() call, glibc will generate an EOVERFLOW
	 * error if st_ino won't fit in target struct field. Use 32bit counter
	 * here to attempt to avoid that.
	 */
	static DEFINE_SPINLOCK(iunique_lock);
	static unsigned int counter;
	ino_t res;

	spin_lock(&iunique_lock);
	do {
		if (counter <= max_reserved)
			counter = max_reserved + 1;
		res = counter++;
	} while (!test_inode_iunique(sb, res));
	spin_unlock(&iunique_lock);

	return res;
}
EXPORT_SYMBOL(iunique);

struct inode *igrab(struct inode *inode)
{
	spin_lock(&inode->i_lock);
	if (!(inode->i_state & (I_FREEING|I_WILL_FREE))) {
		__iget(inode);
		spin_unlock(&inode->i_lock);
	} else {
		spin_unlock(&inode->i_lock);
		/*
		 * Handle the case where s_op->clear_inode is not been
		 * called yet, and somebody is calling igrab
		 * while the inode is getting freed.
		 */
		inode = NULL;
	}
	return inode;
}
EXPORT_SYMBOL(igrab);

/**
 * ilookup5_nowait - search for an inode in the inode cache
 * @sb:		super block of file system to search
 * @hashval:	hash value (usually inode number) to search for
 * @test:	callback used for comparisons between inodes
 * @data:	opaque data pointer to pass to @test
 *
 * Search for the inode specified by @hashval and @data in the inode cache.
 * If the inode is in the cache, the inode is returned with an incremented
 * reference count.
 *
 * Note: I_NEW is not waited upon so you have to be very careful what you do
 * with the returned inode.  You probably should be using ilookup5() instead.
 *
 * Note2: @test is called with the inode_hash_lock held, so can't sleep.
 */
struct inode *ilookup5_nowait(struct super_block *sb, unsigned long hashval,
		int (*test)(struct inode *, void *), void *data)
{
	struct hlist_head *head = inode_hashtable + hash(sb, hashval);
	struct inode *inode;

	spin_lock(&inode_hash_lock);
	inode = find_inode(sb, head, test, data);
	spin_unlock(&inode_hash_lock);

	return inode;
}
EXPORT_SYMBOL(ilookup5_nowait);

/**
 * ilookup5 - search for an inode in the inode cache
 * @sb:		super block of file system to search
 * @hashval:	hash value (usually inode number) to search for
 * @test:	callback used for comparisons between inodes
 * @data:	opaque data pointer to pass to @test
 *
 * Search for the inode specified by @hashval and @data in the inode cache,
 * and if the inode is in the cache, return the inode with an incremented
 * reference count.  Waits on I_NEW before returning the inode.
 * returned with an incremented reference count.
 *
 * This is a generalized version of ilookup() for file systems where the
 * inode number is not sufficient for unique identification of an inode.
 *
 * Note: @test is called with the inode_hash_lock held, so can't sleep.
 */
struct inode *ilookup5(struct super_block *sb, unsigned long hashval,
		int (*test)(struct inode *, void *), void *data)
{
	struct inode *inode = ilookup5_nowait(sb, hashval, test, data);

	if (inode)
		wait_on_inode(inode);
	return inode;
}
EXPORT_SYMBOL(ilookup5);

/**
 * ilookup - search for an inode in the inode cache
 * @sb:		super block of file system to search
 * @ino:	inode number to search for
 *
 * Search for the inode @ino in the inode cache, and if the inode is in the
 * cache, the inode is returned with an incremented reference count.
 */
struct inode *ilookup(struct super_block *sb, unsigned long ino)
{
	struct hlist_head *head = inode_hashtable + hash(sb, ino);
	struct inode *inode;

	spin_lock(&inode_hash_lock);
	inode = find_inode_fast(sb, head, ino);
	spin_unlock(&inode_hash_lock);

	if (inode)
		wait_on_inode(inode);
	return inode;
}
EXPORT_SYMBOL(ilookup);

/**
 * find_inode_nowait - find an inode in the inode cache
 * @sb:		super block of file system to search
 * @hashval:	hash value (usually inode number) to search for
 * @match:	callback used for comparisons between inodes
 * @data:	opaque data pointer to pass to @match
 *
 * Search for the inode specified by @hashval and @data in the inode
 * cache, where the helper function @match will return 0 if the inode
 * does not match, 1 if the inode does match, and -1 if the search
 * should be stopped.  The @match function must be responsible for
 * taking the i_lock spin_lock and checking i_state for an inode being
 * freed or being initialized, and incrementing the reference count
 * before returning 1.  It also must not sleep, since it is called with
 * the inode_hash_lock spinlock held.
 *
 * This is a even more generalized version of ilookup5() when the
 * function must never block --- find_inode() can block in
 * __wait_on_freeing_inode() --- or when the caller can not increment
 * the reference count because the resulting iput() might cause an
 * inode eviction.  The tradeoff is that the @match funtion must be
 * very carefully implemented.
 */
struct inode *find_inode_nowait(struct super_block *sb,
				unsigned long hashval,
				int (*match)(struct inode *, unsigned long,
					     void *),
				void *data)
{
	struct hlist_head *head = inode_hashtable + hash(sb, hashval);
	struct inode *inode, *ret_inode = NULL;
	int mval;

	spin_lock(&inode_hash_lock);
	hlist_for_each_entry(inode, head, i_hash) {
		if (inode->i_sb != sb)
			continue;
		mval = match(inode, hashval, data);
		if (mval == 0)
			continue;
		if (mval == 1)
			ret_inode = inode;
		goto out;
	}
out:
	spin_unlock(&inode_hash_lock);
	return ret_inode;
}
EXPORT_SYMBOL(find_inode_nowait);

int insert_inode_locked(struct inode *inode)
{
	struct super_block *sb = inode->i_sb;
	ino_t ino = inode->i_ino;
	struct hlist_head *head = inode_hashtable + hash(sb, ino);

	while (1) {
		struct inode *old = NULL;
		spin_lock(&inode_hash_lock);
		hlist_for_each_entry(old, head, i_hash) {
			if (old->i_ino != ino)
				continue;
			if (old->i_sb != sb)
				continue;
			spin_lock(&old->i_lock);
			if (old->i_state & (I_FREEING|I_WILL_FREE)) {
				spin_unlock(&old->i_lock);
				continue;
			}
			break;
		}
		if (likely(!old)) {
			spin_lock(&inode->i_lock);
			inode->i_state |= I_NEW;
			hlist_add_head(&inode->i_hash, head);
			spin_unlock(&inode->i_lock);
			spin_unlock(&inode_hash_lock);
			return 0;
		}
		__iget(old);
		spin_unlock(&old->i_lock);
		spin_unlock(&inode_hash_lock);
		wait_on_inode(old);
		if (unlikely(!inode_unhashed(old))) {
			iput(old);
			return -EBUSY;
		}
		iput(old);
	}
}
EXPORT_SYMBOL(insert_inode_locked);

int insert_inode_locked4(struct inode *inode, unsigned long hashval,
		int (*test)(struct inode *, void *), void *data)
{
	struct super_block *sb = inode->i_sb;
	struct hlist_head *head = inode_hashtable + hash(sb, hashval);

	while (1) {
		struct inode *old = NULL;

		spin_lock(&inode_hash_lock);
		hlist_for_each_entry(old, head, i_hash) {
			if (old->i_sb != sb)
				continue;
			if (!test(old, data))
				continue;
			spin_lock(&old->i_lock);
			if (old->i_state & (I_FREEING|I_WILL_FREE)) {
				spin_unlock(&old->i_lock);
				continue;
			}
			break;
		}
		if (likely(!old)) {
			spin_lock(&inode->i_lock);
			inode->i_state |= I_NEW;
			hlist_add_head(&inode->i_hash, head);
			spin_unlock(&inode->i_lock);
			spin_unlock(&inode_hash_lock);
			return 0;
		}
		__iget(old);
		spin_unlock(&old->i_lock);
		spin_unlock(&inode_hash_lock);
		wait_on_inode(old);
		if (unlikely(!inode_unhashed(old))) {
			iput(old);
			return -EBUSY;
		}
		iput(old);
	}
}
EXPORT_SYMBOL(insert_inode_locked4);


int generic_delete_inode(struct inode *inode)
{
	return 1;
}
EXPORT_SYMBOL(generic_delete_inode);

/*
 * Called when we're dropping the last reference
 * to an inode.
 *
 * Call the FS "drop_inode()" function, defaulting to
 * the legacy UNIX filesystem behaviour.  If it tells
 * us to evict inode, do so.  Otherwise, retain inode
 * in cache if fs is alive, sync and evict if fs is
 * shutting down.
 */
static void iput_final(struct inode *inode)
{
	struct super_block *sb = inode->i_sb;
	const struct super_operations *op = inode->i_sb->s_op;
	int drop;

	WARN_ON(inode->i_state & I_NEW);

	if (op->drop_inode)
		drop = op->drop_inode(inode);
	else
		drop = generic_drop_inode(inode);

	if (!drop && (sb->s_flags & MS_ACTIVE)) {
		inode->i_state |= I_REFERENCED;
		inode_add_lru(inode);
		spin_unlock(&inode->i_lock);
		return;
	}

	if (!drop) {
		inode->i_state |= I_WILL_FREE;
		spin_unlock(&inode->i_lock);
		write_inode_now(inode, 1);
		spin_lock(&inode->i_lock);
		WARN_ON(inode->i_state & I_NEW);
		inode->i_state &= ~I_WILL_FREE;
	}

	inode->i_state |= I_FREEING;
	if (!list_empty(&inode->i_lru))
		inode_lru_list_del(inode);
	spin_unlock(&inode->i_lock);

	evict(inode);
}

/**
 *	iput	- put an inode
 *	@inode: inode to put
 *
 *	Puts an inode, dropping its usage count. If the inode use count hits
 *	zero, the inode is then freed and may also be destroyed.
 *
 *	Consequently, iput() can sleep.
 */
void iput(struct inode *inode)
{
	if (!inode)
		return;
	BUG_ON(inode->i_state & I_CLEAR);
retry:
	if (atomic_dec_and_lock(&inode->i_count, &inode->i_lock)) {
		if (inode->i_nlink && (inode->i_state & I_DIRTY_TIME)) {
			atomic_inc(&inode->i_count);
			inode->i_state &= ~I_DIRTY_TIME;
			spin_unlock(&inode->i_lock);
			trace_writeback_lazytime_iput(inode);
			mark_inode_dirty_sync(inode);
			goto retry;
		}
		iput_final(inode);
	}
}
EXPORT_SYMBOL(iput);

/**
 *	bmap	- find a block number in a file
 *	@inode: inode of file
 *	@block: block to find
 *
 *	Returns the block number on the device holding the inode that
 *	is the disk block number for the block of the file requested.
 *	That is, asked for block 4 of inode 1 the function will return the
 *	disk block relative to the disk start that holds that block of the
 *	file.
 */
sector_t bmap(struct inode *inode, sector_t block)
{
	sector_t res = 0;
	if (inode->i_mapping->a_ops->bmap)
		res = inode->i_mapping->a_ops->bmap(inode->i_mapping, block);
	return res;
}
EXPORT_SYMBOL(bmap);

/*
 * With relative atime, only update atime if the previous atime is
 * earlier than either the ctime or mtime or if at least a day has
 * passed since the last atime update.
 */
static int relatime_need_update(struct vfsmount *mnt, struct inode *inode,
			     struct timespec now)
{

	if (!(mnt->mnt_flags & MNT_RELATIME))
		return 1;
	/*
	 * Is mtime younger than atime? If yes, update atime:
	 */
	if (timespec_compare(&inode->i_mtime, &inode->i_atime) >= 0)
		return 1;
	/*
	 * Is ctime younger than atime? If yes, update atime:
	 */
	if (timespec_compare(&inode->i_ctime, &inode->i_atime) >= 0)
		return 1;

	/*
	 * Is the previous atime value older than a day? If yes,
	 * update atime:
	 */
	if ((long)(now.tv_sec - inode->i_atime.tv_sec) >= 24*60*60)
		return 1;
	/*
	 * Good, we can skip the atime update:
	 */
	return 0;
}

int generic_update_time(struct inode *inode, struct timespec *time, int flags)
{
	int iflags = I_DIRTY_TIME;

	if (flags & S_ATIME)
		inode->i_atime = *time;
	if (flags & S_VERSION)
		inode_inc_iversion(inode);
	if (flags & S_CTIME)
		inode->i_ctime = *time;
	if (flags & S_MTIME)
		inode->i_mtime = *time;

	if (!(inode->i_sb->s_flags & MS_LAZYTIME) || (flags & S_VERSION))
		iflags |= I_DIRTY_SYNC;
	__mark_inode_dirty(inode, iflags);
	return 0;
}
EXPORT_SYMBOL(generic_update_time);

/*
 * This does the actual work of updating an inodes time or version.  Must have
 * had called mnt_want_write() before calling this.
 */
static int update_time(struct inode *inode, struct timespec *time, int flags)
{
	int (*update_time)(struct inode *, struct timespec *, int);

	update_time = inode->i_op->update_time ? inode->i_op->update_time :
		generic_update_time;

	return update_time(inode, time, flags);
}

/**
 *	touch_atime	-	update the access time
 *	@path: the &struct path to update
 *
 *	Update the accessed time on an inode and mark it for writeback.
 *	This function automatically handles read only file systems and media,
 *	as well as the "noatime" flag and inode specific "noatime" markers.
 */
bool atime_needs_update(const struct path *path, struct inode *inode)
{
	struct vfsmount *mnt = path->mnt;
	struct timespec now;

	if (inode->i_flags & S_NOATIME)
		return false;
	if (IS_NOATIME(inode))
		return false;
	if ((inode->i_sb->s_flags & MS_NODIRATIME) && S_ISDIR(inode->i_mode))
		return false;

	if (mnt->mnt_flags & MNT_NOATIME)
		return false;
	if ((mnt->mnt_flags & MNT_NODIRATIME) && S_ISDIR(inode->i_mode))
		return false;

	now = current_fs_time(inode->i_sb);

	if (!relatime_need_update(mnt, inode, now))
		return false;

	if (timespec_equal(&inode->i_atime, &now))
		return false;

	return true;
}

void touch_atime(const struct path *path)
{
	struct vfsmount *mnt = path->mnt;
	struct inode *inode = d_inode(path->dentry);
	struct timespec now;

	if (!atime_needs_update(path, inode))
		return;

	if (!sb_start_write_trylock(inode->i_sb))
		return;

	if (__mnt_want_write(mnt) != 0)
		goto skip_update;
	/*
	 * File systems can error out when updating inodes if they need to
	 * allocate new space to modify an inode (such is the case for
	 * Btrfs), but since we touch atime while walking down the path we
	 * really don't care if we failed to update the atime of the file,
	 * so just ignore the return value.
	 * We may also fail on filesystems that have the ability to make parts
	 * of the fs read only, e.g. subvolumes in Btrfs.
	 */
	now = current_fs_time(inode->i_sb);
	update_time(inode, &now, S_ATIME);
	__mnt_drop_write(mnt);
skip_update:
	sb_end_write(inode->i_sb);
}
EXPORT_SYMBOL(touch_atime);

/*
 * The logic we want is
 *
 *	if suid or (sgid and xgrp)
 *		remove privs
 */
int should_remove_suid(struct dentry *dentry)
{
	umode_t mode = d_inode(dentry)->i_mode;
	int kill = 0;

	/* suid always must be killed */
	if (unlikely(mode & S_ISUID))
		kill = ATTR_KILL_SUID;

	/*
	 * sgid without any exec bits is just a mandatory locking mark; leave
	 * it alone.  If some exec bits are set, it's a real sgid; kill it.
	 */
	if (unlikely((mode & S_ISGID) && (mode & S_IXGRP)))
		kill |= ATTR_KILL_SGID;

	if (unlikely(kill && !capable(CAP_FSETID) && S_ISREG(mode)))
		return kill;

	return 0;
}
EXPORT_SYMBOL(should_remove_suid);

/*
 * Return mask of changes for notify_change() that need to be done as a
 * response to write or truncate. Return 0 if nothing has to be changed.
 * Negative value on error (change should be denied).
 */
int dentry_needs_remove_privs(struct dentry *dentry)
{
	struct inode *inode = d_inode(dentry);
	int mask = 0;
	int ret;

	if (IS_NOSEC(inode))
		return 0;

	mask = should_remove_suid(dentry);
	ret = security_inode_need_killpriv(dentry);
	if (ret < 0)
		return ret;
	if (ret)
		mask |= ATTR_KILL_PRIV;
	return mask;
}
EXPORT_SYMBOL(dentry_needs_remove_privs);

static int __remove_privs(struct dentry *dentry, int kill)
{
	struct iattr newattrs;

	newattrs.ia_valid = ATTR_FORCE | kill;
	/*
	 * Note we call this on write, so notify_change will not
	 * encounter any conflicting delegations:
	 */
	return notify_change(dentry, &newattrs, NULL);
}

/*
 * Remove special file priviledges (suid, capabilities) when file is written
 * to or truncated.
 */
int file_remove_privs(struct file *file)
{
	struct dentry *dentry = file->f_path.dentry;
	struct inode *inode = d_inode(dentry);
	int kill;
	int error = 0;

	/* Fast path for nothing security related */
	if (IS_NOSEC(inode))
		return 0;

<<<<<<< HEAD
	killsuid = should_remove_suid(dentry);
	killpriv = security_inode_need_killpriv(dentry);

	if (killpriv < 0)
		return killpriv;
	if (killpriv)
		error = security_inode_killpriv(dentry);
	if (!error && killsuid)
		error = __remove_suid(dentry, killsuid);
=======
	kill = file_needs_remove_privs(file);
	if (kill < 0)
		return kill;
	if (kill)
		error = __remove_privs(dentry, kill);
>>>>>>> 827c24bc
	if (!error)
		inode_has_no_xattr(inode);

	return error;
}
EXPORT_SYMBOL(file_remove_privs);

/**
 *	file_update_time	-	update mtime and ctime time
 *	@file: file accessed
 *
 *	Update the mtime and ctime members of an inode and mark the inode
 *	for writeback.  Note that this function is meant exclusively for
 *	usage in the file write path of filesystems, and filesystems may
 *	choose to explicitly ignore update via this function with the
 *	S_NOCMTIME inode flag, e.g. for network filesystem where these
 *	timestamps are handled by the server.  This can return an error for
 *	file systems who need to allocate space in order to update an inode.
 */

int file_update_time(struct file *file)
{
	struct inode *inode = file_inode(file);
	struct timespec now;
	int sync_it = 0;
	int ret;

	/* First try to exhaust all avenues to not sync */
	if (IS_NOCMTIME(inode))
		return 0;

	now = current_fs_time(inode->i_sb);
	if (!timespec_equal(&inode->i_mtime, &now))
		sync_it = S_MTIME;

	if (!timespec_equal(&inode->i_ctime, &now))
		sync_it |= S_CTIME;

	if (IS_I_VERSION(inode))
		sync_it |= S_VERSION;

	if (!sync_it)
		return 0;

	/* Finally allowed to write? Takes lock. */
	if (__mnt_want_write_file(file))
		return 0;

	ret = update_time(inode, &now, sync_it);
	__mnt_drop_write_file(file);

	return ret;
}
EXPORT_SYMBOL(file_update_time);

int inode_needs_sync(struct inode *inode)
{
	if (IS_SYNC(inode))
		return 1;
	if (S_ISDIR(inode->i_mode) && IS_DIRSYNC(inode))
		return 1;
	return 0;
}
EXPORT_SYMBOL(inode_needs_sync);

/*
 * If we try to find an inode in the inode hash while it is being
 * deleted, we have to wait until the filesystem completes its
 * deletion before reporting that it isn't found.  This function waits
 * until the deletion _might_ have completed.  Callers are responsible
 * to recheck inode state.
 *
 * It doesn't matter if I_NEW is not set initially, a call to
 * wake_up_bit(&inode->i_state, __I_NEW) after removing from the hash list
 * will DTRT.
 */
static void __wait_on_freeing_inode(struct inode *inode)
{
	wait_queue_head_t *wq;
	DEFINE_WAIT_BIT(wait, &inode->i_state, __I_NEW);
	wq = bit_waitqueue(&inode->i_state, __I_NEW);
	prepare_to_wait(wq, &wait.wait, TASK_UNINTERRUPTIBLE);
	spin_unlock(&inode->i_lock);
	spin_unlock(&inode_hash_lock);
	schedule();
	finish_wait(wq, &wait.wait);
	spin_lock(&inode_hash_lock);
}

static __initdata unsigned long ihash_entries;
static int __init set_ihash_entries(char *str)
{
	if (!str)
		return 0;
	ihash_entries = simple_strtoul(str, &str, 0);
	return 1;
}
__setup("ihash_entries=", set_ihash_entries);

/*
 * Initialize the waitqueues and inode hash table.
 */
void __init inode_init_early(void)
{
	unsigned int loop;

	/* If hashes are distributed across NUMA nodes, defer
	 * hash allocation until vmalloc space is available.
	 */
	if (hashdist)
		return;

	inode_hashtable =
		alloc_large_system_hash("Inode-cache",
					sizeof(struct hlist_head),
					ihash_entries,
					14,
					HASH_EARLY,
					&i_hash_shift,
					&i_hash_mask,
					0,
					0);

	for (loop = 0; loop < (1U << i_hash_shift); loop++)
		INIT_HLIST_HEAD(&inode_hashtable[loop]);
}

void __init inode_init(void)
{
	unsigned int loop;

	/* inode slab cache */
	inode_cachep = kmem_cache_create("inode_cache",
					 sizeof(struct inode),
					 0,
					 (SLAB_RECLAIM_ACCOUNT|SLAB_PANIC|
					 SLAB_MEM_SPREAD),
					 init_once);

	/* Hash may have been set up in inode_init_early */
	if (!hashdist)
		return;

	inode_hashtable =
		alloc_large_system_hash("Inode-cache",
					sizeof(struct hlist_head),
					ihash_entries,
					14,
					0,
					&i_hash_shift,
					&i_hash_mask,
					0,
					0);

	for (loop = 0; loop < (1U << i_hash_shift); loop++)
		INIT_HLIST_HEAD(&inode_hashtable[loop]);
}

void init_special_inode(struct inode *inode, umode_t mode, dev_t rdev)
{
	inode->i_mode = mode;
	if (S_ISCHR(mode)) {
		inode->i_fop = &def_chr_fops;
		inode->i_rdev = rdev;
	} else if (S_ISBLK(mode)) {
		inode->i_fop = &def_blk_fops;
		inode->i_rdev = rdev;
	} else if (S_ISFIFO(mode))
		inode->i_fop = &pipefifo_fops;
	else if (S_ISSOCK(mode))
		;	/* leave it no_open_fops */
	else
		printk(KERN_DEBUG "init_special_inode: bogus i_mode (%o) for"
				  " inode %s:%lu\n", mode, inode->i_sb->s_id,
				  inode->i_ino);
}
EXPORT_SYMBOL(init_special_inode);

/**
 * inode_init_owner - Init uid,gid,mode for new inode according to posix standards
 * @inode: New inode
 * @dir: Directory inode
 * @mode: mode of the new inode
 */
void inode_init_owner(struct inode *inode, const struct inode *dir,
			umode_t mode)
{
	inode->i_uid = current_fsuid();
	if (dir && dir->i_mode & S_ISGID) {
		inode->i_gid = dir->i_gid;
		if (S_ISDIR(mode))
			mode |= S_ISGID;
	} else
		inode->i_gid = current_fsgid();
	inode->i_mode = mode;
}
EXPORT_SYMBOL(inode_init_owner);

/**
 * inode_owner_or_capable - check current task permissions to inode
 * @inode: inode being checked
 *
 * Return true if current either has CAP_FOWNER in a namespace with the
 * inode owner uid mapped, or owns the file.
 */
bool inode_owner_or_capable(const struct inode *inode)
{
	struct user_namespace *ns;

	if (uid_eq(current_fsuid(), inode->i_uid))
		return true;

	ns = current_user_ns();
	if (ns_capable(ns, CAP_FOWNER) && kuid_has_mapping(ns, inode->i_uid))
		return true;
	return false;
}
EXPORT_SYMBOL(inode_owner_or_capable);

/*
 * Direct i/o helper functions
 */
static void __inode_dio_wait(struct inode *inode)
{
	wait_queue_head_t *wq = bit_waitqueue(&inode->i_state, __I_DIO_WAKEUP);
	DEFINE_WAIT_BIT(q, &inode->i_state, __I_DIO_WAKEUP);

	do {
		prepare_to_wait(wq, &q.wait, TASK_UNINTERRUPTIBLE);
		if (atomic_read(&inode->i_dio_count))
			schedule();
	} while (atomic_read(&inode->i_dio_count));
	finish_wait(wq, &q.wait);
}

/**
 * inode_dio_wait - wait for outstanding DIO requests to finish
 * @inode: inode to wait for
 *
 * Waits for all pending direct I/O requests to finish so that we can
 * proceed with a truncate or equivalent operation.
 *
 * Must be called under a lock that serializes taking new references
 * to i_dio_count, usually by inode->i_mutex.
 */
void inode_dio_wait(struct inode *inode)
{
	if (atomic_read(&inode->i_dio_count))
		__inode_dio_wait(inode);
}
EXPORT_SYMBOL(inode_dio_wait);

/*
 * inode_set_flags - atomically set some inode flags
 *
 * Note: the caller should be holding i_mutex, or else be sure that
 * they have exclusive access to the inode structure (i.e., while the
 * inode is being instantiated).  The reason for the cmpxchg() loop
 * --- which wouldn't be necessary if all code paths which modify
 * i_flags actually followed this rule, is that there is at least one
 * code path which doesn't today so we use cmpxchg() out of an abundance
 * of caution.
 *
 * In the long run, i_mutex is overkill, and we should probably look
 * at using the i_lock spinlock to protect i_flags, and then make sure
 * it is so documented in include/linux/fs.h and that all code follows
 * the locking convention!!
 */
void inode_set_flags(struct inode *inode, unsigned int flags,
		     unsigned int mask)
{
	unsigned int old_flags, new_flags;

	WARN_ON_ONCE(flags & ~mask);
	do {
		old_flags = ACCESS_ONCE(inode->i_flags);
		new_flags = (old_flags & ~mask) | flags;
	} while (unlikely(cmpxchg(&inode->i_flags, old_flags,
				  new_flags) != old_flags));
}
EXPORT_SYMBOL(inode_set_flags);<|MERGE_RESOLUTION|>--- conflicted
+++ resolved
@@ -1729,23 +1729,11 @@
 	if (IS_NOSEC(inode))
 		return 0;
 
-<<<<<<< HEAD
-	killsuid = should_remove_suid(dentry);
-	killpriv = security_inode_need_killpriv(dentry);
-
-	if (killpriv < 0)
-		return killpriv;
-	if (killpriv)
-		error = security_inode_killpriv(dentry);
-	if (!error && killsuid)
-		error = __remove_suid(dentry, killsuid);
-=======
 	kill = file_needs_remove_privs(file);
 	if (kill < 0)
 		return kill;
 	if (kill)
 		error = __remove_privs(dentry, kill);
->>>>>>> 827c24bc
 	if (!error)
 		inode_has_no_xattr(inode);
 
