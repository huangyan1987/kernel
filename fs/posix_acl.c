// SPDX-License-Identifier: GPL-2.0-only
/*
 * Copyright (C) 2002,2003 by Andreas Gruenbacher <a.gruenbacher@computer.org>
 *
 * Fixes from William Schumacher incorporated on 15 March 2001.
 *    (Reported by Charles Bertsch, <CBertsch@microtest.com>).
 */

/*
 *  This file contains generic functions for manipulating
 *  POSIX 1003.1e draft standard 17 ACLs.
 */

#include <linux/kernel.h>
#include <linux/slab.h>
#include <linux/atomic.h>
#include <linux/fs.h>
#include <linux/sched.h>
#include <linux/cred.h>
#include <linux/posix_acl.h>
#include <linux/posix_acl_xattr.h>
#include <linux/xattr.h>
#include <linux/export.h>
#include <linux/user_namespace.h>
#include <linux/magic.h>

static struct posix_acl **acl_by_type(struct inode *inode, int type)
{
	switch (type) {
	case ACL_TYPE_ACCESS:
		return &inode->i_acl;
	case ACL_TYPE_DEFAULT:
		return &inode->i_default_acl;
	default:
		BUG();
	}
}

struct posix_acl *get_cached_acl(struct inode *inode, int type)
{
	struct posix_acl **p = acl_by_type(inode, type);
	struct posix_acl *acl;

	for (;;) {
		rcu_read_lock();
		acl = rcu_dereference(*p);
		if (!acl || is_uncached_acl(acl) ||
		    refcount_inc_not_zero(&acl->a_refcount))
			break;
		rcu_read_unlock();
		cpu_relax();
	}
	rcu_read_unlock();
	return acl;
}
EXPORT_SYMBOL(get_cached_acl);

struct posix_acl *get_cached_acl_rcu(struct inode *inode, int type)
{
	return rcu_dereference(*acl_by_type(inode, type));
}
EXPORT_SYMBOL(get_cached_acl_rcu);

void set_cached_acl(struct inode *inode, int type, struct posix_acl *acl)
{
	struct posix_acl **p = acl_by_type(inode, type);
	struct posix_acl *old;

	old = xchg(p, posix_acl_dup(acl));
	if (!is_uncached_acl(old))
		posix_acl_release(old);
}
EXPORT_SYMBOL(set_cached_acl);

static void __forget_cached_acl(struct posix_acl **p)
{
	struct posix_acl *old;

	old = xchg(p, ACL_NOT_CACHED);
	if (!is_uncached_acl(old))
		posix_acl_release(old);
}

void forget_cached_acl(struct inode *inode, int type)
{
	__forget_cached_acl(acl_by_type(inode, type));
}
EXPORT_SYMBOL(forget_cached_acl);

void forget_all_cached_acls(struct inode *inode)
{
	__forget_cached_acl(&inode->i_acl);
	__forget_cached_acl(&inode->i_default_acl);
}
EXPORT_SYMBOL(forget_all_cached_acls);

struct posix_acl *get_acl(struct inode *inode, int type)
{
	void *sentinel;
	struct posix_acl **p;
	struct posix_acl *acl;

	/*
	 * The sentinel is used to detect when another operation like
	 * set_cached_acl() or forget_cached_acl() races with get_acl().
	 * It is guaranteed that is_uncached_acl(sentinel) is true.
	 */

	acl = get_cached_acl(inode, type);
	if (!is_uncached_acl(acl))
		return acl;

	if (!IS_POSIXACL(inode))
		return NULL;

	sentinel = uncached_acl_sentinel(current);
	p = acl_by_type(inode, type);

	/*
	 * If the ACL isn't being read yet, set our sentinel.  Otherwise, the
	 * current value of the ACL will not be ACL_NOT_CACHED and so our own
	 * sentinel will not be set; another task will update the cache.  We
	 * could wait for that other task to complete its job, but it's easier
	 * to just call ->get_acl to fetch the ACL ourself.  (This is going to
	 * be an unlikely race.)
	 */
	if (cmpxchg(p, ACL_NOT_CACHED, sentinel) != ACL_NOT_CACHED)
		/* fall through */ ;

	/*
	 * Normally, the ACL returned by ->get_acl will be cached.
	 * A filesystem can prevent that by calling
	 * forget_cached_acl(inode, type) in ->get_acl.
	 *
	 * If the filesystem doesn't have a get_acl() function at all, we'll
	 * just create the negative cache entry.
	 */
	if (!inode->i_op->get_acl) {
		set_cached_acl(inode, type, NULL);
		return NULL;
	}
	acl = inode->i_op->get_acl(inode, type);

	if (IS_ERR(acl)) {
		/*
		 * Remove our sentinel so that we don't block future attempts
		 * to cache the ACL.
		 */
		cmpxchg(p, sentinel, ACL_NOT_CACHED);
		return acl;
	}

	/*
	 * Cache the result, but only if our sentinel is still in place.
	 */
	posix_acl_dup(acl);
	if (unlikely(cmpxchg(p, sentinel, acl) != sentinel))
		posix_acl_release(acl);
	return acl;
}
EXPORT_SYMBOL(get_acl);

/*
 * Init a fresh posix_acl
 */
void
posix_acl_init(struct posix_acl *acl, int count)
{
	refcount_set(&acl->a_refcount, 1);
	acl->a_count = count;
}
EXPORT_SYMBOL(posix_acl_init);

/*
 * Allocate a new ACL with the specified number of entries.
 */
struct posix_acl *
posix_acl_alloc(int count, gfp_t flags)
{
	const size_t size = sizeof(struct posix_acl) +
	                    count * sizeof(struct posix_acl_entry);
	struct posix_acl *acl = kmalloc(size, flags);
	if (acl)
		posix_acl_init(acl, count);
	return acl;
}
EXPORT_SYMBOL(posix_acl_alloc);

/*
 * Clone an ACL.
 */
static struct posix_acl *
posix_acl_clone(const struct posix_acl *acl, gfp_t flags)
{
	struct posix_acl *clone = NULL;

	if (acl) {
		int size = sizeof(struct posix_acl) + acl->a_count *
		           sizeof(struct posix_acl_entry);
		clone = kmemdup(acl, size, flags);
		if (clone)
			refcount_set(&clone->a_refcount, 1);
	}
	return clone;
}

/*
 * Check if an acl is valid. Returns 0 if it is, or -E... otherwise.
 */
int
posix_acl_valid(struct user_namespace *user_ns, const struct posix_acl *acl)
{
	const struct posix_acl_entry *pa, *pe;
	int state = ACL_USER_OBJ;
	int needs_mask = 0;

	FOREACH_ACL_ENTRY(pa, acl, pe) {
		if (pa->e_perm & ~(ACL_READ|ACL_WRITE|ACL_EXECUTE))
			return -EINVAL;
		switch (pa->e_tag) {
			case ACL_USER_OBJ:
				if (state == ACL_USER_OBJ) {
					state = ACL_USER;
					break;
				}
				return -EINVAL;

			case ACL_USER:
				if (state != ACL_USER)
					return -EINVAL;
				if (!kuid_has_mapping(user_ns, pa->e_uid))
					return -EINVAL;
				needs_mask = 1;
				break;

			case ACL_GROUP_OBJ:
				if (state == ACL_USER) {
					state = ACL_GROUP;
					break;
				}
				return -EINVAL;

			case ACL_GROUP:
				if (state != ACL_GROUP)
					return -EINVAL;
				if (!kgid_has_mapping(user_ns, pa->e_gid))
					return -EINVAL;
				needs_mask = 1;
				break;

			case ACL_MASK:
				if (state != ACL_GROUP)
					return -EINVAL;
				state = ACL_OTHER;
				break;

			case ACL_OTHER:
				if (state == ACL_OTHER ||
				    (state == ACL_GROUP && !needs_mask)) {
					state = 0;
					break;
				}
				return -EINVAL;

			default:
				return -EINVAL;
		}
	}
	if (state == 0)
		return 0;
	return -EINVAL;
}
EXPORT_SYMBOL(posix_acl_valid);

/*
 * Returns 0 if the acl can be exactly represented in the traditional
 * file mode permission bits, or else 1. Returns -E... on error.
 */
int
posix_acl_equiv_mode(const struct posix_acl *acl, umode_t *mode_p)
{
	const struct posix_acl_entry *pa, *pe;
	umode_t mode = 0;
	int not_equiv = 0;

	/*
	 * A null ACL can always be presented as mode bits.
	 */
	if (!acl)
		return 0;

	FOREACH_ACL_ENTRY(pa, acl, pe) {
		switch (pa->e_tag) {
			case ACL_USER_OBJ:
				mode |= (pa->e_perm & S_IRWXO) << 6;
				break;
			case ACL_GROUP_OBJ:
				mode |= (pa->e_perm & S_IRWXO) << 3;
				break;
			case ACL_OTHER:
				mode |= pa->e_perm & S_IRWXO;
				break;
			case ACL_MASK:
				mode = (mode & ~S_IRWXG) |
				       ((pa->e_perm & S_IRWXO) << 3);
				not_equiv = 1;
				break;
			case ACL_USER:
			case ACL_GROUP:
				not_equiv = 1;
				break;
			default:
				return -EINVAL;
		}
	}
        if (mode_p)
                *mode_p = (*mode_p & ~S_IRWXUGO) | mode;
        return not_equiv;
}
EXPORT_SYMBOL(posix_acl_equiv_mode);

/*
 * Create an ACL representing the file mode permission bits of an inode.
 */
struct posix_acl *
posix_acl_from_mode(umode_t mode, gfp_t flags)
{
	struct posix_acl *acl = posix_acl_alloc(3, flags);
	if (!acl)
		return ERR_PTR(-ENOMEM);

	acl->a_entries[0].e_tag  = ACL_USER_OBJ;
	acl->a_entries[0].e_perm = (mode & S_IRWXU) >> 6;

	acl->a_entries[1].e_tag  = ACL_GROUP_OBJ;
	acl->a_entries[1].e_perm = (mode & S_IRWXG) >> 3;

	acl->a_entries[2].e_tag  = ACL_OTHER;
	acl->a_entries[2].e_perm = (mode & S_IRWXO);
	return acl;
}
EXPORT_SYMBOL(posix_acl_from_mode);

/*
 * Return 0 if current is granted want access to the inode
 * by the acl. Returns -E... otherwise.
 */
int
posix_acl_permission(struct user_namespace *mnt_userns, struct inode *inode,
		     const struct posix_acl *acl, int want)
{
	const struct posix_acl_entry *pa, *pe, *mask_obj;
	int found = 0;
	kuid_t uid;
	kgid_t gid;

	want &= MAY_READ | MAY_WRITE | MAY_EXEC;

	FOREACH_ACL_ENTRY(pa, acl, pe) {
                switch(pa->e_tag) {
                        case ACL_USER_OBJ:
				/* (May have been checked already) */
				uid = i_uid_into_mnt(mnt_userns, inode);
				if (uid_eq(uid, current_fsuid()))
                                        goto check_perm;
                                break;
                        case ACL_USER:
				uid = kuid_into_mnt(mnt_userns, pa->e_uid);
				if (uid_eq(uid, current_fsuid()))
                                        goto mask;
				break;
                        case ACL_GROUP_OBJ:
				gid = i_gid_into_mnt(mnt_userns, inode);
				if (in_group_p(gid)) {
					found = 1;
					if ((pa->e_perm & want) == want)
						goto mask;
                                }
				break;
                        case ACL_GROUP:
				gid = kgid_into_mnt(mnt_userns, pa->e_gid);
				if (in_group_p(gid)) {
					found = 1;
					if ((pa->e_perm & want) == want)
						goto mask;
                                }
                                break;
                        case ACL_MASK:
                                break;
                        case ACL_OTHER:
				if (found)
					return -EACCES;
				else
					goto check_perm;
			default:
				return -EIO;
                }
        }
	return -EIO;

mask:
	for (mask_obj = pa+1; mask_obj != pe; mask_obj++) {
		if (mask_obj->e_tag == ACL_MASK) {
			if ((pa->e_perm & mask_obj->e_perm & want) == want)
				return 0;
			return -EACCES;
		}
	}

check_perm:
	if ((pa->e_perm & want) == want)
		return 0;
	return -EACCES;
}

/*
 * Modify acl when creating a new inode. The caller must ensure the acl is
 * only referenced once.
 *
 * mode_p initially must contain the mode parameter to the open() / creat()
 * system calls. All permissions that are not granted by the acl are removed.
 * The permissions in the acl are changed to reflect the mode_p parameter.
 */
static int posix_acl_create_masq(struct posix_acl *acl, umode_t *mode_p)
{
	struct posix_acl_entry *pa, *pe;
	struct posix_acl_entry *group_obj = NULL, *mask_obj = NULL;
	umode_t mode = *mode_p;
	int not_equiv = 0;

	/* assert(atomic_read(acl->a_refcount) == 1); */

	FOREACH_ACL_ENTRY(pa, acl, pe) {
                switch(pa->e_tag) {
                        case ACL_USER_OBJ:
				pa->e_perm &= (mode >> 6) | ~S_IRWXO;
				mode &= (pa->e_perm << 6) | ~S_IRWXU;
				break;

			case ACL_USER:
			case ACL_GROUP:
				not_equiv = 1;
				break;

                        case ACL_GROUP_OBJ:
				group_obj = pa;
                                break;

                        case ACL_OTHER:
				pa->e_perm &= mode | ~S_IRWXO;
				mode &= pa->e_perm | ~S_IRWXO;
                                break;

                        case ACL_MASK:
				mask_obj = pa;
				not_equiv = 1;
                                break;

			default:
				return -EIO;
                }
        }

	if (mask_obj) {
		mask_obj->e_perm &= (mode >> 3) | ~S_IRWXO;
		mode &= (mask_obj->e_perm << 3) | ~S_IRWXG;
	} else {
		if (!group_obj)
			return -EIO;
		group_obj->e_perm &= (mode >> 3) | ~S_IRWXO;
		mode &= (group_obj->e_perm << 3) | ~S_IRWXG;
	}

	*mode_p = (*mode_p & ~S_IRWXUGO) | mode;
        return not_equiv;
}

/*
 * Modify the ACL for the chmod syscall.
 */
static int __posix_acl_chmod_masq(struct posix_acl *acl, umode_t mode)
{
	struct posix_acl_entry *group_obj = NULL, *mask_obj = NULL;
	struct posix_acl_entry *pa, *pe;

	/* assert(atomic_read(acl->a_refcount) == 1); */

	FOREACH_ACL_ENTRY(pa, acl, pe) {
		switch(pa->e_tag) {
			case ACL_USER_OBJ:
				pa->e_perm = (mode & S_IRWXU) >> 6;
				break;

			case ACL_USER:
			case ACL_GROUP:
				break;

			case ACL_GROUP_OBJ:
				group_obj = pa;
				break;

			case ACL_MASK:
				mask_obj = pa;
				break;

			case ACL_OTHER:
				pa->e_perm = (mode & S_IRWXO);
				break;

			default:
				return -EIO;
		}
	}

	if (mask_obj) {
		mask_obj->e_perm = (mode & S_IRWXG) >> 3;
	} else {
		if (!group_obj)
			return -EIO;
		group_obj->e_perm = (mode & S_IRWXG) >> 3;
	}

	return 0;
}

int
__posix_acl_create(struct posix_acl **acl, gfp_t gfp, umode_t *mode_p)
{
	struct posix_acl *clone = posix_acl_clone(*acl, gfp);
	int err = -ENOMEM;
	if (clone) {
		err = posix_acl_create_masq(clone, mode_p);
		if (err < 0) {
			posix_acl_release(clone);
			clone = NULL;
		}
	}
	posix_acl_release(*acl);
	*acl = clone;
	return err;
}
EXPORT_SYMBOL(__posix_acl_create);

int
__posix_acl_chmod(struct posix_acl **acl, gfp_t gfp, umode_t mode)
{
	struct posix_acl *clone = posix_acl_clone(*acl, gfp);
	int err = -ENOMEM;
	if (clone) {
		err = __posix_acl_chmod_masq(clone, mode);
		if (err) {
			posix_acl_release(clone);
			clone = NULL;
		}
	}
	posix_acl_release(*acl);
	*acl = clone;
	return err;
}
EXPORT_SYMBOL(__posix_acl_chmod);

/**
 * posix_acl_chmod - chmod a posix acl
 *
 * @mnt_userns:	user namespace of the mount @inode was found from
 * @inode:	inode to check permissions on
 * @mode:	the new mode of @inode
 *
 * If the inode has been found through an idmapped mount the user namespace of
 * the vfsmount must be passed through @mnt_userns. This function will then
 * take care to map the inode according to @mnt_userns before checking
 * permissions. On non-idmapped mounts or if permission checking is to be
 * performed on the raw inode simply passs init_user_ns.
 */
int
 posix_acl_chmod(struct user_namespace *mnt_userns, struct inode *inode,
		    umode_t mode)
{
	struct posix_acl *acl;
	int ret = 0;

	if (!IS_POSIXACL(inode))
		return 0;
	if (!inode->i_op->set_acl)
		return -EOPNOTSUPP;

	acl = get_acl(inode, ACL_TYPE_ACCESS);
	if (IS_ERR_OR_NULL(acl)) {
		if (acl == ERR_PTR(-EOPNOTSUPP))
			return 0;
		return PTR_ERR(acl);
	}

	ret = __posix_acl_chmod(&acl, GFP_KERNEL, mode);
	if (ret)
		return ret;
	ret = inode->i_op->set_acl(mnt_userns, inode, acl, ACL_TYPE_ACCESS);
	posix_acl_release(acl);
	return ret;
}
EXPORT_SYMBOL(posix_acl_chmod);

int
posix_acl_create(struct inode *dir, umode_t *mode,
		struct posix_acl **default_acl, struct posix_acl **acl)
{
	struct posix_acl *p;
	struct posix_acl *clone;
	int ret;

	*acl = NULL;
	*default_acl = NULL;

	if (S_ISLNK(*mode) || !IS_POSIXACL(dir))
		return 0;

	p = get_acl(dir, ACL_TYPE_DEFAULT);
	if (!p || p == ERR_PTR(-EOPNOTSUPP)) {
		*mode &= ~current_umask();
		return 0;
	}
	if (IS_ERR(p))
		return PTR_ERR(p);

	ret = -ENOMEM;
	clone = posix_acl_clone(p, GFP_NOFS);
	if (!clone)
		goto err_release;

	ret = posix_acl_create_masq(clone, mode);
	if (ret < 0)
		goto err_release_clone;

	if (ret == 0)
		posix_acl_release(clone);
	else
		*acl = clone;

	if (!S_ISDIR(*mode))
		posix_acl_release(p);
	else
		*default_acl = p;

	return 0;

err_release_clone:
	posix_acl_release(clone);
err_release:
	posix_acl_release(p);
	return ret;
}
EXPORT_SYMBOL_GPL(posix_acl_create);

/**
 * posix_acl_update_mode  -  update mode in set_acl
 * @mnt_userns:	user namespace of the mount @inode was found from
 * @inode:	target inode
 * @mode_p:	mode (pointer) for update
 * @acl:	acl pointer
 *
 * Update the file mode when setting an ACL: compute the new file permission
 * bits based on the ACL.  In addition, if the ACL is equivalent to the new
 * file mode, set *@acl to NULL to indicate that no ACL should be set.
 *
 * As with chmod, clear the setgid bit if the caller is not in the owning group
 * or capable of CAP_FSETID (see inode_change_ok).
 *
 * If the inode has been found through an idmapped mount the user namespace of
 * the vfsmount must be passed through @mnt_userns. This function will then
 * take care to map the inode according to @mnt_userns before checking
 * permissions. On non-idmapped mounts or if permission checking is to be
 * performed on the raw inode simply passs init_user_ns.
 *
 * Called from set_acl inode operations.
 */
int posix_acl_update_mode(struct user_namespace *mnt_userns,
			  struct inode *inode, umode_t *mode_p,
			  struct posix_acl **acl)
{
	umode_t mode = inode->i_mode;
	int error;

	error = posix_acl_equiv_mode(*acl, &mode);
	if (error < 0)
		return error;
	if (error == 0)
		*acl = NULL;
	if (!in_group_p(i_gid_into_mnt(mnt_userns, inode)) &&
	    !capable_wrt_inode_uidgid(mnt_userns, inode, CAP_FSETID))
		mode &= ~S_ISGID;
	*mode_p = mode;
	return 0;
}
EXPORT_SYMBOL(posix_acl_update_mode);

/*
 * Fix up the uids and gids in posix acl extended attributes in place.
 */
static void posix_acl_fix_xattr_userns(
	struct user_namespace *to, struct user_namespace *from,
	struct user_namespace *mnt_userns,
	void *value, size_t size, bool from_user)
{
	struct posix_acl_xattr_header *header = value;
	struct posix_acl_xattr_entry *entry = (void *)(header + 1), *end;
	int count;
	kuid_t uid;
	kgid_t gid;

	if (!value)
		return;
	if (size < sizeof(struct posix_acl_xattr_header))
		return;
	if (header->a_version != cpu_to_le32(POSIX_ACL_XATTR_VERSION))
		return;

	count = posix_acl_xattr_count(size);
	if (count < 0)
		return;
	if (count == 0)
		return;

	for (end = entry + count; entry != end; entry++) {
		switch(le16_to_cpu(entry->e_tag)) {
		case ACL_USER:
			uid = make_kuid(from, le32_to_cpu(entry->e_id));
			if (from_user)
				uid = kuid_from_mnt(mnt_userns, uid);
			else
				uid = kuid_into_mnt(mnt_userns, uid);
			entry->e_id = cpu_to_le32(from_kuid(to, uid));
			break;
		case ACL_GROUP:
			gid = make_kgid(from, le32_to_cpu(entry->e_id));
			if (from_user)
				gid = kgid_from_mnt(mnt_userns, gid);
			else
				gid = kgid_into_mnt(mnt_userns, gid);
			entry->e_id = cpu_to_le32(from_kgid(to, gid));
			break;
		default:
			break;
		}
	}
}

void posix_acl_fix_xattr_from_user(struct user_namespace *mnt_userns,
				   void *value, size_t size)
{
	struct user_namespace *user_ns = current_user_ns();
	if ((user_ns == &init_user_ns) && (mnt_userns == &init_user_ns))
		return;
	posix_acl_fix_xattr_userns(&init_user_ns, user_ns, mnt_userns, value,
				   size, true);
}

void posix_acl_fix_xattr_to_user(struct user_namespace *mnt_userns,
				 void *value, size_t size)
{
	struct user_namespace *user_ns = current_user_ns();
	if ((user_ns == &init_user_ns) && (mnt_userns == &init_user_ns))
		return;
	posix_acl_fix_xattr_userns(user_ns, &init_user_ns, mnt_userns, value,
				   size, false);
}

/*
 * Convert from extended attribute to in-memory representation.
 */
struct posix_acl *
posix_acl_from_xattr(struct user_namespace *user_ns,
		     const void *value, size_t size)
{
	const struct posix_acl_xattr_header *header = value;
	const struct posix_acl_xattr_entry *entry = (const void *)(header + 1), *end;
	int count;
	struct posix_acl *acl;
	struct posix_acl_entry *acl_e;

	if (!value)
		return NULL;
	if (size < sizeof(struct posix_acl_xattr_header))
		 return ERR_PTR(-EINVAL);
	if (header->a_version != cpu_to_le32(POSIX_ACL_XATTR_VERSION))
		return ERR_PTR(-EOPNOTSUPP);

	count = posix_acl_xattr_count(size);
	if (count < 0)
		return ERR_PTR(-EINVAL);
	if (count == 0)
		return NULL;
	
	acl = posix_acl_alloc(count, GFP_NOFS);
	if (!acl)
		return ERR_PTR(-ENOMEM);
	acl_e = acl->a_entries;
	
	for (end = entry + count; entry != end; acl_e++, entry++) {
		acl_e->e_tag  = le16_to_cpu(entry->e_tag);
		acl_e->e_perm = le16_to_cpu(entry->e_perm);

		switch(acl_e->e_tag) {
			case ACL_USER_OBJ:
			case ACL_GROUP_OBJ:
			case ACL_MASK:
			case ACL_OTHER:
				break;

			case ACL_USER:
				acl_e->e_uid =
					make_kuid(user_ns,
						  le32_to_cpu(entry->e_id));
				if (!uid_valid(acl_e->e_uid))
					goto fail;
				break;
			case ACL_GROUP:
				acl_e->e_gid =
					make_kgid(user_ns,
						  le32_to_cpu(entry->e_id));
				if (!gid_valid(acl_e->e_gid))
					goto fail;
				break;

			default:
				goto fail;
		}
	}
	return acl;

fail:
	posix_acl_release(acl);
	return ERR_PTR(-EINVAL);
}
EXPORT_SYMBOL (posix_acl_from_xattr);

/*
 * Convert from in-memory to extended attribute representation.
 */
int
posix_acl_to_xattr(struct user_namespace *user_ns, const struct posix_acl *acl,
		   void *buffer, size_t size)
{
	struct posix_acl_xattr_header *ext_acl = buffer;
	struct posix_acl_xattr_entry *ext_entry;
	int real_size, n;

	real_size = posix_acl_xattr_size(acl->a_count);
	if (!buffer)
		return real_size;
	if (real_size > size)
		return -ERANGE;

	ext_entry = (void *)(ext_acl + 1);
	ext_acl->a_version = cpu_to_le32(POSIX_ACL_XATTR_VERSION);

	for (n=0; n < acl->a_count; n++, ext_entry++) {
		const struct posix_acl_entry *acl_e = &acl->a_entries[n];
		ext_entry->e_tag  = cpu_to_le16(acl_e->e_tag);
		ext_entry->e_perm = cpu_to_le16(acl_e->e_perm);
		switch(acl_e->e_tag) {
		case ACL_USER:
			ext_entry->e_id =
				cpu_to_le32(from_kuid(user_ns, acl_e->e_uid));
			break;
		case ACL_GROUP:
			ext_entry->e_id =
				cpu_to_le32(from_kgid(user_ns, acl_e->e_gid));
			break;
		default:
			ext_entry->e_id = cpu_to_le32(ACL_UNDEFINED_ID);
			break;
		}
	}
	return real_size;
}
EXPORT_SYMBOL (posix_acl_to_xattr);

static int
posix_acl_xattr_get(const struct xattr_handler *handler,
		    struct dentry *unused, struct inode *inode,
		    const char *name, void *value, size_t size)
{
	struct posix_acl *acl;
	int error;

	if (!IS_POSIXACL(inode))
		return -EOPNOTSUPP;
	if (S_ISLNK(inode->i_mode))
		return -EOPNOTSUPP;

	acl = get_acl(inode, handler->flags);
	if (IS_ERR(acl))
		return PTR_ERR(acl);
	if (acl == NULL)
		return -ENODATA;

	error = posix_acl_to_xattr(&init_user_ns, acl, value, size);
	posix_acl_release(acl);

	return error;
}

int
set_posix_acl(struct user_namespace *mnt_userns, struct inode *inode,
	      int type, struct posix_acl *acl)
{
	if (!IS_POSIXACL(inode))
		return -EOPNOTSUPP;
	if (!inode->i_op->set_acl)
		return -EOPNOTSUPP;

	if (type == ACL_TYPE_DEFAULT && !S_ISDIR(inode->i_mode))
		return acl ? -EACCES : 0;
<<<<<<< HEAD
	/* NFS doesn't need an owner check, as the server will
	 * do that.  The owner check is wrong when the server
	 * is mapping uids, such as with all_squash (which makes
	 * everyone an owner of a newly created file).
	 */
	if (inode->i_sb->s_magic != NFS_SUPER_MAGIC)
		if (!inode_owner_or_capable(inode))
			return -EPERM;
=======
	if (!inode_owner_or_capable(mnt_userns, inode))
		return -EPERM;
>>>>>>> 7d2a07b7

	if (acl) {
		int ret = posix_acl_valid(inode->i_sb->s_user_ns, acl);
		if (ret)
			return ret;
	}
	return inode->i_op->set_acl(mnt_userns, inode, acl, type);
}
EXPORT_SYMBOL(set_posix_acl);

static int
posix_acl_xattr_set(const struct xattr_handler *handler,
			   struct user_namespace *mnt_userns,
			   struct dentry *unused, struct inode *inode,
			   const char *name, const void *value, size_t size,
			   int flags)
{
	struct posix_acl *acl = NULL;
	int ret;

	if (value) {
		acl = posix_acl_from_xattr(&init_user_ns, value, size);
		if (IS_ERR(acl))
			return PTR_ERR(acl);
	}
	ret = set_posix_acl(mnt_userns, inode, handler->flags, acl);
	posix_acl_release(acl);
	return ret;
}

static bool
posix_acl_xattr_list(struct dentry *dentry)
{
	return IS_POSIXACL(d_backing_inode(dentry));
}

const struct xattr_handler posix_acl_access_xattr_handler = {
	.name = XATTR_NAME_POSIX_ACL_ACCESS,
	.flags = ACL_TYPE_ACCESS,
	.list = posix_acl_xattr_list,
	.get = posix_acl_xattr_get,
	.set = posix_acl_xattr_set,
};
EXPORT_SYMBOL_GPL(posix_acl_access_xattr_handler);

const struct xattr_handler posix_acl_default_xattr_handler = {
	.name = XATTR_NAME_POSIX_ACL_DEFAULT,
	.flags = ACL_TYPE_DEFAULT,
	.list = posix_acl_xattr_list,
	.get = posix_acl_xattr_get,
	.set = posix_acl_xattr_set,
};
EXPORT_SYMBOL_GPL(posix_acl_default_xattr_handler);

int simple_set_acl(struct user_namespace *mnt_userns, struct inode *inode,
		   struct posix_acl *acl, int type)
{
	int error;

	if (type == ACL_TYPE_ACCESS) {
		error = posix_acl_update_mode(mnt_userns, inode,
				&inode->i_mode, &acl);
		if (error)
			return error;
	}

	inode->i_ctime = current_time(inode);
	set_cached_acl(inode, type, acl);
	return 0;
}

int simple_acl_create(struct inode *dir, struct inode *inode)
{
	struct posix_acl *default_acl, *acl;
	int error;

	error = posix_acl_create(dir, &inode->i_mode, &default_acl, &acl);
	if (error)
		return error;

	set_cached_acl(inode, ACL_TYPE_DEFAULT, default_acl);
	set_cached_acl(inode, ACL_TYPE_ACCESS, acl);

	if (default_acl)
		posix_acl_release(default_acl);
	if (acl)
		posix_acl_release(acl);
	return 0;
}<|MERGE_RESOLUTION|>--- conflicted
+++ resolved
@@ -22,7 +22,6 @@
 #include <linux/xattr.h>
 #include <linux/export.h>
 #include <linux/user_namespace.h>
-#include <linux/magic.h>
 
 static struct posix_acl **acl_by_type(struct inode *inode, int type)
 {
@@ -911,19 +910,8 @@
 
 	if (type == ACL_TYPE_DEFAULT && !S_ISDIR(inode->i_mode))
 		return acl ? -EACCES : 0;
-<<<<<<< HEAD
-	/* NFS doesn't need an owner check, as the server will
-	 * do that.  The owner check is wrong when the server
-	 * is mapping uids, such as with all_squash (which makes
-	 * everyone an owner of a newly created file).
-	 */
-	if (inode->i_sb->s_magic != NFS_SUPER_MAGIC)
-		if (!inode_owner_or_capable(inode))
-			return -EPERM;
-=======
 	if (!inode_owner_or_capable(mnt_userns, inode))
 		return -EPERM;
->>>>>>> 7d2a07b7
 
 	if (acl) {
 		int ret = posix_acl_valid(inode->i_sb->s_user_ns, acl);
