/* SPDX-License-Identifier: LGPL-2.1 */
/*
 *   fs/cifs/smb2pdu.h
 *
 *   Copyright (c) International Business Machines  Corp., 2009, 2013
 *                 Etersoft, 2012
 *   Author(s): Steve French (sfrench@us.ibm.com)
 *              Pavel Shilovsky (pshilovsky@samba.org) 2012
 *
 */

#ifndef _SMB2PDU_H
#define _SMB2PDU_H

#include <net/sock.h>
<<<<<<< HEAD
#include <cifsacl.h>
=======
#include "cifsacl.h"
>>>>>>> 7d2a07b7

/*
 * Note that, due to trying to use names similar to the protocol specifications,
 * there are many mixed case field names in the structures below.  Although
 * this does not match typical Linux kernel style, it is necessary to be
 * able to match against the protocol specfication.
 *
 * SMB2 commands
 * Some commands have minimal (wct=0,bcc=0), or uninteresting, responses
 * (ie no useful data other than the SMB error code itself) and are marked such.
 * Knowing this helps avoid response buffer allocations and copy in some cases.
 */

/* List of commands in host endian */
#define SMB2_NEGOTIATE_HE	0x0000
#define SMB2_SESSION_SETUP_HE	0x0001
#define SMB2_LOGOFF_HE		0x0002 /* trivial request/resp */
#define SMB2_TREE_CONNECT_HE	0x0003
#define SMB2_TREE_DISCONNECT_HE	0x0004 /* trivial req/resp */
#define SMB2_CREATE_HE		0x0005
#define SMB2_CLOSE_HE		0x0006
#define SMB2_FLUSH_HE		0x0007 /* trivial resp */
#define SMB2_READ_HE		0x0008
#define SMB2_WRITE_HE		0x0009
#define SMB2_LOCK_HE		0x000A
#define SMB2_IOCTL_HE		0x000B
#define SMB2_CANCEL_HE		0x000C
#define SMB2_ECHO_HE		0x000D
#define SMB2_QUERY_DIRECTORY_HE	0x000E
#define SMB2_CHANGE_NOTIFY_HE	0x000F
#define SMB2_QUERY_INFO_HE	0x0010
#define SMB2_SET_INFO_HE	0x0011
#define SMB2_OPLOCK_BREAK_HE	0x0012

/* The same list in little endian */
#define SMB2_NEGOTIATE		cpu_to_le16(SMB2_NEGOTIATE_HE)
#define SMB2_SESSION_SETUP	cpu_to_le16(SMB2_SESSION_SETUP_HE)
#define SMB2_LOGOFF		cpu_to_le16(SMB2_LOGOFF_HE)
#define SMB2_TREE_CONNECT	cpu_to_le16(SMB2_TREE_CONNECT_HE)
#define SMB2_TREE_DISCONNECT	cpu_to_le16(SMB2_TREE_DISCONNECT_HE)
#define SMB2_CREATE		cpu_to_le16(SMB2_CREATE_HE)
#define SMB2_CLOSE		cpu_to_le16(SMB2_CLOSE_HE)
#define SMB2_FLUSH		cpu_to_le16(SMB2_FLUSH_HE)
#define SMB2_READ		cpu_to_le16(SMB2_READ_HE)
#define SMB2_WRITE		cpu_to_le16(SMB2_WRITE_HE)
#define SMB2_LOCK		cpu_to_le16(SMB2_LOCK_HE)
#define SMB2_IOCTL		cpu_to_le16(SMB2_IOCTL_HE)
#define SMB2_CANCEL		cpu_to_le16(SMB2_CANCEL_HE)
#define SMB2_ECHO		cpu_to_le16(SMB2_ECHO_HE)
#define SMB2_QUERY_DIRECTORY	cpu_to_le16(SMB2_QUERY_DIRECTORY_HE)
#define SMB2_CHANGE_NOTIFY	cpu_to_le16(SMB2_CHANGE_NOTIFY_HE)
#define SMB2_QUERY_INFO		cpu_to_le16(SMB2_QUERY_INFO_HE)
#define SMB2_SET_INFO		cpu_to_le16(SMB2_SET_INFO_HE)
#define SMB2_OPLOCK_BREAK	cpu_to_le16(SMB2_OPLOCK_BREAK_HE)

#define SMB2_INTERNAL_CMD	cpu_to_le16(0xFFFF)

#define NUMBER_OF_SMB2_COMMANDS	0x0013

/* 52 transform hdr + 64 hdr + 88 create rsp */
#define SMB2_TRANSFORM_HEADER_SIZE 52
#define MAX_SMB2_HDR_SIZE 204

#define SMB2_PROTO_NUMBER cpu_to_le32(0x424d53fe)
#define SMB2_TRANSFORM_PROTO_NUM cpu_to_le32(0x424d53fd)
#define SMB2_COMPRESSION_TRANSFORM_ID cpu_to_le32(0x424d53fc)

/*
 * SMB2 Header Definition
 *
 * "MBZ" :  Must be Zero
 * "BB"  :  BugBug, Something to check/review/analyze later
 * "PDU" :  "Protocol Data Unit" (ie a network "frame")
 *
 */

#define SMB2_HEADER_STRUCTURE_SIZE cpu_to_le16(64)

struct smb2_sync_hdr {
	__le32 ProtocolId;	/* 0xFE 'S' 'M' 'B' */
	__le16 StructureSize;	/* 64 */
	__le16 CreditCharge;	/* MBZ */
	__le32 Status;		/* Error from server */
	__le16 Command;
	__le16 CreditRequest;  /* CreditResponse */
	__le32 Flags;
	__le32 NextCommand;
	__le64 MessageId;
	__le32 ProcessId;
	__u32  TreeId;		/* opaque - so do not make little endian */
	__u64  SessionId;	/* opaque - so do not make little endian */
	__u8   Signature[16];
} __packed;

/* The total header size for SMB2 read and write */
#define SMB2_READWRITE_PDU_HEADER_SIZE (48 + sizeof(struct smb2_sync_hdr))

struct smb2_sync_pdu {
	struct smb2_sync_hdr sync_hdr;
	__le16 StructureSize2; /* size of wct area (varies, request specific) */
} __packed;

#define SMB3_AES_CCM_NONCE 11
#define SMB3_AES_GCM_NONCE 12

/* Transform flags (for 3.0 dialect this flag indicates CCM */
#define TRANSFORM_FLAG_ENCRYPTED	0x0001
struct smb2_transform_hdr {
	__le32 ProtocolId;	/* 0xFD 'S' 'M' 'B' */
	__u8   Signature[16];
	__u8   Nonce[16];
	__le32 OriginalMessageSize;
	__u16  Reserved1;
	__le16 Flags; /* EncryptionAlgorithm for 3.0, enc enabled for 3.1.1 */
	__u64  SessionId;
} __packed;

/* See MS-SMB2 2.2.42 */
struct smb2_compression_transform_hdr_unchained {
	__le32 ProtocolId;	/* 0xFC 'S' 'M' 'B' */
	__le32 OriginalCompressedSegmentSize;
	__le16 CompressionAlgorithm;
	__le16 Flags;
	__le16 Length; /* if chained it is length, else offset */
} __packed;

/* See MS-SMB2 2.2.42.1 */
#define SMB2_COMPRESSION_FLAG_NONE	0x0000
#define SMB2_COMPRESSION_FLAG_CHAINED	0x0001

struct compression_payload_header {
	__le16	CompressionAlgorithm;
	__le16	Flags;
	__le32	Length; /* length of compressed playload including field below if present */
	/* __le32 OriginalPayloadSize; */ /* optional, present when LZNT1, LZ77, LZ77+Huffman */
} __packed;

/* See MS-SMB2 2.2.42.2 */
struct smb2_compression_transform_hdr_chained {
	__le32 ProtocolId;	/* 0xFC 'S' 'M' 'B' */
	__le32 OriginalCompressedSegmentSize;
	/* struct compression_payload_header[] */
} __packed;

/* See MS-SMB2 2.2.42.2.2 */
struct compression_pattern_payload_v1 {
	__le16	Pattern;
	__le16	Reserved1;
	__le16	Reserved2;
	__le32	Repetitions;
} __packed;

/* See MS-SMB2 2.2.43 */
struct smb2_rdma_transform {
	__le16 RdmaDescriptorOffset;
	__le16 RdmaDescriptorLength;
	__le32 Channel; /* for values see channel description in smb2 read above */
	__le16 TransformCount;
	__le16 Reserved1;
	__le32 Reserved2;
} __packed;

/* TransformType */
#define SMB2_RDMA_TRANSFORM_TYPE_ENCRYPTION	0x0001
#define SMB2_RDMA_TRANSFORM_TYPE_SIGNING	0x0002

struct smb2_rdma_crypto_transform {
	__le16	TransformType;
	__le16	SignatureLength;
	__le16	NonceLength;
	__u16	Reserved;
	__u8	Signature[]; /* variable length */
	/* u8 Nonce[] */
	/* followed by padding */
} __packed;

/*
 *	SMB2 flag definitions
 */
#define SMB2_FLAGS_SERVER_TO_REDIR	cpu_to_le32(0x00000001)
#define SMB2_FLAGS_ASYNC_COMMAND	cpu_to_le32(0x00000002)
#define SMB2_FLAGS_RELATED_OPERATIONS	cpu_to_le32(0x00000004)
#define SMB2_FLAGS_SIGNED		cpu_to_le32(0x00000008)
#define SMB2_FLAGS_PRIORITY_MASK	cpu_to_le32(0x00000070) /* SMB3.1.1 */
#define SMB2_FLAGS_DFS_OPERATIONS	cpu_to_le32(0x10000000)
#define SMB2_FLAGS_REPLAY_OPERATION	cpu_to_le32(0x20000000) /* SMB3 & up */

/*
 *	Definitions for SMB2 Protocol Data Units (network frames)
 *
 *  See MS-SMB2.PDF specification for protocol details.
 *  The Naming convention is the lower case version of the SMB2
 *  command code name for the struct. Note that structures must be packed.
 *
 */

#define COMPOUND_FID 0xFFFFFFFFFFFFFFFFULL

#define SMB2_ERROR_STRUCTURE_SIZE2 cpu_to_le16(9)

struct smb2_err_rsp {
	struct smb2_sync_hdr sync_hdr;
	__le16 StructureSize;
	__le16 Reserved; /* MBZ */
	__le32 ByteCount;  /* even if zero, at least one byte follows */
	__u8   ErrorData[1];  /* variable length */
} __packed;

#define SYMLINK_ERROR_TAG 0x4c4d5953

struct smb2_symlink_err_rsp {
	__le32 SymLinkLength;
	__le32 SymLinkErrorTag;
	__le32 ReparseTag;
	__le16 ReparseDataLength;
	__le16 UnparsedPathLength;
	__le16 SubstituteNameOffset;
	__le16 SubstituteNameLength;
	__le16 PrintNameOffset;
	__le16 PrintNameLength;
	__le32 Flags;
	__u8  PathBuffer[];
} __packed;

/* SMB 3.1.1 and later dialects. See MS-SMB2 section 2.2.2.1 */
struct smb2_error_context_rsp {
	__le32 ErrorDataLength;
	__le32 ErrorId;
	__u8  ErrorContextData; /* ErrorDataLength long array */
} __packed;

/* ErrorId values */
#define SMB2_ERROR_ID_DEFAULT		0x00000000
#define SMB2_ERROR_ID_SHARE_REDIRECT	cpu_to_le32(0x72645253)	/* "rdRS" */

/* Defines for Type field below (see MS-SMB2 2.2.2.2.2.1) */
#define MOVE_DST_IPADDR_V4	cpu_to_le32(0x00000001)
#define MOVE_DST_IPADDR_V6	cpu_to_le32(0x00000002)

struct move_dst_ipaddr {
	__le32 Type;
	__u32  Reserved;
	__u8   address[16]; /* IPv4 followed by 12 bytes rsvd or IPv6 address */
} __packed;

struct share_redirect_error_context_rsp {
	__le32 StructureSize;
	__le32 NotificationType;
	__le32 ResourceNameOffset;
	__le32 ResourceNameLength;
	__le16 Reserved;
	__le16 TargetType;
	__le32 IPAddrCount;
	struct move_dst_ipaddr IpAddrMoveList[];
	/* __u8 ResourceName[] */ /* Name of share as counted Unicode string */
} __packed;

#define SMB2_CLIENT_GUID_SIZE 16

struct smb2_negotiate_req {
	struct smb2_sync_hdr sync_hdr;
	__le16 StructureSize; /* Must be 36 */
	__le16 DialectCount;
	__le16 SecurityMode;
	__le16 Reserved;	/* MBZ */
	__le32 Capabilities;
	__u8   ClientGUID[SMB2_CLIENT_GUID_SIZE];
	/* In SMB3.02 and earlier next three were MBZ le64 ClientStartTime */
	__le32 NegotiateContextOffset; /* SMB3.1.1 only. MBZ earlier */
	__le16 NegotiateContextCount;  /* SMB3.1.1 only. MBZ earlier */
	__le16 Reserved2;
	__le16 Dialects[4]; /* BB expand this if autonegotiate > 4 dialects */
} __packed;

/* Dialects */
#define SMB10_PROT_ID 0x0000 /* local only, not sent on wire w/CIFS negprot */
#define SMB20_PROT_ID 0x0202
#define SMB21_PROT_ID 0x0210
#define SMB30_PROT_ID 0x0300
#define SMB302_PROT_ID 0x0302
#define SMB311_PROT_ID 0x0311
#define BAD_PROT_ID   0xFFFF

/* SecurityMode flags */
#define	SMB2_NEGOTIATE_SIGNING_ENABLED	0x0001
#define SMB2_NEGOTIATE_SIGNING_REQUIRED	0x0002
#define SMB2_SEC_MODE_FLAGS_ALL		0x0003

/* Capabilities flags */
#define SMB2_GLOBAL_CAP_DFS		0x00000001
#define SMB2_GLOBAL_CAP_LEASING		0x00000002 /* Resp only New to SMB2.1 */
#define SMB2_GLOBAL_CAP_LARGE_MTU	0X00000004 /* Resp only New to SMB2.1 */
#define SMB2_GLOBAL_CAP_MULTI_CHANNEL	0x00000008 /* New to SMB3 */
#define SMB2_GLOBAL_CAP_PERSISTENT_HANDLES 0x00000010 /* New to SMB3 */
#define SMB2_GLOBAL_CAP_DIRECTORY_LEASING  0x00000020 /* New to SMB3 */
#define SMB2_GLOBAL_CAP_ENCRYPTION	0x00000040 /* New to SMB3 */
/* Internal types */
#define SMB2_NT_FIND			0x00100000
#define SMB2_LARGE_FILES		0x00200000


/* Negotiate Contexts - ContextTypes. See MS-SMB2 section 2.2.3.1 for details */
#define SMB2_PREAUTH_INTEGRITY_CAPABILITIES	cpu_to_le16(1)
#define SMB2_ENCRYPTION_CAPABILITIES		cpu_to_le16(2)
#define SMB2_COMPRESSION_CAPABILITIES		cpu_to_le16(3)
#define SMB2_NETNAME_NEGOTIATE_CONTEXT_ID	cpu_to_le16(5)
#define SMB2_TRANSPORT_CAPABILITIES		cpu_to_le16(6)
#define SMB2_RDMA_TRANSFORM_CAPABILITIES	cpu_to_le16(7)
#define SMB2_SIGNING_CAPABILITIES		cpu_to_le16(8)
#define SMB2_POSIX_EXTENSIONS_AVAILABLE		cpu_to_le16(0x100)

struct smb2_neg_context {
	__le16	ContextType;
	__le16	DataLength;
	__le32	Reserved;
	/* Followed by array of data. NOTE: some servers require padding to 8 byte boundary */
} __packed;

#define SMB311_LINUX_CLIENT_SALT_SIZE			32
/* Hash Algorithm Types */
#define SMB2_PREAUTH_INTEGRITY_SHA512	cpu_to_le16(0x0001)
#define SMB2_PREAUTH_HASH_SIZE 64

/*
 * SaltLength that the server send can be zero, so the only three required
 * fields (all __le16) end up six bytes total, so the minimum context data len
 * in the response is six bytes which accounts for
 *
 *      HashAlgorithmCount, SaltLength, and 1 HashAlgorithm.
 */
#define MIN_PREAUTH_CTXT_DATA_LEN 6

struct smb2_preauth_neg_context {
	__le16	ContextType; /* 1 */
	__le16	DataLength;
	__le32	Reserved;
	__le16	HashAlgorithmCount; /* 1 */
	__le16	SaltLength;
	__le16	HashAlgorithms; /* HashAlgorithms[0] since only one defined */
	__u8	Salt[SMB311_LINUX_CLIENT_SALT_SIZE];
} __packed;

/* Encryption Algorithms Ciphers */
#define SMB2_ENCRYPTION_AES128_CCM	cpu_to_le16(0x0001)
#define SMB2_ENCRYPTION_AES128_GCM	cpu_to_le16(0x0002)
/* we currently do not request AES256_CCM since presumably GCM faster */
#define SMB2_ENCRYPTION_AES256_CCM      cpu_to_le16(0x0003)
#define SMB2_ENCRYPTION_AES256_GCM      cpu_to_le16(0x0004)

/* Min encrypt context data is one cipher so 2 bytes + 2 byte count field */
#define MIN_ENCRYPT_CTXT_DATA_LEN	4
struct smb2_encryption_neg_context {
	__le16	ContextType; /* 2 */
	__le16	DataLength;
	__le32	Reserved;
	/* CipherCount usally 2, but can be 3 when AES256-GCM enabled */
	__le16	CipherCount; /* AES128-GCM and AES128-CCM by default */
	__le16	Ciphers[3];
} __packed;

/* See MS-SMB2 2.2.3.1.3 */
#define SMB3_COMPRESS_NONE	cpu_to_le16(0x0000)
#define SMB3_COMPRESS_LZNT1	cpu_to_le16(0x0001)
#define SMB3_COMPRESS_LZ77	cpu_to_le16(0x0002)
#define SMB3_COMPRESS_LZ77_HUFF	cpu_to_le16(0x0003)
/* Pattern scanning algorithm See MS-SMB2 3.1.4.4.1 */
#define SMB3_COMPRESS_PATTERN	cpu_to_le16(0x0004) /* Pattern_V1 */

/* Compression Flags */
#define SMB2_COMPRESSION_CAPABILITIES_FLAG_NONE		cpu_to_le32(0x00000000)
#define SMB2_COMPRESSION_CAPABILITIES_FLAG_CHAINED	cpu_to_le32(0x00000001)

struct smb2_compression_capabilities_context {
	__le16	ContextType; /* 3 */
	__le16  DataLength;
	__u32	Reserved;
	__le16	CompressionAlgorithmCount;
	__u16	Padding;
	__u32	Flags;
	__le16	CompressionAlgorithms[3];
	__u16	Pad;  /* Some servers require pad to DataLen multiple of 8 */
	/* Check if pad needed */
} __packed;

/*
 * For smb2_netname_negotiate_context_id See MS-SMB2 2.2.3.1.4.
 * Its struct simply contains NetName, an array of Unicode characters
 */
struct smb2_netname_neg_context {
	__le16	ContextType; /* 5 */
	__le16	DataLength;
	__le32	Reserved;
	__le16	NetName[]; /* hostname of target converted to UCS-2 */
} __packed;

/*
 * For smb2_transport_capabilities context see MS-SMB2 2.2.3.1.5
 * and 2.2.4.1.5
 */

/* Flags */
#define SMB2_ACCEPT_TRANSFORM_LEVEL_SECURITY	0x00000001

struct smb2_transport_capabilities_context {
	__le16	ContextType; /* 6 */
	__le16  DataLength;
	__u32	Reserved;
	__le32	Flags;
	__u32	Pad;
} __packed;

/*
 * For rdma transform capabilities context see MS-SMB2 2.2.3.1.6
 * and 2.2.4.1.6
 */

/* RDMA Transform IDs */
#define SMB2_RDMA_TRANSFORM_NONE	0x0000
#define SMB2_RDMA_TRANSFORM_ENCRYPTION	0x0001
#define SMB2_RDMA_TRANSFORM_SIGNING	0x0002

struct smb2_rdma_transform_capabilities_context {
	__le16	ContextType; /* 7 */
	__le16  DataLength;
	__u32	Reserved;
	__le16	TransformCount;
	__u16	Reserved1;
	__u32	Reserved2;
	__le16	RDMATransformIds[];
} __packed;

/*
 * For signing capabilities context see MS-SMB2 2.2.3.1.7
 * and 2.2.4.1.7
 */

/* Signing algorithms */
#define SIGNING_ALG_HMAC_SHA256	0
#define SIGNING_ALG_AES_CMAC	1
#define SIGNING_ALG_AES_GMAC	2

struct smb2_signing_capabilities {
	__le16	ContextType; /* 8 */
	__le16	DataLength;
	__u32	Reserved;
	__le16	SigningAlgorithmCount;
	__le16	SigningAlgorithms[];
	/*  Followed by padding to 8 byte boundary (required by some servers) */
} __packed;

#define POSIX_CTXT_DATA_LEN	16
struct smb2_posix_neg_context {
	__le16	ContextType; /* 0x100 */
	__le16	DataLength;
	__le32	Reserved;
	__u8	Name[16]; /* POSIX ctxt GUID 93AD25509CB411E7B42383DE968BCD7C */
} __packed;

struct smb2_negotiate_rsp {
	struct smb2_sync_hdr sync_hdr;
	__le16 StructureSize;	/* Must be 65 */
	__le16 SecurityMode;
	__le16 DialectRevision;
	__le16 NegotiateContextCount;	/* Prior to SMB3.1.1 was Reserved & MBZ */
	__u8   ServerGUID[16];
	__le32 Capabilities;
	__le32 MaxTransactSize;
	__le32 MaxReadSize;
	__le32 MaxWriteSize;
	__le64 SystemTime;	/* MBZ */
	__le64 ServerStartTime;
	__le16 SecurityBufferOffset;
	__le16 SecurityBufferLength;
	__le32 NegotiateContextOffset;	/* Pre:SMB3.1.1 was reserved/ignored */
	__u8   Buffer[1];	/* variable length GSS security buffer */
} __packed;

/* Flags */
#define SMB2_SESSION_REQ_FLAG_BINDING		0x01
#define SMB2_SESSION_REQ_FLAG_ENCRYPT_DATA	0x04

struct smb2_sess_setup_req {
	struct smb2_sync_hdr sync_hdr;
	__le16 StructureSize; /* Must be 25 */
	__u8   Flags;
	__u8   SecurityMode;
	__le32 Capabilities;
	__le32 Channel;
	__le16 SecurityBufferOffset;
	__le16 SecurityBufferLength;
	__u64 PreviousSessionId;
	__u8   Buffer[1];	/* variable length GSS security buffer */
} __packed;

/* Currently defined SessionFlags */
#define SMB2_SESSION_FLAG_IS_GUEST	0x0001
#define SMB2_SESSION_FLAG_IS_NULL	0x0002
#define SMB2_SESSION_FLAG_ENCRYPT_DATA	0x0004
struct smb2_sess_setup_rsp {
	struct smb2_sync_hdr sync_hdr;
	__le16 StructureSize; /* Must be 9 */
	__le16 SessionFlags;
	__le16 SecurityBufferOffset;
	__le16 SecurityBufferLength;
	__u8   Buffer[1];	/* variable length GSS security buffer */
} __packed;

struct smb2_logoff_req {
	struct smb2_sync_hdr sync_hdr;
	__le16 StructureSize;	/* Must be 4 */
	__le16 Reserved;
} __packed;

struct smb2_logoff_rsp {
	struct smb2_sync_hdr sync_hdr;
	__le16 StructureSize;	/* Must be 4 */
	__le16 Reserved;
} __packed;

/* Flags/Reserved for SMB3.1.1 */
#define SMB2_TREE_CONNECT_FLAG_CLUSTER_RECONNECT cpu_to_le16(0x0001)
#define SMB2_TREE_CONNECT_FLAG_REDIRECT_TO_OWNER cpu_to_le16(0x0002)
#define SMB2_TREE_CONNECT_FLAG_EXTENSION_PRESENT cpu_to_le16(0x0004)

struct smb2_tree_connect_req {
	struct smb2_sync_hdr sync_hdr;
	__le16 StructureSize;	/* Must be 9 */
	__le16 Flags; /* Reserved MBZ for dialects prior to SMB3.1.1 */
	__le16 PathOffset;
	__le16 PathLength;
	__u8   Buffer[1];	/* variable length */
} __packed;

/* See MS-SMB2 section 2.2.9.2 */
/* Context Types */
#define SMB2_RESERVED_TREE_CONNECT_CONTEXT_ID 0x0000
#define SMB2_REMOTED_IDENTITY_TREE_CONNECT_CONTEXT_ID cpu_to_le16(0x0001)

struct tree_connect_contexts {
	__le16 ContextType;
	__le16 DataLength;
	__le32 Reserved;
	__u8   Data[];
} __packed;

/* Remoted identity tree connect context structures - see MS-SMB2 2.2.9.2.1 */
struct smb3_blob_data {
	__le16 BlobSize;
	__u8   BlobData[];
} __packed;

/* Valid values for Attr */
#define SE_GROUP_MANDATORY		0x00000001
#define SE_GROUP_ENABLED_BY_DEFAULT	0x00000002
#define SE_GROUP_ENABLED		0x00000004
#define SE_GROUP_OWNER			0x00000008
#define SE_GROUP_USE_FOR_DENY_ONLY	0x00000010
#define SE_GROUP_INTEGRITY		0x00000020
#define SE_GROUP_INTEGRITY_ENABLED	0x00000040
#define SE_GROUP_RESOURCE		0x20000000
#define SE_GROUP_LOGON_ID		0xC0000000

/* struct sid_attr_data is SidData array in BlobData format then le32 Attr */

struct sid_array_data {
	__le16 SidAttrCount;
	/* SidAttrList - array of sid_attr_data structs */
} __packed;

struct luid_attr_data {

} __packed;

/*
 * struct privilege_data is the same as BLOB_DATA - see MS-SMB2 2.2.9.2.1.5
 * but with size of LUID_ATTR_DATA struct and BlobData set to LUID_ATTR DATA
 */

struct privilege_array_data {
	__le16 PrivilegeCount;
	/* array of privilege_data structs */
} __packed;

struct remoted_identity_tcon_context {
	__le16 TicketType; /* must be 0x0001 */
	__le16 TicketSize; /* total size of this struct */
	__le16 User; /* offset to SID_ATTR_DATA struct with user info */
	__le16 UserName; /* offset to null terminated Unicode username string */
	__le16 Domain; /* offset to null terminated Unicode domain name */
	__le16 Groups; /* offset to SID_ARRAY_DATA struct with group info */
	__le16 RestrictedGroups; /* similar to above */
	__le16 Privileges; /* offset to PRIVILEGE_ARRAY_DATA struct */
	__le16 PrimaryGroup; /* offset to SID_ARRAY_DATA struct */
	__le16 Owner; /* offset to BLOB_DATA struct */
	__le16 DefaultDacl; /* offset to BLOB_DATA struct */
	__le16 DeviceGroups; /* offset to SID_ARRAY_DATA struct */
	__le16 UserClaims; /* offset to BLOB_DATA struct */
	__le16 DeviceClaims; /* offset to BLOB_DATA struct */
	__u8   TicketInfo[]; /* variable length buf - remoted identity data */
} __packed;

struct smb2_tree_connect_req_extension {
	__le32 TreeConnectContextOffset;
	__le16 TreeConnectContextCount;
	__u8  Reserved[10];
	__u8  PathName[]; /* variable sized array */
	/* followed by array of TreeConnectContexts */
} __packed;

struct smb2_tree_connect_rsp {
	struct smb2_sync_hdr sync_hdr;
	__le16 StructureSize;	/* Must be 16 */
	__u8   ShareType;  /* see below */
	__u8   Reserved;
	__le32 ShareFlags; /* see below */
	__le32 Capabilities; /* see below */
	__le32 MaximalAccess;
} __packed;

/* Possible ShareType values */
#define SMB2_SHARE_TYPE_DISK	0x01
#define SMB2_SHARE_TYPE_PIPE	0x02
#define	SMB2_SHARE_TYPE_PRINT	0x03

/*
 * Possible ShareFlags - exactly one and only one of the first 4 caching flags
 * must be set (any of the remaining, SHI1005, flags may be set individually
 * or in combination.
 */
#define SMB2_SHAREFLAG_MANUAL_CACHING			0x00000000
#define SMB2_SHAREFLAG_AUTO_CACHING			0x00000010
#define SMB2_SHAREFLAG_VDO_CACHING			0x00000020
#define SMB2_SHAREFLAG_NO_CACHING			0x00000030
#define SHI1005_FLAGS_DFS				0x00000001
#define SHI1005_FLAGS_DFS_ROOT				0x00000002
#define SHI1005_FLAGS_RESTRICT_EXCLUSIVE_OPENS		0x00000100
#define SHI1005_FLAGS_FORCE_SHARED_DELETE		0x00000200
#define SHI1005_FLAGS_ALLOW_NAMESPACE_CACHING		0x00000400
#define SHI1005_FLAGS_ACCESS_BASED_DIRECTORY_ENUM	0x00000800
#define SHI1005_FLAGS_FORCE_LEVELII_OPLOCK		0x00001000
#define SHI1005_FLAGS_ENABLE_HASH_V1			0x00002000
#define SHI1005_FLAGS_ENABLE_HASH_V2			0x00004000
#define SHI1005_FLAGS_ENCRYPT_DATA			0x00008000
#define SMB2_SHAREFLAG_IDENTITY_REMOTING		0x00040000 /* 3.1.1 */
#define SMB2_SHAREFLAG_COMPRESS_DATA			0x00100000 /* 3.1.1 */
#define SHI1005_FLAGS_ALL				0x0014FF33

/* Possible share capabilities */
#define SMB2_SHARE_CAP_DFS	cpu_to_le32(0x00000008) /* all dialects */
#define SMB2_SHARE_CAP_CONTINUOUS_AVAILABILITY cpu_to_le32(0x00000010) /* 3.0 */
#define SMB2_SHARE_CAP_SCALEOUT	cpu_to_le32(0x00000020) /* 3.0 */
#define SMB2_SHARE_CAP_CLUSTER	cpu_to_le32(0x00000040) /* 3.0 */
#define SMB2_SHARE_CAP_ASYMMETRIC cpu_to_le32(0x00000080) /* 3.02 */
#define SMB2_SHARE_CAP_REDIRECT_TO_OWNER cpu_to_le32(0x00000100) /* 3.1.1 */

struct smb2_tree_disconnect_req {
	struct smb2_sync_hdr sync_hdr;
	__le16 StructureSize;	/* Must be 4 */
	__le16 Reserved;
} __packed;

struct smb2_tree_disconnect_rsp {
	struct smb2_sync_hdr sync_hdr;
	__le16 StructureSize;	/* Must be 4 */
	__le16 Reserved;
} __packed;

/* File Attrubutes */
#define FILE_ATTRIBUTE_READONLY			0x00000001
#define FILE_ATTRIBUTE_HIDDEN			0x00000002
#define FILE_ATTRIBUTE_SYSTEM			0x00000004
#define FILE_ATTRIBUTE_DIRECTORY		0x00000010
#define FILE_ATTRIBUTE_ARCHIVE			0x00000020
#define FILE_ATTRIBUTE_NORMAL			0x00000080
#define FILE_ATTRIBUTE_TEMPORARY		0x00000100
#define FILE_ATTRIBUTE_SPARSE_FILE		0x00000200
#define FILE_ATTRIBUTE_REPARSE_POINT		0x00000400
#define FILE_ATTRIBUTE_COMPRESSED		0x00000800
#define FILE_ATTRIBUTE_OFFLINE			0x00001000
#define FILE_ATTRIBUTE_NOT_CONTENT_INDEXED	0x00002000
#define FILE_ATTRIBUTE_ENCRYPTED		0x00004000
#define FILE_ATTRIBUTE_INTEGRITY_STREAM		0x00008000
#define FILE_ATTRIBUTE_NO_SCRUB_DATA		0x00020000

/* Oplock levels */
#define SMB2_OPLOCK_LEVEL_NONE		0x00
#define SMB2_OPLOCK_LEVEL_II		0x01
#define SMB2_OPLOCK_LEVEL_EXCLUSIVE	0x08
#define SMB2_OPLOCK_LEVEL_BATCH		0x09
#define SMB2_OPLOCK_LEVEL_LEASE		0xFF
/* Non-spec internal type */
#define SMB2_OPLOCK_LEVEL_NOCHANGE	0x99

/* Desired Access Flags */
#define FILE_READ_DATA_LE		cpu_to_le32(0x00000001)
#define FILE_WRITE_DATA_LE		cpu_to_le32(0x00000002)
#define FILE_APPEND_DATA_LE		cpu_to_le32(0x00000004)
#define FILE_READ_EA_LE			cpu_to_le32(0x00000008)
#define FILE_WRITE_EA_LE		cpu_to_le32(0x00000010)
#define FILE_EXECUTE_LE			cpu_to_le32(0x00000020)
#define FILE_READ_ATTRIBUTES_LE		cpu_to_le32(0x00000080)
#define FILE_WRITE_ATTRIBUTES_LE	cpu_to_le32(0x00000100)
#define FILE_DELETE_LE			cpu_to_le32(0x00010000)
#define FILE_READ_CONTROL_LE		cpu_to_le32(0x00020000)
#define FILE_WRITE_DAC_LE		cpu_to_le32(0x00040000)
#define FILE_WRITE_OWNER_LE		cpu_to_le32(0x00080000)
#define FILE_SYNCHRONIZE_LE		cpu_to_le32(0x00100000)
#define FILE_ACCESS_SYSTEM_SECURITY_LE	cpu_to_le32(0x01000000)
#define FILE_MAXIMAL_ACCESS_LE		cpu_to_le32(0x02000000)
#define FILE_GENERIC_ALL_LE		cpu_to_le32(0x10000000)
#define FILE_GENERIC_EXECUTE_LE		cpu_to_le32(0x20000000)
#define FILE_GENERIC_WRITE_LE		cpu_to_le32(0x40000000)
#define FILE_GENERIC_READ_LE		cpu_to_le32(0x80000000)

/* ShareAccess Flags */
#define FILE_SHARE_READ_LE		cpu_to_le32(0x00000001)
#define FILE_SHARE_WRITE_LE		cpu_to_le32(0x00000002)
#define FILE_SHARE_DELETE_LE		cpu_to_le32(0x00000004)
#define FILE_SHARE_ALL_LE		cpu_to_le32(0x00000007)

/* CreateDisposition Flags */
#define FILE_SUPERSEDE_LE		cpu_to_le32(0x00000000)
#define FILE_OPEN_LE			cpu_to_le32(0x00000001)
#define FILE_CREATE_LE			cpu_to_le32(0x00000002)
#define	FILE_OPEN_IF_LE			cpu_to_le32(0x00000003)
#define FILE_OVERWRITE_LE		cpu_to_le32(0x00000004)
#define FILE_OVERWRITE_IF_LE		cpu_to_le32(0x00000005)

/* CreateOptions Flags */
#define FILE_DIRECTORY_FILE_LE		cpu_to_le32(0x00000001)
/* same as #define CREATE_NOT_FILE_LE	cpu_to_le32(0x00000001) */
#define FILE_WRITE_THROUGH_LE		cpu_to_le32(0x00000002)
#define FILE_SEQUENTIAL_ONLY_LE		cpu_to_le32(0x00000004)
#define FILE_NO_INTERMEDIATE_BUFFERRING_LE cpu_to_le32(0x00000008)
#define FILE_SYNCHRONOUS_IO_ALERT_LE	cpu_to_le32(0x00000010)
#define FILE_SYNCHRONOUS_IO_NON_ALERT_LE	cpu_to_le32(0x00000020)
#define FILE_NON_DIRECTORY_FILE_LE	cpu_to_le32(0x00000040)
#define FILE_COMPLETE_IF_OPLOCKED_LE	cpu_to_le32(0x00000100)
#define FILE_NO_EA_KNOWLEDGE_LE		cpu_to_le32(0x00000200)
#define FILE_RANDOM_ACCESS_LE		cpu_to_le32(0x00000800)
#define FILE_DELETE_ON_CLOSE_LE		cpu_to_le32(0x00001000)
#define FILE_OPEN_BY_FILE_ID_LE		cpu_to_le32(0x00002000)
#define FILE_OPEN_FOR_BACKUP_INTENT_LE	cpu_to_le32(0x00004000)
#define FILE_NO_COMPRESSION_LE		cpu_to_le32(0x00008000)
#define FILE_RESERVE_OPFILTER_LE	cpu_to_le32(0x00100000)
#define FILE_OPEN_REPARSE_POINT_LE	cpu_to_le32(0x00200000)
#define FILE_OPEN_NO_RECALL_LE		cpu_to_le32(0x00400000)
#define FILE_OPEN_FOR_FREE_SPACE_QUERY_LE cpu_to_le32(0x00800000)

#define FILE_READ_RIGHTS_LE (FILE_READ_DATA_LE | FILE_READ_EA_LE \
			| FILE_READ_ATTRIBUTES_LE)
#define FILE_WRITE_RIGHTS_LE (FILE_WRITE_DATA_LE | FILE_APPEND_DATA_LE \
			| FILE_WRITE_EA_LE | FILE_WRITE_ATTRIBUTES_LE)
#define FILE_EXEC_RIGHTS_LE (FILE_EXECUTE_LE)

/* Impersonation Levels. See MS-WPO section 9.7 and MSDN-IMPERS */
#define IL_ANONYMOUS		cpu_to_le32(0x00000000)
#define IL_IDENTIFICATION	cpu_to_le32(0x00000001)
#define IL_IMPERSONATION	cpu_to_le32(0x00000002)
#define IL_DELEGATE		cpu_to_le32(0x00000003)

/* Create Context Values */
#define SMB2_CREATE_EA_BUFFER			"ExtA" /* extended attributes */
#define SMB2_CREATE_SD_BUFFER			"SecD" /* security descriptor */
#define SMB2_CREATE_DURABLE_HANDLE_REQUEST	"DHnQ"
#define SMB2_CREATE_DURABLE_HANDLE_RECONNECT	"DHnC"
#define SMB2_CREATE_ALLOCATION_SIZE		"AISi"
#define SMB2_CREATE_QUERY_MAXIMAL_ACCESS_REQUEST "MxAc"
#define SMB2_CREATE_TIMEWARP_REQUEST		"TWrp"
#define SMB2_CREATE_QUERY_ON_DISK_ID		"QFid"
#define SMB2_CREATE_REQUEST_LEASE		"RqLs"
#define SMB2_CREATE_DURABLE_HANDLE_REQUEST_V2	"DH2Q"
#define SMB2_CREATE_DURABLE_HANDLE_RECONNECT_V2	"DH2C"
#define SMB2_CREATE_APP_INSTANCE_ID	0x45BCA66AEFA7F74A9008FA462E144D74
#define SMB2_CREATE_APP_INSTANCE_VERSION 0xB982D0B73B56074FA07B524A8116A010
#define SVHDX_OPEN_DEVICE_CONTEX	0x9CCBCF9E04C1E643980E158DA1F6EC83
#define SMB2_CREATE_TAG_POSIX		0x93AD25509CB411E7B42383DE968BCD7C

/* Flag (SMB3 open response) values */
#define SMB2_CREATE_FLAG_REPARSEPOINT 0x01

/*
 * Maximum number of iovs we need for an open/create request.
 * [0] : struct smb2_create_req
 * [1] : path
 * [2] : lease context
 * [3] : durable context
 * [4] : posix context
 * [5] : time warp context
 * [6] : query id context
 * [7] : compound padding
 */
#define SMB2_CREATE_IOV_SIZE 8

struct smb2_create_req {
	struct smb2_sync_hdr sync_hdr;
	__le16 StructureSize;	/* Must be 57 */
	__u8   SecurityFlags;
	__u8   RequestedOplockLevel;
	__le32 ImpersonationLevel;
	__le64 SmbCreateFlags;
	__le64 Reserved;
	__le32 DesiredAccess;
	__le32 FileAttributes;
	__le32 ShareAccess;
	__le32 CreateDisposition;
	__le32 CreateOptions;
	__le16 NameOffset;
	__le16 NameLength;
	__le32 CreateContextsOffset;
	__le32 CreateContextsLength;
	__u8   Buffer[];
} __packed;

/*
 * Maximum size of a SMB2_CREATE response is 64 (smb2 header) +
 * 88 (fixed part of create response) + 520 (path) + 208 (contexts) +
 * 2 bytes of padding.
 */
#define MAX_SMB2_CREATE_RESPONSE_SIZE 880

struct smb2_create_rsp {
	struct smb2_sync_hdr sync_hdr;
	__le16 StructureSize;	/* Must be 89 */
	__u8   OplockLevel;
	__u8   Flag;  /* 0x01 if reparse point */
	__le32 CreateAction;
	__le64 CreationTime;
	__le64 LastAccessTime;
	__le64 LastWriteTime;
	__le64 ChangeTime;
	__le64 AllocationSize;
	__le64 EndofFile;
	__le32 FileAttributes;
	__le32 Reserved2;
	__u64  PersistentFileId; /* opaque endianness */
	__u64  VolatileFileId; /* opaque endianness */
	__le32 CreateContextsOffset;
	__le32 CreateContextsLength;
	__u8   Buffer[1];
} __packed;

struct create_context {
	__le32 Next;
	__le16 NameOffset;
	__le16 NameLength;
	__le16 Reserved;
	__le16 DataOffset;
	__le32 DataLength;
	__u8 Buffer[];
} __packed;

#define SMB2_LEASE_READ_CACHING_HE	0x01
#define SMB2_LEASE_HANDLE_CACHING_HE	0x02
#define SMB2_LEASE_WRITE_CACHING_HE	0x04

#define SMB2_LEASE_NONE			cpu_to_le32(0x00)
#define SMB2_LEASE_READ_CACHING		cpu_to_le32(0x01)
#define SMB2_LEASE_HANDLE_CACHING	cpu_to_le32(0x02)
#define SMB2_LEASE_WRITE_CACHING	cpu_to_le32(0x04)

#define SMB2_LEASE_FLAG_BREAK_IN_PROGRESS cpu_to_le32(0x00000002)
#define SMB2_LEASE_FLAG_PARENT_LEASE_KEY_SET cpu_to_le32(0x00000004)

#define SMB2_LEASE_KEY_SIZE 16

struct lease_context {
	u8 LeaseKey[SMB2_LEASE_KEY_SIZE];
	__le32 LeaseState;
	__le32 LeaseFlags;
	__le64 LeaseDuration;
} __packed;

struct lease_context_v2 {
	u8 LeaseKey[SMB2_LEASE_KEY_SIZE];
	__le32 LeaseState;
	__le32 LeaseFlags;
	__le64 LeaseDuration;
	__le64 ParentLeaseKeyLow;
	__le64 ParentLeaseKeyHigh;
	__le16 Epoch;
	__le16 Reserved;
} __packed;

struct create_lease {
	struct create_context ccontext;
	__u8   Name[8];
	struct lease_context lcontext;
} __packed;

struct create_lease_v2 {
	struct create_context ccontext;
	__u8   Name[8];
	struct lease_context_v2 lcontext;
	__u8   Pad[4];
} __packed;

struct create_durable {
	struct create_context ccontext;
	__u8   Name[8];
	union {
		__u8  Reserved[16];
		struct {
			__u64 PersistentFileId;
			__u64 VolatileFileId;
		} Fid;
	} Data;
} __packed;

struct create_posix {
	struct create_context ccontext;
	__u8	Name[16];
	__le32  Mode;
	__u32	Reserved;
} __packed;

/* See MS-SMB2 2.2.13.2.11 */
/* Flags */
#define SMB2_DHANDLE_FLAG_PERSISTENT	0x00000002
struct durable_context_v2 {
	__le32 Timeout;
	__le32 Flags;
	__u64 Reserved;
	__u8 CreateGuid[16];
} __packed;

struct create_durable_v2 {
	struct create_context ccontext;
	__u8   Name[8];
	struct durable_context_v2 dcontext;
} __packed;

/* See MS-SMB2 2.2.13.2.12 */
struct durable_reconnect_context_v2 {
	struct {
		__u64 PersistentFileId;
		__u64 VolatileFileId;
	} Fid;
	__u8 CreateGuid[16];
	__le32 Flags; /* see above DHANDLE_FLAG_PERSISTENT */
} __packed;

/* See MS-SMB2 2.2.14.2.9 */
struct create_on_disk_id {
	struct create_context ccontext;
	__u8   Name[8];
	__le64 DiskFileId;
	__le64 VolumeId;
	__u32  Reserved[4];
} __packed;

/* See MS-SMB2 2.2.14.2.12 */
struct durable_reconnect_context_v2_rsp {
	__le32 Timeout;
	__le32 Flags; /* see above DHANDLE_FLAG_PERSISTENT */
} __packed;

struct create_durable_handle_reconnect_v2 {
	struct create_context ccontext;
	__u8   Name[8];
	struct durable_reconnect_context_v2 dcontext;
	__u8   Pad[4];
} __packed;

/* See MS-SMB2 2.2.13.2.5 */
struct crt_twarp_ctxt {
	struct create_context ccontext;
	__u8	Name[8];
	__le64	Timestamp;

} __packed;

/* See MS-SMB2 2.2.13.2.9 */
struct crt_query_id_ctxt {
	struct create_context ccontext;
	__u8	Name[8];
} __packed;

struct crt_sd_ctxt {
	struct create_context ccontext;
	__u8	Name[8];
	struct smb3_sd sd;
<<<<<<< HEAD
	struct smb3_acl acl;
	/* Followed by at least 4 ACEs */
=======
>>>>>>> 7d2a07b7
} __packed;


#define COPY_CHUNK_RES_KEY_SIZE	24
struct resume_key_req {
	char ResumeKey[COPY_CHUNK_RES_KEY_SIZE];
	__le32	ContextLength;	/* MBZ */
	char	Context[];	/* ignored, Windows sets to 4 bytes of zero */
} __packed;

/* this goes in the ioctl buffer when doing a copychunk request */
struct copychunk_ioctl {
	char SourceKey[COPY_CHUNK_RES_KEY_SIZE];
	__le32 ChunkCount; /* we are only sending 1 */
	__le32 Reserved;
	/* array will only be one chunk long for us */
	__le64 SourceOffset;
	__le64 TargetOffset;
	__le32 Length; /* how many bytes to copy */
	__u32 Reserved2;
} __packed;

/* this goes in the ioctl buffer when doing FSCTL_SET_ZERO_DATA */
struct file_zero_data_information {
	__le64	FileOffset;
	__le64	BeyondFinalZero;
} __packed;

struct copychunk_ioctl_rsp {
	__le32 ChunksWritten;
	__le32 ChunkBytesWritten;
	__le32 TotalBytesWritten;
} __packed;

/* See MS-FSCC 2.3.29 and 2.3.30 */
struct get_retrieval_pointer_count_req {
	__le64 StartingVcn; /* virtual cluster number (signed) */
} __packed;

struct get_retrieval_pointer_count_rsp {
	__le32 ExtentCount;
} __packed;

/*
 * See MS-FSCC 2.3.33 and 2.3.34
 * request is the same as get_retrieval_point_count_req struct above
 */
struct smb3_extents {
	__le64 NextVcn;
	__le64 Lcn; /* logical cluster number */
} __packed;

struct get_retrieval_pointers_refcount_rsp {
	__le32 ExtentCount;
	__u32  Reserved;
	__le64 StartingVcn;
	struct smb3_extents extents[];
} __packed;

struct fsctl_set_integrity_information_req {
	__le16	ChecksumAlgorithm;
	__le16	Reserved;
	__le32	Flags;
} __packed;

struct fsctl_get_integrity_information_rsp {
	__le16	ChecksumAlgorithm;
	__le16	Reserved;
	__le32	Flags;
	__le32	ChecksumChunkSizeInBytes;
	__le32	ClusterSizeInBytes;
} __packed;

struct file_allocated_range_buffer {
	__le64	file_offset;
	__le64	length;
} __packed;

/* Integrity ChecksumAlgorithm choices for above */
#define	CHECKSUM_TYPE_NONE	0x0000
#define	CHECKSUM_TYPE_CRC64	0x0002
#define CHECKSUM_TYPE_UNCHANGED	0xFFFF	/* set only */

/* Integrity flags for above */
#define FSCTL_INTEGRITY_FLAG_CHECKSUM_ENFORCEMENT_OFF	0x00000001

/* Reparse structures - see MS-FSCC 2.1.2 */

/* struct fsctl_reparse_info_req is empty, only response structs (see below) */

struct reparse_data_buffer {
	__le32	ReparseTag;
	__le16	ReparseDataLength;
	__u16	Reserved;
	__u8	DataBuffer[]; /* Variable Length */
} __packed;

struct reparse_guid_data_buffer {
	__le32	ReparseTag;
	__le16	ReparseDataLength;
	__u16	Reserved;
	__u8	ReparseGuid[16];
	__u8	DataBuffer[]; /* Variable Length */
} __packed;

struct reparse_mount_point_data_buffer {
	__le32	ReparseTag;
	__le16	ReparseDataLength;
	__u16	Reserved;
	__le16	SubstituteNameOffset;
	__le16	SubstituteNameLength;
	__le16	PrintNameOffset;
	__le16	PrintNameLength;
	__u8	PathBuffer[]; /* Variable Length */
} __packed;

#define SYMLINK_FLAG_RELATIVE 0x00000001

struct reparse_symlink_data_buffer {
	__le32	ReparseTag;
	__le16	ReparseDataLength;
	__u16	Reserved;
	__le16	SubstituteNameOffset;
	__le16	SubstituteNameLength;
	__le16	PrintNameOffset;
	__le16	PrintNameLength;
	__le32	Flags;
	__u8	PathBuffer[]; /* Variable Length */
} __packed;

/* See MS-FSCC 2.1.2.6 and cifspdu.h for struct reparse_posix_data */


/* See MS-DFSC 2.2.2 */
struct fsctl_get_dfs_referral_req {
	__le16 MaxReferralLevel;
	__u8 RequestFileName[];
} __packed;

/* DFS response is struct get_dfs_refer_rsp */

/* See MS-SMB2 2.2.31.3 */
struct network_resiliency_req {
	__le32 Timeout;
	__le32 Reserved;
} __packed;
/* There is no buffer for the response ie no struct network_resiliency_rsp */


struct validate_negotiate_info_req {
	__le32 Capabilities;
	__u8   Guid[SMB2_CLIENT_GUID_SIZE];
	__le16 SecurityMode;
	__le16 DialectCount;
	__le16 Dialects[4]; /* BB expand this if autonegotiate > 4 dialects */
} __packed;

struct validate_negotiate_info_rsp {
	__le32 Capabilities;
	__u8   Guid[SMB2_CLIENT_GUID_SIZE];
	__le16 SecurityMode;
	__le16 Dialect; /* Dialect in use for the connection */
} __packed;

#define RSS_CAPABLE	cpu_to_le32(0x00000001)
#define RDMA_CAPABLE	cpu_to_le32(0x00000002)

#define INTERNETWORK	cpu_to_le16(0x0002)
#define INTERNETWORKV6	cpu_to_le16(0x0017)

struct network_interface_info_ioctl_rsp {
	__le32 Next; /* next interface. zero if this is last one */
	__le32 IfIndex;
	__le32 Capability; /* RSS or RDMA Capable */
	__le32 Reserved;
	__le64 LinkSpeed;
	__le16 Family;
	__u8 Buffer[126];
} __packed;

struct iface_info_ipv4 {
	__be16 Port;
	__be32 IPv4Address;
	__be64 Reserved;
} __packed;

struct iface_info_ipv6 {
	__be16 Port;
	__be32 FlowInfo;
	__u8   IPv6Address[16];
	__be32 ScopeId;
} __packed;

#define NO_FILE_ID 0xFFFFFFFFFFFFFFFFULL /* general ioctls to srv not to file */

struct compress_ioctl {
	__le16 CompressionState; /* See cifspdu.h for possible flag values */
} __packed;

struct duplicate_extents_to_file {
	__u64 PersistentFileHandle; /* source file handle, opaque endianness */
	__u64 VolatileFileHandle;
	__le64 SourceFileOffset;
	__le64 TargetFileOffset;
	__le64 ByteCount;  /* Bytes to be copied */
} __packed;

/*
 * Maximum number of iovs we need for an ioctl request.
 * [0] : struct smb2_ioctl_req
 * [1] : in_data
 */
#define SMB2_IOCTL_IOV_SIZE 2

struct smb2_ioctl_req {
	struct smb2_sync_hdr sync_hdr;
	__le16 StructureSize;	/* Must be 57 */
	__u16 Reserved;
	__le32 CtlCode;
	__u64  PersistentFileId; /* opaque endianness */
	__u64  VolatileFileId; /* opaque endianness */
	__le32 InputOffset;
	__le32 InputCount;
	__le32 MaxInputResponse;
	__le32 OutputOffset;
	__le32 OutputCount;
	__le32 MaxOutputResponse;
	__le32 Flags;
	__u32  Reserved2;
	__u8   Buffer[];
} __packed;

struct smb2_ioctl_rsp {
	struct smb2_sync_hdr sync_hdr;
	__le16 StructureSize;	/* Must be 57 */
	__u16 Reserved;
	__le32 CtlCode;
	__u64  PersistentFileId; /* opaque endianness */
	__u64  VolatileFileId; /* opaque endianness */
	__le32 InputOffset;
	__le32 InputCount;
	__le32 OutputOffset;
	__le32 OutputCount;
	__le32 Flags;
	__u32  Reserved2;
	/* char * buffer[] */
} __packed;

/* Currently defined values for close flags */
#define SMB2_CLOSE_FLAG_POSTQUERY_ATTRIB	cpu_to_le16(0x0001)
struct smb2_close_req {
	struct smb2_sync_hdr sync_hdr;
	__le16 StructureSize;	/* Must be 24 */
	__le16 Flags;
	__le32 Reserved;
	__u64  PersistentFileId; /* opaque endianness */
	__u64  VolatileFileId; /* opaque endianness */
} __packed;

/*
 * Maximum size of a SMB2_CLOSE response is 64 (smb2 header) + 60 (data)
 */
#define MAX_SMB2_CLOSE_RESPONSE_SIZE 124

struct smb2_close_rsp {
	struct smb2_sync_hdr sync_hdr;
	__le16 StructureSize; /* 60 */
	__le16 Flags;
	__le32 Reserved;
	__le64 CreationTime;
	__le64 LastAccessTime;
	__le64 LastWriteTime;
	__le64 ChangeTime;
	__le64 AllocationSize;	/* Beginning of FILE_STANDARD_INFO equivalent */
	__le64 EndOfFile;
	__le32 Attributes;
} __packed;

struct smb2_flush_req {
	struct smb2_sync_hdr sync_hdr;
	__le16 StructureSize;	/* Must be 24 */
	__le16 Reserved1;
	__le32 Reserved2;
	__u64  PersistentFileId; /* opaque endianness */
	__u64  VolatileFileId; /* opaque endianness */
} __packed;

struct smb2_flush_rsp {
	struct smb2_sync_hdr sync_hdr;
	__le16 StructureSize;
	__le16 Reserved;
} __packed;

/* For read request Flags field below, following flag is defined for SMB3.02 */
#define SMB2_READFLAG_READ_UNBUFFERED	0x01
#define SMB2_READFLAG_REQUEST_COMPRESSED 0x02 /* See MS-SMB2 2.2.19 */

/* Channel field for read and write: exactly one of following flags can be set*/
#define SMB2_CHANNEL_NONE	cpu_to_le32(0x00000000)
#define SMB2_CHANNEL_RDMA_V1	cpu_to_le32(0x00000001) /* SMB3 or later */
#define SMB2_CHANNEL_RDMA_V1_INVALIDATE cpu_to_le32(0x00000002) /* >= SMB3.02 */
#define SMB2_CHANNEL_RDMA_TRANSFORM cpu_to_le32(0x00000003) /* >= SMB3.02, only used on write */

/* SMB2 read request without RFC1001 length at the beginning */
struct smb2_read_plain_req {
	struct smb2_sync_hdr sync_hdr;
	__le16 StructureSize; /* Must be 49 */
	__u8   Padding; /* offset from start of SMB2 header to place read */
	__u8   Flags; /* MBZ unless SMB3.02 or later */
	__le32 Length;
	__le64 Offset;
	__u64  PersistentFileId; /* opaque endianness */
	__u64  VolatileFileId; /* opaque endianness */
	__le32 MinimumCount;
	__le32 Channel; /* MBZ except for SMB3 or later */
	__le32 RemainingBytes;
	__le16 ReadChannelInfoOffset;
	__le16 ReadChannelInfoLength;
	__u8   Buffer[1];
} __packed;

/* Read flags */
#define SMB2_READFLAG_RESPONSE_NONE	0x00000000
#define SMB2_READFLAG_RESPONSE_RDMA_TRANSFORM	0x00000001

struct smb2_read_rsp {
	struct smb2_sync_hdr sync_hdr;
	__le16 StructureSize; /* Must be 17 */
	__u8   DataOffset;
	__u8   Reserved;
	__le32 DataLength;
	__le32 DataRemaining;
	__u32  Flags;
	__u8   Buffer[1];
} __packed;

/* For write request Flags field below the following flags are defined: */
#define SMB2_WRITEFLAG_WRITE_THROUGH	0x00000001	/* SMB2.1 or later */
#define SMB2_WRITEFLAG_WRITE_UNBUFFERED	0x00000002	/* SMB3.02 or later */

struct smb2_write_req {
	struct smb2_sync_hdr sync_hdr;
	__le16 StructureSize; /* Must be 49 */
	__le16 DataOffset; /* offset from start of SMB2 header to write data */
	__le32 Length;
	__le64 Offset;
	__u64  PersistentFileId; /* opaque endianness */
	__u64  VolatileFileId; /* opaque endianness */
	__le32 Channel; /* MBZ unless SMB3.02 or later */
	__le32 RemainingBytes;
	__le16 WriteChannelInfoOffset;
	__le16 WriteChannelInfoLength;
	__le32 Flags;
	__u8   Buffer[1];
} __packed;

struct smb2_write_rsp {
	struct smb2_sync_hdr sync_hdr;
	__le16 StructureSize; /* Must be 17 */
	__u8   DataOffset;
	__u8   Reserved;
	__le32 DataLength;
	__le32 DataRemaining;
	__u32  Reserved2;
	__u8   Buffer[1];
} __packed;

/* notify flags */
#define SMB2_WATCH_TREE			0x0001

/* notify completion filter flags. See MS-FSCC 2.6 and MS-SMB2 2.2.35 */
#define FILE_NOTIFY_CHANGE_FILE_NAME		0x00000001
#define FILE_NOTIFY_CHANGE_DIR_NAME		0x00000002
#define FILE_NOTIFY_CHANGE_ATTRIBUTES		0x00000004
#define FILE_NOTIFY_CHANGE_SIZE			0x00000008
#define FILE_NOTIFY_CHANGE_LAST_WRITE		0x00000010
#define FILE_NOTIFY_CHANGE_LAST_ACCESS		0x00000020
#define FILE_NOTIFY_CHANGE_CREATION		0x00000040
#define FILE_NOTIFY_CHANGE_EA			0x00000080
#define FILE_NOTIFY_CHANGE_SECURITY		0x00000100
#define FILE_NOTIFY_CHANGE_STREAM_NAME		0x00000200
#define FILE_NOTIFY_CHANGE_STREAM_SIZE		0x00000400
#define FILE_NOTIFY_CHANGE_STREAM_WRITE		0x00000800

struct smb2_change_notify_req {
	struct smb2_sync_hdr sync_hdr;
	__le16	StructureSize;
	__le16	Flags;
	__le32	OutputBufferLength;
	__u64	PersistentFileId; /* opaque endianness */
	__u64	VolatileFileId; /* opaque endianness */
	__le32	CompletionFilter;
	__u32	Reserved;
} __packed;

struct smb2_change_notify_rsp {
	struct smb2_sync_hdr sync_hdr;
	__le16	StructureSize;  /* Must be 9 */
	__le16	OutputBufferOffset;
	__le32	OutputBufferLength;
	__u8	Buffer[1]; /* array of file notify structs */
} __packed;

#define SMB2_LOCKFLAG_SHARED_LOCK	0x0001
#define SMB2_LOCKFLAG_EXCLUSIVE_LOCK	0x0002
#define SMB2_LOCKFLAG_UNLOCK		0x0004
#define SMB2_LOCKFLAG_FAIL_IMMEDIATELY	0x0010

struct smb2_lock_element {
	__le64 Offset;
	__le64 Length;
	__le32 Flags;
	__le32 Reserved;
} __packed;

struct smb2_lock_req {
	struct smb2_sync_hdr sync_hdr;
	__le16 StructureSize; /* Must be 48 */
	__le16 LockCount;
	/*
	 * The least significant four bits are the index, the other 28 bits are
	 * the lock sequence number (0 to 64). See MS-SMB2 2.2.26
	 */
	__le32 LockSequenceNumber;
	__u64  PersistentFileId; /* opaque endianness */
	__u64  VolatileFileId; /* opaque endianness */
	/* Followed by at least one */
	struct smb2_lock_element locks[1];
} __packed;

struct smb2_lock_rsp {
	struct smb2_sync_hdr sync_hdr;
	__le16 StructureSize; /* Must be 4 */
	__le16 Reserved;
} __packed;

struct smb2_echo_req {
	struct smb2_sync_hdr sync_hdr;
	__le16 StructureSize;	/* Must be 4 */
	__u16  Reserved;
} __packed;

struct smb2_echo_rsp {
	struct smb2_sync_hdr sync_hdr;
	__le16 StructureSize;	/* Must be 4 */
	__u16  Reserved;
} __packed;

/* search (query_directory) Flags field */
#define SMB2_RESTART_SCANS		0x01
#define SMB2_RETURN_SINGLE_ENTRY	0x02
#define SMB2_INDEX_SPECIFIED		0x04
#define SMB2_REOPEN			0x10

#define SMB2_QUERY_DIRECTORY_IOV_SIZE 2

<<<<<<< HEAD
=======
/*
 * Valid FileInformation classes.
 *
 * Note that these are a subset of the (file) QUERY_INFO levels defined
 * later in this file (but since QUERY_DIRECTORY uses equivalent numbers
 * we do not redefine them here)
 *
 * FileDirectoryInfomation		0x01
 * FileFullDirectoryInformation		0x02
 * FileIdFullDirectoryInformation	0x26
 * FileBothDirectoryInformation		0x03
 * FileIdBothDirectoryInformation	0x25
 * FileNamesInformation			0x0C
 * FileIdExtdDirectoryInformation	0x3C
 */

>>>>>>> 7d2a07b7
struct smb2_query_directory_req {
	struct smb2_sync_hdr sync_hdr;
	__le16 StructureSize; /* Must be 33 */
	__u8   FileInformationClass;
	__u8   Flags;
	__le32 FileIndex;
	__u64  PersistentFileId; /* opaque endianness */
	__u64  VolatileFileId; /* opaque endianness */
	__le16 FileNameOffset;
	__le16 FileNameLength;
	__le32 OutputBufferLength;
	__u8   Buffer[1];
} __packed;

struct smb2_query_directory_rsp {
	struct smb2_sync_hdr sync_hdr;
	__le16 StructureSize; /* Must be 9 */
	__le16 OutputBufferOffset;
	__le32 OutputBufferLength;
	__u8   Buffer[1];
} __packed;

/* Possible InfoType values */
#define SMB2_O_INFO_FILE	0x01
#define SMB2_O_INFO_FILESYSTEM	0x02
#define SMB2_O_INFO_SECURITY	0x03
#define SMB2_O_INFO_QUOTA	0x04

/* Security info type additionalinfo flags. See MS-SMB2 (2.2.37) or MS-DTYP */
#define OWNER_SECINFO   0x00000001
#define GROUP_SECINFO   0x00000002
#define DACL_SECINFO   0x00000004
#define SACL_SECINFO   0x00000008
#define LABEL_SECINFO   0x00000010
#define ATTRIBUTE_SECINFO   0x00000020
#define SCOPE_SECINFO   0x00000040
#define BACKUP_SECINFO   0x00010000
#define UNPROTECTED_SACL_SECINFO   0x10000000
#define UNPROTECTED_DACL_SECINFO   0x20000000
#define PROTECTED_SACL_SECINFO   0x40000000
#define PROTECTED_DACL_SECINFO   0x80000000

/* Flags used for FileFullEAinfo */
#define SL_RESTART_SCAN		0x00000001
#define SL_RETURN_SINGLE_ENTRY	0x00000002
#define SL_INDEX_SPECIFIED	0x00000004

struct smb2_query_info_req {
	struct smb2_sync_hdr sync_hdr;
	__le16 StructureSize; /* Must be 41 */
	__u8   InfoType;
	__u8   FileInfoClass;
	__le32 OutputBufferLength;
	__le16 InputBufferOffset;
	__u16  Reserved;
	__le32 InputBufferLength;
	__le32 AdditionalInformation;
	__le32 Flags;
	__u64  PersistentFileId; /* opaque endianness */
	__u64  VolatileFileId; /* opaque endianness */
	__u8   Buffer[1];
} __packed;

struct smb2_query_info_rsp {
	struct smb2_sync_hdr sync_hdr;
	__le16 StructureSize; /* Must be 9 */
	__le16 OutputBufferOffset;
	__le32 OutputBufferLength;
	__u8   Buffer[1];
} __packed;

/*
 * Maximum number of iovs we need for a set-info request.
 * The largest one is rename/hardlink
 * [0] : struct smb2_set_info_req + smb2_file_[rename|link]_info
 * [1] : path
 * [2] : compound padding
 */
#define SMB2_SET_INFO_IOV_SIZE 3

struct smb2_set_info_req {
	struct smb2_sync_hdr sync_hdr;
	__le16 StructureSize; /* Must be 33 */
	__u8   InfoType;
	__u8   FileInfoClass;
	__le32 BufferLength;
	__le16 BufferOffset;
	__u16  Reserved;
	__le32 AdditionalInformation;
	__u64  PersistentFileId; /* opaque endianness */
	__u64  VolatileFileId; /* opaque endianness */
	__u8   Buffer[1];
} __packed;

struct smb2_set_info_rsp {
	struct smb2_sync_hdr sync_hdr;
	__le16 StructureSize; /* Must be 2 */
} __packed;

struct smb2_oplock_break {
	struct smb2_sync_hdr sync_hdr;
	__le16 StructureSize; /* Must be 24 */
	__u8   OplockLevel;
	__u8   Reserved;
	__le32 Reserved2;
	__u64  PersistentFid;
	__u64  VolatileFid;
} __packed;

#define SMB2_NOTIFY_BREAK_LEASE_FLAG_ACK_REQUIRED cpu_to_le32(0x01)

struct smb2_lease_break {
	struct smb2_sync_hdr sync_hdr;
	__le16 StructureSize; /* Must be 44 */
	__le16 Epoch;
	__le32 Flags;
	__u8   LeaseKey[16];
	__le32 CurrentLeaseState;
	__le32 NewLeaseState;
	__le32 BreakReason;
	__le32 AccessMaskHint;
	__le32 ShareMaskHint;
} __packed;

struct smb2_lease_ack {
	struct smb2_sync_hdr sync_hdr;
	__le16 StructureSize; /* Must be 36 */
	__le16 Reserved;
	__le32 Flags;
	__u8   LeaseKey[16];
	__le32 LeaseState;
	__le64 LeaseDuration;
} __packed;

/*
 *	PDU infolevel structure definitions
 *	BB consider moving to a different header
 */

/* File System Information Classes */
#define FS_VOLUME_INFORMATION		1 /* Query */
#define FS_LABEL_INFORMATION		2 /* Local only */
#define FS_SIZE_INFORMATION		3 /* Query */
#define FS_DEVICE_INFORMATION		4 /* Query */
#define FS_ATTRIBUTE_INFORMATION	5 /* Query */
#define FS_CONTROL_INFORMATION		6 /* Query, Set */
#define FS_FULL_SIZE_INFORMATION	7 /* Query */
#define FS_OBJECT_ID_INFORMATION	8 /* Query, Set */
#define FS_DRIVER_PATH_INFORMATION	9 /* Local only */
#define FS_VOLUME_FLAGS_INFORMATION	10 /* Local only */
#define FS_SECTOR_SIZE_INFORMATION	11 /* SMB3 or later. Query */
#define FS_POSIX_INFORMATION		100 /* SMB3.1.1 POSIX. Query */

struct smb2_fs_full_size_info {
	__le64 TotalAllocationUnits;
	__le64 CallerAvailableAllocationUnits;
	__le64 ActualAvailableAllocationUnits;
	__le32 SectorsPerAllocationUnit;
	__le32 BytesPerSector;
} __packed;

#define SSINFO_FLAGS_ALIGNED_DEVICE		0x00000001
#define SSINFO_FLAGS_PARTITION_ALIGNED_ON_DEVICE 0x00000002
#define SSINFO_FLAGS_NO_SEEK_PENALTY		0x00000004
#define SSINFO_FLAGS_TRIM_ENABLED		0x00000008

/* sector size info struct */
struct smb3_fs_ss_info {
	__le32 LogicalBytesPerSector;
	__le32 PhysicalBytesPerSectorForAtomicity;
	__le32 PhysicalBytesPerSectorForPerf;
	__le32 FileSystemEffectivePhysicalBytesPerSectorForAtomicity;
	__le32 Flags;
	__le32 ByteOffsetForSectorAlignment;
	__le32 ByteOffsetForPartitionAlignment;
} __packed;

/* volume info struct - see MS-FSCC 2.5.9 */
#define MAX_VOL_LABEL_LEN	32
struct smb3_fs_vol_info {
	__le64	VolumeCreationTime;
	__u32	VolumeSerialNumber;
	__le32	VolumeLabelLength; /* includes trailing null */
	__u8	SupportsObjects; /* True if eg like NTFS, supports objects */
	__u8	Reserved;
	__u8	VolumeLabel[]; /* variable len */
} __packed;

/* partial list of QUERY INFO levels */
#define FILE_DIRECTORY_INFORMATION	1
#define FILE_FULL_DIRECTORY_INFORMATION 2
#define FILE_BOTH_DIRECTORY_INFORMATION 3
#define FILE_BASIC_INFORMATION		4
#define FILE_STANDARD_INFORMATION	5
#define FILE_INTERNAL_INFORMATION	6
#define FILE_EA_INFORMATION	        7
#define FILE_ACCESS_INFORMATION		8
#define FILE_NAME_INFORMATION		9
#define FILE_RENAME_INFORMATION		10
#define FILE_LINK_INFORMATION		11
#define FILE_NAMES_INFORMATION		12
#define FILE_DISPOSITION_INFORMATION	13
#define FILE_POSITION_INFORMATION	14
#define FILE_FULL_EA_INFORMATION	15
#define FILE_MODE_INFORMATION		16
#define FILE_ALIGNMENT_INFORMATION	17
#define FILE_ALL_INFORMATION		18
#define FILE_ALLOCATION_INFORMATION	19
#define FILE_END_OF_FILE_INFORMATION	20
#define FILE_ALTERNATE_NAME_INFORMATION 21
#define FILE_STREAM_INFORMATION		22
#define FILE_PIPE_INFORMATION		23
#define FILE_PIPE_LOCAL_INFORMATION	24
#define FILE_PIPE_REMOTE_INFORMATION	25
#define FILE_MAILSLOT_QUERY_INFORMATION 26
#define FILE_MAILSLOT_SET_INFORMATION	27
#define FILE_COMPRESSION_INFORMATION	28
#define FILE_OBJECT_ID_INFORMATION	29
/* Number 30 not defined in documents */
#define FILE_MOVE_CLUSTER_INFORMATION	31
#define FILE_QUOTA_INFORMATION		32
#define FILE_REPARSE_POINT_INFORMATION	33
#define FILE_NETWORK_OPEN_INFORMATION	34
#define FILE_ATTRIBUTE_TAG_INFORMATION	35
#define FILE_TRACKING_INFORMATION	36
#define FILEID_BOTH_DIRECTORY_INFORMATION 37
#define FILEID_FULL_DIRECTORY_INFORMATION 38
#define FILE_VALID_DATA_LENGTH_INFORMATION 39
#define FILE_SHORT_NAME_INFORMATION	40
#define FILE_SFIO_RESERVE_INFORMATION	44
#define FILE_SFIO_VOLUME_INFORMATION	45
#define FILE_HARD_LINK_INFORMATION	46
#define FILE_NORMALIZED_NAME_INFORMATION 48
#define FILEID_GLOBAL_TX_DIRECTORY_INFORMATION 50
#define FILE_STANDARD_LINK_INFORMATION	54
#define FILE_ID_INFORMATION		59
<<<<<<< HEAD
=======
#define FILE_ID_EXTD_DIRECTORY_INFORMATION 60
>>>>>>> 7d2a07b7

struct smb2_file_internal_info {
	__le64 IndexNumber;
} __packed; /* level 6 Query */

struct smb2_file_rename_info { /* encoding of request for level 10 */
	__u8   ReplaceIfExists; /* 1 = replace existing target with new */
				/* 0 = fail if target already exists */
	__u8   Reserved[7];
	__u64  RootDirectory;  /* MBZ for network operations (why says spec?) */
	__le32 FileNameLength;
	char   FileName[];     /* New name to be assigned */
	/* padding - overall struct size must be >= 24 so filename + pad >= 6 */
} __packed; /* level 10 Set */

struct smb2_file_link_info { /* encoding of request for level 11 */
	__u8   ReplaceIfExists; /* 1 = replace existing link with new */
				/* 0 = fail if link already exists */
	__u8   Reserved[7];
	__u64  RootDirectory;  /* MBZ for network operations (why says spec?) */
	__le32 FileNameLength;
	char   FileName[];     /* Name to be assigned to new link */
} __packed; /* level 11 Set */

struct smb2_file_full_ea_info { /* encoding of response for level 15 */
	__le32 next_entry_offset;
	__u8   flags;
	__u8   ea_name_length;
	__le16 ea_value_length;
	char   ea_data[]; /* \0 terminated name plus value */
} __packed; /* level 15 Set */

/*
 * This level 18, although with struct with same name is different from cifs
 * level 0x107. Level 0x107 has an extra u64 between AccessFlags and
 * CurrentByteOffset.
 */
struct smb2_file_all_info { /* data block encoding of response to level 18 */
	__le64 CreationTime;	/* Beginning of FILE_BASIC_INFO equivalent */
	__le64 LastAccessTime;
	__le64 LastWriteTime;
	__le64 ChangeTime;
	__le32 Attributes;
	__u32  Pad1;		/* End of FILE_BASIC_INFO_INFO equivalent */
	__le64 AllocationSize;	/* Beginning of FILE_STANDARD_INFO equivalent */
	__le64 EndOfFile;	/* size ie offset to first free byte in file */
	__le32 NumberOfLinks;	/* hard links */
	__u8   DeletePending;
	__u8   Directory;
	__u16  Pad2;		/* End of FILE_STANDARD_INFO equivalent */
	__le64 IndexNumber;
	__le32 EASize;
	__le32 AccessFlags;
	__le64 CurrentByteOffset;
	__le32 Mode;
	__le32 AlignmentRequirement;
	__le32 FileNameLength;
	char   FileName[1];
} __packed; /* level 18 Query */

struct smb2_file_eof_info { /* encoding of request for level 10 */
	__le64 EndOfFile; /* new end of file value */
} __packed; /* level 20 Set */

<<<<<<< HEAD
=======
struct smb2_file_reparse_point_info {
	__le64 IndexNumber;
	__le32 Tag;
} __packed;

>>>>>>> 7d2a07b7
struct smb2_file_network_open_info {
	__le64 CreationTime;
	__le64 LastAccessTime;
	__le64 LastWriteTime;
	__le64 ChangeTime;
	__le64 AllocationSize;
	__le64 EndOfFile;
	__le32 Attributes;
	__le32 Reserved;
} __packed; /* level 34 Query also similar returned in close rsp and open rsp */

<<<<<<< HEAD
/* See MS-FSCC 2.4.43 */
=======
/* See MS-FSCC 2.4.21 */
>>>>>>> 7d2a07b7
struct smb2_file_id_information {
	__le64	VolumeSerialNumber;
	__u64  PersistentFileId; /* opaque endianness */
	__u64  VolatileFileId; /* opaque endianness */
} __packed; /* level 59 */

<<<<<<< HEAD
=======
/* See MS-FSCC 2.4.18 */
struct smb2_file_id_extd_directory_info {
	__le32 NextEntryOffset;
	__u32 FileIndex;
	__le64 CreationTime;
	__le64 LastAccessTime;
	__le64 LastWriteTime;
	__le64 ChangeTime;
	__le64 EndOfFile;
	__le64 AllocationSize;
	__le32 FileAttributes;
	__le32 FileNameLength;
	__le32 EaSize; /* EA size */
	__le32 ReparsePointTag; /* valid if FILE_ATTR_REPARSE_POINT set in FileAttributes */
	__le64 UniqueId; /* inode num - le since Samba puts ino in low 32 bit */
	char FileName[1];
} __packed; /* level 60 */

>>>>>>> 7d2a07b7
extern char smb2_padding[7];

/* equivalent of the contents of SMB3.1.1 POSIX open context response */
struct create_posix_rsp {
	u32 nlink;
	u32 reparse_tag;
	u32 mode;
	struct cifs_sid owner; /* var-sized on the wire */
	struct cifs_sid group; /* var-sized on the wire */
} __packed;

/*
<<<<<<< HEAD
 * SMB2-only POSIX info level
=======
 * SMB2-only POSIX info level for query dir
>>>>>>> 7d2a07b7
 *
 * See posix_info_sid_size(), posix_info_extra_size() and
 * posix_info_parse() to help with the handling of this struct.
 */
struct smb2_posix_info {
	__le32 NextEntryOffset;
	__u32 Ignored;
	__le64 CreationTime;
	__le64 LastAccessTime;
	__le64 LastWriteTime;
	__le64 ChangeTime;
	__le64 EndOfFile;
	__le64 AllocationSize;
	__le32 DosAttributes;
	__le64 Inode;
	__le32 DeviceId;
	__le32 Zero;
	/* beginning of POSIX Create Context Response */
	__le32 HardLinks;
	__le32 ReparseTag;
	__le32 Mode;
	/*
	 * var sized owner SID
	 * var sized group SID
	 * le32 filenamelength
	 * u8  filename[]
	 */
} __packed;

<<<<<<< HEAD
=======
/* Level 100 query info */
struct smb311_posix_qinfo {
	__le64 CreationTime;
	__le64 LastAccessTime;
	__le64 LastWriteTime;
	__le64 ChangeTime;
	__le64 EndOfFile;
	__le64 AllocationSize;
	__le32 DosAttributes;
	__le64 Inode;
	__le32 DeviceId;
	__le32 Zero;
	/* beginning of POSIX Create Context Response */
	__le32 HardLinks;
	__le32 ReparseTag;
	__le32 Mode;
	u8     Sids[];
	/*
	 * var sized owner SID
	 * var sized group SID
	 * le32 filenamelength
	 * u8  filename[]
	 */
} __packed;

>>>>>>> 7d2a07b7
/*
 * Parsed version of the above struct. Allows direct access to the
 * variable length fields
 */
struct smb2_posix_info_parsed {
	const struct smb2_posix_info *base;
	size_t size;
	struct cifs_sid owner;
	struct cifs_sid group;
	int name_len;
	const u8 *name;
};

#endif				/* _SMB2PDU_H */<|MERGE_RESOLUTION|>--- conflicted
+++ resolved
@@ -13,11 +13,7 @@
 #define _SMB2PDU_H
 
 #include <net/sock.h>
-<<<<<<< HEAD
-#include <cifsacl.h>
-=======
 #include "cifsacl.h"
->>>>>>> 7d2a07b7
 
 /*
  * Note that, due to trying to use names similar to the protocol specifications,
@@ -1000,11 +996,6 @@
 	struct create_context ccontext;
 	__u8	Name[8];
 	struct smb3_sd sd;
-<<<<<<< HEAD
-	struct smb3_acl acl;
-	/* Followed by at least 4 ACEs */
-=======
->>>>>>> 7d2a07b7
 } __packed;
 
 
@@ -1461,8 +1452,6 @@
 
 #define SMB2_QUERY_DIRECTORY_IOV_SIZE 2
 
-<<<<<<< HEAD
-=======
 /*
  * Valid FileInformation classes.
  *
@@ -1479,7 +1468,6 @@
  * FileIdExtdDirectoryInformation	0x3C
  */
 
->>>>>>> 7d2a07b7
 struct smb2_query_directory_req {
 	struct smb2_sync_hdr sync_hdr;
 	__le16 StructureSize; /* Must be 33 */
@@ -1716,10 +1704,7 @@
 #define FILEID_GLOBAL_TX_DIRECTORY_INFORMATION 50
 #define FILE_STANDARD_LINK_INFORMATION	54
 #define FILE_ID_INFORMATION		59
-<<<<<<< HEAD
-=======
 #define FILE_ID_EXTD_DIRECTORY_INFORMATION 60
->>>>>>> 7d2a07b7
 
 struct smb2_file_internal_info {
 	__le64 IndexNumber;
@@ -1784,14 +1769,11 @@
 	__le64 EndOfFile; /* new end of file value */
 } __packed; /* level 20 Set */
 
-<<<<<<< HEAD
-=======
 struct smb2_file_reparse_point_info {
 	__le64 IndexNumber;
 	__le32 Tag;
 } __packed;
 
->>>>>>> 7d2a07b7
 struct smb2_file_network_open_info {
 	__le64 CreationTime;
 	__le64 LastAccessTime;
@@ -1803,19 +1785,13 @@
 	__le32 Reserved;
 } __packed; /* level 34 Query also similar returned in close rsp and open rsp */
 
-<<<<<<< HEAD
-/* See MS-FSCC 2.4.43 */
-=======
 /* See MS-FSCC 2.4.21 */
->>>>>>> 7d2a07b7
 struct smb2_file_id_information {
 	__le64	VolumeSerialNumber;
 	__u64  PersistentFileId; /* opaque endianness */
 	__u64  VolatileFileId; /* opaque endianness */
 } __packed; /* level 59 */
 
-<<<<<<< HEAD
-=======
 /* See MS-FSCC 2.4.18 */
 struct smb2_file_id_extd_directory_info {
 	__le32 NextEntryOffset;
@@ -1834,7 +1810,6 @@
 	char FileName[1];
 } __packed; /* level 60 */
 
->>>>>>> 7d2a07b7
 extern char smb2_padding[7];
 
 /* equivalent of the contents of SMB3.1.1 POSIX open context response */
@@ -1847,11 +1822,7 @@
 } __packed;
 
 /*
-<<<<<<< HEAD
- * SMB2-only POSIX info level
-=======
  * SMB2-only POSIX info level for query dir
->>>>>>> 7d2a07b7
  *
  * See posix_info_sid_size(), posix_info_extra_size() and
  * posix_info_parse() to help with the handling of this struct.
@@ -1881,8 +1852,6 @@
 	 */
 } __packed;
 
-<<<<<<< HEAD
-=======
 /* Level 100 query info */
 struct smb311_posix_qinfo {
 	__le64 CreationTime;
@@ -1908,7 +1877,6 @@
 	 */
 } __packed;
 
->>>>>>> 7d2a07b7
 /*
  * Parsed version of the above struct. Allows direct access to the
  * variable length fields
