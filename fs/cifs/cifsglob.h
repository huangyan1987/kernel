--- conflicted
+++ resolved
@@ -755,14 +755,11 @@
 	 * reconnect.
 	 */
 	int nr_targets;
-<<<<<<< HEAD
-=======
 };
 
 struct cifs_credits {
 	unsigned int value;
 	unsigned int instance;
->>>>>>> da4190fc
 };
 
 static inline unsigned int
