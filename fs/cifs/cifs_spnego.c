--- conflicted
+++ resolved
@@ -66,14 +66,6 @@
 	.describe	= user_describe,
 };
 
-<<<<<<< HEAD
-#define MAX_VER_STR_LEN   8 /* length of longest version string e.g.
-				strlen("ver=0xFF") */
-#define MAX_MECH_STR_LEN 13 /* length of longest security mechanism name, eg
-			       in future could have strlen(";sec=ntlmsspi") */
-/* max possible addr len eg FEDC:BA98:7654:3210:FEDC:BA98:7654:3210/128 */
-#define MAX_IPV6_ADDR_LEN	43
-=======
 /* length of longest version string e.g.  strlen("ver=0xFF") */
 #define MAX_VER_STR_LEN		8
 
@@ -96,7 +88,6 @@
 /* strlen of ";user=" */
 #define USER_KEY_LEN		6
 
->>>>>>> 18e352e4
 /* get a key struct with a SPNEGO security blob, suitable for session setup */
 struct key *
 cifs_get_spnego_key(struct cifsSesInfo *sesInfo)
