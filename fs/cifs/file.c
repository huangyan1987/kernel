/*
 *   fs/cifs/file.c
 *
 *   vfs operations that deal with files
 *
 *   Copyright (C) International Business Machines  Corp., 2002,2010
 *   Author(s): Steve French (sfrench@us.ibm.com)
 *              Jeremy Allison (jra@samba.org)
 *
 *   This library is free software; you can redistribute it and/or modify
 *   it under the terms of the GNU Lesser General Public License as published
 *   by the Free Software Foundation; either version 2.1 of the License, or
 *   (at your option) any later version.
 *
 *   This library is distributed in the hope that it will be useful,
 *   but WITHOUT ANY WARRANTY; without even the implied warranty of
 *   MERCHANTABILITY or FITNESS FOR A PARTICULAR PURPOSE.  See
 *   the GNU Lesser General Public License for more details.
 *
 *   You should have received a copy of the GNU Lesser General Public License
 *   along with this library; if not, write to the Free Software
 *   Foundation, Inc., 59 Temple Place, Suite 330, Boston, MA 02111-1307 USA
 */
#include <linux/fs.h>
#include <linux/backing-dev.h>
#include <linux/stat.h>
#include <linux/fcntl.h>
#include <linux/pagemap.h>
#include <linux/pagevec.h>
#include <linux/writeback.h>
#include <linux/task_io_accounting_ops.h>
#include <linux/delay.h>
#include <linux/mount.h>
#include <linux/slab.h>
#include <linux/swap.h>
#include <asm/div64.h>
#include "cifsfs.h"
#include "cifspdu.h"
#include "cifsglob.h"
#include "cifsproto.h"
#include "cifs_unicode.h"
#include "cifs_debug.h"
#include "cifs_fs_sb.h"
#include "fscache.h"


static inline int cifs_convert_flags(unsigned int flags)
{
	if ((flags & O_ACCMODE) == O_RDONLY)
		return GENERIC_READ;
	else if ((flags & O_ACCMODE) == O_WRONLY)
		return GENERIC_WRITE;
	else if ((flags & O_ACCMODE) == O_RDWR) {
		/* GENERIC_ALL is too much permission to request
		   can cause unnecessary access denied on create */
		/* return GENERIC_ALL; */
		return (GENERIC_READ | GENERIC_WRITE);
	}

	return (READ_CONTROL | FILE_WRITE_ATTRIBUTES | FILE_READ_ATTRIBUTES |
		FILE_WRITE_EA | FILE_APPEND_DATA | FILE_WRITE_DATA |
		FILE_READ_DATA);
}

static u32 cifs_posix_convert_flags(unsigned int flags)
{
	u32 posix_flags = 0;

	if ((flags & O_ACCMODE) == O_RDONLY)
		posix_flags = SMB_O_RDONLY;
	else if ((flags & O_ACCMODE) == O_WRONLY)
		posix_flags = SMB_O_WRONLY;
	else if ((flags & O_ACCMODE) == O_RDWR)
		posix_flags = SMB_O_RDWR;

	if (flags & O_CREAT) {
		posix_flags |= SMB_O_CREAT;
		if (flags & O_EXCL)
			posix_flags |= SMB_O_EXCL;
	} else if (flags & O_EXCL)
		cifs_dbg(FYI, "Application %s pid %d has incorrectly set O_EXCL flag but not O_CREAT on file open. Ignoring O_EXCL\n",
			 current->comm, current->tgid);

	if (flags & O_TRUNC)
		posix_flags |= SMB_O_TRUNC;
	/* be safe and imply O_SYNC for O_DSYNC */
	if (flags & O_DSYNC)
		posix_flags |= SMB_O_SYNC;
	if (flags & O_DIRECTORY)
		posix_flags |= SMB_O_DIRECTORY;
	if (flags & O_NOFOLLOW)
		posix_flags |= SMB_O_NOFOLLOW;
	if (flags & O_DIRECT)
		posix_flags |= SMB_O_DIRECT;

	return posix_flags;
}

static inline int cifs_get_disposition(unsigned int flags)
{
	if ((flags & (O_CREAT | O_EXCL)) == (O_CREAT | O_EXCL))
		return FILE_CREATE;
	else if ((flags & (O_CREAT | O_TRUNC)) == (O_CREAT | O_TRUNC))
		return FILE_OVERWRITE_IF;
	else if ((flags & O_CREAT) == O_CREAT)
		return FILE_OPEN_IF;
	else if ((flags & O_TRUNC) == O_TRUNC)
		return FILE_OVERWRITE;
	else
		return FILE_OPEN;
}

int cifs_posix_open(char *full_path, struct inode **pinode,
			struct super_block *sb, int mode, unsigned int f_flags,
			__u32 *poplock, __u16 *pnetfid, unsigned int xid)
{
	int rc;
	FILE_UNIX_BASIC_INFO *presp_data;
	__u32 posix_flags = 0;
	struct cifs_sb_info *cifs_sb = CIFS_SB(sb);
	struct cifs_fattr fattr;
	struct tcon_link *tlink;
	struct cifs_tcon *tcon;

	cifs_dbg(FYI, "posix open %s\n", full_path);

	presp_data = kzalloc(sizeof(FILE_UNIX_BASIC_INFO), GFP_KERNEL);
	if (presp_data == NULL)
		return -ENOMEM;

	tlink = cifs_sb_tlink(cifs_sb);
	if (IS_ERR(tlink)) {
		rc = PTR_ERR(tlink);
		goto posix_open_ret;
	}

	tcon = tlink_tcon(tlink);
	mode &= ~current_umask();

	posix_flags = cifs_posix_convert_flags(f_flags);
	rc = CIFSPOSIXCreate(xid, tcon, posix_flags, mode, pnetfid, presp_data,
			     poplock, full_path, cifs_sb->local_nls,
			     cifs_sb->mnt_cifs_flags &
					CIFS_MOUNT_MAP_SPECIAL_CHR);
	cifs_put_tlink(tlink);

	if (rc)
		goto posix_open_ret;

	if (presp_data->Type == cpu_to_le32(-1))
		goto posix_open_ret; /* open ok, caller does qpathinfo */

	if (!pinode)
		goto posix_open_ret; /* caller does not need info */

	cifs_unix_basic_to_fattr(&fattr, presp_data, cifs_sb);

	/* get new inode and set it up */
	if (*pinode == NULL) {
		cifs_fill_uniqueid(sb, &fattr);
		*pinode = cifs_iget(sb, &fattr);
		if (!*pinode) {
			rc = -ENOMEM;
			goto posix_open_ret;
		}
	} else {
		cifs_fattr_to_inode(*pinode, &fattr);
	}

posix_open_ret:
	kfree(presp_data);
	return rc;
}

static int
cifs_nt_open(char *full_path, struct inode *inode, struct cifs_sb_info *cifs_sb,
	     struct cifs_tcon *tcon, unsigned int f_flags, __u32 *oplock,
	     struct cifs_fid *fid, unsigned int xid)
{
	int rc;
	int desired_access;
	int disposition;
	int create_options = CREATE_NOT_DIR;
	FILE_ALL_INFO *buf;
	struct TCP_Server_Info *server = tcon->ses->server;
	struct cifs_open_parms oparms;

	if (!server->ops->open)
		return -ENOSYS;

	desired_access = cifs_convert_flags(f_flags);

/*********************************************************************
 *  open flag mapping table:
 *
 *	POSIX Flag            CIFS Disposition
 *	----------            ----------------
 *	O_CREAT               FILE_OPEN_IF
 *	O_CREAT | O_EXCL      FILE_CREATE
 *	O_CREAT | O_TRUNC     FILE_OVERWRITE_IF
 *	O_TRUNC               FILE_OVERWRITE
 *	none of the above     FILE_OPEN
 *
 *	Note that there is not a direct match between disposition
 *	FILE_SUPERSEDE (ie create whether or not file exists although
 *	O_CREAT | O_TRUNC is similar but truncates the existing
 *	file rather than creating a new file as FILE_SUPERSEDE does
 *	(which uses the attributes / metadata passed in on open call)
 *?
 *?  O_SYNC is a reasonable match to CIFS writethrough flag
 *?  and the read write flags match reasonably.  O_LARGEFILE
 *?  is irrelevant because largefile support is always used
 *?  by this client. Flags O_APPEND, O_DIRECT, O_DIRECTORY,
 *	 O_FASYNC, O_NOFOLLOW, O_NONBLOCK need further investigation
 *********************************************************************/

	disposition = cifs_get_disposition(f_flags);

	/* BB pass O_SYNC flag through on file attributes .. BB */

	buf = kmalloc(sizeof(FILE_ALL_INFO), GFP_KERNEL);
	if (!buf)
		return -ENOMEM;

	if (backup_cred(cifs_sb))
		create_options |= CREATE_OPEN_BACKUP_INTENT;

	oparms.tcon = tcon;
	oparms.cifs_sb = cifs_sb;
	oparms.desired_access = desired_access;
	oparms.create_options = create_options;
	oparms.disposition = disposition;
	oparms.path = full_path;
	oparms.fid = fid;
	oparms.reconnect = false;

	rc = server->ops->open(xid, &oparms, oplock, buf);

	if (rc)
		goto out;

	if (tcon->unix_ext)
		rc = cifs_get_inode_info_unix(&inode, full_path, inode->i_sb,
					      xid);
	else
		rc = cifs_get_inode_info(&inode, full_path, buf, inode->i_sb,
					 xid, fid);

out:
	kfree(buf);
	return rc;
}

static bool
cifs_has_mand_locks(struct cifsInodeInfo *cinode)
{
	struct cifs_fid_locks *cur;
	bool has_locks = false;

	down_read(&cinode->lock_sem);
	list_for_each_entry(cur, &cinode->llist, llist) {
		if (!list_empty(&cur->locks)) {
			has_locks = true;
			break;
		}
	}
	up_read(&cinode->lock_sem);
	return has_locks;
}

struct cifsFileInfo *
cifs_new_fileinfo(struct cifs_fid *fid, struct file *file,
		  struct tcon_link *tlink, __u32 oplock)
{
	struct dentry *dentry = file->f_path.dentry;
	struct inode *inode = dentry->d_inode;
	struct cifsInodeInfo *cinode = CIFS_I(inode);
	struct cifsFileInfo *cfile;
	struct cifs_fid_locks *fdlocks;
	struct cifs_tcon *tcon = tlink_tcon(tlink);
	struct TCP_Server_Info *server = tcon->ses->server;

	cfile = kzalloc(sizeof(struct cifsFileInfo), GFP_KERNEL);
	if (cfile == NULL)
		return cfile;

	fdlocks = kzalloc(sizeof(struct cifs_fid_locks), GFP_KERNEL);
	if (!fdlocks) {
		kfree(cfile);
		return NULL;
	}

	INIT_LIST_HEAD(&fdlocks->locks);
	fdlocks->cfile = cfile;
	cfile->llist = fdlocks;
	down_write(&cinode->lock_sem);
	list_add(&fdlocks->llist, &cinode->llist);
	up_write(&cinode->lock_sem);

	cfile->count = 1;
	cfile->pid = current->tgid;
	cfile->uid = current_fsuid();
	cfile->dentry = dget(dentry);
	cfile->f_flags = file->f_flags;
	cfile->invalidHandle = false;
	cfile->tlink = cifs_get_tlink(tlink);
	INIT_WORK(&cfile->oplock_break, cifs_oplock_break);
	mutex_init(&cfile->fh_mutex);

	cifs_sb_active(inode->i_sb);

	/*
	 * If the server returned a read oplock and we have mandatory brlocks,
	 * set oplock level to None.
	 */
	if (server->ops->is_read_op(oplock) && cifs_has_mand_locks(cinode)) {
		cifs_dbg(FYI, "Reset oplock val from read to None due to mand locks\n");
		oplock = 0;
	}

	spin_lock(&cifs_file_list_lock);
	if (fid->pending_open->oplock != CIFS_OPLOCK_NO_CHANGE && oplock)
		oplock = fid->pending_open->oplock;
	list_del(&fid->pending_open->olist);

	fid->purge_cache = false;
	server->ops->set_fid(cfile, fid, oplock);

	list_add(&cfile->tlist, &tcon->openFileList);
	/* if readable file instance put first in list*/
	if (file->f_mode & FMODE_READ)
		list_add(&cfile->flist, &cinode->openFileList);
	else
		list_add_tail(&cfile->flist, &cinode->openFileList);
	spin_unlock(&cifs_file_list_lock);

	if (fid->purge_cache)
		cifs_zap_mapping(inode);

	file->private_data = cfile;
	return cfile;
}

struct cifsFileInfo *
cifsFileInfo_get(struct cifsFileInfo *cifs_file)
{
	spin_lock(&cifs_file_list_lock);
	cifsFileInfo_get_locked(cifs_file);
	spin_unlock(&cifs_file_list_lock);
	return cifs_file;
}

/*
 * Release a reference on the file private data. This may involve closing
 * the filehandle out on the server. Must be called without holding
 * cifs_file_list_lock.
 */
void cifsFileInfo_put(struct cifsFileInfo *cifs_file)
{
	struct inode *inode = cifs_file->dentry->d_inode;
	struct cifs_tcon *tcon = tlink_tcon(cifs_file->tlink);
	struct TCP_Server_Info *server = tcon->ses->server;
	struct cifsInodeInfo *cifsi = CIFS_I(inode);
	struct super_block *sb = inode->i_sb;
	struct cifs_sb_info *cifs_sb = CIFS_SB(sb);
	struct cifsLockInfo *li, *tmp;
	struct cifs_fid fid;
	struct cifs_pending_open open;

	spin_lock(&cifs_file_list_lock);
	if (--cifs_file->count > 0) {
		spin_unlock(&cifs_file_list_lock);
		return;
	}

	if (server->ops->get_lease_key)
		server->ops->get_lease_key(inode, &fid);

	/* store open in pending opens to make sure we don't miss lease break */
	cifs_add_pending_open_locked(&fid, cifs_file->tlink, &open);

	/* remove it from the lists */
	list_del(&cifs_file->flist);
	list_del(&cifs_file->tlist);

	if (list_empty(&cifsi->openFileList)) {
		cifs_dbg(FYI, "closing last open instance for inode %p\n",
			 cifs_file->dentry->d_inode);
		/*
		 * In strict cache mode we need invalidate mapping on the last
		 * close  because it may cause a error when we open this file
		 * again and get at least level II oplock.
		 */
		if (cifs_sb->mnt_cifs_flags & CIFS_MOUNT_STRICT_IO)
			set_bit(CIFS_INO_INVALID_MAPPING, &cifsi->flags);
		cifs_set_oplock_level(cifsi, 0);
	}
	spin_unlock(&cifs_file_list_lock);

	cancel_work_sync(&cifs_file->oplock_break);

	if (!tcon->need_reconnect && !cifs_file->invalidHandle) {
		struct TCP_Server_Info *server = tcon->ses->server;
		unsigned int xid;

		xid = get_xid();
		if (server->ops->close)
			server->ops->close(xid, tcon, &cifs_file->fid);
		_free_xid(xid);
	}

	cifs_del_pending_open(&open);

	/*
	 * Delete any outstanding lock records. We'll lose them when the file
	 * is closed anyway.
	 */
	down_write(&cifsi->lock_sem);
	list_for_each_entry_safe(li, tmp, &cifs_file->llist->locks, llist) {
		list_del(&li->llist);
		cifs_del_lock_waiters(li);
		kfree(li);
	}
	list_del(&cifs_file->llist->llist);
	kfree(cifs_file->llist);
	up_write(&cifsi->lock_sem);

	cifs_put_tlink(cifs_file->tlink);
	dput(cifs_file->dentry);
	cifs_sb_deactive(sb);
	kfree(cifs_file);
}

int cifs_open(struct inode *inode, struct file *file)

{
	int rc = -EACCES;
	unsigned int xid;
	__u32 oplock;
	struct cifs_sb_info *cifs_sb;
	struct TCP_Server_Info *server;
	struct cifs_tcon *tcon;
	struct tcon_link *tlink;
	struct cifsFileInfo *cfile = NULL;
	char *full_path = NULL;
	bool posix_open_ok = false;
	struct cifs_fid fid;
	struct cifs_pending_open open;

	xid = get_xid();

	cifs_sb = CIFS_SB(inode->i_sb);
	tlink = cifs_sb_tlink(cifs_sb);
	if (IS_ERR(tlink)) {
		free_xid(xid);
		return PTR_ERR(tlink);
	}
	tcon = tlink_tcon(tlink);
	server = tcon->ses->server;

	full_path = build_path_from_dentry(file->f_path.dentry);
	if (full_path == NULL) {
		rc = -ENOMEM;
		goto out;
	}

	cifs_dbg(FYI, "inode = 0x%p file flags are 0x%x for %s\n",
		 inode, file->f_flags, full_path);

	if (file->f_flags & O_DIRECT &&
	    cifs_sb->mnt_cifs_flags & CIFS_MOUNT_STRICT_IO) {
		if (cifs_sb->mnt_cifs_flags & CIFS_MOUNT_NO_BRL)
			file->f_op = &cifs_file_direct_nobrl_ops;
		else
			file->f_op = &cifs_file_direct_ops;
	}

	if (server->oplocks)
		oplock = REQ_OPLOCK;
	else
		oplock = 0;

	if (!tcon->broken_posix_open && tcon->unix_ext &&
	    cap_unix(tcon->ses) && (CIFS_UNIX_POSIX_PATH_OPS_CAP &
				le64_to_cpu(tcon->fsUnixInfo.Capability))) {
		/* can not refresh inode info since size could be stale */
		rc = cifs_posix_open(full_path, &inode, inode->i_sb,
				cifs_sb->mnt_file_mode /* ignored */,
				file->f_flags, &oplock, &fid.netfid, xid);
		if (rc == 0) {
			cifs_dbg(FYI, "posix open succeeded\n");
			posix_open_ok = true;
		} else if ((rc == -EINVAL) || (rc == -EOPNOTSUPP)) {
			if (tcon->ses->serverNOS)
				cifs_dbg(VFS, "server %s of type %s returned unexpected error on SMB posix open, disabling posix open support. Check if server update available.\n",
					 tcon->ses->serverName,
					 tcon->ses->serverNOS);
			tcon->broken_posix_open = true;
		} else if ((rc != -EIO) && (rc != -EREMOTE) &&
			 (rc != -EOPNOTSUPP)) /* path not found or net err */
			goto out;
		/*
		 * Else fallthrough to retry open the old way on network i/o
		 * or DFS errors.
		 */
	}

	if (server->ops->get_lease_key)
		server->ops->get_lease_key(inode, &fid);

	cifs_add_pending_open(&fid, tlink, &open);

	if (!posix_open_ok) {
		if (server->ops->get_lease_key)
			server->ops->get_lease_key(inode, &fid);

		rc = cifs_nt_open(full_path, inode, cifs_sb, tcon,
				  file->f_flags, &oplock, &fid, xid);
		if (rc) {
			cifs_del_pending_open(&open);
			goto out;
		}
	}

	cfile = cifs_new_fileinfo(&fid, file, tlink, oplock);
	if (cfile == NULL) {
		if (server->ops->close)
			server->ops->close(xid, tcon, &fid);
		cifs_del_pending_open(&open);
		rc = -ENOMEM;
		goto out;
	}

	cifs_fscache_set_inode_cookie(inode, file);

	if ((oplock & CIFS_CREATE_ACTION) && !posix_open_ok && tcon->unix_ext) {
		/*
		 * Time to set mode which we can not set earlier due to
		 * problems creating new read-only files.
		 */
		struct cifs_unix_set_info_args args = {
			.mode	= inode->i_mode,
			.uid	= INVALID_UID, /* no change */
			.gid	= INVALID_GID, /* no change */
			.ctime	= NO_CHANGE_64,
			.atime	= NO_CHANGE_64,
			.mtime	= NO_CHANGE_64,
			.device	= 0,
		};
		CIFSSMBUnixSetFileInfo(xid, tcon, &args, fid.netfid,
				       cfile->pid);
	}

out:
	kfree(full_path);
	free_xid(xid);
	cifs_put_tlink(tlink);
	return rc;
}

static int cifs_push_posix_locks(struct cifsFileInfo *cfile);

/*
 * Try to reacquire byte range locks that were released when session
 * to server was lost.
 */
static int
cifs_relock_file(struct cifsFileInfo *cfile)
{
	struct cifs_sb_info *cifs_sb = CIFS_SB(cfile->dentry->d_sb);
	struct cifsInodeInfo *cinode = CIFS_I(cfile->dentry->d_inode);
	struct cifs_tcon *tcon = tlink_tcon(cfile->tlink);
	int rc = 0;

	down_read(&cinode->lock_sem);
	if (cinode->can_cache_brlcks) {
		/* can cache locks - no need to relock */
		up_read(&cinode->lock_sem);
		return rc;
	}

	if (cap_unix(tcon->ses) &&
	    (CIFS_UNIX_FCNTL_CAP & le64_to_cpu(tcon->fsUnixInfo.Capability)) &&
	    ((cifs_sb->mnt_cifs_flags & CIFS_MOUNT_NOPOSIXBRL) == 0))
		rc = cifs_push_posix_locks(cfile);
	else
		rc = tcon->ses->server->ops->push_mand_locks(cfile);

	up_read(&cinode->lock_sem);
	return rc;
}

static int
cifs_reopen_file(struct cifsFileInfo *cfile, bool can_flush)
{
	int rc = -EACCES;
	unsigned int xid;
	__u32 oplock;
	struct cifs_sb_info *cifs_sb;
	struct cifs_tcon *tcon;
	struct TCP_Server_Info *server;
	struct cifsInodeInfo *cinode;
	struct inode *inode;
	char *full_path = NULL;
	int desired_access;
	int disposition = FILE_OPEN;
	int create_options = CREATE_NOT_DIR;
	struct cifs_open_parms oparms;

	xid = get_xid();
	mutex_lock(&cfile->fh_mutex);
	if (!cfile->invalidHandle) {
		mutex_unlock(&cfile->fh_mutex);
		rc = 0;
		free_xid(xid);
		return rc;
	}

	inode = cfile->dentry->d_inode;
	cifs_sb = CIFS_SB(inode->i_sb);
	tcon = tlink_tcon(cfile->tlink);
	server = tcon->ses->server;

	/*
	 * Can not grab rename sem here because various ops, including those
	 * that already have the rename sem can end up causing writepage to get
	 * called and if the server was down that means we end up here, and we
	 * can never tell if the caller already has the rename_sem.
	 */
	full_path = build_path_from_dentry(cfile->dentry);
	if (full_path == NULL) {
		rc = -ENOMEM;
		mutex_unlock(&cfile->fh_mutex);
		free_xid(xid);
		return rc;
	}

	cifs_dbg(FYI, "inode = 0x%p file flags 0x%x for %s\n",
		 inode, cfile->f_flags, full_path);

	if (tcon->ses->server->oplocks)
		oplock = REQ_OPLOCK;
	else
		oplock = 0;

	if (tcon->unix_ext && cap_unix(tcon->ses) &&
	    (CIFS_UNIX_POSIX_PATH_OPS_CAP &
				le64_to_cpu(tcon->fsUnixInfo.Capability))) {
		/*
		 * O_CREAT, O_EXCL and O_TRUNC already had their effect on the
		 * original open. Must mask them off for a reopen.
		 */
		unsigned int oflags = cfile->f_flags &
						~(O_CREAT | O_EXCL | O_TRUNC);

		rc = cifs_posix_open(full_path, NULL, inode->i_sb,
				     cifs_sb->mnt_file_mode /* ignored */,
				     oflags, &oplock, &cfile->fid.netfid, xid);
		if (rc == 0) {
			cifs_dbg(FYI, "posix reopen succeeded\n");
			oparms.reconnect = true;
			goto reopen_success;
		}
		/*
		 * fallthrough to retry open the old way on errors, especially
		 * in the reconnect path it is important to retry hard
		 */
	}

	desired_access = cifs_convert_flags(cfile->f_flags);

	if (backup_cred(cifs_sb))
		create_options |= CREATE_OPEN_BACKUP_INTENT;

	if (server->ops->get_lease_key)
		server->ops->get_lease_key(inode, &cfile->fid);

	oparms.tcon = tcon;
	oparms.cifs_sb = cifs_sb;
	oparms.desired_access = desired_access;
	oparms.create_options = create_options;
	oparms.disposition = disposition;
	oparms.path = full_path;
	oparms.fid = &cfile->fid;
	oparms.reconnect = true;

	/*
	 * Can not refresh inode by passing in file_info buf to be returned by
	 * ops->open and then calling get_inode_info with returned buf since
	 * file might have write behind data that needs to be flushed and server
	 * version of file size can be stale. If we knew for sure that inode was
	 * not dirty locally we could do this.
	 */
	rc = server->ops->open(xid, &oparms, &oplock, NULL);
	if (rc == -ENOENT && oparms.reconnect == false) {
		/* durable handle timeout is expired - open the file again */
		rc = server->ops->open(xid, &oparms, &oplock, NULL);
		/* indicate that we need to relock the file */
		oparms.reconnect = true;
	}

	if (rc) {
		mutex_unlock(&cfile->fh_mutex);
		cifs_dbg(FYI, "cifs_reopen returned 0x%x\n", rc);
		cifs_dbg(FYI, "oplock: %d\n", oplock);
		goto reopen_error_exit;
	}

reopen_success:
	cfile->invalidHandle = false;
	mutex_unlock(&cfile->fh_mutex);
	cinode = CIFS_I(inode);

	if (can_flush) {
		rc = filemap_write_and_wait(inode->i_mapping);
		mapping_set_error(inode->i_mapping, rc);

		if (tcon->unix_ext)
			rc = cifs_get_inode_info_unix(&inode, full_path,
						      inode->i_sb, xid);
		else
			rc = cifs_get_inode_info(&inode, full_path, NULL,
						 inode->i_sb, xid, NULL);
	}
	/*
	 * Else we are writing out data to server already and could deadlock if
	 * we tried to flush data, and since we do not know if we have data that
	 * would invalidate the current end of file on the server we can not go
	 * to the server to get the new inode info.
	 */

	server->ops->set_fid(cfile, &cfile->fid, oplock);
	if (oparms.reconnect)
		cifs_relock_file(cfile);

reopen_error_exit:
	kfree(full_path);
	free_xid(xid);
	return rc;
}

int cifs_close(struct inode *inode, struct file *file)
{
	if (file->private_data != NULL) {
		cifsFileInfo_put(file->private_data);
		file->private_data = NULL;
	}

	/* return code from the ->release op is always ignored */
	return 0;
}

int cifs_closedir(struct inode *inode, struct file *file)
{
	int rc = 0;
	unsigned int xid;
	struct cifsFileInfo *cfile = file->private_data;
	struct cifs_tcon *tcon;
	struct TCP_Server_Info *server;
	char *buf;

	cifs_dbg(FYI, "Closedir inode = 0x%p\n", inode);

	if (cfile == NULL)
		return rc;

	xid = get_xid();
	tcon = tlink_tcon(cfile->tlink);
	server = tcon->ses->server;

	cifs_dbg(FYI, "Freeing private data in close dir\n");
	spin_lock(&cifs_file_list_lock);
	if (server->ops->dir_needs_close(cfile)) {
		cfile->invalidHandle = true;
		spin_unlock(&cifs_file_list_lock);
		if (server->ops->close_dir)
			rc = server->ops->close_dir(xid, tcon, &cfile->fid);
		else
			rc = -ENOSYS;
		cifs_dbg(FYI, "Closing uncompleted readdir with rc %d\n", rc);
		/* not much we can do if it fails anyway, ignore rc */
		rc = 0;
	} else
		spin_unlock(&cifs_file_list_lock);

	buf = cfile->srch_inf.ntwrk_buf_start;
	if (buf) {
		cifs_dbg(FYI, "closedir free smb buf in srch struct\n");
		cfile->srch_inf.ntwrk_buf_start = NULL;
		if (cfile->srch_inf.smallBuf)
			cifs_small_buf_release(buf);
		else
			cifs_buf_release(buf);
	}

	cifs_put_tlink(cfile->tlink);
	kfree(file->private_data);
	file->private_data = NULL;
	/* BB can we lock the filestruct while this is going on? */
	free_xid(xid);
	return rc;
}

static struct cifsLockInfo *
cifs_lock_init(__u64 offset, __u64 length, __u8 type)
{
	struct cifsLockInfo *lock =
		kmalloc(sizeof(struct cifsLockInfo), GFP_KERNEL);
	if (!lock)
		return lock;
	lock->offset = offset;
	lock->length = length;
	lock->type = type;
	lock->pid = current->tgid;
	INIT_LIST_HEAD(&lock->blist);
	init_waitqueue_head(&lock->block_q);
	return lock;
}

void
cifs_del_lock_waiters(struct cifsLockInfo *lock)
{
	struct cifsLockInfo *li, *tmp;
	list_for_each_entry_safe(li, tmp, &lock->blist, blist) {
		list_del_init(&li->blist);
		wake_up(&li->block_q);
	}
}

#define CIFS_LOCK_OP	0
#define CIFS_READ_OP	1
#define CIFS_WRITE_OP	2

/* @rw_check : 0 - no op, 1 - read, 2 - write */
static bool
cifs_find_fid_lock_conflict(struct cifs_fid_locks *fdlocks, __u64 offset,
			    __u64 length, __u8 type, struct cifsFileInfo *cfile,
			    struct cifsLockInfo **conf_lock, int rw_check)
{
	struct cifsLockInfo *li;
	struct cifsFileInfo *cur_cfile = fdlocks->cfile;
	struct TCP_Server_Info *server = tlink_tcon(cfile->tlink)->ses->server;

	list_for_each_entry(li, &fdlocks->locks, llist) {
		if (offset + length <= li->offset ||
		    offset >= li->offset + li->length)
			continue;
		if (rw_check != CIFS_LOCK_OP && current->tgid == li->pid &&
		    server->ops->compare_fids(cfile, cur_cfile)) {
			/* shared lock prevents write op through the same fid */
			if (!(li->type & server->vals->shared_lock_type) ||
			    rw_check != CIFS_WRITE_OP)
				continue;
		}
		if ((type & server->vals->shared_lock_type) &&
		    ((server->ops->compare_fids(cfile, cur_cfile) &&
		     current->tgid == li->pid) || type == li->type))
			continue;
		if (conf_lock)
			*conf_lock = li;
		return true;
	}
	return false;
}

bool
cifs_find_lock_conflict(struct cifsFileInfo *cfile, __u64 offset, __u64 length,
			__u8 type, struct cifsLockInfo **conf_lock,
			int rw_check)
{
	bool rc = false;
	struct cifs_fid_locks *cur;
	struct cifsInodeInfo *cinode = CIFS_I(cfile->dentry->d_inode);

	list_for_each_entry(cur, &cinode->llist, llist) {
		rc = cifs_find_fid_lock_conflict(cur, offset, length, type,
						 cfile, conf_lock, rw_check);
		if (rc)
			break;
	}

	return rc;
}

/*
 * Check if there is another lock that prevents us to set the lock (mandatory
 * style). If such a lock exists, update the flock structure with its
 * properties. Otherwise, set the flock type to F_UNLCK if we can cache brlocks
 * or leave it the same if we can't. Returns 0 if we don't need to request to
 * the server or 1 otherwise.
 */
static int
cifs_lock_test(struct cifsFileInfo *cfile, __u64 offset, __u64 length,
	       __u8 type, struct file_lock *flock)
{
	int rc = 0;
	struct cifsLockInfo *conf_lock;
	struct cifsInodeInfo *cinode = CIFS_I(cfile->dentry->d_inode);
	struct TCP_Server_Info *server = tlink_tcon(cfile->tlink)->ses->server;
	bool exist;

	down_read(&cinode->lock_sem);

	exist = cifs_find_lock_conflict(cfile, offset, length, type,
					&conf_lock, CIFS_LOCK_OP);
	if (exist) {
		flock->fl_start = conf_lock->offset;
		flock->fl_end = conf_lock->offset + conf_lock->length - 1;
		flock->fl_pid = conf_lock->pid;
		if (conf_lock->type & server->vals->shared_lock_type)
			flock->fl_type = F_RDLCK;
		else
			flock->fl_type = F_WRLCK;
	} else if (!cinode->can_cache_brlcks)
		rc = 1;
	else
		flock->fl_type = F_UNLCK;

	up_read(&cinode->lock_sem);
	return rc;
}

static void
cifs_lock_add(struct cifsFileInfo *cfile, struct cifsLockInfo *lock)
{
	struct cifsInodeInfo *cinode = CIFS_I(cfile->dentry->d_inode);
	down_write(&cinode->lock_sem);
	list_add_tail(&lock->llist, &cfile->llist->locks);
	up_write(&cinode->lock_sem);
}

/*
 * Set the byte-range lock (mandatory style). Returns:
 * 1) 0, if we set the lock and don't need to request to the server;
 * 2) 1, if no locks prevent us but we need to request to the server;
 * 3) -EACCESS, if there is a lock that prevents us and wait is false.
 */
static int
cifs_lock_add_if(struct cifsFileInfo *cfile, struct cifsLockInfo *lock,
		 bool wait)
{
	struct cifsLockInfo *conf_lock;
	struct cifsInodeInfo *cinode = CIFS_I(cfile->dentry->d_inode);
	bool exist;
	int rc = 0;

try_again:
	exist = false;
	down_write(&cinode->lock_sem);

	exist = cifs_find_lock_conflict(cfile, lock->offset, lock->length,
					lock->type, &conf_lock, CIFS_LOCK_OP);
	if (!exist && cinode->can_cache_brlcks) {
		list_add_tail(&lock->llist, &cfile->llist->locks);
		up_write(&cinode->lock_sem);
		return rc;
	}

	if (!exist)
		rc = 1;
	else if (!wait)
		rc = -EACCES;
	else {
		list_add_tail(&lock->blist, &conf_lock->blist);
		up_write(&cinode->lock_sem);
		rc = wait_event_interruptible(lock->block_q,
					(lock->blist.prev == &lock->blist) &&
					(lock->blist.next == &lock->blist));
		if (!rc)
			goto try_again;
		down_write(&cinode->lock_sem);
		list_del_init(&lock->blist);
	}

	up_write(&cinode->lock_sem);
	return rc;
}

/*
 * Check if there is another lock that prevents us to set the lock (posix
 * style). If such a lock exists, update the flock structure with its
 * properties. Otherwise, set the flock type to F_UNLCK if we can cache brlocks
 * or leave it the same if we can't. Returns 0 if we don't need to request to
 * the server or 1 otherwise.
 */
static int
cifs_posix_lock_test(struct file *file, struct file_lock *flock)
{
	int rc = 0;
	struct cifsInodeInfo *cinode = CIFS_I(file_inode(file));
	unsigned char saved_type = flock->fl_type;

	if ((flock->fl_flags & FL_POSIX) == 0)
		return 1;

	down_read(&cinode->lock_sem);
	posix_test_lock(file, flock);

	if (flock->fl_type == F_UNLCK && !cinode->can_cache_brlcks) {
		flock->fl_type = saved_type;
		rc = 1;
	}

	up_read(&cinode->lock_sem);
	return rc;
}

/*
 * Set the byte-range lock (posix style). Returns:
 * 1) 0, if we set the lock and don't need to request to the server;
 * 2) 1, if we need to request to the server;
 * 3) <0, if the error occurs while setting the lock.
 */
static int
cifs_posix_lock_set(struct file *file, struct file_lock *flock)
{
	struct cifsInodeInfo *cinode = CIFS_I(file_inode(file));
	int rc = 1;

	if ((flock->fl_flags & FL_POSIX) == 0)
		return rc;

try_again:
	down_write(&cinode->lock_sem);
	if (!cinode->can_cache_brlcks) {
		up_write(&cinode->lock_sem);
		return rc;
	}

	rc = posix_lock_file(file, flock, NULL);
	up_write(&cinode->lock_sem);
	if (rc == FILE_LOCK_DEFERRED) {
		rc = wait_event_interruptible(flock->fl_wait, !flock->fl_next);
		if (!rc)
			goto try_again;
		posix_unblock_lock(flock);
	}
	return rc;
}

int
cifs_push_mandatory_locks(struct cifsFileInfo *cfile)
{
	unsigned int xid;
	int rc = 0, stored_rc;
	struct cifsLockInfo *li, *tmp;
	struct cifs_tcon *tcon;
	unsigned int num, max_num, max_buf;
	LOCKING_ANDX_RANGE *buf, *cur;
	int types[] = {LOCKING_ANDX_LARGE_FILES,
		       LOCKING_ANDX_SHARED_LOCK | LOCKING_ANDX_LARGE_FILES};
	int i;

	xid = get_xid();
	tcon = tlink_tcon(cfile->tlink);

	/*
	 * Accessing maxBuf is racy with cifs_reconnect - need to store value
	 * and check it for zero before using.
	 */
	max_buf = tcon->ses->server->maxBuf;
	if (!max_buf) {
		free_xid(xid);
		return -EINVAL;
	}

	max_num = (max_buf - sizeof(struct smb_hdr)) /
						sizeof(LOCKING_ANDX_RANGE);
	buf = kzalloc(max_num * sizeof(LOCKING_ANDX_RANGE), GFP_KERNEL);
	if (!buf) {
		free_xid(xid);
		return -ENOMEM;
	}

	for (i = 0; i < 2; i++) {
		cur = buf;
		num = 0;
		list_for_each_entry_safe(li, tmp, &cfile->llist->locks, llist) {
			if (li->type != types[i])
				continue;
			cur->Pid = cpu_to_le16(li->pid);
			cur->LengthLow = cpu_to_le32((u32)li->length);
			cur->LengthHigh = cpu_to_le32((u32)(li->length>>32));
			cur->OffsetLow = cpu_to_le32((u32)li->offset);
			cur->OffsetHigh = cpu_to_le32((u32)(li->offset>>32));
			if (++num == max_num) {
				stored_rc = cifs_lockv(xid, tcon,
						       cfile->fid.netfid,
						       (__u8)li->type, 0, num,
						       buf);
				if (stored_rc)
					rc = stored_rc;
				cur = buf;
				num = 0;
			} else
				cur++;
		}

		if (num) {
			stored_rc = cifs_lockv(xid, tcon, cfile->fid.netfid,
					       (__u8)types[i], 0, num, buf);
			if (stored_rc)
				rc = stored_rc;
		}
	}

	kfree(buf);
	free_xid(xid);
	return rc;
}

/* copied from fs/locks.c with a name change */
#define cifs_for_each_lock(inode, lockp) \
	for (lockp = &inode->i_flock; *lockp != NULL; \
	     lockp = &(*lockp)->fl_next)

struct lock_to_push {
	struct list_head llist;
	__u64 offset;
	__u64 length;
	__u32 pid;
	__u16 netfid;
	__u8 type;
};

static int
cifs_push_posix_locks(struct cifsFileInfo *cfile)
{
	struct inode *inode = cfile->dentry->d_inode;
	struct cifs_tcon *tcon = tlink_tcon(cfile->tlink);
	struct file_lock *flock, **before;
	unsigned int count = 0, i = 0;
	int rc = 0, xid, type;
	struct list_head locks_to_send, *el;
	struct lock_to_push *lck, *tmp;
	__u64 length;

	xid = get_xid();

	spin_lock(&inode->i_lock);
	cifs_for_each_lock(inode, before) {
		if ((*before)->fl_flags & FL_POSIX)
			count++;
	}
	spin_unlock(&inode->i_lock);

	INIT_LIST_HEAD(&locks_to_send);

	/*
	 * Allocating count locks is enough because no FL_POSIX locks can be
	 * added to the list while we are holding cinode->lock_sem that
	 * protects locking operations of this inode.
	 */
	for (; i < count; i++) {
		lck = kmalloc(sizeof(struct lock_to_push), GFP_KERNEL);
		if (!lck) {
			rc = -ENOMEM;
			goto err_out;
		}
		list_add_tail(&lck->llist, &locks_to_send);
	}

	el = locks_to_send.next;
	spin_lock(&inode->i_lock);
	cifs_for_each_lock(inode, before) {
		flock = *before;
		if ((flock->fl_flags & FL_POSIX) == 0)
			continue;
		if (el == &locks_to_send) {
			/*
			 * The list ended. We don't have enough allocated
			 * structures - something is really wrong.
			 */
			cifs_dbg(VFS, "Can't push all brlocks!\n");
			break;
		}
		length = 1 + flock->fl_end - flock->fl_start;
		if (flock->fl_type == F_RDLCK || flock->fl_type == F_SHLCK)
			type = CIFS_RDLCK;
		else
			type = CIFS_WRLCK;
		lck = list_entry(el, struct lock_to_push, llist);
		lck->pid = flock->fl_pid;
		lck->netfid = cfile->fid.netfid;
		lck->length = length;
		lck->type = type;
		lck->offset = flock->fl_start;
		el = el->next;
	}
	spin_unlock(&inode->i_lock);

	list_for_each_entry_safe(lck, tmp, &locks_to_send, llist) {
		int stored_rc;

		stored_rc = CIFSSMBPosixLock(xid, tcon, lck->netfid, lck->pid,
					     lck->offset, lck->length, NULL,
					     lck->type, 0);
		if (stored_rc)
			rc = stored_rc;
		list_del(&lck->llist);
		kfree(lck);
	}

out:
	free_xid(xid);
	return rc;
err_out:
	list_for_each_entry_safe(lck, tmp, &locks_to_send, llist) {
		list_del(&lck->llist);
		kfree(lck);
	}
	goto out;
}

static int
cifs_push_locks(struct cifsFileInfo *cfile)
{
	struct cifs_sb_info *cifs_sb = CIFS_SB(cfile->dentry->d_sb);
	struct cifsInodeInfo *cinode = CIFS_I(cfile->dentry->d_inode);
	struct cifs_tcon *tcon = tlink_tcon(cfile->tlink);
	int rc = 0;

	/* we are going to update can_cache_brlcks here - need a write access */
	down_write(&cinode->lock_sem);
	if (!cinode->can_cache_brlcks) {
		up_write(&cinode->lock_sem);
		return rc;
	}

	if (cap_unix(tcon->ses) &&
	    (CIFS_UNIX_FCNTL_CAP & le64_to_cpu(tcon->fsUnixInfo.Capability)) &&
	    ((cifs_sb->mnt_cifs_flags & CIFS_MOUNT_NOPOSIXBRL) == 0))
		rc = cifs_push_posix_locks(cfile);
	else
		rc = tcon->ses->server->ops->push_mand_locks(cfile);

	cinode->can_cache_brlcks = false;
	up_write(&cinode->lock_sem);
	return rc;
}

static void
cifs_read_flock(struct file_lock *flock, __u32 *type, int *lock, int *unlock,
		bool *wait_flag, struct TCP_Server_Info *server)
{
	if (flock->fl_flags & FL_POSIX)
		cifs_dbg(FYI, "Posix\n");
	if (flock->fl_flags & FL_FLOCK)
		cifs_dbg(FYI, "Flock\n");
	if (flock->fl_flags & FL_SLEEP) {
		cifs_dbg(FYI, "Blocking lock\n");
		*wait_flag = true;
	}
	if (flock->fl_flags & FL_ACCESS)
		cifs_dbg(FYI, "Process suspended by mandatory locking - not implemented yet\n");
	if (flock->fl_flags & FL_LEASE)
		cifs_dbg(FYI, "Lease on file - not implemented yet\n");
	if (flock->fl_flags &
	    (~(FL_POSIX | FL_FLOCK | FL_SLEEP |
	       FL_ACCESS | FL_LEASE | FL_CLOSE)))
		cifs_dbg(FYI, "Unknown lock flags 0x%x\n", flock->fl_flags);

	*type = server->vals->large_lock_type;
	if (flock->fl_type == F_WRLCK) {
		cifs_dbg(FYI, "F_WRLCK\n");
		*type |= server->vals->exclusive_lock_type;
		*lock = 1;
	} else if (flock->fl_type == F_UNLCK) {
		cifs_dbg(FYI, "F_UNLCK\n");
		*type |= server->vals->unlock_lock_type;
		*unlock = 1;
		/* Check if unlock includes more than one lock range */
	} else if (flock->fl_type == F_RDLCK) {
		cifs_dbg(FYI, "F_RDLCK\n");
		*type |= server->vals->shared_lock_type;
		*lock = 1;
	} else if (flock->fl_type == F_EXLCK) {
		cifs_dbg(FYI, "F_EXLCK\n");
		*type |= server->vals->exclusive_lock_type;
		*lock = 1;
	} else if (flock->fl_type == F_SHLCK) {
		cifs_dbg(FYI, "F_SHLCK\n");
		*type |= server->vals->shared_lock_type;
		*lock = 1;
	} else
		cifs_dbg(FYI, "Unknown type of lock\n");
}

static int
cifs_getlk(struct file *file, struct file_lock *flock, __u32 type,
	   bool wait_flag, bool posix_lck, unsigned int xid)
{
	int rc = 0;
	__u64 length = 1 + flock->fl_end - flock->fl_start;
	struct cifsFileInfo *cfile = (struct cifsFileInfo *)file->private_data;
	struct cifs_tcon *tcon = tlink_tcon(cfile->tlink);
	struct TCP_Server_Info *server = tcon->ses->server;
	__u16 netfid = cfile->fid.netfid;

	if (posix_lck) {
		int posix_lock_type;

		rc = cifs_posix_lock_test(file, flock);
		if (!rc)
			return rc;

		if (type & server->vals->shared_lock_type)
			posix_lock_type = CIFS_RDLCK;
		else
			posix_lock_type = CIFS_WRLCK;
		rc = CIFSSMBPosixLock(xid, tcon, netfid, current->tgid,
				      flock->fl_start, length, flock,
				      posix_lock_type, wait_flag);
		return rc;
	}

	rc = cifs_lock_test(cfile, flock->fl_start, length, type, flock);
	if (!rc)
		return rc;

	/* BB we could chain these into one lock request BB */
	rc = server->ops->mand_lock(xid, cfile, flock->fl_start, length, type,
				    1, 0, false);
	if (rc == 0) {
		rc = server->ops->mand_lock(xid, cfile, flock->fl_start, length,
					    type, 0, 1, false);
		flock->fl_type = F_UNLCK;
		if (rc != 0)
			cifs_dbg(VFS, "Error unlocking previously locked range %d during test of lock\n",
				 rc);
		return 0;
	}

	if (type & server->vals->shared_lock_type) {
		flock->fl_type = F_WRLCK;
		return 0;
	}

	type &= ~server->vals->exclusive_lock_type;

	rc = server->ops->mand_lock(xid, cfile, flock->fl_start, length,
				    type | server->vals->shared_lock_type,
				    1, 0, false);
	if (rc == 0) {
		rc = server->ops->mand_lock(xid, cfile, flock->fl_start, length,
			type | server->vals->shared_lock_type, 0, 1, false);
		flock->fl_type = F_RDLCK;
		if (rc != 0)
			cifs_dbg(VFS, "Error unlocking previously locked range %d during test of lock\n",
				 rc);
	} else
		flock->fl_type = F_WRLCK;

	return 0;
}

void
cifs_move_llist(struct list_head *source, struct list_head *dest)
{
	struct list_head *li, *tmp;
	list_for_each_safe(li, tmp, source)
		list_move(li, dest);
}

void
cifs_free_llist(struct list_head *llist)
{
	struct cifsLockInfo *li, *tmp;
	list_for_each_entry_safe(li, tmp, llist, llist) {
		cifs_del_lock_waiters(li);
		list_del(&li->llist);
		kfree(li);
	}
}

int
cifs_unlock_range(struct cifsFileInfo *cfile, struct file_lock *flock,
		  unsigned int xid)
{
	int rc = 0, stored_rc;
	int types[] = {LOCKING_ANDX_LARGE_FILES,
		       LOCKING_ANDX_SHARED_LOCK | LOCKING_ANDX_LARGE_FILES};
	unsigned int i;
	unsigned int max_num, num, max_buf;
	LOCKING_ANDX_RANGE *buf, *cur;
	struct cifs_tcon *tcon = tlink_tcon(cfile->tlink);
	struct cifsInodeInfo *cinode = CIFS_I(cfile->dentry->d_inode);
	struct cifsLockInfo *li, *tmp;
	__u64 length = 1 + flock->fl_end - flock->fl_start;
	struct list_head tmp_llist;

	INIT_LIST_HEAD(&tmp_llist);

	/*
	 * Accessing maxBuf is racy with cifs_reconnect - need to store value
	 * and check it for zero before using.
	 */
	max_buf = tcon->ses->server->maxBuf;
	if (!max_buf)
		return -EINVAL;

	max_num = (max_buf - sizeof(struct smb_hdr)) /
						sizeof(LOCKING_ANDX_RANGE);
	buf = kzalloc(max_num * sizeof(LOCKING_ANDX_RANGE), GFP_KERNEL);
	if (!buf)
		return -ENOMEM;

	down_write(&cinode->lock_sem);
	for (i = 0; i < 2; i++) {
		cur = buf;
		num = 0;
		list_for_each_entry_safe(li, tmp, &cfile->llist->locks, llist) {
			if (flock->fl_start > li->offset ||
			    (flock->fl_start + length) <
			    (li->offset + li->length))
				continue;
			if (current->tgid != li->pid)
				continue;
			if (types[i] != li->type)
				continue;
			if (cinode->can_cache_brlcks) {
				/*
				 * We can cache brlock requests - simply remove
				 * a lock from the file's list.
				 */
				list_del(&li->llist);
				cifs_del_lock_waiters(li);
				kfree(li);
				continue;
			}
			cur->Pid = cpu_to_le16(li->pid);
			cur->LengthLow = cpu_to_le32((u32)li->length);
			cur->LengthHigh = cpu_to_le32((u32)(li->length>>32));
			cur->OffsetLow = cpu_to_le32((u32)li->offset);
			cur->OffsetHigh = cpu_to_le32((u32)(li->offset>>32));
			/*
			 * We need to save a lock here to let us add it again to
			 * the file's list if the unlock range request fails on
			 * the server.
			 */
			list_move(&li->llist, &tmp_llist);
			if (++num == max_num) {
				stored_rc = cifs_lockv(xid, tcon,
						       cfile->fid.netfid,
						       li->type, num, 0, buf);
				if (stored_rc) {
					/*
					 * We failed on the unlock range
					 * request - add all locks from the tmp
					 * list to the head of the file's list.
					 */
					cifs_move_llist(&tmp_llist,
							&cfile->llist->locks);
					rc = stored_rc;
				} else
					/*
					 * The unlock range request succeed -
					 * free the tmp list.
					 */
					cifs_free_llist(&tmp_llist);
				cur = buf;
				num = 0;
			} else
				cur++;
		}
		if (num) {
			stored_rc = cifs_lockv(xid, tcon, cfile->fid.netfid,
					       types[i], num, 0, buf);
			if (stored_rc) {
				cifs_move_llist(&tmp_llist,
						&cfile->llist->locks);
				rc = stored_rc;
			} else
				cifs_free_llist(&tmp_llist);
		}
	}

	up_write(&cinode->lock_sem);
	kfree(buf);
	return rc;
}

static int
cifs_setlk(struct file *file, struct file_lock *flock, __u32 type,
	   bool wait_flag, bool posix_lck, int lock, int unlock,
	   unsigned int xid)
{
	int rc = 0;
	__u64 length = 1 + flock->fl_end - flock->fl_start;
	struct cifsFileInfo *cfile = (struct cifsFileInfo *)file->private_data;
	struct cifs_tcon *tcon = tlink_tcon(cfile->tlink);
	struct TCP_Server_Info *server = tcon->ses->server;
	struct inode *inode = cfile->dentry->d_inode;

	if (posix_lck) {
		int posix_lock_type;

		rc = cifs_posix_lock_set(file, flock);
		if (!rc || rc < 0)
			return rc;

		if (type & server->vals->shared_lock_type)
			posix_lock_type = CIFS_RDLCK;
		else
			posix_lock_type = CIFS_WRLCK;

		if (unlock == 1)
			posix_lock_type = CIFS_UNLCK;

		rc = CIFSSMBPosixLock(xid, tcon, cfile->fid.netfid,
				      current->tgid, flock->fl_start, length,
				      NULL, posix_lock_type, wait_flag);
		goto out;
	}

	if (lock) {
		struct cifsLockInfo *lock;

		lock = cifs_lock_init(flock->fl_start, length, type);
		if (!lock)
			return -ENOMEM;

		rc = cifs_lock_add_if(cfile, lock, wait_flag);
		if (rc < 0) {
			kfree(lock);
			return rc;
		}
		if (!rc)
			goto out;

		/*
		 * Windows 7 server can delay breaking lease from read to None
		 * if we set a byte-range lock on a file - break it explicitly
		 * before sending the lock to the server to be sure the next
		 * read won't conflict with non-overlapted locks due to
		 * pagereading.
		 */
		if (!CIFS_CACHE_WRITE(CIFS_I(inode)) &&
					CIFS_CACHE_READ(CIFS_I(inode))) {
			cifs_zap_mapping(inode);
			cifs_dbg(FYI, "Set no oplock for inode=%p due to mand locks\n",
				 inode);
			CIFS_I(inode)->oplock = 0;
		}

		rc = server->ops->mand_lock(xid, cfile, flock->fl_start, length,
					    type, 1, 0, wait_flag);
		if (rc) {
			kfree(lock);
			return rc;
		}

		cifs_lock_add(cfile, lock);
	} else if (unlock)
		rc = server->ops->mand_unlock_range(cfile, flock, xid);

out:
	if (flock->fl_flags & FL_POSIX)
		posix_lock_file_wait(file, flock);
	return rc;
}

int cifs_lock(struct file *file, int cmd, struct file_lock *flock)
{
	int rc, xid;
	int lock = 0, unlock = 0;
	bool wait_flag = false;
	bool posix_lck = false;
	struct cifs_sb_info *cifs_sb;
	struct cifs_tcon *tcon;
	struct cifsInodeInfo *cinode;
	struct cifsFileInfo *cfile;
	__u16 netfid;
	__u32 type;

	rc = -EACCES;
	xid = get_xid();

	cifs_dbg(FYI, "Lock parm: 0x%x flockflags: 0x%x flocktype: 0x%x start: %lld end: %lld\n",
		 cmd, flock->fl_flags, flock->fl_type,
		 flock->fl_start, flock->fl_end);

	cfile = (struct cifsFileInfo *)file->private_data;
	tcon = tlink_tcon(cfile->tlink);

	cifs_read_flock(flock, &type, &lock, &unlock, &wait_flag,
			tcon->ses->server);

	cifs_sb = CIFS_SB(file->f_path.dentry->d_sb);
	netfid = cfile->fid.netfid;
	cinode = CIFS_I(file_inode(file));

	if (cap_unix(tcon->ses) &&
	    (CIFS_UNIX_FCNTL_CAP & le64_to_cpu(tcon->fsUnixInfo.Capability)) &&
	    ((cifs_sb->mnt_cifs_flags & CIFS_MOUNT_NOPOSIXBRL) == 0))
		posix_lck = true;
	/*
	 * BB add code here to normalize offset and length to account for
	 * negative length which we can not accept over the wire.
	 */
	if (IS_GETLK(cmd)) {
		rc = cifs_getlk(file, flock, type, wait_flag, posix_lck, xid);
		free_xid(xid);
		return rc;
	}

	if (!lock && !unlock) {
		/*
		 * if no lock or unlock then nothing to do since we do not
		 * know what it is
		 */
		free_xid(xid);
		return -EOPNOTSUPP;
	}

	rc = cifs_setlk(file, flock, type, wait_flag, posix_lck, lock, unlock,
			xid);
	free_xid(xid);
	return rc;
}

/*
 * update the file size (if needed) after a write. Should be called with
 * the inode->i_lock held
 */
void
cifs_update_eof(struct cifsInodeInfo *cifsi, loff_t offset,
		      unsigned int bytes_written)
{
	loff_t end_of_write = offset + bytes_written;

	if (end_of_write > cifsi->server_eof)
		cifsi->server_eof = end_of_write;
}

static ssize_t
cifs_write(struct cifsFileInfo *open_file, __u32 pid, const char *write_data,
	   size_t write_size, loff_t *offset)
{
	int rc = 0;
	unsigned int bytes_written = 0;
	unsigned int total_written;
	struct cifs_sb_info *cifs_sb;
	struct cifs_tcon *tcon;
	struct TCP_Server_Info *server;
	unsigned int xid;
	struct dentry *dentry = open_file->dentry;
	struct cifsInodeInfo *cifsi = CIFS_I(dentry->d_inode);
	struct cifs_io_parms io_parms;

	cifs_sb = CIFS_SB(dentry->d_sb);

	cifs_dbg(FYI, "write %zd bytes to offset %lld of %s\n",
		 write_size, *offset, dentry->d_name.name);

	tcon = tlink_tcon(open_file->tlink);
	server = tcon->ses->server;

	if (!server->ops->sync_write)
		return -ENOSYS;

	xid = get_xid();

	for (total_written = 0; write_size > total_written;
	     total_written += bytes_written) {
		rc = -EAGAIN;
		while (rc == -EAGAIN) {
			struct kvec iov[2];
			unsigned int len;

			if (open_file->invalidHandle) {
				/* we could deadlock if we called
				   filemap_fdatawait from here so tell
				   reopen_file not to flush data to
				   server now */
				rc = cifs_reopen_file(open_file, false);
				if (rc != 0)
					break;
			}

			len = min(server->ops->wp_retry_size(dentry->d_inode),
				  (unsigned int)write_size - total_written);
			/* iov[0] is reserved for smb header */
			iov[1].iov_base = (char *)write_data + total_written;
			iov[1].iov_len = len;
			io_parms.pid = pid;
			io_parms.tcon = tcon;
			io_parms.offset = *offset;
			io_parms.length = len;
			rc = server->ops->sync_write(xid, open_file, &io_parms,
						     &bytes_written, iov, 1);
		}
		if (rc || (bytes_written == 0)) {
			if (total_written)
				break;
			else {
				free_xid(xid);
				return rc;
			}
		} else {
			spin_lock(&dentry->d_inode->i_lock);
			cifs_update_eof(cifsi, *offset, bytes_written);
			spin_unlock(&dentry->d_inode->i_lock);
			*offset += bytes_written;
		}
	}

	cifs_stats_bytes_written(tcon, total_written);

	if (total_written > 0) {
		spin_lock(&dentry->d_inode->i_lock);
		if (*offset > dentry->d_inode->i_size)
			i_size_write(dentry->d_inode, *offset);
		spin_unlock(&dentry->d_inode->i_lock);
	}
	mark_inode_dirty_sync(dentry->d_inode);
	free_xid(xid);
	return total_written;
}

struct cifsFileInfo *find_readable_file(struct cifsInodeInfo *cifs_inode,
					bool fsuid_only)
{
	struct cifsFileInfo *open_file = NULL;
	struct cifs_sb_info *cifs_sb = CIFS_SB(cifs_inode->vfs_inode.i_sb);

	/* only filter by fsuid on multiuser mounts */
	if (!(cifs_sb->mnt_cifs_flags & CIFS_MOUNT_MULTIUSER))
		fsuid_only = false;

	spin_lock(&cifs_file_list_lock);
	/* we could simply get the first_list_entry since write-only entries
	   are always at the end of the list but since the first entry might
	   have a close pending, we go through the whole list */
	list_for_each_entry(open_file, &cifs_inode->openFileList, flist) {
		if (fsuid_only && !uid_eq(open_file->uid, current_fsuid()))
			continue;
		if (OPEN_FMODE(open_file->f_flags) & FMODE_READ) {
			if (!open_file->invalidHandle) {
				/* found a good file */
				/* lock it so it will not be closed on us */
				cifsFileInfo_get_locked(open_file);
				spin_unlock(&cifs_file_list_lock);
				return open_file;
			} /* else might as well continue, and look for
			     another, or simply have the caller reopen it
			     again rather than trying to fix this handle */
		} else /* write only file */
			break; /* write only files are last so must be done */
	}
	spin_unlock(&cifs_file_list_lock);
	return NULL;
}

struct cifsFileInfo *find_writable_file(struct cifsInodeInfo *cifs_inode,
					bool fsuid_only)
{
	struct cifsFileInfo *open_file, *inv_file = NULL;
	struct cifs_sb_info *cifs_sb;
	bool any_available = false;
	int rc;
	unsigned int refind = 0;

	/* Having a null inode here (because mapping->host was set to zero by
	the VFS or MM) should not happen but we had reports of on oops (due to
	it being zero) during stress testcases so we need to check for it */

	if (cifs_inode == NULL) {
		cifs_dbg(VFS, "Null inode passed to cifs_writeable_file\n");
		dump_stack();
		return NULL;
	}

	cifs_sb = CIFS_SB(cifs_inode->vfs_inode.i_sb);

	/* only filter by fsuid on multiuser mounts */
	if (!(cifs_sb->mnt_cifs_flags & CIFS_MOUNT_MULTIUSER))
		fsuid_only = false;

	spin_lock(&cifs_file_list_lock);
refind_writable:
	if (refind > MAX_REOPEN_ATT) {
		spin_unlock(&cifs_file_list_lock);
		return NULL;
	}
	list_for_each_entry(open_file, &cifs_inode->openFileList, flist) {
		if (!any_available && open_file->pid != current->tgid)
			continue;
		if (fsuid_only && !uid_eq(open_file->uid, current_fsuid()))
			continue;
		if (OPEN_FMODE(open_file->f_flags) & FMODE_WRITE) {
			if (!open_file->invalidHandle) {
				/* found a good writable file */
				cifsFileInfo_get_locked(open_file);
				spin_unlock(&cifs_file_list_lock);
				return open_file;
			} else {
				if (!inv_file)
					inv_file = open_file;
			}
		}
	}
	/* couldn't find useable FH with same pid, try any available */
	if (!any_available) {
		any_available = true;
		goto refind_writable;
	}

	if (inv_file) {
		any_available = false;
		cifsFileInfo_get_locked(inv_file);
	}

	spin_unlock(&cifs_file_list_lock);

	if (inv_file) {
		rc = cifs_reopen_file(inv_file, false);
		if (!rc)
			return inv_file;
		else {
			spin_lock(&cifs_file_list_lock);
			list_move_tail(&inv_file->flist,
					&cifs_inode->openFileList);
			spin_unlock(&cifs_file_list_lock);
			cifsFileInfo_put(inv_file);
			spin_lock(&cifs_file_list_lock);
			++refind;
			goto refind_writable;
		}
	}

	return NULL;
}

static int cifs_partialpagewrite(struct page *page, unsigned from, unsigned to)
{
	struct address_space *mapping = page->mapping;
	loff_t offset = (loff_t)page->index << PAGE_CACHE_SHIFT;
	char *write_data;
	int rc = -EFAULT;
	int bytes_written = 0;
	struct inode *inode;
	struct cifsFileInfo *open_file;

	if (!mapping || !mapping->host)
		return -EFAULT;

	inode = page->mapping->host;

	offset += (loff_t)from;
	write_data = kmap(page);
	write_data += from;

	if ((to > PAGE_CACHE_SIZE) || (from > to)) {
		kunmap(page);
		return -EIO;
	}

	/* racing with truncate? */
	if (offset > mapping->host->i_size) {
		kunmap(page);
		return 0; /* don't care */
	}

	/* check to make sure that we are not extending the file */
	if (mapping->host->i_size - offset < (loff_t)to)
		to = (unsigned)(mapping->host->i_size - offset);

	open_file = find_writable_file(CIFS_I(mapping->host), false);
	if (open_file) {
		bytes_written = cifs_write(open_file, open_file->pid,
					   write_data, to - from, &offset);
		cifsFileInfo_put(open_file);
		/* Does mm or vfs already set times? */
		inode->i_atime = inode->i_mtime = current_fs_time(inode->i_sb);
		if ((bytes_written > 0) && (offset))
			rc = 0;
		else if (bytes_written < 0)
			rc = bytes_written;
	} else {
		cifs_dbg(FYI, "No writeable filehandles for inode\n");
		rc = -EIO;
	}

	kunmap(page);
	return rc;
}

static struct cifs_writedata *
wdata_alloc_and_fillpages(pgoff_t tofind, struct address_space *mapping,
			  pgoff_t end, pgoff_t *index,
			  unsigned int *found_pages)
{
	unsigned int nr_pages;
	struct page **pages;
	struct cifs_writedata *wdata;

	wdata = cifs_writedata_alloc((unsigned int)tofind,
				     cifs_writev_complete);
	if (!wdata)
		return NULL;

	/*
	 * find_get_pages_tag seems to return a max of 256 on each
	 * iteration, so we must call it several times in order to
	 * fill the array or the wsize is effectively limited to
	 * 256 * PAGE_CACHE_SIZE.
	 */
	*found_pages = 0;
	pages = wdata->pages;
	do {
		nr_pages = find_get_pages_tag(mapping, index,
					      PAGECACHE_TAG_DIRTY, tofind,
					      pages);
		*found_pages += nr_pages;
		tofind -= nr_pages;
		pages += nr_pages;
	} while (nr_pages && tofind && *index <= end);

	return wdata;
}

static unsigned int
wdata_prepare_pages(struct cifs_writedata *wdata, unsigned int found_pages,
		    struct address_space *mapping,
		    struct writeback_control *wbc,
		    pgoff_t end, pgoff_t *index, pgoff_t *next, bool *done)
{
	unsigned int nr_pages = 0, i;
	struct page *page;

	for (i = 0; i < found_pages; i++) {
		page = wdata->pages[i];
		/*
		 * At this point we hold neither mapping->tree_lock nor
		 * lock on the page itself: the page may be truncated or
		 * invalidated (changing page->mapping to NULL), or even
		 * swizzled back from swapper_space to tmpfs file
		 * mapping
		 */

		if (nr_pages == 0)
			lock_page(page);
		else if (!trylock_page(page))
			break;

		if (unlikely(page->mapping != mapping)) {
			unlock_page(page);
			break;
		}

		if (!wbc->range_cyclic && page->index > end) {
			*done = true;
			unlock_page(page);
			break;
		}

		if (*next && (page->index != *next)) {
			/* Not next consecutive page */
			unlock_page(page);
			break;
		}

		if (wbc->sync_mode != WB_SYNC_NONE)
			wait_on_page_writeback(page);

		if (PageWriteback(page) ||
				!clear_page_dirty_for_io(page)) {
			unlock_page(page);
			break;
		}

		/*
		 * This actually clears the dirty bit in the radix tree.
		 * See cifs_writepage() for more commentary.
		 */
		set_page_writeback(page);
		if (page_offset(page) >= i_size_read(mapping->host)) {
			*done = true;
			unlock_page(page);
			end_page_writeback(page);
			break;
		}

		wdata->pages[i] = page;
		*next = page->index + 1;
		++nr_pages;
	}

	/* reset index to refind any pages skipped */
	if (nr_pages == 0)
		*index = wdata->pages[0]->index + 1;

	/* put any pages we aren't going to use */
	for (i = nr_pages; i < found_pages; i++) {
		page_cache_release(wdata->pages[i]);
		wdata->pages[i] = NULL;
	}

	return nr_pages;
}

static int
wdata_send_pages(struct cifs_writedata *wdata, unsigned int nr_pages,
		 struct address_space *mapping, struct writeback_control *wbc)
{
	int rc = 0;
	struct TCP_Server_Info *server;
	unsigned int i;

	wdata->sync_mode = wbc->sync_mode;
	wdata->nr_pages = nr_pages;
	wdata->offset = page_offset(wdata->pages[0]);
	wdata->pagesz = PAGE_CACHE_SIZE;
	wdata->tailsz = min(i_size_read(mapping->host) -
			page_offset(wdata->pages[nr_pages - 1]),
			(loff_t)PAGE_CACHE_SIZE);
	wdata->bytes = ((nr_pages - 1) * PAGE_CACHE_SIZE) + wdata->tailsz;

	if (wdata->cfile != NULL)
		cifsFileInfo_put(wdata->cfile);
	wdata->cfile = find_writable_file(CIFS_I(mapping->host), false);
	if (!wdata->cfile) {
		cifs_dbg(VFS, "No writable handles for inode\n");
		rc = -EBADF;
	} else {
		wdata->pid = wdata->cfile->pid;
		server = tlink_tcon(wdata->cfile->tlink)->ses->server;
		rc = server->ops->async_writev(wdata, cifs_writedata_release);
	}

	for (i = 0; i < nr_pages; ++i)
		unlock_page(wdata->pages[i]);

	return rc;
}

static int cifs_writepages(struct address_space *mapping,
			   struct writeback_control *wbc)
{
	struct cifs_sb_info *cifs_sb = CIFS_SB(mapping->host->i_sb);
	struct TCP_Server_Info *server;
	bool done = false, scanned = false, range_whole = false;
	pgoff_t end, index;
	struct cifs_writedata *wdata;
	int rc = 0;

	/*
	 * If wsize is smaller than the page cache size, default to writing
	 * one page at a time via cifs_writepage
	 */
	if (cifs_sb->wsize < PAGE_CACHE_SIZE)
		return generic_writepages(mapping, wbc);

	if (wbc->range_cyclic) {
		index = mapping->writeback_index; /* Start from prev offset */
		end = -1;
	} else {
		index = wbc->range_start >> PAGE_CACHE_SHIFT;
		end = wbc->range_end >> PAGE_CACHE_SHIFT;
		if (wbc->range_start == 0 && wbc->range_end == LLONG_MAX)
			range_whole = true;
		scanned = true;
	}
	server = cifs_sb_master_tcon(cifs_sb)->ses->server;
retry:
	while (!done && index <= end) {
		unsigned int i, nr_pages, found_pages, wsize, credits;
		pgoff_t next = 0, tofind, saved_index = index;

		rc = server->ops->wait_mtu_credits(server, cifs_sb->wsize,
						   &wsize, &credits);
		if (rc)
			break;

		tofind = min((wsize / PAGE_CACHE_SIZE) - 1, end - index) + 1;

		wdata = wdata_alloc_and_fillpages(tofind, mapping, end, &index,
						  &found_pages);
		if (!wdata) {
			rc = -ENOMEM;
			add_credits_and_wake_if(server, credits, 0);
			break;
		}

		if (found_pages == 0) {
			kref_put(&wdata->refcount, cifs_writedata_release);
			add_credits_and_wake_if(server, credits, 0);
			break;
		}

		nr_pages = wdata_prepare_pages(wdata, found_pages, mapping, wbc,
					       end, &index, &next, &done);

		/* nothing to write? */
		if (nr_pages == 0) {
			kref_put(&wdata->refcount, cifs_writedata_release);
			add_credits_and_wake_if(server, credits, 0);
			continue;
		}

		wdata->credits = credits;

		rc = wdata_send_pages(wdata, nr_pages, mapping, wbc);

		/* send failure -- clean up the mess */
		if (rc != 0) {
			add_credits_and_wake_if(server, wdata->credits, 0);
			for (i = 0; i < nr_pages; ++i) {
				if (rc == -EAGAIN)
					redirty_page_for_writepage(wbc,
							   wdata->pages[i]);
				else
					SetPageError(wdata->pages[i]);
				end_page_writeback(wdata->pages[i]);
				page_cache_release(wdata->pages[i]);
			}
			if (rc != -EAGAIN)
				mapping_set_error(mapping, rc);
		}
		kref_put(&wdata->refcount, cifs_writedata_release);

		if (wbc->sync_mode == WB_SYNC_ALL && rc == -EAGAIN) {
			index = saved_index;
			continue;
		}

		wbc->nr_to_write -= nr_pages;
		if (wbc->nr_to_write <= 0)
			done = true;

		index = next;
	}

	if (!scanned && !done) {
		/*
		 * We hit the last page and there is more work to be done: wrap
		 * back to the start of the file
		 */
		scanned = true;
		index = 0;
		goto retry;
	}

	if (wbc->range_cyclic || (range_whole && wbc->nr_to_write > 0))
		mapping->writeback_index = index;

	return rc;
}

static int
cifs_writepage_locked(struct page *page, struct writeback_control *wbc)
{
	int rc;
	unsigned int xid;

	xid = get_xid();
/* BB add check for wbc flags */
	page_cache_get(page);
	if (!PageUptodate(page))
		cifs_dbg(FYI, "ppw - page not up to date\n");

	/*
	 * Set the "writeback" flag, and clear "dirty" in the radix tree.
	 *
	 * A writepage() implementation always needs to do either this,
	 * or re-dirty the page with "redirty_page_for_writepage()" in
	 * the case of a failure.
	 *
	 * Just unlocking the page will cause the radix tree tag-bits
	 * to fail to update with the state of the page correctly.
	 */
	set_page_writeback(page);
retry_write:
	rc = cifs_partialpagewrite(page, 0, PAGE_CACHE_SIZE);
	if (rc == -EAGAIN && wbc->sync_mode == WB_SYNC_ALL)
		goto retry_write;
	else if (rc == -EAGAIN)
		redirty_page_for_writepage(wbc, page);
	else if (rc != 0)
		SetPageError(page);
	else
		SetPageUptodate(page);
	end_page_writeback(page);
	page_cache_release(page);
	free_xid(xid);
	return rc;
}

static int cifs_writepage(struct page *page, struct writeback_control *wbc)
{
	int rc = cifs_writepage_locked(page, wbc);
	unlock_page(page);
	return rc;
}

static int cifs_write_end(struct file *file, struct address_space *mapping,
			loff_t pos, unsigned len, unsigned copied,
			struct page *page, void *fsdata)
{
	int rc;
	struct inode *inode = mapping->host;
	struct cifsFileInfo *cfile = file->private_data;
	struct cifs_sb_info *cifs_sb = CIFS_SB(cfile->dentry->d_sb);
	__u32 pid;

	if (cifs_sb->mnt_cifs_flags & CIFS_MOUNT_RWPIDFORWARD)
		pid = cfile->pid;
	else
		pid = current->tgid;

	cifs_dbg(FYI, "write_end for page %p from pos %lld with %d bytes\n",
		 page, pos, copied);

	if (PageChecked(page)) {
		if (copied == len)
			SetPageUptodate(page);
		ClearPageChecked(page);
	} else if (!PageUptodate(page) && copied == PAGE_CACHE_SIZE)
		SetPageUptodate(page);

	if (!PageUptodate(page)) {
		char *page_data;
		unsigned offset = pos & (PAGE_CACHE_SIZE - 1);
		unsigned int xid;

		xid = get_xid();
		/* this is probably better than directly calling
		   partialpage_write since in this function the file handle is
		   known which we might as well	leverage */
		/* BB check if anything else missing out of ppw
		   such as updating last write time */
		page_data = kmap(page);
		rc = cifs_write(cfile, pid, page_data + offset, copied, &pos);
		/* if (rc < 0) should we set writebehind rc? */
		kunmap(page);

		free_xid(xid);
	} else {
		rc = copied;
		pos += copied;
		set_page_dirty(page);
	}

	if (rc > 0) {
		spin_lock(&inode->i_lock);
		if (pos > inode->i_size)
			i_size_write(inode, pos);
		spin_unlock(&inode->i_lock);
	}

	unlock_page(page);
	page_cache_release(page);

	return rc;
}

int cifs_strict_fsync(struct file *file, loff_t start, loff_t end,
		      int datasync)
{
	unsigned int xid;
	int rc = 0;
	struct cifs_tcon *tcon;
	struct TCP_Server_Info *server;
	struct cifsFileInfo *smbfile = file->private_data;
	struct inode *inode = file_inode(file);
	struct cifs_sb_info *cifs_sb = CIFS_SB(inode->i_sb);

	rc = filemap_write_and_wait_range(inode->i_mapping, start, end);
	if (rc)
		return rc;
	mutex_lock(&inode->i_mutex);

	xid = get_xid();

	cifs_dbg(FYI, "Sync file - name: %s datasync: 0x%x\n",
		 file->f_path.dentry->d_name.name, datasync);

	if (!CIFS_CACHE_READ(CIFS_I(inode))) {
		rc = cifs_zap_mapping(inode);
		if (rc) {
			cifs_dbg(FYI, "rc: %d during invalidate phase\n", rc);
			rc = 0; /* don't care about it in fsync */
		}
	}

	tcon = tlink_tcon(smbfile->tlink);
	if (!(cifs_sb->mnt_cifs_flags & CIFS_MOUNT_NOSSYNC)) {
		server = tcon->ses->server;
		if (server->ops->flush)
			rc = server->ops->flush(xid, tcon, &smbfile->fid);
		else
			rc = -ENOSYS;
	}

	free_xid(xid);
	mutex_unlock(&inode->i_mutex);
	return rc;
}

int cifs_fsync(struct file *file, loff_t start, loff_t end, int datasync)
{
	unsigned int xid;
	int rc = 0;
	struct cifs_tcon *tcon;
	struct TCP_Server_Info *server;
	struct cifsFileInfo *smbfile = file->private_data;
	struct cifs_sb_info *cifs_sb = CIFS_SB(file->f_path.dentry->d_sb);
	struct inode *inode = file->f_mapping->host;

	rc = filemap_write_and_wait_range(inode->i_mapping, start, end);
	if (rc)
		return rc;
	mutex_lock(&inode->i_mutex);

	xid = get_xid();

	cifs_dbg(FYI, "Sync file - name: %s datasync: 0x%x\n",
		 file->f_path.dentry->d_name.name, datasync);

	tcon = tlink_tcon(smbfile->tlink);
	if (!(cifs_sb->mnt_cifs_flags & CIFS_MOUNT_NOSSYNC)) {
		server = tcon->ses->server;
		if (server->ops->flush)
			rc = server->ops->flush(xid, tcon, &smbfile->fid);
		else
			rc = -ENOSYS;
	}

	free_xid(xid);
	mutex_unlock(&inode->i_mutex);
	return rc;
}

/*
 * As file closes, flush all cached write data for this inode checking
 * for write behind errors.
 */
int cifs_flush(struct file *file, fl_owner_t id)
{
	struct inode *inode = file_inode(file);
	int rc = 0;

	if (file->f_mode & FMODE_WRITE)
		rc = filemap_write_and_wait(inode->i_mapping);

	cifs_dbg(FYI, "Flush inode %p file %p rc %d\n", inode, file, rc);

	return rc;
}

static int
cifs_write_allocate_pages(struct page **pages, unsigned long num_pages)
{
	int rc = 0;
	unsigned long i;

	for (i = 0; i < num_pages; i++) {
		pages[i] = alloc_page(GFP_KERNEL|__GFP_HIGHMEM);
		if (!pages[i]) {
			/*
			 * save number of pages we have already allocated and
			 * return with ENOMEM error
			 */
			num_pages = i;
			rc = -ENOMEM;
			break;
		}
	}

	if (rc) {
		for (i = 0; i < num_pages; i++)
			put_page(pages[i]);
	}
	return rc;
}

static inline
size_t get_numpages(const size_t wsize, const size_t len, size_t *cur_len)
{
	size_t num_pages;
	size_t clen;

	clen = min_t(const size_t, len, wsize);
	num_pages = DIV_ROUND_UP(clen, PAGE_SIZE);

	if (cur_len)
		*cur_len = clen;

	return num_pages;
}

static void
cifs_uncached_writedata_release(struct kref *refcount)
{
	int i;
	struct cifs_writedata *wdata = container_of(refcount,
					struct cifs_writedata, refcount);

	for (i = 0; i < wdata->nr_pages; i++)
		put_page(wdata->pages[i]);
	cifs_writedata_release(refcount);
}

static void
cifs_uncached_writev_complete(struct work_struct *work)
{
	struct cifs_writedata *wdata = container_of(work,
					struct cifs_writedata, work);
	struct inode *inode = wdata->cfile->dentry->d_inode;
	struct cifsInodeInfo *cifsi = CIFS_I(inode);

	spin_lock(&inode->i_lock);
	cifs_update_eof(cifsi, wdata->offset, wdata->bytes);
	if (cifsi->server_eof > inode->i_size)
		i_size_write(inode, cifsi->server_eof);
	spin_unlock(&inode->i_lock);

	complete(&wdata->done);

	kref_put(&wdata->refcount, cifs_uncached_writedata_release);
}

static int
wdata_fill_from_iovec(struct cifs_writedata *wdata, struct iov_iter *from,
		      size_t *len, unsigned long *num_pages)
{
	size_t save_len, copied, bytes, cur_len = *len;
	unsigned long i, nr_pages = *num_pages;

	save_len = cur_len;
	for (i = 0; i < nr_pages; i++) {
		bytes = min_t(const size_t, cur_len, PAGE_SIZE);
		copied = copy_page_from_iter(wdata->pages[i], 0, bytes, from);
		cur_len -= copied;
		/*
		 * If we didn't copy as much as we expected, then that
		 * may mean we trod into an unmapped area. Stop copying
		 * at that point. On the next pass through the big
		 * loop, we'll likely end up getting a zero-length
		 * write and bailing out of it.
		 */
		if (copied < bytes)
			break;
	}
	cur_len = save_len - cur_len;
	*len = cur_len;

	/*
	 * If we have no data to send, then that probably means that
	 * the copy above failed altogether. That's most likely because
	 * the address in the iovec was bogus. Return -EFAULT and let
	 * the caller free anything we allocated and bail out.
	 */
	if (!cur_len)
		return -EFAULT;

	/*
	 * i + 1 now represents the number of pages we actually used in
	 * the copy phase above.
	 */
	*num_pages = i + 1;
	return 0;
}

static int
cifs_write_from_iter(loff_t offset, size_t len, struct iov_iter *from,
		     struct cifsFileInfo *open_file,
		     struct cifs_sb_info *cifs_sb, struct list_head *wdata_list)
{
	int rc = 0;
	size_t cur_len;
	unsigned long nr_pages, num_pages, i;
	struct cifs_writedata *wdata;
	struct iov_iter saved_from;
	loff_t saved_offset = offset;
	pid_t pid;
	struct TCP_Server_Info *server;

	if (cifs_sb->mnt_cifs_flags & CIFS_MOUNT_RWPIDFORWARD)
		pid = open_file->pid;
	else
		pid = current->tgid;

	server = tlink_tcon(open_file->tlink)->ses->server;
	memcpy(&saved_from, from, sizeof(struct iov_iter));

	do {
		unsigned int wsize, credits;

		rc = server->ops->wait_mtu_credits(server, cifs_sb->wsize,
						   &wsize, &credits);
		if (rc)
			break;

		nr_pages = get_numpages(wsize, len, &cur_len);
		wdata = cifs_writedata_alloc(nr_pages,
					     cifs_uncached_writev_complete);
		if (!wdata) {
			rc = -ENOMEM;
			add_credits_and_wake_if(server, credits, 0);
			break;
		}

		rc = cifs_write_allocate_pages(wdata->pages, nr_pages);
		if (rc) {
			kfree(wdata);
			add_credits_and_wake_if(server, credits, 0);
			break;
		}

		num_pages = nr_pages;
		rc = wdata_fill_from_iovec(wdata, from, &cur_len, &num_pages);
		if (rc) {
			for (i = 0; i < nr_pages; i++)
				put_page(wdata->pages[i]);
			kfree(wdata);
			add_credits_and_wake_if(server, credits, 0);
			break;
		}

		/*
		 * Bring nr_pages down to the number of pages we actually used,
		 * and free any pages that we didn't use.
		 */
		for ( ; nr_pages > num_pages; nr_pages--)
			put_page(wdata->pages[nr_pages - 1]);

		wdata->sync_mode = WB_SYNC_ALL;
		wdata->nr_pages = nr_pages;
		wdata->offset = (__u64)offset;
		wdata->cfile = cifsFileInfo_get(open_file);
		wdata->pid = pid;
		wdata->bytes = cur_len;
		wdata->pagesz = PAGE_SIZE;
		wdata->tailsz = cur_len - ((nr_pages - 1) * PAGE_SIZE);
		wdata->credits = credits;

		if (!wdata->cfile->invalidHandle ||
		    !cifs_reopen_file(wdata->cfile, false))
			rc = server->ops->async_writev(wdata,
					cifs_uncached_writedata_release);
		if (rc) {
			add_credits_and_wake_if(server, wdata->credits, 0);
			kref_put(&wdata->refcount,
				 cifs_uncached_writedata_release);
			if (rc == -EAGAIN) {
				memcpy(from, &saved_from,
				       sizeof(struct iov_iter));
				iov_iter_advance(from, offset - saved_offset);
				continue;
			}
			break;
		}

		list_add_tail(&wdata->list, wdata_list);
		offset += cur_len;
		len -= cur_len;
	} while (len > 0);

	return rc;
}

static ssize_t
cifs_iovec_write(struct file *file, struct iov_iter *from, loff_t *poffset)
{
	size_t len;
	ssize_t total_written = 0;
	struct cifsFileInfo *open_file;
	struct cifs_tcon *tcon;
	struct cifs_sb_info *cifs_sb;
	struct cifs_writedata *wdata, *tmp;
	struct list_head wdata_list;
	struct iov_iter saved_from;
	int rc;

	len = iov_iter_count(from);
	rc = generic_write_checks(file, poffset, &len, 0);
	if (rc)
		return rc;

	if (!len)
		return 0;

	iov_iter_truncate(from, len);

	INIT_LIST_HEAD(&wdata_list);
	cifs_sb = CIFS_SB(file->f_path.dentry->d_sb);
	open_file = file->private_data;
	tcon = tlink_tcon(open_file->tlink);

	if (!tcon->ses->server->ops->async_writev)
		return -ENOSYS;

	memcpy(&saved_from, from, sizeof(struct iov_iter));

	rc = cifs_write_from_iter(*poffset, len, from, open_file, cifs_sb,
				  &wdata_list);

	/*
	 * If at least one write was successfully sent, then discard any rc
	 * value from the later writes. If the other write succeeds, then
	 * we'll end up returning whatever was written. If it fails, then
	 * we'll get a new rc value from that.
	 */
	if (!list_empty(&wdata_list))
		rc = 0;

	/*
	 * Wait for and collect replies for any successful sends in order of
	 * increasing offset. Once an error is hit or we get a fatal signal
	 * while waiting, then return without waiting for any more replies.
	 */
restart_loop:
	list_for_each_entry_safe(wdata, tmp, &wdata_list, list) {
		if (!rc) {
			/* FIXME: freezable too? */
			rc = wait_for_completion_killable(&wdata->done);
			if (rc)
				rc = -EINTR;
			else if (wdata->result)
				rc = wdata->result;
			else
				total_written += wdata->bytes;

			/* resend call if it's a retryable error */
			if (rc == -EAGAIN) {
				struct list_head tmp_list;
				struct iov_iter tmp_from;

				INIT_LIST_HEAD(&tmp_list);
				list_del_init(&wdata->list);

				memcpy(&tmp_from, &saved_from,
				       sizeof(struct iov_iter));
				iov_iter_advance(&tmp_from,
						 wdata->offset - *poffset);

				rc = cifs_write_from_iter(wdata->offset,
						wdata->bytes, &tmp_from,
						open_file, cifs_sb, &tmp_list);

				list_splice(&tmp_list, &wdata_list);

				kref_put(&wdata->refcount,
					 cifs_uncached_writedata_release);
				goto restart_loop;
			}
		}
		list_del_init(&wdata->list);
		kref_put(&wdata->refcount, cifs_uncached_writedata_release);
	}

	if (total_written > 0)
		*poffset += total_written;

	cifs_stats_bytes_written(tcon, total_written);
	return total_written ? total_written : (ssize_t)rc;
}

ssize_t cifs_user_writev(struct kiocb *iocb, struct iov_iter *from)
{
	ssize_t written;
	struct inode *inode;
	loff_t pos = iocb->ki_pos;

	inode = file_inode(iocb->ki_filp);

	/*
	 * BB - optimize the way when signing is disabled. We can drop this
	 * extra memory-to-memory copying and use iovec buffers for constructing
	 * write request.
	 */

	written = cifs_iovec_write(iocb->ki_filp, from, &pos);
	if (written > 0) {
		set_bit(CIFS_INO_INVALID_MAPPING, &CIFS_I(inode)->flags);
		iocb->ki_pos = pos;
	}

	return written;
}

static ssize_t
cifs_writev(struct kiocb *iocb, struct iov_iter *from)
{
	struct file *file = iocb->ki_filp;
	struct cifsFileInfo *cfile = (struct cifsFileInfo *)file->private_data;
	struct inode *inode = file->f_mapping->host;
	struct cifsInodeInfo *cinode = CIFS_I(inode);
	struct TCP_Server_Info *server = tlink_tcon(cfile->tlink)->ses->server;
	ssize_t rc = -EACCES;
	loff_t lock_pos = iocb->ki_pos;

	/*
	 * We need to hold the sem to be sure nobody modifies lock list
	 * with a brlock that prevents writing.
	 */
	down_read(&cinode->lock_sem);
	mutex_lock(&inode->i_mutex);
	if (file->f_flags & O_APPEND)
		lock_pos = i_size_read(inode);
	if (!cifs_find_lock_conflict(cfile, lock_pos, iov_iter_count(from),
				     server->vals->exclusive_lock_type, NULL,
				     CIFS_WRITE_OP)) {
		rc = __generic_file_write_iter(iocb, from);
		mutex_unlock(&inode->i_mutex);

		if (rc > 0) {
			ssize_t err;

			err = generic_write_sync(file, iocb->ki_pos - rc, rc);
			if (err < 0)
				rc = err;
		}
	} else {
		mutex_unlock(&inode->i_mutex);
	}
	up_read(&cinode->lock_sem);
	return rc;
}

ssize_t
cifs_strict_writev(struct kiocb *iocb, struct iov_iter *from)
{
	struct inode *inode = file_inode(iocb->ki_filp);
	struct cifsInodeInfo *cinode = CIFS_I(inode);
	struct cifs_sb_info *cifs_sb = CIFS_SB(inode->i_sb);
	struct cifsFileInfo *cfile = (struct cifsFileInfo *)
						iocb->ki_filp->private_data;
	struct cifs_tcon *tcon = tlink_tcon(cfile->tlink);
	ssize_t written;

	written = cifs_get_writer(cinode);
	if (written)
		return written;

	if (CIFS_CACHE_WRITE(cinode)) {
		if (cap_unix(tcon->ses) &&
		(CIFS_UNIX_FCNTL_CAP & le64_to_cpu(tcon->fsUnixInfo.Capability))
		  && ((cifs_sb->mnt_cifs_flags & CIFS_MOUNT_NOPOSIXBRL) == 0)) {
			written = generic_file_write_iter(iocb, from);
			goto out;
		}
		written = cifs_writev(iocb, from);
		goto out;
	}
	/*
	 * For non-oplocked files in strict cache mode we need to write the data
	 * to the server exactly from the pos to pos+len-1 rather than flush all
	 * affected pages because it may cause a error with mandatory locks on
	 * these pages but not on the region from pos to ppos+len-1.
	 */
	written = cifs_user_writev(iocb, from);
	if (written > 0 && CIFS_CACHE_READ(cinode)) {
		/*
		 * Windows 7 server can delay breaking level2 oplock if a write
		 * request comes - break it on the client to prevent reading
		 * an old data.
		 */
		cifs_zap_mapping(inode);
		cifs_dbg(FYI, "Set no oplock for inode=%p after a write operation\n",
			 inode);
		cinode->oplock = 0;
	}
out:
	cifs_put_writer(cinode);
	return written;
}

static struct cifs_readdata *
cifs_readdata_alloc(unsigned int nr_pages, work_func_t complete)
{
	struct cifs_readdata *rdata;

	rdata = kzalloc(sizeof(*rdata) + (sizeof(struct page *) * nr_pages),
			GFP_KERNEL);
	if (rdata != NULL) {
		kref_init(&rdata->refcount);
		INIT_LIST_HEAD(&rdata->list);
		init_completion(&rdata->done);
		INIT_WORK(&rdata->work, complete);
	}

	return rdata;
}

void
cifs_readdata_release(struct kref *refcount)
{
	struct cifs_readdata *rdata = container_of(refcount,
					struct cifs_readdata, refcount);

	if (rdata->cfile)
		cifsFileInfo_put(rdata->cfile);

	kfree(rdata);
}

static int
cifs_read_allocate_pages(struct cifs_readdata *rdata, unsigned int nr_pages)
{
	int rc = 0;
	struct page *page;
	unsigned int i;

	for (i = 0; i < nr_pages; i++) {
		page = alloc_page(GFP_KERNEL|__GFP_HIGHMEM);
		if (!page) {
			rc = -ENOMEM;
			break;
		}
		rdata->pages[i] = page;
	}

	if (rc) {
		for (i = 0; i < nr_pages; i++) {
			put_page(rdata->pages[i]);
			rdata->pages[i] = NULL;
		}
	}
	return rc;
}

static void
cifs_uncached_readdata_release(struct kref *refcount)
{
	struct cifs_readdata *rdata = container_of(refcount,
					struct cifs_readdata, refcount);
	unsigned int i;

	for (i = 0; i < rdata->nr_pages; i++) {
		put_page(rdata->pages[i]);
		rdata->pages[i] = NULL;
	}
	cifs_readdata_release(refcount);
}

/**
 * cifs_readdata_to_iov - copy data from pages in response to an iovec
 * @rdata:	the readdata response with list of pages holding data
 * @iter:	destination for our data
 *
 * This function copies data from a list of pages in a readdata response into
 * an array of iovecs. It will first calculate where the data should go
 * based on the info in the readdata and then copy the data into that spot.
 */
static int
cifs_readdata_to_iov(struct cifs_readdata *rdata, struct iov_iter *iter)
{
	size_t remaining = rdata->got_bytes;
	unsigned int i;

	for (i = 0; i < rdata->nr_pages; i++) {
		struct page *page = rdata->pages[i];
		size_t copy = min_t(size_t, remaining, PAGE_SIZE);
		size_t written = copy_page_to_iter(page, 0, copy, iter);
		remaining -= written;
		if (written < copy && iov_iter_count(iter) > 0)
			break;
	}
	return remaining ? -EFAULT : 0;
}

static void
cifs_uncached_readv_complete(struct work_struct *work)
{
	struct cifs_readdata *rdata = container_of(work,
						struct cifs_readdata, work);

	complete(&rdata->done);
	kref_put(&rdata->refcount, cifs_uncached_readdata_release);
}

static int
cifs_uncached_read_into_pages(struct TCP_Server_Info *server,
			struct cifs_readdata *rdata, unsigned int len)
{
	int result = 0;
	unsigned int i;
	unsigned int nr_pages = rdata->nr_pages;
	struct kvec iov;

	rdata->got_bytes = 0;
	rdata->tailsz = PAGE_SIZE;
	for (i = 0; i < nr_pages; i++) {
		struct page *page = rdata->pages[i];

		if (len >= PAGE_SIZE) {
			/* enough data to fill the page */
			iov.iov_base = kmap(page);
			iov.iov_len = PAGE_SIZE;
			cifs_dbg(FYI, "%u: iov_base=%p iov_len=%zu\n",
				 i, iov.iov_base, iov.iov_len);
			len -= PAGE_SIZE;
		} else if (len > 0) {
			/* enough for partial page, fill and zero the rest */
			iov.iov_base = kmap(page);
			iov.iov_len = len;
			cifs_dbg(FYI, "%u: iov_base=%p iov_len=%zu\n",
				 i, iov.iov_base, iov.iov_len);
			memset(iov.iov_base + len, '\0', PAGE_SIZE - len);
			rdata->tailsz = len;
			len = 0;
		} else {
			/* no need to hold page hostage */
			rdata->pages[i] = NULL;
			rdata->nr_pages--;
			put_page(page);
			continue;
		}

		result = cifs_readv_from_socket(server, &iov, 1, iov.iov_len);
		kunmap(page);
		if (result < 0)
			break;

		rdata->got_bytes += result;
	}

<<<<<<< HEAD
	return total_read > 0 && result != -EAGAIN ? total_read : result;
=======
	return rdata->got_bytes > 0 && result != -ECONNABORTED ?
						rdata->got_bytes : result;
>>>>>>> 4a53ddf5
}

static int
cifs_send_async_read(loff_t offset, size_t len, struct cifsFileInfo *open_file,
		     struct cifs_sb_info *cifs_sb, struct list_head *rdata_list)
{
	struct cifs_readdata *rdata;
	unsigned int npages, rsize, credits;
	size_t cur_len;
	int rc;
	pid_t pid;
	struct TCP_Server_Info *server;

	server = tlink_tcon(open_file->tlink)->ses->server;

	if (cifs_sb->mnt_cifs_flags & CIFS_MOUNT_RWPIDFORWARD)
		pid = open_file->pid;
	else
		pid = current->tgid;

	do {
		rc = server->ops->wait_mtu_credits(server, cifs_sb->rsize,
						   &rsize, &credits);
		if (rc)
			break;

		cur_len = min_t(const size_t, len, rsize);
		npages = DIV_ROUND_UP(cur_len, PAGE_SIZE);

		/* allocate a readdata struct */
		rdata = cifs_readdata_alloc(npages,
					    cifs_uncached_readv_complete);
		if (!rdata) {
			add_credits_and_wake_if(server, credits, 0);
			rc = -ENOMEM;
			break;
		}

		rc = cifs_read_allocate_pages(rdata, npages);
		if (rc)
			goto error;

		rdata->cfile = cifsFileInfo_get(open_file);
		rdata->nr_pages = npages;
		rdata->offset = offset;
		rdata->bytes = cur_len;
		rdata->pid = pid;
		rdata->pagesz = PAGE_SIZE;
		rdata->read_into_pages = cifs_uncached_read_into_pages;
		rdata->credits = credits;

		if (!rdata->cfile->invalidHandle ||
		    !cifs_reopen_file(rdata->cfile, true))
			rc = server->ops->async_readv(rdata);
error:
		if (rc) {
			add_credits_and_wake_if(server, rdata->credits, 0);
			kref_put(&rdata->refcount,
				 cifs_uncached_readdata_release);
			if (rc == -EAGAIN)
				continue;
			break;
		}

		list_add_tail(&rdata->list, rdata_list);
		offset += cur_len;
		len -= cur_len;
	} while (len > 0);

	return rc;
}

ssize_t cifs_user_readv(struct kiocb *iocb, struct iov_iter *to)
{
	struct file *file = iocb->ki_filp;
	ssize_t rc;
	size_t len;
	ssize_t total_read = 0;
	loff_t offset = iocb->ki_pos;
	struct cifs_sb_info *cifs_sb;
	struct cifs_tcon *tcon;
	struct cifsFileInfo *open_file;
	struct cifs_readdata *rdata, *tmp;
	struct list_head rdata_list;

	len = iov_iter_count(to);
	if (!len)
		return 0;

	INIT_LIST_HEAD(&rdata_list);
	cifs_sb = CIFS_SB(file->f_path.dentry->d_sb);
	open_file = file->private_data;
	tcon = tlink_tcon(open_file->tlink);

	if (!tcon->ses->server->ops->async_readv)
		return -ENOSYS;

	if ((file->f_flags & O_ACCMODE) == O_WRONLY)
		cifs_dbg(FYI, "attempting read on write only file instance\n");

	rc = cifs_send_async_read(offset, len, open_file, cifs_sb, &rdata_list);

	/* if at least one read request send succeeded, then reset rc */
	if (!list_empty(&rdata_list))
		rc = 0;

	len = iov_iter_count(to);
	/* the loop below should proceed in the order of increasing offsets */
again:
	list_for_each_entry_safe(rdata, tmp, &rdata_list, list) {
		if (!rc) {
			/* FIXME: freezable sleep too? */
			rc = wait_for_completion_killable(&rdata->done);
			if (rc)
				rc = -EINTR;
			else if (rdata->result == -EAGAIN) {
				/* resend call if it's a retryable error */
				struct list_head tmp_list;
				unsigned int got_bytes = rdata->got_bytes;

				list_del_init(&rdata->list);
				INIT_LIST_HEAD(&tmp_list);

				/*
				 * Got a part of data and then reconnect has
				 * happened -- fill the buffer and continue
				 * reading.
				 */
				if (got_bytes && got_bytes < rdata->bytes) {
					rc = cifs_readdata_to_iov(rdata, to);
					if (rc) {
						kref_put(&rdata->refcount,
						cifs_uncached_readdata_release);
						continue;
					}
				}

				rc = cifs_send_async_read(
						rdata->offset + got_bytes,
						rdata->bytes - got_bytes,
						rdata->cfile, cifs_sb,
						&tmp_list);

				list_splice(&tmp_list, &rdata_list);

				kref_put(&rdata->refcount,
					 cifs_uncached_readdata_release);
				goto again;
			} else if (rdata->result)
				rc = rdata->result;
			else
				rc = cifs_readdata_to_iov(rdata, to);

			/* if there was a short read -- discard anything left */
			if (rdata->got_bytes && rdata->got_bytes < rdata->bytes)
				rc = -ENODATA;
		}
		list_del_init(&rdata->list);
		kref_put(&rdata->refcount, cifs_uncached_readdata_release);
	}

	total_read = len - iov_iter_count(to);

	cifs_stats_bytes_read(tcon, total_read);

	/* mask nodata case */
	if (rc == -ENODATA)
		rc = 0;

	if (total_read) {
		iocb->ki_pos += total_read;
		return total_read;
	}
	return rc;
}

ssize_t
cifs_strict_readv(struct kiocb *iocb, struct iov_iter *to)
{
	struct inode *inode = file_inode(iocb->ki_filp);
	struct cifsInodeInfo *cinode = CIFS_I(inode);
	struct cifs_sb_info *cifs_sb = CIFS_SB(inode->i_sb);
	struct cifsFileInfo *cfile = (struct cifsFileInfo *)
						iocb->ki_filp->private_data;
	struct cifs_tcon *tcon = tlink_tcon(cfile->tlink);
	int rc = -EACCES;

	/*
	 * In strict cache mode we need to read from the server all the time
	 * if we don't have level II oplock because the server can delay mtime
	 * change - so we can't make a decision about inode invalidating.
	 * And we can also fail with pagereading if there are mandatory locks
	 * on pages affected by this read but not on the region from pos to
	 * pos+len-1.
	 */
	if (!CIFS_CACHE_READ(cinode))
		return cifs_user_readv(iocb, to);

	if (cap_unix(tcon->ses) &&
	    (CIFS_UNIX_FCNTL_CAP & le64_to_cpu(tcon->fsUnixInfo.Capability)) &&
	    ((cifs_sb->mnt_cifs_flags & CIFS_MOUNT_NOPOSIXBRL) == 0))
		return generic_file_read_iter(iocb, to);

	/*
	 * We need to hold the sem to be sure nobody modifies lock list
	 * with a brlock that prevents reading.
	 */
	down_read(&cinode->lock_sem);
	if (!cifs_find_lock_conflict(cfile, iocb->ki_pos, iov_iter_count(to),
				     tcon->ses->server->vals->shared_lock_type,
				     NULL, CIFS_READ_OP))
		rc = generic_file_read_iter(iocb, to);
	up_read(&cinode->lock_sem);
	return rc;
}

static ssize_t
cifs_read(struct file *file, char *read_data, size_t read_size, loff_t *offset)
{
	int rc = -EACCES;
	unsigned int bytes_read = 0;
	unsigned int total_read;
	unsigned int current_read_size;
	unsigned int rsize;
	struct cifs_sb_info *cifs_sb;
	struct cifs_tcon *tcon;
	struct TCP_Server_Info *server;
	unsigned int xid;
	char *cur_offset;
	struct cifsFileInfo *open_file;
	struct cifs_io_parms io_parms;
	int buf_type = CIFS_NO_BUFFER;
	__u32 pid;

	xid = get_xid();
	cifs_sb = CIFS_SB(file->f_path.dentry->d_sb);

	/* FIXME: set up handlers for larger reads and/or convert to async */
	rsize = min_t(unsigned int, cifs_sb->rsize, CIFSMaxBufSize);

	if (file->private_data == NULL) {
		rc = -EBADF;
		free_xid(xid);
		return rc;
	}
	open_file = file->private_data;
	tcon = tlink_tcon(open_file->tlink);
	server = tcon->ses->server;

	if (!server->ops->sync_read) {
		free_xid(xid);
		return -ENOSYS;
	}

	if (cifs_sb->mnt_cifs_flags & CIFS_MOUNT_RWPIDFORWARD)
		pid = open_file->pid;
	else
		pid = current->tgid;

	if ((file->f_flags & O_ACCMODE) == O_WRONLY)
		cifs_dbg(FYI, "attempting read on write only file instance\n");

	for (total_read = 0, cur_offset = read_data; read_size > total_read;
	     total_read += bytes_read, cur_offset += bytes_read) {
		do {
			current_read_size = min_t(uint, read_size - total_read,
						  rsize);
			/*
			 * For windows me and 9x we do not want to request more
			 * than it negotiated since it will refuse the read
			 * then.
			 */
			if ((tcon->ses) && !(tcon->ses->capabilities &
				tcon->ses->server->vals->cap_large_files)) {
				current_read_size = min_t(uint,
					current_read_size, CIFSMaxBufSize);
			}
			if (open_file->invalidHandle) {
				rc = cifs_reopen_file(open_file, true);
				if (rc != 0)
					break;
			}
			io_parms.pid = pid;
			io_parms.tcon = tcon;
			io_parms.offset = *offset;
			io_parms.length = current_read_size;
			rc = server->ops->sync_read(xid, open_file, &io_parms,
						    &bytes_read, &cur_offset,
						    &buf_type);
		} while (rc == -EAGAIN);

		if (rc || (bytes_read == 0)) {
			if (total_read) {
				break;
			} else {
				free_xid(xid);
				return rc;
			}
		} else {
			cifs_stats_bytes_read(tcon, total_read);
			*offset += bytes_read;
		}
	}
	free_xid(xid);
	return total_read;
}

/*
 * If the page is mmap'ed into a process' page tables, then we need to make
 * sure that it doesn't change while being written back.
 */
static int
cifs_page_mkwrite(struct vm_area_struct *vma, struct vm_fault *vmf)
{
	struct page *page = vmf->page;

	lock_page(page);
	return VM_FAULT_LOCKED;
}

static struct vm_operations_struct cifs_file_vm_ops = {
	.fault = filemap_fault,
	.map_pages = filemap_map_pages,
	.page_mkwrite = cifs_page_mkwrite,
	.remap_pages = generic_file_remap_pages,
};

int cifs_file_strict_mmap(struct file *file, struct vm_area_struct *vma)
{
	int rc, xid;
	struct inode *inode = file_inode(file);

	xid = get_xid();

	if (!CIFS_CACHE_READ(CIFS_I(inode))) {
		rc = cifs_zap_mapping(inode);
		if (rc)
			return rc;
	}

	rc = generic_file_mmap(file, vma);
	if (rc == 0)
		vma->vm_ops = &cifs_file_vm_ops;
	free_xid(xid);
	return rc;
}

int cifs_file_mmap(struct file *file, struct vm_area_struct *vma)
{
	int rc, xid;

	xid = get_xid();
	rc = cifs_revalidate_file(file);
	if (rc) {
		cifs_dbg(FYI, "Validation prior to mmap failed, error=%d\n",
			 rc);
		free_xid(xid);
		return rc;
	}
	rc = generic_file_mmap(file, vma);
	if (rc == 0)
		vma->vm_ops = &cifs_file_vm_ops;
	free_xid(xid);
	return rc;
}

static void
cifs_readv_complete(struct work_struct *work)
{
	unsigned int i, got_bytes;
	struct cifs_readdata *rdata = container_of(work,
						struct cifs_readdata, work);

	got_bytes = rdata->got_bytes;
	for (i = 0; i < rdata->nr_pages; i++) {
		struct page *page = rdata->pages[i];

		lru_cache_add_file(page);

		if (rdata->result == 0 ||
		    (rdata->result == -EAGAIN && got_bytes)) {
			flush_dcache_page(page);
			SetPageUptodate(page);
		}

		unlock_page(page);

		if (rdata->result == 0 ||
		    (rdata->result == -EAGAIN && got_bytes))
			cifs_readpage_to_fscache(rdata->mapping->host, page);

		got_bytes -= min_t(unsigned int, PAGE_CACHE_SIZE, got_bytes);

		page_cache_release(page);
		rdata->pages[i] = NULL;
	}
	kref_put(&rdata->refcount, cifs_readdata_release);
}

static int
cifs_readpages_read_into_pages(struct TCP_Server_Info *server,
			struct cifs_readdata *rdata, unsigned int len)
{
	int result = 0;
	unsigned int i;
	u64 eof;
	pgoff_t eof_index;
	unsigned int nr_pages = rdata->nr_pages;
	struct kvec iov;

	/* determine the eof that the server (probably) has */
	eof = CIFS_I(rdata->mapping->host)->server_eof;
	eof_index = eof ? (eof - 1) >> PAGE_CACHE_SHIFT : 0;
	cifs_dbg(FYI, "eof=%llu eof_index=%lu\n", eof, eof_index);

	rdata->got_bytes = 0;
	rdata->tailsz = PAGE_CACHE_SIZE;
	for (i = 0; i < nr_pages; i++) {
		struct page *page = rdata->pages[i];

		if (len >= PAGE_CACHE_SIZE) {
			/* enough data to fill the page */
			iov.iov_base = kmap(page);
			iov.iov_len = PAGE_CACHE_SIZE;
			cifs_dbg(FYI, "%u: idx=%lu iov_base=%p iov_len=%zu\n",
				 i, page->index, iov.iov_base, iov.iov_len);
			len -= PAGE_CACHE_SIZE;
		} else if (len > 0) {
			/* enough for partial page, fill and zero the rest */
			iov.iov_base = kmap(page);
			iov.iov_len = len;
			cifs_dbg(FYI, "%u: idx=%lu iov_base=%p iov_len=%zu\n",
				 i, page->index, iov.iov_base, iov.iov_len);
			memset(iov.iov_base + len,
				'\0', PAGE_CACHE_SIZE - len);
			rdata->tailsz = len;
			len = 0;
		} else if (page->index > eof_index) {
			/*
			 * The VFS will not try to do readahead past the
			 * i_size, but it's possible that we have outstanding
			 * writes with gaps in the middle and the i_size hasn't
			 * caught up yet. Populate those with zeroed out pages
			 * to prevent the VFS from repeatedly attempting to
			 * fill them until the writes are flushed.
			 */
			zero_user(page, 0, PAGE_CACHE_SIZE);
			lru_cache_add_file(page);
			flush_dcache_page(page);
			SetPageUptodate(page);
			unlock_page(page);
			page_cache_release(page);
			rdata->pages[i] = NULL;
			rdata->nr_pages--;
			continue;
		} else {
			/* no need to hold page hostage */
			lru_cache_add_file(page);
			unlock_page(page);
			page_cache_release(page);
			rdata->pages[i] = NULL;
			rdata->nr_pages--;
			continue;
		}

		result = cifs_readv_from_socket(server, &iov, 1, iov.iov_len);
		kunmap(page);
		if (result < 0)
			break;

		rdata->got_bytes += result;
	}

	return rdata->got_bytes > 0 && result != -ECONNABORTED ?
						rdata->got_bytes : result;
}

static int
readpages_get_pages(struct address_space *mapping, struct list_head *page_list,
		    unsigned int rsize, struct list_head *tmplist,
		    unsigned int *nr_pages, loff_t *offset, unsigned int *bytes)
{
	struct page *page, *tpage;
	unsigned int expected_index;
	int rc;

	INIT_LIST_HEAD(tmplist);

	page = list_entry(page_list->prev, struct page, lru);

	/*
	 * Lock the page and put it in the cache. Since no one else
	 * should have access to this page, we're safe to simply set
	 * PG_locked without checking it first.
	 */
	__set_page_locked(page);
	rc = add_to_page_cache_locked(page, mapping,
				      page->index, GFP_KERNEL);

	/* give up if we can't stick it in the cache */
	if (rc) {
		__clear_page_locked(page);
		return rc;
	}

<<<<<<< HEAD
	return total_read > 0 && result != -EAGAIN ? total_read : result;
=======
	/* move first page to the tmplist */
	*offset = (loff_t)page->index << PAGE_CACHE_SHIFT;
	*bytes = PAGE_CACHE_SIZE;
	*nr_pages = 1;
	list_move_tail(&page->lru, tmplist);

	/* now try and add more pages onto the request */
	expected_index = page->index + 1;
	list_for_each_entry_safe_reverse(page, tpage, page_list, lru) {
		/* discontinuity ? */
		if (page->index != expected_index)
			break;

		/* would this page push the read over the rsize? */
		if (*bytes + PAGE_CACHE_SIZE > rsize)
			break;

		__set_page_locked(page);
		if (add_to_page_cache_locked(page, mapping, page->index,
								GFP_KERNEL)) {
			__clear_page_locked(page);
			break;
		}
		list_move_tail(&page->lru, tmplist);
		(*bytes) += PAGE_CACHE_SIZE;
		expected_index++;
		(*nr_pages)++;
	}
	return rc;
>>>>>>> 4a53ddf5
}

static int cifs_readpages(struct file *file, struct address_space *mapping,
	struct list_head *page_list, unsigned num_pages)
{
	int rc;
	struct list_head tmplist;
	struct cifsFileInfo *open_file = file->private_data;
	struct cifs_sb_info *cifs_sb = CIFS_SB(file->f_path.dentry->d_sb);
	struct TCP_Server_Info *server;
	pid_t pid;

	/*
	 * Reads as many pages as possible from fscache. Returns -ENOBUFS
	 * immediately if the cookie is negative
	 *
	 * After this point, every page in the list might have PG_fscache set,
	 * so we will need to clean that up off of every page we don't use.
	 */
	rc = cifs_readpages_from_fscache(mapping->host, mapping, page_list,
					 &num_pages);
	if (rc == 0)
		return rc;

	if (cifs_sb->mnt_cifs_flags & CIFS_MOUNT_RWPIDFORWARD)
		pid = open_file->pid;
	else
		pid = current->tgid;

	rc = 0;
	server = tlink_tcon(open_file->tlink)->ses->server;

	cifs_dbg(FYI, "%s: file=%p mapping=%p num_pages=%u\n",
		 __func__, file, mapping, num_pages);

	/*
	 * Start with the page at end of list and move it to private
	 * list. Do the same with any following pages until we hit
	 * the rsize limit, hit an index discontinuity, or run out of
	 * pages. Issue the async read and then start the loop again
	 * until the list is empty.
	 *
	 * Note that list order is important. The page_list is in
	 * the order of declining indexes. When we put the pages in
	 * the rdata->pages, then we want them in increasing order.
	 */
	while (!list_empty(page_list)) {
		unsigned int i, nr_pages, bytes, rsize;
		loff_t offset;
		struct page *page, *tpage;
		struct cifs_readdata *rdata;
		unsigned credits;

		rc = server->ops->wait_mtu_credits(server, cifs_sb->rsize,
						   &rsize, &credits);
		if (rc)
			break;

		/*
		 * Give up immediately if rsize is too small to read an entire
		 * page. The VFS will fall back to readpage. We should never
		 * reach this point however since we set ra_pages to 0 when the
		 * rsize is smaller than a cache page.
		 */
		if (unlikely(rsize < PAGE_CACHE_SIZE)) {
			add_credits_and_wake_if(server, credits, 0);
			return 0;
		}

		rc = readpages_get_pages(mapping, page_list, rsize, &tmplist,
					 &nr_pages, &offset, &bytes);
		if (rc) {
			add_credits_and_wake_if(server, credits, 0);
			break;
		}

		rdata = cifs_readdata_alloc(nr_pages, cifs_readv_complete);
		if (!rdata) {
			/* best to give up if we're out of mem */
			list_for_each_entry_safe(page, tpage, &tmplist, lru) {
				list_del(&page->lru);
				lru_cache_add_file(page);
				unlock_page(page);
				page_cache_release(page);
			}
			rc = -ENOMEM;
			add_credits_and_wake_if(server, credits, 0);
			break;
		}

		rdata->cfile = cifsFileInfo_get(open_file);
		rdata->mapping = mapping;
		rdata->offset = offset;
		rdata->bytes = bytes;
		rdata->pid = pid;
		rdata->pagesz = PAGE_CACHE_SIZE;
		rdata->read_into_pages = cifs_readpages_read_into_pages;
		rdata->credits = credits;

		list_for_each_entry_safe(page, tpage, &tmplist, lru) {
			list_del(&page->lru);
			rdata->pages[rdata->nr_pages++] = page;
		}

		if (!rdata->cfile->invalidHandle ||
		    !cifs_reopen_file(rdata->cfile, true))
			rc = server->ops->async_readv(rdata);
		if (rc) {
			add_credits_and_wake_if(server, rdata->credits, 0);
			for (i = 0; i < rdata->nr_pages; i++) {
				page = rdata->pages[i];
				lru_cache_add_file(page);
				unlock_page(page);
				page_cache_release(page);
			}
			/* Fallback to the readpage in error/reconnect cases */
			kref_put(&rdata->refcount, cifs_readdata_release);
			break;
		}

		kref_put(&rdata->refcount, cifs_readdata_release);
	}

	/* Any pages that have been shown to fscache but didn't get added to
	 * the pagecache must be uncached before they get returned to the
	 * allocator.
	 */
	cifs_fscache_readpages_cancel(mapping->host, page_list);
	return rc;
}

/*
 * cifs_readpage_worker must be called with the page pinned
 */
static int cifs_readpage_worker(struct file *file, struct page *page,
	loff_t *poffset)
{
	char *read_data;
	int rc;

	/* Is the page cached? */
	rc = cifs_readpage_from_fscache(file_inode(file), page);
	if (rc == 0)
		goto read_complete;

	read_data = kmap(page);
	/* for reads over a certain size could initiate async read ahead */

	rc = cifs_read(file, read_data, PAGE_CACHE_SIZE, poffset);

	if (rc < 0)
		goto io_error;
	else
		cifs_dbg(FYI, "Bytes read %d\n", rc);

	file_inode(file)->i_atime =
		current_fs_time(file_inode(file)->i_sb);

	if (PAGE_CACHE_SIZE > rc)
		memset(read_data + rc, 0, PAGE_CACHE_SIZE - rc);

	flush_dcache_page(page);
	SetPageUptodate(page);

	/* send this page to the cache */
	cifs_readpage_to_fscache(file_inode(file), page);

	rc = 0;

io_error:
	kunmap(page);
	unlock_page(page);

read_complete:
	return rc;
}

static int cifs_readpage(struct file *file, struct page *page)
{
	loff_t offset = (loff_t)page->index << PAGE_CACHE_SHIFT;
	int rc = -EACCES;
	unsigned int xid;

	xid = get_xid();

	if (file->private_data == NULL) {
		rc = -EBADF;
		free_xid(xid);
		return rc;
	}

	cifs_dbg(FYI, "readpage %p at offset %d 0x%x\n",
		 page, (int)offset, (int)offset);

	rc = cifs_readpage_worker(file, page, &offset);

	free_xid(xid);
	return rc;
}

static int is_inode_writable(struct cifsInodeInfo *cifs_inode)
{
	struct cifsFileInfo *open_file;

	spin_lock(&cifs_file_list_lock);
	list_for_each_entry(open_file, &cifs_inode->openFileList, flist) {
		if (OPEN_FMODE(open_file->f_flags) & FMODE_WRITE) {
			spin_unlock(&cifs_file_list_lock);
			return 1;
		}
	}
	spin_unlock(&cifs_file_list_lock);
	return 0;
}

/* We do not want to update the file size from server for inodes
   open for write - to avoid races with writepage extending
   the file - in the future we could consider allowing
   refreshing the inode only on increases in the file size
   but this is tricky to do without racing with writebehind
   page caching in the current Linux kernel design */
bool is_size_safe_to_change(struct cifsInodeInfo *cifsInode, __u64 end_of_file)
{
	if (!cifsInode)
		return true;

	if (is_inode_writable(cifsInode)) {
		/* This inode is open for write at least once */
		struct cifs_sb_info *cifs_sb;

		cifs_sb = CIFS_SB(cifsInode->vfs_inode.i_sb);
		if (cifs_sb->mnt_cifs_flags & CIFS_MOUNT_DIRECT_IO) {
			/* since no page cache to corrupt on directio
			we can change size safely */
			return true;
		}

		if (i_size_read(&cifsInode->vfs_inode) < end_of_file)
			return true;

		return false;
	} else
		return true;
}

static int cifs_write_begin(struct file *file, struct address_space *mapping,
			loff_t pos, unsigned len, unsigned flags,
			struct page **pagep, void **fsdata)
{
	int oncethru = 0;
	pgoff_t index = pos >> PAGE_CACHE_SHIFT;
	loff_t offset = pos & (PAGE_CACHE_SIZE - 1);
	loff_t page_start = pos & PAGE_MASK;
	loff_t i_size;
	struct page *page;
	int rc = 0;

	cifs_dbg(FYI, "write_begin from %lld len %d\n", (long long)pos, len);

start:
	page = grab_cache_page_write_begin(mapping, index, flags);
	if (!page) {
		rc = -ENOMEM;
		goto out;
	}

	if (PageUptodate(page))
		goto out;

	/*
	 * If we write a full page it will be up to date, no need to read from
	 * the server. If the write is short, we'll end up doing a sync write
	 * instead.
	 */
	if (len == PAGE_CACHE_SIZE)
		goto out;

	/*
	 * optimize away the read when we have an oplock, and we're not
	 * expecting to use any of the data we'd be reading in. That
	 * is, when the page lies beyond the EOF, or straddles the EOF
	 * and the write will cover all of the existing data.
	 */
	if (CIFS_CACHE_READ(CIFS_I(mapping->host))) {
		i_size = i_size_read(mapping->host);
		if (page_start >= i_size ||
		    (offset == 0 && (pos + len) >= i_size)) {
			zero_user_segments(page, 0, offset,
					   offset + len,
					   PAGE_CACHE_SIZE);
			/*
			 * PageChecked means that the parts of the page
			 * to which we're not writing are considered up
			 * to date. Once the data is copied to the
			 * page, it can be set uptodate.
			 */
			SetPageChecked(page);
			goto out;
		}
	}

	if ((file->f_flags & O_ACCMODE) != O_WRONLY && !oncethru) {
		/*
		 * might as well read a page, it is fast enough. If we get
		 * an error, we don't need to return it. cifs_write_end will
		 * do a sync write instead since PG_uptodate isn't set.
		 */
		cifs_readpage_worker(file, page, &page_start);
		page_cache_release(page);
		oncethru = 1;
		goto start;
	} else {
		/* we could try using another file handle if there is one -
		   but how would we lock it to prevent close of that handle
		   racing with this read? In any case
		   this will be written out by write_end so is fine */
	}
out:
	*pagep = page;
	return rc;
}

static int cifs_release_page(struct page *page, gfp_t gfp)
{
	if (PagePrivate(page))
		return 0;

	return cifs_fscache_release_page(page, gfp);
}

static void cifs_invalidate_page(struct page *page, unsigned int offset,
				 unsigned int length)
{
	struct cifsInodeInfo *cifsi = CIFS_I(page->mapping->host);

	if (offset == 0 && length == PAGE_CACHE_SIZE)
		cifs_fscache_invalidate_page(page, &cifsi->vfs_inode);
}

static int cifs_launder_page(struct page *page)
{
	int rc = 0;
	loff_t range_start = page_offset(page);
	loff_t range_end = range_start + (loff_t)(PAGE_CACHE_SIZE - 1);
	struct writeback_control wbc = {
		.sync_mode = WB_SYNC_ALL,
		.nr_to_write = 0,
		.range_start = range_start,
		.range_end = range_end,
	};

	cifs_dbg(FYI, "Launder page: %p\n", page);

	if (clear_page_dirty_for_io(page))
		rc = cifs_writepage_locked(page, &wbc);

	cifs_fscache_invalidate_page(page, page->mapping->host);
	return rc;
}

void cifs_oplock_break(struct work_struct *work)
{
	struct cifsFileInfo *cfile = container_of(work, struct cifsFileInfo,
						  oplock_break);
	struct inode *inode = cfile->dentry->d_inode;
	struct cifsInodeInfo *cinode = CIFS_I(inode);
	struct cifs_tcon *tcon = tlink_tcon(cfile->tlink);
	struct TCP_Server_Info *server = tcon->ses->server;
	int rc = 0;

	wait_on_bit(&cinode->flags, CIFS_INODE_PENDING_WRITERS,
			TASK_UNINTERRUPTIBLE);

	server->ops->downgrade_oplock(server, cinode,
		test_bit(CIFS_INODE_DOWNGRADE_OPLOCK_TO_L2, &cinode->flags));

	if (!CIFS_CACHE_WRITE(cinode) && CIFS_CACHE_READ(cinode) &&
						cifs_has_mand_locks(cinode)) {
		cifs_dbg(FYI, "Reset oplock to None for inode=%p due to mand locks\n",
			 inode);
		cinode->oplock = 0;
	}

	if (inode && S_ISREG(inode->i_mode)) {
		if (CIFS_CACHE_READ(cinode))
			break_lease(inode, O_RDONLY);
		else
			break_lease(inode, O_WRONLY);
		rc = filemap_fdatawrite(inode->i_mapping);
		if (!CIFS_CACHE_READ(cinode)) {
			rc = filemap_fdatawait(inode->i_mapping);
			mapping_set_error(inode->i_mapping, rc);
			cifs_zap_mapping(inode);
		}
		cifs_dbg(FYI, "Oplock flush inode %p rc %d\n", inode, rc);
	}

	rc = cifs_push_locks(cfile);
	if (rc)
		cifs_dbg(VFS, "Push locks rc = %d\n", rc);

	/*
	 * releasing stale oplock after recent reconnect of smb session using
	 * a now incorrect file handle is not a data integrity issue but do
	 * not bother sending an oplock release if session to server still is
	 * disconnected since oplock already released by the server
	 */
	if (!cfile->oplock_break_cancelled) {
		rc = tcon->ses->server->ops->oplock_response(tcon, &cfile->fid,
							     cinode);
		cifs_dbg(FYI, "Oplock release rc = %d\n", rc);
	}
	cifs_done_oplock_break(cinode);
}

/*
 * The presence of cifs_direct_io() in the address space ops vector
 * allowes open() O_DIRECT flags which would have failed otherwise.
 *
 * In the non-cached mode (mount with cache=none), we shunt off direct read and write requests
 * so this method should never be called.
 *
 * Direct IO is not yet supported in the cached mode. 
 */
static ssize_t
cifs_direct_io(int rw, struct kiocb *iocb, struct iov_iter *iter,
               loff_t pos)
{
        /*
         * FIXME
         * Eventually need to support direct IO for non forcedirectio mounts
         */
        return -EINVAL;
}


const struct address_space_operations cifs_addr_ops = {
	.readpage = cifs_readpage,
	.readpages = cifs_readpages,
	.writepage = cifs_writepage,
	.writepages = cifs_writepages,
	.write_begin = cifs_write_begin,
	.write_end = cifs_write_end,
	.set_page_dirty = __set_page_dirty_nobuffers,
	.releasepage = cifs_release_page,
	.direct_IO = cifs_direct_io,
	.invalidatepage = cifs_invalidate_page,
	.launder_page = cifs_launder_page,
};

/*
 * cifs_readpages requires the server to support a buffer large enough to
 * contain the header plus one complete page of data.  Otherwise, we need
 * to leave cifs_readpages out of the address space operations.
 */
const struct address_space_operations cifs_addr_ops_smallbuf = {
	.readpage = cifs_readpage,
	.writepage = cifs_writepage,
	.writepages = cifs_writepages,
	.write_begin = cifs_write_begin,
	.write_end = cifs_write_end,
	.set_page_dirty = __set_page_dirty_nobuffers,
	.releasepage = cifs_release_page,
	.invalidatepage = cifs_invalidate_page,
	.launder_page = cifs_launder_page,
};<|MERGE_RESOLUTION|>--- conflicted
+++ resolved
@@ -2918,12 +2918,8 @@
 		rdata->got_bytes += result;
 	}
 
-<<<<<<< HEAD
-	return total_read > 0 && result != -EAGAIN ? total_read : result;
-=======
 	return rdata->got_bytes > 0 && result != -ECONNABORTED ?
 						rdata->got_bytes : result;
->>>>>>> 4a53ddf5
 }
 
 static int
@@ -3429,9 +3425,6 @@
 		return rc;
 	}
 
-<<<<<<< HEAD
-	return total_read > 0 && result != -EAGAIN ? total_read : result;
-=======
 	/* move first page to the tmplist */
 	*offset = (loff_t)page->index << PAGE_CACHE_SHIFT;
 	*bytes = PAGE_CACHE_SIZE;
@@ -3461,7 +3454,6 @@
 		(*nr_pages)++;
 	}
 	return rc;
->>>>>>> 4a53ddf5
 }
 
 static int cifs_readpages(struct file *file, struct address_space *mapping,
