--- conflicted
+++ resolved
@@ -359,21 +359,8 @@
 		if (rc == 0) {
 			cFYI(1, "posix open succeeded");
 
-<<<<<<< HEAD
-			rc = cifs_posix_open_inode_helper(inode, file,
-					pCifsInode, oplock, netfid);
-			if (rc != 0) {
-				CIFSSMBClose(xid, tcon, netfid);
-				goto out;
-			}
-
-			pCifsFile = cifs_new_fileinfo(inode, netfid, file,
-							file->f_path.mnt,
-							oflags, oplock);
-=======
 			pCifsFile = cifs_new_fileinfo(netfid, file, tlink,
 						      oplock);
->>>>>>> 08eab940
 			if (pCifsFile == NULL) {
 				CIFSSMBClose(xid, tcon, netfid);
 				rc = -ENOMEM;
@@ -465,12 +452,7 @@
 	if (rc != 0)
 		goto out;
 
-<<<<<<< HEAD
-	pCifsFile = cifs_new_fileinfo(inode, netfid, file, file->f_path.mnt,
-					file->f_flags, oplock);
-=======
 	pCifsFile = cifs_new_fileinfo(netfid, file, tlink, oplock);
->>>>>>> 08eab940
 	if (pCifsFile == NULL) {
 		rc = -ENOMEM;
 		goto out;
