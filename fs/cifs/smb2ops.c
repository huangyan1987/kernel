--- conflicted
+++ resolved
@@ -1483,11 +1483,7 @@
 
 	err_buf = err_iov.iov_base;
 	if (le32_to_cpu(err_buf->ByteCount) < sizeof(struct smb2_symlink_err_rsp) ||
-<<<<<<< HEAD
-	    get_rfc1002_length(err_buf) + server->vals->header_preamble_size < SMB2_SYMLINK_STRUCT_SIZE) {
-=======
 	    err_iov.iov_len + server->vals->header_preamble_size < SMB2_SYMLINK_STRUCT_SIZE) {
->>>>>>> 60cc43fc
 		kfree(utf16_path);
 		return -ENOENT;
 	}
@@ -1500,21 +1496,13 @@
 	print_len = le16_to_cpu(symlink->PrintNameLength);
 	print_offset = le16_to_cpu(symlink->PrintNameOffset);
 
-<<<<<<< HEAD
-	if (get_rfc1002_length(err_buf) + server->vals->header_preamble_size <
-=======
 	if (err_iov.iov_len + server->vals->header_preamble_size <
->>>>>>> 60cc43fc
 			SMB2_SYMLINK_STRUCT_SIZE + sub_offset + sub_len) {
 		kfree(utf16_path);
 		return -ENOENT;
 	}
 
-<<<<<<< HEAD
-	if (get_rfc1002_length(err_buf) + server->vals->header_preamble_size <
-=======
 	if (err_iov.iov_len + server->vals->header_preamble_size <
->>>>>>> 60cc43fc
 			SMB2_SYMLINK_STRUCT_SIZE + print_offset + print_len) {
 		kfree(utf16_path);
 		return -ENOENT;
@@ -2564,11 +2552,7 @@
 	unsigned int npages;
 	struct page **pages;
 	unsigned int len;
-<<<<<<< HEAD
-	unsigned int buflen = get_rfc1002_length(buf) + server->vals->header_preamble_size;
-=======
 	unsigned int buflen = server->pdu_size + server->vals->header_preamble_size;
->>>>>>> 60cc43fc
 	int rc;
 	int i = 0;
 
@@ -2717,11 +2701,7 @@
 {
 	char *buf = server->large_buf ? server->bigbuf : server->smallbuf;
 
-<<<<<<< HEAD
-	return handle_read_data(server, mid, buf, get_rfc1002_length(buf) +
-=======
 	return handle_read_data(server, mid, buf, server->pdu_size +
->>>>>>> 60cc43fc
 				server->vals->header_preamble_size,
 				NULL, 0, 0);
 }
