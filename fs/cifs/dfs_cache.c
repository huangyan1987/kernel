--- conflicted
+++ resolved
@@ -62,34 +62,20 @@
 
 static struct kmem_cache *cache_slab __read_mostly;
 static struct workqueue_struct *dfscache_wq __read_mostly;
-<<<<<<< HEAD
 
 static int cache_ttl;
 static DEFINE_SPINLOCK(cache_ttl_lock);
 
-=======
-
-static int cache_ttl;
-static DEFINE_SPINLOCK(cache_ttl_lock);
-
->>>>>>> 7d2a07b7
 static struct nls_table *cache_cp;
 
 /*
  * Number of entries in the cache
  */
 static atomic_t cache_count;
-<<<<<<< HEAD
 
 static struct hlist_head cache_htable[CACHE_HTABLE_SIZE];
 static DECLARE_RWSEM(htable_rw_lock);
 
-=======
-
-static struct hlist_head cache_htable[CACHE_HTABLE_SIZE];
-static DECLARE_RWSEM(htable_rw_lock);
-
->>>>>>> 7d2a07b7
 static LIST_HEAD(mount_group_list);
 static DEFINE_MUTEX(mount_group_list_lock);
 
@@ -189,7 +175,6 @@
 		__mount_group_release(mg);
 	}
 }
-<<<<<<< HEAD
 
 /**
  * dfs_cache_canonical_path - get a canonical DFS path
@@ -240,58 +225,6 @@
 	return timespec64_compare(&ts, &ce->etime) >= 0;
 }
 
-=======
-
-/**
- * dfs_cache_canonical_path - get a canonical DFS path
- *
- * @path: DFS path
- * @cp: codepage
- * @remap: mapping type
- *
- * Return canonical path if success, otherwise error.
- */
-char *dfs_cache_canonical_path(const char *path, const struct nls_table *cp, int remap)
-{
-	char *tmp;
-	int plen = 0;
-	char *npath;
-
-	if (!path || strlen(path) < 3 || (*path != '\\' && *path != '/'))
-		return ERR_PTR(-EINVAL);
-
-	if (unlikely(strcmp(cp->charset, cache_cp->charset))) {
-		tmp = (char *)cifs_strndup_to_utf16(path, strlen(path), &plen, cp, remap);
-		if (!tmp) {
-			cifs_dbg(VFS, "%s: failed to convert path to utf16\n", __func__);
-			return ERR_PTR(-EINVAL);
-		}
-
-		npath = cifs_strndup_from_utf16(tmp, plen, true, cache_cp);
-		kfree(tmp);
-
-		if (!npath) {
-			cifs_dbg(VFS, "%s: failed to convert path from utf16\n", __func__);
-			return ERR_PTR(-EINVAL);
-		}
-	} else {
-		npath = kstrdup(path, GFP_KERNEL);
-		if (!npath)
-			return ERR_PTR(-ENOMEM);
-	}
-	convert_delimiter(npath, '\\');
-	return npath;
-}
-
-static inline bool cache_entry_expired(const struct cache_entry *ce)
-{
-	struct timespec64 ts;
-
-	ktime_get_coarse_real_ts64(&ts);
-	return timespec64_compare(&ts, &ce->etime) >= 0;
-}
-
->>>>>>> 7d2a07b7
 static inline void free_tgts(struct cache_entry *ce)
 {
 	struct cache_dfs_tgt *t, *n;
@@ -379,11 +312,7 @@
 	if (c != '0')
 		return -EINVAL;
 
-<<<<<<< HEAD
-	cifs_dbg(FYI, "clearing dfs cache");
-=======
 	cifs_dbg(FYI, "clearing dfs cache\n");
->>>>>>> 7d2a07b7
 
 	down_write(&htable_rw_lock);
 	flush_cache_ents();
@@ -420,15 +349,6 @@
 static inline void dump_ce(const struct cache_entry *ce)
 {
 	cifs_dbg(FYI, "cache entry: path=%s,type=%s,ttl=%d,etime=%ld,hdr_flags=0x%x,ref_flags=0x%x,interlink=%s,path_consumed=%d,expired=%s\n",
-<<<<<<< HEAD
- 		 ce->path,
- 		 ce->srvtype == DFS_TYPE_ROOT ? "root" : "link", ce->ttl,
- 		 ce->etime.tv_nsec,
-		 ce->hdr_flags, ce->ref_flags,
-		 IS_DFS_INTERLINK(ce->hdr_flags) ? "yes" : "no",
- 		 ce->path_consumed,
- 		 cache_entry_expired(ce) ? "yes" : "no");
-=======
 		 ce->path,
 		 ce->srvtype == DFS_TYPE_ROOT ? "root" : "link", ce->ttl,
 		 ce->etime.tv_nsec,
@@ -436,7 +356,6 @@
 		 IS_DFS_INTERLINK(ce->hdr_flags) ? "yes" : "no",
 		 ce->path_consumed,
 		 cache_entry_expired(ce) ? "yes" : "no");
->>>>>>> 7d2a07b7
 	dump_tgts(ce);
 }
 
@@ -489,17 +408,10 @@
 		rc = -ENOMEM;
 		goto out_destroy_wq;
 	}
-<<<<<<< HEAD
 
 	for (i = 0; i < CACHE_HTABLE_SIZE; i++)
 		INIT_HLIST_HEAD(&cache_htable[i]);
 
-=======
-
-	for (i = 0; i < CACHE_HTABLE_SIZE; i++)
-		INIT_HLIST_HEAD(&cache_htable[i]);
-
->>>>>>> 7d2a07b7
 	atomic_set(&cache_count, 0);
 	cache_cp = load_nls("utf8");
 	if (!cache_cp)
@@ -657,19 +569,11 @@
 	}
 
 	if (!to_del) {
-<<<<<<< HEAD
-		cifs_dbg(FYI, "%s: no entry to remove", __func__);
-		return;
-	}
-
-	cifs_dbg(FYI, "%s: removing entry", __func__);
-=======
 		cifs_dbg(FYI, "%s: no entry to remove\n", __func__);
 		return;
 	}
 
 	cifs_dbg(FYI, "%s: removing entry\n", __func__);
->>>>>>> 7d2a07b7
 	dump_ce(to_del);
 	flush_cache_ent(to_del);
 }
@@ -682,7 +586,6 @@
 	unsigned int hash;
 
 	WARN_ON(!rwsem_is_locked(&htable_rw_lock));
-<<<<<<< HEAD
 
 	if (atomic_read(&cache_count) >= CACHE_MAX_ENTRIES) {
 		cifs_dbg(FYI, "%s: reached max cache size (%d)\n", __func__, CACHE_MAX_ENTRIES);
@@ -697,22 +600,6 @@
 	if (IS_ERR(ce))
 		return PTR_ERR(ce);
 
-=======
-
-	if (atomic_read(&cache_count) >= CACHE_MAX_ENTRIES) {
-		cifs_dbg(FYI, "%s: reached max cache size (%d)\n", __func__, CACHE_MAX_ENTRIES);
-		remove_oldest_entry_locked();
-	}
-
-	rc = cache_entry_hash(refs[0].path_name, strlen(refs[0].path_name), &hash);
-	if (rc)
-		return rc;
-
-	ce = alloc_cache_entry(refs, numrefs);
-	if (IS_ERR(ce))
-		return PTR_ERR(ce);
-
->>>>>>> 7d2a07b7
 	spin_lock(&cache_ttl_lock);
 	if (!cache_ttl) {
 		cache_ttl = ce->ttl;
@@ -788,7 +675,6 @@
 
 	while ((s = strchr(s, sep)) && ++cnt < 3)
 		s++;
-<<<<<<< HEAD
 
 	if (cnt < 3) {
 		rc = cache_entry_hash(path, strlen(path), &hash);
@@ -820,39 +706,6 @@
 		if (!IS_ERR(ce))
 			return ce;
 
-=======
-
-	if (cnt < 3) {
-		rc = cache_entry_hash(path, strlen(path), &hash);
-		if (rc)
-			return ERR_PTR(rc);
-		return __lookup_cache_entry(path, hash, strlen(path));
-	}
-	/*
-	 * Handle paths that have more than two path components and are a complete prefix of the DFS
-	 * referral request path (@path).
-	 *
-	 * See MS-DFSC 3.2.5.5 "Receiving a Root Referral Request or Link Referral Request".
-	 */
-	e = path + strlen(path) - 1;
-	while (e > s) {
-		int len;
-
-		/* skip separators */
-		while (e > s && *e == sep)
-			e--;
-		if (e == s)
-			break;
-
-		len = e + 1 - path;
-		rc = cache_entry_hash(path, len, &hash);
-		if (rc)
-			return ERR_PTR(rc);
-		ce = __lookup_cache_entry(path, hash, len);
-		if (!IS_ERR(ce))
-			return ce;
-
->>>>>>> 7d2a07b7
 		/* backward until separator */
 		while (e > s && *e != sep)
 			e--;
@@ -1201,15 +1054,9 @@
 	npath = dfs_cache_canonical_path(path, cp, remap);
 	if (IS_ERR(npath))
 		return PTR_ERR(npath);
-<<<<<<< HEAD
 
 	cifs_dbg(FYI, "%s: update target hint - path: %s\n", __func__, npath);
 
-=======
-
-	cifs_dbg(FYI, "%s: update target hint - path: %s\n", __func__, npath);
-
->>>>>>> 7d2a07b7
 	rc = cache_refresh_path(xid, ses, npath);
 	if (rc)
 		goto out_free_path;
@@ -1314,19 +1161,11 @@
 
 	if (!it || !ref)
 		return -EINVAL;
-<<<<<<< HEAD
 
 	cifs_dbg(FYI, "%s: path: %s\n", __func__, path);
 
 	down_read(&htable_rw_lock);
 
-=======
-
-	cifs_dbg(FYI, "%s: path: %s\n", __func__, path);
-
-	down_read(&htable_rw_lock);
-
->>>>>>> 7d2a07b7
 	ce = lookup_cache_entry(path);
 	if (IS_ERR(ce)) {
 		rc = PTR_ERR(ce);
@@ -1376,154 +1215,6 @@
 void dfs_cache_put_refsrv_sessions(const uuid_t *mount_id)
 {
 	struct mount_group *mg;
-<<<<<<< HEAD
-
-	if (!mount_id || uuid_is_null(mount_id))
-		return;
-
-	mutex_lock(&mount_group_list_lock);
-	mg = find_mount_group_locked(mount_id);
-	if (IS_ERR(mg)) {
-		mutex_unlock(&mount_group_list_lock);
-		return;
-	}
-	mutex_unlock(&mount_group_list_lock);
-	kref_put(&mg->refcount, mount_group_release);
-}
-
-/**
- * dfs_cache_get_tgt_share - parse a DFS target
- *
- * @path: DFS full path
- * @it: DFS target iterator.
- * @share: tree name.
- * @prefix: prefix path.
- *
- * Return zero if target was parsed correctly, otherwise non-zero.
- */
-int dfs_cache_get_tgt_share(char *path, const struct dfs_cache_tgt_iterator *it, char **share,
-			    char **prefix)
-{
-	char *s, sep, *p;
-	size_t len;
-	size_t plen1, plen2;
-
-	if (!it || !path || !share || !prefix || strlen(path) < it->it_path_consumed)
-		return -EINVAL;
-
-	*share = NULL;
-	*prefix = NULL;
-
-	sep = it->it_name[0];
-	if (sep != '\\' && sep != '/')
-		return -EINVAL;
-
-	s = strchr(it->it_name + 1, sep);
-	if (!s)
-		return -EINVAL;
-
-	/* point to prefix in target node */
-	s = strchrnul(s + 1, sep);
-
-	/* extract target share */
-	*share = kstrndup(it->it_name, s - it->it_name, GFP_KERNEL);
-	if (!*share)
-		return -ENOMEM;
-
-	/* skip separator */
-	if (*s)
-		s++;
-	/* point to prefix in DFS path */
-	p = path + it->it_path_consumed;
-	if (*p == sep)
-		p++;
-
-	/* merge prefix paths from DFS path and target node */
-	plen1 = it->it_name + strlen(it->it_name) - s;
-	plen2 = path + strlen(path) - p;
-	if (plen1 || plen2) {
-		len = plen1 + plen2 + 2;
-		*prefix = kmalloc(len, GFP_KERNEL);
-		if (!*prefix) {
-			kfree(*share);
-			*share = NULL;
-			return -ENOMEM;
-		}
-		if (plen1)
-			scnprintf(*prefix, len, "%.*s%c%.*s", (int)plen1, s, sep, (int)plen2, p);
-		else
-			strscpy(*prefix, p, len);
-	}
-	return 0;
-}
-
-/*
- * Refresh all active dfs mounts regardless of whether they are in cache or not.
- * (cache can be cleared)
- */
-static void refresh_mounts(struct cifs_ses **sessions)
-{
-	struct TCP_Server_Info *server;
-	struct cifs_ses *ses;
-	struct cifs_tcon *tcon, *ntcon;
-	struct list_head tcons;
-	unsigned int xid;
-
-	INIT_LIST_HEAD(&tcons);
-
-	spin_lock(&cifs_tcp_ses_lock);
-	list_for_each_entry(server, &cifs_tcp_ses_list, tcp_ses_list) {
-		list_for_each_entry(ses, &server->smb_ses_list, smb_ses_list) {
-			list_for_each_entry(tcon, &ses->tcon_list, tcon_list) {
-				if (tcon->dfs_path) {
-					tcon->tc_count++;
-					list_add_tail(&tcon->ulist, &tcons);
-				}
-			}
-		}
-	}
-	spin_unlock(&cifs_tcp_ses_lock);
-
-	list_for_each_entry_safe(tcon, ntcon, &tcons, ulist) {
-		const char *path = tcon->dfs_path + 1;
-		struct cache_entry *ce;
-		struct dfs_info3_param *refs = NULL;
-		int numrefs = 0;
-		bool needs_refresh = false;
-		int rc = 0;
-
-		list_del_init(&tcon->ulist);
-
-		ses = find_ipc_from_server_path(sessions, path);
-		if (IS_ERR(ses))
-			goto next_tcon;
-
-		down_read(&htable_rw_lock);
-		ce = lookup_cache_entry(path);
-		needs_refresh = IS_ERR(ce) || cache_entry_expired(ce);
-		up_read(&htable_rw_lock);
-
-		if (!needs_refresh)
-			goto next_tcon;
-
-		xid = get_xid();
-		rc = get_dfs_referral(xid, ses, path, &refs, &numrefs);
-		free_xid(xid);
-
-		/* Create or update a cache entry with the new referral */
-		if (!rc) {
-			down_write(&htable_rw_lock);
-			ce = lookup_cache_entry(path);
-			if (IS_ERR(ce))
-				add_cache_entry_locked(refs, numrefs);
-			else if (cache_entry_expired(ce))
-				update_cache_entry_locked(ce, refs, numrefs);
-			up_write(&htable_rw_lock);
-		}
-
-next_tcon:
-		free_dfs_info_array(refs, numrefs);
-=======
 
 	if (!mount_id || uuid_is_null(mount_id))
 		return;
@@ -1821,7 +1512,6 @@
 	list_for_each_entry_safe(tcon, ntcon, &tcons, ulist) {
 		list_del_init(&tcon->ulist);
 		refresh_tcon(sessions, tcon, false);
->>>>>>> 7d2a07b7
 		cifs_put_tcon(tcon);
 	}
 }
@@ -1929,7 +1619,6 @@
 		memcpy(&sessions[i], mg->sessions, count * sizeof(mg->sessions[0]));
 		spin_unlock(&mg->lock);
 		i += count;
-<<<<<<< HEAD
 	}
 
 	if (sessions[0]) {
@@ -1938,16 +1627,6 @@
 		refresh_cache(sessions);
 	}
 
-=======
-	}
-
-	if (sessions[0]) {
-		/* Refresh all active mounts and cached entries */
-		refresh_mounts(sessions);
-		refresh_cache(sessions);
-	}
-
->>>>>>> 7d2a07b7
 	list_for_each_entry_safe(mg, tmp_mg, &mglist, refresh_list) {
 		list_del_init(&mg->refresh_list);
 		kref_put(&mg->refcount, mount_group_release);
