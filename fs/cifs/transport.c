/*
 *   fs/cifs/transport.c
 *
 *   Copyright (C) International Business Machines  Corp., 2002,2008
 *   Author(s): Steve French (sfrench@us.ibm.com)
 *   Jeremy Allison (jra@samba.org) 2006.
 *
 *   This library is free software; you can redistribute it and/or modify
 *   it under the terms of the GNU Lesser General Public License as published
 *   by the Free Software Foundation; either version 2.1 of the License, or
 *   (at your option) any later version.
 *
 *   This library is distributed in the hope that it will be useful,
 *   but WITHOUT ANY WARRANTY; without even the implied warranty of
 *   MERCHANTABILITY or FITNESS FOR A PARTICULAR PURPOSE.  See
 *   the GNU Lesser General Public License for more details.
 *
 *   You should have received a copy of the GNU Lesser General Public License
 *   along with this library; if not, write to the Free Software
 *   Foundation, Inc., 59 Temple Place, Suite 330, Boston, MA 02111-1307 USA
 */

#include <linux/fs.h>
#include <linux/list.h>
#include <linux/gfp.h>
#include <linux/wait.h>
#include <linux/net.h>
#include <linux/delay.h>
#include <asm/uaccess.h>
#include <asm/processor.h>
#include <linux/mempool.h>
#include "cifspdu.h"
#include "cifsglob.h"
#include "cifsproto.h"
#include "cifs_debug.h"

extern mempool_t *cifs_mid_poolp;

static void
wake_up_task(struct mid_q_entry *mid)
{
	wake_up_process(mid->callback_data);
}

struct mid_q_entry *
AllocMidQEntry(const struct smb_hdr *smb_buffer, struct TCP_Server_Info *server)
{
	struct mid_q_entry *temp;

	if (server == NULL) {
		cERROR(1, "Null TCP session in AllocMidQEntry");
		return NULL;
	}

	temp = mempool_alloc(cifs_mid_poolp, GFP_NOFS);
	if (temp == NULL)
		return temp;
	else {
		memset(temp, 0, sizeof(struct mid_q_entry));
		temp->mid = smb_buffer->Mid;	/* always LE */
		temp->pid = current->pid;
		temp->command = smb_buffer->Command;
		cFYI(1, "For smb_command %d", temp->command);
	/*	do_gettimeofday(&temp->when_sent);*/ /* easier to use jiffies */
		/* when mid allocated can be before when sent */
		temp->when_alloc = jiffies;

		/*
		 * The default is for the mid to be synchronous, so the
		 * default callback just wakes up the current task.
		 */
		temp->callback = wake_up_task;
		temp->callback_data = current;
	}

	atomic_inc(&midCount);
	temp->midState = MID_REQUEST_ALLOCATED;
	return temp;
}

void
DeleteMidQEntry(struct mid_q_entry *midEntry)
{
#ifdef CONFIG_CIFS_STATS2
	unsigned long now;
#endif
	midEntry->midState = MID_FREE;
	atomic_dec(&midCount);
	if (midEntry->largeBuf)
		cifs_buf_release(midEntry->resp_buf);
	else
		cifs_small_buf_release(midEntry->resp_buf);
#ifdef CONFIG_CIFS_STATS2
	now = jiffies;
	/* commands taking longer than one second are indications that
	   something is wrong, unless it is quite a slow link or server */
	if ((now - midEntry->when_alloc) > HZ) {
		if ((cifsFYI & CIFS_TIMER) &&
		   (midEntry->command != SMB_COM_LOCKING_ANDX)) {
			printk(KERN_DEBUG " CIFS slow rsp: cmd %d mid %d",
			       midEntry->command, midEntry->mid);
			printk(" A: 0x%lx S: 0x%lx R: 0x%lx\n",
			       now - midEntry->when_alloc,
			       now - midEntry->when_sent,
			       now - midEntry->when_received);
		}
	}
#endif
	mempool_free(midEntry, cifs_mid_poolp);
}

static void
delete_mid(struct mid_q_entry *mid)
{
	spin_lock(&GlobalMid_Lock);
	list_del(&mid->qhead);
	spin_unlock(&GlobalMid_Lock);

	DeleteMidQEntry(mid);
}

static int
smb_sendv(struct TCP_Server_Info *server, struct kvec *iov, int n_vec)
{
	int rc = 0;
	int i = 0;
	struct msghdr smb_msg;
	struct smb_hdr *smb_buffer = iov[0].iov_base;
	unsigned int len = iov[0].iov_len;
	unsigned int total_len;
	int first_vec = 0;
	unsigned int smb_buf_length = smb_buffer->smb_buf_length;
	struct socket *ssocket = server->ssocket;

	if (ssocket == NULL)
		return -ENOTSOCK; /* BB eventually add reconnect code here */

	smb_msg.msg_name = (struct sockaddr *) &server->dstaddr;
	smb_msg.msg_namelen = sizeof(struct sockaddr);
	smb_msg.msg_control = NULL;
	smb_msg.msg_controllen = 0;
	if (server->noblocksnd)
		smb_msg.msg_flags = MSG_DONTWAIT + MSG_NOSIGNAL;
	else
		smb_msg.msg_flags = MSG_NOSIGNAL;

	/* smb header is converted in header_assemble. bcc and rest of SMB word
	   area, and byte area if necessary, is converted to littleendian in
	   cifssmb.c and RFC1001 len is converted to bigendian in smb_send
	   Flags2 is converted in SendReceive */


	total_len = 0;
	for (i = 0; i < n_vec; i++)
		total_len += iov[i].iov_len;

	smb_buffer->smb_buf_length = cpu_to_be32(smb_buffer->smb_buf_length);
	cFYI(1, "Sending smb:  total_len %d", total_len);
	dump_smb(smb_buffer, len);

	i = 0;
	while (total_len) {
		rc = kernel_sendmsg(ssocket, &smb_msg, &iov[first_vec],
				    n_vec - first_vec, total_len);
		if ((rc == -ENOSPC) || (rc == -EAGAIN)) {
			i++;
			/* if blocking send we try 3 times, since each can block
			   for 5 seconds. For nonblocking  we have to try more
			   but wait increasing amounts of time allowing time for
			   socket to clear.  The overall time we wait in either
			   case to send on the socket is about 15 seconds.
			   Similarly we wait for 15 seconds for
			   a response from the server in SendReceive[2]
			   for the server to send a response back for
			   most types of requests (except SMB Write
			   past end of file which can be slow, and
			   blocking lock operations). NFS waits slightly longer
			   than CIFS, but this can make it take longer for
			   nonresponsive servers to be detected and 15 seconds
			   is more than enough time for modern networks to
			   send a packet.  In most cases if we fail to send
			   after the retries we will kill the socket and
			   reconnect which may clear the network problem.
			*/
			if ((i >= 14) || (!server->noblocksnd && (i > 2))) {
				cERROR(1, "sends on sock %p stuck for 15 seconds",
				    ssocket);
				rc = -EAGAIN;
				break;
			}
			msleep(1 << i);
			continue;
		}
		if (rc < 0)
			break;

		if (rc == total_len) {
			total_len = 0;
			break;
		} else if (rc > total_len) {
			cERROR(1, "sent %d requested %d", rc, total_len);
			break;
		}
		if (rc == 0) {
			/* should never happen, letting socket clear before
			   retrying is our only obvious option here */
			cERROR(1, "tcp sent no data");
			msleep(500);
			continue;
		}
		total_len -= rc;
		/* the line below resets i */
		for (i = first_vec; i < n_vec; i++) {
			if (iov[i].iov_len) {
				if (rc > iov[i].iov_len) {
					rc -= iov[i].iov_len;
					iov[i].iov_len = 0;
				} else {
					iov[i].iov_base += rc;
					iov[i].iov_len -= rc;
					first_vec = i;
					break;
				}
			}
		}
		i = 0; /* in case we get ENOSPC on the next send */
	}

	if ((total_len > 0) && (total_len != smb_buf_length + 4)) {
		cFYI(1, "partial send (%d remaining), terminating session",
			total_len);
		/* If we have only sent part of an SMB then the next SMB
		   could be taken as the remainder of this one.  We need
		   to kill the socket so the server throws away the partial
		   SMB */
		server->tcpStatus = CifsNeedReconnect;
	}

	if (rc < 0) {
		cERROR(1, "Error %d sending data on socket to server", rc);
	} else
		rc = 0;

	/* Don't want to modify the buffer as a
	   side effect of this call. */
	smb_buffer->smb_buf_length = smb_buf_length;

	return rc;
}

int
smb_send(struct TCP_Server_Info *server, struct smb_hdr *smb_buffer,
	 unsigned int smb_buf_length)
{
	struct kvec iov;

	iov.iov_base = smb_buffer;
	iov.iov_len = smb_buf_length + 4;

	return smb_sendv(server, &iov, 1);
}

static int wait_for_free_request(struct TCP_Server_Info *server,
				 const int long_op)
{
	if (long_op == CIFS_ASYNC_OP) {
		/* oplock breaks must not be held up */
		atomic_inc(&server->inFlight);
		return 0;
	}

	spin_lock(&GlobalMid_Lock);
	while (1) {
		if (atomic_read(&server->inFlight) >= cifs_max_pending) {
			spin_unlock(&GlobalMid_Lock);
#ifdef CONFIG_CIFS_STATS2
			atomic_inc(&server->num_waiters);
#endif
			wait_event(server->request_q,
				   atomic_read(&server->inFlight)
				     < cifs_max_pending);
#ifdef CONFIG_CIFS_STATS2
			atomic_dec(&server->num_waiters);
#endif
			spin_lock(&GlobalMid_Lock);
		} else {
			if (server->tcpStatus == CifsExiting) {
				spin_unlock(&GlobalMid_Lock);
				return -ENOENT;
			}

			/* can not count locking commands against total
			   as they are allowed to block on server */

			/* update # of requests on the wire to server */
			if (long_op != CIFS_BLOCKING_OP)
				atomic_inc(&server->inFlight);
			spin_unlock(&GlobalMid_Lock);
			break;
		}
	}
	return 0;
}

static int allocate_mid(struct cifsSesInfo *ses, struct smb_hdr *in_buf,
			struct mid_q_entry **ppmidQ)
{
	if (ses->server->tcpStatus == CifsExiting) {
		return -ENOENT;
	}

	if (ses->server->tcpStatus == CifsNeedReconnect) {
		cFYI(1, "tcp session dead - return to caller to retry");
		return -EAGAIN;
	}

	if (ses->status != CifsGood) {
		/* check if SMB session is bad because we are setting it up */
		if ((in_buf->Command != SMB_COM_SESSION_SETUP_ANDX) &&
			(in_buf->Command != SMB_COM_NEGOTIATE))
			return -EAGAIN;
		/* else ok - we are setting up session */
	}
	*ppmidQ = AllocMidQEntry(in_buf, ses->server);
	if (*ppmidQ == NULL)
		return -ENOMEM;
	spin_lock(&GlobalMid_Lock);
	list_add_tail(&(*ppmidQ)->qhead, &ses->server->pending_mid_q);
	spin_unlock(&GlobalMid_Lock);
	return 0;
}

static int
wait_for_response(struct TCP_Server_Info *server, struct mid_q_entry *midQ)
{
	int error;

	error = wait_event_killable(server->response_q,
				    midQ->midState != MID_REQUEST_SUBMITTED);
	if (error < 0)
		return -ERESTARTSYS;

	return 0;
}


/*
 * Send a SMB request and set the callback function in the mid to handle
 * the result. Caller is responsible for dealing with timeouts.
 */
int
cifs_call_async(struct TCP_Server_Info *server, struct smb_hdr *in_buf,
		mid_callback_t *callback, void *cbdata)
{
	int rc;
	struct mid_q_entry *mid;

	rc = wait_for_free_request(server, CIFS_ASYNC_OP);
	if (rc)
		return rc;

	mutex_lock(&server->srv_mutex);
	mid = AllocMidQEntry(in_buf, server);
	if (mid == NULL) {
		mutex_unlock(&server->srv_mutex);
		return -ENOMEM;
	}

	/* put it on the pending_mid_q */
	spin_lock(&GlobalMid_Lock);
	list_add_tail(&mid->qhead, &server->pending_mid_q);
	spin_unlock(&GlobalMid_Lock);

	rc = cifs_sign_smb(in_buf, server, &mid->sequence_number);
	if (rc) {
		mutex_unlock(&server->srv_mutex);
		goto out_err;
	}

	mid->callback = callback;
	mid->callback_data = cbdata;
	mid->midState = MID_REQUEST_SUBMITTED;
#ifdef CONFIG_CIFS_STATS2
	atomic_inc(&server->inSend);
#endif
	rc = smb_send(server, in_buf, in_buf->smb_buf_length);
#ifdef CONFIG_CIFS_STATS2
	atomic_dec(&server->inSend);
	mid->when_sent = jiffies;
#endif
	mutex_unlock(&server->srv_mutex);
	if (rc)
		goto out_err;

	return rc;
out_err:
	delete_mid(mid);
	atomic_dec(&server->inFlight);
	wake_up(&server->request_q);
	return rc;
}

/*
 *
 * Send an SMB Request.  No response info (other than return code)
 * needs to be parsed.
 *
 * flags indicate the type of request buffer and how long to wait
 * and whether to log NT STATUS code (error) before mapping it to POSIX error
 *
 */
int
SendReceiveNoRsp(const unsigned int xid, struct cifsSesInfo *ses,
		struct smb_hdr *in_buf, int flags)
{
	int rc;
	struct kvec iov[1];
	int resp_buf_type;

	iov[0].iov_base = (char *)in_buf;
	iov[0].iov_len = in_buf->smb_buf_length + 4;
	flags |= CIFS_NO_RESP;
	rc = SendReceive2(xid, ses, iov, 1, &resp_buf_type, flags);
	cFYI(DBG2, "SendRcvNoRsp flags %d rc %d", flags, rc);

	return rc;
}

static int
sync_mid_result(struct mid_q_entry *mid, struct TCP_Server_Info *server)
{
	int rc = 0;

	cFYI(1, "%s: cmd=%d mid=%d state=%d", __func__, mid->command,
		mid->mid, mid->midState);

	spin_lock(&GlobalMid_Lock);
	/* ensure that it's no longer on the pending_mid_q */
	list_del_init(&mid->qhead);

	switch (mid->midState) {
	case MID_RESPONSE_RECEIVED:
		spin_unlock(&GlobalMid_Lock);
		return rc;
	case MID_REQUEST_SUBMITTED:
		/* socket is going down, reject all calls */
		if (server->tcpStatus == CifsExiting) {
			cERROR(1, "%s: canceling mid=%d cmd=0x%x state=%d",
			       __func__, mid->mid, mid->command, mid->midState);
			rc = -EHOSTDOWN;
			break;
		}
	case MID_RETRY_NEEDED:
		rc = -EAGAIN;
		break;
	default:
		cERROR(1, "%s: invalid mid state mid=%d state=%d", __func__,
			mid->mid, mid->midState);
		rc = -EIO;
	}
	spin_unlock(&GlobalMid_Lock);

	DeleteMidQEntry(mid);
	return rc;
}

/*
 * An NT cancel request header looks just like the original request except:
 *
 * The Command is SMB_COM_NT_CANCEL
 * The WordCount is zeroed out
 * The ByteCount is zeroed out
 *
 * This function mangles an existing request buffer into a
 * SMB_COM_NT_CANCEL request and then sends it.
 */
static int
send_nt_cancel(struct TCP_Server_Info *server, struct smb_hdr *in_buf,
		struct mid_q_entry *mid)
{
	int rc = 0;

	/* -4 for RFC1001 length and +2 for BCC field */
	in_buf->smb_buf_length = sizeof(struct smb_hdr) - 4  + 2;
	in_buf->Command = SMB_COM_NT_CANCEL;
	in_buf->WordCount = 0;
<<<<<<< HEAD
	BCC_LE(in_buf) = 0;
=======
	put_bcc_le(0, in_buf);
>>>>>>> 1bae4ce2

	mutex_lock(&server->srv_mutex);
	rc = cifs_sign_smb(in_buf, server, &mid->sequence_number);
	if (rc) {
		mutex_unlock(&server->srv_mutex);
		return rc;
	}
	rc = smb_send(server, in_buf, in_buf->smb_buf_length);
	mutex_unlock(&server->srv_mutex);

	cFYI(1, "issued NT_CANCEL for mid %u, rc = %d",
		in_buf->Mid, rc);

	return rc;
}

int
SendReceive2(const unsigned int xid, struct cifsSesInfo *ses,
	     struct kvec *iov, int n_vec, int *pRespBufType /* ret */,
	     const int flags)
{
	int rc = 0;
	int long_op;
	unsigned int receive_len;
	struct mid_q_entry *midQ;
	struct smb_hdr *in_buf = iov[0].iov_base;

	long_op = flags & CIFS_TIMEOUT_MASK;

	*pRespBufType = CIFS_NO_BUFFER;  /* no response buf yet */

	if ((ses == NULL) || (ses->server == NULL)) {
		cifs_small_buf_release(in_buf);
		cERROR(1, "Null session");
		return -EIO;
	}

	if (ses->server->tcpStatus == CifsExiting) {
		cifs_small_buf_release(in_buf);
		return -ENOENT;
	}

	/* Ensure that we do not send more than 50 overlapping requests
	   to the same server. We may make this configurable later or
	   use ses->maxReq */

	rc = wait_for_free_request(ses->server, long_op);
	if (rc) {
		cifs_small_buf_release(in_buf);
		return rc;
	}

	/* make sure that we sign in the same order that we send on this socket
	   and avoid races inside tcp sendmsg code that could cause corruption
	   of smb data */

	mutex_lock(&ses->server->srv_mutex);

	rc = allocate_mid(ses, in_buf, &midQ);
	if (rc) {
		mutex_unlock(&ses->server->srv_mutex);
		cifs_small_buf_release(in_buf);
		/* Update # of requests on wire to server */
		atomic_dec(&ses->server->inFlight);
		wake_up(&ses->server->request_q);
		return rc;
	}
	rc = cifs_sign_smb2(iov, n_vec, ses->server, &midQ->sequence_number);
	if (rc) {
		mutex_unlock(&ses->server->srv_mutex);
		cifs_small_buf_release(in_buf);
		goto out;
	}

	midQ->midState = MID_REQUEST_SUBMITTED;
#ifdef CONFIG_CIFS_STATS2
	atomic_inc(&ses->server->inSend);
#endif
	rc = smb_sendv(ses->server, iov, n_vec);
#ifdef CONFIG_CIFS_STATS2
	atomic_dec(&ses->server->inSend);
	midQ->when_sent = jiffies;
#endif

	mutex_unlock(&ses->server->srv_mutex);
	cifs_small_buf_release(in_buf);

	if (rc < 0)
		goto out;

	if (long_op == CIFS_ASYNC_OP)
		goto out;

	rc = wait_for_response(ses->server, midQ);
	if (rc != 0)
		goto out;

	rc = sync_mid_result(midQ, ses->server);
	if (rc != 0) {
		atomic_dec(&ses->server->inFlight);
		wake_up(&ses->server->request_q);
		return rc;
	}

	receive_len = midQ->resp_buf->smb_buf_length;

	if (receive_len > CIFSMaxBufSize + MAX_CIFS_HDR_SIZE) {
		cERROR(1, "Frame too large received.  Length: %d  Xid: %d",
			receive_len, xid);
		rc = -EIO;
		goto out;
	}

	/* rcvd frame is ok */

	if (midQ->resp_buf &&
	    (midQ->midState == MID_RESPONSE_RECEIVED)) {

		iov[0].iov_base = (char *)midQ->resp_buf;
		if (midQ->largeBuf)
			*pRespBufType = CIFS_LARGE_BUFFER;
		else
			*pRespBufType = CIFS_SMALL_BUFFER;
		iov[0].iov_len = receive_len + 4;

		dump_smb(midQ->resp_buf, 80);
		/* convert the length into a more usable form */
		if ((receive_len > 24) &&
		    (ses->server->secMode & (SECMODE_SIGN_REQUIRED |
					     SECMODE_SIGN_ENABLED))) {
			rc = cifs_verify_signature(midQ->resp_buf,
						ses->server,
						midQ->sequence_number+1);
			if (rc) {
				cERROR(1, "Unexpected SMB signature");
				/* BB FIXME add code to kill session */
			}
		}

		/* BB special case reconnect tid and uid here? */
		rc = map_smb_to_linux_error(midQ->resp_buf,
					    flags & CIFS_LOG_ERROR);

		/* convert ByteCount if necessary */
		if (receive_len >= sizeof(struct smb_hdr) - 4
		    /* do not count RFC1001 header */  +
		    (2 * midQ->resp_buf->WordCount) + 2 /* bcc */ )
			put_bcc(get_bcc_le(midQ->resp_buf), midQ->resp_buf);
		if ((flags & CIFS_NO_RESP) == 0)
			midQ->resp_buf = NULL;  /* mark it so buf will
						   not be freed by
						   delete_mid */
	} else {
		rc = -EIO;
		cFYI(1, "Bad MID state?");
	}

out:
	delete_mid(midQ);
	atomic_dec(&ses->server->inFlight);
	wake_up(&ses->server->request_q);

	return rc;
}

int
SendReceive(const unsigned int xid, struct cifsSesInfo *ses,
	    struct smb_hdr *in_buf, struct smb_hdr *out_buf,
	    int *pbytes_returned, const int long_op)
{
	int rc = 0;
	unsigned int receive_len;
	struct mid_q_entry *midQ;

	if (ses == NULL) {
		cERROR(1, "Null smb session");
		return -EIO;
	}
	if (ses->server == NULL) {
		cERROR(1, "Null tcp session");
		return -EIO;
	}

	if (ses->server->tcpStatus == CifsExiting)
		return -ENOENT;

	/* Ensure that we do not send more than 50 overlapping requests
	   to the same server. We may make this configurable later or
	   use ses->maxReq */

	if (in_buf->smb_buf_length > CIFSMaxBufSize + MAX_CIFS_HDR_SIZE - 4) {
		cERROR(1, "Illegal length, greater than maximum frame, %d",
			   in_buf->smb_buf_length);
		return -EIO;
	}

	rc = wait_for_free_request(ses->server, long_op);
	if (rc)
		return rc;

	/* make sure that we sign in the same order that we send on this socket
	   and avoid races inside tcp sendmsg code that could cause corruption
	   of smb data */

	mutex_lock(&ses->server->srv_mutex);

	rc = allocate_mid(ses, in_buf, &midQ);
	if (rc) {
		mutex_unlock(&ses->server->srv_mutex);
		/* Update # of requests on wire to server */
		atomic_dec(&ses->server->inFlight);
		wake_up(&ses->server->request_q);
		return rc;
	}

	rc = cifs_sign_smb(in_buf, ses->server, &midQ->sequence_number);
	if (rc) {
		mutex_unlock(&ses->server->srv_mutex);
		goto out;
	}

	midQ->midState = MID_REQUEST_SUBMITTED;
#ifdef CONFIG_CIFS_STATS2
	atomic_inc(&ses->server->inSend);
#endif
	rc = smb_send(ses->server, in_buf, in_buf->smb_buf_length);
#ifdef CONFIG_CIFS_STATS2
	atomic_dec(&ses->server->inSend);
	midQ->when_sent = jiffies;
#endif
	mutex_unlock(&ses->server->srv_mutex);

	if (rc < 0)
		goto out;

	if (long_op == CIFS_ASYNC_OP)
		goto out;

	rc = wait_for_response(ses->server, midQ);
	if (rc != 0)
		goto out;

	rc = sync_mid_result(midQ, ses->server);
	if (rc != 0) {
		atomic_dec(&ses->server->inFlight);
		wake_up(&ses->server->request_q);
		return rc;
	}

	receive_len = midQ->resp_buf->smb_buf_length;

	if (receive_len > CIFSMaxBufSize + MAX_CIFS_HDR_SIZE) {
		cERROR(1, "Frame too large received.  Length: %d  Xid: %d",
			receive_len, xid);
		rc = -EIO;
		goto out;
	}

	/* rcvd frame is ok */

	if (midQ->resp_buf && out_buf
	    && (midQ->midState == MID_RESPONSE_RECEIVED)) {
		out_buf->smb_buf_length = receive_len;
		memcpy((char *)out_buf + 4,
		       (char *)midQ->resp_buf + 4,
		       receive_len);

		dump_smb(out_buf, 92);
		/* convert the length into a more usable form */
		if ((receive_len > 24) &&
		    (ses->server->secMode & (SECMODE_SIGN_REQUIRED |
					     SECMODE_SIGN_ENABLED))) {
			rc = cifs_verify_signature(out_buf,
						ses->server,
						midQ->sequence_number+1);
			if (rc) {
				cERROR(1, "Unexpected SMB signature");
				/* BB FIXME add code to kill session */
			}
		}

		*pbytes_returned = out_buf->smb_buf_length;

		/* BB special case reconnect tid and uid here? */
		rc = map_smb_to_linux_error(out_buf, 0 /* no log */ );

		/* convert ByteCount if necessary */
		if (receive_len >= sizeof(struct smb_hdr) - 4
		    /* do not count RFC1001 header */  +
		    (2 * out_buf->WordCount) + 2 /* bcc */ )
			put_bcc(get_bcc_le(midQ->resp_buf), midQ->resp_buf);
	} else {
		rc = -EIO;
		cERROR(1, "Bad MID state?");
	}

out:
	delete_mid(midQ);
	atomic_dec(&ses->server->inFlight);
	wake_up(&ses->server->request_q);

	return rc;
}

/* We send a LOCKINGX_CANCEL_LOCK to cause the Windows
   blocking lock to return. */

static int
send_lock_cancel(const unsigned int xid, struct cifsTconInfo *tcon,
			struct smb_hdr *in_buf,
			struct smb_hdr *out_buf)
{
	int bytes_returned;
	struct cifsSesInfo *ses = tcon->ses;
	LOCK_REQ *pSMB = (LOCK_REQ *)in_buf;

	/* We just modify the current in_buf to change
	   the type of lock from LOCKING_ANDX_SHARED_LOCK
	   or LOCKING_ANDX_EXCLUSIVE_LOCK to
	   LOCKING_ANDX_CANCEL_LOCK. */

	pSMB->LockType = LOCKING_ANDX_CANCEL_LOCK|LOCKING_ANDX_LARGE_FILES;
	pSMB->Timeout = 0;
	pSMB->hdr.Mid = GetNextMid(ses->server);

	return SendReceive(xid, ses, in_buf, out_buf,
			&bytes_returned, 0);
}

int
SendReceiveBlockingLock(const unsigned int xid, struct cifsTconInfo *tcon,
	    struct smb_hdr *in_buf, struct smb_hdr *out_buf,
	    int *pbytes_returned)
{
	int rc = 0;
	int rstart = 0;
	unsigned int receive_len;
	struct mid_q_entry *midQ;
	struct cifsSesInfo *ses;

	if (tcon == NULL || tcon->ses == NULL) {
		cERROR(1, "Null smb session");
		return -EIO;
	}
	ses = tcon->ses;

	if (ses->server == NULL) {
		cERROR(1, "Null tcp session");
		return -EIO;
	}

	if (ses->server->tcpStatus == CifsExiting)
		return -ENOENT;

	/* Ensure that we do not send more than 50 overlapping requests
	   to the same server. We may make this configurable later or
	   use ses->maxReq */

	if (in_buf->smb_buf_length > CIFSMaxBufSize + MAX_CIFS_HDR_SIZE - 4) {
		cERROR(1, "Illegal length, greater than maximum frame, %d",
			   in_buf->smb_buf_length);
		return -EIO;
	}

	rc = wait_for_free_request(ses->server, CIFS_BLOCKING_OP);
	if (rc)
		return rc;

	/* make sure that we sign in the same order that we send on this socket
	   and avoid races inside tcp sendmsg code that could cause corruption
	   of smb data */

	mutex_lock(&ses->server->srv_mutex);

	rc = allocate_mid(ses, in_buf, &midQ);
	if (rc) {
		mutex_unlock(&ses->server->srv_mutex);
		return rc;
	}

	rc = cifs_sign_smb(in_buf, ses->server, &midQ->sequence_number);
	if (rc) {
		delete_mid(midQ);
		mutex_unlock(&ses->server->srv_mutex);
		return rc;
	}

	midQ->midState = MID_REQUEST_SUBMITTED;
#ifdef CONFIG_CIFS_STATS2
	atomic_inc(&ses->server->inSend);
#endif
	rc = smb_send(ses->server, in_buf, in_buf->smb_buf_length);
#ifdef CONFIG_CIFS_STATS2
	atomic_dec(&ses->server->inSend);
	midQ->when_sent = jiffies;
#endif
	mutex_unlock(&ses->server->srv_mutex);

	if (rc < 0) {
		delete_mid(midQ);
		return rc;
	}

	/* Wait for a reply - allow signals to interrupt. */
	rc = wait_event_interruptible(ses->server->response_q,
		(!(midQ->midState == MID_REQUEST_SUBMITTED)) ||
		((ses->server->tcpStatus != CifsGood) &&
		 (ses->server->tcpStatus != CifsNew)));

	/* Were we interrupted by a signal ? */
	if ((rc == -ERESTARTSYS) &&
		(midQ->midState == MID_REQUEST_SUBMITTED) &&
		((ses->server->tcpStatus == CifsGood) ||
		 (ses->server->tcpStatus == CifsNew))) {

		if (in_buf->Command == SMB_COM_TRANSACTION2) {
			/* POSIX lock. We send a NT_CANCEL SMB to cause the
			   blocking lock to return. */
			rc = send_nt_cancel(ses->server, in_buf, midQ);
			if (rc) {
				delete_mid(midQ);
				return rc;
			}
		} else {
			/* Windows lock. We send a LOCKINGX_CANCEL_LOCK
			   to cause the blocking lock to return. */

			rc = send_lock_cancel(xid, tcon, in_buf, out_buf);

			/* If we get -ENOLCK back the lock may have
			   already been removed. Don't exit in this case. */
			if (rc && rc != -ENOLCK) {
				delete_mid(midQ);
				return rc;
			}
		}

		if (wait_for_response(ses->server, midQ) == 0) {
			/* We got the response - restart system call. */
			rstart = 1;
		}
	}

	rc = sync_mid_result(midQ, ses->server);
	if (rc != 0)
		return rc;

	receive_len = midQ->resp_buf->smb_buf_length;
	if (receive_len > CIFSMaxBufSize + MAX_CIFS_HDR_SIZE) {
		cERROR(1, "Frame too large received.  Length: %d  Xid: %d",
			receive_len, xid);
		rc = -EIO;
		goto out;
	}

	/* rcvd frame is ok */

	if ((out_buf == NULL) || (midQ->midState != MID_RESPONSE_RECEIVED)) {
		rc = -EIO;
		cERROR(1, "Bad MID state?");
		goto out;
	}

	out_buf->smb_buf_length = receive_len;
	memcpy((char *)out_buf + 4,
	       (char *)midQ->resp_buf + 4,
	       receive_len);

	dump_smb(out_buf, 92);
	/* convert the length into a more usable form */
	if ((receive_len > 24) &&
	    (ses->server->secMode & (SECMODE_SIGN_REQUIRED |
				     SECMODE_SIGN_ENABLED))) {
		rc = cifs_verify_signature(out_buf,
					   ses->server,
					   midQ->sequence_number+1);
		if (rc) {
			cERROR(1, "Unexpected SMB signature");
			/* BB FIXME add code to kill session */
		}
	}

	*pbytes_returned = out_buf->smb_buf_length;

	/* BB special case reconnect tid and uid here? */
	rc = map_smb_to_linux_error(out_buf, 0 /* no log */ );

	/* convert ByteCount if necessary */
	if (receive_len >= sizeof(struct smb_hdr) - 4
	    /* do not count RFC1001 header */  +
	    (2 * out_buf->WordCount) + 2 /* bcc */ )
		put_bcc(get_bcc_le(out_buf), out_buf);

out:
	delete_mid(midQ);
	if (rstart && rc == -EACCES)
		return -ERESTARTSYS;
	return rc;
}<|MERGE_RESOLUTION|>--- conflicted
+++ resolved
@@ -484,11 +484,7 @@
 	in_buf->smb_buf_length = sizeof(struct smb_hdr) - 4  + 2;
 	in_buf->Command = SMB_COM_NT_CANCEL;
 	in_buf->WordCount = 0;
-<<<<<<< HEAD
-	BCC_LE(in_buf) = 0;
-=======
 	put_bcc_le(0, in_buf);
->>>>>>> 1bae4ce2
 
 	mutex_lock(&server->srv_mutex);
 	rc = cifs_sign_smb(in_buf, server, &mid->sequence_number);
