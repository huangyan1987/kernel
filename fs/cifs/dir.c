/*
 *   fs/cifs/dir.c
 *
 *   vfs operations that deal with dentries
 *
 *   Copyright (C) International Business Machines  Corp., 2002,2009
 *   Author(s): Steve French (sfrench@us.ibm.com)
 *
 *   This library is free software; you can redistribute it and/or modify
 *   it under the terms of the GNU Lesser General Public License as published
 *   by the Free Software Foundation; either version 2.1 of the License, or
 *   (at your option) any later version.
 *
 *   This library is distributed in the hope that it will be useful,
 *   but WITHOUT ANY WARRANTY; without even the implied warranty of
 *   MERCHANTABILITY or FITNESS FOR A PARTICULAR PURPOSE.  See
 *   the GNU Lesser General Public License for more details.
 *
 *   You should have received a copy of the GNU Lesser General Public License
 *   along with this library; if not, write to the Free Software
 *   Foundation, Inc., 59 Temple Place, Suite 330, Boston, MA 02111-1307 USA
 */
#include <linux/fs.h>
#include <linux/stat.h>
#include <linux/slab.h>
#include <linux/namei.h>
#include <linux/mount.h>
#include <linux/file.h>
#include "cifsfs.h"
#include "cifspdu.h"
#include "cifsglob.h"
#include "cifsproto.h"
#include "cifs_debug.h"
#include "cifs_fs_sb.h"
#include "cifs_unicode.h"

static void
renew_parental_timestamps(struct dentry *direntry)
{
	/* BB check if there is a way to get the kernel to do this or if we
	   really need this */
	do {
		direntry->d_time = jiffies;
		direntry = direntry->d_parent;
	} while (!IS_ROOT(direntry));
}

char *
cifs_build_path_to_root(struct smb_vol *vol, struct cifs_sb_info *cifs_sb,
			struct cifs_tcon *tcon)
{
	int pplen = vol->prepath ? strlen(vol->prepath) + 1 : 0;
	int dfsplen;
	char *full_path = NULL;

	/* if no prefix path, simply set path to the root of share to "" */
	if (pplen == 0) {
		full_path = kzalloc(1, GFP_KERNEL);
		return full_path;
	}

	if (tcon->Flags & SMB_SHARE_IS_IN_DFS)
		dfsplen = strnlen(tcon->treeName, MAX_TREE_SIZE + 1);
	else
		dfsplen = 0;

	full_path = kmalloc(dfsplen + pplen + 1, GFP_KERNEL);
	if (full_path == NULL)
		return full_path;

	if (dfsplen)
		strncpy(full_path, tcon->treeName, dfsplen);
	full_path[dfsplen] = CIFS_DIR_SEP(cifs_sb);
	strncpy(full_path + dfsplen + 1, vol->prepath, pplen);
	convert_delimiter(full_path, CIFS_DIR_SEP(cifs_sb));
	full_path[dfsplen + pplen] = 0; /* add trailing null */
	return full_path;
}

/* Note: caller must free return buffer */
char *
build_path_from_dentry(struct dentry *direntry)
{
	struct dentry *temp;
	int namelen;
	int dfsplen;
	int pplen = 0;
	char *full_path;
	char dirsep;
	struct cifs_sb_info *cifs_sb = CIFS_SB(direntry->d_sb);
	struct cifs_tcon *tcon = cifs_sb_master_tcon(cifs_sb);
	unsigned seq;

	dirsep = CIFS_DIR_SEP(cifs_sb);
	if (tcon->Flags & SMB_SHARE_IS_IN_DFS)
		dfsplen = strnlen(tcon->treeName, MAX_TREE_SIZE + 1);
	else
		dfsplen = 0;

	if (cifs_sb->mnt_cifs_flags & CIFS_MOUNT_USE_PREFIX_PATH)
		pplen = cifs_sb->prepath ? strlen(cifs_sb->prepath) + 1 : 0;

cifs_bp_rename_retry:
	namelen = dfsplen + pplen;
	seq = read_seqbegin(&rename_lock);
	rcu_read_lock();
	for (temp = direntry; !IS_ROOT(temp);) {
		namelen += (1 + temp->d_name.len);
		temp = temp->d_parent;
		if (temp == NULL) {
			cifs_dbg(VFS, "corrupt dentry\n");
			rcu_read_unlock();
			return NULL;
		}
	}
	rcu_read_unlock();

	full_path = kmalloc(namelen+1, GFP_KERNEL);
	if (full_path == NULL)
		return full_path;
	full_path[namelen] = 0;	/* trailing null */
	rcu_read_lock();
	for (temp = direntry; !IS_ROOT(temp);) {
		spin_lock(&temp->d_lock);
		namelen -= 1 + temp->d_name.len;
		if (namelen < 0) {
			spin_unlock(&temp->d_lock);
			break;
		} else {
			full_path[namelen] = dirsep;
			strncpy(full_path + namelen + 1, temp->d_name.name,
				temp->d_name.len);
			cifs_dbg(FYI, "name: %s\n", full_path + namelen);
		}
		spin_unlock(&temp->d_lock);
		temp = temp->d_parent;
		if (temp == NULL) {
			cifs_dbg(VFS, "corrupt dentry\n");
			rcu_read_unlock();
			kfree(full_path);
			return NULL;
		}
	}
	rcu_read_unlock();
	if (namelen != dfsplen + pplen || read_seqretry(&rename_lock, seq)) {
		cifs_dbg(FYI, "did not end path lookup where expected. namelen=%ddfsplen=%d\n",
			 namelen, dfsplen);
		/* presumably this is only possible if racing with a rename
		of one of the parent directories  (we can not lock the dentries
		above us to prevent this, but retrying should be harmless) */
		kfree(full_path);
		goto cifs_bp_rename_retry;
	}
	/* DIR_SEP already set for byte  0 / vs \ but not for
	   subsequent slashes in prepath which currently must
	   be entered the right way - not sure if there is an alternative
	   since the '\' is a valid posix character so we can not switch
	   those safely to '/' if any are found in the middle of the prepath */
	/* BB test paths to Windows with '/' in the midst of prepath */

	if (pplen) {
		int i;

		cifs_dbg(FYI, "using cifs_sb prepath <%s>\n", cifs_sb->prepath);
		memcpy(full_path+dfsplen+1, cifs_sb->prepath, pplen-1);
		full_path[dfsplen] = '\\';
		for (i = 0; i < pplen-1; i++)
			if (full_path[dfsplen+1+i] == '/')
				full_path[dfsplen+1+i] = CIFS_DIR_SEP(cifs_sb);
	}

	if (dfsplen) {
		strncpy(full_path, tcon->treeName, dfsplen);
		if (cifs_sb->mnt_cifs_flags & CIFS_MOUNT_POSIX_PATHS) {
			int i;
			for (i = 0; i < dfsplen; i++) {
				if (full_path[i] == '\\')
					full_path[i] = '/';
			}
		}
	}
	return full_path;
}

/*
 * Don't allow the separator character in a path component.
 * The VFS will not allow "/", but "\" is allowed by posix.
 */
static int
check_name(struct dentry *direntry)
{
	struct cifs_sb_info *cifs_sb = CIFS_SB(direntry->d_sb);
	int i;

	if (!(cifs_sb->mnt_cifs_flags & CIFS_MOUNT_POSIX_PATHS)) {
		for (i = 0; i < direntry->d_name.len; i++) {
			if (direntry->d_name.name[i] == '\\') {
				cifs_dbg(FYI, "Invalid file name\n");
				return -EINVAL;
			}
		}
	}
	return 0;
}


/* Inode operations in similar order to how they appear in Linux file fs.h */

static int
cifs_do_create(struct inode *inode, struct dentry *direntry, unsigned int xid,
	       struct tcon_link *tlink, unsigned oflags, umode_t mode,
	       __u32 *oplock, struct cifs_fid *fid)
{
	int rc = -ENOENT;
	int create_options = CREATE_NOT_DIR;
	int desired_access;
	struct cifs_sb_info *cifs_sb = CIFS_SB(inode->i_sb);
	struct cifs_tcon *tcon = tlink_tcon(tlink);
	char *full_path = NULL;
	FILE_ALL_INFO *buf = NULL;
	struct inode *newinode = NULL;
	int disposition;
	struct TCP_Server_Info *server = tcon->ses->server;
	struct cifs_open_parms oparms;

	*oplock = 0;
	if (tcon->ses->server->oplocks)
		*oplock = REQ_OPLOCK;

	full_path = build_path_from_dentry(direntry);
	if (full_path == NULL) {
		rc = -ENOMEM;
		goto out;
	}

	if (tcon->unix_ext && cap_unix(tcon->ses) && !tcon->broken_posix_open &&
	    (CIFS_UNIX_POSIX_PATH_OPS_CAP &
			le64_to_cpu(tcon->fsUnixInfo.Capability))) {
		rc = cifs_posix_open(full_path, &newinode, inode->i_sb, mode,
				     oflags, oplock, &fid->netfid, xid);
		switch (rc) {
		case 0:
			if (newinode == NULL) {
				/* query inode info */
				goto cifs_create_get_file_info;
			}

			if (S_ISDIR(newinode->i_mode)) {
				CIFSSMBClose(xid, tcon, fid->netfid);
				iput(newinode);
				rc = -EISDIR;
				goto out;
			}

			if (!S_ISREG(newinode->i_mode)) {
				/*
				 * The server may allow us to open things like
				 * FIFOs, but the client isn't set up to deal
				 * with that. If it's not a regular file, just
				 * close it and proceed as if it were a normal
				 * lookup.
				 */
				CIFSSMBClose(xid, tcon, fid->netfid);
				goto cifs_create_get_file_info;
			}
			/* success, no need to query */
			goto cifs_create_set_dentry;

		case -ENOENT:
			goto cifs_create_get_file_info;

		case -EIO:
		case -EINVAL:
			/*
			 * EIO could indicate that (posix open) operation is not
			 * supported, despite what server claimed in capability
			 * negotiation.
			 *
			 * POSIX open in samba versions 3.3.1 and earlier could
			 * incorrectly fail with invalid parameter.
			 */
			tcon->broken_posix_open = true;
			break;

		case -EREMOTE:
		case -EOPNOTSUPP:
			/*
			 * EREMOTE indicates DFS junction, which is not handled
			 * in posix open.  If either that or op not supported
			 * returned, follow the normal lookup.
			 */
			break;

		default:
			goto out;
		}
		/*
		 * fallthrough to retry, using older open call, this is case
		 * where server does not support this SMB level, and falsely
		 * claims capability (also get here for DFS case which should be
		 * rare for path not covered on files)
		 */
	}

	desired_access = 0;
	if (OPEN_FMODE(oflags) & FMODE_READ)
		desired_access |= GENERIC_READ; /* is this too little? */
	if (OPEN_FMODE(oflags) & FMODE_WRITE)
		desired_access |= GENERIC_WRITE;

	disposition = FILE_OVERWRITE_IF;
	if ((oflags & (O_CREAT | O_EXCL)) == (O_CREAT | O_EXCL))
		disposition = FILE_CREATE;
	else if ((oflags & (O_CREAT | O_TRUNC)) == (O_CREAT | O_TRUNC))
		disposition = FILE_OVERWRITE_IF;
	else if ((oflags & O_CREAT) == O_CREAT)
		disposition = FILE_OPEN_IF;
	else
		cifs_dbg(FYI, "Create flag not set in create function\n");

	/*
	 * BB add processing to set equivalent of mode - e.g. via CreateX with
	 * ACLs
	 */

	if (!server->ops->open) {
		rc = -ENOSYS;
		goto out;
	}

	buf = kmalloc(sizeof(FILE_ALL_INFO), GFP_KERNEL);
	if (buf == NULL) {
		rc = -ENOMEM;
		goto out;
	}

	/*
	 * if we're not using unix extensions, see if we need to set
	 * ATTR_READONLY on the create call
	 */
	if (!tcon->unix_ext && (mode & S_IWUGO) == 0)
		create_options |= CREATE_OPTION_READONLY;

	if (backup_cred(cifs_sb))
		create_options |= CREATE_OPEN_BACKUP_INTENT;

	oparms.tcon = tcon;
	oparms.cifs_sb = cifs_sb;
	oparms.desired_access = desired_access;
	oparms.create_options = create_options;
	oparms.disposition = disposition;
	oparms.path = full_path;
	oparms.fid = fid;
	oparms.reconnect = false;

	rc = server->ops->open(xid, &oparms, oplock, buf);
	if (rc) {
		cifs_dbg(FYI, "cifs_create returned 0x%x\n", rc);
		goto out;
	}

	/*
	 * If Open reported that we actually created a file then we now have to
	 * set the mode if possible.
	 */
	if ((tcon->unix_ext) && (*oplock & CIFS_CREATE_ACTION)) {
		struct cifs_unix_set_info_args args = {
				.mode	= mode,
				.ctime	= NO_CHANGE_64,
				.atime	= NO_CHANGE_64,
				.mtime	= NO_CHANGE_64,
				.device	= 0,
		};

		if (cifs_sb->mnt_cifs_flags & CIFS_MOUNT_SET_UID) {
			args.uid = current_fsuid();
			if (inode->i_mode & S_ISGID)
				args.gid = inode->i_gid;
			else
				args.gid = current_fsgid();
		} else {
			args.uid = INVALID_UID; /* no change */
			args.gid = INVALID_GID; /* no change */
		}
		CIFSSMBUnixSetFileInfo(xid, tcon, &args, fid->netfid,
				       current->tgid);
	} else {
		/*
		 * BB implement mode setting via Windows security
		 * descriptors e.g.
		 */
		/* CIFSSMBWinSetPerms(xid,tcon,path,mode,-1,-1,nls);*/

		/* Could set r/o dos attribute if mode & 0222 == 0 */
	}

cifs_create_get_file_info:
	/* server might mask mode so we have to query for it */
	if (tcon->unix_ext)
		rc = cifs_get_inode_info_unix(&newinode, full_path, inode->i_sb,
					      xid);
	else {
		rc = cifs_get_inode_info(&newinode, full_path, buf, inode->i_sb,
					 xid, fid);
		if (newinode) {
			if (server->ops->set_lease_key)
				server->ops->set_lease_key(newinode, fid);
			if (cifs_sb->mnt_cifs_flags & CIFS_MOUNT_DYNPERM)
				newinode->i_mode = mode;
			if ((*oplock & CIFS_CREATE_ACTION) &&
			    (cifs_sb->mnt_cifs_flags & CIFS_MOUNT_SET_UID)) {
				newinode->i_uid = current_fsuid();
				if (inode->i_mode & S_ISGID)
					newinode->i_gid = inode->i_gid;
				else
					newinode->i_gid = current_fsgid();
			}
		}
	}

cifs_create_set_dentry:
	if (rc != 0) {
		cifs_dbg(FYI, "Create worked, get_inode_info failed rc = %d\n",
			 rc);
		goto out_err;
<<<<<<< HEAD
	}

	if (S_ISDIR(newinode->i_mode)) {
		rc = -EISDIR;
		goto out_err;
	}

=======
	}

	if (S_ISDIR(newinode->i_mode)) {
		rc = -EISDIR;
		goto out_err;
	}

>>>>>>> 29b4817d
	d_drop(direntry);
	d_add(direntry, newinode);

out:
	kfree(buf);
	kfree(full_path);
	return rc;

out_err:
	if (server->ops->close)
		server->ops->close(xid, tcon, fid);
	if (newinode)
		iput(newinode);
	goto out;
}

int
cifs_atomic_open(struct inode *inode, struct dentry *direntry,
		 struct file *file, unsigned oflags, umode_t mode,
		 int *opened)
{
	int rc;
	unsigned int xid;
	struct tcon_link *tlink;
	struct cifs_tcon *tcon;
	struct TCP_Server_Info *server;
	struct cifs_fid fid;
	struct cifs_pending_open open;
	__u32 oplock;
	struct cifsFileInfo *file_info;

	/*
	 * Posix open is only called (at lookup time) for file create now. For
	 * opens (rather than creates), because we do not know if it is a file
	 * or directory yet, and current Samba no longer allows us to do posix
	 * open on dirs, we could end up wasting an open call on what turns out
	 * to be a dir. For file opens, we wait to call posix open till
	 * cifs_open.  It could be added to atomic_open in the future but the
	 * performance tradeoff of the extra network request when EISDIR or
	 * EACCES is returned would have to be weighed against the 50% reduction
	 * in network traffic in the other paths.
	 */
	if (!(oflags & O_CREAT)) {
		struct dentry *res;

		/*
		 * Check for hashed negative dentry. We have already revalidated
		 * the dentry and it is fine. No need to perform another lookup.
		 */
		if (!d_in_lookup(direntry))
			return -ENOENT;

		res = cifs_lookup(inode, direntry, 0);
		if (IS_ERR(res))
			return PTR_ERR(res);

		return finish_no_open(file, res);
	}

	rc = check_name(direntry);
	if (rc)
		return rc;

	xid = get_xid();

	cifs_dbg(FYI, "parent inode = 0x%p name is: %pd and dentry = 0x%p\n",
		 inode, direntry, direntry);

	tlink = cifs_sb_tlink(CIFS_SB(inode->i_sb));
	if (IS_ERR(tlink)) {
		rc = PTR_ERR(tlink);
		goto out_free_xid;
	}

	tcon = tlink_tcon(tlink);
	server = tcon->ses->server;

	if (server->ops->new_lease_key)
		server->ops->new_lease_key(&fid);

	cifs_add_pending_open(&fid, tlink, &open);

	rc = cifs_do_create(inode, direntry, xid, tlink, oflags, mode,
			    &oplock, &fid);

	if (rc) {
		cifs_del_pending_open(&open);
		goto out;
	}

	if ((oflags & (O_CREAT | O_EXCL)) == (O_CREAT | O_EXCL))
		*opened |= FILE_CREATED;

	rc = finish_open(file, direntry, generic_file_open, opened);
	if (rc) {
		if (server->ops->close)
			server->ops->close(xid, tcon, &fid);
		cifs_del_pending_open(&open);
		goto out;
	}

	if (file->f_flags & O_DIRECT &&
	    CIFS_SB(inode->i_sb)->mnt_cifs_flags & CIFS_MOUNT_STRICT_IO) {
		if (CIFS_SB(inode->i_sb)->mnt_cifs_flags & CIFS_MOUNT_NO_BRL)
			file->f_op = &cifs_file_direct_nobrl_ops;
		else
			file->f_op = &cifs_file_direct_ops;
		}

	file_info = cifs_new_fileinfo(&fid, file, tlink, oplock);
	if (file_info == NULL) {
		if (server->ops->close)
			server->ops->close(xid, tcon, &fid);
		cifs_del_pending_open(&open);
		fput(file);
		rc = -ENOMEM;
	}

out:
	cifs_put_tlink(tlink);
out_free_xid:
	free_xid(xid);
	return rc;
}

int cifs_create(struct inode *inode, struct dentry *direntry, umode_t mode,
		bool excl)
{
	int rc;
	unsigned int xid = get_xid();
	/*
	 * BB below access is probably too much for mknod to request
	 *    but we have to do query and setpathinfo so requesting
	 *    less could fail (unless we want to request getatr and setatr
	 *    permissions (only).  At least for POSIX we do not have to
	 *    request so much.
	 */
	unsigned oflags = O_EXCL | O_CREAT | O_RDWR;
	struct tcon_link *tlink;
	struct cifs_tcon *tcon;
	struct TCP_Server_Info *server;
	struct cifs_fid fid;
	__u32 oplock;

	cifs_dbg(FYI, "cifs_create parent inode = 0x%p name is: %pd and dentry = 0x%p\n",
		 inode, direntry, direntry);

	tlink = cifs_sb_tlink(CIFS_SB(inode->i_sb));
	rc = PTR_ERR(tlink);
	if (IS_ERR(tlink))
		goto out_free_xid;

	tcon = tlink_tcon(tlink);
	server = tcon->ses->server;

	if (server->ops->new_lease_key)
		server->ops->new_lease_key(&fid);

	rc = cifs_do_create(inode, direntry, xid, tlink, oflags, mode,
			    &oplock, &fid);
	if (!rc && server->ops->close)
		server->ops->close(xid, tcon, &fid);

	cifs_put_tlink(tlink);
out_free_xid:
	free_xid(xid);
	return rc;
}

int cifs_mknod(struct inode *inode, struct dentry *direntry, umode_t mode,
		dev_t device_number)
{
	int rc = -EPERM;
	unsigned int xid;
	int create_options = CREATE_NOT_DIR | CREATE_OPTION_SPECIAL;
	struct cifs_sb_info *cifs_sb;
	struct tcon_link *tlink;
	struct cifs_tcon *tcon;
	struct cifs_io_parms io_parms;
	char *full_path = NULL;
	struct inode *newinode = NULL;
	__u32 oplock = 0;
	struct cifs_fid fid;
	struct cifs_open_parms oparms;
	FILE_ALL_INFO *buf = NULL;
	unsigned int bytes_written;
	struct win_dev *pdev;
	struct kvec iov[2];

	if (!old_valid_dev(device_number))
		return -EINVAL;

	cifs_sb = CIFS_SB(inode->i_sb);
	tlink = cifs_sb_tlink(cifs_sb);
	if (IS_ERR(tlink))
		return PTR_ERR(tlink);

	tcon = tlink_tcon(tlink);

	xid = get_xid();

	full_path = build_path_from_dentry(direntry);
	if (full_path == NULL) {
		rc = -ENOMEM;
		goto mknod_out;
	}

	if (tcon->unix_ext) {
		struct cifs_unix_set_info_args args = {
			.mode	= mode & ~current_umask(),
			.ctime	= NO_CHANGE_64,
			.atime	= NO_CHANGE_64,
			.mtime	= NO_CHANGE_64,
			.device	= device_number,
		};
		if (cifs_sb->mnt_cifs_flags & CIFS_MOUNT_SET_UID) {
			args.uid = current_fsuid();
			args.gid = current_fsgid();
		} else {
			args.uid = INVALID_UID; /* no change */
			args.gid = INVALID_GID; /* no change */
		}
		rc = CIFSSMBUnixSetPathInfo(xid, tcon, full_path, &args,
					    cifs_sb->local_nls,
					    cifs_remap(cifs_sb));
		if (rc)
			goto mknod_out;

		rc = cifs_get_inode_info_unix(&newinode, full_path,
						inode->i_sb, xid);

		if (rc == 0)
			d_instantiate(direntry, newinode);
		goto mknod_out;
	}

	if (!(cifs_sb->mnt_cifs_flags & CIFS_MOUNT_UNX_EMUL))
		goto mknod_out;


	cifs_dbg(FYI, "sfu compat create special file\n");

	buf = kmalloc(sizeof(FILE_ALL_INFO), GFP_KERNEL);
	if (buf == NULL) {
		kfree(full_path);
		rc = -ENOMEM;
		free_xid(xid);
		return rc;
	}

	if (backup_cred(cifs_sb))
		create_options |= CREATE_OPEN_BACKUP_INTENT;

	oparms.tcon = tcon;
	oparms.cifs_sb = cifs_sb;
	oparms.desired_access = GENERIC_WRITE;
	oparms.create_options = create_options;
	oparms.disposition = FILE_CREATE;
	oparms.path = full_path;
	oparms.fid = &fid;
	oparms.reconnect = false;

	if (tcon->ses->server->oplocks)
		oplock = REQ_OPLOCK;
	else
		oplock = 0;
	rc = tcon->ses->server->ops->open(xid, &oparms, &oplock, buf);
	if (rc)
		goto mknod_out;

	/*
	 * BB Do not bother to decode buf since no local inode yet to put
	 * timestamps in, but we can reuse it safely.
	 */

	pdev = (struct win_dev *)buf;
	io_parms.pid = current->tgid;
	io_parms.tcon = tcon;
	io_parms.offset = 0;
	io_parms.length = sizeof(struct win_dev);
	iov[1].iov_base = buf;
	iov[1].iov_len = sizeof(struct win_dev);
	if (S_ISCHR(mode)) {
		memcpy(pdev->type, "IntxCHR", 8);
		pdev->major = cpu_to_le64(MAJOR(device_number));
		pdev->minor = cpu_to_le64(MINOR(device_number));
		rc = tcon->ses->server->ops->sync_write(xid, &fid, &io_parms,
							&bytes_written, iov, 1);
	} else if (S_ISBLK(mode)) {
		memcpy(pdev->type, "IntxBLK", 8);
		pdev->major = cpu_to_le64(MAJOR(device_number));
		pdev->minor = cpu_to_le64(MINOR(device_number));
		rc = tcon->ses->server->ops->sync_write(xid, &fid, &io_parms,
							&bytes_written, iov, 1);
	} /* else if (S_ISFIFO) */
	tcon->ses->server->ops->close(xid, tcon, &fid);
	d_drop(direntry);

	/* FIXME: add code here to set EAs */

mknod_out:
	kfree(full_path);
	kfree(buf);
	free_xid(xid);
	cifs_put_tlink(tlink);
	return rc;
}

struct dentry *
cifs_lookup(struct inode *parent_dir_inode, struct dentry *direntry,
	    unsigned int flags)
{
	unsigned int xid;
	int rc = 0; /* to get around spurious gcc warning, set to zero here */
	struct cifs_sb_info *cifs_sb;
	struct tcon_link *tlink;
	struct cifs_tcon *pTcon;
	struct inode *newInode = NULL;
	char *full_path = NULL;

	xid = get_xid();

	cifs_dbg(FYI, "parent inode = 0x%p name is: %pd and dentry = 0x%p\n",
		 parent_dir_inode, direntry, direntry);

	/* check whether path exists */

	cifs_sb = CIFS_SB(parent_dir_inode->i_sb);
	tlink = cifs_sb_tlink(cifs_sb);
	if (IS_ERR(tlink)) {
		free_xid(xid);
		return (struct dentry *)tlink;
	}
	pTcon = tlink_tcon(tlink);

	rc = check_name(direntry);
	if (rc)
		goto lookup_out;

	/* can not grab the rename sem here since it would
	deadlock in the cases (beginning of sys_rename itself)
	in which we already have the sb rename sem */
	full_path = build_path_from_dentry(direntry);
	if (full_path == NULL) {
		rc = -ENOMEM;
		goto lookup_out;
	}

	if (d_really_is_positive(direntry)) {
		cifs_dbg(FYI, "non-NULL inode in lookup\n");
	} else {
		cifs_dbg(FYI, "NULL inode in lookup\n");
	}
	cifs_dbg(FYI, "Full path: %s inode = 0x%p\n",
		 full_path, d_inode(direntry));

	if (pTcon->unix_ext) {
		rc = cifs_get_inode_info_unix(&newInode, full_path,
					      parent_dir_inode->i_sb, xid);
	} else {
		rc = cifs_get_inode_info(&newInode, full_path, NULL,
				parent_dir_inode->i_sb, xid, NULL);
	}

	if ((rc == 0) && (newInode != NULL)) {
		d_add(direntry, newInode);
		/* since paths are not looked up by component - the parent
		   directories are presumed to be good here */
		renew_parental_timestamps(direntry);

	} else if (rc == -ENOENT) {
		rc = 0;
		direntry->d_time = jiffies;
		d_add(direntry, NULL);
	/*	if it was once a directory (but how can we tell?) we could do
		shrink_dcache_parent(direntry); */
	} else if (rc != -EACCES) {
		cifs_dbg(FYI, "Unexpected lookup error %d\n", rc);
		/* We special case check for Access Denied - since that
		is a common return code */
	}

lookup_out:
	kfree(full_path);
	cifs_put_tlink(tlink);
	free_xid(xid);
	return ERR_PTR(rc);
}

static int
cifs_d_revalidate(struct dentry *direntry, unsigned int flags)
{
	if (flags & LOOKUP_RCU)
		return -ECHILD;

	if (d_really_is_positive(direntry)) {
		if (cifs_revalidate_dentry(direntry))
			return 0;
		else {
			/*
			 * If the inode wasn't known to be a dfs entry when
			 * the dentry was instantiated, such as when created
			 * via ->readdir(), it needs to be set now since the
			 * attributes will have been updated by
			 * cifs_revalidate_dentry().
			 */
			if (IS_AUTOMOUNT(d_inode(direntry)) &&
			   !(direntry->d_flags & DCACHE_NEED_AUTOMOUNT)) {
				spin_lock(&direntry->d_lock);
				direntry->d_flags |= DCACHE_NEED_AUTOMOUNT;
				spin_unlock(&direntry->d_lock);
			}

			return 1;
		}
	}

	/*
	 * This may be nfsd (or something), anyway, we can't see the
	 * intent of this. So, since this can be for creation, drop it.
	 */
	if (!flags)
		return 0;

	/*
	 * Drop the negative dentry, in order to make sure to use the
	 * case sensitive name which is specified by user if this is
	 * for creation.
	 */
	if (flags & (LOOKUP_CREATE | LOOKUP_RENAME_TARGET))
		return 0;

	if (time_after(jiffies, direntry->d_time + HZ) || !lookupCacheEnabled)
		return 0;

	return 1;
}

/* static int cifs_d_delete(struct dentry *direntry)
{
	int rc = 0;

	cifs_dbg(FYI, "In cifs d_delete, name = %pd\n", direntry);

	return rc;
}     */

const struct dentry_operations cifs_dentry_ops = {
	.d_revalidate = cifs_d_revalidate,
	.d_automount = cifs_dfs_d_automount,
/* d_delete:       cifs_d_delete,      */ /* not needed except for debugging */
};

static int cifs_ci_hash(const struct dentry *dentry, struct qstr *q)
{
	struct nls_table *codepage = CIFS_SB(dentry->d_sb)->local_nls;
	unsigned long hash;
	wchar_t c;
	int i, charlen;

	hash = init_name_hash(dentry);
	for (i = 0; i < q->len; i += charlen) {
		charlen = codepage->char2uni(&q->name[i], q->len - i, &c);
		/* error out if we can't convert the character */
		if (unlikely(charlen < 0))
			return charlen;
		hash = partial_name_hash(cifs_toupper(c), hash);
	}
	q->hash = end_name_hash(hash);

	return 0;
}

static int cifs_ci_compare(const struct dentry *dentry,
		unsigned int len, const char *str, const struct qstr *name)
{
	struct nls_table *codepage = CIFS_SB(dentry->d_sb)->local_nls;
	wchar_t c1, c2;
	int i, l1, l2;

	/*
	 * We make the assumption here that uppercase characters in the local
	 * codepage are always the same length as their lowercase counterparts.
	 *
	 * If that's ever not the case, then this will fail to match it.
	 */
	if (name->len != len)
		return 1;

	for (i = 0; i < len; i += l1) {
		/* Convert characters in both strings to UTF-16. */
		l1 = codepage->char2uni(&str[i], len - i, &c1);
		l2 = codepage->char2uni(&name->name[i], name->len - i, &c2);

		/*
		 * If we can't convert either character, just declare it to
		 * be 1 byte long and compare the original byte.
		 */
		if (unlikely(l1 < 0 && l2 < 0)) {
			if (str[i] != name->name[i])
				return 1;
			l1 = 1;
			continue;
		}

		/*
		 * Here, we again ass|u|me that upper/lowercase versions of
		 * a character are the same length in the local NLS.
		 */
		if (l1 != l2)
			return 1;

		/* Now compare uppercase versions of these characters */
		if (cifs_toupper(c1) != cifs_toupper(c2))
			return 1;
	}

	return 0;
}

const struct dentry_operations cifs_ci_dentry_ops = {
	.d_revalidate = cifs_d_revalidate,
	.d_hash = cifs_ci_hash,
	.d_compare = cifs_ci_compare,
	.d_automount = cifs_dfs_d_automount,
};<|MERGE_RESOLUTION|>--- conflicted
+++ resolved
@@ -423,7 +423,6 @@
 		cifs_dbg(FYI, "Create worked, get_inode_info failed rc = %d\n",
 			 rc);
 		goto out_err;
-<<<<<<< HEAD
 	}
 
 	if (S_ISDIR(newinode->i_mode)) {
@@ -431,15 +430,6 @@
 		goto out_err;
 	}
 
-=======
-	}
-
-	if (S_ISDIR(newinode->i_mode)) {
-		rc = -EISDIR;
-		goto out_err;
-	}
-
->>>>>>> 29b4817d
 	d_drop(direntry);
 	d_add(direntry, newinode);
 
