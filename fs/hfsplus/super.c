--- conflicted
+++ resolved
@@ -239,11 +239,7 @@
 	mutex_unlock(&sbi->vh_mutex);
 
 	if (!test_bit(HFSPLUS_SB_NOBARRIER, &sbi->flags))
-<<<<<<< HEAD
-		blkdev_issue_flush(sb->s_bdev, GFP_KERNEL);
-=======
 		blkdev_issue_flush(sb->s_bdev);
->>>>>>> 7d2a07b7
 
 	return error;
 }
