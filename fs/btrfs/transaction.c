--- conflicted
+++ resolved
@@ -21,10 +21,7 @@
 #include "qgroup.h"
 #include "block-group.h"
 #include "space-info.h"
-<<<<<<< HEAD
-=======
 #include "zoned.h"
->>>>>>> 7d2a07b7
 
 #define BTRFS_ROOT_TRANS_TAG 0
 
@@ -185,10 +182,6 @@
 		btrfs_free_log(trans, root);
 		btrfs_drop_and_free_fs_root(fs_info, root);
 		spin_lock(&cur_trans->dropped_roots_lock);
-<<<<<<< HEAD
-	}
-	spin_unlock(&cur_trans->dropped_roots_lock);
-=======
 	}
 	spin_unlock(&cur_trans->dropped_roots_lock);
 
@@ -232,7 +225,6 @@
 		}
 	}
 	spin_unlock(&fs_info->block_group_cache_lock);
->>>>>>> 7d2a07b7
 	up_write(&fs_info->commit_root_sem);
 }
 
@@ -735,16 +727,11 @@
 	 */
 	if (do_chunk_alloc && num_bytes) {
 		u64 flags = h->block_rsv->space_info->flags;
-<<<<<<< HEAD
-=======
-
->>>>>>> 7d2a07b7
+
 		btrfs_chunk_alloc(h, btrfs_get_alloc_profile(fs_info, flags),
 				  CHUNK_ALLOC_NO_FORCE);
 	}
 
-<<<<<<< HEAD
-=======
 	/*
 	 * btrfs_record_root_in_trans() needs to alloc new extents, and may
 	 * call btrfs_join_transaction() while we're also starting a
@@ -764,7 +751,6 @@
 		return ERR_PTR(ret);
 	}
 
->>>>>>> 7d2a07b7
 	return h;
 
 join_fail:
@@ -1731,11 +1717,7 @@
 	}
 
 	key.offset = (u64)-1;
-<<<<<<< HEAD
-	pending->snap = btrfs_get_fs_root(fs_info, &key, true);
-=======
 	pending->snap = btrfs_get_new_fs_root(fs_info, objectid, pending->anon_dev);
->>>>>>> 7d2a07b7
 	if (IS_ERR(pending->snap)) {
 		ret = PTR_ERR(pending->snap);
 		pending->snap = NULL;
@@ -2470,10 +2452,6 @@
 	btrfs_debug(fs_info, "cleaner removing %llu", root->root_key.objectid);
 
 	btrfs_kill_all_delayed_nodes(root);
-	if (root->ino_cache_inode) {
-		iput(root->ino_cache_inode);
-		root->ino_cache_inode = NULL;
-	}
 
 	if (btrfs_header_backref_rev(root->node) <
 			BTRFS_MIXED_BACKREF_REV)
