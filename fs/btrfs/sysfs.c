--- conflicted
+++ resolved
@@ -75,13 +75,9 @@
 		clear = BTRFS_FEATURE_INCOMPAT_SAFE_CLEAR;
 		break;
 	default:
-<<<<<<< HEAD
-		BUG();
-=======
 		printk(KERN_WARNING "btrfs: sysfs: unknown feature set %d\n",
 				fa->feature_set);
 		return 0;
->>>>>>> cfbf8d48
 	}
 
 	if (set & fa->feature_bit)
@@ -156,11 +152,7 @@
 	btrfs_info(fs_info, "%s %s feature flag",
 		   val ? "Setting" : "Clearing", fa->kobj_attr.attr.name);
 
-<<<<<<< HEAD
-	trans = btrfs_start_transaction(fs_info->fs_root, 1);
-=======
 	trans = btrfs_start_transaction(fs_info->fs_root, 0);
->>>>>>> cfbf8d48
 	if (IS_ERR(trans))
 		return PTR_ERR(trans);
 
@@ -206,36 +198,22 @@
 BTRFS_FEAT_ATTR_INCOMPAT(default_subvol, DEFAULT_SUBVOL);
 BTRFS_FEAT_ATTR_INCOMPAT(mixed_groups, MIXED_GROUPS);
 BTRFS_FEAT_ATTR_INCOMPAT(compress_lzo, COMPRESS_LZO);
-<<<<<<< HEAD
-BTRFS_FEAT_ATTR_INCOMPAT(compress_lzov2, COMPRESS_LZOv2);
-=======
->>>>>>> cfbf8d48
 BTRFS_FEAT_ATTR_INCOMPAT(big_metadata, BIG_METADATA);
 BTRFS_FEAT_ATTR_INCOMPAT(extended_iref, EXTENDED_IREF);
 BTRFS_FEAT_ATTR_INCOMPAT(raid56, RAID56);
 BTRFS_FEAT_ATTR_INCOMPAT(skinny_metadata, SKINNY_METADATA);
-<<<<<<< HEAD
-=======
 BTRFS_FEAT_ATTR_INCOMPAT(no_holes, NO_HOLES);
->>>>>>> cfbf8d48
 
 static struct attribute *btrfs_supported_feature_attrs[] = {
 	BTRFS_FEAT_ATTR_PTR(mixed_backref),
 	BTRFS_FEAT_ATTR_PTR(default_subvol),
 	BTRFS_FEAT_ATTR_PTR(mixed_groups),
 	BTRFS_FEAT_ATTR_PTR(compress_lzo),
-<<<<<<< HEAD
-	BTRFS_FEAT_ATTR_PTR(compress_lzov2),
-=======
->>>>>>> cfbf8d48
 	BTRFS_FEAT_ATTR_PTR(big_metadata),
 	BTRFS_FEAT_ATTR_PTR(extended_iref),
 	BTRFS_FEAT_ATTR_PTR(raid56),
 	BTRFS_FEAT_ATTR_PTR(skinny_metadata),
-<<<<<<< HEAD
-=======
 	BTRFS_FEAT_ATTR_PTR(no_holes),
->>>>>>> cfbf8d48
 	NULL
 };
 
@@ -396,11 +374,7 @@
 	int ret;
 
 	if (len >= BTRFS_LABEL_SIZE) {
-<<<<<<< HEAD
-		pr_err("btrfs: unable to set label with more than %d bytes\n",
-=======
 		pr_err("BTRFS: unable to set label with more than %d bytes\n",
->>>>>>> cfbf8d48
 		       BTRFS_LABEL_SIZE - 1);
 		return -EINVAL;
 	}
@@ -445,15 +419,6 @@
 	return container_of(kobj, struct btrfs_fs_info, super_kobj);
 }
 
-<<<<<<< HEAD
-void btrfs_sysfs_remove_one(struct btrfs_fs_info *fs_info)
-{
-	sysfs_remove_files(fs_info->space_info_kobj, allocation_attrs);
-	kobject_del(fs_info->device_dir_kobj);
-	kobject_put(fs_info->device_dir_kobj);
-	kobject_del(fs_info->space_info_kobj);
-	kobject_put(fs_info->space_info_kobj);
-=======
 #define NUM_FEATURE_BITS 64
 static char btrfs_unknown_feature_names[3][NUM_FEATURE_BITS][13];
 static struct btrfs_feature_attr btrfs_feature_attrs[3][NUM_FEATURE_BITS];
@@ -507,14 +472,11 @@
 
 static void __btrfs_sysfs_remove_one(struct btrfs_fs_info *fs_info)
 {
->>>>>>> cfbf8d48
 	kobject_del(&fs_info->super_kobj);
 	kobject_put(&fs_info->super_kobj);
 	wait_for_completion(&fs_info->kobj_unregister);
 }
 
-<<<<<<< HEAD
-=======
 void btrfs_sysfs_remove_one(struct btrfs_fs_info *fs_info)
 {
 	if (fs_info->space_info_kobj) {
@@ -529,20 +491,12 @@
 	__btrfs_sysfs_remove_one(fs_info);
 }
 
->>>>>>> cfbf8d48
 const char * const btrfs_feature_set_names[3] = {
 	[FEAT_COMPAT]	 = "compat",
 	[FEAT_COMPAT_RO] = "compat_ro",
 	[FEAT_INCOMPAT]	 = "incompat",
 };
 
-<<<<<<< HEAD
-#define NUM_FEATURE_BITS 64
-static char btrfs_unknown_feature_names[3][NUM_FEATURE_BITS][13];
-static struct btrfs_feature_attr btrfs_feature_attrs[3][NUM_FEATURE_BITS];
-
-=======
->>>>>>> cfbf8d48
 char *btrfs_printable_features(enum btrfs_feature_set set, u64 flags)
 {
 	size_t bufsize = 4096; /* safe max, 64 names * 64 bytes */
@@ -612,56 +566,6 @@
 	}
 }
 
-<<<<<<< HEAD
-static u64 supported_feature_masks[3] = {
-	[FEAT_COMPAT]    = BTRFS_FEATURE_COMPAT_SUPP,
-	[FEAT_COMPAT_RO] = BTRFS_FEATURE_COMPAT_RO_SUPP,
-	[FEAT_INCOMPAT]  = BTRFS_FEATURE_INCOMPAT_SUPP,
-};
-
-static int add_unknown_feature_attrs(struct btrfs_fs_info *fs_info)
-{
-	int set;
-
-	for (set = 0; set < FEAT_MAX; set++) {
-		int i, count, ret, index = 0;
-		struct attribute **attrs;
-		struct attribute_group agroup = {
-			.name = "features",
-		};
-		u64 features = get_features(fs_info, set);
-		features &= ~supported_feature_masks[set];
-
-		count = hweight64(features);
-
-		if (!count)
-			continue;
-
-		attrs = kcalloc(count + 1, sizeof(void *), GFP_KERNEL);
-
-		for (i = 0; i < NUM_FEATURE_BITS; i++) {
-			struct btrfs_feature_attr *fa;
-
-			if (!(features & (1ULL << i)))
-				continue;
-
-			fa = &btrfs_feature_attrs[set][i];
-			attrs[index++] = &fa->kobj_attr.attr;
-		}
-
-		attrs[index] = NULL;
-		agroup.attrs = attrs;
-
-		ret = sysfs_merge_group(&fs_info->super_kobj, &agroup);
-		kfree(attrs);
-		if (ret)
-			return ret;
-	}
-	return 0;
-}
-
-=======
->>>>>>> cfbf8d48
 static int add_device_membership(struct btrfs_fs_info *fs_info)
 {
 	int error = 0;
@@ -674,10 +578,6 @@
 		return -ENOMEM;
 
 	list_for_each_entry(dev, &fs_devices->devices, dev_list) {
-<<<<<<< HEAD
-		struct hd_struct *disk = dev->bdev->bd_part;
-		struct kobject *disk_kobj = &part_to_dev(disk)->kobj;
-=======
 		struct hd_struct *disk;
 		struct kobject *disk_kobj;
 
@@ -686,7 +586,6 @@
 
 		disk = dev->bdev->bd_part;
 		disk_kobj = &part_to_dev(disk)->kobj;
->>>>>>> cfbf8d48
 
 		error = sysfs_create_link(fs_info->device_dir_kobj,
 					  disk_kobj, disk_kobj->name);
@@ -708,15 +607,6 @@
 	fs_info->super_kobj.kset = btrfs_kset;
 	error = kobject_init_and_add(&fs_info->super_kobj, &btrfs_ktype, NULL,
 				     "%pU", fs_info->fsid);
-<<<<<<< HEAD
-
-	error = sysfs_create_group(&fs_info->super_kobj,
-				   &btrfs_feature_attr_group);
-	if (error)
-		goto failure;
-
-	error = add_unknown_feature_attrs(fs_info);
-=======
 	if (error)
 		return error;
 
@@ -728,7 +618,6 @@
 	}
 
 	error = addrm_unknown_feature_attrs(fs_info, true);
->>>>>>> cfbf8d48
 	if (error)
 		goto failure;
 
