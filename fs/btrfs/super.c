--- conflicted
+++ resolved
@@ -1640,11 +1640,8 @@
 				flags | SB_RDONLY, device_name, data);
 			if (IS_ERR(mnt_root)) {
 				root = ERR_CAST(mnt_root);
-<<<<<<< HEAD
 				mutex_unlock(&subvol_lock);
-=======
 				kfree(subvol_name);
->>>>>>> 8834f560
 				goto out;
 			}
 
@@ -1654,11 +1651,8 @@
 			if (error < 0) {
 				root = ERR_PTR(error);
 				mntput(mnt_root);
-<<<<<<< HEAD
 				mutex_unlock(&subvol_lock);
-=======
 				kfree(subvol_name);
->>>>>>> 8834f560
 				goto out;
 			}
 		}
