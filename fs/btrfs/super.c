/*
 * Copyright (C) 2007 Oracle.  All rights reserved.
 *
 * This program is free software; you can redistribute it and/or
 * modify it under the terms of the GNU General Public
 * License v2 as published by the Free Software Foundation.
 *
 * This program is distributed in the hope that it will be useful,
 * but WITHOUT ANY WARRANTY; without even the implied warranty of
 * MERCHANTABILITY or FITNESS FOR A PARTICULAR PURPOSE.  See the GNU
 * General Public License for more details.
 *
 * You should have received a copy of the GNU General Public
 * License along with this program; if not, write to the
 * Free Software Foundation, Inc., 59 Temple Place - Suite 330,
 * Boston, MA 021110-1307, USA.
 */

#include <linux/blkdev.h>
#include <linux/module.h>
#include <linux/buffer_head.h>
#include <linux/fs.h>
#include <linux/pagemap.h>
#include <linux/highmem.h>
#include <linux/time.h>
#include <linux/init.h>
#include <linux/seq_file.h>
#include <linux/string.h>
#include <linux/backing-dev.h>
#include <linux/mount.h>
#include <linux/mpage.h>
#include <linux/swap.h>
#include <linux/writeback.h>
#include <linux/statfs.h>
#include <linux/compat.h>
#include <linux/parser.h>
#include <linux/ctype.h>
#include <linux/namei.h>
#include <linux/miscdevice.h>
#include <linux/magic.h>
#include <linux/slab.h>
#include <linux/cleancache.h>
#include <linux/ratelimit.h>
#include <linux/btrfs.h>
#include "delayed-inode.h"
#include "ctree.h"
#include "disk-io.h"
#include "transaction.h"
#include "btrfs_inode.h"
#include "print-tree.h"
#include "hash.h"
#include "props.h"
#include "xattr.h"
#include "volumes.h"
#include "export.h"
#include "compression.h"
#include "rcu-string.h"
#include "dev-replace.h"
#include "free-space-cache.h"
#include "backref.h"
#include "tests/btrfs-tests.h"

#include "qgroup.h"
#define CREATE_TRACE_POINTS
#include <trace/events/btrfs.h>

static const struct super_operations btrfs_super_ops;

/*
 * Types for mounting the default subvolume and a subvolume explicitly
 * requested by subvol=/path. That way the callchain is straightforward and we
 * don't have to play tricks with the mount options and recursive calls to
 * btrfs_mount.
 *
 * The new btrfs_root_fs_type also servers as a tag for the bdev_holder.
 */
static struct file_system_type btrfs_fs_type;
static struct file_system_type btrfs_root_fs_type;

static int btrfs_remount(struct super_block *sb, int *flags, char *data);

const char *btrfs_decode_error(int errno)
{
	char *errstr = "unknown";

	switch (errno) {
	case -EIO:
		errstr = "IO failure";
		break;
	case -ENOMEM:
		errstr = "Out of memory";
		break;
	case -EROFS:
		errstr = "Readonly filesystem";
		break;
	case -EEXIST:
		errstr = "Object already exists";
		break;
	case -ENOSPC:
		errstr = "No space left";
		break;
	case -ENOENT:
		errstr = "No such entry";
		break;
	}

	return errstr;
}

/*
 * __btrfs_handle_fs_error decodes expected errors from the caller and
 * invokes the approciate error response.
 */
__cold
void __btrfs_handle_fs_error(struct btrfs_fs_info *fs_info, const char *function,
		       unsigned int line, int errno, const char *fmt, ...)
{
	struct super_block *sb = fs_info->sb;
#ifdef CONFIG_PRINTK
	const char *errstr;
#endif

	/*
	 * Special case: if the error is EROFS, and we're already
	 * under SB_RDONLY, then it is safe here.
	 */
	if (errno == -EROFS && sb_rdonly(sb))
  		return;

#ifdef CONFIG_PRINTK
	errstr = btrfs_decode_error(errno);
	if (fmt) {
		struct va_format vaf;
		va_list args;

		va_start(args, fmt);
		vaf.fmt = fmt;
		vaf.va = &args;

		pr_crit("BTRFS: error (device %s) in %s:%d: errno=%d %s (%pV)\n",
			sb->s_id, function, line, errno, errstr, &vaf);
		va_end(args);
	} else {
		pr_crit("BTRFS: error (device %s) in %s:%d: errno=%d %s\n",
			sb->s_id, function, line, errno, errstr);
	}
#endif

	/*
	 * Today we only save the error info to memory.  Long term we'll
	 * also send it down to the disk
	 */
	set_bit(BTRFS_FS_STATE_ERROR, &fs_info->fs_state);

	/* Don't go through full error handling during mount */
	if (!(sb->s_flags & SB_BORN))
		return;

	if (sb_rdonly(sb))
		return;

	/* btrfs handle error by forcing the filesystem readonly */
	sb->s_flags |= SB_RDONLY;
	btrfs_info(fs_info, "forced readonly");
	/*
	 * Note that a running device replace operation is not canceled here
	 * although there is no way to update the progress. It would add the
	 * risk of a deadlock, therefore the canceling is omitted. The only
	 * penalty is that some I/O remains active until the procedure
	 * completes. The next time when the filesystem is mounted writeable
	 * again, the device replace operation continues.
	 */
}

#ifdef CONFIG_PRINTK
static const char * const logtypes[] = {
	"emergency",
	"alert",
	"critical",
	"error",
	"warning",
	"notice",
	"info",
	"debug",
};


/*
 * Use one ratelimit state per log level so that a flood of less important
 * messages doesn't cause more important ones to be dropped.
 */
static struct ratelimit_state printk_limits[] = {
	RATELIMIT_STATE_INIT(printk_limits[0], DEFAULT_RATELIMIT_INTERVAL, 100),
	RATELIMIT_STATE_INIT(printk_limits[1], DEFAULT_RATELIMIT_INTERVAL, 100),
	RATELIMIT_STATE_INIT(printk_limits[2], DEFAULT_RATELIMIT_INTERVAL, 100),
	RATELIMIT_STATE_INIT(printk_limits[3], DEFAULT_RATELIMIT_INTERVAL, 100),
	RATELIMIT_STATE_INIT(printk_limits[4], DEFAULT_RATELIMIT_INTERVAL, 100),
	RATELIMIT_STATE_INIT(printk_limits[5], DEFAULT_RATELIMIT_INTERVAL, 100),
	RATELIMIT_STATE_INIT(printk_limits[6], DEFAULT_RATELIMIT_INTERVAL, 100),
	RATELIMIT_STATE_INIT(printk_limits[7], DEFAULT_RATELIMIT_INTERVAL, 100),
};

void btrfs_printk(const struct btrfs_fs_info *fs_info, const char *fmt, ...)
{
	char lvl[PRINTK_MAX_SINGLE_HEADER_LEN + 1] = "\0";
	struct va_format vaf;
	va_list args;
	int kern_level;
	const char *type = logtypes[4];
	struct ratelimit_state *ratelimit = &printk_limits[4];

	va_start(args, fmt);

	while ((kern_level = printk_get_level(fmt)) != 0) {
		size_t size = printk_skip_level(fmt) - fmt;

		if (kern_level >= '0' && kern_level <= '7') {
			memcpy(lvl, fmt,  size);
			lvl[size] = '\0';
			type = logtypes[kern_level - '0'];
			ratelimit = &printk_limits[kern_level - '0'];
		}
		fmt += size;
	}

	vaf.fmt = fmt;
	vaf.va = &args;

	if (__ratelimit(ratelimit))
		printk("%sBTRFS %s (device %s): %pV\n", lvl, type,
			fs_info ? fs_info->sb->s_id : "<unknown>", &vaf);

	va_end(args);
}
#endif

/*
 * We only mark the transaction aborted and then set the file system read-only.
 * This will prevent new transactions from starting or trying to join this
 * one.
 *
 * This means that error recovery at the call site is limited to freeing
 * any local memory allocations and passing the error code up without
 * further cleanup. The transaction should complete as it normally would
 * in the call path but will return -EIO.
 *
 * We'll complete the cleanup in btrfs_end_transaction and
 * btrfs_commit_transaction.
 */
__cold
void __btrfs_abort_transaction(struct btrfs_trans_handle *trans,
			       const char *function,
			       unsigned int line, int errno)
{
	struct btrfs_fs_info *fs_info = trans->fs_info;

	trans->aborted = errno;
	/* Nothing used. The other threads that have joined this
	 * transaction may be able to continue. */
	if (!trans->dirty && list_empty(&trans->new_bgs)) {
		const char *errstr;

		errstr = btrfs_decode_error(errno);
		btrfs_warn(fs_info,
		           "%s:%d: Aborting unused transaction(%s).",
		           function, line, errstr);
		return;
	}
	WRITE_ONCE(trans->transaction->aborted, errno);
	/* Wake up anybody who may be waiting on this transaction */
	wake_up(&fs_info->transaction_wait);
	wake_up(&fs_info->transaction_blocked_wait);
	__btrfs_handle_fs_error(fs_info, function, line, errno, NULL);
}
/*
 * __btrfs_panic decodes unexpected, fatal errors from the caller,
 * issues an alert, and either panics or BUGs, depending on mount options.
 */
__cold
void __btrfs_panic(struct btrfs_fs_info *fs_info, const char *function,
		   unsigned int line, int errno, const char *fmt, ...)
{
	char *s_id = "<unknown>";
	const char *errstr;
	struct va_format vaf = { .fmt = fmt };
	va_list args;

	if (fs_info)
		s_id = fs_info->sb->s_id;

	va_start(args, fmt);
	vaf.va = &args;

	errstr = btrfs_decode_error(errno);
	if (fs_info && (btrfs_test_opt(fs_info, PANIC_ON_FATAL_ERROR)))
		panic(KERN_CRIT "BTRFS panic (device %s) in %s:%d: %pV (errno=%d %s)\n",
			s_id, function, line, &vaf, errno, errstr);

	btrfs_crit(fs_info, "panic in %s:%d: %pV (errno=%d %s)",
		   function, line, &vaf, errno, errstr);
	va_end(args);
	/* Caller calls BUG() */
}

static void btrfs_put_super(struct super_block *sb)
{
	close_ctree(btrfs_sb(sb));
}

enum {
	Opt_degraded, Opt_subvol, Opt_subvolid, Opt_device, Opt_nodatasum,
	Opt_nodatacow, Opt_max_inline, Opt_alloc_start, Opt_nobarrier, Opt_ssd,
	Opt_nossd, Opt_ssd_spread, Opt_thread_pool, Opt_noacl, Opt_compress,
	Opt_compress_type, Opt_compress_force, Opt_compress_force_type,
	Opt_notreelog, Opt_ratio, Opt_flushoncommit, Opt_discard,
	Opt_space_cache, Opt_space_cache_version, Opt_clear_cache,
	Opt_user_subvol_rm_allowed, Opt_enospc_debug, Opt_subvolrootid,
	Opt_defrag, Opt_inode_cache, Opt_no_space_cache, Opt_recovery,
	Opt_skip_balance, Opt_check_integrity,
	Opt_check_integrity_including_extent_data,
	Opt_check_integrity_print_mask, Opt_fatal_errors, Opt_rescan_uuid_tree,
	Opt_commit_interval, Opt_barrier, Opt_nodefrag, Opt_nodiscard,
	Opt_noenospc_debug, Opt_noflushoncommit, Opt_acl, Opt_datacow,
	Opt_datasum, Opt_treelog, Opt_noinode_cache, Opt_usebackuproot,
	Opt_nologreplay, Opt_norecovery,
#ifdef CONFIG_BTRFS_DEBUG
	Opt_fragment_data, Opt_fragment_metadata, Opt_fragment_all,
#endif
#ifdef CONFIG_BTRFS_FS_REF_VERIFY
	Opt_ref_verify,
#endif
	Opt_err,
};

static const match_table_t tokens = {
	{Opt_degraded, "degraded"},
	{Opt_subvol, "subvol=%s"},
	{Opt_subvolid, "subvolid=%s"},
	{Opt_device, "device=%s"},
	{Opt_nodatasum, "nodatasum"},
	{Opt_datasum, "datasum"},
	{Opt_nodatacow, "nodatacow"},
	{Opt_datacow, "datacow"},
	{Opt_nobarrier, "nobarrier"},
	{Opt_barrier, "barrier"},
	{Opt_max_inline, "max_inline=%s"},
	{Opt_alloc_start, "alloc_start=%s"},
	{Opt_thread_pool, "thread_pool=%d"},
	{Opt_compress, "compress"},
	{Opt_compress_type, "compress=%s"},
	{Opt_compress_force, "compress-force"},
	{Opt_compress_force_type, "compress-force=%s"},
	{Opt_ssd, "ssd"},
	{Opt_ssd_spread, "ssd_spread"},
	{Opt_nossd, "nossd"},
	{Opt_acl, "acl"},
	{Opt_noacl, "noacl"},
	{Opt_notreelog, "notreelog"},
	{Opt_treelog, "treelog"},
	{Opt_nologreplay, "nologreplay"},
	{Opt_norecovery, "norecovery"},
	{Opt_flushoncommit, "flushoncommit"},
	{Opt_noflushoncommit, "noflushoncommit"},
	{Opt_ratio, "metadata_ratio=%d"},
	{Opt_discard, "discard"},
	{Opt_nodiscard, "nodiscard"},
	{Opt_space_cache, "space_cache"},
	{Opt_space_cache_version, "space_cache=%s"},
	{Opt_clear_cache, "clear_cache"},
	{Opt_user_subvol_rm_allowed, "user_subvol_rm_allowed"},
	{Opt_enospc_debug, "enospc_debug"},
	{Opt_noenospc_debug, "noenospc_debug"},
	{Opt_subvolrootid, "subvolrootid=%d"},
	{Opt_defrag, "autodefrag"},
	{Opt_nodefrag, "noautodefrag"},
	{Opt_inode_cache, "inode_cache"},
	{Opt_noinode_cache, "noinode_cache"},
	{Opt_no_space_cache, "nospace_cache"},
	{Opt_recovery, "recovery"}, /* deprecated */
	{Opt_usebackuproot, "usebackuproot"},
	{Opt_skip_balance, "skip_balance"},
	{Opt_check_integrity, "check_int"},
	{Opt_check_integrity_including_extent_data, "check_int_data"},
	{Opt_check_integrity_print_mask, "check_int_print_mask=%d"},
	{Opt_rescan_uuid_tree, "rescan_uuid_tree"},
	{Opt_fatal_errors, "fatal_errors=%s"},
	{Opt_commit_interval, "commit=%d"},
#ifdef CONFIG_BTRFS_DEBUG
	{Opt_fragment_data, "fragment=data"},
	{Opt_fragment_metadata, "fragment=metadata"},
	{Opt_fragment_all, "fragment=all"},
#endif
#ifdef CONFIG_BTRFS_FS_REF_VERIFY
	{Opt_ref_verify, "ref_verify"},
#endif
	{Opt_err, NULL},
};

/*
 * Regular mount options parser.  Everything that is needed only when
 * reading in a new superblock is parsed here.
 * XXX JDM: This needs to be cleaned up for remount.
 */
int btrfs_parse_options(struct btrfs_fs_info *info, char *options,
			unsigned long new_flags)
{
	substring_t args[MAX_OPT_ARGS];
	char *p, *num;
	u64 cache_gen;
	int intarg;
	int ret = 0;
	char *compress_type;
	bool compress_force = false;
	enum btrfs_compression_type saved_compress_type;
	bool saved_compress_force;
	int no_compress = 0;

	cache_gen = btrfs_super_cache_generation(info->super_copy);
	if (btrfs_fs_compat_ro(info, FREE_SPACE_TREE))
		btrfs_set_opt(info->mount_opt, FREE_SPACE_TREE);
	else if (cache_gen)
		btrfs_set_opt(info->mount_opt, SPACE_CACHE);

	/*
	 * Even the options are empty, we still need to do extra check
	 * against new flags
	 */
	if (!options)
		goto check;

	while ((p = strsep(&options, ",")) != NULL) {
		int token;
		if (!*p)
			continue;

		token = match_token(p, tokens, args);
		switch (token) {
		case Opt_degraded:
			btrfs_info(info, "allowing degraded mounts");
			btrfs_set_opt(info->mount_opt, DEGRADED);
			break;
		case Opt_subvol:
		case Opt_subvolid:
		case Opt_subvolrootid:
		case Opt_device:
			/*
			 * These are parsed by btrfs_parse_subvol_options
			 * and btrfs_parse_early_options
			 * and can be happily ignored here.
			 */
			break;
		case Opt_nodatasum:
			btrfs_set_and_info(info, NODATASUM,
					   "setting nodatasum");
			break;
		case Opt_datasum:
			if (btrfs_test_opt(info, NODATASUM)) {
				if (btrfs_test_opt(info, NODATACOW))
					btrfs_info(info,
						   "setting datasum, datacow enabled");
				else
					btrfs_info(info, "setting datasum");
			}
			btrfs_clear_opt(info->mount_opt, NODATACOW);
			btrfs_clear_opt(info->mount_opt, NODATASUM);
			break;
		case Opt_nodatacow:
			if (!btrfs_test_opt(info, NODATACOW)) {
				if (!btrfs_test_opt(info, COMPRESS) ||
				    !btrfs_test_opt(info, FORCE_COMPRESS)) {
					btrfs_info(info,
						   "setting nodatacow, compression disabled");
				} else {
					btrfs_info(info, "setting nodatacow");
				}
			}
			btrfs_clear_opt(info->mount_opt, COMPRESS);
			btrfs_clear_opt(info->mount_opt, FORCE_COMPRESS);
			btrfs_set_opt(info->mount_opt, NODATACOW);
			btrfs_set_opt(info->mount_opt, NODATASUM);
			break;
		case Opt_datacow:
			btrfs_clear_and_info(info, NODATACOW,
					     "setting datacow");
			break;
		case Opt_compress_force:
		case Opt_compress_force_type:
			compress_force = true;
			/* Fallthrough */
		case Opt_compress:
		case Opt_compress_type:
			saved_compress_type = btrfs_test_opt(info,
							     COMPRESS) ?
				info->compress_type : BTRFS_COMPRESS_NONE;
			saved_compress_force =
				btrfs_test_opt(info, FORCE_COMPRESS);
			if (token == Opt_compress ||
			    token == Opt_compress_force ||
			    strncmp(args[0].from, "zlib", 4) == 0) {
				compress_type = "zlib";

				info->compress_type = BTRFS_COMPRESS_ZLIB;
				info->compress_level = BTRFS_ZLIB_DEFAULT_LEVEL;
				/*
				 * args[0] contains uninitialized data since
				 * for these tokens we don't expect any
				 * parameter.
				 */
				if (token != Opt_compress &&
				    token != Opt_compress_force)
					info->compress_level =
					  btrfs_compress_str2level(args[0].from);
				btrfs_set_opt(info->mount_opt, COMPRESS);
				btrfs_clear_opt(info->mount_opt, NODATACOW);
				btrfs_clear_opt(info->mount_opt, NODATASUM);
				no_compress = 0;
			} else if (strncmp(args[0].from, "lzo", 3) == 0) {
				compress_type = "lzo";
				info->compress_type = BTRFS_COMPRESS_LZO;
				btrfs_set_opt(info->mount_opt, COMPRESS);
				btrfs_clear_opt(info->mount_opt, NODATACOW);
				btrfs_clear_opt(info->mount_opt, NODATASUM);
				btrfs_set_fs_incompat(info, COMPRESS_LZO);
				no_compress = 0;
			} else if (strcmp(args[0].from, "zstd") == 0) {
				compress_type = "zstd";
				info->compress_type = BTRFS_COMPRESS_ZSTD;
				btrfs_set_opt(info->mount_opt, COMPRESS);
				btrfs_clear_opt(info->mount_opt, NODATACOW);
				btrfs_clear_opt(info->mount_opt, NODATASUM);
				btrfs_set_fs_incompat(info, COMPRESS_ZSTD);
				no_compress = 0;
			} else if (strncmp(args[0].from, "no", 2) == 0) {
				compress_type = "no";
				btrfs_clear_opt(info->mount_opt, COMPRESS);
				btrfs_clear_opt(info->mount_opt, FORCE_COMPRESS);
				compress_force = false;
				no_compress++;
			} else {
				ret = -EINVAL;
				goto out;
			}

			if (compress_force) {
				btrfs_set_opt(info->mount_opt, FORCE_COMPRESS);
			} else {
				/*
				 * If we remount from compress-force=xxx to
				 * compress=xxx, we need clear FORCE_COMPRESS
				 * flag, otherwise, there is no way for users
				 * to disable forcible compression separately.
				 */
				btrfs_clear_opt(info->mount_opt, FORCE_COMPRESS);
			}
			if ((btrfs_test_opt(info, COMPRESS) &&
			     (info->compress_type != saved_compress_type ||
			      compress_force != saved_compress_force)) ||
			    (!btrfs_test_opt(info, COMPRESS) &&
			     no_compress == 1)) {
				btrfs_info(info, "%s %s compression, level %d",
					   (compress_force) ? "force" : "use",
					   compress_type, info->compress_level);
			}
			compress_force = false;
			break;
		case Opt_ssd:
			btrfs_set_and_info(info, SSD,
					   "enabling ssd optimizations");
			btrfs_clear_opt(info->mount_opt, NOSSD);
			break;
		case Opt_ssd_spread:
			btrfs_set_and_info(info, SSD,
					   "enabling ssd optimizations");
			btrfs_set_and_info(info, SSD_SPREAD,
					   "using spread ssd allocation scheme");
			btrfs_clear_opt(info->mount_opt, NOSSD);
			break;
		case Opt_nossd:
			btrfs_set_opt(info->mount_opt, NOSSD);
			btrfs_clear_and_info(info, SSD,
					     "not using ssd optimizations");
			btrfs_clear_and_info(info, SSD_SPREAD,
					     "not using spread ssd allocation scheme");
			break;
		case Opt_barrier:
			btrfs_clear_and_info(info, NOBARRIER,
					     "turning on barriers");
			break;
		case Opt_nobarrier:
			btrfs_set_and_info(info, NOBARRIER,
					   "turning off barriers");
			break;
		case Opt_thread_pool:
			ret = match_int(&args[0], &intarg);
			if (ret) {
				goto out;
			} else if (intarg > 0) {
				info->thread_pool_size = intarg;
			} else {
				ret = -EINVAL;
				goto out;
			}
			break;
		case Opt_max_inline:
			num = match_strdup(&args[0]);
			if (num) {
				info->max_inline = memparse(num, NULL);
				kfree(num);

				if (info->max_inline) {
					info->max_inline = min_t(u64,
						info->max_inline,
						info->sectorsize);
				}
				btrfs_info(info, "max_inline at %llu",
					   info->max_inline);
			} else {
				ret = -ENOMEM;
				goto out;
			}
			break;
		case Opt_alloc_start:
			btrfs_info(info,
				"option alloc_start is obsolete, ignored");
			break;
		case Opt_acl:
#ifdef CONFIG_BTRFS_FS_POSIX_ACL
			info->sb->s_flags |= SB_POSIXACL;
			break;
#else
			btrfs_err(info, "support for ACL not compiled in!");
			ret = -EINVAL;
			goto out;
#endif
		case Opt_noacl:
			info->sb->s_flags &= ~SB_POSIXACL;
			break;
		case Opt_notreelog:
			btrfs_set_and_info(info, NOTREELOG,
					   "disabling tree log");
			break;
		case Opt_treelog:
			btrfs_clear_and_info(info, NOTREELOG,
					     "enabling tree log");
			break;
		case Opt_norecovery:
		case Opt_nologreplay:
			btrfs_set_and_info(info, NOLOGREPLAY,
					   "disabling log replay at mount time");
			break;
		case Opt_flushoncommit:
			btrfs_set_and_info(info, FLUSHONCOMMIT,
					   "turning on flush-on-commit");
			break;
		case Opt_noflushoncommit:
			btrfs_clear_and_info(info, FLUSHONCOMMIT,
					     "turning off flush-on-commit");
			break;
		case Opt_ratio:
			ret = match_int(&args[0], &intarg);
			if (ret) {
				goto out;
			} else if (intarg >= 0) {
				info->metadata_ratio = intarg;
				btrfs_info(info, "metadata ratio %d",
					   info->metadata_ratio);
			} else {
				ret = -EINVAL;
				goto out;
			}
			break;
		case Opt_discard:
			btrfs_set_and_info(info, DISCARD,
					   "turning on discard");
			break;
		case Opt_nodiscard:
			btrfs_clear_and_info(info, DISCARD,
					     "turning off discard");
			break;
		case Opt_space_cache:
		case Opt_space_cache_version:
			if (token == Opt_space_cache ||
			    strcmp(args[0].from, "v1") == 0) {
				btrfs_clear_opt(info->mount_opt,
						FREE_SPACE_TREE);
				btrfs_set_and_info(info, SPACE_CACHE,
					   "enabling disk space caching");
			} else if (strcmp(args[0].from, "v2") == 0) {
				btrfs_clear_opt(info->mount_opt,
						SPACE_CACHE);
				btrfs_set_and_info(info, FREE_SPACE_TREE,
						   "enabling free space tree");
			} else {
				ret = -EINVAL;
				goto out;
			}
			break;
		case Opt_rescan_uuid_tree:
			btrfs_set_opt(info->mount_opt, RESCAN_UUID_TREE);
			break;
		case Opt_no_space_cache:
			if (btrfs_test_opt(info, SPACE_CACHE)) {
				btrfs_clear_and_info(info, SPACE_CACHE,
					     "disabling disk space caching");
			}
			if (btrfs_test_opt(info, FREE_SPACE_TREE)) {
				btrfs_clear_and_info(info, FREE_SPACE_TREE,
					     "disabling free space tree");
			}
			break;
		case Opt_inode_cache:
			btrfs_set_pending_and_info(info, INODE_MAP_CACHE,
					   "enabling inode map caching");
			break;
		case Opt_noinode_cache:
			btrfs_clear_pending_and_info(info, INODE_MAP_CACHE,
					     "disabling inode map caching");
			break;
		case Opt_clear_cache:
			btrfs_set_and_info(info, CLEAR_CACHE,
					   "force clearing of disk cache");
			break;
		case Opt_user_subvol_rm_allowed:
			btrfs_set_opt(info->mount_opt, USER_SUBVOL_RM_ALLOWED);
			break;
		case Opt_enospc_debug:
			btrfs_set_opt(info->mount_opt, ENOSPC_DEBUG);
			break;
		case Opt_noenospc_debug:
			btrfs_clear_opt(info->mount_opt, ENOSPC_DEBUG);
			break;
		case Opt_defrag:
			btrfs_set_and_info(info, AUTO_DEFRAG,
					   "enabling auto defrag");
			break;
		case Opt_nodefrag:
			btrfs_clear_and_info(info, AUTO_DEFRAG,
					     "disabling auto defrag");
			break;
		case Opt_recovery:
			btrfs_warn(info,
				   "'recovery' is deprecated, use 'usebackuproot' instead");
		case Opt_usebackuproot:
			btrfs_info(info,
				   "trying to use backup root at mount time");
			btrfs_set_opt(info->mount_opt, USEBACKUPROOT);
			break;
		case Opt_skip_balance:
			btrfs_set_opt(info->mount_opt, SKIP_BALANCE);
			break;
#ifdef CONFIG_BTRFS_FS_CHECK_INTEGRITY
		case Opt_check_integrity_including_extent_data:
			btrfs_info(info,
				   "enabling check integrity including extent data");
			btrfs_set_opt(info->mount_opt,
				      CHECK_INTEGRITY_INCLUDING_EXTENT_DATA);
			btrfs_set_opt(info->mount_opt, CHECK_INTEGRITY);
			break;
		case Opt_check_integrity:
			btrfs_info(info, "enabling check integrity");
			btrfs_set_opt(info->mount_opt, CHECK_INTEGRITY);
			break;
		case Opt_check_integrity_print_mask:
			ret = match_int(&args[0], &intarg);
			if (ret) {
				goto out;
			} else if (intarg >= 0) {
				info->check_integrity_print_mask = intarg;
				btrfs_info(info,
					   "check_integrity_print_mask 0x%x",
					   info->check_integrity_print_mask);
			} else {
				ret = -EINVAL;
				goto out;
			}
			break;
#else
		case Opt_check_integrity_including_extent_data:
		case Opt_check_integrity:
		case Opt_check_integrity_print_mask:
			btrfs_err(info,
				  "support for check_integrity* not compiled in!");
			ret = -EINVAL;
			goto out;
#endif
		case Opt_fatal_errors:
			if (strcmp(args[0].from, "panic") == 0)
				btrfs_set_opt(info->mount_opt,
					      PANIC_ON_FATAL_ERROR);
			else if (strcmp(args[0].from, "bug") == 0)
				btrfs_clear_opt(info->mount_opt,
					      PANIC_ON_FATAL_ERROR);
			else {
				ret = -EINVAL;
				goto out;
			}
			break;
		case Opt_commit_interval:
			intarg = 0;
			ret = match_int(&args[0], &intarg);
			if (ret < 0) {
				btrfs_err(info, "invalid commit interval");
				ret = -EINVAL;
				goto out;
			}
			if (intarg > 0) {
				if (intarg > 300) {
					btrfs_warn(info,
						"excessive commit interval %d",
						intarg);
				}
				info->commit_interval = intarg;
			} else {
				btrfs_info(info,
					   "using default commit interval %ds",
					   BTRFS_DEFAULT_COMMIT_INTERVAL);
				info->commit_interval = BTRFS_DEFAULT_COMMIT_INTERVAL;
			}
			break;
#ifdef CONFIG_BTRFS_DEBUG
		case Opt_fragment_all:
			btrfs_info(info, "fragmenting all space");
			btrfs_set_opt(info->mount_opt, FRAGMENT_DATA);
			btrfs_set_opt(info->mount_opt, FRAGMENT_METADATA);
			break;
		case Opt_fragment_metadata:
			btrfs_info(info, "fragmenting metadata");
			btrfs_set_opt(info->mount_opt,
				      FRAGMENT_METADATA);
			break;
		case Opt_fragment_data:
			btrfs_info(info, "fragmenting data");
			btrfs_set_opt(info->mount_opt, FRAGMENT_DATA);
			break;
#endif
#ifdef CONFIG_BTRFS_FS_REF_VERIFY
		case Opt_ref_verify:
			btrfs_info(info, "doing ref verification");
			btrfs_set_opt(info->mount_opt, REF_VERIFY);
			break;
#endif
		case Opt_err:
			btrfs_info(info, "unrecognized mount option '%s'", p);
			ret = -EINVAL;
			goto out;
		default:
			break;
		}
	}
check:
	/*
	 * Extra check for current option against current flag
	 */
	if (btrfs_test_opt(info, NOLOGREPLAY) && !(new_flags & SB_RDONLY)) {
		btrfs_err(info,
			  "nologreplay must be used with ro mount option");
		ret = -EINVAL;
	}
out:
	if (btrfs_fs_compat_ro(info, FREE_SPACE_TREE) &&
	    !btrfs_test_opt(info, FREE_SPACE_TREE) &&
	    !btrfs_test_opt(info, CLEAR_CACHE)) {
		btrfs_err(info, "cannot disable free space tree");
		ret = -EINVAL;

	}
	if (!ret && btrfs_test_opt(info, SPACE_CACHE))
		btrfs_info(info, "disk space caching is enabled");
	if (!ret && btrfs_test_opt(info, FREE_SPACE_TREE))
		btrfs_info(info, "using free space tree");
	return ret;
}

/*
 * Parse mount options that are required early in the mount process.
 *
 * All other options will be parsed on much later in the mount process and
 * only when we need to allocate a new super block.
 */
static int btrfs_parse_early_options(const char *options, fmode_t flags,
		void *holder, struct btrfs_fs_devices **fs_devices)
{
	substring_t args[MAX_OPT_ARGS];
	char *device_name, *opts, *orig, *p;
	int error = 0;

	if (!options)
		return 0;

	/*
	 * strsep changes the string, duplicate it because btrfs_parse_options
	 * gets called later
	 */
	opts = kstrdup(options, GFP_KERNEL);
	if (!opts)
		return -ENOMEM;
	orig = opts;

	while ((p = strsep(&opts, ",")) != NULL) {
		int token;

		if (!*p)
			continue;

		token = match_token(p, tokens, args);
		if (token == Opt_device) {
			device_name = match_strdup(&args[0]);
			if (!device_name) {
				error = -ENOMEM;
				goto out;
			}
			error = btrfs_scan_one_device(device_name,
					flags, holder, fs_devices);
			kfree(device_name);
			if (error)
				goto out;
		}
	}

out:
	kfree(orig);
	return error;
}

/*
 * Parse mount options that are related to subvolume id
 *
 * The value is later passed to mount_subvol()
 */
static int btrfs_parse_subvol_options(const char *options, fmode_t flags,
		char **subvol_name, u64 *subvol_objectid)
{
	substring_t args[MAX_OPT_ARGS];
	char *opts, *orig, *p;
	char *num = NULL;
	int error = 0;

	if (!options)
		return 0;

	/*
	 * strsep changes the string, duplicate it because
	 * btrfs_parse_early_options gets called later
	 */
	opts = kstrdup(options, GFP_KERNEL);
	if (!opts)
		return -ENOMEM;
	orig = opts;

	while ((p = strsep(&opts, ",")) != NULL) {
		int token;
		if (!*p)
			continue;

		token = match_token(p, tokens, args);
		switch (token) {
		case Opt_subvol:
			kfree(*subvol_name);
			*subvol_name = match_strdup(&args[0]);
			if (!*subvol_name) {
				error = -ENOMEM;
				goto out;
			}
			break;
		case Opt_subvolid:
			num = match_strdup(&args[0]);
			if (num) {
				*subvol_objectid = memparse(num, NULL);
				kfree(num);
				/* we want the original fs_tree */
				if (!*subvol_objectid)
					*subvol_objectid =
						BTRFS_FS_TREE_OBJECTID;
			} else {
				error = -EINVAL;
				goto out;
			}
			break;
		case Opt_subvolrootid:
			pr_warn("BTRFS: 'subvolrootid' mount option is deprecated and has no effect\n");
			break;
		default:
			break;
		}
	}

out:
	kfree(orig);
	return error;
}

static char *get_subvol_name_from_objectid(struct btrfs_fs_info *fs_info,
					   u64 subvol_objectid)
{
	struct btrfs_root *root = fs_info->tree_root;
	struct btrfs_root *fs_root;
	struct btrfs_root_ref *root_ref;
	struct btrfs_inode_ref *inode_ref;
	struct btrfs_key key;
	struct btrfs_path *path = NULL;
	char *name = NULL, *ptr;
	u64 dirid;
	int len;
	int ret;

	path = btrfs_alloc_path();
	if (!path) {
		ret = -ENOMEM;
		goto err;
	}
	path->leave_spinning = 1;

	name = kmalloc(PATH_MAX, GFP_KERNEL);
	if (!name) {
		ret = -ENOMEM;
		goto err;
	}
	ptr = name + PATH_MAX - 1;
	ptr[0] = '\0';

	/*
	 * Walk up the subvolume trees in the tree of tree roots by root
	 * backrefs until we hit the top-level subvolume.
	 */
	while (subvol_objectid != BTRFS_FS_TREE_OBJECTID) {
		key.objectid = subvol_objectid;
		key.type = BTRFS_ROOT_BACKREF_KEY;
		key.offset = (u64)-1;

		ret = btrfs_search_slot(NULL, root, &key, path, 0, 0);
		if (ret < 0) {
			goto err;
		} else if (ret > 0) {
			ret = btrfs_previous_item(root, path, subvol_objectid,
						  BTRFS_ROOT_BACKREF_KEY);
			if (ret < 0) {
				goto err;
			} else if (ret > 0) {
				ret = -ENOENT;
				goto err;
			}
		}

		btrfs_item_key_to_cpu(path->nodes[0], &key, path->slots[0]);
		subvol_objectid = key.offset;

		root_ref = btrfs_item_ptr(path->nodes[0], path->slots[0],
					  struct btrfs_root_ref);
		len = btrfs_root_ref_name_len(path->nodes[0], root_ref);
		ptr -= len + 1;
		if (ptr < name) {
			ret = -ENAMETOOLONG;
			goto err;
		}
		read_extent_buffer(path->nodes[0], ptr + 1,
				   (unsigned long)(root_ref + 1), len);
		ptr[0] = '/';
		dirid = btrfs_root_ref_dirid(path->nodes[0], root_ref);
		btrfs_release_path(path);

		key.objectid = subvol_objectid;
		key.type = BTRFS_ROOT_ITEM_KEY;
		key.offset = (u64)-1;
		fs_root = btrfs_read_fs_root_no_name(fs_info, &key);
		if (IS_ERR(fs_root)) {
			ret = PTR_ERR(fs_root);
			goto err;
		}

		/*
		 * Walk up the filesystem tree by inode refs until we hit the
		 * root directory.
		 */
		while (dirid != BTRFS_FIRST_FREE_OBJECTID) {
			key.objectid = dirid;
			key.type = BTRFS_INODE_REF_KEY;
			key.offset = (u64)-1;

			ret = btrfs_search_slot(NULL, fs_root, &key, path, 0, 0);
			if (ret < 0) {
				goto err;
			} else if (ret > 0) {
				ret = btrfs_previous_item(fs_root, path, dirid,
							  BTRFS_INODE_REF_KEY);
				if (ret < 0) {
					goto err;
				} else if (ret > 0) {
					ret = -ENOENT;
					goto err;
				}
			}

			btrfs_item_key_to_cpu(path->nodes[0], &key, path->slots[0]);
			dirid = key.offset;

			inode_ref = btrfs_item_ptr(path->nodes[0],
						   path->slots[0],
						   struct btrfs_inode_ref);
			len = btrfs_inode_ref_name_len(path->nodes[0],
						       inode_ref);
			ptr -= len + 1;
			if (ptr < name) {
				ret = -ENAMETOOLONG;
				goto err;
			}
			read_extent_buffer(path->nodes[0], ptr + 1,
					   (unsigned long)(inode_ref + 1), len);
			ptr[0] = '/';
			btrfs_release_path(path);
		}
	}

	btrfs_free_path(path);
	if (ptr == name + PATH_MAX - 1) {
		name[0] = '/';
		name[1] = '\0';
	} else {
		memmove(name, ptr, name + PATH_MAX - ptr);
	}
	return name;

err:
	btrfs_free_path(path);
	kfree(name);
	return ERR_PTR(ret);
}

static int get_default_subvol_objectid(struct btrfs_fs_info *fs_info, u64 *objectid)
{
	struct btrfs_root *root = fs_info->tree_root;
	struct btrfs_dir_item *di;
	struct btrfs_path *path;
	struct btrfs_key location;
	u64 dir_id;

	path = btrfs_alloc_path();
	if (!path)
		return -ENOMEM;
	path->leave_spinning = 1;

	/*
	 * Find the "default" dir item which points to the root item that we
	 * will mount by default if we haven't been given a specific subvolume
	 * to mount.
	 */
	dir_id = btrfs_super_root_dir(fs_info->super_copy);
	di = btrfs_lookup_dir_item(NULL, root, path, dir_id, "default", 7, 0);
	if (IS_ERR(di)) {
		btrfs_free_path(path);
		return PTR_ERR(di);
	}
	if (!di) {
		/*
		 * Ok the default dir item isn't there.  This is weird since
		 * it's always been there, but don't freak out, just try and
		 * mount the top-level subvolume.
		 */
		btrfs_free_path(path);
		*objectid = BTRFS_FS_TREE_OBJECTID;
		return 0;
	}

	btrfs_dir_item_key_to_cpu(path->nodes[0], di, &location);
	btrfs_free_path(path);
	*objectid = location.objectid;
	return 0;
}

static int btrfs_fill_super(struct super_block *sb,
			    struct btrfs_fs_devices *fs_devices,
			    void *data)
{
	struct inode *inode;
	struct btrfs_fs_info *fs_info = btrfs_sb(sb);
	struct btrfs_key key;
	int err;

	sb->s_maxbytes = MAX_LFS_FILESIZE;
	sb->s_magic = BTRFS_SUPER_MAGIC;
	sb->s_op = &btrfs_super_ops;
	sb->s_d_op = &btrfs_dentry_operations;
	sb->s_export_op = &btrfs_export_ops;
	sb->s_xattr = btrfs_xattr_handlers;
	sb->s_time_gran = 1;
#ifdef CONFIG_BTRFS_FS_POSIX_ACL
	sb->s_flags |= SB_POSIXACL;
#endif
	sb->s_flags |= SB_I_VERSION;
	sb->s_iflags |= SB_I_CGROUPWB;

	err = super_setup_bdi(sb);
	if (err) {
		btrfs_err(fs_info, "super_setup_bdi failed");
		return err;
	}

	err = open_ctree(sb, fs_devices, (char *)data);
	if (err) {
		btrfs_err(fs_info, "open_ctree failed");
		return err;
	}

	key.objectid = BTRFS_FIRST_FREE_OBJECTID;
	key.type = BTRFS_INODE_ITEM_KEY;
	key.offset = 0;
	inode = btrfs_iget(sb, &key, fs_info->fs_root, NULL);
	if (IS_ERR(inode)) {
		err = PTR_ERR(inode);
		goto fail_close;
	}

	sb->s_root = d_make_root(inode);
	if (!sb->s_root) {
		err = -ENOMEM;
		goto fail_close;
	}

	cleancache_init_fs(sb);
	sb->s_flags |= SB_ACTIVE;
	return 0;

fail_close:
	close_ctree(fs_info);
	return err;
}

int btrfs_sync_fs(struct super_block *sb, int wait)
{
	struct btrfs_trans_handle *trans;
	struct btrfs_fs_info *fs_info = btrfs_sb(sb);
	struct btrfs_root *root = fs_info->tree_root;

	trace_btrfs_sync_fs(fs_info, wait);

	if (!wait) {
		filemap_flush(fs_info->btree_inode->i_mapping);
		return 0;
	}

	btrfs_wait_ordered_roots(fs_info, U64_MAX, 0, (u64)-1);

	trans = btrfs_attach_transaction_barrier(root);
	if (IS_ERR(trans)) {
		/* no transaction, don't bother */
		if (PTR_ERR(trans) == -ENOENT) {
			/*
			 * Exit unless we have some pending changes
			 * that need to go through commit
			 */
			if (fs_info->pending_changes == 0)
				return 0;
			/*
			 * A non-blocking test if the fs is frozen. We must not
			 * start a new transaction here otherwise a deadlock
			 * happens. The pending operations are delayed to the
			 * next commit after thawing.
			 */
			if (sb_start_write_trylock(sb))
				sb_end_write(sb);
			else
				return 0;
			trans = btrfs_start_transaction(root, 0);
		}
		if (IS_ERR(trans))
			return PTR_ERR(trans);
	}
	return btrfs_commit_transaction(trans);
}

static int btrfs_show_options(struct seq_file *seq, struct dentry *dentry)
{
	struct btrfs_fs_info *info = btrfs_sb(dentry->d_sb);
	const char *compress_type;

	if (btrfs_test_opt(info, DEGRADED))
		seq_puts(seq, ",degraded");
	if (btrfs_test_opt(info, NODATASUM))
		seq_puts(seq, ",nodatasum");
	if (btrfs_test_opt(info, NODATACOW))
		seq_puts(seq, ",nodatacow");
	if (btrfs_test_opt(info, NOBARRIER))
		seq_puts(seq, ",nobarrier");
	if (info->max_inline != BTRFS_DEFAULT_MAX_INLINE)
		seq_printf(seq, ",max_inline=%llu", info->max_inline);
	if (info->thread_pool_size !=  min_t(unsigned long,
					     num_online_cpus() + 2, 8))
		seq_printf(seq, ",thread_pool=%d", info->thread_pool_size);
	if (btrfs_test_opt(info, COMPRESS)) {
		compress_type = btrfs_compress_type2str(info->compress_type);
		if (btrfs_test_opt(info, FORCE_COMPRESS))
			seq_printf(seq, ",compress-force=%s", compress_type);
		else
			seq_printf(seq, ",compress=%s", compress_type);
		if (info->compress_level)
			seq_printf(seq, ":%d", info->compress_level);
	}
	if (btrfs_test_opt(info, NOSSD))
		seq_puts(seq, ",nossd");
	if (btrfs_test_opt(info, SSD_SPREAD))
		seq_puts(seq, ",ssd_spread");
	else if (btrfs_test_opt(info, SSD))
		seq_puts(seq, ",ssd");
	if (btrfs_test_opt(info, NOTREELOG))
		seq_puts(seq, ",notreelog");
	if (btrfs_test_opt(info, NOLOGREPLAY))
		seq_puts(seq, ",nologreplay");
	if (btrfs_test_opt(info, FLUSHONCOMMIT))
		seq_puts(seq, ",flushoncommit");
	if (btrfs_test_opt(info, DISCARD))
		seq_puts(seq, ",discard");
	if (!(info->sb->s_flags & SB_POSIXACL))
		seq_puts(seq, ",noacl");
	if (btrfs_test_opt(info, SPACE_CACHE))
		seq_puts(seq, ",space_cache");
	else if (btrfs_test_opt(info, FREE_SPACE_TREE))
		seq_puts(seq, ",space_cache=v2");
	else
		seq_puts(seq, ",nospace_cache");
	if (btrfs_test_opt(info, RESCAN_UUID_TREE))
		seq_puts(seq, ",rescan_uuid_tree");
	if (btrfs_test_opt(info, CLEAR_CACHE))
		seq_puts(seq, ",clear_cache");
	if (btrfs_test_opt(info, USER_SUBVOL_RM_ALLOWED))
		seq_puts(seq, ",user_subvol_rm_allowed");
	if (btrfs_test_opt(info, ENOSPC_DEBUG))
		seq_puts(seq, ",enospc_debug");
	if (btrfs_test_opt(info, AUTO_DEFRAG))
		seq_puts(seq, ",autodefrag");
	if (btrfs_test_opt(info, INODE_MAP_CACHE))
		seq_puts(seq, ",inode_cache");
	if (btrfs_test_opt(info, SKIP_BALANCE))
		seq_puts(seq, ",skip_balance");
#ifdef CONFIG_BTRFS_FS_CHECK_INTEGRITY
	if (btrfs_test_opt(info, CHECK_INTEGRITY_INCLUDING_EXTENT_DATA))
		seq_puts(seq, ",check_int_data");
	else if (btrfs_test_opt(info, CHECK_INTEGRITY))
		seq_puts(seq, ",check_int");
	if (info->check_integrity_print_mask)
		seq_printf(seq, ",check_int_print_mask=%d",
				info->check_integrity_print_mask);
#endif
	if (info->metadata_ratio)
		seq_printf(seq, ",metadata_ratio=%d",
				info->metadata_ratio);
	if (btrfs_test_opt(info, PANIC_ON_FATAL_ERROR))
		seq_puts(seq, ",fatal_errors=panic");
	if (info->commit_interval != BTRFS_DEFAULT_COMMIT_INTERVAL)
		seq_printf(seq, ",commit=%d", info->commit_interval);
#ifdef CONFIG_BTRFS_DEBUG
	if (btrfs_test_opt(info, FRAGMENT_DATA))
		seq_puts(seq, ",fragment=data");
	if (btrfs_test_opt(info, FRAGMENT_METADATA))
		seq_puts(seq, ",fragment=metadata");
#endif
	if (btrfs_test_opt(info, REF_VERIFY))
		seq_puts(seq, ",ref_verify");
	seq_printf(seq, ",subvolid=%llu",
		  BTRFS_I(d_inode(dentry))->root->root_key.objectid);
	seq_puts(seq, ",subvol=");
	seq_dentry(seq, dentry, " \t\n\\");
	return 0;
}

static int btrfs_test_super(struct super_block *s, void *data)
{
	struct btrfs_fs_info *p = data;
	struct btrfs_fs_info *fs_info = btrfs_sb(s);

	return fs_info->fs_devices == p->fs_devices;
}

static int btrfs_set_super(struct super_block *s, void *data)
{
	int err = set_anon_super(s, data);
	if (!err)
		s->s_fs_info = data;
	return err;
}

/*
 * subvolumes are identified by ino 256
 */
static inline int is_subvolume_inode(struct inode *inode)
{
	if (inode && inode->i_ino == BTRFS_FIRST_FREE_OBJECTID)
		return 1;
	return 0;
}

static struct dentry *mount_subvol(const char *subvol_name, u64 subvol_objectid,
				   const char *device_name, struct vfsmount *mnt)
{
	struct dentry *root;
	int ret;
	static DEFINE_MUTEX(subvol_lock);

<<<<<<< HEAD
	newargs = setup_root_args(data);
	if (!newargs) {
		root = ERR_PTR(-ENOMEM);
		goto out;
	}

	/*
	 * Protect against racing mounts of subvolumes with different RO/RW
	 * flags.  The first vfs_kern_mount could fail with -EBUSY if the rw
	 * flags do not match with the first and the currently mounted
	 * subvolume.
	 *
	 * To resolve that, we adjust the rw flags and do remount. If another
	 * mounts goes through the same path and hits the window between the
	 * adjusted vfs_kern_mount and btrfs_remount, it will fail because of
	 * the ro/rw mismatch in btrfs_mount.
	 *
	 * If the mounts do not race and are serialized externally, everything
	 * works fine.  The function-local mutex enforces the serialization but
	 * is otherwise only an ugly workaround due to lack of better
	 * solutions.
	 */
	mutex_lock(&subvol_lock);

	mnt = vfs_kern_mount(&btrfs_fs_type, flags, device_name, newargs);
	if (PTR_ERR_OR_ZERO(mnt) == -EBUSY) {
		if (flags & SB_RDONLY) {
			mnt = vfs_kern_mount(&btrfs_fs_type, flags & ~SB_RDONLY,
					     device_name, newargs);
		} else {
			mnt = vfs_kern_mount(&btrfs_fs_type, flags | SB_RDONLY,
					     device_name, newargs);
			if (IS_ERR(mnt)) {
				root = ERR_CAST(mnt);
				mnt = NULL;
				mutex_unlock(&subvol_lock);
				goto out;
			}

			down_write(&mnt->mnt_sb->s_umount);
			ret = btrfs_remount(mnt->mnt_sb, &flags, NULL);
			up_write(&mnt->mnt_sb->s_umount);
			if (ret < 0) {
				root = ERR_PTR(ret);
				mutex_unlock(&subvol_lock);
				goto out;
			}
		}
	}
	mutex_unlock(&subvol_lock);

	if (IS_ERR(mnt)) {
		root = ERR_CAST(mnt);
		mnt = NULL;
		goto out;
	}

=======
>>>>>>> 7928b2cb
	if (!subvol_name) {
		if (!subvol_objectid) {
			ret = get_default_subvol_objectid(btrfs_sb(mnt->mnt_sb),
							  &subvol_objectid);
			if (ret) {
				root = ERR_PTR(ret);
				goto out;
			}
		}
		subvol_name = get_subvol_name_from_objectid(btrfs_sb(mnt->mnt_sb),
							    subvol_objectid);
		if (IS_ERR(subvol_name)) {
			root = ERR_CAST(subvol_name);
			subvol_name = NULL;
			goto out;
		}

	}

	root = mount_subtree(mnt, subvol_name);
	/* mount_subtree() drops our reference on the vfsmount. */
	mnt = NULL;

	if (!IS_ERR(root)) {
		struct super_block *s = root->d_sb;
		struct btrfs_fs_info *fs_info = btrfs_sb(s);
		struct inode *root_inode = d_inode(root);
		u64 root_objectid = BTRFS_I(root_inode)->root->root_key.objectid;

		ret = 0;
		if (!is_subvolume_inode(root_inode)) {
			btrfs_err(fs_info, "'%s' is not a valid subvolume",
			       subvol_name);
			ret = -EINVAL;
		}
		if (subvol_objectid && root_objectid != subvol_objectid) {
			/*
			 * This will also catch a race condition where a
			 * subvolume which was passed by ID is renamed and
			 * another subvolume is renamed over the old location.
			 */
			btrfs_err(fs_info,
				  "subvol '%s' does not match subvolid %llu",
				  subvol_name, subvol_objectid);
			ret = -EINVAL;
		}
		if (ret) {
			dput(root);
			root = ERR_PTR(ret);
			deactivate_locked_super(s);
		}
	}

out:
	mntput(mnt);
	kfree(subvol_name);
	return root;
}

static int parse_security_options(char *orig_opts,
				  struct security_mnt_opts *sec_opts)
{
	char *secdata = NULL;
	int ret = 0;

	secdata = alloc_secdata();
	if (!secdata)
		return -ENOMEM;
	ret = security_sb_copy_data(orig_opts, secdata);
	if (ret) {
		free_secdata(secdata);
		return ret;
	}
	ret = security_sb_parse_opts_str(secdata, sec_opts);
	free_secdata(secdata);
	return ret;
}

static int setup_security_options(struct btrfs_fs_info *fs_info,
				  struct super_block *sb,
				  struct security_mnt_opts *sec_opts)
{
	int ret = 0;

	/*
	 * Call security_sb_set_mnt_opts() to check whether new sec_opts
	 * is valid.
	 */
	ret = security_sb_set_mnt_opts(sb, sec_opts, 0, NULL);
	if (ret)
		return ret;

#ifdef CONFIG_SECURITY
	if (!fs_info->security_opts.num_mnt_opts) {
		/* first time security setup, copy sec_opts to fs_info */
		memcpy(&fs_info->security_opts, sec_opts, sizeof(*sec_opts));
	} else {
		/*
		 * Since SELinux (the only one supporting security_mnt_opts)
		 * does NOT support changing context during remount/mount of
		 * the same sb, this must be the same or part of the same
		 * security options, just free it.
		 */
		security_free_mnt_opts(sec_opts);
	}
#endif
	return ret;
}

/*
 * Find a superblock for the given device / mount point.
 *
 * Note: This is based on mount_bdev from fs/super.c with a few additions
 *       for multiple device setup.  Make sure to keep it in sync.
 */
static struct dentry *btrfs_mount_root(struct file_system_type *fs_type,
		int flags, const char *device_name, void *data)
{
	struct block_device *bdev = NULL;
	struct super_block *s;
	struct btrfs_fs_devices *fs_devices = NULL;
	struct btrfs_fs_info *fs_info = NULL;
	struct security_mnt_opts new_sec_opts;
	fmode_t mode = FMODE_READ;
	int error = 0;

	if (!(flags & SB_RDONLY))
		mode |= FMODE_WRITE;

	error = btrfs_parse_early_options(data, mode, fs_type,
					  &fs_devices);
	if (error) {
		return ERR_PTR(error);
	}

	security_init_mnt_opts(&new_sec_opts);
	if (data) {
		error = parse_security_options(data, &new_sec_opts);
		if (error)
			return ERR_PTR(error);
	}

	error = btrfs_scan_one_device(device_name, mode, fs_type, &fs_devices);
	if (error)
		goto error_sec_opts;

	/*
	 * Setup a dummy root and fs_info for test/set super.  This is because
	 * we don't actually fill this stuff out until open_ctree, but we need
	 * it for searching for existing supers, so this lets us do that and
	 * then open_ctree will properly initialize everything later.
	 */
	fs_info = kzalloc(sizeof(struct btrfs_fs_info), GFP_KERNEL);
	if (!fs_info) {
		error = -ENOMEM;
		goto error_sec_opts;
	}

	fs_info->fs_devices = fs_devices;

	fs_info->super_copy = kzalloc(BTRFS_SUPER_INFO_SIZE, GFP_KERNEL);
	fs_info->super_for_commit = kzalloc(BTRFS_SUPER_INFO_SIZE, GFP_KERNEL);
	security_init_mnt_opts(&fs_info->security_opts);
	if (!fs_info->super_copy || !fs_info->super_for_commit) {
		error = -ENOMEM;
		goto error_fs_info;
	}

	error = btrfs_open_devices(fs_devices, mode, fs_type);
	if (error)
		goto error_fs_info;

	if (!(flags & SB_RDONLY) && fs_devices->rw_devices == 0) {
		error = -EACCES;
		goto error_close_devices;
	}

	bdev = fs_devices->latest_bdev;
	s = sget(fs_type, btrfs_test_super, btrfs_set_super, flags | SB_NOSEC,
		 fs_info);
	if (IS_ERR(s)) {
		error = PTR_ERR(s);
		goto error_close_devices;
	}

	if (s->s_root) {
		btrfs_close_devices(fs_devices);
		free_fs_info(fs_info);
		if ((flags ^ s->s_flags) & SB_RDONLY)
			error = -EBUSY;
	} else {
		snprintf(s->s_id, sizeof(s->s_id), "%pg", bdev);
		btrfs_sb(s)->bdev_holder = fs_type;
		error = btrfs_fill_super(s, fs_devices, data);
	}
	if (error) {
		deactivate_locked_super(s);
		goto error_sec_opts;
	}

	fs_info = btrfs_sb(s);
	error = setup_security_options(fs_info, s, &new_sec_opts);
	if (error) {
		deactivate_locked_super(s);
		goto error_sec_opts;
	}

	return dget(s->s_root);

error_close_devices:
	btrfs_close_devices(fs_devices);
error_fs_info:
	free_fs_info(fs_info);
error_sec_opts:
	security_free_mnt_opts(&new_sec_opts);
	return ERR_PTR(error);
}

/*
 * Mount function which is called by VFS layer.
 *
 * In order to allow mounting a subvolume directly, btrfs uses mount_subtree()
 * which needs vfsmount* of device's root (/).  This means device's root has to
 * be mounted internally in any case.
 *
 * Operation flow:
 *   1. Parse subvol id related options for later use in mount_subvol().
 *
 *   2. Mount device's root (/) by calling vfs_kern_mount().
 *
 *      NOTE: vfs_kern_mount() is used by VFS to call btrfs_mount() in the
 *      first place. In order to avoid calling btrfs_mount() again, we use
 *      different file_system_type which is not registered to VFS by
 *      register_filesystem() (btrfs_root_fs_type). As a result,
 *      btrfs_mount_root() is called. The return value will be used by
 *      mount_subtree() in mount_subvol().
 *
 *   3. Call mount_subvol() to get the dentry of subvolume. Since there is
 *      "btrfs subvolume set-default", mount_subvol() is called always.
 */
static struct dentry *btrfs_mount(struct file_system_type *fs_type, int flags,
		const char *device_name, void *data)
{
	struct vfsmount *mnt_root;
	struct dentry *root;
	fmode_t mode = FMODE_READ;
	char *subvol_name = NULL;
	u64 subvol_objectid = 0;
	int error = 0;

	if (!(flags & SB_RDONLY))
		mode |= FMODE_WRITE;

	error = btrfs_parse_subvol_options(data, mode,
					  &subvol_name, &subvol_objectid);
	if (error) {
		kfree(subvol_name);
		return ERR_PTR(error);
	}

	/* mount device's root (/) */
	mnt_root = vfs_kern_mount(&btrfs_root_fs_type, flags, device_name, data);
	if (PTR_ERR_OR_ZERO(mnt_root) == -EBUSY) {
		if (flags & SB_RDONLY) {
			mnt_root = vfs_kern_mount(&btrfs_root_fs_type,
				flags & ~SB_RDONLY, device_name, data);
		} else {
			mnt_root = vfs_kern_mount(&btrfs_root_fs_type,
				flags | SB_RDONLY, device_name, data);
			if (IS_ERR(mnt_root)) {
				root = ERR_CAST(mnt_root);
				goto out;
			}

			down_write(&mnt_root->mnt_sb->s_umount);
			error = btrfs_remount(mnt_root->mnt_sb, &flags, NULL);
			up_write(&mnt_root->mnt_sb->s_umount);
			if (error < 0) {
				root = ERR_PTR(error);
				mntput(mnt_root);
				goto out;
			}
		}
	}
	if (IS_ERR(mnt_root)) {
		root = ERR_CAST(mnt_root);
		goto out;
	}

	/* mount_subvol() will free subvol_name and mnt_root */
	root = mount_subvol(subvol_name, subvol_objectid, device_name, mnt_root);

out:
	return root;
}

static void btrfs_resize_thread_pool(struct btrfs_fs_info *fs_info,
				     int new_pool_size, int old_pool_size)
{
	if (new_pool_size == old_pool_size)
		return;

	fs_info->thread_pool_size = new_pool_size;

	btrfs_info(fs_info, "resize thread pool %d -> %d",
	       old_pool_size, new_pool_size);

	btrfs_workqueue_set_max(fs_info->workers, new_pool_size);
	btrfs_workqueue_set_max(fs_info->delalloc_workers, new_pool_size);
	btrfs_workqueue_set_max(fs_info->submit_workers, new_pool_size);
	btrfs_workqueue_set_max(fs_info->caching_workers, new_pool_size);
	btrfs_workqueue_set_max(fs_info->endio_workers, new_pool_size);
	btrfs_workqueue_set_max(fs_info->endio_meta_workers, new_pool_size);
	btrfs_workqueue_set_max(fs_info->endio_meta_write_workers,
				new_pool_size);
	btrfs_workqueue_set_max(fs_info->endio_write_workers, new_pool_size);
	btrfs_workqueue_set_max(fs_info->endio_freespace_worker, new_pool_size);
	btrfs_workqueue_set_max(fs_info->delayed_workers, new_pool_size);
	btrfs_workqueue_set_max(fs_info->readahead_workers, new_pool_size);
	btrfs_workqueue_set_max(fs_info->scrub_wr_completion_workers,
				new_pool_size);
}

static inline void btrfs_remount_prepare(struct btrfs_fs_info *fs_info)
{
	set_bit(BTRFS_FS_STATE_REMOUNTING, &fs_info->fs_state);
}

static inline void btrfs_remount_begin(struct btrfs_fs_info *fs_info,
				       unsigned long old_opts, int flags)
{
	if (btrfs_raw_test_opt(old_opts, AUTO_DEFRAG) &&
	    (!btrfs_raw_test_opt(fs_info->mount_opt, AUTO_DEFRAG) ||
	     (flags & SB_RDONLY))) {
		/* wait for any defraggers to finish */
		wait_event(fs_info->transaction_wait,
			   (atomic_read(&fs_info->defrag_running) == 0));
		if (flags & SB_RDONLY)
			sync_filesystem(fs_info->sb);
	}
}

static inline void btrfs_remount_cleanup(struct btrfs_fs_info *fs_info,
					 unsigned long old_opts)
{
	/*
	 * We need to cleanup all defragable inodes if the autodefragment is
	 * close or the filesystem is read only.
	 */
	if (btrfs_raw_test_opt(old_opts, AUTO_DEFRAG) &&
	    (!btrfs_raw_test_opt(fs_info->mount_opt, AUTO_DEFRAG) || sb_rdonly(fs_info->sb))) {
		btrfs_cleanup_defrag_inodes(fs_info);
	}

	clear_bit(BTRFS_FS_STATE_REMOUNTING, &fs_info->fs_state);
}

static int btrfs_remount(struct super_block *sb, int *flags, char *data)
{
	struct btrfs_fs_info *fs_info = btrfs_sb(sb);
	struct btrfs_root *root = fs_info->tree_root;
	unsigned old_flags = sb->s_flags;
	unsigned long old_opts = fs_info->mount_opt;
	unsigned long old_compress_type = fs_info->compress_type;
	u64 old_max_inline = fs_info->max_inline;
	int old_thread_pool_size = fs_info->thread_pool_size;
	unsigned int old_metadata_ratio = fs_info->metadata_ratio;
	int ret;

	sync_filesystem(sb);
	btrfs_remount_prepare(fs_info);

	if (data) {
		struct security_mnt_opts new_sec_opts;

		security_init_mnt_opts(&new_sec_opts);
		ret = parse_security_options(data, &new_sec_opts);
		if (ret)
			goto restore;
		ret = setup_security_options(fs_info, sb,
					     &new_sec_opts);
		if (ret) {
			security_free_mnt_opts(&new_sec_opts);
			goto restore;
		}
	}

	ret = btrfs_parse_options(fs_info, data, *flags);
	if (ret) {
		ret = -EINVAL;
		goto restore;
	}

	btrfs_remount_begin(fs_info, old_opts, *flags);
	btrfs_resize_thread_pool(fs_info,
		fs_info->thread_pool_size, old_thread_pool_size);

	if ((bool)(*flags & SB_RDONLY) == sb_rdonly(sb))
		goto out;

	if (*flags & SB_RDONLY) {
		/*
		 * this also happens on 'umount -rf' or on shutdown, when
		 * the filesystem is busy.
		 */
		cancel_work_sync(&fs_info->async_reclaim_work);

		/* wait for the uuid_scan task to finish */
		down(&fs_info->uuid_tree_rescan_sem);
		/* avoid complains from lockdep et al. */
		up(&fs_info->uuid_tree_rescan_sem);

		sb->s_flags |= SB_RDONLY;

		/*
		 * Setting SB_RDONLY will put the cleaner thread to
		 * sleep at the next loop if it's already active.
		 * If it's already asleep, we'll leave unused block
		 * groups on disk until we're mounted read-write again
		 * unless we clean them up here.
		 */
		btrfs_delete_unused_bgs(fs_info);

		btrfs_dev_replace_suspend_for_unmount(fs_info);
		btrfs_scrub_cancel(fs_info);
		btrfs_pause_balance(fs_info);

		ret = btrfs_commit_super(fs_info);
		if (ret)
			goto restore;
	} else {
		if (test_bit(BTRFS_FS_STATE_ERROR, &fs_info->fs_state)) {
			btrfs_err(fs_info,
				"Remounting read-write after error is not allowed");
			ret = -EINVAL;
			goto restore;
		}
		if (fs_info->fs_devices->rw_devices == 0) {
			ret = -EACCES;
			goto restore;
		}

		if (!btrfs_check_rw_degradable(fs_info, NULL)) {
			btrfs_warn(fs_info,
				"too many missing devices, writeable remount is not allowed");
			ret = -EACCES;
			goto restore;
		}

		if (btrfs_super_log_root(fs_info->super_copy) != 0) {
			ret = -EINVAL;
			goto restore;
		}

		ret = btrfs_cleanup_fs_roots(fs_info);
		if (ret)
			goto restore;

		/* recover relocation */
		mutex_lock(&fs_info->cleaner_mutex);
		ret = btrfs_recover_relocation(root);
		mutex_unlock(&fs_info->cleaner_mutex);
		if (ret)
			goto restore;

		ret = btrfs_resume_balance_async(fs_info);
		if (ret)
			goto restore;

		ret = btrfs_resume_dev_replace_async(fs_info);
		if (ret) {
			btrfs_warn(fs_info, "failed to resume dev_replace");
			goto restore;
		}

		btrfs_qgroup_rescan_resume(fs_info);

		if (!fs_info->uuid_root) {
			btrfs_info(fs_info, "creating UUID tree");
			ret = btrfs_create_uuid_tree(fs_info);
			if (ret) {
				btrfs_warn(fs_info,
					   "failed to create the UUID tree %d",
					   ret);
				goto restore;
			}
		}
		sb->s_flags &= ~SB_RDONLY;

		set_bit(BTRFS_FS_OPEN, &fs_info->flags);
	}
out:
	wake_up_process(fs_info->transaction_kthread);
	btrfs_remount_cleanup(fs_info, old_opts);
	return 0;

restore:
	/* We've hit an error - don't reset SB_RDONLY */
	if (sb_rdonly(sb))
		old_flags |= SB_RDONLY;
	sb->s_flags = old_flags;
	fs_info->mount_opt = old_opts;
	fs_info->compress_type = old_compress_type;
	fs_info->max_inline = old_max_inline;
	btrfs_resize_thread_pool(fs_info,
		old_thread_pool_size, fs_info->thread_pool_size);
	fs_info->metadata_ratio = old_metadata_ratio;
	btrfs_remount_cleanup(fs_info, old_opts);
	return ret;
}

/* Used to sort the devices by max_avail(descending sort) */
static int btrfs_cmp_device_free_bytes(const void *dev_info1,
				       const void *dev_info2)
{
	if (((struct btrfs_device_info *)dev_info1)->max_avail >
	    ((struct btrfs_device_info *)dev_info2)->max_avail)
		return -1;
	else if (((struct btrfs_device_info *)dev_info1)->max_avail <
		 ((struct btrfs_device_info *)dev_info2)->max_avail)
		return 1;
	else
	return 0;
}

/*
 * sort the devices by max_avail, in which max free extent size of each device
 * is stored.(Descending Sort)
 */
static inline void btrfs_descending_sort_devices(
					struct btrfs_device_info *devices,
					size_t nr_devices)
{
	sort(devices, nr_devices, sizeof(struct btrfs_device_info),
	     btrfs_cmp_device_free_bytes, NULL);
}

/*
 * The helper to calc the free space on the devices that can be used to store
 * file data.
 */
static int btrfs_calc_avail_data_space(struct btrfs_fs_info *fs_info,
				       u64 *free_bytes)
{
	struct btrfs_device_info *devices_info;
	struct btrfs_fs_devices *fs_devices = fs_info->fs_devices;
	struct btrfs_device *device;
	u64 skip_space;
	u64 type;
	u64 avail_space;
	u64 min_stripe_size;
	int min_stripes = 1, num_stripes = 1;
	int i = 0, nr_devices;

	/*
	 * We aren't under the device list lock, so this is racy-ish, but good
	 * enough for our purposes.
	 */
	nr_devices = fs_info->fs_devices->open_devices;
	if (!nr_devices) {
		smp_mb();
		nr_devices = fs_info->fs_devices->open_devices;
		ASSERT(nr_devices);
		if (!nr_devices) {
			*free_bytes = 0;
			return 0;
		}
	}

	devices_info = kmalloc_array(nr_devices, sizeof(*devices_info),
			       GFP_KERNEL);
	if (!devices_info)
		return -ENOMEM;

	/* calc min stripe number for data space allocation */
	type = btrfs_data_alloc_profile(fs_info);
	if (type & BTRFS_BLOCK_GROUP_RAID0) {
		min_stripes = 2;
		num_stripes = nr_devices;
	} else if (type & BTRFS_BLOCK_GROUP_RAID1) {
		min_stripes = 2;
		num_stripes = 2;
	} else if (type & BTRFS_BLOCK_GROUP_RAID10) {
		min_stripes = 4;
		num_stripes = 4;
	}

	if (type & BTRFS_BLOCK_GROUP_DUP)
		min_stripe_size = 2 * BTRFS_STRIPE_LEN;
	else
		min_stripe_size = BTRFS_STRIPE_LEN;

	rcu_read_lock();
	list_for_each_entry_rcu(device, &fs_devices->devices, dev_list) {
		if (!test_bit(BTRFS_DEV_STATE_IN_FS_METADATA,
						&device->dev_state) ||
		    !device->bdev ||
		    test_bit(BTRFS_DEV_STATE_REPLACE_TGT, &device->dev_state))
			continue;

		if (i >= nr_devices)
			break;

		avail_space = device->total_bytes - device->bytes_used;

		/* align with stripe_len */
		avail_space = div_u64(avail_space, BTRFS_STRIPE_LEN);
		avail_space *= BTRFS_STRIPE_LEN;

		/*
		 * In order to avoid overwriting the superblock on the drive,
		 * btrfs starts at an offset of at least 1MB when doing chunk
		 * allocation.
		 */
		skip_space = SZ_1M;

		/*
		 * we can use the free space in [0, skip_space - 1], subtract
		 * it from the total.
		 */
		if (avail_space && avail_space >= skip_space)
			avail_space -= skip_space;
		else
			avail_space = 0;

		if (avail_space < min_stripe_size)
			continue;

		devices_info[i].dev = device;
		devices_info[i].max_avail = avail_space;

		i++;
	}
	rcu_read_unlock();

	nr_devices = i;

	btrfs_descending_sort_devices(devices_info, nr_devices);

	i = nr_devices - 1;
	avail_space = 0;
	while (nr_devices >= min_stripes) {
		if (num_stripes > nr_devices)
			num_stripes = nr_devices;

		if (devices_info[i].max_avail >= min_stripe_size) {
			int j;
			u64 alloc_size;

			avail_space += devices_info[i].max_avail * num_stripes;
			alloc_size = devices_info[i].max_avail;
			for (j = i + 1 - num_stripes; j <= i; j++)
				devices_info[j].max_avail -= alloc_size;
		}
		i--;
		nr_devices--;
	}

	kfree(devices_info);
	*free_bytes = avail_space;
	return 0;
}

/*
 * Calculate numbers for 'df', pessimistic in case of mixed raid profiles.
 *
 * If there's a redundant raid level at DATA block groups, use the respective
 * multiplier to scale the sizes.
 *
 * Unused device space usage is based on simulating the chunk allocator
 * algorithm that respects the device sizes and order of allocations.  This is
 * a close approximation of the actual use but there are other factors that may
 * change the result (like a new metadata chunk).
 *
 * If metadata is exhausted, f_bavail will be 0.
 */
static int btrfs_statfs(struct dentry *dentry, struct kstatfs *buf)
{
	struct btrfs_fs_info *fs_info = btrfs_sb(dentry->d_sb);
	struct btrfs_super_block *disk_super = fs_info->super_copy;
	struct list_head *head = &fs_info->space_info;
	struct btrfs_space_info *found;
	u64 total_used = 0;
	u64 total_free_data = 0;
	u64 total_free_meta = 0;
	int bits = dentry->d_sb->s_blocksize_bits;
	__be32 *fsid = (__be32 *)fs_info->fsid;
	unsigned factor = 1;
	struct btrfs_block_rsv *block_rsv = &fs_info->global_block_rsv;
	int ret;
	u64 thresh = 0;
	int mixed = 0;

	rcu_read_lock();
	list_for_each_entry_rcu(found, head, list) {
		if (found->flags & BTRFS_BLOCK_GROUP_DATA) {
			int i;

			total_free_data += found->disk_total - found->disk_used;
			total_free_data -=
				btrfs_account_ro_block_groups_free_space(found);

			for (i = 0; i < BTRFS_NR_RAID_TYPES; i++) {
				if (!list_empty(&found->block_groups[i])) {
					switch (i) {
					case BTRFS_RAID_DUP:
					case BTRFS_RAID_RAID1:
					case BTRFS_RAID_RAID10:
						factor = 2;
					}
				}
			}
		}

		/*
		 * Metadata in mixed block goup profiles are accounted in data
		 */
		if (!mixed && found->flags & BTRFS_BLOCK_GROUP_METADATA) {
			if (found->flags & BTRFS_BLOCK_GROUP_DATA)
				mixed = 1;
			else
				total_free_meta += found->disk_total -
					found->disk_used;
		}

		total_used += found->disk_used;
	}

	rcu_read_unlock();

	buf->f_blocks = div_u64(btrfs_super_total_bytes(disk_super), factor);
	buf->f_blocks >>= bits;
	buf->f_bfree = buf->f_blocks - (div_u64(total_used, factor) >> bits);

	/* Account global block reserve as used, it's in logical size already */
	spin_lock(&block_rsv->lock);
	/* Mixed block groups accounting is not byte-accurate, avoid overflow */
	if (buf->f_bfree >= block_rsv->size >> bits)
		buf->f_bfree -= block_rsv->size >> bits;
	else
		buf->f_bfree = 0;
	spin_unlock(&block_rsv->lock);

	buf->f_bavail = div_u64(total_free_data, factor);
	ret = btrfs_calc_avail_data_space(fs_info, &total_free_data);
	if (ret)
		return ret;
	buf->f_bavail += div_u64(total_free_data, factor);
	buf->f_bavail = buf->f_bavail >> bits;

	/*
	 * We calculate the remaining metadata space minus global reserve. If
	 * this is (supposedly) smaller than zero, there's no space. But this
	 * does not hold in practice, the exhausted state happens where's still
	 * some positive delta. So we apply some guesswork and compare the
	 * delta to a 4M threshold.  (Practically observed delta was ~2M.)
	 *
	 * We probably cannot calculate the exact threshold value because this
	 * depends on the internal reservations requested by various
	 * operations, so some operations that consume a few metadata will
	 * succeed even if the Avail is zero. But this is better than the other
	 * way around.
	 */
	thresh = SZ_4M;

	if (!mixed && total_free_meta - thresh < block_rsv->size)
		buf->f_bavail = 0;

	buf->f_type = BTRFS_SUPER_MAGIC;
	buf->f_bsize = dentry->d_sb->s_blocksize;
	buf->f_namelen = BTRFS_NAME_LEN;

	/* We treat it as constant endianness (it doesn't matter _which_)
	   because we want the fsid to come out the same whether mounted
	   on a big-endian or little-endian host */
	buf->f_fsid.val[0] = be32_to_cpu(fsid[0]) ^ be32_to_cpu(fsid[2]);
	buf->f_fsid.val[1] = be32_to_cpu(fsid[1]) ^ be32_to_cpu(fsid[3]);
	/* Mask in the root object ID too, to disambiguate subvols */
	buf->f_fsid.val[0] ^= BTRFS_I(d_inode(dentry))->root->objectid >> 32;
	buf->f_fsid.val[1] ^= BTRFS_I(d_inode(dentry))->root->objectid;

	return 0;
}

static void btrfs_kill_super(struct super_block *sb)
{
	struct btrfs_fs_info *fs_info = btrfs_sb(sb);
	kill_anon_super(sb);
	free_fs_info(fs_info);
}

static struct file_system_type btrfs_fs_type = {
	.owner		= THIS_MODULE,
	.name		= "btrfs",
	.mount		= btrfs_mount,
	.kill_sb	= btrfs_kill_super,
	.fs_flags	= FS_REQUIRES_DEV | FS_BINARY_MOUNTDATA,
};

static struct file_system_type btrfs_root_fs_type = {
	.owner		= THIS_MODULE,
	.name		= "btrfs",
	.mount		= btrfs_mount_root,
	.kill_sb	= btrfs_kill_super,
	.fs_flags	= FS_REQUIRES_DEV | FS_BINARY_MOUNTDATA,
};

MODULE_ALIAS_FS("btrfs");

static int btrfs_control_open(struct inode *inode, struct file *file)
{
	/*
	 * The control file's private_data is used to hold the
	 * transaction when it is started and is used to keep
	 * track of whether a transaction is already in progress.
	 */
	file->private_data = NULL;
	return 0;
}

/*
 * used by btrfsctl to scan devices when no FS is mounted
 */
static long btrfs_control_ioctl(struct file *file, unsigned int cmd,
				unsigned long arg)
{
	struct btrfs_ioctl_vol_args *vol;
	struct btrfs_fs_devices *fs_devices;
	int ret = -ENOTTY;

	if (!capable(CAP_SYS_ADMIN))
		return -EPERM;

	vol = memdup_user((void __user *)arg, sizeof(*vol));
	if (IS_ERR(vol))
		return PTR_ERR(vol);

	switch (cmd) {
	case BTRFS_IOC_SCAN_DEV:
		ret = btrfs_scan_one_device(vol->name, FMODE_READ,
					    &btrfs_root_fs_type, &fs_devices);
		break;
	case BTRFS_IOC_DEVICES_READY:
		ret = btrfs_scan_one_device(vol->name, FMODE_READ,
					    &btrfs_root_fs_type, &fs_devices);
		if (ret)
			break;
		ret = !(fs_devices->num_devices == fs_devices->total_devices);
		break;
	case BTRFS_IOC_GET_SUPPORTED_FEATURES:
		ret = btrfs_ioctl_get_supported_features((void __user*)arg);
		break;
	}

	kfree(vol);
	return ret;
}

static int btrfs_freeze(struct super_block *sb)
{
	struct btrfs_trans_handle *trans;
	struct btrfs_fs_info *fs_info = btrfs_sb(sb);
	struct btrfs_root *root = fs_info->tree_root;

	set_bit(BTRFS_FS_FROZEN, &fs_info->flags);
	/*
	 * We don't need a barrier here, we'll wait for any transaction that
	 * could be in progress on other threads (and do delayed iputs that
	 * we want to avoid on a frozen filesystem), or do the commit
	 * ourselves.
	 */
	trans = btrfs_attach_transaction_barrier(root);
	if (IS_ERR(trans)) {
		/* no transaction, don't bother */
		if (PTR_ERR(trans) == -ENOENT)
			return 0;
		return PTR_ERR(trans);
	}
	return btrfs_commit_transaction(trans);
}

static int btrfs_unfreeze(struct super_block *sb)
{
	struct btrfs_fs_info *fs_info = btrfs_sb(sb);

	clear_bit(BTRFS_FS_FROZEN, &fs_info->flags);
	return 0;
}

static int btrfs_show_devname(struct seq_file *m, struct dentry *root)
{
	struct btrfs_fs_info *fs_info = btrfs_sb(root->d_sb);
	struct btrfs_fs_devices *cur_devices;
	struct btrfs_device *dev, *first_dev = NULL;
	struct list_head *head;
	struct rcu_string *name;

	mutex_lock(&fs_info->fs_devices->device_list_mutex);
	cur_devices = fs_info->fs_devices;
	while (cur_devices) {
		head = &cur_devices->devices;
		list_for_each_entry(dev, head, dev_list) {
			if (test_bit(BTRFS_DEV_STATE_MISSING, &dev->dev_state))
				continue;
			if (!dev->name)
				continue;
			if (!first_dev || dev->devid < first_dev->devid)
				first_dev = dev;
		}
		cur_devices = cur_devices->seed;
	}

	if (first_dev) {
		rcu_read_lock();
		name = rcu_dereference(first_dev->name);
		seq_escape(m, name->str, " \t\n\\");
		rcu_read_unlock();
	} else {
		WARN_ON(1);
	}
	mutex_unlock(&fs_info->fs_devices->device_list_mutex);
	return 0;
}

static dev_t btrfs_get_inode_dev(const struct inode *inode)
{
	return BTRFS_I(inode)->root->sbdev.anon_dev;
}

static const struct super_operations btrfs_super_ops = {
	.drop_inode	= btrfs_drop_inode,
	.evict_inode	= btrfs_evict_inode,
	.put_super	= btrfs_put_super,
	.sync_fs	= btrfs_sync_fs,
	.show_options	= btrfs_show_options,
	.show_devname	= btrfs_show_devname,
	.write_inode	= btrfs_write_inode,
	.alloc_inode	= btrfs_alloc_inode,
	.destroy_inode	= btrfs_destroy_inode,
	.statfs		= btrfs_statfs,
	.remount_fs	= btrfs_remount,
	.freeze_fs	= btrfs_freeze,
	.unfreeze_fs	= btrfs_unfreeze,
	.get_inode_dev	= btrfs_get_inode_dev,
};

static const struct file_operations btrfs_ctl_fops = {
	.open = btrfs_control_open,
	.unlocked_ioctl	 = btrfs_control_ioctl,
	.compat_ioctl = btrfs_control_ioctl,
	.owner	 = THIS_MODULE,
	.llseek = noop_llseek,
};

static struct miscdevice btrfs_misc = {
	.minor		= BTRFS_MINOR,
	.name		= "btrfs-control",
	.fops		= &btrfs_ctl_fops
};

MODULE_ALIAS_MISCDEV(BTRFS_MINOR);
MODULE_ALIAS("devname:btrfs-control");

static int __init btrfs_interface_init(void)
{
	return misc_register(&btrfs_misc);
}

static void btrfs_interface_exit(void)
{
	misc_deregister(&btrfs_misc);
}

static void __init btrfs_print_mod_info(void)
{
	pr_info("Btrfs loaded, crc32c=%s"
#ifdef CONFIG_BTRFS_DEBUG
			", debug=on"
#endif
#ifdef CONFIG_BTRFS_ASSERT
			", assert=on"
#endif
#ifdef CONFIG_BTRFS_FS_CHECK_INTEGRITY
			", integrity-checker=on"
#endif
#ifdef CONFIG_BTRFS_FS_REF_VERIFY
			", ref-verify=on"
#endif
			"\n",
			btrfs_crc32c_impl());
}

static int __init init_btrfs_fs(void)
{
	int err;

	err = btrfs_hash_init();
	if (err)
		return err;

	btrfs_props_init();

	err = btrfs_init_sysfs();
	if (err)
		goto free_hash;

	btrfs_init_compress();

	err = btrfs_init_cachep();
	if (err)
		goto free_compress;

	err = extent_io_init();
	if (err)
		goto free_cachep;

	err = extent_map_init();
	if (err)
		goto free_extent_io;

	err = ordered_data_init();
	if (err)
		goto free_extent_map;

	err = btrfs_delayed_inode_init();
	if (err)
		goto free_ordered_data;

	err = btrfs_auto_defrag_init();
	if (err)
		goto free_delayed_inode;

	err = btrfs_delayed_ref_init();
	if (err)
		goto free_auto_defrag;

	err = btrfs_prelim_ref_init();
	if (err)
		goto free_delayed_ref;

	err = btrfs_end_io_wq_init();
	if (err)
		goto free_prelim_ref;

	err = btrfs_interface_init();
	if (err)
		goto free_end_io_wq;

	btrfs_init_lockdep();

	btrfs_print_mod_info();

	err = btrfs_run_sanity_tests();
	if (err)
		goto unregister_ioctl;

	err = register_filesystem(&btrfs_fs_type);
	if (err)
		goto unregister_ioctl;

	return 0;

unregister_ioctl:
	btrfs_interface_exit();
free_end_io_wq:
	btrfs_end_io_wq_exit();
free_prelim_ref:
	btrfs_prelim_ref_exit();
free_delayed_ref:
	btrfs_delayed_ref_exit();
free_auto_defrag:
	btrfs_auto_defrag_exit();
free_delayed_inode:
	btrfs_delayed_inode_exit();
free_ordered_data:
	ordered_data_exit();
free_extent_map:
	extent_map_exit();
free_extent_io:
	extent_io_exit();
free_cachep:
	btrfs_destroy_cachep();
free_compress:
	btrfs_exit_compress();
	btrfs_exit_sysfs();
free_hash:
	btrfs_hash_exit();
	return err;
}

static void __exit exit_btrfs_fs(void)
{
	btrfs_destroy_cachep();
	btrfs_delayed_ref_exit();
	btrfs_auto_defrag_exit();
	btrfs_delayed_inode_exit();
	btrfs_prelim_ref_exit();
	ordered_data_exit();
	extent_map_exit();
	extent_io_exit();
	btrfs_interface_exit();
	btrfs_end_io_wq_exit();
	unregister_filesystem(&btrfs_fs_type);
	btrfs_exit_sysfs();
	btrfs_cleanup_fs_uuids();
	btrfs_exit_compress();
	btrfs_hash_exit();
}

late_initcall(init_btrfs_fs);
module_exit(exit_btrfs_fs)

MODULE_LICENSE("GPL");<|MERGE_RESOLUTION|>--- conflicted
+++ resolved
@@ -1392,68 +1392,7 @@
 {
 	struct dentry *root;
 	int ret;
-	static DEFINE_MUTEX(subvol_lock);
-
-<<<<<<< HEAD
-	newargs = setup_root_args(data);
-	if (!newargs) {
-		root = ERR_PTR(-ENOMEM);
-		goto out;
-	}
-
-	/*
-	 * Protect against racing mounts of subvolumes with different RO/RW
-	 * flags.  The first vfs_kern_mount could fail with -EBUSY if the rw
-	 * flags do not match with the first and the currently mounted
-	 * subvolume.
-	 *
-	 * To resolve that, we adjust the rw flags and do remount. If another
-	 * mounts goes through the same path and hits the window between the
-	 * adjusted vfs_kern_mount and btrfs_remount, it will fail because of
-	 * the ro/rw mismatch in btrfs_mount.
-	 *
-	 * If the mounts do not race and are serialized externally, everything
-	 * works fine.  The function-local mutex enforces the serialization but
-	 * is otherwise only an ugly workaround due to lack of better
-	 * solutions.
-	 */
-	mutex_lock(&subvol_lock);
-
-	mnt = vfs_kern_mount(&btrfs_fs_type, flags, device_name, newargs);
-	if (PTR_ERR_OR_ZERO(mnt) == -EBUSY) {
-		if (flags & SB_RDONLY) {
-			mnt = vfs_kern_mount(&btrfs_fs_type, flags & ~SB_RDONLY,
-					     device_name, newargs);
-		} else {
-			mnt = vfs_kern_mount(&btrfs_fs_type, flags | SB_RDONLY,
-					     device_name, newargs);
-			if (IS_ERR(mnt)) {
-				root = ERR_CAST(mnt);
-				mnt = NULL;
-				mutex_unlock(&subvol_lock);
-				goto out;
-			}
-
-			down_write(&mnt->mnt_sb->s_umount);
-			ret = btrfs_remount(mnt->mnt_sb, &flags, NULL);
-			up_write(&mnt->mnt_sb->s_umount);
-			if (ret < 0) {
-				root = ERR_PTR(ret);
-				mutex_unlock(&subvol_lock);
-				goto out;
-			}
-		}
-	}
-	mutex_unlock(&subvol_lock);
-
-	if (IS_ERR(mnt)) {
-		root = ERR_CAST(mnt);
-		mnt = NULL;
-		goto out;
-	}
-
-=======
->>>>>>> 7928b2cb
+
 	if (!subvol_name) {
 		if (!subvol_objectid) {
 			ret = get_default_subvol_objectid(btrfs_sb(mnt->mnt_sb),
