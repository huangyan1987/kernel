--- conflicted
+++ resolved
@@ -2680,15 +2680,10 @@
 		free_extent_buffer(scratch_leaf);
 	}
 
-<<<<<<< HEAD
-	if (done && !ret)
-		ret = 1;
-=======
 	if (done && !ret) {
 		ret = 1;
 		fs_info->qgroup_rescan_progress.objectid = (u64)-1;
 	}
->>>>>>> 22cb595e
 	return ret;
 }
 
