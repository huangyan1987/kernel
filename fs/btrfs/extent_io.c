--- conflicted
+++ resolved
@@ -1595,14 +1595,6 @@
 }
 
 /**
-<<<<<<< HEAD
- * find_contiguous_extent_bit: find a contiguous area of bits
- * @tree - io tree to check
- * @start - offset to start the search from
- * @start_ret - the first offset we found with the bits set
- * @end_ret - the final contiguous range of the bits that were set
- * @bits - bits to look for
-=======
  * Find a contiguous area of bits
  *
  * @tree:      io tree to check
@@ -1610,7 +1602,6 @@
  * @start_ret: the first offset we found with the bits set
  * @end_ret:   the final contiguous range of the bits that were set
  * @bits:      bits to look for
->>>>>>> 7d2a07b7
  *
  * set_extent_bit and clear_extent_bit can temporarily split contiguous ranges
  * to set bits appropriately, and then merge them again.  During this time it
@@ -1620,11 +1611,7 @@
  * returned will be the full contiguous area with the bits set.
  */
 int find_contiguous_extent_bit(struct extent_io_tree *tree, u64 start,
-<<<<<<< HEAD
-			       u64 *start_ret, u64 *end_ret, unsigned bits)
-=======
 			       u64 *start_ret, u64 *end_ret, u32 bits)
->>>>>>> 7d2a07b7
 {
 	struct extent_state *state;
 	int ret = 1;
@@ -1646,13 +1633,8 @@
 }
 
 /**
-<<<<<<< HEAD
- * find_first_clear_extent_bit - find the first range that has @bits not set.
- * This range could start before @start.
-=======
  * Find the first range that has @bits not set. This range could start before
  * @start.
->>>>>>> 7d2a07b7
  *
  * @tree:      the tree to search
  * @start:     offset at/after which the found extent should start
@@ -2079,90 +2061,7 @@
 
 void extent_clear_unlock_delalloc(struct btrfs_inode *inode, u64 start, u64 end,
 				  struct page *locked_page,
-<<<<<<< HEAD
-				  pgoff_t start_index, pgoff_t end_index,
-				  unsigned long page_ops, pgoff_t *index_ret)
-{
-	unsigned long nr_pages = end_index - start_index + 1;
-	unsigned long pages_locked = 0;
-	pgoff_t index = start_index;
-	struct page *pages[16];
-	unsigned ret;
-	int err = 0;
-	int i;
-
-	if (page_ops & PAGE_LOCK) {
-		ASSERT(page_ops == PAGE_LOCK);
-		ASSERT(index_ret && *index_ret == start_index);
-	}
-
-	if ((page_ops & PAGE_SET_ERROR) && nr_pages > 0)
-		mapping_set_error(mapping, -EIO);
-
-	while (nr_pages > 0) {
-		ret = find_get_pages_contig(mapping, index,
-				     min_t(unsigned long,
-				     nr_pages, ARRAY_SIZE(pages)), pages);
-		if (ret == 0) {
-			/*
-			 * Only if we're going to lock these pages,
-			 * can we find nothing at @index.
-			 */
-			ASSERT(page_ops & PAGE_LOCK);
-			err = -EAGAIN;
-			goto out;
-		}
-
-		for (i = 0; i < ret; i++) {
-			if (page_ops & PAGE_SET_PRIVATE2)
-				SetPagePrivate2(pages[i]);
-
-			if (pages[i] == locked_page) {
-				put_page(pages[i]);
-				pages_locked++;
-				continue;
-			}
-			if (page_ops & PAGE_CLEAR_DIRTY)
-				clear_page_dirty_for_io(pages[i]);
-			if (page_ops & PAGE_SET_WRITEBACK)
-				set_page_writeback(pages[i]);
-			if (page_ops & PAGE_SET_ERROR)
-				SetPageError(pages[i]);
-			if (page_ops & PAGE_END_WRITEBACK)
-				end_page_writeback(pages[i]);
-			if (page_ops & PAGE_UNLOCK)
-				unlock_page(pages[i]);
-			if (page_ops & PAGE_LOCK) {
-				lock_page(pages[i]);
-				if (!PageDirty(pages[i]) ||
-				    pages[i]->mapping != mapping) {
-					unlock_page(pages[i]);
-					for (; i < ret; i++)
-						put_page(pages[i]);
-					err = -EAGAIN;
-					goto out;
-				}
-			}
-			put_page(pages[i]);
-			pages_locked++;
-		}
-		nr_pages -= ret;
-		index += ret;
-		cond_resched();
-	}
-out:
-	if (err && index_ret)
-		*index_ret = start_index + pages_locked - 1;
-	return err;
-}
-
-void extent_clear_unlock_delalloc(struct inode *inode, u64 start, u64 end,
-				  struct page *locked_page,
-				  unsigned clear_bits,
-				  unsigned long page_ops)
-=======
 				  u32 clear_bits, unsigned long page_ops)
->>>>>>> 7d2a07b7
 {
 	clear_extent_bit(&inode->io_tree, start, end, clear_bits, 1, 0, NULL);
 
@@ -3555,11 +3454,7 @@
 		*em_cached = NULL;
 	}
 
-<<<<<<< HEAD
-	em = get_extent(BTRFS_I(inode), page, pg_offset, start, len);
-=======
 	em = btrfs_get_extent(BTRFS_I(inode), page, pg_offset, start, len);
->>>>>>> 7d2a07b7
 	if (em_cached && !IS_ERR_OR_NULL(em)) {
 		BUG_ON(*em_cached);
 		refcount_inc(&em->refs);
@@ -3596,11 +3491,6 @@
 	unsigned long this_bio_flag = 0;
 	struct extent_io_tree *tree = &BTRFS_I(inode)->io_tree;
 
-<<<<<<< HEAD
-	ASSERT(tree == &BTRFS_I(inode)->io_tree);
-
-	set_page_extent_mapped(page);
-=======
 	ret = set_page_extent_mapped(page);
 	if (ret < 0) {
 		unlock_extent(tree, start, end);
@@ -3608,7 +3498,6 @@
 		unlock_page(page);
 		goto out;
 	}
->>>>>>> 7d2a07b7
 
 	if (!PageUptodate(page)) {
 		if (cleancache_get_page(page) == 0) {
@@ -3785,11 +3674,6 @@
 	struct btrfs_inode *inode = BTRFS_I(pages[0]->mapping->host);
 	int index;
 
-<<<<<<< HEAD
-	ASSERT(tree == &inode->io_tree);
-
-=======
->>>>>>> 7d2a07b7
 	btrfs_lock_and_flush_ordered_range(inode, start, end, NULL);
 
 	for (index = 0; index < nr_pages; index++) {
@@ -3799,46 +3683,6 @@
 	}
 }
 
-<<<<<<< HEAD
-static int __extent_read_full_page(struct extent_io_tree *tree,
-				   struct page *page,
-				   get_extent_t *get_extent,
-				   struct bio **bio, int mirror_num,
-				   unsigned long *bio_flags,
-				   unsigned int read_flags)
-{
-	struct btrfs_inode *inode = BTRFS_I(page->mapping->host);
-	u64 start = page_offset(page);
-	u64 end = start + PAGE_SIZE - 1;
-	int ret;
-
-	ASSERT(tree == &inode->io_tree);
-
-	btrfs_lock_and_flush_ordered_range(inode, start, end, NULL);
-
-	ret = __do_readpage(tree, page, get_extent, NULL, bio, mirror_num,
-			    bio_flags, read_flags, NULL);
-	return ret;
-}
-
-int extent_read_full_page(struct extent_io_tree *tree, struct page *page,
-			    get_extent_t *get_extent, int mirror_num)
-{
-	struct bio *bio = NULL;
-	unsigned long bio_flags = 0;
-	int ret;
-
-	ASSERT(tree == &BTRFS_I(page->mapping->host)->io_tree);
-
-	ret = __extent_read_full_page(tree, page, get_extent, &bio, mirror_num,
-				      &bio_flags, 0);
-	if (bio)
-		ret = submit_one_bio(bio, mirror_num, bio_flags);
-	return ret;
-}
-
-=======
->>>>>>> 7d2a07b7
 static void update_nr_written(struct writeback_control *wbc,
 			      unsigned long nr_written)
 {
@@ -4024,10 +3868,6 @@
 							     end, 1);
 			break;
 		}
-<<<<<<< HEAD
-		em = btrfs_get_extent(BTRFS_I(inode), NULL, 0, cur,
-				      end - cur + 1);
-=======
 
 		find_next_dirty_byte(fs_info, page, &dirty_range_start,
 				     &dirty_range_end);
@@ -4037,7 +3877,6 @@
 		}
 
 		em = btrfs_get_extent(inode, NULL, 0, cur, end - cur + 1);
->>>>>>> 7d2a07b7
 		if (IS_ERR_OR_NULL(em)) {
 			btrfs_page_set_error(fs_info, page, cur, end - cur + 1);
 			ret = PTR_ERR_OR_ZERO(em);
@@ -4323,12 +4162,7 @@
 
 static void set_btree_ioerr(struct page *page, struct extent_buffer *eb)
 {
-<<<<<<< HEAD
-	struct extent_buffer *eb = (struct extent_buffer *)page->private;
-	struct btrfs_fs_info *fs_info;
-=======
 	struct btrfs_fs_info *fs_info = eb->fs_info;
->>>>>>> 7d2a07b7
 
 	btrfs_page_set_error(fs_info, page, eb->start, eb->len);
 	if (test_and_set_bit(EXTENT_BUFFER_WRITE_ERR, &eb->bflags))
@@ -4338,10 +4172,6 @@
 	 * If we error out, we should add back the dirty_metadata_bytes
 	 * to make it consistent.
 	 */
-<<<<<<< HEAD
-	fs_info = eb->fs_info;
-=======
->>>>>>> 7d2a07b7
 	percpu_counter_add_batch(&fs_info->dirty_metadata_bytes,
 				 eb->len, fs_info->dirty_metadata_batch);
 
@@ -5238,10 +5068,6 @@
 
 	lock_extent_bits(tree, start, end, &cached_state);
 	wait_on_page_writeback(page);
-<<<<<<< HEAD
-	clear_extent_bit(tree, start, end, EXTENT_LOCKED | EXTENT_DELALLOC |
-			 EXTENT_DO_ACCOUNTING, 1, 1, &cached_state);
-=======
 
 	/*
 	 * Currently for btree io tree, only EXTENT_LOCKED is utilized,
@@ -5249,7 +5075,6 @@
 	 * existing extent state.
 	 */
 	unlock_extent_cached(tree, start, end, &cached_state);
->>>>>>> 7d2a07b7
 	return 0;
 }
 
@@ -5880,10 +5705,7 @@
 
 	btrfs_leak_debug_add(&fs_info->eb_leak_lock, &eb->leak_list,
 			     &fs_info->allocated_ebs);
-<<<<<<< HEAD
-=======
 	INIT_LIST_HEAD(&eb->release_list);
->>>>>>> 7d2a07b7
 
 	spin_lock_init(&eb->refs_lock);
 	atomic_set(&eb->refs, 1);
@@ -6592,12 +6414,8 @@
 	if (test_bit(EXTENT_BUFFER_UPTODATE, &eb->bflags))
 		return 0;
 
-<<<<<<< HEAD
-	ASSERT(tree == &BTRFS_I(eb->pages[0]->mapping->host)->io_tree);
-=======
 	if (eb->fs_info->sectorsize < PAGE_SIZE)
 		return read_extent_buffer_subpage(eb, wait, mirror_num);
->>>>>>> 7d2a07b7
 
 	num_pages = num_extent_pages(eb);
 	for (i = 0; i < num_pages; i++) {
