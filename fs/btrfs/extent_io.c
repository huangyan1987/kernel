#include <linux/bitops.h>
#include <linux/slab.h>
#include <linux/bio.h>
#include <linux/mm.h>
#include <linux/pagemap.h>
#include <linux/page-flags.h>
#include <linux/spinlock.h>
#include <linux/blkdev.h>
#include <linux/swap.h>
#include <linux/writeback.h>
#include <linux/pagevec.h>
#include <linux/prefetch.h>
#include <linux/cleancache.h>
#include "extent_io.h"
#include "extent_map.h"
#include "ctree.h"
#include "btrfs_inode.h"
#include "volumes.h"
#include "check-integrity.h"
#include "locking.h"
#include "rcu-string.h"
#include "backref.h"
#include "transaction.h"

static struct kmem_cache *extent_state_cache;
static struct kmem_cache *extent_buffer_cache;
static struct bio_set *btrfs_bioset;

static inline bool extent_state_in_tree(const struct extent_state *state)
{
	return !RB_EMPTY_NODE(&state->rb_node);
}

#ifdef CONFIG_BTRFS_DEBUG
static LIST_HEAD(buffers);
static LIST_HEAD(states);

static DEFINE_SPINLOCK(leak_lock);

static inline
void btrfs_leak_debug_add(struct list_head *new, struct list_head *head)
{
	unsigned long flags;

	spin_lock_irqsave(&leak_lock, flags);
	list_add(new, head);
	spin_unlock_irqrestore(&leak_lock, flags);
}

static inline
void btrfs_leak_debug_del(struct list_head *entry)
{
	unsigned long flags;

	spin_lock_irqsave(&leak_lock, flags);
	list_del(entry);
	spin_unlock_irqrestore(&leak_lock, flags);
}

static inline
void btrfs_leak_debug_check(void)
{
	struct extent_state *state;
	struct extent_buffer *eb;

	while (!list_empty(&states)) {
		state = list_entry(states.next, struct extent_state, leak_list);
		pr_err("BTRFS: state leak: start %llu end %llu state %u in tree %d refs %d\n",
		       state->start, state->end, state->state,
		       extent_state_in_tree(state),
		       refcount_read(&state->refs));
		list_del(&state->leak_list);
		kmem_cache_free(extent_state_cache, state);
	}

	while (!list_empty(&buffers)) {
		eb = list_entry(buffers.next, struct extent_buffer, leak_list);
		pr_err("BTRFS: buffer leak start %llu len %lu refs %d\n",
		       eb->start, eb->len, atomic_read(&eb->refs));
		list_del(&eb->leak_list);
		kmem_cache_free(extent_buffer_cache, eb);
	}
}

#define btrfs_debug_check_extent_io_range(tree, start, end)		\
	__btrfs_debug_check_extent_io_range(__func__, (tree), (start), (end))
static inline void __btrfs_debug_check_extent_io_range(const char *caller,
		struct extent_io_tree *tree, u64 start, u64 end)
{
	if (tree->ops && tree->ops->check_extent_io_range)
		tree->ops->check_extent_io_range(tree->private_data, caller,
						 start, end);
}
#else
#define btrfs_leak_debug_add(new, head)	do {} while (0)
#define btrfs_leak_debug_del(entry)	do {} while (0)
#define btrfs_leak_debug_check()	do {} while (0)
#define btrfs_debug_check_extent_io_range(c, s, e)	do {} while (0)
#endif

#define BUFFER_LRU_MAX 64

struct tree_entry {
	u64 start;
	u64 end;
	struct rb_node rb_node;
};

struct extent_page_data {
	struct bio *bio;
	struct extent_io_tree *tree;
	get_extent_t *get_extent;
	unsigned long bio_flags;

	/* tells writepage not to lock the state bits for this range
	 * it still does the unlocking
	 */
	unsigned int extent_locked:1;

	/* tells the submit_bio code to use REQ_SYNC */
	unsigned int sync_io:1;
};

static void add_extent_changeset(struct extent_state *state, unsigned bits,
				 struct extent_changeset *changeset,
				 int set)
{
	int ret;

	if (!changeset)
		return;
	if (set && (state->state & bits) == bits)
		return;
	if (!set && (state->state & bits) == 0)
		return;
	changeset->bytes_changed += state->end - state->start + 1;
	ret = ulist_add(&changeset->range_changed, state->start, state->end,
			GFP_ATOMIC);
	/* ENOMEM */
	BUG_ON(ret < 0);
}

static noinline void flush_write_bio(void *data);
static inline struct btrfs_fs_info *
tree_fs_info(struct extent_io_tree *tree)
{
	if (tree->ops)
		return tree->ops->tree_fs_info(tree->private_data);
	return NULL;
}

int __init extent_io_init(void)
{
	extent_state_cache = kmem_cache_create("btrfs_extent_state",
			sizeof(struct extent_state), 0,
			SLAB_MEM_SPREAD, NULL);
	if (!extent_state_cache)
		return -ENOMEM;

	extent_buffer_cache = kmem_cache_create("btrfs_extent_buffer",
			sizeof(struct extent_buffer), 0,
			SLAB_MEM_SPREAD, NULL);
	if (!extent_buffer_cache)
		goto free_state_cache;

	btrfs_bioset = bioset_create(BIO_POOL_SIZE,
				     offsetof(struct btrfs_io_bio, bio),
				     BIOSET_NEED_BVECS);
	if (!btrfs_bioset)
		goto free_buffer_cache;

	if (bioset_integrity_create(btrfs_bioset, BIO_POOL_SIZE))
		goto free_bioset;

	return 0;

free_bioset:
	bioset_free(btrfs_bioset);
	btrfs_bioset = NULL;

free_buffer_cache:
	kmem_cache_destroy(extent_buffer_cache);
	extent_buffer_cache = NULL;

free_state_cache:
	kmem_cache_destroy(extent_state_cache);
	extent_state_cache = NULL;
	return -ENOMEM;
}

void extent_io_exit(void)
{
	btrfs_leak_debug_check();

	/*
	 * Make sure all delayed rcu free are flushed before we
	 * destroy caches.
	 */
	rcu_barrier();
	kmem_cache_destroy(extent_state_cache);
	kmem_cache_destroy(extent_buffer_cache);
	if (btrfs_bioset)
		bioset_free(btrfs_bioset);
}

void extent_io_tree_init(struct extent_io_tree *tree,
			 void *private_data)
{
	tree->state = RB_ROOT;
	tree->ops = NULL;
	tree->dirty_bytes = 0;
	spin_lock_init(&tree->lock);
	tree->private_data = private_data;
}

static struct extent_state *alloc_extent_state(gfp_t mask)
{
	struct extent_state *state;

	/*
	 * The given mask might be not appropriate for the slab allocator,
	 * drop the unsupported bits
	 */
	mask &= ~(__GFP_DMA32|__GFP_HIGHMEM);
	state = kmem_cache_alloc(extent_state_cache, mask);
	if (!state)
		return state;
	state->state = 0;
	state->failrec = NULL;
	RB_CLEAR_NODE(&state->rb_node);
	btrfs_leak_debug_add(&state->leak_list, &states);
	refcount_set(&state->refs, 1);
	init_waitqueue_head(&state->wq);
	trace_alloc_extent_state(state, mask, _RET_IP_);
	return state;
}

void free_extent_state(struct extent_state *state)
{
	if (!state)
		return;
	if (refcount_dec_and_test(&state->refs)) {
		WARN_ON(extent_state_in_tree(state));
		btrfs_leak_debug_del(&state->leak_list);
		trace_free_extent_state(state, _RET_IP_);
		kmem_cache_free(extent_state_cache, state);
	}
}

static struct rb_node *tree_insert(struct rb_root *root,
				   struct rb_node *search_start,
				   u64 offset,
				   struct rb_node *node,
				   struct rb_node ***p_in,
				   struct rb_node **parent_in)
{
	struct rb_node **p;
	struct rb_node *parent = NULL;
	struct tree_entry *entry;

	if (p_in && parent_in) {
		p = *p_in;
		parent = *parent_in;
		goto do_insert;
	}

	p = search_start ? &search_start : &root->rb_node;
	while (*p) {
		parent = *p;
		entry = rb_entry(parent, struct tree_entry, rb_node);

		if (offset < entry->start)
			p = &(*p)->rb_left;
		else if (offset > entry->end)
			p = &(*p)->rb_right;
		else
			return parent;
	}

do_insert:
	rb_link_node(node, parent, p);
	rb_insert_color(node, root);
	return NULL;
}

static struct rb_node *__etree_search(struct extent_io_tree *tree, u64 offset,
				      struct rb_node **prev_ret,
				      struct rb_node **next_ret,
				      struct rb_node ***p_ret,
				      struct rb_node **parent_ret)
{
	struct rb_root *root = &tree->state;
	struct rb_node **n = &root->rb_node;
	struct rb_node *prev = NULL;
	struct rb_node *orig_prev = NULL;
	struct tree_entry *entry;
	struct tree_entry *prev_entry = NULL;

	while (*n) {
		prev = *n;
		entry = rb_entry(prev, struct tree_entry, rb_node);
		prev_entry = entry;

		if (offset < entry->start)
			n = &(*n)->rb_left;
		else if (offset > entry->end)
			n = &(*n)->rb_right;
		else
			return *n;
	}

	if (p_ret)
		*p_ret = n;
	if (parent_ret)
		*parent_ret = prev;

	if (prev_ret) {
		orig_prev = prev;
		while (prev && offset > prev_entry->end) {
			prev = rb_next(prev);
			prev_entry = rb_entry(prev, struct tree_entry, rb_node);
		}
		*prev_ret = prev;
		prev = orig_prev;
	}

	if (next_ret) {
		prev_entry = rb_entry(prev, struct tree_entry, rb_node);
		while (prev && offset < prev_entry->start) {
			prev = rb_prev(prev);
			prev_entry = rb_entry(prev, struct tree_entry, rb_node);
		}
		*next_ret = prev;
	}
	return NULL;
}

static inline struct rb_node *
tree_search_for_insert(struct extent_io_tree *tree,
		       u64 offset,
		       struct rb_node ***p_ret,
		       struct rb_node **parent_ret)
{
	struct rb_node *prev = NULL;
	struct rb_node *ret;

	ret = __etree_search(tree, offset, &prev, NULL, p_ret, parent_ret);
	if (!ret)
		return prev;
	return ret;
}

static inline struct rb_node *tree_search(struct extent_io_tree *tree,
					  u64 offset)
{
	return tree_search_for_insert(tree, offset, NULL, NULL);
}

static void merge_cb(struct extent_io_tree *tree, struct extent_state *new,
		     struct extent_state *other)
{
	if (tree->ops && tree->ops->merge_extent_hook)
		tree->ops->merge_extent_hook(tree->private_data, new, other);
}

/*
 * utility function to look for merge candidates inside a given range.
 * Any extents with matching state are merged together into a single
 * extent in the tree.  Extents with EXTENT_IO in their state field
 * are not merged because the end_io handlers need to be able to do
 * operations on them without sleeping (or doing allocations/splits).
 *
 * This should be called with the tree lock held.
 */
static void merge_state(struct extent_io_tree *tree,
		        struct extent_state *state)
{
	struct extent_state *other;
	struct rb_node *other_node;

	if (state->state & (EXTENT_IOBITS | EXTENT_BOUNDARY))
		return;

	other_node = rb_prev(&state->rb_node);
	if (other_node) {
		other = rb_entry(other_node, struct extent_state, rb_node);
		if (other->end == state->start - 1 &&
		    other->state == state->state) {
			merge_cb(tree, state, other);
			state->start = other->start;
			rb_erase(&other->rb_node, &tree->state);
			RB_CLEAR_NODE(&other->rb_node);
			free_extent_state(other);
		}
	}
	other_node = rb_next(&state->rb_node);
	if (other_node) {
		other = rb_entry(other_node, struct extent_state, rb_node);
		if (other->start == state->end + 1 &&
		    other->state == state->state) {
			merge_cb(tree, state, other);
			state->end = other->end;
			rb_erase(&other->rb_node, &tree->state);
			RB_CLEAR_NODE(&other->rb_node);
			free_extent_state(other);
		}
	}
}

static void set_state_cb(struct extent_io_tree *tree,
			 struct extent_state *state, unsigned *bits)
{
	if (tree->ops && tree->ops->set_bit_hook)
		tree->ops->set_bit_hook(tree->private_data, state, bits);
}

static void clear_state_cb(struct extent_io_tree *tree,
			   struct extent_state *state, unsigned *bits)
{
	if (tree->ops && tree->ops->clear_bit_hook)
		tree->ops->clear_bit_hook(tree->private_data, state, bits);
}

static void set_state_bits(struct extent_io_tree *tree,
			   struct extent_state *state, unsigned *bits,
			   struct extent_changeset *changeset);

/*
 * insert an extent_state struct into the tree.  'bits' are set on the
 * struct before it is inserted.
 *
 * This may return -EEXIST if the extent is already there, in which case the
 * state struct is freed.
 *
 * The tree lock is not taken internally.  This is a utility function and
 * probably isn't what you want to call (see set/clear_extent_bit).
 */
static int insert_state(struct extent_io_tree *tree,
			struct extent_state *state, u64 start, u64 end,
			struct rb_node ***p,
			struct rb_node **parent,
			unsigned *bits, struct extent_changeset *changeset)
{
	struct rb_node *node;

	if (end < start)
		WARN(1, KERN_ERR "BTRFS: end < start %llu %llu\n",
		       end, start);
	state->start = start;
	state->end = end;

	set_state_bits(tree, state, bits, changeset);

	node = tree_insert(&tree->state, NULL, end, &state->rb_node, p, parent);
	if (node) {
		struct extent_state *found;
		found = rb_entry(node, struct extent_state, rb_node);
		pr_err("BTRFS: found node %llu %llu on insert of %llu %llu\n",
		       found->start, found->end, start, end);
		return -EEXIST;
	}
	merge_state(tree, state);
	return 0;
}

static void split_cb(struct extent_io_tree *tree, struct extent_state *orig,
		     u64 split)
{
	if (tree->ops && tree->ops->split_extent_hook)
		tree->ops->split_extent_hook(tree->private_data, orig, split);
}

/*
 * split a given extent state struct in two, inserting the preallocated
 * struct 'prealloc' as the newly created second half.  'split' indicates an
 * offset inside 'orig' where it should be split.
 *
 * Before calling,
 * the tree has 'orig' at [orig->start, orig->end].  After calling, there
 * are two extent state structs in the tree:
 * prealloc: [orig->start, split - 1]
 * orig: [ split, orig->end ]
 *
 * The tree locks are not taken by this function. They need to be held
 * by the caller.
 */
static int split_state(struct extent_io_tree *tree, struct extent_state *orig,
		       struct extent_state *prealloc, u64 split)
{
	struct rb_node *node;

	split_cb(tree, orig, split);

	prealloc->start = orig->start;
	prealloc->end = split - 1;
	prealloc->state = orig->state;
	orig->start = split;

	node = tree_insert(&tree->state, &orig->rb_node, prealloc->end,
			   &prealloc->rb_node, NULL, NULL);
	if (node) {
		free_extent_state(prealloc);
		return -EEXIST;
	}
	return 0;
}

static struct extent_state *next_state(struct extent_state *state)
{
	struct rb_node *next = rb_next(&state->rb_node);
	if (next)
		return rb_entry(next, struct extent_state, rb_node);
	else
		return NULL;
}

/*
 * utility function to clear some bits in an extent state struct.
 * it will optionally wake up any one waiting on this state (wake == 1).
 *
 * If no bits are set on the state struct after clearing things, the
 * struct is freed and removed from the tree
 */
static struct extent_state *clear_state_bit(struct extent_io_tree *tree,
					    struct extent_state *state,
					    unsigned *bits, int wake,
					    struct extent_changeset *changeset)
{
	struct extent_state *next;
	unsigned bits_to_clear = *bits & ~EXTENT_CTLBITS;

	if ((bits_to_clear & EXTENT_DIRTY) && (state->state & EXTENT_DIRTY)) {
		u64 range = state->end - state->start + 1;
		WARN_ON(range > tree->dirty_bytes);
		tree->dirty_bytes -= range;
	}
	clear_state_cb(tree, state, bits);
	add_extent_changeset(state, bits_to_clear, changeset, 0);
	state->state &= ~bits_to_clear;
	if (wake)
		wake_up(&state->wq);
	if (state->state == 0) {
		next = next_state(state);
		if (extent_state_in_tree(state)) {
			rb_erase(&state->rb_node, &tree->state);
			RB_CLEAR_NODE(&state->rb_node);
			free_extent_state(state);
		} else {
			WARN_ON(1);
		}
	} else {
		merge_state(tree, state);
		next = next_state(state);
	}
	return next;
}

static struct extent_state *
alloc_extent_state_atomic(struct extent_state *prealloc)
{
	if (!prealloc)
		prealloc = alloc_extent_state(GFP_ATOMIC);

	return prealloc;
}

static void extent_io_tree_panic(struct extent_io_tree *tree, int err)
{
	btrfs_panic(tree_fs_info(tree), err,
		    "Locking error: Extent tree was modified by another thread while locked.");
}

/*
 * clear some bits on a range in the tree.  This may require splitting
 * or inserting elements in the tree, so the gfp mask is used to
 * indicate which allocations or sleeping are allowed.
 *
 * pass 'wake' == 1 to kick any sleepers, and 'delete' == 1 to remove
 * the given range from the tree regardless of state (ie for truncate).
 *
 * the range [start, end] is inclusive.
 *
 * This takes the tree lock, and returns 0 on success and < 0 on error.
 */
static int __clear_extent_bit(struct extent_io_tree *tree, u64 start, u64 end,
			      unsigned bits, int wake, int delete,
			      struct extent_state **cached_state,
			      gfp_t mask, struct extent_changeset *changeset)
{
	struct extent_state *state;
	struct extent_state *cached;
	struct extent_state *prealloc = NULL;
	struct rb_node *node;
	u64 last_end;
	int err;
	int clear = 0;

	btrfs_debug_check_extent_io_range(tree, start, end);

	if (bits & EXTENT_DELALLOC)
		bits |= EXTENT_NORESERVE;

	if (delete)
		bits |= ~EXTENT_CTLBITS;
	bits |= EXTENT_FIRST_DELALLOC;

	if (bits & (EXTENT_IOBITS | EXTENT_BOUNDARY))
		clear = 1;
again:
	if (!prealloc && gfpflags_allow_blocking(mask)) {
		/*
		 * Don't care for allocation failure here because we might end
		 * up not needing the pre-allocated extent state at all, which
		 * is the case if we only have in the tree extent states that
		 * cover our input range and don't cover too any other range.
		 * If we end up needing a new extent state we allocate it later.
		 */
		prealloc = alloc_extent_state(mask);
	}

	spin_lock(&tree->lock);
	if (cached_state) {
		cached = *cached_state;

		if (clear) {
			*cached_state = NULL;
			cached_state = NULL;
		}

		if (cached && extent_state_in_tree(cached) &&
		    cached->start <= start && cached->end > start) {
			if (clear)
				refcount_dec(&cached->refs);
			state = cached;
			goto hit_next;
		}
		if (clear)
			free_extent_state(cached);
	}
	/*
	 * this search will find the extents that end after
	 * our range starts
	 */
	node = tree_search(tree, start);
	if (!node)
		goto out;
	state = rb_entry(node, struct extent_state, rb_node);
hit_next:
	if (state->start > end)
		goto out;
	WARN_ON(state->end < start);
	last_end = state->end;

	/* the state doesn't have the wanted bits, go ahead */
	if (!(state->state & bits)) {
		state = next_state(state);
		goto next;
	}

	/*
	 *     | ---- desired range ---- |
	 *  | state | or
	 *  | ------------- state -------------- |
	 *
	 * We need to split the extent we found, and may flip
	 * bits on second half.
	 *
	 * If the extent we found extends past our range, we
	 * just split and search again.  It'll get split again
	 * the next time though.
	 *
	 * If the extent we found is inside our range, we clear
	 * the desired bit on it.
	 */

	if (state->start < start) {
		prealloc = alloc_extent_state_atomic(prealloc);
		BUG_ON(!prealloc);
		err = split_state(tree, state, prealloc, start);
		if (err)
			extent_io_tree_panic(tree, err);

		prealloc = NULL;
		if (err)
			goto out;
		if (state->end <= end) {
			state = clear_state_bit(tree, state, &bits, wake,
						changeset);
			goto next;
		}
		goto search_again;
	}
	/*
	 * | ---- desired range ---- |
	 *                        | state |
	 * We need to split the extent, and clear the bit
	 * on the first half
	 */
	if (state->start <= end && state->end > end) {
		prealloc = alloc_extent_state_atomic(prealloc);
		BUG_ON(!prealloc);
		err = split_state(tree, state, prealloc, end + 1);
		if (err)
			extent_io_tree_panic(tree, err);

		if (wake)
			wake_up(&state->wq);

		clear_state_bit(tree, prealloc, &bits, wake, changeset);

		prealloc = NULL;
		goto out;
	}

	state = clear_state_bit(tree, state, &bits, wake, changeset);
next:
	if (last_end == (u64)-1)
		goto out;
	start = last_end + 1;
	if (start <= end && state && !need_resched())
		goto hit_next;

search_again:
	if (start > end)
		goto out;
	spin_unlock(&tree->lock);
	if (gfpflags_allow_blocking(mask))
		cond_resched();
	goto again;

out:
	spin_unlock(&tree->lock);
	if (prealloc)
		free_extent_state(prealloc);

	return 0;

}

static void wait_on_state(struct extent_io_tree *tree,
			  struct extent_state *state)
		__releases(tree->lock)
		__acquires(tree->lock)
{
	DEFINE_WAIT(wait);
	prepare_to_wait(&state->wq, &wait, TASK_UNINTERRUPTIBLE);
	spin_unlock(&tree->lock);
	schedule();
	spin_lock(&tree->lock);
	finish_wait(&state->wq, &wait);
}

/*
 * waits for one or more bits to clear on a range in the state tree.
 * The range [start, end] is inclusive.
 * The tree lock is taken by this function
 */
static void wait_extent_bit(struct extent_io_tree *tree, u64 start, u64 end,
			    unsigned long bits)
{
	struct extent_state *state;
	struct rb_node *node;

	btrfs_debug_check_extent_io_range(tree, start, end);

	spin_lock(&tree->lock);
again:
	while (1) {
		/*
		 * this search will find all the extents that end after
		 * our range starts
		 */
		node = tree_search(tree, start);
process_node:
		if (!node)
			break;

		state = rb_entry(node, struct extent_state, rb_node);

		if (state->start > end)
			goto out;

		if (state->state & bits) {
			start = state->start;
			refcount_inc(&state->refs);
			wait_on_state(tree, state);
			free_extent_state(state);
			goto again;
		}
		start = state->end + 1;

		if (start > end)
			break;

		if (!cond_resched_lock(&tree->lock)) {
			node = rb_next(node);
			goto process_node;
		}
	}
out:
	spin_unlock(&tree->lock);
}

static void set_state_bits(struct extent_io_tree *tree,
			   struct extent_state *state,
			   unsigned *bits, struct extent_changeset *changeset)
{
	unsigned bits_to_set = *bits & ~EXTENT_CTLBITS;

	set_state_cb(tree, state, bits);
	if ((bits_to_set & EXTENT_DIRTY) && !(state->state & EXTENT_DIRTY)) {
		u64 range = state->end - state->start + 1;
		tree->dirty_bytes += range;
	}
	add_extent_changeset(state, bits_to_set, changeset, 1);
	state->state |= bits_to_set;
}

static void cache_state_if_flags(struct extent_state *state,
				 struct extent_state **cached_ptr,
				 unsigned flags)
{
	if (cached_ptr && !(*cached_ptr)) {
		if (!flags || (state->state & flags)) {
			*cached_ptr = state;
			refcount_inc(&state->refs);
		}
	}
}

static void cache_state(struct extent_state *state,
			struct extent_state **cached_ptr)
{
	return cache_state_if_flags(state, cached_ptr,
				    EXTENT_IOBITS | EXTENT_BOUNDARY);
}

/*
 * set some bits on a range in the tree.  This may require allocations or
 * sleeping, so the gfp mask is used to indicate what is allowed.
 *
 * If any of the exclusive bits are set, this will fail with -EEXIST if some
 * part of the range already has the desired bits set.  The start of the
 * existing range is returned in failed_start in this case.
 *
 * [start, end] is inclusive This takes the tree lock.
 */

static int __must_check
__set_extent_bit(struct extent_io_tree *tree, u64 start, u64 end,
		 unsigned bits, unsigned exclusive_bits,
		 u64 *failed_start, struct extent_state **cached_state,
		 gfp_t mask, struct extent_changeset *changeset)
{
	struct extent_state *state;
	struct extent_state *prealloc = NULL;
	struct rb_node *node;
	struct rb_node **p;
	struct rb_node *parent;
	int err = 0;
	u64 last_start;
	u64 last_end;

	btrfs_debug_check_extent_io_range(tree, start, end);

	bits |= EXTENT_FIRST_DELALLOC;
again:
	if (!prealloc && gfpflags_allow_blocking(mask)) {
		/*
		 * Don't care for allocation failure here because we might end
		 * up not needing the pre-allocated extent state at all, which
		 * is the case if we only have in the tree extent states that
		 * cover our input range and don't cover too any other range.
		 * If we end up needing a new extent state we allocate it later.
		 */
		prealloc = alloc_extent_state(mask);
	}

	spin_lock(&tree->lock);
	if (cached_state && *cached_state) {
		state = *cached_state;
		if (state->start <= start && state->end > start &&
		    extent_state_in_tree(state)) {
			node = &state->rb_node;
			goto hit_next;
		}
	}
	/*
	 * this search will find all the extents that end after
	 * our range starts.
	 */
	node = tree_search_for_insert(tree, start, &p, &parent);
	if (!node) {
		prealloc = alloc_extent_state_atomic(prealloc);
		BUG_ON(!prealloc);
		err = insert_state(tree, prealloc, start, end,
				   &p, &parent, &bits, changeset);
		if (err)
			extent_io_tree_panic(tree, err);

		cache_state(prealloc, cached_state);
		prealloc = NULL;
		goto out;
	}
	state = rb_entry(node, struct extent_state, rb_node);
hit_next:
	last_start = state->start;
	last_end = state->end;

	/*
	 * | ---- desired range ---- |
	 * | state |
	 *
	 * Just lock what we found and keep going
	 */
	if (state->start == start && state->end <= end) {
		if (state->state & exclusive_bits) {
			*failed_start = state->start;
			err = -EEXIST;
			goto out;
		}

		set_state_bits(tree, state, &bits, changeset);
		cache_state(state, cached_state);
		merge_state(tree, state);
		if (last_end == (u64)-1)
			goto out;
		start = last_end + 1;
		state = next_state(state);
		if (start < end && state && state->start == start &&
		    !need_resched())
			goto hit_next;
		goto search_again;
	}

	/*
	 *     | ---- desired range ---- |
	 * | state |
	 *   or
	 * | ------------- state -------------- |
	 *
	 * We need to split the extent we found, and may flip bits on
	 * second half.
	 *
	 * If the extent we found extends past our
	 * range, we just split and search again.  It'll get split
	 * again the next time though.
	 *
	 * If the extent we found is inside our range, we set the
	 * desired bit on it.
	 */
	if (state->start < start) {
		if (state->state & exclusive_bits) {
			*failed_start = start;
			err = -EEXIST;
			goto out;
		}

		prealloc = alloc_extent_state_atomic(prealloc);
		BUG_ON(!prealloc);
		err = split_state(tree, state, prealloc, start);
		if (err)
			extent_io_tree_panic(tree, err);

		prealloc = NULL;
		if (err)
			goto out;
		if (state->end <= end) {
			set_state_bits(tree, state, &bits, changeset);
			cache_state(state, cached_state);
			merge_state(tree, state);
			if (last_end == (u64)-1)
				goto out;
			start = last_end + 1;
			state = next_state(state);
			if (start < end && state && state->start == start &&
			    !need_resched())
				goto hit_next;
		}
		goto search_again;
	}
	/*
	 * | ---- desired range ---- |
	 *     | state | or               | state |
	 *
	 * There's a hole, we need to insert something in it and
	 * ignore the extent we found.
	 */
	if (state->start > start) {
		u64 this_end;
		if (end < last_start)
			this_end = end;
		else
			this_end = last_start - 1;

		prealloc = alloc_extent_state_atomic(prealloc);
		BUG_ON(!prealloc);

		/*
		 * Avoid to free 'prealloc' if it can be merged with
		 * the later extent.
		 */
		err = insert_state(tree, prealloc, start, this_end,
				   NULL, NULL, &bits, changeset);
		if (err)
			extent_io_tree_panic(tree, err);

		cache_state(prealloc, cached_state);
		prealloc = NULL;
		start = this_end + 1;
		goto search_again;
	}
	/*
	 * | ---- desired range ---- |
	 *                        | state |
	 * We need to split the extent, and set the bit
	 * on the first half
	 */
	if (state->start <= end && state->end > end) {
		if (state->state & exclusive_bits) {
			*failed_start = start;
			err = -EEXIST;
			goto out;
		}

		prealloc = alloc_extent_state_atomic(prealloc);
		BUG_ON(!prealloc);
		err = split_state(tree, state, prealloc, end + 1);
		if (err)
			extent_io_tree_panic(tree, err);

		set_state_bits(tree, prealloc, &bits, changeset);
		cache_state(prealloc, cached_state);
		merge_state(tree, prealloc);
		prealloc = NULL;
		goto out;
	}

search_again:
	if (start > end)
		goto out;
	spin_unlock(&tree->lock);
	if (gfpflags_allow_blocking(mask))
		cond_resched();
	goto again;

out:
	spin_unlock(&tree->lock);
	if (prealloc)
		free_extent_state(prealloc);

	return err;

}

int set_extent_bit(struct extent_io_tree *tree, u64 start, u64 end,
		   unsigned bits, u64 * failed_start,
		   struct extent_state **cached_state, gfp_t mask)
{
	return __set_extent_bit(tree, start, end, bits, 0, failed_start,
				cached_state, mask, NULL);
}


/**
 * convert_extent_bit - convert all bits in a given range from one bit to
 * 			another
 * @tree:	the io tree to search
 * @start:	the start offset in bytes
 * @end:	the end offset in bytes (inclusive)
 * @bits:	the bits to set in this range
 * @clear_bits:	the bits to clear in this range
 * @cached_state:	state that we're going to cache
 *
 * This will go through and set bits for the given range.  If any states exist
 * already in this range they are set with the given bit and cleared of the
 * clear_bits.  This is only meant to be used by things that are mergeable, ie
 * converting from say DELALLOC to DIRTY.  This is not meant to be used with
 * boundary bits like LOCK.
 *
 * All allocations are done with GFP_NOFS.
 */
int convert_extent_bit(struct extent_io_tree *tree, u64 start, u64 end,
		       unsigned bits, unsigned clear_bits,
		       struct extent_state **cached_state)
{
	struct extent_state *state;
	struct extent_state *prealloc = NULL;
	struct rb_node *node;
	struct rb_node **p;
	struct rb_node *parent;
	int err = 0;
	u64 last_start;
	u64 last_end;
	bool first_iteration = true;

	btrfs_debug_check_extent_io_range(tree, start, end);

again:
	if (!prealloc) {
		/*
		 * Best effort, don't worry if extent state allocation fails
		 * here for the first iteration. We might have a cached state
		 * that matches exactly the target range, in which case no
		 * extent state allocations are needed. We'll only know this
		 * after locking the tree.
		 */
		prealloc = alloc_extent_state(GFP_NOFS);
		if (!prealloc && !first_iteration)
			return -ENOMEM;
	}

	spin_lock(&tree->lock);
	if (cached_state && *cached_state) {
		state = *cached_state;
		if (state->start <= start && state->end > start &&
		    extent_state_in_tree(state)) {
			node = &state->rb_node;
			goto hit_next;
		}
	}

	/*
	 * this search will find all the extents that end after
	 * our range starts.
	 */
	node = tree_search_for_insert(tree, start, &p, &parent);
	if (!node) {
		prealloc = alloc_extent_state_atomic(prealloc);
		if (!prealloc) {
			err = -ENOMEM;
			goto out;
		}
		err = insert_state(tree, prealloc, start, end,
				   &p, &parent, &bits, NULL);
		if (err)
			extent_io_tree_panic(tree, err);
		cache_state(prealloc, cached_state);
		prealloc = NULL;
		goto out;
	}
	state = rb_entry(node, struct extent_state, rb_node);
hit_next:
	last_start = state->start;
	last_end = state->end;

	/*
	 * | ---- desired range ---- |
	 * | state |
	 *
	 * Just lock what we found and keep going
	 */
	if (state->start == start && state->end <= end) {
		set_state_bits(tree, state, &bits, NULL);
		cache_state(state, cached_state);
		state = clear_state_bit(tree, state, &clear_bits, 0, NULL);
		if (last_end == (u64)-1)
			goto out;
		start = last_end + 1;
		if (start < end && state && state->start == start &&
		    !need_resched())
			goto hit_next;
		goto search_again;
	}

	/*
	 *     | ---- desired range ---- |
	 * | state |
	 *   or
	 * | ------------- state -------------- |
	 *
	 * We need to split the extent we found, and may flip bits on
	 * second half.
	 *
	 * If the extent we found extends past our
	 * range, we just split and search again.  It'll get split
	 * again the next time though.
	 *
	 * If the extent we found is inside our range, we set the
	 * desired bit on it.
	 */
	if (state->start < start) {
		prealloc = alloc_extent_state_atomic(prealloc);
		if (!prealloc) {
			err = -ENOMEM;
			goto out;
		}
		err = split_state(tree, state, prealloc, start);
		if (err)
			extent_io_tree_panic(tree, err);
		prealloc = NULL;
		if (err)
			goto out;
		if (state->end <= end) {
			set_state_bits(tree, state, &bits, NULL);
			cache_state(state, cached_state);
			state = clear_state_bit(tree, state, &clear_bits, 0,
						NULL);
			if (last_end == (u64)-1)
				goto out;
			start = last_end + 1;
			if (start < end && state && state->start == start &&
			    !need_resched())
				goto hit_next;
		}
		goto search_again;
	}
	/*
	 * | ---- desired range ---- |
	 *     | state | or               | state |
	 *
	 * There's a hole, we need to insert something in it and
	 * ignore the extent we found.
	 */
	if (state->start > start) {
		u64 this_end;
		if (end < last_start)
			this_end = end;
		else
			this_end = last_start - 1;

		prealloc = alloc_extent_state_atomic(prealloc);
		if (!prealloc) {
			err = -ENOMEM;
			goto out;
		}

		/*
		 * Avoid to free 'prealloc' if it can be merged with
		 * the later extent.
		 */
		err = insert_state(tree, prealloc, start, this_end,
				   NULL, NULL, &bits, NULL);
		if (err)
			extent_io_tree_panic(tree, err);
		cache_state(prealloc, cached_state);
		prealloc = NULL;
		start = this_end + 1;
		goto search_again;
	}
	/*
	 * | ---- desired range ---- |
	 *                        | state |
	 * We need to split the extent, and set the bit
	 * on the first half
	 */
	if (state->start <= end && state->end > end) {
		prealloc = alloc_extent_state_atomic(prealloc);
		if (!prealloc) {
			err = -ENOMEM;
			goto out;
		}

		err = split_state(tree, state, prealloc, end + 1);
		if (err)
			extent_io_tree_panic(tree, err);

		set_state_bits(tree, prealloc, &bits, NULL);
		cache_state(prealloc, cached_state);
		clear_state_bit(tree, prealloc, &clear_bits, 0, NULL);
		prealloc = NULL;
		goto out;
	}

search_again:
	if (start > end)
		goto out;
	spin_unlock(&tree->lock);
	cond_resched();
	first_iteration = false;
	goto again;

out:
	spin_unlock(&tree->lock);
	if (prealloc)
		free_extent_state(prealloc);

	return err;
}

/* wrappers around set/clear extent bit */
int set_record_extent_bits(struct extent_io_tree *tree, u64 start, u64 end,
			   unsigned bits, struct extent_changeset *changeset)
{
	/*
	 * We don't support EXTENT_LOCKED yet, as current changeset will
	 * record any bits changed, so for EXTENT_LOCKED case, it will
	 * either fail with -EEXIST or changeset will record the whole
	 * range.
	 */
	BUG_ON(bits & EXTENT_LOCKED);

	return __set_extent_bit(tree, start, end, bits, 0, NULL, NULL, GFP_NOFS,
				changeset);
}

int clear_extent_bit(struct extent_io_tree *tree, u64 start, u64 end,
		     unsigned bits, int wake, int delete,
		     struct extent_state **cached, gfp_t mask)
{
	return __clear_extent_bit(tree, start, end, bits, wake, delete,
				  cached, mask, NULL);
}

int clear_record_extent_bits(struct extent_io_tree *tree, u64 start, u64 end,
		unsigned bits, struct extent_changeset *changeset)
{
	/*
	 * Don't support EXTENT_LOCKED case, same reason as
	 * set_record_extent_bits().
	 */
	BUG_ON(bits & EXTENT_LOCKED);

	return __clear_extent_bit(tree, start, end, bits, 0, 0, NULL, GFP_NOFS,
				  changeset);
}

/*
 * either insert or lock state struct between start and end use mask to tell
 * us if waiting is desired.
 */
int lock_extent_bits(struct extent_io_tree *tree, u64 start, u64 end,
		     struct extent_state **cached_state)
{
	int err;
	u64 failed_start;

	while (1) {
		err = __set_extent_bit(tree, start, end, EXTENT_LOCKED,
				       EXTENT_LOCKED, &failed_start,
				       cached_state, GFP_NOFS, NULL);
		if (err == -EEXIST) {
			wait_extent_bit(tree, failed_start, end, EXTENT_LOCKED);
			start = failed_start;
		} else
			break;
		WARN_ON(start > end);
	}
	return err;
}

int try_lock_extent(struct extent_io_tree *tree, u64 start, u64 end)
{
	int err;
	u64 failed_start;

	err = __set_extent_bit(tree, start, end, EXTENT_LOCKED, EXTENT_LOCKED,
			       &failed_start, NULL, GFP_NOFS, NULL);
	if (err == -EEXIST) {
		if (failed_start > start)
			clear_extent_bit(tree, start, failed_start - 1,
					 EXTENT_LOCKED, 1, 0, NULL, GFP_NOFS);
		return 0;
	}
	return 1;
}

void extent_range_clear_dirty_for_io(struct inode *inode, u64 start, u64 end)
{
	unsigned long index = start >> PAGE_SHIFT;
	unsigned long end_index = end >> PAGE_SHIFT;
	struct page *page;

	while (index <= end_index) {
		page = find_get_page(inode->i_mapping, index);
		BUG_ON(!page); /* Pages should be in the extent_io_tree */
		clear_page_dirty_for_io(page);
		put_page(page);
		index++;
	}
}

void extent_range_redirty_for_io(struct inode *inode, u64 start, u64 end)
{
	unsigned long index = start >> PAGE_SHIFT;
	unsigned long end_index = end >> PAGE_SHIFT;
	struct page *page;

	while (index <= end_index) {
		page = find_get_page(inode->i_mapping, index);
		BUG_ON(!page); /* Pages should be in the extent_io_tree */
		__set_page_dirty_nobuffers(page);
		account_page_redirty(page);
		put_page(page);
		index++;
	}
}

/*
 * helper function to set both pages and extents in the tree writeback
 */
static void set_range_writeback(struct extent_io_tree *tree, u64 start, u64 end)
{
	tree->ops->set_range_writeback(tree->private_data, start, end);
}

/* find the first state struct with 'bits' set after 'start', and
 * return it.  tree->lock must be held.  NULL will returned if
 * nothing was found after 'start'
 */
static struct extent_state *
find_first_extent_bit_state(struct extent_io_tree *tree,
			    u64 start, unsigned bits)
{
	struct rb_node *node;
	struct extent_state *state;

	/*
	 * this search will find all the extents that end after
	 * our range starts.
	 */
	node = tree_search(tree, start);
	if (!node)
		goto out;

	while (1) {
		state = rb_entry(node, struct extent_state, rb_node);
		if (state->end >= start && (state->state & bits))
			return state;

		node = rb_next(node);
		if (!node)
			break;
	}
out:
	return NULL;
}

/*
 * find the first offset in the io tree with 'bits' set. zero is
 * returned if we find something, and *start_ret and *end_ret are
 * set to reflect the state struct that was found.
 *
 * If nothing was found, 1 is returned. If found something, return 0.
 */
int find_first_extent_bit(struct extent_io_tree *tree, u64 start,
			  u64 *start_ret, u64 *end_ret, unsigned bits,
			  struct extent_state **cached_state)
{
	struct extent_state *state;
	struct rb_node *n;
	int ret = 1;

	spin_lock(&tree->lock);
	if (cached_state && *cached_state) {
		state = *cached_state;
		if (state->end == start - 1 && extent_state_in_tree(state)) {
			n = rb_next(&state->rb_node);
			while (n) {
				state = rb_entry(n, struct extent_state,
						 rb_node);
				if (state->state & bits)
					goto got_it;
				n = rb_next(n);
			}
			free_extent_state(*cached_state);
			*cached_state = NULL;
			goto out;
		}
		free_extent_state(*cached_state);
		*cached_state = NULL;
	}

	state = find_first_extent_bit_state(tree, start, bits);
got_it:
	if (state) {
		cache_state_if_flags(state, cached_state, 0);
		*start_ret = state->start;
		*end_ret = state->end;
		ret = 0;
	}
out:
	spin_unlock(&tree->lock);
	return ret;
}

/*
 * find a contiguous range of bytes in the file marked as delalloc, not
 * more than 'max_bytes'.  start and end are used to return the range,
 *
 * 1 is returned if we find something, 0 if nothing was in the tree
 */
static noinline u64 find_delalloc_range(struct extent_io_tree *tree,
					u64 *start, u64 *end, u64 max_bytes,
					struct extent_state **cached_state)
{
	struct rb_node *node;
	struct extent_state *state;
	u64 cur_start = *start;
	u64 found = 0;
	u64 total_bytes = 0;

	spin_lock(&tree->lock);

	/*
	 * this search will find all the extents that end after
	 * our range starts.
	 */
	node = tree_search(tree, cur_start);
	if (!node) {
		if (!found)
			*end = (u64)-1;
		goto out;
	}

	while (1) {
		state = rb_entry(node, struct extent_state, rb_node);
		if (found && (state->start != cur_start ||
			      (state->state & EXTENT_BOUNDARY))) {
			goto out;
		}
		if (!(state->state & EXTENT_DELALLOC)) {
			if (!found)
				*end = state->end;
			goto out;
		}
		if (!found) {
			*start = state->start;
			*cached_state = state;
			refcount_inc(&state->refs);
		}
		found++;
		*end = state->end;
		cur_start = state->end + 1;
		node = rb_next(node);
		total_bytes += state->end - state->start + 1;
		if (total_bytes >= max_bytes)
			break;
		if (!node)
			break;
	}
out:
	spin_unlock(&tree->lock);
	return found;
}

static int __process_pages_contig(struct address_space *mapping,
				  struct page *locked_page,
				  pgoff_t start_index, pgoff_t end_index,
				  unsigned long page_ops, pgoff_t *index_ret);

static noinline void __unlock_for_delalloc(struct inode *inode,
					   struct page *locked_page,
					   u64 start, u64 end)
{
	unsigned long index = start >> PAGE_SHIFT;
	unsigned long end_index = end >> PAGE_SHIFT;

	ASSERT(locked_page);
	if (index == locked_page->index && end_index == index)
		return;

	__process_pages_contig(inode->i_mapping, locked_page, index, end_index,
			       PAGE_UNLOCK, NULL);
}

static noinline int lock_delalloc_pages(struct inode *inode,
					struct page *locked_page,
					u64 delalloc_start,
					u64 delalloc_end)
{
	unsigned long index = delalloc_start >> PAGE_SHIFT;
	unsigned long index_ret = index;
	unsigned long end_index = delalloc_end >> PAGE_SHIFT;
	int ret;

	ASSERT(locked_page);
	if (index == locked_page->index && index == end_index)
		return 0;

	ret = __process_pages_contig(inode->i_mapping, locked_page, index,
				     end_index, PAGE_LOCK, &index_ret);
	if (ret == -EAGAIN)
		__unlock_for_delalloc(inode, locked_page, delalloc_start,
				      (u64)index_ret << PAGE_SHIFT);
	return ret;
}

/*
 * find a contiguous range of bytes in the file marked as delalloc, not
 * more than 'max_bytes'.  start and end are used to return the range,
 *
 * 1 is returned if we find something, 0 if nothing was in the tree
 */
STATIC u64 find_lock_delalloc_range(struct inode *inode,
				    struct extent_io_tree *tree,
				    struct page *locked_page, u64 *start,
				    u64 *end, u64 max_bytes)
{
	u64 delalloc_start;
	u64 delalloc_end;
	u64 found;
	struct extent_state *cached_state = NULL;
	int ret;
	int loops = 0;

again:
	/* step one, find a bunch of delalloc bytes starting at start */
	delalloc_start = *start;
	delalloc_end = 0;
	found = find_delalloc_range(tree, &delalloc_start, &delalloc_end,
				    max_bytes, &cached_state);
	if (!found || delalloc_end <= *start) {
		*start = delalloc_start;
		*end = delalloc_end;
		free_extent_state(cached_state);
		return 0;
	}

	/*
	 * start comes from the offset of locked_page.  We have to lock
	 * pages in order, so we can't process delalloc bytes before
	 * locked_page
	 */
	if (delalloc_start < *start)
		delalloc_start = *start;

	/*
	 * make sure to limit the number of pages we try to lock down
	 */
	if (delalloc_end + 1 - delalloc_start > max_bytes)
		delalloc_end = delalloc_start + max_bytes - 1;

	/* step two, lock all the pages after the page that has start */
	ret = lock_delalloc_pages(inode, locked_page,
				  delalloc_start, delalloc_end);
	if (ret == -EAGAIN) {
		/* some of the pages are gone, lets avoid looping by
		 * shortening the size of the delalloc range we're searching
		 */
		free_extent_state(cached_state);
		cached_state = NULL;
		if (!loops) {
			max_bytes = PAGE_SIZE;
			loops = 1;
			goto again;
		} else {
			found = 0;
			goto out_failed;
		}
	}
	BUG_ON(ret); /* Only valid values are 0 and -EAGAIN */

	/* step three, lock the state bits for the whole range */
	lock_extent_bits(tree, delalloc_start, delalloc_end, &cached_state);

	/* then test to make sure it is all still delalloc */
	ret = test_range_bit(tree, delalloc_start, delalloc_end,
			     EXTENT_DELALLOC, 1, cached_state);
	if (!ret) {
		unlock_extent_cached(tree, delalloc_start, delalloc_end,
				     &cached_state, GFP_NOFS);
		__unlock_for_delalloc(inode, locked_page,
			      delalloc_start, delalloc_end);
		cond_resched();
		goto again;
	}
	free_extent_state(cached_state);
	*start = delalloc_start;
	*end = delalloc_end;
out_failed:
	return found;
}

static int __process_pages_contig(struct address_space *mapping,
				  struct page *locked_page,
				  pgoff_t start_index, pgoff_t end_index,
				  unsigned long page_ops, pgoff_t *index_ret)
{
	unsigned long nr_pages = end_index - start_index + 1;
	unsigned long pages_locked = 0;
	pgoff_t index = start_index;
	struct page *pages[16];
	unsigned ret;
	int err = 0;
	int i;

	if (page_ops & PAGE_LOCK) {
		ASSERT(page_ops == PAGE_LOCK);
		ASSERT(index_ret && *index_ret == start_index);
	}

	if ((page_ops & PAGE_SET_ERROR) && nr_pages > 0)
		mapping_set_error(mapping, -EIO);

	while (nr_pages > 0) {
		ret = find_get_pages_contig(mapping, index,
				     min_t(unsigned long,
				     nr_pages, ARRAY_SIZE(pages)), pages);
		if (ret == 0) {
			/*
			 * Only if we're going to lock these pages,
			 * can we find nothing at @index.
			 */
			ASSERT(page_ops & PAGE_LOCK);
			err = -EAGAIN;
			goto out;
		}

		for (i = 0; i < ret; i++) {
			if (page_ops & PAGE_SET_PRIVATE2)
				SetPagePrivate2(pages[i]);

			if (pages[i] == locked_page) {
				put_page(pages[i]);
				pages_locked++;
				continue;
			}
			if (page_ops & PAGE_CLEAR_DIRTY)
				clear_page_dirty_for_io(pages[i]);
			if (page_ops & PAGE_SET_WRITEBACK)
				set_page_writeback(pages[i]);
			if (page_ops & PAGE_SET_ERROR)
				SetPageError(pages[i]);
			if (page_ops & PAGE_END_WRITEBACK)
				end_page_writeback(pages[i]);
			if (page_ops & PAGE_UNLOCK)
				unlock_page(pages[i]);
			if (page_ops & PAGE_LOCK) {
				lock_page(pages[i]);
				if (!PageDirty(pages[i]) ||
				    pages[i]->mapping != mapping) {
					unlock_page(pages[i]);
					put_page(pages[i]);
					err = -EAGAIN;
					goto out;
				}
			}
			put_page(pages[i]);
			pages_locked++;
		}
		nr_pages -= ret;
		index += ret;
		cond_resched();
	}
out:
	if (err && index_ret)
		*index_ret = start_index + pages_locked - 1;
	return err;
}

void extent_clear_unlock_delalloc(struct inode *inode, u64 start, u64 end,
				 u64 delalloc_end, struct page *locked_page,
				 unsigned clear_bits,
				 unsigned long page_ops)
{
	clear_extent_bit(&BTRFS_I(inode)->io_tree, start, end, clear_bits, 1, 0,
			 NULL, GFP_NOFS);

	__process_pages_contig(inode->i_mapping, locked_page,
			       start >> PAGE_SHIFT, end >> PAGE_SHIFT,
			       page_ops, NULL);
}

/*
 * count the number of bytes in the tree that have a given bit(s)
 * set.  This can be fairly slow, except for EXTENT_DIRTY which is
 * cached.  The total number found is returned.
 */
u64 count_range_bits(struct extent_io_tree *tree,
		     u64 *start, u64 search_end, u64 max_bytes,
		     unsigned bits, int contig)
{
	struct rb_node *node;
	struct extent_state *state;
	u64 cur_start = *start;
	u64 total_bytes = 0;
	u64 last = 0;
	int found = 0;

	if (WARN_ON(search_end <= cur_start))
		return 0;

	spin_lock(&tree->lock);
	if (cur_start == 0 && bits == EXTENT_DIRTY) {
		total_bytes = tree->dirty_bytes;
		goto out;
	}
	/*
	 * this search will find all the extents that end after
	 * our range starts.
	 */
	node = tree_search(tree, cur_start);
	if (!node)
		goto out;

	while (1) {
		state = rb_entry(node, struct extent_state, rb_node);
		if (state->start > search_end)
			break;
		if (contig && found && state->start > last + 1)
			break;
		if (state->end >= cur_start && (state->state & bits) == bits) {
			total_bytes += min(search_end, state->end) + 1 -
				       max(cur_start, state->start);
			if (total_bytes >= max_bytes)
				break;
			if (!found) {
				*start = max(cur_start, state->start);
				found = 1;
			}
			last = state->end;
		} else if (contig && found) {
			break;
		}
		node = rb_next(node);
		if (!node)
			break;
	}
out:
	spin_unlock(&tree->lock);
	return total_bytes;
}

/*
 * set the private field for a given byte offset in the tree.  If there isn't
 * an extent_state there already, this does nothing.
 */
static noinline int set_state_failrec(struct extent_io_tree *tree, u64 start,
		struct io_failure_record *failrec)
{
	struct rb_node *node;
	struct extent_state *state;
	int ret = 0;

	spin_lock(&tree->lock);
	/*
	 * this search will find all the extents that end after
	 * our range starts.
	 */
	node = tree_search(tree, start);
	if (!node) {
		ret = -ENOENT;
		goto out;
	}
	state = rb_entry(node, struct extent_state, rb_node);
	if (state->start != start) {
		ret = -ENOENT;
		goto out;
	}
	state->failrec = failrec;
out:
	spin_unlock(&tree->lock);
	return ret;
}

static noinline int get_state_failrec(struct extent_io_tree *tree, u64 start,
		struct io_failure_record **failrec)
{
	struct rb_node *node;
	struct extent_state *state;
	int ret = 0;

	spin_lock(&tree->lock);
	/*
	 * this search will find all the extents that end after
	 * our range starts.
	 */
	node = tree_search(tree, start);
	if (!node) {
		ret = -ENOENT;
		goto out;
	}
	state = rb_entry(node, struct extent_state, rb_node);
	if (state->start != start) {
		ret = -ENOENT;
		goto out;
	}
	*failrec = state->failrec;
out:
	spin_unlock(&tree->lock);
	return ret;
}

/*
 * searches a range in the state tree for a given mask.
 * If 'filled' == 1, this returns 1 only if every extent in the tree
 * has the bits set.  Otherwise, 1 is returned if any bit in the
 * range is found set.
 */
int test_range_bit(struct extent_io_tree *tree, u64 start, u64 end,
		   unsigned bits, int filled, struct extent_state *cached)
{
	struct extent_state *state = NULL;
	struct rb_node *node;
	int bitset = 0;

	spin_lock(&tree->lock);
	if (cached && extent_state_in_tree(cached) && cached->start <= start &&
	    cached->end > start)
		node = &cached->rb_node;
	else
		node = tree_search(tree, start);
	while (node && start <= end) {
		state = rb_entry(node, struct extent_state, rb_node);

		if (filled && state->start > start) {
			bitset = 0;
			break;
		}

		if (state->start > end)
			break;

		if (state->state & bits) {
			bitset = 1;
			if (!filled)
				break;
		} else if (filled) {
			bitset = 0;
			break;
		}

		if (state->end == (u64)-1)
			break;

		start = state->end + 1;
		if (start > end)
			break;
		node = rb_next(node);
		if (!node) {
			if (filled)
				bitset = 0;
			break;
		}
	}
	spin_unlock(&tree->lock);
	return bitset;
}

/*
 * helper function to set a given page up to date if all the
 * extents in the tree for that page are up to date
 */
static void check_page_uptodate(struct extent_io_tree *tree, struct page *page)
{
	u64 start = page_offset(page);
	u64 end = start + PAGE_SIZE - 1;
	if (test_range_bit(tree, start, end, EXTENT_UPTODATE, 1, NULL))
		SetPageUptodate(page);
}

int free_io_failure(struct extent_io_tree *failure_tree,
		    struct extent_io_tree *io_tree,
		    struct io_failure_record *rec)
{
	int ret;
	int err = 0;

	set_state_failrec(failure_tree, rec->start, NULL);
	ret = clear_extent_bits(failure_tree, rec->start,
				rec->start + rec->len - 1,
				EXTENT_LOCKED | EXTENT_DIRTY);
	if (ret)
		err = ret;

	ret = clear_extent_bits(io_tree, rec->start,
				rec->start + rec->len - 1,
				EXTENT_DAMAGED);
	if (ret && !err)
		err = ret;

	kfree(rec);
	return err;
}

/*
 * this bypasses the standard btrfs submit functions deliberately, as
 * the standard behavior is to write all copies in a raid setup. here we only
 * want to write the one bad copy. so we do the mapping for ourselves and issue
 * submit_bio directly.
 * to avoid any synchronization issues, wait for the data after writing, which
 * actually prevents the read that triggered the error from finishing.
 * currently, there can be no more than two copies of every data bit. thus,
 * exactly one rewrite is required.
 */
int repair_io_failure(struct btrfs_fs_info *fs_info, u64 ino, u64 start,
		      u64 length, u64 logical, struct page *page,
		      unsigned int pg_offset, int mirror_num)
{
	struct bio *bio;
	struct btrfs_device *dev;
	u64 map_length = 0;
	u64 sector;
	struct btrfs_bio *bbio = NULL;
	int ret;

	ASSERT(!(fs_info->sb->s_flags & MS_RDONLY));
	BUG_ON(!mirror_num);

	bio = btrfs_io_bio_alloc(1);
	bio->bi_iter.bi_size = 0;
	map_length = length;

	/*
	 * Avoid races with device replace and make sure our bbio has devices
	 * associated to its stripes that don't go away while we are doing the
	 * read repair operation.
	 */
	btrfs_bio_counter_inc_blocked(fs_info);
	if (btrfs_is_parity_mirror(fs_info, logical, length, mirror_num)) {
		/*
		 * Note that we don't use BTRFS_MAP_WRITE because it's supposed
		 * to update all raid stripes, but here we just want to correct
		 * bad stripe, thus BTRFS_MAP_READ is abused to only get the bad
		 * stripe's dev and sector.
		 */
		ret = btrfs_map_block(fs_info, BTRFS_MAP_READ, logical,
				      &map_length, &bbio, 0);
		if (ret) {
			btrfs_bio_counter_dec(fs_info);
			bio_put(bio);
			return -EIO;
		}
		ASSERT(bbio->mirror_num == 1);
	} else {
		ret = btrfs_map_block(fs_info, BTRFS_MAP_WRITE, logical,
				      &map_length, &bbio, mirror_num);
		if (ret) {
			btrfs_bio_counter_dec(fs_info);
			bio_put(bio);
			return -EIO;
		}
		BUG_ON(mirror_num != bbio->mirror_num);
	}

	sector = bbio->stripes[bbio->mirror_num - 1].physical >> 9;
	bio->bi_iter.bi_sector = sector;
	dev = bbio->stripes[bbio->mirror_num - 1].dev;
	btrfs_put_bbio(bbio);
	if (!dev || !dev->bdev || !dev->writeable) {
		btrfs_bio_counter_dec(fs_info);
		bio_put(bio);
		return -EIO;
	}
	bio->bi_bdev = dev->bdev;
	bio->bi_opf = REQ_OP_WRITE | REQ_SYNC;
	bio_add_page(bio, page, length, pg_offset);

	if (btrfsic_submit_bio_wait(bio)) {
		/* try to remap that extent elsewhere? */
		btrfs_bio_counter_dec(fs_info);
		bio_put(bio);
		btrfs_dev_stat_inc_and_print(dev, BTRFS_DEV_STAT_WRITE_ERRS);
		return -EIO;
	}

	btrfs_info_rl_in_rcu(fs_info,
		"read error corrected: ino %llu off %llu (dev %s sector %llu)",
				  ino, start,
				  rcu_str_deref(dev->name), sector);
	btrfs_bio_counter_dec(fs_info);
	bio_put(bio);
	return 0;
}

int repair_eb_io_failure(struct btrfs_fs_info *fs_info,
			 struct extent_buffer *eb, int mirror_num)
{
	u64 start = eb->start;
	unsigned long i, num_pages = num_extent_pages(eb->start, eb->len);
	int ret = 0;

	if (fs_info->sb->s_flags & MS_RDONLY)
		return -EROFS;

	for (i = 0; i < num_pages; i++) {
		struct page *p = eb->pages[i];

		ret = repair_io_failure(fs_info, 0, start, PAGE_SIZE, start, p,
					start - page_offset(p), mirror_num);
		if (ret)
			break;
		start += PAGE_SIZE;
	}

	return ret;
}

/*
 * each time an IO finishes, we do a fast check in the IO failure tree
 * to see if we need to process or clean up an io_failure_record
 */
int clean_io_failure(struct btrfs_fs_info *fs_info,
		     struct extent_io_tree *failure_tree,
		     struct extent_io_tree *io_tree, u64 start,
		     struct page *page, u64 ino, unsigned int pg_offset)
{
	u64 private;
	struct io_failure_record *failrec;
	struct extent_state *state;
	int num_copies;
	int ret;

	private = 0;
	ret = count_range_bits(failure_tree, &private, (u64)-1, 1,
			       EXTENT_DIRTY, 0);
	if (!ret)
		return 0;

	ret = get_state_failrec(failure_tree, start, &failrec);
	if (ret)
		return 0;

	BUG_ON(!failrec->this_mirror);

	if (failrec->in_validation) {
		/* there was no real error, just free the record */
		btrfs_debug(fs_info,
			"clean_io_failure: freeing dummy error at %llu",
			failrec->start);
		goto out;
	}
	if (fs_info->sb->s_flags & MS_RDONLY)
		goto out;

	spin_lock(&io_tree->lock);
	state = find_first_extent_bit_state(io_tree,
					    failrec->start,
					    EXTENT_LOCKED);
	spin_unlock(&io_tree->lock);

	if (state && state->start <= failrec->start &&
	    state->end >= failrec->start + failrec->len - 1) {
		num_copies = btrfs_num_copies(fs_info, failrec->logical,
					      failrec->len);
		if (num_copies > 1)  {
			repair_io_failure(fs_info, ino, start, failrec->len,
					  failrec->logical, page, pg_offset,
					  failrec->failed_mirror);
		}
	}

out:
	free_io_failure(failure_tree, io_tree, failrec);

	return 0;
}

/*
 * Can be called when
 * - hold extent lock
 * - under ordered extent
 * - the inode is freeing
 */
void btrfs_free_io_failure_record(struct btrfs_inode *inode, u64 start, u64 end)
{
	struct extent_io_tree *failure_tree = &inode->io_failure_tree;
	struct io_failure_record *failrec;
	struct extent_state *state, *next;

	if (RB_EMPTY_ROOT(&failure_tree->state))
		return;

	spin_lock(&failure_tree->lock);
	state = find_first_extent_bit_state(failure_tree, start, EXTENT_DIRTY);
	while (state) {
		if (state->start > end)
			break;

		ASSERT(state->end <= end);

		next = next_state(state);

		failrec = state->failrec;
		free_extent_state(state);
		kfree(failrec);

		state = next;
	}
	spin_unlock(&failure_tree->lock);
}

int btrfs_get_io_failure_record(struct inode *inode, u64 start, u64 end,
		struct io_failure_record **failrec_ret)
{
	struct btrfs_fs_info *fs_info = btrfs_sb(inode->i_sb);
	struct io_failure_record *failrec;
	struct extent_map *em;
	struct extent_io_tree *failure_tree = &BTRFS_I(inode)->io_failure_tree;
	struct extent_io_tree *tree = &BTRFS_I(inode)->io_tree;
	struct extent_map_tree *em_tree = &BTRFS_I(inode)->extent_tree;
	int ret;
	u64 logical;

	ret = get_state_failrec(failure_tree, start, &failrec);
	if (ret) {
		failrec = kzalloc(sizeof(*failrec), GFP_NOFS);
		if (!failrec)
			return -ENOMEM;

		failrec->start = start;
		failrec->len = end - start + 1;
		failrec->this_mirror = 0;
		failrec->bio_flags = 0;
		failrec->in_validation = 0;

		read_lock(&em_tree->lock);
		em = lookup_extent_mapping(em_tree, start, failrec->len);
		if (!em) {
			read_unlock(&em_tree->lock);
			kfree(failrec);
			return -EIO;
		}

		if (em->start > start || em->start + em->len <= start) {
			free_extent_map(em);
			em = NULL;
		}
		read_unlock(&em_tree->lock);
		if (!em) {
			kfree(failrec);
			return -EIO;
		}

		logical = start - em->start;
		logical = em->block_start + logical;
		if (test_bit(EXTENT_FLAG_COMPRESSED, &em->flags)) {
			logical = em->block_start;
			failrec->bio_flags = EXTENT_BIO_COMPRESSED;
			extent_set_compress_type(&failrec->bio_flags,
						 em->compress_type);
		}

		btrfs_debug(fs_info,
			"Get IO Failure Record: (new) logical=%llu, start=%llu, len=%llu",
			logical, start, failrec->len);

		failrec->logical = logical;
		free_extent_map(em);

		/* set the bits in the private failure tree */
		ret = set_extent_bits(failure_tree, start, end,
					EXTENT_LOCKED | EXTENT_DIRTY);
		if (ret >= 0)
			ret = set_state_failrec(failure_tree, start, failrec);
		/* set the bits in the inode's tree */
		if (ret >= 0)
			ret = set_extent_bits(tree, start, end, EXTENT_DAMAGED);
		if (ret < 0) {
			kfree(failrec);
			return ret;
		}
	} else {
		btrfs_debug(fs_info,
			"Get IO Failure Record: (found) logical=%llu, start=%llu, len=%llu, validation=%d",
			failrec->logical, failrec->start, failrec->len,
			failrec->in_validation);
		/*
		 * when data can be on disk more than twice, add to failrec here
		 * (e.g. with a list for failed_mirror) to make
		 * clean_io_failure() clean all those errors at once.
		 */
	}

	*failrec_ret = failrec;

	return 0;
}

bool btrfs_check_repairable(struct inode *inode, struct bio *failed_bio,
			   struct io_failure_record *failrec, int failed_mirror)
{
	struct btrfs_fs_info *fs_info = btrfs_sb(inode->i_sb);
	int num_copies;

	num_copies = btrfs_num_copies(fs_info, failrec->logical, failrec->len);
	if (num_copies == 1) {
		/*
		 * we only have a single copy of the data, so don't bother with
		 * all the retry and error correction code that follows. no
		 * matter what the error is, it is very likely to persist.
		 */
		btrfs_debug(fs_info,
			"Check Repairable: cannot repair, num_copies=%d, next_mirror %d, failed_mirror %d",
			num_copies, failrec->this_mirror, failed_mirror);
		return false;
	}

	/*
	 * there are two premises:
	 *	a) deliver good data to the caller
	 *	b) correct the bad sectors on disk
	 */
	if (failed_bio->bi_vcnt > 1) {
		/*
		 * to fulfill b), we need to know the exact failing sectors, as
		 * we don't want to rewrite any more than the failed ones. thus,
		 * we need separate read requests for the failed bio
		 *
		 * if the following BUG_ON triggers, our validation request got
		 * merged. we need separate requests for our algorithm to work.
		 */
		BUG_ON(failrec->in_validation);
		failrec->in_validation = 1;
		failrec->this_mirror = failed_mirror;
	} else {
		/*
		 * we're ready to fulfill a) and b) alongside. get a good copy
		 * of the failed sector and if we succeed, we have setup
		 * everything for repair_io_failure to do the rest for us.
		 */
		if (failrec->in_validation) {
			BUG_ON(failrec->this_mirror != failed_mirror);
			failrec->in_validation = 0;
			failrec->this_mirror = 0;
		}
		failrec->failed_mirror = failed_mirror;
		failrec->this_mirror++;
		if (failrec->this_mirror == failed_mirror)
			failrec->this_mirror++;
	}

	if (failrec->this_mirror > num_copies) {
		btrfs_debug(fs_info,
			"Check Repairable: (fail) num_copies=%d, next_mirror %d, failed_mirror %d",
			num_copies, failrec->this_mirror, failed_mirror);
		return false;
	}

	return true;
}


struct bio *btrfs_create_repair_bio(struct inode *inode, struct bio *failed_bio,
				    struct io_failure_record *failrec,
				    struct page *page, int pg_offset, int icsum,
				    bio_end_io_t *endio_func, void *data)
{
	struct btrfs_fs_info *fs_info = btrfs_sb(inode->i_sb);
	struct bio *bio;
	struct btrfs_io_bio *btrfs_failed_bio;
	struct btrfs_io_bio *btrfs_bio;

	bio = btrfs_io_bio_alloc(1);
	bio->bi_end_io = endio_func;
	bio->bi_iter.bi_sector = failrec->logical >> 9;
	bio->bi_bdev = fs_info->fs_devices->latest_bdev;
	bio->bi_iter.bi_size = 0;
	bio->bi_private = data;

	btrfs_failed_bio = btrfs_io_bio(failed_bio);
	if (btrfs_failed_bio->csum) {
		u16 csum_size = btrfs_super_csum_size(fs_info->super_copy);

		btrfs_bio = btrfs_io_bio(bio);
		btrfs_bio->csum = btrfs_bio->csum_inline;
		icsum *= csum_size;
		memcpy(btrfs_bio->csum, btrfs_failed_bio->csum + icsum,
		       csum_size);
	}

	bio_add_page(bio, page, failrec->len, pg_offset);

	return bio;
}

/*
 * this is a generic handler for readpage errors (default
 * readpage_io_failed_hook). if other copies exist, read those and write back
 * good data to the failed position. does not investigate in remapping the
 * failed extent elsewhere, hoping the device will be smart enough to do this as
 * needed
 */

static int bio_readpage_error(struct bio *failed_bio, u64 phy_offset,
			      struct page *page, u64 start, u64 end,
			      int failed_mirror)
{
	struct io_failure_record *failrec;
	struct inode *inode = page->mapping->host;
	struct extent_io_tree *tree = &BTRFS_I(inode)->io_tree;
	struct extent_io_tree *failure_tree = &BTRFS_I(inode)->io_failure_tree;
	struct bio *bio;
	int read_mode = 0;
	blk_status_t status;
	int ret;

	BUG_ON(bio_op(failed_bio) == REQ_OP_WRITE);

	ret = btrfs_get_io_failure_record(inode, start, end, &failrec);
	if (ret)
		return ret;

	if (!btrfs_check_repairable(inode, failed_bio, failrec,
				    failed_mirror)) {
		free_io_failure(failure_tree, tree, failrec);
		return -EIO;
	}

	if (failed_bio->bi_vcnt > 1)
		read_mode |= REQ_FAILFAST_DEV;

	phy_offset >>= inode->i_sb->s_blocksize_bits;
	bio = btrfs_create_repair_bio(inode, failed_bio, failrec, page,
				      start - page_offset(page),
				      (int)phy_offset, failed_bio->bi_end_io,
				      NULL);
	bio_set_op_attrs(bio, REQ_OP_READ, read_mode);

	btrfs_debug(btrfs_sb(inode->i_sb),
		"Repair Read Error: submitting new read[%#x] to this_mirror=%d, in_validation=%d",
		read_mode, failrec->this_mirror, failrec->in_validation);

	status = tree->ops->submit_bio_hook(tree->private_data, bio, failrec->this_mirror,
					 failrec->bio_flags, 0);
	if (status) {
		free_io_failure(failure_tree, tree, failrec);
		bio_put(bio);
		ret = blk_status_to_errno(status);
	}

	return ret;
}

/* lots and lots of room for performance fixes in the end_bio funcs */

void end_extent_writepage(struct page *page, int err, u64 start, u64 end)
{
	int uptodate = (err == 0);
	struct extent_io_tree *tree;
	int ret = 0;

	tree = &BTRFS_I(page->mapping->host)->io_tree;

	if (tree->ops && tree->ops->writepage_end_io_hook)
		tree->ops->writepage_end_io_hook(page, start, end, NULL,
				uptodate);

	if (!uptodate) {
		ClearPageUptodate(page);
		SetPageError(page);
		ret = err < 0 ? err : -EIO;
		mapping_set_error(page->mapping, ret);
	}
}

/*
 * after a writepage IO is done, we need to:
 * clear the uptodate bits on error
 * clear the writeback bits in the extent tree for this IO
 * end_page_writeback if the page has no more pending IO
 *
 * Scheduling is not allowed, so the extent state tree is expected
 * to have one and only one object corresponding to this IO.
 */
static void end_bio_extent_writepage(struct bio *bio)
{
	int error = blk_status_to_errno(bio->bi_status);
	struct bio_vec *bvec;
	u64 start;
	u64 end;
	int i;

	ASSERT(!bio_flagged(bio, BIO_CLONED));
	bio_for_each_segment_all(bvec, bio, i) {
		struct page *page = bvec->bv_page;
		struct inode *inode = page->mapping->host;
		struct btrfs_fs_info *fs_info = btrfs_sb(inode->i_sb);

		/* We always issue full-page reads, but if some block
		 * in a page fails to read, blk_update_request() will
		 * advance bv_offset and adjust bv_len to compensate.
		 * Print a warning for nonzero offsets, and an error
		 * if they don't add up to a full page.  */
		if (bvec->bv_offset || bvec->bv_len != PAGE_SIZE) {
			if (bvec->bv_offset + bvec->bv_len != PAGE_SIZE)
				btrfs_err(fs_info,
				   "partial page write in btrfs with offset %u and length %u",
					bvec->bv_offset, bvec->bv_len);
			else
				btrfs_info(fs_info,
				   "incomplete page write in btrfs with offset %u and length %u",
					bvec->bv_offset, bvec->bv_len);
		}

		start = page_offset(page);
		end = start + bvec->bv_offset + bvec->bv_len - 1;

		end_extent_writepage(page, error, start, end);
		end_page_writeback(page);
	}

	bio_put(bio);
}

static void
endio_readpage_release_extent(struct extent_io_tree *tree, u64 start, u64 len,
			      int uptodate)
{
	struct extent_state *cached = NULL;
	u64 end = start + len - 1;

	if (uptodate && tree->track_uptodate)
		set_extent_uptodate(tree, start, end, &cached, GFP_ATOMIC);
	unlock_extent_cached(tree, start, end, &cached, GFP_ATOMIC);
}

/*
 * after a readpage IO is done, we need to:
 * clear the uptodate bits on error
 * set the uptodate bits if things worked
 * set the page up to date if all extents in the tree are uptodate
 * clear the lock bit in the extent tree
 * unlock the page if there are no other extents locked for it
 *
 * Scheduling is not allowed, so the extent state tree is expected
 * to have one and only one object corresponding to this IO.
 */
static void end_bio_extent_readpage(struct bio *bio)
{
	struct bio_vec *bvec;
	int uptodate = !bio->bi_status;
	struct btrfs_io_bio *io_bio = btrfs_io_bio(bio);
	struct extent_io_tree *tree, *failure_tree;
	u64 offset = 0;
	u64 start;
	u64 end;
	u64 len;
	u64 extent_start = 0;
	u64 extent_len = 0;
	int mirror;
	int ret;
	int i;

	ASSERT(!bio_flagged(bio, BIO_CLONED));
	bio_for_each_segment_all(bvec, bio, i) {
		struct page *page = bvec->bv_page;
		struct inode *inode = page->mapping->host;
		struct btrfs_fs_info *fs_info = btrfs_sb(inode->i_sb);

		btrfs_debug(fs_info,
			"end_bio_extent_readpage: bi_sector=%llu, err=%d, mirror=%u",
			(u64)bio->bi_iter.bi_sector, bio->bi_status,
			io_bio->mirror_num);
		tree = &BTRFS_I(inode)->io_tree;
		failure_tree = &BTRFS_I(inode)->io_failure_tree;

		/* We always issue full-page reads, but if some block
		 * in a page fails to read, blk_update_request() will
		 * advance bv_offset and adjust bv_len to compensate.
		 * Print a warning for nonzero offsets, and an error
		 * if they don't add up to a full page.  */
		if (bvec->bv_offset || bvec->bv_len != PAGE_SIZE) {
			if (bvec->bv_offset + bvec->bv_len != PAGE_SIZE)
				btrfs_err(fs_info,
					"partial page read in btrfs with offset %u and length %u",
					bvec->bv_offset, bvec->bv_len);
			else
				btrfs_info(fs_info,
					"incomplete page read in btrfs with offset %u and length %u",
					bvec->bv_offset, bvec->bv_len);
		}

		start = page_offset(page);
		end = start + bvec->bv_offset + bvec->bv_len - 1;
		len = bvec->bv_len;

		mirror = io_bio->mirror_num;
		if (likely(uptodate && tree->ops)) {
			ret = tree->ops->readpage_end_io_hook(io_bio, offset,
							      page, start, end,
							      mirror);
			if (ret)
				uptodate = 0;
			else
				clean_io_failure(BTRFS_I(inode)->root->fs_info,
						 failure_tree, tree, start,
						 page,
						 btrfs_ino(BTRFS_I(inode)), 0);
		}

		if (likely(uptodate))
			goto readpage_ok;

		if (tree->ops) {
			ret = tree->ops->readpage_io_failed_hook(page, mirror);
			if (ret == -EAGAIN) {
				/*
				 * Data inode's readpage_io_failed_hook() always
				 * returns -EAGAIN.
				 *
				 * The generic bio_readpage_error handles errors
				 * the following way: If possible, new read
				 * requests are created and submitted and will
				 * end up in end_bio_extent_readpage as well (if
				 * we're lucky, not in the !uptodate case). In
				 * that case it returns 0 and we just go on with
				 * the next page in our bio. If it can't handle
				 * the error it will return -EIO and we remain
				 * responsible for that page.
				 */
				ret = bio_readpage_error(bio, offset, page,
							 start, end, mirror);
				if (ret == 0) {
					uptodate = !bio->bi_status;
					offset += len;
					continue;
				}
			}

			/*
			 * metadata's readpage_io_failed_hook() always returns
			 * -EIO and fixes nothing.  -EIO is also returned if
			 * data inode error could not be fixed.
			 */
			ASSERT(ret == -EIO);
		}
readpage_ok:
		if (likely(uptodate)) {
			loff_t i_size = i_size_read(inode);
			pgoff_t end_index = i_size >> PAGE_SHIFT;
			unsigned off;

			/* Zero out the end if this page straddles i_size */
			off = i_size & (PAGE_SIZE-1);
			if (page->index == end_index && off)
				zero_user_segment(page, off, PAGE_SIZE);
			SetPageUptodate(page);
		} else {
			ClearPageUptodate(page);
			SetPageError(page);
		}
		unlock_page(page);
		offset += len;

		if (unlikely(!uptodate)) {
			if (extent_len) {
				endio_readpage_release_extent(tree,
							      extent_start,
							      extent_len, 1);
				extent_start = 0;
				extent_len = 0;
			}
			endio_readpage_release_extent(tree, start,
						      end - start + 1, 0);
		} else if (!extent_len) {
			extent_start = start;
			extent_len = end + 1 - start;
		} else if (extent_start + extent_len == start) {
			extent_len += end + 1 - start;
		} else {
			endio_readpage_release_extent(tree, extent_start,
						      extent_len, uptodate);
			extent_start = start;
			extent_len = end + 1 - start;
		}
	}

	if (extent_len)
		endio_readpage_release_extent(tree, extent_start, extent_len,
					      uptodate);
	if (io_bio->end_io)
		io_bio->end_io(io_bio, blk_status_to_errno(bio->bi_status));
	bio_put(bio);
}

/*
 * Initialize the members up to but not including 'bio'. Use after allocating a
 * new bio by bio_alloc_bioset as it does not initialize the bytes outside of
 * 'bio' because use of __GFP_ZERO is not supported.
 */
static inline void btrfs_io_bio_init(struct btrfs_io_bio *btrfs_bio)
{
	memset(btrfs_bio, 0, offsetof(struct btrfs_io_bio, bio));
}

/*
 * The following helpers allocate a bio. As it's backed by a bioset, it'll
 * never fail.  We're returning a bio right now but you can call btrfs_io_bio
 * for the appropriate container_of magic
 */
struct bio *btrfs_bio_alloc(struct block_device *bdev, u64 first_byte)
{
	struct bio *bio;

	bio = bio_alloc_bioset(GFP_NOFS, BIO_MAX_PAGES, btrfs_bioset);
	bio->bi_bdev = bdev;
	bio->bi_iter.bi_sector = first_byte >> 9;
	btrfs_io_bio_init(btrfs_io_bio(bio));
	return bio;
}

struct bio *btrfs_bio_clone(struct bio *bio)
{
	struct btrfs_io_bio *btrfs_bio;
	struct bio *new;

	/* Bio allocation backed by a bioset does not fail */
	new = bio_clone_fast(bio, GFP_NOFS, btrfs_bioset);
	btrfs_bio = btrfs_io_bio(new);
	btrfs_io_bio_init(btrfs_bio);
	btrfs_bio->iter = bio->bi_iter;
	return new;
}

struct bio *btrfs_io_bio_alloc(unsigned int nr_iovecs)
{
	struct bio *bio;

	/* Bio allocation backed by a bioset does not fail */
	bio = bio_alloc_bioset(GFP_NOFS, nr_iovecs, btrfs_bioset);
	btrfs_io_bio_init(btrfs_io_bio(bio));
	return bio;
}

struct bio *btrfs_bio_clone_partial(struct bio *orig, int offset, int size)
{
	struct bio *bio;
	struct btrfs_io_bio *btrfs_bio;

	/* this will never fail when it's backed by a bioset */
	bio = bio_clone_fast(orig, GFP_NOFS, btrfs_bioset);
	ASSERT(bio);

	btrfs_bio = btrfs_io_bio(bio);
	btrfs_io_bio_init(btrfs_bio);

	bio_trim(bio, offset >> 9, size >> 9);
	btrfs_bio->iter = bio->bi_iter;
	return bio;
}

static int __must_check submit_one_bio(struct bio *bio, int mirror_num,
				       unsigned long bio_flags)
{
	blk_status_t ret = 0;
	struct bio_vec *bvec = bio->bi_io_vec + bio->bi_vcnt - 1;
	struct page *page = bvec->bv_page;
	struct extent_io_tree *tree = bio->bi_private;
	u64 start;

	start = page_offset(page) + bvec->bv_offset;

	bio->bi_private = NULL;
	bio_get(bio);

	if (tree->ops)
		ret = tree->ops->submit_bio_hook(tree->private_data, bio,
					   mirror_num, bio_flags, start);
	else
		btrfsic_submit_bio(bio);

	bio_put(bio);
	return blk_status_to_errno(ret);
}

static int merge_bio(struct extent_io_tree *tree, struct page *page,
		     unsigned long offset, size_t size, struct bio *bio,
		     unsigned long bio_flags)
{
	int ret = 0;
	if (tree->ops)
		ret = tree->ops->merge_bio_hook(page, offset, size, bio,
						bio_flags);
	return ret;

}

static int submit_extent_page(int op, int op_flags, struct extent_io_tree *tree,
			      struct writeback_control *wbc,
			      struct page *page, sector_t sector,
			      size_t size, unsigned long offset,
			      struct block_device *bdev,
			      struct bio **bio_ret,
			      bio_end_io_t end_io_func,
			      int mirror_num,
			      unsigned long prev_bio_flags,
			      unsigned long bio_flags,
			      bool force_bio_submit)
{
	int ret = 0;
	struct bio *bio;
	int contig = 0;
	int old_compressed = prev_bio_flags & EXTENT_BIO_COMPRESSED;
	size_t page_size = min_t(size_t, size, PAGE_SIZE);

	if (bio_ret && *bio_ret) {
		bio = *bio_ret;
		if (old_compressed)
			contig = bio->bi_iter.bi_sector == sector;
		else
			contig = bio_end_sector(bio) == sector;

		if (prev_bio_flags != bio_flags || !contig ||
		    force_bio_submit ||
		    merge_bio(tree, page, offset, page_size, bio, bio_flags) ||
		    bio_add_page(bio, page, page_size, offset) < page_size) {
			ret = submit_one_bio(bio, mirror_num, prev_bio_flags);
			if (ret < 0) {
				*bio_ret = NULL;
				return ret;
			}
			bio = NULL;
		} else {
			if (wbc)
				wbc_account_io(wbc, page, page_size);
			return 0;
		}
	}

	bio = btrfs_bio_alloc(bdev, sector << 9);
	bio_add_page(bio, page, page_size, offset);
	bio->bi_end_io = end_io_func;
	bio->bi_private = tree;
	bio->bi_write_hint = page->mapping->host->i_write_hint;
	bio_set_op_attrs(bio, op, op_flags);
	if (wbc) {
		wbc_init_bio(wbc, bio);
		wbc_account_io(wbc, page, page_size);
	}

	if (bio_ret)
		*bio_ret = bio;
	else
		ret = submit_one_bio(bio, mirror_num, bio_flags);

	return ret;
}

static void attach_extent_buffer_page(struct extent_buffer *eb,
				      struct page *page)
{
	if (!PagePrivate(page)) {
		SetPagePrivate(page);
		get_page(page);
		set_page_private(page, (unsigned long)eb);
	} else {
		WARN_ON(page->private != (unsigned long)eb);
	}
}

void set_page_extent_mapped(struct page *page)
{
	if (!PagePrivate(page)) {
		SetPagePrivate(page);
		get_page(page);
		set_page_private(page, EXTENT_PAGE_PRIVATE);
	}
}

static struct extent_map *
__get_extent_map(struct inode *inode, struct page *page, size_t pg_offset,
		 u64 start, u64 len, get_extent_t *get_extent,
		 struct extent_map **em_cached)
{
	struct extent_map *em;

	if (em_cached && *em_cached) {
		em = *em_cached;
		if (extent_map_in_tree(em) && start >= em->start &&
		    start < extent_map_end(em)) {
			refcount_inc(&em->refs);
			return em;
		}

		free_extent_map(em);
		*em_cached = NULL;
	}

	em = get_extent(BTRFS_I(inode), page, pg_offset, start, len, 0);
	if (em_cached && !IS_ERR_OR_NULL(em)) {
		BUG_ON(*em_cached);
		refcount_inc(&em->refs);
		*em_cached = em;
	}
	return em;
}
/*
 * basic readpage implementation.  Locked extent state structs are inserted
 * into the tree that are removed when the IO is done (by the end_io
 * handlers)
 * XXX JDM: This needs looking at to ensure proper page locking
 * return 0 on success, otherwise return error
 */
static int __do_readpage(struct extent_io_tree *tree,
			 struct page *page,
			 get_extent_t *get_extent,
			 struct extent_map **em_cached,
			 struct bio **bio, int mirror_num,
			 unsigned long *bio_flags, int read_flags,
			 u64 *prev_em_start)
{
	struct inode *inode = page->mapping->host;
	u64 start = page_offset(page);
	u64 page_end = start + PAGE_SIZE - 1;
	u64 end;
	u64 cur = start;
	u64 extent_offset;
	u64 last_byte = i_size_read(inode);
	u64 block_start;
	u64 cur_end;
	sector_t sector;
	struct extent_map *em;
	struct block_device *bdev;
	int ret = 0;
	int nr = 0;
	size_t pg_offset = 0;
	size_t iosize;
	size_t disk_io_size;
	size_t blocksize = inode->i_sb->s_blocksize;
	unsigned long this_bio_flag = 0;

	set_page_extent_mapped(page);

	end = page_end;
	if (!PageUptodate(page)) {
		if (cleancache_get_page(page) == 0) {
			BUG_ON(blocksize != PAGE_SIZE);
			unlock_extent(tree, start, end);
			goto out;
		}
	}

	if (page->index == last_byte >> PAGE_SHIFT) {
		char *userpage;
		size_t zero_offset = last_byte & (PAGE_SIZE - 1);

		if (zero_offset) {
			iosize = PAGE_SIZE - zero_offset;
			userpage = kmap_atomic(page);
			memset(userpage + zero_offset, 0, iosize);
			flush_dcache_page(page);
			kunmap_atomic(userpage);
		}
	}
	while (cur <= end) {
		bool force_bio_submit = false;

		if (cur >= last_byte) {
			char *userpage;
			struct extent_state *cached = NULL;

			iosize = PAGE_SIZE - pg_offset;
			userpage = kmap_atomic(page);
			memset(userpage + pg_offset, 0, iosize);
			flush_dcache_page(page);
			kunmap_atomic(userpage);
			set_extent_uptodate(tree, cur, cur + iosize - 1,
					    &cached, GFP_NOFS);
			unlock_extent_cached(tree, cur,
					     cur + iosize - 1,
					     &cached, GFP_NOFS);
			break;
		}
		em = __get_extent_map(inode, page, pg_offset, cur,
				      end - cur + 1, get_extent, em_cached);
		if (IS_ERR_OR_NULL(em)) {
			SetPageError(page);
			unlock_extent(tree, cur, end);
			break;
		}
		extent_offset = cur - em->start;
		BUG_ON(extent_map_end(em) <= cur);
		BUG_ON(end < cur);

		if (test_bit(EXTENT_FLAG_COMPRESSED, &em->flags)) {
			this_bio_flag |= EXTENT_BIO_COMPRESSED;
			extent_set_compress_type(&this_bio_flag,
						 em->compress_type);
		}

		iosize = min(extent_map_end(em) - cur, end - cur + 1);
		cur_end = min(extent_map_end(em) - 1, end);
		iosize = ALIGN(iosize, blocksize);
		if (this_bio_flag & EXTENT_BIO_COMPRESSED) {
			disk_io_size = em->block_len;
			sector = em->block_start >> 9;
		} else {
			sector = (em->block_start + extent_offset) >> 9;
			disk_io_size = iosize;
		}
		bdev = em->bdev;
		block_start = em->block_start;
		if (test_bit(EXTENT_FLAG_PREALLOC, &em->flags))
			block_start = EXTENT_MAP_HOLE;

		/*
		 * If we have a file range that points to a compressed extent
		 * and it's followed by a consecutive file range that points to
		 * to the same compressed extent (possibly with a different
		 * offset and/or length, so it either points to the whole extent
		 * or only part of it), we must make sure we do not submit a
		 * single bio to populate the pages for the 2 ranges because
		 * this makes the compressed extent read zero out the pages
		 * belonging to the 2nd range. Imagine the following scenario:
		 *
		 *  File layout
		 *  [0 - 8K]                     [8K - 24K]
		 *    |                               |
		 *    |                               |
		 * points to extent X,         points to extent X,
		 * offset 4K, length of 8K     offset 0, length 16K
		 *
		 * [extent X, compressed length = 4K uncompressed length = 16K]
		 *
		 * If the bio to read the compressed extent covers both ranges,
		 * it will decompress extent X into the pages belonging to the
		 * first range and then it will stop, zeroing out the remaining
		 * pages that belong to the other range that points to extent X.
		 * So here we make sure we submit 2 bios, one for the first
		 * range and another one for the third range. Both will target
		 * the same physical extent from disk, but we can't currently
		 * make the compressed bio endio callback populate the pages
		 * for both ranges because each compressed bio is tightly
		 * coupled with a single extent map, and each range can have
		 * an extent map with a different offset value relative to the
		 * uncompressed data of our extent and different lengths. This
		 * is a corner case so we prioritize correctness over
		 * non-optimal behavior (submitting 2 bios for the same extent).
		 */
		if (test_bit(EXTENT_FLAG_COMPRESSED, &em->flags) &&
		    prev_em_start && *prev_em_start != (u64)-1 &&
		    *prev_em_start != em->orig_start)
			force_bio_submit = true;

		if (prev_em_start)
			*prev_em_start = em->orig_start;

		free_extent_map(em);
		em = NULL;

		/* we've found a hole, just zero and go on */
		if (block_start == EXTENT_MAP_HOLE) {
			char *userpage;
			struct extent_state *cached = NULL;

			userpage = kmap_atomic(page);
			memset(userpage + pg_offset, 0, iosize);
			flush_dcache_page(page);
			kunmap_atomic(userpage);

			set_extent_uptodate(tree, cur, cur + iosize - 1,
					    &cached, GFP_NOFS);
			unlock_extent_cached(tree, cur,
					     cur + iosize - 1,
					     &cached, GFP_NOFS);
			cur = cur + iosize;
			pg_offset += iosize;
			continue;
		}
		/* the get_extent function already copied into the page */
		if (test_range_bit(tree, cur, cur_end,
				   EXTENT_UPTODATE, 1, NULL)) {
			check_page_uptodate(tree, page);
			unlock_extent(tree, cur, cur + iosize - 1);
			cur = cur + iosize;
			pg_offset += iosize;
			continue;
		}
		/* we have an inline extent but it didn't get marked up
		 * to date.  Error out
		 */
		if (block_start == EXTENT_MAP_INLINE) {
			SetPageError(page);
			unlock_extent(tree, cur, cur + iosize - 1);
			cur = cur + iosize;
			pg_offset += iosize;
			continue;
		}

		ret = submit_extent_page(REQ_OP_READ, read_flags, tree, NULL,
					 page, sector, disk_io_size, pg_offset,
					 bdev, bio,
					 end_bio_extent_readpage, mirror_num,
					 *bio_flags,
					 this_bio_flag,
					 force_bio_submit);
		if (!ret) {
			nr++;
			*bio_flags = this_bio_flag;
		} else {
			SetPageError(page);
			unlock_extent(tree, cur, cur + iosize - 1);
			goto out;
		}
		cur = cur + iosize;
		pg_offset += iosize;
	}
out:
	if (!nr) {
		if (!PageError(page))
			SetPageUptodate(page);
		unlock_page(page);
	}
	return ret;
}

static inline void __do_contiguous_readpages(struct extent_io_tree *tree,
					     struct page *pages[], int nr_pages,
					     u64 start, u64 end,
					     get_extent_t *get_extent,
					     struct extent_map **em_cached,
					     struct bio **bio, int mirror_num,
					     unsigned long *bio_flags,
					     u64 *prev_em_start)
{
	struct inode *inode;
	struct btrfs_ordered_extent *ordered;
	int index;

	inode = pages[0]->mapping->host;
	while (1) {
		lock_extent(tree, start, end);
		ordered = btrfs_lookup_ordered_range(BTRFS_I(inode), start,
						     end - start + 1);
		if (!ordered)
			break;
		unlock_extent(tree, start, end);
		btrfs_start_ordered_extent(inode, ordered, 1);
		btrfs_put_ordered_extent(ordered);
	}

	for (index = 0; index < nr_pages; index++) {
		__do_readpage(tree, pages[index], get_extent, em_cached, bio,
			      mirror_num, bio_flags, 0, prev_em_start);
		put_page(pages[index]);
	}
}

static void __extent_readpages(struct extent_io_tree *tree,
			       struct page *pages[],
			       int nr_pages, get_extent_t *get_extent,
			       struct extent_map **em_cached,
			       struct bio **bio, int mirror_num,
			       unsigned long *bio_flags,
			       u64 *prev_em_start)
{
	u64 start = 0;
	u64 end = 0;
	u64 page_start;
	int index;
	int first_index = 0;

	for (index = 0; index < nr_pages; index++) {
		page_start = page_offset(pages[index]);
		if (!end) {
			start = page_start;
			end = start + PAGE_SIZE - 1;
			first_index = index;
		} else if (end + 1 == page_start) {
			end += PAGE_SIZE;
		} else {
			__do_contiguous_readpages(tree, &pages[first_index],
						  index - first_index, start,
						  end, get_extent, em_cached,
						  bio, mirror_num, bio_flags,
						  prev_em_start);
			start = page_start;
			end = start + PAGE_SIZE - 1;
			first_index = index;
		}
	}

	if (end)
		__do_contiguous_readpages(tree, &pages[first_index],
					  index - first_index, start,
					  end, get_extent, em_cached, bio,
					  mirror_num, bio_flags,
					  prev_em_start);
}

static int __extent_read_full_page(struct extent_io_tree *tree,
				   struct page *page,
				   get_extent_t *get_extent,
				   struct bio **bio, int mirror_num,
				   unsigned long *bio_flags, int read_flags)
{
	struct inode *inode = page->mapping->host;
	struct btrfs_ordered_extent *ordered;
	u64 start = page_offset(page);
	u64 end = start + PAGE_SIZE - 1;
	int ret;

	while (1) {
		lock_extent(tree, start, end);
		ordered = btrfs_lookup_ordered_range(BTRFS_I(inode), start,
						PAGE_SIZE);
		if (!ordered)
			break;
		unlock_extent(tree, start, end);
		btrfs_start_ordered_extent(inode, ordered, 1);
		btrfs_put_ordered_extent(ordered);
	}

	ret = __do_readpage(tree, page, get_extent, NULL, bio, mirror_num,
			    bio_flags, read_flags, NULL);
	return ret;
}

int extent_read_full_page(struct extent_io_tree *tree, struct page *page,
			    get_extent_t *get_extent, int mirror_num)
{
	struct bio *bio = NULL;
	unsigned long bio_flags = 0;
	int ret;

	ret = __extent_read_full_page(tree, page, get_extent, &bio, mirror_num,
				      &bio_flags, 0);
	if (bio)
		ret = submit_one_bio(bio, mirror_num, bio_flags);
	return ret;
}

static void update_nr_written(struct writeback_control *wbc,
			      unsigned long nr_written)
{
	wbc->nr_to_write -= nr_written;
}

/*
 * helper for __extent_writepage, doing all of the delayed allocation setup.
 *
 * This returns 1 if our fill_delalloc function did all the work required
 * to write the page (copy into inline extent).  In this case the IO has
 * been started and the page is already unlocked.
 *
 * This returns 0 if all went well (page still locked)
 * This returns < 0 if there were errors (page still locked)
 */
static noinline_for_stack int writepage_delalloc(struct inode *inode,
			      struct page *page, struct writeback_control *wbc,
			      struct extent_page_data *epd,
			      u64 delalloc_start,
			      unsigned long *nr_written)
{
	struct extent_io_tree *tree = epd->tree;
	u64 page_end = delalloc_start + PAGE_SIZE - 1;
	u64 nr_delalloc;
	u64 delalloc_to_write = 0;
	u64 delalloc_end = 0;
	int ret;
	int page_started = 0;

	if (epd->extent_locked || !tree->ops || !tree->ops->fill_delalloc)
		return 0;

	while (delalloc_end < page_end) {
		nr_delalloc = find_lock_delalloc_range(inode, tree,
					       page,
					       &delalloc_start,
					       &delalloc_end,
					       BTRFS_MAX_EXTENT_SIZE);
		if (nr_delalloc == 0) {
			delalloc_start = delalloc_end + 1;
			continue;
		}
		ret = tree->ops->fill_delalloc(inode, page,
					       delalloc_start,
					       delalloc_end,
					       &page_started,
					       nr_written);
		/* File system has been set read-only */
		if (ret) {
			SetPageError(page);
			/* fill_delalloc should be return < 0 for error
			 * but just in case, we use > 0 here meaning the
			 * IO is started, so we don't want to return > 0
			 * unless things are going well.
			 */
			ret = ret < 0 ? ret : -EIO;
			goto done;
		}
		/*
		 * delalloc_end is already one less than the total length, so
		 * we don't subtract one from PAGE_SIZE
		 */
		delalloc_to_write += (delalloc_end - delalloc_start +
				      PAGE_SIZE) >> PAGE_SHIFT;
		delalloc_start = delalloc_end + 1;
	}
	if (wbc->nr_to_write < delalloc_to_write) {
		int thresh = 8192;

		if (delalloc_to_write < thresh * 2)
			thresh = delalloc_to_write;
		wbc->nr_to_write = min_t(u64, delalloc_to_write,
					 thresh);
	}

	/* did the fill delalloc function already unlock and start
	 * the IO?
	 */
	if (page_started) {
		/*
		 * we've unlocked the page, so we can't update
		 * the mapping's writeback index, just update
		 * nr_to_write.
		 */
		wbc->nr_to_write -= *nr_written;
		return 1;
	}

	ret = 0;

done:
	return ret;
}

/*
 * helper for __extent_writepage.  This calls the writepage start hooks,
 * and does the loop to map the page into extents and bios.
 *
 * We return 1 if the IO is started and the page is unlocked,
 * 0 if all went well (page still locked)
 * < 0 if there were errors (page still locked)
 */
static noinline_for_stack int __extent_writepage_io(struct inode *inode,
				 struct page *page,
				 struct writeback_control *wbc,
				 struct extent_page_data *epd,
				 loff_t i_size,
				 unsigned long nr_written,
				 int write_flags, int *nr_ret)
{
	struct extent_io_tree *tree = epd->tree;
	u64 start = page_offset(page);
	u64 page_end = start + PAGE_SIZE - 1;
	u64 end;
	u64 cur = start;
	u64 extent_offset;
	u64 block_start;
	u64 iosize;
	sector_t sector;
	struct extent_map *em;
	struct block_device *bdev;
	size_t pg_offset = 0;
	size_t blocksize;
	int ret = 0;
	int nr = 0;
	bool compressed;

	if (tree->ops && tree->ops->writepage_start_hook) {
		ret = tree->ops->writepage_start_hook(page, start,
						      page_end);
		if (ret) {
			/* Fixup worker will requeue */
			if (ret == -EBUSY)
				wbc->pages_skipped++;
			else
				redirty_page_for_writepage(wbc, page);

			update_nr_written(wbc, nr_written);
			unlock_page(page);
			return 1;
		}
	}

	/*
	 * we don't want to touch the inode after unlocking the page,
	 * so we update the mapping writeback index now
	 */
	update_nr_written(wbc, nr_written + 1);

	end = page_end;
	if (i_size <= start) {
		if (tree->ops && tree->ops->writepage_end_io_hook)
			tree->ops->writepage_end_io_hook(page, start,
							 page_end, NULL, 1);
		goto done;
	}

	blocksize = inode->i_sb->s_blocksize;

	while (cur <= end) {
		u64 em_end;

		if (cur >= i_size) {
			if (tree->ops && tree->ops->writepage_end_io_hook)
				tree->ops->writepage_end_io_hook(page, cur,
							 page_end, NULL, 1);
			break;
		}
		em = epd->get_extent(BTRFS_I(inode), page, pg_offset, cur,
				     end - cur + 1, 1);
		if (IS_ERR_OR_NULL(em)) {
			SetPageError(page);
			ret = PTR_ERR_OR_ZERO(em);
			break;
		}

		extent_offset = cur - em->start;
		em_end = extent_map_end(em);
		BUG_ON(em_end <= cur);
		BUG_ON(end < cur);
		iosize = min(em_end - cur, end - cur + 1);
		iosize = ALIGN(iosize, blocksize);
		sector = (em->block_start + extent_offset) >> 9;
		bdev = em->bdev;
		block_start = em->block_start;
		compressed = test_bit(EXTENT_FLAG_COMPRESSED, &em->flags);
		free_extent_map(em);
		em = NULL;

		/*
		 * compressed and inline extents are written through other
		 * paths in the FS
		 */
		if (compressed || block_start == EXTENT_MAP_HOLE ||
		    block_start == EXTENT_MAP_INLINE) {
			/*
			 * end_io notification does not happen here for
			 * compressed extents
			 */
			if (!compressed && tree->ops &&
			    tree->ops->writepage_end_io_hook)
				tree->ops->writepage_end_io_hook(page, cur,
							 cur + iosize - 1,
							 NULL, 1);
			else if (compressed) {
				/* we don't want to end_page_writeback on
				 * a compressed extent.  this happens
				 * elsewhere
				 */
				nr++;
			}

			cur += iosize;
			pg_offset += iosize;
			continue;
		}

		set_range_writeback(tree, cur, cur + iosize - 1);
		if (!PageWriteback(page)) {
			btrfs_err(BTRFS_I(inode)->root->fs_info,
				   "page %lu not writeback, cur %llu end %llu",
			       page->index, cur, end);
		}

		ret = submit_extent_page(REQ_OP_WRITE, write_flags, tree, wbc,
					 page, sector, iosize, pg_offset,
					 bdev, &epd->bio,
					 end_bio_extent_writepage,
					 0, 0, 0, false);
		if (ret) {
			SetPageError(page);
			if (PageWriteback(page))
				end_page_writeback(page);
		}

		cur = cur + iosize;
		pg_offset += iosize;
		nr++;
	}
done:
	*nr_ret = nr;
	return ret;
}

/*
 * the writepage semantics are similar to regular writepage.  extent
 * records are inserted to lock ranges in the tree, and as dirty areas
 * are found, they are marked writeback.  Then the lock bits are removed
 * and the end_io handler clears the writeback ranges
 */
static int __extent_writepage(struct page *page, struct writeback_control *wbc,
			      void *data)
{
	struct inode *inode = page->mapping->host;
	struct extent_page_data *epd = data;
	u64 start = page_offset(page);
	u64 page_end = start + PAGE_SIZE - 1;
	int ret;
	int nr = 0;
	size_t pg_offset = 0;
	loff_t i_size = i_size_read(inode);
	unsigned long end_index = i_size >> PAGE_SHIFT;
	int write_flags = 0;
	unsigned long nr_written = 0;

	if (wbc->sync_mode == WB_SYNC_ALL)
		write_flags = REQ_SYNC;

	trace___extent_writepage(page, inode, wbc);

	WARN_ON(!PageLocked(page));

	ClearPageError(page);

	pg_offset = i_size & (PAGE_SIZE - 1);
	if (page->index > end_index ||
	   (page->index == end_index && !pg_offset)) {
		page->mapping->a_ops->invalidatepage(page, 0, PAGE_SIZE);
		unlock_page(page);
		return 0;
	}

	if (page->index == end_index) {
		char *userpage;

		userpage = kmap_atomic(page);
		memset(userpage + pg_offset, 0,
		       PAGE_SIZE - pg_offset);
		kunmap_atomic(userpage);
		flush_dcache_page(page);
	}

	pg_offset = 0;

	set_page_extent_mapped(page);

	ret = writepage_delalloc(inode, page, wbc, epd, start, &nr_written);
	if (ret == 1)
		goto done_unlocked;
	if (ret)
		goto done;

	ret = __extent_writepage_io(inode, page, wbc, epd,
				    i_size, nr_written, write_flags, &nr);
	if (ret == 1)
		goto done_unlocked;

done:
	if (nr == 0) {
		/* make sure the mapping tag for page dirty gets cleared */
		set_page_writeback(page);
		end_page_writeback(page);
	}
	if (PageError(page)) {
		ret = ret < 0 ? ret : -EIO;
		end_extent_writepage(page, ret, start, page_end);
	}
	unlock_page(page);
	return ret;

done_unlocked:
	return 0;
}

void wait_on_extent_buffer_writeback(struct extent_buffer *eb)
{
	wait_on_bit_io(&eb->bflags, EXTENT_BUFFER_WRITEBACK,
		       TASK_UNINTERRUPTIBLE);
}

static noinline_for_stack int
lock_extent_buffer_for_io(struct extent_buffer *eb,
			  struct btrfs_fs_info *fs_info,
			  struct extent_page_data *epd)
{
	unsigned long i, num_pages;
	int flush = 0;
	int ret = 0;

	if (!btrfs_try_tree_write_lock(eb)) {
		flush = 1;
		flush_write_bio(epd);
		btrfs_tree_lock(eb);
	}

	if (test_bit(EXTENT_BUFFER_WRITEBACK, &eb->bflags)) {
		btrfs_tree_unlock(eb);
		if (!epd->sync_io)
			return 0;
		if (!flush) {
			flush_write_bio(epd);
			flush = 1;
		}
		while (1) {
			wait_on_extent_buffer_writeback(eb);
			btrfs_tree_lock(eb);
			if (!test_bit(EXTENT_BUFFER_WRITEBACK, &eb->bflags))
				break;
			btrfs_tree_unlock(eb);
		}
	}

	/*
	 * We need to do this to prevent races in people who check if the eb is
	 * under IO since we can end up having no IO bits set for a short period
	 * of time.
	 */
	spin_lock(&eb->refs_lock);
	if (test_and_clear_bit(EXTENT_BUFFER_DIRTY, &eb->bflags)) {
		set_bit(EXTENT_BUFFER_WRITEBACK, &eb->bflags);
		spin_unlock(&eb->refs_lock);
		btrfs_set_header_flag(eb, BTRFS_HEADER_FLAG_WRITTEN);
		percpu_counter_add_batch(&fs_info->dirty_metadata_bytes,
					 -eb->len,
					 fs_info->dirty_metadata_batch);
		ret = 1;
	} else {
		spin_unlock(&eb->refs_lock);
	}

	btrfs_tree_unlock(eb);

	if (!ret)
		return ret;

	num_pages = num_extent_pages(eb->start, eb->len);
	for (i = 0; i < num_pages; i++) {
		struct page *p = eb->pages[i];

		if (!trylock_page(p)) {
			if (!flush) {
				flush_write_bio(epd);
				flush = 1;
			}
			lock_page(p);
		}
	}

	return ret;
}

static void end_extent_buffer_writeback(struct extent_buffer *eb)
{
	clear_bit(EXTENT_BUFFER_WRITEBACK, &eb->bflags);
	smp_mb__after_atomic();
	wake_up_bit(&eb->bflags, EXTENT_BUFFER_WRITEBACK);
}

static void set_btree_ioerr(struct page *page)
{
	struct extent_buffer *eb = (struct extent_buffer *)page->private;

	SetPageError(page);
	if (test_and_set_bit(EXTENT_BUFFER_WRITE_ERR, &eb->bflags))
		return;

	/*
	 * If writeback for a btree extent that doesn't belong to a log tree
	 * failed, increment the counter transaction->eb_write_errors.
	 * We do this because while the transaction is running and before it's
	 * committing (when we call filemap_fdata[write|wait]_range against
	 * the btree inode), we might have
	 * btree_inode->i_mapping->a_ops->writepages() called by the VM - if it
	 * returns an error or an error happens during writeback, when we're
	 * committing the transaction we wouldn't know about it, since the pages
	 * can be no longer dirty nor marked anymore for writeback (if a
	 * subsequent modification to the extent buffer didn't happen before the
	 * transaction commit), which makes filemap_fdata[write|wait]_range not
	 * able to find the pages tagged with SetPageError at transaction
	 * commit time. So if this happens we must abort the transaction,
	 * otherwise we commit a super block with btree roots that point to
	 * btree nodes/leafs whose content on disk is invalid - either garbage
	 * or the content of some node/leaf from a past generation that got
	 * cowed or deleted and is no longer valid.
	 *
	 * Note: setting AS_EIO/AS_ENOSPC in the btree inode's i_mapping would
	 * not be enough - we need to distinguish between log tree extents vs
	 * non-log tree extents, and the next filemap_fdatawait_range() call
	 * will catch and clear such errors in the mapping - and that call might
	 * be from a log sync and not from a transaction commit. Also, checking
	 * for the eb flag EXTENT_BUFFER_WRITE_ERR at transaction commit time is
	 * not done and would not be reliable - the eb might have been released
	 * from memory and reading it back again means that flag would not be
	 * set (since it's a runtime flag, not persisted on disk).
	 *
	 * Using the flags below in the btree inode also makes us achieve the
	 * goal of AS_EIO/AS_ENOSPC when writepages() returns success, started
	 * writeback for all dirty pages and before filemap_fdatawait_range()
	 * is called, the writeback for all dirty pages had already finished
	 * with errors - because we were not using AS_EIO/AS_ENOSPC,
	 * filemap_fdatawait_range() would return success, as it could not know
	 * that writeback errors happened (the pages were no longer tagged for
	 * writeback).
	 */
	switch (eb->log_index) {
	case -1:
		set_bit(BTRFS_FS_BTREE_ERR, &eb->fs_info->flags);
		break;
	case 0:
		set_bit(BTRFS_FS_LOG1_ERR, &eb->fs_info->flags);
		break;
	case 1:
		set_bit(BTRFS_FS_LOG2_ERR, &eb->fs_info->flags);
		break;
	default:
		BUG(); /* unexpected, logic error */
	}
}

static void end_bio_extent_buffer_writepage(struct bio *bio)
{
	struct bio_vec *bvec;
	struct extent_buffer *eb;
	int i, done;

	ASSERT(!bio_flagged(bio, BIO_CLONED));
	bio_for_each_segment_all(bvec, bio, i) {
		struct page *page = bvec->bv_page;

		eb = (struct extent_buffer *)page->private;
		BUG_ON(!eb);
		done = atomic_dec_and_test(&eb->io_pages);

		if (bio->bi_status ||
		    test_bit(EXTENT_BUFFER_WRITE_ERR, &eb->bflags)) {
			ClearPageUptodate(page);
			set_btree_ioerr(page);
		}

		end_page_writeback(page);

		if (!done)
			continue;

		end_extent_buffer_writeback(eb);
	}

	bio_put(bio);
}

static noinline_for_stack int write_one_eb(struct extent_buffer *eb,
			struct btrfs_fs_info *fs_info,
			struct writeback_control *wbc,
			struct extent_page_data *epd)
{
	struct block_device *bdev = fs_info->fs_devices->latest_bdev;
	struct extent_io_tree *tree = &BTRFS_I(fs_info->btree_inode)->io_tree;
	u64 offset = eb->start;
	u32 nritems;
	unsigned long i, num_pages;
	unsigned long bio_flags = 0;
	unsigned long start, end;
	int write_flags = (epd->sync_io ? REQ_SYNC : 0) | REQ_META;
	int ret = 0;

	clear_bit(EXTENT_BUFFER_WRITE_ERR, &eb->bflags);
	num_pages = num_extent_pages(eb->start, eb->len);
	atomic_set(&eb->io_pages, num_pages);
	if (btrfs_header_owner(eb) == BTRFS_TREE_LOG_OBJECTID)
		bio_flags = EXTENT_BIO_TREE_LOG;

	/* set btree blocks beyond nritems with 0 to avoid stale content. */
	nritems = btrfs_header_nritems(eb);
	if (btrfs_header_level(eb) > 0) {
		end = btrfs_node_key_ptr_offset(nritems);

		memzero_extent_buffer(eb, end, eb->len - end);
	} else {
		/*
		 * leaf:
		 * header 0 1 2 .. N ... data_N .. data_2 data_1 data_0
		 */
		start = btrfs_item_nr_offset(nritems);
		end = BTRFS_LEAF_DATA_OFFSET + leaf_data_end(fs_info, eb);
		memzero_extent_buffer(eb, start, end - start);
	}

	for (i = 0; i < num_pages; i++) {
		struct page *p = eb->pages[i];

		clear_page_dirty_for_io(p);
		set_page_writeback(p);
		ret = submit_extent_page(REQ_OP_WRITE, write_flags, tree, wbc,
					 p, offset >> 9, PAGE_SIZE, 0, bdev,
					 &epd->bio,
					 end_bio_extent_buffer_writepage,
					 0, epd->bio_flags, bio_flags, false);
		epd->bio_flags = bio_flags;
		if (ret) {
			set_btree_ioerr(p);
			if (PageWriteback(p))
				end_page_writeback(p);
			if (atomic_sub_and_test(num_pages - i, &eb->io_pages))
				end_extent_buffer_writeback(eb);
			ret = -EIO;
			break;
		}
		offset += PAGE_SIZE;
		update_nr_written(wbc, 1);
		unlock_page(p);
	}

	if (unlikely(ret)) {
		for (; i < num_pages; i++) {
			struct page *p = eb->pages[i];
			clear_page_dirty_for_io(p);
			unlock_page(p);
		}
	}

	return ret;
}

int btree_write_cache_pages(struct address_space *mapping,
				   struct writeback_control *wbc)
{
	struct extent_io_tree *tree = &BTRFS_I(mapping->host)->io_tree;
	struct btrfs_fs_info *fs_info = BTRFS_I(mapping->host)->root->fs_info;
	struct extent_buffer *eb, *prev_eb = NULL;
	struct extent_page_data epd = {
		.bio = NULL,
		.tree = tree,
		.extent_locked = 0,
		.sync_io = wbc->sync_mode == WB_SYNC_ALL,
		.bio_flags = 0,
	};
	int ret = 0;
	int done = 0;
	int nr_to_write_done = 0;
	struct pagevec pvec;
	int nr_pages;
	pgoff_t index;
	pgoff_t end;		/* Inclusive */
	int scanned = 0;
	int tag;

	pagevec_init(&pvec, 0);
	if (wbc->range_cyclic) {
		index = mapping->writeback_index; /* Start from prev offset */
		end = -1;
	} else {
		index = wbc->range_start >> PAGE_SHIFT;
		end = wbc->range_end >> PAGE_SHIFT;
		scanned = 1;
	}
	if (wbc->sync_mode == WB_SYNC_ALL)
		tag = PAGECACHE_TAG_TOWRITE;
	else
		tag = PAGECACHE_TAG_DIRTY;
retry:
	if (wbc->sync_mode == WB_SYNC_ALL)
		tag_pages_for_writeback(mapping, index, end);
	while (!done && !nr_to_write_done && (index <= end) &&
	       (nr_pages = pagevec_lookup_tag(&pvec, mapping, &index, tag,
			min(end - index, (pgoff_t)PAGEVEC_SIZE-1) + 1))) {
		unsigned i;

		scanned = 1;
		for (i = 0; i < nr_pages; i++) {
			struct page *page = pvec.pages[i];

			if (!PagePrivate(page))
				continue;

			if (!wbc->range_cyclic && page->index > end) {
				done = 1;
				break;
			}

			spin_lock(&mapping->private_lock);
			if (!PagePrivate(page)) {
				spin_unlock(&mapping->private_lock);
				continue;
			}

			eb = (struct extent_buffer *)page->private;

			/*
			 * Shouldn't happen and normally this would be a BUG_ON
			 * but no sense in crashing the users box for something
			 * we can survive anyway.
			 */
			if (WARN_ON(!eb)) {
				spin_unlock(&mapping->private_lock);
				continue;
			}

			if (eb == prev_eb) {
				spin_unlock(&mapping->private_lock);
				continue;
			}

			ret = atomic_inc_not_zero(&eb->refs);
			spin_unlock(&mapping->private_lock);
			if (!ret)
				continue;

			prev_eb = eb;
			ret = lock_extent_buffer_for_io(eb, fs_info, &epd);
			if (!ret) {
				free_extent_buffer(eb);
				continue;
			}

			ret = write_one_eb(eb, fs_info, wbc, &epd);
			if (ret) {
				done = 1;
				free_extent_buffer(eb);
				break;
			}
			free_extent_buffer(eb);

			/*
			 * the filesystem may choose to bump up nr_to_write.
			 * We have to make sure to honor the new nr_to_write
			 * at any time
			 */
			nr_to_write_done = wbc->nr_to_write <= 0;
		}
		pagevec_release(&pvec);
		cond_resched();
	}
	if (!scanned && !done) {
		/*
		 * We hit the last page and there is more work to be done: wrap
		 * back to the start of the file
		 */
		scanned = 1;
		index = 0;
		goto retry;
	}
	flush_write_bio(&epd);
	return ret;
}

/**
 * write_cache_pages - walk the list of dirty pages of the given address space and write all of them.
 * @mapping: address space structure to write
 * @wbc: subtract the number of written pages from *@wbc->nr_to_write
 * @writepage: function called for each page
 * @data: data passed to writepage function
 *
 * If a page is already under I/O, write_cache_pages() skips it, even
 * if it's dirty.  This is desirable behaviour for memory-cleaning writeback,
 * but it is INCORRECT for data-integrity system calls such as fsync().  fsync()
 * and msync() need to guarantee that all the data which was dirty at the time
 * the call was made get new I/O started against them.  If wbc->sync_mode is
 * WB_SYNC_ALL then we were called for data integrity and we must wait for
 * existing IO to complete.
 */
static int extent_write_cache_pages(struct address_space *mapping,
			     struct writeback_control *wbc,
			     writepage_t writepage, void *data,
			     void (*flush_fn)(void *))
{
	struct inode *inode = mapping->host;
	int ret = 0;
	int done = 0;
	int nr_to_write_done = 0;
	struct pagevec pvec;
	int nr_pages;
	pgoff_t index;
	pgoff_t end;		/* Inclusive */
	pgoff_t done_index;
	int range_whole = 0;
	int scanned = 0;
	int tag;

	/*
	 * We have to hold onto the inode so that ordered extents can do their
	 * work when the IO finishes.  The alternative to this is failing to add
	 * an ordered extent if the igrab() fails there and that is a huge pain
	 * to deal with, so instead just hold onto the inode throughout the
	 * writepages operation.  If it fails here we are freeing up the inode
	 * anyway and we'd rather not waste our time writing out stuff that is
	 * going to be truncated anyway.
	 */
	if (!igrab(inode))
		return 0;

	pagevec_init(&pvec, 0);
	if (wbc->range_cyclic) {
		index = mapping->writeback_index; /* Start from prev offset */
		end = -1;
	} else {
		index = wbc->range_start >> PAGE_SHIFT;
		end = wbc->range_end >> PAGE_SHIFT;
		if (wbc->range_start == 0 && wbc->range_end == LLONG_MAX)
			range_whole = 1;
		scanned = 1;
	}
	if (wbc->sync_mode == WB_SYNC_ALL)
		tag = PAGECACHE_TAG_TOWRITE;
	else
		tag = PAGECACHE_TAG_DIRTY;
retry:
	if (wbc->sync_mode == WB_SYNC_ALL)
		tag_pages_for_writeback(mapping, index, end);
	done_index = index;
	while (!done && !nr_to_write_done && (index <= end) &&
	       (nr_pages = pagevec_lookup_tag(&pvec, mapping, &index, tag,
			min(end - index, (pgoff_t)PAGEVEC_SIZE-1) + 1))) {
		unsigned i;

		scanned = 1;
		for (i = 0; i < nr_pages; i++) {
			struct page *page = pvec.pages[i];

			done_index = page->index;
			/*
			 * At this point we hold neither mapping->tree_lock nor
			 * lock on the page itself: the page may be truncated or
			 * invalidated (changing page->mapping to NULL), or even
			 * swizzled back from swapper_space to tmpfs file
			 * mapping
			 */
			if (!trylock_page(page)) {
				flush_fn(data);
				lock_page(page);
			}

			if (unlikely(page->mapping != mapping)) {
				unlock_page(page);
				continue;
			}

			if (!wbc->range_cyclic && page->index > end) {
				done = 1;
				unlock_page(page);
				continue;
			}

			if (wbc->sync_mode != WB_SYNC_NONE) {
				if (PageWriteback(page))
					flush_fn(data);
				wait_on_page_writeback(page);
			}

			if (PageWriteback(page) ||
			    !clear_page_dirty_for_io(page)) {
				unlock_page(page);
				continue;
			}

			ret = (*writepage)(page, wbc, data);

			if (unlikely(ret == AOP_WRITEPAGE_ACTIVATE)) {
				unlock_page(page);
				ret = 0;
			}
			if (ret < 0) {
				/*
				 * done_index is set past this page,
				 * so media errors will not choke
				 * background writeout for the entire
				 * file. This has consequences for
				 * range_cyclic semantics (ie. it may
				 * not be suitable for data integrity
				 * writeout).
				 */
				done_index = page->index + 1;
				done = 1;
				break;
			}

			/*
			 * the filesystem may choose to bump up nr_to_write.
			 * We have to make sure to honor the new nr_to_write
			 * at any time
			 */
			nr_to_write_done = wbc->nr_to_write <= 0;
		}
		pagevec_release(&pvec);
		cond_resched();
	}
	if (!scanned && !done) {
		/*
		 * We hit the last page and there is more work to be done: wrap
		 * back to the start of the file
		 */
		scanned = 1;
		index = 0;
		goto retry;
	}

	if (wbc->range_cyclic || (wbc->nr_to_write > 0 && range_whole))
		mapping->writeback_index = done_index;

	btrfs_add_delayed_iput(inode);
	return ret;
}

static void flush_epd_write_bio(struct extent_page_data *epd)
{
	if (epd->bio) {
		int ret;

		bio_set_op_attrs(epd->bio, REQ_OP_WRITE,
				 epd->sync_io ? REQ_SYNC : 0);

		ret = submit_one_bio(epd->bio, 0, epd->bio_flags);
		BUG_ON(ret < 0); /* -ENOMEM */
		epd->bio = NULL;
	}
}

static noinline void flush_write_bio(void *data)
{
	struct extent_page_data *epd = data;
	flush_epd_write_bio(epd);
}

int extent_write_full_page(struct extent_io_tree *tree, struct page *page,
			  get_extent_t *get_extent,
			  struct writeback_control *wbc)
{
	int ret;
	struct extent_page_data epd = {
		.bio = NULL,
		.tree = tree,
		.get_extent = get_extent,
		.extent_locked = 0,
		.sync_io = wbc->sync_mode == WB_SYNC_ALL,
		.bio_flags = 0,
	};

	ret = __extent_writepage(page, wbc, &epd);

	flush_epd_write_bio(&epd);
	return ret;
}

int extent_write_locked_range(struct extent_io_tree *tree, struct inode *inode,
			      u64 start, u64 end, get_extent_t *get_extent,
			      int mode)
{
	int ret = 0;
	struct address_space *mapping = inode->i_mapping;
	struct page *page;
	unsigned long nr_pages = (end - start + PAGE_SIZE) >>
		PAGE_SHIFT;

	struct extent_page_data epd = {
		.bio = NULL,
		.tree = tree,
		.get_extent = get_extent,
		.extent_locked = 1,
		.sync_io = mode == WB_SYNC_ALL,
		.bio_flags = 0,
	};
	struct writeback_control wbc_writepages = {
		.sync_mode	= mode,
		.nr_to_write	= nr_pages * 2,
		.range_start	= start,
		.range_end	= end + 1,
	};

	while (start <= end) {
		page = find_get_page(mapping, start >> PAGE_SHIFT);
		if (clear_page_dirty_for_io(page))
			ret = __extent_writepage(page, &wbc_writepages, &epd);
		else {
			if (tree->ops && tree->ops->writepage_end_io_hook)
				tree->ops->writepage_end_io_hook(page, start,
						 start + PAGE_SIZE - 1,
						 NULL, 1);
			unlock_page(page);
		}
		put_page(page);
		start += PAGE_SIZE;
	}

	flush_epd_write_bio(&epd);
	return ret;
}

int extent_writepages(struct extent_io_tree *tree,
		      struct address_space *mapping,
		      get_extent_t *get_extent,
		      struct writeback_control *wbc)
{
	int ret = 0;
	struct extent_page_data epd = {
		.bio = NULL,
		.tree = tree,
		.get_extent = get_extent,
		.extent_locked = 0,
		.sync_io = wbc->sync_mode == WB_SYNC_ALL,
		.bio_flags = 0,
	};

	ret = extent_write_cache_pages(mapping, wbc, __extent_writepage, &epd,
				       flush_write_bio);
	flush_epd_write_bio(&epd);
	return ret;
}

int extent_readpages(struct extent_io_tree *tree,
		     struct address_space *mapping,
		     struct list_head *pages, unsigned nr_pages,
		     get_extent_t get_extent)
{
	struct bio *bio = NULL;
	unsigned page_idx;
	unsigned long bio_flags = 0;
	struct page *pagepool[16];
	struct page *page;
	struct extent_map *em_cached = NULL;
	int nr = 0;
	u64 prev_em_start = (u64)-1;

	for (page_idx = 0; page_idx < nr_pages; page_idx++) {
		page = list_entry(pages->prev, struct page, lru);

		prefetchw(&page->flags);
		list_del(&page->lru);
		if (add_to_page_cache_lru(page, mapping,
					page->index,
					readahead_gfp_mask(mapping))) {
			put_page(page);
			continue;
		}

		pagepool[nr++] = page;
		if (nr < ARRAY_SIZE(pagepool))
			continue;
		__extent_readpages(tree, pagepool, nr, get_extent, &em_cached,
				   &bio, 0, &bio_flags, &prev_em_start);
		nr = 0;
	}
	if (nr)
		__extent_readpages(tree, pagepool, nr, get_extent, &em_cached,
				   &bio, 0, &bio_flags, &prev_em_start);

	if (em_cached)
		free_extent_map(em_cached);

	BUG_ON(!list_empty(pages));
	if (bio)
		return submit_one_bio(bio, 0, bio_flags);
	return 0;
}

/*
 * basic invalidatepage code, this waits on any locked or writeback
 * ranges corresponding to the page, and then deletes any extent state
 * records from the tree
 */
int extent_invalidatepage(struct extent_io_tree *tree,
			  struct page *page, unsigned long offset)
{
	struct extent_state *cached_state = NULL;
	u64 start = page_offset(page);
	u64 end = start + PAGE_SIZE - 1;
	size_t blocksize = page->mapping->host->i_sb->s_blocksize;

	start += ALIGN(offset, blocksize);
	if (start > end)
		return 0;

	lock_extent_bits(tree, start, end, &cached_state);
	wait_on_page_writeback(page);
	clear_extent_bit(tree, start, end,
			 EXTENT_LOCKED | EXTENT_DIRTY | EXTENT_DELALLOC |
			 EXTENT_DO_ACCOUNTING,
			 1, 1, &cached_state, GFP_NOFS);
	return 0;
}

/*
 * a helper for releasepage, this tests for areas of the page that
 * are locked or under IO and drops the related state bits if it is safe
 * to drop the page.
 */
static int try_release_extent_state(struct extent_map_tree *map,
				    struct extent_io_tree *tree,
				    struct page *page, gfp_t mask)
{
	u64 start = page_offset(page);
	u64 end = start + PAGE_SIZE - 1;
	int ret = 1;

	if (test_range_bit(tree, start, end,
			   EXTENT_IOBITS, 0, NULL))
		ret = 0;
	else {
		/*
		 * at this point we can safely clear everything except the
		 * locked bit and the nodatasum bit
		 */
		ret = clear_extent_bit(tree, start, end,
				 ~(EXTENT_LOCKED | EXTENT_NODATASUM),
				 0, 0, NULL, mask);

		/* if clear_extent_bit failed for enomem reasons,
		 * we can't allow the release to continue.
		 */
		if (ret < 0)
			ret = 0;
		else
			ret = 1;
	}
	return ret;
}

/*
 * a helper for releasepage.  As long as there are no locked extents
 * in the range corresponding to the page, both state records and extent
 * map records are removed
 */
int try_release_extent_mapping(struct extent_map_tree *map,
			       struct extent_io_tree *tree, struct page *page,
			       gfp_t mask)
{
	struct extent_map *em;
	u64 start = page_offset(page);
	u64 end = start + PAGE_SIZE - 1;

	if (gfpflags_allow_blocking(mask) &&
	    page->mapping->host->i_size > SZ_16M) {
		u64 len;
		while (start <= end) {
			len = end - start + 1;
			write_lock(&map->lock);
			em = lookup_extent_mapping(map, start, len);
			if (!em) {
				write_unlock(&map->lock);
				break;
			}
			if (test_bit(EXTENT_FLAG_PINNED, &em->flags) ||
			    em->start != start) {
				write_unlock(&map->lock);
				free_extent_map(em);
				break;
			}
			if (!test_range_bit(tree, em->start,
					    extent_map_end(em) - 1,
					    EXTENT_LOCKED | EXTENT_WRITEBACK,
					    0, NULL)) {
				remove_extent_mapping(map, em);
				/* once for the rb tree */
				free_extent_map(em);
			}
			start = extent_map_end(em);
			write_unlock(&map->lock);

			/* once for us */
			free_extent_map(em);
		}
	}
	return try_release_extent_state(map, tree, page, mask);
}

/*
 * helper function for fiemap, which doesn't want to see any holes.
 * This maps until we find something past 'last'
 */
static struct extent_map *get_extent_skip_holes(struct inode *inode,
						u64 offset,
						u64 last,
						get_extent_t *get_extent)
{
	u64 sectorsize = btrfs_inode_sectorsize(inode);
	struct extent_map *em;
	u64 len;

	if (offset >= last)
		return NULL;

	while (1) {
		len = last - offset;
		if (len == 0)
			break;
		len = ALIGN(len, sectorsize);
		em = get_extent(BTRFS_I(inode), NULL, 0, offset, len, 0);
		if (IS_ERR_OR_NULL(em))
			return em;

		/* if this isn't a hole return it */
		if (!test_bit(EXTENT_FLAG_VACANCY, &em->flags) &&
		    em->block_start != EXTENT_MAP_HOLE) {
			return em;
		}

		/* this is a hole, advance to the next extent */
		offset = extent_map_end(em);
		free_extent_map(em);
		if (offset >= last)
			break;
	}
	return NULL;
}

/*
 * To cache previous fiemap extent
 *
 * Will be used for merging fiemap extent
 */
struct fiemap_cache {
	u64 offset;
	u64 phys;
	u64 len;
	u32 flags;
	bool cached;
};

/*
 * Helper to submit fiemap extent.
 *
 * Will try to merge current fiemap extent specified by @offset, @phys,
 * @len and @flags with cached one.
 * And only when we fails to merge, cached one will be submitted as
 * fiemap extent.
 *
 * Return value is the same as fiemap_fill_next_extent().
 */
static int emit_fiemap_extent(struct fiemap_extent_info *fieinfo,
				struct fiemap_cache *cache,
				u64 offset, u64 phys, u64 len, u32 flags)
{
	int ret = 0;

	if (!cache->cached)
		goto assign;

	/*
	 * Sanity check, extent_fiemap() should have ensured that new
	 * fiemap extent won't overlap with cahced one.
	 * Not recoverable.
	 *
	 * NOTE: Physical address can overlap, due to compression
	 */
	if (cache->offset + cache->len > offset) {
		WARN_ON(1);
		return -EINVAL;
	}

	/*
	 * Only merges fiemap extents if
	 * 1) Their logical addresses are continuous
	 *
	 * 2) Their physical addresses are continuous
	 *    So truly compressed (physical size smaller than logical size)
	 *    extents won't get merged with each other
	 *
	 * 3) Share same flags except FIEMAP_EXTENT_LAST
	 *    So regular extent won't get merged with prealloc extent
	 */
	if (cache->offset + cache->len  == offset &&
	    cache->phys + cache->len == phys  &&
	    (cache->flags & ~FIEMAP_EXTENT_LAST) ==
			(flags & ~FIEMAP_EXTENT_LAST)) {
		cache->len += len;
		cache->flags |= flags;
		goto try_submit_last;
	}

	/* Not mergeable, need to submit cached one */
	ret = fiemap_fill_next_extent(fieinfo, cache->offset, cache->phys,
				      cache->len, cache->flags);
	cache->cached = false;
	if (ret)
		return ret;
assign:
	cache->cached = true;
	cache->offset = offset;
	cache->phys = phys;
	cache->len = len;
	cache->flags = flags;
try_submit_last:
	if (cache->flags & FIEMAP_EXTENT_LAST) {
		ret = fiemap_fill_next_extent(fieinfo, cache->offset,
				cache->phys, cache->len, cache->flags);
		cache->cached = false;
	}
	return ret;
}

/*
 * Emit last fiemap cache
<<<<<<< HEAD
 *
 * The last fiemap cache may still be cached in the following case:
 * 0		      4k		    8k
 * |<- Fiemap range ->|
 * |<------------  First extent ----------->|
 *
=======
 *
 * The last fiemap cache may still be cached in the following case:
 * 0		      4k		    8k
 * |<- Fiemap range ->|
 * |<------------  First extent ----------->|
 *
>>>>>>> f4a53352
 * In this case, the first extent range will be cached but not emitted.
 * So we must emit it before ending extent_fiemap().
 */
static int emit_last_fiemap_cache(struct btrfs_fs_info *fs_info,
				  struct fiemap_extent_info *fieinfo,
				  struct fiemap_cache *cache)
{
	int ret;

	if (!cache->cached)
		return 0;

	ret = fiemap_fill_next_extent(fieinfo, cache->offset, cache->phys,
				      cache->len, cache->flags);
	cache->cached = false;
	if (ret > 0)
		ret = 0;
	return ret;
}

int extent_fiemap(struct inode *inode, struct fiemap_extent_info *fieinfo,
		__u64 start, __u64 len, get_extent_t *get_extent)
{
	int ret = 0;
	u64 off = start;
	u64 max = start + len;
	u32 flags = 0;
	u32 found_type;
	u64 last;
	u64 last_for_get_extent = 0;
	u64 disko = 0;
	u64 isize = i_size_read(inode);
	struct btrfs_key found_key;
	struct extent_map *em = NULL;
	struct extent_state *cached_state = NULL;
	struct btrfs_path *path;
	struct btrfs_root *root = BTRFS_I(inode)->root;
	struct fiemap_cache cache = { 0 };
	int end = 0;
	u64 em_start = 0;
	u64 em_len = 0;
	u64 em_end = 0;

	if (len == 0)
		return -EINVAL;

	path = btrfs_alloc_path();
	if (!path)
		return -ENOMEM;
	path->leave_spinning = 1;

	start = round_down(start, btrfs_inode_sectorsize(inode));
	len = round_up(max, btrfs_inode_sectorsize(inode)) - start;

	/*
	 * lookup the last file extent.  We're not using i_size here
	 * because there might be preallocation past i_size
	 */
	ret = btrfs_lookup_file_extent(NULL, root, path,
			btrfs_ino(BTRFS_I(inode)), -1, 0);
	if (ret < 0) {
		btrfs_free_path(path);
		return ret;
	} else {
		WARN_ON(!ret);
		if (ret == 1)
			ret = 0;
	}

	path->slots[0]--;
	btrfs_item_key_to_cpu(path->nodes[0], &found_key, path->slots[0]);
	found_type = found_key.type;

	/* No extents, but there might be delalloc bits */
	if (found_key.objectid != btrfs_ino(BTRFS_I(inode)) ||
	    found_type != BTRFS_EXTENT_DATA_KEY) {
		/* have to trust i_size as the end */
		last = (u64)-1;
		last_for_get_extent = isize;
	} else {
		/*
		 * remember the start of the last extent.  There are a
		 * bunch of different factors that go into the length of the
		 * extent, so its much less complex to remember where it started
		 */
		last = found_key.offset;
		last_for_get_extent = last + 1;
	}
	btrfs_release_path(path);

	/*
	 * we might have some extents allocated but more delalloc past those
	 * extents.  so, we trust isize unless the start of the last extent is
	 * beyond isize
	 */
	if (last < isize) {
		last = (u64)-1;
		last_for_get_extent = isize;
	}

	lock_extent_bits(&BTRFS_I(inode)->io_tree, start, start + len - 1,
			 &cached_state);

	em = get_extent_skip_holes(inode, start, last_for_get_extent,
				   get_extent);
	if (!em)
		goto out;
	if (IS_ERR(em)) {
		ret = PTR_ERR(em);
		goto out;
	}

	while (!end) {
		u64 offset_in_extent = 0;

		/* break if the extent we found is outside the range */
		if (em->start >= max || extent_map_end(em) < off)
			break;

		/*
		 * get_extent may return an extent that starts before our
		 * requested range.  We have to make sure the ranges
		 * we return to fiemap always move forward and don't
		 * overlap, so adjust the offsets here
		 */
		em_start = max(em->start, off);

		/*
		 * record the offset from the start of the extent
		 * for adjusting the disk offset below.  Only do this if the
		 * extent isn't compressed since our in ram offset may be past
		 * what we have actually allocated on disk.
		 */
		if (!test_bit(EXTENT_FLAG_COMPRESSED, &em->flags))
			offset_in_extent = em_start - em->start;
		em_end = extent_map_end(em);
		em_len = em_end - em_start;
		disko = 0;
		flags = 0;

		/*
		 * bump off for our next call to get_extent
		 */
		off = extent_map_end(em);
		if (off >= max)
			end = 1;

		if (em->block_start == EXTENT_MAP_LAST_BYTE) {
			end = 1;
			flags |= FIEMAP_EXTENT_LAST;
		} else if (em->block_start == EXTENT_MAP_INLINE) {
			flags |= (FIEMAP_EXTENT_DATA_INLINE |
				  FIEMAP_EXTENT_NOT_ALIGNED);
		} else if (em->block_start == EXTENT_MAP_DELALLOC) {
			flags |= (FIEMAP_EXTENT_DELALLOC |
				  FIEMAP_EXTENT_UNKNOWN);
		} else if (fieinfo->fi_extents_max) {
			struct btrfs_trans_handle *trans;

			u64 bytenr = em->block_start -
				(em->start - em->orig_start);

			disko = em->block_start + offset_in_extent;

			/*
			 * We need a trans handle to get delayed refs
			 */
			trans = btrfs_join_transaction(root);
			/*
			 * It's OK if we can't start a trans we can still check
			 * from commit_root
			 */
			if (IS_ERR(trans))
				trans = NULL;

			/*
			 * As btrfs supports shared space, this information
			 * can be exported to userspace tools via
			 * flag FIEMAP_EXTENT_SHARED.  If fi_extents_max == 0
			 * then we're just getting a count and we can skip the
			 * lookup stuff.
			 */
			ret = btrfs_check_shared(trans, root->fs_info,
					root->objectid,
					btrfs_ino(BTRFS_I(inode)), bytenr);
			if (trans)
				btrfs_end_transaction(trans);
			if (ret < 0)
				goto out_free;
			if (ret)
				flags |= FIEMAP_EXTENT_SHARED;
			ret = 0;
		}
		if (test_bit(EXTENT_FLAG_COMPRESSED, &em->flags))
			flags |= FIEMAP_EXTENT_ENCODED;
		if (test_bit(EXTENT_FLAG_PREALLOC, &em->flags))
			flags |= FIEMAP_EXTENT_UNWRITTEN;

		free_extent_map(em);
		em = NULL;
		if ((em_start >= last) || em_len == (u64)-1 ||
		   (last == (u64)-1 && isize <= em_end)) {
			flags |= FIEMAP_EXTENT_LAST;
			end = 1;
		}

		/* now scan forward to see if this is really the last extent. */
		em = get_extent_skip_holes(inode, off, last_for_get_extent,
					   get_extent);
		if (IS_ERR(em)) {
			ret = PTR_ERR(em);
			goto out;
		}
		if (!em) {
			flags |= FIEMAP_EXTENT_LAST;
			end = 1;
		}
		ret = emit_fiemap_extent(fieinfo, &cache, em_start, disko,
					   em_len, flags);
		if (ret) {
			if (ret == 1)
				ret = 0;
			goto out_free;
		}
	}
out_free:
	if (!ret)
		ret = emit_last_fiemap_cache(root->fs_info, fieinfo, &cache);
	free_extent_map(em);
out:
	btrfs_free_path(path);
	unlock_extent_cached(&BTRFS_I(inode)->io_tree, start, start + len - 1,
			     &cached_state, GFP_NOFS);
	return ret;
}

static void __free_extent_buffer(struct extent_buffer *eb)
{
	btrfs_leak_debug_del(&eb->leak_list);
	kmem_cache_free(extent_buffer_cache, eb);
}

int extent_buffer_under_io(struct extent_buffer *eb)
{
	return (atomic_read(&eb->io_pages) ||
		test_bit(EXTENT_BUFFER_WRITEBACK, &eb->bflags) ||
		test_bit(EXTENT_BUFFER_DIRTY, &eb->bflags));
}

/*
 * Helper for releasing extent buffer page.
 */
static void btrfs_release_extent_buffer_page(struct extent_buffer *eb)
{
	unsigned long index;
	struct page *page;
	int mapped = !test_bit(EXTENT_BUFFER_DUMMY, &eb->bflags);

	BUG_ON(extent_buffer_under_io(eb));

	index = num_extent_pages(eb->start, eb->len);
	if (index == 0)
		return;

	do {
		index--;
		page = eb->pages[index];
		if (!page)
			continue;
		if (mapped)
			spin_lock(&page->mapping->private_lock);
		/*
		 * We do this since we'll remove the pages after we've
		 * removed the eb from the radix tree, so we could race
		 * and have this page now attached to the new eb.  So
		 * only clear page_private if it's still connected to
		 * this eb.
		 */
		if (PagePrivate(page) &&
		    page->private == (unsigned long)eb) {
			BUG_ON(test_bit(EXTENT_BUFFER_DIRTY, &eb->bflags));
			BUG_ON(PageDirty(page));
			BUG_ON(PageWriteback(page));
			/*
			 * We need to make sure we haven't be attached
			 * to a new eb.
			 */
			ClearPagePrivate(page);
			set_page_private(page, 0);
			/* One for the page private */
			put_page(page);
		}

		if (mapped)
			spin_unlock(&page->mapping->private_lock);

		/* One for when we allocated the page */
		put_page(page);
	} while (index != 0);
}

/*
 * Helper for releasing the extent buffer.
 */
static inline void btrfs_release_extent_buffer(struct extent_buffer *eb)
{
	btrfs_release_extent_buffer_page(eb);
	__free_extent_buffer(eb);
}

static struct extent_buffer *
__alloc_extent_buffer(struct btrfs_fs_info *fs_info, u64 start,
		      unsigned long len)
{
	struct extent_buffer *eb = NULL;

	eb = kmem_cache_zalloc(extent_buffer_cache, GFP_NOFS|__GFP_NOFAIL);
	eb->start = start;
	eb->len = len;
	eb->fs_info = fs_info;
	eb->bflags = 0;
	rwlock_init(&eb->lock);
	atomic_set(&eb->write_locks, 0);
	atomic_set(&eb->read_locks, 0);
	atomic_set(&eb->blocking_readers, 0);
	atomic_set(&eb->blocking_writers, 0);
	atomic_set(&eb->spinning_readers, 0);
	atomic_set(&eb->spinning_writers, 0);
	eb->lock_nested = 0;
	init_waitqueue_head(&eb->write_lock_wq);
	init_waitqueue_head(&eb->read_lock_wq);

	btrfs_leak_debug_add(&eb->leak_list, &buffers);

	spin_lock_init(&eb->refs_lock);
	atomic_set(&eb->refs, 1);
	atomic_set(&eb->io_pages, 0);

	/*
	 * Sanity checks, currently the maximum is 64k covered by 16x 4k pages
	 */
	BUILD_BUG_ON(BTRFS_MAX_METADATA_BLOCKSIZE
		> MAX_INLINE_EXTENT_BUFFER_SIZE);
	BUG_ON(len > MAX_INLINE_EXTENT_BUFFER_SIZE);

	return eb;
}

struct extent_buffer *btrfs_clone_extent_buffer(struct extent_buffer *src)
{
	unsigned long i;
	struct page *p;
	struct extent_buffer *new;
	unsigned long num_pages = num_extent_pages(src->start, src->len);

	new = __alloc_extent_buffer(src->fs_info, src->start, src->len);
	if (new == NULL)
		return NULL;

	for (i = 0; i < num_pages; i++) {
		p = alloc_page(GFP_NOFS);
		if (!p) {
			btrfs_release_extent_buffer(new);
			return NULL;
		}
		attach_extent_buffer_page(new, p);
		WARN_ON(PageDirty(p));
		SetPageUptodate(p);
		new->pages[i] = p;
		copy_page(page_address(p), page_address(src->pages[i]));
	}

	set_bit(EXTENT_BUFFER_UPTODATE, &new->bflags);
	set_bit(EXTENT_BUFFER_DUMMY, &new->bflags);

	return new;
}

struct extent_buffer *__alloc_dummy_extent_buffer(struct btrfs_fs_info *fs_info,
						  u64 start, unsigned long len)
{
	struct extent_buffer *eb;
	unsigned long num_pages;
	unsigned long i;

	num_pages = num_extent_pages(start, len);

	eb = __alloc_extent_buffer(fs_info, start, len);
	if (!eb)
		return NULL;

	for (i = 0; i < num_pages; i++) {
		eb->pages[i] = alloc_page(GFP_NOFS);
		if (!eb->pages[i])
			goto err;
	}
	set_extent_buffer_uptodate(eb);
	btrfs_set_header_nritems(eb, 0);
	set_bit(EXTENT_BUFFER_DUMMY, &eb->bflags);

	return eb;
err:
	for (; i > 0; i--)
		__free_page(eb->pages[i - 1]);
	__free_extent_buffer(eb);
	return NULL;
}

struct extent_buffer *alloc_dummy_extent_buffer(struct btrfs_fs_info *fs_info,
						u64 start)
{
	return __alloc_dummy_extent_buffer(fs_info, start, fs_info->nodesize);
}

static void check_buffer_tree_ref(struct extent_buffer *eb)
{
	int refs;
	/* the ref bit is tricky.  We have to make sure it is set
	 * if we have the buffer dirty.   Otherwise the
	 * code to free a buffer can end up dropping a dirty
	 * page
	 *
	 * Once the ref bit is set, it won't go away while the
	 * buffer is dirty or in writeback, and it also won't
	 * go away while we have the reference count on the
	 * eb bumped.
	 *
	 * We can't just set the ref bit without bumping the
	 * ref on the eb because free_extent_buffer might
	 * see the ref bit and try to clear it.  If this happens
	 * free_extent_buffer might end up dropping our original
	 * ref by mistake and freeing the page before we are able
	 * to add one more ref.
	 *
	 * So bump the ref count first, then set the bit.  If someone
	 * beat us to it, drop the ref we added.
	 */
	refs = atomic_read(&eb->refs);
	if (refs >= 2 && test_bit(EXTENT_BUFFER_TREE_REF, &eb->bflags))
		return;

	spin_lock(&eb->refs_lock);
	if (!test_and_set_bit(EXTENT_BUFFER_TREE_REF, &eb->bflags))
		atomic_inc(&eb->refs);
	spin_unlock(&eb->refs_lock);
}

static void mark_extent_buffer_accessed(struct extent_buffer *eb,
		struct page *accessed)
{
	unsigned long num_pages, i;

	check_buffer_tree_ref(eb);

	num_pages = num_extent_pages(eb->start, eb->len);
	for (i = 0; i < num_pages; i++) {
		struct page *p = eb->pages[i];

		if (p != accessed)
			mark_page_accessed(p);
	}
}

struct extent_buffer *find_extent_buffer(struct btrfs_fs_info *fs_info,
					 u64 start)
{
	struct extent_buffer *eb;

	rcu_read_lock();
	eb = radix_tree_lookup(&fs_info->buffer_radix,
			       start >> PAGE_SHIFT);
	if (eb && atomic_inc_not_zero(&eb->refs)) {
		rcu_read_unlock();
		/*
		 * Lock our eb's refs_lock to avoid races with
		 * free_extent_buffer. When we get our eb it might be flagged
		 * with EXTENT_BUFFER_STALE and another task running
		 * free_extent_buffer might have seen that flag set,
		 * eb->refs == 2, that the buffer isn't under IO (dirty and
		 * writeback flags not set) and it's still in the tree (flag
		 * EXTENT_BUFFER_TREE_REF set), therefore being in the process
		 * of decrementing the extent buffer's reference count twice.
		 * So here we could race and increment the eb's reference count,
		 * clear its stale flag, mark it as dirty and drop our reference
		 * before the other task finishes executing free_extent_buffer,
		 * which would later result in an attempt to free an extent
		 * buffer that is dirty.
		 */
		if (test_bit(EXTENT_BUFFER_STALE, &eb->bflags)) {
			spin_lock(&eb->refs_lock);
			spin_unlock(&eb->refs_lock);
		}
		mark_extent_buffer_accessed(eb, NULL);
		return eb;
	}
	rcu_read_unlock();

	return NULL;
}

#ifdef CONFIG_BTRFS_FS_RUN_SANITY_TESTS
struct extent_buffer *alloc_test_extent_buffer(struct btrfs_fs_info *fs_info,
					u64 start)
{
	struct extent_buffer *eb, *exists = NULL;
	int ret;

	eb = find_extent_buffer(fs_info, start);
	if (eb)
		return eb;
	eb = alloc_dummy_extent_buffer(fs_info, start);
	if (!eb)
		return NULL;
	eb->fs_info = fs_info;
again:
	ret = radix_tree_preload(GFP_NOFS);
	if (ret)
		goto free_eb;
	spin_lock(&fs_info->buffer_lock);
	ret = radix_tree_insert(&fs_info->buffer_radix,
				start >> PAGE_SHIFT, eb);
	spin_unlock(&fs_info->buffer_lock);
	radix_tree_preload_end();
	if (ret == -EEXIST) {
		exists = find_extent_buffer(fs_info, start);
		if (exists)
			goto free_eb;
		else
			goto again;
	}
	check_buffer_tree_ref(eb);
	set_bit(EXTENT_BUFFER_IN_TREE, &eb->bflags);

	/*
	 * We will free dummy extent buffer's if they come into
	 * free_extent_buffer with a ref count of 2, but if we are using this we
	 * want the buffers to stay in memory until we're done with them, so
	 * bump the ref count again.
	 */
	atomic_inc(&eb->refs);
	return eb;
free_eb:
	btrfs_release_extent_buffer(eb);
	return exists;
}
#endif

struct extent_buffer *alloc_extent_buffer(struct btrfs_fs_info *fs_info,
					  u64 start)
{
	unsigned long len = fs_info->nodesize;
	unsigned long num_pages = num_extent_pages(start, len);
	unsigned long i;
	unsigned long index = start >> PAGE_SHIFT;
	struct extent_buffer *eb;
	struct extent_buffer *exists = NULL;
	struct page *p;
	struct address_space *mapping = fs_info->btree_inode->i_mapping;
	int uptodate = 1;
	int ret;

	if (!IS_ALIGNED(start, fs_info->sectorsize)) {
		btrfs_err(fs_info, "bad tree block start %llu", start);
		return ERR_PTR(-EINVAL);
	}

	eb = find_extent_buffer(fs_info, start);
	if (eb)
		return eb;

	eb = __alloc_extent_buffer(fs_info, start, len);
	if (!eb)
		return ERR_PTR(-ENOMEM);

	for (i = 0; i < num_pages; i++, index++) {
		p = find_or_create_page(mapping, index, GFP_NOFS|__GFP_NOFAIL);
		if (!p) {
			exists = ERR_PTR(-ENOMEM);
			goto free_eb;
		}

		spin_lock(&mapping->private_lock);
		if (PagePrivate(p)) {
			/*
			 * We could have already allocated an eb for this page
			 * and attached one so lets see if we can get a ref on
			 * the existing eb, and if we can we know it's good and
			 * we can just return that one, else we know we can just
			 * overwrite page->private.
			 */
			exists = (struct extent_buffer *)p->private;
			if (atomic_inc_not_zero(&exists->refs)) {
				spin_unlock(&mapping->private_lock);
				unlock_page(p);
				put_page(p);
				mark_extent_buffer_accessed(exists, p);
				goto free_eb;
			}
			exists = NULL;

			/*
			 * Do this so attach doesn't complain and we need to
			 * drop the ref the old guy had.
			 */
			ClearPagePrivate(p);
			WARN_ON(PageDirty(p));
			put_page(p);
		}
		attach_extent_buffer_page(eb, p);
		spin_unlock(&mapping->private_lock);
		WARN_ON(PageDirty(p));
		eb->pages[i] = p;
		if (!PageUptodate(p))
			uptodate = 0;

		/*
		 * see below about how we avoid a nasty race with release page
		 * and why we unlock later
		 */
	}
	if (uptodate)
		set_bit(EXTENT_BUFFER_UPTODATE, &eb->bflags);
again:
	ret = radix_tree_preload(GFP_NOFS);
	if (ret) {
		exists = ERR_PTR(ret);
		goto free_eb;
	}

	spin_lock(&fs_info->buffer_lock);
	ret = radix_tree_insert(&fs_info->buffer_radix,
				start >> PAGE_SHIFT, eb);
	spin_unlock(&fs_info->buffer_lock);
	radix_tree_preload_end();
	if (ret == -EEXIST) {
		exists = find_extent_buffer(fs_info, start);
		if (exists)
			goto free_eb;
		else
			goto again;
	}
	/* add one reference for the tree */
	check_buffer_tree_ref(eb);
	set_bit(EXTENT_BUFFER_IN_TREE, &eb->bflags);

	/*
	 * there is a race where release page may have
	 * tried to find this extent buffer in the radix
	 * but failed.  It will tell the VM it is safe to
	 * reclaim the, and it will clear the page private bit.
	 * We must make sure to set the page private bit properly
	 * after the extent buffer is in the radix tree so
	 * it doesn't get lost
	 */
	SetPageChecked(eb->pages[0]);
	for (i = 1; i < num_pages; i++) {
		p = eb->pages[i];
		ClearPageChecked(p);
		unlock_page(p);
	}
	unlock_page(eb->pages[0]);
	return eb;

free_eb:
	WARN_ON(!atomic_dec_and_test(&eb->refs));
	for (i = 0; i < num_pages; i++) {
		if (eb->pages[i])
			unlock_page(eb->pages[i]);
	}

	btrfs_release_extent_buffer(eb);
	return exists;
}

static inline void btrfs_release_extent_buffer_rcu(struct rcu_head *head)
{
	struct extent_buffer *eb =
			container_of(head, struct extent_buffer, rcu_head);

	__free_extent_buffer(eb);
}

/* Expects to have eb->eb_lock already held */
static int release_extent_buffer(struct extent_buffer *eb)
{
	WARN_ON(atomic_read(&eb->refs) == 0);
	if (atomic_dec_and_test(&eb->refs)) {
		if (test_and_clear_bit(EXTENT_BUFFER_IN_TREE, &eb->bflags)) {
			struct btrfs_fs_info *fs_info = eb->fs_info;

			spin_unlock(&eb->refs_lock);

			spin_lock(&fs_info->buffer_lock);
			radix_tree_delete(&fs_info->buffer_radix,
					  eb->start >> PAGE_SHIFT);
			spin_unlock(&fs_info->buffer_lock);
		} else {
			spin_unlock(&eb->refs_lock);
		}

		/* Should be safe to release our pages at this point */
		btrfs_release_extent_buffer_page(eb);
#ifdef CONFIG_BTRFS_FS_RUN_SANITY_TESTS
		if (unlikely(test_bit(EXTENT_BUFFER_DUMMY, &eb->bflags))) {
			__free_extent_buffer(eb);
			return 1;
		}
#endif
		call_rcu(&eb->rcu_head, btrfs_release_extent_buffer_rcu);
		return 1;
	}
	spin_unlock(&eb->refs_lock);

	return 0;
}

void free_extent_buffer(struct extent_buffer *eb)
{
	int refs;
	int old;
	if (!eb)
		return;

	while (1) {
		refs = atomic_read(&eb->refs);
		if (refs <= 3)
			break;
		old = atomic_cmpxchg(&eb->refs, refs, refs - 1);
		if (old == refs)
			return;
	}

	spin_lock(&eb->refs_lock);
	if (atomic_read(&eb->refs) == 2 &&
	    test_bit(EXTENT_BUFFER_DUMMY, &eb->bflags))
		atomic_dec(&eb->refs);

	if (atomic_read(&eb->refs) == 2 &&
	    test_bit(EXTENT_BUFFER_STALE, &eb->bflags) &&
	    !extent_buffer_under_io(eb) &&
	    test_and_clear_bit(EXTENT_BUFFER_TREE_REF, &eb->bflags))
		atomic_dec(&eb->refs);

	/*
	 * I know this is terrible, but it's temporary until we stop tracking
	 * the uptodate bits and such for the extent buffers.
	 */
	release_extent_buffer(eb);
}

void free_extent_buffer_stale(struct extent_buffer *eb)
{
	if (!eb)
		return;

	spin_lock(&eb->refs_lock);
	set_bit(EXTENT_BUFFER_STALE, &eb->bflags);

	if (atomic_read(&eb->refs) == 2 && !extent_buffer_under_io(eb) &&
	    test_and_clear_bit(EXTENT_BUFFER_TREE_REF, &eb->bflags))
		atomic_dec(&eb->refs);
	release_extent_buffer(eb);
}

void clear_extent_buffer_dirty(struct extent_buffer *eb)
{
	unsigned long i;
	unsigned long num_pages;
	struct page *page;

	num_pages = num_extent_pages(eb->start, eb->len);

	for (i = 0; i < num_pages; i++) {
		page = eb->pages[i];
		if (!PageDirty(page))
			continue;

		lock_page(page);
		WARN_ON(!PagePrivate(page));

		clear_page_dirty_for_io(page);
		spin_lock_irq(&page->mapping->tree_lock);
		if (!PageDirty(page)) {
			radix_tree_tag_clear(&page->mapping->page_tree,
						page_index(page),
						PAGECACHE_TAG_DIRTY);
		}
		spin_unlock_irq(&page->mapping->tree_lock);
		ClearPageError(page);
		unlock_page(page);
	}
	WARN_ON(atomic_read(&eb->refs) == 0);
}

int set_extent_buffer_dirty(struct extent_buffer *eb)
{
	unsigned long i;
	unsigned long num_pages;
	int was_dirty = 0;

	check_buffer_tree_ref(eb);

	was_dirty = test_and_set_bit(EXTENT_BUFFER_DIRTY, &eb->bflags);

	num_pages = num_extent_pages(eb->start, eb->len);
	WARN_ON(atomic_read(&eb->refs) == 0);
	WARN_ON(!test_bit(EXTENT_BUFFER_TREE_REF, &eb->bflags));

	for (i = 0; i < num_pages; i++)
		set_page_dirty(eb->pages[i]);
	return was_dirty;
}

void clear_extent_buffer_uptodate(struct extent_buffer *eb)
{
	unsigned long i;
	struct page *page;
	unsigned long num_pages;

	clear_bit(EXTENT_BUFFER_UPTODATE, &eb->bflags);
	num_pages = num_extent_pages(eb->start, eb->len);
	for (i = 0; i < num_pages; i++) {
		page = eb->pages[i];
		if (page)
			ClearPageUptodate(page);
	}
}

void set_extent_buffer_uptodate(struct extent_buffer *eb)
{
	unsigned long i;
	struct page *page;
	unsigned long num_pages;

	set_bit(EXTENT_BUFFER_UPTODATE, &eb->bflags);
	num_pages = num_extent_pages(eb->start, eb->len);
	for (i = 0; i < num_pages; i++) {
		page = eb->pages[i];
		SetPageUptodate(page);
	}
}

int extent_buffer_uptodate(struct extent_buffer *eb)
{
	return test_bit(EXTENT_BUFFER_UPTODATE, &eb->bflags);
}

int read_extent_buffer_pages(struct extent_io_tree *tree,
			     struct extent_buffer *eb, int wait,
			     get_extent_t *get_extent, int mirror_num)
{
	unsigned long i;
	struct page *page;
	int err;
	int ret = 0;
	int locked_pages = 0;
	int all_uptodate = 1;
	unsigned long num_pages;
	unsigned long num_reads = 0;
	struct bio *bio = NULL;
	unsigned long bio_flags = 0;

	if (test_bit(EXTENT_BUFFER_UPTODATE, &eb->bflags))
		return 0;

	num_pages = num_extent_pages(eb->start, eb->len);
	for (i = 0; i < num_pages; i++) {
		page = eb->pages[i];
		if (wait == WAIT_NONE) {
			if (!trylock_page(page))
				goto unlock_exit;
		} else {
			lock_page(page);
		}
		locked_pages++;
	}
	/*
	 * We need to firstly lock all pages to make sure that
	 * the uptodate bit of our pages won't be affected by
	 * clear_extent_buffer_uptodate().
	 */
	for (i = 0; i < num_pages; i++) {
		page = eb->pages[i];
		if (!PageUptodate(page)) {
			num_reads++;
			all_uptodate = 0;
		}
	}

	if (all_uptodate) {
		set_bit(EXTENT_BUFFER_UPTODATE, &eb->bflags);
		goto unlock_exit;
	}

	clear_bit(EXTENT_BUFFER_READ_ERR, &eb->bflags);
	eb->read_mirror = 0;
	atomic_set(&eb->io_pages, num_reads);
	for (i = 0; i < num_pages; i++) {
		page = eb->pages[i];

		if (!PageUptodate(page)) {
			if (ret) {
				atomic_dec(&eb->io_pages);
				unlock_page(page);
				continue;
			}

			ClearPageError(page);
			err = __extent_read_full_page(tree, page,
						      get_extent, &bio,
						      mirror_num, &bio_flags,
						      REQ_META);
			if (err) {
				ret = err;
				/*
				 * We use &bio in above __extent_read_full_page,
				 * so we ensure that if it returns error, the
				 * current page fails to add itself to bio and
				 * it's been unlocked.
				 *
				 * We must dec io_pages by ourselves.
				 */
				atomic_dec(&eb->io_pages);
			}
		} else {
			unlock_page(page);
		}
	}

	if (bio) {
		err = submit_one_bio(bio, mirror_num, bio_flags);
		if (err)
			return err;
	}

	if (ret || wait != WAIT_COMPLETE)
		return ret;

	for (i = 0; i < num_pages; i++) {
		page = eb->pages[i];
		wait_on_page_locked(page);
		if (!PageUptodate(page))
			ret = -EIO;
	}

	return ret;

unlock_exit:
	while (locked_pages > 0) {
		locked_pages--;
		page = eb->pages[locked_pages];
		unlock_page(page);
	}
	return ret;
}

void read_extent_buffer(struct extent_buffer *eb, void *dstv,
			unsigned long start,
			unsigned long len)
{
	size_t cur;
	size_t offset;
	struct page *page;
	char *kaddr;
	char *dst = (char *)dstv;
	size_t start_offset = eb->start & ((u64)PAGE_SIZE - 1);
	unsigned long i = (start_offset + start) >> PAGE_SHIFT;

	WARN_ON(start > eb->len);
	WARN_ON(start + len > eb->start + eb->len);

	offset = (start_offset + start) & (PAGE_SIZE - 1);

	while (len > 0) {
		page = eb->pages[i];

		cur = min(len, (PAGE_SIZE - offset));
		kaddr = page_address(page);
		memcpy(dst, kaddr + offset, cur);

		dst += cur;
		len -= cur;
		offset = 0;
		i++;
	}
}

int read_extent_buffer_to_user(struct extent_buffer *eb, void __user *dstv,
			unsigned long start,
			unsigned long len)
{
	size_t cur;
	size_t offset;
	struct page *page;
	char *kaddr;
	char __user *dst = (char __user *)dstv;
	size_t start_offset = eb->start & ((u64)PAGE_SIZE - 1);
	unsigned long i = (start_offset + start) >> PAGE_SHIFT;
	int ret = 0;

	WARN_ON(start > eb->len);
	WARN_ON(start + len > eb->start + eb->len);

	offset = (start_offset + start) & (PAGE_SIZE - 1);

	while (len > 0) {
		page = eb->pages[i];

		cur = min(len, (PAGE_SIZE - offset));
		kaddr = page_address(page);
		if (copy_to_user(dst, kaddr + offset, cur)) {
			ret = -EFAULT;
			break;
		}

		dst += cur;
		len -= cur;
		offset = 0;
		i++;
	}

	return ret;
}

/*
 * return 0 if the item is found within a page.
 * return 1 if the item spans two pages.
 * return -EINVAL otherwise.
 */
int map_private_extent_buffer(struct extent_buffer *eb, unsigned long start,
			       unsigned long min_len, char **map,
			       unsigned long *map_start,
			       unsigned long *map_len)
{
	size_t offset = start & (PAGE_SIZE - 1);
	char *kaddr;
	struct page *p;
	size_t start_offset = eb->start & ((u64)PAGE_SIZE - 1);
	unsigned long i = (start_offset + start) >> PAGE_SHIFT;
	unsigned long end_i = (start_offset + start + min_len - 1) >>
		PAGE_SHIFT;

	if (i != end_i)
		return 1;

	if (i == 0) {
		offset = start_offset;
		*map_start = 0;
	} else {
		offset = 0;
		*map_start = ((u64)i << PAGE_SHIFT) - start_offset;
	}

	if (start + min_len > eb->len) {
		WARN(1, KERN_ERR "btrfs bad mapping eb start %llu len %lu, wanted %lu %lu\n",
		       eb->start, eb->len, start, min_len);
		return -EINVAL;
	}

	p = eb->pages[i];
	kaddr = page_address(p);
	*map = kaddr + offset;
	*map_len = PAGE_SIZE - offset;
	return 0;
}

int memcmp_extent_buffer(struct extent_buffer *eb, const void *ptrv,
			  unsigned long start,
			  unsigned long len)
{
	size_t cur;
	size_t offset;
	struct page *page;
	char *kaddr;
	char *ptr = (char *)ptrv;
	size_t start_offset = eb->start & ((u64)PAGE_SIZE - 1);
	unsigned long i = (start_offset + start) >> PAGE_SHIFT;
	int ret = 0;

	WARN_ON(start > eb->len);
	WARN_ON(start + len > eb->start + eb->len);

	offset = (start_offset + start) & (PAGE_SIZE - 1);

	while (len > 0) {
		page = eb->pages[i];

		cur = min(len, (PAGE_SIZE - offset));

		kaddr = page_address(page);
		ret = memcmp(ptr, kaddr + offset, cur);
		if (ret)
			break;

		ptr += cur;
		len -= cur;
		offset = 0;
		i++;
	}
	return ret;
}

void write_extent_buffer_chunk_tree_uuid(struct extent_buffer *eb,
		const void *srcv)
{
	char *kaddr;

	WARN_ON(!PageUptodate(eb->pages[0]));
	kaddr = page_address(eb->pages[0]);
	memcpy(kaddr + offsetof(struct btrfs_header, chunk_tree_uuid), srcv,
			BTRFS_FSID_SIZE);
}

void write_extent_buffer_fsid(struct extent_buffer *eb, const void *srcv)
{
	char *kaddr;

	WARN_ON(!PageUptodate(eb->pages[0]));
	kaddr = page_address(eb->pages[0]);
	memcpy(kaddr + offsetof(struct btrfs_header, fsid), srcv,
			BTRFS_FSID_SIZE);
}

void write_extent_buffer(struct extent_buffer *eb, const void *srcv,
			 unsigned long start, unsigned long len)
{
	size_t cur;
	size_t offset;
	struct page *page;
	char *kaddr;
	char *src = (char *)srcv;
	size_t start_offset = eb->start & ((u64)PAGE_SIZE - 1);
	unsigned long i = (start_offset + start) >> PAGE_SHIFT;

	WARN_ON(start > eb->len);
	WARN_ON(start + len > eb->start + eb->len);

	offset = (start_offset + start) & (PAGE_SIZE - 1);

	while (len > 0) {
		page = eb->pages[i];
		WARN_ON(!PageUptodate(page));

		cur = min(len, PAGE_SIZE - offset);
		kaddr = page_address(page);
		memcpy(kaddr + offset, src, cur);

		src += cur;
		len -= cur;
		offset = 0;
		i++;
	}
}

void memzero_extent_buffer(struct extent_buffer *eb, unsigned long start,
		unsigned long len)
{
	size_t cur;
	size_t offset;
	struct page *page;
	char *kaddr;
	size_t start_offset = eb->start & ((u64)PAGE_SIZE - 1);
	unsigned long i = (start_offset + start) >> PAGE_SHIFT;

	WARN_ON(start > eb->len);
	WARN_ON(start + len > eb->start + eb->len);

	offset = (start_offset + start) & (PAGE_SIZE - 1);

	while (len > 0) {
		page = eb->pages[i];
		WARN_ON(!PageUptodate(page));

		cur = min(len, PAGE_SIZE - offset);
		kaddr = page_address(page);
		memset(kaddr + offset, 0, cur);

		len -= cur;
		offset = 0;
		i++;
	}
}

void copy_extent_buffer_full(struct extent_buffer *dst,
			     struct extent_buffer *src)
{
	int i;
	unsigned num_pages;

	ASSERT(dst->len == src->len);

	num_pages = num_extent_pages(dst->start, dst->len);
	for (i = 0; i < num_pages; i++)
		copy_page(page_address(dst->pages[i]),
				page_address(src->pages[i]));
}

void copy_extent_buffer(struct extent_buffer *dst, struct extent_buffer *src,
			unsigned long dst_offset, unsigned long src_offset,
			unsigned long len)
{
	u64 dst_len = dst->len;
	size_t cur;
	size_t offset;
	struct page *page;
	char *kaddr;
	size_t start_offset = dst->start & ((u64)PAGE_SIZE - 1);
	unsigned long i = (start_offset + dst_offset) >> PAGE_SHIFT;

	WARN_ON(src->len != dst_len);

	offset = (start_offset + dst_offset) &
		(PAGE_SIZE - 1);

	while (len > 0) {
		page = dst->pages[i];
		WARN_ON(!PageUptodate(page));

		cur = min(len, (unsigned long)(PAGE_SIZE - offset));

		kaddr = page_address(page);
		read_extent_buffer(src, kaddr + offset, src_offset, cur);

		src_offset += cur;
		len -= cur;
		offset = 0;
		i++;
	}
}

void le_bitmap_set(u8 *map, unsigned int start, int len)
{
	u8 *p = map + BIT_BYTE(start);
	const unsigned int size = start + len;
	int bits_to_set = BITS_PER_BYTE - (start % BITS_PER_BYTE);
	u8 mask_to_set = BITMAP_FIRST_BYTE_MASK(start);

	while (len - bits_to_set >= 0) {
		*p |= mask_to_set;
		len -= bits_to_set;
		bits_to_set = BITS_PER_BYTE;
		mask_to_set = ~0;
		p++;
	}
	if (len) {
		mask_to_set &= BITMAP_LAST_BYTE_MASK(size);
		*p |= mask_to_set;
	}
}

void le_bitmap_clear(u8 *map, unsigned int start, int len)
{
	u8 *p = map + BIT_BYTE(start);
	const unsigned int size = start + len;
	int bits_to_clear = BITS_PER_BYTE - (start % BITS_PER_BYTE);
	u8 mask_to_clear = BITMAP_FIRST_BYTE_MASK(start);

	while (len - bits_to_clear >= 0) {
		*p &= ~mask_to_clear;
		len -= bits_to_clear;
		bits_to_clear = BITS_PER_BYTE;
		mask_to_clear = ~0;
		p++;
	}
	if (len) {
		mask_to_clear &= BITMAP_LAST_BYTE_MASK(size);
		*p &= ~mask_to_clear;
	}
}

/*
 * eb_bitmap_offset() - calculate the page and offset of the byte containing the
 * given bit number
 * @eb: the extent buffer
 * @start: offset of the bitmap item in the extent buffer
 * @nr: bit number
 * @page_index: return index of the page in the extent buffer that contains the
 * given bit number
 * @page_offset: return offset into the page given by page_index
 *
 * This helper hides the ugliness of finding the byte in an extent buffer which
 * contains a given bit.
 */
static inline void eb_bitmap_offset(struct extent_buffer *eb,
				    unsigned long start, unsigned long nr,
				    unsigned long *page_index,
				    size_t *page_offset)
{
	size_t start_offset = eb->start & ((u64)PAGE_SIZE - 1);
	size_t byte_offset = BIT_BYTE(nr);
	size_t offset;

	/*
	 * The byte we want is the offset of the extent buffer + the offset of
	 * the bitmap item in the extent buffer + the offset of the byte in the
	 * bitmap item.
	 */
	offset = start_offset + start + byte_offset;

	*page_index = offset >> PAGE_SHIFT;
	*page_offset = offset & (PAGE_SIZE - 1);
}

/**
 * extent_buffer_test_bit - determine whether a bit in a bitmap item is set
 * @eb: the extent buffer
 * @start: offset of the bitmap item in the extent buffer
 * @nr: bit number to test
 */
int extent_buffer_test_bit(struct extent_buffer *eb, unsigned long start,
			   unsigned long nr)
{
	u8 *kaddr;
	struct page *page;
	unsigned long i;
	size_t offset;

	eb_bitmap_offset(eb, start, nr, &i, &offset);
	page = eb->pages[i];
	WARN_ON(!PageUptodate(page));
	kaddr = page_address(page);
	return 1U & (kaddr[offset] >> (nr & (BITS_PER_BYTE - 1)));
}

/**
 * extent_buffer_bitmap_set - set an area of a bitmap
 * @eb: the extent buffer
 * @start: offset of the bitmap item in the extent buffer
 * @pos: bit number of the first bit
 * @len: number of bits to set
 */
void extent_buffer_bitmap_set(struct extent_buffer *eb, unsigned long start,
			      unsigned long pos, unsigned long len)
{
	u8 *kaddr;
	struct page *page;
	unsigned long i;
	size_t offset;
	const unsigned int size = pos + len;
	int bits_to_set = BITS_PER_BYTE - (pos % BITS_PER_BYTE);
	u8 mask_to_set = BITMAP_FIRST_BYTE_MASK(pos);

	eb_bitmap_offset(eb, start, pos, &i, &offset);
	page = eb->pages[i];
	WARN_ON(!PageUptodate(page));
	kaddr = page_address(page);

	while (len >= bits_to_set) {
		kaddr[offset] |= mask_to_set;
		len -= bits_to_set;
		bits_to_set = BITS_PER_BYTE;
		mask_to_set = ~0;
		if (++offset >= PAGE_SIZE && len > 0) {
			offset = 0;
			page = eb->pages[++i];
			WARN_ON(!PageUptodate(page));
			kaddr = page_address(page);
		}
	}
	if (len) {
		mask_to_set &= BITMAP_LAST_BYTE_MASK(size);
		kaddr[offset] |= mask_to_set;
	}
}


/**
 * extent_buffer_bitmap_clear - clear an area of a bitmap
 * @eb: the extent buffer
 * @start: offset of the bitmap item in the extent buffer
 * @pos: bit number of the first bit
 * @len: number of bits to clear
 */
void extent_buffer_bitmap_clear(struct extent_buffer *eb, unsigned long start,
				unsigned long pos, unsigned long len)
{
	u8 *kaddr;
	struct page *page;
	unsigned long i;
	size_t offset;
	const unsigned int size = pos + len;
	int bits_to_clear = BITS_PER_BYTE - (pos % BITS_PER_BYTE);
	u8 mask_to_clear = BITMAP_FIRST_BYTE_MASK(pos);

	eb_bitmap_offset(eb, start, pos, &i, &offset);
	page = eb->pages[i];
	WARN_ON(!PageUptodate(page));
	kaddr = page_address(page);

	while (len >= bits_to_clear) {
		kaddr[offset] &= ~mask_to_clear;
		len -= bits_to_clear;
		bits_to_clear = BITS_PER_BYTE;
		mask_to_clear = ~0;
		if (++offset >= PAGE_SIZE && len > 0) {
			offset = 0;
			page = eb->pages[++i];
			WARN_ON(!PageUptodate(page));
			kaddr = page_address(page);
		}
	}
	if (len) {
		mask_to_clear &= BITMAP_LAST_BYTE_MASK(size);
		kaddr[offset] &= ~mask_to_clear;
	}
}

static inline bool areas_overlap(unsigned long src, unsigned long dst, unsigned long len)
{
	unsigned long distance = (src > dst) ? src - dst : dst - src;
	return distance < len;
}

static void copy_pages(struct page *dst_page, struct page *src_page,
		       unsigned long dst_off, unsigned long src_off,
		       unsigned long len)
{
	char *dst_kaddr = page_address(dst_page);
	char *src_kaddr;
	int must_memmove = 0;

	if (dst_page != src_page) {
		src_kaddr = page_address(src_page);
	} else {
		src_kaddr = dst_kaddr;
		if (areas_overlap(src_off, dst_off, len))
			must_memmove = 1;
	}

	if (must_memmove)
		memmove(dst_kaddr + dst_off, src_kaddr + src_off, len);
	else
		memcpy(dst_kaddr + dst_off, src_kaddr + src_off, len);
}

void memcpy_extent_buffer(struct extent_buffer *dst, unsigned long dst_offset,
			   unsigned long src_offset, unsigned long len)
{
	struct btrfs_fs_info *fs_info = dst->fs_info;
	size_t cur;
	size_t dst_off_in_page;
	size_t src_off_in_page;
	size_t start_offset = dst->start & ((u64)PAGE_SIZE - 1);
	unsigned long dst_i;
	unsigned long src_i;

	if (src_offset + len > dst->len) {
		btrfs_err(fs_info,
			"memmove bogus src_offset %lu move len %lu dst len %lu",
			 src_offset, len, dst->len);
		BUG_ON(1);
	}
	if (dst_offset + len > dst->len) {
		btrfs_err(fs_info,
			"memmove bogus dst_offset %lu move len %lu dst len %lu",
			 dst_offset, len, dst->len);
		BUG_ON(1);
	}

	while (len > 0) {
		dst_off_in_page = (start_offset + dst_offset) &
			(PAGE_SIZE - 1);
		src_off_in_page = (start_offset + src_offset) &
			(PAGE_SIZE - 1);

		dst_i = (start_offset + dst_offset) >> PAGE_SHIFT;
		src_i = (start_offset + src_offset) >> PAGE_SHIFT;

		cur = min(len, (unsigned long)(PAGE_SIZE -
					       src_off_in_page));
		cur = min_t(unsigned long, cur,
			(unsigned long)(PAGE_SIZE - dst_off_in_page));

		copy_pages(dst->pages[dst_i], dst->pages[src_i],
			   dst_off_in_page, src_off_in_page, cur);

		src_offset += cur;
		dst_offset += cur;
		len -= cur;
	}
}

void memmove_extent_buffer(struct extent_buffer *dst, unsigned long dst_offset,
			   unsigned long src_offset, unsigned long len)
{
	struct btrfs_fs_info *fs_info = dst->fs_info;
	size_t cur;
	size_t dst_off_in_page;
	size_t src_off_in_page;
	unsigned long dst_end = dst_offset + len - 1;
	unsigned long src_end = src_offset + len - 1;
	size_t start_offset = dst->start & ((u64)PAGE_SIZE - 1);
	unsigned long dst_i;
	unsigned long src_i;

	if (src_offset + len > dst->len) {
		btrfs_err(fs_info,
			  "memmove bogus src_offset %lu move len %lu len %lu",
			  src_offset, len, dst->len);
		BUG_ON(1);
	}
	if (dst_offset + len > dst->len) {
		btrfs_err(fs_info,
			  "memmove bogus dst_offset %lu move len %lu len %lu",
			  dst_offset, len, dst->len);
		BUG_ON(1);
	}
	if (dst_offset < src_offset) {
		memcpy_extent_buffer(dst, dst_offset, src_offset, len);
		return;
	}
	while (len > 0) {
		dst_i = (start_offset + dst_end) >> PAGE_SHIFT;
		src_i = (start_offset + src_end) >> PAGE_SHIFT;

		dst_off_in_page = (start_offset + dst_end) &
			(PAGE_SIZE - 1);
		src_off_in_page = (start_offset + src_end) &
			(PAGE_SIZE - 1);

		cur = min_t(unsigned long, len, src_off_in_page + 1);
		cur = min(cur, dst_off_in_page + 1);
		copy_pages(dst->pages[dst_i], dst->pages[src_i],
			   dst_off_in_page - cur + 1,
			   src_off_in_page - cur + 1, cur);

		dst_end -= cur;
		src_end -= cur;
		len -= cur;
	}
}

int try_release_extent_buffer(struct page *page)
{
	struct extent_buffer *eb;

	/*
	 * We need to make sure nobody is attaching this page to an eb right
	 * now.
	 */
	spin_lock(&page->mapping->private_lock);
	if (!PagePrivate(page)) {
		spin_unlock(&page->mapping->private_lock);
		return 1;
	}

	eb = (struct extent_buffer *)page->private;
	BUG_ON(!eb);

	/*
	 * This is a little awful but should be ok, we need to make sure that
	 * the eb doesn't disappear out from under us while we're looking at
	 * this page.
	 */
	spin_lock(&eb->refs_lock);
	if (atomic_read(&eb->refs) != 1 || extent_buffer_under_io(eb)) {
		spin_unlock(&eb->refs_lock);
		spin_unlock(&page->mapping->private_lock);
		return 0;
	}
	spin_unlock(&page->mapping->private_lock);

	/*
	 * If tree ref isn't set then we know the ref on this eb is a real ref,
	 * so just return, this page will likely be freed soon anyway.
	 */
	if (!test_and_clear_bit(EXTENT_BUFFER_TREE_REF, &eb->bflags)) {
		spin_unlock(&eb->refs_lock);
		return 0;
	}

	return release_extent_buffer(eb);
}<|MERGE_RESOLUTION|>--- conflicted
+++ resolved
@@ -4443,21 +4443,12 @@
 
 /*
  * Emit last fiemap cache
-<<<<<<< HEAD
  *
  * The last fiemap cache may still be cached in the following case:
  * 0		      4k		    8k
  * |<- Fiemap range ->|
  * |<------------  First extent ----------->|
  *
-=======
- *
- * The last fiemap cache may still be cached in the following case:
- * 0		      4k		    8k
- * |<- Fiemap range ->|
- * |<------------  First extent ----------->|
- *
->>>>>>> f4a53352
  * In this case, the first extent range will be cached but not emitted.
  * So we must emit it before ending extent_fiemap().
  */
