--- conflicted
+++ resolved
@@ -205,8 +205,5 @@
 void btrfs_free_logged_extents(struct btrfs_root *log, u64 transid);
 int __init ordered_data_init(void);
 void __cold ordered_data_exit(void);
-<<<<<<< HEAD
-=======
-
->>>>>>> 60cc43fc
+
 #endif