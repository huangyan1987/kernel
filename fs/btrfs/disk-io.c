--- conflicted
+++ resolved
@@ -333,11 +333,7 @@
 
 	lock_extent_bits(io_tree, eb->start, eb->start + eb->len - 1,
 			 0, &cached_state);
-<<<<<<< HEAD
-	if (extent_buffer_uptodate(io_tree, eb, cached_state) &&
-=======
 	if (extent_buffer_uptodate(eb) &&
->>>>>>> dd775ae2
 	    btrfs_header_generation(eb) == parent_transid) {
 		ret = 0;
 		goto out;
@@ -423,47 +419,12 @@
 	u64 start = (u64)page->index << PAGE_CACHE_SHIFT;
 	u64 found_start;
 	struct extent_buffer *eb;
-<<<<<<< HEAD
-	int ret = -EIO;
-
-	tree = &BTRFS_I(page->mapping->host)->io_tree;
-
-	if (page->private == EXTENT_PAGE_PRIVATE) {
-		WARN_ON(1);
-		goto out;
-	}
-	if (!page->private) {
-		WARN_ON(1);
-		goto out;
-	}
-	len = page->private >> 2;
-	WARN_ON(len == 0);
-
-	eb = alloc_extent_buffer(tree, start, len, page);
-	if (eb == NULL) {
-		WARN_ON(1);
-		ret = -ENOMEM;
-		goto out;
-	}
-	ret = btree_read_extent_buffer_pages(root, eb, start + PAGE_CACHE_SIZE,
-					     btrfs_header_generation(eb));
-	if (ret) {
-		btrfs_printk(root->fs_info, KERN_WARNING
-			     "Failed to checksum dirty buffer @ %llu[%lu]\n",
-			      start, len);
-		goto err;
-	}
-	WARN_ON(!btrfs_header_flag(eb, BTRFS_HEADER_FLAG_WRITTEN));
-
-	ret = -EIO;
-=======
 
 	tree = &BTRFS_I(page->mapping->host)->io_tree;
 
 	eb = (struct extent_buffer *)page->private;
 	if (page != eb->pages[0])
 		return 0;
->>>>>>> dd775ae2
 	found_start = btrfs_header_bytenr(eb);
 	if (found_start != start) {
 		WARN_ON(1);
@@ -478,15 +439,7 @@
 		return 0;
 	}
 	csum_tree_block(root, eb, 0);
-<<<<<<< HEAD
-	ret = 0;
-err:
-	free_extent_buffer(eb);
-out:
-	return ret;
-=======
 	return 0;
->>>>>>> dd775ae2
 }
 
 static int check_tree_block_fsid(struct btrfs_root *root,
@@ -914,13 +867,6 @@
 {
 	int ret;
 
-<<<<<<< HEAD
-	ret = btrfs_bio_wq_end_io(BTRFS_I(inode)->root->fs_info, bio, 1);
-	if (ret)
-		return ret;
-
-=======
->>>>>>> dd775ae2
 	if (!(rw & REQ_WRITE)) {
 
 		/*
@@ -1609,10 +1555,7 @@
 	u64 transid;
 	unsigned long now;
 	unsigned long delay;
-<<<<<<< HEAD
-=======
 	bool cannot_commit;
->>>>>>> dd775ae2
 
 	do {
 		cannot_commit = false;
@@ -1639,15 +1582,10 @@
 
 		/* If the file system is aborted, this will always fail. */
 		trans = btrfs_join_transaction(root);
-<<<<<<< HEAD
-		if (IS_ERR(trans))
-			goto sleep;
-=======
 		if (IS_ERR(trans)) {
 			cannot_commit = true;
 			goto sleep;
 		}
->>>>>>> dd775ae2
 		if (transid == trans->transid) {
 			btrfs_commit_transaction(trans, root);
 		} else {
