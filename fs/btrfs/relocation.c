--- conflicted
+++ resolved
@@ -1404,10 +1404,6 @@
 		ret = btrfs_copy_root(trans, root, root->commit_root, &eb,
 				      BTRFS_TREE_RELOC_OBJECTID);
 		BUG_ON(ret);
-<<<<<<< HEAD
-		last_snap = btrfs_root_last_snapshot(&root->root_item);
-=======
->>>>>>> a062067a
 		/*
 		 * Set the last_snapshot field to the generation of the commit
 		 * root - like this ctree.c:btrfs_block_can_be_shared() behaves
