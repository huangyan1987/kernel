--- conflicted
+++ resolved
@@ -2600,12 +2600,8 @@
 	index2 = root_log_ctx.log_transid % 2;
 	if (atomic_read(&log_root_tree->log_commit[index2])) {
 		blk_finish_plug(&plug);
-<<<<<<< HEAD
-		btrfs_wait_marked_extents(log, &log->dirty_log_pages, mark);
-=======
 		ret = btrfs_wait_marked_extents(log, &log->dirty_log_pages,
 						mark);
->>>>>>> 07f0dc60
 		btrfs_wait_logged_extents(trans, log, log_transid);
 		wait_log_commit(trans, log_root_tree,
 				root_log_ctx.log_transid);
@@ -2648,12 +2644,6 @@
 		mutex_unlock(&log_root_tree->log_mutex);
 		goto out_wake_log_root;
 	}
-<<<<<<< HEAD
-	btrfs_wait_marked_extents(log, &log->dirty_log_pages, mark);
-	btrfs_wait_marked_extents(log_root_tree,
-				  &log_root_tree->dirty_log_pages,
-				  EXTENT_NEW | EXTENT_DIRTY);
-=======
 	ret = btrfs_wait_marked_extents(log, &log->dirty_log_pages, mark);
 	if (!ret)
 		ret = btrfs_wait_marked_extents(log_root_tree,
@@ -2665,7 +2655,6 @@
 		mutex_unlock(&log_root_tree->log_mutex);
 		goto out_wake_log_root;
 	}
->>>>>>> 07f0dc60
 	btrfs_wait_logged_extents(trans, log, log_transid);
 
 	btrfs_set_super_log_root(root->fs_info->super_for_commit,
