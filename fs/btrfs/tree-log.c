--- conflicted
+++ resolved
@@ -537,11 +537,7 @@
 	} else if (found_type == BTRFS_FILE_EXTENT_INLINE) {
 		size = btrfs_file_extent_inline_len(eb, item);
 		nbytes = btrfs_file_extent_ram_bytes(eb, item);
-<<<<<<< HEAD
-		extent_end = (start + size + mask) & ~mask;
-=======
 		extent_end = ALIGN(start + size, root->sectorsize);
->>>>>>> 8ca7cd1b
 	} else {
 		ret = 0;
 		goto out;
