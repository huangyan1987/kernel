/*
 * Copyright (C) 2008 Oracle.  All rights reserved.
 *
 * This program is free software; you can redistribute it and/or
 * modify it under the terms of the GNU General Public
 * License v2 as published by the Free Software Foundation.
 *
 * This program is distributed in the hope that it will be useful,
 * but WITHOUT ANY WARRANTY; without even the implied warranty of
 * MERCHANTABILITY or FITNESS FOR A PARTICULAR PURPOSE.  See the GNU
 * General Public License for more details.
 *
 * You should have received a copy of the GNU General Public
 * License along with this program; if not, write to the
 * Free Software Foundation, Inc., 59 Temple Place - Suite 330,
 * Boston, MA 021110-1307, USA.
 */

#include <linux/sched.h>
#include <linux/slab.h>
#include <linux/blkdev.h>
#include <linux/list_sort.h>
#include "tree-log.h"
#include "disk-io.h"
#include "locking.h"
#include "print-tree.h"
#include "backref.h"
#include "hash.h"

/* magic values for the inode_only field in btrfs_log_inode:
 *
 * LOG_INODE_ALL means to log everything
 * LOG_INODE_EXISTS means to log just enough to recreate the inode
 * during log replay
 */
#define LOG_INODE_ALL 0
#define LOG_INODE_EXISTS 1

/*
 * directory trouble cases
 *
 * 1) on rename or unlink, if the inode being unlinked isn't in the fsync
 * log, we must force a full commit before doing an fsync of the directory
 * where the unlink was done.
 * ---> record transid of last unlink/rename per directory
 *
 * mkdir foo/some_dir
 * normal commit
 * rename foo/some_dir foo2/some_dir
 * mkdir foo/some_dir
 * fsync foo/some_dir/some_file
 *
 * The fsync above will unlink the original some_dir without recording
 * it in its new location (foo2).  After a crash, some_dir will be gone
 * unless the fsync of some_file forces a full commit
 *
 * 2) we must log any new names for any file or dir that is in the fsync
 * log. ---> check inode while renaming/linking.
 *
 * 2a) we must log any new names for any file or dir during rename
 * when the directory they are being removed from was logged.
 * ---> check inode and old parent dir during rename
 *
 *  2a is actually the more important variant.  With the extra logging
 *  a crash might unlink the old name without recreating the new one
 *
 * 3) after a crash, we must go through any directories with a link count
 * of zero and redo the rm -rf
 *
 * mkdir f1/foo
 * normal commit
 * rm -rf f1/foo
 * fsync(f1)
 *
 * The directory f1 was fully removed from the FS, but fsync was never
 * called on f1, only its parent dir.  After a crash the rm -rf must
 * be replayed.  This must be able to recurse down the entire
 * directory tree.  The inode link count fixup code takes care of the
 * ugly details.
 */

/*
 * stages for the tree walking.  The first
 * stage (0) is to only pin down the blocks we find
 * the second stage (1) is to make sure that all the inodes
 * we find in the log are created in the subvolume.
 *
 * The last stage is to deal with directories and links and extents
 * and all the other fun semantics
 */
#define LOG_WALK_PIN_ONLY 0
#define LOG_WALK_REPLAY_INODES 1
#define LOG_WALK_REPLAY_DIR_INDEX 2
#define LOG_WALK_REPLAY_ALL 3

static int btrfs_log_inode(struct btrfs_trans_handle *trans,
			   struct btrfs_root *root, struct inode *inode,
			   int inode_only,
			   const loff_t start,
			   const loff_t end,
			   struct btrfs_log_ctx *ctx);
static int link_to_fixup_dir(struct btrfs_trans_handle *trans,
			     struct btrfs_root *root,
			     struct btrfs_path *path, u64 objectid);
static noinline int replay_dir_deletes(struct btrfs_trans_handle *trans,
				       struct btrfs_root *root,
				       struct btrfs_root *log,
				       struct btrfs_path *path,
				       u64 dirid, int del_all);

/*
 * tree logging is a special write ahead log used to make sure that
 * fsyncs and O_SYNCs can happen without doing full tree commits.
 *
 * Full tree commits are expensive because they require commonly
 * modified blocks to be recowed, creating many dirty pages in the
 * extent tree an 4x-6x higher write load than ext3.
 *
 * Instead of doing a tree commit on every fsync, we use the
 * key ranges and transaction ids to find items for a given file or directory
 * that have changed in this transaction.  Those items are copied into
 * a special tree (one per subvolume root), that tree is written to disk
 * and then the fsync is considered complete.
 *
 * After a crash, items are copied out of the log-tree back into the
 * subvolume tree.  Any file data extents found are recorded in the extent
 * allocation tree, and the log-tree freed.
 *
 * The log tree is read three times, once to pin down all the extents it is
 * using in ram and once, once to create all the inodes logged in the tree
 * and once to do all the other items.
 */

/*
 * start a sub transaction and setup the log tree
 * this increments the log tree writer count to make the people
 * syncing the tree wait for us to finish
 */
static int start_log_trans(struct btrfs_trans_handle *trans,
			   struct btrfs_root *root,
			   struct btrfs_log_ctx *ctx)
{
	int index;
	int ret;

	mutex_lock(&root->log_mutex);
	if (root->log_root) {
		if (btrfs_need_log_full_commit(root->fs_info, trans)) {
			ret = -EAGAIN;
			goto out;
		}
		if (!root->log_start_pid) {
			root->log_start_pid = current->pid;
			clear_bit(BTRFS_ROOT_MULTI_LOG_TASKS, &root->state);
		} else if (root->log_start_pid != current->pid) {
			set_bit(BTRFS_ROOT_MULTI_LOG_TASKS, &root->state);
		}

		atomic_inc(&root->log_batch);
		atomic_inc(&root->log_writers);
		if (ctx) {
			index = root->log_transid % 2;
			list_add_tail(&ctx->list, &root->log_ctxs[index]);
			ctx->log_transid = root->log_transid;
		}
		mutex_unlock(&root->log_mutex);
		return 0;
	}

	ret = 0;
	mutex_lock(&root->fs_info->tree_log_mutex);
	if (!root->fs_info->log_root_tree)
		ret = btrfs_init_log_root_tree(trans, root->fs_info);
	mutex_unlock(&root->fs_info->tree_log_mutex);
	if (ret)
		goto out;

	if (!root->log_root) {
		ret = btrfs_add_log_tree(trans, root);
		if (ret)
			goto out;
	}
	clear_bit(BTRFS_ROOT_MULTI_LOG_TASKS, &root->state);
	root->log_start_pid = current->pid;
	atomic_inc(&root->log_batch);
	atomic_inc(&root->log_writers);
	if (ctx) {
		index = root->log_transid % 2;
		list_add_tail(&ctx->list, &root->log_ctxs[index]);
		ctx->log_transid = root->log_transid;
	}
out:
	mutex_unlock(&root->log_mutex);
	return ret;
}

/*
 * returns 0 if there was a log transaction running and we were able
 * to join, or returns -ENOENT if there were not transactions
 * in progress
 */
static int join_running_log_trans(struct btrfs_root *root)
{
	int ret = -ENOENT;

	smp_mb();
	if (!root->log_root)
		return -ENOENT;

	mutex_lock(&root->log_mutex);
	if (root->log_root) {
		ret = 0;
		atomic_inc(&root->log_writers);
	}
	mutex_unlock(&root->log_mutex);
	return ret;
}

/*
 * This either makes the current running log transaction wait
 * until you call btrfs_end_log_trans() or it makes any future
 * log transactions wait until you call btrfs_end_log_trans()
 */
int btrfs_pin_log_trans(struct btrfs_root *root)
{
	int ret = -ENOENT;

	mutex_lock(&root->log_mutex);
	atomic_inc(&root->log_writers);
	mutex_unlock(&root->log_mutex);
	return ret;
}

/*
 * indicate we're done making changes to the log tree
 * and wake up anyone waiting to do a sync
 */
void btrfs_end_log_trans(struct btrfs_root *root)
{
	if (atomic_dec_and_test(&root->log_writers)) {
		smp_mb();
		if (waitqueue_active(&root->log_writer_wait))
			wake_up(&root->log_writer_wait);
	}
}


/*
 * the walk control struct is used to pass state down the chain when
 * processing the log tree.  The stage field tells us which part
 * of the log tree processing we are currently doing.  The others
 * are state fields used for that specific part
 */
struct walk_control {
	/* should we free the extent on disk when done?  This is used
	 * at transaction commit time while freeing a log tree
	 */
	int free;

	/* should we write out the extent buffer?  This is used
	 * while flushing the log tree to disk during a sync
	 */
	int write;

	/* should we wait for the extent buffer io to finish?  Also used
	 * while flushing the log tree to disk for a sync
	 */
	int wait;

	/* pin only walk, we record which extents on disk belong to the
	 * log trees
	 */
	int pin;

	/* what stage of the replay code we're currently in */
	int stage;

	/* the root we are currently replaying */
	struct btrfs_root *replay_dest;

	/* the trans handle for the current replay */
	struct btrfs_trans_handle *trans;

	/* the function that gets used to process blocks we find in the
	 * tree.  Note the extent_buffer might not be up to date when it is
	 * passed in, and it must be checked or read if you need the data
	 * inside it
	 */
	int (*process_func)(struct btrfs_root *log, struct extent_buffer *eb,
			    struct walk_control *wc, u64 gen);
};

/*
 * process_func used to pin down extents, write them or wait on them
 */
static int process_one_buffer(struct btrfs_root *log,
			      struct extent_buffer *eb,
			      struct walk_control *wc, u64 gen)
{
	int ret = 0;

	/*
	 * If this fs is mixed then we need to be able to process the leaves to
	 * pin down any logged extents, so we have to read the block.
	 */
	if (btrfs_fs_incompat(log->fs_info, MIXED_GROUPS)) {
		ret = btrfs_read_buffer(eb, gen);
		if (ret)
			return ret;
	}

	if (wc->pin)
		ret = btrfs_pin_extent_for_log_replay(log->fs_info->extent_root,
						      eb->start, eb->len);

	if (!ret && btrfs_buffer_uptodate(eb, gen, 0)) {
		if (wc->pin && btrfs_header_level(eb) == 0)
			ret = btrfs_exclude_logged_extents(log, eb);
		if (wc->write)
			btrfs_write_tree_block(eb);
		if (wc->wait)
			btrfs_wait_tree_block_writeback(eb);
	}
	return ret;
}

/*
 * Item overwrite used by replay and tree logging.  eb, slot and key all refer
 * to the src data we are copying out.
 *
 * root is the tree we are copying into, and path is a scratch
 * path for use in this function (it should be released on entry and
 * will be released on exit).
 *
 * If the key is already in the destination tree the existing item is
 * overwritten.  If the existing item isn't big enough, it is extended.
 * If it is too large, it is truncated.
 *
 * If the key isn't in the destination yet, a new item is inserted.
 */
static noinline int overwrite_item(struct btrfs_trans_handle *trans,
				   struct btrfs_root *root,
				   struct btrfs_path *path,
				   struct extent_buffer *eb, int slot,
				   struct btrfs_key *key)
{
	int ret;
	u32 item_size;
	u64 saved_i_size = 0;
	int save_old_i_size = 0;
	unsigned long src_ptr;
	unsigned long dst_ptr;
	int overwrite_root = 0;
	bool inode_item = key->type == BTRFS_INODE_ITEM_KEY;

	if (root->root_key.objectid != BTRFS_TREE_LOG_OBJECTID)
		overwrite_root = 1;

	item_size = btrfs_item_size_nr(eb, slot);
	src_ptr = btrfs_item_ptr_offset(eb, slot);

	/* look for the key in the destination tree */
	ret = btrfs_search_slot(NULL, root, key, path, 0, 0);
	if (ret < 0)
		return ret;

	if (ret == 0) {
		char *src_copy;
		char *dst_copy;
		u32 dst_size = btrfs_item_size_nr(path->nodes[0],
						  path->slots[0]);
		if (dst_size != item_size)
			goto insert;

		if (item_size == 0) {
			btrfs_release_path(path);
			return 0;
		}
		dst_copy = kmalloc(item_size, GFP_NOFS);
		src_copy = kmalloc(item_size, GFP_NOFS);
		if (!dst_copy || !src_copy) {
			btrfs_release_path(path);
			kfree(dst_copy);
			kfree(src_copy);
			return -ENOMEM;
		}

		read_extent_buffer(eb, src_copy, src_ptr, item_size);

		dst_ptr = btrfs_item_ptr_offset(path->nodes[0], path->slots[0]);
		read_extent_buffer(path->nodes[0], dst_copy, dst_ptr,
				   item_size);
		ret = memcmp(dst_copy, src_copy, item_size);

		kfree(dst_copy);
		kfree(src_copy);
		/*
		 * they have the same contents, just return, this saves
		 * us from cowing blocks in the destination tree and doing
		 * extra writes that may not have been done by a previous
		 * sync
		 */
		if (ret == 0) {
			btrfs_release_path(path);
			return 0;
		}

		/*
		 * We need to load the old nbytes into the inode so when we
		 * replay the extents we've logged we get the right nbytes.
		 */
		if (inode_item) {
			struct btrfs_inode_item *item;
			u64 nbytes;
			u32 mode;

			item = btrfs_item_ptr(path->nodes[0], path->slots[0],
					      struct btrfs_inode_item);
			nbytes = btrfs_inode_nbytes(path->nodes[0], item);
			item = btrfs_item_ptr(eb, slot,
					      struct btrfs_inode_item);
			btrfs_set_inode_nbytes(eb, item, nbytes);

			/*
			 * If this is a directory we need to reset the i_size to
			 * 0 so that we can set it up properly when replaying
			 * the rest of the items in this log.
			 */
			mode = btrfs_inode_mode(eb, item);
			if (S_ISDIR(mode))
				btrfs_set_inode_size(eb, item, 0);
		}
	} else if (inode_item) {
		struct btrfs_inode_item *item;
		u32 mode;

		/*
		 * New inode, set nbytes to 0 so that the nbytes comes out
		 * properly when we replay the extents.
		 */
		item = btrfs_item_ptr(eb, slot, struct btrfs_inode_item);
		btrfs_set_inode_nbytes(eb, item, 0);

		/*
		 * If this is a directory we need to reset the i_size to 0 so
		 * that we can set it up properly when replaying the rest of
		 * the items in this log.
		 */
		mode = btrfs_inode_mode(eb, item);
		if (S_ISDIR(mode))
			btrfs_set_inode_size(eb, item, 0);
	}
insert:
	btrfs_release_path(path);
	/* try to insert the key into the destination tree */
	path->skip_release_on_error = 1;
	ret = btrfs_insert_empty_item(trans, root, path,
				      key, item_size);
	path->skip_release_on_error = 0;

	/* make sure any existing item is the correct size */
	if (ret == -EEXIST || ret == -EOVERFLOW) {
		u32 found_size;
		found_size = btrfs_item_size_nr(path->nodes[0],
						path->slots[0]);
		if (found_size > item_size)
			btrfs_truncate_item(root, path, item_size, 1);
		else if (found_size < item_size)
			btrfs_extend_item(root, path,
					  item_size - found_size);
	} else if (ret) {
		return ret;
	}
	dst_ptr = btrfs_item_ptr_offset(path->nodes[0],
					path->slots[0]);

	/* don't overwrite an existing inode if the generation number
	 * was logged as zero.  This is done when the tree logging code
	 * is just logging an inode to make sure it exists after recovery.
	 *
	 * Also, don't overwrite i_size on directories during replay.
	 * log replay inserts and removes directory items based on the
	 * state of the tree found in the subvolume, and i_size is modified
	 * as it goes
	 */
	if (key->type == BTRFS_INODE_ITEM_KEY && ret == -EEXIST) {
		struct btrfs_inode_item *src_item;
		struct btrfs_inode_item *dst_item;

		src_item = (struct btrfs_inode_item *)src_ptr;
		dst_item = (struct btrfs_inode_item *)dst_ptr;

		if (btrfs_inode_generation(eb, src_item) == 0) {
			struct extent_buffer *dst_eb = path->nodes[0];
			const u64 ino_size = btrfs_inode_size(eb, src_item);

			/*
			 * For regular files an ino_size == 0 is used only when
			 * logging that an inode exists, as part of a directory
			 * fsync, and the inode wasn't fsynced before. In this
			 * case don't set the size of the inode in the fs/subvol
			 * tree, otherwise we would be throwing valid data away.
			 */
			if (S_ISREG(btrfs_inode_mode(eb, src_item)) &&
			    S_ISREG(btrfs_inode_mode(dst_eb, dst_item)) &&
			    ino_size != 0) {
				struct btrfs_map_token token;

				btrfs_init_map_token(&token);
				btrfs_set_token_inode_size(dst_eb, dst_item,
							   ino_size, &token);
			}
			goto no_copy;
		}

		if (overwrite_root &&
		    S_ISDIR(btrfs_inode_mode(eb, src_item)) &&
		    S_ISDIR(btrfs_inode_mode(path->nodes[0], dst_item))) {
			save_old_i_size = 1;
			saved_i_size = btrfs_inode_size(path->nodes[0],
							dst_item);
		}
	}

	copy_extent_buffer(path->nodes[0], eb, dst_ptr,
			   src_ptr, item_size);

	if (save_old_i_size) {
		struct btrfs_inode_item *dst_item;
		dst_item = (struct btrfs_inode_item *)dst_ptr;
		btrfs_set_inode_size(path->nodes[0], dst_item, saved_i_size);
	}

	/* make sure the generation is filled in */
	if (key->type == BTRFS_INODE_ITEM_KEY) {
		struct btrfs_inode_item *dst_item;
		dst_item = (struct btrfs_inode_item *)dst_ptr;
		if (btrfs_inode_generation(path->nodes[0], dst_item) == 0) {
			btrfs_set_inode_generation(path->nodes[0], dst_item,
						   trans->transid);
		}
	}
no_copy:
	btrfs_mark_buffer_dirty(path->nodes[0]);
	btrfs_release_path(path);
	return 0;
}

/*
 * simple helper to read an inode off the disk from a given root
 * This can only be called for subvolume roots and not for the log
 */
static noinline struct inode *read_one_inode(struct btrfs_root *root,
					     u64 objectid)
{
	struct btrfs_key key;
	struct inode *inode;

	key.objectid = objectid;
	key.type = BTRFS_INODE_ITEM_KEY;
	key.offset = 0;
	inode = btrfs_iget(root->fs_info->sb, &key, root, NULL);
	if (IS_ERR(inode)) {
		inode = NULL;
	} else if (is_bad_inode(inode)) {
		iput(inode);
		inode = NULL;
	}
	return inode;
}

/* replays a single extent in 'eb' at 'slot' with 'key' into the
 * subvolume 'root'.  path is released on entry and should be released
 * on exit.
 *
 * extents in the log tree have not been allocated out of the extent
 * tree yet.  So, this completes the allocation, taking a reference
 * as required if the extent already exists or creating a new extent
 * if it isn't in the extent allocation tree yet.
 *
 * The extent is inserted into the file, dropping any existing extents
 * from the file that overlap the new one.
 */
static noinline int replay_one_extent(struct btrfs_trans_handle *trans,
				      struct btrfs_root *root,
				      struct btrfs_path *path,
				      struct extent_buffer *eb, int slot,
				      struct btrfs_key *key)
{
	int found_type;
	u64 extent_end;
	u64 start = key->offset;
	u64 nbytes = 0;
	struct btrfs_file_extent_item *item;
	struct inode *inode = NULL;
	unsigned long size;
	int ret = 0;

	item = btrfs_item_ptr(eb, slot, struct btrfs_file_extent_item);
	found_type = btrfs_file_extent_type(eb, item);

	if (found_type == BTRFS_FILE_EXTENT_REG ||
	    found_type == BTRFS_FILE_EXTENT_PREALLOC) {
		nbytes = btrfs_file_extent_num_bytes(eb, item);
		extent_end = start + nbytes;

		/*
		 * We don't add to the inodes nbytes if we are prealloc or a
		 * hole.
		 */
		if (btrfs_file_extent_disk_bytenr(eb, item) == 0)
			nbytes = 0;
	} else if (found_type == BTRFS_FILE_EXTENT_INLINE) {
		size = btrfs_file_extent_inline_len(eb, slot, item);
		nbytes = btrfs_file_extent_ram_bytes(eb, item);
		extent_end = ALIGN(start + size, root->sectorsize);
	} else {
		ret = 0;
		goto out;
	}

	inode = read_one_inode(root, key->objectid);
	if (!inode) {
		ret = -EIO;
		goto out;
	}

	/*
	 * first check to see if we already have this extent in the
	 * file.  This must be done before the btrfs_drop_extents run
	 * so we don't try to drop this extent.
	 */
	ret = btrfs_lookup_file_extent(trans, root, path, btrfs_ino(inode),
				       start, 0);

	if (ret == 0 &&
	    (found_type == BTRFS_FILE_EXTENT_REG ||
	     found_type == BTRFS_FILE_EXTENT_PREALLOC)) {
		struct btrfs_file_extent_item cmp1;
		struct btrfs_file_extent_item cmp2;
		struct btrfs_file_extent_item *existing;
		struct extent_buffer *leaf;

		leaf = path->nodes[0];
		existing = btrfs_item_ptr(leaf, path->slots[0],
					  struct btrfs_file_extent_item);

		read_extent_buffer(eb, &cmp1, (unsigned long)item,
				   sizeof(cmp1));
		read_extent_buffer(leaf, &cmp2, (unsigned long)existing,
				   sizeof(cmp2));

		/*
		 * we already have a pointer to this exact extent,
		 * we don't have to do anything
		 */
		if (memcmp(&cmp1, &cmp2, sizeof(cmp1)) == 0) {
			btrfs_release_path(path);
			goto out;
		}
	}
	btrfs_release_path(path);

	/* drop any overlapping extents */
	ret = btrfs_drop_extents(trans, root, inode, start, extent_end, 1);
	if (ret)
		goto out;

	if (found_type == BTRFS_FILE_EXTENT_REG ||
	    found_type == BTRFS_FILE_EXTENT_PREALLOC) {
		u64 offset;
		unsigned long dest_offset;
		struct btrfs_key ins;

		ret = btrfs_insert_empty_item(trans, root, path, key,
					      sizeof(*item));
		if (ret)
			goto out;
		dest_offset = btrfs_item_ptr_offset(path->nodes[0],
						    path->slots[0]);
		copy_extent_buffer(path->nodes[0], eb, dest_offset,
				(unsigned long)item,  sizeof(*item));

		ins.objectid = btrfs_file_extent_disk_bytenr(eb, item);
		ins.offset = btrfs_file_extent_disk_num_bytes(eb, item);
		ins.type = BTRFS_EXTENT_ITEM_KEY;
		offset = key->offset - btrfs_file_extent_offset(eb, item);

		if (ins.objectid > 0) {
			u64 csum_start;
			u64 csum_end;
			LIST_HEAD(ordered_sums);
			/*
			 * is this extent already allocated in the extent
			 * allocation tree?  If so, just add a reference
			 */
			ret = btrfs_lookup_data_extent(root, ins.objectid,
						ins.offset);
			if (ret == 0) {
				ret = btrfs_inc_extent_ref(trans, root,
						ins.objectid, ins.offset,
						0, root->root_key.objectid,
						key->objectid, offset, 0);
				if (ret)
					goto out;
			} else {
				/*
				 * insert the extent pointer in the extent
				 * allocation tree
				 */
				ret = btrfs_alloc_logged_file_extent(trans,
						root, root->root_key.objectid,
						key->objectid, offset, &ins);
				if (ret)
					goto out;
			}
			btrfs_release_path(path);

			if (btrfs_file_extent_compression(eb, item)) {
				csum_start = ins.objectid;
				csum_end = csum_start + ins.offset;
			} else {
				csum_start = ins.objectid +
					btrfs_file_extent_offset(eb, item);
				csum_end = csum_start +
					btrfs_file_extent_num_bytes(eb, item);
			}

			ret = btrfs_lookup_csums_range(root->log_root,
						csum_start, csum_end - 1,
						&ordered_sums, 0);
			if (ret)
				goto out;
			while (!list_empty(&ordered_sums)) {
				struct btrfs_ordered_sum *sums;
				sums = list_entry(ordered_sums.next,
						struct btrfs_ordered_sum,
						list);
				if (!ret)
					ret = btrfs_csum_file_blocks(trans,
						root->fs_info->csum_root,
						sums);
				list_del(&sums->list);
				kfree(sums);
			}
			if (ret)
				goto out;
		} else {
			btrfs_release_path(path);
		}
	} else if (found_type == BTRFS_FILE_EXTENT_INLINE) {
		/* inline extents are easy, we just overwrite them */
		ret = overwrite_item(trans, root, path, eb, slot, key);
		if (ret)
			goto out;
	}

	inode_add_bytes(inode, nbytes);
	ret = btrfs_update_inode(trans, root, inode);
out:
	if (inode)
		iput(inode);
	return ret;
}

/*
 * when cleaning up conflicts between the directory names in the
 * subvolume, directory names in the log and directory names in the
 * inode back references, we may have to unlink inodes from directories.
 *
 * This is a helper function to do the unlink of a specific directory
 * item
 */
static noinline int drop_one_dir_item(struct btrfs_trans_handle *trans,
				      struct btrfs_root *root,
				      struct btrfs_path *path,
				      struct inode *dir,
				      struct btrfs_dir_item *di)
{
	struct inode *inode;
	char *name;
	int name_len;
	struct extent_buffer *leaf;
	struct btrfs_key location;
	int ret;

	leaf = path->nodes[0];

	btrfs_dir_item_key_to_cpu(leaf, di, &location);
	name_len = btrfs_dir_name_len(leaf, di);
	name = kmalloc(name_len, GFP_NOFS);
	if (!name)
		return -ENOMEM;

	read_extent_buffer(leaf, name, (unsigned long)(di + 1), name_len);
	btrfs_release_path(path);

	inode = read_one_inode(root, location.objectid);
	if (!inode) {
		ret = -EIO;
		goto out;
	}

	ret = link_to_fixup_dir(trans, root, path, location.objectid);
	if (ret)
		goto out;

	ret = btrfs_unlink_inode(trans, root, dir, inode, name, name_len);
	if (ret)
		goto out;
	else
		ret = btrfs_run_delayed_items(trans, root);
out:
	kfree(name);
	iput(inode);
	return ret;
}

/*
 * helper function to see if a given name and sequence number found
 * in an inode back reference are already in a directory and correctly
 * point to this inode
 */
static noinline int inode_in_dir(struct btrfs_root *root,
				 struct btrfs_path *path,
				 u64 dirid, u64 objectid, u64 index,
				 const char *name, int name_len)
{
	struct btrfs_dir_item *di;
	struct btrfs_key location;
	int match = 0;

	di = btrfs_lookup_dir_index_item(NULL, root, path, dirid,
					 index, name, name_len, 0);
	if (di && !IS_ERR(di)) {
		btrfs_dir_item_key_to_cpu(path->nodes[0], di, &location);
		if (location.objectid != objectid)
			goto out;
	} else
		goto out;
	btrfs_release_path(path);

	di = btrfs_lookup_dir_item(NULL, root, path, dirid, name, name_len, 0);
	if (di && !IS_ERR(di)) {
		btrfs_dir_item_key_to_cpu(path->nodes[0], di, &location);
		if (location.objectid != objectid)
			goto out;
	} else
		goto out;
	match = 1;
out:
	btrfs_release_path(path);
	return match;
}

/*
 * helper function to check a log tree for a named back reference in
 * an inode.  This is used to decide if a back reference that is
 * found in the subvolume conflicts with what we find in the log.
 *
 * inode backreferences may have multiple refs in a single item,
 * during replay we process one reference at a time, and we don't
 * want to delete valid links to a file from the subvolume if that
 * link is also in the log.
 */
static noinline int backref_in_log(struct btrfs_root *log,
				   struct btrfs_key *key,
				   u64 ref_objectid,
				   const char *name, int namelen)
{
	struct btrfs_path *path;
	struct btrfs_inode_ref *ref;
	unsigned long ptr;
	unsigned long ptr_end;
	unsigned long name_ptr;
	int found_name_len;
	int item_size;
	int ret;
	int match = 0;

	path = btrfs_alloc_path();
	if (!path)
		return -ENOMEM;

	ret = btrfs_search_slot(NULL, log, key, path, 0, 0);
	if (ret != 0)
		goto out;

	ptr = btrfs_item_ptr_offset(path->nodes[0], path->slots[0]);

	if (key->type == BTRFS_INODE_EXTREF_KEY) {
		if (btrfs_find_name_in_ext_backref(path, ref_objectid,
						   name, namelen, NULL))
			match = 1;

		goto out;
	}

	item_size = btrfs_item_size_nr(path->nodes[0], path->slots[0]);
	ptr_end = ptr + item_size;
	while (ptr < ptr_end) {
		ref = (struct btrfs_inode_ref *)ptr;
		found_name_len = btrfs_inode_ref_name_len(path->nodes[0], ref);
		if (found_name_len == namelen) {
			name_ptr = (unsigned long)(ref + 1);
			ret = memcmp_extent_buffer(path->nodes[0], name,
						   name_ptr, namelen);
			if (ret == 0) {
				match = 1;
				goto out;
			}
		}
		ptr = (unsigned long)(ref + 1) + found_name_len;
	}
out:
	btrfs_free_path(path);
	return match;
}

static inline int __add_inode_ref(struct btrfs_trans_handle *trans,
				  struct btrfs_root *root,
				  struct btrfs_path *path,
				  struct btrfs_root *log_root,
				  struct inode *dir, struct inode *inode,
				  struct extent_buffer *eb,
				  u64 inode_objectid, u64 parent_objectid,
				  u64 ref_index, char *name, int namelen,
				  int *search_done)
{
	int ret;
	char *victim_name;
	int victim_name_len;
	struct extent_buffer *leaf;
	struct btrfs_dir_item *di;
	struct btrfs_key search_key;
	struct btrfs_inode_extref *extref;

again:
	/* Search old style refs */
	search_key.objectid = inode_objectid;
	search_key.type = BTRFS_INODE_REF_KEY;
	search_key.offset = parent_objectid;
	ret = btrfs_search_slot(NULL, root, &search_key, path, 0, 0);
	if (ret == 0) {
		struct btrfs_inode_ref *victim_ref;
		unsigned long ptr;
		unsigned long ptr_end;

		leaf = path->nodes[0];

		/* are we trying to overwrite a back ref for the root directory
		 * if so, just jump out, we're done
		 */
		if (search_key.objectid == search_key.offset)
			return 1;

		/* check all the names in this back reference to see
		 * if they are in the log.  if so, we allow them to stay
		 * otherwise they must be unlinked as a conflict
		 */
		ptr = btrfs_item_ptr_offset(leaf, path->slots[0]);
		ptr_end = ptr + btrfs_item_size_nr(leaf, path->slots[0]);
		while (ptr < ptr_end) {
			victim_ref = (struct btrfs_inode_ref *)ptr;
			victim_name_len = btrfs_inode_ref_name_len(leaf,
								   victim_ref);
			victim_name = kmalloc(victim_name_len, GFP_NOFS);
			if (!victim_name)
				return -ENOMEM;

			read_extent_buffer(leaf, victim_name,
					   (unsigned long)(victim_ref + 1),
					   victim_name_len);

			if (!backref_in_log(log_root, &search_key,
					    parent_objectid,
					    victim_name,
					    victim_name_len)) {
				inc_nlink(inode);
				btrfs_release_path(path);

				ret = btrfs_unlink_inode(trans, root, dir,
							 inode, victim_name,
							 victim_name_len);
				kfree(victim_name);
				if (ret)
					return ret;
				ret = btrfs_run_delayed_items(trans, root);
				if (ret)
					return ret;
				*search_done = 1;
				goto again;
			}
			kfree(victim_name);

			ptr = (unsigned long)(victim_ref + 1) + victim_name_len;
		}

		/*
		 * NOTE: we have searched root tree and checked the
		 * coresponding ref, it does not need to check again.
		 */
		*search_done = 1;
	}
	btrfs_release_path(path);

	/* Same search but for extended refs */
	extref = btrfs_lookup_inode_extref(NULL, root, path, name, namelen,
					   inode_objectid, parent_objectid, 0,
					   0);
	if (!IS_ERR_OR_NULL(extref)) {
		u32 item_size;
		u32 cur_offset = 0;
		unsigned long base;
		struct inode *victim_parent;

		leaf = path->nodes[0];

		item_size = btrfs_item_size_nr(leaf, path->slots[0]);
		base = btrfs_item_ptr_offset(leaf, path->slots[0]);

		while (cur_offset < item_size) {
			extref = (struct btrfs_inode_extref *)(base + cur_offset);

			victim_name_len = btrfs_inode_extref_name_len(leaf, extref);

			if (btrfs_inode_extref_parent(leaf, extref) != parent_objectid)
				goto next;

			victim_name = kmalloc(victim_name_len, GFP_NOFS);
			if (!victim_name)
				return -ENOMEM;
			read_extent_buffer(leaf, victim_name, (unsigned long)&extref->name,
					   victim_name_len);

			search_key.objectid = inode_objectid;
			search_key.type = BTRFS_INODE_EXTREF_KEY;
			search_key.offset = btrfs_extref_hash(parent_objectid,
							      victim_name,
							      victim_name_len);
			ret = 0;
			if (!backref_in_log(log_root, &search_key,
					    parent_objectid, victim_name,
					    victim_name_len)) {
				ret = -ENOENT;
				victim_parent = read_one_inode(root,
							       parent_objectid);
				if (victim_parent) {
					inc_nlink(inode);
					btrfs_release_path(path);

					ret = btrfs_unlink_inode(trans, root,
								 victim_parent,
								 inode,
								 victim_name,
								 victim_name_len);
					if (!ret)
						ret = btrfs_run_delayed_items(
								  trans, root);
				}
				iput(victim_parent);
				kfree(victim_name);
				if (ret)
					return ret;
				*search_done = 1;
				goto again;
			}
			kfree(victim_name);
			if (ret)
				return ret;
next:
			cur_offset += victim_name_len + sizeof(*extref);
		}
		*search_done = 1;
	}
	btrfs_release_path(path);

	/* look for a conflicting sequence number */
	di = btrfs_lookup_dir_index_item(trans, root, path, btrfs_ino(dir),
					 ref_index, name, namelen, 0);
	if (di && !IS_ERR(di)) {
		ret = drop_one_dir_item(trans, root, path, dir, di);
		if (ret)
			return ret;
	}
	btrfs_release_path(path);

	/* look for a conflicing name */
	di = btrfs_lookup_dir_item(trans, root, path, btrfs_ino(dir),
				   name, namelen, 0);
	if (di && !IS_ERR(di)) {
		ret = drop_one_dir_item(trans, root, path, dir, di);
		if (ret)
			return ret;
	}
	btrfs_release_path(path);

	return 0;
}

static int extref_get_fields(struct extent_buffer *eb, unsigned long ref_ptr,
			     u32 *namelen, char **name, u64 *index,
			     u64 *parent_objectid)
{
	struct btrfs_inode_extref *extref;

	extref = (struct btrfs_inode_extref *)ref_ptr;

	*namelen = btrfs_inode_extref_name_len(eb, extref);
	*name = kmalloc(*namelen, GFP_NOFS);
	if (*name == NULL)
		return -ENOMEM;

	read_extent_buffer(eb, *name, (unsigned long)&extref->name,
			   *namelen);

	*index = btrfs_inode_extref_index(eb, extref);
	if (parent_objectid)
		*parent_objectid = btrfs_inode_extref_parent(eb, extref);

	return 0;
}

static int ref_get_fields(struct extent_buffer *eb, unsigned long ref_ptr,
			  u32 *namelen, char **name, u64 *index)
{
	struct btrfs_inode_ref *ref;

	ref = (struct btrfs_inode_ref *)ref_ptr;

	*namelen = btrfs_inode_ref_name_len(eb, ref);
	*name = kmalloc(*namelen, GFP_NOFS);
	if (*name == NULL)
		return -ENOMEM;

	read_extent_buffer(eb, *name, (unsigned long)(ref + 1), *namelen);

	*index = btrfs_inode_ref_index(eb, ref);

	return 0;
}

/*
 * replay one inode back reference item found in the log tree.
 * eb, slot and key refer to the buffer and key found in the log tree.
 * root is the destination we are replaying into, and path is for temp
 * use by this function.  (it should be released on return).
 */
static noinline int add_inode_ref(struct btrfs_trans_handle *trans,
				  struct btrfs_root *root,
				  struct btrfs_root *log,
				  struct btrfs_path *path,
				  struct extent_buffer *eb, int slot,
				  struct btrfs_key *key)
{
	struct inode *dir = NULL;
	struct inode *inode = NULL;
	unsigned long ref_ptr;
	unsigned long ref_end;
	char *name = NULL;
	int namelen;
	int ret;
	int search_done = 0;
	int log_ref_ver = 0;
	u64 parent_objectid;
	u64 inode_objectid;
	u64 ref_index = 0;
	int ref_struct_size;

	ref_ptr = btrfs_item_ptr_offset(eb, slot);
	ref_end = ref_ptr + btrfs_item_size_nr(eb, slot);

	if (key->type == BTRFS_INODE_EXTREF_KEY) {
		struct btrfs_inode_extref *r;

		ref_struct_size = sizeof(struct btrfs_inode_extref);
		log_ref_ver = 1;
		r = (struct btrfs_inode_extref *)ref_ptr;
		parent_objectid = btrfs_inode_extref_parent(eb, r);
	} else {
		ref_struct_size = sizeof(struct btrfs_inode_ref);
		parent_objectid = key->offset;
	}
	inode_objectid = key->objectid;

	/*
	 * it is possible that we didn't log all the parent directories
	 * for a given inode.  If we don't find the dir, just don't
	 * copy the back ref in.  The link count fixup code will take
	 * care of the rest
	 */
	dir = read_one_inode(root, parent_objectid);
	if (!dir) {
		ret = -ENOENT;
		goto out;
	}

	inode = read_one_inode(root, inode_objectid);
	if (!inode) {
		ret = -EIO;
		goto out;
	}

	while (ref_ptr < ref_end) {
		if (log_ref_ver) {
			ret = extref_get_fields(eb, ref_ptr, &namelen, &name,
						&ref_index, &parent_objectid);
			/*
			 * parent object can change from one array
			 * item to another.
			 */
			if (!dir)
				dir = read_one_inode(root, parent_objectid);
			if (!dir) {
				ret = -ENOENT;
				goto out;
			}
		} else {
			ret = ref_get_fields(eb, ref_ptr, &namelen, &name,
					     &ref_index);
		}
		if (ret)
			goto out;

		/* if we already have a perfect match, we're done */
		if (!inode_in_dir(root, path, btrfs_ino(dir), btrfs_ino(inode),
				  ref_index, name, namelen)) {
			/*
			 * look for a conflicting back reference in the
			 * metadata. if we find one we have to unlink that name
			 * of the file before we add our new link.  Later on, we
			 * overwrite any existing back reference, and we don't
			 * want to create dangling pointers in the directory.
			 */

			if (!search_done) {
				ret = __add_inode_ref(trans, root, path, log,
						      dir, inode, eb,
						      inode_objectid,
						      parent_objectid,
						      ref_index, name, namelen,
						      &search_done);
				if (ret) {
					if (ret == 1)
						ret = 0;
					goto out;
				}
			}

			/* insert our name */
			ret = btrfs_add_link(trans, dir, inode, name, namelen,
					     0, ref_index);
			if (ret)
				goto out;

			btrfs_update_inode(trans, root, inode);
		}

		ref_ptr = (unsigned long)(ref_ptr + ref_struct_size) + namelen;
		kfree(name);
		name = NULL;
		if (log_ref_ver) {
			iput(dir);
			dir = NULL;
		}
	}

	/* finally write the back reference in the inode */
	ret = overwrite_item(trans, root, path, eb, slot, key);
out:
	btrfs_release_path(path);
	kfree(name);
	iput(dir);
	iput(inode);
	return ret;
}

static int insert_orphan_item(struct btrfs_trans_handle *trans,
			      struct btrfs_root *root, u64 ino)
{
	int ret;

	ret = btrfs_insert_orphan_item(trans, root, ino);
	if (ret == -EEXIST)
		ret = 0;

	return ret;
}

static int count_inode_extrefs(struct btrfs_root *root,
			       struct inode *inode, struct btrfs_path *path)
{
	int ret = 0;
	int name_len;
	unsigned int nlink = 0;
	u32 item_size;
	u32 cur_offset = 0;
	u64 inode_objectid = btrfs_ino(inode);
	u64 offset = 0;
	unsigned long ptr;
	struct btrfs_inode_extref *extref;
	struct extent_buffer *leaf;

	while (1) {
		ret = btrfs_find_one_extref(root, inode_objectid, offset, path,
					    &extref, &offset);
		if (ret)
			break;

		leaf = path->nodes[0];
		item_size = btrfs_item_size_nr(leaf, path->slots[0]);
		ptr = btrfs_item_ptr_offset(leaf, path->slots[0]);
		cur_offset = 0;

		while (cur_offset < item_size) {
			extref = (struct btrfs_inode_extref *) (ptr + cur_offset);
			name_len = btrfs_inode_extref_name_len(leaf, extref);

			nlink++;

			cur_offset += name_len + sizeof(*extref);
		}

		offset++;
		btrfs_release_path(path);
	}
	btrfs_release_path(path);

	if (ret < 0 && ret != -ENOENT)
		return ret;
	return nlink;
}

static int count_inode_refs(struct btrfs_root *root,
			       struct inode *inode, struct btrfs_path *path)
{
	int ret;
	struct btrfs_key key;
	unsigned int nlink = 0;
	unsigned long ptr;
	unsigned long ptr_end;
	int name_len;
	u64 ino = btrfs_ino(inode);

	key.objectid = ino;
	key.type = BTRFS_INODE_REF_KEY;
	key.offset = (u64)-1;

	while (1) {
		ret = btrfs_search_slot(NULL, root, &key, path, 0, 0);
		if (ret < 0)
			break;
		if (ret > 0) {
			if (path->slots[0] == 0)
				break;
			path->slots[0]--;
		}
process_slot:
		btrfs_item_key_to_cpu(path->nodes[0], &key,
				      path->slots[0]);
		if (key.objectid != ino ||
		    key.type != BTRFS_INODE_REF_KEY)
			break;
		ptr = btrfs_item_ptr_offset(path->nodes[0], path->slots[0]);
		ptr_end = ptr + btrfs_item_size_nr(path->nodes[0],
						   path->slots[0]);
		while (ptr < ptr_end) {
			struct btrfs_inode_ref *ref;

			ref = (struct btrfs_inode_ref *)ptr;
			name_len = btrfs_inode_ref_name_len(path->nodes[0],
							    ref);
			ptr = (unsigned long)(ref + 1) + name_len;
			nlink++;
		}

		if (key.offset == 0)
			break;
		if (path->slots[0] > 0) {
			path->slots[0]--;
			goto process_slot;
		}
		key.offset--;
		btrfs_release_path(path);
	}
	btrfs_release_path(path);

	return nlink;
}

/*
 * There are a few corners where the link count of the file can't
 * be properly maintained during replay.  So, instead of adding
 * lots of complexity to the log code, we just scan the backrefs
 * for any file that has been through replay.
 *
 * The scan will update the link count on the inode to reflect the
 * number of back refs found.  If it goes down to zero, the iput
 * will free the inode.
 */
static noinline int fixup_inode_link_count(struct btrfs_trans_handle *trans,
					   struct btrfs_root *root,
					   struct inode *inode)
{
	struct btrfs_path *path;
	int ret;
	u64 nlink = 0;
	u64 ino = btrfs_ino(inode);

	path = btrfs_alloc_path();
	if (!path)
		return -ENOMEM;

	ret = count_inode_refs(root, inode, path);
	if (ret < 0)
		goto out;

	nlink = ret;

	ret = count_inode_extrefs(root, inode, path);
	if (ret < 0)
		goto out;

	nlink += ret;

	ret = 0;

	if (nlink != inode->i_nlink) {
		set_nlink(inode, nlink);
		btrfs_update_inode(trans, root, inode);
	}
	BTRFS_I(inode)->index_cnt = (u64)-1;

	if (inode->i_nlink == 0) {
		if (S_ISDIR(inode->i_mode)) {
			ret = replay_dir_deletes(trans, root, NULL, path,
						 ino, 1);
			if (ret)
				goto out;
		}
		ret = insert_orphan_item(trans, root, ino);
	}

out:
	btrfs_free_path(path);
	return ret;
}

static noinline int fixup_inode_link_counts(struct btrfs_trans_handle *trans,
					    struct btrfs_root *root,
					    struct btrfs_path *path)
{
	int ret;
	struct btrfs_key key;
	struct inode *inode;

	key.objectid = BTRFS_TREE_LOG_FIXUP_OBJECTID;
	key.type = BTRFS_ORPHAN_ITEM_KEY;
	key.offset = (u64)-1;
	while (1) {
		ret = btrfs_search_slot(trans, root, &key, path, -1, 1);
		if (ret < 0)
			break;

		if (ret == 1) {
			if (path->slots[0] == 0)
				break;
			path->slots[0]--;
		}

		btrfs_item_key_to_cpu(path->nodes[0], &key, path->slots[0]);
		if (key.objectid != BTRFS_TREE_LOG_FIXUP_OBJECTID ||
		    key.type != BTRFS_ORPHAN_ITEM_KEY)
			break;

		ret = btrfs_del_item(trans, root, path);
		if (ret)
			goto out;

		btrfs_release_path(path);
		inode = read_one_inode(root, key.offset);
		if (!inode)
			return -EIO;

		ret = fixup_inode_link_count(trans, root, inode);
		iput(inode);
		if (ret)
			goto out;

		/*
		 * fixup on a directory may create new entries,
		 * make sure we always look for the highset possible
		 * offset
		 */
		key.offset = (u64)-1;
	}
	ret = 0;
out:
	btrfs_release_path(path);
	return ret;
}


/*
 * record a given inode in the fixup dir so we can check its link
 * count when replay is done.  The link count is incremented here
 * so the inode won't go away until we check it
 */
static noinline int link_to_fixup_dir(struct btrfs_trans_handle *trans,
				      struct btrfs_root *root,
				      struct btrfs_path *path,
				      u64 objectid)
{
	struct btrfs_key key;
	int ret = 0;
	struct inode *inode;

	inode = read_one_inode(root, objectid);
	if (!inode)
		return -EIO;

	key.objectid = BTRFS_TREE_LOG_FIXUP_OBJECTID;
	key.type = BTRFS_ORPHAN_ITEM_KEY;
	key.offset = objectid;

	ret = btrfs_insert_empty_item(trans, root, path, &key, 0);

	btrfs_release_path(path);
	if (ret == 0) {
		if (!inode->i_nlink)
			set_nlink(inode, 1);
		else
			inc_nlink(inode);
		ret = btrfs_update_inode(trans, root, inode);
	} else if (ret == -EEXIST) {
		ret = 0;
	} else {
		BUG(); /* Logic Error */
	}
	iput(inode);

	return ret;
}

/*
 * when replaying the log for a directory, we only insert names
 * for inodes that actually exist.  This means an fsync on a directory
 * does not implicitly fsync all the new files in it
 */
static noinline int insert_one_name(struct btrfs_trans_handle *trans,
				    struct btrfs_root *root,
				    struct btrfs_path *path,
				    u64 dirid, u64 index,
				    char *name, int name_len, u8 type,
				    struct btrfs_key *location)
{
	struct inode *inode;
	struct inode *dir;
	int ret;

	inode = read_one_inode(root, location->objectid);
	if (!inode)
		return -ENOENT;

	dir = read_one_inode(root, dirid);
	if (!dir) {
		iput(inode);
		return -EIO;
	}

	ret = btrfs_add_link(trans, dir, inode, name, name_len, 1, index);

	/* FIXME, put inode into FIXUP list */

	iput(inode);
	iput(dir);
	return ret;
}

/*
 * Return true if an inode reference exists in the log for the given name,
 * inode and parent inode.
 */
static bool name_in_log_ref(struct btrfs_root *log_root,
			    const char *name, const int name_len,
			    const u64 dirid, const u64 ino)
{
	struct btrfs_key search_key;

	search_key.objectid = ino;
	search_key.type = BTRFS_INODE_REF_KEY;
	search_key.offset = dirid;
	if (backref_in_log(log_root, &search_key, dirid, name, name_len))
		return true;

	search_key.type = BTRFS_INODE_EXTREF_KEY;
	search_key.offset = btrfs_extref_hash(dirid, name, name_len);
	if (backref_in_log(log_root, &search_key, dirid, name, name_len))
		return true;

	return false;
}

/*
 * take a single entry in a log directory item and replay it into
 * the subvolume.
 *
 * if a conflicting item exists in the subdirectory already,
 * the inode it points to is unlinked and put into the link count
 * fix up tree.
 *
 * If a name from the log points to a file or directory that does
 * not exist in the FS, it is skipped.  fsyncs on directories
 * do not force down inodes inside that directory, just changes to the
 * names or unlinks in a directory.
 *
 * Returns < 0 on error, 0 if the name wasn't replayed (dentry points to a
 * non-existing inode) and 1 if the name was replayed.
 */
static noinline int replay_one_name(struct btrfs_trans_handle *trans,
				    struct btrfs_root *root,
				    struct btrfs_path *path,
				    struct extent_buffer *eb,
				    struct btrfs_dir_item *di,
				    struct btrfs_key *key)
{
	char *name;
	int name_len;
	struct btrfs_dir_item *dst_di;
	struct btrfs_key found_key;
	struct btrfs_key log_key;
	struct inode *dir;
	u8 log_type;
	int exists;
	int ret = 0;
	bool update_size = (key->type == BTRFS_DIR_INDEX_KEY);
	bool name_added = false;

	dir = read_one_inode(root, key->objectid);
	if (!dir)
		return -EIO;

	name_len = btrfs_dir_name_len(eb, di);
	name = kmalloc(name_len, GFP_NOFS);
	if (!name) {
		ret = -ENOMEM;
		goto out;
	}

	log_type = btrfs_dir_type(eb, di);
	read_extent_buffer(eb, name, (unsigned long)(di + 1),
		   name_len);

	btrfs_dir_item_key_to_cpu(eb, di, &log_key);
	exists = btrfs_lookup_inode(trans, root, path, &log_key, 0);
	if (exists == 0)
		exists = 1;
	else
		exists = 0;
	btrfs_release_path(path);

	if (key->type == BTRFS_DIR_ITEM_KEY) {
		dst_di = btrfs_lookup_dir_item(trans, root, path, key->objectid,
				       name, name_len, 1);
	} else if (key->type == BTRFS_DIR_INDEX_KEY) {
		dst_di = btrfs_lookup_dir_index_item(trans, root, path,
						     key->objectid,
						     key->offset, name,
						     name_len, 1);
	} else {
		/* Corruption */
		ret = -EINVAL;
		goto out;
	}
	if (IS_ERR_OR_NULL(dst_di)) {
		/* we need a sequence number to insert, so we only
		 * do inserts for the BTRFS_DIR_INDEX_KEY types
		 */
		if (key->type != BTRFS_DIR_INDEX_KEY)
			goto out;
		goto insert;
	}

	btrfs_dir_item_key_to_cpu(path->nodes[0], dst_di, &found_key);
	/* the existing item matches the logged item */
	if (found_key.objectid == log_key.objectid &&
	    found_key.type == log_key.type &&
	    found_key.offset == log_key.offset &&
	    btrfs_dir_type(path->nodes[0], dst_di) == log_type) {
		update_size = false;
		goto out;
	}

	/*
	 * don't drop the conflicting directory entry if the inode
	 * for the new entry doesn't exist
	 */
	if (!exists)
		goto out;

	ret = drop_one_dir_item(trans, root, path, dir, dst_di);
	if (ret)
		goto out;

	if (key->type == BTRFS_DIR_INDEX_KEY)
		goto insert;
out:
	btrfs_release_path(path);
	if (!ret && update_size) {
		btrfs_i_size_write(dir, dir->i_size + name_len * 2);
		ret = btrfs_update_inode(trans, root, dir);
	}
	kfree(name);
	iput(dir);
	if (!ret && name_added)
		ret = 1;
	return ret;

insert:
	if (name_in_log_ref(root->log_root, name, name_len,
			    key->objectid, log_key.objectid)) {
		/* The dentry will be added later. */
		ret = 0;
		update_size = false;
		goto out;
	}
	btrfs_release_path(path);
	ret = insert_one_name(trans, root, path, key->objectid, key->offset,
			      name, name_len, log_type, &log_key);
	if (ret && ret != -ENOENT && ret != -EEXIST)
		goto out;
	if (!ret)
		name_added = true;
	update_size = false;
	ret = 0;
	goto out;
}

/*
 * find all the names in a directory item and reconcile them into
 * the subvolume.  Only BTRFS_DIR_ITEM_KEY types will have more than
 * one name in a directory item, but the same code gets used for
 * both directory index types
 */
static noinline int replay_one_dir_item(struct btrfs_trans_handle *trans,
					struct btrfs_root *root,
					struct btrfs_path *path,
					struct extent_buffer *eb, int slot,
					struct btrfs_key *key)
{
	int ret = 0;
	u32 item_size = btrfs_item_size_nr(eb, slot);
	struct btrfs_dir_item *di;
	int name_len;
	unsigned long ptr;
	unsigned long ptr_end;
	struct btrfs_path *fixup_path = NULL;

	ptr = btrfs_item_ptr_offset(eb, slot);
	ptr_end = ptr + item_size;
	while (ptr < ptr_end) {
		di = (struct btrfs_dir_item *)ptr;
		if (verify_dir_item(root, eb, di))
			return -EIO;
		name_len = btrfs_dir_name_len(eb, di);
		ret = replay_one_name(trans, root, path, eb, di, key);
		if (ret < 0)
			break;
		ptr = (unsigned long)(di + 1);
		ptr += name_len;

		/*
		 * If this entry refers to a non-directory (directories can not
		 * have a link count > 1) and it was added in the transaction
		 * that was not committed, make sure we fixup the link count of
		 * the inode it the entry points to. Otherwise something like
		 * the following would result in a directory pointing to an
		 * inode with a wrong link that does not account for this dir
		 * entry:
		 *
		 * mkdir testdir
		 * touch testdir/foo
		 * touch testdir/bar
		 * sync
		 *
		 * ln testdir/bar testdir/bar_link
		 * ln testdir/foo testdir/foo_link
		 * xfs_io -c "fsync" testdir/bar
		 *
		 * <power failure>
		 *
		 * mount fs, log replay happens
		 *
		 * File foo would remain with a link count of 1 when it has two
		 * entries pointing to it in the directory testdir. This would
		 * make it impossible to ever delete the parent directory has
		 * it would result in stale dentries that can never be deleted.
		 */
		if (ret == 1 && btrfs_dir_type(eb, di) != BTRFS_FT_DIR) {
			struct btrfs_key di_key;

			if (!fixup_path) {
				fixup_path = btrfs_alloc_path();
				if (!fixup_path) {
					ret = -ENOMEM;
					break;
				}
			}

			btrfs_dir_item_key_to_cpu(eb, di, &di_key);
			ret = link_to_fixup_dir(trans, root, fixup_path,
						di_key.objectid);
			if (ret)
				break;
		}
		ret = 0;
	}
	btrfs_free_path(fixup_path);
	return ret;
}

/*
 * directory replay has two parts.  There are the standard directory
 * items in the log copied from the subvolume, and range items
 * created in the log while the subvolume was logged.
 *
 * The range items tell us which parts of the key space the log
 * is authoritative for.  During replay, if a key in the subvolume
 * directory is in a logged range item, but not actually in the log
 * that means it was deleted from the directory before the fsync
 * and should be removed.
 */
static noinline int find_dir_range(struct btrfs_root *root,
				   struct btrfs_path *path,
				   u64 dirid, int key_type,
				   u64 *start_ret, u64 *end_ret)
{
	struct btrfs_key key;
	u64 found_end;
	struct btrfs_dir_log_item *item;
	int ret;
	int nritems;

	if (*start_ret == (u64)-1)
		return 1;

	key.objectid = dirid;
	key.type = key_type;
	key.offset = *start_ret;

	ret = btrfs_search_slot(NULL, root, &key, path, 0, 0);
	if (ret < 0)
		goto out;
	if (ret > 0) {
		if (path->slots[0] == 0)
			goto out;
		path->slots[0]--;
	}
	if (ret != 0)
		btrfs_item_key_to_cpu(path->nodes[0], &key, path->slots[0]);

	if (key.type != key_type || key.objectid != dirid) {
		ret = 1;
		goto next;
	}
	item = btrfs_item_ptr(path->nodes[0], path->slots[0],
			      struct btrfs_dir_log_item);
	found_end = btrfs_dir_log_end(path->nodes[0], item);

	if (*start_ret >= key.offset && *start_ret <= found_end) {
		ret = 0;
		*start_ret = key.offset;
		*end_ret = found_end;
		goto out;
	}
	ret = 1;
next:
	/* check the next slot in the tree to see if it is a valid item */
	nritems = btrfs_header_nritems(path->nodes[0]);
	if (path->slots[0] >= nritems) {
		ret = btrfs_next_leaf(root, path);
		if (ret)
			goto out;
	} else {
		path->slots[0]++;
	}

	btrfs_item_key_to_cpu(path->nodes[0], &key, path->slots[0]);

	if (key.type != key_type || key.objectid != dirid) {
		ret = 1;
		goto out;
	}
	item = btrfs_item_ptr(path->nodes[0], path->slots[0],
			      struct btrfs_dir_log_item);
	found_end = btrfs_dir_log_end(path->nodes[0], item);
	*start_ret = key.offset;
	*end_ret = found_end;
	ret = 0;
out:
	btrfs_release_path(path);
	return ret;
}

/*
 * this looks for a given directory item in the log.  If the directory
 * item is not in the log, the item is removed and the inode it points
 * to is unlinked
 */
static noinline int check_item_in_log(struct btrfs_trans_handle *trans,
				      struct btrfs_root *root,
				      struct btrfs_root *log,
				      struct btrfs_path *path,
				      struct btrfs_path *log_path,
				      struct inode *dir,
				      struct btrfs_key *dir_key)
{
	int ret;
	struct extent_buffer *eb;
	int slot;
	u32 item_size;
	struct btrfs_dir_item *di;
	struct btrfs_dir_item *log_di;
	int name_len;
	unsigned long ptr;
	unsigned long ptr_end;
	char *name;
	struct inode *inode;
	struct btrfs_key location;

again:
	eb = path->nodes[0];
	slot = path->slots[0];
	item_size = btrfs_item_size_nr(eb, slot);
	ptr = btrfs_item_ptr_offset(eb, slot);
	ptr_end = ptr + item_size;
	while (ptr < ptr_end) {
		di = (struct btrfs_dir_item *)ptr;
		if (verify_dir_item(root, eb, di)) {
			ret = -EIO;
			goto out;
		}

		name_len = btrfs_dir_name_len(eb, di);
		name = kmalloc(name_len, GFP_NOFS);
		if (!name) {
			ret = -ENOMEM;
			goto out;
		}
		read_extent_buffer(eb, name, (unsigned long)(di + 1),
				  name_len);
		log_di = NULL;
		if (log && dir_key->type == BTRFS_DIR_ITEM_KEY) {
			log_di = btrfs_lookup_dir_item(trans, log, log_path,
						       dir_key->objectid,
						       name, name_len, 0);
		} else if (log && dir_key->type == BTRFS_DIR_INDEX_KEY) {
			log_di = btrfs_lookup_dir_index_item(trans, log,
						     log_path,
						     dir_key->objectid,
						     dir_key->offset,
						     name, name_len, 0);
		}
		if (!log_di || (IS_ERR(log_di) && PTR_ERR(log_di) == -ENOENT)) {
			btrfs_dir_item_key_to_cpu(eb, di, &location);
			btrfs_release_path(path);
			btrfs_release_path(log_path);
			inode = read_one_inode(root, location.objectid);
			if (!inode) {
				kfree(name);
				return -EIO;
			}

			ret = link_to_fixup_dir(trans, root,
						path, location.objectid);
			if (ret) {
				kfree(name);
				iput(inode);
				goto out;
			}

			inc_nlink(inode);
			ret = btrfs_unlink_inode(trans, root, dir, inode,
						 name, name_len);
			if (!ret)
				ret = btrfs_run_delayed_items(trans, root);
			kfree(name);
			iput(inode);
			if (ret)
				goto out;

			/* there might still be more names under this key
			 * check and repeat if required
			 */
			ret = btrfs_search_slot(NULL, root, dir_key, path,
						0, 0);
			if (ret == 0)
				goto again;
			ret = 0;
			goto out;
		} else if (IS_ERR(log_di)) {
			kfree(name);
			return PTR_ERR(log_di);
		}
		btrfs_release_path(log_path);
		kfree(name);

		ptr = (unsigned long)(di + 1);
		ptr += name_len;
	}
	ret = 0;
out:
	btrfs_release_path(path);
	btrfs_release_path(log_path);
	return ret;
}

static int replay_xattr_deletes(struct btrfs_trans_handle *trans,
			      struct btrfs_root *root,
			      struct btrfs_root *log,
			      struct btrfs_path *path,
			      const u64 ino)
{
	struct btrfs_key search_key;
	struct btrfs_path *log_path;
	int i;
	int nritems;
	int ret;

	log_path = btrfs_alloc_path();
	if (!log_path)
		return -ENOMEM;

	search_key.objectid = ino;
	search_key.type = BTRFS_XATTR_ITEM_KEY;
	search_key.offset = 0;
again:
	ret = btrfs_search_slot(NULL, root, &search_key, path, 0, 0);
	if (ret < 0)
		goto out;
process_leaf:
	nritems = btrfs_header_nritems(path->nodes[0]);
	for (i = path->slots[0]; i < nritems; i++) {
		struct btrfs_key key;
		struct btrfs_dir_item *di;
		struct btrfs_dir_item *log_di;
		u32 total_size;
		u32 cur;

		btrfs_item_key_to_cpu(path->nodes[0], &key, i);
		if (key.objectid != ino || key.type != BTRFS_XATTR_ITEM_KEY) {
			ret = 0;
			goto out;
		}

		di = btrfs_item_ptr(path->nodes[0], i, struct btrfs_dir_item);
		total_size = btrfs_item_size_nr(path->nodes[0], i);
		cur = 0;
		while (cur < total_size) {
			u16 name_len = btrfs_dir_name_len(path->nodes[0], di);
			u16 data_len = btrfs_dir_data_len(path->nodes[0], di);
			u32 this_len = sizeof(*di) + name_len + data_len;
			char *name;

			name = kmalloc(name_len, GFP_NOFS);
			if (!name) {
				ret = -ENOMEM;
				goto out;
			}
			read_extent_buffer(path->nodes[0], name,
					   (unsigned long)(di + 1), name_len);

			log_di = btrfs_lookup_xattr(NULL, log, log_path, ino,
						    name, name_len, 0);
			btrfs_release_path(log_path);
			if (!log_di) {
				/* Doesn't exist in log tree, so delete it. */
				btrfs_release_path(path);
				di = btrfs_lookup_xattr(trans, root, path, ino,
							name, name_len, -1);
				kfree(name);
				if (IS_ERR(di)) {
					ret = PTR_ERR(di);
					goto out;
				}
				ASSERT(di);
				ret = btrfs_delete_one_dir_name(trans, root,
								path, di);
				if (ret)
					goto out;
				btrfs_release_path(path);
				search_key = key;
				goto again;
			}
			kfree(name);
			if (IS_ERR(log_di)) {
				ret = PTR_ERR(log_di);
				goto out;
			}
			cur += this_len;
			di = (struct btrfs_dir_item *)((char *)di + this_len);
		}
	}
	ret = btrfs_next_leaf(root, path);
	if (ret > 0)
		ret = 0;
	else if (ret == 0)
		goto process_leaf;
out:
	btrfs_free_path(log_path);
	btrfs_release_path(path);
	return ret;
}


/*
 * deletion replay happens before we copy any new directory items
 * out of the log or out of backreferences from inodes.  It
 * scans the log to find ranges of keys that log is authoritative for,
 * and then scans the directory to find items in those ranges that are
 * not present in the log.
 *
 * Anything we don't find in the log is unlinked and removed from the
 * directory.
 */
static noinline int replay_dir_deletes(struct btrfs_trans_handle *trans,
				       struct btrfs_root *root,
				       struct btrfs_root *log,
				       struct btrfs_path *path,
				       u64 dirid, int del_all)
{
	u64 range_start;
	u64 range_end;
	int key_type = BTRFS_DIR_LOG_ITEM_KEY;
	int ret = 0;
	struct btrfs_key dir_key;
	struct btrfs_key found_key;
	struct btrfs_path *log_path;
	struct inode *dir;

	dir_key.objectid = dirid;
	dir_key.type = BTRFS_DIR_ITEM_KEY;
	log_path = btrfs_alloc_path();
	if (!log_path)
		return -ENOMEM;

	dir = read_one_inode(root, dirid);
	/* it isn't an error if the inode isn't there, that can happen
	 * because we replay the deletes before we copy in the inode item
	 * from the log
	 */
	if (!dir) {
		btrfs_free_path(log_path);
		return 0;
	}
again:
	range_start = 0;
	range_end = 0;
	while (1) {
		if (del_all)
			range_end = (u64)-1;
		else {
			ret = find_dir_range(log, path, dirid, key_type,
					     &range_start, &range_end);
			if (ret != 0)
				break;
		}

		dir_key.offset = range_start;
		while (1) {
			int nritems;
			ret = btrfs_search_slot(NULL, root, &dir_key, path,
						0, 0);
			if (ret < 0)
				goto out;

			nritems = btrfs_header_nritems(path->nodes[0]);
			if (path->slots[0] >= nritems) {
				ret = btrfs_next_leaf(root, path);
				if (ret)
					break;
			}
			btrfs_item_key_to_cpu(path->nodes[0], &found_key,
					      path->slots[0]);
			if (found_key.objectid != dirid ||
			    found_key.type != dir_key.type)
				goto next_type;

			if (found_key.offset > range_end)
				break;

			ret = check_item_in_log(trans, root, log, path,
						log_path, dir,
						&found_key);
			if (ret)
				goto out;
			if (found_key.offset == (u64)-1)
				break;
			dir_key.offset = found_key.offset + 1;
		}
		btrfs_release_path(path);
		if (range_end == (u64)-1)
			break;
		range_start = range_end + 1;
	}

next_type:
	ret = 0;
	if (key_type == BTRFS_DIR_LOG_ITEM_KEY) {
		key_type = BTRFS_DIR_LOG_INDEX_KEY;
		dir_key.type = BTRFS_DIR_INDEX_KEY;
		btrfs_release_path(path);
		goto again;
	}
out:
	btrfs_release_path(path);
	btrfs_free_path(log_path);
	iput(dir);
	return ret;
}

/*
 * the process_func used to replay items from the log tree.  This
 * gets called in two different stages.  The first stage just looks
 * for inodes and makes sure they are all copied into the subvolume.
 *
 * The second stage copies all the other item types from the log into
 * the subvolume.  The two stage approach is slower, but gets rid of
 * lots of complexity around inodes referencing other inodes that exist
 * only in the log (references come from either directory items or inode
 * back refs).
 */
static int replay_one_buffer(struct btrfs_root *log, struct extent_buffer *eb,
			     struct walk_control *wc, u64 gen)
{
	int nritems;
	struct btrfs_path *path;
	struct btrfs_root *root = wc->replay_dest;
	struct btrfs_key key;
	int level;
	int i;
	int ret;

	ret = btrfs_read_buffer(eb, gen);
	if (ret)
		return ret;

	level = btrfs_header_level(eb);

	if (level != 0)
		return 0;

	path = btrfs_alloc_path();
	if (!path)
		return -ENOMEM;

	nritems = btrfs_header_nritems(eb);
	for (i = 0; i < nritems; i++) {
		btrfs_item_key_to_cpu(eb, &key, i);

		/* inode keys are done during the first stage */
		if (key.type == BTRFS_INODE_ITEM_KEY &&
		    wc->stage == LOG_WALK_REPLAY_INODES) {
			struct btrfs_inode_item *inode_item;
			u32 mode;

			inode_item = btrfs_item_ptr(eb, i,
					    struct btrfs_inode_item);
			ret = replay_xattr_deletes(wc->trans, root, log,
						   path, key.objectid);
			if (ret)
				break;
			mode = btrfs_inode_mode(eb, inode_item);
			if (S_ISDIR(mode)) {
				ret = replay_dir_deletes(wc->trans,
					 root, log, path, key.objectid, 0);
				if (ret)
					break;
			}
			ret = overwrite_item(wc->trans, root, path,
					     eb, i, &key);
			if (ret)
				break;

			/* for regular files, make sure corresponding
			 * orhpan item exist. extents past the new EOF
			 * will be truncated later by orphan cleanup.
			 */
			if (S_ISREG(mode)) {
				ret = insert_orphan_item(wc->trans, root,
							 key.objectid);
				if (ret)
					break;
			}

			ret = link_to_fixup_dir(wc->trans, root,
						path, key.objectid);
			if (ret)
				break;
		}

		if (key.type == BTRFS_DIR_INDEX_KEY &&
		    wc->stage == LOG_WALK_REPLAY_DIR_INDEX) {
			ret = replay_one_dir_item(wc->trans, root, path,
						  eb, i, &key);
			if (ret)
				break;
		}

		if (wc->stage < LOG_WALK_REPLAY_ALL)
			continue;

		/* these keys are simply copied */
		if (key.type == BTRFS_XATTR_ITEM_KEY) {
			ret = overwrite_item(wc->trans, root, path,
					     eb, i, &key);
			if (ret)
				break;
		} else if (key.type == BTRFS_INODE_REF_KEY ||
			   key.type == BTRFS_INODE_EXTREF_KEY) {
			ret = add_inode_ref(wc->trans, root, log, path,
					    eb, i, &key);
			if (ret && ret != -ENOENT)
				break;
			ret = 0;
		} else if (key.type == BTRFS_EXTENT_DATA_KEY) {
			ret = replay_one_extent(wc->trans, root, path,
						eb, i, &key);
			if (ret)
				break;
		} else if (key.type == BTRFS_DIR_ITEM_KEY) {
			ret = replay_one_dir_item(wc->trans, root, path,
						  eb, i, &key);
			if (ret)
				break;
		}
	}
	btrfs_free_path(path);
	return ret;
}

static noinline int walk_down_log_tree(struct btrfs_trans_handle *trans,
				   struct btrfs_root *root,
				   struct btrfs_path *path, int *level,
				   struct walk_control *wc)
{
	u64 root_owner;
	u64 bytenr;
	u64 ptr_gen;
	struct extent_buffer *next;
	struct extent_buffer *cur;
	struct extent_buffer *parent;
	u32 blocksize;
	int ret = 0;

	WARN_ON(*level < 0);
	WARN_ON(*level >= BTRFS_MAX_LEVEL);

	while (*level > 0) {
		WARN_ON(*level < 0);
		WARN_ON(*level >= BTRFS_MAX_LEVEL);
		cur = path->nodes[*level];

		WARN_ON(btrfs_header_level(cur) != *level);

		if (path->slots[*level] >=
		    btrfs_header_nritems(cur))
			break;

		bytenr = btrfs_node_blockptr(cur, path->slots[*level]);
		ptr_gen = btrfs_node_ptr_generation(cur, path->slots[*level]);
		blocksize = root->nodesize;

		parent = path->nodes[*level];
		root_owner = btrfs_header_owner(parent);

		next = btrfs_find_create_tree_block(root, bytenr);
		if (!next)
			return -ENOMEM;

		if (*level == 1) {
			ret = wc->process_func(root, next, wc, ptr_gen);
			if (ret) {
				free_extent_buffer(next);
				return ret;
			}

			path->slots[*level]++;
			if (wc->free) {
				ret = btrfs_read_buffer(next, ptr_gen);
				if (ret) {
					free_extent_buffer(next);
					return ret;
				}

				if (trans) {
					btrfs_tree_lock(next);
					btrfs_set_lock_blocking(next);
					clean_tree_block(trans, root->fs_info,
							next);
					btrfs_wait_tree_block_writeback(next);
					btrfs_tree_unlock(next);
				}

				WARN_ON(root_owner !=
					BTRFS_TREE_LOG_OBJECTID);
				ret = btrfs_free_and_pin_reserved_extent(root,
							 bytenr, blocksize);
				if (ret) {
					free_extent_buffer(next);
					return ret;
				}
			}
			free_extent_buffer(next);
			continue;
		}
		ret = btrfs_read_buffer(next, ptr_gen);
		if (ret) {
			free_extent_buffer(next);
			return ret;
		}

		WARN_ON(*level <= 0);
		if (path->nodes[*level-1])
			free_extent_buffer(path->nodes[*level-1]);
		path->nodes[*level-1] = next;
		*level = btrfs_header_level(next);
		path->slots[*level] = 0;
		cond_resched();
	}
	WARN_ON(*level < 0);
	WARN_ON(*level >= BTRFS_MAX_LEVEL);

	path->slots[*level] = btrfs_header_nritems(path->nodes[*level]);

	cond_resched();
	return 0;
}

static noinline int walk_up_log_tree(struct btrfs_trans_handle *trans,
				 struct btrfs_root *root,
				 struct btrfs_path *path, int *level,
				 struct walk_control *wc)
{
	u64 root_owner;
	int i;
	int slot;
	int ret;

	for (i = *level; i < BTRFS_MAX_LEVEL - 1 && path->nodes[i]; i++) {
		slot = path->slots[i];
		if (slot + 1 < btrfs_header_nritems(path->nodes[i])) {
			path->slots[i]++;
			*level = i;
			WARN_ON(*level == 0);
			return 0;
		} else {
			struct extent_buffer *parent;
			if (path->nodes[*level] == root->node)
				parent = path->nodes[*level];
			else
				parent = path->nodes[*level + 1];

			root_owner = btrfs_header_owner(parent);
			ret = wc->process_func(root, path->nodes[*level], wc,
				 btrfs_header_generation(path->nodes[*level]));
			if (ret)
				return ret;

			if (wc->free) {
				struct extent_buffer *next;

				next = path->nodes[*level];

				if (trans) {
					btrfs_tree_lock(next);
					btrfs_set_lock_blocking(next);
					clean_tree_block(trans, root->fs_info,
							next);
					btrfs_wait_tree_block_writeback(next);
					btrfs_tree_unlock(next);
				}

				WARN_ON(root_owner != BTRFS_TREE_LOG_OBJECTID);
				ret = btrfs_free_and_pin_reserved_extent(root,
						path->nodes[*level]->start,
						path->nodes[*level]->len);
				if (ret)
					return ret;
			}
			free_extent_buffer(path->nodes[*level]);
			path->nodes[*level] = NULL;
			*level = i + 1;
		}
	}
	return 1;
}

/*
 * drop the reference count on the tree rooted at 'snap'.  This traverses
 * the tree freeing any blocks that have a ref count of zero after being
 * decremented.
 */
static int walk_log_tree(struct btrfs_trans_handle *trans,
			 struct btrfs_root *log, struct walk_control *wc)
{
	int ret = 0;
	int wret;
	int level;
	struct btrfs_path *path;
	int orig_level;

	path = btrfs_alloc_path();
	if (!path)
		return -ENOMEM;

	level = btrfs_header_level(log->node);
	orig_level = level;
	path->nodes[level] = log->node;
	extent_buffer_get(log->node);
	path->slots[level] = 0;

	while (1) {
		wret = walk_down_log_tree(trans, log, path, &level, wc);
		if (wret > 0)
			break;
		if (wret < 0) {
			ret = wret;
			goto out;
		}

		wret = walk_up_log_tree(trans, log, path, &level, wc);
		if (wret > 0)
			break;
		if (wret < 0) {
			ret = wret;
			goto out;
		}
	}

	/* was the root node processed? if not, catch it here */
	if (path->nodes[orig_level]) {
		ret = wc->process_func(log, path->nodes[orig_level], wc,
			 btrfs_header_generation(path->nodes[orig_level]));
		if (ret)
			goto out;
		if (wc->free) {
			struct extent_buffer *next;

			next = path->nodes[orig_level];

			if (trans) {
				btrfs_tree_lock(next);
				btrfs_set_lock_blocking(next);
				clean_tree_block(trans, log->fs_info, next);
				btrfs_wait_tree_block_writeback(next);
				btrfs_tree_unlock(next);
			}

			WARN_ON(log->root_key.objectid !=
				BTRFS_TREE_LOG_OBJECTID);
			ret = btrfs_free_and_pin_reserved_extent(log, next->start,
							 next->len);
			if (ret)
				goto out;
		}
	}

out:
	btrfs_free_path(path);
	return ret;
}

/*
 * helper function to update the item for a given subvolumes log root
 * in the tree of log roots
 */
static int update_log_root(struct btrfs_trans_handle *trans,
			   struct btrfs_root *log)
{
	int ret;

	if (log->log_transid == 1) {
		/* insert root item on the first sync */
		ret = btrfs_insert_root(trans, log->fs_info->log_root_tree,
				&log->root_key, &log->root_item);
	} else {
		ret = btrfs_update_root(trans, log->fs_info->log_root_tree,
				&log->root_key, &log->root_item);
	}
	return ret;
}

static void wait_log_commit(struct btrfs_trans_handle *trans,
			    struct btrfs_root *root, int transid)
{
	DEFINE_WAIT(wait);
	int index = transid % 2;

	/*
	 * we only allow two pending log transactions at a time,
	 * so we know that if ours is more than 2 older than the
	 * current transaction, we're done
	 */
	do {
		prepare_to_wait(&root->log_commit_wait[index],
				&wait, TASK_UNINTERRUPTIBLE);
		mutex_unlock(&root->log_mutex);

		if (root->log_transid_committed < transid &&
		    atomic_read(&root->log_commit[index]))
			schedule();

		finish_wait(&root->log_commit_wait[index], &wait);
		mutex_lock(&root->log_mutex);
	} while (root->log_transid_committed < transid &&
		 atomic_read(&root->log_commit[index]));
}

static void wait_for_writer(struct btrfs_trans_handle *trans,
			    struct btrfs_root *root)
{
	DEFINE_WAIT(wait);

	while (atomic_read(&root->log_writers)) {
		prepare_to_wait(&root->log_writer_wait,
				&wait, TASK_UNINTERRUPTIBLE);
		mutex_unlock(&root->log_mutex);
		if (atomic_read(&root->log_writers))
			schedule();
		finish_wait(&root->log_writer_wait, &wait);
		mutex_lock(&root->log_mutex);
	}
}

static inline void btrfs_remove_log_ctx(struct btrfs_root *root,
					struct btrfs_log_ctx *ctx)
{
	if (!ctx)
		return;

	mutex_lock(&root->log_mutex);
	list_del_init(&ctx->list);
	mutex_unlock(&root->log_mutex);
}

/* 
 * Invoked in log mutex context, or be sure there is no other task which
 * can access the list.
 */
static inline void btrfs_remove_all_log_ctxs(struct btrfs_root *root,
					     int index, int error)
{
	struct btrfs_log_ctx *ctx;

	if (!error) {
		INIT_LIST_HEAD(&root->log_ctxs[index]);
		return;
	}

	list_for_each_entry(ctx, &root->log_ctxs[index], list)
		ctx->log_ret = error;

	INIT_LIST_HEAD(&root->log_ctxs[index]);
}

/*
 * btrfs_sync_log does sends a given tree log down to the disk and
 * updates the super blocks to record it.  When this call is done,
 * you know that any inodes previously logged are safely on disk only
 * if it returns 0.
 *
 * Any other return value means you need to call btrfs_commit_transaction.
 * Some of the edge cases for fsyncing directories that have had unlinks
 * or renames done in the past mean that sometimes the only safe
 * fsync is to commit the whole FS.  When btrfs_sync_log returns -EAGAIN,
 * that has happened.
 */
int btrfs_sync_log(struct btrfs_trans_handle *trans,
		   struct btrfs_root *root, struct btrfs_log_ctx *ctx)
{
	int index1;
	int index2;
	int mark;
	int ret;
	struct btrfs_root *log = root->log_root;
	struct btrfs_root *log_root_tree = root->fs_info->log_root_tree;
	int log_transid = 0;
	struct btrfs_log_ctx root_log_ctx;
	struct blk_plug plug;

	mutex_lock(&root->log_mutex);
	log_transid = ctx->log_transid;
	if (root->log_transid_committed >= log_transid) {
		mutex_unlock(&root->log_mutex);
		return ctx->log_ret;
	}

	index1 = log_transid % 2;
	if (atomic_read(&root->log_commit[index1])) {
		wait_log_commit(trans, root, log_transid);
		mutex_unlock(&root->log_mutex);
		return ctx->log_ret;
	}
	ASSERT(log_transid == root->log_transid);
	atomic_set(&root->log_commit[index1], 1);

	/* wait for previous tree log sync to complete */
	if (atomic_read(&root->log_commit[(index1 + 1) % 2]))
		wait_log_commit(trans, root, log_transid - 1);

	while (1) {
		int batch = atomic_read(&root->log_batch);
		/* when we're on an ssd, just kick the log commit out */
		if (!btrfs_test_opt(root, SSD) &&
		    test_bit(BTRFS_ROOT_MULTI_LOG_TASKS, &root->state)) {
			mutex_unlock(&root->log_mutex);
			schedule_timeout_uninterruptible(1);
			mutex_lock(&root->log_mutex);
		}
		wait_for_writer(trans, root);
		if (batch == atomic_read(&root->log_batch))
			break;
	}

	/* bail out if we need to do a full commit */
	if (btrfs_need_log_full_commit(root->fs_info, trans)) {
		ret = -EAGAIN;
		btrfs_free_logged_extents(log, log_transid);
		mutex_unlock(&root->log_mutex);
		goto out;
	}

	if (log_transid % 2 == 0)
		mark = EXTENT_DIRTY;
	else
		mark = EXTENT_NEW;

	/* we start IO on  all the marked extents here, but we don't actually
	 * wait for them until later.
	 */
	blk_start_plug(&plug);
	ret = btrfs_write_marked_extents(log, &log->dirty_log_pages, mark);
	if (ret) {
		blk_finish_plug(&plug);
		btrfs_abort_transaction(trans, root, ret);
		btrfs_free_logged_extents(log, log_transid);
		btrfs_set_log_full_commit(root->fs_info, trans);
		mutex_unlock(&root->log_mutex);
		goto out;
	}

	btrfs_set_root_node(&log->root_item, log->node);

	root->log_transid++;
	log->log_transid = root->log_transid;
	root->log_start_pid = 0;
	/*
	 * IO has been started, blocks of the log tree have WRITTEN flag set
	 * in their headers. new modifications of the log will be written to
	 * new positions. so it's safe to allow log writers to go in.
	 */
	mutex_unlock(&root->log_mutex);

	btrfs_init_log_ctx(&root_log_ctx);

	mutex_lock(&log_root_tree->log_mutex);
	atomic_inc(&log_root_tree->log_batch);
	atomic_inc(&log_root_tree->log_writers);

	index2 = log_root_tree->log_transid % 2;
	list_add_tail(&root_log_ctx.list, &log_root_tree->log_ctxs[index2]);
	root_log_ctx.log_transid = log_root_tree->log_transid;

	mutex_unlock(&log_root_tree->log_mutex);

	ret = update_log_root(trans, log);

	mutex_lock(&log_root_tree->log_mutex);
	if (atomic_dec_and_test(&log_root_tree->log_writers)) {
		smp_mb();
		if (waitqueue_active(&log_root_tree->log_writer_wait))
			wake_up(&log_root_tree->log_writer_wait);
	}

	if (ret) {
		if (!list_empty(&root_log_ctx.list))
			list_del_init(&root_log_ctx.list);

		blk_finish_plug(&plug);
		btrfs_set_log_full_commit(root->fs_info, trans);

		if (ret != -ENOSPC) {
			btrfs_abort_transaction(trans, root, ret);
			mutex_unlock(&log_root_tree->log_mutex);
			goto out;
		}
		btrfs_wait_marked_extents(log, &log->dirty_log_pages, mark);
		btrfs_free_logged_extents(log, log_transid);
		mutex_unlock(&log_root_tree->log_mutex);
		ret = -EAGAIN;
		goto out;
	}

	if (log_root_tree->log_transid_committed >= root_log_ctx.log_transid) {
		blk_finish_plug(&plug);
		mutex_unlock(&log_root_tree->log_mutex);
		ret = root_log_ctx.log_ret;
		goto out;
	}

	index2 = root_log_ctx.log_transid % 2;
	if (atomic_read(&log_root_tree->log_commit[index2])) {
		blk_finish_plug(&plug);
		ret = btrfs_wait_marked_extents(log, &log->dirty_log_pages,
						mark);
		btrfs_wait_logged_extents(trans, log, log_transid);
		wait_log_commit(trans, log_root_tree,
				root_log_ctx.log_transid);
		mutex_unlock(&log_root_tree->log_mutex);
		if (!ret)
			ret = root_log_ctx.log_ret;
		goto out;
	}
	ASSERT(root_log_ctx.log_transid == log_root_tree->log_transid);
	atomic_set(&log_root_tree->log_commit[index2], 1);

	if (atomic_read(&log_root_tree->log_commit[(index2 + 1) % 2])) {
		wait_log_commit(trans, log_root_tree,
				root_log_ctx.log_transid - 1);
	}

	wait_for_writer(trans, log_root_tree);

	/*
	 * now that we've moved on to the tree of log tree roots,
	 * check the full commit flag again
	 */
	if (btrfs_need_log_full_commit(root->fs_info, trans)) {
		blk_finish_plug(&plug);
		btrfs_wait_marked_extents(log, &log->dirty_log_pages, mark);
		btrfs_free_logged_extents(log, log_transid);
		mutex_unlock(&log_root_tree->log_mutex);
		ret = -EAGAIN;
		goto out_wake_log_root;
	}

	ret = btrfs_write_marked_extents(log_root_tree,
					 &log_root_tree->dirty_log_pages,
					 EXTENT_DIRTY | EXTENT_NEW);
	blk_finish_plug(&plug);
	if (ret) {
		btrfs_set_log_full_commit(root->fs_info, trans);
		btrfs_abort_transaction(trans, root, ret);
		btrfs_free_logged_extents(log, log_transid);
		mutex_unlock(&log_root_tree->log_mutex);
		goto out_wake_log_root;
	}
	ret = btrfs_wait_marked_extents(log, &log->dirty_log_pages, mark);
	if (!ret)
		ret = btrfs_wait_marked_extents(log_root_tree,
						&log_root_tree->dirty_log_pages,
						EXTENT_NEW | EXTENT_DIRTY);
	if (ret) {
		btrfs_set_log_full_commit(root->fs_info, trans);
		btrfs_free_logged_extents(log, log_transid);
		mutex_unlock(&log_root_tree->log_mutex);
		goto out_wake_log_root;
	}
	btrfs_wait_logged_extents(trans, log, log_transid);

	btrfs_set_super_log_root(root->fs_info->super_for_commit,
				log_root_tree->node->start);
	btrfs_set_super_log_root_level(root->fs_info->super_for_commit,
				btrfs_header_level(log_root_tree->node));

	log_root_tree->log_transid++;
	mutex_unlock(&log_root_tree->log_mutex);

	/*
	 * nobody else is going to jump in and write the the ctree
	 * super here because the log_commit atomic below is protecting
	 * us.  We must be called with a transaction handle pinning
	 * the running transaction open, so a full commit can't hop
	 * in and cause problems either.
	 */
	ret = write_ctree_super(trans, root->fs_info->tree_root, 1);
	if (ret) {
		btrfs_set_log_full_commit(root->fs_info, trans);
		btrfs_abort_transaction(trans, root, ret);
		goto out_wake_log_root;
	}

	mutex_lock(&root->log_mutex);
	if (root->last_log_commit < log_transid)
		root->last_log_commit = log_transid;
	mutex_unlock(&root->log_mutex);

out_wake_log_root:
	/*
	 * We needn't get log_mutex here because we are sure all
	 * the other tasks are blocked.
	 */
	btrfs_remove_all_log_ctxs(log_root_tree, index2, ret);

	mutex_lock(&log_root_tree->log_mutex);
	log_root_tree->log_transid_committed++;
	atomic_set(&log_root_tree->log_commit[index2], 0);
	mutex_unlock(&log_root_tree->log_mutex);

	if (waitqueue_active(&log_root_tree->log_commit_wait[index2]))
		wake_up(&log_root_tree->log_commit_wait[index2]);
out:
	/* See above. */
	btrfs_remove_all_log_ctxs(root, index1, ret);

	mutex_lock(&root->log_mutex);
	root->log_transid_committed++;
	atomic_set(&root->log_commit[index1], 0);
	mutex_unlock(&root->log_mutex);

	if (waitqueue_active(&root->log_commit_wait[index1]))
		wake_up(&root->log_commit_wait[index1]);
	return ret;
}

static void free_log_tree(struct btrfs_trans_handle *trans,
			  struct btrfs_root *log)
{
	int ret;
	u64 start;
	u64 end;
	struct walk_control wc = {
		.free = 1,
		.process_func = process_one_buffer
	};

	ret = walk_log_tree(trans, log, &wc);
	/* I don't think this can happen but just in case */
	if (ret)
		btrfs_abort_transaction(trans, log, ret);

	while (1) {
		ret = find_first_extent_bit(&log->dirty_log_pages,
				0, &start, &end, EXTENT_DIRTY | EXTENT_NEW,
				NULL);
		if (ret)
			break;

		clear_extent_bits(&log->dirty_log_pages, start, end,
				  EXTENT_DIRTY | EXTENT_NEW, GFP_NOFS);
	}

	/*
	 * We may have short-circuited the log tree with the full commit logic
	 * and left ordered extents on our list, so clear these out to keep us
	 * from leaking inodes and memory.
	 */
	btrfs_free_logged_extents(log, 0);
	btrfs_free_logged_extents(log, 1);

	free_extent_buffer(log->node);
	kfree(log);
}

/*
 * free all the extents used by the tree log.  This should be called
 * at commit time of the full transaction
 */
int btrfs_free_log(struct btrfs_trans_handle *trans, struct btrfs_root *root)
{
	if (root->log_root) {
		free_log_tree(trans, root->log_root);
		root->log_root = NULL;
	}
	return 0;
}

int btrfs_free_log_root_tree(struct btrfs_trans_handle *trans,
			     struct btrfs_fs_info *fs_info)
{
	if (fs_info->log_root_tree) {
		free_log_tree(trans, fs_info->log_root_tree);
		fs_info->log_root_tree = NULL;
	}
	return 0;
}

/*
 * If both a file and directory are logged, and unlinks or renames are
 * mixed in, we have a few interesting corners:
 *
 * create file X in dir Y
 * link file X to X.link in dir Y
 * fsync file X
 * unlink file X but leave X.link
 * fsync dir Y
 *
 * After a crash we would expect only X.link to exist.  But file X
 * didn't get fsync'd again so the log has back refs for X and X.link.
 *
 * We solve this by removing directory entries and inode backrefs from the
 * log when a file that was logged in the current transaction is
 * unlinked.  Any later fsync will include the updated log entries, and
 * we'll be able to reconstruct the proper directory items from backrefs.
 *
 * This optimizations allows us to avoid relogging the entire inode
 * or the entire directory.
 */
int btrfs_del_dir_entries_in_log(struct btrfs_trans_handle *trans,
				 struct btrfs_root *root,
				 const char *name, int name_len,
				 struct inode *dir, u64 index)
{
	struct btrfs_root *log;
	struct btrfs_dir_item *di;
	struct btrfs_path *path;
	int ret;
	int err = 0;
	int bytes_del = 0;
	u64 dir_ino = btrfs_ino(dir);

	if (BTRFS_I(dir)->logged_trans < trans->transid)
		return 0;

	ret = join_running_log_trans(root);
	if (ret)
		return 0;

	mutex_lock(&BTRFS_I(dir)->log_mutex);

	log = root->log_root;
	path = btrfs_alloc_path();
	if (!path) {
		err = -ENOMEM;
		goto out_unlock;
	}

	di = btrfs_lookup_dir_item(trans, log, path, dir_ino,
				   name, name_len, -1);
	if (IS_ERR(di)) {
		err = PTR_ERR(di);
		goto fail;
	}
	if (di) {
		ret = btrfs_delete_one_dir_name(trans, log, path, di);
		bytes_del += name_len;
		if (ret) {
			err = ret;
			goto fail;
		}
	}
	btrfs_release_path(path);
	di = btrfs_lookup_dir_index_item(trans, log, path, dir_ino,
					 index, name, name_len, -1);
	if (IS_ERR(di)) {
		err = PTR_ERR(di);
		goto fail;
	}
	if (di) {
		ret = btrfs_delete_one_dir_name(trans, log, path, di);
		bytes_del += name_len;
		if (ret) {
			err = ret;
			goto fail;
		}
	}

	/* update the directory size in the log to reflect the names
	 * we have removed
	 */
	if (bytes_del) {
		struct btrfs_key key;

		key.objectid = dir_ino;
		key.offset = 0;
		key.type = BTRFS_INODE_ITEM_KEY;
		btrfs_release_path(path);

		ret = btrfs_search_slot(trans, log, &key, path, 0, 1);
		if (ret < 0) {
			err = ret;
			goto fail;
		}
		if (ret == 0) {
			struct btrfs_inode_item *item;
			u64 i_size;

			item = btrfs_item_ptr(path->nodes[0], path->slots[0],
					      struct btrfs_inode_item);
			i_size = btrfs_inode_size(path->nodes[0], item);
			if (i_size > bytes_del)
				i_size -= bytes_del;
			else
				i_size = 0;
			btrfs_set_inode_size(path->nodes[0], item, i_size);
			btrfs_mark_buffer_dirty(path->nodes[0]);
		} else
			ret = 0;
		btrfs_release_path(path);
	}
fail:
	btrfs_free_path(path);
out_unlock:
	mutex_unlock(&BTRFS_I(dir)->log_mutex);
	if (ret == -ENOSPC) {
		btrfs_set_log_full_commit(root->fs_info, trans);
		ret = 0;
	} else if (ret < 0)
		btrfs_abort_transaction(trans, root, ret);

	btrfs_end_log_trans(root);

	return err;
}

/* see comments for btrfs_del_dir_entries_in_log */
int btrfs_del_inode_ref_in_log(struct btrfs_trans_handle *trans,
			       struct btrfs_root *root,
			       const char *name, int name_len,
			       struct inode *inode, u64 dirid)
{
	struct btrfs_root *log;
	u64 index;
	int ret;

	if (BTRFS_I(inode)->logged_trans < trans->transid)
		return 0;

	ret = join_running_log_trans(root);
	if (ret)
		return 0;
	log = root->log_root;
	mutex_lock(&BTRFS_I(inode)->log_mutex);

	ret = btrfs_del_inode_ref(trans, log, name, name_len, btrfs_ino(inode),
				  dirid, &index);
	mutex_unlock(&BTRFS_I(inode)->log_mutex);
	if (ret == -ENOSPC) {
		btrfs_set_log_full_commit(root->fs_info, trans);
		ret = 0;
	} else if (ret < 0 && ret != -ENOENT)
		btrfs_abort_transaction(trans, root, ret);
	btrfs_end_log_trans(root);

	return ret;
}

/*
 * creates a range item in the log for 'dirid'.  first_offset and
 * last_offset tell us which parts of the key space the log should
 * be considered authoritative for.
 */
static noinline int insert_dir_log_key(struct btrfs_trans_handle *trans,
				       struct btrfs_root *log,
				       struct btrfs_path *path,
				       int key_type, u64 dirid,
				       u64 first_offset, u64 last_offset)
{
	int ret;
	struct btrfs_key key;
	struct btrfs_dir_log_item *item;

	key.objectid = dirid;
	key.offset = first_offset;
	if (key_type == BTRFS_DIR_ITEM_KEY)
		key.type = BTRFS_DIR_LOG_ITEM_KEY;
	else
		key.type = BTRFS_DIR_LOG_INDEX_KEY;
	ret = btrfs_insert_empty_item(trans, log, path, &key, sizeof(*item));
	if (ret)
		return ret;

	item = btrfs_item_ptr(path->nodes[0], path->slots[0],
			      struct btrfs_dir_log_item);
	btrfs_set_dir_log_end(path->nodes[0], item, last_offset);
	btrfs_mark_buffer_dirty(path->nodes[0]);
	btrfs_release_path(path);
	return 0;
}

/*
 * log all the items included in the current transaction for a given
 * directory.  This also creates the range items in the log tree required
 * to replay anything deleted before the fsync
 */
static noinline int log_dir_items(struct btrfs_trans_handle *trans,
			  struct btrfs_root *root, struct inode *inode,
			  struct btrfs_path *path,
			  struct btrfs_path *dst_path, int key_type,
			  struct btrfs_log_ctx *ctx,
			  u64 min_offset, u64 *last_offset_ret)
{
	struct btrfs_key min_key;
	struct btrfs_root *log = root->log_root;
	struct extent_buffer *src;
	int err = 0;
	int ret;
	int i;
	int nritems;
	u64 first_offset = min_offset;
	u64 last_offset = (u64)-1;
	u64 ino = btrfs_ino(inode);

	log = root->log_root;

	min_key.objectid = ino;
	min_key.type = key_type;
	min_key.offset = min_offset;

	ret = btrfs_search_forward(root, &min_key, path, trans->transid);

	/*
	 * we didn't find anything from this transaction, see if there
	 * is anything at all
	 */
	if (ret != 0 || min_key.objectid != ino || min_key.type != key_type) {
		min_key.objectid = ino;
		min_key.type = key_type;
		min_key.offset = (u64)-1;
		btrfs_release_path(path);
		ret = btrfs_search_slot(NULL, root, &min_key, path, 0, 0);
		if (ret < 0) {
			btrfs_release_path(path);
			return ret;
		}
		ret = btrfs_previous_item(root, path, ino, key_type);

		/* if ret == 0 there are items for this type,
		 * create a range to tell us the last key of this type.
		 * otherwise, there are no items in this directory after
		 * *min_offset, and we create a range to indicate that.
		 */
		if (ret == 0) {
			struct btrfs_key tmp;
			btrfs_item_key_to_cpu(path->nodes[0], &tmp,
					      path->slots[0]);
			if (key_type == tmp.type)
				first_offset = max(min_offset, tmp.offset) + 1;
		}
		goto done;
	}

	/* go backward to find any previous key */
	ret = btrfs_previous_item(root, path, ino, key_type);
	if (ret == 0) {
		struct btrfs_key tmp;
		btrfs_item_key_to_cpu(path->nodes[0], &tmp, path->slots[0]);
		if (key_type == tmp.type) {
			first_offset = tmp.offset;
			ret = overwrite_item(trans, log, dst_path,
					     path->nodes[0], path->slots[0],
					     &tmp);
			if (ret) {
				err = ret;
				goto done;
			}
		}
	}
	btrfs_release_path(path);

	/* find the first key from this transaction again */
	ret = btrfs_search_slot(NULL, root, &min_key, path, 0, 0);
	if (WARN_ON(ret != 0))
		goto done;

	/*
	 * we have a block from this transaction, log every item in it
	 * from our directory
	 */
	while (1) {
		struct btrfs_key tmp;
		src = path->nodes[0];
		nritems = btrfs_header_nritems(src);
		for (i = path->slots[0]; i < nritems; i++) {
			struct btrfs_dir_item *di;

			btrfs_item_key_to_cpu(src, &min_key, i);

			if (min_key.objectid != ino || min_key.type != key_type)
				goto done;
			ret = overwrite_item(trans, log, dst_path, src, i,
					     &min_key);
			if (ret) {
				err = ret;
				goto done;
			}

			/*
			 * We must make sure that when we log a directory entry,
			 * the corresponding inode, after log replay, has a
			 * matching link count. For example:
			 *
			 * touch foo
			 * mkdir mydir
			 * sync
			 * ln foo mydir/bar
			 * xfs_io -c "fsync" mydir
			 * <crash>
			 * <mount fs and log replay>
			 *
			 * Would result in a fsync log that when replayed, our
			 * file inode would have a link count of 1, but we get
			 * two directory entries pointing to the same inode.
			 * After removing one of the names, it would not be
			 * possible to remove the other name, which resulted
			 * always in stale file handle errors, and would not
			 * be possible to rmdir the parent directory, since
			 * its i_size could never decrement to the value
			 * BTRFS_EMPTY_DIR_SIZE, resulting in -ENOTEMPTY errors.
			 */
			di = btrfs_item_ptr(src, i, struct btrfs_dir_item);
			btrfs_dir_item_key_to_cpu(src, di, &tmp);
			if (ctx &&
			    (btrfs_dir_transid(src, di) == trans->transid ||
			     btrfs_dir_type(src, di) == BTRFS_FT_DIR) &&
			    tmp.type != BTRFS_ROOT_ITEM_KEY)
				ctx->log_new_dentries = true;
		}
		path->slots[0] = nritems;

		/*
		 * look ahead to the next item and see if it is also
		 * from this directory and from this transaction
		 */
		ret = btrfs_next_leaf(root, path);
		if (ret == 1) {
			last_offset = (u64)-1;
			goto done;
		}
		btrfs_item_key_to_cpu(path->nodes[0], &tmp, path->slots[0]);
		if (tmp.objectid != ino || tmp.type != key_type) {
			last_offset = (u64)-1;
			goto done;
		}
		if (btrfs_header_generation(path->nodes[0]) != trans->transid) {
			ret = overwrite_item(trans, log, dst_path,
					     path->nodes[0], path->slots[0],
					     &tmp);
			if (ret)
				err = ret;
			else
				last_offset = tmp.offset;
			goto done;
		}
	}
done:
	btrfs_release_path(path);
	btrfs_release_path(dst_path);

	if (err == 0) {
		*last_offset_ret = last_offset;
		/*
		 * insert the log range keys to indicate where the log
		 * is valid
		 */
		ret = insert_dir_log_key(trans, log, path, key_type,
					 ino, first_offset, last_offset);
		if (ret)
			err = ret;
	}
	return err;
}

/*
 * logging directories is very similar to logging inodes, We find all the items
 * from the current transaction and write them to the log.
 *
 * The recovery code scans the directory in the subvolume, and if it finds a
 * key in the range logged that is not present in the log tree, then it means
 * that dir entry was unlinked during the transaction.
 *
 * In order for that scan to work, we must include one key smaller than
 * the smallest logged by this transaction and one key larger than the largest
 * key logged by this transaction.
 */
static noinline int log_directory_changes(struct btrfs_trans_handle *trans,
			  struct btrfs_root *root, struct inode *inode,
			  struct btrfs_path *path,
			  struct btrfs_path *dst_path,
			  struct btrfs_log_ctx *ctx)
{
	u64 min_key;
	u64 max_key;
	int ret;
	int key_type = BTRFS_DIR_ITEM_KEY;

again:
	min_key = 0;
	max_key = 0;
	while (1) {
		ret = log_dir_items(trans, root, inode, path,
				    dst_path, key_type, ctx, min_key,
				    &max_key);
		if (ret)
			return ret;
		if (max_key == (u64)-1)
			break;
		min_key = max_key + 1;
	}

	if (key_type == BTRFS_DIR_ITEM_KEY) {
		key_type = BTRFS_DIR_INDEX_KEY;
		goto again;
	}
	return 0;
}

/*
 * a helper function to drop items from the log before we relog an
 * inode.  max_key_type indicates the highest item type to remove.
 * This cannot be run for file data extents because it does not
 * free the extents they point to.
 */
static int drop_objectid_items(struct btrfs_trans_handle *trans,
				  struct btrfs_root *log,
				  struct btrfs_path *path,
				  u64 objectid, int max_key_type)
{
	int ret;
	struct btrfs_key key;
	struct btrfs_key found_key;
	int start_slot;

	key.objectid = objectid;
	key.type = max_key_type;
	key.offset = (u64)-1;

	while (1) {
		ret = btrfs_search_slot(trans, log, &key, path, -1, 1);
		BUG_ON(ret == 0); /* Logic error */
		if (ret < 0)
			break;

		if (path->slots[0] == 0)
			break;

		path->slots[0]--;
		btrfs_item_key_to_cpu(path->nodes[0], &found_key,
				      path->slots[0]);

		if (found_key.objectid != objectid)
			break;

		found_key.offset = 0;
		found_key.type = 0;
		ret = btrfs_bin_search(path->nodes[0], &found_key, 0,
				       &start_slot);

		ret = btrfs_del_items(trans, log, path, start_slot,
				      path->slots[0] - start_slot + 1);
		/*
		 * If start slot isn't 0 then we don't need to re-search, we've
		 * found the last guy with the objectid in this tree.
		 */
		if (ret || start_slot != 0)
			break;
		btrfs_release_path(path);
	}
	btrfs_release_path(path);
	if (ret > 0)
		ret = 0;
	return ret;
}

static void fill_inode_item(struct btrfs_trans_handle *trans,
			    struct extent_buffer *leaf,
			    struct btrfs_inode_item *item,
			    struct inode *inode, int log_inode_only,
			    u64 logged_isize)
{
	struct btrfs_map_token token;

	btrfs_init_map_token(&token);

	if (log_inode_only) {
		/* set the generation to zero so the recover code
		 * can tell the difference between an logging
		 * just to say 'this inode exists' and a logging
		 * to say 'update this inode with these values'
		 */
		btrfs_set_token_inode_generation(leaf, item, 0, &token);
		btrfs_set_token_inode_size(leaf, item, logged_isize, &token);
	} else {
		btrfs_set_token_inode_generation(leaf, item,
						 BTRFS_I(inode)->generation,
						 &token);
		btrfs_set_token_inode_size(leaf, item, inode->i_size, &token);
	}

	btrfs_set_token_inode_uid(leaf, item, i_uid_read(inode), &token);
	btrfs_set_token_inode_gid(leaf, item, i_gid_read(inode), &token);
	btrfs_set_token_inode_mode(leaf, item, inode->i_mode, &token);
	btrfs_set_token_inode_nlink(leaf, item, inode->i_nlink, &token);

	btrfs_set_token_timespec_sec(leaf, &item->atime,
				     inode->i_atime.tv_sec, &token);
	btrfs_set_token_timespec_nsec(leaf, &item->atime,
				      inode->i_atime.tv_nsec, &token);

	btrfs_set_token_timespec_sec(leaf, &item->mtime,
				     inode->i_mtime.tv_sec, &token);
	btrfs_set_token_timespec_nsec(leaf, &item->mtime,
				      inode->i_mtime.tv_nsec, &token);

	btrfs_set_token_timespec_sec(leaf, &item->ctime,
				     inode->i_ctime.tv_sec, &token);
	btrfs_set_token_timespec_nsec(leaf, &item->ctime,
				      inode->i_ctime.tv_nsec, &token);

	btrfs_set_token_inode_nbytes(leaf, item, inode_get_bytes(inode),
				     &token);

	btrfs_set_token_inode_sequence(leaf, item, inode->i_version, &token);
	btrfs_set_token_inode_transid(leaf, item, trans->transid, &token);
	btrfs_set_token_inode_rdev(leaf, item, inode->i_rdev, &token);
	btrfs_set_token_inode_flags(leaf, item, BTRFS_I(inode)->flags, &token);
	btrfs_set_token_inode_block_group(leaf, item, 0, &token);
}

static int log_inode_item(struct btrfs_trans_handle *trans,
			  struct btrfs_root *log, struct btrfs_path *path,
			  struct inode *inode)
{
	struct btrfs_inode_item *inode_item;
	int ret;

	ret = btrfs_insert_empty_item(trans, log, path,
				      &BTRFS_I(inode)->location,
				      sizeof(*inode_item));
	if (ret && ret != -EEXIST)
		return ret;
	inode_item = btrfs_item_ptr(path->nodes[0], path->slots[0],
				    struct btrfs_inode_item);
	fill_inode_item(trans, path->nodes[0], inode_item, inode, 0, 0);
	btrfs_release_path(path);
	return 0;
}

static noinline int copy_items(struct btrfs_trans_handle *trans,
			       struct inode *inode,
			       struct btrfs_path *dst_path,
			       struct btrfs_path *src_path, u64 *last_extent,
			       int start_slot, int nr, int inode_only,
			       u64 logged_isize)
{
	unsigned long src_offset;
	unsigned long dst_offset;
	struct btrfs_root *log = BTRFS_I(inode)->root->log_root;
	struct btrfs_file_extent_item *extent;
	struct btrfs_inode_item *inode_item;
	struct extent_buffer *src = src_path->nodes[0];
	struct btrfs_key first_key, last_key, key;
	int ret;
	struct btrfs_key *ins_keys;
	u32 *ins_sizes;
	char *ins_data;
	int i;
	struct list_head ordered_sums;
	int skip_csum = BTRFS_I(inode)->flags & BTRFS_INODE_NODATASUM;
	bool has_extents = false;
	bool need_find_last_extent = true;
	bool done = false;

	INIT_LIST_HEAD(&ordered_sums);

	ins_data = kmalloc(nr * sizeof(struct btrfs_key) +
			   nr * sizeof(u32), GFP_NOFS);
	if (!ins_data)
		return -ENOMEM;

	first_key.objectid = (u64)-1;

	ins_sizes = (u32 *)ins_data;
	ins_keys = (struct btrfs_key *)(ins_data + nr * sizeof(u32));

	for (i = 0; i < nr; i++) {
		ins_sizes[i] = btrfs_item_size_nr(src, i + start_slot);
		btrfs_item_key_to_cpu(src, ins_keys + i, i + start_slot);
	}
	ret = btrfs_insert_empty_items(trans, log, dst_path,
				       ins_keys, ins_sizes, nr);
	if (ret) {
		kfree(ins_data);
		return ret;
	}

	for (i = 0; i < nr; i++, dst_path->slots[0]++) {
		dst_offset = btrfs_item_ptr_offset(dst_path->nodes[0],
						   dst_path->slots[0]);

		src_offset = btrfs_item_ptr_offset(src, start_slot + i);

		if ((i == (nr - 1)))
			last_key = ins_keys[i];

		if (ins_keys[i].type == BTRFS_INODE_ITEM_KEY) {
			inode_item = btrfs_item_ptr(dst_path->nodes[0],
						    dst_path->slots[0],
						    struct btrfs_inode_item);
			fill_inode_item(trans, dst_path->nodes[0], inode_item,
					inode, inode_only == LOG_INODE_EXISTS,
					logged_isize);
		} else {
			copy_extent_buffer(dst_path->nodes[0], src, dst_offset,
					   src_offset, ins_sizes[i]);
		}

		/*
		 * We set need_find_last_extent here in case we know we were
		 * processing other items and then walk into the first extent in
		 * the inode.  If we don't hit an extent then nothing changes,
		 * we'll do the last search the next time around.
		 */
		if (ins_keys[i].type == BTRFS_EXTENT_DATA_KEY) {
			has_extents = true;
			if (first_key.objectid == (u64)-1)
				first_key = ins_keys[i];
		} else {
			need_find_last_extent = false;
		}

		/* take a reference on file data extents so that truncates
		 * or deletes of this inode don't have to relog the inode
		 * again
		 */
		if (ins_keys[i].type == BTRFS_EXTENT_DATA_KEY &&
		    !skip_csum) {
			int found_type;
			extent = btrfs_item_ptr(src, start_slot + i,
						struct btrfs_file_extent_item);

			if (btrfs_file_extent_generation(src, extent) < trans->transid)
				continue;

			found_type = btrfs_file_extent_type(src, extent);
			if (found_type == BTRFS_FILE_EXTENT_REG) {
				u64 ds, dl, cs, cl;
				ds = btrfs_file_extent_disk_bytenr(src,
								extent);
				/* ds == 0 is a hole */
				if (ds == 0)
					continue;

				dl = btrfs_file_extent_disk_num_bytes(src,
								extent);
				cs = btrfs_file_extent_offset(src, extent);
				cl = btrfs_file_extent_num_bytes(src,
								extent);
				if (btrfs_file_extent_compression(src,
								  extent)) {
					cs = 0;
					cl = dl;
				}

				ret = btrfs_lookup_csums_range(
						log->fs_info->csum_root,
						ds + cs, ds + cs + cl - 1,
						&ordered_sums, 0);
				if (ret) {
					btrfs_release_path(dst_path);
					kfree(ins_data);
					return ret;
				}
			}
		}
	}

	btrfs_mark_buffer_dirty(dst_path->nodes[0]);
	btrfs_release_path(dst_path);
	kfree(ins_data);

	/*
	 * we have to do this after the loop above to avoid changing the
	 * log tree while trying to change the log tree.
	 */
	ret = 0;
	while (!list_empty(&ordered_sums)) {
		struct btrfs_ordered_sum *sums = list_entry(ordered_sums.next,
						   struct btrfs_ordered_sum,
						   list);
		if (!ret)
			ret = btrfs_csum_file_blocks(trans, log, sums);
		list_del(&sums->list);
		kfree(sums);
	}

	if (!has_extents)
		return ret;

	if (need_find_last_extent && *last_extent == first_key.offset) {
		/*
		 * We don't have any leafs between our current one and the one
		 * we processed before that can have file extent items for our
		 * inode (and have a generation number smaller than our current
		 * transaction id).
		 */
		need_find_last_extent = false;
	}

	/*
	 * Because we use btrfs_search_forward we could skip leaves that were
	 * not modified and then assume *last_extent is valid when it really
	 * isn't.  So back up to the previous leaf and read the end of the last
	 * extent before we go and fill in holes.
	 */
	if (need_find_last_extent) {
		u64 len;

		ret = btrfs_prev_leaf(BTRFS_I(inode)->root, src_path);
		if (ret < 0)
			return ret;
		if (ret)
			goto fill_holes;
		if (src_path->slots[0])
			src_path->slots[0]--;
		src = src_path->nodes[0];
		btrfs_item_key_to_cpu(src, &key, src_path->slots[0]);
		if (key.objectid != btrfs_ino(inode) ||
		    key.type != BTRFS_EXTENT_DATA_KEY)
			goto fill_holes;
		extent = btrfs_item_ptr(src, src_path->slots[0],
					struct btrfs_file_extent_item);
		if (btrfs_file_extent_type(src, extent) ==
		    BTRFS_FILE_EXTENT_INLINE) {
			len = btrfs_file_extent_inline_len(src,
							   src_path->slots[0],
							   extent);
			*last_extent = ALIGN(key.offset + len,
					     log->sectorsize);
		} else {
			len = btrfs_file_extent_num_bytes(src, extent);
			*last_extent = key.offset + len;
		}
	}
fill_holes:
	/* So we did prev_leaf, now we need to move to the next leaf, but a few
	 * things could have happened
	 *
	 * 1) A merge could have happened, so we could currently be on a leaf
	 * that holds what we were copying in the first place.
	 * 2) A split could have happened, and now not all of the items we want
	 * are on the same leaf.
	 *
	 * So we need to adjust how we search for holes, we need to drop the
	 * path and re-search for the first extent key we found, and then walk
	 * forward until we hit the last one we copied.
	 */
	if (need_find_last_extent) {
		/* btrfs_prev_leaf could return 1 without releasing the path */
		btrfs_release_path(src_path);
		ret = btrfs_search_slot(NULL, BTRFS_I(inode)->root, &first_key,
					src_path, 0, 0);
		if (ret < 0)
			return ret;
		ASSERT(ret == 0);
		src = src_path->nodes[0];
		i = src_path->slots[0];
	} else {
		i = start_slot;
	}

	/*
	 * Ok so here we need to go through and fill in any holes we may have
	 * to make sure that holes are punched for those areas in case they had
	 * extents previously.
	 */
	while (!done) {
		u64 offset, len;
		u64 extent_end;

		if (i >= btrfs_header_nritems(src_path->nodes[0])) {
			ret = btrfs_next_leaf(BTRFS_I(inode)->root, src_path);
			if (ret < 0)
				return ret;
			ASSERT(ret == 0);
			src = src_path->nodes[0];
			i = 0;
		}

		btrfs_item_key_to_cpu(src, &key, i);
		if (!btrfs_comp_cpu_keys(&key, &last_key))
			done = true;
		if (key.objectid != btrfs_ino(inode) ||
		    key.type != BTRFS_EXTENT_DATA_KEY) {
			i++;
			continue;
		}
		extent = btrfs_item_ptr(src, i, struct btrfs_file_extent_item);
		if (btrfs_file_extent_type(src, extent) ==
		    BTRFS_FILE_EXTENT_INLINE) {
			len = btrfs_file_extent_inline_len(src, i, extent);
			extent_end = ALIGN(key.offset + len, log->sectorsize);
		} else {
			len = btrfs_file_extent_num_bytes(src, extent);
			extent_end = key.offset + len;
		}
		i++;

		if (*last_extent == key.offset) {
			*last_extent = extent_end;
			continue;
		}
		offset = *last_extent;
		len = key.offset - *last_extent;
		ret = btrfs_insert_file_extent(trans, log, btrfs_ino(inode),
					       offset, 0, 0, len, 0, len, 0,
					       0, 0);
		if (ret)
			break;
		*last_extent = extent_end;
	}
	/*
	 * Need to let the callers know we dropped the path so they should
	 * re-search.
	 */
	if (!ret && need_find_last_extent)
		ret = 1;
	return ret;
}

static int extent_cmp(void *priv, struct list_head *a, struct list_head *b)
{
	struct extent_map *em1, *em2;

	em1 = list_entry(a, struct extent_map, list);
	em2 = list_entry(b, struct extent_map, list);

	if (em1->start < em2->start)
		return -1;
	else if (em1->start > em2->start)
		return 1;
	return 0;
}

static int wait_ordered_extents(struct btrfs_trans_handle *trans,
				struct inode *inode,
				struct btrfs_root *root,
				const struct extent_map *em,
				const struct list_head *logged_list,
				bool *ordered_io_error)
{
	struct btrfs_ordered_extent *ordered;
	struct btrfs_root *log = root->log_root;
	u64 mod_start = em->mod_start;
	u64 mod_len = em->mod_len;
	const bool skip_csum = BTRFS_I(inode)->flags & BTRFS_INODE_NODATASUM;
	u64 csum_offset;
	u64 csum_len;
	LIST_HEAD(ordered_sums);
	int ret = 0;

	*ordered_io_error = false;

	if (test_bit(EXTENT_FLAG_PREALLOC, &em->flags) ||
	    em->block_start == EXTENT_MAP_HOLE)
		return 0;

	/*
	 * Wait far any ordered extent that covers our extent map. If it
	 * finishes without an error, first check and see if our csums are on
	 * our outstanding ordered extents.
	 */
	list_for_each_entry(ordered, logged_list, log_list) {
		struct btrfs_ordered_sum *sum;

		if (!mod_len)
			break;

		if (ordered->file_offset + ordered->len <= mod_start ||
		    mod_start + mod_len <= ordered->file_offset)
			continue;

		if (!test_bit(BTRFS_ORDERED_IO_DONE, &ordered->flags) &&
		    !test_bit(BTRFS_ORDERED_IOERR, &ordered->flags) &&
		    !test_bit(BTRFS_ORDERED_DIRECT, &ordered->flags)) {
			const u64 start = ordered->file_offset;
			const u64 end = ordered->file_offset + ordered->len - 1;

			WARN_ON(ordered->inode != inode);
			filemap_fdatawrite_range(inode->i_mapping, start, end);
		}

		wait_event(ordered->wait,
			   (test_bit(BTRFS_ORDERED_IO_DONE, &ordered->flags) ||
			    test_bit(BTRFS_ORDERED_IOERR, &ordered->flags)));

		if (test_bit(BTRFS_ORDERED_IOERR, &ordered->flags)) {
			/*
			 * Clear the AS_EIO/AS_ENOSPC flags from the inode's
			 * i_mapping flags, so that the next fsync won't get
			 * an outdated io error too.
			 */
			btrfs_inode_check_errors(inode);
			*ordered_io_error = true;
			break;
		}
		/*
		 * We are going to copy all the csums on this ordered extent, so
		 * go ahead and adjust mod_start and mod_len in case this
		 * ordered extent has already been logged.
		 */
		if (ordered->file_offset > mod_start) {
			if (ordered->file_offset + ordered->len >=
			    mod_start + mod_len)
				mod_len = ordered->file_offset - mod_start;
			/*
			 * If we have this case
			 *
			 * |--------- logged extent ---------|
			 *       |----- ordered extent ----|
			 *
			 * Just don't mess with mod_start and mod_len, we'll
			 * just end up logging more csums than we need and it
			 * will be ok.
			 */
		} else {
			if (ordered->file_offset + ordered->len <
			    mod_start + mod_len) {
				mod_len = (mod_start + mod_len) -
					(ordered->file_offset + ordered->len);
				mod_start = ordered->file_offset +
					ordered->len;
			} else {
				mod_len = 0;
			}
		}

		if (skip_csum)
			continue;

		/*
		 * To keep us from looping for the above case of an ordered
		 * extent that falls inside of the logged extent.
		 */
		if (test_and_set_bit(BTRFS_ORDERED_LOGGED_CSUM,
				     &ordered->flags))
			continue;

		list_for_each_entry(sum, &ordered->list, list) {
			ret = btrfs_csum_file_blocks(trans, log, sum);
			if (ret)
				break;
		}
	}

	if (*ordered_io_error || !mod_len || ret || skip_csum)
		return ret;

	if (em->compress_type) {
		csum_offset = 0;
		csum_len = max(em->block_len, em->orig_block_len);
	} else {
		csum_offset = mod_start - em->start;
		csum_len = mod_len;
	}

	/* block start is already adjusted for the file extent offset. */
	ret = btrfs_lookup_csums_range(log->fs_info->csum_root,
				       em->block_start + csum_offset,
				       em->block_start + csum_offset +
				       csum_len - 1, &ordered_sums, 0);
	if (ret)
		return ret;

	while (!list_empty(&ordered_sums)) {
		struct btrfs_ordered_sum *sums = list_entry(ordered_sums.next,
						   struct btrfs_ordered_sum,
						   list);
		if (!ret)
			ret = btrfs_csum_file_blocks(trans, log, sums);
		list_del(&sums->list);
		kfree(sums);
	}

	return ret;
}

static int log_one_extent(struct btrfs_trans_handle *trans,
			  struct inode *inode, struct btrfs_root *root,
			  const struct extent_map *em,
			  struct btrfs_path *path,
			  const struct list_head *logged_list,
			  struct btrfs_log_ctx *ctx)
{
	struct btrfs_root *log = root->log_root;
	struct btrfs_file_extent_item *fi;
	struct extent_buffer *leaf;
	struct btrfs_map_token token;
	struct btrfs_key key;
	u64 extent_offset = em->start - em->orig_start;
	u64 block_len;
	int ret;
	int extent_inserted = 0;
	bool ordered_io_err = false;

	ret = wait_ordered_extents(trans, inode, root, em, logged_list,
				   &ordered_io_err);
	if (ret)
		return ret;

	if (ordered_io_err) {
		ctx->io_err = -EIO;
		return 0;
	}

	btrfs_init_map_token(&token);

	ret = __btrfs_drop_extents(trans, log, inode, path, em->start,
				   em->start + em->len, NULL, 0, 1,
				   sizeof(*fi), &extent_inserted);
	if (ret)
		return ret;

	if (!extent_inserted) {
		key.objectid = btrfs_ino(inode);
		key.type = BTRFS_EXTENT_DATA_KEY;
		key.offset = em->start;

		ret = btrfs_insert_empty_item(trans, log, path, &key,
					      sizeof(*fi));
		if (ret)
			return ret;
	}
	leaf = path->nodes[0];
	fi = btrfs_item_ptr(leaf, path->slots[0],
			    struct btrfs_file_extent_item);

	btrfs_set_token_file_extent_generation(leaf, fi, trans->transid,
					       &token);
	if (test_bit(EXTENT_FLAG_PREALLOC, &em->flags))
		btrfs_set_token_file_extent_type(leaf, fi,
						 BTRFS_FILE_EXTENT_PREALLOC,
						 &token);
	else
		btrfs_set_token_file_extent_type(leaf, fi,
						 BTRFS_FILE_EXTENT_REG,
						 &token);

	block_len = max(em->block_len, em->orig_block_len);
	if (em->compress_type != BTRFS_COMPRESS_NONE) {
		btrfs_set_token_file_extent_disk_bytenr(leaf, fi,
							em->block_start,
							&token);
		btrfs_set_token_file_extent_disk_num_bytes(leaf, fi, block_len,
							   &token);
	} else if (em->block_start < EXTENT_MAP_LAST_BYTE) {
		btrfs_set_token_file_extent_disk_bytenr(leaf, fi,
							em->block_start -
							extent_offset, &token);
		btrfs_set_token_file_extent_disk_num_bytes(leaf, fi, block_len,
							   &token);
	} else {
		btrfs_set_token_file_extent_disk_bytenr(leaf, fi, 0, &token);
		btrfs_set_token_file_extent_disk_num_bytes(leaf, fi, 0,
							   &token);
	}

	btrfs_set_token_file_extent_offset(leaf, fi, extent_offset, &token);
	btrfs_set_token_file_extent_num_bytes(leaf, fi, em->len, &token);
	btrfs_set_token_file_extent_ram_bytes(leaf, fi, em->ram_bytes, &token);
	btrfs_set_token_file_extent_compression(leaf, fi, em->compress_type,
						&token);
	btrfs_set_token_file_extent_encryption(leaf, fi, 0, &token);
	btrfs_set_token_file_extent_other_encoding(leaf, fi, 0, &token);
	btrfs_mark_buffer_dirty(leaf);

	btrfs_release_path(path);

	return ret;
}

static int btrfs_log_changed_extents(struct btrfs_trans_handle *trans,
				     struct btrfs_root *root,
				     struct inode *inode,
				     struct btrfs_path *path,
				     struct list_head *logged_list,
				     struct btrfs_log_ctx *ctx)
{
	struct extent_map *em, *n;
	struct list_head extents;
	struct extent_map_tree *tree = &BTRFS_I(inode)->extent_tree;
	u64 test_gen;
	int ret = 0;
	int num = 0;

	INIT_LIST_HEAD(&extents);

	write_lock(&tree->lock);
	test_gen = root->fs_info->last_trans_committed;

	list_for_each_entry_safe(em, n, &tree->modified_extents, list) {
		list_del_init(&em->list);

		/*
		 * Just an arbitrary number, this can be really CPU intensive
		 * once we start getting a lot of extents, and really once we
		 * have a bunch of extents we just want to commit since it will
		 * be faster.
		 */
		if (++num > 32768) {
			list_del_init(&tree->modified_extents);
			ret = -EFBIG;
			goto process;
		}

		if (em->generation <= test_gen)
			continue;
		/* Need a ref to keep it from getting evicted from cache */
		atomic_inc(&em->refs);
		set_bit(EXTENT_FLAG_LOGGING, &em->flags);
		list_add_tail(&em->list, &extents);
		num++;
	}

	list_sort(NULL, &extents, extent_cmp);

process:
	while (!list_empty(&extents)) {
		em = list_entry(extents.next, struct extent_map, list);

		list_del_init(&em->list);

		/*
		 * If we had an error we just need to delete everybody from our
		 * private list.
		 */
		if (ret) {
			clear_em_logging(tree, em);
			free_extent_map(em);
			continue;
		}

		write_unlock(&tree->lock);

		ret = log_one_extent(trans, inode, root, em, path, logged_list,
				     ctx);
		write_lock(&tree->lock);
		clear_em_logging(tree, em);
		free_extent_map(em);
	}
	WARN_ON(!list_empty(&extents));
	write_unlock(&tree->lock);

	btrfs_release_path(path);
	return ret;
}

static int logged_inode_size(struct btrfs_root *log, struct inode *inode,
			     struct btrfs_path *path, u64 *size_ret)
{
	struct btrfs_key key;
	int ret;

	key.objectid = btrfs_ino(inode);
	key.type = BTRFS_INODE_ITEM_KEY;
	key.offset = 0;

	ret = btrfs_search_slot(NULL, log, &key, path, 0, 0);
	if (ret < 0) {
		return ret;
	} else if (ret > 0) {
		*size_ret = 0;
	} else {
		struct btrfs_inode_item *item;

		item = btrfs_item_ptr(path->nodes[0], path->slots[0],
				      struct btrfs_inode_item);
		*size_ret = btrfs_inode_size(path->nodes[0], item);
	}

	btrfs_release_path(path);
	return 0;
}

/*
 * At the moment we always log all xattrs. This is to figure out at log replay
 * time which xattrs must have their deletion replayed. If a xattr is missing
 * in the log tree and exists in the fs/subvol tree, we delete it. This is
 * because if a xattr is deleted, the inode is fsynced and a power failure
 * happens, causing the log to be replayed the next time the fs is mounted,
 * we want the xattr to not exist anymore (same behaviour as other filesystems
 * with a journal, ext3/4, xfs, f2fs, etc).
 */
static int btrfs_log_all_xattrs(struct btrfs_trans_handle *trans,
				struct btrfs_root *root,
				struct inode *inode,
				struct btrfs_path *path,
				struct btrfs_path *dst_path)
{
	int ret;
	struct btrfs_key key;
	const u64 ino = btrfs_ino(inode);
	int ins_nr = 0;
	int start_slot = 0;

	key.objectid = ino;
	key.type = BTRFS_XATTR_ITEM_KEY;
	key.offset = 0;

	ret = btrfs_search_slot(NULL, root, &key, path, 0, 0);
	if (ret < 0)
		return ret;

	while (true) {
		int slot = path->slots[0];
		struct extent_buffer *leaf = path->nodes[0];
		int nritems = btrfs_header_nritems(leaf);

		if (slot >= nritems) {
			if (ins_nr > 0) {
				u64 last_extent = 0;

				ret = copy_items(trans, inode, dst_path, path,
						 &last_extent, start_slot,
						 ins_nr, 1, 0);
				/* can't be 1, extent items aren't processed */
				ASSERT(ret <= 0);
				if (ret < 0)
					return ret;
				ins_nr = 0;
			}
			ret = btrfs_next_leaf(root, path);
			if (ret < 0)
				return ret;
			else if (ret > 0)
				break;
			continue;
		}

		btrfs_item_key_to_cpu(leaf, &key, slot);
		if (key.objectid != ino || key.type != BTRFS_XATTR_ITEM_KEY)
			break;

		if (ins_nr == 0)
			start_slot = slot;
		ins_nr++;
		path->slots[0]++;
		cond_resched();
	}
	if (ins_nr > 0) {
		u64 last_extent = 0;

		ret = copy_items(trans, inode, dst_path, path,
				 &last_extent, start_slot,
				 ins_nr, 1, 0);
		/* can't be 1, extent items aren't processed */
		ASSERT(ret <= 0);
		if (ret < 0)
			return ret;
	}

	return 0;
}

/*
 * If the no holes feature is enabled we need to make sure any hole between the
 * last extent and the i_size of our inode is explicitly marked in the log. This
 * is to make sure that doing something like:
 *
 *      1) create file with 128Kb of data
 *      2) truncate file to 64Kb
 *      3) truncate file to 256Kb
 *      4) fsync file
 *      5) <crash/power failure>
 *      6) mount fs and trigger log replay
 *
 * Will give us a file with a size of 256Kb, the first 64Kb of data match what
 * the file had in its first 64Kb of data at step 1 and the last 192Kb of the
 * file correspond to a hole. The presence of explicit holes in a log tree is
 * what guarantees that log replay will remove/adjust file extent items in the
 * fs/subvol tree.
 *
 * Here we do not need to care about holes between extents, that is already done
 * by copy_items(). We also only need to do this in the full sync path, where we
 * lookup for extents from the fs/subvol tree only. In the fast path case, we
 * lookup the list of modified extent maps and if any represents a hole, we
 * insert a corresponding extent representing a hole in the log tree.
 */
static int btrfs_log_trailing_hole(struct btrfs_trans_handle *trans,
				   struct btrfs_root *root,
				   struct inode *inode,
				   struct btrfs_path *path)
{
	int ret;
	struct btrfs_key key;
	u64 hole_start;
	u64 hole_size;
	struct extent_buffer *leaf;
	struct btrfs_root *log = root->log_root;
	const u64 ino = btrfs_ino(inode);
	const u64 i_size = i_size_read(inode);

	if (!btrfs_fs_incompat(root->fs_info, NO_HOLES))
		return 0;

	key.objectid = ino;
	key.type = BTRFS_EXTENT_DATA_KEY;
	key.offset = (u64)-1;

	ret = btrfs_search_slot(NULL, root, &key, path, 0, 0);
	ASSERT(ret != 0);
	if (ret < 0)
		return ret;

	ASSERT(path->slots[0] > 0);
	path->slots[0]--;
	leaf = path->nodes[0];
	btrfs_item_key_to_cpu(leaf, &key, path->slots[0]);

	if (key.objectid != ino || key.type != BTRFS_EXTENT_DATA_KEY) {
		/* inode does not have any extents */
		hole_start = 0;
		hole_size = i_size;
	} else {
		struct btrfs_file_extent_item *extent;
		u64 len;

		/*
		 * If there's an extent beyond i_size, an explicit hole was
		 * already inserted by copy_items().
		 */
		if (key.offset >= i_size)
			return 0;

		extent = btrfs_item_ptr(leaf, path->slots[0],
					struct btrfs_file_extent_item);

		if (btrfs_file_extent_type(leaf, extent) ==
		    BTRFS_FILE_EXTENT_INLINE) {
			len = btrfs_file_extent_inline_len(leaf,
							   path->slots[0],
							   extent);
			ASSERT(len == i_size);
			return 0;
		}

		len = btrfs_file_extent_num_bytes(leaf, extent);
		/* Last extent goes beyond i_size, no need to log a hole. */
		if (key.offset + len > i_size)
			return 0;
		hole_start = key.offset + len;
		hole_size = i_size - hole_start;
	}
	btrfs_release_path(path);

	/* Last extent ends at i_size. */
	if (hole_size == 0)
		return 0;

	hole_size = ALIGN(hole_size, root->sectorsize);
	ret = btrfs_insert_file_extent(trans, log, ino, hole_start, 0, 0,
				       hole_size, 0, hole_size, 0, 0, 0);
	return ret;
}

/* log a single inode in the tree log.
 * At least one parent directory for this inode must exist in the tree
 * or be logged already.
 *
 * Any items from this inode changed by the current transaction are copied
 * to the log tree.  An extra reference is taken on any extents in this
 * file, allowing us to avoid a whole pile of corner cases around logging
 * blocks that have been removed from the tree.
 *
 * See LOG_INODE_ALL and related defines for a description of what inode_only
 * does.
 *
 * This handles both files and directories.
 */
static int btrfs_log_inode(struct btrfs_trans_handle *trans,
			   struct btrfs_root *root, struct inode *inode,
			   int inode_only,
			   const loff_t start,
			   const loff_t end,
			   struct btrfs_log_ctx *ctx)
{
	struct btrfs_path *path;
	struct btrfs_path *dst_path;
	struct btrfs_key min_key;
	struct btrfs_key max_key;
	struct btrfs_root *log = root->log_root;
	struct extent_buffer *src = NULL;
	LIST_HEAD(logged_list);
	u64 last_extent = 0;
	int err = 0;
	int ret;
	int nritems;
	int ins_start_slot = 0;
	int ins_nr;
	bool fast_search = false;
	u64 ino = btrfs_ino(inode);
	struct extent_map_tree *em_tree = &BTRFS_I(inode)->extent_tree;
	u64 logged_isize = 0;
	bool need_log_inode_item = true;

	path = btrfs_alloc_path();
	if (!path)
		return -ENOMEM;
	dst_path = btrfs_alloc_path();
	if (!dst_path) {
		btrfs_free_path(path);
		return -ENOMEM;
	}

	min_key.objectid = ino;
	min_key.type = BTRFS_INODE_ITEM_KEY;
	min_key.offset = 0;

	max_key.objectid = ino;


	/* today the code can only do partial logging of directories */
	if (S_ISDIR(inode->i_mode) ||
	    (!test_bit(BTRFS_INODE_NEEDS_FULL_SYNC,
		       &BTRFS_I(inode)->runtime_flags) &&
	     inode_only == LOG_INODE_EXISTS))
		max_key.type = BTRFS_XATTR_ITEM_KEY;
	else
		max_key.type = (u8)-1;
	max_key.offset = (u64)-1;

	/*
	 * Only run delayed items if we are a dir or a new file.
	 * Otherwise commit the delayed inode only, which is needed in
	 * order for the log replay code to mark inodes for link count
	 * fixup (create temporary BTRFS_TREE_LOG_FIXUP_OBJECTID items).
	 */
	if (S_ISDIR(inode->i_mode) ||
	    BTRFS_I(inode)->generation > root->fs_info->last_trans_committed)
		ret = btrfs_commit_inode_delayed_items(trans, inode);
	else
		ret = btrfs_commit_inode_delayed_inode(inode);

	if (ret) {
		btrfs_free_path(path);
		btrfs_free_path(dst_path);
		return ret;
	}

	mutex_lock(&BTRFS_I(inode)->log_mutex);

	btrfs_get_logged_extents(inode, &logged_list, start, end);

	/*
	 * a brute force approach to making sure we get the most uptodate
	 * copies of everything.
	 */
	if (S_ISDIR(inode->i_mode)) {
		int max_key_type = BTRFS_DIR_LOG_INDEX_KEY;

		if (inode_only == LOG_INODE_EXISTS)
			max_key_type = BTRFS_XATTR_ITEM_KEY;
		ret = drop_objectid_items(trans, log, path, ino, max_key_type);
	} else {
		if (inode_only == LOG_INODE_EXISTS) {
			/*
			 * Make sure the new inode item we write to the log has
			 * the same isize as the current one (if it exists).
			 * This is necessary to prevent data loss after log
			 * replay, and also to prevent doing a wrong expanding
			 * truncate - for e.g. create file, write 4K into offset
			 * 0, fsync, write 4K into offset 4096, add hard link,
			 * fsync some other file (to sync log), power fail - if
			 * we use the inode's current i_size, after log replay
			 * we get a 8Kb file, with the last 4Kb extent as a hole
			 * (zeroes), as if an expanding truncate happened,
			 * instead of getting a file of 4Kb only.
			 */
			err = logged_inode_size(log, inode, path,
						&logged_isize);
			if (err)
				goto out_unlock;
		}
		if (test_bit(BTRFS_INODE_NEEDS_FULL_SYNC,
			     &BTRFS_I(inode)->runtime_flags)) {
			if (inode_only == LOG_INODE_EXISTS) {
				max_key.type = BTRFS_XATTR_ITEM_KEY;
				ret = drop_objectid_items(trans, log, path, ino,
							  max_key.type);
			} else {
				clear_bit(BTRFS_INODE_NEEDS_FULL_SYNC,
					  &BTRFS_I(inode)->runtime_flags);
				clear_bit(BTRFS_INODE_COPY_EVERYTHING,
					  &BTRFS_I(inode)->runtime_flags);
				while(1) {
					ret = btrfs_truncate_inode_items(trans,
							 log, inode, 0, 0);
					if (ret != -EAGAIN)
						break;
				}
			}
		} else if (test_and_clear_bit(BTRFS_INODE_COPY_EVERYTHING,
					      &BTRFS_I(inode)->runtime_flags) ||
			   inode_only == LOG_INODE_EXISTS) {
			if (inode_only == LOG_INODE_ALL)
				fast_search = true;
			max_key.type = BTRFS_XATTR_ITEM_KEY;
			ret = drop_objectid_items(trans, log, path, ino,
						  max_key.type);
		} else {
			if (inode_only == LOG_INODE_ALL)
				fast_search = true;
			goto log_extents;
		}

	}
	if (ret) {
		err = ret;
		goto out_unlock;
	}

	while (1) {
		ins_nr = 0;
		ret = btrfs_search_forward(root, &min_key,
					   path, trans->transid);
		if (ret != 0)
			break;
again:
		/* note, ins_nr might be > 0 here, cleanup outside the loop */
		if (min_key.objectid != ino)
			break;
		if (min_key.type > max_key.type)
			break;

		if (min_key.type == BTRFS_INODE_ITEM_KEY)
			need_log_inode_item = false;

<<<<<<< HEAD
=======
		/* Skip xattrs, we log them later with btrfs_log_all_xattrs() */
		if (min_key.type == BTRFS_XATTR_ITEM_KEY) {
			if (ins_nr == 0)
				goto next_slot;
			ret = copy_items(trans, inode, dst_path, path,
					 &last_extent, ins_start_slot,
					 ins_nr, inode_only, logged_isize);
			if (ret < 0) {
				err = ret;
				goto out_unlock;
			}
			ins_nr = 0;
			if (ret) {
				btrfs_release_path(path);
				continue;
			}
			goto next_slot;
		}

>>>>>>> 827c24bc
		src = path->nodes[0];
		if (ins_nr && ins_start_slot + ins_nr == path->slots[0]) {
			ins_nr++;
			goto next_slot;
		} else if (!ins_nr) {
			ins_start_slot = path->slots[0];
			ins_nr = 1;
			goto next_slot;
		}

		ret = copy_items(trans, inode, dst_path, path, &last_extent,
				 ins_start_slot, ins_nr, inode_only,
				 logged_isize);
		if (ret < 0) {
			err = ret;
			goto out_unlock;
		}
		if (ret) {
			ins_nr = 0;
			btrfs_release_path(path);
			continue;
		}
		ins_nr = 1;
		ins_start_slot = path->slots[0];
next_slot:

		nritems = btrfs_header_nritems(path->nodes[0]);
		path->slots[0]++;
		if (path->slots[0] < nritems) {
			btrfs_item_key_to_cpu(path->nodes[0], &min_key,
					      path->slots[0]);
			goto again;
		}
		if (ins_nr) {
			ret = copy_items(trans, inode, dst_path, path,
					 &last_extent, ins_start_slot,
					 ins_nr, inode_only, logged_isize);
			if (ret < 0) {
				err = ret;
				goto out_unlock;
			}
			ret = 0;
			ins_nr = 0;
		}
		btrfs_release_path(path);

		if (min_key.offset < (u64)-1) {
			min_key.offset++;
		} else if (min_key.type < max_key.type) {
			min_key.type++;
			min_key.offset = 0;
		} else {
			break;
		}
	}
	if (ins_nr) {
		ret = copy_items(trans, inode, dst_path, path, &last_extent,
				 ins_start_slot, ins_nr, inode_only,
				 logged_isize);
		if (ret < 0) {
			err = ret;
			goto out_unlock;
		}
		ret = 0;
		ins_nr = 0;
	}

	btrfs_release_path(path);
	btrfs_release_path(dst_path);
	err = btrfs_log_all_xattrs(trans, root, inode, path, dst_path);
	if (err)
		goto out_unlock;
	if (max_key.type >= BTRFS_EXTENT_DATA_KEY && !fast_search) {
		btrfs_release_path(path);
		btrfs_release_path(dst_path);
		err = btrfs_log_trailing_hole(trans, root, inode, path);
		if (err)
			goto out_unlock;
	}
log_extents:
	btrfs_release_path(path);
	btrfs_release_path(dst_path);
	if (need_log_inode_item) {
		err = log_inode_item(trans, log, dst_path, inode);
		if (err)
			goto out_unlock;
	}
	if (fast_search) {
		/*
		 * Some ordered extents started by fsync might have completed
		 * before we collected the ordered extents in logged_list, which
		 * means they're gone, not in our logged_list nor in the inode's
		 * ordered tree. We want the application/user space to know an
		 * error happened while attempting to persist file data so that
		 * it can take proper action. If such error happened, we leave
		 * without writing to the log tree and the fsync must report the
		 * file data write error and not commit the current transaction.
		 */
		err = btrfs_inode_check_errors(inode);
		if (err) {
			ctx->io_err = err;
			goto out_unlock;
		}
		ret = btrfs_log_changed_extents(trans, root, inode, dst_path,
						&logged_list, ctx);
		if (ret) {
			err = ret;
			goto out_unlock;
		}
	} else if (inode_only == LOG_INODE_ALL) {
		struct extent_map *em, *n;

		write_lock(&em_tree->lock);
		/*
		 * We can't just remove every em if we're called for a ranged
		 * fsync - that is, one that doesn't cover the whole possible
		 * file range (0 to LLONG_MAX). This is because we can have
		 * em's that fall outside the range we're logging and therefore
		 * their ordered operations haven't completed yet
		 * (btrfs_finish_ordered_io() not invoked yet). This means we
		 * didn't get their respective file extent item in the fs/subvol
		 * tree yet, and need to let the next fast fsync (one which
		 * consults the list of modified extent maps) find the em so
		 * that it logs a matching file extent item and waits for the
		 * respective ordered operation to complete (if it's still
		 * running).
		 *
		 * Removing every em outside the range we're logging would make
		 * the next fast fsync not log their matching file extent items,
		 * therefore making us lose data after a log replay.
		 */
		list_for_each_entry_safe(em, n, &em_tree->modified_extents,
					 list) {
			const u64 mod_end = em->mod_start + em->mod_len - 1;

			if (em->mod_start >= start && mod_end <= end)
				list_del_init(&em->list);
		}
		write_unlock(&em_tree->lock);
	}

	if (inode_only == LOG_INODE_ALL && S_ISDIR(inode->i_mode)) {
		ret = log_directory_changes(trans, root, inode, path, dst_path,
					    ctx);
		if (ret) {
			err = ret;
			goto out_unlock;
		}
	}

	spin_lock(&BTRFS_I(inode)->lock);
	BTRFS_I(inode)->logged_trans = trans->transid;
	BTRFS_I(inode)->last_log_commit = BTRFS_I(inode)->last_sub_trans;
	spin_unlock(&BTRFS_I(inode)->lock);
out_unlock:
	if (unlikely(err))
		btrfs_put_logged_extents(&logged_list);
	else
		btrfs_submit_logged_extents(&logged_list, log);
	mutex_unlock(&BTRFS_I(inode)->log_mutex);

	btrfs_free_path(path);
	btrfs_free_path(dst_path);
	return err;
}

/*
 * follow the dentry parent pointers up the chain and see if any
 * of the directories in it require a full commit before they can
 * be logged.  Returns zero if nothing special needs to be done or 1 if
 * a full commit is required.
 */
static noinline int check_parent_dirs_for_sync(struct btrfs_trans_handle *trans,
					       struct inode *inode,
					       struct dentry *parent,
					       struct super_block *sb,
					       u64 last_committed)
{
	int ret = 0;
	struct btrfs_root *root;
	struct dentry *old_parent = NULL;
	struct inode *orig_inode = inode;

	/*
	 * for regular files, if its inode is already on disk, we don't
	 * have to worry about the parents at all.  This is because
	 * we can use the last_unlink_trans field to record renames
	 * and other fun in this file.
	 */
	if (S_ISREG(inode->i_mode) &&
	    BTRFS_I(inode)->generation <= last_committed &&
	    BTRFS_I(inode)->last_unlink_trans <= last_committed)
			goto out;

	if (!S_ISDIR(inode->i_mode)) {
		if (!parent || d_really_is_negative(parent) || sb != d_inode(parent)->i_sb)
			goto out;
		inode = d_inode(parent);
	}

	while (1) {
		/*
		 * If we are logging a directory then we start with our inode,
		 * not our parents inode, so we need to skipp setting the
		 * logged_trans so that further down in the log code we don't
		 * think this inode has already been logged.
		 */
		if (inode != orig_inode)
			BTRFS_I(inode)->logged_trans = trans->transid;
		smp_mb();

		if (BTRFS_I(inode)->last_unlink_trans > last_committed) {
			root = BTRFS_I(inode)->root;

			/*
			 * make sure any commits to the log are forced
			 * to be full commits
			 */
			btrfs_set_log_full_commit(root->fs_info, trans);
			ret = 1;
			break;
		}

		if (!parent || d_really_is_negative(parent) || sb != d_inode(parent)->i_sb)
			break;

		if (IS_ROOT(parent))
			break;

		parent = dget_parent(parent);
		dput(old_parent);
		old_parent = parent;
		inode = d_inode(parent);

	}
	dput(old_parent);
out:
	return ret;
}

struct btrfs_dir_list {
	u64 ino;
	struct list_head list;
};

/*
 * Log the inodes of the new dentries of a directory. See log_dir_items() for
 * details about the why it is needed.
 * This is a recursive operation - if an existing dentry corresponds to a
 * directory, that directory's new entries are logged too (same behaviour as
 * ext3/4, xfs, f2fs, reiserfs, nilfs2). Note that when logging the inodes
 * the dentries point to we do not lock their i_mutex, otherwise lockdep
 * complains about the following circular lock dependency / possible deadlock:
 *
 *        CPU0                                        CPU1
 *        ----                                        ----
 * lock(&type->i_mutex_dir_key#3/2);
 *                                            lock(sb_internal#2);
 *                                            lock(&type->i_mutex_dir_key#3/2);
 * lock(&sb->s_type->i_mutex_key#14);
 *
 * Where sb_internal is the lock (a counter that works as a lock) acquired by
 * sb_start_intwrite() in btrfs_start_transaction().
 * Not locking i_mutex of the inodes is still safe because:
 *
 * 1) For regular files we log with a mode of LOG_INODE_EXISTS. It's possible
 *    that while logging the inode new references (names) are added or removed
 *    from the inode, leaving the logged inode item with a link count that does
 *    not match the number of logged inode reference items. This is fine because
 *    at log replay time we compute the real number of links and correct the
 *    link count in the inode item (see replay_one_buffer() and
 *    link_to_fixup_dir());
 *
 * 2) For directories we log with a mode of LOG_INODE_ALL. It's possible that
 *    while logging the inode's items new items with keys BTRFS_DIR_ITEM_KEY and
 *    BTRFS_DIR_INDEX_KEY are added to fs/subvol tree and the logged inode item
 *    has a size that doesn't match the sum of the lengths of all the logged
 *    names. This does not result in a problem because if a dir_item key is
 *    logged but its matching dir_index key is not logged, at log replay time we
 *    don't use it to replay the respective name (see replay_one_name()). On the
 *    other hand if only the dir_index key ends up being logged, the respective
 *    name is added to the fs/subvol tree with both the dir_item and dir_index
 *    keys created (see replay_one_name()).
 *    The directory's inode item with a wrong i_size is not a problem as well,
 *    since we don't use it at log replay time to set the i_size in the inode
 *    item of the fs/subvol tree (see overwrite_item()).
 */
static int log_new_dir_dentries(struct btrfs_trans_handle *trans,
				struct btrfs_root *root,
				struct inode *start_inode,
				struct btrfs_log_ctx *ctx)
{
	struct btrfs_root *log = root->log_root;
	struct btrfs_path *path;
	LIST_HEAD(dir_list);
	struct btrfs_dir_list *dir_elem;
	int ret = 0;

	path = btrfs_alloc_path();
	if (!path)
		return -ENOMEM;

	dir_elem = kmalloc(sizeof(*dir_elem), GFP_NOFS);
	if (!dir_elem) {
		btrfs_free_path(path);
		return -ENOMEM;
	}
	dir_elem->ino = btrfs_ino(start_inode);
	list_add_tail(&dir_elem->list, &dir_list);

	while (!list_empty(&dir_list)) {
		struct extent_buffer *leaf;
		struct btrfs_key min_key;
		int nritems;
		int i;

		dir_elem = list_first_entry(&dir_list, struct btrfs_dir_list,
					    list);
		if (ret)
			goto next_dir_inode;

		min_key.objectid = dir_elem->ino;
		min_key.type = BTRFS_DIR_ITEM_KEY;
		min_key.offset = 0;
again:
		btrfs_release_path(path);
		ret = btrfs_search_forward(log, &min_key, path, trans->transid);
		if (ret < 0) {
			goto next_dir_inode;
		} else if (ret > 0) {
			ret = 0;
			goto next_dir_inode;
		}

process_leaf:
		leaf = path->nodes[0];
		nritems = btrfs_header_nritems(leaf);
		for (i = path->slots[0]; i < nritems; i++) {
			struct btrfs_dir_item *di;
			struct btrfs_key di_key;
			struct inode *di_inode;
			struct btrfs_dir_list *new_dir_elem;
			int log_mode = LOG_INODE_EXISTS;
			int type;

			btrfs_item_key_to_cpu(leaf, &min_key, i);
			if (min_key.objectid != dir_elem->ino ||
			    min_key.type != BTRFS_DIR_ITEM_KEY)
				goto next_dir_inode;

			di = btrfs_item_ptr(leaf, i, struct btrfs_dir_item);
			type = btrfs_dir_type(leaf, di);
			if (btrfs_dir_transid(leaf, di) < trans->transid &&
			    type != BTRFS_FT_DIR)
				continue;
			btrfs_dir_item_key_to_cpu(leaf, di, &di_key);
			if (di_key.type == BTRFS_ROOT_ITEM_KEY)
				continue;

			di_inode = btrfs_iget(root->fs_info->sb, &di_key,
					      root, NULL);
			if (IS_ERR(di_inode)) {
				ret = PTR_ERR(di_inode);
				goto next_dir_inode;
			}

			if (btrfs_inode_in_log(di_inode, trans->transid)) {
				iput(di_inode);
				continue;
			}

			ctx->log_new_dentries = false;
			if (type == BTRFS_FT_DIR)
				log_mode = LOG_INODE_ALL;
			btrfs_release_path(path);
			ret = btrfs_log_inode(trans, root, di_inode,
					      log_mode, 0, LLONG_MAX, ctx);
			iput(di_inode);
			if (ret)
				goto next_dir_inode;
			if (ctx->log_new_dentries) {
				new_dir_elem = kmalloc(sizeof(*new_dir_elem),
						       GFP_NOFS);
				if (!new_dir_elem) {
					ret = -ENOMEM;
					goto next_dir_inode;
				}
				new_dir_elem->ino = di_key.objectid;
				list_add_tail(&new_dir_elem->list, &dir_list);
			}
			break;
		}
		if (i == nritems) {
			ret = btrfs_next_leaf(log, path);
			if (ret < 0) {
				goto next_dir_inode;
			} else if (ret > 0) {
				ret = 0;
				goto next_dir_inode;
			}
			goto process_leaf;
		}
		if (min_key.offset < (u64)-1) {
			min_key.offset++;
			goto again;
		}
next_dir_inode:
		list_del(&dir_elem->list);
		kfree(dir_elem);
	}

	btrfs_free_path(path);
	return ret;
}

/*
 * helper function around btrfs_log_inode to make sure newly created
 * parent directories also end up in the log.  A minimal inode and backref
 * only logging is done of any parent directories that are older than
 * the last committed transaction
 */
static int btrfs_log_inode_parent(struct btrfs_trans_handle *trans,
			    	  struct btrfs_root *root, struct inode *inode,
				  struct dentry *parent,
				  const loff_t start,
				  const loff_t end,
				  int exists_only,
				  struct btrfs_log_ctx *ctx)
{
	int inode_only = exists_only ? LOG_INODE_EXISTS : LOG_INODE_ALL;
	struct super_block *sb;
	struct dentry *old_parent = NULL;
	int ret = 0;
	u64 last_committed = root->fs_info->last_trans_committed;
	const struct dentry * const first_parent = parent;
	const bool did_unlink = (BTRFS_I(inode)->last_unlink_trans >
				 last_committed);
	bool log_dentries = false;
	struct inode *orig_inode = inode;

	sb = inode->i_sb;

	if (btrfs_test_opt(root, NOTREELOG)) {
		ret = 1;
		goto end_no_trans;
	}

	/*
	 * The prev transaction commit doesn't complete, we need do
	 * full commit by ourselves.
	 */
	if (root->fs_info->last_trans_log_full_commit >
	    root->fs_info->last_trans_committed) {
		ret = 1;
		goto end_no_trans;
	}

	if (root != BTRFS_I(inode)->root ||
	    btrfs_root_refs(&root->root_item) == 0) {
		ret = 1;
		goto end_no_trans;
	}

	ret = check_parent_dirs_for_sync(trans, inode, parent,
					 sb, last_committed);
	if (ret)
		goto end_no_trans;

	if (btrfs_inode_in_log(inode, trans->transid)) {
		ret = BTRFS_NO_LOG_SYNC;
		goto end_no_trans;
	}

	ret = start_log_trans(trans, root, ctx);
	if (ret)
		goto end_no_trans;

	ret = btrfs_log_inode(trans, root, inode, inode_only, start, end, ctx);
	if (ret)
		goto end_trans;

	/*
	 * for regular files, if its inode is already on disk, we don't
	 * have to worry about the parents at all.  This is because
	 * we can use the last_unlink_trans field to record renames
	 * and other fun in this file.
	 */
	if (S_ISREG(inode->i_mode) &&
	    BTRFS_I(inode)->generation <= last_committed &&
	    BTRFS_I(inode)->last_unlink_trans <= last_committed) {
		ret = 0;
		goto end_trans;
	}

	if (S_ISDIR(inode->i_mode) && ctx && ctx->log_new_dentries)
		log_dentries = true;

	while (1) {
		if (!parent || d_really_is_negative(parent) || sb != d_inode(parent)->i_sb)
			break;

		inode = d_inode(parent);
		if (root != BTRFS_I(inode)->root)
			break;

		/*
		 * On unlink we must make sure our immediate parent directory
		 * inode is fully logged. This is to prevent leaving dangling
		 * directory index entries and a wrong directory inode's i_size.
		 * Not doing so can result in a directory being impossible to
		 * delete after log replay (rmdir will always fail with error
		 * -ENOTEMPTY).
		 */
		if (did_unlink && parent == first_parent)
			inode_only = LOG_INODE_ALL;
		else
			inode_only = LOG_INODE_EXISTS;

		if (BTRFS_I(inode)->generation >
		    root->fs_info->last_trans_committed ||
		    inode_only == LOG_INODE_ALL) {
			ret = btrfs_log_inode(trans, root, inode, inode_only,
					      0, LLONG_MAX, ctx);
			if (ret)
				goto end_trans;
		}
		if (IS_ROOT(parent))
			break;

		parent = dget_parent(parent);
		dput(old_parent);
		old_parent = parent;
	}
	if (log_dentries)
		ret = log_new_dir_dentries(trans, root, orig_inode, ctx);
	else
		ret = 0;
end_trans:
	dput(old_parent);
	if (ret < 0) {
		btrfs_set_log_full_commit(root->fs_info, trans);
		ret = 1;
	}

	if (ret)
		btrfs_remove_log_ctx(root, ctx);
	btrfs_end_log_trans(root);
end_no_trans:
	return ret;
}

/*
 * it is not safe to log dentry if the chunk root has added new
 * chunks.  This returns 0 if the dentry was logged, and 1 otherwise.
 * If this returns 1, you must commit the transaction to safely get your
 * data on disk.
 */
int btrfs_log_dentry_safe(struct btrfs_trans_handle *trans,
			  struct btrfs_root *root, struct dentry *dentry,
			  const loff_t start,
			  const loff_t end,
			  struct btrfs_log_ctx *ctx)
{
	struct dentry *parent = dget_parent(dentry);
	int ret;

	ret = btrfs_log_inode_parent(trans, root, d_inode(dentry), parent,
				     start, end, 0, ctx);
	dput(parent);

	return ret;
}

/*
 * should be called during mount to recover any replay any log trees
 * from the FS
 */
int btrfs_recover_log_trees(struct btrfs_root *log_root_tree)
{
	int ret;
	struct btrfs_path *path;
	struct btrfs_trans_handle *trans;
	struct btrfs_key key;
	struct btrfs_key found_key;
	struct btrfs_key tmp_key;
	struct btrfs_root *log;
	struct btrfs_fs_info *fs_info = log_root_tree->fs_info;
	struct walk_control wc = {
		.process_func = process_one_buffer,
		.stage = 0,
	};

	path = btrfs_alloc_path();
	if (!path)
		return -ENOMEM;

	fs_info->log_root_recovering = 1;

	trans = btrfs_start_transaction(fs_info->tree_root, 0);
	if (IS_ERR(trans)) {
		ret = PTR_ERR(trans);
		goto error;
	}

	wc.trans = trans;
	wc.pin = 1;

	ret = walk_log_tree(trans, log_root_tree, &wc);
	if (ret) {
		btrfs_error(fs_info, ret, "Failed to pin buffers while "
			    "recovering log root tree.");
		goto error;
	}

again:
	key.objectid = BTRFS_TREE_LOG_OBJECTID;
	key.offset = (u64)-1;
	key.type = BTRFS_ROOT_ITEM_KEY;

	while (1) {
		ret = btrfs_search_slot(NULL, log_root_tree, &key, path, 0, 0);

		if (ret < 0) {
			btrfs_error(fs_info, ret,
				    "Couldn't find tree log root.");
			goto error;
		}
		if (ret > 0) {
			if (path->slots[0] == 0)
				break;
			path->slots[0]--;
		}
		btrfs_item_key_to_cpu(path->nodes[0], &found_key,
				      path->slots[0]);
		btrfs_release_path(path);
		if (found_key.objectid != BTRFS_TREE_LOG_OBJECTID)
			break;

		log = btrfs_read_fs_root(log_root_tree, &found_key);
		if (IS_ERR(log)) {
			ret = PTR_ERR(log);
			btrfs_error(fs_info, ret,
				    "Couldn't read tree log root.");
			goto error;
		}

		tmp_key.objectid = found_key.offset;
		tmp_key.type = BTRFS_ROOT_ITEM_KEY;
		tmp_key.offset = (u64)-1;

		wc.replay_dest = btrfs_read_fs_root_no_name(fs_info, &tmp_key);
		if (IS_ERR(wc.replay_dest)) {
			ret = PTR_ERR(wc.replay_dest);
			free_extent_buffer(log->node);
			free_extent_buffer(log->commit_root);
			kfree(log);
			btrfs_error(fs_info, ret, "Couldn't read target root "
				    "for tree log recovery.");
			goto error;
		}

		wc.replay_dest->log_root = log;
		btrfs_record_root_in_trans(trans, wc.replay_dest);
		ret = walk_log_tree(trans, log, &wc);

		if (!ret && wc.stage == LOG_WALK_REPLAY_ALL) {
			ret = fixup_inode_link_counts(trans, wc.replay_dest,
						      path);
		}

		key.offset = found_key.offset - 1;
		wc.replay_dest->log_root = NULL;
		free_extent_buffer(log->node);
		free_extent_buffer(log->commit_root);
		kfree(log);

		if (ret)
			goto error;

		if (found_key.offset == 0)
			break;
	}
	btrfs_release_path(path);

	/* step one is to pin it all, step two is to replay just inodes */
	if (wc.pin) {
		wc.pin = 0;
		wc.process_func = replay_one_buffer;
		wc.stage = LOG_WALK_REPLAY_INODES;
		goto again;
	}
	/* step three is to replay everything */
	if (wc.stage < LOG_WALK_REPLAY_ALL) {
		wc.stage++;
		goto again;
	}

	btrfs_free_path(path);

	/* step 4: commit the transaction, which also unpins the blocks */
	ret = btrfs_commit_transaction(trans, fs_info->tree_root);
	if (ret)
		return ret;

	free_extent_buffer(log_root_tree->node);
	log_root_tree->log_root = NULL;
	fs_info->log_root_recovering = 0;
	kfree(log_root_tree);

	return 0;
error:
	if (wc.trans)
		btrfs_end_transaction(wc.trans, fs_info->tree_root);
	btrfs_free_path(path);
	return ret;
}

/*
 * there are some corner cases where we want to force a full
 * commit instead of allowing a directory to be logged.
 *
 * They revolve around files there were unlinked from the directory, and
 * this function updates the parent directory so that a full commit is
 * properly done if it is fsync'd later after the unlinks are done.
 */
void btrfs_record_unlink_dir(struct btrfs_trans_handle *trans,
			     struct inode *dir, struct inode *inode,
			     int for_rename)
{
	/*
	 * when we're logging a file, if it hasn't been renamed
	 * or unlinked, and its inode is fully committed on disk,
	 * we don't have to worry about walking up the directory chain
	 * to log its parents.
	 *
	 * So, we use the last_unlink_trans field to put this transid
	 * into the file.  When the file is logged we check it and
	 * don't log the parents if the file is fully on disk.
	 */
	if (S_ISREG(inode->i_mode))
		BTRFS_I(inode)->last_unlink_trans = trans->transid;

	/*
	 * if this directory was already logged any new
	 * names for this file/dir will get recorded
	 */
	smp_mb();
	if (BTRFS_I(dir)->logged_trans == trans->transid)
		return;

	/*
	 * if the inode we're about to unlink was logged,
	 * the log will be properly updated for any new names
	 */
	if (BTRFS_I(inode)->logged_trans == trans->transid)
		return;

	/*
	 * when renaming files across directories, if the directory
	 * there we're unlinking from gets fsync'd later on, there's
	 * no way to find the destination directory later and fsync it
	 * properly.  So, we have to be conservative and force commits
	 * so the new name gets discovered.
	 */
	if (for_rename)
		goto record;

	/* we can safely do the unlink without any special recording */
	return;

record:
	BTRFS_I(dir)->last_unlink_trans = trans->transid;
}

/*
 * Call this after adding a new name for a file and it will properly
 * update the log to reflect the new name.
 *
 * It will return zero if all goes well, and it will return 1 if a
 * full transaction commit is required.
 */
int btrfs_log_new_name(struct btrfs_trans_handle *trans,
			struct inode *inode, struct inode *old_dir,
			struct dentry *parent)
{
	struct btrfs_root * root = BTRFS_I(inode)->root;

	/*
	 * this will force the logging code to walk the dentry chain
	 * up for the file
	 */
	if (S_ISREG(inode->i_mode))
		BTRFS_I(inode)->last_unlink_trans = trans->transid;

	/*
	 * if this inode hasn't been logged and directory we're renaming it
	 * from hasn't been logged, we don't need to log it
	 */
	if (BTRFS_I(inode)->logged_trans <=
	    root->fs_info->last_trans_committed &&
	    (!old_dir || BTRFS_I(old_dir)->logged_trans <=
		    root->fs_info->last_trans_committed))
		return 0;

	return btrfs_log_inode_parent(trans, root, inode, parent, 0,
				      LLONG_MAX, 1, NULL);
}
<|MERGE_RESOLUTION|>--- conflicted
+++ resolved
@@ -4526,8 +4526,6 @@
 		if (min_key.type == BTRFS_INODE_ITEM_KEY)
 			need_log_inode_item = false;
 
-<<<<<<< HEAD
-=======
 		/* Skip xattrs, we log them later with btrfs_log_all_xattrs() */
 		if (min_key.type == BTRFS_XATTR_ITEM_KEY) {
 			if (ins_nr == 0)
@@ -4547,7 +4545,6 @@
 			goto next_slot;
 		}
 
->>>>>>> 827c24bc
 		src = path->nodes[0];
 		if (ins_nr && ins_start_slot + ins_nr == path->slots[0]) {
 			ins_nr++;
