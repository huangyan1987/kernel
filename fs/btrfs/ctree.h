/*
 * Copyright (C) 2007 Oracle.  All rights reserved.
 *
 * This program is free software; you can redistribute it and/or
 * modify it under the terms of the GNU General Public
 * License v2 as published by the Free Software Foundation.
 *
 * This program is distributed in the hope that it will be useful,
 * but WITHOUT ANY WARRANTY; without even the implied warranty of
 * MERCHANTABILITY or FITNESS FOR A PARTICULAR PURPOSE.  See the GNU
 * General Public License for more details.
 *
 * You should have received a copy of the GNU General Public
 * License along with this program; if not, write to the
 * Free Software Foundation, Inc., 59 Temple Place - Suite 330,
 * Boston, MA 021110-1307, USA.
 */

#ifndef __BTRFS_CTREE__
#define __BTRFS_CTREE__

#include <linux/mm.h>
#include <linux/sched/signal.h>
#include <linux/highmem.h>
#include <linux/fs.h>
#include <linux/rwsem.h>
#include <linux/semaphore.h>
#include <linux/completion.h>
#include <linux/backing-dev.h>
#include <linux/wait.h>
#include <linux/slab.h>
#include <linux/kobject.h>
#include <trace/events/btrfs.h>
#include <asm/kmap_types.h>
#include <linux/pagemap.h>
#include <linux/btrfs.h>
#include <linux/btrfs_tree.h>
#include <linux/workqueue.h>
#include <linux/security.h>
#include <linux/sizes.h>
#include <linux/dynamic_debug.h>
#include <linux/refcount.h>
#include <linux/unsupported-feature.h>
#include "extent_io.h"
#include "extent_map.h"
#include "async-thread.h"

struct btrfs_trans_handle;
struct btrfs_transaction;
struct btrfs_pending_snapshot;
struct btrfs_delayed_ref_root;
extern struct kmem_cache *btrfs_trans_handle_cachep;
extern struct kmem_cache *btrfs_transaction_cachep;
extern struct kmem_cache *btrfs_bit_radix_cachep;
extern struct kmem_cache *btrfs_path_cachep;
extern struct kmem_cache *btrfs_free_space_cachep;
struct btrfs_ordered_sum;
struct btrfs_ref;

#ifdef CONFIG_BTRFS_FS_RUN_SANITY_TESTS
#define STATIC noinline
#else
#define STATIC static noinline
#endif

#define BTRFS_MAGIC 0x4D5F53665248425FULL /* ascii _BHRfS_M, no null */

#define BTRFS_MAX_MIRRORS 3

#define BTRFS_MAX_LEVEL 8

#define BTRFS_COMPAT_EXTENT_TREE_V0

/*
 * the max metadata block size.  This limit is somewhat artificial,
 * but the memmove costs go through the roof for larger blocks.
 */
#define BTRFS_MAX_METADATA_BLOCKSIZE 65536

/*
 * we can actually store much bigger names, but lets not confuse the rest
 * of linux
 */
#define BTRFS_NAME_LEN 255

/*
 * Theoretical limit is larger, but we keep this down to a sane
 * value. That should limit greatly the possibility of collisions on
 * inode ref items.
 */
#define BTRFS_LINK_MAX 65535U

static const int btrfs_csum_sizes[] = { 4 };

/* four bytes for CRC32 */
#define BTRFS_EMPTY_DIR_SIZE 0

/* ioprio of readahead is set to idle */
#define BTRFS_IOPRIO_READA (IOPRIO_PRIO_VALUE(IOPRIO_CLASS_IDLE, 0))

#define BTRFS_DIRTY_METADATA_THRESH	SZ_32M

#define BTRFS_MAX_EXTENT_SIZE SZ_128M

/*
 * Count how many BTRFS_MAX_EXTENT_SIZE cover the @size
 */
static inline u32 count_max_extents(u64 size)
{
	return div_u64(size + BTRFS_MAX_EXTENT_SIZE - 1, BTRFS_MAX_EXTENT_SIZE);
}

struct btrfs_mapping_tree {
	struct extent_map_tree map_tree;
};

static inline unsigned long btrfs_chunk_item_size(int num_stripes)
{
	BUG_ON(num_stripes == 0);
	return sizeof(struct btrfs_chunk) +
		sizeof(struct btrfs_stripe) * (num_stripes - 1);
}

/*
 * File system states
 */
#define BTRFS_FS_STATE_ERROR		0
#define BTRFS_FS_STATE_REMOUNTING	1
#define BTRFS_FS_STATE_TRANS_ABORTED	2
#define BTRFS_FS_STATE_DEV_REPLACING	3
#define BTRFS_FS_STATE_DUMMY_FS_INFO	4

#define BTRFS_BACKREF_REV_MAX		256
#define BTRFS_BACKREF_REV_SHIFT		56
#define BTRFS_BACKREF_REV_MASK		(((u64)BTRFS_BACKREF_REV_MAX - 1) << \
					 BTRFS_BACKREF_REV_SHIFT)

#define BTRFS_OLD_BACKREF_REV		0
#define BTRFS_MIXED_BACKREF_REV		1

/*
 * every tree block (leaf or node) starts with this header.
 */
struct btrfs_header {
	/* these first four must match the super block */
	u8 csum[BTRFS_CSUM_SIZE];
	u8 fsid[BTRFS_FSID_SIZE]; /* FS specific uuid */
	__le64 bytenr; /* which block this node is supposed to live in */
	__le64 flags;

	/* allowed to be different from the super from here on down */
	u8 chunk_tree_uuid[BTRFS_UUID_SIZE];
	__le64 generation;
	__le64 owner;
	__le32 nritems;
	u8 level;
} __attribute__ ((__packed__));

/*
 * this is a very generous portion of the super block, giving us
 * room to translate 14 chunks with 3 stripes each.
 */
#define BTRFS_SYSTEM_CHUNK_ARRAY_SIZE 2048

/*
 * just in case we somehow lose the roots and are not able to mount,
 * we store an array of the roots from previous transactions
 * in the super.
 */
#define BTRFS_NUM_BACKUP_ROOTS 4
struct btrfs_root_backup {
	__le64 tree_root;
	__le64 tree_root_gen;

	__le64 chunk_root;
	__le64 chunk_root_gen;

	__le64 extent_root;
	__le64 extent_root_gen;

	__le64 fs_root;
	__le64 fs_root_gen;

	__le64 dev_root;
	__le64 dev_root_gen;

	__le64 csum_root;
	__le64 csum_root_gen;

	__le64 total_bytes;
	__le64 bytes_used;
	__le64 num_devices;
	/* future */
	__le64 unused_64[4];

	u8 tree_root_level;
	u8 chunk_root_level;
	u8 extent_root_level;
	u8 fs_root_level;
	u8 dev_root_level;
	u8 csum_root_level;
	/* future and to align */
	u8 unused_8[10];
} __attribute__ ((__packed__));

/*
 * the super block basically lists the main trees of the FS
 * it currently lacks any block count etc etc
 */
struct btrfs_super_block {
	u8 csum[BTRFS_CSUM_SIZE];
	/* the first 4 fields must match struct btrfs_header */
	u8 fsid[BTRFS_FSID_SIZE];    /* userfacing FS specific uuid */
	__le64 bytenr; /* this block number */
	__le64 flags;

	/* allowed to be different from the btrfs_header from here own down */
	__le64 magic;
	__le64 generation;
	__le64 root;
	__le64 chunk_root;
	__le64 log_root;

	/* this will help find the new super based on the log root */
	__le64 log_root_transid;
	__le64 total_bytes;
	__le64 bytes_used;
	__le64 root_dir_objectid;
	__le64 num_devices;
	__le32 sectorsize;
	__le32 nodesize;
	__le32 __unused_leafsize;
	__le32 stripesize;
	__le32 sys_chunk_array_size;
	__le64 chunk_root_generation;
	__le64 compat_flags;
	__le64 compat_ro_flags;
	__le64 incompat_flags;
	__le16 csum_type;
	u8 root_level;
	u8 chunk_root_level;
	u8 log_root_level;
	struct btrfs_dev_item dev_item;

	char label[BTRFS_LABEL_SIZE];

	__le64 cache_generation;
	__le64 uuid_tree_generation;

	/* The uuid written into btree blocks */
	u8 metadata_uuid[BTRFS_FSID_SIZE];

	/* future expansion */
	__le64 reserved[28];
	u8 sys_chunk_array[BTRFS_SYSTEM_CHUNK_ARRAY_SIZE];
	struct btrfs_root_backup super_roots[BTRFS_NUM_BACKUP_ROOTS];
} __attribute__ ((__packed__));

/*
 * Compat flags that we support.  If any incompat flags are set other than the
 * ones specified below then we will fail to mount
 */
#define BTRFS_FEATURE_COMPAT_SUPP		0ULL
#define BTRFS_FEATURE_COMPAT_SAFE_SET		0ULL
#define BTRFS_FEATURE_COMPAT_SAFE_CLEAR		0ULL

#define BTRFS_FEATURE_COMPAT_RO_SUPP			\
	(BTRFS_FEATURE_COMPAT_RO_FREE_SPACE_TREE |	\
	 BTRFS_FEATURE_COMPAT_RO_FREE_SPACE_TREE_VALID)

#define BTRFS_FEATURE_COMPAT_RO_SAFE_SET	0ULL
#define BTRFS_FEATURE_COMPAT_RO_SAFE_CLEAR	0ULL

#define BTRFS_FEATURE_INCOMPAT_SUPP			\
	(BTRFS_FEATURE_INCOMPAT_MIXED_BACKREF |		\
	 BTRFS_FEATURE_INCOMPAT_DEFAULT_SUBVOL |	\
	 BTRFS_FEATURE_INCOMPAT_MIXED_GROUPS |		\
	 BTRFS_FEATURE_INCOMPAT_BIG_METADATA |		\
	 BTRFS_FEATURE_INCOMPAT_COMPRESS_LZO |		\
	 BTRFS_FEATURE_INCOMPAT_COMPRESS_ZSTD |		\
	 BTRFS_FEATURE_INCOMPAT_RAID56 |		\
	 BTRFS_FEATURE_INCOMPAT_EXTENDED_IREF |		\
	 BTRFS_FEATURE_INCOMPAT_SKINNY_METADATA |	\
	 BTRFS_FEATURE_INCOMPAT_NO_HOLES | \
	 BTRFS_FEATURE_INCOMPAT_METADATA_UUID)

#define BTRFS_FEATURE_INCOMPAT_SAFE_SET			\
	(BTRFS_FEATURE_INCOMPAT_EXTENDED_IREF)
#define BTRFS_FEATURE_INCOMPAT_SAFE_CLEAR		0ULL

/*
 * A leaf is full of items. offset and size tell us where to find
 * the item in the leaf (relative to the start of the data area)
 */
struct btrfs_item {
	struct btrfs_disk_key key;
	__le32 offset;
	__le32 size;
} __attribute__ ((__packed__));

/*
 * leaves have an item area and a data area:
 * [item0, item1....itemN] [free space] [dataN...data1, data0]
 *
 * The data is separate from the items to get the keys closer together
 * during searches.
 */
struct btrfs_leaf {
	struct btrfs_header header;
	struct btrfs_item items[];
} __attribute__ ((__packed__));

/*
 * all non-leaf blocks are nodes, they hold only keys and pointers to
 * other blocks
 */
struct btrfs_key_ptr {
	struct btrfs_disk_key key;
	__le64 blockptr;
	__le64 generation;
} __attribute__ ((__packed__));

struct btrfs_node {
	struct btrfs_header header;
	struct btrfs_key_ptr ptrs[];
} __attribute__ ((__packed__));

/*
 * btrfs_paths remember the path taken from the root down to the leaf.
 * level 0 is always the leaf, and nodes[1...BTRFS_MAX_LEVEL] will point
 * to any other levels that are present.
 *
 * The slots array records the index of the item or block pointer
 * used while walking the tree.
 */
enum { READA_NONE = 0, READA_BACK, READA_FORWARD };
struct btrfs_path {
	struct extent_buffer *nodes[BTRFS_MAX_LEVEL];
	int slots[BTRFS_MAX_LEVEL];
	/* if there is real range locking, this locks field will change */
	u8 locks[BTRFS_MAX_LEVEL];
	u8 reada;
	/* keep some upper locks as we walk down */
	u8 lowest_level;

	/*
	 * set by btrfs_split_item, tells search_slot to keep all locks
	 * and to force calls to keep space in the nodes
	 */
	unsigned int search_for_split:1;
	unsigned int keep_locks:1;
	unsigned int skip_locking:1;
	unsigned int leave_spinning:1;
	unsigned int search_commit_root:1;
	unsigned int need_commit_sem:1;
	unsigned int skip_release_on_error:1;
};
#define BTRFS_MAX_EXTENT_ITEM_SIZE(r) ((BTRFS_LEAF_DATA_SIZE(r->fs_info) >> 4) - \
					sizeof(struct btrfs_item))
struct btrfs_dev_replace {
	u64 replace_state;	/* see #define above */
	u64 time_started;	/* seconds since 1-Jan-1970 */
	u64 time_stopped;	/* seconds since 1-Jan-1970 */
	atomic64_t num_write_errors;
	atomic64_t num_uncorrectable_read_errors;

	u64 cursor_left;
	u64 committed_cursor_left;
	u64 cursor_left_last_write_of_item;
	u64 cursor_right;

	u64 cont_reading_from_srcdev_mode;	/* see #define above */

	int is_valid;
	int item_needs_writeback;
	struct btrfs_device *srcdev;
	struct btrfs_device *tgtdev;

	pid_t lock_owner;
	atomic_t nesting_level;
	struct mutex lock_finishing_cancel_unmount;
	rwlock_t lock;
	atomic_t read_locks;
	atomic_t blocking_readers;
	wait_queue_head_t read_lock_wq;

	struct btrfs_scrub_progress scrub_progress;
};

/* For raid type sysfs entries */
struct raid_kobject {
	u64 flags;
	struct kobject kobj;
	struct list_head list;
};

struct btrfs_space_info {
	spinlock_t lock;

	u64 total_bytes;	/* total bytes in the space,
				   this doesn't take mirrors into account */
	u64 bytes_used;		/* total bytes used,
				   this doesn't take mirrors into account */
	u64 bytes_pinned;	/* total bytes pinned, will be freed when the
				   transaction finishes */
	u64 bytes_reserved;	/* total bytes the allocator has reserved for
				   current allocations */
	u64 bytes_may_use;	/* number of bytes that may be used for
				   delalloc/allocations */
	u64 bytes_readonly;	/* total bytes that are read only */

	u64 max_extent_size;	/* This will hold the maximum extent size of
				   the space info if we had an ENOSPC in the
				   allocator. */

	unsigned int full:1;	/* indicates that we cannot allocate any more
				   chunks for this space */
	unsigned int chunk_alloc:1;	/* set if we are allocating a chunk */

	unsigned int flush:1;		/* set if we are trying to make space */

	unsigned int force_alloc;	/* set if we need to force a chunk
					   alloc for this space */

	u64 disk_used;		/* total bytes used on disk */
	u64 disk_total;		/* total bytes on disk, takes mirrors into
				   account */

	u64 flags;

	/*
	 * bytes_pinned is kept in line with what is actually pinned, as in
	 * we've called update_block_group and dropped the bytes_used counter
	 * and increased the bytes_pinned counter.  However this means that
	 * bytes_pinned does not reflect the bytes that will be pinned once the
	 * delayed refs are flushed, so this counter is inc'ed every time we
	 * call btrfs_free_extent so it is a realtime count of what will be
	 * freed once the transaction is committed.  It will be zeroed every
	 * time the transaction commits.
	 */
	struct percpu_counter total_bytes_pinned;

	struct list_head list;
	/* Protected by the spinlock 'lock'. */
	struct list_head ro_bgs;
	struct list_head priority_tickets;
	struct list_head tickets;
	/*
	 * tickets_id just indicates the next ticket will be handled, so note
	 * it's not stored per ticket.
	 */
	u64 tickets_id;

	struct rw_semaphore groups_sem;
	/* for block groups in our same type */
	struct list_head block_groups[BTRFS_NR_RAID_TYPES];
	wait_queue_head_t wait;

	struct kobject kobj;
	struct kobject *block_group_kobjs[BTRFS_NR_RAID_TYPES];
};

#define	BTRFS_BLOCK_RSV_GLOBAL		1
#define	BTRFS_BLOCK_RSV_DELALLOC	2
#define	BTRFS_BLOCK_RSV_TRANS		3
#define	BTRFS_BLOCK_RSV_CHUNK		4
#define	BTRFS_BLOCK_RSV_DELOPS		5
#define	BTRFS_BLOCK_RSV_EMPTY		6
#define	BTRFS_BLOCK_RSV_TEMP		7

struct btrfs_block_rsv {
	u64 size;
	u64 reserved;
	struct btrfs_space_info *space_info;
	spinlock_t lock;
	unsigned short full;
	unsigned short type;
	unsigned short failfast;

	/*
	 * Qgroup equivalent for @size @reserved
	 *
	 * Unlike normal @size/@reserved for inode rsv, qgroup doesn't care
	 * about things like csum size nor how many tree blocks it will need to
	 * reserve.
	 *
	 * Qgroup cares more about net change of the extent usage.
	 *
	 * So for one newly inserted file extent, in worst case it will cause
	 * leaf split and level increase, nodesize for each file extent is
	 * already too much.
	 *
	 * In short, qgroup_size/reserved is the upper limit of possible needed
	 * qgroup metadata reservation.
	 */
	u64 qgroup_rsv_size;
	u64 qgroup_rsv_reserved;
};

/*
 * free clusters are used to claim free space in relatively large chunks,
 * allowing us to do less seeky writes.  They are used for all metadata
 * allocations and data allocations in ssd mode.
 */
struct btrfs_free_cluster {
	spinlock_t lock;
	spinlock_t refill_lock;
	struct rb_root root;

	/* largest extent in this cluster */
	u64 max_size;

	/* first extent starting offset */
	u64 window_start;

	/* We did a full search and couldn't create a cluster */
	bool fragmented;

	struct btrfs_block_group_cache *block_group;
	/*
	 * when a cluster is allocated from a block group, we put the
	 * cluster onto a list in the block group so that it can
	 * be freed before the block group is freed.
	 */
	struct list_head block_group_list;
};

enum btrfs_caching_type {
	BTRFS_CACHE_NO		= 0,
	BTRFS_CACHE_STARTED	= 1,
	BTRFS_CACHE_FAST	= 2,
	BTRFS_CACHE_FINISHED	= 3,
	BTRFS_CACHE_ERROR	= 4,
};

enum btrfs_disk_cache_state {
	BTRFS_DC_WRITTEN	= 0,
	BTRFS_DC_ERROR		= 1,
	BTRFS_DC_CLEAR		= 2,
	BTRFS_DC_SETUP		= 3,
};

struct btrfs_caching_control {
	struct list_head list;
	struct mutex mutex;
	wait_queue_head_t wait;
	struct btrfs_work work;
	struct btrfs_block_group_cache *block_group;
	u64 progress;
	refcount_t count;
};

/* Once caching_thread() finds this much free space, it will wake up waiters. */
#define CACHING_CTL_WAKE_UP (1024 * 1024 * 2)

struct btrfs_io_ctl {
	void *cur, *orig;
	struct page *page;
	struct page **pages;
	struct btrfs_fs_info *fs_info;
	struct inode *inode;
	unsigned long size;
	int index;
	int num_pages;
	int entries;
	int bitmaps;
	unsigned check_crcs:1;
};

/*
 * Tree to record all locked full stripes of a RAID5/6 block group
 */
struct btrfs_full_stripe_locks_tree {
	struct rb_root root;
	struct mutex lock;
};

struct btrfs_block_group_cache {
	struct btrfs_key key;
	struct btrfs_block_group_item item;
	struct btrfs_fs_info *fs_info;
	struct inode *inode;
	spinlock_t lock;
	u64 pinned;
	u64 reserved;
	u64 delalloc_bytes;
	u64 bytes_super;
	u64 flags;
	u64 cache_generation;
	u32 sectorsize;

	/*
	 * If the free space extent count exceeds this number, convert the block
	 * group to bitmaps.
	 */
	u32 bitmap_high_thresh;

	/*
	 * If the free space extent count drops below this number, convert the
	 * block group back to extents.
	 */
	u32 bitmap_low_thresh;

	/*
	 * It is just used for the delayed data space allocation because
	 * only the data space allocation and the relative metadata update
	 * can be done cross the transaction.
	 */
	struct rw_semaphore data_rwsem;

	/* for raid56, this is a full stripe, without parity */
	unsigned long full_stripe_len;

	unsigned int ro;
	unsigned int iref:1;
	unsigned int has_caching_ctl:1;
	unsigned int removed:1;

	int disk_cache_state;

	/* cache tracking stuff */
	int cached;
	struct btrfs_caching_control *caching_ctl;
	u64 last_byte_to_unpin;

	struct btrfs_space_info *space_info;

	/* free space cache stuff */
	struct btrfs_free_space_ctl *free_space_ctl;

	/* block group cache stuff */
	struct rb_node cache_node;

	/* for block groups in the same raid type */
	struct list_head list;

	/* usage count */
	atomic_t count;

	/* List of struct btrfs_free_clusters for this block group.
	 * Today it will only have one thing on it, but that may change
	 */
	struct list_head cluster_list;

	/* For delayed block group creation or deletion of empty block groups */
	struct list_head bg_list;

	/* For read-only block groups */
	struct list_head ro_list;

	atomic_t trimming;

	/* For dirty block groups */
	struct list_head dirty_list;
	struct list_head io_list;

	struct btrfs_io_ctl io_ctl;

	/*
	 * Incremented when doing extent allocations and holding a read lock
	 * on the space_info's groups_sem semaphore.
	 * Decremented when an ordered extent that represents an IO against this
	 * block group's range is created (after it's added to its inode's
	 * root's list of ordered extents) or immediately after the allocation
	 * if it's a metadata extent or fallocate extent (for these cases we
	 * don't create ordered extents).
	 */
	atomic_t reservations;

	/*
	 * Incremented while holding the spinlock *lock* by a task checking if
	 * it can perform a nocow write (incremented if the value for the *ro*
	 * field is 0). Decremented by such tasks once they create an ordered
	 * extent or before that if some error happens before reaching that step.
	 * This is to prevent races between block group relocation and nocow
	 * writes through direct IO.
	 */
	atomic_t nocow_writers;

	/* Lock for free space tree operations. */
	struct mutex free_space_lock;

	/*
	 * Does the block group need to be added to the free space tree?
	 * Protected by free_space_lock.
	 */
	int needs_free_space;

	/* Record locked full stripes for RAID5/6 block group */
	struct btrfs_full_stripe_locks_tree full_stripe_locks_root;
};

/* delayed seq elem */
struct seq_list {
	struct list_head list;
	u64 seq;
};

#define SEQ_LIST_INIT(name)	{ .list = LIST_HEAD_INIT((name).list), .seq = 0 }

#define SEQ_LAST	((u64)-1)

enum btrfs_orphan_cleanup_state {
	ORPHAN_CLEANUP_STARTED	= 1,
	ORPHAN_CLEANUP_DONE	= 2,
};

/* used by the raid56 code to lock stripes for read/modify/write */
struct btrfs_stripe_hash {
	struct list_head hash_list;
	wait_queue_head_t wait;
	spinlock_t lock;
};

/* used by the raid56 code to lock stripes for read/modify/write */
struct btrfs_stripe_hash_table {
	struct list_head stripe_cache;
	spinlock_t cache_lock;
	int cache_size;
	struct btrfs_stripe_hash table[];
};

#define BTRFS_STRIPE_HASH_TABLE_BITS 11

void btrfs_init_async_reclaim_work(struct work_struct *work);

/* fs_info */
struct reloc_control;
struct btrfs_device;
struct btrfs_fs_devices;
struct btrfs_balance_control;
struct btrfs_delayed_root;

/*
 * Block group or device which contains an active swapfile. Used for preventing
 * unsafe operations while a swapfile is active.
 *
 * These are sorted on (ptr, inode) (note that a block group or device can
 * contain more than one swapfile). We compare the pointer values because we
 * don't actually care what the object is, we just need a quick check whether
 * the object exists in the rbtree.
 */
struct btrfs_swapfile_pin {
	struct rb_node node;
	void *ptr;
	struct inode *inode;
	/*
	 * If true, ptr points to a struct btrfs_block_group_cache. Otherwise,
	 * ptr points to a struct btrfs_device.
	 */
	bool is_block_group;
};

bool btrfs_pinned_by_swapfile(struct btrfs_fs_info *fs_info, void *ptr);

#define BTRFS_FS_BARRIER			1
#define BTRFS_FS_CLOSING_START			2
#define BTRFS_FS_CLOSING_DONE			3
#define BTRFS_FS_LOG_RECOVERING			4
#define BTRFS_FS_OPEN				5
#define BTRFS_FS_QUOTA_ENABLED			6
#define BTRFS_FS_QUOTA_ENABLING			7
#define BTRFS_FS_QUOTA_DISABLING		8
#define BTRFS_FS_UPDATE_UUID_TREE_GEN		9
#define BTRFS_FS_CREATING_FREE_SPACE_TREE	10
#define BTRFS_FS_BTREE_ERR			11
#define BTRFS_FS_LOG1_ERR			12
#define BTRFS_FS_LOG2_ERR			13
/*
 * Indicate that a whole-filesystem exclusive operation is running
 * (device replace, resize, device add/delete, balance)
 */
#define BTRFS_FS_EXCL_OP			14

/*
 * To info transaction_kthread we need an immediate commit so it doesn't
 * need to wait for commit_interval
 */
#define BTRFS_FS_NEED_ASYNC_COMMIT		17

/*
 * Indicate that balance has been set up from the ioctl and is in the main
 * phase. The fs_info::balance_ctl is initialized.
 * Set and cleared while holding fs_info::balance_mutex.
 */
#define BTRFS_FS_BALANCE_RUNNING		18

struct btrfs_fs_info {
	u8 chunk_tree_uuid[BTRFS_UUID_SIZE];
	unsigned long flags;
	struct btrfs_root *extent_root;
	struct btrfs_root *tree_root;
	struct btrfs_root *chunk_root;
	struct btrfs_root *dev_root;
	struct btrfs_root *fs_root;
	struct btrfs_root *csum_root;
	struct btrfs_root *quota_root;
	struct btrfs_root *uuid_root;
	struct btrfs_root *free_space_root;

	/* the log root tree is a directory of all the other log roots */
	struct btrfs_root *log_root_tree;

	spinlock_t fs_roots_radix_lock;
	struct radix_tree_root fs_roots_radix;

	/* block group cache stuff */
	spinlock_t block_group_cache_lock;
	u64 first_logical_byte;
	struct rb_root block_group_cache_tree;

	/* keep track of unallocated space */
	spinlock_t free_chunk_lock;
	u64 free_chunk_space;

	struct extent_io_tree freed_extents[2];
	struct extent_io_tree *pinned_extents;

	/* logical->physical extent mapping */
	struct btrfs_mapping_tree mapping_tree;

	/*
	 * block reservation for extent, checksum, root tree and
	 * delayed dir index item
	 */
	struct btrfs_block_rsv global_block_rsv;
	/* block reservation for metadata operations */
	struct btrfs_block_rsv trans_block_rsv;
	/* block reservation for chunk tree */
	struct btrfs_block_rsv chunk_block_rsv;
	/* block reservation for delayed operations */
	struct btrfs_block_rsv delayed_block_rsv;

	struct btrfs_block_rsv empty_block_rsv;

	u64 generation;
	u64 last_trans_committed;
	u64 avg_delayed_ref_runtime;

	/*
	 * this is updated to the current trans every time a full commit
	 * is required instead of the faster short fsync log commits
	 */
	u64 last_trans_log_full_commit;
	unsigned long mount_opt;
	/*
	 * Track requests for actions that need to be done during transaction
	 * commit (like for some mount options).
	 */
	unsigned long pending_changes;
	unsigned long compress_type:4;
	int commit_interval;
	/*
	 * It is a suggestive number, the read side is safe even it gets a
	 * wrong number because we will write out the data into a regular
	 * extent. The write side(mount/remount) is under ->s_umount lock,
	 * so it is also safe.
	 */
	u64 max_inline;
	/*
	 * Protected by ->chunk_mutex and sb->s_umount.
	 *
	 * The reason that we use two lock to protect it is because only
	 * remount and mount operations can change it and these two operations
	 * are under sb->s_umount, but the read side (chunk allocation) can not
	 * acquire sb->s_umount or the deadlock would happen. So we use two
	 * locks to protect it. On the write side, we must acquire two locks,
	 * and on the read side, we just need acquire one of them.
	 */
	u64 alloc_start;
	struct btrfs_transaction *running_transaction;
	wait_queue_head_t transaction_throttle;
	wait_queue_head_t transaction_wait;
	wait_queue_head_t transaction_blocked_wait;
	wait_queue_head_t async_submit_wait;

	/*
	 * Used to protect the incompat_flags, compat_flags, compat_ro_flags
	 * when they are updated.
	 *
	 * Because we do not clear the flags for ever, so we needn't use
	 * the lock on the read side.
	 *
	 * We also needn't use the lock when we mount the fs, because
	 * there is no other task which will update the flag.
	 */
	spinlock_t super_lock;
	struct btrfs_super_block *super_copy;
	struct btrfs_super_block *super_for_commit;
	struct super_block *sb;
	struct inode *btree_inode;
	struct mutex tree_log_mutex;
	struct mutex transaction_kthread_mutex;
	struct mutex cleaner_mutex;
	struct mutex chunk_mutex;
	struct mutex volume_mutex;

	/*
	 * this is taken to make sure we don't set block groups ro after
	 * the free space cache has been allocated on them
	 */
	struct mutex ro_block_group_mutex;

	/* this is used during read/modify/write to make sure
	 * no two ios are trying to mod the same stripe at the same
	 * time
	 */
	struct btrfs_stripe_hash_table *stripe_hash_table;

	/*
	 * this protects the ordered operations list only while we are
	 * processing all of the entries on it.  This way we make
	 * sure the commit code doesn't find the list temporarily empty
	 * because another function happens to be doing non-waiting preflush
	 * before jumping into the main commit.
	 */
	struct mutex ordered_operations_mutex;

	struct rw_semaphore commit_root_sem;

	struct rw_semaphore cleanup_work_sem;

	struct rw_semaphore subvol_sem;
	struct srcu_struct subvol_srcu;

	spinlock_t trans_lock;
	/*
	 * the reloc mutex goes with the trans lock, it is taken
	 * during commit to protect us from the relocation code
	 */
	struct mutex reloc_mutex;

	struct list_head trans_list;
	struct list_head dead_roots;
	spinlock_t caching_block_groups_lock;
	struct list_head caching_block_groups;

	spinlock_t delayed_iput_lock;
	struct list_head delayed_iputs;
	struct mutex cleaner_delayed_iput_mutex;

	/* this protects tree_mod_seq_list */
	spinlock_t tree_mod_seq_lock;
	atomic64_t tree_mod_seq;
	struct list_head tree_mod_seq_list;

	/* this protects tree_mod_log */
	rwlock_t tree_mod_log_lock;
	struct rb_root tree_mod_log;

	atomic_t nr_async_submits;
	atomic_t async_submit_draining;
	atomic_t nr_async_bios;
	atomic_t async_delalloc_pages;
	atomic_t open_ioctl_trans;

	/*
	 * this is used to protect the following list -- ordered_roots.
	 */
	spinlock_t ordered_root_lock;

	/*
	 * all fs/file tree roots in which there are data=ordered extents
	 * pending writeback are added into this list.
	 *
	 * these can span multiple transactions and basically include
	 * every dirty data page that isn't from nodatacow
	 */
	struct list_head ordered_roots;

	struct mutex delalloc_root_mutex;
	spinlock_t delalloc_root_lock;
	/* all fs/file tree roots that have delalloc inodes. */
	struct list_head delalloc_roots;

	/*
	 * there is a pool of worker threads for checksumming during writes
	 * and a pool for checksumming after reads.  This is because readers
	 * can run with FS locks held, and the writers may be waiting for
	 * those locks.  We don't want ordering in the pending list to cause
	 * deadlocks, and so the two are serviced separately.
	 *
	 * A third pool does submit_bio to avoid deadlocking with the other
	 * two
	 */
	struct btrfs_workqueue *workers;
	struct btrfs_workqueue *delalloc_workers;
	struct btrfs_workqueue *flush_workers;
	struct btrfs_workqueue *endio_workers;
	struct btrfs_workqueue *endio_meta_workers;
	struct btrfs_workqueue *endio_raid56_workers;
	struct btrfs_workqueue *endio_repair_workers;
	struct btrfs_workqueue *rmw_workers;
	struct btrfs_workqueue *endio_meta_write_workers;
	struct btrfs_workqueue *endio_write_workers;
	struct btrfs_workqueue *endio_freespace_worker;
	struct btrfs_workqueue *submit_workers;
	struct btrfs_workqueue *caching_workers;
	struct btrfs_workqueue *readahead_workers;

	/*
	 * fixup workers take dirty pages that didn't properly go through
	 * the cow mechanism and make them safe to write.  It happens
	 * for the sys_munmap function call path
	 */
	struct btrfs_workqueue *fixup_workers;
	struct btrfs_workqueue *delayed_workers;

	/* the extent workers do delayed refs on the extent allocation tree */
	struct btrfs_workqueue *extent_workers;
	struct task_struct *transaction_kthread;
	struct task_struct *cleaner_kthread;
	int thread_pool_size;

	struct kobject *space_info_kobj;
	struct list_head pending_raid_kobjs;
	spinlock_t pending_raid_kobjs_lock; /* uncontended */

	u64 total_pinned;

	/* used to keep from writing metadata until there is a nice batch */
	struct percpu_counter dirty_metadata_bytes;
	struct percpu_counter delalloc_bytes;
	s32 dirty_metadata_batch;
	s32 delalloc_batch;

	struct list_head dirty_cowonly_roots;

	struct btrfs_fs_devices *fs_devices;

	/*
	 * The space_info list is effectively read only after initial
	 * setup.  It is populated at mount time and cleaned up after
	 * all block groups are removed.  RCU is used to protect it.
	 */
	struct list_head space_info;

	struct btrfs_space_info *data_sinfo;

	struct reloc_control *reloc_ctl;

	/* data_alloc_cluster is only used in ssd mode */
	struct btrfs_free_cluster data_alloc_cluster;

	/* all metadata allocations go through this cluster */
	struct btrfs_free_cluster meta_alloc_cluster;

	/* auto defrag inodes go here */
	spinlock_t defrag_inodes_lock;
	struct rb_root defrag_inodes;
	atomic_t defrag_running;

	/* Used to protect avail_{data, metadata, system}_alloc_bits */
	seqlock_t profiles_lock;
	/*
	 * these three are in extended format (availability of single
	 * chunks is denoted by BTRFS_AVAIL_ALLOC_BIT_SINGLE bit, other
	 * types are denoted by corresponding BTRFS_BLOCK_GROUP_* bits)
	 */
	u64 avail_data_alloc_bits;
	u64 avail_metadata_alloc_bits;
	u64 avail_system_alloc_bits;

	/* restriper state */
	spinlock_t balance_lock;
	struct mutex balance_mutex;
	atomic_t balance_pause_req;
	atomic_t balance_cancel_req;
	struct btrfs_balance_control *balance_ctl;
	wait_queue_head_t balance_wait_q;

	unsigned data_chunk_allocations;
	unsigned metadata_ratio;

	void *bdev_holder;

	/* private scrub information */
	struct mutex scrub_lock;
	atomic_t scrubs_running;
	atomic_t scrub_pause_req;
	atomic_t scrubs_paused;
	atomic_t scrub_cancel_req;
	wait_queue_head_t scrub_pause_wait;
	int scrub_workers_refcnt;
	struct btrfs_workqueue *scrub_workers;
	struct btrfs_workqueue *scrub_wr_completion_workers;
	struct btrfs_workqueue *scrub_nocow_workers;
	struct btrfs_workqueue *scrub_parity_workers;

#ifdef CONFIG_BTRFS_FS_CHECK_INTEGRITY
	u32 check_integrity_print_mask;
#endif
	/* is qgroup tracking in a consistent state? */
	u64 qgroup_flags;

	/* holds configuration and tracking. Protected by qgroup_lock */
	struct rb_root qgroup_tree;
	struct rb_root qgroup_op_tree;
	spinlock_t qgroup_lock;
	spinlock_t qgroup_op_lock;
	atomic_t qgroup_op_seq;

	/*
	 * used to avoid frequently calling ulist_alloc()/ulist_free()
	 * when doing qgroup accounting, it must be protected by qgroup_lock.
	 */
	struct ulist *qgroup_ulist;

	/* protect user change for quota operations */
	struct mutex qgroup_ioctl_lock;

	/* list of dirty qgroups to be written at next commit */
	struct list_head dirty_qgroups;

	/* used by qgroup for an efficient tree traversal */
	u64 qgroup_seq;

	/* qgroup rescan items */
	struct mutex qgroup_rescan_lock; /* protects the progress item */
	struct btrfs_key qgroup_rescan_progress;
	struct btrfs_workqueue *qgroup_rescan_workers;
	struct completion qgroup_rescan_completion;
	struct btrfs_work qgroup_rescan_work;
	/* qgroup rescan worker is running or queued to run */
	bool qgroup_rescan_ready;
	bool qgroup_rescan_running;	/* protected by qgroup_rescan_lock */

	/* filesystem state */
	unsigned long fs_state;

	struct btrfs_delayed_root *delayed_root;

	/* readahead tree */
	spinlock_t reada_lock;
	struct radix_tree_root reada_tree;

	/* readahead works cnt */
	atomic_t reada_works_cnt;

	/* Extent buffer radix tree */
	spinlock_t buffer_lock;
	struct radix_tree_root buffer_radix;

	/* next backup root to be overwritten */
	int backup_root_index;

	int num_tolerated_disk_barrier_failures;

	/* device replace state */
	struct btrfs_dev_replace dev_replace;

	struct percpu_counter bio_counter;
	wait_queue_head_t replace_wait;

	struct semaphore uuid_tree_rescan_sem;

	/* Used to reclaim the metadata space in the background. */
	struct work_struct async_reclaim_work;

	spinlock_t unused_bgs_lock;
	struct list_head unused_bgs;
	struct mutex unused_bg_unpin_mutex;
	struct mutex delete_unused_bgs_mutex;

	/* For btrfs to record security options */
	struct security_mnt_opts security_opts;

	/*
	 * Chunks that can't be freed yet (under a trim/discard operation)
	 * and will be latter freed. Protected by fs_info->chunk_mutex.
	 */
	struct list_head pinned_chunks;

	/* Used to record internally whether fs has been frozen */
	int fs_frozen;

	/* Cached block sizes */
	u32 nodesize;
	u32 sectorsize;
	u32 stripesize;

<<<<<<< HEAD
	/* Block groups and devices containing active swapfiles. */
	spinlock_t swapfile_pins_lock;
	struct rb_root swapfile_pins;
=======
	/*
	 * Number of send operations in progress.
	 * Updated while holding fs_info::balance_mutex.
	 */
	int send_in_progress;
>>>>>>> 10fa205d
};

static inline struct btrfs_fs_info *btrfs_sb(struct super_block *sb)
{
	return sb->s_fs_info;
}

struct btrfs_subvolume_writers {
	struct percpu_counter	counter;
	wait_queue_head_t	wait;
};

/*
 * The state of btrfs root
 */
/*
 * btrfs_record_root_in_trans is a multi-step process,
 * and it can race with the balancing code.   But the
 * race is very small, and only the first time the root
 * is added to each transaction.  So IN_TRANS_SETUP
 * is used to tell us when more checks are required
 */
#define BTRFS_ROOT_IN_TRANS_SETUP	0
#define BTRFS_ROOT_REF_COWS		1
#define BTRFS_ROOT_TRACK_DIRTY		2
#define BTRFS_ROOT_IN_RADIX		3
#define BTRFS_ROOT_ORPHAN_ITEM_INSERTED	4
#define BTRFS_ROOT_DEFRAG_RUNNING	5
#define BTRFS_ROOT_FORCE_COW		6
#define BTRFS_ROOT_MULTI_LOG_TASKS	7
#define BTRFS_ROOT_DIRTY		8
#define BTRFS_ROOT_DEAD_RELOC_TREE	10
/* Mark dead root stored on device whose cleanup needs to be resumed */
#define BTRFS_ROOT_DEAD_TREE		11

/*
 * Record swapped tree blocks of a subvolume tree for delayed subtree trace
 * code. For detail check comment in fs/btrfs/qgroup.c.
 */
struct btrfs_qgroup_swapped_blocks {
	spinlock_t lock;
	/* RM_EMPTY_ROOT() of above blocks[] */
	bool swapped;
	struct rb_root blocks[BTRFS_MAX_LEVEL];
};

/*
 * in ram representation of the tree.  extent_root is used for all allocations
 * and for the extent tree extent_root root.
 */
struct btrfs_root {
	struct extent_buffer *node;

	struct extent_buffer *commit_root;
	struct btrfs_root *log_root;
	struct btrfs_root *reloc_root;

	unsigned long state;
	struct btrfs_root_item root_item;
	struct btrfs_key root_key;
	struct btrfs_fs_info *fs_info;
	struct extent_io_tree dirty_log_pages;

	struct mutex objectid_mutex;

	spinlock_t accounting_lock;
	struct btrfs_block_rsv *block_rsv;

	/* free ino cache stuff */
	struct btrfs_free_space_ctl *free_ino_ctl;
	enum btrfs_caching_type ino_cache_state;
	spinlock_t ino_cache_lock;
	wait_queue_head_t ino_cache_wait;
	struct btrfs_free_space_ctl *free_ino_pinned;
	u64 ino_cache_progress;
	struct inode *ino_cache_inode;

	struct mutex log_mutex;
	wait_queue_head_t log_writer_wait;
	wait_queue_head_t log_commit_wait[2];
	struct list_head log_ctxs[2];
	atomic_t log_writers;
	atomic_t log_commit[2];
	atomic_t log_batch;
	int log_transid;
	/* No matter the commit succeeds or not*/
	int log_transid_committed;
	/* Just be updated when the commit succeeds. */
	int last_log_commit;
	pid_t log_start_pid;

	u64 objectid;
	u64 last_trans;

	u32 type;

	u64 highest_objectid;

	/* Record pairs of swapped blocks for qgroup */
	struct btrfs_qgroup_swapped_blocks swapped_blocks;

	/* Number of active swapfiles */
	atomic_t nr_swapfiles;

#ifdef CONFIG_BTRFS_FS_RUN_SANITY_TESTS
	/* only used with CONFIG_BTRFS_FS_RUN_SANITY_TESTS is enabled */
	u64 alloc_bytenr;
#endif

	u64 defrag_trans_start;
	struct btrfs_key defrag_progress;
	struct btrfs_key defrag_max;
	char *name;

	/* the dirty list is only used by non-reference counted roots */
	struct list_head dirty_list;

	struct list_head root_list;

	spinlock_t log_extents_lock[2];
	struct list_head logged_list[2];

	int orphan_cleanup_state;

	spinlock_t inode_lock;
	/* red-black tree that keeps track of in-memory inodes */
	struct rb_root inode_tree;

	/*
	 * radix tree that keeps track of delayed nodes of every inode,
	 * protected by inode_lock
	 */
	struct radix_tree_root delayed_nodes_tree;

	struct super_block_dev sbdev;

	spinlock_t root_item_lock;
	refcount_t refs;

	struct mutex delalloc_mutex;
	spinlock_t delalloc_lock;
	/*
	 * all of the inodes that have delalloc bytes.  It is possible for
	 * this list to be empty even when there is still dirty data=ordered
	 * extents waiting to finish IO.
	 */
	struct list_head delalloc_inodes;
	struct list_head delalloc_root;
	u64 nr_delalloc_inodes;

	struct mutex ordered_extent_mutex;
	/*
	 * this is used by the balancing code to wait for all the pending
	 * ordered extents
	 */
	spinlock_t ordered_extent_lock;

	/*
	 * all of the data=ordered extents pending writeback
	 * these can span multiple transactions and basically include
	 * every dirty data page that isn't from nodatacow
	 */
	struct list_head ordered_extents;
	struct list_head ordered_root;
	u64 nr_ordered_extents;

	/*
	 * Not empty if this subvolume root has gone through tree block swap
	 * (relocation)
	 *
	 * Will be used by reloc_control::dirty_subvol_roots.
	 */
	struct list_head reloc_dirty_list;

	/*
	 * Number of currently running SEND ioctls to prevent
	 * manipulation with the read-only status via SUBVOL_SETFLAGS
	 */
	int send_in_progress;
	/*
	 * Number of currently running deduplication operations that have a
	 * destination inode belonging to this root. Protected by the lock
	 * root_item_lock.
	 */
	int dedupe_in_progress;
	struct btrfs_subvolume_writers *subv_writers;
	atomic_t will_be_snapshoted;

	/* For qgroup metadata reserved space */
	spinlock_t qgroup_meta_rsv_lock;
	u64 qgroup_meta_rsv_pertrans;
	u64 qgroup_meta_rsv_prealloc;
};

struct btrfs_file_private {
	struct btrfs_trans_handle *trans;
	void *filldir_buf;
};

static inline u32 btrfs_inode_sectorsize(const struct inode *inode)
{
	return btrfs_sb(inode->i_sb)->sectorsize;
}

static inline u32 __BTRFS_LEAF_DATA_SIZE(u32 blocksize)
{
	return blocksize - sizeof(struct btrfs_header);
}

static inline u32 BTRFS_LEAF_DATA_SIZE(const struct btrfs_fs_info *info)
{
	return __BTRFS_LEAF_DATA_SIZE(info->nodesize);
}

static inline u32 BTRFS_MAX_ITEM_SIZE(const struct btrfs_fs_info *info)
{
	return BTRFS_LEAF_DATA_SIZE(info) - sizeof(struct btrfs_item);
}

static inline u32 BTRFS_NODEPTRS_PER_BLOCK(const struct btrfs_fs_info *info)
{
	return BTRFS_LEAF_DATA_SIZE(info) / sizeof(struct btrfs_key_ptr);
}

#define BTRFS_FILE_EXTENT_INLINE_DATA_START		\
		(offsetof(struct btrfs_file_extent_item, disk_bytenr))
static inline u32 BTRFS_MAX_INLINE_DATA_SIZE(const struct btrfs_fs_info *info)
{
	return BTRFS_MAX_ITEM_SIZE(info) -
	       BTRFS_FILE_EXTENT_INLINE_DATA_START;
}

static inline u32 BTRFS_MAX_XATTR_SIZE(const struct btrfs_fs_info *info)
{
	return BTRFS_MAX_ITEM_SIZE(info) - sizeof(struct btrfs_dir_item);
}

/*
 * Flags for mount options.
 *
 * Note: don't forget to add new options to btrfs_show_options()
 */
#define BTRFS_MOUNT_NODATASUM		(1 << 0)
#define BTRFS_MOUNT_NODATACOW		(1 << 1)
#define BTRFS_MOUNT_NOBARRIER		(1 << 2)
#define BTRFS_MOUNT_SSD			(1 << 3)
#define BTRFS_MOUNT_DEGRADED		(1 << 4)
#define BTRFS_MOUNT_COMPRESS		(1 << 5)
#define BTRFS_MOUNT_NOTREELOG           (1 << 6)
#define BTRFS_MOUNT_FLUSHONCOMMIT       (1 << 7)
#define BTRFS_MOUNT_SSD_SPREAD		(1 << 8)
#define BTRFS_MOUNT_NOSSD		(1 << 9)
#define BTRFS_MOUNT_DISCARD		(1 << 10)
#define BTRFS_MOUNT_FORCE_COMPRESS      (1 << 11)
#define BTRFS_MOUNT_SPACE_CACHE		(1 << 12)
#define BTRFS_MOUNT_CLEAR_CACHE		(1 << 13)
#define BTRFS_MOUNT_USER_SUBVOL_RM_ALLOWED (1 << 14)
#define BTRFS_MOUNT_ENOSPC_DEBUG	 (1 << 15)
#define BTRFS_MOUNT_AUTO_DEFRAG		(1 << 16)
#define BTRFS_MOUNT_INODE_MAP_CACHE	(1 << 17)
#define BTRFS_MOUNT_USEBACKUPROOT	(1 << 18)
#define BTRFS_MOUNT_SKIP_BALANCE	(1 << 19)
#define BTRFS_MOUNT_CHECK_INTEGRITY	(1 << 20)
#define BTRFS_MOUNT_CHECK_INTEGRITY_INCLUDING_EXTENT_DATA (1 << 21)
#define BTRFS_MOUNT_PANIC_ON_FATAL_ERROR	(1 << 22)
#define BTRFS_MOUNT_RESCAN_UUID_TREE	(1 << 23)
#define BTRFS_MOUNT_FRAGMENT_DATA	(1 << 24)
#define BTRFS_MOUNT_FRAGMENT_METADATA	(1 << 25)
#define BTRFS_MOUNT_FREE_SPACE_TREE	(1 << 26)
#define BTRFS_MOUNT_NOLOGREPLAY		(1 << 27)

#define BTRFS_DEFAULT_COMMIT_INTERVAL	(30)
#define BTRFS_DEFAULT_MAX_INLINE	(2048)

#define btrfs_clear_opt(o, opt)		((o) &= ~BTRFS_MOUNT_##opt)
#define btrfs_set_opt(o, opt)		((o) |= BTRFS_MOUNT_##opt)
#define btrfs_raw_test_opt(o, opt)	((o) & BTRFS_MOUNT_##opt)
#define btrfs_test_opt(fs_info, opt)	((fs_info)->mount_opt & \
					 BTRFS_MOUNT_##opt)

#define btrfs_set_and_info(fs_info, opt, fmt, args...)			\
{									\
	if (!btrfs_test_opt(fs_info, opt))				\
		btrfs_info(fs_info, fmt, ##args);			\
	btrfs_set_opt(fs_info->mount_opt, opt);				\
}

#define btrfs_clear_and_info(fs_info, opt, fmt, args...)		\
{									\
	if (btrfs_test_opt(fs_info, opt))				\
		btrfs_info(fs_info, fmt, ##args);			\
	btrfs_clear_opt(fs_info->mount_opt, opt);			\
}

#ifdef CONFIG_BTRFS_DEBUG
static inline int
btrfs_should_fragment_free_space(struct btrfs_block_group_cache *block_group)
{
	struct btrfs_fs_info *fs_info = block_group->fs_info;

	return (btrfs_test_opt(fs_info, FRAGMENT_METADATA) &&
		block_group->flags & BTRFS_BLOCK_GROUP_METADATA) ||
	       (btrfs_test_opt(fs_info, FRAGMENT_DATA) &&
		block_group->flags &  BTRFS_BLOCK_GROUP_DATA);
}
#endif

/*
 * Requests for changes that need to be done during transaction commit.
 *
 * Internal mount options that are used for special handling of the real
 * mount options (eg. cannot be set during remount and have to be set during
 * transaction commit)
 */

#define BTRFS_PENDING_SET_INODE_MAP_CACHE	(0)
#define BTRFS_PENDING_CLEAR_INODE_MAP_CACHE	(1)
#define BTRFS_PENDING_COMMIT			(2)

#define btrfs_test_pending(info, opt)	\
	test_bit(BTRFS_PENDING_##opt, &(info)->pending_changes)
#define btrfs_set_pending(info, opt)	\
	set_bit(BTRFS_PENDING_##opt, &(info)->pending_changes)
#define btrfs_clear_pending(info, opt)	\
	clear_bit(BTRFS_PENDING_##opt, &(info)->pending_changes)

/*
 * Helpers for setting pending mount option changes.
 *
 * Expects corresponding macros
 * BTRFS_PENDING_SET_ and CLEAR_ + short mount option name
 */
#define btrfs_set_pending_and_info(info, opt, fmt, args...)            \
do {                                                                   \
       if (!btrfs_raw_test_opt((info)->mount_opt, opt)) {              \
               btrfs_info((info), fmt, ##args);                        \
               btrfs_set_pending((info), SET_##opt);                   \
               btrfs_clear_pending((info), CLEAR_##opt);               \
       }                                                               \
} while(0)

#define btrfs_clear_pending_and_info(info, opt, fmt, args...)          \
do {                                                                   \
       if (btrfs_raw_test_opt((info)->mount_opt, opt)) {               \
               btrfs_info((info), fmt, ##args);                        \
               btrfs_set_pending((info), CLEAR_##opt);                 \
               btrfs_clear_pending((info), SET_##opt);                 \
       }                                                               \
} while(0)

/*
 * Inode flags
 */
#define BTRFS_INODE_NODATASUM		(1 << 0)
#define BTRFS_INODE_NODATACOW		(1 << 1)
#define BTRFS_INODE_READONLY		(1 << 2)
#define BTRFS_INODE_NOCOMPRESS		(1 << 3)
#define BTRFS_INODE_PREALLOC		(1 << 4)
#define BTRFS_INODE_SYNC		(1 << 5)
#define BTRFS_INODE_IMMUTABLE		(1 << 6)
#define BTRFS_INODE_APPEND		(1 << 7)
#define BTRFS_INODE_NODUMP		(1 << 8)
#define BTRFS_INODE_NOATIME		(1 << 9)
#define BTRFS_INODE_DIRSYNC		(1 << 10)
#define BTRFS_INODE_COMPRESS		(1 << 11)

#define BTRFS_INODE_ROOT_ITEM_INIT	(1 << 31)

struct btrfs_map_token {
	const struct extent_buffer *eb;
	char *kaddr;
	unsigned long offset;
};

#define BTRFS_BYTES_TO_BLKS(fs_info, bytes) \
				((bytes) >> (fs_info)->sb->s_blocksize_bits)

static inline void btrfs_init_map_token (struct btrfs_map_token *token)
{
	token->kaddr = NULL;
}

/* some macros to generate set/get functions for the struct fields.  This
 * assumes there is a lefoo_to_cpu for every type, so lets make a simple
 * one for u8:
 */
#define le8_to_cpu(v) (v)
#define cpu_to_le8(v) (v)
#define __le8 u8

#define read_eb_member(eb, ptr, type, member, result) (\
	read_extent_buffer(eb, (char *)(result),			\
			   ((unsigned long)(ptr)) +			\
			    offsetof(type, member),			\
			   sizeof(((type *)0)->member)))

#define write_eb_member(eb, ptr, type, member, result) (\
	write_extent_buffer(eb, (char *)(result),			\
			   ((unsigned long)(ptr)) +			\
			    offsetof(type, member),			\
			   sizeof(((type *)0)->member)))

#define DECLARE_BTRFS_SETGET_BITS(bits)					\
u##bits btrfs_get_token_##bits(const struct extent_buffer *eb,		\
			       const void *ptr, unsigned long off,	\
			       struct btrfs_map_token *token);		\
void btrfs_set_token_##bits(struct extent_buffer *eb, const void *ptr,	\
			    unsigned long off, u##bits val,		\
			    struct btrfs_map_token *token);		\
static inline u##bits btrfs_get_##bits(const struct extent_buffer *eb,	\
				       const void *ptr,			\
				       unsigned long off)		\
{									\
	return btrfs_get_token_##bits(eb, ptr, off, NULL);		\
}									\
static inline void btrfs_set_##bits(struct extent_buffer *eb, void *ptr,\
				    unsigned long off, u##bits val)	\
{									\
       btrfs_set_token_##bits(eb, ptr, off, val, NULL);			\
}

DECLARE_BTRFS_SETGET_BITS(8)
DECLARE_BTRFS_SETGET_BITS(16)
DECLARE_BTRFS_SETGET_BITS(32)
DECLARE_BTRFS_SETGET_BITS(64)

#define BTRFS_SETGET_FUNCS(name, type, member, bits)			\
static inline u##bits btrfs_##name(const struct extent_buffer *eb,	\
				   const type *s)			\
{									\
	BUILD_BUG_ON(sizeof(u##bits) != sizeof(((type *)0))->member);	\
	return btrfs_get_##bits(eb, s, offsetof(type, member));		\
}									\
static inline void btrfs_set_##name(struct extent_buffer *eb, type *s,	\
				    u##bits val)			\
{									\
	BUILD_BUG_ON(sizeof(u##bits) != sizeof(((type *)0))->member);	\
	btrfs_set_##bits(eb, s, offsetof(type, member), val);		\
}									\
static inline u##bits btrfs_token_##name(const struct extent_buffer *eb,\
					 const type *s,			\
					 struct btrfs_map_token *token)	\
{									\
	BUILD_BUG_ON(sizeof(u##bits) != sizeof(((type *)0))->member);	\
	return btrfs_get_token_##bits(eb, s, offsetof(type, member), token); \
}									\
static inline void btrfs_set_token_##name(struct extent_buffer *eb,	\
					  type *s, u##bits val,		\
                                         struct btrfs_map_token *token)	\
{									\
	BUILD_BUG_ON(sizeof(u##bits) != sizeof(((type *)0))->member);	\
	btrfs_set_token_##bits(eb, s, offsetof(type, member), val, token); \
}

#define BTRFS_SETGET_HEADER_FUNCS(name, type, member, bits)		\
static inline u##bits btrfs_##name(const struct extent_buffer *eb)	\
{									\
	const type *p = page_address(eb->pages[0]);			\
	u##bits res = le##bits##_to_cpu(p->member);			\
	return res;							\
}									\
static inline void btrfs_set_##name(struct extent_buffer *eb,		\
				    u##bits val)			\
{									\
	type *p = page_address(eb->pages[0]);				\
	p->member = cpu_to_le##bits(val);				\
}

#define BTRFS_SETGET_STACK_FUNCS(name, type, member, bits)		\
static inline u##bits btrfs_##name(const type *s)			\
{									\
	return le##bits##_to_cpu(s->member);				\
}									\
static inline void btrfs_set_##name(type *s, u##bits val)		\
{									\
	s->member = cpu_to_le##bits(val);				\
}


static inline u64 btrfs_device_total_bytes(struct extent_buffer *eb,
					   struct btrfs_dev_item *s)
{
	BUILD_BUG_ON(sizeof(u64) !=
		     sizeof(((struct btrfs_dev_item *)0))->total_bytes);
	return btrfs_get_64(eb, s, offsetof(struct btrfs_dev_item,
					    total_bytes));
}
static inline void btrfs_set_device_total_bytes(struct extent_buffer *eb,
						struct btrfs_dev_item *s,
						u64 val)
{
	BUILD_BUG_ON(sizeof(u64) !=
		     sizeof(((struct btrfs_dev_item *)0))->total_bytes);
	WARN_ON(!IS_ALIGNED(val, eb->fs_info->sectorsize));
	btrfs_set_64(eb, s, offsetof(struct btrfs_dev_item, total_bytes), val);
}


BTRFS_SETGET_FUNCS(device_type, struct btrfs_dev_item, type, 64);
BTRFS_SETGET_FUNCS(device_bytes_used, struct btrfs_dev_item, bytes_used, 64);
BTRFS_SETGET_FUNCS(device_io_align, struct btrfs_dev_item, io_align, 32);
BTRFS_SETGET_FUNCS(device_io_width, struct btrfs_dev_item, io_width, 32);
BTRFS_SETGET_FUNCS(device_start_offset, struct btrfs_dev_item,
		   start_offset, 64);
BTRFS_SETGET_FUNCS(device_sector_size, struct btrfs_dev_item, sector_size, 32);
BTRFS_SETGET_FUNCS(device_id, struct btrfs_dev_item, devid, 64);
BTRFS_SETGET_FUNCS(device_group, struct btrfs_dev_item, dev_group, 32);
BTRFS_SETGET_FUNCS(device_seek_speed, struct btrfs_dev_item, seek_speed, 8);
BTRFS_SETGET_FUNCS(device_bandwidth, struct btrfs_dev_item, bandwidth, 8);
BTRFS_SETGET_FUNCS(device_generation, struct btrfs_dev_item, generation, 64);

BTRFS_SETGET_STACK_FUNCS(stack_device_type, struct btrfs_dev_item, type, 64);
BTRFS_SETGET_STACK_FUNCS(stack_device_total_bytes, struct btrfs_dev_item,
			 total_bytes, 64);
BTRFS_SETGET_STACK_FUNCS(stack_device_bytes_used, struct btrfs_dev_item,
			 bytes_used, 64);
BTRFS_SETGET_STACK_FUNCS(stack_device_io_align, struct btrfs_dev_item,
			 io_align, 32);
BTRFS_SETGET_STACK_FUNCS(stack_device_io_width, struct btrfs_dev_item,
			 io_width, 32);
BTRFS_SETGET_STACK_FUNCS(stack_device_sector_size, struct btrfs_dev_item,
			 sector_size, 32);
BTRFS_SETGET_STACK_FUNCS(stack_device_id, struct btrfs_dev_item, devid, 64);
BTRFS_SETGET_STACK_FUNCS(stack_device_group, struct btrfs_dev_item,
			 dev_group, 32);
BTRFS_SETGET_STACK_FUNCS(stack_device_seek_speed, struct btrfs_dev_item,
			 seek_speed, 8);
BTRFS_SETGET_STACK_FUNCS(stack_device_bandwidth, struct btrfs_dev_item,
			 bandwidth, 8);
BTRFS_SETGET_STACK_FUNCS(stack_device_generation, struct btrfs_dev_item,
			 generation, 64);

static inline unsigned long btrfs_device_uuid(struct btrfs_dev_item *d)
{
	return (unsigned long)d + offsetof(struct btrfs_dev_item, uuid);
}

static inline unsigned long btrfs_device_fsid(struct btrfs_dev_item *d)
{
	return (unsigned long)d + offsetof(struct btrfs_dev_item, fsid);
}

BTRFS_SETGET_FUNCS(chunk_length, struct btrfs_chunk, length, 64);
BTRFS_SETGET_FUNCS(chunk_owner, struct btrfs_chunk, owner, 64);
BTRFS_SETGET_FUNCS(chunk_stripe_len, struct btrfs_chunk, stripe_len, 64);
BTRFS_SETGET_FUNCS(chunk_io_align, struct btrfs_chunk, io_align, 32);
BTRFS_SETGET_FUNCS(chunk_io_width, struct btrfs_chunk, io_width, 32);
BTRFS_SETGET_FUNCS(chunk_sector_size, struct btrfs_chunk, sector_size, 32);
BTRFS_SETGET_FUNCS(chunk_type, struct btrfs_chunk, type, 64);
BTRFS_SETGET_FUNCS(chunk_num_stripes, struct btrfs_chunk, num_stripes, 16);
BTRFS_SETGET_FUNCS(chunk_sub_stripes, struct btrfs_chunk, sub_stripes, 16);
BTRFS_SETGET_FUNCS(stripe_devid, struct btrfs_stripe, devid, 64);
BTRFS_SETGET_FUNCS(stripe_offset, struct btrfs_stripe, offset, 64);

static inline char *btrfs_stripe_dev_uuid(struct btrfs_stripe *s)
{
	return (char *)s + offsetof(struct btrfs_stripe, dev_uuid);
}

BTRFS_SETGET_STACK_FUNCS(stack_chunk_length, struct btrfs_chunk, length, 64);
BTRFS_SETGET_STACK_FUNCS(stack_chunk_owner, struct btrfs_chunk, owner, 64);
BTRFS_SETGET_STACK_FUNCS(stack_chunk_stripe_len, struct btrfs_chunk,
			 stripe_len, 64);
BTRFS_SETGET_STACK_FUNCS(stack_chunk_io_align, struct btrfs_chunk,
			 io_align, 32);
BTRFS_SETGET_STACK_FUNCS(stack_chunk_io_width, struct btrfs_chunk,
			 io_width, 32);
BTRFS_SETGET_STACK_FUNCS(stack_chunk_sector_size, struct btrfs_chunk,
			 sector_size, 32);
BTRFS_SETGET_STACK_FUNCS(stack_chunk_type, struct btrfs_chunk, type, 64);
BTRFS_SETGET_STACK_FUNCS(stack_chunk_num_stripes, struct btrfs_chunk,
			 num_stripes, 16);
BTRFS_SETGET_STACK_FUNCS(stack_chunk_sub_stripes, struct btrfs_chunk,
			 sub_stripes, 16);
BTRFS_SETGET_STACK_FUNCS(stack_stripe_devid, struct btrfs_stripe, devid, 64);
BTRFS_SETGET_STACK_FUNCS(stack_stripe_offset, struct btrfs_stripe, offset, 64);

static inline struct btrfs_stripe *btrfs_stripe_nr(struct btrfs_chunk *c,
						   int nr)
{
	unsigned long offset = (unsigned long)c;
	offset += offsetof(struct btrfs_chunk, stripe);
	offset += nr * sizeof(struct btrfs_stripe);
	return (struct btrfs_stripe *)offset;
}

static inline char *btrfs_stripe_dev_uuid_nr(struct btrfs_chunk *c, int nr)
{
	return btrfs_stripe_dev_uuid(btrfs_stripe_nr(c, nr));
}

static inline u64 btrfs_stripe_offset_nr(struct extent_buffer *eb,
					 struct btrfs_chunk *c, int nr)
{
	return btrfs_stripe_offset(eb, btrfs_stripe_nr(c, nr));
}

static inline u64 btrfs_stripe_devid_nr(struct extent_buffer *eb,
					 struct btrfs_chunk *c, int nr)
{
	return btrfs_stripe_devid(eb, btrfs_stripe_nr(c, nr));
}

/* struct btrfs_block_group_item */
BTRFS_SETGET_STACK_FUNCS(block_group_used, struct btrfs_block_group_item,
			 used, 64);
BTRFS_SETGET_FUNCS(disk_block_group_used, struct btrfs_block_group_item,
			 used, 64);
BTRFS_SETGET_STACK_FUNCS(block_group_chunk_objectid,
			struct btrfs_block_group_item, chunk_objectid, 64);

BTRFS_SETGET_FUNCS(disk_block_group_chunk_objectid,
		   struct btrfs_block_group_item, chunk_objectid, 64);
BTRFS_SETGET_FUNCS(disk_block_group_flags,
		   struct btrfs_block_group_item, flags, 64);
BTRFS_SETGET_STACK_FUNCS(block_group_flags,
			struct btrfs_block_group_item, flags, 64);

/* struct btrfs_free_space_info */
BTRFS_SETGET_FUNCS(free_space_extent_count, struct btrfs_free_space_info,
		   extent_count, 32);
BTRFS_SETGET_FUNCS(free_space_flags, struct btrfs_free_space_info, flags, 32);

/* struct btrfs_inode_ref */
BTRFS_SETGET_FUNCS(inode_ref_name_len, struct btrfs_inode_ref, name_len, 16);
BTRFS_SETGET_FUNCS(inode_ref_index, struct btrfs_inode_ref, index, 64);

/* struct btrfs_inode_extref */
BTRFS_SETGET_FUNCS(inode_extref_parent, struct btrfs_inode_extref,
		   parent_objectid, 64);
BTRFS_SETGET_FUNCS(inode_extref_name_len, struct btrfs_inode_extref,
		   name_len, 16);
BTRFS_SETGET_FUNCS(inode_extref_index, struct btrfs_inode_extref, index, 64);

/* struct btrfs_inode_item */
BTRFS_SETGET_FUNCS(inode_generation, struct btrfs_inode_item, generation, 64);
BTRFS_SETGET_FUNCS(inode_sequence, struct btrfs_inode_item, sequence, 64);
BTRFS_SETGET_FUNCS(inode_transid, struct btrfs_inode_item, transid, 64);
BTRFS_SETGET_FUNCS(inode_size, struct btrfs_inode_item, size, 64);
BTRFS_SETGET_FUNCS(inode_nbytes, struct btrfs_inode_item, nbytes, 64);
BTRFS_SETGET_FUNCS(inode_block_group, struct btrfs_inode_item, block_group, 64);
BTRFS_SETGET_FUNCS(inode_nlink, struct btrfs_inode_item, nlink, 32);
BTRFS_SETGET_FUNCS(inode_uid, struct btrfs_inode_item, uid, 32);
BTRFS_SETGET_FUNCS(inode_gid, struct btrfs_inode_item, gid, 32);
BTRFS_SETGET_FUNCS(inode_mode, struct btrfs_inode_item, mode, 32);
BTRFS_SETGET_FUNCS(inode_rdev, struct btrfs_inode_item, rdev, 64);
BTRFS_SETGET_FUNCS(inode_flags, struct btrfs_inode_item, flags, 64);
BTRFS_SETGET_STACK_FUNCS(stack_inode_generation, struct btrfs_inode_item,
			 generation, 64);
BTRFS_SETGET_STACK_FUNCS(stack_inode_sequence, struct btrfs_inode_item,
			 sequence, 64);
BTRFS_SETGET_STACK_FUNCS(stack_inode_transid, struct btrfs_inode_item,
			 transid, 64);
BTRFS_SETGET_STACK_FUNCS(stack_inode_size, struct btrfs_inode_item, size, 64);
BTRFS_SETGET_STACK_FUNCS(stack_inode_nbytes, struct btrfs_inode_item,
			 nbytes, 64);
BTRFS_SETGET_STACK_FUNCS(stack_inode_block_group, struct btrfs_inode_item,
			 block_group, 64);
BTRFS_SETGET_STACK_FUNCS(stack_inode_nlink, struct btrfs_inode_item, nlink, 32);
BTRFS_SETGET_STACK_FUNCS(stack_inode_uid, struct btrfs_inode_item, uid, 32);
BTRFS_SETGET_STACK_FUNCS(stack_inode_gid, struct btrfs_inode_item, gid, 32);
BTRFS_SETGET_STACK_FUNCS(stack_inode_mode, struct btrfs_inode_item, mode, 32);
BTRFS_SETGET_STACK_FUNCS(stack_inode_rdev, struct btrfs_inode_item, rdev, 64);
BTRFS_SETGET_STACK_FUNCS(stack_inode_flags, struct btrfs_inode_item, flags, 64);
BTRFS_SETGET_FUNCS(timespec_sec, struct btrfs_timespec, sec, 64);
BTRFS_SETGET_FUNCS(timespec_nsec, struct btrfs_timespec, nsec, 32);
BTRFS_SETGET_STACK_FUNCS(stack_timespec_sec, struct btrfs_timespec, sec, 64);
BTRFS_SETGET_STACK_FUNCS(stack_timespec_nsec, struct btrfs_timespec, nsec, 32);

/* struct btrfs_dev_extent */
BTRFS_SETGET_FUNCS(dev_extent_chunk_tree, struct btrfs_dev_extent,
		   chunk_tree, 64);
BTRFS_SETGET_FUNCS(dev_extent_chunk_objectid, struct btrfs_dev_extent,
		   chunk_objectid, 64);
BTRFS_SETGET_FUNCS(dev_extent_chunk_offset, struct btrfs_dev_extent,
		   chunk_offset, 64);
BTRFS_SETGET_FUNCS(dev_extent_length, struct btrfs_dev_extent, length, 64);

static inline unsigned long btrfs_dev_extent_chunk_tree_uuid(struct btrfs_dev_extent *dev)
{
	unsigned long ptr = offsetof(struct btrfs_dev_extent, chunk_tree_uuid);
	return (unsigned long)dev + ptr;
}

BTRFS_SETGET_FUNCS(extent_refs, struct btrfs_extent_item, refs, 64);
BTRFS_SETGET_FUNCS(extent_generation, struct btrfs_extent_item,
		   generation, 64);
BTRFS_SETGET_FUNCS(extent_flags, struct btrfs_extent_item, flags, 64);

BTRFS_SETGET_FUNCS(extent_refs_v0, struct btrfs_extent_item_v0, refs, 32);


BTRFS_SETGET_FUNCS(tree_block_level, struct btrfs_tree_block_info, level, 8);

static inline void btrfs_tree_block_key(struct extent_buffer *eb,
					struct btrfs_tree_block_info *item,
					struct btrfs_disk_key *key)
{
	read_eb_member(eb, item, struct btrfs_tree_block_info, key, key);
}

static inline void btrfs_set_tree_block_key(struct extent_buffer *eb,
					    struct btrfs_tree_block_info *item,
					    struct btrfs_disk_key *key)
{
	write_eb_member(eb, item, struct btrfs_tree_block_info, key, key);
}

BTRFS_SETGET_FUNCS(extent_data_ref_root, struct btrfs_extent_data_ref,
		   root, 64);
BTRFS_SETGET_FUNCS(extent_data_ref_objectid, struct btrfs_extent_data_ref,
		   objectid, 64);
BTRFS_SETGET_FUNCS(extent_data_ref_offset, struct btrfs_extent_data_ref,
		   offset, 64);
BTRFS_SETGET_FUNCS(extent_data_ref_count, struct btrfs_extent_data_ref,
		   count, 32);

BTRFS_SETGET_FUNCS(shared_data_ref_count, struct btrfs_shared_data_ref,
		   count, 32);

BTRFS_SETGET_FUNCS(extent_inline_ref_type, struct btrfs_extent_inline_ref,
		   type, 8);
BTRFS_SETGET_FUNCS(extent_inline_ref_offset, struct btrfs_extent_inline_ref,
		   offset, 64);

static inline u32 btrfs_extent_inline_ref_size(int type)
{
	if (type == BTRFS_TREE_BLOCK_REF_KEY ||
	    type == BTRFS_SHARED_BLOCK_REF_KEY)
		return sizeof(struct btrfs_extent_inline_ref);
	if (type == BTRFS_SHARED_DATA_REF_KEY)
		return sizeof(struct btrfs_shared_data_ref) +
		       sizeof(struct btrfs_extent_inline_ref);
	if (type == BTRFS_EXTENT_DATA_REF_KEY)
		return sizeof(struct btrfs_extent_data_ref) +
		       offsetof(struct btrfs_extent_inline_ref, offset);
	BUG();
	return 0;
}

BTRFS_SETGET_FUNCS(ref_root_v0, struct btrfs_extent_ref_v0, root, 64);
BTRFS_SETGET_FUNCS(ref_generation_v0, struct btrfs_extent_ref_v0,
		   generation, 64);
BTRFS_SETGET_FUNCS(ref_objectid_v0, struct btrfs_extent_ref_v0, objectid, 64);
BTRFS_SETGET_FUNCS(ref_count_v0, struct btrfs_extent_ref_v0, count, 32);

/* struct btrfs_node */
BTRFS_SETGET_FUNCS(key_blockptr, struct btrfs_key_ptr, blockptr, 64);
BTRFS_SETGET_FUNCS(key_generation, struct btrfs_key_ptr, generation, 64);
BTRFS_SETGET_STACK_FUNCS(stack_key_blockptr, struct btrfs_key_ptr,
			 blockptr, 64);
BTRFS_SETGET_STACK_FUNCS(stack_key_generation, struct btrfs_key_ptr,
			 generation, 64);

static inline u64 btrfs_node_blockptr(struct extent_buffer *eb, int nr)
{
	unsigned long ptr;
	ptr = offsetof(struct btrfs_node, ptrs) +
		sizeof(struct btrfs_key_ptr) * nr;
	return btrfs_key_blockptr(eb, (struct btrfs_key_ptr *)ptr);
}

static inline void btrfs_set_node_blockptr(struct extent_buffer *eb,
					   int nr, u64 val)
{
	unsigned long ptr;
	ptr = offsetof(struct btrfs_node, ptrs) +
		sizeof(struct btrfs_key_ptr) * nr;
	btrfs_set_key_blockptr(eb, (struct btrfs_key_ptr *)ptr, val);
}

static inline u64 btrfs_node_ptr_generation(struct extent_buffer *eb, int nr)
{
	unsigned long ptr;
	ptr = offsetof(struct btrfs_node, ptrs) +
		sizeof(struct btrfs_key_ptr) * nr;
	return btrfs_key_generation(eb, (struct btrfs_key_ptr *)ptr);
}

static inline void btrfs_set_node_ptr_generation(struct extent_buffer *eb,
						 int nr, u64 val)
{
	unsigned long ptr;
	ptr = offsetof(struct btrfs_node, ptrs) +
		sizeof(struct btrfs_key_ptr) * nr;
	btrfs_set_key_generation(eb, (struct btrfs_key_ptr *)ptr, val);
}

static inline unsigned long btrfs_node_key_ptr_offset(int nr)
{
	return offsetof(struct btrfs_node, ptrs) +
		sizeof(struct btrfs_key_ptr) * nr;
}

void btrfs_node_key(const struct extent_buffer *eb,
		    struct btrfs_disk_key *disk_key, int nr);

static inline void btrfs_set_node_key(struct extent_buffer *eb,
				      struct btrfs_disk_key *disk_key, int nr)
{
	unsigned long ptr;
	ptr = btrfs_node_key_ptr_offset(nr);
	write_eb_member(eb, (struct btrfs_key_ptr *)ptr,
		       struct btrfs_key_ptr, key, disk_key);
}

/* struct btrfs_item */
BTRFS_SETGET_FUNCS(item_offset, struct btrfs_item, offset, 32);
BTRFS_SETGET_FUNCS(item_size, struct btrfs_item, size, 32);
BTRFS_SETGET_STACK_FUNCS(stack_item_offset, struct btrfs_item, offset, 32);
BTRFS_SETGET_STACK_FUNCS(stack_item_size, struct btrfs_item, size, 32);

static inline unsigned long btrfs_item_nr_offset(int nr)
{
	return offsetof(struct btrfs_leaf, items) +
		sizeof(struct btrfs_item) * nr;
}

static inline struct btrfs_item *btrfs_item_nr(int nr)
{
	return (struct btrfs_item *)btrfs_item_nr_offset(nr);
}

static inline u32 btrfs_item_end(const struct extent_buffer *eb,
				 struct btrfs_item *item)
{
	return btrfs_item_offset(eb, item) + btrfs_item_size(eb, item);
}

static inline u32 btrfs_item_end_nr(const struct extent_buffer *eb, int nr)
{
	return btrfs_item_end(eb, btrfs_item_nr(nr));
}

static inline u32 btrfs_item_offset_nr(const struct extent_buffer *eb, int nr)
{
	return btrfs_item_offset(eb, btrfs_item_nr(nr));
}

static inline u32 btrfs_item_size_nr(const struct extent_buffer *eb, int nr)
{
	return btrfs_item_size(eb, btrfs_item_nr(nr));
}

static inline void btrfs_item_key(const struct extent_buffer *eb,
			   struct btrfs_disk_key *disk_key, int nr)
{
	struct btrfs_item *item = btrfs_item_nr(nr);
	read_eb_member(eb, item, struct btrfs_item, key, disk_key);
}

static inline void btrfs_set_item_key(struct extent_buffer *eb,
			       struct btrfs_disk_key *disk_key, int nr)
{
	struct btrfs_item *item = btrfs_item_nr(nr);
	write_eb_member(eb, item, struct btrfs_item, key, disk_key);
}

BTRFS_SETGET_FUNCS(dir_log_end, struct btrfs_dir_log_item, end, 64);

/*
 * struct btrfs_root_ref
 */
BTRFS_SETGET_FUNCS(root_ref_dirid, struct btrfs_root_ref, dirid, 64);
BTRFS_SETGET_FUNCS(root_ref_sequence, struct btrfs_root_ref, sequence, 64);
BTRFS_SETGET_FUNCS(root_ref_name_len, struct btrfs_root_ref, name_len, 16);

/* struct btrfs_dir_item */
BTRFS_SETGET_FUNCS(dir_data_len, struct btrfs_dir_item, data_len, 16);
BTRFS_SETGET_FUNCS(dir_type, struct btrfs_dir_item, type, 8);
BTRFS_SETGET_FUNCS(dir_name_len, struct btrfs_dir_item, name_len, 16);
BTRFS_SETGET_FUNCS(dir_transid, struct btrfs_dir_item, transid, 64);
BTRFS_SETGET_STACK_FUNCS(stack_dir_type, struct btrfs_dir_item, type, 8);
BTRFS_SETGET_STACK_FUNCS(stack_dir_data_len, struct btrfs_dir_item,
			 data_len, 16);
BTRFS_SETGET_STACK_FUNCS(stack_dir_name_len, struct btrfs_dir_item,
			 name_len, 16);
BTRFS_SETGET_STACK_FUNCS(stack_dir_transid, struct btrfs_dir_item,
			 transid, 64);

static inline void btrfs_dir_item_key(const struct extent_buffer *eb,
				      const struct btrfs_dir_item *item,
				      struct btrfs_disk_key *key)
{
	read_eb_member(eb, item, struct btrfs_dir_item, location, key);
}

static inline void btrfs_set_dir_item_key(struct extent_buffer *eb,
					  struct btrfs_dir_item *item,
					  const struct btrfs_disk_key *key)
{
	write_eb_member(eb, item, struct btrfs_dir_item, location, key);
}

BTRFS_SETGET_FUNCS(free_space_entries, struct btrfs_free_space_header,
		   num_entries, 64);
BTRFS_SETGET_FUNCS(free_space_bitmaps, struct btrfs_free_space_header,
		   num_bitmaps, 64);
BTRFS_SETGET_FUNCS(free_space_generation, struct btrfs_free_space_header,
		   generation, 64);

static inline void btrfs_free_space_key(const struct extent_buffer *eb,
					const struct btrfs_free_space_header *h,
					struct btrfs_disk_key *key)
{
	read_eb_member(eb, h, struct btrfs_free_space_header, location, key);
}

static inline void btrfs_set_free_space_key(struct extent_buffer *eb,
					    struct btrfs_free_space_header *h,
					    const struct btrfs_disk_key *key)
{
	write_eb_member(eb, h, struct btrfs_free_space_header, location, key);
}

/* struct btrfs_disk_key */
BTRFS_SETGET_STACK_FUNCS(disk_key_objectid, struct btrfs_disk_key,
			 objectid, 64);
BTRFS_SETGET_STACK_FUNCS(disk_key_offset, struct btrfs_disk_key, offset, 64);
BTRFS_SETGET_STACK_FUNCS(disk_key_type, struct btrfs_disk_key, type, 8);

static inline void btrfs_disk_key_to_cpu(struct btrfs_key *cpu,
					 const struct btrfs_disk_key *disk)
{
	cpu->offset = le64_to_cpu(disk->offset);
	cpu->type = disk->type;
	cpu->objectid = le64_to_cpu(disk->objectid);
}

static inline void btrfs_cpu_key_to_disk(struct btrfs_disk_key *disk,
					 const struct btrfs_key *cpu)
{
	disk->offset = cpu_to_le64(cpu->offset);
	disk->type = cpu->type;
	disk->objectid = cpu_to_le64(cpu->objectid);
}

static inline void btrfs_node_key_to_cpu(const struct extent_buffer *eb,
					 struct btrfs_key *key, int nr)
{
	struct btrfs_disk_key disk_key;
	btrfs_node_key(eb, &disk_key, nr);
	btrfs_disk_key_to_cpu(key, &disk_key);
}

static inline void btrfs_item_key_to_cpu(const struct extent_buffer *eb,
					 struct btrfs_key *key, int nr)
{
	struct btrfs_disk_key disk_key;
	btrfs_item_key(eb, &disk_key, nr);
	btrfs_disk_key_to_cpu(key, &disk_key);
}

static inline void btrfs_dir_item_key_to_cpu(const struct extent_buffer *eb,
					     const struct btrfs_dir_item *item,
					     struct btrfs_key *key)
{
	struct btrfs_disk_key disk_key;
	btrfs_dir_item_key(eb, item, &disk_key);
	btrfs_disk_key_to_cpu(key, &disk_key);
}

static inline u8 btrfs_key_type(const struct btrfs_key *key)
{
	return key->type;
}

static inline void btrfs_set_key_type(struct btrfs_key *key, u8 val)
{
	key->type = val;
}

/* struct btrfs_header */
BTRFS_SETGET_HEADER_FUNCS(header_bytenr, struct btrfs_header, bytenr, 64);
BTRFS_SETGET_HEADER_FUNCS(header_generation, struct btrfs_header,
			  generation, 64);
BTRFS_SETGET_HEADER_FUNCS(header_owner, struct btrfs_header, owner, 64);
BTRFS_SETGET_HEADER_FUNCS(header_nritems, struct btrfs_header, nritems, 32);
BTRFS_SETGET_HEADER_FUNCS(header_flags, struct btrfs_header, flags, 64);
BTRFS_SETGET_HEADER_FUNCS(header_level, struct btrfs_header, level, 8);
BTRFS_SETGET_STACK_FUNCS(stack_header_generation, struct btrfs_header,
			 generation, 64);
BTRFS_SETGET_STACK_FUNCS(stack_header_owner, struct btrfs_header, owner, 64);
BTRFS_SETGET_STACK_FUNCS(stack_header_nritems, struct btrfs_header,
			 nritems, 32);
BTRFS_SETGET_STACK_FUNCS(stack_header_bytenr, struct btrfs_header, bytenr, 64);

static inline int btrfs_header_flag(const struct extent_buffer *eb, u64 flag)
{
	return (btrfs_header_flags(eb) & flag) == flag;
}

static inline int btrfs_set_header_flag(struct extent_buffer *eb, u64 flag)
{
	u64 flags = btrfs_header_flags(eb);
	btrfs_set_header_flags(eb, flags | flag);
	return (flags & flag) == flag;
}

static inline int btrfs_clear_header_flag(struct extent_buffer *eb, u64 flag)
{
	u64 flags = btrfs_header_flags(eb);
	btrfs_set_header_flags(eb, flags & ~flag);
	return (flags & flag) == flag;
}

static inline int btrfs_header_backref_rev(const struct extent_buffer *eb)
{
	u64 flags = btrfs_header_flags(eb);
	return flags >> BTRFS_BACKREF_REV_SHIFT;
}

static inline void btrfs_set_header_backref_rev(struct extent_buffer *eb,
						int rev)
{
	u64 flags = btrfs_header_flags(eb);
	flags &= ~BTRFS_BACKREF_REV_MASK;
	flags |= (u64)rev << BTRFS_BACKREF_REV_SHIFT;
	btrfs_set_header_flags(eb, flags);
}

static inline unsigned long btrfs_header_fsid(void)
{
	return offsetof(struct btrfs_header, fsid);
}

static inline unsigned long btrfs_header_chunk_tree_uuid(const struct extent_buffer *eb)
{
	return offsetof(struct btrfs_header, chunk_tree_uuid);
}

static inline int btrfs_is_leaf(const struct extent_buffer *eb)
{
	return btrfs_header_level(eb) == 0;
}

/* struct btrfs_root_item */
BTRFS_SETGET_FUNCS(disk_root_generation, struct btrfs_root_item,
		   generation, 64);
BTRFS_SETGET_FUNCS(disk_root_refs, struct btrfs_root_item, refs, 32);
BTRFS_SETGET_FUNCS(disk_root_bytenr, struct btrfs_root_item, bytenr, 64);
BTRFS_SETGET_FUNCS(disk_root_level, struct btrfs_root_item, level, 8);

BTRFS_SETGET_STACK_FUNCS(root_generation, struct btrfs_root_item,
			 generation, 64);
BTRFS_SETGET_STACK_FUNCS(root_bytenr, struct btrfs_root_item, bytenr, 64);
BTRFS_SETGET_STACK_FUNCS(root_level, struct btrfs_root_item, level, 8);
BTRFS_SETGET_STACK_FUNCS(root_dirid, struct btrfs_root_item, root_dirid, 64);
BTRFS_SETGET_STACK_FUNCS(root_refs, struct btrfs_root_item, refs, 32);
BTRFS_SETGET_STACK_FUNCS(root_flags, struct btrfs_root_item, flags, 64);
BTRFS_SETGET_STACK_FUNCS(root_used, struct btrfs_root_item, bytes_used, 64);
BTRFS_SETGET_STACK_FUNCS(root_limit, struct btrfs_root_item, byte_limit, 64);
BTRFS_SETGET_STACK_FUNCS(root_last_snapshot, struct btrfs_root_item,
			 last_snapshot, 64);
BTRFS_SETGET_STACK_FUNCS(root_generation_v2, struct btrfs_root_item,
			 generation_v2, 64);
BTRFS_SETGET_STACK_FUNCS(root_ctransid, struct btrfs_root_item,
			 ctransid, 64);
BTRFS_SETGET_STACK_FUNCS(root_otransid, struct btrfs_root_item,
			 otransid, 64);
BTRFS_SETGET_STACK_FUNCS(root_stransid, struct btrfs_root_item,
			 stransid, 64);
BTRFS_SETGET_STACK_FUNCS(root_rtransid, struct btrfs_root_item,
			 rtransid, 64);

static inline bool btrfs_root_readonly(const struct btrfs_root *root)
{
	return (root->root_item.flags & cpu_to_le64(BTRFS_ROOT_SUBVOL_RDONLY)) != 0;
}

static inline bool btrfs_root_dead(const struct btrfs_root *root)
{
	return (root->root_item.flags & cpu_to_le64(BTRFS_ROOT_SUBVOL_DEAD)) != 0;
}

/* struct btrfs_root_backup */
BTRFS_SETGET_STACK_FUNCS(backup_tree_root, struct btrfs_root_backup,
		   tree_root, 64);
BTRFS_SETGET_STACK_FUNCS(backup_tree_root_gen, struct btrfs_root_backup,
		   tree_root_gen, 64);
BTRFS_SETGET_STACK_FUNCS(backup_tree_root_level, struct btrfs_root_backup,
		   tree_root_level, 8);

BTRFS_SETGET_STACK_FUNCS(backup_chunk_root, struct btrfs_root_backup,
		   chunk_root, 64);
BTRFS_SETGET_STACK_FUNCS(backup_chunk_root_gen, struct btrfs_root_backup,
		   chunk_root_gen, 64);
BTRFS_SETGET_STACK_FUNCS(backup_chunk_root_level, struct btrfs_root_backup,
		   chunk_root_level, 8);

BTRFS_SETGET_STACK_FUNCS(backup_extent_root, struct btrfs_root_backup,
		   extent_root, 64);
BTRFS_SETGET_STACK_FUNCS(backup_extent_root_gen, struct btrfs_root_backup,
		   extent_root_gen, 64);
BTRFS_SETGET_STACK_FUNCS(backup_extent_root_level, struct btrfs_root_backup,
		   extent_root_level, 8);

BTRFS_SETGET_STACK_FUNCS(backup_fs_root, struct btrfs_root_backup,
		   fs_root, 64);
BTRFS_SETGET_STACK_FUNCS(backup_fs_root_gen, struct btrfs_root_backup,
		   fs_root_gen, 64);
BTRFS_SETGET_STACK_FUNCS(backup_fs_root_level, struct btrfs_root_backup,
		   fs_root_level, 8);

BTRFS_SETGET_STACK_FUNCS(backup_dev_root, struct btrfs_root_backup,
		   dev_root, 64);
BTRFS_SETGET_STACK_FUNCS(backup_dev_root_gen, struct btrfs_root_backup,
		   dev_root_gen, 64);
BTRFS_SETGET_STACK_FUNCS(backup_dev_root_level, struct btrfs_root_backup,
		   dev_root_level, 8);

BTRFS_SETGET_STACK_FUNCS(backup_csum_root, struct btrfs_root_backup,
		   csum_root, 64);
BTRFS_SETGET_STACK_FUNCS(backup_csum_root_gen, struct btrfs_root_backup,
		   csum_root_gen, 64);
BTRFS_SETGET_STACK_FUNCS(backup_csum_root_level, struct btrfs_root_backup,
		   csum_root_level, 8);
BTRFS_SETGET_STACK_FUNCS(backup_total_bytes, struct btrfs_root_backup,
		   total_bytes, 64);
BTRFS_SETGET_STACK_FUNCS(backup_bytes_used, struct btrfs_root_backup,
		   bytes_used, 64);
BTRFS_SETGET_STACK_FUNCS(backup_num_devices, struct btrfs_root_backup,
		   num_devices, 64);

/* struct btrfs_balance_item */
BTRFS_SETGET_FUNCS(balance_flags, struct btrfs_balance_item, flags, 64);

static inline void btrfs_balance_data(const struct extent_buffer *eb,
				      const struct btrfs_balance_item *bi,
				      struct btrfs_disk_balance_args *ba)
{
	read_eb_member(eb, bi, struct btrfs_balance_item, data, ba);
}

static inline void btrfs_set_balance_data(struct extent_buffer *eb,
				  struct btrfs_balance_item *bi,
				  const struct btrfs_disk_balance_args *ba)
{
	write_eb_member(eb, bi, struct btrfs_balance_item, data, ba);
}

static inline void btrfs_balance_meta(const struct extent_buffer *eb,
				      const struct btrfs_balance_item *bi,
				      struct btrfs_disk_balance_args *ba)
{
	read_eb_member(eb, bi, struct btrfs_balance_item, meta, ba);
}

static inline void btrfs_set_balance_meta(struct extent_buffer *eb,
				  struct btrfs_balance_item *bi,
				  const struct btrfs_disk_balance_args *ba)
{
	write_eb_member(eb, bi, struct btrfs_balance_item, meta, ba);
}

static inline void btrfs_balance_sys(const struct extent_buffer *eb,
				     const struct btrfs_balance_item *bi,
				     struct btrfs_disk_balance_args *ba)
{
	read_eb_member(eb, bi, struct btrfs_balance_item, sys, ba);
}

static inline void btrfs_set_balance_sys(struct extent_buffer *eb,
				 struct btrfs_balance_item *bi,
				 const struct btrfs_disk_balance_args *ba)
{
	write_eb_member(eb, bi, struct btrfs_balance_item, sys, ba);
}

static inline void
btrfs_disk_balance_args_to_cpu(struct btrfs_balance_args *cpu,
			       const struct btrfs_disk_balance_args *disk)
{
	memset(cpu, 0, sizeof(*cpu));

	cpu->profiles = le64_to_cpu(disk->profiles);
	cpu->usage = le64_to_cpu(disk->usage);
	cpu->devid = le64_to_cpu(disk->devid);
	cpu->pstart = le64_to_cpu(disk->pstart);
	cpu->pend = le64_to_cpu(disk->pend);
	cpu->vstart = le64_to_cpu(disk->vstart);
	cpu->vend = le64_to_cpu(disk->vend);
	cpu->target = le64_to_cpu(disk->target);
	cpu->flags = le64_to_cpu(disk->flags);
	cpu->limit = le64_to_cpu(disk->limit);
	cpu->stripes_min = le32_to_cpu(disk->stripes_min);
	cpu->stripes_max = le32_to_cpu(disk->stripes_max);
}

static inline void
btrfs_cpu_balance_args_to_disk(struct btrfs_disk_balance_args *disk,
			       const struct btrfs_balance_args *cpu)
{
	memset(disk, 0, sizeof(*disk));

	disk->profiles = cpu_to_le64(cpu->profiles);
	disk->usage = cpu_to_le64(cpu->usage);
	disk->devid = cpu_to_le64(cpu->devid);
	disk->pstart = cpu_to_le64(cpu->pstart);
	disk->pend = cpu_to_le64(cpu->pend);
	disk->vstart = cpu_to_le64(cpu->vstart);
	disk->vend = cpu_to_le64(cpu->vend);
	disk->target = cpu_to_le64(cpu->target);
	disk->flags = cpu_to_le64(cpu->flags);
	disk->limit = cpu_to_le64(cpu->limit);
	disk->stripes_min = cpu_to_le32(cpu->stripes_min);
	disk->stripes_max = cpu_to_le32(cpu->stripes_max);
}

/* struct btrfs_super_block */
BTRFS_SETGET_STACK_FUNCS(super_bytenr, struct btrfs_super_block, bytenr, 64);
BTRFS_SETGET_STACK_FUNCS(super_flags, struct btrfs_super_block, flags, 64);
BTRFS_SETGET_STACK_FUNCS(super_generation, struct btrfs_super_block,
			 generation, 64);
BTRFS_SETGET_STACK_FUNCS(super_root, struct btrfs_super_block, root, 64);
BTRFS_SETGET_STACK_FUNCS(super_sys_array_size,
			 struct btrfs_super_block, sys_chunk_array_size, 32);
BTRFS_SETGET_STACK_FUNCS(super_chunk_root_generation,
			 struct btrfs_super_block, chunk_root_generation, 64);
BTRFS_SETGET_STACK_FUNCS(super_root_level, struct btrfs_super_block,
			 root_level, 8);
BTRFS_SETGET_STACK_FUNCS(super_chunk_root, struct btrfs_super_block,
			 chunk_root, 64);
BTRFS_SETGET_STACK_FUNCS(super_chunk_root_level, struct btrfs_super_block,
			 chunk_root_level, 8);
BTRFS_SETGET_STACK_FUNCS(super_log_root, struct btrfs_super_block,
			 log_root, 64);
BTRFS_SETGET_STACK_FUNCS(super_log_root_transid, struct btrfs_super_block,
			 log_root_transid, 64);
BTRFS_SETGET_STACK_FUNCS(super_log_root_level, struct btrfs_super_block,
			 log_root_level, 8);
BTRFS_SETGET_STACK_FUNCS(super_total_bytes, struct btrfs_super_block,
			 total_bytes, 64);
BTRFS_SETGET_STACK_FUNCS(super_bytes_used, struct btrfs_super_block,
			 bytes_used, 64);
BTRFS_SETGET_STACK_FUNCS(super_sectorsize, struct btrfs_super_block,
			 sectorsize, 32);
BTRFS_SETGET_STACK_FUNCS(super_nodesize, struct btrfs_super_block,
			 nodesize, 32);
BTRFS_SETGET_STACK_FUNCS(super_stripesize, struct btrfs_super_block,
			 stripesize, 32);
BTRFS_SETGET_STACK_FUNCS(super_root_dir, struct btrfs_super_block,
			 root_dir_objectid, 64);
BTRFS_SETGET_STACK_FUNCS(super_num_devices, struct btrfs_super_block,
			 num_devices, 64);
BTRFS_SETGET_STACK_FUNCS(super_compat_flags, struct btrfs_super_block,
			 compat_flags, 64);
BTRFS_SETGET_STACK_FUNCS(super_compat_ro_flags, struct btrfs_super_block,
			 compat_ro_flags, 64);
BTRFS_SETGET_STACK_FUNCS(super_incompat_flags, struct btrfs_super_block,
			 incompat_flags, 64);
BTRFS_SETGET_STACK_FUNCS(super_csum_type, struct btrfs_super_block,
			 csum_type, 16);
BTRFS_SETGET_STACK_FUNCS(super_cache_generation, struct btrfs_super_block,
			 cache_generation, 64);
BTRFS_SETGET_STACK_FUNCS(super_magic, struct btrfs_super_block, magic, 64);
BTRFS_SETGET_STACK_FUNCS(super_uuid_tree_generation, struct btrfs_super_block,
			 uuid_tree_generation, 64);

static inline int btrfs_super_csum_size(const struct btrfs_super_block *s)
{
	u16 t = btrfs_super_csum_type(s);
	/*
	 * csum type is validated at mount time
	 */
	return btrfs_csum_sizes[t];
}

static inline unsigned long btrfs_leaf_data(struct extent_buffer *l)
{
	return offsetof(struct btrfs_leaf, items);
}

/*
 * The leaf data grows from end-to-front in the node.
 * this returns the address of the start of the last item,
 * which is the stop of the leaf data stack
 */
static inline unsigned int leaf_data_end(const struct btrfs_fs_info *fs_info,
					 const struct extent_buffer *leaf)
{
	u32 nr = btrfs_header_nritems(leaf);

	if (nr == 0)
		return BTRFS_LEAF_DATA_SIZE(fs_info);
	return btrfs_item_offset_nr(leaf, nr - 1);
}

/* struct btrfs_file_extent_item */
BTRFS_SETGET_FUNCS(file_extent_type, struct btrfs_file_extent_item, type, 8);
BTRFS_SETGET_STACK_FUNCS(stack_file_extent_disk_bytenr,
			 struct btrfs_file_extent_item, disk_bytenr, 64);
BTRFS_SETGET_STACK_FUNCS(stack_file_extent_offset,
			 struct btrfs_file_extent_item, offset, 64);
BTRFS_SETGET_STACK_FUNCS(stack_file_extent_generation,
			 struct btrfs_file_extent_item, generation, 64);
BTRFS_SETGET_STACK_FUNCS(stack_file_extent_num_bytes,
			 struct btrfs_file_extent_item, num_bytes, 64);
BTRFS_SETGET_STACK_FUNCS(stack_file_extent_disk_num_bytes,
			 struct btrfs_file_extent_item, disk_num_bytes, 64);
BTRFS_SETGET_STACK_FUNCS(stack_file_extent_compression,
			 struct btrfs_file_extent_item, compression, 8);

static inline unsigned long
btrfs_file_extent_inline_start(const struct btrfs_file_extent_item *e)
{
	return (unsigned long)e + BTRFS_FILE_EXTENT_INLINE_DATA_START;
}

static inline u32 btrfs_file_extent_calc_inline_size(u32 datasize)
{
	return BTRFS_FILE_EXTENT_INLINE_DATA_START + datasize;
}

BTRFS_SETGET_FUNCS(file_extent_disk_bytenr, struct btrfs_file_extent_item,
		   disk_bytenr, 64);
BTRFS_SETGET_FUNCS(file_extent_generation, struct btrfs_file_extent_item,
		   generation, 64);
BTRFS_SETGET_FUNCS(file_extent_disk_num_bytes, struct btrfs_file_extent_item,
		   disk_num_bytes, 64);
BTRFS_SETGET_FUNCS(file_extent_offset, struct btrfs_file_extent_item,
		  offset, 64);
BTRFS_SETGET_FUNCS(file_extent_num_bytes, struct btrfs_file_extent_item,
		   num_bytes, 64);
BTRFS_SETGET_FUNCS(file_extent_ram_bytes, struct btrfs_file_extent_item,
		   ram_bytes, 64);
BTRFS_SETGET_FUNCS(file_extent_compression, struct btrfs_file_extent_item,
		   compression, 8);
BTRFS_SETGET_FUNCS(file_extent_encryption, struct btrfs_file_extent_item,
		   encryption, 8);
BTRFS_SETGET_FUNCS(file_extent_other_encoding, struct btrfs_file_extent_item,
		   other_encoding, 16);

/*
 * this returns the number of bytes used by the item on disk, minus the
 * size of any extent headers.  If a file is compressed on disk, this is
 * the compressed size
 */
static inline u32 btrfs_file_extent_inline_item_len(
						const struct extent_buffer *eb,
						struct btrfs_item *e)
{
	return btrfs_item_size(eb, e) - BTRFS_FILE_EXTENT_INLINE_DATA_START;
}

/* this returns the number of file bytes represented by the inline item.
 * If an item is compressed, this is the uncompressed size
 */
static inline u32 btrfs_file_extent_inline_len(const struct extent_buffer *eb,
					int slot,
					const struct btrfs_file_extent_item *fi)
{
	struct btrfs_map_token token;

	btrfs_init_map_token(&token);
	/*
	 * return the space used on disk if this item isn't
	 * compressed or encoded
	 */
	if (btrfs_token_file_extent_compression(eb, fi, &token) == 0 &&
	    btrfs_token_file_extent_encryption(eb, fi, &token) == 0 &&
	    btrfs_token_file_extent_other_encoding(eb, fi, &token) == 0) {
		return btrfs_file_extent_inline_item_len(eb,
							 btrfs_item_nr(slot));
	}

	/* otherwise use the ram bytes field */
	return btrfs_token_file_extent_ram_bytes(eb, fi, &token);
}


/* btrfs_dev_stats_item */
static inline u64 btrfs_dev_stats_value(const struct extent_buffer *eb,
					const struct btrfs_dev_stats_item *ptr,
					int index)
{
	u64 val;

	read_extent_buffer(eb, &val,
			   offsetof(struct btrfs_dev_stats_item, values) +
			    ((unsigned long)ptr) + (index * sizeof(u64)),
			   sizeof(val));
	return val;
}

static inline void btrfs_set_dev_stats_value(struct extent_buffer *eb,
					     struct btrfs_dev_stats_item *ptr,
					     int index, u64 val)
{
	write_extent_buffer(eb, &val,
			    offsetof(struct btrfs_dev_stats_item, values) +
			     ((unsigned long)ptr) + (index * sizeof(u64)),
			    sizeof(val));
}

/* btrfs_qgroup_status_item */
BTRFS_SETGET_FUNCS(qgroup_status_generation, struct btrfs_qgroup_status_item,
		   generation, 64);
BTRFS_SETGET_FUNCS(qgroup_status_version, struct btrfs_qgroup_status_item,
		   version, 64);
BTRFS_SETGET_FUNCS(qgroup_status_flags, struct btrfs_qgroup_status_item,
		   flags, 64);
BTRFS_SETGET_FUNCS(qgroup_status_rescan, struct btrfs_qgroup_status_item,
		   rescan, 64);

/* btrfs_qgroup_info_item */
BTRFS_SETGET_FUNCS(qgroup_info_generation, struct btrfs_qgroup_info_item,
		   generation, 64);
BTRFS_SETGET_FUNCS(qgroup_info_rfer, struct btrfs_qgroup_info_item, rfer, 64);
BTRFS_SETGET_FUNCS(qgroup_info_rfer_cmpr, struct btrfs_qgroup_info_item,
		   rfer_cmpr, 64);
BTRFS_SETGET_FUNCS(qgroup_info_excl, struct btrfs_qgroup_info_item, excl, 64);
BTRFS_SETGET_FUNCS(qgroup_info_excl_cmpr, struct btrfs_qgroup_info_item,
		   excl_cmpr, 64);

BTRFS_SETGET_STACK_FUNCS(stack_qgroup_info_generation,
			 struct btrfs_qgroup_info_item, generation, 64);
BTRFS_SETGET_STACK_FUNCS(stack_qgroup_info_rfer, struct btrfs_qgroup_info_item,
			 rfer, 64);
BTRFS_SETGET_STACK_FUNCS(stack_qgroup_info_rfer_cmpr,
			 struct btrfs_qgroup_info_item, rfer_cmpr, 64);
BTRFS_SETGET_STACK_FUNCS(stack_qgroup_info_excl, struct btrfs_qgroup_info_item,
			 excl, 64);
BTRFS_SETGET_STACK_FUNCS(stack_qgroup_info_excl_cmpr,
			 struct btrfs_qgroup_info_item, excl_cmpr, 64);

/* btrfs_qgroup_limit_item */
BTRFS_SETGET_FUNCS(qgroup_limit_flags, struct btrfs_qgroup_limit_item,
		   flags, 64);
BTRFS_SETGET_FUNCS(qgroup_limit_max_rfer, struct btrfs_qgroup_limit_item,
		   max_rfer, 64);
BTRFS_SETGET_FUNCS(qgroup_limit_max_excl, struct btrfs_qgroup_limit_item,
		   max_excl, 64);
BTRFS_SETGET_FUNCS(qgroup_limit_rsv_rfer, struct btrfs_qgroup_limit_item,
		   rsv_rfer, 64);
BTRFS_SETGET_FUNCS(qgroup_limit_rsv_excl, struct btrfs_qgroup_limit_item,
		   rsv_excl, 64);

/* btrfs_dev_replace_item */
BTRFS_SETGET_FUNCS(dev_replace_src_devid,
		   struct btrfs_dev_replace_item, src_devid, 64);
BTRFS_SETGET_FUNCS(dev_replace_cont_reading_from_srcdev_mode,
		   struct btrfs_dev_replace_item, cont_reading_from_srcdev_mode,
		   64);
BTRFS_SETGET_FUNCS(dev_replace_replace_state, struct btrfs_dev_replace_item,
		   replace_state, 64);
BTRFS_SETGET_FUNCS(dev_replace_time_started, struct btrfs_dev_replace_item,
		   time_started, 64);
BTRFS_SETGET_FUNCS(dev_replace_time_stopped, struct btrfs_dev_replace_item,
		   time_stopped, 64);
BTRFS_SETGET_FUNCS(dev_replace_num_write_errors, struct btrfs_dev_replace_item,
		   num_write_errors, 64);
BTRFS_SETGET_FUNCS(dev_replace_num_uncorrectable_read_errors,
		   struct btrfs_dev_replace_item, num_uncorrectable_read_errors,
		   64);
BTRFS_SETGET_FUNCS(dev_replace_cursor_left, struct btrfs_dev_replace_item,
		   cursor_left, 64);
BTRFS_SETGET_FUNCS(dev_replace_cursor_right, struct btrfs_dev_replace_item,
		   cursor_right, 64);

BTRFS_SETGET_STACK_FUNCS(stack_dev_replace_src_devid,
			 struct btrfs_dev_replace_item, src_devid, 64);
BTRFS_SETGET_STACK_FUNCS(stack_dev_replace_cont_reading_from_srcdev_mode,
			 struct btrfs_dev_replace_item,
			 cont_reading_from_srcdev_mode, 64);
BTRFS_SETGET_STACK_FUNCS(stack_dev_replace_replace_state,
			 struct btrfs_dev_replace_item, replace_state, 64);
BTRFS_SETGET_STACK_FUNCS(stack_dev_replace_time_started,
			 struct btrfs_dev_replace_item, time_started, 64);
BTRFS_SETGET_STACK_FUNCS(stack_dev_replace_time_stopped,
			 struct btrfs_dev_replace_item, time_stopped, 64);
BTRFS_SETGET_STACK_FUNCS(stack_dev_replace_num_write_errors,
			 struct btrfs_dev_replace_item, num_write_errors, 64);
BTRFS_SETGET_STACK_FUNCS(stack_dev_replace_num_uncorrectable_read_errors,
			 struct btrfs_dev_replace_item,
			 num_uncorrectable_read_errors, 64);
BTRFS_SETGET_STACK_FUNCS(stack_dev_replace_cursor_left,
			 struct btrfs_dev_replace_item, cursor_left, 64);
BTRFS_SETGET_STACK_FUNCS(stack_dev_replace_cursor_right,
			 struct btrfs_dev_replace_item, cursor_right, 64);

/* helper function to cast into the data area of the leaf. */
#define btrfs_item_ptr(leaf, slot, type) \
	((type *)(btrfs_leaf_data(leaf) + \
	btrfs_item_offset_nr(leaf, slot)))

#define btrfs_item_ptr_offset(leaf, slot) \
	((unsigned long)(btrfs_leaf_data(leaf) + \
	btrfs_item_offset_nr(leaf, slot)))

static inline bool btrfs_mixed_space_info(struct btrfs_space_info *space_info)
{
	return ((space_info->flags & BTRFS_BLOCK_GROUP_METADATA) &&
		(space_info->flags & BTRFS_BLOCK_GROUP_DATA));
}

static inline gfp_t btrfs_alloc_write_mask(struct address_space *mapping)
{
	return mapping_gfp_constraint(mapping, ~__GFP_FS);
}

/* extent-tree.c */

u64 btrfs_csum_bytes_to_leaves(struct btrfs_fs_info *fs_info, u64 csum_bytes);

static inline u64 btrfs_calc_trans_metadata_size(struct btrfs_fs_info *fs_info,
						 unsigned num_items)
{
	return (u64)fs_info->nodesize * BTRFS_MAX_LEVEL * 2 * num_items;
}

/*
 * Doing a truncate won't result in new nodes or leaves, just what we need for
 * COW.
 */
static inline u64 btrfs_calc_trunc_metadata_size(struct btrfs_fs_info *fs_info,
						 unsigned num_items)
{
	return (u64)fs_info->nodesize * BTRFS_MAX_LEVEL * num_items;
}

int btrfs_should_throttle_delayed_refs(struct btrfs_trans_handle *trans,
				       struct btrfs_fs_info *fs_info);
int btrfs_check_space_for_delayed_refs(struct btrfs_trans_handle *trans,
				       struct btrfs_fs_info *fs_info);
void btrfs_dec_block_group_reservations(struct btrfs_fs_info *fs_info,
					 const u64 start);
void btrfs_wait_block_group_reservations(struct btrfs_block_group_cache *bg);
bool btrfs_inc_nocow_writers(struct btrfs_fs_info *fs_info, u64 bytenr);
void btrfs_dec_nocow_writers(struct btrfs_fs_info *fs_info, u64 bytenr);
void btrfs_wait_nocow_writers(struct btrfs_block_group_cache *bg);
void btrfs_put_block_group(struct btrfs_block_group_cache *cache);
int btrfs_run_delayed_refs(struct btrfs_trans_handle *trans,
			   struct btrfs_fs_info *fs_info, unsigned long count);
int btrfs_async_run_delayed_refs(struct btrfs_fs_info *fs_info,
				 unsigned long count, u64 transid, int wait);
void btrfs_cleanup_ref_head_accounting(struct btrfs_fs_info *fs_info,
				  struct btrfs_delayed_ref_root *delayed_refs,
				  struct btrfs_delayed_ref_head *head);
int btrfs_lookup_data_extent(struct btrfs_fs_info *fs_info, u64 start, u64 len);
int btrfs_lookup_extent_info(struct btrfs_trans_handle *trans,
			     struct btrfs_fs_info *fs_info, u64 bytenr,
			     u64 offset, int metadata, u64 *refs, u64 *flags);
int btrfs_pin_extent(struct btrfs_fs_info *fs_info,
		     u64 bytenr, u64 num, int reserved);
int btrfs_pin_extent_for_log_replay(struct btrfs_fs_info *fs_info,
				    u64 bytenr, u64 num_bytes);
int btrfs_exclude_logged_extents(struct btrfs_fs_info *fs_info,
				 struct extent_buffer *eb);
int btrfs_cross_ref_exist(struct btrfs_root *root,
			  u64 objectid, u64 offset, u64 bytenr);
struct btrfs_block_group_cache *btrfs_lookup_block_group(
						 struct btrfs_fs_info *info,
						 u64 bytenr);
void btrfs_get_block_group(struct btrfs_block_group_cache *cache);
void btrfs_put_block_group(struct btrfs_block_group_cache *cache);
int get_block_group_index(struct btrfs_block_group_cache *cache);
struct extent_buffer *btrfs_alloc_tree_block(struct btrfs_trans_handle *trans,
					     struct btrfs_root *root,
					     u64 parent, u64 root_objectid,
					     const struct btrfs_disk_key *key,
					     int level, u64 hint,
					     u64 empty_size);
void btrfs_free_tree_block(struct btrfs_trans_handle *trans,
			   struct btrfs_root *root,
			   struct extent_buffer *buf,
			   u64 parent, int last_ref);
int btrfs_alloc_reserved_file_extent(struct btrfs_trans_handle *trans,
				     u64 root_objectid, u64 owner,
				     u64 offset, u64 ram_bytes,
				     struct btrfs_key *ins);
int btrfs_alloc_logged_file_extent(struct btrfs_trans_handle *trans,
				   struct btrfs_fs_info *fs_info,
				   u64 root_objectid, u64 owner, u64 offset,
				   struct btrfs_key *ins);
int btrfs_reserve_extent(struct btrfs_root *root, u64 ram_bytes, u64 num_bytes,
			 u64 min_alloc_size, u64 empty_size, u64 hint_byte,
			 struct btrfs_key *ins, int is_data, int delalloc);
int btrfs_inc_ref(struct btrfs_trans_handle *trans, struct btrfs_root *root,
		  struct extent_buffer *buf, int full_backref);
int btrfs_dec_ref(struct btrfs_trans_handle *trans, struct btrfs_root *root,
		  struct extent_buffer *buf, int full_backref);
int btrfs_set_disk_extent_flags(struct btrfs_trans_handle *trans,
				struct btrfs_fs_info *fs_info,
				u64 bytenr, u64 num_bytes, u64 flags,
				int level, int is_data);
int btrfs_free_extent(struct btrfs_trans_handle *trans,
		      struct btrfs_fs_info *fs_info,
		      struct btrfs_ref *ref);

int btrfs_free_reserved_extent(struct btrfs_fs_info *fs_info,
			       u64 start, u64 len, int delalloc);
int btrfs_free_and_pin_reserved_extent(struct btrfs_fs_info *fs_info,
				       u64 start, u64 len);
void btrfs_prepare_extent_commit(struct btrfs_fs_info *fs_info);
int btrfs_finish_extent_commit(struct btrfs_trans_handle *trans,
			       struct btrfs_fs_info *fs_info);
int btrfs_inc_extent_ref(struct btrfs_trans_handle *trans,
			 struct btrfs_fs_info *fs_info,
			 struct btrfs_ref *generic_ref);

int btrfs_start_dirty_block_groups(struct btrfs_trans_handle *trans,
				   struct btrfs_fs_info *fs_info);
int btrfs_write_dirty_block_groups(struct btrfs_trans_handle *trans,
				   struct btrfs_fs_info *fs_info);
int btrfs_setup_space_cache(struct btrfs_trans_handle *trans,
			    struct btrfs_fs_info *fs_info);
int btrfs_extent_readonly(struct btrfs_fs_info *fs_info, u64 bytenr);
int btrfs_free_block_groups(struct btrfs_fs_info *info);
int btrfs_read_block_groups(struct btrfs_fs_info *info);
int btrfs_can_relocate(struct btrfs_fs_info *fs_info, u64 bytenr);
int btrfs_make_block_group(struct btrfs_trans_handle *trans,
			   struct btrfs_fs_info *fs_info, u64 bytes_used,
			   u64 type, u64 chunk_objectid, u64 chunk_offset,
			   u64 size);
void btrfs_add_raid_kobjects(struct btrfs_fs_info *fs_info);
struct btrfs_trans_handle *btrfs_start_trans_remove_block_group(
				struct btrfs_fs_info *fs_info,
				const u64 chunk_offset);
int btrfs_remove_block_group(struct btrfs_trans_handle *trans,
			     struct btrfs_fs_info *fs_info, u64 group_start,
			     struct extent_map *em);
void btrfs_delete_unused_bgs(struct btrfs_fs_info *fs_info);
void btrfs_get_block_group_trimming(struct btrfs_block_group_cache *cache);
void btrfs_put_block_group_trimming(struct btrfs_block_group_cache *cache);
void btrfs_create_pending_block_groups(struct btrfs_trans_handle *trans,
				       struct btrfs_fs_info *fs_info);
u64 btrfs_get_alloc_profile(struct btrfs_root *root, int data);
void btrfs_clear_space_info_full(struct btrfs_fs_info *info);

enum btrfs_reserve_flush_enum {
	/* If we are in the transaction, we can't flush anything.*/
	BTRFS_RESERVE_NO_FLUSH,
	/*
	 * Flushing delalloc may cause deadlock somewhere, in this
	 * case, use FLUSH LIMIT
	 */
	BTRFS_RESERVE_FLUSH_LIMIT,
	BTRFS_RESERVE_FLUSH_ALL,
};

enum btrfs_flush_state {
	FLUSH_DELAYED_ITEMS_NR	=	1,
	FLUSH_DELAYED_ITEMS	=	2,
	FLUSH_DELALLOC		=	3,
	FLUSH_DELALLOC_WAIT	=	4,
	ALLOC_CHUNK		=	5,
	COMMIT_TRANS		=	6,
};

int btrfs_alloc_data_chunk_ondemand(struct btrfs_inode *inode, u64 bytes);
int btrfs_check_data_free_space(struct inode *inode,
			struct extent_changeset **reserved, u64 start, u64 len);
void btrfs_free_reserved_data_space(struct inode *inode,
			struct extent_changeset *reserved, u64 start, u64 len);
void btrfs_delalloc_release_space(struct inode *inode,
				  struct extent_changeset *reserved,
				  u64 start, u64 len, bool qgroup_free);
void btrfs_free_reserved_data_space_noquota(struct inode *inode, u64 start,
					    u64 len);
void btrfs_trans_release_metadata(struct btrfs_trans_handle *trans,
				  struct btrfs_fs_info *fs_info);
void btrfs_trans_release_chunk_metadata(struct btrfs_trans_handle *trans);
int btrfs_subvolume_reserve_metadata(struct btrfs_root *root,
				     struct btrfs_block_rsv *rsv,
				     int nitems,
				     u64 *qgroup_reserved, bool use_global_rsv);
void btrfs_subvolume_release_metadata(struct btrfs_fs_info *fs_info,
				      struct btrfs_block_rsv *rsv);
void btrfs_delalloc_release_extents(struct btrfs_inode *inode, u64 num_bytes,
				    bool qgroup_free);

int btrfs_delalloc_reserve_metadata(struct btrfs_inode *inode, u64 num_bytes);
void btrfs_delalloc_release_metadata(struct btrfs_inode *inode, u64 num_bytes,
				     bool qgroup_free);
int btrfs_delalloc_reserve_space(struct inode *inode,
			struct extent_changeset **reserved, u64 start, u64 len);
void btrfs_init_block_rsv(struct btrfs_block_rsv *rsv, unsigned short type);
struct btrfs_block_rsv *btrfs_alloc_block_rsv(struct btrfs_fs_info *fs_info,
					      unsigned short type);
void btrfs_init_metadata_block_rsv(struct btrfs_fs_info *fs_info,
				   struct btrfs_block_rsv *rsv,
				   unsigned short type);
void btrfs_free_block_rsv(struct btrfs_fs_info *fs_info,
			  struct btrfs_block_rsv *rsv);
void __btrfs_free_block_rsv(struct btrfs_block_rsv *rsv);
int btrfs_block_rsv_add(struct btrfs_root *root,
			struct btrfs_block_rsv *block_rsv, u64 num_bytes,
			enum btrfs_reserve_flush_enum flush);
int btrfs_block_rsv_check(struct btrfs_block_rsv *block_rsv, int min_factor);
int btrfs_block_rsv_refill(struct btrfs_root *root,
			   struct btrfs_block_rsv *block_rsv, u64 min_reserved,
			   enum btrfs_reserve_flush_enum flush);
int btrfs_block_rsv_migrate(struct btrfs_block_rsv *src_rsv,
			    struct btrfs_block_rsv *dst_rsv, u64 num_bytes,
			    int update_size);
int btrfs_cond_migrate_bytes(struct btrfs_fs_info *fs_info,
			     struct btrfs_block_rsv *dest, u64 num_bytes,
			     int min_factor);
void btrfs_block_rsv_release(struct btrfs_fs_info *fs_info,
			     struct btrfs_block_rsv *block_rsv,
			     u64 num_bytes);
int btrfs_inc_block_group_ro(struct btrfs_fs_info *fs_info,
			     struct btrfs_block_group_cache *cache);
void btrfs_dec_block_group_ro(struct btrfs_block_group_cache *cache);
void btrfs_put_block_group_cache(struct btrfs_fs_info *info);
u64 btrfs_account_ro_block_groups_free_space(struct btrfs_space_info *sinfo);
int btrfs_error_unpin_extent_range(struct btrfs_fs_info *fs_info,
				   u64 start, u64 end);
int btrfs_discard_extent(struct btrfs_fs_info *fs_info, u64 bytenr,
			 u64 num_bytes, u64 *actual_bytes);
int btrfs_force_chunk_alloc(struct btrfs_trans_handle *trans,
			    struct btrfs_fs_info *fs_info, u64 type);
int btrfs_trim_fs(struct btrfs_fs_info *fs_info, struct fstrim_range *range);

int btrfs_init_space_info(struct btrfs_fs_info *fs_info);
int btrfs_delayed_refs_qgroup_accounting(struct btrfs_trans_handle *trans,
					 struct btrfs_fs_info *fs_info);
int __get_raid_index(u64 flags);
int btrfs_start_write_no_snapshoting(struct btrfs_root *root);
void btrfs_end_write_no_snapshoting(struct btrfs_root *root);
void btrfs_wait_for_snapshot_creation(struct btrfs_root *root);
void check_system_chunk(struct btrfs_trans_handle *trans,
			struct btrfs_fs_info *fs_info, const u64 type);
u64 add_new_free_space(struct btrfs_block_group_cache *block_group,
		       struct btrfs_fs_info *info, u64 start, u64 end);

/* ctree.c */
int btrfs_bin_search(struct extent_buffer *eb, const struct btrfs_key *key,
		     int level, int *slot);
int btrfs_comp_cpu_keys(const struct btrfs_key *k1, const struct btrfs_key *k2);
int btrfs_previous_item(struct btrfs_root *root,
			struct btrfs_path *path, u64 min_objectid,
			int type);
int btrfs_previous_extent_item(struct btrfs_root *root,
			struct btrfs_path *path, u64 min_objectid);
void btrfs_set_item_key_safe(struct btrfs_fs_info *fs_info,
			     struct btrfs_path *path,
			     const struct btrfs_key *new_key);
struct extent_buffer *btrfs_root_node(struct btrfs_root *root);
struct extent_buffer *btrfs_lock_root_node(struct btrfs_root *root);
int btrfs_find_next_key(struct btrfs_root *root, struct btrfs_path *path,
			struct btrfs_key *key, int lowest_level,
			u64 min_trans);
int btrfs_search_forward(struct btrfs_root *root, struct btrfs_key *min_key,
			 struct btrfs_path *path,
			 u64 min_trans);
enum btrfs_compare_tree_result {
	BTRFS_COMPARE_TREE_NEW,
	BTRFS_COMPARE_TREE_DELETED,
	BTRFS_COMPARE_TREE_CHANGED,
	BTRFS_COMPARE_TREE_SAME,
};
typedef int (*btrfs_changed_cb_t)(struct btrfs_root *left_root,
				  struct btrfs_root *right_root,
				  struct btrfs_path *left_path,
				  struct btrfs_path *right_path,
				  struct btrfs_key *key,
				  enum btrfs_compare_tree_result result,
				  void *ctx);
int btrfs_compare_trees(struct btrfs_root *left_root,
			struct btrfs_root *right_root,
			btrfs_changed_cb_t cb, void *ctx);
int btrfs_cow_block(struct btrfs_trans_handle *trans,
		    struct btrfs_root *root, struct extent_buffer *buf,
		    struct extent_buffer *parent, int parent_slot,
		    struct extent_buffer **cow_ret);
int btrfs_copy_root(struct btrfs_trans_handle *trans,
		      struct btrfs_root *root,
		      struct extent_buffer *buf,
		      struct extent_buffer **cow_ret, u64 new_root_objectid);
int btrfs_block_can_be_shared(struct btrfs_root *root,
			      struct extent_buffer *buf);
void btrfs_extend_item(struct btrfs_fs_info *fs_info, struct btrfs_path *path,
		       u32 data_size);
void btrfs_truncate_item(struct btrfs_fs_info *fs_info,
			 struct btrfs_path *path, u32 new_size, int from_end);
int btrfs_split_item(struct btrfs_trans_handle *trans,
		     struct btrfs_root *root,
		     struct btrfs_path *path,
		     const struct btrfs_key *new_key,
		     unsigned long split_offset);
int btrfs_duplicate_item(struct btrfs_trans_handle *trans,
			 struct btrfs_root *root,
			 struct btrfs_path *path,
			 const struct btrfs_key *new_key);
int btrfs_find_item(struct btrfs_root *fs_root, struct btrfs_path *path,
		u64 inum, u64 ioff, u8 key_type, struct btrfs_key *found_key);
int btrfs_search_slot(struct btrfs_trans_handle *trans, struct btrfs_root *root,
		      const struct btrfs_key *key, struct btrfs_path *p,
		      int ins_len, int cow);
int btrfs_search_old_slot(struct btrfs_root *root, const struct btrfs_key *key,
			  struct btrfs_path *p, u64 time_seq);
int btrfs_search_slot_for_read(struct btrfs_root *root,
			       const struct btrfs_key *key,
			       struct btrfs_path *p, int find_higher,
			       int return_any);
int btrfs_realloc_node(struct btrfs_trans_handle *trans,
		       struct btrfs_root *root, struct extent_buffer *parent,
		       int start_slot, u64 *last_ret,
		       struct btrfs_key *progress);
void btrfs_release_path(struct btrfs_path *p);
struct btrfs_path *btrfs_alloc_path(void);
void btrfs_free_path(struct btrfs_path *p);
void btrfs_set_path_blocking(struct btrfs_path *p);
void btrfs_unlock_up_safe(struct btrfs_path *p, int level);

int btrfs_del_items(struct btrfs_trans_handle *trans, struct btrfs_root *root,
		   struct btrfs_path *path, int slot, int nr);
static inline int btrfs_del_item(struct btrfs_trans_handle *trans,
				 struct btrfs_root *root,
				 struct btrfs_path *path)
{
	return btrfs_del_items(trans, root, path, path->slots[0], 1);
}

void setup_items_for_insert(struct btrfs_root *root, struct btrfs_path *path,
			    const struct btrfs_key *cpu_key, u32 *data_size,
			    u32 total_data, u32 total_size, int nr);
int btrfs_insert_item(struct btrfs_trans_handle *trans, struct btrfs_root *root,
		      const struct btrfs_key *key, void *data, u32 data_size);
int btrfs_insert_empty_items(struct btrfs_trans_handle *trans,
			     struct btrfs_root *root,
			     struct btrfs_path *path,
			     const struct btrfs_key *cpu_key, u32 *data_size,
			     int nr);

static inline int btrfs_insert_empty_item(struct btrfs_trans_handle *trans,
					  struct btrfs_root *root,
					  struct btrfs_path *path,
					  const struct btrfs_key *key,
					  u32 data_size)
{
	return btrfs_insert_empty_items(trans, root, path, key, &data_size, 1);
}

int btrfs_next_leaf(struct btrfs_root *root, struct btrfs_path *path);
int btrfs_prev_leaf(struct btrfs_root *root, struct btrfs_path *path);
int btrfs_next_old_leaf(struct btrfs_root *root, struct btrfs_path *path,
			u64 time_seq);
static inline int btrfs_next_old_item(struct btrfs_root *root,
				      struct btrfs_path *p, u64 time_seq)
{
	++p->slots[0];
	if (p->slots[0] >= btrfs_header_nritems(p->nodes[0]))
		return btrfs_next_old_leaf(root, p, time_seq);
	return 0;
}
static inline int btrfs_next_item(struct btrfs_root *root, struct btrfs_path *p)
{
	return btrfs_next_old_item(root, p, 0);
}
int btrfs_leaf_free_space(struct btrfs_fs_info *fs_info,
			  struct extent_buffer *leaf);
int __must_check btrfs_drop_snapshot(struct btrfs_root *root,
				     struct btrfs_block_rsv *block_rsv,
				     int update_ref, int for_reloc);
int btrfs_drop_subtree(struct btrfs_trans_handle *trans,
			struct btrfs_root *root,
			struct extent_buffer *node,
			struct extent_buffer *parent);
static inline int btrfs_fs_closing(struct btrfs_fs_info *fs_info)
{
	/*
	 * Do it this way so we only ever do one test_bit in the normal case.
	 */
	if (test_bit(BTRFS_FS_CLOSING_START, &fs_info->flags)) {
		if (test_bit(BTRFS_FS_CLOSING_DONE, &fs_info->flags))
			return 2;
		return 1;
	}
	return 0;
}

/*
 * If we remount the fs to be R/O or umount the fs, the cleaner needn't do
 * anything except sleeping. This function is used to check the status of
 * the fs.
 */
static inline int btrfs_need_cleaner_sleep(struct btrfs_fs_info *fs_info)
{
	return fs_info->sb->s_flags & MS_RDONLY || btrfs_fs_closing(fs_info);
}

static inline void free_fs_info(struct btrfs_fs_info *fs_info)
{
	kfree(fs_info->balance_ctl);
	kfree(fs_info->delayed_root);
	kfree(fs_info->extent_root);
	kfree(fs_info->tree_root);
	kfree(fs_info->chunk_root);
	kfree(fs_info->dev_root);
	kfree(fs_info->csum_root);
	kfree(fs_info->quota_root);
	kfree(fs_info->uuid_root);
	kfree(fs_info->free_space_root);
	kfree(fs_info->super_copy);
	kfree(fs_info->super_for_commit);
	security_free_mnt_opts(&fs_info->security_opts);
	kvfree(fs_info);
}

/* tree mod log functions from ctree.c */
u64 btrfs_get_tree_mod_seq(struct btrfs_fs_info *fs_info,
			   struct seq_list *elem);
void btrfs_put_tree_mod_seq(struct btrfs_fs_info *fs_info,
			    struct seq_list *elem);
int btrfs_old_root_level(struct btrfs_root *root, u64 time_seq);

/* root-item.c */
int btrfs_add_root_ref(struct btrfs_trans_handle *trans,
		       struct btrfs_fs_info *fs_info,
		       u64 root_id, u64 ref_id, u64 dirid, u64 sequence,
		       const char *name, int name_len);
int btrfs_del_root_ref(struct btrfs_trans_handle *trans,
		       struct btrfs_fs_info *fs_info,
		       u64 root_id, u64 ref_id, u64 dirid, u64 *sequence,
		       const char *name, int name_len);
int btrfs_del_root(struct btrfs_trans_handle *trans, struct btrfs_root *root,
		   const struct btrfs_key *key);
int btrfs_insert_root(struct btrfs_trans_handle *trans, struct btrfs_root *root,
		      const struct btrfs_key *key,
		      struct btrfs_root_item *item);
int __must_check btrfs_update_root(struct btrfs_trans_handle *trans,
				   struct btrfs_root *root,
				   struct btrfs_key *key,
				   struct btrfs_root_item *item);
int btrfs_find_root(struct btrfs_root *root, const struct btrfs_key *search_key,
		    struct btrfs_path *path, struct btrfs_root_item *root_item,
		    struct btrfs_key *root_key);
int btrfs_find_orphan_roots(struct btrfs_fs_info *fs_info);
void btrfs_set_root_node(struct btrfs_root_item *item,
			 struct extent_buffer *node);
void btrfs_check_and_init_root_item(struct btrfs_root_item *item);
void btrfs_update_root_times(struct btrfs_trans_handle *trans,
			     struct btrfs_root *root);

/* uuid-tree.c */
int btrfs_uuid_tree_add(struct btrfs_trans_handle *trans,
			struct btrfs_fs_info *fs_info, u8 *uuid, u8 type,
			u64 subid);
int btrfs_uuid_tree_rem(struct btrfs_trans_handle *trans,
			struct btrfs_fs_info *fs_info, u8 *uuid, u8 type,
			u64 subid);
int btrfs_uuid_tree_iterate(struct btrfs_fs_info *fs_info,
			    int (*check_func)(struct btrfs_fs_info *, u8 *, u8,
					      u64));

/* dir-item.c */
int btrfs_check_dir_item_collision(struct btrfs_root *root, u64 dir,
			  const char *name, int name_len);
int btrfs_insert_dir_item(struct btrfs_trans_handle *trans,
			  struct btrfs_root *root, const char *name,
			  int name_len, struct btrfs_inode *dir,
			  struct btrfs_key *location, u8 type, u64 index);
struct btrfs_dir_item *btrfs_lookup_dir_item(struct btrfs_trans_handle *trans,
					     struct btrfs_root *root,
					     struct btrfs_path *path, u64 dir,
					     const char *name, int name_len,
					     int mod);
struct btrfs_dir_item *
btrfs_lookup_dir_index_item(struct btrfs_trans_handle *trans,
			    struct btrfs_root *root,
			    struct btrfs_path *path, u64 dir,
			    u64 objectid, const char *name, int name_len,
			    int mod);
struct btrfs_dir_item *
btrfs_search_dir_index_item(struct btrfs_root *root,
			    struct btrfs_path *path, u64 dirid,
			    const char *name, int name_len);
int btrfs_delete_one_dir_name(struct btrfs_trans_handle *trans,
			      struct btrfs_root *root,
			      struct btrfs_path *path,
			      struct btrfs_dir_item *di);
int btrfs_insert_xattr_item(struct btrfs_trans_handle *trans,
			    struct btrfs_root *root,
			    struct btrfs_path *path, u64 objectid,
			    const char *name, u16 name_len,
			    const void *data, u16 data_len);
struct btrfs_dir_item *btrfs_lookup_xattr(struct btrfs_trans_handle *trans,
					  struct btrfs_root *root,
					  struct btrfs_path *path, u64 dir,
					  const char *name, u16 name_len,
					  int mod);
int verify_dir_item(struct btrfs_fs_info *fs_info,
		    struct extent_buffer *leaf,
		    struct btrfs_dir_item *dir_item);
struct btrfs_dir_item *btrfs_match_dir_item_name(struct btrfs_fs_info *fs_info,
						 struct btrfs_path *path,
						 const char *name,
						 int name_len);

/* orphan.c */
int btrfs_insert_orphan_item(struct btrfs_trans_handle *trans,
			     struct btrfs_root *root, u64 offset);
int btrfs_del_orphan_item(struct btrfs_trans_handle *trans,
			  struct btrfs_root *root, u64 offset);
int btrfs_find_orphan_item(struct btrfs_root *root, u64 offset);

/* inode-item.c */
int btrfs_insert_inode_ref(struct btrfs_trans_handle *trans,
			   struct btrfs_root *root,
			   const char *name, int name_len,
			   u64 inode_objectid, u64 ref_objectid, u64 index);
int btrfs_del_inode_ref(struct btrfs_trans_handle *trans,
			   struct btrfs_root *root,
			   const char *name, int name_len,
			   u64 inode_objectid, u64 ref_objectid, u64 *index);
int btrfs_insert_empty_inode(struct btrfs_trans_handle *trans,
			     struct btrfs_root *root,
			     struct btrfs_path *path, u64 objectid);
int btrfs_lookup_inode(struct btrfs_trans_handle *trans, struct btrfs_root
		       *root, struct btrfs_path *path,
		       struct btrfs_key *location, int mod);

struct btrfs_inode_extref *
btrfs_lookup_inode_extref(struct btrfs_trans_handle *trans,
			  struct btrfs_root *root,
			  struct btrfs_path *path,
			  const char *name, int name_len,
			  u64 inode_objectid, u64 ref_objectid, int ins_len,
			  int cow);

int btrfs_find_name_in_backref(struct extent_buffer *leaf, int slot,
			       const char *name,
			       int name_len, struct btrfs_inode_ref **ref_ret);
int btrfs_find_name_in_ext_backref(struct extent_buffer *leaf, int slot,
				   u64 ref_objectid, const char *name,
				   int name_len,
				   struct btrfs_inode_extref **extref_ret);

/* file-item.c */
struct btrfs_dio_private;
int btrfs_del_csums(struct btrfs_trans_handle *trans,
		    struct btrfs_fs_info *fs_info, u64 bytenr, u64 len);
blk_status_t btrfs_lookup_bio_sums(struct inode *inode, struct bio *bio, u32 *dst);
blk_status_t btrfs_lookup_bio_sums_dio(struct inode *inode, struct bio *bio,
			      u64 logical_offset);
int btrfs_insert_file_extent(struct btrfs_trans_handle *trans,
			     struct btrfs_root *root,
			     u64 objectid, u64 pos,
			     u64 disk_offset, u64 disk_num_bytes,
			     u64 num_bytes, u64 offset, u64 ram_bytes,
			     u8 compression, u8 encryption, u16 other_encoding);
int btrfs_lookup_file_extent(struct btrfs_trans_handle *trans,
			     struct btrfs_root *root,
			     struct btrfs_path *path, u64 objectid,
			     u64 bytenr, int mod);
int btrfs_csum_file_blocks(struct btrfs_trans_handle *trans,
			   struct btrfs_root *root,
			   struct btrfs_ordered_sum *sums);
blk_status_t btrfs_csum_one_bio(struct inode *inode, struct bio *bio,
		       u64 file_start, int contig);
int btrfs_lookup_csums_range(struct btrfs_root *root, u64 start, u64 end,
			     struct list_head *list, int search_commit);
void btrfs_extent_item_to_extent_map(struct btrfs_inode *inode,
				     const struct btrfs_path *path,
				     struct btrfs_file_extent_item *fi,
				     const bool new_inline,
				     struct extent_map *em);

/* inode.c */
struct btrfs_delalloc_work {
	struct inode *inode;
	int delay_iput;
	struct completion completion;
	struct list_head list;
	struct btrfs_work work;
};

struct btrfs_delalloc_work *btrfs_alloc_delalloc_work(struct inode *inode,
						    int delay_iput);
void btrfs_wait_and_free_delalloc_work(struct btrfs_delalloc_work *work);

struct extent_map *btrfs_get_extent_fiemap(struct btrfs_inode *inode,
		struct page *page, size_t pg_offset, u64 start,
		u64 len, int create);
noinline int can_nocow_extent(struct inode *inode, u64 offset, u64 *len,
			      u64 *orig_start, u64 *orig_block_len,
			      u64 *ram_bytes);

/* RHEL and EL kernels have a patch that renames PG_checked to FsMisc */
#if defined(ClearPageFsMisc) && !defined(ClearPageChecked)
#define ClearPageChecked ClearPageFsMisc
#define SetPageChecked SetPageFsMisc
#define PageChecked PageFsMisc
#endif

/* This forces readahead on a given range of bytes in an inode */
static inline void btrfs_force_ra(struct address_space *mapping,
				  struct file_ra_state *ra, struct file *file,
				  pgoff_t offset, unsigned long req_size)
{
	page_cache_sync_readahead(mapping, ra, file, offset, req_size);
}

void __btrfs_del_delalloc_inode(struct btrfs_root *root,
				struct btrfs_inode *inode);
struct inode *btrfs_lookup_dentry(struct inode *dir, struct dentry *dentry);
int btrfs_set_inode_index(struct btrfs_inode *dir, u64 *index);
int btrfs_unlink_inode(struct btrfs_trans_handle *trans,
		       struct btrfs_root *root,
		       struct btrfs_inode *dir, struct btrfs_inode *inode,
		       const char *name, int name_len);
int btrfs_add_link(struct btrfs_trans_handle *trans,
		   struct btrfs_inode *parent_inode, struct btrfs_inode *inode,
		   const char *name, int name_len, int add_backref, u64 index);
int btrfs_unlink_subvol(struct btrfs_trans_handle *trans,
			struct btrfs_root *root,
			struct inode *dir, u64 objectid,
			const char *name, int name_len);
int btrfs_truncate_block(struct inode *inode, loff_t from, loff_t len,
			int front);
int btrfs_truncate_inode_items(struct btrfs_trans_handle *trans,
			       struct btrfs_root *root,
			       struct inode *inode, u64 new_size,
			       u32 min_type);

int btrfs_start_delalloc_inodes(struct btrfs_root *root, int delay_iput);
int btrfs_start_delalloc_roots(struct btrfs_fs_info *fs_info, int delay_iput,
			       int nr);
int btrfs_set_extent_delalloc(struct inode *inode, u64 start, u64 end,
			      unsigned int extra_bits,
			      struct extent_state **cached_state, int dedupe);
int btrfs_create_subvol_root(struct btrfs_trans_handle *trans,
			     struct btrfs_root *new_root,
			     struct btrfs_root *parent_root,
			     u64 new_dirid);
int btrfs_merge_bio_hook(struct page *page, unsigned long offset,
			 size_t size, struct bio *bio,
			 unsigned long bio_flags);
int btrfs_page_mkwrite(struct vm_fault *vmf);
int btrfs_readpage(struct file *file, struct page *page);
void btrfs_evict_inode(struct inode *inode);
int btrfs_write_inode(struct inode *inode, struct writeback_control *wbc);
struct inode *btrfs_alloc_inode(struct super_block *sb);
void btrfs_destroy_inode(struct inode *inode);
int btrfs_drop_inode(struct inode *inode);
int btrfs_init_cachep(void);
void btrfs_destroy_cachep(void);
long btrfs_ioctl_trans_end(struct file *file);
struct inode *btrfs_iget_path(struct super_block *s, struct btrfs_key *location,
			      struct btrfs_root *root, int *new,
			      struct btrfs_path *path);
struct inode *btrfs_iget(struct super_block *s, struct btrfs_key *location,
			 struct btrfs_root *root, int *was_new);
struct extent_map *btrfs_get_extent(struct btrfs_inode *inode,
		struct page *page, size_t pg_offset,
		u64 start, u64 end, int create);
int btrfs_update_inode(struct btrfs_trans_handle *trans,
			      struct btrfs_root *root,
			      struct inode *inode);
int btrfs_update_inode_fallback(struct btrfs_trans_handle *trans,
				struct btrfs_root *root, struct inode *inode);
int btrfs_orphan_add(struct btrfs_trans_handle *trans,
		struct btrfs_inode *inode);
int btrfs_orphan_cleanup(struct btrfs_root *root);
int btrfs_cont_expand(struct inode *inode, loff_t oldsize, loff_t size);
void btrfs_invalidate_inodes(struct btrfs_root *root);
void btrfs_add_delayed_iput(struct inode *inode);
void btrfs_run_delayed_iputs(struct btrfs_fs_info *fs_info);
int btrfs_prealloc_file_range(struct inode *inode, int mode,
			      u64 start, u64 num_bytes, u64 min_size,
			      loff_t actual_len, u64 *alloc_hint);
int btrfs_prealloc_file_range_trans(struct inode *inode,
				    struct btrfs_trans_handle *trans, int mode,
				    u64 start, u64 num_bytes, u64 min_size,
				    loff_t actual_len, u64 *alloc_hint);
extern const struct dentry_operations btrfs_dentry_operations;
#ifdef CONFIG_BTRFS_FS_RUN_SANITY_TESTS
void btrfs_test_inode_set_ops(struct inode *inode);
#endif

/* ioctl.c */
long btrfs_ioctl(struct file *file, unsigned int cmd, unsigned long arg);
long btrfs_compat_ioctl(struct file *file, unsigned int cmd, unsigned long arg);
int btrfs_ioctl_get_supported_features(void __user *arg);
void btrfs_update_iflags(struct inode *inode);
void btrfs_inherit_iflags(struct inode *inode, struct inode *dir);
int btrfs_is_empty_uuid(u8 *uuid);
int btrfs_defrag_file(struct inode *inode, struct file *file,
		      struct btrfs_ioctl_defrag_range_args *range,
		      u64 newer_than, unsigned long max_pages);
void btrfs_get_block_group_info(struct list_head *groups_list,
				struct btrfs_ioctl_space_info *space);
void update_ioctl_balance_args(struct btrfs_fs_info *fs_info, int lock,
			       struct btrfs_ioctl_balance_args *bargs);
ssize_t btrfs_dedupe_file_range(struct file *src_file, u64 loff, u64 olen,
			   struct file *dst_file, u64 dst_loff);

/* file.c */
int btrfs_auto_defrag_init(void);
void btrfs_auto_defrag_exit(void);
int btrfs_add_inode_defrag(struct btrfs_trans_handle *trans,
			   struct btrfs_inode *inode);
int btrfs_run_defrag_inodes(struct btrfs_fs_info *fs_info);
void btrfs_cleanup_defrag_inodes(struct btrfs_fs_info *fs_info);
int btrfs_sync_file(struct file *file, loff_t start, loff_t end, int datasync);
void btrfs_drop_extent_cache(struct btrfs_inode *inode, u64 start, u64 end,
			     int skip_pinned);
extern const struct file_operations btrfs_file_operations;
int __btrfs_drop_extents(struct btrfs_trans_handle *trans,
			 struct btrfs_root *root, struct inode *inode,
			 struct btrfs_path *path, u64 start, u64 end,
			 u64 *drop_end, int drop_cache,
			 int replace_extent,
			 u32 extent_item_size,
			 int *key_inserted);
int btrfs_drop_extents(struct btrfs_trans_handle *trans,
		       struct btrfs_root *root, struct inode *inode, u64 start,
		       u64 end, int drop_cache);
int btrfs_mark_extent_written(struct btrfs_trans_handle *trans,
			      struct btrfs_inode *inode, u64 start, u64 end);
int btrfs_release_file(struct inode *inode, struct file *file);
int btrfs_dirty_pages(struct inode *inode, struct page **pages,
		      size_t num_pages, loff_t pos, size_t write_bytes,
		      struct extent_state **cached);
int btrfs_fdatawrite_range(struct inode *inode, loff_t start, loff_t end);
int btrfs_clone_file_range(struct file *file_in, loff_t pos_in,
			   struct file *file_out, loff_t pos_out, u64 len);

/* tree-defrag.c */
int btrfs_defrag_leaves(struct btrfs_trans_handle *trans,
			struct btrfs_root *root);

/* sysfs.c */
int btrfs_init_sysfs(void);
void btrfs_exit_sysfs(void);
int btrfs_sysfs_add_mounted(struct btrfs_fs_info *fs_info);
void btrfs_sysfs_remove_mounted(struct btrfs_fs_info *fs_info);

/* xattr.c */
ssize_t btrfs_listxattr(struct dentry *dentry, char *buffer, size_t size);

/* super.c */
int btrfs_parse_options(struct btrfs_fs_info *info, char *options,
			unsigned long new_flags);
int btrfs_sync_fs(struct super_block *sb, int wait);

static inline __printf(2, 3)
void btrfs_no_printk(const struct btrfs_fs_info *fs_info, const char *fmt, ...)
{
}

#ifdef CONFIG_PRINTK
__printf(2, 3)
void btrfs_printk(const struct btrfs_fs_info *fs_info, const char *fmt, ...);
#else
#define btrfs_printk(fs_info, fmt, args...) \
	btrfs_no_printk(fs_info, fmt, ##args)
#endif

#define btrfs_emerg(fs_info, fmt, args...) \
	btrfs_printk(fs_info, KERN_EMERG fmt, ##args)
#define btrfs_alert(fs_info, fmt, args...) \
	btrfs_printk(fs_info, KERN_ALERT fmt, ##args)
#define btrfs_crit(fs_info, fmt, args...) \
	btrfs_printk(fs_info, KERN_CRIT fmt, ##args)
#define btrfs_err(fs_info, fmt, args...) \
	btrfs_printk(fs_info, KERN_ERR fmt, ##args)
#define btrfs_warn(fs_info, fmt, args...) \
	btrfs_printk(fs_info, KERN_WARNING fmt, ##args)
#define btrfs_notice(fs_info, fmt, args...) \
	btrfs_printk(fs_info, KERN_NOTICE fmt, ##args)
#define btrfs_info(fs_info, fmt, args...) \
	btrfs_printk(fs_info, KERN_INFO fmt, ##args)

/*
 * Wrappers that use printk_in_rcu
 */
#define btrfs_emerg_in_rcu(fs_info, fmt, args...) \
	btrfs_printk_in_rcu(fs_info, KERN_EMERG fmt, ##args)
#define btrfs_alert_in_rcu(fs_info, fmt, args...) \
	btrfs_printk_in_rcu(fs_info, KERN_ALERT fmt, ##args)
#define btrfs_crit_in_rcu(fs_info, fmt, args...) \
	btrfs_printk_in_rcu(fs_info, KERN_CRIT fmt, ##args)
#define btrfs_err_in_rcu(fs_info, fmt, args...) \
	btrfs_printk_in_rcu(fs_info, KERN_ERR fmt, ##args)
#define btrfs_warn_in_rcu(fs_info, fmt, args...) \
	btrfs_printk_in_rcu(fs_info, KERN_WARNING fmt, ##args)
#define btrfs_notice_in_rcu(fs_info, fmt, args...) \
	btrfs_printk_in_rcu(fs_info, KERN_NOTICE fmt, ##args)
#define btrfs_info_in_rcu(fs_info, fmt, args...) \
	btrfs_printk_in_rcu(fs_info, KERN_INFO fmt, ##args)

/*
 * Wrappers that use a ratelimited printk_in_rcu
 */
#define btrfs_emerg_rl_in_rcu(fs_info, fmt, args...) \
	btrfs_printk_rl_in_rcu(fs_info, KERN_EMERG fmt, ##args)
#define btrfs_alert_rl_in_rcu(fs_info, fmt, args...) \
	btrfs_printk_rl_in_rcu(fs_info, KERN_ALERT fmt, ##args)
#define btrfs_crit_rl_in_rcu(fs_info, fmt, args...) \
	btrfs_printk_rl_in_rcu(fs_info, KERN_CRIT fmt, ##args)
#define btrfs_err_rl_in_rcu(fs_info, fmt, args...) \
	btrfs_printk_rl_in_rcu(fs_info, KERN_ERR fmt, ##args)
#define btrfs_warn_rl_in_rcu(fs_info, fmt, args...) \
	btrfs_printk_rl_in_rcu(fs_info, KERN_WARNING fmt, ##args)
#define btrfs_notice_rl_in_rcu(fs_info, fmt, args...) \
	btrfs_printk_rl_in_rcu(fs_info, KERN_NOTICE fmt, ##args)
#define btrfs_info_rl_in_rcu(fs_info, fmt, args...) \
	btrfs_printk_rl_in_rcu(fs_info, KERN_INFO fmt, ##args)

/*
 * Wrappers that use a ratelimited printk
 */
#define btrfs_emerg_rl(fs_info, fmt, args...) \
	btrfs_printk_ratelimited(fs_info, KERN_EMERG fmt, ##args)
#define btrfs_alert_rl(fs_info, fmt, args...) \
	btrfs_printk_ratelimited(fs_info, KERN_ALERT fmt, ##args)
#define btrfs_crit_rl(fs_info, fmt, args...) \
	btrfs_printk_ratelimited(fs_info, KERN_CRIT fmt, ##args)
#define btrfs_err_rl(fs_info, fmt, args...) \
	btrfs_printk_ratelimited(fs_info, KERN_ERR fmt, ##args)
#define btrfs_warn_rl(fs_info, fmt, args...) \
	btrfs_printk_ratelimited(fs_info, KERN_WARNING fmt, ##args)
#define btrfs_notice_rl(fs_info, fmt, args...) \
	btrfs_printk_ratelimited(fs_info, KERN_NOTICE fmt, ##args)
#define btrfs_info_rl(fs_info, fmt, args...) \
	btrfs_printk_ratelimited(fs_info, KERN_INFO fmt, ##args)

#if defined(CONFIG_DYNAMIC_DEBUG)
#define btrfs_debug(fs_info, fmt, args...)				\
do {									\
        DEFINE_DYNAMIC_DEBUG_METADATA(descriptor, fmt);         	\
        if (unlikely(descriptor.flags & _DPRINTK_FLAGS_PRINT))  	\
		btrfs_printk(fs_info, KERN_DEBUG fmt, ##args);		\
} while (0)
#define btrfs_debug_in_rcu(fs_info, fmt, args...) 			\
do {									\
        DEFINE_DYNAMIC_DEBUG_METADATA(descriptor, fmt); 	        \
        if (unlikely(descriptor.flags & _DPRINTK_FLAGS_PRINT)) 		\
		btrfs_printk_in_rcu(fs_info, KERN_DEBUG fmt, ##args);	\
} while (0)
#define btrfs_debug_rl_in_rcu(fs_info, fmt, args...)			\
do {									\
        DEFINE_DYNAMIC_DEBUG_METADATA(descriptor, fmt);         	\
        if (unlikely(descriptor.flags & _DPRINTK_FLAGS_PRINT))  	\
		btrfs_printk_rl_in_rcu(fs_info, KERN_DEBUG fmt,		\
				       ##args);\
} while (0)
#define btrfs_debug_rl(fs_info, fmt, args...) 				\
do {									\
        DEFINE_DYNAMIC_DEBUG_METADATA(descriptor, fmt);         	\
        if (unlikely(descriptor.flags & _DPRINTK_FLAGS_PRINT))  	\
		btrfs_printk_ratelimited(fs_info, KERN_DEBUG fmt,	\
					 ##args);			\
} while (0)
#elif defined(DEBUG)
#define btrfs_debug(fs_info, fmt, args...) \
	btrfs_printk(fs_info, KERN_DEBUG fmt, ##args)
#define btrfs_debug_in_rcu(fs_info, fmt, args...) \
	btrfs_printk_in_rcu(fs_info, KERN_DEBUG fmt, ##args)
#define btrfs_debug_rl_in_rcu(fs_info, fmt, args...) \
	btrfs_printk_rl_in_rcu(fs_info, KERN_DEBUG fmt, ##args)
#define btrfs_debug_rl(fs_info, fmt, args...) \
	btrfs_printk_ratelimited(fs_info, KERN_DEBUG fmt, ##args)
#else
#define btrfs_debug(fs_info, fmt, args...) \
	btrfs_no_printk(fs_info, KERN_DEBUG fmt, ##args)
#define btrfs_debug_in_rcu(fs_info, fmt, args...) \
	btrfs_no_printk(fs_info, KERN_DEBUG fmt, ##args)
#define btrfs_debug_rl_in_rcu(fs_info, fmt, args...) \
	btrfs_no_printk(fs_info, KERN_DEBUG fmt, ##args)
#define btrfs_debug_rl(fs_info, fmt, args...) \
	btrfs_no_printk(fs_info, KERN_DEBUG fmt, ##args)
#endif

#define btrfs_printk_in_rcu(fs_info, fmt, args...)	\
do {							\
	rcu_read_lock();				\
	btrfs_printk(fs_info, fmt, ##args);		\
	rcu_read_unlock();				\
} while (0)

#define btrfs_printk_ratelimited(fs_info, fmt, args...)		\
do {								\
	static DEFINE_RATELIMIT_STATE(_rs,			\
		DEFAULT_RATELIMIT_INTERVAL,			\
		DEFAULT_RATELIMIT_BURST);       		\
	if (__ratelimit(&_rs))					\
		btrfs_printk(fs_info, fmt, ##args);		\
} while (0)

#define btrfs_printk_rl_in_rcu(fs_info, fmt, args...)		\
do {								\
	rcu_read_lock();					\
	btrfs_printk_ratelimited(fs_info, fmt, ##args);		\
	rcu_read_unlock();					\
} while (0)

#ifdef CONFIG_BTRFS_ASSERT

__cold
static inline void assfail(char *expr, char *file, int line)
{
	pr_err("assertion failed: %s, file: %s, line: %d\n",
	       expr, file, line);
	BUG();
}

#define ASSERT(expr)	\
	(likely(expr) ? (void)0 : assfail(#expr, __FILE__, __LINE__))
#else
#define ASSERT(expr)	((void)0)
#endif

__printf(5, 6)
__cold
void __btrfs_handle_fs_error(struct btrfs_fs_info *fs_info, const char *function,
		     unsigned int line, int errno, const char *fmt, ...);

const char *btrfs_decode_error(int errno);

__cold
void __btrfs_abort_transaction(struct btrfs_trans_handle *trans,
			       const char *function,
			       unsigned int line, int errno);

/*
 * Call btrfs_abort_transaction as early as possible when an error condition is
 * detected, that way the exact line number is reported.
 */
#define btrfs_abort_transaction(trans, errno)		\
do {								\
	/* Report first abort since mount */			\
	if (!test_and_set_bit(BTRFS_FS_STATE_TRANS_ABORTED,	\
			&((trans)->fs_info->fs_state))) {	\
		if ((errno) != -EIO) {				\
			WARN(1, KERN_DEBUG				\
			"BTRFS: Transaction aborted (error %d)\n",	\
			(errno));					\
		} else {						\
			btrfs_debug((trans)->fs_info,			\
				    "Transaction aborted (error %d)", \
				  (errno));			\
		}						\
	}							\
	__btrfs_abort_transaction((trans), __func__,		\
				  __LINE__, (errno));		\
} while (0)

#define btrfs_handle_fs_error(fs_info, errno, fmt, args...)		\
do {								\
	__btrfs_handle_fs_error((fs_info), __func__, __LINE__,	\
			  (errno), fmt, ##args);		\
} while (0)

__printf(5, 6)
__cold
void __btrfs_panic(struct btrfs_fs_info *fs_info, const char *function,
		   unsigned int line, int errno, const char *fmt, ...);
/*
 * If BTRFS_MOUNT_PANIC_ON_FATAL_ERROR is in mount_opt, __btrfs_panic
 * will panic().  Otherwise we BUG() here.
 */
#define btrfs_panic(fs_info, errno, fmt, args...)			\
do {									\
	__btrfs_panic(fs_info, __func__, __LINE__, errno, fmt, ##args);	\
	BUG();								\
} while (0)


/* compatibility and incompatibility defines */

#define btrfs_set_fs_incompat(__fs_info, opt) \
	__btrfs_set_fs_incompat((__fs_info), BTRFS_FEATURE_INCOMPAT_##opt)

static inline void __btrfs_set_fs_incompat(struct btrfs_fs_info *fs_info,
					   u64 flag)
{
	struct btrfs_super_block *disk_super;
	u64 features;

	disk_super = fs_info->super_copy;
	features = btrfs_super_incompat_flags(disk_super);
	if (!(features & flag)) {
		spin_lock(&fs_info->super_lock);
		features = btrfs_super_incompat_flags(disk_super);
		if (!(features & flag)) {
			features |= flag;
			btrfs_set_super_incompat_flags(disk_super, features);
			btrfs_info(fs_info, "setting %llu feature flag",
					 flag);
		}
		spin_unlock(&fs_info->super_lock);
	}
}

#define btrfs_clear_fs_incompat(__fs_info, opt) \
	__btrfs_clear_fs_incompat((__fs_info), BTRFS_FEATURE_INCOMPAT_##opt)

static inline void __btrfs_clear_fs_incompat(struct btrfs_fs_info *fs_info,
					     u64 flag)
{
	struct btrfs_super_block *disk_super;
	u64 features;

	disk_super = fs_info->super_copy;
	features = btrfs_super_incompat_flags(disk_super);
	if (features & flag) {
		spin_lock(&fs_info->super_lock);
		features = btrfs_super_incompat_flags(disk_super);
		if (features & flag) {
			features &= ~flag;
			btrfs_set_super_incompat_flags(disk_super, features);
			btrfs_info(fs_info, "clearing %llu feature flag",
					 flag);
		}
		spin_unlock(&fs_info->super_lock);
	}
}

#define btrfs_fs_incompat(fs_info, opt) \
	__btrfs_fs_incompat((fs_info), BTRFS_FEATURE_INCOMPAT_##opt)

static inline bool __btrfs_fs_incompat(struct btrfs_fs_info *fs_info, u64 flag)
{
	struct btrfs_super_block *disk_super;
	disk_super = fs_info->super_copy;
	return !!(btrfs_super_incompat_flags(disk_super) & flag);
}

#define btrfs_set_fs_compat_ro(__fs_info, opt) \
	__btrfs_set_fs_compat_ro((__fs_info), BTRFS_FEATURE_COMPAT_RO_##opt)

static inline void __btrfs_set_fs_compat_ro(struct btrfs_fs_info *fs_info,
					    u64 flag)
{
	struct btrfs_super_block *disk_super;
	u64 features;

	disk_super = fs_info->super_copy;
	features = btrfs_super_compat_ro_flags(disk_super);
	if (!(features & flag)) {
		spin_lock(&fs_info->super_lock);
		features = btrfs_super_compat_ro_flags(disk_super);
		if (!(features & flag)) {
			features |= flag;
			btrfs_set_super_compat_ro_flags(disk_super, features);
			btrfs_info(fs_info, "setting %llu ro feature flag",
				   flag);
		}
		spin_unlock(&fs_info->super_lock);
	}
}

#define btrfs_clear_fs_compat_ro(__fs_info, opt) \
	__btrfs_clear_fs_compat_ro((__fs_info), BTRFS_FEATURE_COMPAT_RO_##opt)

static inline void __btrfs_clear_fs_compat_ro(struct btrfs_fs_info *fs_info,
					      u64 flag)
{
	struct btrfs_super_block *disk_super;
	u64 features;

	disk_super = fs_info->super_copy;
	features = btrfs_super_compat_ro_flags(disk_super);
	if (features & flag) {
		spin_lock(&fs_info->super_lock);
		features = btrfs_super_compat_ro_flags(disk_super);
		if (features & flag) {
			features &= ~flag;
			btrfs_set_super_compat_ro_flags(disk_super, features);
			btrfs_info(fs_info, "clearing %llu ro feature flag",
				   flag);
		}
		spin_unlock(&fs_info->super_lock);
	}
}

#define btrfs_fs_compat_ro(fs_info, opt) \
	__btrfs_fs_compat_ro((fs_info), BTRFS_FEATURE_COMPAT_RO_##opt)

static inline int __btrfs_fs_compat_ro(struct btrfs_fs_info *fs_info, u64 flag)
{
	struct btrfs_super_block *disk_super;
	disk_super = fs_info->super_copy;
	return !!(btrfs_super_compat_ro_flags(disk_super) & flag);
}

/* acl.c */
#ifdef CONFIG_BTRFS_FS_POSIX_ACL
struct posix_acl *btrfs_get_acl(struct inode *inode, int type);
int btrfs_set_acl(struct inode *inode, struct posix_acl *acl, int type);
int btrfs_init_acl(struct btrfs_trans_handle *trans,
		   struct inode *inode, struct inode *dir);
#else
#define btrfs_get_acl NULL
#define btrfs_set_acl NULL
static inline int btrfs_init_acl(struct btrfs_trans_handle *trans,
				 struct inode *inode, struct inode *dir)
{
	return 0;
}
#endif

/* relocation.c */
int btrfs_relocate_block_group(struct btrfs_fs_info *fs_info, u64 group_start);
int btrfs_init_reloc_root(struct btrfs_trans_handle *trans,
			  struct btrfs_root *root);
int btrfs_update_reloc_root(struct btrfs_trans_handle *trans,
			    struct btrfs_root *root);
int btrfs_recover_relocation(struct btrfs_root *root);
int btrfs_reloc_clone_csums(struct inode *inode, u64 file_pos, u64 len);
int btrfs_reloc_cow_block(struct btrfs_trans_handle *trans,
			  struct btrfs_root *root, struct extent_buffer *buf,
			  struct extent_buffer *cow);
void btrfs_reloc_pre_snapshot(struct btrfs_pending_snapshot *pending,
			      u64 *bytes_to_reserve);
int btrfs_reloc_post_snapshot(struct btrfs_trans_handle *trans,
			      struct btrfs_pending_snapshot *pending);

/* scrub.c */
int btrfs_scrub_dev(struct btrfs_fs_info *fs_info, u64 devid, u64 start,
		    u64 end, struct btrfs_scrub_progress *progress,
		    int readonly, int is_dev_replace);
void btrfs_scrub_pause(struct btrfs_fs_info *fs_info);
void btrfs_scrub_continue(struct btrfs_fs_info *fs_info);
int btrfs_scrub_cancel(struct btrfs_fs_info *info);
int btrfs_scrub_cancel_dev(struct btrfs_fs_info *info,
			   struct btrfs_device *dev);
int btrfs_scrub_progress(struct btrfs_fs_info *fs_info, u64 devid,
			 struct btrfs_scrub_progress *progress);
static inline void btrfs_init_full_stripe_locks_tree(
			struct btrfs_full_stripe_locks_tree *locks_root)
{
	locks_root->root = RB_ROOT;
	mutex_init(&locks_root->lock);
}

/* dev-replace.c */
void btrfs_bio_counter_inc_blocked(struct btrfs_fs_info *fs_info);
void btrfs_bio_counter_inc_noblocked(struct btrfs_fs_info *fs_info);
void btrfs_bio_counter_sub(struct btrfs_fs_info *fs_info, s64 amount);

static inline void btrfs_bio_counter_dec(struct btrfs_fs_info *fs_info)
{
	btrfs_bio_counter_sub(fs_info, 1);
}

/* reada.c */
struct reada_control {
	struct btrfs_fs_info	*fs_info;		/* tree to prefetch */
	struct btrfs_key	key_start;
	struct btrfs_key	key_end;	/* exclusive */
	atomic_t		elems;
	struct kref		refcnt;
	wait_queue_head_t	wait;
};
struct reada_control *btrfs_reada_add(struct btrfs_root *root,
			      struct btrfs_key *start, struct btrfs_key *end);
int btrfs_reada_wait(void *handle);
void btrfs_reada_detach(void *handle);
int btree_readahead_hook(struct extent_buffer *eb, int err);

static inline int is_fstree(u64 rootid)
{
	if (rootid == BTRFS_FS_TREE_OBJECTID ||
	    ((s64)rootid >= (s64)BTRFS_FIRST_FREE_OBJECTID &&
	      !btrfs_qgroup_level(rootid)))
		return 1;
	return 0;
}

static inline int btrfs_defrag_cancelled(struct btrfs_fs_info *fs_info)
{
	return signal_pending(current);
}

/* Sanity test specific functions */
#ifdef CONFIG_BTRFS_FS_RUN_SANITY_TESTS
void btrfs_test_destroy_inode(struct inode *inode);
#endif

static inline int btrfs_is_testing(struct btrfs_fs_info *fs_info)
{
#ifdef CONFIG_BTRFS_FS_RUN_SANITY_TESTS
	if (unlikely(test_bit(BTRFS_FS_STATE_DUMMY_FS_INFO,
			      &fs_info->fs_state)))
		return 1;
#endif
	return 0;
}

/*
 * Module parameter
 */
DECLARE_SUSE_UNSUPPORTED_FEATURE(btrfs)
#define btrfs_allow_unsupported btrfs_allow_unsupported()

#endif<|MERGE_RESOLUTION|>--- conflicted
+++ resolved
@@ -1179,17 +1179,15 @@
 	u32 sectorsize;
 	u32 stripesize;
 
-<<<<<<< HEAD
+	/*
+	 * Number of send operations in progress.
+	 * Updated while holding fs_info::balance_mutex.
+	 */
+	int send_in_progress;
+
 	/* Block groups and devices containing active swapfiles. */
 	spinlock_t swapfile_pins_lock;
 	struct rb_root swapfile_pins;
-=======
-	/*
-	 * Number of send operations in progress.
-	 * Updated while holding fs_info::balance_mutex.
-	 */
-	int send_in_progress;
->>>>>>> 10fa205d
 };
 
 static inline struct btrfs_fs_info *btrfs_sb(struct super_block *sb)
