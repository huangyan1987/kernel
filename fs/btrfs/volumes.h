/* SPDX-License-Identifier: GPL-2.0 */
/*
 * Copyright (C) 2007 Oracle.  All rights reserved.
 */

#ifndef BTRFS_VOLUMES_H
#define BTRFS_VOLUMES_H

#include <linux/bio.h>
#include <linux/sort.h>
#include <linux/btrfs.h>
#include "async-thread.h"

#define BTRFS_MAX_DATA_CHUNK_SIZE	(10ULL * SZ_1G)

extern struct mutex uuid_mutex;

#define BTRFS_STRIPE_LEN	SZ_64K

struct btrfs_io_geometry {
	/* remaining bytes before crossing a stripe */
	u64 len;
	/* offset of logical address in chunk */
	u64 offset;
	/* length of single IO stripe */
	u64 stripe_len;
	/* number of stripe where address falls */
	u64 stripe_nr;
	/* offset of address in stripe */
	u64 stripe_offset;
	/* offset of raid56 stripe into the chunk */
	u64 raid56_stripe_offset;
};

/*
 * Use sequence counter to get consistent device stat data on
 * 32-bit processors.
 */
#if BITS_PER_LONG==32 && defined(CONFIG_SMP)
#include <linux/seqlock.h>
#define __BTRFS_NEED_DEVICE_DATA_ORDERED
#define btrfs_device_data_ordered_init(device)	\
	seqcount_init(&device->data_seqcount)
#else
#define btrfs_device_data_ordered_init(device) do { } while (0)
#endif

#define BTRFS_DEV_STATE_WRITEABLE	(0)
#define BTRFS_DEV_STATE_IN_FS_METADATA	(1)
#define BTRFS_DEV_STATE_MISSING		(2)
#define BTRFS_DEV_STATE_REPLACE_TGT	(3)
#define BTRFS_DEV_STATE_FLUSH_SENT	(4)
#define BTRFS_DEV_STATE_NO_READA	(5)
<<<<<<< HEAD
=======

struct btrfs_zoned_device_info;
>>>>>>> 7d2a07b7

struct btrfs_device {
	struct list_head dev_list; /* device_list_mutex */
	struct list_head dev_alloc_list; /* chunk mutex */
	struct list_head post_commit_list; /* chunk mutex */
	struct btrfs_fs_devices *fs_devices;
	struct btrfs_fs_info *fs_info;

	struct rcu_string __rcu *name;

	u64 generation;

	struct block_device *bdev;

	struct btrfs_zoned_device_info *zone_info;

	/* the mode sent to blkdev_get */
	fmode_t mode;

	unsigned long dev_state;
	blk_status_t last_flush_error;

#ifdef __BTRFS_NEED_DEVICE_DATA_ORDERED
	seqcount_t data_seqcount;
#endif

	/* the internal btrfs device id */
	u64 devid;

	/* size of the device in memory */
	u64 total_bytes;

	/* size of the device on disk */
	u64 disk_total_bytes;

	/* bytes used */
	u64 bytes_used;

	/* optimal io alignment for this device */
	u32 io_align;

	/* optimal io width for this device */
	u32 io_width;
	/* type and info about this device */
	u64 type;

	/* minimal io size for this device */
	u32 sector_size;

	/* physical drive uuid (or lvm uuid) */
	u8 uuid[BTRFS_UUID_SIZE];

	/*
	 * size of the device on the current transaction
	 *
	 * This variant is update when committing the transaction,
	 * and protected by chunk mutex
	 */
	u64 commit_total_bytes;

	/* bytes used on the current transaction */
	u64 commit_bytes_used;

	/* for sending down flush barriers */
	struct bio *flush_bio;
	struct completion flush_wait;

	/* per-device scrub information */
	struct scrub_ctx *scrub_ctx;

	/* readahead state */
	atomic_t reada_in_flight;
	u64 reada_next;
	struct reada_zone *reada_curr_zone;
	struct radix_tree_root reada_zones;
	struct radix_tree_root reada_extents;

	/* disk I/O failure stats. For detailed description refer to
	 * enum btrfs_dev_stat_values in ioctl.h */
	int dev_stats_valid;

	/* Counter to record the change of device stats */
	atomic_t dev_stats_ccnt;
	atomic_t dev_stat_values[BTRFS_DEV_STAT_VALUES_MAX];

	struct extent_io_tree alloc_state;

	struct completion kobj_unregister;
	/* For sysfs/FSID/devinfo/devid/ */
	struct kobject devid_kobj;

	/* Bandwidth limit for scrub, in bytes */
	u64 scrub_speed_max;
};

/*
 * If we read those variants at the context of their own lock, we needn't
 * use the following helpers, reading them directly is safe.
 */
#if BITS_PER_LONG==32 && defined(CONFIG_SMP)
#define BTRFS_DEVICE_GETSET_FUNCS(name)					\
static inline u64							\
btrfs_device_get_##name(const struct btrfs_device *dev)			\
{									\
	u64 size;							\
	unsigned int seq;						\
									\
	do {								\
		seq = read_seqcount_begin(&dev->data_seqcount);		\
		size = dev->name;					\
	} while (read_seqcount_retry(&dev->data_seqcount, seq));	\
	return size;							\
}									\
									\
static inline void							\
btrfs_device_set_##name(struct btrfs_device *dev, u64 size)		\
{									\
	preempt_disable();						\
	write_seqcount_begin(&dev->data_seqcount);			\
	dev->name = size;						\
	write_seqcount_end(&dev->data_seqcount);			\
	preempt_enable();						\
}
#elif BITS_PER_LONG==32 && defined(CONFIG_PREEMPTION)
#define BTRFS_DEVICE_GETSET_FUNCS(name)					\
static inline u64							\
btrfs_device_get_##name(const struct btrfs_device *dev)			\
{									\
	u64 size;							\
									\
	preempt_disable();						\
	size = dev->name;						\
	preempt_enable();						\
	return size;							\
}									\
									\
static inline void							\
btrfs_device_set_##name(struct btrfs_device *dev, u64 size)		\
{									\
	preempt_disable();						\
	dev->name = size;						\
	preempt_enable();						\
}
#else
#define BTRFS_DEVICE_GETSET_FUNCS(name)					\
static inline u64							\
btrfs_device_get_##name(const struct btrfs_device *dev)			\
{									\
	return dev->name;						\
}									\
									\
static inline void							\
btrfs_device_set_##name(struct btrfs_device *dev, u64 size)		\
{									\
	dev->name = size;						\
}
#endif

BTRFS_DEVICE_GETSET_FUNCS(total_bytes);
BTRFS_DEVICE_GETSET_FUNCS(disk_total_bytes);
BTRFS_DEVICE_GETSET_FUNCS(bytes_used);

enum btrfs_chunk_allocation_policy {
	BTRFS_CHUNK_ALLOC_REGULAR,
<<<<<<< HEAD
=======
	BTRFS_CHUNK_ALLOC_ZONED,
};

/*
 * Read policies for mirrored block group profiles, read picks the stripe based
 * on these policies.
 */
enum btrfs_read_policy {
	/* Use process PID to choose the stripe */
	BTRFS_READ_POLICY_PID,
	BTRFS_NR_READ_POLICY,
>>>>>>> 7d2a07b7
};

struct btrfs_fs_devices {
	u8 fsid[BTRFS_FSID_SIZE]; /* FS specific uuid */
	u8 metadata_uuid[BTRFS_FSID_SIZE];
	bool fsid_change;
	struct list_head fs_list;

	u64 num_devices;
	u64 open_devices;
	u64 rw_devices;
	u64 missing_devices;
	u64 total_rw_bytes;
	u64 total_devices;

	/* Highest generation number of seen devices */
	u64 latest_generation;

	struct block_device *latest_bdev;

	/* all of the devices in the FS, protected by a mutex
	 * so we can safely walk it to write out the supers without
	 * worrying about add/remove by the multi-device code.
	 * Scrubbing super can kick off supers writing by holding
	 * this mutex lock.
	 */
	struct mutex device_list_mutex;

	/* List of all devices, protected by device_list_mutex */
	struct list_head devices;

	/*
	 * Devices which can satisfy space allocation. Protected by
	 * chunk_mutex
	 */
	struct list_head alloc_list;

	struct list_head seed_list;
	bool seeding;

	int opened;

	/* set when we find or add a device that doesn't have the
	 * nonrot flag set
	 */
	bool rotating;

	struct btrfs_fs_info *fs_info;
	/* sysfs kobjects */
	struct kobject fsid_kobj;
	struct kobject *devices_kobj;
	struct kobject *devinfo_kobj;
	struct completion kobj_unregister;

	enum btrfs_chunk_allocation_policy chunk_alloc_policy;
<<<<<<< HEAD
=======

	/* Policy used to read the mirrored stripes */
	enum btrfs_read_policy read_policy;
>>>>>>> 7d2a07b7
};

#define BTRFS_BIO_INLINE_CSUM_SIZE	64

#define BTRFS_MAX_DEVS(info) ((BTRFS_MAX_ITEM_SIZE(info)	\
			- sizeof(struct btrfs_chunk))		\
			/ sizeof(struct btrfs_stripe) + 1)

#define BTRFS_MAX_DEVS_SYS_CHUNK ((BTRFS_SYSTEM_CHUNK_ARRAY_SIZE	\
				- 2 * sizeof(struct btrfs_disk_key)	\
				- 2 * sizeof(struct btrfs_chunk))	\
				/ sizeof(struct btrfs_stripe) + 1)

/*
 * we need the mirror number and stripe index to be passed around
 * the call chain while we are processing end_io (especially errors).
 * Really, what we need is a btrfs_bio structure that has this info
 * and is properly sized with its stripe array, but we're not there
 * quite yet.  We have our own btrfs bioset, and all of the bios
 * we allocate are actually btrfs_io_bios.  We'll cram as much of
 * struct btrfs_bio as we can into this over time.
 */
struct btrfs_io_bio {
	unsigned int mirror_num;
	struct btrfs_device *device;
	u64 logical;
	u8 *csum;
	u8 csum_inline[BTRFS_BIO_INLINE_CSUM_SIZE];
	struct bvec_iter iter;
	/*
	 * This member must come last, bio_alloc_bioset will allocate enough
	 * bytes for entire btrfs_io_bio but relies on bio being last.
	 */
	struct bio bio;
};

static inline struct btrfs_io_bio *btrfs_io_bio(struct bio *bio)
{
	return container_of(bio, struct btrfs_io_bio, bio);
}

static inline void btrfs_io_bio_free_csum(struct btrfs_io_bio *io_bio)
{
	if (io_bio->csum != io_bio->csum_inline) {
		kfree(io_bio->csum);
		io_bio->csum = NULL;
	}
}

struct btrfs_bio_stripe {
	struct btrfs_device *dev;
	u64 physical;
	u64 length; /* only used for discard mappings */
};

struct btrfs_bio {
	refcount_t refs;
	atomic_t stripes_pending;
	struct btrfs_fs_info *fs_info;
	u64 map_type; /* get from map_lookup->type */
	bio_end_io_t *end_io;
	struct bio *orig_bio;
	void *private;
	atomic_t error;
	int max_errors;
	int num_stripes;
	int mirror_num;
	int num_tgtdevs;
	int *tgtdev_map;
	/*
	 * logical block numbers for the start of each stripe
	 * The last one or two are p/q.  These are sorted,
	 * so raid_map[0] is the start of our full stripe
	 */
	u64 *raid_map;
	struct btrfs_bio_stripe stripes[];
};

struct btrfs_device_info {
	struct btrfs_device *dev;
	u64 dev_offset;
	u64 max_avail;
	u64 total_avail;
};

struct btrfs_raid_attr {
	u8 sub_stripes;		/* sub_stripes info for map */
	u8 dev_stripes;		/* stripes per dev */
	u8 devs_max;		/* max devs to use */
	u8 devs_min;		/* min devs needed */
	u8 tolerated_failures;	/* max tolerated fail devs */
	u8 devs_increment;	/* ndevs has to be a multiple of this */
	u8 ncopies;		/* how many copies to data has */
	u8 nparity;		/* number of stripes worth of bytes to store
				 * parity information */
	u8 mindev_error;	/* error code if min devs requisite is unmet */
	const char raid_name[8]; /* name of the raid */
	u64 bg_flag;		/* block group flag of the raid */
};

extern const struct btrfs_raid_attr btrfs_raid_array[BTRFS_NR_RAID_TYPES];

struct map_lookup {
	u64 type;
	int io_align;
	int io_width;
	u64 stripe_len;
	int num_stripes;
	int sub_stripes;
	int verified_stripes; /* For mount time dev extent verification */
	struct btrfs_bio_stripe stripes[];
};

#define map_lookup_size(n) (sizeof(struct map_lookup) + \
			    (sizeof(struct btrfs_bio_stripe) * (n)))

struct btrfs_balance_args;
struct btrfs_balance_progress;
struct btrfs_balance_control {
	struct btrfs_balance_args data;
	struct btrfs_balance_args meta;
	struct btrfs_balance_args sys;

	u64 flags;

	struct btrfs_balance_progress stat;
};

enum btrfs_map_op {
	BTRFS_MAP_READ,
	BTRFS_MAP_WRITE,
	BTRFS_MAP_DISCARD,
	BTRFS_MAP_GET_READ_MIRRORS,
};

static inline enum btrfs_map_op btrfs_op(struct bio *bio)
{
	switch (bio_op(bio)) {
	case REQ_OP_DISCARD:
		return BTRFS_MAP_DISCARD;
	case REQ_OP_WRITE:
	case REQ_OP_ZONE_APPEND:
		return BTRFS_MAP_WRITE;
	default:
		WARN_ON_ONCE(1);
		fallthrough;
	case REQ_OP_READ:
		return BTRFS_MAP_READ;
	}
}

void btrfs_get_bbio(struct btrfs_bio *bbio);
void btrfs_put_bbio(struct btrfs_bio *bbio);
int btrfs_map_block(struct btrfs_fs_info *fs_info, enum btrfs_map_op op,
		    u64 logical, u64 *length,
		    struct btrfs_bio **bbio_ret, int mirror_num);
int btrfs_map_sblock(struct btrfs_fs_info *fs_info, enum btrfs_map_op op,
		     u64 logical, u64 *length,
		     struct btrfs_bio **bbio_ret);
int btrfs_get_io_geometry(struct btrfs_fs_info *fs_info, struct extent_map *map,
			  enum btrfs_map_op op, u64 logical,
			  struct btrfs_io_geometry *io_geom);
int btrfs_read_sys_array(struct btrfs_fs_info *fs_info);
int btrfs_read_chunk_tree(struct btrfs_fs_info *fs_info);
struct btrfs_block_group *btrfs_alloc_chunk(struct btrfs_trans_handle *trans,
					    u64 type);
void btrfs_mapping_tree_free(struct extent_map_tree *tree);
blk_status_t btrfs_map_bio(struct btrfs_fs_info *fs_info, struct bio *bio,
			   int mirror_num);
int btrfs_open_devices(struct btrfs_fs_devices *fs_devices,
		       fmode_t flags, void *holder);
struct btrfs_device *btrfs_scan_one_device(const char *path,
					   fmode_t flags, void *holder);
int btrfs_forget_devices(const char *path);
void btrfs_close_devices(struct btrfs_fs_devices *fs_devices);
void btrfs_free_extra_devids(struct btrfs_fs_devices *fs_devices);
void btrfs_assign_next_active_device(struct btrfs_device *device,
				     struct btrfs_device *this_dev);
struct btrfs_device *btrfs_find_device_by_devspec(struct btrfs_fs_info *fs_info,
						  u64 devid,
						  const char *devpath);
struct btrfs_device *btrfs_alloc_device(struct btrfs_fs_info *fs_info,
					const u64 *devid,
					const u8 *uuid);
void btrfs_free_device(struct btrfs_device *device);
int btrfs_rm_device(struct btrfs_fs_info *fs_info,
		    const char *device_path, u64 devid);
void __exit btrfs_cleanup_fs_uuids(void);
int btrfs_num_copies(struct btrfs_fs_info *fs_info, u64 logical, u64 len);
int btrfs_grow_device(struct btrfs_trans_handle *trans,
		      struct btrfs_device *device, u64 new_size);
struct btrfs_device *btrfs_find_device(struct btrfs_fs_devices *fs_devices,
				       u64 devid, u8 *uuid, u8 *fsid);
int btrfs_shrink_device(struct btrfs_device *device, u64 new_size);
int btrfs_init_new_device(struct btrfs_fs_info *fs_info, const char *path);
int btrfs_balance(struct btrfs_fs_info *fs_info,
		  struct btrfs_balance_control *bctl,
		  struct btrfs_ioctl_balance_args *bargs);
void btrfs_describe_block_groups(u64 flags, char *buf, u32 size_buf);
int btrfs_resume_balance_async(struct btrfs_fs_info *fs_info);
int btrfs_recover_balance(struct btrfs_fs_info *fs_info);
int btrfs_pause_balance(struct btrfs_fs_info *fs_info);
int btrfs_relocate_chunk(struct btrfs_fs_info *fs_info, u64 chunk_offset);
int btrfs_cancel_balance(struct btrfs_fs_info *fs_info);
int btrfs_create_uuid_tree(struct btrfs_fs_info *fs_info);
int btrfs_uuid_scan_kthread(void *data);
int btrfs_chunk_readonly(struct btrfs_fs_info *fs_info, u64 chunk_offset);
int find_free_dev_extent(struct btrfs_device *device, u64 num_bytes,
			 u64 *start, u64 *max_avail);
void btrfs_dev_stat_inc_and_print(struct btrfs_device *dev, int index);
int btrfs_get_dev_stats(struct btrfs_fs_info *fs_info,
			struct btrfs_ioctl_get_dev_stats *stats);
void btrfs_init_devices_late(struct btrfs_fs_info *fs_info);
int btrfs_init_dev_stats(struct btrfs_fs_info *fs_info);
int btrfs_run_dev_stats(struct btrfs_trans_handle *trans);
void btrfs_rm_dev_replace_remove_srcdev(struct btrfs_device *srcdev);
void btrfs_rm_dev_replace_free_srcdev(struct btrfs_device *srcdev);
void btrfs_destroy_dev_replace_tgtdev(struct btrfs_device *tgtdev);
int btrfs_is_parity_mirror(struct btrfs_fs_info *fs_info,
			   u64 logical, u64 len);
unsigned long btrfs_full_stripe_len(struct btrfs_fs_info *fs_info,
				    u64 logical);
int btrfs_finish_chunk_alloc(struct btrfs_trans_handle *trans,
			     u64 chunk_offset, u64 chunk_size);
int btrfs_chunk_alloc_add_chunk_item(struct btrfs_trans_handle *trans,
				     struct btrfs_block_group *bg);
int btrfs_remove_chunk(struct btrfs_trans_handle *trans, u64 chunk_offset);
struct extent_map *btrfs_get_chunk_map(struct btrfs_fs_info *fs_info,
				       u64 logical, u64 length);
void btrfs_release_disk_super(struct btrfs_super_block *super);

static inline void btrfs_dev_stat_inc(struct btrfs_device *dev,
				      int index)
{
	atomic_inc(dev->dev_stat_values + index);
	/*
	 * This memory barrier orders stores updating statistics before stores
	 * updating dev_stats_ccnt.
	 *
	 * It pairs with smp_rmb() in btrfs_run_dev_stats().
	 */
	smp_mb__before_atomic();
	atomic_inc(&dev->dev_stats_ccnt);
}

static inline int btrfs_dev_stat_read(struct btrfs_device *dev,
				      int index)
{
	return atomic_read(dev->dev_stat_values + index);
}

static inline int btrfs_dev_stat_read_and_reset(struct btrfs_device *dev,
						int index)
{
	int ret;

	ret = atomic_xchg(dev->dev_stat_values + index, 0);
	/*
	 * atomic_xchg implies a full memory barriers as per atomic_t.txt:
	 * - RMW operations that have a return value are fully ordered;
	 *
	 * This implicit memory barriers is paired with the smp_rmb in
	 * btrfs_run_dev_stats
	 */
	atomic_inc(&dev->dev_stats_ccnt);
	return ret;
}

static inline void btrfs_dev_stat_set(struct btrfs_device *dev,
				      int index, unsigned long val)
{
	atomic_set(dev->dev_stat_values + index, val);
	/*
	 * This memory barrier orders stores updating statistics before stores
	 * updating dev_stats_ccnt.
	 *
	 * It pairs with smp_rmb() in btrfs_run_dev_stats().
	 */
	smp_mb__before_atomic();
	atomic_inc(&dev->dev_stats_ccnt);
}

/*
 * Convert block group flags (BTRFS_BLOCK_GROUP_*) to btrfs_raid_types, which
 * can be used as index to access btrfs_raid_array[].
 */
static inline enum btrfs_raid_types btrfs_bg_flags_to_raid_index(u64 flags)
{
	if (flags & BTRFS_BLOCK_GROUP_RAID10)
		return BTRFS_RAID_RAID10;
	else if (flags & BTRFS_BLOCK_GROUP_RAID1)
		return BTRFS_RAID_RAID1;
	else if (flags & BTRFS_BLOCK_GROUP_RAID1C3)
		return BTRFS_RAID_RAID1C3;
	else if (flags & BTRFS_BLOCK_GROUP_RAID1C4)
		return BTRFS_RAID_RAID1C4;
	else if (flags & BTRFS_BLOCK_GROUP_DUP)
		return BTRFS_RAID_DUP;
	else if (flags & BTRFS_BLOCK_GROUP_RAID0)
		return BTRFS_RAID_RAID0;
	else if (flags & BTRFS_BLOCK_GROUP_RAID5)
		return BTRFS_RAID_RAID5;
	else if (flags & BTRFS_BLOCK_GROUP_RAID6)
		return BTRFS_RAID_RAID6;

	return BTRFS_RAID_SINGLE; /* BTRFS_BLOCK_GROUP_SINGLE */
}

void btrfs_commit_device_sizes(struct btrfs_transaction *trans);

struct list_head * __attribute_const__ btrfs_get_fs_uuids(void);
bool btrfs_check_rw_degradable(struct btrfs_fs_info *fs_info,
					struct btrfs_device *failing_dev);
void btrfs_scratch_superblocks(struct btrfs_fs_info *fs_info,
			       struct block_device *bdev,
			       const char *device_path);

int btrfs_bg_type_to_factor(u64 flags);
const char *btrfs_bg_type_to_raid_name(u64 flags);
int btrfs_verify_dev_extents(struct btrfs_fs_info *fs_info);
int btrfs_repair_one_zone(struct btrfs_fs_info *fs_info, u64 logical);

#endif<|MERGE_RESOLUTION|>--- conflicted
+++ resolved
@@ -51,11 +51,8 @@
 #define BTRFS_DEV_STATE_REPLACE_TGT	(3)
 #define BTRFS_DEV_STATE_FLUSH_SENT	(4)
 #define BTRFS_DEV_STATE_NO_READA	(5)
-<<<<<<< HEAD
-=======
 
 struct btrfs_zoned_device_info;
->>>>>>> 7d2a07b7
 
 struct btrfs_device {
 	struct list_head dev_list; /* device_list_mutex */
@@ -220,8 +217,6 @@
 
 enum btrfs_chunk_allocation_policy {
 	BTRFS_CHUNK_ALLOC_REGULAR,
-<<<<<<< HEAD
-=======
 	BTRFS_CHUNK_ALLOC_ZONED,
 };
 
@@ -233,7 +228,6 @@
 	/* Use process PID to choose the stripe */
 	BTRFS_READ_POLICY_PID,
 	BTRFS_NR_READ_POLICY,
->>>>>>> 7d2a07b7
 };
 
 struct btrfs_fs_devices {
@@ -289,12 +283,9 @@
 	struct completion kobj_unregister;
 
 	enum btrfs_chunk_allocation_policy chunk_alloc_policy;
-<<<<<<< HEAD
-=======
 
 	/* Policy used to read the mirrored stripes */
 	enum btrfs_read_policy read_policy;
->>>>>>> 7d2a07b7
 };
 
 #define BTRFS_BIO_INLINE_CSUM_SIZE	64
