// SPDX-License-Identifier: GPL-2.0

#include "misc.h"
#include "ctree.h"
#include "block-group.h"
#include "space-info.h"
#include "disk-io.h"
#include "free-space-cache.h"
#include "free-space-tree.h"
#include "disk-io.h"
#include "volumes.h"
#include "transaction.h"
#include "ref-verify.h"
#include "sysfs.h"
#include "tree-log.h"
#include "delalloc-space.h"

/*
 * Return target flags in extended format or 0 if restripe for this chunk_type
 * is not in progress
 *
 * Should be called with balance_lock held
 */
static u64 get_restripe_target(struct btrfs_fs_info *fs_info, u64 flags)
{
	struct btrfs_balance_control *bctl = fs_info->balance_ctl;
	u64 target = 0;

	if (!bctl)
		return 0;

	if (flags & BTRFS_BLOCK_GROUP_DATA &&
	    bctl->data.flags & BTRFS_BALANCE_ARGS_CONVERT) {
		target = BTRFS_BLOCK_GROUP_DATA | bctl->data.target;
	} else if (flags & BTRFS_BLOCK_GROUP_SYSTEM &&
		   bctl->sys.flags & BTRFS_BALANCE_ARGS_CONVERT) {
		target = BTRFS_BLOCK_GROUP_SYSTEM | bctl->sys.target;
	} else if (flags & BTRFS_BLOCK_GROUP_METADATA &&
		   bctl->meta.flags & BTRFS_BALANCE_ARGS_CONVERT) {
		target = BTRFS_BLOCK_GROUP_METADATA | bctl->meta.target;
	}

	return target;
}

/*
 * @flags: available profiles in extended format (see ctree.h)
 *
 * Return reduced profile in chunk format.  If profile changing is in progress
 * (either running or paused) picks the target profile (if it's already
 * available), otherwise falls back to plain reducing.
 */
static u64 btrfs_reduce_alloc_profile(struct btrfs_fs_info *fs_info, u64 flags)
{
	u64 num_devices = fs_info->fs_devices->rw_devices;
	u64 target;
	u64 raid_type;
	u64 allowed = 0;

	/*
	 * See if restripe for this chunk_type is in progress, if so try to
	 * reduce to the target profile
	 */
	spin_lock(&fs_info->balance_lock);
	target = get_restripe_target(fs_info, flags);
	if (target) {
		/* Pick target profile only if it's already available */
		if ((flags & target) & BTRFS_EXTENDED_PROFILE_MASK) {
			spin_unlock(&fs_info->balance_lock);
			return extended_to_chunk(target);
		}
	}
	spin_unlock(&fs_info->balance_lock);

	/* First, mask out the RAID levels which aren't possible */
	for (raid_type = 0; raid_type < BTRFS_NR_RAID_TYPES; raid_type++) {
		if (num_devices >= btrfs_raid_array[raid_type].devs_min)
			allowed |= btrfs_raid_array[raid_type].bg_flag;
	}
	allowed &= flags;

	if (allowed & BTRFS_BLOCK_GROUP_RAID6)
		allowed = BTRFS_BLOCK_GROUP_RAID6;
	else if (allowed & BTRFS_BLOCK_GROUP_RAID5)
		allowed = BTRFS_BLOCK_GROUP_RAID5;
	else if (allowed & BTRFS_BLOCK_GROUP_RAID10)
		allowed = BTRFS_BLOCK_GROUP_RAID10;
	else if (allowed & BTRFS_BLOCK_GROUP_RAID1)
		allowed = BTRFS_BLOCK_GROUP_RAID1;
	else if (allowed & BTRFS_BLOCK_GROUP_RAID0)
		allowed = BTRFS_BLOCK_GROUP_RAID0;

	flags &= ~BTRFS_BLOCK_GROUP_PROFILE_MASK;

	return extended_to_chunk(flags | allowed);
}

static u64 get_alloc_profile(struct btrfs_fs_info *fs_info, u64 orig_flags)
{
	unsigned seq;
	u64 flags;

	do {
		flags = orig_flags;
		seq = read_seqbegin(&fs_info->profiles_lock);

		if (flags & BTRFS_BLOCK_GROUP_DATA)
			flags |= fs_info->avail_data_alloc_bits;
		else if (flags & BTRFS_BLOCK_GROUP_SYSTEM)
			flags |= fs_info->avail_system_alloc_bits;
		else if (flags & BTRFS_BLOCK_GROUP_METADATA)
			flags |= fs_info->avail_metadata_alloc_bits;
	} while (read_seqretry(&fs_info->profiles_lock, seq));

	return btrfs_reduce_alloc_profile(fs_info, flags);
}

u64 btrfs_get_alloc_profile(struct btrfs_fs_info *fs_info, u64 orig_flags)
{
	return get_alloc_profile(fs_info, orig_flags);
}

void btrfs_get_block_group(struct btrfs_block_group *cache)
{
	atomic_inc(&cache->count);
}

void btrfs_put_block_group(struct btrfs_block_group *cache)
{
	if (atomic_dec_and_test(&cache->count)) {
		WARN_ON(cache->pinned > 0);
		WARN_ON(cache->reserved > 0);

		/*
		 * If not empty, someone is still holding mutex of
		 * full_stripe_lock, which can only be released by caller.
		 * And it will definitely cause use-after-free when caller
		 * tries to release full stripe lock.
		 *
		 * No better way to resolve, but only to warn.
		 */
		WARN_ON(!RB_EMPTY_ROOT(&cache->full_stripe_locks_root.root));
		kfree(cache->free_space_ctl);
		kfree(cache);
	}
}

/*
 * This adds the block group to the fs_info rb tree for the block group cache
 */
static int btrfs_add_block_group_cache(struct btrfs_fs_info *info,
				       struct btrfs_block_group *block_group)
{
	struct rb_node **p;
	struct rb_node *parent = NULL;
	struct btrfs_block_group *cache;

	spin_lock(&info->block_group_cache_lock);
	p = &info->block_group_cache_tree.rb_node;

	while (*p) {
		parent = *p;
		cache = rb_entry(parent, struct btrfs_block_group, cache_node);
		if (block_group->start < cache->start) {
			p = &(*p)->rb_left;
		} else if (block_group->start > cache->start) {
			p = &(*p)->rb_right;
		} else {
			spin_unlock(&info->block_group_cache_lock);
			return -EEXIST;
		}
	}

	rb_link_node(&block_group->cache_node, parent, p);
	rb_insert_color(&block_group->cache_node,
			&info->block_group_cache_tree);

	if (info->first_logical_byte > block_group->start)
		info->first_logical_byte = block_group->start;

	spin_unlock(&info->block_group_cache_lock);

	return 0;
}

/*
 * This will return the block group at or after bytenr if contains is 0, else
 * it will return the block group that contains the bytenr
 */
static struct btrfs_block_group *block_group_cache_tree_search(
		struct btrfs_fs_info *info, u64 bytenr, int contains)
{
	struct btrfs_block_group *cache, *ret = NULL;
	struct rb_node *n;
	u64 end, start;

	spin_lock(&info->block_group_cache_lock);
	n = info->block_group_cache_tree.rb_node;

	while (n) {
		cache = rb_entry(n, struct btrfs_block_group, cache_node);
		end = cache->start + cache->length - 1;
		start = cache->start;

		if (bytenr < start) {
			if (!contains && (!ret || start < ret->start))
				ret = cache;
			n = n->rb_left;
		} else if (bytenr > start) {
			if (contains && bytenr <= end) {
				ret = cache;
				break;
			}
			n = n->rb_right;
		} else {
			ret = cache;
			break;
		}
	}
	if (ret) {
		btrfs_get_block_group(ret);
		if (bytenr == 0 && info->first_logical_byte > ret->start)
			info->first_logical_byte = ret->start;
	}
	spin_unlock(&info->block_group_cache_lock);

	return ret;
}

/*
 * Return the block group that starts at or after bytenr
 */
struct btrfs_block_group *btrfs_lookup_first_block_group(
		struct btrfs_fs_info *info, u64 bytenr)
{
	return block_group_cache_tree_search(info, bytenr, 0);
}

/*
 * Return the block group that contains the given bytenr
 */
struct btrfs_block_group *btrfs_lookup_block_group(
		struct btrfs_fs_info *info, u64 bytenr)
{
	return block_group_cache_tree_search(info, bytenr, 1);
}

struct btrfs_block_group *btrfs_next_block_group(
		struct btrfs_block_group *cache)
{
	struct btrfs_fs_info *fs_info = cache->fs_info;
	struct rb_node *node;

	spin_lock(&fs_info->block_group_cache_lock);

	/* If our block group was removed, we need a full search. */
	if (RB_EMPTY_NODE(&cache->cache_node)) {
		const u64 next_bytenr = cache->start + cache->length;

		spin_unlock(&fs_info->block_group_cache_lock);
		btrfs_put_block_group(cache);
		cache = btrfs_lookup_first_block_group(fs_info, next_bytenr); return cache;
	}
	node = rb_next(&cache->cache_node);
	btrfs_put_block_group(cache);
	if (node) {
		cache = rb_entry(node, struct btrfs_block_group, cache_node);
		btrfs_get_block_group(cache);
	} else
		cache = NULL;
	spin_unlock(&fs_info->block_group_cache_lock);
	return cache;
}

bool btrfs_inc_nocow_writers(struct btrfs_fs_info *fs_info, u64 bytenr)
{
	struct btrfs_block_group *bg;
	bool ret = true;

	bg = btrfs_lookup_block_group(fs_info, bytenr);
	if (!bg)
		return false;

	spin_lock(&bg->lock);
	if (bg->ro)
		ret = false;
	else
		atomic_inc(&bg->nocow_writers);
	spin_unlock(&bg->lock);

	/* No put on block group, done by btrfs_dec_nocow_writers */
	if (!ret)
		btrfs_put_block_group(bg);

	return ret;
}

void btrfs_dec_nocow_writers(struct btrfs_fs_info *fs_info, u64 bytenr)
{
	struct btrfs_block_group *bg;

	bg = btrfs_lookup_block_group(fs_info, bytenr);
	ASSERT(bg);
	if (atomic_dec_and_test(&bg->nocow_writers))
		wake_up_var(&bg->nocow_writers);
	/*
	 * Once for our lookup and once for the lookup done by a previous call
	 * to btrfs_inc_nocow_writers()
	 */
	btrfs_put_block_group(bg);
	btrfs_put_block_group(bg);
}

void btrfs_wait_nocow_writers(struct btrfs_block_group *bg)
{
	wait_var_event(&bg->nocow_writers, !atomic_read(&bg->nocow_writers));
}

void btrfs_dec_block_group_reservations(struct btrfs_fs_info *fs_info,
					const u64 start)
{
	struct btrfs_block_group *bg;

	bg = btrfs_lookup_block_group(fs_info, start);
	ASSERT(bg);
	if (atomic_dec_and_test(&bg->reservations))
		wake_up_var(&bg->reservations);
	btrfs_put_block_group(bg);
}

void btrfs_wait_block_group_reservations(struct btrfs_block_group *bg)
{
	struct btrfs_space_info *space_info = bg->space_info;

	ASSERT(bg->ro);

	if (!(bg->flags & BTRFS_BLOCK_GROUP_DATA))
		return;

	/*
	 * Our block group is read only but before we set it to read only,
	 * some task might have had allocated an extent from it already, but it
	 * has not yet created a respective ordered extent (and added it to a
	 * root's list of ordered extents).
	 * Therefore wait for any task currently allocating extents, since the
	 * block group's reservations counter is incremented while a read lock
	 * on the groups' semaphore is held and decremented after releasing
	 * the read access on that semaphore and creating the ordered extent.
	 */
	down_write(&space_info->groups_sem);
	up_write(&space_info->groups_sem);

	wait_var_event(&bg->reservations, !atomic_read(&bg->reservations));
}

struct btrfs_caching_control *btrfs_get_caching_control(
		struct btrfs_block_group *cache)
{
	struct btrfs_caching_control *ctl;

	spin_lock(&cache->lock);
	if (!cache->caching_ctl) {
		spin_unlock(&cache->lock);
		return NULL;
	}

	ctl = cache->caching_ctl;
	refcount_inc(&ctl->count);
	spin_unlock(&cache->lock);
	return ctl;
}

void btrfs_put_caching_control(struct btrfs_caching_control *ctl)
{
	if (refcount_dec_and_test(&ctl->count))
		kfree(ctl);
}

/*
 * When we wait for progress in the block group caching, its because our
 * allocation attempt failed at least once.  So, we must sleep and let some
 * progress happen before we try again.
 *
 * This function will sleep at least once waiting for new free space to show
 * up, and then it will check the block group free space numbers for our min
 * num_bytes.  Another option is to have it go ahead and look in the rbtree for
 * a free extent of a given size, but this is a good start.
 *
 * Callers of this must check if cache->cached == BTRFS_CACHE_ERROR before using
 * any of the information in this block group.
 */
void btrfs_wait_block_group_cache_progress(struct btrfs_block_group *cache,
					   u64 num_bytes)
{
	struct btrfs_caching_control *caching_ctl;

	caching_ctl = btrfs_get_caching_control(cache);
	if (!caching_ctl)
		return;

	wait_event(caching_ctl->wait, btrfs_block_group_done(cache) ||
		   (cache->free_space_ctl->free_space >= num_bytes));

	btrfs_put_caching_control(caching_ctl);
}

int btrfs_wait_block_group_cache_done(struct btrfs_block_group *cache)
{
	struct btrfs_caching_control *caching_ctl;
	int ret = 0;

	caching_ctl = btrfs_get_caching_control(cache);
	if (!caching_ctl)
		return (cache->cached == BTRFS_CACHE_ERROR) ? -EIO : 0;

	wait_event(caching_ctl->wait, btrfs_block_group_done(cache));
	if (cache->cached == BTRFS_CACHE_ERROR)
		ret = -EIO;
	btrfs_put_caching_control(caching_ctl);
	return ret;
}

#ifdef CONFIG_BTRFS_DEBUG
static void fragment_free_space(struct btrfs_block_group *block_group)
{
	struct btrfs_fs_info *fs_info = block_group->fs_info;
	u64 start = block_group->start;
	u64 len = block_group->length;
	u64 chunk = block_group->flags & BTRFS_BLOCK_GROUP_METADATA ?
		fs_info->nodesize : fs_info->sectorsize;
	u64 step = chunk << 1;

	while (len > chunk) {
		btrfs_remove_free_space(block_group, start, chunk);
		start += step;
		if (len < step)
			len = 0;
		else
			len -= step;
	}
}
#endif

/*
 * This is only called by btrfs_cache_block_group, since we could have freed
 * extents we need to check the pinned_extents for any extents that can't be
 * used yet since their free space will be released as soon as the transaction
 * commits.
 */
u64 add_new_free_space(struct btrfs_block_group *block_group, u64 start, u64 end)
{
	struct btrfs_fs_info *info = block_group->fs_info;
	u64 extent_start, extent_end, size, total_added = 0;
	int ret;

	while (start < end) {
		ret = find_first_extent_bit(info->pinned_extents, start,
					    &extent_start, &extent_end,
					    EXTENT_DIRTY | EXTENT_UPTODATE,
					    NULL);
		if (ret)
			break;

		if (extent_start <= start) {
			start = extent_end + 1;
		} else if (extent_start > start && extent_start < end) {
			size = extent_start - start;
			total_added += size;
			ret = btrfs_add_free_space(block_group, start,
						   size);
			BUG_ON(ret); /* -ENOMEM or logic error */
			start = extent_end + 1;
		} else {
			break;
		}
	}

	if (start < end) {
		size = end - start;
		total_added += size;
		ret = btrfs_add_free_space(block_group, start, size);
		BUG_ON(ret); /* -ENOMEM or logic error */
	}

	return total_added;
}

static int load_extent_tree_free(struct btrfs_caching_control *caching_ctl)
{
	struct btrfs_block_group *block_group = caching_ctl->block_group;
	struct btrfs_fs_info *fs_info = block_group->fs_info;
	struct btrfs_root *extent_root = fs_info->extent_root;
	struct btrfs_path *path;
	struct extent_buffer *leaf;
	struct btrfs_key key;
	u64 total_found = 0;
	u64 last = 0;
	u32 nritems;
	int ret;
	bool wakeup = true;

	path = btrfs_alloc_path();
	if (!path)
		return -ENOMEM;

	last = max_t(u64, block_group->start, BTRFS_SUPER_INFO_OFFSET);

#ifdef CONFIG_BTRFS_DEBUG
	/*
	 * If we're fragmenting we don't want to make anybody think we can
	 * allocate from this block group until we've had a chance to fragment
	 * the free space.
	 */
	if (btrfs_should_fragment_free_space(block_group))
		wakeup = false;
#endif
	/*
	 * We don't want to deadlock with somebody trying to allocate a new
	 * extent for the extent root while also trying to search the extent
	 * root to add free space.  So we skip locking and search the commit
	 * root, since its read-only
	 */
	path->skip_locking = 1;
	path->search_commit_root = 1;
	path->reada = READA_FORWARD;

	key.objectid = last;
	key.offset = 0;
	key.type = BTRFS_EXTENT_ITEM_KEY;

next:
	ret = btrfs_search_slot(NULL, extent_root, &key, path, 0, 0);
	if (ret < 0)
		goto out;

	leaf = path->nodes[0];
	nritems = btrfs_header_nritems(leaf);

	while (1) {
		if (btrfs_fs_closing(fs_info) > 1) {
			last = (u64)-1;
			break;
		}

		if (path->slots[0] < nritems) {
			btrfs_item_key_to_cpu(leaf, &key, path->slots[0]);
		} else {
			ret = btrfs_find_next_key(extent_root, path, &key, 0, 0);
			if (ret)
				break;

			if (need_resched() ||
			    rwsem_is_contended(&fs_info->commit_root_sem)) {
				if (wakeup)
					caching_ctl->progress = last;
				btrfs_release_path(path);
				up_read(&fs_info->commit_root_sem);
				mutex_unlock(&caching_ctl->mutex);
				cond_resched();
				mutex_lock(&caching_ctl->mutex);
				down_read(&fs_info->commit_root_sem);
				goto next;
			}

			ret = btrfs_next_leaf(extent_root, path);
			if (ret < 0)
				goto out;
			if (ret)
				break;
			leaf = path->nodes[0];
			nritems = btrfs_header_nritems(leaf);
			continue;
		}

		if (key.objectid < last) {
			key.objectid = last;
			key.offset = 0;
			key.type = BTRFS_EXTENT_ITEM_KEY;

			if (wakeup)
				caching_ctl->progress = last;
			btrfs_release_path(path);
			goto next;
		}

		if (key.objectid < block_group->start) {
			path->slots[0]++;
			continue;
		}

		if (key.objectid >= block_group->start + block_group->length)
			break;

		if (key.type == BTRFS_EXTENT_ITEM_KEY ||
		    key.type == BTRFS_METADATA_ITEM_KEY) {
			total_found += add_new_free_space(block_group, last,
							  key.objectid);
			if (key.type == BTRFS_METADATA_ITEM_KEY)
				last = key.objectid +
					fs_info->nodesize;
			else
				last = key.objectid + key.offset;

			if (total_found > CACHING_CTL_WAKE_UP) {
				total_found = 0;
				if (wakeup)
					wake_up(&caching_ctl->wait);
			}
		}
		path->slots[0]++;
	}
	ret = 0;

	total_found += add_new_free_space(block_group, last,
				block_group->start + block_group->length);
	caching_ctl->progress = (u64)-1;

out:
	btrfs_free_path(path);
	return ret;
}

static noinline void caching_thread(struct btrfs_work *work)
{
	struct btrfs_block_group *block_group;
	struct btrfs_fs_info *fs_info;
	struct btrfs_caching_control *caching_ctl;
	int ret;

	caching_ctl = container_of(work, struct btrfs_caching_control, work);
	block_group = caching_ctl->block_group;
	fs_info = block_group->fs_info;

	mutex_lock(&caching_ctl->mutex);
	down_read(&fs_info->commit_root_sem);

	if (btrfs_fs_compat_ro(fs_info, FREE_SPACE_TREE))
		ret = load_free_space_tree(caching_ctl);
	else
		ret = load_extent_tree_free(caching_ctl);

	spin_lock(&block_group->lock);
	block_group->caching_ctl = NULL;
	block_group->cached = ret ? BTRFS_CACHE_ERROR : BTRFS_CACHE_FINISHED;
	spin_unlock(&block_group->lock);

#ifdef CONFIG_BTRFS_DEBUG
	if (btrfs_should_fragment_free_space(block_group)) {
		u64 bytes_used;

		spin_lock(&block_group->space_info->lock);
		spin_lock(&block_group->lock);
		bytes_used = block_group->length - block_group->used;
		block_group->space_info->bytes_used += bytes_used >> 1;
		spin_unlock(&block_group->lock);
		spin_unlock(&block_group->space_info->lock);
		fragment_free_space(block_group);
	}
#endif

	caching_ctl->progress = (u64)-1;

	up_read(&fs_info->commit_root_sem);
	btrfs_free_excluded_extents(block_group);
	mutex_unlock(&caching_ctl->mutex);

	wake_up(&caching_ctl->wait);

	btrfs_put_caching_control(caching_ctl);
	btrfs_put_block_group(block_group);
}

int btrfs_cache_block_group(struct btrfs_block_group *cache, int load_cache_only)
{
	DEFINE_WAIT(wait);
	struct btrfs_fs_info *fs_info = cache->fs_info;
	struct btrfs_caching_control *caching_ctl;
	int ret = 0;

	caching_ctl = kzalloc(sizeof(*caching_ctl), GFP_NOFS);
	if (!caching_ctl)
		return -ENOMEM;

	INIT_LIST_HEAD(&caching_ctl->list);
	mutex_init(&caching_ctl->mutex);
	init_waitqueue_head(&caching_ctl->wait);
	caching_ctl->block_group = cache;
	caching_ctl->progress = cache->start;
	refcount_set(&caching_ctl->count, 1);
	btrfs_init_work(&caching_ctl->work, caching_thread, NULL, NULL);

	spin_lock(&cache->lock);
	/*
	 * This should be a rare occasion, but this could happen I think in the
	 * case where one thread starts to load the space cache info, and then
	 * some other thread starts a transaction commit which tries to do an
	 * allocation while the other thread is still loading the space cache
	 * info.  The previous loop should have kept us from choosing this block
	 * group, but if we've moved to the state where we will wait on caching
	 * block groups we need to first check if we're doing a fast load here,
	 * so we can wait for it to finish, otherwise we could end up allocating
	 * from a block group who's cache gets evicted for one reason or
	 * another.
	 */
	while (cache->cached == BTRFS_CACHE_FAST) {
		struct btrfs_caching_control *ctl;

		ctl = cache->caching_ctl;
		refcount_inc(&ctl->count);
		prepare_to_wait(&ctl->wait, &wait, TASK_UNINTERRUPTIBLE);
		spin_unlock(&cache->lock);

		schedule();

		finish_wait(&ctl->wait, &wait);
		btrfs_put_caching_control(ctl);
		spin_lock(&cache->lock);
	}

	if (cache->cached != BTRFS_CACHE_NO) {
		spin_unlock(&cache->lock);
		kfree(caching_ctl);
		return 0;
	}
	WARN_ON(cache->caching_ctl);
	cache->caching_ctl = caching_ctl;
	cache->cached = BTRFS_CACHE_FAST;
	spin_unlock(&cache->lock);

	if (btrfs_test_opt(fs_info, SPACE_CACHE)) {
		mutex_lock(&caching_ctl->mutex);
		ret = load_free_space_cache(cache);

		spin_lock(&cache->lock);
		if (ret == 1) {
			cache->caching_ctl = NULL;
			cache->cached = BTRFS_CACHE_FINISHED;
			cache->last_byte_to_unpin = (u64)-1;
			caching_ctl->progress = (u64)-1;
		} else {
			if (load_cache_only) {
				cache->caching_ctl = NULL;
				cache->cached = BTRFS_CACHE_NO;
			} else {
				cache->cached = BTRFS_CACHE_STARTED;
				cache->has_caching_ctl = 1;
			}
		}
		spin_unlock(&cache->lock);
#ifdef CONFIG_BTRFS_DEBUG
		if (ret == 1 &&
		    btrfs_should_fragment_free_space(cache)) {
			u64 bytes_used;

			spin_lock(&cache->space_info->lock);
			spin_lock(&cache->lock);
			bytes_used = cache->length - cache->used;
			cache->space_info->bytes_used += bytes_used >> 1;
			spin_unlock(&cache->lock);
			spin_unlock(&cache->space_info->lock);
			fragment_free_space(cache);
		}
#endif
		mutex_unlock(&caching_ctl->mutex);

		wake_up(&caching_ctl->wait);
		if (ret == 1) {
			btrfs_put_caching_control(caching_ctl);
			btrfs_free_excluded_extents(cache);
			return 0;
		}
	} else {
		/*
		 * We're either using the free space tree or no caching at all.
		 * Set cached to the appropriate value and wakeup any waiters.
		 */
		spin_lock(&cache->lock);
		if (load_cache_only) {
			cache->caching_ctl = NULL;
			cache->cached = BTRFS_CACHE_NO;
		} else {
			cache->cached = BTRFS_CACHE_STARTED;
			cache->has_caching_ctl = 1;
		}
		spin_unlock(&cache->lock);
		wake_up(&caching_ctl->wait);
	}

	if (load_cache_only) {
		btrfs_put_caching_control(caching_ctl);
		return 0;
	}

	down_write(&fs_info->commit_root_sem);
	refcount_inc(&caching_ctl->count);
	list_add_tail(&caching_ctl->list, &fs_info->caching_block_groups);
	up_write(&fs_info->commit_root_sem);

	btrfs_get_block_group(cache);

	btrfs_queue_work(fs_info->caching_workers, &caching_ctl->work);

	return ret;
}

static void clear_avail_alloc_bits(struct btrfs_fs_info *fs_info, u64 flags)
{
	u64 extra_flags = chunk_to_extended(flags) &
				BTRFS_EXTENDED_PROFILE_MASK;

	write_seqlock(&fs_info->profiles_lock);
	if (flags & BTRFS_BLOCK_GROUP_DATA)
		fs_info->avail_data_alloc_bits &= ~extra_flags;
	if (flags & BTRFS_BLOCK_GROUP_METADATA)
		fs_info->avail_metadata_alloc_bits &= ~extra_flags;
	if (flags & BTRFS_BLOCK_GROUP_SYSTEM)
		fs_info->avail_system_alloc_bits &= ~extra_flags;
	write_sequnlock(&fs_info->profiles_lock);
}

/*
 * Clear incompat bits for the following feature(s):
 *
 * - RAID56 - in case there's neither RAID5 nor RAID6 profile block group
 *            in the whole filesystem
 *
 * - RAID1C34 - same as above for RAID1C3 and RAID1C4 block groups
 */
static void clear_incompat_bg_bits(struct btrfs_fs_info *fs_info, u64 flags)
{
	bool found_raid56 = false;
	bool found_raid1c34 = false;

	if ((flags & BTRFS_BLOCK_GROUP_RAID56_MASK) ||
	    (flags & BTRFS_BLOCK_GROUP_RAID1C3) ||
	    (flags & BTRFS_BLOCK_GROUP_RAID1C4)) {
		struct list_head *head = &fs_info->space_info;
		struct btrfs_space_info *sinfo;

		list_for_each_entry_rcu(sinfo, head, list) {
			down_read(&sinfo->groups_sem);
			if (!list_empty(&sinfo->block_groups[BTRFS_RAID_RAID5]))
				found_raid56 = true;
			if (!list_empty(&sinfo->block_groups[BTRFS_RAID_RAID6]))
				found_raid56 = true;
			if (!list_empty(&sinfo->block_groups[BTRFS_RAID_RAID1C3]))
				found_raid1c34 = true;
			if (!list_empty(&sinfo->block_groups[BTRFS_RAID_RAID1C4]))
				found_raid1c34 = true;
			up_read(&sinfo->groups_sem);
		}
		if (found_raid56)
			btrfs_clear_fs_incompat(fs_info, RAID56);
		if (found_raid1c34)
			btrfs_clear_fs_incompat(fs_info, RAID1C34);
	}
}

int btrfs_remove_block_group(struct btrfs_trans_handle *trans,
			     u64 group_start, struct extent_map *em)
{
	struct btrfs_fs_info *fs_info = trans->fs_info;
	struct btrfs_root *root = fs_info->extent_root;
	struct btrfs_path *path;
	struct btrfs_block_group *block_group;
	struct btrfs_free_cluster *cluster;
	struct btrfs_root *tree_root = fs_info->tree_root;
	struct btrfs_key key;
	struct inode *inode;
	struct kobject *kobj = NULL;
	int ret;
	int index;
	int factor;
	struct btrfs_caching_control *caching_ctl = NULL;
	bool remove_em;
	bool remove_rsv = false;

	block_group = btrfs_lookup_block_group(fs_info, group_start);
	BUG_ON(!block_group);
	BUG_ON(!block_group->ro);

	trace_btrfs_remove_block_group(block_group);
	/*
	 * Free the reserved super bytes from this block group before
	 * remove it.
	 */
	btrfs_free_excluded_extents(block_group);
	btrfs_free_ref_tree_range(fs_info, block_group->start,
				  block_group->length);

	index = btrfs_bg_flags_to_raid_index(block_group->flags);
	factor = btrfs_bg_type_to_factor(block_group->flags);

	/* make sure this block group isn't part of an allocation cluster */
	cluster = &fs_info->data_alloc_cluster;
	spin_lock(&cluster->refill_lock);
	btrfs_return_cluster_to_free_space(block_group, cluster);
	spin_unlock(&cluster->refill_lock);

	/*
	 * make sure this block group isn't part of a metadata
	 * allocation cluster
	 */
	cluster = &fs_info->meta_alloc_cluster;
	spin_lock(&cluster->refill_lock);
	btrfs_return_cluster_to_free_space(block_group, cluster);
	spin_unlock(&cluster->refill_lock);

	path = btrfs_alloc_path();
	if (!path) {
		ret = -ENOMEM;
		goto out;
	}

	/*
	 * get the inode first so any iput calls done for the io_list
	 * aren't the final iput (no unlinks allowed now)
	 */
	inode = lookup_free_space_inode(block_group, path);

	mutex_lock(&trans->transaction->cache_write_mutex);
	/*
	 * Make sure our free space cache IO is done before removing the
	 * free space inode
	 */
	spin_lock(&trans->transaction->dirty_bgs_lock);
	if (!list_empty(&block_group->io_list)) {
		list_del_init(&block_group->io_list);

		WARN_ON(!IS_ERR(inode) && inode != block_group->io_ctl.inode);

		spin_unlock(&trans->transaction->dirty_bgs_lock);
		btrfs_wait_cache_io(trans, block_group, path);
		btrfs_put_block_group(block_group);
		spin_lock(&trans->transaction->dirty_bgs_lock);
	}

	if (!list_empty(&block_group->dirty_list)) {
		list_del_init(&block_group->dirty_list);
		remove_rsv = true;
		btrfs_put_block_group(block_group);
	}
	spin_unlock(&trans->transaction->dirty_bgs_lock);
	mutex_unlock(&trans->transaction->cache_write_mutex);

	if (!IS_ERR(inode)) {
		ret = btrfs_orphan_add(trans, BTRFS_I(inode));
		if (ret) {
			btrfs_add_delayed_iput(inode);
			goto out;
		}
		clear_nlink(inode);
		/* One for the block groups ref */
		spin_lock(&block_group->lock);
		if (block_group->iref) {
			block_group->iref = 0;
			block_group->inode = NULL;
			spin_unlock(&block_group->lock);
			iput(inode);
		} else {
			spin_unlock(&block_group->lock);
		}
		/* One for our lookup ref */
		btrfs_add_delayed_iput(inode);
	}

	key.objectid = BTRFS_FREE_SPACE_OBJECTID;
	key.type = 0;
	key.offset = block_group->start;

	ret = btrfs_search_slot(trans, tree_root, &key, path, -1, 1);
	if (ret < 0)
		goto out;
	if (ret > 0)
		btrfs_release_path(path);
	if (ret == 0) {
		ret = btrfs_del_item(trans, tree_root, path);
		if (ret)
			goto out;
		btrfs_release_path(path);
	}

	spin_lock(&fs_info->block_group_cache_lock);
	rb_erase(&block_group->cache_node,
		 &fs_info->block_group_cache_tree);
	RB_CLEAR_NODE(&block_group->cache_node);

	if (fs_info->first_logical_byte == block_group->start)
		fs_info->first_logical_byte = (u64)-1;
	spin_unlock(&fs_info->block_group_cache_lock);

	down_write(&block_group->space_info->groups_sem);
	/*
	 * we must use list_del_init so people can check to see if they
	 * are still on the list after taking the semaphore
	 */
	list_del_init(&block_group->list);
	if (list_empty(&block_group->space_info->block_groups[index])) {
		kobj = block_group->space_info->block_group_kobjs[index];
		block_group->space_info->block_group_kobjs[index] = NULL;
		clear_avail_alloc_bits(fs_info, block_group->flags);
	}
	up_write(&block_group->space_info->groups_sem);
	clear_incompat_bg_bits(fs_info, block_group->flags);
	if (kobj) {
		kobject_del(kobj);
		kobject_put(kobj);
	}

	if (block_group->has_caching_ctl)
		caching_ctl = btrfs_get_caching_control(block_group);
	if (block_group->cached == BTRFS_CACHE_STARTED)
		btrfs_wait_block_group_cache_done(block_group);
	if (block_group->has_caching_ctl) {
		down_write(&fs_info->commit_root_sem);
		if (!caching_ctl) {
			struct btrfs_caching_control *ctl;

			list_for_each_entry(ctl,
				    &fs_info->caching_block_groups, list)
				if (ctl->block_group == block_group) {
					caching_ctl = ctl;
					refcount_inc(&caching_ctl->count);
					break;
				}
		}
		if (caching_ctl)
			list_del_init(&caching_ctl->list);
		up_write(&fs_info->commit_root_sem);
		if (caching_ctl) {
			/* Once for the caching bgs list and once for us. */
			btrfs_put_caching_control(caching_ctl);
			btrfs_put_caching_control(caching_ctl);
		}
	}

	spin_lock(&trans->transaction->dirty_bgs_lock);
	WARN_ON(!list_empty(&block_group->dirty_list));
	WARN_ON(!list_empty(&block_group->io_list));
	spin_unlock(&trans->transaction->dirty_bgs_lock);

	btrfs_remove_free_space_cache(block_group);

	spin_lock(&block_group->space_info->lock);
	list_del_init(&block_group->ro_list);

	if (btrfs_test_opt(fs_info, ENOSPC_DEBUG)) {
		WARN_ON(block_group->space_info->total_bytes
			< block_group->length);
		WARN_ON(block_group->space_info->bytes_readonly
			< block_group->length);
		WARN_ON(block_group->space_info->disk_total
			< block_group->length * factor);
	}
	block_group->space_info->total_bytes -= block_group->length;
	block_group->space_info->bytes_readonly -= block_group->length;
	block_group->space_info->disk_total -= block_group->length * factor;

	spin_unlock(&block_group->space_info->lock);

	key.objectid = block_group->start;
	key.type = BTRFS_BLOCK_GROUP_ITEM_KEY;
	key.offset = block_group->length;

	mutex_lock(&fs_info->chunk_mutex);
	spin_lock(&block_group->lock);
	block_group->removed = 1;
	/*
	 * At this point trimming can't start on this block group, because we
	 * removed the block group from the tree fs_info->block_group_cache_tree
	 * so no one can't find it anymore and even if someone already got this
	 * block group before we removed it from the rbtree, they have already
	 * incremented block_group->trimming - if they didn't, they won't find
	 * any free space entries because we already removed them all when we
	 * called btrfs_remove_free_space_cache().
	 *
	 * And we must not remove the extent map from the fs_info->mapping_tree
	 * to prevent the same logical address range and physical device space
	 * ranges from being reused for a new block group. This is because our
	 * fs trim operation (btrfs_trim_fs() / btrfs_ioctl_fitrim()) is
	 * completely transactionless, so while it is trimming a range the
	 * currently running transaction might finish and a new one start,
	 * allowing for new block groups to be created that can reuse the same
	 * physical device locations unless we take this special care.
	 *
	 * There may also be an implicit trim operation if the file system
	 * is mounted with -odiscard. The same protections must remain
	 * in place until the extents have been discarded completely when
	 * the transaction commit has completed.
	 */
	remove_em = (atomic_read(&block_group->trimming) == 0);
	spin_unlock(&block_group->lock);

	mutex_unlock(&fs_info->chunk_mutex);

	ret = remove_block_group_free_space(trans, block_group);
	if (ret)
		goto out;

	btrfs_put_block_group(block_group);
	btrfs_put_block_group(block_group);

	ret = btrfs_search_slot(trans, root, &key, path, -1, 1);
	if (ret > 0)
		ret = -EIO;
	if (ret < 0)
		goto out;

	ret = btrfs_del_item(trans, root, path);
	if (ret)
		goto out;

	if (remove_em) {
		struct extent_map_tree *em_tree;

		em_tree = &fs_info->mapping_tree;
		write_lock(&em_tree->lock);
		remove_extent_mapping(em_tree, em);
		write_unlock(&em_tree->lock);
		/* once for the tree */
		free_extent_map(em);
	}
out:
	if (remove_rsv)
		btrfs_delayed_refs_rsv_release(fs_info, 1);
	btrfs_free_path(path);
	return ret;
}

struct btrfs_trans_handle *btrfs_start_trans_remove_block_group(
		struct btrfs_fs_info *fs_info, const u64 chunk_offset)
{
	struct extent_map_tree *em_tree = &fs_info->mapping_tree;
	struct extent_map *em;
	struct map_lookup *map;
	unsigned int num_items;

	read_lock(&em_tree->lock);
	em = lookup_extent_mapping(em_tree, chunk_offset, 1);
	read_unlock(&em_tree->lock);
	ASSERT(em && em->start == chunk_offset);

	/*
	 * We need to reserve 3 + N units from the metadata space info in order
	 * to remove a block group (done at btrfs_remove_chunk() and at
	 * btrfs_remove_block_group()), which are used for:
	 *
	 * 1 unit for adding the free space inode's orphan (located in the tree
	 * of tree roots).
	 * 1 unit for deleting the block group item (located in the extent
	 * tree).
	 * 1 unit for deleting the free space item (located in tree of tree
	 * roots).
	 * N units for deleting N device extent items corresponding to each
	 * stripe (located in the device tree).
	 *
	 * In order to remove a block group we also need to reserve units in the
	 * system space info in order to update the chunk tree (update one or
	 * more device items and remove one chunk item), but this is done at
	 * btrfs_remove_chunk() through a call to check_system_chunk().
	 */
	map = em->map_lookup;
	num_items = 3 + map->num_stripes;
	free_extent_map(em);

	return btrfs_start_transaction_fallback_global_rsv(fs_info->extent_root,
							   num_items, 1);
}

/*
 * Mark block group @cache read-only, so later write won't happen to block
 * group @cache.
 *
 * If @force is not set, this function will only mark the block group readonly
 * if we have enough free space (1M) in other metadata/system block groups.
 * If @force is not set, this function will mark the block group readonly
 * without checking free space.
 *
 * NOTE: This function doesn't care if other block groups can contain all the
 * data in this block group. That check should be done by relocation routine,
 * not this function.
 */
static int inc_block_group_ro(struct btrfs_block_group *cache, int force)
{
	struct btrfs_space_info *sinfo = cache->space_info;
	u64 num_bytes;
	u64 sinfo_used;
	u64 min_allocable_bytes;
	int ret = -ENOSPC;

	/*
	 * We need some metadata space and system metadata space for
	 * allocating chunks in some corner cases until we force to set
	 * it to be readonly.
	 */
	if ((sinfo->flags &
	     (BTRFS_BLOCK_GROUP_SYSTEM | BTRFS_BLOCK_GROUP_METADATA)) &&
	    !force)
		min_allocable_bytes = SZ_1M;
	else
		min_allocable_bytes = 0;

	spin_lock(&sinfo->lock);
	spin_lock(&cache->lock);

	if (cache->ro) {
		cache->ro++;
		ret = 0;
		goto out;
	}

	num_bytes = cache->length - cache->reserved - cache->pinned -
		    cache->bytes_super - cache->used;
	sinfo_used = btrfs_space_info_used(sinfo, true);

	/*
	 * sinfo_used + num_bytes should always <= sinfo->total_bytes.
	 *
	 * Here we make sure if we mark this bg RO, we still have enough
	 * free space as buffer (if min_allocable_bytes is not 0).
	 */
	if (sinfo_used + num_bytes + min_allocable_bytes <=
	    sinfo->total_bytes) {
		sinfo->bytes_readonly += num_bytes;
		cache->ro++;
		list_add_tail(&cache->ro_list, &sinfo->ro_bgs);
		ret = 0;
	}
out:
	spin_unlock(&cache->lock);
	spin_unlock(&sinfo->lock);
	if (ret == -ENOSPC && btrfs_test_opt(cache->fs_info, ENOSPC_DEBUG)) {
		btrfs_info(cache->fs_info,
			"unable to make block group %llu ro", cache->start);
		btrfs_info(cache->fs_info,
			"sinfo_used=%llu bg_num_bytes=%llu min_allocable=%llu",
			sinfo_used, num_bytes, min_allocable_bytes);
		btrfs_dump_space_info(cache->fs_info, cache->space_info, 0, 0);
	}
	return ret;
}

/*
 * Process the unused_bgs list and remove any that don't have any allocated
 * space inside of them.
 */
void btrfs_delete_unused_bgs(struct btrfs_fs_info *fs_info)
{
	struct btrfs_block_group *block_group;
	struct btrfs_space_info *space_info;
	struct btrfs_trans_handle *trans;
	int ret = 0;

	if (!test_bit(BTRFS_FS_OPEN, &fs_info->flags))
		return;

	spin_lock(&fs_info->unused_bgs_lock);
	while (!list_empty(&fs_info->unused_bgs)) {
		u64 start, end;
		int trimming;

		block_group = list_first_entry(&fs_info->unused_bgs,
					       struct btrfs_block_group,
					       bg_list);
		list_del_init(&block_group->bg_list);

		space_info = block_group->space_info;

		if (ret || btrfs_mixed_space_info(space_info)) {
			btrfs_put_block_group(block_group);
			continue;
		}
		spin_unlock(&fs_info->unused_bgs_lock);

		mutex_lock(&fs_info->delete_unused_bgs_mutex);

		/* Don't want to race with allocators so take the groups_sem */
		down_write(&space_info->groups_sem);
		spin_lock(&block_group->lock);
		if (block_group->reserved || block_group->pinned ||
		    block_group->used || block_group->ro ||
		    list_is_singular(&block_group->list)) {
			/*
			 * We want to bail if we made new allocations or have
			 * outstanding allocations in this block group.  We do
			 * the ro check in case balance is currently acting on
			 * this block group.
			 */
			trace_btrfs_skip_unused_block_group(block_group);
			spin_unlock(&block_group->lock);
			up_write(&space_info->groups_sem);
			goto next;
		}
		spin_unlock(&block_group->lock);

		/* We don't want to force the issue, only flip if it's ok. */
		ret = inc_block_group_ro(block_group, 0);
		up_write(&space_info->groups_sem);
		if (ret < 0) {
			ret = 0;
			goto next;
		}

		/*
		 * Want to do this before we do anything else so we can recover
		 * properly if we fail to join the transaction.
		 */
		trans = btrfs_start_trans_remove_block_group(fs_info,
						     block_group->start);
		if (IS_ERR(trans)) {
			btrfs_dec_block_group_ro(block_group);
			ret = PTR_ERR(trans);
			goto next;
		}

		/*
		 * We could have pending pinned extents for this block group,
		 * just delete them, we don't care about them anymore.
		 */
		start = block_group->start;
		end = start + block_group->length - 1;
		/*
		 * Hold the unused_bg_unpin_mutex lock to avoid racing with
		 * btrfs_finish_extent_commit(). If we are at transaction N,
		 * another task might be running finish_extent_commit() for the
		 * previous transaction N - 1, and have seen a range belonging
		 * to the block group in freed_extents[] before we were able to
		 * clear the whole block group range from freed_extents[]. This
		 * means that task can lookup for the block group after we
		 * unpinned it from freed_extents[] and removed it, leading to
		 * a BUG_ON() at btrfs_unpin_extent_range().
		 */
		mutex_lock(&fs_info->unused_bg_unpin_mutex);
		ret = clear_extent_bits(&fs_info->freed_extents[0], start, end,
				  EXTENT_DIRTY);
		if (ret) {
			mutex_unlock(&fs_info->unused_bg_unpin_mutex);
			btrfs_dec_block_group_ro(block_group);
			goto end_trans;
		}
		ret = clear_extent_bits(&fs_info->freed_extents[1], start, end,
				  EXTENT_DIRTY);
		if (ret) {
			mutex_unlock(&fs_info->unused_bg_unpin_mutex);
			btrfs_dec_block_group_ro(block_group);
			goto end_trans;
		}
		mutex_unlock(&fs_info->unused_bg_unpin_mutex);

		/* Reset pinned so btrfs_put_block_group doesn't complain */
		spin_lock(&space_info->lock);
		spin_lock(&block_group->lock);

		btrfs_space_info_update_bytes_pinned(fs_info, space_info,
						     -block_group->pinned);
		space_info->bytes_readonly += block_group->pinned;
		percpu_counter_add_batch(&space_info->total_bytes_pinned,
				   -block_group->pinned,
				   BTRFS_TOTAL_BYTES_PINNED_BATCH);
		block_group->pinned = 0;

		spin_unlock(&block_group->lock);
		spin_unlock(&space_info->lock);

		/* DISCARD can flip during remount */
		trimming = btrfs_test_opt(fs_info, DISCARD);

		/* Implicit trim during transaction commit. */
		if (trimming)
			btrfs_get_block_group_trimming(block_group);

		/*
		 * Btrfs_remove_chunk will abort the transaction if things go
		 * horribly wrong.
		 */
		ret = btrfs_remove_chunk(trans, block_group->start);

		if (ret) {
			if (trimming)
				btrfs_put_block_group_trimming(block_group);
			goto end_trans;
		}

		/*
		 * If we're not mounted with -odiscard, we can just forget
		 * about this block group. Otherwise we'll need to wait
		 * until transaction commit to do the actual discard.
		 */
		if (trimming) {
			spin_lock(&fs_info->unused_bgs_lock);
			/*
			 * A concurrent scrub might have added us to the list
			 * fs_info->unused_bgs, so use a list_move operation
			 * to add the block group to the deleted_bgs list.
			 */
			list_move(&block_group->bg_list,
				  &trans->transaction->deleted_bgs);
			spin_unlock(&fs_info->unused_bgs_lock);
			btrfs_get_block_group(block_group);
		}
end_trans:
		btrfs_end_transaction(trans);
next:
		mutex_unlock(&fs_info->delete_unused_bgs_mutex);
		btrfs_put_block_group(block_group);
		spin_lock(&fs_info->unused_bgs_lock);
	}
	spin_unlock(&fs_info->unused_bgs_lock);
}

void btrfs_mark_bg_unused(struct btrfs_block_group *bg)
{
	struct btrfs_fs_info *fs_info = bg->fs_info;

	spin_lock(&fs_info->unused_bgs_lock);
	if (list_empty(&bg->bg_list)) {
		btrfs_get_block_group(bg);
		trace_btrfs_add_unused_block_group(bg);
		list_add_tail(&bg->bg_list, &fs_info->unused_bgs);
	}
	spin_unlock(&fs_info->unused_bgs_lock);
}

static int find_first_block_group(struct btrfs_fs_info *fs_info,
				  struct btrfs_path *path,
				  struct btrfs_key *key)
{
	struct btrfs_root *root = fs_info->extent_root;
	int ret = 0;
	struct btrfs_key found_key;
	struct extent_buffer *leaf;
	struct btrfs_block_group_item bg;
	u64 flags;
	int slot;

	ret = btrfs_search_slot(NULL, root, key, path, 0, 0);
	if (ret < 0)
		goto out;

	while (1) {
		slot = path->slots[0];
		leaf = path->nodes[0];
		if (slot >= btrfs_header_nritems(leaf)) {
			ret = btrfs_next_leaf(root, path);
			if (ret == 0)
				continue;
			if (ret < 0)
				goto out;
			break;
		}
		btrfs_item_key_to_cpu(leaf, &found_key, slot);

		if (found_key.objectid >= key->objectid &&
		    found_key.type == BTRFS_BLOCK_GROUP_ITEM_KEY) {
			struct extent_map_tree *em_tree;
			struct extent_map *em;

			em_tree = &root->fs_info->mapping_tree;
			read_lock(&em_tree->lock);
			em = lookup_extent_mapping(em_tree, found_key.objectid,
						   found_key.offset);
			read_unlock(&em_tree->lock);
			if (!em) {
				btrfs_err(fs_info,
			"logical %llu len %llu found bg but no related chunk",
					  found_key.objectid, found_key.offset);
				ret = -ENOENT;
			} else if (em->start != found_key.objectid ||
				   em->len != found_key.offset) {
				btrfs_err(fs_info,
		"block group %llu len %llu mismatch with chunk %llu len %llu",
					  found_key.objectid, found_key.offset,
					  em->start, em->len);
				ret = -EUCLEAN;
			} else {
				read_extent_buffer(leaf, &bg,
					btrfs_item_ptr_offset(leaf, slot),
					sizeof(bg));
				flags = btrfs_stack_block_group_flags(&bg) &
					BTRFS_BLOCK_GROUP_TYPE_MASK;

				if (flags != (em->map_lookup->type &
					      BTRFS_BLOCK_GROUP_TYPE_MASK)) {
					btrfs_err(fs_info,
"block group %llu len %llu type flags 0x%llx mismatch with chunk type flags 0x%llx",
						found_key.objectid,
						found_key.offset, flags,
						(BTRFS_BLOCK_GROUP_TYPE_MASK &
						 em->map_lookup->type));
					ret = -EUCLEAN;
				} else {
					ret = 0;
				}
			}
			free_extent_map(em);
			goto out;
		}
		path->slots[0]++;
	}
out:
	return ret;
}

static void set_avail_alloc_bits(struct btrfs_fs_info *fs_info, u64 flags)
{
	u64 extra_flags = chunk_to_extended(flags) &
				BTRFS_EXTENDED_PROFILE_MASK;

	write_seqlock(&fs_info->profiles_lock);
	if (flags & BTRFS_BLOCK_GROUP_DATA)
		fs_info->avail_data_alloc_bits |= extra_flags;
	if (flags & BTRFS_BLOCK_GROUP_METADATA)
		fs_info->avail_metadata_alloc_bits |= extra_flags;
	if (flags & BTRFS_BLOCK_GROUP_SYSTEM)
		fs_info->avail_system_alloc_bits |= extra_flags;
	write_sequnlock(&fs_info->profiles_lock);
}

static int exclude_super_stripes(struct btrfs_block_group *cache)
{
	struct btrfs_fs_info *fs_info = cache->fs_info;
	u64 bytenr;
	u64 *logical;
	int stripe_len;
	int i, nr, ret;

	if (cache->start < BTRFS_SUPER_INFO_OFFSET) {
		stripe_len = BTRFS_SUPER_INFO_OFFSET - cache->start;
		cache->bytes_super += stripe_len;
		ret = btrfs_add_excluded_extent(fs_info, cache->start,
						stripe_len);
		if (ret)
			return ret;
	}

	for (i = 0; i < BTRFS_SUPER_MIRROR_MAX; i++) {
		bytenr = btrfs_sb_offset(i);
		ret = btrfs_rmap_block(fs_info, cache->start,
				       bytenr, &logical, &nr, &stripe_len);
		if (ret)
			return ret;

		while (nr--) {
			u64 start, len;

			if (logical[nr] > cache->start + cache->length)
				continue;

			if (logical[nr] + stripe_len <= cache->start)
				continue;

			start = logical[nr];
			if (start < cache->start) {
				start = cache->start;
				len = (logical[nr] + stripe_len) - start;
			} else {
				len = min_t(u64, stripe_len,
					    cache->start + cache->length - start);
			}

			cache->bytes_super += len;
			ret = btrfs_add_excluded_extent(fs_info, start, len);
			if (ret) {
				kfree(logical);
				return ret;
			}
		}

		kfree(logical);
	}
	return 0;
}

static void link_block_group(struct btrfs_block_group *cache)
{
	struct btrfs_space_info *space_info = cache->space_info;
	int index = btrfs_bg_flags_to_raid_index(cache->flags);
	bool first = false;

	down_write(&space_info->groups_sem);
	if (list_empty(&space_info->block_groups[index]))
		first = true;
	list_add_tail(&cache->list, &space_info->block_groups[index]);
	up_write(&space_info->groups_sem);

	if (first)
		btrfs_sysfs_add_block_group_type(cache);
}

static struct btrfs_block_group *btrfs_create_block_group_cache(
		struct btrfs_fs_info *fs_info, u64 start, u64 size)
{
	struct btrfs_block_group *cache;

	cache = kzalloc(sizeof(*cache), GFP_NOFS);
	if (!cache)
		return NULL;

	cache->free_space_ctl = kzalloc(sizeof(*cache->free_space_ctl),
					GFP_NOFS);
	if (!cache->free_space_ctl) {
		kfree(cache);
		return NULL;
	}

	cache->start = start;
	cache->length = size;

	cache->fs_info = fs_info;
	cache->full_stripe_len = btrfs_full_stripe_len(fs_info, start);
	set_free_space_tree_thresholds(cache);

	atomic_set(&cache->count, 1);
	spin_lock_init(&cache->lock);
	init_rwsem(&cache->data_rwsem);
	INIT_LIST_HEAD(&cache->list);
	INIT_LIST_HEAD(&cache->cluster_list);
	INIT_LIST_HEAD(&cache->bg_list);
	INIT_LIST_HEAD(&cache->ro_list);
	INIT_LIST_HEAD(&cache->dirty_list);
	INIT_LIST_HEAD(&cache->io_list);
	btrfs_init_free_space_ctl(cache);
	atomic_set(&cache->trimming, 0);
	mutex_init(&cache->free_space_lock);
	btrfs_init_full_stripe_locks_tree(&cache->full_stripe_locks_root);

	return cache;
}

/*
 * Iterate all chunks and verify that each of them has the corresponding block
 * group
 */
static int check_chunk_block_group_mappings(struct btrfs_fs_info *fs_info)
{
	struct extent_map_tree *map_tree = &fs_info->mapping_tree;
	struct extent_map *em;
	struct btrfs_block_group *bg;
	u64 start = 0;
	int ret = 0;

	while (1) {
		read_lock(&map_tree->lock);
		/*
		 * lookup_extent_mapping will return the first extent map
		 * intersecting the range, so setting @len to 1 is enough to
		 * get the first chunk.
		 */
		em = lookup_extent_mapping(map_tree, start, 1);
		read_unlock(&map_tree->lock);
		if (!em)
			break;

		bg = btrfs_lookup_block_group(fs_info, em->start);
		if (!bg) {
			btrfs_err(fs_info,
	"chunk start=%llu len=%llu doesn't have corresponding block group",
				     em->start, em->len);
			ret = -EUCLEAN;
			free_extent_map(em);
			break;
		}
		if (bg->start != em->start || bg->length != em->len ||
		    (bg->flags & BTRFS_BLOCK_GROUP_TYPE_MASK) !=
		    (em->map_lookup->type & BTRFS_BLOCK_GROUP_TYPE_MASK)) {
			btrfs_err(fs_info,
"chunk start=%llu len=%llu flags=0x%llx doesn't match block group start=%llu len=%llu flags=0x%llx",
				em->start, em->len,
				em->map_lookup->type & BTRFS_BLOCK_GROUP_TYPE_MASK,
				bg->start, bg->length,
				bg->flags & BTRFS_BLOCK_GROUP_TYPE_MASK);
			ret = -EUCLEAN;
			free_extent_map(em);
			btrfs_put_block_group(bg);
			break;
		}
		start = em->start + em->len;
		free_extent_map(em);
		btrfs_put_block_group(bg);
	}
	return ret;
}

static int read_one_block_group(struct btrfs_fs_info *info,
				struct btrfs_path *path,
				const struct btrfs_key *key,
				int need_clear)
{
	struct extent_buffer *leaf = path->nodes[0];
	struct btrfs_block_group *cache;
	struct btrfs_space_info *space_info;
	struct btrfs_block_group_item bgi;
	const bool mixed = btrfs_fs_incompat(info, MIXED_GROUPS);
	int slot = path->slots[0];
	int ret;

	ASSERT(key->type == BTRFS_BLOCK_GROUP_ITEM_KEY);

	cache = btrfs_create_block_group_cache(info, key->objectid, key->offset);
	if (!cache)
		return -ENOMEM;

	if (need_clear) {
		/*
		 * When we mount with old space cache, we need to
		 * set BTRFS_DC_CLEAR and set dirty flag.
		 *
		 * a) Setting 'BTRFS_DC_CLEAR' makes sure that we
		 *    truncate the old free space cache inode and
		 *    setup a new one.
		 * b) Setting 'dirty flag' makes sure that we flush
		 *    the new space cache info onto disk.
		 */
		if (btrfs_test_opt(info, SPACE_CACHE))
			cache->disk_cache_state = BTRFS_DC_CLEAR;
	}
	read_extent_buffer(leaf, &bgi, btrfs_item_ptr_offset(leaf, slot),
			   sizeof(bgi));
	cache->used = btrfs_stack_block_group_used(&bgi);
	cache->flags = btrfs_stack_block_group_flags(&bgi);
	if (!mixed && ((cache->flags & BTRFS_BLOCK_GROUP_METADATA) &&
	    (cache->flags & BTRFS_BLOCK_GROUP_DATA))) {
			btrfs_err(info,
"bg %llu is a mixed block group but filesystem hasn't enabled mixed block groups",
				  cache->start);
			ret = -EINVAL;
			goto error;
	}

	/*
	 * We need to exclude the super stripes now so that the space info has
	 * super bytes accounted for, otherwise we'll think we have more space
	 * than we actually do.
	 */
	ret = exclude_super_stripes(cache);
	if (ret) {
		/* We may have excluded something, so call this just in case. */
		btrfs_free_excluded_extents(cache);
		goto error;
	}

	/*
	 * Check for two cases, either we are full, and therefore don't need
	 * to bother with the caching work since we won't find any space, or we
	 * are empty, and we can just add all the space in and be done with it.
	 * This saves us _a_lot_ of time, particularly in the full case.
	 */
	if (key->offset == cache->used) {
		cache->last_byte_to_unpin = (u64)-1;
		cache->cached = BTRFS_CACHE_FINISHED;
		btrfs_free_excluded_extents(cache);
	} else if (cache->used == 0) {
		cache->last_byte_to_unpin = (u64)-1;
		cache->cached = BTRFS_CACHE_FINISHED;
		add_new_free_space(cache, key->objectid,
				   key->objectid + key->offset);
		btrfs_free_excluded_extents(cache);
	}

	ret = btrfs_add_block_group_cache(info, cache);
	if (ret) {
		btrfs_remove_free_space_cache(cache);
		goto error;
	}
	trace_btrfs_add_block_group(info, cache, 0);
	btrfs_update_space_info(info, cache->flags, key->offset,
				cache->used, cache->bytes_super, &space_info);

	cache->space_info = space_info;

	link_block_group(cache);

	set_avail_alloc_bits(info, cache->flags);
	if (btrfs_chunk_readonly(info, cache->start)) {
		inc_block_group_ro(cache, 1);
	} else if (cache->used == 0) {
		ASSERT(list_empty(&cache->bg_list));
		btrfs_mark_bg_unused(cache);
	}
	return 0;
error:
	btrfs_put_block_group(cache);
	return ret;
}

int btrfs_read_block_groups(struct btrfs_fs_info *info)
{
	struct btrfs_path *path;
	int ret;
	struct btrfs_block_group *cache;
	struct btrfs_space_info *space_info;
	struct btrfs_key key;
	int need_clear = 0;
	u64 cache_gen;

	key.objectid = 0;
	key.offset = 0;
	key.type = BTRFS_BLOCK_GROUP_ITEM_KEY;
	path = btrfs_alloc_path();
	if (!path)
		return -ENOMEM;
	path->reada = READA_FORWARD;

	cache_gen = btrfs_super_cache_generation(info->super_copy);
	if (btrfs_test_opt(info, SPACE_CACHE) &&
	    btrfs_super_generation(info->super_copy) != cache_gen)
		need_clear = 1;
	if (btrfs_test_opt(info, CLEAR_CACHE))
		need_clear = 1;

	while (1) {
		ret = find_first_block_group(info, path, &key);
		if (ret > 0)
			break;
		if (ret != 0)
			goto error;

		btrfs_item_key_to_cpu(path->nodes[0], &key, path->slots[0]);
		ret = read_one_block_group(info, path, &key, need_clear);
		if (ret < 0)
			goto error;
		key.objectid += key.offset;
		key.offset = 0;
		btrfs_release_path(path);
	}

	list_for_each_entry_rcu(space_info, &info->space_info, list) {
		if (!(btrfs_get_alloc_profile(info, space_info->flags) &
		      (BTRFS_BLOCK_GROUP_RAID10 |
		       BTRFS_BLOCK_GROUP_RAID1_MASK |
		       BTRFS_BLOCK_GROUP_RAID56_MASK |
		       BTRFS_BLOCK_GROUP_DUP)))
			continue;
		/*
		 * Avoid allocating from un-mirrored block group if there are
		 * mirrored block groups.
		 */
		list_for_each_entry(cache,
				&space_info->block_groups[BTRFS_RAID_RAID0],
				list)
			inc_block_group_ro(cache, 1);
		list_for_each_entry(cache,
				&space_info->block_groups[BTRFS_RAID_SINGLE],
				list)
			inc_block_group_ro(cache, 1);
	}

	btrfs_init_global_block_rsv(info);
	ret = check_chunk_block_group_mappings(info);
error:
	btrfs_free_path(path);
	return ret;
}

void btrfs_create_pending_block_groups(struct btrfs_trans_handle *trans)
{
	struct btrfs_fs_info *fs_info = trans->fs_info;
	struct btrfs_block_group *block_group;
	struct btrfs_root *extent_root = fs_info->extent_root;
	struct btrfs_block_group_item item;
	struct btrfs_key key;
	int ret = 0;

	if (!trans->can_flush_pending_bgs)
		return;

	while (!list_empty(&trans->new_bgs)) {
		block_group = list_first_entry(&trans->new_bgs,
					       struct btrfs_block_group,
					       bg_list);
		if (ret)
			goto next;

		spin_lock(&block_group->lock);
		btrfs_set_stack_block_group_used(&item, block_group->used);
		btrfs_set_stack_block_group_chunk_objectid(&item,
				BTRFS_FIRST_CHUNK_TREE_OBJECTID);
		btrfs_set_stack_block_group_flags(&item, block_group->flags);
		key.objectid = block_group->start;
		key.type = BTRFS_BLOCK_GROUP_ITEM_KEY;
		key.offset = block_group->length;
		spin_unlock(&block_group->lock);

		ret = btrfs_insert_item(trans, extent_root, &key, &item,
					sizeof(item));
		if (ret)
			btrfs_abort_transaction(trans, ret);
		ret = btrfs_finish_chunk_alloc(trans, key.objectid, key.offset);
		if (ret)
			btrfs_abort_transaction(trans, ret);
		add_block_group_free_space(trans, block_group);
		/* Already aborted the transaction if it failed. */
next:
		btrfs_delayed_refs_rsv_release(fs_info, 1);
		list_del_init(&block_group->bg_list);
	}
	btrfs_trans_release_chunk_metadata(trans);
}

int btrfs_make_block_group(struct btrfs_trans_handle *trans, u64 bytes_used,
			   u64 type, u64 chunk_offset, u64 size)
{
	struct btrfs_fs_info *fs_info = trans->fs_info;
	struct btrfs_block_group *cache;
	int ret;

	btrfs_set_log_full_commit(trans);

	cache = btrfs_create_block_group_cache(fs_info, chunk_offset, size);
	if (!cache)
		return -ENOMEM;

	cache->used = bytes_used;
	cache->flags = type;
	cache->last_byte_to_unpin = (u64)-1;
	cache->cached = BTRFS_CACHE_FINISHED;
	cache->needs_free_space = 1;
	ret = exclude_super_stripes(cache);
	if (ret) {
		/* We may have excluded something, so call this just in case */
		btrfs_free_excluded_extents(cache);
		btrfs_put_block_group(cache);
		return ret;
	}

	add_new_free_space(cache, chunk_offset, chunk_offset + size);

	btrfs_free_excluded_extents(cache);

#ifdef CONFIG_BTRFS_DEBUG
	if (btrfs_should_fragment_free_space(cache)) {
		u64 new_bytes_used = size - bytes_used;

		bytes_used += new_bytes_used >> 1;
		fragment_free_space(cache);
	}
#endif
	/*
	 * Ensure the corresponding space_info object is created and
	 * assigned to our block group. We want our bg to be added to the rbtree
	 * with its ->space_info set.
	 */
	cache->space_info = btrfs_find_space_info(fs_info, cache->flags);
	ASSERT(cache->space_info);

	ret = btrfs_add_block_group_cache(fs_info, cache);
	if (ret) {
		btrfs_remove_free_space_cache(cache);
		btrfs_put_block_group(cache);
		return ret;
	}

	/*
	 * Now that our block group has its ->space_info set and is inserted in
	 * the rbtree, update the space info's counters.
	 */
	trace_btrfs_add_block_group(fs_info, cache, 1);
	btrfs_update_space_info(fs_info, cache->flags, size, bytes_used,
				cache->bytes_super, &cache->space_info);
	btrfs_update_global_block_rsv(fs_info);

	link_block_group(cache);

	list_add_tail(&cache->bg_list, &trans->new_bgs);
	trans->delayed_ref_updates++;
	btrfs_update_delayed_refs_rsv(trans);

	set_avail_alloc_bits(fs_info, type);
	return 0;
}

static u64 update_block_group_flags(struct btrfs_fs_info *fs_info, u64 flags)
{
	u64 num_devices;
	u64 stripped;

	/*
	 * if restripe for this chunk_type is on pick target profile and
	 * return, otherwise do the usual balance
	 */
	stripped = get_restripe_target(fs_info, flags);
	if (stripped)
		return extended_to_chunk(stripped);

	num_devices = fs_info->fs_devices->rw_devices;

	stripped = BTRFS_BLOCK_GROUP_RAID0 | BTRFS_BLOCK_GROUP_RAID56_MASK |
		BTRFS_BLOCK_GROUP_RAID1_MASK | BTRFS_BLOCK_GROUP_RAID10;

	if (num_devices == 1) {
		stripped |= BTRFS_BLOCK_GROUP_DUP;
		stripped = flags & ~stripped;

		/* turn raid0 into single device chunks */
		if (flags & BTRFS_BLOCK_GROUP_RAID0)
			return stripped;

		/* turn mirroring into duplication */
		if (flags & (BTRFS_BLOCK_GROUP_RAID1_MASK |
			     BTRFS_BLOCK_GROUP_RAID10))
			return stripped | BTRFS_BLOCK_GROUP_DUP;
	} else {
		/* they already had raid on here, just return */
		if (flags & stripped)
			return flags;

		stripped |= BTRFS_BLOCK_GROUP_DUP;
		stripped = flags & ~stripped;

		/* switch duplicated blocks with raid1 */
		if (flags & BTRFS_BLOCK_GROUP_DUP)
			return stripped | BTRFS_BLOCK_GROUP_RAID1;

		/* this is drive concat, leave it alone */
	}

	return flags;
}

/*
 * Mark one block group RO, can be called several times for the same block
 * group.
 *
 * @cache:		the destination block group
 * @do_chunk_alloc:	whether need to do chunk pre-allocation, this is to
 * 			ensure we still have some free space after marking this
 * 			block group RO.
 */
int btrfs_inc_block_group_ro(struct btrfs_block_group *cache,
			     bool do_chunk_alloc)
{
	struct btrfs_fs_info *fs_info = cache->fs_info;
	struct btrfs_trans_handle *trans;
	u64 alloc_flags;
	int ret;

again:
	trans = btrfs_join_transaction(fs_info->extent_root);
	if (IS_ERR(trans))
		return PTR_ERR(trans);

	/*
	 * we're not allowed to set block groups readonly after the dirty
	 * block groups cache has started writing.  If it already started,
	 * back off and let this transaction commit
	 */
	mutex_lock(&fs_info->ro_block_group_mutex);
	if (test_bit(BTRFS_TRANS_DIRTY_BG_RUN, &trans->transaction->flags)) {
		u64 transid = trans->transid;

		mutex_unlock(&fs_info->ro_block_group_mutex);
		btrfs_end_transaction(trans);

		ret = btrfs_wait_for_commit(fs_info, transid);
		if (ret)
			return ret;
		goto again;
	}

	if (do_chunk_alloc) {
		/*
		 * If we are changing raid levels, try to allocate a
		 * corresponding block group with the new raid level.
		 */
		alloc_flags = update_block_group_flags(fs_info, cache->flags);
		if (alloc_flags != cache->flags) {
			ret = btrfs_chunk_alloc(trans, alloc_flags,
						CHUNK_ALLOC_FORCE);
			/*
			 * ENOSPC is allowed here, we may have enough space
			 * already allocated at the new raid level to carry on
			 */
			if (ret == -ENOSPC)
				ret = 0;
			if (ret < 0)
				goto out;
		}
	}

	ret = inc_block_group_ro(cache, !do_chunk_alloc);
	if (!do_chunk_alloc)
		goto unlock_out;
	if (!ret)
		goto out;
	alloc_flags = btrfs_get_alloc_profile(fs_info, cache->space_info->flags);
	ret = btrfs_chunk_alloc(trans, alloc_flags, CHUNK_ALLOC_FORCE);
	if (ret < 0)
		goto out;
	ret = inc_block_group_ro(cache, 0);
out:
	if (cache->flags & BTRFS_BLOCK_GROUP_SYSTEM) {
		alloc_flags = update_block_group_flags(fs_info, cache->flags);
		mutex_lock(&fs_info->chunk_mutex);
		check_system_chunk(trans, alloc_flags);
		mutex_unlock(&fs_info->chunk_mutex);
	}
unlock_out:
	mutex_unlock(&fs_info->ro_block_group_mutex);

	btrfs_end_transaction(trans);
	return ret;
}

void btrfs_dec_block_group_ro(struct btrfs_block_group *cache)
{
	struct btrfs_space_info *sinfo = cache->space_info;
	u64 num_bytes;

	BUG_ON(!cache->ro);

	spin_lock(&sinfo->lock);
	spin_lock(&cache->lock);
	if (!--cache->ro) {
		num_bytes = cache->length - cache->reserved -
			    cache->pinned - cache->bytes_super - cache->used;
		sinfo->bytes_readonly -= num_bytes;
		list_del_init(&cache->ro_list);
	}
	spin_unlock(&cache->lock);
	spin_unlock(&sinfo->lock);
}

static int write_one_cache_group(struct btrfs_trans_handle *trans,
				 struct btrfs_path *path,
				 struct btrfs_block_group *cache)
{
	struct btrfs_fs_info *fs_info = trans->fs_info;
	int ret;
	struct btrfs_root *extent_root = fs_info->extent_root;
	unsigned long bi;
	struct extent_buffer *leaf;
	struct btrfs_block_group_item bgi;
	struct btrfs_key key;

	key.objectid = cache->start;
	key.type = BTRFS_BLOCK_GROUP_ITEM_KEY;
	key.offset = cache->length;

	ret = btrfs_search_slot(trans, extent_root, &key, path, 0, 1);
	if (ret) {
		if (ret > 0)
			ret = -ENOENT;
		goto fail;
	}

	leaf = path->nodes[0];
	bi = btrfs_item_ptr_offset(leaf, path->slots[0]);
	btrfs_set_stack_block_group_used(&bgi, cache->used);
	btrfs_set_stack_block_group_chunk_objectid(&bgi,
			BTRFS_FIRST_CHUNK_TREE_OBJECTID);
	btrfs_set_stack_block_group_flags(&bgi, cache->flags);
	write_extent_buffer(leaf, &bgi, bi, sizeof(bgi));
	btrfs_mark_buffer_dirty(leaf);
fail:
	btrfs_release_path(path);
	return ret;

}

static int cache_save_setup(struct btrfs_block_group *block_group,
			    struct btrfs_trans_handle *trans,
			    struct btrfs_path *path)
{
	struct btrfs_fs_info *fs_info = block_group->fs_info;
	struct btrfs_root *root = fs_info->tree_root;
	struct inode *inode = NULL;
	struct extent_changeset *data_reserved = NULL;
	u64 alloc_hint = 0;
	int dcs = BTRFS_DC_ERROR;
	u64 num_pages = 0;
	int retries = 0;
	int ret = 0;

	/*
	 * If this block group is smaller than 100 megs don't bother caching the
	 * block group.
	 */
	if (block_group->length < (100 * SZ_1M)) {
		spin_lock(&block_group->lock);
		block_group->disk_cache_state = BTRFS_DC_WRITTEN;
		spin_unlock(&block_group->lock);
		return 0;
	}

	if (trans->aborted)
		return 0;
again:
	inode = lookup_free_space_inode(block_group, path);
	if (IS_ERR(inode) && PTR_ERR(inode) != -ENOENT) {
		ret = PTR_ERR(inode);
		btrfs_release_path(path);
		goto out;
	}

	if (IS_ERR(inode)) {
		BUG_ON(retries);
		retries++;

		if (block_group->ro)
			goto out_free;

		ret = create_free_space_inode(trans, block_group, path);
		if (ret)
			goto out_free;
		goto again;
	}

	/*
	 * We want to set the generation to 0, that way if anything goes wrong
	 * from here on out we know not to trust this cache when we load up next
	 * time.
	 */
	BTRFS_I(inode)->generation = 0;
	ret = btrfs_update_inode(trans, root, inode);
	if (ret) {
		/*
		 * So theoretically we could recover from this, simply set the
		 * super cache generation to 0 so we know to invalidate the
		 * cache, but then we'd have to keep track of the block groups
		 * that fail this way so we know we _have_ to reset this cache
		 * before the next commit or risk reading stale cache.  So to
		 * limit our exposure to horrible edge cases lets just abort the
		 * transaction, this only happens in really bad situations
		 * anyway.
		 */
		btrfs_abort_transaction(trans, ret);
		goto out_put;
	}
	WARN_ON(ret);

	/* We've already setup this transaction, go ahead and exit */
	if (block_group->cache_generation == trans->transid &&
	    i_size_read(inode)) {
		dcs = BTRFS_DC_SETUP;
		goto out_put;
	}

	if (i_size_read(inode) > 0) {
		ret = btrfs_check_trunc_cache_free_space(fs_info,
					&fs_info->global_block_rsv);
		if (ret)
			goto out_put;

		ret = btrfs_truncate_free_space_cache(trans, NULL, inode);
		if (ret)
			goto out_put;
	}

	spin_lock(&block_group->lock);
	if (block_group->cached != BTRFS_CACHE_FINISHED ||
	    !btrfs_test_opt(fs_info, SPACE_CACHE)) {
		/*
		 * don't bother trying to write stuff out _if_
		 * a) we're not cached,
		 * b) we're with nospace_cache mount option,
		 * c) we're with v2 space_cache (FREE_SPACE_TREE).
		 */
		dcs = BTRFS_DC_WRITTEN;
		spin_unlock(&block_group->lock);
		goto out_put;
	}
	spin_unlock(&block_group->lock);

	/*
	 * We hit an ENOSPC when setting up the cache in this transaction, just
	 * skip doing the setup, we've already cleared the cache so we're safe.
	 */
	if (test_bit(BTRFS_TRANS_CACHE_ENOSPC, &trans->transaction->flags)) {
		ret = -ENOSPC;
		goto out_put;
	}

	/*
	 * Try to preallocate enough space based on how big the block group is.
	 * Keep in mind this has to include any pinned space which could end up
	 * taking up quite a bit since it's not folded into the other space
	 * cache.
	 */
	num_pages = div_u64(block_group->length, SZ_256M);
	if (!num_pages)
		num_pages = 1;

	num_pages *= 16;
	num_pages *= PAGE_SIZE;

	ret = btrfs_check_data_free_space(inode, &data_reserved, 0, num_pages);
	if (ret)
		goto out_put;

	ret = btrfs_prealloc_file_range_trans(inode, trans, 0, 0, num_pages,
					      num_pages, num_pages,
					      &alloc_hint);
	/*
	 * Our cache requires contiguous chunks so that we don't modify a bunch
	 * of metadata or split extents when writing the cache out, which means
	 * we can enospc if we are heavily fragmented in addition to just normal
	 * out of space conditions.  So if we hit this just skip setting up any
	 * other block groups for this transaction, maybe we'll unpin enough
	 * space the next time around.
	 */
	if (!ret)
		dcs = BTRFS_DC_SETUP;
	else if (ret == -ENOSPC)
		set_bit(BTRFS_TRANS_CACHE_ENOSPC, &trans->transaction->flags);

out_put:
	iput(inode);
out_free:
	btrfs_release_path(path);
out:
	spin_lock(&block_group->lock);
	if (!ret && dcs == BTRFS_DC_SETUP)
		block_group->cache_generation = trans->transid;
	block_group->disk_cache_state = dcs;
	spin_unlock(&block_group->lock);

	extent_changeset_free(data_reserved);
	return ret;
}

int btrfs_setup_space_cache(struct btrfs_trans_handle *trans)
{
	struct btrfs_fs_info *fs_info = trans->fs_info;
	struct btrfs_block_group *cache, *tmp;
	struct btrfs_transaction *cur_trans = trans->transaction;
	struct btrfs_path *path;

	if (list_empty(&cur_trans->dirty_bgs) ||
	    !btrfs_test_opt(fs_info, SPACE_CACHE))
		return 0;

	path = btrfs_alloc_path();
	if (!path)
		return -ENOMEM;

	/* Could add new block groups, use _safe just in case */
	list_for_each_entry_safe(cache, tmp, &cur_trans->dirty_bgs,
				 dirty_list) {
		if (cache->disk_cache_state == BTRFS_DC_CLEAR)
			cache_save_setup(cache, trans, path);
	}

	btrfs_free_path(path);
	return 0;
}

/*
 * Transaction commit does final block group cache writeback during a critical
 * section where nothing is allowed to change the FS.  This is required in
 * order for the cache to actually match the block group, but can introduce a
 * lot of latency into the commit.
 *
 * So, btrfs_start_dirty_block_groups is here to kick off block group cache IO.
 * There's a chance we'll have to redo some of it if the block group changes
 * again during the commit, but it greatly reduces the commit latency by
 * getting rid of the easy block groups while we're still allowing others to
 * join the commit.
 */
int btrfs_start_dirty_block_groups(struct btrfs_trans_handle *trans)
{
	struct btrfs_fs_info *fs_info = trans->fs_info;
	struct btrfs_block_group *cache;
	struct btrfs_transaction *cur_trans = trans->transaction;
	int ret = 0;
	int should_put;
	struct btrfs_path *path = NULL;
	LIST_HEAD(dirty);
	struct list_head *io = &cur_trans->io_bgs;
	int num_started = 0;
	int loops = 0;

	spin_lock(&cur_trans->dirty_bgs_lock);
	if (list_empty(&cur_trans->dirty_bgs)) {
		spin_unlock(&cur_trans->dirty_bgs_lock);
		return 0;
	}
	list_splice_init(&cur_trans->dirty_bgs, &dirty);
	spin_unlock(&cur_trans->dirty_bgs_lock);

again:
	/* Make sure all the block groups on our dirty list actually exist */
	btrfs_create_pending_block_groups(trans);

	if (!path) {
		path = btrfs_alloc_path();
		if (!path)
			return -ENOMEM;
	}

	/*
	 * cache_write_mutex is here only to save us from balance or automatic
	 * removal of empty block groups deleting this block group while we are
	 * writing out the cache
	 */
	mutex_lock(&trans->transaction->cache_write_mutex);
	while (!list_empty(&dirty)) {
		bool drop_reserve = true;

		cache = list_first_entry(&dirty, struct btrfs_block_group,
					 dirty_list);
		/*
		 * This can happen if something re-dirties a block group that
		 * is already under IO.  Just wait for it to finish and then do
		 * it all again
		 */
		if (!list_empty(&cache->io_list)) {
			list_del_init(&cache->io_list);
			btrfs_wait_cache_io(trans, cache, path);
			btrfs_put_block_group(cache);
		}


		/*
		 * btrfs_wait_cache_io uses the cache->dirty_list to decide if
		 * it should update the cache_state.  Don't delete until after
		 * we wait.
		 *
		 * Since we're not running in the commit critical section
		 * we need the dirty_bgs_lock to protect from update_block_group
		 */
		spin_lock(&cur_trans->dirty_bgs_lock);
		list_del_init(&cache->dirty_list);
		spin_unlock(&cur_trans->dirty_bgs_lock);

		should_put = 1;

		cache_save_setup(cache, trans, path);

		if (cache->disk_cache_state == BTRFS_DC_SETUP) {
			cache->io_ctl.inode = NULL;
			ret = btrfs_write_out_cache(trans, cache, path);
			if (ret == 0 && cache->io_ctl.inode) {
				num_started++;
				should_put = 0;

				/*
				 * The cache_write_mutex is protecting the
				 * io_list, also refer to the definition of
				 * btrfs_transaction::io_bgs for more details
				 */
				list_add_tail(&cache->io_list, io);
			} else {
				/*
				 * If we failed to write the cache, the
				 * generation will be bad and life goes on
				 */
				ret = 0;
			}
		}
		if (!ret) {
			ret = write_one_cache_group(trans, path, cache);
			/*
			 * Our block group might still be attached to the list
			 * of new block groups in the transaction handle of some
			 * other task (struct btrfs_trans_handle->new_bgs). This
			 * means its block group item isn't yet in the extent
			 * tree. If this happens ignore the error, as we will
			 * try again later in the critical section of the
			 * transaction commit.
			 */
			if (ret == -ENOENT) {
				ret = 0;
				spin_lock(&cur_trans->dirty_bgs_lock);
				if (list_empty(&cache->dirty_list)) {
					list_add_tail(&cache->dirty_list,
						      &cur_trans->dirty_bgs);
					btrfs_get_block_group(cache);
					drop_reserve = false;
				}
				spin_unlock(&cur_trans->dirty_bgs_lock);
			} else if (ret) {
				btrfs_abort_transaction(trans, ret);
			}
		}

		/* If it's not on the io list, we need to put the block group */
		if (should_put)
			btrfs_put_block_group(cache);
		if (drop_reserve)
			btrfs_delayed_refs_rsv_release(fs_info, 1);

		if (ret)
			break;

		/*
		 * Avoid blocking other tasks for too long. It might even save
		 * us from writing caches for block groups that are going to be
		 * removed.
		 */
		mutex_unlock(&trans->transaction->cache_write_mutex);
		mutex_lock(&trans->transaction->cache_write_mutex);
	}
	mutex_unlock(&trans->transaction->cache_write_mutex);

	/*
	 * Go through delayed refs for all the stuff we've just kicked off
	 * and then loop back (just once)
	 */
	ret = btrfs_run_delayed_refs(trans, 0);
	if (!ret && loops == 0) {
		loops++;
		spin_lock(&cur_trans->dirty_bgs_lock);
		list_splice_init(&cur_trans->dirty_bgs, &dirty);
		/*
		 * dirty_bgs_lock protects us from concurrent block group
		 * deletes too (not just cache_write_mutex).
		 */
		if (!list_empty(&dirty)) {
			spin_unlock(&cur_trans->dirty_bgs_lock);
			goto again;
		}
		spin_unlock(&cur_trans->dirty_bgs_lock);
	} else if (ret < 0) {
		btrfs_cleanup_dirty_bgs(cur_trans, fs_info);
	}

	btrfs_free_path(path);
	return ret;
}

int btrfs_write_dirty_block_groups(struct btrfs_trans_handle *trans)
{
	struct btrfs_fs_info *fs_info = trans->fs_info;
	struct btrfs_block_group *cache;
	struct btrfs_transaction *cur_trans = trans->transaction;
	int ret = 0;
	int should_put;
	struct btrfs_path *path;
	struct list_head *io = &cur_trans->io_bgs;
	int num_started = 0;

	path = btrfs_alloc_path();
	if (!path)
		return -ENOMEM;

	/*
	 * Even though we are in the critical section of the transaction commit,
	 * we can still have concurrent tasks adding elements to this
	 * transaction's list of dirty block groups. These tasks correspond to
	 * endio free space workers started when writeback finishes for a
	 * space cache, which run inode.c:btrfs_finish_ordered_io(), and can
	 * allocate new block groups as a result of COWing nodes of the root
	 * tree when updating the free space inode. The writeback for the space
	 * caches is triggered by an earlier call to
	 * btrfs_start_dirty_block_groups() and iterations of the following
	 * loop.
	 * Also we want to do the cache_save_setup first and then run the
	 * delayed refs to make sure we have the best chance at doing this all
	 * in one shot.
	 */
	spin_lock(&cur_trans->dirty_bgs_lock);
	while (!list_empty(&cur_trans->dirty_bgs)) {
		cache = list_first_entry(&cur_trans->dirty_bgs,
					 struct btrfs_block_group,
					 dirty_list);

		/*
		 * This can happen if cache_save_setup re-dirties a block group
		 * that is already under IO.  Just wait for it to finish and
		 * then do it all again
		 */
		if (!list_empty(&cache->io_list)) {
			spin_unlock(&cur_trans->dirty_bgs_lock);
			list_del_init(&cache->io_list);
			btrfs_wait_cache_io(trans, cache, path);
			btrfs_put_block_group(cache);
			spin_lock(&cur_trans->dirty_bgs_lock);
		}

		/*
		 * Don't remove from the dirty list until after we've waited on
		 * any pending IO
		 */
		list_del_init(&cache->dirty_list);
		spin_unlock(&cur_trans->dirty_bgs_lock);
		should_put = 1;

		cache_save_setup(cache, trans, path);

		if (!ret)
			ret = btrfs_run_delayed_refs(trans,
						     (unsigned long) -1);

		if (!ret && cache->disk_cache_state == BTRFS_DC_SETUP) {
			cache->io_ctl.inode = NULL;
			ret = btrfs_write_out_cache(trans, cache, path);
			if (ret == 0 && cache->io_ctl.inode) {
				num_started++;
				should_put = 0;
				list_add_tail(&cache->io_list, io);
			} else {
				/*
				 * If we failed to write the cache, the
				 * generation will be bad and life goes on
				 */
				ret = 0;
			}
		}
		if (!ret) {
			ret = write_one_cache_group(trans, path, cache);
			/*
			 * One of the free space endio workers might have
			 * created a new block group while updating a free space
			 * cache's inode (at inode.c:btrfs_finish_ordered_io())
			 * and hasn't released its transaction handle yet, in
			 * which case the new block group is still attached to
			 * its transaction handle and its creation has not
			 * finished yet (no block group item in the extent tree
			 * yet, etc). If this is the case, wait for all free
			 * space endio workers to finish and retry. This is a
			 * a very rare case so no need for a more efficient and
			 * complex approach.
			 */
			if (ret == -ENOENT) {
				wait_event(cur_trans->writer_wait,
				   atomic_read(&cur_trans->num_writers) == 1);
				ret = write_one_cache_group(trans, path, cache);
			}
			if (ret)
				btrfs_abort_transaction(trans, ret);
		}

		/* If its not on the io list, we need to put the block group */
		if (should_put)
			btrfs_put_block_group(cache);
		btrfs_delayed_refs_rsv_release(fs_info, 1);
		spin_lock(&cur_trans->dirty_bgs_lock);
	}
	spin_unlock(&cur_trans->dirty_bgs_lock);

	/*
	 * Refer to the definition of io_bgs member for details why it's safe
	 * to use it without any locking
	 */
	while (!list_empty(io)) {
		cache = list_first_entry(io, struct btrfs_block_group,
					 io_list);
		list_del_init(&cache->io_list);
		btrfs_wait_cache_io(trans, cache, path);
		btrfs_put_block_group(cache);
	}

	btrfs_free_path(path);
	return ret;
}

int btrfs_update_block_group(struct btrfs_trans_handle *trans,
			     u64 bytenr, u64 num_bytes, int alloc)
{
	struct btrfs_fs_info *info = trans->fs_info;
	struct btrfs_block_group *cache = NULL;
	u64 total = num_bytes;
	u64 old_val;
	u64 byte_in_group;
	int factor;
	int ret = 0;

	/* Block accounting for super block */
	spin_lock(&info->delalloc_root_lock);
	old_val = btrfs_super_bytes_used(info->super_copy);
	if (alloc)
		old_val += num_bytes;
	else
		old_val -= num_bytes;
	btrfs_set_super_bytes_used(info->super_copy, old_val);
	spin_unlock(&info->delalloc_root_lock);

	while (total) {
		cache = btrfs_lookup_block_group(info, bytenr);
		if (!cache) {
			ret = -ENOENT;
			break;
		}
		factor = btrfs_bg_type_to_factor(cache->flags);

		/*
		 * If this block group has free space cache written out, we
		 * need to make sure to load it if we are removing space.  This
		 * is because we need the unpinning stage to actually add the
		 * space back to the block group, otherwise we will leak space.
		 */
<<<<<<< HEAD
		if (!alloc && !btrfs_block_group_cache_done(cache))
=======
		if (!alloc && !btrfs_block_group_done(cache))
>>>>>>> 0d3821eb
			btrfs_cache_block_group(cache, 1);

		byte_in_group = bytenr - cache->start;
		WARN_ON(byte_in_group > cache->length);

		spin_lock(&cache->space_info->lock);
		spin_lock(&cache->lock);

		if (btrfs_test_opt(info, SPACE_CACHE) &&
		    cache->disk_cache_state < BTRFS_DC_CLEAR)
			cache->disk_cache_state = BTRFS_DC_CLEAR;

		old_val = cache->used;
		num_bytes = min(total, cache->length - byte_in_group);
		if (alloc) {
			old_val += num_bytes;
			cache->used = old_val;
			cache->reserved -= num_bytes;
			cache->space_info->bytes_reserved -= num_bytes;
			cache->space_info->bytes_used += num_bytes;
			cache->space_info->disk_used += num_bytes * factor;
			spin_unlock(&cache->lock);
			spin_unlock(&cache->space_info->lock);
		} else {
			old_val -= num_bytes;
			cache->used = old_val;
			cache->pinned += num_bytes;
			btrfs_space_info_update_bytes_pinned(info,
					cache->space_info, num_bytes);
			cache->space_info->bytes_used -= num_bytes;
			cache->space_info->disk_used -= num_bytes * factor;
			spin_unlock(&cache->lock);
			spin_unlock(&cache->space_info->lock);

			percpu_counter_add_batch(
					&cache->space_info->total_bytes_pinned,
					num_bytes,
					BTRFS_TOTAL_BYTES_PINNED_BATCH);
			set_extent_dirty(info->pinned_extents,
					 bytenr, bytenr + num_bytes - 1,
					 GFP_NOFS | __GFP_NOFAIL);
		}

		spin_lock(&trans->transaction->dirty_bgs_lock);
		if (list_empty(&cache->dirty_list)) {
			list_add_tail(&cache->dirty_list,
				      &trans->transaction->dirty_bgs);
			trans->delayed_ref_updates++;
			btrfs_get_block_group(cache);
		}
		spin_unlock(&trans->transaction->dirty_bgs_lock);

		/*
		 * No longer have used bytes in this block group, queue it for
		 * deletion. We do this after adding the block group to the
		 * dirty list to avoid races between cleaner kthread and space
		 * cache writeout.
		 */
		if (!alloc && old_val == 0)
			btrfs_mark_bg_unused(cache);

		btrfs_put_block_group(cache);
		total -= num_bytes;
		bytenr += num_bytes;
	}

	/* Modified block groups are accounted for in the delayed_refs_rsv. */
	btrfs_update_delayed_refs_rsv(trans);
	return ret;
}

/**
 * btrfs_add_reserved_bytes - update the block_group and space info counters
 * @cache:	The cache we are manipulating
 * @ram_bytes:  The number of bytes of file content, and will be same to
 *              @num_bytes except for the compress path.
 * @num_bytes:	The number of bytes in question
 * @delalloc:   The blocks are allocated for the delalloc write
 *
 * This is called by the allocator when it reserves space. If this is a
 * reservation and the block group has become read only we cannot make the
 * reservation and return -EAGAIN, otherwise this function always succeeds.
 */
int btrfs_add_reserved_bytes(struct btrfs_block_group *cache,
			     u64 ram_bytes, u64 num_bytes, int delalloc)
{
	struct btrfs_space_info *space_info = cache->space_info;
	int ret = 0;

	spin_lock(&space_info->lock);
	spin_lock(&cache->lock);
	if (cache->ro) {
		ret = -EAGAIN;
	} else {
		cache->reserved += num_bytes;
		space_info->bytes_reserved += num_bytes;
		trace_btrfs_space_reservation(cache->fs_info, "space_info",
					      space_info->flags, num_bytes, 1);
		btrfs_space_info_update_bytes_may_use(cache->fs_info,
						      space_info, -ram_bytes);
		if (delalloc)
			cache->delalloc_bytes += num_bytes;
	}
	spin_unlock(&cache->lock);
	spin_unlock(&space_info->lock);
	return ret;
}

/**
 * btrfs_free_reserved_bytes - update the block_group and space info counters
 * @cache:      The cache we are manipulating
 * @num_bytes:  The number of bytes in question
 * @delalloc:   The blocks are allocated for the delalloc write
 *
 * This is called by somebody who is freeing space that was never actually used
 * on disk.  For example if you reserve some space for a new leaf in transaction
 * A and before transaction A commits you free that leaf, you call this with
 * reserve set to 0 in order to clear the reservation.
 */
void btrfs_free_reserved_bytes(struct btrfs_block_group *cache,
			       u64 num_bytes, int delalloc)
{
	struct btrfs_space_info *space_info = cache->space_info;

	spin_lock(&space_info->lock);
	spin_lock(&cache->lock);
	if (cache->ro)
		space_info->bytes_readonly += num_bytes;
	cache->reserved -= num_bytes;
	space_info->bytes_reserved -= num_bytes;
	space_info->max_extent_size = 0;

	if (delalloc)
		cache->delalloc_bytes -= num_bytes;
	spin_unlock(&cache->lock);
	spin_unlock(&space_info->lock);
}

static void force_metadata_allocation(struct btrfs_fs_info *info)
{
	struct list_head *head = &info->space_info;
	struct btrfs_space_info *found;

	rcu_read_lock();
	list_for_each_entry_rcu(found, head, list) {
		if (found->flags & BTRFS_BLOCK_GROUP_METADATA)
			found->force_alloc = CHUNK_ALLOC_FORCE;
	}
	rcu_read_unlock();
}

static int should_alloc_chunk(struct btrfs_fs_info *fs_info,
			      struct btrfs_space_info *sinfo, int force)
{
	u64 bytes_used = btrfs_space_info_used(sinfo, false);
	u64 thresh;

	if (force == CHUNK_ALLOC_FORCE)
		return 1;

	/*
	 * in limited mode, we want to have some free space up to
	 * about 1% of the FS size.
	 */
	if (force == CHUNK_ALLOC_LIMITED) {
		thresh = btrfs_super_total_bytes(fs_info->super_copy);
		thresh = max_t(u64, SZ_64M, div_factor_fine(thresh, 1));

		if (sinfo->total_bytes - bytes_used < thresh)
			return 1;
	}

	if (bytes_used + SZ_2M < div_factor(sinfo->total_bytes, 8))
		return 0;
	return 1;
}

int btrfs_force_chunk_alloc(struct btrfs_trans_handle *trans, u64 type)
{
	u64 alloc_flags = btrfs_get_alloc_profile(trans->fs_info, type);

	return btrfs_chunk_alloc(trans, alloc_flags, CHUNK_ALLOC_FORCE);
}

/*
 * If force is CHUNK_ALLOC_FORCE:
 *    - return 1 if it successfully allocates a chunk,
 *    - return errors including -ENOSPC otherwise.
 * If force is NOT CHUNK_ALLOC_FORCE:
 *    - return 0 if it doesn't need to allocate a new chunk,
 *    - return 1 if it successfully allocates a chunk,
 *    - return errors including -ENOSPC otherwise.
 */
int btrfs_chunk_alloc(struct btrfs_trans_handle *trans, u64 flags,
		      enum btrfs_chunk_alloc_enum force)
{
	struct btrfs_fs_info *fs_info = trans->fs_info;
	struct btrfs_space_info *space_info;
	bool wait_for_alloc = false;
	bool should_alloc = false;
	int ret = 0;

	/* Don't re-enter if we're already allocating a chunk */
	if (trans->allocating_chunk)
		return -ENOSPC;

	space_info = btrfs_find_space_info(fs_info, flags);
	ASSERT(space_info);

	do {
		spin_lock(&space_info->lock);
		if (force < space_info->force_alloc)
			force = space_info->force_alloc;
		should_alloc = should_alloc_chunk(fs_info, space_info, force);
		if (space_info->full) {
			/* No more free physical space */
			if (should_alloc)
				ret = -ENOSPC;
			else
				ret = 0;
			spin_unlock(&space_info->lock);
			return ret;
		} else if (!should_alloc) {
			spin_unlock(&space_info->lock);
			return 0;
		} else if (space_info->chunk_alloc) {
			/*
			 * Someone is already allocating, so we need to block
			 * until this someone is finished and then loop to
			 * recheck if we should continue with our allocation
			 * attempt.
			 */
			wait_for_alloc = true;
			spin_unlock(&space_info->lock);
			mutex_lock(&fs_info->chunk_mutex);
			mutex_unlock(&fs_info->chunk_mutex);
		} else {
			/* Proceed with allocation */
			space_info->chunk_alloc = 1;
			wait_for_alloc = false;
			spin_unlock(&space_info->lock);
		}

		cond_resched();
	} while (wait_for_alloc);

	mutex_lock(&fs_info->chunk_mutex);
	trans->allocating_chunk = true;

	/*
	 * If we have mixed data/metadata chunks we want to make sure we keep
	 * allocating mixed chunks instead of individual chunks.
	 */
	if (btrfs_mixed_space_info(space_info))
		flags |= (BTRFS_BLOCK_GROUP_DATA | BTRFS_BLOCK_GROUP_METADATA);

	/*
	 * if we're doing a data chunk, go ahead and make sure that
	 * we keep a reasonable number of metadata chunks allocated in the
	 * FS as well.
	 */
	if (flags & BTRFS_BLOCK_GROUP_DATA && fs_info->metadata_ratio) {
		fs_info->data_chunk_allocations++;
		if (!(fs_info->data_chunk_allocations %
		      fs_info->metadata_ratio))
			force_metadata_allocation(fs_info);
	}

	/*
	 * Check if we have enough space in SYSTEM chunk because we may need
	 * to update devices.
	 */
	check_system_chunk(trans, flags);

	ret = btrfs_alloc_chunk(trans, flags);
	trans->allocating_chunk = false;

	spin_lock(&space_info->lock);
	if (ret < 0) {
		if (ret == -ENOSPC)
			space_info->full = 1;
		else
			goto out;
	} else {
		ret = 1;
		space_info->max_extent_size = 0;
	}

	space_info->force_alloc = CHUNK_ALLOC_NO_FORCE;
out:
	space_info->chunk_alloc = 0;
	spin_unlock(&space_info->lock);
	mutex_unlock(&fs_info->chunk_mutex);
	/*
	 * When we allocate a new chunk we reserve space in the chunk block
	 * reserve to make sure we can COW nodes/leafs in the chunk tree or
	 * add new nodes/leafs to it if we end up needing to do it when
	 * inserting the chunk item and updating device items as part of the
	 * second phase of chunk allocation, performed by
	 * btrfs_finish_chunk_alloc(). So make sure we don't accumulate a
	 * large number of new block groups to create in our transaction
	 * handle's new_bgs list to avoid exhausting the chunk block reserve
	 * in extreme cases - like having a single transaction create many new
	 * block groups when starting to write out the free space caches of all
	 * the block groups that were made dirty during the lifetime of the
	 * transaction.
	 */
	if (trans->chunk_bytes_reserved >= (u64)SZ_2M)
		btrfs_create_pending_block_groups(trans);

	return ret;
}

static u64 get_profile_num_devs(struct btrfs_fs_info *fs_info, u64 type)
{
	u64 num_dev;

	num_dev = btrfs_raid_array[btrfs_bg_flags_to_raid_index(type)].devs_max;
	if (!num_dev)
		num_dev = fs_info->fs_devices->rw_devices;

	return num_dev;
}

/*
 * Reserve space in the system space for allocating or removing a chunk
 */
void check_system_chunk(struct btrfs_trans_handle *trans, u64 type)
{
	struct btrfs_fs_info *fs_info = trans->fs_info;
	struct btrfs_space_info *info;
	u64 left;
	u64 thresh;
	int ret = 0;
	u64 num_devs;

	/*
	 * Needed because we can end up allocating a system chunk and for an
	 * atomic and race free space reservation in the chunk block reserve.
	 */
	lockdep_assert_held(&fs_info->chunk_mutex);

	info = btrfs_find_space_info(fs_info, BTRFS_BLOCK_GROUP_SYSTEM);
	spin_lock(&info->lock);
	left = info->total_bytes - btrfs_space_info_used(info, true);
	spin_unlock(&info->lock);

	num_devs = get_profile_num_devs(fs_info, type);

	/* num_devs device items to update and 1 chunk item to add or remove */
	thresh = btrfs_calc_metadata_size(fs_info, num_devs) +
		btrfs_calc_insert_metadata_size(fs_info, 1);

	if (left < thresh && btrfs_test_opt(fs_info, ENOSPC_DEBUG)) {
		btrfs_info(fs_info, "left=%llu, need=%llu, flags=%llu",
			   left, thresh, type);
		btrfs_dump_space_info(fs_info, info, 0, 0);
	}

	if (left < thresh) {
		u64 flags = btrfs_system_alloc_profile(fs_info);

		/*
		 * Ignore failure to create system chunk. We might end up not
		 * needing it, as we might not need to COW all nodes/leafs from
		 * the paths we visit in the chunk tree (they were already COWed
		 * or created in the current transaction for example).
		 */
		ret = btrfs_alloc_chunk(trans, flags);
	}

	if (!ret) {
		ret = btrfs_block_rsv_add(fs_info->chunk_root,
					  &fs_info->chunk_block_rsv,
					  thresh, BTRFS_RESERVE_NO_FLUSH);
		if (!ret)
			trans->chunk_bytes_reserved += thresh;
	}
}

void btrfs_put_block_group_cache(struct btrfs_fs_info *info)
{
	struct btrfs_block_group *block_group;
	u64 last = 0;

	while (1) {
		struct inode *inode;

		block_group = btrfs_lookup_first_block_group(info, last);
		while (block_group) {
			btrfs_wait_block_group_cache_done(block_group);
			spin_lock(&block_group->lock);
			if (block_group->iref)
				break;
			spin_unlock(&block_group->lock);
			block_group = btrfs_next_block_group(block_group);
		}
		if (!block_group) {
			if (last == 0)
				break;
			last = 0;
			continue;
		}

		inode = block_group->inode;
		block_group->iref = 0;
		block_group->inode = NULL;
		spin_unlock(&block_group->lock);
		ASSERT(block_group->io_ctl.inode == NULL);
		iput(inode);
		last = block_group->start + block_group->length;
		btrfs_put_block_group(block_group);
	}
}

/*
 * Must be called only after stopping all workers, since we could have block
 * group caching kthreads running, and therefore they could race with us if we
 * freed the block groups before stopping them.
 */
int btrfs_free_block_groups(struct btrfs_fs_info *info)
{
	struct btrfs_block_group *block_group;
	struct btrfs_space_info *space_info;
	struct btrfs_caching_control *caching_ctl;
	struct rb_node *n;

	down_write(&info->commit_root_sem);
	while (!list_empty(&info->caching_block_groups)) {
		caching_ctl = list_entry(info->caching_block_groups.next,
					 struct btrfs_caching_control, list);
		list_del(&caching_ctl->list);
		btrfs_put_caching_control(caching_ctl);
	}
	up_write(&info->commit_root_sem);

	spin_lock(&info->unused_bgs_lock);
	while (!list_empty(&info->unused_bgs)) {
		block_group = list_first_entry(&info->unused_bgs,
					       struct btrfs_block_group,
					       bg_list);
		list_del_init(&block_group->bg_list);
		btrfs_put_block_group(block_group);
	}
	spin_unlock(&info->unused_bgs_lock);

	spin_lock(&info->block_group_cache_lock);
	while ((n = rb_last(&info->block_group_cache_tree)) != NULL) {
		block_group = rb_entry(n, struct btrfs_block_group,
				       cache_node);
		rb_erase(&block_group->cache_node,
			 &info->block_group_cache_tree);
		RB_CLEAR_NODE(&block_group->cache_node);
		spin_unlock(&info->block_group_cache_lock);

		down_write(&block_group->space_info->groups_sem);
		list_del(&block_group->list);
		up_write(&block_group->space_info->groups_sem);

		/*
		 * We haven't cached this block group, which means we could
		 * possibly have excluded extents on this block group.
		 */
		if (block_group->cached == BTRFS_CACHE_NO ||
		    block_group->cached == BTRFS_CACHE_ERROR)
			btrfs_free_excluded_extents(block_group);

		btrfs_remove_free_space_cache(block_group);
		ASSERT(block_group->cached != BTRFS_CACHE_STARTED);
		ASSERT(list_empty(&block_group->dirty_list));
		ASSERT(list_empty(&block_group->io_list));
		ASSERT(list_empty(&block_group->bg_list));
		ASSERT(atomic_read(&block_group->count) == 1);
		btrfs_put_block_group(block_group);

		spin_lock(&info->block_group_cache_lock);
	}
	spin_unlock(&info->block_group_cache_lock);

	/*
	 * Now that all the block groups are freed, go through and free all the
	 * space_info structs.  This is only called during the final stages of
	 * unmount, and so we know nobody is using them.  We call
	 * synchronize_rcu() once before we start, just to be on the safe side.
	 */
	synchronize_rcu();

	btrfs_release_global_block_rsv(info);

	while (!list_empty(&info->space_info)) {
		space_info = list_entry(info->space_info.next,
					struct btrfs_space_info,
					list);

		/*
		 * Do not hide this behind enospc_debug, this is actually
		 * important and indicates a real bug if this happens.
		 */
		if (WARN_ON(space_info->bytes_pinned > 0 ||
			    space_info->bytes_reserved > 0 ||
			    space_info->bytes_may_use > 0))
			btrfs_dump_space_info(info, space_info, 0, 0);
		list_del(&space_info->list);
		btrfs_sysfs_remove_space_info(space_info);
	}
	return 0;
}<|MERGE_RESOLUTION|>--- conflicted
+++ resolved
@@ -2679,11 +2679,7 @@
 		 * is because we need the unpinning stage to actually add the
 		 * space back to the block group, otherwise we will leak space.
 		 */
-<<<<<<< HEAD
-		if (!alloc && !btrfs_block_group_cache_done(cache))
-=======
 		if (!alloc && !btrfs_block_group_done(cache))
->>>>>>> 0d3821eb
 			btrfs_cache_block_group(cache, 1);
 
 		byte_in_group = bytenr - cache->start;
