/*
 * Copyright (C) 2007 Oracle.  All rights reserved.
 *
 * This program is free software; you can redistribute it and/or
 * modify it under the terms of the GNU General Public
 * License v2 as published by the Free Software Foundation.
 *
 * This program is distributed in the hope that it will be useful,
 * but WITHOUT ANY WARRANTY; without even the implied warranty of
 * MERCHANTABILITY or FITNESS FOR A PARTICULAR PURPOSE.  See the GNU
 * General Public License for more details.
 *
 * You should have received a copy of the GNU General Public
 * License along with this program; if not, write to the
 * Free Software Foundation, Inc., 59 Temple Place - Suite 330,
 * Boston, MA 021110-1307, USA.
 */
#include <linux/sched.h>
#include <linux/sched/signal.h>
#include <linux/pagemap.h>
#include <linux/writeback.h>
#include <linux/blkdev.h>
#include <linux/sort.h>
#include <linux/rcupdate.h>
#include <linux/kthread.h>
#include <linux/slab.h>
#include <linux/ratelimit.h>
#include <linux/percpu_counter.h>
#include <linux/lockdep.h>
#include "hash.h"
#include "tree-log.h"
#include "disk-io.h"
#include "print-tree.h"
#include "volumes.h"
#include "raid56.h"
#include "locking.h"
#include "free-space-cache.h"
#include "free-space-tree.h"
#include "math.h"
#include "sysfs.h"
#include "qgroup.h"
#include "space-info.h"
#include "block-rsv.h"
#include "delalloc-space.h"
#include "block-group.h"

#undef SCRAMBLE_DELAYED_REFS


static int __btrfs_free_extent(struct btrfs_trans_handle *trans,
			       struct btrfs_fs_info *fs_info,
				struct btrfs_delayed_ref_node *node, u64 parent,
				u64 root_objectid, u64 owner_objectid,
				u64 owner_offset, int refs_to_drop,
				struct btrfs_delayed_extent_op *extra_op);
static void __run_delayed_extent_op(struct btrfs_delayed_extent_op *extent_op,
				    struct extent_buffer *leaf,
				    struct btrfs_extent_item *ei);
static int alloc_reserved_file_extent(struct btrfs_trans_handle *trans,
				      struct btrfs_fs_info *fs_info,
				      u64 parent, u64 root_objectid,
				      u64 flags, u64 owner, u64 offset,
				      struct btrfs_key *ins, int ref_mod);
static int alloc_reserved_tree_block(struct btrfs_trans_handle *trans,
				     struct btrfs_fs_info *fs_info,
				     u64 parent, u64 root_objectid,
				     u64 flags, struct btrfs_disk_key *key,
				     int level, struct btrfs_key *ins);
static int find_next_key(struct btrfs_path *path, int level,
			 struct btrfs_key *key);

static int block_group_bits(struct btrfs_block_group_cache *cache, u64 bits)
{
	return (cache->flags & bits) == bits;
}

int btrfs_add_excluded_extent(struct btrfs_fs_info *fs_info,
			      u64 start, u64 num_bytes)
{
	u64 end = start + num_bytes - 1;
	set_extent_bits(&fs_info->freed_extents[0],
			start, end, EXTENT_UPTODATE);
	set_extent_bits(&fs_info->freed_extents[1],
			start, end, EXTENT_UPTODATE);
	return 0;
}

void btrfs_free_excluded_extents(struct btrfs_block_group_cache *cache)
{
	struct btrfs_fs_info *fs_info = cache->fs_info;
	u64 start, end;

	start = cache->key.objectid;
	end = start + cache->key.offset - 1;

	clear_extent_bits(&fs_info->freed_extents[0],
			  start, end, EXTENT_UPTODATE);
	clear_extent_bits(&fs_info->freed_extents[1],
			  start, end, EXTENT_UPTODATE);
}


/* simple helper to search for an existing data extent at a given offset */
int btrfs_lookup_data_extent(struct btrfs_fs_info *fs_info, u64 start, u64 len)
{
	int ret;
	struct btrfs_key key;
	struct btrfs_path *path;

	path = btrfs_alloc_path();
	if (!path)
		return -ENOMEM;

	key.objectid = start;
	key.offset = len;
	key.type = BTRFS_EXTENT_ITEM_KEY;
	ret = btrfs_search_slot(NULL, fs_info->extent_root, &key, path, 0, 0);
	btrfs_free_path(path);
	return ret;
}

/*
 * helper function to lookup reference count and flags of a tree block.
 *
 * the head node for delayed ref is used to store the sum of all the
 * reference count modifications queued up in the rbtree. the head
 * node may also store the extent flags to set. This way you can check
 * to see what the reference count and extent flags would be if all of
 * the delayed refs are not processed.
 */
int btrfs_lookup_extent_info(struct btrfs_trans_handle *trans,
			     struct btrfs_fs_info *fs_info, u64 bytenr,
			     u64 offset, int metadata, u64 *refs, u64 *flags)
{
	struct btrfs_delayed_ref_head *head;
	struct btrfs_delayed_ref_root *delayed_refs;
	struct btrfs_path *path;
	struct btrfs_extent_item *ei;
	struct extent_buffer *leaf;
	struct btrfs_key key;
	u32 item_size;
	u64 num_refs;
	u64 extent_flags;
	int ret;

	/*
	 * If we don't have skinny metadata, don't bother doing anything
	 * different
	 */
	if (metadata && !btrfs_fs_incompat(fs_info, SKINNY_METADATA)) {
		offset = fs_info->nodesize;
		metadata = 0;
	}

	path = btrfs_alloc_path();
	if (!path)
		return -ENOMEM;

	if (!trans) {
		path->skip_locking = 1;
		path->search_commit_root = 1;
	}

search_again:
	key.objectid = bytenr;
	key.offset = offset;
	if (metadata)
		key.type = BTRFS_METADATA_ITEM_KEY;
	else
		key.type = BTRFS_EXTENT_ITEM_KEY;

	ret = btrfs_search_slot(trans, fs_info->extent_root, &key, path, 0, 0);
	if (ret < 0)
		goto out_free;

	if (ret > 0 && metadata && key.type == BTRFS_METADATA_ITEM_KEY) {
		if (path->slots[0]) {
			path->slots[0]--;
			btrfs_item_key_to_cpu(path->nodes[0], &key,
					      path->slots[0]);
			if (key.objectid == bytenr &&
			    key.type == BTRFS_EXTENT_ITEM_KEY &&
			    key.offset == fs_info->nodesize)
				ret = 0;
		}
	}

	if (ret == 0) {
		leaf = path->nodes[0];
		item_size = btrfs_item_size_nr(leaf, path->slots[0]);
		if (item_size >= sizeof(*ei)) {
			ei = btrfs_item_ptr(leaf, path->slots[0],
					    struct btrfs_extent_item);
			num_refs = btrfs_extent_refs(leaf, ei);
			extent_flags = btrfs_extent_flags(leaf, ei);
		} else {
#ifdef BTRFS_COMPAT_EXTENT_TREE_V0
			struct btrfs_extent_item_v0 *ei0;
			BUG_ON(item_size != sizeof(*ei0));
			ei0 = btrfs_item_ptr(leaf, path->slots[0],
					     struct btrfs_extent_item_v0);
			num_refs = btrfs_extent_refs_v0(leaf, ei0);
			/* FIXME: this isn't correct for data */
			extent_flags = BTRFS_BLOCK_FLAG_FULL_BACKREF;
#else
			BUG();
#endif
		}
		BUG_ON(num_refs == 0);
	} else {
		num_refs = 0;
		extent_flags = 0;
		ret = 0;
	}

	if (!trans)
		goto out;

	delayed_refs = &trans->transaction->delayed_refs;
	spin_lock(&delayed_refs->lock);
	head = btrfs_find_delayed_ref_head(delayed_refs, bytenr);
	if (head) {
		if (!mutex_trylock(&head->mutex)) {
			refcount_inc(&head->refs);
			spin_unlock(&delayed_refs->lock);

			btrfs_release_path(path);

			/*
			 * Mutex was contended, block until it's released and try
			 * again
			 */
			mutex_lock(&head->mutex);
			mutex_unlock(&head->mutex);
			btrfs_put_delayed_ref_head(head);
			goto search_again;
		}
		spin_lock(&head->lock);
		if (head->extent_op && head->extent_op->update_flags)
			extent_flags |= head->extent_op->flags_to_set;
		else
			BUG_ON(num_refs == 0);

		num_refs += head->ref_mod;
		spin_unlock(&head->lock);
		mutex_unlock(&head->mutex);
	}
	spin_unlock(&delayed_refs->lock);
out:
	WARN_ON(num_refs == 0);
	if (refs)
		*refs = num_refs;
	if (flags)
		*flags = extent_flags;
out_free:
	btrfs_free_path(path);
	return ret;
}

/*
 * Back reference rules.  Back refs have three main goals:
 *
 * 1) differentiate between all holders of references to an extent so that
 *    when a reference is dropped we can make sure it was a valid reference
 *    before freeing the extent.
 *
 * 2) Provide enough information to quickly find the holders of an extent
 *    if we notice a given block is corrupted or bad.
 *
 * 3) Make it easy to migrate blocks for FS shrinking or storage pool
 *    maintenance.  This is actually the same as #2, but with a slightly
 *    different use case.
 *
 * There are two kinds of back refs. The implicit back refs is optimized
 * for pointers in non-shared tree blocks. For a given pointer in a block,
 * back refs of this kind provide information about the block's owner tree
 * and the pointer's key. These information allow us to find the block by
 * b-tree searching. The full back refs is for pointers in tree blocks not
 * referenced by their owner trees. The location of tree block is recorded
 * in the back refs. Actually the full back refs is generic, and can be
 * used in all cases the implicit back refs is used. The major shortcoming
 * of the full back refs is its overhead. Every time a tree block gets
 * COWed, we have to update back refs entry for all pointers in it.
 *
 * For a newly allocated tree block, we use implicit back refs for
 * pointers in it. This means most tree related operations only involve
 * implicit back refs. For a tree block created in old transaction, the
 * only way to drop a reference to it is COW it. So we can detect the
 * event that tree block loses its owner tree's reference and do the
 * back refs conversion.
 *
 * When a tree block is COWed through a tree, there are four cases:
 *
 * The reference count of the block is one and the tree is the block's
 * owner tree. Nothing to do in this case.
 *
 * The reference count of the block is one and the tree is not the
 * block's owner tree. In this case, full back refs is used for pointers
 * in the block. Remove these full back refs, add implicit back refs for
 * every pointers in the new block.
 *
 * The reference count of the block is greater than one and the tree is
 * the block's owner tree. In this case, implicit back refs is used for
 * pointers in the block. Add full back refs for every pointers in the
 * block, increase lower level extents' reference counts. The original
 * implicit back refs are entailed to the new block.
 *
 * The reference count of the block is greater than one and the tree is
 * not the block's owner tree. Add implicit back refs for every pointer in
 * the new block, increase lower level extents' reference count.
 *
 * Back Reference Key composing:
 *
 * The key objectid corresponds to the first byte in the extent,
 * The key type is used to differentiate between types of back refs.
 * There are different meanings of the key offset for different types
 * of back refs.
 *
 * File extents can be referenced by:
 *
 * - multiple snapshots, subvolumes, or different generations in one subvol
 * - different files inside a single subvolume
 * - different offsets inside a file (bookend extents in file.c)
 *
 * The extent ref structure for the implicit back refs has fields for:
 *
 * - Objectid of the subvolume root
 * - objectid of the file holding the reference
 * - original offset in the file
 * - how many bookend extents
 *
 * The key offset for the implicit back refs is hash of the first
 * three fields.
 *
 * The extent ref structure for the full back refs has field for:
 *
 * - number of pointers in the tree leaf
 *
 * The key offset for the implicit back refs is the first byte of
 * the tree leaf
 *
 * When a file extent is allocated, The implicit back refs is used.
 * the fields are filled in:
 *
 *     (root_key.objectid, inode objectid, offset in file, 1)
 *
 * When a file extent is removed file truncation, we find the
 * corresponding implicit back refs and check the following fields:
 *
 *     (btrfs_header_owner(leaf), inode objectid, offset in file)
 *
 * Btree extents can be referenced by:
 *
 * - Different subvolumes
 *
 * Both the implicit back refs and the full back refs for tree blocks
 * only consist of key. The key offset for the implicit back refs is
 * objectid of block's owner tree. The key offset for the full back refs
 * is the first byte of parent block.
 *
 * When implicit back refs is used, information about the lowest key and
 * level of the tree block are required. These information are stored in
 * tree block info structure.
 */

#ifdef BTRFS_COMPAT_EXTENT_TREE_V0
static int convert_extent_item_v0(struct btrfs_trans_handle *trans,
				  struct btrfs_fs_info *fs_info,
				  struct btrfs_path *path,
				  u64 owner, u32 extra_size)
{
	struct btrfs_root *root = fs_info->extent_root;
	struct btrfs_extent_item *item;
	struct btrfs_extent_item_v0 *ei0;
	struct btrfs_extent_ref_v0 *ref0;
	struct btrfs_tree_block_info *bi;
	struct extent_buffer *leaf;
	struct btrfs_key key;
	struct btrfs_key found_key;
	u32 new_size = sizeof(*item);
	u64 refs;
	int ret;

	leaf = path->nodes[0];
	BUG_ON(btrfs_item_size_nr(leaf, path->slots[0]) != sizeof(*ei0));

	btrfs_item_key_to_cpu(leaf, &key, path->slots[0]);
	ei0 = btrfs_item_ptr(leaf, path->slots[0],
			     struct btrfs_extent_item_v0);
	refs = btrfs_extent_refs_v0(leaf, ei0);

	if (owner == (u64)-1) {
		while (1) {
			if (path->slots[0] >= btrfs_header_nritems(leaf)) {
				ret = btrfs_next_leaf(root, path);
				if (ret < 0)
					return ret;
				BUG_ON(ret > 0); /* Corruption */
				leaf = path->nodes[0];
			}
			btrfs_item_key_to_cpu(leaf, &found_key,
					      path->slots[0]);
			BUG_ON(key.objectid != found_key.objectid);
			if (found_key.type != BTRFS_EXTENT_REF_V0_KEY) {
				path->slots[0]++;
				continue;
			}
			ref0 = btrfs_item_ptr(leaf, path->slots[0],
					      struct btrfs_extent_ref_v0);
			owner = btrfs_ref_objectid_v0(leaf, ref0);
			break;
		}
	}
	btrfs_release_path(path);

	if (owner < BTRFS_FIRST_FREE_OBJECTID)
		new_size += sizeof(*bi);

	new_size -= sizeof(*ei0);
	ret = btrfs_search_slot(trans, root, &key, path,
				new_size + extra_size, 1);
	if (ret < 0)
		return ret;
	BUG_ON(ret); /* Corruption */

	btrfs_extend_item(fs_info, path, new_size);

	leaf = path->nodes[0];
	item = btrfs_item_ptr(leaf, path->slots[0], struct btrfs_extent_item);
	btrfs_set_extent_refs(leaf, item, refs);
	/* FIXME: get real generation */
	btrfs_set_extent_generation(leaf, item, 0);
	if (owner < BTRFS_FIRST_FREE_OBJECTID) {
		btrfs_set_extent_flags(leaf, item,
				       BTRFS_EXTENT_FLAG_TREE_BLOCK |
				       BTRFS_BLOCK_FLAG_FULL_BACKREF);
		bi = (struct btrfs_tree_block_info *)(item + 1);
		/* FIXME: get first key of the block */
		memzero_extent_buffer(leaf, (unsigned long)bi, sizeof(*bi));
		btrfs_set_tree_block_level(leaf, bi, (int)owner);
	} else {
		btrfs_set_extent_flags(leaf, item, BTRFS_EXTENT_FLAG_DATA);
	}
	btrfs_mark_buffer_dirty(leaf);
	return 0;
}
#endif

/*
 * is_data == BTRFS_REF_TYPE_BLOCK, tree block type is required,
 * is_data == BTRFS_REF_TYPE_DATA, data type is requried,
 * is_data == BTRFS_REF_TYPE_ANY, either type is OK.
 */
int btrfs_get_extent_inline_ref_type(const struct extent_buffer *eb,
				     struct btrfs_extent_inline_ref *iref,
				     enum btrfs_inline_ref_type is_data)
{
	int type = btrfs_extent_inline_ref_type(eb, iref);
	u64 offset = btrfs_extent_inline_ref_offset(eb, iref);

	if (type == BTRFS_TREE_BLOCK_REF_KEY ||
	    type == BTRFS_SHARED_BLOCK_REF_KEY ||
	    type == BTRFS_SHARED_DATA_REF_KEY ||
	    type == BTRFS_EXTENT_DATA_REF_KEY) {
		if (is_data == BTRFS_REF_TYPE_BLOCK) {
			if (type == BTRFS_TREE_BLOCK_REF_KEY)
				return type;
			if (type == BTRFS_SHARED_BLOCK_REF_KEY) {
				ASSERT(eb->fs_info);
				/*
				 * Every shared one has parent tree block,
				 * which must be aligned to sector size.
				 */
				if (offset &&
				    IS_ALIGNED(offset, eb->fs_info->sectorsize))
					return type;
			}
		} else if (is_data == BTRFS_REF_TYPE_DATA) {
			if (type == BTRFS_EXTENT_DATA_REF_KEY)
				return type;
			if (type == BTRFS_SHARED_DATA_REF_KEY) {
				ASSERT(eb->fs_info);
				/*
				 * Every shared one has parent tree block,
				 * which must be aligned to sector size.
				 */
				if (offset &&
				    IS_ALIGNED(offset, eb->fs_info->sectorsize))
					return type;
			}
		} else {
			ASSERT(is_data == BTRFS_REF_TYPE_ANY);
			return type;
		}
	}

	btrfs_print_leaf(eb->fs_info, (struct extent_buffer *) eb);
	btrfs_err(eb->fs_info, "eb %llu iref 0x%lx invalid extent inline ref type %d",
		  eb->start, (unsigned long)iref, type);
	WARN_ON(1);

	return BTRFS_REF_TYPE_INVALID;
}

u64 hash_extent_data_ref(u64 root_objectid, u64 owner, u64 offset)
{
	u32 high_crc = ~(u32)0;
	u32 low_crc = ~(u32)0;
	__le64 lenum;

	lenum = cpu_to_le64(root_objectid);
	high_crc = btrfs_crc32c(high_crc, &lenum, sizeof(lenum));
	lenum = cpu_to_le64(owner);
	low_crc = btrfs_crc32c(low_crc, &lenum, sizeof(lenum));
	lenum = cpu_to_le64(offset);
	low_crc = btrfs_crc32c(low_crc, &lenum, sizeof(lenum));

	return ((u64)high_crc << 31) ^ (u64)low_crc;
}

static u64 hash_extent_data_ref_item(struct extent_buffer *leaf,
				     struct btrfs_extent_data_ref *ref)
{
	return hash_extent_data_ref(btrfs_extent_data_ref_root(leaf, ref),
				    btrfs_extent_data_ref_objectid(leaf, ref),
				    btrfs_extent_data_ref_offset(leaf, ref));
}

static int match_extent_data_ref(struct extent_buffer *leaf,
				 struct btrfs_extent_data_ref *ref,
				 u64 root_objectid, u64 owner, u64 offset)
{
	if (btrfs_extent_data_ref_root(leaf, ref) != root_objectid ||
	    btrfs_extent_data_ref_objectid(leaf, ref) != owner ||
	    btrfs_extent_data_ref_offset(leaf, ref) != offset)
		return 0;
	return 1;
}

static noinline int lookup_extent_data_ref(struct btrfs_trans_handle *trans,
					   struct btrfs_fs_info *fs_info,
					   struct btrfs_path *path,
					   u64 bytenr, u64 parent,
					   u64 root_objectid,
					   u64 owner, u64 offset)
{
	struct btrfs_root *root = fs_info->extent_root;
	struct btrfs_key key;
	struct btrfs_extent_data_ref *ref;
	struct extent_buffer *leaf;
	u32 nritems;
	int ret;
	int recow;
	int err = -ENOENT;

	key.objectid = bytenr;
	if (parent) {
		key.type = BTRFS_SHARED_DATA_REF_KEY;
		key.offset = parent;
	} else {
		key.type = BTRFS_EXTENT_DATA_REF_KEY;
		key.offset = hash_extent_data_ref(root_objectid,
						  owner, offset);
	}
again:
	recow = 0;
	ret = btrfs_search_slot(trans, root, &key, path, -1, 1);
	if (ret < 0) {
		err = ret;
		goto fail;
	}

	if (parent) {
		if (!ret)
			return 0;
#ifdef BTRFS_COMPAT_EXTENT_TREE_V0
		key.type = BTRFS_EXTENT_REF_V0_KEY;
		btrfs_release_path(path);
		ret = btrfs_search_slot(trans, root, &key, path, -1, 1);
		if (ret < 0) {
			err = ret;
			goto fail;
		}
		if (!ret)
			return 0;
#endif
		goto fail;
	}

	leaf = path->nodes[0];
	nritems = btrfs_header_nritems(leaf);
	while (1) {
		if (path->slots[0] >= nritems) {
			ret = btrfs_next_leaf(root, path);
			if (ret < 0)
				err = ret;
			if (ret)
				goto fail;

			leaf = path->nodes[0];
			nritems = btrfs_header_nritems(leaf);
			recow = 1;
		}

		btrfs_item_key_to_cpu(leaf, &key, path->slots[0]);
		if (key.objectid != bytenr ||
		    key.type != BTRFS_EXTENT_DATA_REF_KEY)
			goto fail;

		ref = btrfs_item_ptr(leaf, path->slots[0],
				     struct btrfs_extent_data_ref);

		if (match_extent_data_ref(leaf, ref, root_objectid,
					  owner, offset)) {
			if (recow) {
				btrfs_release_path(path);
				goto again;
			}
			err = 0;
			break;
		}
		path->slots[0]++;
	}
fail:
	return err;
}

static noinline int insert_extent_data_ref(struct btrfs_trans_handle *trans,
					   struct btrfs_fs_info *fs_info,
					   struct btrfs_path *path,
					   u64 bytenr, u64 parent,
					   u64 root_objectid, u64 owner,
					   u64 offset, int refs_to_add)
{
	struct btrfs_root *root = fs_info->extent_root;
	struct btrfs_key key;
	struct extent_buffer *leaf;
	u32 size;
	u32 num_refs;
	int ret;

	key.objectid = bytenr;
	if (parent) {
		key.type = BTRFS_SHARED_DATA_REF_KEY;
		key.offset = parent;
		size = sizeof(struct btrfs_shared_data_ref);
	} else {
		key.type = BTRFS_EXTENT_DATA_REF_KEY;
		key.offset = hash_extent_data_ref(root_objectid,
						  owner, offset);
		size = sizeof(struct btrfs_extent_data_ref);
	}

	ret = btrfs_insert_empty_item(trans, root, path, &key, size);
	if (ret && ret != -EEXIST)
		goto fail;

	leaf = path->nodes[0];
	if (parent) {
		struct btrfs_shared_data_ref *ref;
		ref = btrfs_item_ptr(leaf, path->slots[0],
				     struct btrfs_shared_data_ref);
		if (ret == 0) {
			btrfs_set_shared_data_ref_count(leaf, ref, refs_to_add);
		} else {
			num_refs = btrfs_shared_data_ref_count(leaf, ref);
			num_refs += refs_to_add;
			btrfs_set_shared_data_ref_count(leaf, ref, num_refs);
		}
	} else {
		struct btrfs_extent_data_ref *ref;
		while (ret == -EEXIST) {
			ref = btrfs_item_ptr(leaf, path->slots[0],
					     struct btrfs_extent_data_ref);
			if (match_extent_data_ref(leaf, ref, root_objectid,
						  owner, offset))
				break;
			btrfs_release_path(path);
			key.offset++;
			ret = btrfs_insert_empty_item(trans, root, path, &key,
						      size);
			if (ret && ret != -EEXIST)
				goto fail;

			leaf = path->nodes[0];
		}
		ref = btrfs_item_ptr(leaf, path->slots[0],
				     struct btrfs_extent_data_ref);
		if (ret == 0) {
			btrfs_set_extent_data_ref_root(leaf, ref,
						       root_objectid);
			btrfs_set_extent_data_ref_objectid(leaf, ref, owner);
			btrfs_set_extent_data_ref_offset(leaf, ref, offset);
			btrfs_set_extent_data_ref_count(leaf, ref, refs_to_add);
		} else {
			num_refs = btrfs_extent_data_ref_count(leaf, ref);
			num_refs += refs_to_add;
			btrfs_set_extent_data_ref_count(leaf, ref, num_refs);
		}
	}
	btrfs_mark_buffer_dirty(leaf);
	ret = 0;
fail:
	btrfs_release_path(path);
	return ret;
}

static noinline int remove_extent_data_ref(struct btrfs_trans_handle *trans,
					   struct btrfs_fs_info *fs_info,
					   struct btrfs_path *path,
					   int refs_to_drop, int *last_ref)
{
	struct btrfs_key key;
	struct btrfs_extent_data_ref *ref1 = NULL;
	struct btrfs_shared_data_ref *ref2 = NULL;
	struct extent_buffer *leaf;
	u32 num_refs = 0;
	int ret = 0;

	leaf = path->nodes[0];
	btrfs_item_key_to_cpu(leaf, &key, path->slots[0]);

	if (key.type == BTRFS_EXTENT_DATA_REF_KEY) {
		ref1 = btrfs_item_ptr(leaf, path->slots[0],
				      struct btrfs_extent_data_ref);
		num_refs = btrfs_extent_data_ref_count(leaf, ref1);
	} else if (key.type == BTRFS_SHARED_DATA_REF_KEY) {
		ref2 = btrfs_item_ptr(leaf, path->slots[0],
				      struct btrfs_shared_data_ref);
		num_refs = btrfs_shared_data_ref_count(leaf, ref2);
#ifdef BTRFS_COMPAT_EXTENT_TREE_V0
	} else if (key.type == BTRFS_EXTENT_REF_V0_KEY) {
		struct btrfs_extent_ref_v0 *ref0;
		ref0 = btrfs_item_ptr(leaf, path->slots[0],
				      struct btrfs_extent_ref_v0);
		num_refs = btrfs_ref_count_v0(leaf, ref0);
#endif
	} else {
		BUG();
	}

	BUG_ON(num_refs < refs_to_drop);
	num_refs -= refs_to_drop;

	if (num_refs == 0) {
		ret = btrfs_del_item(trans, fs_info->extent_root, path);
		*last_ref = 1;
	} else {
		if (key.type == BTRFS_EXTENT_DATA_REF_KEY)
			btrfs_set_extent_data_ref_count(leaf, ref1, num_refs);
		else if (key.type == BTRFS_SHARED_DATA_REF_KEY)
			btrfs_set_shared_data_ref_count(leaf, ref2, num_refs);
#ifdef BTRFS_COMPAT_EXTENT_TREE_V0
		else {
			struct btrfs_extent_ref_v0 *ref0;
			ref0 = btrfs_item_ptr(leaf, path->slots[0],
					struct btrfs_extent_ref_v0);
			btrfs_set_ref_count_v0(leaf, ref0, num_refs);
		}
#endif
		btrfs_mark_buffer_dirty(leaf);
	}
	return ret;
}

static noinline u32 extent_data_ref_count(struct btrfs_path *path,
					  struct btrfs_extent_inline_ref *iref)
{
	struct btrfs_key key;
	struct extent_buffer *leaf;
	struct btrfs_extent_data_ref *ref1;
	struct btrfs_shared_data_ref *ref2;
	u32 num_refs = 0;
	int type;

	leaf = path->nodes[0];
	btrfs_item_key_to_cpu(leaf, &key, path->slots[0]);
	if (iref) {
		/*
		 * If type is invalid, we should have bailed out earlier than
		 * this call.
		 */
		type = btrfs_get_extent_inline_ref_type(leaf, iref, BTRFS_REF_TYPE_DATA);
		ASSERT(type != BTRFS_REF_TYPE_INVALID);
		if (type == BTRFS_EXTENT_DATA_REF_KEY) {
			ref1 = (struct btrfs_extent_data_ref *)(&iref->offset);
			num_refs = btrfs_extent_data_ref_count(leaf, ref1);
		} else {
			ref2 = (struct btrfs_shared_data_ref *)(iref + 1);
			num_refs = btrfs_shared_data_ref_count(leaf, ref2);
		}
	} else if (key.type == BTRFS_EXTENT_DATA_REF_KEY) {
		ref1 = btrfs_item_ptr(leaf, path->slots[0],
				      struct btrfs_extent_data_ref);
		num_refs = btrfs_extent_data_ref_count(leaf, ref1);
	} else if (key.type == BTRFS_SHARED_DATA_REF_KEY) {
		ref2 = btrfs_item_ptr(leaf, path->slots[0],
				      struct btrfs_shared_data_ref);
		num_refs = btrfs_shared_data_ref_count(leaf, ref2);
#ifdef BTRFS_COMPAT_EXTENT_TREE_V0
	} else if (key.type == BTRFS_EXTENT_REF_V0_KEY) {
		struct btrfs_extent_ref_v0 *ref0;
		ref0 = btrfs_item_ptr(leaf, path->slots[0],
				      struct btrfs_extent_ref_v0);
		num_refs = btrfs_ref_count_v0(leaf, ref0);
#endif
	} else {
		WARN_ON(1);
	}
	return num_refs;
}

static noinline int lookup_tree_block_ref(struct btrfs_trans_handle *trans,
					  struct btrfs_fs_info *fs_info,
					  struct btrfs_path *path,
					  u64 bytenr, u64 parent,
					  u64 root_objectid)
{
	struct btrfs_root *root = fs_info->extent_root;
	struct btrfs_key key;
	int ret;

	key.objectid = bytenr;
	if (parent) {
		key.type = BTRFS_SHARED_BLOCK_REF_KEY;
		key.offset = parent;
	} else {
		key.type = BTRFS_TREE_BLOCK_REF_KEY;
		key.offset = root_objectid;
	}

	ret = btrfs_search_slot(trans, root, &key, path, -1, 1);
	if (ret > 0)
		ret = -ENOENT;
#ifdef BTRFS_COMPAT_EXTENT_TREE_V0
	if (ret == -ENOENT && parent) {
		btrfs_release_path(path);
		key.type = BTRFS_EXTENT_REF_V0_KEY;
		ret = btrfs_search_slot(trans, root, &key, path, -1, 1);
		if (ret > 0)
			ret = -ENOENT;
	}
#endif
	return ret;
}

static noinline int insert_tree_block_ref(struct btrfs_trans_handle *trans,
					  struct btrfs_fs_info *fs_info,
					  struct btrfs_path *path,
					  u64 bytenr, u64 parent,
					  u64 root_objectid)
{
	struct btrfs_key key;
	int ret;

	key.objectid = bytenr;
	if (parent) {
		key.type = BTRFS_SHARED_BLOCK_REF_KEY;
		key.offset = parent;
	} else {
		key.type = BTRFS_TREE_BLOCK_REF_KEY;
		key.offset = root_objectid;
	}

	ret = btrfs_insert_empty_item(trans, fs_info->extent_root,
				      path, &key, 0);
	btrfs_release_path(path);
	return ret;
}

static inline int extent_ref_type(u64 parent, u64 owner)
{
	int type;
	if (owner < BTRFS_FIRST_FREE_OBJECTID) {
		if (parent > 0)
			type = BTRFS_SHARED_BLOCK_REF_KEY;
		else
			type = BTRFS_TREE_BLOCK_REF_KEY;
	} else {
		if (parent > 0)
			type = BTRFS_SHARED_DATA_REF_KEY;
		else
			type = BTRFS_EXTENT_DATA_REF_KEY;
	}
	return type;
}

static int find_next_key(struct btrfs_path *path, int level,
			 struct btrfs_key *key)

{
	for (; level < BTRFS_MAX_LEVEL; level++) {
		if (!path->nodes[level])
			break;
		if (path->slots[level] + 1 >=
		    btrfs_header_nritems(path->nodes[level]))
			continue;
		if (level == 0)
			btrfs_item_key_to_cpu(path->nodes[level], key,
					      path->slots[level] + 1);
		else
			btrfs_node_key_to_cpu(path->nodes[level], key,
					      path->slots[level] + 1);
		return 0;
	}
	return 1;
}

/*
 * look for inline back ref. if back ref is found, *ref_ret is set
 * to the address of inline back ref, and 0 is returned.
 *
 * if back ref isn't found, *ref_ret is set to the address where it
 * should be inserted, and -ENOENT is returned.
 *
 * if insert is true and there are too many inline back refs, the path
 * points to the extent item, and -EAGAIN is returned.
 *
 * NOTE: inline back refs are ordered in the same way that back ref
 *	 items in the tree are ordered.
 */
static noinline_for_stack
int lookup_inline_extent_backref(struct btrfs_trans_handle *trans,
				 struct btrfs_fs_info *fs_info,
				 struct btrfs_path *path,
				 struct btrfs_extent_inline_ref **ref_ret,
				 u64 bytenr, u64 num_bytes,
				 u64 parent, u64 root_objectid,
				 u64 owner, u64 offset, int insert)
{
	struct btrfs_root *root = fs_info->extent_root;
	struct btrfs_key key;
	struct extent_buffer *leaf;
	struct btrfs_extent_item *ei;
	struct btrfs_extent_inline_ref *iref;
	u64 flags;
	u64 item_size;
	unsigned long ptr;
	unsigned long end;
	int extra_size;
	int type;
	int want;
	int ret;
	int err = 0;
	bool skinny_metadata = btrfs_fs_incompat(fs_info, SKINNY_METADATA);
	int needed;

	key.objectid = bytenr;
	key.type = BTRFS_EXTENT_ITEM_KEY;
	key.offset = num_bytes;

	want = extent_ref_type(parent, owner);
	if (insert) {
		extra_size = btrfs_extent_inline_ref_size(want);
		path->search_for_extension = 1;
		path->keep_locks = 1;
	} else
		extra_size = -1;

	/*
	 * Owner is our parent level, so we can just add one to get the level
	 * for the block we are interested in.
	 */
	if (skinny_metadata && owner < BTRFS_FIRST_FREE_OBJECTID) {
		key.type = BTRFS_METADATA_ITEM_KEY;
		key.offset = owner;
	}

again:
	ret = btrfs_search_slot(trans, root, &key, path, extra_size, 1);
	if (ret < 0) {
		err = ret;
		goto out;
	}

	/*
	 * We may be a newly converted file system which still has the old fat
	 * extent entries for metadata, so try and see if we have one of those.
	 */
	if (ret > 0 && skinny_metadata) {
		skinny_metadata = false;
		if (path->slots[0]) {
			path->slots[0]--;
			btrfs_item_key_to_cpu(path->nodes[0], &key,
					      path->slots[0]);
			if (key.objectid == bytenr &&
			    key.type == BTRFS_EXTENT_ITEM_KEY &&
			    key.offset == num_bytes)
				ret = 0;
		}
		if (ret) {
			key.objectid = bytenr;
			key.type = BTRFS_EXTENT_ITEM_KEY;
			key.offset = num_bytes;
			btrfs_release_path(path);
			goto again;
		}
	}

	if (ret && !insert) {
		err = -ENOENT;
		goto out;
	} else if (WARN_ON(ret)) {
		err = -EIO;
		goto out;
	}

	leaf = path->nodes[0];
	item_size = btrfs_item_size_nr(leaf, path->slots[0]);
#ifdef BTRFS_COMPAT_EXTENT_TREE_V0
	if (item_size < sizeof(*ei)) {
		if (!insert) {
			err = -ENOENT;
			goto out;
		}
		ret = convert_extent_item_v0(trans, fs_info, path, owner,
					     extra_size);
		if (ret < 0) {
			err = ret;
			goto out;
		}
		leaf = path->nodes[0];
		item_size = btrfs_item_size_nr(leaf, path->slots[0]);
	}
#endif
	BUG_ON(item_size < sizeof(*ei));

	ei = btrfs_item_ptr(leaf, path->slots[0], struct btrfs_extent_item);
	flags = btrfs_extent_flags(leaf, ei);

	ptr = (unsigned long)(ei + 1);
	end = (unsigned long)ei + item_size;

	if (flags & BTRFS_EXTENT_FLAG_TREE_BLOCK && !skinny_metadata) {
		ptr += sizeof(struct btrfs_tree_block_info);
		BUG_ON(ptr > end);
	}

	if (owner >= BTRFS_FIRST_FREE_OBJECTID)
		needed = BTRFS_REF_TYPE_DATA;
	else
		needed = BTRFS_REF_TYPE_BLOCK;

	err = -ENOENT;
	while (1) {
		if (ptr >= end) {
			WARN_ON(ptr > end);
			break;
		}
		iref = (struct btrfs_extent_inline_ref *)ptr;
		type = btrfs_get_extent_inline_ref_type(leaf, iref, needed);
		if (type == BTRFS_REF_TYPE_INVALID) {
			err = -EINVAL;
			goto out;
		}

		if (want < type)
			break;
		if (want > type) {
			ptr += btrfs_extent_inline_ref_size(type);
			continue;
		}

		if (type == BTRFS_EXTENT_DATA_REF_KEY) {
			struct btrfs_extent_data_ref *dref;
			dref = (struct btrfs_extent_data_ref *)(&iref->offset);
			if (match_extent_data_ref(leaf, dref, root_objectid,
						  owner, offset)) {
				err = 0;
				break;
			}
			if (hash_extent_data_ref_item(leaf, dref) <
			    hash_extent_data_ref(root_objectid, owner, offset))
				break;
		} else {
			u64 ref_offset;
			ref_offset = btrfs_extent_inline_ref_offset(leaf, iref);
			if (parent > 0) {
				if (parent == ref_offset) {
					err = 0;
					break;
				}
				if (ref_offset < parent)
					break;
			} else {
				if (root_objectid == ref_offset) {
					err = 0;
					break;
				}
				if (ref_offset < root_objectid)
					break;
			}
		}
		ptr += btrfs_extent_inline_ref_size(type);
	}
	if (err == -ENOENT && insert) {
		if (item_size + extra_size >=
		    BTRFS_MAX_EXTENT_ITEM_SIZE(root)) {
			err = -EAGAIN;
			goto out;
		}
		/*
		 * To add new inline back ref, we have to make sure
		 * there is no corresponding back ref item.
		 * For simplicity, we just do not add new inline back
		 * ref if there is any kind of item for this block
		 */
		if (find_next_key(path, 0, &key) == 0 &&
		    key.objectid == bytenr &&
		    key.type < BTRFS_BLOCK_GROUP_ITEM_KEY) {
			err = -EAGAIN;
			goto out;
		}
	}
	*ref_ret = (struct btrfs_extent_inline_ref *)ptr;
out:
	if (insert) {
		path->keep_locks = 0;
		path->search_for_extension = 0;
		btrfs_unlock_up_safe(path, 1);
	}
	return err;
}

/*
 * helper to add new inline back ref
 */
static noinline_for_stack
void setup_inline_extent_backref(struct btrfs_fs_info *fs_info,
				 struct btrfs_path *path,
				 struct btrfs_extent_inline_ref *iref,
				 u64 parent, u64 root_objectid,
				 u64 owner, u64 offset, int refs_to_add,
				 struct btrfs_delayed_extent_op *extent_op)
{
	struct extent_buffer *leaf;
	struct btrfs_extent_item *ei;
	unsigned long ptr;
	unsigned long end;
	unsigned long item_offset;
	u64 refs;
	int size;
	int type;

	leaf = path->nodes[0];
	ei = btrfs_item_ptr(leaf, path->slots[0], struct btrfs_extent_item);
	item_offset = (unsigned long)iref - (unsigned long)ei;

	type = extent_ref_type(parent, owner);
	size = btrfs_extent_inline_ref_size(type);

	btrfs_extend_item(fs_info, path, size);

	ei = btrfs_item_ptr(leaf, path->slots[0], struct btrfs_extent_item);
	refs = btrfs_extent_refs(leaf, ei);
	refs += refs_to_add;
	btrfs_set_extent_refs(leaf, ei, refs);
	if (extent_op)
		__run_delayed_extent_op(extent_op, leaf, ei);

	ptr = (unsigned long)ei + item_offset;
	end = (unsigned long)ei + btrfs_item_size_nr(leaf, path->slots[0]);
	if (ptr < end - size)
		memmove_extent_buffer(leaf, ptr + size, ptr,
				      end - size - ptr);

	iref = (struct btrfs_extent_inline_ref *)ptr;
	btrfs_set_extent_inline_ref_type(leaf, iref, type);
	if (type == BTRFS_EXTENT_DATA_REF_KEY) {
		struct btrfs_extent_data_ref *dref;
		dref = (struct btrfs_extent_data_ref *)(&iref->offset);
		btrfs_set_extent_data_ref_root(leaf, dref, root_objectid);
		btrfs_set_extent_data_ref_objectid(leaf, dref, owner);
		btrfs_set_extent_data_ref_offset(leaf, dref, offset);
		btrfs_set_extent_data_ref_count(leaf, dref, refs_to_add);
	} else if (type == BTRFS_SHARED_DATA_REF_KEY) {
		struct btrfs_shared_data_ref *sref;
		sref = (struct btrfs_shared_data_ref *)(iref + 1);
		btrfs_set_shared_data_ref_count(leaf, sref, refs_to_add);
		btrfs_set_extent_inline_ref_offset(leaf, iref, parent);
	} else if (type == BTRFS_SHARED_BLOCK_REF_KEY) {
		btrfs_set_extent_inline_ref_offset(leaf, iref, parent);
	} else {
		btrfs_set_extent_inline_ref_offset(leaf, iref, root_objectid);
	}
	btrfs_mark_buffer_dirty(leaf);
}

static int lookup_extent_backref(struct btrfs_trans_handle *trans,
				 struct btrfs_fs_info *fs_info,
				 struct btrfs_path *path,
				 struct btrfs_extent_inline_ref **ref_ret,
				 u64 bytenr, u64 num_bytes, u64 parent,
				 u64 root_objectid, u64 owner, u64 offset)
{
	int ret;

	ret = lookup_inline_extent_backref(trans, fs_info, path, ref_ret,
					   bytenr, num_bytes, parent,
					   root_objectid, owner, offset, 0);
	if (ret != -ENOENT)
		return ret;

	btrfs_release_path(path);
	*ref_ret = NULL;

	if (owner < BTRFS_FIRST_FREE_OBJECTID) {
		ret = lookup_tree_block_ref(trans, fs_info, path, bytenr,
					    parent, root_objectid);
	} else {
		ret = lookup_extent_data_ref(trans, fs_info, path, bytenr,
					     parent, root_objectid, owner,
					     offset);
	}
	return ret;
}

/*
 * helper to update/remove inline back ref
 */
static noinline_for_stack
void update_inline_extent_backref(struct btrfs_fs_info *fs_info,
				  struct btrfs_path *path,
				  struct btrfs_extent_inline_ref *iref,
				  int refs_to_mod,
				  struct btrfs_delayed_extent_op *extent_op,
				  int *last_ref)
{
	struct extent_buffer *leaf;
	struct btrfs_extent_item *ei;
	struct btrfs_extent_data_ref *dref = NULL;
	struct btrfs_shared_data_ref *sref = NULL;
	unsigned long ptr;
	unsigned long end;
	u32 item_size;
	int size;
	int type;
	u64 refs;

	leaf = path->nodes[0];
	ei = btrfs_item_ptr(leaf, path->slots[0], struct btrfs_extent_item);
	refs = btrfs_extent_refs(leaf, ei);
	WARN_ON(refs_to_mod < 0 && refs + refs_to_mod <= 0);
	refs += refs_to_mod;
	btrfs_set_extent_refs(leaf, ei, refs);
	if (extent_op)
		__run_delayed_extent_op(extent_op, leaf, ei);

	/*
	 * If type is invalid, we should have bailed out after
	 * lookup_inline_extent_backref().
	 */
	type = btrfs_get_extent_inline_ref_type(leaf, iref, BTRFS_REF_TYPE_ANY);
	ASSERT(type != BTRFS_REF_TYPE_INVALID);

	if (type == BTRFS_EXTENT_DATA_REF_KEY) {
		dref = (struct btrfs_extent_data_ref *)(&iref->offset);
		refs = btrfs_extent_data_ref_count(leaf, dref);
	} else if (type == BTRFS_SHARED_DATA_REF_KEY) {
		sref = (struct btrfs_shared_data_ref *)(iref + 1);
		refs = btrfs_shared_data_ref_count(leaf, sref);
	} else {
		refs = 1;
		BUG_ON(refs_to_mod != -1);
	}

	BUG_ON(refs_to_mod < 0 && refs < -refs_to_mod);
	refs += refs_to_mod;

	if (refs > 0) {
		if (type == BTRFS_EXTENT_DATA_REF_KEY)
			btrfs_set_extent_data_ref_count(leaf, dref, refs);
		else
			btrfs_set_shared_data_ref_count(leaf, sref, refs);
	} else {
		*last_ref = 1;
		size =  btrfs_extent_inline_ref_size(type);
		item_size = btrfs_item_size_nr(leaf, path->slots[0]);
		ptr = (unsigned long)iref;
		end = (unsigned long)ei + item_size;
		if (ptr + size < end)
			memmove_extent_buffer(leaf, ptr, ptr + size,
					      end - ptr - size);
		item_size -= size;
		btrfs_truncate_item(fs_info, path, item_size, 1);
	}
	btrfs_mark_buffer_dirty(leaf);
}

static noinline_for_stack
int insert_inline_extent_backref(struct btrfs_trans_handle *trans,
				 struct btrfs_fs_info *fs_info,
				 struct btrfs_path *path,
				 u64 bytenr, u64 num_bytes, u64 parent,
				 u64 root_objectid, u64 owner,
				 u64 offset, int refs_to_add,
				 struct btrfs_delayed_extent_op *extent_op)
{
	struct btrfs_extent_inline_ref *iref;
	int ret;

	ret = lookup_inline_extent_backref(trans, fs_info, path, &iref,
					   bytenr, num_bytes, parent,
					   root_objectid, owner, offset, 1);
	if (ret == 0) {
		BUG_ON(owner < BTRFS_FIRST_FREE_OBJECTID);
		update_inline_extent_backref(fs_info, path, iref,
					     refs_to_add, extent_op, NULL);
	} else if (ret == -ENOENT) {
		setup_inline_extent_backref(fs_info, path, iref, parent,
					    root_objectid, owner, offset,
					    refs_to_add, extent_op);
		ret = 0;
	}
	return ret;
}

static int insert_extent_backref(struct btrfs_trans_handle *trans,
				 struct btrfs_fs_info *fs_info,
				 struct btrfs_path *path,
				 u64 bytenr, u64 parent, u64 root_objectid,
				 u64 owner, u64 offset, int refs_to_add)
{
	int ret;
	if (owner < BTRFS_FIRST_FREE_OBJECTID) {
		BUG_ON(refs_to_add != 1);
		ret = insert_tree_block_ref(trans, fs_info, path, bytenr,
					    parent, root_objectid);
	} else {
		ret = insert_extent_data_ref(trans, fs_info, path, bytenr,
					     parent, root_objectid,
					     owner, offset, refs_to_add);
	}
	return ret;
}

static int remove_extent_backref(struct btrfs_trans_handle *trans,
				 struct btrfs_fs_info *fs_info,
				 struct btrfs_path *path,
				 struct btrfs_extent_inline_ref *iref,
				 int refs_to_drop, int is_data, int *last_ref)
{
	int ret = 0;

	BUG_ON(!is_data && refs_to_drop != 1);
	if (iref) {
		update_inline_extent_backref(fs_info, path, iref,
					     -refs_to_drop, NULL, last_ref);
	} else if (is_data) {
		ret = remove_extent_data_ref(trans, fs_info, path, refs_to_drop,
					     last_ref);
	} else {
		*last_ref = 1;
		ret = btrfs_del_item(trans, fs_info->extent_root, path);
	}
	return ret;
}

#define in_range(b, first, len)        ((b) >= (first) && (b) < (first) + (len))
static int btrfs_issue_discard(struct block_device *bdev, u64 start, u64 len,
			       u64 *discarded_bytes)
{
	int j, ret = 0;
	u64 bytes_left, end;
	u64 aligned_start = ALIGN(start, 1 << 9);

	if (WARN_ON(start != aligned_start)) {
		len -= aligned_start - start;
		len = round_down(len, 1 << 9);
		start = aligned_start;
	}

	*discarded_bytes = 0;

	if (!len)
		return 0;

	end = start + len;
	bytes_left = len;

	/* Skip any superblocks on this device. */
	for (j = 0; j < BTRFS_SUPER_MIRROR_MAX; j++) {
		u64 sb_start = btrfs_sb_offset(j);
		u64 sb_end = sb_start + BTRFS_SUPER_INFO_SIZE;
		u64 size = sb_start - start;

		if (!in_range(sb_start, start, bytes_left) &&
		    !in_range(sb_end, start, bytes_left) &&
		    !in_range(start, sb_start, BTRFS_SUPER_INFO_SIZE))
			continue;

		/*
		 * Superblock spans beginning of range.  Adjust start and
		 * try again.
		 */
		if (sb_start <= start) {
			start += sb_end - start;
			if (start > end) {
				bytes_left = 0;
				break;
			}
			bytes_left = end - start;
			continue;
		}

		if (size) {
			ret = blkdev_issue_discard(bdev, start >> 9, size >> 9,
						   GFP_NOFS, 0);
			if (!ret)
				*discarded_bytes += size;
			else if (ret != -EOPNOTSUPP)
				return ret;
		}

		start = sb_end;
		if (start > end) {
			bytes_left = 0;
			break;
		}
		bytes_left = end - start;
	}

	if (bytes_left) {
		ret = blkdev_issue_discard(bdev, start >> 9, bytes_left >> 9,
					   GFP_NOFS, 0);
		if (!ret)
			*discarded_bytes += bytes_left;
	}
	return ret;
}

int btrfs_discard_extent(struct btrfs_fs_info *fs_info, u64 bytenr,
			 u64 num_bytes, u64 *actual_bytes)
{
	int ret = 0;
	u64 discarded_bytes = 0;
	u64 end = bytenr + num_bytes;
	u64 cur = bytenr;
	struct btrfs_bio *bbio = NULL;


	/*
	 * Avoid races with device replace and make sure our bbio has devices
	 * associated to its stripes that don't go away while we are discarding.
	 */
	btrfs_bio_counter_inc_blocked(fs_info);
	while (cur < end) {
		struct btrfs_bio_stripe *stripe;
		int i;

		num_bytes = end - cur;
		/* Tell the block device(s) that the sectors can be discarded */
		ret = btrfs_map_block(fs_info, BTRFS_MAP_DISCARD, cur,
				      &num_bytes, &bbio, 0);
		/*
		 * Error can be -ENOMEM, -ENOENT (no such chunk mapping) or
		 * -EOPNOTSUPP. For any such error, @num_bytes is not updated,
		 * thus we can't continue anyway.
		 */
		if (ret < 0)
			goto out;

		stripe = bbio->stripes;
		for (i = 0; i < bbio->num_stripes; i++, stripe++) {
			u64 bytes;
			if (!stripe->dev->can_discard)
				continue;

			ret = btrfs_issue_discard(stripe->dev->bdev,
						  stripe->physical,
						  stripe->length,
						  &bytes);
			if (!ret) {
				discarded_bytes += bytes;
			} else if (ret != -EOPNOTSUPP) {
				/*
				 * Logic errors or -ENOMEM, or -EIO, but
				 * unlikely to happen.
				 *
				 * And since there are two loops, explicitly
				 * go to out to avoid confusion.
				 */
				btrfs_put_bbio(bbio);
				goto out;
			}

			/*
			 * Just in case we get back EOPNOTSUPP for some reason,
			 * just ignore the return value so we don't screw up
			 * people calling discard_extent.
			 */
			ret = 0;
		}
		btrfs_put_bbio(bbio);
		cur += num_bytes;
	}
out:
	btrfs_bio_counter_dec(fs_info);

	if (actual_bytes)
		*actual_bytes = discarded_bytes;


	if (ret == -EOPNOTSUPP)
		ret = 0;
	return ret;
}

/* Can return -ENOMEM */
int btrfs_inc_extent_ref(struct btrfs_trans_handle *trans,
			 struct btrfs_root *root,
			 struct btrfs_ref *generic_ref)
{
	struct btrfs_fs_info *fs_info = root->fs_info;
	int ret;

	ASSERT(generic_ref->type != BTRFS_REF_NOT_SET &&
	       generic_ref->action);
	BUG_ON(generic_ref->type == BTRFS_REF_METADATA &&
	       generic_ref->tree_ref.root == BTRFS_TREE_LOG_OBJECTID);

	if (generic_ref->type == BTRFS_REF_METADATA)
		ret = btrfs_add_delayed_tree_ref(fs_info, trans, generic_ref,
				NULL);
	else
		ret = btrfs_add_delayed_data_ref(fs_info, trans, generic_ref, 0);

	return ret;
}

static int __btrfs_inc_extent_ref(struct btrfs_trans_handle *trans,
				  struct btrfs_fs_info *fs_info,
				  struct btrfs_delayed_ref_node *node,
				  u64 parent, u64 root_objectid,
				  u64 owner, u64 offset, int refs_to_add,
				  struct btrfs_delayed_extent_op *extent_op)
{
	struct btrfs_path *path;
	struct extent_buffer *leaf;
	struct btrfs_extent_item *item;
	struct btrfs_key key;
	u64 bytenr = node->bytenr;
	u64 num_bytes = node->num_bytes;
	u64 refs;
	int ret;

	path = btrfs_alloc_path();
	if (!path)
		return -ENOMEM;

	path->reada = READA_FORWARD;
	path->leave_spinning = 1;
	/* this will setup the path even if it fails to insert the back ref */
	ret = insert_inline_extent_backref(trans, fs_info, path, bytenr,
					   num_bytes, parent, root_objectid,
					   owner, offset,
					   refs_to_add, extent_op);
	if ((ret < 0 && ret != -EAGAIN) || !ret)
		goto out;

	/*
	 * Ok we had -EAGAIN which means we didn't have space to insert and
	 * inline extent ref, so just update the reference count and add a
	 * normal backref.
	 */
	leaf = path->nodes[0];
	btrfs_item_key_to_cpu(leaf, &key, path->slots[0]);
	item = btrfs_item_ptr(leaf, path->slots[0], struct btrfs_extent_item);
	refs = btrfs_extent_refs(leaf, item);
	btrfs_set_extent_refs(leaf, item, refs + refs_to_add);
	if (extent_op)
		__run_delayed_extent_op(extent_op, leaf, item);

	btrfs_mark_buffer_dirty(leaf);
	btrfs_release_path(path);

	path->reada = READA_FORWARD;
	path->leave_spinning = 1;
	/* now insert the actual backref */
	ret = insert_extent_backref(trans, fs_info, path, bytenr, parent,
				    root_objectid, owner, offset, refs_to_add);
	if (ret)
		btrfs_abort_transaction(trans, ret);
out:
	btrfs_free_path(path);
	return ret;
}

static int run_delayed_data_ref(struct btrfs_trans_handle *trans,
				struct btrfs_fs_info *fs_info,
				struct btrfs_delayed_ref_node *node,
				struct btrfs_delayed_extent_op *extent_op,
				int insert_reserved)
{
	int ret = 0;
	struct btrfs_delayed_data_ref *ref;
	struct btrfs_key ins;
	u64 parent = 0;
	u64 ref_root = 0;
	u64 flags = 0;

	ins.objectid = node->bytenr;
	ins.offset = node->num_bytes;
	ins.type = BTRFS_EXTENT_ITEM_KEY;

	ref = btrfs_delayed_node_to_data_ref(node);
	trace_run_delayed_data_ref(fs_info, node, ref, node->action);

	if (node->type == BTRFS_SHARED_DATA_REF_KEY)
		parent = ref->parent;
	ref_root = ref->root;

	if (node->action == BTRFS_ADD_DELAYED_REF && insert_reserved) {
		if (extent_op)
			flags |= extent_op->flags_to_set;
		ret = alloc_reserved_file_extent(trans, fs_info,
						 parent, ref_root, flags,
						 ref->objectid, ref->offset,
						 &ins, node->ref_mod);
	} else if (node->action == BTRFS_ADD_DELAYED_REF) {
		ret = __btrfs_inc_extent_ref(trans, fs_info, node, parent,
					     ref_root, ref->objectid,
					     ref->offset, node->ref_mod,
					     extent_op);
	} else if (node->action == BTRFS_DROP_DELAYED_REF) {
		ret = __btrfs_free_extent(trans, fs_info, node, parent,
					  ref_root, ref->objectid,
					  ref->offset, node->ref_mod,
					  extent_op);
	} else {
		BUG();
	}
	return ret;
}

static void __run_delayed_extent_op(struct btrfs_delayed_extent_op *extent_op,
				    struct extent_buffer *leaf,
				    struct btrfs_extent_item *ei)
{
	u64 flags = btrfs_extent_flags(leaf, ei);
	if (extent_op->update_flags) {
		flags |= extent_op->flags_to_set;
		btrfs_set_extent_flags(leaf, ei, flags);
	}

	if (extent_op->update_key) {
		struct btrfs_tree_block_info *bi;
		BUG_ON(!(flags & BTRFS_EXTENT_FLAG_TREE_BLOCK));
		bi = (struct btrfs_tree_block_info *)(ei + 1);
		btrfs_set_tree_block_key(leaf, bi, &extent_op->key);
	}
}

static int run_delayed_extent_op(struct btrfs_trans_handle *trans,
				 struct btrfs_fs_info *fs_info,
				 struct btrfs_delayed_ref_head *head,
				 struct btrfs_delayed_extent_op *extent_op)
{
	struct btrfs_key key;
	struct btrfs_path *path;
	struct btrfs_extent_item *ei;
	struct extent_buffer *leaf;
	u32 item_size;
	int ret;
	int err = 0;
	int metadata = !extent_op->is_data;

	if (trans->aborted)
		return 0;

	if (metadata && !btrfs_fs_incompat(fs_info, SKINNY_METADATA))
		metadata = 0;

	path = btrfs_alloc_path();
	if (!path)
		return -ENOMEM;

	key.objectid = head->bytenr;

	if (metadata) {
		key.type = BTRFS_METADATA_ITEM_KEY;
		key.offset = extent_op->level;
	} else {
		key.type = BTRFS_EXTENT_ITEM_KEY;
		key.offset = head->num_bytes;
	}

again:
	path->reada = READA_FORWARD;
	path->leave_spinning = 1;
	ret = btrfs_search_slot(trans, fs_info->extent_root, &key, path, 0, 1);
	if (ret < 0) {
		err = ret;
		goto out;
	}
	if (ret > 0) {
		if (metadata) {
			if (path->slots[0] > 0) {
				path->slots[0]--;
				btrfs_item_key_to_cpu(path->nodes[0], &key,
						      path->slots[0]);
				if (key.objectid == head->bytenr &&
				    key.type == BTRFS_EXTENT_ITEM_KEY &&
				    key.offset == head->num_bytes)
					ret = 0;
			}
			if (ret > 0) {
				btrfs_release_path(path);
				metadata = 0;

				key.objectid = head->bytenr;
				key.offset = head->num_bytes;
				key.type = BTRFS_EXTENT_ITEM_KEY;
				goto again;
			}
		} else {
			err = -EIO;
			goto out;
		}
	}

	leaf = path->nodes[0];
	item_size = btrfs_item_size_nr(leaf, path->slots[0]);
#ifdef BTRFS_COMPAT_EXTENT_TREE_V0
	if (item_size < sizeof(*ei)) {
		ret = convert_extent_item_v0(trans, fs_info, path, (u64)-1, 0);
		if (ret < 0) {
			err = ret;
			goto out;
		}
		leaf = path->nodes[0];
		item_size = btrfs_item_size_nr(leaf, path->slots[0]);
	}
#endif
	BUG_ON(item_size < sizeof(*ei));
	ei = btrfs_item_ptr(leaf, path->slots[0], struct btrfs_extent_item);
	__run_delayed_extent_op(extent_op, leaf, ei);

	btrfs_mark_buffer_dirty(leaf);
out:
	btrfs_free_path(path);
	return err;
}

static int run_delayed_tree_ref(struct btrfs_trans_handle *trans,
				struct btrfs_fs_info *fs_info,
				struct btrfs_delayed_ref_node *node,
				struct btrfs_delayed_extent_op *extent_op,
				int insert_reserved)
{
	int ret = 0;
	struct btrfs_delayed_tree_ref *ref;
	struct btrfs_key ins;
	u64 parent = 0;
	u64 ref_root = 0;
	bool skinny_metadata = btrfs_fs_incompat(fs_info, SKINNY_METADATA);

	ref = btrfs_delayed_node_to_tree_ref(node);
	trace_run_delayed_tree_ref(fs_info, node, ref, node->action);

	if (node->type == BTRFS_SHARED_BLOCK_REF_KEY)
		parent = ref->parent;
	ref_root = ref->root;

	ins.objectid = node->bytenr;
	if (skinny_metadata) {
		ins.offset = ref->level;
		ins.type = BTRFS_METADATA_ITEM_KEY;
	} else {
		ins.offset = node->num_bytes;
		ins.type = BTRFS_EXTENT_ITEM_KEY;
	}

	if (node->ref_mod != 1) {
		btrfs_err(fs_info,
	"btree block(%llu) has %d references rather than 1: action %d ref_root %llu parent %llu",
			  node->bytenr, node->ref_mod, node->action, ref_root,
			  parent);
		return -EIO;
	}
	if (node->action == BTRFS_ADD_DELAYED_REF && insert_reserved) {
		BUG_ON(!extent_op || !extent_op->update_flags);
		ret = alloc_reserved_tree_block(trans, fs_info,
						parent, ref_root,
						extent_op->flags_to_set,
						&extent_op->key,
						ref->level, &ins);
	} else if (node->action == BTRFS_ADD_DELAYED_REF) {
		ret = __btrfs_inc_extent_ref(trans, fs_info, node,
					     parent, ref_root,
					     ref->level, 0, 1,
					     extent_op);
	} else if (node->action == BTRFS_DROP_DELAYED_REF) {
		ret = __btrfs_free_extent(trans, fs_info, node,
					  parent, ref_root,
					  ref->level, 0, 1, extent_op);
	} else {
		BUG();
	}
	return ret;
}

/* helper function to actually process a single delayed ref entry */
static int run_one_delayed_ref(struct btrfs_trans_handle *trans,
			       struct btrfs_fs_info *fs_info,
			       struct btrfs_delayed_ref_node *node,
			       struct btrfs_delayed_extent_op *extent_op,
			       int insert_reserved)
{
	int ret = 0;

	if (trans->aborted) {
		if (insert_reserved)
			btrfs_pin_extent(fs_info, node->bytenr,
					 node->num_bytes, 1);
		return 0;
	}

	if (node->type == BTRFS_TREE_BLOCK_REF_KEY ||
	    node->type == BTRFS_SHARED_BLOCK_REF_KEY)
		ret = run_delayed_tree_ref(trans, fs_info, node, extent_op,
					   insert_reserved);
	else if (node->type == BTRFS_EXTENT_DATA_REF_KEY ||
		 node->type == BTRFS_SHARED_DATA_REF_KEY)
		ret = run_delayed_data_ref(trans, fs_info, node, extent_op,
					   insert_reserved);
	else
		BUG();
	if (ret && insert_reserved)
		btrfs_pin_extent(trans->fs_info, node->bytenr,
				 node->num_bytes, 1);
	return ret;
}

static inline struct btrfs_delayed_ref_node *
select_delayed_ref(struct btrfs_delayed_ref_head *head)
{
	struct btrfs_delayed_ref_node *ref;

	if (RB_EMPTY_ROOT(&head->ref_tree))
		return NULL;

	/*
	 * Select a delayed ref of type BTRFS_ADD_DELAYED_REF first.
	 * This is to prevent a ref count from going down to zero, which deletes
	 * the extent item from the extent tree, when there still are references
	 * to add, which would fail because they would not find the extent item.
	 */
	if (!list_empty(&head->ref_add_list))
		return list_first_entry(&head->ref_add_list,
				struct btrfs_delayed_ref_node, add_list);

	ref = rb_entry(rb_first(&head->ref_tree),
		       struct btrfs_delayed_ref_node, ref_node);
	ASSERT(list_empty(&ref->add_list));
	return ref;
}

static void unselect_delayed_ref_head(struct btrfs_delayed_ref_root *delayed_refs,
				      struct btrfs_delayed_ref_head *head)
{
	spin_lock(&delayed_refs->lock);
	head->processing = 0;
	delayed_refs->num_heads_ready++;
	spin_unlock(&delayed_refs->lock);
	btrfs_delayed_ref_unlock(head);
}

static struct btrfs_delayed_extent_op *cleanup_extent_op(
					struct btrfs_delayed_ref_head *head)
{
	struct btrfs_delayed_extent_op *extent_op = head->extent_op;

	if (!extent_op)
		return NULL;
	if (head->must_insert_reserved) {
		head->extent_op = NULL;
		btrfs_free_delayed_extent_op(extent_op);
		return NULL;
	}
	return extent_op;
}

static int run_and_cleanup_extent_op(struct btrfs_trans_handle *trans,
				     struct btrfs_delayed_ref_head *head)
{
	struct btrfs_delayed_extent_op *extent_op;
	int ret;

	extent_op = cleanup_extent_op(head);
	if (!extent_op)
		return 0;
	head->extent_op = NULL;
	spin_unlock(&head->lock);
	ret = run_delayed_extent_op(trans, trans->fs_info, head, extent_op);
	btrfs_free_delayed_extent_op(extent_op);
	return ret ? ret : 1;
}

void btrfs_cleanup_ref_head_accounting(struct btrfs_fs_info *fs_info,
				       struct btrfs_delayed_ref_root *delayed_refs,
				       struct btrfs_delayed_ref_head *head)
{
	int nr_items = 1;	/* Dropping this ref head update. */

	/*
	 * We had csum deletions accounted for in our delayed refs rsv, we need
	 * to drop the csum leaves for this update from our delayed_refs_rsv.
	 */
	if (head->total_ref_mod < 0 && head->is_data) {
		spin_lock(&delayed_refs->lock);
		delayed_refs->pending_csums -= head->num_bytes;
		spin_unlock(&delayed_refs->lock);
		nr_items += btrfs_csum_bytes_to_leaves(fs_info, head->num_bytes);
	}

	/*
	 * We were dropping refs, or had a new ref and dropped it, and thus must
	 * adjust down our total_bytes_pinned, the space may or may not have
	 * been pinned and so is accounted for properly in the pinned space by
	 * now.
	 */
	if (head->total_ref_mod < 0 ||
	    (head->total_ref_mod == 0 && head->must_insert_reserved)) {
		u64 flags = btrfs_ref_head_to_space_flags(head);

		btrfs_mod_total_bytes_pinned(fs_info, flags, -head->num_bytes);
	}

	btrfs_delayed_refs_rsv_release(fs_info, nr_items);
}

static int cleanup_ref_head(struct btrfs_trans_handle *trans,
			    struct btrfs_fs_info *fs_info,
			    struct btrfs_delayed_ref_head *head)
{
	struct btrfs_delayed_ref_root *delayed_refs;
	int ret;

	delayed_refs = &trans->transaction->delayed_refs;

	ret = run_and_cleanup_extent_op(trans, head);
	if (ret < 0) {
		unselect_delayed_ref_head(delayed_refs, head);
		btrfs_debug(fs_info, "run_delayed_extent_op returned %d", ret);
		return ret;
	} else if (ret) {
		return ret;
	}

	/*
	 * Need to drop our head ref lock and re-acquire the delayed ref lock
	 * and then re-check to make sure nobody got added.
	 */
	spin_unlock(&head->lock);
	spin_lock(&delayed_refs->lock);
	spin_lock(&head->lock);
	if (!RB_EMPTY_ROOT(&head->ref_tree) || head->extent_op) {
		spin_unlock(&head->lock);
		spin_unlock(&delayed_refs->lock);
		return 1;
	}
	btrfs_delete_ref_head(delayed_refs, head);
	spin_unlock(&delayed_refs->lock);
	spin_unlock(&head->lock);

	if (head->must_insert_reserved) {
		btrfs_pin_extent(fs_info, head->bytenr,
				 head->num_bytes, 1);
		if (head->is_data) {
			ret = btrfs_del_csums(trans, fs_info->csum_root,
					      head->bytenr, head->num_bytes);
		}
	}

	btrfs_cleanup_ref_head_accounting(fs_info, delayed_refs, head);

	trace_run_delayed_ref_head(fs_info, head, 0);
	btrfs_delayed_ref_unlock(head);
	btrfs_put_delayed_ref_head(head);
	return 0;
}

/*
 * Returns 0 on success or if called with an already aborted transaction.
 * Returns -ENOMEM or -EIO on failure and will abort the transaction.
 */
static noinline int __btrfs_run_delayed_refs(struct btrfs_trans_handle *trans,
					     struct btrfs_fs_info *fs_info,
					     unsigned long nr)
{
	struct btrfs_delayed_ref_root *delayed_refs;
	struct btrfs_delayed_ref_node *ref;
	struct btrfs_delayed_ref_head *locked_ref = NULL;
	struct btrfs_delayed_extent_op *extent_op;
	ktime_t start = ktime_get();
	int ret;
	unsigned long count = 0;
	unsigned long actual_count = 0;
	int must_insert_reserved = 0;

	delayed_refs = &trans->transaction->delayed_refs;
	while (1) {
		if (!locked_ref) {
			if (count >= nr)
				break;

			spin_lock(&delayed_refs->lock);
			locked_ref = btrfs_select_ref_head(trans);
			if (!locked_ref) {
				spin_unlock(&delayed_refs->lock);
				break;
			}

			/* grab the lock that says we are going to process
			 * all the refs for this head */
			ret = btrfs_delayed_ref_lock(delayed_refs, locked_ref);
			spin_unlock(&delayed_refs->lock);
			/*
			 * we may have dropped the spin lock to get the head
			 * mutex lock, and that might have given someone else
			 * time to free the head.  If that's true, it has been
			 * removed from our list and we can move on.
			 */
			if (ret == -EAGAIN) {
				locked_ref = NULL;
				count++;
				continue;
			}
		}

		/*
		 * We need to try and merge add/drops of the same ref since we
		 * can run into issues with relocate dropping the implicit ref
		 * and then it being added back again before the drop can
		 * finish.  If we merged anything we need to re-loop so we can
		 * get a good ref.
		 * Or we can get node references of the same type that weren't
		 * merged when created due to bumps in the tree mod seq, and
		 * we need to merge them to prevent adding an inline extent
		 * backref before dropping it (triggering a BUG_ON at
		 * insert_inline_extent_backref()).
		 */
		spin_lock(&locked_ref->lock);
		btrfs_merge_delayed_refs(trans, fs_info, delayed_refs,
					 locked_ref);

		/*
		 * locked_ref is the head node, so we have to go one
		 * node back for any delayed ref updates
		 */
		ref = select_delayed_ref(locked_ref);

		if (ref && ref->seq &&
		    btrfs_check_delayed_seq(fs_info, delayed_refs, ref->seq)) {
			spin_unlock(&locked_ref->lock);
			unselect_delayed_ref_head(delayed_refs, locked_ref);
			locked_ref = NULL;
			cond_resched();
			count++;
			continue;
		}

		/*
		 * We're done processing refs in this ref_head, clean everything
		 * up and move on to the next ref_head.
		 */
		if (!ref) {
			ret = cleanup_ref_head(trans, fs_info, locked_ref);
			if (ret > 0 ) {
				/* We dropped our lock, we need to loop. */
				ret = 0;
				continue;
			} else if (ret) {
				return ret;
			}
			locked_ref = NULL;
			count++;
			continue;
		}

		actual_count++;
		ref->in_tree = 0;
		rb_erase(&ref->ref_node, &locked_ref->ref_tree);
		RB_CLEAR_NODE(&ref->ref_node);
		if (!list_empty(&ref->add_list))
			list_del(&ref->add_list);
		/*
		 * When we play the delayed ref, also correct the ref_mod on
		 * head
		 */
		switch (ref->action) {
		case BTRFS_ADD_DELAYED_REF:
		case BTRFS_ADD_DELAYED_EXTENT:
			locked_ref->ref_mod -= ref->ref_mod;
			break;
		case BTRFS_DROP_DELAYED_REF:
			locked_ref->ref_mod += ref->ref_mod;
			break;
		default:
			WARN_ON(1);
		}
		atomic_dec(&delayed_refs->num_entries);

		/*
		 * Record the must-insert_reserved flag before we drop the spin
		 * lock.
		 */
		must_insert_reserved = locked_ref->must_insert_reserved;
		locked_ref->must_insert_reserved = 0;

		extent_op = locked_ref->extent_op;
		locked_ref->extent_op = NULL;
		spin_unlock(&locked_ref->lock);

		ret = run_one_delayed_ref(trans, fs_info, ref, extent_op,
					  must_insert_reserved);

		btrfs_free_delayed_extent_op(extent_op);
		if (ret) {
			unselect_delayed_ref_head(delayed_refs, locked_ref);
			btrfs_put_delayed_ref(ref);
			btrfs_debug(fs_info, "run_one_delayed_ref returned %d",
				    ret);
			return ret;
		}

		btrfs_put_delayed_ref(ref);
		count++;
		cond_resched();
	}

	/*
	 * We don't want to include ref heads since we can have empty ref heads
	 * and those will drastically skew our runtime down since we just do
	 * accounting, no actual extent tree updates.
	 */
	if (actual_count > 0) {
		u64 runtime = ktime_to_ns(ktime_sub(ktime_get(), start));
		u64 avg;

		/*
		 * We weigh the current average higher than our current runtime
		 * to avoid large swings in the average.
		 */
		spin_lock(&delayed_refs->lock);
		avg = fs_info->avg_delayed_ref_runtime * 3 + runtime;
		fs_info->avg_delayed_ref_runtime = avg >> 2;	/* div by 4 */
		spin_unlock(&delayed_refs->lock);
	}
	return 0;
}

#ifdef SCRAMBLE_DELAYED_REFS
/*
 * Normally delayed refs get processed in ascending bytenr order. This
 * correlates in most cases to the order added. To expose dependencies on this
 * order, we start to process the tree in the middle instead of the beginning
 */
static u64 find_middle(struct rb_root *root)
{
	struct rb_node *n = root->rb_node;
	struct btrfs_delayed_ref_node *entry;
	int alt = 1;
	u64 middle;
	u64 first = 0, last = 0;

	n = rb_first(root);
	if (n) {
		entry = rb_entry(n, struct btrfs_delayed_ref_node, rb_node);
		first = entry->bytenr;
	}
	n = rb_last(root);
	if (n) {
		entry = rb_entry(n, struct btrfs_delayed_ref_node, rb_node);
		last = entry->bytenr;
	}
	n = root->rb_node;

	while (n) {
		entry = rb_entry(n, struct btrfs_delayed_ref_node, rb_node);
		WARN_ON(!entry->in_tree);

		middle = entry->bytenr;

		if (alt)
			n = n->rb_left;
		else
			n = n->rb_right;

		alt = 1 - alt;
	}
	return middle;
}
#endif

static inline u64 heads_to_leaves(struct btrfs_fs_info *fs_info, u64 heads)
{
	u64 num_bytes;

	num_bytes = heads * (sizeof(struct btrfs_extent_item) +
			     sizeof(struct btrfs_extent_inline_ref));
	if (!btrfs_fs_incompat(fs_info, SKINNY_METADATA))
		num_bytes += heads * sizeof(struct btrfs_tree_block_info);

	/*
	 * We don't ever fill up leaves all the way so multiply by 2 just to be
	 * closer to what we're really going to want to use.
	 */
	return div_u64(num_bytes, BTRFS_LEAF_DATA_SIZE(fs_info));
}

/*
 * Takes the number of bytes to be csumm'ed and figures out how many leaves it
 * would require to store the csums for that many bytes.
 */
u64 btrfs_csum_bytes_to_leaves(struct btrfs_fs_info *fs_info, u64 csum_bytes)
{
	u64 csum_size;
	u64 num_csums_per_leaf;
	u64 num_csums;

	csum_size = BTRFS_MAX_ITEM_SIZE(fs_info);
	num_csums_per_leaf = div64_u64(csum_size,
			(u64)btrfs_super_csum_size(fs_info->super_copy));
	num_csums = div64_u64(csum_bytes, fs_info->sectorsize);
	num_csums += num_csums_per_leaf - 1;
	num_csums = div64_u64(num_csums, num_csums_per_leaf);
	return num_csums;
}

struct async_delayed_refs {
	struct btrfs_root *root;
	u64 transid;
	int count;
	int error;
	int sync;
	struct completion wait;
	struct btrfs_work work;
};

static inline struct async_delayed_refs *
to_async_delayed_refs(struct btrfs_work *work)
{
	return container_of(work, struct async_delayed_refs, work);
}

static void delayed_ref_async_start(struct btrfs_work *work)
{
	struct async_delayed_refs *async = to_async_delayed_refs(work);
	struct btrfs_trans_handle *trans;
	struct btrfs_fs_info *fs_info = async->root->fs_info;
	int ret;

	/* if the commit is already started, we don't need to wait here */
	if (btrfs_transaction_blocked(fs_info))
		goto done;

	trans = btrfs_join_transaction(async->root);
	if (IS_ERR(trans)) {
		async->error = PTR_ERR(trans);
		goto done;
	}

	/* Don't bother flushing if we got into a different transaction */
	if (trans->transid > async->transid)
		goto end;

	ret = btrfs_run_delayed_refs(trans, fs_info, async->count);
	if (ret)
		async->error = ret;
end:
	ret = btrfs_end_transaction(trans);
	if (ret && !async->error)
		async->error = ret;
done:
	if (async->sync)
		complete(&async->wait);
	else
		kfree(async);
}

int btrfs_async_run_delayed_refs(struct btrfs_fs_info *fs_info,
				 unsigned long count, u64 transid, int wait)
{
	struct async_delayed_refs *async;
	int ret;

	async = kmalloc(sizeof(*async), GFP_NOFS);
	if (!async)
		return -ENOMEM;

	async->root = fs_info->tree_root;
	async->count = count;
	async->error = 0;
	async->transid = transid;
	if (wait)
		async->sync = 1;
	else
		async->sync = 0;
	init_completion(&async->wait);

	btrfs_init_work(&async->work, btrfs_extent_refs_helper,
			delayed_ref_async_start, NULL, NULL);

	btrfs_queue_work(fs_info->extent_workers, &async->work);

	if (wait) {
		wait_for_completion(&async->wait);
		ret = async->error;
		kfree(async);
		return ret;
	}
	return 0;
}

/*
 * this starts processing the delayed reference count updates and
 * extent insertions we have queued up so far.  count can be
 * 0, which means to process everything in the tree at the start
 * of the run (but not newly added entries), or it can be some target
 * number you'd like to process.
 *
 * Returns 0 on success or if called with an aborted transaction
 * Returns <0 on error and aborts the transaction
 */
int btrfs_run_delayed_refs(struct btrfs_trans_handle *trans,
			   struct btrfs_fs_info *fs_info, unsigned long count)
{
	struct rb_node *node;
	struct btrfs_delayed_ref_root *delayed_refs;
	struct btrfs_delayed_ref_head *head;
	int ret;
	int run_all = count == (unsigned long)-1;

	/* We'll clean this up in btrfs_cleanup_transaction */
	if (trans->aborted)
		return 0;

	if (test_bit(BTRFS_FS_CREATING_FREE_SPACE_TREE, &fs_info->flags))
		return 0;

	delayed_refs = &trans->transaction->delayed_refs;
	if (count == 0)
		count = atomic_read(&delayed_refs->num_entries) * 2;

again:
#ifdef SCRAMBLE_DELAYED_REFS
	delayed_refs->run_delayed_start = find_middle(&delayed_refs->root);
#endif
	ret = __btrfs_run_delayed_refs(trans, fs_info, count);
	if (ret < 0) {
		btrfs_abort_transaction(trans, ret);
		return ret;
	}

	if (run_all) {
		btrfs_create_pending_block_groups(trans, fs_info);

		spin_lock(&delayed_refs->lock);
		node = rb_first(&delayed_refs->href_root);
		if (!node) {
			spin_unlock(&delayed_refs->lock);
			goto out;
		}
		head = rb_entry(node, struct btrfs_delayed_ref_head,
				href_node);
		refcount_inc(&head->refs);
		spin_unlock(&delayed_refs->lock);

		/* Mutex was contended, block until it's released and retry. */
		mutex_lock(&head->mutex);
		mutex_unlock(&head->mutex);

		btrfs_put_delayed_ref_head(head);
		cond_resched();
		goto again;
	}
out:
	return 0;
}

int btrfs_set_disk_extent_flags(struct btrfs_trans_handle *trans,
				struct btrfs_fs_info *fs_info,
				u64 bytenr, u64 num_bytes, u64 flags,
				int level, int is_data)
{
	struct btrfs_delayed_extent_op *extent_op;
	int ret;

	extent_op = btrfs_alloc_delayed_extent_op();
	if (!extent_op)
		return -ENOMEM;

	extent_op->flags_to_set = flags;
	extent_op->update_flags = true;
	extent_op->update_key = false;
	extent_op->is_data = is_data ? true : false;
	extent_op->level = level;

	ret = btrfs_add_delayed_extent_op(fs_info, trans, bytenr,
					  num_bytes, extent_op);
	if (ret)
		btrfs_free_delayed_extent_op(extent_op);
	return ret;
}

static noinline int check_delayed_ref(struct btrfs_root *root,
				      struct btrfs_path *path,
				      u64 objectid, u64 offset, u64 bytenr)
{
	struct btrfs_delayed_ref_head *head;
	struct btrfs_delayed_ref_node *ref;
	struct btrfs_delayed_data_ref *data_ref;
	struct btrfs_delayed_ref_root *delayed_refs;
	struct btrfs_transaction *cur_trans;
	struct rb_node *node;
	int ret = 0;

	spin_lock(&root->fs_info->trans_lock);
	cur_trans = root->fs_info->running_transaction;
	if (cur_trans)
		refcount_inc(&cur_trans->use_count);
	spin_unlock(&root->fs_info->trans_lock);
	if (!cur_trans)
		return 0;

	delayed_refs = &cur_trans->delayed_refs;
	spin_lock(&delayed_refs->lock);
	head = btrfs_find_delayed_ref_head(delayed_refs, bytenr);
	if (!head) {
		spin_unlock(&delayed_refs->lock);
		btrfs_put_transaction(cur_trans);
		return 0;
	}

	if (!mutex_trylock(&head->mutex)) {
		refcount_inc(&head->refs);
		spin_unlock(&delayed_refs->lock);

		btrfs_release_path(path);

		/*
		 * Mutex was contended, block until it's released and let
		 * caller try again
		 */
		mutex_lock(&head->mutex);
		mutex_unlock(&head->mutex);
		btrfs_put_delayed_ref_head(head);
		btrfs_put_transaction(cur_trans);
		return -EAGAIN;
	}
	spin_unlock(&delayed_refs->lock);

	spin_lock(&head->lock);
	/*
	 * XXX: We should replace this with a proper search function in the
	 * future.
	 */
	for (node = rb_first(&head->ref_tree); node; node = rb_next(node)) {
		ref = rb_entry(node, struct btrfs_delayed_ref_node, ref_node);
		/* If it's a shared ref we know a cross reference exists */
		if (ref->type != BTRFS_EXTENT_DATA_REF_KEY) {
			ret = 1;
			break;
		}

		data_ref = btrfs_delayed_node_to_data_ref(ref);

		/*
		 * If our ref doesn't match the one we're currently looking at
		 * then we have a cross reference.
		 */
		if (data_ref->root != root->root_key.objectid ||
		    data_ref->objectid != objectid ||
		    data_ref->offset != offset) {
			ret = 1;
			break;
		}
	}
	spin_unlock(&head->lock);
	mutex_unlock(&head->mutex);
	btrfs_put_transaction(cur_trans);
	return ret;
}

static noinline int check_committed_ref(struct btrfs_root *root,
					struct btrfs_path *path,
					u64 objectid, u64 offset, u64 bytenr)
{
	struct btrfs_fs_info *fs_info = root->fs_info;
	struct btrfs_root *extent_root = fs_info->extent_root;
	struct extent_buffer *leaf;
	struct btrfs_extent_data_ref *ref;
	struct btrfs_extent_inline_ref *iref;
	struct btrfs_extent_item *ei;
	struct btrfs_key key;
	u32 item_size;
	int type;
	int ret;

	key.objectid = bytenr;
	key.offset = (u64)-1;
	key.type = BTRFS_EXTENT_ITEM_KEY;

	ret = btrfs_search_slot(NULL, extent_root, &key, path, 0, 0);
	if (ret < 0)
		goto out;
	BUG_ON(ret == 0); /* Corruption */

	ret = -ENOENT;
	if (path->slots[0] == 0)
		goto out;

	path->slots[0]--;
	leaf = path->nodes[0];
	btrfs_item_key_to_cpu(leaf, &key, path->slots[0]);

	if (key.objectid != bytenr || key.type != BTRFS_EXTENT_ITEM_KEY)
		goto out;

	ret = 1;
	item_size = btrfs_item_size_nr(leaf, path->slots[0]);
#ifdef BTRFS_COMPAT_EXTENT_TREE_V0
	if (item_size < sizeof(*ei)) {
		WARN_ON(item_size != sizeof(struct btrfs_extent_item_v0));
		goto out;
	}
#endif
	ei = btrfs_item_ptr(leaf, path->slots[0], struct btrfs_extent_item);

	if (item_size != sizeof(*ei) +
	    btrfs_extent_inline_ref_size(BTRFS_EXTENT_DATA_REF_KEY))
		goto out;

	if (btrfs_extent_generation(leaf, ei) <=
	    btrfs_root_last_snapshot(&root->root_item))
		goto out;

	iref = (struct btrfs_extent_inline_ref *)(ei + 1);

	type = btrfs_get_extent_inline_ref_type(leaf, iref, BTRFS_REF_TYPE_DATA);
	if (type != BTRFS_EXTENT_DATA_REF_KEY)
		goto out;

	ref = (struct btrfs_extent_data_ref *)(&iref->offset);
	if (btrfs_extent_refs(leaf, ei) !=
	    btrfs_extent_data_ref_count(leaf, ref) ||
	    btrfs_extent_data_ref_root(leaf, ref) !=
	    root->root_key.objectid ||
	    btrfs_extent_data_ref_objectid(leaf, ref) != objectid ||
	    btrfs_extent_data_ref_offset(leaf, ref) != offset)
		goto out;

	ret = 0;
out:
	return ret;
}

int btrfs_cross_ref_exist(struct btrfs_root *root, u64 objectid, u64 offset,
			  u64 bytenr)
{
	struct btrfs_path *path;
	int ret;
	int ret2;

	path = btrfs_alloc_path();
	if (!path)
		return -ENOENT;

	do {
		ret = check_committed_ref(root, path, objectid,
					  offset, bytenr);
		if (ret && ret != -ENOENT)
			goto out;

		ret2 = check_delayed_ref(root, path, objectid,
					 offset, bytenr);
	} while (ret2 == -EAGAIN);

	if (ret2 && ret2 != -ENOENT) {
		ret = ret2;
		goto out;
	}

	if (ret != -ENOENT || ret2 != -ENOENT)
		ret = 0;
out:
	btrfs_free_path(path);
	if (root->root_key.objectid == BTRFS_DATA_RELOC_TREE_OBJECTID)
		WARN_ON(ret > 0);
	return ret;
}

static int __btrfs_mod_ref(struct btrfs_trans_handle *trans,
			   struct btrfs_root *root,
			   struct extent_buffer *buf,
			   int full_backref, int inc)
{
	struct btrfs_fs_info *fs_info = root->fs_info;
	u64 bytenr;
	u64 num_bytes;
	u64 parent;
	u64 ref_root;
	u32 nritems;
	struct btrfs_key key;
	struct btrfs_file_extent_item *fi;
	struct btrfs_ref generic_ref = { 0 };
	bool for_reloc = btrfs_header_flag(buf, BTRFS_HEADER_FLAG_RELOC);
	int i;
	int action;
	int level;
	int ret = 0;

	if (btrfs_is_testing(fs_info))
		return 0;

	ref_root = btrfs_header_owner(buf);
	nritems = btrfs_header_nritems(buf);
	level = btrfs_header_level(buf);

	if (!test_bit(BTRFS_ROOT_REF_COWS, &root->state) && level == 0)
		return 0;

	if (full_backref)
		parent = buf->start;
	else
		parent = 0;

	if (inc)
		action = BTRFS_ADD_DELAYED_REF;
	else
		action = BTRFS_DROP_DELAYED_REF;
	for (i = 0; i < nritems; i++) {
		if (level == 0) {
			btrfs_item_key_to_cpu(buf, &key, i);
			if (key.type != BTRFS_EXTENT_DATA_KEY)
				continue;
			fi = btrfs_item_ptr(buf, i,
					    struct btrfs_file_extent_item);
			if (btrfs_file_extent_type(buf, fi) ==
			    BTRFS_FILE_EXTENT_INLINE)
				continue;
			bytenr = btrfs_file_extent_disk_bytenr(buf, fi);
			if (bytenr == 0)
				continue;

			num_bytes = btrfs_file_extent_disk_num_bytes(buf, fi);
			key.offset -= btrfs_file_extent_offset(buf, fi);
			btrfs_init_generic_ref(&generic_ref, action, bytenr,
					       num_bytes, parent);
			btrfs_init_data_ref(&generic_ref, ref_root, key.objectid,
					    key.offset);
			generic_ref.real_root = root->root_key.objectid;
			generic_ref.skip_qgroup = for_reloc;
			if (inc)
				ret = btrfs_inc_extent_ref(trans, root, &generic_ref);
			else
				ret = btrfs_free_extent(trans, root, &generic_ref);
			if (ret)
				goto fail;
		} else {
			bytenr = btrfs_node_blockptr(buf, i);
			num_bytes = fs_info->nodesize;
			btrfs_init_generic_ref(&generic_ref, action, bytenr,
					       num_bytes, parent);
			generic_ref.real_root = root->root_key.objectid;
			btrfs_init_tree_ref(&generic_ref, level - 1, ref_root);
			generic_ref.skip_qgroup = for_reloc;
			if (inc)
				ret = btrfs_inc_extent_ref(trans, root, &generic_ref);
			else
				ret = btrfs_free_extent(trans, root, &generic_ref);
			if (ret)
				goto fail;
		}
	}
	return 0;
fail:
	return ret;
}

int btrfs_inc_ref(struct btrfs_trans_handle *trans, struct btrfs_root *root,
		  struct extent_buffer *buf, int full_backref)
{
	return __btrfs_mod_ref(trans, root, buf, full_backref, 1);
}

int btrfs_dec_ref(struct btrfs_trans_handle *trans, struct btrfs_root *root,
		  struct extent_buffer *buf, int full_backref)
{
	return __btrfs_mod_ref(trans, root, buf, full_backref, 0);
}

int btrfs_extent_readonly(struct btrfs_fs_info *fs_info, u64 bytenr)
{
	struct btrfs_block_group_cache *block_group;
	int readonly = 0;

	block_group = btrfs_lookup_block_group(fs_info, bytenr);
	if (!block_group || block_group->ro)
		readonly = 1;
	if (block_group)
		btrfs_put_block_group(block_group);
	return readonly;
}


static u64 get_alloc_profile_by_root(struct btrfs_root *root, int data)
{
	struct btrfs_fs_info *fs_info = root->fs_info;
	u64 flags;
	u64 ret;

	if (data)
		flags = BTRFS_BLOCK_GROUP_DATA;
	else if (root == fs_info->chunk_root)
		flags = BTRFS_BLOCK_GROUP_SYSTEM;
	else
		flags = BTRFS_BLOCK_GROUP_METADATA;

	ret = btrfs_get_alloc_profile(fs_info, flags);
	return ret;
}

void btrfs_trans_release_metadata(struct btrfs_trans_handle *trans,
				  struct btrfs_fs_info *fs_info)
{
	if (!trans->block_rsv) {
		ASSERT(!trans->bytes_reserved);
		return;
	}

	if (!trans->bytes_reserved)
		return;

	ASSERT(trans->block_rsv == &fs_info->trans_block_rsv);
	trace_btrfs_space_reservation(fs_info, "transaction",
				      trans->transid, trans->bytes_reserved, 0);
	btrfs_block_rsv_release(fs_info, trans->block_rsv,
				trans->bytes_reserved);
	trans->bytes_reserved = 0;
}

static u64 first_logical_byte(struct btrfs_fs_info *fs_info, u64 search_start)
{
	struct btrfs_block_group_cache *cache;
	u64 bytenr;

	spin_lock(&fs_info->block_group_cache_lock);
	bytenr = fs_info->first_logical_byte;
	spin_unlock(&fs_info->block_group_cache_lock);

	if (bytenr < (u64)-1)
		return bytenr;

	cache = btrfs_lookup_first_block_group(fs_info, search_start);
	if (!cache)
		return 0;

	bytenr = cache->key.objectid;
	btrfs_put_block_group(cache);

	return bytenr;
}

static int pin_down_extent(struct btrfs_fs_info *fs_info,
			   struct btrfs_block_group_cache *cache,
			   u64 bytenr, u64 num_bytes, int reserved)
{
	spin_lock(&cache->space_info->lock);
	spin_lock(&cache->lock);
	cache->pinned += num_bytes;
	btrfs_space_info_update_bytes_pinned(fs_info, cache->space_info,
					     num_bytes);
	if (reserved) {
		cache->reserved -= num_bytes;
		cache->space_info->bytes_reserved -= num_bytes;
	}
	spin_unlock(&cache->lock);
	spin_unlock(&cache->space_info->lock);

	trace_btrfs_space_reservation(fs_info, "pinned",
				      cache->space_info->flags, num_bytes, 1);
	__btrfs_mod_total_bytes_pinned(cache->space_info, num_bytes);
	set_extent_dirty(fs_info->pinned_extents, bytenr,
			 bytenr + num_bytes - 1, GFP_NOFS | __GFP_NOFAIL);
	return 0;
}

/*
 * this function must be called within transaction
 */
int btrfs_pin_extent(struct btrfs_fs_info *fs_info,
		     u64 bytenr, u64 num_bytes, int reserved)
{
	struct btrfs_block_group_cache *cache;

	cache = btrfs_lookup_block_group(fs_info, bytenr);
	BUG_ON(!cache); /* Logic error */

	pin_down_extent(fs_info, cache, bytenr, num_bytes, reserved);

	btrfs_put_block_group(cache);
	return 0;
}

/*
 * this function must be called within transaction
 */
int btrfs_pin_extent_for_log_replay(struct btrfs_fs_info *fs_info,
				    u64 bytenr, u64 num_bytes)
{
	struct btrfs_block_group_cache *cache;
	int ret;

	cache = btrfs_lookup_block_group(fs_info, bytenr);
	if (!cache)
		return -EINVAL;

	/*
	 * pull in the free space cache (if any) so that our pin
	 * removes the free space from the cache.  We have load_only set
	 * to one because the slow code to read in the free extents does check
	 * the pinned extents.
	 */
	btrfs_cache_block_group(cache, 1);

	pin_down_extent(fs_info, cache, bytenr, num_bytes, 0);

	/* remove us from the free space cache (if we're there at all) */
	ret = btrfs_remove_free_space(cache, bytenr, num_bytes);
	btrfs_put_block_group(cache);
	return ret;
}

static int __exclude_logged_extent(struct btrfs_fs_info *fs_info,
				   u64 start, u64 num_bytes)
{
	int ret;
	struct btrfs_block_group_cache *block_group;
	struct btrfs_caching_control *caching_ctl;

	block_group = btrfs_lookup_block_group(fs_info, start);
	if (!block_group)
		return -EINVAL;

	btrfs_cache_block_group(block_group, 0);
	caching_ctl = btrfs_get_caching_control(block_group);

	if (!caching_ctl) {
		/* Logic error */
		BUG_ON(!btrfs_block_group_cache_done(block_group));
		ret = btrfs_remove_free_space(block_group, start, num_bytes);
	} else {
		mutex_lock(&caching_ctl->mutex);

		if (start >= caching_ctl->progress) {
			ret = btrfs_add_excluded_extent(fs_info, start,
							num_bytes);
		} else if (start + num_bytes <= caching_ctl->progress) {
			ret = btrfs_remove_free_space(block_group,
						      start, num_bytes);
		} else {
			num_bytes = caching_ctl->progress - start;
			ret = btrfs_remove_free_space(block_group,
						      start, num_bytes);
			if (ret)
				goto out_lock;

			num_bytes = (start + num_bytes) -
				caching_ctl->progress;
			start = caching_ctl->progress;
			ret = btrfs_add_excluded_extent(fs_info, start,
							num_bytes);
		}
out_lock:
		mutex_unlock(&caching_ctl->mutex);
		btrfs_put_caching_control(caching_ctl);
	}
	btrfs_put_block_group(block_group);
	return ret;
}

int btrfs_exclude_logged_extents(struct btrfs_fs_info *fs_info,
				 struct extent_buffer *eb)
{
	struct btrfs_file_extent_item *item;
	struct btrfs_key key;
	int found_type;
	int i;

	if (!btrfs_fs_incompat(fs_info, MIXED_GROUPS))
		return 0;

	for (i = 0; i < btrfs_header_nritems(eb); i++) {
		btrfs_item_key_to_cpu(eb, &key, i);
		if (key.type != BTRFS_EXTENT_DATA_KEY)
			continue;
		item = btrfs_item_ptr(eb, i, struct btrfs_file_extent_item);
		found_type = btrfs_file_extent_type(eb, item);
		if (found_type == BTRFS_FILE_EXTENT_INLINE)
			continue;
		if (btrfs_file_extent_disk_bytenr(eb, item) == 0)
			continue;
		key.objectid = btrfs_file_extent_disk_bytenr(eb, item);
		key.offset = btrfs_file_extent_disk_num_bytes(eb, item);
		__exclude_logged_extent(fs_info, key.objectid, key.offset);
	}

	return 0;
}

static void
btrfs_inc_block_group_reservations(struct btrfs_block_group_cache *bg)
{
	atomic_inc(&bg->reservations);
}

void btrfs_prepare_extent_commit(struct btrfs_fs_info *fs_info)
{
	struct btrfs_caching_control *next;
	struct btrfs_caching_control *caching_ctl;
	struct btrfs_block_group_cache *cache;

	down_read(&fs_info->commit_root_sem);
	spin_lock(&fs_info->caching_block_groups_lock);

	list_for_each_entry_safe(caching_ctl, next,
				 &fs_info->caching_block_groups, list) {
		cache = caching_ctl->block_group;
		if (btrfs_block_group_cache_done(cache)) {
			cache->last_byte_to_unpin = (u64)-1;
			list_del_init(&caching_ctl->list);
			btrfs_put_caching_control(caching_ctl);
		} else {
			cache->last_byte_to_unpin = caching_ctl->progress;
		}
	}
	spin_unlock(&fs_info->caching_block_groups_lock);
	up_read(&fs_info->commit_root_sem);

	down_write(&fs_info->commit_root_sem);
	if (fs_info->pinned_extents == &fs_info->freed_extents[0])
		fs_info->pinned_extents = &fs_info->freed_extents[1];
	else
		fs_info->pinned_extents = &fs_info->freed_extents[0];

	up_write(&fs_info->commit_root_sem);

	btrfs_update_global_block_rsv(fs_info);
}

/*
 * Returns the free cluster for the given space info and sets empty_cluster to
 * what it should be based on the mount options.
 */
static struct btrfs_free_cluster *
fetch_cluster_info(struct btrfs_fs_info *fs_info,
		   struct btrfs_space_info *space_info, u64 *empty_cluster)
{
	struct btrfs_free_cluster *ret = NULL;
	bool ssd = btrfs_test_opt(fs_info, SSD);

	*empty_cluster = 0;
	if (btrfs_mixed_space_info(space_info))
		return ret;

	if (ssd)
		*empty_cluster = SZ_2M;
	if (space_info->flags & BTRFS_BLOCK_GROUP_METADATA) {
		ret = &fs_info->meta_alloc_cluster;
		if (!ssd)
			*empty_cluster = SZ_64K;
	} else if ((space_info->flags & BTRFS_BLOCK_GROUP_DATA) && ssd) {
		ret = &fs_info->data_alloc_cluster;
	}

	return ret;
}

static int unpin_extent_range(struct btrfs_fs_info *fs_info,
			      u64 start, u64 end,
			      const bool return_free_space)
{
	struct btrfs_block_group_cache *cache = NULL;
	struct btrfs_space_info *space_info;
	struct btrfs_block_rsv *global_rsv = &fs_info->global_block_rsv;
	struct btrfs_free_cluster *cluster = NULL;
	u64 len;
	u64 total_unpinned = 0;
	u64 empty_cluster = 0;
	bool readonly;

	while (start <= end) {
		readonly = false;
		if (!cache ||
		    start >= cache->key.objectid + cache->key.offset) {
			if (cache)
				btrfs_put_block_group(cache);
			total_unpinned = 0;
			cache = btrfs_lookup_block_group(fs_info, start);
			BUG_ON(!cache); /* Logic error */

			cluster = fetch_cluster_info(fs_info,
						     cache->space_info,
						     &empty_cluster);
			empty_cluster <<= 1;
		}

		len = cache->key.objectid + cache->key.offset - start;
		len = min(len, end + 1 - start);

		if (start < cache->last_byte_to_unpin) {
			len = min(len, cache->last_byte_to_unpin - start);
			if (return_free_space)
				btrfs_add_free_space(cache, start, len);
		}

		start += len;
		total_unpinned += len;
		space_info = cache->space_info;

		/*
		 * If this space cluster has been marked as fragmented and we've
		 * unpinned enough in this block group to potentially allow a
		 * cluster to be created inside of it go ahead and clear the
		 * fragmented check.
		 */
		if (cluster && cluster->fragmented &&
		    total_unpinned > empty_cluster) {
			spin_lock(&cluster->lock);
			cluster->fragmented = 0;
			spin_unlock(&cluster->lock);
		}

		spin_lock(&space_info->lock);
		spin_lock(&cache->lock);
		cache->pinned -= len;
		btrfs_space_info_update_bytes_pinned(fs_info, space_info, -len);
		space_info->max_extent_size = 0;
		__btrfs_mod_total_bytes_pinned(space_info, -len);
		if (cache->ro) {
			space_info->bytes_readonly += len;
			readonly = true;
		}
		spin_unlock(&cache->lock);
		if (!readonly && return_free_space &&
		    global_rsv->space_info == space_info) {
			u64 to_add = len;
			WARN_ON(!return_free_space);
			spin_lock(&global_rsv->lock);
			if (!global_rsv->full) {
				to_add = min(len, global_rsv->size -
					     global_rsv->reserved);
				global_rsv->reserved += to_add;
				btrfs_space_info_update_bytes_may_use(fs_info,
						space_info, to_add);
				if (global_rsv->reserved >= global_rsv->size)
					global_rsv->full = 1;
				len -= to_add;
			}
			spin_unlock(&global_rsv->lock);
		}
		/* Add to any tickets we may have */
		if (!readonly && return_free_space && len)
			btrfs_try_granting_tickets(fs_info, space_info);
		spin_unlock(&space_info->lock);
	}

	if (cache)
		btrfs_put_block_group(cache);
	return 0;
}

int btrfs_finish_extent_commit(struct btrfs_trans_handle *trans,
			       struct btrfs_fs_info *fs_info)
{
	struct btrfs_block_group_cache *block_group, *tmp;
	struct list_head *deleted_bgs;
	struct extent_io_tree *unpin;
	u64 start;
	u64 end;
	int ret;

	if (fs_info->pinned_extents == &fs_info->freed_extents[0])
		unpin = &fs_info->freed_extents[1];
	else
		unpin = &fs_info->freed_extents[0];

	while (!trans->aborted) {
		mutex_lock(&fs_info->unused_bg_unpin_mutex);
		ret = find_first_extent_bit(unpin, 0, &start, &end,
					    EXTENT_DIRTY, NULL);
		if (ret) {
			mutex_unlock(&fs_info->unused_bg_unpin_mutex);
			break;
		}

		if (btrfs_test_opt(fs_info, DISCARD))
			ret = btrfs_discard_extent(fs_info, start,
						   end + 1 - start, NULL);

		clear_extent_dirty(unpin, start, end);
		unpin_extent_range(fs_info, start, end, true);
		mutex_unlock(&fs_info->unused_bg_unpin_mutex);
		cond_resched();
	}

	/*
	 * Transaction is finished.  We don't need the lock anymore.  We
	 * do need to clean up the block groups in case of a transaction
	 * abort.
	 */
	deleted_bgs = &trans->transaction->deleted_bgs;
	list_for_each_entry_safe(block_group, tmp, deleted_bgs, bg_list) {
		u64 trimmed = 0;

		ret = -EROFS;
		if (!trans->aborted)
			ret = btrfs_discard_extent(fs_info,
						   block_group->key.objectid,
						   block_group->key.offset,
						   &trimmed);

		list_del_init(&block_group->bg_list);
		btrfs_put_block_group_trimming(block_group);
		btrfs_put_block_group(block_group);

		if (ret) {
			const char *errstr = btrfs_decode_error(ret);
			btrfs_warn(fs_info,
				   "Discard failed while removing blockgroup: errno=%d %s\n",
				   ret, errstr);
		}
	}

	return 0;
}

static int __btrfs_free_extent(struct btrfs_trans_handle *trans,
				struct btrfs_fs_info *info,
				struct btrfs_delayed_ref_node *node, u64 parent,
				u64 root_objectid, u64 owner_objectid,
				u64 owner_offset, int refs_to_drop,
				struct btrfs_delayed_extent_op *extent_op)
{
	struct btrfs_key key;
	struct btrfs_path *path;
	struct btrfs_root *extent_root = info->extent_root;
	struct extent_buffer *leaf;
	struct btrfs_extent_item *ei;
	struct btrfs_extent_inline_ref *iref;
	int ret;
	int is_data;
	int extent_slot = 0;
	int found_extent = 0;
	int num_to_del = 1;
	u32 item_size;
	u64 refs;
	u64 bytenr = node->bytenr;
	u64 num_bytes = node->num_bytes;
	int last_ref = 0;
	bool skinny_metadata = btrfs_fs_incompat(info, SKINNY_METADATA);

	path = btrfs_alloc_path();
	if (!path)
		return -ENOMEM;

	path->reada = READA_FORWARD;
	path->leave_spinning = 1;

	is_data = owner_objectid >= BTRFS_FIRST_FREE_OBJECTID;
	BUG_ON(!is_data && refs_to_drop != 1);

	if (is_data)
		skinny_metadata = 0;

	ret = lookup_extent_backref(trans, info, path, &iref,
				    bytenr, num_bytes, parent,
				    root_objectid, owner_objectid,
				    owner_offset);
	if (ret == 0) {
		extent_slot = path->slots[0];
		while (extent_slot >= 0) {
			btrfs_item_key_to_cpu(path->nodes[0], &key,
					      extent_slot);
			if (key.objectid != bytenr)
				break;
			if (key.type == BTRFS_EXTENT_ITEM_KEY &&
			    key.offset == num_bytes) {
				found_extent = 1;
				break;
			}
			if (key.type == BTRFS_METADATA_ITEM_KEY &&
			    key.offset == owner_objectid) {
				found_extent = 1;
				break;
			}
			if (path->slots[0] - extent_slot > 5)
				break;
			extent_slot--;
		}
#ifdef BTRFS_COMPAT_EXTENT_TREE_V0
		item_size = btrfs_item_size_nr(path->nodes[0], extent_slot);
		if (found_extent && item_size < sizeof(*ei))
			found_extent = 0;
#endif
		if (!found_extent) {
			BUG_ON(iref);
			ret = remove_extent_backref(trans, info, path, NULL,
						    refs_to_drop,
						    is_data, &last_ref);
			if (ret) {
				btrfs_abort_transaction(trans, ret);
				goto out;
			}
			btrfs_release_path(path);
			path->leave_spinning = 1;

			key.objectid = bytenr;
			key.type = BTRFS_EXTENT_ITEM_KEY;
			key.offset = num_bytes;

			if (!is_data && skinny_metadata) {
				key.type = BTRFS_METADATA_ITEM_KEY;
				key.offset = owner_objectid;
			}

			ret = btrfs_search_slot(trans, extent_root,
						&key, path, -1, 1);
			if (ret > 0 && skinny_metadata && path->slots[0]) {
				/*
				 * Couldn't find our skinny metadata item,
				 * see if we have ye olde extent item.
				 */
				path->slots[0]--;
				btrfs_item_key_to_cpu(path->nodes[0], &key,
						      path->slots[0]);
				if (key.objectid == bytenr &&
				    key.type == BTRFS_EXTENT_ITEM_KEY &&
				    key.offset == num_bytes)
					ret = 0;
			}

			if (ret > 0 && skinny_metadata) {
				skinny_metadata = false;
				key.objectid = bytenr;
				key.type = BTRFS_EXTENT_ITEM_KEY;
				key.offset = num_bytes;
				btrfs_release_path(path);
				ret = btrfs_search_slot(trans, extent_root,
							&key, path, -1, 1);
			}

			if (ret) {
				btrfs_err(info,
					  "umm, got %d back from search, was looking for %llu",
					  ret, bytenr);
				if (ret > 0)
					btrfs_print_leaf(info, path->nodes[0]);
			}
			if (ret < 0) {
				btrfs_abort_transaction(trans, ret);
				goto out;
			}
			extent_slot = path->slots[0];
		}
	} else if (WARN_ON(ret == -ENOENT)) {
		btrfs_print_leaf(info, path->nodes[0]);
		btrfs_err(info,
			"unable to find ref byte nr %llu parent %llu root %llu  owner %llu offset %llu",
			bytenr, parent, root_objectid, owner_objectid,
			owner_offset);
		btrfs_abort_transaction(trans, ret);
		goto out;
	} else {
		btrfs_abort_transaction(trans, ret);
		goto out;
	}

	leaf = path->nodes[0];
	item_size = btrfs_item_size_nr(leaf, extent_slot);
#ifdef BTRFS_COMPAT_EXTENT_TREE_V0
	if (item_size < sizeof(*ei)) {
		BUG_ON(found_extent || extent_slot != path->slots[0]);
		ret = convert_extent_item_v0(trans, info, path, owner_objectid,
					     0);
		if (ret < 0) {
			btrfs_abort_transaction(trans, ret);
			goto out;
		}

		btrfs_release_path(path);
		path->leave_spinning = 1;

		key.objectid = bytenr;
		key.type = BTRFS_EXTENT_ITEM_KEY;
		key.offset = num_bytes;

		ret = btrfs_search_slot(trans, extent_root, &key, path,
					-1, 1);
		if (ret) {
			btrfs_err(info,
				  "umm, got %d back from search, was looking for %llu",
				ret, bytenr);
			btrfs_print_leaf(info, path->nodes[0]);
		}
		if (ret < 0) {
			btrfs_abort_transaction(trans, ret);
			goto out;
		}

		extent_slot = path->slots[0];
		leaf = path->nodes[0];
		item_size = btrfs_item_size_nr(leaf, extent_slot);
	}
#endif
	BUG_ON(item_size < sizeof(*ei));
	ei = btrfs_item_ptr(leaf, extent_slot,
			    struct btrfs_extent_item);
	if (owner_objectid < BTRFS_FIRST_FREE_OBJECTID &&
	    key.type == BTRFS_EXTENT_ITEM_KEY) {
		struct btrfs_tree_block_info *bi;
		BUG_ON(item_size < sizeof(*ei) + sizeof(*bi));
		bi = (struct btrfs_tree_block_info *)(ei + 1);
		WARN_ON(owner_objectid != btrfs_tree_block_level(leaf, bi));
	}

	refs = btrfs_extent_refs(leaf, ei);
	if (refs < refs_to_drop) {
		btrfs_err(info,
			  "trying to drop %d refs but we only have %Lu for bytenr %Lu",
			  refs_to_drop, refs, bytenr);
		ret = -EINVAL;
		btrfs_abort_transaction(trans, ret);
		goto out;
	}
	refs -= refs_to_drop;

	if (refs > 0) {
		if (extent_op)
			__run_delayed_extent_op(extent_op, leaf, ei);
		/*
		 * In the case of inline back ref, reference count will
		 * be updated by remove_extent_backref
		 */
		if (iref) {
			BUG_ON(!found_extent);
		} else {
			btrfs_set_extent_refs(leaf, ei, refs);
			btrfs_mark_buffer_dirty(leaf);
		}
		if (found_extent) {
			ret = remove_extent_backref(trans, info, path,
						    iref, refs_to_drop,
						    is_data, &last_ref);
			if (ret) {
				btrfs_abort_transaction(trans, ret);
				goto out;
			}
		}
	} else {
		if (found_extent) {
			BUG_ON(is_data && refs_to_drop !=
			       extent_data_ref_count(path, iref));
			if (iref) {
				BUG_ON(path->slots[0] != extent_slot);
			} else {
				BUG_ON(path->slots[0] != extent_slot + 1);
				path->slots[0] = extent_slot;
				num_to_del = 2;
			}
		}

		last_ref = 1;
		ret = btrfs_del_items(trans, extent_root, path, path->slots[0],
				      num_to_del);
		if (ret) {
			btrfs_abort_transaction(trans, ret);
			goto out;
		}
		btrfs_release_path(path);

		if (is_data) {
			ret = btrfs_del_csums(trans, info->csum_root, bytenr,
					      num_bytes);
			if (ret) {
				btrfs_abort_transaction(trans, ret);
				goto out;
			}
		}

		ret = add_to_free_space_tree(trans, info, bytenr, num_bytes);
		if (ret) {
			btrfs_abort_transaction(trans, ret);
			goto out;
		}

		ret = btrfs_update_block_group(trans, bytenr, num_bytes, 0);
		if (ret) {
			btrfs_abort_transaction(trans, ret);
			goto out;
		}
	}
	btrfs_release_path(path);

out:
	btrfs_free_path(path);
	return ret;
}

/*
 * when we free an block, it is possible (and likely) that we free the last
 * delayed ref for that extent as well.  This searches the delayed ref tree for
 * a given extent, and if there are no other delayed refs to be processed, it
 * removes it from the tree.
 */
static noinline int check_ref_cleanup(struct btrfs_trans_handle *trans,
				      u64 bytenr)
{
	struct btrfs_delayed_ref_head *head;
	struct btrfs_delayed_ref_root *delayed_refs;
	int ret = 0;

	delayed_refs = &trans->transaction->delayed_refs;
	spin_lock(&delayed_refs->lock);
	head = btrfs_find_delayed_ref_head(delayed_refs, bytenr);
	if (!head)
		goto out_delayed_unlock;

	spin_lock(&head->lock);
	if (!RB_EMPTY_ROOT(&head->ref_tree))
		goto out;

	if (cleanup_extent_op(head) != NULL)
		goto out;

	/*
	 * waiting for the lock here would deadlock.  If someone else has it
	 * locked they are already in the process of dropping it anyway
	 */
	if (!mutex_trylock(&head->mutex))
		goto out;

	btrfs_delete_ref_head(delayed_refs, head);
	head->processing = 0;
	spin_unlock(&head->lock);
	spin_unlock(&delayed_refs->lock);

	BUG_ON(head->extent_op);
	if (head->must_insert_reserved)
		ret = 1;

	btrfs_cleanup_ref_head_accounting(trans->fs_info, delayed_refs, head);
	mutex_unlock(&head->mutex);
	btrfs_put_delayed_ref_head(head);
	return ret;
out:
	spin_unlock(&head->lock);

out_delayed_unlock:
	spin_unlock(&delayed_refs->lock);
	return 0;
}

void btrfs_free_tree_block(struct btrfs_trans_handle *trans,
			   struct btrfs_root *root,
			   struct extent_buffer *buf,
			   u64 parent, int last_ref)
{
	struct btrfs_fs_info *fs_info = root->fs_info;
	struct btrfs_ref generic_ref = { 0 };
	int ret;

	btrfs_init_generic_ref(&generic_ref, BTRFS_DROP_DELAYED_REF,
			       buf->start, buf->len, parent);
	btrfs_init_tree_ref(&generic_ref, btrfs_header_level(buf),
			    root->root_key.objectid);

	if (root->root_key.objectid != BTRFS_TREE_LOG_OBJECTID) {

		ret = btrfs_add_delayed_tree_ref(fs_info, trans, &generic_ref,
						 NULL);

		BUG_ON(ret); /* -ENOMEM */
	}

	if (last_ref && btrfs_header_generation(buf) == trans->transid) {
		struct btrfs_block_group_cache *cache;

		if (root->root_key.objectid != BTRFS_TREE_LOG_OBJECTID) {
			ret = check_ref_cleanup(trans, buf->start);
			if (!ret)
				goto out;
		}

		cache = btrfs_lookup_block_group(fs_info, buf->start);

		if (btrfs_header_flag(buf, BTRFS_HEADER_FLAG_WRITTEN)) {
			pin_down_extent(fs_info, cache, buf->start,
					buf->len, 1);
			btrfs_put_block_group(cache);
			goto out;
		}

		WARN_ON(test_bit(EXTENT_BUFFER_DIRTY, &buf->bflags));

		btrfs_add_free_space(cache, buf->start, buf->len);
		btrfs_free_reserved_bytes(cache, buf->len, 0);
		btrfs_put_block_group(cache);
		trace_btrfs_reserved_extent_free(fs_info, buf->start, buf->len);
	}
out:
	if (last_ref) {
		/*
		 * Deleting the buffer, clear the corrupt flag since it doesn't
		 * matter anymore.
		 */
		clear_bit(EXTENT_BUFFER_CORRUPT, &buf->bflags);
	}
}

/* Can return -ENOMEM */
int btrfs_free_extent(struct btrfs_trans_handle *trans,
		      struct btrfs_root *root,
		      struct btrfs_ref *ref)
{
	struct btrfs_fs_info *fs_info = root->fs_info;
	int ret;

	if (btrfs_is_testing(fs_info))
		return 0;

	/*
	 * tree log blocks never actually go into the extent allocation
	 * tree, just update pinning info and exit early.
	 */
	if ((ref->type == BTRFS_REF_METADATA &&
	     ref->tree_ref.root == BTRFS_TREE_LOG_OBJECTID) ||
	    (ref->type == BTRFS_REF_DATA &&
	     ref->data_ref.ref_root == BTRFS_TREE_LOG_OBJECTID)) {
		/* unlocks the pinned mutex */
		btrfs_pin_extent(fs_info, ref->bytenr, ref->len, 1);
		ret = 0;
	} else if (ref->type == BTRFS_REF_METADATA) {
		ret = btrfs_add_delayed_tree_ref(fs_info, trans, ref,
						 NULL);
	} else {
		ret = btrfs_add_delayed_data_ref(fs_info, trans, ref, 0);
	}

	return ret;
}

int __get_raid_index(u64 flags)
{
	if (flags & BTRFS_BLOCK_GROUP_RAID10)
		return BTRFS_RAID_RAID10;
	else if (flags & BTRFS_BLOCK_GROUP_RAID1)
		return BTRFS_RAID_RAID1;
	else if (flags & BTRFS_BLOCK_GROUP_DUP)
		return BTRFS_RAID_DUP;
	else if (flags & BTRFS_BLOCK_GROUP_RAID0)
		return BTRFS_RAID_RAID0;
	else if (flags & BTRFS_BLOCK_GROUP_RAID5)
		return BTRFS_RAID_RAID5;
	else if (flags & BTRFS_BLOCK_GROUP_RAID6)
		return BTRFS_RAID_RAID6;

	return BTRFS_RAID_SINGLE; /* BTRFS_BLOCK_GROUP_SINGLE */
}

int get_block_group_index(struct btrfs_block_group_cache *cache)
{
	return __get_raid_index(cache->flags);
}

static const char *btrfs_raid_type_names[BTRFS_NR_RAID_TYPES] = {
	[BTRFS_RAID_RAID10]	= "raid10",
	[BTRFS_RAID_RAID1]	= "raid1",
	[BTRFS_RAID_DUP]	= "dup",
	[BTRFS_RAID_RAID0]	= "raid0",
	[BTRFS_RAID_SINGLE]	= "single",
	[BTRFS_RAID_RAID5]	= "raid5",
	[BTRFS_RAID_RAID6]	= "raid6",
};

static const char *get_raid_name(enum btrfs_raid_types type)
{
	if (type >= BTRFS_NR_RAID_TYPES)
		return NULL;

	return btrfs_raid_type_names[type];
}

enum btrfs_loop_type {
	LOOP_CACHING_NOWAIT = 0,
	LOOP_CACHING_WAIT = 1,
	LOOP_ALLOC_CHUNK = 2,
	LOOP_NO_EMPTY_SIZE = 3,
};

static inline void
btrfs_lock_block_group(struct btrfs_block_group_cache *cache,
		       int delalloc)
{
	if (delalloc)
		down_read(&cache->data_rwsem);
}

static inline void
btrfs_grab_block_group(struct btrfs_block_group_cache *cache,
		       int delalloc)
{
	btrfs_get_block_group(cache);
	if (delalloc)
		down_read(&cache->data_rwsem);
}

static struct btrfs_block_group_cache *
btrfs_lock_cluster(struct btrfs_block_group_cache *block_group,
		   struct btrfs_free_cluster *cluster,
		   int delalloc)
{
	struct btrfs_block_group_cache *used_bg = NULL;

	spin_lock(&cluster->refill_lock);
	while (1) {
		used_bg = cluster->block_group;
		if (!used_bg)
			return NULL;

		if (used_bg == block_group)
			return used_bg;

		btrfs_get_block_group(used_bg);

		if (!delalloc)
			return used_bg;

		if (down_read_trylock(&used_bg->data_rwsem))
			return used_bg;

		spin_unlock(&cluster->refill_lock);

		/* We should only have one-level nested. */
		down_read_nested(&used_bg->data_rwsem, SINGLE_DEPTH_NESTING);

		spin_lock(&cluster->refill_lock);
		if (used_bg == cluster->block_group)
			return used_bg;

		up_read(&used_bg->data_rwsem);
		btrfs_put_block_group(used_bg);
	}
}

static inline void
btrfs_release_block_group(struct btrfs_block_group_cache *cache,
			 int delalloc)
{
	if (delalloc)
		up_read(&cache->data_rwsem);
	btrfs_put_block_group(cache);
}

/*
 * walks the btree of allocated extents and find a hole of a given size.
 * The key ins is changed to record the hole:
 * ins->objectid == start position
 * ins->flags = BTRFS_EXTENT_ITEM_KEY
 * ins->offset == the size of the hole.
 * Any available blocks before search_start are skipped.
 *
 * If there is no suitable free space, we will record the max size of
 * the free space extent currently.
 */
static noinline int find_free_extent(struct btrfs_fs_info *fs_info,
				u64 ram_bytes, u64 num_bytes, u64 empty_size,
				u64 hint_byte, struct btrfs_key *ins,
				u64 flags, int delalloc)
{
	int ret = 0;
	struct btrfs_root *root = fs_info->extent_root;
	struct btrfs_free_cluster *last_ptr = NULL;
	struct btrfs_block_group_cache *block_group = NULL;
	u64 search_start = 0;
	u64 max_extent_size = 0;
	u64 max_free_space = 0;
	u64 empty_cluster = 0;
	struct btrfs_space_info *space_info;
	int loop = 0;
	int index = __get_raid_index(flags);
	bool failed_cluster_refill = false;
	bool failed_alloc = false;
	bool use_cluster = true;
	bool have_caching_bg = false;
	bool orig_have_caching_bg = false;
	bool full_search = false;

	WARN_ON(num_bytes < fs_info->sectorsize);
	ins->type = BTRFS_EXTENT_ITEM_KEY;
	ins->objectid = 0;
	ins->offset = 0;

	trace_find_free_extent(fs_info, num_bytes, empty_size, flags);

	space_info = btrfs_find_space_info(fs_info, flags);
	if (!space_info) {
		btrfs_err(fs_info, "No space info for %llu", flags);
		return -ENOSPC;
	}

	/*
	 * If our free space is heavily fragmented we may not be able to make
	 * big contiguous allocations, so instead of doing the expensive search
	 * for free space, simply return ENOSPC with our max_extent_size so we
	 * can go ahead and search for a more manageable chunk.
	 *
	 * If our max_extent_size is large enough for our allocation simply
	 * disable clustering since we will likely not be able to find enough
	 * space to create a cluster and induce latency trying.
	 */
	if (unlikely(space_info->max_extent_size)) {
		spin_lock(&space_info->lock);
		if (space_info->max_extent_size &&
		    num_bytes > space_info->max_extent_size) {
			ins->offset = space_info->max_extent_size;
			spin_unlock(&space_info->lock);
			return -ENOSPC;
		} else if (space_info->max_extent_size) {
			use_cluster = false;
		}
		spin_unlock(&space_info->lock);
	}

	last_ptr = fetch_cluster_info(fs_info, space_info, &empty_cluster);
	if (last_ptr) {
		spin_lock(&last_ptr->lock);
		if (last_ptr->block_group)
			hint_byte = last_ptr->window_start;
		if (last_ptr->fragmented) {
			/*
			 * We still set window_start so we can keep track of the
			 * last place we found an allocation to try and save
			 * some time.
			 */
			hint_byte = last_ptr->window_start;
			use_cluster = false;
		}
		spin_unlock(&last_ptr->lock);
	}

	search_start = max(search_start, first_logical_byte(fs_info, 0));
	search_start = max(search_start, hint_byte);
	if (search_start == hint_byte) {
		block_group = btrfs_lookup_block_group(fs_info, search_start);
		/*
		 * we don't want to use the block group if it doesn't match our
		 * allocation bits, or if its not cached.
		 *
		 * However if we are re-searching with an ideal block group
		 * picked out then we don't care that the block group is cached.
		 */
		if (block_group && block_group_bits(block_group, flags) &&
		    block_group->cached != BTRFS_CACHE_NO) {
			down_read(&space_info->groups_sem);
			if (list_empty(&block_group->list) ||
			    block_group->ro) {
				/*
				 * someone is removing this block group,
				 * we can't jump into the have_block_group
				 * target because our list pointers are not
				 * valid
				 */
				btrfs_put_block_group(block_group);
				up_read(&space_info->groups_sem);
			} else {
				index = get_block_group_index(block_group);
				btrfs_lock_block_group(block_group, delalloc);
				goto have_block_group;
			}
		} else if (block_group) {
			btrfs_put_block_group(block_group);
		}
	}
search:
	have_caching_bg = false;
	if (index == 0 || index == __get_raid_index(flags))
		full_search = true;
	down_read(&space_info->groups_sem);
	list_for_each_entry(block_group, &space_info->block_groups[index],
			    list) {
		u64 offset;
		int cached;

		/* If the block group is read-only, we can skip it entirely. */
		if (unlikely(block_group->ro))
			continue;

		btrfs_grab_block_group(block_group, delalloc);
		search_start = block_group->key.objectid;

		/*
		 * this can happen if we end up cycling through all the
		 * raid types, but we want to make sure we only allocate
		 * for the proper type.
		 */
		if (!block_group_bits(block_group, flags)) {
		    u64 extra = BTRFS_BLOCK_GROUP_DUP |
				BTRFS_BLOCK_GROUP_RAID1 |
				BTRFS_BLOCK_GROUP_RAID5 |
				BTRFS_BLOCK_GROUP_RAID6 |
				BTRFS_BLOCK_GROUP_RAID10;

			/*
			 * if they asked for extra copies and this block group
			 * doesn't provide them, bail.  This does allow us to
			 * fill raid0 from raid1.
			 */
			if ((flags & extra) && !(block_group->flags & extra))
				goto loop;
		}

have_block_group:
		cached = btrfs_block_group_cache_done(block_group);
		if (unlikely(!cached)) {
			have_caching_bg = true;
			ret = btrfs_cache_block_group(block_group, 0);
			BUG_ON(ret < 0);
			ret = 0;
		}

		if (unlikely(block_group->cached == BTRFS_CACHE_ERROR))
			goto loop;

		/*
		 * Ok we want to try and use the cluster allocator, so
		 * lets look there
		 */
		if (last_ptr && use_cluster) {
			struct btrfs_block_group_cache *used_block_group;
			unsigned long aligned_cluster;
			/*
			 * the refill lock keeps out other
			 * people trying to start a new cluster
			 */
			used_block_group = btrfs_lock_cluster(block_group,
							      last_ptr,
							      delalloc);
			if (!used_block_group)
				goto refill_cluster;

			if (used_block_group != block_group &&
			    (used_block_group->ro ||
			     !block_group_bits(used_block_group, flags)))
				goto release_cluster;

			offset = btrfs_alloc_from_cluster(used_block_group,
						last_ptr,
						num_bytes,
						used_block_group->key.objectid,
						&max_extent_size);
			if (offset) {
				/* we have a block, we're done */
				spin_unlock(&last_ptr->refill_lock);
				trace_btrfs_reserve_extent_cluster(fs_info,
						used_block_group,
						search_start, num_bytes);
				if (used_block_group != block_group) {
					btrfs_release_block_group(block_group,
								  delalloc);
					block_group = used_block_group;
				}
				goto checks;
			}

<<<<<<< HEAD
=======
	/*
	 * See if there is some space in the delayed insertion reservation for
	 * this reservation.
	 */
	if (space_info != delayed_rsv->space_info)
		return -ENOSPC;

	spin_lock(&delayed_rsv->lock);
	if (delayed_rsv->size > bytes)
		bytes = 0;
	else
		bytes -= delayed_rsv->size;

	if (percpu_counter_compare(&space_info->total_bytes_pinned,
				   bytes) < 0) {
		spin_unlock(&delayed_rsv->lock);
		return -ENOSPC;
	}
	spin_unlock(&delayed_rsv->lock);

commit:
	trans = btrfs_join_transaction(fs_info->extent_root);
	if (IS_ERR(trans))
		return -ENOSPC;

	return btrfs_commit_transaction(trans);
}

static int flush_space(struct btrfs_fs_info *fs_info,
		       struct btrfs_space_info *space_info, u64 num_bytes,
		       u64 orig_bytes, int state)
{
	struct btrfs_root *root = fs_info->extent_root;
	struct btrfs_trans_handle *trans;
	int nr;
	int ret = 0;

	switch (state) {
	case FLUSH_DELAYED_ITEMS_NR:
	case FLUSH_DELAYED_ITEMS:
		if (state == FLUSH_DELAYED_ITEMS_NR)
			nr = calc_reclaim_items_nr(fs_info, num_bytes) * 2;
		else
			nr = -1;

		trans = btrfs_join_transaction(root);
		if (IS_ERR(trans)) {
			ret = PTR_ERR(trans);
			break;
		}
		ret = btrfs_run_delayed_items_nr(trans, fs_info, nr);
		btrfs_end_transaction(trans);
		break;
	case FLUSH_DELALLOC:
	case FLUSH_DELALLOC_WAIT:
		shrink_delalloc(root, num_bytes * 2, orig_bytes,
				state == FLUSH_DELALLOC_WAIT);
		break;
	case ALLOC_CHUNK:
		trans = btrfs_join_transaction(root);
		if (IS_ERR(trans)) {
			ret = PTR_ERR(trans);
			break;
		}
		ret = do_chunk_alloc(trans, fs_info,
				     btrfs_get_alloc_profile(root, 0),
				     CHUNK_ALLOC_NO_FORCE);
		btrfs_end_transaction(trans);
		if (ret > 0 || ret == -ENOSPC)
			ret = 0;
		break;
	case COMMIT_TRANS:
		ret = may_commit_transaction(fs_info, space_info);
		break;
	default:
		ret = -ENOSPC;
		break;
	}

	trace_btrfs_flush_space(fs_info, space_info->flags, num_bytes,
				orig_bytes, state, ret);
	return ret;
}

static inline u64
btrfs_calc_reclaim_metadata_size(struct btrfs_root *root,
				 struct btrfs_space_info *space_info)
{
	struct reserve_ticket *ticket;
	u64 used;
	u64 expected;
	u64 to_reclaim = 0;

	list_for_each_entry(ticket, &space_info->tickets, list)
		to_reclaim += ticket->bytes;
	list_for_each_entry(ticket, &space_info->priority_tickets, list)
		to_reclaim += ticket->bytes;
	if (to_reclaim)
		return to_reclaim;

	to_reclaim = min_t(u64, num_online_cpus() * SZ_1M, SZ_16M);
	if (can_overcommit(root, space_info, to_reclaim,
			   BTRFS_RESERVE_FLUSH_ALL))
		return 0;

	used = space_info->bytes_used + space_info->bytes_reserved +
	       space_info->bytes_pinned + space_info->bytes_readonly +
	       space_info->bytes_may_use;
	if (can_overcommit(root, space_info, SZ_1M, BTRFS_RESERVE_FLUSH_ALL))
		expected = div_factor_fine(space_info->total_bytes, 95);
	else
		expected = div_factor_fine(space_info->total_bytes, 90);

	if (used > expected)
		to_reclaim = used - expected;
	else
		to_reclaim = 0;
	to_reclaim = min(to_reclaim, space_info->bytes_may_use +
				     space_info->bytes_reserved);
	return to_reclaim;
}

static inline int need_do_async_reclaim(struct btrfs_space_info *space_info,
					struct btrfs_root *root, u64 used)
{
	struct btrfs_fs_info *fs_info = root->fs_info;
	u64 thresh = div_factor_fine(space_info->total_bytes, 98);

	/* If we're just plain full then async reclaim just slows us down. */
	if ((space_info->bytes_used + space_info->bytes_reserved) >= thresh)
		return 0;

	if (!btrfs_calc_reclaim_metadata_size(root, space_info))
		return 0;

	return (used >= thresh && !btrfs_fs_closing(fs_info) &&
		!test_bit(BTRFS_FS_STATE_REMOUNTING, &fs_info->fs_state));
}

static void wake_all_tickets(struct list_head *head)
{
	struct reserve_ticket *ticket;

	while (!list_empty(head)) {
		ticket = list_first_entry(head, struct reserve_ticket, list);
		list_del_init(&ticket->list);
		ticket->error = -ENOSPC;
		wake_up(&ticket->wait);
	}
}

/*
 * This is for normal flushers, we can wait all goddamned day if we want to.  We
 * will loop and continuously try to flush as long as we are making progress.
 * We count progress as clearing off tickets each time we have to loop.
 */
static void btrfs_async_reclaim_metadata_space(struct work_struct *work)
{
	struct btrfs_fs_info *fs_info;
	struct btrfs_space_info *space_info;
	u64 to_reclaim;
	int flush_state;
	int commit_cycles = 0;
	u64 last_tickets_id;

	fs_info = container_of(work, struct btrfs_fs_info, async_reclaim_work);
	space_info = __find_space_info(fs_info, BTRFS_BLOCK_GROUP_METADATA);

	spin_lock(&space_info->lock);
	to_reclaim = btrfs_calc_reclaim_metadata_size(fs_info->fs_root,
						      space_info);
	if (!to_reclaim) {
		space_info->flush = 0;
		spin_unlock(&space_info->lock);
		return;
	}
	last_tickets_id = space_info->tickets_id;
	spin_unlock(&space_info->lock);

	flush_state = FLUSH_DELAYED_ITEMS_NR;
	do {
		struct reserve_ticket *ticket;
		int ret;

		ret = flush_space(fs_info, space_info, to_reclaim, to_reclaim,
				  flush_state);
		spin_lock(&space_info->lock);
		if (list_empty(&space_info->tickets)) {
			space_info->flush = 0;
			spin_unlock(&space_info->lock);
			return;
		}
		to_reclaim = btrfs_calc_reclaim_metadata_size(fs_info->fs_root,
							      space_info);
		ticket = list_first_entry(&space_info->tickets,
					  struct reserve_ticket, list);
		if (last_tickets_id == space_info->tickets_id) {
			flush_state++;
		} else {
			last_tickets_id = space_info->tickets_id;
			flush_state = FLUSH_DELAYED_ITEMS_NR;
			if (commit_cycles)
				commit_cycles--;
		}

		if (flush_state > COMMIT_TRANS) {
			commit_cycles++;
			if (commit_cycles > 2) {
				wake_all_tickets(&space_info->tickets);
				space_info->flush = 0;
			} else {
				flush_state = FLUSH_DELAYED_ITEMS_NR;
			}
		}
		spin_unlock(&space_info->lock);
	} while (flush_state <= COMMIT_TRANS);
}

void btrfs_init_async_reclaim_work(struct work_struct *work)
{
	INIT_WORK(work, btrfs_async_reclaim_metadata_space);
}

static void priority_reclaim_metadata_space(struct btrfs_fs_info *fs_info,
					    struct btrfs_space_info *space_info,
					    struct reserve_ticket *ticket)
{
	u64 to_reclaim;
	int flush_state = FLUSH_DELAYED_ITEMS_NR;

	spin_lock(&space_info->lock);
	to_reclaim = btrfs_calc_reclaim_metadata_size(fs_info->extent_root,
						      space_info);
	if (!to_reclaim) {
		spin_unlock(&space_info->lock);
		return;
	}
	spin_unlock(&space_info->lock);

	do {
		flush_space(fs_info, space_info, to_reclaim, to_reclaim,
			    flush_state);
		flush_state++;
		spin_lock(&space_info->lock);
		if (ticket->bytes == 0) {
			spin_unlock(&space_info->lock);
			return;
		}
		spin_unlock(&space_info->lock);

		/*
		 * Priority flushers can't wait on delalloc without
		 * deadlocking.
		 */
		if (flush_state == FLUSH_DELALLOC ||
		    flush_state == FLUSH_DELALLOC_WAIT)
			flush_state = ALLOC_CHUNK;
	} while (flush_state < COMMIT_TRANS);
}

static int wait_reserve_ticket(struct btrfs_fs_info *fs_info,
			       struct btrfs_space_info *space_info,
			       struct reserve_ticket *ticket, u64 orig_bytes)

{
	DEFINE_WAIT(wait);
	int ret = 0;

	spin_lock(&space_info->lock);
	while (ticket->bytes > 0 && ticket->error == 0) {
		ret = prepare_to_wait_event(&ticket->wait, &wait, TASK_KILLABLE);
		if (ret) {
			ret = -EINTR;
			break;
		}
		spin_unlock(&space_info->lock);

		schedule();

		finish_wait(&ticket->wait, &wait);
		spin_lock(&space_info->lock);
	}
	if (!ret)
		ret = ticket->error;
	if (!list_empty(&ticket->list))
		list_del_init(&ticket->list);
	if (ticket->bytes && ticket->bytes < orig_bytes) {
		u64 num_bytes = orig_bytes - ticket->bytes;
		space_info->bytes_may_use -= num_bytes;
		trace_btrfs_space_reservation(fs_info, "space_info",
					      space_info->flags, num_bytes, 0);
	}
	spin_unlock(&space_info->lock);

	return ret;
}

/**
 * reserve_metadata_bytes - try to reserve bytes from the block_rsv's space
 * @root - the root we're allocating for
 * @space_info - the space info we want to allocate from
 * @orig_bytes - the number of bytes we want
 * @flush - whether or not we can flush to make our reservation
 *
 * This will reserve orig_bytes number of bytes from the space info associated
 * with the block_rsv.  If there is not enough space it will make an attempt to
 * flush out space to make room.  It will do this by flushing delalloc if
 * possible or committing the transaction.  If flush is 0 then no attempts to
 * regain reservations will be made and this will fail if there is not enough
 * space already.
 */
static int __reserve_metadata_bytes(struct btrfs_root *root,
				    struct btrfs_space_info *space_info,
				    u64 orig_bytes,
				    enum btrfs_reserve_flush_enum flush)
{
	struct btrfs_fs_info *fs_info = root->fs_info;
	struct reserve_ticket ticket;
	u64 used;
	int ret = 0;

	ASSERT(orig_bytes);
	ASSERT(!current->journal_info || flush != BTRFS_RESERVE_FLUSH_ALL);

	spin_lock(&space_info->lock);
	ret = -ENOSPC;
	used = btrfs_space_info_used(space_info, true);

	/*
	 * If we have enough space then hooray, make our reservation and carry
	 * on.  If not see if we can overcommit, and if we can, hooray carry on.
	 * If not things get more complicated.
	 */
	if (used + orig_bytes <= space_info->total_bytes) {
		space_info->bytes_may_use += orig_bytes;
		trace_btrfs_space_reservation(fs_info, "space_info",
					      space_info->flags, orig_bytes, 1);
		ret = 0;
	} else if (can_overcommit(root, space_info, orig_bytes, flush)) {
		space_info->bytes_may_use += orig_bytes;
		trace_btrfs_space_reservation(fs_info, "space_info",
					      space_info->flags, orig_bytes, 1);
		ret = 0;
	}

	/*
	 * If we couldn't make a reservation then setup our reservation ticket
	 * and kick the async worker if it's not already running.
	 *
	 * If we are a priority flusher then we just need to add our ticket to
	 * the list and we will do our own flushing further down.
	 */
	if (ret && flush != BTRFS_RESERVE_NO_FLUSH) {
		ticket.bytes = orig_bytes;
		ticket.error = 0;
		init_waitqueue_head(&ticket.wait);
		if (flush == BTRFS_RESERVE_FLUSH_ALL) {
			list_add_tail(&ticket.list, &space_info->tickets);
			if (!space_info->flush) {
				space_info->flush = 1;
				trace_btrfs_trigger_flush(fs_info,
							  space_info->flags,
							  orig_bytes, flush,
							  "enospc");
				queue_work(system_unbound_wq,
					   &root->fs_info->async_reclaim_work);
			}
		} else {
			list_add_tail(&ticket.list,
				      &space_info->priority_tickets);
		}
	} else if (!ret && space_info->flags & BTRFS_BLOCK_GROUP_METADATA) {
		used += orig_bytes;
		/*
		 * We will do the space reservation dance during log replay,
		 * which means we won't have fs_info->fs_root set, so don't do
		 * the async reclaim as we will panic.
		 */
		if (!test_bit(BTRFS_FS_LOG_RECOVERING, &fs_info->flags) &&
		    need_do_async_reclaim(space_info, root, used) &&
		    !work_busy(&fs_info->async_reclaim_work)) {
			trace_btrfs_trigger_flush(fs_info, space_info->flags,
						  orig_bytes, flush, "preempt");
			queue_work(system_unbound_wq,
				   &fs_info->async_reclaim_work);
		}
	}
	spin_unlock(&space_info->lock);
	if (!ret || flush == BTRFS_RESERVE_NO_FLUSH)
		return ret;

	if (flush == BTRFS_RESERVE_FLUSH_ALL)
		return wait_reserve_ticket(fs_info, space_info, &ticket,
					   orig_bytes);

	ret = 0;
	priority_reclaim_metadata_space(fs_info, space_info, &ticket);
	spin_lock(&space_info->lock);
	if (ticket.bytes) {
		if (ticket.bytes < orig_bytes) {
			u64 num_bytes = orig_bytes - ticket.bytes;
			space_info->bytes_may_use -= num_bytes;
			trace_btrfs_space_reservation(fs_info, "space_info",
						      space_info->flags,
						      num_bytes, 0);

		}
		list_del_init(&ticket.list);
		ret = -ENOSPC;
	}
	spin_unlock(&space_info->lock);
	ASSERT(list_empty(&ticket.list));
	return ret;
}

/**
 * reserve_metadata_bytes - try to reserve bytes from the block_rsv's space
 * @root - the root we're allocating for
 * @block_rsv - the block_rsv we're allocating for
 * @orig_bytes - the number of bytes we want
 * @flush - whether or not we can flush to make our reservation
 *
 * This will reserve orgi_bytes number of bytes from the space info associated
 * with the block_rsv.  If there is not enough space it will make an attempt to
 * flush out space to make room.  It will do this by flushing delalloc if
 * possible or committing the transaction.  If flush is 0 then no attempts to
 * regain reservations will be made and this will fail if there is not enough
 * space already.
 */
static int reserve_metadata_bytes(struct btrfs_root *root,
				  struct btrfs_block_rsv *block_rsv,
				  u64 orig_bytes,
				  enum btrfs_reserve_flush_enum flush)
{
	struct btrfs_fs_info *fs_info = root->fs_info;
	struct btrfs_block_rsv *global_rsv = &fs_info->global_block_rsv;
	int ret;

	ret = __reserve_metadata_bytes(root, block_rsv->space_info, orig_bytes,
				       flush);
	if (ret == -ENOSPC &&
	    unlikely(root->orphan_cleanup_state == ORPHAN_CLEANUP_STARTED)) {
		if (block_rsv != global_rsv &&
		    !block_rsv_use_bytes(global_rsv, orig_bytes))
			ret = 0;
	}
	if (ret == -ENOSPC)
		trace_btrfs_space_reservation(fs_info, "space_info:enospc",
					      block_rsv->space_info->flags,
					      orig_bytes, 1);
	return ret;
}

static struct btrfs_block_rsv *get_block_rsv(
					const struct btrfs_trans_handle *trans,
					const struct btrfs_root *root)
{
	struct btrfs_fs_info *fs_info = root->fs_info;
	struct btrfs_block_rsv *block_rsv = NULL;

	if (test_bit(BTRFS_ROOT_REF_COWS, &root->state) ||
	    (root == fs_info->csum_root && trans->adding_csums) ||
	    (root == fs_info->uuid_root))
		block_rsv = trans->block_rsv;

	if (!block_rsv)
		block_rsv = root->block_rsv;

	if (!block_rsv)
		block_rsv = &fs_info->empty_block_rsv;

	return block_rsv;
}

static int block_rsv_use_bytes(struct btrfs_block_rsv *block_rsv,
			       u64 num_bytes)
{
	int ret = -ENOSPC;
	spin_lock(&block_rsv->lock);
	if (block_rsv->reserved >= num_bytes) {
		block_rsv->reserved -= num_bytes;
		if (block_rsv->reserved < block_rsv->size)
			block_rsv->full = 0;
		ret = 0;
	}
	spin_unlock(&block_rsv->lock);
	return ret;
}

static void block_rsv_add_bytes(struct btrfs_block_rsv *block_rsv,
				u64 num_bytes, int update_size)
{
	spin_lock(&block_rsv->lock);
	block_rsv->reserved += num_bytes;
	if (update_size)
		block_rsv->size += num_bytes;
	else if (block_rsv->reserved >= block_rsv->size)
		block_rsv->full = 1;
	spin_unlock(&block_rsv->lock);
}

int btrfs_cond_migrate_bytes(struct btrfs_fs_info *fs_info,
			     struct btrfs_block_rsv *dest, u64 num_bytes,
			     int min_factor)
{
	struct btrfs_block_rsv *global_rsv = &fs_info->global_block_rsv;
	u64 min_bytes;

	if (global_rsv->space_info != dest->space_info)
		return -ENOSPC;

	spin_lock(&global_rsv->lock);
	min_bytes = div_factor(global_rsv->size, min_factor);
	if (global_rsv->reserved < min_bytes + num_bytes) {
		spin_unlock(&global_rsv->lock);
		return -ENOSPC;
	}
	global_rsv->reserved -= num_bytes;
	if (global_rsv->reserved < global_rsv->size)
		global_rsv->full = 0;
	spin_unlock(&global_rsv->lock);

	block_rsv_add_bytes(dest, num_bytes, 1);
	return 0;
}

/*
 * This is for space we already have accounted in space_info->bytes_may_use, so
 * basically when we're returning space from block_rsv's.
 */
static void space_info_add_old_bytes(struct btrfs_fs_info *fs_info,
				     struct btrfs_space_info *space_info,
				     u64 num_bytes)
{
	struct reserve_ticket *ticket;
	struct list_head *head;
	u64 used;
	enum btrfs_reserve_flush_enum flush = BTRFS_RESERVE_NO_FLUSH;
	bool check_overcommit = false;

	spin_lock(&space_info->lock);
	head = &space_info->priority_tickets;

	/*
	 * If we are over our limit then we need to check and see if we can
	 * overcommit, and if we can't then we just need to free up our space
	 * and not satisfy any requests.
	 */
	used = space_info->bytes_used + space_info->bytes_reserved +
		space_info->bytes_pinned + space_info->bytes_readonly +
		space_info->bytes_may_use;
	if (used - num_bytes >= space_info->total_bytes)
		check_overcommit = true;
again:
	while (!list_empty(head) && num_bytes) {
		ticket = list_first_entry(head, struct reserve_ticket,
					  list);
		/*
		 * We use 0 bytes because this space is already reserved, so
		 * adding the ticket space would be a double count.
		 */
		if (check_overcommit &&
		    !can_overcommit(fs_info->extent_root, space_info, 0,
				    flush))
			break;
		if (num_bytes >= ticket->bytes) {
			list_del_init(&ticket->list);
			num_bytes -= ticket->bytes;
			ticket->bytes = 0;
			space_info->tickets_id++;
			wake_up(&ticket->wait);
		} else {
			ticket->bytes -= num_bytes;
			num_bytes = 0;
		}
	}

	if (num_bytes && head == &space_info->priority_tickets) {
		head = &space_info->tickets;
		flush = BTRFS_RESERVE_FLUSH_ALL;
		goto again;
	}
	space_info->bytes_may_use -= num_bytes;
	trace_btrfs_space_reservation(fs_info, "space_info",
				      space_info->flags, num_bytes, 0);
	spin_unlock(&space_info->lock);
}

/*
 * This is for newly allocated space that isn't accounted in
 * space_info->bytes_may_use yet.  So if we allocate a chunk or unpin an extent
 * we use this helper.
 */
static void space_info_add_new_bytes(struct btrfs_fs_info *fs_info,
				     struct btrfs_space_info *space_info,
				     u64 num_bytes)
{
	struct reserve_ticket *ticket;
	struct list_head *head = &space_info->priority_tickets;

again:
	while (!list_empty(head) && num_bytes) {
		ticket = list_first_entry(head, struct reserve_ticket,
					  list);
		if (num_bytes >= ticket->bytes) {
			trace_btrfs_space_reservation(fs_info, "space_info",
						      space_info->flags,
						      ticket->bytes, 1);
			list_del_init(&ticket->list);
			num_bytes -= ticket->bytes;
			space_info->bytes_may_use += ticket->bytes;
			ticket->bytes = 0;
			space_info->tickets_id++;
			wake_up(&ticket->wait);
		} else {
			trace_btrfs_space_reservation(fs_info, "space_info",
						      space_info->flags,
						      num_bytes, 1);
			space_info->bytes_may_use += num_bytes;
			ticket->bytes -= num_bytes;
			num_bytes = 0;
		}
	}

	if (num_bytes && head == &space_info->priority_tickets) {
		head = &space_info->tickets;
		goto again;
	}
}

static u64 block_rsv_release_bytes(struct btrfs_fs_info *fs_info,
				    struct btrfs_block_rsv *block_rsv,
				    struct btrfs_block_rsv *dest, u64 num_bytes,
				    u64 *qgroup_to_release_ret)
{
	struct btrfs_space_info *space_info = block_rsv->space_info;
	u64 qgroup_to_release = 0;
	u64 ret;

	spin_lock(&block_rsv->lock);
	if (num_bytes == (u64)-1) {
		num_bytes = block_rsv->size;
		qgroup_to_release = block_rsv->qgroup_rsv_size;
	}
	block_rsv->size -= num_bytes;
	if (block_rsv->reserved >= block_rsv->size) {
		num_bytes = block_rsv->reserved - block_rsv->size;
		block_rsv->reserved = block_rsv->size;
		block_rsv->full = 1;
	} else {
		num_bytes = 0;
	}
	if (block_rsv->qgroup_rsv_reserved >= block_rsv->qgroup_rsv_size) {
		qgroup_to_release = block_rsv->qgroup_rsv_reserved -
				    block_rsv->qgroup_rsv_size;
		block_rsv->qgroup_rsv_reserved = block_rsv->qgroup_rsv_size;
	} else {
		qgroup_to_release = 0;
	}
	spin_unlock(&block_rsv->lock);

	ret = num_bytes;
	if (num_bytes > 0) {
		if (dest) {
			spin_lock(&dest->lock);
			if (!dest->full) {
				u64 bytes_to_add;

				bytes_to_add = dest->size - dest->reserved;
				bytes_to_add = min(num_bytes, bytes_to_add);
				dest->reserved += bytes_to_add;
				if (dest->reserved >= dest->size)
					dest->full = 1;
				num_bytes -= bytes_to_add;
			}
			spin_unlock(&dest->lock);
		}
		if (num_bytes)
			space_info_add_old_bytes(fs_info, space_info,
						 num_bytes);
	}
	if (qgroup_to_release_ret)
		*qgroup_to_release_ret = qgroup_to_release;
	return ret;
}

int btrfs_block_rsv_migrate(struct btrfs_block_rsv *src,
			    struct btrfs_block_rsv *dst, u64 num_bytes,
			    int update_size)
{
	int ret;

	ret = block_rsv_use_bytes(src, num_bytes);
	if (ret)
		return ret;

	block_rsv_add_bytes(dst, num_bytes, update_size);
	return 0;
}

void btrfs_init_block_rsv(struct btrfs_block_rsv *rsv, unsigned short type)
{
	memset(rsv, 0, sizeof(*rsv));
	spin_lock_init(&rsv->lock);
	rsv->type = type;
}

void btrfs_init_metadata_block_rsv(struct btrfs_fs_info *fs_info,
				   struct btrfs_block_rsv *rsv,
				   unsigned short type)
{
	btrfs_init_block_rsv(rsv, type);
	rsv->space_info = __find_space_info(fs_info,
					    BTRFS_BLOCK_GROUP_METADATA);
}

struct btrfs_block_rsv *btrfs_alloc_block_rsv(struct btrfs_fs_info *fs_info,
					      unsigned short type)
{
	struct btrfs_block_rsv *block_rsv;

	block_rsv = kmalloc(sizeof(*block_rsv), GFP_NOFS);
	if (!block_rsv)
		return NULL;

	btrfs_init_metadata_block_rsv(fs_info, block_rsv, type);
	return block_rsv;
}

void btrfs_free_block_rsv(struct btrfs_fs_info *fs_info,
			  struct btrfs_block_rsv *rsv)
{
	if (!rsv)
		return;
	btrfs_block_rsv_release(fs_info, rsv, (u64)-1);
	kfree(rsv);
}

void __btrfs_free_block_rsv(struct btrfs_block_rsv *rsv)
{
	kfree(rsv);
}

int btrfs_block_rsv_add(struct btrfs_root *root,
			struct btrfs_block_rsv *block_rsv, u64 num_bytes,
			enum btrfs_reserve_flush_enum flush)
{
	int ret;

	if (num_bytes == 0)
		return 0;

	ret = reserve_metadata_bytes(root, block_rsv, num_bytes, flush);
	if (!ret) {
		block_rsv_add_bytes(block_rsv, num_bytes, 1);
		return 0;
	}

	return ret;
}

int btrfs_block_rsv_check(struct btrfs_block_rsv *block_rsv, int min_factor)
{
	u64 num_bytes = 0;
	int ret = -ENOSPC;

	if (!block_rsv)
		return 0;

	spin_lock(&block_rsv->lock);
	num_bytes = div_factor(block_rsv->size, min_factor);
	if (block_rsv->reserved >= num_bytes)
		ret = 0;
	spin_unlock(&block_rsv->lock);

	return ret;
}

int btrfs_block_rsv_refill(struct btrfs_root *root,
			   struct btrfs_block_rsv *block_rsv, u64 min_reserved,
			   enum btrfs_reserve_flush_enum flush)
{
	u64 num_bytes = 0;
	int ret = -ENOSPC;

	if (!block_rsv)
		return 0;

	spin_lock(&block_rsv->lock);
	num_bytes = min_reserved;
	if (block_rsv->reserved >= num_bytes)
		ret = 0;
	else
		num_bytes -= block_rsv->reserved;
	spin_unlock(&block_rsv->lock);

	if (!ret)
		return 0;

	ret = reserve_metadata_bytes(root, block_rsv, num_bytes, flush);
	if (!ret) {
		block_rsv_add_bytes(block_rsv, num_bytes, 0);
		return 0;
	}

	return ret;
}

/**
 * btrfs_inode_rsv_refill - refill the inode block rsv.
 * @inode - the inode we are refilling.
 * @flush - the flusing restriction.
 *
 * Essentially the same as btrfs_block_rsv_refill, except it uses the
 * block_rsv->size as the minimum size.  We'll either refill the missing amount
 * or return if we already have enough space.  This will also handle the resreve
 * tracepoint for the reserved amount.
 */
int btrfs_inode_rsv_refill(struct btrfs_inode *inode,
			   enum btrfs_reserve_flush_enum flush)
{
	struct btrfs_root *root = inode->root;
	struct btrfs_block_rsv *block_rsv = &inode->block_rsv;
	u64 num_bytes = 0;
	u64 qgroup_num_bytes = 0;
	int ret = -ENOSPC;

	spin_lock(&block_rsv->lock);
	if (block_rsv->reserved < block_rsv->size)
		num_bytes = block_rsv->size - block_rsv->reserved;
	if (block_rsv->qgroup_rsv_reserved < block_rsv->qgroup_rsv_size)
		qgroup_num_bytes = block_rsv->qgroup_rsv_size -
				   block_rsv->qgroup_rsv_reserved;
	spin_unlock(&block_rsv->lock);

	if (num_bytes == 0)
		return 0;

	ret = btrfs_qgroup_reserve_meta_prealloc(root, qgroup_num_bytes, true);
	if (ret)
		return ret;
	ret = reserve_metadata_bytes(root, block_rsv, num_bytes, flush);
	if (!ret) {
		block_rsv_add_bytes(block_rsv, num_bytes, 0);
		trace_btrfs_space_reservation(root->fs_info, "delalloc",
					      btrfs_ino(inode), num_bytes, 1);

		/* Don't forget to increase qgroup_rsv_reserved */
		spin_lock(&block_rsv->lock);
		block_rsv->qgroup_rsv_reserved += qgroup_num_bytes;
		spin_unlock(&block_rsv->lock);
	} else
		btrfs_qgroup_free_meta_prealloc(root, qgroup_num_bytes);
	return ret;
}

/**
 * btrfs_inode_rsv_release - release any excessive reservation.
 * @inode - the inode we need to release from.
 * @qgroup_free - free or convert qgroup meta.
 *   Unlike normal operation, qgroup meta reservation needs to know if we are
 *   freeing qgroup reservation or just converting it into per-trans.  Normally
 *   @qgroup_free is true for error handling, and false for normal release.
 *
 * This is the same as btrfs_block_rsv_release, except that it handles the
 * tracepoint for the reservation.
 */
void btrfs_inode_rsv_release(struct btrfs_inode *inode, bool qgroup_free)
{
	struct btrfs_fs_info *fs_info = inode->root->fs_info;
	struct btrfs_block_rsv *global_rsv = &fs_info->global_block_rsv;
	struct btrfs_block_rsv *block_rsv = &inode->block_rsv;
	u64 released = 0;
	u64 qgroup_to_release = 0;

	/*
	 * Since we statically set the block_rsv->size we just want to say we
	 * are releasing 0 bytes, and then we'll just get the reservation over
	 * the size free'd.
	 */
	released = block_rsv_release_bytes(fs_info, block_rsv, global_rsv, 0,
					   &qgroup_to_release);
	if (released > 0)
		trace_btrfs_space_reservation(fs_info, "delalloc",
					      btrfs_ino(inode), released, 0);
	if (qgroup_free)
		btrfs_qgroup_free_meta_prealloc(inode->root, qgroup_to_release);
	else
		btrfs_qgroup_convert_reserved_meta(inode->root,
						   qgroup_to_release);
}

void btrfs_block_rsv_release(struct btrfs_fs_info *fs_info,
			     struct btrfs_block_rsv *block_rsv,
			     u64 num_bytes)
{
	struct btrfs_block_rsv *global_rsv = &fs_info->global_block_rsv;

	if (global_rsv == block_rsv ||
	    block_rsv->space_info != global_rsv->space_info)
		global_rsv = NULL;
	block_rsv_release_bytes(fs_info, block_rsv, global_rsv, num_bytes, NULL);
}

static void update_global_block_rsv(struct btrfs_fs_info *fs_info)
{
	struct btrfs_block_rsv *block_rsv = &fs_info->global_block_rsv;
	struct btrfs_space_info *sinfo = block_rsv->space_info;
	u64 num_bytes;

	/*
	 * The global block rsv is based on the size of the extent tree, the
	 * checksum tree and the root tree.  If the fs is empty we want to set
	 * it to a minimal amount for safety.
	 */
	num_bytes = btrfs_root_used(&fs_info->extent_root->root_item) +
		btrfs_root_used(&fs_info->csum_root->root_item) +
		btrfs_root_used(&fs_info->tree_root->root_item);
	num_bytes = max_t(u64, num_bytes, SZ_16M);

	spin_lock(&sinfo->lock);
	spin_lock(&block_rsv->lock);

	block_rsv->size = min_t(u64, num_bytes, SZ_512M);

	if (block_rsv->reserved < block_rsv->size) {
		num_bytes = btrfs_space_info_used(sinfo, true);
		if (sinfo->total_bytes > num_bytes) {
			num_bytes = sinfo->total_bytes - num_bytes;
			num_bytes = min(num_bytes,
					block_rsv->size - block_rsv->reserved);
			block_rsv->reserved += num_bytes;
			sinfo->bytes_may_use += num_bytes;
			trace_btrfs_space_reservation(fs_info, "space_info",
						      sinfo->flags, num_bytes,
						      1);
		}
	} else if (block_rsv->reserved > block_rsv->size) {
		num_bytes = block_rsv->reserved - block_rsv->size;
		sinfo->bytes_may_use -= num_bytes;
		trace_btrfs_space_reservation(fs_info, "space_info",
				      sinfo->flags, num_bytes, 0);
		block_rsv->reserved = block_rsv->size;
	}

	if (block_rsv->reserved == block_rsv->size)
		block_rsv->full = 1;
	else
		block_rsv->full = 0;

	spin_unlock(&block_rsv->lock);
	spin_unlock(&sinfo->lock);
}

static void init_global_block_rsv(struct btrfs_fs_info *fs_info)
{
	struct btrfs_space_info *space_info;

	space_info = __find_space_info(fs_info, BTRFS_BLOCK_GROUP_SYSTEM);
	fs_info->chunk_block_rsv.space_info = space_info;

	space_info = __find_space_info(fs_info, BTRFS_BLOCK_GROUP_METADATA);
	fs_info->global_block_rsv.space_info = space_info;
	fs_info->trans_block_rsv.space_info = space_info;
	fs_info->empty_block_rsv.space_info = space_info;
	fs_info->delayed_block_rsv.space_info = space_info;

	fs_info->extent_root->block_rsv = &fs_info->global_block_rsv;
	fs_info->csum_root->block_rsv = &fs_info->global_block_rsv;
	fs_info->dev_root->block_rsv = &fs_info->global_block_rsv;
	fs_info->tree_root->block_rsv = &fs_info->global_block_rsv;
	if (fs_info->quota_root)
		fs_info->quota_root->block_rsv = &fs_info->global_block_rsv;
	fs_info->chunk_root->block_rsv = &fs_info->chunk_block_rsv;

	update_global_block_rsv(fs_info);
}

static void release_global_block_rsv(struct btrfs_fs_info *fs_info)
{
	block_rsv_release_bytes(fs_info, &fs_info->global_block_rsv, NULL,
				(u64)-1, NULL);
	WARN_ON(fs_info->trans_block_rsv.size > 0);
	WARN_ON(fs_info->trans_block_rsv.reserved > 0);
	WARN_ON(fs_info->chunk_block_rsv.size > 0);
	WARN_ON(fs_info->chunk_block_rsv.reserved > 0);
	WARN_ON(fs_info->delayed_block_rsv.size > 0);
	WARN_ON(fs_info->delayed_block_rsv.reserved > 0);
}

void btrfs_trans_release_metadata(struct btrfs_trans_handle *trans,
				  struct btrfs_fs_info *fs_info)
{
	if (!trans->block_rsv)
		return;

	if (!trans->bytes_reserved)
		return;

	trace_btrfs_space_reservation(fs_info, "transaction",
				      trans->transid, trans->bytes_reserved, 0);
	btrfs_block_rsv_release(fs_info, trans->block_rsv,
				trans->bytes_reserved);
	trans->bytes_reserved = 0;
}

/*
 * To be called after all the new block groups attached to the transaction
 * handle have been created (btrfs_create_pending_block_groups()).
 */
void btrfs_trans_release_chunk_metadata(struct btrfs_trans_handle *trans)
{
	struct btrfs_fs_info *fs_info = trans->fs_info;

	if (!trans->chunk_bytes_reserved)
		return;

	WARN_ON_ONCE(!list_empty(&trans->new_bgs));

	block_rsv_release_bytes(fs_info, &fs_info->chunk_block_rsv, NULL,
				trans->chunk_bytes_reserved, NULL);
	trans->chunk_bytes_reserved = 0;
}

/*
 * btrfs_subvolume_reserve_metadata() - reserve space for subvolume operation
 * root: the root of the parent directory
 * rsv: block reservation
 * items: the number of items that we need do reservation
 * qgroup_reserved: used to return the reserved size in qgroup
 *
 * This function is used to reserve the space for snapshot/subvolume
 * creation and deletion. Those operations are different with the
 * common file/directory operations, they change two fs/file trees
 * and root tree, the number of items that the qgroup reserves is
 * different with the free space reservation. So we can not use
 * the space reservation mechanism in start_transaction().
 */
int btrfs_subvolume_reserve_metadata(struct btrfs_root *root,
				     struct btrfs_block_rsv *rsv,
				     int items,
				     u64 *qgroup_reserved,
				     bool use_global_rsv)
{
	u64 num_bytes;
	int ret;
	struct btrfs_fs_info *fs_info = root->fs_info;
	struct btrfs_block_rsv *global_rsv = &fs_info->global_block_rsv;

	if (test_bit(BTRFS_FS_QUOTA_ENABLED, &fs_info->flags)) {
		/* One for parent inode, two for dir entries */
		num_bytes = 3 * fs_info->nodesize;
		ret = btrfs_qgroup_reserve_meta_prealloc(root, num_bytes, true);
		if (ret)
			return ret;
	} else {
		num_bytes = 0;
	}

	*qgroup_reserved = num_bytes;

	num_bytes = btrfs_calc_trans_metadata_size(fs_info, items);
	rsv->space_info = __find_space_info(fs_info,
					    BTRFS_BLOCK_GROUP_METADATA);
	ret = btrfs_block_rsv_add(root, rsv, num_bytes,
				  BTRFS_RESERVE_FLUSH_ALL);

	if (ret == -ENOSPC && use_global_rsv)
		ret = btrfs_block_rsv_migrate(global_rsv, rsv, num_bytes, 1);

	if (ret && *qgroup_reserved)
		btrfs_qgroup_free_meta_prealloc(root, *qgroup_reserved);

	return ret;
}

void btrfs_subvolume_release_metadata(struct btrfs_fs_info *fs_info,
				      struct btrfs_block_rsv *rsv)
{
	btrfs_block_rsv_release(fs_info, rsv, (u64)-1);
}

static void btrfs_calculate_inode_block_rsv_size(struct btrfs_fs_info *fs_info,
						 struct btrfs_inode *inode)
{
	struct btrfs_block_rsv *block_rsv = &inode->block_rsv;
	u64 reserve_size = 0;
	u64 qgroup_rsv_size = 0;
	u64 csum_leaves;
	unsigned outstanding_extents;

	lockdep_assert_held(&inode->lock);
	outstanding_extents = inode->outstanding_extents;
	if (outstanding_extents)
		reserve_size = btrfs_calc_trans_metadata_size(fs_info,
						outstanding_extents + 1);
	csum_leaves = btrfs_csum_bytes_to_leaves(fs_info,
						 inode->csum_bytes);
	reserve_size += btrfs_calc_trans_metadata_size(fs_info,
						       csum_leaves);
	/*
	 * For qgroup rsv, the calculation is very simple:
	 * account one nodesize for each outstanding extent
	 *
	 * This is overestimating in most cases.
	 */
	qgroup_rsv_size = (u64)outstanding_extents * fs_info->nodesize;

	spin_lock(&block_rsv->lock);
	block_rsv->size = reserve_size;
	block_rsv->qgroup_rsv_size = qgroup_rsv_size;
	spin_unlock(&block_rsv->lock);
}

int btrfs_delalloc_reserve_metadata(struct btrfs_inode *inode, u64 num_bytes)
{
	struct btrfs_fs_info *fs_info = btrfs_sb(inode->vfs_inode.i_sb);
	unsigned nr_extents;
	enum btrfs_reserve_flush_enum flush = BTRFS_RESERVE_FLUSH_ALL;
	int ret = 0;
	bool delalloc_lock = true;

	/* If we are a free space inode we need to not flush since we will be in
	 * the middle of a transaction commit.  We also don't need the delalloc
	 * mutex since we won't race with anybody.  We need this mostly to make
	 * lockdep shut its filthy mouth.
	 *
	 * If we have a transaction open (can happen if we call truncate_block
	 * from truncate), then we need FLUSH_LIMIT so we don't deadlock.
	 */
	if (btrfs_is_free_space_inode(inode)) {
		flush = BTRFS_RESERVE_NO_FLUSH;
		delalloc_lock = false;
	} else if (current->journal_info) {
		flush = BTRFS_RESERVE_FLUSH_LIMIT;
	}

	if (flush != BTRFS_RESERVE_NO_FLUSH &&
	    btrfs_transaction_in_commit(fs_info))
		schedule_timeout(1);

	if (delalloc_lock)
		mutex_lock(&inode->delalloc_mutex);

	num_bytes = ALIGN(num_bytes, fs_info->sectorsize);

	/* Add our new extents and calculate the new rsv size. */
	spin_lock(&inode->lock);
	nr_extents = count_max_extents(num_bytes);
	btrfs_mod_outstanding_extents(inode, nr_extents);
	inode->csum_bytes += num_bytes;
	btrfs_calculate_inode_block_rsv_size(fs_info, inode);
	spin_unlock(&inode->lock);

	ret = btrfs_inode_rsv_refill(inode, flush);
	if (unlikely(ret))
		goto out_fail;

	if (delalloc_lock)
		mutex_unlock(&inode->delalloc_mutex);
	return 0;

out_fail:
	spin_lock(&inode->lock);
	nr_extents = count_max_extents(num_bytes);
	btrfs_mod_outstanding_extents(inode, -nr_extents);
	inode->csum_bytes -= num_bytes;
	btrfs_calculate_inode_block_rsv_size(fs_info, inode);
	spin_unlock(&inode->lock);

	btrfs_inode_rsv_release(inode, true);
	if (delalloc_lock)
		mutex_unlock(&inode->delalloc_mutex);
	return ret;
}

/**
 * btrfs_delalloc_release_metadata - release a metadata reservation for an inode
 * @inode: the inode to release the reservation for.
 * @num_bytes: the number of bytes we are releasing.
 * @qgroup_free: free qgroup reservation or convert it to per-trans reservation
 *
 * This will release the metadata reservation for an inode.  This can be called
 * once we complete IO for a given set of bytes to release their metadata
 * reservations, or on error for the same reason.
 */
void btrfs_delalloc_release_metadata(struct btrfs_inode *inode, u64 num_bytes,
				     bool qgroup_free)
{
	struct btrfs_fs_info *fs_info = btrfs_sb(inode->vfs_inode.i_sb);

	num_bytes = ALIGN(num_bytes, fs_info->sectorsize);
	spin_lock(&inode->lock);
	inode->csum_bytes -= num_bytes;
	btrfs_calculate_inode_block_rsv_size(fs_info, inode);
	spin_unlock(&inode->lock);

	if (btrfs_is_testing(fs_info))
		return;

	btrfs_inode_rsv_release(inode, qgroup_free);
}

/**
 * btrfs_delalloc_release_extents - release our outstanding_extents
 * @inode: the inode to balance the reservation for.
 * @num_bytes: the number of bytes we originally reserved with
 *
 * When we reserve space we increase outstanding_extents for the extents we may
 * add.  Once we've set the range as delalloc or created our ordered extents we
 * have outstanding_extents to track the real usage, so we use this to free our
 * temporarily tracked outstanding_extents.  This _must_ be used in conjunction
 * with btrfs_delalloc_reserve_metadata.
 */
void btrfs_delalloc_release_extents(struct btrfs_inode *inode, u64 num_bytes)
{
	struct btrfs_fs_info *fs_info = btrfs_sb(inode->vfs_inode.i_sb);
	unsigned num_extents;

	spin_lock(&inode->lock);
	num_extents = count_max_extents(num_bytes);
	btrfs_mod_outstanding_extents(inode, -num_extents);
	btrfs_calculate_inode_block_rsv_size(fs_info, inode);
	spin_unlock(&inode->lock);

	if (btrfs_is_testing(fs_info))
		return;

	btrfs_inode_rsv_release(inode, true);
}

/**
 * btrfs_delalloc_reserve_space - reserve data and metadata space for
 * delalloc
 * @inode: inode we're writing to
 * @start: start range we are writing to
 * @len: how long the range we are writing to
 * @reserved: mandatory parameter, record actually reserved qgroup ranges of
 * 	      current reservation.
 *
 * This will do the following things
 *
 * o reserve space in data space info for num bytes
 *   and reserve precious corresponding qgroup space
 *   (Done in check_data_free_space)
 *
 * o reserve space for metadata space, based on the number of outstanding
 *   extents and how much csums will be needed
 *   also reserve metadata space in a per root over-reserve method.
 * o add to the inodes->delalloc_bytes
 * o add it to the fs_info's delalloc inodes list.
 *   (Above 3 all done in delalloc_reserve_metadata)
 *
 * Return 0 for success
 * Return <0 for error(-ENOSPC or -EQUOT)
 */
int btrfs_delalloc_reserve_space(struct inode *inode,
			struct extent_changeset **reserved, u64 start, u64 len)
{
	int ret;

	ret = btrfs_check_data_free_space(inode, reserved, start, len);
	if (ret < 0)
		return ret;
	ret = btrfs_delalloc_reserve_metadata(BTRFS_I(inode), len);
	if (ret < 0)
		btrfs_free_reserved_data_space(inode, *reserved, start, len);
	return ret;
}

/**
 * btrfs_delalloc_release_space - release data and metadata space for delalloc
 * @inode: inode we're releasing space for
 * @start: start position of the space already reserved
 * @len: the len of the space already reserved
 * @release_bytes: the len of the space we consumed or didn't use
 *
 * This function will release the metadata space that was not used and will
 * decrement ->delalloc_bytes and remove it from the fs_info delalloc_inodes
 * list if there are no delalloc bytes left.
 * Also it will handle the qgroup reserved space.
 */
void btrfs_delalloc_release_space(struct inode *inode,
				  struct extent_changeset *reserved,
				  u64 start, u64 len, bool qgroup_free)
{
	btrfs_delalloc_release_metadata(BTRFS_I(inode), len, qgroup_free);
	btrfs_free_reserved_data_space(inode, reserved, start, len);
}

static int update_block_group(struct btrfs_trans_handle *trans,
			      struct btrfs_fs_info *info, u64 bytenr,
			      u64 num_bytes, int alloc)
{
	struct btrfs_block_group_cache *cache = NULL;
	u64 total = num_bytes;
	u64 old_val;
	u64 byte_in_group;
	int factor;

	/* block accounting for super block */
	spin_lock(&info->delalloc_root_lock);
	old_val = btrfs_super_bytes_used(info->super_copy);
	if (alloc)
		old_val += num_bytes;
	else
		old_val -= num_bytes;
	btrfs_set_super_bytes_used(info->super_copy, old_val);
	spin_unlock(&info->delalloc_root_lock);

	while (total) {
		cache = btrfs_lookup_block_group(info, bytenr);
		if (!cache)
			return -ENOENT;
		if (cache->flags & (BTRFS_BLOCK_GROUP_DUP |
				    BTRFS_BLOCK_GROUP_RAID1 |
				    BTRFS_BLOCK_GROUP_RAID10))
			factor = 2;
		else
			factor = 1;
		/*
		 * If this block group has free space cache written out, we
		 * need to make sure to load it if we are removing space.  This
		 * is because we need the unpinning stage to actually add the
		 * space back to the block group, otherwise we will leak space.
		 */
		if (!alloc && cache->cached == BTRFS_CACHE_NO)
			cache_block_group(cache, 1);

		byte_in_group = bytenr - cache->key.objectid;
		WARN_ON(byte_in_group > cache->key.offset);

		spin_lock(&cache->space_info->lock);
		spin_lock(&cache->lock);

		if (btrfs_test_opt(info, SPACE_CACHE) &&
		    cache->disk_cache_state < BTRFS_DC_CLEAR)
			cache->disk_cache_state = BTRFS_DC_CLEAR;

		old_val = btrfs_block_group_used(&cache->item);
		num_bytes = min(total, cache->key.offset - byte_in_group);
		if (alloc) {
			old_val += num_bytes;
			btrfs_set_block_group_used(&cache->item, old_val);
			cache->reserved -= num_bytes;
			cache->space_info->bytes_reserved -= num_bytes;
			cache->space_info->bytes_used += num_bytes;
			cache->space_info->disk_used += num_bytes * factor;
			spin_unlock(&cache->lock);
			spin_unlock(&cache->space_info->lock);
		} else {
			old_val -= num_bytes;
			btrfs_set_block_group_used(&cache->item, old_val);
			cache->pinned += num_bytes;
			cache->space_info->bytes_pinned += num_bytes;
			cache->space_info->bytes_used -= num_bytes;
			cache->space_info->disk_used -= num_bytes * factor;
			spin_unlock(&cache->lock);
			spin_unlock(&cache->space_info->lock);

			trace_btrfs_space_reservation(info, "pinned",
						      cache->space_info->flags,
						      num_bytes, 1);
			percpu_counter_add(&cache->space_info->total_bytes_pinned,
					   num_bytes);
			set_extent_dirty(info->pinned_extents,
					 bytenr, bytenr + num_bytes - 1,
					 GFP_NOFS | __GFP_NOFAIL);
		}

		spin_lock(&trans->transaction->dirty_bgs_lock);
		if (list_empty(&cache->dirty_list)) {
			list_add_tail(&cache->dirty_list,
				      &trans->transaction->dirty_bgs);
				trans->transaction->num_dirty_bgs++;
			btrfs_get_block_group(cache);
		}
		spin_unlock(&trans->transaction->dirty_bgs_lock);

		/*
		 * No longer have used bytes in this block group, queue it for
		 * deletion. We do this after adding the block group to the
		 * dirty list to avoid races between cleaner kthread and space
		 * cache writeout.
		 */
		if (!alloc && old_val == 0) {
			spin_lock(&info->unused_bgs_lock);
			if (list_empty(&cache->bg_list)) {
				btrfs_get_block_group(cache);
				list_add_tail(&cache->bg_list,
					      &info->unused_bgs);
			}
			spin_unlock(&info->unused_bgs_lock);
		}

		btrfs_put_block_group(cache);
		total -= num_bytes;
		bytenr += num_bytes;
	}
	return 0;
}

static u64 first_logical_byte(struct btrfs_fs_info *fs_info, u64 search_start)
{
	struct btrfs_block_group_cache *cache;
	u64 bytenr;

	spin_lock(&fs_info->block_group_cache_lock);
	bytenr = fs_info->first_logical_byte;
	spin_unlock(&fs_info->block_group_cache_lock);

	if (bytenr < (u64)-1)
		return bytenr;

	cache = btrfs_lookup_first_block_group(fs_info, search_start);
	if (!cache)
		return 0;

	bytenr = cache->key.objectid;
	btrfs_put_block_group(cache);

	return bytenr;
}

static int pin_down_extent(struct btrfs_fs_info *fs_info,
			   struct btrfs_block_group_cache *cache,
			   u64 bytenr, u64 num_bytes, int reserved)
{
	spin_lock(&cache->space_info->lock);
	spin_lock(&cache->lock);
	cache->pinned += num_bytes;
	cache->space_info->bytes_pinned += num_bytes;
	if (reserved) {
		cache->reserved -= num_bytes;
		cache->space_info->bytes_reserved -= num_bytes;
	}
	spin_unlock(&cache->lock);
	spin_unlock(&cache->space_info->lock);

	trace_btrfs_space_reservation(fs_info, "pinned",
				      cache->space_info->flags, num_bytes, 1);
	percpu_counter_add(&cache->space_info->total_bytes_pinned, num_bytes);
	set_extent_dirty(fs_info->pinned_extents, bytenr,
			 bytenr + num_bytes - 1, GFP_NOFS | __GFP_NOFAIL);
	return 0;
}

/*
 * this function must be called within transaction
 */
int btrfs_pin_extent(struct btrfs_fs_info *fs_info,
		     u64 bytenr, u64 num_bytes, int reserved)
{
	struct btrfs_block_group_cache *cache;

	cache = btrfs_lookup_block_group(fs_info, bytenr);
	BUG_ON(!cache); /* Logic error */

	pin_down_extent(fs_info, cache, bytenr, num_bytes, reserved);

	btrfs_put_block_group(cache);
	return 0;
}

/*
 * this function must be called within transaction
 */
int btrfs_pin_extent_for_log_replay(struct btrfs_fs_info *fs_info,
				    u64 bytenr, u64 num_bytes)
{
	struct btrfs_block_group_cache *cache;
	int ret;

	cache = btrfs_lookup_block_group(fs_info, bytenr);
	if (!cache)
		return -EINVAL;

	/*
	 * pull in the free space cache (if any) so that our pin
	 * removes the free space from the cache.  We have load_only set
	 * to one because the slow code to read in the free extents does check
	 * the pinned extents.
	 */
	cache_block_group(cache, 1);

	pin_down_extent(fs_info, cache, bytenr, num_bytes, 0);

	/* remove us from the free space cache (if we're there at all) */
	ret = btrfs_remove_free_space(cache, bytenr, num_bytes);
	btrfs_put_block_group(cache);
	return ret;
}

static int __exclude_logged_extent(struct btrfs_fs_info *fs_info,
				   u64 start, u64 num_bytes)
{
	int ret;
	struct btrfs_block_group_cache *block_group;
	struct btrfs_caching_control *caching_ctl;

	block_group = btrfs_lookup_block_group(fs_info, start);
	if (!block_group)
		return -EINVAL;

	cache_block_group(block_group, 0);
	caching_ctl = get_caching_control(block_group);

	if (!caching_ctl) {
		/* Logic error */
		BUG_ON(!block_group_cache_done(block_group));
		ret = btrfs_remove_free_space(block_group, start, num_bytes);
	} else {
		mutex_lock(&caching_ctl->mutex);

		if (start >= caching_ctl->progress) {
			ret = add_excluded_extent(fs_info, start, num_bytes);
		} else if (start + num_bytes <= caching_ctl->progress) {
			ret = btrfs_remove_free_space(block_group,
						      start, num_bytes);
		} else {
			num_bytes = caching_ctl->progress - start;
			ret = btrfs_remove_free_space(block_group,
						      start, num_bytes);
			if (ret)
				goto out_lock;

			num_bytes = (start + num_bytes) -
				caching_ctl->progress;
			start = caching_ctl->progress;
			ret = add_excluded_extent(fs_info, start, num_bytes);
		}
out_lock:
		mutex_unlock(&caching_ctl->mutex);
		put_caching_control(caching_ctl);
	}
	btrfs_put_block_group(block_group);
	return ret;
}

int btrfs_exclude_logged_extents(struct btrfs_fs_info *fs_info,
				 struct extent_buffer *eb)
{
	struct btrfs_file_extent_item *item;
	struct btrfs_key key;
	int found_type;
	int i;

	if (!btrfs_fs_incompat(fs_info, MIXED_GROUPS))
		return 0;

	for (i = 0; i < btrfs_header_nritems(eb); i++) {
		btrfs_item_key_to_cpu(eb, &key, i);
		if (key.type != BTRFS_EXTENT_DATA_KEY)
			continue;
		item = btrfs_item_ptr(eb, i, struct btrfs_file_extent_item);
		found_type = btrfs_file_extent_type(eb, item);
		if (found_type == BTRFS_FILE_EXTENT_INLINE)
			continue;
		if (btrfs_file_extent_disk_bytenr(eb, item) == 0)
			continue;
		key.objectid = btrfs_file_extent_disk_bytenr(eb, item);
		key.offset = btrfs_file_extent_disk_num_bytes(eb, item);
		__exclude_logged_extent(fs_info, key.objectid, key.offset);
	}

	return 0;
}

static void
btrfs_inc_block_group_reservations(struct btrfs_block_group_cache *bg)
{
	atomic_inc(&bg->reservations);
}

void btrfs_dec_block_group_reservations(struct btrfs_fs_info *fs_info,
					const u64 start)
{
	struct btrfs_block_group_cache *bg;

	bg = btrfs_lookup_block_group(fs_info, start);
	ASSERT(bg);
	if (atomic_dec_and_test(&bg->reservations))
		wake_up_atomic_t(&bg->reservations);
	btrfs_put_block_group(bg);
}

static int btrfs_wait_bg_reservations_atomic_t(atomic_t *a)
{
	schedule();
	return 0;
}

void btrfs_wait_block_group_reservations(struct btrfs_block_group_cache *bg)
{
	struct btrfs_space_info *space_info = bg->space_info;

	ASSERT(bg->ro);

	if (!(bg->flags & BTRFS_BLOCK_GROUP_DATA))
		return;

	/*
	 * Our block group is read only but before we set it to read only,
	 * some task might have had allocated an extent from it already, but it
	 * has not yet created a respective ordered extent (and added it to a
	 * root's list of ordered extents).
	 * Therefore wait for any task currently allocating extents, since the
	 * block group's reservations counter is incremented while a read lock
	 * on the groups' semaphore is held and decremented after releasing
	 * the read access on that semaphore and creating the ordered extent.
	 */
	down_write(&space_info->groups_sem);
	up_write(&space_info->groups_sem);

	wait_on_atomic_t(&bg->reservations,
			 btrfs_wait_bg_reservations_atomic_t,
			 TASK_UNINTERRUPTIBLE);
}

/**
 * btrfs_add_reserved_bytes - update the block_group and space info counters
 * @cache:	The cache we are manipulating
 * @ram_bytes:  The number of bytes of file content, and will be same to
 *              @num_bytes except for the compress path.
 * @num_bytes:	The number of bytes in question
 * @delalloc:   The blocks are allocated for the delalloc write
 *
 * This is called by the allocator when it reserves space. If this is a
 * reservation and the block group has become read only we cannot make the
 * reservation and return -EAGAIN, otherwise this function always succeeds.
 */
static int btrfs_add_reserved_bytes(struct btrfs_block_group_cache *cache,
				    u64 ram_bytes, u64 num_bytes, int delalloc)
{
	struct btrfs_space_info *space_info = cache->space_info;
	int ret = 0;

	spin_lock(&space_info->lock);
	spin_lock(&cache->lock);
	if (cache->ro) {
		ret = -EAGAIN;
	} else {
		cache->reserved += num_bytes;
		space_info->bytes_reserved += num_bytes;

		trace_btrfs_space_reservation(cache->fs_info,
				"space_info", space_info->flags,
				ram_bytes, 0);
		space_info->bytes_may_use -= ram_bytes;
		if (delalloc)
			cache->delalloc_bytes += num_bytes;
	}
	spin_unlock(&cache->lock);
	spin_unlock(&space_info->lock);
	return ret;
}

/**
 * btrfs_free_reserved_bytes - update the block_group and space info counters
 * @cache:      The cache we are manipulating
 * @num_bytes:  The number of bytes in question
 * @delalloc:   The blocks are allocated for the delalloc write
 *
 * This is called by somebody who is freeing space that was never actually used
 * on disk.  For example if you reserve some space for a new leaf in transaction
 * A and before transaction A commits you free that leaf, you call this with
 * reserve set to 0 in order to clear the reservation.
 */

static int btrfs_free_reserved_bytes(struct btrfs_block_group_cache *cache,
				     u64 num_bytes, int delalloc)
{
	struct btrfs_space_info *space_info = cache->space_info;
	int ret = 0;

	spin_lock(&space_info->lock);
	spin_lock(&cache->lock);
	if (cache->ro)
		space_info->bytes_readonly += num_bytes;
	cache->reserved -= num_bytes;
	space_info->bytes_reserved -= num_bytes;

	if (delalloc)
		cache->delalloc_bytes -= num_bytes;
	spin_unlock(&cache->lock);
	spin_unlock(&space_info->lock);
	return ret;
}
void btrfs_prepare_extent_commit(struct btrfs_fs_info *fs_info)
{
	struct btrfs_caching_control *next;
	struct btrfs_caching_control *caching_ctl;
	struct btrfs_block_group_cache *cache;

	down_read(&fs_info->commit_root_sem);
	spin_lock(&fs_info->caching_block_groups_lock);

	list_for_each_entry_safe(caching_ctl, next,
				 &fs_info->caching_block_groups, list) {
		cache = caching_ctl->block_group;
		if (block_group_cache_done(cache)) {
			cache->last_byte_to_unpin = (u64)-1;
			list_del_init(&caching_ctl->list);
			put_caching_control(caching_ctl);
		} else {
			cache->last_byte_to_unpin = caching_ctl->progress;
		}
	}
	spin_unlock(&fs_info->caching_block_groups_lock);
	up_read(&fs_info->commit_root_sem);

	down_write(&fs_info->commit_root_sem);
	if (fs_info->pinned_extents == &fs_info->freed_extents[0])
		fs_info->pinned_extents = &fs_info->freed_extents[1];
	else
		fs_info->pinned_extents = &fs_info->freed_extents[0];

	up_write(&fs_info->commit_root_sem);

	update_global_block_rsv(fs_info);
}

/*
 * Returns the free cluster for the given space info and sets empty_cluster to
 * what it should be based on the mount options.
 */
static struct btrfs_free_cluster *
fetch_cluster_info(struct btrfs_fs_info *fs_info,
		   struct btrfs_space_info *space_info, u64 *empty_cluster)
{
	struct btrfs_free_cluster *ret = NULL;
	bool ssd = btrfs_test_opt(fs_info, SSD);

	*empty_cluster = 0;
	if (btrfs_mixed_space_info(space_info))
		return ret;

	if (ssd)
		*empty_cluster = SZ_2M;
	if (space_info->flags & BTRFS_BLOCK_GROUP_METADATA) {
		ret = &fs_info->meta_alloc_cluster;
		if (!ssd)
			*empty_cluster = SZ_64K;
	} else if ((space_info->flags & BTRFS_BLOCK_GROUP_DATA) && ssd) {
		ret = &fs_info->data_alloc_cluster;
	}

	return ret;
}

static int unpin_extent_range(struct btrfs_fs_info *fs_info,
			      u64 start, u64 end,
			      const bool return_free_space)
{
	struct btrfs_block_group_cache *cache = NULL;
	struct btrfs_space_info *space_info;
	struct btrfs_block_rsv *global_rsv = &fs_info->global_block_rsv;
	struct btrfs_free_cluster *cluster = NULL;
	u64 len;
	u64 total_unpinned = 0;
	u64 empty_cluster = 0;
	bool readonly;

	while (start <= end) {
		readonly = false;
		if (!cache ||
		    start >= cache->key.objectid + cache->key.offset) {
			if (cache)
				btrfs_put_block_group(cache);
			total_unpinned = 0;
			cache = btrfs_lookup_block_group(fs_info, start);
			BUG_ON(!cache); /* Logic error */

			cluster = fetch_cluster_info(fs_info,
						     cache->space_info,
						     &empty_cluster);
			empty_cluster <<= 1;
		}

		len = cache->key.objectid + cache->key.offset - start;
		len = min(len, end + 1 - start);

		if (start < cache->last_byte_to_unpin) {
			len = min(len, cache->last_byte_to_unpin - start);
			if (return_free_space)
				btrfs_add_free_space(cache, start, len);
		}

		start += len;
		total_unpinned += len;
		space_info = cache->space_info;

		/*
		 * If this space cluster has been marked as fragmented and we've
		 * unpinned enough in this block group to potentially allow a
		 * cluster to be created inside of it go ahead and clear the
		 * fragmented check.
		 */
		if (cluster && cluster->fragmented &&
		    total_unpinned > empty_cluster) {
			spin_lock(&cluster->lock);
			cluster->fragmented = 0;
			spin_unlock(&cluster->lock);
		}

		spin_lock(&space_info->lock);
		spin_lock(&cache->lock);
		cache->pinned -= len;
		space_info->bytes_pinned -= len;

		trace_btrfs_space_reservation(fs_info, "pinned",
					      space_info->flags, len, 0);
		space_info->max_extent_size = 0;
		percpu_counter_add(&space_info->total_bytes_pinned, -len);
		if (cache->ro) {
			space_info->bytes_readonly += len;
			readonly = true;
		}
		spin_unlock(&cache->lock);
		if (!readonly && return_free_space &&
		    global_rsv->space_info == space_info) {
			u64 to_add = len;
			WARN_ON(!return_free_space);
			spin_lock(&global_rsv->lock);
			if (!global_rsv->full) {
				to_add = min(len, global_rsv->size -
					     global_rsv->reserved);
				global_rsv->reserved += to_add;
				space_info->bytes_may_use += to_add;
				if (global_rsv->reserved >= global_rsv->size)
					global_rsv->full = 1;
				trace_btrfs_space_reservation(fs_info,
							      "space_info",
							      space_info->flags,
							      to_add, 1);
				len -= to_add;
			}
			spin_unlock(&global_rsv->lock);
			/* Add to any tickets we may have */
			if (len)
				space_info_add_new_bytes(fs_info, space_info,
							 len);
		}
		spin_unlock(&space_info->lock);
	}

	if (cache)
		btrfs_put_block_group(cache);
	return 0;
}

int btrfs_finish_extent_commit(struct btrfs_trans_handle *trans,
			       struct btrfs_fs_info *fs_info)
{
	struct btrfs_block_group_cache *block_group, *tmp;
	struct list_head *deleted_bgs;
	struct extent_io_tree *unpin;
	u64 start;
	u64 end;
	int ret;

	if (fs_info->pinned_extents == &fs_info->freed_extents[0])
		unpin = &fs_info->freed_extents[1];
	else
		unpin = &fs_info->freed_extents[0];

	while (!trans->aborted) {
		mutex_lock(&fs_info->unused_bg_unpin_mutex);
		ret = find_first_extent_bit(unpin, 0, &start, &end,
					    EXTENT_DIRTY, NULL);
		if (ret) {
			mutex_unlock(&fs_info->unused_bg_unpin_mutex);
			break;
		}

		if (btrfs_test_opt(fs_info, DISCARD))
			ret = btrfs_discard_extent(fs_info, start,
						   end + 1 - start, NULL);

		clear_extent_dirty(unpin, start, end);
		unpin_extent_range(fs_info, start, end, true);
		mutex_unlock(&fs_info->unused_bg_unpin_mutex);
		cond_resched();
	}

	/*
	 * Transaction is finished.  We don't need the lock anymore.  We
	 * do need to clean up the block groups in case of a transaction
	 * abort.
	 */
	deleted_bgs = &trans->transaction->deleted_bgs;
	list_for_each_entry_safe(block_group, tmp, deleted_bgs, bg_list) {
		u64 trimmed = 0;

		ret = -EROFS;
		if (!trans->aborted)
			ret = btrfs_discard_extent(fs_info,
						   block_group->key.objectid,
						   block_group->key.offset,
						   &trimmed);

		list_del_init(&block_group->bg_list);
		btrfs_put_block_group_trimming(block_group);
		btrfs_put_block_group(block_group);

		if (ret) {
			const char *errstr = btrfs_decode_error(ret);
			btrfs_warn(fs_info,
				   "Discard failed while removing blockgroup: errno=%d %s\n",
				   ret, errstr);
		}
	}

	return 0;
}

static int __btrfs_free_extent(struct btrfs_trans_handle *trans,
				struct btrfs_fs_info *info,
				struct btrfs_delayed_ref_node *node, u64 parent,
				u64 root_objectid, u64 owner_objectid,
				u64 owner_offset, int refs_to_drop,
				struct btrfs_delayed_extent_op *extent_op)
{
	struct btrfs_key key;
	struct btrfs_path *path;
	struct btrfs_root *extent_root = info->extent_root;
	struct extent_buffer *leaf;
	struct btrfs_extent_item *ei;
	struct btrfs_extent_inline_ref *iref;
	int ret;
	int is_data;
	int extent_slot = 0;
	int found_extent = 0;
	int num_to_del = 1;
	u32 item_size;
	u64 refs;
	u64 bytenr = node->bytenr;
	u64 num_bytes = node->num_bytes;
	int last_ref = 0;
	bool skinny_metadata = btrfs_fs_incompat(info, SKINNY_METADATA);

	path = btrfs_alloc_path();
	if (!path)
		return -ENOMEM;

	path->reada = READA_FORWARD;
	path->leave_spinning = 1;

	is_data = owner_objectid >= BTRFS_FIRST_FREE_OBJECTID;
	BUG_ON(!is_data && refs_to_drop != 1);

	if (is_data)
		skinny_metadata = 0;

	ret = lookup_extent_backref(trans, info, path, &iref,
				    bytenr, num_bytes, parent,
				    root_objectid, owner_objectid,
				    owner_offset);
	if (ret == 0) {
		extent_slot = path->slots[0];
		while (extent_slot >= 0) {
			btrfs_item_key_to_cpu(path->nodes[0], &key,
					      extent_slot);
			if (key.objectid != bytenr)
				break;
			if (key.type == BTRFS_EXTENT_ITEM_KEY &&
			    key.offset == num_bytes) {
				found_extent = 1;
				break;
			}
			if (key.type == BTRFS_METADATA_ITEM_KEY &&
			    key.offset == owner_objectid) {
				found_extent = 1;
				break;
			}
			if (path->slots[0] - extent_slot > 5)
				break;
			extent_slot--;
		}
#ifdef BTRFS_COMPAT_EXTENT_TREE_V0
		item_size = btrfs_item_size_nr(path->nodes[0], extent_slot);
		if (found_extent && item_size < sizeof(*ei))
			found_extent = 0;
#endif
		if (!found_extent) {
			BUG_ON(iref);
			ret = remove_extent_backref(trans, info, path, NULL,
						    refs_to_drop,
						    is_data, &last_ref);
			if (ret) {
				btrfs_abort_transaction(trans, ret);
				goto out;
			}
			btrfs_release_path(path);
			path->leave_spinning = 1;

			key.objectid = bytenr;
			key.type = BTRFS_EXTENT_ITEM_KEY;
			key.offset = num_bytes;

			if (!is_data && skinny_metadata) {
				key.type = BTRFS_METADATA_ITEM_KEY;
				key.offset = owner_objectid;
			}

			ret = btrfs_search_slot(trans, extent_root,
						&key, path, -1, 1);
			if (ret > 0 && skinny_metadata && path->slots[0]) {
				/*
				 * Couldn't find our skinny metadata item,
				 * see if we have ye olde extent item.
				 */
				path->slots[0]--;
				btrfs_item_key_to_cpu(path->nodes[0], &key,
						      path->slots[0]);
				if (key.objectid == bytenr &&
				    key.type == BTRFS_EXTENT_ITEM_KEY &&
				    key.offset == num_bytes)
					ret = 0;
			}

			if (ret > 0 && skinny_metadata) {
				skinny_metadata = false;
				key.objectid = bytenr;
				key.type = BTRFS_EXTENT_ITEM_KEY;
				key.offset = num_bytes;
				btrfs_release_path(path);
				ret = btrfs_search_slot(trans, extent_root,
							&key, path, -1, 1);
			}

			if (ret) {
				btrfs_err(info,
					  "umm, got %d back from search, was looking for %llu",
					  ret, bytenr);
				if (ret > 0)
					btrfs_print_leaf(info, path->nodes[0]);
			}
			if (ret < 0) {
				btrfs_abort_transaction(trans, ret);
				goto out;
			}
			extent_slot = path->slots[0];
		}
	} else if (WARN_ON(ret == -ENOENT)) {
		btrfs_print_leaf(info, path->nodes[0]);
		btrfs_err(info,
			"unable to find ref byte nr %llu parent %llu root %llu  owner %llu offset %llu",
			bytenr, parent, root_objectid, owner_objectid,
			owner_offset);
		btrfs_abort_transaction(trans, ret);
		goto out;
	} else {
		btrfs_abort_transaction(trans, ret);
		goto out;
	}

	leaf = path->nodes[0];
	item_size = btrfs_item_size_nr(leaf, extent_slot);
#ifdef BTRFS_COMPAT_EXTENT_TREE_V0
	if (item_size < sizeof(*ei)) {
		BUG_ON(found_extent || extent_slot != path->slots[0]);
		ret = convert_extent_item_v0(trans, info, path, owner_objectid,
					     0);
		if (ret < 0) {
			btrfs_abort_transaction(trans, ret);
			goto out;
		}

		btrfs_release_path(path);
		path->leave_spinning = 1;

		key.objectid = bytenr;
		key.type = BTRFS_EXTENT_ITEM_KEY;
		key.offset = num_bytes;

		ret = btrfs_search_slot(trans, extent_root, &key, path,
					-1, 1);
		if (ret) {
			btrfs_err(info,
				  "umm, got %d back from search, was looking for %llu",
				ret, bytenr);
			btrfs_print_leaf(info, path->nodes[0]);
		}
		if (ret < 0) {
			btrfs_abort_transaction(trans, ret);
			goto out;
		}

		extent_slot = path->slots[0];
		leaf = path->nodes[0];
		item_size = btrfs_item_size_nr(leaf, extent_slot);
	}
#endif
	BUG_ON(item_size < sizeof(*ei));
	ei = btrfs_item_ptr(leaf, extent_slot,
			    struct btrfs_extent_item);
	if (owner_objectid < BTRFS_FIRST_FREE_OBJECTID &&
	    key.type == BTRFS_EXTENT_ITEM_KEY) {
		struct btrfs_tree_block_info *bi;
		BUG_ON(item_size < sizeof(*ei) + sizeof(*bi));
		bi = (struct btrfs_tree_block_info *)(ei + 1);
		WARN_ON(owner_objectid != btrfs_tree_block_level(leaf, bi));
	}

	refs = btrfs_extent_refs(leaf, ei);
	if (refs < refs_to_drop) {
		btrfs_err(info,
			  "trying to drop %d refs but we only have %Lu for bytenr %Lu",
			  refs_to_drop, refs, bytenr);
		ret = -EINVAL;
		btrfs_abort_transaction(trans, ret);
		goto out;
	}
	refs -= refs_to_drop;

	if (refs > 0) {
		if (extent_op)
			__run_delayed_extent_op(extent_op, leaf, ei);
		/*
		 * In the case of inline back ref, reference count will
		 * be updated by remove_extent_backref
		 */
		if (iref) {
			BUG_ON(!found_extent);
		} else {
			btrfs_set_extent_refs(leaf, ei, refs);
			btrfs_mark_buffer_dirty(leaf);
		}
		if (found_extent) {
			ret = remove_extent_backref(trans, info, path,
						    iref, refs_to_drop,
						    is_data, &last_ref);
			if (ret) {
				btrfs_abort_transaction(trans, ret);
				goto out;
			}
		}
	} else {
		if (found_extent) {
			BUG_ON(is_data && refs_to_drop !=
			       extent_data_ref_count(path, iref));
			if (iref) {
				BUG_ON(path->slots[0] != extent_slot);
			} else {
				BUG_ON(path->slots[0] != extent_slot + 1);
				path->slots[0] = extent_slot;
				num_to_del = 2;
			}
		}

		last_ref = 1;
		ret = btrfs_del_items(trans, extent_root, path, path->slots[0],
				      num_to_del);
		if (ret) {
			btrfs_abort_transaction(trans, ret);
			goto out;
		}
		btrfs_release_path(path);

		if (is_data) {
			ret = btrfs_del_csums(trans, info->csum_root, bytenr,
					      num_bytes);
			if (ret) {
				btrfs_abort_transaction(trans, ret);
				goto out;
			}
		}

		ret = add_to_free_space_tree(trans, info, bytenr, num_bytes);
		if (ret) {
			btrfs_abort_transaction(trans, ret);
			goto out;
		}

		ret = update_block_group(trans, info, bytenr, num_bytes, 0);
		if (ret) {
			btrfs_abort_transaction(trans, ret);
			goto out;
		}
	}
	btrfs_release_path(path);

out:
	btrfs_free_path(path);
	return ret;
}

/*
 * when we free an block, it is possible (and likely) that we free the last
 * delayed ref for that extent as well.  This searches the delayed ref tree for
 * a given extent, and if there are no other delayed refs to be processed, it
 * removes it from the tree.
 */
static noinline int check_ref_cleanup(struct btrfs_trans_handle *trans,
				      u64 bytenr)
{
	struct btrfs_delayed_ref_head *head;
	struct btrfs_delayed_ref_root *delayed_refs;
	int ret = 0;

	delayed_refs = &trans->transaction->delayed_refs;
	spin_lock(&delayed_refs->lock);
	head = btrfs_find_delayed_ref_head(delayed_refs, bytenr);
	if (!head)
		goto out_delayed_unlock;

	spin_lock(&head->lock);
	if (!RB_EMPTY_ROOT(&head->ref_tree))
		goto out;

	if (head->extent_op) {
		if (!head->must_insert_reserved)
			goto out;
		btrfs_free_delayed_extent_op(head->extent_op);
		head->extent_op = NULL;
	}

	/*
	 * waiting for the lock here would deadlock.  If someone else has it
	 * locked they are already in the process of dropping it anyway
	 */
	if (!mutex_trylock(&head->mutex))
		goto out;

	/*
	 * at this point we have a head with no other entries.  Go
	 * ahead and process it.
	 */
	rb_erase(&head->href_node, &delayed_refs->href_root);
	RB_CLEAR_NODE(&head->href_node);
	atomic_dec(&delayed_refs->num_entries);

	/*
	 * we don't take a ref on the node because we're removing it from the
	 * tree, so we just steal the ref the tree was holding.
	 */
	delayed_refs->num_heads--;
	if (head->processing == 0)
		delayed_refs->num_heads_ready--;
	head->processing = 0;
	spin_unlock(&head->lock);
	spin_unlock(&delayed_refs->lock);

	BUG_ON(head->extent_op);
	if (head->must_insert_reserved)
		ret = 1;

	btrfs_cleanup_ref_head_accounting(trans->fs_info, delayed_refs, head);
	mutex_unlock(&head->mutex);
	btrfs_put_delayed_ref_head(head);
	return ret;
out:
	spin_unlock(&head->lock);

out_delayed_unlock:
	spin_unlock(&delayed_refs->lock);
	return 0;
}

void btrfs_free_tree_block(struct btrfs_trans_handle *trans,
			   struct btrfs_root *root,
			   struct extent_buffer *buf,
			   u64 parent, int last_ref)
{
	struct btrfs_fs_info *fs_info = root->fs_info;
	struct btrfs_ref generic_ref = { 0 };
	int pin = 1;
	int ret;

	btrfs_init_generic_ref(&generic_ref, BTRFS_DROP_DELAYED_REF,
			       buf->start, buf->len, parent);
	btrfs_init_tree_ref(&generic_ref, btrfs_header_level(buf),
			    root->root_key.objectid);

	if (root->root_key.objectid != BTRFS_TREE_LOG_OBJECTID) {
		int old_ref_mod, new_ref_mod;

		ret = btrfs_add_delayed_tree_ref(fs_info, trans, &generic_ref, NULL,
 						 &old_ref_mod, &new_ref_mod);
		BUG_ON(ret); /* -ENOMEM */
		pin = old_ref_mod >= 0 && new_ref_mod < 0;
	}

	if (last_ref && btrfs_header_generation(buf) == trans->transid) {
		struct btrfs_block_group_cache *cache;

		if (root->root_key.objectid != BTRFS_TREE_LOG_OBJECTID) {
			ret = check_ref_cleanup(trans, buf->start);
			if (!ret)
				goto out;
		}

		pin = 0;
		cache = btrfs_lookup_block_group(fs_info, buf->start);

		if (btrfs_header_flag(buf, BTRFS_HEADER_FLAG_WRITTEN)) {
			pin_down_extent(fs_info, cache, buf->start,
					buf->len, 1);
			btrfs_put_block_group(cache);
			goto out;
		}

		WARN_ON(test_bit(EXTENT_BUFFER_DIRTY, &buf->bflags));

		btrfs_add_free_space(cache, buf->start, buf->len);
		btrfs_free_reserved_bytes(cache, buf->len, 0);
		btrfs_put_block_group(cache);
		trace_btrfs_reserved_extent_free(fs_info, buf->start, buf->len);
	}
out:
	if (pin)
		add_pinned_bytes(fs_info, &generic_ref, 1);

	if (last_ref) {
		/*
		 * Deleting the buffer, clear the corrupt flag since it doesn't
		 * matter anymore.
		 */
		clear_bit(EXTENT_BUFFER_CORRUPT, &buf->bflags);
	}
}

/* Can return -ENOMEM */
int btrfs_free_extent(struct btrfs_trans_handle *trans,
		      struct btrfs_fs_info *fs_info,
		      struct btrfs_ref *ref)
{
	int old_ref_mod, new_ref_mod;
	int ret;

	if (btrfs_is_testing(fs_info))
		return 0;

	/*
	 * tree log blocks never actually go into the extent allocation
	 * tree, just update pinning info and exit early.
	 */
	if ((ref->type == BTRFS_REF_METADATA &&
	     ref->tree_ref.root == BTRFS_TREE_LOG_OBJECTID) ||
	    (ref->type == BTRFS_REF_DATA &&
	     ref->data_ref.ref_root == BTRFS_TREE_LOG_OBJECTID)) {
		/* unlocks the pinned mutex */
		btrfs_pin_extent(fs_info, ref->bytenr, ref->len, 1);
		old_ref_mod = new_ref_mod = 0;
		ret = 0;
	} else if (ref->type == BTRFS_REF_METADATA) {
		ret = btrfs_add_delayed_tree_ref(fs_info, trans, ref,
						 NULL, &old_ref_mod, &new_ref_mod);
	} else {
		ret = btrfs_add_delayed_data_ref(fs_info, trans, ref, 0,
						 &old_ref_mod, &new_ref_mod);
	}

	if (ret == 0 && old_ref_mod >= 0 && new_ref_mod < 0)
		add_pinned_bytes(fs_info, ref, 1);

	return ret;
}

/*
 * when we wait for progress in the block group caching, its because
 * our allocation attempt failed at least once.  So, we must sleep
 * and let some progress happen before we try again.
 *
 * This function will sleep at least once waiting for new free space to
 * show up, and then it will check the block group free space numbers
 * for our min num_bytes.  Another option is to have it go ahead
 * and look in the rbtree for a free extent of a given size, but this
 * is a good start.
 *
 * Callers of this must check if cache->cached == BTRFS_CACHE_ERROR before using
 * any of the information in this block group.
 */
static noinline void
wait_block_group_cache_progress(struct btrfs_block_group_cache *cache,
				u64 num_bytes)
{
	struct btrfs_caching_control *caching_ctl;

	caching_ctl = get_caching_control(cache);
	if (!caching_ctl)
		return;

	wait_event(caching_ctl->wait, block_group_cache_done(cache) ||
		   (cache->free_space_ctl->free_space >= num_bytes));

	put_caching_control(caching_ctl);
}

static noinline int
wait_block_group_cache_done(struct btrfs_block_group_cache *cache)
{
	struct btrfs_caching_control *caching_ctl;
	int ret = 0;

	caching_ctl = get_caching_control(cache);
	if (!caching_ctl)
		return (cache->cached == BTRFS_CACHE_ERROR) ? -EIO : 0;

	wait_event(caching_ctl->wait, block_group_cache_done(cache));
	if (cache->cached == BTRFS_CACHE_ERROR)
		ret = -EIO;
	put_caching_control(caching_ctl);
	return ret;
}

int __get_raid_index(u64 flags)
{
	if (flags & BTRFS_BLOCK_GROUP_RAID10)
		return BTRFS_RAID_RAID10;
	else if (flags & BTRFS_BLOCK_GROUP_RAID1)
		return BTRFS_RAID_RAID1;
	else if (flags & BTRFS_BLOCK_GROUP_DUP)
		return BTRFS_RAID_DUP;
	else if (flags & BTRFS_BLOCK_GROUP_RAID0)
		return BTRFS_RAID_RAID0;
	else if (flags & BTRFS_BLOCK_GROUP_RAID5)
		return BTRFS_RAID_RAID5;
	else if (flags & BTRFS_BLOCK_GROUP_RAID6)
		return BTRFS_RAID_RAID6;

	return BTRFS_RAID_SINGLE; /* BTRFS_BLOCK_GROUP_SINGLE */
}

int get_block_group_index(struct btrfs_block_group_cache *cache)
{
	return __get_raid_index(cache->flags);
}

static const char *btrfs_raid_type_names[BTRFS_NR_RAID_TYPES] = {
	[BTRFS_RAID_RAID10]	= "raid10",
	[BTRFS_RAID_RAID1]	= "raid1",
	[BTRFS_RAID_DUP]	= "dup",
	[BTRFS_RAID_RAID0]	= "raid0",
	[BTRFS_RAID_SINGLE]	= "single",
	[BTRFS_RAID_RAID5]	= "raid5",
	[BTRFS_RAID_RAID6]	= "raid6",
};

static const char *get_raid_name(enum btrfs_raid_types type)
{
	if (type >= BTRFS_NR_RAID_TYPES)
		return NULL;

	return btrfs_raid_type_names[type];
}

enum btrfs_loop_type {
	LOOP_CACHING_NOWAIT = 0,
	LOOP_CACHING_WAIT = 1,
	LOOP_ALLOC_CHUNK = 2,
	LOOP_NO_EMPTY_SIZE = 3,
};

static inline void
btrfs_lock_block_group(struct btrfs_block_group_cache *cache,
		       int delalloc)
{
	if (delalloc)
		down_read(&cache->data_rwsem);
}

static inline void
btrfs_grab_block_group(struct btrfs_block_group_cache *cache,
		       int delalloc)
{
	btrfs_get_block_group(cache);
	if (delalloc)
		down_read(&cache->data_rwsem);
}

static struct btrfs_block_group_cache *
btrfs_lock_cluster(struct btrfs_block_group_cache *block_group,
		   struct btrfs_free_cluster *cluster,
		   int delalloc)
{
	struct btrfs_block_group_cache *used_bg = NULL;

	spin_lock(&cluster->refill_lock);
	while (1) {
		used_bg = cluster->block_group;
		if (!used_bg)
			return NULL;

		if (used_bg == block_group)
			return used_bg;

		btrfs_get_block_group(used_bg);

		if (!delalloc)
			return used_bg;

		if (down_read_trylock(&used_bg->data_rwsem))
			return used_bg;

		spin_unlock(&cluster->refill_lock);

		/* We should only have one-level nested. */
		down_read_nested(&used_bg->data_rwsem, SINGLE_DEPTH_NESTING);

		spin_lock(&cluster->refill_lock);
		if (used_bg == cluster->block_group)
			return used_bg;

		up_read(&used_bg->data_rwsem);
		btrfs_put_block_group(used_bg);
	}
}

static inline void
btrfs_release_block_group(struct btrfs_block_group_cache *cache,
			 int delalloc)
{
	if (delalloc)
		up_read(&cache->data_rwsem);
	btrfs_put_block_group(cache);
}

/*
 * walks the btree of allocated extents and find a hole of a given size.
 * The key ins is changed to record the hole:
 * ins->objectid == start position
 * ins->flags = BTRFS_EXTENT_ITEM_KEY
 * ins->offset == the size of the hole.
 * Any available blocks before search_start are skipped.
 *
 * If there is no suitable free space, we will record the max size of
 * the free space extent currently.
 */
static noinline int find_free_extent(struct btrfs_fs_info *fs_info,
				u64 ram_bytes, u64 num_bytes, u64 empty_size,
				u64 hint_byte, struct btrfs_key *ins,
				u64 flags, int delalloc)
{
	int ret = 0;
	struct btrfs_root *root = fs_info->extent_root;
	struct btrfs_free_cluster *last_ptr = NULL;
	struct btrfs_block_group_cache *block_group = NULL;
	u64 search_start = 0;
	u64 max_extent_size = 0;
	u64 empty_cluster = 0;
	struct btrfs_space_info *space_info;
	int loop = 0;
	int index = __get_raid_index(flags);
	bool failed_cluster_refill = false;
	bool failed_alloc = false;
	bool use_cluster = true;
	bool have_caching_bg = false;
	bool orig_have_caching_bg = false;
	bool full_search = false;

	WARN_ON(num_bytes < fs_info->sectorsize);
	ins->type = BTRFS_EXTENT_ITEM_KEY;
	ins->objectid = 0;
	ins->offset = 0;

	trace_find_free_extent(fs_info, num_bytes, empty_size, flags);

	space_info = __find_space_info(fs_info, flags);
	if (!space_info) {
		btrfs_err(fs_info, "No space info for %llu", flags);
		return -ENOSPC;
	}

	/*
	 * If our free space is heavily fragmented we may not be able to make
	 * big contiguous allocations, so instead of doing the expensive search
	 * for free space, simply return ENOSPC with our max_extent_size so we
	 * can go ahead and search for a more manageable chunk.
	 *
	 * If our max_extent_size is large enough for our allocation simply
	 * disable clustering since we will likely not be able to find enough
	 * space to create a cluster and induce latency trying.
	 */
	if (unlikely(space_info->max_extent_size)) {
		spin_lock(&space_info->lock);
		if (space_info->max_extent_size &&
		    num_bytes > space_info->max_extent_size) {
			ins->offset = space_info->max_extent_size;
			spin_unlock(&space_info->lock);
			return -ENOSPC;
		} else if (space_info->max_extent_size) {
			use_cluster = false;
		}
		spin_unlock(&space_info->lock);
	}

	last_ptr = fetch_cluster_info(fs_info, space_info, &empty_cluster);
	if (last_ptr) {
		spin_lock(&last_ptr->lock);
		if (last_ptr->block_group)
			hint_byte = last_ptr->window_start;
		if (last_ptr->fragmented) {
			/*
			 * We still set window_start so we can keep track of the
			 * last place we found an allocation to try and save
			 * some time.
			 */
			hint_byte = last_ptr->window_start;
			use_cluster = false;
		}
		spin_unlock(&last_ptr->lock);
	}

	search_start = max(search_start, first_logical_byte(fs_info, 0));
	search_start = max(search_start, hint_byte);
	if (search_start == hint_byte) {
		block_group = btrfs_lookup_block_group(fs_info, search_start);
		/*
		 * we don't want to use the block group if it doesn't match our
		 * allocation bits, or if its not cached.
		 *
		 * However if we are re-searching with an ideal block group
		 * picked out then we don't care that the block group is cached.
		 */
		if (block_group && block_group_bits(block_group, flags) &&
		    block_group->cached != BTRFS_CACHE_NO) {
			down_read(&space_info->groups_sem);
			if (list_empty(&block_group->list) ||
			    block_group->ro) {
				/*
				 * someone is removing this block group,
				 * we can't jump into the have_block_group
				 * target because our list pointers are not
				 * valid
				 */
				btrfs_put_block_group(block_group);
				up_read(&space_info->groups_sem);
			} else {
				index = get_block_group_index(block_group);
				btrfs_lock_block_group(block_group, delalloc);
				goto have_block_group;
			}
		} else if (block_group) {
			btrfs_put_block_group(block_group);
		}
	}
search:
	have_caching_bg = false;
	if (index == 0 || index == __get_raid_index(flags))
		full_search = true;
	down_read(&space_info->groups_sem);
	list_for_each_entry(block_group, &space_info->block_groups[index],
			    list) {
		u64 offset;
		int cached;

		/* If the block group is read-only, we can skip it entirely. */
		if (unlikely(block_group->ro))
			continue;

		btrfs_grab_block_group(block_group, delalloc);
		search_start = block_group->key.objectid;

		/*
		 * this can happen if we end up cycling through all the
		 * raid types, but we want to make sure we only allocate
		 * for the proper type.
		 */
		if (!block_group_bits(block_group, flags)) {
		    u64 extra = BTRFS_BLOCK_GROUP_DUP |
				BTRFS_BLOCK_GROUP_RAID1 |
				BTRFS_BLOCK_GROUP_RAID5 |
				BTRFS_BLOCK_GROUP_RAID6 |
				BTRFS_BLOCK_GROUP_RAID10;

			/*
			 * if they asked for extra copies and this block group
			 * doesn't provide them, bail.  This does allow us to
			 * fill raid0 from raid1.
			 */
			if ((flags & extra) && !(block_group->flags & extra))
				goto loop;
		}

have_block_group:
		cached = block_group_cache_done(block_group);
		if (unlikely(!cached)) {
			have_caching_bg = true;
			ret = cache_block_group(block_group, 0);
			BUG_ON(ret < 0);
			ret = 0;
		}

		if (unlikely(block_group->cached == BTRFS_CACHE_ERROR))
			goto loop;

		/*
		 * Ok we want to try and use the cluster allocator, so
		 * lets look there
		 */
		if (last_ptr && use_cluster) {
			struct btrfs_block_group_cache *used_block_group;
			unsigned long aligned_cluster;
			/*
			 * the refill lock keeps out other
			 * people trying to start a new cluster
			 */
			used_block_group = btrfs_lock_cluster(block_group,
							      last_ptr,
							      delalloc);
			if (!used_block_group)
				goto refill_cluster;

			if (used_block_group != block_group &&
			    (used_block_group->ro ||
			     !block_group_bits(used_block_group, flags)))
				goto release_cluster;

			offset = btrfs_alloc_from_cluster(used_block_group,
						last_ptr,
						num_bytes,
						used_block_group->key.objectid,
						&max_extent_size);
			if (offset) {
				/* we have a block, we're done */
				spin_unlock(&last_ptr->refill_lock);
				trace_btrfs_reserve_extent_cluster(fs_info,
						used_block_group,
						search_start, num_bytes);
				if (used_block_group != block_group) {
					btrfs_release_block_group(block_group,
								  delalloc);
					block_group = used_block_group;
				}
				goto checks;
			}

>>>>>>> 359bc787
			WARN_ON(last_ptr->block_group != used_block_group);
release_cluster:
			/* If we are on LOOP_NO_EMPTY_SIZE, we can't
			 * set up a new clusters, so lets just skip it
			 * and let the allocator find whatever block
			 * it can find.  If we reach this point, we
			 * will have tried the cluster allocator
			 * plenty of times and not have found
			 * anything, so we are likely way too
			 * fragmented for the clustering stuff to find
			 * anything.
			 *
			 * However, if the cluster is taken from the
			 * current block group, release the cluster
			 * first, so that we stand a better chance of
			 * succeeding in the unclustered
			 * allocation.  */
			if (loop >= LOOP_NO_EMPTY_SIZE &&
			    used_block_group != block_group) {
				spin_unlock(&last_ptr->refill_lock);
				btrfs_release_block_group(used_block_group,
							  delalloc);
				goto unclustered_alloc;
			}
<<<<<<< HEAD
=======

			/*
			 * this cluster didn't work out, free it and
			 * start over
			 */
			btrfs_return_cluster_to_free_space(NULL, last_ptr);

			if (used_block_group != block_group)
				btrfs_release_block_group(used_block_group,
							  delalloc);
refill_cluster:
			if (loop >= LOOP_NO_EMPTY_SIZE) {
				spin_unlock(&last_ptr->refill_lock);
				goto unclustered_alloc;
			}

			aligned_cluster = max_t(unsigned long,
						empty_cluster + empty_size,
					      block_group->full_stripe_len);

			/* allocate a cluster in this block group */
			ret = btrfs_find_space_cluster(fs_info, block_group,
						       last_ptr, search_start,
						       num_bytes,
						       aligned_cluster);
			if (ret == 0) {
				/*
				 * now pull our allocation out of this
				 * cluster
				 */
				offset = btrfs_alloc_from_cluster(block_group,
							last_ptr,
							num_bytes,
							search_start,
							&max_extent_size);
				if (offset) {
					/* we found one, proceed */
					spin_unlock(&last_ptr->refill_lock);
					trace_btrfs_reserve_extent_cluster(fs_info,
						block_group, search_start,
						num_bytes);
					goto checks;
				}
			} else if (!cached && loop > LOOP_CACHING_NOWAIT
				   && !failed_cluster_refill) {
				spin_unlock(&last_ptr->refill_lock);

				failed_cluster_refill = true;
				wait_block_group_cache_progress(block_group,
				       num_bytes + empty_cluster + empty_size);
				goto have_block_group;
			}

			/*
			 * at this point we either didn't find a cluster
			 * or we weren't able to allocate a block from our
			 * cluster.  Free the cluster we've been trying
			 * to use, and go to the next block group
			 */
			btrfs_return_cluster_to_free_space(NULL, last_ptr);
			spin_unlock(&last_ptr->refill_lock);
			goto loop;
		}

unclustered_alloc:
		/*
		 * We are doing an unclustered alloc, set the fragmented flag so
		 * we don't bother trying to setup a cluster again until we get
		 * more space.
		 */
		if (unlikely(last_ptr)) {
			spin_lock(&last_ptr->lock);
			last_ptr->fragmented = 1;
			spin_unlock(&last_ptr->lock);
		}
		if (cached) {
			struct btrfs_free_space_ctl *ctl =
				block_group->free_space_ctl;

			spin_lock(&ctl->tree_lock);
			if (ctl->free_space <
			    num_bytes + empty_cluster + empty_size) {
				if (ctl->free_space > max_extent_size)
					max_extent_size = ctl->free_space;
				spin_unlock(&ctl->tree_lock);
				goto loop;
			}
			spin_unlock(&ctl->tree_lock);
		}

		offset = btrfs_find_space_for_alloc(block_group, search_start,
						    num_bytes, empty_size,
						    &max_extent_size);
		/*
		 * If we didn't find a chunk, and we haven't failed on this
		 * block group before, and this block group is in the middle of
		 * caching and we are ok with waiting, then go ahead and wait
		 * for progress to be made, and set failed_alloc to true.
		 *
		 * If failed_alloc is true then we've already waited on this
		 * block group once and should move on to the next block group.
		 */
		if (!offset && !failed_alloc && !cached &&
		    loop > LOOP_CACHING_NOWAIT) {
			wait_block_group_cache_progress(block_group,
						num_bytes + empty_size);
			failed_alloc = true;
			goto have_block_group;
		} else if (!offset) {
			goto loop;
		}
checks:
		search_start = ALIGN(offset, fs_info->stripesize);

		/* move on to the next group */
		if (search_start + num_bytes >
		    block_group->key.objectid + block_group->key.offset) {
			btrfs_add_free_space(block_group, offset, num_bytes);
			goto loop;
		}

		if (offset < search_start)
			btrfs_add_free_space(block_group, offset,
					     search_start - offset);
		BUG_ON(offset > search_start);

		ret = btrfs_add_reserved_bytes(block_group, ram_bytes,
				num_bytes, delalloc);
		if (ret == -EAGAIN) {
			btrfs_add_free_space(block_group, offset, num_bytes);
			goto loop;
		}
		btrfs_inc_block_group_reservations(block_group);

		/* we are all good, lets return */
		ins->objectid = search_start;
		ins->offset = num_bytes;

		trace_btrfs_reserve_extent(fs_info, block_group,
					   search_start, num_bytes);
		btrfs_release_block_group(block_group, delalloc);
		break;
loop:
		failed_cluster_refill = false;
		failed_alloc = false;
		BUG_ON(index != get_block_group_index(block_group));
		btrfs_release_block_group(block_group, delalloc);
		cond_resched();
	}
	up_read(&space_info->groups_sem);

	if ((loop == LOOP_CACHING_NOWAIT) && have_caching_bg
		&& !orig_have_caching_bg)
		orig_have_caching_bg = true;

	if (!ins->objectid && loop >= LOOP_CACHING_WAIT && have_caching_bg)
		goto search;

	if (!ins->objectid && ++index < BTRFS_NR_RAID_TYPES)
		goto search;

	/*
	 * LOOP_CACHING_NOWAIT, search partially cached block groups, kicking
	 *			caching kthreads as we move along
	 * LOOP_CACHING_WAIT, search everything, and wait if our bg is caching
	 * LOOP_ALLOC_CHUNK, force a chunk allocation and try again
	 * LOOP_NO_EMPTY_SIZE, set empty_size and empty_cluster to 0 and try
	 *			again
	 */
	if (!ins->objectid && loop < LOOP_NO_EMPTY_SIZE) {
		index = 0;
		if (loop == LOOP_CACHING_NOWAIT) {
			/*
			 * We want to skip the LOOP_CACHING_WAIT step if we
			 * don't have any uncached bgs and we've already done a
			 * full search through.
			 */
			if (orig_have_caching_bg || !full_search)
				loop = LOOP_CACHING_WAIT;
			else
				loop = LOOP_ALLOC_CHUNK;
		} else {
			loop++;
		}

		if (loop == LOOP_ALLOC_CHUNK) {
			struct btrfs_trans_handle *trans;
			int exist = 0;

			trans = current->journal_info;
			if (trans)
				exist = 1;
			else
				trans = btrfs_join_transaction(root);

			if (IS_ERR(trans)) {
				ret = PTR_ERR(trans);
				goto out;
			}

			ret = do_chunk_alloc(trans, fs_info, flags,
					     CHUNK_ALLOC_FORCE);

			/*
			 * If we can't allocate a new chunk we've already looped
			 * through at least once, move on to the NO_EMPTY_SIZE
			 * case.
			 */
			if (ret == -ENOSPC)
				loop = LOOP_NO_EMPTY_SIZE;

			/*
			 * Do not bail out on ENOSPC since we
			 * can do more things.
			 */
			if (ret < 0 && ret != -ENOSPC)
				btrfs_abort_transaction(trans, ret);
			else
				ret = 0;
			if (!exist)
				btrfs_end_transaction(trans);
			if (ret)
				goto out;
		}

		if (loop == LOOP_NO_EMPTY_SIZE) {
			/*
			 * Don't loop again if we already have no empty_size and
			 * no empty_cluster.
			 */
			if (empty_size == 0 &&
			    empty_cluster == 0) {
				ret = -ENOSPC;
				goto out;
			}
			empty_size = 0;
			empty_cluster = 0;
		}

		goto search;
	} else if (!ins->objectid) {
		ret = -ENOSPC;
	} else if (ins->objectid) {
		if (!use_cluster && last_ptr) {
			spin_lock(&last_ptr->lock);
			last_ptr->window_start = ins->objectid;
			spin_unlock(&last_ptr->lock);
		}
		ret = 0;
	}
out:
	if (ret == -ENOSPC) {
		spin_lock(&space_info->lock);
		space_info->max_extent_size = max_extent_size;
		spin_unlock(&space_info->lock);
		ins->offset = max_extent_size;
	}
	return ret;
}

static void dump_space_info(struct btrfs_fs_info *fs_info,
			    struct btrfs_space_info *info, u64 bytes,
			    int dump_block_groups)
{
	struct btrfs_block_group_cache *cache;
	int index = 0;

	spin_lock(&info->lock);
	btrfs_info(fs_info, "space_info %llu has %llu free, is %sfull",
		   info->flags,
		   info->total_bytes - btrfs_space_info_used(info, true),
		   info->full ? "" : "not ");
	btrfs_info(fs_info,
		"space_info total=%llu, used=%llu, pinned=%llu, reserved=%llu, may_use=%llu, readonly=%llu",
		info->total_bytes, info->bytes_used, info->bytes_pinned,
		info->bytes_reserved, info->bytes_may_use,
		info->bytes_readonly);
	btrfs_info(fs_info, "total_bytes_pinned=%lld",
		   percpu_counter_sum(&info->total_bytes_pinned));
	spin_unlock(&info->lock);

	if (!dump_block_groups)
		return;

	down_read(&info->groups_sem);
again:
	list_for_each_entry(cache, &info->block_groups[index], list) {
		spin_lock(&cache->lock);
		btrfs_info(fs_info,
			"block group %llu has %llu bytes, %llu used %llu pinned %llu reserved %s",
			cache->key.objectid, cache->key.offset,
			btrfs_block_group_used(&cache->item), cache->pinned,
			cache->reserved, cache->ro ? "[readonly]" : "");
		btrfs_dump_free_space(cache, bytes);
		spin_unlock(&cache->lock);
	}
	if (++index < BTRFS_NR_RAID_TYPES)
		goto again;
	up_read(&info->groups_sem);
}

int btrfs_reserve_extent(struct btrfs_root *root, u64 ram_bytes,
			 u64 num_bytes, u64 min_alloc_size,
			 u64 empty_size, u64 hint_byte,
			 struct btrfs_key *ins, int is_data, int delalloc)
{
	struct btrfs_fs_info *fs_info = root->fs_info;
	bool final_tried = num_bytes == min_alloc_size;
	u64 flags;
	int ret;

	flags = btrfs_get_alloc_profile(root, is_data);
again:
	WARN_ON(num_bytes < fs_info->sectorsize);
	ret = find_free_extent(fs_info, ram_bytes, num_bytes, empty_size,
			       hint_byte, ins, flags, delalloc);
	if (!ret && !is_data) {
		btrfs_dec_block_group_reservations(fs_info, ins->objectid);
	} else if (ret == -ENOSPC) {
		if (!final_tried && ins->offset) {
			num_bytes = min(num_bytes >> 1, ins->offset);
			num_bytes = round_down(num_bytes,
					       fs_info->sectorsize);
			num_bytes = max(num_bytes, min_alloc_size);
			ram_bytes = num_bytes;
			if (num_bytes == min_alloc_size)
				final_tried = true;
			goto again;
		} else if (btrfs_test_opt(fs_info, ENOSPC_DEBUG)) {
			struct btrfs_space_info *sinfo;

			sinfo = __find_space_info(fs_info, flags);
			btrfs_err(fs_info,
				  "allocation failed flags %llu, wanted %llu",
				  flags, num_bytes);
			if (sinfo)
				dump_space_info(fs_info, sinfo, num_bytes, 1);
		}
	}

	return ret;
}

static int __btrfs_free_reserved_extent(struct btrfs_fs_info *fs_info,
					u64 start, u64 len,
					int pin, int delalloc)
{
	struct btrfs_block_group_cache *cache;
	int ret = 0;

	cache = btrfs_lookup_block_group(fs_info, start);
	if (!cache) {
		btrfs_err(fs_info, "Unable to find block group for %llu",
			  start);
		return -ENOSPC;
	}

	if (pin)
		pin_down_extent(fs_info, cache, start, len, 1);
	else {
		if (btrfs_test_opt(fs_info, DISCARD))
			ret = btrfs_discard_extent(fs_info, start, len, NULL);
		btrfs_add_free_space(cache, start, len);
		btrfs_free_reserved_bytes(cache, len, delalloc);
		trace_btrfs_reserved_extent_free(fs_info, start, len);
	}

	btrfs_put_block_group(cache);
	return ret;
}

int btrfs_free_reserved_extent(struct btrfs_fs_info *fs_info,
			       u64 start, u64 len, int delalloc)
{
	return __btrfs_free_reserved_extent(fs_info, start, len, 0, delalloc);
}

int btrfs_free_and_pin_reserved_extent(struct btrfs_fs_info *fs_info,
				       u64 start, u64 len)
{
	return __btrfs_free_reserved_extent(fs_info, start, len, 1, 0);
}

static int alloc_reserved_file_extent(struct btrfs_trans_handle *trans,
				      struct btrfs_fs_info *fs_info,
				      u64 parent, u64 root_objectid,
				      u64 flags, u64 owner, u64 offset,
				      struct btrfs_key *ins, int ref_mod)
{
	int ret;
	struct btrfs_extent_item *extent_item;
	struct btrfs_extent_inline_ref *iref;
	struct btrfs_path *path;
	struct extent_buffer *leaf;
	int type;
	u32 size;

	if (parent > 0)
		type = BTRFS_SHARED_DATA_REF_KEY;
	else
		type = BTRFS_EXTENT_DATA_REF_KEY;

	size = sizeof(*extent_item) + btrfs_extent_inline_ref_size(type);

	path = btrfs_alloc_path();
	if (!path)
		return -ENOMEM;

	path->leave_spinning = 1;
	ret = btrfs_insert_empty_item(trans, fs_info->extent_root, path,
				      ins, size);
	if (ret) {
		btrfs_free_path(path);
		return ret;
	}

	leaf = path->nodes[0];
	extent_item = btrfs_item_ptr(leaf, path->slots[0],
				     struct btrfs_extent_item);
	btrfs_set_extent_refs(leaf, extent_item, ref_mod);
	btrfs_set_extent_generation(leaf, extent_item, trans->transid);
	btrfs_set_extent_flags(leaf, extent_item,
			       flags | BTRFS_EXTENT_FLAG_DATA);

	iref = (struct btrfs_extent_inline_ref *)(extent_item + 1);
	btrfs_set_extent_inline_ref_type(leaf, iref, type);
	if (parent > 0) {
		struct btrfs_shared_data_ref *ref;
		ref = (struct btrfs_shared_data_ref *)(iref + 1);
		btrfs_set_extent_inline_ref_offset(leaf, iref, parent);
		btrfs_set_shared_data_ref_count(leaf, ref, ref_mod);
	} else {
		struct btrfs_extent_data_ref *ref;
		ref = (struct btrfs_extent_data_ref *)(&iref->offset);
		btrfs_set_extent_data_ref_root(leaf, ref, root_objectid);
		btrfs_set_extent_data_ref_objectid(leaf, ref, owner);
		btrfs_set_extent_data_ref_offset(leaf, ref, offset);
		btrfs_set_extent_data_ref_count(leaf, ref, ref_mod);
	}

	btrfs_mark_buffer_dirty(path->nodes[0]);
	btrfs_free_path(path);

	ret = remove_from_free_space_tree(trans, fs_info, ins->objectid,
					  ins->offset);
	if (ret)
		return ret;

	ret = update_block_group(trans, fs_info, ins->objectid, ins->offset, 1);
	if (ret) { /* -ENOENT, logic error */
		btrfs_err(fs_info, "update block group failed for %llu %llu",
			ins->objectid, ins->offset);
		BUG();
	}
	trace_btrfs_reserved_extent_alloc(fs_info, ins->objectid, ins->offset);
	return ret;
}

static int alloc_reserved_tree_block(struct btrfs_trans_handle *trans,
				     struct btrfs_fs_info *fs_info,
				     u64 parent, u64 root_objectid,
				     u64 flags, struct btrfs_disk_key *key,
				     int level, struct btrfs_key *ins)
{
	int ret;
	struct btrfs_extent_item *extent_item;
	struct btrfs_tree_block_info *block_info;
	struct btrfs_extent_inline_ref *iref;
	struct btrfs_path *path;
	struct extent_buffer *leaf;
	u32 size = sizeof(*extent_item) + sizeof(*iref);
	u64 num_bytes = ins->offset;
	bool skinny_metadata = btrfs_fs_incompat(fs_info, SKINNY_METADATA);

	if (!skinny_metadata)
		size += sizeof(*block_info);

	path = btrfs_alloc_path();
	if (!path) {
		btrfs_free_and_pin_reserved_extent(fs_info, ins->objectid,
						   fs_info->nodesize);
		return -ENOMEM;
	}

	path->leave_spinning = 1;
	ret = btrfs_insert_empty_item(trans, fs_info->extent_root, path,
				      ins, size);
	if (ret) {
		btrfs_free_path(path);
		btrfs_free_and_pin_reserved_extent(fs_info, ins->objectid,
						   fs_info->nodesize);
		return ret;
	}

	leaf = path->nodes[0];
	extent_item = btrfs_item_ptr(leaf, path->slots[0],
				     struct btrfs_extent_item);
	btrfs_set_extent_refs(leaf, extent_item, 1);
	btrfs_set_extent_generation(leaf, extent_item, trans->transid);
	btrfs_set_extent_flags(leaf, extent_item,
			       flags | BTRFS_EXTENT_FLAG_TREE_BLOCK);

	if (skinny_metadata) {
		iref = (struct btrfs_extent_inline_ref *)(extent_item + 1);
		num_bytes = fs_info->nodesize;
	} else {
		block_info = (struct btrfs_tree_block_info *)(extent_item + 1);
		btrfs_set_tree_block_key(leaf, block_info, key);
		btrfs_set_tree_block_level(leaf, block_info, level);
		iref = (struct btrfs_extent_inline_ref *)(block_info + 1);
	}

	if (parent > 0) {
		BUG_ON(!(flags & BTRFS_BLOCK_FLAG_FULL_BACKREF));
		btrfs_set_extent_inline_ref_type(leaf, iref,
						 BTRFS_SHARED_BLOCK_REF_KEY);
		btrfs_set_extent_inline_ref_offset(leaf, iref, parent);
	} else {
		btrfs_set_extent_inline_ref_type(leaf, iref,
						 BTRFS_TREE_BLOCK_REF_KEY);
		btrfs_set_extent_inline_ref_offset(leaf, iref, root_objectid);
	}

	btrfs_mark_buffer_dirty(leaf);
	btrfs_free_path(path);

	ret = remove_from_free_space_tree(trans, fs_info, ins->objectid,
					  num_bytes);
	if (ret)
		return ret;

	ret = update_block_group(trans, fs_info, ins->objectid,
				 fs_info->nodesize, 1);
	if (ret) { /* -ENOENT, logic error */
		btrfs_err(fs_info, "update block group failed for %llu %llu",
			ins->objectid, ins->offset);
		BUG();
	}

	trace_btrfs_reserved_extent_alloc(fs_info, ins->objectid,
					  fs_info->nodesize);
	return ret;
}

int btrfs_alloc_reserved_file_extent(struct btrfs_trans_handle *trans,
				     u64 root_objectid, u64 owner,
				     u64 offset, u64 ram_bytes,
				     struct btrfs_key *ins)
{
	struct btrfs_fs_info *fs_info = trans->fs_info;
	struct btrfs_ref generic_ref = { 0 };
	int ret;

	BUG_ON(root_objectid == BTRFS_TREE_LOG_OBJECTID);

	btrfs_init_generic_ref(&generic_ref, BTRFS_ADD_DELAYED_EXTENT,
			       ins->objectid, ins->offset, 0);
	btrfs_init_data_ref(&generic_ref, root_objectid, owner, offset);
	ret = btrfs_add_delayed_data_ref(fs_info, trans, &generic_ref,
					 ram_bytes, NULL, NULL);
	return ret;
}

/*
 * this is used by the tree logging recovery code.  It records that
 * an extent has been allocated and makes sure to clear the free
 * space cache bits as well
 */
int btrfs_alloc_logged_file_extent(struct btrfs_trans_handle *trans,
				   struct btrfs_fs_info *fs_info,
				   u64 root_objectid, u64 owner, u64 offset,
				   struct btrfs_key *ins)
{
	int ret;
	struct btrfs_block_group_cache *block_group;
	struct btrfs_space_info *space_info;

	/*
	 * Mixed block groups will exclude before processing the log so we only
	 * need to do the exclude dance if this fs isn't mixed.
	 */
	if (!btrfs_fs_incompat(fs_info, MIXED_GROUPS)) {
		ret = __exclude_logged_extent(fs_info, ins->objectid,
					      ins->offset);
		if (ret)
			return ret;
	}

	block_group = btrfs_lookup_block_group(fs_info, ins->objectid);
	if (!block_group)
		return -EINVAL;

	space_info = block_group->space_info;
	spin_lock(&space_info->lock);
	spin_lock(&block_group->lock);
	space_info->bytes_reserved += ins->offset;
	block_group->reserved += ins->offset;
	spin_unlock(&block_group->lock);
	spin_unlock(&space_info->lock);

	ret = alloc_reserved_file_extent(trans, fs_info, 0, root_objectid,
					 0, owner, offset, ins, 1);
	btrfs_put_block_group(block_group);
	return ret;
}

static struct extent_buffer *
btrfs_init_new_buffer(struct btrfs_trans_handle *trans, struct btrfs_root *root,
		      u64 bytenr, int level)
{
	struct btrfs_fs_info *fs_info = root->fs_info;
	struct extent_buffer *buf;

	buf = btrfs_find_create_tree_block(fs_info, bytenr);
	if (IS_ERR(buf))
		return buf;

	btrfs_set_header_generation(buf, trans->transid);
	btrfs_set_buffer_lockdep_class(root->root_key.objectid, buf, level);
	btrfs_tree_lock(buf);
	clean_tree_block(fs_info, buf);
	clear_bit(EXTENT_BUFFER_STALE, &buf->bflags);

	btrfs_set_lock_blocking(buf);
	set_extent_buffer_uptodate(buf);

	if (root->root_key.objectid == BTRFS_TREE_LOG_OBJECTID) {
		buf->log_index = root->log_transid % 2;
		/*
		 * we allow two log transactions at a time, use different
		 * EXENT bit to differentiate dirty pages.
		 */
		if (buf->log_index == 0)
			set_extent_dirty(&root->dirty_log_pages, buf->start,
					buf->start + buf->len - 1, GFP_NOFS);
		else
			set_extent_new(&root->dirty_log_pages, buf->start,
					buf->start + buf->len - 1);
	} else {
		buf->log_index = -1;
		set_extent_dirty(&trans->transaction->dirty_pages, buf->start,
			 buf->start + buf->len - 1, GFP_NOFS);
	}
	trans->dirty = true;
	/* this returns a buffer locked for blocking */
	return buf;
}

static struct btrfs_block_rsv *
use_block_rsv(struct btrfs_trans_handle *trans,
	      struct btrfs_root *root, u32 blocksize)
{
	struct btrfs_fs_info *fs_info = root->fs_info;
	struct btrfs_block_rsv *block_rsv;
	struct btrfs_block_rsv *global_rsv = &fs_info->global_block_rsv;
	int ret;
	bool global_updated = false;

	block_rsv = get_block_rsv(trans, root);

	if (unlikely(block_rsv->size == 0))
		goto try_reserve;
again:
	ret = block_rsv_use_bytes(block_rsv, blocksize);
	if (!ret)
		return block_rsv;

	if (block_rsv->failfast)
		return ERR_PTR(ret);

	if (block_rsv->type == BTRFS_BLOCK_RSV_GLOBAL && !global_updated) {
		global_updated = true;
		update_global_block_rsv(fs_info);
		goto again;
	}

	if (btrfs_test_opt(fs_info, ENOSPC_DEBUG)) {
		static DEFINE_RATELIMIT_STATE(_rs,
				DEFAULT_RATELIMIT_INTERVAL * 10,
				/*DEFAULT_RATELIMIT_BURST*/ 1);
		if (__ratelimit(&_rs))
			WARN(1, KERN_DEBUG
				"BTRFS: block rsv returned %d\n", ret);
	}
try_reserve:
	ret = reserve_metadata_bytes(root, block_rsv, blocksize,
				     BTRFS_RESERVE_NO_FLUSH);
	if (!ret)
		return block_rsv;
	/*
	 * If we couldn't reserve metadata bytes try and use some from
	 * the global reserve if its space type is the same as the global
	 * reservation.
	 */
	if (block_rsv->type != BTRFS_BLOCK_RSV_GLOBAL &&
	    block_rsv->space_info == global_rsv->space_info) {
		ret = block_rsv_use_bytes(global_rsv, blocksize);
		if (!ret)
			return global_rsv;
	}
	return ERR_PTR(ret);
}

static void unuse_block_rsv(struct btrfs_fs_info *fs_info,
			    struct btrfs_block_rsv *block_rsv, u32 blocksize)
{
	block_rsv_add_bytes(block_rsv, blocksize, 0);
	block_rsv_release_bytes(fs_info, block_rsv, NULL, 0, NULL);
}

/*
 * finds a free extent and does all the dirty work required for allocation
 * returns the tree buffer or an ERR_PTR on error.
 */
struct extent_buffer *btrfs_alloc_tree_block(struct btrfs_trans_handle *trans,
					     struct btrfs_root *root,
					     u64 parent, u64 root_objectid,
					     const struct btrfs_disk_key *key,
					     int level, u64 hint,
					     u64 empty_size)
{
	struct btrfs_fs_info *fs_info = root->fs_info;
	struct btrfs_key ins;
	struct btrfs_block_rsv *block_rsv;
	struct extent_buffer *buf;
	struct btrfs_delayed_extent_op *extent_op;
	struct btrfs_ref generic_ref = { 0 };
	u64 flags = 0;
	int ret;
	u32 blocksize = fs_info->nodesize;
	bool skinny_metadata = btrfs_fs_incompat(fs_info, SKINNY_METADATA);

#ifdef CONFIG_BTRFS_FS_RUN_SANITY_TESTS
	if (btrfs_is_testing(fs_info)) {
		buf = btrfs_init_new_buffer(trans, root, root->alloc_bytenr,
					    level);
		if (!IS_ERR(buf))
			root->alloc_bytenr += blocksize;
		return buf;
	}
#endif

	block_rsv = use_block_rsv(trans, root, blocksize);
	if (IS_ERR(block_rsv))
		return ERR_CAST(block_rsv);

	ret = btrfs_reserve_extent(root, blocksize, blocksize, blocksize,
				   empty_size, hint, &ins, 0, 0);
	if (ret)
		goto out_unuse;

	buf = btrfs_init_new_buffer(trans, root, ins.objectid, level);
	if (IS_ERR(buf)) {
		ret = PTR_ERR(buf);
		goto out_free_reserved;
	}

	if (root_objectid == BTRFS_TREE_RELOC_OBJECTID) {
		if (parent == 0)
			parent = ins.objectid;
		flags |= BTRFS_BLOCK_FLAG_FULL_BACKREF;
	} else
		BUG_ON(parent > 0);

	if (root_objectid != BTRFS_TREE_LOG_OBJECTID) {
		extent_op = btrfs_alloc_delayed_extent_op();
		if (!extent_op) {
			ret = -ENOMEM;
			goto out_free_buf;
		}
		if (key)
			memcpy(&extent_op->key, key, sizeof(extent_op->key));
		else
			memset(&extent_op->key, 0, sizeof(extent_op->key));
		extent_op->flags_to_set = flags;
		extent_op->update_key = skinny_metadata ? false : true;
		extent_op->update_flags = true;
		extent_op->is_data = false;
		extent_op->level = level;

		btrfs_init_generic_ref(&generic_ref, BTRFS_ADD_DELAYED_EXTENT,
				       ins.objectid, ins.offset, parent);
		generic_ref.real_root = root->root_key.objectid;
		btrfs_init_tree_ref(&generic_ref, level, root_objectid);
		ret = btrfs_add_delayed_tree_ref(fs_info, trans, &generic_ref,
						 extent_op, NULL, NULL);
		if (ret)
			goto out_free_delayed;
	}
	return buf;

out_free_delayed:
	btrfs_free_delayed_extent_op(extent_op);
out_free_buf:
	btrfs_tree_unlock(buf);
	free_extent_buffer(buf);
out_free_reserved:
	btrfs_free_reserved_extent(fs_info, ins.objectid, ins.offset, 0);
out_unuse:
	unuse_block_rsv(fs_info, block_rsv, blocksize);
	return ERR_PTR(ret);
}

struct walk_control {
	u64 refs[BTRFS_MAX_LEVEL];
	u64 flags[BTRFS_MAX_LEVEL];
	struct btrfs_key update_progress;
	struct btrfs_key drop_progress;
	int drop_level;
	int stage;
	int level;
	int shared_level;
	int update_ref;
	int keep_locks;
	int reada_slot;
	int reada_count;
	int for_reloc;
	int restarted;
};

#define DROP_REFERENCE	1
#define UPDATE_BACKREF	2

static noinline void reada_walk_down(struct btrfs_trans_handle *trans,
				     struct btrfs_root *root,
				     struct walk_control *wc,
				     struct btrfs_path *path)
{
	struct btrfs_fs_info *fs_info = root->fs_info;
	u64 bytenr;
	u64 generation;
	u64 refs;
	u64 flags;
	u32 nritems;
	struct btrfs_key key;
	struct extent_buffer *eb;
	int ret;
	int slot;
	int nread = 0;

	if (path->slots[wc->level] < wc->reada_slot) {
		wc->reada_count = wc->reada_count * 2 / 3;
		wc->reada_count = max(wc->reada_count, 2);
	} else {
		wc->reada_count = wc->reada_count * 3 / 2;
		wc->reada_count = min_t(int, wc->reada_count,
					BTRFS_NODEPTRS_PER_BLOCK(fs_info));
	}

	eb = path->nodes[wc->level];
	nritems = btrfs_header_nritems(eb);

	for (slot = path->slots[wc->level]; slot < nritems; slot++) {
		if (nread >= wc->reada_count)
			break;

		cond_resched();
		bytenr = btrfs_node_blockptr(eb, slot);
		generation = btrfs_node_ptr_generation(eb, slot);

		if (slot == path->slots[wc->level])
			goto reada;

		if (wc->stage == UPDATE_BACKREF &&
		    generation <= root->root_key.offset)
			continue;

		/* We don't lock the tree block, it's OK to be racy here */
		ret = btrfs_lookup_extent_info(trans, fs_info, bytenr,
					       wc->level - 1, 1, &refs,
					       &flags);
		/* We don't care about errors in readahead. */
		if (ret < 0)
			continue;
		BUG_ON(refs == 0);

		if (wc->stage == DROP_REFERENCE) {
			if (refs == 1)
				goto reada;

			if (wc->level == 1 &&
			    (flags & BTRFS_BLOCK_FLAG_FULL_BACKREF))
				continue;
			if (!wc->update_ref ||
			    generation <= root->root_key.offset)
				continue;
			btrfs_node_key_to_cpu(eb, &key, slot);
			ret = btrfs_comp_cpu_keys(&key,
						  &wc->update_progress);
			if (ret < 0)
				continue;
		} else {
			if (wc->level == 1 &&
			    (flags & BTRFS_BLOCK_FLAG_FULL_BACKREF))
				continue;
		}
reada:
		readahead_tree_block(fs_info, bytenr);
		nread++;
	}
	wc->reada_slot = slot;
}

/*
 * helper to process tree block while walking down the tree.
 *
 * when wc->stage == UPDATE_BACKREF, this function updates
 * back refs for pointers in the block.
 *
 * NOTE: return value 1 means we should stop walking down.
 */
static noinline int walk_down_proc(struct btrfs_trans_handle *trans,
				   struct btrfs_root *root,
				   struct btrfs_path *path,
				   struct walk_control *wc, int lookup_info)
{
	struct btrfs_fs_info *fs_info = root->fs_info;
	int level = wc->level;
	struct extent_buffer *eb = path->nodes[level];
	u64 flag = BTRFS_BLOCK_FLAG_FULL_BACKREF;
	int ret;

	if (wc->stage == UPDATE_BACKREF &&
	    btrfs_header_owner(eb) != root->root_key.objectid)
		return 1;

	/*
	 * when reference count of tree block is 1, it won't increase
	 * again. once full backref flag is set, we never clear it.
	 */
	if (lookup_info &&
	    ((wc->stage == DROP_REFERENCE && wc->refs[level] != 1) ||
	     (wc->stage == UPDATE_BACKREF && !(wc->flags[level] & flag)))) {
		BUG_ON(!path->locks[level]);
		ret = btrfs_lookup_extent_info(trans, fs_info,
					       eb->start, level, 1,
					       &wc->refs[level],
					       &wc->flags[level]);
		BUG_ON(ret == -ENOMEM);
		if (ret)
			return ret;
		BUG_ON(wc->refs[level] == 0);
	}

	if (wc->stage == DROP_REFERENCE) {
		if (wc->refs[level] > 1)
			return 1;

		if (path->locks[level] && !wc->keep_locks) {
			btrfs_tree_unlock_rw(eb, path->locks[level]);
			path->locks[level] = 0;
		}
		return 0;
	}

	/* wc->stage == UPDATE_BACKREF */
	if (!(wc->flags[level] & flag)) {
		BUG_ON(!path->locks[level]);
		ret = btrfs_inc_ref(trans, root, eb, 1);
		BUG_ON(ret); /* -ENOMEM */
		ret = btrfs_dec_ref(trans, root, eb, 0);
		BUG_ON(ret); /* -ENOMEM */
		ret = btrfs_set_disk_extent_flags(trans, fs_info, eb->start,
						  eb->len, flag,
						  btrfs_header_level(eb), 0);
		BUG_ON(ret); /* -ENOMEM */
		wc->flags[level] |= flag;
	}

	/*
	 * the block is shared by multiple trees, so it's not good to
	 * keep the tree lock
	 */
	if (path->locks[level] && level > 0) {
		btrfs_tree_unlock_rw(eb, path->locks[level]);
		path->locks[level] = 0;
	}
	return 0;
}

/*
 * This is used to verify a ref exists for this root to deal with a bug where we
 * would have a drop_progress key that hadn't been updated properly.
 */
static int check_ref_exists(struct btrfs_trans_handle *trans,
			    struct btrfs_root *root, u64 bytenr, u64 parent,
			    int level)
{
	struct btrfs_path *path;
	struct btrfs_extent_inline_ref *iref;
	int ret;

	path = btrfs_alloc_path();
	if (!path)
		return -ENOMEM;

	ret = lookup_extent_backref(trans, trans->fs_info, path, &iref, bytenr,
				    root->fs_info->nodesize, parent,
				    root->root_key.objectid, level, 0);
	btrfs_free_path(path);
	if (ret == -ENOENT)
		return 0;
	if (ret < 0)
		return ret;
	return 1;
}

/*
 * helper to process tree block pointer.
 *
 * when wc->stage == DROP_REFERENCE, this function checks
 * reference count of the block pointed to. if the block
 * is shared and we need update back refs for the subtree
 * rooted at the block, this function changes wc->stage to
 * UPDATE_BACKREF. if the block is shared and there is no
 * need to update back, this function drops the reference
 * to the block.
 *
 * NOTE: return value 1 means we should stop walking down.
 */
static noinline int do_walk_down(struct btrfs_trans_handle *trans,
				 struct btrfs_root *root,
				 struct btrfs_path *path,
				 struct walk_control *wc, int *lookup_info)
{
	struct btrfs_fs_info *fs_info = root->fs_info;
	u64 bytenr;
	u64 generation;
	u64 parent;
	u32 blocksize;
	struct btrfs_key key;
	struct btrfs_key first_key;
	struct btrfs_ref ref = { 0 };
	struct extent_buffer *next;
	int level = wc->level;
	int reada = 0;
	int ret = 0;
	bool need_account = false;

	generation = btrfs_node_ptr_generation(path->nodes[level],
					       path->slots[level]);
	/*
	 * if the lower level block was created before the snapshot
	 * was created, we know there is no need to update back refs
	 * for the subtree
	 */
	if (wc->stage == UPDATE_BACKREF &&
	    generation <= root->root_key.offset) {
		*lookup_info = 1;
		return 1;
	}

	bytenr = btrfs_node_blockptr(path->nodes[level], path->slots[level]);
	btrfs_node_key_to_cpu(path->nodes[level], &first_key,
			      path->slots[level]);
	blocksize = fs_info->nodesize;

	next = find_extent_buffer(fs_info, bytenr);
	if (!next) {
		next = btrfs_find_create_tree_block(fs_info, bytenr);
		if (IS_ERR(next))
			return PTR_ERR(next);

		btrfs_set_buffer_lockdep_class(root->root_key.objectid, next,
					       level - 1);
		reada = 1;
	}
	btrfs_tree_lock(next);
	btrfs_set_lock_blocking(next);

	ret = btrfs_lookup_extent_info(trans, fs_info, bytenr, level - 1, 1,
				       &wc->refs[level - 1],
				       &wc->flags[level - 1]);
	if (ret < 0)
		goto out_unlock;

	if (unlikely(wc->refs[level - 1] == 0)) {
		btrfs_err(fs_info, "Missing references.");
		ret = -EIO;
		goto out_unlock;
	}
	*lookup_info = 0;

	if (wc->stage == DROP_REFERENCE) {
		if (wc->refs[level - 1] > 1) {
			need_account = true;
			if (level == 1 &&
			    (wc->flags[0] & BTRFS_BLOCK_FLAG_FULL_BACKREF))
				goto skip;

			if (!wc->update_ref ||
			    generation <= root->root_key.offset)
				goto skip;

			btrfs_node_key_to_cpu(path->nodes[level], &key,
					      path->slots[level]);
			ret = btrfs_comp_cpu_keys(&key, &wc->update_progress);
			if (ret < 0)
				goto skip;

			wc->stage = UPDATE_BACKREF;
			wc->shared_level = level - 1;
		}
	} else {
		if (level == 1 &&
		    (wc->flags[0] & BTRFS_BLOCK_FLAG_FULL_BACKREF))
			goto skip;
	}

	if (!btrfs_buffer_uptodate(next, generation, 0)) {
		btrfs_tree_unlock(next);
		free_extent_buffer(next);
		next = NULL;
		*lookup_info = 1;
	}

	if (!next) {
		if (reada && level == 1)
			reada_walk_down(trans, root, wc, path);
		next = read_tree_block(fs_info, bytenr, generation, level - 1,
				       &first_key);
		if (IS_ERR(next)) {
			return PTR_ERR(next);
		} else if (!extent_buffer_uptodate(next)) {
			free_extent_buffer(next);
			return -EIO;
		}
		btrfs_tree_lock(next);
		btrfs_set_lock_blocking(next);
	}

	level--;
	ASSERT(level == btrfs_header_level(next));
	if (level != btrfs_header_level(next)) {
		btrfs_err(root->fs_info, "mismatched level");
		ret = -EIO;
		goto out_unlock;
	}
	path->nodes[level] = next;
	path->slots[level] = 0;
	path->locks[level] = BTRFS_WRITE_LOCK_BLOCKING;
	wc->level = level;
	if (wc->level == 1)
		wc->reada_slot = 0;
	return 0;
skip:
	wc->refs[level - 1] = 0;
	wc->flags[level - 1] = 0;
	if (wc->stage == DROP_REFERENCE) {
		if (wc->flags[level] & BTRFS_BLOCK_FLAG_FULL_BACKREF) {
			parent = path->nodes[level]->start;
		} else {
			ASSERT(root->root_key.objectid ==
			       btrfs_header_owner(path->nodes[level]));
			if (root->root_key.objectid !=
			    btrfs_header_owner(path->nodes[level])) {
				btrfs_err(root->fs_info,
						"mismatched block owner");
				ret = -EIO;
				goto out_unlock;
			}
			parent = 0;
		}

		/*
		 * If we had a drop_progress we need to verify the refs are set
		 * as expected.  If we find our ref then we know that from here
		 * on out everything should be correct, and we can clear the
		 * ->restarted flag.
		 */
		if (wc->restarted) {
			ret = check_ref_exists(trans, root, bytenr, parent,
					       level - 1);
			if (ret < 0)
				goto out_unlock;
			if (ret == 0)
				goto no_delete;
			ret = 0;
			wc->restarted = 0;
		}

		/*
		 * Reloc tree doesn't contribute to qgroup numbers, and we have
		 * already accounted them at merge time (replace_path),
		 * thus we could skip expensive subtree trace here.
		 */
		if (root->root_key.objectid != BTRFS_TREE_RELOC_OBJECTID &&
		    need_account) {
			ret = btrfs_qgroup_trace_subtree(trans, root, next,
							 generation, level - 1);
			if (ret) {
				btrfs_err_rl(fs_info,
					     "Error %d accounting shared subtree. Quota is out of sync, rescan required.",
					     ret);
			}
		}

		/*
		 * We need to update the next key in our walk control so we can
		 * update the drop_progress key accordingly.  We don't care if
		 * find_next_key doesn't find a key because that means we're at
		 * the end and are going to clean up now.
		 */
		wc->drop_level = level;
		find_next_key(path, level, &wc->drop_progress);

		btrfs_init_generic_ref(&ref, BTRFS_DROP_DELAYED_REF, bytenr,
				       fs_info->nodesize, parent);
		btrfs_init_tree_ref(&ref, level - 1, root->root_key.objectid);
		ret = btrfs_free_extent(trans, fs_info, &ref);
		if (ret)
			goto out_unlock;
	}
no_delete:
	*lookup_info = 1;
	ret = 1;

out_unlock:
	btrfs_tree_unlock(next);
	free_extent_buffer(next);

	return ret;
}

/*
 * helper to process tree block while walking up the tree.
 *
 * when wc->stage == DROP_REFERENCE, this function drops
 * reference count on the block.
 *
 * when wc->stage == UPDATE_BACKREF, this function changes
 * wc->stage back to DROP_REFERENCE if we changed wc->stage
 * to UPDATE_BACKREF previously while processing the block.
 *
 * NOTE: return value 1 means we should stop walking up.
 */
static noinline int walk_up_proc(struct btrfs_trans_handle *trans,
				 struct btrfs_root *root,
				 struct btrfs_path *path,
				 struct walk_control *wc)
{
	struct btrfs_fs_info *fs_info = root->fs_info;
	int ret;
	int level = wc->level;
	struct extent_buffer *eb = path->nodes[level];
	u64 parent = 0;

	if (wc->stage == UPDATE_BACKREF) {
		BUG_ON(wc->shared_level < level);
		if (level < wc->shared_level)
			goto out;

		ret = find_next_key(path, level + 1, &wc->update_progress);
		if (ret > 0)
			wc->update_ref = 0;

		wc->stage = DROP_REFERENCE;
		wc->shared_level = -1;
		path->slots[level] = 0;

		/*
		 * check reference count again if the block isn't locked.
		 * we should start walking down the tree again if reference
		 * count is one.
		 */
		if (!path->locks[level]) {
			BUG_ON(level == 0);
			btrfs_tree_lock(eb);
			btrfs_set_lock_blocking(eb);
			path->locks[level] = BTRFS_WRITE_LOCK_BLOCKING;

			ret = btrfs_lookup_extent_info(trans, fs_info,
						       eb->start, level, 1,
						       &wc->refs[level],
						       &wc->flags[level]);
			if (ret < 0) {
				btrfs_tree_unlock_rw(eb, path->locks[level]);
				path->locks[level] = 0;
				return ret;
			}
			BUG_ON(wc->refs[level] == 0);
			if (wc->refs[level] == 1) {
				btrfs_tree_unlock_rw(eb, path->locks[level]);
				path->locks[level] = 0;
				return 1;
			}
		}
	}

	/* wc->stage == DROP_REFERENCE */
	BUG_ON(wc->refs[level] > 1 && !path->locks[level]);

	if (wc->refs[level] == 1) {
		if (level == 0) {
			if (wc->flags[level] & BTRFS_BLOCK_FLAG_FULL_BACKREF)
				ret = btrfs_dec_ref(trans, root, eb, 1);
			else
				ret = btrfs_dec_ref(trans, root, eb, 0);
			BUG_ON(ret); /* -ENOMEM */
			if (is_fstree(root->root_key.objectid)) {
				ret = btrfs_qgroup_trace_leaf_items(trans,
						fs_info, eb);
				if (ret) {
					btrfs_err_rl(fs_info,
"error %d accounting leaf items. Quota is out of sync, rescan required.",
						     ret);
				}
			}
		}
		/* make block locked assertion in clean_tree_block happy */
		if (!path->locks[level] &&
		    btrfs_header_generation(eb) == trans->transid) {
			btrfs_tree_lock(eb);
			btrfs_set_lock_blocking(eb);
			path->locks[level] = BTRFS_WRITE_LOCK_BLOCKING;
		}
		clean_tree_block(fs_info, eb);
	}

	if (eb == root->node) {
		if (wc->flags[level] & BTRFS_BLOCK_FLAG_FULL_BACKREF)
			parent = eb->start;
		else
			BUG_ON(root->root_key.objectid !=
			       btrfs_header_owner(eb));
	} else {
		if (wc->flags[level + 1] & BTRFS_BLOCK_FLAG_FULL_BACKREF)
			parent = path->nodes[level + 1]->start;
		else
			BUG_ON(root->root_key.objectid !=
			       btrfs_header_owner(path->nodes[level + 1]));
	}

	btrfs_free_tree_block(trans, root, eb, parent, wc->refs[level] == 1);
out:
	wc->refs[level] = 0;
	wc->flags[level] = 0;
	return 0;
}

static noinline int walk_down_tree(struct btrfs_trans_handle *trans,
				   struct btrfs_root *root,
				   struct btrfs_path *path,
				   struct walk_control *wc)
{
	int level = wc->level;
	int lookup_info = 1;
	int ret;

	while (level >= 0) {
		ret = walk_down_proc(trans, root, path, wc, lookup_info);
		if (ret > 0)
			break;

		if (level == 0)
			break;

		if (path->slots[level] >=
		    btrfs_header_nritems(path->nodes[level]))
			break;

		ret = do_walk_down(trans, root, path, wc, &lookup_info);
		if (ret > 0) {
			path->slots[level]++;
			continue;
		} else if (ret < 0)
			return ret;
		level = wc->level;
	}
	return 0;
}

static noinline int walk_up_tree(struct btrfs_trans_handle *trans,
				 struct btrfs_root *root,
				 struct btrfs_path *path,
				 struct walk_control *wc, int max_level)
{
	int level = wc->level;
	int ret;

	path->slots[level] = btrfs_header_nritems(path->nodes[level]);
	while (level < max_level && path->nodes[level]) {
		wc->level = level;
		if (path->slots[level] + 1 <
		    btrfs_header_nritems(path->nodes[level])) {
			path->slots[level]++;
			return 0;
		} else {
			ret = walk_up_proc(trans, root, path, wc);
			if (ret > 0)
				return 0;

			if (path->locks[level]) {
				btrfs_tree_unlock_rw(path->nodes[level],
						     path->locks[level]);
				path->locks[level] = 0;
			}
			free_extent_buffer(path->nodes[level]);
			path->nodes[level] = NULL;
			level++;
		}
	}
	return 1;
}

/*
 * drop a subvolume tree.
 *
 * this function traverses the tree freeing any blocks that only
 * referenced by the tree.
 *
 * when a shared tree block is found. this function decreases its
 * reference count by one. if update_ref is true, this function
 * also make sure backrefs for the shared block and all lower level
 * blocks are properly updated.
 *
 * If called with for_reloc == 0, may exit early with -EAGAIN
 */
int btrfs_drop_snapshot(struct btrfs_root *root,
			 struct btrfs_block_rsv *block_rsv, int update_ref,
			 int for_reloc)
{
	struct btrfs_fs_info *fs_info = root->fs_info;
	struct btrfs_path *path;
	struct btrfs_trans_handle *trans;
	struct btrfs_root *tree_root = fs_info->tree_root;
	struct btrfs_root_item *root_item = &root->root_item;
	struct walk_control *wc;
	struct btrfs_key key;
	int err = 0;
	int ret;
	int level;
	bool root_dropped = false;

	btrfs_debug(fs_info, "Drop subvolume %llu", root->objectid);

	path = btrfs_alloc_path();
	if (!path) {
		err = -ENOMEM;
		goto out;
	}
>>>>>>> 359bc787

			/*
			 * this cluster didn't work out, free it and
			 * start over
			 */
			btrfs_return_cluster_to_free_space(NULL, last_ptr);

			if (used_block_group != block_group)
				btrfs_release_block_group(used_block_group,
							  delalloc);
refill_cluster:
			if (loop >= LOOP_NO_EMPTY_SIZE) {
				spin_unlock(&last_ptr->refill_lock);
				goto unclustered_alloc;
			}

			aligned_cluster = max_t(unsigned long,
						empty_cluster + empty_size,
					      block_group->full_stripe_len);

			/* allocate a cluster in this block group */
			ret = btrfs_find_space_cluster(fs_info, block_group,
						       last_ptr, search_start,
						       num_bytes,
						       aligned_cluster);
			if (ret == 0) {
				/*
				 * now pull our allocation out of this
				 * cluster
				 */
				offset = btrfs_alloc_from_cluster(block_group,
							last_ptr,
							num_bytes,
							search_start,
							&max_extent_size);
				if (offset) {
					/* we found one, proceed */
					spin_unlock(&last_ptr->refill_lock);
					trace_btrfs_reserve_extent_cluster(fs_info,
						block_group, search_start,
						num_bytes);
					goto checks;
				}
			} else if (!cached && loop > LOOP_CACHING_NOWAIT
				   && !failed_cluster_refill) {
				spin_unlock(&last_ptr->refill_lock);

				failed_cluster_refill = true;
				btrfs_wait_block_group_cache_progress(block_group,
				       num_bytes + empty_cluster + empty_size);
				goto have_block_group;
			}

			/*
			 * at this point we either didn't find a cluster
			 * or we weren't able to allocate a block from our
			 * cluster.  Free the cluster we've been trying
			 * to use, and go to the next block group
			 */
			btrfs_return_cluster_to_free_space(NULL, last_ptr);
			spin_unlock(&last_ptr->refill_lock);
			goto loop;
		}

unclustered_alloc:
		/*
		 * We are doing an unclustered alloc, set the fragmented flag so
		 * we don't bother trying to setup a cluster again until we get
		 * more space.
		 */
		if (unlikely(last_ptr)) {
			spin_lock(&last_ptr->lock);
			last_ptr->fragmented = 1;
			spin_unlock(&last_ptr->lock);
		}
		if (cached) {
			struct btrfs_free_space_ctl *ctl =
				block_group->free_space_ctl;

			spin_lock(&ctl->tree_lock);
			if (ctl->free_space <
			    num_bytes + empty_cluster + empty_size) {
				max_free_space = max(max_free_space,
						     ctl->free_space);
				spin_unlock(&ctl->tree_lock);
				goto loop;
			}
			spin_unlock(&ctl->tree_lock);
		}

		offset = btrfs_find_space_for_alloc(block_group, search_start,
						    num_bytes, empty_size,
						    &max_extent_size);
		/*
		 * If we didn't find a chunk, and we haven't failed on this
		 * block group before, and this block group is in the middle of
		 * caching and we are ok with waiting, then go ahead and wait
		 * for progress to be made, and set failed_alloc to true.
		 *
		 * If failed_alloc is true then we've already waited on this
		 * block group once and should move on to the next block group.
		 */
		if (!offset && !failed_alloc && !cached &&
		    loop > LOOP_CACHING_NOWAIT) {
			btrfs_wait_block_group_cache_progress(block_group,
						num_bytes + empty_size);
			failed_alloc = true;
			goto have_block_group;
		} else if (!offset) {
			goto loop;
		}
checks:
		search_start = ALIGN(offset, fs_info->stripesize);

		/* move on to the next group */
		if (search_start + num_bytes >
		    block_group->key.objectid + block_group->key.offset) {
			btrfs_add_free_space(block_group, offset, num_bytes);
			goto loop;
		}

		if (offset < search_start)
			btrfs_add_free_space(block_group, offset,
					     search_start - offset);
		BUG_ON(offset > search_start);

		ret = btrfs_add_reserved_bytes(block_group, ram_bytes,
				num_bytes, delalloc);
		if (ret == -EAGAIN) {
			btrfs_add_free_space(block_group, offset, num_bytes);
			goto loop;
		}
		btrfs_inc_block_group_reservations(block_group);

		/* we are all good, lets return */
		ins->objectid = search_start;
		ins->offset = num_bytes;

		trace_btrfs_reserve_extent(fs_info, block_group,
					   search_start, num_bytes);
		btrfs_release_block_group(block_group, delalloc);
		break;
loop:
		failed_cluster_refill = false;
		failed_alloc = false;
		BUG_ON(index != get_block_group_index(block_group));
		btrfs_release_block_group(block_group, delalloc);
		cond_resched();
	}
	up_read(&space_info->groups_sem);

	if ((loop == LOOP_CACHING_NOWAIT) && have_caching_bg
		&& !orig_have_caching_bg)
		orig_have_caching_bg = true;

	if (!ins->objectid && loop >= LOOP_CACHING_WAIT && have_caching_bg)
		goto search;

	if (!ins->objectid && ++index < BTRFS_NR_RAID_TYPES)
		goto search;

	/*
	 * LOOP_CACHING_NOWAIT, search partially cached block groups, kicking
	 *			caching kthreads as we move along
	 * LOOP_CACHING_WAIT, search everything, and wait if our bg is caching
	 * LOOP_ALLOC_CHUNK, force a chunk allocation and try again
	 * LOOP_NO_EMPTY_SIZE, set empty_size and empty_cluster to 0 and try
	 *			again
	 */
	if (!ins->objectid && loop < LOOP_NO_EMPTY_SIZE) {
		index = 0;
		if (loop == LOOP_CACHING_NOWAIT) {
			/*
			 * We want to skip the LOOP_CACHING_WAIT step if we
			 * don't have any uncached bgs and we've already done a
			 * full search through.
			 */
			if (orig_have_caching_bg || !full_search)
				loop = LOOP_CACHING_WAIT;
			else
				loop = LOOP_ALLOC_CHUNK;
		} else {
			loop++;
		}

		if (loop == LOOP_ALLOC_CHUNK) {
			struct btrfs_trans_handle *trans;
			int exist = 0;

			trans = current->journal_info;
			if (trans)
				exist = 1;
			else
				trans = btrfs_join_transaction(root);

			if (IS_ERR(trans)) {
				ret = PTR_ERR(trans);
				goto out;
			}

			ret = btrfs_chunk_alloc(trans, flags, CHUNK_ALLOC_FORCE);

			/*
			 * If we can't allocate a new chunk we've already looped
			 * through at least once, move on to the NO_EMPTY_SIZE
			 * case.
			 */
			if (ret == -ENOSPC)
				loop = LOOP_NO_EMPTY_SIZE;

			/*
			 * Do not bail out on ENOSPC since we
			 * can do more things.
			 */
			if (ret < 0 && ret != -ENOSPC)
				btrfs_abort_transaction(trans, ret);
			else
				ret = 0;
			if (!exist)
				btrfs_end_transaction(trans);
			if (ret)
				goto out;
		}

		if (loop == LOOP_NO_EMPTY_SIZE) {
			/*
			 * Don't loop again if we already have no empty_size and
			 * no empty_cluster.
			 */
			if (empty_size == 0 &&
			    empty_cluster == 0) {
				ret = -ENOSPC;
				goto out;
			}
			empty_size = 0;
			empty_cluster = 0;
		}

		goto search;
	} else if (!ins->objectid) {
		ret = -ENOSPC;
	} else if (ins->objectid) {
		if (!use_cluster && last_ptr) {
			spin_lock(&last_ptr->lock);
			last_ptr->window_start = ins->objectid;
			spin_unlock(&last_ptr->lock);
		}
		ret = 0;
	}
out:
	if (ret == -ENOSPC) {
		if (!max_extent_size)
			max_extent_size = max_free_space;
		spin_lock(&space_info->lock);
		space_info->max_extent_size = max_extent_size;
		spin_unlock(&space_info->lock);
		ins->offset = max_extent_size;
	}
	return ret;
}

int btrfs_reserve_extent(struct btrfs_root *root, u64 ram_bytes,
			 u64 num_bytes, u64 min_alloc_size,
			 u64 empty_size, u64 hint_byte,
			 struct btrfs_key *ins, int is_data, int delalloc)
{
	struct btrfs_fs_info *fs_info = root->fs_info;
	bool final_tried = num_bytes == min_alloc_size;
	u64 flags;
	int ret;

	flags = get_alloc_profile_by_root(root, is_data);
again:
	WARN_ON(num_bytes < fs_info->sectorsize);
	ret = find_free_extent(fs_info, ram_bytes, num_bytes, empty_size,
			       hint_byte, ins, flags, delalloc);
	if (!ret && !is_data) {
		btrfs_dec_block_group_reservations(fs_info, ins->objectid);
	} else if (ret == -ENOSPC) {
		if (!final_tried && ins->offset) {
			num_bytes = min(num_bytes >> 1, ins->offset);
			num_bytes = round_down(num_bytes,
					       fs_info->sectorsize);
			num_bytes = max(num_bytes, min_alloc_size);
			ram_bytes = num_bytes;
			if (num_bytes == min_alloc_size)
				final_tried = true;
			goto again;
		} else if (btrfs_test_opt(fs_info, ENOSPC_DEBUG)) {
			struct btrfs_space_info *sinfo;

			sinfo = btrfs_find_space_info(fs_info, flags);
			btrfs_err(fs_info,
				  "allocation failed flags %llu, wanted %llu",
				  flags, num_bytes);
			if (sinfo)
				btrfs_dump_space_info(fs_info, sinfo,
						      num_bytes, 1);
		}
	}

	return ret;
}

static int __btrfs_free_reserved_extent(struct btrfs_fs_info *fs_info,
					u64 start, u64 len,
					int pin, int delalloc)
{
	struct btrfs_block_group_cache *cache;
	int ret = 0;

	cache = btrfs_lookup_block_group(fs_info, start);
	if (!cache) {
		btrfs_err(fs_info, "Unable to find block group for %llu",
			  start);
		return -ENOSPC;
	}

	if (pin)
		pin_down_extent(fs_info, cache, start, len, 1);
	else {
		if (btrfs_test_opt(fs_info, DISCARD))
			ret = btrfs_discard_extent(fs_info, start, len, NULL);
		btrfs_add_free_space(cache, start, len);
		btrfs_free_reserved_bytes(cache, len, delalloc);
		trace_btrfs_reserved_extent_free(fs_info, start, len);
	}

	btrfs_put_block_group(cache);
	return ret;
}

int btrfs_free_reserved_extent(struct btrfs_fs_info *fs_info,
			       u64 start, u64 len, int delalloc)
{
	return __btrfs_free_reserved_extent(fs_info, start, len, 0, delalloc);
}

int btrfs_free_and_pin_reserved_extent(struct btrfs_fs_info *fs_info,
				       u64 start, u64 len)
{
	return __btrfs_free_reserved_extent(fs_info, start, len, 1, 0);
}

static int alloc_reserved_file_extent(struct btrfs_trans_handle *trans,
				      struct btrfs_fs_info *fs_info,
				      u64 parent, u64 root_objectid,
				      u64 flags, u64 owner, u64 offset,
				      struct btrfs_key *ins, int ref_mod)
{
	int ret;
	struct btrfs_extent_item *extent_item;
	struct btrfs_extent_inline_ref *iref;
	struct btrfs_path *path;
	struct extent_buffer *leaf;
	int type;
	u32 size;

	if (parent > 0)
		type = BTRFS_SHARED_DATA_REF_KEY;
	else
		type = BTRFS_EXTENT_DATA_REF_KEY;

	size = sizeof(*extent_item) + btrfs_extent_inline_ref_size(type);

	path = btrfs_alloc_path();
	if (!path)
		return -ENOMEM;

	path->leave_spinning = 1;
	ret = btrfs_insert_empty_item(trans, fs_info->extent_root, path,
				      ins, size);
	if (ret) {
		btrfs_free_path(path);
		return ret;
	}

	leaf = path->nodes[0];
	extent_item = btrfs_item_ptr(leaf, path->slots[0],
				     struct btrfs_extent_item);
	btrfs_set_extent_refs(leaf, extent_item, ref_mod);
	btrfs_set_extent_generation(leaf, extent_item, trans->transid);
	btrfs_set_extent_flags(leaf, extent_item,
			       flags | BTRFS_EXTENT_FLAG_DATA);

	iref = (struct btrfs_extent_inline_ref *)(extent_item + 1);
	btrfs_set_extent_inline_ref_type(leaf, iref, type);
	if (parent > 0) {
		struct btrfs_shared_data_ref *ref;
		ref = (struct btrfs_shared_data_ref *)(iref + 1);
		btrfs_set_extent_inline_ref_offset(leaf, iref, parent);
		btrfs_set_shared_data_ref_count(leaf, ref, ref_mod);
	} else {
		struct btrfs_extent_data_ref *ref;
		ref = (struct btrfs_extent_data_ref *)(&iref->offset);
		btrfs_set_extent_data_ref_root(leaf, ref, root_objectid);
		btrfs_set_extent_data_ref_objectid(leaf, ref, owner);
		btrfs_set_extent_data_ref_offset(leaf, ref, offset);
		btrfs_set_extent_data_ref_count(leaf, ref, ref_mod);
	}

	btrfs_mark_buffer_dirty(path->nodes[0]);
	btrfs_free_path(path);

	ret = remove_from_free_space_tree(trans, fs_info, ins->objectid,
					  ins->offset);
	if (ret)
		return ret;

	ret = btrfs_update_block_group(trans, ins->objectid, ins->offset, 1);
	if (ret) { /* -ENOENT, logic error */
		btrfs_err(fs_info, "update block group failed for %llu %llu",
			ins->objectid, ins->offset);
		BUG();
	}
	trace_btrfs_reserved_extent_alloc(fs_info, ins->objectid, ins->offset);
	return ret;
}

static int alloc_reserved_tree_block(struct btrfs_trans_handle *trans,
				     struct btrfs_fs_info *fs_info,
				     u64 parent, u64 root_objectid,
				     u64 flags, struct btrfs_disk_key *key,
				     int level, struct btrfs_key *ins)
{
	int ret;
	struct btrfs_extent_item *extent_item;
	struct btrfs_tree_block_info *block_info;
	struct btrfs_extent_inline_ref *iref;
	struct btrfs_path *path;
	struct extent_buffer *leaf;
	u32 size = sizeof(*extent_item) + sizeof(*iref);
	u64 num_bytes = ins->offset;
	bool skinny_metadata = btrfs_fs_incompat(fs_info, SKINNY_METADATA);

	if (!skinny_metadata)
		size += sizeof(*block_info);

	path = btrfs_alloc_path();
	if (!path)
		return -ENOMEM;

	path->leave_spinning = 1;
	ret = btrfs_insert_empty_item(trans, fs_info->extent_root, path,
				      ins, size);
	if (ret) {
		btrfs_free_path(path);
		return ret;
	}

	leaf = path->nodes[0];
	extent_item = btrfs_item_ptr(leaf, path->slots[0],
				     struct btrfs_extent_item);
	btrfs_set_extent_refs(leaf, extent_item, 1);
	btrfs_set_extent_generation(leaf, extent_item, trans->transid);
	btrfs_set_extent_flags(leaf, extent_item,
			       flags | BTRFS_EXTENT_FLAG_TREE_BLOCK);

	if (skinny_metadata) {
		iref = (struct btrfs_extent_inline_ref *)(extent_item + 1);
		num_bytes = fs_info->nodesize;
	} else {
		block_info = (struct btrfs_tree_block_info *)(extent_item + 1);
		btrfs_set_tree_block_key(leaf, block_info, key);
		btrfs_set_tree_block_level(leaf, block_info, level);
		iref = (struct btrfs_extent_inline_ref *)(block_info + 1);
	}

	if (parent > 0) {
		BUG_ON(!(flags & BTRFS_BLOCK_FLAG_FULL_BACKREF));
		btrfs_set_extent_inline_ref_type(leaf, iref,
						 BTRFS_SHARED_BLOCK_REF_KEY);
		btrfs_set_extent_inline_ref_offset(leaf, iref, parent);
	} else {
		btrfs_set_extent_inline_ref_type(leaf, iref,
						 BTRFS_TREE_BLOCK_REF_KEY);
		btrfs_set_extent_inline_ref_offset(leaf, iref, root_objectid);
	}

	btrfs_mark_buffer_dirty(leaf);
	btrfs_free_path(path);

	ret = remove_from_free_space_tree(trans, fs_info, ins->objectid,
					  num_bytes);
	if (ret)
		return ret;

	ret = btrfs_update_block_group(trans, ins->objectid, fs_info->nodesize,
				       1);
	if (ret) { /* -ENOENT, logic error */
		btrfs_err(fs_info, "update block group failed for %llu %llu",
			ins->objectid, ins->offset);
		BUG();
	}

	trace_btrfs_reserved_extent_alloc(fs_info, ins->objectid,
					  fs_info->nodesize);
	return ret;
}

int btrfs_alloc_reserved_file_extent(struct btrfs_trans_handle *trans,
				     struct btrfs_root *root, u64 owner,
				     u64 offset, u64 ram_bytes,
				     struct btrfs_key *ins)
{
	struct btrfs_fs_info *fs_info = root->fs_info;
	struct btrfs_ref generic_ref = { 0 };

	BUG_ON(root->root_key.objectid == BTRFS_TREE_LOG_OBJECTID);

	btrfs_init_generic_ref(&generic_ref, BTRFS_ADD_DELAYED_EXTENT,
			       ins->objectid, ins->offset, 0);
	btrfs_init_data_ref(&generic_ref, root->root_key.objectid, owner, offset);

	return  btrfs_add_delayed_data_ref(fs_info, trans, &generic_ref,
					 ram_bytes);
}

/*
 * this is used by the tree logging recovery code.  It records that
 * an extent has been allocated and makes sure to clear the free
 * space cache bits as well
 */
int btrfs_alloc_logged_file_extent(struct btrfs_trans_handle *trans,
				   struct btrfs_fs_info *fs_info,
				   u64 root_objectid, u64 owner, u64 offset,
				   struct btrfs_key *ins)
{
	int ret;
	struct btrfs_block_group_cache *block_group;
	struct btrfs_space_info *space_info;

	/*
	 * Mixed block groups will exclude before processing the log so we only
	 * need to do the exclude dance if this fs isn't mixed.
	 */
	if (!btrfs_fs_incompat(fs_info, MIXED_GROUPS)) {
		ret = __exclude_logged_extent(fs_info, ins->objectid,
					      ins->offset);
		if (ret)
			return ret;
	}

	block_group = btrfs_lookup_block_group(fs_info, ins->objectid);
	if (!block_group)
		return -EINVAL;

	space_info = block_group->space_info;
	spin_lock(&space_info->lock);
	spin_lock(&block_group->lock);
	space_info->bytes_reserved += ins->offset;
	block_group->reserved += ins->offset;
	spin_unlock(&block_group->lock);
	spin_unlock(&space_info->lock);

	ret = alloc_reserved_file_extent(trans, fs_info, 0, root_objectid,
					 0, owner, offset, ins, 1);
	btrfs_put_block_group(block_group);
	return ret;
}

static struct extent_buffer *
btrfs_init_new_buffer(struct btrfs_trans_handle *trans, struct btrfs_root *root,
		      u64 bytenr, int level)
{
	struct btrfs_fs_info *fs_info = root->fs_info;
	struct extent_buffer *buf;

	buf = btrfs_find_create_tree_block(fs_info, bytenr);
	if (IS_ERR(buf))
		return buf;

	btrfs_set_header_generation(buf, trans->transid);
	btrfs_set_buffer_lockdep_class(root->root_key.objectid, buf, level);
	btrfs_tree_lock(buf);
	clean_tree_block(fs_info, buf);
	clear_bit(EXTENT_BUFFER_STALE, &buf->bflags);

	btrfs_set_lock_blocking(buf);
	set_extent_buffer_uptodate(buf);

	if (root->root_key.objectid == BTRFS_TREE_LOG_OBJECTID) {
		buf->log_index = root->log_transid % 2;
		/*
		 * we allow two log transactions at a time, use different
		 * EXENT bit to differentiate dirty pages.
		 */
		if (buf->log_index == 0)
			set_extent_dirty(&root->dirty_log_pages, buf->start,
					buf->start + buf->len - 1, GFP_NOFS);
		else
			set_extent_new(&root->dirty_log_pages, buf->start,
					buf->start + buf->len - 1);
	} else {
		buf->log_index = -1;
		set_extent_dirty(&trans->transaction->dirty_pages, buf->start,
			 buf->start + buf->len - 1, GFP_NOFS);
	}
	trans->dirty = true;
	/* this returns a buffer locked for blocking */
	return buf;
}

/*
 * finds a free extent and does all the dirty work required for allocation
 * returns the tree buffer or an ERR_PTR on error.
 */
struct extent_buffer *btrfs_alloc_tree_block(struct btrfs_trans_handle *trans,
					     struct btrfs_root *root,
					     u64 parent, u64 root_objectid,
					     const struct btrfs_disk_key *key,
					     int level, u64 hint,
					     u64 empty_size)
{
	struct btrfs_fs_info *fs_info = root->fs_info;
	struct btrfs_key ins;
	struct btrfs_block_rsv *block_rsv;
	struct extent_buffer *buf;
	struct btrfs_delayed_extent_op *extent_op;
	struct btrfs_ref generic_ref = { 0 };
	u64 flags = 0;
	int ret;
	u32 blocksize = fs_info->nodesize;
	bool skinny_metadata = btrfs_fs_incompat(fs_info, SKINNY_METADATA);

#ifdef CONFIG_BTRFS_FS_RUN_SANITY_TESTS
	if (btrfs_is_testing(fs_info)) {
		buf = btrfs_init_new_buffer(trans, root, root->alloc_bytenr,
					    level);
		if (!IS_ERR(buf))
			root->alloc_bytenr += blocksize;
		return buf;
	}
#endif

	block_rsv = btrfs_use_block_rsv(trans, root, blocksize);
	if (IS_ERR(block_rsv))
		return ERR_CAST(block_rsv);

	ret = btrfs_reserve_extent(root, blocksize, blocksize, blocksize,
				   empty_size, hint, &ins, 0, 0);
	if (ret)
		goto out_unuse;

	buf = btrfs_init_new_buffer(trans, root, ins.objectid, level);
	if (IS_ERR(buf)) {
		ret = PTR_ERR(buf);
		goto out_free_reserved;
	}

	if (root_objectid == BTRFS_TREE_RELOC_OBJECTID) {
		if (parent == 0)
			parent = ins.objectid;
		flags |= BTRFS_BLOCK_FLAG_FULL_BACKREF;
	} else
		BUG_ON(parent > 0);

	if (root_objectid != BTRFS_TREE_LOG_OBJECTID) {
		extent_op = btrfs_alloc_delayed_extent_op();
		if (!extent_op) {
			ret = -ENOMEM;
			goto out_free_buf;
		}
		if (key)
			memcpy(&extent_op->key, key, sizeof(extent_op->key));
		else
			memset(&extent_op->key, 0, sizeof(extent_op->key));
		extent_op->flags_to_set = flags;
		extent_op->update_key = skinny_metadata ? false : true;
		extent_op->update_flags = true;
		extent_op->is_data = false;
		extent_op->level = level;

		btrfs_init_generic_ref(&generic_ref, BTRFS_ADD_DELAYED_EXTENT,
				       ins.objectid, ins.offset, parent);
		generic_ref.real_root = root->root_key.objectid;
		btrfs_init_tree_ref(&generic_ref, level, root_objectid);
		ret = btrfs_add_delayed_tree_ref(fs_info, trans, &generic_ref,
						 extent_op);
		if (ret)
			goto out_free_delayed;
	}
	return buf;

out_free_delayed:
	btrfs_free_delayed_extent_op(extent_op);
out_free_buf:
	free_extent_buffer(buf);
out_free_reserved:
	btrfs_free_reserved_extent(fs_info, ins.objectid, ins.offset, 0);
out_unuse:
	btrfs_unuse_block_rsv(fs_info, block_rsv, blocksize);
	return ERR_PTR(ret);
}

struct walk_control {
	u64 refs[BTRFS_MAX_LEVEL];
	u64 flags[BTRFS_MAX_LEVEL];
	struct btrfs_key update_progress;
	struct btrfs_key drop_progress;
	int drop_level;
	int stage;
	int level;
	int shared_level;
	int update_ref;
	int keep_locks;
	int reada_slot;
	int reada_count;
	int for_reloc;
	int restarted;
};

#define DROP_REFERENCE	1
#define UPDATE_BACKREF	2

static noinline void reada_walk_down(struct btrfs_trans_handle *trans,
				     struct btrfs_root *root,
				     struct walk_control *wc,
				     struct btrfs_path *path)
{
	struct btrfs_fs_info *fs_info = root->fs_info;
	u64 bytenr;
	u64 generation;
	u64 refs;
	u64 flags;
	u32 nritems;
	struct btrfs_key key;
	struct extent_buffer *eb;
	int ret;
	int slot;
	int nread = 0;

	if (path->slots[wc->level] < wc->reada_slot) {
		wc->reada_count = wc->reada_count * 2 / 3;
		wc->reada_count = max(wc->reada_count, 2);
	} else {
		wc->reada_count = wc->reada_count * 3 / 2;
		wc->reada_count = min_t(int, wc->reada_count,
					BTRFS_NODEPTRS_PER_BLOCK(fs_info));
	}

	eb = path->nodes[wc->level];
	nritems = btrfs_header_nritems(eb);

	for (slot = path->slots[wc->level]; slot < nritems; slot++) {
		if (nread >= wc->reada_count)
			break;

		cond_resched();
		bytenr = btrfs_node_blockptr(eb, slot);
		generation = btrfs_node_ptr_generation(eb, slot);

		if (slot == path->slots[wc->level])
			goto reada;

		if (wc->stage == UPDATE_BACKREF &&
		    generation <= root->root_key.offset)
			continue;

		/* We don't lock the tree block, it's OK to be racy here */
		ret = btrfs_lookup_extent_info(trans, fs_info, bytenr,
					       wc->level - 1, 1, &refs,
					       &flags);
		/* We don't care about errors in readahead. */
		if (ret < 0)
			continue;
		BUG_ON(refs == 0);

		if (wc->stage == DROP_REFERENCE) {
			if (refs == 1)
				goto reada;

			if (wc->level == 1 &&
			    (flags & BTRFS_BLOCK_FLAG_FULL_BACKREF))
				continue;
			if (!wc->update_ref ||
			    generation <= root->root_key.offset)
				continue;
			btrfs_node_key_to_cpu(eb, &key, slot);
			ret = btrfs_comp_cpu_keys(&key,
						  &wc->update_progress);
			if (ret < 0)
				continue;
		} else {
			if (wc->level == 1 &&
			    (flags & BTRFS_BLOCK_FLAG_FULL_BACKREF))
				continue;
		}
reada:
		readahead_tree_block(fs_info, bytenr);
		nread++;
	}
	wc->reada_slot = slot;
}

/*
 * helper to process tree block while walking down the tree.
 *
 * when wc->stage == UPDATE_BACKREF, this function updates
 * back refs for pointers in the block.
 *
 * NOTE: return value 1 means we should stop walking down.
 */
static noinline int walk_down_proc(struct btrfs_trans_handle *trans,
				   struct btrfs_root *root,
				   struct btrfs_path *path,
				   struct walk_control *wc, int lookup_info)
{
	struct btrfs_fs_info *fs_info = root->fs_info;
	int level = wc->level;
	struct extent_buffer *eb = path->nodes[level];
	u64 flag = BTRFS_BLOCK_FLAG_FULL_BACKREF;
	int ret;

	if (wc->stage == UPDATE_BACKREF &&
	    btrfs_header_owner(eb) != root->root_key.objectid)
		return 1;

	/*
	 * when reference count of tree block is 1, it won't increase
	 * again. once full backref flag is set, we never clear it.
	 */
	if (lookup_info &&
	    ((wc->stage == DROP_REFERENCE && wc->refs[level] != 1) ||
	     (wc->stage == UPDATE_BACKREF && !(wc->flags[level] & flag)))) {
		BUG_ON(!path->locks[level]);
		ret = btrfs_lookup_extent_info(trans, fs_info,
					       eb->start, level, 1,
					       &wc->refs[level],
					       &wc->flags[level]);
		BUG_ON(ret == -ENOMEM);
		if (ret)
			return ret;
		BUG_ON(wc->refs[level] == 0);
	}

	if (wc->stage == DROP_REFERENCE) {
		if (wc->refs[level] > 1)
			return 1;

		if (path->locks[level] && !wc->keep_locks) {
			btrfs_tree_unlock_rw(eb, path->locks[level]);
			path->locks[level] = 0;
		}
		return 0;
	}

	/* wc->stage == UPDATE_BACKREF */
	if (!(wc->flags[level] & flag)) {
		BUG_ON(!path->locks[level]);
		ret = btrfs_inc_ref(trans, root, eb, 1);
		BUG_ON(ret); /* -ENOMEM */
		ret = btrfs_dec_ref(trans, root, eb, 0);
		BUG_ON(ret); /* -ENOMEM */
		ret = btrfs_set_disk_extent_flags(trans, fs_info, eb->start,
						  eb->len, flag,
						  btrfs_header_level(eb), 0);
		BUG_ON(ret); /* -ENOMEM */
		wc->flags[level] |= flag;
	}

	/*
	 * the block is shared by multiple trees, so it's not good to
	 * keep the tree lock
	 */
	if (path->locks[level] && level > 0) {
		btrfs_tree_unlock_rw(eb, path->locks[level]);
		path->locks[level] = 0;
	}
	return 0;
}

/*
 * This is used to verify a ref exists for this root to deal with a bug where we
 * would have a drop_progress key that hadn't been updated properly.
 */
static int check_ref_exists(struct btrfs_trans_handle *trans,
			    struct btrfs_root *root, u64 bytenr, u64 parent,
			    int level)
{
	struct btrfs_path *path;
	struct btrfs_extent_inline_ref *iref;
	int ret;

	path = btrfs_alloc_path();
	if (!path)
		return -ENOMEM;

	ret = lookup_extent_backref(trans, trans->fs_info, path, &iref, bytenr,
				    root->fs_info->nodesize, parent,
				    root->root_key.objectid, level, 0);
	btrfs_free_path(path);
	if (ret == -ENOENT)
		return 0;
	if (ret < 0)
		return ret;
	return 1;
}

/*
 * helper to process tree block pointer.
 *
 * when wc->stage == DROP_REFERENCE, this function checks
 * reference count of the block pointed to. if the block
 * is shared and we need update back refs for the subtree
 * rooted at the block, this function changes wc->stage to
 * UPDATE_BACKREF. if the block is shared and there is no
 * need to update back, this function drops the reference
 * to the block.
 *
 * NOTE: return value 1 means we should stop walking down.
 */
static noinline int do_walk_down(struct btrfs_trans_handle *trans,
				 struct btrfs_root *root,
				 struct btrfs_path *path,
				 struct walk_control *wc, int *lookup_info)
{
	struct btrfs_fs_info *fs_info = root->fs_info;
	u64 bytenr;
	u64 generation;
	u64 parent;
	u32 blocksize;
	struct btrfs_key key;
	struct btrfs_key first_key;
	struct btrfs_ref ref = { 0 };
	struct extent_buffer *next;
	int level = wc->level;
	int reada = 0;
	int ret = 0;
	bool need_account = false;

	generation = btrfs_node_ptr_generation(path->nodes[level],
					       path->slots[level]);
	/*
	 * if the lower level block was created before the snapshot
	 * was created, we know there is no need to update back refs
	 * for the subtree
	 */
	if (wc->stage == UPDATE_BACKREF &&
	    generation <= root->root_key.offset) {
		*lookup_info = 1;
		return 1;
	}

	bytenr = btrfs_node_blockptr(path->nodes[level], path->slots[level]);
	btrfs_node_key_to_cpu(path->nodes[level], &first_key,
			      path->slots[level]);
	blocksize = fs_info->nodesize;

	next = find_extent_buffer(fs_info, bytenr);
	if (!next) {
		next = btrfs_find_create_tree_block(fs_info, bytenr);
		if (IS_ERR(next))
			return PTR_ERR(next);

		btrfs_set_buffer_lockdep_class(root->root_key.objectid, next,
					       level - 1);
		reada = 1;
	}
	btrfs_tree_lock(next);
	btrfs_set_lock_blocking(next);

	ret = btrfs_lookup_extent_info(trans, fs_info, bytenr, level - 1, 1,
				       &wc->refs[level - 1],
				       &wc->flags[level - 1]);
	if (ret < 0)
		goto out_unlock;

	if (unlikely(wc->refs[level - 1] == 0)) {
		btrfs_err(fs_info, "Missing references.");
		ret = -EIO;
		goto out_unlock;
	}
	*lookup_info = 0;

	if (wc->stage == DROP_REFERENCE) {
		if (wc->refs[level - 1] > 1) {
			need_account = true;
			if (level == 1 &&
			    (wc->flags[0] & BTRFS_BLOCK_FLAG_FULL_BACKREF))
				goto skip;

			if (!wc->update_ref ||
			    generation <= root->root_key.offset)
				goto skip;

			btrfs_node_key_to_cpu(path->nodes[level], &key,
					      path->slots[level]);
			ret = btrfs_comp_cpu_keys(&key, &wc->update_progress);
			if (ret < 0)
				goto skip;

			wc->stage = UPDATE_BACKREF;
			wc->shared_level = level - 1;
		}
	} else {
		if (level == 1 &&
		    (wc->flags[0] & BTRFS_BLOCK_FLAG_FULL_BACKREF))
			goto skip;
	}

	if (!btrfs_buffer_uptodate(next, generation, 0)) {
		btrfs_tree_unlock(next);
		free_extent_buffer(next);
		next = NULL;
		*lookup_info = 1;
	}

	if (!next) {
		if (reada && level == 1)
			reada_walk_down(trans, root, wc, path);
		next = read_tree_block(fs_info, bytenr, generation, level - 1,
				       &first_key);
		if (IS_ERR(next)) {
			return PTR_ERR(next);
		} else if (!extent_buffer_uptodate(next)) {
			free_extent_buffer(next);
			return -EIO;
		}
		btrfs_tree_lock(next);
		btrfs_set_lock_blocking(next);
	}

	level--;
	ASSERT(level == btrfs_header_level(next));
	if (level != btrfs_header_level(next)) {
		btrfs_err(root->fs_info, "mismatched level");
		ret = -EIO;
		goto out_unlock;
	}
	path->nodes[level] = next;
	path->slots[level] = 0;
	path->locks[level] = BTRFS_WRITE_LOCK_BLOCKING;
	wc->level = level;
	if (wc->level == 1)
		wc->reada_slot = 0;
	return 0;
skip:
	wc->refs[level - 1] = 0;
	wc->flags[level - 1] = 0;
	if (wc->stage == DROP_REFERENCE) {
		if (wc->flags[level] & BTRFS_BLOCK_FLAG_FULL_BACKREF) {
			parent = path->nodes[level]->start;
		} else {
			ASSERT(root->root_key.objectid ==
			       btrfs_header_owner(path->nodes[level]));
			if (root->root_key.objectid !=
			    btrfs_header_owner(path->nodes[level])) {
				btrfs_err(root->fs_info,
						"mismatched block owner");
				ret = -EIO;
				goto out_unlock;
			}
			parent = 0;
		}

		/*
		 * If we had a drop_progress we need to verify the refs are set
		 * as expected.  If we find our ref then we know that from here
		 * on out everything should be correct, and we can clear the
		 * ->restarted flag.
		 */
		if (wc->restarted) {
			ret = check_ref_exists(trans, root, bytenr, parent,
					       level - 1);
			if (ret < 0)
				goto out_unlock;
			if (ret == 0)
				goto no_delete;
			ret = 0;
			wc->restarted = 0;
		}

		/*
		 * Reloc tree doesn't contribute to qgroup numbers, and we have
		 * already accounted them at merge time (replace_path),
		 * thus we could skip expensive subtree trace here.
		 */
		if (root->root_key.objectid != BTRFS_TREE_RELOC_OBJECTID &&
		    need_account) {
			ret = btrfs_qgroup_trace_subtree(trans, root, next,
							 generation, level - 1);
			if (ret) {
				btrfs_err_rl(fs_info,
					     "Error %d accounting shared subtree. Quota is out of sync, rescan required.",
					     ret);
			}
		}

		/*
		 * We need to update the next key in our walk control so we can
		 * update the drop_progress key accordingly.  We don't care if
		 * find_next_key doesn't find a key because that means we're at
		 * the end and are going to clean up now.
		 */
		wc->drop_level = level;
		find_next_key(path, level, &wc->drop_progress);
		btrfs_init_generic_ref(&ref, BTRFS_DROP_DELAYED_REF, bytenr,
				       fs_info->nodesize, parent);
		btrfs_init_tree_ref(&ref, level - 1, root->root_key.objectid);
		ret = btrfs_free_extent(trans, root, &ref);
		if (ret)
			goto out_unlock;
	}
no_delete:
	*lookup_info = 1;
	ret = 1;

out_unlock:
	btrfs_tree_unlock(next);
	free_extent_buffer(next);

	return ret;
}

/*
 * helper to process tree block while walking up the tree.
 *
 * when wc->stage == DROP_REFERENCE, this function drops
 * reference count on the block.
 *
 * when wc->stage == UPDATE_BACKREF, this function changes
 * wc->stage back to DROP_REFERENCE if we changed wc->stage
 * to UPDATE_BACKREF previously while processing the block.
 *
 * NOTE: return value 1 means we should stop walking up.
 */
static noinline int walk_up_proc(struct btrfs_trans_handle *trans,
				 struct btrfs_root *root,
				 struct btrfs_path *path,
				 struct walk_control *wc)
{
	struct btrfs_fs_info *fs_info = root->fs_info;
	int ret;
	int level = wc->level;
	struct extent_buffer *eb = path->nodes[level];
	u64 parent = 0;

	if (wc->stage == UPDATE_BACKREF) {
		BUG_ON(wc->shared_level < level);
		if (level < wc->shared_level)
			goto out;

		ret = find_next_key(path, level + 1, &wc->update_progress);
		if (ret > 0)
			wc->update_ref = 0;

		wc->stage = DROP_REFERENCE;
		wc->shared_level = -1;
		path->slots[level] = 0;

		/*
		 * check reference count again if the block isn't locked.
		 * we should start walking down the tree again if reference
		 * count is one.
		 */
		if (!path->locks[level]) {
			BUG_ON(level == 0);
			btrfs_tree_lock(eb);
			btrfs_set_lock_blocking(eb);
			path->locks[level] = BTRFS_WRITE_LOCK_BLOCKING;

			ret = btrfs_lookup_extent_info(trans, fs_info,
						       eb->start, level, 1,
						       &wc->refs[level],
						       &wc->flags[level]);
			if (ret < 0) {
				btrfs_tree_unlock_rw(eb, path->locks[level]);
				path->locks[level] = 0;
				return ret;
			}
			BUG_ON(wc->refs[level] == 0);
			if (wc->refs[level] == 1) {
				btrfs_tree_unlock_rw(eb, path->locks[level]);
				path->locks[level] = 0;
				return 1;
			}
		}
	}

	/* wc->stage == DROP_REFERENCE */
	BUG_ON(wc->refs[level] > 1 && !path->locks[level]);

	if (wc->refs[level] == 1) {
		if (level == 0) {
			if (wc->flags[level] & BTRFS_BLOCK_FLAG_FULL_BACKREF)
				ret = btrfs_dec_ref(trans, root, eb, 1);
			else
				ret = btrfs_dec_ref(trans, root, eb, 0);
			BUG_ON(ret); /* -ENOMEM */
			if (is_fstree(root->root_key.objectid)) {
				ret = btrfs_qgroup_trace_leaf_items(trans,
						fs_info, eb);
				if (ret) {
					btrfs_err_rl(fs_info,
"error %d accounting leaf items. Quota is out of sync, rescan required.",
						     ret);
				}
			}
		}
		/* make block locked assertion in clean_tree_block happy */
		if (!path->locks[level] &&
		    btrfs_header_generation(eb) == trans->transid) {
			btrfs_tree_lock(eb);
			btrfs_set_lock_blocking(eb);
			path->locks[level] = BTRFS_WRITE_LOCK_BLOCKING;
		}
		clean_tree_block(fs_info, eb);
	}

	if (eb == root->node) {
		if (wc->flags[level] & BTRFS_BLOCK_FLAG_FULL_BACKREF)
			parent = eb->start;
		else
			BUG_ON(root->root_key.objectid !=
			       btrfs_header_owner(eb));
	} else {
		if (wc->flags[level + 1] & BTRFS_BLOCK_FLAG_FULL_BACKREF)
			parent = path->nodes[level + 1]->start;
		else
			BUG_ON(root->root_key.objectid !=
			       btrfs_header_owner(path->nodes[level + 1]));
	}

	btrfs_free_tree_block(trans, root, eb, parent, wc->refs[level] == 1);
out:
	wc->refs[level] = 0;
	wc->flags[level] = 0;
	return 0;
}

static noinline int walk_down_tree(struct btrfs_trans_handle *trans,
				   struct btrfs_root *root,
				   struct btrfs_path *path,
				   struct walk_control *wc)
{
	int level = wc->level;
	int lookup_info = 1;
	int ret;

	while (level >= 0) {
		ret = walk_down_proc(trans, root, path, wc, lookup_info);
		if (ret > 0)
			break;

		if (level == 0)
			break;

		if (path->slots[level] >=
		    btrfs_header_nritems(path->nodes[level]))
			break;

		ret = do_walk_down(trans, root, path, wc, &lookup_info);
		if (ret > 0) {
			path->slots[level]++;
			continue;
		} else if (ret < 0)
			return ret;
		level = wc->level;
	}
	return 0;
}

static noinline int walk_up_tree(struct btrfs_trans_handle *trans,
				 struct btrfs_root *root,
				 struct btrfs_path *path,
				 struct walk_control *wc, int max_level)
{
	int level = wc->level;
	int ret;

	path->slots[level] = btrfs_header_nritems(path->nodes[level]);
	while (level < max_level && path->nodes[level]) {
		wc->level = level;
		if (path->slots[level] + 1 <
		    btrfs_header_nritems(path->nodes[level])) {
			path->slots[level]++;
			return 0;
		} else {
			ret = walk_up_proc(trans, root, path, wc);
			if (ret > 0)
				return 0;

			if (path->locks[level]) {
				btrfs_tree_unlock_rw(path->nodes[level],
						     path->locks[level]);
				path->locks[level] = 0;
			}
			free_extent_buffer(path->nodes[level]);
			path->nodes[level] = NULL;
			level++;
		}
	}
	return 1;
}

/*
 * drop a subvolume tree.
 *
 * this function traverses the tree freeing any blocks that only
 * referenced by the tree.
 *
 * when a shared tree block is found. this function decreases its
 * reference count by one. if update_ref is true, this function
 * also make sure backrefs for the shared block and all lower level
 * blocks are properly updated.
 *
 * If called with for_reloc == 0, may exit early with -EAGAIN
 */
int btrfs_drop_snapshot(struct btrfs_root *root,
			 struct btrfs_block_rsv *block_rsv, int update_ref,
			 int for_reloc)
{
	struct btrfs_fs_info *fs_info = root->fs_info;
	struct btrfs_path *path;
	struct btrfs_trans_handle *trans;
	struct btrfs_root *tree_root = fs_info->tree_root;
	struct btrfs_root_item *root_item = &root->root_item;
	struct walk_control *wc;
	struct btrfs_key key;
	int err = 0;
	int ret;
	int level;
	bool root_dropped = false;

	btrfs_debug(fs_info, "Drop subvolume %llu", root->objectid);

	path = btrfs_alloc_path();
	if (!path) {
		err = -ENOMEM;
		goto out;
	}

	wc = kzalloc(sizeof(*wc), GFP_NOFS);
	if (!wc) {
		btrfs_free_path(path);
		err = -ENOMEM;
		goto out;
	}

	/*
	 * Use join to avoid potential EINTR from transaction start. See
	 * wait_reserve_ticket and the whole reservation callchain.
	 */
	if (for_reloc)
		trans = btrfs_join_transaction(tree_root);
	else
		trans = btrfs_start_transaction(tree_root, 0);
	if (IS_ERR(trans)) {
		err = PTR_ERR(trans);
		goto out_free;
	}

	err = btrfs_run_delayed_items(trans, fs_info);
	if (err)
		goto out_end_trans;

	if (block_rsv)
		trans->block_rsv = block_rsv;

	/*
	 * This will help us catch people modifying the fs tree while we're
	 * dropping it.  It is unsafe to mess with the fs tree while it's being
	 * dropped as we unlock the root node and parent nodes as we walk down
	 * the tree, assuming nothing will change.  If something does change
	 * then we'll have stale information and drop references to blocks we've
	 * already dropped.
	 */
	set_bit(BTRFS_ROOT_DELETING, &root->state);
	if (btrfs_disk_key_objectid(&root_item->drop_progress) == 0) {
		level = btrfs_header_level(root->node);
		path->nodes[level] = btrfs_lock_root_node(root);
		btrfs_set_lock_blocking(path->nodes[level]);
		path->slots[level] = 0;
		path->locks[level] = BTRFS_WRITE_LOCK_BLOCKING;
		memset(&wc->update_progress, 0,
		       sizeof(wc->update_progress));
	} else {
		btrfs_disk_key_to_cpu(&key, &root_item->drop_progress);
		memcpy(&wc->update_progress, &key,
		       sizeof(wc->update_progress));

		level = root_item->drop_level;
		BUG_ON(level == 0);
		path->lowest_level = level;
		ret = btrfs_search_slot(NULL, root, &key, path, 0, 0);
		path->lowest_level = 0;
		if (ret < 0) {
			err = ret;
			goto out_end_trans;
		}
		WARN_ON(ret > 0);

		/*
		 * unlock our path, this is safe because only this
		 * function is allowed to delete this snapshot
		 */
		btrfs_unlock_up_safe(path, 0);

		level = btrfs_header_level(root->node);
		while (1) {
			btrfs_tree_lock(path->nodes[level]);
			btrfs_set_lock_blocking(path->nodes[level]);
			path->locks[level] = BTRFS_WRITE_LOCK_BLOCKING;

			ret = btrfs_lookup_extent_info(trans, fs_info,
						path->nodes[level]->start,
						level, 1, &wc->refs[level],
						&wc->flags[level]);
			if (ret < 0) {
				err = ret;
				goto out_end_trans;
			}
			BUG_ON(wc->refs[level] == 0);

			if (level == root_item->drop_level)
				break;

			btrfs_tree_unlock(path->nodes[level]);
			path->locks[level] = 0;
			WARN_ON(wc->refs[level] != 1);
			level--;
		}
	}

	wc->restarted = test_bit(BTRFS_ROOT_DEAD_TREE, &root->state);
	wc->level = level;
	wc->shared_level = -1;
	wc->stage = DROP_REFERENCE;
	wc->update_ref = update_ref;
	wc->keep_locks = 0;
	wc->for_reloc = for_reloc;
	wc->reada_count = BTRFS_NODEPTRS_PER_BLOCK(fs_info);

	while (1) {

		ret = walk_down_tree(trans, root, path, wc);
		if (ret < 0) {
			err = ret;
			break;
		}

		ret = walk_up_tree(trans, root, path, wc, BTRFS_MAX_LEVEL);
		if (ret < 0) {
			err = ret;
			break;
		}

		if (ret > 0) {
			BUG_ON(wc->stage != DROP_REFERENCE);
			break;
		}

		if (wc->stage == DROP_REFERENCE) {
			wc->drop_level = wc->level;
			btrfs_node_key_to_cpu(path->nodes[wc->drop_level],
					      &wc->drop_progress,
					      path->slots[wc->drop_level]);
		}
		btrfs_cpu_key_to_disk(&root_item->drop_progress,
				      &wc->drop_progress);
		root_item->drop_level = wc->drop_level;

		BUG_ON(wc->level == 0);
		if (btrfs_should_end_transaction(trans) ||
		    (!for_reloc && btrfs_need_cleaner_sleep(fs_info))) {
			ret = btrfs_update_root(trans, tree_root,
						&root->root_key,
						root_item);
			if (ret) {
				btrfs_abort_transaction(trans, ret);
				err = ret;
				goto out_end_trans;
			}

			btrfs_end_transaction_throttle(trans);
			if (!for_reloc && btrfs_need_cleaner_sleep(fs_info)) {
				btrfs_debug(fs_info,
					    "drop snapshot early exit");
				err = -EAGAIN;
				goto out_free;
			}

			trans = btrfs_start_transaction(tree_root, 0);
			if (IS_ERR(trans)) {
				err = PTR_ERR(trans);
				goto out_free;
			}
			if (block_rsv)
				trans->block_rsv = block_rsv;
		}
	}
	btrfs_release_path(path);
	if (err)
		goto out_end_trans;

	ret = btrfs_del_root(trans, tree_root, &root->root_key);
	if (ret) {
		btrfs_abort_transaction(trans, ret);
		err = ret;
		goto out_end_trans;
	}

	if (root->root_key.objectid != BTRFS_TREE_RELOC_OBJECTID) {
		ret = btrfs_find_root(tree_root, &root->root_key, path,
				      NULL, NULL);
		if (ret < 0) {
			btrfs_abort_transaction(trans, ret);
			err = ret;
			goto out_end_trans;
		} else if (ret > 0) {
			/* if we fail to delete the orphan item this time
			 * around, it'll get picked up the next time.
			 *
			 * The most common failure here is just -ENOENT.
			 */
			btrfs_del_orphan_item(trans, tree_root,
					      root->root_key.objectid);
		}
	}

	if (test_bit(BTRFS_ROOT_IN_RADIX, &root->state)) {
		btrfs_add_dropped_root(trans, root);
	} else {
		free_extent_buffer(root->node);
		free_extent_buffer(root->commit_root);
		btrfs_put_fs_root(root);
	}
	root_dropped = true;
out_end_trans:
	btrfs_end_transaction_throttle(trans);
out_free:
	kfree(wc);
	btrfs_free_path(path);
out:
	/*
	 * So if we need to stop dropping the snapshot for whatever reason we
	 * need to make sure to add it back to the dead root list so that we
	 * keep trying to do the work later.  This also cleans up roots if we
	 * don't have it in the radix (like when we recover after a power fail
	 * or unmount) so we don't leak memory.
	 */
	if (!for_reloc && root_dropped == false)
		btrfs_add_dead_root(root);
	return err;
}

/*
 * drop subtree rooted at tree block 'node'.
 *
 * NOTE: this function will unlock and release tree block 'node'
 * only used by relocation code
 */
int btrfs_drop_subtree(struct btrfs_trans_handle *trans,
			struct btrfs_root *root,
			struct extent_buffer *node,
			struct extent_buffer *parent)
{
	struct btrfs_fs_info *fs_info = root->fs_info;
	struct btrfs_path *path;
	struct walk_control *wc;
	int level;
	int parent_level;
	int ret = 0;
	int wret;

	BUG_ON(root->root_key.objectid != BTRFS_TREE_RELOC_OBJECTID);

	path = btrfs_alloc_path();
	if (!path)
		return -ENOMEM;

	wc = kzalloc(sizeof(*wc), GFP_NOFS);
	if (!wc) {
		btrfs_free_path(path);
		return -ENOMEM;
	}

	btrfs_assert_tree_locked(parent);
	parent_level = btrfs_header_level(parent);
	extent_buffer_get(parent);
	path->nodes[parent_level] = parent;
	path->slots[parent_level] = btrfs_header_nritems(parent);

	btrfs_assert_tree_locked(node);
	level = btrfs_header_level(node);
	path->nodes[level] = node;
	path->slots[level] = 0;
	path->locks[level] = BTRFS_WRITE_LOCK_BLOCKING;

	wc->refs[parent_level] = 1;
	wc->flags[parent_level] = BTRFS_BLOCK_FLAG_FULL_BACKREF;
	wc->level = level;
	wc->shared_level = -1;
	wc->stage = DROP_REFERENCE;
	wc->update_ref = 0;
	wc->keep_locks = 1;
	wc->for_reloc = 1;
	wc->reada_count = BTRFS_NODEPTRS_PER_BLOCK(fs_info);

	while (1) {
		wret = walk_down_tree(trans, root, path, wc);
		if (wret < 0) {
			ret = wret;
			break;
		}

		wret = walk_up_tree(trans, root, path, wc, parent_level);
		if (wret < 0)
			ret = wret;
		if (wret != 0)
			break;
	}

	kfree(wc);
	btrfs_free_path(path);
	return ret;
}

/*
 * helper to account the unused space of all the readonly block group in the
 * space_info. takes mirrors into account.
 */
u64 btrfs_account_ro_block_groups_free_space(struct btrfs_space_info *sinfo)
{
	struct btrfs_block_group_cache *block_group;
	u64 free_bytes = 0;
	int factor;

	/* It's df, we don't care if it's racy */
	if (list_empty(&sinfo->ro_bgs))
		return 0;

	spin_lock(&sinfo->lock);
	list_for_each_entry(block_group, &sinfo->ro_bgs, ro_list) {
		spin_lock(&block_group->lock);

		if (!block_group->ro) {
			spin_unlock(&block_group->lock);
			continue;
		}

		factor = btrfs_bg_type_to_factor(block_group->flags);
		free_bytes += (block_group->key.offset -
			       btrfs_block_group_used(&block_group->item)) *
			       factor;

		spin_unlock(&block_group->lock);
	}
	spin_unlock(&sinfo->lock);

	return free_bytes;
}

/* link_block_group will queue up kobjects to add when we're reclaim-safe */
void btrfs_add_raid_kobjects(struct btrfs_fs_info *fs_info)
{
	struct btrfs_space_info *space_info;
	struct raid_kobject *rkobj;
	LIST_HEAD(list);
	int index;
	int ret = 0;

	spin_lock(&fs_info->pending_raid_kobjs_lock);
	list_splice_init(&fs_info->pending_raid_kobjs, &list);
	spin_unlock(&fs_info->pending_raid_kobjs_lock);

	list_for_each_entry(rkobj, &list, list) {
		space_info = btrfs_find_space_info(fs_info, rkobj->flags);
		index = __get_raid_index(rkobj->flags);

		ret = kobject_add(&rkobj->kobj, &space_info->kobj,
				  "%s", get_raid_name(index));
		if (ret) {
			kobject_put(&rkobj->kobj);
			break;
		}
	}
	if (ret)
		btrfs_warn(fs_info,
			   "failed to add kobject for block cache, ignoring");
}

int btrfs_error_unpin_extent_range(struct btrfs_fs_info *fs_info,
				   u64 start, u64 end)
{
	return unpin_extent_range(fs_info, start, end, false);
}

/*
 * It used to be that old block groups would be left around forever.
 * Iterating over them would be enough to trim unused space.  Since we
 * now automatically remove them, we also need to iterate over unallocated
 * space.
 *
 * We don't want a transaction for this since the discard may take a
 * substantial amount of time.  We don't require that a transaction be
 * running, but we do need to take a running transaction into account
 * to ensure that we're not discarding chunks that were released in
 * the current transaction.
 *
 * Holding the chunks lock will prevent other threads from allocating
 * or releasing chunks, but it won't prevent a running transaction
 * from committing and releasing the memory that the pending chunks
 * list head uses.  For that, we need to take a reference to the
 * transaction.
 */
static int btrfs_trim_free_extents(struct btrfs_device *device,
				   u64 minlen, u64 *trimmed)
{
	u64 start = 0, len = 0;
	int ret;

	*trimmed = 0;

	/* Not writeable = nothing to do. */
	if (!device->writeable)
		return 0;

	/* No free space = nothing to do. */
	if (device->total_bytes <= device->bytes_used)
		return 0;

	ret = 0;

	while (1) {
		struct btrfs_fs_info *fs_info = device->fs_info;
		struct btrfs_transaction *trans;
		u64 bytes;

		ret = mutex_lock_interruptible(&fs_info->chunk_mutex);
		if (ret)
			return ret;

		down_read(&fs_info->commit_root_sem);

		spin_lock(&fs_info->trans_lock);
		trans = fs_info->running_transaction;
		if (trans)
			refcount_inc(&trans->use_count);
		spin_unlock(&fs_info->trans_lock);

		ret = find_free_dev_extent_start(trans, device, minlen, start,
						 &start, &len);
		if (trans)
			btrfs_put_transaction(trans);

		if (ret) {
			up_read(&fs_info->commit_root_sem);
			mutex_unlock(&fs_info->chunk_mutex);
			if (ret == -ENOSPC)
				ret = 0;
			break;
		}

		ret = btrfs_issue_discard(device->bdev, start, len, &bytes);
		up_read(&fs_info->commit_root_sem);
		mutex_unlock(&fs_info->chunk_mutex);

		if (ret)
			break;

		start += len;
		*trimmed += bytes;

		if (fatal_signal_pending(current)) {
			ret = -ERESTARTSYS;
			break;
		}

		cond_resched();
	}

	return ret;
}

/*
 * Trim the whole filesystem by:
 * 1) trimming the free space in each block group
 * 2) trimming the unallocated space on each device
 *
 * This will also continue trimming even if a block group or device encounters
 * an error.  The return value will be the last error, or 0 if nothing bad
 * happens.
 */
int btrfs_trim_fs(struct btrfs_fs_info *fs_info, struct fstrim_range *range)
{
	struct btrfs_block_group_cache *cache = NULL;
	struct btrfs_device *device;
	struct list_head *devices;
	u64 group_trimmed;
	u64 start;
	u64 end;
	u64 trimmed = 0;
	u64 bg_failed = 0;
	u64 dev_failed = 0;
	int bg_ret = 0;
	int dev_ret = 0;
	int ret = 0;

	cache = btrfs_lookup_first_block_group(fs_info, range->start);
	for (; cache; cache = btrfs_next_block_group(cache)) {
		if (cache->key.objectid >= (range->start + range->len)) {
			btrfs_put_block_group(cache);
			break;
		}

		start = max(range->start, cache->key.objectid);
		end = min(range->start + range->len,
				cache->key.objectid + cache->key.offset);

		if (end - start >= range->minlen) {
			if (!btrfs_block_group_cache_done(cache)) {
				ret = btrfs_cache_block_group(cache, 0);
				if (ret) {
					bg_failed++;
					bg_ret = ret;
					continue;
				}
				ret = btrfs_wait_block_group_cache_done(cache);
				if (ret) {
					bg_failed++;
					bg_ret = ret;
					continue;
				}
			}
			ret = btrfs_trim_block_group(cache,
						     &group_trimmed,
						     start,
						     end,
						     range->minlen);

			trimmed += group_trimmed;
			if (ret) {
				bg_failed++;
				bg_ret = ret;
				continue;
			}
		}
	}

	if (bg_failed)
		btrfs_warn(fs_info,
			"failed to trim %llu block group(s), last error %d",
			bg_failed, bg_ret);
	mutex_lock(&fs_info->fs_devices->device_list_mutex);
	devices = &fs_info->fs_devices->alloc_list;
	list_for_each_entry(device, devices, dev_alloc_list) {
		ret = btrfs_trim_free_extents(device, range->minlen,
					      &group_trimmed);
		if (ret) {
			dev_failed++;
			dev_ret = ret;
			break;
		}

		trimmed += group_trimmed;
	}
	mutex_unlock(&fs_info->fs_devices->device_list_mutex);

	if (dev_failed)
		btrfs_warn(fs_info,
			"failed to trim %llu device(s), last error %d",
			dev_failed, dev_ret);
	range->len = trimmed;
	if (bg_ret)
		return bg_ret;
	return dev_ret;
}

/*
 * btrfs_{start,end}_write_no_snapshoting() are similar to
 * mnt_{want,drop}_write(), they are used to prevent some tasks from writing
 * data into the page cache through nocow before the subvolume is snapshoted,
 * but flush the data into disk after the snapshot creation, or to prevent
 * operations while snapshoting is ongoing and that cause the snapshot to be
 * inconsistent (writes followed by expanding truncates for example).
 */
void btrfs_end_write_no_snapshoting(struct btrfs_root *root)
{
	percpu_counter_dec(&root->subv_writers->counter);
	/*
	 * Make sure counter is updated before we wake up waiters.
	 */
	smp_mb();
	if (waitqueue_active(&root->subv_writers->wait))
		wake_up(&root->subv_writers->wait);
}

int btrfs_start_write_no_snapshoting(struct btrfs_root *root)
{
	if (atomic_read(&root->will_be_snapshoted))
		return 0;

	percpu_counter_inc(&root->subv_writers->counter);
	/*
	 * Make sure counter is updated before we check for snapshot creation.
	 */
	smp_mb();
	if (atomic_read(&root->will_be_snapshoted)) {
		btrfs_end_write_no_snapshoting(root);
		return 0;
	}
	return 1;
}

void btrfs_wait_for_snapshot_creation(struct btrfs_root *root)
{
	while (true) {
		int ret;

		ret = btrfs_start_write_no_snapshoting(root);
		if (ret)
			break;
		wait_on_atomic_t(&root->will_be_snapshoted, atomic_t_wait,
				 TASK_UNINTERRUPTIBLE);
	}
}<|MERGE_RESOLUTION|>--- conflicted
+++ resolved
@@ -3876,2738 +3876,6 @@
 				goto checks;
 			}
 
-<<<<<<< HEAD
-=======
-	/*
-	 * See if there is some space in the delayed insertion reservation for
-	 * this reservation.
-	 */
-	if (space_info != delayed_rsv->space_info)
-		return -ENOSPC;
-
-	spin_lock(&delayed_rsv->lock);
-	if (delayed_rsv->size > bytes)
-		bytes = 0;
-	else
-		bytes -= delayed_rsv->size;
-
-	if (percpu_counter_compare(&space_info->total_bytes_pinned,
-				   bytes) < 0) {
-		spin_unlock(&delayed_rsv->lock);
-		return -ENOSPC;
-	}
-	spin_unlock(&delayed_rsv->lock);
-
-commit:
-	trans = btrfs_join_transaction(fs_info->extent_root);
-	if (IS_ERR(trans))
-		return -ENOSPC;
-
-	return btrfs_commit_transaction(trans);
-}
-
-static int flush_space(struct btrfs_fs_info *fs_info,
-		       struct btrfs_space_info *space_info, u64 num_bytes,
-		       u64 orig_bytes, int state)
-{
-	struct btrfs_root *root = fs_info->extent_root;
-	struct btrfs_trans_handle *trans;
-	int nr;
-	int ret = 0;
-
-	switch (state) {
-	case FLUSH_DELAYED_ITEMS_NR:
-	case FLUSH_DELAYED_ITEMS:
-		if (state == FLUSH_DELAYED_ITEMS_NR)
-			nr = calc_reclaim_items_nr(fs_info, num_bytes) * 2;
-		else
-			nr = -1;
-
-		trans = btrfs_join_transaction(root);
-		if (IS_ERR(trans)) {
-			ret = PTR_ERR(trans);
-			break;
-		}
-		ret = btrfs_run_delayed_items_nr(trans, fs_info, nr);
-		btrfs_end_transaction(trans);
-		break;
-	case FLUSH_DELALLOC:
-	case FLUSH_DELALLOC_WAIT:
-		shrink_delalloc(root, num_bytes * 2, orig_bytes,
-				state == FLUSH_DELALLOC_WAIT);
-		break;
-	case ALLOC_CHUNK:
-		trans = btrfs_join_transaction(root);
-		if (IS_ERR(trans)) {
-			ret = PTR_ERR(trans);
-			break;
-		}
-		ret = do_chunk_alloc(trans, fs_info,
-				     btrfs_get_alloc_profile(root, 0),
-				     CHUNK_ALLOC_NO_FORCE);
-		btrfs_end_transaction(trans);
-		if (ret > 0 || ret == -ENOSPC)
-			ret = 0;
-		break;
-	case COMMIT_TRANS:
-		ret = may_commit_transaction(fs_info, space_info);
-		break;
-	default:
-		ret = -ENOSPC;
-		break;
-	}
-
-	trace_btrfs_flush_space(fs_info, space_info->flags, num_bytes,
-				orig_bytes, state, ret);
-	return ret;
-}
-
-static inline u64
-btrfs_calc_reclaim_metadata_size(struct btrfs_root *root,
-				 struct btrfs_space_info *space_info)
-{
-	struct reserve_ticket *ticket;
-	u64 used;
-	u64 expected;
-	u64 to_reclaim = 0;
-
-	list_for_each_entry(ticket, &space_info->tickets, list)
-		to_reclaim += ticket->bytes;
-	list_for_each_entry(ticket, &space_info->priority_tickets, list)
-		to_reclaim += ticket->bytes;
-	if (to_reclaim)
-		return to_reclaim;
-
-	to_reclaim = min_t(u64, num_online_cpus() * SZ_1M, SZ_16M);
-	if (can_overcommit(root, space_info, to_reclaim,
-			   BTRFS_RESERVE_FLUSH_ALL))
-		return 0;
-
-	used = space_info->bytes_used + space_info->bytes_reserved +
-	       space_info->bytes_pinned + space_info->bytes_readonly +
-	       space_info->bytes_may_use;
-	if (can_overcommit(root, space_info, SZ_1M, BTRFS_RESERVE_FLUSH_ALL))
-		expected = div_factor_fine(space_info->total_bytes, 95);
-	else
-		expected = div_factor_fine(space_info->total_bytes, 90);
-
-	if (used > expected)
-		to_reclaim = used - expected;
-	else
-		to_reclaim = 0;
-	to_reclaim = min(to_reclaim, space_info->bytes_may_use +
-				     space_info->bytes_reserved);
-	return to_reclaim;
-}
-
-static inline int need_do_async_reclaim(struct btrfs_space_info *space_info,
-					struct btrfs_root *root, u64 used)
-{
-	struct btrfs_fs_info *fs_info = root->fs_info;
-	u64 thresh = div_factor_fine(space_info->total_bytes, 98);
-
-	/* If we're just plain full then async reclaim just slows us down. */
-	if ((space_info->bytes_used + space_info->bytes_reserved) >= thresh)
-		return 0;
-
-	if (!btrfs_calc_reclaim_metadata_size(root, space_info))
-		return 0;
-
-	return (used >= thresh && !btrfs_fs_closing(fs_info) &&
-		!test_bit(BTRFS_FS_STATE_REMOUNTING, &fs_info->fs_state));
-}
-
-static void wake_all_tickets(struct list_head *head)
-{
-	struct reserve_ticket *ticket;
-
-	while (!list_empty(head)) {
-		ticket = list_first_entry(head, struct reserve_ticket, list);
-		list_del_init(&ticket->list);
-		ticket->error = -ENOSPC;
-		wake_up(&ticket->wait);
-	}
-}
-
-/*
- * This is for normal flushers, we can wait all goddamned day if we want to.  We
- * will loop and continuously try to flush as long as we are making progress.
- * We count progress as clearing off tickets each time we have to loop.
- */
-static void btrfs_async_reclaim_metadata_space(struct work_struct *work)
-{
-	struct btrfs_fs_info *fs_info;
-	struct btrfs_space_info *space_info;
-	u64 to_reclaim;
-	int flush_state;
-	int commit_cycles = 0;
-	u64 last_tickets_id;
-
-	fs_info = container_of(work, struct btrfs_fs_info, async_reclaim_work);
-	space_info = __find_space_info(fs_info, BTRFS_BLOCK_GROUP_METADATA);
-
-	spin_lock(&space_info->lock);
-	to_reclaim = btrfs_calc_reclaim_metadata_size(fs_info->fs_root,
-						      space_info);
-	if (!to_reclaim) {
-		space_info->flush = 0;
-		spin_unlock(&space_info->lock);
-		return;
-	}
-	last_tickets_id = space_info->tickets_id;
-	spin_unlock(&space_info->lock);
-
-	flush_state = FLUSH_DELAYED_ITEMS_NR;
-	do {
-		struct reserve_ticket *ticket;
-		int ret;
-
-		ret = flush_space(fs_info, space_info, to_reclaim, to_reclaim,
-				  flush_state);
-		spin_lock(&space_info->lock);
-		if (list_empty(&space_info->tickets)) {
-			space_info->flush = 0;
-			spin_unlock(&space_info->lock);
-			return;
-		}
-		to_reclaim = btrfs_calc_reclaim_metadata_size(fs_info->fs_root,
-							      space_info);
-		ticket = list_first_entry(&space_info->tickets,
-					  struct reserve_ticket, list);
-		if (last_tickets_id == space_info->tickets_id) {
-			flush_state++;
-		} else {
-			last_tickets_id = space_info->tickets_id;
-			flush_state = FLUSH_DELAYED_ITEMS_NR;
-			if (commit_cycles)
-				commit_cycles--;
-		}
-
-		if (flush_state > COMMIT_TRANS) {
-			commit_cycles++;
-			if (commit_cycles > 2) {
-				wake_all_tickets(&space_info->tickets);
-				space_info->flush = 0;
-			} else {
-				flush_state = FLUSH_DELAYED_ITEMS_NR;
-			}
-		}
-		spin_unlock(&space_info->lock);
-	} while (flush_state <= COMMIT_TRANS);
-}
-
-void btrfs_init_async_reclaim_work(struct work_struct *work)
-{
-	INIT_WORK(work, btrfs_async_reclaim_metadata_space);
-}
-
-static void priority_reclaim_metadata_space(struct btrfs_fs_info *fs_info,
-					    struct btrfs_space_info *space_info,
-					    struct reserve_ticket *ticket)
-{
-	u64 to_reclaim;
-	int flush_state = FLUSH_DELAYED_ITEMS_NR;
-
-	spin_lock(&space_info->lock);
-	to_reclaim = btrfs_calc_reclaim_metadata_size(fs_info->extent_root,
-						      space_info);
-	if (!to_reclaim) {
-		spin_unlock(&space_info->lock);
-		return;
-	}
-	spin_unlock(&space_info->lock);
-
-	do {
-		flush_space(fs_info, space_info, to_reclaim, to_reclaim,
-			    flush_state);
-		flush_state++;
-		spin_lock(&space_info->lock);
-		if (ticket->bytes == 0) {
-			spin_unlock(&space_info->lock);
-			return;
-		}
-		spin_unlock(&space_info->lock);
-
-		/*
-		 * Priority flushers can't wait on delalloc without
-		 * deadlocking.
-		 */
-		if (flush_state == FLUSH_DELALLOC ||
-		    flush_state == FLUSH_DELALLOC_WAIT)
-			flush_state = ALLOC_CHUNK;
-	} while (flush_state < COMMIT_TRANS);
-}
-
-static int wait_reserve_ticket(struct btrfs_fs_info *fs_info,
-			       struct btrfs_space_info *space_info,
-			       struct reserve_ticket *ticket, u64 orig_bytes)
-
-{
-	DEFINE_WAIT(wait);
-	int ret = 0;
-
-	spin_lock(&space_info->lock);
-	while (ticket->bytes > 0 && ticket->error == 0) {
-		ret = prepare_to_wait_event(&ticket->wait, &wait, TASK_KILLABLE);
-		if (ret) {
-			ret = -EINTR;
-			break;
-		}
-		spin_unlock(&space_info->lock);
-
-		schedule();
-
-		finish_wait(&ticket->wait, &wait);
-		spin_lock(&space_info->lock);
-	}
-	if (!ret)
-		ret = ticket->error;
-	if (!list_empty(&ticket->list))
-		list_del_init(&ticket->list);
-	if (ticket->bytes && ticket->bytes < orig_bytes) {
-		u64 num_bytes = orig_bytes - ticket->bytes;
-		space_info->bytes_may_use -= num_bytes;
-		trace_btrfs_space_reservation(fs_info, "space_info",
-					      space_info->flags, num_bytes, 0);
-	}
-	spin_unlock(&space_info->lock);
-
-	return ret;
-}
-
-/**
- * reserve_metadata_bytes - try to reserve bytes from the block_rsv's space
- * @root - the root we're allocating for
- * @space_info - the space info we want to allocate from
- * @orig_bytes - the number of bytes we want
- * @flush - whether or not we can flush to make our reservation
- *
- * This will reserve orig_bytes number of bytes from the space info associated
- * with the block_rsv.  If there is not enough space it will make an attempt to
- * flush out space to make room.  It will do this by flushing delalloc if
- * possible or committing the transaction.  If flush is 0 then no attempts to
- * regain reservations will be made and this will fail if there is not enough
- * space already.
- */
-static int __reserve_metadata_bytes(struct btrfs_root *root,
-				    struct btrfs_space_info *space_info,
-				    u64 orig_bytes,
-				    enum btrfs_reserve_flush_enum flush)
-{
-	struct btrfs_fs_info *fs_info = root->fs_info;
-	struct reserve_ticket ticket;
-	u64 used;
-	int ret = 0;
-
-	ASSERT(orig_bytes);
-	ASSERT(!current->journal_info || flush != BTRFS_RESERVE_FLUSH_ALL);
-
-	spin_lock(&space_info->lock);
-	ret = -ENOSPC;
-	used = btrfs_space_info_used(space_info, true);
-
-	/*
-	 * If we have enough space then hooray, make our reservation and carry
-	 * on.  If not see if we can overcommit, and if we can, hooray carry on.
-	 * If not things get more complicated.
-	 */
-	if (used + orig_bytes <= space_info->total_bytes) {
-		space_info->bytes_may_use += orig_bytes;
-		trace_btrfs_space_reservation(fs_info, "space_info",
-					      space_info->flags, orig_bytes, 1);
-		ret = 0;
-	} else if (can_overcommit(root, space_info, orig_bytes, flush)) {
-		space_info->bytes_may_use += orig_bytes;
-		trace_btrfs_space_reservation(fs_info, "space_info",
-					      space_info->flags, orig_bytes, 1);
-		ret = 0;
-	}
-
-	/*
-	 * If we couldn't make a reservation then setup our reservation ticket
-	 * and kick the async worker if it's not already running.
-	 *
-	 * If we are a priority flusher then we just need to add our ticket to
-	 * the list and we will do our own flushing further down.
-	 */
-	if (ret && flush != BTRFS_RESERVE_NO_FLUSH) {
-		ticket.bytes = orig_bytes;
-		ticket.error = 0;
-		init_waitqueue_head(&ticket.wait);
-		if (flush == BTRFS_RESERVE_FLUSH_ALL) {
-			list_add_tail(&ticket.list, &space_info->tickets);
-			if (!space_info->flush) {
-				space_info->flush = 1;
-				trace_btrfs_trigger_flush(fs_info,
-							  space_info->flags,
-							  orig_bytes, flush,
-							  "enospc");
-				queue_work(system_unbound_wq,
-					   &root->fs_info->async_reclaim_work);
-			}
-		} else {
-			list_add_tail(&ticket.list,
-				      &space_info->priority_tickets);
-		}
-	} else if (!ret && space_info->flags & BTRFS_BLOCK_GROUP_METADATA) {
-		used += orig_bytes;
-		/*
-		 * We will do the space reservation dance during log replay,
-		 * which means we won't have fs_info->fs_root set, so don't do
-		 * the async reclaim as we will panic.
-		 */
-		if (!test_bit(BTRFS_FS_LOG_RECOVERING, &fs_info->flags) &&
-		    need_do_async_reclaim(space_info, root, used) &&
-		    !work_busy(&fs_info->async_reclaim_work)) {
-			trace_btrfs_trigger_flush(fs_info, space_info->flags,
-						  orig_bytes, flush, "preempt");
-			queue_work(system_unbound_wq,
-				   &fs_info->async_reclaim_work);
-		}
-	}
-	spin_unlock(&space_info->lock);
-	if (!ret || flush == BTRFS_RESERVE_NO_FLUSH)
-		return ret;
-
-	if (flush == BTRFS_RESERVE_FLUSH_ALL)
-		return wait_reserve_ticket(fs_info, space_info, &ticket,
-					   orig_bytes);
-
-	ret = 0;
-	priority_reclaim_metadata_space(fs_info, space_info, &ticket);
-	spin_lock(&space_info->lock);
-	if (ticket.bytes) {
-		if (ticket.bytes < orig_bytes) {
-			u64 num_bytes = orig_bytes - ticket.bytes;
-			space_info->bytes_may_use -= num_bytes;
-			trace_btrfs_space_reservation(fs_info, "space_info",
-						      space_info->flags,
-						      num_bytes, 0);
-
-		}
-		list_del_init(&ticket.list);
-		ret = -ENOSPC;
-	}
-	spin_unlock(&space_info->lock);
-	ASSERT(list_empty(&ticket.list));
-	return ret;
-}
-
-/**
- * reserve_metadata_bytes - try to reserve bytes from the block_rsv's space
- * @root - the root we're allocating for
- * @block_rsv - the block_rsv we're allocating for
- * @orig_bytes - the number of bytes we want
- * @flush - whether or not we can flush to make our reservation
- *
- * This will reserve orgi_bytes number of bytes from the space info associated
- * with the block_rsv.  If there is not enough space it will make an attempt to
- * flush out space to make room.  It will do this by flushing delalloc if
- * possible or committing the transaction.  If flush is 0 then no attempts to
- * regain reservations will be made and this will fail if there is not enough
- * space already.
- */
-static int reserve_metadata_bytes(struct btrfs_root *root,
-				  struct btrfs_block_rsv *block_rsv,
-				  u64 orig_bytes,
-				  enum btrfs_reserve_flush_enum flush)
-{
-	struct btrfs_fs_info *fs_info = root->fs_info;
-	struct btrfs_block_rsv *global_rsv = &fs_info->global_block_rsv;
-	int ret;
-
-	ret = __reserve_metadata_bytes(root, block_rsv->space_info, orig_bytes,
-				       flush);
-	if (ret == -ENOSPC &&
-	    unlikely(root->orphan_cleanup_state == ORPHAN_CLEANUP_STARTED)) {
-		if (block_rsv != global_rsv &&
-		    !block_rsv_use_bytes(global_rsv, orig_bytes))
-			ret = 0;
-	}
-	if (ret == -ENOSPC)
-		trace_btrfs_space_reservation(fs_info, "space_info:enospc",
-					      block_rsv->space_info->flags,
-					      orig_bytes, 1);
-	return ret;
-}
-
-static struct btrfs_block_rsv *get_block_rsv(
-					const struct btrfs_trans_handle *trans,
-					const struct btrfs_root *root)
-{
-	struct btrfs_fs_info *fs_info = root->fs_info;
-	struct btrfs_block_rsv *block_rsv = NULL;
-
-	if (test_bit(BTRFS_ROOT_REF_COWS, &root->state) ||
-	    (root == fs_info->csum_root && trans->adding_csums) ||
-	    (root == fs_info->uuid_root))
-		block_rsv = trans->block_rsv;
-
-	if (!block_rsv)
-		block_rsv = root->block_rsv;
-
-	if (!block_rsv)
-		block_rsv = &fs_info->empty_block_rsv;
-
-	return block_rsv;
-}
-
-static int block_rsv_use_bytes(struct btrfs_block_rsv *block_rsv,
-			       u64 num_bytes)
-{
-	int ret = -ENOSPC;
-	spin_lock(&block_rsv->lock);
-	if (block_rsv->reserved >= num_bytes) {
-		block_rsv->reserved -= num_bytes;
-		if (block_rsv->reserved < block_rsv->size)
-			block_rsv->full = 0;
-		ret = 0;
-	}
-	spin_unlock(&block_rsv->lock);
-	return ret;
-}
-
-static void block_rsv_add_bytes(struct btrfs_block_rsv *block_rsv,
-				u64 num_bytes, int update_size)
-{
-	spin_lock(&block_rsv->lock);
-	block_rsv->reserved += num_bytes;
-	if (update_size)
-		block_rsv->size += num_bytes;
-	else if (block_rsv->reserved >= block_rsv->size)
-		block_rsv->full = 1;
-	spin_unlock(&block_rsv->lock);
-}
-
-int btrfs_cond_migrate_bytes(struct btrfs_fs_info *fs_info,
-			     struct btrfs_block_rsv *dest, u64 num_bytes,
-			     int min_factor)
-{
-	struct btrfs_block_rsv *global_rsv = &fs_info->global_block_rsv;
-	u64 min_bytes;
-
-	if (global_rsv->space_info != dest->space_info)
-		return -ENOSPC;
-
-	spin_lock(&global_rsv->lock);
-	min_bytes = div_factor(global_rsv->size, min_factor);
-	if (global_rsv->reserved < min_bytes + num_bytes) {
-		spin_unlock(&global_rsv->lock);
-		return -ENOSPC;
-	}
-	global_rsv->reserved -= num_bytes;
-	if (global_rsv->reserved < global_rsv->size)
-		global_rsv->full = 0;
-	spin_unlock(&global_rsv->lock);
-
-	block_rsv_add_bytes(dest, num_bytes, 1);
-	return 0;
-}
-
-/*
- * This is for space we already have accounted in space_info->bytes_may_use, so
- * basically when we're returning space from block_rsv's.
- */
-static void space_info_add_old_bytes(struct btrfs_fs_info *fs_info,
-				     struct btrfs_space_info *space_info,
-				     u64 num_bytes)
-{
-	struct reserve_ticket *ticket;
-	struct list_head *head;
-	u64 used;
-	enum btrfs_reserve_flush_enum flush = BTRFS_RESERVE_NO_FLUSH;
-	bool check_overcommit = false;
-
-	spin_lock(&space_info->lock);
-	head = &space_info->priority_tickets;
-
-	/*
-	 * If we are over our limit then we need to check and see if we can
-	 * overcommit, and if we can't then we just need to free up our space
-	 * and not satisfy any requests.
-	 */
-	used = space_info->bytes_used + space_info->bytes_reserved +
-		space_info->bytes_pinned + space_info->bytes_readonly +
-		space_info->bytes_may_use;
-	if (used - num_bytes >= space_info->total_bytes)
-		check_overcommit = true;
-again:
-	while (!list_empty(head) && num_bytes) {
-		ticket = list_first_entry(head, struct reserve_ticket,
-					  list);
-		/*
-		 * We use 0 bytes because this space is already reserved, so
-		 * adding the ticket space would be a double count.
-		 */
-		if (check_overcommit &&
-		    !can_overcommit(fs_info->extent_root, space_info, 0,
-				    flush))
-			break;
-		if (num_bytes >= ticket->bytes) {
-			list_del_init(&ticket->list);
-			num_bytes -= ticket->bytes;
-			ticket->bytes = 0;
-			space_info->tickets_id++;
-			wake_up(&ticket->wait);
-		} else {
-			ticket->bytes -= num_bytes;
-			num_bytes = 0;
-		}
-	}
-
-	if (num_bytes && head == &space_info->priority_tickets) {
-		head = &space_info->tickets;
-		flush = BTRFS_RESERVE_FLUSH_ALL;
-		goto again;
-	}
-	space_info->bytes_may_use -= num_bytes;
-	trace_btrfs_space_reservation(fs_info, "space_info",
-				      space_info->flags, num_bytes, 0);
-	spin_unlock(&space_info->lock);
-}
-
-/*
- * This is for newly allocated space that isn't accounted in
- * space_info->bytes_may_use yet.  So if we allocate a chunk or unpin an extent
- * we use this helper.
- */
-static void space_info_add_new_bytes(struct btrfs_fs_info *fs_info,
-				     struct btrfs_space_info *space_info,
-				     u64 num_bytes)
-{
-	struct reserve_ticket *ticket;
-	struct list_head *head = &space_info->priority_tickets;
-
-again:
-	while (!list_empty(head) && num_bytes) {
-		ticket = list_first_entry(head, struct reserve_ticket,
-					  list);
-		if (num_bytes >= ticket->bytes) {
-			trace_btrfs_space_reservation(fs_info, "space_info",
-						      space_info->flags,
-						      ticket->bytes, 1);
-			list_del_init(&ticket->list);
-			num_bytes -= ticket->bytes;
-			space_info->bytes_may_use += ticket->bytes;
-			ticket->bytes = 0;
-			space_info->tickets_id++;
-			wake_up(&ticket->wait);
-		} else {
-			trace_btrfs_space_reservation(fs_info, "space_info",
-						      space_info->flags,
-						      num_bytes, 1);
-			space_info->bytes_may_use += num_bytes;
-			ticket->bytes -= num_bytes;
-			num_bytes = 0;
-		}
-	}
-
-	if (num_bytes && head == &space_info->priority_tickets) {
-		head = &space_info->tickets;
-		goto again;
-	}
-}
-
-static u64 block_rsv_release_bytes(struct btrfs_fs_info *fs_info,
-				    struct btrfs_block_rsv *block_rsv,
-				    struct btrfs_block_rsv *dest, u64 num_bytes,
-				    u64 *qgroup_to_release_ret)
-{
-	struct btrfs_space_info *space_info = block_rsv->space_info;
-	u64 qgroup_to_release = 0;
-	u64 ret;
-
-	spin_lock(&block_rsv->lock);
-	if (num_bytes == (u64)-1) {
-		num_bytes = block_rsv->size;
-		qgroup_to_release = block_rsv->qgroup_rsv_size;
-	}
-	block_rsv->size -= num_bytes;
-	if (block_rsv->reserved >= block_rsv->size) {
-		num_bytes = block_rsv->reserved - block_rsv->size;
-		block_rsv->reserved = block_rsv->size;
-		block_rsv->full = 1;
-	} else {
-		num_bytes = 0;
-	}
-	if (block_rsv->qgroup_rsv_reserved >= block_rsv->qgroup_rsv_size) {
-		qgroup_to_release = block_rsv->qgroup_rsv_reserved -
-				    block_rsv->qgroup_rsv_size;
-		block_rsv->qgroup_rsv_reserved = block_rsv->qgroup_rsv_size;
-	} else {
-		qgroup_to_release = 0;
-	}
-	spin_unlock(&block_rsv->lock);
-
-	ret = num_bytes;
-	if (num_bytes > 0) {
-		if (dest) {
-			spin_lock(&dest->lock);
-			if (!dest->full) {
-				u64 bytes_to_add;
-
-				bytes_to_add = dest->size - dest->reserved;
-				bytes_to_add = min(num_bytes, bytes_to_add);
-				dest->reserved += bytes_to_add;
-				if (dest->reserved >= dest->size)
-					dest->full = 1;
-				num_bytes -= bytes_to_add;
-			}
-			spin_unlock(&dest->lock);
-		}
-		if (num_bytes)
-			space_info_add_old_bytes(fs_info, space_info,
-						 num_bytes);
-	}
-	if (qgroup_to_release_ret)
-		*qgroup_to_release_ret = qgroup_to_release;
-	return ret;
-}
-
-int btrfs_block_rsv_migrate(struct btrfs_block_rsv *src,
-			    struct btrfs_block_rsv *dst, u64 num_bytes,
-			    int update_size)
-{
-	int ret;
-
-	ret = block_rsv_use_bytes(src, num_bytes);
-	if (ret)
-		return ret;
-
-	block_rsv_add_bytes(dst, num_bytes, update_size);
-	return 0;
-}
-
-void btrfs_init_block_rsv(struct btrfs_block_rsv *rsv, unsigned short type)
-{
-	memset(rsv, 0, sizeof(*rsv));
-	spin_lock_init(&rsv->lock);
-	rsv->type = type;
-}
-
-void btrfs_init_metadata_block_rsv(struct btrfs_fs_info *fs_info,
-				   struct btrfs_block_rsv *rsv,
-				   unsigned short type)
-{
-	btrfs_init_block_rsv(rsv, type);
-	rsv->space_info = __find_space_info(fs_info,
-					    BTRFS_BLOCK_GROUP_METADATA);
-}
-
-struct btrfs_block_rsv *btrfs_alloc_block_rsv(struct btrfs_fs_info *fs_info,
-					      unsigned short type)
-{
-	struct btrfs_block_rsv *block_rsv;
-
-	block_rsv = kmalloc(sizeof(*block_rsv), GFP_NOFS);
-	if (!block_rsv)
-		return NULL;
-
-	btrfs_init_metadata_block_rsv(fs_info, block_rsv, type);
-	return block_rsv;
-}
-
-void btrfs_free_block_rsv(struct btrfs_fs_info *fs_info,
-			  struct btrfs_block_rsv *rsv)
-{
-	if (!rsv)
-		return;
-	btrfs_block_rsv_release(fs_info, rsv, (u64)-1);
-	kfree(rsv);
-}
-
-void __btrfs_free_block_rsv(struct btrfs_block_rsv *rsv)
-{
-	kfree(rsv);
-}
-
-int btrfs_block_rsv_add(struct btrfs_root *root,
-			struct btrfs_block_rsv *block_rsv, u64 num_bytes,
-			enum btrfs_reserve_flush_enum flush)
-{
-	int ret;
-
-	if (num_bytes == 0)
-		return 0;
-
-	ret = reserve_metadata_bytes(root, block_rsv, num_bytes, flush);
-	if (!ret) {
-		block_rsv_add_bytes(block_rsv, num_bytes, 1);
-		return 0;
-	}
-
-	return ret;
-}
-
-int btrfs_block_rsv_check(struct btrfs_block_rsv *block_rsv, int min_factor)
-{
-	u64 num_bytes = 0;
-	int ret = -ENOSPC;
-
-	if (!block_rsv)
-		return 0;
-
-	spin_lock(&block_rsv->lock);
-	num_bytes = div_factor(block_rsv->size, min_factor);
-	if (block_rsv->reserved >= num_bytes)
-		ret = 0;
-	spin_unlock(&block_rsv->lock);
-
-	return ret;
-}
-
-int btrfs_block_rsv_refill(struct btrfs_root *root,
-			   struct btrfs_block_rsv *block_rsv, u64 min_reserved,
-			   enum btrfs_reserve_flush_enum flush)
-{
-	u64 num_bytes = 0;
-	int ret = -ENOSPC;
-
-	if (!block_rsv)
-		return 0;
-
-	spin_lock(&block_rsv->lock);
-	num_bytes = min_reserved;
-	if (block_rsv->reserved >= num_bytes)
-		ret = 0;
-	else
-		num_bytes -= block_rsv->reserved;
-	spin_unlock(&block_rsv->lock);
-
-	if (!ret)
-		return 0;
-
-	ret = reserve_metadata_bytes(root, block_rsv, num_bytes, flush);
-	if (!ret) {
-		block_rsv_add_bytes(block_rsv, num_bytes, 0);
-		return 0;
-	}
-
-	return ret;
-}
-
-/**
- * btrfs_inode_rsv_refill - refill the inode block rsv.
- * @inode - the inode we are refilling.
- * @flush - the flusing restriction.
- *
- * Essentially the same as btrfs_block_rsv_refill, except it uses the
- * block_rsv->size as the minimum size.  We'll either refill the missing amount
- * or return if we already have enough space.  This will also handle the resreve
- * tracepoint for the reserved amount.
- */
-int btrfs_inode_rsv_refill(struct btrfs_inode *inode,
-			   enum btrfs_reserve_flush_enum flush)
-{
-	struct btrfs_root *root = inode->root;
-	struct btrfs_block_rsv *block_rsv = &inode->block_rsv;
-	u64 num_bytes = 0;
-	u64 qgroup_num_bytes = 0;
-	int ret = -ENOSPC;
-
-	spin_lock(&block_rsv->lock);
-	if (block_rsv->reserved < block_rsv->size)
-		num_bytes = block_rsv->size - block_rsv->reserved;
-	if (block_rsv->qgroup_rsv_reserved < block_rsv->qgroup_rsv_size)
-		qgroup_num_bytes = block_rsv->qgroup_rsv_size -
-				   block_rsv->qgroup_rsv_reserved;
-	spin_unlock(&block_rsv->lock);
-
-	if (num_bytes == 0)
-		return 0;
-
-	ret = btrfs_qgroup_reserve_meta_prealloc(root, qgroup_num_bytes, true);
-	if (ret)
-		return ret;
-	ret = reserve_metadata_bytes(root, block_rsv, num_bytes, flush);
-	if (!ret) {
-		block_rsv_add_bytes(block_rsv, num_bytes, 0);
-		trace_btrfs_space_reservation(root->fs_info, "delalloc",
-					      btrfs_ino(inode), num_bytes, 1);
-
-		/* Don't forget to increase qgroup_rsv_reserved */
-		spin_lock(&block_rsv->lock);
-		block_rsv->qgroup_rsv_reserved += qgroup_num_bytes;
-		spin_unlock(&block_rsv->lock);
-	} else
-		btrfs_qgroup_free_meta_prealloc(root, qgroup_num_bytes);
-	return ret;
-}
-
-/**
- * btrfs_inode_rsv_release - release any excessive reservation.
- * @inode - the inode we need to release from.
- * @qgroup_free - free or convert qgroup meta.
- *   Unlike normal operation, qgroup meta reservation needs to know if we are
- *   freeing qgroup reservation or just converting it into per-trans.  Normally
- *   @qgroup_free is true for error handling, and false for normal release.
- *
- * This is the same as btrfs_block_rsv_release, except that it handles the
- * tracepoint for the reservation.
- */
-void btrfs_inode_rsv_release(struct btrfs_inode *inode, bool qgroup_free)
-{
-	struct btrfs_fs_info *fs_info = inode->root->fs_info;
-	struct btrfs_block_rsv *global_rsv = &fs_info->global_block_rsv;
-	struct btrfs_block_rsv *block_rsv = &inode->block_rsv;
-	u64 released = 0;
-	u64 qgroup_to_release = 0;
-
-	/*
-	 * Since we statically set the block_rsv->size we just want to say we
-	 * are releasing 0 bytes, and then we'll just get the reservation over
-	 * the size free'd.
-	 */
-	released = block_rsv_release_bytes(fs_info, block_rsv, global_rsv, 0,
-					   &qgroup_to_release);
-	if (released > 0)
-		trace_btrfs_space_reservation(fs_info, "delalloc",
-					      btrfs_ino(inode), released, 0);
-	if (qgroup_free)
-		btrfs_qgroup_free_meta_prealloc(inode->root, qgroup_to_release);
-	else
-		btrfs_qgroup_convert_reserved_meta(inode->root,
-						   qgroup_to_release);
-}
-
-void btrfs_block_rsv_release(struct btrfs_fs_info *fs_info,
-			     struct btrfs_block_rsv *block_rsv,
-			     u64 num_bytes)
-{
-	struct btrfs_block_rsv *global_rsv = &fs_info->global_block_rsv;
-
-	if (global_rsv == block_rsv ||
-	    block_rsv->space_info != global_rsv->space_info)
-		global_rsv = NULL;
-	block_rsv_release_bytes(fs_info, block_rsv, global_rsv, num_bytes, NULL);
-}
-
-static void update_global_block_rsv(struct btrfs_fs_info *fs_info)
-{
-	struct btrfs_block_rsv *block_rsv = &fs_info->global_block_rsv;
-	struct btrfs_space_info *sinfo = block_rsv->space_info;
-	u64 num_bytes;
-
-	/*
-	 * The global block rsv is based on the size of the extent tree, the
-	 * checksum tree and the root tree.  If the fs is empty we want to set
-	 * it to a minimal amount for safety.
-	 */
-	num_bytes = btrfs_root_used(&fs_info->extent_root->root_item) +
-		btrfs_root_used(&fs_info->csum_root->root_item) +
-		btrfs_root_used(&fs_info->tree_root->root_item);
-	num_bytes = max_t(u64, num_bytes, SZ_16M);
-
-	spin_lock(&sinfo->lock);
-	spin_lock(&block_rsv->lock);
-
-	block_rsv->size = min_t(u64, num_bytes, SZ_512M);
-
-	if (block_rsv->reserved < block_rsv->size) {
-		num_bytes = btrfs_space_info_used(sinfo, true);
-		if (sinfo->total_bytes > num_bytes) {
-			num_bytes = sinfo->total_bytes - num_bytes;
-			num_bytes = min(num_bytes,
-					block_rsv->size - block_rsv->reserved);
-			block_rsv->reserved += num_bytes;
-			sinfo->bytes_may_use += num_bytes;
-			trace_btrfs_space_reservation(fs_info, "space_info",
-						      sinfo->flags, num_bytes,
-						      1);
-		}
-	} else if (block_rsv->reserved > block_rsv->size) {
-		num_bytes = block_rsv->reserved - block_rsv->size;
-		sinfo->bytes_may_use -= num_bytes;
-		trace_btrfs_space_reservation(fs_info, "space_info",
-				      sinfo->flags, num_bytes, 0);
-		block_rsv->reserved = block_rsv->size;
-	}
-
-	if (block_rsv->reserved == block_rsv->size)
-		block_rsv->full = 1;
-	else
-		block_rsv->full = 0;
-
-	spin_unlock(&block_rsv->lock);
-	spin_unlock(&sinfo->lock);
-}
-
-static void init_global_block_rsv(struct btrfs_fs_info *fs_info)
-{
-	struct btrfs_space_info *space_info;
-
-	space_info = __find_space_info(fs_info, BTRFS_BLOCK_GROUP_SYSTEM);
-	fs_info->chunk_block_rsv.space_info = space_info;
-
-	space_info = __find_space_info(fs_info, BTRFS_BLOCK_GROUP_METADATA);
-	fs_info->global_block_rsv.space_info = space_info;
-	fs_info->trans_block_rsv.space_info = space_info;
-	fs_info->empty_block_rsv.space_info = space_info;
-	fs_info->delayed_block_rsv.space_info = space_info;
-
-	fs_info->extent_root->block_rsv = &fs_info->global_block_rsv;
-	fs_info->csum_root->block_rsv = &fs_info->global_block_rsv;
-	fs_info->dev_root->block_rsv = &fs_info->global_block_rsv;
-	fs_info->tree_root->block_rsv = &fs_info->global_block_rsv;
-	if (fs_info->quota_root)
-		fs_info->quota_root->block_rsv = &fs_info->global_block_rsv;
-	fs_info->chunk_root->block_rsv = &fs_info->chunk_block_rsv;
-
-	update_global_block_rsv(fs_info);
-}
-
-static void release_global_block_rsv(struct btrfs_fs_info *fs_info)
-{
-	block_rsv_release_bytes(fs_info, &fs_info->global_block_rsv, NULL,
-				(u64)-1, NULL);
-	WARN_ON(fs_info->trans_block_rsv.size > 0);
-	WARN_ON(fs_info->trans_block_rsv.reserved > 0);
-	WARN_ON(fs_info->chunk_block_rsv.size > 0);
-	WARN_ON(fs_info->chunk_block_rsv.reserved > 0);
-	WARN_ON(fs_info->delayed_block_rsv.size > 0);
-	WARN_ON(fs_info->delayed_block_rsv.reserved > 0);
-}
-
-void btrfs_trans_release_metadata(struct btrfs_trans_handle *trans,
-				  struct btrfs_fs_info *fs_info)
-{
-	if (!trans->block_rsv)
-		return;
-
-	if (!trans->bytes_reserved)
-		return;
-
-	trace_btrfs_space_reservation(fs_info, "transaction",
-				      trans->transid, trans->bytes_reserved, 0);
-	btrfs_block_rsv_release(fs_info, trans->block_rsv,
-				trans->bytes_reserved);
-	trans->bytes_reserved = 0;
-}
-
-/*
- * To be called after all the new block groups attached to the transaction
- * handle have been created (btrfs_create_pending_block_groups()).
- */
-void btrfs_trans_release_chunk_metadata(struct btrfs_trans_handle *trans)
-{
-	struct btrfs_fs_info *fs_info = trans->fs_info;
-
-	if (!trans->chunk_bytes_reserved)
-		return;
-
-	WARN_ON_ONCE(!list_empty(&trans->new_bgs));
-
-	block_rsv_release_bytes(fs_info, &fs_info->chunk_block_rsv, NULL,
-				trans->chunk_bytes_reserved, NULL);
-	trans->chunk_bytes_reserved = 0;
-}
-
-/*
- * btrfs_subvolume_reserve_metadata() - reserve space for subvolume operation
- * root: the root of the parent directory
- * rsv: block reservation
- * items: the number of items that we need do reservation
- * qgroup_reserved: used to return the reserved size in qgroup
- *
- * This function is used to reserve the space for snapshot/subvolume
- * creation and deletion. Those operations are different with the
- * common file/directory operations, they change two fs/file trees
- * and root tree, the number of items that the qgroup reserves is
- * different with the free space reservation. So we can not use
- * the space reservation mechanism in start_transaction().
- */
-int btrfs_subvolume_reserve_metadata(struct btrfs_root *root,
-				     struct btrfs_block_rsv *rsv,
-				     int items,
-				     u64 *qgroup_reserved,
-				     bool use_global_rsv)
-{
-	u64 num_bytes;
-	int ret;
-	struct btrfs_fs_info *fs_info = root->fs_info;
-	struct btrfs_block_rsv *global_rsv = &fs_info->global_block_rsv;
-
-	if (test_bit(BTRFS_FS_QUOTA_ENABLED, &fs_info->flags)) {
-		/* One for parent inode, two for dir entries */
-		num_bytes = 3 * fs_info->nodesize;
-		ret = btrfs_qgroup_reserve_meta_prealloc(root, num_bytes, true);
-		if (ret)
-			return ret;
-	} else {
-		num_bytes = 0;
-	}
-
-	*qgroup_reserved = num_bytes;
-
-	num_bytes = btrfs_calc_trans_metadata_size(fs_info, items);
-	rsv->space_info = __find_space_info(fs_info,
-					    BTRFS_BLOCK_GROUP_METADATA);
-	ret = btrfs_block_rsv_add(root, rsv, num_bytes,
-				  BTRFS_RESERVE_FLUSH_ALL);
-
-	if (ret == -ENOSPC && use_global_rsv)
-		ret = btrfs_block_rsv_migrate(global_rsv, rsv, num_bytes, 1);
-
-	if (ret && *qgroup_reserved)
-		btrfs_qgroup_free_meta_prealloc(root, *qgroup_reserved);
-
-	return ret;
-}
-
-void btrfs_subvolume_release_metadata(struct btrfs_fs_info *fs_info,
-				      struct btrfs_block_rsv *rsv)
-{
-	btrfs_block_rsv_release(fs_info, rsv, (u64)-1);
-}
-
-static void btrfs_calculate_inode_block_rsv_size(struct btrfs_fs_info *fs_info,
-						 struct btrfs_inode *inode)
-{
-	struct btrfs_block_rsv *block_rsv = &inode->block_rsv;
-	u64 reserve_size = 0;
-	u64 qgroup_rsv_size = 0;
-	u64 csum_leaves;
-	unsigned outstanding_extents;
-
-	lockdep_assert_held(&inode->lock);
-	outstanding_extents = inode->outstanding_extents;
-	if (outstanding_extents)
-		reserve_size = btrfs_calc_trans_metadata_size(fs_info,
-						outstanding_extents + 1);
-	csum_leaves = btrfs_csum_bytes_to_leaves(fs_info,
-						 inode->csum_bytes);
-	reserve_size += btrfs_calc_trans_metadata_size(fs_info,
-						       csum_leaves);
-	/*
-	 * For qgroup rsv, the calculation is very simple:
-	 * account one nodesize for each outstanding extent
-	 *
-	 * This is overestimating in most cases.
-	 */
-	qgroup_rsv_size = (u64)outstanding_extents * fs_info->nodesize;
-
-	spin_lock(&block_rsv->lock);
-	block_rsv->size = reserve_size;
-	block_rsv->qgroup_rsv_size = qgroup_rsv_size;
-	spin_unlock(&block_rsv->lock);
-}
-
-int btrfs_delalloc_reserve_metadata(struct btrfs_inode *inode, u64 num_bytes)
-{
-	struct btrfs_fs_info *fs_info = btrfs_sb(inode->vfs_inode.i_sb);
-	unsigned nr_extents;
-	enum btrfs_reserve_flush_enum flush = BTRFS_RESERVE_FLUSH_ALL;
-	int ret = 0;
-	bool delalloc_lock = true;
-
-	/* If we are a free space inode we need to not flush since we will be in
-	 * the middle of a transaction commit.  We also don't need the delalloc
-	 * mutex since we won't race with anybody.  We need this mostly to make
-	 * lockdep shut its filthy mouth.
-	 *
-	 * If we have a transaction open (can happen if we call truncate_block
-	 * from truncate), then we need FLUSH_LIMIT so we don't deadlock.
-	 */
-	if (btrfs_is_free_space_inode(inode)) {
-		flush = BTRFS_RESERVE_NO_FLUSH;
-		delalloc_lock = false;
-	} else if (current->journal_info) {
-		flush = BTRFS_RESERVE_FLUSH_LIMIT;
-	}
-
-	if (flush != BTRFS_RESERVE_NO_FLUSH &&
-	    btrfs_transaction_in_commit(fs_info))
-		schedule_timeout(1);
-
-	if (delalloc_lock)
-		mutex_lock(&inode->delalloc_mutex);
-
-	num_bytes = ALIGN(num_bytes, fs_info->sectorsize);
-
-	/* Add our new extents and calculate the new rsv size. */
-	spin_lock(&inode->lock);
-	nr_extents = count_max_extents(num_bytes);
-	btrfs_mod_outstanding_extents(inode, nr_extents);
-	inode->csum_bytes += num_bytes;
-	btrfs_calculate_inode_block_rsv_size(fs_info, inode);
-	spin_unlock(&inode->lock);
-
-	ret = btrfs_inode_rsv_refill(inode, flush);
-	if (unlikely(ret))
-		goto out_fail;
-
-	if (delalloc_lock)
-		mutex_unlock(&inode->delalloc_mutex);
-	return 0;
-
-out_fail:
-	spin_lock(&inode->lock);
-	nr_extents = count_max_extents(num_bytes);
-	btrfs_mod_outstanding_extents(inode, -nr_extents);
-	inode->csum_bytes -= num_bytes;
-	btrfs_calculate_inode_block_rsv_size(fs_info, inode);
-	spin_unlock(&inode->lock);
-
-	btrfs_inode_rsv_release(inode, true);
-	if (delalloc_lock)
-		mutex_unlock(&inode->delalloc_mutex);
-	return ret;
-}
-
-/**
- * btrfs_delalloc_release_metadata - release a metadata reservation for an inode
- * @inode: the inode to release the reservation for.
- * @num_bytes: the number of bytes we are releasing.
- * @qgroup_free: free qgroup reservation or convert it to per-trans reservation
- *
- * This will release the metadata reservation for an inode.  This can be called
- * once we complete IO for a given set of bytes to release their metadata
- * reservations, or on error for the same reason.
- */
-void btrfs_delalloc_release_metadata(struct btrfs_inode *inode, u64 num_bytes,
-				     bool qgroup_free)
-{
-	struct btrfs_fs_info *fs_info = btrfs_sb(inode->vfs_inode.i_sb);
-
-	num_bytes = ALIGN(num_bytes, fs_info->sectorsize);
-	spin_lock(&inode->lock);
-	inode->csum_bytes -= num_bytes;
-	btrfs_calculate_inode_block_rsv_size(fs_info, inode);
-	spin_unlock(&inode->lock);
-
-	if (btrfs_is_testing(fs_info))
-		return;
-
-	btrfs_inode_rsv_release(inode, qgroup_free);
-}
-
-/**
- * btrfs_delalloc_release_extents - release our outstanding_extents
- * @inode: the inode to balance the reservation for.
- * @num_bytes: the number of bytes we originally reserved with
- *
- * When we reserve space we increase outstanding_extents for the extents we may
- * add.  Once we've set the range as delalloc or created our ordered extents we
- * have outstanding_extents to track the real usage, so we use this to free our
- * temporarily tracked outstanding_extents.  This _must_ be used in conjunction
- * with btrfs_delalloc_reserve_metadata.
- */
-void btrfs_delalloc_release_extents(struct btrfs_inode *inode, u64 num_bytes)
-{
-	struct btrfs_fs_info *fs_info = btrfs_sb(inode->vfs_inode.i_sb);
-	unsigned num_extents;
-
-	spin_lock(&inode->lock);
-	num_extents = count_max_extents(num_bytes);
-	btrfs_mod_outstanding_extents(inode, -num_extents);
-	btrfs_calculate_inode_block_rsv_size(fs_info, inode);
-	spin_unlock(&inode->lock);
-
-	if (btrfs_is_testing(fs_info))
-		return;
-
-	btrfs_inode_rsv_release(inode, true);
-}
-
-/**
- * btrfs_delalloc_reserve_space - reserve data and metadata space for
- * delalloc
- * @inode: inode we're writing to
- * @start: start range we are writing to
- * @len: how long the range we are writing to
- * @reserved: mandatory parameter, record actually reserved qgroup ranges of
- * 	      current reservation.
- *
- * This will do the following things
- *
- * o reserve space in data space info for num bytes
- *   and reserve precious corresponding qgroup space
- *   (Done in check_data_free_space)
- *
- * o reserve space for metadata space, based on the number of outstanding
- *   extents and how much csums will be needed
- *   also reserve metadata space in a per root over-reserve method.
- * o add to the inodes->delalloc_bytes
- * o add it to the fs_info's delalloc inodes list.
- *   (Above 3 all done in delalloc_reserve_metadata)
- *
- * Return 0 for success
- * Return <0 for error(-ENOSPC or -EQUOT)
- */
-int btrfs_delalloc_reserve_space(struct inode *inode,
-			struct extent_changeset **reserved, u64 start, u64 len)
-{
-	int ret;
-
-	ret = btrfs_check_data_free_space(inode, reserved, start, len);
-	if (ret < 0)
-		return ret;
-	ret = btrfs_delalloc_reserve_metadata(BTRFS_I(inode), len);
-	if (ret < 0)
-		btrfs_free_reserved_data_space(inode, *reserved, start, len);
-	return ret;
-}
-
-/**
- * btrfs_delalloc_release_space - release data and metadata space for delalloc
- * @inode: inode we're releasing space for
- * @start: start position of the space already reserved
- * @len: the len of the space already reserved
- * @release_bytes: the len of the space we consumed or didn't use
- *
- * This function will release the metadata space that was not used and will
- * decrement ->delalloc_bytes and remove it from the fs_info delalloc_inodes
- * list if there are no delalloc bytes left.
- * Also it will handle the qgroup reserved space.
- */
-void btrfs_delalloc_release_space(struct inode *inode,
-				  struct extent_changeset *reserved,
-				  u64 start, u64 len, bool qgroup_free)
-{
-	btrfs_delalloc_release_metadata(BTRFS_I(inode), len, qgroup_free);
-	btrfs_free_reserved_data_space(inode, reserved, start, len);
-}
-
-static int update_block_group(struct btrfs_trans_handle *trans,
-			      struct btrfs_fs_info *info, u64 bytenr,
-			      u64 num_bytes, int alloc)
-{
-	struct btrfs_block_group_cache *cache = NULL;
-	u64 total = num_bytes;
-	u64 old_val;
-	u64 byte_in_group;
-	int factor;
-
-	/* block accounting for super block */
-	spin_lock(&info->delalloc_root_lock);
-	old_val = btrfs_super_bytes_used(info->super_copy);
-	if (alloc)
-		old_val += num_bytes;
-	else
-		old_val -= num_bytes;
-	btrfs_set_super_bytes_used(info->super_copy, old_val);
-	spin_unlock(&info->delalloc_root_lock);
-
-	while (total) {
-		cache = btrfs_lookup_block_group(info, bytenr);
-		if (!cache)
-			return -ENOENT;
-		if (cache->flags & (BTRFS_BLOCK_GROUP_DUP |
-				    BTRFS_BLOCK_GROUP_RAID1 |
-				    BTRFS_BLOCK_GROUP_RAID10))
-			factor = 2;
-		else
-			factor = 1;
-		/*
-		 * If this block group has free space cache written out, we
-		 * need to make sure to load it if we are removing space.  This
-		 * is because we need the unpinning stage to actually add the
-		 * space back to the block group, otherwise we will leak space.
-		 */
-		if (!alloc && cache->cached == BTRFS_CACHE_NO)
-			cache_block_group(cache, 1);
-
-		byte_in_group = bytenr - cache->key.objectid;
-		WARN_ON(byte_in_group > cache->key.offset);
-
-		spin_lock(&cache->space_info->lock);
-		spin_lock(&cache->lock);
-
-		if (btrfs_test_opt(info, SPACE_CACHE) &&
-		    cache->disk_cache_state < BTRFS_DC_CLEAR)
-			cache->disk_cache_state = BTRFS_DC_CLEAR;
-
-		old_val = btrfs_block_group_used(&cache->item);
-		num_bytes = min(total, cache->key.offset - byte_in_group);
-		if (alloc) {
-			old_val += num_bytes;
-			btrfs_set_block_group_used(&cache->item, old_val);
-			cache->reserved -= num_bytes;
-			cache->space_info->bytes_reserved -= num_bytes;
-			cache->space_info->bytes_used += num_bytes;
-			cache->space_info->disk_used += num_bytes * factor;
-			spin_unlock(&cache->lock);
-			spin_unlock(&cache->space_info->lock);
-		} else {
-			old_val -= num_bytes;
-			btrfs_set_block_group_used(&cache->item, old_val);
-			cache->pinned += num_bytes;
-			cache->space_info->bytes_pinned += num_bytes;
-			cache->space_info->bytes_used -= num_bytes;
-			cache->space_info->disk_used -= num_bytes * factor;
-			spin_unlock(&cache->lock);
-			spin_unlock(&cache->space_info->lock);
-
-			trace_btrfs_space_reservation(info, "pinned",
-						      cache->space_info->flags,
-						      num_bytes, 1);
-			percpu_counter_add(&cache->space_info->total_bytes_pinned,
-					   num_bytes);
-			set_extent_dirty(info->pinned_extents,
-					 bytenr, bytenr + num_bytes - 1,
-					 GFP_NOFS | __GFP_NOFAIL);
-		}
-
-		spin_lock(&trans->transaction->dirty_bgs_lock);
-		if (list_empty(&cache->dirty_list)) {
-			list_add_tail(&cache->dirty_list,
-				      &trans->transaction->dirty_bgs);
-				trans->transaction->num_dirty_bgs++;
-			btrfs_get_block_group(cache);
-		}
-		spin_unlock(&trans->transaction->dirty_bgs_lock);
-
-		/*
-		 * No longer have used bytes in this block group, queue it for
-		 * deletion. We do this after adding the block group to the
-		 * dirty list to avoid races between cleaner kthread and space
-		 * cache writeout.
-		 */
-		if (!alloc && old_val == 0) {
-			spin_lock(&info->unused_bgs_lock);
-			if (list_empty(&cache->bg_list)) {
-				btrfs_get_block_group(cache);
-				list_add_tail(&cache->bg_list,
-					      &info->unused_bgs);
-			}
-			spin_unlock(&info->unused_bgs_lock);
-		}
-
-		btrfs_put_block_group(cache);
-		total -= num_bytes;
-		bytenr += num_bytes;
-	}
-	return 0;
-}
-
-static u64 first_logical_byte(struct btrfs_fs_info *fs_info, u64 search_start)
-{
-	struct btrfs_block_group_cache *cache;
-	u64 bytenr;
-
-	spin_lock(&fs_info->block_group_cache_lock);
-	bytenr = fs_info->first_logical_byte;
-	spin_unlock(&fs_info->block_group_cache_lock);
-
-	if (bytenr < (u64)-1)
-		return bytenr;
-
-	cache = btrfs_lookup_first_block_group(fs_info, search_start);
-	if (!cache)
-		return 0;
-
-	bytenr = cache->key.objectid;
-	btrfs_put_block_group(cache);
-
-	return bytenr;
-}
-
-static int pin_down_extent(struct btrfs_fs_info *fs_info,
-			   struct btrfs_block_group_cache *cache,
-			   u64 bytenr, u64 num_bytes, int reserved)
-{
-	spin_lock(&cache->space_info->lock);
-	spin_lock(&cache->lock);
-	cache->pinned += num_bytes;
-	cache->space_info->bytes_pinned += num_bytes;
-	if (reserved) {
-		cache->reserved -= num_bytes;
-		cache->space_info->bytes_reserved -= num_bytes;
-	}
-	spin_unlock(&cache->lock);
-	spin_unlock(&cache->space_info->lock);
-
-	trace_btrfs_space_reservation(fs_info, "pinned",
-				      cache->space_info->flags, num_bytes, 1);
-	percpu_counter_add(&cache->space_info->total_bytes_pinned, num_bytes);
-	set_extent_dirty(fs_info->pinned_extents, bytenr,
-			 bytenr + num_bytes - 1, GFP_NOFS | __GFP_NOFAIL);
-	return 0;
-}
-
-/*
- * this function must be called within transaction
- */
-int btrfs_pin_extent(struct btrfs_fs_info *fs_info,
-		     u64 bytenr, u64 num_bytes, int reserved)
-{
-	struct btrfs_block_group_cache *cache;
-
-	cache = btrfs_lookup_block_group(fs_info, bytenr);
-	BUG_ON(!cache); /* Logic error */
-
-	pin_down_extent(fs_info, cache, bytenr, num_bytes, reserved);
-
-	btrfs_put_block_group(cache);
-	return 0;
-}
-
-/*
- * this function must be called within transaction
- */
-int btrfs_pin_extent_for_log_replay(struct btrfs_fs_info *fs_info,
-				    u64 bytenr, u64 num_bytes)
-{
-	struct btrfs_block_group_cache *cache;
-	int ret;
-
-	cache = btrfs_lookup_block_group(fs_info, bytenr);
-	if (!cache)
-		return -EINVAL;
-
-	/*
-	 * pull in the free space cache (if any) so that our pin
-	 * removes the free space from the cache.  We have load_only set
-	 * to one because the slow code to read in the free extents does check
-	 * the pinned extents.
-	 */
-	cache_block_group(cache, 1);
-
-	pin_down_extent(fs_info, cache, bytenr, num_bytes, 0);
-
-	/* remove us from the free space cache (if we're there at all) */
-	ret = btrfs_remove_free_space(cache, bytenr, num_bytes);
-	btrfs_put_block_group(cache);
-	return ret;
-}
-
-static int __exclude_logged_extent(struct btrfs_fs_info *fs_info,
-				   u64 start, u64 num_bytes)
-{
-	int ret;
-	struct btrfs_block_group_cache *block_group;
-	struct btrfs_caching_control *caching_ctl;
-
-	block_group = btrfs_lookup_block_group(fs_info, start);
-	if (!block_group)
-		return -EINVAL;
-
-	cache_block_group(block_group, 0);
-	caching_ctl = get_caching_control(block_group);
-
-	if (!caching_ctl) {
-		/* Logic error */
-		BUG_ON(!block_group_cache_done(block_group));
-		ret = btrfs_remove_free_space(block_group, start, num_bytes);
-	} else {
-		mutex_lock(&caching_ctl->mutex);
-
-		if (start >= caching_ctl->progress) {
-			ret = add_excluded_extent(fs_info, start, num_bytes);
-		} else if (start + num_bytes <= caching_ctl->progress) {
-			ret = btrfs_remove_free_space(block_group,
-						      start, num_bytes);
-		} else {
-			num_bytes = caching_ctl->progress - start;
-			ret = btrfs_remove_free_space(block_group,
-						      start, num_bytes);
-			if (ret)
-				goto out_lock;
-
-			num_bytes = (start + num_bytes) -
-				caching_ctl->progress;
-			start = caching_ctl->progress;
-			ret = add_excluded_extent(fs_info, start, num_bytes);
-		}
-out_lock:
-		mutex_unlock(&caching_ctl->mutex);
-		put_caching_control(caching_ctl);
-	}
-	btrfs_put_block_group(block_group);
-	return ret;
-}
-
-int btrfs_exclude_logged_extents(struct btrfs_fs_info *fs_info,
-				 struct extent_buffer *eb)
-{
-	struct btrfs_file_extent_item *item;
-	struct btrfs_key key;
-	int found_type;
-	int i;
-
-	if (!btrfs_fs_incompat(fs_info, MIXED_GROUPS))
-		return 0;
-
-	for (i = 0; i < btrfs_header_nritems(eb); i++) {
-		btrfs_item_key_to_cpu(eb, &key, i);
-		if (key.type != BTRFS_EXTENT_DATA_KEY)
-			continue;
-		item = btrfs_item_ptr(eb, i, struct btrfs_file_extent_item);
-		found_type = btrfs_file_extent_type(eb, item);
-		if (found_type == BTRFS_FILE_EXTENT_INLINE)
-			continue;
-		if (btrfs_file_extent_disk_bytenr(eb, item) == 0)
-			continue;
-		key.objectid = btrfs_file_extent_disk_bytenr(eb, item);
-		key.offset = btrfs_file_extent_disk_num_bytes(eb, item);
-		__exclude_logged_extent(fs_info, key.objectid, key.offset);
-	}
-
-	return 0;
-}
-
-static void
-btrfs_inc_block_group_reservations(struct btrfs_block_group_cache *bg)
-{
-	atomic_inc(&bg->reservations);
-}
-
-void btrfs_dec_block_group_reservations(struct btrfs_fs_info *fs_info,
-					const u64 start)
-{
-	struct btrfs_block_group_cache *bg;
-
-	bg = btrfs_lookup_block_group(fs_info, start);
-	ASSERT(bg);
-	if (atomic_dec_and_test(&bg->reservations))
-		wake_up_atomic_t(&bg->reservations);
-	btrfs_put_block_group(bg);
-}
-
-static int btrfs_wait_bg_reservations_atomic_t(atomic_t *a)
-{
-	schedule();
-	return 0;
-}
-
-void btrfs_wait_block_group_reservations(struct btrfs_block_group_cache *bg)
-{
-	struct btrfs_space_info *space_info = bg->space_info;
-
-	ASSERT(bg->ro);
-
-	if (!(bg->flags & BTRFS_BLOCK_GROUP_DATA))
-		return;
-
-	/*
-	 * Our block group is read only but before we set it to read only,
-	 * some task might have had allocated an extent from it already, but it
-	 * has not yet created a respective ordered extent (and added it to a
-	 * root's list of ordered extents).
-	 * Therefore wait for any task currently allocating extents, since the
-	 * block group's reservations counter is incremented while a read lock
-	 * on the groups' semaphore is held and decremented after releasing
-	 * the read access on that semaphore and creating the ordered extent.
-	 */
-	down_write(&space_info->groups_sem);
-	up_write(&space_info->groups_sem);
-
-	wait_on_atomic_t(&bg->reservations,
-			 btrfs_wait_bg_reservations_atomic_t,
-			 TASK_UNINTERRUPTIBLE);
-}
-
-/**
- * btrfs_add_reserved_bytes - update the block_group and space info counters
- * @cache:	The cache we are manipulating
- * @ram_bytes:  The number of bytes of file content, and will be same to
- *              @num_bytes except for the compress path.
- * @num_bytes:	The number of bytes in question
- * @delalloc:   The blocks are allocated for the delalloc write
- *
- * This is called by the allocator when it reserves space. If this is a
- * reservation and the block group has become read only we cannot make the
- * reservation and return -EAGAIN, otherwise this function always succeeds.
- */
-static int btrfs_add_reserved_bytes(struct btrfs_block_group_cache *cache,
-				    u64 ram_bytes, u64 num_bytes, int delalloc)
-{
-	struct btrfs_space_info *space_info = cache->space_info;
-	int ret = 0;
-
-	spin_lock(&space_info->lock);
-	spin_lock(&cache->lock);
-	if (cache->ro) {
-		ret = -EAGAIN;
-	} else {
-		cache->reserved += num_bytes;
-		space_info->bytes_reserved += num_bytes;
-
-		trace_btrfs_space_reservation(cache->fs_info,
-				"space_info", space_info->flags,
-				ram_bytes, 0);
-		space_info->bytes_may_use -= ram_bytes;
-		if (delalloc)
-			cache->delalloc_bytes += num_bytes;
-	}
-	spin_unlock(&cache->lock);
-	spin_unlock(&space_info->lock);
-	return ret;
-}
-
-/**
- * btrfs_free_reserved_bytes - update the block_group and space info counters
- * @cache:      The cache we are manipulating
- * @num_bytes:  The number of bytes in question
- * @delalloc:   The blocks are allocated for the delalloc write
- *
- * This is called by somebody who is freeing space that was never actually used
- * on disk.  For example if you reserve some space for a new leaf in transaction
- * A and before transaction A commits you free that leaf, you call this with
- * reserve set to 0 in order to clear the reservation.
- */
-
-static int btrfs_free_reserved_bytes(struct btrfs_block_group_cache *cache,
-				     u64 num_bytes, int delalloc)
-{
-	struct btrfs_space_info *space_info = cache->space_info;
-	int ret = 0;
-
-	spin_lock(&space_info->lock);
-	spin_lock(&cache->lock);
-	if (cache->ro)
-		space_info->bytes_readonly += num_bytes;
-	cache->reserved -= num_bytes;
-	space_info->bytes_reserved -= num_bytes;
-
-	if (delalloc)
-		cache->delalloc_bytes -= num_bytes;
-	spin_unlock(&cache->lock);
-	spin_unlock(&space_info->lock);
-	return ret;
-}
-void btrfs_prepare_extent_commit(struct btrfs_fs_info *fs_info)
-{
-	struct btrfs_caching_control *next;
-	struct btrfs_caching_control *caching_ctl;
-	struct btrfs_block_group_cache *cache;
-
-	down_read(&fs_info->commit_root_sem);
-	spin_lock(&fs_info->caching_block_groups_lock);
-
-	list_for_each_entry_safe(caching_ctl, next,
-				 &fs_info->caching_block_groups, list) {
-		cache = caching_ctl->block_group;
-		if (block_group_cache_done(cache)) {
-			cache->last_byte_to_unpin = (u64)-1;
-			list_del_init(&caching_ctl->list);
-			put_caching_control(caching_ctl);
-		} else {
-			cache->last_byte_to_unpin = caching_ctl->progress;
-		}
-	}
-	spin_unlock(&fs_info->caching_block_groups_lock);
-	up_read(&fs_info->commit_root_sem);
-
-	down_write(&fs_info->commit_root_sem);
-	if (fs_info->pinned_extents == &fs_info->freed_extents[0])
-		fs_info->pinned_extents = &fs_info->freed_extents[1];
-	else
-		fs_info->pinned_extents = &fs_info->freed_extents[0];
-
-	up_write(&fs_info->commit_root_sem);
-
-	update_global_block_rsv(fs_info);
-}
-
-/*
- * Returns the free cluster for the given space info and sets empty_cluster to
- * what it should be based on the mount options.
- */
-static struct btrfs_free_cluster *
-fetch_cluster_info(struct btrfs_fs_info *fs_info,
-		   struct btrfs_space_info *space_info, u64 *empty_cluster)
-{
-	struct btrfs_free_cluster *ret = NULL;
-	bool ssd = btrfs_test_opt(fs_info, SSD);
-
-	*empty_cluster = 0;
-	if (btrfs_mixed_space_info(space_info))
-		return ret;
-
-	if (ssd)
-		*empty_cluster = SZ_2M;
-	if (space_info->flags & BTRFS_BLOCK_GROUP_METADATA) {
-		ret = &fs_info->meta_alloc_cluster;
-		if (!ssd)
-			*empty_cluster = SZ_64K;
-	} else if ((space_info->flags & BTRFS_BLOCK_GROUP_DATA) && ssd) {
-		ret = &fs_info->data_alloc_cluster;
-	}
-
-	return ret;
-}
-
-static int unpin_extent_range(struct btrfs_fs_info *fs_info,
-			      u64 start, u64 end,
-			      const bool return_free_space)
-{
-	struct btrfs_block_group_cache *cache = NULL;
-	struct btrfs_space_info *space_info;
-	struct btrfs_block_rsv *global_rsv = &fs_info->global_block_rsv;
-	struct btrfs_free_cluster *cluster = NULL;
-	u64 len;
-	u64 total_unpinned = 0;
-	u64 empty_cluster = 0;
-	bool readonly;
-
-	while (start <= end) {
-		readonly = false;
-		if (!cache ||
-		    start >= cache->key.objectid + cache->key.offset) {
-			if (cache)
-				btrfs_put_block_group(cache);
-			total_unpinned = 0;
-			cache = btrfs_lookup_block_group(fs_info, start);
-			BUG_ON(!cache); /* Logic error */
-
-			cluster = fetch_cluster_info(fs_info,
-						     cache->space_info,
-						     &empty_cluster);
-			empty_cluster <<= 1;
-		}
-
-		len = cache->key.objectid + cache->key.offset - start;
-		len = min(len, end + 1 - start);
-
-		if (start < cache->last_byte_to_unpin) {
-			len = min(len, cache->last_byte_to_unpin - start);
-			if (return_free_space)
-				btrfs_add_free_space(cache, start, len);
-		}
-
-		start += len;
-		total_unpinned += len;
-		space_info = cache->space_info;
-
-		/*
-		 * If this space cluster has been marked as fragmented and we've
-		 * unpinned enough in this block group to potentially allow a
-		 * cluster to be created inside of it go ahead and clear the
-		 * fragmented check.
-		 */
-		if (cluster && cluster->fragmented &&
-		    total_unpinned > empty_cluster) {
-			spin_lock(&cluster->lock);
-			cluster->fragmented = 0;
-			spin_unlock(&cluster->lock);
-		}
-
-		spin_lock(&space_info->lock);
-		spin_lock(&cache->lock);
-		cache->pinned -= len;
-		space_info->bytes_pinned -= len;
-
-		trace_btrfs_space_reservation(fs_info, "pinned",
-					      space_info->flags, len, 0);
-		space_info->max_extent_size = 0;
-		percpu_counter_add(&space_info->total_bytes_pinned, -len);
-		if (cache->ro) {
-			space_info->bytes_readonly += len;
-			readonly = true;
-		}
-		spin_unlock(&cache->lock);
-		if (!readonly && return_free_space &&
-		    global_rsv->space_info == space_info) {
-			u64 to_add = len;
-			WARN_ON(!return_free_space);
-			spin_lock(&global_rsv->lock);
-			if (!global_rsv->full) {
-				to_add = min(len, global_rsv->size -
-					     global_rsv->reserved);
-				global_rsv->reserved += to_add;
-				space_info->bytes_may_use += to_add;
-				if (global_rsv->reserved >= global_rsv->size)
-					global_rsv->full = 1;
-				trace_btrfs_space_reservation(fs_info,
-							      "space_info",
-							      space_info->flags,
-							      to_add, 1);
-				len -= to_add;
-			}
-			spin_unlock(&global_rsv->lock);
-			/* Add to any tickets we may have */
-			if (len)
-				space_info_add_new_bytes(fs_info, space_info,
-							 len);
-		}
-		spin_unlock(&space_info->lock);
-	}
-
-	if (cache)
-		btrfs_put_block_group(cache);
-	return 0;
-}
-
-int btrfs_finish_extent_commit(struct btrfs_trans_handle *trans,
-			       struct btrfs_fs_info *fs_info)
-{
-	struct btrfs_block_group_cache *block_group, *tmp;
-	struct list_head *deleted_bgs;
-	struct extent_io_tree *unpin;
-	u64 start;
-	u64 end;
-	int ret;
-
-	if (fs_info->pinned_extents == &fs_info->freed_extents[0])
-		unpin = &fs_info->freed_extents[1];
-	else
-		unpin = &fs_info->freed_extents[0];
-
-	while (!trans->aborted) {
-		mutex_lock(&fs_info->unused_bg_unpin_mutex);
-		ret = find_first_extent_bit(unpin, 0, &start, &end,
-					    EXTENT_DIRTY, NULL);
-		if (ret) {
-			mutex_unlock(&fs_info->unused_bg_unpin_mutex);
-			break;
-		}
-
-		if (btrfs_test_opt(fs_info, DISCARD))
-			ret = btrfs_discard_extent(fs_info, start,
-						   end + 1 - start, NULL);
-
-		clear_extent_dirty(unpin, start, end);
-		unpin_extent_range(fs_info, start, end, true);
-		mutex_unlock(&fs_info->unused_bg_unpin_mutex);
-		cond_resched();
-	}
-
-	/*
-	 * Transaction is finished.  We don't need the lock anymore.  We
-	 * do need to clean up the block groups in case of a transaction
-	 * abort.
-	 */
-	deleted_bgs = &trans->transaction->deleted_bgs;
-	list_for_each_entry_safe(block_group, tmp, deleted_bgs, bg_list) {
-		u64 trimmed = 0;
-
-		ret = -EROFS;
-		if (!trans->aborted)
-			ret = btrfs_discard_extent(fs_info,
-						   block_group->key.objectid,
-						   block_group->key.offset,
-						   &trimmed);
-
-		list_del_init(&block_group->bg_list);
-		btrfs_put_block_group_trimming(block_group);
-		btrfs_put_block_group(block_group);
-
-		if (ret) {
-			const char *errstr = btrfs_decode_error(ret);
-			btrfs_warn(fs_info,
-				   "Discard failed while removing blockgroup: errno=%d %s\n",
-				   ret, errstr);
-		}
-	}
-
-	return 0;
-}
-
-static int __btrfs_free_extent(struct btrfs_trans_handle *trans,
-				struct btrfs_fs_info *info,
-				struct btrfs_delayed_ref_node *node, u64 parent,
-				u64 root_objectid, u64 owner_objectid,
-				u64 owner_offset, int refs_to_drop,
-				struct btrfs_delayed_extent_op *extent_op)
-{
-	struct btrfs_key key;
-	struct btrfs_path *path;
-	struct btrfs_root *extent_root = info->extent_root;
-	struct extent_buffer *leaf;
-	struct btrfs_extent_item *ei;
-	struct btrfs_extent_inline_ref *iref;
-	int ret;
-	int is_data;
-	int extent_slot = 0;
-	int found_extent = 0;
-	int num_to_del = 1;
-	u32 item_size;
-	u64 refs;
-	u64 bytenr = node->bytenr;
-	u64 num_bytes = node->num_bytes;
-	int last_ref = 0;
-	bool skinny_metadata = btrfs_fs_incompat(info, SKINNY_METADATA);
-
-	path = btrfs_alloc_path();
-	if (!path)
-		return -ENOMEM;
-
-	path->reada = READA_FORWARD;
-	path->leave_spinning = 1;
-
-	is_data = owner_objectid >= BTRFS_FIRST_FREE_OBJECTID;
-	BUG_ON(!is_data && refs_to_drop != 1);
-
-	if (is_data)
-		skinny_metadata = 0;
-
-	ret = lookup_extent_backref(trans, info, path, &iref,
-				    bytenr, num_bytes, parent,
-				    root_objectid, owner_objectid,
-				    owner_offset);
-	if (ret == 0) {
-		extent_slot = path->slots[0];
-		while (extent_slot >= 0) {
-			btrfs_item_key_to_cpu(path->nodes[0], &key,
-					      extent_slot);
-			if (key.objectid != bytenr)
-				break;
-			if (key.type == BTRFS_EXTENT_ITEM_KEY &&
-			    key.offset == num_bytes) {
-				found_extent = 1;
-				break;
-			}
-			if (key.type == BTRFS_METADATA_ITEM_KEY &&
-			    key.offset == owner_objectid) {
-				found_extent = 1;
-				break;
-			}
-			if (path->slots[0] - extent_slot > 5)
-				break;
-			extent_slot--;
-		}
-#ifdef BTRFS_COMPAT_EXTENT_TREE_V0
-		item_size = btrfs_item_size_nr(path->nodes[0], extent_slot);
-		if (found_extent && item_size < sizeof(*ei))
-			found_extent = 0;
-#endif
-		if (!found_extent) {
-			BUG_ON(iref);
-			ret = remove_extent_backref(trans, info, path, NULL,
-						    refs_to_drop,
-						    is_data, &last_ref);
-			if (ret) {
-				btrfs_abort_transaction(trans, ret);
-				goto out;
-			}
-			btrfs_release_path(path);
-			path->leave_spinning = 1;
-
-			key.objectid = bytenr;
-			key.type = BTRFS_EXTENT_ITEM_KEY;
-			key.offset = num_bytes;
-
-			if (!is_data && skinny_metadata) {
-				key.type = BTRFS_METADATA_ITEM_KEY;
-				key.offset = owner_objectid;
-			}
-
-			ret = btrfs_search_slot(trans, extent_root,
-						&key, path, -1, 1);
-			if (ret > 0 && skinny_metadata && path->slots[0]) {
-				/*
-				 * Couldn't find our skinny metadata item,
-				 * see if we have ye olde extent item.
-				 */
-				path->slots[0]--;
-				btrfs_item_key_to_cpu(path->nodes[0], &key,
-						      path->slots[0]);
-				if (key.objectid == bytenr &&
-				    key.type == BTRFS_EXTENT_ITEM_KEY &&
-				    key.offset == num_bytes)
-					ret = 0;
-			}
-
-			if (ret > 0 && skinny_metadata) {
-				skinny_metadata = false;
-				key.objectid = bytenr;
-				key.type = BTRFS_EXTENT_ITEM_KEY;
-				key.offset = num_bytes;
-				btrfs_release_path(path);
-				ret = btrfs_search_slot(trans, extent_root,
-							&key, path, -1, 1);
-			}
-
-			if (ret) {
-				btrfs_err(info,
-					  "umm, got %d back from search, was looking for %llu",
-					  ret, bytenr);
-				if (ret > 0)
-					btrfs_print_leaf(info, path->nodes[0]);
-			}
-			if (ret < 0) {
-				btrfs_abort_transaction(trans, ret);
-				goto out;
-			}
-			extent_slot = path->slots[0];
-		}
-	} else if (WARN_ON(ret == -ENOENT)) {
-		btrfs_print_leaf(info, path->nodes[0]);
-		btrfs_err(info,
-			"unable to find ref byte nr %llu parent %llu root %llu  owner %llu offset %llu",
-			bytenr, parent, root_objectid, owner_objectid,
-			owner_offset);
-		btrfs_abort_transaction(trans, ret);
-		goto out;
-	} else {
-		btrfs_abort_transaction(trans, ret);
-		goto out;
-	}
-
-	leaf = path->nodes[0];
-	item_size = btrfs_item_size_nr(leaf, extent_slot);
-#ifdef BTRFS_COMPAT_EXTENT_TREE_V0
-	if (item_size < sizeof(*ei)) {
-		BUG_ON(found_extent || extent_slot != path->slots[0]);
-		ret = convert_extent_item_v0(trans, info, path, owner_objectid,
-					     0);
-		if (ret < 0) {
-			btrfs_abort_transaction(trans, ret);
-			goto out;
-		}
-
-		btrfs_release_path(path);
-		path->leave_spinning = 1;
-
-		key.objectid = bytenr;
-		key.type = BTRFS_EXTENT_ITEM_KEY;
-		key.offset = num_bytes;
-
-		ret = btrfs_search_slot(trans, extent_root, &key, path,
-					-1, 1);
-		if (ret) {
-			btrfs_err(info,
-				  "umm, got %d back from search, was looking for %llu",
-				ret, bytenr);
-			btrfs_print_leaf(info, path->nodes[0]);
-		}
-		if (ret < 0) {
-			btrfs_abort_transaction(trans, ret);
-			goto out;
-		}
-
-		extent_slot = path->slots[0];
-		leaf = path->nodes[0];
-		item_size = btrfs_item_size_nr(leaf, extent_slot);
-	}
-#endif
-	BUG_ON(item_size < sizeof(*ei));
-	ei = btrfs_item_ptr(leaf, extent_slot,
-			    struct btrfs_extent_item);
-	if (owner_objectid < BTRFS_FIRST_FREE_OBJECTID &&
-	    key.type == BTRFS_EXTENT_ITEM_KEY) {
-		struct btrfs_tree_block_info *bi;
-		BUG_ON(item_size < sizeof(*ei) + sizeof(*bi));
-		bi = (struct btrfs_tree_block_info *)(ei + 1);
-		WARN_ON(owner_objectid != btrfs_tree_block_level(leaf, bi));
-	}
-
-	refs = btrfs_extent_refs(leaf, ei);
-	if (refs < refs_to_drop) {
-		btrfs_err(info,
-			  "trying to drop %d refs but we only have %Lu for bytenr %Lu",
-			  refs_to_drop, refs, bytenr);
-		ret = -EINVAL;
-		btrfs_abort_transaction(trans, ret);
-		goto out;
-	}
-	refs -= refs_to_drop;
-
-	if (refs > 0) {
-		if (extent_op)
-			__run_delayed_extent_op(extent_op, leaf, ei);
-		/*
-		 * In the case of inline back ref, reference count will
-		 * be updated by remove_extent_backref
-		 */
-		if (iref) {
-			BUG_ON(!found_extent);
-		} else {
-			btrfs_set_extent_refs(leaf, ei, refs);
-			btrfs_mark_buffer_dirty(leaf);
-		}
-		if (found_extent) {
-			ret = remove_extent_backref(trans, info, path,
-						    iref, refs_to_drop,
-						    is_data, &last_ref);
-			if (ret) {
-				btrfs_abort_transaction(trans, ret);
-				goto out;
-			}
-		}
-	} else {
-		if (found_extent) {
-			BUG_ON(is_data && refs_to_drop !=
-			       extent_data_ref_count(path, iref));
-			if (iref) {
-				BUG_ON(path->slots[0] != extent_slot);
-			} else {
-				BUG_ON(path->slots[0] != extent_slot + 1);
-				path->slots[0] = extent_slot;
-				num_to_del = 2;
-			}
-		}
-
-		last_ref = 1;
-		ret = btrfs_del_items(trans, extent_root, path, path->slots[0],
-				      num_to_del);
-		if (ret) {
-			btrfs_abort_transaction(trans, ret);
-			goto out;
-		}
-		btrfs_release_path(path);
-
-		if (is_data) {
-			ret = btrfs_del_csums(trans, info->csum_root, bytenr,
-					      num_bytes);
-			if (ret) {
-				btrfs_abort_transaction(trans, ret);
-				goto out;
-			}
-		}
-
-		ret = add_to_free_space_tree(trans, info, bytenr, num_bytes);
-		if (ret) {
-			btrfs_abort_transaction(trans, ret);
-			goto out;
-		}
-
-		ret = update_block_group(trans, info, bytenr, num_bytes, 0);
-		if (ret) {
-			btrfs_abort_transaction(trans, ret);
-			goto out;
-		}
-	}
-	btrfs_release_path(path);
-
-out:
-	btrfs_free_path(path);
-	return ret;
-}
-
-/*
- * when we free an block, it is possible (and likely) that we free the last
- * delayed ref for that extent as well.  This searches the delayed ref tree for
- * a given extent, and if there are no other delayed refs to be processed, it
- * removes it from the tree.
- */
-static noinline int check_ref_cleanup(struct btrfs_trans_handle *trans,
-				      u64 bytenr)
-{
-	struct btrfs_delayed_ref_head *head;
-	struct btrfs_delayed_ref_root *delayed_refs;
-	int ret = 0;
-
-	delayed_refs = &trans->transaction->delayed_refs;
-	spin_lock(&delayed_refs->lock);
-	head = btrfs_find_delayed_ref_head(delayed_refs, bytenr);
-	if (!head)
-		goto out_delayed_unlock;
-
-	spin_lock(&head->lock);
-	if (!RB_EMPTY_ROOT(&head->ref_tree))
-		goto out;
-
-	if (head->extent_op) {
-		if (!head->must_insert_reserved)
-			goto out;
-		btrfs_free_delayed_extent_op(head->extent_op);
-		head->extent_op = NULL;
-	}
-
-	/*
-	 * waiting for the lock here would deadlock.  If someone else has it
-	 * locked they are already in the process of dropping it anyway
-	 */
-	if (!mutex_trylock(&head->mutex))
-		goto out;
-
-	/*
-	 * at this point we have a head with no other entries.  Go
-	 * ahead and process it.
-	 */
-	rb_erase(&head->href_node, &delayed_refs->href_root);
-	RB_CLEAR_NODE(&head->href_node);
-	atomic_dec(&delayed_refs->num_entries);
-
-	/*
-	 * we don't take a ref on the node because we're removing it from the
-	 * tree, so we just steal the ref the tree was holding.
-	 */
-	delayed_refs->num_heads--;
-	if (head->processing == 0)
-		delayed_refs->num_heads_ready--;
-	head->processing = 0;
-	spin_unlock(&head->lock);
-	spin_unlock(&delayed_refs->lock);
-
-	BUG_ON(head->extent_op);
-	if (head->must_insert_reserved)
-		ret = 1;
-
-	btrfs_cleanup_ref_head_accounting(trans->fs_info, delayed_refs, head);
-	mutex_unlock(&head->mutex);
-	btrfs_put_delayed_ref_head(head);
-	return ret;
-out:
-	spin_unlock(&head->lock);
-
-out_delayed_unlock:
-	spin_unlock(&delayed_refs->lock);
-	return 0;
-}
-
-void btrfs_free_tree_block(struct btrfs_trans_handle *trans,
-			   struct btrfs_root *root,
-			   struct extent_buffer *buf,
-			   u64 parent, int last_ref)
-{
-	struct btrfs_fs_info *fs_info = root->fs_info;
-	struct btrfs_ref generic_ref = { 0 };
-	int pin = 1;
-	int ret;
-
-	btrfs_init_generic_ref(&generic_ref, BTRFS_DROP_DELAYED_REF,
-			       buf->start, buf->len, parent);
-	btrfs_init_tree_ref(&generic_ref, btrfs_header_level(buf),
-			    root->root_key.objectid);
-
-	if (root->root_key.objectid != BTRFS_TREE_LOG_OBJECTID) {
-		int old_ref_mod, new_ref_mod;
-
-		ret = btrfs_add_delayed_tree_ref(fs_info, trans, &generic_ref, NULL,
- 						 &old_ref_mod, &new_ref_mod);
-		BUG_ON(ret); /* -ENOMEM */
-		pin = old_ref_mod >= 0 && new_ref_mod < 0;
-	}
-
-	if (last_ref && btrfs_header_generation(buf) == trans->transid) {
-		struct btrfs_block_group_cache *cache;
-
-		if (root->root_key.objectid != BTRFS_TREE_LOG_OBJECTID) {
-			ret = check_ref_cleanup(trans, buf->start);
-			if (!ret)
-				goto out;
-		}
-
-		pin = 0;
-		cache = btrfs_lookup_block_group(fs_info, buf->start);
-
-		if (btrfs_header_flag(buf, BTRFS_HEADER_FLAG_WRITTEN)) {
-			pin_down_extent(fs_info, cache, buf->start,
-					buf->len, 1);
-			btrfs_put_block_group(cache);
-			goto out;
-		}
-
-		WARN_ON(test_bit(EXTENT_BUFFER_DIRTY, &buf->bflags));
-
-		btrfs_add_free_space(cache, buf->start, buf->len);
-		btrfs_free_reserved_bytes(cache, buf->len, 0);
-		btrfs_put_block_group(cache);
-		trace_btrfs_reserved_extent_free(fs_info, buf->start, buf->len);
-	}
-out:
-	if (pin)
-		add_pinned_bytes(fs_info, &generic_ref, 1);
-
-	if (last_ref) {
-		/*
-		 * Deleting the buffer, clear the corrupt flag since it doesn't
-		 * matter anymore.
-		 */
-		clear_bit(EXTENT_BUFFER_CORRUPT, &buf->bflags);
-	}
-}
-
-/* Can return -ENOMEM */
-int btrfs_free_extent(struct btrfs_trans_handle *trans,
-		      struct btrfs_fs_info *fs_info,
-		      struct btrfs_ref *ref)
-{
-	int old_ref_mod, new_ref_mod;
-	int ret;
-
-	if (btrfs_is_testing(fs_info))
-		return 0;
-
-	/*
-	 * tree log blocks never actually go into the extent allocation
-	 * tree, just update pinning info and exit early.
-	 */
-	if ((ref->type == BTRFS_REF_METADATA &&
-	     ref->tree_ref.root == BTRFS_TREE_LOG_OBJECTID) ||
-	    (ref->type == BTRFS_REF_DATA &&
-	     ref->data_ref.ref_root == BTRFS_TREE_LOG_OBJECTID)) {
-		/* unlocks the pinned mutex */
-		btrfs_pin_extent(fs_info, ref->bytenr, ref->len, 1);
-		old_ref_mod = new_ref_mod = 0;
-		ret = 0;
-	} else if (ref->type == BTRFS_REF_METADATA) {
-		ret = btrfs_add_delayed_tree_ref(fs_info, trans, ref,
-						 NULL, &old_ref_mod, &new_ref_mod);
-	} else {
-		ret = btrfs_add_delayed_data_ref(fs_info, trans, ref, 0,
-						 &old_ref_mod, &new_ref_mod);
-	}
-
-	if (ret == 0 && old_ref_mod >= 0 && new_ref_mod < 0)
-		add_pinned_bytes(fs_info, ref, 1);
-
-	return ret;
-}
-
-/*
- * when we wait for progress in the block group caching, its because
- * our allocation attempt failed at least once.  So, we must sleep
- * and let some progress happen before we try again.
- *
- * This function will sleep at least once waiting for new free space to
- * show up, and then it will check the block group free space numbers
- * for our min num_bytes.  Another option is to have it go ahead
- * and look in the rbtree for a free extent of a given size, but this
- * is a good start.
- *
- * Callers of this must check if cache->cached == BTRFS_CACHE_ERROR before using
- * any of the information in this block group.
- */
-static noinline void
-wait_block_group_cache_progress(struct btrfs_block_group_cache *cache,
-				u64 num_bytes)
-{
-	struct btrfs_caching_control *caching_ctl;
-
-	caching_ctl = get_caching_control(cache);
-	if (!caching_ctl)
-		return;
-
-	wait_event(caching_ctl->wait, block_group_cache_done(cache) ||
-		   (cache->free_space_ctl->free_space >= num_bytes));
-
-	put_caching_control(caching_ctl);
-}
-
-static noinline int
-wait_block_group_cache_done(struct btrfs_block_group_cache *cache)
-{
-	struct btrfs_caching_control *caching_ctl;
-	int ret = 0;
-
-	caching_ctl = get_caching_control(cache);
-	if (!caching_ctl)
-		return (cache->cached == BTRFS_CACHE_ERROR) ? -EIO : 0;
-
-	wait_event(caching_ctl->wait, block_group_cache_done(cache));
-	if (cache->cached == BTRFS_CACHE_ERROR)
-		ret = -EIO;
-	put_caching_control(caching_ctl);
-	return ret;
-}
-
-int __get_raid_index(u64 flags)
-{
-	if (flags & BTRFS_BLOCK_GROUP_RAID10)
-		return BTRFS_RAID_RAID10;
-	else if (flags & BTRFS_BLOCK_GROUP_RAID1)
-		return BTRFS_RAID_RAID1;
-	else if (flags & BTRFS_BLOCK_GROUP_DUP)
-		return BTRFS_RAID_DUP;
-	else if (flags & BTRFS_BLOCK_GROUP_RAID0)
-		return BTRFS_RAID_RAID0;
-	else if (flags & BTRFS_BLOCK_GROUP_RAID5)
-		return BTRFS_RAID_RAID5;
-	else if (flags & BTRFS_BLOCK_GROUP_RAID6)
-		return BTRFS_RAID_RAID6;
-
-	return BTRFS_RAID_SINGLE; /* BTRFS_BLOCK_GROUP_SINGLE */
-}
-
-int get_block_group_index(struct btrfs_block_group_cache *cache)
-{
-	return __get_raid_index(cache->flags);
-}
-
-static const char *btrfs_raid_type_names[BTRFS_NR_RAID_TYPES] = {
-	[BTRFS_RAID_RAID10]	= "raid10",
-	[BTRFS_RAID_RAID1]	= "raid1",
-	[BTRFS_RAID_DUP]	= "dup",
-	[BTRFS_RAID_RAID0]	= "raid0",
-	[BTRFS_RAID_SINGLE]	= "single",
-	[BTRFS_RAID_RAID5]	= "raid5",
-	[BTRFS_RAID_RAID6]	= "raid6",
-};
-
-static const char *get_raid_name(enum btrfs_raid_types type)
-{
-	if (type >= BTRFS_NR_RAID_TYPES)
-		return NULL;
-
-	return btrfs_raid_type_names[type];
-}
-
-enum btrfs_loop_type {
-	LOOP_CACHING_NOWAIT = 0,
-	LOOP_CACHING_WAIT = 1,
-	LOOP_ALLOC_CHUNK = 2,
-	LOOP_NO_EMPTY_SIZE = 3,
-};
-
-static inline void
-btrfs_lock_block_group(struct btrfs_block_group_cache *cache,
-		       int delalloc)
-{
-	if (delalloc)
-		down_read(&cache->data_rwsem);
-}
-
-static inline void
-btrfs_grab_block_group(struct btrfs_block_group_cache *cache,
-		       int delalloc)
-{
-	btrfs_get_block_group(cache);
-	if (delalloc)
-		down_read(&cache->data_rwsem);
-}
-
-static struct btrfs_block_group_cache *
-btrfs_lock_cluster(struct btrfs_block_group_cache *block_group,
-		   struct btrfs_free_cluster *cluster,
-		   int delalloc)
-{
-	struct btrfs_block_group_cache *used_bg = NULL;
-
-	spin_lock(&cluster->refill_lock);
-	while (1) {
-		used_bg = cluster->block_group;
-		if (!used_bg)
-			return NULL;
-
-		if (used_bg == block_group)
-			return used_bg;
-
-		btrfs_get_block_group(used_bg);
-
-		if (!delalloc)
-			return used_bg;
-
-		if (down_read_trylock(&used_bg->data_rwsem))
-			return used_bg;
-
-		spin_unlock(&cluster->refill_lock);
-
-		/* We should only have one-level nested. */
-		down_read_nested(&used_bg->data_rwsem, SINGLE_DEPTH_NESTING);
-
-		spin_lock(&cluster->refill_lock);
-		if (used_bg == cluster->block_group)
-			return used_bg;
-
-		up_read(&used_bg->data_rwsem);
-		btrfs_put_block_group(used_bg);
-	}
-}
-
-static inline void
-btrfs_release_block_group(struct btrfs_block_group_cache *cache,
-			 int delalloc)
-{
-	if (delalloc)
-		up_read(&cache->data_rwsem);
-	btrfs_put_block_group(cache);
-}
-
-/*
- * walks the btree of allocated extents and find a hole of a given size.
- * The key ins is changed to record the hole:
- * ins->objectid == start position
- * ins->flags = BTRFS_EXTENT_ITEM_KEY
- * ins->offset == the size of the hole.
- * Any available blocks before search_start are skipped.
- *
- * If there is no suitable free space, we will record the max size of
- * the free space extent currently.
- */
-static noinline int find_free_extent(struct btrfs_fs_info *fs_info,
-				u64 ram_bytes, u64 num_bytes, u64 empty_size,
-				u64 hint_byte, struct btrfs_key *ins,
-				u64 flags, int delalloc)
-{
-	int ret = 0;
-	struct btrfs_root *root = fs_info->extent_root;
-	struct btrfs_free_cluster *last_ptr = NULL;
-	struct btrfs_block_group_cache *block_group = NULL;
-	u64 search_start = 0;
-	u64 max_extent_size = 0;
-	u64 empty_cluster = 0;
-	struct btrfs_space_info *space_info;
-	int loop = 0;
-	int index = __get_raid_index(flags);
-	bool failed_cluster_refill = false;
-	bool failed_alloc = false;
-	bool use_cluster = true;
-	bool have_caching_bg = false;
-	bool orig_have_caching_bg = false;
-	bool full_search = false;
-
-	WARN_ON(num_bytes < fs_info->sectorsize);
-	ins->type = BTRFS_EXTENT_ITEM_KEY;
-	ins->objectid = 0;
-	ins->offset = 0;
-
-	trace_find_free_extent(fs_info, num_bytes, empty_size, flags);
-
-	space_info = __find_space_info(fs_info, flags);
-	if (!space_info) {
-		btrfs_err(fs_info, "No space info for %llu", flags);
-		return -ENOSPC;
-	}
-
-	/*
-	 * If our free space is heavily fragmented we may not be able to make
-	 * big contiguous allocations, so instead of doing the expensive search
-	 * for free space, simply return ENOSPC with our max_extent_size so we
-	 * can go ahead and search for a more manageable chunk.
-	 *
-	 * If our max_extent_size is large enough for our allocation simply
-	 * disable clustering since we will likely not be able to find enough
-	 * space to create a cluster and induce latency trying.
-	 */
-	if (unlikely(space_info->max_extent_size)) {
-		spin_lock(&space_info->lock);
-		if (space_info->max_extent_size &&
-		    num_bytes > space_info->max_extent_size) {
-			ins->offset = space_info->max_extent_size;
-			spin_unlock(&space_info->lock);
-			return -ENOSPC;
-		} else if (space_info->max_extent_size) {
-			use_cluster = false;
-		}
-		spin_unlock(&space_info->lock);
-	}
-
-	last_ptr = fetch_cluster_info(fs_info, space_info, &empty_cluster);
-	if (last_ptr) {
-		spin_lock(&last_ptr->lock);
-		if (last_ptr->block_group)
-			hint_byte = last_ptr->window_start;
-		if (last_ptr->fragmented) {
-			/*
-			 * We still set window_start so we can keep track of the
-			 * last place we found an allocation to try and save
-			 * some time.
-			 */
-			hint_byte = last_ptr->window_start;
-			use_cluster = false;
-		}
-		spin_unlock(&last_ptr->lock);
-	}
-
-	search_start = max(search_start, first_logical_byte(fs_info, 0));
-	search_start = max(search_start, hint_byte);
-	if (search_start == hint_byte) {
-		block_group = btrfs_lookup_block_group(fs_info, search_start);
-		/*
-		 * we don't want to use the block group if it doesn't match our
-		 * allocation bits, or if its not cached.
-		 *
-		 * However if we are re-searching with an ideal block group
-		 * picked out then we don't care that the block group is cached.
-		 */
-		if (block_group && block_group_bits(block_group, flags) &&
-		    block_group->cached != BTRFS_CACHE_NO) {
-			down_read(&space_info->groups_sem);
-			if (list_empty(&block_group->list) ||
-			    block_group->ro) {
-				/*
-				 * someone is removing this block group,
-				 * we can't jump into the have_block_group
-				 * target because our list pointers are not
-				 * valid
-				 */
-				btrfs_put_block_group(block_group);
-				up_read(&space_info->groups_sem);
-			} else {
-				index = get_block_group_index(block_group);
-				btrfs_lock_block_group(block_group, delalloc);
-				goto have_block_group;
-			}
-		} else if (block_group) {
-			btrfs_put_block_group(block_group);
-		}
-	}
-search:
-	have_caching_bg = false;
-	if (index == 0 || index == __get_raid_index(flags))
-		full_search = true;
-	down_read(&space_info->groups_sem);
-	list_for_each_entry(block_group, &space_info->block_groups[index],
-			    list) {
-		u64 offset;
-		int cached;
-
-		/* If the block group is read-only, we can skip it entirely. */
-		if (unlikely(block_group->ro))
-			continue;
-
-		btrfs_grab_block_group(block_group, delalloc);
-		search_start = block_group->key.objectid;
-
-		/*
-		 * this can happen if we end up cycling through all the
-		 * raid types, but we want to make sure we only allocate
-		 * for the proper type.
-		 */
-		if (!block_group_bits(block_group, flags)) {
-		    u64 extra = BTRFS_BLOCK_GROUP_DUP |
-				BTRFS_BLOCK_GROUP_RAID1 |
-				BTRFS_BLOCK_GROUP_RAID5 |
-				BTRFS_BLOCK_GROUP_RAID6 |
-				BTRFS_BLOCK_GROUP_RAID10;
-
-			/*
-			 * if they asked for extra copies and this block group
-			 * doesn't provide them, bail.  This does allow us to
-			 * fill raid0 from raid1.
-			 */
-			if ((flags & extra) && !(block_group->flags & extra))
-				goto loop;
-		}
-
-have_block_group:
-		cached = block_group_cache_done(block_group);
-		if (unlikely(!cached)) {
-			have_caching_bg = true;
-			ret = cache_block_group(block_group, 0);
-			BUG_ON(ret < 0);
-			ret = 0;
-		}
-
-		if (unlikely(block_group->cached == BTRFS_CACHE_ERROR))
-			goto loop;
-
-		/*
-		 * Ok we want to try and use the cluster allocator, so
-		 * lets look there
-		 */
-		if (last_ptr && use_cluster) {
-			struct btrfs_block_group_cache *used_block_group;
-			unsigned long aligned_cluster;
-			/*
-			 * the refill lock keeps out other
-			 * people trying to start a new cluster
-			 */
-			used_block_group = btrfs_lock_cluster(block_group,
-							      last_ptr,
-							      delalloc);
-			if (!used_block_group)
-				goto refill_cluster;
-
-			if (used_block_group != block_group &&
-			    (used_block_group->ro ||
-			     !block_group_bits(used_block_group, flags)))
-				goto release_cluster;
-
-			offset = btrfs_alloc_from_cluster(used_block_group,
-						last_ptr,
-						num_bytes,
-						used_block_group->key.objectid,
-						&max_extent_size);
-			if (offset) {
-				/* we have a block, we're done */
-				spin_unlock(&last_ptr->refill_lock);
-				trace_btrfs_reserve_extent_cluster(fs_info,
-						used_block_group,
-						search_start, num_bytes);
-				if (used_block_group != block_group) {
-					btrfs_release_block_group(block_group,
-								  delalloc);
-					block_group = used_block_group;
-				}
-				goto checks;
-			}
-
->>>>>>> 359bc787
 			WARN_ON(last_ptr->block_group != used_block_group);
 release_cluster:
 			/* If we are on LOOP_NO_EMPTY_SIZE, we can't
@@ -6632,8 +3900,6 @@
 							  delalloc);
 				goto unclustered_alloc;
 			}
-<<<<<<< HEAD
-=======
 
 			/*
 			 * this cluster didn't work out, free it and
@@ -6682,7 +3948,7 @@
 				spin_unlock(&last_ptr->refill_lock);
 
 				failed_cluster_refill = true;
-				wait_block_group_cache_progress(block_group,
+				btrfs_wait_block_group_cache_progress(block_group,
 				       num_bytes + empty_cluster + empty_size);
 				goto have_block_group;
 			}
@@ -6716,8 +3982,8 @@
 			spin_lock(&ctl->tree_lock);
 			if (ctl->free_space <
 			    num_bytes + empty_cluster + empty_size) {
-				if (ctl->free_space > max_extent_size)
-					max_extent_size = ctl->free_space;
+				max_free_space = max(max_free_space,
+						     ctl->free_space);
 				spin_unlock(&ctl->tree_lock);
 				goto loop;
 			}
@@ -6738,7 +4004,7 @@
 		 */
 		if (!offset && !failed_alloc && !cached &&
 		    loop > LOOP_CACHING_NOWAIT) {
-			wait_block_group_cache_progress(block_group,
+			btrfs_wait_block_group_cache_progress(block_group,
 						num_bytes + empty_size);
 			failed_alloc = true;
 			goto have_block_group;
@@ -6834,8 +4100,7 @@
 				goto out;
 			}
 
-			ret = do_chunk_alloc(trans, fs_info, flags,
-					     CHUNK_ALLOC_FORCE);
+			ret = btrfs_chunk_alloc(trans, flags, CHUNK_ALLOC_FORCE);
 
 			/*
 			 * If we can't allocate a new chunk we've already looped
@@ -6886,6 +4151,8 @@
 	}
 out:
 	if (ret == -ENOSPC) {
+		if (!max_extent_size)
+			max_extent_size = max_free_space;
 		spin_lock(&space_info->lock);
 		space_info->max_extent_size = max_extent_size;
 		spin_unlock(&space_info->lock);
@@ -6894,47 +4161,6 @@
 	return ret;
 }
 
-static void dump_space_info(struct btrfs_fs_info *fs_info,
-			    struct btrfs_space_info *info, u64 bytes,
-			    int dump_block_groups)
-{
-	struct btrfs_block_group_cache *cache;
-	int index = 0;
-
-	spin_lock(&info->lock);
-	btrfs_info(fs_info, "space_info %llu has %llu free, is %sfull",
-		   info->flags,
-		   info->total_bytes - btrfs_space_info_used(info, true),
-		   info->full ? "" : "not ");
-	btrfs_info(fs_info,
-		"space_info total=%llu, used=%llu, pinned=%llu, reserved=%llu, may_use=%llu, readonly=%llu",
-		info->total_bytes, info->bytes_used, info->bytes_pinned,
-		info->bytes_reserved, info->bytes_may_use,
-		info->bytes_readonly);
-	btrfs_info(fs_info, "total_bytes_pinned=%lld",
-		   percpu_counter_sum(&info->total_bytes_pinned));
-	spin_unlock(&info->lock);
-
-	if (!dump_block_groups)
-		return;
-
-	down_read(&info->groups_sem);
-again:
-	list_for_each_entry(cache, &info->block_groups[index], list) {
-		spin_lock(&cache->lock);
-		btrfs_info(fs_info,
-			"block group %llu has %llu bytes, %llu used %llu pinned %llu reserved %s",
-			cache->key.objectid, cache->key.offset,
-			btrfs_block_group_used(&cache->item), cache->pinned,
-			cache->reserved, cache->ro ? "[readonly]" : "");
-		btrfs_dump_free_space(cache, bytes);
-		spin_unlock(&cache->lock);
-	}
-	if (++index < BTRFS_NR_RAID_TYPES)
-		goto again;
-	up_read(&info->groups_sem);
-}
-
 int btrfs_reserve_extent(struct btrfs_root *root, u64 ram_bytes,
 			 u64 num_bytes, u64 min_alloc_size,
 			 u64 empty_size, u64 hint_byte,
@@ -6945,7 +4171,7 @@
 	u64 flags;
 	int ret;
 
-	flags = btrfs_get_alloc_profile(root, is_data);
+	flags = get_alloc_profile_by_root(root, is_data);
 again:
 	WARN_ON(num_bytes < fs_info->sectorsize);
 	ret = find_free_extent(fs_info, ram_bytes, num_bytes, empty_size,
@@ -6965,12 +4191,13 @@
 		} else if (btrfs_test_opt(fs_info, ENOSPC_DEBUG)) {
 			struct btrfs_space_info *sinfo;
 
-			sinfo = __find_space_info(fs_info, flags);
+			sinfo = btrfs_find_space_info(fs_info, flags);
 			btrfs_err(fs_info,
 				  "allocation failed flags %llu, wanted %llu",
 				  flags, num_bytes);
 			if (sinfo)
-				dump_space_info(fs_info, sinfo, num_bytes, 1);
+				btrfs_dump_space_info(fs_info, sinfo,
+						      num_bytes, 1);
 		}
 	}
 
@@ -7082,7 +4309,7 @@
 	if (ret)
 		return ret;
 
-	ret = update_block_group(trans, fs_info, ins->objectid, ins->offset, 1);
+	ret = btrfs_update_block_group(trans, ins->objectid, ins->offset, 1);
 	if (ret) { /* -ENOENT, logic error */
 		btrfs_err(fs_info, "update block group failed for %llu %llu",
 			ins->objectid, ins->offset);
@@ -7112,19 +4339,14 @@
 		size += sizeof(*block_info);
 
 	path = btrfs_alloc_path();
-	if (!path) {
-		btrfs_free_and_pin_reserved_extent(fs_info, ins->objectid,
-						   fs_info->nodesize);
+	if (!path)
 		return -ENOMEM;
-	}
 
 	path->leave_spinning = 1;
 	ret = btrfs_insert_empty_item(trans, fs_info->extent_root, path,
 				      ins, size);
 	if (ret) {
 		btrfs_free_path(path);
-		btrfs_free_and_pin_reserved_extent(fs_info, ins->objectid,
-						   fs_info->nodesize);
 		return ret;
 	}
 
@@ -7165,8 +4387,8 @@
 	if (ret)
 		return ret;
 
-	ret = update_block_group(trans, fs_info, ins->objectid,
-				 fs_info->nodesize, 1);
+	ret = btrfs_update_block_group(trans, ins->objectid, fs_info->nodesize,
+				       1);
 	if (ret) { /* -ENOENT, logic error */
 		btrfs_err(fs_info, "update block group failed for %llu %llu",
 			ins->objectid, ins->offset);
@@ -7179,22 +4401,21 @@
 }
 
 int btrfs_alloc_reserved_file_extent(struct btrfs_trans_handle *trans,
-				     u64 root_objectid, u64 owner,
+				     struct btrfs_root *root, u64 owner,
 				     u64 offset, u64 ram_bytes,
 				     struct btrfs_key *ins)
 {
-	struct btrfs_fs_info *fs_info = trans->fs_info;
+	struct btrfs_fs_info *fs_info = root->fs_info;
 	struct btrfs_ref generic_ref = { 0 };
-	int ret;
-
-	BUG_ON(root_objectid == BTRFS_TREE_LOG_OBJECTID);
+
+	BUG_ON(root->root_key.objectid == BTRFS_TREE_LOG_OBJECTID);
 
 	btrfs_init_generic_ref(&generic_ref, BTRFS_ADD_DELAYED_EXTENT,
 			       ins->objectid, ins->offset, 0);
-	btrfs_init_data_ref(&generic_ref, root_objectid, owner, offset);
-	ret = btrfs_add_delayed_data_ref(fs_info, trans, &generic_ref,
-					 ram_bytes, NULL, NULL);
-	return ret;
+	btrfs_init_data_ref(&generic_ref, root->root_key.objectid, owner, offset);
+
+	return  btrfs_add_delayed_data_ref(fs_info, trans, &generic_ref,
+					 ram_bytes);
 }
 
 /*
@@ -7282,68 +4503,6 @@
 	return buf;
 }
 
-static struct btrfs_block_rsv *
-use_block_rsv(struct btrfs_trans_handle *trans,
-	      struct btrfs_root *root, u32 blocksize)
-{
-	struct btrfs_fs_info *fs_info = root->fs_info;
-	struct btrfs_block_rsv *block_rsv;
-	struct btrfs_block_rsv *global_rsv = &fs_info->global_block_rsv;
-	int ret;
-	bool global_updated = false;
-
-	block_rsv = get_block_rsv(trans, root);
-
-	if (unlikely(block_rsv->size == 0))
-		goto try_reserve;
-again:
-	ret = block_rsv_use_bytes(block_rsv, blocksize);
-	if (!ret)
-		return block_rsv;
-
-	if (block_rsv->failfast)
-		return ERR_PTR(ret);
-
-	if (block_rsv->type == BTRFS_BLOCK_RSV_GLOBAL && !global_updated) {
-		global_updated = true;
-		update_global_block_rsv(fs_info);
-		goto again;
-	}
-
-	if (btrfs_test_opt(fs_info, ENOSPC_DEBUG)) {
-		static DEFINE_RATELIMIT_STATE(_rs,
-				DEFAULT_RATELIMIT_INTERVAL * 10,
-				/*DEFAULT_RATELIMIT_BURST*/ 1);
-		if (__ratelimit(&_rs))
-			WARN(1, KERN_DEBUG
-				"BTRFS: block rsv returned %d\n", ret);
-	}
-try_reserve:
-	ret = reserve_metadata_bytes(root, block_rsv, blocksize,
-				     BTRFS_RESERVE_NO_FLUSH);
-	if (!ret)
-		return block_rsv;
-	/*
-	 * If we couldn't reserve metadata bytes try and use some from
-	 * the global reserve if its space type is the same as the global
-	 * reservation.
-	 */
-	if (block_rsv->type != BTRFS_BLOCK_RSV_GLOBAL &&
-	    block_rsv->space_info == global_rsv->space_info) {
-		ret = block_rsv_use_bytes(global_rsv, blocksize);
-		if (!ret)
-			return global_rsv;
-	}
-	return ERR_PTR(ret);
-}
-
-static void unuse_block_rsv(struct btrfs_fs_info *fs_info,
-			    struct btrfs_block_rsv *block_rsv, u32 blocksize)
-{
-	block_rsv_add_bytes(block_rsv, blocksize, 0);
-	block_rsv_release_bytes(fs_info, block_rsv, NULL, 0, NULL);
-}
-
 /*
  * finds a free extent and does all the dirty work required for allocation
  * returns the tree buffer or an ERR_PTR on error.
@@ -7376,7 +4535,7 @@
 	}
 #endif
 
-	block_rsv = use_block_rsv(trans, root, blocksize);
+	block_rsv = btrfs_use_block_rsv(trans, root, blocksize);
 	if (IS_ERR(block_rsv))
 		return ERR_CAST(block_rsv);
 
@@ -7419,7 +4578,7 @@
 		generic_ref.real_root = root->root_key.objectid;
 		btrfs_init_tree_ref(&generic_ref, level, root_objectid);
 		ret = btrfs_add_delayed_tree_ref(fs_info, trans, &generic_ref,
-						 extent_op, NULL, NULL);
+						 extent_op);
 		if (ret)
 			goto out_free_delayed;
 	}
@@ -7433,7 +4592,7 @@
 out_free_reserved:
 	btrfs_free_reserved_extent(fs_info, ins.objectid, ins.offset, 0);
 out_unuse:
-	unuse_block_rsv(fs_info, block_rsv, blocksize);
+	btrfs_unuse_block_rsv(fs_info, block_rsv, blocksize);
 	return ERR_PTR(ret);
 }
 
@@ -7839,1340 +4998,6 @@
 		 */
 		wc->drop_level = level;
 		find_next_key(path, level, &wc->drop_progress);
-
-		btrfs_init_generic_ref(&ref, BTRFS_DROP_DELAYED_REF, bytenr,
-				       fs_info->nodesize, parent);
-		btrfs_init_tree_ref(&ref, level - 1, root->root_key.objectid);
-		ret = btrfs_free_extent(trans, fs_info, &ref);
-		if (ret)
-			goto out_unlock;
-	}
-no_delete:
-	*lookup_info = 1;
-	ret = 1;
-
-out_unlock:
-	btrfs_tree_unlock(next);
-	free_extent_buffer(next);
-
-	return ret;
-}
-
-/*
- * helper to process tree block while walking up the tree.
- *
- * when wc->stage == DROP_REFERENCE, this function drops
- * reference count on the block.
- *
- * when wc->stage == UPDATE_BACKREF, this function changes
- * wc->stage back to DROP_REFERENCE if we changed wc->stage
- * to UPDATE_BACKREF previously while processing the block.
- *
- * NOTE: return value 1 means we should stop walking up.
- */
-static noinline int walk_up_proc(struct btrfs_trans_handle *trans,
-				 struct btrfs_root *root,
-				 struct btrfs_path *path,
-				 struct walk_control *wc)
-{
-	struct btrfs_fs_info *fs_info = root->fs_info;
-	int ret;
-	int level = wc->level;
-	struct extent_buffer *eb = path->nodes[level];
-	u64 parent = 0;
-
-	if (wc->stage == UPDATE_BACKREF) {
-		BUG_ON(wc->shared_level < level);
-		if (level < wc->shared_level)
-			goto out;
-
-		ret = find_next_key(path, level + 1, &wc->update_progress);
-		if (ret > 0)
-			wc->update_ref = 0;
-
-		wc->stage = DROP_REFERENCE;
-		wc->shared_level = -1;
-		path->slots[level] = 0;
-
-		/*
-		 * check reference count again if the block isn't locked.
-		 * we should start walking down the tree again if reference
-		 * count is one.
-		 */
-		if (!path->locks[level]) {
-			BUG_ON(level == 0);
-			btrfs_tree_lock(eb);
-			btrfs_set_lock_blocking(eb);
-			path->locks[level] = BTRFS_WRITE_LOCK_BLOCKING;
-
-			ret = btrfs_lookup_extent_info(trans, fs_info,
-						       eb->start, level, 1,
-						       &wc->refs[level],
-						       &wc->flags[level]);
-			if (ret < 0) {
-				btrfs_tree_unlock_rw(eb, path->locks[level]);
-				path->locks[level] = 0;
-				return ret;
-			}
-			BUG_ON(wc->refs[level] == 0);
-			if (wc->refs[level] == 1) {
-				btrfs_tree_unlock_rw(eb, path->locks[level]);
-				path->locks[level] = 0;
-				return 1;
-			}
-		}
-	}
-
-	/* wc->stage == DROP_REFERENCE */
-	BUG_ON(wc->refs[level] > 1 && !path->locks[level]);
-
-	if (wc->refs[level] == 1) {
-		if (level == 0) {
-			if (wc->flags[level] & BTRFS_BLOCK_FLAG_FULL_BACKREF)
-				ret = btrfs_dec_ref(trans, root, eb, 1);
-			else
-				ret = btrfs_dec_ref(trans, root, eb, 0);
-			BUG_ON(ret); /* -ENOMEM */
-			if (is_fstree(root->root_key.objectid)) {
-				ret = btrfs_qgroup_trace_leaf_items(trans,
-						fs_info, eb);
-				if (ret) {
-					btrfs_err_rl(fs_info,
-"error %d accounting leaf items. Quota is out of sync, rescan required.",
-						     ret);
-				}
-			}
-		}
-		/* make block locked assertion in clean_tree_block happy */
-		if (!path->locks[level] &&
-		    btrfs_header_generation(eb) == trans->transid) {
-			btrfs_tree_lock(eb);
-			btrfs_set_lock_blocking(eb);
-			path->locks[level] = BTRFS_WRITE_LOCK_BLOCKING;
-		}
-		clean_tree_block(fs_info, eb);
-	}
-
-	if (eb == root->node) {
-		if (wc->flags[level] & BTRFS_BLOCK_FLAG_FULL_BACKREF)
-			parent = eb->start;
-		else
-			BUG_ON(root->root_key.objectid !=
-			       btrfs_header_owner(eb));
-	} else {
-		if (wc->flags[level + 1] & BTRFS_BLOCK_FLAG_FULL_BACKREF)
-			parent = path->nodes[level + 1]->start;
-		else
-			BUG_ON(root->root_key.objectid !=
-			       btrfs_header_owner(path->nodes[level + 1]));
-	}
-
-	btrfs_free_tree_block(trans, root, eb, parent, wc->refs[level] == 1);
-out:
-	wc->refs[level] = 0;
-	wc->flags[level] = 0;
-	return 0;
-}
-
-static noinline int walk_down_tree(struct btrfs_trans_handle *trans,
-				   struct btrfs_root *root,
-				   struct btrfs_path *path,
-				   struct walk_control *wc)
-{
-	int level = wc->level;
-	int lookup_info = 1;
-	int ret;
-
-	while (level >= 0) {
-		ret = walk_down_proc(trans, root, path, wc, lookup_info);
-		if (ret > 0)
-			break;
-
-		if (level == 0)
-			break;
-
-		if (path->slots[level] >=
-		    btrfs_header_nritems(path->nodes[level]))
-			break;
-
-		ret = do_walk_down(trans, root, path, wc, &lookup_info);
-		if (ret > 0) {
-			path->slots[level]++;
-			continue;
-		} else if (ret < 0)
-			return ret;
-		level = wc->level;
-	}
-	return 0;
-}
-
-static noinline int walk_up_tree(struct btrfs_trans_handle *trans,
-				 struct btrfs_root *root,
-				 struct btrfs_path *path,
-				 struct walk_control *wc, int max_level)
-{
-	int level = wc->level;
-	int ret;
-
-	path->slots[level] = btrfs_header_nritems(path->nodes[level]);
-	while (level < max_level && path->nodes[level]) {
-		wc->level = level;
-		if (path->slots[level] + 1 <
-		    btrfs_header_nritems(path->nodes[level])) {
-			path->slots[level]++;
-			return 0;
-		} else {
-			ret = walk_up_proc(trans, root, path, wc);
-			if (ret > 0)
-				return 0;
-
-			if (path->locks[level]) {
-				btrfs_tree_unlock_rw(path->nodes[level],
-						     path->locks[level]);
-				path->locks[level] = 0;
-			}
-			free_extent_buffer(path->nodes[level]);
-			path->nodes[level] = NULL;
-			level++;
-		}
-	}
-	return 1;
-}
-
-/*
- * drop a subvolume tree.
- *
- * this function traverses the tree freeing any blocks that only
- * referenced by the tree.
- *
- * when a shared tree block is found. this function decreases its
- * reference count by one. if update_ref is true, this function
- * also make sure backrefs for the shared block and all lower level
- * blocks are properly updated.
- *
- * If called with for_reloc == 0, may exit early with -EAGAIN
- */
-int btrfs_drop_snapshot(struct btrfs_root *root,
-			 struct btrfs_block_rsv *block_rsv, int update_ref,
-			 int for_reloc)
-{
-	struct btrfs_fs_info *fs_info = root->fs_info;
-	struct btrfs_path *path;
-	struct btrfs_trans_handle *trans;
-	struct btrfs_root *tree_root = fs_info->tree_root;
-	struct btrfs_root_item *root_item = &root->root_item;
-	struct walk_control *wc;
-	struct btrfs_key key;
-	int err = 0;
-	int ret;
-	int level;
-	bool root_dropped = false;
-
-	btrfs_debug(fs_info, "Drop subvolume %llu", root->objectid);
-
-	path = btrfs_alloc_path();
-	if (!path) {
-		err = -ENOMEM;
-		goto out;
-	}
->>>>>>> 359bc787
-
-			/*
-			 * this cluster didn't work out, free it and
-			 * start over
-			 */
-			btrfs_return_cluster_to_free_space(NULL, last_ptr);
-
-			if (used_block_group != block_group)
-				btrfs_release_block_group(used_block_group,
-							  delalloc);
-refill_cluster:
-			if (loop >= LOOP_NO_EMPTY_SIZE) {
-				spin_unlock(&last_ptr->refill_lock);
-				goto unclustered_alloc;
-			}
-
-			aligned_cluster = max_t(unsigned long,
-						empty_cluster + empty_size,
-					      block_group->full_stripe_len);
-
-			/* allocate a cluster in this block group */
-			ret = btrfs_find_space_cluster(fs_info, block_group,
-						       last_ptr, search_start,
-						       num_bytes,
-						       aligned_cluster);
-			if (ret == 0) {
-				/*
-				 * now pull our allocation out of this
-				 * cluster
-				 */
-				offset = btrfs_alloc_from_cluster(block_group,
-							last_ptr,
-							num_bytes,
-							search_start,
-							&max_extent_size);
-				if (offset) {
-					/* we found one, proceed */
-					spin_unlock(&last_ptr->refill_lock);
-					trace_btrfs_reserve_extent_cluster(fs_info,
-						block_group, search_start,
-						num_bytes);
-					goto checks;
-				}
-			} else if (!cached && loop > LOOP_CACHING_NOWAIT
-				   && !failed_cluster_refill) {
-				spin_unlock(&last_ptr->refill_lock);
-
-				failed_cluster_refill = true;
-				btrfs_wait_block_group_cache_progress(block_group,
-				       num_bytes + empty_cluster + empty_size);
-				goto have_block_group;
-			}
-
-			/*
-			 * at this point we either didn't find a cluster
-			 * or we weren't able to allocate a block from our
-			 * cluster.  Free the cluster we've been trying
-			 * to use, and go to the next block group
-			 */
-			btrfs_return_cluster_to_free_space(NULL, last_ptr);
-			spin_unlock(&last_ptr->refill_lock);
-			goto loop;
-		}
-
-unclustered_alloc:
-		/*
-		 * We are doing an unclustered alloc, set the fragmented flag so
-		 * we don't bother trying to setup a cluster again until we get
-		 * more space.
-		 */
-		if (unlikely(last_ptr)) {
-			spin_lock(&last_ptr->lock);
-			last_ptr->fragmented = 1;
-			spin_unlock(&last_ptr->lock);
-		}
-		if (cached) {
-			struct btrfs_free_space_ctl *ctl =
-				block_group->free_space_ctl;
-
-			spin_lock(&ctl->tree_lock);
-			if (ctl->free_space <
-			    num_bytes + empty_cluster + empty_size) {
-				max_free_space = max(max_free_space,
-						     ctl->free_space);
-				spin_unlock(&ctl->tree_lock);
-				goto loop;
-			}
-			spin_unlock(&ctl->tree_lock);
-		}
-
-		offset = btrfs_find_space_for_alloc(block_group, search_start,
-						    num_bytes, empty_size,
-						    &max_extent_size);
-		/*
-		 * If we didn't find a chunk, and we haven't failed on this
-		 * block group before, and this block group is in the middle of
-		 * caching and we are ok with waiting, then go ahead and wait
-		 * for progress to be made, and set failed_alloc to true.
-		 *
-		 * If failed_alloc is true then we've already waited on this
-		 * block group once and should move on to the next block group.
-		 */
-		if (!offset && !failed_alloc && !cached &&
-		    loop > LOOP_CACHING_NOWAIT) {
-			btrfs_wait_block_group_cache_progress(block_group,
-						num_bytes + empty_size);
-			failed_alloc = true;
-			goto have_block_group;
-		} else if (!offset) {
-			goto loop;
-		}
-checks:
-		search_start = ALIGN(offset, fs_info->stripesize);
-
-		/* move on to the next group */
-		if (search_start + num_bytes >
-		    block_group->key.objectid + block_group->key.offset) {
-			btrfs_add_free_space(block_group, offset, num_bytes);
-			goto loop;
-		}
-
-		if (offset < search_start)
-			btrfs_add_free_space(block_group, offset,
-					     search_start - offset);
-		BUG_ON(offset > search_start);
-
-		ret = btrfs_add_reserved_bytes(block_group, ram_bytes,
-				num_bytes, delalloc);
-		if (ret == -EAGAIN) {
-			btrfs_add_free_space(block_group, offset, num_bytes);
-			goto loop;
-		}
-		btrfs_inc_block_group_reservations(block_group);
-
-		/* we are all good, lets return */
-		ins->objectid = search_start;
-		ins->offset = num_bytes;
-
-		trace_btrfs_reserve_extent(fs_info, block_group,
-					   search_start, num_bytes);
-		btrfs_release_block_group(block_group, delalloc);
-		break;
-loop:
-		failed_cluster_refill = false;
-		failed_alloc = false;
-		BUG_ON(index != get_block_group_index(block_group));
-		btrfs_release_block_group(block_group, delalloc);
-		cond_resched();
-	}
-	up_read(&space_info->groups_sem);
-
-	if ((loop == LOOP_CACHING_NOWAIT) && have_caching_bg
-		&& !orig_have_caching_bg)
-		orig_have_caching_bg = true;
-
-	if (!ins->objectid && loop >= LOOP_CACHING_WAIT && have_caching_bg)
-		goto search;
-
-	if (!ins->objectid && ++index < BTRFS_NR_RAID_TYPES)
-		goto search;
-
-	/*
-	 * LOOP_CACHING_NOWAIT, search partially cached block groups, kicking
-	 *			caching kthreads as we move along
-	 * LOOP_CACHING_WAIT, search everything, and wait if our bg is caching
-	 * LOOP_ALLOC_CHUNK, force a chunk allocation and try again
-	 * LOOP_NO_EMPTY_SIZE, set empty_size and empty_cluster to 0 and try
-	 *			again
-	 */
-	if (!ins->objectid && loop < LOOP_NO_EMPTY_SIZE) {
-		index = 0;
-		if (loop == LOOP_CACHING_NOWAIT) {
-			/*
-			 * We want to skip the LOOP_CACHING_WAIT step if we
-			 * don't have any uncached bgs and we've already done a
-			 * full search through.
-			 */
-			if (orig_have_caching_bg || !full_search)
-				loop = LOOP_CACHING_WAIT;
-			else
-				loop = LOOP_ALLOC_CHUNK;
-		} else {
-			loop++;
-		}
-
-		if (loop == LOOP_ALLOC_CHUNK) {
-			struct btrfs_trans_handle *trans;
-			int exist = 0;
-
-			trans = current->journal_info;
-			if (trans)
-				exist = 1;
-			else
-				trans = btrfs_join_transaction(root);
-
-			if (IS_ERR(trans)) {
-				ret = PTR_ERR(trans);
-				goto out;
-			}
-
-			ret = btrfs_chunk_alloc(trans, flags, CHUNK_ALLOC_FORCE);
-
-			/*
-			 * If we can't allocate a new chunk we've already looped
-			 * through at least once, move on to the NO_EMPTY_SIZE
-			 * case.
-			 */
-			if (ret == -ENOSPC)
-				loop = LOOP_NO_EMPTY_SIZE;
-
-			/*
-			 * Do not bail out on ENOSPC since we
-			 * can do more things.
-			 */
-			if (ret < 0 && ret != -ENOSPC)
-				btrfs_abort_transaction(trans, ret);
-			else
-				ret = 0;
-			if (!exist)
-				btrfs_end_transaction(trans);
-			if (ret)
-				goto out;
-		}
-
-		if (loop == LOOP_NO_EMPTY_SIZE) {
-			/*
-			 * Don't loop again if we already have no empty_size and
-			 * no empty_cluster.
-			 */
-			if (empty_size == 0 &&
-			    empty_cluster == 0) {
-				ret = -ENOSPC;
-				goto out;
-			}
-			empty_size = 0;
-			empty_cluster = 0;
-		}
-
-		goto search;
-	} else if (!ins->objectid) {
-		ret = -ENOSPC;
-	} else if (ins->objectid) {
-		if (!use_cluster && last_ptr) {
-			spin_lock(&last_ptr->lock);
-			last_ptr->window_start = ins->objectid;
-			spin_unlock(&last_ptr->lock);
-		}
-		ret = 0;
-	}
-out:
-	if (ret == -ENOSPC) {
-		if (!max_extent_size)
-			max_extent_size = max_free_space;
-		spin_lock(&space_info->lock);
-		space_info->max_extent_size = max_extent_size;
-		spin_unlock(&space_info->lock);
-		ins->offset = max_extent_size;
-	}
-	return ret;
-}
-
-int btrfs_reserve_extent(struct btrfs_root *root, u64 ram_bytes,
-			 u64 num_bytes, u64 min_alloc_size,
-			 u64 empty_size, u64 hint_byte,
-			 struct btrfs_key *ins, int is_data, int delalloc)
-{
-	struct btrfs_fs_info *fs_info = root->fs_info;
-	bool final_tried = num_bytes == min_alloc_size;
-	u64 flags;
-	int ret;
-
-	flags = get_alloc_profile_by_root(root, is_data);
-again:
-	WARN_ON(num_bytes < fs_info->sectorsize);
-	ret = find_free_extent(fs_info, ram_bytes, num_bytes, empty_size,
-			       hint_byte, ins, flags, delalloc);
-	if (!ret && !is_data) {
-		btrfs_dec_block_group_reservations(fs_info, ins->objectid);
-	} else if (ret == -ENOSPC) {
-		if (!final_tried && ins->offset) {
-			num_bytes = min(num_bytes >> 1, ins->offset);
-			num_bytes = round_down(num_bytes,
-					       fs_info->sectorsize);
-			num_bytes = max(num_bytes, min_alloc_size);
-			ram_bytes = num_bytes;
-			if (num_bytes == min_alloc_size)
-				final_tried = true;
-			goto again;
-		} else if (btrfs_test_opt(fs_info, ENOSPC_DEBUG)) {
-			struct btrfs_space_info *sinfo;
-
-			sinfo = btrfs_find_space_info(fs_info, flags);
-			btrfs_err(fs_info,
-				  "allocation failed flags %llu, wanted %llu",
-				  flags, num_bytes);
-			if (sinfo)
-				btrfs_dump_space_info(fs_info, sinfo,
-						      num_bytes, 1);
-		}
-	}
-
-	return ret;
-}
-
-static int __btrfs_free_reserved_extent(struct btrfs_fs_info *fs_info,
-					u64 start, u64 len,
-					int pin, int delalloc)
-{
-	struct btrfs_block_group_cache *cache;
-	int ret = 0;
-
-	cache = btrfs_lookup_block_group(fs_info, start);
-	if (!cache) {
-		btrfs_err(fs_info, "Unable to find block group for %llu",
-			  start);
-		return -ENOSPC;
-	}
-
-	if (pin)
-		pin_down_extent(fs_info, cache, start, len, 1);
-	else {
-		if (btrfs_test_opt(fs_info, DISCARD))
-			ret = btrfs_discard_extent(fs_info, start, len, NULL);
-		btrfs_add_free_space(cache, start, len);
-		btrfs_free_reserved_bytes(cache, len, delalloc);
-		trace_btrfs_reserved_extent_free(fs_info, start, len);
-	}
-
-	btrfs_put_block_group(cache);
-	return ret;
-}
-
-int btrfs_free_reserved_extent(struct btrfs_fs_info *fs_info,
-			       u64 start, u64 len, int delalloc)
-{
-	return __btrfs_free_reserved_extent(fs_info, start, len, 0, delalloc);
-}
-
-int btrfs_free_and_pin_reserved_extent(struct btrfs_fs_info *fs_info,
-				       u64 start, u64 len)
-{
-	return __btrfs_free_reserved_extent(fs_info, start, len, 1, 0);
-}
-
-static int alloc_reserved_file_extent(struct btrfs_trans_handle *trans,
-				      struct btrfs_fs_info *fs_info,
-				      u64 parent, u64 root_objectid,
-				      u64 flags, u64 owner, u64 offset,
-				      struct btrfs_key *ins, int ref_mod)
-{
-	int ret;
-	struct btrfs_extent_item *extent_item;
-	struct btrfs_extent_inline_ref *iref;
-	struct btrfs_path *path;
-	struct extent_buffer *leaf;
-	int type;
-	u32 size;
-
-	if (parent > 0)
-		type = BTRFS_SHARED_DATA_REF_KEY;
-	else
-		type = BTRFS_EXTENT_DATA_REF_KEY;
-
-	size = sizeof(*extent_item) + btrfs_extent_inline_ref_size(type);
-
-	path = btrfs_alloc_path();
-	if (!path)
-		return -ENOMEM;
-
-	path->leave_spinning = 1;
-	ret = btrfs_insert_empty_item(trans, fs_info->extent_root, path,
-				      ins, size);
-	if (ret) {
-		btrfs_free_path(path);
-		return ret;
-	}
-
-	leaf = path->nodes[0];
-	extent_item = btrfs_item_ptr(leaf, path->slots[0],
-				     struct btrfs_extent_item);
-	btrfs_set_extent_refs(leaf, extent_item, ref_mod);
-	btrfs_set_extent_generation(leaf, extent_item, trans->transid);
-	btrfs_set_extent_flags(leaf, extent_item,
-			       flags | BTRFS_EXTENT_FLAG_DATA);
-
-	iref = (struct btrfs_extent_inline_ref *)(extent_item + 1);
-	btrfs_set_extent_inline_ref_type(leaf, iref, type);
-	if (parent > 0) {
-		struct btrfs_shared_data_ref *ref;
-		ref = (struct btrfs_shared_data_ref *)(iref + 1);
-		btrfs_set_extent_inline_ref_offset(leaf, iref, parent);
-		btrfs_set_shared_data_ref_count(leaf, ref, ref_mod);
-	} else {
-		struct btrfs_extent_data_ref *ref;
-		ref = (struct btrfs_extent_data_ref *)(&iref->offset);
-		btrfs_set_extent_data_ref_root(leaf, ref, root_objectid);
-		btrfs_set_extent_data_ref_objectid(leaf, ref, owner);
-		btrfs_set_extent_data_ref_offset(leaf, ref, offset);
-		btrfs_set_extent_data_ref_count(leaf, ref, ref_mod);
-	}
-
-	btrfs_mark_buffer_dirty(path->nodes[0]);
-	btrfs_free_path(path);
-
-	ret = remove_from_free_space_tree(trans, fs_info, ins->objectid,
-					  ins->offset);
-	if (ret)
-		return ret;
-
-	ret = btrfs_update_block_group(trans, ins->objectid, ins->offset, 1);
-	if (ret) { /* -ENOENT, logic error */
-		btrfs_err(fs_info, "update block group failed for %llu %llu",
-			ins->objectid, ins->offset);
-		BUG();
-	}
-	trace_btrfs_reserved_extent_alloc(fs_info, ins->objectid, ins->offset);
-	return ret;
-}
-
-static int alloc_reserved_tree_block(struct btrfs_trans_handle *trans,
-				     struct btrfs_fs_info *fs_info,
-				     u64 parent, u64 root_objectid,
-				     u64 flags, struct btrfs_disk_key *key,
-				     int level, struct btrfs_key *ins)
-{
-	int ret;
-	struct btrfs_extent_item *extent_item;
-	struct btrfs_tree_block_info *block_info;
-	struct btrfs_extent_inline_ref *iref;
-	struct btrfs_path *path;
-	struct extent_buffer *leaf;
-	u32 size = sizeof(*extent_item) + sizeof(*iref);
-	u64 num_bytes = ins->offset;
-	bool skinny_metadata = btrfs_fs_incompat(fs_info, SKINNY_METADATA);
-
-	if (!skinny_metadata)
-		size += sizeof(*block_info);
-
-	path = btrfs_alloc_path();
-	if (!path)
-		return -ENOMEM;
-
-	path->leave_spinning = 1;
-	ret = btrfs_insert_empty_item(trans, fs_info->extent_root, path,
-				      ins, size);
-	if (ret) {
-		btrfs_free_path(path);
-		return ret;
-	}
-
-	leaf = path->nodes[0];
-	extent_item = btrfs_item_ptr(leaf, path->slots[0],
-				     struct btrfs_extent_item);
-	btrfs_set_extent_refs(leaf, extent_item, 1);
-	btrfs_set_extent_generation(leaf, extent_item, trans->transid);
-	btrfs_set_extent_flags(leaf, extent_item,
-			       flags | BTRFS_EXTENT_FLAG_TREE_BLOCK);
-
-	if (skinny_metadata) {
-		iref = (struct btrfs_extent_inline_ref *)(extent_item + 1);
-		num_bytes = fs_info->nodesize;
-	} else {
-		block_info = (struct btrfs_tree_block_info *)(extent_item + 1);
-		btrfs_set_tree_block_key(leaf, block_info, key);
-		btrfs_set_tree_block_level(leaf, block_info, level);
-		iref = (struct btrfs_extent_inline_ref *)(block_info + 1);
-	}
-
-	if (parent > 0) {
-		BUG_ON(!(flags & BTRFS_BLOCK_FLAG_FULL_BACKREF));
-		btrfs_set_extent_inline_ref_type(leaf, iref,
-						 BTRFS_SHARED_BLOCK_REF_KEY);
-		btrfs_set_extent_inline_ref_offset(leaf, iref, parent);
-	} else {
-		btrfs_set_extent_inline_ref_type(leaf, iref,
-						 BTRFS_TREE_BLOCK_REF_KEY);
-		btrfs_set_extent_inline_ref_offset(leaf, iref, root_objectid);
-	}
-
-	btrfs_mark_buffer_dirty(leaf);
-	btrfs_free_path(path);
-
-	ret = remove_from_free_space_tree(trans, fs_info, ins->objectid,
-					  num_bytes);
-	if (ret)
-		return ret;
-
-	ret = btrfs_update_block_group(trans, ins->objectid, fs_info->nodesize,
-				       1);
-	if (ret) { /* -ENOENT, logic error */
-		btrfs_err(fs_info, "update block group failed for %llu %llu",
-			ins->objectid, ins->offset);
-		BUG();
-	}
-
-	trace_btrfs_reserved_extent_alloc(fs_info, ins->objectid,
-					  fs_info->nodesize);
-	return ret;
-}
-
-int btrfs_alloc_reserved_file_extent(struct btrfs_trans_handle *trans,
-				     struct btrfs_root *root, u64 owner,
-				     u64 offset, u64 ram_bytes,
-				     struct btrfs_key *ins)
-{
-	struct btrfs_fs_info *fs_info = root->fs_info;
-	struct btrfs_ref generic_ref = { 0 };
-
-	BUG_ON(root->root_key.objectid == BTRFS_TREE_LOG_OBJECTID);
-
-	btrfs_init_generic_ref(&generic_ref, BTRFS_ADD_DELAYED_EXTENT,
-			       ins->objectid, ins->offset, 0);
-	btrfs_init_data_ref(&generic_ref, root->root_key.objectid, owner, offset);
-
-	return  btrfs_add_delayed_data_ref(fs_info, trans, &generic_ref,
-					 ram_bytes);
-}
-
-/*
- * this is used by the tree logging recovery code.  It records that
- * an extent has been allocated and makes sure to clear the free
- * space cache bits as well
- */
-int btrfs_alloc_logged_file_extent(struct btrfs_trans_handle *trans,
-				   struct btrfs_fs_info *fs_info,
-				   u64 root_objectid, u64 owner, u64 offset,
-				   struct btrfs_key *ins)
-{
-	int ret;
-	struct btrfs_block_group_cache *block_group;
-	struct btrfs_space_info *space_info;
-
-	/*
-	 * Mixed block groups will exclude before processing the log so we only
-	 * need to do the exclude dance if this fs isn't mixed.
-	 */
-	if (!btrfs_fs_incompat(fs_info, MIXED_GROUPS)) {
-		ret = __exclude_logged_extent(fs_info, ins->objectid,
-					      ins->offset);
-		if (ret)
-			return ret;
-	}
-
-	block_group = btrfs_lookup_block_group(fs_info, ins->objectid);
-	if (!block_group)
-		return -EINVAL;
-
-	space_info = block_group->space_info;
-	spin_lock(&space_info->lock);
-	spin_lock(&block_group->lock);
-	space_info->bytes_reserved += ins->offset;
-	block_group->reserved += ins->offset;
-	spin_unlock(&block_group->lock);
-	spin_unlock(&space_info->lock);
-
-	ret = alloc_reserved_file_extent(trans, fs_info, 0, root_objectid,
-					 0, owner, offset, ins, 1);
-	btrfs_put_block_group(block_group);
-	return ret;
-}
-
-static struct extent_buffer *
-btrfs_init_new_buffer(struct btrfs_trans_handle *trans, struct btrfs_root *root,
-		      u64 bytenr, int level)
-{
-	struct btrfs_fs_info *fs_info = root->fs_info;
-	struct extent_buffer *buf;
-
-	buf = btrfs_find_create_tree_block(fs_info, bytenr);
-	if (IS_ERR(buf))
-		return buf;
-
-	btrfs_set_header_generation(buf, trans->transid);
-	btrfs_set_buffer_lockdep_class(root->root_key.objectid, buf, level);
-	btrfs_tree_lock(buf);
-	clean_tree_block(fs_info, buf);
-	clear_bit(EXTENT_BUFFER_STALE, &buf->bflags);
-
-	btrfs_set_lock_blocking(buf);
-	set_extent_buffer_uptodate(buf);
-
-	if (root->root_key.objectid == BTRFS_TREE_LOG_OBJECTID) {
-		buf->log_index = root->log_transid % 2;
-		/*
-		 * we allow two log transactions at a time, use different
-		 * EXENT bit to differentiate dirty pages.
-		 */
-		if (buf->log_index == 0)
-			set_extent_dirty(&root->dirty_log_pages, buf->start,
-					buf->start + buf->len - 1, GFP_NOFS);
-		else
-			set_extent_new(&root->dirty_log_pages, buf->start,
-					buf->start + buf->len - 1);
-	} else {
-		buf->log_index = -1;
-		set_extent_dirty(&trans->transaction->dirty_pages, buf->start,
-			 buf->start + buf->len - 1, GFP_NOFS);
-	}
-	trans->dirty = true;
-	/* this returns a buffer locked for blocking */
-	return buf;
-}
-
-/*
- * finds a free extent and does all the dirty work required for allocation
- * returns the tree buffer or an ERR_PTR on error.
- */
-struct extent_buffer *btrfs_alloc_tree_block(struct btrfs_trans_handle *trans,
-					     struct btrfs_root *root,
-					     u64 parent, u64 root_objectid,
-					     const struct btrfs_disk_key *key,
-					     int level, u64 hint,
-					     u64 empty_size)
-{
-	struct btrfs_fs_info *fs_info = root->fs_info;
-	struct btrfs_key ins;
-	struct btrfs_block_rsv *block_rsv;
-	struct extent_buffer *buf;
-	struct btrfs_delayed_extent_op *extent_op;
-	struct btrfs_ref generic_ref = { 0 };
-	u64 flags = 0;
-	int ret;
-	u32 blocksize = fs_info->nodesize;
-	bool skinny_metadata = btrfs_fs_incompat(fs_info, SKINNY_METADATA);
-
-#ifdef CONFIG_BTRFS_FS_RUN_SANITY_TESTS
-	if (btrfs_is_testing(fs_info)) {
-		buf = btrfs_init_new_buffer(trans, root, root->alloc_bytenr,
-					    level);
-		if (!IS_ERR(buf))
-			root->alloc_bytenr += blocksize;
-		return buf;
-	}
-#endif
-
-	block_rsv = btrfs_use_block_rsv(trans, root, blocksize);
-	if (IS_ERR(block_rsv))
-		return ERR_CAST(block_rsv);
-
-	ret = btrfs_reserve_extent(root, blocksize, blocksize, blocksize,
-				   empty_size, hint, &ins, 0, 0);
-	if (ret)
-		goto out_unuse;
-
-	buf = btrfs_init_new_buffer(trans, root, ins.objectid, level);
-	if (IS_ERR(buf)) {
-		ret = PTR_ERR(buf);
-		goto out_free_reserved;
-	}
-
-	if (root_objectid == BTRFS_TREE_RELOC_OBJECTID) {
-		if (parent == 0)
-			parent = ins.objectid;
-		flags |= BTRFS_BLOCK_FLAG_FULL_BACKREF;
-	} else
-		BUG_ON(parent > 0);
-
-	if (root_objectid != BTRFS_TREE_LOG_OBJECTID) {
-		extent_op = btrfs_alloc_delayed_extent_op();
-		if (!extent_op) {
-			ret = -ENOMEM;
-			goto out_free_buf;
-		}
-		if (key)
-			memcpy(&extent_op->key, key, sizeof(extent_op->key));
-		else
-			memset(&extent_op->key, 0, sizeof(extent_op->key));
-		extent_op->flags_to_set = flags;
-		extent_op->update_key = skinny_metadata ? false : true;
-		extent_op->update_flags = true;
-		extent_op->is_data = false;
-		extent_op->level = level;
-
-		btrfs_init_generic_ref(&generic_ref, BTRFS_ADD_DELAYED_EXTENT,
-				       ins.objectid, ins.offset, parent);
-		generic_ref.real_root = root->root_key.objectid;
-		btrfs_init_tree_ref(&generic_ref, level, root_objectid);
-		ret = btrfs_add_delayed_tree_ref(fs_info, trans, &generic_ref,
-						 extent_op);
-		if (ret)
-			goto out_free_delayed;
-	}
-	return buf;
-
-out_free_delayed:
-	btrfs_free_delayed_extent_op(extent_op);
-out_free_buf:
-	free_extent_buffer(buf);
-out_free_reserved:
-	btrfs_free_reserved_extent(fs_info, ins.objectid, ins.offset, 0);
-out_unuse:
-	btrfs_unuse_block_rsv(fs_info, block_rsv, blocksize);
-	return ERR_PTR(ret);
-}
-
-struct walk_control {
-	u64 refs[BTRFS_MAX_LEVEL];
-	u64 flags[BTRFS_MAX_LEVEL];
-	struct btrfs_key update_progress;
-	struct btrfs_key drop_progress;
-	int drop_level;
-	int stage;
-	int level;
-	int shared_level;
-	int update_ref;
-	int keep_locks;
-	int reada_slot;
-	int reada_count;
-	int for_reloc;
-	int restarted;
-};
-
-#define DROP_REFERENCE	1
-#define UPDATE_BACKREF	2
-
-static noinline void reada_walk_down(struct btrfs_trans_handle *trans,
-				     struct btrfs_root *root,
-				     struct walk_control *wc,
-				     struct btrfs_path *path)
-{
-	struct btrfs_fs_info *fs_info = root->fs_info;
-	u64 bytenr;
-	u64 generation;
-	u64 refs;
-	u64 flags;
-	u32 nritems;
-	struct btrfs_key key;
-	struct extent_buffer *eb;
-	int ret;
-	int slot;
-	int nread = 0;
-
-	if (path->slots[wc->level] < wc->reada_slot) {
-		wc->reada_count = wc->reada_count * 2 / 3;
-		wc->reada_count = max(wc->reada_count, 2);
-	} else {
-		wc->reada_count = wc->reada_count * 3 / 2;
-		wc->reada_count = min_t(int, wc->reada_count,
-					BTRFS_NODEPTRS_PER_BLOCK(fs_info));
-	}
-
-	eb = path->nodes[wc->level];
-	nritems = btrfs_header_nritems(eb);
-
-	for (slot = path->slots[wc->level]; slot < nritems; slot++) {
-		if (nread >= wc->reada_count)
-			break;
-
-		cond_resched();
-		bytenr = btrfs_node_blockptr(eb, slot);
-		generation = btrfs_node_ptr_generation(eb, slot);
-
-		if (slot == path->slots[wc->level])
-			goto reada;
-
-		if (wc->stage == UPDATE_BACKREF &&
-		    generation <= root->root_key.offset)
-			continue;
-
-		/* We don't lock the tree block, it's OK to be racy here */
-		ret = btrfs_lookup_extent_info(trans, fs_info, bytenr,
-					       wc->level - 1, 1, &refs,
-					       &flags);
-		/* We don't care about errors in readahead. */
-		if (ret < 0)
-			continue;
-		BUG_ON(refs == 0);
-
-		if (wc->stage == DROP_REFERENCE) {
-			if (refs == 1)
-				goto reada;
-
-			if (wc->level == 1 &&
-			    (flags & BTRFS_BLOCK_FLAG_FULL_BACKREF))
-				continue;
-			if (!wc->update_ref ||
-			    generation <= root->root_key.offset)
-				continue;
-			btrfs_node_key_to_cpu(eb, &key, slot);
-			ret = btrfs_comp_cpu_keys(&key,
-						  &wc->update_progress);
-			if (ret < 0)
-				continue;
-		} else {
-			if (wc->level == 1 &&
-			    (flags & BTRFS_BLOCK_FLAG_FULL_BACKREF))
-				continue;
-		}
-reada:
-		readahead_tree_block(fs_info, bytenr);
-		nread++;
-	}
-	wc->reada_slot = slot;
-}
-
-/*
- * helper to process tree block while walking down the tree.
- *
- * when wc->stage == UPDATE_BACKREF, this function updates
- * back refs for pointers in the block.
- *
- * NOTE: return value 1 means we should stop walking down.
- */
-static noinline int walk_down_proc(struct btrfs_trans_handle *trans,
-				   struct btrfs_root *root,
-				   struct btrfs_path *path,
-				   struct walk_control *wc, int lookup_info)
-{
-	struct btrfs_fs_info *fs_info = root->fs_info;
-	int level = wc->level;
-	struct extent_buffer *eb = path->nodes[level];
-	u64 flag = BTRFS_BLOCK_FLAG_FULL_BACKREF;
-	int ret;
-
-	if (wc->stage == UPDATE_BACKREF &&
-	    btrfs_header_owner(eb) != root->root_key.objectid)
-		return 1;
-
-	/*
-	 * when reference count of tree block is 1, it won't increase
-	 * again. once full backref flag is set, we never clear it.
-	 */
-	if (lookup_info &&
-	    ((wc->stage == DROP_REFERENCE && wc->refs[level] != 1) ||
-	     (wc->stage == UPDATE_BACKREF && !(wc->flags[level] & flag)))) {
-		BUG_ON(!path->locks[level]);
-		ret = btrfs_lookup_extent_info(trans, fs_info,
-					       eb->start, level, 1,
-					       &wc->refs[level],
-					       &wc->flags[level]);
-		BUG_ON(ret == -ENOMEM);
-		if (ret)
-			return ret;
-		BUG_ON(wc->refs[level] == 0);
-	}
-
-	if (wc->stage == DROP_REFERENCE) {
-		if (wc->refs[level] > 1)
-			return 1;
-
-		if (path->locks[level] && !wc->keep_locks) {
-			btrfs_tree_unlock_rw(eb, path->locks[level]);
-			path->locks[level] = 0;
-		}
-		return 0;
-	}
-
-	/* wc->stage == UPDATE_BACKREF */
-	if (!(wc->flags[level] & flag)) {
-		BUG_ON(!path->locks[level]);
-		ret = btrfs_inc_ref(trans, root, eb, 1);
-		BUG_ON(ret); /* -ENOMEM */
-		ret = btrfs_dec_ref(trans, root, eb, 0);
-		BUG_ON(ret); /* -ENOMEM */
-		ret = btrfs_set_disk_extent_flags(trans, fs_info, eb->start,
-						  eb->len, flag,
-						  btrfs_header_level(eb), 0);
-		BUG_ON(ret); /* -ENOMEM */
-		wc->flags[level] |= flag;
-	}
-
-	/*
-	 * the block is shared by multiple trees, so it's not good to
-	 * keep the tree lock
-	 */
-	if (path->locks[level] && level > 0) {
-		btrfs_tree_unlock_rw(eb, path->locks[level]);
-		path->locks[level] = 0;
-	}
-	return 0;
-}
-
-/*
- * This is used to verify a ref exists for this root to deal with a bug where we
- * would have a drop_progress key that hadn't been updated properly.
- */
-static int check_ref_exists(struct btrfs_trans_handle *trans,
-			    struct btrfs_root *root, u64 bytenr, u64 parent,
-			    int level)
-{
-	struct btrfs_path *path;
-	struct btrfs_extent_inline_ref *iref;
-	int ret;
-
-	path = btrfs_alloc_path();
-	if (!path)
-		return -ENOMEM;
-
-	ret = lookup_extent_backref(trans, trans->fs_info, path, &iref, bytenr,
-				    root->fs_info->nodesize, parent,
-				    root->root_key.objectid, level, 0);
-	btrfs_free_path(path);
-	if (ret == -ENOENT)
-		return 0;
-	if (ret < 0)
-		return ret;
-	return 1;
-}
-
-/*
- * helper to process tree block pointer.
- *
- * when wc->stage == DROP_REFERENCE, this function checks
- * reference count of the block pointed to. if the block
- * is shared and we need update back refs for the subtree
- * rooted at the block, this function changes wc->stage to
- * UPDATE_BACKREF. if the block is shared and there is no
- * need to update back, this function drops the reference
- * to the block.
- *
- * NOTE: return value 1 means we should stop walking down.
- */
-static noinline int do_walk_down(struct btrfs_trans_handle *trans,
-				 struct btrfs_root *root,
-				 struct btrfs_path *path,
-				 struct walk_control *wc, int *lookup_info)
-{
-	struct btrfs_fs_info *fs_info = root->fs_info;
-	u64 bytenr;
-	u64 generation;
-	u64 parent;
-	u32 blocksize;
-	struct btrfs_key key;
-	struct btrfs_key first_key;
-	struct btrfs_ref ref = { 0 };
-	struct extent_buffer *next;
-	int level = wc->level;
-	int reada = 0;
-	int ret = 0;
-	bool need_account = false;
-
-	generation = btrfs_node_ptr_generation(path->nodes[level],
-					       path->slots[level]);
-	/*
-	 * if the lower level block was created before the snapshot
-	 * was created, we know there is no need to update back refs
-	 * for the subtree
-	 */
-	if (wc->stage == UPDATE_BACKREF &&
-	    generation <= root->root_key.offset) {
-		*lookup_info = 1;
-		return 1;
-	}
-
-	bytenr = btrfs_node_blockptr(path->nodes[level], path->slots[level]);
-	btrfs_node_key_to_cpu(path->nodes[level], &first_key,
-			      path->slots[level]);
-	blocksize = fs_info->nodesize;
-
-	next = find_extent_buffer(fs_info, bytenr);
-	if (!next) {
-		next = btrfs_find_create_tree_block(fs_info, bytenr);
-		if (IS_ERR(next))
-			return PTR_ERR(next);
-
-		btrfs_set_buffer_lockdep_class(root->root_key.objectid, next,
-					       level - 1);
-		reada = 1;
-	}
-	btrfs_tree_lock(next);
-	btrfs_set_lock_blocking(next);
-
-	ret = btrfs_lookup_extent_info(trans, fs_info, bytenr, level - 1, 1,
-				       &wc->refs[level - 1],
-				       &wc->flags[level - 1]);
-	if (ret < 0)
-		goto out_unlock;
-
-	if (unlikely(wc->refs[level - 1] == 0)) {
-		btrfs_err(fs_info, "Missing references.");
-		ret = -EIO;
-		goto out_unlock;
-	}
-	*lookup_info = 0;
-
-	if (wc->stage == DROP_REFERENCE) {
-		if (wc->refs[level - 1] > 1) {
-			need_account = true;
-			if (level == 1 &&
-			    (wc->flags[0] & BTRFS_BLOCK_FLAG_FULL_BACKREF))
-				goto skip;
-
-			if (!wc->update_ref ||
-			    generation <= root->root_key.offset)
-				goto skip;
-
-			btrfs_node_key_to_cpu(path->nodes[level], &key,
-					      path->slots[level]);
-			ret = btrfs_comp_cpu_keys(&key, &wc->update_progress);
-			if (ret < 0)
-				goto skip;
-
-			wc->stage = UPDATE_BACKREF;
-			wc->shared_level = level - 1;
-		}
-	} else {
-		if (level == 1 &&
-		    (wc->flags[0] & BTRFS_BLOCK_FLAG_FULL_BACKREF))
-			goto skip;
-	}
-
-	if (!btrfs_buffer_uptodate(next, generation, 0)) {
-		btrfs_tree_unlock(next);
-		free_extent_buffer(next);
-		next = NULL;
-		*lookup_info = 1;
-	}
-
-	if (!next) {
-		if (reada && level == 1)
-			reada_walk_down(trans, root, wc, path);
-		next = read_tree_block(fs_info, bytenr, generation, level - 1,
-				       &first_key);
-		if (IS_ERR(next)) {
-			return PTR_ERR(next);
-		} else if (!extent_buffer_uptodate(next)) {
-			free_extent_buffer(next);
-			return -EIO;
-		}
-		btrfs_tree_lock(next);
-		btrfs_set_lock_blocking(next);
-	}
-
-	level--;
-	ASSERT(level == btrfs_header_level(next));
-	if (level != btrfs_header_level(next)) {
-		btrfs_err(root->fs_info, "mismatched level");
-		ret = -EIO;
-		goto out_unlock;
-	}
-	path->nodes[level] = next;
-	path->slots[level] = 0;
-	path->locks[level] = BTRFS_WRITE_LOCK_BLOCKING;
-	wc->level = level;
-	if (wc->level == 1)
-		wc->reada_slot = 0;
-	return 0;
-skip:
-	wc->refs[level - 1] = 0;
-	wc->flags[level - 1] = 0;
-	if (wc->stage == DROP_REFERENCE) {
-		if (wc->flags[level] & BTRFS_BLOCK_FLAG_FULL_BACKREF) {
-			parent = path->nodes[level]->start;
-		} else {
-			ASSERT(root->root_key.objectid ==
-			       btrfs_header_owner(path->nodes[level]));
-			if (root->root_key.objectid !=
-			    btrfs_header_owner(path->nodes[level])) {
-				btrfs_err(root->fs_info,
-						"mismatched block owner");
-				ret = -EIO;
-				goto out_unlock;
-			}
-			parent = 0;
-		}
-
-		/*
-		 * If we had a drop_progress we need to verify the refs are set
-		 * as expected.  If we find our ref then we know that from here
-		 * on out everything should be correct, and we can clear the
-		 * ->restarted flag.
-		 */
-		if (wc->restarted) {
-			ret = check_ref_exists(trans, root, bytenr, parent,
-					       level - 1);
-			if (ret < 0)
-				goto out_unlock;
-			if (ret == 0)
-				goto no_delete;
-			ret = 0;
-			wc->restarted = 0;
-		}
-
-		/*
-		 * Reloc tree doesn't contribute to qgroup numbers, and we have
-		 * already accounted them at merge time (replace_path),
-		 * thus we could skip expensive subtree trace here.
-		 */
-		if (root->root_key.objectid != BTRFS_TREE_RELOC_OBJECTID &&
-		    need_account) {
-			ret = btrfs_qgroup_trace_subtree(trans, root, next,
-							 generation, level - 1);
-			if (ret) {
-				btrfs_err_rl(fs_info,
-					     "Error %d accounting shared subtree. Quota is out of sync, rescan required.",
-					     ret);
-			}
-		}
-
-		/*
-		 * We need to update the next key in our walk control so we can
-		 * update the drop_progress key accordingly.  We don't care if
-		 * find_next_key doesn't find a key because that means we're at
-		 * the end and are going to clean up now.
-		 */
-		wc->drop_level = level;
-		find_next_key(path, level, &wc->drop_progress);
 		btrfs_init_generic_ref(&ref, BTRFS_DROP_DELAYED_REF, bytenr,
 				       fs_info->nodesize, parent);
 		btrfs_init_tree_ref(&ref, level - 1, root->root_key.objectid);
