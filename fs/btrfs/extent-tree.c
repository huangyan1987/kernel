--- conflicted
+++ resolved
@@ -9696,15 +9696,6 @@
 int btrfs_error_unpin_extent_range(struct btrfs_root *root, u64 start, u64 end)
 {
 	return unpin_extent_range(root, start, end, false);
-<<<<<<< HEAD
-}
-
-int btrfs_error_discard_extent(struct btrfs_root *root, u64 bytenr,
-			       u64 num_bytes, u64 *actual_bytes)
-{
-	return btrfs_discard_extent(root, bytenr, num_bytes, actual_bytes);
-=======
->>>>>>> 07f0dc60
 }
 
 int btrfs_trim_fs(struct btrfs_root *root, struct fstrim_range *range)
