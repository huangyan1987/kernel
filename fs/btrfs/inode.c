--- conflicted
+++ resolved
@@ -3434,10 +3434,6 @@
 		i_size_write(inode, newsize);
 		btrfs_ordered_update_i_size(inode, i_size_read(inode), NULL);
 		ret = btrfs_update_inode(trans, root, inode);
-<<<<<<< HEAD
-
-=======
->>>>>>> 250a8155
 		btrfs_end_transaction_throttle(trans, root);
 	} else {
 
@@ -6903,11 +6899,7 @@
 			 struct dentry *dentry, struct kstat *stat)
 {
 	struct inode *inode = dentry->d_inode;
-<<<<<<< HEAD
- 	u32 blocksize = inode->i_sb->s_blocksize;
-=======
 	u32 blocksize = inode->i_sb->s_blocksize;
->>>>>>> 250a8155
 
 	generic_fillattr(inode, stat);
 	stat->dev = BTRFS_I(inode)->root->anon_dev;
