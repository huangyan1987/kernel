--- conflicted
+++ resolved
@@ -3144,14 +3144,7 @@
 
 	if (fc->writeback_cache) {
 		inode_lock(inode_in);
-<<<<<<< HEAD
-		err = filemap_write_and_wait_range(inode_in->i_mapping,
-						   pos_in, pos_in + len);
-		if (!err)
-			fuse_sync_writes(inode_in);
-=======
 		err = fuse_writeback_range(inode_in, pos_in, pos_in + len);
->>>>>>> c59c1e66
 		inode_unlock(inode_in);
 		if (err)
 			return err;
