--- conflicted
+++ resolved
@@ -1078,13 +1078,10 @@
 
 	fuse_conn_init(fc);
 	fc->release = fuse_free_conn;
-<<<<<<< HEAD
-=======
 
 	fud = fuse_dev_alloc(fc);
 	if (!fud)
 		goto err_put_conn;
->>>>>>> 827c24bc
 
 	fc->dev = sb->s_dev;
 	fc->sb = sb;
