--- conflicted
+++ resolved
@@ -25,12 +25,6 @@
 	memset(&inarg, 0, sizeof(inarg));
 	inarg.size = size;
 	inarg.flags = flags;
-<<<<<<< HEAD
-	args.opcode = FUSE_SETXATTR;
-	args.nodeid = get_node_id(inode);
-	args.in_numargs = 3;
-	args.in_args[0].size = sizeof(inarg);
-=======
 	inarg.setxattr_flags = extra_flags;
 
 	args.opcode = FUSE_SETXATTR;
@@ -38,17 +32,12 @@
 	args.in_numargs = 3;
 	args.in_args[0].size = fm->fc->setxattr_ext ?
 		sizeof(inarg) : FUSE_COMPAT_SETXATTR_IN_SIZE;
->>>>>>> 7d2a07b7
 	args.in_args[0].value = &inarg;
 	args.in_args[1].size = strlen(name) + 1;
 	args.in_args[1].value = name;
 	args.in_args[2].size = size;
 	args.in_args[2].value = value;
-<<<<<<< HEAD
-	err = fuse_simple_request(fc, &args);
-=======
 	err = fuse_simple_request(fm, &args);
->>>>>>> 7d2a07b7
 	if (err == -ENOSYS) {
 		fm->fc->no_setxattr = 1;
 		err = -EOPNOTSUPP;
@@ -130,11 +119,7 @@
 	if (fuse_is_bad(inode))
 		return -EIO;
 
-<<<<<<< HEAD
-	if (!fuse_allow_current_process(fc))
-=======
 	if (!fuse_allow_current_process(fm->fc))
->>>>>>> 7d2a07b7
 		return -EACCES;
 
 	if (fm->fc->no_listxattr)
@@ -183,11 +168,7 @@
 	args.in_numargs = 1;
 	args.in_args[0].size = strlen(name) + 1;
 	args.in_args[0].value = name;
-<<<<<<< HEAD
-	err = fuse_simple_request(fc, &args);
-=======
 	err = fuse_simple_request(fm, &args);
->>>>>>> 7d2a07b7
 	if (err == -ENOSYS) {
 		fm->fc->no_removexattr = 1;
 		err = -EOPNOTSUPP;
