/*
 *  linux/fs/msdos/namei.c
 *
 *  Written 1992,1993 by Werner Almesberger
 *  Hidden files 1995 by Albert Cahalan <albert@ccs.neu.edu> <adc@coe.neu.edu>
 *  Rewritten for constant inumbers 1999 by Al Viro
 */

#include <linux/module.h>
#include <linux/time.h>
#include <linux/buffer_head.h>
#include <linux/msdos_fs.h>
#include <linux/smp_lock.h>
<<<<<<< HEAD
#include <linux/writeback.h>
=======
>>>>>>> 120bda20

/* Characters that are undesirable in an MS-DOS file name */
static unsigned char bad_chars[] = "*?<>|\"";
static unsigned char bad_if_strict_pc[] = "+=,; ";
/* GEMDOS is less restrictive */
static unsigned char bad_if_strict_atari[] = " ";

#define bad_if_strict(opts) \
	((opts)->atari ? bad_if_strict_atari : bad_if_strict_pc)

/***** Formats an MS-DOS file name. Rejects invalid names. */
static int msdos_format_name(const unsigned char *name, int len,
			     unsigned char *res, struct fat_mount_options *opts)
	/*
	 * name is the proposed name, len is its length, res is
	 * the resulting name, opts->name_check is either (r)elaxed,
	 * (n)ormal or (s)trict, opts->dotsOK allows dots at the
	 * beginning of name (for hidden files)
	 */
{
	unsigned char *walk;
	unsigned char c;
	int space;

	if (name[0] == '.') {	/* dotfile because . and .. already done */
		if (opts->dotsOK) {
			/* Get rid of dot - test for it elsewhere */
			name++;
			len--;
		} else if (!opts->atari)
			return -EINVAL;
	}
	/*
	 * disallow names that _really_ start with a dot for MS-DOS,
	 * GEMDOS does not care
	 */
	space = !opts->atari;
	c = 0;
	for (walk = res; len && walk - res < 8; walk++) {
		c = *name++;
		len--;
		if (opts->name_check != 'r' && strchr(bad_chars, c))
			return -EINVAL;
		if (opts->name_check == 's' && strchr(bad_if_strict(opts), c))
			return -EINVAL;
		if (c >= 'A' && c <= 'Z' && opts->name_check == 's')
			return -EINVAL;
		if (c < ' ' || c == ':' || c == '\\')
			return -EINVAL;
	/*
	 * 0xE5 is legal as a first character, but we must substitute
	 * 0x05 because 0xE5 marks deleted files.  Yes, DOS really
	 * does this.
	 * It seems that Microsoft hacked DOS to support non-US
	 * characters after the 0xE5 character was already in use to
	 * mark deleted files.
	 */
		if ((res == walk) && (c == 0xE5))
			c = 0x05;
		if (c == '.')
			break;
		space = (c == ' ');
		*walk = (!opts->nocase && c >= 'a' && c <= 'z') ? c - 32 : c;
	}
	if (space)
		return -EINVAL;
	if (opts->name_check == 's' && len && c != '.') {
		c = *name++;
		len--;
		if (c != '.')
			return -EINVAL;
	}
	while (c != '.' && len--)
		c = *name++;
	if (c == '.') {
		while (walk - res < 8)
			*walk++ = ' ';
		while (len > 0 && walk - res < MSDOS_NAME) {
			c = *name++;
			len--;
			if (opts->name_check != 'r' && strchr(bad_chars, c))
				return -EINVAL;
			if (opts->name_check == 's' &&
			    strchr(bad_if_strict(opts), c))
				return -EINVAL;
			if (c < ' ' || c == ':' || c == '\\')
				return -EINVAL;
			if (c == '.') {
				if (opts->name_check == 's')
					return -EINVAL;
				break;
			}
			if (c >= 'A' && c <= 'Z' && opts->name_check == 's')
				return -EINVAL;
			space = c == ' ';
			if (!opts->nocase && c >= 'a' && c <= 'z')
				*walk++ = c - 32;
			else
				*walk++ = c;
		}
		if (space)
			return -EINVAL;
		if (opts->name_check == 's' && len)
			return -EINVAL;
	}
	while (walk - res < MSDOS_NAME)
		*walk++ = ' ';

	return 0;
}

/***** Locates a directory entry.  Uses unformatted name. */
static int msdos_find(struct inode *dir, const unsigned char *name, int len,
		      struct fat_slot_info *sinfo)
{
	struct msdos_sb_info *sbi = MSDOS_SB(dir->i_sb);
	unsigned char msdos_name[MSDOS_NAME];
	int err;

	err = msdos_format_name(name, len, msdos_name, &sbi->options);
	if (err)
		return -ENOENT;

	err = fat_scan(dir, msdos_name, sinfo);
	if (!err && sbi->options.dotsOK) {
		if (name[0] == '.') {
			if (!(sinfo->de->attr & ATTR_HIDDEN))
				err = -ENOENT;
		} else {
			if (sinfo->de->attr & ATTR_HIDDEN)
				err = -ENOENT;
		}
		if (err)
			brelse(sinfo->bh);
	}
	return err;
}

/*
 * Compute the hash for the msdos name corresponding to the dentry.
 * Note: if the name is invalid, we leave the hash code unchanged so
 * that the existing dentry can be used. The msdos fs routines will
 * return ENOENT or EINVAL as appropriate.
 */
static int msdos_hash(struct dentry *dentry, struct qstr *qstr)
{
	struct fat_mount_options *options = &MSDOS_SB(dentry->d_sb)->options;
	unsigned char msdos_name[MSDOS_NAME];
	int error;

	error = msdos_format_name(qstr->name, qstr->len, msdos_name, options);
	if (!error)
		qstr->hash = full_name_hash(msdos_name, MSDOS_NAME);
	return 0;
}

/*
 * Compare two msdos names. If either of the names are invalid,
 * we fall back to doing the standard name comparison.
 */
static int msdos_cmp(struct dentry *dentry, struct qstr *a, struct qstr *b)
{
	struct fat_mount_options *options = &MSDOS_SB(dentry->d_sb)->options;
	unsigned char a_msdos_name[MSDOS_NAME], b_msdos_name[MSDOS_NAME];
	int error;

	error = msdos_format_name(a->name, a->len, a_msdos_name, options);
	if (error)
		goto old_compare;
	error = msdos_format_name(b->name, b->len, b_msdos_name, options);
	if (error)
		goto old_compare;
	error = memcmp(a_msdos_name, b_msdos_name, MSDOS_NAME);
out:
	return error;

old_compare:
	error = 1;
	if (a->len == b->len)
		error = memcmp(a->name, b->name, a->len);
	goto out;
}

static struct dentry_operations msdos_dentry_operations = {
	.d_hash		= msdos_hash,
	.d_compare	= msdos_cmp,
};

/*
 * AV. Wrappers for FAT sb operations. Is it wise?
 */

/***** Get inode using directory and name */
static struct dentry *msdos_lookup(struct inode *dir, struct dentry *dentry,
				   struct nameidata *nd)
{
	struct super_block *sb = dir->i_sb;
	struct fat_slot_info sinfo;
	struct inode *inode = NULL;
	int res;

	dentry->d_op = &msdos_dentry_operations;

	lock_kernel();
	res = msdos_find(dir, dentry->d_name.name, dentry->d_name.len, &sinfo);
	if (res == -ENOENT)
		goto add;
	if (res < 0)
		goto out;
	inode = fat_build_inode(sb, sinfo.de, sinfo.i_pos);
	brelse(sinfo.bh);
	if (IS_ERR(inode)) {
		res = PTR_ERR(inode);
		goto out;
	}
add:
	res = 0;
	dentry = d_splice_alias(inode, dentry);
	if (dentry)
		dentry->d_op = &msdos_dentry_operations;
out:
	unlock_kernel();
	if (!res)
		return dentry;
	return ERR_PTR(res);
}

/***** Creates a directory entry (name is already formatted). */
static int msdos_add_entry(struct inode *dir, const unsigned char *name,
			   int is_dir, int is_hid, int cluster,
			   struct timespec *ts, struct fat_slot_info *sinfo)
{
	struct msdos_dir_entry de;
	__le16 time, date;
	int err;

	memcpy(de.name, name, MSDOS_NAME);
	de.attr = is_dir ? ATTR_DIR : ATTR_ARCH;
	if (is_hid)
		de.attr |= ATTR_HIDDEN;
	de.lcase = 0;
	fat_date_unix2dos(ts->tv_sec, &time, &date);
	de.cdate = de.adate = 0;
	de.ctime = 0;
	de.ctime_cs = 0;
	de.time = time;
	de.date = date;
	de.start = cpu_to_le16(cluster);
	de.starthi = cpu_to_le16(cluster >> 16);
	de.size = 0;

	err = fat_add_entries(dir, &de, 1, sinfo);
	if (err)
		return err;

	dir->i_ctime = dir->i_mtime = *ts;
	if (IS_DIRSYNC(dir))
		(void)fat_sync_inode(dir);
	else
		mark_inode_dirty(dir);

	return 0;
}

/***** Create a file */
static int msdos_create(struct inode *dir, struct dentry *dentry, int mode,
			struct nameidata *nd)
{
	struct super_block *sb = dir->i_sb;
	struct inode *inode = NULL;
	struct fat_slot_info sinfo;
	struct timespec ts;
	unsigned char msdos_name[MSDOS_NAME];
	int err, is_hid;

	lock_kernel();

	err = msdos_format_name(dentry->d_name.name, dentry->d_name.len,
				msdos_name, &MSDOS_SB(sb)->options);
	if (err)
		goto out;
	is_hid = (dentry->d_name.name[0] == '.') && (msdos_name[0] != '.');
	/* Have to do it due to foo vs. .foo conflicts */
	if (!fat_scan(dir, msdos_name, &sinfo)) {
		brelse(sinfo.bh);
		err = -EINVAL;
		goto out;
	}

	ts = CURRENT_TIME_SEC;
	err = msdos_add_entry(dir, msdos_name, 0, is_hid, 0, &ts, &sinfo);
	if (err)
		goto out;
	inode = fat_build_inode(sb, sinfo.de, sinfo.i_pos);
	brelse(sinfo.bh);
	if (IS_ERR(inode)) {
		err = PTR_ERR(inode);
		goto out;
	}
	inode->i_mtime = inode->i_atime = inode->i_ctime = ts;
	/* timestamp is already written, so mark_inode_dirty() is unneeded. */

	d_instantiate(dentry, inode);
out:
	unlock_kernel();
	if (!err && MSDOS_SB(sb)->options.flush) {
		writeback_inode(dir);
		writeback_inode(inode);
		writeback_bdev(sb);
	}
	return err;
}

/***** Remove a directory */
static int msdos_rmdir(struct inode *dir, struct dentry *dentry)
{
	struct inode *inode = dentry->d_inode;
	struct fat_slot_info sinfo;
	int err;

	lock_kernel();
	/*
	 * Check whether the directory is not in use, then check
	 * whether it is empty.
	 */
	err = fat_dir_empty(inode);
	if (err)
		goto out;
	err = msdos_find(dir, dentry->d_name.name, dentry->d_name.len, &sinfo);
	if (err)
		goto out;

	err = fat_remove_entries(dir, &sinfo);	/* and releases bh */
	if (err)
		goto out;
	dir->i_nlink--;

	inode->i_nlink = 0;
	inode->i_ctime = CURRENT_TIME_SEC;
	fat_detach(inode);
out:
	unlock_kernel();
	if (!err && MSDOS_SB(inode->i_sb)->options.flush) {
		writeback_inode(dir);
		writeback_inode(inode);
		writeback_bdev(inode->i_sb);
	}

	return err;
}

/***** Make a directory */
static int msdos_mkdir(struct inode *dir, struct dentry *dentry, int mode)
{
	struct super_block *sb = dir->i_sb;
	struct fat_slot_info sinfo;
	struct inode *inode;
	unsigned char msdos_name[MSDOS_NAME];
	struct timespec ts;
	int err, is_hid, cluster;

	lock_kernel();

	err = msdos_format_name(dentry->d_name.name, dentry->d_name.len,
				msdos_name, &MSDOS_SB(sb)->options);
	if (err)
		goto out;
	is_hid = (dentry->d_name.name[0] == '.') && (msdos_name[0] != '.');
	/* foo vs .foo situation */
	if (!fat_scan(dir, msdos_name, &sinfo)) {
		brelse(sinfo.bh);
		err = -EINVAL;
		goto out;
	}

	ts = CURRENT_TIME_SEC;
	cluster = fat_alloc_new_dir(dir, &ts);
	if (cluster < 0) {
		err = cluster;
		goto out;
	}
	err = msdos_add_entry(dir, msdos_name, 1, is_hid, cluster, &ts, &sinfo);
	if (err)
		goto out_free;
	dir->i_nlink++;

	inode = fat_build_inode(sb, sinfo.de, sinfo.i_pos);
	brelse(sinfo.bh);
	if (IS_ERR(inode)) {
		err = PTR_ERR(inode);
		/* the directory was completed, just return a error */
		goto out;
	}
	inode->i_nlink = 2;
	inode->i_mtime = inode->i_atime = inode->i_ctime = ts;
	/* timestamp is already written, so mark_inode_dirty() is unneeded. */

	d_instantiate(dentry, inode);

	unlock_kernel();
	if (MSDOS_SB(sb)->options.flush) {
		writeback_inode(dir);
		writeback_inode(inode);
		writeback_bdev(sb);
	}
	return 0;

out_free:
	fat_free_clusters(dir, cluster);
out:
	unlock_kernel();
	return err;
}

/***** Unlink a file */
static int msdos_unlink(struct inode *dir, struct dentry *dentry)
{
	struct inode *inode = dentry->d_inode;
	struct fat_slot_info sinfo;
	int err;

	lock_kernel();
	err = msdos_find(dir, dentry->d_name.name, dentry->d_name.len, &sinfo);
	if (err)
		goto out;

	err = fat_remove_entries(dir, &sinfo);	/* and releases bh */
	if (err)
		goto out;
	inode->i_nlink = 0;
	inode->i_ctime = CURRENT_TIME_SEC;
	fat_detach(inode);
out:
	unlock_kernel();
	if (!err && MSDOS_SB(inode->i_sb)->options.flush) {
		writeback_inode(dir);
		writeback_inode(inode);
		writeback_bdev(inode->i_sb);
	}

	return err;
}

static int do_msdos_rename(struct inode *old_dir, unsigned char *old_name,
			   struct dentry *old_dentry,
			   struct inode *new_dir, unsigned char *new_name,
			   struct dentry *new_dentry, int is_hid)
{
	struct buffer_head *dotdot_bh;
	struct msdos_dir_entry *dotdot_de;
	struct inode *old_inode, *new_inode;
	struct fat_slot_info old_sinfo, sinfo;
	struct timespec ts;
	loff_t dotdot_i_pos, new_i_pos;
	int err, old_attrs, is_dir, update_dotdot, corrupt = 0;

	old_sinfo.bh = sinfo.bh = dotdot_bh = NULL;
	old_inode = old_dentry->d_inode;
	new_inode = new_dentry->d_inode;

	err = fat_scan(old_dir, old_name, &old_sinfo);
	if (err) {
		err = -EIO;
		goto out;
	}

	is_dir = S_ISDIR(old_inode->i_mode);
	update_dotdot = (is_dir && old_dir != new_dir);
	if (update_dotdot) {
		if (fat_get_dotdot_entry(old_inode, &dotdot_bh, &dotdot_de,
					 &dotdot_i_pos) < 0) {
			err = -EIO;
			goto out;
		}
	}

	old_attrs = MSDOS_I(old_inode)->i_attrs;
	err = fat_scan(new_dir, new_name, &sinfo);
	if (!err) {
		if (!new_inode) {
			/* "foo" -> ".foo" case. just change the ATTR_HIDDEN */
			if (sinfo.de != old_sinfo.de) {
				err = -EINVAL;
				goto out;
			}
			if (is_hid)
				MSDOS_I(old_inode)->i_attrs |= ATTR_HIDDEN;
			else
				MSDOS_I(old_inode)->i_attrs &= ~ATTR_HIDDEN;
			if (IS_DIRSYNC(old_dir)) {
				err = fat_sync_inode(old_inode);
				if (err) {
					MSDOS_I(old_inode)->i_attrs = old_attrs;
					goto out;
				}
			} else
				mark_inode_dirty(old_inode);

			old_dir->i_version++;
			old_dir->i_ctime = old_dir->i_mtime = CURRENT_TIME_SEC;
			if (IS_DIRSYNC(old_dir))
				(void)fat_sync_inode(old_dir);
			else
				mark_inode_dirty(old_dir);
			goto out;
		}
	}

	ts = CURRENT_TIME_SEC;
	if (new_inode) {
		if (err)
			goto out;
		if (is_dir) {
			err = fat_dir_empty(new_inode);
			if (err)
				goto out;
		}
		new_i_pos = MSDOS_I(new_inode)->i_pos;
		fat_detach(new_inode);
	} else {
		err = msdos_add_entry(new_dir, new_name, is_dir, is_hid, 0,
				      &ts, &sinfo);
		if (err)
			goto out;
		new_i_pos = sinfo.i_pos;
	}
	new_dir->i_version++;

	fat_detach(old_inode);
	fat_attach(old_inode, new_i_pos);
	if (is_hid)
		MSDOS_I(old_inode)->i_attrs |= ATTR_HIDDEN;
	else
		MSDOS_I(old_inode)->i_attrs &= ~ATTR_HIDDEN;
	if (IS_DIRSYNC(new_dir)) {
		err = fat_sync_inode(old_inode);
		if (err)
			goto error_inode;
	} else
		mark_inode_dirty(old_inode);

	if (update_dotdot) {
		int start = MSDOS_I(new_dir)->i_logstart;
		dotdot_de->start = cpu_to_le16(start);
		dotdot_de->starthi = cpu_to_le16(start >> 16);
		mark_buffer_dirty(dotdot_bh);
		if (IS_DIRSYNC(new_dir)) {
			err = sync_dirty_buffer(dotdot_bh);
			if (err)
				goto error_dotdot;
		}
		old_dir->i_nlink--;
		if (!new_inode)
			new_dir->i_nlink++;
	}

	err = fat_remove_entries(old_dir, &old_sinfo);	/* and releases bh */
	old_sinfo.bh = NULL;
	if (err)
		goto error_dotdot;
	old_dir->i_version++;
	old_dir->i_ctime = old_dir->i_mtime = ts;
	if (IS_DIRSYNC(old_dir))
		(void)fat_sync_inode(old_dir);
	else
		mark_inode_dirty(old_dir);

	if (new_inode) {
		if (is_dir)
			new_inode->i_nlink -= 2;
		else
			new_inode->i_nlink--;
		new_inode->i_ctime = ts;
	}
out:
	brelse(sinfo.bh);
	brelse(dotdot_bh);
	brelse(old_sinfo.bh);
	return err;

error_dotdot:
	/* data cluster is shared, serious corruption */
	corrupt = 1;

	if (update_dotdot) {
		int start = MSDOS_I(old_dir)->i_logstart;
		dotdot_de->start = cpu_to_le16(start);
		dotdot_de->starthi = cpu_to_le16(start >> 16);
		mark_buffer_dirty(dotdot_bh);
		corrupt |= sync_dirty_buffer(dotdot_bh);
	}
error_inode:
	fat_detach(old_inode);
	fat_attach(old_inode, old_sinfo.i_pos);
	MSDOS_I(old_inode)->i_attrs = old_attrs;
	if (new_inode) {
		fat_attach(new_inode, new_i_pos);
		if (corrupt)
			corrupt |= fat_sync_inode(new_inode);
	} else {
		/*
		 * If new entry was not sharing the data cluster, it
		 * shouldn't be serious corruption.
		 */
		int err2 = fat_remove_entries(new_dir, &sinfo);
		if (corrupt)
			corrupt |= err2;
		sinfo.bh = NULL;
	}
	if (corrupt < 0) {
		fat_fs_panic(new_dir->i_sb,
			     "%s: Filesystem corrupted (i_pos %lld)",
			     __FUNCTION__, sinfo.i_pos);
	}
	goto out;
}

/***** Rename, a wrapper for rename_same_dir & rename_diff_dir */
static int msdos_rename(struct inode *old_dir, struct dentry *old_dentry,
			struct inode *new_dir, struct dentry *new_dentry)
{
	unsigned char old_msdos_name[MSDOS_NAME], new_msdos_name[MSDOS_NAME];
	int err, is_hid;

	lock_kernel();

	err = msdos_format_name(old_dentry->d_name.name,
				old_dentry->d_name.len, old_msdos_name,
				&MSDOS_SB(old_dir->i_sb)->options);
	if (err)
		goto out;
	err = msdos_format_name(new_dentry->d_name.name,
				new_dentry->d_name.len, new_msdos_name,
				&MSDOS_SB(new_dir->i_sb)->options);
	if (err)
		goto out;

	is_hid =
	     (new_dentry->d_name.name[0] == '.') && (new_msdos_name[0] != '.');

	err = do_msdos_rename(old_dir, old_msdos_name, old_dentry,
			      new_dir, new_msdos_name, new_dentry, is_hid);
out:
	unlock_kernel();
	if (!err && MSDOS_SB(old_dir->i_sb)->options.flush) {
		writeback_inode(old_dir);
		writeback_inode(new_dir);
		writeback_bdev(old_dir->i_sb);
	}
	return err;
}

static struct inode_operations msdos_dir_inode_operations = {
	.create		= msdos_create,
	.lookup		= msdos_lookup,
	.unlink		= msdos_unlink,
	.mkdir		= msdos_mkdir,
	.rmdir		= msdos_rmdir,
	.rename		= msdos_rename,
	.setattr	= fat_notify_change,
};

static int msdos_fill_super(struct super_block *sb, void *data, int silent)
{
	int res;

	res = fat_fill_super(sb, data, silent, &msdos_dir_inode_operations, 0);
	if (res)
		return res;

	sb->s_flags |= MS_NOATIME;
	sb->s_root->d_op = &msdos_dentry_operations;
	return 0;
}

static int msdos_get_sb(struct file_system_type *fs_type,
			int flags, const char *dev_name,
			void *data, struct vfsmount *mnt)
{
	return get_sb_bdev(fs_type, flags, dev_name, data, msdos_fill_super,
			   mnt);
}

static struct file_system_type msdos_fs_type = {
	.owner		= THIS_MODULE,
	.name		= "msdos",
	.get_sb		= msdos_get_sb,
	.kill_sb	= kill_block_super,
	.fs_flags	= FS_REQUIRES_DEV,
};

static int __init init_msdos_fs(void)
{
	return register_filesystem(&msdos_fs_type);
}

static void __exit exit_msdos_fs(void)
{
	unregister_filesystem(&msdos_fs_type);
}

MODULE_LICENSE("GPL");
MODULE_AUTHOR("Werner Almesberger");
MODULE_DESCRIPTION("MS-DOS filesystem support");

module_init(init_msdos_fs)
module_exit(exit_msdos_fs)<|MERGE_RESOLUTION|>--- conflicted
+++ resolved
@@ -11,10 +11,7 @@
 #include <linux/buffer_head.h>
 #include <linux/msdos_fs.h>
 #include <linux/smp_lock.h>
-<<<<<<< HEAD
 #include <linux/writeback.h>
-=======
->>>>>>> 120bda20
 
 /* Characters that are undesirable in an MS-DOS file name */
 static unsigned char bad_chars[] = "*?<>|\"";
