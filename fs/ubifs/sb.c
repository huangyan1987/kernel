--- conflicted
+++ resolved
@@ -748,11 +748,7 @@
 		goto out;
 	}
 
-<<<<<<< HEAD
-	if (!IS_ENABLED(CONFIG_UBIFS_FS_ENCRYPTION) && c->encrypted) {
-=======
 	if (!IS_ENABLED(CONFIG_FS_ENCRYPTION) && c->encrypted) {
->>>>>>> a188339c
 		ubifs_err(c, "file system contains encrypted files but UBIFS"
 			     " was built without crypto support.");
 		err = -EINVAL;
@@ -945,11 +941,7 @@
 	int err;
 	struct ubifs_sb_node *sup = c->sup_node;
 
-<<<<<<< HEAD
-	if (!IS_ENABLED(CONFIG_UBIFS_FS_ENCRYPTION))
-=======
 	if (!IS_ENABLED(CONFIG_FS_ENCRYPTION))
->>>>>>> a188339c
 		return -EOPNOTSUPP;
 
 	if (c->encrypted)
