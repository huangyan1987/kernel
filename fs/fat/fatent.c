--- conflicted
+++ resolved
@@ -7,10 +7,7 @@
 #include <linux/fs.h>
 #include <linux/msdos_fs.h>
 #include <linux/blkdev.h>
-<<<<<<< HEAD
-=======
 #include "fat.h"
->>>>>>> 18e352e4
 
 struct fatent_operations {
 	void (*ent_blocknr)(struct super_block *, int, int *, sector_t *);
@@ -566,11 +563,7 @@
 			goto error;
 		}
 
-<<<<<<< HEAD
-		/*
-=======
 		/* 
->>>>>>> 18e352e4
 		 * Issue discard for the sectors we no longer care about,
 		 * batching contiguous clusters into one request
 		 */
