--- conflicted
+++ resolved
@@ -502,12 +502,8 @@
 		}
 		__io_worker_idle(wqe, worker);
 		raw_spin_unlock_irq(&wqe->lock);
-<<<<<<< HEAD
-		io_flush_signals();
-=======
 		if (io_flush_signals())
 			continue;
->>>>>>> 0d02ec6b
 		ret = schedule_timeout(WORKER_IDLE_TIMEOUT);
 		if (try_to_freeze() || ret)
 			continue;
