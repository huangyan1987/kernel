/*
 *	An async IO implementation for Linux
 *	Written by Benjamin LaHaise <bcrl@kvack.org>
 *
 *	Implements an efficient asynchronous io interface.
 *
 *	Copyright 2000, 2001, 2002 Red Hat, Inc.  All Rights Reserved.
 *	Copyright 2018 Christoph Hellwig.
 *
 *	See ../COPYING for licensing terms.
 */
#define pr_fmt(fmt) "%s: " fmt, __func__

#include <linux/kernel.h>
#include <linux/init.h>
#include <linux/errno.h>
#include <linux/time.h>
#include <linux/aio_abi.h>
#include <linux/export.h>
#include <linux/syscalls.h>
#include <linux/backing-dev.h>
#include <linux/refcount.h>
#include <linux/uio.h>

#include <linux/sched/signal.h>
#include <linux/fs.h>
#include <linux/file.h>
#include <linux/mm.h>
#include <linux/mman.h>
#include <linux/mmu_context.h>
#include <linux/percpu.h>
#include <linux/slab.h>
#include <linux/timer.h>
#include <linux/aio.h>
#include <linux/highmem.h>
#include <linux/workqueue.h>
#include <linux/security.h>
#include <linux/eventfd.h>
#include <linux/blkdev.h>
#include <linux/compat.h>
#include <linux/migrate.h>
#include <linux/ramfs.h>
#include <linux/percpu-refcount.h>
#include <linux/mount.h>

#include <asm/kmap_types.h>
#include <linux/uaccess.h>
#include <linux/nospec.h>

#include "internal.h"

#define KIOCB_KEY		0

#define AIO_RING_MAGIC			0xa10a10a1
#define AIO_RING_COMPAT_FEATURES	1
#define AIO_RING_INCOMPAT_FEATURES	0
struct aio_ring {
	unsigned	id;	/* kernel internal index number */
	unsigned	nr;	/* number of io_events */
	unsigned	head;	/* Written to by userland or under ring_lock
				 * mutex by aio_read_events_ring(). */
	unsigned	tail;

	unsigned	magic;
	unsigned	compat_features;
	unsigned	incompat_features;
	unsigned	header_length;	/* size of aio_ring */


	struct io_event		io_events[0];
}; /* 128 bytes + ring size */

/*
 * Plugging is meant to work with larger batches of IOs. If we don't
 * have more than the below, then don't bother setting up a plug.
 */
#define AIO_PLUG_THRESHOLD	2

#define AIO_RING_PAGES	8

struct kioctx_table {
	struct rcu_head		rcu;
	unsigned		nr;
	struct kioctx __rcu	*table[];
};

struct kioctx_cpu {
	unsigned		reqs_available;
};

struct ctx_rq_wait {
	struct completion comp;
	atomic_t count;
};

struct kioctx {
	struct percpu_ref	users;
	atomic_t		dead;

	struct percpu_ref	reqs;

	unsigned long		user_id;

	struct __percpu kioctx_cpu *cpu;

	/*
	 * For percpu reqs_available, number of slots we move to/from global
	 * counter at a time:
	 */
	unsigned		req_batch;
	/*
	 * This is what userspace passed to io_setup(), it's not used for
	 * anything but counting against the global max_reqs quota.
	 *
	 * The real limit is nr_events - 1, which will be larger (see
	 * aio_setup_ring())
	 */
	unsigned		max_reqs;

	/* Size of ringbuffer, in units of struct io_event */
	unsigned		nr_events;

	unsigned long		mmap_base;
	unsigned long		mmap_size;

	struct page		**ring_pages;
	long			nr_pages;

	struct rcu_work		free_rwork;	/* see free_ioctx() */

	/*
	 * signals when all in-flight requests are done
	 */
	struct ctx_rq_wait	*rq_wait;

	struct {
		/*
		 * This counts the number of available slots in the ringbuffer,
		 * so we avoid overflowing it: it's decremented (if positive)
		 * when allocating a kiocb and incremented when the resulting
		 * io_event is pulled off the ringbuffer.
		 *
		 * We batch accesses to it with a percpu version.
		 */
		atomic_t	reqs_available;
	} ____cacheline_aligned_in_smp;

	struct {
		spinlock_t	ctx_lock;
		struct list_head active_reqs;	/* used for cancellation */
	} ____cacheline_aligned_in_smp;

	struct {
		struct mutex	ring_lock;
		wait_queue_head_t wait;
	} ____cacheline_aligned_in_smp;

	struct {
		unsigned	tail;
		unsigned	completed_events;
		spinlock_t	completion_lock;
	} ____cacheline_aligned_in_smp;

	struct page		*internal_pages[AIO_RING_PAGES];
	struct file		*aio_ring_file;

	unsigned		id;
};

/*
 * First field must be the file pointer in all the
 * iocb unions! See also 'struct kiocb' in <linux/fs.h>
 */
struct fsync_iocb {
	struct file		*file;
	struct work_struct	work;
	bool			datasync;
};

struct poll_iocb {
	struct file		*file;
	struct wait_queue_head	*head;
	__poll_t		events;
	bool			done;
	bool			cancelled;
	struct wait_queue_entry	wait;
	struct work_struct	work;
};

/*
 * NOTE! Each of the iocb union members has the file pointer
 * as the first entry in their struct definition. So you can
 * access the file pointer through any of the sub-structs,
 * or directly as just 'ki_filp' in this struct.
 */
struct aio_kiocb {
	union {
		struct file		*ki_filp;
		struct kiocb		rw;
		struct fsync_iocb	fsync;
		struct poll_iocb	poll;
	};

	struct kioctx		*ki_ctx;
	kiocb_cancel_fn		*ki_cancel;

	struct io_event		ki_res;

	struct list_head	ki_list;	/* the aio core uses this
						 * for cancellation */
	refcount_t		ki_refcnt;

	/*
	 * If the aio_resfd field of the userspace iocb is not zero,
	 * this is the underlying eventfd context to deliver events to.
	 */
	struct eventfd_ctx	*ki_eventfd;
};

/*------ sysctl variables----*/
static DEFINE_SPINLOCK(aio_nr_lock);
unsigned long aio_nr;		/* current system wide number of aio requests */
unsigned long aio_max_nr = 0x10000; /* system wide maximum number of aio requests */
/*----end sysctl variables---*/

static struct kmem_cache	*kiocb_cachep;
static struct kmem_cache	*kioctx_cachep;

static struct vfsmount *aio_mnt;

static const struct file_operations aio_ring_fops;
static const struct address_space_operations aio_ctx_aops;

static struct file *aio_private_file(struct kioctx *ctx, loff_t nr_pages)
{
	struct file *file;
	struct inode *inode = alloc_anon_inode(aio_mnt->mnt_sb);
	if (IS_ERR(inode))
		return ERR_CAST(inode);

	inode->i_mapping->a_ops = &aio_ctx_aops;
	inode->i_mapping->private_data = ctx;
	inode->i_size = PAGE_SIZE * nr_pages;

	file = alloc_file_pseudo(inode, aio_mnt, "[aio]",
				O_RDWR, &aio_ring_fops);
	if (IS_ERR(file))
		iput(inode);
	return file;
}

static struct dentry *aio_mount(struct file_system_type *fs_type,
				int flags, const char *dev_name, void *data)
{
	struct dentry *root = mount_pseudo(fs_type, "aio:", NULL, NULL,
					   AIO_RING_MAGIC);

	if (!IS_ERR(root))
		root->d_sb->s_iflags |= SB_I_NOEXEC;
	return root;
}

/* aio_setup
 *	Creates the slab caches used by the aio routines, panic on
 *	failure as this is done early during the boot sequence.
 */
static int __init aio_setup(void)
{
	static struct file_system_type aio_fs = {
		.name		= "aio",
		.mount		= aio_mount,
		.kill_sb	= kill_anon_super,
	};
	aio_mnt = kern_mount(&aio_fs);
	if (IS_ERR(aio_mnt))
		panic("Failed to create aio fs mount.");

	kiocb_cachep = KMEM_CACHE(aio_kiocb, SLAB_HWCACHE_ALIGN|SLAB_PANIC);
	kioctx_cachep = KMEM_CACHE(kioctx,SLAB_HWCACHE_ALIGN|SLAB_PANIC);
	return 0;
}
__initcall(aio_setup);

static void put_aio_ring_file(struct kioctx *ctx)
{
	struct file *aio_ring_file = ctx->aio_ring_file;
	struct address_space *i_mapping;

	if (aio_ring_file) {
		truncate_setsize(file_inode(aio_ring_file), 0);

		/* Prevent further access to the kioctx from migratepages */
		i_mapping = aio_ring_file->f_mapping;
		spin_lock(&i_mapping->private_lock);
		i_mapping->private_data = NULL;
		ctx->aio_ring_file = NULL;
		spin_unlock(&i_mapping->private_lock);

		fput(aio_ring_file);
	}
}

static void aio_free_ring(struct kioctx *ctx)
{
	int i;

	/* Disconnect the kiotx from the ring file.  This prevents future
	 * accesses to the kioctx from page migration.
	 */
	put_aio_ring_file(ctx);

	for (i = 0; i < ctx->nr_pages; i++) {
		struct page *page;
		pr_debug("pid(%d) [%d] page->count=%d\n", current->pid, i,
				page_count(ctx->ring_pages[i]));
		page = ctx->ring_pages[i];
		if (!page)
			continue;
		ctx->ring_pages[i] = NULL;
		put_page(page);
	}

	if (ctx->ring_pages && ctx->ring_pages != ctx->internal_pages) {
		kfree(ctx->ring_pages);
		ctx->ring_pages = NULL;
	}
}

static int aio_ring_mremap(struct vm_area_struct *vma)
{
	struct file *file = vma->vm_file;
	struct mm_struct *mm = vma->vm_mm;
	struct kioctx_table *table;
	int i, res = -EINVAL;

	spin_lock(&mm->ioctx_lock);
	rcu_read_lock();
	table = rcu_dereference(mm->ioctx_table);
	for (i = 0; i < table->nr; i++) {
		struct kioctx *ctx;

		ctx = rcu_dereference(table->table[i]);
		if (ctx && ctx->aio_ring_file == file) {
			if (!atomic_read(&ctx->dead)) {
				ctx->user_id = ctx->mmap_base = vma->vm_start;
				res = 0;
			}
			break;
		}
	}

	rcu_read_unlock();
	spin_unlock(&mm->ioctx_lock);
	return res;
}

static const struct vm_operations_struct aio_ring_vm_ops = {
	.mremap		= aio_ring_mremap,
#if IS_ENABLED(CONFIG_MMU)
	.fault		= filemap_fault,
	.map_pages	= filemap_map_pages,
	.page_mkwrite	= filemap_page_mkwrite,
#endif
};

static int aio_ring_mmap(struct file *file, struct vm_area_struct *vma)
{
	vma->vm_flags |= VM_DONTEXPAND;
	vma->vm_ops = &aio_ring_vm_ops;
	return 0;
}

static const struct file_operations aio_ring_fops = {
	.mmap = aio_ring_mmap,
};

#if IS_ENABLED(CONFIG_MIGRATION)
static int aio_migratepage(struct address_space *mapping, struct page *new,
			struct page *old, enum migrate_mode mode)
{
	struct kioctx *ctx;
	unsigned long flags;
	pgoff_t idx;
	int rc;

	/*
	 * We cannot support the _NO_COPY case here, because copy needs to
	 * happen under the ctx->completion_lock. That does not work with the
	 * migration workflow of MIGRATE_SYNC_NO_COPY.
	 */
	if (mode == MIGRATE_SYNC_NO_COPY)
		return -EINVAL;

	rc = 0;

	/* mapping->private_lock here protects against the kioctx teardown.  */
	spin_lock(&mapping->private_lock);
	ctx = mapping->private_data;
	if (!ctx) {
		rc = -EINVAL;
		goto out;
	}

	/* The ring_lock mutex.  The prevents aio_read_events() from writing
	 * to the ring's head, and prevents page migration from mucking in
	 * a partially initialized kiotx.
	 */
	if (!mutex_trylock(&ctx->ring_lock)) {
		rc = -EAGAIN;
		goto out;
	}

	idx = old->index;
	if (idx < (pgoff_t)ctx->nr_pages) {
		/* Make sure the old page hasn't already been changed */
		if (ctx->ring_pages[idx] != old)
			rc = -EAGAIN;
	} else
		rc = -EINVAL;

	if (rc != 0)
		goto out_unlock;

	/* Writeback must be complete */
	BUG_ON(PageWriteback(old));
	get_page(new);

	rc = migrate_page_move_mapping(mapping, new, old, mode, 1);
	if (rc != MIGRATEPAGE_SUCCESS) {
		put_page(new);
		goto out_unlock;
	}

	/* Take completion_lock to prevent other writes to the ring buffer
	 * while the old page is copied to the new.  This prevents new
	 * events from being lost.
	 */
	spin_lock_irqsave(&ctx->completion_lock, flags);
	migrate_page_copy(new, old);
	BUG_ON(ctx->ring_pages[idx] != old);
	ctx->ring_pages[idx] = new;
	spin_unlock_irqrestore(&ctx->completion_lock, flags);

	/* The old page is no longer accessible. */
	put_page(old);

out_unlock:
	mutex_unlock(&ctx->ring_lock);
out:
	spin_unlock(&mapping->private_lock);
	return rc;
}
#endif

static const struct address_space_operations aio_ctx_aops = {
	.set_page_dirty = __set_page_dirty_no_writeback,
#if IS_ENABLED(CONFIG_MIGRATION)
	.migratepage	= aio_migratepage,
#endif
};

static int aio_setup_ring(struct kioctx *ctx, unsigned int nr_events)
{
	struct aio_ring *ring;
	struct mm_struct *mm = current->mm;
	unsigned long size, unused;
	int nr_pages;
	int i;
	struct file *file;

	/* Compensate for the ring buffer's head/tail overlap entry */
	nr_events += 2;	/* 1 is required, 2 for good luck */

	size = sizeof(struct aio_ring);
	size += sizeof(struct io_event) * nr_events;

	nr_pages = PFN_UP(size);
	if (nr_pages < 0)
		return -EINVAL;

	file = aio_private_file(ctx, nr_pages);
	if (IS_ERR(file)) {
		ctx->aio_ring_file = NULL;
		return -ENOMEM;
	}

	ctx->aio_ring_file = file;
	nr_events = (PAGE_SIZE * nr_pages - sizeof(struct aio_ring))
			/ sizeof(struct io_event);

	ctx->ring_pages = ctx->internal_pages;
	if (nr_pages > AIO_RING_PAGES) {
		ctx->ring_pages = kcalloc(nr_pages, sizeof(struct page *),
					  GFP_KERNEL);
		if (!ctx->ring_pages) {
			put_aio_ring_file(ctx);
			return -ENOMEM;
		}
	}

	for (i = 0; i < nr_pages; i++) {
		struct page *page;
		page = find_or_create_page(file->f_mapping,
					   i, GFP_HIGHUSER | __GFP_ZERO);
		if (!page)
			break;
		pr_debug("pid(%d) page[%d]->count=%d\n",
			 current->pid, i, page_count(page));
		SetPageUptodate(page);
		unlock_page(page);

		ctx->ring_pages[i] = page;
	}
	ctx->nr_pages = i;

	if (unlikely(i != nr_pages)) {
		aio_free_ring(ctx);
		return -ENOMEM;
	}

	ctx->mmap_size = nr_pages * PAGE_SIZE;
	pr_debug("attempting mmap of %lu bytes\n", ctx->mmap_size);

	if (down_write_killable(&mm->mmap_sem)) {
		ctx->mmap_size = 0;
		aio_free_ring(ctx);
		return -EINTR;
	}

	ctx->mmap_base = do_mmap_pgoff(ctx->aio_ring_file, 0, ctx->mmap_size,
				       PROT_READ | PROT_WRITE,
				       MAP_SHARED, 0, &unused, NULL);
	up_write(&mm->mmap_sem);
	if (IS_ERR((void *)ctx->mmap_base)) {
		ctx->mmap_size = 0;
		aio_free_ring(ctx);
		return -ENOMEM;
	}

	pr_debug("mmap address: 0x%08lx\n", ctx->mmap_base);

	ctx->user_id = ctx->mmap_base;
	ctx->nr_events = nr_events; /* trusted copy */

	ring = kmap_atomic(ctx->ring_pages[0]);
	ring->nr = nr_events;	/* user copy */
	ring->id = ~0U;
	ring->head = ring->tail = 0;
	ring->magic = AIO_RING_MAGIC;
	ring->compat_features = AIO_RING_COMPAT_FEATURES;
	ring->incompat_features = AIO_RING_INCOMPAT_FEATURES;
	ring->header_length = sizeof(struct aio_ring);
	kunmap_atomic(ring);
	flush_dcache_page(ctx->ring_pages[0]);

	return 0;
}

#define AIO_EVENTS_PER_PAGE	(PAGE_SIZE / sizeof(struct io_event))
#define AIO_EVENTS_FIRST_PAGE	((PAGE_SIZE - sizeof(struct aio_ring)) / sizeof(struct io_event))
#define AIO_EVENTS_OFFSET	(AIO_EVENTS_PER_PAGE - AIO_EVENTS_FIRST_PAGE)

void kiocb_set_cancel_fn(struct kiocb *iocb, kiocb_cancel_fn *cancel)
{
	struct aio_kiocb *req = container_of(iocb, struct aio_kiocb, rw);
	struct kioctx *ctx = req->ki_ctx;
	unsigned long flags;

	if (WARN_ON_ONCE(!list_empty(&req->ki_list)))
		return;

	spin_lock_irqsave(&ctx->ctx_lock, flags);
	list_add_tail(&req->ki_list, &ctx->active_reqs);
	req->ki_cancel = cancel;
	spin_unlock_irqrestore(&ctx->ctx_lock, flags);
}
EXPORT_SYMBOL(kiocb_set_cancel_fn);

/*
 * free_ioctx() should be RCU delayed to synchronize against the RCU
 * protected lookup_ioctx() and also needs process context to call
 * aio_free_ring().  Use rcu_work.
 */
static void free_ioctx(struct work_struct *work)
{
	struct kioctx *ctx = container_of(to_rcu_work(work), struct kioctx,
					  free_rwork);
	pr_debug("freeing %p\n", ctx);

	aio_free_ring(ctx);
	free_percpu(ctx->cpu);
	percpu_ref_exit(&ctx->reqs);
	percpu_ref_exit(&ctx->users);
	kmem_cache_free(kioctx_cachep, ctx);
}

static void free_ioctx_reqs(struct percpu_ref *ref)
{
	struct kioctx *ctx = container_of(ref, struct kioctx, reqs);

	/* At this point we know that there are no any in-flight requests */
	if (ctx->rq_wait && atomic_dec_and_test(&ctx->rq_wait->count))
		complete(&ctx->rq_wait->comp);

	/* Synchronize against RCU protected table->table[] dereferences */
	INIT_RCU_WORK(&ctx->free_rwork, free_ioctx);
	queue_rcu_work(system_wq, &ctx->free_rwork);
}

/*
 * When this function runs, the kioctx has been removed from the "hash table"
 * and ctx->users has dropped to 0, so we know no more kiocbs can be submitted -
 * now it's safe to cancel any that need to be.
 */
static void free_ioctx_users(struct percpu_ref *ref)
{
	struct kioctx *ctx = container_of(ref, struct kioctx, users);
	struct aio_kiocb *req;

	spin_lock_irq(&ctx->ctx_lock);

	while (!list_empty(&ctx->active_reqs)) {
		req = list_first_entry(&ctx->active_reqs,
				       struct aio_kiocb, ki_list);
		req->ki_cancel(&req->rw);
		list_del_init(&req->ki_list);
	}

	spin_unlock_irq(&ctx->ctx_lock);

	percpu_ref_kill(&ctx->reqs);
	percpu_ref_put(&ctx->reqs);
}

static int ioctx_add_table(struct kioctx *ctx, struct mm_struct *mm)
{
	unsigned i, new_nr;
	struct kioctx_table *table, *old;
	struct aio_ring *ring;

	spin_lock(&mm->ioctx_lock);
	table = rcu_dereference_raw(mm->ioctx_table);

	while (1) {
		if (table)
			for (i = 0; i < table->nr; i++)
				if (!rcu_access_pointer(table->table[i])) {
					ctx->id = i;
					rcu_assign_pointer(table->table[i], ctx);
					spin_unlock(&mm->ioctx_lock);

					/* While kioctx setup is in progress,
					 * we are protected from page migration
					 * changes ring_pages by ->ring_lock.
					 */
					ring = kmap_atomic(ctx->ring_pages[0]);
					ring->id = ctx->id;
					kunmap_atomic(ring);
					return 0;
				}

		new_nr = (table ? table->nr : 1) * 4;
		spin_unlock(&mm->ioctx_lock);

		table = kzalloc(sizeof(*table) + sizeof(struct kioctx *) *
				new_nr, GFP_KERNEL);
		if (!table)
			return -ENOMEM;

		table->nr = new_nr;

		spin_lock(&mm->ioctx_lock);
		old = rcu_dereference_raw(mm->ioctx_table);

		if (!old) {
			rcu_assign_pointer(mm->ioctx_table, table);
		} else if (table->nr > old->nr) {
			memcpy(table->table, old->table,
			       old->nr * sizeof(struct kioctx *));

			rcu_assign_pointer(mm->ioctx_table, table);
			kfree_rcu(old, rcu);
		} else {
			kfree(table);
			table = old;
		}
	}
}

static void aio_nr_sub(unsigned nr)
{
	spin_lock(&aio_nr_lock);
	if (WARN_ON(aio_nr - nr > aio_nr))
		aio_nr = 0;
	else
		aio_nr -= nr;
	spin_unlock(&aio_nr_lock);
}

/* ioctx_alloc
 *	Allocates and initializes an ioctx.  Returns an ERR_PTR if it failed.
 */
static struct kioctx *ioctx_alloc(unsigned nr_events)
{
	struct mm_struct *mm = current->mm;
	struct kioctx *ctx;
	int err = -ENOMEM;

	/*
	 * Store the original nr_events -- what userspace passed to io_setup(),
	 * for counting against the global limit -- before it changes.
	 */
	unsigned int max_reqs = nr_events;

	/*
	 * We keep track of the number of available ringbuffer slots, to prevent
	 * overflow (reqs_available), and we also use percpu counters for this.
	 *
	 * So since up to half the slots might be on other cpu's percpu counters
	 * and unavailable, double nr_events so userspace sees what they
	 * expected: additionally, we move req_batch slots to/from percpu
	 * counters at a time, so make sure that isn't 0:
	 */
	nr_events = max(nr_events, num_possible_cpus() * 4);
	nr_events *= 2;

	/* Prevent overflows */
	if (nr_events > (0x10000000U / sizeof(struct io_event))) {
		pr_debug("ENOMEM: nr_events too high\n");
		return ERR_PTR(-EINVAL);
	}

	if (!nr_events || (unsigned long)max_reqs > aio_max_nr)
		return ERR_PTR(-EAGAIN);

	ctx = kmem_cache_zalloc(kioctx_cachep, GFP_KERNEL);
	if (!ctx)
		return ERR_PTR(-ENOMEM);

	ctx->max_reqs = max_reqs;

	spin_lock_init(&ctx->ctx_lock);
	spin_lock_init(&ctx->completion_lock);
	mutex_init(&ctx->ring_lock);
	/* Protect against page migration throughout kiotx setup by keeping
	 * the ring_lock mutex held until setup is complete. */
	mutex_lock(&ctx->ring_lock);
	init_waitqueue_head(&ctx->wait);

	INIT_LIST_HEAD(&ctx->active_reqs);

	if (percpu_ref_init(&ctx->users, free_ioctx_users, 0, GFP_KERNEL))
		goto err;

	if (percpu_ref_init(&ctx->reqs, free_ioctx_reqs, 0, GFP_KERNEL))
		goto err;

	ctx->cpu = alloc_percpu(struct kioctx_cpu);
	if (!ctx->cpu)
		goto err;

	err = aio_setup_ring(ctx, nr_events);
	if (err < 0)
		goto err;

	atomic_set(&ctx->reqs_available, ctx->nr_events - 1);
	ctx->req_batch = (ctx->nr_events - 1) / (num_possible_cpus() * 4);
	if (ctx->req_batch < 1)
		ctx->req_batch = 1;

	/* limit the number of system wide aios */
	spin_lock(&aio_nr_lock);
	if (aio_nr + ctx->max_reqs > aio_max_nr ||
	    aio_nr + ctx->max_reqs < aio_nr) {
		spin_unlock(&aio_nr_lock);
		err = -EAGAIN;
		goto err_ctx;
	}
	aio_nr += ctx->max_reqs;
	spin_unlock(&aio_nr_lock);

	percpu_ref_get(&ctx->users);	/* io_setup() will drop this ref */
	percpu_ref_get(&ctx->reqs);	/* free_ioctx_users() will drop this */

	err = ioctx_add_table(ctx, mm);
	if (err)
		goto err_cleanup;

	/* Release the ring_lock mutex now that all setup is complete. */
	mutex_unlock(&ctx->ring_lock);

	pr_debug("allocated ioctx %p[%ld]: mm=%p mask=0x%x\n",
		 ctx, ctx->user_id, mm, ctx->nr_events);
	return ctx;

err_cleanup:
	aio_nr_sub(ctx->max_reqs);
err_ctx:
	atomic_set(&ctx->dead, 1);
	if (ctx->mmap_size)
		vm_munmap(ctx->mmap_base, ctx->mmap_size);
	aio_free_ring(ctx);
err:
	mutex_unlock(&ctx->ring_lock);
	free_percpu(ctx->cpu);
	percpu_ref_exit(&ctx->reqs);
	percpu_ref_exit(&ctx->users);
	kmem_cache_free(kioctx_cachep, ctx);
	pr_debug("error allocating ioctx %d\n", err);
	return ERR_PTR(err);
}

/* kill_ioctx
 *	Cancels all outstanding aio requests on an aio context.  Used
 *	when the processes owning a context have all exited to encourage
 *	the rapid destruction of the kioctx.
 */
static int kill_ioctx(struct mm_struct *mm, struct kioctx *ctx,
		      struct ctx_rq_wait *wait)
{
	struct kioctx_table *table;

	spin_lock(&mm->ioctx_lock);
	if (atomic_xchg(&ctx->dead, 1)) {
		spin_unlock(&mm->ioctx_lock);
		return -EINVAL;
	}

	table = rcu_dereference_raw(mm->ioctx_table);
	WARN_ON(ctx != rcu_access_pointer(table->table[ctx->id]));
	RCU_INIT_POINTER(table->table[ctx->id], NULL);
	spin_unlock(&mm->ioctx_lock);

	/* free_ioctx_reqs() will do the necessary RCU synchronization */
	wake_up_all(&ctx->wait);

	/*
	 * It'd be more correct to do this in free_ioctx(), after all
	 * the outstanding kiocbs have finished - but by then io_destroy
	 * has already returned, so io_setup() could potentially return
	 * -EAGAIN with no ioctxs actually in use (as far as userspace
	 *  could tell).
	 */
	aio_nr_sub(ctx->max_reqs);

	if (ctx->mmap_size)
		vm_munmap(ctx->mmap_base, ctx->mmap_size);

	ctx->rq_wait = wait;
	percpu_ref_kill(&ctx->users);
	return 0;
}

/*
 * exit_aio: called when the last user of mm goes away.  At this point, there is
 * no way for any new requests to be submited or any of the io_* syscalls to be
 * called on the context.
 *
 * There may be outstanding kiocbs, but free_ioctx() will explicitly wait on
 * them.
 */
void exit_aio(struct mm_struct *mm)
{
	struct kioctx_table *table = rcu_dereference_raw(mm->ioctx_table);
	struct ctx_rq_wait wait;
	int i, skipped;

	if (!table)
		return;

	atomic_set(&wait.count, table->nr);
	init_completion(&wait.comp);

	skipped = 0;
	for (i = 0; i < table->nr; ++i) {
		struct kioctx *ctx =
			rcu_dereference_protected(table->table[i], true);

		if (!ctx) {
			skipped++;
			continue;
		}

		/*
		 * We don't need to bother with munmap() here - exit_mmap(mm)
		 * is coming and it'll unmap everything. And we simply can't,
		 * this is not necessarily our ->mm.
		 * Since kill_ioctx() uses non-zero ->mmap_size as indicator
		 * that it needs to unmap the area, just set it to 0.
		 */
		ctx->mmap_size = 0;
		kill_ioctx(mm, ctx, &wait);
	}

	if (!atomic_sub_and_test(skipped, &wait.count)) {
		/* Wait until all IO for the context are done. */
		wait_for_completion(&wait.comp);
	}

	RCU_INIT_POINTER(mm->ioctx_table, NULL);
	kfree(table);
}

static void put_reqs_available(struct kioctx *ctx, unsigned nr)
{
	struct kioctx_cpu *kcpu;
	unsigned long flags;

	local_irq_save(flags);
	kcpu = this_cpu_ptr(ctx->cpu);
	kcpu->reqs_available += nr;

	while (kcpu->reqs_available >= ctx->req_batch * 2) {
		kcpu->reqs_available -= ctx->req_batch;
		atomic_add(ctx->req_batch, &ctx->reqs_available);
	}

	local_irq_restore(flags);
}

static bool __get_reqs_available(struct kioctx *ctx)
{
	struct kioctx_cpu *kcpu;
	bool ret = false;
	unsigned long flags;

	local_irq_save(flags);
	kcpu = this_cpu_ptr(ctx->cpu);
	if (!kcpu->reqs_available) {
		int old, avail = atomic_read(&ctx->reqs_available);

		do {
			if (avail < ctx->req_batch)
				goto out;

			old = avail;
			avail = atomic_cmpxchg(&ctx->reqs_available,
					       avail, avail - ctx->req_batch);
		} while (avail != old);

		kcpu->reqs_available += ctx->req_batch;
	}

	ret = true;
	kcpu->reqs_available--;
out:
	local_irq_restore(flags);
	return ret;
}

/* refill_reqs_available
 *	Updates the reqs_available reference counts used for tracking the
 *	number of free slots in the completion ring.  This can be called
 *	from aio_complete() (to optimistically update reqs_available) or
 *	from aio_get_req() (the we're out of events case).  It must be
 *	called holding ctx->completion_lock.
 */
static void refill_reqs_available(struct kioctx *ctx, unsigned head,
                                  unsigned tail)
{
	unsigned events_in_ring, completed;

	/* Clamp head since userland can write to it. */
	head %= ctx->nr_events;
	if (head <= tail)
		events_in_ring = tail - head;
	else
		events_in_ring = ctx->nr_events - (head - tail);

	completed = ctx->completed_events;
	if (events_in_ring < completed)
		completed -= events_in_ring;
	else
		completed = 0;

	if (!completed)
		return;

	ctx->completed_events -= completed;
	put_reqs_available(ctx, completed);
}

/* user_refill_reqs_available
 *	Called to refill reqs_available when aio_get_req() encounters an
 *	out of space in the completion ring.
 */
static void user_refill_reqs_available(struct kioctx *ctx)
{
	spin_lock_irq(&ctx->completion_lock);
	if (ctx->completed_events) {
		struct aio_ring *ring;
		unsigned head;

		/* Access of ring->head may race with aio_read_events_ring()
		 * here, but that's okay since whether we read the old version
		 * or the new version, and either will be valid.  The important
		 * part is that head cannot pass tail since we prevent
		 * aio_complete() from updating tail by holding
		 * ctx->completion_lock.  Even if head is invalid, the check
		 * against ctx->completed_events below will make sure we do the
		 * safe/right thing.
		 */
		ring = kmap_atomic(ctx->ring_pages[0]);
		head = ring->head;
		kunmap_atomic(ring);

		refill_reqs_available(ctx, head, ctx->tail);
	}

	spin_unlock_irq(&ctx->completion_lock);
}

static bool get_reqs_available(struct kioctx *ctx)
{
	if (__get_reqs_available(ctx))
		return true;
	user_refill_reqs_available(ctx);
	return __get_reqs_available(ctx);
}

/* aio_get_req
 *	Allocate a slot for an aio request.
 * Returns NULL if no requests are free.
 *
 * The refcount is initialized to 2 - one for the async op completion,
 * one for the synchronous code that does this.
 */
static inline struct aio_kiocb *aio_get_req(struct kioctx *ctx)
{
	struct aio_kiocb *req;

	req = kmem_cache_alloc(kiocb_cachep, GFP_KERNEL);
	if (unlikely(!req))
		return NULL;

	if (unlikely(!get_reqs_available(ctx))) {
		kmem_cache_free(kiocb_cachep, req);
		return NULL;
	}

	percpu_ref_get(&ctx->reqs);
	req->ki_ctx = ctx;
	INIT_LIST_HEAD(&req->ki_list);
	refcount_set(&req->ki_refcnt, 2);
	req->ki_eventfd = NULL;
	return req;
}

static struct kioctx *lookup_ioctx(unsigned long ctx_id)
{
	struct aio_ring __user *ring  = (void __user *)ctx_id;
	struct mm_struct *mm = current->mm;
	struct kioctx *ctx, *ret = NULL;
	struct kioctx_table *table;
	unsigned id;

	if (get_user(id, &ring->id))
		return NULL;

	rcu_read_lock();
	table = rcu_dereference(mm->ioctx_table);

	if (!table || id >= table->nr)
		goto out;

	id = array_index_nospec(id, table->nr);
	ctx = rcu_dereference(table->table[id]);
	if (ctx && ctx->user_id == ctx_id) {
		if (percpu_ref_tryget_live(&ctx->users))
			ret = ctx;
	}
out:
	rcu_read_unlock();
	return ret;
}

static inline void iocb_destroy(struct aio_kiocb *iocb)
{
<<<<<<< HEAD
=======
	if (iocb->ki_eventfd)
		eventfd_ctx_put(iocb->ki_eventfd);
>>>>>>> 1a03a6ab
	if (iocb->ki_filp)
		fput(iocb->ki_filp);
	percpu_ref_put(&iocb->ki_ctx->reqs);
	kmem_cache_free(kiocb_cachep, iocb);
}

/* aio_complete
 *	Called when the io request on the given iocb is complete.
 */
static void aio_complete(struct aio_kiocb *iocb)
{
	struct kioctx	*ctx = iocb->ki_ctx;
	struct aio_ring	*ring;
	struct io_event	*ev_page, *event;
	unsigned tail, pos, head;
	unsigned long	flags;

	/*
	 * Add a completion event to the ring buffer. Must be done holding
	 * ctx->completion_lock to prevent other code from messing with the tail
	 * pointer since we might be called from irq context.
	 */
	spin_lock_irqsave(&ctx->completion_lock, flags);

	tail = ctx->tail;
	pos = tail + AIO_EVENTS_OFFSET;

	if (++tail >= ctx->nr_events)
		tail = 0;

	ev_page = kmap_atomic(ctx->ring_pages[pos / AIO_EVENTS_PER_PAGE]);
	event = ev_page + pos % AIO_EVENTS_PER_PAGE;

	*event = iocb->ki_res;

	kunmap_atomic(ev_page);
	flush_dcache_page(ctx->ring_pages[pos / AIO_EVENTS_PER_PAGE]);

	pr_debug("%p[%u]: %p: %p %Lx %Lx %Lx\n", ctx, tail, iocb,
		 (void __user *)(unsigned long)iocb->ki_res.obj,
		 iocb->ki_res.data, iocb->ki_res.res, iocb->ki_res.res2);

	/* after flagging the request as done, we
	 * must never even look at it again
	 */
	smp_wmb();	/* make event visible before updating tail */

	ctx->tail = tail;

	ring = kmap_atomic(ctx->ring_pages[0]);
	head = ring->head;
	ring->tail = tail;
	kunmap_atomic(ring);
	flush_dcache_page(ctx->ring_pages[0]);

	ctx->completed_events++;
	if (ctx->completed_events > 1)
		refill_reqs_available(ctx, head, tail);
	spin_unlock_irqrestore(&ctx->completion_lock, flags);

	pr_debug("added to ring %p at [%u]\n", iocb, tail);

	/*
	 * Check if the user asked us to deliver the result through an
	 * eventfd. The eventfd_signal() function is safe to be called
	 * from IRQ context.
	 */
	if (iocb->ki_eventfd)
		eventfd_signal(iocb->ki_eventfd, 1);

	/*
	 * We have to order our ring_info tail store above and test
	 * of the wait list below outside the wait lock.  This is
	 * like in wake_up_bit() where clearing a bit has to be
	 * ordered with the unlocked test.
	 */
	smp_mb();

	if (waitqueue_active(&ctx->wait))
		wake_up(&ctx->wait);
}

static inline void iocb_put(struct aio_kiocb *iocb)
{
	if (refcount_dec_and_test(&iocb->ki_refcnt)) {
		aio_complete(iocb);
		iocb_destroy(iocb);
	}
}

/* aio_read_events_ring
 *	Pull an event off of the ioctx's event ring.  Returns the number of
 *	events fetched
 */
static long aio_read_events_ring(struct kioctx *ctx,
				 struct io_event __user *event, long nr)
{
	struct aio_ring *ring;
	unsigned head, tail, pos;
	long ret = 0;
	int copy_ret;

	/*
	 * The mutex can block and wake us up and that will cause
	 * wait_event_interruptible_hrtimeout() to schedule without sleeping
	 * and repeat. This should be rare enough that it doesn't cause
	 * peformance issues. See the comment in read_events() for more detail.
	 */
	sched_annotate_sleep();
	mutex_lock(&ctx->ring_lock);

	/* Access to ->ring_pages here is protected by ctx->ring_lock. */
	ring = kmap_atomic(ctx->ring_pages[0]);
	head = ring->head;
	tail = ring->tail;
	kunmap_atomic(ring);

	/*
	 * Ensure that once we've read the current tail pointer, that
	 * we also see the events that were stored up to the tail.
	 */
	smp_rmb();

	pr_debug("h%u t%u m%u\n", head, tail, ctx->nr_events);

	if (head == tail)
		goto out;

	head %= ctx->nr_events;
	tail %= ctx->nr_events;

	while (ret < nr) {
		long avail;
		struct io_event *ev;
		struct page *page;

		avail = (head <= tail ?  tail : ctx->nr_events) - head;
		if (head == tail)
			break;

		pos = head + AIO_EVENTS_OFFSET;
		page = ctx->ring_pages[pos / AIO_EVENTS_PER_PAGE];
		pos %= AIO_EVENTS_PER_PAGE;

		avail = min(avail, nr - ret);
		avail = min_t(long, avail, AIO_EVENTS_PER_PAGE - pos);

		ev = kmap(page);
		copy_ret = copy_to_user(event + ret, ev + pos,
					sizeof(*ev) * avail);
		kunmap(page);

		if (unlikely(copy_ret)) {
			ret = -EFAULT;
			goto out;
		}

		ret += avail;
		head += avail;
		head %= ctx->nr_events;
	}

	ring = kmap_atomic(ctx->ring_pages[0]);
	ring->head = head;
	kunmap_atomic(ring);
	flush_dcache_page(ctx->ring_pages[0]);

	pr_debug("%li  h%u t%u\n", ret, head, tail);
out:
	mutex_unlock(&ctx->ring_lock);

	return ret;
}

static bool aio_read_events(struct kioctx *ctx, long min_nr, long nr,
			    struct io_event __user *event, long *i)
{
	long ret = aio_read_events_ring(ctx, event + *i, nr - *i);

	if (ret > 0)
		*i += ret;

	if (unlikely(atomic_read(&ctx->dead)))
		ret = -EINVAL;

	if (!*i)
		*i = ret;

	return ret < 0 || *i >= min_nr;
}

static long read_events(struct kioctx *ctx, long min_nr, long nr,
			struct io_event __user *event,
			ktime_t until)
{
	long ret = 0;

	/*
	 * Note that aio_read_events() is being called as the conditional - i.e.
	 * we're calling it after prepare_to_wait() has set task state to
	 * TASK_INTERRUPTIBLE.
	 *
	 * But aio_read_events() can block, and if it blocks it's going to flip
	 * the task state back to TASK_RUNNING.
	 *
	 * This should be ok, provided it doesn't flip the state back to
	 * TASK_RUNNING and return 0 too much - that causes us to spin. That
	 * will only happen if the mutex_lock() call blocks, and we then find
	 * the ringbuffer empty. So in practice we should be ok, but it's
	 * something to be aware of when touching this code.
	 */
	if (until == 0)
		aio_read_events(ctx, min_nr, nr, event, &ret);
	else
		wait_event_interruptible_hrtimeout(ctx->wait,
				aio_read_events(ctx, min_nr, nr, event, &ret),
				until);
	return ret;
}

/* sys_io_setup:
 *	Create an aio_context capable of receiving at least nr_events.
 *	ctxp must not point to an aio_context that already exists, and
 *	must be initialized to 0 prior to the call.  On successful
 *	creation of the aio_context, *ctxp is filled in with the resulting 
 *	handle.  May fail with -EINVAL if *ctxp is not initialized,
 *	if the specified nr_events exceeds internal limits.  May fail 
 *	with -EAGAIN if the specified nr_events exceeds the user's limit 
 *	of available events.  May fail with -ENOMEM if insufficient kernel
 *	resources are available.  May fail with -EFAULT if an invalid
 *	pointer is passed for ctxp.  Will fail with -ENOSYS if not
 *	implemented.
 */
SYSCALL_DEFINE2(io_setup, unsigned, nr_events, aio_context_t __user *, ctxp)
{
	struct kioctx *ioctx = NULL;
	unsigned long ctx;
	long ret;

	ret = get_user(ctx, ctxp);
	if (unlikely(ret))
		goto out;

	ret = -EINVAL;
	if (unlikely(ctx || nr_events == 0)) {
		pr_debug("EINVAL: ctx %lu nr_events %u\n",
		         ctx, nr_events);
		goto out;
	}

	ioctx = ioctx_alloc(nr_events);
	ret = PTR_ERR(ioctx);
	if (!IS_ERR(ioctx)) {
		ret = put_user(ioctx->user_id, ctxp);
		if (ret)
			kill_ioctx(current->mm, ioctx, NULL);
		percpu_ref_put(&ioctx->users);
	}

out:
	return ret;
}

#ifdef CONFIG_COMPAT
COMPAT_SYSCALL_DEFINE2(io_setup, unsigned, nr_events, u32 __user *, ctx32p)
{
	struct kioctx *ioctx = NULL;
	unsigned long ctx;
	long ret;

	ret = get_user(ctx, ctx32p);
	if (unlikely(ret))
		goto out;

	ret = -EINVAL;
	if (unlikely(ctx || nr_events == 0)) {
		pr_debug("EINVAL: ctx %lu nr_events %u\n",
		         ctx, nr_events);
		goto out;
	}

	ioctx = ioctx_alloc(nr_events);
	ret = PTR_ERR(ioctx);
	if (!IS_ERR(ioctx)) {
		/* truncating is ok because it's a user address */
		ret = put_user((u32)ioctx->user_id, ctx32p);
		if (ret)
			kill_ioctx(current->mm, ioctx, NULL);
		percpu_ref_put(&ioctx->users);
	}

out:
	return ret;
}
#endif

/* sys_io_destroy:
 *	Destroy the aio_context specified.  May cancel any outstanding 
 *	AIOs and block on completion.  Will fail with -ENOSYS if not
 *	implemented.  May fail with -EINVAL if the context pointed to
 *	is invalid.
 */
SYSCALL_DEFINE1(io_destroy, aio_context_t, ctx)
{
	struct kioctx *ioctx = lookup_ioctx(ctx);
	if (likely(NULL != ioctx)) {
		struct ctx_rq_wait wait;
		int ret;

		init_completion(&wait.comp);
		atomic_set(&wait.count, 1);

		/* Pass requests_done to kill_ioctx() where it can be set
		 * in a thread-safe way. If we try to set it here then we have
		 * a race condition if two io_destroy() called simultaneously.
		 */
		ret = kill_ioctx(current->mm, ioctx, &wait);
		percpu_ref_put(&ioctx->users);

		/* Wait until all IO for the context are done. Otherwise kernel
		 * keep using user-space buffers even if user thinks the context
		 * is destroyed.
		 */
		if (!ret)
			wait_for_completion(&wait.comp);

		return ret;
	}
	pr_debug("EINVAL: invalid context id\n");
	return -EINVAL;
}

static void aio_remove_iocb(struct aio_kiocb *iocb)
{
	struct kioctx *ctx = iocb->ki_ctx;
	unsigned long flags;

	spin_lock_irqsave(&ctx->ctx_lock, flags);
	list_del(&iocb->ki_list);
	spin_unlock_irqrestore(&ctx->ctx_lock, flags);
}

static void aio_complete_rw(struct kiocb *kiocb, long res, long res2)
{
	struct aio_kiocb *iocb = container_of(kiocb, struct aio_kiocb, rw);

	if (!list_empty_careful(&iocb->ki_list))
		aio_remove_iocb(iocb);

	if (kiocb->ki_flags & IOCB_WRITE) {
		struct inode *inode = file_inode(kiocb->ki_filp);

		/*
		 * Tell lockdep we inherited freeze protection from submission
		 * thread.
		 */
		if (S_ISREG(inode->i_mode))
			__sb_writers_acquired(inode->i_sb, SB_FREEZE_WRITE);
		file_end_write(kiocb->ki_filp);
	}

	iocb->ki_res.res = res;
	iocb->ki_res.res2 = res2;
	iocb_put(iocb);
}

static int aio_prep_rw(struct kiocb *req, const struct iocb *iocb)
{
	int ret;

	req->ki_complete = aio_complete_rw;
	req->private = NULL;
	req->ki_pos = iocb->aio_offset;
	req->ki_flags = iocb_flags(req->ki_filp);
	if (iocb->aio_flags & IOCB_FLAG_RESFD)
		req->ki_flags |= IOCB_EVENTFD;
	req->ki_hint = ki_hint_validate(file_write_hint(req->ki_filp));
	if (iocb->aio_flags & IOCB_FLAG_IOPRIO) {
		/*
		 * If the IOCB_FLAG_IOPRIO flag of aio_flags is set, then
		 * aio_reqprio is interpreted as an I/O scheduling
		 * class and priority.
		 */
		ret = ioprio_check_cap(iocb->aio_reqprio);
		if (ret) {
			pr_debug("aio ioprio check cap error: %d\n", ret);
			return ret;
		}

		req->ki_ioprio = iocb->aio_reqprio;
	} else
		req->ki_ioprio = get_current_ioprio();

	ret = kiocb_set_rw_flags(req, iocb->aio_rw_flags);
	if (unlikely(ret))
		return ret;

	req->ki_flags &= ~IOCB_HIPRI; /* no one is going to poll for this I/O */
	return 0;
}

static int aio_setup_rw(int rw, const struct iocb *iocb, struct iovec **iovec,
		bool vectored, bool compat, struct iov_iter *iter)
{
	void __user *buf = (void __user *)(uintptr_t)iocb->aio_buf;
	size_t len = iocb->aio_nbytes;

	if (!vectored) {
		ssize_t ret = import_single_range(rw, buf, len, *iovec, iter);
		*iovec = NULL;
		return ret;
	}
#ifdef CONFIG_COMPAT
	if (compat)
		return compat_import_iovec(rw, buf, len, UIO_FASTIOV, iovec,
				iter);
#endif
	return import_iovec(rw, buf, len, UIO_FASTIOV, iovec, iter);
}

static inline void aio_rw_done(struct kiocb *req, ssize_t ret)
{
	switch (ret) {
	case -EIOCBQUEUED:
		break;
	case -ERESTARTSYS:
	case -ERESTARTNOINTR:
	case -ERESTARTNOHAND:
	case -ERESTART_RESTARTBLOCK:
		/*
		 * There's no easy way to restart the syscall since other AIO's
		 * may be already running. Just fail this IO with EINTR.
		 */
		ret = -EINTR;
		/*FALLTHRU*/
	default:
		req->ki_complete(req, ret, 0);
	}
}

static int aio_read(struct kiocb *req, const struct iocb *iocb,
			bool vectored, bool compat)
{
	struct iovec inline_vecs[UIO_FASTIOV], *iovec = inline_vecs;
	struct iov_iter iter;
	struct file *file;
	int ret;

	ret = aio_prep_rw(req, iocb);
	if (ret)
		return ret;
	file = req->ki_filp;
	if (unlikely(!(file->f_mode & FMODE_READ)))
		return -EBADF;
	ret = -EINVAL;
	if (unlikely(!file->f_op->read_iter))
		return -EINVAL;

	ret = aio_setup_rw(READ, iocb, &iovec, vectored, compat, &iter);
	if (ret)
		return ret;
	ret = rw_verify_area(READ, file, &req->ki_pos, iov_iter_count(&iter));
	if (!ret)
		aio_rw_done(req, call_read_iter(file, req, &iter));
	kfree(iovec);
	return ret;
}

static int aio_write(struct kiocb *req, const struct iocb *iocb,
			 bool vectored, bool compat)
{
	struct iovec inline_vecs[UIO_FASTIOV], *iovec = inline_vecs;
	struct iov_iter iter;
	struct file *file;
	int ret;

	ret = aio_prep_rw(req, iocb);
	if (ret)
		return ret;
	file = req->ki_filp;

	if (unlikely(!(file->f_mode & FMODE_WRITE)))
		return -EBADF;
	if (unlikely(!file->f_op->write_iter))
		return -EINVAL;

	ret = aio_setup_rw(WRITE, iocb, &iovec, vectored, compat, &iter);
	if (ret)
		return ret;
	ret = rw_verify_area(WRITE, file, &req->ki_pos, iov_iter_count(&iter));
	if (!ret) {
		/*
		 * Open-code file_start_write here to grab freeze protection,
		 * which will be released by another thread in
		 * aio_complete_rw().  Fool lockdep by telling it the lock got
		 * released so that it doesn't complain about the held lock when
		 * we return to userspace.
		 */
		if (S_ISREG(file_inode(file)->i_mode)) {
			__sb_start_write(file_inode(file)->i_sb, SB_FREEZE_WRITE, true);
			__sb_writers_release(file_inode(file)->i_sb, SB_FREEZE_WRITE);
		}
		req->ki_flags |= IOCB_WRITE;
		aio_rw_done(req, call_write_iter(file, req, &iter));
	}
	kfree(iovec);
	return ret;
}

static void aio_fsync_work(struct work_struct *work)
{
	struct aio_kiocb *iocb = container_of(work, struct aio_kiocb, fsync.work);

	iocb->ki_res.res = vfs_fsync(iocb->fsync.file, iocb->fsync.datasync);
	iocb_put(iocb);
}

static int aio_fsync(struct fsync_iocb *req, const struct iocb *iocb,
		     bool datasync)
{
	if (unlikely(iocb->aio_buf || iocb->aio_offset || iocb->aio_nbytes ||
			iocb->aio_rw_flags))
		return -EINVAL;

	if (unlikely(!req->file->f_op->fsync))
		return -EINVAL;

	req->datasync = datasync;
	INIT_WORK(&req->work, aio_fsync_work);
	schedule_work(&req->work);
	return 0;
}

static void aio_poll_complete_work(struct work_struct *work)
{
	struct poll_iocb *req = container_of(work, struct poll_iocb, work);
	struct aio_kiocb *iocb = container_of(req, struct aio_kiocb, poll);
	struct poll_table_struct pt = { ._key = req->events };
	struct kioctx *ctx = iocb->ki_ctx;
	__poll_t mask = 0;

	if (!READ_ONCE(req->cancelled))
		mask = vfs_poll(req->file, &pt) & req->events;

	/*
	 * Note that ->ki_cancel callers also delete iocb from active_reqs after
	 * calling ->ki_cancel.  We need the ctx_lock roundtrip here to
	 * synchronize with them.  In the cancellation case the list_del_init
	 * itself is not actually needed, but harmless so we keep it in to
	 * avoid further branches in the fast path.
	 */
	spin_lock_irq(&ctx->ctx_lock);
	if (!mask && !READ_ONCE(req->cancelled)) {
		add_wait_queue(req->head, &req->wait);
		spin_unlock_irq(&ctx->ctx_lock);
		return;
	}
	list_del_init(&iocb->ki_list);
	iocb->ki_res.res = mangle_poll(mask);
	req->done = true;
	spin_unlock_irq(&ctx->ctx_lock);

	iocb_put(iocb);
}

/* assumes we are called with irqs disabled */
static int aio_poll_cancel(struct kiocb *iocb)
{
	struct aio_kiocb *aiocb = container_of(iocb, struct aio_kiocb, rw);
	struct poll_iocb *req = &aiocb->poll;

	spin_lock(&req->head->lock);
	WRITE_ONCE(req->cancelled, true);
	if (!list_empty(&req->wait.entry)) {
		list_del_init(&req->wait.entry);
		schedule_work(&aiocb->poll.work);
	}
	spin_unlock(&req->head->lock);

	return 0;
}

static int aio_poll_wake(struct wait_queue_entry *wait, unsigned mode, int sync,
		void *key)
{
	struct poll_iocb *req = container_of(wait, struct poll_iocb, wait);
	struct aio_kiocb *iocb = container_of(req, struct aio_kiocb, poll);
	__poll_t mask = key_to_poll(key);
	unsigned long flags;

	/* for instances that support it check for an event match first: */
	if (mask && !(mask & req->events))
		return 0;

	list_del_init(&req->wait.entry);

	if (mask && spin_trylock_irqsave(&iocb->ki_ctx->ctx_lock, flags)) {
		/*
		 * Try to complete the iocb inline if we can. Use
		 * irqsave/irqrestore because not all filesystems (e.g. fuse)
		 * call this function with IRQs disabled and because IRQs
		 * have to be disabled before ctx_lock is obtained.
		 */
		list_del(&iocb->ki_list);
		iocb->ki_res.res = mangle_poll(mask);
		req->done = true;
		spin_unlock_irqrestore(&iocb->ki_ctx->ctx_lock, flags);
		iocb_put(iocb);
	} else {
		schedule_work(&req->work);
	}
	return 1;
}

struct aio_poll_table {
	struct poll_table_struct	pt;
	struct aio_kiocb		*iocb;
	int				error;
};

static void
aio_poll_queue_proc(struct file *file, struct wait_queue_head *head,
		struct poll_table_struct *p)
{
	struct aio_poll_table *pt = container_of(p, struct aio_poll_table, pt);

	/* multiple wait queues per file are not supported */
	if (unlikely(pt->iocb->poll.head)) {
		pt->error = -EINVAL;
		return;
	}

	pt->error = 0;
	pt->iocb->poll.head = head;
	add_wait_queue(head, &pt->iocb->poll.wait);
}

static int aio_poll(struct aio_kiocb *aiocb, const struct iocb *iocb)
{
	struct kioctx *ctx = aiocb->ki_ctx;
	struct poll_iocb *req = &aiocb->poll;
	struct aio_poll_table apt;
	bool cancel = false;
	__poll_t mask;

	/* reject any unknown events outside the normal event mask. */
	if ((u16)iocb->aio_buf != iocb->aio_buf)
		return -EINVAL;
	/* reject fields that are not defined for poll */
	if (iocb->aio_offset || iocb->aio_nbytes || iocb->aio_rw_flags)
		return -EINVAL;

	INIT_WORK(&req->work, aio_poll_complete_work);
	req->events = demangle_poll(iocb->aio_buf) | EPOLLERR | EPOLLHUP;

	req->head = NULL;
	req->done = false;
	req->cancelled = false;

	apt.pt._qproc = aio_poll_queue_proc;
	apt.pt._key = req->events;
	apt.iocb = aiocb;
	apt.error = -EINVAL; /* same as no support for IOCB_CMD_POLL */

	/* initialized the list so that we can do list_empty checks */
	INIT_LIST_HEAD(&req->wait.entry);
	init_waitqueue_func_entry(&req->wait, aio_poll_wake);

	mask = vfs_poll(req->file, &apt.pt) & req->events;
	spin_lock_irq(&ctx->ctx_lock);
	if (likely(req->head)) {
		spin_lock(&req->head->lock);
		if (unlikely(list_empty(&req->wait.entry))) {
			if (apt.error)
				cancel = true;
			apt.error = 0;
			mask = 0;
		}
		if (mask || apt.error) {
			list_del_init(&req->wait.entry);
		} else if (cancel) {
			WRITE_ONCE(req->cancelled, true);
		} else if (!req->done) { /* actually waiting for an event */
			list_add_tail(&aiocb->ki_list, &ctx->active_reqs);
			aiocb->ki_cancel = aio_poll_cancel;
		}
		spin_unlock(&req->head->lock);
	}
	if (mask) { /* no async, we'd stolen it */
		aiocb->ki_res.res = mangle_poll(mask);
		apt.error = 0;
	}
	spin_unlock_irq(&ctx->ctx_lock);
	if (mask)
		iocb_put(aiocb);
	return apt.error;
}

static int __io_submit_one(struct kioctx *ctx, const struct iocb *iocb,
			   struct iocb __user *user_iocb, struct aio_kiocb *req,
			   bool compat)
{
	req->ki_filp = fget(iocb->aio_fildes);
	if (unlikely(!req->ki_filp))
		return -EBADF;

	req->ki_filp = fget(iocb->aio_fildes);
	ret = -EBADF;
	if (unlikely(!req->ki_filp))
		goto out_put_req;

	if (iocb->aio_flags & IOCB_FLAG_RESFD) {
		struct eventfd_ctx *eventfd;
		/*
		 * If the IOCB_FLAG_RESFD flag of aio_flags is set, get an
		 * instance of the file* now. The file descriptor must be
		 * an eventfd() fd, and will be signaled for each completed
		 * event using the eventfd_signal() function.
		 */
		eventfd = eventfd_ctx_fdget(iocb->aio_resfd);
		if (IS_ERR(eventfd))
			return PTR_ERR(eventfd);

		req->ki_eventfd = eventfd;
	}

	if (unlikely(put_user(KIOCB_KEY, &user_iocb->aio_key))) {
		pr_debug("EFAULT: aio_key\n");
		return -EFAULT;
	}

	req->ki_res.obj = (u64)(unsigned long)user_iocb;
	req->ki_res.data = iocb->aio_data;
	req->ki_res.res = 0;
	req->ki_res.res2 = 0;

	switch (iocb->aio_lio_opcode) {
	case IOCB_CMD_PREAD:
		return aio_read(&req->rw, iocb, false, compat);
	case IOCB_CMD_PWRITE:
		return aio_write(&req->rw, iocb, false, compat);
	case IOCB_CMD_PREADV:
		return aio_read(&req->rw, iocb, true, compat);
	case IOCB_CMD_PWRITEV:
		return aio_write(&req->rw, iocb, true, compat);
	case IOCB_CMD_FSYNC:
		return aio_fsync(&req->fsync, iocb, false);
	case IOCB_CMD_FDSYNC:
		return aio_fsync(&req->fsync, iocb, true);
	case IOCB_CMD_POLL:
		return aio_poll(req, iocb);
	default:
		pr_debug("invalid aio operation %d\n", iocb->aio_lio_opcode);
		return -EINVAL;
	}
<<<<<<< HEAD

	/* Done with the synchronous reference */
	iocb_put(req);

	/*
	 * If ret is 0, we'd either done aio_complete() ourselves or have
	 * arranged for that to be done asynchronously.  Anything non-zero
	 * means that we need to destroy req ourselves.
	 */
	if (!ret)
		return 0;

out_put_req:
	if (req->ki_eventfd)
		eventfd_ctx_put(req->ki_eventfd);
	iocb_destroy(req);
out_put_reqs_available:
	put_reqs_available(ctx, 1);
	return ret;
=======
>>>>>>> 1a03a6ab
}

static int io_submit_one(struct kioctx *ctx, struct iocb __user *user_iocb,
			 bool compat)
{
	struct aio_kiocb *req;
	struct iocb iocb;
	int err;

	if (unlikely(copy_from_user(&iocb, user_iocb, sizeof(iocb))))
		return -EFAULT;

	/* enforce forwards compatibility on users */
	if (unlikely(iocb.aio_reserved2)) {
		pr_debug("EINVAL: reserve field set\n");
		return -EINVAL;
	}

	/* prevent overflows */
	if (unlikely(
	    (iocb.aio_buf != (unsigned long)iocb.aio_buf) ||
	    (iocb.aio_nbytes != (size_t)iocb.aio_nbytes) ||
	    ((ssize_t)iocb.aio_nbytes < 0)
	   )) {
		pr_debug("EINVAL: overflow check\n");
		return -EINVAL;
	}

	req = aio_get_req(ctx);
	if (unlikely(!req))
		return -EAGAIN;

	err = __io_submit_one(ctx, &iocb, user_iocb, req, compat);

	/* Done with the synchronous reference */
	iocb_put(req);

	/*
	 * If err is 0, we'd either done aio_complete() ourselves or have
	 * arranged for that to be done asynchronously.  Anything non-zero
	 * means that we need to destroy req ourselves.
	 */
	if (unlikely(err)) {
		iocb_destroy(req);
		put_reqs_available(ctx, 1);
	}
	return err;
}

/* sys_io_submit:
 *	Queue the nr iocbs pointed to by iocbpp for processing.  Returns
 *	the number of iocbs queued.  May return -EINVAL if the aio_context
 *	specified by ctx_id is invalid, if nr is < 0, if the iocb at
 *	*iocbpp[0] is not properly initialized, if the operation specified
 *	is invalid for the file descriptor in the iocb.  May fail with
 *	-EFAULT if any of the data structures point to invalid data.  May
 *	fail with -EBADF if the file descriptor specified in the first
 *	iocb is invalid.  May fail with -EAGAIN if insufficient resources
 *	are available to queue any iocbs.  Will return 0 if nr is 0.  Will
 *	fail with -ENOSYS if not implemented.
 */
SYSCALL_DEFINE3(io_submit, aio_context_t, ctx_id, long, nr,
		struct iocb __user * __user *, iocbpp)
{
	struct kioctx *ctx;
	long ret = 0;
	int i = 0;
	struct blk_plug plug;

	if (unlikely(nr < 0))
		return -EINVAL;

	ctx = lookup_ioctx(ctx_id);
	if (unlikely(!ctx)) {
		pr_debug("EINVAL: invalid context id\n");
		return -EINVAL;
	}

	if (nr > ctx->nr_events)
		nr = ctx->nr_events;

	if (nr > AIO_PLUG_THRESHOLD)
		blk_start_plug(&plug);
	for (i = 0; i < nr; i++) {
		struct iocb __user *user_iocb;

		if (unlikely(get_user(user_iocb, iocbpp + i))) {
			ret = -EFAULT;
			break;
		}

		ret = io_submit_one(ctx, user_iocb, false);
		if (ret)
			break;
	}
	if (nr > AIO_PLUG_THRESHOLD)
		blk_finish_plug(&plug);

	percpu_ref_put(&ctx->users);
	return i ? i : ret;
}

#ifdef CONFIG_COMPAT
COMPAT_SYSCALL_DEFINE3(io_submit, compat_aio_context_t, ctx_id,
		       int, nr, compat_uptr_t __user *, iocbpp)
{
	struct kioctx *ctx;
	long ret = 0;
	int i = 0;
	struct blk_plug plug;

	if (unlikely(nr < 0))
		return -EINVAL;

	ctx = lookup_ioctx(ctx_id);
	if (unlikely(!ctx)) {
		pr_debug("EINVAL: invalid context id\n");
		return -EINVAL;
	}

	if (nr > ctx->nr_events)
		nr = ctx->nr_events;

	if (nr > AIO_PLUG_THRESHOLD)
		blk_start_plug(&plug);
	for (i = 0; i < nr; i++) {
		compat_uptr_t user_iocb;

		if (unlikely(get_user(user_iocb, iocbpp + i))) {
			ret = -EFAULT;
			break;
		}

		ret = io_submit_one(ctx, compat_ptr(user_iocb), true);
		if (ret)
			break;
	}
	if (nr > AIO_PLUG_THRESHOLD)
		blk_finish_plug(&plug);

	percpu_ref_put(&ctx->users);
	return i ? i : ret;
}
#endif

/* sys_io_cancel:
 *	Attempts to cancel an iocb previously passed to io_submit.  If
 *	the operation is successfully cancelled, the resulting event is
 *	copied into the memory pointed to by result without being placed
 *	into the completion queue and 0 is returned.  May fail with
 *	-EFAULT if any of the data structures pointed to are invalid.
 *	May fail with -EINVAL if aio_context specified by ctx_id is
 *	invalid.  May fail with -EAGAIN if the iocb specified was not
 *	cancelled.  Will fail with -ENOSYS if not implemented.
 */
SYSCALL_DEFINE3(io_cancel, aio_context_t, ctx_id, struct iocb __user *, iocb,
		struct io_event __user *, result)
{
	struct kioctx *ctx;
	struct aio_kiocb *kiocb;
	int ret = -EINVAL;
	u32 key;
	u64 obj = (u64)(unsigned long)iocb;

	if (unlikely(get_user(key, &iocb->aio_key)))
		return -EFAULT;
	if (unlikely(key != KIOCB_KEY))
		return -EINVAL;

	ctx = lookup_ioctx(ctx_id);
	if (unlikely(!ctx))
		return -EINVAL;

	spin_lock_irq(&ctx->ctx_lock);
	/* TODO: use a hash or array, this sucks. */
	list_for_each_entry(kiocb, &ctx->active_reqs, ki_list) {
		if (kiocb->ki_res.obj == obj) {
			ret = kiocb->ki_cancel(&kiocb->rw);
			list_del_init(&kiocb->ki_list);
			break;
		}
	}
	spin_unlock_irq(&ctx->ctx_lock);

	if (!ret) {
		/*
		 * The result argument is no longer used - the io_event is
		 * always delivered via the ring buffer. -EINPROGRESS indicates
		 * cancellation is progress:
		 */
		ret = -EINPROGRESS;
	}

	percpu_ref_put(&ctx->users);

	return ret;
}

static long do_io_getevents(aio_context_t ctx_id,
		long min_nr,
		long nr,
		struct io_event __user *events,
		struct timespec64 *ts)
{
	ktime_t until = ts ? timespec64_to_ktime(*ts) : KTIME_MAX;
	struct kioctx *ioctx = lookup_ioctx(ctx_id);
	long ret = -EINVAL;

	if (likely(ioctx)) {
		if (likely(min_nr <= nr && min_nr >= 0))
			ret = read_events(ioctx, min_nr, nr, events, until);
		percpu_ref_put(&ioctx->users);
	}

	return ret;
}

/* io_getevents:
 *	Attempts to read at least min_nr events and up to nr events from
 *	the completion queue for the aio_context specified by ctx_id. If
 *	it succeeds, the number of read events is returned. May fail with
 *	-EINVAL if ctx_id is invalid, if min_nr is out of range, if nr is
 *	out of range, if timeout is out of range.  May fail with -EFAULT
 *	if any of the memory specified is invalid.  May return 0 or
 *	< min_nr if the timeout specified by timeout has elapsed
 *	before sufficient events are available, where timeout == NULL
 *	specifies an infinite timeout. Note that the timeout pointed to by
 *	timeout is relative.  Will fail with -ENOSYS if not implemented.
 */
#if !defined(CONFIG_64BIT_TIME) || defined(CONFIG_64BIT)

SYSCALL_DEFINE5(io_getevents, aio_context_t, ctx_id,
		long, min_nr,
		long, nr,
		struct io_event __user *, events,
		struct __kernel_timespec __user *, timeout)
{
	struct timespec64	ts;
	int			ret;

	if (timeout && unlikely(get_timespec64(&ts, timeout)))
		return -EFAULT;

	ret = do_io_getevents(ctx_id, min_nr, nr, events, timeout ? &ts : NULL);
	if (!ret && signal_pending(current))
		ret = -EINTR;
	return ret;
}

#endif

struct __aio_sigset {
	const sigset_t __user	*sigmask;
	size_t		sigsetsize;
};

SYSCALL_DEFINE6(io_pgetevents,
		aio_context_t, ctx_id,
		long, min_nr,
		long, nr,
		struct io_event __user *, events,
		struct __kernel_timespec __user *, timeout,
		const struct __aio_sigset __user *, usig)
{
	struct __aio_sigset	ksig = { NULL, };
	sigset_t		ksigmask, sigsaved;
	struct timespec64	ts;
	int ret;

	if (timeout && unlikely(get_timespec64(&ts, timeout)))
		return -EFAULT;

	if (usig && copy_from_user(&ksig, usig, sizeof(ksig)))
		return -EFAULT;

	ret = set_user_sigmask(ksig.sigmask, &ksigmask, &sigsaved, ksig.sigsetsize);
	if (ret)
		return ret;

	ret = do_io_getevents(ctx_id, min_nr, nr, events, timeout ? &ts : NULL);
	restore_user_sigmask(ksig.sigmask, &sigsaved);
	if (signal_pending(current) && !ret)
		ret = -ERESTARTNOHAND;

	return ret;
}

#if defined(CONFIG_COMPAT_32BIT_TIME) && !defined(CONFIG_64BIT)

SYSCALL_DEFINE6(io_pgetevents_time32,
		aio_context_t, ctx_id,
		long, min_nr,
		long, nr,
		struct io_event __user *, events,
		struct old_timespec32 __user *, timeout,
		const struct __aio_sigset __user *, usig)
{
	struct __aio_sigset	ksig = { NULL, };
	sigset_t		ksigmask, sigsaved;
	struct timespec64	ts;
	int ret;

	if (timeout && unlikely(get_old_timespec32(&ts, timeout)))
		return -EFAULT;

	if (usig && copy_from_user(&ksig, usig, sizeof(ksig)))
		return -EFAULT;


	ret = set_user_sigmask(ksig.sigmask, &ksigmask, &sigsaved, ksig.sigsetsize);
	if (ret)
		return ret;

	ret = do_io_getevents(ctx_id, min_nr, nr, events, timeout ? &ts : NULL);
	restore_user_sigmask(ksig.sigmask, &sigsaved);
	if (signal_pending(current) && !ret)
		ret = -ERESTARTNOHAND;

	return ret;
}

#endif

#if defined(CONFIG_COMPAT_32BIT_TIME)

SYSCALL_DEFINE5(io_getevents_time32, __u32, ctx_id,
		__s32, min_nr,
		__s32, nr,
		struct io_event __user *, events,
		struct old_timespec32 __user *, timeout)
{
	struct timespec64 t;
	int ret;

	if (timeout && get_old_timespec32(&t, timeout))
		return -EFAULT;

	ret = do_io_getevents(ctx_id, min_nr, nr, events, timeout ? &t : NULL);
	if (!ret && signal_pending(current))
		ret = -EINTR;
	return ret;
}

#endif

#ifdef CONFIG_COMPAT

struct __compat_aio_sigset {
	compat_sigset_t __user	*sigmask;
	compat_size_t		sigsetsize;
};

#if defined(CONFIG_COMPAT_32BIT_TIME)

COMPAT_SYSCALL_DEFINE6(io_pgetevents,
		compat_aio_context_t, ctx_id,
		compat_long_t, min_nr,
		compat_long_t, nr,
		struct io_event __user *, events,
		struct old_timespec32 __user *, timeout,
		const struct __compat_aio_sigset __user *, usig)
{
	struct __compat_aio_sigset ksig = { NULL, };
	sigset_t ksigmask, sigsaved;
	struct timespec64 t;
	int ret;

	if (timeout && get_old_timespec32(&t, timeout))
		return -EFAULT;

	if (usig && copy_from_user(&ksig, usig, sizeof(ksig)))
		return -EFAULT;

	ret = set_compat_user_sigmask(ksig.sigmask, &ksigmask, &sigsaved, ksig.sigsetsize);
	if (ret)
		return ret;

	ret = do_io_getevents(ctx_id, min_nr, nr, events, timeout ? &t : NULL);
	restore_user_sigmask(ksig.sigmask, &sigsaved);
	if (signal_pending(current) && !ret)
		ret = -ERESTARTNOHAND;

	return ret;
}

#endif

COMPAT_SYSCALL_DEFINE6(io_pgetevents_time64,
		compat_aio_context_t, ctx_id,
		compat_long_t, min_nr,
		compat_long_t, nr,
		struct io_event __user *, events,
		struct __kernel_timespec __user *, timeout,
		const struct __compat_aio_sigset __user *, usig)
{
	struct __compat_aio_sigset ksig = { NULL, };
	sigset_t ksigmask, sigsaved;
	struct timespec64 t;
	int ret;

	if (timeout && get_timespec64(&t, timeout))
		return -EFAULT;

	if (usig && copy_from_user(&ksig, usig, sizeof(ksig)))
		return -EFAULT;

	ret = set_compat_user_sigmask(ksig.sigmask, &ksigmask, &sigsaved, ksig.sigsetsize);
	if (ret)
		return ret;

	ret = do_io_getevents(ctx_id, min_nr, nr, events, timeout ? &t : NULL);
	restore_user_sigmask(ksig.sigmask, &sigsaved);
	if (signal_pending(current) && !ret)
		ret = -ERESTARTNOHAND;

	return ret;
}
#endif<|MERGE_RESOLUTION|>--- conflicted
+++ resolved
@@ -1076,11 +1076,8 @@
 
 static inline void iocb_destroy(struct aio_kiocb *iocb)
 {
-<<<<<<< HEAD
-=======
 	if (iocb->ki_eventfd)
 		eventfd_ctx_put(iocb->ki_eventfd);
->>>>>>> 1a03a6ab
 	if (iocb->ki_filp)
 		fput(iocb->ki_filp);
 	percpu_ref_put(&iocb->ki_ctx->reqs);
@@ -1787,11 +1784,6 @@
 	if (unlikely(!req->ki_filp))
 		return -EBADF;
 
-	req->ki_filp = fget(iocb->aio_fildes);
-	ret = -EBADF;
-	if (unlikely(!req->ki_filp))
-		goto out_put_req;
-
 	if (iocb->aio_flags & IOCB_FLAG_RESFD) {
 		struct eventfd_ctx *eventfd;
 		/*
@@ -1836,28 +1828,6 @@
 		pr_debug("invalid aio operation %d\n", iocb->aio_lio_opcode);
 		return -EINVAL;
 	}
-<<<<<<< HEAD
-
-	/* Done with the synchronous reference */
-	iocb_put(req);
-
-	/*
-	 * If ret is 0, we'd either done aio_complete() ourselves or have
-	 * arranged for that to be done asynchronously.  Anything non-zero
-	 * means that we need to destroy req ourselves.
-	 */
-	if (!ret)
-		return 0;
-
-out_put_req:
-	if (req->ki_eventfd)
-		eventfd_ctx_put(req->ki_eventfd);
-	iocb_destroy(req);
-out_put_reqs_available:
-	put_reqs_available(ctx, 1);
-	return ret;
-=======
->>>>>>> 1a03a6ab
 }
 
 static int io_submit_one(struct kioctx *ctx, struct iocb __user *user_iocb,
