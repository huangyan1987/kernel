--- conflicted
+++ resolved
@@ -44,11 +44,6 @@
 #include <asm/kmap_types.h>
 #include <asm/uaccess.h>
 
-#ifdef CONFIG_EPOLL
-#include <linux/poll.h>
-#include <linux/anon_inodes.h>
-#endif
-
 #include "internal.h"
 
 #define AIO_RING_MAGIC			0xa10a10a1
@@ -115,12 +110,6 @@
 	long			nr_pages;
 
 	struct work_struct	free_work;
-
-#ifdef CONFIG_EPOLL
-	/* poll integration */
-	wait_queue_head_t       poll_wait;
-	struct file		*file;
-#endif
 
 	struct {
 		/*
@@ -704,15 +693,6 @@
 		/* percpu_ref_kill() will do the necessary call_rcu() */
 		wake_up_all(&ctx->wait);
 
-#ifdef CONFIG_EPOLL
-		/* forget the poll file, but it's up to the user to close it */
-		if (ctx->file) {
-			fput(ctx->file);
-			ctx->file->private_data = 0;
-			ctx->file = 0;
-		}
-#endif
-
 		/*
 		 * It'd be more correct to do this in free_ioctx(), after all
 		 * the outstanding kiocbs have finished - but by then io_destroy
@@ -997,24 +977,13 @@
 	if (waitqueue_active(&ctx->wait))
 		wake_up(&ctx->wait);
 
-<<<<<<< HEAD
-#ifdef CONFIG_EPOLL
-	if (ctx->file && waitqueue_active(&ctx->poll_wait))
-		wake_up(&ctx->poll_wait);
-#endif
-
-	rcu_read_unlock();
-=======
 	percpu_ref_put(&ctx->reqs);
->>>>>>> 6ce4eac1
 }
 EXPORT_SYMBOL(aio_complete);
 
 /* aio_read_events
  *	Pull an event off of the ioctx's event ring.  Returns the number of
  *	events fetched
- *	If event parameter is NULL, just returns the number of events that
- *	would be fetched.
  */
 static long aio_read_events_ring(struct kioctx *ctx,
 				 struct io_event __user *event, long nr)
@@ -1049,13 +1018,6 @@
 		avail = min_t(long, avail, AIO_EVENTS_PER_PAGE -
 			    ((head + AIO_EVENTS_OFFSET) % AIO_EVENTS_PER_PAGE));
 
-#ifdef CONFIG_EPOLL
-		if (!event) { /* only need to know availability */
-			ret = avail;
-			goto out;
-		}
-#endif
-
 		pos = head + AIO_EVENTS_OFFSET;
 		page = ctx->ring_pages[pos / AIO_EVENTS_PER_PAGE];
 		pos %= AIO_EVENTS_PER_PAGE;
@@ -1112,11 +1074,6 @@
 {
 	ktime_t until = { .tv64 = KTIME_MAX };
 	long ret = 0;
-
-#ifdef CONFIG_EPOLL
-	if (!event && nr)
-		return -EFAULT;
-#endif
 
 	if (timeout) {
 		struct timespec	ts;
@@ -1150,69 +1107,6 @@
 	return ret;
 }
 
-#ifdef CONFIG_EPOLL
-
-static int aio_queue_fd_close(struct inode *inode, struct file *file)
-{
-	struct kioctx *ioctx = file->private_data;
-	if (ioctx) {
-		file->private_data = 0;
-		spin_lock_irq(&ioctx->ctx_lock);
-		ioctx->file = 0;
-		spin_unlock_irq(&ioctx->ctx_lock);
-		fput(file);
-	}
-	return 0;
-}
-
-static unsigned int aio_queue_fd_poll(struct file *file, poll_table *wait)
-{	unsigned int pollflags = 0;
-	struct kioctx *ioctx = file->private_data;
-
-	if (ioctx) {
-		/* Insert inside our poll wait queue */
-		spin_lock_irq(&ioctx->ctx_lock);
-		poll_wait(file, &ioctx->poll_wait, wait);
-		spin_unlock_irq(&ioctx->ctx_lock);
-
-		/* Check our condition */
-		if (aio_read_events_ring(ioctx, NULL, 1))
-			pollflags = POLLIN | POLLRDNORM;
-	}
-
-	return pollflags;
-}
-
-static const struct file_operations aioq_fops = {
-	.release	= aio_queue_fd_close,
-	.poll		= aio_queue_fd_poll
-};
-
-/* make_aio_fd:
- *  Create a file descriptor that can be used to poll the event queue.
- *  Based on the excellent epoll code.
- */
-
-static int make_aio_fd(struct kioctx *ioctx)
-{
-	int fd;
-	struct file *file;
-
-	fd = anon_inode_getfd("[aioq]", &aioq_fops, ioctx, 0);
-	if (fd < 0)
-		return fd;
-
-	/* associate the file with the IO context */
-	file = fget(fd);
-	if (!file)
-		return -EBADF;
-	file->private_data = ioctx;
-	ioctx->file = file;
-	init_waitqueue_head(&ioctx->poll_wait);
-	return fd;
-}
-#endif
-
 /* sys_io_setup:
  *	Create an aio_context capable of receiving at least nr_events.
  *	ctxp must not point to an aio_context that already exists, and
@@ -1225,30 +1119,18 @@
  *	resources are available.  May fail with -EFAULT if an invalid
  *	pointer is passed for ctxp.  Will fail with -ENOSYS if not
  *	implemented.
- *
- *	To request a selectable fd, the user context has to be initialized
- *	to 1, instead of 0, and the return value is the fd.
- *	This keeps the system call compatible, since a non-zero value
- *	was not allowed so far.
  */
 SYSCALL_DEFINE2(io_setup, unsigned, nr_events, aio_context_t __user *, ctxp)
 {
 	struct kioctx *ioctx = NULL;
 	unsigned long ctx;
 	long ret;
-	int make_fd = 0;
 
 	ret = get_user(ctx, ctxp);
 	if (unlikely(ret))
 		goto out;
 
 	ret = -EINVAL;
-#ifdef CONFIG_EPOLL
-	if (ctx == 1) {
-		make_fd = 1;
-		ctx = 0;
-	}
-#endif
 	if (unlikely(ctx || nr_events == 0)) {
 		pr_debug("EINVAL: io_setup: ctx %lu nr_events %u\n",
 		         ctx, nr_events);
@@ -1259,11 +1141,7 @@
 	ret = PTR_ERR(ioctx);
 	if (!IS_ERR(ioctx)) {
 		ret = put_user(ioctx->user_id, ctxp);
-#ifdef CONFIG_EPOLL
-		if (make_fd && !ret)
-			ret = make_aio_fd(ioctx);
-#endif
-		if (ret < 0)
+		if (ret)
 			kill_ioctx(current->mm, ioctx);
 		percpu_ref_put(&ioctx->users);
 	}
