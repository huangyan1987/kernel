--- conflicted
+++ resolved
@@ -1373,14 +1373,6 @@
 {
 	struct writequeue_entry *e;
 
-<<<<<<< HEAD
-	if (len > DEFAULT_BUFFER_SIZE ||
-	    len < sizeof(struct dlm_header)) {
-		BUILD_BUG_ON(PAGE_SIZE < DEFAULT_BUFFER_SIZE);
-		log_print("failed to allocate a buffer of size %d", len);
-		WARN_ON(1);
-		return NULL;
-=======
 	spin_lock(&con->writequeue_lock);
 	if (!list_empty(&con->writequeue)) {
 		e = list_last_entry(&con->writequeue, struct writequeue_entry, list);
@@ -1392,7 +1384,6 @@
 
 			return e;
 		}
->>>>>>> 07fa30c8
 	}
 	spin_unlock(&con->writequeue_lock);
 
