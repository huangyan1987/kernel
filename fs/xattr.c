/*
  File: fs/xattr.c

  Extended attribute handling.

  Copyright (C) 2001 by Andreas Gruenbacher <a.gruenbacher@computer.org>
  Copyright (C) 2001 SGI - Silicon Graphics, Inc <linux-xfs@oss.sgi.com>
  Copyright (c) 2004 Red Hat, Inc., James Morris <jmorris@redhat.com>
 */
#include <linux/fs.h>
#include <linux/slab.h>
#include <linux/file.h>
#include <linux/xattr.h>
#include <linux/mount.h>
#include <linux/namei.h>
#include <linux/security.h>
#include <linux/syscalls.h>
#include <linux/module.h>
#include <linux/fsnotify.h>
#include <linux/audit.h>
#include <asm/uaccess.h>


/*
 * Check permissions for extended attribute access.  This is a bit complicated
 * because different namespaces have very different rules.
 */
static int
xattr_permission(struct inode *inode, const char *name, int mask)
{
	/*
	 * We can never set or remove an extended attribute on a read-only
	 * filesystem  or on an immutable / append-only inode.
	 */
	if (mask & MAY_WRITE) {
		if (IS_IMMUTABLE(inode) || IS_APPEND(inode))
			return -EPERM;
	}

	/*
	 * No restriction for security.* and system.* from the VFS.  Decision
	 * on these is left to the underlying filesystem / security module.
	 */
	if (!strncmp(name, XATTR_SECURITY_PREFIX, XATTR_SECURITY_PREFIX_LEN) ||
	    !strncmp(name, XATTR_SYSTEM_PREFIX, XATTR_SYSTEM_PREFIX_LEN))
		return 0;

	/*
	 * The trusted.* namespace can only be accessed by a privileged user.
	 */
	if (!strncmp(name, XATTR_TRUSTED_PREFIX, XATTR_TRUSTED_PREFIX_LEN))
		return (capable(CAP_SYS_ADMIN) ? 0 : -EPERM);

	/* In user.* namespace, only regular files and directories can have
	 * extended attributes. For sticky directories, only the owner and
	 * privileged user can write attributes.
	 */
	if (!strncmp(name, XATTR_USER_PREFIX, XATTR_USER_PREFIX_LEN)) {
		if (!S_ISREG(inode->i_mode) && !S_ISDIR(inode->i_mode))
			return -EPERM;
		if (S_ISDIR(inode->i_mode) && (inode->i_mode & S_ISVTX) &&
		    (mask & MAY_WRITE) && !is_owner_or_cap(inode))
			return -EPERM;
	}

	return inode_permission(inode, mask);
}

int
vfs_setxattr(struct dentry *dentry, struct vfsmount *mnt, const char *name,
	     const void *value, size_t size, int flags, struct file *file)
{
	struct inode *inode = dentry->d_inode;
	int error;

	error = xattr_permission(inode, name, MAY_WRITE);
	if (error)
		return error;

	mutex_lock(&inode->i_mutex);
	error = security_inode_setxattr(dentry, mnt, name, value, size, flags,						file);
	if (error)
		goto out;
	error = -EOPNOTSUPP;
	if (inode->i_op->setxattr) {
		error = inode->i_op->setxattr(dentry, name, value, size, flags);
		if (!error) {
			fsnotify_xattr(dentry);
			security_inode_post_setxattr(dentry, mnt, name, value,
						     size, flags);
		}
	} else if (!strncmp(name, XATTR_SECURITY_PREFIX,
				XATTR_SECURITY_PREFIX_LEN)) {
		const char *suffix = name + XATTR_SECURITY_PREFIX_LEN;
		error = security_inode_setsecurity(inode, suffix, value,
						   size, flags);
		if (!error)
			fsnotify_xattr(dentry);
	}
out:
	mutex_unlock(&inode->i_mutex);
	return error;
}
EXPORT_SYMBOL_GPL(vfs_setxattr);

ssize_t
xattr_getsecurity(struct inode *inode, const char *name, void *value,
			size_t size)
{
	void *buffer = NULL;
	ssize_t len;

	if (!value || !size) {
		len = security_inode_getsecurity(inode, name, &buffer, false);
		goto out_noalloc;
	}

	len = security_inode_getsecurity(inode, name, &buffer, true);
	if (len < 0)
		return len;
	if (size < len) {
		len = -ERANGE;
		goto out;
	}
	memcpy(value, buffer, len);
out:
	security_release_secctx(buffer, len);
out_noalloc:
	return len;
}
EXPORT_SYMBOL_GPL(xattr_getsecurity);

ssize_t
vfs_getxattr(struct dentry *dentry, struct vfsmount *mnt, const char *name,
	     void *value, size_t size, struct file *file)
{
	struct inode *inode = dentry->d_inode;
	int error;

	error = xattr_permission(inode, name, MAY_READ);
	if (error)
		return error;

	error = security_inode_getxattr(dentry, mnt, name, file);
	if (error)
		return error;

	if (!strncmp(name, XATTR_SECURITY_PREFIX,
				XATTR_SECURITY_PREFIX_LEN)) {
		const char *suffix = name + XATTR_SECURITY_PREFIX_LEN;
		int ret = xattr_getsecurity(inode, suffix, value, size);
		/*
		 * Only overwrite the return value if a security module
		 * is actually active.
		 */
		if (ret == -EOPNOTSUPP)
			goto nolsm;
		return ret;
	}
nolsm:
	if (inode->i_op->getxattr)
		error = inode->i_op->getxattr(dentry, name, value, size);
	else
		error = -EOPNOTSUPP;

	return error;
}
EXPORT_SYMBOL_GPL(vfs_getxattr);

ssize_t
vfs_listxattr(struct dentry *dentry, struct vfsmount *mnt, char *list,
	      size_t size, struct file *file)
{
	struct inode *inode = dentry->d_inode;
	ssize_t error;

	error = security_inode_listxattr(dentry, mnt, file);
	if (error)
		return error;
	error = -EOPNOTSUPP;
	if (inode->i_op && inode->i_op->listxattr)
		error = inode->i_op->listxattr(dentry, list, size);
	else {
		error = security_inode_listsecurity(inode, list, size);
		if (size && error > size)
			error = -ERANGE;
	}
	return error;
}
EXPORT_SYMBOL_GPL(vfs_listxattr);

int
vfs_removexattr(struct dentry *dentry, struct vfsmount *mnt, const char *name,
		struct file *file)
{
	struct inode *inode = dentry->d_inode;
	int error;

	if (!inode->i_op->removexattr)
		return -EOPNOTSUPP;

	error = xattr_permission(inode, name, MAY_WRITE);
	if (error)
		return error;

	error = security_inode_removexattr(dentry, mnt, name, file);
	if (error)
		return error;

	mutex_lock(&inode->i_mutex);
	error = inode->i_op->removexattr(dentry, name);
	mutex_unlock(&inode->i_mutex);

	if (!error)
		fsnotify_xattr(dentry);
	return error;
}
EXPORT_SYMBOL_GPL(vfs_removexattr);


/*
 * Extended attribute SET operations
 */
static long
setxattr(struct dentry *dentry, struct vfsmount *mnt, const char __user *name,
	 const void __user *value, size_t size, int flags, struct file *file)
{
	int error;
	void *kvalue = NULL;
	char kname[XATTR_NAME_MAX + 1];

	if (flags & ~(XATTR_CREATE|XATTR_REPLACE))
		return -EINVAL;

	error = strncpy_from_user(kname, name, sizeof(kname));
	if (error == 0 || error == sizeof(kname))
		error = -ERANGE;
	if (error < 0)
		return error;

	if (size) {
		if (size > XATTR_SIZE_MAX)
			return -E2BIG;
		kvalue = kmalloc(size, GFP_KERNEL);
		if (!kvalue)
			return -ENOMEM;
		if (copy_from_user(kvalue, value, size)) {
			kfree(kvalue);
			return -EFAULT;
		}
	}

	error = vfs_setxattr(dentry, mnt, kname, kvalue, size, flags, file);
	kfree(kvalue);
	return error;
}

asmlinkage long
sys_setxattr(const char __user *pathname, const char __user *name,
	     const void __user *value, size_t size, int flags)
{
	struct path path;
	int error;

	error = user_path(pathname, &path);
	if (error)
		return error;
	error = mnt_want_write(path.mnt);
	if (!error) {
<<<<<<< HEAD
		error = setxattr(nd.path.dentry, nd.path.mnt, name, value, size,
				 flags, NULL);
		mnt_drop_write(nd.path.mnt);
=======
		error = setxattr(path.dentry, name, value, size, flags);
		mnt_drop_write(path.mnt);
>>>>>>> 30a2f3c6
	}
	path_put(&path);
	return error;
}

asmlinkage long
sys_lsetxattr(const char __user *pathname, const char __user *name,
	      const void __user *value, size_t size, int flags)
{
	struct path path;
	int error;

	error = user_lpath(pathname, &path);
	if (error)
		return error;
	error = mnt_want_write(path.mnt);
	if (!error) {
<<<<<<< HEAD
		error = setxattr(nd.path.dentry, nd.path.mnt, name, value, size,
				 flags, NULL);
		mnt_drop_write(nd.path.mnt);
=======
		error = setxattr(path.dentry, name, value, size, flags);
		mnt_drop_write(path.mnt);
>>>>>>> 30a2f3c6
	}
	path_put(&path);
	return error;
}

asmlinkage long
sys_fsetxattr(int fd, const char __user *name, const void __user *value,
	      size_t size, int flags)
{
	struct file *f;
	struct dentry *dentry;
	int error = -EBADF;

	f = fget(fd);
	if (!f)
		return error;
	dentry = f->f_path.dentry;
	audit_inode(NULL, dentry);
	error = mnt_want_write(f->f_path.mnt);
	if (!error) {
		error = setxattr(dentry, f->f_vfsmnt, name, value, size, flags,
				 f);
		mnt_drop_write(f->f_path.mnt);
	}
	fput(f);
	return error;
}

/*
 * Extended attribute GET operations
 */
static ssize_t
getxattr(struct dentry *dentry, struct vfsmount *mnt, const char __user *name,
	 void __user *value, size_t size, struct file *file)
{
	ssize_t error;
	void *kvalue = NULL;
	char kname[XATTR_NAME_MAX + 1];

	error = strncpy_from_user(kname, name, sizeof(kname));
	if (error == 0 || error == sizeof(kname))
		error = -ERANGE;
	if (error < 0)
		return error;

	if (size) {
		if (size > XATTR_SIZE_MAX)
			size = XATTR_SIZE_MAX;
		kvalue = kzalloc(size, GFP_KERNEL);
		if (!kvalue)
			return -ENOMEM;
	}

	error = vfs_getxattr(dentry, mnt, kname, kvalue, size, file);
	if (error > 0) {
		if (size && copy_to_user(value, kvalue, error))
			error = -EFAULT;
	} else if (error == -ERANGE && size >= XATTR_SIZE_MAX) {
		/* The file system tried to returned a value bigger
		   than XATTR_SIZE_MAX bytes. Not possible. */
		error = -E2BIG;
	}
	kfree(kvalue);
	return error;
}

asmlinkage ssize_t
sys_getxattr(const char __user *pathname, const char __user *name,
	     void __user *value, size_t size)
{
	struct path path;
	ssize_t error;

	error = user_path(pathname, &path);
	if (error)
		return error;
<<<<<<< HEAD
	error = getxattr(nd.path.dentry, nd.path.mnt, name, value, size, NULL);
	path_put(&nd.path);
=======
	error = getxattr(path.dentry, name, value, size);
	path_put(&path);
>>>>>>> 30a2f3c6
	return error;
}

asmlinkage ssize_t
sys_lgetxattr(const char __user *pathname, const char __user *name, void __user *value,
	      size_t size)
{
	struct path path;
	ssize_t error;

	error = user_lpath(pathname, &path);
	if (error)
		return error;
<<<<<<< HEAD
	error = getxattr(nd.path.dentry, nd.path.mnt, name, value, size, NULL);
	path_put(&nd.path);
=======
	error = getxattr(path.dentry, name, value, size);
	path_put(&path);
>>>>>>> 30a2f3c6
	return error;
}

asmlinkage ssize_t
sys_fgetxattr(int fd, const char __user *name, void __user *value, size_t size)
{
	struct file *f;
	ssize_t error = -EBADF;

	f = fget(fd);
	if (!f)
		return error;
	audit_inode(NULL, f->f_path.dentry);
	error = getxattr(f->f_path.dentry, f->f_path.mnt, name, value, size, f);
	fput(f);
	return error;
}

/*
 * Extended attribute LIST operations
 */
static ssize_t
listxattr(struct dentry *dentry, struct vfsmount *mnt, char __user *list,
	  size_t size, struct file *file)
{
	ssize_t error;
	char *klist = NULL;

	if (size) {
		if (size > XATTR_LIST_MAX)
			size = XATTR_LIST_MAX;
		klist = kmalloc(size, GFP_KERNEL);
		if (!klist)
			return -ENOMEM;
	}

	error = vfs_listxattr(dentry, mnt, klist, size, file);
	if (error > 0) {
		if (size && copy_to_user(list, klist, error))
			error = -EFAULT;
	} else if (error == -ERANGE && size >= XATTR_LIST_MAX) {
		/* The file system tried to returned a list bigger
		   than XATTR_LIST_MAX bytes. Not possible. */
		error = -E2BIG;
	}
	kfree(klist);
	return error;
}

asmlinkage ssize_t
sys_listxattr(const char __user *pathname, char __user *list, size_t size)
{
	struct path path;
	ssize_t error;

	error = user_path(pathname, &path);
	if (error)
		return error;
<<<<<<< HEAD
	error = listxattr(nd.path.dentry, nd.path.mnt, list, size, NULL);
	path_put(&nd.path);
=======
	error = listxattr(path.dentry, list, size);
	path_put(&path);
>>>>>>> 30a2f3c6
	return error;
}

asmlinkage ssize_t
sys_llistxattr(const char __user *pathname, char __user *list, size_t size)
{
	struct path path;
	ssize_t error;

	error = user_lpath(pathname, &path);
	if (error)
		return error;
<<<<<<< HEAD
	error = listxattr(nd.path.dentry, nd.path.mnt, list, size, NULL);
	path_put(&nd.path);
=======
	error = listxattr(path.dentry, list, size);
	path_put(&path);
>>>>>>> 30a2f3c6
	return error;
}

asmlinkage ssize_t
sys_flistxattr(int fd, char __user *list, size_t size)
{
	struct file *f;
	ssize_t error = -EBADF;

	f = fget(fd);
	if (!f)
		return error;
	audit_inode(NULL, f->f_path.dentry);
	error = listxattr(f->f_path.dentry, f->f_path.mnt, list, size, f);
	fput(f);
	return error;
}

/*
 * Extended attribute REMOVE operations
 */
static long
removexattr(struct dentry *dentry, struct vfsmount *mnt,
	    const char __user *name, struct file *file)
{
	int error;
	char kname[XATTR_NAME_MAX + 1];

	error = strncpy_from_user(kname, name, sizeof(kname));
	if (error == 0 || error == sizeof(kname))
		error = -ERANGE;
	if (error < 0)
		return error;

	return vfs_removexattr(dentry, mnt, kname, file);
}

asmlinkage long
sys_removexattr(const char __user *pathname, const char __user *name)
{
	struct path path;
	int error;

	error = user_path(pathname, &path);
	if (error)
		return error;
	error = mnt_want_write(path.mnt);
	if (!error) {
<<<<<<< HEAD
		error = removexattr(nd.path.dentry, nd.path.mnt, name, NULL);
		mnt_drop_write(nd.path.mnt);
=======
		error = removexattr(path.dentry, name);
		mnt_drop_write(path.mnt);
>>>>>>> 30a2f3c6
	}
	path_put(&path);
	return error;
}

asmlinkage long
sys_lremovexattr(const char __user *pathname, const char __user *name)
{
	struct path path;
	int error;

	error = user_lpath(pathname, &path);
	if (error)
		return error;
	error = mnt_want_write(path.mnt);
	if (!error) {
<<<<<<< HEAD
		error = removexattr(nd.path.dentry, nd.path.mnt, name, NULL);
		mnt_drop_write(nd.path.mnt);
=======
		error = removexattr(path.dentry, name);
		mnt_drop_write(path.mnt);
>>>>>>> 30a2f3c6
	}
	path_put(&path);
	return error;
}

asmlinkage long
sys_fremovexattr(int fd, const char __user *name)
{
	struct file *f;
	struct dentry *dentry;
	int error = -EBADF;

	f = fget(fd);
	if (!f)
		return error;
	dentry = f->f_path.dentry;
	audit_inode(NULL, dentry);
	error = mnt_want_write(f->f_path.mnt);
	if (!error) {
		error = removexattr(dentry, f->f_path.mnt, name, f);
		mnt_drop_write(f->f_path.mnt);
	}
	fput(f);
	return error;
}


static const char *
strcmp_prefix(const char *a, const char *a_prefix)
{
	while (*a_prefix && *a == *a_prefix) {
		a++;
		a_prefix++;
	}
	return *a_prefix ? NULL : a;
}

/*
 * In order to implement different sets of xattr operations for each xattr
 * prefix with the generic xattr API, a filesystem should create a
 * null-terminated array of struct xattr_handler (one for each prefix) and
 * hang a pointer to it off of the s_xattr field of the superblock.
 *
 * The generic_fooxattr() functions will use this list to dispatch xattr
 * operations to the correct xattr_handler.
 */
#define for_each_xattr_handler(handlers, handler)		\
		for ((handler) = *(handlers)++;			\
			(handler) != NULL;			\
			(handler) = *(handlers)++)

/*
 * Find the xattr_handler with the matching prefix.
 */
static struct xattr_handler *
xattr_resolve_name(struct xattr_handler **handlers, const char **name)
{
	struct xattr_handler *handler;

	if (!*name)
		return NULL;

	for_each_xattr_handler(handlers, handler) {
		const char *n = strcmp_prefix(*name, handler->prefix);
		if (n) {
			*name = n;
			break;
		}
	}
	return handler;
}

/*
 * Find the handler for the prefix and dispatch its get() operation.
 */
ssize_t
generic_getxattr(struct dentry *dentry, const char *name, void *buffer, size_t size)
{
	struct xattr_handler *handler;
	struct inode *inode = dentry->d_inode;

	handler = xattr_resolve_name(inode->i_sb->s_xattr, &name);
	if (!handler)
		return -EOPNOTSUPP;
	return handler->get(inode, name, buffer, size);
}

/*
 * Combine the results of the list() operation from every xattr_handler in the
 * list.
 */
ssize_t
generic_listxattr(struct dentry *dentry, char *buffer, size_t buffer_size)
{
	struct inode *inode = dentry->d_inode;
	struct xattr_handler *handler, **handlers = inode->i_sb->s_xattr;
	unsigned int size = 0;

	if (!buffer) {
		for_each_xattr_handler(handlers, handler)
			size += handler->list(inode, NULL, 0, NULL, 0);
	} else {
		char *buf = buffer;

		for_each_xattr_handler(handlers, handler) {
			size = handler->list(inode, buf, buffer_size, NULL, 0);
			if (size > buffer_size)
				return -ERANGE;
			buf += size;
			buffer_size -= size;
		}
		size = buf - buffer;
	}
	return size;
}

/*
 * Find the handler for the prefix and dispatch its set() operation.
 */
int
generic_setxattr(struct dentry *dentry, const char *name, const void *value, size_t size, int flags)
{
	struct xattr_handler *handler;
	struct inode *inode = dentry->d_inode;

	if (size == 0)
		value = "";  /* empty EA, do not remove */
	handler = xattr_resolve_name(inode->i_sb->s_xattr, &name);
	if (!handler)
		return -EOPNOTSUPP;
	return handler->set(inode, name, value, size, flags);
}

/*
 * Find the handler for the prefix and dispatch its set() operation to remove
 * any associated extended attribute.
 */
int
generic_removexattr(struct dentry *dentry, const char *name)
{
	struct xattr_handler *handler;
	struct inode *inode = dentry->d_inode;

	handler = xattr_resolve_name(inode->i_sb->s_xattr, &name);
	if (!handler)
		return -EOPNOTSUPP;
	return handler->set(inode, name, NULL, 0, XATTR_REPLACE);
}

EXPORT_SYMBOL(generic_getxattr);
EXPORT_SYMBOL(generic_listxattr);
EXPORT_SYMBOL(generic_setxattr);
EXPORT_SYMBOL(generic_removexattr);<|MERGE_RESOLUTION|>--- conflicted
+++ resolved
@@ -267,14 +267,8 @@
 		return error;
 	error = mnt_want_write(path.mnt);
 	if (!error) {
-<<<<<<< HEAD
-		error = setxattr(nd.path.dentry, nd.path.mnt, name, value, size,
-				 flags, NULL);
-		mnt_drop_write(nd.path.mnt);
-=======
-		error = setxattr(path.dentry, name, value, size, flags);
+		error = setxattr(path.dentry, path.mnt, name, value, size, flags, NULL);
 		mnt_drop_write(path.mnt);
->>>>>>> 30a2f3c6
 	}
 	path_put(&path);
 	return error;
@@ -292,14 +286,8 @@
 		return error;
 	error = mnt_want_write(path.mnt);
 	if (!error) {
-<<<<<<< HEAD
-		error = setxattr(nd.path.dentry, nd.path.mnt, name, value, size,
-				 flags, NULL);
-		mnt_drop_write(nd.path.mnt);
-=======
-		error = setxattr(path.dentry, name, value, size, flags);
+		error = setxattr(path.dentry, path.mnt, name, value, size, flags, NULL);
 		mnt_drop_write(path.mnt);
->>>>>>> 30a2f3c6
 	}
 	path_put(&path);
 	return error;
@@ -376,13 +364,8 @@
 	error = user_path(pathname, &path);
 	if (error)
 		return error;
-<<<<<<< HEAD
-	error = getxattr(nd.path.dentry, nd.path.mnt, name, value, size, NULL);
-	path_put(&nd.path);
-=======
-	error = getxattr(path.dentry, name, value, size);
-	path_put(&path);
->>>>>>> 30a2f3c6
+	error = getxattr(path.dentry, path.mnt, name, value, size, NULL);
+	path_put(&path);
 	return error;
 }
 
@@ -396,13 +379,8 @@
 	error = user_lpath(pathname, &path);
 	if (error)
 		return error;
-<<<<<<< HEAD
-	error = getxattr(nd.path.dentry, nd.path.mnt, name, value, size, NULL);
-	path_put(&nd.path);
-=======
-	error = getxattr(path.dentry, name, value, size);
-	path_put(&path);
->>>>>>> 30a2f3c6
+	error = getxattr(path.dentry, path.mnt, name, value, size, NULL);
+	path_put(&path);
 	return error;
 }
 
@@ -461,13 +439,8 @@
 	error = user_path(pathname, &path);
 	if (error)
 		return error;
-<<<<<<< HEAD
-	error = listxattr(nd.path.dentry, nd.path.mnt, list, size, NULL);
-	path_put(&nd.path);
-=======
-	error = listxattr(path.dentry, list, size);
-	path_put(&path);
->>>>>>> 30a2f3c6
+	error = listxattr(path.dentry, path.mnt, list, size, NULL);
+	path_put(&path);
 	return error;
 }
 
@@ -480,13 +453,8 @@
 	error = user_lpath(pathname, &path);
 	if (error)
 		return error;
-<<<<<<< HEAD
-	error = listxattr(nd.path.dentry, nd.path.mnt, list, size, NULL);
-	path_put(&nd.path);
-=======
-	error = listxattr(path.dentry, list, size);
-	path_put(&path);
->>>>>>> 30a2f3c6
+	error = listxattr(path.dentry, path.mnt, list, size, NULL);
+	path_put(&path);
 	return error;
 }
 
@@ -535,13 +503,8 @@
 		return error;
 	error = mnt_want_write(path.mnt);
 	if (!error) {
-<<<<<<< HEAD
-		error = removexattr(nd.path.dentry, nd.path.mnt, name, NULL);
-		mnt_drop_write(nd.path.mnt);
-=======
-		error = removexattr(path.dentry, name);
+		error = removexattr(path.dentry, path.mnt, name, NULL);
 		mnt_drop_write(path.mnt);
->>>>>>> 30a2f3c6
 	}
 	path_put(&path);
 	return error;
@@ -558,13 +521,8 @@
 		return error;
 	error = mnt_want_write(path.mnt);
 	if (!error) {
-<<<<<<< HEAD
-		error = removexattr(nd.path.dentry, nd.path.mnt, name, NULL);
-		mnt_drop_write(nd.path.mnt);
-=======
-		error = removexattr(path.dentry, name);
+		error = removexattr(path.dentry, path.mnt, name, NULL);
 		mnt_drop_write(path.mnt);
->>>>>>> 30a2f3c6
 	}
 	path_put(&path);
 	return error;
