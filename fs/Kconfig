#
# File system configuration
#

menu "File systems"

if BLOCK

source "fs/ext2/Kconfig"
source "fs/ext3/Kconfig"
source "fs/ext4/Kconfig"

config FS_XIP
# execute in place
	bool
	depends on EXT2_FS_XIP
	default y

source "fs/jbd/Kconfig"
source "fs/jbd2/Kconfig"

config FS_MBCACHE
# Meta block cache for Extended Attributes (ext2/ext3/ext4)
	tristate
	default y if EXT2_FS=y && EXT2_FS_XATTR
	default y if EXT3_FS=y && EXT3_FS_XATTR
	default y if EXT4_FS=y && EXT4_FS_XATTR
	default m if EXT2_FS_XATTR || EXT3_FS_XATTR || EXT4_FS_XATTR

source "fs/reiserfs/Kconfig"
source "fs/jfs/Kconfig"

<<<<<<< HEAD
config FS_POSIX_ACL
# Posix ACL utility routines (for now, only ext2/ext3/jfs/reiserfs/nfs4)
#
# NOTE: you can implement Posix ACLs without these helpers (XFS does).
# 	Never use this symbol for ifdefs.
#
	bool
	default n

config FS_RICHACL
	bool

=======
>>>>>>> c56eb8fb
source "fs/xfs/Kconfig"
source "fs/gfs2/Kconfig"
source "fs/ocfs2/Kconfig"
source "fs/btrfs/Kconfig"
source "fs/nilfs2/Kconfig"

endif # BLOCK

# Posix ACL utility routines
#
# Note: Posix ACLs can be implemented without these helpers.  Never use
# this symbol for ifdefs in core code.
#
config FS_POSIX_ACL
	def_bool n

config EXPORTFS
	tristate

config FILE_LOCKING
	bool "Enable POSIX file locking API" if EMBEDDED
	default y
	help
	  This option enables standard file locking support, required
          for filesystems like NFS and for the flock() system
          call. Disabling this option saves about 11k.

source "fs/notify/Kconfig"

source "fs/quota/Kconfig"

source "fs/autofs4/Kconfig"
source "fs/fuse/Kconfig"

config CUSE
	tristate "Character device in Userspace support"
	depends on FUSE_FS
	help
	  This FUSE extension allows character devices to be
	  implemented in userspace.

	  If you want to develop or use userspace character device
	  based on CUSE, answer Y or M.

config GENERIC_ACL
	bool
	select FS_POSIX_ACL

menu "Caches"

source "fs/fscache/Kconfig"
source "fs/cachefiles/Kconfig"

endmenu

if BLOCK
menu "CD-ROM/DVD Filesystems"

source "fs/isofs/Kconfig"
source "fs/udf/Kconfig"

endmenu
endif # BLOCK

if BLOCK
menu "DOS/FAT/NT Filesystems"

source "fs/fat/Kconfig"
source "fs/ntfs/Kconfig"

endmenu
endif # BLOCK

menu "Pseudo filesystems"

source "fs/proc/Kconfig"
source "fs/sysfs/Kconfig"

config TMPFS
	bool "Virtual memory file system support (former shm fs)"
	depends on SHMEM
	help
	  Tmpfs is a file system which keeps all files in virtual memory.

	  Everything in tmpfs is temporary in the sense that no files will be
	  created on your hard drive. The files live in memory and swap
	  space. If you unmount a tmpfs instance, everything stored therein is
	  lost.

	  See <file:Documentation/filesystems/tmpfs.txt> for details.

config TMPFS_POSIX_ACL
	bool "Tmpfs POSIX Access Control Lists"
	depends on TMPFS
	select GENERIC_ACL
	help
	  POSIX Access Control Lists (ACLs) support permissions for users and
	  groups beyond the owner/group/world scheme.

	  To learn more about Access Control Lists, visit the POSIX ACLs for
	  Linux website <http://acl.bestbits.at/>.

	  If you don't know what Access Control Lists are, say N.

config HUGETLBFS
	bool "HugeTLB file system support"
	depends on X86 || IA64 || SPARC64 || (S390 && 64BIT) || \
		   SYS_SUPPORTS_HUGETLBFS || BROKEN
	depends on !XEN
	help
	  hugetlbfs is a filesystem backing for HugeTLB pages, based on
	  ramfs. For architectures that support it, say Y here and read
	  <file:Documentation/vm/hugetlbpage.txt> for details.

	  If unsure, say N.

config HUGETLB_PAGE
	def_bool HUGETLBFS

source "fs/configfs/Kconfig"

endmenu

menuconfig MISC_FILESYSTEMS
	bool "Miscellaneous filesystems"
	default y
	---help---
	  Say Y here to get to see options for various miscellaneous
	  filesystems, such as filesystems that came from other
	  operating systems.

	  This option alone does not add any kernel code.

	  If you say N, all options in this submenu will be skipped and
	  disabled; if unsure, say Y here.

if MISC_FILESYSTEMS

source "fs/adfs/Kconfig"
source "fs/affs/Kconfig"
source "fs/ecryptfs/Kconfig"
source "fs/hfs/Kconfig"
source "fs/hfsplus/Kconfig"
source "fs/befs/Kconfig"
source "fs/bfs/Kconfig"
source "fs/efs/Kconfig"
source "fs/jffs2/Kconfig"
# UBIFS File system configuration
source "fs/ubifs/Kconfig"
source "fs/logfs/Kconfig"
source "fs/cramfs/Kconfig"
source "fs/squashfs/Kconfig"
source "fs/freevxfs/Kconfig"
source "fs/minix/Kconfig"
source "fs/omfs/Kconfig"
source "fs/hpfs/Kconfig"
source "fs/qnx4/Kconfig"
source "fs/romfs/Kconfig"
source "fs/sysv/Kconfig"
source "fs/ufs/Kconfig"
source "fs/exofs/Kconfig"

endif # MISC_FILESYSTEMS

menuconfig NETWORK_FILESYSTEMS
	bool "Network File Systems"
	default y
	depends on NET
	---help---
	  Say Y here to get to see options for network filesystems and
	  filesystem-related networking code, such as NFS daemon and
	  RPCSEC security modules.

	  This option alone does not add any kernel code.

	  If you say N, all options in this submenu will be skipped and
	  disabled; if unsure, say Y here.

if NETWORK_FILESYSTEMS

source "fs/nfs/Kconfig"
source "fs/nfsd/Kconfig"

config LOCKD
	tristate
	depends on FILE_LOCKING

config LOCKD_V4
	bool
	depends on NFSD_V3 || NFS_V3
	depends on FILE_LOCKING
	default y

config NFS_ACL_SUPPORT
	tristate
	select FS_POSIX_ACL

config NFS_COMMON
	bool
	depends on NFSD || NFS_FS
	default y

source "net/sunrpc/Kconfig"
source "fs/ceph/Kconfig"
source "fs/cifs/Kconfig"
source "fs/ncpfs/Kconfig"
source "fs/coda/Kconfig"
source "fs/afs/Kconfig"
source "fs/9p/Kconfig"
source "fs/novfs/Kconfig"

endif # NETWORK_FILESYSTEMS

if BLOCK
menu "Partition Types"

source "fs/partitions/Kconfig"

endmenu
endif

source "fs/nls/Kconfig"
source "fs/dlm/Kconfig"

endmenu<|MERGE_RESOLUTION|>--- conflicted
+++ resolved
@@ -30,21 +30,9 @@
 source "fs/reiserfs/Kconfig"
 source "fs/jfs/Kconfig"
 
-<<<<<<< HEAD
-config FS_POSIX_ACL
-# Posix ACL utility routines (for now, only ext2/ext3/jfs/reiserfs/nfs4)
-#
-# NOTE: you can implement Posix ACLs without these helpers (XFS does).
-# 	Never use this symbol for ifdefs.
-#
-	bool
-	default n
-
 config FS_RICHACL
 	bool
 
-=======
->>>>>>> c56eb8fb
 source "fs/xfs/Kconfig"
 source "fs/gfs2/Kconfig"
 source "fs/ocfs2/Kconfig"
@@ -153,7 +141,6 @@
 	bool "HugeTLB file system support"
 	depends on X86 || IA64 || SPARC64 || (S390 && 64BIT) || \
 		   SYS_SUPPORTS_HUGETLBFS || BROKEN
-	depends on !XEN
 	help
 	  hugetlbfs is a filesystem backing for HugeTLB pages, based on
 	  ramfs. For architectures that support it, say Y here and read
