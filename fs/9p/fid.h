/*
 * V9FS FID Management
 *
 *  Copyright (C) 2005 by Eric Van Hensbergen <ericvh@gmail.com>
 *
 *  This program is free software; you can redistribute it and/or modify
 *  it under the terms of the GNU General Public License version 2
 *  as published by the Free Software Foundation.
 *
 *  This program is distributed in the hope that it will be useful,
 *  but WITHOUT ANY WARRANTY; without even the implied warranty of
 *  MERCHANTABILITY or FITNESS FOR A PARTICULAR PURPOSE.  See the
 *  GNU General Public License for more details.
 *
 *  You should have received a copy of the GNU General Public License
 *  along with this program; if not, write to:
 *  Free Software Foundation
 *  51 Franklin Street, Fifth Floor
 *  Boston, MA  02111-1301  USA
 *
 */
#ifndef FS_9P_FID_H
#define FS_9P_FID_H
#include <linux/list.h>

struct p9_fid *v9fs_fid_lookup(struct dentry *dentry);
static inline struct p9_fid *v9fs_parent_fid(struct dentry *dentry)
{
	return v9fs_fid_lookup(dentry->d_parent);
}
<<<<<<< HEAD
struct p9_fid *v9fs_fid_clone(struct dentry *dentry);
=======
>>>>>>> 29b4817d
void v9fs_fid_add(struct dentry *dentry, struct p9_fid *fid);
struct p9_fid *v9fs_writeback_fid(struct dentry *dentry);
static inline struct p9_fid *clone_fid(struct p9_fid *fid)
{
	return IS_ERR(fid) ? fid :  p9_client_walk(fid, 0, NULL, 1);
}
static inline struct p9_fid *v9fs_fid_clone(struct dentry *dentry)
{
	return clone_fid(v9fs_fid_lookup(dentry));
}
#endif<|MERGE_RESOLUTION|>--- conflicted
+++ resolved
@@ -28,10 +28,6 @@
 {
 	return v9fs_fid_lookup(dentry->d_parent);
 }
-<<<<<<< HEAD
-struct p9_fid *v9fs_fid_clone(struct dentry *dentry);
-=======
->>>>>>> 29b4817d
 void v9fs_fid_add(struct dentry *dentry, struct p9_fid *fid);
 struct p9_fid *v9fs_writeback_fid(struct dentry *dentry);
 static inline struct p9_fid *clone_fid(struct p9_fid *fid)
