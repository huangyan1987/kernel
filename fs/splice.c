--- conflicted
+++ resolved
@@ -1633,11 +1633,7 @@
 		return -ENOMEM;
 
 	spd.nr_pages = get_iovec_page_array(iov, nr_segs, spd.pages,
-<<<<<<< HEAD
-					    spd.partial, flags & SPLICE_F_GIFT,
-=======
 					    spd.partial, false,
->>>>>>> 53c30a1a
 					    spd.nr_pages_max);
 	if (spd.nr_pages <= 0)
 		ret = spd.nr_pages;
