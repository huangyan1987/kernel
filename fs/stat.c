--- conflicted
+++ resolved
@@ -306,11 +306,7 @@
 
 		error = -EINVAL;
 		if (inode->i_op && inode->i_op->readlink) {
-<<<<<<< HEAD
-			error = security_inode_readlink(nd.path.dentry, nd.path.mnt);
-=======
-			error = security_inode_readlink(path.dentry);
->>>>>>> 30a2f3c6
+			error = security_inode_readlink(path.dentry, path.mnt);
 			if (!error) {
 				touch_atime(path.mnt, path.dentry);
 				error = inode->i_op->readlink(path.dentry,
