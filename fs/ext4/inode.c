--- conflicted
+++ resolved
@@ -907,13 +907,39 @@
  * If we plug in 4096 for B and 256 for A (for 1KB block size), we get 25.
  */
 #define DIO_CREDITS 25
-<<<<<<< HEAD
-
+
+
+/*
+ *
+ *
+ * ext4_ext4 get_block() wrapper function
+ * It will do a look up first, and returns if the blocks already mapped.
+ * Otherwise it takes the write lock of the i_data_sem and allocate blocks
+ * and store the allocated blocks in the result buffer head and mark it
+ * mapped.
+ *
+ * If file type is extents based, it will call ext4_ext_get_blocks(),
+ * Otherwise, call with ext4_get_blocks_handle() to handle indirect mapping
+ * based files
+ *
+ * On success, it returns the number of blocks being mapped or allocate.
+ * if create==0 and the blocks are pre-allocated and uninitialized block,
+ * the result buffer head is unmapped. If the create ==1, it will make sure
+ * the buffer head is mapped.
+ *
+ * It returns 0 if plain look up failed (blocks have not been allocated), in
+ * that casem, buffer head is unmapped
+ *
+ * It returns the error in case of allocation failure.
+ */
 int ext4_get_blocks_wrap(handle_t *handle, struct inode *inode, sector_t block,
 			unsigned long max_blocks, struct buffer_head *bh,
 			int create, int extend_disksize)
 {
 	int retval;
+
+	clear_buffer_mapped(bh);
+
 	/*
 	 * Try to see if we can get  the block without requesting
 	 * for new file system block.
@@ -927,12 +953,26 @@
 				inode, block, max_blocks, bh, 0, 0);
 	}
 	up_read((&EXT4_I(inode)->i_data_sem));
-	if (!create || (retval > 0))
+
+	/* If it is only a block(s) look up */
+	if (!create)
 		return retval;
 
 	/*
-	 * We need to allocate new blocks which will result
-	 * in i_data update
+	 * Returns if the blocks have already allocated
+	 *
+	 * Note that if blocks have been preallocated
+	 * ext4_ext_get_block() returns th create = 0
+	 * with buffer head unmapped.
+	 */
+	if (retval > 0 && buffer_mapped(bh))
+		return retval;
+
+	/*
+	 * New blocks allocate and/or writing to uninitialized extent
+	 * will possibly result in updating i_data, so we take
+	 * the write lock of i_data_sem, and call get_blocks()
+	 * with create == 1 flag.
 	 */
 	down_write((&EXT4_I(inode)->i_data_sem));
 	/*
@@ -949,105 +989,14 @@
 	up_write((&EXT4_I(inode)->i_data_sem));
 	return retval;
 }
-=======
->>>>>>> 976dde01
-
-
-/*
- *
- *
- * ext4_ext4 get_block() wrapper function
- * It will do a look up first, and returns if the blocks already mapped.
- * Otherwise it takes the write lock of the i_data_sem and allocate blocks
- * and store the allocated blocks in the result buffer head and mark it
- * mapped.
- *
- * If file type is extents based, it will call ext4_ext_get_blocks(),
- * Otherwise, call with ext4_get_blocks_handle() to handle indirect mapping
- * based files
- *
- * On success, it returns the number of blocks being mapped or allocate.
- * if create==0 and the blocks are pre-allocated and uninitialized block,
- * the result buffer head is unmapped. If the create ==1, it will make sure
- * the buffer head is mapped.
- *
- * It returns 0 if plain look up failed (blocks have not been allocated), in
- * that casem, buffer head is unmapped
- *
- * It returns the error in case of allocation failure.
- */
-int ext4_get_blocks_wrap(handle_t *handle, struct inode *inode, sector_t block,
-			unsigned long max_blocks, struct buffer_head *bh,
-			int create, int extend_disksize)
-{
-<<<<<<< HEAD
+
+static int ext4_get_block(struct inode *inode, sector_t iblock,
+			struct buffer_head *bh_result, int create)
+{
 	handle_t *handle = ext4_journal_current_handle();
 	int ret = 0, started = 0;
 	unsigned max_blocks = bh_result->b_size >> inode->i_blkbits;
 
-=======
-	int retval;
-
-	clear_buffer_mapped(bh);
-
-	/*
-	 * Try to see if we can get  the block without requesting
-	 * for new file system block.
-	 */
-	down_read((&EXT4_I(inode)->i_data_sem));
-	if (EXT4_I(inode)->i_flags & EXT4_EXTENTS_FL) {
-		retval =  ext4_ext_get_blocks(handle, inode, block, max_blocks,
-				bh, 0, 0);
-	} else {
-		retval = ext4_get_blocks_handle(handle,
-				inode, block, max_blocks, bh, 0, 0);
-	}
-	up_read((&EXT4_I(inode)->i_data_sem));
-
-	/* If it is only a block(s) look up */
-	if (!create)
-		return retval;
-
-	/*
-	 * Returns if the blocks have already allocated
-	 *
-	 * Note that if blocks have been preallocated
-	 * ext4_ext_get_block() returns th create = 0
-	 * with buffer head unmapped.
-	 */
-	if (retval > 0 && buffer_mapped(bh))
-		return retval;
-
-	/*
-	 * New blocks allocate and/or writing to uninitialized extent
-	 * will possibly result in updating i_data, so we take
-	 * the write lock of i_data_sem, and call get_blocks()
-	 * with create == 1 flag.
-	 */
-	down_write((&EXT4_I(inode)->i_data_sem));
-	/*
-	 * We need to check for EXT4 here because migrate
-	 * could have changed the inode type in between
-	 */
-	if (EXT4_I(inode)->i_flags & EXT4_EXTENTS_FL) {
-		retval =  ext4_ext_get_blocks(handle, inode, block, max_blocks,
-				bh, create, extend_disksize);
-	} else {
-		retval = ext4_get_blocks_handle(handle, inode, block,
-				max_blocks, bh, create, extend_disksize);
-	}
-	up_write((&EXT4_I(inode)->i_data_sem));
-	return retval;
-}
-
-static int ext4_get_block(struct inode *inode, sector_t iblock,
-			struct buffer_head *bh_result, int create)
-{
-	handle_t *handle = ext4_journal_current_handle();
-	int ret = 0, started = 0;
-	unsigned max_blocks = bh_result->b_size >> inode->i_blkbits;
-
->>>>>>> 976dde01
 	if (create && !handle) {
 		/* Direct IO write... */
 		if (max_blocks > DIO_MAX_BLOCKS)
