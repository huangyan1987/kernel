// SPDX-License-Identifier: GPL-2.0
/*
 *  linux/fs/ext4/inode.c
 *
 * Copyright (C) 1992, 1993, 1994, 1995
 * Remy Card (card@masi.ibp.fr)
 * Laboratoire MASI - Institut Blaise Pascal
 * Universite Pierre et Marie Curie (Paris VI)
 *
 *  from
 *
 *  linux/fs/minix/inode.c
 *
 *  Copyright (C) 1991, 1992  Linus Torvalds
 *
 *  64-bit file support on 64-bit platforms by Jakub Jelinek
 *	(jj@sunsite.ms.mff.cuni.cz)
 *
 *  Assorted race fixes, rewrite of ext4_get_block() by Al Viro, 2000
 */

#include <linux/fs.h>
#include <linux/mount.h>
#include <linux/time.h>
#include <linux/highuid.h>
#include <linux/pagemap.h>
#include <linux/dax.h>
#include <linux/quotaops.h>
#include <linux/string.h>
#include <linux/buffer_head.h>
#include <linux/writeback.h>
#include <linux/pagevec.h>
#include <linux/mpage.h>
#include <linux/namei.h>
#include <linux/uio.h>
#include <linux/bio.h>
#include <linux/workqueue.h>
#include <linux/kernel.h>
#include <linux/printk.h>
#include <linux/slab.h>
#include <linux/bitops.h>
#include <linux/iomap.h>
#include <linux/iversion.h>

#include "ext4_jbd2.h"
#include "xattr.h"
#include "acl.h"
#include "truncate.h"

#include <trace/events/ext4.h>

static __u32 ext4_inode_csum(struct inode *inode, struct ext4_inode *raw,
			      struct ext4_inode_info *ei)
{
	struct ext4_sb_info *sbi = EXT4_SB(inode->i_sb);
	__u32 csum;
	__u16 dummy_csum = 0;
	int offset = offsetof(struct ext4_inode, i_checksum_lo);
	unsigned int csum_size = sizeof(dummy_csum);

	csum = ext4_chksum(sbi, ei->i_csum_seed, (__u8 *)raw, offset);
	csum = ext4_chksum(sbi, csum, (__u8 *)&dummy_csum, csum_size);
	offset += csum_size;
	csum = ext4_chksum(sbi, csum, (__u8 *)raw + offset,
			   EXT4_GOOD_OLD_INODE_SIZE - offset);

	if (EXT4_INODE_SIZE(inode->i_sb) > EXT4_GOOD_OLD_INODE_SIZE) {
		offset = offsetof(struct ext4_inode, i_checksum_hi);
		csum = ext4_chksum(sbi, csum, (__u8 *)raw +
				   EXT4_GOOD_OLD_INODE_SIZE,
				   offset - EXT4_GOOD_OLD_INODE_SIZE);
		if (EXT4_FITS_IN_INODE(raw, ei, i_checksum_hi)) {
			csum = ext4_chksum(sbi, csum, (__u8 *)&dummy_csum,
					   csum_size);
			offset += csum_size;
		}
		csum = ext4_chksum(sbi, csum, (__u8 *)raw + offset,
				   EXT4_INODE_SIZE(inode->i_sb) - offset);
	}

	return csum;
}

static int ext4_inode_csum_verify(struct inode *inode, struct ext4_inode *raw,
				  struct ext4_inode_info *ei)
{
	__u32 provided, calculated;

	if (EXT4_SB(inode->i_sb)->s_es->s_creator_os !=
	    cpu_to_le32(EXT4_OS_LINUX) ||
	    !ext4_has_metadata_csum(inode->i_sb))
		return 1;

	provided = le16_to_cpu(raw->i_checksum_lo);
	calculated = ext4_inode_csum(inode, raw, ei);
	if (EXT4_INODE_SIZE(inode->i_sb) > EXT4_GOOD_OLD_INODE_SIZE &&
	    EXT4_FITS_IN_INODE(raw, ei, i_checksum_hi))
		provided |= ((__u32)le16_to_cpu(raw->i_checksum_hi)) << 16;
	else
		calculated &= 0xFFFF;

	return provided == calculated;
}

void ext4_inode_csum_set(struct inode *inode, struct ext4_inode *raw,
			 struct ext4_inode_info *ei)
{
	__u32 csum;

	if (EXT4_SB(inode->i_sb)->s_es->s_creator_os !=
	    cpu_to_le32(EXT4_OS_LINUX) ||
	    !ext4_has_metadata_csum(inode->i_sb))
		return;

	csum = ext4_inode_csum(inode, raw, ei);
	raw->i_checksum_lo = cpu_to_le16(csum & 0xFFFF);
	if (EXT4_INODE_SIZE(inode->i_sb) > EXT4_GOOD_OLD_INODE_SIZE &&
	    EXT4_FITS_IN_INODE(raw, ei, i_checksum_hi))
		raw->i_checksum_hi = cpu_to_le16(csum >> 16);
}

static inline int ext4_begin_ordered_truncate(struct inode *inode,
					      loff_t new_size)
{
	trace_ext4_begin_ordered_truncate(inode, new_size);
	/*
	 * If jinode is zero, then we never opened the file for
	 * writing, so there's no need to call
	 * jbd2_journal_begin_ordered_truncate() since there's no
	 * outstanding writes we need to flush.
	 */
	if (!EXT4_I(inode)->jinode)
		return 0;
	return jbd2_journal_begin_ordered_truncate(EXT4_JOURNAL(inode),
						   EXT4_I(inode)->jinode,
						   new_size);
}

static void ext4_invalidatepage(struct page *page, unsigned int offset,
				unsigned int length);
static int __ext4_journalled_writepage(struct page *page, unsigned int len);
static int ext4_bh_delay_or_unwritten(handle_t *handle, struct buffer_head *bh);
static int ext4_meta_trans_blocks(struct inode *inode, int lblocks,
				  int pextents);

/*
 * Test whether an inode is a fast symlink.
 * A fast symlink has its symlink data stored in ext4_inode_info->i_data.
 */
int ext4_inode_is_fast_symlink(struct inode *inode)
{
	if (!(EXT4_I(inode)->i_flags & EXT4_EA_INODE_FL)) {
		int ea_blocks = EXT4_I(inode)->i_file_acl ?
				EXT4_CLUSTER_SIZE(inode->i_sb) >> 9 : 0;

		if (ext4_has_inline_data(inode))
			return 0;

		return (S_ISLNK(inode->i_mode) && inode->i_blocks - ea_blocks == 0);
	}
	return S_ISLNK(inode->i_mode) && inode->i_size &&
	       (inode->i_size < EXT4_N_BLOCKS * 4);
}

/*
 * Called at the last iput() if i_nlink is zero.
 */
void ext4_evict_inode(struct inode *inode)
{
	handle_t *handle;
	int err;
	/*
	 * Credits for final inode cleanup and freeing:
	 * sb + inode (ext4_orphan_del()), block bitmap, group descriptor
	 * (xattr block freeing), bitmap, group descriptor (inode freeing)
	 */
	int extra_credits = 6;
	struct ext4_xattr_inode_array *ea_inode_array = NULL;
	bool freeze_protected = false;

	trace_ext4_evict_inode(inode);

	if (inode->i_nlink) {
		/*
		 * When journalling data dirty buffers are tracked only in the
		 * journal. So although mm thinks everything is clean and
		 * ready for reaping the inode might still have some pages to
		 * write in the running transaction or waiting to be
		 * checkpointed. Thus calling jbd2_journal_invalidatepage()
		 * (via truncate_inode_pages()) to discard these buffers can
		 * cause data loss. Also even if we did not discard these
		 * buffers, we would have no way to find them after the inode
		 * is reaped and thus user could see stale data if he tries to
		 * read them before the transaction is checkpointed. So be
		 * careful and force everything to disk here... We use
		 * ei->i_datasync_tid to store the newest transaction
		 * containing inode's data.
		 *
		 * Note that directories do not have this problem because they
		 * don't use page cache.
		 */
		if (inode->i_ino != EXT4_JOURNAL_INO &&
		    ext4_should_journal_data(inode) &&
		    (S_ISLNK(inode->i_mode) || S_ISREG(inode->i_mode)) &&
		    inode->i_data.nrpages) {
			journal_t *journal = EXT4_SB(inode->i_sb)->s_journal;
			tid_t commit_tid = EXT4_I(inode)->i_datasync_tid;

			jbd2_complete_transaction(journal, commit_tid);
			filemap_write_and_wait(&inode->i_data);
		}
		truncate_inode_pages_final(&inode->i_data);

		goto no_delete;
	}

	if (is_bad_inode(inode))
		goto no_delete;
	dquot_initialize(inode);

	if (ext4_should_order_data(inode))
		ext4_begin_ordered_truncate(inode, 0);
	truncate_inode_pages_final(&inode->i_data);

	/*
	 * For inodes with journalled data, transaction commit could have
	 * dirtied the inode. Flush worker is ignoring it because of I_FREEING
	 * flag but we still need to remove the inode from the writeback lists.
	 */
	if (!list_empty_careful(&inode->i_io_list)) {
		WARN_ON_ONCE(!ext4_should_journal_data(inode));
		inode_io_list_del(inode);
	}

	/*
	 * Protect us against freezing - iput() caller didn't have to have any
	 * protection against it. When we are in a running transaction though,
	 * we are already protected against freezing and we cannot grab further
	 * protection due to lock ordering constraints.
	 */
	if (!ext4_journal_current_handle()) {
		sb_start_intwrite(inode->i_sb);
		freeze_protected = true;
	}

	if (!IS_NOQUOTA(inode))
		extra_credits += EXT4_MAXQUOTAS_DEL_BLOCKS(inode->i_sb);

	/*
	 * Block bitmap, group descriptor, and inode are accounted in both
	 * ext4_blocks_for_truncate() and extra_credits. So subtract 3.
	 */
	handle = ext4_journal_start(inode, EXT4_HT_TRUNCATE,
			 ext4_blocks_for_truncate(inode) + extra_credits - 3);
	if (IS_ERR(handle)) {
		ext4_std_error(inode->i_sb, PTR_ERR(handle));
		/*
		 * If we're going to skip the normal cleanup, we still need to
		 * make sure that the in-core orphan linked list is properly
		 * cleaned up.
		 */
		ext4_orphan_del(NULL, inode);
		if (freeze_protected)
			sb_end_intwrite(inode->i_sb);
		goto no_delete;
	}

	if (IS_SYNC(inode))
		ext4_handle_sync(handle);

	/*
	 * Set inode->i_size to 0 before calling ext4_truncate(). We need
	 * special handling of symlinks here because i_size is used to
	 * determine whether ext4_inode_info->i_data contains symlink data or
	 * block mappings. Setting i_size to 0 will remove its fast symlink
	 * status. Erase i_data so that it becomes a valid empty block map.
	 */
	if (ext4_inode_is_fast_symlink(inode))
		memset(EXT4_I(inode)->i_data, 0, sizeof(EXT4_I(inode)->i_data));
	inode->i_size = 0;
	err = ext4_mark_inode_dirty(handle, inode);
	if (err) {
		ext4_warning(inode->i_sb,
			     "couldn't mark inode dirty (err %d)", err);
		goto stop_handle;
	}
	if (inode->i_blocks) {
		err = ext4_truncate(inode);
		if (err) {
			ext4_error_err(inode->i_sb, -err,
				       "couldn't truncate inode %lu (err %d)",
				       inode->i_ino, err);
			goto stop_handle;
		}
	}

	/* Remove xattr references. */
	err = ext4_xattr_delete_inode(handle, inode, &ea_inode_array,
				      extra_credits);
	if (err) {
		ext4_warning(inode->i_sb, "xattr delete (err %d)", err);
stop_handle:
		ext4_journal_stop(handle);
		ext4_orphan_del(NULL, inode);
		if (freeze_protected)
			sb_end_intwrite(inode->i_sb);
		ext4_xattr_inode_array_free(ea_inode_array);
		goto no_delete;
	}

	/*
	 * Kill off the orphan record which ext4_truncate created.
	 * AKPM: I think this can be inside the above `if'.
	 * Note that ext4_orphan_del() has to be able to cope with the
	 * deletion of a non-existent orphan - this is because we don't
	 * know if ext4_truncate() actually created an orphan record.
	 * (Well, we could do this if we need to, but heck - it works)
	 */
	ext4_orphan_del(handle, inode);
	EXT4_I(inode)->i_dtime	= (__u32)ktime_get_real_seconds();

	/*
	 * One subtle ordering requirement: if anything has gone wrong
	 * (transaction abort, IO errors, whatever), then we can still
	 * do these next steps (the fs will already have been marked as
	 * having errors), but we can't free the inode if the mark_dirty
	 * fails.
	 */
	if (ext4_mark_inode_dirty(handle, inode))
		/* If that failed, just do the required in-core inode clear. */
		ext4_clear_inode(inode);
	else
		ext4_free_inode(handle, inode);
	ext4_journal_stop(handle);
	if (freeze_protected)
		sb_end_intwrite(inode->i_sb);
	ext4_xattr_inode_array_free(ea_inode_array);
	return;
no_delete:
	if (!list_empty(&EXT4_I(inode)->i_fc_list))
		ext4_fc_mark_ineligible(inode->i_sb, EXT4_FC_REASON_NOMEM);
	ext4_clear_inode(inode);	/* We must guarantee clearing of inode... */
}

#ifdef CONFIG_QUOTA
qsize_t *ext4_get_reserved_space(struct inode *inode)
{
	return &EXT4_I(inode)->i_reserved_quota;
}
#endif

/*
 * Called with i_data_sem down, which is important since we can call
 * ext4_discard_preallocations() from here.
 */
void ext4_da_update_reserve_space(struct inode *inode,
					int used, int quota_claim)
{
	struct ext4_sb_info *sbi = EXT4_SB(inode->i_sb);
	struct ext4_inode_info *ei = EXT4_I(inode);

	spin_lock(&ei->i_block_reservation_lock);
	trace_ext4_da_update_reserve_space(inode, used, quota_claim);
	if (unlikely(used > ei->i_reserved_data_blocks)) {
		ext4_warning(inode->i_sb, "%s: ino %lu, used %d "
			 "with only %d reserved data blocks",
			 __func__, inode->i_ino, used,
			 ei->i_reserved_data_blocks);
		WARN_ON(1);
		used = ei->i_reserved_data_blocks;
	}

	/* Update per-inode reservations */
	ei->i_reserved_data_blocks -= used;
	percpu_counter_sub(&sbi->s_dirtyclusters_counter, used);

	spin_unlock(&ei->i_block_reservation_lock);

	/* Update quota subsystem for data blocks */
	if (quota_claim)
		dquot_claim_block(inode, EXT4_C2B(sbi, used));
	else {
		/*
		 * We did fallocate with an offset that is already delayed
		 * allocated. So on delayed allocated writeback we should
		 * not re-claim the quota for fallocated blocks.
		 */
		dquot_release_reservation_block(inode, EXT4_C2B(sbi, used));
	}

	/*
	 * If we have done all the pending block allocations and if
	 * there aren't any writers on the inode, we can discard the
	 * inode's preallocations.
	 */
	if ((ei->i_reserved_data_blocks == 0) &&
	    !inode_is_open_for_write(inode))
		ext4_discard_preallocations(inode, 0);
}

static int __check_block_validity(struct inode *inode, const char *func,
				unsigned int line,
				struct ext4_map_blocks *map)
{
	if (ext4_has_feature_journal(inode->i_sb) &&
	    (inode->i_ino ==
	     le32_to_cpu(EXT4_SB(inode->i_sb)->s_es->s_journal_inum)))
		return 0;
	if (!ext4_inode_block_valid(inode, map->m_pblk, map->m_len)) {
		ext4_error_inode(inode, func, line, map->m_pblk,
				 "lblock %lu mapped to illegal pblock %llu "
				 "(length %d)", (unsigned long) map->m_lblk,
				 map->m_pblk, map->m_len);
		return -EFSCORRUPTED;
	}
	return 0;
}

int ext4_issue_zeroout(struct inode *inode, ext4_lblk_t lblk, ext4_fsblk_t pblk,
		       ext4_lblk_t len)
{
	int ret;

	if (IS_ENCRYPTED(inode) && S_ISREG(inode->i_mode))
		return fscrypt_zeroout_range(inode, lblk, pblk, len);

	ret = sb_issue_zeroout(inode->i_sb, pblk, len, GFP_NOFS);
	if (ret > 0)
		ret = 0;

	return ret;
}

#define check_block_validity(inode, map)	\
	__check_block_validity((inode), __func__, __LINE__, (map))

#ifdef ES_AGGRESSIVE_TEST
static void ext4_map_blocks_es_recheck(handle_t *handle,
				       struct inode *inode,
				       struct ext4_map_blocks *es_map,
				       struct ext4_map_blocks *map,
				       int flags)
{
	int retval;

	map->m_flags = 0;
	/*
	 * There is a race window that the result is not the same.
	 * e.g. xfstests #223 when dioread_nolock enables.  The reason
	 * is that we lookup a block mapping in extent status tree with
	 * out taking i_data_sem.  So at the time the unwritten extent
	 * could be converted.
	 */
	down_read(&EXT4_I(inode)->i_data_sem);
	if (ext4_test_inode_flag(inode, EXT4_INODE_EXTENTS)) {
		retval = ext4_ext_map_blocks(handle, inode, map, 0);
	} else {
		retval = ext4_ind_map_blocks(handle, inode, map, 0);
	}
	up_read((&EXT4_I(inode)->i_data_sem));

	/*
	 * We don't check m_len because extent will be collpased in status
	 * tree.  So the m_len might not equal.
	 */
	if (es_map->m_lblk != map->m_lblk ||
	    es_map->m_flags != map->m_flags ||
	    es_map->m_pblk != map->m_pblk) {
		printk("ES cache assertion failed for inode: %lu "
		       "es_cached ex [%d/%d/%llu/%x] != "
		       "found ex [%d/%d/%llu/%x] retval %d flags %x\n",
		       inode->i_ino, es_map->m_lblk, es_map->m_len,
		       es_map->m_pblk, es_map->m_flags, map->m_lblk,
		       map->m_len, map->m_pblk, map->m_flags,
		       retval, flags);
	}
}
#endif /* ES_AGGRESSIVE_TEST */

/*
 * The ext4_map_blocks() function tries to look up the requested blocks,
 * and returns if the blocks are already mapped.
 *
 * Otherwise it takes the write lock of the i_data_sem and allocate blocks
 * and store the allocated blocks in the result buffer head and mark it
 * mapped.
 *
 * If file type is extents based, it will call ext4_ext_map_blocks(),
 * Otherwise, call with ext4_ind_map_blocks() to handle indirect mapping
 * based files
 *
 * On success, it returns the number of blocks being mapped or allocated.  if
 * create==0 and the blocks are pre-allocated and unwritten, the resulting @map
 * is marked as unwritten. If the create == 1, it will mark @map as mapped.
 *
 * It returns 0 if plain look up failed (blocks have not been allocated), in
 * that case, @map is returned as unmapped but we still do fill map->m_len to
 * indicate the length of a hole starting at map->m_lblk.
 *
 * It returns the error in case of allocation failure.
 */
int ext4_map_blocks(handle_t *handle, struct inode *inode,
		    struct ext4_map_blocks *map, int flags)
{
	struct extent_status es;
	int retval;
	int ret = 0;
#ifdef ES_AGGRESSIVE_TEST
	struct ext4_map_blocks orig_map;

	memcpy(&orig_map, map, sizeof(*map));
#endif

	map->m_flags = 0;
	ext_debug(inode, "flag 0x%x, max_blocks %u, logical block %lu\n",
		  flags, map->m_len, (unsigned long) map->m_lblk);

	/*
	 * ext4_map_blocks returns an int, and m_len is an unsigned int
	 */
	if (unlikely(map->m_len > INT_MAX))
		map->m_len = INT_MAX;

	/* We can handle the block number less than EXT_MAX_BLOCKS */
	if (unlikely(map->m_lblk >= EXT_MAX_BLOCKS))
		return -EFSCORRUPTED;

	/* Lookup extent status tree firstly */
	if (!(EXT4_SB(inode->i_sb)->s_mount_state & EXT4_FC_REPLAY) &&
	    ext4_es_lookup_extent(inode, map->m_lblk, NULL, &es)) {
		if (ext4_es_is_written(&es) || ext4_es_is_unwritten(&es)) {
			map->m_pblk = ext4_es_pblock(&es) +
					map->m_lblk - es.es_lblk;
			map->m_flags |= ext4_es_is_written(&es) ?
					EXT4_MAP_MAPPED : EXT4_MAP_UNWRITTEN;
			retval = es.es_len - (map->m_lblk - es.es_lblk);
			if (retval > map->m_len)
				retval = map->m_len;
			map->m_len = retval;
		} else if (ext4_es_is_delayed(&es) || ext4_es_is_hole(&es)) {
			map->m_pblk = 0;
			retval = es.es_len - (map->m_lblk - es.es_lblk);
			if (retval > map->m_len)
				retval = map->m_len;
			map->m_len = retval;
			retval = 0;
		} else {
			BUG();
		}
#ifdef ES_AGGRESSIVE_TEST
		ext4_map_blocks_es_recheck(handle, inode, map,
					   &orig_map, flags);
#endif
		goto found;
	}

	/*
	 * Try to see if we can get the block without requesting a new
	 * file system block.
	 */
	down_read(&EXT4_I(inode)->i_data_sem);
	if (ext4_test_inode_flag(inode, EXT4_INODE_EXTENTS)) {
		retval = ext4_ext_map_blocks(handle, inode, map, 0);
	} else {
		retval = ext4_ind_map_blocks(handle, inode, map, 0);
	}
	if (retval > 0) {
		unsigned int status;

		if (unlikely(retval != map->m_len)) {
			ext4_warning(inode->i_sb,
				     "ES len assertion failed for inode "
				     "%lu: retval %d != map->m_len %d",
				     inode->i_ino, retval, map->m_len);
			WARN_ON(1);
		}

		status = map->m_flags & EXT4_MAP_UNWRITTEN ?
				EXTENT_STATUS_UNWRITTEN : EXTENT_STATUS_WRITTEN;
		if (!(flags & EXT4_GET_BLOCKS_DELALLOC_RESERVE) &&
		    !(status & EXTENT_STATUS_WRITTEN) &&
		    ext4_es_scan_range(inode, &ext4_es_is_delayed, map->m_lblk,
				       map->m_lblk + map->m_len - 1))
			status |= EXTENT_STATUS_DELAYED;
		ret = ext4_es_insert_extent(inode, map->m_lblk,
					    map->m_len, map->m_pblk, status);
		if (ret < 0)
			retval = ret;
	}
	up_read((&EXT4_I(inode)->i_data_sem));

found:
	if (retval > 0 && map->m_flags & EXT4_MAP_MAPPED) {
		ret = check_block_validity(inode, map);
		if (ret != 0)
			return ret;
	}

	/* If it is only a block(s) look up */
	if ((flags & EXT4_GET_BLOCKS_CREATE) == 0)
		return retval;

	/*
	 * Returns if the blocks have already allocated
	 *
	 * Note that if blocks have been preallocated
	 * ext4_ext_get_block() returns the create = 0
	 * with buffer head unmapped.
	 */
	if (retval > 0 && map->m_flags & EXT4_MAP_MAPPED)
		/*
		 * If we need to convert extent to unwritten
		 * we continue and do the actual work in
		 * ext4_ext_map_blocks()
		 */
		if (!(flags & EXT4_GET_BLOCKS_CONVERT_UNWRITTEN))
			return retval;

	/*
	 * Here we clear m_flags because after allocating an new extent,
	 * it will be set again.
	 */
	map->m_flags &= ~EXT4_MAP_FLAGS;

	/*
	 * New blocks allocate and/or writing to unwritten extent
	 * will possibly result in updating i_data, so we take
	 * the write lock of i_data_sem, and call get_block()
	 * with create == 1 flag.
	 */
	down_write(&EXT4_I(inode)->i_data_sem);

	/*
	 * We need to check for EXT4 here because migrate
	 * could have changed the inode type in between
	 */
	if (ext4_test_inode_flag(inode, EXT4_INODE_EXTENTS)) {
		retval = ext4_ext_map_blocks(handle, inode, map, flags);
	} else {
		retval = ext4_ind_map_blocks(handle, inode, map, flags);

		if (retval > 0 && map->m_flags & EXT4_MAP_NEW) {
			/*
			 * We allocated new blocks which will result in
			 * i_data's format changing.  Force the migrate
			 * to fail by clearing migrate flags
			 */
			ext4_clear_inode_state(inode, EXT4_STATE_EXT_MIGRATE);
		}

		/*
		 * Update reserved blocks/metadata blocks after successful
		 * block allocation which had been deferred till now. We don't
		 * support fallocate for non extent files. So we can update
		 * reserve space here.
		 */
		if ((retval > 0) &&
			(flags & EXT4_GET_BLOCKS_DELALLOC_RESERVE))
			ext4_da_update_reserve_space(inode, retval, 1);
	}

	if (retval > 0) {
		unsigned int status;

		if (unlikely(retval != map->m_len)) {
			ext4_warning(inode->i_sb,
				     "ES len assertion failed for inode "
				     "%lu: retval %d != map->m_len %d",
				     inode->i_ino, retval, map->m_len);
			WARN_ON(1);
		}

		/*
		 * We have to zeroout blocks before inserting them into extent
		 * status tree. Otherwise someone could look them up there and
		 * use them before they are really zeroed. We also have to
		 * unmap metadata before zeroing as otherwise writeback can
		 * overwrite zeros with stale data from block device.
		 */
		if (flags & EXT4_GET_BLOCKS_ZERO &&
		    map->m_flags & EXT4_MAP_MAPPED &&
		    map->m_flags & EXT4_MAP_NEW) {
			ret = ext4_issue_zeroout(inode, map->m_lblk,
						 map->m_pblk, map->m_len);
			if (ret) {
				retval = ret;
				goto out_sem;
			}
		}

		/*
		 * If the extent has been zeroed out, we don't need to update
		 * extent status tree.
		 */
		if ((flags & EXT4_GET_BLOCKS_PRE_IO) &&
		    ext4_es_lookup_extent(inode, map->m_lblk, NULL, &es)) {
			if (ext4_es_is_written(&es))
				goto out_sem;
		}
		status = map->m_flags & EXT4_MAP_UNWRITTEN ?
				EXTENT_STATUS_UNWRITTEN : EXTENT_STATUS_WRITTEN;
		if (!(flags & EXT4_GET_BLOCKS_DELALLOC_RESERVE) &&
		    !(status & EXTENT_STATUS_WRITTEN) &&
		    ext4_es_scan_range(inode, &ext4_es_is_delayed, map->m_lblk,
				       map->m_lblk + map->m_len - 1))
			status |= EXTENT_STATUS_DELAYED;
		ret = ext4_es_insert_extent(inode, map->m_lblk, map->m_len,
					    map->m_pblk, status);
		if (ret < 0) {
			retval = ret;
			goto out_sem;
		}
	}

out_sem:
	up_write((&EXT4_I(inode)->i_data_sem));
	if (retval > 0 && map->m_flags & EXT4_MAP_MAPPED) {
		ret = check_block_validity(inode, map);
		if (ret != 0)
			return ret;

		/*
		 * Inodes with freshly allocated blocks where contents will be
		 * visible after transaction commit must be on transaction's
		 * ordered data list.
		 */
		if (map->m_flags & EXT4_MAP_NEW &&
		    !(map->m_flags & EXT4_MAP_UNWRITTEN) &&
		    !(flags & EXT4_GET_BLOCKS_ZERO) &&
		    !ext4_is_quota_file(inode) &&
		    ext4_should_order_data(inode)) {
			loff_t start_byte =
				(loff_t)map->m_lblk << inode->i_blkbits;
			loff_t length = (loff_t)map->m_len << inode->i_blkbits;

			if (flags & EXT4_GET_BLOCKS_IO_SUBMIT)
				ret = ext4_jbd2_inode_add_wait(handle, inode,
						start_byte, length);
			else
				ret = ext4_jbd2_inode_add_write(handle, inode,
						start_byte, length);
			if (ret)
				return ret;
		}
		ext4_fc_track_range(handle, inode, map->m_lblk,
			    map->m_lblk + map->m_len - 1);
	}

	if (retval < 0)
		ext_debug(inode, "failed with err %d\n", retval);
	return retval;
}

/*
 * Update EXT4_MAP_FLAGS in bh->b_state. For buffer heads attached to pages
 * we have to be careful as someone else may be manipulating b_state as well.
 */
static void ext4_update_bh_state(struct buffer_head *bh, unsigned long flags)
{
	unsigned long old_state;
	unsigned long new_state;

	flags &= EXT4_MAP_FLAGS;

	/* Dummy buffer_head? Set non-atomically. */
	if (!bh->b_page) {
		bh->b_state = (bh->b_state & ~EXT4_MAP_FLAGS) | flags;
		return;
	}
	/*
	 * Someone else may be modifying b_state. Be careful! This is ugly but
	 * once we get rid of using bh as a container for mapping information
	 * to pass to / from get_block functions, this can go away.
	 */
	do {
		old_state = READ_ONCE(bh->b_state);
		new_state = (old_state & ~EXT4_MAP_FLAGS) | flags;
	} while (unlikely(
		 cmpxchg(&bh->b_state, old_state, new_state) != old_state));
}

static int _ext4_get_block(struct inode *inode, sector_t iblock,
			   struct buffer_head *bh, int flags)
{
	struct ext4_map_blocks map;
	int ret = 0;

	if (ext4_has_inline_data(inode))
		return -ERANGE;

	map.m_lblk = iblock;
	map.m_len = bh->b_size >> inode->i_blkbits;

	ret = ext4_map_blocks(ext4_journal_current_handle(), inode, &map,
			      flags);
	if (ret > 0) {
		map_bh(bh, inode->i_sb, map.m_pblk);
		ext4_update_bh_state(bh, map.m_flags);
		bh->b_size = inode->i_sb->s_blocksize * map.m_len;
		ret = 0;
	} else if (ret == 0) {
		/* hole case, need to fill in bh->b_size */
		bh->b_size = inode->i_sb->s_blocksize * map.m_len;
	}
	return ret;
}

int ext4_get_block(struct inode *inode, sector_t iblock,
		   struct buffer_head *bh, int create)
{
	return _ext4_get_block(inode, iblock, bh,
			       create ? EXT4_GET_BLOCKS_CREATE : 0);
}

/*
 * Get block function used when preparing for buffered write if we require
 * creating an unwritten extent if blocks haven't been allocated.  The extent
 * will be converted to written after the IO is complete.
 */
int ext4_get_block_unwritten(struct inode *inode, sector_t iblock,
			     struct buffer_head *bh_result, int create)
{
	ext4_debug("ext4_get_block_unwritten: inode %lu, create flag %d\n",
		   inode->i_ino, create);
	return _ext4_get_block(inode, iblock, bh_result,
			       EXT4_GET_BLOCKS_IO_CREATE_EXT);
}

/* Maximum number of blocks we map for direct IO at once. */
#define DIO_MAX_BLOCKS 4096

/*
 * `handle' can be NULL if create is zero
 */
struct buffer_head *ext4_getblk(handle_t *handle, struct inode *inode,
				ext4_lblk_t block, int map_flags)
{
	struct ext4_map_blocks map;
	struct buffer_head *bh;
	int create = map_flags & EXT4_GET_BLOCKS_CREATE;
	int err;

	ASSERT((EXT4_SB(inode->i_sb)->s_mount_state & EXT4_FC_REPLAY)
		    || handle != NULL || create == 0);

	map.m_lblk = block;
	map.m_len = 1;
	err = ext4_map_blocks(handle, inode, &map, map_flags);

	if (err == 0)
		return create ? ERR_PTR(-ENOSPC) : NULL;
	if (err < 0)
		return ERR_PTR(err);

	bh = sb_getblk(inode->i_sb, map.m_pblk);
	if (unlikely(!bh))
		return ERR_PTR(-ENOMEM);
	if (map.m_flags & EXT4_MAP_NEW) {
		ASSERT(create != 0);
		ASSERT((EXT4_SB(inode->i_sb)->s_mount_state & EXT4_FC_REPLAY)
			    || (handle != NULL));

		/*
		 * Now that we do not always journal data, we should
		 * keep in mind whether this should always journal the
		 * new buffer as metadata.  For now, regular file
		 * writes use ext4_get_block instead, so it's not a
		 * problem.
		 */
		lock_buffer(bh);
		BUFFER_TRACE(bh, "call get_create_access");
		err = ext4_journal_get_create_access(handle, bh);
		if (unlikely(err)) {
			unlock_buffer(bh);
			goto errout;
		}
		if (!buffer_uptodate(bh)) {
			memset(bh->b_data, 0, inode->i_sb->s_blocksize);
			set_buffer_uptodate(bh);
		}
		unlock_buffer(bh);
		BUFFER_TRACE(bh, "call ext4_handle_dirty_metadata");
		err = ext4_handle_dirty_metadata(handle, inode, bh);
		if (unlikely(err))
			goto errout;
	} else
		BUFFER_TRACE(bh, "not a new buffer");
	return bh;
errout:
	brelse(bh);
	return ERR_PTR(err);
}

struct buffer_head *ext4_bread(handle_t *handle, struct inode *inode,
			       ext4_lblk_t block, int map_flags)
{
	struct buffer_head *bh;
	int ret;

	bh = ext4_getblk(handle, inode, block, map_flags);
	if (IS_ERR(bh))
		return bh;
	if (!bh || ext4_buffer_uptodate(bh))
		return bh;

	ret = ext4_read_bh_lock(bh, REQ_META | REQ_PRIO, true);
	if (ret) {
		put_bh(bh);
		return ERR_PTR(ret);
	}
	return bh;
}

/* Read a contiguous batch of blocks. */
int ext4_bread_batch(struct inode *inode, ext4_lblk_t block, int bh_count,
		     bool wait, struct buffer_head **bhs)
{
	int i, err;

	for (i = 0; i < bh_count; i++) {
		bhs[i] = ext4_getblk(NULL, inode, block + i, 0 /* map_flags */);
		if (IS_ERR(bhs[i])) {
			err = PTR_ERR(bhs[i]);
			bh_count = i;
			goto out_brelse;
		}
	}

	for (i = 0; i < bh_count; i++)
		/* Note that NULL bhs[i] is valid because of holes. */
		if (bhs[i] && !ext4_buffer_uptodate(bhs[i]))
			ext4_read_bh_lock(bhs[i], REQ_META | REQ_PRIO, false);

	if (!wait)
		return 0;

	for (i = 0; i < bh_count; i++)
		if (bhs[i])
			wait_on_buffer(bhs[i]);

	for (i = 0; i < bh_count; i++) {
		if (bhs[i] && !buffer_uptodate(bhs[i])) {
			err = -EIO;
			goto out_brelse;
		}
	}
	return 0;

out_brelse:
	for (i = 0; i < bh_count; i++) {
		brelse(bhs[i]);
		bhs[i] = NULL;
	}
	return err;
}

int ext4_walk_page_buffers(handle_t *handle,
			   struct buffer_head *head,
			   unsigned from,
			   unsigned to,
			   int *partial,
			   int (*fn)(handle_t *handle,
				     struct buffer_head *bh))
{
	struct buffer_head *bh;
	unsigned block_start, block_end;
	unsigned blocksize = head->b_size;
	int err, ret = 0;
	struct buffer_head *next;

	for (bh = head, block_start = 0;
	     ret == 0 && (bh != head || !block_start);
	     block_start = block_end, bh = next) {
		next = bh->b_this_page;
		block_end = block_start + blocksize;
		if (block_end <= from || block_start >= to) {
			if (partial && !buffer_uptodate(bh))
				*partial = 1;
			continue;
		}
		err = (*fn)(handle, bh);
		if (!ret)
			ret = err;
	}
	return ret;
}

/*
 * To preserve ordering, it is essential that the hole instantiation and
 * the data write be encapsulated in a single transaction.  We cannot
 * close off a transaction and start a new one between the ext4_get_block()
 * and the commit_write().  So doing the jbd2_journal_start at the start of
 * prepare_write() is the right place.
 *
 * Also, this function can nest inside ext4_writepage().  In that case, we
 * *know* that ext4_writepage() has generated enough buffer credits to do the
 * whole page.  So we won't block on the journal in that case, which is good,
 * because the caller may be PF_MEMALLOC.
 *
 * By accident, ext4 can be reentered when a transaction is open via
 * quota file writes.  If we were to commit the transaction while thus
 * reentered, there can be a deadlock - we would be holding a quota
 * lock, and the commit would never complete if another thread had a
 * transaction open and was blocking on the quota lock - a ranking
 * violation.
 *
 * So what we do is to rely on the fact that jbd2_journal_stop/journal_start
 * will _not_ run commit under these circumstances because handle->h_ref
 * is elevated.  We'll still have enough credits for the tiny quotafile
 * write.
 */
int do_journal_get_write_access(handle_t *handle,
				struct buffer_head *bh)
{
	int dirty = buffer_dirty(bh);
	int ret;

	if (!buffer_mapped(bh) || buffer_freed(bh))
		return 0;
	/*
	 * __block_write_begin() could have dirtied some buffers. Clean
	 * the dirty bit as jbd2_journal_get_write_access() could complain
	 * otherwise about fs integrity issues. Setting of the dirty bit
	 * by __block_write_begin() isn't a real problem here as we clear
	 * the bit before releasing a page lock and thus writeback cannot
	 * ever write the buffer.
	 */
	if (dirty)
		clear_buffer_dirty(bh);
	BUFFER_TRACE(bh, "get write access");
	ret = ext4_journal_get_write_access(handle, bh);
	if (!ret && dirty)
		ret = ext4_handle_dirty_metadata(handle, NULL, bh);
	return ret;
}

#ifdef CONFIG_FS_ENCRYPTION
static int ext4_block_write_begin(struct page *page, loff_t pos, unsigned len,
				  get_block_t *get_block)
{
	unsigned from = pos & (PAGE_SIZE - 1);
	unsigned to = from + len;
	struct inode *inode = page->mapping->host;
	unsigned block_start, block_end;
	sector_t block;
	int err = 0;
	unsigned blocksize = inode->i_sb->s_blocksize;
	unsigned bbits;
	struct buffer_head *bh, *head, *wait[2];
	int nr_wait = 0;
	int i;

	BUG_ON(!PageLocked(page));
	BUG_ON(from > PAGE_SIZE);
	BUG_ON(to > PAGE_SIZE);
	BUG_ON(from > to);

	if (!page_has_buffers(page))
		create_empty_buffers(page, blocksize, 0);
	head = page_buffers(page);
	bbits = ilog2(blocksize);
	block = (sector_t)page->index << (PAGE_SHIFT - bbits);

	for (bh = head, block_start = 0; bh != head || !block_start;
	    block++, block_start = block_end, bh = bh->b_this_page) {
		block_end = block_start + blocksize;
		if (block_end <= from || block_start >= to) {
			if (PageUptodate(page)) {
				set_buffer_uptodate(bh);
			}
			continue;
		}
		if (buffer_new(bh))
			clear_buffer_new(bh);
		if (!buffer_mapped(bh)) {
			WARN_ON(bh->b_size != blocksize);
			err = get_block(inode, block, bh, 1);
			if (err)
				break;
			if (buffer_new(bh)) {
				if (PageUptodate(page)) {
					clear_buffer_new(bh);
					set_buffer_uptodate(bh);
					mark_buffer_dirty(bh);
					continue;
				}
				if (block_end > to || block_start < from)
					zero_user_segments(page, to, block_end,
							   block_start, from);
				continue;
			}
		}
		if (PageUptodate(page)) {
			set_buffer_uptodate(bh);
			continue;
		}
		if (!buffer_uptodate(bh) && !buffer_delay(bh) &&
		    !buffer_unwritten(bh) &&
		    (block_start < from || block_end > to)) {
			ext4_read_bh_lock(bh, 0, false);
			wait[nr_wait++] = bh;
		}
	}
	/*
	 * If we issued read requests, let them complete.
	 */
	for (i = 0; i < nr_wait; i++) {
		wait_on_buffer(wait[i]);
		if (!buffer_uptodate(wait[i]))
			err = -EIO;
	}
	if (unlikely(err)) {
		page_zero_new_buffers(page, from, to);
	} else if (fscrypt_inode_uses_fs_layer_crypto(inode)) {
		for (i = 0; i < nr_wait; i++) {
			int err2;

			err2 = fscrypt_decrypt_pagecache_blocks(page, blocksize,
								bh_offset(wait[i]));
			if (err2) {
				clear_buffer_uptodate(wait[i]);
				err = err2;
			}
		}
	}

	return err;
}
#endif

static int ext4_write_begin(struct file *file, struct address_space *mapping,
			    loff_t pos, unsigned len, unsigned flags,
			    struct page **pagep, void **fsdata)
{
	struct inode *inode = mapping->host;
	int ret, needed_blocks;
	handle_t *handle;
	int retries = 0;
	struct page *page;
	pgoff_t index;
	unsigned from, to;

	if (unlikely(ext4_forced_shutdown(EXT4_SB(inode->i_sb))))
		return -EIO;

	trace_ext4_write_begin(inode, pos, len, flags);
	/*
	 * Reserve one block more for addition to orphan list in case
	 * we allocate blocks but write fails for some reason
	 */
	needed_blocks = ext4_writepage_trans_blocks(inode) + 1;
	index = pos >> PAGE_SHIFT;
	from = pos & (PAGE_SIZE - 1);
	to = from + len;

	if (ext4_test_inode_state(inode, EXT4_STATE_MAY_INLINE_DATA)) {
		ret = ext4_try_to_write_inline_data(mapping, inode, pos, len,
						    flags, pagep);
		if (ret < 0)
			return ret;
		if (ret == 1)
			return 0;
	}

	/*
	 * grab_cache_page_write_begin() can take a long time if the
	 * system is thrashing due to memory pressure, or if the page
	 * is being written back.  So grab it first before we start
	 * the transaction handle.  This also allows us to allocate
	 * the page (if needed) without using GFP_NOFS.
	 */
retry_grab:
	page = grab_cache_page_write_begin(mapping, index, flags);
	if (!page)
		return -ENOMEM;
	unlock_page(page);

retry_journal:
	handle = ext4_journal_start(inode, EXT4_HT_WRITE_PAGE, needed_blocks);
	if (IS_ERR(handle)) {
		put_page(page);
		return PTR_ERR(handle);
	}

	lock_page(page);
	if (page->mapping != mapping) {
		/* The page got truncated from under us */
		unlock_page(page);
		put_page(page);
		ext4_journal_stop(handle);
		goto retry_grab;
	}
	/* In case writeback began while the page was unlocked */
	wait_for_stable_page(page);

#ifdef CONFIG_FS_ENCRYPTION
	if (ext4_should_dioread_nolock(inode))
		ret = ext4_block_write_begin(page, pos, len,
					     ext4_get_block_unwritten);
	else
		ret = ext4_block_write_begin(page, pos, len,
					     ext4_get_block);
#else
	if (ext4_should_dioread_nolock(inode))
		ret = __block_write_begin(page, pos, len,
					  ext4_get_block_unwritten);
	else
		ret = __block_write_begin(page, pos, len, ext4_get_block);
#endif
	if (!ret && ext4_should_journal_data(inode)) {
		ret = ext4_walk_page_buffers(handle, page_buffers(page),
					     from, to, NULL,
					     do_journal_get_write_access);
	}

	if (ret) {
		bool extended = (pos + len > inode->i_size) &&
				!ext4_verity_in_progress(inode);

		unlock_page(page);
		/*
		 * __block_write_begin may have instantiated a few blocks
		 * outside i_size.  Trim these off again. Don't need
		 * i_size_read because we hold i_mutex.
		 *
		 * Add inode to orphan list in case we crash before
		 * truncate finishes
		 */
		if (extended && ext4_can_truncate(inode))
			ext4_orphan_add(handle, inode);

		ext4_journal_stop(handle);
		if (extended) {
			ext4_truncate_failed_write(inode);
			/*
			 * If truncate failed early the inode might
			 * still be on the orphan list; we need to
			 * make sure the inode is removed from the
			 * orphan list in that case.
			 */
			if (inode->i_nlink)
				ext4_orphan_del(NULL, inode);
		}

		if (ret == -ENOSPC &&
		    ext4_should_retry_alloc(inode->i_sb, &retries))
			goto retry_journal;
		put_page(page);
		return ret;
	}
	*pagep = page;
	return ret;
}

/* For write_end() in data=journal mode */
static int write_end_fn(handle_t *handle, struct buffer_head *bh)
{
	int ret;
	if (!buffer_mapped(bh) || buffer_freed(bh))
		return 0;
	set_buffer_uptodate(bh);
	ret = ext4_handle_dirty_metadata(handle, NULL, bh);
	clear_buffer_meta(bh);
	clear_buffer_prio(bh);
	return ret;
}

/*
 * We need to pick up the new inode size which generic_commit_write gave us
 * `file' can be NULL - eg, when called from page_symlink().
 *
 * ext4 never places buffers on inode->i_mapping->private_list.  metadata
 * buffers are managed internally.
 */
static int ext4_write_end(struct file *file,
			  struct address_space *mapping,
			  loff_t pos, unsigned len, unsigned copied,
			  struct page *page, void *fsdata)
{
	handle_t *handle = ext4_journal_current_handle();
	struct inode *inode = mapping->host;
	loff_t old_size = inode->i_size;
	int ret = 0, ret2;
	int i_size_changed = 0;
	int inline_data = ext4_has_inline_data(inode);
	bool verity = ext4_verity_in_progress(inode);

	trace_ext4_write_end(inode, pos, len, copied);
	if (inline_data) {
		ret = ext4_write_inline_data_end(inode, pos, len,
						 copied, page);
		if (ret < 0) {
			unlock_page(page);
			put_page(page);
			goto errout;
		}
		copied = ret;
	} else
		copied = block_write_end(file, mapping, pos,
					 len, copied, page, fsdata);
	/*
	 * it's important to update i_size while still holding page lock:
	 * page writeout could otherwise come in and zero beyond i_size.
	 *
	 * If FS_IOC_ENABLE_VERITY is running on this inode, then Merkle tree
	 * blocks are being written past EOF, so skip the i_size update.
	 */
	if (!verity)
		i_size_changed = ext4_update_inode_size(inode, pos + copied);
	unlock_page(page);
	put_page(page);

	if (old_size < pos && !verity)
		pagecache_isize_extended(inode, old_size, pos);
	/*
	 * Don't mark the inode dirty under page lock. First, it unnecessarily
	 * makes the holding time of page lock longer. Second, it forces lock
	 * ordering of page lock and transaction start for journaling
	 * filesystems.
	 */
	if (i_size_changed || inline_data)
		ret = ext4_mark_inode_dirty(handle, inode);

	if (pos + len > inode->i_size && !verity && ext4_can_truncate(inode))
		/* if we have allocated more blocks and copied
		 * less. We will have blocks allocated outside
		 * inode->i_size. So truncate them
		 */
		ext4_orphan_add(handle, inode);
errout:
	ret2 = ext4_journal_stop(handle);
	if (!ret)
		ret = ret2;

	if (pos + len > inode->i_size && !verity) {
		ext4_truncate_failed_write(inode);
		/*
		 * If truncate failed early the inode might still be
		 * on the orphan list; we need to make sure the inode
		 * is removed from the orphan list in that case.
		 */
		if (inode->i_nlink)
			ext4_orphan_del(NULL, inode);
	}

	return ret ? ret : copied;
}

/*
 * This is a private version of page_zero_new_buffers() which doesn't
 * set the buffer to be dirty, since in data=journalled mode we need
 * to call ext4_handle_dirty_metadata() instead.
 */
static void ext4_journalled_zero_new_buffers(handle_t *handle,
					    struct page *page,
					    unsigned from, unsigned to)
{
	unsigned int block_start = 0, block_end;
	struct buffer_head *head, *bh;

	bh = head = page_buffers(page);
	do {
		block_end = block_start + bh->b_size;
		if (buffer_new(bh)) {
			if (block_end > from && block_start < to) {
				if (!PageUptodate(page)) {
					unsigned start, size;

					start = max(from, block_start);
					size = min(to, block_end) - start;

					zero_user(page, start, size);
					write_end_fn(handle, bh);
				}
				clear_buffer_new(bh);
			}
		}
		block_start = block_end;
		bh = bh->b_this_page;
	} while (bh != head);
}

static int ext4_journalled_write_end(struct file *file,
				     struct address_space *mapping,
				     loff_t pos, unsigned len, unsigned copied,
				     struct page *page, void *fsdata)
{
	handle_t *handle = ext4_journal_current_handle();
	struct inode *inode = mapping->host;
	loff_t old_size = inode->i_size;
	int ret = 0, ret2;
	int partial = 0;
	unsigned from, to;
	int size_changed = 0;
	int inline_data = ext4_has_inline_data(inode);
	bool verity = ext4_verity_in_progress(inode);

	trace_ext4_journalled_write_end(inode, pos, len, copied);
	from = pos & (PAGE_SIZE - 1);
	to = from + len;

	BUG_ON(!ext4_handle_valid(handle));

	if (inline_data) {
		ret = ext4_write_inline_data_end(inode, pos, len,
						 copied, page);
		if (ret < 0) {
			unlock_page(page);
			put_page(page);
			goto errout;
		}
		copied = ret;
	} else if (unlikely(copied < len) && !PageUptodate(page)) {
		copied = 0;
		ext4_journalled_zero_new_buffers(handle, page, from, to);
	} else {
		if (unlikely(copied < len))
			ext4_journalled_zero_new_buffers(handle, page,
							 from + copied, to);
		ret = ext4_walk_page_buffers(handle, page_buffers(page), from,
					     from + copied, &partial,
					     write_end_fn);
		if (!partial)
			SetPageUptodate(page);
	}
	if (!verity)
		size_changed = ext4_update_inode_size(inode, pos + copied);
	ext4_set_inode_state(inode, EXT4_STATE_JDATA);
	EXT4_I(inode)->i_datasync_tid = handle->h_transaction->t_tid;
	unlock_page(page);
	put_page(page);

	if (old_size < pos && !verity)
		pagecache_isize_extended(inode, old_size, pos);

	if (size_changed || inline_data) {
		ret2 = ext4_mark_inode_dirty(handle, inode);
		if (!ret)
			ret = ret2;
	}

	if (pos + len > inode->i_size && !verity && ext4_can_truncate(inode))
		/* if we have allocated more blocks and copied
		 * less. We will have blocks allocated outside
		 * inode->i_size. So truncate them
		 */
		ext4_orphan_add(handle, inode);

errout:
	ret2 = ext4_journal_stop(handle);
	if (!ret)
		ret = ret2;
	if (pos + len > inode->i_size && !verity) {
		ext4_truncate_failed_write(inode);
		/*
		 * If truncate failed early the inode might still be
		 * on the orphan list; we need to make sure the inode
		 * is removed from the orphan list in that case.
		 */
		if (inode->i_nlink)
			ext4_orphan_del(NULL, inode);
	}

	return ret ? ret : copied;
}

/*
 * Reserve space for a single cluster
 */
static int ext4_da_reserve_space(struct inode *inode)
{
	struct ext4_sb_info *sbi = EXT4_SB(inode->i_sb);
	struct ext4_inode_info *ei = EXT4_I(inode);
	int ret;

	/*
	 * We will charge metadata quota at writeout time; this saves
	 * us from metadata over-estimation, though we may go over by
	 * a small amount in the end.  Here we just reserve for data.
	 */
	ret = dquot_reserve_block(inode, EXT4_C2B(sbi, 1));
	if (ret)
		return ret;

	spin_lock(&ei->i_block_reservation_lock);
	if (ext4_claim_free_clusters(sbi, 1, 0)) {
		spin_unlock(&ei->i_block_reservation_lock);
		dquot_release_reservation_block(inode, EXT4_C2B(sbi, 1));
		return -ENOSPC;
	}
	ei->i_reserved_data_blocks++;
	trace_ext4_da_reserve_space(inode);
	spin_unlock(&ei->i_block_reservation_lock);

	return 0;       /* success */
}

void ext4_da_release_space(struct inode *inode, int to_free)
{
	struct ext4_sb_info *sbi = EXT4_SB(inode->i_sb);
	struct ext4_inode_info *ei = EXT4_I(inode);

	if (!to_free)
		return;		/* Nothing to release, exit */

	spin_lock(&EXT4_I(inode)->i_block_reservation_lock);

	trace_ext4_da_release_space(inode, to_free);
	if (unlikely(to_free > ei->i_reserved_data_blocks)) {
		/*
		 * if there aren't enough reserved blocks, then the
		 * counter is messed up somewhere.  Since this
		 * function is called from invalidate page, it's
		 * harmless to return without any action.
		 */
		ext4_warning(inode->i_sb, "ext4_da_release_space: "
			 "ino %lu, to_free %d with only %d reserved "
			 "data blocks", inode->i_ino, to_free,
			 ei->i_reserved_data_blocks);
		WARN_ON(1);
		to_free = ei->i_reserved_data_blocks;
	}
	ei->i_reserved_data_blocks -= to_free;

	/* update fs dirty data blocks counter */
	percpu_counter_sub(&sbi->s_dirtyclusters_counter, to_free);

	spin_unlock(&EXT4_I(inode)->i_block_reservation_lock);

	dquot_release_reservation_block(inode, EXT4_C2B(sbi, to_free));
}

/*
 * Delayed allocation stuff
 */

struct mpage_da_data {
	struct inode *inode;
	struct writeback_control *wbc;

	pgoff_t first_page;	/* The first page to write */
	pgoff_t next_page;	/* Current page to examine */
	pgoff_t last_page;	/* Last page to examine */
	/*
	 * Extent to map - this can be after first_page because that can be
	 * fully mapped. We somewhat abuse m_flags to store whether the extent
	 * is delalloc or unwritten.
	 */
	struct ext4_map_blocks map;
	struct ext4_io_submit io_submit;	/* IO submission data */
	unsigned int do_map:1;
	unsigned int scanned_until_end:1;
};

static void mpage_release_unused_pages(struct mpage_da_data *mpd,
				       bool invalidate)
{
	int nr_pages, i;
	pgoff_t index, end;
	struct pagevec pvec;
	struct inode *inode = mpd->inode;
	struct address_space *mapping = inode->i_mapping;

	/* This is necessary when next_page == 0. */
	if (mpd->first_page >= mpd->next_page)
		return;

	mpd->scanned_until_end = 0;
	index = mpd->first_page;
	end   = mpd->next_page - 1;
	if (invalidate) {
		ext4_lblk_t start, last;
		start = index << (PAGE_SHIFT - inode->i_blkbits);
		last = end << (PAGE_SHIFT - inode->i_blkbits);
		ext4_es_remove_extent(inode, start, last - start + 1);
	}

	pagevec_init(&pvec);
	while (index <= end) {
		nr_pages = pagevec_lookup_range(&pvec, mapping, &index, end);
		if (nr_pages == 0)
			break;
		for (i = 0; i < nr_pages; i++) {
			struct page *page = pvec.pages[i];

			BUG_ON(!PageLocked(page));
			BUG_ON(PageWriteback(page));
			if (invalidate) {
				if (page_mapped(page))
					clear_page_dirty_for_io(page);
				block_invalidatepage(page, 0, PAGE_SIZE);
				ClearPageUptodate(page);
			}
			unlock_page(page);
		}
		pagevec_release(&pvec);
	}
}

static void ext4_print_free_blocks(struct inode *inode)
{
	struct ext4_sb_info *sbi = EXT4_SB(inode->i_sb);
	struct super_block *sb = inode->i_sb;
	struct ext4_inode_info *ei = EXT4_I(inode);

	ext4_msg(sb, KERN_CRIT, "Total free blocks count %lld",
	       EXT4_C2B(EXT4_SB(inode->i_sb),
			ext4_count_free_clusters(sb)));
	ext4_msg(sb, KERN_CRIT, "Free/Dirty block details");
	ext4_msg(sb, KERN_CRIT, "free_blocks=%lld",
	       (long long) EXT4_C2B(EXT4_SB(sb),
		percpu_counter_sum(&sbi->s_freeclusters_counter)));
	ext4_msg(sb, KERN_CRIT, "dirty_blocks=%lld",
	       (long long) EXT4_C2B(EXT4_SB(sb),
		percpu_counter_sum(&sbi->s_dirtyclusters_counter)));
	ext4_msg(sb, KERN_CRIT, "Block reservation details");
	ext4_msg(sb, KERN_CRIT, "i_reserved_data_blocks=%u",
		 ei->i_reserved_data_blocks);
	return;
}

static int ext4_bh_delay_or_unwritten(handle_t *handle, struct buffer_head *bh)
{
	return (buffer_delay(bh) || buffer_unwritten(bh)) && buffer_dirty(bh);
}

/*
 * ext4_insert_delayed_block - adds a delayed block to the extents status
 *                             tree, incrementing the reserved cluster/block
 *                             count or making a pending reservation
 *                             where needed
 *
 * @inode - file containing the newly added block
 * @lblk - logical block to be added
 *
 * Returns 0 on success, negative error code on failure.
 */
static int ext4_insert_delayed_block(struct inode *inode, ext4_lblk_t lblk)
{
	struct ext4_sb_info *sbi = EXT4_SB(inode->i_sb);
	int ret;
	bool allocated = false;

	/*
	 * If the cluster containing lblk is shared with a delayed,
	 * written, or unwritten extent in a bigalloc file system, it's
	 * already been accounted for and does not need to be reserved.
	 * A pending reservation must be made for the cluster if it's
	 * shared with a written or unwritten extent and doesn't already
	 * have one.  Written and unwritten extents can be purged from the
	 * extents status tree if the system is under memory pressure, so
	 * it's necessary to examine the extent tree if a search of the
	 * extents status tree doesn't get a match.
	 */
	if (sbi->s_cluster_ratio == 1) {
		ret = ext4_da_reserve_space(inode);
		if (ret != 0)   /* ENOSPC */
			goto errout;
	} else {   /* bigalloc */
		if (!ext4_es_scan_clu(inode, &ext4_es_is_delonly, lblk)) {
			if (!ext4_es_scan_clu(inode,
					      &ext4_es_is_mapped, lblk)) {
				ret = ext4_clu_mapped(inode,
						      EXT4_B2C(sbi, lblk));
				if (ret < 0)
					goto errout;
				if (ret == 0) {
					ret = ext4_da_reserve_space(inode);
					if (ret != 0)   /* ENOSPC */
						goto errout;
				} else {
					allocated = true;
				}
			} else {
				allocated = true;
			}
		}
	}

	ret = ext4_es_insert_delayed_block(inode, lblk, allocated);

errout:
	return ret;
}

/*
 * This function is grabs code from the very beginning of
 * ext4_map_blocks, but assumes that the caller is from delayed write
 * time. This function looks up the requested blocks and sets the
 * buffer delay bit under the protection of i_data_sem.
 */
static int ext4_da_map_blocks(struct inode *inode, sector_t iblock,
			      struct ext4_map_blocks *map,
			      struct buffer_head *bh)
{
	struct extent_status es;
	int retval;
	sector_t invalid_block = ~((sector_t) 0xffff);
#ifdef ES_AGGRESSIVE_TEST
	struct ext4_map_blocks orig_map;

	memcpy(&orig_map, map, sizeof(*map));
#endif

	if (invalid_block < ext4_blocks_count(EXT4_SB(inode->i_sb)->s_es))
		invalid_block = ~0;

	map->m_flags = 0;
	ext_debug(inode, "max_blocks %u, logical block %lu\n", map->m_len,
		  (unsigned long) map->m_lblk);

	/* Lookup extent status tree firstly */
	if (ext4_es_lookup_extent(inode, iblock, NULL, &es)) {
		if (ext4_es_is_hole(&es)) {
			retval = 0;
			down_read(&EXT4_I(inode)->i_data_sem);
			goto add_delayed;
		}

		/*
		 * Delayed extent could be allocated by fallocate.
		 * So we need to check it.
		 */
		if (ext4_es_is_delayed(&es) && !ext4_es_is_unwritten(&es)) {
			map_bh(bh, inode->i_sb, invalid_block);
			set_buffer_new(bh);
			set_buffer_delay(bh);
			return 0;
		}

		map->m_pblk = ext4_es_pblock(&es) + iblock - es.es_lblk;
		retval = es.es_len - (iblock - es.es_lblk);
		if (retval > map->m_len)
			retval = map->m_len;
		map->m_len = retval;
		if (ext4_es_is_written(&es))
			map->m_flags |= EXT4_MAP_MAPPED;
		else if (ext4_es_is_unwritten(&es))
			map->m_flags |= EXT4_MAP_UNWRITTEN;
		else
			BUG();

#ifdef ES_AGGRESSIVE_TEST
		ext4_map_blocks_es_recheck(NULL, inode, map, &orig_map, 0);
#endif
		return retval;
	}

	/*
	 * Try to see if we can get the block without requesting a new
	 * file system block.
	 */
	down_read(&EXT4_I(inode)->i_data_sem);
	if (ext4_has_inline_data(inode))
		retval = 0;
	else if (ext4_test_inode_flag(inode, EXT4_INODE_EXTENTS))
		retval = ext4_ext_map_blocks(NULL, inode, map, 0);
	else
		retval = ext4_ind_map_blocks(NULL, inode, map, 0);

add_delayed:
	if (retval == 0) {
		int ret;

		/*
		 * XXX: __block_prepare_write() unmaps passed block,
		 * is it OK?
		 */

		ret = ext4_insert_delayed_block(inode, map->m_lblk);
		if (ret != 0) {
			retval = ret;
			goto out_unlock;
		}

		map_bh(bh, inode->i_sb, invalid_block);
		set_buffer_new(bh);
		set_buffer_delay(bh);
	} else if (retval > 0) {
		int ret;
		unsigned int status;

		if (unlikely(retval != map->m_len)) {
			ext4_warning(inode->i_sb,
				     "ES len assertion failed for inode "
				     "%lu: retval %d != map->m_len %d",
				     inode->i_ino, retval, map->m_len);
			WARN_ON(1);
		}

		status = map->m_flags & EXT4_MAP_UNWRITTEN ?
				EXTENT_STATUS_UNWRITTEN : EXTENT_STATUS_WRITTEN;
		ret = ext4_es_insert_extent(inode, map->m_lblk, map->m_len,
					    map->m_pblk, status);
		if (ret != 0)
			retval = ret;
	}

out_unlock:
	up_read((&EXT4_I(inode)->i_data_sem));

	return retval;
}

/*
 * This is a special get_block_t callback which is used by
 * ext4_da_write_begin().  It will either return mapped block or
 * reserve space for a single block.
 *
 * For delayed buffer_head we have BH_Mapped, BH_New, BH_Delay set.
 * We also have b_blocknr = -1 and b_bdev initialized properly
 *
 * For unwritten buffer_head we have BH_Mapped, BH_New, BH_Unwritten set.
 * We also have b_blocknr = physicalblock mapping unwritten extent and b_bdev
 * initialized properly.
 */
int ext4_da_get_block_prep(struct inode *inode, sector_t iblock,
			   struct buffer_head *bh, int create)
{
	struct ext4_map_blocks map;
	int ret = 0;

	BUG_ON(create == 0);
	BUG_ON(bh->b_size != inode->i_sb->s_blocksize);

	map.m_lblk = iblock;
	map.m_len = 1;

	/*
	 * first, we need to know whether the block is allocated already
	 * preallocated blocks are unmapped but should treated
	 * the same as allocated blocks.
	 */
	ret = ext4_da_map_blocks(inode, iblock, &map, bh);
	if (ret <= 0)
		return ret;

	map_bh(bh, inode->i_sb, map.m_pblk);
	ext4_update_bh_state(bh, map.m_flags);

	if (buffer_unwritten(bh)) {
		/* A delayed write to unwritten bh should be marked
		 * new and mapped.  Mapped ensures that we don't do
		 * get_block multiple times when we write to the same
		 * offset and new ensures that we do proper zero out
		 * for partial write.
		 */
		set_buffer_new(bh);
		set_buffer_mapped(bh);
	}
	return 0;
}

static int bget_one(handle_t *handle, struct buffer_head *bh)
{
	get_bh(bh);
	return 0;
}

static int bput_one(handle_t *handle, struct buffer_head *bh)
{
	put_bh(bh);
	return 0;
}

static int __ext4_journalled_writepage(struct page *page,
				       unsigned int len)
{
	struct address_space *mapping = page->mapping;
	struct inode *inode = mapping->host;
	struct buffer_head *page_bufs = NULL;
	handle_t *handle = NULL;
	int ret = 0, err = 0;
	int inline_data = ext4_has_inline_data(inode);
	struct buffer_head *inode_bh = NULL;

	ClearPageChecked(page);

	if (inline_data) {
		BUG_ON(page->index != 0);
		BUG_ON(len > ext4_get_max_inline_size(inode));
		inode_bh = ext4_journalled_write_inline_data(inode, len, page);
		if (inode_bh == NULL)
			goto out;
	} else {
		page_bufs = page_buffers(page);
		if (!page_bufs) {
			BUG();
			goto out;
		}
		ext4_walk_page_buffers(handle, page_bufs, 0, len,
				       NULL, bget_one);
	}
	/*
	 * We need to release the page lock before we start the
	 * journal, so grab a reference so the page won't disappear
	 * out from under us.
	 */
	get_page(page);
	unlock_page(page);

	handle = ext4_journal_start(inode, EXT4_HT_WRITE_PAGE,
				    ext4_writepage_trans_blocks(inode));
	if (IS_ERR(handle)) {
		ret = PTR_ERR(handle);
		put_page(page);
		goto out_no_pagelock;
	}
	BUG_ON(!ext4_handle_valid(handle));

	lock_page(page);
	put_page(page);
	if (page->mapping != mapping) {
		/* The page got truncated from under us */
		ext4_journal_stop(handle);
		ret = 0;
		goto out;
	}

	if (inline_data) {
		ret = ext4_mark_inode_dirty(handle, inode);
	} else {
		ret = ext4_walk_page_buffers(handle, page_bufs, 0, len, NULL,
					     do_journal_get_write_access);

		err = ext4_walk_page_buffers(handle, page_bufs, 0, len, NULL,
					     write_end_fn);
	}
	if (ret == 0)
		ret = err;
	err = ext4_jbd2_inode_add_write(handle, inode, page_offset(page), len);
	if (ret == 0)
		ret = err;
	EXT4_I(inode)->i_datasync_tid = handle->h_transaction->t_tid;
	err = ext4_journal_stop(handle);
	if (!ret)
		ret = err;

	ext4_set_inode_state(inode, EXT4_STATE_JDATA);
out:
	unlock_page(page);
out_no_pagelock:
	if (!inline_data && page_bufs)
		ext4_walk_page_buffers(NULL, page_bufs, 0, len,
				       NULL, bput_one);
	brelse(inode_bh);
	return ret;
}

/*
 * Note that we don't need to start a transaction unless we're journaling data
 * because we should have holes filled from ext4_page_mkwrite(). We even don't
 * need to file the inode to the transaction's list in ordered mode because if
 * we are writing back data added by write(), the inode is already there and if
 * we are writing back data modified via mmap(), no one guarantees in which
 * transaction the data will hit the disk. In case we are journaling data, we
 * cannot start transaction directly because transaction start ranks above page
 * lock so we have to do some magic.
 *
 * This function can get called via...
 *   - ext4_writepages after taking page lock (have journal handle)
 *   - journal_submit_inode_data_buffers (no journal handle)
 *   - shrink_page_list via the kswapd/direct reclaim (no journal handle)
 *   - grab_page_cache when doing write_begin (have journal handle)
 *
 * We don't do any block allocation in this function. If we have page with
 * multiple blocks we need to write those buffer_heads that are mapped. This
 * is important for mmaped based write. So if we do with blocksize 1K
 * truncate(f, 1024);
 * a = mmap(f, 0, 4096);
 * a[0] = 'a';
 * truncate(f, 4096);
 * we have in the page first buffer_head mapped via page_mkwrite call back
 * but other buffer_heads would be unmapped but dirty (dirty done via the
 * do_wp_page). So writepage should write the first block. If we modify
 * the mmap area beyond 1024 we will again get a page_fault and the
 * page_mkwrite callback will do the block allocation and mark the
 * buffer_heads mapped.
 *
 * We redirty the page if we have any buffer_heads that is either delay or
 * unwritten in the page.
 *
 * We can get recursively called as show below.
 *
 *	ext4_writepage() -> kmalloc() -> __alloc_pages() -> page_launder() ->
 *		ext4_writepage()
 *
 * But since we don't do any block allocation we should not deadlock.
 * Page also have the dirty flag cleared so we don't get recurive page_lock.
 */
static int ext4_writepage(struct page *page,
			  struct writeback_control *wbc)
{
	int ret = 0;
	loff_t size;
	unsigned int len;
	struct buffer_head *page_bufs = NULL;
	struct inode *inode = page->mapping->host;
	struct ext4_io_submit io_submit;
	bool keep_towrite = false;

	if (unlikely(ext4_forced_shutdown(EXT4_SB(inode->i_sb)))) {
		inode->i_mapping->a_ops->invalidatepage(page, 0, PAGE_SIZE);
		unlock_page(page);
		return -EIO;
	}

	trace_ext4_writepage(page);
	size = i_size_read(inode);
	if (page->index == size >> PAGE_SHIFT &&
	    !ext4_verity_in_progress(inode))
		len = size & ~PAGE_MASK;
	else
		len = PAGE_SIZE;

	page_bufs = page_buffers(page);
	/*
	 * We cannot do block allocation or other extent handling in this
	 * function. If there are buffers needing that, we have to redirty
	 * the page. But we may reach here when we do a journal commit via
	 * journal_submit_inode_data_buffers() and in that case we must write
	 * allocated buffers to achieve data=ordered mode guarantees.
	 *
	 * Also, if there is only one buffer per page (the fs block
	 * size == the page size), if one buffer needs block
	 * allocation or needs to modify the extent tree to clear the
	 * unwritten flag, we know that the page can't be written at
	 * all, so we might as well refuse the write immediately.
	 * Unfortunately if the block size != page size, we can't as
	 * easily detect this case using ext4_walk_page_buffers(), but
	 * for the extremely common case, this is an optimization that
	 * skips a useless round trip through ext4_bio_write_page().
	 */
	if (ext4_walk_page_buffers(NULL, page_bufs, 0, len, NULL,
				   ext4_bh_delay_or_unwritten)) {
		redirty_page_for_writepage(wbc, page);
		if ((current->flags & PF_MEMALLOC) ||
		    (inode->i_sb->s_blocksize == PAGE_SIZE)) {
			/*
			 * For memory cleaning there's no point in writing only
			 * some buffers. So just bail out. Warn if we came here
			 * from direct reclaim.
			 */
			WARN_ON_ONCE((current->flags & (PF_MEMALLOC|PF_KSWAPD))
							== PF_MEMALLOC);
			unlock_page(page);
			return 0;
		}
		keep_towrite = true;
	}

	if (PageChecked(page) && ext4_should_journal_data(inode))
		/*
		 * It's mmapped pagecache.  Add buffers and journal it.  There
		 * doesn't seem much point in redirtying the page here.
		 */
		return __ext4_journalled_writepage(page, len);

	ext4_io_submit_init(&io_submit, wbc);
	io_submit.io_end = ext4_init_io_end(inode, GFP_NOFS);
	if (!io_submit.io_end) {
		redirty_page_for_writepage(wbc, page);
		unlock_page(page);
		return -ENOMEM;
	}
	ret = ext4_bio_write_page(&io_submit, page, len, keep_towrite);
	ext4_io_submit(&io_submit);
	/* Drop io_end reference we got from init */
	ext4_put_io_end_defer(io_submit.io_end);
	return ret;
}

static int mpage_submit_page(struct mpage_da_data *mpd, struct page *page)
{
	int len;
	loff_t size;
	int err;

	BUG_ON(page->index != mpd->first_page);
	clear_page_dirty_for_io(page);
	/*
	 * We have to be very careful here!  Nothing protects writeback path
	 * against i_size changes and the page can be writeably mapped into
	 * page tables. So an application can be growing i_size and writing
	 * data through mmap while writeback runs. clear_page_dirty_for_io()
	 * write-protects our page in page tables and the page cannot get
	 * written to again until we release page lock. So only after
	 * clear_page_dirty_for_io() we are safe to sample i_size for
	 * ext4_bio_write_page() to zero-out tail of the written page. We rely
	 * on the barrier provided by TestClearPageDirty in
	 * clear_page_dirty_for_io() to make sure i_size is really sampled only
	 * after page tables are updated.
	 */
	size = i_size_read(mpd->inode);
	if (page->index == size >> PAGE_SHIFT &&
	    !ext4_verity_in_progress(mpd->inode))
		len = size & ~PAGE_MASK;
	else
		len = PAGE_SIZE;
	err = ext4_bio_write_page(&mpd->io_submit, page, len, false);
	if (!err)
		mpd->wbc->nr_to_write--;
	mpd->first_page++;

	return err;
}

#define BH_FLAGS (BIT(BH_Unwritten) | BIT(BH_Delay))

/*
 * mballoc gives us at most this number of blocks...
 * XXX: That seems to be only a limitation of ext4_mb_normalize_request().
 * The rest of mballoc seems to handle chunks up to full group size.
 */
#define MAX_WRITEPAGES_EXTENT_LEN 2048

/*
 * mpage_add_bh_to_extent - try to add bh to extent of blocks to map
 *
 * @mpd - extent of blocks
 * @lblk - logical number of the block in the file
 * @bh - buffer head we want to add to the extent
 *
 * The function is used to collect contig. blocks in the same state. If the
 * buffer doesn't require mapping for writeback and we haven't started the
 * extent of buffers to map yet, the function returns 'true' immediately - the
 * caller can write the buffer right away. Otherwise the function returns true
 * if the block has been added to the extent, false if the block couldn't be
 * added.
 */
static bool mpage_add_bh_to_extent(struct mpage_da_data *mpd, ext4_lblk_t lblk,
				   struct buffer_head *bh)
{
	struct ext4_map_blocks *map = &mpd->map;

	/* Buffer that doesn't need mapping for writeback? */
	if (!buffer_dirty(bh) || !buffer_mapped(bh) ||
	    (!buffer_delay(bh) && !buffer_unwritten(bh))) {
		/* So far no extent to map => we write the buffer right away */
		if (map->m_len == 0)
			return true;
		return false;
	}

	/* First block in the extent? */
	if (map->m_len == 0) {
		/* We cannot map unless handle is started... */
		if (!mpd->do_map)
			return false;
		map->m_lblk = lblk;
		map->m_len = 1;
		map->m_flags = bh->b_state & BH_FLAGS;
		return true;
	}

	/* Don't go larger than mballoc is willing to allocate */
	if (map->m_len >= MAX_WRITEPAGES_EXTENT_LEN)
		return false;

	/* Can we merge the block to our big extent? */
	if (lblk == map->m_lblk + map->m_len &&
	    (bh->b_state & BH_FLAGS) == map->m_flags) {
		map->m_len++;
		return true;
	}
	return false;
}

/*
 * mpage_process_page_bufs - submit page buffers for IO or add them to extent
 *
 * @mpd - extent of blocks for mapping
 * @head - the first buffer in the page
 * @bh - buffer we should start processing from
 * @lblk - logical number of the block in the file corresponding to @bh
 *
 * Walk through page buffers from @bh upto @head (exclusive) and either submit
 * the page for IO if all buffers in this page were mapped and there's no
 * accumulated extent of buffers to map or add buffers in the page to the
 * extent of buffers to map. The function returns 1 if the caller can continue
 * by processing the next page, 0 if it should stop adding buffers to the
 * extent to map because we cannot extend it anymore. It can also return value
 * < 0 in case of error during IO submission.
 */
static int mpage_process_page_bufs(struct mpage_da_data *mpd,
				   struct buffer_head *head,
				   struct buffer_head *bh,
				   ext4_lblk_t lblk)
{
	struct inode *inode = mpd->inode;
	int err;
	ext4_lblk_t blocks = (i_size_read(inode) + i_blocksize(inode) - 1)
							>> inode->i_blkbits;

	if (ext4_verity_in_progress(inode))
		blocks = EXT_MAX_BLOCKS;

	do {
		BUG_ON(buffer_locked(bh));

		if (lblk >= blocks || !mpage_add_bh_to_extent(mpd, lblk, bh)) {
			/* Found extent to map? */
			if (mpd->map.m_len)
				return 0;
			/* Buffer needs mapping and handle is not started? */
			if (!mpd->do_map)
				return 0;
			/* Everything mapped so far and we hit EOF */
			break;
		}
	} while (lblk++, (bh = bh->b_this_page) != head);
	/* So far everything mapped? Submit the page for IO. */
	if (mpd->map.m_len == 0) {
		err = mpage_submit_page(mpd, head->b_page);
		if (err < 0)
			return err;
	}
	if (lblk >= blocks) {
		mpd->scanned_until_end = 1;
		return 0;
	}
	return 1;
}

/*
 * mpage_process_page - update page buffers corresponding to changed extent and
 *		       may submit fully mapped page for IO
 *
 * @mpd		- description of extent to map, on return next extent to map
 * @m_lblk	- logical block mapping.
 * @m_pblk	- corresponding physical mapping.
 * @map_bh	- determines on return whether this page requires any further
 *		  mapping or not.
 * Scan given page buffers corresponding to changed extent and update buffer
 * state according to new extent state.
 * We map delalloc buffers to their physical location, clear unwritten bits.
 * If the given page is not fully mapped, we update @map to the next extent in
 * the given page that needs mapping & return @map_bh as true.
 */
static int mpage_process_page(struct mpage_da_data *mpd, struct page *page,
			      ext4_lblk_t *m_lblk, ext4_fsblk_t *m_pblk,
			      bool *map_bh)
{
	struct buffer_head *head, *bh;
	ext4_io_end_t *io_end = mpd->io_submit.io_end;
	ext4_lblk_t lblk = *m_lblk;
	ext4_fsblk_t pblock = *m_pblk;
	int err = 0;
	int blkbits = mpd->inode->i_blkbits;
	ssize_t io_end_size = 0;
	struct ext4_io_end_vec *io_end_vec = ext4_last_io_end_vec(io_end);

	bh = head = page_buffers(page);
	do {
		if (lblk < mpd->map.m_lblk)
			continue;
		if (lblk >= mpd->map.m_lblk + mpd->map.m_len) {
			/*
			 * Buffer after end of mapped extent.
			 * Find next buffer in the page to map.
			 */
			mpd->map.m_len = 0;
			mpd->map.m_flags = 0;
			io_end_vec->size += io_end_size;
			io_end_size = 0;

			err = mpage_process_page_bufs(mpd, head, bh, lblk);
			if (err > 0)
				err = 0;
			if (!err && mpd->map.m_len && mpd->map.m_lblk > lblk) {
				io_end_vec = ext4_alloc_io_end_vec(io_end);
				if (IS_ERR(io_end_vec)) {
					err = PTR_ERR(io_end_vec);
					goto out;
				}
				io_end_vec->offset = (loff_t)mpd->map.m_lblk << blkbits;
			}
			*map_bh = true;
			goto out;
		}
		if (buffer_delay(bh)) {
			clear_buffer_delay(bh);
			bh->b_blocknr = pblock++;
		}
		clear_buffer_unwritten(bh);
		io_end_size += (1 << blkbits);
	} while (lblk++, (bh = bh->b_this_page) != head);

	io_end_vec->size += io_end_size;
	io_end_size = 0;
	*map_bh = false;
out:
	*m_lblk = lblk;
	*m_pblk = pblock;
	return err;
}

/*
 * mpage_map_buffers - update buffers corresponding to changed extent and
 *		       submit fully mapped pages for IO
 *
 * @mpd - description of extent to map, on return next extent to map
 *
 * Scan buffers corresponding to changed extent (we expect corresponding pages
 * to be already locked) and update buffer state according to new extent state.
 * We map delalloc buffers to their physical location, clear unwritten bits,
 * and mark buffers as uninit when we perform writes to unwritten extents
 * and do extent conversion after IO is finished. If the last page is not fully
 * mapped, we update @map to the next extent in the last page that needs
 * mapping. Otherwise we submit the page for IO.
 */
static int mpage_map_and_submit_buffers(struct mpage_da_data *mpd)
{
	struct pagevec pvec;
	int nr_pages, i;
	struct inode *inode = mpd->inode;
	int bpp_bits = PAGE_SHIFT - inode->i_blkbits;
	pgoff_t start, end;
	ext4_lblk_t lblk;
	ext4_fsblk_t pblock;
	int err;
	bool map_bh = false;

	start = mpd->map.m_lblk >> bpp_bits;
	end = (mpd->map.m_lblk + mpd->map.m_len - 1) >> bpp_bits;
	lblk = start << bpp_bits;
	pblock = mpd->map.m_pblk;

	pagevec_init(&pvec);
	while (start <= end) {
		nr_pages = pagevec_lookup_range(&pvec, inode->i_mapping,
						&start, end);
		if (nr_pages == 0)
			break;
		for (i = 0; i < nr_pages; i++) {
			struct page *page = pvec.pages[i];

			err = mpage_process_page(mpd, page, &lblk, &pblock,
						 &map_bh);
			/*
			 * If map_bh is true, means page may require further bh
			 * mapping, or maybe the page was submitted for IO.
			 * So we return to call further extent mapping.
			 */
			if (err < 0 || map_bh)
				goto out;
			/* Page fully mapped - let IO run! */
			err = mpage_submit_page(mpd, page);
			if (err < 0)
				goto out;
		}
		pagevec_release(&pvec);
	}
	/* Extent fully mapped and matches with page boundary. We are done. */
	mpd->map.m_len = 0;
	mpd->map.m_flags = 0;
	return 0;
out:
	pagevec_release(&pvec);
	return err;
}

static int mpage_map_one_extent(handle_t *handle, struct mpage_da_data *mpd)
{
	struct inode *inode = mpd->inode;
	struct ext4_map_blocks *map = &mpd->map;
	int get_blocks_flags;
	int err, dioread_nolock;

	trace_ext4_da_write_pages_extent(inode, map);
	/*
	 * Call ext4_map_blocks() to allocate any delayed allocation blocks, or
	 * to convert an unwritten extent to be initialized (in the case
	 * where we have written into one or more preallocated blocks).  It is
	 * possible that we're going to need more metadata blocks than
	 * previously reserved. However we must not fail because we're in
	 * writeback and there is nothing we can do about it so it might result
	 * in data loss.  So use reserved blocks to allocate metadata if
	 * possible.
	 *
	 * We pass in the magic EXT4_GET_BLOCKS_DELALLOC_RESERVE if
	 * the blocks in question are delalloc blocks.  This indicates
	 * that the blocks and quotas has already been checked when
	 * the data was copied into the page cache.
	 */
	get_blocks_flags = EXT4_GET_BLOCKS_CREATE |
			   EXT4_GET_BLOCKS_METADATA_NOFAIL |
			   EXT4_GET_BLOCKS_IO_SUBMIT;
	dioread_nolock = ext4_should_dioread_nolock(inode);
	if (dioread_nolock)
		get_blocks_flags |= EXT4_GET_BLOCKS_IO_CREATE_EXT;
	if (map->m_flags & BIT(BH_Delay))
		get_blocks_flags |= EXT4_GET_BLOCKS_DELALLOC_RESERVE;

	err = ext4_map_blocks(handle, inode, map, get_blocks_flags);
	if (err < 0)
		return err;
	if (dioread_nolock && (map->m_flags & EXT4_MAP_UNWRITTEN)) {
		if (!mpd->io_submit.io_end->handle &&
		    ext4_handle_valid(handle)) {
			mpd->io_submit.io_end->handle = handle->h_rsv_handle;
			handle->h_rsv_handle = NULL;
		}
		ext4_set_io_unwritten_flag(inode, mpd->io_submit.io_end);
	}

	BUG_ON(map->m_len == 0);
	return 0;
}

/*
 * mpage_map_and_submit_extent - map extent starting at mpd->lblk of length
 *				 mpd->len and submit pages underlying it for IO
 *
 * @handle - handle for journal operations
 * @mpd - extent to map
 * @give_up_on_write - we set this to true iff there is a fatal error and there
 *                     is no hope of writing the data. The caller should discard
 *                     dirty pages to avoid infinite loops.
 *
 * The function maps extent starting at mpd->lblk of length mpd->len. If it is
 * delayed, blocks are allocated, if it is unwritten, we may need to convert
 * them to initialized or split the described range from larger unwritten
 * extent. Note that we need not map all the described range since allocation
 * can return less blocks or the range is covered by more unwritten extents. We
 * cannot map more because we are limited by reserved transaction credits. On
 * the other hand we always make sure that the last touched page is fully
 * mapped so that it can be written out (and thus forward progress is
 * guaranteed). After mapping we submit all mapped pages for IO.
 */
static int mpage_map_and_submit_extent(handle_t *handle,
				       struct mpage_da_data *mpd,
				       bool *give_up_on_write)
{
	struct inode *inode = mpd->inode;
	struct ext4_map_blocks *map = &mpd->map;
	int err;
	loff_t disksize;
	int progress = 0;
	ext4_io_end_t *io_end = mpd->io_submit.io_end;
	struct ext4_io_end_vec *io_end_vec;

	io_end_vec = ext4_alloc_io_end_vec(io_end);
	if (IS_ERR(io_end_vec))
		return PTR_ERR(io_end_vec);
	io_end_vec->offset = ((loff_t)map->m_lblk) << inode->i_blkbits;
	do {
		err = mpage_map_one_extent(handle, mpd);
		if (err < 0) {
			struct super_block *sb = inode->i_sb;

			if (ext4_forced_shutdown(EXT4_SB(sb)) ||
			    ext4_test_mount_flag(sb, EXT4_MF_FS_ABORTED))
				goto invalidate_dirty_pages;
			/*
			 * Let the uper layers retry transient errors.
			 * In the case of ENOSPC, if ext4_count_free_blocks()
			 * is non-zero, a commit should free up blocks.
			 */
			if ((err == -ENOMEM) ||
			    (err == -ENOSPC && ext4_count_free_clusters(sb))) {
				if (progress)
					goto update_disksize;
				return err;
			}
			ext4_msg(sb, KERN_CRIT,
				 "Delayed block allocation failed for "
				 "inode %lu at logical offset %llu with"
				 " max blocks %u with error %d",
				 inode->i_ino,
				 (unsigned long long)map->m_lblk,
				 (unsigned)map->m_len, -err);
			ext4_msg(sb, KERN_CRIT,
				 "This should not happen!! Data will "
				 "be lost\n");
			if (err == -ENOSPC)
				ext4_print_free_blocks(inode);
		invalidate_dirty_pages:
			*give_up_on_write = true;
			return err;
		}
		progress = 1;
		/*
		 * Update buffer state, submit mapped pages, and get us new
		 * extent to map
		 */
		err = mpage_map_and_submit_buffers(mpd);
		if (err < 0)
			goto update_disksize;
	} while (map->m_len);

update_disksize:
	/*
	 * Update on-disk size after IO is submitted.  Races with
	 * truncate are avoided by checking i_size under i_data_sem.
	 */
	disksize = ((loff_t)mpd->first_page) << PAGE_SHIFT;
	if (disksize > READ_ONCE(EXT4_I(inode)->i_disksize)) {
		int err2;
		loff_t i_size;

		down_write(&EXT4_I(inode)->i_data_sem);
		i_size = i_size_read(inode);
		if (disksize > i_size)
			disksize = i_size;
		if (disksize > EXT4_I(inode)->i_disksize)
			EXT4_I(inode)->i_disksize = disksize;
		up_write(&EXT4_I(inode)->i_data_sem);
		err2 = ext4_mark_inode_dirty(handle, inode);
		if (err2) {
			ext4_error_err(inode->i_sb, -err2,
				       "Failed to mark inode %lu dirty",
				       inode->i_ino);
		}
		if (!err)
			err = err2;
	}
	return err;
}

/*
 * Calculate the total number of credits to reserve for one writepages
 * iteration. This is called from ext4_writepages(). We map an extent of
 * up to MAX_WRITEPAGES_EXTENT_LEN blocks and then we go on and finish mapping
 * the last partial page. So in total we can map MAX_WRITEPAGES_EXTENT_LEN +
 * bpp - 1 blocks in bpp different extents.
 */
static int ext4_da_writepages_trans_blocks(struct inode *inode)
{
	int bpp = ext4_journal_blocks_per_page(inode);

	return ext4_meta_trans_blocks(inode,
				MAX_WRITEPAGES_EXTENT_LEN + bpp - 1, bpp);
}

/*
 * mpage_prepare_extent_to_map - find & lock contiguous range of dirty pages
 * 				 and underlying extent to map
 *
 * @mpd - where to look for pages
 *
 * Walk dirty pages in the mapping. If they are fully mapped, submit them for
 * IO immediately. When we find a page which isn't mapped we start accumulating
 * extent of buffers underlying these pages that needs mapping (formed by
 * either delayed or unwritten buffers). We also lock the pages containing
 * these buffers. The extent found is returned in @mpd structure (starting at
 * mpd->lblk with length mpd->len blocks).
 *
 * Note that this function can attach bios to one io_end structure which are
 * neither logically nor physically contiguous. Although it may seem as an
 * unnecessary complication, it is actually inevitable in blocksize < pagesize
 * case as we need to track IO to all buffers underlying a page in one io_end.
 */
static int mpage_prepare_extent_to_map(struct mpage_da_data *mpd)
{
	struct address_space *mapping = mpd->inode->i_mapping;
	struct pagevec pvec;
	unsigned int nr_pages;
	long left = mpd->wbc->nr_to_write;
	pgoff_t index = mpd->first_page;
	pgoff_t end = mpd->last_page;
	xa_mark_t tag;
	int i, err = 0;
	int blkbits = mpd->inode->i_blkbits;
	ext4_lblk_t lblk;
	struct buffer_head *head;

	if (mpd->wbc->sync_mode == WB_SYNC_ALL || mpd->wbc->tagged_writepages)
		tag = PAGECACHE_TAG_TOWRITE;
	else
		tag = PAGECACHE_TAG_DIRTY;

	pagevec_init(&pvec);
	mpd->map.m_len = 0;
	mpd->next_page = index;
	while (index <= end) {
		nr_pages = pagevec_lookup_range_tag(&pvec, mapping, &index, end,
				tag);
		if (nr_pages == 0)
			break;

		for (i = 0; i < nr_pages; i++) {
			struct page *page = pvec.pages[i];

			/*
			 * Accumulated enough dirty pages? This doesn't apply
			 * to WB_SYNC_ALL mode. For integrity sync we have to
			 * keep going because someone may be concurrently
			 * dirtying pages, and we might have synced a lot of
			 * newly appeared dirty pages, but have not synced all
			 * of the old dirty pages.
			 */
			if (mpd->wbc->sync_mode == WB_SYNC_NONE && left <= 0)
				goto out;

			/* If we can't merge this page, we are done. */
			if (mpd->map.m_len > 0 && mpd->next_page != page->index)
				goto out;

			lock_page(page);
			/*
			 * If the page is no longer dirty, or its mapping no
			 * longer corresponds to inode we are writing (which
			 * means it has been truncated or invalidated), or the
			 * page is already under writeback and we are not doing
			 * a data integrity writeback, skip the page
			 */
			if (!PageDirty(page) ||
			    (PageWriteback(page) &&
			     (mpd->wbc->sync_mode == WB_SYNC_NONE)) ||
			    unlikely(page->mapping != mapping)) {
				unlock_page(page);
				continue;
			}

			wait_on_page_writeback(page);
			BUG_ON(PageWriteback(page));

			if (mpd->map.m_len == 0)
				mpd->first_page = page->index;
			mpd->next_page = page->index + 1;
			/* Add all dirty buffers to mpd */
			lblk = ((ext4_lblk_t)page->index) <<
				(PAGE_SHIFT - blkbits);
			head = page_buffers(page);
			err = mpage_process_page_bufs(mpd, head, head, lblk);
			if (err <= 0)
				goto out;
			err = 0;
			left--;
		}
		pagevec_release(&pvec);
		cond_resched();
	}
	mpd->scanned_until_end = 1;
	return 0;
out:
	pagevec_release(&pvec);
	return err;
}

static int ext4_writepages(struct address_space *mapping,
			   struct writeback_control *wbc)
{
	pgoff_t	writeback_index = 0;
	long nr_to_write = wbc->nr_to_write;
	int range_whole = 0;
	int cycled = 1;
	handle_t *handle = NULL;
	struct mpage_da_data mpd;
	struct inode *inode = mapping->host;
	int needed_blocks, rsv_blocks = 0, ret = 0;
	struct ext4_sb_info *sbi = EXT4_SB(mapping->host->i_sb);
	struct blk_plug plug;
	bool give_up_on_write = false;

	if (unlikely(ext4_forced_shutdown(EXT4_SB(inode->i_sb))))
		return -EIO;

	percpu_down_read(&sbi->s_writepages_rwsem);
	trace_ext4_writepages(inode, wbc);

	/*
	 * No pages to write? This is mainly a kludge to avoid starting
	 * a transaction for special inodes like journal inode on last iput()
	 * because that could violate lock ordering on umount
	 */
	if (!mapping->nrpages || !mapping_tagged(mapping, PAGECACHE_TAG_DIRTY))
		goto out_writepages;

	if (ext4_should_journal_data(inode)) {
		ret = generic_writepages(mapping, wbc);
		goto out_writepages;
	}

	/*
	 * If the filesystem has aborted, it is read-only, so return
	 * right away instead of dumping stack traces later on that
	 * will obscure the real source of the problem.  We test
	 * EXT4_MF_FS_ABORTED instead of sb->s_flag's SB_RDONLY because
	 * the latter could be true if the filesystem is mounted
	 * read-only, and in that case, ext4_writepages should
	 * *never* be called, so if that ever happens, we would want
	 * the stack trace.
	 */
	if (unlikely(ext4_forced_shutdown(EXT4_SB(mapping->host->i_sb)) ||
		     ext4_test_mount_flag(inode->i_sb, EXT4_MF_FS_ABORTED))) {
		ret = -EROFS;
		goto out_writepages;
	}

	/*
	 * If we have inline data and arrive here, it means that
	 * we will soon create the block for the 1st page, so
	 * we'd better clear the inline data here.
	 */
	if (ext4_has_inline_data(inode)) {
		/* Just inode will be modified... */
		handle = ext4_journal_start(inode, EXT4_HT_INODE, 1);
		if (IS_ERR(handle)) {
			ret = PTR_ERR(handle);
			goto out_writepages;
		}
		BUG_ON(ext4_test_inode_state(inode,
				EXT4_STATE_MAY_INLINE_DATA));
		ext4_destroy_inline_data(handle, inode);
		ext4_journal_stop(handle);
	}

	if (ext4_should_dioread_nolock(inode)) {
		/*
		 * We may need to convert up to one extent per block in
		 * the page and we may dirty the inode.
		 */
		rsv_blocks = 1 + ext4_chunk_trans_blocks(inode,
						PAGE_SIZE >> inode->i_blkbits);
	}

	if (wbc->range_start == 0 && wbc->range_end == LLONG_MAX)
		range_whole = 1;

	if (wbc->range_cyclic) {
		writeback_index = mapping->writeback_index;
		if (writeback_index)
			cycled = 0;
		mpd.first_page = writeback_index;
		mpd.last_page = -1;
	} else {
		mpd.first_page = wbc->range_start >> PAGE_SHIFT;
		mpd.last_page = wbc->range_end >> PAGE_SHIFT;
	}

	mpd.inode = inode;
	mpd.wbc = wbc;
	ext4_io_submit_init(&mpd.io_submit, wbc);
retry:
	if (wbc->sync_mode == WB_SYNC_ALL || wbc->tagged_writepages)
		tag_pages_for_writeback(mapping, mpd.first_page, mpd.last_page);
	blk_start_plug(&plug);

	/*
	 * First writeback pages that don't need mapping - we can avoid
	 * starting a transaction unnecessarily and also avoid being blocked
	 * in the block layer on device congestion while having transaction
	 * started.
	 */
	mpd.do_map = 0;
	mpd.scanned_until_end = 0;
	mpd.io_submit.io_end = ext4_init_io_end(inode, GFP_KERNEL);
	if (!mpd.io_submit.io_end) {
		ret = -ENOMEM;
		goto unplug;
	}
	ret = mpage_prepare_extent_to_map(&mpd);
	/* Unlock pages we didn't use */
	mpage_release_unused_pages(&mpd, false);
	/* Submit prepared bio */
	ext4_io_submit(&mpd.io_submit);
	ext4_put_io_end_defer(mpd.io_submit.io_end);
	mpd.io_submit.io_end = NULL;
	if (ret < 0)
		goto unplug;

	while (!mpd.scanned_until_end && wbc->nr_to_write > 0) {
		/* For each extent of pages we use new io_end */
		mpd.io_submit.io_end = ext4_init_io_end(inode, GFP_KERNEL);
		if (!mpd.io_submit.io_end) {
			ret = -ENOMEM;
			break;
		}

		/*
		 * We have two constraints: We find one extent to map and we
		 * must always write out whole page (makes a difference when
		 * blocksize < pagesize) so that we don't block on IO when we
		 * try to write out the rest of the page. Journalled mode is
		 * not supported by delalloc.
		 */
		BUG_ON(ext4_should_journal_data(inode));
		needed_blocks = ext4_da_writepages_trans_blocks(inode);

		/* start a new transaction */
		handle = ext4_journal_start_with_reserve(inode,
				EXT4_HT_WRITE_PAGE, needed_blocks, rsv_blocks);
		if (IS_ERR(handle)) {
			ret = PTR_ERR(handle);
			ext4_msg(inode->i_sb, KERN_CRIT, "%s: jbd2_start: "
			       "%ld pages, ino %lu; err %d", __func__,
				wbc->nr_to_write, inode->i_ino, ret);
			/* Release allocated io_end */
			ext4_put_io_end(mpd.io_submit.io_end);
			mpd.io_submit.io_end = NULL;
			break;
		}
		mpd.do_map = 1;

		trace_ext4_da_write_pages(inode, mpd.first_page, mpd.wbc);
		ret = mpage_prepare_extent_to_map(&mpd);
		if (!ret && mpd.map.m_len)
			ret = mpage_map_and_submit_extent(handle, &mpd,
					&give_up_on_write);
		/*
		 * Caution: If the handle is synchronous,
		 * ext4_journal_stop() can wait for transaction commit
		 * to finish which may depend on writeback of pages to
		 * complete or on page lock to be released.  In that
		 * case, we have to wait until after we have
		 * submitted all the IO, released page locks we hold,
		 * and dropped io_end reference (for extent conversion
		 * to be able to complete) before stopping the handle.
		 */
		if (!ext4_handle_valid(handle) || handle->h_sync == 0) {
			ext4_journal_stop(handle);
			handle = NULL;
			mpd.do_map = 0;
		}
		/* Unlock pages we didn't use */
		mpage_release_unused_pages(&mpd, give_up_on_write);
		/* Submit prepared bio */
		ext4_io_submit(&mpd.io_submit);

		/*
		 * Drop our io_end reference we got from init. We have
		 * to be careful and use deferred io_end finishing if
		 * we are still holding the transaction as we can
		 * release the last reference to io_end which may end
		 * up doing unwritten extent conversion.
		 */
		if (handle) {
			ext4_put_io_end_defer(mpd.io_submit.io_end);
			ext4_journal_stop(handle);
		} else
			ext4_put_io_end(mpd.io_submit.io_end);
		mpd.io_submit.io_end = NULL;

		if (ret == -ENOSPC && sbi->s_journal) {
			/*
			 * Commit the transaction which would
			 * free blocks released in the transaction
			 * and try again
			 */
			jbd2_journal_force_commit_nested(sbi->s_journal);
			ret = 0;
			continue;
		}
		/* Fatal error - ENOMEM, EIO... */
		if (ret)
			break;
	}
unplug:
	blk_finish_plug(&plug);
	if (!ret && !cycled && wbc->nr_to_write > 0) {
		cycled = 1;
		mpd.last_page = writeback_index - 1;
		mpd.first_page = 0;
		goto retry;
	}

	/* Update index */
	if (wbc->range_cyclic || (range_whole && wbc->nr_to_write > 0))
		/*
		 * Set the writeback_index so that range_cyclic
		 * mode will write it back later
		 */
		mapping->writeback_index = mpd.first_page;

out_writepages:
	trace_ext4_writepages_result(inode, wbc, ret,
				     nr_to_write - wbc->nr_to_write);
	percpu_up_read(&sbi->s_writepages_rwsem);
	return ret;
}

static int ext4_dax_writepages(struct address_space *mapping,
			       struct writeback_control *wbc)
{
	int ret;
	long nr_to_write = wbc->nr_to_write;
	struct inode *inode = mapping->host;
	struct ext4_sb_info *sbi = EXT4_SB(mapping->host->i_sb);

	if (unlikely(ext4_forced_shutdown(EXT4_SB(inode->i_sb))))
		return -EIO;

	percpu_down_read(&sbi->s_writepages_rwsem);
	trace_ext4_writepages(inode, wbc);

	ret = dax_writeback_mapping_range(mapping, sbi->s_daxdev, wbc);
	trace_ext4_writepages_result(inode, wbc, ret,
				     nr_to_write - wbc->nr_to_write);
	percpu_up_read(&sbi->s_writepages_rwsem);
	return ret;
}

static int ext4_nonda_switch(struct super_block *sb)
{
	s64 free_clusters, dirty_clusters;
	struct ext4_sb_info *sbi = EXT4_SB(sb);

	/*
	 * switch to non delalloc mode if we are running low
	 * on free block. The free block accounting via percpu
	 * counters can get slightly wrong with percpu_counter_batch getting
	 * accumulated on each CPU without updating global counters
	 * Delalloc need an accurate free block accounting. So switch
	 * to non delalloc when we are near to error range.
	 */
	free_clusters =
		percpu_counter_read_positive(&sbi->s_freeclusters_counter);
	dirty_clusters =
		percpu_counter_read_positive(&sbi->s_dirtyclusters_counter);
	/*
	 * Start pushing delalloc when 1/2 of free blocks are dirty.
	 */
	if (dirty_clusters && (free_clusters < 2 * dirty_clusters))
		try_to_writeback_inodes_sb(sb, WB_REASON_FS_FREE_SPACE);

	if (2 * free_clusters < 3 * dirty_clusters ||
	    free_clusters < (dirty_clusters + EXT4_FREECLUSTERS_WATERMARK)) {
		/*
		 * free block count is less than 150% of dirty blocks
		 * or free blocks is less than watermark
		 */
		return 1;
	}
	return 0;
}

/* We always reserve for an inode update; the superblock could be there too */
static int ext4_da_write_credits(struct inode *inode, loff_t pos, unsigned len)
{
	if (likely(ext4_has_feature_large_file(inode->i_sb)))
		return 1;

	if (pos + len <= 0x7fffffffULL)
		return 1;

	/* We might need to update the superblock to set LARGE_FILE */
	return 2;
}

static int ext4_da_write_begin(struct file *file, struct address_space *mapping,
			       loff_t pos, unsigned len, unsigned flags,
			       struct page **pagep, void **fsdata)
{
	int ret, retries = 0;
	struct page *page;
	pgoff_t index;
	struct inode *inode = mapping->host;
	handle_t *handle;

	if (unlikely(ext4_forced_shutdown(EXT4_SB(inode->i_sb))))
		return -EIO;

	index = pos >> PAGE_SHIFT;

	if (ext4_nonda_switch(inode->i_sb) || S_ISLNK(inode->i_mode) ||
	    ext4_verity_in_progress(inode)) {
		*fsdata = (void *)FALL_BACK_TO_NONDELALLOC;
		return ext4_write_begin(file, mapping, pos,
					len, flags, pagep, fsdata);
	}
	*fsdata = (void *)0;
	trace_ext4_da_write_begin(inode, pos, len, flags);

	if (ext4_test_inode_state(inode, EXT4_STATE_MAY_INLINE_DATA)) {
		ret = ext4_da_write_inline_data_begin(mapping, inode,
						      pos, len, flags,
						      pagep, fsdata);
		if (ret < 0)
			return ret;
		if (ret == 1)
			return 0;
	}

	/*
	 * grab_cache_page_write_begin() can take a long time if the
	 * system is thrashing due to memory pressure, or if the page
	 * is being written back.  So grab it first before we start
	 * the transaction handle.  This also allows us to allocate
	 * the page (if needed) without using GFP_NOFS.
	 */
retry_grab:
	page = grab_cache_page_write_begin(mapping, index, flags);
	if (!page)
		return -ENOMEM;
	unlock_page(page);

	/*
	 * With delayed allocation, we don't log the i_disksize update
	 * if there is delayed block allocation. But we still need
	 * to journalling the i_disksize update if writes to the end
	 * of file which has an already mapped buffer.
	 */
retry_journal:
	handle = ext4_journal_start(inode, EXT4_HT_WRITE_PAGE,
				ext4_da_write_credits(inode, pos, len));
	if (IS_ERR(handle)) {
		put_page(page);
		return PTR_ERR(handle);
	}

	lock_page(page);
	if (page->mapping != mapping) {
		/* The page got truncated from under us */
		unlock_page(page);
		put_page(page);
		ext4_journal_stop(handle);
		goto retry_grab;
	}
	/* In case writeback began while the page was unlocked */
	wait_for_stable_page(page);

#ifdef CONFIG_FS_ENCRYPTION
	ret = ext4_block_write_begin(page, pos, len,
				     ext4_da_get_block_prep);
#else
	ret = __block_write_begin(page, pos, len, ext4_da_get_block_prep);
#endif
	if (ret < 0) {
		unlock_page(page);
		ext4_journal_stop(handle);
		/*
		 * block_write_begin may have instantiated a few blocks
		 * outside i_size.  Trim these off again. Don't need
		 * i_size_read because we hold i_mutex.
		 */
		if (pos + len > inode->i_size)
			ext4_truncate_failed_write(inode);

		if (ret == -ENOSPC &&
		    ext4_should_retry_alloc(inode->i_sb, &retries))
			goto retry_journal;

		put_page(page);
		return ret;
	}

	*pagep = page;
	return ret;
}

/*
 * Check if we should update i_disksize
 * when write to the end of file but not require block allocation
 */
static int ext4_da_should_update_i_disksize(struct page *page,
					    unsigned long offset)
{
	struct buffer_head *bh;
	struct inode *inode = page->mapping->host;
	unsigned int idx;
	int i;

	bh = page_buffers(page);
	idx = offset >> inode->i_blkbits;

	for (i = 0; i < idx; i++)
		bh = bh->b_this_page;

	if (!buffer_mapped(bh) || (buffer_delay(bh)) || buffer_unwritten(bh))
		return 0;
	return 1;
}

static int ext4_da_write_end(struct file *file,
			     struct address_space *mapping,
			     loff_t pos, unsigned len, unsigned copied,
			     struct page *page, void *fsdata)
{
	struct inode *inode = mapping->host;
	int ret = 0, ret2;
	handle_t *handle = ext4_journal_current_handle();
	loff_t new_i_size;
	unsigned long start, end;
	int write_mode = (int)(unsigned long)fsdata;

	if (write_mode == FALL_BACK_TO_NONDELALLOC)
		return ext4_write_end(file, mapping, pos,
				      len, copied, page, fsdata);

	trace_ext4_da_write_end(inode, pos, len, copied);
	start = pos & (PAGE_SIZE - 1);
	end = start + copied - 1;

	/*
	 * generic_write_end() will run mark_inode_dirty() if i_size
	 * changes.  So let's piggyback the i_disksize mark_inode_dirty
	 * into that.
	 */
	new_i_size = pos + copied;
	if (copied && new_i_size > EXT4_I(inode)->i_disksize) {
		if (ext4_has_inline_data(inode) ||
		    ext4_da_should_update_i_disksize(page, end)) {
			ext4_update_i_disksize(inode, new_i_size);
			/* We need to mark inode dirty even if
			 * new_i_size is less that inode->i_size
			 * bu greater than i_disksize.(hint delalloc)
			 */
			ret = ext4_mark_inode_dirty(handle, inode);
		}
	}

	if (write_mode != CONVERT_INLINE_DATA &&
	    ext4_test_inode_state(inode, EXT4_STATE_MAY_INLINE_DATA) &&
	    ext4_has_inline_data(inode))
		ret2 = ext4_da_write_inline_data_end(inode, pos, len, copied,
						     page);
	else
		ret2 = generic_write_end(file, mapping, pos, len, copied,
							page, fsdata);

	copied = ret2;
	if (ret2 < 0)
		ret = ret2;
	ret2 = ext4_journal_stop(handle);
	if (unlikely(ret2 && !ret))
		ret = ret2;

	return ret ? ret : copied;
}

/*
 * Force all delayed allocation blocks to be allocated for a given inode.
 */
int ext4_alloc_da_blocks(struct inode *inode)
{
	trace_ext4_alloc_da_blocks(inode);

	if (!EXT4_I(inode)->i_reserved_data_blocks)
		return 0;

	/*
	 * We do something simple for now.  The filemap_flush() will
	 * also start triggering a write of the data blocks, which is
	 * not strictly speaking necessary (and for users of
	 * laptop_mode, not even desirable).  However, to do otherwise
	 * would require replicating code paths in:
	 *
	 * ext4_writepages() ->
	 *    write_cache_pages() ---> (via passed in callback function)
	 *        __mpage_da_writepage() -->
	 *           mpage_add_bh_to_extent()
	 *           mpage_da_map_blocks()
	 *
	 * The problem is that write_cache_pages(), located in
	 * mm/page-writeback.c, marks pages clean in preparation for
	 * doing I/O, which is not desirable if we're not planning on
	 * doing I/O at all.
	 *
	 * We could call write_cache_pages(), and then redirty all of
	 * the pages by calling redirty_page_for_writepage() but that
	 * would be ugly in the extreme.  So instead we would need to
	 * replicate parts of the code in the above functions,
	 * simplifying them because we wouldn't actually intend to
	 * write out the pages, but rather only collect contiguous
	 * logical block extents, call the multi-block allocator, and
	 * then update the buffer heads with the block allocations.
	 *
	 * For now, though, we'll cheat by calling filemap_flush(),
	 * which will map the blocks, and start the I/O, but not
	 * actually wait for the I/O to complete.
	 */
	return filemap_flush(inode->i_mapping);
}

/*
 * bmap() is special.  It gets used by applications such as lilo and by
 * the swapper to find the on-disk block of a specific piece of data.
 *
 * Naturally, this is dangerous if the block concerned is still in the
 * journal.  If somebody makes a swapfile on an ext4 data-journaling
 * filesystem and enables swap, then they may get a nasty shock when the
 * data getting swapped to that swapfile suddenly gets overwritten by
 * the original zero's written out previously to the journal and
 * awaiting writeback in the kernel's buffer cache.
 *
 * So, if we see any bmap calls here on a modified, data-journaled file,
 * take extra steps to flush any blocks which might be in the cache.
 */
static sector_t ext4_bmap(struct address_space *mapping, sector_t block)
{
	struct inode *inode = mapping->host;
	journal_t *journal;
	int err;

	/*
	 * We can get here for an inline file via the FIBMAP ioctl
	 */
	if (ext4_has_inline_data(inode))
		return 0;

	if (mapping_tagged(mapping, PAGECACHE_TAG_DIRTY) &&
			test_opt(inode->i_sb, DELALLOC)) {
		/*
		 * With delalloc we want to sync the file
		 * so that we can make sure we allocate
		 * blocks for file
		 */
		filemap_write_and_wait(mapping);
	}

	if (EXT4_JOURNAL(inode) &&
	    ext4_test_inode_state(inode, EXT4_STATE_JDATA)) {
		/*
		 * This is a REALLY heavyweight approach, but the use of
		 * bmap on dirty files is expected to be extremely rare:
		 * only if we run lilo or swapon on a freshly made file
		 * do we expect this to happen.
		 *
		 * (bmap requires CAP_SYS_RAWIO so this does not
		 * represent an unprivileged user DOS attack --- we'd be
		 * in trouble if mortal users could trigger this path at
		 * will.)
		 *
		 * NB. EXT4_STATE_JDATA is not set on files other than
		 * regular files.  If somebody wants to bmap a directory
		 * or symlink and gets confused because the buffer
		 * hasn't yet been flushed to disk, they deserve
		 * everything they get.
		 */

		ext4_clear_inode_state(inode, EXT4_STATE_JDATA);
		journal = EXT4_JOURNAL(inode);
		jbd2_journal_lock_updates(journal);
		err = jbd2_journal_flush(journal, 0);
		jbd2_journal_unlock_updates(journal);

		if (err)
			return 0;
	}

	return iomap_bmap(mapping, block, &ext4_iomap_ops);
}

static int ext4_readpage(struct file *file, struct page *page)
{
	int ret = -EAGAIN;
	struct inode *inode = page->mapping->host;

	trace_ext4_readpage(page);

	if (ext4_has_inline_data(inode))
		ret = ext4_readpage_inline(inode, page);

	if (ret == -EAGAIN)
		return ext4_mpage_readpages(inode, NULL, page);

	return ret;
}

static void ext4_readahead(struct readahead_control *rac)
{
	struct inode *inode = rac->mapping->host;

	/* If the file has inline data, no need to do readahead. */
	if (ext4_has_inline_data(inode))
		return;

	ext4_mpage_readpages(inode, rac, NULL);
}

static void ext4_invalidatepage(struct page *page, unsigned int offset,
				unsigned int length)
{
	trace_ext4_invalidatepage(page, offset, length);

	/* No journalling happens on data buffers when this function is used */
	WARN_ON(page_has_buffers(page) && buffer_jbd(page_buffers(page)));

	block_invalidatepage(page, offset, length);
}

static int __ext4_journalled_invalidatepage(struct page *page,
					    unsigned int offset,
					    unsigned int length)
{
	journal_t *journal = EXT4_JOURNAL(page->mapping->host);

	trace_ext4_journalled_invalidatepage(page, offset, length);

	/*
	 * If it's a full truncate we just forget about the pending dirtying
	 */
	if (offset == 0 && length == PAGE_SIZE)
		ClearPageChecked(page);

	return jbd2_journal_invalidatepage(journal, page, offset, length);
}

/* Wrapper for aops... */
static void ext4_journalled_invalidatepage(struct page *page,
					   unsigned int offset,
					   unsigned int length)
{
	WARN_ON(__ext4_journalled_invalidatepage(page, offset, length) < 0);
}

static int ext4_releasepage(struct page *page, gfp_t wait)
{
	journal_t *journal = EXT4_JOURNAL(page->mapping->host);

	trace_ext4_releasepage(page);

	/* Page has dirty journalled data -> cannot release */
	if (PageChecked(page))
		return 0;
	if (journal)
		return jbd2_journal_try_to_free_buffers(journal, page);
	else
		return try_to_free_buffers(page);
}

static bool ext4_inode_datasync_dirty(struct inode *inode)
{
	journal_t *journal = EXT4_SB(inode->i_sb)->s_journal;

	if (journal) {
		if (jbd2_transaction_committed(journal,
			EXT4_I(inode)->i_datasync_tid))
			return false;
		if (test_opt2(inode->i_sb, JOURNAL_FAST_COMMIT))
			return !list_empty(&EXT4_I(inode)->i_fc_list);
		return true;
	}

	/* Any metadata buffers to write? */
	if (!list_empty(&inode->i_mapping->private_list))
		return true;
	return inode->i_state & I_DIRTY_DATASYNC;
}

static void ext4_set_iomap(struct inode *inode, struct iomap *iomap,
			   struct ext4_map_blocks *map, loff_t offset,
			   loff_t length)
{
	u8 blkbits = inode->i_blkbits;

	/*
	 * Writes that span EOF might trigger an I/O size update on completion,
	 * so consider them to be dirty for the purpose of O_DSYNC, even if
	 * there is no other metadata changes being made or are pending.
	 */
	iomap->flags = 0;
	if (ext4_inode_datasync_dirty(inode) ||
	    offset + length > i_size_read(inode))
		iomap->flags |= IOMAP_F_DIRTY;

	if (map->m_flags & EXT4_MAP_NEW)
		iomap->flags |= IOMAP_F_NEW;

	iomap->bdev = inode->i_sb->s_bdev;
	iomap->dax_dev = EXT4_SB(inode->i_sb)->s_daxdev;
	iomap->offset = (u64) map->m_lblk << blkbits;
	iomap->length = (u64) map->m_len << blkbits;

	if ((map->m_flags & EXT4_MAP_MAPPED) &&
	    !ext4_test_inode_flag(inode, EXT4_INODE_EXTENTS))
		iomap->flags |= IOMAP_F_MERGED;

	/*
	 * Flags passed to ext4_map_blocks() for direct I/O writes can result
	 * in m_flags having both EXT4_MAP_MAPPED and EXT4_MAP_UNWRITTEN bits
	 * set. In order for any allocated unwritten extents to be converted
	 * into written extents correctly within the ->end_io() handler, we
	 * need to ensure that the iomap->type is set appropriately. Hence, the
	 * reason why we need to check whether the EXT4_MAP_UNWRITTEN bit has
	 * been set first.
	 */
	if (map->m_flags & EXT4_MAP_UNWRITTEN) {
		iomap->type = IOMAP_UNWRITTEN;
		iomap->addr = (u64) map->m_pblk << blkbits;
	} else if (map->m_flags & EXT4_MAP_MAPPED) {
		iomap->type = IOMAP_MAPPED;
		iomap->addr = (u64) map->m_pblk << blkbits;
	} else {
		iomap->type = IOMAP_HOLE;
		iomap->addr = IOMAP_NULL_ADDR;
	}
}

static int ext4_iomap_alloc(struct inode *inode, struct ext4_map_blocks *map,
			    unsigned int flags)
{
	handle_t *handle;
	u8 blkbits = inode->i_blkbits;
	int ret, dio_credits, m_flags = 0, retries = 0;

	/*
	 * Trim the mapping request to the maximum value that we can map at
	 * once for direct I/O.
	 */
	if (map->m_len > DIO_MAX_BLOCKS)
		map->m_len = DIO_MAX_BLOCKS;
	dio_credits = ext4_chunk_trans_blocks(inode, map->m_len);

retry:
	/*
	 * Either we allocate blocks and then don't get an unwritten extent, so
	 * in that case we have reserved enough credits. Or, the blocks are
	 * already allocated and unwritten. In that case, the extent conversion
	 * fits into the credits as well.
	 */
	handle = ext4_journal_start(inode, EXT4_HT_MAP_BLOCKS, dio_credits);
	if (IS_ERR(handle))
		return PTR_ERR(handle);

	/*
	 * DAX and direct I/O are the only two operations that are currently
	 * supported with IOMAP_WRITE.
	 */
	WARN_ON(!IS_DAX(inode) && !(flags & IOMAP_DIRECT));
	if (IS_DAX(inode))
		m_flags = EXT4_GET_BLOCKS_CREATE_ZERO;
	/*
	 * We use i_size instead of i_disksize here because delalloc writeback
	 * can complete at any point during the I/O and subsequently push the
	 * i_disksize out to i_size. This could be beyond where direct I/O is
	 * happening and thus expose allocated blocks to direct I/O reads.
	 */
	else if (((loff_t)map->m_lblk << blkbits) >= i_size_read(inode))
		m_flags = EXT4_GET_BLOCKS_CREATE;
	else if (ext4_test_inode_flag(inode, EXT4_INODE_EXTENTS))
		m_flags = EXT4_GET_BLOCKS_IO_CREATE_EXT;

	ret = ext4_map_blocks(handle, inode, map, m_flags);

	/*
	 * We cannot fill holes in indirect tree based inodes as that could
	 * expose stale data in the case of a crash. Use the magic error code
	 * to fallback to buffered I/O.
	 */
	if (!m_flags && !ret)
		ret = -ENOTBLK;

	ext4_journal_stop(handle);
	if (ret == -ENOSPC && ext4_should_retry_alloc(inode->i_sb, &retries))
		goto retry;

	return ret;
}


static int ext4_iomap_begin(struct inode *inode, loff_t offset, loff_t length,
		unsigned flags, struct iomap *iomap, struct iomap *srcmap)
{
	int ret;
	struct ext4_map_blocks map;
	u8 blkbits = inode->i_blkbits;

	if ((offset >> blkbits) > EXT4_MAX_LOGICAL_BLOCK)
		return -EINVAL;

	if (WARN_ON_ONCE(ext4_has_inline_data(inode)))
		return -ERANGE;

	/*
	 * Calculate the first and last logical blocks respectively.
	 */
	map.m_lblk = offset >> blkbits;
	map.m_len = min_t(loff_t, (offset + length - 1) >> blkbits,
			  EXT4_MAX_LOGICAL_BLOCK) - map.m_lblk + 1;

	if (flags & IOMAP_WRITE) {
		/*
		 * We check here if the blocks are already allocated, then we
		 * don't need to start a journal txn and we can directly return
		 * the mapping information. This could boost performance
		 * especially in multi-threaded overwrite requests.
		 */
		if (offset + length <= i_size_read(inode)) {
			ret = ext4_map_blocks(NULL, inode, &map, 0);
			if (ret > 0 && (map.m_flags & EXT4_MAP_MAPPED))
				goto out;
		}
		ret = ext4_iomap_alloc(inode, &map, flags);
	} else {
		ret = ext4_map_blocks(NULL, inode, &map, 0);
	}

	if (ret < 0)
		return ret;
out:
	ext4_set_iomap(inode, iomap, &map, offset, length);

	return 0;
}

static int ext4_iomap_overwrite_begin(struct inode *inode, loff_t offset,
		loff_t length, unsigned flags, struct iomap *iomap,
		struct iomap *srcmap)
{
	int ret;

	/*
	 * Even for writes we don't need to allocate blocks, so just pretend
	 * we are reading to save overhead of starting a transaction.
	 */
	flags &= ~IOMAP_WRITE;
	ret = ext4_iomap_begin(inode, offset, length, flags, iomap, srcmap);
	WARN_ON_ONCE(iomap->type != IOMAP_MAPPED);
	return ret;
}

static int ext4_iomap_end(struct inode *inode, loff_t offset, loff_t length,
			  ssize_t written, unsigned flags, struct iomap *iomap)
{
	/*
	 * Check to see whether an error occurred while writing out the data to
	 * the allocated blocks. If so, return the magic error code so that we
	 * fallback to buffered I/O and attempt to complete the remainder of
	 * the I/O. Any blocks that may have been allocated in preparation for
	 * the direct I/O will be reused during buffered I/O.
	 */
	if (flags & (IOMAP_WRITE | IOMAP_DIRECT) && written == 0)
		return -ENOTBLK;

	return 0;
}

const struct iomap_ops ext4_iomap_ops = {
	.iomap_begin		= ext4_iomap_begin,
	.iomap_end		= ext4_iomap_end,
};

const struct iomap_ops ext4_iomap_overwrite_ops = {
	.iomap_begin		= ext4_iomap_overwrite_begin,
	.iomap_end		= ext4_iomap_end,
};

static bool ext4_iomap_is_delalloc(struct inode *inode,
				   struct ext4_map_blocks *map)
{
	struct extent_status es;
	ext4_lblk_t offset = 0, end = map->m_lblk + map->m_len - 1;

	ext4_es_find_extent_range(inode, &ext4_es_is_delayed,
				  map->m_lblk, end, &es);

	if (!es.es_len || es.es_lblk > end)
		return false;

	if (es.es_lblk > map->m_lblk) {
		map->m_len = es.es_lblk - map->m_lblk;
		return false;
	}

	offset = map->m_lblk - es.es_lblk;
	map->m_len = es.es_len - offset;

	return true;
}

static int ext4_iomap_begin_report(struct inode *inode, loff_t offset,
				   loff_t length, unsigned int flags,
				   struct iomap *iomap, struct iomap *srcmap)
{
	int ret;
	bool delalloc = false;
	struct ext4_map_blocks map;
	u8 blkbits = inode->i_blkbits;

	if ((offset >> blkbits) > EXT4_MAX_LOGICAL_BLOCK)
		return -EINVAL;

	if (ext4_has_inline_data(inode)) {
		ret = ext4_inline_data_iomap(inode, iomap);
		if (ret != -EAGAIN) {
			if (ret == 0 && offset >= iomap->length)
				ret = -ENOENT;
			return ret;
		}
	}

	/*
	 * Calculate the first and last logical block respectively.
	 */
	map.m_lblk = offset >> blkbits;
	map.m_len = min_t(loff_t, (offset + length - 1) >> blkbits,
			  EXT4_MAX_LOGICAL_BLOCK) - map.m_lblk + 1;

	/*
	 * Fiemap callers may call for offset beyond s_bitmap_maxbytes.
	 * So handle it here itself instead of querying ext4_map_blocks().
	 * Since ext4_map_blocks() will warn about it and will return
	 * -EIO error.
	 */
	if (!(ext4_test_inode_flag(inode, EXT4_INODE_EXTENTS))) {
		struct ext4_sb_info *sbi = EXT4_SB(inode->i_sb);

		if (offset >= sbi->s_bitmap_maxbytes) {
			map.m_flags = 0;
			goto set_iomap;
		}
	}
<<<<<<< HEAD
out:
	return ret;
}

static ssize_t ext4_direct_IO_read(struct kiocb *iocb, struct iov_iter *iter)
{
	struct address_space *mapping = iocb->ki_filp->f_mapping;
	struct inode *inode = mapping->host;
	size_t count = iov_iter_count(iter);
	ssize_t ret;

	/*
	 * Shared inode_lock is enough for us - it protects against concurrent
	 * writes & truncates and since we take care of writing back page cache,
	 * we are protected against page writeback as well.
	 */
	if (iocb->ki_flags & IOCB_NOWAIT) {
		if (!inode_trylock_shared(inode))
			return -EAGAIN;
	} else {
		inode_lock_shared(inode);
	}

	ret = filemap_write_and_wait_range(mapping, iocb->ki_pos,
					   iocb->ki_pos + count - 1);
	if (ret)
		goto out_unlock;
	ret = __blockdev_direct_IO(iocb, inode, inode->i_sb->s_bdev,
				   iter, ext4_dio_get_block, NULL, NULL, 0);
out_unlock:
	inode_unlock_shared(inode);
	return ret;
}

static ssize_t ext4_direct_IO(struct kiocb *iocb, struct iov_iter *iter)
{
	struct file *file = iocb->ki_filp;
	struct inode *inode = file->f_mapping->host;
	size_t count = iov_iter_count(iter);
	loff_t offset = iocb->ki_pos;
	ssize_t ret;

#ifdef CONFIG_FS_ENCRYPTION
	if (IS_ENCRYPTED(inode) && S_ISREG(inode->i_mode))
		return 0;
#endif
=======
>>>>>>> 7d2a07b7

	ret = ext4_map_blocks(NULL, inode, &map, 0);
	if (ret < 0)
		return ret;
	if (ret == 0)
		delalloc = ext4_iomap_is_delalloc(inode, &map);

set_iomap:
	ext4_set_iomap(inode, iomap, &map, offset, length);
	if (delalloc && iomap->type == IOMAP_HOLE)
		iomap->type = IOMAP_DELALLOC;

	return 0;
}

const struct iomap_ops ext4_iomap_report_ops = {
	.iomap_begin = ext4_iomap_begin_report,
};

/*
 * Pages can be marked dirty completely asynchronously from ext4's journalling
 * activity.  By filemap_sync_pte(), try_to_unmap_one(), etc.  We cannot do
 * much here because ->set_page_dirty is called under VFS locks.  The page is
 * not necessarily locked.
 *
 * We cannot just dirty the page and leave attached buffers clean, because the
 * buffers' dirty state is "definitive".  We cannot just set the buffers dirty
 * or jbddirty because all the journalling code will explode.
 *
 * So what we do is to mark the page "pending dirty" and next time writepage
 * is called, propagate that into the buffers appropriately.
 */
static int ext4_journalled_set_page_dirty(struct page *page)
{
	SetPageChecked(page);
	return __set_page_dirty_nobuffers(page);
}

static int ext4_set_page_dirty(struct page *page)
{
	WARN_ON_ONCE(!PageLocked(page) && !PageDirty(page));
	WARN_ON_ONCE(!page_has_buffers(page));
	return __set_page_dirty_buffers(page);
}

static int ext4_iomap_swap_activate(struct swap_info_struct *sis,
				    struct file *file, sector_t *span)
{
	return iomap_swapfile_activate(sis, file, span,
				       &ext4_iomap_report_ops);
}

static const struct address_space_operations ext4_aops = {
	.readpage		= ext4_readpage,
	.readahead		= ext4_readahead,
	.writepage		= ext4_writepage,
	.writepages		= ext4_writepages,
	.write_begin		= ext4_write_begin,
	.write_end		= ext4_write_end,
	.set_page_dirty		= ext4_set_page_dirty,
	.bmap			= ext4_bmap,
	.invalidatepage		= ext4_invalidatepage,
	.releasepage		= ext4_releasepage,
	.direct_IO		= noop_direct_IO,
	.migratepage		= buffer_migrate_page,
	.is_partially_uptodate  = block_is_partially_uptodate,
	.error_remove_page	= generic_error_remove_page,
	.swap_activate		= ext4_iomap_swap_activate,
};

static const struct address_space_operations ext4_journalled_aops = {
	.readpage		= ext4_readpage,
	.readahead		= ext4_readahead,
	.writepage		= ext4_writepage,
	.writepages		= ext4_writepages,
	.write_begin		= ext4_write_begin,
	.write_end		= ext4_journalled_write_end,
	.set_page_dirty		= ext4_journalled_set_page_dirty,
	.bmap			= ext4_bmap,
	.invalidatepage		= ext4_journalled_invalidatepage,
	.releasepage		= ext4_releasepage,
	.direct_IO		= noop_direct_IO,
	.is_partially_uptodate  = block_is_partially_uptodate,
	.error_remove_page	= generic_error_remove_page,
	.swap_activate		= ext4_iomap_swap_activate,
};

static const struct address_space_operations ext4_da_aops = {
	.readpage		= ext4_readpage,
	.readahead		= ext4_readahead,
	.writepage		= ext4_writepage,
	.writepages		= ext4_writepages,
	.write_begin		= ext4_da_write_begin,
	.write_end		= ext4_da_write_end,
	.set_page_dirty		= ext4_set_page_dirty,
	.bmap			= ext4_bmap,
	.invalidatepage		= ext4_invalidatepage,
	.releasepage		= ext4_releasepage,
	.direct_IO		= noop_direct_IO,
	.migratepage		= buffer_migrate_page,
	.is_partially_uptodate  = block_is_partially_uptodate,
	.error_remove_page	= generic_error_remove_page,
	.swap_activate		= ext4_iomap_swap_activate,
};

static const struct address_space_operations ext4_dax_aops = {
	.writepages		= ext4_dax_writepages,
	.direct_IO		= noop_direct_IO,
	.set_page_dirty		= __set_page_dirty_no_writeback,
	.bmap			= ext4_bmap,
	.invalidatepage		= noop_invalidatepage,
	.swap_activate		= ext4_iomap_swap_activate,
};

void ext4_set_aops(struct inode *inode)
{
	switch (ext4_inode_journal_mode(inode)) {
	case EXT4_INODE_ORDERED_DATA_MODE:
	case EXT4_INODE_WRITEBACK_DATA_MODE:
		break;
	case EXT4_INODE_JOURNAL_DATA_MODE:
		inode->i_mapping->a_ops = &ext4_journalled_aops;
		return;
	default:
		BUG();
	}
	if (IS_DAX(inode))
		inode->i_mapping->a_ops = &ext4_dax_aops;
	else if (test_opt(inode->i_sb, DELALLOC))
		inode->i_mapping->a_ops = &ext4_da_aops;
	else
		inode->i_mapping->a_ops = &ext4_aops;
}

static int __ext4_block_zero_page_range(handle_t *handle,
		struct address_space *mapping, loff_t from, loff_t length)
{
	ext4_fsblk_t index = from >> PAGE_SHIFT;
	unsigned offset = from & (PAGE_SIZE-1);
	unsigned blocksize, pos;
	ext4_lblk_t iblock;
	struct inode *inode = mapping->host;
	struct buffer_head *bh;
	struct page *page;
	int err = 0;

	page = find_or_create_page(mapping, from >> PAGE_SHIFT,
				   mapping_gfp_constraint(mapping, ~__GFP_FS));
	if (!page)
		return -ENOMEM;

	blocksize = inode->i_sb->s_blocksize;

	iblock = index << (PAGE_SHIFT - inode->i_sb->s_blocksize_bits);

	if (!page_has_buffers(page))
		create_empty_buffers(page, blocksize, 0);

	/* Find the buffer that contains "offset" */
	bh = page_buffers(page);
	pos = blocksize;
	while (offset >= pos) {
		bh = bh->b_this_page;
		iblock++;
		pos += blocksize;
	}
	if (buffer_freed(bh)) {
		BUFFER_TRACE(bh, "freed: skip");
		goto unlock;
	}
	if (!buffer_mapped(bh)) {
		BUFFER_TRACE(bh, "unmapped");
		ext4_get_block(inode, iblock, bh, 0);
		/* unmapped? It's a hole - nothing to do */
		if (!buffer_mapped(bh)) {
			BUFFER_TRACE(bh, "still unmapped");
			goto unlock;
		}
	}

	/* Ok, it's mapped. Make sure it's up-to-date */
	if (PageUptodate(page))
		set_buffer_uptodate(bh);

	if (!buffer_uptodate(bh)) {
		err = ext4_read_bh_lock(bh, 0, true);
		if (err)
			goto unlock;
		if (fscrypt_inode_uses_fs_layer_crypto(inode)) {
			/* We expect the key to be set. */
			BUG_ON(!fscrypt_has_encryption_key(inode));
			err = fscrypt_decrypt_pagecache_blocks(page, blocksize,
							       bh_offset(bh));
			if (err) {
				clear_buffer_uptodate(bh);
				goto unlock;
			}
		}
	}
	if (ext4_should_journal_data(inode)) {
		BUFFER_TRACE(bh, "get write access");
		err = ext4_journal_get_write_access(handle, bh);
		if (err)
			goto unlock;
	}
	zero_user(page, offset, length);
	BUFFER_TRACE(bh, "zeroed end of block");

	if (ext4_should_journal_data(inode)) {
		err = ext4_handle_dirty_metadata(handle, inode, bh);
	} else {
		err = 0;
		mark_buffer_dirty(bh);
		if (ext4_should_order_data(inode))
			err = ext4_jbd2_inode_add_write(handle, inode, from,
					length);
	}

unlock:
	unlock_page(page);
	put_page(page);
	return err;
}

/*
 * ext4_block_zero_page_range() zeros out a mapping of length 'length'
 * starting from file offset 'from'.  The range to be zero'd must
 * be contained with in one block.  If the specified range exceeds
 * the end of the block it will be shortened to end of the block
 * that corresponds to 'from'
 */
static int ext4_block_zero_page_range(handle_t *handle,
		struct address_space *mapping, loff_t from, loff_t length)
{
	struct inode *inode = mapping->host;
	unsigned offset = from & (PAGE_SIZE-1);
	unsigned blocksize = inode->i_sb->s_blocksize;
	unsigned max = blocksize - (offset & (blocksize - 1));

	/*
	 * correct length if it does not fall between
	 * 'from' and the end of the block
	 */
	if (length > max || length < 0)
		length = max;

	if (IS_DAX(inode)) {
		return iomap_zero_range(inode, from, length, NULL,
					&ext4_iomap_ops);
	}
	return __ext4_block_zero_page_range(handle, mapping, from, length);
}

/*
 * ext4_block_truncate_page() zeroes out a mapping from file offset `from'
 * up to the end of the block which corresponds to `from'.
 * This required during truncate. We need to physically zero the tail end
 * of that block so it doesn't yield old data if the file is later grown.
 */
static int ext4_block_truncate_page(handle_t *handle,
		struct address_space *mapping, loff_t from)
{
	unsigned offset = from & (PAGE_SIZE-1);
	unsigned length;
	unsigned blocksize;
	struct inode *inode = mapping->host;

	/* If we are processing an encrypted inode during orphan list handling */
	if (IS_ENCRYPTED(inode) && !fscrypt_has_encryption_key(inode))
		return 0;

	blocksize = inode->i_sb->s_blocksize;
	length = blocksize - (offset & (blocksize - 1));

	return ext4_block_zero_page_range(handle, mapping, from, length);
}

int ext4_zero_partial_blocks(handle_t *handle, struct inode *inode,
			     loff_t lstart, loff_t length)
{
	struct super_block *sb = inode->i_sb;
	struct address_space *mapping = inode->i_mapping;
	unsigned partial_start, partial_end;
	ext4_fsblk_t start, end;
	loff_t byte_end = (lstart + length - 1);
	int err = 0;

	partial_start = lstart & (sb->s_blocksize - 1);
	partial_end = byte_end & (sb->s_blocksize - 1);

	start = lstart >> sb->s_blocksize_bits;
	end = byte_end >> sb->s_blocksize_bits;

	/* Handle partial zero within the single block */
	if (start == end &&
	    (partial_start || (partial_end != sb->s_blocksize - 1))) {
		err = ext4_block_zero_page_range(handle, mapping,
						 lstart, length);
		return err;
	}
	/* Handle partial zero out on the start of the range */
	if (partial_start) {
		err = ext4_block_zero_page_range(handle, mapping,
						 lstart, sb->s_blocksize);
		if (err)
			return err;
	}
	/* Handle partial zero out on the end of the range */
	if (partial_end != sb->s_blocksize - 1)
		err = ext4_block_zero_page_range(handle, mapping,
						 byte_end - partial_end,
						 partial_end + 1);
	return err;
}

int ext4_can_truncate(struct inode *inode)
{
	if (S_ISREG(inode->i_mode))
		return 1;
	if (S_ISDIR(inode->i_mode))
		return 1;
	if (S_ISLNK(inode->i_mode))
		return !ext4_inode_is_fast_symlink(inode);
	return 0;
}

/*
 * We have to make sure i_disksize gets properly updated before we truncate
 * page cache due to hole punching or zero range. Otherwise i_disksize update
 * can get lost as it may have been postponed to submission of writeback but
 * that will never happen after we truncate page cache.
 */
int ext4_update_disksize_before_punch(struct inode *inode, loff_t offset,
				      loff_t len)
{
	handle_t *handle;
	int ret;

	loff_t size = i_size_read(inode);

	WARN_ON(!inode_is_locked(inode));
	if (offset > size || offset + len < size)
		return 0;

	if (EXT4_I(inode)->i_disksize >= size)
		return 0;

	handle = ext4_journal_start(inode, EXT4_HT_MISC, 1);
	if (IS_ERR(handle))
		return PTR_ERR(handle);
	ext4_update_i_disksize(inode, size);
	ret = ext4_mark_inode_dirty(handle, inode);
	ext4_journal_stop(handle);

	return ret;
}

static void ext4_wait_dax_page(struct ext4_inode_info *ei)
{
	up_write(&ei->i_mmap_sem);
	schedule();
	down_write(&ei->i_mmap_sem);
}

int ext4_break_layouts(struct inode *inode)
{
	struct ext4_inode_info *ei = EXT4_I(inode);
	struct page *page;
	int error;

	if (WARN_ON_ONCE(!rwsem_is_locked(&ei->i_mmap_sem)))
		return -EINVAL;

	do {
		page = dax_layout_busy_page(inode->i_mapping);
		if (!page)
			return 0;

		error = ___wait_var_event(&page->_refcount,
				atomic_read(&page->_refcount) == 1,
				TASK_INTERRUPTIBLE, 0, 0,
				ext4_wait_dax_page(ei));
	} while (error == 0);

	return error;
}

/*
 * ext4_punch_hole: punches a hole in a file by releasing the blocks
 * associated with the given offset and length
 *
 * @inode:  File inode
 * @offset: The offset where the hole will begin
 * @len:    The length of the hole
 *
 * Returns: 0 on success or negative on failure
 */

int ext4_punch_hole(struct inode *inode, loff_t offset, loff_t length)
{
	struct super_block *sb = inode->i_sb;
	ext4_lblk_t first_block, stop_block;
	struct address_space *mapping = inode->i_mapping;
	loff_t first_block_offset, last_block_offset;
	handle_t *handle;
	unsigned int credits;
	int ret = 0, ret2 = 0;

	trace_ext4_punch_hole(inode, offset, length, 0);

	ext4_clear_inode_state(inode, EXT4_STATE_MAY_INLINE_DATA);
	if (ext4_has_inline_data(inode)) {
		down_write(&EXT4_I(inode)->i_mmap_sem);
		ret = ext4_convert_inline_data(inode);
		up_write(&EXT4_I(inode)->i_mmap_sem);
		if (ret)
			return ret;
	}

	/*
	 * Write out all dirty pages to avoid race conditions
	 * Then release them.
	 */
	if (mapping_tagged(mapping, PAGECACHE_TAG_DIRTY)) {
		ret = filemap_write_and_wait_range(mapping, offset,
						   offset + length - 1);
		if (ret)
			return ret;
	}

	inode_lock(inode);

	/* No need to punch hole beyond i_size */
	if (offset >= inode->i_size)
		goto out_mutex;

	/*
	 * If the hole extends beyond i_size, set the hole
	 * to end after the page that contains i_size
	 */
	if (offset + length > inode->i_size) {
		length = inode->i_size +
		   PAGE_SIZE - (inode->i_size & (PAGE_SIZE - 1)) -
		   offset;
	}

	if (offset & (sb->s_blocksize - 1) ||
	    (offset + length) & (sb->s_blocksize - 1)) {
		/*
		 * Attach jinode to inode for jbd2 if we do any zeroing of
		 * partial block
		 */
		ret = ext4_inode_attach_jinode(inode);
		if (ret < 0)
			goto out_mutex;

	}

	/* Wait all existing dio workers, newcomers will block on i_mutex */
	inode_dio_wait(inode);

	/*
	 * Prevent page faults from reinstantiating pages we have released from
	 * page cache.
	 */
	down_write(&EXT4_I(inode)->i_mmap_sem);

	ret = ext4_break_layouts(inode);
	if (ret)
		goto out_dio;

	first_block_offset = round_up(offset, sb->s_blocksize);
	last_block_offset = round_down((offset + length), sb->s_blocksize) - 1;

	/* Now release the pages and zero block aligned part of pages*/
	if (last_block_offset > first_block_offset) {
		ret = ext4_update_disksize_before_punch(inode, offset, length);
		if (ret)
			goto out_dio;
		truncate_pagecache_range(inode, first_block_offset,
					 last_block_offset);
	}

	if (ext4_test_inode_flag(inode, EXT4_INODE_EXTENTS))
		credits = ext4_writepage_trans_blocks(inode);
	else
		credits = ext4_blocks_for_truncate(inode);
	handle = ext4_journal_start(inode, EXT4_HT_TRUNCATE, credits);
	if (IS_ERR(handle)) {
		ret = PTR_ERR(handle);
		ext4_std_error(sb, ret);
		goto out_dio;
	}

	ret = ext4_zero_partial_blocks(handle, inode, offset,
				       length);
	if (ret)
		goto out_stop;

	first_block = (offset + sb->s_blocksize - 1) >>
		EXT4_BLOCK_SIZE_BITS(sb);
	stop_block = (offset + length) >> EXT4_BLOCK_SIZE_BITS(sb);

	/* If there are blocks to remove, do it */
	if (stop_block > first_block) {

		down_write(&EXT4_I(inode)->i_data_sem);
		ext4_discard_preallocations(inode, 0);

		ret = ext4_es_remove_extent(inode, first_block,
					    stop_block - first_block);
		if (ret) {
			up_write(&EXT4_I(inode)->i_data_sem);
			goto out_stop;
		}

		if (ext4_test_inode_flag(inode, EXT4_INODE_EXTENTS))
			ret = ext4_ext_remove_space(inode, first_block,
						    stop_block - 1);
		else
			ret = ext4_ind_remove_space(handle, inode, first_block,
						    stop_block);

		up_write(&EXT4_I(inode)->i_data_sem);
	}
	ext4_fc_track_range(handle, inode, first_block, stop_block);
	if (IS_SYNC(inode))
		ext4_handle_sync(handle);

	inode->i_mtime = inode->i_ctime = current_time(inode);
	ret2 = ext4_mark_inode_dirty(handle, inode);
	if (unlikely(ret2))
		ret = ret2;
	if (ret >= 0)
		ext4_update_inode_fsync_trans(handle, inode, 1);
out_stop:
	ext4_journal_stop(handle);
out_dio:
	up_write(&EXT4_I(inode)->i_mmap_sem);
out_mutex:
	inode_unlock(inode);
	return ret;
}

int ext4_inode_attach_jinode(struct inode *inode)
{
	struct ext4_inode_info *ei = EXT4_I(inode);
	struct jbd2_inode *jinode;

	if (ei->jinode || !EXT4_SB(inode->i_sb)->s_journal)
		return 0;

	jinode = jbd2_alloc_inode(GFP_KERNEL);
	spin_lock(&inode->i_lock);
	if (!ei->jinode) {
		if (!jinode) {
			spin_unlock(&inode->i_lock);
			return -ENOMEM;
		}
		ei->jinode = jinode;
		jbd2_journal_init_jbd_inode(ei->jinode, inode);
		jinode = NULL;
	}
	spin_unlock(&inode->i_lock);
	if (unlikely(jinode != NULL))
		jbd2_free_inode(jinode);
	return 0;
}

/*
 * ext4_truncate()
 *
 * We block out ext4_get_block() block instantiations across the entire
 * transaction, and VFS/VM ensures that ext4_truncate() cannot run
 * simultaneously on behalf of the same inode.
 *
 * As we work through the truncate and commit bits of it to the journal there
 * is one core, guiding principle: the file's tree must always be consistent on
 * disk.  We must be able to restart the truncate after a crash.
 *
 * The file's tree may be transiently inconsistent in memory (although it
 * probably isn't), but whenever we close off and commit a journal transaction,
 * the contents of (the filesystem + the journal) must be consistent and
 * restartable.  It's pretty simple, really: bottom up, right to left (although
 * left-to-right works OK too).
 *
 * Note that at recovery time, journal replay occurs *before* the restart of
 * truncate against the orphan inode list.
 *
 * The committed inode has the new, desired i_size (which is the same as
 * i_disksize in this case).  After a crash, ext4_orphan_cleanup() will see
 * that this inode's truncate did not complete and it will again call
 * ext4_truncate() to have another go.  So there will be instantiated blocks
 * to the right of the truncation point in a crashed ext4 filesystem.  But
 * that's fine - as long as they are linked from the inode, the post-crash
 * ext4_truncate() run will find them and release them.
 */
int ext4_truncate(struct inode *inode)
{
	struct ext4_inode_info *ei = EXT4_I(inode);
	unsigned int credits;
	int err = 0, err2;
	handle_t *handle;
	struct address_space *mapping = inode->i_mapping;

	/*
	 * There is a possibility that we're either freeing the inode
	 * or it's a completely new inode. In those cases we might not
	 * have i_mutex locked because it's not necessary.
	 */
	if (!(inode->i_state & (I_NEW|I_FREEING)))
		WARN_ON(!inode_is_locked(inode));
	trace_ext4_truncate_enter(inode);

	if (!ext4_can_truncate(inode))
		goto out_trace;

	if (inode->i_size == 0 && !test_opt(inode->i_sb, NO_AUTO_DA_ALLOC))
		ext4_set_inode_state(inode, EXT4_STATE_DA_ALLOC_CLOSE);

	if (ext4_has_inline_data(inode)) {
		int has_inline = 1;

		err = ext4_inline_data_truncate(inode, &has_inline);
		if (err || has_inline)
			goto out_trace;
	}

	/* If we zero-out tail of the page, we have to create jinode for jbd2 */
	if (inode->i_size & (inode->i_sb->s_blocksize - 1)) {
		if (ext4_inode_attach_jinode(inode) < 0)
			goto out_trace;
	}

	if (ext4_test_inode_flag(inode, EXT4_INODE_EXTENTS))
		credits = ext4_writepage_trans_blocks(inode);
	else
		credits = ext4_blocks_for_truncate(inode);

	handle = ext4_journal_start(inode, EXT4_HT_TRUNCATE, credits);
	if (IS_ERR(handle)) {
		err = PTR_ERR(handle);
		goto out_trace;
	}

	if (inode->i_size & (inode->i_sb->s_blocksize - 1))
		ext4_block_truncate_page(handle, mapping, inode->i_size);

	/*
	 * We add the inode to the orphan list, so that if this
	 * truncate spans multiple transactions, and we crash, we will
	 * resume the truncate when the filesystem recovers.  It also
	 * marks the inode dirty, to catch the new size.
	 *
	 * Implication: the file must always be in a sane, consistent
	 * truncatable state while each transaction commits.
	 */
	err = ext4_orphan_add(handle, inode);
	if (err)
		goto out_stop;

	down_write(&EXT4_I(inode)->i_data_sem);

	ext4_discard_preallocations(inode, 0);

	if (ext4_test_inode_flag(inode, EXT4_INODE_EXTENTS))
		err = ext4_ext_truncate(handle, inode);
	else
		ext4_ind_truncate(handle, inode);

	up_write(&ei->i_data_sem);
	if (err)
		goto out_stop;

	if (IS_SYNC(inode))
		ext4_handle_sync(handle);

out_stop:
	/*
	 * If this was a simple ftruncate() and the file will remain alive,
	 * then we need to clear up the orphan record which we created above.
	 * However, if this was a real unlink then we were called by
	 * ext4_evict_inode(), and we allow that function to clean up the
	 * orphan info for us.
	 */
	if (inode->i_nlink)
		ext4_orphan_del(handle, inode);

	inode->i_mtime = inode->i_ctime = current_time(inode);
	err2 = ext4_mark_inode_dirty(handle, inode);
	if (unlikely(err2 && !err))
		err = err2;
	ext4_journal_stop(handle);

out_trace:
	trace_ext4_truncate_exit(inode);
	return err;
}

/*
 * ext4_get_inode_loc returns with an extra refcount against the inode's
 * underlying buffer_head on success. If 'in_mem' is true, we have all
 * data in memory that is needed to recreate the on-disk version of this
 * inode.
 */
static int __ext4_get_inode_loc(struct super_block *sb, unsigned long ino,
				struct ext4_iloc *iloc, int in_mem,
				ext4_fsblk_t *ret_block)
{
	struct ext4_group_desc	*gdp;
	struct buffer_head	*bh;
	ext4_fsblk_t		block;
	struct blk_plug		plug;
	int			inodes_per_block, inode_offset;

	iloc->bh = NULL;
	if (ino < EXT4_ROOT_INO ||
	    ino > le32_to_cpu(EXT4_SB(sb)->s_es->s_inodes_count))
		return -EFSCORRUPTED;

	iloc->block_group = (ino - 1) / EXT4_INODES_PER_GROUP(sb);
	gdp = ext4_get_group_desc(sb, iloc->block_group, NULL);
	if (!gdp)
		return -EIO;

	/*
	 * Figure out the offset within the block group inode table
	 */
	inodes_per_block = EXT4_SB(sb)->s_inodes_per_block;
	inode_offset = ((ino - 1) %
			EXT4_INODES_PER_GROUP(sb));
	block = ext4_inode_table(sb, gdp) + (inode_offset / inodes_per_block);
	iloc->offset = (inode_offset % inodes_per_block) * EXT4_INODE_SIZE(sb);

	bh = sb_getblk(sb, block);
	if (unlikely(!bh))
		return -ENOMEM;
	if (ext4_simulate_fail(sb, EXT4_SIM_INODE_EIO))
		goto simulate_eio;
	if (!buffer_uptodate(bh)) {
		lock_buffer(bh);

		if (ext4_buffer_uptodate(bh)) {
			/* someone brought it uptodate while we waited */
			unlock_buffer(bh);
			goto has_buffer;
		}

		/*
		 * If we have all information of the inode in memory and this
		 * is the only valid inode in the block, we need not read the
		 * block.
		 */
		if (in_mem) {
			struct buffer_head *bitmap_bh;
			int i, start;

			start = inode_offset & ~(inodes_per_block - 1);

			/* Is the inode bitmap in cache? */
			bitmap_bh = sb_getblk(sb, ext4_inode_bitmap(sb, gdp));
			if (unlikely(!bitmap_bh))
				goto make_io;

			/*
			 * If the inode bitmap isn't in cache then the
			 * optimisation may end up performing two reads instead
			 * of one, so skip it.
			 */
			if (!buffer_uptodate(bitmap_bh)) {
				brelse(bitmap_bh);
				goto make_io;
			}
			for (i = start; i < start + inodes_per_block; i++) {
				if (i == inode_offset)
					continue;
				if (ext4_test_bit(i, bitmap_bh->b_data))
					break;
			}
			brelse(bitmap_bh);
			if (i == start + inodes_per_block) {
				/* all other inodes are free, so skip I/O */
				memset(bh->b_data, 0, bh->b_size);
				set_buffer_uptodate(bh);
				unlock_buffer(bh);
				goto has_buffer;
			}
		}

make_io:
		/*
		 * If we need to do any I/O, try to pre-readahead extra
		 * blocks from the inode table.
		 */
		blk_start_plug(&plug);
		if (EXT4_SB(sb)->s_inode_readahead_blks) {
			ext4_fsblk_t b, end, table;
			unsigned num;
			__u32 ra_blks = EXT4_SB(sb)->s_inode_readahead_blks;

			table = ext4_inode_table(sb, gdp);
			/* s_inode_readahead_blks is always a power of 2 */
			b = block & ~((ext4_fsblk_t) ra_blks - 1);
			if (table > b)
				b = table;
			end = b + ra_blks;
			num = EXT4_INODES_PER_GROUP(sb);
			if (ext4_has_group_desc_csum(sb))
				num -= ext4_itable_unused_count(sb, gdp);
			table += num / inodes_per_block;
			if (end > table)
				end = table;
			while (b <= end)
<<<<<<< HEAD
				sb_breadahead_unmovable(sb, b++);
=======
				ext4_sb_breadahead_unmovable(sb, b++);
>>>>>>> 7d2a07b7
		}

		/*
		 * There are other valid inodes in the buffer, this inode
		 * has in-inode xattrs, or we don't have this inode in memory.
		 * Read the block from disk.
		 */
		trace_ext4_load_inode(sb, ino);
		ext4_read_bh_nowait(bh, REQ_META | REQ_PRIO, NULL);
		blk_finish_plug(&plug);
		wait_on_buffer(bh);
		if (!buffer_uptodate(bh)) {
		simulate_eio:
			if (ret_block)
				*ret_block = block;
			brelse(bh);
			return -EIO;
		}
	}
has_buffer:
	iloc->bh = bh;
	return 0;
}

static int __ext4_get_inode_loc_noinmem(struct inode *inode,
					struct ext4_iloc *iloc)
{
	ext4_fsblk_t err_blk;
	int ret;

	ret = __ext4_get_inode_loc(inode->i_sb, inode->i_ino, iloc, 0,
					&err_blk);

	if (ret == -EIO)
		ext4_error_inode_block(inode, err_blk, EIO,
					"unable to read itable block");

	return ret;
}

int ext4_get_inode_loc(struct inode *inode, struct ext4_iloc *iloc)
{
	ext4_fsblk_t err_blk;
	int ret;

	/* We have all inode data except xattrs in memory here. */
	ret = __ext4_get_inode_loc(inode->i_sb, inode->i_ino, iloc,
		!ext4_test_inode_state(inode, EXT4_STATE_XATTR), &err_blk);

	if (ret == -EIO)
		ext4_error_inode_block(inode, err_blk, EIO,
					"unable to read itable block");

	return ret;
}

<<<<<<< HEAD
=======

int ext4_get_fc_inode_loc(struct super_block *sb, unsigned long ino,
			  struct ext4_iloc *iloc)
{
	return __ext4_get_inode_loc(sb, ino, iloc, 0, NULL);
}

>>>>>>> 7d2a07b7
static bool ext4_should_enable_dax(struct inode *inode)
{
	struct ext4_sb_info *sbi = EXT4_SB(inode->i_sb);

	if (test_opt2(inode->i_sb, DAX_NEVER))
		return false;
	if (!S_ISREG(inode->i_mode))
		return false;
	if (ext4_should_journal_data(inode))
		return false;
	if (ext4_has_inline_data(inode))
		return false;
	if (ext4_test_inode_flag(inode, EXT4_INODE_ENCRYPT))
		return false;
<<<<<<< HEAD
=======
	if (ext4_test_inode_flag(inode, EXT4_INODE_VERITY))
		return false;
>>>>>>> 7d2a07b7
	if (!test_bit(EXT4_FLAGS_BDEV_IS_DAX, &sbi->s_ext4_flags))
		return false;
	if (test_opt(inode->i_sb, DAX_ALWAYS))
		return true;

	return ext4_test_inode_flag(inode, EXT4_INODE_DAX);
}

void ext4_set_inode_flags(struct inode *inode, bool init)
{
	unsigned int flags = EXT4_I(inode)->i_flags;
	unsigned int new_fl = 0;

	WARN_ON_ONCE(IS_DAX(inode) && init);

	if (flags & EXT4_SYNC_FL)
		new_fl |= S_SYNC;
	if (flags & EXT4_APPEND_FL)
		new_fl |= S_APPEND;
	if (flags & EXT4_IMMUTABLE_FL)
		new_fl |= S_IMMUTABLE;
	if (flags & EXT4_NOATIME_FL)
		new_fl |= S_NOATIME;
	if (flags & EXT4_DIRSYNC_FL)
		new_fl |= S_DIRSYNC;

	/* Because of the way inode_set_flags() works we must preserve S_DAX
	 * here if already set. */
	new_fl |= (inode->i_flags & S_DAX);
	if (init && ext4_should_enable_dax(inode))
		new_fl |= S_DAX;

	if (flags & EXT4_ENCRYPT_FL)
		new_fl |= S_ENCRYPTED;
	if (flags & EXT4_CASEFOLD_FL)
		new_fl |= S_CASEFOLD;
	if (flags & EXT4_VERITY_FL)
		new_fl |= S_VERITY;
	inode_set_flags(inode, new_fl,
			S_SYNC|S_APPEND|S_IMMUTABLE|S_NOATIME|S_DIRSYNC|S_DAX|
			S_ENCRYPTED|S_CASEFOLD|S_VERITY);
}

static blkcnt_t ext4_inode_blocks(struct ext4_inode *raw_inode,
				  struct ext4_inode_info *ei)
{
	blkcnt_t i_blocks ;
	struct inode *inode = &(ei->vfs_inode);
	struct super_block *sb = inode->i_sb;

	if (ext4_has_feature_huge_file(sb)) {
		/* we are using combined 48 bit field */
		i_blocks = ((u64)le16_to_cpu(raw_inode->i_blocks_high)) << 32 |
					le32_to_cpu(raw_inode->i_blocks_lo);
		if (ext4_test_inode_flag(inode, EXT4_INODE_HUGE_FILE)) {
			/* i_blocks represent file system block size */
			return i_blocks  << (inode->i_blkbits - 9);
		} else {
			return i_blocks;
		}
	} else {
		return le32_to_cpu(raw_inode->i_blocks_lo);
	}
}

static inline int ext4_iget_extra_inode(struct inode *inode,
					 struct ext4_inode *raw_inode,
					 struct ext4_inode_info *ei)
{
	__le32 *magic = (void *)raw_inode +
			EXT4_GOOD_OLD_INODE_SIZE + ei->i_extra_isize;

	if (EXT4_GOOD_OLD_INODE_SIZE + ei->i_extra_isize + sizeof(__le32) <=
	    EXT4_INODE_SIZE(inode->i_sb) &&
	    *magic == cpu_to_le32(EXT4_XATTR_MAGIC)) {
		ext4_set_inode_state(inode, EXT4_STATE_XATTR);
		return ext4_find_inline_data_nolock(inode);
	} else
		EXT4_I(inode)->i_inline_off = 0;
	return 0;
}

int ext4_get_projid(struct inode *inode, kprojid_t *projid)
{
	if (!ext4_has_feature_project(inode->i_sb))
		return -EOPNOTSUPP;
	*projid = EXT4_I(inode)->i_projid;
	return 0;
}

/*
 * ext4 has self-managed i_version for ea inodes, it stores the lower 32bit of
 * refcount in i_version, so use raw values if inode has EXT4_EA_INODE_FL flag
 * set.
 */
static inline void ext4_inode_set_iversion_queried(struct inode *inode, u64 val)
{
	if (unlikely(EXT4_I(inode)->i_flags & EXT4_EA_INODE_FL))
		inode_set_iversion_raw(inode, val);
	else
		inode_set_iversion_queried(inode, val);
}
static inline u64 ext4_inode_peek_iversion(const struct inode *inode)
{
	if (unlikely(EXT4_I(inode)->i_flags & EXT4_EA_INODE_FL))
		return inode_peek_iversion_raw(inode);
	else
		return inode_peek_iversion(inode);
}

struct inode *__ext4_iget(struct super_block *sb, unsigned long ino,
			  ext4_iget_flags flags, const char *function,
			  unsigned int line)
{
	struct ext4_iloc iloc;
	struct ext4_inode *raw_inode;
	struct ext4_inode_info *ei;
	struct inode *inode;
	journal_t *journal = EXT4_SB(sb)->s_journal;
	long ret;
	loff_t size;
	int block;
	uid_t i_uid;
	gid_t i_gid;
	projid_t i_projid;

	if ((!(flags & EXT4_IGET_SPECIAL) &&
	     (ino < EXT4_FIRST_INO(sb) && ino != EXT4_ROOT_INO)) ||
	    (ino < EXT4_ROOT_INO) ||
	    (ino > le32_to_cpu(EXT4_SB(sb)->s_es->s_inodes_count))) {
		if (flags & EXT4_IGET_HANDLE)
			return ERR_PTR(-ESTALE);
		__ext4_error(sb, function, line, false, EFSCORRUPTED, 0,
			     "inode #%lu: comm %s: iget: illegal inode #",
			     ino, current->comm);
		return ERR_PTR(-EFSCORRUPTED);
	}

	inode = iget_locked(sb, ino);
	if (!inode)
		return ERR_PTR(-ENOMEM);
	if (!(inode->i_state & I_NEW))
		return inode;

	ei = EXT4_I(inode);
	iloc.bh = NULL;

	ret = __ext4_get_inode_loc_noinmem(inode, &iloc);
	if (ret < 0)
		goto bad_inode;
	raw_inode = ext4_raw_inode(&iloc);

	if ((ino == EXT4_ROOT_INO) && (raw_inode->i_links_count == 0)) {
		ext4_error_inode(inode, function, line, 0,
				 "iget: root inode unallocated");
		ret = -EFSCORRUPTED;
		goto bad_inode;
	}

	if ((flags & EXT4_IGET_HANDLE) &&
	    (raw_inode->i_links_count == 0) && (raw_inode->i_mode == 0)) {
		ret = -ESTALE;
		goto bad_inode;
	}

	if (EXT4_INODE_SIZE(inode->i_sb) > EXT4_GOOD_OLD_INODE_SIZE) {
		ei->i_extra_isize = le16_to_cpu(raw_inode->i_extra_isize);
		if (EXT4_GOOD_OLD_INODE_SIZE + ei->i_extra_isize >
			EXT4_INODE_SIZE(inode->i_sb) ||
		    (ei->i_extra_isize & 3)) {
			ext4_error_inode(inode, function, line, 0,
					 "iget: bad extra_isize %u "
					 "(inode size %u)",
					 ei->i_extra_isize,
					 EXT4_INODE_SIZE(inode->i_sb));
			ret = -EFSCORRUPTED;
			goto bad_inode;
		}
	} else
		ei->i_extra_isize = 0;

	/* Precompute checksum seed for inode metadata */
	if (ext4_has_metadata_csum(sb)) {
		struct ext4_sb_info *sbi = EXT4_SB(inode->i_sb);
		__u32 csum;
		__le32 inum = cpu_to_le32(inode->i_ino);
		__le32 gen = raw_inode->i_generation;
		csum = ext4_chksum(sbi, sbi->s_csum_seed, (__u8 *)&inum,
				   sizeof(inum));
		ei->i_csum_seed = ext4_chksum(sbi, csum, (__u8 *)&gen,
					      sizeof(gen));
	}

	if ((!ext4_inode_csum_verify(inode, raw_inode, ei) ||
	    ext4_simulate_fail(sb, EXT4_SIM_INODE_CRC)) &&
	     (!(EXT4_SB(sb)->s_mount_state & EXT4_FC_REPLAY))) {
		ext4_error_inode_err(inode, function, line, 0,
				EFSBADCRC, "iget: checksum invalid");
		ret = -EFSBADCRC;
		goto bad_inode;
	}

	inode->i_mode = le16_to_cpu(raw_inode->i_mode);
	i_uid = (uid_t)le16_to_cpu(raw_inode->i_uid_low);
	i_gid = (gid_t)le16_to_cpu(raw_inode->i_gid_low);
	if (ext4_has_feature_project(sb) &&
	    EXT4_INODE_SIZE(sb) > EXT4_GOOD_OLD_INODE_SIZE &&
	    EXT4_FITS_IN_INODE(raw_inode, ei, i_projid))
		i_projid = (projid_t)le32_to_cpu(raw_inode->i_projid);
	else
		i_projid = EXT4_DEF_PROJID;

	if (!(test_opt(inode->i_sb, NO_UID32))) {
		i_uid |= le16_to_cpu(raw_inode->i_uid_high) << 16;
		i_gid |= le16_to_cpu(raw_inode->i_gid_high) << 16;
	}
	i_uid_write(inode, i_uid);
	i_gid_write(inode, i_gid);
	ei->i_projid = make_kprojid(&init_user_ns, i_projid);
	set_nlink(inode, le16_to_cpu(raw_inode->i_links_count));

	ext4_clear_state_flags(ei);	/* Only relevant on 32-bit archs */
	ei->i_inline_off = 0;
	ei->i_dir_start_lookup = 0;
	ei->i_dtime = le32_to_cpu(raw_inode->i_dtime);
	/* We now have enough fields to check if the inode was active or not.
	 * This is needed because nfsd might try to access dead inodes
	 * the test is that same one that e2fsck uses
	 * NeilBrown 1999oct15
	 */
	if (inode->i_nlink == 0) {
		if ((inode->i_mode == 0 ||
		     !(EXT4_SB(inode->i_sb)->s_mount_state & EXT4_ORPHAN_FS)) &&
		    ino != EXT4_BOOT_LOADER_INO) {
			/* this inode is deleted */
			ret = -ESTALE;
			goto bad_inode;
		}
		/* The only unlinked inodes we let through here have
		 * valid i_mode and are being read by the orphan
		 * recovery code: that's fine, we're about to complete
		 * the process of deleting those.
		 * OR it is the EXT4_BOOT_LOADER_INO which is
		 * not initialized on a new filesystem. */
	}
	ei->i_flags = le32_to_cpu(raw_inode->i_flags);
	ext4_set_inode_flags(inode, true);
	inode->i_blocks = ext4_inode_blocks(raw_inode, ei);
	ei->i_file_acl = le32_to_cpu(raw_inode->i_file_acl_lo);
	if (ext4_has_feature_64bit(sb))
		ei->i_file_acl |=
			((__u64)le16_to_cpu(raw_inode->i_file_acl_high)) << 32;
	inode->i_size = ext4_isize(sb, raw_inode);
	if ((size = i_size_read(inode)) < 0) {
		ext4_error_inode(inode, function, line, 0,
				 "iget: bad i_size value: %lld", size);
		ret = -EFSCORRUPTED;
		goto bad_inode;
	}
	/*
	 * If dir_index is not enabled but there's dir with INDEX flag set,
	 * we'd normally treat htree data as empty space. But with metadata
	 * checksumming that corrupts checksums so forbid that.
	 */
	if (!ext4_has_feature_dir_index(sb) && ext4_has_metadata_csum(sb) &&
	    ext4_test_inode_flag(inode, EXT4_INODE_INDEX)) {
		ext4_error_inode(inode, function, line, 0,
			 "iget: Dir with htree data on filesystem without dir_index feature.");
		ret = -EFSCORRUPTED;
		goto bad_inode;
	}
	ei->i_disksize = inode->i_size;
#ifdef CONFIG_QUOTA
	ei->i_reserved_quota = 0;
#endif
	inode->i_generation = le32_to_cpu(raw_inode->i_generation);
	ei->i_block_group = iloc.block_group;
	ei->i_last_alloc_group = ~0;
	/*
	 * NOTE! The in-memory inode i_data array is in little-endian order
	 * even on big-endian machines: we do NOT byteswap the block numbers!
	 */
	for (block = 0; block < EXT4_N_BLOCKS; block++)
		ei->i_data[block] = raw_inode->i_block[block];
	INIT_LIST_HEAD(&ei->i_orphan);
	ext4_fc_init_inode(&ei->vfs_inode);

	/*
	 * Set transaction id's of transactions that have to be committed
	 * to finish f[data]sync. We set them to currently running transaction
	 * as we cannot be sure that the inode or some of its metadata isn't
	 * part of the transaction - the inode could have been reclaimed and
	 * now it is reread from disk.
	 */
	if (journal) {
		transaction_t *transaction;
		tid_t tid;

		read_lock(&journal->j_state_lock);
		if (journal->j_running_transaction)
			transaction = journal->j_running_transaction;
		else
			transaction = journal->j_committing_transaction;
		if (transaction)
			tid = transaction->t_tid;
		else
			tid = journal->j_commit_sequence;
		read_unlock(&journal->j_state_lock);
		ei->i_sync_tid = tid;
		ei->i_datasync_tid = tid;
	}

	if (EXT4_INODE_SIZE(inode->i_sb) > EXT4_GOOD_OLD_INODE_SIZE) {
		if (ei->i_extra_isize == 0) {
			/* The extra space is currently unused. Use it. */
			BUILD_BUG_ON(sizeof(struct ext4_inode) & 3);
			ei->i_extra_isize = sizeof(struct ext4_inode) -
					    EXT4_GOOD_OLD_INODE_SIZE;
		} else {
			ret = ext4_iget_extra_inode(inode, raw_inode, ei);
			if (ret)
				goto bad_inode;
		}
	}

	EXT4_INODE_GET_XTIME(i_ctime, inode, raw_inode);
	EXT4_INODE_GET_XTIME(i_mtime, inode, raw_inode);
	EXT4_INODE_GET_XTIME(i_atime, inode, raw_inode);
	EXT4_EINODE_GET_XTIME(i_crtime, ei, raw_inode);

	if (likely(!test_opt2(inode->i_sb, HURD_COMPAT))) {
		u64 ivers = le32_to_cpu(raw_inode->i_disk_version);

		if (EXT4_INODE_SIZE(inode->i_sb) > EXT4_GOOD_OLD_INODE_SIZE) {
			if (EXT4_FITS_IN_INODE(raw_inode, ei, i_version_hi))
				ivers |=
		    (__u64)(le32_to_cpu(raw_inode->i_version_hi)) << 32;
		}
		ext4_inode_set_iversion_queried(inode, ivers);
	}

	ret = 0;
	if (ei->i_file_acl &&
	    !ext4_inode_block_valid(inode, ei->i_file_acl, 1)) {
		ext4_error_inode(inode, function, line, 0,
				 "iget: bad extended attribute block %llu",
				 ei->i_file_acl);
		ret = -EFSCORRUPTED;
		goto bad_inode;
	} else if (!ext4_has_inline_data(inode)) {
		/* validate the block references in the inode */
		if (!(EXT4_SB(sb)->s_mount_state & EXT4_FC_REPLAY) &&
			(S_ISREG(inode->i_mode) || S_ISDIR(inode->i_mode) ||
			(S_ISLNK(inode->i_mode) &&
			!ext4_inode_is_fast_symlink(inode)))) {
			if (ext4_test_inode_flag(inode, EXT4_INODE_EXTENTS))
				ret = ext4_ext_check_inode(inode);
			else
				ret = ext4_ind_check_inode(inode);
		}
	}
	if (ret)
		goto bad_inode;

	if (S_ISREG(inode->i_mode)) {
		inode->i_op = &ext4_file_inode_operations;
		inode->i_fop = &ext4_file_operations;
		ext4_set_aops(inode);
	} else if (S_ISDIR(inode->i_mode)) {
		inode->i_op = &ext4_dir_inode_operations;
		inode->i_fop = &ext4_dir_operations;
	} else if (S_ISLNK(inode->i_mode)) {
		/* VFS does not allow setting these so must be corruption */
		if (IS_APPEND(inode) || IS_IMMUTABLE(inode)) {
			ext4_error_inode(inode, function, line, 0,
					 "iget: immutable or append flags "
					 "not allowed on symlinks");
			ret = -EFSCORRUPTED;
			goto bad_inode;
		}
		if (IS_ENCRYPTED(inode)) {
			inode->i_op = &ext4_encrypted_symlink_inode_operations;
			ext4_set_aops(inode);
		} else if (ext4_inode_is_fast_symlink(inode)) {
			inode->i_link = (char *)ei->i_data;
			inode->i_op = &ext4_fast_symlink_inode_operations;
			nd_terminate_link(ei->i_data, inode->i_size,
				sizeof(ei->i_data) - 1);
		} else {
			inode->i_op = &ext4_symlink_inode_operations;
			ext4_set_aops(inode);
		}
		inode_nohighmem(inode);
	} else if (S_ISCHR(inode->i_mode) || S_ISBLK(inode->i_mode) ||
	      S_ISFIFO(inode->i_mode) || S_ISSOCK(inode->i_mode)) {
		inode->i_op = &ext4_special_inode_operations;
		if (raw_inode->i_block[0])
			init_special_inode(inode, inode->i_mode,
			   old_decode_dev(le32_to_cpu(raw_inode->i_block[0])));
		else
			init_special_inode(inode, inode->i_mode,
			   new_decode_dev(le32_to_cpu(raw_inode->i_block[1])));
	} else if (ino == EXT4_BOOT_LOADER_INO) {
		make_bad_inode(inode);
	} else {
		ret = -EFSCORRUPTED;
		ext4_error_inode(inode, function, line, 0,
				 "iget: bogus i_mode (%o)", inode->i_mode);
		goto bad_inode;
	}
	if (IS_CASEFOLDED(inode) && !ext4_has_feature_casefold(inode->i_sb))
		ext4_error_inode(inode, function, line, 0,
				 "casefold flag without casefold feature");
	brelse(iloc.bh);

	unlock_new_inode(inode);
	return inode;

bad_inode:
	brelse(iloc.bh);
	iget_failed(inode);
	return ERR_PTR(ret);
}

static int ext4_inode_blocks_set(handle_t *handle,
				struct ext4_inode *raw_inode,
				struct ext4_inode_info *ei)
{
	struct inode *inode = &(ei->vfs_inode);
	u64 i_blocks = READ_ONCE(inode->i_blocks);
	struct super_block *sb = inode->i_sb;

	if (i_blocks <= ~0U) {
		/*
		 * i_blocks can be represented in a 32 bit variable
		 * as multiple of 512 bytes
		 */
		raw_inode->i_blocks_lo   = cpu_to_le32(i_blocks);
		raw_inode->i_blocks_high = 0;
		ext4_clear_inode_flag(inode, EXT4_INODE_HUGE_FILE);
		return 0;
	}
	if (!ext4_has_feature_huge_file(sb))
		return -EFBIG;

	if (i_blocks <= 0xffffffffffffULL) {
		/*
		 * i_blocks can be represented in a 48 bit variable
		 * as multiple of 512 bytes
		 */
		raw_inode->i_blocks_lo   = cpu_to_le32(i_blocks);
		raw_inode->i_blocks_high = cpu_to_le16(i_blocks >> 32);
		ext4_clear_inode_flag(inode, EXT4_INODE_HUGE_FILE);
	} else {
		ext4_set_inode_flag(inode, EXT4_INODE_HUGE_FILE);
		/* i_block is stored in file system block size */
		i_blocks = i_blocks >> (inode->i_blkbits - 9);
		raw_inode->i_blocks_lo   = cpu_to_le32(i_blocks);
		raw_inode->i_blocks_high = cpu_to_le16(i_blocks >> 32);
	}
	return 0;
}

static void __ext4_update_other_inode_time(struct super_block *sb,
					   unsigned long orig_ino,
					   unsigned long ino,
					   struct ext4_inode *raw_inode)
{
	struct inode *inode;

	inode = find_inode_by_ino_rcu(sb, ino);
	if (!inode)
		return;

	if (!inode_is_dirtytime_only(inode))
		return;

	spin_lock(&inode->i_lock);
	if (inode_is_dirtytime_only(inode)) {
		struct ext4_inode_info	*ei = EXT4_I(inode);

		inode->i_state &= ~I_DIRTY_TIME;
		spin_unlock(&inode->i_lock);

		spin_lock(&ei->i_raw_lock);
		EXT4_INODE_SET_XTIME(i_ctime, inode, raw_inode);
		EXT4_INODE_SET_XTIME(i_mtime, inode, raw_inode);
		EXT4_INODE_SET_XTIME(i_atime, inode, raw_inode);
		ext4_inode_csum_set(inode, raw_inode, ei);
		spin_unlock(&ei->i_raw_lock);
		trace_ext4_other_inode_update_time(inode, orig_ino);
		return;
	}
	spin_unlock(&inode->i_lock);
}

/*
 * Opportunistically update the other time fields for other inodes in
 * the same inode table block.
 */
static void ext4_update_other_inodes_time(struct super_block *sb,
					  unsigned long orig_ino, char *buf)
{
	unsigned long ino;
	int i, inodes_per_block = EXT4_SB(sb)->s_inodes_per_block;
	int inode_size = EXT4_INODE_SIZE(sb);

	/*
	 * Calculate the first inode in the inode table block.  Inode
	 * numbers are one-based.  That is, the first inode in a block
	 * (assuming 4k blocks and 256 byte inodes) is (n*16 + 1).
	 */
	ino = ((orig_ino - 1) & ~(inodes_per_block - 1)) + 1;
	rcu_read_lock();
	for (i = 0; i < inodes_per_block; i++, ino++, buf += inode_size) {
		if (ino == orig_ino)
			continue;
		__ext4_update_other_inode_time(sb, orig_ino, ino,
					       (struct ext4_inode *)buf);
	}
	rcu_read_unlock();
}

/*
 * Post the struct inode info into an on-disk inode location in the
 * buffer-cache.  This gobbles the caller's reference to the
 * buffer_head in the inode location struct.
 *
 * The caller must have write access to iloc->bh.
 */
static int ext4_do_update_inode(handle_t *handle,
				struct inode *inode,
				struct ext4_iloc *iloc)
{
	struct ext4_inode *raw_inode = ext4_raw_inode(iloc);
	struct ext4_inode_info *ei = EXT4_I(inode);
	struct buffer_head *bh = iloc->bh;
	struct super_block *sb = inode->i_sb;
	int err = 0, block;
	int need_datasync = 0, set_large_file = 0;
	uid_t i_uid;
	gid_t i_gid;
	projid_t i_projid;

	spin_lock(&ei->i_raw_lock);

	/* For fields not tracked in the in-memory inode,
	 * initialise them to zero for new inodes. */
	if (ext4_test_inode_state(inode, EXT4_STATE_NEW))
		memset(raw_inode, 0, EXT4_SB(inode->i_sb)->s_inode_size);

	err = ext4_inode_blocks_set(handle, raw_inode, ei);
	if (err) {
		spin_unlock(&ei->i_raw_lock);
		goto out_brelse;
	}

	raw_inode->i_mode = cpu_to_le16(inode->i_mode);
	i_uid = i_uid_read(inode);
	i_gid = i_gid_read(inode);
	i_projid = from_kprojid(&init_user_ns, ei->i_projid);
	if (!(test_opt(inode->i_sb, NO_UID32))) {
		raw_inode->i_uid_low = cpu_to_le16(low_16_bits(i_uid));
		raw_inode->i_gid_low = cpu_to_le16(low_16_bits(i_gid));
/*
 * Fix up interoperability with old kernels. Otherwise, old inodes get
 * re-used with the upper 16 bits of the uid/gid intact
 */
		if (ei->i_dtime && list_empty(&ei->i_orphan)) {
			raw_inode->i_uid_high = 0;
			raw_inode->i_gid_high = 0;
		} else {
			raw_inode->i_uid_high =
				cpu_to_le16(high_16_bits(i_uid));
			raw_inode->i_gid_high =
				cpu_to_le16(high_16_bits(i_gid));
		}
	} else {
		raw_inode->i_uid_low = cpu_to_le16(fs_high2lowuid(i_uid));
		raw_inode->i_gid_low = cpu_to_le16(fs_high2lowgid(i_gid));
		raw_inode->i_uid_high = 0;
		raw_inode->i_gid_high = 0;
	}
	raw_inode->i_links_count = cpu_to_le16(inode->i_nlink);

	EXT4_INODE_SET_XTIME(i_ctime, inode, raw_inode);
	EXT4_INODE_SET_XTIME(i_mtime, inode, raw_inode);
	EXT4_INODE_SET_XTIME(i_atime, inode, raw_inode);
	EXT4_EINODE_SET_XTIME(i_crtime, ei, raw_inode);

	raw_inode->i_dtime = cpu_to_le32(ei->i_dtime);
	raw_inode->i_flags = cpu_to_le32(ei->i_flags & 0xFFFFFFFF);
	if (likely(!test_opt2(inode->i_sb, HURD_COMPAT)))
		raw_inode->i_file_acl_high =
			cpu_to_le16(ei->i_file_acl >> 32);
	raw_inode->i_file_acl_lo = cpu_to_le32(ei->i_file_acl);
	if (READ_ONCE(ei->i_disksize) != ext4_isize(inode->i_sb, raw_inode)) {
		ext4_isize_set(raw_inode, ei->i_disksize);
		need_datasync = 1;
	}
	if (ei->i_disksize > 0x7fffffffULL) {
		if (!ext4_has_feature_large_file(sb) ||
				EXT4_SB(sb)->s_es->s_rev_level ==
		    cpu_to_le32(EXT4_GOOD_OLD_REV))
			set_large_file = 1;
	}
	raw_inode->i_generation = cpu_to_le32(inode->i_generation);
	if (S_ISCHR(inode->i_mode) || S_ISBLK(inode->i_mode)) {
		if (old_valid_dev(inode->i_rdev)) {
			raw_inode->i_block[0] =
				cpu_to_le32(old_encode_dev(inode->i_rdev));
			raw_inode->i_block[1] = 0;
		} else {
			raw_inode->i_block[0] = 0;
			raw_inode->i_block[1] =
				cpu_to_le32(new_encode_dev(inode->i_rdev));
			raw_inode->i_block[2] = 0;
		}
	} else if (!ext4_has_inline_data(inode)) {
		for (block = 0; block < EXT4_N_BLOCKS; block++)
			raw_inode->i_block[block] = ei->i_data[block];
	}

	if (likely(!test_opt2(inode->i_sb, HURD_COMPAT))) {
		u64 ivers = ext4_inode_peek_iversion(inode);

		raw_inode->i_disk_version = cpu_to_le32(ivers);
		if (ei->i_extra_isize) {
			if (EXT4_FITS_IN_INODE(raw_inode, ei, i_version_hi))
				raw_inode->i_version_hi =
					cpu_to_le32(ivers >> 32);
			raw_inode->i_extra_isize =
				cpu_to_le16(ei->i_extra_isize);
		}
	}

	BUG_ON(!ext4_has_feature_project(inode->i_sb) &&
	       i_projid != EXT4_DEF_PROJID);

	if (EXT4_INODE_SIZE(inode->i_sb) > EXT4_GOOD_OLD_INODE_SIZE &&
	    EXT4_FITS_IN_INODE(raw_inode, ei, i_projid))
		raw_inode->i_projid = cpu_to_le32(i_projid);

	ext4_inode_csum_set(inode, raw_inode, ei);
	spin_unlock(&ei->i_raw_lock);
	if (inode->i_sb->s_flags & SB_LAZYTIME)
		ext4_update_other_inodes_time(inode->i_sb, inode->i_ino,
					      bh->b_data);

	BUFFER_TRACE(bh, "call ext4_handle_dirty_metadata");
	err = ext4_handle_dirty_metadata(handle, NULL, bh);
	if (err)
		goto out_brelse;
	ext4_clear_inode_state(inode, EXT4_STATE_NEW);
	if (set_large_file) {
		BUFFER_TRACE(EXT4_SB(sb)->s_sbh, "get write access");
		err = ext4_journal_get_write_access(handle, EXT4_SB(sb)->s_sbh);
		if (err)
			goto out_brelse;
		lock_buffer(EXT4_SB(sb)->s_sbh);
		ext4_set_feature_large_file(sb);
		ext4_superblock_csum_set(sb);
		unlock_buffer(EXT4_SB(sb)->s_sbh);
		ext4_handle_sync(handle);
		err = ext4_handle_dirty_metadata(handle, NULL,
						 EXT4_SB(sb)->s_sbh);
	}
	ext4_update_inode_fsync_trans(handle, inode, need_datasync);
out_brelse:
	brelse(bh);
	ext4_std_error(inode->i_sb, err);
	return err;
}

/*
 * ext4_write_inode()
 *
 * We are called from a few places:
 *
 * - Within generic_file_aio_write() -> generic_write_sync() for O_SYNC files.
 *   Here, there will be no transaction running. We wait for any running
 *   transaction to commit.
 *
 * - Within flush work (sys_sync(), kupdate and such).
 *   We wait on commit, if told to.
 *
 * - Within iput_final() -> write_inode_now()
 *   We wait on commit, if told to.
 *
 * In all cases it is actually safe for us to return without doing anything,
 * because the inode has been copied into a raw inode buffer in
 * ext4_mark_inode_dirty().  This is a correctness thing for WB_SYNC_ALL
 * writeback.
 *
 * Note that we are absolutely dependent upon all inode dirtiers doing the
 * right thing: they *must* call mark_inode_dirty() after dirtying info in
 * which we are interested.
 *
 * It would be a bug for them to not do this.  The code:
 *
 *	mark_inode_dirty(inode)
 *	stuff();
 *	inode->i_size = expr;
 *
 * is in error because write_inode() could occur while `stuff()' is running,
 * and the new i_size will be lost.  Plus the inode will no longer be on the
 * superblock's dirty inode list.
 */
int ext4_write_inode(struct inode *inode, struct writeback_control *wbc)
{
	int err;

	if (WARN_ON_ONCE(current->flags & PF_MEMALLOC) ||
	    sb_rdonly(inode->i_sb))
		return 0;

	if (unlikely(ext4_forced_shutdown(EXT4_SB(inode->i_sb))))
		return -EIO;

	if (EXT4_SB(inode->i_sb)->s_journal) {
		if (ext4_journal_current_handle()) {
			jbd_debug(1, "called recursively, non-PF_MEMALLOC!\n");
			dump_stack();
			return -EIO;
		}

		/*
		 * No need to force transaction in WB_SYNC_NONE mode. Also
		 * ext4_sync_fs() will force the commit after everything is
		 * written.
		 */
		if (wbc->sync_mode != WB_SYNC_ALL || wbc->for_sync)
			return 0;

		err = ext4_fc_commit(EXT4_SB(inode->i_sb)->s_journal,
						EXT4_I(inode)->i_sync_tid);
	} else {
		struct ext4_iloc iloc;

		err = __ext4_get_inode_loc_noinmem(inode, &iloc);
		if (err)
			return err;
		/*
		 * sync(2) will flush the whole buffer cache. No need to do
		 * it here separately for each inode.
		 */
		if (wbc->sync_mode == WB_SYNC_ALL && !wbc->for_sync)
			sync_dirty_buffer(iloc.bh);
		if (buffer_req(iloc.bh) && !buffer_uptodate(iloc.bh)) {
			ext4_error_inode_block(inode, iloc.bh->b_blocknr, EIO,
					       "IO error syncing inode");
			err = -EIO;
		}
		brelse(iloc.bh);
	}
	return err;
}

/*
 * In data=journal mode ext4_journalled_invalidatepage() may fail to invalidate
 * buffers that are attached to a page stradding i_size and are undergoing
 * commit. In that case we have to wait for commit to finish and try again.
 */
static void ext4_wait_for_tail_page_commit(struct inode *inode)
{
	struct page *page;
	unsigned offset;
	journal_t *journal = EXT4_SB(inode->i_sb)->s_journal;
	tid_t commit_tid = 0;
	int ret;

	offset = inode->i_size & (PAGE_SIZE - 1);
	/*
	 * If the page is fully truncated, we don't need to wait for any commit
	 * (and we even should not as __ext4_journalled_invalidatepage() may
	 * strip all buffers from the page but keep the page dirty which can then
	 * confuse e.g. concurrent ext4_writepage() seeing dirty page without
	 * buffers). Also we don't need to wait for any commit if all buffers in
	 * the page remain valid. This is most beneficial for the common case of
	 * blocksize == PAGESIZE.
	 */
	if (!offset || offset > (PAGE_SIZE - i_blocksize(inode)))
		return;
	while (1) {
		page = find_lock_page(inode->i_mapping,
				      inode->i_size >> PAGE_SHIFT);
		if (!page)
			return;
		ret = __ext4_journalled_invalidatepage(page, offset,
						PAGE_SIZE - offset);
		unlock_page(page);
		put_page(page);
		if (ret != -EBUSY)
			return;
		commit_tid = 0;
		read_lock(&journal->j_state_lock);
		if (journal->j_committing_transaction)
			commit_tid = journal->j_committing_transaction->t_tid;
		read_unlock(&journal->j_state_lock);
		if (commit_tid)
			jbd2_log_wait_commit(journal, commit_tid);
	}
}

/*
 * ext4_setattr()
 *
 * Called from notify_change.
 *
 * We want to trap VFS attempts to truncate the file as soon as
 * possible.  In particular, we want to make sure that when the VFS
 * shrinks i_size, we put the inode on the orphan list and modify
 * i_disksize immediately, so that during the subsequent flushing of
 * dirty pages and freeing of disk blocks, we can guarantee that any
 * commit will leave the blocks being flushed in an unused state on
 * disk.  (On recovery, the inode will get truncated and the blocks will
 * be freed, so we have a strong guarantee that no future commit will
 * leave these blocks visible to the user.)
 *
 * Another thing we have to assure is that if we are in ordered mode
 * and inode is still attached to the committing transaction, we must
 * we start writeout of all the dirty pages which are being truncated.
 * This way we are sure that all the data written in the previous
 * transaction are already on disk (truncate waits for pages under
 * writeback).
 *
 * Called with inode->i_mutex down.
 */
int ext4_setattr(struct user_namespace *mnt_userns, struct dentry *dentry,
		 struct iattr *attr)
{
	struct inode *inode = d_inode(dentry);
	int error, rc = 0;
	int orphan = 0;
	const unsigned int ia_valid = attr->ia_valid;

	if (unlikely(ext4_forced_shutdown(EXT4_SB(inode->i_sb))))
		return -EIO;

	if (unlikely(IS_IMMUTABLE(inode)))
		return -EPERM;

	if (unlikely(IS_APPEND(inode) &&
		     (ia_valid & (ATTR_MODE | ATTR_UID |
				  ATTR_GID | ATTR_TIMES_SET))))
		return -EPERM;

	error = setattr_prepare(mnt_userns, dentry, attr);
	if (error)
		return error;

	error = fscrypt_prepare_setattr(dentry, attr);
	if (error)
		return error;

	error = fsverity_prepare_setattr(dentry, attr);
	if (error)
		return error;

	if (is_quota_modification(inode, attr)) {
		error = dquot_initialize(inode);
		if (error)
			return error;
	}
	ext4_fc_start_update(inode);
	if ((ia_valid & ATTR_UID && !uid_eq(attr->ia_uid, inode->i_uid)) ||
	    (ia_valid & ATTR_GID && !gid_eq(attr->ia_gid, inode->i_gid))) {
		handle_t *handle;

		/* (user+group)*(old+new) structure, inode write (sb,
		 * inode block, ? - but truncate inode update has it) */
		handle = ext4_journal_start(inode, EXT4_HT_QUOTA,
			(EXT4_MAXQUOTAS_INIT_BLOCKS(inode->i_sb) +
			 EXT4_MAXQUOTAS_DEL_BLOCKS(inode->i_sb)) + 3);
		if (IS_ERR(handle)) {
			error = PTR_ERR(handle);
			goto err_out;
		}

		/* dquot_transfer() calls back ext4_get_inode_usage() which
		 * counts xattr inode references.
		 */
		down_read(&EXT4_I(inode)->xattr_sem);
		error = dquot_transfer(inode, attr);
		up_read(&EXT4_I(inode)->xattr_sem);

		if (error) {
			ext4_journal_stop(handle);
			ext4_fc_stop_update(inode);
			return error;
		}
		/* Update corresponding info in inode so that everything is in
		 * one transaction */
		if (attr->ia_valid & ATTR_UID)
			inode->i_uid = attr->ia_uid;
		if (attr->ia_valid & ATTR_GID)
			inode->i_gid = attr->ia_gid;
		error = ext4_mark_inode_dirty(handle, inode);
		ext4_journal_stop(handle);
		if (unlikely(error)) {
			ext4_fc_stop_update(inode);
			return error;
		}
	}

	if (attr->ia_valid & ATTR_SIZE) {
		handle_t *handle;
		loff_t oldsize = inode->i_size;
		int shrink = (attr->ia_size < inode->i_size);

		if (!(ext4_test_inode_flag(inode, EXT4_INODE_EXTENTS))) {
			struct ext4_sb_info *sbi = EXT4_SB(inode->i_sb);

			if (attr->ia_size > sbi->s_bitmap_maxbytes) {
				ext4_fc_stop_update(inode);
				return -EFBIG;
			}
		}
		if (!S_ISREG(inode->i_mode)) {
			ext4_fc_stop_update(inode);
			return -EINVAL;
		}

		if (IS_I_VERSION(inode) && attr->ia_size != inode->i_size)
			inode_inc_iversion(inode);

		if (shrink) {
			if (ext4_should_order_data(inode)) {
				error = ext4_begin_ordered_truncate(inode,
							    attr->ia_size);
				if (error)
					goto err_out;
			}
			/*
			 * Blocks are going to be removed from the inode. Wait
			 * for dio in flight.
			 */
			inode_dio_wait(inode);
		}

		down_write(&EXT4_I(inode)->i_mmap_sem);

		rc = ext4_break_layouts(inode);
		if (rc) {
			up_write(&EXT4_I(inode)->i_mmap_sem);
			goto err_out;
		}

		if (attr->ia_size != inode->i_size) {
			handle = ext4_journal_start(inode, EXT4_HT_INODE, 3);
			if (IS_ERR(handle)) {
				error = PTR_ERR(handle);
				goto out_mmap_sem;
			}
			if (ext4_handle_valid(handle) && shrink) {
				error = ext4_orphan_add(handle, inode);
				orphan = 1;
			}
			/*
			 * Update c/mtime on truncate up, ext4_truncate() will
			 * update c/mtime in shrink case below
			 */
			if (!shrink) {
				inode->i_mtime = current_time(inode);
				inode->i_ctime = inode->i_mtime;
			}

			if (shrink)
				ext4_fc_track_range(handle, inode,
					(attr->ia_size > 0 ? attr->ia_size - 1 : 0) >>
					inode->i_sb->s_blocksize_bits,
					(oldsize > 0 ? oldsize - 1 : 0) >>
					inode->i_sb->s_blocksize_bits);
			else
				ext4_fc_track_range(
					handle, inode,
					(oldsize > 0 ? oldsize - 1 : oldsize) >>
					inode->i_sb->s_blocksize_bits,
					(attr->ia_size > 0 ? attr->ia_size - 1 : 0) >>
					inode->i_sb->s_blocksize_bits);

			down_write(&EXT4_I(inode)->i_data_sem);
			EXT4_I(inode)->i_disksize = attr->ia_size;
			rc = ext4_mark_inode_dirty(handle, inode);
			if (!error)
				error = rc;
			/*
			 * We have to update i_size under i_data_sem together
			 * with i_disksize to avoid races with writeback code
			 * running ext4_wb_update_i_disksize().
			 */
			if (!error)
				i_size_write(inode, attr->ia_size);
			up_write(&EXT4_I(inode)->i_data_sem);
			ext4_journal_stop(handle);
			if (error)
				goto out_mmap_sem;
			if (!shrink) {
				pagecache_isize_extended(inode, oldsize,
							 inode->i_size);
			} else if (ext4_should_journal_data(inode)) {
				ext4_wait_for_tail_page_commit(inode);
			}
		}

		/*
		 * Truncate pagecache after we've waited for commit
		 * in data=journal mode to make pages freeable.
		 */
		truncate_pagecache(inode, inode->i_size);
		/*
		 * Call ext4_truncate() even if i_size didn't change to
		 * truncate possible preallocated blocks.
		 */
		if (attr->ia_size <= oldsize) {
			rc = ext4_truncate(inode);
			if (rc)
				error = rc;
		}
out_mmap_sem:
		up_write(&EXT4_I(inode)->i_mmap_sem);
	}

	if (!error) {
		setattr_copy(mnt_userns, inode, attr);
		mark_inode_dirty(inode);
	}

	/*
	 * If the call to ext4_truncate failed to get a transaction handle at
	 * all, we need to clean up the in-core orphan list manually.
	 */
	if (orphan && inode->i_nlink)
		ext4_orphan_del(NULL, inode);

	if (!error && (ia_valid & ATTR_MODE))
		rc = posix_acl_chmod(mnt_userns, inode, inode->i_mode);

err_out:
	if  (error)
		ext4_std_error(inode->i_sb, error);
	if (!error)
		error = rc;
	ext4_fc_stop_update(inode);
	return error;
}

int ext4_getattr(struct user_namespace *mnt_userns, const struct path *path,
		 struct kstat *stat, u32 request_mask, unsigned int query_flags)
{
	struct inode *inode = d_inode(path->dentry);
	struct ext4_inode *raw_inode;
	struct ext4_inode_info *ei = EXT4_I(inode);
	unsigned int flags;

	if ((request_mask & STATX_BTIME) &&
	    EXT4_FITS_IN_INODE(raw_inode, ei, i_crtime)) {
		stat->result_mask |= STATX_BTIME;
		stat->btime.tv_sec = ei->i_crtime.tv_sec;
		stat->btime.tv_nsec = ei->i_crtime.tv_nsec;
	}

	flags = ei->i_flags & EXT4_FL_USER_VISIBLE;
	if (flags & EXT4_APPEND_FL)
		stat->attributes |= STATX_ATTR_APPEND;
	if (flags & EXT4_COMPR_FL)
		stat->attributes |= STATX_ATTR_COMPRESSED;
	if (flags & EXT4_ENCRYPT_FL)
		stat->attributes |= STATX_ATTR_ENCRYPTED;
	if (flags & EXT4_IMMUTABLE_FL)
		stat->attributes |= STATX_ATTR_IMMUTABLE;
	if (flags & EXT4_NODUMP_FL)
		stat->attributes |= STATX_ATTR_NODUMP;
	if (flags & EXT4_VERITY_FL)
		stat->attributes |= STATX_ATTR_VERITY;

	stat->attributes_mask |= (STATX_ATTR_APPEND |
				  STATX_ATTR_COMPRESSED |
				  STATX_ATTR_ENCRYPTED |
				  STATX_ATTR_IMMUTABLE |
				  STATX_ATTR_NODUMP |
				  STATX_ATTR_VERITY);

	generic_fillattr(mnt_userns, inode, stat);
	return 0;
}

int ext4_file_getattr(struct user_namespace *mnt_userns,
		      const struct path *path, struct kstat *stat,
		      u32 request_mask, unsigned int query_flags)
{
	struct inode *inode = d_inode(path->dentry);
	u64 delalloc_blocks;

	ext4_getattr(mnt_userns, path, stat, request_mask, query_flags);

	/*
	 * If there is inline data in the inode, the inode will normally not
	 * have data blocks allocated (it may have an external xattr block).
	 * Report at least one sector for such files, so tools like tar, rsync,
	 * others don't incorrectly think the file is completely sparse.
	 */
	if (unlikely(ext4_has_inline_data(inode)))
		stat->blocks += (stat->size + 511) >> 9;

	/*
	 * We can't update i_blocks if the block allocation is delayed
	 * otherwise in the case of system crash before the real block
	 * allocation is done, we will have i_blocks inconsistent with
	 * on-disk file blocks.
	 * We always keep i_blocks updated together with real
	 * allocation. But to not confuse with user, stat
	 * will return the blocks that include the delayed allocation
	 * blocks for this file.
	 */
	delalloc_blocks = EXT4_C2B(EXT4_SB(inode->i_sb),
				   EXT4_I(inode)->i_reserved_data_blocks);
	stat->blocks += delalloc_blocks << (inode->i_sb->s_blocksize_bits - 9);
	return 0;
}

static int ext4_index_trans_blocks(struct inode *inode, int lblocks,
				   int pextents)
{
	if (!(ext4_test_inode_flag(inode, EXT4_INODE_EXTENTS)))
		return ext4_ind_trans_blocks(inode, lblocks);
	return ext4_ext_index_trans_blocks(inode, pextents);
}

/*
 * Account for index blocks, block groups bitmaps and block group
 * descriptor blocks if modify datablocks and index blocks
 * worse case, the indexs blocks spread over different block groups
 *
 * If datablocks are discontiguous, they are possible to spread over
 * different block groups too. If they are contiguous, with flexbg,
 * they could still across block group boundary.
 *
 * Also account for superblock, inode, quota and xattr blocks
 */
static int ext4_meta_trans_blocks(struct inode *inode, int lblocks,
				  int pextents)
{
	ext4_group_t groups, ngroups = ext4_get_groups_count(inode->i_sb);
	int gdpblocks;
	int idxblocks;
	int ret = 0;

	/*
	 * How many index blocks need to touch to map @lblocks logical blocks
	 * to @pextents physical extents?
	 */
	idxblocks = ext4_index_trans_blocks(inode, lblocks, pextents);

	ret = idxblocks;

	/*
	 * Now let's see how many group bitmaps and group descriptors need
	 * to account
	 */
	groups = idxblocks + pextents;
	gdpblocks = groups;
	if (groups > ngroups)
		groups = ngroups;
	if (groups > EXT4_SB(inode->i_sb)->s_gdb_count)
		gdpblocks = EXT4_SB(inode->i_sb)->s_gdb_count;

	/* bitmaps and block group descriptor blocks */
	ret += groups + gdpblocks;

	/* Blocks for super block, inode, quota and xattr blocks */
	ret += EXT4_META_TRANS_BLOCKS(inode->i_sb);

	return ret;
}

/*
 * Calculate the total number of credits to reserve to fit
 * the modification of a single pages into a single transaction,
 * which may include multiple chunks of block allocations.
 *
 * This could be called via ext4_write_begin()
 *
 * We need to consider the worse case, when
 * one new block per extent.
 */
int ext4_writepage_trans_blocks(struct inode *inode)
{
	int bpp = ext4_journal_blocks_per_page(inode);
	int ret;

	ret = ext4_meta_trans_blocks(inode, bpp, bpp);

	/* Account for data blocks for journalled mode */
	if (ext4_should_journal_data(inode))
		ret += bpp;
	return ret;
}

/*
 * Calculate the journal credits for a chunk of data modification.
 *
 * This is called from DIO, fallocate or whoever calling
 * ext4_map_blocks() to map/allocate a chunk of contiguous disk blocks.
 *
 * journal buffers for data blocks are not included here, as DIO
 * and fallocate do no need to journal data buffers.
 */
int ext4_chunk_trans_blocks(struct inode *inode, int nrblocks)
{
	return ext4_meta_trans_blocks(inode, nrblocks, 1);
}

/*
 * The caller must have previously called ext4_reserve_inode_write().
 * Give this, we know that the caller already has write access to iloc->bh.
 */
int ext4_mark_iloc_dirty(handle_t *handle,
			 struct inode *inode, struct ext4_iloc *iloc)
{
	int err = 0;

	if (unlikely(ext4_forced_shutdown(EXT4_SB(inode->i_sb)))) {
		put_bh(iloc->bh);
		return -EIO;
	}
	ext4_fc_track_inode(handle, inode);

	if (IS_I_VERSION(inode))
		inode_inc_iversion(inode);

	/* the do_update_inode consumes one bh->b_count */
	get_bh(iloc->bh);

	/* ext4_do_update_inode() does jbd2_journal_dirty_metadata */
	err = ext4_do_update_inode(handle, inode, iloc);
	put_bh(iloc->bh);
	return err;
}

/*
 * On success, We end up with an outstanding reference count against
 * iloc->bh.  This _must_ be cleaned up later.
 */

int
ext4_reserve_inode_write(handle_t *handle, struct inode *inode,
			 struct ext4_iloc *iloc)
{
	int err;

	if (unlikely(ext4_forced_shutdown(EXT4_SB(inode->i_sb))))
		return -EIO;

	err = ext4_get_inode_loc(inode, iloc);
	if (!err) {
		BUFFER_TRACE(iloc->bh, "get_write_access");
		err = ext4_journal_get_write_access(handle, iloc->bh);
		if (err) {
			brelse(iloc->bh);
			iloc->bh = NULL;
		}
	}
	ext4_std_error(inode->i_sb, err);
	return err;
}

static int __ext4_expand_extra_isize(struct inode *inode,
				     unsigned int new_extra_isize,
				     struct ext4_iloc *iloc,
				     handle_t *handle, int *no_expand)
{
	struct ext4_inode *raw_inode;
	struct ext4_xattr_ibody_header *header;
	unsigned int inode_size = EXT4_INODE_SIZE(inode->i_sb);
	struct ext4_inode_info *ei = EXT4_I(inode);
	int error;

	/* this was checked at iget time, but double check for good measure */
	if ((EXT4_GOOD_OLD_INODE_SIZE + ei->i_extra_isize > inode_size) ||
	    (ei->i_extra_isize & 3)) {
		EXT4_ERROR_INODE(inode, "bad extra_isize %u (inode size %u)",
				 ei->i_extra_isize,
				 EXT4_INODE_SIZE(inode->i_sb));
		return -EFSCORRUPTED;
	}
	if ((new_extra_isize < ei->i_extra_isize) ||
	    (new_extra_isize < 4) ||
	    (new_extra_isize > inode_size - EXT4_GOOD_OLD_INODE_SIZE))
		return -EINVAL;	/* Should never happen */

	raw_inode = ext4_raw_inode(iloc);

	header = IHDR(inode, raw_inode);

	/* No extended attributes present */
	if (!ext4_test_inode_state(inode, EXT4_STATE_XATTR) ||
	    header->h_magic != cpu_to_le32(EXT4_XATTR_MAGIC)) {
		memset((void *)raw_inode + EXT4_GOOD_OLD_INODE_SIZE +
		       EXT4_I(inode)->i_extra_isize, 0,
		       new_extra_isize - EXT4_I(inode)->i_extra_isize);
		EXT4_I(inode)->i_extra_isize = new_extra_isize;
		return 0;
	}

	/* try to expand with EAs present */
	error = ext4_expand_extra_isize_ea(inode, new_extra_isize,
					   raw_inode, handle);
	if (error) {
		/*
		 * Inode size expansion failed; don't try again
		 */
		*no_expand = 1;
	}

	return error;
}

/*
 * Expand an inode by new_extra_isize bytes.
 * Returns 0 on success or negative error number on failure.
 */
static int ext4_try_to_expand_extra_isize(struct inode *inode,
					  unsigned int new_extra_isize,
					  struct ext4_iloc iloc,
					  handle_t *handle)
{
	int no_expand;
	int error;

	if (ext4_test_inode_state(inode, EXT4_STATE_NO_EXPAND))
		return -EOVERFLOW;

	/*
	 * In nojournal mode, we can immediately attempt to expand
	 * the inode.  When journaled, we first need to obtain extra
	 * buffer credits since we may write into the EA block
	 * with this same handle. If journal_extend fails, then it will
	 * only result in a minor loss of functionality for that inode.
	 * If this is felt to be critical, then e2fsck should be run to
	 * force a large enough s_min_extra_isize.
	 */
	if (ext4_journal_extend(handle,
				EXT4_DATA_TRANS_BLOCKS(inode->i_sb), 0) != 0)
		return -ENOSPC;

	if (ext4_write_trylock_xattr(inode, &no_expand) == 0)
		return -EBUSY;

	error = __ext4_expand_extra_isize(inode, new_extra_isize, &iloc,
					  handle, &no_expand);
	ext4_write_unlock_xattr(inode, &no_expand);

	return error;
}

int ext4_expand_extra_isize(struct inode *inode,
			    unsigned int new_extra_isize,
			    struct ext4_iloc *iloc)
{
	handle_t *handle;
	int no_expand;
	int error, rc;

	if (ext4_test_inode_state(inode, EXT4_STATE_NO_EXPAND)) {
		brelse(iloc->bh);
		return -EOVERFLOW;
	}

	handle = ext4_journal_start(inode, EXT4_HT_INODE,
				    EXT4_DATA_TRANS_BLOCKS(inode->i_sb));
	if (IS_ERR(handle)) {
		error = PTR_ERR(handle);
		brelse(iloc->bh);
		return error;
	}

	ext4_write_lock_xattr(inode, &no_expand);

	BUFFER_TRACE(iloc->bh, "get_write_access");
	error = ext4_journal_get_write_access(handle, iloc->bh);
	if (error) {
		brelse(iloc->bh);
		goto out_unlock;
	}

	error = __ext4_expand_extra_isize(inode, new_extra_isize, iloc,
					  handle, &no_expand);

	rc = ext4_mark_iloc_dirty(handle, inode, iloc);
	if (!error)
		error = rc;

out_unlock:
	ext4_write_unlock_xattr(inode, &no_expand);
	ext4_journal_stop(handle);
	return error;
}

/*
 * What we do here is to mark the in-core inode as clean with respect to inode
 * dirtiness (it may still be data-dirty).
 * This means that the in-core inode may be reaped by prune_icache
 * without having to perform any I/O.  This is a very good thing,
 * because *any* task may call prune_icache - even ones which
 * have a transaction open against a different journal.
 *
 * Is this cheating?  Not really.  Sure, we haven't written the
 * inode out, but prune_icache isn't a user-visible syncing function.
 * Whenever the user wants stuff synced (sys_sync, sys_msync, sys_fsync)
 * we start and wait on commits.
 */
int __ext4_mark_inode_dirty(handle_t *handle, struct inode *inode,
				const char *func, unsigned int line)
{
	struct ext4_iloc iloc;
	struct ext4_sb_info *sbi = EXT4_SB(inode->i_sb);
	int err;

	might_sleep();
	trace_ext4_mark_inode_dirty(inode, _RET_IP_);
	err = ext4_reserve_inode_write(handle, inode, &iloc);
	if (err)
		goto out;

	if (EXT4_I(inode)->i_extra_isize < sbi->s_want_extra_isize)
		ext4_try_to_expand_extra_isize(inode, sbi->s_want_extra_isize,
					       iloc, handle);

	err = ext4_mark_iloc_dirty(handle, inode, &iloc);
out:
	if (unlikely(err))
		ext4_error_inode_err(inode, func, line, 0, err,
					"mark_inode_dirty error");
	return err;
}

/*
 * ext4_dirty_inode() is called from __mark_inode_dirty()
 *
 * We're really interested in the case where a file is being extended.
 * i_size has been changed by generic_commit_write() and we thus need
 * to include the updated inode in the current transaction.
 *
 * Also, dquot_alloc_block() will always dirty the inode when blocks
 * are allocated to the file.
 *
 * If the inode is marked synchronous, we don't honour that here - doing
 * so would cause a commit on atime updates, which we don't bother doing.
 * We handle synchronous inodes at the highest possible level.
 */
void ext4_dirty_inode(struct inode *inode, int flags)
{
	handle_t *handle;

	handle = ext4_journal_start(inode, EXT4_HT_INODE, 2);
	if (IS_ERR(handle))
		return;
	ext4_mark_inode_dirty(handle, inode);
	ext4_journal_stop(handle);
}

int ext4_change_inode_journal_flag(struct inode *inode, int val)
{
	journal_t *journal;
	handle_t *handle;
	int err;
	struct ext4_sb_info *sbi = EXT4_SB(inode->i_sb);

	/*
	 * We have to be very careful here: changing a data block's
	 * journaling status dynamically is dangerous.  If we write a
	 * data block to the journal, change the status and then delete
	 * that block, we risk forgetting to revoke the old log record
	 * from the journal and so a subsequent replay can corrupt data.
	 * So, first we make sure that the journal is empty and that
	 * nobody is changing anything.
	 */

	journal = EXT4_JOURNAL(inode);
	if (!journal)
		return 0;
	if (is_journal_aborted(journal))
		return -EROFS;

	/* Wait for all existing dio workers */
	inode_dio_wait(inode);

	/*
	 * Before flushing the journal and switching inode's aops, we have
	 * to flush all dirty data the inode has. There can be outstanding
	 * delayed allocations, there can be unwritten extents created by
	 * fallocate or buffered writes in dioread_nolock mode covered by
	 * dirty data which can be converted only after flushing the dirty
	 * data (and journalled aops don't know how to handle these cases).
	 */
	if (val) {
		down_write(&EXT4_I(inode)->i_mmap_sem);
		err = filemap_write_and_wait(inode->i_mapping);
		if (err < 0) {
			up_write(&EXT4_I(inode)->i_mmap_sem);
			return err;
		}
	}

	percpu_down_write(&sbi->s_writepages_rwsem);
	jbd2_journal_lock_updates(journal);

	/*
	 * OK, there are no updates running now, and all cached data is
	 * synced to disk.  We are now in a completely consistent state
	 * which doesn't have anything in the journal, and we know that
	 * no filesystem updates are running, so it is safe to modify
	 * the inode's in-core data-journaling state flag now.
	 */

	if (val)
		ext4_set_inode_flag(inode, EXT4_INODE_JOURNAL_DATA);
	else {
		err = jbd2_journal_flush(journal, 0);
		if (err < 0) {
			jbd2_journal_unlock_updates(journal);
			percpu_up_write(&sbi->s_writepages_rwsem);
			return err;
		}
		ext4_clear_inode_flag(inode, EXT4_INODE_JOURNAL_DATA);
	}
	ext4_set_aops(inode);

	jbd2_journal_unlock_updates(journal);
	percpu_up_write(&sbi->s_writepages_rwsem);

	if (val)
		up_write(&EXT4_I(inode)->i_mmap_sem);

	/* Finally we can mark the inode as dirty. */

	handle = ext4_journal_start(inode, EXT4_HT_INODE, 1);
	if (IS_ERR(handle))
		return PTR_ERR(handle);

	ext4_fc_mark_ineligible(inode->i_sb,
		EXT4_FC_REASON_JOURNAL_FLAG_CHANGE);
	err = ext4_mark_inode_dirty(handle, inode);
	ext4_handle_sync(handle);
	ext4_journal_stop(handle);
	ext4_std_error(inode->i_sb, err);

	return err;
}

static int ext4_bh_unmapped(handle_t *handle, struct buffer_head *bh)
{
	return !buffer_mapped(bh);
}

vm_fault_t ext4_page_mkwrite(struct vm_fault *vmf)
{
	struct vm_area_struct *vma = vmf->vma;
	struct page *page = vmf->page;
	loff_t size;
	unsigned long len;
	int err;
	vm_fault_t ret;
	struct file *file = vma->vm_file;
	struct inode *inode = file_inode(file);
	struct address_space *mapping = inode->i_mapping;
	handle_t *handle;
	get_block_t *get_block;
	int retries = 0;

	if (unlikely(IS_IMMUTABLE(inode)))
		return VM_FAULT_SIGBUS;

	sb_start_pagefault(inode->i_sb);
	file_update_time(vma->vm_file);

	down_read(&EXT4_I(inode)->i_mmap_sem);

	err = ext4_convert_inline_data(inode);
	if (err)
		goto out_ret;

	/*
	 * On data journalling we skip straight to the transaction handle:
	 * there's no delalloc; page truncated will be checked later; the
	 * early return w/ all buffers mapped (calculates size/len) can't
	 * be used; and there's no dioread_nolock, so only ext4_get_block.
	 */
	if (ext4_should_journal_data(inode))
		goto retry_alloc;

	/* Delalloc case is easy... */
	if (test_opt(inode->i_sb, DELALLOC) &&
	    !ext4_nonda_switch(inode->i_sb)) {
		do {
			err = block_page_mkwrite(vma, vmf,
						   ext4_da_get_block_prep);
		} while (err == -ENOSPC &&
		       ext4_should_retry_alloc(inode->i_sb, &retries));
		goto out_ret;
	}

	lock_page(page);
	size = i_size_read(inode);
	/* Page got truncated from under us? */
	if (page->mapping != mapping || page_offset(page) > size) {
		unlock_page(page);
		ret = VM_FAULT_NOPAGE;
		goto out;
	}

	if (page->index == size >> PAGE_SHIFT)
		len = size & ~PAGE_MASK;
	else
		len = PAGE_SIZE;
	/*
	 * Return if we have all the buffers mapped. This avoids the need to do
	 * journal_start/journal_stop which can block and take a long time
	 *
	 * This cannot be done for data journalling, as we have to add the
	 * inode to the transaction's list to writeprotect pages on commit.
	 */
	if (page_has_buffers(page)) {
		if (!ext4_walk_page_buffers(NULL, page_buffers(page),
					    0, len, NULL,
					    ext4_bh_unmapped)) {
			/* Wait so that we don't change page under IO */
			wait_for_stable_page(page);
			ret = VM_FAULT_LOCKED;
			goto out;
		}
	}
	unlock_page(page);
	/* OK, we need to fill the hole... */
	if (ext4_should_dioread_nolock(inode))
		get_block = ext4_get_block_unwritten;
	else
		get_block = ext4_get_block;
retry_alloc:
	handle = ext4_journal_start(inode, EXT4_HT_WRITE_PAGE,
				    ext4_writepage_trans_blocks(inode));
	if (IS_ERR(handle)) {
		ret = VM_FAULT_SIGBUS;
		goto out;
	}
	/*
	 * Data journalling can't use block_page_mkwrite() because it
	 * will set_buffer_dirty() before do_journal_get_write_access()
	 * thus might hit warning messages for dirty metadata buffers.
	 */
	if (!ext4_should_journal_data(inode)) {
		err = block_page_mkwrite(vma, vmf, get_block);
	} else {
		lock_page(page);
		size = i_size_read(inode);
		/* Page got truncated from under us? */
		if (page->mapping != mapping || page_offset(page) > size) {
			ret = VM_FAULT_NOPAGE;
			goto out_error;
		}

		if (page->index == size >> PAGE_SHIFT)
			len = size & ~PAGE_MASK;
		else
			len = PAGE_SIZE;

		err = __block_write_begin(page, 0, len, ext4_get_block);
		if (!err) {
			ret = VM_FAULT_SIGBUS;
			if (ext4_walk_page_buffers(handle, page_buffers(page),
					0, len, NULL, do_journal_get_write_access))
				goto out_error;
			if (ext4_walk_page_buffers(handle, page_buffers(page),
					0, len, NULL, write_end_fn))
				goto out_error;
			if (ext4_jbd2_inode_add_write(handle, inode,
						      page_offset(page), len))
				goto out_error;
			ext4_set_inode_state(inode, EXT4_STATE_JDATA);
		} else {
			unlock_page(page);
		}
	}
	ext4_journal_stop(handle);
	if (err == -ENOSPC && ext4_should_retry_alloc(inode->i_sb, &retries))
		goto retry_alloc;
out_ret:
	ret = block_page_mkwrite_return(err);
out:
	up_read(&EXT4_I(inode)->i_mmap_sem);
	sb_end_pagefault(inode->i_sb);
	return ret;
out_error:
	unlock_page(page);
	ext4_journal_stop(handle);
	goto out;
}

vm_fault_t ext4_filemap_fault(struct vm_fault *vmf)
{
	struct inode *inode = file_inode(vmf->vma->vm_file);
	vm_fault_t ret;

	down_read(&EXT4_I(inode)->i_mmap_sem);
	ret = filemap_fault(vmf);
	up_read(&EXT4_I(inode)->i_mmap_sem);

	return ret;
}<|MERGE_RESOLUTION|>--- conflicted
+++ resolved
@@ -3593,55 +3593,6 @@
 			goto set_iomap;
 		}
 	}
-<<<<<<< HEAD
-out:
-	return ret;
-}
-
-static ssize_t ext4_direct_IO_read(struct kiocb *iocb, struct iov_iter *iter)
-{
-	struct address_space *mapping = iocb->ki_filp->f_mapping;
-	struct inode *inode = mapping->host;
-	size_t count = iov_iter_count(iter);
-	ssize_t ret;
-
-	/*
-	 * Shared inode_lock is enough for us - it protects against concurrent
-	 * writes & truncates and since we take care of writing back page cache,
-	 * we are protected against page writeback as well.
-	 */
-	if (iocb->ki_flags & IOCB_NOWAIT) {
-		if (!inode_trylock_shared(inode))
-			return -EAGAIN;
-	} else {
-		inode_lock_shared(inode);
-	}
-
-	ret = filemap_write_and_wait_range(mapping, iocb->ki_pos,
-					   iocb->ki_pos + count - 1);
-	if (ret)
-		goto out_unlock;
-	ret = __blockdev_direct_IO(iocb, inode, inode->i_sb->s_bdev,
-				   iter, ext4_dio_get_block, NULL, NULL, 0);
-out_unlock:
-	inode_unlock_shared(inode);
-	return ret;
-}
-
-static ssize_t ext4_direct_IO(struct kiocb *iocb, struct iov_iter *iter)
-{
-	struct file *file = iocb->ki_filp;
-	struct inode *inode = file->f_mapping->host;
-	size_t count = iov_iter_count(iter);
-	loff_t offset = iocb->ki_pos;
-	ssize_t ret;
-
-#ifdef CONFIG_FS_ENCRYPTION
-	if (IS_ENCRYPTED(inode) && S_ISREG(inode->i_mode))
-		return 0;
-#endif
-=======
->>>>>>> 7d2a07b7
 
 	ret = ext4_map_blocks(NULL, inode, &map, 0);
 	if (ret < 0)
@@ -4455,11 +4406,7 @@
 			if (end > table)
 				end = table;
 			while (b <= end)
-<<<<<<< HEAD
-				sb_breadahead_unmovable(sb, b++);
-=======
 				ext4_sb_breadahead_unmovable(sb, b++);
->>>>>>> 7d2a07b7
 		}
 
 		/*
@@ -4516,8 +4463,6 @@
 	return ret;
 }
 
-<<<<<<< HEAD
-=======
 
 int ext4_get_fc_inode_loc(struct super_block *sb, unsigned long ino,
 			  struct ext4_iloc *iloc)
@@ -4525,7 +4470,6 @@
 	return __ext4_get_inode_loc(sb, ino, iloc, 0, NULL);
 }
 
->>>>>>> 7d2a07b7
 static bool ext4_should_enable_dax(struct inode *inode)
 {
 	struct ext4_sb_info *sbi = EXT4_SB(inode->i_sb);
@@ -4540,11 +4484,8 @@
 		return false;
 	if (ext4_test_inode_flag(inode, EXT4_INODE_ENCRYPT))
 		return false;
-<<<<<<< HEAD
-=======
 	if (ext4_test_inode_flag(inode, EXT4_INODE_VERITY))
 		return false;
->>>>>>> 7d2a07b7
 	if (!test_bit(EXT4_FLAGS_BDEV_IS_DAX, &sbi->s_ext4_flags))
 		return false;
 	if (test_opt(inode->i_sb, DAX_ALWAYS))
