/*
 *  linux/fs/ext4/inode.c
 *
 * Copyright (C) 1992, 1993, 1994, 1995
 * Remy Card (card@masi.ibp.fr)
 * Laboratoire MASI - Institut Blaise Pascal
 * Universite Pierre et Marie Curie (Paris VI)
 *
 *  from
 *
 *  linux/fs/minix/inode.c
 *
 *  Copyright (C) 1991, 1992  Linus Torvalds
 *
 *  64-bit file support on 64-bit platforms by Jakub Jelinek
 *	(jj@sunsite.ms.mff.cuni.cz)
 *
 *  Assorted race fixes, rewrite of ext4_get_block() by Al Viro, 2000
 */

#include <linux/fs.h>
#include <linux/time.h>
#include <linux/highuid.h>
#include <linux/pagemap.h>
#include <linux/dax.h>
#include <linux/quotaops.h>
#include <linux/string.h>
#include <linux/buffer_head.h>
#include <linux/writeback.h>
#include <linux/pagevec.h>
#include <linux/mpage.h>
#include <linux/namei.h>
#include <linux/uio.h>
#include <linux/bio.h>
#include <linux/workqueue.h>
#include <linux/kernel.h>
#include <linux/printk.h>
#include <linux/slab.h>
#include <linux/bitops.h>

#include "ext4_jbd2.h"
#include "xattr.h"
#include "acl.h"
#include "truncate.h"

#include <trace/events/ext4.h>

#define MPAGE_DA_EXTENT_TAIL 0x01

static __u32 ext4_inode_csum(struct inode *inode, struct ext4_inode *raw,
			      struct ext4_inode_info *ei)
{
	struct ext4_sb_info *sbi = EXT4_SB(inode->i_sb);
	__u16 csum_lo;
	__u16 csum_hi = 0;
	__u32 csum;

	csum_lo = le16_to_cpu(raw->i_checksum_lo);
	raw->i_checksum_lo = 0;
	if (EXT4_INODE_SIZE(inode->i_sb) > EXT4_GOOD_OLD_INODE_SIZE &&
	    EXT4_FITS_IN_INODE(raw, ei, i_checksum_hi)) {
		csum_hi = le16_to_cpu(raw->i_checksum_hi);
		raw->i_checksum_hi = 0;
	}

	csum = ext4_chksum(sbi, ei->i_csum_seed, (__u8 *)raw,
			   EXT4_INODE_SIZE(inode->i_sb));

	raw->i_checksum_lo = cpu_to_le16(csum_lo);
	if (EXT4_INODE_SIZE(inode->i_sb) > EXT4_GOOD_OLD_INODE_SIZE &&
	    EXT4_FITS_IN_INODE(raw, ei, i_checksum_hi))
		raw->i_checksum_hi = cpu_to_le16(csum_hi);

	return csum;
}

static int ext4_inode_csum_verify(struct inode *inode, struct ext4_inode *raw,
				  struct ext4_inode_info *ei)
{
	__u32 provided, calculated;

	if (EXT4_SB(inode->i_sb)->s_es->s_creator_os !=
	    cpu_to_le32(EXT4_OS_LINUX) ||
	    !ext4_has_metadata_csum(inode->i_sb))
		return 1;

	provided = le16_to_cpu(raw->i_checksum_lo);
	calculated = ext4_inode_csum(inode, raw, ei);
	if (EXT4_INODE_SIZE(inode->i_sb) > EXT4_GOOD_OLD_INODE_SIZE &&
	    EXT4_FITS_IN_INODE(raw, ei, i_checksum_hi))
		provided |= ((__u32)le16_to_cpu(raw->i_checksum_hi)) << 16;
	else
		calculated &= 0xFFFF;

	return provided == calculated;
}

static void ext4_inode_csum_set(struct inode *inode, struct ext4_inode *raw,
				struct ext4_inode_info *ei)
{
	__u32 csum;

	if (EXT4_SB(inode->i_sb)->s_es->s_creator_os !=
	    cpu_to_le32(EXT4_OS_LINUX) ||
	    !ext4_has_metadata_csum(inode->i_sb))
		return;

	csum = ext4_inode_csum(inode, raw, ei);
	raw->i_checksum_lo = cpu_to_le16(csum & 0xFFFF);
	if (EXT4_INODE_SIZE(inode->i_sb) > EXT4_GOOD_OLD_INODE_SIZE &&
	    EXT4_FITS_IN_INODE(raw, ei, i_checksum_hi))
		raw->i_checksum_hi = cpu_to_le16(csum >> 16);
}

static inline int ext4_begin_ordered_truncate(struct inode *inode,
					      loff_t new_size)
{
	trace_ext4_begin_ordered_truncate(inode, new_size);
	/*
	 * If jinode is zero, then we never opened the file for
	 * writing, so there's no need to call
	 * jbd2_journal_begin_ordered_truncate() since there's no
	 * outstanding writes we need to flush.
	 */
	if (!EXT4_I(inode)->jinode)
		return 0;
	return jbd2_journal_begin_ordered_truncate(EXT4_JOURNAL(inode),
						   EXT4_I(inode)->jinode,
						   new_size);
}

static void ext4_invalidatepage(struct page *page, unsigned int offset,
				unsigned int length);
static int __ext4_journalled_writepage(struct page *page, unsigned int len);
static int ext4_bh_delay_or_unwritten(handle_t *handle, struct buffer_head *bh);
static int ext4_meta_trans_blocks(struct inode *inode, int lblocks,
				  int pextents);

/*
 * Test whether an inode is a fast symlink.
 */
int ext4_inode_is_fast_symlink(struct inode *inode)
{
        int ea_blocks = EXT4_I(inode)->i_file_acl ?
		EXT4_CLUSTER_SIZE(inode->i_sb) >> 9 : 0;

	if (ext4_has_inline_data(inode))
		return 0;

	return (S_ISLNK(inode->i_mode) && inode->i_blocks - ea_blocks == 0);
}

/*
 * Restart the transaction associated with *handle.  This does a commit,
 * so before we call here everything must be consistently dirtied against
 * this transaction.
 */
int ext4_truncate_restart_trans(handle_t *handle, struct inode *inode,
				 int nblocks)
{
	int ret;

	/*
	 * Drop i_data_sem to avoid deadlock with ext4_map_blocks.  At this
	 * moment, get_block can be called only for blocks inside i_size since
	 * page cache has been already dropped and writes are blocked by
	 * i_mutex. So we can safely drop the i_data_sem here.
	 */
	BUG_ON(EXT4_JOURNAL(inode) == NULL);
	jbd_debug(2, "restarting handle %p\n", handle);
	up_write(&EXT4_I(inode)->i_data_sem);
	ret = ext4_journal_restart(handle, nblocks);
	down_write(&EXT4_I(inode)->i_data_sem);
	ext4_discard_preallocations(inode);

	return ret;
}

/*
 * Called at the last iput() if i_nlink is zero.
 */
void ext4_evict_inode(struct inode *inode)
{
	handle_t *handle;
	int err;

	trace_ext4_evict_inode(inode);

	if (inode->i_nlink) {
		/*
		 * When journalling data dirty buffers are tracked only in the
		 * journal. So although mm thinks everything is clean and
		 * ready for reaping the inode might still have some pages to
		 * write in the running transaction or waiting to be
		 * checkpointed. Thus calling jbd2_journal_invalidatepage()
		 * (via truncate_inode_pages()) to discard these buffers can
		 * cause data loss. Also even if we did not discard these
		 * buffers, we would have no way to find them after the inode
		 * is reaped and thus user could see stale data if he tries to
		 * read them before the transaction is checkpointed. So be
		 * careful and force everything to disk here... We use
		 * ei->i_datasync_tid to store the newest transaction
		 * containing inode's data.
		 *
		 * Note that directories do not have this problem because they
		 * don't use page cache.
		 */
		if (ext4_should_journal_data(inode) &&
		    (S_ISLNK(inode->i_mode) || S_ISREG(inode->i_mode)) &&
		    inode->i_ino != EXT4_JOURNAL_INO) {
			journal_t *journal = EXT4_SB(inode->i_sb)->s_journal;
			tid_t commit_tid = EXT4_I(inode)->i_datasync_tid;

			jbd2_complete_transaction(journal, commit_tid);
			filemap_write_and_wait(&inode->i_data);
		}
		truncate_inode_pages_final(&inode->i_data);

		goto no_delete;
	}

	if (is_bad_inode(inode))
		goto no_delete;
	dquot_initialize(inode);

	if (ext4_should_order_data(inode))
		ext4_begin_ordered_truncate(inode, 0);
	truncate_inode_pages_final(&inode->i_data);

	/*
	 * Protect us against freezing - iput() caller didn't have to have any
	 * protection against it
	 */
	sb_start_intwrite(inode->i_sb);
	handle = ext4_journal_start(inode, EXT4_HT_TRUNCATE,
				    ext4_blocks_for_truncate(inode)+3);
	if (IS_ERR(handle)) {
		ext4_std_error(inode->i_sb, PTR_ERR(handle));
		/*
		 * If we're going to skip the normal cleanup, we still need to
		 * make sure that the in-core orphan linked list is properly
		 * cleaned up.
		 */
		ext4_orphan_del(NULL, inode);
		sb_end_intwrite(inode->i_sb);
		goto no_delete;
	}

	if (IS_SYNC(inode))
		ext4_handle_sync(handle);
	inode->i_size = 0;
	err = ext4_mark_inode_dirty(handle, inode);
	if (err) {
		ext4_warning(inode->i_sb,
			     "couldn't mark inode dirty (err %d)", err);
		goto stop_handle;
	}
	if (inode->i_blocks)
		ext4_truncate(inode);

	/*
	 * ext4_ext_truncate() doesn't reserve any slop when it
	 * restarts journal transactions; therefore there may not be
	 * enough credits left in the handle to remove the inode from
	 * the orphan list and set the dtime field.
	 */
	if (!ext4_handle_has_enough_credits(handle, 3)) {
		err = ext4_journal_extend(handle, 3);
		if (err > 0)
			err = ext4_journal_restart(handle, 3);
		if (err != 0) {
			ext4_warning(inode->i_sb,
				     "couldn't extend journal (err %d)", err);
		stop_handle:
			ext4_journal_stop(handle);
			ext4_orphan_del(NULL, inode);
			sb_end_intwrite(inode->i_sb);
			goto no_delete;
		}
	}

	/*
	 * Kill off the orphan record which ext4_truncate created.
	 * AKPM: I think this can be inside the above `if'.
	 * Note that ext4_orphan_del() has to be able to cope with the
	 * deletion of a non-existent orphan - this is because we don't
	 * know if ext4_truncate() actually created an orphan record.
	 * (Well, we could do this if we need to, but heck - it works)
	 */
	ext4_orphan_del(handle, inode);
	EXT4_I(inode)->i_dtime	= get_seconds();

	/*
	 * One subtle ordering requirement: if anything has gone wrong
	 * (transaction abort, IO errors, whatever), then we can still
	 * do these next steps (the fs will already have been marked as
	 * having errors), but we can't free the inode if the mark_dirty
	 * fails.
	 */
	if (ext4_mark_inode_dirty(handle, inode))
		/* If that failed, just do the required in-core inode clear. */
		ext4_clear_inode(inode);
	else
		ext4_free_inode(handle, inode);
	ext4_journal_stop(handle);
	sb_end_intwrite(inode->i_sb);
	return;
no_delete:
	ext4_clear_inode(inode);	/* We must guarantee clearing of inode... */
}

#ifdef CONFIG_QUOTA
qsize_t *ext4_get_reserved_space(struct inode *inode)
{
	return &EXT4_I(inode)->i_reserved_quota;
}
#endif

/*
 * Called with i_data_sem down, which is important since we can call
 * ext4_discard_preallocations() from here.
 */
void ext4_da_update_reserve_space(struct inode *inode,
					int used, int quota_claim)
{
	struct ext4_sb_info *sbi = EXT4_SB(inode->i_sb);
	struct ext4_inode_info *ei = EXT4_I(inode);

	spin_lock(&ei->i_block_reservation_lock);
	trace_ext4_da_update_reserve_space(inode, used, quota_claim);
	if (unlikely(used > ei->i_reserved_data_blocks)) {
		ext4_warning(inode->i_sb, "%s: ino %lu, used %d "
			 "with only %d reserved data blocks",
			 __func__, inode->i_ino, used,
			 ei->i_reserved_data_blocks);
		WARN_ON(1);
		used = ei->i_reserved_data_blocks;
	}

	/* Update per-inode reservations */
	ei->i_reserved_data_blocks -= used;
	percpu_counter_sub(&sbi->s_dirtyclusters_counter, used);

	spin_unlock(&EXT4_I(inode)->i_block_reservation_lock);

	/* Update quota subsystem for data blocks */
	if (quota_claim)
		dquot_claim_block(inode, EXT4_C2B(sbi, used));
	else {
		/*
		 * We did fallocate with an offset that is already delayed
		 * allocated. So on delayed allocated writeback we should
		 * not re-claim the quota for fallocated blocks.
		 */
		dquot_release_reservation_block(inode, EXT4_C2B(sbi, used));
	}

	/*
	 * If we have done all the pending block allocations and if
	 * there aren't any writers on the inode, we can discard the
	 * inode's preallocations.
	 */
	if ((ei->i_reserved_data_blocks == 0) &&
	    (atomic_read(&inode->i_writecount) == 0))
		ext4_discard_preallocations(inode);
}

static int __check_block_validity(struct inode *inode, const char *func,
				unsigned int line,
				struct ext4_map_blocks *map)
{
	if (!ext4_data_block_valid(EXT4_SB(inode->i_sb), map->m_pblk,
				   map->m_len)) {
		ext4_error_inode(inode, func, line, map->m_pblk,
				 "lblock %lu mapped to illegal pblock "
				 "(length %d)", (unsigned long) map->m_lblk,
				 map->m_len);
		return -EFSCORRUPTED;
	}
	return 0;
}

int ext4_issue_zeroout(struct inode *inode, ext4_lblk_t lblk, ext4_fsblk_t pblk,
		       ext4_lblk_t len)
{
	int ret;

	if (ext4_encrypted_inode(inode))
		return ext4_encrypted_zeroout(inode, lblk, pblk, len);

	ret = sb_issue_zeroout(inode->i_sb, pblk, len, GFP_NOFS);
	if (ret > 0)
		ret = 0;

	return ret;
}

#define check_block_validity(inode, map)	\
	__check_block_validity((inode), __func__, __LINE__, (map))

#ifdef ES_AGGRESSIVE_TEST
static void ext4_map_blocks_es_recheck(handle_t *handle,
				       struct inode *inode,
				       struct ext4_map_blocks *es_map,
				       struct ext4_map_blocks *map,
				       int flags)
{
	int retval;

	map->m_flags = 0;
	/*
	 * There is a race window that the result is not the same.
	 * e.g. xfstests #223 when dioread_nolock enables.  The reason
	 * is that we lookup a block mapping in extent status tree with
	 * out taking i_data_sem.  So at the time the unwritten extent
	 * could be converted.
	 */
	down_read(&EXT4_I(inode)->i_data_sem);
	if (ext4_test_inode_flag(inode, EXT4_INODE_EXTENTS)) {
		retval = ext4_ext_map_blocks(handle, inode, map, flags &
					     EXT4_GET_BLOCKS_KEEP_SIZE);
	} else {
		retval = ext4_ind_map_blocks(handle, inode, map, flags &
					     EXT4_GET_BLOCKS_KEEP_SIZE);
	}
	up_read((&EXT4_I(inode)->i_data_sem));

	/*
	 * We don't check m_len because extent will be collpased in status
	 * tree.  So the m_len might not equal.
	 */
	if (es_map->m_lblk != map->m_lblk ||
	    es_map->m_flags != map->m_flags ||
	    es_map->m_pblk != map->m_pblk) {
		printk("ES cache assertion failed for inode: %lu "
		       "es_cached ex [%d/%d/%llu/%x] != "
		       "found ex [%d/%d/%llu/%x] retval %d flags %x\n",
		       inode->i_ino, es_map->m_lblk, es_map->m_len,
		       es_map->m_pblk, es_map->m_flags, map->m_lblk,
		       map->m_len, map->m_pblk, map->m_flags,
		       retval, flags);
	}
}
#endif /* ES_AGGRESSIVE_TEST */

/*
 * The ext4_map_blocks() function tries to look up the requested blocks,
 * and returns if the blocks are already mapped.
 *
 * Otherwise it takes the write lock of the i_data_sem and allocate blocks
 * and store the allocated blocks in the result buffer head and mark it
 * mapped.
 *
 * If file type is extents based, it will call ext4_ext_map_blocks(),
 * Otherwise, call with ext4_ind_map_blocks() to handle indirect mapping
 * based files
 *
 * On success, it returns the number of blocks being mapped or allocated.  if
 * create==0 and the blocks are pre-allocated and unwritten, the resulting @map
 * is marked as unwritten. If the create == 1, it will mark @map as mapped.
 *
 * It returns 0 if plain look up failed (blocks have not been allocated), in
 * that case, @map is returned as unmapped but we still do fill map->m_len to
 * indicate the length of a hole starting at map->m_lblk.
 *
 * It returns the error in case of allocation failure.
 */
int ext4_map_blocks(handle_t *handle, struct inode *inode,
		    struct ext4_map_blocks *map, int flags)
{
	struct extent_status es;
	int retval;
	int ret = 0;
#ifdef ES_AGGRESSIVE_TEST
	struct ext4_map_blocks orig_map;

	memcpy(&orig_map, map, sizeof(*map));
#endif

	map->m_flags = 0;
	ext_debug("ext4_map_blocks(): inode %lu, flag %d, max_blocks %u,"
		  "logical block %lu\n", inode->i_ino, flags, map->m_len,
		  (unsigned long) map->m_lblk);

	/*
	 * ext4_map_blocks returns an int, and m_len is an unsigned int
	 */
	if (unlikely(map->m_len > INT_MAX))
		map->m_len = INT_MAX;

	/* We can handle the block number less than EXT_MAX_BLOCKS */
	if (unlikely(map->m_lblk >= EXT_MAX_BLOCKS))
		return -EFSCORRUPTED;

	/* Lookup extent status tree firstly */
	if (ext4_es_lookup_extent(inode, map->m_lblk, &es)) {
		if (ext4_es_is_written(&es) || ext4_es_is_unwritten(&es)) {
			map->m_pblk = ext4_es_pblock(&es) +
					map->m_lblk - es.es_lblk;
			map->m_flags |= ext4_es_is_written(&es) ?
					EXT4_MAP_MAPPED : EXT4_MAP_UNWRITTEN;
			retval = es.es_len - (map->m_lblk - es.es_lblk);
			if (retval > map->m_len)
				retval = map->m_len;
			map->m_len = retval;
		} else if (ext4_es_is_delayed(&es) || ext4_es_is_hole(&es)) {
			map->m_pblk = 0;
			retval = es.es_len - (map->m_lblk - es.es_lblk);
			if (retval > map->m_len)
				retval = map->m_len;
			map->m_len = retval;
			retval = 0;
		} else {
			BUG_ON(1);
		}
#ifdef ES_AGGRESSIVE_TEST
		ext4_map_blocks_es_recheck(handle, inode, map,
					   &orig_map, flags);
#endif
		goto found;
	}

	/*
	 * Try to see if we can get the block without requesting a new
	 * file system block.
	 */
	down_read(&EXT4_I(inode)->i_data_sem);
	if (ext4_test_inode_flag(inode, EXT4_INODE_EXTENTS)) {
		retval = ext4_ext_map_blocks(handle, inode, map, flags &
					     EXT4_GET_BLOCKS_KEEP_SIZE);
	} else {
		retval = ext4_ind_map_blocks(handle, inode, map, flags &
					     EXT4_GET_BLOCKS_KEEP_SIZE);
	}
	if (retval > 0) {
		unsigned int status;

		if (unlikely(retval != map->m_len)) {
			ext4_warning(inode->i_sb,
				     "ES len assertion failed for inode "
				     "%lu: retval %d != map->m_len %d",
				     inode->i_ino, retval, map->m_len);
			WARN_ON(1);
		}

		status = map->m_flags & EXT4_MAP_UNWRITTEN ?
				EXTENT_STATUS_UNWRITTEN : EXTENT_STATUS_WRITTEN;
		if (!(flags & EXT4_GET_BLOCKS_DELALLOC_RESERVE) &&
		    !(status & EXTENT_STATUS_WRITTEN) &&
		    ext4_find_delalloc_range(inode, map->m_lblk,
					     map->m_lblk + map->m_len - 1))
			status |= EXTENT_STATUS_DELAYED;
		ret = ext4_es_insert_extent(inode, map->m_lblk,
					    map->m_len, map->m_pblk, status);
		if (ret < 0)
			retval = ret;
	}
	up_read((&EXT4_I(inode)->i_data_sem));

found:
	if (retval > 0 && map->m_flags & EXT4_MAP_MAPPED) {
		ret = check_block_validity(inode, map);
		if (ret != 0)
			return ret;
	}

	/* If it is only a block(s) look up */
	if ((flags & EXT4_GET_BLOCKS_CREATE) == 0)
		return retval;

	/*
	 * Returns if the blocks have already allocated
	 *
	 * Note that if blocks have been preallocated
	 * ext4_ext_get_block() returns the create = 0
	 * with buffer head unmapped.
	 */
	if (retval > 0 && map->m_flags & EXT4_MAP_MAPPED)
		/*
		 * If we need to convert extent to unwritten
		 * we continue and do the actual work in
		 * ext4_ext_map_blocks()
		 */
		if (!(flags & EXT4_GET_BLOCKS_CONVERT_UNWRITTEN))
			return retval;

	/*
	 * Here we clear m_flags because after allocating an new extent,
	 * it will be set again.
	 */
	map->m_flags &= ~EXT4_MAP_FLAGS;

	/*
	 * New blocks allocate and/or writing to unwritten extent
	 * will possibly result in updating i_data, so we take
	 * the write lock of i_data_sem, and call get_block()
	 * with create == 1 flag.
	 */
	down_write(&EXT4_I(inode)->i_data_sem);

	/*
	 * We need to check for EXT4 here because migrate
	 * could have changed the inode type in between
	 */
	if (ext4_test_inode_flag(inode, EXT4_INODE_EXTENTS)) {
		retval = ext4_ext_map_blocks(handle, inode, map, flags);
	} else {
		retval = ext4_ind_map_blocks(handle, inode, map, flags);

		if (retval > 0 && map->m_flags & EXT4_MAP_NEW) {
			/*
			 * We allocated new blocks which will result in
			 * i_data's format changing.  Force the migrate
			 * to fail by clearing migrate flags
			 */
			ext4_clear_inode_state(inode, EXT4_STATE_EXT_MIGRATE);
		}

		/*
		 * Update reserved blocks/metadata blocks after successful
		 * block allocation which had been deferred till now. We don't
		 * support fallocate for non extent files. So we can update
		 * reserve space here.
		 */
		if ((retval > 0) &&
			(flags & EXT4_GET_BLOCKS_DELALLOC_RESERVE))
			ext4_da_update_reserve_space(inode, retval, 1);
	}

	if (retval > 0) {
		unsigned int status;

		if (unlikely(retval != map->m_len)) {
			ext4_warning(inode->i_sb,
				     "ES len assertion failed for inode "
				     "%lu: retval %d != map->m_len %d",
				     inode->i_ino, retval, map->m_len);
			WARN_ON(1);
		}

		/*
		 * We have to zeroout blocks before inserting them into extent
		 * status tree. Otherwise someone could look them up there and
		 * use them before they are really zeroed.
		 */
		if (flags & EXT4_GET_BLOCKS_ZERO &&
		    map->m_flags & EXT4_MAP_MAPPED &&
		    map->m_flags & EXT4_MAP_NEW) {
			ret = ext4_issue_zeroout(inode, map->m_lblk,
						 map->m_pblk, map->m_len);
			if (ret) {
				retval = ret;
				goto out_sem;
			}
		}

		/*
		 * If the extent has been zeroed out, we don't need to update
		 * extent status tree.
		 */
		if ((flags & EXT4_GET_BLOCKS_PRE_IO) &&
		    ext4_es_lookup_extent(inode, map->m_lblk, &es)) {
			if (ext4_es_is_written(&es))
				goto out_sem;
		}
		status = map->m_flags & EXT4_MAP_UNWRITTEN ?
				EXTENT_STATUS_UNWRITTEN : EXTENT_STATUS_WRITTEN;
		if (!(flags & EXT4_GET_BLOCKS_DELALLOC_RESERVE) &&
		    !(status & EXTENT_STATUS_WRITTEN) &&
		    ext4_find_delalloc_range(inode, map->m_lblk,
					     map->m_lblk + map->m_len - 1))
			status |= EXTENT_STATUS_DELAYED;
		ret = ext4_es_insert_extent(inode, map->m_lblk, map->m_len,
					    map->m_pblk, status);
		if (ret < 0) {
			retval = ret;
			goto out_sem;
		}
	}

out_sem:
	up_write((&EXT4_I(inode)->i_data_sem));
	if (retval > 0 && map->m_flags & EXT4_MAP_MAPPED) {
		ret = check_block_validity(inode, map);
		if (ret != 0)
			return ret;

		/*
		 * Inodes with freshly allocated blocks where contents will be
		 * visible after transaction commit must be on transaction's
		 * ordered data list.
		 */
		if (map->m_flags & EXT4_MAP_NEW &&
		    !(map->m_flags & EXT4_MAP_UNWRITTEN) &&
		    !(flags & EXT4_GET_BLOCKS_ZERO) &&
		    !IS_NOQUOTA(inode) &&
		    ext4_should_order_data(inode)) {
<<<<<<< HEAD
			ret = ext4_jbd2_file_inode(handle, inode);
=======
			if (flags & EXT4_GET_BLOCKS_IO_SUBMIT)
				ret = ext4_jbd2_inode_add_wait(handle, inode);
			else
				ret = ext4_jbd2_inode_add_write(handle, inode);
>>>>>>> a9cdd8e3
			if (ret)
				return ret;
		}
	}
	return retval;
}

/*
 * Update EXT4_MAP_FLAGS in bh->b_state. For buffer heads attached to pages
 * we have to be careful as someone else may be manipulating b_state as well.
 */
static void ext4_update_bh_state(struct buffer_head *bh, unsigned long flags)
{
	unsigned long old_state;
	unsigned long new_state;

	flags &= EXT4_MAP_FLAGS;

	/* Dummy buffer_head? Set non-atomically. */
	if (!bh->b_page) {
		bh->b_state = (bh->b_state & ~EXT4_MAP_FLAGS) | flags;
		return;
	}
	/*
	 * Someone else may be modifying b_state. Be careful! This is ugly but
	 * once we get rid of using bh as a container for mapping information
	 * to pass to / from get_block functions, this can go away.
	 */
	do {
		old_state = READ_ONCE(bh->b_state);
		new_state = (old_state & ~EXT4_MAP_FLAGS) | flags;
	} while (unlikely(
		 cmpxchg(&bh->b_state, old_state, new_state) != old_state));
}

static int _ext4_get_block(struct inode *inode, sector_t iblock,
			   struct buffer_head *bh, int flags)
{
	struct ext4_map_blocks map;
	int ret = 0;

	if (ext4_has_inline_data(inode))
		return -ERANGE;

	map.m_lblk = iblock;
	map.m_len = bh->b_size >> inode->i_blkbits;

	ret = ext4_map_blocks(ext4_journal_current_handle(), inode, &map,
			      flags);
	if (ret > 0) {
		map_bh(bh, inode->i_sb, map.m_pblk);
		ext4_update_bh_state(bh, map.m_flags);
		bh->b_size = inode->i_sb->s_blocksize * map.m_len;
		ret = 0;
	}
	return ret;
}

int ext4_get_block(struct inode *inode, sector_t iblock,
		   struct buffer_head *bh, int create)
{
	return _ext4_get_block(inode, iblock, bh,
			       create ? EXT4_GET_BLOCKS_CREATE : 0);
}

/*
 * Get block function used when preparing for buffered write if we require
 * creating an unwritten extent if blocks haven't been allocated.  The extent
 * will be converted to written after the IO is complete.
 */
int ext4_get_block_unwritten(struct inode *inode, sector_t iblock,
			     struct buffer_head *bh_result, int create)
{
	ext4_debug("ext4_get_block_unwritten: inode %lu, create flag %d\n",
		   inode->i_ino, create);
	return _ext4_get_block(inode, iblock, bh_result,
			       EXT4_GET_BLOCKS_IO_CREATE_EXT);
}

/* Maximum number of blocks we map for direct IO at once. */
#define DIO_MAX_BLOCKS 4096

/*
 * Get blocks function for the cases that need to start a transaction -
 * generally difference cases of direct IO and DAX IO. It also handles retries
 * in case of ENOSPC.
 */
static int ext4_get_block_trans(struct inode *inode, sector_t iblock,
				struct buffer_head *bh_result, int flags)
{
	int dio_credits;
	handle_t *handle;
	int retries = 0;
	int ret;

	/* Trim mapping request to maximum we can map at once for DIO */
	if (bh_result->b_size >> inode->i_blkbits > DIO_MAX_BLOCKS)
		bh_result->b_size = DIO_MAX_BLOCKS << inode->i_blkbits;
	dio_credits = ext4_chunk_trans_blocks(inode,
				      bh_result->b_size >> inode->i_blkbits);
retry:
	handle = ext4_journal_start(inode, EXT4_HT_MAP_BLOCKS, dio_credits);
	if (IS_ERR(handle))
		return PTR_ERR(handle);

	ret = _ext4_get_block(inode, iblock, bh_result, flags);
	ext4_journal_stop(handle);

	if (ret == -ENOSPC && ext4_should_retry_alloc(inode->i_sb, &retries))
		goto retry;
	return ret;
}

/* Get block function for DIO reads and writes to inodes without extents */
int ext4_dio_get_block(struct inode *inode, sector_t iblock,
		       struct buffer_head *bh, int create)
{
	/* We don't expect handle for direct IO */
	WARN_ON_ONCE(ext4_journal_current_handle());

	if (!create)
		return _ext4_get_block(inode, iblock, bh, 0);
	return ext4_get_block_trans(inode, iblock, bh, EXT4_GET_BLOCKS_CREATE);
}

/*
 * Get block function for AIO DIO writes when we create unwritten extent if
 * blocks are not allocated yet. The extent will be converted to written
 * after IO is complete.
 */
static int ext4_dio_get_block_unwritten_async(struct inode *inode,
		sector_t iblock, struct buffer_head *bh_result,	int create)
{
	int ret;

	/* We don't expect handle for direct IO */
	WARN_ON_ONCE(ext4_journal_current_handle());

	ret = ext4_get_block_trans(inode, iblock, bh_result,
				   EXT4_GET_BLOCKS_IO_CREATE_EXT);

	/*
	 * When doing DIO using unwritten extents, we need io_end to convert
	 * unwritten extents to written on IO completion. We allocate io_end
	 * once we spot unwritten extent and store it in b_private. Generic
	 * DIO code keeps b_private set and furthermore passes the value to
	 * our completion callback in 'private' argument.
	 */
	if (!ret && buffer_unwritten(bh_result)) {
		if (!bh_result->b_private) {
			ext4_io_end_t *io_end;

			io_end = ext4_init_io_end(inode, GFP_KERNEL);
			if (!io_end)
				return -ENOMEM;
			bh_result->b_private = io_end;
			ext4_set_io_unwritten_flag(inode, io_end);
		}
		set_buffer_defer_completion(bh_result);
	}

	return ret;
}

/*
 * Get block function for non-AIO DIO writes when we create unwritten extent if
 * blocks are not allocated yet. The extent will be converted to written
 * after IO is complete from ext4_ext_direct_IO() function.
 */
static int ext4_dio_get_block_unwritten_sync(struct inode *inode,
		sector_t iblock, struct buffer_head *bh_result,	int create)
{
	int ret;

	/* We don't expect handle for direct IO */
	WARN_ON_ONCE(ext4_journal_current_handle());

	ret = ext4_get_block_trans(inode, iblock, bh_result,
				   EXT4_GET_BLOCKS_IO_CREATE_EXT);

	/*
	 * Mark inode as having pending DIO writes to unwritten extents.
	 * ext4_ext_direct_IO() checks this flag and converts extents to
	 * written.
	 */
	if (!ret && buffer_unwritten(bh_result))
		ext4_set_inode_state(inode, EXT4_STATE_DIO_UNWRITTEN);

	return ret;
}

static int ext4_dio_get_block_overwrite(struct inode *inode, sector_t iblock,
		   struct buffer_head *bh_result, int create)
{
	int ret;

	ext4_debug("ext4_dio_get_block_overwrite: inode %lu, create flag %d\n",
		   inode->i_ino, create);
	/* We don't expect handle for direct IO */
	WARN_ON_ONCE(ext4_journal_current_handle());

	ret = _ext4_get_block(inode, iblock, bh_result, 0);
	/*
	 * Blocks should have been preallocated! ext4_file_write_iter() checks
	 * that.
	 */
	WARN_ON_ONCE(!buffer_mapped(bh_result) || buffer_unwritten(bh_result));

	return ret;
}


/*
 * `handle' can be NULL if create is zero
 */
struct buffer_head *ext4_getblk(handle_t *handle, struct inode *inode,
				ext4_lblk_t block, int map_flags)
{
	struct ext4_map_blocks map;
	struct buffer_head *bh;
	int create = map_flags & EXT4_GET_BLOCKS_CREATE;
	int err;

	J_ASSERT(handle != NULL || create == 0);

	map.m_lblk = block;
	map.m_len = 1;
	err = ext4_map_blocks(handle, inode, &map, map_flags);

	if (err == 0)
		return create ? ERR_PTR(-ENOSPC) : NULL;
	if (err < 0)
		return ERR_PTR(err);

	bh = sb_getblk(inode->i_sb, map.m_pblk);
	if (unlikely(!bh))
		return ERR_PTR(-ENOMEM);
	if (map.m_flags & EXT4_MAP_NEW) {
		J_ASSERT(create != 0);
		J_ASSERT(handle != NULL);

		/*
		 * Now that we do not always journal data, we should
		 * keep in mind whether this should always journal the
		 * new buffer as metadata.  For now, regular file
		 * writes use ext4_get_block instead, so it's not a
		 * problem.
		 */
		lock_buffer(bh);
		BUFFER_TRACE(bh, "call get_create_access");
		err = ext4_journal_get_create_access(handle, bh);
		if (unlikely(err)) {
			unlock_buffer(bh);
			goto errout;
		}
		if (!buffer_uptodate(bh)) {
			memset(bh->b_data, 0, inode->i_sb->s_blocksize);
			set_buffer_uptodate(bh);
		}
		unlock_buffer(bh);
		BUFFER_TRACE(bh, "call ext4_handle_dirty_metadata");
		err = ext4_handle_dirty_metadata(handle, inode, bh);
		if (unlikely(err))
			goto errout;
	} else
		BUFFER_TRACE(bh, "not a new buffer");
	return bh;
errout:
	brelse(bh);
	return ERR_PTR(err);
}

struct buffer_head *ext4_bread(handle_t *handle, struct inode *inode,
			       ext4_lblk_t block, int map_flags)
{
	struct buffer_head *bh;

	bh = ext4_getblk(handle, inode, block, map_flags);
	if (IS_ERR(bh))
		return bh;
	if (!bh || buffer_uptodate(bh))
		return bh;
	ll_rw_block(READ | REQ_META | REQ_PRIO, 1, &bh);
	wait_on_buffer(bh);
	if (buffer_uptodate(bh))
		return bh;
	put_bh(bh);
	return ERR_PTR(-EIO);
}

int ext4_walk_page_buffers(handle_t *handle,
			   struct buffer_head *head,
			   unsigned from,
			   unsigned to,
			   int *partial,
			   int (*fn)(handle_t *handle,
				     struct buffer_head *bh))
{
	struct buffer_head *bh;
	unsigned block_start, block_end;
	unsigned blocksize = head->b_size;
	int err, ret = 0;
	struct buffer_head *next;

	for (bh = head, block_start = 0;
	     ret == 0 && (bh != head || !block_start);
	     block_start = block_end, bh = next) {
		next = bh->b_this_page;
		block_end = block_start + blocksize;
		if (block_end <= from || block_start >= to) {
			if (partial && !buffer_uptodate(bh))
				*partial = 1;
			continue;
		}
		err = (*fn)(handle, bh);
		if (!ret)
			ret = err;
	}
	return ret;
}

/*
 * To preserve ordering, it is essential that the hole instantiation and
 * the data write be encapsulated in a single transaction.  We cannot
 * close off a transaction and start a new one between the ext4_get_block()
 * and the commit_write().  So doing the jbd2_journal_start at the start of
 * prepare_write() is the right place.
 *
 * Also, this function can nest inside ext4_writepage().  In that case, we
 * *know* that ext4_writepage() has generated enough buffer credits to do the
 * whole page.  So we won't block on the journal in that case, which is good,
 * because the caller may be PF_MEMALLOC.
 *
 * By accident, ext4 can be reentered when a transaction is open via
 * quota file writes.  If we were to commit the transaction while thus
 * reentered, there can be a deadlock - we would be holding a quota
 * lock, and the commit would never complete if another thread had a
 * transaction open and was blocking on the quota lock - a ranking
 * violation.
 *
 * So what we do is to rely on the fact that jbd2_journal_stop/journal_start
 * will _not_ run commit under these circumstances because handle->h_ref
 * is elevated.  We'll still have enough credits for the tiny quotafile
 * write.
 */
int do_journal_get_write_access(handle_t *handle,
				struct buffer_head *bh)
{
	int dirty = buffer_dirty(bh);
	int ret;

	if (!buffer_mapped(bh) || buffer_freed(bh))
		return 0;
	/*
	 * __block_write_begin() could have dirtied some buffers. Clean
	 * the dirty bit as jbd2_journal_get_write_access() could complain
	 * otherwise about fs integrity issues. Setting of the dirty bit
	 * by __block_write_begin() isn't a real problem here as we clear
	 * the bit before releasing a page lock and thus writeback cannot
	 * ever write the buffer.
	 */
	if (dirty)
		clear_buffer_dirty(bh);
	BUFFER_TRACE(bh, "get write access");
	ret = ext4_journal_get_write_access(handle, bh);
	if (!ret && dirty)
		ret = ext4_handle_dirty_metadata(handle, NULL, bh);
	return ret;
}

#ifdef CONFIG_EXT4_FS_ENCRYPTION
static int ext4_block_write_begin(struct page *page, loff_t pos, unsigned len,
				  get_block_t *get_block)
{
	unsigned from = pos & (PAGE_SIZE - 1);
	unsigned to = from + len;
	struct inode *inode = page->mapping->host;
	unsigned block_start, block_end;
	sector_t block;
	int err = 0;
	unsigned blocksize = inode->i_sb->s_blocksize;
	unsigned bbits;
	struct buffer_head *bh, *head, *wait[2], **wait_bh = wait;
	bool decrypt = false;

	BUG_ON(!PageLocked(page));
	BUG_ON(from > PAGE_SIZE);
	BUG_ON(to > PAGE_SIZE);
	BUG_ON(from > to);

	if (!page_has_buffers(page))
		create_empty_buffers(page, blocksize, 0);
	head = page_buffers(page);
	bbits = ilog2(blocksize);
	block = (sector_t)page->index << (PAGE_SHIFT - bbits);

	for (bh = head, block_start = 0; bh != head || !block_start;
	    block++, block_start = block_end, bh = bh->b_this_page) {
		block_end = block_start + blocksize;
		if (block_end <= from || block_start >= to) {
			if (PageUptodate(page)) {
				if (!buffer_uptodate(bh))
					set_buffer_uptodate(bh);
			}
			continue;
		}
		if (buffer_new(bh))
			clear_buffer_new(bh);
		if (!buffer_mapped(bh)) {
			WARN_ON(bh->b_size != blocksize);
			err = get_block(inode, block, bh, 1);
			if (err)
				break;
			if (buffer_new(bh)) {
				unmap_underlying_metadata(bh->b_bdev,
							  bh->b_blocknr);
				if (PageUptodate(page)) {
					clear_buffer_new(bh);
					set_buffer_uptodate(bh);
					mark_buffer_dirty(bh);
					continue;
				}
				if (block_end > to || block_start < from)
					zero_user_segments(page, to, block_end,
							   block_start, from);
				continue;
			}
		}
		if (PageUptodate(page)) {
			if (!buffer_uptodate(bh))
				set_buffer_uptodate(bh);
			continue;
		}
		if (!buffer_uptodate(bh) && !buffer_delay(bh) &&
		    !buffer_unwritten(bh) &&
		    (block_start < from || block_end > to)) {
			ll_rw_block(READ, 1, &bh);
			*wait_bh++ = bh;
			decrypt = ext4_encrypted_inode(inode) &&
				S_ISREG(inode->i_mode);
		}
	}
	/*
	 * If we issued read requests, let them complete.
	 */
	while (wait_bh > wait) {
		wait_on_buffer(*--wait_bh);
		if (!buffer_uptodate(*wait_bh))
			err = -EIO;
	}
	if (unlikely(err))
		page_zero_new_buffers(page, from, to);
	else if (decrypt)
		err = ext4_decrypt(page);
	return err;
}
#endif

static int ext4_write_begin(struct file *file, struct address_space *mapping,
			    loff_t pos, unsigned len, unsigned flags,
			    struct page **pagep, void **fsdata)
{
	struct inode *inode = mapping->host;
	int ret, needed_blocks;
	handle_t *handle;
	int retries = 0;
	struct page *page;
	pgoff_t index;
	unsigned from, to;

	trace_ext4_write_begin(inode, pos, len, flags);
	/*
	 * Reserve one block more for addition to orphan list in case
	 * we allocate blocks but write fails for some reason
	 */
	needed_blocks = ext4_writepage_trans_blocks(inode) + 1;
	index = pos >> PAGE_SHIFT;
	from = pos & (PAGE_SIZE - 1);
	to = from + len;

	if (ext4_test_inode_state(inode, EXT4_STATE_MAY_INLINE_DATA)) {
		ret = ext4_try_to_write_inline_data(mapping, inode, pos, len,
						    flags, pagep);
		if (ret < 0)
			return ret;
		if (ret == 1)
			return 0;
	}

	/*
	 * grab_cache_page_write_begin() can take a long time if the
	 * system is thrashing due to memory pressure, or if the page
	 * is being written back.  So grab it first before we start
	 * the transaction handle.  This also allows us to allocate
	 * the page (if needed) without using GFP_NOFS.
	 */
retry_grab:
	page = grab_cache_page_write_begin(mapping, index, flags);
	if (!page)
		return -ENOMEM;
	unlock_page(page);

retry_journal:
	handle = ext4_journal_start(inode, EXT4_HT_WRITE_PAGE, needed_blocks);
	if (IS_ERR(handle)) {
		put_page(page);
		return PTR_ERR(handle);
	}

	lock_page(page);
	if (page->mapping != mapping) {
		/* The page got truncated from under us */
		unlock_page(page);
		put_page(page);
		ext4_journal_stop(handle);
		goto retry_grab;
	}
	/* In case writeback began while the page was unlocked */
	wait_for_stable_page(page);

#ifdef CONFIG_EXT4_FS_ENCRYPTION
	if (ext4_should_dioread_nolock(inode))
		ret = ext4_block_write_begin(page, pos, len,
					     ext4_get_block_unwritten);
	else
		ret = ext4_block_write_begin(page, pos, len,
					     ext4_get_block);
#else
	if (ext4_should_dioread_nolock(inode))
		ret = __block_write_begin(page, pos, len,
					  ext4_get_block_unwritten);
	else
		ret = __block_write_begin(page, pos, len, ext4_get_block);
#endif
	if (!ret && ext4_should_journal_data(inode)) {
		ret = ext4_walk_page_buffers(handle, page_buffers(page),
					     from, to, NULL,
					     do_journal_get_write_access);
	}

	if (ret) {
		unlock_page(page);
		/*
		 * __block_write_begin may have instantiated a few blocks
		 * outside i_size.  Trim these off again. Don't need
		 * i_size_read because we hold i_mutex.
		 *
		 * Add inode to orphan list in case we crash before
		 * truncate finishes
		 */
		if (pos + len > inode->i_size && ext4_can_truncate(inode))
			ext4_orphan_add(handle, inode);

		ext4_journal_stop(handle);
		if (pos + len > inode->i_size) {
			ext4_truncate_failed_write(inode);
			/*
			 * If truncate failed early the inode might
			 * still be on the orphan list; we need to
			 * make sure the inode is removed from the
			 * orphan list in that case.
			 */
			if (inode->i_nlink)
				ext4_orphan_del(NULL, inode);
		}

		if (ret == -ENOSPC &&
		    ext4_should_retry_alloc(inode->i_sb, &retries))
			goto retry_journal;
		put_page(page);
		return ret;
	}
	*pagep = page;
	return ret;
}

/* For write_end() in data=journal mode */
static int write_end_fn(handle_t *handle, struct buffer_head *bh)
{
	int ret;
	if (!buffer_mapped(bh) || buffer_freed(bh))
		return 0;
	set_buffer_uptodate(bh);
	ret = ext4_handle_dirty_metadata(handle, NULL, bh);
	clear_buffer_meta(bh);
	clear_buffer_prio(bh);
	return ret;
}

/*
 * We need to pick up the new inode size which generic_commit_write gave us
 * `file' can be NULL - eg, when called from page_symlink().
 *
 * ext4 never places buffers on inode->i_mapping->private_list.  metadata
 * buffers are managed internally.
 */
static int ext4_write_end(struct file *file,
			  struct address_space *mapping,
			  loff_t pos, unsigned len, unsigned copied,
			  struct page *page, void *fsdata)
{
	handle_t *handle = ext4_journal_current_handle();
	struct inode *inode = mapping->host;
	loff_t old_size = inode->i_size;
	int ret = 0, ret2;
	int i_size_changed = 0;

	trace_ext4_write_end(inode, pos, len, copied);
	if (ext4_has_inline_data(inode)) {
		ret = ext4_write_inline_data_end(inode, pos, len,
						 copied, page);
		if (ret < 0)
			goto errout;
		copied = ret;
	} else
		copied = block_write_end(file, mapping, pos,
					 len, copied, page, fsdata);
	/*
	 * it's important to update i_size while still holding page lock:
	 * page writeout could otherwise come in and zero beyond i_size.
	 */
	i_size_changed = ext4_update_inode_size(inode, pos + copied);
	unlock_page(page);
	put_page(page);

	if (old_size < pos)
		pagecache_isize_extended(inode, old_size, pos);
	/*
	 * Don't mark the inode dirty under page lock. First, it unnecessarily
	 * makes the holding time of page lock longer. Second, it forces lock
	 * ordering of page lock and transaction start for journaling
	 * filesystems.
	 */
	if (i_size_changed)
		ext4_mark_inode_dirty(handle, inode);

	if (pos + len > inode->i_size && ext4_can_truncate(inode))
		/* if we have allocated more blocks and copied
		 * less. We will have blocks allocated outside
		 * inode->i_size. So truncate them
		 */
		ext4_orphan_add(handle, inode);
errout:
	ret2 = ext4_journal_stop(handle);
	if (!ret)
		ret = ret2;

	if (pos + len > inode->i_size) {
		ext4_truncate_failed_write(inode);
		/*
		 * If truncate failed early the inode might still be
		 * on the orphan list; we need to make sure the inode
		 * is removed from the orphan list in that case.
		 */
		if (inode->i_nlink)
			ext4_orphan_del(NULL, inode);
	}

	return ret ? ret : copied;
}

/*
 * This is a private version of page_zero_new_buffers() which doesn't
 * set the buffer to be dirty, since in data=journalled mode we need
 * to call ext4_handle_dirty_metadata() instead.
 */
static void zero_new_buffers(struct page *page, unsigned from, unsigned to)
{
	unsigned int block_start = 0, block_end;
	struct buffer_head *head, *bh;

	bh = head = page_buffers(page);
	do {
		block_end = block_start + bh->b_size;
		if (buffer_new(bh)) {
			if (block_end > from && block_start < to) {
				if (!PageUptodate(page)) {
					unsigned start, size;

					start = max(from, block_start);
					size = min(to, block_end) - start;

					zero_user(page, start, size);
					set_buffer_uptodate(bh);
				}
				clear_buffer_new(bh);
			}
		}
		block_start = block_end;
		bh = bh->b_this_page;
	} while (bh != head);
}

static int ext4_journalled_write_end(struct file *file,
				     struct address_space *mapping,
				     loff_t pos, unsigned len, unsigned copied,
				     struct page *page, void *fsdata)
{
	handle_t *handle = ext4_journal_current_handle();
	struct inode *inode = mapping->host;
	loff_t old_size = inode->i_size;
	int ret = 0, ret2;
	int partial = 0;
	unsigned from, to;
	int size_changed = 0;

	trace_ext4_journalled_write_end(inode, pos, len, copied);
	from = pos & (PAGE_SIZE - 1);
	to = from + len;

	BUG_ON(!ext4_handle_valid(handle));

	if (ext4_has_inline_data(inode))
		copied = ext4_write_inline_data_end(inode, pos, len,
						    copied, page);
	else {
		if (copied < len) {
			if (!PageUptodate(page))
				copied = 0;
			zero_new_buffers(page, from+copied, to);
		}

		ret = ext4_walk_page_buffers(handle, page_buffers(page), from,
					     to, &partial, write_end_fn);
		if (!partial)
			SetPageUptodate(page);
	}
	size_changed = ext4_update_inode_size(inode, pos + copied);
	ext4_set_inode_state(inode, EXT4_STATE_JDATA);
	EXT4_I(inode)->i_datasync_tid = handle->h_transaction->t_tid;
	unlock_page(page);
	put_page(page);

	if (old_size < pos)
		pagecache_isize_extended(inode, old_size, pos);

	if (size_changed) {
		ret2 = ext4_mark_inode_dirty(handle, inode);
		if (!ret)
			ret = ret2;
	}

	if (pos + len > inode->i_size && ext4_can_truncate(inode))
		/* if we have allocated more blocks and copied
		 * less. We will have blocks allocated outside
		 * inode->i_size. So truncate them
		 */
		ext4_orphan_add(handle, inode);

	ret2 = ext4_journal_stop(handle);
	if (!ret)
		ret = ret2;
	if (pos + len > inode->i_size) {
		ext4_truncate_failed_write(inode);
		/*
		 * If truncate failed early the inode might still be
		 * on the orphan list; we need to make sure the inode
		 * is removed from the orphan list in that case.
		 */
		if (inode->i_nlink)
			ext4_orphan_del(NULL, inode);
	}

	return ret ? ret : copied;
}

/*
 * Reserve space for a single cluster
 */
static int ext4_da_reserve_space(struct inode *inode)
{
	struct ext4_sb_info *sbi = EXT4_SB(inode->i_sb);
	struct ext4_inode_info *ei = EXT4_I(inode);
	int ret;

	/*
	 * We will charge metadata quota at writeout time; this saves
	 * us from metadata over-estimation, though we may go over by
	 * a small amount in the end.  Here we just reserve for data.
	 */
	ret = dquot_reserve_block(inode, EXT4_C2B(sbi, 1));
	if (ret)
		return ret;

	spin_lock(&ei->i_block_reservation_lock);
	if (ext4_claim_free_clusters(sbi, 1, 0)) {
		spin_unlock(&ei->i_block_reservation_lock);
		dquot_release_reservation_block(inode, EXT4_C2B(sbi, 1));
		return -ENOSPC;
	}
	ei->i_reserved_data_blocks++;
	trace_ext4_da_reserve_space(inode);
	spin_unlock(&ei->i_block_reservation_lock);

	return 0;       /* success */
}

static void ext4_da_release_space(struct inode *inode, int to_free)
{
	struct ext4_sb_info *sbi = EXT4_SB(inode->i_sb);
	struct ext4_inode_info *ei = EXT4_I(inode);

	if (!to_free)
		return;		/* Nothing to release, exit */

	spin_lock(&EXT4_I(inode)->i_block_reservation_lock);

	trace_ext4_da_release_space(inode, to_free);
	if (unlikely(to_free > ei->i_reserved_data_blocks)) {
		/*
		 * if there aren't enough reserved blocks, then the
		 * counter is messed up somewhere.  Since this
		 * function is called from invalidate page, it's
		 * harmless to return without any action.
		 */
		ext4_warning(inode->i_sb, "ext4_da_release_space: "
			 "ino %lu, to_free %d with only %d reserved "
			 "data blocks", inode->i_ino, to_free,
			 ei->i_reserved_data_blocks);
		WARN_ON(1);
		to_free = ei->i_reserved_data_blocks;
	}
	ei->i_reserved_data_blocks -= to_free;

	/* update fs dirty data blocks counter */
	percpu_counter_sub(&sbi->s_dirtyclusters_counter, to_free);

	spin_unlock(&EXT4_I(inode)->i_block_reservation_lock);

	dquot_release_reservation_block(inode, EXT4_C2B(sbi, to_free));
}

static void ext4_da_page_release_reservation(struct page *page,
					     unsigned int offset,
					     unsigned int length)
{
	int to_release = 0, contiguous_blks = 0;
	struct buffer_head *head, *bh;
	unsigned int curr_off = 0;
	struct inode *inode = page->mapping->host;
	struct ext4_sb_info *sbi = EXT4_SB(inode->i_sb);
	unsigned int stop = offset + length;
	int num_clusters;
	ext4_fsblk_t lblk;

	BUG_ON(stop > PAGE_SIZE || stop < length);

	head = page_buffers(page);
	bh = head;
	do {
		unsigned int next_off = curr_off + bh->b_size;

		if (next_off > stop)
			break;

		if ((offset <= curr_off) && (buffer_delay(bh))) {
			to_release++;
			contiguous_blks++;
			clear_buffer_delay(bh);
		} else if (contiguous_blks) {
			lblk = page->index <<
			       (PAGE_SHIFT - inode->i_blkbits);
			lblk += (curr_off >> inode->i_blkbits) -
				contiguous_blks;
			ext4_es_remove_extent(inode, lblk, contiguous_blks);
			contiguous_blks = 0;
		}
		curr_off = next_off;
	} while ((bh = bh->b_this_page) != head);

	if (contiguous_blks) {
		lblk = page->index << (PAGE_SHIFT - inode->i_blkbits);
		lblk += (curr_off >> inode->i_blkbits) - contiguous_blks;
		ext4_es_remove_extent(inode, lblk, contiguous_blks);
	}

	/* If we have released all the blocks belonging to a cluster, then we
	 * need to release the reserved space for that cluster. */
	num_clusters = EXT4_NUM_B2C(sbi, to_release);
	while (num_clusters > 0) {
		lblk = (page->index << (PAGE_SHIFT - inode->i_blkbits)) +
			((num_clusters - 1) << sbi->s_cluster_bits);
		if (sbi->s_cluster_ratio == 1 ||
		    !ext4_find_delalloc_cluster(inode, lblk))
			ext4_da_release_space(inode, 1);

		num_clusters--;
	}
}

/*
 * Delayed allocation stuff
 */

struct mpage_da_data {
	struct inode *inode;
	struct writeback_control *wbc;

	pgoff_t first_page;	/* The first page to write */
	pgoff_t next_page;	/* Current page to examine */
	pgoff_t last_page;	/* Last page to examine */
	/*
	 * Extent to map - this can be after first_page because that can be
	 * fully mapped. We somewhat abuse m_flags to store whether the extent
	 * is delalloc or unwritten.
	 */
	struct ext4_map_blocks map;
	struct ext4_io_submit io_submit;	/* IO submission data */
};

static void mpage_release_unused_pages(struct mpage_da_data *mpd,
				       bool invalidate)
{
	int nr_pages, i;
	pgoff_t index, end;
	struct pagevec pvec;
	struct inode *inode = mpd->inode;
	struct address_space *mapping = inode->i_mapping;

	/* This is necessary when next_page == 0. */
	if (mpd->first_page >= mpd->next_page)
		return;

	index = mpd->first_page;
	end   = mpd->next_page - 1;
	if (invalidate) {
		ext4_lblk_t start, last;
		start = index << (PAGE_SHIFT - inode->i_blkbits);
		last = end << (PAGE_SHIFT - inode->i_blkbits);
		ext4_es_remove_extent(inode, start, last - start + 1);
	}

	pagevec_init(&pvec, 0);
	while (index <= end) {
		nr_pages = pagevec_lookup(&pvec, mapping, index, PAGEVEC_SIZE);
		if (nr_pages == 0)
			break;
		for (i = 0; i < nr_pages; i++) {
			struct page *page = pvec.pages[i];
			if (page->index > end)
				break;
			BUG_ON(!PageLocked(page));
			BUG_ON(PageWriteback(page));
			if (invalidate) {
				block_invalidatepage(page, 0, PAGE_SIZE);
				ClearPageUptodate(page);
			}
			unlock_page(page);
		}
		index = pvec.pages[nr_pages - 1]->index + 1;
		pagevec_release(&pvec);
	}
}

static void ext4_print_free_blocks(struct inode *inode)
{
	struct ext4_sb_info *sbi = EXT4_SB(inode->i_sb);
	struct super_block *sb = inode->i_sb;
	struct ext4_inode_info *ei = EXT4_I(inode);

	ext4_msg(sb, KERN_CRIT, "Total free blocks count %lld",
	       EXT4_C2B(EXT4_SB(inode->i_sb),
			ext4_count_free_clusters(sb)));
	ext4_msg(sb, KERN_CRIT, "Free/Dirty block details");
	ext4_msg(sb, KERN_CRIT, "free_blocks=%lld",
	       (long long) EXT4_C2B(EXT4_SB(sb),
		percpu_counter_sum(&sbi->s_freeclusters_counter)));
	ext4_msg(sb, KERN_CRIT, "dirty_blocks=%lld",
	       (long long) EXT4_C2B(EXT4_SB(sb),
		percpu_counter_sum(&sbi->s_dirtyclusters_counter)));
	ext4_msg(sb, KERN_CRIT, "Block reservation details");
	ext4_msg(sb, KERN_CRIT, "i_reserved_data_blocks=%u",
		 ei->i_reserved_data_blocks);
	return;
}

static int ext4_bh_delay_or_unwritten(handle_t *handle, struct buffer_head *bh)
{
	return (buffer_delay(bh) || buffer_unwritten(bh)) && buffer_dirty(bh);
}

/*
 * This function is grabs code from the very beginning of
 * ext4_map_blocks, but assumes that the caller is from delayed write
 * time. This function looks up the requested blocks and sets the
 * buffer delay bit under the protection of i_data_sem.
 */
static int ext4_da_map_blocks(struct inode *inode, sector_t iblock,
			      struct ext4_map_blocks *map,
			      struct buffer_head *bh)
{
	struct extent_status es;
	int retval;
	sector_t invalid_block = ~((sector_t) 0xffff);
#ifdef ES_AGGRESSIVE_TEST
	struct ext4_map_blocks orig_map;

	memcpy(&orig_map, map, sizeof(*map));
#endif

	if (invalid_block < ext4_blocks_count(EXT4_SB(inode->i_sb)->s_es))
		invalid_block = ~0;

	map->m_flags = 0;
	ext_debug("ext4_da_map_blocks(): inode %lu, max_blocks %u,"
		  "logical block %lu\n", inode->i_ino, map->m_len,
		  (unsigned long) map->m_lblk);

	/* Lookup extent status tree firstly */
	if (ext4_es_lookup_extent(inode, iblock, &es)) {
		if (ext4_es_is_hole(&es)) {
			retval = 0;
			down_read(&EXT4_I(inode)->i_data_sem);
			goto add_delayed;
		}

		/*
		 * Delayed extent could be allocated by fallocate.
		 * So we need to check it.
		 */
		if (ext4_es_is_delayed(&es) && !ext4_es_is_unwritten(&es)) {
			map_bh(bh, inode->i_sb, invalid_block);
			set_buffer_new(bh);
			set_buffer_delay(bh);
			return 0;
		}

		map->m_pblk = ext4_es_pblock(&es) + iblock - es.es_lblk;
		retval = es.es_len - (iblock - es.es_lblk);
		if (retval > map->m_len)
			retval = map->m_len;
		map->m_len = retval;
		if (ext4_es_is_written(&es))
			map->m_flags |= EXT4_MAP_MAPPED;
		else if (ext4_es_is_unwritten(&es))
			map->m_flags |= EXT4_MAP_UNWRITTEN;
		else
			BUG_ON(1);

#ifdef ES_AGGRESSIVE_TEST
		ext4_map_blocks_es_recheck(NULL, inode, map, &orig_map, 0);
#endif
		return retval;
	}

	/*
	 * Try to see if we can get the block without requesting a new
	 * file system block.
	 */
	down_read(&EXT4_I(inode)->i_data_sem);
	if (ext4_has_inline_data(inode))
		retval = 0;
	else if (ext4_test_inode_flag(inode, EXT4_INODE_EXTENTS))
		retval = ext4_ext_map_blocks(NULL, inode, map, 0);
	else
		retval = ext4_ind_map_blocks(NULL, inode, map, 0);

add_delayed:
	if (retval == 0) {
		int ret;
		/*
		 * XXX: __block_prepare_write() unmaps passed block,
		 * is it OK?
		 */
		/*
		 * If the block was allocated from previously allocated cluster,
		 * then we don't need to reserve it again. However we still need
		 * to reserve metadata for every block we're going to write.
		 */
		if (EXT4_SB(inode->i_sb)->s_cluster_ratio == 1 ||
		    !ext4_find_delalloc_cluster(inode, map->m_lblk)) {
			ret = ext4_da_reserve_space(inode);
			if (ret) {
				/* not enough space to reserve */
				retval = ret;
				goto out_unlock;
			}
		}

		ret = ext4_es_insert_extent(inode, map->m_lblk, map->m_len,
					    ~0, EXTENT_STATUS_DELAYED);
		if (ret) {
			retval = ret;
			goto out_unlock;
		}

		map_bh(bh, inode->i_sb, invalid_block);
		set_buffer_new(bh);
		set_buffer_delay(bh);
	} else if (retval > 0) {
		int ret;
		unsigned int status;

		if (unlikely(retval != map->m_len)) {
			ext4_warning(inode->i_sb,
				     "ES len assertion failed for inode "
				     "%lu: retval %d != map->m_len %d",
				     inode->i_ino, retval, map->m_len);
			WARN_ON(1);
		}

		status = map->m_flags & EXT4_MAP_UNWRITTEN ?
				EXTENT_STATUS_UNWRITTEN : EXTENT_STATUS_WRITTEN;
		ret = ext4_es_insert_extent(inode, map->m_lblk, map->m_len,
					    map->m_pblk, status);
		if (ret != 0)
			retval = ret;
	}

out_unlock:
	up_read((&EXT4_I(inode)->i_data_sem));

	return retval;
}

/*
 * This is a special get_block_t callback which is used by
 * ext4_da_write_begin().  It will either return mapped block or
 * reserve space for a single block.
 *
 * For delayed buffer_head we have BH_Mapped, BH_New, BH_Delay set.
 * We also have b_blocknr = -1 and b_bdev initialized properly
 *
 * For unwritten buffer_head we have BH_Mapped, BH_New, BH_Unwritten set.
 * We also have b_blocknr = physicalblock mapping unwritten extent and b_bdev
 * initialized properly.
 */
int ext4_da_get_block_prep(struct inode *inode, sector_t iblock,
			   struct buffer_head *bh, int create)
{
	struct ext4_map_blocks map;
	int ret = 0;

	BUG_ON(create == 0);
	BUG_ON(bh->b_size != inode->i_sb->s_blocksize);

	map.m_lblk = iblock;
	map.m_len = 1;

	/*
	 * first, we need to know whether the block is allocated already
	 * preallocated blocks are unmapped but should treated
	 * the same as allocated blocks.
	 */
	ret = ext4_da_map_blocks(inode, iblock, &map, bh);
	if (ret <= 0)
		return ret;

	map_bh(bh, inode->i_sb, map.m_pblk);
	ext4_update_bh_state(bh, map.m_flags);

	if (buffer_unwritten(bh)) {
		/* A delayed write to unwritten bh should be marked
		 * new and mapped.  Mapped ensures that we don't do
		 * get_block multiple times when we write to the same
		 * offset and new ensures that we do proper zero out
		 * for partial write.
		 */
		set_buffer_new(bh);
		set_buffer_mapped(bh);
	}
	return 0;
}

static int bget_one(handle_t *handle, struct buffer_head *bh)
{
	get_bh(bh);
	return 0;
}

static int bput_one(handle_t *handle, struct buffer_head *bh)
{
	put_bh(bh);
	return 0;
}

static int __ext4_journalled_writepage(struct page *page,
				       unsigned int len)
{
	struct address_space *mapping = page->mapping;
	struct inode *inode = mapping->host;
	struct buffer_head *page_bufs = NULL;
	handle_t *handle = NULL;
	int ret = 0, err = 0;
	int inline_data = ext4_has_inline_data(inode);
	struct buffer_head *inode_bh = NULL;

	ClearPageChecked(page);

	if (inline_data) {
		BUG_ON(page->index != 0);
		BUG_ON(len > ext4_get_max_inline_size(inode));
		inode_bh = ext4_journalled_write_inline_data(inode, len, page);
		if (inode_bh == NULL)
			goto out;
	} else {
		page_bufs = page_buffers(page);
		if (!page_bufs) {
			BUG();
			goto out;
		}
		ext4_walk_page_buffers(handle, page_bufs, 0, len,
				       NULL, bget_one);
	}
	/*
	 * We need to release the page lock before we start the
	 * journal, so grab a reference so the page won't disappear
	 * out from under us.
	 */
	get_page(page);
	unlock_page(page);

	handle = ext4_journal_start(inode, EXT4_HT_WRITE_PAGE,
				    ext4_writepage_trans_blocks(inode));
	if (IS_ERR(handle)) {
		ret = PTR_ERR(handle);
		put_page(page);
		goto out_no_pagelock;
	}
	BUG_ON(!ext4_handle_valid(handle));

	lock_page(page);
	put_page(page);
	if (page->mapping != mapping) {
		/* The page got truncated from under us */
		ext4_journal_stop(handle);
		ret = 0;
		goto out;
	}

	if (inline_data) {
		BUFFER_TRACE(inode_bh, "get write access");
		ret = ext4_journal_get_write_access(handle, inode_bh);

		err = ext4_handle_dirty_metadata(handle, inode, inode_bh);

	} else {
		ret = ext4_walk_page_buffers(handle, page_bufs, 0, len, NULL,
					     do_journal_get_write_access);

		err = ext4_walk_page_buffers(handle, page_bufs, 0, len, NULL,
					     write_end_fn);
	}
	if (ret == 0)
		ret = err;
	EXT4_I(inode)->i_datasync_tid = handle->h_transaction->t_tid;
	err = ext4_journal_stop(handle);
	if (!ret)
		ret = err;

	if (!ext4_has_inline_data(inode))
		ext4_walk_page_buffers(NULL, page_bufs, 0, len,
				       NULL, bput_one);
	ext4_set_inode_state(inode, EXT4_STATE_JDATA);
out:
	unlock_page(page);
out_no_pagelock:
	brelse(inode_bh);
	return ret;
}

/*
 * Note that we don't need to start a transaction unless we're journaling data
 * because we should have holes filled from ext4_page_mkwrite(). We even don't
 * need to file the inode to the transaction's list in ordered mode because if
 * we are writing back data added by write(), the inode is already there and if
 * we are writing back data modified via mmap(), no one guarantees in which
 * transaction the data will hit the disk. In case we are journaling data, we
 * cannot start transaction directly because transaction start ranks above page
 * lock so we have to do some magic.
 *
 * This function can get called via...
 *   - ext4_writepages after taking page lock (have journal handle)
 *   - journal_submit_inode_data_buffers (no journal handle)
 *   - shrink_page_list via the kswapd/direct reclaim (no journal handle)
 *   - grab_page_cache when doing write_begin (have journal handle)
 *
 * We don't do any block allocation in this function. If we have page with
 * multiple blocks we need to write those buffer_heads that are mapped. This
 * is important for mmaped based write. So if we do with blocksize 1K
 * truncate(f, 1024);
 * a = mmap(f, 0, 4096);
 * a[0] = 'a';
 * truncate(f, 4096);
 * we have in the page first buffer_head mapped via page_mkwrite call back
 * but other buffer_heads would be unmapped but dirty (dirty done via the
 * do_wp_page). So writepage should write the first block. If we modify
 * the mmap area beyond 1024 we will again get a page_fault and the
 * page_mkwrite callback will do the block allocation and mark the
 * buffer_heads mapped.
 *
 * We redirty the page if we have any buffer_heads that is either delay or
 * unwritten in the page.
 *
 * We can get recursively called as show below.
 *
 *	ext4_writepage() -> kmalloc() -> __alloc_pages() -> page_launder() ->
 *		ext4_writepage()
 *
 * But since we don't do any block allocation we should not deadlock.
 * Page also have the dirty flag cleared so we don't get recurive page_lock.
 */
static int ext4_writepage(struct page *page,
			  struct writeback_control *wbc)
{
	int ret = 0;
	loff_t size;
	unsigned int len;
	struct buffer_head *page_bufs = NULL;
	struct inode *inode = page->mapping->host;
	struct ext4_io_submit io_submit;
	bool keep_towrite = false;

	trace_ext4_writepage(page);
	size = i_size_read(inode);
	if (page->index == size >> PAGE_SHIFT)
		len = size & ~PAGE_MASK;
	else
		len = PAGE_SIZE;

	page_bufs = page_buffers(page);
	/*
	 * We cannot do block allocation or other extent handling in this
	 * function. If there are buffers needing that, we have to redirty
	 * the page. But we may reach here when we do a journal commit via
	 * journal_submit_inode_data_buffers() and in that case we must write
	 * allocated buffers to achieve data=ordered mode guarantees.
	 *
	 * Also, if there is only one buffer per page (the fs block
	 * size == the page size), if one buffer needs block
	 * allocation or needs to modify the extent tree to clear the
	 * unwritten flag, we know that the page can't be written at
	 * all, so we might as well refuse the write immediately.
	 * Unfortunately if the block size != page size, we can't as
	 * easily detect this case using ext4_walk_page_buffers(), but
	 * for the extremely common case, this is an optimization that
	 * skips a useless round trip through ext4_bio_write_page().
	 */
	if (ext4_walk_page_buffers(NULL, page_bufs, 0, len, NULL,
				   ext4_bh_delay_or_unwritten)) {
		redirty_page_for_writepage(wbc, page);
		if ((current->flags & PF_MEMALLOC) ||
		    (inode->i_sb->s_blocksize == PAGE_SIZE)) {
			/*
			 * For memory cleaning there's no point in writing only
			 * some buffers. So just bail out. Warn if we came here
			 * from direct reclaim.
			 */
			WARN_ON_ONCE((current->flags & (PF_MEMALLOC|PF_KSWAPD))
							== PF_MEMALLOC);
			unlock_page(page);
			return 0;
		}
		keep_towrite = true;
	}

	if (PageChecked(page) && ext4_should_journal_data(inode))
		/*
		 * It's mmapped pagecache.  Add buffers and journal it.  There
		 * doesn't seem much point in redirtying the page here.
		 */
		return __ext4_journalled_writepage(page, len);

	ext4_io_submit_init(&io_submit, wbc);
	io_submit.io_end = ext4_init_io_end(inode, GFP_NOFS);
	if (!io_submit.io_end) {
		redirty_page_for_writepage(wbc, page);
		unlock_page(page);
		return -ENOMEM;
	}
	ret = ext4_bio_write_page(&io_submit, page, len, wbc, keep_towrite);
	ext4_io_submit(&io_submit);
	/* Drop io_end reference we got from init */
	ext4_put_io_end_defer(io_submit.io_end);
	return ret;
}

static int mpage_submit_page(struct mpage_da_data *mpd, struct page *page)
{
	int len;
	loff_t size = i_size_read(mpd->inode);
	int err;

	BUG_ON(page->index != mpd->first_page);
	if (page->index == size >> PAGE_SHIFT)
		len = size & ~PAGE_MASK;
	else
		len = PAGE_SIZE;
	clear_page_dirty_for_io(page);
	err = ext4_bio_write_page(&mpd->io_submit, page, len, mpd->wbc, false);
	if (!err)
		mpd->wbc->nr_to_write--;
	mpd->first_page++;

	return err;
}

#define BH_FLAGS ((1 << BH_Unwritten) | (1 << BH_Delay))

/*
 * mballoc gives us at most this number of blocks...
 * XXX: That seems to be only a limitation of ext4_mb_normalize_request().
 * The rest of mballoc seems to handle chunks up to full group size.
 */
#define MAX_WRITEPAGES_EXTENT_LEN 2048

/*
 * mpage_add_bh_to_extent - try to add bh to extent of blocks to map
 *
 * @mpd - extent of blocks
 * @lblk - logical number of the block in the file
 * @bh - buffer head we want to add to the extent
 *
 * The function is used to collect contig. blocks in the same state. If the
 * buffer doesn't require mapping for writeback and we haven't started the
 * extent of buffers to map yet, the function returns 'true' immediately - the
 * caller can write the buffer right away. Otherwise the function returns true
 * if the block has been added to the extent, false if the block couldn't be
 * added.
 */
static bool mpage_add_bh_to_extent(struct mpage_da_data *mpd, ext4_lblk_t lblk,
				   struct buffer_head *bh)
{
	struct ext4_map_blocks *map = &mpd->map;

	/* Buffer that doesn't need mapping for writeback? */
	if (!buffer_dirty(bh) || !buffer_mapped(bh) ||
	    (!buffer_delay(bh) && !buffer_unwritten(bh))) {
		/* So far no extent to map => we write the buffer right away */
		if (map->m_len == 0)
			return true;
		return false;
	}

	/* First block in the extent? */
	if (map->m_len == 0) {
		map->m_lblk = lblk;
		map->m_len = 1;
		map->m_flags = bh->b_state & BH_FLAGS;
		return true;
	}

	/* Don't go larger than mballoc is willing to allocate */
	if (map->m_len >= MAX_WRITEPAGES_EXTENT_LEN)
		return false;

	/* Can we merge the block to our big extent? */
	if (lblk == map->m_lblk + map->m_len &&
	    (bh->b_state & BH_FLAGS) == map->m_flags) {
		map->m_len++;
		return true;
	}
	return false;
}

/*
 * mpage_process_page_bufs - submit page buffers for IO or add them to extent
 *
 * @mpd - extent of blocks for mapping
 * @head - the first buffer in the page
 * @bh - buffer we should start processing from
 * @lblk - logical number of the block in the file corresponding to @bh
 *
 * Walk through page buffers from @bh upto @head (exclusive) and either submit
 * the page for IO if all buffers in this page were mapped and there's no
 * accumulated extent of buffers to map or add buffers in the page to the
 * extent of buffers to map. The function returns 1 if the caller can continue
 * by processing the next page, 0 if it should stop adding buffers to the
 * extent to map because we cannot extend it anymore. It can also return value
 * < 0 in case of error during IO submission.
 */
static int mpage_process_page_bufs(struct mpage_da_data *mpd,
				   struct buffer_head *head,
				   struct buffer_head *bh,
				   ext4_lblk_t lblk)
{
	struct inode *inode = mpd->inode;
	int err;
	ext4_lblk_t blocks = (i_size_read(inode) + (1 << inode->i_blkbits) - 1)
							>> inode->i_blkbits;

	do {
		BUG_ON(buffer_locked(bh));

		if (lblk >= blocks || !mpage_add_bh_to_extent(mpd, lblk, bh)) {
			/* Found extent to map? */
			if (mpd->map.m_len)
				return 0;
			/* Everything mapped so far and we hit EOF */
			break;
		}
	} while (lblk++, (bh = bh->b_this_page) != head);
	/* So far everything mapped? Submit the page for IO. */
	if (mpd->map.m_len == 0) {
		err = mpage_submit_page(mpd, head->b_page);
		if (err < 0)
			return err;
	}
	return lblk < blocks;
}

/*
 * mpage_map_buffers - update buffers corresponding to changed extent and
 *		       submit fully mapped pages for IO
 *
 * @mpd - description of extent to map, on return next extent to map
 *
 * Scan buffers corresponding to changed extent (we expect corresponding pages
 * to be already locked) and update buffer state according to new extent state.
 * We map delalloc buffers to their physical location, clear unwritten bits,
 * and mark buffers as uninit when we perform writes to unwritten extents
 * and do extent conversion after IO is finished. If the last page is not fully
 * mapped, we update @map to the next extent in the last page that needs
 * mapping. Otherwise we submit the page for IO.
 */
static int mpage_map_and_submit_buffers(struct mpage_da_data *mpd)
{
	struct pagevec pvec;
	int nr_pages, i;
	struct inode *inode = mpd->inode;
	struct buffer_head *head, *bh;
	int bpp_bits = PAGE_SHIFT - inode->i_blkbits;
	pgoff_t start, end;
	ext4_lblk_t lblk;
	sector_t pblock;
	int err;

	start = mpd->map.m_lblk >> bpp_bits;
	end = (mpd->map.m_lblk + mpd->map.m_len - 1) >> bpp_bits;
	lblk = start << bpp_bits;
	pblock = mpd->map.m_pblk;

	pagevec_init(&pvec, 0);
	while (start <= end) {
		nr_pages = pagevec_lookup(&pvec, inode->i_mapping, start,
					  PAGEVEC_SIZE);
		if (nr_pages == 0)
			break;
		for (i = 0; i < nr_pages; i++) {
			struct page *page = pvec.pages[i];

			if (page->index > end)
				break;
			/* Up to 'end' pages must be contiguous */
			BUG_ON(page->index != start);
			bh = head = page_buffers(page);
			do {
				if (lblk < mpd->map.m_lblk)
					continue;
				if (lblk >= mpd->map.m_lblk + mpd->map.m_len) {
					/*
					 * Buffer after end of mapped extent.
					 * Find next buffer in the page to map.
					 */
					mpd->map.m_len = 0;
					mpd->map.m_flags = 0;
					/*
					 * FIXME: If dioread_nolock supports
					 * blocksize < pagesize, we need to make
					 * sure we add size mapped so far to
					 * io_end->size as the following call
					 * can submit the page for IO.
					 */
					err = mpage_process_page_bufs(mpd, head,
								      bh, lblk);
					pagevec_release(&pvec);
					if (err > 0)
						err = 0;
					return err;
				}
				if (buffer_delay(bh)) {
					clear_buffer_delay(bh);
					bh->b_blocknr = pblock++;
				}
				clear_buffer_unwritten(bh);
			} while (lblk++, (bh = bh->b_this_page) != head);

			/*
			 * FIXME: This is going to break if dioread_nolock
			 * supports blocksize < pagesize as we will try to
			 * convert potentially unmapped parts of inode.
			 */
			mpd->io_submit.io_end->size += PAGE_SIZE;
			/* Page fully mapped - let IO run! */
			err = mpage_submit_page(mpd, page);
			if (err < 0) {
				pagevec_release(&pvec);
				return err;
			}
			start++;
		}
		pagevec_release(&pvec);
	}
	/* Extent fully mapped and matches with page boundary. We are done. */
	mpd->map.m_len = 0;
	mpd->map.m_flags = 0;
	return 0;
}

static int mpage_map_one_extent(handle_t *handle, struct mpage_da_data *mpd)
{
	struct inode *inode = mpd->inode;
	struct ext4_map_blocks *map = &mpd->map;
	int get_blocks_flags;
	int err, dioread_nolock;

	trace_ext4_da_write_pages_extent(inode, map);
	/*
	 * Call ext4_map_blocks() to allocate any delayed allocation blocks, or
	 * to convert an unwritten extent to be initialized (in the case
	 * where we have written into one or more preallocated blocks).  It is
	 * possible that we're going to need more metadata blocks than
	 * previously reserved. However we must not fail because we're in
	 * writeback and there is nothing we can do about it so it might result
	 * in data loss.  So use reserved blocks to allocate metadata if
	 * possible.
	 *
	 * We pass in the magic EXT4_GET_BLOCKS_DELALLOC_RESERVE if
	 * the blocks in question are delalloc blocks.  This indicates
	 * that the blocks and quotas has already been checked when
	 * the data was copied into the page cache.
	 */
	get_blocks_flags = EXT4_GET_BLOCKS_CREATE |
			   EXT4_GET_BLOCKS_METADATA_NOFAIL |
			   EXT4_GET_BLOCKS_IO_SUBMIT;
	dioread_nolock = ext4_should_dioread_nolock(inode);
	if (dioread_nolock)
		get_blocks_flags |= EXT4_GET_BLOCKS_IO_CREATE_EXT;
	if (map->m_flags & (1 << BH_Delay))
		get_blocks_flags |= EXT4_GET_BLOCKS_DELALLOC_RESERVE;

	err = ext4_map_blocks(handle, inode, map, get_blocks_flags);
	if (err < 0)
		return err;
	if (dioread_nolock && (map->m_flags & EXT4_MAP_UNWRITTEN)) {
		if (!mpd->io_submit.io_end->handle &&
		    ext4_handle_valid(handle)) {
			mpd->io_submit.io_end->handle = handle->h_rsv_handle;
			handle->h_rsv_handle = NULL;
		}
		ext4_set_io_unwritten_flag(inode, mpd->io_submit.io_end);
	}

	BUG_ON(map->m_len == 0);
	if (map->m_flags & EXT4_MAP_NEW) {
		struct block_device *bdev = inode->i_sb->s_bdev;
		int i;

		for (i = 0; i < map->m_len; i++)
			unmap_underlying_metadata(bdev, map->m_pblk + i);
	}
	return 0;
}

/*
 * mpage_map_and_submit_extent - map extent starting at mpd->lblk of length
 *				 mpd->len and submit pages underlying it for IO
 *
 * @handle - handle for journal operations
 * @mpd - extent to map
 * @give_up_on_write - we set this to true iff there is a fatal error and there
 *                     is no hope of writing the data. The caller should discard
 *                     dirty pages to avoid infinite loops.
 *
 * The function maps extent starting at mpd->lblk of length mpd->len. If it is
 * delayed, blocks are allocated, if it is unwritten, we may need to convert
 * them to initialized or split the described range from larger unwritten
 * extent. Note that we need not map all the described range since allocation
 * can return less blocks or the range is covered by more unwritten extents. We
 * cannot map more because we are limited by reserved transaction credits. On
 * the other hand we always make sure that the last touched page is fully
 * mapped so that it can be written out (and thus forward progress is
 * guaranteed). After mapping we submit all mapped pages for IO.
 */
static int mpage_map_and_submit_extent(handle_t *handle,
				       struct mpage_da_data *mpd,
				       bool *give_up_on_write)
{
	struct inode *inode = mpd->inode;
	struct ext4_map_blocks *map = &mpd->map;
	int err;
	loff_t disksize;
	int progress = 0;

	mpd->io_submit.io_end->offset =
				((loff_t)map->m_lblk) << inode->i_blkbits;
	do {
		err = mpage_map_one_extent(handle, mpd);
		if (err < 0) {
			struct super_block *sb = inode->i_sb;

			if (EXT4_SB(sb)->s_mount_flags & EXT4_MF_FS_ABORTED)
				goto invalidate_dirty_pages;
			/*
			 * Let the uper layers retry transient errors.
			 * In the case of ENOSPC, if ext4_count_free_blocks()
			 * is non-zero, a commit should free up blocks.
			 */
			if ((err == -ENOMEM) ||
			    (err == -ENOSPC && ext4_count_free_clusters(sb))) {
				if (progress)
					goto update_disksize;
				return err;
			}
			ext4_msg(sb, KERN_CRIT,
				 "Delayed block allocation failed for "
				 "inode %lu at logical offset %llu with"
				 " max blocks %u with error %d",
				 inode->i_ino,
				 (unsigned long long)map->m_lblk,
				 (unsigned)map->m_len, -err);
			ext4_msg(sb, KERN_CRIT,
				 "This should not happen!! Data will "
				 "be lost\n");
			if (err == -ENOSPC)
				ext4_print_free_blocks(inode);
		invalidate_dirty_pages:
			*give_up_on_write = true;
			return err;
		}
		progress = 1;
		/*
		 * Update buffer state, submit mapped pages, and get us new
		 * extent to map
		 */
		err = mpage_map_and_submit_buffers(mpd);
		if (err < 0)
			goto update_disksize;
	} while (map->m_len);

update_disksize:
	/*
	 * Update on-disk size after IO is submitted.  Races with
	 * truncate are avoided by checking i_size under i_data_sem.
	 */
	disksize = ((loff_t)mpd->first_page) << PAGE_SHIFT;
	if (disksize > EXT4_I(inode)->i_disksize) {
		int err2;
		loff_t i_size;

		down_write(&EXT4_I(inode)->i_data_sem);
		i_size = i_size_read(inode);
		if (disksize > i_size)
			disksize = i_size;
		if (disksize > EXT4_I(inode)->i_disksize)
			EXT4_I(inode)->i_disksize = disksize;
		err2 = ext4_mark_inode_dirty(handle, inode);
		up_write(&EXT4_I(inode)->i_data_sem);
		if (err2)
			ext4_error(inode->i_sb,
				   "Failed to mark inode %lu dirty",
				   inode->i_ino);
		if (!err)
			err = err2;
	}
	return err;
}

/*
 * Calculate the total number of credits to reserve for one writepages
 * iteration. This is called from ext4_writepages(). We map an extent of
 * up to MAX_WRITEPAGES_EXTENT_LEN blocks and then we go on and finish mapping
 * the last partial page. So in total we can map MAX_WRITEPAGES_EXTENT_LEN +
 * bpp - 1 blocks in bpp different extents.
 */
static int ext4_da_writepages_trans_blocks(struct inode *inode)
{
	int bpp = ext4_journal_blocks_per_page(inode);

	return ext4_meta_trans_blocks(inode,
				MAX_WRITEPAGES_EXTENT_LEN + bpp - 1, bpp);
}

/*
 * mpage_prepare_extent_to_map - find & lock contiguous range of dirty pages
 * 				 and underlying extent to map
 *
 * @mpd - where to look for pages
 *
 * Walk dirty pages in the mapping. If they are fully mapped, submit them for
 * IO immediately. When we find a page which isn't mapped we start accumulating
 * extent of buffers underlying these pages that needs mapping (formed by
 * either delayed or unwritten buffers). We also lock the pages containing
 * these buffers. The extent found is returned in @mpd structure (starting at
 * mpd->lblk with length mpd->len blocks).
 *
 * Note that this function can attach bios to one io_end structure which are
 * neither logically nor physically contiguous. Although it may seem as an
 * unnecessary complication, it is actually inevitable in blocksize < pagesize
 * case as we need to track IO to all buffers underlying a page in one io_end.
 */
static int mpage_prepare_extent_to_map(struct mpage_da_data *mpd)
{
	struct address_space *mapping = mpd->inode->i_mapping;
	struct pagevec pvec;
	unsigned int nr_pages;
	long left = mpd->wbc->nr_to_write;
	pgoff_t index = mpd->first_page;
	pgoff_t end = mpd->last_page;
	int tag;
	int i, err = 0;
	int blkbits = mpd->inode->i_blkbits;
	ext4_lblk_t lblk;
	struct buffer_head *head;

	if (mpd->wbc->sync_mode == WB_SYNC_ALL || mpd->wbc->tagged_writepages)
		tag = PAGECACHE_TAG_TOWRITE;
	else
		tag = PAGECACHE_TAG_DIRTY;

	pagevec_init(&pvec, 0);
	mpd->map.m_len = 0;
	mpd->next_page = index;
	while (index <= end) {
		nr_pages = pagevec_lookup_tag(&pvec, mapping, &index, tag,
			      min(end - index, (pgoff_t)PAGEVEC_SIZE-1) + 1);
		if (nr_pages == 0)
			goto out;

		for (i = 0; i < nr_pages; i++) {
			struct page *page = pvec.pages[i];

			/*
			 * At this point, the page may be truncated or
			 * invalidated (changing page->mapping to NULL), or
			 * even swizzled back from swapper_space to tmpfs file
			 * mapping. However, page->index will not change
			 * because we have a reference on the page.
			 */
			if (page->index > end)
				goto out;

			/*
			 * Accumulated enough dirty pages? This doesn't apply
			 * to WB_SYNC_ALL mode. For integrity sync we have to
			 * keep going because someone may be concurrently
			 * dirtying pages, and we might have synced a lot of
			 * newly appeared dirty pages, but have not synced all
			 * of the old dirty pages.
			 */
			if (mpd->wbc->sync_mode == WB_SYNC_NONE && left <= 0)
				goto out;

			/* If we can't merge this page, we are done. */
			if (mpd->map.m_len > 0 && mpd->next_page != page->index)
				goto out;

			lock_page(page);
			/*
			 * If the page is no longer dirty, or its mapping no
			 * longer corresponds to inode we are writing (which
			 * means it has been truncated or invalidated), or the
			 * page is already under writeback and we are not doing
			 * a data integrity writeback, skip the page
			 */
			if (!PageDirty(page) ||
			    (PageWriteback(page) &&
			     (mpd->wbc->sync_mode == WB_SYNC_NONE)) ||
			    unlikely(page->mapping != mapping)) {
				unlock_page(page);
				continue;
			}

			wait_on_page_writeback(page);
			BUG_ON(PageWriteback(page));

			if (mpd->map.m_len == 0)
				mpd->first_page = page->index;
			mpd->next_page = page->index + 1;
			/* Add all dirty buffers to mpd */
			lblk = ((ext4_lblk_t)page->index) <<
				(PAGE_SHIFT - blkbits);
			head = page_buffers(page);
			err = mpage_process_page_bufs(mpd, head, head, lblk);
			if (err <= 0)
				goto out;
			err = 0;
			left--;
		}
		pagevec_release(&pvec);
		cond_resched();
	}
	return 0;
out:
	pagevec_release(&pvec);
	return err;
}

static int __writepage(struct page *page, struct writeback_control *wbc,
		       void *data)
{
	struct address_space *mapping = data;
	int ret = ext4_writepage(page, wbc);
	mapping_set_error(mapping, ret);
	return ret;
}

static int ext4_writepages(struct address_space *mapping,
			   struct writeback_control *wbc)
{
	pgoff_t	writeback_index = 0;
	long nr_to_write = wbc->nr_to_write;
	int range_whole = 0;
	int cycled = 1;
	handle_t *handle = NULL;
	struct mpage_da_data mpd;
	struct inode *inode = mapping->host;
	int needed_blocks, rsv_blocks = 0, ret = 0;
	struct ext4_sb_info *sbi = EXT4_SB(mapping->host->i_sb);
	bool done;
	struct blk_plug plug;
	bool give_up_on_write = false;

	percpu_down_read(&sbi->s_journal_flag_rwsem);
	trace_ext4_writepages(inode, wbc);

	if (dax_mapping(mapping)) {
		ret = dax_writeback_mapping_range(mapping, inode->i_sb->s_bdev,
						  wbc);
		goto out_writepages;
	}

	/*
	 * No pages to write? This is mainly a kludge to avoid starting
	 * a transaction for special inodes like journal inode on last iput()
	 * because that could violate lock ordering on umount
	 */
	if (!mapping->nrpages || !mapping_tagged(mapping, PAGECACHE_TAG_DIRTY))
		goto out_writepages;

	if (ext4_should_journal_data(inode)) {
		struct blk_plug plug;

		blk_start_plug(&plug);
		ret = write_cache_pages(mapping, wbc, __writepage, mapping);
		blk_finish_plug(&plug);
		goto out_writepages;
	}

	/*
	 * If the filesystem has aborted, it is read-only, so return
	 * right away instead of dumping stack traces later on that
	 * will obscure the real source of the problem.  We test
	 * EXT4_MF_FS_ABORTED instead of sb->s_flag's MS_RDONLY because
	 * the latter could be true if the filesystem is mounted
	 * read-only, and in that case, ext4_writepages should
	 * *never* be called, so if that ever happens, we would want
	 * the stack trace.
	 */
	if (unlikely(sbi->s_mount_flags & EXT4_MF_FS_ABORTED)) {
		ret = -EROFS;
		goto out_writepages;
	}

	if (ext4_should_dioread_nolock(inode)) {
		/*
		 * We may need to convert up to one extent per block in
		 * the page and we may dirty the inode.
		 */
		rsv_blocks = 1 + (PAGE_SIZE >> inode->i_blkbits);
	}

	/*
	 * If we have inline data and arrive here, it means that
	 * we will soon create the block for the 1st page, so
	 * we'd better clear the inline data here.
	 */
	if (ext4_has_inline_data(inode)) {
		/* Just inode will be modified... */
		handle = ext4_journal_start(inode, EXT4_HT_INODE, 1);
		if (IS_ERR(handle)) {
			ret = PTR_ERR(handle);
			goto out_writepages;
		}
		BUG_ON(ext4_test_inode_state(inode,
				EXT4_STATE_MAY_INLINE_DATA));
		ext4_destroy_inline_data(handle, inode);
		ext4_journal_stop(handle);
	}

	if (wbc->range_start == 0 && wbc->range_end == LLONG_MAX)
		range_whole = 1;

	if (wbc->range_cyclic) {
		writeback_index = mapping->writeback_index;
		if (writeback_index)
			cycled = 0;
		mpd.first_page = writeback_index;
		mpd.last_page = -1;
	} else {
		mpd.first_page = wbc->range_start >> PAGE_SHIFT;
		mpd.last_page = wbc->range_end >> PAGE_SHIFT;
	}

	mpd.inode = inode;
	mpd.wbc = wbc;
	ext4_io_submit_init(&mpd.io_submit, wbc);
retry:
	if (wbc->sync_mode == WB_SYNC_ALL || wbc->tagged_writepages)
		tag_pages_for_writeback(mapping, mpd.first_page, mpd.last_page);
	done = false;
	blk_start_plug(&plug);
	while (!done && mpd.first_page <= mpd.last_page) {
		/* For each extent of pages we use new io_end */
		mpd.io_submit.io_end = ext4_init_io_end(inode, GFP_KERNEL);
		if (!mpd.io_submit.io_end) {
			ret = -ENOMEM;
			break;
		}

		/*
		 * We have two constraints: We find one extent to map and we
		 * must always write out whole page (makes a difference when
		 * blocksize < pagesize) so that we don't block on IO when we
		 * try to write out the rest of the page. Journalled mode is
		 * not supported by delalloc.
		 */
		BUG_ON(ext4_should_journal_data(inode));
		needed_blocks = ext4_da_writepages_trans_blocks(inode);

		/* start a new transaction */
		handle = ext4_journal_start_with_reserve(inode,
				EXT4_HT_WRITE_PAGE, needed_blocks, rsv_blocks);
		if (IS_ERR(handle)) {
			ret = PTR_ERR(handle);
			ext4_msg(inode->i_sb, KERN_CRIT, "%s: jbd2_start: "
			       "%ld pages, ino %lu; err %d", __func__,
				wbc->nr_to_write, inode->i_ino, ret);
			/* Release allocated io_end */
			ext4_put_io_end(mpd.io_submit.io_end);
			break;
		}

		trace_ext4_da_write_pages(inode, mpd.first_page, mpd.wbc);
		ret = mpage_prepare_extent_to_map(&mpd);
		if (!ret) {
			if (mpd.map.m_len)
				ret = mpage_map_and_submit_extent(handle, &mpd,
					&give_up_on_write);
			else {
				/*
				 * We scanned the whole range (or exhausted
				 * nr_to_write), submitted what was mapped and
				 * didn't find anything needing mapping. We are
				 * done.
				 */
				done = true;
			}
		}
		ext4_journal_stop(handle);
		/* Submit prepared bio */
		ext4_io_submit(&mpd.io_submit);
		/* Unlock pages we didn't use */
		mpage_release_unused_pages(&mpd, give_up_on_write);
		/* Drop our io_end reference we got from init */
		ext4_put_io_end(mpd.io_submit.io_end);

		if (ret == -ENOSPC && sbi->s_journal) {
			/*
			 * Commit the transaction which would
			 * free blocks released in the transaction
			 * and try again
			 */
			jbd2_journal_force_commit_nested(sbi->s_journal);
			ret = 0;
			continue;
		}
		/* Fatal error - ENOMEM, EIO... */
		if (ret)
			break;
	}
	blk_finish_plug(&plug);
	if (!ret && !cycled && wbc->nr_to_write > 0) {
		cycled = 1;
		mpd.last_page = writeback_index - 1;
		mpd.first_page = 0;
		goto retry;
	}

	/* Update index */
	if (wbc->range_cyclic || (range_whole && wbc->nr_to_write > 0))
		/*
		 * Set the writeback_index so that range_cyclic
		 * mode will write it back later
		 */
		mapping->writeback_index = mpd.first_page;

out_writepages:
	trace_ext4_writepages_result(inode, wbc, ret,
				     nr_to_write - wbc->nr_to_write);
	percpu_up_read(&sbi->s_journal_flag_rwsem);
	return ret;
}

static int ext4_nonda_switch(struct super_block *sb)
{
	s64 free_clusters, dirty_clusters;
	struct ext4_sb_info *sbi = EXT4_SB(sb);

	/*
	 * switch to non delalloc mode if we are running low
	 * on free block. The free block accounting via percpu
	 * counters can get slightly wrong with percpu_counter_batch getting
	 * accumulated on each CPU without updating global counters
	 * Delalloc need an accurate free block accounting. So switch
	 * to non delalloc when we are near to error range.
	 */
	free_clusters =
		percpu_counter_read_positive(&sbi->s_freeclusters_counter);
	dirty_clusters =
		percpu_counter_read_positive(&sbi->s_dirtyclusters_counter);
	/*
	 * Start pushing delalloc when 1/2 of free blocks are dirty.
	 */
	if (dirty_clusters && (free_clusters < 2 * dirty_clusters))
		try_to_writeback_inodes_sb(sb, WB_REASON_FS_FREE_SPACE);

	if (2 * free_clusters < 3 * dirty_clusters ||
	    free_clusters < (dirty_clusters + EXT4_FREECLUSTERS_WATERMARK)) {
		/*
		 * free block count is less than 150% of dirty blocks
		 * or free blocks is less than watermark
		 */
		return 1;
	}
	return 0;
}

/* We always reserve for an inode update; the superblock could be there too */
static int ext4_da_write_credits(struct inode *inode, loff_t pos, unsigned len)
{
	if (likely(ext4_has_feature_large_file(inode->i_sb)))
		return 1;

	if (pos + len <= 0x7fffffffULL)
		return 1;

	/* We might need to update the superblock to set LARGE_FILE */
	return 2;
}

static int ext4_da_write_begin(struct file *file, struct address_space *mapping,
			       loff_t pos, unsigned len, unsigned flags,
			       struct page **pagep, void **fsdata)
{
	int ret, retries = 0;
	struct page *page;
	pgoff_t index;
	struct inode *inode = mapping->host;
	handle_t *handle;

	index = pos >> PAGE_SHIFT;

	if (ext4_nonda_switch(inode->i_sb)) {
		*fsdata = (void *)FALL_BACK_TO_NONDELALLOC;
		return ext4_write_begin(file, mapping, pos,
					len, flags, pagep, fsdata);
	}
	*fsdata = (void *)0;
	trace_ext4_da_write_begin(inode, pos, len, flags);

	if (ext4_test_inode_state(inode, EXT4_STATE_MAY_INLINE_DATA)) {
		ret = ext4_da_write_inline_data_begin(mapping, inode,
						      pos, len, flags,
						      pagep, fsdata);
		if (ret < 0)
			return ret;
		if (ret == 1)
			return 0;
	}

	/*
	 * grab_cache_page_write_begin() can take a long time if the
	 * system is thrashing due to memory pressure, or if the page
	 * is being written back.  So grab it first before we start
	 * the transaction handle.  This also allows us to allocate
	 * the page (if needed) without using GFP_NOFS.
	 */
retry_grab:
	page = grab_cache_page_write_begin(mapping, index, flags);
	if (!page)
		return -ENOMEM;
	unlock_page(page);

	/*
	 * With delayed allocation, we don't log the i_disksize update
	 * if there is delayed block allocation. But we still need
	 * to journalling the i_disksize update if writes to the end
	 * of file which has an already mapped buffer.
	 */
retry_journal:
	handle = ext4_journal_start(inode, EXT4_HT_WRITE_PAGE,
				ext4_da_write_credits(inode, pos, len));
	if (IS_ERR(handle)) {
		put_page(page);
		return PTR_ERR(handle);
	}

	lock_page(page);
	if (page->mapping != mapping) {
		/* The page got truncated from under us */
		unlock_page(page);
		put_page(page);
		ext4_journal_stop(handle);
		goto retry_grab;
	}
	/* In case writeback began while the page was unlocked */
	wait_for_stable_page(page);

#ifdef CONFIG_EXT4_FS_ENCRYPTION
	ret = ext4_block_write_begin(page, pos, len,
				     ext4_da_get_block_prep);
#else
	ret = __block_write_begin(page, pos, len, ext4_da_get_block_prep);
#endif
	if (ret < 0) {
		unlock_page(page);
		ext4_journal_stop(handle);
		/*
		 * block_write_begin may have instantiated a few blocks
		 * outside i_size.  Trim these off again. Don't need
		 * i_size_read because we hold i_mutex.
		 */
		if (pos + len > inode->i_size)
			ext4_truncate_failed_write(inode);

		if (ret == -ENOSPC &&
		    ext4_should_retry_alloc(inode->i_sb, &retries))
			goto retry_journal;

		put_page(page);
		return ret;
	}

	*pagep = page;
	return ret;
}

/*
 * Check if we should update i_disksize
 * when write to the end of file but not require block allocation
 */
static int ext4_da_should_update_i_disksize(struct page *page,
					    unsigned long offset)
{
	struct buffer_head *bh;
	struct inode *inode = page->mapping->host;
	unsigned int idx;
	int i;

	bh = page_buffers(page);
	idx = offset >> inode->i_blkbits;

	for (i = 0; i < idx; i++)
		bh = bh->b_this_page;

	if (!buffer_mapped(bh) || (buffer_delay(bh)) || buffer_unwritten(bh))
		return 0;
	return 1;
}

static int ext4_da_write_end(struct file *file,
			     struct address_space *mapping,
			     loff_t pos, unsigned len, unsigned copied,
			     struct page *page, void *fsdata)
{
	struct inode *inode = mapping->host;
	int ret = 0, ret2;
	handle_t *handle = ext4_journal_current_handle();
	loff_t new_i_size;
	unsigned long start, end;
	int write_mode = (int)(unsigned long)fsdata;

	if (write_mode == FALL_BACK_TO_NONDELALLOC)
		return ext4_write_end(file, mapping, pos,
				      len, copied, page, fsdata);

	trace_ext4_da_write_end(inode, pos, len, copied);
	start = pos & (PAGE_SIZE - 1);
	end = start + copied - 1;

	/*
	 * generic_write_end() will run mark_inode_dirty() if i_size
	 * changes.  So let's piggyback the i_disksize mark_inode_dirty
	 * into that.
	 */
	new_i_size = pos + copied;
	if (copied && new_i_size > EXT4_I(inode)->i_disksize) {
		if (ext4_has_inline_data(inode) ||
		    ext4_da_should_update_i_disksize(page, end)) {
			ext4_update_i_disksize(inode, new_i_size);
			/* We need to mark inode dirty even if
			 * new_i_size is less that inode->i_size
			 * bu greater than i_disksize.(hint delalloc)
			 */
			ext4_mark_inode_dirty(handle, inode);
		}
	}

	if (write_mode != CONVERT_INLINE_DATA &&
	    ext4_test_inode_state(inode, EXT4_STATE_MAY_INLINE_DATA) &&
	    ext4_has_inline_data(inode))
		ret2 = ext4_da_write_inline_data_end(inode, pos, len, copied,
						     page);
	else
		ret2 = generic_write_end(file, mapping, pos, len, copied,
							page, fsdata);

	copied = ret2;
	if (ret2 < 0)
		ret = ret2;
	ret2 = ext4_journal_stop(handle);
	if (!ret)
		ret = ret2;

	return ret ? ret : copied;
}

static void ext4_da_invalidatepage(struct page *page, unsigned int offset,
				   unsigned int length)
{
	/*
	 * Drop reserved blocks
	 */
	BUG_ON(!PageLocked(page));
	if (!page_has_buffers(page))
		goto out;

	ext4_da_page_release_reservation(page, offset, length);

out:
	ext4_invalidatepage(page, offset, length);

	return;
}

/*
 * Force all delayed allocation blocks to be allocated for a given inode.
 */
int ext4_alloc_da_blocks(struct inode *inode)
{
	trace_ext4_alloc_da_blocks(inode);

	if (!EXT4_I(inode)->i_reserved_data_blocks)
		return 0;

	/*
	 * We do something simple for now.  The filemap_flush() will
	 * also start triggering a write of the data blocks, which is
	 * not strictly speaking necessary (and for users of
	 * laptop_mode, not even desirable).  However, to do otherwise
	 * would require replicating code paths in:
	 *
	 * ext4_writepages() ->
	 *    write_cache_pages() ---> (via passed in callback function)
	 *        __mpage_da_writepage() -->
	 *           mpage_add_bh_to_extent()
	 *           mpage_da_map_blocks()
	 *
	 * The problem is that write_cache_pages(), located in
	 * mm/page-writeback.c, marks pages clean in preparation for
	 * doing I/O, which is not desirable if we're not planning on
	 * doing I/O at all.
	 *
	 * We could call write_cache_pages(), and then redirty all of
	 * the pages by calling redirty_page_for_writepage() but that
	 * would be ugly in the extreme.  So instead we would need to
	 * replicate parts of the code in the above functions,
	 * simplifying them because we wouldn't actually intend to
	 * write out the pages, but rather only collect contiguous
	 * logical block extents, call the multi-block allocator, and
	 * then update the buffer heads with the block allocations.
	 *
	 * For now, though, we'll cheat by calling filemap_flush(),
	 * which will map the blocks, and start the I/O, but not
	 * actually wait for the I/O to complete.
	 */
	return filemap_flush(inode->i_mapping);
}

/*
 * bmap() is special.  It gets used by applications such as lilo and by
 * the swapper to find the on-disk block of a specific piece of data.
 *
 * Naturally, this is dangerous if the block concerned is still in the
 * journal.  If somebody makes a swapfile on an ext4 data-journaling
 * filesystem and enables swap, then they may get a nasty shock when the
 * data getting swapped to that swapfile suddenly gets overwritten by
 * the original zero's written out previously to the journal and
 * awaiting writeback in the kernel's buffer cache.
 *
 * So, if we see any bmap calls here on a modified, data-journaled file,
 * take extra steps to flush any blocks which might be in the cache.
 */
static sector_t ext4_bmap(struct address_space *mapping, sector_t block)
{
	struct inode *inode = mapping->host;
	journal_t *journal;
	int err;

	/*
	 * We can get here for an inline file via the FIBMAP ioctl
	 */
	if (ext4_has_inline_data(inode))
		return 0;

	if (mapping_tagged(mapping, PAGECACHE_TAG_DIRTY) &&
			test_opt(inode->i_sb, DELALLOC)) {
		/*
		 * With delalloc we want to sync the file
		 * so that we can make sure we allocate
		 * blocks for file
		 */
		filemap_write_and_wait(mapping);
	}

	if (EXT4_JOURNAL(inode) &&
	    ext4_test_inode_state(inode, EXT4_STATE_JDATA)) {
		/*
		 * This is a REALLY heavyweight approach, but the use of
		 * bmap on dirty files is expected to be extremely rare:
		 * only if we run lilo or swapon on a freshly made file
		 * do we expect this to happen.
		 *
		 * (bmap requires CAP_SYS_RAWIO so this does not
		 * represent an unprivileged user DOS attack --- we'd be
		 * in trouble if mortal users could trigger this path at
		 * will.)
		 *
		 * NB. EXT4_STATE_JDATA is not set on files other than
		 * regular files.  If somebody wants to bmap a directory
		 * or symlink and gets confused because the buffer
		 * hasn't yet been flushed to disk, they deserve
		 * everything they get.
		 */

		ext4_clear_inode_state(inode, EXT4_STATE_JDATA);
		journal = EXT4_JOURNAL(inode);
		jbd2_journal_lock_updates(journal);
		err = jbd2_journal_flush(journal);
		jbd2_journal_unlock_updates(journal);

		if (err)
			return 0;
	}

	return generic_block_bmap(mapping, block, ext4_get_block);
}

static int ext4_readpage(struct file *file, struct page *page)
{
	int ret = -EAGAIN;
	struct inode *inode = page->mapping->host;

	trace_ext4_readpage(page);

	if (ext4_has_inline_data(inode))
		ret = ext4_readpage_inline(inode, page);

	if (ret == -EAGAIN)
		return ext4_mpage_readpages(page->mapping, NULL, page, 1);

	return ret;
}

static int
ext4_readpages(struct file *file, struct address_space *mapping,
		struct list_head *pages, unsigned nr_pages)
{
	struct inode *inode = mapping->host;

	/* If the file has inline data, no need to do readpages. */
	if (ext4_has_inline_data(inode))
		return 0;

	return ext4_mpage_readpages(mapping, pages, NULL, nr_pages);
}

static void ext4_invalidatepage(struct page *page, unsigned int offset,
				unsigned int length)
{
	trace_ext4_invalidatepage(page, offset, length);

	/* No journalling happens on data buffers when this function is used */
	WARN_ON(page_has_buffers(page) && buffer_jbd(page_buffers(page)));

	block_invalidatepage(page, offset, length);
}

static int __ext4_journalled_invalidatepage(struct page *page,
					    unsigned int offset,
					    unsigned int length)
{
	journal_t *journal = EXT4_JOURNAL(page->mapping->host);

	trace_ext4_journalled_invalidatepage(page, offset, length);

	/*
	 * If it's a full truncate we just forget about the pending dirtying
	 */
	if (offset == 0 && length == PAGE_SIZE)
		ClearPageChecked(page);

	return jbd2_journal_invalidatepage(journal, page, offset, length);
}

/* Wrapper for aops... */
static void ext4_journalled_invalidatepage(struct page *page,
					   unsigned int offset,
					   unsigned int length)
{
	WARN_ON(__ext4_journalled_invalidatepage(page, offset, length) < 0);
}

static int ext4_releasepage(struct page *page, gfp_t wait)
{
	journal_t *journal = EXT4_JOURNAL(page->mapping->host);

	trace_ext4_releasepage(page);

	/* Page has dirty journalled data -> cannot release */
	if (PageChecked(page))
		return 0;
	if (journal)
		return jbd2_journal_try_to_free_buffers(journal, page, wait);
	else
		return try_to_free_buffers(page);
}

#ifdef CONFIG_FS_DAX
/*
 * Get block function for DAX IO and mmap faults. It takes care of converting
 * unwritten extents to written ones and initializes new / converted blocks
 * to zeros.
 */
int ext4_dax_get_block(struct inode *inode, sector_t iblock,
		       struct buffer_head *bh_result, int create)
{
	int ret;

	ext4_debug("inode %lu, create flag %d\n", inode->i_ino, create);
	if (!create)
		return _ext4_get_block(inode, iblock, bh_result, 0);

	ret = ext4_get_block_trans(inode, iblock, bh_result,
				   EXT4_GET_BLOCKS_PRE_IO |
				   EXT4_GET_BLOCKS_CREATE_ZERO);
	if (ret < 0)
		return ret;

	if (buffer_unwritten(bh_result)) {
		/*
		 * We are protected by i_mmap_sem or i_mutex so we know block
		 * cannot go away from under us even though we dropped
		 * i_data_sem. Convert extent to written and write zeros there.
		 */
		ret = ext4_get_block_trans(inode, iblock, bh_result,
					   EXT4_GET_BLOCKS_CONVERT |
					   EXT4_GET_BLOCKS_CREATE_ZERO);
		if (ret < 0)
			return ret;
	}
	/*
	 * At least for now we have to clear BH_New so that DAX code
	 * doesn't attempt to zero blocks again in a racy way.
	 */
	clear_buffer_new(bh_result);
	return 0;
}
#else
/* Just define empty function, it will never get called. */
int ext4_dax_get_block(struct inode *inode, sector_t iblock,
		       struct buffer_head *bh_result, int create)
{
	BUG();
	return 0;
}
#endif

static int ext4_end_io_dio(struct kiocb *iocb, loff_t offset,
			    ssize_t size, void *private)
{
        ext4_io_end_t *io_end = private;

	/* if not async direct IO just return */
	if (!io_end)
		return 0;

	ext_debug("ext4_end_io_dio(): io_end 0x%p "
		  "for inode %lu, iocb 0x%p, offset %llu, size %zd\n",
		  io_end, io_end->inode->i_ino, iocb, offset, size);

	/*
	 * Error during AIO DIO. We cannot convert unwritten extents as the
	 * data was not written. Just clear the unwritten flag and drop io_end.
	 */
	if (size <= 0) {
		ext4_clear_io_unwritten_flag(io_end);
		size = 0;
	}
	io_end->offset = offset;
	io_end->size = size;
	ext4_put_io_end(io_end);

	return 0;
}

/*
 * Handling of direct IO writes.
 *
 * For ext4 extent files, ext4 will do direct-io write even to holes,
 * preallocated extents, and those write extend the file, no need to
 * fall back to buffered IO.
 *
 * For holes, we fallocate those blocks, mark them as unwritten
 * If those blocks were preallocated, we mark sure they are split, but
 * still keep the range to write as unwritten.
 *
 * The unwritten extents will be converted to written when DIO is completed.
 * For async direct IO, since the IO may still pending when return, we
 * set up an end_io call back function, which will do the conversion
 * when async direct IO completed.
 *
 * If the O_DIRECT write will extend the file then add this inode to the
 * orphan list.  So recovery will truncate it back to the original size
 * if the machine crashes during the write.
 *
 */
static ssize_t ext4_direct_IO_write(struct kiocb *iocb, struct iov_iter *iter)
{
	struct file *file = iocb->ki_filp;
	struct inode *inode = file->f_mapping->host;
	struct ext4_inode_info *ei = EXT4_I(inode);
	ssize_t ret;
	loff_t offset = iocb->ki_pos;
	size_t count = iov_iter_count(iter);
	int overwrite = 0;
	get_block_t *get_block_func = NULL;
	int dio_flags = 0;
	loff_t final_size = offset + count;
	int orphan = 0;
	handle_t *handle;

	if (final_size > inode->i_size) {
		/* Credits for sb + inode write */
		handle = ext4_journal_start(inode, EXT4_HT_INODE, 2);
		if (IS_ERR(handle)) {
			ret = PTR_ERR(handle);
			goto out;
		}
		ret = ext4_orphan_add(handle, inode);
		if (ret) {
			ext4_journal_stop(handle);
			goto out;
		}
		orphan = 1;
		ei->i_disksize = inode->i_size;
		ext4_journal_stop(handle);
	}

	BUG_ON(iocb->private == NULL);

	/*
	 * Make all waiters for direct IO properly wait also for extent
	 * conversion. This also disallows race between truncate() and
	 * overwrite DIO as i_dio_count needs to be incremented under i_mutex.
	 */
	inode_dio_begin(inode);

	/* If we do a overwrite dio, i_mutex locking can be released */
	overwrite = *((int *)iocb->private);

	if (overwrite)
		inode_unlock(inode);

	/*
	 * For extent mapped files we could direct write to holes and fallocate.
	 *
	 * Allocated blocks to fill the hole are marked as unwritten to prevent
	 * parallel buffered read to expose the stale data before DIO complete
	 * the data IO.
	 *
	 * As to previously fallocated extents, ext4 get_block will just simply
	 * mark the buffer mapped but still keep the extents unwritten.
	 *
	 * For non AIO case, we will convert those unwritten extents to written
	 * after return back from blockdev_direct_IO. That way we save us from
	 * allocating io_end structure and also the overhead of offloading
	 * the extent convertion to a workqueue.
	 *
	 * For async DIO, the conversion needs to be deferred when the
	 * IO is completed. The ext4 end_io callback function will be
	 * called to take care of the conversion work.  Here for async
	 * case, we allocate an io_end structure to hook to the iocb.
	 */
	iocb->private = NULL;
	if (overwrite)
		get_block_func = ext4_dio_get_block_overwrite;
	else if (IS_DAX(inode)) {
		/*
		 * We can avoid zeroing for aligned DAX writes beyond EOF. Other
		 * writes need zeroing either because they can race with page
		 * faults or because they use partial blocks.
		 */
		if (round_down(offset, 1<<inode->i_blkbits) >= inode->i_size &&
		    ext4_aligned_io(inode, offset, count))
			get_block_func = ext4_dio_get_block;
		else
			get_block_func = ext4_dax_get_block;
		dio_flags = DIO_LOCKING;
	} else if (!ext4_test_inode_flag(inode, EXT4_INODE_EXTENTS) ||
		   round_down(offset, 1 << inode->i_blkbits) >= inode->i_size) {
		get_block_func = ext4_dio_get_block;
		dio_flags = DIO_LOCKING | DIO_SKIP_HOLES;
	} else if (is_sync_kiocb(iocb)) {
		get_block_func = ext4_dio_get_block_unwritten_sync;
		dio_flags = DIO_LOCKING;
	} else {
		get_block_func = ext4_dio_get_block_unwritten_async;
		dio_flags = DIO_LOCKING;
	}
#ifdef CONFIG_EXT4_FS_ENCRYPTION
	BUG_ON(ext4_encrypted_inode(inode) && S_ISREG(inode->i_mode));
#endif
	if (IS_DAX(inode)) {
		ret = dax_do_io(iocb, inode, iter, get_block_func,
				ext4_end_io_dio, dio_flags);
	} else
		ret = __blockdev_direct_IO(iocb, inode,
					   inode->i_sb->s_bdev, iter,
					   get_block_func,
					   ext4_end_io_dio, NULL, dio_flags);

	if (ret > 0 && !overwrite && ext4_test_inode_state(inode,
						EXT4_STATE_DIO_UNWRITTEN)) {
		int err;
		/*
		 * for non AIO case, since the IO is already
		 * completed, we could do the conversion right here
		 */
		err = ext4_convert_unwritten_extents(NULL, inode,
						     offset, ret);
		if (err < 0)
			ret = err;
		ext4_clear_inode_state(inode, EXT4_STATE_DIO_UNWRITTEN);
	}

	inode_dio_end(inode);
	/* take i_mutex locking again if we do a ovewrite dio */
	if (overwrite)
		inode_lock(inode);

	if (ret < 0 && final_size > inode->i_size)
		ext4_truncate_failed_write(inode);

	/* Handle extending of i_size after direct IO write */
	if (orphan) {
		int err;

		/* Credits for sb + inode write */
		handle = ext4_journal_start(inode, EXT4_HT_INODE, 2);
		if (IS_ERR(handle)) {
			/* This is really bad luck. We've written the data
			 * but cannot extend i_size. Bail out and pretend
			 * the write failed... */
			ret = PTR_ERR(handle);
			if (inode->i_nlink)
				ext4_orphan_del(NULL, inode);

			goto out;
		}
		if (inode->i_nlink)
			ext4_orphan_del(handle, inode);
		if (ret > 0) {
			loff_t end = offset + ret;
			if (end > inode->i_size) {
				ei->i_disksize = end;
				i_size_write(inode, end);
				/*
				 * We're going to return a positive `ret'
				 * here due to non-zero-length I/O, so there's
				 * no way of reporting error returns from
				 * ext4_mark_inode_dirty() to userspace.  So
				 * ignore it.
				 */
				ext4_mark_inode_dirty(handle, inode);
			}
		}
		err = ext4_journal_stop(handle);
		if (ret == 0)
			ret = err;
	}
out:
	return ret;
}

static ssize_t ext4_direct_IO_read(struct kiocb *iocb, struct iov_iter *iter)
{
	int unlocked = 0;
	struct inode *inode = iocb->ki_filp->f_mapping->host;
	ssize_t ret;

	if (ext4_should_dioread_nolock(inode)) {
		/*
		 * Nolock dioread optimization may be dynamically disabled
		 * via ext4_inode_block_unlocked_dio(). Check inode's state
		 * while holding extra i_dio_count ref.
		 */
		inode_dio_begin(inode);
		smp_mb();
		if (unlikely(ext4_test_inode_state(inode,
						    EXT4_STATE_DIOREAD_LOCK)))
			inode_dio_end(inode);
		else
			unlocked = 1;
	}
	if (IS_DAX(inode)) {
		ret = dax_do_io(iocb, inode, iter, ext4_dio_get_block,
				NULL, unlocked ? 0 : DIO_LOCKING);
	} else {
		ret = __blockdev_direct_IO(iocb, inode, inode->i_sb->s_bdev,
					   iter, ext4_dio_get_block,
					   NULL, NULL,
					   unlocked ? 0 : DIO_LOCKING);
	}
	if (unlocked)
		inode_dio_end(inode);
	return ret;
}

static ssize_t ext4_direct_IO(struct kiocb *iocb, struct iov_iter *iter)
{
	struct file *file = iocb->ki_filp;
	struct inode *inode = file->f_mapping->host;
	size_t count = iov_iter_count(iter);
	loff_t offset = iocb->ki_pos;
	ssize_t ret;

#ifdef CONFIG_EXT4_FS_ENCRYPTION
	if (ext4_encrypted_inode(inode) && S_ISREG(inode->i_mode))
		return 0;
#endif

	/*
	 * If we are doing data journalling we don't support O_DIRECT
	 */
	if (ext4_should_journal_data(inode))
		return 0;

	/* Let buffer I/O handle the inline data case. */
	if (ext4_has_inline_data(inode))
		return 0;

	trace_ext4_direct_IO_enter(inode, offset, count, iov_iter_rw(iter));
	if (iov_iter_rw(iter) == READ)
		ret = ext4_direct_IO_read(iocb, iter);
	else
		ret = ext4_direct_IO_write(iocb, iter);
	trace_ext4_direct_IO_exit(inode, offset, count, iov_iter_rw(iter), ret);
	return ret;
}

/*
 * Pages can be marked dirty completely asynchronously from ext4's journalling
 * activity.  By filemap_sync_pte(), try_to_unmap_one(), etc.  We cannot do
 * much here because ->set_page_dirty is called under VFS locks.  The page is
 * not necessarily locked.
 *
 * We cannot just dirty the page and leave attached buffers clean, because the
 * buffers' dirty state is "definitive".  We cannot just set the buffers dirty
 * or jbddirty because all the journalling code will explode.
 *
 * So what we do is to mark the page "pending dirty" and next time writepage
 * is called, propagate that into the buffers appropriately.
 */
static int ext4_journalled_set_page_dirty(struct page *page)
{
	SetPageChecked(page);
	return __set_page_dirty_nobuffers(page);
}

static const struct address_space_operations ext4_aops = {
	.readpage		= ext4_readpage,
	.readpages		= ext4_readpages,
	.writepage		= ext4_writepage,
	.writepages		= ext4_writepages,
	.write_begin		= ext4_write_begin,
	.write_end		= ext4_write_end,
	.bmap			= ext4_bmap,
	.invalidatepage		= ext4_invalidatepage,
	.releasepage		= ext4_releasepage,
	.direct_IO		= ext4_direct_IO,
	.migratepage		= buffer_migrate_page,
	.is_partially_uptodate  = block_is_partially_uptodate,
	.error_remove_page	= generic_error_remove_page,
};

static const struct address_space_operations ext4_journalled_aops = {
	.readpage		= ext4_readpage,
	.readpages		= ext4_readpages,
	.writepage		= ext4_writepage,
	.writepages		= ext4_writepages,
	.write_begin		= ext4_write_begin,
	.write_end		= ext4_journalled_write_end,
	.set_page_dirty		= ext4_journalled_set_page_dirty,
	.bmap			= ext4_bmap,
	.invalidatepage		= ext4_journalled_invalidatepage,
	.releasepage		= ext4_releasepage,
	.direct_IO		= ext4_direct_IO,
	.is_partially_uptodate  = block_is_partially_uptodate,
	.error_remove_page	= generic_error_remove_page,
};

static const struct address_space_operations ext4_da_aops = {
	.readpage		= ext4_readpage,
	.readpages		= ext4_readpages,
	.writepage		= ext4_writepage,
	.writepages		= ext4_writepages,
	.write_begin		= ext4_da_write_begin,
	.write_end		= ext4_da_write_end,
	.bmap			= ext4_bmap,
	.invalidatepage		= ext4_da_invalidatepage,
	.releasepage		= ext4_releasepage,
	.direct_IO		= ext4_direct_IO,
	.migratepage		= buffer_migrate_page,
	.is_partially_uptodate  = block_is_partially_uptodate,
	.error_remove_page	= generic_error_remove_page,
};

void ext4_set_aops(struct inode *inode)
{
	switch (ext4_inode_journal_mode(inode)) {
	case EXT4_INODE_ORDERED_DATA_MODE:
	case EXT4_INODE_WRITEBACK_DATA_MODE:
		break;
	case EXT4_INODE_JOURNAL_DATA_MODE:
		inode->i_mapping->a_ops = &ext4_journalled_aops;
		return;
	default:
		BUG();
	}
	if (test_opt(inode->i_sb, DELALLOC))
		inode->i_mapping->a_ops = &ext4_da_aops;
	else
		inode->i_mapping->a_ops = &ext4_aops;
}

static int __ext4_block_zero_page_range(handle_t *handle,
		struct address_space *mapping, loff_t from, loff_t length)
{
	ext4_fsblk_t index = from >> PAGE_SHIFT;
	unsigned offset = from & (PAGE_SIZE-1);
	unsigned blocksize, pos;
	ext4_lblk_t iblock;
	struct inode *inode = mapping->host;
	struct buffer_head *bh;
	struct page *page;
	int err = 0;

	page = find_or_create_page(mapping, from >> PAGE_SHIFT,
				   mapping_gfp_constraint(mapping, ~__GFP_FS));
	if (!page)
		return -ENOMEM;

	blocksize = inode->i_sb->s_blocksize;

	iblock = index << (PAGE_SHIFT - inode->i_sb->s_blocksize_bits);

	if (!page_has_buffers(page))
		create_empty_buffers(page, blocksize, 0);

	/* Find the buffer that contains "offset" */
	bh = page_buffers(page);
	pos = blocksize;
	while (offset >= pos) {
		bh = bh->b_this_page;
		iblock++;
		pos += blocksize;
	}
	if (buffer_freed(bh)) {
		BUFFER_TRACE(bh, "freed: skip");
		goto unlock;
	}
	if (!buffer_mapped(bh)) {
		BUFFER_TRACE(bh, "unmapped");
		ext4_get_block(inode, iblock, bh, 0);
		/* unmapped? It's a hole - nothing to do */
		if (!buffer_mapped(bh)) {
			BUFFER_TRACE(bh, "still unmapped");
			goto unlock;
		}
	}

	/* Ok, it's mapped. Make sure it's up-to-date */
	if (PageUptodate(page))
		set_buffer_uptodate(bh);

	if (!buffer_uptodate(bh)) {
		err = -EIO;
		ll_rw_block(READ, 1, &bh);
		wait_on_buffer(bh);
		/* Uhhuh. Read error. Complain and punt. */
		if (!buffer_uptodate(bh))
			goto unlock;
		if (S_ISREG(inode->i_mode) &&
		    ext4_encrypted_inode(inode)) {
			/* We expect the key to be set. */
			BUG_ON(!ext4_has_encryption_key(inode));
			BUG_ON(blocksize != PAGE_SIZE);
			WARN_ON_ONCE(ext4_decrypt(page));
		}
	}
	if (ext4_should_journal_data(inode)) {
		BUFFER_TRACE(bh, "get write access");
		err = ext4_journal_get_write_access(handle, bh);
		if (err)
			goto unlock;
	}
	zero_user(page, offset, length);
	BUFFER_TRACE(bh, "zeroed end of block");

	if (ext4_should_journal_data(inode)) {
		err = ext4_handle_dirty_metadata(handle, inode, bh);
	} else {
		err = 0;
		mark_buffer_dirty(bh);
		if (ext4_should_order_data(inode))
			err = ext4_jbd2_inode_add_write(handle, inode);
	}

unlock:
	unlock_page(page);
	put_page(page);
	return err;
}

/*
 * ext4_block_zero_page_range() zeros out a mapping of length 'length'
 * starting from file offset 'from'.  The range to be zero'd must
 * be contained with in one block.  If the specified range exceeds
 * the end of the block it will be shortened to end of the block
 * that cooresponds to 'from'
 */
static int ext4_block_zero_page_range(handle_t *handle,
		struct address_space *mapping, loff_t from, loff_t length)
{
	struct inode *inode = mapping->host;
	unsigned offset = from & (PAGE_SIZE-1);
	unsigned blocksize = inode->i_sb->s_blocksize;
	unsigned max = blocksize - (offset & (blocksize - 1));

	/*
	 * correct length if it does not fall between
	 * 'from' and the end of the block
	 */
	if (length > max || length < 0)
		length = max;

	if (IS_DAX(inode))
		return dax_zero_page_range(inode, from, length, ext4_get_block);
	return __ext4_block_zero_page_range(handle, mapping, from, length);
}

/*
 * ext4_block_truncate_page() zeroes out a mapping from file offset `from'
 * up to the end of the block which corresponds to `from'.
 * This required during truncate. We need to physically zero the tail end
 * of that block so it doesn't yield old data if the file is later grown.
 */
static int ext4_block_truncate_page(handle_t *handle,
		struct address_space *mapping, loff_t from)
{
	unsigned offset = from & (PAGE_SIZE-1);
	unsigned length;
	unsigned blocksize;
	struct inode *inode = mapping->host;

	blocksize = inode->i_sb->s_blocksize;
	length = blocksize - (offset & (blocksize - 1));

	return ext4_block_zero_page_range(handle, mapping, from, length);
}

int ext4_zero_partial_blocks(handle_t *handle, struct inode *inode,
			     loff_t lstart, loff_t length)
{
	struct super_block *sb = inode->i_sb;
	struct address_space *mapping = inode->i_mapping;
	unsigned partial_start, partial_end;
	ext4_fsblk_t start, end;
	loff_t byte_end = (lstart + length - 1);
	int err = 0;

	partial_start = lstart & (sb->s_blocksize - 1);
	partial_end = byte_end & (sb->s_blocksize - 1);

	start = lstart >> sb->s_blocksize_bits;
	end = byte_end >> sb->s_blocksize_bits;

	/* Handle partial zero within the single block */
	if (start == end &&
	    (partial_start || (partial_end != sb->s_blocksize - 1))) {
		err = ext4_block_zero_page_range(handle, mapping,
						 lstart, length);
		return err;
	}
	/* Handle partial zero out on the start of the range */
	if (partial_start) {
		err = ext4_block_zero_page_range(handle, mapping,
						 lstart, sb->s_blocksize);
		if (err)
			return err;
	}
	/* Handle partial zero out on the end of the range */
	if (partial_end != sb->s_blocksize - 1)
		err = ext4_block_zero_page_range(handle, mapping,
						 byte_end - partial_end,
						 partial_end + 1);
	return err;
}

int ext4_can_truncate(struct inode *inode)
{
	if (S_ISREG(inode->i_mode))
		return 1;
	if (S_ISDIR(inode->i_mode))
		return 1;
	if (S_ISLNK(inode->i_mode))
		return !ext4_inode_is_fast_symlink(inode);
	return 0;
}

/*
 * We have to make sure i_disksize gets properly updated before we truncate
 * page cache due to hole punching or zero range. Otherwise i_disksize update
 * can get lost as it may have been postponed to submission of writeback but
 * that will never happen after we truncate page cache.
 */
int ext4_update_disksize_before_punch(struct inode *inode, loff_t offset,
				      loff_t len)
{
	handle_t *handle;
	loff_t size = i_size_read(inode);

	WARN_ON(!inode_is_locked(inode));
	if (offset > size || offset + len < size)
		return 0;

	if (EXT4_I(inode)->i_disksize >= size)
		return 0;

	handle = ext4_journal_start(inode, EXT4_HT_MISC, 1);
	if (IS_ERR(handle))
		return PTR_ERR(handle);
	ext4_update_i_disksize(inode, size);
	ext4_mark_inode_dirty(handle, inode);
	ext4_journal_stop(handle);

	return 0;
}

/*
 * ext4_punch_hole: punches a hole in a file by releaseing the blocks
 * associated with the given offset and length
 *
 * @inode:  File inode
 * @offset: The offset where the hole will begin
 * @len:    The length of the hole
 *
 * Returns: 0 on success or negative on failure
 */

int ext4_punch_hole(struct inode *inode, loff_t offset, loff_t length)
{
	struct super_block *sb = inode->i_sb;
	ext4_lblk_t first_block, stop_block;
	struct address_space *mapping = inode->i_mapping;
	loff_t first_block_offset, last_block_offset;
	handle_t *handle;
	unsigned int credits;
	int ret = 0;

	if (!S_ISREG(inode->i_mode))
		return -EOPNOTSUPP;

	trace_ext4_punch_hole(inode, offset, length, 0);

	/*
	 * Write out all dirty pages to avoid race conditions
	 * Then release them.
	 */
	if (mapping->nrpages && mapping_tagged(mapping, PAGECACHE_TAG_DIRTY)) {
		ret = filemap_write_and_wait_range(mapping, offset,
						   offset + length - 1);
		if (ret)
			return ret;
	}

	inode_lock(inode);

	/* No need to punch hole beyond i_size */
	if (offset >= inode->i_size)
		goto out_mutex;

	/*
	 * If the hole extends beyond i_size, set the hole
	 * to end after the page that contains i_size
	 */
	if (offset + length > inode->i_size) {
		length = inode->i_size +
		   PAGE_SIZE - (inode->i_size & (PAGE_SIZE - 1)) -
		   offset;
	}

	if (offset & (sb->s_blocksize - 1) ||
	    (offset + length) & (sb->s_blocksize - 1)) {
		/*
		 * Attach jinode to inode for jbd2 if we do any zeroing of
		 * partial block
		 */
		ret = ext4_inode_attach_jinode(inode);
		if (ret < 0)
			goto out_mutex;

	}

	/* Wait all existing dio workers, newcomers will block on i_mutex */
	ext4_inode_block_unlocked_dio(inode);
	inode_dio_wait(inode);

	/*
	 * Prevent page faults from reinstantiating pages we have released from
	 * page cache.
	 */
	down_write(&EXT4_I(inode)->i_mmap_sem);
	first_block_offset = round_up(offset, sb->s_blocksize);
	last_block_offset = round_down((offset + length), sb->s_blocksize) - 1;

	/* Now release the pages and zero block aligned part of pages*/
	if (last_block_offset > first_block_offset) {
		ret = ext4_update_disksize_before_punch(inode, offset, length);
		if (ret)
			goto out_dio;
		truncate_pagecache_range(inode, first_block_offset,
					 last_block_offset);
	}

	if (ext4_test_inode_flag(inode, EXT4_INODE_EXTENTS))
		credits = ext4_writepage_trans_blocks(inode);
	else
		credits = ext4_blocks_for_truncate(inode);
	handle = ext4_journal_start(inode, EXT4_HT_TRUNCATE, credits);
	if (IS_ERR(handle)) {
		ret = PTR_ERR(handle);
		ext4_std_error(sb, ret);
		goto out_dio;
	}

	ret = ext4_zero_partial_blocks(handle, inode, offset,
				       length);
	if (ret)
		goto out_stop;

	first_block = (offset + sb->s_blocksize - 1) >>
		EXT4_BLOCK_SIZE_BITS(sb);
	stop_block = (offset + length) >> EXT4_BLOCK_SIZE_BITS(sb);

	/* If there are no blocks to remove, return now */
	if (first_block >= stop_block)
		goto out_stop;

	down_write(&EXT4_I(inode)->i_data_sem);
	ext4_discard_preallocations(inode);

	ret = ext4_es_remove_extent(inode, first_block,
				    stop_block - first_block);
	if (ret) {
		up_write(&EXT4_I(inode)->i_data_sem);
		goto out_stop;
	}

	if (ext4_test_inode_flag(inode, EXT4_INODE_EXTENTS))
		ret = ext4_ext_remove_space(inode, first_block,
					    stop_block - 1);
	else
		ret = ext4_ind_remove_space(handle, inode, first_block,
					    stop_block);

	up_write(&EXT4_I(inode)->i_data_sem);
	if (IS_SYNC(inode))
		ext4_handle_sync(handle);

	inode->i_mtime = inode->i_ctime = ext4_current_time(inode);
	ext4_mark_inode_dirty(handle, inode);
out_stop:
	ext4_journal_stop(handle);
out_dio:
	up_write(&EXT4_I(inode)->i_mmap_sem);
	ext4_inode_resume_unlocked_dio(inode);
out_mutex:
	inode_unlock(inode);
	return ret;
}

int ext4_inode_attach_jinode(struct inode *inode)
{
	struct ext4_inode_info *ei = EXT4_I(inode);
	struct jbd2_inode *jinode;

	if (ei->jinode || !EXT4_SB(inode->i_sb)->s_journal)
		return 0;

	jinode = jbd2_alloc_inode(GFP_KERNEL);
	spin_lock(&inode->i_lock);
	if (!ei->jinode) {
		if (!jinode) {
			spin_unlock(&inode->i_lock);
			return -ENOMEM;
		}
		ei->jinode = jinode;
		jbd2_journal_init_jbd_inode(ei->jinode, inode);
		jinode = NULL;
	}
	spin_unlock(&inode->i_lock);
	if (unlikely(jinode != NULL))
		jbd2_free_inode(jinode);
	return 0;
}

/*
 * ext4_truncate()
 *
 * We block out ext4_get_block() block instantiations across the entire
 * transaction, and VFS/VM ensures that ext4_truncate() cannot run
 * simultaneously on behalf of the same inode.
 *
 * As we work through the truncate and commit bits of it to the journal there
 * is one core, guiding principle: the file's tree must always be consistent on
 * disk.  We must be able to restart the truncate after a crash.
 *
 * The file's tree may be transiently inconsistent in memory (although it
 * probably isn't), but whenever we close off and commit a journal transaction,
 * the contents of (the filesystem + the journal) must be consistent and
 * restartable.  It's pretty simple, really: bottom up, right to left (although
 * left-to-right works OK too).
 *
 * Note that at recovery time, journal replay occurs *before* the restart of
 * truncate against the orphan inode list.
 *
 * The committed inode has the new, desired i_size (which is the same as
 * i_disksize in this case).  After a crash, ext4_orphan_cleanup() will see
 * that this inode's truncate did not complete and it will again call
 * ext4_truncate() to have another go.  So there will be instantiated blocks
 * to the right of the truncation point in a crashed ext4 filesystem.  But
 * that's fine - as long as they are linked from the inode, the post-crash
 * ext4_truncate() run will find them and release them.
 */
void ext4_truncate(struct inode *inode)
{
	struct ext4_inode_info *ei = EXT4_I(inode);
	unsigned int credits;
	handle_t *handle;
	struct address_space *mapping = inode->i_mapping;

	/*
	 * There is a possibility that we're either freeing the inode
	 * or it's a completely new inode. In those cases we might not
	 * have i_mutex locked because it's not necessary.
	 */
	if (!(inode->i_state & (I_NEW|I_FREEING)))
		WARN_ON(!inode_is_locked(inode));
	trace_ext4_truncate_enter(inode);

	if (!ext4_can_truncate(inode))
		return;

	ext4_clear_inode_flag(inode, EXT4_INODE_EOFBLOCKS);

	if (inode->i_size == 0 && !test_opt(inode->i_sb, NO_AUTO_DA_ALLOC))
		ext4_set_inode_state(inode, EXT4_STATE_DA_ALLOC_CLOSE);

	if (ext4_has_inline_data(inode)) {
		int has_inline = 1;

		ext4_inline_data_truncate(inode, &has_inline);
		if (has_inline)
			return;
	}

	/* If we zero-out tail of the page, we have to create jinode for jbd2 */
	if (inode->i_size & (inode->i_sb->s_blocksize - 1)) {
		if (ext4_inode_attach_jinode(inode) < 0)
			return;
	}

	if (ext4_test_inode_flag(inode, EXT4_INODE_EXTENTS))
		credits = ext4_writepage_trans_blocks(inode);
	else
		credits = ext4_blocks_for_truncate(inode);

	handle = ext4_journal_start(inode, EXT4_HT_TRUNCATE, credits);
	if (IS_ERR(handle)) {
		ext4_std_error(inode->i_sb, PTR_ERR(handle));
		return;
	}

	if (inode->i_size & (inode->i_sb->s_blocksize - 1))
		ext4_block_truncate_page(handle, mapping, inode->i_size);

	/*
	 * We add the inode to the orphan list, so that if this
	 * truncate spans multiple transactions, and we crash, we will
	 * resume the truncate when the filesystem recovers.  It also
	 * marks the inode dirty, to catch the new size.
	 *
	 * Implication: the file must always be in a sane, consistent
	 * truncatable state while each transaction commits.
	 */
	if (ext4_orphan_add(handle, inode))
		goto out_stop;

	down_write(&EXT4_I(inode)->i_data_sem);

	ext4_discard_preallocations(inode);

	if (ext4_test_inode_flag(inode, EXT4_INODE_EXTENTS))
		ext4_ext_truncate(handle, inode);
	else
		ext4_ind_truncate(handle, inode);

	up_write(&ei->i_data_sem);

	if (IS_SYNC(inode))
		ext4_handle_sync(handle);

out_stop:
	/*
	 * If this was a simple ftruncate() and the file will remain alive,
	 * then we need to clear up the orphan record which we created above.
	 * However, if this was a real unlink then we were called by
	 * ext4_evict_inode(), and we allow that function to clean up the
	 * orphan info for us.
	 */
	if (inode->i_nlink)
		ext4_orphan_del(handle, inode);

	inode->i_mtime = inode->i_ctime = ext4_current_time(inode);
	ext4_mark_inode_dirty(handle, inode);
	ext4_journal_stop(handle);

	trace_ext4_truncate_exit(inode);
}

/*
 * ext4_get_inode_loc returns with an extra refcount against the inode's
 * underlying buffer_head on success. If 'in_mem' is true, we have all
 * data in memory that is needed to recreate the on-disk version of this
 * inode.
 */
static int __ext4_get_inode_loc(struct inode *inode,
				struct ext4_iloc *iloc, int in_mem)
{
	struct ext4_group_desc	*gdp;
	struct buffer_head	*bh;
	struct super_block	*sb = inode->i_sb;
	ext4_fsblk_t		block;
	int			inodes_per_block, inode_offset;

	iloc->bh = NULL;
	if (!ext4_valid_inum(sb, inode->i_ino))
		return -EFSCORRUPTED;

	iloc->block_group = (inode->i_ino - 1) / EXT4_INODES_PER_GROUP(sb);
	gdp = ext4_get_group_desc(sb, iloc->block_group, NULL);
	if (!gdp)
		return -EIO;

	/*
	 * Figure out the offset within the block group inode table
	 */
	inodes_per_block = EXT4_SB(sb)->s_inodes_per_block;
	inode_offset = ((inode->i_ino - 1) %
			EXT4_INODES_PER_GROUP(sb));
	block = ext4_inode_table(sb, gdp) + (inode_offset / inodes_per_block);
	iloc->offset = (inode_offset % inodes_per_block) * EXT4_INODE_SIZE(sb);

	bh = sb_getblk(sb, block);
	if (unlikely(!bh))
		return -ENOMEM;
	if (!buffer_uptodate(bh)) {
		lock_buffer(bh);

		/*
		 * If the buffer has the write error flag, we have failed
		 * to write out another inode in the same block.  In this
		 * case, we don't have to read the block because we may
		 * read the old inode data successfully.
		 */
		if (buffer_write_io_error(bh) && !buffer_uptodate(bh))
			set_buffer_uptodate(bh);

		if (buffer_uptodate(bh)) {
			/* someone brought it uptodate while we waited */
			unlock_buffer(bh);
			goto has_buffer;
		}

		/*
		 * If we have all information of the inode in memory and this
		 * is the only valid inode in the block, we need not read the
		 * block.
		 */
		if (in_mem) {
			struct buffer_head *bitmap_bh;
			int i, start;

			start = inode_offset & ~(inodes_per_block - 1);

			/* Is the inode bitmap in cache? */
			bitmap_bh = sb_getblk(sb, ext4_inode_bitmap(sb, gdp));
			if (unlikely(!bitmap_bh))
				goto make_io;

			/*
			 * If the inode bitmap isn't in cache then the
			 * optimisation may end up performing two reads instead
			 * of one, so skip it.
			 */
			if (!buffer_uptodate(bitmap_bh)) {
				brelse(bitmap_bh);
				goto make_io;
			}
			for (i = start; i < start + inodes_per_block; i++) {
				if (i == inode_offset)
					continue;
				if (ext4_test_bit(i, bitmap_bh->b_data))
					break;
			}
			brelse(bitmap_bh);
			if (i == start + inodes_per_block) {
				/* all other inodes are free, so skip I/O */
				memset(bh->b_data, 0, bh->b_size);
				set_buffer_uptodate(bh);
				unlock_buffer(bh);
				goto has_buffer;
			}
		}

make_io:
		/*
		 * If we need to do any I/O, try to pre-readahead extra
		 * blocks from the inode table.
		 */
		if (EXT4_SB(sb)->s_inode_readahead_blks) {
			ext4_fsblk_t b, end, table;
			unsigned num;
			__u32 ra_blks = EXT4_SB(sb)->s_inode_readahead_blks;

			table = ext4_inode_table(sb, gdp);
			/* s_inode_readahead_blks is always a power of 2 */
			b = block & ~((ext4_fsblk_t) ra_blks - 1);
			if (table > b)
				b = table;
			end = b + ra_blks;
			num = EXT4_INODES_PER_GROUP(sb);
			if (ext4_has_group_desc_csum(sb))
				num -= ext4_itable_unused_count(sb, gdp);
			table += num / inodes_per_block;
			if (end > table)
				end = table;
			while (b <= end)
				sb_breadahead(sb, b++);
		}

		/*
		 * There are other valid inodes in the buffer, this inode
		 * has in-inode xattrs, or we don't have this inode in memory.
		 * Read the block from disk.
		 */
		trace_ext4_load_inode(inode);
		get_bh(bh);
		bh->b_end_io = end_buffer_read_sync;
		submit_bh(READ | REQ_META | REQ_PRIO, bh);
		wait_on_buffer(bh);
		if (!buffer_uptodate(bh)) {
			EXT4_ERROR_INODE_BLOCK(inode, block,
					       "unable to read itable block");
			brelse(bh);
			return -EIO;
		}
	}
has_buffer:
	iloc->bh = bh;
	return 0;
}

int ext4_get_inode_loc(struct inode *inode, struct ext4_iloc *iloc)
{
	/* We have all inode data except xattrs in memory here. */
	return __ext4_get_inode_loc(inode, iloc,
		!ext4_test_inode_state(inode, EXT4_STATE_XATTR));
}

void ext4_set_inode_flags(struct inode *inode)
{
	unsigned int flags = EXT4_I(inode)->i_flags;
	unsigned int new_fl = 0;

	if (flags & EXT4_SYNC_FL)
		new_fl |= S_SYNC;
	if (flags & EXT4_APPEND_FL)
		new_fl |= S_APPEND;
	if (flags & EXT4_IMMUTABLE_FL)
		new_fl |= S_IMMUTABLE;
	if (flags & EXT4_NOATIME_FL)
		new_fl |= S_NOATIME;
	if (flags & EXT4_DIRSYNC_FL)
		new_fl |= S_DIRSYNC;
	if (test_opt(inode->i_sb, DAX) && S_ISREG(inode->i_mode))
		new_fl |= S_DAX;
	inode_set_flags(inode, new_fl,
			S_SYNC|S_APPEND|S_IMMUTABLE|S_NOATIME|S_DIRSYNC|S_DAX);
}

/* Propagate flags from i_flags to EXT4_I(inode)->i_flags */
void ext4_get_inode_flags(struct ext4_inode_info *ei)
{
	unsigned int vfs_fl;
	unsigned long old_fl, new_fl;

	do {
		vfs_fl = ei->vfs_inode.i_flags;
		old_fl = ei->i_flags;
		new_fl = old_fl & ~(EXT4_SYNC_FL|EXT4_APPEND_FL|
				EXT4_IMMUTABLE_FL|EXT4_NOATIME_FL|
				EXT4_DIRSYNC_FL);
		if (vfs_fl & S_SYNC)
			new_fl |= EXT4_SYNC_FL;
		if (vfs_fl & S_APPEND)
			new_fl |= EXT4_APPEND_FL;
		if (vfs_fl & S_IMMUTABLE)
			new_fl |= EXT4_IMMUTABLE_FL;
		if (vfs_fl & S_NOATIME)
			new_fl |= EXT4_NOATIME_FL;
		if (vfs_fl & S_DIRSYNC)
			new_fl |= EXT4_DIRSYNC_FL;
	} while (cmpxchg(&ei->i_flags, old_fl, new_fl) != old_fl);
}

static blkcnt_t ext4_inode_blocks(struct ext4_inode *raw_inode,
				  struct ext4_inode_info *ei)
{
	blkcnt_t i_blocks ;
	struct inode *inode = &(ei->vfs_inode);
	struct super_block *sb = inode->i_sb;

	if (ext4_has_feature_huge_file(sb)) {
		/* we are using combined 48 bit field */
		i_blocks = ((u64)le16_to_cpu(raw_inode->i_blocks_high)) << 32 |
					le32_to_cpu(raw_inode->i_blocks_lo);
		if (ext4_test_inode_flag(inode, EXT4_INODE_HUGE_FILE)) {
			/* i_blocks represent file system block size */
			return i_blocks  << (inode->i_blkbits - 9);
		} else {
			return i_blocks;
		}
	} else {
		return le32_to_cpu(raw_inode->i_blocks_lo);
	}
}

static inline void ext4_iget_extra_inode(struct inode *inode,
					 struct ext4_inode *raw_inode,
					 struct ext4_inode_info *ei)
{
	__le32 *magic = (void *)raw_inode +
			EXT4_GOOD_OLD_INODE_SIZE + ei->i_extra_isize;
	if (*magic == cpu_to_le32(EXT4_XATTR_MAGIC)) {
		ext4_set_inode_state(inode, EXT4_STATE_XATTR);
		ext4_find_inline_data_nolock(inode);
	} else
		EXT4_I(inode)->i_inline_off = 0;
}

int ext4_get_projid(struct inode *inode, kprojid_t *projid)
{
	if (!EXT4_HAS_RO_COMPAT_FEATURE(inode->i_sb, EXT4_FEATURE_RO_COMPAT_PROJECT))
		return -EOPNOTSUPP;
	*projid = EXT4_I(inode)->i_projid;
	return 0;
}

struct inode *ext4_iget(struct super_block *sb, unsigned long ino)
{
	struct ext4_iloc iloc;
	struct ext4_inode *raw_inode;
	struct ext4_inode_info *ei;
	struct inode *inode;
	journal_t *journal = EXT4_SB(sb)->s_journal;
	long ret;
	int block;
	uid_t i_uid;
	gid_t i_gid;
	projid_t i_projid;

	inode = iget_locked(sb, ino);
	if (!inode)
		return ERR_PTR(-ENOMEM);
	if (!(inode->i_state & I_NEW))
		return inode;

	ei = EXT4_I(inode);
	iloc.bh = NULL;

	ret = __ext4_get_inode_loc(inode, &iloc, 0);
	if (ret < 0)
		goto bad_inode;
	raw_inode = ext4_raw_inode(&iloc);

	if (EXT4_INODE_SIZE(inode->i_sb) > EXT4_GOOD_OLD_INODE_SIZE) {
		ei->i_extra_isize = le16_to_cpu(raw_inode->i_extra_isize);
		if (EXT4_GOOD_OLD_INODE_SIZE + ei->i_extra_isize >
		    EXT4_INODE_SIZE(inode->i_sb)) {
			EXT4_ERROR_INODE(inode, "bad extra_isize (%u != %u)",
				EXT4_GOOD_OLD_INODE_SIZE + ei->i_extra_isize,
				EXT4_INODE_SIZE(inode->i_sb));
			ret = -EFSCORRUPTED;
			goto bad_inode;
		}
	} else
		ei->i_extra_isize = 0;

	/* Precompute checksum seed for inode metadata */
	if (ext4_has_metadata_csum(sb)) {
		struct ext4_sb_info *sbi = EXT4_SB(inode->i_sb);
		__u32 csum;
		__le32 inum = cpu_to_le32(inode->i_ino);
		__le32 gen = raw_inode->i_generation;
		csum = ext4_chksum(sbi, sbi->s_csum_seed, (__u8 *)&inum,
				   sizeof(inum));
		ei->i_csum_seed = ext4_chksum(sbi, csum, (__u8 *)&gen,
					      sizeof(gen));
	}

	if (!ext4_inode_csum_verify(inode, raw_inode, ei)) {
		EXT4_ERROR_INODE(inode, "checksum invalid");
		ret = -EFSBADCRC;
		goto bad_inode;
	}

	inode->i_mode = le16_to_cpu(raw_inode->i_mode);
	i_uid = (uid_t)le16_to_cpu(raw_inode->i_uid_low);
	i_gid = (gid_t)le16_to_cpu(raw_inode->i_gid_low);
	if (EXT4_HAS_RO_COMPAT_FEATURE(sb, EXT4_FEATURE_RO_COMPAT_PROJECT) &&
	    EXT4_INODE_SIZE(sb) > EXT4_GOOD_OLD_INODE_SIZE &&
	    EXT4_FITS_IN_INODE(raw_inode, ei, i_projid))
		i_projid = (projid_t)le32_to_cpu(raw_inode->i_projid);
	else
		i_projid = EXT4_DEF_PROJID;

	if (!(test_opt(inode->i_sb, NO_UID32))) {
		i_uid |= le16_to_cpu(raw_inode->i_uid_high) << 16;
		i_gid |= le16_to_cpu(raw_inode->i_gid_high) << 16;
	}
	i_uid_write(inode, i_uid);
	i_gid_write(inode, i_gid);
	ei->i_projid = make_kprojid(&init_user_ns, i_projid);
	set_nlink(inode, le16_to_cpu(raw_inode->i_links_count));

	ext4_clear_state_flags(ei);	/* Only relevant on 32-bit archs */
	ei->i_inline_off = 0;
	ei->i_dir_start_lookup = 0;
	ei->i_dtime = le32_to_cpu(raw_inode->i_dtime);
	/* We now have enough fields to check if the inode was active or not.
	 * This is needed because nfsd might try to access dead inodes
	 * the test is that same one that e2fsck uses
	 * NeilBrown 1999oct15
	 */
	if (inode->i_nlink == 0) {
		if ((inode->i_mode == 0 ||
		     !(EXT4_SB(inode->i_sb)->s_mount_state & EXT4_ORPHAN_FS)) &&
		    ino != EXT4_BOOT_LOADER_INO) {
			/* this inode is deleted */
			ret = -ESTALE;
			goto bad_inode;
		}
		/* The only unlinked inodes we let through here have
		 * valid i_mode and are being read by the orphan
		 * recovery code: that's fine, we're about to complete
		 * the process of deleting those.
		 * OR it is the EXT4_BOOT_LOADER_INO which is
		 * not initialized on a new filesystem. */
	}
	ei->i_flags = le32_to_cpu(raw_inode->i_flags);
	inode->i_blocks = ext4_inode_blocks(raw_inode, ei);
	ei->i_file_acl = le32_to_cpu(raw_inode->i_file_acl_lo);
	if (ext4_has_feature_64bit(sb))
		ei->i_file_acl |=
			((__u64)le16_to_cpu(raw_inode->i_file_acl_high)) << 32;
	inode->i_size = ext4_isize(raw_inode);
	ei->i_disksize = inode->i_size;
#ifdef CONFIG_QUOTA
	ei->i_reserved_quota = 0;
#endif
	inode->i_generation = le32_to_cpu(raw_inode->i_generation);
	ei->i_block_group = iloc.block_group;
	ei->i_last_alloc_group = ~0;
	/*
	 * NOTE! The in-memory inode i_data array is in little-endian order
	 * even on big-endian machines: we do NOT byteswap the block numbers!
	 */
	for (block = 0; block < EXT4_N_BLOCKS; block++)
		ei->i_data[block] = raw_inode->i_block[block];
	INIT_LIST_HEAD(&ei->i_orphan);

	/*
	 * Set transaction id's of transactions that have to be committed
	 * to finish f[data]sync. We set them to currently running transaction
	 * as we cannot be sure that the inode or some of its metadata isn't
	 * part of the transaction - the inode could have been reclaimed and
	 * now it is reread from disk.
	 */
	if (journal) {
		transaction_t *transaction;
		tid_t tid;

		read_lock(&journal->j_state_lock);
		if (journal->j_running_transaction)
			transaction = journal->j_running_transaction;
		else
			transaction = journal->j_committing_transaction;
		if (transaction)
			tid = transaction->t_tid;
		else
			tid = journal->j_commit_sequence;
		read_unlock(&journal->j_state_lock);
		ei->i_sync_tid = tid;
		ei->i_datasync_tid = tid;
	}

	if (EXT4_INODE_SIZE(inode->i_sb) > EXT4_GOOD_OLD_INODE_SIZE) {
		if (ei->i_extra_isize == 0) {
			/* The extra space is currently unused. Use it. */
			ei->i_extra_isize = sizeof(struct ext4_inode) -
					    EXT4_GOOD_OLD_INODE_SIZE;
		} else {
			ext4_iget_extra_inode(inode, raw_inode, ei);
		}
	}

	EXT4_INODE_GET_XTIME(i_ctime, inode, raw_inode);
	EXT4_INODE_GET_XTIME(i_mtime, inode, raw_inode);
	EXT4_INODE_GET_XTIME(i_atime, inode, raw_inode);
	EXT4_EINODE_GET_XTIME(i_crtime, ei, raw_inode);

	if (likely(!test_opt2(inode->i_sb, HURD_COMPAT))) {
		inode->i_version = le32_to_cpu(raw_inode->i_disk_version);
		if (EXT4_INODE_SIZE(inode->i_sb) > EXT4_GOOD_OLD_INODE_SIZE) {
			if (EXT4_FITS_IN_INODE(raw_inode, ei, i_version_hi))
				inode->i_version |=
		    (__u64)(le32_to_cpu(raw_inode->i_version_hi)) << 32;
		}
	}

	ret = 0;
	if (ei->i_file_acl &&
	    !ext4_data_block_valid(EXT4_SB(sb), ei->i_file_acl, 1)) {
		EXT4_ERROR_INODE(inode, "bad extended attribute block %llu",
				 ei->i_file_acl);
		ret = -EFSCORRUPTED;
		goto bad_inode;
	} else if (!ext4_has_inline_data(inode)) {
		if (ext4_test_inode_flag(inode, EXT4_INODE_EXTENTS)) {
			if ((S_ISREG(inode->i_mode) || S_ISDIR(inode->i_mode) ||
			    (S_ISLNK(inode->i_mode) &&
			     !ext4_inode_is_fast_symlink(inode))))
				/* Validate extent which is part of inode */
				ret = ext4_ext_check_inode(inode);
		} else if (S_ISREG(inode->i_mode) || S_ISDIR(inode->i_mode) ||
			   (S_ISLNK(inode->i_mode) &&
			    !ext4_inode_is_fast_symlink(inode))) {
			/* Validate block references which are part of inode */
			ret = ext4_ind_check_inode(inode);
		}
	}
	if (ret)
		goto bad_inode;

	if (S_ISREG(inode->i_mode)) {
		inode->i_op = &ext4_file_inode_operations;
		inode->i_fop = &ext4_file_operations;
		ext4_set_aops(inode);
	} else if (S_ISDIR(inode->i_mode)) {
		inode->i_op = &ext4_dir_inode_operations;
		inode->i_fop = &ext4_dir_operations;
	} else if (S_ISLNK(inode->i_mode)) {
		if (ext4_encrypted_inode(inode)) {
			inode->i_op = &ext4_encrypted_symlink_inode_operations;
			ext4_set_aops(inode);
		} else if (ext4_inode_is_fast_symlink(inode)) {
			inode->i_link = (char *)ei->i_data;
			inode->i_op = &ext4_fast_symlink_inode_operations;
			nd_terminate_link(ei->i_data, inode->i_size,
				sizeof(ei->i_data) - 1);
		} else {
			inode->i_op = &ext4_symlink_inode_operations;
			ext4_set_aops(inode);
		}
		inode_nohighmem(inode);
	} else if (S_ISCHR(inode->i_mode) || S_ISBLK(inode->i_mode) ||
	      S_ISFIFO(inode->i_mode) || S_ISSOCK(inode->i_mode)) {
		inode->i_op = &ext4_special_inode_operations;
		if (raw_inode->i_block[0])
			init_special_inode(inode, inode->i_mode,
			   old_decode_dev(le32_to_cpu(raw_inode->i_block[0])));
		else
			init_special_inode(inode, inode->i_mode,
			   new_decode_dev(le32_to_cpu(raw_inode->i_block[1])));
	} else if (ino == EXT4_BOOT_LOADER_INO) {
		make_bad_inode(inode);
	} else {
		ret = -EFSCORRUPTED;
		EXT4_ERROR_INODE(inode, "bogus i_mode (%o)", inode->i_mode);
		goto bad_inode;
	}
	brelse(iloc.bh);
	ext4_set_inode_flags(inode);
	unlock_new_inode(inode);
	return inode;

bad_inode:
	brelse(iloc.bh);
	iget_failed(inode);
	return ERR_PTR(ret);
}

struct inode *ext4_iget_normal(struct super_block *sb, unsigned long ino)
{
	if (ino < EXT4_FIRST_INO(sb) && ino != EXT4_ROOT_INO)
		return ERR_PTR(-EFSCORRUPTED);
	return ext4_iget(sb, ino);
}

static int ext4_inode_blocks_set(handle_t *handle,
				struct ext4_inode *raw_inode,
				struct ext4_inode_info *ei)
{
	struct inode *inode = &(ei->vfs_inode);
	u64 i_blocks = inode->i_blocks;
	struct super_block *sb = inode->i_sb;

	if (i_blocks <= ~0U) {
		/*
		 * i_blocks can be represented in a 32 bit variable
		 * as multiple of 512 bytes
		 */
		raw_inode->i_blocks_lo   = cpu_to_le32(i_blocks);
		raw_inode->i_blocks_high = 0;
		ext4_clear_inode_flag(inode, EXT4_INODE_HUGE_FILE);
		return 0;
	}
	if (!ext4_has_feature_huge_file(sb))
		return -EFBIG;

	if (i_blocks <= 0xffffffffffffULL) {
		/*
		 * i_blocks can be represented in a 48 bit variable
		 * as multiple of 512 bytes
		 */
		raw_inode->i_blocks_lo   = cpu_to_le32(i_blocks);
		raw_inode->i_blocks_high = cpu_to_le16(i_blocks >> 32);
		ext4_clear_inode_flag(inode, EXT4_INODE_HUGE_FILE);
	} else {
		ext4_set_inode_flag(inode, EXT4_INODE_HUGE_FILE);
		/* i_block is stored in file system block size */
		i_blocks = i_blocks >> (inode->i_blkbits - 9);
		raw_inode->i_blocks_lo   = cpu_to_le32(i_blocks);
		raw_inode->i_blocks_high = cpu_to_le16(i_blocks >> 32);
	}
	return 0;
}

struct other_inode {
	unsigned long		orig_ino;
	struct ext4_inode	*raw_inode;
};

static int other_inode_match(struct inode * inode, unsigned long ino,
			     void *data)
{
	struct other_inode *oi = (struct other_inode *) data;

	if ((inode->i_ino != ino) ||
	    (inode->i_state & (I_FREEING | I_WILL_FREE | I_NEW |
			       I_DIRTY_SYNC | I_DIRTY_DATASYNC)) ||
	    ((inode->i_state & I_DIRTY_TIME) == 0))
		return 0;
	spin_lock(&inode->i_lock);
	if (((inode->i_state & (I_FREEING | I_WILL_FREE | I_NEW |
				I_DIRTY_SYNC | I_DIRTY_DATASYNC)) == 0) &&
	    (inode->i_state & I_DIRTY_TIME)) {
		struct ext4_inode_info	*ei = EXT4_I(inode);

		inode->i_state &= ~(I_DIRTY_TIME | I_DIRTY_TIME_EXPIRED);
		spin_unlock(&inode->i_lock);

		spin_lock(&ei->i_raw_lock);
		EXT4_INODE_SET_XTIME(i_ctime, inode, oi->raw_inode);
		EXT4_INODE_SET_XTIME(i_mtime, inode, oi->raw_inode);
		EXT4_INODE_SET_XTIME(i_atime, inode, oi->raw_inode);
		ext4_inode_csum_set(inode, oi->raw_inode, ei);
		spin_unlock(&ei->i_raw_lock);
		trace_ext4_other_inode_update_time(inode, oi->orig_ino);
		return -1;
	}
	spin_unlock(&inode->i_lock);
	return -1;
}

/*
 * Opportunistically update the other time fields for other inodes in
 * the same inode table block.
 */
static void ext4_update_other_inodes_time(struct super_block *sb,
					  unsigned long orig_ino, char *buf)
{
	struct other_inode oi;
	unsigned long ino;
	int i, inodes_per_block = EXT4_SB(sb)->s_inodes_per_block;
	int inode_size = EXT4_INODE_SIZE(sb);

	oi.orig_ino = orig_ino;
	/*
	 * Calculate the first inode in the inode table block.  Inode
	 * numbers are one-based.  That is, the first inode in a block
	 * (assuming 4k blocks and 256 byte inodes) is (n*16 + 1).
	 */
	ino = ((orig_ino - 1) & ~(inodes_per_block - 1)) + 1;
	for (i = 0; i < inodes_per_block; i++, ino++, buf += inode_size) {
		if (ino == orig_ino)
			continue;
		oi.raw_inode = (struct ext4_inode *) buf;
		(void) find_inode_nowait(sb, ino, other_inode_match, &oi);
	}
}

/*
 * Post the struct inode info into an on-disk inode location in the
 * buffer-cache.  This gobbles the caller's reference to the
 * buffer_head in the inode location struct.
 *
 * The caller must have write access to iloc->bh.
 */
static int ext4_do_update_inode(handle_t *handle,
				struct inode *inode,
				struct ext4_iloc *iloc)
{
	struct ext4_inode *raw_inode = ext4_raw_inode(iloc);
	struct ext4_inode_info *ei = EXT4_I(inode);
	struct buffer_head *bh = iloc->bh;
	struct super_block *sb = inode->i_sb;
	int err = 0, rc, block;
	int need_datasync = 0, set_large_file = 0;
	uid_t i_uid;
	gid_t i_gid;
	projid_t i_projid;

	spin_lock(&ei->i_raw_lock);

	/* For fields not tracked in the in-memory inode,
	 * initialise them to zero for new inodes. */
	if (ext4_test_inode_state(inode, EXT4_STATE_NEW))
		memset(raw_inode, 0, EXT4_SB(inode->i_sb)->s_inode_size);

	ext4_get_inode_flags(ei);
	raw_inode->i_mode = cpu_to_le16(inode->i_mode);
	i_uid = i_uid_read(inode);
	i_gid = i_gid_read(inode);
	i_projid = from_kprojid(&init_user_ns, ei->i_projid);
	if (!(test_opt(inode->i_sb, NO_UID32))) {
		raw_inode->i_uid_low = cpu_to_le16(low_16_bits(i_uid));
		raw_inode->i_gid_low = cpu_to_le16(low_16_bits(i_gid));
/*
 * Fix up interoperability with old kernels. Otherwise, old inodes get
 * re-used with the upper 16 bits of the uid/gid intact
 */
		if (!ei->i_dtime) {
			raw_inode->i_uid_high =
				cpu_to_le16(high_16_bits(i_uid));
			raw_inode->i_gid_high =
				cpu_to_le16(high_16_bits(i_gid));
		} else {
			raw_inode->i_uid_high = 0;
			raw_inode->i_gid_high = 0;
		}
	} else {
		raw_inode->i_uid_low = cpu_to_le16(fs_high2lowuid(i_uid));
		raw_inode->i_gid_low = cpu_to_le16(fs_high2lowgid(i_gid));
		raw_inode->i_uid_high = 0;
		raw_inode->i_gid_high = 0;
	}
	raw_inode->i_links_count = cpu_to_le16(inode->i_nlink);

	EXT4_INODE_SET_XTIME(i_ctime, inode, raw_inode);
	EXT4_INODE_SET_XTIME(i_mtime, inode, raw_inode);
	EXT4_INODE_SET_XTIME(i_atime, inode, raw_inode);
	EXT4_EINODE_SET_XTIME(i_crtime, ei, raw_inode);

	err = ext4_inode_blocks_set(handle, raw_inode, ei);
	if (err) {
		spin_unlock(&ei->i_raw_lock);
		goto out_brelse;
	}
	raw_inode->i_dtime = cpu_to_le32(ei->i_dtime);
	raw_inode->i_flags = cpu_to_le32(ei->i_flags & 0xFFFFFFFF);
	if (likely(!test_opt2(inode->i_sb, HURD_COMPAT)))
		raw_inode->i_file_acl_high =
			cpu_to_le16(ei->i_file_acl >> 32);
	raw_inode->i_file_acl_lo = cpu_to_le32(ei->i_file_acl);
	if (ei->i_disksize != ext4_isize(raw_inode)) {
		ext4_isize_set(raw_inode, ei->i_disksize);
		need_datasync = 1;
	}
	if (ei->i_disksize > 0x7fffffffULL) {
		if (!ext4_has_feature_large_file(sb) ||
				EXT4_SB(sb)->s_es->s_rev_level ==
		    cpu_to_le32(EXT4_GOOD_OLD_REV))
			set_large_file = 1;
	}
	raw_inode->i_generation = cpu_to_le32(inode->i_generation);
	if (S_ISCHR(inode->i_mode) || S_ISBLK(inode->i_mode)) {
		if (old_valid_dev(inode->i_rdev)) {
			raw_inode->i_block[0] =
				cpu_to_le32(old_encode_dev(inode->i_rdev));
			raw_inode->i_block[1] = 0;
		} else {
			raw_inode->i_block[0] = 0;
			raw_inode->i_block[1] =
				cpu_to_le32(new_encode_dev(inode->i_rdev));
			raw_inode->i_block[2] = 0;
		}
	} else if (!ext4_has_inline_data(inode)) {
		for (block = 0; block < EXT4_N_BLOCKS; block++)
			raw_inode->i_block[block] = ei->i_data[block];
	}

	if (likely(!test_opt2(inode->i_sb, HURD_COMPAT))) {
		raw_inode->i_disk_version = cpu_to_le32(inode->i_version);
		if (ei->i_extra_isize) {
			if (EXT4_FITS_IN_INODE(raw_inode, ei, i_version_hi))
				raw_inode->i_version_hi =
					cpu_to_le32(inode->i_version >> 32);
			raw_inode->i_extra_isize =
				cpu_to_le16(ei->i_extra_isize);
		}
	}

	BUG_ON(!EXT4_HAS_RO_COMPAT_FEATURE(inode->i_sb,
			EXT4_FEATURE_RO_COMPAT_PROJECT) &&
	       i_projid != EXT4_DEF_PROJID);

	if (EXT4_INODE_SIZE(inode->i_sb) > EXT4_GOOD_OLD_INODE_SIZE &&
	    EXT4_FITS_IN_INODE(raw_inode, ei, i_projid))
		raw_inode->i_projid = cpu_to_le32(i_projid);

	ext4_inode_csum_set(inode, raw_inode, ei);
	spin_unlock(&ei->i_raw_lock);
	if (inode->i_sb->s_flags & MS_LAZYTIME)
		ext4_update_other_inodes_time(inode->i_sb, inode->i_ino,
					      bh->b_data);

	BUFFER_TRACE(bh, "call ext4_handle_dirty_metadata");
	rc = ext4_handle_dirty_metadata(handle, NULL, bh);
	if (!err)
		err = rc;
	ext4_clear_inode_state(inode, EXT4_STATE_NEW);
	if (set_large_file) {
		BUFFER_TRACE(EXT4_SB(sb)->s_sbh, "get write access");
		err = ext4_journal_get_write_access(handle, EXT4_SB(sb)->s_sbh);
		if (err)
			goto out_brelse;
		ext4_update_dynamic_rev(sb);
		ext4_set_feature_large_file(sb);
		ext4_handle_sync(handle);
		err = ext4_handle_dirty_super(handle, sb);
	}
	ext4_update_inode_fsync_trans(handle, inode, need_datasync);
out_brelse:
	brelse(bh);
	ext4_std_error(inode->i_sb, err);
	return err;
}

/*
 * ext4_write_inode()
 *
 * We are called from a few places:
 *
 * - Within generic_file_aio_write() -> generic_write_sync() for O_SYNC files.
 *   Here, there will be no transaction running. We wait for any running
 *   transaction to commit.
 *
 * - Within flush work (sys_sync(), kupdate and such).
 *   We wait on commit, if told to.
 *
 * - Within iput_final() -> write_inode_now()
 *   We wait on commit, if told to.
 *
 * In all cases it is actually safe for us to return without doing anything,
 * because the inode has been copied into a raw inode buffer in
 * ext4_mark_inode_dirty().  This is a correctness thing for WB_SYNC_ALL
 * writeback.
 *
 * Note that we are absolutely dependent upon all inode dirtiers doing the
 * right thing: they *must* call mark_inode_dirty() after dirtying info in
 * which we are interested.
 *
 * It would be a bug for them to not do this.  The code:
 *
 *	mark_inode_dirty(inode)
 *	stuff();
 *	inode->i_size = expr;
 *
 * is in error because write_inode() could occur while `stuff()' is running,
 * and the new i_size will be lost.  Plus the inode will no longer be on the
 * superblock's dirty inode list.
 */
int ext4_write_inode(struct inode *inode, struct writeback_control *wbc)
{
	int err;

	if (WARN_ON_ONCE(current->flags & PF_MEMALLOC))
		return 0;

	if (EXT4_SB(inode->i_sb)->s_journal) {
		if (ext4_journal_current_handle()) {
			jbd_debug(1, "called recursively, non-PF_MEMALLOC!\n");
			dump_stack();
			return -EIO;
		}

		/*
		 * No need to force transaction in WB_SYNC_NONE mode. Also
		 * ext4_sync_fs() will force the commit after everything is
		 * written.
		 */
		if (wbc->sync_mode != WB_SYNC_ALL || wbc->for_sync)
			return 0;

		err = ext4_force_commit(inode->i_sb);
	} else {
		struct ext4_iloc iloc;

		err = __ext4_get_inode_loc(inode, &iloc, 0);
		if (err)
			return err;
		/*
		 * sync(2) will flush the whole buffer cache. No need to do
		 * it here separately for each inode.
		 */
		if (wbc->sync_mode == WB_SYNC_ALL && !wbc->for_sync)
			sync_dirty_buffer(iloc.bh);
		if (buffer_req(iloc.bh) && !buffer_uptodate(iloc.bh)) {
			EXT4_ERROR_INODE_BLOCK(inode, iloc.bh->b_blocknr,
					 "IO error syncing inode");
			err = -EIO;
		}
		brelse(iloc.bh);
	}
	return err;
}

/*
 * In data=journal mode ext4_journalled_invalidatepage() may fail to invalidate
 * buffers that are attached to a page stradding i_size and are undergoing
 * commit. In that case we have to wait for commit to finish and try again.
 */
static void ext4_wait_for_tail_page_commit(struct inode *inode)
{
	struct page *page;
	unsigned offset;
	journal_t *journal = EXT4_SB(inode->i_sb)->s_journal;
	tid_t commit_tid = 0;
	int ret;

	offset = inode->i_size & (PAGE_SIZE - 1);
	/*
	 * All buffers in the last page remain valid? Then there's nothing to
	 * do. We do the check mainly to optimize the common PAGE_SIZE ==
	 * blocksize case
	 */
	if (offset > PAGE_SIZE - (1 << inode->i_blkbits))
		return;
	while (1) {
		page = find_lock_page(inode->i_mapping,
				      inode->i_size >> PAGE_SHIFT);
		if (!page)
			return;
		ret = __ext4_journalled_invalidatepage(page, offset,
						PAGE_SIZE - offset);
		unlock_page(page);
		put_page(page);
		if (ret != -EBUSY)
			return;
		commit_tid = 0;
		read_lock(&journal->j_state_lock);
		if (journal->j_committing_transaction)
			commit_tid = journal->j_committing_transaction->t_tid;
		read_unlock(&journal->j_state_lock);
		if (commit_tid)
			jbd2_log_wait_commit(journal, commit_tid);
	}
}

/*
 * ext4_setattr()
 *
 * Called from notify_change.
 *
 * We want to trap VFS attempts to truncate the file as soon as
 * possible.  In particular, we want to make sure that when the VFS
 * shrinks i_size, we put the inode on the orphan list and modify
 * i_disksize immediately, so that during the subsequent flushing of
 * dirty pages and freeing of disk blocks, we can guarantee that any
 * commit will leave the blocks being flushed in an unused state on
 * disk.  (On recovery, the inode will get truncated and the blocks will
 * be freed, so we have a strong guarantee that no future commit will
 * leave these blocks visible to the user.)
 *
 * Another thing we have to assure is that if we are in ordered mode
 * and inode is still attached to the committing transaction, we must
 * we start writeout of all the dirty pages which are being truncated.
 * This way we are sure that all the data written in the previous
 * transaction are already on disk (truncate waits for pages under
 * writeback).
 *
 * Called with inode->i_mutex down.
 */
int ext4_setattr(struct dentry *dentry, struct iattr *attr)
{
	struct inode *inode = d_inode(dentry);
	int error, rc = 0;
	int orphan = 0;
	const unsigned int ia_valid = attr->ia_valid;

	error = inode_change_ok(inode, attr);
	if (error)
		return error;

	if (is_quota_modification(inode, attr)) {
		error = dquot_initialize(inode);
		if (error)
			return error;
	}
	if ((ia_valid & ATTR_UID && !uid_eq(attr->ia_uid, inode->i_uid)) ||
	    (ia_valid & ATTR_GID && !gid_eq(attr->ia_gid, inode->i_gid))) {
		handle_t *handle;

		/* (user+group)*(old+new) structure, inode write (sb,
		 * inode block, ? - but truncate inode update has it) */
		handle = ext4_journal_start(inode, EXT4_HT_QUOTA,
			(EXT4_MAXQUOTAS_INIT_BLOCKS(inode->i_sb) +
			 EXT4_MAXQUOTAS_DEL_BLOCKS(inode->i_sb)) + 3);
		if (IS_ERR(handle)) {
			error = PTR_ERR(handle);
			goto err_out;
		}
		error = dquot_transfer(inode, attr);
		if (error) {
			ext4_journal_stop(handle);
			return error;
		}
		/* Update corresponding info in inode so that everything is in
		 * one transaction */
		if (attr->ia_valid & ATTR_UID)
			inode->i_uid = attr->ia_uid;
		if (attr->ia_valid & ATTR_GID)
			inode->i_gid = attr->ia_gid;
		error = ext4_mark_inode_dirty(handle, inode);
		ext4_journal_stop(handle);
	}

	if (attr->ia_valid & ATTR_SIZE) {
		handle_t *handle;
		loff_t oldsize = inode->i_size;
		int shrink = (attr->ia_size <= inode->i_size);

		if (!(ext4_test_inode_flag(inode, EXT4_INODE_EXTENTS))) {
			struct ext4_sb_info *sbi = EXT4_SB(inode->i_sb);

			if (attr->ia_size > sbi->s_bitmap_maxbytes)
				return -EFBIG;
		}
		if (!S_ISREG(inode->i_mode))
			return -EINVAL;

		if (IS_I_VERSION(inode) && attr->ia_size != inode->i_size)
			inode_inc_iversion(inode);

		if (ext4_should_order_data(inode) &&
		    (attr->ia_size < inode->i_size)) {
			error = ext4_begin_ordered_truncate(inode,
							    attr->ia_size);
			if (error)
				goto err_out;
		}
		if (attr->ia_size != inode->i_size) {
			handle = ext4_journal_start(inode, EXT4_HT_INODE, 3);
			if (IS_ERR(handle)) {
				error = PTR_ERR(handle);
				goto err_out;
			}
			if (ext4_handle_valid(handle) && shrink) {
				error = ext4_orphan_add(handle, inode);
				orphan = 1;
			}
			/*
			 * Update c/mtime on truncate up, ext4_truncate() will
			 * update c/mtime in shrink case below
			 */
			if (!shrink) {
				inode->i_mtime = ext4_current_time(inode);
				inode->i_ctime = inode->i_mtime;
			}
			down_write(&EXT4_I(inode)->i_data_sem);
			EXT4_I(inode)->i_disksize = attr->ia_size;
			rc = ext4_mark_inode_dirty(handle, inode);
			if (!error)
				error = rc;
			/*
			 * We have to update i_size under i_data_sem together
			 * with i_disksize to avoid races with writeback code
			 * running ext4_wb_update_i_disksize().
			 */
			if (!error)
				i_size_write(inode, attr->ia_size);
			up_write(&EXT4_I(inode)->i_data_sem);
			ext4_journal_stop(handle);
			if (error) {
				if (orphan)
					ext4_orphan_del(NULL, inode);
				goto err_out;
			}
		}
		if (!shrink)
			pagecache_isize_extended(inode, oldsize, inode->i_size);

		/*
		 * Blocks are going to be removed from the inode. Wait
		 * for dio in flight.  Temporarily disable
		 * dioread_nolock to prevent livelock.
		 */
		if (orphan) {
			if (!ext4_should_journal_data(inode)) {
				ext4_inode_block_unlocked_dio(inode);
				inode_dio_wait(inode);
				ext4_inode_resume_unlocked_dio(inode);
			} else
				ext4_wait_for_tail_page_commit(inode);
		}
		down_write(&EXT4_I(inode)->i_mmap_sem);
		/*
		 * Truncate pagecache after we've waited for commit
		 * in data=journal mode to make pages freeable.
		 */
		truncate_pagecache(inode, inode->i_size);
		if (shrink)
			ext4_truncate(inode);
		up_write(&EXT4_I(inode)->i_mmap_sem);
	}

	if (!rc) {
		setattr_copy(inode, attr);
		mark_inode_dirty(inode);
	}

	/*
	 * If the call to ext4_truncate failed to get a transaction handle at
	 * all, we need to clean up the in-core orphan list manually.
	 */
	if (orphan && inode->i_nlink)
		ext4_orphan_del(NULL, inode);

	if (!rc && (ia_valid & ATTR_MODE))
		rc = posix_acl_chmod(inode, inode->i_mode);

err_out:
	ext4_std_error(inode->i_sb, error);
	if (!error)
		error = rc;
	return error;
}

int ext4_getattr(struct vfsmount *mnt, struct dentry *dentry,
		 struct kstat *stat)
{
	struct inode *inode;
	unsigned long long delalloc_blocks;

	inode = d_inode(dentry);
	generic_fillattr(inode, stat);

	/*
	 * If there is inline data in the inode, the inode will normally not
	 * have data blocks allocated (it may have an external xattr block).
	 * Report at least one sector for such files, so tools like tar, rsync,
	 * others doen't incorrectly think the file is completely sparse.
	 */
	if (unlikely(ext4_has_inline_data(inode)))
		stat->blocks += (stat->size + 511) >> 9;

	/*
	 * We can't update i_blocks if the block allocation is delayed
	 * otherwise in the case of system crash before the real block
	 * allocation is done, we will have i_blocks inconsistent with
	 * on-disk file blocks.
	 * We always keep i_blocks updated together with real
	 * allocation. But to not confuse with user, stat
	 * will return the blocks that include the delayed allocation
	 * blocks for this file.
	 */
	delalloc_blocks = EXT4_C2B(EXT4_SB(inode->i_sb),
				   EXT4_I(inode)->i_reserved_data_blocks);
	stat->blocks += delalloc_blocks << (inode->i_sb->s_blocksize_bits - 9);
	return 0;
}

static int ext4_index_trans_blocks(struct inode *inode, int lblocks,
				   int pextents)
{
	if (!(ext4_test_inode_flag(inode, EXT4_INODE_EXTENTS)))
		return ext4_ind_trans_blocks(inode, lblocks);
	return ext4_ext_index_trans_blocks(inode, pextents);
}

/*
 * Account for index blocks, block groups bitmaps and block group
 * descriptor blocks if modify datablocks and index blocks
 * worse case, the indexs blocks spread over different block groups
 *
 * If datablocks are discontiguous, they are possible to spread over
 * different block groups too. If they are contiguous, with flexbg,
 * they could still across block group boundary.
 *
 * Also account for superblock, inode, quota and xattr blocks
 */
static int ext4_meta_trans_blocks(struct inode *inode, int lblocks,
				  int pextents)
{
	ext4_group_t groups, ngroups = ext4_get_groups_count(inode->i_sb);
	int gdpblocks;
	int idxblocks;
	int ret = 0;

	/*
	 * How many index blocks need to touch to map @lblocks logical blocks
	 * to @pextents physical extents?
	 */
	idxblocks = ext4_index_trans_blocks(inode, lblocks, pextents);

	ret = idxblocks;

	/*
	 * Now let's see how many group bitmaps and group descriptors need
	 * to account
	 */
	groups = idxblocks + pextents;
	gdpblocks = groups;
	if (groups > ngroups)
		groups = ngroups;
	if (groups > EXT4_SB(inode->i_sb)->s_gdb_count)
		gdpblocks = EXT4_SB(inode->i_sb)->s_gdb_count;

	/* bitmaps and block group descriptor blocks */
	ret += groups + gdpblocks;

	/* Blocks for super block, inode, quota and xattr blocks */
	ret += EXT4_META_TRANS_BLOCKS(inode->i_sb);

	return ret;
}

/*
 * Calculate the total number of credits to reserve to fit
 * the modification of a single pages into a single transaction,
 * which may include multiple chunks of block allocations.
 *
 * This could be called via ext4_write_begin()
 *
 * We need to consider the worse case, when
 * one new block per extent.
 */
int ext4_writepage_trans_blocks(struct inode *inode)
{
	int bpp = ext4_journal_blocks_per_page(inode);
	int ret;

	ret = ext4_meta_trans_blocks(inode, bpp, bpp);

	/* Account for data blocks for journalled mode */
	if (ext4_should_journal_data(inode))
		ret += bpp;
	return ret;
}

/*
 * Calculate the journal credits for a chunk of data modification.
 *
 * This is called from DIO, fallocate or whoever calling
 * ext4_map_blocks() to map/allocate a chunk of contiguous disk blocks.
 *
 * journal buffers for data blocks are not included here, as DIO
 * and fallocate do no need to journal data buffers.
 */
int ext4_chunk_trans_blocks(struct inode *inode, int nrblocks)
{
	return ext4_meta_trans_blocks(inode, nrblocks, 1);
}

/*
 * The caller must have previously called ext4_reserve_inode_write().
 * Give this, we know that the caller already has write access to iloc->bh.
 */
int ext4_mark_iloc_dirty(handle_t *handle,
			 struct inode *inode, struct ext4_iloc *iloc)
{
	int err = 0;

	if (IS_I_VERSION(inode))
		inode_inc_iversion(inode);

	/* the do_update_inode consumes one bh->b_count */
	get_bh(iloc->bh);

	/* ext4_do_update_inode() does jbd2_journal_dirty_metadata */
	err = ext4_do_update_inode(handle, inode, iloc);
	put_bh(iloc->bh);
	return err;
}

/*
 * On success, We end up with an outstanding reference count against
 * iloc->bh.  This _must_ be cleaned up later.
 */

int
ext4_reserve_inode_write(handle_t *handle, struct inode *inode,
			 struct ext4_iloc *iloc)
{
	int err;

	err = ext4_get_inode_loc(inode, iloc);
	if (!err) {
		BUFFER_TRACE(iloc->bh, "get_write_access");
		err = ext4_journal_get_write_access(handle, iloc->bh);
		if (err) {
			brelse(iloc->bh);
			iloc->bh = NULL;
		}
	}
	ext4_std_error(inode->i_sb, err);
	return err;
}

/*
 * Expand an inode by new_extra_isize bytes.
 * Returns 0 on success or negative error number on failure.
 */
static int ext4_expand_extra_isize(struct inode *inode,
				   unsigned int new_extra_isize,
				   struct ext4_iloc iloc,
				   handle_t *handle)
{
	struct ext4_inode *raw_inode;
	struct ext4_xattr_ibody_header *header;

	if (EXT4_I(inode)->i_extra_isize >= new_extra_isize)
		return 0;

	raw_inode = ext4_raw_inode(&iloc);

	header = IHDR(inode, raw_inode);

	/* No extended attributes present */
	if (!ext4_test_inode_state(inode, EXT4_STATE_XATTR) ||
	    header->h_magic != cpu_to_le32(EXT4_XATTR_MAGIC)) {
		memset((void *)raw_inode + EXT4_GOOD_OLD_INODE_SIZE, 0,
			new_extra_isize);
		EXT4_I(inode)->i_extra_isize = new_extra_isize;
		return 0;
	}

	/* try to expand with EAs present */
	return ext4_expand_extra_isize_ea(inode, new_extra_isize,
					  raw_inode, handle);
}

/*
 * What we do here is to mark the in-core inode as clean with respect to inode
 * dirtiness (it may still be data-dirty).
 * This means that the in-core inode may be reaped by prune_icache
 * without having to perform any I/O.  This is a very good thing,
 * because *any* task may call prune_icache - even ones which
 * have a transaction open against a different journal.
 *
 * Is this cheating?  Not really.  Sure, we haven't written the
 * inode out, but prune_icache isn't a user-visible syncing function.
 * Whenever the user wants stuff synced (sys_sync, sys_msync, sys_fsync)
 * we start and wait on commits.
 */
int ext4_mark_inode_dirty(handle_t *handle, struct inode *inode)
{
	struct ext4_iloc iloc;
	struct ext4_sb_info *sbi = EXT4_SB(inode->i_sb);
	static unsigned int mnt_count;
	int err, ret;

	might_sleep();
	trace_ext4_mark_inode_dirty(inode, _RET_IP_);
	err = ext4_reserve_inode_write(handle, inode, &iloc);
	if (err)
		return err;
	if (ext4_handle_valid(handle) &&
	    EXT4_I(inode)->i_extra_isize < sbi->s_want_extra_isize &&
	    !ext4_test_inode_state(inode, EXT4_STATE_NO_EXPAND)) {
		/*
		 * We need extra buffer credits since we may write into EA block
		 * with this same handle. If journal_extend fails, then it will
		 * only result in a minor loss of functionality for that inode.
		 * If this is felt to be critical, then e2fsck should be run to
		 * force a large enough s_min_extra_isize.
		 */
		if ((jbd2_journal_extend(handle,
			     EXT4_DATA_TRANS_BLOCKS(inode->i_sb))) == 0) {
			ret = ext4_expand_extra_isize(inode,
						      sbi->s_want_extra_isize,
						      iloc, handle);
			if (ret) {
				ext4_set_inode_state(inode,
						     EXT4_STATE_NO_EXPAND);
				if (mnt_count !=
					le16_to_cpu(sbi->s_es->s_mnt_count)) {
					ext4_warning(inode->i_sb,
					"Unable to expand inode %lu. Delete"
					" some EAs or run e2fsck.",
					inode->i_ino);
					mnt_count =
					  le16_to_cpu(sbi->s_es->s_mnt_count);
				}
			}
		}
	}
	return ext4_mark_iloc_dirty(handle, inode, &iloc);
}

/*
 * ext4_dirty_inode() is called from __mark_inode_dirty()
 *
 * We're really interested in the case where a file is being extended.
 * i_size has been changed by generic_commit_write() and we thus need
 * to include the updated inode in the current transaction.
 *
 * Also, dquot_alloc_block() will always dirty the inode when blocks
 * are allocated to the file.
 *
 * If the inode is marked synchronous, we don't honour that here - doing
 * so would cause a commit on atime updates, which we don't bother doing.
 * We handle synchronous inodes at the highest possible level.
 *
 * If only the I_DIRTY_TIME flag is set, we can skip everything.  If
 * I_DIRTY_TIME and I_DIRTY_SYNC is set, the only inode fields we need
 * to copy into the on-disk inode structure are the timestamp files.
 */
void ext4_dirty_inode(struct inode *inode, int flags)
{
	handle_t *handle;

	if (flags == I_DIRTY_TIME)
		return;
	handle = ext4_journal_start(inode, EXT4_HT_INODE, 2);
	if (IS_ERR(handle))
		goto out;

	ext4_mark_inode_dirty(handle, inode);

	ext4_journal_stop(handle);
out:
	return;
}

#if 0
/*
 * Bind an inode's backing buffer_head into this transaction, to prevent
 * it from being flushed to disk early.  Unlike
 * ext4_reserve_inode_write, this leaves behind no bh reference and
 * returns no iloc structure, so the caller needs to repeat the iloc
 * lookup to mark the inode dirty later.
 */
static int ext4_pin_inode(handle_t *handle, struct inode *inode)
{
	struct ext4_iloc iloc;

	int err = 0;
	if (handle) {
		err = ext4_get_inode_loc(inode, &iloc);
		if (!err) {
			BUFFER_TRACE(iloc.bh, "get_write_access");
			err = jbd2_journal_get_write_access(handle, iloc.bh);
			if (!err)
				err = ext4_handle_dirty_metadata(handle,
								 NULL,
								 iloc.bh);
			brelse(iloc.bh);
		}
	}
	ext4_std_error(inode->i_sb, err);
	return err;
}
#endif

int ext4_change_inode_journal_flag(struct inode *inode, int val)
{
	journal_t *journal;
	handle_t *handle;
	int err;
	struct ext4_sb_info *sbi = EXT4_SB(inode->i_sb);

	/*
	 * We have to be very careful here: changing a data block's
	 * journaling status dynamically is dangerous.  If we write a
	 * data block to the journal, change the status and then delete
	 * that block, we risk forgetting to revoke the old log record
	 * from the journal and so a subsequent replay can corrupt data.
	 * So, first we make sure that the journal is empty and that
	 * nobody is changing anything.
	 */

	journal = EXT4_JOURNAL(inode);
	if (!journal)
		return 0;
	if (is_journal_aborted(journal))
		return -EROFS;

	/* Wait for all existing dio workers */
	ext4_inode_block_unlocked_dio(inode);
	inode_dio_wait(inode);

	/*
	 * Before flushing the journal and switching inode's aops, we have
	 * to flush all dirty data the inode has. There can be outstanding
	 * delayed allocations, there can be unwritten extents created by
	 * fallocate or buffered writes in dioread_nolock mode covered by
	 * dirty data which can be converted only after flushing the dirty
	 * data (and journalled aops don't know how to handle these cases).
	 */
	if (val) {
		down_write(&EXT4_I(inode)->i_mmap_sem);
		err = filemap_write_and_wait(inode->i_mapping);
		if (err < 0) {
			up_write(&EXT4_I(inode)->i_mmap_sem);
			ext4_inode_resume_unlocked_dio(inode);
			return err;
		}
	}

	percpu_down_write(&sbi->s_journal_flag_rwsem);
	jbd2_journal_lock_updates(journal);

	/*
	 * OK, there are no updates running now, and all cached data is
	 * synced to disk.  We are now in a completely consistent state
	 * which doesn't have anything in the journal, and we know that
	 * no filesystem updates are running, so it is safe to modify
	 * the inode's in-core data-journaling state flag now.
	 */

	if (val)
		ext4_set_inode_flag(inode, EXT4_INODE_JOURNAL_DATA);
	else {
		err = jbd2_journal_flush(journal);
		if (err < 0) {
			jbd2_journal_unlock_updates(journal);
			percpu_up_write(&sbi->s_journal_flag_rwsem);
			ext4_inode_resume_unlocked_dio(inode);
			return err;
		}
		ext4_clear_inode_flag(inode, EXT4_INODE_JOURNAL_DATA);
	}
	ext4_set_aops(inode);

	jbd2_journal_unlock_updates(journal);
	percpu_up_write(&sbi->s_journal_flag_rwsem);

	if (val)
		up_write(&EXT4_I(inode)->i_mmap_sem);
	ext4_inode_resume_unlocked_dio(inode);

	/* Finally we can mark the inode as dirty. */

	handle = ext4_journal_start(inode, EXT4_HT_INODE, 1);
	if (IS_ERR(handle))
		return PTR_ERR(handle);

	err = ext4_mark_inode_dirty(handle, inode);
	ext4_handle_sync(handle);
	ext4_journal_stop(handle);
	ext4_std_error(inode->i_sb, err);

	return err;
}

static int ext4_bh_unmapped(handle_t *handle, struct buffer_head *bh)
{
	return !buffer_mapped(bh);
}

int ext4_page_mkwrite(struct vm_area_struct *vma, struct vm_fault *vmf)
{
	struct page *page = vmf->page;
	loff_t size;
	unsigned long len;
	int ret;
	struct file *file = vma->vm_file;
	struct inode *inode = file_inode(file);
	struct address_space *mapping = inode->i_mapping;
	handle_t *handle;
	get_block_t *get_block;
	int retries = 0;

	sb_start_pagefault(inode->i_sb);
	file_update_time(vma->vm_file);

	down_read(&EXT4_I(inode)->i_mmap_sem);
	/* Delalloc case is easy... */
	if (test_opt(inode->i_sb, DELALLOC) &&
	    !ext4_should_journal_data(inode) &&
	    !ext4_nonda_switch(inode->i_sb)) {
		do {
			ret = block_page_mkwrite(vma, vmf,
						   ext4_da_get_block_prep);
		} while (ret == -ENOSPC &&
		       ext4_should_retry_alloc(inode->i_sb, &retries));
		goto out_ret;
	}

	lock_page(page);
	size = i_size_read(inode);
	/* Page got truncated from under us? */
	if (page->mapping != mapping || page_offset(page) > size) {
		unlock_page(page);
		ret = VM_FAULT_NOPAGE;
		goto out;
	}

	if (page->index == size >> PAGE_SHIFT)
		len = size & ~PAGE_MASK;
	else
		len = PAGE_SIZE;
	/*
	 * Return if we have all the buffers mapped. This avoids the need to do
	 * journal_start/journal_stop which can block and take a long time
	 */
	if (page_has_buffers(page)) {
		if (!ext4_walk_page_buffers(NULL, page_buffers(page),
					    0, len, NULL,
					    ext4_bh_unmapped)) {
			/* Wait so that we don't change page under IO */
			wait_for_stable_page(page);
			ret = VM_FAULT_LOCKED;
			goto out;
		}
	}
	unlock_page(page);
	/* OK, we need to fill the hole... */
	if (ext4_should_dioread_nolock(inode))
		get_block = ext4_get_block_unwritten;
	else
		get_block = ext4_get_block;
retry_alloc:
	handle = ext4_journal_start(inode, EXT4_HT_WRITE_PAGE,
				    ext4_writepage_trans_blocks(inode));
	if (IS_ERR(handle)) {
		ret = VM_FAULT_SIGBUS;
		goto out;
	}
	ret = block_page_mkwrite(vma, vmf, get_block);
	if (!ret && ext4_should_journal_data(inode)) {
		if (ext4_walk_page_buffers(handle, page_buffers(page), 0,
			  PAGE_SIZE, NULL, do_journal_get_write_access)) {
			unlock_page(page);
			ret = VM_FAULT_SIGBUS;
			ext4_journal_stop(handle);
			goto out;
		}
		ext4_set_inode_state(inode, EXT4_STATE_JDATA);
	}
	ext4_journal_stop(handle);
	if (ret == -ENOSPC && ext4_should_retry_alloc(inode->i_sb, &retries))
		goto retry_alloc;
out_ret:
	ret = block_page_mkwrite_return(ret);
out:
	up_read(&EXT4_I(inode)->i_mmap_sem);
	sb_end_pagefault(inode->i_sb);
	return ret;
}

int ext4_filemap_fault(struct vm_area_struct *vma, struct vm_fault *vmf)
{
	struct inode *inode = file_inode(vma->vm_file);
	int err;

	down_read(&EXT4_I(inode)->i_mmap_sem);
	err = filemap_fault(vma, vmf);
	up_read(&EXT4_I(inode)->i_mmap_sem);

	return err;
}

/*
 * Find the first extent at or after @lblk in an inode that is not a hole.
 * Search for @map_len blocks at most. The extent is returned in @result.
 *
 * The function returns 1 if we found an extent. The function returns 0 in
 * case there is no extent at or after @lblk and in that case also sets
 * @result->es_len to 0. In case of error, the error code is returned.
 */
int ext4_get_next_extent(struct inode *inode, ext4_lblk_t lblk,
			 unsigned int map_len, struct extent_status *result)
{
	struct ext4_map_blocks map;
	struct extent_status es = {};
	int ret;

	map.m_lblk = lblk;
	map.m_len = map_len;

	/*
	 * For non-extent based files this loop may iterate several times since
	 * we do not determine full hole size.
	 */
	while (map.m_len > 0) {
		ret = ext4_map_blocks(NULL, inode, &map, 0);
		if (ret < 0)
			return ret;
		/* There's extent covering m_lblk? Just return it. */
		if (ret > 0) {
			int status;

			ext4_es_store_pblock(result, map.m_pblk);
			result->es_lblk = map.m_lblk;
			result->es_len = map.m_len;
			if (map.m_flags & EXT4_MAP_UNWRITTEN)
				status = EXTENT_STATUS_UNWRITTEN;
			else
				status = EXTENT_STATUS_WRITTEN;
			ext4_es_store_status(result, status);
			return 1;
		}
		ext4_es_find_delayed_extent_range(inode, map.m_lblk,
						  map.m_lblk + map.m_len - 1,
						  &es);
		/* Is delalloc data before next block in extent tree? */
		if (es.es_len && es.es_lblk < map.m_lblk + map.m_len) {
			ext4_lblk_t offset = 0;

			if (es.es_lblk < lblk)
				offset = lblk - es.es_lblk;
			result->es_lblk = es.es_lblk + offset;
			ext4_es_store_pblock(result,
					     ext4_es_pblock(&es) + offset);
			result->es_len = es.es_len - offset;
			ext4_es_store_status(result, ext4_es_status(&es));

			return 1;
		}
		/* There's a hole at m_lblk, advance us after it */
		map.m_lblk += map.m_len;
		map_len -= map.m_len;
		map.m_len = map_len;
		cond_resched();
	}
	result->es_len = 0;
	return 0;
}<|MERGE_RESOLUTION|>--- conflicted
+++ resolved
@@ -695,14 +695,10 @@
 		    !(flags & EXT4_GET_BLOCKS_ZERO) &&
 		    !IS_NOQUOTA(inode) &&
 		    ext4_should_order_data(inode)) {
-<<<<<<< HEAD
-			ret = ext4_jbd2_file_inode(handle, inode);
-=======
 			if (flags & EXT4_GET_BLOCKS_IO_SUBMIT)
 				ret = ext4_jbd2_inode_add_wait(handle, inode);
 			else
 				ret = ext4_jbd2_inode_add_write(handle, inode);
->>>>>>> a9cdd8e3
 			if (ret)
 				return ret;
 		}
