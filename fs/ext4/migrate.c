--- conflicted
+++ resolved
@@ -488,13 +488,6 @@
 	 * Use the correct seed for checksum (i.e. the seed from 'inode').  This
 	 * is so that the metadata blocks will have the correct checksum after
 	 * the migration.
-<<<<<<< HEAD
-	 *
-	 * Note however that, if a crash occurs during the migration process,
-	 * the recovery process is broken because the tmp_inode checksums will
-	 * be wrong and the orphans cleanup will fail.
-=======
->>>>>>> d5395b5f
 	 */
 	ei = EXT4_I(inode);
 	EXT4_I(tmp_inode)->i_csum_seed = ei->i_csum_seed;
