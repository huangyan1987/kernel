/*
 *   Copyright (C) International Business Machines Corp., 2000-2004
 *   Portions Copyright (C) Christoph Hellwig, 2001-2002
 *
 *   This program is free software;  you can redistribute it and/or modify
 *   it under the terms of the GNU General Public License as published by
 *   the Free Software Foundation; either version 2 of the License, or 
 *   (at your option) any later version.
 * 
 *   This program is distributed in the hope that it will be useful,
 *   but WITHOUT ANY WARRANTY;  without even the implied warranty of
 *   MERCHANTABILITY or FITNESS FOR A PARTICULAR PURPOSE.  See
 *   the GNU General Public License for more details.
 *
 *   You should have received a copy of the GNU General Public License
 *   along with this program;  if not, write to the Free Software 
 *   Foundation, Inc., 59 Temple Place, Suite 330, Boston, MA 02111-1307 USA
 */

#include <linux/fs.h>
#include <linux/mpage.h>
#include <linux/buffer_head.h>
#include <linux/pagemap.h>
#include <linux/quotaops.h>
#include "jfs_incore.h"
#include "jfs_inode.h"
#include "jfs_filsys.h"
#include "jfs_imap.h"
#include "jfs_extent.h"
#include "jfs_unicode.h"
#include "jfs_debug.h"


void jfs_read_inode(struct inode *inode)
{
	if (diRead(inode)) { 
		make_bad_inode(inode);
		return;
	}

	if (S_ISREG(inode->i_mode)) {
		inode->i_op = &jfs_file_inode_operations;
		inode->i_fop = &jfs_file_operations;
		inode->i_mapping->a_ops = &jfs_aops;
	} else if (S_ISDIR(inode->i_mode)) {
		inode->i_op = &jfs_dir_inode_operations;
		inode->i_fop = &jfs_dir_operations;
	} else if (S_ISLNK(inode->i_mode)) {
		if (inode->i_size >= IDATASIZE) {
			inode->i_op = &page_symlink_inode_operations;
			inode->i_mapping->a_ops = &jfs_aops;
		} else
			inode->i_op = &jfs_symlink_inode_operations;
	} else {
		inode->i_op = &jfs_file_inode_operations;
		init_special_inode(inode, inode->i_mode, inode->i_rdev);
	}
}

/*
 * Workhorse of both fsync & write_inode
 */
int jfs_commit_inode(struct inode *inode, int wait)
{
	int rc = 0;
	tid_t tid;
	static int noisy = 5;

	jfs_info("In jfs_commit_inode, inode = 0x%p", inode);

	/*
	 * Don't commit if inode has been committed since last being
	 * marked dirty, or if it has been deleted.
	 */
	if (inode->i_nlink == 0 || !test_cflag(COMMIT_Dirty, inode))
		return 0;

	if (isReadOnly(inode)) {
		/* kernel allows writes to devices on read-only
		 * partitions and may think inode is dirty
		 */
		if (!special_file(inode->i_mode) && noisy) {
			jfs_err("jfs_commit_inode(0x%p) called on "
				   "read-only volume", inode);
			jfs_err("Is remount racy?");
			noisy--;
		}
		return 0;
	}

	tid = txBegin(inode->i_sb, COMMIT_INODE);
	down(&JFS_IP(inode)->commit_sem);

	/*
	 * Retest inode state after taking commit_sem
	 */
	if (inode->i_nlink && test_cflag(COMMIT_Dirty, inode))
		rc = txCommit(tid, 1, &inode, wait ? COMMIT_SYNC : 0);

	txEnd(tid);
	up(&JFS_IP(inode)->commit_sem);
	return rc;
}

int jfs_write_inode(struct inode *inode, int wait)
{
	if (test_cflag(COMMIT_Nolink, inode))
		return 0;
	/*
	 * If COMMIT_DIRTY is not set, the inode isn't really dirty.
	 * It has been committed since the last change, but was still
	 * on the dirty inode list.
	 */
	 if (!test_cflag(COMMIT_Dirty, inode)) {
		/* Make sure committed changes hit the disk */
		jfs_flush_journal(JFS_SBI(inode->i_sb)->log, wait);
		return 0;
	 }

	if (jfs_commit_inode(inode, wait)) {
		jfs_err("jfs_write_inode: jfs_commit_inode failed!");
		return -EIO;
	} else
		return 0;
}

void jfs_delete_inode(struct inode *inode)
{
	jfs_info("In jfs_delete_inode, inode = 0x%p", inode);

	if (!is_bad_inode(inode) &&
<<<<<<< HEAD
	    (JFS_IP(inode)->fileset == cpu_to_le32(FILESYSTEM_I))) {

		truncate_inode_pages(&inode->i_data, 0);

		if (test_cflag(COMMIT_Freewmap, inode))
			jfs_free_zero_link(inode);

		diFree(inode);

=======
	    (JFS_IP(inode)->fileset == FILESYSTEM_I)) {
		truncate_inode_pages(&inode->i_data, 0);

		if (test_cflag(COMMIT_Freewmap, inode))
			jfs_free_zero_link(inode);

		diFree(inode);

>>>>>>> 1c9426e8
		/*
		 * Free the inode from the quota allocation.
		 */
		DQUOT_INIT(inode);
		DQUOT_FREE_INODE(inode);
		DQUOT_DROP(inode);
	}

	clear_inode(inode);
}

void jfs_dirty_inode(struct inode *inode)
{
	static int noisy = 5;

	if (isReadOnly(inode)) {
		if (!special_file(inode->i_mode) && noisy) {
			/* kernel allows writes to devices on read-only
			 * partitions and may try to mark inode dirty
			 */
			jfs_err("jfs_dirty_inode called on read-only volume");
			jfs_err("Is remount racy?");
			noisy--;
		}
		return;
	}

	set_cflag(COMMIT_Dirty, inode);
}

static int
jfs_get_blocks(struct inode *ip, sector_t lblock, unsigned long max_blocks,
			struct buffer_head *bh_result, int create)
{
	s64 lblock64 = lblock;
	int rc = 0;
	xad_t xad;
	s64 xaddr;
	int xflag;
	s32 xlen = max_blocks;

	/*
	 * Take appropriate lock on inode
	 */
	if (create)
		IWRITE_LOCK(ip);
	else
		IREAD_LOCK(ip);

	if (((lblock64 << ip->i_sb->s_blocksize_bits) < ip->i_size) &&
	    (!xtLookup(ip, lblock64, max_blocks, &xflag, &xaddr, &xlen, 0)) &&
	    xaddr) {
		if (xflag & XAD_NOTRECORDED) {
			if (!create)
				/*
				 * Allocated but not recorded, read treats
				 * this as a hole
				 */
				goto unlock;
#ifdef _JFS_4K
			XADoffset(&xad, lblock64);
			XADlength(&xad, xlen);
			XADaddress(&xad, xaddr);
#else				/* _JFS_4K */
			/*
			 * As long as block size = 4K, this isn't a problem.
			 * We should mark the whole page not ABNR, but how
			 * will we know to mark the other blocks BH_New?
			 */
			BUG();
#endif				/* _JFS_4K */
			rc = extRecord(ip, &xad);
			if (rc)
				goto unlock;
			set_buffer_new(bh_result);
		}

		map_bh(bh_result, ip->i_sb, xaddr);
		bh_result->b_size = xlen << ip->i_blkbits;
		goto unlock;
	}
	if (!create)
		goto unlock;

	/*
	 * Allocate a new block
	 */
#ifdef _JFS_4K
	if ((rc = extHint(ip, lblock64 << ip->i_sb->s_blocksize_bits, &xad)))
		goto unlock;
	rc = extAlloc(ip, xlen, lblock64, &xad, FALSE);
	if (rc)
		goto unlock;

	set_buffer_new(bh_result);
	map_bh(bh_result, ip->i_sb, addressXAD(&xad));
	bh_result->b_size = lengthXAD(&xad) << ip->i_blkbits;

#else				/* _JFS_4K */
	/*
	 * We need to do whatever it takes to keep all but the last buffers
	 * in 4K pages - see jfs_write.c
	 */
	BUG();
#endif				/* _JFS_4K */

      unlock:
	/*
	 * Release lock on inode
	 */
	if (create)
		IWRITE_UNLOCK(ip);
	else
		IREAD_UNLOCK(ip);
	return rc;
}

static int jfs_get_block(struct inode *ip, sector_t lblock,
			 struct buffer_head *bh_result, int create)
{
	return jfs_get_blocks(ip, lblock, 1, bh_result, create);
}

static int jfs_writepage(struct page *page, struct writeback_control *wbc)
{
	return nobh_writepage(page, jfs_get_block, wbc);
}

static int jfs_writepages(struct address_space *mapping,
			struct writeback_control *wbc)
{
	return mpage_writepages(mapping, wbc, jfs_get_block);
}

static int jfs_readpage(struct file *file, struct page *page)
{
	return mpage_readpage(page, jfs_get_block);
}

static int jfs_readpages(struct file *file, struct address_space *mapping,
		struct list_head *pages, unsigned nr_pages)
{
	return mpage_readpages(mapping, pages, nr_pages, jfs_get_block);
}

static int jfs_prepare_write(struct file *file,
			     struct page *page, unsigned from, unsigned to)
{
	return nobh_prepare_write(page, from, to, jfs_get_block);
}

static sector_t jfs_bmap(struct address_space *mapping, sector_t block)
{
	return generic_block_bmap(mapping, block, jfs_get_block);
}

static ssize_t jfs_direct_IO(int rw, struct kiocb *iocb,
	const struct iovec *iov, loff_t offset, unsigned long nr_segs)
{
	struct file *file = iocb->ki_filp;
	struct inode *inode = file->f_mapping->host;

	return blockdev_direct_IO(rw, iocb, inode, inode->i_sb->s_bdev, iov,
				offset, nr_segs, jfs_get_blocks, NULL);
}

struct address_space_operations jfs_aops = {
	.readpage	= jfs_readpage,
	.readpages	= jfs_readpages,
	.writepage	= jfs_writepage,
	.writepages	= jfs_writepages,
	.sync_page	= block_sync_page,
	.prepare_write	= jfs_prepare_write,
	.commit_write	= nobh_commit_write,
	.bmap		= jfs_bmap,
	.direct_IO	= jfs_direct_IO,
};

/*
 * Guts of jfs_truncate.  Called with locks already held.  Can be called
 * with directory for truncating directory index table.
 */
void jfs_truncate_nolock(struct inode *ip, loff_t length)
{
	loff_t newsize;
	tid_t tid;

	ASSERT(length >= 0);

	if (test_cflag(COMMIT_Nolink, ip)) {
		xtTruncate(0, ip, length, COMMIT_WMAP);
		return;
	}

	do {
		tid = txBegin(ip->i_sb, 0);

		/*
		 * The commit_sem cannot be taken before txBegin.
		 * txBegin may block and there is a chance the inode
		 * could be marked dirty and need to be committed
		 * before txBegin unblocks
		 */
		down(&JFS_IP(ip)->commit_sem);

		newsize = xtTruncate(tid, ip, length,
				     COMMIT_TRUNCATE | COMMIT_PWMAP);
		if (newsize < 0) {
			txEnd(tid);
			up(&JFS_IP(ip)->commit_sem);
			break;
		}

		ip->i_mtime = ip->i_ctime = CURRENT_TIME;
		mark_inode_dirty(ip);

		txCommit(tid, 1, &ip, 0);
		txEnd(tid);
		up(&JFS_IP(ip)->commit_sem);
	} while (newsize > length);	/* Truncate isn't always atomic */
}

void jfs_truncate(struct inode *ip)
{
	jfs_info("jfs_truncate: size = 0x%lx", (ulong) ip->i_size);

	nobh_truncate_page(ip->i_mapping, ip->i_size);

	IWRITE_LOCK(ip);
	jfs_truncate_nolock(ip, ip->i_size);
	IWRITE_UNLOCK(ip);
}<|MERGE_RESOLUTION|>--- conflicted
+++ resolved
@@ -129,9 +129,7 @@
 	jfs_info("In jfs_delete_inode, inode = 0x%p", inode);
 
 	if (!is_bad_inode(inode) &&
-<<<<<<< HEAD
-	    (JFS_IP(inode)->fileset == cpu_to_le32(FILESYSTEM_I))) {
-
+	    (JFS_IP(inode)->fileset == FILESYSTEM_I)) {
 		truncate_inode_pages(&inode->i_data, 0);
 
 		if (test_cflag(COMMIT_Freewmap, inode))
@@ -139,16 +137,6 @@
 
 		diFree(inode);
 
-=======
-	    (JFS_IP(inode)->fileset == FILESYSTEM_I)) {
-		truncate_inode_pages(&inode->i_data, 0);
-
-		if (test_cflag(COMMIT_Freewmap, inode))
-			jfs_free_zero_link(inode);
-
-		diFree(inode);
-
->>>>>>> 1c9426e8
 		/*
 		 * Free the inode from the quota allocation.
 		 */
