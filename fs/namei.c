--- conflicted
+++ resolved
@@ -2156,26 +2156,6 @@
 }
 
 /*
- * Do the directory specific tests of inode_permission() and call the
- * may_delete inode operation.  The may_delete inode operation must do the
- * sticky check when needed.
- */
-static int may_delete_iop(struct inode *dir, struct inode *inode, int replace)
-{
-	int error;
-
-	if (IS_RDONLY(dir))
-		return -EROFS;
-	if (IS_IMMUTABLE(dir))
-		return -EACCES;
-	error = dir->i_op->may_delete(dir, inode, replace);
-	if (!error)
-		error = security_inode_permission(dir, MAY_WRITE | MAY_EXEC);
-
-	return error;
-}
-
-/*
  *	Check whether we can remove a link victim from directory dir, check
  *  whether the type of victim is right.
  *  1. We can't do it if dir is read-only (done in permission())
@@ -2194,8 +2174,7 @@
  * 10. We don't allow removal of NFS sillyrenamed files; it's handled by
  *     nfs_async_unlink().
  */
-static int may_delete(struct inode *dir, struct dentry *victim,
-		      int isdir, int replace)
+static int may_delete(struct inode *dir,struct dentry *victim,int isdir)
 {
 	int error;
 
@@ -2204,19 +2183,14 @@
 
 	BUG_ON(victim->d_parent->d_inode != dir);
 	audit_inode_child(victim, dir);
-	if (dir->i_op->may_delete)
-		error = may_delete_iop(dir, victim->d_inode, replace);
-	else {
-		error = inode_permission(dir, MAY_WRITE | MAY_EXEC);
-		if (!error && check_sticky(dir, victim->d_inode))
-			error = -EPERM;
-	}
+
+	error = inode_permission(dir, MAY_WRITE | MAY_EXEC);
 	if (error)
 		return error;
 	if (IS_APPEND(dir))
 		return -EPERM;
-	if (IS_APPEND(victim->d_inode) || IS_IMMUTABLE(victim->d_inode) ||
-		IS_SWAPFILE(victim->d_inode))
+	if (check_sticky(dir, victim->d_inode)||IS_APPEND(victim->d_inode)||
+	    IS_IMMUTABLE(victim->d_inode) || IS_SWAPFILE(victim->d_inode))
 		return -EPERM;
 	if (isdir) {
 		if (!S_ISDIR(victim->d_inode->i_mode))
@@ -2232,25 +2206,6 @@
 	return 0;
 }
 
-/*
- * Do the directory specific tests of inode_permission() and call the
- * may_create inode operation.
- */
-static int may_create_iop(struct inode *dir, int isdir)
-{
-	int error;
-
-	if (IS_RDONLY(dir))
-		return -EROFS;
-	if (IS_IMMUTABLE(dir))
-		return -EACCES;
-	error = dir->i_op->may_create(dir, isdir);
-	if (!error)
-		error = security_inode_permission(dir, MAY_WRITE | MAY_EXEC);
-
-	return error;
-}
-
 /*	Check whether we can create an object with dentry child in directory
  *  dir.
  *  1. We can't do it if child already exists (open has special treatment for
@@ -2259,16 +2214,13 @@
  *  3. We should have write and exec permissions on dir
  *  4. We can't do it if dir is immutable (done in permission())
  */
-static inline int may_create(struct inode *dir, struct dentry *child, int isdir)
+static inline int may_create(struct inode *dir, struct dentry *child)
 {
 	if (child->d_inode)
 		return -EEXIST;
 	if (IS_DEADDIR(dir))
 		return -ENOENT;
-	if (dir->i_op->may_create)
-		return may_create_iop(dir, isdir);
-	else
-		return inode_permission(dir, MAY_WRITE | MAY_EXEC);
+	return inode_permission(dir, MAY_WRITE | MAY_EXEC);
 }
 
 /*
@@ -2316,12 +2268,7 @@
 int vfs_create(struct inode *dir, struct dentry *dentry, umode_t mode,
 		bool want_excl)
 {
-<<<<<<< HEAD
-	int error = may_create(dir, dentry, 0);
-
-=======
 	int error = may_create(dir, dentry);
->>>>>>> 0d7614f0
 	if (error)
 		return error;
 
@@ -2772,30 +2719,11 @@
 		    !S_ISREG(file->f_path.dentry->d_inode->i_mode))
 			will_truncate = false;
 
-<<<<<<< HEAD
-	/* Negative dentry, just create the file */
-	if (!dentry->d_inode) {
-		umode_t mode = op->mode;
-		if (!IS_ACL(dir->d_inode))
-			mode &= ~current_umask();
-		/*
-		 * This write is needed to ensure that a
-		 * rw->ro transition does not occur between
-		 * the time when the file is created and when
-		 * a permanent write count is taken through
-		 * the 'struct file' in nameidata_to_filp().
-		 */
-		error = mnt_want_write(nd->path.mnt);
-		if (error)
-			goto exit_mutex_unlock;
-		want_write = 1;
-=======
 		audit_inode(pathname, file->f_path.dentry);
 		goto opened;
 	}
 
 	if (*opened & FILE_CREATED) {
->>>>>>> 0d7614f0
 		/* Don't check for write permission, don't truncate */
 		open_flag &= ~O_TRUNC;
 		will_truncate = false;
@@ -3126,7 +3054,7 @@
 
 int vfs_mknod(struct inode *dir, struct dentry *dentry, umode_t mode, dev_t dev)
 {
-	int error = may_create(dir, dentry, 0);
+	int error = may_create(dir, dentry);
 
 	if (error)
 		return error;
@@ -3183,7 +3111,7 @@
 	if (IS_ERR(dentry))
 		return PTR_ERR(dentry);
 
-	if (!IS_ACL(path.dentry->d_inode))
+	if (!IS_POSIXACL(path.dentry->d_inode))
 		mode &= ~current_umask();
 	error = security_path_mknod(&path, dentry, mode, dev);
 	if (error)
@@ -3212,7 +3140,7 @@
 
 int vfs_mkdir(struct inode *dir, struct dentry *dentry, umode_t mode)
 {
-	int error = may_create(dir, dentry, 1);
+	int error = may_create(dir, dentry);
 	unsigned max_links = dir->i_sb->s_max_links;
 
 	if (error)
@@ -3245,7 +3173,7 @@
 	if (IS_ERR(dentry))
 		return PTR_ERR(dentry);
 
-	if (!IS_ACL(path.dentry->d_inode))
+	if (!IS_POSIXACL(path.dentry->d_inode))
 		mode &= ~current_umask();
 	error = security_path_mkdir(&path, dentry, mode);
 	if (!error)
@@ -3285,7 +3213,7 @@
 
 int vfs_rmdir(struct inode *dir, struct dentry *dentry)
 {
-	int error = may_delete(dir, dentry, 1, 0);
+	int error = may_delete(dir, dentry, 1);
 
 	if (error)
 		return error;
@@ -3379,7 +3307,7 @@
 
 int vfs_unlink(struct inode *dir, struct dentry *dentry)
 {
-	int error = may_delete(dir, dentry, 0, 0);
+	int error = may_delete(dir, dentry, 0);
 
 	if (error)
 		return error;
@@ -3487,7 +3415,7 @@
 
 int vfs_symlink(struct inode *dir, struct dentry *dentry, const char *oldname)
 {
-	int error = may_create(dir, dentry, 0);
+	int error = may_create(dir, dentry);
 
 	if (error)
 		return error;
@@ -3545,7 +3473,7 @@
 	if (!inode)
 		return -ENOENT;
 
-	error = may_create(dir, new_dentry, S_ISDIR(inode->i_mode));
+	error = may_create(dir, new_dentry);
 	if (error)
 		return error;
 
@@ -3769,14 +3697,14 @@
 	if (old_dentry->d_inode == new_dentry->d_inode)
  		return 0;
  
-	error = may_delete(old_dir, old_dentry, is_dir, 0);
+	error = may_delete(old_dir, old_dentry, is_dir);
 	if (error)
 		return error;
 
 	if (!new_dentry->d_inode)
-		error = may_create(new_dir, new_dentry, is_dir);
+		error = may_create(new_dir, new_dentry);
 	else
-		error = may_delete(new_dir, new_dentry, is_dir, 1);
+		error = may_delete(new_dir, new_dentry, is_dir);
 	if (error)
 		return error;
 
