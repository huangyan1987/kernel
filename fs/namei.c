/*
 *  linux/fs/namei.c
 *
 *  Copyright (C) 1991, 1992  Linus Torvalds
 */

/*
 * Some corrections by tytso.
 */

/* [Feb 1997 T. Schoebel-Theuer] Complete rewrite of the pathname
 * lookup logic.
 */
/* [Feb-Apr 2000, AV] Rewrite to the new namespace architecture.
 */

#include <linux/init.h>
#include <linux/module.h>
#include <linux/slab.h>
#include <linux/fs.h>
#include <linux/namei.h>
#include <linux/pagemap.h>
#include <linux/fsnotify.h>
#include <linux/personality.h>
#include <linux/security.h>
#include <linux/ima.h>
#include <linux/syscalls.h>
#include <linux/mount.h>
#include <linux/audit.h>
#include <linux/capability.h>
#include <linux/file.h>
#include <linux/fcntl.h>
#include <linux/device_cgroup.h>
#include <linux/fs_struct.h>
#include <asm/uaccess.h>

#include "internal.h"

/* [Feb-1997 T. Schoebel-Theuer]
 * Fundamental changes in the pathname lookup mechanisms (namei)
 * were necessary because of omirr.  The reason is that omirr needs
 * to know the _real_ pathname, not the user-supplied one, in case
 * of symlinks (and also when transname replacements occur).
 *
 * The new code replaces the old recursive symlink resolution with
 * an iterative one (in case of non-nested symlink chains).  It does
 * this with calls to <fs>_follow_link().
 * As a side effect, dir_namei(), _namei() and follow_link() are now 
 * replaced with a single function lookup_dentry() that can handle all 
 * the special cases of the former code.
 *
 * With the new dcache, the pathname is stored at each inode, at least as
 * long as the refcount of the inode is positive.  As a side effect, the
 * size of the dcache depends on the inode cache and thus is dynamic.
 *
 * [29-Apr-1998 C. Scott Ananian] Updated above description of symlink
 * resolution to correspond with current state of the code.
 *
 * Note that the symlink resolution is not *completely* iterative.
 * There is still a significant amount of tail- and mid- recursion in
 * the algorithm.  Also, note that <fs>_readlink() is not used in
 * lookup_dentry(): lookup_dentry() on the result of <fs>_readlink()
 * may return different results than <fs>_follow_link().  Many virtual
 * filesystems (including /proc) exhibit this behavior.
 */

/* [24-Feb-97 T. Schoebel-Theuer] Side effects caused by new implementation:
 * New symlink semantics: when open() is called with flags O_CREAT | O_EXCL
 * and the name already exists in form of a symlink, try to create the new
 * name indicated by the symlink. The old code always complained that the
 * name already exists, due to not following the symlink even if its target
 * is nonexistent.  The new semantics affects also mknod() and link() when
 * the name is a symlink pointing to a non-existant name.
 *
 * I don't know which semantics is the right one, since I have no access
 * to standards. But I found by trial that HP-UX 9.0 has the full "new"
 * semantics implemented, while SunOS 4.1.1 and Solaris (SunOS 5.4) have the
 * "old" one. Personally, I think the new semantics is much more logical.
 * Note that "ln old new" where "new" is a symlink pointing to a non-existing
 * file does succeed in both HP-UX and SunOs, but not in Solaris
 * and in the old Linux semantics.
 */

/* [16-Dec-97 Kevin Buhr] For security reasons, we change some symlink
 * semantics.  See the comments in "open_namei" and "do_link" below.
 *
 * [10-Sep-98 Alan Modra] Another symlink change.
 */

/* [Feb-Apr 2000 AV] Complete rewrite. Rules for symlinks:
 *	inside the path - always follow.
 *	in the last component in creation/removal/renaming - never follow.
 *	if LOOKUP_FOLLOW passed - follow.
 *	if the pathname has trailing slashes - follow.
 *	otherwise - don't follow.
 * (applied in that order).
 *
 * [Jun 2000 AV] Inconsistent behaviour of open() in case if flags==O_CREAT
 * restored for 2.4. This is the last surviving part of old 4.2BSD bug.
 * During the 2.4 we need to fix the userland stuff depending on it -
 * hopefully we will be able to get rid of that wart in 2.5. So far only
 * XEmacs seems to be relying on it...
 */
/*
 * [Sep 2001 AV] Single-semaphore locking scheme (kudos to David Holland)
 * implemented.  Let's see if raised priority of ->s_vfs_rename_mutex gives
 * any extra contention...
 */

/* In order to reduce some races, while at the same time doing additional
 * checking and hopefully speeding things up, we copy filenames to the
 * kernel data space before using them..
 *
 * POSIX.1 2.4: an empty pathname is invalid (ENOENT).
 * PATH_MAX includes the nul terminator --RR.
 */
static int do_getname(const char __user *filename, char *page)
{
	int retval;
	unsigned long len = PATH_MAX;

	if (!segment_eq(get_fs(), KERNEL_DS)) {
		if ((unsigned long) filename >= TASK_SIZE)
			return -EFAULT;
		if (TASK_SIZE - (unsigned long) filename < PATH_MAX)
			len = TASK_SIZE - (unsigned long) filename;
	}

	retval = strncpy_from_user(page, filename, len);
	if (retval > 0) {
		if (retval < len)
			return 0;
		return -ENAMETOOLONG;
	} else if (!retval)
		retval = -ENOENT;
	return retval;
}

char * getname(const char __user * filename)
{
	char *tmp, *result;

	result = ERR_PTR(-ENOMEM);
	tmp = __getname();
	if (tmp)  {
		int retval = do_getname(filename, tmp);

		result = tmp;
		if (retval < 0) {
			__putname(tmp);
			result = ERR_PTR(retval);
		}
	}
	audit_getname(result);
	return result;
}

#ifdef CONFIG_AUDITSYSCALL
void putname(const char *name)
{
	if (unlikely(!audit_dummy_context()))
		audit_putname(name);
	else
		__putname(name);
}
EXPORT_SYMBOL(putname);
#endif

/*
 * This does basic POSIX ACL permission checking
 */
static int acl_permission_check(struct inode *inode, int mask, unsigned int flags,
		int (*check_acl)(struct inode *inode, int mask, unsigned int flags))
{
	umode_t			mode = inode->i_mode;

	mask &= MAY_READ | MAY_WRITE | MAY_EXEC;

	if (current_fsuid() == inode->i_uid)
		mode >>= 6;
	else {
		if (IS_POSIXACL(inode) && (mode & S_IRWXG) && check_acl) {
			int error = check_acl(inode, mask, flags);
			if (error != -EAGAIN)
				return error;
		}

		if (in_group_p(inode->i_gid))
			mode >>= 3;
	}

	/*
	 * If the DACs are ok we don't need any capability check.
	 */
	if ((mask & ~mode) == 0)
		return 0;
	return -EACCES;
}

/**
 * generic_permission -  check for access rights on a Posix-like filesystem
 * @inode:	inode to check access rights for
 * @mask:	right to check for (%MAY_READ, %MAY_WRITE, %MAY_EXEC)
 * @check_acl:	optional callback to check for Posix ACLs
 * @flags:	IPERM_FLAG_ flags.
 *
 * Used to check for read/write/execute permissions on a file.
 * We use "fsuid" for this, letting us set arbitrary permissions
 * for filesystem access without changing the "normal" uids which
 * are used for other things.
 *
 * generic_permission is rcu-walk aware. It returns -ECHILD in case an rcu-walk
 * request cannot be satisfied (eg. requires blocking or too much complexity).
 * It would then be called again in ref-walk mode.
 */
int generic_permission(struct inode *inode, int mask, unsigned int flags,
	int (*check_acl)(struct inode *inode, int mask, unsigned int flags))
{
	int ret;

	/*
	 * Do the basic POSIX ACL permission checks.
	 */
	ret = acl_permission_check(inode, mask, flags, check_acl);
	if (ret != -EACCES)
		return ret;

	/*
	 * Read/write DACs are always overridable.
	 * Executable DACs are overridable if at least one exec bit is set.
	 */
	if (!(mask & MAY_EXEC) || execute_ok(inode))
		if (capable(CAP_DAC_OVERRIDE))
			return 0;

	/*
	 * Searching includes executable on directories, else just read.
	 */
	mask &= MAY_READ | MAY_WRITE | MAY_EXEC;
	if (mask == MAY_READ || (S_ISDIR(inode->i_mode) && !(mask & MAY_WRITE)))
		if (capable(CAP_DAC_READ_SEARCH))
			return 0;

	return -EACCES;
}

/**
 * inode_permission  -  check for access rights to a given inode
 * @inode:	inode to check permission on
 * @mask:	right to check for (%MAY_READ, %MAY_WRITE, %MAY_EXEC)
 *
 * Used to check for read/write/execute permissions on an inode.
 * We use "fsuid" for this, letting us set arbitrary permissions
 * for filesystem access without changing the "normal" uids which
 * are used for other things.
 */
int inode_permission(struct inode *inode, int mask)
{
	int retval;

	if (mask & MAY_WRITE) {
		umode_t mode = inode->i_mode;

		/*
		 * Nobody gets write access to a read-only fs.
		 */
		if (IS_RDONLY(inode) &&
		    (S_ISREG(mode) || S_ISDIR(mode) || S_ISLNK(mode)))
			return -EROFS;

		/*
		 * Nobody gets write access to an immutable file.
		 */
		if (IS_IMMUTABLE(inode))
			return -EACCES;
	}

	if (inode->i_op->permission)
		retval = inode->i_op->permission(inode, mask, 0);
	else
		retval = generic_permission(inode, mask, 0,
				inode->i_op->check_acl);

	if (retval)
		return retval;

	retval = devcgroup_inode_permission(inode, mask);
	if (retval)
		return retval;

	return security_inode_permission(inode, mask);
}

/**
 * file_permission  -  check for additional access rights to a given file
 * @file:	file to check access rights for
 * @mask:	right to check for (%MAY_READ, %MAY_WRITE, %MAY_EXEC)
 *
 * Used to check for read/write/execute permissions on an already opened
 * file.
 *
 * Note:
 *	Do not use this function in new code.  All access checks should
 *	be done using inode_permission().
 */
int file_permission(struct file *file, int mask)
{
	return inode_permission(file->f_path.dentry->d_inode, mask);
}

/*
 * get_write_access() gets write permission for a file.
 * put_write_access() releases this write permission.
 * This is used for regular files.
 * We cannot support write (and maybe mmap read-write shared) accesses and
 * MAP_DENYWRITE mmappings simultaneously. The i_writecount field of an inode
 * can have the following values:
 * 0: no writers, no VM_DENYWRITE mappings
 * < 0: (-i_writecount) vm_area_structs with VM_DENYWRITE set exist
 * > 0: (i_writecount) users are writing to the file.
 *
 * Normally we operate on that counter with atomic_{inc,dec} and it's safe
 * except for the cases where we don't hold i_writecount yet. Then we need to
 * use {get,deny}_write_access() - these functions check the sign and refuse
 * to do the change if sign is wrong. Exclusion between them is provided by
 * the inode->i_lock spinlock.
 */

int get_write_access(struct inode * inode)
{
	spin_lock(&inode->i_lock);
	if (atomic_read(&inode->i_writecount) < 0) {
		spin_unlock(&inode->i_lock);
		return -ETXTBSY;
	}
	atomic_inc(&inode->i_writecount);
	spin_unlock(&inode->i_lock);

	return 0;
}

int deny_write_access(struct file * file)
{
	struct inode *inode = file->f_path.dentry->d_inode;

	spin_lock(&inode->i_lock);
	if (atomic_read(&inode->i_writecount) > 0) {
		spin_unlock(&inode->i_lock);
		return -ETXTBSY;
	}
	atomic_dec(&inode->i_writecount);
	spin_unlock(&inode->i_lock);

	return 0;
}

/**
 * path_get - get a reference to a path
 * @path: path to get the reference to
 *
 * Given a path increment the reference count to the dentry and the vfsmount.
 */
void path_get(struct path *path)
{
	mntget(path->mnt);
	dget(path->dentry);
}
EXPORT_SYMBOL(path_get);

/**
 * path_put - put a reference to a path
 * @path: path to put the reference to
 *
 * Given a path decrement the reference count to the dentry and the vfsmount.
 */
void path_put(struct path *path)
{
	dput(path->dentry);
	mntput(path->mnt);
}
EXPORT_SYMBOL(path_put);

/**
 * nameidata_drop_rcu - drop this nameidata out of rcu-walk
 * @nd: nameidata pathwalk data to drop
 * Returns: 0 on success, -ECHILD on failure
 *
 * Path walking has 2 modes, rcu-walk and ref-walk (see
 * Documentation/filesystems/path-lookup.txt). __drop_rcu* functions attempt
 * to drop out of rcu-walk mode and take normal reference counts on dentries
 * and vfsmounts to transition to rcu-walk mode. __drop_rcu* functions take
 * refcounts at the last known good point before rcu-walk got stuck, so
 * ref-walk may continue from there. If this is not successful (eg. a seqcount
 * has changed), then failure is returned and path walk restarts from the
 * beginning in ref-walk mode.
 *
 * nameidata_drop_rcu attempts to drop the current nd->path and nd->root into
 * ref-walk. Must be called from rcu-walk context.
 */
static int nameidata_drop_rcu(struct nameidata *nd)
{
	struct fs_struct *fs = current->fs;
	struct dentry *dentry = nd->path.dentry;

	BUG_ON(!(nd->flags & LOOKUP_RCU));
	if (nd->root.mnt) {
		spin_lock(&fs->lock);
		if (nd->root.mnt != fs->root.mnt ||
				nd->root.dentry != fs->root.dentry)
			goto err_root;
	}
	spin_lock(&dentry->d_lock);
	if (!__d_rcu_to_refcount(dentry, nd->seq))
		goto err;
	BUG_ON(nd->inode != dentry->d_inode);
	spin_unlock(&dentry->d_lock);
	if (nd->root.mnt) {
		path_get(&nd->root);
		spin_unlock(&fs->lock);
	}
	mntget(nd->path.mnt);

	rcu_read_unlock();
	br_read_unlock(vfsmount_lock);
	nd->flags &= ~LOOKUP_RCU;
	return 0;
err:
	spin_unlock(&dentry->d_lock);
err_root:
	if (nd->root.mnt)
		spin_unlock(&fs->lock);
	return -ECHILD;
}

/* Try to drop out of rcu-walk mode if we were in it, otherwise do nothing.  */
static inline int nameidata_drop_rcu_maybe(struct nameidata *nd)
{
	if (nd->flags & LOOKUP_RCU)
		return nameidata_drop_rcu(nd);
	return 0;
}

/**
 * nameidata_dentry_drop_rcu - drop nameidata and dentry out of rcu-walk
 * @nd: nameidata pathwalk data to drop
 * @dentry: dentry to drop
 * Returns: 0 on success, -ECHILD on failure
 *
 * nameidata_dentry_drop_rcu attempts to drop the current nd->path and nd->root,
 * and dentry into ref-walk. @dentry must be a path found by a do_lookup call on
 * @nd. Must be called from rcu-walk context.
 */
static int nameidata_dentry_drop_rcu(struct nameidata *nd, struct dentry *dentry)
{
	struct fs_struct *fs = current->fs;
	struct dentry *parent = nd->path.dentry;

	BUG_ON(!(nd->flags & LOOKUP_RCU));
	if (nd->root.mnt) {
		spin_lock(&fs->lock);
		if (nd->root.mnt != fs->root.mnt ||
				nd->root.dentry != fs->root.dentry)
			goto err_root;
	}
	spin_lock(&parent->d_lock);
	spin_lock_nested(&dentry->d_lock, DENTRY_D_LOCK_NESTED);
	if (!__d_rcu_to_refcount(dentry, nd->seq))
		goto err;
	/*
	 * If the sequence check on the child dentry passed, then the child has
	 * not been removed from its parent. This means the parent dentry must
	 * be valid and able to take a reference at this point.
	 */
	BUG_ON(!IS_ROOT(dentry) && dentry->d_parent != parent);
	BUG_ON(!parent->d_count);
	parent->d_count++;
	spin_unlock(&dentry->d_lock);
	spin_unlock(&parent->d_lock);
	if (nd->root.mnt) {
		path_get(&nd->root);
		spin_unlock(&fs->lock);
	}
	mntget(nd->path.mnt);

	rcu_read_unlock();
	br_read_unlock(vfsmount_lock);
	nd->flags &= ~LOOKUP_RCU;
	return 0;
err:
	spin_unlock(&dentry->d_lock);
	spin_unlock(&parent->d_lock);
err_root:
	if (nd->root.mnt)
		spin_unlock(&fs->lock);
	return -ECHILD;
}

/* Try to drop out of rcu-walk mode if we were in it, otherwise do nothing.  */
static inline int nameidata_dentry_drop_rcu_maybe(struct nameidata *nd, struct dentry *dentry)
{
	if (nd->flags & LOOKUP_RCU)
		return nameidata_dentry_drop_rcu(nd, dentry);
	return 0;
}

/**
 * nameidata_drop_rcu_last - drop nameidata ending path walk out of rcu-walk
 * @nd: nameidata pathwalk data to drop
 * Returns: 0 on success, -ECHILD on failure
 *
 * nameidata_drop_rcu_last attempts to drop the current nd->path into ref-walk.
 * nd->path should be the final element of the lookup, so nd->root is discarded.
 * Must be called from rcu-walk context.
 */
static int nameidata_drop_rcu_last(struct nameidata *nd)
{
	struct dentry *dentry = nd->path.dentry;

	BUG_ON(!(nd->flags & LOOKUP_RCU));
	nd->flags &= ~LOOKUP_RCU;
	nd->root.mnt = NULL;
	spin_lock(&dentry->d_lock);
	if (!__d_rcu_to_refcount(dentry, nd->seq))
		goto err_unlock;
	BUG_ON(nd->inode != dentry->d_inode);
	spin_unlock(&dentry->d_lock);

	mntget(nd->path.mnt);

	rcu_read_unlock();
	br_read_unlock(vfsmount_lock);

	return 0;

err_unlock:
	spin_unlock(&dentry->d_lock);
	rcu_read_unlock();
	br_read_unlock(vfsmount_lock);
	return -ECHILD;
}

/* Try to drop out of rcu-walk mode if we were in it, otherwise do nothing.  */
static inline int nameidata_drop_rcu_last_maybe(struct nameidata *nd)
{
	if (likely(nd->flags & LOOKUP_RCU))
		return nameidata_drop_rcu_last(nd);
	return 0;
}

/**
 * release_open_intent - free up open intent resources
 * @nd: pointer to nameidata
 */
void release_open_intent(struct nameidata *nd)
{
<<<<<<< HEAD
	if (nd->intent.open.file->f_path.dentry == NULL)
		put_filp(nd->intent.open.file);
	else
		fput(nd->intent.open.file);
}
EXPORT_SYMBOL_GPL(release_open_intent);

/*
 * Call d_revalidate and handle filesystems that request rcu-walk
 * to be dropped. This may be called and return in rcu-walk mode,
 * regardless of success or error. If -ECHILD is returned, the caller
 * must return -ECHILD back up the path walk stack so path walk may
 * be restarted in ref-walk mode.
 */
static int d_revalidate(struct dentry *dentry, struct nameidata *nd)
{
	int status;
=======
	struct file *file = nd->intent.open.file;
>>>>>>> 85e2efbb

	if (file && !IS_ERR(file)) {
		if (file->f_path.dentry == NULL)
			put_filp(file);
		else
			fput(file);
	}
}

static inline int d_revalidate(struct dentry *dentry, struct nameidata *nd)
{
	return dentry->d_op->d_revalidate(dentry, nd);
}

static struct dentry *
do_revalidate(struct dentry *dentry, struct nameidata *nd)
{
	int status = d_revalidate(dentry, nd);
	if (unlikely(status <= 0)) {
		/*
		 * The dentry failed validation.
		 * If d_revalidate returned 0 attempt to invalidate
		 * the dentry otherwise d_revalidate is asking us
		 * to return a fail status.
		 */
		if (status < 0) {
			dput(dentry);
			dentry = ERR_PTR(status);
		} else if (!d_invalidate(dentry)) {
			dput(dentry);
			dentry = NULL;
		}
	}
	return dentry;
}

static inline struct dentry *
do_revalidate_rcu(struct dentry *dentry, struct nameidata *nd)
{
	int status = d_revalidate(dentry, nd);
	if (likely(status > 0))
		return dentry;
	if (status == -ECHILD) {
		if (nameidata_dentry_drop_rcu(nd, dentry))
			return ERR_PTR(-ECHILD);
		return do_revalidate(dentry, nd);
	}
	if (status < 0)
		return ERR_PTR(status);
	/* Don't d_invalidate in rcu-walk mode */
	if (nameidata_dentry_drop_rcu(nd, dentry))
		return ERR_PTR(-ECHILD);
	if (!d_invalidate(dentry)) {
		dput(dentry);
		dentry = NULL;
	}
	return dentry;
}

static inline int need_reval_dot(struct dentry *dentry)
{
	if (likely(!(dentry->d_flags & DCACHE_OP_REVALIDATE)))
		return 0;

	if (likely(!(dentry->d_sb->s_type->fs_flags & FS_REVAL_DOT)))
		return 0;

	return 1;
}

/*
 * force_reval_path - force revalidation of a dentry
 *
 * In some situations the path walking code will trust dentries without
 * revalidating them. This causes problems for filesystems that depend on
 * d_revalidate to handle file opens (e.g. NFSv4). When FS_REVAL_DOT is set
 * (which indicates that it's possible for the dentry to go stale), force
 * a d_revalidate call before proceeding.
 *
 * Returns 0 if the revalidation was successful. If the revalidation fails,
 * either return the error returned by d_revalidate or -ESTALE if the
 * revalidation it just returned 0. If d_revalidate returns 0, we attempt to
 * invalidate the dentry. It's up to the caller to handle putting references
 * to the path if necessary.
 */
static int
force_reval_path(struct path *path, struct nameidata *nd)
{
	int status;
	struct dentry *dentry = path->dentry;

	/*
	 * only check on filesystems where it's possible for the dentry to
	 * become stale.
	 */
	if (!need_reval_dot(dentry))
		return 0;

	status = d_revalidate(dentry, nd);
	if (status > 0)
		return 0;

	if (!status) {
		d_invalidate(dentry);
		status = -ESTALE;
	}
	return status;
}

/*
 * Short-cut version of permission(), for calling on directories
 * during pathname resolution.  Combines parts of permission()
 * and generic_permission(), and tests ONLY for MAY_EXEC permission.
 *
 * If appropriate, check DAC only.  If not appropriate, or
 * short-cut DAC fails, then call ->permission() to do more
 * complete permission check.
 */
static inline int exec_permission(struct inode *inode, unsigned int flags)
{
	int ret;

	if (inode->i_op->permission) {
		ret = inode->i_op->permission(inode, MAY_EXEC, flags);
	} else {
		ret = acl_permission_check(inode, MAY_EXEC, flags,
				inode->i_op->check_acl);
	}
	if (likely(!ret))
		goto ok;
	if (ret == -ECHILD)
		return ret;

	if (capable(CAP_DAC_OVERRIDE) || capable(CAP_DAC_READ_SEARCH))
		goto ok;

	return ret;
ok:
	return security_inode_exec_permission(inode, flags);
}

static __always_inline void set_root(struct nameidata *nd)
{
	if (!nd->root.mnt)
		get_fs_root(current->fs, &nd->root);
}

static int link_path_walk(const char *, struct nameidata *);

static __always_inline void set_root_rcu(struct nameidata *nd)
{
	if (!nd->root.mnt) {
		struct fs_struct *fs = current->fs;
		unsigned seq;

		do {
			seq = read_seqcount_begin(&fs->seq);
			nd->root = fs->root;
		} while (read_seqcount_retry(&fs->seq, seq));
	}
}

static __always_inline int __vfs_follow_link(struct nameidata *nd, const char *link)
{
	int ret;

	if (IS_ERR(link))
		goto fail;

	if (*link == '/') {
		set_root(nd);
		path_put(&nd->path);
		nd->path = nd->root;
		path_get(&nd->root);
	}
	nd->inode = nd->path.dentry->d_inode;

	ret = link_path_walk(link, nd);
	return ret;
fail:
	path_put(&nd->path);
	return PTR_ERR(link);
}

static void path_put_conditional(struct path *path, struct nameidata *nd)
{
	dput(path->dentry);
	if (path->mnt != nd->path.mnt)
		mntput(path->mnt);
}

static inline void path_to_nameidata(const struct path *path,
					struct nameidata *nd)
{
	if (!(nd->flags & LOOKUP_RCU)) {
		dput(nd->path.dentry);
		if (nd->path.mnt != path->mnt)
			mntput(nd->path.mnt);
	}
	nd->path.mnt = path->mnt;
	nd->path.dentry = path->dentry;
}

static __always_inline int
__do_follow_link(const struct path *link, struct nameidata *nd, void **p)
{
	int error;
	struct dentry *dentry = link->dentry;

	BUG_ON(nd->flags & LOOKUP_RCU);

	touch_atime(link->mnt, dentry);
	nd_set_link(nd, NULL);

	if (link->mnt == nd->path.mnt)
		mntget(link->mnt);

	nd->last_type = LAST_BIND;
	*p = dentry->d_inode->i_op->follow_link(dentry, nd);
	error = PTR_ERR(*p);
	if (!IS_ERR(*p)) {
		char *s = nd_get_link(nd);
		error = 0;
		if (s)
			error = __vfs_follow_link(nd, s);
		else if (nd->last_type == LAST_BIND) {
			error = force_reval_path(&nd->path, nd);
			if (error)
				path_put(&nd->path);
		}
	}
	return error;
}

/*
 * This limits recursive symlink follows to 8, while
 * limiting consecutive symlinks to 40.
 *
 * Without that kind of total limit, nasty chains of consecutive
 * symlinks can cause almost arbitrarily long lookups. 
 */
static inline int do_follow_link(struct path *path, struct nameidata *nd)
{
	void *cookie;
	int err = -ELOOP;

	/* We drop rcu-walk here */
	if (nameidata_dentry_drop_rcu_maybe(nd, path->dentry))
		return -ECHILD;

	if (current->link_count >= MAX_NESTED_LINKS)
		goto loop;
	if (current->total_link_count >= 40)
		goto loop;
	BUG_ON(nd->depth >= MAX_NESTED_LINKS);
	cond_resched();
	err = security_inode_follow_link(path->dentry, nd);
	if (err)
		goto loop;
	current->link_count++;
	current->total_link_count++;
	nd->depth++;
	err = __do_follow_link(path, nd, &cookie);
	if (!IS_ERR(cookie) && path->dentry->d_inode->i_op->put_link)
		path->dentry->d_inode->i_op->put_link(path->dentry, nd, cookie);
	path_put(path);
	current->link_count--;
	nd->depth--;
	return err;
loop:
	path_put_conditional(path, nd);
	path_put(&nd->path);
	return err;
}

static int follow_up_rcu(struct path *path)
{
	struct vfsmount *parent;
	struct dentry *mountpoint;

	parent = path->mnt->mnt_parent;
	if (parent == path->mnt)
		return 0;
	mountpoint = path->mnt->mnt_mountpoint;
	path->dentry = mountpoint;
	path->mnt = parent;
	return 1;
}

int follow_up(struct path *path)
{
	struct vfsmount *parent;
	struct dentry *mountpoint;

	br_read_lock(vfsmount_lock);
	parent = path->mnt->mnt_parent;
	if (parent == path->mnt) {
		br_read_unlock(vfsmount_lock);
		return 0;
	}
	mntget(parent);
	mountpoint = dget(path->mnt->mnt_mountpoint);
	br_read_unlock(vfsmount_lock);
	dput(path->dentry);
	path->dentry = mountpoint;
	mntput(path->mnt);
	path->mnt = parent;
	return 1;
}

/*
 * Perform an automount
 * - return -EISDIR to tell follow_managed() to stop and return the path we
 *   were called with.
 */
static int follow_automount(struct path *path, unsigned flags,
			    bool *need_mntput)
{
	struct vfsmount *mnt;
	int err;

	if (!path->dentry->d_op || !path->dentry->d_op->d_automount)
		return -EREMOTE;

	/* We don't want to mount if someone supplied AT_NO_AUTOMOUNT
	 * and this is the terminal part of the path.
	 */
	if ((flags & LOOKUP_NO_AUTOMOUNT) && !(flags & LOOKUP_CONTINUE))
		return -EISDIR; /* we actually want to stop here */

	/* We want to mount if someone is trying to open/create a file of any
	 * type under the mountpoint, wants to traverse through the mountpoint
	 * or wants to open the mounted directory.
	 *
	 * We don't want to mount if someone's just doing a stat and they've
	 * set AT_SYMLINK_NOFOLLOW - unless they're stat'ing a directory and
	 * appended a '/' to the name.
	 */
	if (!(flags & LOOKUP_FOLLOW) &&
	    !(flags & (LOOKUP_CONTINUE | LOOKUP_DIRECTORY |
		       LOOKUP_OPEN | LOOKUP_CREATE)))
		return -EISDIR;

	current->total_link_count++;
	if (current->total_link_count >= 40)
		return -ELOOP;

	mnt = path->dentry->d_op->d_automount(path);
	if (IS_ERR(mnt)) {
		/*
		 * The filesystem is allowed to return -EISDIR here to indicate
		 * it doesn't want to automount.  For instance, autofs would do
		 * this so that its userspace daemon can mount on this dentry.
		 *
		 * However, we can only permit this if it's a terminal point in
		 * the path being looked up; if it wasn't then the remainder of
		 * the path is inaccessible and we should say so.
		 */
		if (PTR_ERR(mnt) == -EISDIR && (flags & LOOKUP_CONTINUE))
			return -EREMOTE;
		return PTR_ERR(mnt);
	}

	if (!mnt) /* mount collision */
		return 0;

	err = finish_automount(mnt, path);

	switch (err) {
	case -EBUSY:
		/* Someone else made a mount here whilst we were busy */
		return 0;
	case 0:
		dput(path->dentry);
		if (*need_mntput)
			mntput(path->mnt);
		path->mnt = mnt;
		path->dentry = dget(mnt->mnt_root);
		*need_mntput = true;
		return 0;
	default:
		return err;
	}

}

/*
 * Handle a dentry that is managed in some way.
 * - Flagged for transit management (autofs)
 * - Flagged as mountpoint
 * - Flagged as automount point
 *
 * This may only be called in refwalk mode.
 *
 * Serialization is taken care of in namespace.c
 */
static int follow_managed(struct path *path, unsigned flags)
{
	unsigned managed;
	bool need_mntput = false;
	int ret;

	/* Given that we're not holding a lock here, we retain the value in a
	 * local variable for each dentry as we look at it so that we don't see
	 * the components of that value change under us */
	while (managed = ACCESS_ONCE(path->dentry->d_flags),
	       managed &= DCACHE_MANAGED_DENTRY,
	       unlikely(managed != 0)) {
		/* Allow the filesystem to manage the transit without i_mutex
		 * being held. */
		if (managed & DCACHE_MANAGE_TRANSIT) {
			BUG_ON(!path->dentry->d_op);
			BUG_ON(!path->dentry->d_op->d_manage);
			ret = path->dentry->d_op->d_manage(path->dentry,
							   false, false);
			if (ret < 0)
				return ret == -EISDIR ? 0 : ret;
		}

		/* Transit to a mounted filesystem. */
		if (managed & DCACHE_MOUNTED) {
			struct vfsmount *mounted = lookup_mnt(path);
			if (mounted) {
				dput(path->dentry);
				if (need_mntput)
					mntput(path->mnt);
				path->mnt = mounted;
				path->dentry = dget(mounted->mnt_root);
				need_mntput = true;
				continue;
			}

			/* Something is mounted on this dentry in another
			 * namespace and/or whatever was mounted there in this
			 * namespace got unmounted before we managed to get the
			 * vfsmount_lock */
		}

		/* Handle an automount point */
		if (managed & DCACHE_NEED_AUTOMOUNT) {
			ret = follow_automount(path, flags, &need_mntput);
			if (ret < 0)
				return ret == -EISDIR ? 0 : ret;
			continue;
		}

		/* We didn't change the current path point */
		break;
	}
	return 0;
}

int follow_down_one(struct path *path)
{
	struct vfsmount *mounted;

	mounted = lookup_mnt(path);
	if (mounted) {
		dput(path->dentry);
		mntput(path->mnt);
		path->mnt = mounted;
		path->dentry = dget(mounted->mnt_root);
		return 1;
	}
	return 0;
}

/*
 * Skip to top of mountpoint pile in rcuwalk mode.  We abort the rcu-walk if we
 * meet a managed dentry and we're not walking to "..".  True is returned to
 * continue, false to abort.
 */
static bool __follow_mount_rcu(struct nameidata *nd, struct path *path,
			       struct inode **inode, bool reverse_transit)
{
	while (d_mountpoint(path->dentry)) {
		struct vfsmount *mounted;
		if (unlikely(path->dentry->d_flags & DCACHE_MANAGE_TRANSIT) &&
		    !reverse_transit &&
		    path->dentry->d_op->d_manage(path->dentry, false, true) < 0)
			return false;
		mounted = __lookup_mnt(path->mnt, path->dentry, 1);
		if (!mounted)
			break;
		path->mnt = mounted;
		path->dentry = mounted->mnt_root;
		nd->seq = read_seqcount_begin(&path->dentry->d_seq);
		*inode = path->dentry->d_inode;
	}

	if (unlikely(path->dentry->d_flags & DCACHE_NEED_AUTOMOUNT))
		return reverse_transit;
	return true;
}

static int follow_dotdot_rcu(struct nameidata *nd)
{
	struct inode *inode = nd->inode;

	set_root_rcu(nd);

	while (1) {
		if (nd->path.dentry == nd->root.dentry &&
		    nd->path.mnt == nd->root.mnt) {
			break;
		}
		if (nd->path.dentry != nd->path.mnt->mnt_root) {
			struct dentry *old = nd->path.dentry;
			struct dentry *parent = old->d_parent;
			unsigned seq;

			seq = read_seqcount_begin(&parent->d_seq);
			if (read_seqcount_retry(&old->d_seq, nd->seq))
				return -ECHILD;
			inode = parent->d_inode;
			nd->path.dentry = parent;
			nd->seq = seq;
			break;
		}
		if (!follow_up_rcu(&nd->path))
			break;
		nd->seq = read_seqcount_begin(&nd->path.dentry->d_seq);
		inode = nd->path.dentry->d_inode;
	}
	__follow_mount_rcu(nd, &nd->path, &inode, true);
	nd->inode = inode;

	return 0;
}

/*
 * Follow down to the covering mount currently visible to userspace.  At each
 * point, the filesystem owning that dentry may be queried as to whether the
 * caller is permitted to proceed or not.
 *
 * Care must be taken as namespace_sem may be held (indicated by mounting_here
 * being true).
 */
int follow_down(struct path *path, bool mounting_here)
{
	unsigned managed;
	int ret;

	while (managed = ACCESS_ONCE(path->dentry->d_flags),
	       unlikely(managed & DCACHE_MANAGED_DENTRY)) {
		/* Allow the filesystem to manage the transit without i_mutex
		 * being held.
		 *
		 * We indicate to the filesystem if someone is trying to mount
		 * something here.  This gives autofs the chance to deny anyone
		 * other than its daemon the right to mount on its
		 * superstructure.
		 *
		 * The filesystem may sleep at this point.
		 */
		if (managed & DCACHE_MANAGE_TRANSIT) {
			BUG_ON(!path->dentry->d_op);
			BUG_ON(!path->dentry->d_op->d_manage);
			ret = path->dentry->d_op->d_manage(
				path->dentry, mounting_here, false);
			if (ret < 0)
				return ret == -EISDIR ? 0 : ret;
		}

		/* Transit to a mounted filesystem. */
		if (managed & DCACHE_MOUNTED) {
			struct vfsmount *mounted = lookup_mnt(path);
			if (!mounted)
				break;
			dput(path->dentry);
			mntput(path->mnt);
			path->mnt = mounted;
			path->dentry = dget(mounted->mnt_root);
			continue;
		}

		/* Don't handle automount points here */
		break;
	}
	return 0;
}

/*
 * Skip to top of mountpoint pile in refwalk mode for follow_dotdot()
 */
static void follow_mount(struct path *path)
{
	while (d_mountpoint(path->dentry)) {
		struct vfsmount *mounted = lookup_mnt(path);
		if (!mounted)
			break;
		dput(path->dentry);
		mntput(path->mnt);
		path->mnt = mounted;
		path->dentry = dget(mounted->mnt_root);
	}
}

static void follow_dotdot(struct nameidata *nd)
{
	set_root(nd);

	while(1) {
		struct dentry *old = nd->path.dentry;

		if (nd->path.dentry == nd->root.dentry &&
		    nd->path.mnt == nd->root.mnt) {
			break;
		}
		if (nd->path.dentry != nd->path.mnt->mnt_root) {
			/* rare case of legitimate dget_parent()... */
			nd->path.dentry = dget_parent(nd->path.dentry);
			dput(old);
			break;
		}
		if (!follow_up(&nd->path))
			break;
	}
	follow_mount(&nd->path);
	nd->inode = nd->path.dentry->d_inode;
}

/*
 * Allocate a dentry with name and parent, and perform a parent
 * directory ->lookup on it. Returns the new dentry, or ERR_PTR
 * on error. parent->d_inode->i_mutex must be held. d_lookup must
 * have verified that no child exists while under i_mutex.
 */
static struct dentry *d_alloc_and_lookup(struct dentry *parent,
				struct qstr *name, struct nameidata *nd)
{
	struct inode *inode = parent->d_inode;
	struct dentry *dentry;
	struct dentry *old;

	/* Don't create child dentry for a dead directory. */
	if (unlikely(IS_DEADDIR(inode)))
		return ERR_PTR(-ENOENT);

	dentry = d_alloc(parent, name);
	if (unlikely(!dentry))
		return ERR_PTR(-ENOMEM);

	old = inode->i_op->lookup(inode, dentry, nd);
	if (unlikely(old)) {
		dput(dentry);
		dentry = old;
	}
	return dentry;
}

/*
 *  It's more convoluted than I'd like it to be, but... it's still fairly
 *  small and for now I'd prefer to have fast path as straight as possible.
 *  It _is_ time-critical.
 */
static int do_lookup(struct nameidata *nd, struct qstr *name,
			struct path *path, struct inode **inode)
{
	struct vfsmount *mnt = nd->path.mnt;
	struct dentry *dentry, *parent = nd->path.dentry;
	struct inode *dir;
	int err;

	/*
	 * See if the low-level filesystem might want
	 * to use its own hash..
	 */
	if (unlikely(parent->d_flags & DCACHE_OP_HASH)) {
		err = parent->d_op->d_hash(parent, nd->inode, name);
		if (err < 0)
			return err;
	}

	/*
	 * Rename seqlock is not required here because in the off chance
	 * of a false negative due to a concurrent rename, we're going to
	 * do the non-racy lookup, below.
	 */
	if (nd->flags & LOOKUP_RCU) {
		unsigned seq;

		*inode = nd->inode;
		dentry = __d_lookup_rcu(parent, name, &seq, inode);
		if (!dentry) {
			if (nameidata_drop_rcu(nd))
				return -ECHILD;
			goto need_lookup;
		}
		/* Memory barrier in read_seqcount_begin of child is enough */
		if (__read_seqcount_retry(&parent->d_seq, nd->seq))
			return -ECHILD;

		nd->seq = seq;
		if (unlikely(dentry->d_flags & DCACHE_OP_REVALIDATE)) {
			dentry = do_revalidate_rcu(dentry, nd);
			if (!dentry)
				goto need_lookup;
			if (IS_ERR(dentry))
				goto fail;
			if (!(nd->flags & LOOKUP_RCU))
				goto done;
		}
		path->mnt = mnt;
		path->dentry = dentry;
		if (likely(__follow_mount_rcu(nd, path, inode, false)))
			return 0;
		if (nameidata_drop_rcu(nd))
			return -ECHILD;
		/* fallthru */
	}
	dentry = __d_lookup(parent, name);
	if (!dentry)
		goto need_lookup;
found:
	if (unlikely(dentry->d_flags & DCACHE_OP_REVALIDATE)) {
		dentry = do_revalidate(dentry, nd);
		if (!dentry)
			goto need_lookup;
		if (IS_ERR(dentry))
			goto fail;
	}
done:
	path->mnt = mnt;
	path->dentry = dentry;
	err = follow_managed(path, nd->flags);
	if (unlikely(err < 0)) {
		path_put_conditional(path, nd);
		return err;
	}
	*inode = path->dentry->d_inode;
	return 0;

need_lookup:
	dir = parent->d_inode;
	BUG_ON(nd->inode != dir);

	mutex_lock(&dir->i_mutex);
	/*
	 * First re-do the cached lookup just in case it was created
	 * while we waited for the directory semaphore, or the first
	 * lookup failed due to an unrelated rename.
	 *
	 * This could use version numbering or similar to avoid unnecessary
	 * cache lookups, but then we'd have to do the first lookup in the
	 * non-racy way. However in the common case here, everything should
	 * be hot in cache, so would it be a big win?
	 */
	dentry = d_lookup(parent, name);
	if (likely(!dentry)) {
		dentry = d_alloc_and_lookup(parent, name, nd);
		mutex_unlock(&dir->i_mutex);
		if (IS_ERR(dentry))
			goto fail;
		goto done;
	}
	/*
	 * Uhhuh! Nasty case: the cache was re-populated while
	 * we waited on the semaphore. Need to revalidate.
	 */
	mutex_unlock(&dir->i_mutex);
	goto found;

fail:
	return PTR_ERR(dentry);
}

/*
 * Name resolution.
 * This is the basic name resolution function, turning a pathname into
 * the final dentry. We expect 'base' to be positive and a directory.
 *
 * Returns 0 and nd will have valid dentry and mnt on success.
 * Returns error and drops reference to input namei data on failure.
 */
static int link_path_walk(const char *name, struct nameidata *nd)
{
	struct path next;
	int err;
	unsigned int lookup_flags = nd->flags;
	
	while (*name=='/')
		name++;
	if (!*name)
		goto return_reval;

	if (nd->depth)
		lookup_flags = LOOKUP_FOLLOW | (nd->flags & LOOKUP_CONTINUE);

	/* At this point we know we have a real path component. */
	for(;;) {
		struct inode *inode;
		unsigned long hash;
		struct qstr this;
		unsigned int c;

		nd->flags |= LOOKUP_CONTINUE;
		if (nd->flags & LOOKUP_RCU) {
			err = exec_permission(nd->inode, IPERM_FLAG_RCU);
			if (err == -ECHILD) {
				if (nameidata_drop_rcu(nd))
					return -ECHILD;
				goto exec_again;
			}
		} else {
exec_again:
			err = exec_permission(nd->inode, 0);
		}
 		if (err)
			break;

		this.name = name;
		c = *(const unsigned char *)name;

		hash = init_name_hash();
		do {
			name++;
			hash = partial_name_hash(c, hash);
			c = *(const unsigned char *)name;
		} while (c && (c != '/'));
		this.len = name - (const char *) this.name;
		this.hash = end_name_hash(hash);

		/* remove trailing slashes? */
		if (!c)
			goto last_component;
		while (*++name == '/');
		if (!*name)
			goto last_with_slashes;

		/*
		 * "." and ".." are special - ".." especially so because it has
		 * to be able to know about the current root directory and
		 * parent relationships.
		 */
		if (this.name[0] == '.') switch (this.len) {
			default:
				break;
			case 2:
				if (this.name[1] != '.')
					break;
				if (nd->flags & LOOKUP_RCU) {
					if (follow_dotdot_rcu(nd))
						return -ECHILD;
				} else
					follow_dotdot(nd);
				/* fallthrough */
			case 1:
				continue;
		}
		/* This does the actual lookups.. */
		err = do_lookup(nd, &this, &next, &inode);
		if (err)
			break;
		err = -ENOENT;
		if (!inode)
			goto out_dput;

		if (inode->i_op->follow_link) {
			BUG_ON(inode != next.dentry->d_inode);
			err = do_follow_link(&next, nd);
			if (err)
				goto return_err;
			nd->inode = nd->path.dentry->d_inode;
			err = -ENOENT;
			if (!nd->inode)
				break;
		} else {
			path_to_nameidata(&next, nd);
			nd->inode = inode;
		}
		err = -ENOTDIR; 
		if (!nd->inode->i_op->lookup)
			break;
		continue;
		/* here ends the main loop */

last_with_slashes:
		lookup_flags |= LOOKUP_FOLLOW | LOOKUP_DIRECTORY;
last_component:
		/* Clear LOOKUP_CONTINUE iff it was previously unset */
		nd->flags &= lookup_flags | ~LOOKUP_CONTINUE;
		if (lookup_flags & LOOKUP_PARENT)
			goto lookup_parent;
		if (this.name[0] == '.') switch (this.len) {
			default:
				break;
			case 2:
				if (this.name[1] != '.')
					break;
				if (nd->flags & LOOKUP_RCU) {
					if (follow_dotdot_rcu(nd))
						return -ECHILD;
				} else
					follow_dotdot(nd);
				/* fallthrough */
			case 1:
				goto return_reval;
		}
		err = do_lookup(nd, &this, &next, &inode);
		if (err)
			break;
		if (inode && unlikely(inode->i_op->follow_link) &&
		    (lookup_flags & LOOKUP_FOLLOW)) {
			BUG_ON(inode != next.dentry->d_inode);
			err = do_follow_link(&next, nd);
			if (err)
				goto return_err;
			nd->inode = nd->path.dentry->d_inode;
		} else {
			path_to_nameidata(&next, nd);
			nd->inode = inode;
		}
		err = -ENOENT;
		if (!nd->inode)
			break;
		if (lookup_flags & LOOKUP_DIRECTORY) {
			err = -ENOTDIR; 
			if (!nd->inode->i_op->lookup)
				break;
		}
		goto return_base;
lookup_parent:
		nd->last = this;
		nd->last_type = LAST_NORM;
		if (this.name[0] != '.')
			goto return_base;
		if (this.len == 1)
			nd->last_type = LAST_DOT;
		else if (this.len == 2 && this.name[1] == '.')
			nd->last_type = LAST_DOTDOT;
		else
			goto return_base;
return_reval:
		/*
		 * We bypassed the ordinary revalidation routines.
		 * We may need to check the cached dentry for staleness.
		 */
		if (need_reval_dot(nd->path.dentry)) {
			if (nameidata_drop_rcu_last_maybe(nd))
				return -ECHILD;
			/* Note: we do not d_invalidate() */
			err = d_revalidate(nd->path.dentry, nd);
			if (!err)
				err = -ESTALE;
			if (err < 0)
				break;
			return 0;
		}
return_base:
		if (nameidata_drop_rcu_last_maybe(nd))
			return -ECHILD;
		return 0;
out_dput:
		if (!(nd->flags & LOOKUP_RCU))
			path_put_conditional(&next, nd);
		break;
	}
	if (!(nd->flags & LOOKUP_RCU))
		path_put(&nd->path);
return_err:
	return err;
}

static inline int path_walk_rcu(const char *name, struct nameidata *nd)
{
	current->total_link_count = 0;

	return link_path_walk(name, nd);
}

static inline int path_walk_simple(const char *name, struct nameidata *nd)
{
	current->total_link_count = 0;

	return link_path_walk(name, nd);
}

static int path_walk(const char *name, struct nameidata *nd)
{
	struct path save = nd->path;
	int result;

	current->total_link_count = 0;

	/* make sure the stuff we saved doesn't go away */
	path_get(&save);

	result = link_path_walk(name, nd);
	if (result == -ESTALE) {
		/* nd->path had been dropped */
		current->total_link_count = 0;
		nd->path = save;
		path_get(&nd->path);
		nd->flags |= LOOKUP_REVAL;
		result = link_path_walk(name, nd);
	}

	path_put(&save);

	return result;
}

static void path_finish_rcu(struct nameidata *nd)
{
	if (nd->flags & LOOKUP_RCU) {
		/* RCU dangling. Cancel it. */
		nd->flags &= ~LOOKUP_RCU;
		nd->root.mnt = NULL;
		rcu_read_unlock();
		br_read_unlock(vfsmount_lock);
	}
	if (nd->file)
		fput(nd->file);
}

static int path_init_rcu(int dfd, const char *name, unsigned int flags, struct nameidata *nd)
{
	int retval = 0;
	int fput_needed;
	struct file *file;

	nd->last_type = LAST_ROOT; /* if there are only slashes... */
	nd->flags = flags | LOOKUP_RCU;
	nd->depth = 0;
	nd->root.mnt = NULL;
	nd->file = NULL;

	if (*name=='/') {
		struct fs_struct *fs = current->fs;
		unsigned seq;

		br_read_lock(vfsmount_lock);
		rcu_read_lock();

		do {
			seq = read_seqcount_begin(&fs->seq);
			nd->root = fs->root;
			nd->path = nd->root;
			nd->seq = __read_seqcount_begin(&nd->path.dentry->d_seq);
		} while (read_seqcount_retry(&fs->seq, seq));

	} else if (dfd == AT_FDCWD) {
		struct fs_struct *fs = current->fs;
		unsigned seq;

		br_read_lock(vfsmount_lock);
		rcu_read_lock();

		do {
			seq = read_seqcount_begin(&fs->seq);
			nd->path = fs->pwd;
			nd->seq = __read_seqcount_begin(&nd->path.dentry->d_seq);
		} while (read_seqcount_retry(&fs->seq, seq));

	} else {
		struct dentry *dentry;

		file = fget_light(dfd, &fput_needed);
		retval = -EBADF;
		if (!file)
			goto out_fail;

		dentry = file->f_path.dentry;

		retval = -ENOTDIR;
		if (!S_ISDIR(dentry->d_inode->i_mode))
			goto fput_fail;

		retval = file_permission(file, MAY_EXEC);
		if (retval)
			goto fput_fail;

		nd->path = file->f_path;
		if (fput_needed)
			nd->file = file;

		nd->seq = __read_seqcount_begin(&nd->path.dentry->d_seq);
		br_read_lock(vfsmount_lock);
		rcu_read_lock();
	}
	nd->inode = nd->path.dentry->d_inode;
	return 0;

fput_fail:
	fput_light(file, fput_needed);
out_fail:
	return retval;
}

static int path_init(int dfd, const char *name, unsigned int flags, struct nameidata *nd)
{
	int retval = 0;
	int fput_needed;
	struct file *file;

	nd->last_type = LAST_ROOT; /* if there are only slashes... */
	nd->flags = flags;
	nd->depth = 0;
	nd->root.mnt = NULL;

	if (*name=='/') {
		set_root(nd);
		nd->path = nd->root;
		path_get(&nd->root);
	} else if (dfd == AT_FDCWD) {
		get_fs_pwd(current->fs, &nd->path);
	} else {
		struct dentry *dentry;

		file = fget_light(dfd, &fput_needed);
		retval = -EBADF;
		if (!file)
			goto out_fail;

		dentry = file->f_path.dentry;

		retval = -ENOTDIR;
		if (!S_ISDIR(dentry->d_inode->i_mode))
			goto fput_fail;

		retval = file_permission(file, MAY_EXEC);
		if (retval)
			goto fput_fail;

		nd->path = file->f_path;
		path_get(&file->f_path);

		fput_light(file, fput_needed);
	}
	nd->inode = nd->path.dentry->d_inode;
	return 0;

fput_fail:
	fput_light(file, fput_needed);
out_fail:
	return retval;
}

/* Returns 0 and nd will be valid on success; Retuns error, otherwise. */
static int do_path_lookup(int dfd, const char *name,
				unsigned int flags, struct nameidata *nd)
{
	int retval;

	/*
	 * Path walking is largely split up into 2 different synchronisation
	 * schemes, rcu-walk and ref-walk (explained in
	 * Documentation/filesystems/path-lookup.txt). These share much of the
	 * path walk code, but some things particularly setup, cleanup, and
	 * following mounts are sufficiently divergent that functions are
	 * duplicated. Typically there is a function foo(), and its RCU
	 * analogue, foo_rcu().
	 *
	 * -ECHILD is the error number of choice (just to avoid clashes) that
	 * is returned if some aspect of an rcu-walk fails. Such an error must
	 * be handled by restarting a traditional ref-walk (which will always
	 * be able to complete).
	 */
	retval = path_init_rcu(dfd, name, flags, nd);
	if (unlikely(retval))
		return retval;
	retval = path_walk_rcu(name, nd);
	path_finish_rcu(nd);
	if (nd->root.mnt) {
		path_put(&nd->root);
		nd->root.mnt = NULL;
	}

	if (unlikely(retval == -ECHILD || retval == -ESTALE)) {
		/* slower, locked walk */
		if (retval == -ESTALE)
			flags |= LOOKUP_REVAL;
		retval = path_init(dfd, name, flags, nd);
		if (unlikely(retval))
			return retval;
		retval = path_walk(name, nd);
		if (nd->root.mnt) {
			path_put(&nd->root);
			nd->root.mnt = NULL;
		}
	}

	if (likely(!retval)) {
		if (unlikely(!audit_dummy_context())) {
			if (nd->path.dentry && nd->inode)
				audit_inode(name, nd->path.dentry);
		}
	}

	return retval;
}

int path_lookup(const char *name, unsigned int flags,
			struct nameidata *nd)
{
	return do_path_lookup(AT_FDCWD, name, flags, nd);
}

int kern_path(const char *name, unsigned int flags, struct path *path)
{
	struct nameidata nd;
	int res = do_path_lookup(AT_FDCWD, name, flags, &nd);
	if (!res)
		*path = nd.path;
	return res;
}

/**
 * vfs_path_lookup - lookup a file path relative to a dentry-vfsmount pair
 * @dentry:  pointer to dentry of the base directory
 * @mnt: pointer to vfs mount of the base directory
 * @name: pointer to file name
 * @flags: lookup flags
 * @nd: pointer to nameidata
 */
int vfs_path_lookup(struct dentry *dentry, struct vfsmount *mnt,
		    const char *name, unsigned int flags,
		    struct nameidata *nd)
{
	int retval;

	/* same as do_path_lookup */
	nd->last_type = LAST_ROOT;
	nd->flags = flags;
	nd->depth = 0;

	nd->path.dentry = dentry;
	nd->path.mnt = mnt;
	path_get(&nd->path);
	nd->root = nd->path;
	path_get(&nd->root);
	nd->inode = nd->path.dentry->d_inode;

	retval = path_walk(name, nd);
	if (unlikely(!retval && !audit_dummy_context() && nd->path.dentry &&
				nd->inode))
		audit_inode(name, nd->path.dentry);

	path_put(&nd->root);
	nd->root.mnt = NULL;

	return retval;
}

static struct dentry *__lookup_hash(struct qstr *name,
		struct dentry *base, struct nameidata *nd)
{
	struct inode *inode = base->d_inode;
	struct dentry *dentry;
	int err;

	err = exec_permission(inode, 0);
	if (err)
		return ERR_PTR(err);

	/*
	 * See if the low-level filesystem might want
	 * to use its own hash..
	 */
	if (base->d_flags & DCACHE_OP_HASH) {
		err = base->d_op->d_hash(base, inode, name);
		dentry = ERR_PTR(err);
		if (err < 0)
			goto out;
	}

	/*
	 * Don't bother with __d_lookup: callers are for creat as
	 * well as unlink, so a lot of the time it would cost
	 * a double lookup.
	 */
	dentry = d_lookup(base, name);

	if (dentry && (dentry->d_flags & DCACHE_OP_REVALIDATE))
		dentry = do_revalidate(dentry, nd);

	if (!dentry)
		dentry = d_alloc_and_lookup(base, name, nd);
out:
	return dentry;
}

/*
 * Restricted form of lookup. Doesn't follow links, single-component only,
 * needs parent already locked. Doesn't follow mounts.
 * SMP-safe.
 */
static struct dentry *lookup_hash(struct nameidata *nd)
{
	return __lookup_hash(&nd->last, nd->path.dentry, nd);
}

static int __lookup_one_len(const char *name, struct qstr *this,
		struct dentry *base, int len)
{
	unsigned long hash;
	unsigned int c;

	this->name = name;
	this->len = len;
	if (!len)
		return -EACCES;

	hash = init_name_hash();
	while (len--) {
		c = *(const unsigned char *)name++;
		if (c == '/' || c == '\0')
			return -EACCES;
		hash = partial_name_hash(c, hash);
	}
	this->hash = end_name_hash(hash);
	return 0;
}

/**
 * lookup_one_len - filesystem helper to lookup single pathname component
 * @name:	pathname component to lookup
 * @base:	base directory to lookup from
 * @len:	maximum length @len should be interpreted to
 *
 * Note that this routine is purely a helper for filesystem usage and should
 * not be called by generic code.  Also note that by using this function the
 * nameidata argument is passed to the filesystem methods and a filesystem
 * using this helper needs to be prepared for that.
 */
struct dentry *lookup_one_len(const char *name, struct dentry *base, int len)
{
	int err;
	struct qstr this;

	WARN_ON_ONCE(!mutex_is_locked(&base->d_inode->i_mutex));

	err = __lookup_one_len(name, &this, base, len);
	if (err)
		return ERR_PTR(err);

	return __lookup_hash(&this, base, NULL);
}

int user_path_at(int dfd, const char __user *name, unsigned flags,
		 struct path *path)
{
	struct nameidata nd;
	char *tmp = getname(name);
	int err = PTR_ERR(tmp);
	if (!IS_ERR(tmp)) {

		BUG_ON(flags & LOOKUP_PARENT);

		err = do_path_lookup(dfd, tmp, flags, &nd);
		putname(tmp);
		if (!err)
			*path = nd.path;
	}
	return err;
}

static int user_path_parent(int dfd, const char __user *path,
			struct nameidata *nd, char **name)
{
	char *s = getname(path);
	int error;

	if (IS_ERR(s))
		return PTR_ERR(s);

	error = do_path_lookup(dfd, s, LOOKUP_PARENT, nd);
	if (error)
		putname(s);
	else
		*name = s;

	return error;
}

/*
 * It's inline, so penalty for filesystems that don't use sticky bit is
 * minimal.
 */
static inline int check_sticky(struct inode *dir, struct inode *inode)
{
	uid_t fsuid = current_fsuid();

	if (!(dir->i_mode & S_ISVTX))
		return 0;
	if (inode->i_uid == fsuid)
		return 0;
	if (dir->i_uid == fsuid)
		return 0;
	return !capable(CAP_FOWNER);
}

/*
 * Do the directory specific tests of inode_permission() and call the
 * may_delete inode operation.  The may_delete inode operation must do the
 * sticky check when needed.
 */
static int may_delete_iop(struct inode *dir, struct inode *inode, int replace)
{
	int error;

	if (IS_RDONLY(dir))
		return -EROFS;
	if (IS_IMMUTABLE(dir))
		return -EACCES;
	error = dir->i_op->may_delete(dir, inode, replace);
	if (!error)
		error = security_inode_permission(dir, MAY_WRITE | MAY_EXEC);

	return error;
}

/*
 *	Check whether we can remove a link victim from directory dir, check
 *  whether the type of victim is right.
 *  1. We can't do it if dir is read-only (done in permission())
 *  2. We should have write and exec permissions on dir
 *  3. We can't remove anything from append-only dir
 *  4. We can't do anything with immutable dir (done in permission())
 *  5. If the sticky bit on dir is set we should either
 *	a. be owner of dir, or
 *	b. be owner of victim, or
 *	c. have CAP_FOWNER capability
 *  6. If the victim is append-only or immutable we can't do antyhing with
 *     links pointing to it.
 *  7. If we were asked to remove a directory and victim isn't one - ENOTDIR.
 *  8. If we were asked to remove a non-directory and victim isn't one - EISDIR.
 *  9. We can't remove a root or mountpoint.
 * 10. We don't allow removal of NFS sillyrenamed files; it's handled by
 *     nfs_async_unlink().
 */
static int may_delete(struct inode *dir, struct dentry *victim,
		      int isdir, int replace)
{
	int error;

	if (!victim->d_inode)
		return -ENOENT;

	BUG_ON(victim->d_parent->d_inode != dir);
	audit_inode_child(victim, dir);
	if (dir->i_op->may_delete)
		error = may_delete_iop(dir, victim->d_inode, replace);
	else {
		error = inode_permission(dir, MAY_WRITE | MAY_EXEC);
		if (!error && check_sticky(dir, victim->d_inode))
			error = -EPERM;
	}
	if (error)
		return error;
	if (IS_APPEND(dir))
		return -EPERM;
	if (IS_APPEND(victim->d_inode) || IS_IMMUTABLE(victim->d_inode) ||
		IS_SWAPFILE(victim->d_inode))
		return -EPERM;
	if (isdir) {
		if (!S_ISDIR(victim->d_inode->i_mode))
			return -ENOTDIR;
		if (IS_ROOT(victim))
			return -EBUSY;
	} else if (S_ISDIR(victim->d_inode->i_mode))
		return -EISDIR;
	if (IS_DEADDIR(dir))
		return -ENOENT;
	if (victim->d_flags & DCACHE_NFSFS_RENAMED)
		return -EBUSY;
	return 0;
}

/*
 * Do the directory specific tests of inode_permission() and call the
 * may_create inode operation.
 */
static int may_create_iop(struct inode *dir, int isdir)
{
	int error;

	if (IS_RDONLY(dir))
		return -EROFS;
	if (IS_IMMUTABLE(dir))
		return -EACCES;
	error = dir->i_op->may_create(dir, isdir);
	if (!error)
		error = security_inode_permission(dir, MAY_WRITE | MAY_EXEC);

	return error;
}

/*	Check whether we can create an object with dentry child in directory
 *  dir.
 *  1. We can't do it if child already exists (open has special treatment for
 *     this case, but since we are inlined it's OK)
 *  2. We can't do it if dir is read-only (done in permission())
 *  3. We should have write and exec permissions on dir
 *  4. We can't do it if dir is immutable (done in permission())
 */
static inline int may_create(struct inode *dir, struct dentry *child, int isdir)
{
	if (child->d_inode)
		return -EEXIST;
	if (IS_DEADDIR(dir))
		return -ENOENT;
	if (dir->i_op->may_create)
		return may_create_iop(dir, isdir);
	else
		return inode_permission(dir, MAY_WRITE | MAY_EXEC);
}

/*
 * p1 and p2 should be directories on the same fs.
 */
struct dentry *lock_rename(struct dentry *p1, struct dentry *p2)
{
	struct dentry *p;

	if (p1 == p2) {
		mutex_lock_nested(&p1->d_inode->i_mutex, I_MUTEX_PARENT);
		return NULL;
	}

	mutex_lock(&p1->d_inode->i_sb->s_vfs_rename_mutex);

	p = d_ancestor(p2, p1);
	if (p) {
		mutex_lock_nested(&p2->d_inode->i_mutex, I_MUTEX_PARENT);
		mutex_lock_nested(&p1->d_inode->i_mutex, I_MUTEX_CHILD);
		return p;
	}

	p = d_ancestor(p1, p2);
	if (p) {
		mutex_lock_nested(&p1->d_inode->i_mutex, I_MUTEX_PARENT);
		mutex_lock_nested(&p2->d_inode->i_mutex, I_MUTEX_CHILD);
		return p;
	}

	mutex_lock_nested(&p1->d_inode->i_mutex, I_MUTEX_PARENT);
	mutex_lock_nested(&p2->d_inode->i_mutex, I_MUTEX_CHILD);
	return NULL;
}

void unlock_rename(struct dentry *p1, struct dentry *p2)
{
	mutex_unlock(&p1->d_inode->i_mutex);
	if (p1 != p2) {
		mutex_unlock(&p2->d_inode->i_mutex);
		mutex_unlock(&p1->d_inode->i_sb->s_vfs_rename_mutex);
	}
}

int vfs_create(struct inode *dir, struct dentry *dentry, int mode,
		struct nameidata *nd)
{
	int error = may_create(dir, dentry, 0);

	if (error)
		return error;

	if (!dir->i_op->create)
		return -EACCES;	/* shouldn't it be ENOSYS? */
	mode &= S_IALLUGO;
	mode |= S_IFREG;
	error = security_inode_create(dir, dentry, mode);
	if (error)
		return error;
	error = dir->i_op->create(dir, dentry, mode, nd);
	if (!error)
		fsnotify_create(dir, dentry);
	return error;
}

int may_open(struct path *path, int acc_mode, int flag)
{
	struct dentry *dentry = path->dentry;
	struct inode *inode = dentry->d_inode;
	int error;

	if (!inode)
		return -ENOENT;

	switch (inode->i_mode & S_IFMT) {
	case S_IFLNK:
		return -ELOOP;
	case S_IFDIR:
		if (acc_mode & MAY_WRITE)
			return -EISDIR;
		break;
	case S_IFBLK:
	case S_IFCHR:
		if (path->mnt->mnt_flags & MNT_NODEV)
			return -EACCES;
		/*FALLTHRU*/
	case S_IFIFO:
	case S_IFSOCK:
		flag &= ~O_TRUNC;
		break;
	}

	error = inode_permission(inode, acc_mode);
	if (error)
		return error;

	/*
	 * An append-only file must be opened in append mode for writing.
	 */
	if (IS_APPEND(inode)) {
		if  ((flag & O_ACCMODE) != O_RDONLY && !(flag & O_APPEND))
			return -EPERM;
		if (flag & O_TRUNC)
			return -EPERM;
	}

	/* O_NOATIME can only be set by the owner or superuser */
	if (flag & O_NOATIME && !is_owner_or_cap(inode))
		return -EPERM;

	/*
	 * Ensure there are no outstanding leases on the file.
	 */
	return break_lease(inode, flag);
}

static int handle_truncate(struct file *filp)
{
	struct path *path = &filp->f_path;
	struct inode *inode = path->dentry->d_inode;
	int error = get_write_access(inode);
	if (error)
		return error;
	/*
	 * Refuse to truncate files with mandatory locks held on them.
	 */
	error = locks_verify_locked(inode);
	if (!error)
		error = security_path_truncate(path);
	if (!error) {
		error = do_truncate(path->dentry, 0,
				    ATTR_MTIME|ATTR_CTIME|ATTR_OPEN,
				    filp);
	}
	put_write_access(inode);
	return error;
}

/*
 * Be careful about ever adding any more callers of this
 * function.  Its flags must be in the namei format, not
 * what get passed to sys_open().
 */
static int __open_namei_create(struct nameidata *nd, struct path *path,
				int open_flag, int mode)
{
	int error;
	struct dentry *dir = nd->path.dentry;

	if (!IS_ACL(dir->d_inode))
		mode &= ~current_umask();
	error = security_path_mknod(&nd->path, path->dentry, mode, 0);
	if (error)
		goto out_unlock;
	error = vfs_create(dir->d_inode, path->dentry, mode, nd);
out_unlock:
	mutex_unlock(&dir->d_inode->i_mutex);
	dput(nd->path.dentry);
	nd->path.dentry = path->dentry;

	if (error)
		return error;
	/* Don't check for write permission, don't truncate */
	return may_open(&nd->path, 0, open_flag & ~O_TRUNC);
}

/*
 * Note that while the flag value (low two bits) for sys_open means:
 *	00 - read-only
 *	01 - write-only
 *	10 - read-write
 *	11 - special
 * it is changed into
 *	00 - no permissions needed
 *	01 - read-permission
 *	10 - write-permission
 *	11 - read-write
 * for the internal routines (ie open_namei()/follow_link() etc)
 * This is more logical, and also allows the 00 "no perm needed"
 * to be used for symlinks (where the permissions are checked
 * later).
 *
*/
static inline int open_to_namei_flags(int flag)
{
	if ((flag+1) & O_ACCMODE)
		flag++;
	return flag;
}

static int open_will_truncate(int flag, struct inode *inode)
{
	/*
	 * We'll never write to the fs underlying
	 * a device file.
	 */
	if (special_file(inode->i_mode))
		return 0;
	return (flag & O_TRUNC);
}

static struct file *finish_open(struct nameidata *nd,
				int open_flag, int acc_mode)
{
	struct file *filp;
	int will_truncate;
	int error;

	will_truncate = open_will_truncate(open_flag, nd->path.dentry->d_inode);
	if (will_truncate) {
		error = mnt_want_write(nd->path.mnt);
		if (error)
			goto exit;
	}
	error = may_open(&nd->path, acc_mode, open_flag);
	if (error) {
		if (will_truncate)
			mnt_drop_write(nd->path.mnt);
		goto exit;
	}
	filp = nameidata_to_filp(nd);
	if (!IS_ERR(filp)) {
		error = ima_file_check(filp, acc_mode);
		if (error) {
			fput(filp);
			filp = ERR_PTR(error);
		}
	}
	if (!IS_ERR(filp)) {
		if (will_truncate) {
			error = handle_truncate(filp);
			if (error) {
				fput(filp);
				filp = ERR_PTR(error);
			}
		}
	}
	/*
	 * It is now safe to drop the mnt write
	 * because the filp has had a write taken
	 * on its behalf.
	 */
	if (will_truncate)
		mnt_drop_write(nd->path.mnt);
	path_put(&nd->path);
	return filp;

exit:
	path_put(&nd->path);
	return ERR_PTR(error);
}

/*
 * Handle O_CREAT case for do_filp_open
 */
static struct file *do_last(struct nameidata *nd, struct path *path,
			    int open_flag, int acc_mode,
			    int mode, const char *pathname)
{
	struct dentry *dir = nd->path.dentry;
	struct file *filp;
	int error = -EISDIR;

	switch (nd->last_type) {
	case LAST_DOTDOT:
		follow_dotdot(nd);
		dir = nd->path.dentry;
	case LAST_DOT:
		if (need_reval_dot(dir)) {
			int status = d_revalidate(nd->path.dentry, nd);
			if (!status)
				status = -ESTALE;
			if (status < 0) {
				error = status;
				goto exit;
			}
		}
		/* fallthrough */
	case LAST_ROOT:
		goto exit;
	case LAST_BIND:
		audit_inode(pathname, dir);
		goto ok;
	}

	/* trailing slashes? */
	if (nd->last.name[nd->last.len])
		goto exit;

	mutex_lock(&dir->d_inode->i_mutex);

	path->dentry = lookup_hash(nd);
	path->mnt = nd->path.mnt;

	error = PTR_ERR(path->dentry);
	if (IS_ERR(path->dentry)) {
		mutex_unlock(&dir->d_inode->i_mutex);
		goto exit;
	}

	if (IS_ERR(nd->intent.open.file)) {
		error = PTR_ERR(nd->intent.open.file);
		goto exit_mutex_unlock;
	}

	/* Negative dentry, just create the file */
	if (!path->dentry->d_inode) {
		/*
		 * This write is needed to ensure that a
		 * ro->rw transition does not occur between
		 * the time when the file is created and when
		 * a permanent write count is taken through
		 * the 'struct file' in nameidata_to_filp().
		 */
		error = mnt_want_write(nd->path.mnt);
		if (error)
			goto exit_mutex_unlock;
		error = __open_namei_create(nd, path, open_flag, mode);
		if (error) {
			mnt_drop_write(nd->path.mnt);
			goto exit;
		}
		filp = nameidata_to_filp(nd);
		mnt_drop_write(nd->path.mnt);
		path_put(&nd->path);
		if (!IS_ERR(filp)) {
			error = ima_file_check(filp, acc_mode);
			if (error) {
				fput(filp);
				filp = ERR_PTR(error);
			}
		}
		return filp;
	}

	/*
	 * It already exists.
	 */
	mutex_unlock(&dir->d_inode->i_mutex);
	audit_inode(pathname, path->dentry);

	error = -EEXIST;
	if (open_flag & O_EXCL)
		goto exit_dput;

	error = follow_managed(path, nd->flags);
	if (error < 0)
		goto exit_dput;

	error = -ENOENT;
	if (!path->dentry->d_inode)
		goto exit_dput;

	if (path->dentry->d_inode->i_op->follow_link)
		return NULL;

	path_to_nameidata(path, nd);
	nd->inode = path->dentry->d_inode;
	error = -EISDIR;
	if (S_ISDIR(nd->inode->i_mode))
		goto exit;
ok:
	filp = finish_open(nd, open_flag, acc_mode);
	return filp;

exit_mutex_unlock:
	mutex_unlock(&dir->d_inode->i_mutex);
exit_dput:
	path_put_conditional(path, nd);
exit:
	path_put(&nd->path);
	return ERR_PTR(error);
}

/*
 * Note that the low bits of the passed in "open_flag"
 * are not the same as in the local variable "flag". See
 * open_to_namei_flags() for more details.
 */
struct file *do_filp_open(int dfd, const char *pathname,
		int open_flag, int mode, int acc_mode)
{
	struct file *filp;
	struct nameidata nd;
	int error;
	struct path path;
	int count = 0;
	int flag = open_to_namei_flags(open_flag);
	int flags;

	if (!(open_flag & O_CREAT))
		mode = 0;

	/* Must never be set by userspace */
	open_flag &= ~FMODE_NONOTIFY;

	/*
	 * O_SYNC is implemented as __O_SYNC|O_DSYNC.  As many places only
	 * check for O_DSYNC if the need any syncing at all we enforce it's
	 * always set instead of having to deal with possibly weird behaviour
	 * for malicious applications setting only __O_SYNC.
	 */
	if (open_flag & __O_SYNC)
		open_flag |= O_DSYNC;

	if (!acc_mode)
		acc_mode = MAY_OPEN | ACC_MODE(open_flag);

	/* O_TRUNC implies we need access checks for write permissions */
	if (open_flag & O_TRUNC)
		acc_mode |= MAY_WRITE;

	/* Allow the LSM permission hook to distinguish append 
	   access from general write access. */
	if (open_flag & O_APPEND)
		acc_mode |= MAY_APPEND;

	flags = LOOKUP_OPEN;
	if (open_flag & O_CREAT) {
		flags |= LOOKUP_CREATE;
		if (open_flag & O_EXCL)
			flags |= LOOKUP_EXCL;
	}
	if (open_flag & O_DIRECTORY)
		flags |= LOOKUP_DIRECTORY;
	if (!(open_flag & O_NOFOLLOW))
		flags |= LOOKUP_FOLLOW;

	filp = get_empty_filp();
	if (!filp)
		return ERR_PTR(-ENFILE);

	filp->f_flags = open_flag;
	nd.intent.open.file = filp;
	nd.intent.open.flags = flag;
	nd.intent.open.create_mode = mode;

	if (open_flag & O_CREAT)
		goto creat;

	/* !O_CREAT, simple open */
	error = do_path_lookup(dfd, pathname, flags, &nd);
	if (unlikely(error))
		goto out_filp;
	error = -ELOOP;
	if (!(nd.flags & LOOKUP_FOLLOW)) {
		if (nd.inode->i_op->follow_link)
			goto out_path;
	}
	error = -ENOTDIR;
	if (nd.flags & LOOKUP_DIRECTORY) {
		if (!nd.inode->i_op->lookup)
			goto out_path;
	}
	audit_inode(pathname, nd.path.dentry);
	filp = finish_open(&nd, open_flag, acc_mode);
	release_open_intent(&nd);
	return filp;

creat:
	/* OK, have to create the file. Find the parent. */
	error = path_init_rcu(dfd, pathname,
			LOOKUP_PARENT | (flags & LOOKUP_REVAL), &nd);
	if (error)
		goto out_filp;
	error = path_walk_rcu(pathname, &nd);
	path_finish_rcu(&nd);
	if (unlikely(error == -ECHILD || error == -ESTALE)) {
		/* slower, locked walk */
		if (error == -ESTALE) {
reval:
			flags |= LOOKUP_REVAL;
		}
		error = path_init(dfd, pathname,
				LOOKUP_PARENT | (flags & LOOKUP_REVAL), &nd);
		if (error)
			goto out_filp;

		error = path_walk_simple(pathname, &nd);
	}
	if (unlikely(error))
		goto out_filp;
	if (unlikely(!audit_dummy_context()))
		audit_inode(pathname, nd.path.dentry);

	/*
	 * We have the parent and last component.
	 */
	nd.flags = flags;
	filp = do_last(&nd, &path, open_flag, acc_mode, mode, pathname);
	while (unlikely(!filp)) { /* trailing symlink */
		struct path link = path;
		struct inode *linki = link.dentry->d_inode;
		void *cookie;
		error = -ELOOP;
		if (!(nd.flags & LOOKUP_FOLLOW))
			goto exit_dput;
		if (count++ == 32)
			goto exit_dput;
		/*
		 * This is subtle. Instead of calling do_follow_link() we do
		 * the thing by hands. The reason is that this way we have zero
		 * link_count and path_walk() (called from ->follow_link)
		 * honoring LOOKUP_PARENT.  After that we have the parent and
		 * last component, i.e. we are in the same situation as after
		 * the first path_walk().  Well, almost - if the last component
		 * is normal we get its copy stored in nd->last.name and we will
		 * have to putname() it when we are done. Procfs-like symlinks
		 * just set LAST_BIND.
		 */
		nd.flags |= LOOKUP_PARENT;
		error = security_inode_follow_link(link.dentry, &nd);
		if (error)
			goto exit_dput;
		error = __do_follow_link(&link, &nd, &cookie);
		if (unlikely(error)) {
			if (!IS_ERR(cookie) && linki->i_op->put_link)
				linki->i_op->put_link(link.dentry, &nd, cookie);
			/* nd.path had been dropped */
			nd.path = link;
			goto out_path;
		}
		nd.flags &= ~LOOKUP_PARENT;
		filp = do_last(&nd, &path, open_flag, acc_mode, mode, pathname);
		if (linki->i_op->put_link)
			linki->i_op->put_link(link.dentry, &nd, cookie);
		path_put(&link);
	}
out:
	if (nd.root.mnt)
		path_put(&nd.root);
	if (filp == ERR_PTR(-ESTALE) && !(flags & LOOKUP_REVAL))
		goto reval;
	release_open_intent(&nd);
	return filp;

exit_dput:
	path_put_conditional(&path, &nd);
out_path:
	path_put(&nd.path);
out_filp:
	filp = ERR_PTR(error);
	goto out;
}

/**
 * filp_open - open file and return file pointer
 *
 * @filename:	path to open
 * @flags:	open flags as per the open(2) second argument
 * @mode:	mode for the new file if O_CREAT is set, else ignored
 *
 * This is the helper to open a file from kernelspace if you really
 * have to.  But in generally you should not do this, so please move
 * along, nothing to see here..
 */
struct file *filp_open(const char *filename, int flags, int mode)
{
	return do_filp_open(AT_FDCWD, filename, flags, mode, 0);
}
EXPORT_SYMBOL(filp_open);

/**
 * lookup_create - lookup a dentry, creating it if it doesn't exist
 * @nd: nameidata info
 * @is_dir: directory flag
 *
 * Simple function to lookup and return a dentry and create it
 * if it doesn't exist.  Is SMP-safe.
 *
 * Returns with nd->path.dentry->d_inode->i_mutex locked.
 */
struct dentry *lookup_create(struct nameidata *nd, int is_dir)
{
	struct dentry *dentry = ERR_PTR(-EEXIST);

	mutex_lock_nested(&nd->path.dentry->d_inode->i_mutex, I_MUTEX_PARENT);
	/*
	 * Yucky last component or no last component at all?
	 * (foo/., foo/.., /////)
	 */
	if (nd->last_type != LAST_NORM)
		goto fail;
	nd->flags &= ~LOOKUP_PARENT;
	nd->flags |= LOOKUP_CREATE | LOOKUP_EXCL;
	nd->intent.open.flags = O_EXCL;

	/*
	 * Do the final lookup.
	 */
	dentry = lookup_hash(nd);
	if (IS_ERR(dentry))
		goto fail;

	if (dentry->d_inode)
		goto eexist;
	/*
	 * Special case - lookup gave negative, but... we had foo/bar/
	 * From the vfs_mknod() POV we just have a negative dentry -
	 * all is fine. Let's be bastards - you had / on the end, you've
	 * been asking for (non-existent) directory. -ENOENT for you.
	 */
	if (unlikely(!is_dir && nd->last.name[nd->last.len])) {
		dput(dentry);
		dentry = ERR_PTR(-ENOENT);
	}
	return dentry;
eexist:
	dput(dentry);
	dentry = ERR_PTR(-EEXIST);
fail:
	return dentry;
}
EXPORT_SYMBOL_GPL(lookup_create);

int vfs_mknod(struct inode *dir, struct dentry *dentry, int mode, dev_t dev)
{
	int error = may_create(dir, dentry, 0);

	if (error)
		return error;

	if ((S_ISCHR(mode) || S_ISBLK(mode)) && !capable(CAP_MKNOD))
		return -EPERM;

	if (!dir->i_op->mknod)
		return -EPERM;

	error = devcgroup_inode_mknod(mode, dev);
	if (error)
		return error;

	error = security_inode_mknod(dir, dentry, mode, dev);
	if (error)
		return error;

	error = dir->i_op->mknod(dir, dentry, mode, dev);
	if (!error)
		fsnotify_create(dir, dentry);
	return error;
}

static int may_mknod(mode_t mode)
{
	switch (mode & S_IFMT) {
	case S_IFREG:
	case S_IFCHR:
	case S_IFBLK:
	case S_IFIFO:
	case S_IFSOCK:
	case 0: /* zero mode translates to S_IFREG */
		return 0;
	case S_IFDIR:
		return -EPERM;
	default:
		return -EINVAL;
	}
}

SYSCALL_DEFINE4(mknodat, int, dfd, const char __user *, filename, int, mode,
		unsigned, dev)
{
	int error;
	char *tmp;
	struct dentry *dentry;
	struct nameidata nd;

	if (S_ISDIR(mode))
		return -EPERM;

	error = user_path_parent(dfd, filename, &nd, &tmp);
	if (error)
		return error;

	dentry = lookup_create(&nd, 0);
	if (IS_ERR(dentry)) {
		error = PTR_ERR(dentry);
		goto out_unlock;
	}
	if (!IS_ACL(nd.path.dentry->d_inode))
		mode &= ~current_umask();
	error = may_mknod(mode);
	if (error)
		goto out_dput;
	error = mnt_want_write(nd.path.mnt);
	if (error)
		goto out_dput;
	error = security_path_mknod(&nd.path, dentry, mode, dev);
	if (error)
		goto out_drop_write;
	switch (mode & S_IFMT) {
		case 0: case S_IFREG:
			error = vfs_create(nd.path.dentry->d_inode,dentry,mode,&nd);
			break;
		case S_IFCHR: case S_IFBLK:
			error = vfs_mknod(nd.path.dentry->d_inode,dentry,mode,
					new_decode_dev(dev));
			break;
		case S_IFIFO: case S_IFSOCK:
			error = vfs_mknod(nd.path.dentry->d_inode,dentry,mode,0);
			break;
	}
out_drop_write:
	mnt_drop_write(nd.path.mnt);
out_dput:
	dput(dentry);
out_unlock:
	mutex_unlock(&nd.path.dentry->d_inode->i_mutex);
	path_put(&nd.path);
	putname(tmp);

	return error;
}

SYSCALL_DEFINE3(mknod, const char __user *, filename, int, mode, unsigned, dev)
{
	return sys_mknodat(AT_FDCWD, filename, mode, dev);
}

int vfs_mkdir(struct inode *dir, struct dentry *dentry, int mode)
{
	int error = may_create(dir, dentry, 1);

	if (error)
		return error;

	if (!dir->i_op->mkdir)
		return -EPERM;

	mode &= (S_IRWXUGO|S_ISVTX);
	error = security_inode_mkdir(dir, dentry, mode);
	if (error)
		return error;

	error = dir->i_op->mkdir(dir, dentry, mode);
	if (!error)
		fsnotify_mkdir(dir, dentry);
	return error;
}

SYSCALL_DEFINE3(mkdirat, int, dfd, const char __user *, pathname, int, mode)
{
	int error = 0;
	char * tmp;
	struct dentry *dentry;
	struct nameidata nd;

	error = user_path_parent(dfd, pathname, &nd, &tmp);
	if (error)
		goto out_err;

	dentry = lookup_create(&nd, 1);
	error = PTR_ERR(dentry);
	if (IS_ERR(dentry))
		goto out_unlock;

	if (!IS_ACL(nd.path.dentry->d_inode))
		mode &= ~current_umask();
	error = mnt_want_write(nd.path.mnt);
	if (error)
		goto out_dput;
	error = security_path_mkdir(&nd.path, dentry, mode);
	if (error)
		goto out_drop_write;
	error = vfs_mkdir(nd.path.dentry->d_inode, dentry, mode);
out_drop_write:
	mnt_drop_write(nd.path.mnt);
out_dput:
	dput(dentry);
out_unlock:
	mutex_unlock(&nd.path.dentry->d_inode->i_mutex);
	path_put(&nd.path);
	putname(tmp);
out_err:
	return error;
}

SYSCALL_DEFINE2(mkdir, const char __user *, pathname, int, mode)
{
	return sys_mkdirat(AT_FDCWD, pathname, mode);
}

/*
 * We try to drop the dentry early: we should have
 * a usage count of 2 if we're the only user of this
 * dentry, and if that is true (possibly after pruning
 * the dcache), then we drop the dentry now.
 *
 * A low-level filesystem can, if it choses, legally
 * do a
 *
 *	if (!d_unhashed(dentry))
 *		return -EBUSY;
 *
 * if it cannot handle the case of removing a directory
 * that is still in use by something else..
 */
void dentry_unhash(struct dentry *dentry)
{
	dget(dentry);
	shrink_dcache_parent(dentry);
	spin_lock(&dentry->d_lock);
	if (dentry->d_count == 2)
		__d_drop(dentry);
	spin_unlock(&dentry->d_lock);
}

int vfs_rmdir(struct inode *dir, struct dentry *dentry)
{
	int error = may_delete(dir, dentry, 1, 0);

	if (error)
		return error;

	if (!dir->i_op->rmdir)
		return -EPERM;

	mutex_lock(&dentry->d_inode->i_mutex);
	dentry_unhash(dentry);
	if (d_mountpoint(dentry))
		error = -EBUSY;
	else {
		error = security_inode_rmdir(dir, dentry);
		if (!error) {
			error = dir->i_op->rmdir(dir, dentry);
			if (!error) {
				dentry->d_inode->i_flags |= S_DEAD;
				dont_mount(dentry);
			}
		}
	}
	mutex_unlock(&dentry->d_inode->i_mutex);
	if (!error) {
		d_delete(dentry);
	}
	dput(dentry);

	return error;
}

static long do_rmdir(int dfd, const char __user *pathname)
{
	int error = 0;
	char * name;
	struct dentry *dentry;
	struct nameidata nd;

	error = user_path_parent(dfd, pathname, &nd, &name);
	if (error)
		return error;

	switch(nd.last_type) {
	case LAST_DOTDOT:
		error = -ENOTEMPTY;
		goto exit1;
	case LAST_DOT:
		error = -EINVAL;
		goto exit1;
	case LAST_ROOT:
		error = -EBUSY;
		goto exit1;
	}

	nd.flags &= ~LOOKUP_PARENT;

	mutex_lock_nested(&nd.path.dentry->d_inode->i_mutex, I_MUTEX_PARENT);
	dentry = lookup_hash(&nd);
	error = PTR_ERR(dentry);
	if (IS_ERR(dentry))
		goto exit2;
	error = mnt_want_write(nd.path.mnt);
	if (error)
		goto exit3;
	error = security_path_rmdir(&nd.path, dentry);
	if (error)
		goto exit4;
	error = vfs_rmdir(nd.path.dentry->d_inode, dentry);
exit4:
	mnt_drop_write(nd.path.mnt);
exit3:
	dput(dentry);
exit2:
	mutex_unlock(&nd.path.dentry->d_inode->i_mutex);
exit1:
	path_put(&nd.path);
	putname(name);
	return error;
}

SYSCALL_DEFINE1(rmdir, const char __user *, pathname)
{
	return do_rmdir(AT_FDCWD, pathname);
}

int vfs_unlink(struct inode *dir, struct dentry *dentry)
{
	int error = may_delete(dir, dentry, 0, 0);

	if (error)
		return error;

	if (!dir->i_op->unlink)
		return -EPERM;

	mutex_lock(&dentry->d_inode->i_mutex);
	if (d_mountpoint(dentry))
		error = -EBUSY;
	else {
		error = security_inode_unlink(dir, dentry);
		if (!error) {
			error = dir->i_op->unlink(dir, dentry);
			if (!error)
				dont_mount(dentry);
		}
	}
	mutex_unlock(&dentry->d_inode->i_mutex);

	/* We don't d_delete() NFS sillyrenamed files--they still exist. */
	if (!error && !(dentry->d_flags & DCACHE_NFSFS_RENAMED)) {
		fsnotify_link_count(dentry->d_inode);
		d_delete(dentry);
	}

	return error;
}

/*
 * Make sure that the actual truncation of the file will occur outside its
 * directory's i_mutex.  Truncate can take a long time if there is a lot of
 * writeout happening, and we don't want to prevent access to the directory
 * while waiting on the I/O.
 */
static long do_unlinkat(int dfd, const char __user *pathname)
{
	int error;
	char *name;
	struct dentry *dentry;
	struct nameidata nd;
	struct inode *inode = NULL;

	error = user_path_parent(dfd, pathname, &nd, &name);
	if (error)
		return error;

	error = -EISDIR;
	if (nd.last_type != LAST_NORM)
		goto exit1;

	nd.flags &= ~LOOKUP_PARENT;

	mutex_lock_nested(&nd.path.dentry->d_inode->i_mutex, I_MUTEX_PARENT);
	dentry = lookup_hash(&nd);
	error = PTR_ERR(dentry);
	if (!IS_ERR(dentry)) {
		/* Why not before? Because we want correct error value */
		if (nd.last.name[nd.last.len])
			goto slashes;
		inode = dentry->d_inode;
		if (inode)
			ihold(inode);
		error = mnt_want_write(nd.path.mnt);
		if (error)
			goto exit2;
		error = security_path_unlink(&nd.path, dentry);
		if (error)
			goto exit3;
		error = vfs_unlink(nd.path.dentry->d_inode, dentry);
exit3:
		mnt_drop_write(nd.path.mnt);
	exit2:
		dput(dentry);
	}
	mutex_unlock(&nd.path.dentry->d_inode->i_mutex);
	if (inode)
		iput(inode);	/* truncate the inode here */
exit1:
	path_put(&nd.path);
	putname(name);
	return error;

slashes:
	error = !dentry->d_inode ? -ENOENT :
		S_ISDIR(dentry->d_inode->i_mode) ? -EISDIR : -ENOTDIR;
	goto exit2;
}

SYSCALL_DEFINE3(unlinkat, int, dfd, const char __user *, pathname, int, flag)
{
	if ((flag & ~AT_REMOVEDIR) != 0)
		return -EINVAL;

	if (flag & AT_REMOVEDIR)
		return do_rmdir(dfd, pathname);

	return do_unlinkat(dfd, pathname);
}

SYSCALL_DEFINE1(unlink, const char __user *, pathname)
{
	return do_unlinkat(AT_FDCWD, pathname);
}

int vfs_symlink(struct inode *dir, struct dentry *dentry, const char *oldname)
{
	int error = may_create(dir, dentry, 0);

	if (error)
		return error;

	if (!dir->i_op->symlink)
		return -EPERM;

	error = security_inode_symlink(dir, dentry, oldname);
	if (error)
		return error;

	error = dir->i_op->symlink(dir, dentry, oldname);
	if (!error)
		fsnotify_create(dir, dentry);
	return error;
}

SYSCALL_DEFINE3(symlinkat, const char __user *, oldname,
		int, newdfd, const char __user *, newname)
{
	int error;
	char *from;
	char *to;
	struct dentry *dentry;
	struct nameidata nd;

	from = getname(oldname);
	if (IS_ERR(from))
		return PTR_ERR(from);

	error = user_path_parent(newdfd, newname, &nd, &to);
	if (error)
		goto out_putname;

	dentry = lookup_create(&nd, 0);
	error = PTR_ERR(dentry);
	if (IS_ERR(dentry))
		goto out_unlock;

	error = mnt_want_write(nd.path.mnt);
	if (error)
		goto out_dput;
	error = security_path_symlink(&nd.path, dentry, from);
	if (error)
		goto out_drop_write;
	error = vfs_symlink(nd.path.dentry->d_inode, dentry, from);
out_drop_write:
	mnt_drop_write(nd.path.mnt);
out_dput:
	dput(dentry);
out_unlock:
	mutex_unlock(&nd.path.dentry->d_inode->i_mutex);
	path_put(&nd.path);
	putname(to);
out_putname:
	putname(from);
	return error;
}

SYSCALL_DEFINE2(symlink, const char __user *, oldname, const char __user *, newname)
{
	return sys_symlinkat(oldname, AT_FDCWD, newname);
}

int vfs_link(struct dentry *old_dentry, struct inode *dir, struct dentry *new_dentry)
{
	struct inode *inode = old_dentry->d_inode;
	int error;

	if (!inode)
		return -ENOENT;

	error = may_create(dir, new_dentry, S_ISDIR(inode->i_mode));
	if (error)
		return error;

	if (dir->i_sb != inode->i_sb)
		return -EXDEV;

	/*
	 * A link to an append-only or immutable file cannot be created.
	 */
	if (IS_APPEND(inode) || IS_IMMUTABLE(inode))
		return -EPERM;
	if (!dir->i_op->link)
		return -EPERM;
	if (S_ISDIR(inode->i_mode))
		return -EPERM;

	error = security_inode_link(old_dentry, dir, new_dentry);
	if (error)
		return error;

	mutex_lock(&inode->i_mutex);
	error = dir->i_op->link(old_dentry, dir, new_dentry);
	mutex_unlock(&inode->i_mutex);
	if (!error)
		fsnotify_link(dir, inode, new_dentry);
	return error;
}

/*
 * Hardlinks are often used in delicate situations.  We avoid
 * security-related surprises by not following symlinks on the
 * newname.  --KAB
 *
 * We don't follow them on the oldname either to be compatible
 * with linux 2.0, and to avoid hard-linking to directories
 * and other special files.  --ADM
 */
SYSCALL_DEFINE5(linkat, int, olddfd, const char __user *, oldname,
		int, newdfd, const char __user *, newname, int, flags)
{
	struct dentry *new_dentry;
	struct nameidata nd;
	struct path old_path;
	int error;
	char *to;

	if ((flags & ~AT_SYMLINK_FOLLOW) != 0)
		return -EINVAL;

	error = user_path_at(olddfd, oldname,
			     flags & AT_SYMLINK_FOLLOW ? LOOKUP_FOLLOW : 0,
			     &old_path);
	if (error)
		return error;

	error = user_path_parent(newdfd, newname, &nd, &to);
	if (error)
		goto out;
	error = -EXDEV;
	if (old_path.mnt != nd.path.mnt)
		goto out_release;
	new_dentry = lookup_create(&nd, 0);
	error = PTR_ERR(new_dentry);
	if (IS_ERR(new_dentry))
		goto out_unlock;
	error = mnt_want_write(nd.path.mnt);
	if (error)
		goto out_dput;
	error = security_path_link(old_path.dentry, &nd.path, new_dentry);
	if (error)
		goto out_drop_write;
	error = vfs_link(old_path.dentry, nd.path.dentry->d_inode, new_dentry);
out_drop_write:
	mnt_drop_write(nd.path.mnt);
out_dput:
	dput(new_dentry);
out_unlock:
	mutex_unlock(&nd.path.dentry->d_inode->i_mutex);
out_release:
	path_put(&nd.path);
	putname(to);
out:
	path_put(&old_path);

	return error;
}

SYSCALL_DEFINE2(link, const char __user *, oldname, const char __user *, newname)
{
	return sys_linkat(AT_FDCWD, oldname, AT_FDCWD, newname, 0);
}

/*
 * The worst of all namespace operations - renaming directory. "Perverted"
 * doesn't even start to describe it. Somebody in UCB had a heck of a trip...
 * Problems:
 *	a) we can get into loop creation. Check is done in is_subdir().
 *	b) race potential - two innocent renames can create a loop together.
 *	   That's where 4.4 screws up. Current fix: serialization on
 *	   sb->s_vfs_rename_mutex. We might be more accurate, but that's another
 *	   story.
 *	c) we have to lock _three_ objects - parents and victim (if it exists).
 *	   And that - after we got ->i_mutex on parents (until then we don't know
 *	   whether the target exists).  Solution: try to be smart with locking
 *	   order for inodes.  We rely on the fact that tree topology may change
 *	   only under ->s_vfs_rename_mutex _and_ that parent of the object we
 *	   move will be locked.  Thus we can rank directories by the tree
 *	   (ancestors first) and rank all non-directories after them.
 *	   That works since everybody except rename does "lock parent, lookup,
 *	   lock child" and rename is under ->s_vfs_rename_mutex.
 *	   HOWEVER, it relies on the assumption that any object with ->lookup()
 *	   has no more than 1 dentry.  If "hybrid" objects will ever appear,
 *	   we'd better make sure that there's no link(2) for them.
 *	d) some filesystems don't support opened-but-unlinked directories,
 *	   either because of layout or because they are not ready to deal with
 *	   all cases correctly. The latter will be fixed (taking this sort of
 *	   stuff into VFS), but the former is not going away. Solution: the same
 *	   trick as in rmdir().
 *	e) conversion from fhandle to dentry may come in the wrong moment - when
 *	   we are removing the target. Solution: we will have to grab ->i_mutex
 *	   in the fhandle_to_dentry code. [FIXME - current nfsfh.c relies on
 *	   ->i_mutex on parents, which works but leads to some truly excessive
 *	   locking].
 */
static int vfs_rename_dir(struct inode *old_dir, struct dentry *old_dentry,
			  struct inode *new_dir, struct dentry *new_dentry)
{
	int error = 0;
	struct inode *target;

	/*
	 * If we are going to change the parent - check write permissions,
	 * we'll need to flip '..'.
	 */
	if (new_dir != old_dir) {
		error = inode_permission(old_dentry->d_inode, MAY_WRITE);
		if (error)
			return error;
	}

	error = security_inode_rename(old_dir, old_dentry, new_dir, new_dentry);
	if (error)
		return error;

	target = new_dentry->d_inode;
	if (target)
		mutex_lock(&target->i_mutex);
	if (d_mountpoint(old_dentry)||d_mountpoint(new_dentry))
		error = -EBUSY;
	else {
		if (target)
			dentry_unhash(new_dentry);
		error = old_dir->i_op->rename(old_dir, old_dentry, new_dir, new_dentry);
	}
	if (target) {
		if (!error) {
			target->i_flags |= S_DEAD;
			dont_mount(new_dentry);
		}
		mutex_unlock(&target->i_mutex);
		if (d_unhashed(new_dentry))
			d_rehash(new_dentry);
		dput(new_dentry);
	}
	if (!error)
		if (!(old_dir->i_sb->s_type->fs_flags & FS_RENAME_DOES_D_MOVE))
			d_move(old_dentry,new_dentry);
	return error;
}

static int vfs_rename_other(struct inode *old_dir, struct dentry *old_dentry,
			    struct inode *new_dir, struct dentry *new_dentry)
{
	struct inode *target;
	int error;

	error = security_inode_rename(old_dir, old_dentry, new_dir, new_dentry);
	if (error)
		return error;

	dget(new_dentry);
	target = new_dentry->d_inode;
	if (target)
		mutex_lock(&target->i_mutex);
	if (d_mountpoint(old_dentry)||d_mountpoint(new_dentry))
		error = -EBUSY;
	else
		error = old_dir->i_op->rename(old_dir, old_dentry, new_dir, new_dentry);
	if (!error) {
		if (target)
			dont_mount(new_dentry);
		if (!(old_dir->i_sb->s_type->fs_flags & FS_RENAME_DOES_D_MOVE))
			d_move(old_dentry, new_dentry);
	}
	if (target)
		mutex_unlock(&target->i_mutex);
	dput(new_dentry);
	return error;
}

int vfs_rename(struct inode *old_dir, struct dentry *old_dentry,
	       struct inode *new_dir, struct dentry *new_dentry)
{
	int error;
	int is_dir = S_ISDIR(old_dentry->d_inode->i_mode);
	const unsigned char *old_name;

	if (old_dentry->d_inode == new_dentry->d_inode)
 		return 0;
 
	error = may_delete(old_dir, old_dentry, is_dir, 0);
	if (error)
		return error;

	if (!new_dentry->d_inode)
		error = may_create(new_dir, new_dentry, is_dir);
	else
		error = may_delete(new_dir, new_dentry, is_dir, 1);
	if (error)
		return error;

	if (!old_dir->i_op->rename)
		return -EPERM;

	old_name = fsnotify_oldname_init(old_dentry->d_name.name);

	if (is_dir)
		error = vfs_rename_dir(old_dir,old_dentry,new_dir,new_dentry);
	else
		error = vfs_rename_other(old_dir,old_dentry,new_dir,new_dentry);
	if (!error)
		fsnotify_move(old_dir, new_dir, old_name, is_dir,
			      new_dentry->d_inode, old_dentry);
	fsnotify_oldname_free(old_name);

	return error;
}

SYSCALL_DEFINE4(renameat, int, olddfd, const char __user *, oldname,
		int, newdfd, const char __user *, newname)
{
	struct dentry *old_dir, *new_dir;
	struct dentry *old_dentry, *new_dentry;
	struct dentry *trap;
	struct nameidata oldnd, newnd;
	char *from;
	char *to;
	int error;

	error = user_path_parent(olddfd, oldname, &oldnd, &from);
	if (error)
		goto exit;

	error = user_path_parent(newdfd, newname, &newnd, &to);
	if (error)
		goto exit1;

	error = -EXDEV;
	if (oldnd.path.mnt != newnd.path.mnt)
		goto exit2;

	old_dir = oldnd.path.dentry;
	error = -EBUSY;
	if (oldnd.last_type != LAST_NORM)
		goto exit2;

	new_dir = newnd.path.dentry;
	if (newnd.last_type != LAST_NORM)
		goto exit2;

	oldnd.flags &= ~LOOKUP_PARENT;
	newnd.flags &= ~LOOKUP_PARENT;
	newnd.flags |= LOOKUP_RENAME_TARGET;

	trap = lock_rename(new_dir, old_dir);

	old_dentry = lookup_hash(&oldnd);
	error = PTR_ERR(old_dentry);
	if (IS_ERR(old_dentry))
		goto exit3;
	/* source must exist */
	error = -ENOENT;
	if (!old_dentry->d_inode)
		goto exit4;
	/* unless the source is a directory trailing slashes give -ENOTDIR */
	if (!S_ISDIR(old_dentry->d_inode->i_mode)) {
		error = -ENOTDIR;
		if (oldnd.last.name[oldnd.last.len])
			goto exit4;
		if (newnd.last.name[newnd.last.len])
			goto exit4;
	}
	/* source should not be ancestor of target */
	error = -EINVAL;
	if (old_dentry == trap)
		goto exit4;
	new_dentry = lookup_hash(&newnd);
	error = PTR_ERR(new_dentry);
	if (IS_ERR(new_dentry))
		goto exit4;
	/* target should not be an ancestor of source */
	error = -ENOTEMPTY;
	if (new_dentry == trap)
		goto exit5;

	error = mnt_want_write(oldnd.path.mnt);
	if (error)
		goto exit5;
	error = security_path_rename(&oldnd.path, old_dentry,
				     &newnd.path, new_dentry);
	if (error)
		goto exit6;
	error = vfs_rename(old_dir->d_inode, old_dentry,
				   new_dir->d_inode, new_dentry);
exit6:
	mnt_drop_write(oldnd.path.mnt);
exit5:
	dput(new_dentry);
exit4:
	dput(old_dentry);
exit3:
	unlock_rename(new_dir, old_dir);
exit2:
	path_put(&newnd.path);
	putname(to);
exit1:
	path_put(&oldnd.path);
	putname(from);
exit:
	return error;
}

SYSCALL_DEFINE2(rename, const char __user *, oldname, const char __user *, newname)
{
	return sys_renameat(AT_FDCWD, oldname, AT_FDCWD, newname);
}

int vfs_readlink(struct dentry *dentry, char __user *buffer, int buflen, const char *link)
{
	int len;

	len = PTR_ERR(link);
	if (IS_ERR(link))
		goto out;

	len = strlen(link);
	if (len > (unsigned) buflen)
		len = buflen;
	if (copy_to_user(buffer, link, len))
		len = -EFAULT;
out:
	return len;
}

/*
 * A helper for ->readlink().  This should be used *ONLY* for symlinks that
 * have ->follow_link() touching nd only in nd_set_link().  Using (or not
 * using) it for any given inode is up to filesystem.
 */
int generic_readlink(struct dentry *dentry, char __user *buffer, int buflen)
{
	struct nameidata nd;
	void *cookie;
	int res;

	nd.depth = 0;
	cookie = dentry->d_inode->i_op->follow_link(dentry, &nd);
	if (IS_ERR(cookie))
		return PTR_ERR(cookie);

	res = vfs_readlink(dentry, buffer, buflen, nd_get_link(&nd));
	if (dentry->d_inode->i_op->put_link)
		dentry->d_inode->i_op->put_link(dentry, &nd, cookie);
	return res;
}

int vfs_follow_link(struct nameidata *nd, const char *link)
{
	return __vfs_follow_link(nd, link);
}

/* get the link contents into pagecache */
static char *page_getlink(struct dentry * dentry, struct page **ppage)
{
	char *kaddr;
	struct page *page;
	struct address_space *mapping = dentry->d_inode->i_mapping;
	page = read_mapping_page(mapping, 0, NULL);
	if (IS_ERR(page))
		return (char*)page;
	*ppage = page;
	kaddr = kmap(page);
	nd_terminate_link(kaddr, dentry->d_inode->i_size, PAGE_SIZE - 1);
	return kaddr;
}

int page_readlink(struct dentry *dentry, char __user *buffer, int buflen)
{
	struct page *page = NULL;
	char *s = page_getlink(dentry, &page);
	int res = vfs_readlink(dentry,buffer,buflen,s);
	if (page) {
		kunmap(page);
		page_cache_release(page);
	}
	return res;
}

void *page_follow_link_light(struct dentry *dentry, struct nameidata *nd)
{
	struct page *page = NULL;
	nd_set_link(nd, page_getlink(dentry, &page));
	return page;
}

void page_put_link(struct dentry *dentry, struct nameidata *nd, void *cookie)
{
	struct page *page = cookie;

	if (page) {
		kunmap(page);
		page_cache_release(page);
	}
}

/*
 * The nofs argument instructs pagecache_write_begin to pass AOP_FLAG_NOFS
 */
int __page_symlink(struct inode *inode, const char *symname, int len, int nofs)
{
	struct address_space *mapping = inode->i_mapping;
	struct page *page;
	void *fsdata;
	int err;
	char *kaddr;
	unsigned int flags = AOP_FLAG_UNINTERRUPTIBLE;
	if (nofs)
		flags |= AOP_FLAG_NOFS;

retry:
	err = pagecache_write_begin(NULL, mapping, 0, len-1,
				flags, &page, &fsdata);
	if (err)
		goto fail;

	kaddr = kmap_atomic(page, KM_USER0);
	memcpy(kaddr, symname, len-1);
	kunmap_atomic(kaddr, KM_USER0);

	err = pagecache_write_end(NULL, mapping, 0, len-1, len-1,
							page, fsdata);
	if (err < 0)
		goto fail;
	if (err < len-1)
		goto retry;

	mark_inode_dirty(inode);
	return 0;
fail:
	return err;
}

int page_symlink(struct inode *inode, const char *symname, int len)
{
	return __page_symlink(inode, symname, len,
			!(mapping_gfp_mask(inode->i_mapping) & __GFP_FS));
}

const struct inode_operations page_symlink_inode_operations = {
	.readlink	= generic_readlink,
	.follow_link	= page_follow_link_light,
	.put_link	= page_put_link,
};

EXPORT_SYMBOL(user_path_at);
EXPORT_SYMBOL(follow_down_one);
EXPORT_SYMBOL(follow_down);
EXPORT_SYMBOL(follow_up);
EXPORT_SYMBOL(get_write_access); /* binfmt_aout */
EXPORT_SYMBOL(getname);
EXPORT_SYMBOL(lock_rename);
EXPORT_SYMBOL(lookup_one_len);
EXPORT_SYMBOL(page_follow_link_light);
EXPORT_SYMBOL(page_put_link);
EXPORT_SYMBOL(page_readlink);
EXPORT_SYMBOL(__page_symlink);
EXPORT_SYMBOL(page_symlink);
EXPORT_SYMBOL(page_symlink_inode_operations);
EXPORT_SYMBOL(path_lookup);
EXPORT_SYMBOL(kern_path);
EXPORT_SYMBOL(vfs_path_lookup);
EXPORT_SYMBOL(inode_permission);
EXPORT_SYMBOL(file_permission);
EXPORT_SYMBOL(unlock_rename);
EXPORT_SYMBOL(vfs_create);
EXPORT_SYMBOL(vfs_follow_link);
EXPORT_SYMBOL(vfs_link);
EXPORT_SYMBOL(vfs_mkdir);
EXPORT_SYMBOL(vfs_mknod);
EXPORT_SYMBOL(generic_permission);
EXPORT_SYMBOL(vfs_readlink);
EXPORT_SYMBOL(vfs_rename);
EXPORT_SYMBOL(vfs_rmdir);
EXPORT_SYMBOL(vfs_symlink);
EXPORT_SYMBOL(vfs_unlink);
EXPORT_SYMBOL(dentry_unhash);
EXPORT_SYMBOL(generic_readlink);<|MERGE_RESOLUTION|>--- conflicted
+++ resolved
@@ -553,27 +553,7 @@
  */
 void release_open_intent(struct nameidata *nd)
 {
-<<<<<<< HEAD
-	if (nd->intent.open.file->f_path.dentry == NULL)
-		put_filp(nd->intent.open.file);
-	else
-		fput(nd->intent.open.file);
-}
-EXPORT_SYMBOL_GPL(release_open_intent);
-
-/*
- * Call d_revalidate and handle filesystems that request rcu-walk
- * to be dropped. This may be called and return in rcu-walk mode,
- * regardless of success or error. If -ECHILD is returned, the caller
- * must return -ECHILD back up the path walk stack so path walk may
- * be restarted in ref-walk mode.
- */
-static int d_revalidate(struct dentry *dentry, struct nameidata *nd)
-{
-	int status;
-=======
 	struct file *file = nd->intent.open.file;
->>>>>>> 85e2efbb
 
 	if (file && !IS_ERR(file)) {
 		if (file->f_path.dentry == NULL)
@@ -582,6 +562,7 @@
 			fput(file);
 	}
 }
+EXPORT_SYMBOL_GPL(release_open_intent);
 
 static inline int d_revalidate(struct dentry *dentry, struct nameidata *nd)
 {
