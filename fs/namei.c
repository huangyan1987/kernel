/*
 *  linux/fs/namei.c
 *
 *  Copyright (C) 1991, 1992  Linus Torvalds
 */

/*
 * Some corrections by tytso.
 */

/* [Feb 1997 T. Schoebel-Theuer] Complete rewrite of the pathname
 * lookup logic.
 */
/* [Feb-Apr 2000, AV] Rewrite to the new namespace architecture.
 */

#include <linux/init.h>
#include <linux/module.h>
#include <linux/slab.h>
#include <linux/fs.h>
#include <linux/namei.h>
#include <linux/pagemap.h>
#include <linux/fsnotify.h>
#include <linux/personality.h>
#include <linux/security.h>
#include <linux/ima.h>
#include <linux/syscalls.h>
#include <linux/mount.h>
#include <linux/audit.h>
#include <linux/capability.h>
#include <linux/file.h>
#include <linux/fcntl.h>
#include <linux/device_cgroup.h>
#include <linux/fs_struct.h>
#include <linux/posix_acl.h>
#include <asm/uaccess.h>

#include "internal.h"

/* [Feb-1997 T. Schoebel-Theuer]
 * Fundamental changes in the pathname lookup mechanisms (namei)
 * were necessary because of omirr.  The reason is that omirr needs
 * to know the _real_ pathname, not the user-supplied one, in case
 * of symlinks (and also when transname replacements occur).
 *
 * The new code replaces the old recursive symlink resolution with
 * an iterative one (in case of non-nested symlink chains).  It does
 * this with calls to <fs>_follow_link().
 * As a side effect, dir_namei(), _namei() and follow_link() are now 
 * replaced with a single function lookup_dentry() that can handle all 
 * the special cases of the former code.
 *
 * With the new dcache, the pathname is stored at each inode, at least as
 * long as the refcount of the inode is positive.  As a side effect, the
 * size of the dcache depends on the inode cache and thus is dynamic.
 *
 * [29-Apr-1998 C. Scott Ananian] Updated above description of symlink
 * resolution to correspond with current state of the code.
 *
 * Note that the symlink resolution is not *completely* iterative.
 * There is still a significant amount of tail- and mid- recursion in
 * the algorithm.  Also, note that <fs>_readlink() is not used in
 * lookup_dentry(): lookup_dentry() on the result of <fs>_readlink()
 * may return different results than <fs>_follow_link().  Many virtual
 * filesystems (including /proc) exhibit this behavior.
 */

/* [24-Feb-97 T. Schoebel-Theuer] Side effects caused by new implementation:
 * New symlink semantics: when open() is called with flags O_CREAT | O_EXCL
 * and the name already exists in form of a symlink, try to create the new
 * name indicated by the symlink. The old code always complained that the
 * name already exists, due to not following the symlink even if its target
 * is nonexistent.  The new semantics affects also mknod() and link() when
 * the name is a symlink pointing to a non-existent name.
 *
 * I don't know which semantics is the right one, since I have no access
 * to standards. But I found by trial that HP-UX 9.0 has the full "new"
 * semantics implemented, while SunOS 4.1.1 and Solaris (SunOS 5.4) have the
 * "old" one. Personally, I think the new semantics is much more logical.
 * Note that "ln old new" where "new" is a symlink pointing to a non-existing
 * file does succeed in both HP-UX and SunOs, but not in Solaris
 * and in the old Linux semantics.
 */

/* [16-Dec-97 Kevin Buhr] For security reasons, we change some symlink
 * semantics.  See the comments in "open_namei" and "do_link" below.
 *
 * [10-Sep-98 Alan Modra] Another symlink change.
 */

/* [Feb-Apr 2000 AV] Complete rewrite. Rules for symlinks:
 *	inside the path - always follow.
 *	in the last component in creation/removal/renaming - never follow.
 *	if LOOKUP_FOLLOW passed - follow.
 *	if the pathname has trailing slashes - follow.
 *	otherwise - don't follow.
 * (applied in that order).
 *
 * [Jun 2000 AV] Inconsistent behaviour of open() in case if flags==O_CREAT
 * restored for 2.4. This is the last surviving part of old 4.2BSD bug.
 * During the 2.4 we need to fix the userland stuff depending on it -
 * hopefully we will be able to get rid of that wart in 2.5. So far only
 * XEmacs seems to be relying on it...
 */
/*
 * [Sep 2001 AV] Single-semaphore locking scheme (kudos to David Holland)
 * implemented.  Let's see if raised priority of ->s_vfs_rename_mutex gives
 * any extra contention...
 */

/* In order to reduce some races, while at the same time doing additional
 * checking and hopefully speeding things up, we copy filenames to the
 * kernel data space before using them..
 *
 * POSIX.1 2.4: an empty pathname is invalid (ENOENT).
 * PATH_MAX includes the nul terminator --RR.
 */
static int do_getname(const char __user *filename, char *page)
{
	int retval;
	unsigned long len = PATH_MAX;

	if (!segment_eq(get_fs(), KERNEL_DS)) {
		if ((unsigned long) filename >= TASK_SIZE)
			return -EFAULT;
		if (TASK_SIZE - (unsigned long) filename < PATH_MAX)
			len = TASK_SIZE - (unsigned long) filename;
	}

	retval = strncpy_from_user(page, filename, len);
	if (retval > 0) {
		if (retval < len)
			return 0;
		return -ENAMETOOLONG;
	} else if (!retval)
		retval = -ENOENT;
	return retval;
}

static char *getname_flags(const char __user * filename, int flags)
{
	char *tmp, *result;

	result = ERR_PTR(-ENOMEM);
	tmp = __getname();
	if (tmp)  {
		int retval = do_getname(filename, tmp);

		result = tmp;
		if (retval < 0) {
			if (retval != -ENOENT || !(flags & LOOKUP_EMPTY)) {
				__putname(tmp);
				result = ERR_PTR(retval);
			}
		}
	}
	audit_getname(result);
	return result;
}

char *getname(const char __user * filename)
{
	return getname_flags(filename, 0);
}

#ifdef CONFIG_AUDITSYSCALL
void putname(const char *name)
{
	if (unlikely(!audit_dummy_context()))
		audit_putname(name);
	else
		__putname(name);
}
EXPORT_SYMBOL(putname);
#endif

static int check_acl(struct inode *inode, int mask)
{
#ifdef CONFIG_FS_POSIX_ACL
	struct posix_acl *acl;

	if (mask & MAY_NOT_BLOCK) {
		acl = get_cached_acl_rcu(inode, ACL_TYPE_ACCESS);
	        if (!acl)
	                return -EAGAIN;
		/* no ->get_acl() calls in RCU mode... */
		if (acl == ACL_NOT_CACHED)
			return -ECHILD;
	        return posix_acl_permission(inode, acl, mask & ~MAY_NOT_BLOCK);
	}

	acl = get_cached_acl(inode, ACL_TYPE_ACCESS);

	/*
	 * A filesystem can force a ACL callback by just never filling the
	 * ACL cache. But normally you'd fill the cache either at inode
	 * instantiation time, or on the first ->get_acl call.
	 *
	 * If the filesystem doesn't have a get_acl() function at all, we'll
	 * just create the negative cache entry.
	 */
	if (acl == ACL_NOT_CACHED) {
	        if (inode->i_op->get_acl) {
			acl = inode->i_op->get_acl(inode, ACL_TYPE_ACCESS);
			if (IS_ERR(acl))
				return PTR_ERR(acl);
		} else {
		        set_cached_acl(inode, ACL_TYPE_ACCESS, NULL);
		        return -EAGAIN;
		}
	}

	if (acl) {
	        int error = posix_acl_permission(inode, acl, mask);
	        posix_acl_release(acl);
	        return error;
	}
#endif

	return -EAGAIN;
}

/*
 * This does basic POSIX ACL permission checking
 */
static int acl_permission_check(struct inode *inode, int mask)
{
	unsigned int mode = inode->i_mode;

	mask &= MAY_READ | MAY_WRITE | MAY_EXEC | MAY_NOT_BLOCK;

	if (current_user_ns() != inode_userns(inode))
		goto other_perms;

	if (likely(current_fsuid() == inode->i_uid))
		mode >>= 6;
	else {
		if (IS_POSIXACL(inode) && (mode & S_IRWXG)) {
			int error = check_acl(inode, mask);
			if (error != -EAGAIN)
				return error;
		}

		if (in_group_p(inode->i_gid))
			mode >>= 3;
	}

other_perms:
	/*
	 * If the DACs are ok we don't need any capability check.
	 */
	if ((mask & ~mode & (MAY_READ | MAY_WRITE | MAY_EXEC)) == 0)
		return 0;
	return -EACCES;
}

/**
 * generic_permission -  check for access rights on a Posix-like filesystem
 * @inode:	inode to check access rights for
 * @mask:	right to check for (%MAY_READ, %MAY_WRITE, %MAY_EXEC)
 *
 * Used to check for read/write/execute permissions on a file.
 * We use "fsuid" for this, letting us set arbitrary permissions
 * for filesystem access without changing the "normal" uids which
 * are used for other things.
 *
 * generic_permission is rcu-walk aware. It returns -ECHILD in case an rcu-walk
 * request cannot be satisfied (eg. requires blocking or too much complexity).
 * It would then be called again in ref-walk mode.
 */
int generic_permission(struct inode *inode, int mask)
{
	int ret;

	/*
	 * Do the basic POSIX ACL permission checks.
	 */
	ret = acl_permission_check(inode, mask);
	if (ret != -EACCES)
		return ret;

	if (S_ISDIR(inode->i_mode)) {
		/* DACs are overridable for directories */
		if (ns_capable(inode_userns(inode), CAP_DAC_OVERRIDE))
			return 0;
		if (!(mask & MAY_WRITE))
			if (ns_capable(inode_userns(inode), CAP_DAC_READ_SEARCH))
				return 0;
		return -EACCES;
	}
	/*
	 * Read/write DACs are always overridable.
	 * Executable DACs are overridable when there is
	 * at least one exec bit set.
	 */
	if (!(mask & MAY_EXEC) || (inode->i_mode & S_IXUGO))
		if (ns_capable(inode_userns(inode), CAP_DAC_OVERRIDE))
			return 0;

	/*
	 * Searching includes executable on directories, else just read.
	 */
	mask &= MAY_READ | MAY_WRITE | MAY_EXEC;
	if (mask == MAY_READ)
		if (ns_capable(inode_userns(inode), CAP_DAC_READ_SEARCH))
			return 0;

	return -EACCES;
}

/*
 * We _really_ want to just do "generic_permission()" without
 * even looking at the inode->i_op values. So we keep a cache
 * flag in inode->i_opflags, that says "this has not special
 * permission function, use the fast case".
 */
static inline int do_inode_permission(struct inode *inode, int mask)
{
	if (unlikely(!(inode->i_opflags & IOP_FASTPERM))) {
		if (likely(inode->i_op->permission))
			return inode->i_op->permission(inode, mask);

		/* This gets set once for the inode lifetime */
		spin_lock(&inode->i_lock);
		inode->i_opflags |= IOP_FASTPERM;
		spin_unlock(&inode->i_lock);
	}
	return generic_permission(inode, mask);
}

/**
 * inode_permission  -  check for access rights to a given inode
 * @inode:	inode to check permission on
 * @mask:	right to check for (%MAY_READ, %MAY_WRITE, %MAY_EXEC)
 *
 * Used to check for read/write/execute permissions on an inode.
 * We use "fsuid" for this, letting us set arbitrary permissions
 * for filesystem access without changing the "normal" uids which
 * are used for other things.
 */
int inode_permission(struct inode *inode, int mask)
{
	int retval;

	if (unlikely(mask & MAY_WRITE)) {
		umode_t mode = inode->i_mode;

		/*
		 * Nobody gets write access to a read-only fs.
		 */
		if (IS_RDONLY(inode) &&
		    (S_ISREG(mode) || S_ISDIR(mode) || S_ISLNK(mode)))
			return -EROFS;

		/*
		 * Nobody gets write access to an immutable file.
		 */
		if (IS_IMMUTABLE(inode))
			return -EACCES;
	}

	retval = do_inode_permission(inode, mask);
	if (retval)
		return retval;

	retval = devcgroup_inode_permission(inode, mask);
	if (retval)
		return retval;

	return security_inode_permission(inode, mask);
}

/**
 * path_get - get a reference to a path
 * @path: path to get the reference to
 *
 * Given a path increment the reference count to the dentry and the vfsmount.
 */
void path_get(struct path *path)
{
	mntget(path->mnt);
	dget(path->dentry);
}
EXPORT_SYMBOL(path_get);

/**
 * path_put - put a reference to a path
 * @path: path to put the reference to
 *
 * Given a path decrement the reference count to the dentry and the vfsmount.
 */
void path_put(struct path *path)
{
	dput(path->dentry);
	mntput(path->mnt);
}
EXPORT_SYMBOL(path_put);

/*
 * Path walking has 2 modes, rcu-walk and ref-walk (see
 * Documentation/filesystems/path-lookup.txt).  In situations when we can't
 * continue in RCU mode, we attempt to drop out of rcu-walk mode and grab
 * normal reference counts on dentries and vfsmounts to transition to rcu-walk
 * mode.  Refcounts are grabbed at the last known good point before rcu-walk
 * got stuck, so ref-walk may continue from there. If this is not successful
 * (eg. a seqcount has changed), then failure is returned and it's up to caller
 * to restart the path walk from the beginning in ref-walk mode.
 */

/**
 * unlazy_walk - try to switch to ref-walk mode.
 * @nd: nameidata pathwalk data
 * @dentry: child of nd->path.dentry or NULL
 * Returns: 0 on success, -ECHILD on failure
 *
 * unlazy_walk attempts to legitimize the current nd->path, nd->root and dentry
 * for ref-walk mode.  @dentry must be a path found by a do_lookup call on
 * @nd or NULL.  Must be called from rcu-walk context.
 */
static int unlazy_walk(struct nameidata *nd, struct dentry *dentry)
{
	struct fs_struct *fs = current->fs;
	struct dentry *parent = nd->path.dentry;
	int want_root = 0;

	BUG_ON(!(nd->flags & LOOKUP_RCU));
	if (nd->root.mnt && !(nd->flags & LOOKUP_ROOT)) {
		want_root = 1;
		spin_lock(&fs->lock);
		if (nd->root.mnt != fs->root.mnt ||
				nd->root.dentry != fs->root.dentry)
			goto err_root;
	}
	spin_lock(&parent->d_lock);
	if (!dentry) {
		if (!__d_rcu_to_refcount(parent, nd->seq))
			goto err_parent;
		BUG_ON(nd->inode != parent->d_inode);
	} else {
		if (dentry->d_parent != parent)
			goto err_parent;
		spin_lock_nested(&dentry->d_lock, DENTRY_D_LOCK_NESTED);
		if (!__d_rcu_to_refcount(dentry, nd->seq))
			goto err_child;
		/*
		 * If the sequence check on the child dentry passed, then
		 * the child has not been removed from its parent. This
		 * means the parent dentry must be valid and able to take
		 * a reference at this point.
		 */
		BUG_ON(!IS_ROOT(dentry) && dentry->d_parent != parent);
		BUG_ON(!parent->d_count);
		parent->d_count++;
		spin_unlock(&dentry->d_lock);
	}
	spin_unlock(&parent->d_lock);
	if (want_root) {
		path_get(&nd->root);
		spin_unlock(&fs->lock);
	}
	mntget(nd->path.mnt);

	rcu_read_unlock();
	br_read_unlock(vfsmount_lock);
	nd->flags &= ~LOOKUP_RCU;
	return 0;

err_child:
	spin_unlock(&dentry->d_lock);
err_parent:
	spin_unlock(&parent->d_lock);
err_root:
	if (want_root)
		spin_unlock(&fs->lock);
	return -ECHILD;
}

/**
 * release_open_intent - free up open intent resources
 * @nd: pointer to nameidata
 */
void release_open_intent(struct nameidata *nd)
{
	struct file *file = nd->intent.open.file;

	if (file && !IS_ERR(file)) {
		if (file->f_path.dentry == NULL)
			put_filp(file);
		else
			fput(file);
	}
}

static inline int d_revalidate(struct dentry *dentry, struct nameidata *nd)
{
	return dentry->d_op->d_revalidate(dentry, nd);
}

/**
 * complete_walk - successful completion of path walk
 * @nd:  pointer nameidata
 *
 * If we had been in RCU mode, drop out of it and legitimize nd->path.
 * Revalidate the final result, unless we'd already done that during
 * the path walk or the filesystem doesn't ask for it.  Return 0 on
 * success, -error on failure.  In case of failure caller does not
 * need to drop nd->path.
 */
static int complete_walk(struct nameidata *nd)
{
	struct dentry *dentry = nd->path.dentry;
	int status;

	if (nd->flags & LOOKUP_RCU) {
		nd->flags &= ~LOOKUP_RCU;
		if (!(nd->flags & LOOKUP_ROOT))
			nd->root.mnt = NULL;
		spin_lock(&dentry->d_lock);
		if (unlikely(!__d_rcu_to_refcount(dentry, nd->seq))) {
			spin_unlock(&dentry->d_lock);
			rcu_read_unlock();
			br_read_unlock(vfsmount_lock);
			return -ECHILD;
		}
		BUG_ON(nd->inode != dentry->d_inode);
		spin_unlock(&dentry->d_lock);
		mntget(nd->path.mnt);
		rcu_read_unlock();
		br_read_unlock(vfsmount_lock);
	}

	if (likely(!(nd->flags & LOOKUP_JUMPED)))
		return 0;

	if (likely(!(dentry->d_flags & DCACHE_OP_REVALIDATE)))
		return 0;

	if (likely(!(dentry->d_sb->s_type->fs_flags & FS_REVAL_DOT)))
		return 0;

	/* Note: we do not d_invalidate() */
	status = d_revalidate(dentry, nd);
	if (status > 0)
		return 0;

	if (!status)
		status = -ESTALE;

	path_put(&nd->path);
	return status;
}

static __always_inline void set_root(struct nameidata *nd)
{
	if (!nd->root.mnt)
		get_fs_root(current->fs, &nd->root);
}

static int link_path_walk(const char *, struct nameidata *);

static __always_inline void set_root_rcu(struct nameidata *nd)
{
	if (!nd->root.mnt) {
		struct fs_struct *fs = current->fs;
		unsigned seq;

		do {
			seq = read_seqcount_begin(&fs->seq);
			nd->root = fs->root;
			nd->seq = __read_seqcount_begin(&nd->root.dentry->d_seq);
		} while (read_seqcount_retry(&fs->seq, seq));
	}
}

static __always_inline int __vfs_follow_link(struct nameidata *nd, const char *link)
{
	int ret;

	if (IS_ERR(link))
		goto fail;

	if (*link == '/') {
		set_root(nd);
		path_put(&nd->path);
		nd->path = nd->root;
		path_get(&nd->root);
		nd->flags |= LOOKUP_JUMPED;
	}
	nd->inode = nd->path.dentry->d_inode;

	ret = link_path_walk(link, nd);
	return ret;
fail:
	path_put(&nd->path);
	return PTR_ERR(link);
}

static void path_put_conditional(struct path *path, struct nameidata *nd)
{
	dput(path->dentry);
	if (path->mnt != nd->path.mnt)
		mntput(path->mnt);
}

static inline void path_to_nameidata(const struct path *path,
					struct nameidata *nd)
{
	if (!(nd->flags & LOOKUP_RCU)) {
		dput(nd->path.dentry);
		if (nd->path.mnt != path->mnt)
			mntput(nd->path.mnt);
	}
	nd->path.mnt = path->mnt;
	nd->path.dentry = path->dentry;
}

static inline void put_link(struct nameidata *nd, struct path *link, void *cookie)
{
	struct inode *inode = link->dentry->d_inode;
	if (!IS_ERR(cookie) && inode->i_op->put_link)
		inode->i_op->put_link(link->dentry, nd, cookie);
	path_put(link);
}

static __always_inline int
follow_link(struct path *link, struct nameidata *nd, void **p)
{
	int error;
	struct dentry *dentry = link->dentry;

	BUG_ON(nd->flags & LOOKUP_RCU);

	if (link->mnt == nd->path.mnt)
		mntget(link->mnt);

	if (unlikely(current->total_link_count >= 40)) {
		*p = ERR_PTR(-ELOOP); /* no ->put_link(), please */
		path_put(&nd->path);
		return -ELOOP;
	}
	cond_resched();
	current->total_link_count++;

	touch_atime(link->mnt, dentry);
	nd_set_link(nd, NULL);

	error = security_inode_follow_link(link->dentry, nd);
	if (error) {
		*p = ERR_PTR(error); /* no ->put_link(), please */
		path_put(&nd->path);
		return error;
	}

	nd->last_type = LAST_BIND;
	*p = dentry->d_inode->i_op->follow_link(dentry, nd);
	error = PTR_ERR(*p);
	if (!IS_ERR(*p)) {
		char *s = nd_get_link(nd);
		error = 0;
		if (s)
			error = __vfs_follow_link(nd, s);
		else if (nd->last_type == LAST_BIND) {
			nd->flags |= LOOKUP_JUMPED;
			nd->inode = nd->path.dentry->d_inode;
			if (nd->inode->i_op->follow_link) {
				/* stepped on a _really_ weird one */
				path_put(&nd->path);
				error = -ELOOP;
			}
		}
	}
	return error;
}

static int follow_up_rcu(struct path *path)
{
	struct vfsmount *parent;
	struct dentry *mountpoint;

	parent = path->mnt->mnt_parent;
	if (parent == path->mnt)
		return 0;
	mountpoint = path->mnt->mnt_mountpoint;
	path->dentry = mountpoint;
	path->mnt = parent;
	return 1;
}

int follow_up(struct path *path)
{
	struct vfsmount *parent;
	struct dentry *mountpoint;

	br_read_lock(vfsmount_lock);
	parent = path->mnt->mnt_parent;
	if (parent == path->mnt) {
		br_read_unlock(vfsmount_lock);
		return 0;
	}
	mntget(parent);
	mountpoint = dget(path->mnt->mnt_mountpoint);
	br_read_unlock(vfsmount_lock);
	dput(path->dentry);
	path->dentry = mountpoint;
	mntput(path->mnt);
	path->mnt = parent;
	return 1;
}

/*
 * Perform an automount
 * - return -EISDIR to tell follow_managed() to stop and return the path we
 *   were called with.
 */
static int follow_automount(struct path *path, unsigned flags,
			    bool *need_mntput)
{
	struct vfsmount *mnt;
	int err;

	if (!path->dentry->d_op || !path->dentry->d_op->d_automount)
		return -EREMOTE;

	/* We don't want to mount if someone supplied AT_NO_AUTOMOUNT
	 * and this is the terminal part of the path.
	 */
	if ((flags & LOOKUP_NO_AUTOMOUNT) && !(flags & LOOKUP_PARENT))
		return -EISDIR; /* we actually want to stop here */

	/*
	 * We don't want to mount if someone's just doing a stat and they've
	 * set AT_SYMLINK_NOFOLLOW - unless they're stat'ing a directory and
	 * appended a '/' to the name.
	 */
	if (!(flags & LOOKUP_FOLLOW)) {
		/* We do, however, want to mount if someone wants to open or
		 * create a file of any type under the mountpoint, wants to
		 * traverse through the mountpoint or wants to open the mounted
		 * directory.
		 * Also, autofs may mark negative dentries as being automount
		 * points.  These will need the attentions of the daemon to
		 * instantiate them before they can be used.
		 */
		if (!(flags & (LOOKUP_PARENT | LOOKUP_DIRECTORY |
			     LOOKUP_OPEN | LOOKUP_CREATE)) &&
		    path->dentry->d_inode)
			return -EISDIR;
	}
	current->total_link_count++;
	if (current->total_link_count >= 40)
		return -ELOOP;

	mnt = path->dentry->d_op->d_automount(path);
	if (IS_ERR(mnt)) {
		/*
		 * The filesystem is allowed to return -EISDIR here to indicate
		 * it doesn't want to automount.  For instance, autofs would do
		 * this so that its userspace daemon can mount on this dentry.
		 *
		 * However, we can only permit this if it's a terminal point in
		 * the path being looked up; if it wasn't then the remainder of
		 * the path is inaccessible and we should say so.
		 */
		if (PTR_ERR(mnt) == -EISDIR && (flags & LOOKUP_PARENT))
			return -EREMOTE;
		return PTR_ERR(mnt);
	}

	if (!mnt) /* mount collision */
		return 0;

	if (!*need_mntput) {
		/* lock_mount() may release path->mnt on error */
		mntget(path->mnt);
		*need_mntput = true;
	}
	err = finish_automount(mnt, path);

	switch (err) {
	case -EBUSY:
		/* Someone else made a mount here whilst we were busy */
		return 0;
	case 0:
		path_put(path);
		path->mnt = mnt;
		path->dentry = dget(mnt->mnt_root);
		return 0;
	default:
		return err;
	}

}

/*
 * Handle a dentry that is managed in some way.
 * - Flagged for transit management (autofs)
 * - Flagged as mountpoint
 * - Flagged as automount point
 *
 * This may only be called in refwalk mode.
 *
 * Serialization is taken care of in namespace.c
 */
static int follow_managed(struct path *path, unsigned flags)
{
	struct vfsmount *mnt = path->mnt; /* held by caller, must be left alone */
	unsigned managed;
	bool need_mntput = false;
	int ret = 0;

	/* Given that we're not holding a lock here, we retain the value in a
	 * local variable for each dentry as we look at it so that we don't see
	 * the components of that value change under us */
	while (managed = ACCESS_ONCE(path->dentry->d_flags),
	       managed &= DCACHE_MANAGED_DENTRY,
	       unlikely(managed != 0)) {
		/* Allow the filesystem to manage the transit without i_mutex
		 * being held. */
		if (managed & DCACHE_MANAGE_TRANSIT) {
			BUG_ON(!path->dentry->d_op);
			BUG_ON(!path->dentry->d_op->d_manage);
			ret = path->dentry->d_op->d_manage(path->dentry, false);
			if (ret < 0)
				break;
		}

		/* Transit to a mounted filesystem. */
		if (managed & DCACHE_MOUNTED) {
			struct vfsmount *mounted = lookup_mnt(path);
			if (mounted) {
				dput(path->dentry);
				if (need_mntput)
					mntput(path->mnt);
				path->mnt = mounted;
				path->dentry = dget(mounted->mnt_root);
				need_mntput = true;
				continue;
			}

			/* Something is mounted on this dentry in another
			 * namespace and/or whatever was mounted there in this
			 * namespace got unmounted before we managed to get the
			 * vfsmount_lock */
		}

		/* Handle an automount point */
		if (managed & DCACHE_NEED_AUTOMOUNT) {
			ret = follow_automount(path, flags, &need_mntput);
			if (ret < 0)
				break;
			continue;
		}

		/* We didn't change the current path point */
		break;
	}

	if (need_mntput && path->mnt == mnt)
		mntput(path->mnt);
	if (ret == -EISDIR)
		ret = 0;
	return ret;
}

int follow_down_one(struct path *path)
{
	struct vfsmount *mounted;

	mounted = lookup_mnt(path);
	if (mounted) {
		dput(path->dentry);
		mntput(path->mnt);
		path->mnt = mounted;
		path->dentry = dget(mounted->mnt_root);
		return 1;
	}
	return 0;
}

static inline bool managed_dentry_might_block(struct dentry *dentry)
{
	return (dentry->d_flags & DCACHE_MANAGE_TRANSIT &&
		dentry->d_op->d_manage(dentry, true) < 0);
}

/*
 * Try to skip to top of mountpoint pile in rcuwalk mode.  Fail if
 * we meet a managed dentry that would need blocking.
 */
static bool __follow_mount_rcu(struct nameidata *nd, struct path *path,
			       struct inode **inode)
{
	for (;;) {
		struct vfsmount *mounted;
		/*
		 * Don't forget we might have a non-mountpoint managed dentry
		 * that wants to block transit.
		 */
		if (unlikely(managed_dentry_might_block(path->dentry)))
			return false;

		if (!d_mountpoint(path->dentry))
			break;

		mounted = __lookup_mnt(path->mnt, path->dentry, 1);
		if (!mounted)
			break;
		path->mnt = mounted;
		path->dentry = mounted->mnt_root;
		nd->seq = read_seqcount_begin(&path->dentry->d_seq);
		/*
		 * Update the inode too. We don't need to re-check the
		 * dentry sequence number here after this d_inode read,
		 * because a mount-point is always pinned.
		 */
		*inode = path->dentry->d_inode;
	}
	return true;
}

static void follow_mount_rcu(struct nameidata *nd)
{
	while (d_mountpoint(nd->path.dentry)) {
		struct vfsmount *mounted;
		mounted = __lookup_mnt(nd->path.mnt, nd->path.dentry, 1);
		if (!mounted)
			break;
		nd->path.mnt = mounted;
		nd->path.dentry = mounted->mnt_root;
		nd->seq = read_seqcount_begin(&nd->path.dentry->d_seq);
	}
}

static int follow_dotdot_rcu(struct nameidata *nd)
{
	set_root_rcu(nd);

	while (1) {
		if (nd->path.dentry == nd->root.dentry &&
		    nd->path.mnt == nd->root.mnt) {
			break;
		}
		if (nd->path.dentry != nd->path.mnt->mnt_root) {
			struct dentry *old = nd->path.dentry;
			struct dentry *parent = old->d_parent;
			unsigned seq;

			seq = read_seqcount_begin(&parent->d_seq);
			if (read_seqcount_retry(&old->d_seq, nd->seq))
				goto failed;
			nd->path.dentry = parent;
			nd->seq = seq;
			break;
		}
		if (!follow_up_rcu(&nd->path))
			break;
		nd->seq = read_seqcount_begin(&nd->path.dentry->d_seq);
	}
	follow_mount_rcu(nd);
	nd->inode = nd->path.dentry->d_inode;
	return 0;

failed:
	nd->flags &= ~LOOKUP_RCU;
	if (!(nd->flags & LOOKUP_ROOT))
		nd->root.mnt = NULL;
	rcu_read_unlock();
	br_read_unlock(vfsmount_lock);
	return -ECHILD;
}

/*
 * Follow down to the covering mount currently visible to userspace.  At each
 * point, the filesystem owning that dentry may be queried as to whether the
 * caller is permitted to proceed or not.
 */
int follow_down(struct path *path)
{
	unsigned managed;
	int ret;

	while (managed = ACCESS_ONCE(path->dentry->d_flags),
	       unlikely(managed & DCACHE_MANAGED_DENTRY)) {
		/* Allow the filesystem to manage the transit without i_mutex
		 * being held.
		 *
		 * We indicate to the filesystem if someone is trying to mount
		 * something here.  This gives autofs the chance to deny anyone
		 * other than its daemon the right to mount on its
		 * superstructure.
		 *
		 * The filesystem may sleep at this point.
		 */
		if (managed & DCACHE_MANAGE_TRANSIT) {
			BUG_ON(!path->dentry->d_op);
			BUG_ON(!path->dentry->d_op->d_manage);
			ret = path->dentry->d_op->d_manage(
				path->dentry, false);
			if (ret < 0)
				return ret == -EISDIR ? 0 : ret;
		}

		/* Transit to a mounted filesystem. */
		if (managed & DCACHE_MOUNTED) {
			struct vfsmount *mounted = lookup_mnt(path);
			if (!mounted)
				break;
			dput(path->dentry);
			mntput(path->mnt);
			path->mnt = mounted;
			path->dentry = dget(mounted->mnt_root);
			continue;
		}

		/* Don't handle automount points here */
		break;
	}
	return 0;
}

/*
 * Skip to top of mountpoint pile in refwalk mode for follow_dotdot()
 */
static void follow_mount(struct path *path)
{
	while (d_mountpoint(path->dentry)) {
		struct vfsmount *mounted = lookup_mnt(path);
		if (!mounted)
			break;
		dput(path->dentry);
		mntput(path->mnt);
		path->mnt = mounted;
		path->dentry = dget(mounted->mnt_root);
	}
}

static void follow_dotdot(struct nameidata *nd)
{
	set_root(nd);

	while(1) {
		struct dentry *old = nd->path.dentry;

		if (nd->path.dentry == nd->root.dentry &&
		    nd->path.mnt == nd->root.mnt) {
			break;
		}
		if (nd->path.dentry != nd->path.mnt->mnt_root) {
			/* rare case of legitimate dget_parent()... */
			nd->path.dentry = dget_parent(nd->path.dentry);
			dput(old);
			break;
		}
		if (!follow_up(&nd->path))
			break;
	}
	follow_mount(&nd->path);
	nd->inode = nd->path.dentry->d_inode;
}

/*
 * Allocate a dentry with name and parent, and perform a parent
 * directory ->lookup on it. Returns the new dentry, or ERR_PTR
 * on error. parent->d_inode->i_mutex must be held. d_lookup must
 * have verified that no child exists while under i_mutex.
 */
static struct dentry *d_alloc_and_lookup(struct dentry *parent,
				struct qstr *name, struct nameidata *nd)
{
	struct inode *inode = parent->d_inode;
	struct dentry *dentry;
	struct dentry *old;

	/* Don't create child dentry for a dead directory. */
	if (unlikely(IS_DEADDIR(inode)))
		return ERR_PTR(-ENOENT);

	dentry = d_alloc(parent, name);
	if (unlikely(!dentry))
		return ERR_PTR(-ENOMEM);

	old = inode->i_op->lookup(inode, dentry, nd);
	if (unlikely(old)) {
		dput(dentry);
		dentry = old;
	}
	return dentry;
}

/*
 * We already have a dentry, but require a lookup to be performed on the parent
 * directory to fill in d_inode. Returns the new dentry, or ERR_PTR on error.
 * parent->d_inode->i_mutex must be held. d_lookup must have verified that no
 * child exists while under i_mutex.
 */
static struct dentry *d_inode_lookup(struct dentry *parent, struct dentry *dentry,
				     struct nameidata *nd)
{
	struct inode *inode = parent->d_inode;
	struct dentry *old;

	/* Don't create child dentry for a dead directory. */
	if (unlikely(IS_DEADDIR(inode)))
		return ERR_PTR(-ENOENT);

	old = inode->i_op->lookup(inode, dentry, nd);
	if (unlikely(old)) {
		dput(dentry);
		dentry = old;
	}
	return dentry;
}

/*
 *  It's more convoluted than I'd like it to be, but... it's still fairly
 *  small and for now I'd prefer to have fast path as straight as possible.
 *  It _is_ time-critical.
 */
static int do_lookup(struct nameidata *nd, struct qstr *name,
			struct path *path, struct inode **inode)
{
	struct vfsmount *mnt = nd->path.mnt;
	struct dentry *dentry, *parent = nd->path.dentry;
	int need_reval = 1;
	int status = 1;
	int err;

	/*
	 * Rename seqlock is not required here because in the off chance
	 * of a false negative due to a concurrent rename, we're going to
	 * do the non-racy lookup, below.
	 */
	if (nd->flags & LOOKUP_RCU) {
		unsigned seq;
		*inode = nd->inode;
		dentry = __d_lookup_rcu(parent, name, &seq, inode);
		if (!dentry)
			goto unlazy;

		/* Memory barrier in read_seqcount_begin of child is enough */
		if (__read_seqcount_retry(&parent->d_seq, nd->seq))
			return -ECHILD;
		nd->seq = seq;

		if (unlikely(dentry->d_flags & DCACHE_OP_REVALIDATE)) {
			status = d_revalidate(dentry, nd);
			if (unlikely(status <= 0)) {
				if (status != -ECHILD)
					need_reval = 0;
				goto unlazy;
			}
		}
		if (unlikely(d_need_lookup(dentry)))
			goto unlazy;
		path->mnt = mnt;
		path->dentry = dentry;
		if (unlikely(!__follow_mount_rcu(nd, path, inode)))
			goto unlazy;
		if (unlikely(path->dentry->d_flags & DCACHE_NEED_AUTOMOUNT))
			goto unlazy;
		return 0;
unlazy:
		if (unlazy_walk(nd, dentry))
			return -ECHILD;
	} else {
		dentry = __d_lookup(parent, name);
	}

	if (dentry && unlikely(d_need_lookup(dentry))) {
		dput(dentry);
		dentry = NULL;
	}
retry:
	if (unlikely(!dentry)) {
		struct inode *dir = parent->d_inode;
		BUG_ON(nd->inode != dir);

		mutex_lock(&dir->i_mutex);
		dentry = d_lookup(parent, name);
		if (likely(!dentry)) {
			dentry = d_alloc_and_lookup(parent, name, nd);
			if (IS_ERR(dentry)) {
				mutex_unlock(&dir->i_mutex);
				return PTR_ERR(dentry);
			}
			/* known good */
			need_reval = 0;
			status = 1;
		} else if (unlikely(d_need_lookup(dentry))) {
			dentry = d_inode_lookup(parent, dentry, nd);
			if (IS_ERR(dentry)) {
				mutex_unlock(&dir->i_mutex);
				return PTR_ERR(dentry);
			}
			/* known good */
			need_reval = 0;
			status = 1;
		}
		mutex_unlock(&dir->i_mutex);
	}
	if (unlikely(dentry->d_flags & DCACHE_OP_REVALIDATE) && need_reval)
		status = d_revalidate(dentry, nd);
	if (unlikely(status <= 0)) {
		if (status < 0) {
			dput(dentry);
			return status;
		}
		if (!d_invalidate(dentry)) {
			dput(dentry);
			dentry = NULL;
			need_reval = 1;
			goto retry;
		}
	}

	path->mnt = mnt;
	path->dentry = dentry;
	err = follow_managed(path, nd->flags);
	if (unlikely(err < 0)) {
		path_put_conditional(path, nd);
		return err;
	}
	*inode = path->dentry->d_inode;
	return 0;
}

static inline int may_lookup(struct nameidata *nd)
{
	if (nd->flags & LOOKUP_RCU) {
		int err = inode_permission(nd->inode, MAY_EXEC|MAY_NOT_BLOCK);
		if (err != -ECHILD)
			return err;
		if (unlazy_walk(nd, NULL))
			return -ECHILD;
	}
	return inode_permission(nd->inode, MAY_EXEC);
}

static inline int handle_dots(struct nameidata *nd, int type)
{
	if (type == LAST_DOTDOT) {
		if (nd->flags & LOOKUP_RCU) {
			if (follow_dotdot_rcu(nd))
				return -ECHILD;
		} else
			follow_dotdot(nd);
	}
	return 0;
}

static void terminate_walk(struct nameidata *nd)
{
	if (!(nd->flags & LOOKUP_RCU)) {
		path_put(&nd->path);
	} else {
		nd->flags &= ~LOOKUP_RCU;
		if (!(nd->flags & LOOKUP_ROOT))
			nd->root.mnt = NULL;
		rcu_read_unlock();
		br_read_unlock(vfsmount_lock);
	}
}

/*
 * Do we need to follow links? We _really_ want to be able
 * to do this check without having to look at inode->i_op,
 * so we keep a cache of "no, this doesn't need follow_link"
 * for the common case.
 */
static inline int should_follow_link(struct inode *inode, int follow)
{
	if (unlikely(!(inode->i_opflags & IOP_NOFOLLOW))) {
		if (likely(inode->i_op->follow_link))
			return follow;

		/* This gets set once for the inode lifetime */
		spin_lock(&inode->i_lock);
		inode->i_opflags |= IOP_NOFOLLOW;
		spin_unlock(&inode->i_lock);
	}
	return 0;
}

static inline int walk_component(struct nameidata *nd, struct path *path,
		struct qstr *name, int type, int follow)
{
	struct inode *inode;
	int err;
	/*
	 * "." and ".." are special - ".." especially so because it has
	 * to be able to know about the current root directory and
	 * parent relationships.
	 */
	if (unlikely(type != LAST_NORM))
		return handle_dots(nd, type);
	err = do_lookup(nd, name, path, &inode);
	if (unlikely(err)) {
		terminate_walk(nd);
		return err;
	}
	if (!inode) {
		path_to_nameidata(path, nd);
		terminate_walk(nd);
		return -ENOENT;
	}
	if (should_follow_link(inode, follow)) {
		if (nd->flags & LOOKUP_RCU) {
			if (unlikely(unlazy_walk(nd, path->dentry))) {
				terminate_walk(nd);
				return -ECHILD;
			}
		}
		BUG_ON(inode != path->dentry->d_inode);
		return 1;
	}
	path_to_nameidata(path, nd);
	nd->inode = inode;
	return 0;
}

/*
 * This limits recursive symlink follows to 8, while
 * limiting consecutive symlinks to 40.
 *
 * Without that kind of total limit, nasty chains of consecutive
 * symlinks can cause almost arbitrarily long lookups.
 */
static inline int nested_symlink(struct path *path, struct nameidata *nd)
{
	int res;

	if (unlikely(current->link_count >= MAX_NESTED_LINKS)) {
		path_put_conditional(path, nd);
		path_put(&nd->path);
		return -ELOOP;
	}
	BUG_ON(nd->depth >= MAX_NESTED_LINKS);

	nd->depth++;
	current->link_count++;

	do {
		struct path link = *path;
		void *cookie;

		res = follow_link(&link, nd, &cookie);
		if (!res)
			res = walk_component(nd, path, &nd->last,
					     nd->last_type, LOOKUP_FOLLOW);
		put_link(nd, &link, cookie);
	} while (res > 0);

	current->link_count--;
	nd->depth--;
	return res;
}

/*
 * We really don't want to look at inode->i_op->lookup
 * when we don't have to. So we keep a cache bit in
 * the inode ->i_opflags field that says "yes, we can
 * do lookup on this inode".
 */
static inline int can_lookup(struct inode *inode)
{
	if (likely(inode->i_opflags & IOP_LOOKUP))
		return 1;
	if (likely(!inode->i_op->lookup))
		return 0;

	/* We do this once for the lifetime of the inode */
	spin_lock(&inode->i_lock);
	inode->i_opflags |= IOP_LOOKUP;
	spin_unlock(&inode->i_lock);
	return 1;
}

/*
 * Name resolution.
 * This is the basic name resolution function, turning a pathname into
 * the final dentry. We expect 'base' to be positive and a directory.
 *
 * Returns 0 and nd will have valid dentry and mnt on success.
 * Returns error and drops reference to input namei data on failure.
 */
static int link_path_walk(const char *name, struct nameidata *nd)
{
	struct path next;
	int err;
	
	while (*name=='/')
		name++;
	if (!*name)
		return 0;

	/* At this point we know we have a real path component. */
	for(;;) {
		unsigned long hash;
		struct qstr this;
		unsigned int c;
		int type;

		err = may_lookup(nd);
 		if (err)
			break;

		this.name = name;
		c = *(const unsigned char *)name;

		hash = init_name_hash();
		do {
			name++;
			hash = partial_name_hash(c, hash);
			c = *(const unsigned char *)name;
		} while (c && (c != '/'));
		this.len = name - (const char *) this.name;
		this.hash = end_name_hash(hash);

		type = LAST_NORM;
		if (this.name[0] == '.') switch (this.len) {
			case 2:
				if (this.name[1] == '.') {
					type = LAST_DOTDOT;
					nd->flags |= LOOKUP_JUMPED;
				}
				break;
			case 1:
				type = LAST_DOT;
		}
		if (likely(type == LAST_NORM)) {
			struct dentry *parent = nd->path.dentry;
			nd->flags &= ~LOOKUP_JUMPED;
			if (unlikely(parent->d_flags & DCACHE_OP_HASH)) {
				err = parent->d_op->d_hash(parent, nd->inode,
							   &this);
				if (err < 0)
					break;
			}
		}

		/* remove trailing slashes? */
		if (!c)
			goto last_component;
		while (*++name == '/');
		if (!*name)
			goto last_component;

		err = walk_component(nd, &next, &this, type, LOOKUP_FOLLOW);
		if (err < 0)
			return err;

		if (err) {
			err = nested_symlink(&next, nd);
			if (err)
				return err;
		}
		if (can_lookup(nd->inode))
			continue;
		err = -ENOTDIR; 
		break;
		/* here ends the main loop */

last_component:
		nd->last = this;
		nd->last_type = type;
		return 0;
	}
	terminate_walk(nd);
	return err;
}

static int path_init(int dfd, const char *name, unsigned int flags,
		     struct nameidata *nd, struct file **fp)
{
	int retval = 0;
	int fput_needed;
	struct file *file;

	nd->last_type = LAST_ROOT; /* if there are only slashes... */
	nd->flags = flags | LOOKUP_JUMPED;
	nd->depth = 0;
	if (flags & LOOKUP_ROOT) {
		struct inode *inode = nd->root.dentry->d_inode;
		if (*name) {
			if (!inode->i_op->lookup)
				return -ENOTDIR;
			retval = inode_permission(inode, MAY_EXEC);
			if (retval)
				return retval;
		}
		nd->path = nd->root;
		nd->inode = inode;
		if (flags & LOOKUP_RCU) {
			br_read_lock(vfsmount_lock);
			rcu_read_lock();
			nd->seq = __read_seqcount_begin(&nd->path.dentry->d_seq);
		} else {
			path_get(&nd->path);
		}
		return 0;
	}

	nd->root.mnt = NULL;

	if (*name=='/') {
		if (flags & LOOKUP_RCU) {
			br_read_lock(vfsmount_lock);
			rcu_read_lock();
			set_root_rcu(nd);
		} else {
			set_root(nd);
			path_get(&nd->root);
		}
		nd->path = nd->root;
	} else if (dfd == AT_FDCWD) {
		if (flags & LOOKUP_RCU) {
			struct fs_struct *fs = current->fs;
			unsigned seq;

			br_read_lock(vfsmount_lock);
			rcu_read_lock();

			do {
				seq = read_seqcount_begin(&fs->seq);
				nd->path = fs->pwd;
				nd->seq = __read_seqcount_begin(&nd->path.dentry->d_seq);
			} while (read_seqcount_retry(&fs->seq, seq));
		} else {
			get_fs_pwd(current->fs, &nd->path);
		}
	} else {
		struct dentry *dentry;

		file = fget_raw_light(dfd, &fput_needed);
		retval = -EBADF;
		if (!file)
			goto out_fail;

		dentry = file->f_path.dentry;

		if (*name) {
			retval = -ENOTDIR;
			if (!S_ISDIR(dentry->d_inode->i_mode))
				goto fput_fail;

			retval = inode_permission(dentry->d_inode, MAY_EXEC);
			if (retval)
				goto fput_fail;
		}

		nd->path = file->f_path;
		if (flags & LOOKUP_RCU) {
			if (fput_needed)
				*fp = file;
			nd->seq = __read_seqcount_begin(&nd->path.dentry->d_seq);
			br_read_lock(vfsmount_lock);
			rcu_read_lock();
		} else {
			path_get(&file->f_path);
			fput_light(file, fput_needed);
		}
	}

	nd->inode = nd->path.dentry->d_inode;
	return 0;

fput_fail:
	fput_light(file, fput_needed);
out_fail:
	return retval;
}

static inline int lookup_last(struct nameidata *nd, struct path *path)
{
	if (nd->last_type == LAST_NORM && nd->last.name[nd->last.len])
		nd->flags |= LOOKUP_FOLLOW | LOOKUP_DIRECTORY;

	nd->flags &= ~LOOKUP_PARENT;
	return walk_component(nd, path, &nd->last, nd->last_type,
					nd->flags & LOOKUP_FOLLOW);
}

/* Returns 0 and nd will be valid on success; Retuns error, otherwise. */
static int path_lookupat(int dfd, const char *name,
				unsigned int flags, struct nameidata *nd)
{
	struct file *base = NULL;
	struct path path;
	int err;

	/*
	 * Path walking is largely split up into 2 different synchronisation
	 * schemes, rcu-walk and ref-walk (explained in
	 * Documentation/filesystems/path-lookup.txt). These share much of the
	 * path walk code, but some things particularly setup, cleanup, and
	 * following mounts are sufficiently divergent that functions are
	 * duplicated. Typically there is a function foo(), and its RCU
	 * analogue, foo_rcu().
	 *
	 * -ECHILD is the error number of choice (just to avoid clashes) that
	 * is returned if some aspect of an rcu-walk fails. Such an error must
	 * be handled by restarting a traditional ref-walk (which will always
	 * be able to complete).
	 */
	err = path_init(dfd, name, flags | LOOKUP_PARENT, nd, &base);

	if (unlikely(err))
		return err;

	current->total_link_count = 0;
	err = link_path_walk(name, nd);

	if (!err && !(flags & LOOKUP_PARENT)) {
		err = lookup_last(nd, &path);
		while (err > 0) {
			void *cookie;
			struct path link = path;
			nd->flags |= LOOKUP_PARENT;
			err = follow_link(&link, nd, &cookie);
			if (!err)
				err = lookup_last(nd, &path);
			put_link(nd, &link, cookie);
		}
	}

	if (!err)
		err = complete_walk(nd);

	if (!err && nd->flags & LOOKUP_DIRECTORY) {
		if (!nd->inode->i_op->lookup) {
			path_put(&nd->path);
			err = -ENOTDIR;
		}
	}

	if (base)
		fput(base);

	if (nd->root.mnt && !(nd->flags & LOOKUP_ROOT)) {
		path_put(&nd->root);
		nd->root.mnt = NULL;
	}
	return err;
}

static int do_path_lookup(int dfd, const char *name,
				unsigned int flags, struct nameidata *nd)
{
	int retval = path_lookupat(dfd, name, flags | LOOKUP_RCU, nd);
	if (unlikely(retval == -ECHILD))
		retval = path_lookupat(dfd, name, flags, nd);
	if (unlikely(retval == -ESTALE))
		retval = path_lookupat(dfd, name, flags | LOOKUP_REVAL, nd);

	if (likely(!retval)) {
		if (unlikely(!audit_dummy_context())) {
			if (nd->path.dentry && nd->inode)
				audit_inode(name, nd->path.dentry);
		}
	}
	return retval;
}

int kern_path_parent(const char *name, struct nameidata *nd)
{
	return do_path_lookup(AT_FDCWD, name, LOOKUP_PARENT, nd);
}

int kern_path(const char *name, unsigned int flags, struct path *path)
{
	struct nameidata nd;
	int res = do_path_lookup(AT_FDCWD, name, flags, &nd);
	if (!res)
		*path = nd.path;
	return res;
}

/**
 * vfs_path_lookup - lookup a file path relative to a dentry-vfsmount pair
 * @dentry:  pointer to dentry of the base directory
 * @mnt: pointer to vfs mount of the base directory
 * @name: pointer to file name
 * @flags: lookup flags
 * @path: pointer to struct path to fill
 */
int vfs_path_lookup(struct dentry *dentry, struct vfsmount *mnt,
		    const char *name, unsigned int flags,
		    struct path *path)
{
	struct nameidata nd;
	int err;
	nd.root.dentry = dentry;
	nd.root.mnt = mnt;
	BUG_ON(flags & LOOKUP_PARENT);
	/* the first argument of do_path_lookup() is ignored with LOOKUP_ROOT */
	err = do_path_lookup(AT_FDCWD, name, flags | LOOKUP_ROOT, &nd);
	if (!err)
		*path = nd.path;
	return err;
}

static struct dentry *__lookup_hash(struct qstr *name,
		struct dentry *base, struct nameidata *nd)
{
	struct inode *inode = base->d_inode;
	struct dentry *dentry;
	int err;

	err = inode_permission(inode, MAY_EXEC);
	if (err)
		return ERR_PTR(err);

	/*
	 * Don't bother with __d_lookup: callers are for creat as
	 * well as unlink, so a lot of the time it would cost
	 * a double lookup.
	 */
	dentry = d_lookup(base, name);

	if (dentry && d_need_lookup(dentry)) {
		/*
		 * __lookup_hash is called with the parent dir's i_mutex already
		 * held, so we are good to go here.
		 */
		dentry = d_inode_lookup(base, dentry, nd);
		if (IS_ERR(dentry))
			return dentry;
	}

	if (dentry && (dentry->d_flags & DCACHE_OP_REVALIDATE)) {
		int status = d_revalidate(dentry, nd);
		if (unlikely(status <= 0)) {
			/*
			 * The dentry failed validation.
			 * If d_revalidate returned 0 attempt to invalidate
			 * the dentry otherwise d_revalidate is asking us
			 * to return a fail status.
			 */
			if (status < 0) {
				dput(dentry);
				return ERR_PTR(status);
			} else if (!d_invalidate(dentry)) {
				dput(dentry);
				dentry = NULL;
			}
		}
	}

	if (!dentry)
		dentry = d_alloc_and_lookup(base, name, nd);

	return dentry;
}

/*
 * Restricted form of lookup. Doesn't follow links, single-component only,
 * needs parent already locked. Doesn't follow mounts.
 * SMP-safe.
 */
static struct dentry *lookup_hash(struct nameidata *nd)
{
	return __lookup_hash(&nd->last, nd->path.dentry, nd);
}

/**
 * lookup_one_len - filesystem helper to lookup single pathname component
 * @name:	pathname component to lookup
 * @base:	base directory to lookup from
 * @len:	maximum length @len should be interpreted to
 *
 * Note that this routine is purely a helper for filesystem usage and should
 * not be called by generic code.  Also note that by using this function the
 * nameidata argument is passed to the filesystem methods and a filesystem
 * using this helper needs to be prepared for that.
 */
struct dentry *lookup_one_len(const char *name, struct dentry *base, int len)
{
	struct qstr this;
	unsigned long hash;
	unsigned int c;

	WARN_ON_ONCE(!mutex_is_locked(&base->d_inode->i_mutex));

	this.name = name;
	this.len = len;
	if (!len)
		return ERR_PTR(-EACCES);

	hash = init_name_hash();
	while (len--) {
		c = *(const unsigned char *)name++;
		if (c == '/' || c == '\0')
			return ERR_PTR(-EACCES);
		hash = partial_name_hash(c, hash);
	}
	this.hash = end_name_hash(hash);
	/*
	 * See if the low-level filesystem might want
	 * to use its own hash..
	 */
	if (base->d_flags & DCACHE_OP_HASH) {
		int err = base->d_op->d_hash(base, base->d_inode, &this);
		if (err < 0)
			return ERR_PTR(err);
	}

	return __lookup_hash(&this, base, NULL);
}

int user_path_at(int dfd, const char __user *name, unsigned flags,
		 struct path *path)
{
	struct nameidata nd;
	char *tmp = getname_flags(name, flags);
	int err = PTR_ERR(tmp);
	if (!IS_ERR(tmp)) {

		BUG_ON(flags & LOOKUP_PARENT);

		err = do_path_lookup(dfd, tmp, flags, &nd);
		putname(tmp);
		if (!err)
			*path = nd.path;
	}
	return err;
}

static int user_path_parent(int dfd, const char __user *path,
			struct nameidata *nd, char **name)
{
	char *s = getname(path);
	int error;

	if (IS_ERR(s))
		return PTR_ERR(s);

	error = do_path_lookup(dfd, s, LOOKUP_PARENT, nd);
	if (error)
		putname(s);
	else
		*name = s;

	return error;
}

/*
 * It's inline, so penalty for filesystems that don't use sticky bit is
 * minimal.
 */
static inline int check_sticky(struct inode *dir, struct inode *inode)
{
	uid_t fsuid = current_fsuid();

	if (!(dir->i_mode & S_ISVTX))
		return 0;
	if (current_user_ns() != inode_userns(inode))
		goto other_userns;
	if (inode->i_uid == fsuid)
		return 0;
	if (dir->i_uid == fsuid)
		return 0;

other_userns:
	return !ns_capable(inode_userns(inode), CAP_FOWNER);
}

/*
 * Do the directory specific tests of inode_permission() and call the
 * may_delete inode operation.  The may_delete inode operation must do the
 * sticky check when needed.
 */
static int may_delete_iop(struct inode *dir, struct inode *inode, int replace)
{
	int error;

	if (IS_RDONLY(dir))
		return -EROFS;
	if (IS_IMMUTABLE(dir))
		return -EACCES;
	error = dir->i_op->may_delete(dir, inode, replace);
	if (!error)
		error = security_inode_permission(dir, MAY_WRITE | MAY_EXEC);

	return error;
}

/*
 *	Check whether we can remove a link victim from directory dir, check
 *  whether the type of victim is right.
 *  1. We can't do it if dir is read-only (done in permission())
 *  2. We should have write and exec permissions on dir
 *  3. We can't remove anything from append-only dir
 *  4. We can't do anything with immutable dir (done in permission())
 *  5. If the sticky bit on dir is set we should either
 *	a. be owner of dir, or
 *	b. be owner of victim, or
 *	c. have CAP_FOWNER capability
 *  6. If the victim is append-only or immutable we can't do antyhing with
 *     links pointing to it.
 *  7. If we were asked to remove a directory and victim isn't one - ENOTDIR.
 *  8. If we were asked to remove a non-directory and victim isn't one - EISDIR.
 *  9. We can't remove a root or mountpoint.
 * 10. We don't allow removal of NFS sillyrenamed files; it's handled by
 *     nfs_async_unlink().
 */
static int may_delete(struct inode *dir, struct dentry *victim,
		      int isdir, int replace)
{
	int error;

	if (!victim->d_inode)
		return -ENOENT;

	BUG_ON(victim->d_parent->d_inode != dir);
	audit_inode_child(victim, dir);
	if (dir->i_op->may_delete)
		error = may_delete_iop(dir, victim->d_inode, replace);
	else {
		error = inode_permission(dir, MAY_WRITE | MAY_EXEC);
		if (!error && check_sticky(dir, victim->d_inode))
			error = -EPERM;
	}
	if (error)
		return error;
	if (IS_APPEND(dir))
		return -EPERM;
	if (IS_APPEND(victim->d_inode) || IS_IMMUTABLE(victim->d_inode) ||
		IS_SWAPFILE(victim->d_inode))
		return -EPERM;
	if (isdir) {
		if (!S_ISDIR(victim->d_inode->i_mode))
			return -ENOTDIR;
		if (IS_ROOT(victim))
			return -EBUSY;
	} else if (S_ISDIR(victim->d_inode->i_mode))
		return -EISDIR;
	if (IS_DEADDIR(dir))
		return -ENOENT;
	if (victim->d_flags & DCACHE_NFSFS_RENAMED)
		return -EBUSY;
	return 0;
}

/*
 * Do the directory specific tests of inode_permission() and call the
 * may_create inode operation.
 */
static int may_create_iop(struct inode *dir, int isdir)
{
	int error;

	if (IS_RDONLY(dir))
		return -EROFS;
	if (IS_IMMUTABLE(dir))
		return -EACCES;
	error = dir->i_op->may_create(dir, isdir);
	if (!error)
		error = security_inode_permission(dir, MAY_WRITE | MAY_EXEC);

	return error;
}

/*	Check whether we can create an object with dentry child in directory
 *  dir.
 *  1. We can't do it if child already exists (open has special treatment for
 *     this case, but since we are inlined it's OK)
 *  2. We can't do it if dir is read-only (done in permission())
 *  3. We should have write and exec permissions on dir
 *  4. We can't do it if dir is immutable (done in permission())
 */
static inline int may_create(struct inode *dir, struct dentry *child, int isdir)
{
	if (child->d_inode)
		return -EEXIST;
	if (IS_DEADDIR(dir))
		return -ENOENT;
	if (dir->i_op->may_create)
		return may_create_iop(dir, isdir);
	else
		return inode_permission(dir, MAY_WRITE | MAY_EXEC);
}

/*
 * p1 and p2 should be directories on the same fs.
 */
struct dentry *lock_rename(struct dentry *p1, struct dentry *p2)
{
	struct dentry *p;

	if (p1 == p2) {
		mutex_lock_nested(&p1->d_inode->i_mutex, I_MUTEX_PARENT);
		return NULL;
	}

	mutex_lock(&p1->d_inode->i_sb->s_vfs_rename_mutex);

	p = d_ancestor(p2, p1);
	if (p) {
		mutex_lock_nested(&p2->d_inode->i_mutex, I_MUTEX_PARENT);
		mutex_lock_nested(&p1->d_inode->i_mutex, I_MUTEX_CHILD);
		return p;
	}

	p = d_ancestor(p1, p2);
	if (p) {
		mutex_lock_nested(&p1->d_inode->i_mutex, I_MUTEX_PARENT);
		mutex_lock_nested(&p2->d_inode->i_mutex, I_MUTEX_CHILD);
		return p;
	}

	mutex_lock_nested(&p1->d_inode->i_mutex, I_MUTEX_PARENT);
	mutex_lock_nested(&p2->d_inode->i_mutex, I_MUTEX_CHILD);
	return NULL;
}

void unlock_rename(struct dentry *p1, struct dentry *p2)
{
	mutex_unlock(&p1->d_inode->i_mutex);
	if (p1 != p2) {
		mutex_unlock(&p2->d_inode->i_mutex);
		mutex_unlock(&p1->d_inode->i_sb->s_vfs_rename_mutex);
	}
}

int vfs_create(struct inode *dir, struct dentry *dentry, int mode,
		struct nameidata *nd)
{
	int error = may_create(dir, dentry, 0);

	if (error)
		return error;

	if (!dir->i_op->create)
		return -EACCES;	/* shouldn't it be ENOSYS? */
	mode &= S_IALLUGO;
	mode |= S_IFREG;
	error = security_inode_create(dir, dentry, mode);
	if (error)
		return error;
	error = dir->i_op->create(dir, dentry, mode, nd);
	if (!error)
		fsnotify_create(dir, dentry);
	return error;
}

static int may_open(struct path *path, int acc_mode, int flag)
{
	struct dentry *dentry = path->dentry;
	struct inode *inode = dentry->d_inode;
	int error;

	/* O_PATH? */
	if (!acc_mode)
		return 0;

	if (!inode)
		return -ENOENT;

	switch (inode->i_mode & S_IFMT) {
	case S_IFLNK:
		return -ELOOP;
	case S_IFDIR:
		if (acc_mode & MAY_WRITE)
			return -EISDIR;
		break;
	case S_IFBLK:
	case S_IFCHR:
		if (path->mnt->mnt_flags & MNT_NODEV)
			return -EACCES;
		/*FALLTHRU*/
	case S_IFIFO:
	case S_IFSOCK:
		flag &= ~O_TRUNC;
		break;
	}

	error = inode_permission(inode, acc_mode);
	if (error)
		return error;

	/*
	 * An append-only file must be opened in append mode for writing.
	 */
	if (IS_APPEND(inode)) {
		if  ((flag & O_ACCMODE) != O_RDONLY && !(flag & O_APPEND))
			return -EPERM;
		if (flag & O_TRUNC)
			return -EPERM;
	}

	/* O_NOATIME can only be set by the owner or superuser */
	if (flag & O_NOATIME && !inode_owner_or_capable(inode))
		return -EPERM;

	/*
	 * Ensure there are no outstanding leases on the file.
	 */
	return break_lease(inode, flag);
}

static int handle_truncate(struct file *filp)
{
	struct path *path = &filp->f_path;
	struct inode *inode = path->dentry->d_inode;
	int error = get_write_access(inode);
	if (error)
		return error;
	/*
	 * Refuse to truncate files with mandatory locks held on them.
	 */
	error = locks_verify_locked(inode);
	if (!error)
		error = security_path_truncate(path);
	if (!error) {
		error = do_truncate(path->dentry, 0,
				    ATTR_MTIME|ATTR_CTIME|ATTR_OPEN,
				    filp);
	}
	put_write_access(inode);
	return error;
}

static inline int open_to_namei_flags(int flag)
{
	if ((flag & O_ACCMODE) == 3)
		flag--;
	return flag;
}

/*
 * Handle the last step of open()
 */
static struct file *do_last(struct nameidata *nd, struct path *path,
			    const struct open_flags *op, const char *pathname)
{
	struct dentry *dir = nd->path.dentry;
	struct dentry *dentry;
	int open_flag = op->open_flag;
	int will_truncate = open_flag & O_TRUNC;
	int want_write = 0;
	int acc_mode = op->acc_mode;
	struct file *filp;
	int error;

	nd->flags &= ~LOOKUP_PARENT;
	nd->flags |= op->intent;

	switch (nd->last_type) {
	case LAST_DOTDOT:
	case LAST_DOT:
		error = handle_dots(nd, nd->last_type);
		if (error)
			return ERR_PTR(error);
		/* fallthrough */
	case LAST_ROOT:
		error = complete_walk(nd);
		if (error)
			return ERR_PTR(error);
		audit_inode(pathname, nd->path.dentry);
		if (open_flag & O_CREAT) {
			error = -EISDIR;
			goto exit;
		}
		goto ok;
	case LAST_BIND:
		error = complete_walk(nd);
		if (error)
			return ERR_PTR(error);
		audit_inode(pathname, dir);
		goto ok;
	}

	if (!(open_flag & O_CREAT)) {
		int symlink_ok = 0;
		if (nd->last.name[nd->last.len])
			nd->flags |= LOOKUP_FOLLOW | LOOKUP_DIRECTORY;
		if (open_flag & O_PATH && !(nd->flags & LOOKUP_FOLLOW))
			symlink_ok = 1;
		/* we _can_ be in RCU mode here */
		error = walk_component(nd, path, &nd->last, LAST_NORM,
					!symlink_ok);
		if (error < 0)
			return ERR_PTR(error);
		if (error) /* symlink */
			return NULL;
		/* sayonara */
		error = complete_walk(nd);
		if (error)
			return ERR_PTR(-ECHILD);

		error = -ENOTDIR;
		if (nd->flags & LOOKUP_DIRECTORY) {
			if (!nd->inode->i_op->lookup)
				goto exit;
		}
		audit_inode(pathname, nd->path.dentry);
		goto ok;
	}

	/* create side of things */
	error = complete_walk(nd);
	if (error)
		return ERR_PTR(error);

	audit_inode(pathname, dir);
	error = -EISDIR;
	/* trailing slashes? */
	if (nd->last.name[nd->last.len])
		goto exit;

	mutex_lock(&dir->d_inode->i_mutex);

	dentry = lookup_hash(nd);
	error = PTR_ERR(dentry);
	if (IS_ERR(dentry)) {
		mutex_unlock(&dir->d_inode->i_mutex);
		goto exit;
	}

	path->dentry = dentry;
	path->mnt = nd->path.mnt;

	/* Negative dentry, just create the file */
	if (!dentry->d_inode) {
		int mode = op->mode;
		if (!IS_ACL(dir->d_inode))
			mode &= ~current_umask();
		/*
		 * This write is needed to ensure that a
		 * rw->ro transition does not occur between
		 * the time when the file is created and when
		 * a permanent write count is taken through
		 * the 'struct file' in nameidata_to_filp().
		 */
		error = mnt_want_write(nd->path.mnt);
		if (error)
			goto exit_mutex_unlock;
		want_write = 1;
		/* Don't check for write permission, don't truncate */
		open_flag &= ~O_TRUNC;
		will_truncate = 0;
		acc_mode = MAY_OPEN;
		error = security_path_mknod(&nd->path, dentry, mode, 0);
		if (error)
			goto exit_mutex_unlock;
		error = vfs_create(dir->d_inode, dentry, mode, nd);
		if (error)
			goto exit_mutex_unlock;
		mutex_unlock(&dir->d_inode->i_mutex);
		dput(nd->path.dentry);
		nd->path.dentry = dentry;
		goto common;
	}

	/*
	 * It already exists.
	 */
	mutex_unlock(&dir->d_inode->i_mutex);
	audit_inode(pathname, path->dentry);

	error = -EEXIST;
	if (open_flag & O_EXCL)
		goto exit_dput;

	error = follow_managed(path, nd->flags);
	if (error < 0)
		goto exit_dput;

	error = -ENOENT;
	if (!path->dentry->d_inode)
		goto exit_dput;

	if (path->dentry->d_inode->i_op->follow_link)
		return NULL;

	path_to_nameidata(path, nd);
	nd->inode = path->dentry->d_inode;
	error = -EISDIR;
	if (S_ISDIR(nd->inode->i_mode))
		goto exit;
ok:
	if (!S_ISREG(nd->inode->i_mode))
		will_truncate = 0;

	if (will_truncate) {
		error = mnt_want_write(nd->path.mnt);
		if (error)
			goto exit;
		want_write = 1;
	}
common:
	error = may_open(&nd->path, acc_mode, open_flag);
	if (error)
		goto exit;
	filp = nameidata_to_filp(nd);
	if (!IS_ERR(filp)) {
		error = ima_file_check(filp, op->acc_mode);
		if (error) {
			fput(filp);
			filp = ERR_PTR(error);
		}
	}
	if (!IS_ERR(filp)) {
		if (will_truncate) {
			error = handle_truncate(filp);
			if (error) {
				fput(filp);
				filp = ERR_PTR(error);
			}
		}
	}
out:
	if (want_write)
		mnt_drop_write(nd->path.mnt);
	path_put(&nd->path);
	return filp;

exit_mutex_unlock:
	mutex_unlock(&dir->d_inode->i_mutex);
exit_dput:
	path_put_conditional(path, nd);
exit:
	filp = ERR_PTR(error);
	goto out;
}

static struct file *path_openat(int dfd, const char *pathname,
		struct nameidata *nd, const struct open_flags *op, int flags)
{
	struct file *base = NULL;
	struct file *filp;
	struct path path;
	int error;

	filp = get_empty_filp();
	if (!filp)
		return ERR_PTR(-ENFILE);

	filp->f_flags = op->open_flag;
	nd->intent.open.file = filp;
	nd->intent.open.flags = open_to_namei_flags(op->open_flag);
	nd->intent.open.create_mode = op->mode;

	error = path_init(dfd, pathname, flags | LOOKUP_PARENT, nd, &base);
	if (unlikely(error))
		goto out_filp;

	current->total_link_count = 0;
	error = link_path_walk(pathname, nd);
	if (unlikely(error))
		goto out_filp;

	filp = do_last(nd, &path, op, pathname);
	while (unlikely(!filp)) { /* trailing symlink */
		struct path link = path;
		void *cookie;
		if (!(nd->flags & LOOKUP_FOLLOW)) {
			path_put_conditional(&path, nd);
			path_put(&nd->path);
			filp = ERR_PTR(-ELOOP);
			break;
		}
		nd->flags |= LOOKUP_PARENT;
		nd->flags &= ~(LOOKUP_OPEN|LOOKUP_CREATE|LOOKUP_EXCL);
		error = follow_link(&link, nd, &cookie);
		if (unlikely(error))
			filp = ERR_PTR(error);
		else
			filp = do_last(nd, &path, op, pathname);
		put_link(nd, &link, cookie);
	}
out:
	if (nd->root.mnt && !(nd->flags & LOOKUP_ROOT))
		path_put(&nd->root);
	if (base)
		fput(base);
	release_open_intent(nd);
	return filp;

out_filp:
	filp = ERR_PTR(error);
	goto out;
}

struct file *do_filp_open(int dfd, const char *pathname,
		const struct open_flags *op, int flags)
{
	struct nameidata nd;
	struct file *filp;

	filp = path_openat(dfd, pathname, &nd, op, flags | LOOKUP_RCU);
	if (unlikely(filp == ERR_PTR(-ECHILD)))
		filp = path_openat(dfd, pathname, &nd, op, flags);
	if (unlikely(filp == ERR_PTR(-ESTALE)))
		filp = path_openat(dfd, pathname, &nd, op, flags | LOOKUP_REVAL);
	return filp;
}

struct file *do_file_open_root(struct dentry *dentry, struct vfsmount *mnt,
		const char *name, const struct open_flags *op, int flags)
{
	struct nameidata nd;
	struct file *file;

	nd.root.mnt = mnt;
	nd.root.dentry = dentry;

	flags |= LOOKUP_ROOT;

	if (dentry->d_inode->i_op->follow_link && op->intent & LOOKUP_OPEN)
		return ERR_PTR(-ELOOP);

	file = path_openat(-1, name, &nd, op, flags | LOOKUP_RCU);
	if (unlikely(file == ERR_PTR(-ECHILD)))
		file = path_openat(-1, name, &nd, op, flags);
	if (unlikely(file == ERR_PTR(-ESTALE)))
		file = path_openat(-1, name, &nd, op, flags | LOOKUP_REVAL);
	return file;
}

struct dentry *kern_path_create(int dfd, const char *pathname, struct path *path, int is_dir)
{
	struct dentry *dentry = ERR_PTR(-EEXIST);
	struct nameidata nd;
	int error = do_path_lookup(dfd, pathname, LOOKUP_PARENT, &nd);
	if (error)
		return ERR_PTR(error);

	/*
	 * Yucky last component or no last component at all?
	 * (foo/., foo/.., /////)
	 */
	if (nd.last_type != LAST_NORM)
		goto out;
	nd.flags &= ~LOOKUP_PARENT;
	nd.flags |= LOOKUP_CREATE | LOOKUP_EXCL;
	nd.intent.open.flags = O_EXCL;

	/*
	 * Do the final lookup.
	 */
	mutex_lock_nested(&nd.path.dentry->d_inode->i_mutex, I_MUTEX_PARENT);
	dentry = lookup_hash(&nd);
	if (IS_ERR(dentry))
		goto fail;

	if (dentry->d_inode)
		goto eexist;
	/*
	 * Special case - lookup gave negative, but... we had foo/bar/
	 * From the vfs_mknod() POV we just have a negative dentry -
	 * all is fine. Let's be bastards - you had / on the end, you've
	 * been asking for (non-existent) directory. -ENOENT for you.
	 */
	if (unlikely(!is_dir && nd.last.name[nd.last.len])) {
		dput(dentry);
		dentry = ERR_PTR(-ENOENT);
		goto fail;
	}
	*path = nd.path;
	return dentry;
eexist:
	dput(dentry);
	dentry = ERR_PTR(-EEXIST);
fail:
	mutex_unlock(&nd.path.dentry->d_inode->i_mutex);
out:
	path_put(&nd.path);
	return dentry;
}
EXPORT_SYMBOL(kern_path_create);

struct dentry *user_path_create(int dfd, const char __user *pathname, struct path *path, int is_dir)
{
	char *tmp = getname(pathname);
	struct dentry *res;
	if (IS_ERR(tmp))
		return ERR_CAST(tmp);
	res = kern_path_create(dfd, tmp, path, is_dir);
	putname(tmp);
	return res;
}
EXPORT_SYMBOL(user_path_create);

int vfs_mknod(struct inode *dir, struct dentry *dentry, int mode, dev_t dev)
{
	int error = may_create(dir, dentry, 0);

	if (error)
		return error;

	if ((S_ISCHR(mode) || S_ISBLK(mode)) &&
	    !ns_capable(inode_userns(dir), CAP_MKNOD))
		return -EPERM;

	if (!dir->i_op->mknod)
		return -EPERM;

	error = devcgroup_inode_mknod(mode, dev);
	if (error)
		return error;

	error = security_inode_mknod(dir, dentry, mode, dev);
	if (error)
		return error;

	error = dir->i_op->mknod(dir, dentry, mode, dev);
	if (!error)
		fsnotify_create(dir, dentry);
	return error;
}

static int may_mknod(mode_t mode)
{
	switch (mode & S_IFMT) {
	case S_IFREG:
	case S_IFCHR:
	case S_IFBLK:
	case S_IFIFO:
	case S_IFSOCK:
	case 0: /* zero mode translates to S_IFREG */
		return 0;
	case S_IFDIR:
		return -EPERM;
	default:
		return -EINVAL;
	}
}

SYSCALL_DEFINE4(mknodat, int, dfd, const char __user *, filename, int, mode,
		unsigned, dev)
{
	struct dentry *dentry;
	struct path path;
	int error;

	if (S_ISDIR(mode))
		return -EPERM;

	dentry = user_path_create(dfd, filename, &path, 0);
	if (IS_ERR(dentry))
		return PTR_ERR(dentry);

<<<<<<< HEAD
	dentry = lookup_create(&nd, 0);
	if (IS_ERR(dentry)) {
		error = PTR_ERR(dentry);
		goto out_unlock;
	}
	if (!IS_ACL(nd.path.dentry->d_inode))
=======
	if (!IS_POSIXACL(path.dentry->d_inode))
>>>>>>> fcb8ce5c
		mode &= ~current_umask();
	error = may_mknod(mode);
	if (error)
		goto out_dput;
	error = mnt_want_write(path.mnt);
	if (error)
		goto out_dput;
	error = security_path_mknod(&path, dentry, mode, dev);
	if (error)
		goto out_drop_write;
	switch (mode & S_IFMT) {
		case 0: case S_IFREG:
			error = vfs_create(path.dentry->d_inode,dentry,mode,NULL);
			break;
		case S_IFCHR: case S_IFBLK:
			error = vfs_mknod(path.dentry->d_inode,dentry,mode,
					new_decode_dev(dev));
			break;
		case S_IFIFO: case S_IFSOCK:
			error = vfs_mknod(path.dentry->d_inode,dentry,mode,0);
			break;
	}
out_drop_write:
	mnt_drop_write(path.mnt);
out_dput:
	dput(dentry);
	mutex_unlock(&path.dentry->d_inode->i_mutex);
	path_put(&path);

	return error;
}

SYSCALL_DEFINE3(mknod, const char __user *, filename, int, mode, unsigned, dev)
{
	return sys_mknodat(AT_FDCWD, filename, mode, dev);
}

int vfs_mkdir(struct inode *dir, struct dentry *dentry, int mode)
{
	int error = may_create(dir, dentry, 1);

	if (error)
		return error;

	if (!dir->i_op->mkdir)
		return -EPERM;

	mode &= (S_IRWXUGO|S_ISVTX);
	error = security_inode_mkdir(dir, dentry, mode);
	if (error)
		return error;

	error = dir->i_op->mkdir(dir, dentry, mode);
	if (!error)
		fsnotify_mkdir(dir, dentry);
	return error;
}

SYSCALL_DEFINE3(mkdirat, int, dfd, const char __user *, pathname, int, mode)
{
	struct dentry *dentry;
	struct path path;
	int error;

	dentry = user_path_create(dfd, pathname, &path, 1);
	if (IS_ERR(dentry))
		return PTR_ERR(dentry);

<<<<<<< HEAD
	if (!IS_ACL(nd.path.dentry->d_inode))
=======
	if (!IS_POSIXACL(path.dentry->d_inode))
>>>>>>> fcb8ce5c
		mode &= ~current_umask();
	error = mnt_want_write(path.mnt);
	if (error)
		goto out_dput;
	error = security_path_mkdir(&path, dentry, mode);
	if (error)
		goto out_drop_write;
	error = vfs_mkdir(path.dentry->d_inode, dentry, mode);
out_drop_write:
	mnt_drop_write(path.mnt);
out_dput:
	dput(dentry);
	mutex_unlock(&path.dentry->d_inode->i_mutex);
	path_put(&path);
	return error;
}

SYSCALL_DEFINE2(mkdir, const char __user *, pathname, int, mode)
{
	return sys_mkdirat(AT_FDCWD, pathname, mode);
}

/*
 * The dentry_unhash() helper will try to drop the dentry early: we
 * should have a usage count of 2 if we're the only user of this
 * dentry, and if that is true (possibly after pruning the dcache),
 * then we drop the dentry now.
 *
 * A low-level filesystem can, if it choses, legally
 * do a
 *
 *	if (!d_unhashed(dentry))
 *		return -EBUSY;
 *
 * if it cannot handle the case of removing a directory
 * that is still in use by something else..
 */
void dentry_unhash(struct dentry *dentry)
{
	shrink_dcache_parent(dentry);
	spin_lock(&dentry->d_lock);
	if (dentry->d_count == 1)
		__d_drop(dentry);
	spin_unlock(&dentry->d_lock);
}

int vfs_rmdir(struct inode *dir, struct dentry *dentry)
{
	int error = may_delete(dir, dentry, 1, 0);

	if (error)
		return error;

	if (!dir->i_op->rmdir)
		return -EPERM;

	mutex_lock(&dentry->d_inode->i_mutex);

	error = -EBUSY;
	if (d_mountpoint(dentry))
		goto out;

	error = security_inode_rmdir(dir, dentry);
	if (error)
		goto out;

	shrink_dcache_parent(dentry);
	error = dir->i_op->rmdir(dir, dentry);
	if (error)
		goto out;

	dentry->d_inode->i_flags |= S_DEAD;
	dont_mount(dentry);

out:
	mutex_unlock(&dentry->d_inode->i_mutex);
	if (!error)
		d_delete(dentry);
	return error;
}

static long do_rmdir(int dfd, const char __user *pathname)
{
	int error = 0;
	char * name;
	struct dentry *dentry;
	struct nameidata nd;

	error = user_path_parent(dfd, pathname, &nd, &name);
	if (error)
		return error;

	switch(nd.last_type) {
	case LAST_DOTDOT:
		error = -ENOTEMPTY;
		goto exit1;
	case LAST_DOT:
		error = -EINVAL;
		goto exit1;
	case LAST_ROOT:
		error = -EBUSY;
		goto exit1;
	}

	nd.flags &= ~LOOKUP_PARENT;

	mutex_lock_nested(&nd.path.dentry->d_inode->i_mutex, I_MUTEX_PARENT);
	dentry = lookup_hash(&nd);
	error = PTR_ERR(dentry);
	if (IS_ERR(dentry))
		goto exit2;
	if (!dentry->d_inode) {
		error = -ENOENT;
		goto exit3;
	}
	error = mnt_want_write(nd.path.mnt);
	if (error)
		goto exit3;
	error = security_path_rmdir(&nd.path, dentry);
	if (error)
		goto exit4;
	error = vfs_rmdir(nd.path.dentry->d_inode, dentry);
exit4:
	mnt_drop_write(nd.path.mnt);
exit3:
	dput(dentry);
exit2:
	mutex_unlock(&nd.path.dentry->d_inode->i_mutex);
exit1:
	path_put(&nd.path);
	putname(name);
	return error;
}

SYSCALL_DEFINE1(rmdir, const char __user *, pathname)
{
	return do_rmdir(AT_FDCWD, pathname);
}

int vfs_unlink(struct inode *dir, struct dentry *dentry)
{
	int error = may_delete(dir, dentry, 0, 0);

	if (error)
		return error;

	if (!dir->i_op->unlink)
		return -EPERM;

	mutex_lock(&dentry->d_inode->i_mutex);
	if (d_mountpoint(dentry))
		error = -EBUSY;
	else {
		error = security_inode_unlink(dir, dentry);
		if (!error) {
			error = dir->i_op->unlink(dir, dentry);
			if (!error)
				dont_mount(dentry);
		}
	}
	mutex_unlock(&dentry->d_inode->i_mutex);

	/* We don't d_delete() NFS sillyrenamed files--they still exist. */
	if (!error && !(dentry->d_flags & DCACHE_NFSFS_RENAMED)) {
		fsnotify_link_count(dentry->d_inode);
		d_delete(dentry);
	}

	return error;
}

/*
 * Make sure that the actual truncation of the file will occur outside its
 * directory's i_mutex.  Truncate can take a long time if there is a lot of
 * writeout happening, and we don't want to prevent access to the directory
 * while waiting on the I/O.
 */
static long do_unlinkat(int dfd, const char __user *pathname)
{
	int error;
	char *name;
	struct dentry *dentry;
	struct nameidata nd;
	struct inode *inode = NULL;

	error = user_path_parent(dfd, pathname, &nd, &name);
	if (error)
		return error;

	error = -EISDIR;
	if (nd.last_type != LAST_NORM)
		goto exit1;

	nd.flags &= ~LOOKUP_PARENT;

	mutex_lock_nested(&nd.path.dentry->d_inode->i_mutex, I_MUTEX_PARENT);
	dentry = lookup_hash(&nd);
	error = PTR_ERR(dentry);
	if (!IS_ERR(dentry)) {
		/* Why not before? Because we want correct error value */
		if (nd.last.name[nd.last.len])
			goto slashes;
		inode = dentry->d_inode;
		if (!inode)
			goto slashes;
		ihold(inode);
		error = mnt_want_write(nd.path.mnt);
		if (error)
			goto exit2;
		error = security_path_unlink(&nd.path, dentry);
		if (error)
			goto exit3;
		error = vfs_unlink(nd.path.dentry->d_inode, dentry);
exit3:
		mnt_drop_write(nd.path.mnt);
	exit2:
		dput(dentry);
	}
	mutex_unlock(&nd.path.dentry->d_inode->i_mutex);
	if (inode)
		iput(inode);	/* truncate the inode here */
exit1:
	path_put(&nd.path);
	putname(name);
	return error;

slashes:
	error = !dentry->d_inode ? -ENOENT :
		S_ISDIR(dentry->d_inode->i_mode) ? -EISDIR : -ENOTDIR;
	goto exit2;
}

SYSCALL_DEFINE3(unlinkat, int, dfd, const char __user *, pathname, int, flag)
{
	if ((flag & ~AT_REMOVEDIR) != 0)
		return -EINVAL;

	if (flag & AT_REMOVEDIR)
		return do_rmdir(dfd, pathname);

	return do_unlinkat(dfd, pathname);
}

SYSCALL_DEFINE1(unlink, const char __user *, pathname)
{
	return do_unlinkat(AT_FDCWD, pathname);
}

int vfs_symlink(struct inode *dir, struct dentry *dentry, const char *oldname)
{
	int error = may_create(dir, dentry, 0);

	if (error)
		return error;

	if (!dir->i_op->symlink)
		return -EPERM;

	error = security_inode_symlink(dir, dentry, oldname);
	if (error)
		return error;

	error = dir->i_op->symlink(dir, dentry, oldname);
	if (!error)
		fsnotify_create(dir, dentry);
	return error;
}

SYSCALL_DEFINE3(symlinkat, const char __user *, oldname,
		int, newdfd, const char __user *, newname)
{
	int error;
	char *from;
	struct dentry *dentry;
	struct path path;

	from = getname(oldname);
	if (IS_ERR(from))
		return PTR_ERR(from);

	dentry = user_path_create(newdfd, newname, &path, 0);
	error = PTR_ERR(dentry);
	if (IS_ERR(dentry))
		goto out_putname;

	error = mnt_want_write(path.mnt);
	if (error)
		goto out_dput;
	error = security_path_symlink(&path, dentry, from);
	if (error)
		goto out_drop_write;
	error = vfs_symlink(path.dentry->d_inode, dentry, from);
out_drop_write:
	mnt_drop_write(path.mnt);
out_dput:
	dput(dentry);
	mutex_unlock(&path.dentry->d_inode->i_mutex);
	path_put(&path);
out_putname:
	putname(from);
	return error;
}

SYSCALL_DEFINE2(symlink, const char __user *, oldname, const char __user *, newname)
{
	return sys_symlinkat(oldname, AT_FDCWD, newname);
}

int vfs_link(struct dentry *old_dentry, struct inode *dir, struct dentry *new_dentry)
{
	struct inode *inode = old_dentry->d_inode;
	int error;

	if (!inode)
		return -ENOENT;

	error = may_create(dir, new_dentry, S_ISDIR(inode->i_mode));
	if (error)
		return error;

	if (dir->i_sb != inode->i_sb)
		return -EXDEV;

	/*
	 * A link to an append-only or immutable file cannot be created.
	 */
	if (IS_APPEND(inode) || IS_IMMUTABLE(inode))
		return -EPERM;
	if (!dir->i_op->link)
		return -EPERM;
	if (S_ISDIR(inode->i_mode))
		return -EPERM;

	error = security_inode_link(old_dentry, dir, new_dentry);
	if (error)
		return error;

	mutex_lock(&inode->i_mutex);
	/* Make sure we don't allow creating hardlink to an unlinked file */
	if (inode->i_nlink == 0)
		error =  -ENOENT;
	else
		error = dir->i_op->link(old_dentry, dir, new_dentry);
	mutex_unlock(&inode->i_mutex);
	if (!error)
		fsnotify_link(dir, inode, new_dentry);
	return error;
}

/*
 * Hardlinks are often used in delicate situations.  We avoid
 * security-related surprises by not following symlinks on the
 * newname.  --KAB
 *
 * We don't follow them on the oldname either to be compatible
 * with linux 2.0, and to avoid hard-linking to directories
 * and other special files.  --ADM
 */
SYSCALL_DEFINE5(linkat, int, olddfd, const char __user *, oldname,
		int, newdfd, const char __user *, newname, int, flags)
{
	struct dentry *new_dentry;
	struct path old_path, new_path;
	int how = 0;
	int error;

	if ((flags & ~(AT_SYMLINK_FOLLOW | AT_EMPTY_PATH)) != 0)
		return -EINVAL;
	/*
	 * To use null names we require CAP_DAC_READ_SEARCH
	 * This ensures that not everyone will be able to create
	 * handlink using the passed filedescriptor.
	 */
	if (flags & AT_EMPTY_PATH) {
		if (!capable(CAP_DAC_READ_SEARCH))
			return -ENOENT;
		how = LOOKUP_EMPTY;
	}

	if (flags & AT_SYMLINK_FOLLOW)
		how |= LOOKUP_FOLLOW;

	error = user_path_at(olddfd, oldname, how, &old_path);
	if (error)
		return error;

	new_dentry = user_path_create(newdfd, newname, &new_path, 0);
	error = PTR_ERR(new_dentry);
	if (IS_ERR(new_dentry))
		goto out;

	error = -EXDEV;
	if (old_path.mnt != new_path.mnt)
		goto out_dput;
	error = mnt_want_write(new_path.mnt);
	if (error)
		goto out_dput;
	error = security_path_link(old_path.dentry, &new_path, new_dentry);
	if (error)
		goto out_drop_write;
	error = vfs_link(old_path.dentry, new_path.dentry->d_inode, new_dentry);
out_drop_write:
	mnt_drop_write(new_path.mnt);
out_dput:
	dput(new_dentry);
	mutex_unlock(&new_path.dentry->d_inode->i_mutex);
	path_put(&new_path);
out:
	path_put(&old_path);

	return error;
}

SYSCALL_DEFINE2(link, const char __user *, oldname, const char __user *, newname)
{
	return sys_linkat(AT_FDCWD, oldname, AT_FDCWD, newname, 0);
}

/*
 * The worst of all namespace operations - renaming directory. "Perverted"
 * doesn't even start to describe it. Somebody in UCB had a heck of a trip...
 * Problems:
 *	a) we can get into loop creation. Check is done in is_subdir().
 *	b) race potential - two innocent renames can create a loop together.
 *	   That's where 4.4 screws up. Current fix: serialization on
 *	   sb->s_vfs_rename_mutex. We might be more accurate, but that's another
 *	   story.
 *	c) we have to lock _three_ objects - parents and victim (if it exists).
 *	   And that - after we got ->i_mutex on parents (until then we don't know
 *	   whether the target exists).  Solution: try to be smart with locking
 *	   order for inodes.  We rely on the fact that tree topology may change
 *	   only under ->s_vfs_rename_mutex _and_ that parent of the object we
 *	   move will be locked.  Thus we can rank directories by the tree
 *	   (ancestors first) and rank all non-directories after them.
 *	   That works since everybody except rename does "lock parent, lookup,
 *	   lock child" and rename is under ->s_vfs_rename_mutex.
 *	   HOWEVER, it relies on the assumption that any object with ->lookup()
 *	   has no more than 1 dentry.  If "hybrid" objects will ever appear,
 *	   we'd better make sure that there's no link(2) for them.
 *	d) conversion from fhandle to dentry may come in the wrong moment - when
 *	   we are removing the target. Solution: we will have to grab ->i_mutex
 *	   in the fhandle_to_dentry code. [FIXME - current nfsfh.c relies on
 *	   ->i_mutex on parents, which works but leads to some truly excessive
 *	   locking].
 */
static int vfs_rename_dir(struct inode *old_dir, struct dentry *old_dentry,
			  struct inode *new_dir, struct dentry *new_dentry)
{
	int error = 0;
	struct inode *target = new_dentry->d_inode;

	/*
	 * If we are going to change the parent - check write permissions,
	 * we'll need to flip '..'.
	 */
	if (new_dir != old_dir) {
		error = inode_permission(old_dentry->d_inode, MAY_WRITE);
		if (error)
			return error;
	}

	error = security_inode_rename(old_dir, old_dentry, new_dir, new_dentry);
	if (error)
		return error;

	if (target)
		mutex_lock(&target->i_mutex);

	error = -EBUSY;
	if (d_mountpoint(old_dentry) || d_mountpoint(new_dentry))
		goto out;

	if (target)
		shrink_dcache_parent(new_dentry);
	error = old_dir->i_op->rename(old_dir, old_dentry, new_dir, new_dentry);
	if (error)
		goto out;

	if (target) {
		target->i_flags |= S_DEAD;
		dont_mount(new_dentry);
	}
out:
	if (target)
		mutex_unlock(&target->i_mutex);
	if (!error)
		if (!(old_dir->i_sb->s_type->fs_flags & FS_RENAME_DOES_D_MOVE))
			d_move(old_dentry,new_dentry);
	return error;
}

static int vfs_rename_other(struct inode *old_dir, struct dentry *old_dentry,
			    struct inode *new_dir, struct dentry *new_dentry)
{
	struct inode *target = new_dentry->d_inode;
	int error;

	error = security_inode_rename(old_dir, old_dentry, new_dir, new_dentry);
	if (error)
		return error;

	dget(new_dentry);
	if (target)
		mutex_lock(&target->i_mutex);

	error = -EBUSY;
	if (d_mountpoint(old_dentry)||d_mountpoint(new_dentry))
		goto out;

	error = old_dir->i_op->rename(old_dir, old_dentry, new_dir, new_dentry);
	if (error)
		goto out;

	if (target)
		dont_mount(new_dentry);
	if (!(old_dir->i_sb->s_type->fs_flags & FS_RENAME_DOES_D_MOVE))
		d_move(old_dentry, new_dentry);
out:
	if (target)
		mutex_unlock(&target->i_mutex);
	dput(new_dentry);
	return error;
}

int vfs_rename(struct inode *old_dir, struct dentry *old_dentry,
	       struct inode *new_dir, struct dentry *new_dentry)
{
	int error;
	int is_dir = S_ISDIR(old_dentry->d_inode->i_mode);
	const unsigned char *old_name;

	if (old_dentry->d_inode == new_dentry->d_inode)
 		return 0;
 
	error = may_delete(old_dir, old_dentry, is_dir, 0);
	if (error)
		return error;

	if (!new_dentry->d_inode)
		error = may_create(new_dir, new_dentry, is_dir);
	else
		error = may_delete(new_dir, new_dentry, is_dir, 1);
	if (error)
		return error;

	if (!old_dir->i_op->rename)
		return -EPERM;

	old_name = fsnotify_oldname_init(old_dentry->d_name.name);

	if (is_dir)
		error = vfs_rename_dir(old_dir,old_dentry,new_dir,new_dentry);
	else
		error = vfs_rename_other(old_dir,old_dentry,new_dir,new_dentry);
	if (!error)
		fsnotify_move(old_dir, new_dir, old_name, is_dir,
			      new_dentry->d_inode, old_dentry);
	fsnotify_oldname_free(old_name);

	return error;
}

SYSCALL_DEFINE4(renameat, int, olddfd, const char __user *, oldname,
		int, newdfd, const char __user *, newname)
{
	struct dentry *old_dir, *new_dir;
	struct dentry *old_dentry, *new_dentry;
	struct dentry *trap;
	struct nameidata oldnd, newnd;
	char *from;
	char *to;
	int error;

	error = user_path_parent(olddfd, oldname, &oldnd, &from);
	if (error)
		goto exit;

	error = user_path_parent(newdfd, newname, &newnd, &to);
	if (error)
		goto exit1;

	error = -EXDEV;
	if (oldnd.path.mnt != newnd.path.mnt)
		goto exit2;

	old_dir = oldnd.path.dentry;
	error = -EBUSY;
	if (oldnd.last_type != LAST_NORM)
		goto exit2;

	new_dir = newnd.path.dentry;
	if (newnd.last_type != LAST_NORM)
		goto exit2;

	oldnd.flags &= ~LOOKUP_PARENT;
	newnd.flags &= ~LOOKUP_PARENT;
	newnd.flags |= LOOKUP_RENAME_TARGET;

	trap = lock_rename(new_dir, old_dir);

	old_dentry = lookup_hash(&oldnd);
	error = PTR_ERR(old_dentry);
	if (IS_ERR(old_dentry))
		goto exit3;
	/* source must exist */
	error = -ENOENT;
	if (!old_dentry->d_inode)
		goto exit4;
	/* unless the source is a directory trailing slashes give -ENOTDIR */
	if (!S_ISDIR(old_dentry->d_inode->i_mode)) {
		error = -ENOTDIR;
		if (oldnd.last.name[oldnd.last.len])
			goto exit4;
		if (newnd.last.name[newnd.last.len])
			goto exit4;
	}
	/* source should not be ancestor of target */
	error = -EINVAL;
	if (old_dentry == trap)
		goto exit4;
	new_dentry = lookup_hash(&newnd);
	error = PTR_ERR(new_dentry);
	if (IS_ERR(new_dentry))
		goto exit4;
	/* target should not be an ancestor of source */
	error = -ENOTEMPTY;
	if (new_dentry == trap)
		goto exit5;

	error = mnt_want_write(oldnd.path.mnt);
	if (error)
		goto exit5;
	error = security_path_rename(&oldnd.path, old_dentry,
				     &newnd.path, new_dentry);
	if (error)
		goto exit6;
	error = vfs_rename(old_dir->d_inode, old_dentry,
				   new_dir->d_inode, new_dentry);
exit6:
	mnt_drop_write(oldnd.path.mnt);
exit5:
	dput(new_dentry);
exit4:
	dput(old_dentry);
exit3:
	unlock_rename(new_dir, old_dir);
exit2:
	path_put(&newnd.path);
	putname(to);
exit1:
	path_put(&oldnd.path);
	putname(from);
exit:
	return error;
}

SYSCALL_DEFINE2(rename, const char __user *, oldname, const char __user *, newname)
{
	return sys_renameat(AT_FDCWD, oldname, AT_FDCWD, newname);
}

int vfs_readlink(struct dentry *dentry, char __user *buffer, int buflen, const char *link)
{
	int len;

	len = PTR_ERR(link);
	if (IS_ERR(link))
		goto out;

	len = strlen(link);
	if (len > (unsigned) buflen)
		len = buflen;
	if (copy_to_user(buffer, link, len))
		len = -EFAULT;
out:
	return len;
}

/*
 * A helper for ->readlink().  This should be used *ONLY* for symlinks that
 * have ->follow_link() touching nd only in nd_set_link().  Using (or not
 * using) it for any given inode is up to filesystem.
 */
int generic_readlink(struct dentry *dentry, char __user *buffer, int buflen)
{
	struct nameidata nd;
	void *cookie;
	int res;

	nd.depth = 0;
	cookie = dentry->d_inode->i_op->follow_link(dentry, &nd);
	if (IS_ERR(cookie))
		return PTR_ERR(cookie);

	res = vfs_readlink(dentry, buffer, buflen, nd_get_link(&nd));
	if (dentry->d_inode->i_op->put_link)
		dentry->d_inode->i_op->put_link(dentry, &nd, cookie);
	return res;
}

int vfs_follow_link(struct nameidata *nd, const char *link)
{
	return __vfs_follow_link(nd, link);
}

/* get the link contents into pagecache */
static char *page_getlink(struct dentry * dentry, struct page **ppage)
{
	char *kaddr;
	struct page *page;
	struct address_space *mapping = dentry->d_inode->i_mapping;
	page = read_mapping_page(mapping, 0, NULL);
	if (IS_ERR(page))
		return (char*)page;
	*ppage = page;
	kaddr = kmap(page);
	nd_terminate_link(kaddr, dentry->d_inode->i_size, PAGE_SIZE - 1);
	return kaddr;
}

int page_readlink(struct dentry *dentry, char __user *buffer, int buflen)
{
	struct page *page = NULL;
	char *s = page_getlink(dentry, &page);
	int res = vfs_readlink(dentry,buffer,buflen,s);
	if (page) {
		kunmap(page);
		page_cache_release(page);
	}
	return res;
}

void *page_follow_link_light(struct dentry *dentry, struct nameidata *nd)
{
	struct page *page = NULL;
	nd_set_link(nd, page_getlink(dentry, &page));
	return page;
}

void page_put_link(struct dentry *dentry, struct nameidata *nd, void *cookie)
{
	struct page *page = cookie;

	if (page) {
		kunmap(page);
		page_cache_release(page);
	}
}

/*
 * The nofs argument instructs pagecache_write_begin to pass AOP_FLAG_NOFS
 */
int __page_symlink(struct inode *inode, const char *symname, int len, int nofs)
{
	struct address_space *mapping = inode->i_mapping;
	struct page *page;
	void *fsdata;
	int err;
	char *kaddr;
	unsigned int flags = AOP_FLAG_UNINTERRUPTIBLE;
	if (nofs)
		flags |= AOP_FLAG_NOFS;

retry:
	err = pagecache_write_begin(NULL, mapping, 0, len-1,
				flags, &page, &fsdata);
	if (err)
		goto fail;

	kaddr = kmap_atomic(page, KM_USER0);
	memcpy(kaddr, symname, len-1);
	kunmap_atomic(kaddr, KM_USER0);

	err = pagecache_write_end(NULL, mapping, 0, len-1, len-1,
							page, fsdata);
	if (err < 0)
		goto fail;
	if (err < len-1)
		goto retry;

	mark_inode_dirty(inode);
	return 0;
fail:
	return err;
}

int page_symlink(struct inode *inode, const char *symname, int len)
{
	return __page_symlink(inode, symname, len,
			!(mapping_gfp_mask(inode->i_mapping) & __GFP_FS));
}

const struct inode_operations page_symlink_inode_operations = {
	.readlink	= generic_readlink,
	.follow_link	= page_follow_link_light,
	.put_link	= page_put_link,
};

EXPORT_SYMBOL(user_path_at);
EXPORT_SYMBOL(follow_down_one);
EXPORT_SYMBOL(follow_down);
EXPORT_SYMBOL(follow_up);
EXPORT_SYMBOL(get_write_access); /* binfmt_aout */
EXPORT_SYMBOL(getname);
EXPORT_SYMBOL(lock_rename);
EXPORT_SYMBOL(lookup_one_len);
EXPORT_SYMBOL(page_follow_link_light);
EXPORT_SYMBOL(page_put_link);
EXPORT_SYMBOL(page_readlink);
EXPORT_SYMBOL(__page_symlink);
EXPORT_SYMBOL(page_symlink);
EXPORT_SYMBOL(page_symlink_inode_operations);
EXPORT_SYMBOL(kern_path);
EXPORT_SYMBOL(vfs_path_lookup);
EXPORT_SYMBOL(inode_permission);
EXPORT_SYMBOL(unlock_rename);
EXPORT_SYMBOL(vfs_create);
EXPORT_SYMBOL(vfs_follow_link);
EXPORT_SYMBOL(vfs_link);
EXPORT_SYMBOL(vfs_mkdir);
EXPORT_SYMBOL(vfs_mknod);
EXPORT_SYMBOL(generic_permission);
EXPORT_SYMBOL(vfs_readlink);
EXPORT_SYMBOL(vfs_rename);
EXPORT_SYMBOL(vfs_rmdir);
EXPORT_SYMBOL(vfs_symlink);
EXPORT_SYMBOL(vfs_unlink);
EXPORT_SYMBOL(dentry_unhash);
EXPORT_SYMBOL(generic_readlink);<|MERGE_RESOLUTION|>--- conflicted
+++ resolved
@@ -2541,16 +2541,7 @@
 	if (IS_ERR(dentry))
 		return PTR_ERR(dentry);
 
-<<<<<<< HEAD
-	dentry = lookup_create(&nd, 0);
-	if (IS_ERR(dentry)) {
-		error = PTR_ERR(dentry);
-		goto out_unlock;
-	}
-	if (!IS_ACL(nd.path.dentry->d_inode))
-=======
-	if (!IS_POSIXACL(path.dentry->d_inode))
->>>>>>> fcb8ce5c
+	if (!IS_ACL(path.dentry->d_inode))
 		mode &= ~current_umask();
 	error = may_mknod(mode);
 	if (error)
@@ -2619,11 +2610,7 @@
 	if (IS_ERR(dentry))
 		return PTR_ERR(dentry);
 
-<<<<<<< HEAD
-	if (!IS_ACL(nd.path.dentry->d_inode))
-=======
-	if (!IS_POSIXACL(path.dentry->d_inode))
->>>>>>> fcb8ce5c
+	if (!IS_ACL(path.dentry->d_inode))
 		mode &= ~current_umask();
 	error = mnt_want_write(path.mnt);
 	if (error)
