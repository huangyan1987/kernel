/*
 * fs/f2fs/f2fs.h
 *
 * Copyright (c) 2012 Samsung Electronics Co., Ltd.
 *             http://www.samsung.com/
 *
 * This program is free software; you can redistribute it and/or modify
 * it under the terms of the GNU General Public License version 2 as
 * published by the Free Software Foundation.
 */
#ifndef _LINUX_F2FS_H
#define _LINUX_F2FS_H

#include <linux/types.h>
#include <linux/page-flags.h>
#include <linux/buffer_head.h>
#include <linux/slab.h>
#include <linux/crc32.h>
#include <linux/magic.h>
#include <linux/kobject.h>
#include <linux/sched.h>
#include <linux/cred.h>
#include <linux/vmalloc.h>
#include <linux/bio.h>
#include <linux/blkdev.h>
#include <linux/quotaops.h>
#include <crypto/hash.h>

#define __FS_HAS_ENCRYPTION IS_ENABLED(CONFIG_F2FS_FS_ENCRYPTION)
#include <linux/fscrypt.h>

#ifdef CONFIG_F2FS_CHECK_FS
#define f2fs_bug_on(sbi, condition)	BUG_ON(condition)
#else
#define f2fs_bug_on(sbi, condition)					\
	do {								\
		if (unlikely(condition)) {				\
			WARN_ON(1);					\
			set_sbi_flag(sbi, SBI_NEED_FSCK);		\
		}							\
	} while (0)
#endif

#ifdef CONFIG_F2FS_FAULT_INJECTION
enum {
	FAULT_KMALLOC,
	FAULT_KVMALLOC,
	FAULT_PAGE_ALLOC,
	FAULT_PAGE_GET,
	FAULT_ALLOC_BIO,
	FAULT_ALLOC_NID,
	FAULT_ORPHAN,
	FAULT_BLOCK,
	FAULT_DIR_DEPTH,
	FAULT_EVICT_INODE,
	FAULT_TRUNCATE,
	FAULT_IO,
	FAULT_CHECKPOINT,
	FAULT_MAX,
};

struct f2fs_fault_info {
	atomic_t inject_ops;
	unsigned int inject_rate;
	unsigned int inject_type;
};

extern char *fault_name[FAULT_MAX];
#define IS_FAULT_SET(fi, type) ((fi)->inject_type & (1 << (type)))
#endif

/*
 * For mount options
 */
#define F2FS_MOUNT_BG_GC		0x00000001
#define F2FS_MOUNT_DISABLE_ROLL_FORWARD	0x00000002
#define F2FS_MOUNT_DISCARD		0x00000004
#define F2FS_MOUNT_NOHEAP		0x00000008
#define F2FS_MOUNT_XATTR_USER		0x00000010
#define F2FS_MOUNT_POSIX_ACL		0x00000020
#define F2FS_MOUNT_DISABLE_EXT_IDENTIFY	0x00000040
#define F2FS_MOUNT_INLINE_XATTR		0x00000080
#define F2FS_MOUNT_INLINE_DATA		0x00000100
#define F2FS_MOUNT_INLINE_DENTRY	0x00000200
#define F2FS_MOUNT_FLUSH_MERGE		0x00000400
#define F2FS_MOUNT_NOBARRIER		0x00000800
#define F2FS_MOUNT_FASTBOOT		0x00001000
#define F2FS_MOUNT_EXTENT_CACHE		0x00002000
#define F2FS_MOUNT_FORCE_FG_GC		0x00004000
#define F2FS_MOUNT_DATA_FLUSH		0x00008000
#define F2FS_MOUNT_FAULT_INJECTION	0x00010000
#define F2FS_MOUNT_ADAPTIVE		0x00020000
#define F2FS_MOUNT_LFS			0x00040000
#define F2FS_MOUNT_USRQUOTA		0x00080000
#define F2FS_MOUNT_GRPQUOTA		0x00100000
#define F2FS_MOUNT_PRJQUOTA		0x00200000
#define F2FS_MOUNT_QUOTA		0x00400000
#define F2FS_MOUNT_INLINE_XATTR_SIZE	0x00800000
#define F2FS_MOUNT_RESERVE_ROOT		0x01000000

#define F2FS_OPTION(sbi)	((sbi)->mount_opt)
#define clear_opt(sbi, option)	(F2FS_OPTION(sbi).opt &= ~F2FS_MOUNT_##option)
#define set_opt(sbi, option)	(F2FS_OPTION(sbi).opt |= F2FS_MOUNT_##option)
#define test_opt(sbi, option)	(F2FS_OPTION(sbi).opt & F2FS_MOUNT_##option)

#define ver_after(a, b)	(typecheck(unsigned long long, a) &&		\
		typecheck(unsigned long long, b) &&			\
		((long long)((a) - (b)) > 0))

typedef u32 block_t;	/*
			 * should not change u32, since it is the on-disk block
			 * address format, __le32.
			 */
typedef u32 nid_t;

struct f2fs_mount_info {
	unsigned int opt;
	int write_io_size_bits;		/* Write IO size bits */
	block_t root_reserved_blocks;	/* root reserved blocks */
	kuid_t s_resuid;		/* reserved blocks for uid */
	kgid_t s_resgid;		/* reserved blocks for gid */
	int active_logs;		/* # of active logs */
	int inline_xattr_size;		/* inline xattr size */
#ifdef CONFIG_F2FS_FAULT_INJECTION
	struct f2fs_fault_info fault_info;	/* For fault injection */
#endif
#ifdef CONFIG_QUOTA
	/* Names of quota files with journalled quota */
	char *s_qf_names[MAXQUOTAS];
	int s_jquota_fmt;			/* Format of quota to use */
#endif
	/* For which write hints are passed down to block layer */
	int whint_mode;
	int alloc_mode;			/* segment allocation policy */
	int fsync_mode;			/* fsync policy */
	bool test_dummy_encryption;	/* test dummy encryption */
};

#define F2FS_FEATURE_ENCRYPT		0x0001
#define F2FS_FEATURE_BLKZONED		0x0002
#define F2FS_FEATURE_ATOMIC_WRITE	0x0004
#define F2FS_FEATURE_EXTRA_ATTR		0x0008
#define F2FS_FEATURE_PRJQUOTA		0x0010
#define F2FS_FEATURE_INODE_CHKSUM	0x0020
#define F2FS_FEATURE_FLEXIBLE_INLINE_XATTR	0x0040
#define F2FS_FEATURE_QUOTA_INO		0x0080
#define F2FS_FEATURE_INODE_CRTIME	0x0100
#define F2FS_FEATURE_LOST_FOUND		0x0200
#define F2FS_FEATURE_VERITY		0x0400	/* reserved */

#define F2FS_HAS_FEATURE(sb, mask)					\
	((F2FS_SB(sb)->raw_super->feature & cpu_to_le32(mask)) != 0)
#define F2FS_SET_FEATURE(sb, mask)					\
	(F2FS_SB(sb)->raw_super->feature |= cpu_to_le32(mask))
#define F2FS_CLEAR_FEATURE(sb, mask)					\
	(F2FS_SB(sb)->raw_super->feature &= ~cpu_to_le32(mask))

/*
 * Default values for user and/or group using reserved blocks
 */
#define	F2FS_DEF_RESUID		0
#define	F2FS_DEF_RESGID		0

/*
 * For checkpoint manager
 */
enum {
	NAT_BITMAP,
	SIT_BITMAP
};

#define	CP_UMOUNT	0x00000001
#define	CP_FASTBOOT	0x00000002
#define	CP_SYNC		0x00000004
#define	CP_RECOVERY	0x00000008
#define	CP_DISCARD	0x00000010
#define CP_TRIMMED	0x00000020

#define MAX_DISCARD_BLOCKS(sbi)		BLKS_PER_SEC(sbi)
#define DEF_MAX_DISCARD_REQUEST		8	/* issue 8 discards per round */
#define DEF_MAX_DISCARD_LEN		512	/* Max. 2MB per discard */
#define DEF_MIN_DISCARD_ISSUE_TIME	50	/* 50 ms, if exists */
#define DEF_MID_DISCARD_ISSUE_TIME	500	/* 500 ms, if device busy */
#define DEF_MAX_DISCARD_ISSUE_TIME	60000	/* 60 s, if no candidates */
#define DEF_DISCARD_URGENT_UTIL		80	/* do more discard over 80% */
#define DEF_CP_INTERVAL			60	/* 60 secs */
#define DEF_IDLE_INTERVAL		5	/* 5 secs */

struct cp_control {
	int reason;
	__u64 trim_start;
	__u64 trim_end;
	__u64 trim_minlen;
};

/*
 * For CP/NAT/SIT/SSA readahead
 */
enum {
	META_CP,
	META_NAT,
	META_SIT,
	META_SSA,
	META_POR,
};

/* for the list of ino */
enum {
	ORPHAN_INO,		/* for orphan ino list */
	APPEND_INO,		/* for append ino list */
	UPDATE_INO,		/* for update ino list */
	TRANS_DIR_INO,		/* for trasactions dir ino list */
	FLUSH_INO,		/* for multiple device flushing */
	MAX_INO_ENTRY,		/* max. list */
};

struct ino_entry {
	struct list_head list;		/* list head */
	nid_t ino;			/* inode number */
	unsigned int dirty_device;	/* dirty device bitmap */
};

/* for the list of inodes to be GCed */
struct inode_entry {
	struct list_head list;	/* list head */
	struct inode *inode;	/* vfs inode pointer */
};

/* for the bitmap indicate blocks to be discarded */
struct discard_entry {
	struct list_head list;	/* list head */
	block_t start_blkaddr;	/* start blockaddr of current segment */
	unsigned char discard_map[SIT_VBLOCK_MAP_SIZE];	/* segment discard bitmap */
};

/* default discard granularity of inner discard thread, unit: block count */
#define DEFAULT_DISCARD_GRANULARITY		16

/* max discard pend list number */
#define MAX_PLIST_NUM		512
#define plist_idx(blk_num)	((blk_num) >= MAX_PLIST_NUM ?		\
					(MAX_PLIST_NUM - 1) : (blk_num - 1))

enum {
	D_PREP,
	D_SUBMIT,
	D_DONE,
};

struct discard_info {
	block_t lstart;			/* logical start address */
	block_t len;			/* length */
	block_t start;			/* actual start address in dev */
};

struct discard_cmd {
	struct rb_node rb_node;		/* rb node located in rb-tree */
	union {
		struct {
			block_t lstart;	/* logical start address */
			block_t len;	/* length */
			block_t start;	/* actual start address in dev */
		};
		struct discard_info di;	/* discard info */

	};
	struct list_head list;		/* command list */
	struct completion wait;		/* compleation */
	struct block_device *bdev;	/* bdev */
	unsigned short ref;		/* reference count */
	unsigned char state;		/* state */
	int error;			/* bio error */
};

enum {
	DPOLICY_BG,
	DPOLICY_FORCE,
	DPOLICY_FSTRIM,
	DPOLICY_UMOUNT,
	MAX_DPOLICY,
};

struct discard_policy {
	int type;			/* type of discard */
	unsigned int min_interval;	/* used for candidates exist */
	unsigned int mid_interval;	/* used for device busy */
	unsigned int max_interval;	/* used for candidates not exist */
	unsigned int max_requests;	/* # of discards issued per round */
	unsigned int io_aware_gran;	/* minimum granularity discard not be aware of I/O */
	bool io_aware;			/* issue discard in idle time */
	bool sync;			/* submit discard with REQ_SYNC flag */
	unsigned int granularity;	/* discard granularity */
};

struct discard_cmd_control {
	struct task_struct *f2fs_issue_discard;	/* discard thread */
	struct list_head entry_list;		/* 4KB discard entry list */
	struct list_head pend_list[MAX_PLIST_NUM];/* store pending entries */
	struct list_head wait_list;		/* store on-flushing entries */
	struct list_head fstrim_list;		/* in-flight discard from fstrim */
	wait_queue_head_t discard_wait_queue;	/* waiting queue for wake-up */
	unsigned int discard_wake;		/* to wake up discard thread */
	struct mutex cmd_lock;
	unsigned int nr_discards;		/* # of discards in the list */
	unsigned int max_discards;		/* max. discards to be issued */
	unsigned int discard_granularity;	/* discard granularity */
	unsigned int undiscard_blks;		/* # of undiscard blocks */
	atomic_t issued_discard;		/* # of issued discard */
	atomic_t issing_discard;		/* # of issing discard */
	atomic_t discard_cmd_cnt;		/* # of cached cmd count */
	struct rb_root root;			/* root of discard rb-tree */
};

/* for the list of fsync inodes, used only during recovery */
struct fsync_inode_entry {
	struct list_head list;	/* list head */
	struct inode *inode;	/* vfs inode pointer */
	block_t blkaddr;	/* block address locating the last fsync */
	block_t last_dentry;	/* block address locating the last dentry */
};

#define nats_in_cursum(jnl)		(le16_to_cpu((jnl)->n_nats))
#define sits_in_cursum(jnl)		(le16_to_cpu((jnl)->n_sits))

#define nat_in_journal(jnl, i)		((jnl)->nat_j.entries[i].ne)
#define nid_in_journal(jnl, i)		((jnl)->nat_j.entries[i].nid)
#define sit_in_journal(jnl, i)		((jnl)->sit_j.entries[i].se)
#define segno_in_journal(jnl, i)	((jnl)->sit_j.entries[i].segno)

#define MAX_NAT_JENTRIES(jnl)	(NAT_JOURNAL_ENTRIES - nats_in_cursum(jnl))
#define MAX_SIT_JENTRIES(jnl)	(SIT_JOURNAL_ENTRIES - sits_in_cursum(jnl))

static inline int update_nats_in_cursum(struct f2fs_journal *journal, int i)
{
	int before = nats_in_cursum(journal);

	journal->n_nats = cpu_to_le16(before + i);
	return before;
}

static inline int update_sits_in_cursum(struct f2fs_journal *journal, int i)
{
	int before = sits_in_cursum(journal);

	journal->n_sits = cpu_to_le16(before + i);
	return before;
}

static inline bool __has_cursum_space(struct f2fs_journal *journal,
							int size, int type)
{
	if (type == NAT_JOURNAL)
		return size <= MAX_NAT_JENTRIES(journal);
	return size <= MAX_SIT_JENTRIES(journal);
}

/*
 * ioctl commands
 */
#define F2FS_IOC_GETFLAGS		FS_IOC_GETFLAGS
#define F2FS_IOC_SETFLAGS		FS_IOC_SETFLAGS
#define F2FS_IOC_GETVERSION		FS_IOC_GETVERSION

#define F2FS_IOCTL_MAGIC		0xf5
#define F2FS_IOC_START_ATOMIC_WRITE	_IO(F2FS_IOCTL_MAGIC, 1)
#define F2FS_IOC_COMMIT_ATOMIC_WRITE	_IO(F2FS_IOCTL_MAGIC, 2)
#define F2FS_IOC_START_VOLATILE_WRITE	_IO(F2FS_IOCTL_MAGIC, 3)
#define F2FS_IOC_RELEASE_VOLATILE_WRITE	_IO(F2FS_IOCTL_MAGIC, 4)
#define F2FS_IOC_ABORT_VOLATILE_WRITE	_IO(F2FS_IOCTL_MAGIC, 5)
#define F2FS_IOC_GARBAGE_COLLECT	_IOW(F2FS_IOCTL_MAGIC, 6, __u32)
#define F2FS_IOC_WRITE_CHECKPOINT	_IO(F2FS_IOCTL_MAGIC, 7)
#define F2FS_IOC_DEFRAGMENT		_IOWR(F2FS_IOCTL_MAGIC, 8,	\
						struct f2fs_defragment)
#define F2FS_IOC_MOVE_RANGE		_IOWR(F2FS_IOCTL_MAGIC, 9,	\
						struct f2fs_move_range)
#define F2FS_IOC_FLUSH_DEVICE		_IOW(F2FS_IOCTL_MAGIC, 10,	\
						struct f2fs_flush_device)
#define F2FS_IOC_GARBAGE_COLLECT_RANGE	_IOW(F2FS_IOCTL_MAGIC, 11,	\
						struct f2fs_gc_range)
#define F2FS_IOC_GET_FEATURES		_IOR(F2FS_IOCTL_MAGIC, 12, __u32)
#define F2FS_IOC_SET_PIN_FILE		_IOW(F2FS_IOCTL_MAGIC, 13, __u32)
#define F2FS_IOC_GET_PIN_FILE		_IOR(F2FS_IOCTL_MAGIC, 14, __u32)
#define F2FS_IOC_PRECACHE_EXTENTS	_IO(F2FS_IOCTL_MAGIC, 15)

#define F2FS_IOC_SET_ENCRYPTION_POLICY	FS_IOC_SET_ENCRYPTION_POLICY
#define F2FS_IOC_GET_ENCRYPTION_POLICY	FS_IOC_GET_ENCRYPTION_POLICY
#define F2FS_IOC_GET_ENCRYPTION_PWSALT	FS_IOC_GET_ENCRYPTION_PWSALT

/*
 * should be same as XFS_IOC_GOINGDOWN.
 * Flags for going down operation used by FS_IOC_GOINGDOWN
 */
#define F2FS_IOC_SHUTDOWN	_IOR('X', 125, __u32)	/* Shutdown */
#define F2FS_GOING_DOWN_FULLSYNC	0x0	/* going down with full sync */
#define F2FS_GOING_DOWN_METASYNC	0x1	/* going down with metadata */
#define F2FS_GOING_DOWN_NOSYNC		0x2	/* going down */
#define F2FS_GOING_DOWN_METAFLUSH	0x3	/* going down with meta flush */

#if defined(__KERNEL__) && defined(CONFIG_COMPAT)
/*
 * ioctl commands in 32 bit emulation
 */
#define F2FS_IOC32_GETFLAGS		FS_IOC32_GETFLAGS
#define F2FS_IOC32_SETFLAGS		FS_IOC32_SETFLAGS
#define F2FS_IOC32_GETVERSION		FS_IOC32_GETVERSION
#endif

#define F2FS_IOC_FSGETXATTR		FS_IOC_FSGETXATTR
#define F2FS_IOC_FSSETXATTR		FS_IOC_FSSETXATTR

struct f2fs_gc_range {
	u32 sync;
	u64 start;
	u64 len;
};

struct f2fs_defragment {
	u64 start;
	u64 len;
};

struct f2fs_move_range {
	u32 dst_fd;		/* destination fd */
	u64 pos_in;		/* start position in src_fd */
	u64 pos_out;		/* start position in dst_fd */
	u64 len;		/* size to move */
};

struct f2fs_flush_device {
	u32 dev_num;		/* device number to flush */
	u32 segments;		/* # of segments to flush */
};

/* for inline stuff */
#define DEF_INLINE_RESERVED_SIZE	1
#define DEF_MIN_INLINE_SIZE		1
static inline int get_extra_isize(struct inode *inode);
static inline int get_inline_xattr_addrs(struct inode *inode);
#define MAX_INLINE_DATA(inode)	(sizeof(__le32) *			\
				(CUR_ADDRS_PER_INODE(inode) -		\
				get_inline_xattr_addrs(inode) -	\
				DEF_INLINE_RESERVED_SIZE))

/* for inline dir */
#define NR_INLINE_DENTRY(inode)	(MAX_INLINE_DATA(inode) * BITS_PER_BYTE / \
				((SIZE_OF_DIR_ENTRY + F2FS_SLOT_LEN) * \
				BITS_PER_BYTE + 1))
#define INLINE_DENTRY_BITMAP_SIZE(inode)	((NR_INLINE_DENTRY(inode) + \
					BITS_PER_BYTE - 1) / BITS_PER_BYTE)
#define INLINE_RESERVED_SIZE(inode)	(MAX_INLINE_DATA(inode) - \
				((SIZE_OF_DIR_ENTRY + F2FS_SLOT_LEN) * \
				NR_INLINE_DENTRY(inode) + \
				INLINE_DENTRY_BITMAP_SIZE(inode)))

/*
 * For INODE and NODE manager
 */
/* for directory operations */
struct f2fs_dentry_ptr {
	struct inode *inode;
	void *bitmap;
	struct f2fs_dir_entry *dentry;
	__u8 (*filename)[F2FS_SLOT_LEN];
	int max;
	int nr_bitmap;
};

static inline void make_dentry_ptr_block(struct inode *inode,
		struct f2fs_dentry_ptr *d, struct f2fs_dentry_block *t)
{
	d->inode = inode;
	d->max = NR_DENTRY_IN_BLOCK;
	d->nr_bitmap = SIZE_OF_DENTRY_BITMAP;
	d->bitmap = t->dentry_bitmap;
	d->dentry = t->dentry;
	d->filename = t->filename;
}

static inline void make_dentry_ptr_inline(struct inode *inode,
					struct f2fs_dentry_ptr *d, void *t)
{
	int entry_cnt = NR_INLINE_DENTRY(inode);
	int bitmap_size = INLINE_DENTRY_BITMAP_SIZE(inode);
	int reserved_size = INLINE_RESERVED_SIZE(inode);

	d->inode = inode;
	d->max = entry_cnt;
	d->nr_bitmap = bitmap_size;
	d->bitmap = t;
	d->dentry = t + bitmap_size + reserved_size;
	d->filename = t + bitmap_size + reserved_size +
					SIZE_OF_DIR_ENTRY * entry_cnt;
}

/*
 * XATTR_NODE_OFFSET stores xattrs to one node block per file keeping -1
 * as its node offset to distinguish from index node blocks.
 * But some bits are used to mark the node block.
 */
#define XATTR_NODE_OFFSET	((((unsigned int)-1) << OFFSET_BIT_SHIFT) \
				>> OFFSET_BIT_SHIFT)
enum {
	ALLOC_NODE,			/* allocate a new node page if needed */
	LOOKUP_NODE,			/* look up a node without readahead */
	LOOKUP_NODE_RA,			/*
					 * look up a node with readahead called
					 * by get_data_block.
					 */
};

#define F2FS_LINK_MAX	0xffffffff	/* maximum link count per file */

#define MAX_DIR_RA_PAGES	4	/* maximum ra pages of dir */

/* vector size for gang look-up from extent cache that consists of radix tree */
#define EXT_TREE_VEC_SIZE	64

/* for in-memory extent cache entry */
#define F2FS_MIN_EXTENT_LEN	64	/* minimum extent length */

/* number of extent info in extent cache we try to shrink */
#define EXTENT_CACHE_SHRINK_NUMBER	128

struct rb_entry {
	struct rb_node rb_node;		/* rb node located in rb-tree */
	unsigned int ofs;		/* start offset of the entry */
	unsigned int len;		/* length of the entry */
};

struct extent_info {
	unsigned int fofs;		/* start offset in a file */
	unsigned int len;		/* length of the extent */
	u32 blk;			/* start block address of the extent */
};

struct extent_node {
	struct rb_node rb_node;
	union {
		struct {
			unsigned int fofs;
			unsigned int len;
			u32 blk;
		};
		struct extent_info ei;	/* extent info */

	};
	struct list_head list;		/* node in global extent list of sbi */
	struct extent_tree *et;		/* extent tree pointer */
};

struct extent_tree {
	nid_t ino;			/* inode number */
	struct rb_root root;		/* root of extent info rb-tree */
	struct extent_node *cached_en;	/* recently accessed extent node */
	struct extent_info largest;	/* largested extent info */
	struct list_head list;		/* to be used by sbi->zombie_list */
	rwlock_t lock;			/* protect extent info rb-tree */
	atomic_t node_cnt;		/* # of extent node in rb-tree*/
};

/*
 * This structure is taken from ext4_map_blocks.
 *
 * Note that, however, f2fs uses NEW and MAPPED flags for f2fs_map_blocks().
 */
#define F2FS_MAP_NEW		(1 << BH_New)
#define F2FS_MAP_MAPPED		(1 << BH_Mapped)
#define F2FS_MAP_UNWRITTEN	(1 << BH_Unwritten)
#define F2FS_MAP_FLAGS		(F2FS_MAP_NEW | F2FS_MAP_MAPPED |\
				F2FS_MAP_UNWRITTEN)

struct f2fs_map_blocks {
	block_t m_pblk;
	block_t m_lblk;
	unsigned int m_len;
	unsigned int m_flags;
	pgoff_t *m_next_pgofs;		/* point next possible non-hole pgofs */
	pgoff_t *m_next_extent;		/* point to next possible extent */
	int m_seg_type;
};

/* for flag in get_data_block */
enum {
	F2FS_GET_BLOCK_DEFAULT,
	F2FS_GET_BLOCK_FIEMAP,
	F2FS_GET_BLOCK_BMAP,
	F2FS_GET_BLOCK_PRE_DIO,
	F2FS_GET_BLOCK_PRE_AIO,
	F2FS_GET_BLOCK_PRECACHE,
};

/*
 * i_advise uses FADVISE_XXX_BIT. We can add additional hints later.
 */
#define FADVISE_COLD_BIT	0x01
#define FADVISE_LOST_PINO_BIT	0x02
#define FADVISE_ENCRYPT_BIT	0x04
#define FADVISE_ENC_NAME_BIT	0x08
#define FADVISE_KEEP_SIZE_BIT	0x10
#define FADVISE_HOT_BIT		0x20
#define FADVISE_VERITY_BIT	0x40	/* reserved */

#define file_is_cold(inode)	is_file(inode, FADVISE_COLD_BIT)
#define file_wrong_pino(inode)	is_file(inode, FADVISE_LOST_PINO_BIT)
#define file_set_cold(inode)	set_file(inode, FADVISE_COLD_BIT)
#define file_lost_pino(inode)	set_file(inode, FADVISE_LOST_PINO_BIT)
#define file_clear_cold(inode)	clear_file(inode, FADVISE_COLD_BIT)
#define file_got_pino(inode)	clear_file(inode, FADVISE_LOST_PINO_BIT)
#define file_is_encrypt(inode)	is_file(inode, FADVISE_ENCRYPT_BIT)
#define file_set_encrypt(inode)	set_file(inode, FADVISE_ENCRYPT_BIT)
#define file_clear_encrypt(inode) clear_file(inode, FADVISE_ENCRYPT_BIT)
#define file_enc_name(inode)	is_file(inode, FADVISE_ENC_NAME_BIT)
#define file_set_enc_name(inode) set_file(inode, FADVISE_ENC_NAME_BIT)
#define file_keep_isize(inode)	is_file(inode, FADVISE_KEEP_SIZE_BIT)
#define file_set_keep_isize(inode) set_file(inode, FADVISE_KEEP_SIZE_BIT)
#define file_is_hot(inode)	is_file(inode, FADVISE_HOT_BIT)
#define file_set_hot(inode)	set_file(inode, FADVISE_HOT_BIT)
#define file_clear_hot(inode)	clear_file(inode, FADVISE_HOT_BIT)

#define DEF_DIR_LEVEL		0

enum {
	GC_FAILURE_PIN,
	GC_FAILURE_ATOMIC,
	MAX_GC_FAILURE
};

struct f2fs_inode_info {
	struct inode vfs_inode;		/* serve a vfs inode */
	unsigned long i_flags;		/* keep an inode flags for ioctl */
	unsigned char i_advise;		/* use to give file attribute hints */
	unsigned char i_dir_level;	/* use for dentry level for large dir */
	unsigned int i_current_depth;	/* only for directory depth */
	/* for gc failure statistic */
	unsigned int i_gc_failures[MAX_GC_FAILURE];
	unsigned int i_pino;		/* parent inode number */
	umode_t i_acl_mode;		/* keep file acl mode temporarily */

	/* Use below internally in f2fs*/
	unsigned long flags;		/* use to pass per-file flags */
	struct rw_semaphore i_sem;	/* protect fi info */
	atomic_t dirty_pages;		/* # of dirty pages */
	f2fs_hash_t chash;		/* hash value of given file name */
	unsigned int clevel;		/* maximum level of given file name */
	struct task_struct *task;	/* lookup and create consistency */
	struct task_struct *cp_task;	/* separate cp/wb IO stats*/
	nid_t i_xattr_nid;		/* node id that contains xattrs */
	loff_t	last_disk_size;		/* lastly written file size */

#ifdef CONFIG_QUOTA
	struct dquot *i_dquot[MAXQUOTAS];

	/* quota space reservation, managed internally by quota code */
	qsize_t i_reserved_quota;
#endif
	struct list_head dirty_list;	/* dirty list for dirs and files */
	struct list_head gdirty_list;	/* linked in global dirty list */
	struct list_head inmem_ilist;	/* list for inmem inodes */
	struct list_head inmem_pages;	/* inmemory pages managed by f2fs */
	struct task_struct *inmem_task;	/* store inmemory task */
	struct mutex inmem_lock;	/* lock for inmemory pages */
	struct extent_tree *extent_tree;	/* cached extent_tree entry */

	/* avoid racing between foreground op and gc */
	struct rw_semaphore i_gc_rwsem[2];
	struct rw_semaphore i_mmap_sem;
	struct rw_semaphore i_xattr_sem; /* avoid racing between reading and changing EAs */

	int i_extra_isize;		/* size of extra space located in i_addr */
	kprojid_t i_projid;		/* id for project quota */
	int i_inline_xattr_size;	/* inline xattr size */
	struct timespec i_crtime;	/* inode creation time */
	struct timespec i_disk_time[4];	/* inode disk times */
};

static inline void get_extent_info(struct extent_info *ext,
					struct f2fs_extent *i_ext)
{
	ext->fofs = le32_to_cpu(i_ext->fofs);
	ext->blk = le32_to_cpu(i_ext->blk);
	ext->len = le32_to_cpu(i_ext->len);
}

static inline void set_raw_extent(struct extent_info *ext,
					struct f2fs_extent *i_ext)
{
	i_ext->fofs = cpu_to_le32(ext->fofs);
	i_ext->blk = cpu_to_le32(ext->blk);
	i_ext->len = cpu_to_le32(ext->len);
}

static inline void set_extent_info(struct extent_info *ei, unsigned int fofs,
						u32 blk, unsigned int len)
{
	ei->fofs = fofs;
	ei->blk = blk;
	ei->len = len;
}

static inline bool __is_discard_mergeable(struct discard_info *back,
						struct discard_info *front)
{
	return (back->lstart + back->len == front->lstart) &&
		(back->len + front->len < DEF_MAX_DISCARD_LEN);
}

static inline bool __is_discard_back_mergeable(struct discard_info *cur,
						struct discard_info *back)
{
	return __is_discard_mergeable(back, cur);
}

static inline bool __is_discard_front_mergeable(struct discard_info *cur,
						struct discard_info *front)
{
	return __is_discard_mergeable(cur, front);
}

static inline bool __is_extent_mergeable(struct extent_info *back,
						struct extent_info *front)
{
	return (back->fofs + back->len == front->fofs &&
			back->blk + back->len == front->blk);
}

static inline bool __is_back_mergeable(struct extent_info *cur,
						struct extent_info *back)
{
	return __is_extent_mergeable(back, cur);
}

static inline bool __is_front_mergeable(struct extent_info *cur,
						struct extent_info *front)
{
	return __is_extent_mergeable(cur, front);
}

extern void f2fs_mark_inode_dirty_sync(struct inode *inode, bool sync);
static inline void __try_update_largest_extent(struct inode *inode,
			struct extent_tree *et, struct extent_node *en)
{
	if (en->ei.len > et->largest.len) {
		et->largest = en->ei;
		f2fs_mark_inode_dirty_sync(inode, true);
	}
}

/*
 * For free nid management
 */
enum nid_state {
	FREE_NID,		/* newly added to free nid list */
	PREALLOC_NID,		/* it is preallocated */
	MAX_NID_STATE,
};

struct f2fs_nm_info {
	block_t nat_blkaddr;		/* base disk address of NAT */
	nid_t max_nid;			/* maximum possible node ids */
	nid_t available_nids;		/* # of available node ids */
	nid_t next_scan_nid;		/* the next nid to be scanned */
	unsigned int ram_thresh;	/* control the memory footprint */
	unsigned int ra_nid_pages;	/* # of nid pages to be readaheaded */
	unsigned int dirty_nats_ratio;	/* control dirty nats ratio threshold */

	/* NAT cache management */
	struct radix_tree_root nat_root;/* root of the nat entry cache */
	struct radix_tree_root nat_set_root;/* root of the nat set cache */
	struct rw_semaphore nat_tree_lock;	/* protect nat_tree_lock */
	struct list_head nat_entries;	/* cached nat entry list (clean) */
	unsigned int nat_cnt;		/* the # of cached nat entries */
	unsigned int dirty_nat_cnt;	/* total num of nat entries in set */
	unsigned int nat_blocks;	/* # of nat blocks */

	/* free node ids management */
	struct radix_tree_root free_nid_root;/* root of the free_nid cache */
	struct list_head free_nid_list;		/* list for free nids excluding preallocated nids */
	unsigned int nid_cnt[MAX_NID_STATE];	/* the number of free node id */
	spinlock_t nid_list_lock;	/* protect nid lists ops */
	struct mutex build_lock;	/* lock for build free nids */
	unsigned char **free_nid_bitmap;
	unsigned char *nat_block_bitmap;
	unsigned short *free_nid_count;	/* free nid count of NAT block */

	/* for checkpoint */
	char *nat_bitmap;		/* NAT bitmap pointer */

	unsigned int nat_bits_blocks;	/* # of nat bits blocks */
	unsigned char *nat_bits;	/* NAT bits blocks */
	unsigned char *full_nat_bits;	/* full NAT pages */
	unsigned char *empty_nat_bits;	/* empty NAT pages */
#ifdef CONFIG_F2FS_CHECK_FS
	char *nat_bitmap_mir;		/* NAT bitmap mirror */
#endif
	int bitmap_size;		/* bitmap size */
};

/*
 * this structure is used as one of function parameters.
 * all the information are dedicated to a given direct node block determined
 * by the data offset in a file.
 */
struct dnode_of_data {
	struct inode *inode;		/* vfs inode pointer */
	struct page *inode_page;	/* its inode page, NULL is possible */
	struct page *node_page;		/* cached direct node page */
	nid_t nid;			/* node id of the direct node block */
	unsigned int ofs_in_node;	/* data offset in the node page */
	bool inode_page_locked;		/* inode page is locked or not */
	bool node_changed;		/* is node block changed */
	char cur_level;			/* level of hole node page */
	char max_level;			/* level of current page located */
	block_t	data_blkaddr;		/* block address of the node block */
};

static inline void set_new_dnode(struct dnode_of_data *dn, struct inode *inode,
		struct page *ipage, struct page *npage, nid_t nid)
{
	memset(dn, 0, sizeof(*dn));
	dn->inode = inode;
	dn->inode_page = ipage;
	dn->node_page = npage;
	dn->nid = nid;
}

/*
 * For SIT manager
 *
 * By default, there are 6 active log areas across the whole main area.
 * When considering hot and cold data separation to reduce cleaning overhead,
 * we split 3 for data logs and 3 for node logs as hot, warm, and cold types,
 * respectively.
 * In the current design, you should not change the numbers intentionally.
 * Instead, as a mount option such as active_logs=x, you can use 2, 4, and 6
 * logs individually according to the underlying devices. (default: 6)
 * Just in case, on-disk layout covers maximum 16 logs that consist of 8 for
 * data and 8 for node logs.
 */
#define	NR_CURSEG_DATA_TYPE	(3)
#define NR_CURSEG_NODE_TYPE	(3)
#define NR_CURSEG_TYPE	(NR_CURSEG_DATA_TYPE + NR_CURSEG_NODE_TYPE)

enum {
	CURSEG_HOT_DATA	= 0,	/* directory entry blocks */
	CURSEG_WARM_DATA,	/* data blocks */
	CURSEG_COLD_DATA,	/* multimedia or GCed data blocks */
	CURSEG_HOT_NODE,	/* direct node blocks of directory files */
	CURSEG_WARM_NODE,	/* direct node blocks of normal files */
	CURSEG_COLD_NODE,	/* indirect node blocks */
	NO_CHECK_TYPE,
};

struct flush_cmd {
	struct completion wait;
	struct llist_node llnode;
	nid_t ino;
	int ret;
};

struct flush_cmd_control {
	struct task_struct *f2fs_issue_flush;	/* flush thread */
	wait_queue_head_t flush_wait_queue;	/* waiting queue for wake-up */
	atomic_t issued_flush;			/* # of issued flushes */
	atomic_t issing_flush;			/* # of issing flushes */
	struct llist_head issue_list;		/* list for command issue */
	struct llist_node *dispatch_list;	/* list for command dispatch */
};

struct f2fs_sm_info {
	struct sit_info *sit_info;		/* whole segment information */
	struct free_segmap_info *free_info;	/* free segment information */
	struct dirty_seglist_info *dirty_info;	/* dirty segment information */
	struct curseg_info *curseg_array;	/* active segment information */

	struct rw_semaphore curseg_lock;	/* for preventing curseg change */

	block_t seg0_blkaddr;		/* block address of 0'th segment */
	block_t main_blkaddr;		/* start block address of main area */
	block_t ssa_blkaddr;		/* start block address of SSA area */

	unsigned int segment_count;	/* total # of segments */
	unsigned int main_segments;	/* # of segments in main area */
	unsigned int reserved_segments;	/* # of reserved segments */
	unsigned int ovp_segments;	/* # of overprovision segments */

	/* a threshold to reclaim prefree segments */
	unsigned int rec_prefree_segments;

	/* for batched trimming */
	unsigned int trim_sections;		/* # of sections to trim */

	struct list_head sit_entry_set;	/* sit entry set list */

	unsigned int ipu_policy;	/* in-place-update policy */
	unsigned int min_ipu_util;	/* in-place-update threshold */
	unsigned int min_fsync_blocks;	/* threshold for fsync */
	unsigned int min_hot_blocks;	/* threshold for hot block allocation */
	unsigned int min_ssr_sections;	/* threshold to trigger SSR allocation */

	/* for flush command control */
	struct flush_cmd_control *fcc_info;

	/* for discard command control */
	struct discard_cmd_control *dcc_info;
};

/*
 * For superblock
 */
/*
 * COUNT_TYPE for monitoring
 *
 * f2fs monitors the number of several block types such as on-writeback,
 * dirty dentry blocks, dirty node blocks, and dirty meta blocks.
 */
#define WB_DATA_TYPE(p)	(__is_cp_guaranteed(p) ? F2FS_WB_CP_DATA : F2FS_WB_DATA)
enum count_type {
	F2FS_DIRTY_DENTS,
	F2FS_DIRTY_DATA,
	F2FS_DIRTY_QDATA,
	F2FS_DIRTY_NODES,
	F2FS_DIRTY_META,
	F2FS_INMEM_PAGES,
	F2FS_DIRTY_IMETA,
	F2FS_WB_CP_DATA,
	F2FS_WB_DATA,
	NR_COUNT_TYPE,
};

/*
 * The below are the page types of bios used in submit_bio().
 * The available types are:
 * DATA			User data pages. It operates as async mode.
 * NODE			Node pages. It operates as async mode.
 * META			FS metadata pages such as SIT, NAT, CP.
 * NR_PAGE_TYPE		The number of page types.
 * META_FLUSH		Make sure the previous pages are written
 *			with waiting the bio's completion
 * ...			Only can be used with META.
 */
#define PAGE_TYPE_OF_BIO(type)	((type) > META ? META : (type))
enum page_type {
	DATA,
	NODE,
	META,
	NR_PAGE_TYPE,
	META_FLUSH,
	INMEM,		/* the below types are used by tracepoints only. */
	INMEM_DROP,
	INMEM_INVALIDATE,
	INMEM_REVOKE,
	IPU,
	OPU,
};

enum temp_type {
	HOT = 0,	/* must be zero for meta bio */
	WARM,
	COLD,
	NR_TEMP_TYPE,
};

enum need_lock_type {
	LOCK_REQ = 0,
	LOCK_DONE,
	LOCK_RETRY,
};

enum cp_reason_type {
	CP_NO_NEEDED,
	CP_NON_REGULAR,
	CP_HARDLINK,
	CP_SB_NEED_CP,
	CP_WRONG_PINO,
	CP_NO_SPC_ROLL,
	CP_NODE_NEED_CP,
	CP_FASTBOOT_MODE,
	CP_SPEC_LOG_NUM,
	CP_RECOVER_DIR,
};

enum iostat_type {
	APP_DIRECT_IO,			/* app direct IOs */
	APP_BUFFERED_IO,		/* app buffered IOs */
	APP_WRITE_IO,			/* app write IOs */
	APP_MAPPED_IO,			/* app mapped IOs */
	FS_DATA_IO,			/* data IOs from kworker/fsync/reclaimer */
	FS_NODE_IO,			/* node IOs from kworker/fsync/reclaimer */
	FS_META_IO,			/* meta IOs from kworker/reclaimer */
	FS_GC_DATA_IO,			/* data IOs from forground gc */
	FS_GC_NODE_IO,			/* node IOs from forground gc */
	FS_CP_DATA_IO,			/* data IOs from checkpoint */
	FS_CP_NODE_IO,			/* node IOs from checkpoint */
	FS_CP_META_IO,			/* meta IOs from checkpoint */
	FS_DISCARD,			/* discard */
	NR_IO_TYPE,
};

struct f2fs_io_info {
	struct f2fs_sb_info *sbi;	/* f2fs_sb_info pointer */
	nid_t ino;		/* inode number */
	enum page_type type;	/* contains DATA/NODE/META/META_FLUSH */
	enum temp_type temp;	/* contains HOT/WARM/COLD */
	int op;			/* contains REQ_OP_ */
	int op_flags;		/* req_flag_bits */
	block_t new_blkaddr;	/* new block address to be written */
	block_t old_blkaddr;	/* old block address before Cow */
	struct page *page;	/* page to be written */
	struct page *encrypted_page;	/* encrypted page */
	struct list_head list;		/* serialize IOs */
	bool submitted;		/* indicate IO submission */
	int need_lock;		/* indicate we need to lock cp_rwsem */
	bool in_list;		/* indicate fio is in io_list */
	bool is_meta;		/* indicate borrow meta inode mapping or not */
	bool retry;		/* need to reallocate block address */
	enum iostat_type io_type;	/* io type */
	struct writeback_control *io_wbc; /* writeback control */
};

#define is_read_io(rw) ((rw) == READ)
struct f2fs_bio_info {
	struct f2fs_sb_info *sbi;	/* f2fs superblock */
	struct bio *bio;		/* bios to merge */
	sector_t last_block_in_bio;	/* last block number */
	struct f2fs_io_info fio;	/* store buffered io info. */
	struct rw_semaphore io_rwsem;	/* blocking op for bio */
	spinlock_t io_lock;		/* serialize DATA/NODE IOs */
	struct list_head io_list;	/* track fios */
};

#define FDEV(i)				(sbi->devs[i])
#define RDEV(i)				(raw_super->devs[i])
struct f2fs_dev_info {
	struct block_device *bdev;
	char path[MAX_PATH_LEN];
	unsigned int total_segments;
	block_t start_blk;
	block_t end_blk;
#ifdef CONFIG_BLK_DEV_ZONED
	unsigned int nr_blkz;			/* Total number of zones */
	u8 *blkz_type;				/* Array of zones type */
#endif
};

enum inode_type {
	DIR_INODE,			/* for dirty dir inode */
	FILE_INODE,			/* for dirty regular/symlink inode */
	DIRTY_META,			/* for all dirtied inode metadata */
	ATOMIC_FILE,			/* for all atomic files */
	NR_INODE_TYPE,
};

/* for inner inode cache management */
struct inode_management {
	struct radix_tree_root ino_root;	/* ino entry array */
	spinlock_t ino_lock;			/* for ino entry lock */
	struct list_head ino_list;		/* inode list head */
	unsigned long ino_num;			/* number of entries */
};

/* For s_flag in struct f2fs_sb_info */
enum {
	SBI_IS_DIRTY,				/* dirty flag for checkpoint */
	SBI_IS_CLOSE,				/* specify unmounting */
	SBI_NEED_FSCK,				/* need fsck.f2fs to fix */
	SBI_POR_DOING,				/* recovery is doing or not */
	SBI_NEED_SB_WRITE,			/* need to recover superblock */
	SBI_NEED_CP,				/* need to checkpoint */
};

enum {
	CP_TIME,
	REQ_TIME,
	MAX_TIME,
};

enum {
	GC_NORMAL,
	GC_IDLE_CB,
	GC_IDLE_GREEDY,
	GC_URGENT,
};

enum {
	WHINT_MODE_OFF,		/* not pass down write hints */
	WHINT_MODE_USER,	/* try to pass down hints given by users */
	WHINT_MODE_FS,		/* pass down hints with F2FS policy */
};

enum {
	ALLOC_MODE_DEFAULT,	/* stay default */
	ALLOC_MODE_REUSE,	/* reuse segments as much as possible */
};

enum fsync_mode {
	FSYNC_MODE_POSIX,	/* fsync follows posix semantics */
	FSYNC_MODE_STRICT,	/* fsync behaves in line with ext4 */
	FSYNC_MODE_NOBARRIER,	/* fsync behaves nobarrier based on posix */
};

#ifdef CONFIG_F2FS_FS_ENCRYPTION
#define DUMMY_ENCRYPTION_ENABLED(sbi) \
			(unlikely(F2FS_OPTION(sbi).test_dummy_encryption))
#else
#define DUMMY_ENCRYPTION_ENABLED(sbi) (0)
#endif

struct f2fs_sb_info {
	struct super_block *sb;			/* pointer to VFS super block */
	struct proc_dir_entry *s_proc;		/* proc entry */
	struct f2fs_super_block *raw_super;	/* raw super block pointer */
	struct rw_semaphore sb_lock;		/* lock for raw super block */
	int valid_super_block;			/* valid super block no */
	unsigned long s_flag;				/* flags for sbi */

#ifdef CONFIG_BLK_DEV_ZONED
	unsigned int blocks_per_blkz;		/* F2FS blocks per zone */
	unsigned int log_blocks_per_blkz;	/* log2 F2FS blocks per zone */
#endif

	/* for node-related operations */
	struct f2fs_nm_info *nm_info;		/* node manager */
	struct inode *node_inode;		/* cache node blocks */

	/* for segment-related operations */
	struct f2fs_sm_info *sm_info;		/* segment manager */

	/* for bio operations */
	struct f2fs_bio_info *write_io[NR_PAGE_TYPE];	/* for write bios */
	struct mutex wio_mutex[NR_PAGE_TYPE - 1][NR_TEMP_TYPE];
						/* bio ordering for NODE/DATA */
	/* keep migration IO order for LFS mode */
	struct rw_semaphore io_order_lock;
	mempool_t *write_io_dummy;		/* Dummy pages */

	/* for checkpoint */
	struct f2fs_checkpoint *ckpt;		/* raw checkpoint pointer */
	int cur_cp_pack;			/* remain current cp pack */
	spinlock_t cp_lock;			/* for flag in ckpt */
	struct inode *meta_inode;		/* cache meta blocks */
	struct mutex cp_mutex;			/* checkpoint procedure lock */
	struct rw_semaphore cp_rwsem;		/* blocking FS operations */
	struct rw_semaphore node_write;		/* locking node writes */
	struct rw_semaphore node_change;	/* locking node change */
	wait_queue_head_t cp_wait;
	unsigned long last_time[MAX_TIME];	/* to store time in jiffies */
	long interval_time[MAX_TIME];		/* to store thresholds */

	struct inode_management im[MAX_INO_ENTRY];      /* manage inode cache */

	/* for orphan inode, use 0'th array */
	unsigned int max_orphans;		/* max orphan inodes */

	/* for inode management */
	struct list_head inode_list[NR_INODE_TYPE];	/* dirty inode list */
	spinlock_t inode_lock[NR_INODE_TYPE];	/* for dirty inode list lock */

	/* for extent tree cache */
	struct radix_tree_root extent_tree_root;/* cache extent cache entries */
	struct mutex extent_tree_lock;	/* locking extent radix tree */
	struct list_head extent_list;		/* lru list for shrinker */
	spinlock_t extent_lock;			/* locking extent lru list */
	atomic_t total_ext_tree;		/* extent tree count */
	struct list_head zombie_list;		/* extent zombie tree list */
	atomic_t total_zombie_tree;		/* extent zombie tree count */
	atomic_t total_ext_node;		/* extent info count */

	/* basic filesystem units */
	unsigned int log_sectors_per_block;	/* log2 sectors per block */
	unsigned int log_blocksize;		/* log2 block size */
	unsigned int blocksize;			/* block size */
	unsigned int root_ino_num;		/* root inode number*/
	unsigned int node_ino_num;		/* node inode number*/
	unsigned int meta_ino_num;		/* meta inode number*/
	unsigned int log_blocks_per_seg;	/* log2 blocks per segment */
	unsigned int blocks_per_seg;		/* blocks per segment */
	unsigned int segs_per_sec;		/* segments per section */
	unsigned int secs_per_zone;		/* sections per zone */
	unsigned int total_sections;		/* total section count */
	unsigned int total_node_count;		/* total node block count */
	unsigned int total_valid_node_count;	/* valid node block count */
	loff_t max_file_blocks;			/* max block index of file */
	int dir_level;				/* directory level */
	unsigned int trigger_ssr_threshold;	/* threshold to trigger ssr */
	int readdir_ra;				/* readahead inode in readdir */

	block_t user_block_count;		/* # of user blocks */
	block_t total_valid_block_count;	/* # of valid blocks */
	block_t discard_blks;			/* discard command candidats */
	block_t last_valid_block_count;		/* for recovery */
	block_t reserved_blocks;		/* configurable reserved blocks */
	block_t current_reserved_blocks;	/* current reserved blocks */

	unsigned int nquota_files;		/* # of quota sysfile */

	u32 s_next_generation;			/* for NFS support */

	/* # of pages, see count_type */
	atomic_t nr_pages[NR_COUNT_TYPE];
	/* # of allocated blocks */
	struct percpu_counter alloc_valid_block_count;

	/* writeback control */
	atomic_t wb_sync_req[META];	/* count # of WB_SYNC threads */

	/* valid inode count */
	struct percpu_counter total_valid_inode_count;

	struct f2fs_mount_info mount_opt;	/* mount options */

	/* for cleaning operations */
	struct mutex gc_mutex;			/* mutex for GC */
	struct f2fs_gc_kthread	*gc_thread;	/* GC thread */
	unsigned int cur_victim_sec;		/* current victim section num */
	unsigned int gc_mode;			/* current GC state */
	/* for skip statistic */
	unsigned long long skipped_atomic_files[2];	/* FG_GC and BG_GC */

	/* threshold for gc trials on pinned files */
	u64 gc_pin_file_threshold;

	/* maximum # of trials to find a victim segment for SSR and GC */
	unsigned int max_victim_search;

	/*
	 * for stat information.
	 * one is for the LFS mode, and the other is for the SSR mode.
	 */
#ifdef CONFIG_F2FS_STAT_FS
	struct f2fs_stat_info *stat_info;	/* FS status information */
	unsigned int segment_count[2];		/* # of allocated segments */
	unsigned int block_count[2];		/* # of allocated blocks */
	atomic_t inplace_count;		/* # of inplace update */
	atomic64_t total_hit_ext;		/* # of lookup extent cache */
	atomic64_t read_hit_rbtree;		/* # of hit rbtree extent node */
	atomic64_t read_hit_largest;		/* # of hit largest extent node */
	atomic64_t read_hit_cached;		/* # of hit cached extent node */
	atomic_t inline_xattr;			/* # of inline_xattr inodes */
	atomic_t inline_inode;			/* # of inline_data inodes */
	atomic_t inline_dir;			/* # of inline_dentry inodes */
	atomic_t aw_cnt;			/* # of atomic writes */
	atomic_t vw_cnt;			/* # of volatile writes */
	atomic_t max_aw_cnt;			/* max # of atomic writes */
	atomic_t max_vw_cnt;			/* max # of volatile writes */
	int bg_gc;				/* background gc calls */
	unsigned int ndirty_inode[NR_INODE_TYPE];	/* # of dirty inodes */
#endif
	spinlock_t stat_lock;			/* lock for stat operations */

	/* For app/fs IO statistics */
	spinlock_t iostat_lock;
	unsigned long long write_iostat[NR_IO_TYPE];
	bool iostat_enable;

	/* For sysfs suppport */
	struct kobject s_kobj;
	struct completion s_kobj_unregister;

	/* For shrinker support */
	struct list_head s_list;
	int s_ndevs;				/* number of devices */
	struct f2fs_dev_info *devs;		/* for device list */
	unsigned int dirty_device;		/* for checkpoint data flush */
	spinlock_t dev_lock;			/* protect dirty_device */
	struct mutex umount_mutex;
	unsigned int shrinker_run_no;

	/* For write statistics */
	u64 sectors_written_start;
	u64 kbytes_written;

	/* Reference to checksum algorithm driver via cryptoapi */
	struct crypto_shash *s_chksum_driver;

	/* Precomputed FS UUID checksum for seeding other checksums */
	__u32 s_chksum_seed;
};

#ifdef CONFIG_F2FS_FAULT_INJECTION
#define f2fs_show_injection_info(type)				\
	printk("%sF2FS-fs : inject %s in %s of %pF\n",		\
		KERN_INFO, fault_name[type],			\
		__func__, __builtin_return_address(0))
static inline bool time_to_inject(struct f2fs_sb_info *sbi, int type)
{
	struct f2fs_fault_info *ffi = &F2FS_OPTION(sbi).fault_info;

	if (!ffi->inject_rate)
		return false;

	if (!IS_FAULT_SET(ffi, type))
		return false;

	atomic_inc(&ffi->inject_ops);
	if (atomic_read(&ffi->inject_ops) >= ffi->inject_rate) {
		atomic_set(&ffi->inject_ops, 0);
		return true;
	}
	return false;
}
#endif

/* For write statistics. Suppose sector size is 512 bytes,
 * and the return value is in kbytes. s is of struct f2fs_sb_info.
 */
#define BD_PART_WRITTEN(s)						 \
(((u64)part_stat_read((s)->sb->s_bdev->bd_part, sectors[1]) -		 \
		(s)->sectors_written_start) >> 1)

static inline void f2fs_update_time(struct f2fs_sb_info *sbi, int type)
{
	sbi->last_time[type] = jiffies;
}

static inline bool f2fs_time_over(struct f2fs_sb_info *sbi, int type)
{
	unsigned long interval = sbi->interval_time[type] * HZ;

	return time_after(jiffies, sbi->last_time[type] + interval);
}

static inline bool is_idle(struct f2fs_sb_info *sbi)
{
	struct block_device *bdev = sbi->sb->s_bdev;
	struct request_queue *q = bdev_get_queue(bdev);
	struct request_list *rl = &q->root_rl;

	if (rl->count[BLK_RW_SYNC] || rl->count[BLK_RW_ASYNC])
		return 0;

	return f2fs_time_over(sbi, REQ_TIME);
}

/*
 * Inline functions
 */
static inline u32 __f2fs_crc32(struct f2fs_sb_info *sbi, u32 crc,
			      const void *address, unsigned int length)
{
	struct {
		struct shash_desc shash;
		char ctx[4];
	} desc;
	int err;

	BUG_ON(crypto_shash_descsize(sbi->s_chksum_driver) != sizeof(desc.ctx));

	desc.shash.tfm = sbi->s_chksum_driver;
	desc.shash.flags = 0;
	*(u32 *)desc.ctx = crc;

	err = crypto_shash_update(&desc.shash, address, length);
	BUG_ON(err);

	return *(u32 *)desc.ctx;
}

static inline u32 f2fs_crc32(struct f2fs_sb_info *sbi, const void *address,
			   unsigned int length)
{
	return __f2fs_crc32(sbi, F2FS_SUPER_MAGIC, address, length);
}

static inline bool f2fs_crc_valid(struct f2fs_sb_info *sbi, __u32 blk_crc,
				  void *buf, size_t buf_size)
{
	return f2fs_crc32(sbi, buf, buf_size) == blk_crc;
}

static inline u32 f2fs_chksum(struct f2fs_sb_info *sbi, u32 crc,
			      const void *address, unsigned int length)
{
	return __f2fs_crc32(sbi, crc, address, length);
}

static inline struct f2fs_inode_info *F2FS_I(struct inode *inode)
{
	return container_of(inode, struct f2fs_inode_info, vfs_inode);
}

static inline struct f2fs_sb_info *F2FS_SB(struct super_block *sb)
{
	return sb->s_fs_info;
}

static inline struct f2fs_sb_info *F2FS_I_SB(struct inode *inode)
{
	return F2FS_SB(inode->i_sb);
}

static inline struct f2fs_sb_info *F2FS_M_SB(struct address_space *mapping)
{
	return F2FS_I_SB(mapping->host);
}

static inline struct f2fs_sb_info *F2FS_P_SB(struct page *page)
{
	return F2FS_M_SB(page->mapping);
}

static inline struct f2fs_super_block *F2FS_RAW_SUPER(struct f2fs_sb_info *sbi)
{
	return (struct f2fs_super_block *)(sbi->raw_super);
}

static inline struct f2fs_checkpoint *F2FS_CKPT(struct f2fs_sb_info *sbi)
{
	return (struct f2fs_checkpoint *)(sbi->ckpt);
}

static inline struct f2fs_node *F2FS_NODE(struct page *page)
{
	return (struct f2fs_node *)page_address(page);
}

static inline struct f2fs_inode *F2FS_INODE(struct page *page)
{
	return &((struct f2fs_node *)page_address(page))->i;
}

static inline struct f2fs_nm_info *NM_I(struct f2fs_sb_info *sbi)
{
	return (struct f2fs_nm_info *)(sbi->nm_info);
}

static inline struct f2fs_sm_info *SM_I(struct f2fs_sb_info *sbi)
{
	return (struct f2fs_sm_info *)(sbi->sm_info);
}

static inline struct sit_info *SIT_I(struct f2fs_sb_info *sbi)
{
	return (struct sit_info *)(SM_I(sbi)->sit_info);
}

static inline struct free_segmap_info *FREE_I(struct f2fs_sb_info *sbi)
{
	return (struct free_segmap_info *)(SM_I(sbi)->free_info);
}

static inline struct dirty_seglist_info *DIRTY_I(struct f2fs_sb_info *sbi)
{
	return (struct dirty_seglist_info *)(SM_I(sbi)->dirty_info);
}

static inline struct address_space *META_MAPPING(struct f2fs_sb_info *sbi)
{
	return sbi->meta_inode->i_mapping;
}

static inline struct address_space *NODE_MAPPING(struct f2fs_sb_info *sbi)
{
	return sbi->node_inode->i_mapping;
}

static inline bool is_sbi_flag_set(struct f2fs_sb_info *sbi, unsigned int type)
{
	return test_bit(type, &sbi->s_flag);
}

static inline void set_sbi_flag(struct f2fs_sb_info *sbi, unsigned int type)
{
	set_bit(type, &sbi->s_flag);
}

static inline void clear_sbi_flag(struct f2fs_sb_info *sbi, unsigned int type)
{
	clear_bit(type, &sbi->s_flag);
}

static inline unsigned long long cur_cp_version(struct f2fs_checkpoint *cp)
{
	return le64_to_cpu(cp->checkpoint_ver);
}

static inline unsigned long f2fs_qf_ino(struct super_block *sb, int type)
{
	if (type < F2FS_MAX_QUOTAS)
		return le32_to_cpu(F2FS_SB(sb)->raw_super->qf_ino[type]);
	return 0;
}

static inline __u64 cur_cp_crc(struct f2fs_checkpoint *cp)
{
	size_t crc_offset = le32_to_cpu(cp->checksum_offset);
	return le32_to_cpu(*((__le32 *)((unsigned char *)cp + crc_offset)));
}

static inline bool __is_set_ckpt_flags(struct f2fs_checkpoint *cp, unsigned int f)
{
	unsigned int ckpt_flags = le32_to_cpu(cp->ckpt_flags);

	return ckpt_flags & f;
}

static inline bool is_set_ckpt_flags(struct f2fs_sb_info *sbi, unsigned int f)
{
	return __is_set_ckpt_flags(F2FS_CKPT(sbi), f);
}

static inline void __set_ckpt_flags(struct f2fs_checkpoint *cp, unsigned int f)
{
	unsigned int ckpt_flags;

	ckpt_flags = le32_to_cpu(cp->ckpt_flags);
	ckpt_flags |= f;
	cp->ckpt_flags = cpu_to_le32(ckpt_flags);
}

static inline void set_ckpt_flags(struct f2fs_sb_info *sbi, unsigned int f)
{
	unsigned long flags;

	spin_lock_irqsave(&sbi->cp_lock, flags);
	__set_ckpt_flags(F2FS_CKPT(sbi), f);
	spin_unlock_irqrestore(&sbi->cp_lock, flags);
}

static inline void __clear_ckpt_flags(struct f2fs_checkpoint *cp, unsigned int f)
{
	unsigned int ckpt_flags;

	ckpt_flags = le32_to_cpu(cp->ckpt_flags);
	ckpt_flags &= (~f);
	cp->ckpt_flags = cpu_to_le32(ckpt_flags);
}

static inline void clear_ckpt_flags(struct f2fs_sb_info *sbi, unsigned int f)
{
	unsigned long flags;

	spin_lock_irqsave(&sbi->cp_lock, flags);
	__clear_ckpt_flags(F2FS_CKPT(sbi), f);
	spin_unlock_irqrestore(&sbi->cp_lock, flags);
}

static inline void disable_nat_bits(struct f2fs_sb_info *sbi, bool lock)
{
	unsigned long flags;

	set_sbi_flag(sbi, SBI_NEED_FSCK);

	if (lock)
		spin_lock_irqsave(&sbi->cp_lock, flags);
	__clear_ckpt_flags(F2FS_CKPT(sbi), CP_NAT_BITS_FLAG);
	kfree(NM_I(sbi)->nat_bits);
	NM_I(sbi)->nat_bits = NULL;
	if (lock)
		spin_unlock_irqrestore(&sbi->cp_lock, flags);
}

static inline bool enabled_nat_bits(struct f2fs_sb_info *sbi,
					struct cp_control *cpc)
{
	bool set = is_set_ckpt_flags(sbi, CP_NAT_BITS_FLAG);

	return (cpc) ? (cpc->reason & CP_UMOUNT) && set : set;
}

static inline void f2fs_lock_op(struct f2fs_sb_info *sbi)
{
	down_read(&sbi->cp_rwsem);
}

static inline int f2fs_trylock_op(struct f2fs_sb_info *sbi)
{
	return down_read_trylock(&sbi->cp_rwsem);
}

static inline void f2fs_unlock_op(struct f2fs_sb_info *sbi)
{
	up_read(&sbi->cp_rwsem);
}

static inline void f2fs_lock_all(struct f2fs_sb_info *sbi)
{
	down_write(&sbi->cp_rwsem);
}

static inline void f2fs_unlock_all(struct f2fs_sb_info *sbi)
{
	up_write(&sbi->cp_rwsem);
}

static inline int __get_cp_reason(struct f2fs_sb_info *sbi)
{
	int reason = CP_SYNC;

	if (test_opt(sbi, FASTBOOT))
		reason = CP_FASTBOOT;
	if (is_sbi_flag_set(sbi, SBI_IS_CLOSE))
		reason = CP_UMOUNT;
	return reason;
}

static inline bool __remain_node_summaries(int reason)
{
	return (reason & (CP_UMOUNT | CP_FASTBOOT));
}

static inline bool __exist_node_summaries(struct f2fs_sb_info *sbi)
{
	return (is_set_ckpt_flags(sbi, CP_UMOUNT_FLAG) ||
			is_set_ckpt_flags(sbi, CP_FASTBOOT_FLAG));
}

/*
 * Check whether the inode has blocks or not
 */
static inline int F2FS_HAS_BLOCKS(struct inode *inode)
{
	block_t xattr_block = F2FS_I(inode)->i_xattr_nid ? 1 : 0;

	return (inode->i_blocks >> F2FS_LOG_SECTORS_PER_BLOCK) > xattr_block;
}

static inline bool f2fs_has_xattr_block(unsigned int ofs)
{
	return ofs == XATTR_NODE_OFFSET;
}

static inline bool __allow_reserved_blocks(struct f2fs_sb_info *sbi,
					struct inode *inode, bool cap)
{
	if (!inode)
		return true;
	if (!test_opt(sbi, RESERVE_ROOT))
		return false;
	if (IS_NOQUOTA(inode))
		return true;
	if (uid_eq(F2FS_OPTION(sbi).s_resuid, current_fsuid()))
		return true;
	if (!gid_eq(F2FS_OPTION(sbi).s_resgid, GLOBAL_ROOT_GID) &&
					in_group_p(F2FS_OPTION(sbi).s_resgid))
		return true;
	if (cap && capable(CAP_SYS_RESOURCE))
		return true;
	return false;
}

static inline void f2fs_i_blocks_write(struct inode *, block_t, bool, bool);
static inline int inc_valid_block_count(struct f2fs_sb_info *sbi,
				 struct inode *inode, blkcnt_t *count)
{
	blkcnt_t diff = 0, release = 0;
	block_t avail_user_block_count;
	int ret;

	ret = dquot_reserve_block(inode, *count);
	if (ret)
		return ret;

#ifdef CONFIG_F2FS_FAULT_INJECTION
	if (time_to_inject(sbi, FAULT_BLOCK)) {
		f2fs_show_injection_info(FAULT_BLOCK);
		release = *count;
		goto enospc;
	}
#endif
	/*
	 * let's increase this in prior to actual block count change in order
	 * for f2fs_sync_file to avoid data races when deciding checkpoint.
	 */
	percpu_counter_add(&sbi->alloc_valid_block_count, (*count));

	spin_lock(&sbi->stat_lock);
	sbi->total_valid_block_count += (block_t)(*count);
	avail_user_block_count = sbi->user_block_count -
					sbi->current_reserved_blocks;

	if (!__allow_reserved_blocks(sbi, inode, true))
		avail_user_block_count -= F2FS_OPTION(sbi).root_reserved_blocks;

	if (unlikely(sbi->total_valid_block_count > avail_user_block_count)) {
		diff = sbi->total_valid_block_count - avail_user_block_count;
		if (diff > *count)
			diff = *count;
		*count -= diff;
		release = diff;
		sbi->total_valid_block_count -= diff;
		if (!*count) {
			spin_unlock(&sbi->stat_lock);
			percpu_counter_sub(&sbi->alloc_valid_block_count, diff);
			goto enospc;
		}
	}
	spin_unlock(&sbi->stat_lock);

	if (unlikely(release))
		dquot_release_reservation_block(inode, release);
	f2fs_i_blocks_write(inode, *count, true, true);
	return 0;

enospc:
	dquot_release_reservation_block(inode, release);
	return -ENOSPC;
}

static inline void dec_valid_block_count(struct f2fs_sb_info *sbi,
						struct inode *inode,
						block_t count)
{
	blkcnt_t sectors = count << F2FS_LOG_SECTORS_PER_BLOCK;

	spin_lock(&sbi->stat_lock);
	f2fs_bug_on(sbi, sbi->total_valid_block_count < (block_t) count);
	f2fs_bug_on(sbi, inode->i_blocks < sectors);
	sbi->total_valid_block_count -= (block_t)count;
	if (sbi->reserved_blocks &&
		sbi->current_reserved_blocks < sbi->reserved_blocks)
		sbi->current_reserved_blocks = min(sbi->reserved_blocks,
					sbi->current_reserved_blocks + count);
	spin_unlock(&sbi->stat_lock);
	f2fs_i_blocks_write(inode, count, false, true);
}

static inline void inc_page_count(struct f2fs_sb_info *sbi, int count_type)
{
	atomic_inc(&sbi->nr_pages[count_type]);

	if (count_type == F2FS_DIRTY_DATA || count_type == F2FS_INMEM_PAGES ||
		count_type == F2FS_WB_CP_DATA || count_type == F2FS_WB_DATA)
		return;

	set_sbi_flag(sbi, SBI_IS_DIRTY);
}

static inline void inode_inc_dirty_pages(struct inode *inode)
{
	atomic_inc(&F2FS_I(inode)->dirty_pages);
	inc_page_count(F2FS_I_SB(inode), S_ISDIR(inode->i_mode) ?
				F2FS_DIRTY_DENTS : F2FS_DIRTY_DATA);
	if (IS_NOQUOTA(inode))
		inc_page_count(F2FS_I_SB(inode), F2FS_DIRTY_QDATA);
}

static inline void dec_page_count(struct f2fs_sb_info *sbi, int count_type)
{
	atomic_dec(&sbi->nr_pages[count_type]);
}

static inline void inode_dec_dirty_pages(struct inode *inode)
{
	if (!S_ISDIR(inode->i_mode) && !S_ISREG(inode->i_mode) &&
			!S_ISLNK(inode->i_mode))
		return;

	atomic_dec(&F2FS_I(inode)->dirty_pages);
	dec_page_count(F2FS_I_SB(inode), S_ISDIR(inode->i_mode) ?
				F2FS_DIRTY_DENTS : F2FS_DIRTY_DATA);
	if (IS_NOQUOTA(inode))
		dec_page_count(F2FS_I_SB(inode), F2FS_DIRTY_QDATA);
}

static inline s64 get_pages(struct f2fs_sb_info *sbi, int count_type)
{
	return atomic_read(&sbi->nr_pages[count_type]);
}

static inline int get_dirty_pages(struct inode *inode)
{
	return atomic_read(&F2FS_I(inode)->dirty_pages);
}

static inline int get_blocktype_secs(struct f2fs_sb_info *sbi, int block_type)
{
	unsigned int pages_per_sec = sbi->segs_per_sec * sbi->blocks_per_seg;
	unsigned int segs = (get_pages(sbi, block_type) + pages_per_sec - 1) >>
						sbi->log_blocks_per_seg;

	return segs / sbi->segs_per_sec;
}

static inline block_t valid_user_blocks(struct f2fs_sb_info *sbi)
{
	return sbi->total_valid_block_count;
}

static inline block_t discard_blocks(struct f2fs_sb_info *sbi)
{
	return sbi->discard_blks;
}

static inline unsigned long __bitmap_size(struct f2fs_sb_info *sbi, int flag)
{
	struct f2fs_checkpoint *ckpt = F2FS_CKPT(sbi);

	/* return NAT or SIT bitmap */
	if (flag == NAT_BITMAP)
		return le32_to_cpu(ckpt->nat_ver_bitmap_bytesize);
	else if (flag == SIT_BITMAP)
		return le32_to_cpu(ckpt->sit_ver_bitmap_bytesize);

	return 0;
}

static inline block_t __cp_payload(struct f2fs_sb_info *sbi)
{
	return le32_to_cpu(F2FS_RAW_SUPER(sbi)->cp_payload);
}

static inline void *__bitmap_ptr(struct f2fs_sb_info *sbi, int flag)
{
	struct f2fs_checkpoint *ckpt = F2FS_CKPT(sbi);
	int offset;

	if (is_set_ckpt_flags(sbi, CP_LARGE_NAT_BITMAP_FLAG)) {
		offset = (flag == SIT_BITMAP) ?
			le32_to_cpu(ckpt->nat_ver_bitmap_bytesize) : 0;
		return &ckpt->sit_nat_version_bitmap + offset;
	}

	if (__cp_payload(sbi) > 0) {
		if (flag == NAT_BITMAP)
			return &ckpt->sit_nat_version_bitmap;
		else
			return (unsigned char *)ckpt + F2FS_BLKSIZE;
	} else {
		offset = (flag == NAT_BITMAP) ?
			le32_to_cpu(ckpt->sit_ver_bitmap_bytesize) : 0;
		return &ckpt->sit_nat_version_bitmap + offset;
	}
}

static inline block_t __start_cp_addr(struct f2fs_sb_info *sbi)
{
	block_t start_addr = le32_to_cpu(F2FS_RAW_SUPER(sbi)->cp_blkaddr);

	if (sbi->cur_cp_pack == 2)
		start_addr += sbi->blocks_per_seg;
	return start_addr;
}

static inline block_t __start_cp_next_addr(struct f2fs_sb_info *sbi)
{
	block_t start_addr = le32_to_cpu(F2FS_RAW_SUPER(sbi)->cp_blkaddr);

	if (sbi->cur_cp_pack == 1)
		start_addr += sbi->blocks_per_seg;
	return start_addr;
}

static inline void __set_cp_next_pack(struct f2fs_sb_info *sbi)
{
	sbi->cur_cp_pack = (sbi->cur_cp_pack == 1) ? 2 : 1;
}

static inline block_t __start_sum_addr(struct f2fs_sb_info *sbi)
{
	return le32_to_cpu(F2FS_CKPT(sbi)->cp_pack_start_sum);
}

static inline int inc_valid_node_count(struct f2fs_sb_info *sbi,
					struct inode *inode, bool is_inode)
{
	block_t	valid_block_count;
	unsigned int valid_node_count;
	bool quota = inode && !is_inode;

	if (quota) {
		int ret = dquot_reserve_block(inode, 1);
		if (ret)
			return ret;
	}

#ifdef CONFIG_F2FS_FAULT_INJECTION
	if (time_to_inject(sbi, FAULT_BLOCK)) {
		f2fs_show_injection_info(FAULT_BLOCK);
		goto enospc;
	}
#endif

	spin_lock(&sbi->stat_lock);

	valid_block_count = sbi->total_valid_block_count +
					sbi->current_reserved_blocks + 1;

	if (!__allow_reserved_blocks(sbi, inode, false))
		valid_block_count += F2FS_OPTION(sbi).root_reserved_blocks;

	if (unlikely(valid_block_count > sbi->user_block_count)) {
		spin_unlock(&sbi->stat_lock);
		goto enospc;
	}

	valid_node_count = sbi->total_valid_node_count + 1;
	if (unlikely(valid_node_count > sbi->total_node_count)) {
		spin_unlock(&sbi->stat_lock);
		goto enospc;
	}

	sbi->total_valid_node_count++;
	sbi->total_valid_block_count++;
	spin_unlock(&sbi->stat_lock);

	if (inode) {
		if (is_inode)
			f2fs_mark_inode_dirty_sync(inode, true);
		else
			f2fs_i_blocks_write(inode, 1, true, true);
	}

	percpu_counter_inc(&sbi->alloc_valid_block_count);
	return 0;

enospc:
	if (quota)
		dquot_release_reservation_block(inode, 1);
	return -ENOSPC;
}

static inline void dec_valid_node_count(struct f2fs_sb_info *sbi,
					struct inode *inode, bool is_inode)
{
	spin_lock(&sbi->stat_lock);

	f2fs_bug_on(sbi, !sbi->total_valid_block_count);
	f2fs_bug_on(sbi, !sbi->total_valid_node_count);
	f2fs_bug_on(sbi, !is_inode && !inode->i_blocks);

	sbi->total_valid_node_count--;
	sbi->total_valid_block_count--;
	if (sbi->reserved_blocks &&
		sbi->current_reserved_blocks < sbi->reserved_blocks)
		sbi->current_reserved_blocks++;

	spin_unlock(&sbi->stat_lock);

	if (!is_inode)
		f2fs_i_blocks_write(inode, 1, false, true);
}

static inline unsigned int valid_node_count(struct f2fs_sb_info *sbi)
{
	return sbi->total_valid_node_count;
}

static inline void inc_valid_inode_count(struct f2fs_sb_info *sbi)
{
	percpu_counter_inc(&sbi->total_valid_inode_count);
}

static inline void dec_valid_inode_count(struct f2fs_sb_info *sbi)
{
	percpu_counter_dec(&sbi->total_valid_inode_count);
}

static inline s64 valid_inode_count(struct f2fs_sb_info *sbi)
{
	return percpu_counter_sum_positive(&sbi->total_valid_inode_count);
}

static inline struct page *f2fs_grab_cache_page(struct address_space *mapping,
						pgoff_t index, bool for_write)
{
#ifdef CONFIG_F2FS_FAULT_INJECTION
	struct page *page = find_lock_page(mapping, index);

	if (page)
		return page;

	if (time_to_inject(F2FS_M_SB(mapping), FAULT_PAGE_ALLOC)) {
		f2fs_show_injection_info(FAULT_PAGE_ALLOC);
		return NULL;
	}
#endif
	if (!for_write)
		return grab_cache_page(mapping, index);
	return grab_cache_page_write_begin(mapping, index, AOP_FLAG_NOFS);
}

static inline struct page *f2fs_pagecache_get_page(
				struct address_space *mapping, pgoff_t index,
				int fgp_flags, gfp_t gfp_mask)
{
#ifdef CONFIG_F2FS_FAULT_INJECTION
	if (time_to_inject(F2FS_M_SB(mapping), FAULT_PAGE_GET)) {
		f2fs_show_injection_info(FAULT_PAGE_GET);
		return NULL;
	}
#endif
	return pagecache_get_page(mapping, index, fgp_flags, gfp_mask);
}

static inline void f2fs_copy_page(struct page *src, struct page *dst)
{
	char *src_kaddr = kmap(src);
	char *dst_kaddr = kmap(dst);

	memcpy(dst_kaddr, src_kaddr, PAGE_SIZE);
	kunmap(dst);
	kunmap(src);
}

static inline void f2fs_put_page(struct page *page, int unlock)
{
	if (!page)
		return;

	if (unlock) {
		f2fs_bug_on(F2FS_P_SB(page), !PageLocked(page));
		unlock_page(page);
	}
	put_page(page);
}

static inline void f2fs_put_dnode(struct dnode_of_data *dn)
{
	if (dn->node_page)
		f2fs_put_page(dn->node_page, 1);
	if (dn->inode_page && dn->node_page != dn->inode_page)
		f2fs_put_page(dn->inode_page, 0);
	dn->node_page = NULL;
	dn->inode_page = NULL;
}

static inline struct kmem_cache *f2fs_kmem_cache_create(const char *name,
					size_t size)
{
	return kmem_cache_create(name, size, 0, SLAB_RECLAIM_ACCOUNT, NULL);
}

static inline void *f2fs_kmem_cache_alloc(struct kmem_cache *cachep,
						gfp_t flags)
{
	void *entry;

	entry = kmem_cache_alloc(cachep, flags);
	if (!entry)
		entry = kmem_cache_alloc(cachep, flags | __GFP_NOFAIL);
	return entry;
}

static inline struct bio *f2fs_bio_alloc(struct f2fs_sb_info *sbi,
						int npages, bool no_fail)
{
	struct bio *bio;

	if (no_fail) {
		/* No failure on bio allocation */
		bio = bio_alloc(GFP_NOIO, npages);
		if (!bio)
			bio = bio_alloc(GFP_NOIO | __GFP_NOFAIL, npages);
		return bio;
	}
#ifdef CONFIG_F2FS_FAULT_INJECTION
	if (time_to_inject(sbi, FAULT_ALLOC_BIO)) {
		f2fs_show_injection_info(FAULT_ALLOC_BIO);
		return NULL;
	}
#endif
	return bio_alloc(GFP_KERNEL, npages);
}

static inline void f2fs_radix_tree_insert(struct radix_tree_root *root,
				unsigned long index, void *item)
{
	while (radix_tree_insert(root, index, item))
		cond_resched();
}

#define RAW_IS_INODE(p)	((p)->footer.nid == (p)->footer.ino)

static inline bool IS_INODE(struct page *page)
{
	struct f2fs_node *p = F2FS_NODE(page);

	return RAW_IS_INODE(p);
}

static inline int offset_in_addr(struct f2fs_inode *i)
{
	return (i->i_inline & F2FS_EXTRA_ATTR) ?
			(le16_to_cpu(i->i_extra_isize) / sizeof(__le32)) : 0;
}

static inline __le32 *blkaddr_in_node(struct f2fs_node *node)
{
	return RAW_IS_INODE(node) ? node->i.i_addr : node->dn.addr;
}

static inline int f2fs_has_extra_attr(struct inode *inode);
static inline block_t datablock_addr(struct inode *inode,
			struct page *node_page, unsigned int offset)
{
	struct f2fs_node *raw_node;
	__le32 *addr_array;
	int base = 0;
	bool is_inode = IS_INODE(node_page);

	raw_node = F2FS_NODE(node_page);

	/* from GC path only */
	if (is_inode) {
		if (!inode)
			base = offset_in_addr(&raw_node->i);
		else if (f2fs_has_extra_attr(inode))
			base = get_extra_isize(inode);
	}

	addr_array = blkaddr_in_node(raw_node);
	return le32_to_cpu(addr_array[base + offset]);
}

static inline int f2fs_test_bit(unsigned int nr, char *addr)
{
	int mask;

	addr += (nr >> 3);
	mask = 1 << (7 - (nr & 0x07));
	return mask & *addr;
}

static inline void f2fs_set_bit(unsigned int nr, char *addr)
{
	int mask;

	addr += (nr >> 3);
	mask = 1 << (7 - (nr & 0x07));
	*addr |= mask;
}

static inline void f2fs_clear_bit(unsigned int nr, char *addr)
{
	int mask;

	addr += (nr >> 3);
	mask = 1 << (7 - (nr & 0x07));
	*addr &= ~mask;
}

static inline int f2fs_test_and_set_bit(unsigned int nr, char *addr)
{
	int mask;
	int ret;

	addr += (nr >> 3);
	mask = 1 << (7 - (nr & 0x07));
	ret = mask & *addr;
	*addr |= mask;
	return ret;
}

static inline int f2fs_test_and_clear_bit(unsigned int nr, char *addr)
{
	int mask;
	int ret;

	addr += (nr >> 3);
	mask = 1 << (7 - (nr & 0x07));
	ret = mask & *addr;
	*addr &= ~mask;
	return ret;
}

static inline void f2fs_change_bit(unsigned int nr, char *addr)
{
	int mask;

	addr += (nr >> 3);
	mask = 1 << (7 - (nr & 0x07));
	*addr ^= mask;
}

/*
 * Inode flags
 */
#define F2FS_SECRM_FL			0x00000001 /* Secure deletion */
#define F2FS_UNRM_FL			0x00000002 /* Undelete */
#define F2FS_COMPR_FL			0x00000004 /* Compress file */
#define F2FS_SYNC_FL			0x00000008 /* Synchronous updates */
#define F2FS_IMMUTABLE_FL		0x00000010 /* Immutable file */
#define F2FS_APPEND_FL			0x00000020 /* writes to file may only append */
#define F2FS_NODUMP_FL			0x00000040 /* do not dump file */
#define F2FS_NOATIME_FL			0x00000080 /* do not update atime */
/* Reserved for compression usage... */
#define F2FS_DIRTY_FL			0x00000100
#define F2FS_COMPRBLK_FL		0x00000200 /* One or more compressed clusters */
#define F2FS_NOCOMPR_FL			0x00000400 /* Don't compress */
#define F2FS_ENCRYPT_FL			0x00000800 /* encrypted file */
/* End compression flags --- maybe not all used */
#define F2FS_INDEX_FL			0x00001000 /* hash-indexed directory */
#define F2FS_IMAGIC_FL			0x00002000 /* AFS directory */
#define F2FS_JOURNAL_DATA_FL		0x00004000 /* file data should be journaled */
#define F2FS_NOTAIL_FL			0x00008000 /* file tail should not be merged */
#define F2FS_DIRSYNC_FL			0x00010000 /* dirsync behaviour (directories only) */
#define F2FS_TOPDIR_FL			0x00020000 /* Top of directory hierarchies*/
#define F2FS_HUGE_FILE_FL               0x00040000 /* Set to each huge file */
#define F2FS_EXTENTS_FL			0x00080000 /* Inode uses extents */
#define F2FS_EA_INODE_FL	        0x00200000 /* Inode used for large EA */
#define F2FS_EOFBLOCKS_FL		0x00400000 /* Blocks allocated beyond EOF */
#define F2FS_INLINE_DATA_FL		0x10000000 /* Inode has inline data. */
#define F2FS_PROJINHERIT_FL		0x20000000 /* Create with parents projid */
#define F2FS_RESERVED_FL		0x80000000 /* reserved for ext4 lib */

#define F2FS_FL_USER_VISIBLE		0x304BDFFF /* User visible flags */
#define F2FS_FL_USER_MODIFIABLE		0x204BC0FF /* User modifiable flags */

/* Flags we can manipulate with through F2FS_IOC_FSSETXATTR */
#define F2FS_FL_XFLAG_VISIBLE		(F2FS_SYNC_FL | \
					 F2FS_IMMUTABLE_FL | \
					 F2FS_APPEND_FL | \
					 F2FS_NODUMP_FL | \
					 F2FS_NOATIME_FL | \
					 F2FS_PROJINHERIT_FL)

/* Flags that should be inherited by new inodes from their parent. */
#define F2FS_FL_INHERITED (F2FS_SECRM_FL | F2FS_UNRM_FL | F2FS_COMPR_FL |\
			   F2FS_SYNC_FL | F2FS_NODUMP_FL | F2FS_NOATIME_FL |\
			   F2FS_NOCOMPR_FL | F2FS_JOURNAL_DATA_FL |\
			   F2FS_NOTAIL_FL | F2FS_DIRSYNC_FL |\
			   F2FS_PROJINHERIT_FL)

/* Flags that are appropriate for regular files (all but dir-specific ones). */
#define F2FS_REG_FLMASK		(~(F2FS_DIRSYNC_FL | F2FS_TOPDIR_FL))

/* Flags that are appropriate for non-directories/regular files. */
#define F2FS_OTHER_FLMASK	(F2FS_NODUMP_FL | F2FS_NOATIME_FL)

static inline __u32 f2fs_mask_flags(umode_t mode, __u32 flags)
{
	if (S_ISDIR(mode))
		return flags;
	else if (S_ISREG(mode))
		return flags & F2FS_REG_FLMASK;
	else
		return flags & F2FS_OTHER_FLMASK;
}

/* used for f2fs_inode_info->flags */
enum {
	FI_NEW_INODE,		/* indicate newly allocated inode */
	FI_DIRTY_INODE,		/* indicate inode is dirty or not */
	FI_AUTO_RECOVER,	/* indicate inode is recoverable */
	FI_DIRTY_DIR,		/* indicate directory has dirty pages */
	FI_INC_LINK,		/* need to increment i_nlink */
	FI_ACL_MODE,		/* indicate acl mode */
	FI_NO_ALLOC,		/* should not allocate any blocks */
	FI_FREE_NID,		/* free allocated nide */
	FI_NO_EXTENT,		/* not to use the extent cache */
	FI_INLINE_XATTR,	/* used for inline xattr */
	FI_INLINE_DATA,		/* used for inline data*/
	FI_INLINE_DENTRY,	/* used for inline dentry */
	FI_APPEND_WRITE,	/* inode has appended data */
	FI_UPDATE_WRITE,	/* inode has in-place-update data */
	FI_NEED_IPU,		/* used for ipu per file */
	FI_ATOMIC_FILE,		/* indicate atomic file */
	FI_ATOMIC_COMMIT,	/* indicate the state of atomical committing */
	FI_VOLATILE_FILE,	/* indicate volatile file */
	FI_FIRST_BLOCK_WRITTEN,	/* indicate #0 data block was written */
	FI_DROP_CACHE,		/* drop dirty page cache */
	FI_DATA_EXIST,		/* indicate data exists */
	FI_INLINE_DOTS,		/* indicate inline dot dentries */
	FI_DO_DEFRAG,		/* indicate defragment is running */
	FI_DIRTY_FILE,		/* indicate regular/symlink has dirty pages */
	FI_NO_PREALLOC,		/* indicate skipped preallocated blocks */
	FI_HOT_DATA,		/* indicate file is hot */
	FI_EXTRA_ATTR,		/* indicate file has extra attribute */
	FI_PROJ_INHERIT,	/* indicate file inherits projectid */
	FI_PIN_FILE,		/* indicate file should not be gced */
	FI_ATOMIC_REVOKE_REQUEST, /* request to drop atomic data */
};

static inline void __mark_inode_dirty_flag(struct inode *inode,
						int flag, bool set)
{
	switch (flag) {
	case FI_INLINE_XATTR:
	case FI_INLINE_DATA:
	case FI_INLINE_DENTRY:
	case FI_NEW_INODE:
		if (set)
			return;
	case FI_DATA_EXIST:
	case FI_INLINE_DOTS:
	case FI_PIN_FILE:
		f2fs_mark_inode_dirty_sync(inode, true);
	}
}

static inline void set_inode_flag(struct inode *inode, int flag)
{
	if (!test_bit(flag, &F2FS_I(inode)->flags))
		set_bit(flag, &F2FS_I(inode)->flags);
	__mark_inode_dirty_flag(inode, flag, true);
}

static inline int is_inode_flag_set(struct inode *inode, int flag)
{
	return test_bit(flag, &F2FS_I(inode)->flags);
}

static inline void clear_inode_flag(struct inode *inode, int flag)
{
	if (test_bit(flag, &F2FS_I(inode)->flags))
		clear_bit(flag, &F2FS_I(inode)->flags);
	__mark_inode_dirty_flag(inode, flag, false);
}

static inline void set_acl_inode(struct inode *inode, umode_t mode)
{
	F2FS_I(inode)->i_acl_mode = mode;
	set_inode_flag(inode, FI_ACL_MODE);
	f2fs_mark_inode_dirty_sync(inode, false);
}

static inline void f2fs_i_links_write(struct inode *inode, bool inc)
{
	if (inc)
		inc_nlink(inode);
	else
		drop_nlink(inode);
	f2fs_mark_inode_dirty_sync(inode, true);
}

static inline void f2fs_i_blocks_write(struct inode *inode,
					block_t diff, bool add, bool claim)
{
	bool clean = !is_inode_flag_set(inode, FI_DIRTY_INODE);
	bool recover = is_inode_flag_set(inode, FI_AUTO_RECOVER);

	/* add = 1, claim = 1 should be dquot_reserve_block in pair */
	if (add) {
		if (claim)
			dquot_claim_block(inode, diff);
		else
			dquot_alloc_block_nofail(inode, diff);
	} else {
		dquot_free_block(inode, diff);
	}

	f2fs_mark_inode_dirty_sync(inode, true);
	if (clean || recover)
		set_inode_flag(inode, FI_AUTO_RECOVER);
}

static inline void f2fs_i_size_write(struct inode *inode, loff_t i_size)
{
	bool clean = !is_inode_flag_set(inode, FI_DIRTY_INODE);
	bool recover = is_inode_flag_set(inode, FI_AUTO_RECOVER);

	if (i_size_read(inode) == i_size)
		return;

	i_size_write(inode, i_size);
	f2fs_mark_inode_dirty_sync(inode, true);
	if (clean || recover)
		set_inode_flag(inode, FI_AUTO_RECOVER);
}

static inline void f2fs_i_depth_write(struct inode *inode, unsigned int depth)
{
	F2FS_I(inode)->i_current_depth = depth;
	f2fs_mark_inode_dirty_sync(inode, true);
}

static inline void f2fs_i_gc_failures_write(struct inode *inode,
					unsigned int count)
{
	F2FS_I(inode)->i_gc_failures[GC_FAILURE_PIN] = count;
	f2fs_mark_inode_dirty_sync(inode, true);
}

static inline void f2fs_i_xnid_write(struct inode *inode, nid_t xnid)
{
	F2FS_I(inode)->i_xattr_nid = xnid;
	f2fs_mark_inode_dirty_sync(inode, true);
}

static inline void f2fs_i_pino_write(struct inode *inode, nid_t pino)
{
	F2FS_I(inode)->i_pino = pino;
	f2fs_mark_inode_dirty_sync(inode, true);
}

static inline void get_inline_info(struct inode *inode, struct f2fs_inode *ri)
{
	struct f2fs_inode_info *fi = F2FS_I(inode);

	if (ri->i_inline & F2FS_INLINE_XATTR)
		set_bit(FI_INLINE_XATTR, &fi->flags);
	if (ri->i_inline & F2FS_INLINE_DATA)
		set_bit(FI_INLINE_DATA, &fi->flags);
	if (ri->i_inline & F2FS_INLINE_DENTRY)
		set_bit(FI_INLINE_DENTRY, &fi->flags);
	if (ri->i_inline & F2FS_DATA_EXIST)
		set_bit(FI_DATA_EXIST, &fi->flags);
	if (ri->i_inline & F2FS_INLINE_DOTS)
		set_bit(FI_INLINE_DOTS, &fi->flags);
	if (ri->i_inline & F2FS_EXTRA_ATTR)
		set_bit(FI_EXTRA_ATTR, &fi->flags);
	if (ri->i_inline & F2FS_PIN_FILE)
		set_bit(FI_PIN_FILE, &fi->flags);
}

static inline void set_raw_inline(struct inode *inode, struct f2fs_inode *ri)
{
	ri->i_inline = 0;

	if (is_inode_flag_set(inode, FI_INLINE_XATTR))
		ri->i_inline |= F2FS_INLINE_XATTR;
	if (is_inode_flag_set(inode, FI_INLINE_DATA))
		ri->i_inline |= F2FS_INLINE_DATA;
	if (is_inode_flag_set(inode, FI_INLINE_DENTRY))
		ri->i_inline |= F2FS_INLINE_DENTRY;
	if (is_inode_flag_set(inode, FI_DATA_EXIST))
		ri->i_inline |= F2FS_DATA_EXIST;
	if (is_inode_flag_set(inode, FI_INLINE_DOTS))
		ri->i_inline |= F2FS_INLINE_DOTS;
	if (is_inode_flag_set(inode, FI_EXTRA_ATTR))
		ri->i_inline |= F2FS_EXTRA_ATTR;
	if (is_inode_flag_set(inode, FI_PIN_FILE))
		ri->i_inline |= F2FS_PIN_FILE;
}

static inline int f2fs_has_extra_attr(struct inode *inode)
{
	return is_inode_flag_set(inode, FI_EXTRA_ATTR);
}

static inline int f2fs_has_inline_xattr(struct inode *inode)
{
	return is_inode_flag_set(inode, FI_INLINE_XATTR);
}

static inline unsigned int addrs_per_inode(struct inode *inode)
{
	return CUR_ADDRS_PER_INODE(inode) - get_inline_xattr_addrs(inode);
}

static inline void *inline_xattr_addr(struct inode *inode, struct page *page)
{
	struct f2fs_inode *ri = F2FS_INODE(page);

	return (void *)&(ri->i_addr[DEF_ADDRS_PER_INODE -
					get_inline_xattr_addrs(inode)]);
}

static inline int inline_xattr_size(struct inode *inode)
{
	return get_inline_xattr_addrs(inode) * sizeof(__le32);
}

static inline int f2fs_has_inline_data(struct inode *inode)
{
	return is_inode_flag_set(inode, FI_INLINE_DATA);
}

static inline int f2fs_exist_data(struct inode *inode)
{
	return is_inode_flag_set(inode, FI_DATA_EXIST);
}

static inline int f2fs_has_inline_dots(struct inode *inode)
{
	return is_inode_flag_set(inode, FI_INLINE_DOTS);
}

static inline bool f2fs_is_pinned_file(struct inode *inode)
{
	return is_inode_flag_set(inode, FI_PIN_FILE);
}

static inline bool f2fs_is_atomic_file(struct inode *inode)
{
	return is_inode_flag_set(inode, FI_ATOMIC_FILE);
}

static inline bool f2fs_is_commit_atomic_write(struct inode *inode)
{
	return is_inode_flag_set(inode, FI_ATOMIC_COMMIT);
}

static inline bool f2fs_is_volatile_file(struct inode *inode)
{
	return is_inode_flag_set(inode, FI_VOLATILE_FILE);
}

static inline bool f2fs_is_first_block_written(struct inode *inode)
{
	return is_inode_flag_set(inode, FI_FIRST_BLOCK_WRITTEN);
}

static inline bool f2fs_is_drop_cache(struct inode *inode)
{
	return is_inode_flag_set(inode, FI_DROP_CACHE);
}

static inline void *inline_data_addr(struct inode *inode, struct page *page)
{
	struct f2fs_inode *ri = F2FS_INODE(page);
	int extra_size = get_extra_isize(inode);

	return (void *)&(ri->i_addr[extra_size + DEF_INLINE_RESERVED_SIZE]);
}

static inline int f2fs_has_inline_dentry(struct inode *inode)
{
	return is_inode_flag_set(inode, FI_INLINE_DENTRY);
}

static inline int is_file(struct inode *inode, int type)
{
	return F2FS_I(inode)->i_advise & type;
}

static inline void set_file(struct inode *inode, int type)
{
	F2FS_I(inode)->i_advise |= type;
	f2fs_mark_inode_dirty_sync(inode, true);
}

static inline void clear_file(struct inode *inode, int type)
{
	F2FS_I(inode)->i_advise &= ~type;
	f2fs_mark_inode_dirty_sync(inode, true);
}

static inline bool f2fs_skip_inode_update(struct inode *inode, int dsync)
{
	struct timespec ts;
	bool ret;

	if (dsync) {
		struct f2fs_sb_info *sbi = F2FS_I_SB(inode);

		spin_lock(&sbi->inode_lock[DIRTY_META]);
		ret = list_empty(&F2FS_I(inode)->gdirty_list);
		spin_unlock(&sbi->inode_lock[DIRTY_META]);
		return ret;
	}
	if (!is_inode_flag_set(inode, FI_AUTO_RECOVER) ||
			file_keep_isize(inode) ||
			i_size_read(inode) & ~PAGE_MASK)
		return false;

	ts = timespec64_to_timespec(inode->i_atime);
	if (!timespec_equal(F2FS_I(inode)->i_disk_time, &ts))
		return false;
	ts = timespec64_to_timespec(inode->i_ctime);
	if (!timespec_equal(F2FS_I(inode)->i_disk_time + 1, &ts))
		return false;
	ts = timespec64_to_timespec(inode->i_mtime);
	if (!timespec_equal(F2FS_I(inode)->i_disk_time + 2, &ts))
		return false;
	if (!timespec_equal(F2FS_I(inode)->i_disk_time + 3,
						&F2FS_I(inode)->i_crtime))
		return false;

	down_read(&F2FS_I(inode)->i_sem);
	ret = F2FS_I(inode)->last_disk_size == i_size_read(inode);
	up_read(&F2FS_I(inode)->i_sem);

	return ret;
}

static inline bool f2fs_readonly(struct super_block *sb)
{
	return sb_rdonly(sb);
}

static inline bool f2fs_cp_error(struct f2fs_sb_info *sbi)
{
	return is_set_ckpt_flags(sbi, CP_ERROR_FLAG);
}

static inline bool is_dot_dotdot(const struct qstr *str)
{
	if (str->len == 1 && str->name[0] == '.')
		return true;

	if (str->len == 2 && str->name[0] == '.' && str->name[1] == '.')
		return true;

	return false;
}

static inline bool f2fs_may_extent_tree(struct inode *inode)
{
	if (!test_opt(F2FS_I_SB(inode), EXTENT_CACHE) ||
			is_inode_flag_set(inode, FI_NO_EXTENT))
		return false;

	return S_ISREG(inode->i_mode);
}

static inline void *f2fs_kmalloc(struct f2fs_sb_info *sbi,
					size_t size, gfp_t flags)
{
#ifdef CONFIG_F2FS_FAULT_INJECTION
	if (time_to_inject(sbi, FAULT_KMALLOC)) {
		f2fs_show_injection_info(FAULT_KMALLOC);
		return NULL;
	}
#endif
	return kmalloc(size, flags);
}

static inline void *f2fs_kzalloc(struct f2fs_sb_info *sbi,
					size_t size, gfp_t flags)
{
	return f2fs_kmalloc(sbi, size, flags | __GFP_ZERO);
}

static inline void *f2fs_kvmalloc(struct f2fs_sb_info *sbi,
					size_t size, gfp_t flags)
{
#ifdef CONFIG_F2FS_FAULT_INJECTION
	if (time_to_inject(sbi, FAULT_KVMALLOC)) {
		f2fs_show_injection_info(FAULT_KVMALLOC);
		return NULL;
	}
#endif
	return kvmalloc(size, flags);
}

static inline void *f2fs_kvzalloc(struct f2fs_sb_info *sbi,
					size_t size, gfp_t flags)
{
	return f2fs_kvmalloc(sbi, size, flags | __GFP_ZERO);
}

static inline int get_extra_isize(struct inode *inode)
{
	return F2FS_I(inode)->i_extra_isize / sizeof(__le32);
}

static inline int get_inline_xattr_addrs(struct inode *inode)
{
	return F2FS_I(inode)->i_inline_xattr_size;
}

#define f2fs_get_inode_mode(i) \
	((is_inode_flag_set(i, FI_ACL_MODE)) ? \
	 (F2FS_I(i)->i_acl_mode) : ((i)->i_mode))

#define F2FS_TOTAL_EXTRA_ATTR_SIZE			\
	(offsetof(struct f2fs_inode, i_extra_end) -	\
	offsetof(struct f2fs_inode, i_extra_isize))	\

#define F2FS_OLD_ATTRIBUTE_SIZE	(offsetof(struct f2fs_inode, i_addr))
#define F2FS_FITS_IN_INODE(f2fs_inode, extra_isize, field)		\
		((offsetof(typeof(*f2fs_inode), field) +	\
		sizeof((f2fs_inode)->field))			\
		<= (F2FS_OLD_ATTRIBUTE_SIZE + extra_isize))	\

static inline void f2fs_reset_iostat(struct f2fs_sb_info *sbi)
{
	int i;

	spin_lock(&sbi->iostat_lock);
	for (i = 0; i < NR_IO_TYPE; i++)
		sbi->write_iostat[i] = 0;
	spin_unlock(&sbi->iostat_lock);
}

static inline void f2fs_update_iostat(struct f2fs_sb_info *sbi,
			enum iostat_type type, unsigned long long io_bytes)
{
	if (!sbi->iostat_enable)
		return;
	spin_lock(&sbi->iostat_lock);
	sbi->write_iostat[type] += io_bytes;

	if (type == APP_WRITE_IO || type == APP_DIRECT_IO)
		sbi->write_iostat[APP_BUFFERED_IO] =
			sbi->write_iostat[APP_WRITE_IO] -
			sbi->write_iostat[APP_DIRECT_IO];
	spin_unlock(&sbi->iostat_lock);
}

static inline bool is_valid_blkaddr(block_t blkaddr)
{
	if (blkaddr == NEW_ADDR || blkaddr == NULL_ADDR)
		return false;
	return true;
}

/*
 * file.c
 */
int f2fs_sync_file(struct file *file, loff_t start, loff_t end, int datasync);
void f2fs_truncate_data_blocks(struct dnode_of_data *dn);
int f2fs_truncate_blocks(struct inode *inode, u64 from, bool lock);
int f2fs_truncate(struct inode *inode);
int f2fs_getattr(const struct path *path, struct kstat *stat,
			u32 request_mask, unsigned int flags);
int f2fs_setattr(struct dentry *dentry, struct iattr *attr);
int f2fs_truncate_hole(struct inode *inode, pgoff_t pg_start, pgoff_t pg_end);
void f2fs_truncate_data_blocks_range(struct dnode_of_data *dn, int count);
int f2fs_precache_extents(struct inode *inode);
long f2fs_ioctl(struct file *filp, unsigned int cmd, unsigned long arg);
long f2fs_compat_ioctl(struct file *file, unsigned int cmd, unsigned long arg);
int f2fs_pin_file_control(struct inode *inode, bool inc);

/*
 * inode.c
 */
void f2fs_set_inode_flags(struct inode *inode);
bool f2fs_inode_chksum_verify(struct f2fs_sb_info *sbi, struct page *page);
void f2fs_inode_chksum_set(struct f2fs_sb_info *sbi, struct page *page);
struct inode *f2fs_iget(struct super_block *sb, unsigned long ino);
struct inode *f2fs_iget_retry(struct super_block *sb, unsigned long ino);
int f2fs_try_to_free_nats(struct f2fs_sb_info *sbi, int nr_shrink);
void f2fs_update_inode(struct inode *inode, struct page *node_page);
void f2fs_update_inode_page(struct inode *inode);
int f2fs_write_inode(struct inode *inode, struct writeback_control *wbc);
void f2fs_evict_inode(struct inode *inode);
void f2fs_handle_failed_inode(struct inode *inode);

/*
 * namei.c
 */
int f2fs_update_extension_list(struct f2fs_sb_info *sbi, const char *name,
							bool hot, bool set);
struct dentry *f2fs_get_parent(struct dentry *child);

/*
 * dir.c
 */
unsigned char f2fs_get_de_type(struct f2fs_dir_entry *de);
struct f2fs_dir_entry *f2fs_find_target_dentry(struct fscrypt_name *fname,
			f2fs_hash_t namehash, int *max_slots,
			struct f2fs_dentry_ptr *d);
int f2fs_fill_dentries(struct dir_context *ctx, struct f2fs_dentry_ptr *d,
			unsigned int start_pos, struct fscrypt_str *fstr);
void f2fs_do_make_empty_dir(struct inode *inode, struct inode *parent,
			struct f2fs_dentry_ptr *d);
struct page *f2fs_init_inode_metadata(struct inode *inode, struct inode *dir,
			const struct qstr *new_name,
			const struct qstr *orig_name, struct page *dpage);
void f2fs_update_parent_metadata(struct inode *dir, struct inode *inode,
			unsigned int current_depth);
int f2fs_room_for_filename(const void *bitmap, int slots, int max_slots);
void f2fs_drop_nlink(struct inode *dir, struct inode *inode);
struct f2fs_dir_entry *__f2fs_find_entry(struct inode *dir,
			struct fscrypt_name *fname, struct page **res_page);
struct f2fs_dir_entry *f2fs_find_entry(struct inode *dir,
			const struct qstr *child, struct page **res_page);
struct f2fs_dir_entry *f2fs_parent_dir(struct inode *dir, struct page **p);
ino_t f2fs_inode_by_name(struct inode *dir, const struct qstr *qstr,
			struct page **page);
void f2fs_set_link(struct inode *dir, struct f2fs_dir_entry *de,
			struct page *page, struct inode *inode);
void f2fs_update_dentry(nid_t ino, umode_t mode, struct f2fs_dentry_ptr *d,
			const struct qstr *name, f2fs_hash_t name_hash,
			unsigned int bit_pos);
int f2fs_add_regular_entry(struct inode *dir, const struct qstr *new_name,
			const struct qstr *orig_name,
			struct inode *inode, nid_t ino, umode_t mode);
int f2fs_add_dentry(struct inode *dir, struct fscrypt_name *fname,
			struct inode *inode, nid_t ino, umode_t mode);
int f2fs_do_add_link(struct inode *dir, const struct qstr *name,
			struct inode *inode, nid_t ino, umode_t mode);
void f2fs_delete_entry(struct f2fs_dir_entry *dentry, struct page *page,
			struct inode *dir, struct inode *inode);
int f2fs_do_tmpfile(struct inode *inode, struct inode *dir);
bool f2fs_empty_dir(struct inode *dir);

static inline int f2fs_add_link(struct dentry *dentry, struct inode *inode)
{
	return f2fs_do_add_link(d_inode(dentry->d_parent), &dentry->d_name,
				inode, inode->i_ino, inode->i_mode);
}

/*
 * super.c
 */
int f2fs_inode_dirtied(struct inode *inode, bool sync);
void f2fs_inode_synced(struct inode *inode);
int f2fs_enable_quota_files(struct f2fs_sb_info *sbi, bool rdonly);
void f2fs_quota_off_umount(struct super_block *sb);
int f2fs_commit_super(struct f2fs_sb_info *sbi, bool recover);
int f2fs_sync_fs(struct super_block *sb, int sync);
extern __printf(3, 4)
void f2fs_msg(struct super_block *sb, const char *level, const char *fmt, ...);
int f2fs_sanity_check_ckpt(struct f2fs_sb_info *sbi);

/*
 * hash.c
 */
f2fs_hash_t f2fs_dentry_hash(const struct qstr *name_info,
				struct fscrypt_name *fname);

/*
 * node.c
 */
struct dnode_of_data;
struct node_info;

<<<<<<< HEAD
int check_nid_range(struct f2fs_sb_info *sbi, nid_t nid);
bool available_free_memory(struct f2fs_sb_info *sbi, int type);
int need_dentry_mark(struct f2fs_sb_info *sbi, nid_t nid);
bool is_checkpointed_node(struct f2fs_sb_info *sbi, nid_t nid);
bool need_inode_block_update(struct f2fs_sb_info *sbi, nid_t ino);
void get_node_info(struct f2fs_sb_info *sbi, nid_t nid, struct node_info *ni);
pgoff_t get_next_page_offset(struct dnode_of_data *dn, pgoff_t pgofs);
int get_dnode_of_data(struct dnode_of_data *dn, pgoff_t index, int mode);
int truncate_inode_blocks(struct inode *inode, pgoff_t from);
int truncate_xattr_node(struct inode *inode);
int wait_on_node_pages_writeback(struct f2fs_sb_info *sbi, nid_t ino);
int remove_inode_page(struct inode *inode);
struct page *new_inode_page(struct inode *inode);
struct page *new_node_page(struct dnode_of_data *dn, unsigned int ofs);
void ra_node_page(struct f2fs_sb_info *sbi, nid_t nid);
struct page *get_node_page(struct f2fs_sb_info *sbi, pgoff_t nid);
struct page *get_node_page_ra(struct page *parent, int start);
void move_node_page(struct page *node_page, int gc_type);
int fsync_node_pages(struct f2fs_sb_info *sbi, struct inode *inode,
=======
int f2fs_check_nid_range(struct f2fs_sb_info *sbi, nid_t nid);
bool f2fs_available_free_memory(struct f2fs_sb_info *sbi, int type);
int f2fs_need_dentry_mark(struct f2fs_sb_info *sbi, nid_t nid);
bool f2fs_is_checkpointed_node(struct f2fs_sb_info *sbi, nid_t nid);
bool f2fs_need_inode_block_update(struct f2fs_sb_info *sbi, nid_t ino);
void f2fs_get_node_info(struct f2fs_sb_info *sbi, nid_t nid,
						struct node_info *ni);
pgoff_t f2fs_get_next_page_offset(struct dnode_of_data *dn, pgoff_t pgofs);
int f2fs_get_dnode_of_data(struct dnode_of_data *dn, pgoff_t index, int mode);
int f2fs_truncate_inode_blocks(struct inode *inode, pgoff_t from);
int f2fs_truncate_xattr_node(struct inode *inode);
int f2fs_wait_on_node_pages_writeback(struct f2fs_sb_info *sbi, nid_t ino);
int f2fs_remove_inode_page(struct inode *inode);
struct page *f2fs_new_inode_page(struct inode *inode);
struct page *f2fs_new_node_page(struct dnode_of_data *dn, unsigned int ofs);
void f2fs_ra_node_page(struct f2fs_sb_info *sbi, nid_t nid);
struct page *f2fs_get_node_page(struct f2fs_sb_info *sbi, pgoff_t nid);
struct page *f2fs_get_node_page_ra(struct page *parent, int start);
void f2fs_move_node_page(struct page *node_page, int gc_type);
int f2fs_fsync_node_pages(struct f2fs_sb_info *sbi, struct inode *inode,
>>>>>>> 22cb595e
			struct writeback_control *wbc, bool atomic);
int f2fs_sync_node_pages(struct f2fs_sb_info *sbi,
			struct writeback_control *wbc,
			bool do_balance, enum iostat_type io_type);
void f2fs_build_free_nids(struct f2fs_sb_info *sbi, bool sync, bool mount);
bool f2fs_alloc_nid(struct f2fs_sb_info *sbi, nid_t *nid);
void f2fs_alloc_nid_done(struct f2fs_sb_info *sbi, nid_t nid);
void f2fs_alloc_nid_failed(struct f2fs_sb_info *sbi, nid_t nid);
int f2fs_try_to_free_nids(struct f2fs_sb_info *sbi, int nr_shrink);
void f2fs_recover_inline_xattr(struct inode *inode, struct page *page);
int f2fs_recover_xattr_data(struct inode *inode, struct page *page);
int f2fs_recover_inode_page(struct f2fs_sb_info *sbi, struct page *page);
void f2fs_restore_node_summary(struct f2fs_sb_info *sbi,
			unsigned int segno, struct f2fs_summary_block *sum);
void f2fs_flush_nat_entries(struct f2fs_sb_info *sbi, struct cp_control *cpc);
int f2fs_build_node_manager(struct f2fs_sb_info *sbi);
void f2fs_destroy_node_manager(struct f2fs_sb_info *sbi);
int __init f2fs_create_node_manager_caches(void);
void f2fs_destroy_node_manager_caches(void);

/*
 * segment.c
 */
bool f2fs_need_SSR(struct f2fs_sb_info *sbi);
void f2fs_register_inmem_page(struct inode *inode, struct page *page);
void f2fs_drop_inmem_pages_all(struct f2fs_sb_info *sbi, bool gc_failure);
void f2fs_drop_inmem_pages(struct inode *inode);
void f2fs_drop_inmem_page(struct inode *inode, struct page *page);
int f2fs_commit_inmem_pages(struct inode *inode);
void f2fs_balance_fs(struct f2fs_sb_info *sbi, bool need);
void f2fs_balance_fs_bg(struct f2fs_sb_info *sbi);
int f2fs_issue_flush(struct f2fs_sb_info *sbi, nid_t ino);
int f2fs_create_flush_cmd_control(struct f2fs_sb_info *sbi);
int f2fs_flush_device_cache(struct f2fs_sb_info *sbi);
void f2fs_destroy_flush_cmd_control(struct f2fs_sb_info *sbi, bool free);
void f2fs_invalidate_blocks(struct f2fs_sb_info *sbi, block_t addr);
bool f2fs_is_checkpointed_data(struct f2fs_sb_info *sbi, block_t blkaddr);
void f2fs_drop_discard_cmd(struct f2fs_sb_info *sbi);
void f2fs_stop_discard_thread(struct f2fs_sb_info *sbi);
bool f2fs_wait_discard_bios(struct f2fs_sb_info *sbi);
void f2fs_clear_prefree_segments(struct f2fs_sb_info *sbi,
					struct cp_control *cpc);
void f2fs_release_discard_addrs(struct f2fs_sb_info *sbi);
int f2fs_npages_for_summary_flush(struct f2fs_sb_info *sbi, bool for_ra);
void f2fs_allocate_new_segments(struct f2fs_sb_info *sbi);
int f2fs_trim_fs(struct f2fs_sb_info *sbi, struct fstrim_range *range);
bool f2fs_exist_trim_candidates(struct f2fs_sb_info *sbi,
					struct cp_control *cpc);
struct page *f2fs_get_sum_page(struct f2fs_sb_info *sbi, unsigned int segno);
void f2fs_update_meta_page(struct f2fs_sb_info *sbi, void *src,
					block_t blk_addr);
void f2fs_do_write_meta_page(struct f2fs_sb_info *sbi, struct page *page,
						enum iostat_type io_type);
void f2fs_do_write_node_page(unsigned int nid, struct f2fs_io_info *fio);
void f2fs_outplace_write_data(struct dnode_of_data *dn,
			struct f2fs_io_info *fio);
int f2fs_inplace_write_data(struct f2fs_io_info *fio);
void f2fs_do_replace_block(struct f2fs_sb_info *sbi, struct f2fs_summary *sum,
			block_t old_blkaddr, block_t new_blkaddr,
			bool recover_curseg, bool recover_newaddr);
void f2fs_replace_block(struct f2fs_sb_info *sbi, struct dnode_of_data *dn,
			block_t old_addr, block_t new_addr,
			unsigned char version, bool recover_curseg,
			bool recover_newaddr);
void f2fs_allocate_data_block(struct f2fs_sb_info *sbi, struct page *page,
			block_t old_blkaddr, block_t *new_blkaddr,
			struct f2fs_summary *sum, int type,
			struct f2fs_io_info *fio, bool add_list);
void f2fs_wait_on_page_writeback(struct page *page,
			enum page_type type, bool ordered);
void f2fs_wait_on_block_writeback(struct f2fs_sb_info *sbi, block_t blkaddr);
void f2fs_write_data_summaries(struct f2fs_sb_info *sbi, block_t start_blk);
void f2fs_write_node_summaries(struct f2fs_sb_info *sbi, block_t start_blk);
int f2fs_lookup_journal_in_cursum(struct f2fs_journal *journal, int type,
			unsigned int val, int alloc);
void f2fs_flush_sit_entries(struct f2fs_sb_info *sbi, struct cp_control *cpc);
int f2fs_build_segment_manager(struct f2fs_sb_info *sbi);
void f2fs_destroy_segment_manager(struct f2fs_sb_info *sbi);
int __init f2fs_create_segment_manager_caches(void);
void f2fs_destroy_segment_manager_caches(void);
int f2fs_rw_hint_to_seg_type(enum rw_hint hint);
enum rw_hint f2fs_io_type_to_rw_hint(struct f2fs_sb_info *sbi,
			enum page_type type, enum temp_type temp);

/*
 * checkpoint.c
 */
void f2fs_stop_checkpoint(struct f2fs_sb_info *sbi, bool end_io);
struct page *f2fs_grab_meta_page(struct f2fs_sb_info *sbi, pgoff_t index);
struct page *f2fs_get_meta_page(struct f2fs_sb_info *sbi, pgoff_t index);
struct page *f2fs_get_tmp_page(struct f2fs_sb_info *sbi, pgoff_t index);
bool f2fs_is_valid_meta_blkaddr(struct f2fs_sb_info *sbi,
			block_t blkaddr, int type);
int f2fs_ra_meta_pages(struct f2fs_sb_info *sbi, block_t start, int nrpages,
			int type, bool sync);
void f2fs_ra_meta_pages_cond(struct f2fs_sb_info *sbi, pgoff_t index);
long f2fs_sync_meta_pages(struct f2fs_sb_info *sbi, enum page_type type,
			long nr_to_write, enum iostat_type io_type);
void f2fs_add_ino_entry(struct f2fs_sb_info *sbi, nid_t ino, int type);
void f2fs_remove_ino_entry(struct f2fs_sb_info *sbi, nid_t ino, int type);
void f2fs_release_ino_entry(struct f2fs_sb_info *sbi, bool all);
bool f2fs_exist_written_data(struct f2fs_sb_info *sbi, nid_t ino, int mode);
void f2fs_set_dirty_device(struct f2fs_sb_info *sbi, nid_t ino,
					unsigned int devidx, int type);
bool f2fs_is_dirty_device(struct f2fs_sb_info *sbi, nid_t ino,
					unsigned int devidx, int type);
int f2fs_sync_inode_meta(struct f2fs_sb_info *sbi);
int f2fs_acquire_orphan_inode(struct f2fs_sb_info *sbi);
void f2fs_release_orphan_inode(struct f2fs_sb_info *sbi);
void f2fs_add_orphan_inode(struct inode *inode);
void f2fs_remove_orphan_inode(struct f2fs_sb_info *sbi, nid_t ino);
int f2fs_recover_orphan_inodes(struct f2fs_sb_info *sbi);
int f2fs_get_valid_checkpoint(struct f2fs_sb_info *sbi);
void f2fs_update_dirty_page(struct inode *inode, struct page *page);
void f2fs_remove_dirty_inode(struct inode *inode);
int f2fs_sync_dirty_inodes(struct f2fs_sb_info *sbi, enum inode_type type);
int f2fs_write_checkpoint(struct f2fs_sb_info *sbi, struct cp_control *cpc);
void f2fs_init_ino_entry_info(struct f2fs_sb_info *sbi);
int __init f2fs_create_checkpoint_caches(void);
void f2fs_destroy_checkpoint_caches(void);

/*
 * data.c
 */
int f2fs_init_post_read_processing(void);
void f2fs_destroy_post_read_processing(void);
void f2fs_submit_merged_write(struct f2fs_sb_info *sbi, enum page_type type);
void f2fs_submit_merged_write_cond(struct f2fs_sb_info *sbi,
				struct inode *inode, nid_t ino, pgoff_t idx,
				enum page_type type);
void f2fs_flush_merged_writes(struct f2fs_sb_info *sbi);
int f2fs_submit_page_bio(struct f2fs_io_info *fio);
void f2fs_submit_page_write(struct f2fs_io_info *fio);
struct block_device *f2fs_target_device(struct f2fs_sb_info *sbi,
			block_t blk_addr, struct bio *bio);
int f2fs_target_device_index(struct f2fs_sb_info *sbi, block_t blkaddr);
void f2fs_set_data_blkaddr(struct dnode_of_data *dn);
void f2fs_update_data_blkaddr(struct dnode_of_data *dn, block_t blkaddr);
int f2fs_reserve_new_blocks(struct dnode_of_data *dn, blkcnt_t count);
int f2fs_reserve_new_block(struct dnode_of_data *dn);
int f2fs_get_block(struct dnode_of_data *dn, pgoff_t index);
int f2fs_preallocate_blocks(struct kiocb *iocb, struct iov_iter *from);
int f2fs_reserve_block(struct dnode_of_data *dn, pgoff_t index);
struct page *f2fs_get_read_data_page(struct inode *inode, pgoff_t index,
			int op_flags, bool for_write);
struct page *f2fs_find_data_page(struct inode *inode, pgoff_t index);
struct page *f2fs_get_lock_data_page(struct inode *inode, pgoff_t index,
			bool for_write);
struct page *f2fs_get_new_data_page(struct inode *inode,
			struct page *ipage, pgoff_t index, bool new_i_size);
int f2fs_do_write_data_page(struct f2fs_io_info *fio);
int f2fs_map_blocks(struct inode *inode, struct f2fs_map_blocks *map,
			int create, int flag);
int f2fs_fiemap(struct inode *inode, struct fiemap_extent_info *fieinfo,
			u64 start, u64 len);
bool f2fs_should_update_inplace(struct inode *inode, struct f2fs_io_info *fio);
bool f2fs_should_update_outplace(struct inode *inode, struct f2fs_io_info *fio);
void f2fs_invalidate_page(struct page *page, unsigned int offset,
			unsigned int length);
int f2fs_release_page(struct page *page, gfp_t wait);
#ifdef CONFIG_MIGRATION
int f2fs_migrate_page(struct address_space *mapping, struct page *newpage,
			struct page *page, enum migrate_mode mode);
#endif
bool f2fs_overwrite_io(struct inode *inode, loff_t pos, size_t len);
void f2fs_clear_radix_tree_dirty_tag(struct page *page);

/*
 * gc.c
 */
int f2fs_start_gc_thread(struct f2fs_sb_info *sbi);
void f2fs_stop_gc_thread(struct f2fs_sb_info *sbi);
block_t f2fs_start_bidx_of_node(unsigned int node_ofs, struct inode *inode);
int f2fs_gc(struct f2fs_sb_info *sbi, bool sync, bool background,
			unsigned int segno);
void f2fs_build_gc_manager(struct f2fs_sb_info *sbi);

/*
 * recovery.c
 */
int f2fs_recover_fsync_data(struct f2fs_sb_info *sbi, bool check_only);
bool f2fs_space_for_roll_forward(struct f2fs_sb_info *sbi);

/*
 * debug.c
 */
#ifdef CONFIG_F2FS_STAT_FS
struct f2fs_stat_info {
	struct list_head stat_list;
	struct f2fs_sb_info *sbi;
	int all_area_segs, sit_area_segs, nat_area_segs, ssa_area_segs;
	int main_area_segs, main_area_sections, main_area_zones;
	unsigned long long hit_largest, hit_cached, hit_rbtree;
	unsigned long long hit_total, total_ext;
	int ext_tree, zombie_tree, ext_node;
	int ndirty_node, ndirty_dent, ndirty_meta, ndirty_imeta;
	int ndirty_data, ndirty_qdata;
	int inmem_pages;
	unsigned int ndirty_dirs, ndirty_files, nquota_files, ndirty_all;
	int nats, dirty_nats, sits, dirty_sits;
	int free_nids, avail_nids, alloc_nids;
	int total_count, utilization;
	int bg_gc, nr_wb_cp_data, nr_wb_data;
	int nr_flushing, nr_flushed, flush_list_empty;
	int nr_discarding, nr_discarded;
	int nr_discard_cmd;
	unsigned int undiscard_blks;
	int inline_xattr, inline_inode, inline_dir, append, update, orphans;
	int aw_cnt, max_aw_cnt, vw_cnt, max_vw_cnt;
	unsigned int valid_count, valid_node_count, valid_inode_count, discard_blks;
	unsigned int bimodal, avg_vblocks;
	int util_free, util_valid, util_invalid;
	int rsvd_segs, overp_segs;
	int dirty_count, node_pages, meta_pages;
	int prefree_count, call_count, cp_count, bg_cp_count;
	int tot_segs, node_segs, data_segs, free_segs, free_secs;
	int bg_node_segs, bg_data_segs;
	int tot_blks, data_blks, node_blks;
	int bg_data_blks, bg_node_blks;
	unsigned long long skipped_atomic_files[2];
	int curseg[NR_CURSEG_TYPE];
	int cursec[NR_CURSEG_TYPE];
	int curzone[NR_CURSEG_TYPE];

	unsigned int segment_count[2];
	unsigned int block_count[2];
	unsigned int inplace_count;
	unsigned long long base_mem, cache_mem, page_mem;
};

static inline struct f2fs_stat_info *F2FS_STAT(struct f2fs_sb_info *sbi)
{
	return (struct f2fs_stat_info *)sbi->stat_info;
}

#define stat_inc_cp_count(si)		((si)->cp_count++)
#define stat_inc_bg_cp_count(si)	((si)->bg_cp_count++)
#define stat_inc_call_count(si)		((si)->call_count++)
#define stat_inc_bggc_count(sbi)	((sbi)->bg_gc++)
#define stat_inc_dirty_inode(sbi, type)	((sbi)->ndirty_inode[type]++)
#define stat_dec_dirty_inode(sbi, type)	((sbi)->ndirty_inode[type]--)
#define stat_inc_total_hit(sbi)		(atomic64_inc(&(sbi)->total_hit_ext))
#define stat_inc_rbtree_node_hit(sbi)	(atomic64_inc(&(sbi)->read_hit_rbtree))
#define stat_inc_largest_node_hit(sbi)	(atomic64_inc(&(sbi)->read_hit_largest))
#define stat_inc_cached_node_hit(sbi)	(atomic64_inc(&(sbi)->read_hit_cached))
#define stat_inc_inline_xattr(inode)					\
	do {								\
		if (f2fs_has_inline_xattr(inode))			\
			(atomic_inc(&F2FS_I_SB(inode)->inline_xattr));	\
	} while (0)
#define stat_dec_inline_xattr(inode)					\
	do {								\
		if (f2fs_has_inline_xattr(inode))			\
			(atomic_dec(&F2FS_I_SB(inode)->inline_xattr));	\
	} while (0)
#define stat_inc_inline_inode(inode)					\
	do {								\
		if (f2fs_has_inline_data(inode))			\
			(atomic_inc(&F2FS_I_SB(inode)->inline_inode));	\
	} while (0)
#define stat_dec_inline_inode(inode)					\
	do {								\
		if (f2fs_has_inline_data(inode))			\
			(atomic_dec(&F2FS_I_SB(inode)->inline_inode));	\
	} while (0)
#define stat_inc_inline_dir(inode)					\
	do {								\
		if (f2fs_has_inline_dentry(inode))			\
			(atomic_inc(&F2FS_I_SB(inode)->inline_dir));	\
	} while (0)
#define stat_dec_inline_dir(inode)					\
	do {								\
		if (f2fs_has_inline_dentry(inode))			\
			(atomic_dec(&F2FS_I_SB(inode)->inline_dir));	\
	} while (0)
#define stat_inc_seg_type(sbi, curseg)					\
		((sbi)->segment_count[(curseg)->alloc_type]++)
#define stat_inc_block_count(sbi, curseg)				\
		((sbi)->block_count[(curseg)->alloc_type]++)
#define stat_inc_inplace_blocks(sbi)					\
		(atomic_inc(&(sbi)->inplace_count))
#define stat_inc_atomic_write(inode)					\
		(atomic_inc(&F2FS_I_SB(inode)->aw_cnt))
#define stat_dec_atomic_write(inode)					\
		(atomic_dec(&F2FS_I_SB(inode)->aw_cnt))
#define stat_update_max_atomic_write(inode)				\
	do {								\
		int cur = atomic_read(&F2FS_I_SB(inode)->aw_cnt);	\
		int max = atomic_read(&F2FS_I_SB(inode)->max_aw_cnt);	\
		if (cur > max)						\
			atomic_set(&F2FS_I_SB(inode)->max_aw_cnt, cur);	\
	} while (0)
#define stat_inc_volatile_write(inode)					\
		(atomic_inc(&F2FS_I_SB(inode)->vw_cnt))
#define stat_dec_volatile_write(inode)					\
		(atomic_dec(&F2FS_I_SB(inode)->vw_cnt))
#define stat_update_max_volatile_write(inode)				\
	do {								\
		int cur = atomic_read(&F2FS_I_SB(inode)->vw_cnt);	\
		int max = atomic_read(&F2FS_I_SB(inode)->max_vw_cnt);	\
		if (cur > max)						\
			atomic_set(&F2FS_I_SB(inode)->max_vw_cnt, cur);	\
	} while (0)
#define stat_inc_seg_count(sbi, type, gc_type)				\
	do {								\
		struct f2fs_stat_info *si = F2FS_STAT(sbi);		\
		si->tot_segs++;						\
		if ((type) == SUM_TYPE_DATA) {				\
			si->data_segs++;				\
			si->bg_data_segs += (gc_type == BG_GC) ? 1 : 0;	\
		} else {						\
			si->node_segs++;				\
			si->bg_node_segs += (gc_type == BG_GC) ? 1 : 0;	\
		}							\
	} while (0)

#define stat_inc_tot_blk_count(si, blks)				\
	((si)->tot_blks += (blks))

#define stat_inc_data_blk_count(sbi, blks, gc_type)			\
	do {								\
		struct f2fs_stat_info *si = F2FS_STAT(sbi);		\
		stat_inc_tot_blk_count(si, blks);			\
		si->data_blks += (blks);				\
		si->bg_data_blks += ((gc_type) == BG_GC) ? (blks) : 0;	\
	} while (0)

#define stat_inc_node_blk_count(sbi, blks, gc_type)			\
	do {								\
		struct f2fs_stat_info *si = F2FS_STAT(sbi);		\
		stat_inc_tot_blk_count(si, blks);			\
		si->node_blks += (blks);				\
		si->bg_node_blks += ((gc_type) == BG_GC) ? (blks) : 0;	\
	} while (0)

int f2fs_build_stats(struct f2fs_sb_info *sbi);
void f2fs_destroy_stats(struct f2fs_sb_info *sbi);
int __init f2fs_create_root_stats(void);
void f2fs_destroy_root_stats(void);
#else
#define stat_inc_cp_count(si)				do { } while (0)
#define stat_inc_bg_cp_count(si)			do { } while (0)
#define stat_inc_call_count(si)				do { } while (0)
#define stat_inc_bggc_count(si)				do { } while (0)
#define stat_inc_dirty_inode(sbi, type)			do { } while (0)
#define stat_dec_dirty_inode(sbi, type)			do { } while (0)
#define stat_inc_total_hit(sb)				do { } while (0)
#define stat_inc_rbtree_node_hit(sb)			do { } while (0)
#define stat_inc_largest_node_hit(sbi)			do { } while (0)
#define stat_inc_cached_node_hit(sbi)			do { } while (0)
#define stat_inc_inline_xattr(inode)			do { } while (0)
#define stat_dec_inline_xattr(inode)			do { } while (0)
#define stat_inc_inline_inode(inode)			do { } while (0)
#define stat_dec_inline_inode(inode)			do { } while (0)
#define stat_inc_inline_dir(inode)			do { } while (0)
#define stat_dec_inline_dir(inode)			do { } while (0)
#define stat_inc_atomic_write(inode)			do { } while (0)
#define stat_dec_atomic_write(inode)			do { } while (0)
#define stat_update_max_atomic_write(inode)		do { } while (0)
#define stat_inc_volatile_write(inode)			do { } while (0)
#define stat_dec_volatile_write(inode)			do { } while (0)
#define stat_update_max_volatile_write(inode)		do { } while (0)
#define stat_inc_seg_type(sbi, curseg)			do { } while (0)
#define stat_inc_block_count(sbi, curseg)		do { } while (0)
#define stat_inc_inplace_blocks(sbi)			do { } while (0)
#define stat_inc_seg_count(sbi, type, gc_type)		do { } while (0)
#define stat_inc_tot_blk_count(si, blks)		do { } while (0)
#define stat_inc_data_blk_count(sbi, blks, gc_type)	do { } while (0)
#define stat_inc_node_blk_count(sbi, blks, gc_type)	do { } while (0)

static inline int f2fs_build_stats(struct f2fs_sb_info *sbi) { return 0; }
static inline void f2fs_destroy_stats(struct f2fs_sb_info *sbi) { }
static inline int __init f2fs_create_root_stats(void) { return 0; }
static inline void f2fs_destroy_root_stats(void) { }
#endif

extern const struct file_operations f2fs_dir_operations;
extern const struct file_operations f2fs_file_operations;
extern const struct inode_operations f2fs_file_inode_operations;
extern const struct address_space_operations f2fs_dblock_aops;
extern const struct address_space_operations f2fs_node_aops;
extern const struct address_space_operations f2fs_meta_aops;
extern const struct inode_operations f2fs_dir_inode_operations;
extern const struct inode_operations f2fs_symlink_inode_operations;
extern const struct inode_operations f2fs_encrypted_symlink_inode_operations;
extern const struct inode_operations f2fs_special_inode_operations;
extern struct kmem_cache *f2fs_inode_entry_slab;

/*
 * inline.c
 */
bool f2fs_may_inline_data(struct inode *inode);
bool f2fs_may_inline_dentry(struct inode *inode);
void f2fs_do_read_inline_data(struct page *page, struct page *ipage);
void f2fs_truncate_inline_inode(struct inode *inode,
						struct page *ipage, u64 from);
int f2fs_read_inline_data(struct inode *inode, struct page *page);
int f2fs_convert_inline_page(struct dnode_of_data *dn, struct page *page);
int f2fs_convert_inline_inode(struct inode *inode);
int f2fs_write_inline_data(struct inode *inode, struct page *page);
bool f2fs_recover_inline_data(struct inode *inode, struct page *npage);
struct f2fs_dir_entry *f2fs_find_in_inline_dir(struct inode *dir,
			struct fscrypt_name *fname, struct page **res_page);
int f2fs_make_empty_inline_dir(struct inode *inode, struct inode *parent,
			struct page *ipage);
int f2fs_add_inline_entry(struct inode *dir, const struct qstr *new_name,
			const struct qstr *orig_name,
			struct inode *inode, nid_t ino, umode_t mode);
void f2fs_delete_inline_entry(struct f2fs_dir_entry *dentry,
				struct page *page, struct inode *dir,
				struct inode *inode);
bool f2fs_empty_inline_dir(struct inode *dir);
int f2fs_read_inline_dir(struct file *file, struct dir_context *ctx,
			struct fscrypt_str *fstr);
int f2fs_inline_data_fiemap(struct inode *inode,
			struct fiemap_extent_info *fieinfo,
			__u64 start, __u64 len);

/*
 * shrinker.c
 */
unsigned long f2fs_shrink_count(struct shrinker *shrink,
			struct shrink_control *sc);
unsigned long f2fs_shrink_scan(struct shrinker *shrink,
			struct shrink_control *sc);
void f2fs_join_shrinker(struct f2fs_sb_info *sbi);
void f2fs_leave_shrinker(struct f2fs_sb_info *sbi);

/*
 * extent_cache.c
 */
struct rb_entry *f2fs_lookup_rb_tree(struct rb_root *root,
				struct rb_entry *cached_re, unsigned int ofs);
struct rb_node **f2fs_lookup_rb_tree_for_insert(struct f2fs_sb_info *sbi,
				struct rb_root *root, struct rb_node **parent,
				unsigned int ofs);
struct rb_entry *f2fs_lookup_rb_tree_ret(struct rb_root *root,
		struct rb_entry *cached_re, unsigned int ofs,
		struct rb_entry **prev_entry, struct rb_entry **next_entry,
		struct rb_node ***insert_p, struct rb_node **insert_parent,
		bool force);
bool f2fs_check_rb_tree_consistence(struct f2fs_sb_info *sbi,
						struct rb_root *root);
unsigned int f2fs_shrink_extent_tree(struct f2fs_sb_info *sbi, int nr_shrink);
bool f2fs_init_extent_tree(struct inode *inode, struct f2fs_extent *i_ext);
void f2fs_drop_extent_tree(struct inode *inode);
unsigned int f2fs_destroy_extent_node(struct inode *inode);
void f2fs_destroy_extent_tree(struct inode *inode);
bool f2fs_lookup_extent_cache(struct inode *inode, pgoff_t pgofs,
			struct extent_info *ei);
void f2fs_update_extent_cache(struct dnode_of_data *dn);
void f2fs_update_extent_cache_range(struct dnode_of_data *dn,
			pgoff_t fofs, block_t blkaddr, unsigned int len);
void f2fs_init_extent_cache_info(struct f2fs_sb_info *sbi);
int __init f2fs_create_extent_cache(void);
void f2fs_destroy_extent_cache(void);

/*
 * sysfs.c
 */
int __init f2fs_init_sysfs(void);
void f2fs_exit_sysfs(void);
int f2fs_register_sysfs(struct f2fs_sb_info *sbi);
void f2fs_unregister_sysfs(struct f2fs_sb_info *sbi);

/*
 * crypto support
 */
static inline bool f2fs_encrypted_inode(struct inode *inode)
{
	return file_is_encrypt(inode);
}

static inline bool f2fs_encrypted_file(struct inode *inode)
{
	return f2fs_encrypted_inode(inode) && S_ISREG(inode->i_mode);
}

static inline void f2fs_set_encrypted_inode(struct inode *inode)
{
#ifdef CONFIG_F2FS_FS_ENCRYPTION
	file_set_encrypt(inode);
	inode->i_flags |= S_ENCRYPTED;
#endif
}

/*
 * Returns true if the reads of the inode's data need to undergo some
 * postprocessing step, like decryption or authenticity verification.
 */
static inline bool f2fs_post_read_required(struct inode *inode)
{
	return f2fs_encrypted_file(inode);
}

#define F2FS_FEATURE_FUNCS(name, flagname) \
static inline int f2fs_sb_has_##name(struct super_block *sb) \
{ \
	return F2FS_HAS_FEATURE(sb, F2FS_FEATURE_##flagname); \
}

F2FS_FEATURE_FUNCS(encrypt, ENCRYPT);
F2FS_FEATURE_FUNCS(blkzoned, BLKZONED);
F2FS_FEATURE_FUNCS(extra_attr, EXTRA_ATTR);
F2FS_FEATURE_FUNCS(project_quota, PRJQUOTA);
F2FS_FEATURE_FUNCS(inode_chksum, INODE_CHKSUM);
F2FS_FEATURE_FUNCS(flexible_inline_xattr, FLEXIBLE_INLINE_XATTR);
F2FS_FEATURE_FUNCS(quota_ino, QUOTA_INO);
F2FS_FEATURE_FUNCS(inode_crtime, INODE_CRTIME);
F2FS_FEATURE_FUNCS(lost_found, LOST_FOUND);

#ifdef CONFIG_BLK_DEV_ZONED
static inline int get_blkz_type(struct f2fs_sb_info *sbi,
			struct block_device *bdev, block_t blkaddr)
{
	unsigned int zno = blkaddr >> sbi->log_blocks_per_blkz;
	int i;

	for (i = 0; i < sbi->s_ndevs; i++)
		if (FDEV(i).bdev == bdev)
			return FDEV(i).blkz_type[zno];
	return -EINVAL;
}
#endif

static inline bool f2fs_discard_en(struct f2fs_sb_info *sbi)
{
	struct request_queue *q = bdev_get_queue(sbi->sb->s_bdev);

	return blk_queue_discard(q) || f2fs_sb_has_blkzoned(sbi->sb);
}

static inline void set_opt_mode(struct f2fs_sb_info *sbi, unsigned int mt)
{
	clear_opt(sbi, ADAPTIVE);
	clear_opt(sbi, LFS);

	switch (mt) {
	case F2FS_MOUNT_ADAPTIVE:
		set_opt(sbi, ADAPTIVE);
		break;
	case F2FS_MOUNT_LFS:
		set_opt(sbi, LFS);
		break;
	}
}

static inline bool f2fs_may_encrypt(struct inode *inode)
{
#ifdef CONFIG_F2FS_FS_ENCRYPTION
	umode_t mode = inode->i_mode;

	return (S_ISREG(mode) || S_ISDIR(mode) || S_ISLNK(mode));
#else
	return 0;
#endif
}

static inline bool f2fs_force_buffered_io(struct inode *inode, int rw)
{
	return (f2fs_post_read_required(inode) ||
			(rw == WRITE && test_opt(F2FS_I_SB(inode), LFS)) ||
			F2FS_I_SB(inode)->s_ndevs);
}

#endif<|MERGE_RESOLUTION|>--- conflicted
+++ resolved
@@ -2788,27 +2788,6 @@
 struct dnode_of_data;
 struct node_info;
 
-<<<<<<< HEAD
-int check_nid_range(struct f2fs_sb_info *sbi, nid_t nid);
-bool available_free_memory(struct f2fs_sb_info *sbi, int type);
-int need_dentry_mark(struct f2fs_sb_info *sbi, nid_t nid);
-bool is_checkpointed_node(struct f2fs_sb_info *sbi, nid_t nid);
-bool need_inode_block_update(struct f2fs_sb_info *sbi, nid_t ino);
-void get_node_info(struct f2fs_sb_info *sbi, nid_t nid, struct node_info *ni);
-pgoff_t get_next_page_offset(struct dnode_of_data *dn, pgoff_t pgofs);
-int get_dnode_of_data(struct dnode_of_data *dn, pgoff_t index, int mode);
-int truncate_inode_blocks(struct inode *inode, pgoff_t from);
-int truncate_xattr_node(struct inode *inode);
-int wait_on_node_pages_writeback(struct f2fs_sb_info *sbi, nid_t ino);
-int remove_inode_page(struct inode *inode);
-struct page *new_inode_page(struct inode *inode);
-struct page *new_node_page(struct dnode_of_data *dn, unsigned int ofs);
-void ra_node_page(struct f2fs_sb_info *sbi, nid_t nid);
-struct page *get_node_page(struct f2fs_sb_info *sbi, pgoff_t nid);
-struct page *get_node_page_ra(struct page *parent, int start);
-void move_node_page(struct page *node_page, int gc_type);
-int fsync_node_pages(struct f2fs_sb_info *sbi, struct inode *inode,
-=======
 int f2fs_check_nid_range(struct f2fs_sb_info *sbi, nid_t nid);
 bool f2fs_available_free_memory(struct f2fs_sb_info *sbi, int type);
 int f2fs_need_dentry_mark(struct f2fs_sb_info *sbi, nid_t nid);
@@ -2829,7 +2808,6 @@
 struct page *f2fs_get_node_page_ra(struct page *parent, int start);
 void f2fs_move_node_page(struct page *node_page, int gc_type);
 int f2fs_fsync_node_pages(struct f2fs_sb_info *sbi, struct inode *inode,
->>>>>>> 22cb595e
 			struct writeback_control *wbc, bool atomic);
 int f2fs_sync_node_pages(struct f2fs_sb_info *sbi,
 			struct writeback_control *wbc,
