--- conflicted
+++ resolved
@@ -447,10 +447,6 @@
 		ret = fscrypt_get_encryption_info(inode);
 		if (ret)
 			return -EACCES;
-<<<<<<< HEAD
-		if (!f2fs_encrypted_inode(inode))
-			return -ENOKEY;
-=======
 		if (!fscrypt_has_encryption_key(inode))
 			return -ENOKEY;
 	}
@@ -459,7 +455,6 @@
 			!fscrypt_has_permitted_context(d_inode(dir), inode)) {
 		dput(dir);
 		return -EPERM;
->>>>>>> 1d3cce07
 	}
 	dput(dir);
 	return ret;
