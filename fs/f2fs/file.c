/*
 * fs/f2fs/file.c
 *
 * Copyright (c) 2012 Samsung Electronics Co., Ltd.
 *             http://www.samsung.com/
 *
 * This program is free software; you can redistribute it and/or modify
 * it under the terms of the GNU General Public License version 2 as
 * published by the Free Software Foundation.
 */
#include <linux/fs.h>
#include <linux/f2fs_fs.h>
#include <linux/stat.h>
#include <linux/buffer_head.h>
#include <linux/writeback.h>
#include <linux/blkdev.h>
#include <linux/falloc.h>
#include <linux/types.h>
#include <linux/compat.h>
#include <linux/uaccess.h>
#include <linux/mount.h>
#include <linux/pagevec.h>
#include <linux/uio.h>
#include <linux/uuid.h>
#include <linux/file.h>

#include "f2fs.h"
#include "node.h"
#include "segment.h"
#include "xattr.h"
#include "acl.h"
#include "gc.h"
#include "trace.h"
#include <trace/events/f2fs.h>

static vm_fault_t f2fs_filemap_fault(struct vm_fault *vmf)
{
	struct inode *inode = file_inode(vmf->vma->vm_file);
	vm_fault_t ret;

	down_read(&F2FS_I(inode)->i_mmap_sem);
	ret = filemap_fault(vmf);
	up_read(&F2FS_I(inode)->i_mmap_sem);

	return ret;
}

static vm_fault_t f2fs_vm_page_mkwrite(struct vm_fault *vmf)
{
	struct page *page = vmf->page;
	struct inode *inode = file_inode(vmf->vma->vm_file);
	struct f2fs_sb_info *sbi = F2FS_I_SB(inode);
	struct dnode_of_data dn;
	int err;

	if (unlikely(f2fs_cp_error(sbi))) {
		err = -EIO;
		goto err;
	}

	sb_start_pagefault(inode->i_sb);

	f2fs_bug_on(sbi, f2fs_has_inline_data(inode));

	/* block allocation */
	f2fs_lock_op(sbi);
	set_new_dnode(&dn, inode, NULL, NULL, 0);
	err = f2fs_reserve_block(&dn, page->index);
	if (err) {
		f2fs_unlock_op(sbi);
		goto out;
	}
	f2fs_put_dnode(&dn);
	f2fs_unlock_op(sbi);

	f2fs_balance_fs(sbi, dn.node_changed);

	file_update_time(vmf->vma->vm_file);
	down_read(&F2FS_I(inode)->i_mmap_sem);
	lock_page(page);
	if (unlikely(page->mapping != inode->i_mapping ||
			page_offset(page) > i_size_read(inode) ||
			!PageUptodate(page))) {
		unlock_page(page);
		err = -EFAULT;
		goto out_sem;
	}

	/*
	 * check to see if the page is mapped already (no holes)
	 */
	if (PageMappedToDisk(page))
		goto mapped;

	/* page is wholly or partially inside EOF */
	if (((loff_t)(page->index + 1) << PAGE_SHIFT) >
						i_size_read(inode)) {
		loff_t offset;

		offset = i_size_read(inode) & ~PAGE_MASK;
		zero_user_segment(page, offset, PAGE_SIZE);
	}
	set_page_dirty(page);
	if (!PageUptodate(page))
		SetPageUptodate(page);

	f2fs_update_iostat(sbi, APP_MAPPED_IO, F2FS_BLKSIZE);

	trace_f2fs_vm_page_mkwrite(page, DATA);
mapped:
	/* fill the page */
	f2fs_wait_on_page_writeback(page, DATA, false);

	/* wait for GCed page writeback via META_MAPPING */
	if (f2fs_post_read_required(inode))
		f2fs_wait_on_block_writeback(sbi, dn.data_blkaddr);

out_sem:
	up_read(&F2FS_I(inode)->i_mmap_sem);
out:
	sb_end_pagefault(inode->i_sb);
	f2fs_update_time(sbi, REQ_TIME);
err:
	return block_page_mkwrite_return(err);
}

static const struct vm_operations_struct f2fs_file_vm_ops = {
	.fault		= f2fs_filemap_fault,
	.map_pages	= filemap_map_pages,
	.page_mkwrite	= f2fs_vm_page_mkwrite,
};

static int get_parent_ino(struct inode *inode, nid_t *pino)
{
	struct dentry *dentry;

	inode = igrab(inode);
	dentry = d_find_any_alias(inode);
	iput(inode);
	if (!dentry)
		return 0;

	*pino = parent_ino(dentry);
	dput(dentry);
	return 1;
}

static inline enum cp_reason_type need_do_checkpoint(struct inode *inode)
{
	struct f2fs_sb_info *sbi = F2FS_I_SB(inode);
	enum cp_reason_type cp_reason = CP_NO_NEEDED;

	if (!S_ISREG(inode->i_mode))
		cp_reason = CP_NON_REGULAR;
	else if (inode->i_nlink != 1)
		cp_reason = CP_HARDLINK;
	else if (is_sbi_flag_set(sbi, SBI_NEED_CP))
		cp_reason = CP_SB_NEED_CP;
	else if (file_wrong_pino(inode))
		cp_reason = CP_WRONG_PINO;
	else if (!f2fs_space_for_roll_forward(sbi))
		cp_reason = CP_NO_SPC_ROLL;
	else if (!f2fs_is_checkpointed_node(sbi, F2FS_I(inode)->i_pino))
		cp_reason = CP_NODE_NEED_CP;
	else if (test_opt(sbi, FASTBOOT))
		cp_reason = CP_FASTBOOT_MODE;
	else if (F2FS_OPTION(sbi).active_logs == 2)
		cp_reason = CP_SPEC_LOG_NUM;
	else if (F2FS_OPTION(sbi).fsync_mode == FSYNC_MODE_STRICT &&
		f2fs_need_dentry_mark(sbi, inode->i_ino) &&
		f2fs_exist_written_data(sbi, F2FS_I(inode)->i_pino,
							TRANS_DIR_INO))
		cp_reason = CP_RECOVER_DIR;

	return cp_reason;
}

static bool need_inode_page_update(struct f2fs_sb_info *sbi, nid_t ino)
{
	struct page *i = find_get_page(NODE_MAPPING(sbi), ino);
	bool ret = false;
	/* But we need to avoid that there are some inode updates */
	if ((i && PageDirty(i)) || f2fs_need_inode_block_update(sbi, ino))
		ret = true;
	f2fs_put_page(i, 0);
	return ret;
}

static void try_to_fix_pino(struct inode *inode)
{
	struct f2fs_inode_info *fi = F2FS_I(inode);
	nid_t pino;

	down_write(&fi->i_sem);
	if (file_wrong_pino(inode) && inode->i_nlink == 1 &&
			get_parent_ino(inode, &pino)) {
		f2fs_i_pino_write(inode, pino);
		file_got_pino(inode);
	}
	up_write(&fi->i_sem);
}

static int f2fs_do_sync_file(struct file *file, loff_t start, loff_t end,
						int datasync, bool atomic)
{
	struct inode *inode = file->f_mapping->host;
	struct f2fs_sb_info *sbi = F2FS_I_SB(inode);
	nid_t ino = inode->i_ino;
	int ret = 0;
	enum cp_reason_type cp_reason = 0;
	struct writeback_control wbc = {
		.sync_mode = WB_SYNC_ALL,
		.nr_to_write = LONG_MAX,
		.for_reclaim = 0,
	};
	unsigned int seq_id = 0;

	if (unlikely(f2fs_readonly(inode->i_sb)))
		return 0;

	trace_f2fs_sync_file_enter(inode);

	/* if fdatasync is triggered, let's do in-place-update */
	if (datasync || get_dirty_pages(inode) <= SM_I(sbi)->min_fsync_blocks)
		set_inode_flag(inode, FI_NEED_IPU);
	ret = file_write_and_wait_range(file, start, end);
	clear_inode_flag(inode, FI_NEED_IPU);

	if (ret) {
		trace_f2fs_sync_file_exit(inode, cp_reason, datasync, ret);
		return ret;
	}

	/* if the inode is dirty, let's recover all the time */
	if (!f2fs_skip_inode_update(inode, datasync)) {
		f2fs_write_inode(inode, NULL);
		goto go_write;
	}

	/*
	 * if there is no written data, don't waste time to write recovery info.
	 */
	if (!is_inode_flag_set(inode, FI_APPEND_WRITE) &&
			!f2fs_exist_written_data(sbi, ino, APPEND_INO)) {

		/* it may call write_inode just prior to fsync */
		if (need_inode_page_update(sbi, ino))
			goto go_write;

		if (is_inode_flag_set(inode, FI_UPDATE_WRITE) ||
				f2fs_exist_written_data(sbi, ino, UPDATE_INO))
			goto flush_out;
		goto out;
	}
go_write:
	/*
	 * Both of fdatasync() and fsync() are able to be recovered from
	 * sudden-power-off.
	 */
	down_read(&F2FS_I(inode)->i_sem);
	cp_reason = need_do_checkpoint(inode);
	up_read(&F2FS_I(inode)->i_sem);

	if (cp_reason) {
		/* all the dirty node pages should be flushed for POR */
		ret = f2fs_sync_fs(inode->i_sb, 1);

		/*
		 * We've secured consistency through sync_fs. Following pino
		 * will be used only for fsynced inodes after checkpoint.
		 */
		try_to_fix_pino(inode);
		clear_inode_flag(inode, FI_APPEND_WRITE);
		clear_inode_flag(inode, FI_UPDATE_WRITE);
		goto out;
	}
sync_nodes:
	atomic_inc(&sbi->wb_sync_req[NODE]);
	ret = f2fs_fsync_node_pages(sbi, inode, &wbc, atomic, &seq_id);
	atomic_dec(&sbi->wb_sync_req[NODE]);
	if (ret)
		goto out;

	/* if cp_error was enabled, we should avoid infinite loop */
	if (unlikely(f2fs_cp_error(sbi))) {
		ret = -EIO;
		goto out;
	}

	if (f2fs_need_inode_block_update(sbi, ino)) {
		f2fs_mark_inode_dirty_sync(inode, true);
		f2fs_write_inode(inode, NULL);
		goto sync_nodes;
	}

	/*
	 * If it's atomic_write, it's just fine to keep write ordering. So
	 * here we don't need to wait for node write completion, since we use
	 * node chain which serializes node blocks. If one of node writes are
	 * reordered, we can see simply broken chain, resulting in stopping
	 * roll-forward recovery. It means we'll recover all or none node blocks
	 * given fsync mark.
	 */
	if (!atomic) {
		ret = f2fs_wait_on_node_pages_writeback(sbi, seq_id);
		if (ret)
			goto out;
	}

	/* once recovery info is written, don't need to tack this */
	f2fs_remove_ino_entry(sbi, ino, APPEND_INO);
	clear_inode_flag(inode, FI_APPEND_WRITE);
flush_out:
	if (!atomic && F2FS_OPTION(sbi).fsync_mode != FSYNC_MODE_NOBARRIER)
		ret = f2fs_issue_flush(sbi, inode->i_ino);
	if (!ret) {
		f2fs_remove_ino_entry(sbi, ino, UPDATE_INO);
		clear_inode_flag(inode, FI_UPDATE_WRITE);
		f2fs_remove_ino_entry(sbi, ino, FLUSH_INO);
	}
	f2fs_update_time(sbi, REQ_TIME);
out:
	trace_f2fs_sync_file_exit(inode, cp_reason, datasync, ret);
	f2fs_trace_ios(NULL, 1);
	return ret;
}

int f2fs_sync_file(struct file *file, loff_t start, loff_t end, int datasync)
{
	if (unlikely(f2fs_cp_error(F2FS_I_SB(file_inode(file)))))
		return -EIO;
	return f2fs_do_sync_file(file, start, end, datasync, false);
}

static pgoff_t __get_first_dirty_index(struct address_space *mapping,
						pgoff_t pgofs, int whence)
{
	struct page *page;
	int nr_pages;

	if (whence != SEEK_DATA)
		return 0;

	/* find first dirty page index */
	nr_pages = find_get_pages_tag(mapping, &pgofs, PAGECACHE_TAG_DIRTY,
				      1, &page);
	if (!nr_pages)
		return ULONG_MAX;
	pgofs = page->index;
	put_page(page);
	return pgofs;
}

static bool __found_offset(struct f2fs_sb_info *sbi, block_t blkaddr,
				pgoff_t dirty, pgoff_t pgofs, int whence)
{
	switch (whence) {
	case SEEK_DATA:
		if ((blkaddr == NEW_ADDR && dirty == pgofs) ||
			is_valid_data_blkaddr(sbi, blkaddr))
			return true;
		break;
	case SEEK_HOLE:
		if (blkaddr == NULL_ADDR)
			return true;
		break;
	}
	return false;
}

static loff_t f2fs_seek_block(struct file *file, loff_t offset, int whence)
{
	struct inode *inode = file->f_mapping->host;
	loff_t maxbytes = inode->i_sb->s_maxbytes;
	struct dnode_of_data dn;
	pgoff_t pgofs, end_offset, dirty;
	loff_t data_ofs = offset;
	loff_t isize;
	int err = 0;

	inode_lock(inode);

	isize = i_size_read(inode);
	if (offset >= isize)
		goto fail;

	/* handle inline data case */
	if (f2fs_has_inline_data(inode) || f2fs_has_inline_dentry(inode)) {
		if (whence == SEEK_HOLE)
			data_ofs = isize;
		goto found;
	}

	pgofs = (pgoff_t)(offset >> PAGE_SHIFT);

	dirty = __get_first_dirty_index(inode->i_mapping, pgofs, whence);

	for (; data_ofs < isize; data_ofs = (loff_t)pgofs << PAGE_SHIFT) {
		set_new_dnode(&dn, inode, NULL, NULL, 0);
		err = f2fs_get_dnode_of_data(&dn, pgofs, LOOKUP_NODE);
		if (err && err != -ENOENT) {
			goto fail;
		} else if (err == -ENOENT) {
			/* direct node does not exists */
			if (whence == SEEK_DATA) {
				pgofs = f2fs_get_next_page_offset(&dn, pgofs);
				continue;
			} else {
				goto found;
			}
		}

		end_offset = ADDRS_PER_PAGE(dn.node_page, inode);

		/* find data/hole in dnode block */
		for (; dn.ofs_in_node < end_offset;
				dn.ofs_in_node++, pgofs++,
				data_ofs = (loff_t)pgofs << PAGE_SHIFT) {
			block_t blkaddr;

			blkaddr = datablock_addr(dn.inode,
					dn.node_page, dn.ofs_in_node);

			if (__is_valid_data_blkaddr(blkaddr) &&
				!f2fs_is_valid_blkaddr(F2FS_I_SB(inode),
						blkaddr, DATA_GENERIC)) {
				f2fs_put_dnode(&dn);
				goto fail;
			}

			if (__found_offset(F2FS_I_SB(inode), blkaddr, dirty,
							pgofs, whence)) {
				f2fs_put_dnode(&dn);
				goto found;
			}
		}
		f2fs_put_dnode(&dn);
	}

	if (whence == SEEK_DATA)
		goto fail;
found:
	if (whence == SEEK_HOLE && data_ofs > isize)
		data_ofs = isize;
	inode_unlock(inode);
	return vfs_setpos(file, data_ofs, maxbytes);
fail:
	inode_unlock(inode);
	return -ENXIO;
}

static loff_t f2fs_llseek(struct file *file, loff_t offset, int whence)
{
	struct inode *inode = file->f_mapping->host;
	loff_t maxbytes = inode->i_sb->s_maxbytes;

	switch (whence) {
	case SEEK_SET:
	case SEEK_CUR:
	case SEEK_END:
		return generic_file_llseek_size(file, offset, whence,
						maxbytes, i_size_read(inode));
	case SEEK_DATA:
	case SEEK_HOLE:
		if (offset < 0)
			return -ENXIO;
		return f2fs_seek_block(file, offset, whence);
	}

	return -EINVAL;
}

static int f2fs_file_mmap(struct file *file, struct vm_area_struct *vma)
{
	struct inode *inode = file_inode(file);
	int err;

	if (unlikely(f2fs_cp_error(F2FS_I_SB(inode))))
		return -EIO;

	/* we don't need to use inline_data strictly */
	err = f2fs_convert_inline_inode(inode);
	if (err)
		return err;

	file_accessed(file);
	vma->vm_ops = &f2fs_file_vm_ops;
	return 0;
}

static int f2fs_file_open(struct inode *inode, struct file *filp)
{
	int err = fscrypt_file_open(inode, filp);

	if (err)
		return err;

	filp->f_mode |= FMODE_NOWAIT;

	return dquot_file_open(inode, filp);
}

void f2fs_truncate_data_blocks_range(struct dnode_of_data *dn, int count)
{
	struct f2fs_sb_info *sbi = F2FS_I_SB(dn->inode);
	struct f2fs_node *raw_node;
	int nr_free = 0, ofs = dn->ofs_in_node, len = count;
	__le32 *addr;
	int base = 0;

	if (IS_INODE(dn->node_page) && f2fs_has_extra_attr(dn->inode))
		base = get_extra_isize(dn->inode);

	raw_node = F2FS_NODE(dn->node_page);
	addr = blkaddr_in_node(raw_node) + base + ofs;

	for (; count > 0; count--, addr++, dn->ofs_in_node++) {
		block_t blkaddr = le32_to_cpu(*addr);

		if (blkaddr == NULL_ADDR)
			continue;

		dn->data_blkaddr = NULL_ADDR;
		f2fs_set_data_blkaddr(dn);

		if (__is_valid_data_blkaddr(blkaddr) &&
			!f2fs_is_valid_blkaddr(sbi, blkaddr, DATA_GENERIC))
			continue;

		f2fs_invalidate_blocks(sbi, blkaddr);
		if (dn->ofs_in_node == 0 && IS_INODE(dn->node_page))
			clear_inode_flag(dn->inode, FI_FIRST_BLOCK_WRITTEN);
		nr_free++;
	}

	if (nr_free) {
		pgoff_t fofs;
		/*
		 * once we invalidate valid blkaddr in range [ofs, ofs + count],
		 * we will invalidate all blkaddr in the whole range.
		 */
		fofs = f2fs_start_bidx_of_node(ofs_of_node(dn->node_page),
							dn->inode) + ofs;
		f2fs_update_extent_cache_range(dn, fofs, 0, len);
		dec_valid_block_count(sbi, dn->inode, nr_free);
	}
	dn->ofs_in_node = ofs;

	f2fs_update_time(sbi, REQ_TIME);
	trace_f2fs_truncate_data_blocks_range(dn->inode, dn->nid,
					 dn->ofs_in_node, nr_free);
}

void f2fs_truncate_data_blocks(struct dnode_of_data *dn)
{
	f2fs_truncate_data_blocks_range(dn, ADDRS_PER_BLOCK);
}

static int truncate_partial_data_page(struct inode *inode, u64 from,
								bool cache_only)
{
	loff_t offset = from & (PAGE_SIZE - 1);
	pgoff_t index = from >> PAGE_SHIFT;
	struct address_space *mapping = inode->i_mapping;
	struct page *page;

	if (!offset && !cache_only)
		return 0;

	if (cache_only) {
		page = find_lock_page(mapping, index);
		if (page && PageUptodate(page))
			goto truncate_out;
		f2fs_put_page(page, 1);
		return 0;
	}

	page = f2fs_get_lock_data_page(inode, index, true);
	if (IS_ERR(page))
		return PTR_ERR(page) == -ENOENT ? 0 : PTR_ERR(page);
truncate_out:
	f2fs_wait_on_page_writeback(page, DATA, true);
	zero_user(page, offset, PAGE_SIZE - offset);

	/* An encrypted inode should have a key and truncate the last page. */
	f2fs_bug_on(F2FS_I_SB(inode), cache_only && f2fs_encrypted_inode(inode));
	if (!cache_only)
		set_page_dirty(page);
	f2fs_put_page(page, 1);
	return 0;
}

int f2fs_truncate_blocks(struct inode *inode, u64 from, bool lock)
{
	struct f2fs_sb_info *sbi = F2FS_I_SB(inode);
	struct dnode_of_data dn;
	pgoff_t free_from;
	int count = 0, err = 0;
	struct page *ipage;
	bool truncate_page = false;

	trace_f2fs_truncate_blocks_enter(inode, from);

	free_from = (pgoff_t)F2FS_BLK_ALIGN(from);

	if (free_from >= sbi->max_file_blocks)
		goto free_partial;

	if (lock)
		f2fs_lock_op(sbi);

	ipage = f2fs_get_node_page(sbi, inode->i_ino);
	if (IS_ERR(ipage)) {
		err = PTR_ERR(ipage);
		goto out;
	}

	if (f2fs_has_inline_data(inode)) {
		f2fs_truncate_inline_inode(inode, ipage, from);
		f2fs_put_page(ipage, 1);
		truncate_page = true;
		goto out;
	}

	set_new_dnode(&dn, inode, ipage, NULL, 0);
	err = f2fs_get_dnode_of_data(&dn, free_from, LOOKUP_NODE_RA);
	if (err) {
		if (err == -ENOENT)
			goto free_next;
		goto out;
	}

	count = ADDRS_PER_PAGE(dn.node_page, inode);

	count -= dn.ofs_in_node;
	f2fs_bug_on(sbi, count < 0);

	if (dn.ofs_in_node || IS_INODE(dn.node_page)) {
		f2fs_truncate_data_blocks_range(&dn, count);
		free_from += count;
	}

	f2fs_put_dnode(&dn);
free_next:
	err = f2fs_truncate_inode_blocks(inode, free_from);
out:
	if (lock)
		f2fs_unlock_op(sbi);
free_partial:
	/* lastly zero out the first data page */
	if (!err)
		err = truncate_partial_data_page(inode, from, truncate_page);

	trace_f2fs_truncate_blocks_exit(inode, err);
	return err;
}

int f2fs_truncate(struct inode *inode)
{
	int err;

	if (unlikely(f2fs_cp_error(F2FS_I_SB(inode))))
		return -EIO;

	if (!(S_ISREG(inode->i_mode) || S_ISDIR(inode->i_mode) ||
				S_ISLNK(inode->i_mode)))
		return 0;

	trace_f2fs_truncate(inode);

	if (time_to_inject(F2FS_I_SB(inode), FAULT_TRUNCATE)) {
		f2fs_show_injection_info(FAULT_TRUNCATE);
		return -EIO;
	}

	/* we should check inline_data size */
	if (!f2fs_may_inline_data(inode)) {
		err = f2fs_convert_inline_inode(inode);
		if (err)
			return err;
	}

	err = f2fs_truncate_blocks(inode, i_size_read(inode), true);
	if (err)
		return err;

	inode->i_mtime = inode->i_ctime = current_time(inode);
	f2fs_mark_inode_dirty_sync(inode, false);
	return 0;
}

int f2fs_getattr(const struct path *path, struct kstat *stat,
		 u32 request_mask, unsigned int query_flags)
{
	struct inode *inode = d_inode(path->dentry);
	struct f2fs_inode_info *fi = F2FS_I(inode);
	struct f2fs_inode *ri;
	unsigned int flags;

	if (f2fs_has_extra_attr(inode) &&
			f2fs_sb_has_inode_crtime(inode->i_sb) &&
			F2FS_FITS_IN_INODE(ri, fi->i_extra_isize, i_crtime)) {
		stat->result_mask |= STATX_BTIME;
		stat->btime.tv_sec = fi->i_crtime.tv_sec;
		stat->btime.tv_nsec = fi->i_crtime.tv_nsec;
	}

	flags = fi->i_flags & F2FS_FL_USER_VISIBLE;
	if (flags & F2FS_APPEND_FL)
		stat->attributes |= STATX_ATTR_APPEND;
	if (flags & F2FS_COMPR_FL)
		stat->attributes |= STATX_ATTR_COMPRESSED;
	if (f2fs_encrypted_inode(inode))
		stat->attributes |= STATX_ATTR_ENCRYPTED;
	if (flags & F2FS_IMMUTABLE_FL)
		stat->attributes |= STATX_ATTR_IMMUTABLE;
	if (flags & F2FS_NODUMP_FL)
		stat->attributes |= STATX_ATTR_NODUMP;

	stat->attributes_mask |= (STATX_ATTR_APPEND |
				  STATX_ATTR_COMPRESSED |
				  STATX_ATTR_ENCRYPTED |
				  STATX_ATTR_IMMUTABLE |
				  STATX_ATTR_NODUMP);

	generic_fillattr(inode, stat);

	/* we need to show initial sectors used for inline_data/dentries */
	if ((S_ISREG(inode->i_mode) && f2fs_has_inline_data(inode)) ||
					f2fs_has_inline_dentry(inode))
		stat->blocks += (stat->size + 511) >> 9;

	return 0;
}

#ifdef CONFIG_F2FS_FS_POSIX_ACL
static void __setattr_copy(struct inode *inode, const struct iattr *attr)
{
	unsigned int ia_valid = attr->ia_valid;

	if (ia_valid & ATTR_UID)
		inode->i_uid = attr->ia_uid;
	if (ia_valid & ATTR_GID)
		inode->i_gid = attr->ia_gid;
	if (ia_valid & ATTR_ATIME)
		inode->i_atime = timespec64_trunc(attr->ia_atime,
						  inode->i_sb->s_time_gran);
	if (ia_valid & ATTR_MTIME)
		inode->i_mtime = timespec64_trunc(attr->ia_mtime,
						  inode->i_sb->s_time_gran);
	if (ia_valid & ATTR_CTIME)
		inode->i_ctime = timespec64_trunc(attr->ia_ctime,
						  inode->i_sb->s_time_gran);
	if (ia_valid & ATTR_MODE) {
		umode_t mode = attr->ia_mode;

		if (!in_group_p(inode->i_gid) && !capable(CAP_FSETID))
			mode &= ~S_ISGID;
		set_acl_inode(inode, mode);
	}
}
#else
#define __setattr_copy setattr_copy
#endif

int f2fs_setattr(struct dentry *dentry, struct iattr *attr)
{
	struct inode *inode = d_inode(dentry);
	int err;
	bool size_changed = false;

	if (unlikely(f2fs_cp_error(F2FS_I_SB(inode))))
		return -EIO;

	err = setattr_prepare(dentry, attr);
	if (err)
		return err;

	err = fscrypt_prepare_setattr(dentry, attr);
	if (err)
		return err;

	if (is_quota_modification(inode, attr)) {
		err = dquot_initialize(inode);
		if (err)
			return err;
	}
	if ((attr->ia_valid & ATTR_UID &&
		!uid_eq(attr->ia_uid, inode->i_uid)) ||
		(attr->ia_valid & ATTR_GID &&
		!gid_eq(attr->ia_gid, inode->i_gid))) {
		err = dquot_transfer(inode, attr);
		if (err)
			return err;
	}

	if (attr->ia_valid & ATTR_SIZE) {
		bool to_smaller = (attr->ia_size <= i_size_read(inode));

<<<<<<< HEAD
		down_write(&F2FS_I(inode)->i_mmap_sem);
		down_write(&F2FS_I(inode)->i_gc_rwsem[WRITE]);
=======
		down_write(&F2FS_I(inode)->i_gc_rwsem[WRITE]);
		down_write(&F2FS_I(inode)->i_mmap_sem);
>>>>>>> 8e6fbfc0

		truncate_setsize(inode, attr->ia_size);

		if (to_smaller)
			err = f2fs_truncate(inode);
		/*
		 * do not trim all blocks after i_size if target size is
		 * larger than i_size.
		 */
<<<<<<< HEAD
		up_write(&F2FS_I(inode)->i_gc_rwsem[WRITE]);
		up_write(&F2FS_I(inode)->i_mmap_sem);

		if (err)
			return err;

=======
		up_write(&F2FS_I(inode)->i_mmap_sem);
		up_write(&F2FS_I(inode)->i_gc_rwsem[WRITE]);

		if (err)
			return err;

>>>>>>> 8e6fbfc0
		if (!to_smaller) {
			/* should convert inline inode here */
			if (!f2fs_may_inline_data(inode)) {
				err = f2fs_convert_inline_inode(inode);
				if (err)
					return err;
			}
			inode->i_mtime = inode->i_ctime = current_time(inode);
		}

		down_write(&F2FS_I(inode)->i_sem);
		F2FS_I(inode)->last_disk_size = i_size_read(inode);
		up_write(&F2FS_I(inode)->i_sem);

		size_changed = true;
	}

	__setattr_copy(inode, attr);

	if (attr->ia_valid & ATTR_MODE) {
		err = posix_acl_chmod(inode, f2fs_get_inode_mode(inode));
		if (err || is_inode_flag_set(inode, FI_ACL_MODE)) {
			inode->i_mode = F2FS_I(inode)->i_acl_mode;
			clear_inode_flag(inode, FI_ACL_MODE);
		}
	}

	/* file size may changed here */
	f2fs_mark_inode_dirty_sync(inode, size_changed);

	/* inode change will produce dirty node pages flushed by checkpoint */
	f2fs_balance_fs(F2FS_I_SB(inode), true);

	return err;
}

const struct inode_operations f2fs_file_inode_operations = {
	.getattr	= f2fs_getattr,
	.setattr	= f2fs_setattr,
	.get_acl	= f2fs_get_acl,
	.set_acl	= f2fs_set_acl,
#ifdef CONFIG_F2FS_FS_XATTR
	.listxattr	= f2fs_listxattr,
#endif
	.fiemap		= f2fs_fiemap,
};

static int fill_zero(struct inode *inode, pgoff_t index,
					loff_t start, loff_t len)
{
	struct f2fs_sb_info *sbi = F2FS_I_SB(inode);
	struct page *page;

	if (!len)
		return 0;

	f2fs_balance_fs(sbi, true);

	f2fs_lock_op(sbi);
	page = f2fs_get_new_data_page(inode, NULL, index, false);
	f2fs_unlock_op(sbi);

	if (IS_ERR(page))
		return PTR_ERR(page);

	f2fs_wait_on_page_writeback(page, DATA, true);
	zero_user(page, start, len);
	set_page_dirty(page);
	f2fs_put_page(page, 1);
	return 0;
}

int f2fs_truncate_hole(struct inode *inode, pgoff_t pg_start, pgoff_t pg_end)
{
	int err;

	while (pg_start < pg_end) {
		struct dnode_of_data dn;
		pgoff_t end_offset, count;

		set_new_dnode(&dn, inode, NULL, NULL, 0);
		err = f2fs_get_dnode_of_data(&dn, pg_start, LOOKUP_NODE);
		if (err) {
			if (err == -ENOENT) {
				pg_start = f2fs_get_next_page_offset(&dn,
								pg_start);
				continue;
			}
			return err;
		}

		end_offset = ADDRS_PER_PAGE(dn.node_page, inode);
		count = min(end_offset - dn.ofs_in_node, pg_end - pg_start);

		f2fs_bug_on(F2FS_I_SB(inode), count == 0 || count > end_offset);

		f2fs_truncate_data_blocks_range(&dn, count);
		f2fs_put_dnode(&dn);

		pg_start += count;
	}
	return 0;
}

static int punch_hole(struct inode *inode, loff_t offset, loff_t len)
{
	pgoff_t pg_start, pg_end;
	loff_t off_start, off_end;
	int ret;

	ret = f2fs_convert_inline_inode(inode);
	if (ret)
		return ret;

	pg_start = ((unsigned long long) offset) >> PAGE_SHIFT;
	pg_end = ((unsigned long long) offset + len) >> PAGE_SHIFT;

	off_start = offset & (PAGE_SIZE - 1);
	off_end = (offset + len) & (PAGE_SIZE - 1);

	if (pg_start == pg_end) {
		ret = fill_zero(inode, pg_start, off_start,
						off_end - off_start);
		if (ret)
			return ret;
	} else {
		if (off_start) {
			ret = fill_zero(inode, pg_start++, off_start,
						PAGE_SIZE - off_start);
			if (ret)
				return ret;
		}
		if (off_end) {
			ret = fill_zero(inode, pg_end, 0, off_end);
			if (ret)
				return ret;
		}

		if (pg_start < pg_end) {
			struct address_space *mapping = inode->i_mapping;
			loff_t blk_start, blk_end;
			struct f2fs_sb_info *sbi = F2FS_I_SB(inode);

			f2fs_balance_fs(sbi, true);

			blk_start = (loff_t)pg_start << PAGE_SHIFT;
			blk_end = (loff_t)pg_end << PAGE_SHIFT;

<<<<<<< HEAD
			down_write(&F2FS_I(inode)->i_mmap_sem);
			down_write(&F2FS_I(inode)->i_gc_rwsem[WRITE]);
=======
			down_write(&F2FS_I(inode)->i_gc_rwsem[WRITE]);
			down_write(&F2FS_I(inode)->i_mmap_sem);
>>>>>>> 8e6fbfc0

			truncate_inode_pages_range(mapping, blk_start,
					blk_end - 1);

			f2fs_lock_op(sbi);
			ret = f2fs_truncate_hole(inode, pg_start, pg_end);
			f2fs_unlock_op(sbi);

<<<<<<< HEAD
			up_write(&F2FS_I(inode)->i_gc_rwsem[WRITE]);
=======
>>>>>>> 8e6fbfc0
			up_write(&F2FS_I(inode)->i_mmap_sem);
			up_write(&F2FS_I(inode)->i_gc_rwsem[WRITE]);
		}
	}

	return ret;
}

static int __read_out_blkaddrs(struct inode *inode, block_t *blkaddr,
				int *do_replace, pgoff_t off, pgoff_t len)
{
	struct f2fs_sb_info *sbi = F2FS_I_SB(inode);
	struct dnode_of_data dn;
	int ret, done, i;

next_dnode:
	set_new_dnode(&dn, inode, NULL, NULL, 0);
	ret = f2fs_get_dnode_of_data(&dn, off, LOOKUP_NODE_RA);
	if (ret && ret != -ENOENT) {
		return ret;
	} else if (ret == -ENOENT) {
		if (dn.max_level == 0)
			return -ENOENT;
		done = min((pgoff_t)ADDRS_PER_BLOCK - dn.ofs_in_node, len);
		blkaddr += done;
		do_replace += done;
		goto next;
	}

	done = min((pgoff_t)ADDRS_PER_PAGE(dn.node_page, inode) -
							dn.ofs_in_node, len);
	for (i = 0; i < done; i++, blkaddr++, do_replace++, dn.ofs_in_node++) {
		*blkaddr = datablock_addr(dn.inode,
					dn.node_page, dn.ofs_in_node);
		if (!f2fs_is_checkpointed_data(sbi, *blkaddr)) {

			if (test_opt(sbi, LFS)) {
				f2fs_put_dnode(&dn);
				return -ENOTSUPP;
			}

			/* do not invalidate this block address */
			f2fs_update_data_blkaddr(&dn, NULL_ADDR);
			*do_replace = 1;
		}
	}
	f2fs_put_dnode(&dn);
next:
	len -= done;
	off += done;
	if (len)
		goto next_dnode;
	return 0;
}

static int __roll_back_blkaddrs(struct inode *inode, block_t *blkaddr,
				int *do_replace, pgoff_t off, int len)
{
	struct f2fs_sb_info *sbi = F2FS_I_SB(inode);
	struct dnode_of_data dn;
	int ret, i;

	for (i = 0; i < len; i++, do_replace++, blkaddr++) {
		if (*do_replace == 0)
			continue;

		set_new_dnode(&dn, inode, NULL, NULL, 0);
		ret = f2fs_get_dnode_of_data(&dn, off + i, LOOKUP_NODE_RA);
		if (ret) {
			dec_valid_block_count(sbi, inode, 1);
			f2fs_invalidate_blocks(sbi, *blkaddr);
		} else {
			f2fs_update_data_blkaddr(&dn, *blkaddr);
		}
		f2fs_put_dnode(&dn);
	}
	return 0;
}

static int __clone_blkaddrs(struct inode *src_inode, struct inode *dst_inode,
			block_t *blkaddr, int *do_replace,
			pgoff_t src, pgoff_t dst, pgoff_t len, bool full)
{
	struct f2fs_sb_info *sbi = F2FS_I_SB(src_inode);
	pgoff_t i = 0;
	int ret;

	while (i < len) {
		if (blkaddr[i] == NULL_ADDR && !full) {
			i++;
			continue;
		}

		if (do_replace[i] || blkaddr[i] == NULL_ADDR) {
			struct dnode_of_data dn;
			struct node_info ni;
			size_t new_size;
			pgoff_t ilen;

			set_new_dnode(&dn, dst_inode, NULL, NULL, 0);
			ret = f2fs_get_dnode_of_data(&dn, dst + i, ALLOC_NODE);
			if (ret)
				return ret;

			ret = f2fs_get_node_info(sbi, dn.nid, &ni);
			if (ret) {
				f2fs_put_dnode(&dn);
				return ret;
			}

			ilen = min((pgoff_t)
				ADDRS_PER_PAGE(dn.node_page, dst_inode) -
						dn.ofs_in_node, len - i);
			do {
				dn.data_blkaddr = datablock_addr(dn.inode,
						dn.node_page, dn.ofs_in_node);
				f2fs_truncate_data_blocks_range(&dn, 1);

				if (do_replace[i]) {
					f2fs_i_blocks_write(src_inode,
							1, false, false);
					f2fs_i_blocks_write(dst_inode,
							1, true, false);
					f2fs_replace_block(sbi, &dn, dn.data_blkaddr,
					blkaddr[i], ni.version, true, false);

					do_replace[i] = 0;
				}
				dn.ofs_in_node++;
				i++;
				new_size = (dst + i) << PAGE_SHIFT;
				if (dst_inode->i_size < new_size)
					f2fs_i_size_write(dst_inode, new_size);
			} while (--ilen && (do_replace[i] || blkaddr[i] == NULL_ADDR));

			f2fs_put_dnode(&dn);
		} else {
			struct page *psrc, *pdst;

			psrc = f2fs_get_lock_data_page(src_inode,
							src + i, true);
			if (IS_ERR(psrc))
				return PTR_ERR(psrc);
			pdst = f2fs_get_new_data_page(dst_inode, NULL, dst + i,
								true);
			if (IS_ERR(pdst)) {
				f2fs_put_page(psrc, 1);
				return PTR_ERR(pdst);
			}
			f2fs_copy_page(psrc, pdst);
			set_page_dirty(pdst);
			f2fs_put_page(pdst, 1);
			f2fs_put_page(psrc, 1);

			ret = f2fs_truncate_hole(src_inode,
						src + i, src + i + 1);
			if (ret)
				return ret;
			i++;
		}
	}
	return 0;
}

static int __exchange_data_block(struct inode *src_inode,
			struct inode *dst_inode, pgoff_t src, pgoff_t dst,
			pgoff_t len, bool full)
{
	block_t *src_blkaddr;
	int *do_replace;
	pgoff_t olen;
	int ret;

	while (len) {
		olen = min((pgoff_t)4 * ADDRS_PER_BLOCK, len);

		src_blkaddr = f2fs_kvzalloc(F2FS_I_SB(src_inode),
					array_size(olen, sizeof(block_t)),
					GFP_KERNEL);
		if (!src_blkaddr)
			return -ENOMEM;

		do_replace = f2fs_kvzalloc(F2FS_I_SB(src_inode),
					array_size(olen, sizeof(int)),
					GFP_KERNEL);
		if (!do_replace) {
			kvfree(src_blkaddr);
			return -ENOMEM;
		}

		ret = __read_out_blkaddrs(src_inode, src_blkaddr,
					do_replace, src, olen);
		if (ret)
			goto roll_back;

		ret = __clone_blkaddrs(src_inode, dst_inode, src_blkaddr,
					do_replace, src, dst, olen, full);
		if (ret)
			goto roll_back;

		src += olen;
		dst += olen;
		len -= olen;

		kvfree(src_blkaddr);
		kvfree(do_replace);
	}
	return 0;

roll_back:
	__roll_back_blkaddrs(src_inode, src_blkaddr, do_replace, src, olen);
	kvfree(src_blkaddr);
	kvfree(do_replace);
	return ret;
}

static int f2fs_do_collapse(struct inode *inode, loff_t offset, loff_t len)
{
	struct f2fs_sb_info *sbi = F2FS_I_SB(inode);
	pgoff_t nrpages = (i_size_read(inode) + PAGE_SIZE - 1) / PAGE_SIZE;
	pgoff_t start = offset >> PAGE_SHIFT;
	pgoff_t end = (offset + len) >> PAGE_SHIFT;
	int ret;

	f2fs_balance_fs(sbi, true);

	/* avoid gc operation during block exchange */
	down_write(&F2FS_I(inode)->i_gc_rwsem[WRITE]);
	down_write(&F2FS_I(inode)->i_mmap_sem);

	f2fs_lock_op(sbi);
	f2fs_drop_extent_tree(inode);
	truncate_pagecache(inode, offset);
	ret = __exchange_data_block(inode, inode, end, start, nrpages - end, true);
	f2fs_unlock_op(sbi);

	up_write(&F2FS_I(inode)->i_mmap_sem);
	up_write(&F2FS_I(inode)->i_gc_rwsem[WRITE]);
	return ret;
}

static int f2fs_collapse_range(struct inode *inode, loff_t offset, loff_t len)
{
	loff_t new_size;
	int ret;

	if (offset + len >= i_size_read(inode))
		return -EINVAL;

	/* collapse range should be aligned to block size of f2fs. */
	if (offset & (F2FS_BLKSIZE - 1) || len & (F2FS_BLKSIZE - 1))
		return -EINVAL;

	ret = f2fs_convert_inline_inode(inode);
	if (ret)
		return ret;

	/* write out all dirty pages from offset */
	ret = filemap_write_and_wait_range(inode->i_mapping, offset, LLONG_MAX);
	if (ret)
		return ret;

	ret = f2fs_do_collapse(inode, offset, len);
	if (ret)
		return ret;

	/* write out all moved pages, if possible */
	down_write(&F2FS_I(inode)->i_mmap_sem);
	filemap_write_and_wait_range(inode->i_mapping, offset, LLONG_MAX);
	truncate_pagecache(inode, offset);

	new_size = i_size_read(inode) - len;
	truncate_pagecache(inode, new_size);

	ret = f2fs_truncate_blocks(inode, new_size, true);
	up_write(&F2FS_I(inode)->i_mmap_sem);
	if (!ret)
		f2fs_i_size_write(inode, new_size);
	return ret;
}

static int f2fs_do_zero_range(struct dnode_of_data *dn, pgoff_t start,
								pgoff_t end)
{
	struct f2fs_sb_info *sbi = F2FS_I_SB(dn->inode);
	pgoff_t index = start;
	unsigned int ofs_in_node = dn->ofs_in_node;
	blkcnt_t count = 0;
	int ret;

	for (; index < end; index++, dn->ofs_in_node++) {
		if (datablock_addr(dn->inode, dn->node_page,
					dn->ofs_in_node) == NULL_ADDR)
			count++;
	}

	dn->ofs_in_node = ofs_in_node;
	ret = f2fs_reserve_new_blocks(dn, count);
	if (ret)
		return ret;

	dn->ofs_in_node = ofs_in_node;
	for (index = start; index < end; index++, dn->ofs_in_node++) {
		dn->data_blkaddr = datablock_addr(dn->inode,
					dn->node_page, dn->ofs_in_node);
		/*
		 * f2fs_reserve_new_blocks will not guarantee entire block
		 * allocation.
		 */
		if (dn->data_blkaddr == NULL_ADDR) {
			ret = -ENOSPC;
			break;
		}
		if (dn->data_blkaddr != NEW_ADDR) {
			f2fs_invalidate_blocks(sbi, dn->data_blkaddr);
			dn->data_blkaddr = NEW_ADDR;
			f2fs_set_data_blkaddr(dn);
		}
	}

	f2fs_update_extent_cache_range(dn, start, 0, index - start);

	return ret;
}

static int f2fs_zero_range(struct inode *inode, loff_t offset, loff_t len,
								int mode)
{
	struct f2fs_sb_info *sbi = F2FS_I_SB(inode);
	struct address_space *mapping = inode->i_mapping;
	pgoff_t index, pg_start, pg_end;
	loff_t new_size = i_size_read(inode);
	loff_t off_start, off_end;
	int ret = 0;

	ret = inode_newsize_ok(inode, (len + offset));
	if (ret)
		return ret;

	ret = f2fs_convert_inline_inode(inode);
	if (ret)
		return ret;

	ret = filemap_write_and_wait_range(mapping, offset, offset + len - 1);
	if (ret)
<<<<<<< HEAD
		goto out_sem;
=======
		return ret;
>>>>>>> 8e6fbfc0

	pg_start = ((unsigned long long) offset) >> PAGE_SHIFT;
	pg_end = ((unsigned long long) offset + len) >> PAGE_SHIFT;

	off_start = offset & (PAGE_SIZE - 1);
	off_end = (offset + len) & (PAGE_SIZE - 1);

	if (pg_start == pg_end) {
		ret = fill_zero(inode, pg_start, off_start,
						off_end - off_start);
		if (ret)
			return ret;

		new_size = max_t(loff_t, new_size, offset + len);
	} else {
		if (off_start) {
			ret = fill_zero(inode, pg_start++, off_start,
						PAGE_SIZE - off_start);
			if (ret)
				return ret;

			new_size = max_t(loff_t, new_size,
					(loff_t)pg_start << PAGE_SHIFT);
		}

		for (index = pg_start; index < pg_end;) {
			struct dnode_of_data dn;
			unsigned int end_offset;
			pgoff_t end;

			down_write(&F2FS_I(inode)->i_gc_rwsem[WRITE]);
<<<<<<< HEAD
=======
			down_write(&F2FS_I(inode)->i_mmap_sem);
>>>>>>> 8e6fbfc0

			truncate_pagecache_range(inode,
				(loff_t)index << PAGE_SHIFT,
				((loff_t)pg_end << PAGE_SHIFT) - 1);

			f2fs_lock_op(sbi);

			set_new_dnode(&dn, inode, NULL, NULL, 0);
			ret = f2fs_get_dnode_of_data(&dn, index, ALLOC_NODE);
			if (ret) {
				f2fs_unlock_op(sbi);
<<<<<<< HEAD
=======
				up_write(&F2FS_I(inode)->i_mmap_sem);
>>>>>>> 8e6fbfc0
				up_write(&F2FS_I(inode)->i_gc_rwsem[WRITE]);
				goto out;
			}

			end_offset = ADDRS_PER_PAGE(dn.node_page, inode);
			end = min(pg_end, end_offset - dn.ofs_in_node + index);

			ret = f2fs_do_zero_range(&dn, index, end);
			f2fs_put_dnode(&dn);

			f2fs_unlock_op(sbi);
<<<<<<< HEAD
=======
			up_write(&F2FS_I(inode)->i_mmap_sem);
>>>>>>> 8e6fbfc0
			up_write(&F2FS_I(inode)->i_gc_rwsem[WRITE]);

			f2fs_balance_fs(sbi, dn.node_changed);

			if (ret)
				goto out;

			index = end;
			new_size = max_t(loff_t, new_size,
					(loff_t)index << PAGE_SHIFT);
		}

		if (off_end) {
			ret = fill_zero(inode, pg_end, 0, off_end);
			if (ret)
				goto out;

			new_size = max_t(loff_t, new_size, offset + len);
		}
	}

out:
	if (new_size > i_size_read(inode)) {
		if (mode & FALLOC_FL_KEEP_SIZE)
			file_set_keep_isize(inode);
		else
			f2fs_i_size_write(inode, new_size);
	}
	return ret;
}

static int f2fs_insert_range(struct inode *inode, loff_t offset, loff_t len)
{
	struct f2fs_sb_info *sbi = F2FS_I_SB(inode);
	pgoff_t nr, pg_start, pg_end, delta, idx;
	loff_t new_size;
	int ret = 0;

	new_size = i_size_read(inode) + len;
	ret = inode_newsize_ok(inode, new_size);
	if (ret)
		return ret;

	if (offset >= i_size_read(inode))
		return -EINVAL;

	/* insert range should be aligned to block size of f2fs. */
	if (offset & (F2FS_BLKSIZE - 1) || len & (F2FS_BLKSIZE - 1))
		return -EINVAL;

	ret = f2fs_convert_inline_inode(inode);
	if (ret)
		return ret;

	f2fs_balance_fs(sbi, true);

	down_write(&F2FS_I(inode)->i_mmap_sem);
	ret = f2fs_truncate_blocks(inode, i_size_read(inode), true);
	up_write(&F2FS_I(inode)->i_mmap_sem);
	if (ret)
		return ret;

	/* write out all dirty pages from offset */
	ret = filemap_write_and_wait_range(inode->i_mapping, offset, LLONG_MAX);
	if (ret)
		return ret;

	pg_start = offset >> PAGE_SHIFT;
	pg_end = (offset + len) >> PAGE_SHIFT;
	delta = pg_end - pg_start;
	idx = (i_size_read(inode) + PAGE_SIZE - 1) / PAGE_SIZE;

	/* avoid gc operation during block exchange */
	down_write(&F2FS_I(inode)->i_gc_rwsem[WRITE]);
	down_write(&F2FS_I(inode)->i_mmap_sem);
	truncate_pagecache(inode, offset);

	while (!ret && idx > pg_start) {
		nr = idx - pg_start;
		if (nr > delta)
			nr = delta;
		idx -= nr;

		f2fs_lock_op(sbi);
		f2fs_drop_extent_tree(inode);

		ret = __exchange_data_block(inode, inode, idx,
					idx + delta, nr, false);
		f2fs_unlock_op(sbi);
	}
	up_write(&F2FS_I(inode)->i_mmap_sem);
	up_write(&F2FS_I(inode)->i_gc_rwsem[WRITE]);

	/* write out all moved pages, if possible */
	down_write(&F2FS_I(inode)->i_mmap_sem);
	filemap_write_and_wait_range(inode->i_mapping, offset, LLONG_MAX);
	truncate_pagecache(inode, offset);
	up_write(&F2FS_I(inode)->i_mmap_sem);

	if (!ret)
		f2fs_i_size_write(inode, new_size);
	return ret;
}

static int expand_inode_data(struct inode *inode, loff_t offset,
					loff_t len, int mode)
{
	struct f2fs_sb_info *sbi = F2FS_I_SB(inode);
	struct f2fs_map_blocks map = { .m_next_pgofs = NULL,
			.m_next_extent = NULL, .m_seg_type = NO_CHECK_TYPE };
	pgoff_t pg_end;
	loff_t new_size = i_size_read(inode);
	loff_t off_end;
	int err;

	err = inode_newsize_ok(inode, (len + offset));
	if (err)
		return err;

	err = f2fs_convert_inline_inode(inode);
	if (err)
		return err;

	f2fs_balance_fs(sbi, true);

	pg_end = ((unsigned long long)offset + len) >> PAGE_SHIFT;
	off_end = (offset + len) & (PAGE_SIZE - 1);

	map.m_lblk = ((unsigned long long)offset) >> PAGE_SHIFT;
	map.m_len = pg_end - map.m_lblk;
	if (off_end)
		map.m_len++;

	err = f2fs_map_blocks(inode, &map, 1, F2FS_GET_BLOCK_PRE_AIO);
	if (err) {
		pgoff_t last_off;

		if (!map.m_len)
			return err;

		last_off = map.m_lblk + map.m_len - 1;

		/* update new size to the failed position */
		new_size = (last_off == pg_end) ? offset + len :
					(loff_t)(last_off + 1) << PAGE_SHIFT;
	} else {
		new_size = ((loff_t)pg_end << PAGE_SHIFT) + off_end;
	}

	if (new_size > i_size_read(inode)) {
		if (mode & FALLOC_FL_KEEP_SIZE)
			file_set_keep_isize(inode);
		else
			f2fs_i_size_write(inode, new_size);
	}

	return err;
}

static long f2fs_fallocate(struct file *file, int mode,
				loff_t offset, loff_t len)
{
	struct inode *inode = file_inode(file);
	long ret = 0;

	if (unlikely(f2fs_cp_error(F2FS_I_SB(inode))))
		return -EIO;

	/* f2fs only support ->fallocate for regular file */
	if (!S_ISREG(inode->i_mode))
		return -EINVAL;

	if (f2fs_encrypted_inode(inode) &&
		(mode & (FALLOC_FL_COLLAPSE_RANGE | FALLOC_FL_INSERT_RANGE)))
		return -EOPNOTSUPP;

	if (mode & ~(FALLOC_FL_KEEP_SIZE | FALLOC_FL_PUNCH_HOLE |
			FALLOC_FL_COLLAPSE_RANGE | FALLOC_FL_ZERO_RANGE |
			FALLOC_FL_INSERT_RANGE))
		return -EOPNOTSUPP;

	inode_lock(inode);

	if (mode & FALLOC_FL_PUNCH_HOLE) {
		if (offset >= inode->i_size)
			goto out;

		ret = punch_hole(inode, offset, len);
	} else if (mode & FALLOC_FL_COLLAPSE_RANGE) {
		ret = f2fs_collapse_range(inode, offset, len);
	} else if (mode & FALLOC_FL_ZERO_RANGE) {
		ret = f2fs_zero_range(inode, offset, len, mode);
	} else if (mode & FALLOC_FL_INSERT_RANGE) {
		ret = f2fs_insert_range(inode, offset, len);
	} else {
		ret = expand_inode_data(inode, offset, len, mode);
	}

	if (!ret) {
		inode->i_mtime = inode->i_ctime = current_time(inode);
		f2fs_mark_inode_dirty_sync(inode, false);
		f2fs_update_time(F2FS_I_SB(inode), REQ_TIME);
	}

out:
	inode_unlock(inode);

	trace_f2fs_fallocate(inode, mode, offset, len, ret);
	return ret;
}

static int f2fs_release_file(struct inode *inode, struct file *filp)
{
	/*
	 * f2fs_relase_file is called at every close calls. So we should
	 * not drop any inmemory pages by close called by other process.
	 */
	if (!(filp->f_mode & FMODE_WRITE) ||
			atomic_read(&inode->i_writecount) != 1)
		return 0;

	/* some remained atomic pages should discarded */
	if (f2fs_is_atomic_file(inode))
		f2fs_drop_inmem_pages(inode);
	if (f2fs_is_volatile_file(inode)) {
		set_inode_flag(inode, FI_DROP_CACHE);
		filemap_fdatawrite(inode->i_mapping);
		clear_inode_flag(inode, FI_DROP_CACHE);
		clear_inode_flag(inode, FI_VOLATILE_FILE);
		stat_dec_volatile_write(inode);
	}
	return 0;
}

static int f2fs_file_flush(struct file *file, fl_owner_t id)
{
	struct inode *inode = file_inode(file);

	/*
	 * If the process doing a transaction is crashed, we should do
	 * roll-back. Otherwise, other reader/write can see corrupted database
	 * until all the writers close its file. Since this should be done
	 * before dropping file lock, it needs to do in ->flush.
	 */
	if (f2fs_is_atomic_file(inode) &&
			F2FS_I(inode)->inmem_task == current)
		f2fs_drop_inmem_pages(inode);
	return 0;
}

static int f2fs_ioc_getflags(struct file *filp, unsigned long arg)
{
	struct inode *inode = file_inode(filp);
	struct f2fs_inode_info *fi = F2FS_I(inode);
	unsigned int flags = fi->i_flags;

	if (f2fs_encrypted_inode(inode))
		flags |= F2FS_ENCRYPT_FL;
	if (f2fs_has_inline_data(inode) || f2fs_has_inline_dentry(inode))
		flags |= F2FS_INLINE_DATA_FL;

	flags &= F2FS_FL_USER_VISIBLE;

	return put_user(flags, (int __user *)arg);
}

static int __f2fs_ioc_setflags(struct inode *inode, unsigned int flags)
{
	struct f2fs_inode_info *fi = F2FS_I(inode);
	unsigned int oldflags;

	/* Is it quota file? Do not allow user to mess with it */
	if (IS_NOQUOTA(inode))
		return -EPERM;

	flags = f2fs_mask_flags(inode->i_mode, flags);

	oldflags = fi->i_flags;

	if ((flags ^ oldflags) & (F2FS_APPEND_FL | F2FS_IMMUTABLE_FL))
		if (!capable(CAP_LINUX_IMMUTABLE))
			return -EPERM;

	flags = flags & F2FS_FL_USER_MODIFIABLE;
	flags |= oldflags & ~F2FS_FL_USER_MODIFIABLE;
	fi->i_flags = flags;

	if (fi->i_flags & F2FS_PROJINHERIT_FL)
		set_inode_flag(inode, FI_PROJ_INHERIT);
	else
		clear_inode_flag(inode, FI_PROJ_INHERIT);

	inode->i_ctime = current_time(inode);
	f2fs_set_inode_flags(inode);
	f2fs_mark_inode_dirty_sync(inode, false);
	return 0;
}

static int f2fs_ioc_setflags(struct file *filp, unsigned long arg)
{
	struct inode *inode = file_inode(filp);
	unsigned int flags;
	int ret;

	if (!inode_owner_or_capable(inode))
		return -EACCES;

	if (get_user(flags, (int __user *)arg))
		return -EFAULT;

	ret = mnt_want_write_file(filp);
	if (ret)
		return ret;

	inode_lock(inode);

	ret = __f2fs_ioc_setflags(inode, flags);

	inode_unlock(inode);
	mnt_drop_write_file(filp);
	return ret;
}

static int f2fs_ioc_getversion(struct file *filp, unsigned long arg)
{
	struct inode *inode = file_inode(filp);

	return put_user(inode->i_generation, (int __user *)arg);
}

static int f2fs_ioc_start_atomic_write(struct file *filp)
{
	struct inode *inode = file_inode(filp);
	int ret;

	if (!inode_owner_or_capable(inode))
		return -EACCES;

	if (!S_ISREG(inode->i_mode))
		return -EINVAL;

	ret = mnt_want_write_file(filp);
	if (ret)
		return ret;

	inode_lock(inode);

	if (f2fs_is_atomic_file(inode)) {
		if (is_inode_flag_set(inode, FI_ATOMIC_REVOKE_REQUEST))
			ret = -EINVAL;
		goto out;
	}

	ret = f2fs_convert_inline_inode(inode);
	if (ret)
		goto out;

	down_write(&F2FS_I(inode)->i_gc_rwsem[WRITE]);

	if (!get_dirty_pages(inode))
		goto skip_flush;

	f2fs_msg(F2FS_I_SB(inode)->sb, KERN_WARNING,
		"Unexpected flush for atomic writes: ino=%lu, npages=%u",
					inode->i_ino, get_dirty_pages(inode));
	ret = filemap_write_and_wait_range(inode->i_mapping, 0, LLONG_MAX);
	if (ret) {
		up_write(&F2FS_I(inode)->i_gc_rwsem[WRITE]);
		goto out;
	}
skip_flush:
	set_inode_flag(inode, FI_ATOMIC_FILE);
	clear_inode_flag(inode, FI_ATOMIC_REVOKE_REQUEST);
	up_write(&F2FS_I(inode)->i_gc_rwsem[WRITE]);

	f2fs_update_time(F2FS_I_SB(inode), REQ_TIME);
	F2FS_I(inode)->inmem_task = current;
	stat_inc_atomic_write(inode);
	stat_update_max_atomic_write(inode);
out:
	inode_unlock(inode);
	mnt_drop_write_file(filp);
	return ret;
}

static int f2fs_ioc_commit_atomic_write(struct file *filp)
{
	struct inode *inode = file_inode(filp);
	int ret;

	if (!inode_owner_or_capable(inode))
		return -EACCES;

	ret = mnt_want_write_file(filp);
	if (ret)
		return ret;

	f2fs_balance_fs(F2FS_I_SB(inode), true);

	inode_lock(inode);

	if (f2fs_is_volatile_file(inode)) {
		ret = -EINVAL;
		goto err_out;
	}

	if (f2fs_is_atomic_file(inode)) {
		ret = f2fs_commit_inmem_pages(inode);
		if (ret)
			goto err_out;

		ret = f2fs_do_sync_file(filp, 0, LLONG_MAX, 0, true);
		if (!ret) {
			clear_inode_flag(inode, FI_ATOMIC_FILE);
			F2FS_I(inode)->i_gc_failures[GC_FAILURE_ATOMIC] = 0;
			stat_dec_atomic_write(inode);
		}
	} else {
		ret = f2fs_do_sync_file(filp, 0, LLONG_MAX, 1, false);
	}
err_out:
	if (is_inode_flag_set(inode, FI_ATOMIC_REVOKE_REQUEST)) {
		clear_inode_flag(inode, FI_ATOMIC_REVOKE_REQUEST);
		ret = -EINVAL;
	}
	inode_unlock(inode);
	mnt_drop_write_file(filp);
	return ret;
}

static int f2fs_ioc_start_volatile_write(struct file *filp)
{
	struct inode *inode = file_inode(filp);
	int ret;

	if (!inode_owner_or_capable(inode))
		return -EACCES;

	if (!S_ISREG(inode->i_mode))
		return -EINVAL;

	ret = mnt_want_write_file(filp);
	if (ret)
		return ret;

	inode_lock(inode);

	if (f2fs_is_volatile_file(inode))
		goto out;

	ret = f2fs_convert_inline_inode(inode);
	if (ret)
		goto out;

	stat_inc_volatile_write(inode);
	stat_update_max_volatile_write(inode);

	set_inode_flag(inode, FI_VOLATILE_FILE);
	f2fs_update_time(F2FS_I_SB(inode), REQ_TIME);
out:
	inode_unlock(inode);
	mnt_drop_write_file(filp);
	return ret;
}

static int f2fs_ioc_release_volatile_write(struct file *filp)
{
	struct inode *inode = file_inode(filp);
	int ret;

	if (!inode_owner_or_capable(inode))
		return -EACCES;

	ret = mnt_want_write_file(filp);
	if (ret)
		return ret;

	inode_lock(inode);

	if (!f2fs_is_volatile_file(inode))
		goto out;

	if (!f2fs_is_first_block_written(inode)) {
		ret = truncate_partial_data_page(inode, 0, true);
		goto out;
	}

	ret = punch_hole(inode, 0, F2FS_BLKSIZE);
out:
	inode_unlock(inode);
	mnt_drop_write_file(filp);
	return ret;
}

static int f2fs_ioc_abort_volatile_write(struct file *filp)
{
	struct inode *inode = file_inode(filp);
	int ret;

	if (!inode_owner_or_capable(inode))
		return -EACCES;

	ret = mnt_want_write_file(filp);
	if (ret)
		return ret;

	inode_lock(inode);

	if (f2fs_is_atomic_file(inode))
		f2fs_drop_inmem_pages(inode);
	if (f2fs_is_volatile_file(inode)) {
		clear_inode_flag(inode, FI_VOLATILE_FILE);
		stat_dec_volatile_write(inode);
		ret = f2fs_do_sync_file(filp, 0, LLONG_MAX, 0, true);
	}

	clear_inode_flag(inode, FI_ATOMIC_REVOKE_REQUEST);

	inode_unlock(inode);

	mnt_drop_write_file(filp);
	f2fs_update_time(F2FS_I_SB(inode), REQ_TIME);
	return ret;
}

static int f2fs_ioc_shutdown(struct file *filp, unsigned long arg)
{
	struct inode *inode = file_inode(filp);
	struct f2fs_sb_info *sbi = F2FS_I_SB(inode);
	struct super_block *sb = sbi->sb;
	__u32 in;
	int ret = 0;

	if (!capable(CAP_SYS_ADMIN))
		return -EPERM;

	if (get_user(in, (__u32 __user *)arg))
		return -EFAULT;

	if (in != F2FS_GOING_DOWN_FULLSYNC) {
		ret = mnt_want_write_file(filp);
		if (ret)
			return ret;
	}

	switch (in) {
	case F2FS_GOING_DOWN_FULLSYNC:
		sb = freeze_bdev(sb->s_bdev);
		if (IS_ERR(sb)) {
			ret = PTR_ERR(sb);
			goto out;
		}
		if (sb) {
			f2fs_stop_checkpoint(sbi, false);
			set_sbi_flag(sbi, SBI_IS_SHUTDOWN);
			thaw_bdev(sb->s_bdev, sb);
		}
		break;
	case F2FS_GOING_DOWN_METASYNC:
		/* do checkpoint only */
		ret = f2fs_sync_fs(sb, 1);
		if (ret)
			goto out;
		f2fs_stop_checkpoint(sbi, false);
		set_sbi_flag(sbi, SBI_IS_SHUTDOWN);
		break;
	case F2FS_GOING_DOWN_NOSYNC:
		f2fs_stop_checkpoint(sbi, false);
		set_sbi_flag(sbi, SBI_IS_SHUTDOWN);
		break;
	case F2FS_GOING_DOWN_METAFLUSH:
		f2fs_sync_meta_pages(sbi, META, LONG_MAX, FS_META_IO);
		f2fs_stop_checkpoint(sbi, false);
		set_sbi_flag(sbi, SBI_IS_SHUTDOWN);
		break;
	default:
		ret = -EINVAL;
		goto out;
	}

	f2fs_stop_gc_thread(sbi);
	f2fs_stop_discard_thread(sbi);

	f2fs_drop_discard_cmd(sbi);
	clear_opt(sbi, DISCARD);

	f2fs_update_time(sbi, REQ_TIME);
out:
	if (in != F2FS_GOING_DOWN_FULLSYNC)
		mnt_drop_write_file(filp);
	return ret;
}

static int f2fs_ioc_fitrim(struct file *filp, unsigned long arg)
{
	struct inode *inode = file_inode(filp);
	struct super_block *sb = inode->i_sb;
	struct request_queue *q = bdev_get_queue(sb->s_bdev);
	struct fstrim_range range;
	int ret;

	if (!capable(CAP_SYS_ADMIN))
		return -EPERM;

	if (!blk_queue_discard(q))
		return -EOPNOTSUPP;

	if (copy_from_user(&range, (struct fstrim_range __user *)arg,
				sizeof(range)))
		return -EFAULT;

	ret = mnt_want_write_file(filp);
	if (ret)
		return ret;

	range.minlen = max((unsigned int)range.minlen,
				q->limits.discard_granularity);
	ret = f2fs_trim_fs(F2FS_SB(sb), &range);
	mnt_drop_write_file(filp);
	if (ret < 0)
		return ret;

	if (copy_to_user((struct fstrim_range __user *)arg, &range,
				sizeof(range)))
		return -EFAULT;
	f2fs_update_time(F2FS_I_SB(inode), REQ_TIME);
	return 0;
}

static bool uuid_is_nonzero(__u8 u[16])
{
	int i;

	for (i = 0; i < 16; i++)
		if (u[i])
			return true;
	return false;
}

static int f2fs_ioc_set_encryption_policy(struct file *filp, unsigned long arg)
{
	struct inode *inode = file_inode(filp);

	if (!f2fs_sb_has_encrypt(inode->i_sb))
		return -EOPNOTSUPP;

	f2fs_update_time(F2FS_I_SB(inode), REQ_TIME);

	return fscrypt_ioctl_set_policy(filp, (const void __user *)arg);
}

static int f2fs_ioc_get_encryption_policy(struct file *filp, unsigned long arg)
{
	if (!f2fs_sb_has_encrypt(file_inode(filp)->i_sb))
		return -EOPNOTSUPP;
	return fscrypt_ioctl_get_policy(filp, (void __user *)arg);
}

static int f2fs_ioc_get_encryption_pwsalt(struct file *filp, unsigned long arg)
{
	struct inode *inode = file_inode(filp);
	struct f2fs_sb_info *sbi = F2FS_I_SB(inode);
	int err;

	if (!f2fs_sb_has_encrypt(inode->i_sb))
		return -EOPNOTSUPP;

	err = mnt_want_write_file(filp);
	if (err)
		return err;

	down_write(&sbi->sb_lock);

	if (uuid_is_nonzero(sbi->raw_super->encrypt_pw_salt))
		goto got_it;

	/* update superblock with uuid */
	generate_random_uuid(sbi->raw_super->encrypt_pw_salt);

	err = f2fs_commit_super(sbi, false);
	if (err) {
		/* undo new data */
		memset(sbi->raw_super->encrypt_pw_salt, 0, 16);
		goto out_err;
	}
got_it:
	if (copy_to_user((__u8 __user *)arg, sbi->raw_super->encrypt_pw_salt,
									16))
		err = -EFAULT;
out_err:
	up_write(&sbi->sb_lock);
	mnt_drop_write_file(filp);
	return err;
}

static int f2fs_ioc_gc(struct file *filp, unsigned long arg)
{
	struct inode *inode = file_inode(filp);
	struct f2fs_sb_info *sbi = F2FS_I_SB(inode);
	__u32 sync;
	int ret;

	if (!capable(CAP_SYS_ADMIN))
		return -EPERM;

	if (get_user(sync, (__u32 __user *)arg))
		return -EFAULT;

	if (f2fs_readonly(sbi->sb))
		return -EROFS;

	ret = mnt_want_write_file(filp);
	if (ret)
		return ret;

	if (!sync) {
		if (!mutex_trylock(&sbi->gc_mutex)) {
			ret = -EBUSY;
			goto out;
		}
	} else {
		mutex_lock(&sbi->gc_mutex);
	}

	ret = f2fs_gc(sbi, sync, true, NULL_SEGNO);
out:
	mnt_drop_write_file(filp);
	return ret;
}

static int f2fs_ioc_gc_range(struct file *filp, unsigned long arg)
{
	struct inode *inode = file_inode(filp);
	struct f2fs_sb_info *sbi = F2FS_I_SB(inode);
	struct f2fs_gc_range range;
	u64 end;
	int ret;

	if (!capable(CAP_SYS_ADMIN))
		return -EPERM;

	if (copy_from_user(&range, (struct f2fs_gc_range __user *)arg,
							sizeof(range)))
		return -EFAULT;

	if (f2fs_readonly(sbi->sb))
		return -EROFS;

	end = range.start + range.len;
	if (range.start < MAIN_BLKADDR(sbi) || end >= MAX_BLKADDR(sbi)) {
		return -EINVAL;
	}

	ret = mnt_want_write_file(filp);
	if (ret)
		return ret;

do_more:
	if (!range.sync) {
		if (!mutex_trylock(&sbi->gc_mutex)) {
			ret = -EBUSY;
			goto out;
		}
	} else {
		mutex_lock(&sbi->gc_mutex);
	}

	ret = f2fs_gc(sbi, range.sync, true, GET_SEGNO(sbi, range.start));
	range.start += sbi->blocks_per_seg;
	if (range.start <= end)
		goto do_more;
out:
	mnt_drop_write_file(filp);
	return ret;
}

static int f2fs_ioc_write_checkpoint(struct file *filp, unsigned long arg)
{
	struct inode *inode = file_inode(filp);
	struct f2fs_sb_info *sbi = F2FS_I_SB(inode);
	int ret;

	if (!capable(CAP_SYS_ADMIN))
		return -EPERM;

	if (f2fs_readonly(sbi->sb))
		return -EROFS;

	ret = mnt_want_write_file(filp);
	if (ret)
		return ret;

	ret = f2fs_sync_fs(sbi->sb, 1);

	mnt_drop_write_file(filp);
	return ret;
}

static int f2fs_defragment_range(struct f2fs_sb_info *sbi,
					struct file *filp,
					struct f2fs_defragment *range)
{
	struct inode *inode = file_inode(filp);
	struct f2fs_map_blocks map = { .m_next_extent = NULL,
					.m_seg_type = NO_CHECK_TYPE };
	struct extent_info ei = {0, 0, 0};
	pgoff_t pg_start, pg_end, next_pgofs;
	unsigned int blk_per_seg = sbi->blocks_per_seg;
	unsigned int total = 0, sec_num;
	block_t blk_end = 0;
	bool fragmented = false;
	int err;

	/* if in-place-update policy is enabled, don't waste time here */
	if (f2fs_should_update_inplace(inode, NULL))
		return -EINVAL;

	pg_start = range->start >> PAGE_SHIFT;
	pg_end = (range->start + range->len) >> PAGE_SHIFT;

	f2fs_balance_fs(sbi, true);

	inode_lock(inode);

	/* writeback all dirty pages in the range */
	err = filemap_write_and_wait_range(inode->i_mapping, range->start,
						range->start + range->len - 1);
	if (err)
		goto out;

	/*
	 * lookup mapping info in extent cache, skip defragmenting if physical
	 * block addresses are continuous.
	 */
	if (f2fs_lookup_extent_cache(inode, pg_start, &ei)) {
		if (ei.fofs + ei.len >= pg_end)
			goto out;
	}

	map.m_lblk = pg_start;
	map.m_next_pgofs = &next_pgofs;

	/*
	 * lookup mapping info in dnode page cache, skip defragmenting if all
	 * physical block addresses are continuous even if there are hole(s)
	 * in logical blocks.
	 */
	while (map.m_lblk < pg_end) {
		map.m_len = pg_end - map.m_lblk;
		err = f2fs_map_blocks(inode, &map, 0, F2FS_GET_BLOCK_DEFAULT);
		if (err)
			goto out;

		if (!(map.m_flags & F2FS_MAP_FLAGS)) {
			map.m_lblk = next_pgofs;
			continue;
		}

		if (blk_end && blk_end != map.m_pblk)
			fragmented = true;

		/* record total count of block that we're going to move */
		total += map.m_len;

		blk_end = map.m_pblk + map.m_len;

		map.m_lblk += map.m_len;
	}

	if (!fragmented)
		goto out;

	sec_num = (total + BLKS_PER_SEC(sbi) - 1) / BLKS_PER_SEC(sbi);

	/*
	 * make sure there are enough free section for LFS allocation, this can
	 * avoid defragment running in SSR mode when free section are allocated
	 * intensively
	 */
	if (has_not_enough_free_secs(sbi, 0, sec_num)) {
		err = -EAGAIN;
		goto out;
	}

	map.m_lblk = pg_start;
	map.m_len = pg_end - pg_start;
	total = 0;

	while (map.m_lblk < pg_end) {
		pgoff_t idx;
		int cnt = 0;

do_map:
		map.m_len = pg_end - map.m_lblk;
		err = f2fs_map_blocks(inode, &map, 0, F2FS_GET_BLOCK_DEFAULT);
		if (err)
			goto clear_out;

		if (!(map.m_flags & F2FS_MAP_FLAGS)) {
			map.m_lblk = next_pgofs;
			continue;
		}

		set_inode_flag(inode, FI_DO_DEFRAG);

		idx = map.m_lblk;
		while (idx < map.m_lblk + map.m_len && cnt < blk_per_seg) {
			struct page *page;

			page = f2fs_get_lock_data_page(inode, idx, true);
			if (IS_ERR(page)) {
				err = PTR_ERR(page);
				goto clear_out;
			}

			set_page_dirty(page);
			f2fs_put_page(page, 1);

			idx++;
			cnt++;
			total++;
		}

		map.m_lblk = idx;

		if (idx < pg_end && cnt < blk_per_seg)
			goto do_map;

		clear_inode_flag(inode, FI_DO_DEFRAG);

		err = filemap_fdatawrite(inode->i_mapping);
		if (err)
			goto out;
	}
clear_out:
	clear_inode_flag(inode, FI_DO_DEFRAG);
out:
	inode_unlock(inode);
	if (!err)
		range->len = (u64)total << PAGE_SHIFT;
	return err;
}

static int f2fs_ioc_defragment(struct file *filp, unsigned long arg)
{
	struct inode *inode = file_inode(filp);
	struct f2fs_sb_info *sbi = F2FS_I_SB(inode);
	struct f2fs_defragment range;
	int err;

	if (!capable(CAP_SYS_ADMIN))
		return -EPERM;

	if (!S_ISREG(inode->i_mode) || f2fs_is_atomic_file(inode))
		return -EINVAL;

	if (f2fs_readonly(sbi->sb))
		return -EROFS;

	if (copy_from_user(&range, (struct f2fs_defragment __user *)arg,
							sizeof(range)))
		return -EFAULT;

	/* verify alignment of offset & size */
	if (range.start & (F2FS_BLKSIZE - 1) || range.len & (F2FS_BLKSIZE - 1))
		return -EINVAL;

	if (unlikely((range.start + range.len) >> PAGE_SHIFT >
					sbi->max_file_blocks))
		return -EINVAL;

	err = mnt_want_write_file(filp);
	if (err)
		return err;

	err = f2fs_defragment_range(sbi, filp, &range);
	mnt_drop_write_file(filp);

	f2fs_update_time(sbi, REQ_TIME);
	if (err < 0)
		return err;

	if (copy_to_user((struct f2fs_defragment __user *)arg, &range,
							sizeof(range)))
		return -EFAULT;

	return 0;
}

static int f2fs_move_file_range(struct file *file_in, loff_t pos_in,
			struct file *file_out, loff_t pos_out, size_t len)
{
	struct inode *src = file_inode(file_in);
	struct inode *dst = file_inode(file_out);
	struct f2fs_sb_info *sbi = F2FS_I_SB(src);
	size_t olen = len, dst_max_i_size = 0;
	size_t dst_osize;
	int ret;

	if (file_in->f_path.mnt != file_out->f_path.mnt ||
				src->i_sb != dst->i_sb)
		return -EXDEV;

	if (unlikely(f2fs_readonly(src->i_sb)))
		return -EROFS;

	if (!S_ISREG(src->i_mode) || !S_ISREG(dst->i_mode))
		return -EINVAL;

	if (f2fs_encrypted_inode(src) || f2fs_encrypted_inode(dst))
		return -EOPNOTSUPP;

	if (src == dst) {
		if (pos_in == pos_out)
			return 0;
		if (pos_out > pos_in && pos_out < pos_in + len)
			return -EINVAL;
	}

	inode_lock(src);
	if (src != dst) {
		ret = -EBUSY;
		if (!inode_trylock(dst))
			goto out;
	}

	ret = -EINVAL;
	if (pos_in + len > src->i_size || pos_in + len < pos_in)
		goto out_unlock;
	if (len == 0)
		olen = len = src->i_size - pos_in;
	if (pos_in + len == src->i_size)
		len = ALIGN(src->i_size, F2FS_BLKSIZE) - pos_in;
	if (len == 0) {
		ret = 0;
		goto out_unlock;
	}

	dst_osize = dst->i_size;
	if (pos_out + olen > dst->i_size)
		dst_max_i_size = pos_out + olen;

	/* verify the end result is block aligned */
	if (!IS_ALIGNED(pos_in, F2FS_BLKSIZE) ||
			!IS_ALIGNED(pos_in + len, F2FS_BLKSIZE) ||
			!IS_ALIGNED(pos_out, F2FS_BLKSIZE))
		goto out_unlock;

	ret = f2fs_convert_inline_inode(src);
	if (ret)
		goto out_unlock;

	ret = f2fs_convert_inline_inode(dst);
	if (ret)
		goto out_unlock;

	/* write out all dirty pages from offset */
	ret = filemap_write_and_wait_range(src->i_mapping,
					pos_in, pos_in + len);
	if (ret)
		goto out_unlock;

	ret = filemap_write_and_wait_range(dst->i_mapping,
					pos_out, pos_out + len);
	if (ret)
		goto out_unlock;

	f2fs_balance_fs(sbi, true);

	down_write(&F2FS_I(src)->i_gc_rwsem[WRITE]);
	if (src != dst) {
		ret = -EBUSY;
		if (!down_write_trylock(&F2FS_I(dst)->i_gc_rwsem[WRITE]))
			goto out_src;
	}

	f2fs_lock_op(sbi);
	ret = __exchange_data_block(src, dst, pos_in >> F2FS_BLKSIZE_BITS,
				pos_out >> F2FS_BLKSIZE_BITS,
				len >> F2FS_BLKSIZE_BITS, false);

	if (!ret) {
		if (dst_max_i_size)
			f2fs_i_size_write(dst, dst_max_i_size);
		else if (dst_osize != dst->i_size)
			f2fs_i_size_write(dst, dst_osize);
	}
	f2fs_unlock_op(sbi);

	if (src != dst)
		up_write(&F2FS_I(dst)->i_gc_rwsem[WRITE]);
out_src:
	up_write(&F2FS_I(src)->i_gc_rwsem[WRITE]);
out_unlock:
	if (src != dst)
		inode_unlock(dst);
out:
	inode_unlock(src);
	return ret;
}

static int f2fs_ioc_move_range(struct file *filp, unsigned long arg)
{
	struct f2fs_move_range range;
	struct fd dst;
	int err;

	if (!(filp->f_mode & FMODE_READ) ||
			!(filp->f_mode & FMODE_WRITE))
		return -EBADF;

	if (copy_from_user(&range, (struct f2fs_move_range __user *)arg,
							sizeof(range)))
		return -EFAULT;

	dst = fdget(range.dst_fd);
	if (!dst.file)
		return -EBADF;

	if (!(dst.file->f_mode & FMODE_WRITE)) {
		err = -EBADF;
		goto err_out;
	}

	err = mnt_want_write_file(filp);
	if (err)
		goto err_out;

	err = f2fs_move_file_range(filp, range.pos_in, dst.file,
					range.pos_out, range.len);

	mnt_drop_write_file(filp);
	if (err)
		goto err_out;

	if (copy_to_user((struct f2fs_move_range __user *)arg,
						&range, sizeof(range)))
		err = -EFAULT;
err_out:
	fdput(dst);
	return err;
}

static int f2fs_ioc_flush_device(struct file *filp, unsigned long arg)
{
	struct inode *inode = file_inode(filp);
	struct f2fs_sb_info *sbi = F2FS_I_SB(inode);
	struct sit_info *sm = SIT_I(sbi);
	unsigned int start_segno = 0, end_segno = 0;
	unsigned int dev_start_segno = 0, dev_end_segno = 0;
	struct f2fs_flush_device range;
	int ret;

	if (!capable(CAP_SYS_ADMIN))
		return -EPERM;

	if (f2fs_readonly(sbi->sb))
		return -EROFS;

	if (copy_from_user(&range, (struct f2fs_flush_device __user *)arg,
							sizeof(range)))
		return -EFAULT;

	if (sbi->s_ndevs <= 1 || sbi->s_ndevs - 1 <= range.dev_num ||
			sbi->segs_per_sec != 1) {
		f2fs_msg(sbi->sb, KERN_WARNING,
			"Can't flush %u in %d for segs_per_sec %u != 1\n",
				range.dev_num, sbi->s_ndevs,
				sbi->segs_per_sec);
		return -EINVAL;
	}

	ret = mnt_want_write_file(filp);
	if (ret)
		return ret;

	if (range.dev_num != 0)
		dev_start_segno = GET_SEGNO(sbi, FDEV(range.dev_num).start_blk);
	dev_end_segno = GET_SEGNO(sbi, FDEV(range.dev_num).end_blk);

	start_segno = sm->last_victim[FLUSH_DEVICE];
	if (start_segno < dev_start_segno || start_segno >= dev_end_segno)
		start_segno = dev_start_segno;
	end_segno = min(start_segno + range.segments, dev_end_segno);

	while (start_segno < end_segno) {
		if (!mutex_trylock(&sbi->gc_mutex)) {
			ret = -EBUSY;
			goto out;
		}
		sm->last_victim[GC_CB] = end_segno + 1;
		sm->last_victim[GC_GREEDY] = end_segno + 1;
		sm->last_victim[ALLOC_NEXT] = end_segno + 1;
		ret = f2fs_gc(sbi, true, true, start_segno);
		if (ret == -EAGAIN)
			ret = 0;
		else if (ret < 0)
			break;
		start_segno++;
	}
out:
	mnt_drop_write_file(filp);
	return ret;
}

static int f2fs_ioc_get_features(struct file *filp, unsigned long arg)
{
	struct inode *inode = file_inode(filp);
	u32 sb_feature = le32_to_cpu(F2FS_I_SB(inode)->raw_super->feature);

	/* Must validate to set it with SQLite behavior in Android. */
	sb_feature |= F2FS_FEATURE_ATOMIC_WRITE;

	return put_user(sb_feature, (u32 __user *)arg);
}

#ifdef CONFIG_QUOTA
static int f2fs_ioc_setproject(struct file *filp, __u32 projid)
{
	struct inode *inode = file_inode(filp);
	struct f2fs_inode_info *fi = F2FS_I(inode);
	struct f2fs_sb_info *sbi = F2FS_I_SB(inode);
	struct super_block *sb = sbi->sb;
	struct dquot *transfer_to[MAXQUOTAS] = {};
	struct page *ipage;
	kprojid_t kprojid;
	int err;

	if (!f2fs_sb_has_project_quota(sb)) {
		if (projid != F2FS_DEF_PROJID)
			return -EOPNOTSUPP;
		else
			return 0;
	}

	if (!f2fs_has_extra_attr(inode))
		return -EOPNOTSUPP;

	kprojid = make_kprojid(&init_user_ns, (projid_t)projid);

	if (projid_eq(kprojid, F2FS_I(inode)->i_projid))
		return 0;

	err = mnt_want_write_file(filp);
	if (err)
		return err;

	err = -EPERM;
	inode_lock(inode);

	/* Is it quota file? Do not allow user to mess with it */
	if (IS_NOQUOTA(inode))
		goto out_unlock;

	ipage = f2fs_get_node_page(sbi, inode->i_ino);
	if (IS_ERR(ipage)) {
		err = PTR_ERR(ipage);
		goto out_unlock;
	}

	if (!F2FS_FITS_IN_INODE(F2FS_INODE(ipage), fi->i_extra_isize,
								i_projid)) {
		err = -EOVERFLOW;
		f2fs_put_page(ipage, 1);
		goto out_unlock;
	}
	f2fs_put_page(ipage, 1);

	err = dquot_initialize(inode);
	if (err)
		goto out_unlock;

	transfer_to[PRJQUOTA] = dqget(sb, make_kqid_projid(kprojid));
	if (!IS_ERR(transfer_to[PRJQUOTA])) {
		err = __dquot_transfer(inode, transfer_to);
		dqput(transfer_to[PRJQUOTA]);
		if (err)
			goto out_dirty;
	}

	F2FS_I(inode)->i_projid = kprojid;
	inode->i_ctime = current_time(inode);
out_dirty:
	f2fs_mark_inode_dirty_sync(inode, true);
out_unlock:
	inode_unlock(inode);
	mnt_drop_write_file(filp);
	return err;
}
#else
static int f2fs_ioc_setproject(struct file *filp, __u32 projid)
{
	if (projid != F2FS_DEF_PROJID)
		return -EOPNOTSUPP;
	return 0;
}
#endif

/* Transfer internal flags to xflags */
static inline __u32 f2fs_iflags_to_xflags(unsigned long iflags)
{
	__u32 xflags = 0;

	if (iflags & F2FS_SYNC_FL)
		xflags |= FS_XFLAG_SYNC;
	if (iflags & F2FS_IMMUTABLE_FL)
		xflags |= FS_XFLAG_IMMUTABLE;
	if (iflags & F2FS_APPEND_FL)
		xflags |= FS_XFLAG_APPEND;
	if (iflags & F2FS_NODUMP_FL)
		xflags |= FS_XFLAG_NODUMP;
	if (iflags & F2FS_NOATIME_FL)
		xflags |= FS_XFLAG_NOATIME;
	if (iflags & F2FS_PROJINHERIT_FL)
		xflags |= FS_XFLAG_PROJINHERIT;
	return xflags;
}

#define F2FS_SUPPORTED_FS_XFLAGS (FS_XFLAG_SYNC | FS_XFLAG_IMMUTABLE | \
				  FS_XFLAG_APPEND | FS_XFLAG_NODUMP | \
				  FS_XFLAG_NOATIME | FS_XFLAG_PROJINHERIT)

/* Transfer xflags flags to internal */
static inline unsigned long f2fs_xflags_to_iflags(__u32 xflags)
{
	unsigned long iflags = 0;

	if (xflags & FS_XFLAG_SYNC)
		iflags |= F2FS_SYNC_FL;
	if (xflags & FS_XFLAG_IMMUTABLE)
		iflags |= F2FS_IMMUTABLE_FL;
	if (xflags & FS_XFLAG_APPEND)
		iflags |= F2FS_APPEND_FL;
	if (xflags & FS_XFLAG_NODUMP)
		iflags |= F2FS_NODUMP_FL;
	if (xflags & FS_XFLAG_NOATIME)
		iflags |= F2FS_NOATIME_FL;
	if (xflags & FS_XFLAG_PROJINHERIT)
		iflags |= F2FS_PROJINHERIT_FL;

	return iflags;
}

static int f2fs_ioc_fsgetxattr(struct file *filp, unsigned long arg)
{
	struct inode *inode = file_inode(filp);
	struct f2fs_inode_info *fi = F2FS_I(inode);
	struct fsxattr fa;

	memset(&fa, 0, sizeof(struct fsxattr));
	fa.fsx_xflags = f2fs_iflags_to_xflags(fi->i_flags &
				F2FS_FL_USER_VISIBLE);

	if (f2fs_sb_has_project_quota(inode->i_sb))
		fa.fsx_projid = (__u32)from_kprojid(&init_user_ns,
							fi->i_projid);

	if (copy_to_user((struct fsxattr __user *)arg, &fa, sizeof(fa)))
		return -EFAULT;
	return 0;
}

static int f2fs_ioc_fssetxattr(struct file *filp, unsigned long arg)
{
	struct inode *inode = file_inode(filp);
	struct f2fs_inode_info *fi = F2FS_I(inode);
	struct fsxattr fa;
	unsigned int flags;
	int err;

	if (copy_from_user(&fa, (struct fsxattr __user *)arg, sizeof(fa)))
		return -EFAULT;

	/* Make sure caller has proper permission */
	if (!inode_owner_or_capable(inode))
		return -EACCES;

	if (fa.fsx_xflags & ~F2FS_SUPPORTED_FS_XFLAGS)
		return -EOPNOTSUPP;

	flags = f2fs_xflags_to_iflags(fa.fsx_xflags);
	if (f2fs_mask_flags(inode->i_mode, flags) != flags)
		return -EOPNOTSUPP;

	err = mnt_want_write_file(filp);
	if (err)
		return err;

	inode_lock(inode);
	flags = (fi->i_flags & ~F2FS_FL_XFLAG_VISIBLE) |
				(flags & F2FS_FL_XFLAG_VISIBLE);
	err = __f2fs_ioc_setflags(inode, flags);
	inode_unlock(inode);
	mnt_drop_write_file(filp);
	if (err)
		return err;

	err = f2fs_ioc_setproject(filp, fa.fsx_projid);
	if (err)
		return err;

	return 0;
}

int f2fs_pin_file_control(struct inode *inode, bool inc)
{
	struct f2fs_inode_info *fi = F2FS_I(inode);
	struct f2fs_sb_info *sbi = F2FS_I_SB(inode);

	/* Use i_gc_failures for normal file as a risk signal. */
	if (inc)
		f2fs_i_gc_failures_write(inode,
				fi->i_gc_failures[GC_FAILURE_PIN] + 1);

	if (fi->i_gc_failures[GC_FAILURE_PIN] > sbi->gc_pin_file_threshold) {
		f2fs_msg(sbi->sb, KERN_WARNING,
			"%s: Enable GC = ino %lx after %x GC trials\n",
			__func__, inode->i_ino,
			fi->i_gc_failures[GC_FAILURE_PIN]);
		clear_inode_flag(inode, FI_PIN_FILE);
		return -EAGAIN;
	}
	return 0;
}

static int f2fs_ioc_set_pin_file(struct file *filp, unsigned long arg)
{
	struct inode *inode = file_inode(filp);
	__u32 pin;
	int ret = 0;

	if (!inode_owner_or_capable(inode))
		return -EACCES;

	if (get_user(pin, (__u32 __user *)arg))
		return -EFAULT;

	if (!S_ISREG(inode->i_mode))
		return -EINVAL;

	if (f2fs_readonly(F2FS_I_SB(inode)->sb))
		return -EROFS;

	ret = mnt_want_write_file(filp);
	if (ret)
		return ret;

	inode_lock(inode);

	if (f2fs_should_update_outplace(inode, NULL)) {
		ret = -EINVAL;
		goto out;
	}

	if (!pin) {
		clear_inode_flag(inode, FI_PIN_FILE);
		f2fs_i_gc_failures_write(inode, 0);
		goto done;
	}

	if (f2fs_pin_file_control(inode, false)) {
		ret = -EAGAIN;
		goto out;
	}
	ret = f2fs_convert_inline_inode(inode);
	if (ret)
		goto out;

	set_inode_flag(inode, FI_PIN_FILE);
	ret = F2FS_I(inode)->i_gc_failures[GC_FAILURE_PIN];
done:
	f2fs_update_time(F2FS_I_SB(inode), REQ_TIME);
out:
	inode_unlock(inode);
	mnt_drop_write_file(filp);
	return ret;
}

static int f2fs_ioc_get_pin_file(struct file *filp, unsigned long arg)
{
	struct inode *inode = file_inode(filp);
	__u32 pin = 0;

	if (is_inode_flag_set(inode, FI_PIN_FILE))
		pin = F2FS_I(inode)->i_gc_failures[GC_FAILURE_PIN];
	return put_user(pin, (u32 __user *)arg);
}

int f2fs_precache_extents(struct inode *inode)
{
	struct f2fs_inode_info *fi = F2FS_I(inode);
	struct f2fs_map_blocks map;
	pgoff_t m_next_extent;
	loff_t end;
	int err;

	if (is_inode_flag_set(inode, FI_NO_EXTENT))
		return -EOPNOTSUPP;

	map.m_lblk = 0;
	map.m_next_pgofs = NULL;
	map.m_next_extent = &m_next_extent;
	map.m_seg_type = NO_CHECK_TYPE;
	end = F2FS_I_SB(inode)->max_file_blocks;

	while (map.m_lblk < end) {
		map.m_len = end - map.m_lblk;

		down_write(&fi->i_gc_rwsem[WRITE]);
		err = f2fs_map_blocks(inode, &map, 0, F2FS_GET_BLOCK_PRECACHE);
		up_write(&fi->i_gc_rwsem[WRITE]);
		if (err)
			return err;

		map.m_lblk = m_next_extent;
	}

	return err;
}

static int f2fs_ioc_precache_extents(struct file *filp, unsigned long arg)
{
	return f2fs_precache_extents(file_inode(filp));
}

long f2fs_ioctl(struct file *filp, unsigned int cmd, unsigned long arg)
{
	if (unlikely(f2fs_cp_error(F2FS_I_SB(file_inode(filp)))))
		return -EIO;

	switch (cmd) {
	case F2FS_IOC_GETFLAGS:
		return f2fs_ioc_getflags(filp, arg);
	case F2FS_IOC_SETFLAGS:
		return f2fs_ioc_setflags(filp, arg);
	case F2FS_IOC_GETVERSION:
		return f2fs_ioc_getversion(filp, arg);
	case F2FS_IOC_START_ATOMIC_WRITE:
		return f2fs_ioc_start_atomic_write(filp);
	case F2FS_IOC_COMMIT_ATOMIC_WRITE:
		return f2fs_ioc_commit_atomic_write(filp);
	case F2FS_IOC_START_VOLATILE_WRITE:
		return f2fs_ioc_start_volatile_write(filp);
	case F2FS_IOC_RELEASE_VOLATILE_WRITE:
		return f2fs_ioc_release_volatile_write(filp);
	case F2FS_IOC_ABORT_VOLATILE_WRITE:
		return f2fs_ioc_abort_volatile_write(filp);
	case F2FS_IOC_SHUTDOWN:
		return f2fs_ioc_shutdown(filp, arg);
	case FITRIM:
		return f2fs_ioc_fitrim(filp, arg);
	case F2FS_IOC_SET_ENCRYPTION_POLICY:
		return f2fs_ioc_set_encryption_policy(filp, arg);
	case F2FS_IOC_GET_ENCRYPTION_POLICY:
		return f2fs_ioc_get_encryption_policy(filp, arg);
	case F2FS_IOC_GET_ENCRYPTION_PWSALT:
		return f2fs_ioc_get_encryption_pwsalt(filp, arg);
	case F2FS_IOC_GARBAGE_COLLECT:
		return f2fs_ioc_gc(filp, arg);
	case F2FS_IOC_GARBAGE_COLLECT_RANGE:
		return f2fs_ioc_gc_range(filp, arg);
	case F2FS_IOC_WRITE_CHECKPOINT:
		return f2fs_ioc_write_checkpoint(filp, arg);
	case F2FS_IOC_DEFRAGMENT:
		return f2fs_ioc_defragment(filp, arg);
	case F2FS_IOC_MOVE_RANGE:
		return f2fs_ioc_move_range(filp, arg);
	case F2FS_IOC_FLUSH_DEVICE:
		return f2fs_ioc_flush_device(filp, arg);
	case F2FS_IOC_GET_FEATURES:
		return f2fs_ioc_get_features(filp, arg);
	case F2FS_IOC_FSGETXATTR:
		return f2fs_ioc_fsgetxattr(filp, arg);
	case F2FS_IOC_FSSETXATTR:
		return f2fs_ioc_fssetxattr(filp, arg);
	case F2FS_IOC_GET_PIN_FILE:
		return f2fs_ioc_get_pin_file(filp, arg);
	case F2FS_IOC_SET_PIN_FILE:
		return f2fs_ioc_set_pin_file(filp, arg);
	case F2FS_IOC_PRECACHE_EXTENTS:
		return f2fs_ioc_precache_extents(filp, arg);
	default:
		return -ENOTTY;
	}
}

static ssize_t f2fs_file_write_iter(struct kiocb *iocb, struct iov_iter *from)
{
	struct file *file = iocb->ki_filp;
	struct inode *inode = file_inode(file);
	ssize_t ret;

	if (unlikely(f2fs_cp_error(F2FS_I_SB(inode))))
		return -EIO;

	if ((iocb->ki_flags & IOCB_NOWAIT) && !(iocb->ki_flags & IOCB_DIRECT))
		return -EINVAL;

	if (!inode_trylock(inode)) {
		if (iocb->ki_flags & IOCB_NOWAIT)
			return -EAGAIN;
		inode_lock(inode);
	}

	ret = generic_write_checks(iocb, from);
	if (ret > 0) {
		bool preallocated = false;
		size_t target_size = 0;
		int err;

		if (iov_iter_fault_in_readable(from, iov_iter_count(from)))
			set_inode_flag(inode, FI_NO_PREALLOC);

		if ((iocb->ki_flags & IOCB_NOWAIT) &&
			(iocb->ki_flags & IOCB_DIRECT)) {
				if (!f2fs_overwrite_io(inode, iocb->ki_pos,
						iov_iter_count(from)) ||
					f2fs_has_inline_data(inode) ||
					f2fs_force_buffered_io(inode, WRITE)) {
						clear_inode_flag(inode,
								FI_NO_PREALLOC);
						inode_unlock(inode);
						return -EAGAIN;
				}

		} else {
			preallocated = true;
			target_size = iocb->ki_pos + iov_iter_count(from);

			err = f2fs_preallocate_blocks(iocb, from);
			if (err) {
				clear_inode_flag(inode, FI_NO_PREALLOC);
				inode_unlock(inode);
				return err;
			}
		}
		ret = __generic_file_write_iter(iocb, from);
		clear_inode_flag(inode, FI_NO_PREALLOC);

		/* if we couldn't write data, we should deallocate blocks. */
		if (preallocated && i_size_read(inode) < target_size)
			f2fs_truncate(inode);

		if (ret > 0)
			f2fs_update_iostat(F2FS_I_SB(inode), APP_WRITE_IO, ret);
	}
	inode_unlock(inode);

	if (ret > 0)
		ret = generic_write_sync(iocb, ret);
	return ret;
}

#ifdef CONFIG_COMPAT
long f2fs_compat_ioctl(struct file *file, unsigned int cmd, unsigned long arg)
{
	switch (cmd) {
	case F2FS_IOC32_GETFLAGS:
		cmd = F2FS_IOC_GETFLAGS;
		break;
	case F2FS_IOC32_SETFLAGS:
		cmd = F2FS_IOC_SETFLAGS;
		break;
	case F2FS_IOC32_GETVERSION:
		cmd = F2FS_IOC_GETVERSION;
		break;
	case F2FS_IOC_START_ATOMIC_WRITE:
	case F2FS_IOC_COMMIT_ATOMIC_WRITE:
	case F2FS_IOC_START_VOLATILE_WRITE:
	case F2FS_IOC_RELEASE_VOLATILE_WRITE:
	case F2FS_IOC_ABORT_VOLATILE_WRITE:
	case F2FS_IOC_SHUTDOWN:
	case F2FS_IOC_SET_ENCRYPTION_POLICY:
	case F2FS_IOC_GET_ENCRYPTION_PWSALT:
	case F2FS_IOC_GET_ENCRYPTION_POLICY:
	case F2FS_IOC_GARBAGE_COLLECT:
	case F2FS_IOC_GARBAGE_COLLECT_RANGE:
	case F2FS_IOC_WRITE_CHECKPOINT:
	case F2FS_IOC_DEFRAGMENT:
	case F2FS_IOC_MOVE_RANGE:
	case F2FS_IOC_FLUSH_DEVICE:
	case F2FS_IOC_GET_FEATURES:
	case F2FS_IOC_FSGETXATTR:
	case F2FS_IOC_FSSETXATTR:
	case F2FS_IOC_GET_PIN_FILE:
	case F2FS_IOC_SET_PIN_FILE:
	case F2FS_IOC_PRECACHE_EXTENTS:
		break;
	default:
		return -ENOIOCTLCMD;
	}
	return f2fs_ioctl(file, cmd, (unsigned long) compat_ptr(arg));
}
#endif

const struct file_operations f2fs_file_operations = {
	.llseek		= f2fs_llseek,
	.read_iter	= generic_file_read_iter,
	.write_iter	= f2fs_file_write_iter,
	.open		= f2fs_file_open,
	.release	= f2fs_release_file,
	.mmap		= f2fs_file_mmap,
	.flush		= f2fs_file_flush,
	.fsync		= f2fs_sync_file,
	.fallocate	= f2fs_fallocate,
	.unlocked_ioctl	= f2fs_ioctl,
#ifdef CONFIG_COMPAT
	.compat_ioctl	= f2fs_compat_ioctl,
#endif
	.splice_read	= generic_file_splice_read,
	.splice_write	= iter_file_splice_write,
};<|MERGE_RESOLUTION|>--- conflicted
+++ resolved
@@ -797,13 +797,8 @@
 	if (attr->ia_valid & ATTR_SIZE) {
 		bool to_smaller = (attr->ia_size <= i_size_read(inode));
 
-<<<<<<< HEAD
-		down_write(&F2FS_I(inode)->i_mmap_sem);
-		down_write(&F2FS_I(inode)->i_gc_rwsem[WRITE]);
-=======
 		down_write(&F2FS_I(inode)->i_gc_rwsem[WRITE]);
 		down_write(&F2FS_I(inode)->i_mmap_sem);
->>>>>>> 8e6fbfc0
 
 		truncate_setsize(inode, attr->ia_size);
 
@@ -813,21 +808,12 @@
 		 * do not trim all blocks after i_size if target size is
 		 * larger than i_size.
 		 */
-<<<<<<< HEAD
+		up_write(&F2FS_I(inode)->i_mmap_sem);
 		up_write(&F2FS_I(inode)->i_gc_rwsem[WRITE]);
-		up_write(&F2FS_I(inode)->i_mmap_sem);
 
 		if (err)
 			return err;
 
-=======
-		up_write(&F2FS_I(inode)->i_mmap_sem);
-		up_write(&F2FS_I(inode)->i_gc_rwsem[WRITE]);
-
-		if (err)
-			return err;
-
->>>>>>> 8e6fbfc0
 		if (!to_smaller) {
 			/* should convert inline inode here */
 			if (!f2fs_may_inline_data(inode)) {
@@ -976,13 +962,8 @@
 			blk_start = (loff_t)pg_start << PAGE_SHIFT;
 			blk_end = (loff_t)pg_end << PAGE_SHIFT;
 
-<<<<<<< HEAD
-			down_write(&F2FS_I(inode)->i_mmap_sem);
-			down_write(&F2FS_I(inode)->i_gc_rwsem[WRITE]);
-=======
 			down_write(&F2FS_I(inode)->i_gc_rwsem[WRITE]);
 			down_write(&F2FS_I(inode)->i_mmap_sem);
->>>>>>> 8e6fbfc0
 
 			truncate_inode_pages_range(mapping, blk_start,
 					blk_end - 1);
@@ -991,10 +972,6 @@
 			ret = f2fs_truncate_hole(inode, pg_start, pg_end);
 			f2fs_unlock_op(sbi);
 
-<<<<<<< HEAD
-			up_write(&F2FS_I(inode)->i_gc_rwsem[WRITE]);
-=======
->>>>>>> 8e6fbfc0
 			up_write(&F2FS_I(inode)->i_mmap_sem);
 			up_write(&F2FS_I(inode)->i_gc_rwsem[WRITE]);
 		}
@@ -1340,11 +1317,7 @@
 
 	ret = filemap_write_and_wait_range(mapping, offset, offset + len - 1);
 	if (ret)
-<<<<<<< HEAD
-		goto out_sem;
-=======
 		return ret;
->>>>>>> 8e6fbfc0
 
 	pg_start = ((unsigned long long) offset) >> PAGE_SHIFT;
 	pg_end = ((unsigned long long) offset + len) >> PAGE_SHIFT;
@@ -1376,10 +1349,7 @@
 			pgoff_t end;
 
 			down_write(&F2FS_I(inode)->i_gc_rwsem[WRITE]);
-<<<<<<< HEAD
-=======
 			down_write(&F2FS_I(inode)->i_mmap_sem);
->>>>>>> 8e6fbfc0
 
 			truncate_pagecache_range(inode,
 				(loff_t)index << PAGE_SHIFT,
@@ -1391,10 +1361,7 @@
 			ret = f2fs_get_dnode_of_data(&dn, index, ALLOC_NODE);
 			if (ret) {
 				f2fs_unlock_op(sbi);
-<<<<<<< HEAD
-=======
 				up_write(&F2FS_I(inode)->i_mmap_sem);
->>>>>>> 8e6fbfc0
 				up_write(&F2FS_I(inode)->i_gc_rwsem[WRITE]);
 				goto out;
 			}
@@ -1406,10 +1373,7 @@
 			f2fs_put_dnode(&dn);
 
 			f2fs_unlock_op(sbi);
-<<<<<<< HEAD
-=======
 			up_write(&F2FS_I(inode)->i_mmap_sem);
->>>>>>> 8e6fbfc0
 			up_write(&F2FS_I(inode)->i_gc_rwsem[WRITE]);
 
 			f2fs_balance_fs(sbi, dn.node_changed);
