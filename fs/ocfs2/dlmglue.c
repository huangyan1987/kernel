--- conflicted
+++ resolved
@@ -3307,15 +3307,8 @@
 	debugfs_create_file("locking_state", S_IFREG|S_IRUSR,
 			    osb->osb_debug_root, osb, &ocfs2_dlm_debug_fops);
 
-<<<<<<< HEAD
-	dlm_debug->d_locking_filter = debugfs_create_u32("locking_filter",
-						0600,
-						osb->osb_debug_root,
-						&dlm_debug->d_filter_secs);
-=======
 	debugfs_create_u32("locking_filter", 0600, osb->osb_debug_root,
 			   &dlm_debug->d_filter_secs);
->>>>>>> 7d2a07b7
 	ocfs2_get_dlm_debug(dlm_debug);
 }
 
