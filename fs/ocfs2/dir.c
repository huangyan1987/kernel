/* -*- mode: c; c-basic-offset: 8; -*-
 * vim: noexpandtab sw=8 ts=8 sts=0:
 *
 * dir.c
 *
 * Creates, reads, walks and deletes directory-nodes
 *
 * Copyright (C) 2002, 2004 Oracle.  All rights reserved.
 *
 *  Portions of this code from linux/fs/ext3/dir.c
 *
 *  Copyright (C) 1992, 1993, 1994, 1995
 *  Remy Card (card@masi.ibp.fr)
 *  Laboratoire MASI - Institut Blaise pascal
 *  Universite Pierre et Marie Curie (Paris VI)
 *
 *   from
 *
 *   linux/fs/minix/dir.c
 *
 *   Copyright (C) 1991, 1992 Linux Torvalds
 *
 * This program is free software; you can redistribute it and/or
 * modify it under the terms of the GNU General Public
 * License as published by the Free Software Foundation; either
 * version 2 of the License, or (at your option) any later version.
 *
 * This program is distributed in the hope that it will be useful,
 * but WITHOUT ANY WARRANTY; without even the implied warranty of
 * MERCHANTABILITY or FITNESS FOR A PARTICULAR PURPOSE.  See the GNU
 * General Public License for more details.
 *
 * You should have received a copy of the GNU General Public
 * License along with this program; if not, write to the
 * Free Software Foundation, Inc., 59 Temple Place - Suite 330,
 * Boston, MA 021110-1307, USA.
 */

#include <linux/fs.h>
#include <linux/types.h>
#include <linux/slab.h>
#include <linux/highmem.h>
#include <linux/quotaops.h>
#include <linux/sort.h>

#define MLOG_MASK_PREFIX ML_NAMEI
#include <cluster/masklog.h>

#include "ocfs2.h"

#include "alloc.h"
#include "blockcheck.h"
#include "dir.h"
#include "dlmglue.h"
#include "extent_map.h"
#include "file.h"
#include "inode.h"
#include "journal.h"
#include "namei.h"
#include "suballoc.h"
#include "super.h"
#include "sysfile.h"
#include "uptodate.h"

#include "buffer_head_io.h"

#define NAMEI_RA_CHUNKS  2
#define NAMEI_RA_BLOCKS  4
#define NAMEI_RA_SIZE        (NAMEI_RA_CHUNKS * NAMEI_RA_BLOCKS)
#define NAMEI_RA_INDEX(c,b)  (((c) * NAMEI_RA_BLOCKS) + (b))

static unsigned char ocfs2_filetype_table[] = {
	DT_UNKNOWN, DT_REG, DT_DIR, DT_CHR, DT_BLK, DT_FIFO, DT_SOCK, DT_LNK
};

static int ocfs2_do_extend_dir(struct super_block *sb,
			       handle_t *handle,
			       struct inode *dir,
			       struct buffer_head *parent_fe_bh,
			       struct ocfs2_alloc_context *data_ac,
			       struct ocfs2_alloc_context *meta_ac,
			       struct buffer_head **new_bh);
static int ocfs2_dir_indexed(struct inode *inode);

/*
 * These are distinct checks because future versions of the file system will
 * want to have a trailing dirent structure independent of indexing.
 */
static int ocfs2_supports_dir_trailer(struct inode *dir)
{
	struct ocfs2_super *osb = OCFS2_SB(dir->i_sb);

	if (OCFS2_I(dir)->ip_dyn_features & OCFS2_INLINE_DATA_FL)
		return 0;

	return ocfs2_meta_ecc(osb) || ocfs2_dir_indexed(dir);
}

/*
 * "new' here refers to the point at which we're creating a new
 * directory via "mkdir()", but also when we're expanding an inline
 * directory. In either case, we don't yet have the indexing bit set
 * on the directory, so the standard checks will fail in when metaecc
 * is turned off. Only directory-initialization type functions should
 * use this then. Everything else wants ocfs2_supports_dir_trailer()
 */
static int ocfs2_new_dir_wants_trailer(struct inode *dir)
{
	struct ocfs2_super *osb = OCFS2_SB(dir->i_sb);

	return ocfs2_meta_ecc(osb) ||
		ocfs2_supports_indexed_dirs(osb);
}

static inline unsigned int ocfs2_dir_trailer_blk_off(struct super_block *sb)
{
	return sb->s_blocksize - sizeof(struct ocfs2_dir_block_trailer);
}

#define ocfs2_trailer_from_bh(_bh, _sb) ((struct ocfs2_dir_block_trailer *) ((_bh)->b_data + ocfs2_dir_trailer_blk_off((_sb))))

/* XXX ocfs2_block_dqtrailer() is similar but not quite - can we make
 * them more consistent? */
struct ocfs2_dir_block_trailer *ocfs2_dir_trailer_from_size(int blocksize,
							    void *data)
{
	char *p = data;

	p += blocksize - sizeof(struct ocfs2_dir_block_trailer);
	return (struct ocfs2_dir_block_trailer *)p;
}

/*
 * XXX: This is executed once on every dirent. We should consider optimizing
 * it.
 */
static int ocfs2_skip_dir_trailer(struct inode *dir,
				  struct ocfs2_dir_entry *de,
				  unsigned long offset,
				  unsigned long blklen)
{
	unsigned long toff = blklen - sizeof(struct ocfs2_dir_block_trailer);

	if (!ocfs2_supports_dir_trailer(dir))
		return 0;

	if (offset != toff)
		return 0;

	return 1;
}

static void ocfs2_init_dir_trailer(struct inode *inode,
				   struct buffer_head *bh, u16 rec_len)
{
	struct ocfs2_dir_block_trailer *trailer;

	trailer = ocfs2_trailer_from_bh(bh, inode->i_sb);
	strcpy(trailer->db_signature, OCFS2_DIR_TRAILER_SIGNATURE);
	trailer->db_compat_rec_len =
			cpu_to_le16(sizeof(struct ocfs2_dir_block_trailer));
	trailer->db_parent_dinode = cpu_to_le64(OCFS2_I(inode)->ip_blkno);
	trailer->db_blkno = cpu_to_le64(bh->b_blocknr);
	trailer->db_free_rec_len = cpu_to_le16(rec_len);
}
/*
 * Link an unindexed block with a dir trailer structure into the index free
 * list. This function will modify dirdata_bh, but assumes you've already
 * passed it to the journal.
 */
static int ocfs2_dx_dir_link_trailer(struct inode *dir, handle_t *handle,
				     struct buffer_head *dx_root_bh,
				     struct buffer_head *dirdata_bh)
{
	int ret;
	struct ocfs2_dx_root_block *dx_root;
	struct ocfs2_dir_block_trailer *trailer;

	ret = ocfs2_journal_access_dr(handle, INODE_CACHE(dir), dx_root_bh,
				      OCFS2_JOURNAL_ACCESS_WRITE);
	if (ret) {
		mlog_errno(ret);
		goto out;
	}
	trailer = ocfs2_trailer_from_bh(dirdata_bh, dir->i_sb);
	dx_root = (struct ocfs2_dx_root_block *)dx_root_bh->b_data;

	trailer->db_free_next = dx_root->dr_free_blk;
	dx_root->dr_free_blk = cpu_to_le64(dirdata_bh->b_blocknr);

	ocfs2_journal_dirty(handle, dx_root_bh);

out:
	return ret;
}

static int ocfs2_free_list_at_root(struct ocfs2_dir_lookup_result *res)
{
	return res->dl_prev_leaf_bh == NULL;
}

void ocfs2_free_dir_lookup_result(struct ocfs2_dir_lookup_result *res)
{
	brelse(res->dl_dx_root_bh);
	brelse(res->dl_leaf_bh);
	brelse(res->dl_dx_leaf_bh);
	brelse(res->dl_prev_leaf_bh);
}

static int ocfs2_dir_indexed(struct inode *inode)
{
	if (OCFS2_I(inode)->ip_dyn_features & OCFS2_INDEXED_DIR_FL)
		return 1;
	return 0;
}

static inline int ocfs2_dx_root_inline(struct ocfs2_dx_root_block *dx_root)
{
	return dx_root->dr_flags & OCFS2_DX_FLAG_INLINE;
}

/*
 * Hashing code adapted from ext3
 */
#define DELTA 0x9E3779B9

static void TEA_transform(__u32 buf[4], __u32 const in[])
{
	__u32	sum = 0;
	__u32	b0 = buf[0], b1 = buf[1];
	__u32	a = in[0], b = in[1], c = in[2], d = in[3];
	int	n = 16;

	do {
		sum += DELTA;
		b0 += ((b1 << 4)+a) ^ (b1+sum) ^ ((b1 >> 5)+b);
		b1 += ((b0 << 4)+c) ^ (b0+sum) ^ ((b0 >> 5)+d);
	} while (--n);

	buf[0] += b0;
	buf[1] += b1;
}

static void str2hashbuf(const char *msg, int len, __u32 *buf, int num)
{
	__u32	pad, val;
	int	i;

	pad = (__u32)len | ((__u32)len << 8);
	pad |= pad << 16;

	val = pad;
	if (len > num*4)
		len = num * 4;
	for (i = 0; i < len; i++) {
		if ((i % 4) == 0)
			val = pad;
		val = msg[i] + (val << 8);
		if ((i % 4) == 3) {
			*buf++ = val;
			val = pad;
			num--;
		}
	}
	if (--num >= 0)
		*buf++ = val;
	while (--num >= 0)
		*buf++ = pad;
}

static void ocfs2_dx_dir_name_hash(struct inode *dir, const char *name, int len,
				   struct ocfs2_dx_hinfo *hinfo)
{
	struct ocfs2_super *osb = OCFS2_SB(dir->i_sb);
	const char	*p;
	__u32		in[8], buf[4];

	/*
	 * XXX: Is this really necessary, if the index is never looked
	 * at by readdir? Is a hash value of '0' a bad idea?
	 */
	if ((len == 1 && !strncmp(".", name, 1)) ||
	    (len == 2 && !strncmp("..", name, 2))) {
		buf[0] = buf[1] = 0;
		goto out;
	}

#ifdef OCFS2_DEBUG_DX_DIRS
	/*
	 * This makes it very easy to debug indexing problems. We
	 * should never allow this to be selected without hand editing
	 * this file though.
	 */
	buf[0] = buf[1] = len;
	goto out;
#endif

	memcpy(buf, osb->osb_dx_seed, sizeof(buf));

	p = name;
	while (len > 0) {
		str2hashbuf(p, len, in, 4);
		TEA_transform(buf, in);
		len -= 16;
		p += 16;
	}

out:
	hinfo->major_hash = buf[0];
	hinfo->minor_hash = buf[1];
}

/*
 * bh passed here can be an inode block or a dir data block, depending
 * on the inode inline data flag.
 */
static int ocfs2_check_dir_entry(struct inode * dir,
				 struct ocfs2_dir_entry * de,
				 struct buffer_head * bh,
				 unsigned long offset)
{
	const char *error_msg = NULL;
	const int rlen = le16_to_cpu(de->rec_len);

	if (rlen < OCFS2_DIR_REC_LEN(1))
		error_msg = "rec_len is smaller than minimal";
	else if (rlen % 4 != 0)
		error_msg = "rec_len % 4 != 0";
	else if (rlen < OCFS2_DIR_REC_LEN(de->name_len))
		error_msg = "rec_len is too small for name_len";
	else if (((char *) de - bh->b_data) + rlen > dir->i_sb->s_blocksize)
		error_msg = "directory entry across blocks";

	if (error_msg != NULL)
		mlog(ML_ERROR, "bad entry in directory #%llu: %s - "
		     "offset=%lu, inode=%llu, rec_len=%d, name_len=%d\n",
		     (unsigned long long)OCFS2_I(dir)->ip_blkno, error_msg,
		     offset, (unsigned long long)le64_to_cpu(de->inode), rlen,
		     de->name_len);
	return error_msg == NULL ? 1 : 0;
}

static inline int ocfs2_match(int len,
			      const char * const name,
			      struct ocfs2_dir_entry *de)
{
	if (len != de->name_len)
		return 0;
	if (!de->inode)
		return 0;
	return !memcmp(name, de->name, len);
}

/*
 * Returns 0 if not found, -1 on failure, and 1 on success
 */
static int inline ocfs2_search_dirblock(struct buffer_head *bh,
					struct inode *dir,
					const char *name, int namelen,
					unsigned long offset,
					char *first_de,
					unsigned int bytes,
					struct ocfs2_dir_entry **res_dir)
{
	struct ocfs2_dir_entry *de;
	char *dlimit, *de_buf;
	int de_len;
	int ret = 0;

	mlog_entry_void();

	de_buf = first_de;
	dlimit = de_buf + bytes;

	while (de_buf < dlimit) {
		/* this code is executed quadratically often */
		/* do minimal checking `by hand' */

		de = (struct ocfs2_dir_entry *) de_buf;

		if (de_buf + namelen <= dlimit &&
		    ocfs2_match(namelen, name, de)) {
			/* found a match - just to be sure, do a full check */
			if (!ocfs2_check_dir_entry(dir, de, bh, offset)) {
				ret = -1;
				goto bail;
			}
			*res_dir = de;
			ret = 1;
			goto bail;
		}

		/* prevent looping on a bad block */
		de_len = le16_to_cpu(de->rec_len);
		if (de_len <= 0) {
			ret = -1;
			goto bail;
		}

		de_buf += de_len;
		offset += de_len;
	}

bail:
	mlog_exit(ret);
	return ret;
}

static struct buffer_head *ocfs2_find_entry_id(const char *name,
					       int namelen,
					       struct inode *dir,
					       struct ocfs2_dir_entry **res_dir)
{
	int ret, found;
	struct buffer_head *di_bh = NULL;
	struct ocfs2_dinode *di;
	struct ocfs2_inline_data *data;

	ret = ocfs2_read_inode_block(dir, &di_bh);
	if (ret) {
		mlog_errno(ret);
		goto out;
	}

	di = (struct ocfs2_dinode *)di_bh->b_data;
	data = &di->id2.i_data;

	found = ocfs2_search_dirblock(di_bh, dir, name, namelen, 0,
				      data->id_data, i_size_read(dir), res_dir);
	if (found == 1)
		return di_bh;

	brelse(di_bh);
out:
	return NULL;
}

static int ocfs2_validate_dir_block(struct super_block *sb,
				    struct buffer_head *bh)
{
	int rc;
	struct ocfs2_dir_block_trailer *trailer =
		ocfs2_trailer_from_bh(bh, sb);


	/*
	 * We don't validate dirents here, that's handled
	 * in-place when the code walks them.
	 */
	mlog(0, "Validating dirblock %llu\n",
	     (unsigned long long)bh->b_blocknr);

	BUG_ON(!buffer_uptodate(bh));

	/*
	 * If the ecc fails, we return the error but otherwise
	 * leave the filesystem running.  We know any error is
	 * local to this block.
	 *
	 * Note that we are safe to call this even if the directory
	 * doesn't have a trailer.  Filesystems without metaecc will do
	 * nothing, and filesystems with it will have one.
	 */
	rc = ocfs2_validate_meta_ecc(sb, bh->b_data, &trailer->db_check);
	if (rc)
		mlog(ML_ERROR, "Checksum failed for dinode %llu\n",
		     (unsigned long long)bh->b_blocknr);

	return rc;
}

/*
 * Validate a directory trailer.
 *
 * We check the trailer here rather than in ocfs2_validate_dir_block()
 * because that function doesn't have the inode to test.
 */
static int ocfs2_check_dir_trailer(struct inode *dir, struct buffer_head *bh)
{
	int rc = 0;
	struct ocfs2_dir_block_trailer *trailer;

	trailer = ocfs2_trailer_from_bh(bh, dir->i_sb);
	if (!OCFS2_IS_VALID_DIR_TRAILER(trailer)) {
		rc = -EINVAL;
		ocfs2_error(dir->i_sb,
			    "Invalid dirblock #%llu: "
			    "signature = %.*s\n",
			    (unsigned long long)bh->b_blocknr, 7,
			    trailer->db_signature);
		goto out;
	}
	if (le64_to_cpu(trailer->db_blkno) != bh->b_blocknr) {
		rc = -EINVAL;
		ocfs2_error(dir->i_sb,
			    "Directory block #%llu has an invalid "
			    "db_blkno of %llu",
			    (unsigned long long)bh->b_blocknr,
			    (unsigned long long)le64_to_cpu(trailer->db_blkno));
		goto out;
	}
	if (le64_to_cpu(trailer->db_parent_dinode) !=
	    OCFS2_I(dir)->ip_blkno) {
		rc = -EINVAL;
		ocfs2_error(dir->i_sb,
			    "Directory block #%llu on dinode "
			    "#%llu has an invalid parent_dinode "
			    "of %llu",
			    (unsigned long long)bh->b_blocknr,
			    (unsigned long long)OCFS2_I(dir)->ip_blkno,
			    (unsigned long long)le64_to_cpu(trailer->db_blkno));
		goto out;
	}
out:
	return rc;
}

/*
 * This function forces all errors to -EIO for consistency with its
 * predecessor, ocfs2_bread().  We haven't audited what returning the
 * real error codes would do to callers.  We log the real codes with
 * mlog_errno() before we squash them.
 */
static int ocfs2_read_dir_block(struct inode *inode, u64 v_block,
				struct buffer_head **bh, int flags)
{
	int rc = 0;
	struct buffer_head *tmp = *bh;

	rc = ocfs2_read_virt_blocks(inode, v_block, 1, &tmp, flags,
				    ocfs2_validate_dir_block);
	if (rc) {
		mlog_errno(rc);
		goto out;
	}

	if (!(flags & OCFS2_BH_READAHEAD) &&
	    ocfs2_supports_dir_trailer(inode)) {
		rc = ocfs2_check_dir_trailer(inode, tmp);
		if (rc) {
			if (!*bh)
				brelse(tmp);
			mlog_errno(rc);
			goto out;
		}
	}

	/* If ocfs2_read_virt_blocks() got us a new bh, pass it up. */
	if (!*bh)
		*bh = tmp;

out:
	return rc ? -EIO : 0;
}

/*
 * Read the block at 'phys' which belongs to this directory
 * inode. This function does no virtual->physical block translation -
 * what's passed in is assumed to be a valid directory block.
 */
static int ocfs2_read_dir_block_direct(struct inode *dir, u64 phys,
				       struct buffer_head **bh)
{
	int ret;
	struct buffer_head *tmp = *bh;

	ret = ocfs2_read_block(INODE_CACHE(dir), phys, &tmp,
			       ocfs2_validate_dir_block);
	if (ret) {
		mlog_errno(ret);
		goto out;
	}

	if (ocfs2_supports_dir_trailer(dir)) {
		ret = ocfs2_check_dir_trailer(dir, tmp);
		if (ret) {
			if (!*bh)
				brelse(tmp);
			mlog_errno(ret);
			goto out;
		}
	}

	if (!ret && !*bh)
		*bh = tmp;
out:
	return ret;
}

static int ocfs2_validate_dx_root(struct super_block *sb,
				  struct buffer_head *bh)
{
	int ret;
	struct ocfs2_dx_root_block *dx_root;

	BUG_ON(!buffer_uptodate(bh));

	dx_root = (struct ocfs2_dx_root_block *) bh->b_data;

	ret = ocfs2_validate_meta_ecc(sb, bh->b_data, &dx_root->dr_check);
	if (ret) {
		mlog(ML_ERROR,
		     "Checksum failed for dir index root block %llu\n",
		     (unsigned long long)bh->b_blocknr);
		return ret;
	}

	if (!OCFS2_IS_VALID_DX_ROOT(dx_root)) {
		ocfs2_error(sb,
			    "Dir Index Root # %llu has bad signature %.*s",
			    (unsigned long long)le64_to_cpu(dx_root->dr_blkno),
			    7, dx_root->dr_signature);
		return -EINVAL;
	}

	return 0;
}

static int ocfs2_read_dx_root(struct inode *dir, struct ocfs2_dinode *di,
			      struct buffer_head **dx_root_bh)
{
	int ret;
	u64 blkno = le64_to_cpu(di->i_dx_root);
	struct buffer_head *tmp = *dx_root_bh;

	ret = ocfs2_read_block(INODE_CACHE(dir), blkno, &tmp,
			       ocfs2_validate_dx_root);

	/* If ocfs2_read_block() got us a new bh, pass it up. */
	if (!ret && !*dx_root_bh)
		*dx_root_bh = tmp;

	return ret;
}

static int ocfs2_validate_dx_leaf(struct super_block *sb,
				  struct buffer_head *bh)
{
	int ret;
	struct ocfs2_dx_leaf *dx_leaf = (struct ocfs2_dx_leaf *)bh->b_data;

	BUG_ON(!buffer_uptodate(bh));

	ret = ocfs2_validate_meta_ecc(sb, bh->b_data, &dx_leaf->dl_check);
	if (ret) {
		mlog(ML_ERROR,
		     "Checksum failed for dir index leaf block %llu\n",
		     (unsigned long long)bh->b_blocknr);
		return ret;
	}

	if (!OCFS2_IS_VALID_DX_LEAF(dx_leaf)) {
		ocfs2_error(sb, "Dir Index Leaf has bad signature %.*s",
			    7, dx_leaf->dl_signature);
		return -EROFS;
	}

	return 0;
}

static int ocfs2_read_dx_leaf(struct inode *dir, u64 blkno,
			      struct buffer_head **dx_leaf_bh)
{
	int ret;
	struct buffer_head *tmp = *dx_leaf_bh;

	ret = ocfs2_read_block(INODE_CACHE(dir), blkno, &tmp,
			       ocfs2_validate_dx_leaf);

	/* If ocfs2_read_block() got us a new bh, pass it up. */
	if (!ret && !*dx_leaf_bh)
		*dx_leaf_bh = tmp;

	return ret;
}

/*
 * Read a series of dx_leaf blocks. This expects all buffer_head
 * pointers to be NULL on function entry.
 */
static int ocfs2_read_dx_leaves(struct inode *dir, u64 start, int num,
				struct buffer_head **dx_leaf_bhs)
{
	int ret;

	ret = ocfs2_read_blocks(INODE_CACHE(dir), start, num, dx_leaf_bhs, 0,
				ocfs2_validate_dx_leaf);
	if (ret)
		mlog_errno(ret);

	return ret;
}

static struct buffer_head *ocfs2_find_entry_el(const char *name, int namelen,
					       struct inode *dir,
					       struct ocfs2_dir_entry **res_dir)
{
	struct super_block *sb;
	struct buffer_head *bh_use[NAMEI_RA_SIZE];
	struct buffer_head *bh, *ret = NULL;
	unsigned long start, block, b;
	int ra_max = 0;		/* Number of bh's in the readahead
				   buffer, bh_use[] */
	int ra_ptr = 0;		/* Current index into readahead
				   buffer */
	int num = 0;
	int nblocks, i, err;

	mlog_entry_void();

	sb = dir->i_sb;

	nblocks = i_size_read(dir) >> sb->s_blocksize_bits;
	start = OCFS2_I(dir)->ip_dir_start_lookup;
	if (start >= nblocks)
		start = 0;
	block = start;

restart:
	do {
		/*
		 * We deal with the read-ahead logic here.
		 */
		if (ra_ptr >= ra_max) {
			/* Refill the readahead buffer */
			ra_ptr = 0;
			b = block;
			for (ra_max = 0; ra_max < NAMEI_RA_SIZE; ra_max++) {
				/*
				 * Terminate if we reach the end of the
				 * directory and must wrap, or if our
				 * search has finished at this block.
				 */
				if (b >= nblocks || (num && block == start)) {
					bh_use[ra_max] = NULL;
					break;
				}
				num++;

				bh = NULL;
				err = ocfs2_read_dir_block(dir, b++, &bh,
							   OCFS2_BH_READAHEAD);
				bh_use[ra_max] = bh;
			}
		}
		if ((bh = bh_use[ra_ptr++]) == NULL)
			goto next;
		if (ocfs2_read_dir_block(dir, block, &bh, 0)) {
			/* read error, skip block & hope for the best.
			 * ocfs2_read_dir_block() has released the bh. */
			ocfs2_error(dir->i_sb, "reading directory %llu, "
				    "offset %lu\n",
				    (unsigned long long)OCFS2_I(dir)->ip_blkno,
				    block);
			goto next;
		}
		i = ocfs2_search_dirblock(bh, dir, name, namelen,
					  block << sb->s_blocksize_bits,
					  bh->b_data, sb->s_blocksize,
					  res_dir);
		if (i == 1) {
			OCFS2_I(dir)->ip_dir_start_lookup = block;
			ret = bh;
			goto cleanup_and_exit;
		} else {
			brelse(bh);
			if (i < 0)
				goto cleanup_and_exit;
		}
	next:
		if (++block >= nblocks)
			block = 0;
	} while (block != start);

	/*
	 * If the directory has grown while we were searching, then
	 * search the last part of the directory before giving up.
	 */
	block = nblocks;
	nblocks = i_size_read(dir) >> sb->s_blocksize_bits;
	if (block < nblocks) {
		start = 0;
		goto restart;
	}

cleanup_and_exit:
	/* Clean up the read-ahead blocks */
	for (; ra_ptr < ra_max; ra_ptr++)
		brelse(bh_use[ra_ptr]);

	mlog_exit_ptr(ret);
	return ret;
}

static int ocfs2_dx_dir_lookup_rec(struct inode *inode,
				   struct ocfs2_extent_list *el,
				   u32 major_hash,
				   u32 *ret_cpos,
				   u64 *ret_phys_blkno,
				   unsigned int *ret_clen)
{
	int ret = 0, i, found;
	struct buffer_head *eb_bh = NULL;
	struct ocfs2_extent_block *eb;
	struct ocfs2_extent_rec *rec = NULL;

	if (el->l_tree_depth) {
		ret = ocfs2_find_leaf(INODE_CACHE(inode), el, major_hash,
				      &eb_bh);
		if (ret) {
			mlog_errno(ret);
			goto out;
		}

		eb = (struct ocfs2_extent_block *) eb_bh->b_data;
		el = &eb->h_list;

		if (el->l_tree_depth) {
			ocfs2_error(inode->i_sb,
				    "Inode %lu has non zero tree depth in "
				    "btree tree block %llu\n", inode->i_ino,
				    (unsigned long long)eb_bh->b_blocknr);
			ret = -EROFS;
			goto out;
		}
	}

	found = 0;
	for (i = le16_to_cpu(el->l_next_free_rec) - 1; i >= 0; i--) {
		rec = &el->l_recs[i];

		if (le32_to_cpu(rec->e_cpos) <= major_hash) {
			found = 1;
			break;
		}
	}

	if (!found) {
		ocfs2_error(inode->i_sb, "Inode %lu has bad extent "
			    "record (%u, %u, 0) in btree", inode->i_ino,
			    le32_to_cpu(rec->e_cpos),
			    ocfs2_rec_clusters(el, rec));
		ret = -EROFS;
		goto out;
	}

	if (ret_phys_blkno)
		*ret_phys_blkno = le64_to_cpu(rec->e_blkno);
	if (ret_cpos)
		*ret_cpos = le32_to_cpu(rec->e_cpos);
	if (ret_clen)
		*ret_clen = le16_to_cpu(rec->e_leaf_clusters);

out:
	brelse(eb_bh);
	return ret;
}

/*
 * Returns the block index, from the start of the cluster which this
 * hash belongs too.
 */
static inline unsigned int __ocfs2_dx_dir_hash_idx(struct ocfs2_super *osb,
						   u32 minor_hash)
{
	return minor_hash & osb->osb_dx_mask;
}

static inline unsigned int ocfs2_dx_dir_hash_idx(struct ocfs2_super *osb,
					  struct ocfs2_dx_hinfo *hinfo)
{
	return __ocfs2_dx_dir_hash_idx(osb, hinfo->minor_hash);
}

static int ocfs2_dx_dir_lookup(struct inode *inode,
			       struct ocfs2_extent_list *el,
			       struct ocfs2_dx_hinfo *hinfo,
			       u32 *ret_cpos,
			       u64 *ret_phys_blkno)
{
	int ret = 0;
	unsigned int cend, uninitialized_var(clen);
	u32 uninitialized_var(cpos);
	u64 uninitialized_var(blkno);
	u32 name_hash = hinfo->major_hash;

	ret = ocfs2_dx_dir_lookup_rec(inode, el, name_hash, &cpos, &blkno,
				      &clen);
	if (ret) {
		mlog_errno(ret);
		goto out;
	}

	cend = cpos + clen;
	if (name_hash >= cend) {
		/* We want the last cluster */
		blkno += ocfs2_clusters_to_blocks(inode->i_sb, clen - 1);
		cpos += clen - 1;
	} else {
		blkno += ocfs2_clusters_to_blocks(inode->i_sb,
						  name_hash - cpos);
		cpos = name_hash;
	}

	/*
	 * We now have the cluster which should hold our entry. To
	 * find the exact block from the start of the cluster to
	 * search, we take the lower bits of the hash.
	 */
	blkno += ocfs2_dx_dir_hash_idx(OCFS2_SB(inode->i_sb), hinfo);

	if (ret_phys_blkno)
		*ret_phys_blkno = blkno;
	if (ret_cpos)
		*ret_cpos = cpos;

out:

	return ret;
}

static int ocfs2_dx_dir_search(const char *name, int namelen,
			       struct inode *dir,
			       struct ocfs2_dx_root_block *dx_root,
			       struct ocfs2_dir_lookup_result *res)
{
	int ret, i, found;
	u64 uninitialized_var(phys);
	struct buffer_head *dx_leaf_bh = NULL;
	struct ocfs2_dx_leaf *dx_leaf;
	struct ocfs2_dx_entry *dx_entry = NULL;
	struct buffer_head *dir_ent_bh = NULL;
	struct ocfs2_dir_entry *dir_ent = NULL;
	struct ocfs2_dx_hinfo *hinfo = &res->dl_hinfo;
	struct ocfs2_extent_list *dr_el;
	struct ocfs2_dx_entry_list *entry_list;

	ocfs2_dx_dir_name_hash(dir, name, namelen, &res->dl_hinfo);

	if (ocfs2_dx_root_inline(dx_root)) {
		entry_list = &dx_root->dr_entries;
		goto search;
	}

	dr_el = &dx_root->dr_list;

	ret = ocfs2_dx_dir_lookup(dir, dr_el, hinfo, NULL, &phys);
	if (ret) {
		mlog_errno(ret);
		goto out;
	}

	mlog(0, "Dir %llu: name: \"%.*s\", lookup of hash: %u.0x%x "
	     "returns: %llu\n",
	     (unsigned long long)OCFS2_I(dir)->ip_blkno,
	     namelen, name, hinfo->major_hash, hinfo->minor_hash,
	     (unsigned long long)phys);

	ret = ocfs2_read_dx_leaf(dir, phys, &dx_leaf_bh);
	if (ret) {
		mlog_errno(ret);
		goto out;
	}

	dx_leaf = (struct ocfs2_dx_leaf *) dx_leaf_bh->b_data;

	mlog(0, "leaf info: num_used: %d, count: %d\n",
	     le16_to_cpu(dx_leaf->dl_list.de_num_used),
	     le16_to_cpu(dx_leaf->dl_list.de_count));

	entry_list = &dx_leaf->dl_list;

search:
	/*
	 * Empty leaf is legal, so no need to check for that.
	 */
	found = 0;
	for (i = 0; i < le16_to_cpu(entry_list->de_num_used); i++) {
		dx_entry = &entry_list->de_entries[i];

		if (hinfo->major_hash != le32_to_cpu(dx_entry->dx_major_hash)
		    || hinfo->minor_hash != le32_to_cpu(dx_entry->dx_minor_hash))
			continue;

		/*
		 * Search unindexed leaf block now. We're not
		 * guaranteed to find anything.
		 */
		ret = ocfs2_read_dir_block_direct(dir,
					  le64_to_cpu(dx_entry->dx_dirent_blk),
					  &dir_ent_bh);
		if (ret) {
			mlog_errno(ret);
			goto out;
		}

		/*
		 * XXX: We should check the unindexed block here,
		 * before using it.
		 */

		found = ocfs2_search_dirblock(dir_ent_bh, dir, name, namelen,
					      0, dir_ent_bh->b_data,
					      dir->i_sb->s_blocksize, &dir_ent);
		if (found == 1)
			break;

		if (found == -1) {
			/* This means we found a bad directory entry. */
			ret = -EIO;
			mlog_errno(ret);
			goto out;
		}

		brelse(dir_ent_bh);
		dir_ent_bh = NULL;
	}

	if (found <= 0) {
		ret = -ENOENT;
		goto out;
	}

	res->dl_leaf_bh = dir_ent_bh;
	res->dl_entry = dir_ent;
	res->dl_dx_leaf_bh = dx_leaf_bh;
	res->dl_dx_entry = dx_entry;

	ret = 0;
out:
	if (ret) {
		brelse(dx_leaf_bh);
		brelse(dir_ent_bh);
	}
	return ret;
}

static int ocfs2_find_entry_dx(const char *name, int namelen,
			       struct inode *dir,
			       struct ocfs2_dir_lookup_result *lookup)
{
	int ret;
	struct buffer_head *di_bh = NULL;
	struct ocfs2_dinode *di;
	struct buffer_head *dx_root_bh = NULL;
	struct ocfs2_dx_root_block *dx_root;

	ret = ocfs2_read_inode_block(dir, &di_bh);
	if (ret) {
		mlog_errno(ret);
		goto out;
	}

	di = (struct ocfs2_dinode *)di_bh->b_data;

	ret = ocfs2_read_dx_root(dir, di, &dx_root_bh);
	if (ret) {
		mlog_errno(ret);
		goto out;
	}
	dx_root = (struct ocfs2_dx_root_block *) dx_root_bh->b_data;

	ret = ocfs2_dx_dir_search(name, namelen, dir, dx_root, lookup);
	if (ret) {
		if (ret != -ENOENT)
			mlog_errno(ret);
		goto out;
	}

	lookup->dl_dx_root_bh = dx_root_bh;
	dx_root_bh = NULL;
out:
	brelse(di_bh);
	brelse(dx_root_bh);
	return ret;
}

/*
 * Try to find an entry of the provided name within 'dir'.
 *
 * If nothing was found, -ENOENT is returned. Otherwise, zero is
 * returned and the struct 'res' will contain information useful to
 * other directory manipulation functions.
 *
 * Caller can NOT assume anything about the contents of the
 * buffer_heads - they are passed back only so that it can be passed
 * into any one of the manipulation functions (add entry, delete
 * entry, etc). As an example, bh in the extent directory case is a
 * data block, in the inline-data case it actually points to an inode,
 * in the indexed directory case, multiple buffers are involved.
 */
int ocfs2_find_entry(const char *name, int namelen,
		     struct inode *dir, struct ocfs2_dir_lookup_result *lookup)
{
	struct buffer_head *bh;
	struct ocfs2_dir_entry *res_dir = NULL;

	if (ocfs2_dir_indexed(dir))
		return ocfs2_find_entry_dx(name, namelen, dir, lookup);

	/*
	 * The unindexed dir code only uses part of the lookup
	 * structure, so there's no reason to push it down further
	 * than this.
	 */
	if (OCFS2_I(dir)->ip_dyn_features & OCFS2_INLINE_DATA_FL)
		bh = ocfs2_find_entry_id(name, namelen, dir, &res_dir);
	else
		bh = ocfs2_find_entry_el(name, namelen, dir, &res_dir);

	if (bh == NULL)
		return -ENOENT;

	lookup->dl_leaf_bh = bh;
	lookup->dl_entry = res_dir;
	return 0;
}

/*
 * Update inode number and type of a previously found directory entry.
 */
int ocfs2_update_entry(struct inode *dir, handle_t *handle,
		       struct ocfs2_dir_lookup_result *res,
		       struct inode *new_entry_inode)
{
	int ret;
	ocfs2_journal_access_func access = ocfs2_journal_access_db;
	struct ocfs2_dir_entry *de = res->dl_entry;
	struct buffer_head *de_bh = res->dl_leaf_bh;

	/*
	 * The same code works fine for both inline-data and extent
	 * based directories, so no need to split this up.  The only
	 * difference is the journal_access function.
	 */

	if (OCFS2_I(dir)->ip_dyn_features & OCFS2_INLINE_DATA_FL)
		access = ocfs2_journal_access_di;

	ret = access(handle, INODE_CACHE(dir), de_bh,
		     OCFS2_JOURNAL_ACCESS_WRITE);
	if (ret) {
		mlog_errno(ret);
		goto out;
	}

	de->inode = cpu_to_le64(OCFS2_I(new_entry_inode)->ip_blkno);
	ocfs2_set_de_type(de, new_entry_inode->i_mode);

	ocfs2_journal_dirty(handle, de_bh);

out:
	return ret;
}

/*
 * __ocfs2_delete_entry deletes a directory entry by merging it with the
 * previous entry
 */
static int __ocfs2_delete_entry(handle_t *handle, struct inode *dir,
				struct ocfs2_dir_entry *de_del,
				struct buffer_head *bh, char *first_de,
				unsigned int bytes)
{
	struct ocfs2_dir_entry *de, *pde;
	int i, status = -ENOENT;
	ocfs2_journal_access_func access = ocfs2_journal_access_db;

	mlog_entry("(0x%p, 0x%p, 0x%p, 0x%p)\n", handle, dir, de_del, bh);

	if (OCFS2_I(dir)->ip_dyn_features & OCFS2_INLINE_DATA_FL)
		access = ocfs2_journal_access_di;

	i = 0;
	pde = NULL;
	de = (struct ocfs2_dir_entry *) first_de;
	while (i < bytes) {
		if (!ocfs2_check_dir_entry(dir, de, bh, i)) {
			status = -EIO;
			mlog_errno(status);
			goto bail;
		}
		if (de == de_del)  {
			status = access(handle, INODE_CACHE(dir), bh,
					OCFS2_JOURNAL_ACCESS_WRITE);
			if (status < 0) {
				status = -EIO;
				mlog_errno(status);
				goto bail;
			}
			if (pde)
				le16_add_cpu(&pde->rec_len,
						le16_to_cpu(de->rec_len));
			else
				de->inode = 0;
			dir->i_version++;
			ocfs2_journal_dirty(handle, bh);
			goto bail;
		}
		i += le16_to_cpu(de->rec_len);
		pde = de;
		de = (struct ocfs2_dir_entry *)((char *)de + le16_to_cpu(de->rec_len));
	}
bail:
	mlog_exit(status);
	return status;
}

static unsigned int ocfs2_figure_dirent_hole(struct ocfs2_dir_entry *de)
{
	unsigned int hole;

	if (le64_to_cpu(de->inode) == 0)
		hole = le16_to_cpu(de->rec_len);
	else
		hole = le16_to_cpu(de->rec_len) -
			OCFS2_DIR_REC_LEN(de->name_len);

	return hole;
}

static int ocfs2_find_max_rec_len(struct super_block *sb,
				  struct buffer_head *dirblock_bh)
{
	int size, this_hole, largest_hole = 0;
	char *trailer, *de_buf, *limit, *start = dirblock_bh->b_data;
	struct ocfs2_dir_entry *de;

	trailer = (char *)ocfs2_trailer_from_bh(dirblock_bh, sb);
	size = ocfs2_dir_trailer_blk_off(sb);
	limit = start + size;
	de_buf = start;
	de = (struct ocfs2_dir_entry *)de_buf;
	do {
		if (de_buf != trailer) {
			this_hole = ocfs2_figure_dirent_hole(de);
			if (this_hole > largest_hole)
				largest_hole = this_hole;
		}

		de_buf += le16_to_cpu(de->rec_len);
		de = (struct ocfs2_dir_entry *)de_buf;
	} while (de_buf < limit);

	if (largest_hole >= OCFS2_DIR_MIN_REC_LEN)
		return largest_hole;
	return 0;
}

static void ocfs2_dx_list_remove_entry(struct ocfs2_dx_entry_list *entry_list,
				       int index)
{
	int num_used = le16_to_cpu(entry_list->de_num_used);

	if (num_used == 1 || index == (num_used - 1))
		goto clear;

	memmove(&entry_list->de_entries[index],
		&entry_list->de_entries[index + 1],
		(num_used - index - 1)*sizeof(struct ocfs2_dx_entry));
clear:
	num_used--;
	memset(&entry_list->de_entries[num_used], 0,
	       sizeof(struct ocfs2_dx_entry));
	entry_list->de_num_used = cpu_to_le16(num_used);
}

static int ocfs2_delete_entry_dx(handle_t *handle, struct inode *dir,
				 struct ocfs2_dir_lookup_result *lookup)
{
	int ret, index, max_rec_len, add_to_free_list = 0;
	struct buffer_head *dx_root_bh = lookup->dl_dx_root_bh;
	struct buffer_head *leaf_bh = lookup->dl_leaf_bh;
	struct ocfs2_dx_leaf *dx_leaf;
	struct ocfs2_dx_entry *dx_entry = lookup->dl_dx_entry;
	struct ocfs2_dir_block_trailer *trailer;
	struct ocfs2_dx_root_block *dx_root;
	struct ocfs2_dx_entry_list *entry_list;

	/*
	 * This function gets a bit messy because we might have to
	 * modify the root block, regardless of whether the indexed
	 * entries are stored inline.
	 */

	/*
	 * *Only* set 'entry_list' here, based on where we're looking
	 * for the indexed entries. Later, we might still want to
	 * journal both blocks, based on free list state.
	 */
	dx_root = (struct ocfs2_dx_root_block *)dx_root_bh->b_data;
	if (ocfs2_dx_root_inline(dx_root)) {
		entry_list = &dx_root->dr_entries;
	} else {
		dx_leaf = (struct ocfs2_dx_leaf *) lookup->dl_dx_leaf_bh->b_data;
		entry_list = &dx_leaf->dl_list;
	}

	/* Neither of these are a disk corruption - that should have
	 * been caught by lookup, before we got here. */
	BUG_ON(le16_to_cpu(entry_list->de_count) <= 0);
	BUG_ON(le16_to_cpu(entry_list->de_num_used) <= 0);

	index = (char *)dx_entry - (char *)entry_list->de_entries;
	index /= sizeof(*dx_entry);

	if (index >= le16_to_cpu(entry_list->de_num_used)) {
		mlog(ML_ERROR, "Dir %llu: Bad dx_entry ptr idx %d, (%p, %p)\n",
		     (unsigned long long)OCFS2_I(dir)->ip_blkno, index,
		     entry_list, dx_entry);
		return -EIO;
	}

	/*
	 * We know that removal of this dirent will leave enough room
	 * for a new one, so add this block to the free list if it
	 * isn't already there.
	 */
	trailer = ocfs2_trailer_from_bh(leaf_bh, dir->i_sb);
	if (trailer->db_free_rec_len == 0)
		add_to_free_list = 1;

	/*
	 * Add the block holding our index into the journal before
	 * removing the unindexed entry. If we get an error return
	 * from __ocfs2_delete_entry(), then it hasn't removed the
	 * entry yet. Likewise, successful return means we *must*
	 * remove the indexed entry.
	 *
	 * We're also careful to journal the root tree block here as
	 * the entry count needs to be updated. Also, we might be
	 * adding to the start of the free list.
	 */
	ret = ocfs2_journal_access_dr(handle, INODE_CACHE(dir), dx_root_bh,
				      OCFS2_JOURNAL_ACCESS_WRITE);
	if (ret) {
		mlog_errno(ret);
		goto out;
	}

	if (!ocfs2_dx_root_inline(dx_root)) {
		ret = ocfs2_journal_access_dl(handle, INODE_CACHE(dir),
					      lookup->dl_dx_leaf_bh,
					      OCFS2_JOURNAL_ACCESS_WRITE);
		if (ret) {
			mlog_errno(ret);
			goto out;
		}
	}

	mlog(0, "Dir %llu: delete entry at index: %d\n",
	     (unsigned long long)OCFS2_I(dir)->ip_blkno, index);

	ret = __ocfs2_delete_entry(handle, dir, lookup->dl_entry,
				   leaf_bh, leaf_bh->b_data, leaf_bh->b_size);
	if (ret) {
		mlog_errno(ret);
		goto out;
	}

	max_rec_len = ocfs2_find_max_rec_len(dir->i_sb, leaf_bh);
	trailer->db_free_rec_len = cpu_to_le16(max_rec_len);
	if (add_to_free_list) {
		trailer->db_free_next = dx_root->dr_free_blk;
		dx_root->dr_free_blk = cpu_to_le64(leaf_bh->b_blocknr);
		ocfs2_journal_dirty(handle, dx_root_bh);
	}

	/* leaf_bh was journal_accessed for us in __ocfs2_delete_entry */
	ocfs2_journal_dirty(handle, leaf_bh);

	le32_add_cpu(&dx_root->dr_num_entries, -1);
	ocfs2_journal_dirty(handle, dx_root_bh);

	ocfs2_dx_list_remove_entry(entry_list, index);

	if (!ocfs2_dx_root_inline(dx_root))
		ocfs2_journal_dirty(handle, lookup->dl_dx_leaf_bh);

out:
	return ret;
}

static inline int ocfs2_delete_entry_id(handle_t *handle,
					struct inode *dir,
					struct ocfs2_dir_entry *de_del,
					struct buffer_head *bh)
{
	int ret;
	struct buffer_head *di_bh = NULL;
	struct ocfs2_dinode *di;
	struct ocfs2_inline_data *data;

	ret = ocfs2_read_inode_block(dir, &di_bh);
	if (ret) {
		mlog_errno(ret);
		goto out;
	}

	di = (struct ocfs2_dinode *)di_bh->b_data;
	data = &di->id2.i_data;

	ret = __ocfs2_delete_entry(handle, dir, de_del, bh, data->id_data,
				   i_size_read(dir));

	brelse(di_bh);
out:
	return ret;
}

static inline int ocfs2_delete_entry_el(handle_t *handle,
					struct inode *dir,
					struct ocfs2_dir_entry *de_del,
					struct buffer_head *bh)
{
	return __ocfs2_delete_entry(handle, dir, de_del, bh, bh->b_data,
				    bh->b_size);
}

/*
 * Delete a directory entry. Hide the details of directory
 * implementation from the caller.
 */
int ocfs2_delete_entry(handle_t *handle,
		       struct inode *dir,
		       struct ocfs2_dir_lookup_result *res)
{
	if (ocfs2_dir_indexed(dir))
		return ocfs2_delete_entry_dx(handle, dir, res);

	if (OCFS2_I(dir)->ip_dyn_features & OCFS2_INLINE_DATA_FL)
		return ocfs2_delete_entry_id(handle, dir, res->dl_entry,
					     res->dl_leaf_bh);

	return ocfs2_delete_entry_el(handle, dir, res->dl_entry,
				     res->dl_leaf_bh);
}

/*
 * Check whether 'de' has enough room to hold an entry of
 * 'new_rec_len' bytes.
 */
static inline int ocfs2_dirent_would_fit(struct ocfs2_dir_entry *de,
					 unsigned int new_rec_len)
{
	unsigned int de_really_used;

	/* Check whether this is an empty record with enough space */
	if (le64_to_cpu(de->inode) == 0 &&
	    le16_to_cpu(de->rec_len) >= new_rec_len)
		return 1;

	/*
	 * Record might have free space at the end which we can
	 * use.
	 */
	de_really_used = OCFS2_DIR_REC_LEN(de->name_len);
	if (le16_to_cpu(de->rec_len) >= (de_really_used + new_rec_len))
	    return 1;

	return 0;
}

static void ocfs2_dx_dir_leaf_insert_tail(struct ocfs2_dx_leaf *dx_leaf,
					  struct ocfs2_dx_entry *dx_new_entry)
{
	int i;

	i = le16_to_cpu(dx_leaf->dl_list.de_num_used);
	dx_leaf->dl_list.de_entries[i] = *dx_new_entry;

	le16_add_cpu(&dx_leaf->dl_list.de_num_used, 1);
}

static void ocfs2_dx_entry_list_insert(struct ocfs2_dx_entry_list *entry_list,
				       struct ocfs2_dx_hinfo *hinfo,
				       u64 dirent_blk)
{
	int i;
	struct ocfs2_dx_entry *dx_entry;

	i = le16_to_cpu(entry_list->de_num_used);
	dx_entry = &entry_list->de_entries[i];

	memset(dx_entry, 0, sizeof(*dx_entry));
	dx_entry->dx_major_hash = cpu_to_le32(hinfo->major_hash);
	dx_entry->dx_minor_hash = cpu_to_le32(hinfo->minor_hash);
	dx_entry->dx_dirent_blk = cpu_to_le64(dirent_blk);

	le16_add_cpu(&entry_list->de_num_used, 1);
}

static int __ocfs2_dx_dir_leaf_insert(struct inode *dir, handle_t *handle,
				      struct ocfs2_dx_hinfo *hinfo,
				      u64 dirent_blk,
				      struct buffer_head *dx_leaf_bh)
{
	int ret;
	struct ocfs2_dx_leaf *dx_leaf;

	ret = ocfs2_journal_access_dl(handle, INODE_CACHE(dir), dx_leaf_bh,
				      OCFS2_JOURNAL_ACCESS_WRITE);
	if (ret) {
		mlog_errno(ret);
		goto out;
	}

	dx_leaf = (struct ocfs2_dx_leaf *)dx_leaf_bh->b_data;
	ocfs2_dx_entry_list_insert(&dx_leaf->dl_list, hinfo, dirent_blk);
	ocfs2_journal_dirty(handle, dx_leaf_bh);

out:
	return ret;
}

static void ocfs2_dx_inline_root_insert(struct inode *dir, handle_t *handle,
					struct ocfs2_dx_hinfo *hinfo,
					u64 dirent_blk,
					struct ocfs2_dx_root_block *dx_root)
{
	ocfs2_dx_entry_list_insert(&dx_root->dr_entries, hinfo, dirent_blk);
}

static int ocfs2_dx_dir_insert(struct inode *dir, handle_t *handle,
			       struct ocfs2_dir_lookup_result *lookup)
{
	int ret = 0;
	struct ocfs2_dx_root_block *dx_root;
	struct buffer_head *dx_root_bh = lookup->dl_dx_root_bh;

	ret = ocfs2_journal_access_dr(handle, INODE_CACHE(dir), dx_root_bh,
				      OCFS2_JOURNAL_ACCESS_WRITE);
	if (ret) {
		mlog_errno(ret);
		goto out;
	}

	dx_root = (struct ocfs2_dx_root_block *)lookup->dl_dx_root_bh->b_data;
	if (ocfs2_dx_root_inline(dx_root)) {
		ocfs2_dx_inline_root_insert(dir, handle,
					    &lookup->dl_hinfo,
					    lookup->dl_leaf_bh->b_blocknr,
					    dx_root);
	} else {
		ret = __ocfs2_dx_dir_leaf_insert(dir, handle, &lookup->dl_hinfo,
						 lookup->dl_leaf_bh->b_blocknr,
						 lookup->dl_dx_leaf_bh);
		if (ret)
			goto out;
	}

	le32_add_cpu(&dx_root->dr_num_entries, 1);
	ocfs2_journal_dirty(handle, dx_root_bh);

out:
	return ret;
}

static void ocfs2_remove_block_from_free_list(struct inode *dir,
				       handle_t *handle,
				       struct ocfs2_dir_lookup_result *lookup)
{
	struct ocfs2_dir_block_trailer *trailer, *prev;
	struct ocfs2_dx_root_block *dx_root;
	struct buffer_head *bh;

	trailer = ocfs2_trailer_from_bh(lookup->dl_leaf_bh, dir->i_sb);

	if (ocfs2_free_list_at_root(lookup)) {
		bh = lookup->dl_dx_root_bh;
		dx_root = (struct ocfs2_dx_root_block *)bh->b_data;
		dx_root->dr_free_blk = trailer->db_free_next;
	} else {
		bh = lookup->dl_prev_leaf_bh;
		prev = ocfs2_trailer_from_bh(bh, dir->i_sb);
		prev->db_free_next = trailer->db_free_next;
	}

	trailer->db_free_rec_len = cpu_to_le16(0);
	trailer->db_free_next = cpu_to_le64(0);

	ocfs2_journal_dirty(handle, bh);
	ocfs2_journal_dirty(handle, lookup->dl_leaf_bh);
}

/*
 * This expects that a journal write has been reserved on
 * lookup->dl_prev_leaf_bh or lookup->dl_dx_root_bh
 */
static void ocfs2_recalc_free_list(struct inode *dir, handle_t *handle,
				   struct ocfs2_dir_lookup_result *lookup)
{
	int max_rec_len;
	struct ocfs2_dir_block_trailer *trailer;

	/* Walk dl_leaf_bh to figure out what the new free rec_len is. */
	max_rec_len = ocfs2_find_max_rec_len(dir->i_sb, lookup->dl_leaf_bh);
	if (max_rec_len) {
		/*
		 * There's still room in this block, so no need to remove it
		 * from the free list. In this case, we just want to update
		 * the rec len accounting.
		 */
		trailer = ocfs2_trailer_from_bh(lookup->dl_leaf_bh, dir->i_sb);
		trailer->db_free_rec_len = cpu_to_le16(max_rec_len);
		ocfs2_journal_dirty(handle, lookup->dl_leaf_bh);
	} else {
		ocfs2_remove_block_from_free_list(dir, handle, lookup);
	}
}

/* we don't always have a dentry for what we want to add, so people
 * like orphan dir can call this instead.
 *
 * The lookup context must have been filled from
 * ocfs2_prepare_dir_for_insert.
 */
int __ocfs2_add_entry(handle_t *handle,
		      struct inode *dir,
		      const char *name, int namelen,
		      struct inode *inode, u64 blkno,
		      struct buffer_head *parent_fe_bh,
		      struct ocfs2_dir_lookup_result *lookup)
{
	unsigned long offset;
	unsigned short rec_len;
	struct ocfs2_dir_entry *de, *de1;
	struct ocfs2_dinode *di = (struct ocfs2_dinode *)parent_fe_bh->b_data;
	struct super_block *sb = dir->i_sb;
	int retval, status;
	unsigned int size = sb->s_blocksize;
	struct buffer_head *insert_bh = lookup->dl_leaf_bh;
	char *data_start = insert_bh->b_data;

	mlog_entry_void();

	if (!namelen)
		return -EINVAL;

	if (ocfs2_dir_indexed(dir)) {
		struct buffer_head *bh;

		/*
		 * An indexed dir may require that we update the free space
		 * list. Reserve a write to the previous node in the list so
		 * that we don't fail later.
		 *
		 * XXX: This can be either a dx_root_block, or an unindexed
		 * directory tree leaf block.
		 */
		if (ocfs2_free_list_at_root(lookup)) {
			bh = lookup->dl_dx_root_bh;
			retval = ocfs2_journal_access_dr(handle,
						 INODE_CACHE(dir), bh,
						 OCFS2_JOURNAL_ACCESS_WRITE);
		} else {
			bh = lookup->dl_prev_leaf_bh;
			retval = ocfs2_journal_access_db(handle,
						 INODE_CACHE(dir), bh,
						 OCFS2_JOURNAL_ACCESS_WRITE);
		}
		if (retval) {
			mlog_errno(retval);
			return retval;
		}
	} else if (OCFS2_I(dir)->ip_dyn_features & OCFS2_INLINE_DATA_FL) {
		data_start = di->id2.i_data.id_data;
		size = i_size_read(dir);

		BUG_ON(insert_bh != parent_fe_bh);
	}

	rec_len = OCFS2_DIR_REC_LEN(namelen);
	offset = 0;
	de = (struct ocfs2_dir_entry *) data_start;
	while (1) {
		BUG_ON((char *)de >= (size + data_start));

		/* These checks should've already been passed by the
		 * prepare function, but I guess we can leave them
		 * here anyway. */
		if (!ocfs2_check_dir_entry(dir, de, insert_bh, offset)) {
			retval = -ENOENT;
			goto bail;
		}
		if (ocfs2_match(namelen, name, de)) {
			retval = -EEXIST;
			goto bail;
		}

		/* We're guaranteed that we should have space, so we
		 * can't possibly have hit the trailer...right? */
		mlog_bug_on_msg(ocfs2_skip_dir_trailer(dir, de, offset, size),
				"Hit dir trailer trying to insert %.*s "
			        "(namelen %d) into directory %llu.  "
				"offset is %lu, trailer offset is %d\n",
				namelen, name, namelen,
				(unsigned long long)parent_fe_bh->b_blocknr,
				offset, ocfs2_dir_trailer_blk_off(dir->i_sb));

		if (ocfs2_dirent_would_fit(de, rec_len)) {
			dir->i_mtime = dir->i_ctime = CURRENT_TIME;
			retval = ocfs2_mark_inode_dirty(handle, dir, parent_fe_bh);
			if (retval < 0) {
				mlog_errno(retval);
				goto bail;
			}

			if (insert_bh == parent_fe_bh)
				status = ocfs2_journal_access_di(handle,
								 INODE_CACHE(dir),
								 insert_bh,
								 OCFS2_JOURNAL_ACCESS_WRITE);
			else {
				status = ocfs2_journal_access_db(handle,
								 INODE_CACHE(dir),
								 insert_bh,
					      OCFS2_JOURNAL_ACCESS_WRITE);

				if (ocfs2_dir_indexed(dir)) {
					status = ocfs2_dx_dir_insert(dir,
								handle,
								lookup);
					if (status) {
						mlog_errno(status);
						goto bail;
					}
				}
			}

			/* By now the buffer is marked for journaling */
			offset += le16_to_cpu(de->rec_len);
			if (le64_to_cpu(de->inode)) {
				de1 = (struct ocfs2_dir_entry *)((char *) de +
					OCFS2_DIR_REC_LEN(de->name_len));
				de1->rec_len =
					cpu_to_le16(le16_to_cpu(de->rec_len) -
					OCFS2_DIR_REC_LEN(de->name_len));
				de->rec_len = cpu_to_le16(OCFS2_DIR_REC_LEN(de->name_len));
				de = de1;
			}
			de->file_type = OCFS2_FT_UNKNOWN;
			if (blkno) {
				de->inode = cpu_to_le64(blkno);
				ocfs2_set_de_type(de, inode->i_mode);
			} else
				de->inode = 0;
			de->name_len = namelen;
			memcpy(de->name, name, namelen);

			if (ocfs2_dir_indexed(dir))
				ocfs2_recalc_free_list(dir, handle, lookup);

			dir->i_version++;
			ocfs2_journal_dirty(handle, insert_bh);
			retval = 0;
			goto bail;
		}

		offset += le16_to_cpu(de->rec_len);
		de = (struct ocfs2_dir_entry *) ((char *) de + le16_to_cpu(de->rec_len));
	}

	/* when you think about it, the assert above should prevent us
	 * from ever getting here. */
	retval = -ENOSPC;
bail:

	mlog_exit(retval);
	return retval;
}

static int ocfs2_dir_foreach_blk_id(struct inode *inode,
				    u64 *f_version,
				    loff_t *f_pos, void *priv,
				    filldir_t filldir, int *filldir_err)
{
	int ret, i, filldir_ret;
	unsigned long offset = *f_pos;
	struct buffer_head *di_bh = NULL;
	struct ocfs2_dinode *di;
	struct ocfs2_inline_data *data;
	struct ocfs2_dir_entry *de;

	ret = ocfs2_read_inode_block(inode, &di_bh);
	if (ret) {
		mlog(ML_ERROR, "Unable to read inode block for dir %llu\n",
		     (unsigned long long)OCFS2_I(inode)->ip_blkno);
		goto out;
	}

	di = (struct ocfs2_dinode *)di_bh->b_data;
	data = &di->id2.i_data;

	while (*f_pos < i_size_read(inode)) {
revalidate:
		/* If the dir block has changed since the last call to
		 * readdir(2), then we might be pointing to an invalid
		 * dirent right now.  Scan from the start of the block
		 * to make sure. */
		if (*f_version != inode->i_version) {
			for (i = 0; i < i_size_read(inode) && i < offset; ) {
				de = (struct ocfs2_dir_entry *)
					(data->id_data + i);
				/* It's too expensive to do a full
				 * dirent test each time round this
				 * loop, but we do have to test at
				 * least that it is non-zero.  A
				 * failure will be detected in the
				 * dirent test below. */
				if (le16_to_cpu(de->rec_len) <
				    OCFS2_DIR_REC_LEN(1))
					break;
				i += le16_to_cpu(de->rec_len);
			}
			*f_pos = offset = i;
			*f_version = inode->i_version;
		}

		de = (struct ocfs2_dir_entry *) (data->id_data + *f_pos);
		if (!ocfs2_check_dir_entry(inode, de, di_bh, *f_pos)) {
			/* On error, skip the f_pos to the end. */
			*f_pos = i_size_read(inode);
			goto out;
		}
		offset += le16_to_cpu(de->rec_len);
		if (le64_to_cpu(de->inode)) {
			/* We might block in the next section
			 * if the data destination is
			 * currently swapped out.  So, use a
			 * version stamp to detect whether or
			 * not the directory has been modified
			 * during the copy operation.
			 */
			u64 version = *f_version;
			unsigned char d_type = DT_UNKNOWN;

			if (de->file_type < OCFS2_FT_MAX)
				d_type = ocfs2_filetype_table[de->file_type];

			filldir_ret = filldir(priv, de->name,
					      de->name_len,
					      *f_pos,
					      le64_to_cpu(de->inode),
					      d_type);
			if (filldir_ret) {
				if (filldir_err)
					*filldir_err = filldir_ret;
				break;
			}
			if (version != *f_version)
				goto revalidate;
		}
		*f_pos += le16_to_cpu(de->rec_len);
	}

out:
	brelse(di_bh);

	return 0;
}

/*
 * NOTE: This function can be called against unindexed directories,
 * and indexed ones.
 */
static int ocfs2_dir_foreach_blk_el(struct inode *inode,
				    u64 *f_version,
				    loff_t *f_pos, void *priv,
				    filldir_t filldir, int *filldir_err)
{
	int error = 0;
	unsigned long offset, blk, last_ra_blk = 0;
	int i, stored;
	struct buffer_head * bh, * tmp;
	struct ocfs2_dir_entry * de;
	struct super_block * sb = inode->i_sb;
	unsigned int ra_sectors = 16;

	stored = 0;
	bh = NULL;

	offset = (*f_pos) & (sb->s_blocksize - 1);

	while (!error && !stored && *f_pos < i_size_read(inode)) {
		blk = (*f_pos) >> sb->s_blocksize_bits;
		if (ocfs2_read_dir_block(inode, blk, &bh, 0)) {
			/* Skip the corrupt dirblock and keep trying */
			*f_pos += sb->s_blocksize - offset;
			continue;
		}

		/* The idea here is to begin with 8k read-ahead and to stay
		 * 4k ahead of our current position.
		 *
		 * TODO: Use the pagecache for this. We just need to
		 * make sure it's cluster-safe... */
		if (!last_ra_blk
		    || (((last_ra_blk - blk) << 9) <= (ra_sectors / 2))) {
			for (i = ra_sectors >> (sb->s_blocksize_bits - 9);
			     i > 0; i--) {
				tmp = NULL;
				if (!ocfs2_read_dir_block(inode, ++blk, &tmp,
							  OCFS2_BH_READAHEAD))
					brelse(tmp);
			}
			last_ra_blk = blk;
			ra_sectors = 8;
		}

revalidate:
		/* If the dir block has changed since the last call to
		 * readdir(2), then we might be pointing to an invalid
		 * dirent right now.  Scan from the start of the block
		 * to make sure. */
		if (*f_version != inode->i_version) {
			for (i = 0; i < sb->s_blocksize && i < offset; ) {
				de = (struct ocfs2_dir_entry *) (bh->b_data + i);
				/* It's too expensive to do a full
				 * dirent test each time round this
				 * loop, but we do have to test at
				 * least that it is non-zero.  A
				 * failure will be detected in the
				 * dirent test below. */
				if (le16_to_cpu(de->rec_len) <
				    OCFS2_DIR_REC_LEN(1))
					break;
				i += le16_to_cpu(de->rec_len);
			}
			offset = i;
			*f_pos = ((*f_pos) & ~(sb->s_blocksize - 1))
				| offset;
			*f_version = inode->i_version;
		}

		while (!error && *f_pos < i_size_read(inode)
		       && offset < sb->s_blocksize) {
			de = (struct ocfs2_dir_entry *) (bh->b_data + offset);
			if (!ocfs2_check_dir_entry(inode, de, bh, offset)) {
				/* On error, skip the f_pos to the
				   next block. */
				*f_pos = ((*f_pos) | (sb->s_blocksize - 1)) + 1;
				brelse(bh);
				goto out;
			}
			offset += le16_to_cpu(de->rec_len);
			if (le64_to_cpu(de->inode)) {
				/* We might block in the next section
				 * if the data destination is
				 * currently swapped out.  So, use a
				 * version stamp to detect whether or
				 * not the directory has been modified
				 * during the copy operation.
				 */
				unsigned long version = *f_version;
				unsigned char d_type = DT_UNKNOWN;

				if (de->file_type < OCFS2_FT_MAX)
					d_type = ocfs2_filetype_table[de->file_type];
				error = filldir(priv, de->name,
						de->name_len,
						*f_pos,
						le64_to_cpu(de->inode),
						d_type);
				if (error) {
					if (filldir_err)
						*filldir_err = error;
					break;
				}
				if (version != *f_version)
					goto revalidate;
				stored ++;
			}
			*f_pos += le16_to_cpu(de->rec_len);
		}
		offset = 0;
		brelse(bh);
		bh = NULL;
	}

	stored = 0;
out:
	return stored;
}

static int ocfs2_dir_foreach_blk(struct inode *inode, u64 *f_version,
				 loff_t *f_pos, void *priv, filldir_t filldir,
				 int *filldir_err)
{
	if (OCFS2_I(inode)->ip_dyn_features & OCFS2_INLINE_DATA_FL)
		return ocfs2_dir_foreach_blk_id(inode, f_version, f_pos, priv,
						filldir, filldir_err);

	return ocfs2_dir_foreach_blk_el(inode, f_version, f_pos, priv, filldir,
					filldir_err);
}

/*
 * This is intended to be called from inside other kernel functions,
 * so we fake some arguments.
 */
int ocfs2_dir_foreach(struct inode *inode, loff_t *f_pos, void *priv,
		      filldir_t filldir)
{
	int ret = 0, filldir_err = 0;
	u64 version = inode->i_version;

	while (*f_pos < i_size_read(inode)) {
		ret = ocfs2_dir_foreach_blk(inode, &version, f_pos, priv,
					    filldir, &filldir_err);
		if (ret || filldir_err)
			break;
	}

	if (ret > 0)
		ret = -EIO;

	return 0;
}

/*
 * ocfs2_readdir()
 *
 */
int ocfs2_readdir(struct file * filp, void * dirent, filldir_t filldir)
{
	int error = 0;
	struct inode *inode = filp->f_path.dentry->d_inode;
	int lock_level = 0;

	mlog_entry("dirino=%llu\n",
		   (unsigned long long)OCFS2_I(inode)->ip_blkno);

	error = ocfs2_inode_lock_atime(inode, filp->f_vfsmnt, &lock_level);
	if (lock_level && error >= 0) {
		/* We release EX lock which used to update atime
		 * and get PR lock again to reduce contention
		 * on commonly accessed directories. */
		ocfs2_inode_unlock(inode, 1);
		lock_level = 0;
		error = ocfs2_inode_lock(inode, NULL, 0);
	}
	if (error < 0) {
		if (error != -ENOENT)
			mlog_errno(error);
		/* we haven't got any yet, so propagate the error. */
		goto bail_nolock;
	}

	error = ocfs2_dir_foreach_blk(inode, &filp->f_version, &filp->f_pos,
				      dirent, filldir, NULL);

	ocfs2_inode_unlock(inode, lock_level);

bail_nolock:
	mlog_exit(error);

	return error;
}

/*
 * NOTE: this should always be called with parent dir i_mutex taken.
 */
int ocfs2_find_files_on_disk(const char *name,
			     int namelen,
			     u64 *blkno,
			     struct inode *inode,
			     struct ocfs2_dir_lookup_result *lookup)
{
	int status = -ENOENT;

	mlog(0, "name=%.*s, blkno=%p, inode=%llu\n", namelen, name, blkno,
	     (unsigned long long)OCFS2_I(inode)->ip_blkno);

	status = ocfs2_find_entry(name, namelen, inode, lookup);
	if (status)
		goto leave;

	*blkno = le64_to_cpu(lookup->dl_entry->inode);

	status = 0;
leave:

	return status;
}

/*
 * Convenience function for callers which just want the block number
 * mapped to a name and don't require the full dirent info, etc.
 */
int ocfs2_lookup_ino_from_name(struct inode *dir, const char *name,
			       int namelen, u64 *blkno)
{
	int ret;
	struct ocfs2_dir_lookup_result lookup = { NULL, };

	ret = ocfs2_find_files_on_disk(name, namelen, blkno, dir, &lookup);
	ocfs2_free_dir_lookup_result(&lookup);

	return ret;
}

/* Check for a name within a directory.
 *
 * Return 0 if the name does not exist
 * Return -EEXIST if the directory contains the name
 *
 * Callers should have i_mutex + a cluster lock on dir
 */
int ocfs2_check_dir_for_entry(struct inode *dir,
			      const char *name,
			      int namelen)
{
	int ret;
	struct ocfs2_dir_lookup_result lookup = { NULL, };

	mlog_entry("dir %llu, name '%.*s'\n",
		   (unsigned long long)OCFS2_I(dir)->ip_blkno, namelen, name);

	ret = -EEXIST;
	if (ocfs2_find_entry(name, namelen, dir, &lookup) == 0)
		goto bail;

	ret = 0;
bail:
	ocfs2_free_dir_lookup_result(&lookup);

	mlog_exit(ret);
	return ret;
}

struct ocfs2_empty_dir_priv {
	unsigned seen_dot;
	unsigned seen_dot_dot;
	unsigned seen_other;
	unsigned dx_dir;
};
static int ocfs2_empty_dir_filldir(void *priv, const char *name, int name_len,
				   loff_t pos, u64 ino, unsigned type)
{
	struct ocfs2_empty_dir_priv *p = priv;

	/*
	 * Check the positions of "." and ".." records to be sure
	 * they're in the correct place.
	 *
	 * Indexed directories don't need to proceed past the first
	 * two entries, so we end the scan after seeing '..'. Despite
	 * that, we allow the scan to proceed In the event that we
	 * have a corrupted indexed directory (no dot or dot dot
	 * entries). This allows us to double check for existing
	 * entries which might not have been found in the index.
	 */
	if (name_len == 1 && !strncmp(".", name, 1) && pos == 0) {
		p->seen_dot = 1;
		return 0;
	}

	if (name_len == 2 && !strncmp("..", name, 2) &&
	    pos == OCFS2_DIR_REC_LEN(1)) {
		p->seen_dot_dot = 1;

		if (p->dx_dir && p->seen_dot)
			return 1;

		return 0;
	}

	p->seen_other = 1;
	return 1;
}

static int ocfs2_empty_dir_dx(struct inode *inode,
			      struct ocfs2_empty_dir_priv *priv)
{
	int ret;
	struct buffer_head *di_bh = NULL;
	struct buffer_head *dx_root_bh = NULL;
	struct ocfs2_dinode *di;
	struct ocfs2_dx_root_block *dx_root;

	priv->dx_dir = 1;

	ret = ocfs2_read_inode_block(inode, &di_bh);
	if (ret) {
		mlog_errno(ret);
		goto out;
	}
	di = (struct ocfs2_dinode *)di_bh->b_data;

	ret = ocfs2_read_dx_root(inode, di, &dx_root_bh);
	if (ret) {
		mlog_errno(ret);
		goto out;
	}
	dx_root = (struct ocfs2_dx_root_block *)dx_root_bh->b_data;

	if (le32_to_cpu(dx_root->dr_num_entries) != 2)
		priv->seen_other = 1;

out:
	brelse(di_bh);
	brelse(dx_root_bh);
	return ret;
}

/*
 * routine to check that the specified directory is empty (for rmdir)
 *
 * Returns 1 if dir is empty, zero otherwise.
 *
 * XXX: This is a performance problem for unindexed directories.
 */
int ocfs2_empty_dir(struct inode *inode)
{
	int ret;
	loff_t start = 0;
	struct ocfs2_empty_dir_priv priv;

	memset(&priv, 0, sizeof(priv));

	if (ocfs2_dir_indexed(inode)) {
		ret = ocfs2_empty_dir_dx(inode, &priv);
		if (ret)
			mlog_errno(ret);
		/*
		 * We still run ocfs2_dir_foreach to get the checks
		 * for "." and "..".
		 */
	}

	ret = ocfs2_dir_foreach(inode, &start, &priv, ocfs2_empty_dir_filldir);
	if (ret)
		mlog_errno(ret);

	if (!priv.seen_dot || !priv.seen_dot_dot) {
		mlog(ML_ERROR, "bad directory (dir #%llu) - no `.' or `..'\n",
		     (unsigned long long)OCFS2_I(inode)->ip_blkno);
		/*
		 * XXX: Is it really safe to allow an unlink to continue?
		 */
		return 1;
	}

	return !priv.seen_other;
}

/*
 * Fills "." and ".." dirents in a new directory block. Returns dirent for
 * "..", which might be used during creation of a directory with a trailing
 * header. It is otherwise safe to ignore the return code.
 */
static struct ocfs2_dir_entry *ocfs2_fill_initial_dirents(struct inode *inode,
							  struct inode *parent,
							  char *start,
							  unsigned int size)
{
	struct ocfs2_dir_entry *de = (struct ocfs2_dir_entry *)start;

	de->inode = cpu_to_le64(OCFS2_I(inode)->ip_blkno);
	de->name_len = 1;
	de->rec_len =
		cpu_to_le16(OCFS2_DIR_REC_LEN(de->name_len));
	strcpy(de->name, ".");
	ocfs2_set_de_type(de, S_IFDIR);

	de = (struct ocfs2_dir_entry *) ((char *)de + le16_to_cpu(de->rec_len));
	de->inode = cpu_to_le64(OCFS2_I(parent)->ip_blkno);
	de->rec_len = cpu_to_le16(size - OCFS2_DIR_REC_LEN(1));
	de->name_len = 2;
	strcpy(de->name, "..");
	ocfs2_set_de_type(de, S_IFDIR);

	return de;
}

/*
 * This works together with code in ocfs2_mknod_locked() which sets
 * the inline-data flag and initializes the inline-data section.
 */
static int ocfs2_fill_new_dir_id(struct ocfs2_super *osb,
				 handle_t *handle,
				 struct inode *parent,
				 struct inode *inode,
				 struct buffer_head *di_bh)
{
	int ret;
	struct ocfs2_dinode *di = (struct ocfs2_dinode *)di_bh->b_data;
	struct ocfs2_inline_data *data = &di->id2.i_data;
	unsigned int size = le16_to_cpu(data->id_count);

	ret = ocfs2_journal_access_di(handle, INODE_CACHE(inode), di_bh,
				      OCFS2_JOURNAL_ACCESS_WRITE);
	if (ret) {
		mlog_errno(ret);
		goto out;
	}

	ocfs2_fill_initial_dirents(inode, parent, data->id_data, size);
	ocfs2_journal_dirty(handle, di_bh);

	i_size_write(inode, size);
	inode->i_nlink = 2;
	inode->i_blocks = ocfs2_inode_sector_count(inode);

	ret = ocfs2_mark_inode_dirty(handle, inode, di_bh);
	if (ret < 0)
		mlog_errno(ret);

out:
	return ret;
}

static int ocfs2_fill_new_dir_el(struct ocfs2_super *osb,
				 handle_t *handle,
				 struct inode *parent,
				 struct inode *inode,
				 struct buffer_head *fe_bh,
				 struct ocfs2_alloc_context *data_ac,
				 struct buffer_head **ret_new_bh)
{
	int status;
	unsigned int size = osb->sb->s_blocksize;
	struct buffer_head *new_bh = NULL;
	struct ocfs2_dir_entry *de;

	mlog_entry_void();

	if (ocfs2_new_dir_wants_trailer(inode))
		size = ocfs2_dir_trailer_blk_off(parent->i_sb);

	status = ocfs2_do_extend_dir(osb->sb, handle, inode, fe_bh,
				     data_ac, NULL, &new_bh);
	if (status < 0) {
		mlog_errno(status);
		goto bail;
	}

	ocfs2_set_new_buffer_uptodate(INODE_CACHE(inode), new_bh);

	status = ocfs2_journal_access_db(handle, INODE_CACHE(inode), new_bh,
					 OCFS2_JOURNAL_ACCESS_CREATE);
	if (status < 0) {
		mlog_errno(status);
		goto bail;
	}
	memset(new_bh->b_data, 0, osb->sb->s_blocksize);

	de = ocfs2_fill_initial_dirents(inode, parent, new_bh->b_data, size);
	if (ocfs2_new_dir_wants_trailer(inode)) {
		int size = le16_to_cpu(de->rec_len);

		/*
		 * Figure out the size of the hole left over after
		 * insertion of '.' and '..'. The trailer wants this
		 * information.
		 */
		size -= OCFS2_DIR_REC_LEN(2);
		size -= sizeof(struct ocfs2_dir_block_trailer);

		ocfs2_init_dir_trailer(inode, new_bh, size);
	}

	ocfs2_journal_dirty(handle, new_bh);

	i_size_write(inode, inode->i_sb->s_blocksize);
	inode->i_nlink = 2;
	inode->i_blocks = ocfs2_inode_sector_count(inode);
	status = ocfs2_mark_inode_dirty(handle, inode, fe_bh);
	if (status < 0) {
		mlog_errno(status);
		goto bail;
	}

	status = 0;
	if (ret_new_bh) {
		*ret_new_bh = new_bh;
		new_bh = NULL;
	}
bail:
	brelse(new_bh);

	mlog_exit(status);
	return status;
}

static int ocfs2_dx_dir_attach_index(struct ocfs2_super *osb,
				     handle_t *handle, struct inode *dir,
				     struct buffer_head *di_bh,
				     struct buffer_head *dirdata_bh,
				     struct ocfs2_alloc_context *meta_ac,
				     int dx_inline, u32 num_entries,
				     struct buffer_head **ret_dx_root_bh)
{
	int ret;
	struct ocfs2_dinode *di = (struct ocfs2_dinode *) di_bh->b_data;
	u16 dr_suballoc_bit;
	u64 suballoc_loc, dr_blkno;
	unsigned int num_bits;
	struct buffer_head *dx_root_bh = NULL;
	struct ocfs2_dx_root_block *dx_root;
	struct ocfs2_dir_block_trailer *trailer =
		ocfs2_trailer_from_bh(dirdata_bh, dir->i_sb);

	ret = ocfs2_claim_metadata(handle, meta_ac, 1, &suballoc_loc,
				   &dr_suballoc_bit, &num_bits, &dr_blkno);
	if (ret) {
		mlog_errno(ret);
		goto out;
	}

	mlog(0, "Dir %llu, attach new index block: %llu\n",
	     (unsigned long long)OCFS2_I(dir)->ip_blkno,
	     (unsigned long long)dr_blkno);

	dx_root_bh = sb_getblk(osb->sb, dr_blkno);
	if (dx_root_bh == NULL) {
		ret = -EIO;
		goto out;
	}
	ocfs2_set_new_buffer_uptodate(INODE_CACHE(dir), dx_root_bh);

	ret = ocfs2_journal_access_dr(handle, INODE_CACHE(dir), dx_root_bh,
				      OCFS2_JOURNAL_ACCESS_CREATE);
	if (ret < 0) {
		mlog_errno(ret);
		goto out;
	}

	dx_root = (struct ocfs2_dx_root_block *)dx_root_bh->b_data;
	memset(dx_root, 0, osb->sb->s_blocksize);
	strcpy(dx_root->dr_signature, OCFS2_DX_ROOT_SIGNATURE);
	dx_root->dr_suballoc_slot = cpu_to_le16(meta_ac->ac_alloc_slot);
	dx_root->dr_suballoc_loc = cpu_to_le64(suballoc_loc);
	dx_root->dr_suballoc_bit = cpu_to_le16(dr_suballoc_bit);
	dx_root->dr_fs_generation = cpu_to_le32(osb->fs_generation);
	dx_root->dr_blkno = cpu_to_le64(dr_blkno);
	dx_root->dr_dir_blkno = cpu_to_le64(OCFS2_I(dir)->ip_blkno);
	dx_root->dr_num_entries = cpu_to_le32(num_entries);
	if (le16_to_cpu(trailer->db_free_rec_len))
		dx_root->dr_free_blk = cpu_to_le64(dirdata_bh->b_blocknr);
	else
		dx_root->dr_free_blk = cpu_to_le64(0);

	if (dx_inline) {
		dx_root->dr_flags |= OCFS2_DX_FLAG_INLINE;
		dx_root->dr_entries.de_count =
			cpu_to_le16(ocfs2_dx_entries_per_root(osb->sb));
	} else {
		dx_root->dr_list.l_count =
			cpu_to_le16(ocfs2_extent_recs_per_dx_root(osb->sb));
	}
	ocfs2_journal_dirty(handle, dx_root_bh);

	ret = ocfs2_journal_access_di(handle, INODE_CACHE(dir), di_bh,
				      OCFS2_JOURNAL_ACCESS_CREATE);
	if (ret) {
		mlog_errno(ret);
		goto out;
	}

	di->i_dx_root = cpu_to_le64(dr_blkno);

	OCFS2_I(dir)->ip_dyn_features |= OCFS2_INDEXED_DIR_FL;
	di->i_dyn_features = cpu_to_le16(OCFS2_I(dir)->ip_dyn_features);

	ocfs2_journal_dirty(handle, di_bh);

	*ret_dx_root_bh = dx_root_bh;
	dx_root_bh = NULL;

out:
	brelse(dx_root_bh);
	return ret;
}

static int ocfs2_dx_dir_format_cluster(struct ocfs2_super *osb,
				       handle_t *handle, struct inode *dir,
				       struct buffer_head **dx_leaves,
				       int num_dx_leaves, u64 start_blk)
{
	int ret, i;
	struct ocfs2_dx_leaf *dx_leaf;
	struct buffer_head *bh;

	for (i = 0; i < num_dx_leaves; i++) {
		bh = sb_getblk(osb->sb, start_blk + i);
		if (bh == NULL) {
			ret = -EIO;
			goto out;
		}
		dx_leaves[i] = bh;

		ocfs2_set_new_buffer_uptodate(INODE_CACHE(dir), bh);

		ret = ocfs2_journal_access_dl(handle, INODE_CACHE(dir), bh,
					      OCFS2_JOURNAL_ACCESS_CREATE);
		if (ret < 0) {
			mlog_errno(ret);
			goto out;
		}

		dx_leaf = (struct ocfs2_dx_leaf *) bh->b_data;

		memset(dx_leaf, 0, osb->sb->s_blocksize);
		strcpy(dx_leaf->dl_signature, OCFS2_DX_LEAF_SIGNATURE);
		dx_leaf->dl_fs_generation = cpu_to_le32(osb->fs_generation);
		dx_leaf->dl_blkno = cpu_to_le64(bh->b_blocknr);
		dx_leaf->dl_list.de_count =
			cpu_to_le16(ocfs2_dx_entries_per_leaf(osb->sb));

		mlog(0,
		     "Dir %llu, format dx_leaf: %llu, entry count: %u\n",
		     (unsigned long long)OCFS2_I(dir)->ip_blkno,
		     (unsigned long long)bh->b_blocknr,
		     le16_to_cpu(dx_leaf->dl_list.de_count));

		ocfs2_journal_dirty(handle, bh);
	}

	ret = 0;
out:
	return ret;
}

/*
 * Allocates and formats a new cluster for use in an indexed dir
 * leaf. This version will not do the extent insert, so that it can be
 * used by operations which need careful ordering.
 */
static int __ocfs2_dx_dir_new_cluster(struct inode *dir,
				      u32 cpos, handle_t *handle,
				      struct ocfs2_alloc_context *data_ac,
				      struct buffer_head **dx_leaves,
				      int num_dx_leaves, u64 *ret_phys_blkno)
{
	int ret;
	u32 phys, num;
	u64 phys_blkno;
	struct ocfs2_super *osb = OCFS2_SB(dir->i_sb);

	/*
	 * XXX: For create, this should claim cluster for the index
	 * *before* the unindexed insert so that we have a better
	 * chance of contiguousness as the directory grows in number
	 * of entries.
	 */
	ret = __ocfs2_claim_clusters(handle, data_ac, 1, 1, &phys, &num);
	if (ret) {
		mlog_errno(ret);
		goto out;
	}

	/*
	 * Format the new cluster first. That way, we're inserting
	 * valid data.
	 */
	phys_blkno = ocfs2_clusters_to_blocks(osb->sb, phys);
	ret = ocfs2_dx_dir_format_cluster(osb, handle, dir, dx_leaves,
					  num_dx_leaves, phys_blkno);
	if (ret) {
		mlog_errno(ret);
		goto out;
	}

	*ret_phys_blkno = phys_blkno;
out:
	return ret;
}

static int ocfs2_dx_dir_new_cluster(struct inode *dir,
				    struct ocfs2_extent_tree *et,
				    u32 cpos, handle_t *handle,
				    struct ocfs2_alloc_context *data_ac,
				    struct ocfs2_alloc_context *meta_ac,
				    struct buffer_head **dx_leaves,
				    int num_dx_leaves)
{
	int ret;
	u64 phys_blkno;

	ret = __ocfs2_dx_dir_new_cluster(dir, cpos, handle, data_ac, dx_leaves,
					 num_dx_leaves, &phys_blkno);
	if (ret) {
		mlog_errno(ret);
		goto out;
	}

	ret = ocfs2_insert_extent(handle, et, cpos, phys_blkno, 1, 0,
				  meta_ac);
	if (ret)
		mlog_errno(ret);
out:
	return ret;
}

static struct buffer_head **ocfs2_dx_dir_kmalloc_leaves(struct super_block *sb,
							int *ret_num_leaves)
{
	int num_dx_leaves = ocfs2_clusters_to_blocks(sb, 1);
	struct buffer_head **dx_leaves;

	dx_leaves = kcalloc(num_dx_leaves, sizeof(struct buffer_head *),
			    GFP_NOFS);
	if (dx_leaves && ret_num_leaves)
		*ret_num_leaves = num_dx_leaves;

	return dx_leaves;
}

static int ocfs2_fill_new_dir_dx(struct ocfs2_super *osb,
				 handle_t *handle,
				 struct inode *parent,
				 struct inode *inode,
				 struct buffer_head *di_bh,
				 struct ocfs2_alloc_context *data_ac,
				 struct ocfs2_alloc_context *meta_ac)
{
	int ret;
	struct buffer_head *leaf_bh = NULL;
	struct buffer_head *dx_root_bh = NULL;
	struct ocfs2_dx_hinfo hinfo;
	struct ocfs2_dx_root_block *dx_root;
	struct ocfs2_dx_entry_list *entry_list;

	/*
	 * Our strategy is to create the directory as though it were
	 * unindexed, then add the index block. This works with very
	 * little complication since the state of a new directory is a
	 * very well known quantity.
	 *
	 * Essentially, we have two dirents ("." and ".."), in the 1st
	 * block which need indexing. These are easily inserted into
	 * the index block.
	 */

	ret = ocfs2_fill_new_dir_el(osb, handle, parent, inode, di_bh,
				    data_ac, &leaf_bh);
	if (ret) {
		mlog_errno(ret);
		goto out;
	}

	ret = ocfs2_dx_dir_attach_index(osb, handle, inode, di_bh, leaf_bh,
					meta_ac, 1, 2, &dx_root_bh);
	if (ret) {
		mlog_errno(ret);
		goto out;
	}
	dx_root = (struct ocfs2_dx_root_block *)dx_root_bh->b_data;
	entry_list = &dx_root->dr_entries;

	/* Buffer has been journaled for us by ocfs2_dx_dir_attach_index */
	ocfs2_dx_dir_name_hash(inode, ".", 1, &hinfo);
	ocfs2_dx_entry_list_insert(entry_list, &hinfo, leaf_bh->b_blocknr);

	ocfs2_dx_dir_name_hash(inode, "..", 2, &hinfo);
	ocfs2_dx_entry_list_insert(entry_list, &hinfo, leaf_bh->b_blocknr);

out:
	brelse(dx_root_bh);
	brelse(leaf_bh);
	return ret;
}

int ocfs2_fill_new_dir(struct ocfs2_super *osb,
		       handle_t *handle,
		       struct inode *parent,
		       struct inode *inode,
		       struct buffer_head *fe_bh,
		       struct ocfs2_alloc_context *data_ac,
		       struct ocfs2_alloc_context *meta_ac)

{
	BUG_ON(!ocfs2_supports_inline_data(osb) && data_ac == NULL);

	if (OCFS2_I(inode)->ip_dyn_features & OCFS2_INLINE_DATA_FL)
		return ocfs2_fill_new_dir_id(osb, handle, parent, inode, fe_bh);

	if (ocfs2_supports_indexed_dirs(osb))
		return ocfs2_fill_new_dir_dx(osb, handle, parent, inode, fe_bh,
					     data_ac, meta_ac);

	return ocfs2_fill_new_dir_el(osb, handle, parent, inode, fe_bh,
				     data_ac, NULL);
}

static int ocfs2_dx_dir_index_block(struct inode *dir,
				    handle_t *handle,
				    struct buffer_head **dx_leaves,
				    int num_dx_leaves,
				    u32 *num_dx_entries,
				    struct buffer_head *dirent_bh)
{
	int ret = 0, namelen, i;
	char *de_buf, *limit;
	struct ocfs2_dir_entry *de;
	struct buffer_head *dx_leaf_bh;
	struct ocfs2_dx_hinfo hinfo;
	u64 dirent_blk = dirent_bh->b_blocknr;

	de_buf = dirent_bh->b_data;
	limit = de_buf + dir->i_sb->s_blocksize;

	while (de_buf < limit) {
		de = (struct ocfs2_dir_entry *)de_buf;

		namelen = de->name_len;
		if (!namelen || !de->inode)
			goto inc;

		ocfs2_dx_dir_name_hash(dir, de->name, namelen, &hinfo);

		i = ocfs2_dx_dir_hash_idx(OCFS2_SB(dir->i_sb), &hinfo);
		dx_leaf_bh = dx_leaves[i];

		ret = __ocfs2_dx_dir_leaf_insert(dir, handle, &hinfo,
						 dirent_blk, dx_leaf_bh);
		if (ret) {
			mlog_errno(ret);
			goto out;
		}

		*num_dx_entries = *num_dx_entries + 1;

inc:
		de_buf += le16_to_cpu(de->rec_len);
	}

out:
	return ret;
}

/*
 * XXX: This expects dx_root_bh to already be part of the transaction.
 */
static void ocfs2_dx_dir_index_root_block(struct inode *dir,
					 struct buffer_head *dx_root_bh,
					 struct buffer_head *dirent_bh)
{
	char *de_buf, *limit;
	struct ocfs2_dx_root_block *dx_root;
	struct ocfs2_dir_entry *de;
	struct ocfs2_dx_hinfo hinfo;
	u64 dirent_blk = dirent_bh->b_blocknr;

	dx_root = (struct ocfs2_dx_root_block *)dx_root_bh->b_data;

	de_buf = dirent_bh->b_data;
	limit = de_buf + dir->i_sb->s_blocksize;

	while (de_buf < limit) {
		de = (struct ocfs2_dir_entry *)de_buf;

		if (!de->name_len || !de->inode)
			goto inc;

		ocfs2_dx_dir_name_hash(dir, de->name, de->name_len, &hinfo);

		mlog(0,
		     "dir: %llu, major: 0x%x minor: 0x%x, index: %u, name: %.*s\n",
		     (unsigned long long)dir->i_ino, hinfo.major_hash,
		     hinfo.minor_hash,
		     le16_to_cpu(dx_root->dr_entries.de_num_used),
		     de->name_len, de->name);

		ocfs2_dx_entry_list_insert(&dx_root->dr_entries, &hinfo,
					   dirent_blk);

		le32_add_cpu(&dx_root->dr_num_entries, 1);
inc:
		de_buf += le16_to_cpu(de->rec_len);
	}
}

/*
 * Count the number of inline directory entries in di_bh and compare
 * them against the number of entries we can hold in an inline dx root
 * block.
 */
static int ocfs2_new_dx_should_be_inline(struct inode *dir,
					 struct buffer_head *di_bh)
{
	int dirent_count = 0;
	char *de_buf, *limit;
	struct ocfs2_dir_entry *de;
	struct ocfs2_dinode *di = (struct ocfs2_dinode *)di_bh->b_data;

	de_buf = di->id2.i_data.id_data;
	limit = de_buf + i_size_read(dir);

	while (de_buf < limit) {
		de = (struct ocfs2_dir_entry *)de_buf;

		if (de->name_len && de->inode)
			dirent_count++;

		de_buf += le16_to_cpu(de->rec_len);
	}

	/* We are careful to leave room for one extra record. */
	return dirent_count < ocfs2_dx_entries_per_root(dir->i_sb);
}

/*
 * Expand rec_len of the rightmost dirent in a directory block so that it
 * contains the end of our valid space for dirents. We do this during
 * expansion from an inline directory to one with extents. The first dir block
 * in that case is taken from the inline data portion of the inode block.
 *
 * This will also return the largest amount of contiguous space for a dirent
 * in the block. That value is *not* necessarily the last dirent, even after
 * expansion. The directory indexing code wants this value for free space
 * accounting. We do this here since we're already walking the entire dir
 * block.
 *
 * We add the dir trailer if this filesystem wants it.
 */
static unsigned int ocfs2_expand_last_dirent(char *start, unsigned int old_size,
					     struct inode *dir)
{
	struct super_block *sb = dir->i_sb;
	struct ocfs2_dir_entry *de;
	struct ocfs2_dir_entry *prev_de;
	char *de_buf, *limit;
	unsigned int new_size = sb->s_blocksize;
	unsigned int bytes, this_hole;
	unsigned int largest_hole = 0;

	if (ocfs2_new_dir_wants_trailer(dir))
		new_size = ocfs2_dir_trailer_blk_off(sb);

	bytes = new_size - old_size;

	limit = start + old_size;
	de_buf = start;
	de = (struct ocfs2_dir_entry *)de_buf;
	do {
		this_hole = ocfs2_figure_dirent_hole(de);
		if (this_hole > largest_hole)
			largest_hole = this_hole;

		prev_de = de;
		de_buf += le16_to_cpu(de->rec_len);
		de = (struct ocfs2_dir_entry *)de_buf;
	} while (de_buf < limit);

	le16_add_cpu(&prev_de->rec_len, bytes);

	/* We need to double check this after modification of the final
	 * dirent. */
	this_hole = ocfs2_figure_dirent_hole(prev_de);
	if (this_hole > largest_hole)
		largest_hole = this_hole;

	if (largest_hole >= OCFS2_DIR_MIN_REC_LEN)
		return largest_hole;
	return 0;
}

/*
 * We allocate enough clusters to fulfill "blocks_wanted", but set
 * i_size to exactly one block. Ocfs2_extend_dir() will handle the
 * rest automatically for us.
 *
 * *first_block_bh is a pointer to the 1st data block allocated to the
 *  directory.
 */
static int ocfs2_expand_inline_dir(struct inode *dir, struct buffer_head *di_bh,
				   unsigned int blocks_wanted,
				   struct ocfs2_dir_lookup_result *lookup,
				   struct buffer_head **first_block_bh)
{
	u32 alloc, dx_alloc, bit_off, len, num_dx_entries = 0;
	struct super_block *sb = dir->i_sb;
	int ret, i, num_dx_leaves = 0, dx_inline = 0,
		credits = ocfs2_inline_to_extents_credits(sb);
	u64 dx_insert_blkno, blkno,
		bytes = blocks_wanted << sb->s_blocksize_bits;
	struct ocfs2_super *osb = OCFS2_SB(dir->i_sb);
	struct ocfs2_inode_info *oi = OCFS2_I(dir);
	struct ocfs2_alloc_context *data_ac;
	struct ocfs2_alloc_context *meta_ac = NULL;
	struct buffer_head *dirdata_bh = NULL;
	struct buffer_head *dx_root_bh = NULL;
	struct buffer_head **dx_leaves = NULL;
	struct ocfs2_dinode *di = (struct ocfs2_dinode *)di_bh->b_data;
	handle_t *handle;
	struct ocfs2_extent_tree et;
	struct ocfs2_extent_tree dx_et;
	int did_quota = 0, bytes_allocated = 0;

	ocfs2_init_dinode_extent_tree(&et, INODE_CACHE(dir), di_bh);

	alloc = ocfs2_clusters_for_bytes(sb, bytes);
	dx_alloc = 0;

	down_write(&oi->ip_alloc_sem);

	if (ocfs2_supports_indexed_dirs(osb)) {
		credits += ocfs2_add_dir_index_credits(sb);

		dx_inline = ocfs2_new_dx_should_be_inline(dir, di_bh);
		if (!dx_inline) {
			/* Add one more cluster for an index leaf */
			dx_alloc++;
			dx_leaves = ocfs2_dx_dir_kmalloc_leaves(sb,
								&num_dx_leaves);
			if (!dx_leaves) {
				ret = -ENOMEM;
				mlog_errno(ret);
				goto out;
			}
		}

		/* This gets us the dx_root */
		ret = ocfs2_reserve_new_metadata_blocks(osb, 1, &meta_ac);
		if (ret) {
			mlog_errno(ret);
			goto out;
		}
	}

	/*
	 * We should never need more than 2 clusters for the unindexed
	 * tree - maximum dirent size is far less than one block. In
	 * fact, the only time we'd need more than one cluster is if
	 * blocksize == clustersize and the dirent won't fit in the
	 * extra space that the expansion to a single block gives. As
	 * of today, that only happens on 4k/4k file systems.
	 */
	BUG_ON(alloc > 2);

	ret = ocfs2_reserve_clusters(osb, alloc + dx_alloc, &data_ac);
	if (ret) {
		mlog_errno(ret);
		goto out;
	}

	/*
	 * Prepare for worst case allocation scenario of two separate
	 * extents in the unindexed tree.
	 */
	if (alloc == 2)
		credits += OCFS2_SUBALLOC_ALLOC;

	handle = ocfs2_start_trans(osb, credits);
	if (IS_ERR(handle)) {
		ret = PTR_ERR(handle);
		mlog_errno(ret);
		goto out;
	}

	ret = dquot_alloc_space_nodirty(dir,
		ocfs2_clusters_to_bytes(osb->sb, alloc + dx_alloc));
	if (ret)
		goto out_commit;
	did_quota = 1;

	if (ocfs2_supports_indexed_dirs(osb) && !dx_inline) {
		/*
		 * Allocate our index cluster first, to maximize the
		 * possibility that unindexed leaves grow
		 * contiguously.
		 */
		ret = __ocfs2_dx_dir_new_cluster(dir, 0, handle, data_ac,
						 dx_leaves, num_dx_leaves,
						 &dx_insert_blkno);
		if (ret) {
			mlog_errno(ret);
			goto out_commit;
		}
		bytes_allocated += ocfs2_clusters_to_bytes(dir->i_sb, 1);
	}

	/*
	 * Try to claim as many clusters as the bitmap can give though
	 * if we only get one now, that's enough to continue. The rest
	 * will be claimed after the conversion to extents.
	 */
<<<<<<< HEAD
	data_ac->ac_resv = &oi->ip_la_data_resv;
	ret = ocfs2_claim_clusters(osb, handle, data_ac, 1, &bit_off, &len);
=======
	if (ocfs2_dir_resv_allowed(osb))
		data_ac->ac_resv = &oi->ip_la_data_resv;
	ret = ocfs2_claim_clusters(handle, data_ac, 1, &bit_off, &len);
>>>>>>> e44a21b7
	if (ret) {
		mlog_errno(ret);
		goto out_commit;
	}
	bytes_allocated += ocfs2_clusters_to_bytes(dir->i_sb, 1);

	/*
	 * Operations are carefully ordered so that we set up the new
	 * data block first. The conversion from inline data to
	 * extents follows.
	 */
	blkno = ocfs2_clusters_to_blocks(dir->i_sb, bit_off);
	dirdata_bh = sb_getblk(sb, blkno);
	if (!dirdata_bh) {
		ret = -EIO;
		mlog_errno(ret);
		goto out_commit;
	}

	ocfs2_set_new_buffer_uptodate(INODE_CACHE(dir), dirdata_bh);

	ret = ocfs2_journal_access_db(handle, INODE_CACHE(dir), dirdata_bh,
				      OCFS2_JOURNAL_ACCESS_CREATE);
	if (ret) {
		mlog_errno(ret);
		goto out_commit;
	}

	memcpy(dirdata_bh->b_data, di->id2.i_data.id_data, i_size_read(dir));
	memset(dirdata_bh->b_data + i_size_read(dir), 0,
	       sb->s_blocksize - i_size_read(dir));
	i = ocfs2_expand_last_dirent(dirdata_bh->b_data, i_size_read(dir), dir);
	if (ocfs2_new_dir_wants_trailer(dir)) {
		/*
		 * Prepare the dir trailer up front. It will otherwise look
		 * like a valid dirent. Even if inserting the index fails
		 * (unlikely), then all we'll have done is given first dir
		 * block a small amount of fragmentation.
		 */
		ocfs2_init_dir_trailer(dir, dirdata_bh, i);
	}

	ocfs2_journal_dirty(handle, dirdata_bh);

	if (ocfs2_supports_indexed_dirs(osb) && !dx_inline) {
		/*
		 * Dx dirs with an external cluster need to do this up
		 * front. Inline dx root's get handled later, after
		 * we've allocated our root block. We get passed back
		 * a total number of items so that dr_num_entries can
		 * be correctly set once the dx_root has been
		 * allocated.
		 */
		ret = ocfs2_dx_dir_index_block(dir, handle, dx_leaves,
					       num_dx_leaves, &num_dx_entries,
					       dirdata_bh);
		if (ret) {
			mlog_errno(ret);
			goto out_commit;
		}
	}

	/*
	 * Set extent, i_size, etc on the directory. After this, the
	 * inode should contain the same exact dirents as before and
	 * be fully accessible from system calls.
	 *
	 * We let the later dirent insert modify c/mtime - to the user
	 * the data hasn't changed.
	 */
	ret = ocfs2_journal_access_di(handle, INODE_CACHE(dir), di_bh,
				      OCFS2_JOURNAL_ACCESS_CREATE);
	if (ret) {
		mlog_errno(ret);
		goto out_commit;
	}

	spin_lock(&oi->ip_lock);
	oi->ip_dyn_features &= ~OCFS2_INLINE_DATA_FL;
	di->i_dyn_features = cpu_to_le16(oi->ip_dyn_features);
	spin_unlock(&oi->ip_lock);

	ocfs2_dinode_new_extent_list(dir, di);

	i_size_write(dir, sb->s_blocksize);
	dir->i_mtime = dir->i_ctime = CURRENT_TIME;

	di->i_size = cpu_to_le64(sb->s_blocksize);
	di->i_ctime = di->i_mtime = cpu_to_le64(dir->i_ctime.tv_sec);
	di->i_ctime_nsec = di->i_mtime_nsec = cpu_to_le32(dir->i_ctime.tv_nsec);

	/*
	 * This should never fail as our extent list is empty and all
	 * related blocks have been journaled already.
	 */
	ret = ocfs2_insert_extent(handle, &et, 0, blkno, len,
				  0, NULL);
	if (ret) {
		mlog_errno(ret);
		goto out_commit;
	}

	/*
	 * Set i_blocks after the extent insert for the most up to
	 * date ip_clusters value.
	 */
	dir->i_blocks = ocfs2_inode_sector_count(dir);

	ocfs2_journal_dirty(handle, di_bh);

	if (ocfs2_supports_indexed_dirs(osb)) {
		ret = ocfs2_dx_dir_attach_index(osb, handle, dir, di_bh,
						dirdata_bh, meta_ac, dx_inline,
						num_dx_entries, &dx_root_bh);
		if (ret) {
			mlog_errno(ret);
			goto out_commit;
		}

		if (dx_inline) {
			ocfs2_dx_dir_index_root_block(dir, dx_root_bh,
						      dirdata_bh);
		} else {
			ocfs2_init_dx_root_extent_tree(&dx_et,
						       INODE_CACHE(dir),
						       dx_root_bh);
			ret = ocfs2_insert_extent(handle, &dx_et, 0,
						  dx_insert_blkno, 1, 0, NULL);
			if (ret)
				mlog_errno(ret);
		}
	}

	/*
	 * We asked for two clusters, but only got one in the 1st
	 * pass. Claim the 2nd cluster as a separate extent.
	 */
	if (alloc > len) {
		ret = ocfs2_claim_clusters(handle, data_ac, 1, &bit_off,
					   &len);
		if (ret) {
			mlog_errno(ret);
			goto out_commit;
		}
		blkno = ocfs2_clusters_to_blocks(dir->i_sb, bit_off);

		ret = ocfs2_insert_extent(handle, &et, 1,
					  blkno, len, 0, NULL);
		if (ret) {
			mlog_errno(ret);
			goto out_commit;
		}
		bytes_allocated += ocfs2_clusters_to_bytes(dir->i_sb, 1);
	}

	*first_block_bh = dirdata_bh;
	dirdata_bh = NULL;
	if (ocfs2_supports_indexed_dirs(osb)) {
		unsigned int off;

		if (!dx_inline) {
			/*
			 * We need to return the correct block within the
			 * cluster which should hold our entry.
			 */
			off = ocfs2_dx_dir_hash_idx(OCFS2_SB(dir->i_sb),
						    &lookup->dl_hinfo);
			get_bh(dx_leaves[off]);
			lookup->dl_dx_leaf_bh = dx_leaves[off];
		}
		lookup->dl_dx_root_bh = dx_root_bh;
		dx_root_bh = NULL;
	}

out_commit:
	if (ret < 0 && did_quota)
		dquot_free_space_nodirty(dir, bytes_allocated);

	ocfs2_commit_trans(osb, handle);

out:
	up_write(&oi->ip_alloc_sem);
	if (data_ac)
		ocfs2_free_alloc_context(data_ac);
	if (meta_ac)
		ocfs2_free_alloc_context(meta_ac);

	if (dx_leaves) {
		for (i = 0; i < num_dx_leaves; i++)
			brelse(dx_leaves[i]);
		kfree(dx_leaves);
	}

	brelse(dirdata_bh);
	brelse(dx_root_bh);

	return ret;
}

/* returns a bh of the 1st new block in the allocation. */
static int ocfs2_do_extend_dir(struct super_block *sb,
			       handle_t *handle,
			       struct inode *dir,
			       struct buffer_head *parent_fe_bh,
			       struct ocfs2_alloc_context *data_ac,
			       struct ocfs2_alloc_context *meta_ac,
			       struct buffer_head **new_bh)
{
	int status;
	int extend, did_quota = 0;
	u64 p_blkno, v_blkno;

	spin_lock(&OCFS2_I(dir)->ip_lock);
	extend = (i_size_read(dir) == ocfs2_clusters_to_bytes(sb, OCFS2_I(dir)->ip_clusters));
	spin_unlock(&OCFS2_I(dir)->ip_lock);

	if (extend) {
		u32 offset = OCFS2_I(dir)->ip_clusters;

		status = dquot_alloc_space_nodirty(dir,
					ocfs2_clusters_to_bytes(sb, 1));
		if (status)
			goto bail;
		did_quota = 1;

		status = ocfs2_add_inode_data(OCFS2_SB(sb), dir, &offset,
					      1, 0, parent_fe_bh, handle,
					      data_ac, meta_ac, NULL);
		BUG_ON(status == -EAGAIN);
		if (status < 0) {
			mlog_errno(status);
			goto bail;
		}
	}

	v_blkno = ocfs2_blocks_for_bytes(sb, i_size_read(dir));
	status = ocfs2_extent_map_get_blocks(dir, v_blkno, &p_blkno, NULL, NULL);
	if (status < 0) {
		mlog_errno(status);
		goto bail;
	}

	*new_bh = sb_getblk(sb, p_blkno);
	if (!*new_bh) {
		status = -EIO;
		mlog_errno(status);
		goto bail;
	}
	status = 0;
bail:
	if (did_quota && status < 0)
		dquot_free_space_nodirty(dir, ocfs2_clusters_to_bytes(sb, 1));
	mlog_exit(status);
	return status;
}

/*
 * Assumes you already have a cluster lock on the directory.
 *
 * 'blocks_wanted' is only used if we have an inline directory which
 * is to be turned into an extent based one. The size of the dirent to
 * insert might be larger than the space gained by growing to just one
 * block, so we may have to grow the inode by two blocks in that case.
 *
 * If the directory is already indexed, dx_root_bh must be provided.
 */
static int ocfs2_extend_dir(struct ocfs2_super *osb,
			    struct inode *dir,
			    struct buffer_head *parent_fe_bh,
			    unsigned int blocks_wanted,
			    struct ocfs2_dir_lookup_result *lookup,
			    struct buffer_head **new_de_bh)
{
	int status = 0;
	int credits, num_free_extents, drop_alloc_sem = 0;
	loff_t dir_i_size;
	struct ocfs2_dinode *fe = (struct ocfs2_dinode *) parent_fe_bh->b_data;
	struct ocfs2_extent_list *el = &fe->id2.i_list;
	struct ocfs2_alloc_context *data_ac = NULL;
	struct ocfs2_alloc_context *meta_ac = NULL;
	handle_t *handle = NULL;
	struct buffer_head *new_bh = NULL;
	struct ocfs2_dir_entry * de;
	struct super_block *sb = osb->sb;
	struct ocfs2_extent_tree et;
	struct buffer_head *dx_root_bh = lookup->dl_dx_root_bh;

	mlog_entry_void();

	if (OCFS2_I(dir)->ip_dyn_features & OCFS2_INLINE_DATA_FL) {
		/*
		 * This would be a code error as an inline directory should
		 * never have an index root.
		 */
		BUG_ON(dx_root_bh);

		status = ocfs2_expand_inline_dir(dir, parent_fe_bh,
						 blocks_wanted, lookup,
						 &new_bh);
		if (status) {
			mlog_errno(status);
			goto bail;
		}

		/* Expansion from inline to an indexed directory will
		 * have given us this. */
		dx_root_bh = lookup->dl_dx_root_bh;

		if (blocks_wanted == 1) {
			/*
			 * If the new dirent will fit inside the space
			 * created by pushing out to one block, then
			 * we can complete the operation
			 * here. Otherwise we have to expand i_size
			 * and format the 2nd block below.
			 */
			BUG_ON(new_bh == NULL);
			goto bail_bh;
		}

		/*
		 * Get rid of 'new_bh' - we want to format the 2nd
		 * data block and return that instead.
		 */
		brelse(new_bh);
		new_bh = NULL;

		down_write(&OCFS2_I(dir)->ip_alloc_sem);
		drop_alloc_sem = 1;
		dir_i_size = i_size_read(dir);
		credits = OCFS2_SIMPLE_DIR_EXTEND_CREDITS;
		goto do_extend;
	}

	down_write(&OCFS2_I(dir)->ip_alloc_sem);
	drop_alloc_sem = 1;
	dir_i_size = i_size_read(dir);
	mlog(0, "extending dir %llu (i_size = %lld)\n",
	     (unsigned long long)OCFS2_I(dir)->ip_blkno, dir_i_size);

	/* dir->i_size is always block aligned. */
	spin_lock(&OCFS2_I(dir)->ip_lock);
	if (dir_i_size == ocfs2_clusters_to_bytes(sb, OCFS2_I(dir)->ip_clusters)) {
		spin_unlock(&OCFS2_I(dir)->ip_lock);
		ocfs2_init_dinode_extent_tree(&et, INODE_CACHE(dir),
					      parent_fe_bh);
		num_free_extents = ocfs2_num_free_extents(osb, &et);
		if (num_free_extents < 0) {
			status = num_free_extents;
			mlog_errno(status);
			goto bail;
		}

		if (!num_free_extents) {
			status = ocfs2_reserve_new_metadata(osb, el, &meta_ac);
			if (status < 0) {
				if (status != -ENOSPC)
					mlog_errno(status);
				goto bail;
			}
		}

		status = ocfs2_reserve_clusters(osb, 1, &data_ac);
		if (status < 0) {
			if (status != -ENOSPC)
				mlog_errno(status);
			goto bail;
		}
		data_ac->ac_resv = &OCFS2_I(dir)->ip_la_data_resv;

		if (ocfs2_dir_resv_allowed(osb))
			data_ac->ac_resv = &OCFS2_I(dir)->ip_la_data_resv;

		credits = ocfs2_calc_extend_credits(sb, el, 1);
	} else {
		spin_unlock(&OCFS2_I(dir)->ip_lock);
		credits = OCFS2_SIMPLE_DIR_EXTEND_CREDITS;
	}

do_extend:
	if (ocfs2_dir_indexed(dir))
		credits++; /* For attaching the new dirent block to the
			    * dx_root */

	handle = ocfs2_start_trans(osb, credits);
	if (IS_ERR(handle)) {
		status = PTR_ERR(handle);
		handle = NULL;
		mlog_errno(status);
		goto bail;
	}

	status = ocfs2_do_extend_dir(osb->sb, handle, dir, parent_fe_bh,
				     data_ac, meta_ac, &new_bh);
	if (status < 0) {
		mlog_errno(status);
		goto bail;
	}

	ocfs2_set_new_buffer_uptodate(INODE_CACHE(dir), new_bh);

	status = ocfs2_journal_access_db(handle, INODE_CACHE(dir), new_bh,
					 OCFS2_JOURNAL_ACCESS_CREATE);
	if (status < 0) {
		mlog_errno(status);
		goto bail;
	}
	memset(new_bh->b_data, 0, sb->s_blocksize);

	de = (struct ocfs2_dir_entry *) new_bh->b_data;
	de->inode = 0;
	if (ocfs2_supports_dir_trailer(dir)) {
		de->rec_len = cpu_to_le16(ocfs2_dir_trailer_blk_off(sb));

		ocfs2_init_dir_trailer(dir, new_bh, le16_to_cpu(de->rec_len));

		if (ocfs2_dir_indexed(dir)) {
			status = ocfs2_dx_dir_link_trailer(dir, handle,
							   dx_root_bh, new_bh);
			if (status) {
				mlog_errno(status);
				goto bail;
			}
		}
	} else {
		de->rec_len = cpu_to_le16(sb->s_blocksize);
	}
	ocfs2_journal_dirty(handle, new_bh);

	dir_i_size += dir->i_sb->s_blocksize;
	i_size_write(dir, dir_i_size);
	dir->i_blocks = ocfs2_inode_sector_count(dir);
	status = ocfs2_mark_inode_dirty(handle, dir, parent_fe_bh);
	if (status < 0) {
		mlog_errno(status);
		goto bail;
	}

bail_bh:
	*new_de_bh = new_bh;
	get_bh(*new_de_bh);
bail:
	if (handle)
		ocfs2_commit_trans(osb, handle);
	if (drop_alloc_sem)
		up_write(&OCFS2_I(dir)->ip_alloc_sem);

	if (data_ac)
		ocfs2_free_alloc_context(data_ac);
	if (meta_ac)
		ocfs2_free_alloc_context(meta_ac);

	brelse(new_bh);

	mlog_exit(status);
	return status;
}

static int ocfs2_find_dir_space_id(struct inode *dir, struct buffer_head *di_bh,
				   const char *name, int namelen,
				   struct buffer_head **ret_de_bh,
				   unsigned int *blocks_wanted)
{
	int ret;
	struct super_block *sb = dir->i_sb;
	struct ocfs2_dinode *di = (struct ocfs2_dinode *)di_bh->b_data;
	struct ocfs2_dir_entry *de, *last_de = NULL;
	char *de_buf, *limit;
	unsigned long offset = 0;
	unsigned int rec_len, new_rec_len, free_space = dir->i_sb->s_blocksize;

	/*
	 * This calculates how many free bytes we'd have in block zero, should
	 * this function force expansion to an extent tree.
	 */
	if (ocfs2_new_dir_wants_trailer(dir))
		free_space = ocfs2_dir_trailer_blk_off(sb) - i_size_read(dir);
	else
		free_space = dir->i_sb->s_blocksize - i_size_read(dir);

	de_buf = di->id2.i_data.id_data;
	limit = de_buf + i_size_read(dir);
	rec_len = OCFS2_DIR_REC_LEN(namelen);

	while (de_buf < limit) {
		de = (struct ocfs2_dir_entry *)de_buf;

		if (!ocfs2_check_dir_entry(dir, de, di_bh, offset)) {
			ret = -ENOENT;
			goto out;
		}
		if (ocfs2_match(namelen, name, de)) {
			ret = -EEXIST;
			goto out;
		}
		/*
		 * No need to check for a trailing dirent record here as
		 * they're not used for inline dirs.
		 */

		if (ocfs2_dirent_would_fit(de, rec_len)) {
			/* Ok, we found a spot. Return this bh and let
			 * the caller actually fill it in. */
			*ret_de_bh = di_bh;
			get_bh(*ret_de_bh);
			ret = 0;
			goto out;
		}

		last_de = de;
		de_buf += le16_to_cpu(de->rec_len);
		offset += le16_to_cpu(de->rec_len);
	}

	/*
	 * We're going to require expansion of the directory - figure
	 * out how many blocks we'll need so that a place for the
	 * dirent can be found.
	 */
	*blocks_wanted = 1;
	new_rec_len = le16_to_cpu(last_de->rec_len) + free_space;
	if (new_rec_len < (rec_len + OCFS2_DIR_REC_LEN(last_de->name_len)))
		*blocks_wanted = 2;

	ret = -ENOSPC;
out:
	return ret;
}

static int ocfs2_find_dir_space_el(struct inode *dir, const char *name,
				   int namelen, struct buffer_head **ret_de_bh)
{
	unsigned long offset;
	struct buffer_head *bh = NULL;
	unsigned short rec_len;
	struct ocfs2_dir_entry *de;
	struct super_block *sb = dir->i_sb;
	int status;
	int blocksize = dir->i_sb->s_blocksize;

	status = ocfs2_read_dir_block(dir, 0, &bh, 0);
	if (status) {
		mlog_errno(status);
		goto bail;
	}

	rec_len = OCFS2_DIR_REC_LEN(namelen);
	offset = 0;
	de = (struct ocfs2_dir_entry *) bh->b_data;
	while (1) {
		if ((char *)de >= sb->s_blocksize + bh->b_data) {
			brelse(bh);
			bh = NULL;

			if (i_size_read(dir) <= offset) {
				/*
				 * Caller will have to expand this
				 * directory.
				 */
				status = -ENOSPC;
				goto bail;
			}
			status = ocfs2_read_dir_block(dir,
					     offset >> sb->s_blocksize_bits,
					     &bh, 0);
			if (status) {
				mlog_errno(status);
				goto bail;
			}
			/* move to next block */
			de = (struct ocfs2_dir_entry *) bh->b_data;
		}
		if (!ocfs2_check_dir_entry(dir, de, bh, offset)) {
			status = -ENOENT;
			goto bail;
		}
		if (ocfs2_match(namelen, name, de)) {
			status = -EEXIST;
			goto bail;
		}

		if (ocfs2_skip_dir_trailer(dir, de, offset % blocksize,
					   blocksize))
			goto next;

		if (ocfs2_dirent_would_fit(de, rec_len)) {
			/* Ok, we found a spot. Return this bh and let
			 * the caller actually fill it in. */
			*ret_de_bh = bh;
			get_bh(*ret_de_bh);
			status = 0;
			goto bail;
		}
next:
		offset += le16_to_cpu(de->rec_len);
		de = (struct ocfs2_dir_entry *)((char *) de + le16_to_cpu(de->rec_len));
	}

	status = 0;
bail:
	brelse(bh);

	mlog_exit(status);
	return status;
}

static int dx_leaf_sort_cmp(const void *a, const void *b)
{
	const struct ocfs2_dx_entry *entry1 = a;
	const struct ocfs2_dx_entry *entry2 = b;
	u32 major_hash1 = le32_to_cpu(entry1->dx_major_hash);
	u32 major_hash2 = le32_to_cpu(entry2->dx_major_hash);
	u32 minor_hash1 = le32_to_cpu(entry1->dx_minor_hash);
	u32 minor_hash2 = le32_to_cpu(entry2->dx_minor_hash);

	if (major_hash1 > major_hash2)
		return 1;
	if (major_hash1 < major_hash2)
		return -1;

	/*
	 * It is not strictly necessary to sort by minor
	 */
	if (minor_hash1 > minor_hash2)
		return 1;
	if (minor_hash1 < minor_hash2)
		return -1;
	return 0;
}

static void dx_leaf_sort_swap(void *a, void *b, int size)
{
	struct ocfs2_dx_entry *entry1 = a;
	struct ocfs2_dx_entry *entry2 = b;
	struct ocfs2_dx_entry tmp;

	BUG_ON(size != sizeof(*entry1));

	tmp = *entry1;
	*entry1 = *entry2;
	*entry2 = tmp;
}

static int ocfs2_dx_leaf_same_major(struct ocfs2_dx_leaf *dx_leaf)
{
	struct ocfs2_dx_entry_list *dl_list = &dx_leaf->dl_list;
	int i, num = le16_to_cpu(dl_list->de_num_used);

	for (i = 0; i < (num - 1); i++) {
		if (le32_to_cpu(dl_list->de_entries[i].dx_major_hash) !=
		    le32_to_cpu(dl_list->de_entries[i + 1].dx_major_hash))
			return 0;
	}

	return 1;
}

/*
 * Find the optimal value to split this leaf on. This expects the leaf
 * entries to be in sorted order.
 *
 * leaf_cpos is the cpos of the leaf we're splitting. insert_hash is
 * the hash we want to insert.
 *
 * This function is only concerned with the major hash - that which
 * determines which cluster an item belongs to.
 */
static int ocfs2_dx_dir_find_leaf_split(struct ocfs2_dx_leaf *dx_leaf,
					u32 leaf_cpos, u32 insert_hash,
					u32 *split_hash)
{
	struct ocfs2_dx_entry_list *dl_list = &dx_leaf->dl_list;
	int i, num_used = le16_to_cpu(dl_list->de_num_used);
	int allsame;

	/*
	 * There's a couple rare, but nasty corner cases we have to
	 * check for here. All of them involve a leaf where all value
	 * have the same hash, which is what we look for first.
	 *
	 * Most of the time, all of the above is false, and we simply
	 * pick the median value for a split.
	 */
	allsame = ocfs2_dx_leaf_same_major(dx_leaf);
	if (allsame) {
		u32 val = le32_to_cpu(dl_list->de_entries[0].dx_major_hash);

		if (val == insert_hash) {
			/*
			 * No matter where we would choose to split,
			 * the new entry would want to occupy the same
			 * block as these. Since there's no space left
			 * in their existing block, we know there
			 * won't be space after the split.
			 */
			return -ENOSPC;
		}

		if (val == leaf_cpos) {
			/*
			 * Because val is the same as leaf_cpos (which
			 * is the smallest value this leaf can have),
			 * yet is not equal to insert_hash, then we
			 * know that insert_hash *must* be larger than
			 * val (and leaf_cpos). At least cpos+1 in value.
			 *
			 * We also know then, that there cannot be an
			 * adjacent extent (otherwise we'd be looking
			 * at it). Choosing this value gives us a
			 * chance to get some contiguousness.
			 */
			*split_hash = leaf_cpos + 1;
			return 0;
		}

		if (val > insert_hash) {
			/*
			 * val can not be the same as insert hash, and
			 * also must be larger than leaf_cpos. Also,
			 * we know that there can't be a leaf between
			 * cpos and val, otherwise the entries with
			 * hash 'val' would be there.
			 */
			*split_hash = val;
			return 0;
		}

		*split_hash = insert_hash;
		return 0;
	}

	/*
	 * Since the records are sorted and the checks above
	 * guaranteed that not all records in this block are the same,
	 * we simple travel forward, from the median, and pick the 1st
	 * record whose value is larger than leaf_cpos.
	 */
	for (i = (num_used / 2); i < num_used; i++)
		if (le32_to_cpu(dl_list->de_entries[i].dx_major_hash) >
		    leaf_cpos)
			break;

	BUG_ON(i == num_used); /* Should be impossible */
	*split_hash = le32_to_cpu(dl_list->de_entries[i].dx_major_hash);
	return 0;
}

/*
 * Transfer all entries in orig_dx_leaves whose major hash is equal to or
 * larger than split_hash into new_dx_leaves. We use a temporary
 * buffer (tmp_dx_leaf) to make the changes to the original leaf blocks.
 *
 * Since the block offset inside a leaf (cluster) is a constant mask
 * of minor_hash, we can optimize - an item at block offset X within
 * the original cluster, will be at offset X within the new cluster.
 */
static void ocfs2_dx_dir_transfer_leaf(struct inode *dir, u32 split_hash,
				       handle_t *handle,
				       struct ocfs2_dx_leaf *tmp_dx_leaf,
				       struct buffer_head **orig_dx_leaves,
				       struct buffer_head **new_dx_leaves,
				       int num_dx_leaves)
{
	int i, j, num_used;
	u32 major_hash;
	struct ocfs2_dx_leaf *orig_dx_leaf, *new_dx_leaf;
	struct ocfs2_dx_entry_list *orig_list, *new_list, *tmp_list;
	struct ocfs2_dx_entry *dx_entry;

	tmp_list = &tmp_dx_leaf->dl_list;

	for (i = 0; i < num_dx_leaves; i++) {
		orig_dx_leaf = (struct ocfs2_dx_leaf *) orig_dx_leaves[i]->b_data;
		orig_list = &orig_dx_leaf->dl_list;
		new_dx_leaf = (struct ocfs2_dx_leaf *) new_dx_leaves[i]->b_data;
		new_list = &new_dx_leaf->dl_list;

		num_used = le16_to_cpu(orig_list->de_num_used);

		memcpy(tmp_dx_leaf, orig_dx_leaf, dir->i_sb->s_blocksize);
		tmp_list->de_num_used = cpu_to_le16(0);
		memset(&tmp_list->de_entries, 0, sizeof(*dx_entry)*num_used);

		for (j = 0; j < num_used; j++) {
			dx_entry = &orig_list->de_entries[j];
			major_hash = le32_to_cpu(dx_entry->dx_major_hash);
			if (major_hash >= split_hash)
				ocfs2_dx_dir_leaf_insert_tail(new_dx_leaf,
							      dx_entry);
			else
				ocfs2_dx_dir_leaf_insert_tail(tmp_dx_leaf,
							      dx_entry);
		}
		memcpy(orig_dx_leaf, tmp_dx_leaf, dir->i_sb->s_blocksize);

		ocfs2_journal_dirty(handle, orig_dx_leaves[i]);
		ocfs2_journal_dirty(handle, new_dx_leaves[i]);
	}
}

static int ocfs2_dx_dir_rebalance_credits(struct ocfs2_super *osb,
					  struct ocfs2_dx_root_block *dx_root)
{
	int credits = ocfs2_clusters_to_blocks(osb->sb, 2);

	credits += ocfs2_calc_extend_credits(osb->sb, &dx_root->dr_list, 1);
	credits += ocfs2_quota_trans_credits(osb->sb);
	return credits;
}

/*
 * Find the median value in dx_leaf_bh and allocate a new leaf to move
 * half our entries into.
 */
static int ocfs2_dx_dir_rebalance(struct ocfs2_super *osb, struct inode *dir,
				  struct buffer_head *dx_root_bh,
				  struct buffer_head *dx_leaf_bh,
				  struct ocfs2_dx_hinfo *hinfo, u32 leaf_cpos,
				  u64 leaf_blkno)
{
	struct ocfs2_dx_leaf *dx_leaf = (struct ocfs2_dx_leaf *)dx_leaf_bh->b_data;
	int credits, ret, i, num_used, did_quota = 0;
	u32 cpos, split_hash, insert_hash = hinfo->major_hash;
	u64 orig_leaves_start;
	int num_dx_leaves;
	struct buffer_head **orig_dx_leaves = NULL;
	struct buffer_head **new_dx_leaves = NULL;
	struct ocfs2_alloc_context *data_ac = NULL, *meta_ac = NULL;
	struct ocfs2_extent_tree et;
	handle_t *handle = NULL;
	struct ocfs2_dx_root_block *dx_root;
	struct ocfs2_dx_leaf *tmp_dx_leaf = NULL;

	mlog(0, "DX Dir: %llu, rebalance leaf leaf_blkno: %llu insert: %u\n",
	     (unsigned long long)OCFS2_I(dir)->ip_blkno,
	     (unsigned long long)leaf_blkno, insert_hash);

	ocfs2_init_dx_root_extent_tree(&et, INODE_CACHE(dir), dx_root_bh);

	dx_root = (struct ocfs2_dx_root_block *)dx_root_bh->b_data;
	/*
	 * XXX: This is a rather large limit. We should use a more
	 * realistic value.
	 */
	if (le32_to_cpu(dx_root->dr_clusters) == UINT_MAX)
		return -ENOSPC;

	num_used = le16_to_cpu(dx_leaf->dl_list.de_num_used);
	if (num_used < le16_to_cpu(dx_leaf->dl_list.de_count)) {
		mlog(ML_ERROR, "DX Dir: %llu, Asked to rebalance empty leaf: "
		     "%llu, %d\n", (unsigned long long)OCFS2_I(dir)->ip_blkno,
		     (unsigned long long)leaf_blkno, num_used);
		ret = -EIO;
		goto out;
	}

	orig_dx_leaves = ocfs2_dx_dir_kmalloc_leaves(osb->sb, &num_dx_leaves);
	if (!orig_dx_leaves) {
		ret = -ENOMEM;
		mlog_errno(ret);
		goto out;
	}

	new_dx_leaves = ocfs2_dx_dir_kmalloc_leaves(osb->sb, NULL);
	if (!new_dx_leaves) {
		ret = -ENOMEM;
		mlog_errno(ret);
		goto out;
	}

	ret = ocfs2_lock_allocators(dir, &et, 1, 0, &data_ac, &meta_ac);
	if (ret) {
		if (ret != -ENOSPC)
			mlog_errno(ret);
		goto out;
	}

	credits = ocfs2_dx_dir_rebalance_credits(osb, dx_root);
	handle = ocfs2_start_trans(osb, credits);
	if (IS_ERR(handle)) {
		ret = PTR_ERR(handle);
		handle = NULL;
		mlog_errno(ret);
		goto out;
	}

	ret = dquot_alloc_space_nodirty(dir,
				       ocfs2_clusters_to_bytes(dir->i_sb, 1));
	if (ret)
		goto out_commit;
	did_quota = 1;

	ret = ocfs2_journal_access_dl(handle, INODE_CACHE(dir), dx_leaf_bh,
				      OCFS2_JOURNAL_ACCESS_WRITE);
	if (ret) {
		mlog_errno(ret);
		goto out_commit;
	}

	/*
	 * This block is changing anyway, so we can sort it in place.
	 */
	sort(dx_leaf->dl_list.de_entries, num_used,
	     sizeof(struct ocfs2_dx_entry), dx_leaf_sort_cmp,
	     dx_leaf_sort_swap);

	ocfs2_journal_dirty(handle, dx_leaf_bh);

	ret = ocfs2_dx_dir_find_leaf_split(dx_leaf, leaf_cpos, insert_hash,
					   &split_hash);
	if (ret) {
		mlog_errno(ret);
		goto  out_commit;
	}

	mlog(0, "Split leaf (%u) at %u, insert major hash is %u\n",
	     leaf_cpos, split_hash, insert_hash);

	/*
	 * We have to carefully order operations here. There are items
	 * which want to be in the new cluster before insert, but in
	 * order to put those items in the new cluster, we alter the
	 * old cluster. A failure to insert gets nasty.
	 *
	 * So, start by reserving writes to the old
	 * cluster. ocfs2_dx_dir_new_cluster will reserve writes on
	 * the new cluster for us, before inserting it. The insert
	 * won't happen if there's an error before that. Once the
	 * insert is done then, we can transfer from one leaf into the
	 * other without fear of hitting any error.
	 */

	/*
	 * The leaf transfer wants some scratch space so that we don't
	 * wind up doing a bunch of expensive memmove().
	 */
	tmp_dx_leaf = kmalloc(osb->sb->s_blocksize, GFP_NOFS);
	if (!tmp_dx_leaf) {
		ret = -ENOMEM;
		mlog_errno(ret);
		goto out_commit;
	}

	orig_leaves_start = ocfs2_block_to_cluster_start(dir->i_sb, leaf_blkno);
	ret = ocfs2_read_dx_leaves(dir, orig_leaves_start, num_dx_leaves,
				   orig_dx_leaves);
	if (ret) {
		mlog_errno(ret);
		goto out_commit;
	}

	for (i = 0; i < num_dx_leaves; i++) {
		ret = ocfs2_journal_access_dl(handle, INODE_CACHE(dir),
					      orig_dx_leaves[i],
					      OCFS2_JOURNAL_ACCESS_WRITE);
		if (ret) {
			mlog_errno(ret);
			goto out_commit;
		}
	}

	cpos = split_hash;
	ret = ocfs2_dx_dir_new_cluster(dir, &et, cpos, handle,
				       data_ac, meta_ac, new_dx_leaves,
				       num_dx_leaves);
	if (ret) {
		mlog_errno(ret);
		goto out_commit;
	}

	ocfs2_dx_dir_transfer_leaf(dir, split_hash, handle, tmp_dx_leaf,
				   orig_dx_leaves, new_dx_leaves, num_dx_leaves);

out_commit:
	if (ret < 0 && did_quota)
		dquot_free_space_nodirty(dir,
				ocfs2_clusters_to_bytes(dir->i_sb, 1));

	ocfs2_commit_trans(osb, handle);

out:
	if (orig_dx_leaves || new_dx_leaves) {
		for (i = 0; i < num_dx_leaves; i++) {
			if (orig_dx_leaves)
				brelse(orig_dx_leaves[i]);
			if (new_dx_leaves)
				brelse(new_dx_leaves[i]);
		}
		kfree(orig_dx_leaves);
		kfree(new_dx_leaves);
	}

	if (meta_ac)
		ocfs2_free_alloc_context(meta_ac);
	if (data_ac)
		ocfs2_free_alloc_context(data_ac);

	kfree(tmp_dx_leaf);
	return ret;
}

static int ocfs2_find_dir_space_dx(struct ocfs2_super *osb, struct inode *dir,
				   struct buffer_head *di_bh,
				   struct buffer_head *dx_root_bh,
				   const char *name, int namelen,
				   struct ocfs2_dir_lookup_result *lookup)
{
	int ret, rebalanced = 0;
	struct ocfs2_dx_root_block *dx_root;
	struct buffer_head *dx_leaf_bh = NULL;
	struct ocfs2_dx_leaf *dx_leaf;
	u64 blkno;
	u32 leaf_cpos;

	dx_root = (struct ocfs2_dx_root_block *)dx_root_bh->b_data;

restart_search:
	ret = ocfs2_dx_dir_lookup(dir, &dx_root->dr_list, &lookup->dl_hinfo,
				  &leaf_cpos, &blkno);
	if (ret) {
		mlog_errno(ret);
		goto out;
	}

	ret = ocfs2_read_dx_leaf(dir, blkno, &dx_leaf_bh);
	if (ret) {
		mlog_errno(ret);
		goto out;
	}

	dx_leaf = (struct ocfs2_dx_leaf *)dx_leaf_bh->b_data;

	if (le16_to_cpu(dx_leaf->dl_list.de_num_used) >=
	    le16_to_cpu(dx_leaf->dl_list.de_count)) {
		if (rebalanced) {
			/*
			 * Rebalancing should have provided us with
			 * space in an appropriate leaf.
			 *
			 * XXX: Is this an abnormal condition then?
			 * Should we print a message here?
			 */
			ret = -ENOSPC;
			goto out;
		}

		ret = ocfs2_dx_dir_rebalance(osb, dir, dx_root_bh, dx_leaf_bh,
					     &lookup->dl_hinfo, leaf_cpos,
					     blkno);
		if (ret) {
			if (ret != -ENOSPC)
				mlog_errno(ret);
			goto out;
		}

		/*
		 * Restart the lookup. The rebalance might have
		 * changed which block our item fits into. Mark our
		 * progress, so we only execute this once.
		 */
		brelse(dx_leaf_bh);
		dx_leaf_bh = NULL;
		rebalanced = 1;
		goto restart_search;
	}

	lookup->dl_dx_leaf_bh = dx_leaf_bh;
	dx_leaf_bh = NULL;

out:
	brelse(dx_leaf_bh);
	return ret;
}

static int ocfs2_search_dx_free_list(struct inode *dir,
				     struct buffer_head *dx_root_bh,
				     int namelen,
				     struct ocfs2_dir_lookup_result *lookup)
{
	int ret = -ENOSPC;
	struct buffer_head *leaf_bh = NULL, *prev_leaf_bh = NULL;
	struct ocfs2_dir_block_trailer *db;
	u64 next_block;
	int rec_len = OCFS2_DIR_REC_LEN(namelen);
	struct ocfs2_dx_root_block *dx_root;

	dx_root = (struct ocfs2_dx_root_block *)dx_root_bh->b_data;
	next_block = le64_to_cpu(dx_root->dr_free_blk);

	while (next_block) {
		brelse(prev_leaf_bh);
		prev_leaf_bh = leaf_bh;
		leaf_bh = NULL;

		ret = ocfs2_read_dir_block_direct(dir, next_block, &leaf_bh);
		if (ret) {
			mlog_errno(ret);
			goto out;
		}

		db = ocfs2_trailer_from_bh(leaf_bh, dir->i_sb);
		if (rec_len <= le16_to_cpu(db->db_free_rec_len)) {
			lookup->dl_leaf_bh = leaf_bh;
			lookup->dl_prev_leaf_bh = prev_leaf_bh;
			leaf_bh = NULL;
			prev_leaf_bh = NULL;
			break;
		}

		next_block = le64_to_cpu(db->db_free_next);
	}

	if (!next_block)
		ret = -ENOSPC;

out:

	brelse(leaf_bh);
	brelse(prev_leaf_bh);
	return ret;
}

static int ocfs2_expand_inline_dx_root(struct inode *dir,
				       struct buffer_head *dx_root_bh)
{
	int ret, num_dx_leaves, i, j, did_quota = 0;
	struct buffer_head **dx_leaves = NULL;
	struct ocfs2_extent_tree et;
	u64 insert_blkno;
	struct ocfs2_alloc_context *data_ac = NULL;
	struct ocfs2_super *osb = OCFS2_SB(dir->i_sb);
	handle_t *handle = NULL;
	struct ocfs2_dx_root_block *dx_root;
	struct ocfs2_dx_entry_list *entry_list;
	struct ocfs2_dx_entry *dx_entry;
	struct ocfs2_dx_leaf *target_leaf;

	ret = ocfs2_reserve_clusters(osb, 1, &data_ac);
	if (ret) {
		mlog_errno(ret);
		goto out;
	}

	dx_leaves = ocfs2_dx_dir_kmalloc_leaves(osb->sb, &num_dx_leaves);
	if (!dx_leaves) {
		ret = -ENOMEM;
		mlog_errno(ret);
		goto out;
	}

	handle = ocfs2_start_trans(osb, ocfs2_calc_dxi_expand_credits(osb->sb));
	if (IS_ERR(handle)) {
		ret = PTR_ERR(handle);
		mlog_errno(ret);
		goto out;
	}

	ret = dquot_alloc_space_nodirty(dir,
				       ocfs2_clusters_to_bytes(osb->sb, 1));
	if (ret)
		goto out_commit;
	did_quota = 1;

	/*
	 * We do this up front, before the allocation, so that a
	 * failure to add the dx_root_bh to the journal won't result
	 * us losing clusters.
	 */
	ret = ocfs2_journal_access_dr(handle, INODE_CACHE(dir), dx_root_bh,
				      OCFS2_JOURNAL_ACCESS_WRITE);
	if (ret) {
		mlog_errno(ret);
		goto out_commit;
	}

	ret = __ocfs2_dx_dir_new_cluster(dir, 0, handle, data_ac, dx_leaves,
					 num_dx_leaves, &insert_blkno);
	if (ret) {
		mlog_errno(ret);
		goto out_commit;
	}

	/*
	 * Transfer the entries from our dx_root into the appropriate
	 * block
	 */
	dx_root = (struct ocfs2_dx_root_block *) dx_root_bh->b_data;
	entry_list = &dx_root->dr_entries;

	for (i = 0; i < le16_to_cpu(entry_list->de_num_used); i++) {
		dx_entry = &entry_list->de_entries[i];

		j = __ocfs2_dx_dir_hash_idx(osb,
					    le32_to_cpu(dx_entry->dx_minor_hash));
		target_leaf = (struct ocfs2_dx_leaf *)dx_leaves[j]->b_data;

		ocfs2_dx_dir_leaf_insert_tail(target_leaf, dx_entry);

		/* Each leaf has been passed to the journal already
		 * via __ocfs2_dx_dir_new_cluster() */
	}

	dx_root->dr_flags &= ~OCFS2_DX_FLAG_INLINE;
	memset(&dx_root->dr_list, 0, osb->sb->s_blocksize -
	       offsetof(struct ocfs2_dx_root_block, dr_list));
	dx_root->dr_list.l_count =
		cpu_to_le16(ocfs2_extent_recs_per_dx_root(osb->sb));

	/* This should never fail considering we start with an empty
	 * dx_root. */
	ocfs2_init_dx_root_extent_tree(&et, INODE_CACHE(dir), dx_root_bh);
	ret = ocfs2_insert_extent(handle, &et, 0, insert_blkno, 1, 0, NULL);
	if (ret)
		mlog_errno(ret);
	did_quota = 0;

	ocfs2_journal_dirty(handle, dx_root_bh);

out_commit:
	if (ret < 0 && did_quota)
		dquot_free_space_nodirty(dir,
					  ocfs2_clusters_to_bytes(dir->i_sb, 1));

	ocfs2_commit_trans(osb, handle);

out:
	if (data_ac)
		ocfs2_free_alloc_context(data_ac);

	if (dx_leaves) {
		for (i = 0; i < num_dx_leaves; i++)
			brelse(dx_leaves[i]);
		kfree(dx_leaves);
	}
	return ret;
}

static int ocfs2_inline_dx_has_space(struct buffer_head *dx_root_bh)
{
	struct ocfs2_dx_root_block *dx_root;
	struct ocfs2_dx_entry_list *entry_list;

	dx_root = (struct ocfs2_dx_root_block *) dx_root_bh->b_data;
	entry_list = &dx_root->dr_entries;

	if (le16_to_cpu(entry_list->de_num_used) >=
	    le16_to_cpu(entry_list->de_count))
		return -ENOSPC;

	return 0;
}

static int ocfs2_prepare_dx_dir_for_insert(struct inode *dir,
					   struct buffer_head *di_bh,
					   const char *name,
					   int namelen,
					   struct ocfs2_dir_lookup_result *lookup)
{
	int ret, free_dx_root = 1;
	struct ocfs2_super *osb = OCFS2_SB(dir->i_sb);
	struct buffer_head *dx_root_bh = NULL;
	struct buffer_head *leaf_bh = NULL;
	struct ocfs2_dinode *di = (struct ocfs2_dinode *)di_bh->b_data;
	struct ocfs2_dx_root_block *dx_root;

	ret = ocfs2_read_dx_root(dir, di, &dx_root_bh);
	if (ret) {
		mlog_errno(ret);
		goto out;
	}

	dx_root = (struct ocfs2_dx_root_block *)dx_root_bh->b_data;
	if (le32_to_cpu(dx_root->dr_num_entries) == OCFS2_DX_ENTRIES_MAX) {
		ret = -ENOSPC;
		mlog_errno(ret);
		goto out;
	}

	if (ocfs2_dx_root_inline(dx_root)) {
		ret = ocfs2_inline_dx_has_space(dx_root_bh);

		if (ret == 0)
			goto search_el;

		/*
		 * We ran out of room in the root block. Expand it to
		 * an extent, then allow ocfs2_find_dir_space_dx to do
		 * the rest.
		 */
		ret = ocfs2_expand_inline_dx_root(dir, dx_root_bh);
		if (ret) {
			mlog_errno(ret);
			goto out;
		}
	}

	/*
	 * Insert preparation for an indexed directory is split into two
	 * steps. The call to find_dir_space_dx reserves room in the index for
	 * an additional item. If we run out of space there, it's a real error
	 * we can't continue on.
	 */
	ret = ocfs2_find_dir_space_dx(osb, dir, di_bh, dx_root_bh, name,
				      namelen, lookup);
	if (ret) {
		mlog_errno(ret);
		goto out;
	}

search_el:
	/*
	 * Next, we need to find space in the unindexed tree. This call
	 * searches using the free space linked list. If the unindexed tree
	 * lacks sufficient space, we'll expand it below. The expansion code
	 * is smart enough to add any new blocks to the free space list.
	 */
	ret = ocfs2_search_dx_free_list(dir, dx_root_bh, namelen, lookup);
	if (ret && ret != -ENOSPC) {
		mlog_errno(ret);
		goto out;
	}

	/* Do this up here - ocfs2_extend_dir might need the dx_root */
	lookup->dl_dx_root_bh = dx_root_bh;
	free_dx_root = 0;

	if (ret == -ENOSPC) {
		ret = ocfs2_extend_dir(osb, dir, di_bh, 1, lookup, &leaf_bh);

		if (ret) {
			mlog_errno(ret);
			goto out;
		}

		/*
		 * We make the assumption here that new leaf blocks are added
		 * to the front of our free list.
		 */
		lookup->dl_prev_leaf_bh = NULL;
		lookup->dl_leaf_bh = leaf_bh;
	}

out:
	if (free_dx_root)
		brelse(dx_root_bh);
	return ret;
}

/*
 * Get a directory ready for insert. Any directory allocation required
 * happens here. Success returns zero, and enough context in the dir
 * lookup result that ocfs2_add_entry() will be able complete the task
 * with minimal performance impact.
 */
int ocfs2_prepare_dir_for_insert(struct ocfs2_super *osb,
				 struct inode *dir,
				 struct buffer_head *parent_fe_bh,
				 const char *name,
				 int namelen,
				 struct ocfs2_dir_lookup_result *lookup)
{
	int ret;
	unsigned int blocks_wanted = 1;
	struct buffer_head *bh = NULL;

	mlog(0, "getting ready to insert namelen %d into dir %llu\n",
	     namelen, (unsigned long long)OCFS2_I(dir)->ip_blkno);

	if (!namelen) {
		ret = -EINVAL;
		mlog_errno(ret);
		goto out;
	}

	/*
	 * Do this up front to reduce confusion.
	 *
	 * The directory might start inline, then be turned into an
	 * indexed one, in which case we'd need to hash deep inside
	 * ocfs2_find_dir_space_id(). Since
	 * ocfs2_prepare_dx_dir_for_insert() also needs this hash
	 * done, there seems no point in spreading out the calls. We
	 * can optimize away the case where the file system doesn't
	 * support indexing.
	 */
	if (ocfs2_supports_indexed_dirs(osb))
		ocfs2_dx_dir_name_hash(dir, name, namelen, &lookup->dl_hinfo);

	if (ocfs2_dir_indexed(dir)) {
		ret = ocfs2_prepare_dx_dir_for_insert(dir, parent_fe_bh,
						      name, namelen, lookup);
		if (ret)
			mlog_errno(ret);
		goto out;
	}

	if (OCFS2_I(dir)->ip_dyn_features & OCFS2_INLINE_DATA_FL) {
		ret = ocfs2_find_dir_space_id(dir, parent_fe_bh, name,
					      namelen, &bh, &blocks_wanted);
	} else
		ret = ocfs2_find_dir_space_el(dir, name, namelen, &bh);

	if (ret && ret != -ENOSPC) {
		mlog_errno(ret);
		goto out;
	}

	if (ret == -ENOSPC) {
		/*
		 * We have to expand the directory to add this name.
		 */
		BUG_ON(bh);

		ret = ocfs2_extend_dir(osb, dir, parent_fe_bh, blocks_wanted,
				       lookup, &bh);
		if (ret) {
			if (ret != -ENOSPC)
				mlog_errno(ret);
			goto out;
		}

		BUG_ON(!bh);
	}

	lookup->dl_leaf_bh = bh;
	bh = NULL;
out:
	brelse(bh);
	return ret;
}

static int ocfs2_dx_dir_remove_index(struct inode *dir,
				     struct buffer_head *di_bh,
				     struct buffer_head *dx_root_bh)
{
	int ret;
	struct ocfs2_super *osb = OCFS2_SB(dir->i_sb);
	struct ocfs2_dinode *di = (struct ocfs2_dinode *)di_bh->b_data;
	struct ocfs2_dx_root_block *dx_root;
	struct inode *dx_alloc_inode = NULL;
	struct buffer_head *dx_alloc_bh = NULL;
	handle_t *handle;
	u64 blk;
	u16 bit;
	u64 bg_blkno;

	dx_root = (struct ocfs2_dx_root_block *) dx_root_bh->b_data;

	dx_alloc_inode = ocfs2_get_system_file_inode(osb,
					EXTENT_ALLOC_SYSTEM_INODE,
					le16_to_cpu(dx_root->dr_suballoc_slot));
	if (!dx_alloc_inode) {
		ret = -ENOMEM;
		mlog_errno(ret);
		goto out;
	}
	mutex_lock(&dx_alloc_inode->i_mutex);

	ret = ocfs2_inode_lock(dx_alloc_inode, &dx_alloc_bh, 1);
	if (ret) {
		mlog_errno(ret);
		goto out_mutex;
	}

	handle = ocfs2_start_trans(osb, OCFS2_DX_ROOT_REMOVE_CREDITS);
	if (IS_ERR(handle)) {
		ret = PTR_ERR(handle);
		mlog_errno(ret);
		goto out_unlock;
	}

	ret = ocfs2_journal_access_di(handle, INODE_CACHE(dir), di_bh,
				      OCFS2_JOURNAL_ACCESS_WRITE);
	if (ret) {
		mlog_errno(ret);
		goto out_commit;
	}

	OCFS2_I(dir)->ip_dyn_features &= ~OCFS2_INDEXED_DIR_FL;
	di->i_dyn_features = cpu_to_le16(OCFS2_I(dir)->ip_dyn_features);
	di->i_dx_root = cpu_to_le64(0ULL);

	ocfs2_journal_dirty(handle, di_bh);

	blk = le64_to_cpu(dx_root->dr_blkno);
	bit = le16_to_cpu(dx_root->dr_suballoc_bit);
	if (dx_root->dr_suballoc_loc)
		bg_blkno = le64_to_cpu(dx_root->dr_suballoc_loc);
	else
		bg_blkno = ocfs2_which_suballoc_group(blk, bit);
	ret = ocfs2_free_suballoc_bits(handle, dx_alloc_inode, dx_alloc_bh,
				       bit, bg_blkno, 1);
	if (ret)
		mlog_errno(ret);

out_commit:
	ocfs2_commit_trans(osb, handle);

out_unlock:
	ocfs2_inode_unlock(dx_alloc_inode, 1);

out_mutex:
	mutex_unlock(&dx_alloc_inode->i_mutex);
	brelse(dx_alloc_bh);
out:
	iput(dx_alloc_inode);
	return ret;
}

int ocfs2_dx_dir_truncate(struct inode *dir, struct buffer_head *di_bh)
{
	int ret;
	unsigned int uninitialized_var(clen);
	u32 major_hash = UINT_MAX, p_cpos, uninitialized_var(cpos);
	u64 uninitialized_var(blkno);
	struct ocfs2_super *osb = OCFS2_SB(dir->i_sb);
	struct buffer_head *dx_root_bh = NULL;
	struct ocfs2_dx_root_block *dx_root;
	struct ocfs2_dinode *di = (struct ocfs2_dinode *)di_bh->b_data;
	struct ocfs2_cached_dealloc_ctxt dealloc;
	struct ocfs2_extent_tree et;

	ocfs2_init_dealloc_ctxt(&dealloc);

	if (!ocfs2_dir_indexed(dir))
		return 0;

	ret = ocfs2_read_dx_root(dir, di, &dx_root_bh);
	if (ret) {
		mlog_errno(ret);
		goto out;
	}
	dx_root = (struct ocfs2_dx_root_block *)dx_root_bh->b_data;

	if (ocfs2_dx_root_inline(dx_root))
		goto remove_index;

	ocfs2_init_dx_root_extent_tree(&et, INODE_CACHE(dir), dx_root_bh);

	/* XXX: What if dr_clusters is too large? */
	while (le32_to_cpu(dx_root->dr_clusters)) {
		ret = ocfs2_dx_dir_lookup_rec(dir, &dx_root->dr_list,
					      major_hash, &cpos, &blkno, &clen);
		if (ret) {
			mlog_errno(ret);
			goto out;
		}

		p_cpos = ocfs2_blocks_to_clusters(dir->i_sb, blkno);

		ret = ocfs2_remove_btree_range(dir, &et, cpos, p_cpos, clen, 0,
					       &dealloc, 0);
		if (ret) {
			mlog_errno(ret);
			goto out;
		}

		if (cpos == 0)
			break;

		major_hash = cpos - 1;
	}

remove_index:
	ret = ocfs2_dx_dir_remove_index(dir, di_bh, dx_root_bh);
	if (ret) {
		mlog_errno(ret);
		goto out;
	}

	ocfs2_remove_from_cache(INODE_CACHE(dir), dx_root_bh);
out:
	ocfs2_schedule_truncate_log_flush(osb, 1);
	ocfs2_run_deallocs(osb, &dealloc);

	brelse(dx_root_bh);
	return ret;
}<|MERGE_RESOLUTION|>--- conflicted
+++ resolved
@@ -2978,14 +2978,9 @@
 	 * if we only get one now, that's enough to continue. The rest
 	 * will be claimed after the conversion to extents.
 	 */
-<<<<<<< HEAD
-	data_ac->ac_resv = &oi->ip_la_data_resv;
-	ret = ocfs2_claim_clusters(osb, handle, data_ac, 1, &bit_off, &len);
-=======
 	if (ocfs2_dir_resv_allowed(osb))
 		data_ac->ac_resv = &oi->ip_la_data_resv;
 	ret = ocfs2_claim_clusters(handle, data_ac, 1, &bit_off, &len);
->>>>>>> e44a21b7
 	if (ret) {
 		mlog_errno(ret);
 		goto out_commit;
@@ -3354,7 +3349,6 @@
 				mlog_errno(status);
 			goto bail;
 		}
-		data_ac->ac_resv = &OCFS2_I(dir)->ip_la_data_resv;
 
 		if (ocfs2_dir_resv_allowed(osb))
 			data_ac->ac_resv = &OCFS2_I(dir)->ip_la_data_resv;
