/* -*- mode: c; c-basic-offset: 8; -*-
 * vim: noexpandtab sw=8 ts=8 sts=0:
 *
 * suballoc.c
 *
 * metadata alloc and free
 * Inspired by ext3 block groups.
 *
 * Copyright (C) 2002, 2004 Oracle.  All rights reserved.
 *
 * This program is free software; you can redistribute it and/or
 * modify it under the terms of the GNU General Public
 * License as published by the Free Software Foundation; either
 * version 2 of the License, or (at your option) any later version.
 *
 * This program is distributed in the hope that it will be useful,
 * but WITHOUT ANY WARRANTY; without even the implied warranty of
 * MERCHANTABILITY or FITNESS FOR A PARTICULAR PURPOSE.  See the GNU
 * General Public License for more details.
 *
 * You should have received a copy of the GNU General Public
 * License along with this program; if not, write to the
 * Free Software Foundation, Inc., 59 Temple Place - Suite 330,
 * Boston, MA 021110-1307, USA.
 */

#include <linux/fs.h>
#include <linux/types.h>
#include <linux/slab.h>
#include <linux/highmem.h>

#define MLOG_MASK_PREFIX ML_DISK_ALLOC
#include <cluster/masklog.h>

#include "ocfs2.h"

#include "alloc.h"
#include "blockcheck.h"
#include "dlmglue.h"
#include "inode.h"
#include "journal.h"
#include "localalloc.h"
#include "suballoc.h"
#include "super.h"
#include "sysfile.h"
#include "uptodate.h"

#include "buffer_head_io.h"

#define NOT_ALLOC_NEW_GROUP		0
#define ALLOC_NEW_GROUP			1

#define OCFS2_MAX_INODES_TO_STEAL	1024

static inline void ocfs2_debug_bg(struct ocfs2_group_desc *bg);
static inline void ocfs2_debug_suballoc_inode(struct ocfs2_dinode *fe);
static inline u16 ocfs2_find_victim_chain(struct ocfs2_chain_list *cl);
static int ocfs2_block_group_fill(handle_t *handle,
				  struct inode *alloc_inode,
				  struct buffer_head *bg_bh,
				  u64 group_blkno,
				  u16 my_chain,
				  struct ocfs2_chain_list *cl);
static int ocfs2_block_group_alloc(struct ocfs2_super *osb,
				   struct inode *alloc_inode,
				   struct buffer_head *bh,
				   u64 max_block);

static int ocfs2_cluster_group_search(struct inode *inode,
				      struct buffer_head *group_bh,
				      u32 bits_wanted, u32 min_bits,
				      u64 max_block,
				      u16 *bit_off, u16 *bits_found);
static int ocfs2_block_group_search(struct inode *inode,
				    struct buffer_head *group_bh,
				    u32 bits_wanted, u32 min_bits,
				    u64 max_block,
				    u16 *bit_off, u16 *bits_found);
static int ocfs2_claim_suballoc_bits(struct ocfs2_super *osb,
				     struct ocfs2_alloc_context *ac,
				     handle_t *handle,
				     u32 bits_wanted,
				     u32 min_bits,
				     u16 *bit_off,
				     unsigned int *num_bits,
				     u64 *bg_blkno);
static int ocfs2_test_bg_bit_allocatable(struct buffer_head *bg_bh,
					 int nr);
static inline int ocfs2_block_group_set_bits(handle_t *handle,
					     struct inode *alloc_inode,
					     struct ocfs2_group_desc *bg,
					     struct buffer_head *group_bh,
					     unsigned int bit_off,
					     unsigned int num_bits);
static inline int ocfs2_block_group_clear_bits(handle_t *handle,
					       struct inode *alloc_inode,
					       struct ocfs2_group_desc *bg,
					       struct buffer_head *group_bh,
					       unsigned int bit_off,
					       unsigned int num_bits);

static int ocfs2_relink_block_group(handle_t *handle,
				    struct inode *alloc_inode,
				    struct buffer_head *fe_bh,
				    struct buffer_head *bg_bh,
				    struct buffer_head *prev_bg_bh,
				    u16 chain);
static inline int ocfs2_block_group_reasonably_empty(struct ocfs2_group_desc *bg,
						     u32 wanted);
static inline u32 ocfs2_desc_bitmap_to_cluster_off(struct inode *inode,
						   u64 bg_blkno,
						   u16 bg_bit_off);
static inline void ocfs2_block_to_cluster_group(struct inode *inode,
						u64 data_blkno,
						u64 *bg_blkno,
						u16 *bg_bit_off);
static int ocfs2_reserve_clusters_with_limit(struct ocfs2_super *osb,
					     u32 bits_wanted, u64 max_block,
					     struct ocfs2_alloc_context **ac);

void ocfs2_free_ac_resource(struct ocfs2_alloc_context *ac)
{
	struct inode *inode = ac->ac_inode;

	if (inode) {
		if (ac->ac_which != OCFS2_AC_USE_LOCAL)
			ocfs2_inode_unlock(inode, 1);

		mutex_unlock(&inode->i_mutex);

		iput(inode);
		ac->ac_inode = NULL;
	}
	brelse(ac->ac_bh);
	ac->ac_bh = NULL;
}

void ocfs2_free_alloc_context(struct ocfs2_alloc_context *ac)
{
	ocfs2_free_ac_resource(ac);
	kfree(ac);
}

static u32 ocfs2_bits_per_group(struct ocfs2_chain_list *cl)
{
	return (u32)le16_to_cpu(cl->cl_cpg) * (u32)le16_to_cpu(cl->cl_bpc);
}

#define do_error(fmt, ...)						\
	do{								\
		if (clean_error)					\
			mlog(ML_ERROR, fmt "\n", ##__VA_ARGS__);	\
		else							\
			ocfs2_error(sb, fmt, ##__VA_ARGS__);		\
	} while (0)

static int ocfs2_validate_gd_self(struct super_block *sb,
				  struct buffer_head *bh,
				  int clean_error)
{
	struct ocfs2_group_desc *gd = (struct ocfs2_group_desc *)bh->b_data;

	if (!OCFS2_IS_VALID_GROUP_DESC(gd)) {
		do_error("Group descriptor #%llu has bad signature %.*s",
			 (unsigned long long)bh->b_blocknr, 7,
			 gd->bg_signature);
		return -EINVAL;
	}

	if (le64_to_cpu(gd->bg_blkno) != bh->b_blocknr) {
		do_error("Group descriptor #%llu has an invalid bg_blkno "
			 "of %llu",
			 (unsigned long long)bh->b_blocknr,
			 (unsigned long long)le64_to_cpu(gd->bg_blkno));
		return -EINVAL;
	}

	if (le32_to_cpu(gd->bg_generation) != OCFS2_SB(sb)->fs_generation) {
		do_error("Group descriptor #%llu has an invalid "
			 "fs_generation of #%u",
			 (unsigned long long)bh->b_blocknr,
			 le32_to_cpu(gd->bg_generation));
		return -EINVAL;
	}

	if (le16_to_cpu(gd->bg_free_bits_count) > le16_to_cpu(gd->bg_bits)) {
		do_error("Group descriptor #%llu has bit count %u but "
			 "claims that %u are free",
			 (unsigned long long)bh->b_blocknr,
			 le16_to_cpu(gd->bg_bits),
			 le16_to_cpu(gd->bg_free_bits_count));
		return -EINVAL;
	}

	if (le16_to_cpu(gd->bg_bits) > (8 * le16_to_cpu(gd->bg_size))) {
		do_error("Group descriptor #%llu has bit count %u but "
			 "max bitmap bits of %u",
			 (unsigned long long)bh->b_blocknr,
			 le16_to_cpu(gd->bg_bits),
			 8 * le16_to_cpu(gd->bg_size));
		return -EINVAL;
	}

	return 0;
}

static int ocfs2_validate_gd_parent(struct super_block *sb,
				    struct ocfs2_dinode *di,
				    struct buffer_head *bh,
				    int clean_error)
{
	unsigned int max_bits;
	struct ocfs2_group_desc *gd = (struct ocfs2_group_desc *)bh->b_data;

	if (di->i_blkno != gd->bg_parent_dinode) {
		do_error("Group descriptor #%llu has bad parent "
			 "pointer (%llu, expected %llu)",
			 (unsigned long long)bh->b_blocknr,
			 (unsigned long long)le64_to_cpu(gd->bg_parent_dinode),
			 (unsigned long long)le64_to_cpu(di->i_blkno));
		return -EINVAL;
	}

	max_bits = le16_to_cpu(di->id2.i_chain.cl_cpg) * le16_to_cpu(di->id2.i_chain.cl_bpc);
	if (le16_to_cpu(gd->bg_bits) > max_bits) {
		do_error("Group descriptor #%llu has bit count of %u",
			 (unsigned long long)bh->b_blocknr,
			 le16_to_cpu(gd->bg_bits));
		return -EINVAL;
	}

	if (le16_to_cpu(gd->bg_chain) >=
	    le16_to_cpu(di->id2.i_chain.cl_next_free_rec)) {
		do_error("Group descriptor #%llu has bad chain %u",
			 (unsigned long long)bh->b_blocknr,
			 le16_to_cpu(gd->bg_chain));
		return -EINVAL;
	}

	return 0;
}

#undef do_error

/*
 * This version only prints errors.  It does not fail the filesystem, and
 * exists only for resize.
 */
int ocfs2_check_group_descriptor(struct super_block *sb,
				 struct ocfs2_dinode *di,
				 struct buffer_head *bh)
{
	int rc;
	struct ocfs2_group_desc *gd = (struct ocfs2_group_desc *)bh->b_data;

	BUG_ON(!buffer_uptodate(bh));

	/*
	 * If the ecc fails, we return the error but otherwise
	 * leave the filesystem running.  We know any error is
	 * local to this block.
	 */
	rc = ocfs2_validate_meta_ecc(sb, bh->b_data, &gd->bg_check);
	if (rc) {
		mlog(ML_ERROR,
		     "Checksum failed for group descriptor %llu\n",
		     (unsigned long long)bh->b_blocknr);
	} else
		rc = ocfs2_validate_gd_self(sb, bh, 1);
	if (!rc)
		rc = ocfs2_validate_gd_parent(sb, di, bh, 1);

	return rc;
}

static int ocfs2_validate_group_descriptor(struct super_block *sb,
					   struct buffer_head *bh)
{
	int rc;
	struct ocfs2_group_desc *gd = (struct ocfs2_group_desc *)bh->b_data;

	mlog(0, "Validating group descriptor %llu\n",
	     (unsigned long long)bh->b_blocknr);

	BUG_ON(!buffer_uptodate(bh));

	/*
	 * If the ecc fails, we return the error but otherwise
	 * leave the filesystem running.  We know any error is
	 * local to this block.
	 */
	rc = ocfs2_validate_meta_ecc(sb, bh->b_data, &gd->bg_check);
	if (rc)
		return rc;

	/*
	 * Errors after here are fatal.
	 */

	return ocfs2_validate_gd_self(sb, bh, 0);
}

int ocfs2_read_group_descriptor(struct inode *inode, struct ocfs2_dinode *di,
				u64 gd_blkno, struct buffer_head **bh)
{
	int rc;
	struct buffer_head *tmp = *bh;

	rc = ocfs2_read_block(inode, gd_blkno, &tmp,
			      ocfs2_validate_group_descriptor);
	if (rc)
		goto out;

	rc = ocfs2_validate_gd_parent(inode->i_sb, di, tmp, 0);
	if (rc) {
		brelse(tmp);
		goto out;
	}

	/* If ocfs2_read_block() got us a new bh, pass it up. */
	if (!*bh)
		*bh = tmp;

out:
	return rc;
}

static int ocfs2_block_group_fill(handle_t *handle,
				  struct inode *alloc_inode,
				  struct buffer_head *bg_bh,
				  u64 group_blkno,
				  u16 my_chain,
				  struct ocfs2_chain_list *cl)
{
	int status = 0;
	struct ocfs2_group_desc *bg = (struct ocfs2_group_desc *) bg_bh->b_data;
	struct super_block * sb = alloc_inode->i_sb;

	mlog_entry_void();

	if (((unsigned long long) bg_bh->b_blocknr) != group_blkno) {
		ocfs2_error(alloc_inode->i_sb, "group block (%llu) != "
			    "b_blocknr (%llu)",
			    (unsigned long long)group_blkno,
			    (unsigned long long) bg_bh->b_blocknr);
		status = -EIO;
		goto bail;
	}

	status = ocfs2_journal_access_gd(handle,
					 alloc_inode,
					 bg_bh,
					 OCFS2_JOURNAL_ACCESS_CREATE);
	if (status < 0) {
		mlog_errno(status);
		goto bail;
	}

	memset(bg, 0, sb->s_blocksize);
	strcpy(bg->bg_signature, OCFS2_GROUP_DESC_SIGNATURE);
	bg->bg_generation = cpu_to_le32(OCFS2_SB(sb)->fs_generation);
	bg->bg_size = cpu_to_le16(ocfs2_group_bitmap_size(sb));
	bg->bg_bits = cpu_to_le16(ocfs2_bits_per_group(cl));
	bg->bg_chain = cpu_to_le16(my_chain);
	bg->bg_next_group = cl->cl_recs[my_chain].c_blkno;
	bg->bg_parent_dinode = cpu_to_le64(OCFS2_I(alloc_inode)->ip_blkno);
	bg->bg_blkno = cpu_to_le64(group_blkno);
	/* set the 1st bit in the bitmap to account for the descriptor block */
	ocfs2_set_bit(0, (unsigned long *)bg->bg_bitmap);
	bg->bg_free_bits_count = cpu_to_le16(le16_to_cpu(bg->bg_bits) - 1);

	status = ocfs2_journal_dirty(handle, bg_bh);
	if (status < 0)
		mlog_errno(status);

	/* There is no need to zero out or otherwise initialize the
	 * other blocks in a group - All valid FS metadata in a block
	 * group stores the superblock fs_generation value at
	 * allocation time. */

bail:
	mlog_exit(status);
	return status;
}

static inline u16 ocfs2_find_smallest_chain(struct ocfs2_chain_list *cl)
{
	u16 curr, best;

	best = curr = 0;
	while (curr < le16_to_cpu(cl->cl_count)) {
		if (le32_to_cpu(cl->cl_recs[best].c_total) >
		    le32_to_cpu(cl->cl_recs[curr].c_total))
			best = curr;
		curr++;
	}
	return best;
}

/*
 * We expect the block group allocator to already be locked.
 */
static int ocfs2_block_group_alloc(struct ocfs2_super *osb,
				   struct inode *alloc_inode,
				   struct buffer_head *bh,
				   u64 max_block)
{
	int status, credits;
	struct ocfs2_dinode *fe = (struct ocfs2_dinode *) bh->b_data;
	struct ocfs2_chain_list *cl;
	struct ocfs2_alloc_context *ac = NULL;
	handle_t *handle = NULL;
	u32 bit_off, num_bits;
	u16 alloc_rec;
	u64 bg_blkno;
	struct buffer_head *bg_bh = NULL;
	struct ocfs2_group_desc *bg;

	BUG_ON(ocfs2_is_cluster_bitmap(alloc_inode));

	mlog_entry_void();

	cl = &fe->id2.i_chain;
	status = ocfs2_reserve_clusters_with_limit(osb,
						   le16_to_cpu(cl->cl_cpg),
						   max_block, &ac);
	if (status < 0) {
		if (status != -ENOSPC)
			mlog_errno(status);
		goto bail;
	}

	credits = ocfs2_calc_group_alloc_credits(osb->sb,
						 le16_to_cpu(cl->cl_cpg));
	handle = ocfs2_start_trans(osb, credits);
	if (IS_ERR(handle)) {
		status = PTR_ERR(handle);
		handle = NULL;
		mlog_errno(status);
		goto bail;
	}

	status = ocfs2_claim_clusters(osb,
				      handle,
				      ac,
				      le16_to_cpu(cl->cl_cpg),
				      &bit_off,
				      &num_bits);
	if (status < 0) {
		if (status != -ENOSPC)
			mlog_errno(status);
		goto bail;
	}

	alloc_rec = ocfs2_find_smallest_chain(cl);

	/* setup the group */
	bg_blkno = ocfs2_clusters_to_blocks(osb->sb, bit_off);
	mlog(0, "new descriptor, record %u, at block %llu\n",
	     alloc_rec, (unsigned long long)bg_blkno);

	bg_bh = sb_getblk(osb->sb, bg_blkno);
	if (!bg_bh) {
		status = -EIO;
		mlog_errno(status);
		goto bail;
	}
	ocfs2_set_new_buffer_uptodate(alloc_inode, bg_bh);

	status = ocfs2_block_group_fill(handle,
					alloc_inode,
					bg_bh,
					bg_blkno,
					alloc_rec,
					cl);
	if (status < 0) {
		mlog_errno(status);
		goto bail;
	}

	bg = (struct ocfs2_group_desc *) bg_bh->b_data;

	status = ocfs2_journal_access_di(handle, alloc_inode,
					 bh, OCFS2_JOURNAL_ACCESS_WRITE);
	if (status < 0) {
		mlog_errno(status);
		goto bail;
	}

	le32_add_cpu(&cl->cl_recs[alloc_rec].c_free,
		     le16_to_cpu(bg->bg_free_bits_count));
	le32_add_cpu(&cl->cl_recs[alloc_rec].c_total, le16_to_cpu(bg->bg_bits));
	cl->cl_recs[alloc_rec].c_blkno  = cpu_to_le64(bg_blkno);
	if (le16_to_cpu(cl->cl_next_free_rec) < le16_to_cpu(cl->cl_count))
		le16_add_cpu(&cl->cl_next_free_rec, 1);

	le32_add_cpu(&fe->id1.bitmap1.i_used, le16_to_cpu(bg->bg_bits) -
					le16_to_cpu(bg->bg_free_bits_count));
	le32_add_cpu(&fe->id1.bitmap1.i_total, le16_to_cpu(bg->bg_bits));
	le32_add_cpu(&fe->i_clusters, le16_to_cpu(cl->cl_cpg));

	status = ocfs2_journal_dirty(handle, bh);
	if (status < 0) {
		mlog_errno(status);
		goto bail;
	}

	spin_lock(&OCFS2_I(alloc_inode)->ip_lock);
	OCFS2_I(alloc_inode)->ip_clusters = le32_to_cpu(fe->i_clusters);
	fe->i_size = cpu_to_le64(ocfs2_clusters_to_bytes(alloc_inode->i_sb,
					     le32_to_cpu(fe->i_clusters)));
	spin_unlock(&OCFS2_I(alloc_inode)->ip_lock);
	i_size_write(alloc_inode, le64_to_cpu(fe->i_size));
	alloc_inode->i_blocks = ocfs2_inode_sector_count(alloc_inode);

	status = 0;
bail:
	if (handle)
		ocfs2_commit_trans(osb, handle);

	if (ac)
		ocfs2_free_alloc_context(ac);

	brelse(bg_bh);

	mlog_exit(status);
	return status;
}

static int ocfs2_reserve_suballoc_bits(struct ocfs2_super *osb,
				       struct ocfs2_alloc_context *ac,
				       int type,
				       u32 slot,
				       int alloc_new_group)
{
	int status;
	u32 bits_wanted = ac->ac_bits_wanted;
	struct inode *alloc_inode;
	struct buffer_head *bh = NULL;
	struct ocfs2_dinode *fe;
	u32 free_bits;

	mlog_entry_void();

	alloc_inode = ocfs2_get_system_file_inode(osb, type, slot);
	if (!alloc_inode) {
		mlog_errno(-EINVAL);
		return -EINVAL;
	}

	mutex_lock(&alloc_inode->i_mutex);

	status = ocfs2_inode_lock(alloc_inode, &bh, 1);
	if (status < 0) {
		mutex_unlock(&alloc_inode->i_mutex);
		iput(alloc_inode);

		mlog_errno(status);
		return status;
	}

	ac->ac_inode = alloc_inode;
	ac->ac_alloc_slot = slot;

	fe = (struct ocfs2_dinode *) bh->b_data;

	/* The bh was validated by the inode read inside
	 * ocfs2_inode_lock().  Any corruption is a code bug. */
	BUG_ON(!OCFS2_IS_VALID_DINODE(fe));

	if (!(fe->i_flags & cpu_to_le32(OCFS2_CHAIN_FL))) {
		ocfs2_error(alloc_inode->i_sb, "Invalid chain allocator %llu",
			    (unsigned long long)le64_to_cpu(fe->i_blkno));
		status = -EIO;
		goto bail;
	}

	free_bits = le32_to_cpu(fe->id1.bitmap1.i_total) -
		le32_to_cpu(fe->id1.bitmap1.i_used);

	if (bits_wanted > free_bits) {
		/* cluster bitmap never grows */
		if (ocfs2_is_cluster_bitmap(alloc_inode)) {
			mlog(0, "Disk Full: wanted=%u, free_bits=%u\n",
			     bits_wanted, free_bits);
			status = -ENOSPC;
			goto bail;
		}

		if (alloc_new_group != ALLOC_NEW_GROUP) {
			mlog(0, "Alloc File %u Full: wanted=%u, free_bits=%u, "
			     "and we don't alloc a new group for it.\n",
			     slot, bits_wanted, free_bits);
			status = -ENOSPC;
			goto bail;
		}

		status = ocfs2_block_group_alloc(osb, alloc_inode, bh,
						 ac->ac_max_block);
		if (status < 0) {
			if (status != -ENOSPC)
				mlog_errno(status);
			goto bail;
		}
		atomic_inc(&osb->alloc_stats.bg_extends);

		/* You should never ask for this much metadata */
		BUG_ON(bits_wanted >
		       (le32_to_cpu(fe->id1.bitmap1.i_total)
			- le32_to_cpu(fe->id1.bitmap1.i_used)));
	}

	get_bh(bh);
	ac->ac_bh = bh;
bail:
	brelse(bh);

	mlog_exit(status);
	return status;
}

int ocfs2_reserve_new_metadata_blocks(struct ocfs2_super *osb,
				      int blocks,
				      struct ocfs2_alloc_context **ac)
{
	int status;
	u32 slot;

	*ac = kzalloc(sizeof(struct ocfs2_alloc_context), GFP_KERNEL);
	if (!(*ac)) {
		status = -ENOMEM;
		mlog_errno(status);
		goto bail;
	}

	(*ac)->ac_bits_wanted = blocks;
	(*ac)->ac_which = OCFS2_AC_USE_META;
	slot = osb->slot_num;
	(*ac)->ac_group_search = ocfs2_block_group_search;

	status = ocfs2_reserve_suballoc_bits(osb, (*ac),
					     EXTENT_ALLOC_SYSTEM_INODE,
					     slot, ALLOC_NEW_GROUP);
	if (status < 0) {
		if (status != -ENOSPC)
			mlog_errno(status);
		goto bail;
	}

	status = 0;
bail:
	if ((status < 0) && *ac) {
		ocfs2_free_alloc_context(*ac);
		*ac = NULL;
	}

	mlog_exit(status);
	return status;
}

int ocfs2_reserve_new_metadata(struct ocfs2_super *osb,
			       struct ocfs2_extent_list *root_el,
			       struct ocfs2_alloc_context **ac)
{
	return ocfs2_reserve_new_metadata_blocks(osb,
					ocfs2_extend_meta_needed(root_el),
					ac);
}

static int ocfs2_steal_inode_from_other_nodes(struct ocfs2_super *osb,
					      struct ocfs2_alloc_context *ac)
{
	int i, status = -ENOSPC;
	s16 slot = ocfs2_get_inode_steal_slot(osb);

	/* Start to steal inodes from the first slot after ours. */
	if (slot == OCFS2_INVALID_SLOT)
		slot = osb->slot_num + 1;

	for (i = 0; i < osb->max_slots; i++, slot++) {
		if (slot == osb->max_slots)
			slot = 0;

		if (slot == osb->slot_num)
			continue;

		status = ocfs2_reserve_suballoc_bits(osb, ac,
						     INODE_ALLOC_SYSTEM_INODE,
						     slot, NOT_ALLOC_NEW_GROUP);
		if (status >= 0) {
			ocfs2_set_inode_steal_slot(osb, slot);
			break;
		}

		ocfs2_free_ac_resource(ac);
	}

	return status;
}

int ocfs2_reserve_new_inode(struct ocfs2_super *osb,
			    struct ocfs2_alloc_context **ac)
{
	int status;
	s16 slot = ocfs2_get_inode_steal_slot(osb);

	*ac = kzalloc(sizeof(struct ocfs2_alloc_context), GFP_KERNEL);
	if (!(*ac)) {
		status = -ENOMEM;
		mlog_errno(status);
		goto bail;
	}

	(*ac)->ac_bits_wanted = 1;
	(*ac)->ac_which = OCFS2_AC_USE_INODE;

	(*ac)->ac_group_search = ocfs2_block_group_search;

	/*
	 * stat(2) can't handle i_ino > 32bits, so we tell the
	 * lower levels not to allocate us a block group past that
	 * limit.  The 'inode64' mount option avoids this behavior.
	 */
	if (!(osb->s_mount_opt & OCFS2_MOUNT_INODE64))
		(*ac)->ac_max_block = (u32)~0U;

	/*
	 * slot is set when we successfully steal inode from other nodes.
	 * It is reset in 3 places:
	 * 1. when we flush the truncate log
	 * 2. when we complete local alloc recovery.
	 * 3. when we successfully allocate from our own slot.
	 * After it is set, we will go on stealing inodes until we find the
	 * need to check our slots to see whether there is some space for us.
	 */
	if (slot != OCFS2_INVALID_SLOT &&
	    atomic_read(&osb->s_num_inodes_stolen) < OCFS2_MAX_INODES_TO_STEAL)
		goto inode_steal;

	atomic_set(&osb->s_num_inodes_stolen, 0);
	status = ocfs2_reserve_suballoc_bits(osb, *ac,
					     INODE_ALLOC_SYSTEM_INODE,
					     osb->slot_num, ALLOC_NEW_GROUP);
	if (status >= 0) {
		status = 0;

		/*
		 * Some inodes must be freed by us, so try to allocate
		 * from our own next time.
		 */
		if (slot != OCFS2_INVALID_SLOT)
			ocfs2_init_inode_steal_slot(osb);
		goto bail;
	} else if (status < 0 && status != -ENOSPC) {
		mlog_errno(status);
		goto bail;
	}

	ocfs2_free_ac_resource(*ac);

inode_steal:
	status = ocfs2_steal_inode_from_other_nodes(osb, *ac);
	atomic_inc(&osb->s_num_inodes_stolen);
	if (status < 0) {
		if (status != -ENOSPC)
			mlog_errno(status);
		goto bail;
	}

	status = 0;
bail:
	if ((status < 0) && *ac) {
		ocfs2_free_alloc_context(*ac);
		*ac = NULL;
	}

	mlog_exit(status);
	return status;
}

/* local alloc code has to do the same thing, so rather than do this
 * twice.. */
int ocfs2_reserve_cluster_bitmap_bits(struct ocfs2_super *osb,
				      struct ocfs2_alloc_context *ac)
{
	int status;

	ac->ac_which = OCFS2_AC_USE_MAIN;
	ac->ac_group_search = ocfs2_cluster_group_search;

	status = ocfs2_reserve_suballoc_bits(osb, ac,
					     GLOBAL_BITMAP_SYSTEM_INODE,
					     OCFS2_INVALID_SLOT,
					     ALLOC_NEW_GROUP);
	if (status < 0 && status != -ENOSPC) {
		mlog_errno(status);
		goto bail;
	}

bail:
	return status;
}

/* Callers don't need to care which bitmap (local alloc or main) to
 * use so we figure it out for them, but unfortunately this clutters
 * things a bit. */
static int ocfs2_reserve_clusters_with_limit(struct ocfs2_super *osb,
					     u32 bits_wanted, u64 max_block,
					     struct ocfs2_alloc_context **ac)
{
	int status;

	mlog_entry_void();

	*ac = kzalloc(sizeof(struct ocfs2_alloc_context), GFP_KERNEL);
	if (!(*ac)) {
		status = -ENOMEM;
		mlog_errno(status);
		goto bail;
	}

	(*ac)->ac_bits_wanted = bits_wanted;
	(*ac)->ac_max_block = max_block;

	status = -ENOSPC;
	if (ocfs2_alloc_should_use_local(osb, bits_wanted)) {
		status = ocfs2_reserve_local_alloc_bits(osb,
							bits_wanted,
							*ac);
		if (status == -EFBIG) {
			/* The local alloc window is outside ac_max_block.
			 * use the main bitmap. */
			status = -ENOSPC;
		} else if ((status < 0) && (status != -ENOSPC)) {
			mlog_errno(status);
			goto bail;
		}
	}

	if (status == -ENOSPC) {
		status = ocfs2_reserve_cluster_bitmap_bits(osb, *ac);
		if (status < 0) {
			if (status != -ENOSPC)
				mlog_errno(status);
			goto bail;
		}
	}

	status = 0;
bail:
	if ((status < 0) && *ac) {
		ocfs2_free_alloc_context(*ac);
		*ac = NULL;
	}

	mlog_exit(status);
	return status;
}

int ocfs2_reserve_clusters(struct ocfs2_super *osb,
			   u32 bits_wanted,
			   struct ocfs2_alloc_context **ac)
{
	return ocfs2_reserve_clusters_with_limit(osb, bits_wanted, 0, ac);
}

/*
 * More or less lifted from ext3. I'll leave their description below:
 *
 * "For ext3 allocations, we must not reuse any blocks which are
 * allocated in the bitmap buffer's "last committed data" copy.  This
 * prevents deletes from freeing up the page for reuse until we have
 * committed the delete transaction.
 *
 * If we didn't do this, then deleting something and reallocating it as
 * data would allow the old block to be overwritten before the
 * transaction committed (because we force data to disk before commit).
 * This would lead to corruption if we crashed between overwriting the
 * data and committing the delete.
 *
 * @@@ We may want to make this allocation behaviour conditional on
 * data-writes at some point, and disable it for metadata allocations or
 * sync-data inodes."
 *
 * Note: OCFS2 already does this differently for metadata vs data
 * allocations, as those bitmaps are separate and undo access is never
 * called on a metadata group descriptor.
 */
static int ocfs2_test_bg_bit_allocatable(struct buffer_head *bg_bh,
					 int nr)
{
	struct ocfs2_group_desc *bg = (struct ocfs2_group_desc *) bg_bh->b_data;

	if (ocfs2_test_bit(nr, (unsigned long *)bg->bg_bitmap))
		return 0;
	if (!buffer_jbd(bg_bh) || !bh2jh(bg_bh)->b_committed_data)
		return 1;

	bg = (struct ocfs2_group_desc *) bh2jh(bg_bh)->b_committed_data;
	return !ocfs2_test_bit(nr, (unsigned long *)bg->bg_bitmap);
}

static int ocfs2_block_group_find_clear_bits(struct ocfs2_super *osb,
					     struct buffer_head *bg_bh,
					     unsigned int bits_wanted,
					     unsigned int total_bits,
					     u16 *bit_off,
					     u16 *bits_found)
{
	void *bitmap;
	u16 best_offset, best_size;
	int offset, start, found, status = 0;
	struct ocfs2_group_desc *bg = (struct ocfs2_group_desc *) bg_bh->b_data;

	/* Callers got this descriptor from
	 * ocfs2_read_group_descriptor().  Any corruption is a code bug. */
	BUG_ON(!OCFS2_IS_VALID_GROUP_DESC(bg));

	found = start = best_offset = best_size = 0;
	bitmap = bg->bg_bitmap;

	while((offset = ocfs2_find_next_zero_bit(bitmap, total_bits, start)) != -1) {
		if (offset == total_bits)
			break;

		if (!ocfs2_test_bg_bit_allocatable(bg_bh, offset)) {
			/* We found a zero, but we can't use it as it
			 * hasn't been put to disk yet! */
			found = 0;
			start = offset + 1;
		} else if (offset == start) {
			/* we found a zero */
			found++;
			/* move start to the next bit to test */
			start++;
		} else {
			/* got a zero after some ones */
			found = 1;
			start = offset + 1;
		}
		if (found > best_size) {
			best_size = found;
			best_offset = start - found;
		}
		/* we got everything we needed */
		if (found == bits_wanted) {
			/* mlog(0, "Found it all!\n"); */
			break;
		}
	}

	/* XXX: I think the first clause is equivalent to the second
	 * 	- jlbec */
	if (found == bits_wanted) {
		*bit_off = start - found;
		*bits_found = found;
	} else if (best_size) {
		*bit_off = best_offset;
		*bits_found = best_size;
	} else {
		status = -ENOSPC;
		/* No error log here -- see the comment above
		 * ocfs2_test_bg_bit_allocatable */
	}

	return status;
}

static inline int ocfs2_block_group_set_bits(handle_t *handle,
					     struct inode *alloc_inode,
					     struct ocfs2_group_desc *bg,
					     struct buffer_head *group_bh,
					     unsigned int bit_off,
					     unsigned int num_bits)
{
	int status;
	void *bitmap = bg->bg_bitmap;
	int journal_type = OCFS2_JOURNAL_ACCESS_WRITE;

	mlog_entry_void();

	/* All callers get the descriptor via
	 * ocfs2_read_group_descriptor().  Any corruption is a code bug. */
	BUG_ON(!OCFS2_IS_VALID_GROUP_DESC(bg));
	BUG_ON(le16_to_cpu(bg->bg_free_bits_count) < num_bits);

	mlog(0, "block_group_set_bits: off = %u, num = %u\n", bit_off,
	     num_bits);

	if (ocfs2_is_cluster_bitmap(alloc_inode))
		journal_type = OCFS2_JOURNAL_ACCESS_UNDO;

	status = ocfs2_journal_access_gd(handle,
					 alloc_inode,
					 group_bh,
					 journal_type);
	if (status < 0) {
		mlog_errno(status);
		goto bail;
	}

	le16_add_cpu(&bg->bg_free_bits_count, -num_bits);

	while(num_bits--)
		ocfs2_set_bit(bit_off++, bitmap);

	status = ocfs2_journal_dirty(handle,
				     group_bh);
	if (status < 0) {
		mlog_errno(status);
		goto bail;
	}

bail:
	mlog_exit(status);
	return status;
}

/* find the one with the most empty bits */
static inline u16 ocfs2_find_victim_chain(struct ocfs2_chain_list *cl)
{
	u16 curr, best;

	BUG_ON(!cl->cl_next_free_rec);

	best = curr = 0;
	while (curr < le16_to_cpu(cl->cl_next_free_rec)) {
		if (le32_to_cpu(cl->cl_recs[curr].c_free) >
		    le32_to_cpu(cl->cl_recs[best].c_free))
			best = curr;
		curr++;
	}

	BUG_ON(best >= le16_to_cpu(cl->cl_next_free_rec));
	return best;
}

static int ocfs2_relink_block_group(handle_t *handle,
				    struct inode *alloc_inode,
				    struct buffer_head *fe_bh,
				    struct buffer_head *bg_bh,
				    struct buffer_head *prev_bg_bh,
				    u16 chain)
{
	int status;
	/* there is a really tiny chance the journal calls could fail,
	 * but we wouldn't want inconsistent blocks in *any* case. */
	u64 fe_ptr, bg_ptr, prev_bg_ptr;
	struct ocfs2_dinode *fe = (struct ocfs2_dinode *) fe_bh->b_data;
	struct ocfs2_group_desc *bg = (struct ocfs2_group_desc *) bg_bh->b_data;
	struct ocfs2_group_desc *prev_bg = (struct ocfs2_group_desc *) prev_bg_bh->b_data;

	/* The caller got these descriptors from
	 * ocfs2_read_group_descriptor().  Any corruption is a code bug. */
	BUG_ON(!OCFS2_IS_VALID_GROUP_DESC(bg));
	BUG_ON(!OCFS2_IS_VALID_GROUP_DESC(prev_bg));

	mlog(0, "Suballoc %llu, chain %u, move group %llu to top, prev = %llu\n",
	     (unsigned long long)le64_to_cpu(fe->i_blkno), chain,
	     (unsigned long long)le64_to_cpu(bg->bg_blkno),
	     (unsigned long long)le64_to_cpu(prev_bg->bg_blkno));

	fe_ptr = le64_to_cpu(fe->id2.i_chain.cl_recs[chain].c_blkno);
	bg_ptr = le64_to_cpu(bg->bg_next_group);
	prev_bg_ptr = le64_to_cpu(prev_bg->bg_next_group);

	status = ocfs2_journal_access_gd(handle, alloc_inode, prev_bg_bh,
					 OCFS2_JOURNAL_ACCESS_WRITE);
	if (status < 0) {
		mlog_errno(status);
		goto out_rollback;
	}

	prev_bg->bg_next_group = bg->bg_next_group;

	status = ocfs2_journal_dirty(handle, prev_bg_bh);
	if (status < 0) {
		mlog_errno(status);
		goto out_rollback;
	}

	status = ocfs2_journal_access_gd(handle, alloc_inode, bg_bh,
					 OCFS2_JOURNAL_ACCESS_WRITE);
	if (status < 0) {
		mlog_errno(status);
		goto out_rollback;
	}

	bg->bg_next_group = fe->id2.i_chain.cl_recs[chain].c_blkno;

	status = ocfs2_journal_dirty(handle, bg_bh);
	if (status < 0) {
		mlog_errno(status);
		goto out_rollback;
	}

	status = ocfs2_journal_access_di(handle, alloc_inode, fe_bh,
					 OCFS2_JOURNAL_ACCESS_WRITE);
	if (status < 0) {
		mlog_errno(status);
		goto out_rollback;
	}

	fe->id2.i_chain.cl_recs[chain].c_blkno = bg->bg_blkno;

	status = ocfs2_journal_dirty(handle, fe_bh);
	if (status < 0) {
		mlog_errno(status);
		goto out_rollback;
	}

	status = 0;
out_rollback:
	if (status < 0) {
		fe->id2.i_chain.cl_recs[chain].c_blkno = cpu_to_le64(fe_ptr);
		bg->bg_next_group = cpu_to_le64(bg_ptr);
		prev_bg->bg_next_group = cpu_to_le64(prev_bg_ptr);
	}

	mlog_exit(status);
	return status;
}

static inline int ocfs2_block_group_reasonably_empty(struct ocfs2_group_desc *bg,
						     u32 wanted)
{
	return le16_to_cpu(bg->bg_free_bits_count) > wanted;
}

/* return 0 on success, -ENOSPC to keep searching and any other < 0
 * value on error. */
static int ocfs2_cluster_group_search(struct inode *inode,
				      struct buffer_head *group_bh,
				      u32 bits_wanted, u32 min_bits,
				      u64 max_block,
				      u16 *bit_off, u16 *bits_found)
{
	int search = -ENOSPC;
	int ret;
	u64 blkoff;
	struct ocfs2_group_desc *gd = (struct ocfs2_group_desc *) group_bh->b_data;
	struct ocfs2_super *osb = OCFS2_SB(inode->i_sb);
	u16 tmp_off, tmp_found;
	unsigned int max_bits, gd_cluster_off;

	BUG_ON(!ocfs2_is_cluster_bitmap(inode));

	if (gd->bg_free_bits_count) {
		max_bits = le16_to_cpu(gd->bg_bits);

		/* Tail groups in cluster bitmaps which aren't cpg
		 * aligned are prone to partial extention by a failed
		 * fs resize. If the file system resize never got to
		 * update the dinode cluster count, then we don't want
		 * to trust any clusters past it, regardless of what
		 * the group descriptor says. */
		gd_cluster_off = ocfs2_blocks_to_clusters(inode->i_sb,
							  le64_to_cpu(gd->bg_blkno));
		if ((gd_cluster_off + max_bits) >
		    OCFS2_I(inode)->ip_clusters) {
			max_bits = OCFS2_I(inode)->ip_clusters - gd_cluster_off;
			mlog(0, "Desc %llu, bg_bits %u, clusters %u, use %u\n",
			     (unsigned long long)le64_to_cpu(gd->bg_blkno),
			     le16_to_cpu(gd->bg_bits),
			     OCFS2_I(inode)->ip_clusters, max_bits);
		}

		ret = ocfs2_block_group_find_clear_bits(OCFS2_SB(inode->i_sb),
							group_bh, bits_wanted,
							max_bits,
							&tmp_off, &tmp_found);
		if (ret)
			return ret;

		if (max_block) {
			blkoff = ocfs2_clusters_to_blocks(inode->i_sb,
							  gd_cluster_off +
							  tmp_off + tmp_found);
			mlog(0, "Checking %llu against %llu\n",
			     (unsigned long long)blkoff,
			     (unsigned long long)max_block);
			if (blkoff > max_block)
				return -ENOSPC;
		}

		/* ocfs2_block_group_find_clear_bits() might
		 * return success, but we still want to return
		 * -ENOSPC unless it found the minimum number
		 * of bits. */
		if (min_bits <= tmp_found) {
			*bit_off = tmp_off;
			*bits_found = tmp_found;
			search = 0; /* success */
		} else if (tmp_found) {
			/*
			 * Don't show bits which we'll be returning
			 * for allocation to the local alloc bitmap.
			 */
			ocfs2_local_alloc_seen_free_bits(osb, tmp_found);
		}
	}

	return search;
}

static int ocfs2_block_group_search(struct inode *inode,
				    struct buffer_head *group_bh,
				    u32 bits_wanted, u32 min_bits,
				    u64 max_block,
				    u16 *bit_off, u16 *bits_found)
{
	int ret = -ENOSPC;
	u64 blkoff;
	struct ocfs2_group_desc *bg = (struct ocfs2_group_desc *) group_bh->b_data;

	BUG_ON(min_bits != 1);
	BUG_ON(ocfs2_is_cluster_bitmap(inode));

	if (bg->bg_free_bits_count) {
		ret = ocfs2_block_group_find_clear_bits(OCFS2_SB(inode->i_sb),
							group_bh, bits_wanted,
							le16_to_cpu(bg->bg_bits),
							bit_off, bits_found);
		if (!ret && max_block) {
			blkoff = le64_to_cpu(bg->bg_blkno) + *bit_off +
				*bits_found;
			mlog(0, "Checking %llu against %llu\n",
			     (unsigned long long)blkoff,
			     (unsigned long long)max_block);
			if (blkoff > max_block)
				ret = -ENOSPC;
		}
	}

	return ret;
}

static int ocfs2_alloc_dinode_update_counts(struct inode *inode,
				       handle_t *handle,
				       struct buffer_head *di_bh,
				       u32 num_bits,
				       u16 chain)
{
	int ret;
	u32 tmp_used;
	struct ocfs2_dinode *di = (struct ocfs2_dinode *) di_bh->b_data;
	struct ocfs2_chain_list *cl = (struct ocfs2_chain_list *) &di->id2.i_chain;

	ret = ocfs2_journal_access_di(handle, inode, di_bh,
				      OCFS2_JOURNAL_ACCESS_WRITE);
	if (ret < 0) {
		mlog_errno(ret);
		goto out;
	}

	tmp_used = le32_to_cpu(di->id1.bitmap1.i_used);
	di->id1.bitmap1.i_used = cpu_to_le32(num_bits + tmp_used);
	le32_add_cpu(&cl->cl_recs[chain].c_free, -num_bits);

	ret = ocfs2_journal_dirty(handle, di_bh);
	if (ret < 0)
		mlog_errno(ret);

out:
	return ret;
}

static int ocfs2_search_one_group(struct ocfs2_alloc_context *ac,
				  handle_t *handle,
				  u32 bits_wanted,
				  u32 min_bits,
				  u16 *bit_off,
				  unsigned int *num_bits,
				  u64 gd_blkno,
				  u16 *bits_left)
{
	int ret;
	u16 found;
	struct buffer_head *group_bh = NULL;
	struct ocfs2_group_desc *gd;
	struct ocfs2_dinode *di = (struct ocfs2_dinode *)ac->ac_bh->b_data;
	struct inode *alloc_inode = ac->ac_inode;

<<<<<<< HEAD
	ret = ocfs2_read_block(alloc_inode, gd_blkno, &group_bh);
=======
	ret = ocfs2_read_group_descriptor(alloc_inode, di, gd_blkno,
					  &group_bh);
>>>>>>> 18e352e4
	if (ret < 0) {
		mlog_errno(ret);
		return ret;
	}

	gd = (struct ocfs2_group_desc *) group_bh->b_data;
	ret = ac->ac_group_search(alloc_inode, group_bh, bits_wanted, min_bits,
				  ac->ac_max_block, bit_off, &found);
	if (ret < 0) {
		if (ret != -ENOSPC)
			mlog_errno(ret);
		goto out;
	}

	*num_bits = found;

	ret = ocfs2_alloc_dinode_update_counts(alloc_inode, handle, ac->ac_bh,
					       *num_bits,
					       le16_to_cpu(gd->bg_chain));
	if (ret < 0) {
		mlog_errno(ret);
		goto out;
	}

	ret = ocfs2_block_group_set_bits(handle, alloc_inode, gd, group_bh,
					 *bit_off, *num_bits);
	if (ret < 0)
		mlog_errno(ret);

	*bits_left = le16_to_cpu(gd->bg_free_bits_count);

out:
	brelse(group_bh);

	return ret;
}

static int ocfs2_search_chain(struct ocfs2_alloc_context *ac,
			      handle_t *handle,
			      u32 bits_wanted,
			      u32 min_bits,
			      u16 *bit_off,
			      unsigned int *num_bits,
			      u64 *bg_blkno,
			      u16 *bits_left)
{
	int status;
	u16 chain, tmp_bits;
	u32 tmp_used;
	u64 next_group;
	struct inode *alloc_inode = ac->ac_inode;
	struct buffer_head *group_bh = NULL;
	struct buffer_head *prev_group_bh = NULL;
	struct ocfs2_dinode *fe = (struct ocfs2_dinode *) ac->ac_bh->b_data;
	struct ocfs2_chain_list *cl = (struct ocfs2_chain_list *) &fe->id2.i_chain;
	struct ocfs2_group_desc *bg;

	chain = ac->ac_chain;
	mlog(0, "trying to alloc %u bits from chain %u, inode %llu\n",
	     bits_wanted, chain,
	     (unsigned long long)OCFS2_I(alloc_inode)->ip_blkno);

<<<<<<< HEAD
	status = ocfs2_read_block(alloc_inode,
				  le64_to_cpu(cl->cl_recs[chain].c_blkno),
				  &group_bh);
=======
	status = ocfs2_read_group_descriptor(alloc_inode, fe,
					     le64_to_cpu(cl->cl_recs[chain].c_blkno),
					     &group_bh);
>>>>>>> 18e352e4
	if (status < 0) {
		mlog_errno(status);
		goto bail;
	}
	bg = (struct ocfs2_group_desc *) group_bh->b_data;

	status = -ENOSPC;
	/* for now, the chain search is a bit simplistic. We just use
	 * the 1st group with any empty bits. */
	while ((status = ac->ac_group_search(alloc_inode, group_bh,
					     bits_wanted, min_bits,
					     ac->ac_max_block, bit_off,
					     &tmp_bits)) == -ENOSPC) {
		if (!bg->bg_next_group)
			break;

		brelse(prev_group_bh);
		prev_group_bh = NULL;

		next_group = le64_to_cpu(bg->bg_next_group);
		prev_group_bh = group_bh;
		group_bh = NULL;
<<<<<<< HEAD
		status = ocfs2_read_block(alloc_inode,
					  next_group, &group_bh);
=======
		status = ocfs2_read_group_descriptor(alloc_inode, fe,
						     next_group, &group_bh);
>>>>>>> 18e352e4
		if (status < 0) {
			mlog_errno(status);
			goto bail;
		}
		bg = (struct ocfs2_group_desc *) group_bh->b_data;
	}
	if (status < 0) {
		if (status != -ENOSPC)
			mlog_errno(status);
		goto bail;
	}

	mlog(0, "alloc succeeds: we give %u bits from block group %llu\n",
	     tmp_bits, (unsigned long long)le64_to_cpu(bg->bg_blkno));

	*num_bits = tmp_bits;

	BUG_ON(*num_bits == 0);

	/*
	 * Keep track of previous block descriptor read. When
	 * we find a target, if we have read more than X
	 * number of descriptors, and the target is reasonably
	 * empty, relink him to top of his chain.
	 *
	 * We've read 0 extra blocks and only send one more to
	 * the transaction, yet the next guy to search has a
	 * much easier time.
	 *
	 * Do this *after* figuring out how many bits we're taking out
	 * of our target group.
	 */
	if (ac->ac_allow_chain_relink &&
	    (prev_group_bh) &&
	    (ocfs2_block_group_reasonably_empty(bg, *num_bits))) {
		status = ocfs2_relink_block_group(handle, alloc_inode,
						  ac->ac_bh, group_bh,
						  prev_group_bh, chain);
		if (status < 0) {
			mlog_errno(status);
			goto bail;
		}
	}

	/* Ok, claim our bits now: set the info on dinode, chainlist
	 * and then the group */
	status = ocfs2_journal_access_di(handle,
					 alloc_inode,
					 ac->ac_bh,
					 OCFS2_JOURNAL_ACCESS_WRITE);
	if (status < 0) {
		mlog_errno(status);
		goto bail;
	}

	tmp_used = le32_to_cpu(fe->id1.bitmap1.i_used);
	fe->id1.bitmap1.i_used = cpu_to_le32(*num_bits + tmp_used);
	le32_add_cpu(&cl->cl_recs[chain].c_free, -(*num_bits));

	status = ocfs2_journal_dirty(handle,
				     ac->ac_bh);
	if (status < 0) {
		mlog_errno(status);
		goto bail;
	}

	status = ocfs2_block_group_set_bits(handle,
					    alloc_inode,
					    bg,
					    group_bh,
					    *bit_off,
					    *num_bits);
	if (status < 0) {
		mlog_errno(status);
		goto bail;
	}

	mlog(0, "Allocated %u bits from suballocator %llu\n", *num_bits,
	     (unsigned long long)le64_to_cpu(fe->i_blkno));

	*bg_blkno = le64_to_cpu(bg->bg_blkno);
	*bits_left = le16_to_cpu(bg->bg_free_bits_count);
bail:
	brelse(group_bh);
	brelse(prev_group_bh);

	mlog_exit(status);
	return status;
}

/* will give out up to bits_wanted contiguous bits. */
static int ocfs2_claim_suballoc_bits(struct ocfs2_super *osb,
				     struct ocfs2_alloc_context *ac,
				     handle_t *handle,
				     u32 bits_wanted,
				     u32 min_bits,
				     u16 *bit_off,
				     unsigned int *num_bits,
				     u64 *bg_blkno)
{
	int status;
	u16 victim, i;
	u16 bits_left = 0;
	u64 hint_blkno = ac->ac_last_group;
	struct ocfs2_chain_list *cl;
	struct ocfs2_dinode *fe;

	mlog_entry_void();

	BUG_ON(ac->ac_bits_given >= ac->ac_bits_wanted);
	BUG_ON(bits_wanted > (ac->ac_bits_wanted - ac->ac_bits_given));
	BUG_ON(!ac->ac_bh);

	fe = (struct ocfs2_dinode *) ac->ac_bh->b_data;

	/* The bh was validated by the inode read during
	 * ocfs2_reserve_suballoc_bits().  Any corruption is a code bug. */
	BUG_ON(!OCFS2_IS_VALID_DINODE(fe));

	if (le32_to_cpu(fe->id1.bitmap1.i_used) >=
	    le32_to_cpu(fe->id1.bitmap1.i_total)) {
		ocfs2_error(osb->sb, "Chain allocator dinode %llu has %u used "
			    "bits but only %u total.",
			    (unsigned long long)le64_to_cpu(fe->i_blkno),
			    le32_to_cpu(fe->id1.bitmap1.i_used),
			    le32_to_cpu(fe->id1.bitmap1.i_total));
		status = -EIO;
		goto bail;
	}

	if (hint_blkno) {
		/* Attempt to short-circuit the usual search mechanism
		 * by jumping straight to the most recently used
		 * allocation group. This helps us mantain some
		 * contiguousness across allocations. */
		status = ocfs2_search_one_group(ac, handle, bits_wanted,
						min_bits, bit_off, num_bits,
						hint_blkno, &bits_left);
		if (!status) {
			/* Be careful to update *bg_blkno here as the
			 * caller is expecting it to be filled in, and
			 * ocfs2_search_one_group() won't do that for
			 * us. */
			*bg_blkno = hint_blkno;
			goto set_hint;
		}
		if (status < 0 && status != -ENOSPC) {
			mlog_errno(status);
			goto bail;
		}
	}

	cl = (struct ocfs2_chain_list *) &fe->id2.i_chain;

	victim = ocfs2_find_victim_chain(cl);
	ac->ac_chain = victim;
	ac->ac_allow_chain_relink = 1;

	status = ocfs2_search_chain(ac, handle, bits_wanted, min_bits, bit_off,
				    num_bits, bg_blkno, &bits_left);
	if (!status)
		goto set_hint;
	if (status < 0 && status != -ENOSPC) {
		mlog_errno(status);
		goto bail;
	}

	mlog(0, "Search of victim chain %u came up with nothing, "
	     "trying all chains now.\n", victim);

	/* If we didn't pick a good victim, then just default to
	 * searching each chain in order. Don't allow chain relinking
	 * because we only calculate enough journal credits for one
	 * relink per alloc. */
	ac->ac_allow_chain_relink = 0;
	for (i = 0; i < le16_to_cpu(cl->cl_next_free_rec); i ++) {
		if (i == victim)
			continue;
		if (!cl->cl_recs[i].c_free)
			continue;

		ac->ac_chain = i;
		status = ocfs2_search_chain(ac, handle, bits_wanted, min_bits,
					    bit_off, num_bits, bg_blkno,
					    &bits_left);
		if (!status)
			break;
		if (status < 0 && status != -ENOSPC) {
			mlog_errno(status);
			goto bail;
		}
	}

set_hint:
	if (status != -ENOSPC) {
		/* If the next search of this group is not likely to
		 * yield a suitable extent, then we reset the last
		 * group hint so as to not waste a disk read */
		if (bits_left < min_bits)
			ac->ac_last_group = 0;
		else
			ac->ac_last_group = *bg_blkno;
	}

bail:
	mlog_exit(status);
	return status;
}

int ocfs2_claim_metadata(struct ocfs2_super *osb,
			 handle_t *handle,
			 struct ocfs2_alloc_context *ac,
			 u32 bits_wanted,
			 u16 *suballoc_bit_start,
			 unsigned int *num_bits,
			 u64 *blkno_start)
{
	int status;
	u64 bg_blkno;

	BUG_ON(!ac);
	BUG_ON(ac->ac_bits_wanted < (ac->ac_bits_given + bits_wanted));
	BUG_ON(ac->ac_which != OCFS2_AC_USE_META);

	status = ocfs2_claim_suballoc_bits(osb,
					   ac,
					   handle,
					   bits_wanted,
					   1,
					   suballoc_bit_start,
					   num_bits,
					   &bg_blkno);
	if (status < 0) {
		mlog_errno(status);
		goto bail;
	}
	atomic_inc(&osb->alloc_stats.bg_allocs);

	*blkno_start = bg_blkno + (u64) *suballoc_bit_start;
	ac->ac_bits_given += (*num_bits);
	status = 0;
bail:
	mlog_exit(status);
	return status;
}

int ocfs2_claim_new_inode(struct ocfs2_super *osb,
			  handle_t *handle,
			  struct ocfs2_alloc_context *ac,
			  u16 *suballoc_bit,
			  u64 *fe_blkno)
{
	int status;
	unsigned int num_bits;
	u64 bg_blkno;

	mlog_entry_void();

	BUG_ON(!ac);
	BUG_ON(ac->ac_bits_given != 0);
	BUG_ON(ac->ac_bits_wanted != 1);
	BUG_ON(ac->ac_which != OCFS2_AC_USE_INODE);

	status = ocfs2_claim_suballoc_bits(osb,
					   ac,
					   handle,
					   1,
					   1,
					   suballoc_bit,
					   &num_bits,
					   &bg_blkno);
	if (status < 0) {
		mlog_errno(status);
		goto bail;
	}
	atomic_inc(&osb->alloc_stats.bg_allocs);

	BUG_ON(num_bits != 1);

	*fe_blkno = bg_blkno + (u64) (*suballoc_bit);
	ac->ac_bits_given++;
	status = 0;
bail:
	mlog_exit(status);
	return status;
}

/* translate a group desc. blkno and it's bitmap offset into
 * disk cluster offset. */
static inline u32 ocfs2_desc_bitmap_to_cluster_off(struct inode *inode,
						   u64 bg_blkno,
						   u16 bg_bit_off)
{
	struct ocfs2_super *osb = OCFS2_SB(inode->i_sb);
	u32 cluster = 0;

	BUG_ON(!ocfs2_is_cluster_bitmap(inode));

	if (bg_blkno != osb->first_cluster_group_blkno)
		cluster = ocfs2_blocks_to_clusters(inode->i_sb, bg_blkno);
	cluster += (u32) bg_bit_off;
	return cluster;
}

/* given a cluster offset, calculate which block group it belongs to
 * and return that block offset. */
u64 ocfs2_which_cluster_group(struct inode *inode, u32 cluster)
{
	struct ocfs2_super *osb = OCFS2_SB(inode->i_sb);
	u32 group_no;

	BUG_ON(!ocfs2_is_cluster_bitmap(inode));

	group_no = cluster / osb->bitmap_cpg;
	if (!group_no)
		return osb->first_cluster_group_blkno;
	return ocfs2_clusters_to_blocks(inode->i_sb,
					group_no * osb->bitmap_cpg);
}

/* given the block number of a cluster start, calculate which cluster
 * group and descriptor bitmap offset that corresponds to. */
static inline void ocfs2_block_to_cluster_group(struct inode *inode,
						u64 data_blkno,
						u64 *bg_blkno,
						u16 *bg_bit_off)
{
	struct ocfs2_super *osb = OCFS2_SB(inode->i_sb);
	u32 data_cluster = ocfs2_blocks_to_clusters(osb->sb, data_blkno);

	BUG_ON(!ocfs2_is_cluster_bitmap(inode));

	*bg_blkno = ocfs2_which_cluster_group(inode,
					      data_cluster);

	if (*bg_blkno == osb->first_cluster_group_blkno)
		*bg_bit_off = (u16) data_cluster;
	else
		*bg_bit_off = (u16) ocfs2_blocks_to_clusters(osb->sb,
							     data_blkno - *bg_blkno);
}

/*
 * min_bits - minimum contiguous chunk from this total allocation we
 * can handle. set to what we asked for originally for a full
 * contig. allocation, set to '1' to indicate we can deal with extents
 * of any size.
 */
int __ocfs2_claim_clusters(struct ocfs2_super *osb,
			   handle_t *handle,
			   struct ocfs2_alloc_context *ac,
			   u32 min_clusters,
			   u32 max_clusters,
			   u32 *cluster_start,
			   u32 *num_clusters)
{
	int status;
	unsigned int bits_wanted = max_clusters;
	u64 bg_blkno = 0;
	u16 bg_bit_off;

	mlog_entry_void();

	BUG_ON(ac->ac_bits_given >= ac->ac_bits_wanted);

	BUG_ON(ac->ac_which != OCFS2_AC_USE_LOCAL
	       && ac->ac_which != OCFS2_AC_USE_MAIN);

	if (ac->ac_which == OCFS2_AC_USE_LOCAL) {
		status = ocfs2_claim_local_alloc_bits(osb,
						      handle,
						      ac,
						      bits_wanted,
						      cluster_start,
						      num_clusters);
		if (!status)
			atomic_inc(&osb->alloc_stats.local_data);
	} else {
		if (min_clusters > (osb->bitmap_cpg - 1)) {
			/* The only paths asking for contiguousness
			 * should know about this already. */
			mlog(ML_ERROR, "minimum allocation requested %u exceeds "
			     "group bitmap size %u!\n", min_clusters,
			     osb->bitmap_cpg);
			status = -ENOSPC;
			goto bail;
		}
		/* clamp the current request down to a realistic size. */
		if (bits_wanted > (osb->bitmap_cpg - 1))
			bits_wanted = osb->bitmap_cpg - 1;

		status = ocfs2_claim_suballoc_bits(osb,
						   ac,
						   handle,
						   bits_wanted,
						   min_clusters,
						   &bg_bit_off,
						   num_clusters,
						   &bg_blkno);
		if (!status) {
			*cluster_start =
				ocfs2_desc_bitmap_to_cluster_off(ac->ac_inode,
								 bg_blkno,
								 bg_bit_off);
			atomic_inc(&osb->alloc_stats.bitmap_data);
		}
	}
	if (status < 0) {
		if (status != -ENOSPC)
			mlog_errno(status);
		goto bail;
	}

	ac->ac_bits_given += *num_clusters;

bail:
	mlog_exit(status);
	return status;
}

int ocfs2_claim_clusters(struct ocfs2_super *osb,
			 handle_t *handle,
			 struct ocfs2_alloc_context *ac,
			 u32 min_clusters,
			 u32 *cluster_start,
			 u32 *num_clusters)
{
	unsigned int bits_wanted = ac->ac_bits_wanted - ac->ac_bits_given;

	return __ocfs2_claim_clusters(osb, handle, ac, min_clusters,
				      bits_wanted, cluster_start, num_clusters);
}

static inline int ocfs2_block_group_clear_bits(handle_t *handle,
					       struct inode *alloc_inode,
					       struct ocfs2_group_desc *bg,
					       struct buffer_head *group_bh,
					       unsigned int bit_off,
					       unsigned int num_bits)
{
	int status;
	unsigned int tmp;
	int journal_type = OCFS2_JOURNAL_ACCESS_WRITE;
	struct ocfs2_group_desc *undo_bg = NULL;

	mlog_entry_void();

	/* The caller got this descriptor from
	 * ocfs2_read_group_descriptor().  Any corruption is a code bug. */
	BUG_ON(!OCFS2_IS_VALID_GROUP_DESC(bg));

	mlog(0, "off = %u, num = %u\n", bit_off, num_bits);

	if (ocfs2_is_cluster_bitmap(alloc_inode))
		journal_type = OCFS2_JOURNAL_ACCESS_UNDO;

	status = ocfs2_journal_access_gd(handle, alloc_inode, group_bh,
					 journal_type);
	if (status < 0) {
		mlog_errno(status);
		goto bail;
	}

	if (ocfs2_is_cluster_bitmap(alloc_inode))
		undo_bg = (struct ocfs2_group_desc *) bh2jh(group_bh)->b_committed_data;

	tmp = num_bits;
	while(tmp--) {
		ocfs2_clear_bit((bit_off + tmp),
				(unsigned long *) bg->bg_bitmap);
		if (ocfs2_is_cluster_bitmap(alloc_inode))
			ocfs2_set_bit(bit_off + tmp,
				      (unsigned long *) undo_bg->bg_bitmap);
	}
	le16_add_cpu(&bg->bg_free_bits_count, num_bits);

	status = ocfs2_journal_dirty(handle, group_bh);
	if (status < 0)
		mlog_errno(status);
bail:
	return status;
}

/*
 * expects the suballoc inode to already be locked.
 */
int ocfs2_free_suballoc_bits(handle_t *handle,
			     struct inode *alloc_inode,
			     struct buffer_head *alloc_bh,
			     unsigned int start_bit,
			     u64 bg_blkno,
			     unsigned int count)
{
	int status = 0;
	u32 tmp_used;
	struct ocfs2_dinode *fe = (struct ocfs2_dinode *) alloc_bh->b_data;
	struct ocfs2_chain_list *cl = &fe->id2.i_chain;
	struct buffer_head *group_bh = NULL;
	struct ocfs2_group_desc *group;

	mlog_entry_void();

	/* The alloc_bh comes from ocfs2_free_dinode() or
	 * ocfs2_free_clusters().  The callers have all locked the
	 * allocator and gotten alloc_bh from the lock call.  This
	 * validates the dinode buffer.  Any corruption that has happended
	 * is a code bug. */
	BUG_ON(!OCFS2_IS_VALID_DINODE(fe));
	BUG_ON((count + start_bit) > ocfs2_bits_per_group(cl));

	mlog(0, "%llu: freeing %u bits from group %llu, starting at %u\n",
	     (unsigned long long)OCFS2_I(alloc_inode)->ip_blkno, count,
	     (unsigned long long)bg_blkno, start_bit);

<<<<<<< HEAD
	status = ocfs2_read_block(alloc_inode, bg_blkno, &group_bh);
=======
	status = ocfs2_read_group_descriptor(alloc_inode, fe, bg_blkno,
					     &group_bh);
>>>>>>> 18e352e4
	if (status < 0) {
		mlog_errno(status);
		goto bail;
	}
	group = (struct ocfs2_group_desc *) group_bh->b_data;

	BUG_ON((count + start_bit) > le16_to_cpu(group->bg_bits));

	status = ocfs2_block_group_clear_bits(handle, alloc_inode,
					      group, group_bh,
					      start_bit, count);
	if (status < 0) {
		mlog_errno(status);
		goto bail;
	}

	status = ocfs2_journal_access_di(handle, alloc_inode, alloc_bh,
					 OCFS2_JOURNAL_ACCESS_WRITE);
	if (status < 0) {
		mlog_errno(status);
		goto bail;
	}

	le32_add_cpu(&cl->cl_recs[le16_to_cpu(group->bg_chain)].c_free,
		     count);
	tmp_used = le32_to_cpu(fe->id1.bitmap1.i_used);
	fe->id1.bitmap1.i_used = cpu_to_le32(tmp_used - count);

	status = ocfs2_journal_dirty(handle, alloc_bh);
	if (status < 0) {
		mlog_errno(status);
		goto bail;
	}

bail:
	brelse(group_bh);

	mlog_exit(status);
	return status;
}

int ocfs2_free_dinode(handle_t *handle,
		      struct inode *inode_alloc_inode,
		      struct buffer_head *inode_alloc_bh,
		      struct ocfs2_dinode *di)
{
	u64 blk = le64_to_cpu(di->i_blkno);
	u16 bit = le16_to_cpu(di->i_suballoc_bit);
	u64 bg_blkno = ocfs2_which_suballoc_group(blk, bit);

	return ocfs2_free_suballoc_bits(handle, inode_alloc_inode,
					inode_alloc_bh, bit, bg_blkno, 1);
}

int ocfs2_free_clusters(handle_t *handle,
		       struct inode *bitmap_inode,
		       struct buffer_head *bitmap_bh,
		       u64 start_blk,
		       unsigned int num_clusters)
{
	int status;
	u16 bg_start_bit;
	u64 bg_blkno;
	struct ocfs2_dinode *fe;

	/* You can't ever have a contiguous set of clusters
	 * bigger than a block group bitmap so we never have to worry
	 * about looping on them. */

	mlog_entry_void();

	/* This is expensive. We can safely remove once this stuff has
	 * gotten tested really well. */
	BUG_ON(start_blk != ocfs2_clusters_to_blocks(bitmap_inode->i_sb, ocfs2_blocks_to_clusters(bitmap_inode->i_sb, start_blk)));

	fe = (struct ocfs2_dinode *) bitmap_bh->b_data;

	ocfs2_block_to_cluster_group(bitmap_inode, start_blk, &bg_blkno,
				     &bg_start_bit);

	mlog(0, "want to free %u clusters starting at block %llu\n",
	     num_clusters, (unsigned long long)start_blk);
	mlog(0, "bg_blkno = %llu, bg_start_bit = %u\n",
	     (unsigned long long)bg_blkno, bg_start_bit);

	status = ocfs2_free_suballoc_bits(handle, bitmap_inode, bitmap_bh,
					  bg_start_bit, bg_blkno,
					  num_clusters);
	if (status < 0) {
		mlog_errno(status);
		goto out;
	}
<<<<<<< HEAD

	ocfs2_local_alloc_seen_free_bits(OCFS2_SB(bitmap_inode->i_sb),
					 num_clusters);

=======

	ocfs2_local_alloc_seen_free_bits(OCFS2_SB(bitmap_inode->i_sb),
					 num_clusters);

>>>>>>> 18e352e4
out:
	mlog_exit(status);
	return status;
}

static inline void ocfs2_debug_bg(struct ocfs2_group_desc *bg)
{
	printk("Block Group:\n");
	printk("bg_signature:       %s\n", bg->bg_signature);
	printk("bg_size:            %u\n", bg->bg_size);
	printk("bg_bits:            %u\n", bg->bg_bits);
	printk("bg_free_bits_count: %u\n", bg->bg_free_bits_count);
	printk("bg_chain:           %u\n", bg->bg_chain);
	printk("bg_generation:      %u\n", le32_to_cpu(bg->bg_generation));
	printk("bg_next_group:      %llu\n",
	       (unsigned long long)bg->bg_next_group);
	printk("bg_parent_dinode:   %llu\n",
	       (unsigned long long)bg->bg_parent_dinode);
	printk("bg_blkno:           %llu\n",
	       (unsigned long long)bg->bg_blkno);
}

static inline void ocfs2_debug_suballoc_inode(struct ocfs2_dinode *fe)
{
	int i;

	printk("Suballoc Inode %llu:\n", (unsigned long long)fe->i_blkno);
	printk("i_signature:                  %s\n", fe->i_signature);
	printk("i_size:                       %llu\n",
	       (unsigned long long)fe->i_size);
	printk("i_clusters:                   %u\n", fe->i_clusters);
	printk("i_generation:                 %u\n",
	       le32_to_cpu(fe->i_generation));
	printk("id1.bitmap1.i_used:           %u\n",
	       le32_to_cpu(fe->id1.bitmap1.i_used));
	printk("id1.bitmap1.i_total:          %u\n",
	       le32_to_cpu(fe->id1.bitmap1.i_total));
	printk("id2.i_chain.cl_cpg:           %u\n", fe->id2.i_chain.cl_cpg);
	printk("id2.i_chain.cl_bpc:           %u\n", fe->id2.i_chain.cl_bpc);
	printk("id2.i_chain.cl_count:         %u\n", fe->id2.i_chain.cl_count);
	printk("id2.i_chain.cl_next_free_rec: %u\n",
	       fe->id2.i_chain.cl_next_free_rec);
	for(i = 0; i < fe->id2.i_chain.cl_next_free_rec; i++) {
		printk("fe->id2.i_chain.cl_recs[%d].c_free:  %u\n", i,
		       fe->id2.i_chain.cl_recs[i].c_free);
		printk("fe->id2.i_chain.cl_recs[%d].c_total: %u\n", i,
		       fe->id2.i_chain.cl_recs[i].c_total);
		printk("fe->id2.i_chain.cl_recs[%d].c_blkno: %llu\n", i,
		       (unsigned long long)fe->id2.i_chain.cl_recs[i].c_blkno);
	}
}

/*
 * For a given allocation, determine which allocators will need to be
 * accessed, and lock them, reserving the appropriate number of bits.
 *
 * Sparse file systems call this from ocfs2_write_begin_nolock()
 * and ocfs2_allocate_unwritten_extents().
 *
 * File systems which don't support holes call this from
 * ocfs2_extend_allocation().
 */
int ocfs2_lock_allocators(struct inode *inode,
			  struct ocfs2_extent_tree *et,
			  u32 clusters_to_add, u32 extents_to_split,
			  struct ocfs2_alloc_context **data_ac,
			  struct ocfs2_alloc_context **meta_ac)
{
	int ret = 0, num_free_extents;
	unsigned int max_recs_needed = clusters_to_add + 2 * extents_to_split;
	struct ocfs2_super *osb = OCFS2_SB(inode->i_sb);

	*meta_ac = NULL;
	if (data_ac)
		*data_ac = NULL;

	BUG_ON(clusters_to_add != 0 && data_ac == NULL);

	num_free_extents = ocfs2_num_free_extents(osb, inode, et);
	if (num_free_extents < 0) {
		ret = num_free_extents;
		mlog_errno(ret);
		goto out;
	}

	/*
	 * Sparse allocation file systems need to be more conservative
	 * with reserving room for expansion - the actual allocation
	 * happens while we've got a journal handle open so re-taking
	 * a cluster lock (because we ran out of room for another
	 * extent) will violate ordering rules.
	 *
	 * Most of the time we'll only be seeing this 1 cluster at a time
	 * anyway.
	 *
	 * Always lock for any unwritten extents - we might want to
	 * add blocks during a split.
	 */
	if (!num_free_extents ||
	    (ocfs2_sparse_alloc(osb) && num_free_extents < max_recs_needed)) {
		ret = ocfs2_reserve_new_metadata(osb, et->et_root_el, meta_ac);
		if (ret < 0) {
			if (ret != -ENOSPC)
				mlog_errno(ret);
			goto out;
		}
	}

	if (clusters_to_add == 0)
		goto out;

	ret = ocfs2_reserve_clusters(osb, clusters_to_add, data_ac);
	if (ret < 0) {
		if (ret != -ENOSPC)
			mlog_errno(ret);
		goto out;
	}

out:
	if (ret) {
		if (*meta_ac) {
			ocfs2_free_alloc_context(*meta_ac);
			*meta_ac = NULL;
		}

		/*
		 * We cannot have an error and a non null *data_ac.
		 */
	}

	return ret;
}<|MERGE_RESOLUTION|>--- conflicted
+++ resolved
@@ -1281,12 +1281,8 @@
 	struct ocfs2_dinode *di = (struct ocfs2_dinode *)ac->ac_bh->b_data;
 	struct inode *alloc_inode = ac->ac_inode;
 
-<<<<<<< HEAD
-	ret = ocfs2_read_block(alloc_inode, gd_blkno, &group_bh);
-=======
 	ret = ocfs2_read_group_descriptor(alloc_inode, di, gd_blkno,
 					  &group_bh);
->>>>>>> 18e352e4
 	if (ret < 0) {
 		mlog_errno(ret);
 		return ret;
@@ -1349,15 +1345,9 @@
 	     bits_wanted, chain,
 	     (unsigned long long)OCFS2_I(alloc_inode)->ip_blkno);
 
-<<<<<<< HEAD
-	status = ocfs2_read_block(alloc_inode,
-				  le64_to_cpu(cl->cl_recs[chain].c_blkno),
-				  &group_bh);
-=======
 	status = ocfs2_read_group_descriptor(alloc_inode, fe,
 					     le64_to_cpu(cl->cl_recs[chain].c_blkno),
 					     &group_bh);
->>>>>>> 18e352e4
 	if (status < 0) {
 		mlog_errno(status);
 		goto bail;
@@ -1380,13 +1370,8 @@
 		next_group = le64_to_cpu(bg->bg_next_group);
 		prev_group_bh = group_bh;
 		group_bh = NULL;
-<<<<<<< HEAD
-		status = ocfs2_read_block(alloc_inode,
-					  next_group, &group_bh);
-=======
 		status = ocfs2_read_group_descriptor(alloc_inode, fe,
 						     next_group, &group_bh);
->>>>>>> 18e352e4
 		if (status < 0) {
 			mlog_errno(status);
 			goto bail;
@@ -1901,12 +1886,8 @@
 	     (unsigned long long)OCFS2_I(alloc_inode)->ip_blkno, count,
 	     (unsigned long long)bg_blkno, start_bit);
 
-<<<<<<< HEAD
-	status = ocfs2_read_block(alloc_inode, bg_blkno, &group_bh);
-=======
 	status = ocfs2_read_group_descriptor(alloc_inode, fe, bg_blkno,
 					     &group_bh);
->>>>>>> 18e352e4
 	if (status < 0) {
 		mlog_errno(status);
 		goto bail;
@@ -1999,17 +1980,10 @@
 		mlog_errno(status);
 		goto out;
 	}
-<<<<<<< HEAD
 
 	ocfs2_local_alloc_seen_free_bits(OCFS2_SB(bitmap_inode->i_sb),
 					 num_clusters);
 
-=======
-
-	ocfs2_local_alloc_seen_free_bits(OCFS2_SB(bitmap_inode->i_sb),
-					 num_clusters);
-
->>>>>>> 18e352e4
 out:
 	mlog_exit(status);
 	return status;
