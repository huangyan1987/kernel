/* -*- mode: c; c-basic-offset: 8; -*-
 * vim: noexpandtab sw=8 ts=8 sts=0:
 *
 * ocfs2.h
 *
 * Defines macros and structures used in OCFS2
 *
 * Copyright (C) 2002, 2004 Oracle.  All rights reserved.
 *
 * This program is free software; you can redistribute it and/or
 * modify it under the terms of the GNU General Public
 * License as published by the Free Software Foundation; either
 * version 2 of the License, or (at your option) any later version.
 *
 * This program is distributed in the hope that it will be useful,
 * but WITHOUT ANY WARRANTY; without even the implied warranty of
 * MERCHANTABILITY or FITNESS FOR A PARTICULAR PURPOSE.  See the GNU
 * General Public License for more details.
 *
 * You should have received a copy of the GNU General Public
 * License along with this program; if not, write to the
 * Free Software Foundation, Inc., 59 Temple Place - Suite 330,
 * Boston, MA 021110-1307, USA.
 */

#ifndef OCFS2_H
#define OCFS2_H

#include <linux/spinlock.h>
#include <linux/sched.h>
#include <linux/wait.h>
#include <linux/list.h>
#include <linux/rbtree.h>
#include <linux/workqueue.h>
#include <linux/kref.h>
#include <linux/mutex.h>
#include <linux/lockdep.h>
#include <linux/jbd2.h>

/* For union ocfs2_dlm_lksb */
#include "stackglue.h"

#include "ocfs2_fs.h"
#include "ocfs2_lockid.h"
#include "ocfs2_ioctl.h"

/* For struct ocfs2_blockcheck_stats */
#include "blockcheck.h"

#include "reservations.h"

/* Caching of metadata buffers */

/* Most user visible OCFS2 inodes will have very few pieces of
 * metadata, but larger files (including bitmaps, etc) must be taken
 * into account when designing an access scheme. We allow a small
 * amount of inlined blocks to be stored on an array and grow the
 * structure into a rb tree when necessary. */
#define OCFS2_CACHE_INFO_MAX_ARRAY 2

/* Flags for ocfs2_caching_info */

enum ocfs2_caching_info_flags {
	/* Indicates that the metadata cache is using the inline array */
	OCFS2_CACHE_FL_INLINE	= 1<<1,
};

struct ocfs2_caching_operations;
struct ocfs2_caching_info {
	/*
	 * The parent structure provides the locks, but because the
	 * parent structure can differ, it provides locking operations
	 * to struct ocfs2_caching_info.
	 */
	const struct ocfs2_caching_operations *ci_ops;

	/* next two are protected by trans_inc_lock */
	/* which transaction were we created on? Zero if none. */
	unsigned long		ci_created_trans;
	/* last transaction we were a part of. */
	unsigned long		ci_last_trans;

	/* Cache structures */
	unsigned int		ci_flags;
	unsigned int		ci_num_cached;
	union {
	sector_t	ci_array[OCFS2_CACHE_INFO_MAX_ARRAY];
		struct rb_root	ci_tree;
	} ci_cache;
};
/*
 * Need this prototype here instead of in uptodate.h because journal.h
 * uses it.
 */
struct super_block *ocfs2_metadata_cache_get_super(struct ocfs2_caching_info *ci);

/* this limits us to 256 nodes
 * if we need more, we can do a kmalloc for the map */
#define OCFS2_NODE_MAP_MAX_NODES    256
struct ocfs2_node_map {
	u16 num_nodes;
	unsigned long map[BITS_TO_LONGS(OCFS2_NODE_MAP_MAX_NODES)];
};

enum ocfs2_ast_action {
	OCFS2_AST_INVALID = 0,
	OCFS2_AST_ATTACH,
	OCFS2_AST_CONVERT,
	OCFS2_AST_DOWNCONVERT,
};

/* actions for an unlockast function to take. */
enum ocfs2_unlock_action {
	OCFS2_UNLOCK_INVALID = 0,
	OCFS2_UNLOCK_CANCEL_CONVERT,
	OCFS2_UNLOCK_DROP_LOCK,
};

/* ocfs2_lock_res->l_flags flags. */
#define OCFS2_LOCK_ATTACHED      (0x00000001) /* we have initialized
					       * the lvb */
#define OCFS2_LOCK_BUSY          (0x00000002) /* we are currently in
					       * dlm_lock */
#define OCFS2_LOCK_BLOCKED       (0x00000004) /* blocked waiting to
					       * downconvert*/
#define OCFS2_LOCK_LOCAL         (0x00000008) /* newly created inode */
#define OCFS2_LOCK_NEEDS_REFRESH (0x00000010)
#define OCFS2_LOCK_REFRESHING    (0x00000020)
#define OCFS2_LOCK_INITIALIZED   (0x00000040) /* track initialization
					       * for shutdown paths */
#define OCFS2_LOCK_FREEING       (0x00000080) /* help dlmglue track
					       * when to skip queueing
					       * a lock because it's
					       * about to be
					       * dropped. */
#define OCFS2_LOCK_QUEUED        (0x00000100) /* queued for downconvert */
#define OCFS2_LOCK_NOCACHE       (0x00000200) /* don't use a holder count */
#define OCFS2_LOCK_PENDING       (0x00000400) /* This lockres is pending a
						 call to dlm_lock.  Only
						 exists with BUSY set. */
#define OCFS2_LOCK_UPCONVERT_FINISHING (0x00000800) /* blocks the dc thread
						     * from downconverting
						     * before the upconvert
						     * has completed */

struct ocfs2_lock_res_ops;

typedef void (*ocfs2_lock_callback)(int status, unsigned long data);

struct ocfs2_lock_res {
	void                    *l_priv;
	struct ocfs2_lock_res_ops *l_ops;
	spinlock_t               l_lock;

	struct list_head         l_blocked_list;
	struct list_head         l_mask_waiters;

	enum ocfs2_lock_type     l_type;
	unsigned long		 l_flags;
	char                     l_name[OCFS2_LOCK_ID_MAX_LEN];
	int                      l_level;
	unsigned int             l_ro_holders;
	unsigned int             l_ex_holders;
	struct ocfs2_dlm_lksb    l_lksb;

	/* used from AST/BAST funcs. */
	enum ocfs2_ast_action    l_action;
	enum ocfs2_unlock_action l_unlock_action;
	int                      l_requested;
	int                      l_blocking;
	unsigned int             l_pending_gen;

	wait_queue_head_t        l_event;

	struct list_head         l_debug_list;

#ifdef CONFIG_OCFS2_FS_STATS
	unsigned long long	 l_lock_num_prmode; 	   /* PR acquires */
	unsigned long long 	 l_lock_num_exmode; 	   /* EX acquires */
	unsigned int		 l_lock_num_prmode_failed; /* Failed PR gets */
	unsigned int		 l_lock_num_exmode_failed; /* Failed EX gets */
	unsigned long long	 l_lock_total_prmode; 	   /* Tot wait for PR */
	unsigned long long	 l_lock_total_exmode; 	   /* Tot wait for EX */
	unsigned int		 l_lock_max_prmode; 	   /* Max wait for PR */
	unsigned int		 l_lock_max_exmode; 	   /* Max wait for EX */
	unsigned int		 l_lock_refresh;	   /* Disk refreshes */
#endif
#ifdef CONFIG_DEBUG_LOCK_ALLOC
	struct lockdep_map	 l_lockdep_map;
#endif
};

enum ocfs2_orphan_scan_state {
	ORPHAN_SCAN_ACTIVE,
	ORPHAN_SCAN_INACTIVE
};

struct ocfs2_orphan_scan {
	struct mutex 		os_lock;
	struct ocfs2_super 	*os_osb;
	struct ocfs2_lock_res 	os_lockres;     /* lock to synchronize scans */
	struct delayed_work 	os_orphan_scan_work;
	struct timespec		os_scantime;  /* time this node ran the scan */
	u32			os_count;      /* tracks node specific scans */
	u32  			os_seqno;       /* tracks cluster wide scans */
	atomic_t		os_state;              /* ACTIVE or INACTIVE */
};

struct ocfs2_dlm_debug {
	struct kref d_refcnt;
	struct dentry *d_locking_state;
	struct list_head d_lockres_tracking;
};

enum ocfs2_vol_state
{
	VOLUME_INIT = 0,
	VOLUME_MOUNTED,
	VOLUME_MOUNTED_QUOTAS,
	VOLUME_DISMOUNTED,
	VOLUME_DISABLED
};

struct ocfs2_alloc_stats
{
	atomic_t moves;
	atomic_t local_data;
	atomic_t bitmap_data;
	atomic_t bg_allocs;
	atomic_t bg_extends;
};

enum ocfs2_local_alloc_state
{
	OCFS2_LA_UNUSED = 0,	/* Local alloc will never be used for
				 * this mountpoint. */
	OCFS2_LA_ENABLED,	/* Local alloc is in use. */
	OCFS2_LA_THROTTLED,	/* Local alloc is in use, but number
				 * of bits has been reduced. */
	OCFS2_LA_DISABLED	/* Local alloc has temporarily been
				 * disabled. */
};

enum ocfs2_mount_options
{
	OCFS2_MOUNT_HB_LOCAL   = 1 << 0, /* Heartbeat started in local mode */
	OCFS2_MOUNT_BARRIER = 1 << 1,	/* Use block barriers */
	OCFS2_MOUNT_NOINTR  = 1 << 2,   /* Don't catch signals */
	OCFS2_MOUNT_ERRORS_PANIC = 1 << 3, /* Panic on errors */
	OCFS2_MOUNT_DATA_WRITEBACK = 1 << 4, /* No data ordering */
	OCFS2_MOUNT_LOCALFLOCKS = 1 << 5, /* No cluster aware user file locks */
	OCFS2_MOUNT_NOUSERXATTR = 1 << 6, /* No user xattr */
	OCFS2_MOUNT_INODE64 = 1 << 7,	/* Allow inode numbers > 2^32 */
	OCFS2_MOUNT_POSIX_ACL = 1 << 8,	/* Force POSIX access control lists */
	OCFS2_MOUNT_NO_POSIX_ACL = 1 << 9,	/* Disable POSIX access
						   control lists */
	OCFS2_MOUNT_USRQUOTA = 1 << 10, /* We support user quotas */
	OCFS2_MOUNT_GRPQUOTA = 1 << 11, /* We support group quotas */
};

#define OCFS2_OSB_SOFT_RO			0x0001
#define OCFS2_OSB_HARD_RO			0x0002
#define OCFS2_OSB_ERROR_FS			0x0004
#define OCFS2_OSB_DROP_DENTRY_LOCK_IMMED	0x0008

#define OCFS2_DEFAULT_ATIME_QUANTUM		60

struct ocfs2_journal;
struct ocfs2_slot_info;
struct ocfs2_recovery_map;
struct ocfs2_replay_map;
struct ocfs2_quota_recovery;
struct ocfs2_dentry_lock;
struct ocfs2_super
{
	struct task_struct *commit_task;
	struct super_block *sb;
	struct inode *root_inode;
	struct inode *sys_root_inode;
	struct inode *system_inodes[NUM_SYSTEM_INODES];

	struct ocfs2_slot_info *slot_info;

	u32 *slot_recovery_generations;

	spinlock_t node_map_lock;

	u64 root_blkno;
	u64 system_dir_blkno;
	u64 bitmap_blkno;
	u32 bitmap_cpg;
	u8 *uuid;
	char *uuid_str;
	u32 uuid_hash;
	u8 *vol_label;
	u64 first_cluster_group_blkno;
	u32 fs_generation;

	u32 s_feature_compat;
	u32 s_feature_incompat;
	u32 s_feature_ro_compat;

	/* Protects s_next_generation, osb_flags and s_inode_steal_slot.
	 * Could protect more on osb as it's very short lived.
	 */
	spinlock_t osb_lock;
	u32 s_next_generation;
	unsigned long osb_flags;
	s16 s_inode_steal_slot;
	s16 s_meta_steal_slot;
	atomic_t s_num_inodes_stolen;
	atomic_t s_num_meta_stolen;

	unsigned long s_mount_opt;
	unsigned int s_atime_quantum;

	unsigned int max_slots;
	unsigned int node_num;
	int slot_num;
	int preferred_slot;
	int s_sectsize_bits;
	int s_clustersize;
	int s_clustersize_bits;
	unsigned int s_xattr_inline_size;

	atomic_t vol_state;
	struct mutex recovery_lock;
	struct ocfs2_recovery_map *recovery_map;
	struct ocfs2_replay_map *replay_map;
	struct task_struct *recovery_thread_task;
	int disable_recovery;
	wait_queue_head_t checkpoint_event;
	atomic_t needs_checkpoint;
	struct ocfs2_journal *journal;
	unsigned long osb_commit_interval;

	struct delayed_work		la_enable_wq;

	/*
	 * Must hold local alloc i_mutex and osb->osb_lock to change
	 * local_alloc_bits. Reads can be done under either lock.
	 */
	unsigned int local_alloc_bits;
	unsigned int local_alloc_default_bits;
	/* osb_clusters_at_boot can become stale! Do not trust it to
	 * be up to date. */
	unsigned int osb_clusters_at_boot;

	enum ocfs2_local_alloc_state local_alloc_state; /* protected
							 * by osb_lock */

	struct buffer_head *local_alloc_bh;

	u64 la_last_gd;

	struct ocfs2_reservation_map	osb_la_resmap;

	unsigned int	osb_resv_level;
<<<<<<< HEAD
=======
	unsigned int	osb_dir_resv_level;
>>>>>>> e44a21b7

	/* Next three fields are for local node slot recovery during
	 * mount. */
	int dirty;
	struct ocfs2_dinode *local_alloc_copy;
	struct ocfs2_quota_recovery *quota_rec;

	struct ocfs2_blockcheck_stats osb_ecc_stats;
	struct ocfs2_alloc_stats alloc_stats;
	char dev_str[20];		/* "major,minor" of the device */

	char osb_cluster_stack[OCFS2_STACK_LABEL_LEN + 1];
	struct ocfs2_cluster_connection *cconn;
	struct ocfs2_lock_res osb_super_lockres;
	struct ocfs2_lock_res osb_rename_lockres;
	struct ocfs2_lock_res osb_nfs_sync_lockres;
	struct ocfs2_dlm_debug *osb_dlm_debug;

	struct dentry *osb_debug_root;
	struct dentry *osb_ctxt;

	wait_queue_head_t recovery_event;

	spinlock_t dc_task_lock;
	struct task_struct *dc_task;
	wait_queue_head_t dc_event;
	unsigned long dc_wake_sequence;
	unsigned long dc_work_sequence;

	/*
	 * Any thread can add locks to the list, but the downconvert
	 * thread is the only one allowed to remove locks. Any change
	 * to this rule requires updating
	 * ocfs2_downconvert_thread_do_work().
	 */
	struct list_head blocked_lock_list;
	unsigned long blocked_lock_count;

	/* List of dentry locks to release. Anyone can add locks to
	 * the list, ocfs2_wq processes the list  */
	struct ocfs2_dentry_lock *dentry_lock_list;
	struct work_struct dentry_lock_work;

	wait_queue_head_t		osb_mount_event;

	/* Truncate log info */
	struct inode			*osb_tl_inode;
	struct buffer_head		*osb_tl_bh;
	struct delayed_work		osb_truncate_log_wq;

	struct ocfs2_node_map		osb_recovering_orphan_dirs;
	unsigned int			*osb_orphan_wipes;
	wait_queue_head_t		osb_wipe_event;

	struct ocfs2_orphan_scan	osb_orphan_scan;

	/* used to protect metaecc calculation check of xattr. */
	spinlock_t osb_xattr_lock;

	unsigned int			osb_dx_mask;
	u32				osb_dx_seed[4];

	/* the group we used to allocate inodes. */
	u64				osb_inode_alloc_group;

	/* rb tree root for refcount lock. */
	struct rb_root	osb_rf_lock_tree;
	struct ocfs2_refcount_tree *osb_ref_tree_lru;
};

#define OCFS2_SB(sb)	    ((struct ocfs2_super *)(sb)->s_fs_info)

/* Useful typedef for passing around journal access functions */
typedef int (*ocfs2_journal_access_func)(handle_t *handle,
					 struct ocfs2_caching_info *ci,
					 struct buffer_head *bh, int type);

static inline int ocfs2_should_order_data(struct inode *inode)
{
	if (!S_ISREG(inode->i_mode))
		return 0;
	if (OCFS2_SB(inode->i_sb)->s_mount_opt & OCFS2_MOUNT_DATA_WRITEBACK)
		return 0;
	return 1;
}

static inline int ocfs2_sparse_alloc(struct ocfs2_super *osb)
{
	if (osb->s_feature_incompat & OCFS2_FEATURE_INCOMPAT_SPARSE_ALLOC)
		return 1;
	return 0;
}

static inline int ocfs2_writes_unwritten_extents(struct ocfs2_super *osb)
{
	/*
	 * Support for sparse files is a pre-requisite
	 */
	if (!ocfs2_sparse_alloc(osb))
		return 0;

	if (osb->s_feature_ro_compat & OCFS2_FEATURE_RO_COMPAT_UNWRITTEN)
		return 1;
	return 0;
}

static inline int ocfs2_supports_inline_data(struct ocfs2_super *osb)
{
	if (osb->s_feature_incompat & OCFS2_FEATURE_INCOMPAT_INLINE_DATA)
		return 1;
	return 0;
}

static inline int ocfs2_supports_xattr(struct ocfs2_super *osb)
{
	if (osb->s_feature_incompat & OCFS2_FEATURE_INCOMPAT_XATTR)
		return 1;
	return 0;
}

static inline int ocfs2_meta_ecc(struct ocfs2_super *osb)
{
	if (osb->s_feature_incompat & OCFS2_FEATURE_INCOMPAT_META_ECC)
		return 1;
	return 0;
}

static inline int ocfs2_supports_indexed_dirs(struct ocfs2_super *osb)
{
	if (osb->s_feature_incompat & OCFS2_FEATURE_INCOMPAT_INDEXED_DIRS)
		return 1;
	return 0;
}

static inline int ocfs2_supports_discontig_bg(struct ocfs2_super *osb)
{
	if (osb->s_feature_incompat & OCFS2_FEATURE_INCOMPAT_DISCONTIG_BG)
		return 1;
	return 0;
}

static inline unsigned int ocfs2_link_max(struct ocfs2_super *osb)
{
	if (ocfs2_supports_indexed_dirs(osb))
		return OCFS2_DX_LINK_MAX;
	return OCFS2_LINK_MAX;
}

static inline unsigned int ocfs2_read_links_count(struct ocfs2_dinode *di)
{
	u32 nlink = le16_to_cpu(di->i_links_count);
	u32 hi = le16_to_cpu(di->i_links_count_hi);

	if (di->i_dyn_features & cpu_to_le16(OCFS2_INDEXED_DIR_FL))
		nlink |= (hi << OCFS2_LINKS_HI_SHIFT);

	return nlink;
}

static inline void ocfs2_set_links_count(struct ocfs2_dinode *di, u32 nlink)
{
	u16 lo, hi;

	lo = nlink;
	hi = nlink >> OCFS2_LINKS_HI_SHIFT;

	di->i_links_count = cpu_to_le16(lo);
	di->i_links_count_hi = cpu_to_le16(hi);
}

static inline void ocfs2_add_links_count(struct ocfs2_dinode *di, int n)
{
	u32 links = ocfs2_read_links_count(di);

	links += n;

	ocfs2_set_links_count(di, links);
}

static inline int ocfs2_refcount_tree(struct ocfs2_super *osb)
{
	if (osb->s_feature_incompat & OCFS2_FEATURE_INCOMPAT_REFCOUNT_TREE)
		return 1;
	return 0;
}

/* set / clear functions because cluster events can make these happen
 * in parallel so we want the transitions to be atomic. this also
 * means that any future flags osb_flags must be protected by spinlock
 * too! */
static inline void ocfs2_set_osb_flag(struct ocfs2_super *osb,
				      unsigned long flag)
{
	spin_lock(&osb->osb_lock);
	osb->osb_flags |= flag;
	spin_unlock(&osb->osb_lock);
}


static inline unsigned long  ocfs2_test_osb_flag(struct ocfs2_super *osb,
						 unsigned long flag)
{
	unsigned long ret;

	spin_lock(&osb->osb_lock);
	ret = osb->osb_flags & flag;
	spin_unlock(&osb->osb_lock);
	return ret;
}

static inline void ocfs2_set_ro_flag(struct ocfs2_super *osb,
				     int hard)
{
	spin_lock(&osb->osb_lock);
	osb->osb_flags &= ~(OCFS2_OSB_SOFT_RO|OCFS2_OSB_HARD_RO);
	if (hard)
		osb->osb_flags |= OCFS2_OSB_HARD_RO;
	else
		osb->osb_flags |= OCFS2_OSB_SOFT_RO;
	spin_unlock(&osb->osb_lock);
}

static inline int ocfs2_is_hard_readonly(struct ocfs2_super *osb)
{
	int ret;

	spin_lock(&osb->osb_lock);
	ret = osb->osb_flags & OCFS2_OSB_HARD_RO;
	spin_unlock(&osb->osb_lock);

	return ret;
}

static inline int ocfs2_is_soft_readonly(struct ocfs2_super *osb)
{
	int ret;

	spin_lock(&osb->osb_lock);
	ret = osb->osb_flags & OCFS2_OSB_SOFT_RO;
	spin_unlock(&osb->osb_lock);

	return ret;
}

static inline int ocfs2_userspace_stack(struct ocfs2_super *osb)
{
	return (osb->s_feature_incompat &
		OCFS2_FEATURE_INCOMPAT_USERSPACE_STACK);
}

static inline int ocfs2_mount_local(struct ocfs2_super *osb)
{
	return (osb->s_feature_incompat & OCFS2_FEATURE_INCOMPAT_LOCAL_MOUNT);
}

static inline int ocfs2_uses_extended_slot_map(struct ocfs2_super *osb)
{
	return (osb->s_feature_incompat &
		OCFS2_FEATURE_INCOMPAT_EXTENDED_SLOT_MAP);
}


#define OCFS2_IS_VALID_DINODE(ptr)					\
	(!strcmp((ptr)->i_signature, OCFS2_INODE_SIGNATURE))

#define OCFS2_IS_VALID_EXTENT_BLOCK(ptr)				\
	(!strcmp((ptr)->h_signature, OCFS2_EXTENT_BLOCK_SIGNATURE))

#define OCFS2_IS_VALID_GROUP_DESC(ptr)					\
	(!strcmp((ptr)->bg_signature, OCFS2_GROUP_DESC_SIGNATURE))


#define OCFS2_IS_VALID_XATTR_BLOCK(ptr)					\
	(!strcmp((ptr)->xb_signature, OCFS2_XATTR_BLOCK_SIGNATURE))

#define OCFS2_IS_VALID_DIR_TRAILER(ptr)					\
	(!strcmp((ptr)->db_signature, OCFS2_DIR_TRAILER_SIGNATURE))

#define OCFS2_IS_VALID_DX_ROOT(ptr)					\
	(!strcmp((ptr)->dr_signature, OCFS2_DX_ROOT_SIGNATURE))

#define OCFS2_IS_VALID_DX_LEAF(ptr)					\
	(!strcmp((ptr)->dl_signature, OCFS2_DX_LEAF_SIGNATURE))

#define OCFS2_IS_VALID_REFCOUNT_BLOCK(ptr)				\
	(!strcmp((ptr)->rf_signature, OCFS2_REFCOUNT_BLOCK_SIGNATURE))

static inline unsigned long ino_from_blkno(struct super_block *sb,
					   u64 blkno)
{
	return (unsigned long)(blkno & (u64)ULONG_MAX);
}

static inline u64 ocfs2_clusters_to_blocks(struct super_block *sb,
					   u32 clusters)
{
	int c_to_b_bits = OCFS2_SB(sb)->s_clustersize_bits -
		sb->s_blocksize_bits;

	return (u64)clusters << c_to_b_bits;
}

static inline u32 ocfs2_blocks_to_clusters(struct super_block *sb,
					   u64 blocks)
{
	int b_to_c_bits = OCFS2_SB(sb)->s_clustersize_bits -
		sb->s_blocksize_bits;

	return (u32)(blocks >> b_to_c_bits);
}

static inline unsigned int ocfs2_clusters_for_bytes(struct super_block *sb,
						    u64 bytes)
{
	int cl_bits = OCFS2_SB(sb)->s_clustersize_bits;
	unsigned int clusters;

	bytes += OCFS2_SB(sb)->s_clustersize - 1;
	/* OCFS2 just cannot have enough clusters to overflow this */
	clusters = (unsigned int)(bytes >> cl_bits);

	return clusters;
}

static inline u64 ocfs2_blocks_for_bytes(struct super_block *sb,
					 u64 bytes)
{
	bytes += sb->s_blocksize - 1;
	return bytes >> sb->s_blocksize_bits;
}

static inline u64 ocfs2_clusters_to_bytes(struct super_block *sb,
					  u32 clusters)
{
	return (u64)clusters << OCFS2_SB(sb)->s_clustersize_bits;
}

static inline u64 ocfs2_block_to_cluster_start(struct super_block *sb,
					       u64 blocks)
{
	int bits = OCFS2_SB(sb)->s_clustersize_bits - sb->s_blocksize_bits;
	unsigned int clusters;

	clusters = ocfs2_blocks_to_clusters(sb, blocks);
	return (u64)clusters << bits;
}

static inline u64 ocfs2_align_bytes_to_clusters(struct super_block *sb,
						u64 bytes)
{
	int cl_bits = OCFS2_SB(sb)->s_clustersize_bits;
	unsigned int clusters;

	clusters = ocfs2_clusters_for_bytes(sb, bytes);
	return (u64)clusters << cl_bits;
}

static inline u64 ocfs2_align_bytes_to_blocks(struct super_block *sb,
					      u64 bytes)
{
	u64 blocks;

        blocks = ocfs2_blocks_for_bytes(sb, bytes);
	return blocks << sb->s_blocksize_bits;
}

static inline unsigned long ocfs2_align_bytes_to_sectors(u64 bytes)
{
	return (unsigned long)((bytes + 511) >> 9);
}

static inline unsigned int ocfs2_page_index_to_clusters(struct super_block *sb,
							unsigned long pg_index)
{
	u32 clusters = pg_index;
	unsigned int cbits = OCFS2_SB(sb)->s_clustersize_bits;

	if (unlikely(PAGE_CACHE_SHIFT > cbits))
		clusters = pg_index << (PAGE_CACHE_SHIFT - cbits);
	else if (PAGE_CACHE_SHIFT < cbits)
		clusters = pg_index >> (cbits - PAGE_CACHE_SHIFT);

	return clusters;
}

/*
 * Find the 1st page index which covers the given clusters.
 */
static inline pgoff_t ocfs2_align_clusters_to_page_index(struct super_block *sb,
							u32 clusters)
{
	unsigned int cbits = OCFS2_SB(sb)->s_clustersize_bits;
        pgoff_t index = clusters;

	if (PAGE_CACHE_SHIFT > cbits) {
		index = (pgoff_t)clusters >> (PAGE_CACHE_SHIFT - cbits);
	} else if (PAGE_CACHE_SHIFT < cbits) {
		index = (pgoff_t)clusters << (cbits - PAGE_CACHE_SHIFT);
	}

	return index;
}

static inline unsigned int ocfs2_pages_per_cluster(struct super_block *sb)
{
	unsigned int cbits = OCFS2_SB(sb)->s_clustersize_bits;
	unsigned int pages_per_cluster = 1;

	if (PAGE_CACHE_SHIFT < cbits)
		pages_per_cluster = 1 << (cbits - PAGE_CACHE_SHIFT);

	return pages_per_cluster;
}

static inline unsigned int ocfs2_megabytes_to_clusters(struct super_block *sb,
						       unsigned int megs)
{
	BUILD_BUG_ON(OCFS2_MAX_CLUSTERSIZE > 1048576);

	return megs << (20 - OCFS2_SB(sb)->s_clustersize_bits);
}

static inline unsigned int ocfs2_clusters_to_megabytes(struct super_block *sb,
						       unsigned int clusters)
{
	return clusters >> (20 - OCFS2_SB(sb)->s_clustersize_bits);
}

static inline void _ocfs2_set_bit(unsigned int bit, unsigned long *bitmap)
{
	ext2_set_bit(bit, bitmap);
}
#define ocfs2_set_bit(bit, addr) _ocfs2_set_bit((bit), (unsigned long *)(addr))

static inline void _ocfs2_clear_bit(unsigned int bit, unsigned long *bitmap)
{
	ext2_clear_bit(bit, bitmap);
}
#define ocfs2_clear_bit(bit, addr) _ocfs2_clear_bit((bit), (unsigned long *)(addr))

#define ocfs2_test_bit ext2_test_bit
#define ocfs2_find_next_zero_bit ext2_find_next_zero_bit
#define ocfs2_find_next_bit ext2_find_next_bit
#endif  /* OCFS2_H */
<|MERGE_RESOLUTION|>--- conflicted
+++ resolved
@@ -356,10 +356,7 @@
 	struct ocfs2_reservation_map	osb_la_resmap;
 
 	unsigned int	osb_resv_level;
-<<<<<<< HEAD
-=======
 	unsigned int	osb_dir_resv_level;
->>>>>>> e44a21b7
 
 	/* Next three fields are for local node slot recovery during
 	 * mount. */
