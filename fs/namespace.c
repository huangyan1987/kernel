/*
 *  linux/fs/namespace.c
 *
 * (C) Copyright Al Viro 2000, 2001
 *	Released under GPL v2.
 *
 * Based on code from fs/super.c, copyright Linus Torvalds and others.
 * Heavily rewritten.
 */

#include <linux/syscalls.h>
#include <linux/export.h>
#include <linux/capability.h>
#include <linux/mnt_namespace.h>
#include <linux/user_namespace.h>
#include <linux/namei.h>
#include <linux/security.h>
#include <linux/idr.h>
#include <linux/acct.h>		/* acct_auto_close_mnt */
#include <linux/ramfs.h>	/* init_rootfs */
#include <linux/fs_struct.h>	/* get_fs_root et.al. */
#include <linux/fsnotify.h>	/* fsnotify_vfsmount_delete */
#include <linux/uaccess.h>
#include <linux/proc_fs.h>
#include "pnode.h"
#include "internal.h"

#define HASH_SHIFT ilog2(PAGE_SIZE / sizeof(struct list_head))
#define HASH_SIZE (1UL << HASH_SHIFT)

static int event;
static DEFINE_IDA(mnt_id_ida);
static DEFINE_IDA(mnt_group_ida);
static DEFINE_SPINLOCK(mnt_id_lock);
static int mnt_id_start = 0;
static int mnt_group_start = 1;

static struct list_head *mount_hashtable __read_mostly;
static struct kmem_cache *mnt_cache __read_mostly;
static struct rw_semaphore namespace_sem;

/* /sys/fs */
struct kobject *fs_kobj;
EXPORT_SYMBOL_GPL(fs_kobj);

/*
 * vfsmount lock may be taken for read to prevent changes to the
 * vfsmount hash, ie. during mountpoint lookups or walking back
 * up the tree.
 *
 * It should be taken for write in all cases where the vfsmount
 * tree or hash is modified or when a vfsmount structure is modified.
 */
DEFINE_BRLOCK(vfsmount_lock);

static inline unsigned long hash(struct vfsmount *mnt, struct dentry *dentry)
{
	unsigned long tmp = ((unsigned long)mnt / L1_CACHE_BYTES);
	tmp += ((unsigned long)dentry / L1_CACHE_BYTES);
	tmp = tmp + (tmp >> HASH_SHIFT);
	return tmp & (HASH_SIZE - 1);
}

#define MNT_WRITER_UNDERFLOW_LIMIT -(1<<16)

/*
 * allocation is serialized by namespace_sem, but we need the spinlock to
 * serialize with freeing.
 */
static int mnt_alloc_id(struct mount *mnt)
{
	int res;

retry:
	ida_pre_get(&mnt_id_ida, GFP_KERNEL);
	spin_lock(&mnt_id_lock);
	res = ida_get_new_above(&mnt_id_ida, mnt_id_start, &mnt->mnt_id);
	if (!res)
		mnt_id_start = mnt->mnt_id + 1;
	spin_unlock(&mnt_id_lock);
	if (res == -EAGAIN)
		goto retry;

	return res;
}

static void mnt_free_id(struct mount *mnt)
{
	int id = mnt->mnt_id;
	spin_lock(&mnt_id_lock);
	ida_remove(&mnt_id_ida, id);
	if (mnt_id_start > id)
		mnt_id_start = id;
	spin_unlock(&mnt_id_lock);
}

/*
 * Allocate a new peer group ID
 *
 * mnt_group_ida is protected by namespace_sem
 */
static int mnt_alloc_group_id(struct mount *mnt)
{
	int res;

	if (!ida_pre_get(&mnt_group_ida, GFP_KERNEL))
		return -ENOMEM;

	res = ida_get_new_above(&mnt_group_ida,
				mnt_group_start,
				&mnt->mnt_group_id);
	if (!res)
		mnt_group_start = mnt->mnt_group_id + 1;

	return res;
}

/*
 * Release a peer group ID
 */
void mnt_release_group_id(struct mount *mnt)
{
	int id = mnt->mnt_group_id;
	ida_remove(&mnt_group_ida, id);
	if (mnt_group_start > id)
		mnt_group_start = id;
	mnt->mnt_group_id = 0;
}

/*
 * vfsmount lock must be held for read
 */
static inline void mnt_add_count(struct mount *mnt, int n)
{
#ifdef CONFIG_SMP
	this_cpu_add(mnt->mnt_pcp->mnt_count, n);
#else
	preempt_disable();
	mnt->mnt_count += n;
	preempt_enable();
#endif
}

/*
 * vfsmount lock must be held for write
 */
unsigned int mnt_get_count(struct mount *mnt)
{
#ifdef CONFIG_SMP
	unsigned int count = 0;
	int cpu;

	for_each_possible_cpu(cpu) {
		count += per_cpu_ptr(mnt->mnt_pcp, cpu)->mnt_count;
	}

	return count;
#else
	return mnt->mnt_count;
#endif
}

static struct mount *alloc_vfsmnt(const char *name)
{
	struct mount *mnt = kmem_cache_zalloc(mnt_cache, GFP_KERNEL);
	if (mnt) {
		int err;

		err = mnt_alloc_id(mnt);
		if (err)
			goto out_free_cache;

		if (name) {
			mnt->mnt_devname = kstrdup(name, GFP_KERNEL);
			if (!mnt->mnt_devname)
				goto out_free_id;
		}

#ifdef CONFIG_SMP
		mnt->mnt_pcp = alloc_percpu(struct mnt_pcp);
		if (!mnt->mnt_pcp)
			goto out_free_devname;

		this_cpu_add(mnt->mnt_pcp->mnt_count, 1);
#else
		mnt->mnt_count = 1;
		mnt->mnt_writers = 0;
#endif

		INIT_LIST_HEAD(&mnt->mnt_hash);
		INIT_LIST_HEAD(&mnt->mnt_child);
		INIT_LIST_HEAD(&mnt->mnt_mounts);
		INIT_LIST_HEAD(&mnt->mnt_list);
		INIT_LIST_HEAD(&mnt->mnt_expire);
		INIT_LIST_HEAD(&mnt->mnt_share);
		INIT_LIST_HEAD(&mnt->mnt_slave_list);
		INIT_LIST_HEAD(&mnt->mnt_slave);
#ifdef CONFIG_FSNOTIFY
		INIT_HLIST_HEAD(&mnt->mnt_fsnotify_marks);
#endif
	}
	return mnt;

#ifdef CONFIG_SMP
out_free_devname:
	kfree(mnt->mnt_devname);
#endif
out_free_id:
	mnt_free_id(mnt);
out_free_cache:
	kmem_cache_free(mnt_cache, mnt);
	return NULL;
}

/*
 * Most r/o checks on a fs are for operations that take
 * discrete amounts of time, like a write() or unlink().
 * We must keep track of when those operations start
 * (for permission checks) and when they end, so that
 * we can determine when writes are able to occur to
 * a filesystem.
 */
/*
 * __mnt_is_readonly: check whether a mount is read-only
 * @mnt: the mount to check for its write status
 *
 * This shouldn't be used directly ouside of the VFS.
 * It does not guarantee that the filesystem will stay
 * r/w, just that it is right *now*.  This can not and
 * should not be used in place of IS_RDONLY(inode).
 * mnt_want/drop_write() will _keep_ the filesystem
 * r/w.
 */
int __mnt_is_readonly(struct vfsmount *mnt)
{
	if (mnt->mnt_flags & MNT_READONLY)
		return 1;
	if (mnt->mnt_sb->s_flags & MS_RDONLY)
		return 1;
	return 0;
}
EXPORT_SYMBOL_GPL(__mnt_is_readonly);

static inline void mnt_inc_writers(struct mount *mnt)
{
#ifdef CONFIG_SMP
	this_cpu_inc(mnt->mnt_pcp->mnt_writers);
#else
	mnt->mnt_writers++;
#endif
}

static inline void mnt_dec_writers(struct mount *mnt)
{
#ifdef CONFIG_SMP
	this_cpu_dec(mnt->mnt_pcp->mnt_writers);
#else
	mnt->mnt_writers--;
#endif
}

static unsigned int mnt_get_writers(struct mount *mnt)
{
#ifdef CONFIG_SMP
	unsigned int count = 0;
	int cpu;

	for_each_possible_cpu(cpu) {
		count += per_cpu_ptr(mnt->mnt_pcp, cpu)->mnt_writers;
	}

	return count;
#else
	return mnt->mnt_writers;
#endif
}

static int mnt_is_readonly(struct vfsmount *mnt)
{
	if (mnt->mnt_sb->s_readonly_remount)
		return 1;
	/* Order wrt setting s_flags/s_readonly_remount in do_remount() */
	smp_rmb();
	return __mnt_is_readonly(mnt);
}

/*
 * Most r/o & frozen checks on a fs are for operations that take discrete
 * amounts of time, like a write() or unlink().  We must keep track of when
 * those operations start (for permission checks) and when they end, so that we
 * can determine when writes are able to occur to a filesystem.
 */
/**
 * __mnt_want_write - get write access to a mount without freeze protection
 * @m: the mount on which to take a write
 *
 * This tells the low-level filesystem that a write is about to be performed to
 * it, and makes sure that writes are allowed (mnt it read-write) before
 * returning success. This operation does not protect against filesystem being
 * frozen. When the write operation is finished, __mnt_drop_write() must be
 * called. This is effectively a refcount.
 */
int __mnt_want_write(struct vfsmount *m)
{
	struct mount *mnt = real_mount(m);
	int ret = 0;

	preempt_disable();
	mnt_inc_writers(mnt);
	/*
	 * The store to mnt_inc_writers must be visible before we pass
	 * MNT_WRITE_HOLD loop below, so that the slowpath can see our
	 * incremented count after it has set MNT_WRITE_HOLD.
	 */
	smp_mb();
	while (ACCESS_ONCE(mnt->mnt.mnt_flags) & MNT_WRITE_HOLD)
		cpu_relax();
	/*
	 * After the slowpath clears MNT_WRITE_HOLD, mnt_is_readonly will
	 * be set to match its requirements. So we must not load that until
	 * MNT_WRITE_HOLD is cleared.
	 */
	smp_rmb();
	if (mnt_is_readonly(m)) {
		mnt_dec_writers(mnt);
		ret = -EROFS;
	}
	preempt_enable();

	return ret;
}

/**
 * mnt_want_write - get write access to a mount
 * @m: the mount on which to take a write
 *
 * This tells the low-level filesystem that a write is about to be performed to
 * it, and makes sure that writes are allowed (mount is read-write, filesystem
 * is not frozen) before returning success.  When the write operation is
 * finished, mnt_drop_write() must be called.  This is effectively a refcount.
 */
int mnt_want_write(struct vfsmount *m)
{
	int ret;

	sb_start_write(m->mnt_sb);
	ret = __mnt_want_write(m);
	if (ret)
		sb_end_write(m->mnt_sb);
	return ret;
}
EXPORT_SYMBOL_GPL(mnt_want_write);

/**
 * mnt_clone_write - get write access to a mount
 * @mnt: the mount on which to take a write
 *
 * This is effectively like mnt_want_write, except
 * it must only be used to take an extra write reference
 * on a mountpoint that we already know has a write reference
 * on it. This allows some optimisation.
 *
 * After finished, mnt_drop_write must be called as usual to
 * drop the reference.
 */
int mnt_clone_write(struct vfsmount *mnt)
{
	/* superblock may be r/o */
	if (__mnt_is_readonly(mnt))
		return -EROFS;
	preempt_disable();
	mnt_inc_writers(real_mount(mnt));
	preempt_enable();
	return 0;
}
EXPORT_SYMBOL_GPL(mnt_clone_write);

/**
 * __mnt_want_write_file - get write access to a file's mount
 * @file: the file who's mount on which to take a write
 *
 * This is like __mnt_want_write, but it takes a file and can
 * do some optimisations if the file is open for write already
 */
int __mnt_want_write_file(struct file *file)
{
	struct inode *inode = file_inode(file);

	if (!(file->f_mode & FMODE_WRITE) || special_file(inode->i_mode))
		return __mnt_want_write(file->f_path.mnt);
	else
		return mnt_clone_write(file->f_path.mnt);
}

/**
 * mnt_want_write_file - get write access to a file's mount
 * @file: the file who's mount on which to take a write
 *
 * This is like mnt_want_write, but it takes a file and can
 * do some optimisations if the file is open for write already
 */
int mnt_want_write_file(struct file *file)
{
	int ret;

	sb_start_write(file->f_path.mnt->mnt_sb);
	ret = __mnt_want_write_file(file);
	if (ret)
		sb_end_write(file->f_path.mnt->mnt_sb);
	return ret;
}
EXPORT_SYMBOL_GPL(mnt_want_write_file);

/**
 * __mnt_drop_write - give up write access to a mount
 * @mnt: the mount on which to give up write access
 *
 * Tells the low-level filesystem that we are done
 * performing writes to it.  Must be matched with
 * __mnt_want_write() call above.
 */
void __mnt_drop_write(struct vfsmount *mnt)
{
	preempt_disable();
	mnt_dec_writers(real_mount(mnt));
	preempt_enable();
}

/**
 * mnt_drop_write - give up write access to a mount
 * @mnt: the mount on which to give up write access
 *
 * Tells the low-level filesystem that we are done performing writes to it and
 * also allows filesystem to be frozen again.  Must be matched with
 * mnt_want_write() call above.
 */
void mnt_drop_write(struct vfsmount *mnt)
{
	__mnt_drop_write(mnt);
	sb_end_write(mnt->mnt_sb);
}
EXPORT_SYMBOL_GPL(mnt_drop_write);

void __mnt_drop_write_file(struct file *file)
{
	__mnt_drop_write(file->f_path.mnt);
}

void mnt_drop_write_file(struct file *file)
{
	mnt_drop_write(file->f_path.mnt);
}
EXPORT_SYMBOL(mnt_drop_write_file);

static int mnt_make_readonly(struct mount *mnt)
{
	int ret = 0;

	br_write_lock(&vfsmount_lock);
	mnt->mnt.mnt_flags |= MNT_WRITE_HOLD;
	/*
	 * After storing MNT_WRITE_HOLD, we'll read the counters. This store
	 * should be visible before we do.
	 */
	smp_mb();

	/*
	 * With writers on hold, if this value is zero, then there are
	 * definitely no active writers (although held writers may subsequently
	 * increment the count, they'll have to wait, and decrement it after
	 * seeing MNT_READONLY).
	 *
	 * It is OK to have counter incremented on one CPU and decremented on
	 * another: the sum will add up correctly. The danger would be when we
	 * sum up each counter, if we read a counter before it is incremented,
	 * but then read another CPU's count which it has been subsequently
	 * decremented from -- we would see more decrements than we should.
	 * MNT_WRITE_HOLD protects against this scenario, because
	 * mnt_want_write first increments count, then smp_mb, then spins on
	 * MNT_WRITE_HOLD, so it can't be decremented by another CPU while
	 * we're counting up here.
	 */
	if (mnt_get_writers(mnt) > 0)
		ret = -EBUSY;
	else
		mnt->mnt.mnt_flags |= MNT_READONLY;
	/*
	 * MNT_READONLY must become visible before ~MNT_WRITE_HOLD, so writers
	 * that become unheld will see MNT_READONLY.
	 */
	smp_wmb();
	mnt->mnt.mnt_flags &= ~MNT_WRITE_HOLD;
	br_write_unlock(&vfsmount_lock);
	return ret;
}

static void __mnt_unmake_readonly(struct mount *mnt)
{
	br_write_lock(&vfsmount_lock);
	mnt->mnt.mnt_flags &= ~MNT_READONLY;
	br_write_unlock(&vfsmount_lock);
}

int sb_prepare_remount_readonly(struct super_block *sb)
{
	struct mount *mnt;
	int err = 0;

	/* Racy optimization.  Recheck the counter under MNT_WRITE_HOLD */
	if (atomic_long_read(&sb->s_remove_count))
		return -EBUSY;

	br_write_lock(&vfsmount_lock);
	list_for_each_entry(mnt, &sb->s_mounts, mnt_instance) {
		if (!(mnt->mnt.mnt_flags & MNT_READONLY)) {
			mnt->mnt.mnt_flags |= MNT_WRITE_HOLD;
			smp_mb();
			if (mnt_get_writers(mnt) > 0) {
				err = -EBUSY;
				break;
			}
		}
	}
	if (!err && atomic_long_read(&sb->s_remove_count))
		err = -EBUSY;

	if (!err) {
		sb->s_readonly_remount = 1;
		smp_wmb();
	}
	list_for_each_entry(mnt, &sb->s_mounts, mnt_instance) {
		if (mnt->mnt.mnt_flags & MNT_WRITE_HOLD)
			mnt->mnt.mnt_flags &= ~MNT_WRITE_HOLD;
	}
	br_write_unlock(&vfsmount_lock);

	return err;
}

static void free_vfsmnt(struct mount *mnt)
{
	kfree(mnt->mnt_devname);
	mnt_free_id(mnt);
#ifdef CONFIG_SMP
	free_percpu(mnt->mnt_pcp);
#endif
	kmem_cache_free(mnt_cache, mnt);
}

/*
 * find the first or last mount at @dentry on vfsmount @mnt depending on
 * @dir. If @dir is set return the first mount else return the last mount.
 * vfsmount_lock must be held for read or write.
 */
struct mount *__lookup_mnt(struct vfsmount *mnt, struct dentry *dentry,
			      int dir)
{
	struct list_head *head = mount_hashtable + hash(mnt, dentry);
	struct list_head *tmp = head;
	struct mount *p, *found = NULL;

	for (;;) {
		tmp = dir ? tmp->next : tmp->prev;
		p = NULL;
		if (tmp == head)
			break;
		p = list_entry(tmp, struct mount, mnt_hash);
		if (&p->mnt_parent->mnt == mnt && p->mnt_mountpoint == dentry) {
			found = p;
			break;
		}
	}
	return found;
}

/*
 * lookup_mnt - Return the first child mount mounted at path
 *
 * "First" means first mounted chronologically.  If you create the
 * following mounts:
 *
 * mount /dev/sda1 /mnt
 * mount /dev/sda2 /mnt
 * mount /dev/sda3 /mnt
 *
 * Then lookup_mnt() on the base /mnt dentry in the root mount will
 * return successively the root dentry and vfsmount of /dev/sda1, then
 * /dev/sda2, then /dev/sda3, then NULL.
 *
 * lookup_mnt takes a reference to the found vfsmount.
 */
struct vfsmount *lookup_mnt(struct path *path)
{
	struct mount *child_mnt;

	br_read_lock(&vfsmount_lock);
	child_mnt = __lookup_mnt(path->mnt, path->dentry, 1);
	if (child_mnt) {
		mnt_add_count(child_mnt, 1);
		br_read_unlock(&vfsmount_lock);
		return &child_mnt->mnt;
	} else {
		br_read_unlock(&vfsmount_lock);
		return NULL;
	}
}

static inline int check_mnt(struct mount *mnt)
{
	return mnt->mnt_ns == current->nsproxy->mnt_ns;
}

/*
 * vfsmount lock must be held for write
 */
static void touch_mnt_namespace(struct mnt_namespace *ns)
{
	if (ns) {
		ns->event = ++event;
		wake_up_interruptible(&ns->poll);
	}
}

/*
 * vfsmount lock must be held for write
 */
static void __touch_mnt_namespace(struct mnt_namespace *ns)
{
	if (ns && ns->event != event) {
		ns->event = event;
		wake_up_interruptible(&ns->poll);
	}
}

/*
 * Clear dentry's mounted state if it has no remaining mounts.
 * vfsmount_lock must be held for write.
 */
static void dentry_reset_mounted(struct dentry *dentry)
{
	unsigned u;

	for (u = 0; u < HASH_SIZE; u++) {
		struct mount *p;

		list_for_each_entry(p, &mount_hashtable[u], mnt_hash) {
			if (p->mnt_mountpoint == dentry)
				return;
		}
	}
	spin_lock(&dentry->d_lock);
	dentry->d_flags &= ~DCACHE_MOUNTED;
	spin_unlock(&dentry->d_lock);
}

/*
 * vfsmount lock must be held for write
 */
static void detach_mnt(struct mount *mnt, struct path *old_path)
{
	old_path->dentry = mnt->mnt_mountpoint;
	old_path->mnt = &mnt->mnt_parent->mnt;
	mnt->mnt_parent = mnt;
	mnt->mnt_mountpoint = mnt->mnt.mnt_root;
	list_del_init(&mnt->mnt_child);
	list_del_init(&mnt->mnt_hash);
	dentry_reset_mounted(old_path->dentry);
}

/*
 * vfsmount lock must be held for write
 */
void mnt_set_mountpoint(struct mount *mnt, struct dentry *dentry,
			struct mount *child_mnt)
{
	mnt_add_count(mnt, 1);	/* essentially, that's mntget */
	child_mnt->mnt_mountpoint = dget(dentry);
	child_mnt->mnt_parent = mnt;
	spin_lock(&dentry->d_lock);
	dentry->d_flags |= DCACHE_MOUNTED;
	spin_unlock(&dentry->d_lock);
}

/*
 * vfsmount lock must be held for write
 */
static void attach_mnt(struct mount *mnt, struct path *path)
{
	mnt_set_mountpoint(real_mount(path->mnt), path->dentry, mnt);
	list_add_tail(&mnt->mnt_hash, mount_hashtable +
			hash(path->mnt, path->dentry));
	list_add_tail(&mnt->mnt_child, &real_mount(path->mnt)->mnt_mounts);
}

/*
 * vfsmount lock must be held for write
 */
static void commit_tree(struct mount *mnt)
{
	struct mount *parent = mnt->mnt_parent;
	struct mount *m;
	LIST_HEAD(head);
	struct mnt_namespace *n = parent->mnt_ns;

	BUG_ON(parent == mnt);

	list_add_tail(&head, &mnt->mnt_list);
	list_for_each_entry(m, &head, mnt_list)
		m->mnt_ns = n;

	list_splice(&head, n->list.prev);

	list_add_tail(&mnt->mnt_hash, mount_hashtable +
				hash(&parent->mnt, mnt->mnt_mountpoint));
	list_add_tail(&mnt->mnt_child, &parent->mnt_mounts);
	touch_mnt_namespace(n);
}

static struct mount *next_mnt(struct mount *p, struct mount *root)
{
	struct list_head *next = p->mnt_mounts.next;
	if (next == &p->mnt_mounts) {
		while (1) {
			if (p == root)
				return NULL;
			next = p->mnt_child.next;
			if (next != &p->mnt_parent->mnt_mounts)
				break;
			p = p->mnt_parent;
		}
	}
	return list_entry(next, struct mount, mnt_child);
}

static struct mount *skip_mnt_tree(struct mount *p)
{
	struct list_head *prev = p->mnt_mounts.prev;
	while (prev != &p->mnt_mounts) {
		p = list_entry(prev, struct mount, mnt_child);
		prev = p->mnt_mounts.prev;
	}
	return p;
}

struct vfsmount *
vfs_kern_mount(struct file_system_type *type, int flags, const char *name, void *data)
{
	struct mount *mnt;
	struct dentry *root;

	if (!type)
		return ERR_PTR(-ENODEV);

	mnt = alloc_vfsmnt(name);
	if (!mnt)
		return ERR_PTR(-ENOMEM);

	if (flags & MS_KERNMOUNT)
		mnt->mnt.mnt_flags = MNT_INTERNAL;

	root = mount_fs(type, flags, name, data);
	if (IS_ERR(root)) {
		free_vfsmnt(mnt);
		return ERR_CAST(root);
	}

	mnt->mnt.mnt_root = root;
	mnt->mnt.mnt_sb = root->d_sb;
	mnt->mnt_mountpoint = mnt->mnt.mnt_root;
	mnt->mnt_parent = mnt;
	br_write_lock(&vfsmount_lock);
	list_add_tail(&mnt->mnt_instance, &root->d_sb->s_mounts);
	br_write_unlock(&vfsmount_lock);
	return &mnt->mnt;
}
EXPORT_SYMBOL_GPL(vfs_kern_mount);

static struct mount *clone_mnt(struct mount *old, struct dentry *root,
					int flag)
{
	struct super_block *sb = old->mnt.mnt_sb;
	struct mount *mnt;
	int err;

	mnt = alloc_vfsmnt(old->mnt_devname);
	if (!mnt)
		return ERR_PTR(-ENOMEM);

	if (flag & (CL_SLAVE | CL_PRIVATE | CL_SHARED_TO_SLAVE))
		mnt->mnt_group_id = 0; /* not a peer of original */
	else
		mnt->mnt_group_id = old->mnt_group_id;

	if ((flag & CL_MAKE_SHARED) && !mnt->mnt_group_id) {
		err = mnt_alloc_group_id(mnt);
		if (err)
			goto out_free;
	}

	mnt->mnt.mnt_flags = old->mnt.mnt_flags & ~MNT_WRITE_HOLD;
	atomic_inc(&sb->s_active);
	mnt->mnt.mnt_sb = sb;
	mnt->mnt.mnt_root = dget(root);
	mnt->mnt_mountpoint = mnt->mnt.mnt_root;
	mnt->mnt_parent = mnt;
	br_write_lock(&vfsmount_lock);
	list_add_tail(&mnt->mnt_instance, &sb->s_mounts);
	br_write_unlock(&vfsmount_lock);

	if ((flag & CL_SLAVE) ||
	    ((flag & CL_SHARED_TO_SLAVE) && IS_MNT_SHARED(old))) {
		list_add(&mnt->mnt_slave, &old->mnt_slave_list);
		mnt->mnt_master = old;
		CLEAR_MNT_SHARED(mnt);
	} else if (!(flag & CL_PRIVATE)) {
		if ((flag & CL_MAKE_SHARED) || IS_MNT_SHARED(old))
			list_add(&mnt->mnt_share, &old->mnt_share);
		if (IS_MNT_SLAVE(old))
			list_add(&mnt->mnt_slave, &old->mnt_slave);
		mnt->mnt_master = old->mnt_master;
	}
	if (flag & CL_MAKE_SHARED)
		set_mnt_shared(mnt);

	/* stick the duplicate mount on the same expiry list
	 * as the original if that was on one */
	if (flag & CL_EXPIRE) {
		if (!list_empty(&old->mnt_expire))
			list_add(&mnt->mnt_expire, &old->mnt_expire);
	}

	return mnt;

 out_free:
	free_vfsmnt(mnt);
	return ERR_PTR(err);
}

static inline void mntfree(struct mount *mnt)
{
	struct vfsmount *m = &mnt->mnt;
	struct super_block *sb = m->mnt_sb;

	/*
	 * This probably indicates that somebody messed
	 * up a mnt_want/drop_write() pair.  If this
	 * happens, the filesystem was probably unable
	 * to make r/w->r/o transitions.
	 */
	/*
	 * The locking used to deal with mnt_count decrement provides barriers,
	 * so mnt_get_writers() below is safe.
	 */
	WARN_ON(mnt_get_writers(mnt));
	fsnotify_vfsmount_delete(m);
	dput(m->mnt_root);
	free_vfsmnt(mnt);
	deactivate_super(sb);
}

static void mntput_no_expire(struct mount *mnt)
{
put_again:
#ifdef CONFIG_SMP
	br_read_lock(&vfsmount_lock);
	if (likely(mnt->mnt_ns)) {
		/* shouldn't be the last one */
		mnt_add_count(mnt, -1);
		br_read_unlock(&vfsmount_lock);
		return;
	}
	br_read_unlock(&vfsmount_lock);

	br_write_lock(&vfsmount_lock);
	mnt_add_count(mnt, -1);
	if (mnt_get_count(mnt)) {
		br_write_unlock(&vfsmount_lock);
		return;
	}
#else
	mnt_add_count(mnt, -1);
	if (likely(mnt_get_count(mnt)))
		return;
	br_write_lock(&vfsmount_lock);
#endif
	if (unlikely(mnt->mnt_pinned)) {
		mnt_add_count(mnt, mnt->mnt_pinned + 1);
		mnt->mnt_pinned = 0;
		br_write_unlock(&vfsmount_lock);
		acct_auto_close_mnt(&mnt->mnt);
		goto put_again;
	}

	list_del(&mnt->mnt_instance);
	br_write_unlock(&vfsmount_lock);
	mntfree(mnt);
}

void mntput(struct vfsmount *mnt)
{
	if (mnt) {
		struct mount *m = real_mount(mnt);
		/* avoid cacheline pingpong, hope gcc doesn't get "smart" */
		if (unlikely(m->mnt_expiry_mark))
			m->mnt_expiry_mark = 0;
		mntput_no_expire(m);
	}
}
EXPORT_SYMBOL(mntput);

struct vfsmount *mntget(struct vfsmount *mnt)
{
	if (mnt)
		mnt_add_count(real_mount(mnt), 1);
	return mnt;
}
EXPORT_SYMBOL(mntget);

void mnt_pin(struct vfsmount *mnt)
{
	br_write_lock(&vfsmount_lock);
	real_mount(mnt)->mnt_pinned++;
	br_write_unlock(&vfsmount_lock);
}
EXPORT_SYMBOL(mnt_pin);

void mnt_unpin(struct vfsmount *m)
{
	struct mount *mnt = real_mount(m);
	br_write_lock(&vfsmount_lock);
	if (mnt->mnt_pinned) {
		mnt_add_count(mnt, 1);
		mnt->mnt_pinned--;
	}
	br_write_unlock(&vfsmount_lock);
}
EXPORT_SYMBOL(mnt_unpin);

static inline void mangle(struct seq_file *m, const char *s)
{
	seq_escape(m, s, " \t\n\\");
}

/*
 * Simple .show_options callback for filesystems which don't want to
 * implement more complex mount option showing.
 *
 * See also save_mount_options().
 */
int generic_show_options(struct seq_file *m, struct dentry *root)
{
	const char *options;

	rcu_read_lock();
	options = rcu_dereference(root->d_sb->s_options);

	if (options != NULL && options[0]) {
		seq_putc(m, ',');
		mangle(m, options);
	}
	rcu_read_unlock();

	return 0;
}
EXPORT_SYMBOL(generic_show_options);

/*
 * If filesystem uses generic_show_options(), this function should be
 * called from the fill_super() callback.
 *
 * The .remount_fs callback usually needs to be handled in a special
 * way, to make sure, that previous options are not overwritten if the
 * remount fails.
 *
 * Also note, that if the filesystem's .remount_fs function doesn't
 * reset all options to their default value, but changes only newly
 * given options, then the displayed options will not reflect reality
 * any more.
 */
void save_mount_options(struct super_block *sb, char *options)
{
	BUG_ON(sb->s_options);
	rcu_assign_pointer(sb->s_options, kstrdup(options, GFP_KERNEL));
}
EXPORT_SYMBOL(save_mount_options);

void replace_mount_options(struct super_block *sb, char *options)
{
	char *old = sb->s_options;
	rcu_assign_pointer(sb->s_options, options);
	if (old) {
		synchronize_rcu();
		kfree(old);
	}
}
EXPORT_SYMBOL(replace_mount_options);

#ifdef CONFIG_PROC_FS
/* iterator; we want it to have access to namespace_sem, thus here... */
static void *m_start(struct seq_file *m, loff_t *pos)
{
	struct proc_mounts *p = proc_mounts(m);

	down_read(&namespace_sem);
	return seq_list_start(&p->ns->list, *pos);
}

static void *m_next(struct seq_file *m, void *v, loff_t *pos)
{
	struct proc_mounts *p = proc_mounts(m);

	return seq_list_next(v, &p->ns->list, pos);
}

static void m_stop(struct seq_file *m, void *v)
{
	up_read(&namespace_sem);
}

static int m_show(struct seq_file *m, void *v)
{
	struct proc_mounts *p = proc_mounts(m);
	struct mount *r = list_entry(v, struct mount, mnt_list);
	return p->show(m, &r->mnt);
}

const struct seq_operations mounts_op = {
	.start	= m_start,
	.next	= m_next,
	.stop	= m_stop,
	.show	= m_show,
};
#endif  /* CONFIG_PROC_FS */

/**
 * may_umount_tree - check if a mount tree is busy
 * @mnt: root of mount tree
 *
 * This is called to check if a tree of mounts has any
 * open files, pwds, chroots or sub mounts that are
 * busy.
 */
int may_umount_tree(struct vfsmount *m)
{
	struct mount *mnt = real_mount(m);
	int actual_refs = 0;
	int minimum_refs = 0;
	struct mount *p;
	BUG_ON(!m);

	/* write lock needed for mnt_get_count */
	br_write_lock(&vfsmount_lock);
	for (p = mnt; p; p = next_mnt(p, mnt)) {
		actual_refs += mnt_get_count(p);
		minimum_refs += 2;
	}
	br_write_unlock(&vfsmount_lock);

	if (actual_refs > minimum_refs)
		return 0;

	return 1;
}

EXPORT_SYMBOL(may_umount_tree);

/**
 * may_umount - check if a mount point is busy
 * @mnt: root of mount
 *
 * This is called to check if a mount point has any
 * open files, pwds, chroots or sub mounts. If the
 * mount has sub mounts this will return busy
 * regardless of whether the sub mounts are busy.
 *
 * Doesn't take quota and stuff into account. IOW, in some cases it will
 * give false negatives. The main reason why it's here is that we need
 * a non-destructive way to look for easily umountable filesystems.
 */
int may_umount(struct vfsmount *mnt)
{
	int ret = 1;
	down_read(&namespace_sem);
	br_write_lock(&vfsmount_lock);
	if (propagate_mount_busy(real_mount(mnt), 2))
		ret = 0;
	br_write_unlock(&vfsmount_lock);
	up_read(&namespace_sem);
	return ret;
}

EXPORT_SYMBOL(may_umount);

void release_mounts(struct list_head *head)
{
	struct mount *mnt;
	while (!list_empty(head)) {
		mnt = list_first_entry(head, struct mount, mnt_hash);
		list_del_init(&mnt->mnt_hash);
		if (mnt_has_parent(mnt)) {
			struct dentry *dentry;
			struct mount *m;

			br_write_lock(&vfsmount_lock);
			dentry = mnt->mnt_mountpoint;
			m = mnt->mnt_parent;
			mnt->mnt_mountpoint = mnt->mnt.mnt_root;
			mnt->mnt_parent = mnt;
			m->mnt_ghosts--;
			br_write_unlock(&vfsmount_lock);
			dput(dentry);
			mntput(&m->mnt);
		}
		mntput(&mnt->mnt);
	}
}

/*
 * vfsmount lock must be held for write
 * namespace_sem must be held for write
 */
void umount_tree(struct mount *mnt, int propagate, struct list_head *kill)
{
	LIST_HEAD(tmp_list);
	struct mount *p;

	for (p = mnt; p; p = next_mnt(p, mnt))
		list_move(&p->mnt_hash, &tmp_list);

	if (propagate)
		propagate_umount(&tmp_list);

	list_for_each_entry(p, &tmp_list, mnt_hash) {
		list_del_init(&p->mnt_expire);
		list_del_init(&p->mnt_list);
		__touch_mnt_namespace(p->mnt_ns);
		p->mnt_ns = NULL;
		list_del_init(&p->mnt_child);
		if (mnt_has_parent(p)) {
			p->mnt_parent->mnt_ghosts++;
			dentry_reset_mounted(p->mnt_mountpoint);
		}
		change_mnt_propagation(p, MS_PRIVATE);
	}
	list_splice(&tmp_list, kill);
}

static void shrink_submounts(struct mount *mnt, struct list_head *umounts);

static int do_umount(struct mount *mnt, int flags)
{
	struct super_block *sb = mnt->mnt.mnt_sb;
	int retval;
	LIST_HEAD(umount_list);

	retval = security_sb_umount(&mnt->mnt, flags);
	if (retval)
		return retval;

	/*
	 * Allow userspace to request a mountpoint be expired rather than
	 * unmounting unconditionally. Unmount only happens if:
	 *  (1) the mark is already set (the mark is cleared by mntput())
	 *  (2) the usage count == 1 [parent vfsmount] + 1 [sys_umount]
	 */
	if (flags & MNT_EXPIRE) {
		if (&mnt->mnt == current->fs->root.mnt ||
		    flags & (MNT_FORCE | MNT_DETACH))
			return -EINVAL;

		/*
		 * probably don't strictly need the lock here if we examined
		 * all race cases, but it's a slowpath.
		 */
		br_write_lock(&vfsmount_lock);
		if (mnt_get_count(mnt) != 2) {
			br_write_unlock(&vfsmount_lock);
			return -EBUSY;
		}
		br_write_unlock(&vfsmount_lock);

		if (!xchg(&mnt->mnt_expiry_mark, 1))
			return -EAGAIN;
	}

	/*
	 * If we may have to abort operations to get out of this
	 * mount, and they will themselves hold resources we must
	 * allow the fs to do things. In the Unix tradition of
	 * 'Gee thats tricky lets do it in userspace' the umount_begin
	 * might fail to complete on the first run through as other tasks
	 * must return, and the like. Thats for the mount program to worry
	 * about for the moment.
	 */

	if (flags & MNT_FORCE && sb->s_op->umount_begin) {
		sb->s_op->umount_begin(sb);
	}

	/*
	 * No sense to grab the lock for this test, but test itself looks
	 * somewhat bogus. Suggestions for better replacement?
	 * Ho-hum... In principle, we might treat that as umount + switch
	 * to rootfs. GC would eventually take care of the old vfsmount.
	 * Actually it makes sense, especially if rootfs would contain a
	 * /reboot - static binary that would close all descriptors and
	 * call reboot(9). Then init(8) could umount root and exec /reboot.
	 */
	if (&mnt->mnt == current->fs->root.mnt && !(flags & MNT_DETACH)) {
		/*
		 * Special case for "unmounting" root ...
		 * we just try to remount it readonly.
		 */
		down_write(&sb->s_umount);
		if (!(sb->s_flags & MS_RDONLY))
			retval = do_remount_sb(sb, MS_RDONLY, NULL, 0);
		up_write(&sb->s_umount);
		return retval;
	}

	down_write(&namespace_sem);
	br_write_lock(&vfsmount_lock);
	event++;

	if (!(flags & MNT_DETACH))
		shrink_submounts(mnt, &umount_list);

	retval = -EBUSY;
	if (flags & MNT_DETACH || !propagate_mount_busy(mnt, 2)) {
		if (!list_empty(&mnt->mnt_list))
			umount_tree(mnt, 1, &umount_list);
		retval = 0;
	}
	br_write_unlock(&vfsmount_lock);
	up_write(&namespace_sem);
	release_mounts(&umount_list);
	return retval;
}

/* 
 * Is the caller allowed to modify his namespace?
 */
static inline bool may_mount(void)
{
	return ns_capable(current->nsproxy->mnt_ns->user_ns, CAP_SYS_ADMIN);
}

/*
 * Is the caller allowed to modify his namespace?
 */
static inline bool may_mount(void)
{
	return ns_capable(current->nsproxy->mnt_ns->user_ns, CAP_SYS_ADMIN);
}

/*
 * Now umount can handle mount points as well as block devices.
 * This is important for filesystems which use unnamed block devices.
 *
 * We now support a flag for forced unmount like the other 'big iron'
 * unixes. Our API is identical to OSF/1 to avoid making a mess of AMD
 */

SYSCALL_DEFINE2(umount, char __user *, name, int, flags)
{
	struct path path;
	struct mount *mnt;
	int retval;
	int lookup_flags = 0;

	if (flags & ~(MNT_FORCE | MNT_DETACH | MNT_EXPIRE | UMOUNT_NOFOLLOW))
		return -EINVAL;

	if (!may_mount())
		return -EPERM;

	if (!(flags & UMOUNT_NOFOLLOW))
		lookup_flags |= LOOKUP_FOLLOW;

	retval = user_path_at(AT_FDCWD, name, lookup_flags, &path);
	if (retval)
		goto out;
	mnt = real_mount(path.mnt);
	retval = -EINVAL;
	if (path.dentry != path.mnt->mnt_root)
		goto dput_and_out;
	if (!check_mnt(mnt))
		goto dput_and_out;

	retval = do_umount(mnt, flags);
dput_and_out:
	/* we mustn't call path_put() as that would clear mnt_expiry_mark */
	dput(path.dentry);
	mntput_no_expire(mnt);
out:
	return retval;
}

#ifdef __ARCH_WANT_SYS_OLDUMOUNT

/*
 *	The 2.0 compatible umount. No flags.
 */
SYSCALL_DEFINE1(oldumount, char __user *, name)
{
	return sys_umount(name, 0);
}

#endif

<<<<<<< HEAD
static int mount_is_safe(struct path *path)
{
	if (may_mount())
		return 0;
	return -EPERM;
#ifdef notyet
	if (S_ISLNK(path->dentry->d_inode->i_mode))
		return -EPERM;
	if (path->dentry->d_inode->i_mode & S_ISVTX) {
		if (current_uid() != path->dentry->d_inode->i_uid)
			return -EPERM;
	}
	if (inode_permission(path->dentry->d_inode, MAY_WRITE))
		return -EPERM;
	return 0;
#endif
}

=======
>>>>>>> f6161aa1
static bool mnt_ns_loop(struct path *path)
{
	/* Could bind mounting the mount namespace inode cause a
	 * mount namespace loop?
	 */
	struct inode *inode = path->dentry->d_inode;
	struct proc_inode *ei;
	struct mnt_namespace *mnt_ns;

	if (!proc_ns_inode(inode))
		return false;

	ei = PROC_I(inode);
	if (ei->ns_ops != &mntns_operations)
		return false;

	mnt_ns = ei->ns;
	return current->nsproxy->mnt_ns->seq >= mnt_ns->seq;
}

struct mount *copy_tree(struct mount *mnt, struct dentry *dentry,
					int flag)
{
	struct mount *res, *p, *q, *r;
	struct path path;

	if (!(flag & CL_COPY_ALL) && IS_MNT_UNBINDABLE(mnt))
		return ERR_PTR(-EINVAL);

	res = q = clone_mnt(mnt, dentry, flag);
	if (IS_ERR(q))
		return q;

	q->mnt_mountpoint = mnt->mnt_mountpoint;

	p = mnt;
	list_for_each_entry(r, &mnt->mnt_mounts, mnt_child) {
		struct mount *s;
		if (!is_subdir(r->mnt_mountpoint, dentry))
			continue;

		for (s = r; s; s = next_mnt(s, r)) {
			if (!(flag & CL_COPY_ALL) && IS_MNT_UNBINDABLE(s)) {
				s = skip_mnt_tree(s);
				continue;
			}
			while (p != s->mnt_parent) {
				p = p->mnt_parent;
				q = q->mnt_parent;
			}
			p = s;
			path.mnt = &q->mnt;
			path.dentry = p->mnt_mountpoint;
			q = clone_mnt(p, p->mnt.mnt_root, flag);
			if (IS_ERR(q))
				goto out;
			br_write_lock(&vfsmount_lock);
			list_add_tail(&q->mnt_list, &res->mnt_list);
			attach_mnt(q, &path);
			br_write_unlock(&vfsmount_lock);
		}
	}
	return res;
out:
	if (res) {
		LIST_HEAD(umount_list);
		br_write_lock(&vfsmount_lock);
		umount_tree(res, 0, &umount_list);
		br_write_unlock(&vfsmount_lock);
		release_mounts(&umount_list);
	}
	return q;
}

/* Caller should check returned pointer for errors */

struct vfsmount *collect_mounts(struct path *path)
{
	struct mount *tree;
	down_write(&namespace_sem);
	tree = copy_tree(real_mount(path->mnt), path->dentry,
			 CL_COPY_ALL | CL_PRIVATE);
	up_write(&namespace_sem);
	if (IS_ERR(tree))
		return NULL;
	return &tree->mnt;
}

void drop_collected_mounts(struct vfsmount *mnt)
{
	LIST_HEAD(umount_list);
	down_write(&namespace_sem);
	br_write_lock(&vfsmount_lock);
	umount_tree(real_mount(mnt), 0, &umount_list);
	br_write_unlock(&vfsmount_lock);
	up_write(&namespace_sem);
	release_mounts(&umount_list);
}

struct vfsmount *clone_private_mount(struct path *path)
{
	struct mount *old_mnt = real_mount(path->mnt);
	struct mount *new_mnt;

	if (IS_MNT_UNBINDABLE(old_mnt))
		return ERR_PTR(-EINVAL);

	down_read(&namespace_sem);
	new_mnt = clone_mnt(old_mnt, path->dentry, CL_PRIVATE);
	up_read(&namespace_sem);
	if (!new_mnt)
		return ERR_PTR(-ENOMEM);

	return &new_mnt->mnt;
}
EXPORT_SYMBOL_GPL(clone_private_mount);

int iterate_mounts(int (*f)(struct vfsmount *, void *), void *arg,
		   struct vfsmount *root)
{
	struct mount *mnt;
	int res = f(root, arg);
	if (res)
		return res;
	list_for_each_entry(mnt, &real_mount(root)->mnt_list, mnt_list) {
		res = f(&mnt->mnt, arg);
		if (res)
			return res;
	}
	return 0;
}

static void cleanup_group_ids(struct mount *mnt, struct mount *end)
{
	struct mount *p;

	for (p = mnt; p != end; p = next_mnt(p, mnt)) {
		if (p->mnt_group_id && !IS_MNT_SHARED(p))
			mnt_release_group_id(p);
	}
}

static int invent_group_ids(struct mount *mnt, bool recurse)
{
	struct mount *p;

	for (p = mnt; p; p = recurse ? next_mnt(p, mnt) : NULL) {
		if (!p->mnt_group_id && !IS_MNT_SHARED(p)) {
			int err = mnt_alloc_group_id(p);
			if (err) {
				cleanup_group_ids(mnt, p);
				return err;
			}
		}
	}

	return 0;
}

/*
 *  @source_mnt : mount tree to be attached
 *  @nd         : place the mount tree @source_mnt is attached
 *  @parent_nd  : if non-null, detach the source_mnt from its parent and
 *  		   store the parent mount and mountpoint dentry.
 *  		   (done when source_mnt is moved)
 *
 *  NOTE: in the table below explains the semantics when a source mount
 *  of a given type is attached to a destination mount of a given type.
 * ---------------------------------------------------------------------------
 * |         BIND MOUNT OPERATION                                            |
 * |**************************************************************************
 * | source-->| shared        |       private  |       slave    | unbindable |
 * | dest     |               |                |                |            |
 * |   |      |               |                |                |            |
 * |   v      |               |                |                |            |
 * |**************************************************************************
 * |  shared  | shared (++)   |     shared (+) |     shared(+++)|  invalid   |
 * |          |               |                |                |            |
 * |non-shared| shared (+)    |      private   |      slave (*) |  invalid   |
 * ***************************************************************************
 * A bind operation clones the source mount and mounts the clone on the
 * destination mount.
 *
 * (++)  the cloned mount is propagated to all the mounts in the propagation
 * 	 tree of the destination mount and the cloned mount is added to
 * 	 the peer group of the source mount.
 * (+)   the cloned mount is created under the destination mount and is marked
 *       as shared. The cloned mount is added to the peer group of the source
 *       mount.
 * (+++) the mount is propagated to all the mounts in the propagation tree
 *       of the destination mount and the cloned mount is made slave
 *       of the same master as that of the source mount. The cloned mount
 *       is marked as 'shared and slave'.
 * (*)   the cloned mount is made a slave of the same master as that of the
 * 	 source mount.
 *
 * ---------------------------------------------------------------------------
 * |         		MOVE MOUNT OPERATION                                 |
 * |**************************************************************************
 * | source-->| shared        |       private  |       slave    | unbindable |
 * | dest     |               |                |                |            |
 * |   |      |               |                |                |            |
 * |   v      |               |                |                |            |
 * |**************************************************************************
 * |  shared  | shared (+)    |     shared (+) |    shared(+++) |  invalid   |
 * |          |               |                |                |            |
 * |non-shared| shared (+*)   |      private   |    slave (*)   | unbindable |
 * ***************************************************************************
 *
 * (+)  the mount is moved to the destination. And is then propagated to
 * 	all the mounts in the propagation tree of the destination mount.
 * (+*)  the mount is moved to the destination.
 * (+++)  the mount is moved to the destination and is then propagated to
 * 	all the mounts belonging to the destination mount's propagation tree.
 * 	the mount is marked as 'shared and slave'.
 * (*)	the mount continues to be a slave at the new location.
 *
 * if the source mount is a tree, the operations explained above is
 * applied to each mount in the tree.
 * Must be called without spinlocks held, since this function can sleep
 * in allocations.
 */
static int attach_recursive_mnt(struct mount *source_mnt,
			struct path *path, struct path *parent_path)
{
	LIST_HEAD(tree_list);
	struct mount *dest_mnt = real_mount(path->mnt);
	struct dentry *dest_dentry = path->dentry;
	struct mount *child, *p;
	int err;

	if (IS_MNT_SHARED(dest_mnt)) {
		err = invent_group_ids(source_mnt, true);
		if (err)
			goto out;
	}
	err = propagate_mnt(dest_mnt, dest_dentry, source_mnt, &tree_list);
	if (err)
		goto out_cleanup_ids;

	br_write_lock(&vfsmount_lock);

	if (IS_MNT_SHARED(dest_mnt)) {
		for (p = source_mnt; p; p = next_mnt(p, source_mnt))
			set_mnt_shared(p);
	}
	if (parent_path) {
		detach_mnt(source_mnt, parent_path);
		attach_mnt(source_mnt, path);
		touch_mnt_namespace(source_mnt->mnt_ns);
	} else {
		mnt_set_mountpoint(dest_mnt, dest_dentry, source_mnt);
		commit_tree(source_mnt);
	}

	list_for_each_entry_safe(child, p, &tree_list, mnt_hash) {
		list_del_init(&child->mnt_hash);
		commit_tree(child);
	}
	br_write_unlock(&vfsmount_lock);

	return 0;

 out_cleanup_ids:
	if (IS_MNT_SHARED(dest_mnt))
		cleanup_group_ids(source_mnt, NULL);
 out:
	return err;
}

static int lock_mount(struct path *path)
{
	struct vfsmount *mnt;
retry:
	mutex_lock(&path->dentry->d_inode->i_mutex);
	if (unlikely(cant_mount(path->dentry))) {
		mutex_unlock(&path->dentry->d_inode->i_mutex);
		return -ENOENT;
	}
	down_write(&namespace_sem);
	mnt = lookup_mnt(path);
	if (likely(!mnt))
		return 0;
	up_write(&namespace_sem);
	mutex_unlock(&path->dentry->d_inode->i_mutex);
	path_put(path);
	path->mnt = mnt;
	path->dentry = dget(mnt->mnt_root);
	goto retry;
}

static void unlock_mount(struct path *path)
{
	up_write(&namespace_sem);
	mutex_unlock(&path->dentry->d_inode->i_mutex);
}

static int graft_tree(struct mount *mnt, struct path *path)
{
	if (mnt->mnt.mnt_sb->s_flags & MS_NOUSER)
		return -EINVAL;

	if (S_ISDIR(path->dentry->d_inode->i_mode) !=
	      S_ISDIR(mnt->mnt.mnt_root->d_inode->i_mode))
		return -ENOTDIR;

	if (d_unlinked(path->dentry))
		return -ENOENT;

	return attach_recursive_mnt(mnt, path, NULL);
}

/*
 * Sanity check the flags to change_mnt_propagation.
 */

static int flags_to_propagation_type(int flags)
{
	int type = flags & ~(MS_REC | MS_SILENT);

	/* Fail if any non-propagation flags are set */
	if (type & ~(MS_SHARED | MS_PRIVATE | MS_SLAVE | MS_UNBINDABLE))
		return 0;
	/* Only one propagation flag should be set */
	if (!is_power_of_2(type))
		return 0;
	return type;
}

/*
 * recursively change the type of the mountpoint.
 */
static int do_change_type(struct path *path, int flag)
{
	struct mount *m;
	struct mount *mnt = real_mount(path->mnt);
	int recurse = flag & MS_REC;
	int type;
	int err = 0;

<<<<<<< HEAD
	if (!may_mount())
		return -EPERM;

=======
>>>>>>> f6161aa1
	if (path->dentry != path->mnt->mnt_root)
		return -EINVAL;

	type = flags_to_propagation_type(flag);
	if (!type)
		return -EINVAL;

	down_write(&namespace_sem);
	if (type == MS_SHARED) {
		err = invent_group_ids(mnt, recurse);
		if (err)
			goto out_unlock;
	}

	br_write_lock(&vfsmount_lock);
	for (m = mnt; m; m = (recurse ? next_mnt(m, mnt) : NULL))
		change_mnt_propagation(m, type);
	br_write_unlock(&vfsmount_lock);

 out_unlock:
	up_write(&namespace_sem);
	return err;
}

/*
 * do loopback mount.
 */
static int do_loopback(struct path *path, const char *old_name,
				int recurse)
{
	LIST_HEAD(umount_list);
	struct path old_path;
	struct mount *mnt = NULL, *old;
	int err;
	if (!old_name || !*old_name)
		return -EINVAL;
	err = kern_path(old_name, LOOKUP_FOLLOW|LOOKUP_AUTOMOUNT, &old_path);
	if (err)
		return err;

	err = -EINVAL;
	if (mnt_ns_loop(&old_path))
		goto out; 

	err = lock_mount(path);
	if (err)
		goto out;

	old = real_mount(old_path.mnt);

	err = -EINVAL;
	if (IS_MNT_UNBINDABLE(old))
		goto out2;

	if (!check_mnt(real_mount(path->mnt)) || !check_mnt(old))
		goto out2;

	if (recurse)
		mnt = copy_tree(old, old_path.dentry, 0);
	else
		mnt = clone_mnt(old, old_path.dentry, 0);

	if (IS_ERR(mnt)) {
		err = PTR_ERR(mnt);
		goto out;
	}

	err = graft_tree(mnt, path);
	if (err) {
		br_write_lock(&vfsmount_lock);
		umount_tree(mnt, 0, &umount_list);
		br_write_unlock(&vfsmount_lock);
	}
out2:
	unlock_mount(path);
	release_mounts(&umount_list);
out:
	path_put(&old_path);
	return err;
}

static int change_mount_flags(struct vfsmount *mnt, int ms_flags)
{
	int error = 0;
	int readonly_request = 0;

	if (ms_flags & MS_RDONLY)
		readonly_request = 1;
	if (readonly_request == __mnt_is_readonly(mnt))
		return 0;

	if (readonly_request)
		error = mnt_make_readonly(real_mount(mnt));
	else
		__mnt_unmake_readonly(real_mount(mnt));
	return error;
}

/*
 * change filesystem flags. dir should be a physical root of filesystem.
 * If you've mounted a non-root directory somewhere and want to do remount
 * on it - tough luck.
 */
static int do_remount(struct path *path, int flags, int mnt_flags,
		      void *data)
{
	int err;
	struct super_block *sb = path->mnt->mnt_sb;
	struct mount *mnt = real_mount(path->mnt);

	if (!check_mnt(mnt))
		return -EINVAL;

	if (path->dentry != path->mnt->mnt_root)
		return -EINVAL;

	err = security_sb_remount(sb, data);
	if (err)
		return err;

	down_write(&sb->s_umount);
	if (flags & MS_BIND)
		err = change_mount_flags(path->mnt, flags);
	else if (!capable(CAP_SYS_ADMIN))
		err = -EPERM;
	else
		err = do_remount_sb(sb, flags, data, 0);
	if (!err) {
		br_write_lock(&vfsmount_lock);
		mnt_flags |= mnt->mnt.mnt_flags & MNT_PROPAGATION_MASK;
		mnt->mnt.mnt_flags = mnt_flags;
		br_write_unlock(&vfsmount_lock);
	}
	up_write(&sb->s_umount);
	if (!err) {
		br_write_lock(&vfsmount_lock);
		touch_mnt_namespace(mnt->mnt_ns);
		br_write_unlock(&vfsmount_lock);
	}
	return err;
}

static inline int tree_contains_unbindable(struct mount *mnt)
{
	struct mount *p;
	for (p = mnt; p; p = next_mnt(p, mnt)) {
		if (IS_MNT_UNBINDABLE(p))
			return 1;
	}
	return 0;
}

static int do_move_mount(struct path *path, const char *old_name)
{
	struct path old_path, parent_path;
	struct mount *p;
	struct mount *old;
<<<<<<< HEAD
	int err = 0;
	if (!may_mount())
		return -EPERM;
=======
	int err;
>>>>>>> f6161aa1
	if (!old_name || !*old_name)
		return -EINVAL;
	err = kern_path(old_name, LOOKUP_FOLLOW, &old_path);
	if (err)
		return err;

	err = lock_mount(path);
	if (err < 0)
		goto out;

	old = real_mount(old_path.mnt);
	p = real_mount(path->mnt);

	err = -EINVAL;
	if (!check_mnt(p) || !check_mnt(old))
		goto out1;

	if (d_unlinked(path->dentry))
		goto out1;

	err = -EINVAL;
	if (old_path.dentry != old_path.mnt->mnt_root)
		goto out1;

	if (!mnt_has_parent(old))
		goto out1;

	if (S_ISDIR(path->dentry->d_inode->i_mode) !=
	      S_ISDIR(old_path.dentry->d_inode->i_mode))
		goto out1;
	/*
	 * Don't move a mount residing in a shared parent.
	 */
	if (IS_MNT_SHARED(old->mnt_parent))
		goto out1;
	/*
	 * Don't move a mount tree containing unbindable mounts to a destination
	 * mount which is shared.
	 */
	if (IS_MNT_SHARED(p) && tree_contains_unbindable(old))
		goto out1;
	err = -ELOOP;
	for (; mnt_has_parent(p); p = p->mnt_parent)
		if (p == old)
			goto out1;

	err = attach_recursive_mnt(old, path, &parent_path);
	if (err)
		goto out1;

	/* if the mount is moved, it should no longer be expire
	 * automatically */
	list_del_init(&old->mnt_expire);
out1:
	unlock_mount(path);
out:
	if (!err)
		path_put(&parent_path);
	path_put(&old_path);
	return err;
}

static struct vfsmount *fs_set_subtype(struct vfsmount *mnt, const char *fstype)
{
	int err;
	const char *subtype = strchr(fstype, '.');
	if (subtype) {
		subtype++;
		err = -EINVAL;
		if (!subtype[0])
			goto err;
	} else
		subtype = "";

	mnt->mnt_sb->s_subtype = kstrdup(subtype, GFP_KERNEL);
	err = -ENOMEM;
	if (!mnt->mnt_sb->s_subtype)
		goto err;
	return mnt;

 err:
	mntput(mnt);
	return ERR_PTR(err);
}

/*
 * add a mount into a namespace's mount tree
 */
static int do_add_mount(struct mount *newmnt, struct path *path, int mnt_flags)
{
	int err;

	mnt_flags &= ~(MNT_SHARED | MNT_WRITE_HOLD | MNT_INTERNAL);

	err = lock_mount(path);
	if (err)
		return err;

	err = -EINVAL;
	if (unlikely(!check_mnt(real_mount(path->mnt)))) {
		/* that's acceptable only for automounts done in private ns */
		if (!(mnt_flags & MNT_SHRINKABLE))
			goto unlock;
		/* ... and for those we'd better have mountpoint still alive */
		if (!real_mount(path->mnt)->mnt_ns)
			goto unlock;
	}

	/* Refuse the same filesystem on the same mount point */
	err = -EBUSY;
	if (path->mnt->mnt_sb == newmnt->mnt.mnt_sb &&
	    path->mnt->mnt_root == path->dentry)
		goto unlock;

	err = -EINVAL;
	if (S_ISLNK(newmnt->mnt.mnt_root->d_inode->i_mode))
		goto unlock;

	newmnt->mnt.mnt_flags = mnt_flags;
	err = graft_tree(newmnt, path);

unlock:
	unlock_mount(path);
	return err;
}

/*
 * create a new mount for userspace and request it to be added into the
 * namespace's tree
 */
static int do_new_mount(struct path *path, const char *fstype, int flags,
			int mnt_flags, const char *name, void *data)
{
	struct file_system_type *type;
	struct user_namespace *user_ns = current->nsproxy->mnt_ns->user_ns;
	struct vfsmount *mnt;
	int err;

	if (!fstype)
		return -EINVAL;

<<<<<<< HEAD
	if (!may_mount())
		return -EPERM;

=======
>>>>>>> f6161aa1
	type = get_fs_type(fstype);
	if (!type)
		return -ENODEV;

	if (user_ns != &init_user_ns) {
		if (!(type->fs_flags & FS_USERNS_MOUNT)) {
			put_filesystem(type);
			return -EPERM;
		}
		/* Only in special cases allow devices from mounts
		 * created outside the initial user namespace.
		 */
		if (!(type->fs_flags & FS_USERNS_DEV_MOUNT)) {
			flags |= MS_NODEV;
			mnt_flags |= MNT_NODEV;
		}
	}

	mnt = vfs_kern_mount(type, flags, name, data);
	if (!IS_ERR(mnt) && (type->fs_flags & FS_HAS_SUBTYPE) &&
	    !mnt->mnt_sb->s_subtype)
		mnt = fs_set_subtype(mnt, fstype);

	put_filesystem(type);
	if (IS_ERR(mnt))
		return PTR_ERR(mnt);

	err = do_add_mount(real_mount(mnt), path, mnt_flags);
	if (err)
		mntput(mnt);
	return err;
}

int finish_automount(struct vfsmount *m, struct path *path)
{
	struct mount *mnt = real_mount(m);
	int err;
	/* The new mount record should have at least 2 refs to prevent it being
	 * expired before we get a chance to add it
	 */
	BUG_ON(mnt_get_count(mnt) < 2);

	if (m->mnt_sb == path->mnt->mnt_sb &&
	    m->mnt_root == path->dentry) {
		err = -ELOOP;
		goto fail;
	}

	err = do_add_mount(mnt, path, path->mnt->mnt_flags | MNT_SHRINKABLE);
	if (!err)
		return 0;
fail:
	/* remove m from any expiration list it may be on */
	if (!list_empty(&mnt->mnt_expire)) {
		down_write(&namespace_sem);
		br_write_lock(&vfsmount_lock);
		list_del_init(&mnt->mnt_expire);
		br_write_unlock(&vfsmount_lock);
		up_write(&namespace_sem);
	}
	mntput(m);
	mntput(m);
	return err;
}

/**
 * mnt_set_expiry - Put a mount on an expiration list
 * @mnt: The mount to list.
 * @expiry_list: The list to add the mount to.
 */
void mnt_set_expiry(struct vfsmount *mnt, struct list_head *expiry_list)
{
	down_write(&namespace_sem);
	br_write_lock(&vfsmount_lock);

	list_add_tail(&real_mount(mnt)->mnt_expire, expiry_list);

	br_write_unlock(&vfsmount_lock);
	up_write(&namespace_sem);
}
EXPORT_SYMBOL(mnt_set_expiry);

/*
 * process a list of expirable mountpoints with the intent of discarding any
 * mountpoints that aren't in use and haven't been touched since last we came
 * here
 */
void mark_mounts_for_expiry(struct list_head *mounts)
{
	struct mount *mnt, *next;
	LIST_HEAD(graveyard);
	LIST_HEAD(umounts);

	if (list_empty(mounts))
		return;

	down_write(&namespace_sem);
	br_write_lock(&vfsmount_lock);

	/* extract from the expiration list every vfsmount that matches the
	 * following criteria:
	 * - only referenced by its parent vfsmount
	 * - still marked for expiry (marked on the last call here; marks are
	 *   cleared by mntput())
	 */
	list_for_each_entry_safe(mnt, next, mounts, mnt_expire) {
		if (!xchg(&mnt->mnt_expiry_mark, 1) ||
			propagate_mount_busy(mnt, 1))
			continue;
		list_move(&mnt->mnt_expire, &graveyard);
	}
	while (!list_empty(&graveyard)) {
		mnt = list_first_entry(&graveyard, struct mount, mnt_expire);
		touch_mnt_namespace(mnt->mnt_ns);
		umount_tree(mnt, 1, &umounts);
	}
	br_write_unlock(&vfsmount_lock);
	up_write(&namespace_sem);

	release_mounts(&umounts);
}

EXPORT_SYMBOL_GPL(mark_mounts_for_expiry);

/*
 * Ripoff of 'select_parent()'
 *
 * search the list of submounts for a given mountpoint, and move any
 * shrinkable submounts to the 'graveyard' list.
 */
static int select_submounts(struct mount *parent, struct list_head *graveyard)
{
	struct mount *this_parent = parent;
	struct list_head *next;
	int found = 0;

repeat:
	next = this_parent->mnt_mounts.next;
resume:
	while (next != &this_parent->mnt_mounts) {
		struct list_head *tmp = next;
		struct mount *mnt = list_entry(tmp, struct mount, mnt_child);

		next = tmp->next;
		if (!(mnt->mnt.mnt_flags & MNT_SHRINKABLE))
			continue;
		/*
		 * Descend a level if the d_mounts list is non-empty.
		 */
		if (!list_empty(&mnt->mnt_mounts)) {
			this_parent = mnt;
			goto repeat;
		}

		if (!propagate_mount_busy(mnt, 1)) {
			list_move_tail(&mnt->mnt_expire, graveyard);
			found++;
		}
	}
	/*
	 * All done at this level ... ascend and resume the search
	 */
	if (this_parent != parent) {
		next = this_parent->mnt_child.next;
		this_parent = this_parent->mnt_parent;
		goto resume;
	}
	return found;
}

/*
 * process a list of expirable mountpoints with the intent of discarding any
 * submounts of a specific parent mountpoint
 *
 * vfsmount_lock must be held for write
 */
static void shrink_submounts(struct mount *mnt, struct list_head *umounts)
{
	LIST_HEAD(graveyard);
	struct mount *m;

	/* extract submounts of 'mountpoint' from the expiration list */
	while (select_submounts(mnt, &graveyard)) {
		while (!list_empty(&graveyard)) {
			m = list_first_entry(&graveyard, struct mount,
						mnt_expire);
			touch_mnt_namespace(m->mnt_ns);
			umount_tree(m, 1, umounts);
		}
	}
}

/*
 * Some copy_from_user() implementations do not return the exact number of
 * bytes remaining to copy on a fault.  But copy_mount_options() requires that.
 * Note that this function differs from copy_from_user() in that it will oops
 * on bad values of `to', rather than returning a short copy.
 */
static long exact_copy_from_user(void *to, const void __user * from,
				 unsigned long n)
{
	char *t = to;
	const char __user *f = from;
	char c;

	if (!access_ok(VERIFY_READ, from, n))
		return n;

	while (n) {
		if (__get_user(c, f)) {
			memset(t, 0, n);
			break;
		}
		*t++ = c;
		f++;
		n--;
	}
	return n;
}

int copy_mount_options(const void __user * data, unsigned long *where)
{
	int i;
	unsigned long page;
	unsigned long size;

	*where = 0;
	if (!data)
		return 0;

	if (!(page = __get_free_page(GFP_KERNEL)))
		return -ENOMEM;

	/* We only care that *some* data at the address the user
	 * gave us is valid.  Just in case, we'll zero
	 * the remainder of the page.
	 */
	/* copy_from_user cannot cross TASK_SIZE ! */
	size = TASK_SIZE - (unsigned long)data;
	if (size > PAGE_SIZE)
		size = PAGE_SIZE;

	i = size - exact_copy_from_user((void *)page, data, size);
	if (!i) {
		free_page(page);
		return -EFAULT;
	}
	if (i != PAGE_SIZE)
		memset((char *)page + i, 0, PAGE_SIZE - i);
	*where = page;
	return 0;
}

int copy_mount_string(const void __user *data, char **where)
{
	char *tmp;

	if (!data) {
		*where = NULL;
		return 0;
	}

	tmp = strndup_user(data, PAGE_SIZE);
	if (IS_ERR(tmp))
		return PTR_ERR(tmp);

	*where = tmp;
	return 0;
}

/*
 * Flags is a 32-bit value that allows up to 31 non-fs dependent flags to
 * be given to the mount() call (ie: read-only, no-dev, no-suid etc).
 *
 * data is a (void *) that can point to any structure up to
 * PAGE_SIZE-1 bytes, which can contain arbitrary fs-dependent
 * information (or be NULL).
 *
 * Pre-0.97 versions of mount() didn't have a flags word.
 * When the flags word was introduced its top half was required
 * to have the magic value 0xC0ED, and this remained so until 2.4.0-test9.
 * Therefore, if this magic number is present, it carries no information
 * and must be discarded.
 */
long do_mount(const char *dev_name, const char *dir_name,
		const char *type_page, unsigned long flags, void *data_page)
{
	struct path path;
	int retval = 0;
	int mnt_flags = 0;

	/* Discard magic */
	if ((flags & MS_MGC_MSK) == MS_MGC_VAL)
		flags &= ~MS_MGC_MSK;

	/* Basic sanity checks */

	if (!dir_name || !*dir_name || !memchr(dir_name, 0, PAGE_SIZE))
		return -EINVAL;

	if (data_page)
		((char *)data_page)[PAGE_SIZE - 1] = 0;

	/* ... and get the mountpoint */
	retval = kern_path(dir_name, LOOKUP_FOLLOW, &path);
	if (retval)
		return retval;

	retval = security_sb_mount(dev_name, &path,
				   type_page, flags, data_page);
	if (retval)
		goto dput_out;

	if (!may_mount())
		return -EPERM;

	/* Default to relatime unless overriden */
	if (!(flags & MS_NOATIME))
		mnt_flags |= MNT_RELATIME;

	/* Separate the per-mountpoint flags */
	if (flags & MS_NOSUID)
		mnt_flags |= MNT_NOSUID;
	if (flags & MS_NODEV)
		mnt_flags |= MNT_NODEV;
	if (flags & MS_NOEXEC)
		mnt_flags |= MNT_NOEXEC;
	if (flags & MS_NOATIME)
		mnt_flags |= MNT_NOATIME;
	if (flags & MS_NODIRATIME)
		mnt_flags |= MNT_NODIRATIME;
	if (flags & MS_STRICTATIME)
		mnt_flags &= ~(MNT_RELATIME | MNT_NOATIME);
	if (flags & MS_RDONLY)
		mnt_flags |= MNT_READONLY;

	flags &= ~(MS_NOSUID | MS_NOEXEC | MS_NODEV | MS_ACTIVE | MS_BORN |
		   MS_NOATIME | MS_NODIRATIME | MS_RELATIME| MS_KERNMOUNT |
		   MS_STRICTATIME);

	if (flags & MS_REMOUNT)
		retval = do_remount(&path, flags & ~MS_REMOUNT, mnt_flags,
				    data_page);
	else if (flags & MS_BIND)
		retval = do_loopback(&path, dev_name, flags & MS_REC);
	else if (flags & (MS_SHARED | MS_PRIVATE | MS_SLAVE | MS_UNBINDABLE))
		retval = do_change_type(&path, flags);
	else if (flags & MS_MOVE)
		retval = do_move_mount(&path, dev_name);
	else
		retval = do_new_mount(&path, type_page, flags, mnt_flags,
				      dev_name, data_page);
dput_out:
	path_put(&path);
	return retval;
}

static void free_mnt_ns(struct mnt_namespace *ns)
{
	proc_free_inum(ns->proc_inum);
	put_user_ns(ns->user_ns);
	kfree(ns);
}

/*
 * Assign a sequence number so we can detect when we attempt to bind
 * mount a reference to an older mount namespace into the current
 * mount namespace, preventing reference counting loops.  A 64bit
 * number incrementing at 10Ghz will take 12,427 years to wrap which
 * is effectively never, so we can ignore the possibility.
 */
static atomic64_t mnt_ns_seq = ATOMIC64_INIT(1);

static struct mnt_namespace *alloc_mnt_ns(struct user_namespace *user_ns)
{
	struct mnt_namespace *new_ns;
	int ret;

	new_ns = kmalloc(sizeof(struct mnt_namespace), GFP_KERNEL);
	if (!new_ns)
		return ERR_PTR(-ENOMEM);
	ret = proc_alloc_inum(&new_ns->proc_inum);
	if (ret) {
		kfree(new_ns);
		return ERR_PTR(ret);
	}
	new_ns->seq = atomic64_add_return(1, &mnt_ns_seq);
	atomic_set(&new_ns->count, 1);
	new_ns->root = NULL;
	INIT_LIST_HEAD(&new_ns->list);
	init_waitqueue_head(&new_ns->poll);
	new_ns->event = 0;
	new_ns->user_ns = get_user_ns(user_ns);
	return new_ns;
}

/*
 * Allocate a new namespace structure and populate it with contents
 * copied from the namespace of the passed in task structure.
 */
static struct mnt_namespace *dup_mnt_ns(struct mnt_namespace *mnt_ns,
		struct user_namespace *user_ns, struct fs_struct *fs)
{
	struct mnt_namespace *new_ns;
	struct vfsmount *rootmnt = NULL, *pwdmnt = NULL;
	struct mount *p, *q;
	struct mount *old = mnt_ns->root;
	struct mount *new;
	int copy_flags;

	new_ns = alloc_mnt_ns(user_ns);
	if (IS_ERR(new_ns))
		return new_ns;

	down_write(&namespace_sem);
	/* First pass: copy the tree topology */
	copy_flags = CL_COPY_ALL | CL_EXPIRE;
	if (user_ns != mnt_ns->user_ns)
		copy_flags |= CL_SHARED_TO_SLAVE;
	new = copy_tree(old, old->mnt.mnt_root, copy_flags);
	if (IS_ERR(new)) {
		up_write(&namespace_sem);
		free_mnt_ns(new_ns);
		return ERR_CAST(new);
	}
	new_ns->root = new;
	br_write_lock(&vfsmount_lock);
	list_add_tail(&new_ns->list, &new->mnt_list);
	br_write_unlock(&vfsmount_lock);

	/*
	 * Second pass: switch the tsk->fs->* elements and mark new vfsmounts
	 * as belonging to new namespace.  We have already acquired a private
	 * fs_struct, so tsk->fs->lock is not needed.
	 */
	p = old;
	q = new;
	while (p) {
		q->mnt_ns = new_ns;
		if (fs) {
			if (&p->mnt == fs->root.mnt) {
				fs->root.mnt = mntget(&q->mnt);
				rootmnt = &p->mnt;
			}
			if (&p->mnt == fs->pwd.mnt) {
				fs->pwd.mnt = mntget(&q->mnt);
				pwdmnt = &p->mnt;
			}
		}
		p = next_mnt(p, old);
		q = next_mnt(q, new);
	}
	up_write(&namespace_sem);

	if (rootmnt)
		mntput(rootmnt);
	if (pwdmnt)
		mntput(pwdmnt);

	return new_ns;
}

struct mnt_namespace *copy_mnt_ns(unsigned long flags, struct mnt_namespace *ns,
		struct user_namespace *user_ns, struct fs_struct *new_fs)
{
	struct mnt_namespace *new_ns;

	BUG_ON(!ns);
	get_mnt_ns(ns);

	if (!(flags & CLONE_NEWNS))
		return ns;

	new_ns = dup_mnt_ns(ns, user_ns, new_fs);

	put_mnt_ns(ns);
	return new_ns;
}

/**
 * create_mnt_ns - creates a private namespace and adds a root filesystem
 * @mnt: pointer to the new root filesystem mountpoint
 */
static struct mnt_namespace *create_mnt_ns(struct vfsmount *m)
{
	struct mnt_namespace *new_ns = alloc_mnt_ns(&init_user_ns);
	if (!IS_ERR(new_ns)) {
		struct mount *mnt = real_mount(m);
		mnt->mnt_ns = new_ns;
		new_ns->root = mnt;
		list_add(&new_ns->list, &mnt->mnt_list);
	} else {
		mntput(m);
	}
	return new_ns;
}

struct dentry *mount_subtree(struct vfsmount *mnt, const char *name)
{
	struct mnt_namespace *ns;
	struct super_block *s;
	struct path path;
	int err;

	ns = create_mnt_ns(mnt);
	if (IS_ERR(ns))
		return ERR_CAST(ns);

	err = vfs_path_lookup(mnt->mnt_root, mnt,
			name, LOOKUP_FOLLOW|LOOKUP_AUTOMOUNT, &path);

	put_mnt_ns(ns);

	if (err)
		return ERR_PTR(err);

	/* trade a vfsmount reference for active sb one */
	s = path.mnt->mnt_sb;
	atomic_inc(&s->s_active);
	mntput(path.mnt);
	/* lock the sucker */
	down_write(&s->s_umount);
	/* ... and return the root of (sub)tree on it */
	return path.dentry;
}
EXPORT_SYMBOL(mount_subtree);

SYSCALL_DEFINE5(mount, char __user *, dev_name, char __user *, dir_name,
		char __user *, type, unsigned long, flags, void __user *, data)
{
	int ret;
	char *kernel_type;
	struct filename *kernel_dir;
	char *kernel_dev;
	unsigned long data_page;

	ret = copy_mount_string(type, &kernel_type);
	if (ret < 0)
		goto out_type;

	kernel_dir = getname(dir_name);
	if (IS_ERR(kernel_dir)) {
		ret = PTR_ERR(kernel_dir);
		goto out_dir;
	}

	ret = copy_mount_string(dev_name, &kernel_dev);
	if (ret < 0)
		goto out_dev;

	ret = copy_mount_options(data, &data_page);
	if (ret < 0)
		goto out_data;

	ret = do_mount(kernel_dev, kernel_dir->name, kernel_type, flags,
		(void *) data_page);

	free_page(data_page);
out_data:
	kfree(kernel_dev);
out_dev:
	putname(kernel_dir);
out_dir:
	kfree(kernel_type);
out_type:
	return ret;
}

/*
 * Return true if path is reachable from root
 *
 * namespace_sem or vfsmount_lock is held
 */
bool is_path_reachable(struct mount *mnt, struct dentry *dentry,
			 const struct path *root)
{
	while (&mnt->mnt != root->mnt && mnt_has_parent(mnt)) {
		dentry = mnt->mnt_mountpoint;
		mnt = mnt->mnt_parent;
	}
	return &mnt->mnt == root->mnt && is_subdir(dentry, root->dentry);
}

int path_is_under(struct path *path1, struct path *path2)
{
	int res;
	br_read_lock(&vfsmount_lock);
	res = is_path_reachable(real_mount(path1->mnt), path1->dentry, path2);
	br_read_unlock(&vfsmount_lock);
	return res;
}
EXPORT_SYMBOL(path_is_under);

/*
 * pivot_root Semantics:
 * Moves the root file system of the current process to the directory put_old,
 * makes new_root as the new root file system of the current process, and sets
 * root/cwd of all processes which had them on the current root to new_root.
 *
 * Restrictions:
 * The new_root and put_old must be directories, and  must not be on the
 * same file  system as the current process root. The put_old  must  be
 * underneath new_root,  i.e. adding a non-zero number of /.. to the string
 * pointed to by put_old must yield the same directory as new_root. No other
 * file system may be mounted on put_old. After all, new_root is a mountpoint.
 *
 * Also, the current root cannot be on the 'rootfs' (initial ramfs) filesystem.
 * See Documentation/filesystems/ramfs-rootfs-initramfs.txt for alternatives
 * in this situation.
 *
 * Notes:
 *  - we don't move root/cwd if they are not at the root (reason: if something
 *    cared enough to change them, it's probably wrong to force them elsewhere)
 *  - it's okay to pick a root that isn't the root of a file system, e.g.
 *    /nfs/my_root where /nfs is the mount point. It must be a mountpoint,
 *    though, so you may need to say mount --bind /nfs/my_root /nfs/my_root
 *    first.
 */
SYSCALL_DEFINE2(pivot_root, const char __user *, new_root,
		const char __user *, put_old)
{
	struct path new, old, parent_path, root_parent, root;
	struct mount *new_mnt, *root_mnt;
	int error;

	if (!may_mount())
		return -EPERM;

	error = user_path_dir(new_root, &new);
	if (error)
		goto out0;

	error = user_path_dir(put_old, &old);
	if (error)
		goto out1;

	error = security_sb_pivotroot(&old, &new);
	if (error)
		goto out2;

	get_fs_root(current->fs, &root);
	error = lock_mount(&old);
	if (error)
		goto out3;

	error = -EINVAL;
	new_mnt = real_mount(new.mnt);
	root_mnt = real_mount(root.mnt);
	if (IS_MNT_SHARED(real_mount(old.mnt)) ||
		IS_MNT_SHARED(new_mnt->mnt_parent) ||
		IS_MNT_SHARED(root_mnt->mnt_parent))
		goto out4;
	if (!check_mnt(root_mnt) || !check_mnt(new_mnt))
		goto out4;
	error = -ENOENT;
	if (d_unlinked(new.dentry))
		goto out4;
	if (d_unlinked(old.dentry))
		goto out4;
	error = -EBUSY;
	if (new.mnt == root.mnt ||
	    old.mnt == root.mnt)
		goto out4; /* loop, on the same file system  */
	error = -EINVAL;
	if (root.mnt->mnt_root != root.dentry)
		goto out4; /* not a mountpoint */
	if (!mnt_has_parent(root_mnt))
		goto out4; /* not attached */
	if (new.mnt->mnt_root != new.dentry)
		goto out4; /* not a mountpoint */
	if (!mnt_has_parent(new_mnt))
		goto out4; /* not attached */
	/* make sure we can reach put_old from new_root */
	if (!is_path_reachable(real_mount(old.mnt), old.dentry, &new))
		goto out4;
	br_write_lock(&vfsmount_lock);
	detach_mnt(new_mnt, &parent_path);
	detach_mnt(root_mnt, &root_parent);
	/* mount old root on put_old */
	attach_mnt(root_mnt, &old);
	/* mount new_root on / */
	attach_mnt(new_mnt, &root_parent);
	touch_mnt_namespace(current->nsproxy->mnt_ns);
	br_write_unlock(&vfsmount_lock);
	chroot_fs_refs(&root, &new);
	error = 0;
out4:
	unlock_mount(&old);
	if (!error) {
		path_put(&root_parent);
		path_put(&parent_path);
	}
out3:
	path_put(&root);
out2:
	path_put(&old);
out1:
	path_put(&new);
out0:
	return error;
}

static void __init init_mount_tree(void)
{
	struct vfsmount *mnt;
	struct mnt_namespace *ns;
	struct path root;
	struct file_system_type *type;

	type = get_fs_type("rootfs");
	if (!type)
		panic("Can't find rootfs type");
	mnt = vfs_kern_mount(type, 0, "rootfs", NULL);
	put_filesystem(type);
	if (IS_ERR(mnt))
		panic("Can't create rootfs");

	ns = create_mnt_ns(mnt);
	if (IS_ERR(ns))
		panic("Can't allocate initial namespace");

	init_task.nsproxy->mnt_ns = ns;
	get_mnt_ns(ns);

	root.mnt = mnt;
	root.dentry = mnt->mnt_root;

	set_fs_pwd(current->fs, &root);
	set_fs_root(current->fs, &root);
}

void __init mnt_init(void)
{
	unsigned u;
	int err;

	init_rwsem(&namespace_sem);

	mnt_cache = kmem_cache_create("mnt_cache", sizeof(struct mount),
			0, SLAB_HWCACHE_ALIGN | SLAB_PANIC, NULL);

	mount_hashtable = (struct list_head *)__get_free_page(GFP_ATOMIC);

	if (!mount_hashtable)
		panic("Failed to allocate mount hash table\n");

	printk(KERN_INFO "Mount-cache hash table entries: %lu\n", HASH_SIZE);

	for (u = 0; u < HASH_SIZE; u++)
		INIT_LIST_HEAD(&mount_hashtable[u]);

	br_lock_init(&vfsmount_lock);

	err = sysfs_init();
	if (err)
		printk(KERN_WARNING "%s: sysfs_init error: %d\n",
			__func__, err);
	fs_kobj = kobject_create_and_add("fs", NULL);
	if (!fs_kobj)
		printk(KERN_WARNING "%s: kobj create error\n", __func__);
	init_rootfs();
	init_mount_tree();
}

void put_mnt_ns(struct mnt_namespace *ns)
{
	LIST_HEAD(umount_list);

	if (!atomic_dec_and_test(&ns->count))
		return;
	down_write(&namespace_sem);
	br_write_lock(&vfsmount_lock);
	umount_tree(ns->root, 0, &umount_list);
	br_write_unlock(&vfsmount_lock);
	up_write(&namespace_sem);
	release_mounts(&umount_list);
	free_mnt_ns(ns);
}

struct vfsmount *kern_mount_data(struct file_system_type *type, void *data)
{
	struct vfsmount *mnt;
	mnt = vfs_kern_mount(type, MS_KERNMOUNT, type->name, data);
	if (!IS_ERR(mnt)) {
		/*
		 * it is a longterm mount, don't release mnt until
		 * we unmount before file sys is unregistered
		*/
		real_mount(mnt)->mnt_ns = MNT_NS_INTERNAL;
	}
	return mnt;
}
EXPORT_SYMBOL_GPL(kern_mount_data);

void kern_unmount(struct vfsmount *mnt)
{
	/* release long term mount so mount point can be released */
	if (!IS_ERR_OR_NULL(mnt)) {
		br_write_lock(&vfsmount_lock);
		real_mount(mnt)->mnt_ns = NULL;
		br_write_unlock(&vfsmount_lock);
		mntput(mnt);
	}
}
EXPORT_SYMBOL(kern_unmount);

bool our_mnt(struct vfsmount *mnt)
{
	return check_mnt(real_mount(mnt));
}

static void *mntns_get(struct task_struct *task)
{
	struct mnt_namespace *ns = NULL;
	struct nsproxy *nsproxy;

	rcu_read_lock();
	nsproxy = task_nsproxy(task);
	if (nsproxy) {
		ns = nsproxy->mnt_ns;
		get_mnt_ns(ns);
	}
	rcu_read_unlock();

	return ns;
}

static void mntns_put(void *ns)
{
	put_mnt_ns(ns);
}

static int mntns_install(struct nsproxy *nsproxy, void *ns)
{
	struct fs_struct *fs = current->fs;
	struct mnt_namespace *mnt_ns = ns;
	struct path root;

	if (!ns_capable(mnt_ns->user_ns, CAP_SYS_ADMIN) ||
	    !nsown_capable(CAP_SYS_CHROOT) ||
	    !nsown_capable(CAP_SYS_ADMIN))
		return -EPERM;

	if (fs->users != 1)
		return -EINVAL;

	get_mnt_ns(mnt_ns);
	put_mnt_ns(nsproxy->mnt_ns);
	nsproxy->mnt_ns = mnt_ns;

	/* Find the root */
	root.mnt    = &mnt_ns->root->mnt;
	root.dentry = mnt_ns->root->mnt.mnt_root;
	path_get(&root);
	while(d_mountpoint(root.dentry) && follow_down_one(&root))
		;

	/* Update the pwd and root */
	set_fs_pwd(fs, &root);
	set_fs_root(fs, &root);

	path_put(&root);
	return 0;
}

static unsigned int mntns_inum(void *ns)
{
	struct mnt_namespace *mnt_ns = ns;
	return mnt_ns->proc_inum;
}

const struct proc_ns_operations mntns_operations = {
	.name		= "mnt",
	.type		= CLONE_NEWNS,
	.get		= mntns_get,
	.put		= mntns_put,
	.install	= mntns_install,
	.inum		= mntns_inum,
};<|MERGE_RESOLUTION|>--- conflicted
+++ resolved
@@ -1246,14 +1246,6 @@
 }
 
 /*
- * Is the caller allowed to modify his namespace?
- */
-static inline bool may_mount(void)
-{
-	return ns_capable(current->nsproxy->mnt_ns->user_ns, CAP_SYS_ADMIN);
-}
-
-/*
  * Now umount can handle mount points as well as block devices.
  * This is important for filesystems which use unnamed block devices.
  *
@@ -1308,27 +1300,6 @@
 
 #endif
 
-<<<<<<< HEAD
-static int mount_is_safe(struct path *path)
-{
-	if (may_mount())
-		return 0;
-	return -EPERM;
-#ifdef notyet
-	if (S_ISLNK(path->dentry->d_inode->i_mode))
-		return -EPERM;
-	if (path->dentry->d_inode->i_mode & S_ISVTX) {
-		if (current_uid() != path->dentry->d_inode->i_uid)
-			return -EPERM;
-	}
-	if (inode_permission(path->dentry->d_inode, MAY_WRITE))
-		return -EPERM;
-	return 0;
-#endif
-}
-
-=======
->>>>>>> f6161aa1
 static bool mnt_ns_loop(struct path *path)
 {
 	/* Could bind mounting the mount namespace inode cause a
@@ -1669,12 +1640,6 @@
 	int type;
 	int err = 0;
 
-<<<<<<< HEAD
-	if (!may_mount())
-		return -EPERM;
-
-=======
->>>>>>> f6161aa1
 	if (path->dentry != path->mnt->mnt_root)
 		return -EINVAL;
 
@@ -1832,13 +1797,7 @@
 	struct path old_path, parent_path;
 	struct mount *p;
 	struct mount *old;
-<<<<<<< HEAD
-	int err = 0;
-	if (!may_mount())
-		return -EPERM;
-=======
 	int err;
->>>>>>> f6161aa1
 	if (!old_name || !*old_name)
 		return -EINVAL;
 	err = kern_path(old_name, LOOKUP_FOLLOW, &old_path);
@@ -1980,12 +1939,6 @@
 	if (!fstype)
 		return -EINVAL;
 
-<<<<<<< HEAD
-	if (!may_mount())
-		return -EPERM;
-
-=======
->>>>>>> f6161aa1
 	type = get_fs_type(fstype);
 	if (!type)
 		return -ENODEV;
