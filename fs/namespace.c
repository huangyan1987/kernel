--- conflicted
+++ resolved
@@ -783,11 +783,7 @@
 			struct mount *shadows)
 {
 	if (shadows) {
-<<<<<<< HEAD
-		hlist_add_after_rcu(&shadows->mnt_hash, &mnt->mnt_hash);
-=======
 		hlist_add_behind_rcu(&mnt->mnt_hash, &shadows->mnt_hash);
->>>>>>> 4a53ddf5
 		list_add(&mnt->mnt_child, &shadows->mnt_child);
 	} else {
 		hlist_add_head_rcu(&mnt->mnt_hash,
