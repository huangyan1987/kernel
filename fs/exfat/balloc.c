// SPDX-License-Identifier: GPL-2.0-or-later
/*
 *  Copyright (C) 2012-2013 Samsung Electronics Co., Ltd.
 */

#include <linux/blkdev.h>
#include <linux/slab.h>
#include <linux/buffer_head.h>

#include "exfat_raw.h"
#include "exfat_fs.h"

static const unsigned char free_bit[] = {
	0, 1, 0, 2, 0, 1, 0, 3, 0, 1, 0, 2, 0, 1, 0, 4, 0, 1, 0, 2,/*  0 ~  19*/
	0, 1, 0, 3, 0, 1, 0, 2, 0, 1, 0, 5, 0, 1, 0, 2, 0, 1, 0, 3,/* 20 ~  39*/
	0, 1, 0, 2, 0, 1, 0, 4, 0, 1, 0, 2, 0, 1, 0, 3, 0, 1, 0, 2,/* 40 ~  59*/
	0, 1, 0, 6, 0, 1, 0, 2, 0, 1, 0, 3, 0, 1, 0, 2, 0, 1, 0, 4,/* 60 ~  79*/
	0, 1, 0, 2, 0, 1, 0, 3, 0, 1, 0, 2, 0, 1, 0, 5, 0, 1, 0, 2,/* 80 ~  99*/
	0, 1, 0, 3, 0, 1, 0, 2, 0, 1, 0, 4, 0, 1, 0, 2, 0, 1, 0, 3,/*100 ~ 119*/
	0, 1, 0, 2, 0, 1, 0, 7, 0, 1, 0, 2, 0, 1, 0, 3, 0, 1, 0, 2,/*120 ~ 139*/
	0, 1, 0, 4, 0, 1, 0, 2, 0, 1, 0, 3, 0, 1, 0, 2, 0, 1, 0, 5,/*140 ~ 159*/
	0, 1, 0, 2, 0, 1, 0, 3, 0, 1, 0, 2, 0, 1, 0, 4, 0, 1, 0, 2,/*160 ~ 179*/
	0, 1, 0, 3, 0, 1, 0, 2, 0, 1, 0, 6, 0, 1, 0, 2, 0, 1, 0, 3,/*180 ~ 199*/
	0, 1, 0, 2, 0, 1, 0, 4, 0, 1, 0, 2, 0, 1, 0, 3, 0, 1, 0, 2,/*200 ~ 219*/
	0, 1, 0, 5, 0, 1, 0, 2, 0, 1, 0, 3, 0, 1, 0, 2, 0, 1, 0, 4,/*220 ~ 239*/
	0, 1, 0, 2, 0, 1, 0, 3, 0, 1, 0, 2, 0, 1, 0                /*240 ~ 254*/
};

static const unsigned char used_bit[] = {
	0, 1, 1, 2, 1, 2, 2, 3, 1, 2, 2, 3, 2, 3, 3, 4, 1, 2, 2, 3,/*  0 ~  19*/
	2, 3, 3, 4, 2, 3, 3, 4, 3, 4, 4, 5, 1, 2, 2, 3, 2, 3, 3, 4,/* 20 ~  39*/
	2, 3, 3, 4, 3, 4, 4, 5, 2, 3, 3, 4, 3, 4, 4, 5, 3, 4, 4, 5,/* 40 ~  59*/
	4, 5, 5, 6, 1, 2, 2, 3, 2, 3, 3, 4, 2, 3, 3, 4, 3, 4, 4, 5,/* 60 ~  79*/
	2, 3, 3, 4, 3, 4, 4, 5, 3, 4, 4, 5, 4, 5, 5, 6, 2, 3, 3, 4,/* 80 ~  99*/
	3, 4, 4, 5, 3, 4, 4, 5, 4, 5, 5, 6, 3, 4, 4, 5, 4, 5, 5, 6,/*100 ~ 119*/
	4, 5, 5, 6, 5, 6, 6, 7, 1, 2, 2, 3, 2, 3, 3, 4, 2, 3, 3, 4,/*120 ~ 139*/
	3, 4, 4, 5, 2, 3, 3, 4, 3, 4, 4, 5, 3, 4, 4, 5, 4, 5, 5, 6,/*140 ~ 159*/
	2, 3, 3, 4, 3, 4, 4, 5, 3, 4, 4, 5, 4, 5, 5, 6, 3, 4, 4, 5,/*160 ~ 179*/
	4, 5, 5, 6, 4, 5, 5, 6, 5, 6, 6, 7, 2, 3, 3, 4, 3, 4, 4, 5,/*180 ~ 199*/
	3, 4, 4, 5, 4, 5, 5, 6, 3, 4, 4, 5, 4, 5, 5, 6, 4, 5, 5, 6,/*200 ~ 219*/
	5, 6, 6, 7, 3, 4, 4, 5, 4, 5, 5, 6, 4, 5, 5, 6, 5, 6, 6, 7,/*220 ~ 239*/
	4, 5, 5, 6, 5, 6, 6, 7, 5, 6, 6, 7, 6, 7, 7, 8             /*240 ~ 255*/
};

/*
 *  Allocation Bitmap Management Functions
 */
static int exfat_allocate_bitmap(struct super_block *sb,
		struct exfat_dentry *ep)
{
	struct exfat_sb_info *sbi = EXFAT_SB(sb);
	long long map_size;
	unsigned int i, need_map_size;
	sector_t sector;

	sbi->map_clu = le32_to_cpu(ep->dentry.bitmap.start_clu);
	map_size = le64_to_cpu(ep->dentry.bitmap.size);
	need_map_size = ((EXFAT_DATA_CLUSTER_COUNT(sbi) - 1) / BITS_PER_BYTE)
		+ 1;
	if (need_map_size != map_size) {
		exfat_err(sb, "bogus allocation bitmap size(need : %u, cur : %lld)",
			  need_map_size, map_size);
		/*
		 * Only allowed when bogus allocation
		 * bitmap size is large
		 */
		if (need_map_size > map_size)
			return -EIO;
	}
	sbi->map_sectors = ((need_map_size - 1) >>
			(sb->s_blocksize_bits)) + 1;
	sbi->vol_amap = kmalloc_array(sbi->map_sectors,
				sizeof(struct buffer_head *), GFP_KERNEL);
	if (!sbi->vol_amap)
		return -ENOMEM;

	sector = exfat_cluster_to_sector(sbi, sbi->map_clu);
	for (i = 0; i < sbi->map_sectors; i++) {
		sbi->vol_amap[i] = sb_bread(sb, sector + i);
		if (!sbi->vol_amap[i]) {
			/* release all buffers and free vol_amap */
			int j = 0;

			while (j < i)
				brelse(sbi->vol_amap[j++]);

			kfree(sbi->vol_amap);
			sbi->vol_amap = NULL;
			return -EIO;
		}
	}

	return 0;
}

int exfat_load_bitmap(struct super_block *sb)
{
	unsigned int i, type;
	struct exfat_chain clu;
	struct exfat_sb_info *sbi = EXFAT_SB(sb);

	exfat_chain_set(&clu, sbi->root_dir, 0, ALLOC_FAT_CHAIN);
	while (clu.dir != EXFAT_EOF_CLUSTER) {
		for (i = 0; i < sbi->dentries_per_clu; i++) {
			struct exfat_dentry *ep;
			struct buffer_head *bh;

			ep = exfat_get_dentry(sb, &clu, i, &bh, NULL);
			if (!ep)
				return -EIO;

			type = exfat_get_entry_type(ep);
			if (type == TYPE_UNUSED)
				break;
			if (type != TYPE_BITMAP)
				continue;
			if (ep->dentry.bitmap.flags == 0x0) {
				int err;

				err = exfat_allocate_bitmap(sb, ep);
				brelse(bh);
				return err;
			}
			brelse(bh);
		}

		if (exfat_get_next_cluster(sb, &clu.dir))
			return -EIO;
	}

	return -EINVAL;
}

void exfat_free_bitmap(struct exfat_sb_info *sbi)
{
	int i;

	for (i = 0; i < sbi->map_sectors; i++)
		__brelse(sbi->vol_amap[i]);

	kfree(sbi->vol_amap);
}

<<<<<<< HEAD
int exfat_set_bitmap(struct inode *inode, unsigned int clu)
=======
int exfat_set_bitmap(struct inode *inode, unsigned int clu, bool sync)
>>>>>>> 07fa30c8
{
	int i, b;
	unsigned int ent_idx;
	struct super_block *sb = inode->i_sb;
	struct exfat_sb_info *sbi = EXFAT_SB(sb);

	WARN_ON(clu < EXFAT_FIRST_CLUSTER);
	ent_idx = CLUSTER_TO_BITMAP_ENT(clu);
	i = BITMAP_OFFSET_SECTOR_INDEX(sb, ent_idx);
	b = BITMAP_OFFSET_BIT_IN_SECTOR(sb, ent_idx);

	set_bit_le(b, sbi->vol_amap[i]->b_data);
	exfat_update_bh(sbi->vol_amap[i], sync);
	return 0;
}

void exfat_clear_bitmap(struct inode *inode, unsigned int clu, bool sync)
{
	int i, b;
	unsigned int ent_idx;
	struct super_block *sb = inode->i_sb;
	struct exfat_sb_info *sbi = EXFAT_SB(sb);
	struct exfat_mount_options *opts = &sbi->options;

	WARN_ON(clu < EXFAT_FIRST_CLUSTER);
	ent_idx = CLUSTER_TO_BITMAP_ENT(clu);
	i = BITMAP_OFFSET_SECTOR_INDEX(sb, ent_idx);
	b = BITMAP_OFFSET_BIT_IN_SECTOR(sb, ent_idx);

	clear_bit_le(b, sbi->vol_amap[i]->b_data);
	exfat_update_bh(sbi->vol_amap[i], sync);

	if (opts->discard) {
		int ret_discard;

		ret_discard = sb_issue_discard(sb,
			exfat_cluster_to_sector(sbi, clu),
			(1 << sbi->sect_per_clus_bits), GFP_NOFS, 0);

		if (ret_discard == -EOPNOTSUPP) {
			exfat_err(sb, "discard not supported by device, disabling");
			opts->discard = 0;
		}
	}
}

/*
 * If the value of "clu" is 0, it means cluster 2 which is the first cluster of
 * the cluster heap.
 */
unsigned int exfat_find_free_bitmap(struct super_block *sb, unsigned int clu)
{
	unsigned int i, map_i, map_b, ent_idx;
	unsigned int clu_base, clu_free;
	unsigned char k, clu_mask;
	struct exfat_sb_info *sbi = EXFAT_SB(sb);

	WARN_ON(clu < EXFAT_FIRST_CLUSTER);
	ent_idx = CLUSTER_TO_BITMAP_ENT(clu);
	clu_base = BITMAP_ENT_TO_CLUSTER(ent_idx & ~(BITS_PER_BYTE_MASK));
	clu_mask = IGNORED_BITS_REMAINED(clu, clu_base);

	map_i = BITMAP_OFFSET_SECTOR_INDEX(sb, ent_idx);
	map_b = BITMAP_OFFSET_BYTE_IN_SECTOR(sb, ent_idx);

	for (i = EXFAT_FIRST_CLUSTER; i < sbi->num_clusters;
	     i += BITS_PER_BYTE) {
		k = *(sbi->vol_amap[map_i]->b_data + map_b);
		if (clu_mask > 0) {
			k |= clu_mask;
			clu_mask = 0;
		}
		if (k < 0xFF) {
			clu_free = clu_base + free_bit[k];
			if (clu_free < sbi->num_clusters)
				return clu_free;
		}
		clu_base += BITS_PER_BYTE;

		if (++map_b >= sb->s_blocksize ||
		    clu_base >= sbi->num_clusters) {
			if (++map_i >= sbi->map_sectors) {
				clu_base = EXFAT_FIRST_CLUSTER;
				map_i = 0;
			}
			map_b = 0;
		}
	}

	return EXFAT_EOF_CLUSTER;
}

int exfat_count_used_clusters(struct super_block *sb, unsigned int *ret_count)
{
	struct exfat_sb_info *sbi = EXFAT_SB(sb);
	unsigned int count = 0;
	unsigned int i, map_i = 0, map_b = 0;
	unsigned int total_clus = EXFAT_DATA_CLUSTER_COUNT(sbi);
	unsigned int last_mask = total_clus & BITS_PER_BYTE_MASK;
	unsigned char clu_bits;
	const unsigned char last_bit_mask[] = {0, 0b00000001, 0b00000011,
		0b00000111, 0b00001111, 0b00011111, 0b00111111, 0b01111111};

	total_clus &= ~last_mask;
	for (i = 0; i < total_clus; i += BITS_PER_BYTE) {
		clu_bits = *(sbi->vol_amap[map_i]->b_data + map_b);
		count += used_bit[clu_bits];
		if (++map_b >= (unsigned int)sb->s_blocksize) {
			map_i++;
			map_b = 0;
		}
	}

	if (last_mask) {
		clu_bits = *(sbi->vol_amap[map_i]->b_data + map_b);
		clu_bits &= last_bit_mask[last_mask];
		count += used_bit[clu_bits];
	}

	*ret_count = count;
	return 0;
}

int exfat_trim_fs(struct inode *inode, struct fstrim_range *range)
{
	unsigned int trim_begin, trim_end, count, next_free_clu;
	u64 clu_start, clu_end, trim_minlen, trimmed_total = 0;
	struct super_block *sb = inode->i_sb;
	struct exfat_sb_info *sbi = EXFAT_SB(sb);
	int err = 0;

	clu_start = max_t(u64, range->start >> sbi->cluster_size_bits,
				EXFAT_FIRST_CLUSTER);
	clu_end = clu_start + (range->len >> sbi->cluster_size_bits) - 1;
	trim_minlen = range->minlen >> sbi->cluster_size_bits;

	if (clu_start >= sbi->num_clusters || range->len < sbi->cluster_size)
		return -EINVAL;

	if (clu_end >= sbi->num_clusters)
		clu_end = sbi->num_clusters - 1;

	mutex_lock(&sbi->bitmap_lock);

	trim_begin = trim_end = exfat_find_free_bitmap(sb, clu_start);
	if (trim_begin == EXFAT_EOF_CLUSTER)
		goto unlock;

	next_free_clu = exfat_find_free_bitmap(sb, trim_end + 1);
	if (next_free_clu == EXFAT_EOF_CLUSTER)
		goto unlock;

	do {
		if (next_free_clu == trim_end + 1) {
			/* extend trim range for continuous free cluster */
			trim_end++;
		} else {
			/* trim current range if it's larger than trim_minlen */
			count = trim_end - trim_begin + 1;
			if (count >= trim_minlen) {
				err = sb_issue_discard(sb,
					exfat_cluster_to_sector(sbi, trim_begin),
					count * sbi->sect_per_clus, GFP_NOFS, 0);
				if (err)
					goto unlock;

				trimmed_total += count;
			}

			/* set next start point of the free hole */
			trim_begin = trim_end = next_free_clu;
		}

		if (next_free_clu >= clu_end)
			break;

		if (fatal_signal_pending(current)) {
			err = -ERESTARTSYS;
			goto unlock;
		}

		next_free_clu = exfat_find_free_bitmap(sb, next_free_clu + 1);
	} while (next_free_clu != EXFAT_EOF_CLUSTER &&
			next_free_clu > trim_end);

	/* try to trim remainder */
	count = trim_end - trim_begin + 1;
	if (count >= trim_minlen) {
		err = sb_issue_discard(sb, exfat_cluster_to_sector(sbi, trim_begin),
			count * sbi->sect_per_clus, GFP_NOFS, 0);
		if (err)
			goto unlock;

		trimmed_total += count;
	}

unlock:
	mutex_unlock(&sbi->bitmap_lock);
	range->len = trimmed_total << sbi->cluster_size_bits;

	return err;
}<|MERGE_RESOLUTION|>--- conflicted
+++ resolved
@@ -141,11 +141,7 @@
 	kfree(sbi->vol_amap);
 }
 
-<<<<<<< HEAD
-int exfat_set_bitmap(struct inode *inode, unsigned int clu)
-=======
 int exfat_set_bitmap(struct inode *inode, unsigned int clu, bool sync)
->>>>>>> 07fa30c8
 {
 	int i, b;
 	unsigned int ent_idx;
