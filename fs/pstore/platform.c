/*
 * Persistent Storage - platform driver interface parts.
 *
 * Copyright (C) 2007-2008 Google, Inc.
 * Copyright (C) 2010 Intel Corporation <tony.luck@intel.com>
 *
 *  This program is free software; you can redistribute it and/or modify
 *  it under the terms of the GNU General Public License version 2 as
 *  published by the Free Software Foundation.
 *
 *  This program is distributed in the hope that it will be useful,
 *  but WITHOUT ANY WARRANTY; without even the implied warranty of
 *  MERCHANTABILITY or FITNESS FOR A PARTICULAR PURPOSE.  See the
 *  GNU General Public License for more details.
 *
 *  You should have received a copy of the GNU General Public License
 *  along with this program; if not, write to the Free Software
 *  Foundation, Inc., 59 Temple Place, Suite 330, Boston, MA  02111-1307  USA
 */

#include <linux/atomic.h>
#include <linux/types.h>
#include <linux/errno.h>
#include <linux/init.h>
#include <linux/kmsg_dump.h>
#include <linux/console.h>
#include <linux/module.h>
#include <linux/pstore.h>
#include <linux/string.h>
#include <linux/timer.h>
#include <linux/slab.h>
#include <linux/uaccess.h>
#include <linux/hardirq.h>
#include <linux/jiffies.h>
#include <linux/workqueue.h>

#include "internal.h"

/*
 * We defer making "oops" entries appear in pstore - see
 * whether the system is actually still running well enough
 * to let someone see the entry
 */
static int pstore_update_ms = -1;
module_param_named(update_ms, pstore_update_ms, int, 0600);
MODULE_PARM_DESC(update_ms, "milliseconds before pstore updates its content "
		 "(default is -1, which means runtime updates are disabled; "
		 "enabling this option is not safe, it may lead to further "
		 "corruption on Oopses)");

static int pstore_new_entry;

static void pstore_timefunc(unsigned long);
static DEFINE_TIMER(pstore_timer, pstore_timefunc, 0, 0);

static void pstore_dowork(struct work_struct *);
static DECLARE_WORK(pstore_work, pstore_dowork);

/*
 * pstore_lock just protects "psinfo" during
 * calls to pstore_register()
 */
static DEFINE_SPINLOCK(pstore_lock);
struct pstore_info *psinfo;

static char *backend;

/* How much of the console log to snapshot */
static unsigned long kmsg_bytes = 10240;

void pstore_set_kmsg_bytes(int bytes)
{
	kmsg_bytes = bytes;
}

/* Tag each group of saved records with a sequence number */
static int	oopscount;

static const char *get_reason_str(enum kmsg_dump_reason reason)
{
	switch (reason) {
	case KMSG_DUMP_PANIC:
		return "Panic";
	case KMSG_DUMP_OOPS:
		return "Oops";
	case KMSG_DUMP_EMERG:
		return "Emergency";
	case KMSG_DUMP_RESTART:
		return "Restart";
	case KMSG_DUMP_HALT:
		return "Halt";
	case KMSG_DUMP_POWEROFF:
		return "Poweroff";
	default:
		return "Unknown";
	}
}

bool pstore_cannot_block_path(enum kmsg_dump_reason reason)
{
	/*
	 * In case of NMI path, pstore shouldn't be blocked
	 * regardless of reason.
	 */
	if (in_nmi())
		return true;

	switch (reason) {
	/* In panic case, other cpus are stopped by smp_send_stop(). */
	case KMSG_DUMP_PANIC:
	/* Emergency restart shouldn't be blocked by spin lock. */
	case KMSG_DUMP_EMERG:
		return true;
	default:
		return false;
	}
}
EXPORT_SYMBOL_GPL(pstore_cannot_block_path);

/*
 * callback from kmsg_dump. (s2,l2) has the most recently
 * written bytes, older bytes are in (s1,l1). Save as much
 * as we can from the end of the buffer.
 */
static void pstore_dump(struct kmsg_dumper *dumper,
			enum kmsg_dump_reason reason)
{
	unsigned long	total = 0;
	const char	*why;
	u64		id;
	unsigned int	part = 1;
	unsigned long	flags = 0;
	int		is_locked = 0;
	int		ret;

	why = get_reason_str(reason);

	if (pstore_cannot_block_path(reason)) {
		is_locked = spin_trylock_irqsave(&psinfo->buf_lock, flags);
		if (!is_locked) {
			pr_err("pstore dump routine blocked in %s path, may corrupt error record\n"
				       , in_nmi() ? "NMI" : why);
		}
	} else
		spin_lock_irqsave(&psinfo->buf_lock, flags);
	oopscount++;
	while (total < kmsg_bytes) {
		char *dst;
		unsigned long size;
		int hsize;
		size_t len;

		dst = psinfo->buf;
		hsize = sprintf(dst, "%s#%d Part%d\n", why, oopscount, part);
		size = psinfo->bufsize - hsize;
		dst += hsize;

		if (!kmsg_dump_get_buffer(dumper, true, dst, size, &len))
			break;

		ret = psinfo->write(PSTORE_TYPE_DMESG, reason, &id, part,
				    oopscount, hsize, hsize + len, psinfo);
		if (ret == 0 && reason == KMSG_DUMP_OOPS && pstore_is_mounted())
			pstore_new_entry = 1;

		total += hsize + len;
		part++;
	}
	if (pstore_cannot_block_path(reason)) {
		if (is_locked)
			spin_unlock_irqrestore(&psinfo->buf_lock, flags);
	} else
		spin_unlock_irqrestore(&psinfo->buf_lock, flags);
}

static struct kmsg_dumper pstore_dumper = {
	.dump = pstore_dump,
};

#ifdef CONFIG_PSTORE_CONSOLE
static void pstore_console_write(struct console *con, const char *s, unsigned c)
{
	const char *e = s + c;

	while (s < e) {
		unsigned long flags;
		u64 id;

		if (c > psinfo->bufsize)
			c = psinfo->bufsize;

		if (oops_in_progress) {
			if (!spin_trylock_irqsave(&psinfo->buf_lock, flags))
				break;
		} else {
			spin_lock_irqsave(&psinfo->buf_lock, flags);
		}
		memcpy(psinfo->buf, s, c);
		psinfo->write(PSTORE_TYPE_CONSOLE, 0, &id, 0, 0, 0, c, psinfo);
		spin_unlock_irqrestore(&psinfo->buf_lock, flags);
		s += c;
		c = e - s;
	}
}

static struct console pstore_console = {
	.name	= "pstore",
	.write	= pstore_console_write,
	.flags	= CON_PRINTBUFFER | CON_ENABLED | CON_ANYTIME,
	.index	= -1,
};

static void pstore_register_console(void)
{
	register_console(&pstore_console);
}
#else
static void pstore_register_console(void) {}
#endif

static int pstore_write_compat(enum pstore_type_id type,
			       enum kmsg_dump_reason reason,
			       u64 *id, unsigned int part, int count,
			       size_t hsize, size_t size,
			       struct pstore_info *psi)
{
	return psi->write_buf(type, reason, id, part, psinfo->buf, hsize,
			     size, psi);
}

/*
 * platform specific persistent storage driver registers with
 * us here. If pstore is already mounted, call the platform
 * read function right away to populate the file system. If not
 * then the pstore mount code will call us later to fill out
 * the file system.
 *
 * Register with kmsg_dump to save last part of console log on panic.
 */
int pstore_register(struct pstore_info *psi)
{
	struct module *owner = psi->owner;

	if (backend && strcmp(backend, psi->name))
		return -EPERM;

	spin_lock(&pstore_lock);
	if (psinfo) {
		spin_unlock(&pstore_lock);
		return -EBUSY;
	}

<<<<<<< HEAD
	if (!backend && !strcmp(psi->name, "efi")) {
		pr_info("Efi pstore disabled, enforce via pstore.backend=efi");
		pr_info("On a broken BIOS, this can severely harm your system");
		pr_info("Only enable efi based pstore when you know what you are doing");
		spin_unlock(&pstore_lock);
		return -EINVAL;
	}

	if (backend && strcmp(backend, psi->name)) {
		spin_unlock(&pstore_lock);
		return -EINVAL;
	}

=======
>>>>>>> ad81f054
	if (!psi->write)
		psi->write = pstore_write_compat;
	psinfo = psi;
	mutex_init(&psinfo->read_mutex);
	spin_unlock(&pstore_lock);

	if (owner && !try_module_get(owner)) {
		psinfo = NULL;
		return -EINVAL;
	}

	if (pstore_is_mounted())
		pstore_get_records(0);

	kmsg_dump_register(&pstore_dumper);
	pstore_register_console();
	pstore_register_ftrace();

	if (pstore_update_ms >= 0) {
		pstore_timer.expires = jiffies +
			msecs_to_jiffies(pstore_update_ms);
		add_timer(&pstore_timer);
	}

	pr_info("pstore: Registered %s as persistent store backend\n",
		psi->name);

	return 0;
}
EXPORT_SYMBOL_GPL(pstore_register);

/*
 * Read all the records from the persistent store. Create
 * files in our filesystem.  Don't warn about -EEXIST errors
 * when we are re-scanning the backing store looking to add new
 * error records.
 */
void pstore_get_records(int quiet)
{
	struct pstore_info *psi = psinfo;
	char			*buf = NULL;
	ssize_t			size;
	u64			id;
	int			count;
	enum pstore_type_id	type;
	struct timespec		time;
	int			failed = 0, rc;

	if (!psi)
		return;

	mutex_lock(&psi->read_mutex);
	if (psi->open && psi->open(psi))
		goto out;

	while ((size = psi->read(&id, &type, &count, &time, &buf, psi)) > 0) {
		rc = pstore_mkfile(type, psi->name, id, count, buf,
				  (size_t)size, time, psi);
		kfree(buf);
		buf = NULL;
		if (rc && (rc != -EEXIST || !quiet))
			failed++;
	}
	if (psi->close)
		psi->close(psi);
out:
	mutex_unlock(&psi->read_mutex);

	if (failed)
		printk(KERN_WARNING "pstore: failed to load %d record(s) from '%s'\n",
		       failed, psi->name);
}

static void pstore_dowork(struct work_struct *work)
{
	pstore_get_records(1);
}

static void pstore_timefunc(unsigned long dummy)
{
	if (pstore_new_entry) {
		pstore_new_entry = 0;
		schedule_work(&pstore_work);
	}

	mod_timer(&pstore_timer, jiffies + msecs_to_jiffies(pstore_update_ms));
}

module_param(backend, charp, 0444);
MODULE_PARM_DESC(backend, "Pstore backend to use");<|MERGE_RESOLUTION|>--- conflicted
+++ resolved
@@ -241,16 +241,6 @@
 {
 	struct module *owner = psi->owner;
 
-	if (backend && strcmp(backend, psi->name))
-		return -EPERM;
-
-	spin_lock(&pstore_lock);
-	if (psinfo) {
-		spin_unlock(&pstore_lock);
-		return -EBUSY;
-	}
-
-<<<<<<< HEAD
 	if (!backend && !strcmp(psi->name, "efi")) {
 		pr_info("Efi pstore disabled, enforce via pstore.backend=efi");
 		pr_info("On a broken BIOS, this can severely harm your system");
@@ -259,13 +249,15 @@
 		return -EINVAL;
 	}
 
-	if (backend && strcmp(backend, psi->name)) {
+	if (backend && strcmp(backend, psi->name))
+		return -EPERM;
+
+	spin_lock(&pstore_lock);
+	if (psinfo) {
 		spin_unlock(&pstore_lock);
-		return -EINVAL;
-	}
-
-=======
->>>>>>> ad81f054
+		return -EBUSY;
+	}
+
 	if (!psi->write)
 		psi->write = pstore_write_compat;
 	psinfo = psi;
