--- conflicted
+++ resolved
@@ -4310,23 +4310,3 @@
 	dump_stack();
 #endif
 }
-<<<<<<< HEAD
-=======
-
-static void __reiserfs_journal_abort_soft(struct super_block *sb, int errno)
-{
-	struct reiserfs_journal *journal = SB_JOURNAL(sb);
-	if (test_bit(J_ABORTED, &journal->j_state))
-		return;
-
-	if (!journal->j_errno)
-		journal->j_errno = errno;
-
-	__reiserfs_journal_abort_hard(sb);
-}
-
-void reiserfs_journal_abort(struct super_block *sb, int errno)
-{
-	__reiserfs_journal_abort_soft(sb, errno);
-}
->>>>>>> 28ffb5d3
