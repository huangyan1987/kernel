/*
 * Copyright 2000 by Hans Reiser, licensing governed by reiserfs/README
 *
 * Trivial changes by Alan Cox to add the LFS fixes
 *
 * Trivial Changes:
 * Rights granted to Hans Reiser to redistribute under other terms providing
 * he accepts all liability including but not limited to patent, fitness
 * for purpose, and direct or indirect claims arising from failure to perform.
 *
 * NO WARRANTY
 */

#include <linux/module.h>
#include <linux/vmalloc.h>
#include <linux/time.h>
#include <asm/uaccess.h>
#include <linux/reiserfs_fs.h>
#include <linux/reiserfs_acl.h>
#include <linux/reiserfs_xattr.h>
#include <linux/init.h>
#include <linux/blkdev.h>
#include <linux/buffer_head.h>
#include <linux/exportfs.h>
#include <linux/quotaops.h>
#include <linux/vfs.h>
#include <linux/mnt_namespace.h>
#include <linux/mount.h>
#include <linux/namei.h>

struct file_system_type reiserfs_fs_type;

static const char reiserfs_3_5_magic_string[] = REISERFS_SUPER_MAGIC_STRING;
static const char reiserfs_3_6_magic_string[] = REISER2FS_SUPER_MAGIC_STRING;
static const char reiserfs_jr_magic_string[] = REISER2FS_JR_SUPER_MAGIC_STRING;

int is_reiserfs_3_5(struct reiserfs_super_block *rs)
{
	return !strncmp(rs->s_v1.s_magic, reiserfs_3_5_magic_string,
			strlen(reiserfs_3_5_magic_string));
}

int is_reiserfs_3_6(struct reiserfs_super_block *rs)
{
	return !strncmp(rs->s_v1.s_magic, reiserfs_3_6_magic_string,
			strlen(reiserfs_3_6_magic_string));
}

int is_reiserfs_jr(struct reiserfs_super_block *rs)
{
	return !strncmp(rs->s_v1.s_magic, reiserfs_jr_magic_string,
			strlen(reiserfs_jr_magic_string));
}

static int is_any_reiserfs_magic_string(struct reiserfs_super_block *rs)
{
	return (is_reiserfs_3_5(rs) || is_reiserfs_3_6(rs) ||
		is_reiserfs_jr(rs));
}

static int reiserfs_remount(struct super_block *s, int *flags, char *data);
static int reiserfs_statfs(struct dentry *dentry, struct kstatfs *buf);

static int reiserfs_sync_fs(struct super_block *s, int wait)
{
	if (!(s->s_flags & MS_RDONLY)) {
		struct reiserfs_transaction_handle th;
		reiserfs_write_lock(s);
		if (!journal_begin(&th, s, 1))
			if (!journal_end_sync(&th, s, 1))
				reiserfs_flush_old_commits(s);
		s->s_dirt = 0;	/* Even if it's not true.
				 * We'll loop forever in sync_supers otherwise */
		reiserfs_write_unlock(s);
	} else {
		s->s_dirt = 0;
	}
	return 0;
}

static void reiserfs_write_super(struct super_block *s)
{
	reiserfs_sync_fs(s, 1);
}

static void reiserfs_write_super_lockfs(struct super_block *s)
{
	struct reiserfs_transaction_handle th;
	reiserfs_write_lock(s);
	if (!(s->s_flags & MS_RDONLY)) {
		int err = journal_begin(&th, s, 1);
		if (err) {
			reiserfs_block_writes(&th);
		} else {
			reiserfs_prepare_for_journal(s, SB_BUFFER_WITH_SB(s),
						     1);
			journal_mark_dirty(&th, s, SB_BUFFER_WITH_SB(s));
			reiserfs_block_writes(&th);
			journal_end_sync(&th, s, 1);
		}
	}
	s->s_dirt = 0;
	reiserfs_write_unlock(s);
}

static void reiserfs_unlockfs(struct super_block *s)
{
	reiserfs_allow_writes(s);
}

extern const struct in_core_key MAX_IN_CORE_KEY;

/* this is used to delete "save link" when there are no items of a
   file it points to. It can either happen if unlink is completed but
   "save unlink" removal, or if file has both unlink and truncate
   pending and as unlink completes first (because key of "save link"
   protecting unlink is bigger that a key lf "save link" which
   protects truncate), so there left no items to make truncate
   completion on */
static int remove_save_link_only(struct super_block *s,
				 struct reiserfs_key *key, int oid_free)
{
	struct reiserfs_transaction_handle th;
	int err;

	/* we are going to do one balancing */
	err = journal_begin(&th, s, JOURNAL_PER_BALANCE_CNT);
	if (err)
		return err;

	reiserfs_delete_solid_item(&th, NULL, key);
	if (oid_free)
		/* removals are protected by direct items */
		reiserfs_release_objectid(&th, le32_to_cpu(key->k_objectid));

	return journal_end(&th, s, JOURNAL_PER_BALANCE_CNT);
}

#ifdef CONFIG_QUOTA
static int reiserfs_quota_on_mount(struct super_block *, int);
#endif

/* look for uncompleted unlinks and truncates and complete them */
static int finish_unfinished(struct super_block *s)
{
	INITIALIZE_PATH(path);
	struct cpu_key max_cpu_key, obj_key;
	struct reiserfs_key save_link_key, last_inode_key;
	int retval = 0;
	struct item_head *ih;
	struct buffer_head *bh;
	int item_pos;
	char *item;
	int done;
	struct inode *inode;
	int truncate;
#ifdef CONFIG_QUOTA
	int i;
	int ms_active_set;
#endif

	/* compose key to look for "save" links */
	max_cpu_key.version = KEY_FORMAT_3_5;
	max_cpu_key.on_disk_key.k_dir_id = ~0U;
	max_cpu_key.on_disk_key.k_objectid = ~0U;
	set_cpu_key_k_offset(&max_cpu_key, ~0U);
	max_cpu_key.key_length = 3;

	memset(&last_inode_key, 0, sizeof(last_inode_key));

#ifdef CONFIG_QUOTA
	/* Needed for iput() to work correctly and not trash data */
	if (s->s_flags & MS_ACTIVE) {
		ms_active_set = 0;
	} else {
		ms_active_set = 1;
		s->s_flags |= MS_ACTIVE;
	}
	/* Turn on quotas so that they are updated correctly */
	for (i = 0; i < MAXQUOTAS; i++) {
		if (REISERFS_SB(s)->s_qf_names[i]) {
			int ret = reiserfs_quota_on_mount(s, i);
			if (ret < 0)
<<<<<<< HEAD
				reiserfs_warning(s, "reiserfs-2500",
						 "cannot turn on journalled "
						 "quota: error %d", ret);
=======
				reiserfs_warning(s,
						 "reiserfs: cannot turn on journaled quota: error %d",
						 ret);
>>>>>>> 30a2f3c6
		}
	}
#endif

	done = 0;
	REISERFS_SB(s)->s_is_unlinked_ok = 1;
	while (!retval) {
		retval = search_item(s, &max_cpu_key, &path);
		if (retval != ITEM_NOT_FOUND) {
			reiserfs_error(s, "vs-2140",
				       "search_by_key returned %d", retval);
			break;
		}

		bh = get_last_bh(&path);
		item_pos = get_item_pos(&path);
		if (item_pos != B_NR_ITEMS(bh)) {
			reiserfs_warning(s, "vs-2060",
					 "wrong position found");
			break;
		}
		item_pos--;
		ih = B_N_PITEM_HEAD(bh, item_pos);

		if (le32_to_cpu(ih->ih_key.k_dir_id) != MAX_KEY_OBJECTID)
			/* there are no "save" links anymore */
			break;

		save_link_key = ih->ih_key;
		if (is_indirect_le_ih(ih))
			truncate = 1;
		else
			truncate = 0;

		/* reiserfs_iget needs k_dirid and k_objectid only */
		item = B_I_PITEM(bh, ih);
		obj_key.on_disk_key.k_dir_id = le32_to_cpu(*(__le32 *) item);
		obj_key.on_disk_key.k_objectid =
		    le32_to_cpu(ih->ih_key.k_objectid);
		obj_key.on_disk_key.k_offset = 0;
		obj_key.on_disk_key.k_type = 0;

		pathrelse(&path);

		inode = reiserfs_iget(s, &obj_key);
		if (!inode) {
			/* the unlink almost completed, it just did not manage to remove
			   "save" link and release objectid */
			reiserfs_warning(s, "vs-2180", "iget failed for %K",
					 &obj_key);
			retval = remove_save_link_only(s, &save_link_key, 1);
			continue;
		}

		if (!truncate && inode->i_nlink) {
			/* file is not unlinked */
			reiserfs_warning(s, "vs-2185",
					 "file %K is not unlinked",
					 &obj_key);
			retval = remove_save_link_only(s, &save_link_key, 0);
			continue;
		}
		DQUOT_INIT(inode);

		if (truncate && S_ISDIR(inode->i_mode)) {
			/* We got a truncate request for a dir which is impossible.
			   The only imaginable way is to execute unfinished truncate request
			   then boot into old kernel, remove the file and create dir with
			   the same key. */
			reiserfs_warning(s, "green-2101",
					 "impossible truncate on a "
					 "directory %k. Please report",
					 INODE_PKEY(inode));
			retval = remove_save_link_only(s, &save_link_key, 0);
			truncate = 0;
			iput(inode);
			continue;
		}

		if (truncate) {
			REISERFS_I(inode)->i_flags |=
			    i_link_saved_truncate_mask;
			/* not completed truncate found. New size was committed together
			   with "save" link */
			reiserfs_info(s, "Truncating %k to %Ld ..",
				      INODE_PKEY(inode), inode->i_size);
			reiserfs_truncate_file(inode,
					       0
					       /*don't update modification time */
					       );
			retval = remove_save_link(inode, truncate);
		} else {
			REISERFS_I(inode)->i_flags |= i_link_saved_unlink_mask;
			/* not completed unlink (rmdir) found */
			reiserfs_info(s, "Removing %k..", INODE_PKEY(inode));
			if (memcmp(&last_inode_key, INODE_PKEY(inode),
					sizeof(last_inode_key))){
				last_inode_key = *INODE_PKEY(inode);
				/* removal gets completed in iput */
				retval = 0;
			} else {
				reiserfs_warning(s, "super-2189", "Dead loop "
						 "in finish_unfinished "
						 "detected, just remove "
						 "save link\n");
				retval = remove_save_link_only(s,
							&save_link_key, 0);
			}
		}

		iput(inode);
		printk("done\n");
		done++;
	}
	REISERFS_SB(s)->s_is_unlinked_ok = 0;

#ifdef CONFIG_QUOTA
	/* Turn quotas off */
	for (i = 0; i < MAXQUOTAS; i++) {
		if (sb_dqopt(s)->files[i])
			vfs_quota_off(s, i, 0);
	}
	if (ms_active_set)
		/* Restore the flag back */
		s->s_flags &= ~MS_ACTIVE;
#endif
	pathrelse(&path);
	if (done)
		reiserfs_info(s, "There were %d uncompleted unlinks/truncates. "
			      "Completed\n", done);
	return retval;
}

/* to protect file being unlinked from getting lost we "safe" link files
   being unlinked. This link will be deleted in the same transaction with last
   item of file. mounting the filesystem we scan all these links and remove
   files which almost got lost */
void add_save_link(struct reiserfs_transaction_handle *th,
		   struct inode *inode, int truncate)
{
	INITIALIZE_PATH(path);
	int retval;
	struct cpu_key key;
	struct item_head ih;
	__le32 link;

	BUG_ON(!th->t_trans_id);

	/* file can only get one "save link" of each kind */
	RFALSE(truncate &&
	       (REISERFS_I(inode)->i_flags & i_link_saved_truncate_mask),
	       "saved link already exists for truncated inode %lx",
	       (long)inode->i_ino);
	RFALSE(!truncate &&
	       (REISERFS_I(inode)->i_flags & i_link_saved_unlink_mask),
	       "saved link already exists for unlinked inode %lx",
	       (long)inode->i_ino);

	/* setup key of "save" link */
	key.version = KEY_FORMAT_3_5;
	key.on_disk_key.k_dir_id = MAX_KEY_OBJECTID;
	key.on_disk_key.k_objectid = inode->i_ino;
	if (!truncate) {
		/* unlink, rmdir, rename */
		set_cpu_key_k_offset(&key, 1 + inode->i_sb->s_blocksize);
		set_cpu_key_k_type(&key, TYPE_DIRECT);

		/* item head of "safe" link */
		make_le_item_head(&ih, &key, key.version,
				  1 + inode->i_sb->s_blocksize, TYPE_DIRECT,
				  4 /*length */ , 0xffff /*free space */ );
	} else {
		/* truncate */
		if (S_ISDIR(inode->i_mode))
			reiserfs_warning(inode->i_sb, "green-2102",
					 "Adding a truncate savelink for "
					 "a directory %k! Please report",
					 INODE_PKEY(inode));
		set_cpu_key_k_offset(&key, 1);
		set_cpu_key_k_type(&key, TYPE_INDIRECT);

		/* item head of "safe" link */
		make_le_item_head(&ih, &key, key.version, 1, TYPE_INDIRECT,
				  4 /*length */ , 0 /*free space */ );
	}
	key.key_length = 3;

	/* look for its place in the tree */
	retval = search_item(inode->i_sb, &key, &path);
	if (retval != ITEM_NOT_FOUND) {
		if (retval != -ENOSPC)
			reiserfs_error(inode->i_sb, "vs-2100",
				       "search_by_key (%K) returned %d", &key,
				       retval);
		pathrelse(&path);
		return;
	}

	/* body of "save" link */
	link = INODE_PKEY(inode)->k_dir_id;

	/* put "save" link inot tree, don't charge quota to anyone */
	retval =
	    reiserfs_insert_item(th, &path, &key, &ih, NULL, (char *)&link);
	if (retval) {
		if (retval != -ENOSPC)
			reiserfs_error(inode->i_sb, "vs-2120",
				       "insert_item returned %d", retval);
	} else {
		if (truncate)
			REISERFS_I(inode)->i_flags |=
			    i_link_saved_truncate_mask;
		else
			REISERFS_I(inode)->i_flags |= i_link_saved_unlink_mask;
	}
}

/* this opens transaction unlike add_save_link */
int remove_save_link(struct inode *inode, int truncate)
{
	struct reiserfs_transaction_handle th;
	struct reiserfs_key key;
	int err;

	/* we are going to do one balancing only */
	err = journal_begin(&th, inode->i_sb, JOURNAL_PER_BALANCE_CNT);
	if (err)
		return err;

	/* setup key of "save" link */
	key.k_dir_id = cpu_to_le32(MAX_KEY_OBJECTID);
	key.k_objectid = INODE_PKEY(inode)->k_objectid;
	if (!truncate) {
		/* unlink, rmdir, rename */
		set_le_key_k_offset(KEY_FORMAT_3_5, &key,
				    1 + inode->i_sb->s_blocksize);
		set_le_key_k_type(KEY_FORMAT_3_5, &key, TYPE_DIRECT);
	} else {
		/* truncate */
		set_le_key_k_offset(KEY_FORMAT_3_5, &key, 1);
		set_le_key_k_type(KEY_FORMAT_3_5, &key, TYPE_INDIRECT);
	}

	if ((truncate &&
	     (REISERFS_I(inode)->i_flags & i_link_saved_truncate_mask)) ||
	    (!truncate &&
	     (REISERFS_I(inode)->i_flags & i_link_saved_unlink_mask)))
		/* don't take quota bytes from anywhere */
		reiserfs_delete_solid_item(&th, NULL, &key);
	if (!truncate) {
		reiserfs_release_objectid(&th, inode->i_ino);
		REISERFS_I(inode)->i_flags &= ~i_link_saved_unlink_mask;
	} else
		REISERFS_I(inode)->i_flags &= ~i_link_saved_truncate_mask;

	return journal_end(&th, inode->i_sb, JOURNAL_PER_BALANCE_CNT);
}

static void reiserfs_kill_sb(struct super_block *s)
{
	if (REISERFS_SB(s)) {
#ifdef CONFIG_REISERFS_FS_XATTR
		if (REISERFS_SB(s)->xattr_root) {
			d_invalidate(REISERFS_SB(s)->xattr_root);
			dput(REISERFS_SB(s)->xattr_root);
			REISERFS_SB(s)->xattr_root = NULL;
		}
#endif
		if (REISERFS_SB(s)->priv_root) {
			d_invalidate(REISERFS_SB(s)->priv_root);
			dput(REISERFS_SB(s)->priv_root);
			REISERFS_SB(s)->priv_root = NULL;
		}
	}

	kill_block_super(s);
}

static void reiserfs_put_super(struct super_block *s)
{
	struct reiserfs_transaction_handle th;
	th.t_trans_id = 0;

	/* change file system state to current state if it was mounted with read-write permissions */
	if (!(s->s_flags & MS_RDONLY)) {
		if (!journal_begin(&th, s, 10)) {
			reiserfs_prepare_for_journal(s, SB_BUFFER_WITH_SB(s),
						     1);
			set_sb_umount_state(SB_DISK_SUPER_BLOCK(s),
					    REISERFS_SB(s)->s_mount_state);
			journal_mark_dirty(&th, s, SB_BUFFER_WITH_SB(s));
		}
	}

	/* note, journal_release checks for readonly mount, and can decide not
	 ** to do a journal_end
	 */
	journal_release(&th, s);

	reiserfs_free_bitmap_cache(s);

	brelse(SB_BUFFER_WITH_SB(s));

	print_statistics(s);

	if (REISERFS_SB(s)->reserved_blocks != 0) {
		reiserfs_warning(s, "green-2005", "reserved blocks left %d",
				 REISERFS_SB(s)->reserved_blocks);
	}

	reiserfs_proc_info_done(s);

	kfree(s->s_fs_info);
	s->s_fs_info = NULL;

	return;
}

static struct kmem_cache *reiserfs_inode_cachep;

static struct inode *reiserfs_alloc_inode(struct super_block *sb)
{
	struct reiserfs_inode_info *ei;
	ei = (struct reiserfs_inode_info *)
	    kmem_cache_alloc(reiserfs_inode_cachep, GFP_KERNEL);
	if (!ei)
		return NULL;
	return &ei->vfs_inode;
}

static void reiserfs_destroy_inode(struct inode *inode)
{
	kmem_cache_free(reiserfs_inode_cachep, REISERFS_I(inode));
}

static void init_once(void *foo)
{
	struct reiserfs_inode_info *ei = (struct reiserfs_inode_info *)foo;

	inode_init_once(&ei->vfs_inode);
	INIT_LIST_HEAD(&ei->i_prealloc_list);
	mutex_init(&ei->i_mmap);
#ifdef CONFIG_REISERFS_FS_XATTR
	init_rwsem(&ei->i_xattr_sem);
#endif
	ei->i_flags = 0;
	ei->i_prealloc_block = 0;
	ei->i_prealloc_count = 0;
	ei->i_trans_id = 0;
	ei->i_jl = NULL;
#ifdef CONFIG_REISERFS_FS_POSIX_ACL
	ei->i_acl_access = NULL;
	ei->i_acl_default = NULL;
#endif
}

static int init_inodecache(void)
{
	reiserfs_inode_cachep = kmem_cache_create("reiser_inode_cache",
						  sizeof(struct
							 reiserfs_inode_info),
						  0, (SLAB_RECLAIM_ACCOUNT|
							SLAB_MEM_SPREAD),
						  init_once);
	if (reiserfs_inode_cachep == NULL)
		return -ENOMEM;
	return 0;
}

static void destroy_inodecache(void)
{
	kmem_cache_destroy(reiserfs_inode_cachep);
}

/* we don't mark inodes dirty, we just log them */
static void reiserfs_dirty_inode(struct inode *inode)
{
	struct reiserfs_transaction_handle th;

	int err = 0;
	if (inode->i_sb->s_flags & MS_RDONLY) {
		reiserfs_warning(inode->i_sb, "clm-6006",
				 "writing inode %lu on readonly FS",
				 inode->i_ino);
		return;
	}
	reiserfs_write_lock(inode->i_sb);

	/* this is really only used for atime updates, so they don't have
	 ** to be included in O_SYNC or fsync
	 */
	err = journal_begin(&th, inode->i_sb, 1);
	if (err) {
		reiserfs_write_unlock(inode->i_sb);
		return;
	}
	reiserfs_update_sd(&th, inode);
	journal_end(&th, inode->i_sb, 1);
	reiserfs_write_unlock(inode->i_sb);
}

#ifdef CONFIG_REISERFS_FS_POSIX_ACL
static void reiserfs_clear_inode(struct inode *inode)
{
	struct posix_acl *acl;

	acl = REISERFS_I(inode)->i_acl_access;
	if (acl && !IS_ERR(acl))
		posix_acl_release(acl);
	REISERFS_I(inode)->i_acl_access = NULL;

	acl = REISERFS_I(inode)->i_acl_default;
	if (acl && !IS_ERR(acl))
		posix_acl_release(acl);
	REISERFS_I(inode)->i_acl_default = NULL;
}
#else
#define reiserfs_clear_inode NULL
#endif

#ifdef CONFIG_QUOTA
static ssize_t reiserfs_quota_write(struct super_block *, int, const char *,
				    size_t, loff_t);
static ssize_t reiserfs_quota_read(struct super_block *, int, char *, size_t,
				   loff_t);
#endif

static const struct super_operations reiserfs_sops = {
	.alloc_inode = reiserfs_alloc_inode,
	.destroy_inode = reiserfs_destroy_inode,
	.write_inode = reiserfs_write_inode,
	.dirty_inode = reiserfs_dirty_inode,
	.delete_inode = reiserfs_delete_inode,
	.clear_inode = reiserfs_clear_inode,
	.put_super = reiserfs_put_super,
	.write_super = reiserfs_write_super,
	.sync_fs = reiserfs_sync_fs,
	.write_super_lockfs = reiserfs_write_super_lockfs,
	.unlockfs = reiserfs_unlockfs,
	.statfs = reiserfs_statfs,
	.remount_fs = reiserfs_remount,
	.show_options = generic_show_options,
#ifdef CONFIG_QUOTA
	.quota_read = reiserfs_quota_read,
	.quota_write = reiserfs_quota_write,
#endif
};

#ifdef CONFIG_QUOTA
#define QTYPE2NAME(t) ((t)==USRQUOTA?"user":"group")

static int reiserfs_dquot_initialize(struct inode *, int);
static int reiserfs_dquot_drop(struct inode *);
static int reiserfs_write_dquot(struct dquot *);
static int reiserfs_acquire_dquot(struct dquot *);
static int reiserfs_release_dquot(struct dquot *);
static int reiserfs_mark_dquot_dirty(struct dquot *);
static int reiserfs_write_info(struct super_block *, int);
static int reiserfs_quota_on(struct super_block *, int, int, char *, int);

static struct dquot_operations reiserfs_quota_operations = {
	.initialize = reiserfs_dquot_initialize,
	.drop = reiserfs_dquot_drop,
	.alloc_space = dquot_alloc_space,
	.alloc_inode = dquot_alloc_inode,
	.free_space = dquot_free_space,
	.free_inode = dquot_free_inode,
	.transfer = dquot_transfer,
	.write_dquot = reiserfs_write_dquot,
	.acquire_dquot = reiserfs_acquire_dquot,
	.release_dquot = reiserfs_release_dquot,
	.mark_dirty = reiserfs_mark_dquot_dirty,
	.write_info = reiserfs_write_info,
};

static struct quotactl_ops reiserfs_qctl_operations = {
	.quota_on = reiserfs_quota_on,
	.quota_off = vfs_quota_off,
	.quota_sync = vfs_quota_sync,
	.get_info = vfs_get_dqinfo,
	.set_info = vfs_set_dqinfo,
	.get_dqblk = vfs_get_dqblk,
	.set_dqblk = vfs_set_dqblk,
};
#endif

static const struct export_operations reiserfs_export_ops = {
	.encode_fh = reiserfs_encode_fh,
	.fh_to_dentry = reiserfs_fh_to_dentry,
	.fh_to_parent = reiserfs_fh_to_parent,
	.get_parent = reiserfs_get_parent,
};

/* this struct is used in reiserfs_getopt () for containing the value for those
   mount options that have values rather than being toggles. */
typedef struct {
	char *value;
	int setmask;		/* bitmask which is to set on mount_options bitmask when this
				   value is found, 0 is no bits are to be changed. */
	int clrmask;		/* bitmask which is to clear on mount_options bitmask when  this
				   value is found, 0 is no bits are to be changed. This is
				   applied BEFORE setmask */
} arg_desc_t;

/* Set this bit in arg_required to allow empty arguments */
#define REISERFS_OPT_ALLOWEMPTY 31

/* this struct is used in reiserfs_getopt() for describing the set of reiserfs
   mount options */
typedef struct {
	char *option_name;
	int arg_required;	/* 0 if argument is not required, not 0 otherwise */
	const arg_desc_t *values;	/* list of values accepted by an option */
	int setmask;		/* bitmask which is to set on mount_options bitmask when this
				   value is found, 0 is no bits are to be changed. */
	int clrmask;		/* bitmask which is to clear on mount_options bitmask when  this
				   value is found, 0 is no bits are to be changed. This is
				   applied BEFORE setmask */
} opt_desc_t;

/* possible values for -o data= */
static const arg_desc_t logging_mode[] = {
	{"ordered", 1 << REISERFS_DATA_ORDERED,
	 (1 << REISERFS_DATA_LOG | 1 << REISERFS_DATA_WRITEBACK)},
	{"journal", 1 << REISERFS_DATA_LOG,
	 (1 << REISERFS_DATA_ORDERED | 1 << REISERFS_DATA_WRITEBACK)},
	{"writeback", 1 << REISERFS_DATA_WRITEBACK,
	 (1 << REISERFS_DATA_ORDERED | 1 << REISERFS_DATA_LOG)},
	{.value = NULL}
};

/* possible values for -o barrier= */
static const arg_desc_t barrier_mode[] = {
	{"none", 1 << REISERFS_BARRIER_NONE, 1 << REISERFS_BARRIER_FLUSH},
	{"flush", 1 << REISERFS_BARRIER_FLUSH, 1 << REISERFS_BARRIER_NONE},
	{.value = NULL}
};

/* possible values for "-o block-allocator=" and bits which are to be set in
   s_mount_opt of reiserfs specific part of in-core super block */
static const arg_desc_t balloc[] = {
	{"noborder", 1 << REISERFS_NO_BORDER, 0},
	{"border", 0, 1 << REISERFS_NO_BORDER},
	{"no_unhashed_relocation", 1 << REISERFS_NO_UNHASHED_RELOCATION, 0},
	{"hashed_relocation", 1 << REISERFS_HASHED_RELOCATION, 0},
	{"test4", 1 << REISERFS_TEST4, 0},
	{"notest4", 0, 1 << REISERFS_TEST4},
	{NULL, 0, 0}
};

static const arg_desc_t tails[] = {
	{"on", 1 << REISERFS_LARGETAIL, 1 << REISERFS_SMALLTAIL},
	{"off", 0, (1 << REISERFS_LARGETAIL) | (1 << REISERFS_SMALLTAIL)},
	{"small", 1 << REISERFS_SMALLTAIL, 1 << REISERFS_LARGETAIL},
	{NULL, 0, 0}
};

static const arg_desc_t error_actions[] = {
	{"panic", 1 << REISERFS_ERROR_PANIC,
	 (1 << REISERFS_ERROR_RO | 1 << REISERFS_ERROR_CONTINUE)},
	{"ro-remount", 1 << REISERFS_ERROR_RO,
	 (1 << REISERFS_ERROR_PANIC | 1 << REISERFS_ERROR_CONTINUE)},
#ifdef REISERFS_JOURNAL_ERROR_ALLOWS_NO_LOG
	{"continue", 1 << REISERFS_ERROR_CONTINUE,
	 (1 << REISERFS_ERROR_PANIC | 1 << REISERFS_ERROR_RO)},
#endif
	{NULL, 0, 0},
};

/* proceed only one option from a list *cur - string containing of mount options
   opts - array of options which are accepted
   opt_arg - if option is found and requires an argument and if it is specifed
   in the input - pointer to the argument is stored here
   bit_flags - if option requires to set a certain bit - it is set here
   return -1 if unknown option is found, opt->arg_required otherwise */
static int reiserfs_getopt(struct super_block *s, char **cur, opt_desc_t * opts,
			   char **opt_arg, unsigned long *bit_flags)
{
	char *p;
	/* foo=bar,
	   ^   ^  ^
	   |   |  +-- option_end
	   |   +-- arg_start
	   +-- option_start
	 */
	const opt_desc_t *opt;
	const arg_desc_t *arg;

	p = *cur;

	/* assume argument cannot contain commas */
	*cur = strchr(p, ',');
	if (*cur) {
		*(*cur) = '\0';
		(*cur)++;
	}

	if (!strncmp(p, "alloc=", 6)) {
		/* Ugly special case, probably we should redo options parser so that
		   it can understand several arguments for some options, also so that
		   it can fill several bitfields with option values. */
		if (reiserfs_parse_alloc_options(s, p + 6)) {
			return -1;
		} else {
			return 0;
		}
	}

	/* for every option in the list */
	for (opt = opts; opt->option_name; opt++) {
		if (!strncmp(p, opt->option_name, strlen(opt->option_name))) {
			if (bit_flags) {
				if (opt->clrmask ==
				    (1 << REISERFS_UNSUPPORTED_OPT))
					reiserfs_warning(s, "super-6500",
							 "%s not supported.\n",
							 p);
				else
					*bit_flags &= ~opt->clrmask;
				if (opt->setmask ==
				    (1 << REISERFS_UNSUPPORTED_OPT))
					reiserfs_warning(s, "super-6501",
							 "%s not supported.\n",
							 p);
				else
					*bit_flags |= opt->setmask;
			}
			break;
		}
	}
	if (!opt->option_name) {
		reiserfs_warning(s, "super-6502",
				 "unknown mount option \"%s\"", p);
		return -1;
	}

	p += strlen(opt->option_name);
	switch (*p) {
	case '=':
		if (!opt->arg_required) {
			reiserfs_warning(s, "super-6503",
					 "the option \"%s\" does not "
					 "require an argument\n",
					 opt->option_name);
			return -1;
		}
		break;

	case 0:
		if (opt->arg_required) {
			reiserfs_warning(s, "super-6504",
					 "the option \"%s\" requires an "
					 "argument\n", opt->option_name);
			return -1;
		}
		break;
	default:
		reiserfs_warning(s, "super-6505",
				 "head of option \"%s\" is only correct\n",
				 opt->option_name);
		return -1;
	}

	/* move to the argument, or to next option if argument is not required */
	p++;

	if (opt->arg_required
	    && !(opt->arg_required & (1 << REISERFS_OPT_ALLOWEMPTY))
	    && !strlen(p)) {
		/* this catches "option=," if not allowed */
		reiserfs_warning(s, "super-6506",
				 "empty argument for \"%s\"\n",
				 opt->option_name);
		return -1;
	}

	if (!opt->values) {
		/* *=NULLopt_arg contains pointer to argument */
		*opt_arg = p;
		return opt->arg_required & ~(1 << REISERFS_OPT_ALLOWEMPTY);
	}

	/* values possible for this option are listed in opt->values */
	for (arg = opt->values; arg->value; arg++) {
		if (!strcmp(p, arg->value)) {
			if (bit_flags) {
				*bit_flags &= ~arg->clrmask;
				*bit_flags |= arg->setmask;
			}
			return opt->arg_required;
		}
	}

	reiserfs_warning(s, "super-6506",
			 "bad value \"%s\" for option \"%s\"\n", p,
			 opt->option_name);
	return -1;
}

/* returns 0 if something is wrong in option string, 1 - otherwise */
static int reiserfs_parse_options(struct super_block *s, char *options,	/* string given via mount's -o */
				  unsigned long *mount_options,
				  /* after the parsing phase, contains the
				     collection of bitflags defining what
				     mount options were selected. */
				  unsigned long *blocks,	/* strtol-ed from NNN of resize=NNN */
				  char **jdev_name,
				  unsigned int *commit_max_age,
				  char **qf_names,
				  unsigned int *qfmt)
{
	int c;
	char *arg = NULL;
	char *pos;
	opt_desc_t opts[] = {
		/* Compatibility stuff, so that -o notail for old setups still work */
		{"tails",.arg_required = 't',.values = tails},
		{"notail",.clrmask =
		 (1 << REISERFS_LARGETAIL) | (1 << REISERFS_SMALLTAIL)},
		{"conv",.setmask = 1 << REISERFS_CONVERT},
		{"attrs",.setmask = 1 << REISERFS_ATTRS},
		{"noattrs",.clrmask = 1 << REISERFS_ATTRS},
#ifdef CONFIG_REISERFS_FS_XATTR
		{"user_xattr",.setmask = 1 << REISERFS_XATTRS_USER},
		{"nouser_xattr",.clrmask = 1 << REISERFS_XATTRS_USER},
#else
		{"user_xattr",.setmask = 1 << REISERFS_UNSUPPORTED_OPT},
		{"nouser_xattr",.clrmask = 1 << REISERFS_UNSUPPORTED_OPT},
#endif
#ifdef CONFIG_REISERFS_FS_POSIX_ACL
		{"acl",.setmask = 1 << REISERFS_POSIXACL},
		{"noacl",.clrmask = 1 << REISERFS_POSIXACL},
#else
		{"acl",.setmask = 1 << REISERFS_UNSUPPORTED_OPT},
		{"noacl",.clrmask = 1 << REISERFS_UNSUPPORTED_OPT},
#endif
		{.option_name = "nolog"},
		{"replayonly",.setmask = 1 << REPLAYONLY},
		{"block-allocator",.arg_required = 'a',.values = balloc},
		{"data",.arg_required = 'd',.values = logging_mode},
		{"barrier",.arg_required = 'b',.values = barrier_mode},
		{"resize",.arg_required = 'r',.values = NULL},
		{"jdev",.arg_required = 'j',.values = NULL},
		{"nolargeio",.arg_required = 'w',.values = NULL},
		{"commit",.arg_required = 'c',.values = NULL},
		{"usrquota",.setmask = 1 << REISERFS_QUOTA},
		{"grpquota",.setmask = 1 << REISERFS_QUOTA},
		{"noquota",.clrmask = 1 << REISERFS_QUOTA},
		{"errors",.arg_required = 'e',.values = error_actions},
		{"usrjquota",.arg_required =
		 'u' | (1 << REISERFS_OPT_ALLOWEMPTY),.values = NULL},
		{"grpjquota",.arg_required =
		 'g' | (1 << REISERFS_OPT_ALLOWEMPTY),.values = NULL},
		{"jqfmt",.arg_required = 'f',.values = NULL},
		{.option_name = NULL}
	};

	*blocks = 0;
	if (!options || !*options)
		/* use default configuration: create tails, journaling on, no
		   conversion to newest format */
		return 1;

	for (pos = options; pos;) {
		c = reiserfs_getopt(s, &pos, opts, &arg, mount_options);
		if (c == -1)
			/* wrong option is given */
			return 0;

		if (c == 'r') {
			char *p;

			p = NULL;
			/* "resize=NNN" or "resize=auto" */

			if (!strcmp(arg, "auto")) {
				/* From JFS code, to auto-get the size. */
				*blocks =
				    s->s_bdev->bd_inode->i_size >> s->
				    s_blocksize_bits;
			} else {
				*blocks = simple_strtoul(arg, &p, 0);
				if (*p != '\0') {
					/* NNN does not look like a number */
					reiserfs_warning(s, "super-6507",
							 "bad value %s for "
							 "-oresize\n", arg);
					return 0;
				}
			}
		}

		if (c == 'c') {
			char *p = NULL;
			unsigned long val = simple_strtoul(arg, &p, 0);
			/* commit=NNN (time in seconds) */
			if (*p != '\0' || val >= (unsigned int)-1) {
				reiserfs_warning(s, "super-6508",
						 "bad value %s for -ocommit\n",
						 arg);
				return 0;
			}
			*commit_max_age = (unsigned int)val;
		}

		if (c == 'w') {
			reiserfs_warning(s, "super-6509", "nolargeio option "
					 "is no longer supported");
			return 0;
		}

		if (c == 'j') {
			if (arg && *arg && jdev_name) {
				if (*jdev_name) {	//Hm, already assigned?
					reiserfs_warning(s, "super-6510",
							 "journal device was "
							 "already specified to "
							 "be %s", *jdev_name);
					return 0;
				}
				*jdev_name = arg;
			}
		}
#ifdef CONFIG_QUOTA
		if (c == 'u' || c == 'g') {
			int qtype = c == 'u' ? USRQUOTA : GRPQUOTA;

<<<<<<< HEAD
			if (sb_any_quota_enabled(s)) {
				reiserfs_warning(s, "super-6511",
						 "cannot change journalled "
						 "quota options when quota "
						 "turned on.");
=======
			if ((sb_any_quota_enabled(s) ||
			     sb_any_quota_suspended(s)) &&
			    (!*arg != !REISERFS_SB(s)->s_qf_names[qtype])) {
				reiserfs_warning(s,
						 "reiserfs_parse_options: cannot change journaled quota options when quota turned on.");
>>>>>>> 30a2f3c6
				return 0;
			}
			if (*arg) {	/* Some filename specified? */
				if (REISERFS_SB(s)->s_qf_names[qtype]
				    && strcmp(REISERFS_SB(s)->s_qf_names[qtype],
					      arg)) {
					reiserfs_warning(s, "super-6512",
							 "%s quota file "
							 "already specified.",
							 QTYPE2NAME(qtype));
					return 0;
				}
				if (strchr(arg, '/')) {
					reiserfs_warning(s, "super-6513",
							 "quotafile must be "
							 "on filesystem root.");
					return 0;
				}
				qf_names[qtype] =
				    kmalloc(strlen(arg) + 1, GFP_KERNEL);
<<<<<<< HEAD
				if (!REISERFS_SB(s)->s_qf_names[qtype]) {
					reiserfs_warning(s, "reiserfs-2502",
							 "not enough memory "
							 "for storing "
							 "quotafile name.");
=======
				if (!qf_names[qtype]) {
					reiserfs_warning(s,
							 "reiserfs_parse_options: not enough memory for storing quotafile name.");
>>>>>>> 30a2f3c6
					return 0;
				}
				strcpy(qf_names[qtype], arg);
				*mount_options |= 1 << REISERFS_QUOTA;
			} else {
				if (qf_names[qtype] !=
				    REISERFS_SB(s)->s_qf_names[qtype])
					kfree(qf_names[qtype]);
				qf_names[qtype] = NULL;
			}
		}
		if (c == 'f') {
			if (!strcmp(arg, "vfsold"))
				*qfmt = QFMT_VFS_OLD;
			else if (!strcmp(arg, "vfsv0"))
				*qfmt = QFMT_VFS_V0;
			else {
				reiserfs_warning(s, "super-6514",
						 "unknown quota format "
						 "specified.");
				return 0;
			}
			if ((sb_any_quota_enabled(s) ||
			     sb_any_quota_suspended(s)) &&
			    *qfmt != REISERFS_SB(s)->s_jquota_fmt) {
				reiserfs_warning(s,
						 "reiserfs_parse_options: cannot change journaled quota options when quota turned on.");
				return 0;
			}
		}
#else
		if (c == 'u' || c == 'g' || c == 'f') {
<<<<<<< HEAD
			reiserfs_warning(s, "reiserfs-2503", "journalled "
					 "quota options not supported.");
=======
			reiserfs_warning(s,
					 "reiserfs_parse_options: journaled quota options not supported.");
>>>>>>> 30a2f3c6
			return 0;
		}
#endif
	}

#ifdef CONFIG_QUOTA
<<<<<<< HEAD
	if (!REISERFS_SB(s)->s_jquota_fmt
	    && (REISERFS_SB(s)->s_qf_names[USRQUOTA]
		|| REISERFS_SB(s)->s_qf_names[GRPQUOTA])) {
		reiserfs_warning(s, "super-6515",
				 "journalled quota format not specified.");
=======
	if (!REISERFS_SB(s)->s_jquota_fmt && !*qfmt
	    && (qf_names[USRQUOTA] || qf_names[GRPQUOTA])) {
		reiserfs_warning(s,
				 "reiserfs_parse_options: journaled quota format not specified.");
>>>>>>> 30a2f3c6
		return 0;
	}
	/* This checking is not precise wrt the quota type but for our purposes it is sufficient */
	if (!(*mount_options & (1 << REISERFS_QUOTA))
	    && sb_any_quota_enabled(s)) {
		reiserfs_warning(s, "super-6516", "quota options must "
				 "be present when quota is turned on.");
		return 0;
	}
#endif

	return 1;
}

static void switch_data_mode(struct super_block *s, unsigned long mode)
{
	REISERFS_SB(s)->s_mount_opt &= ~((1 << REISERFS_DATA_LOG) |
					 (1 << REISERFS_DATA_ORDERED) |
					 (1 << REISERFS_DATA_WRITEBACK));
	REISERFS_SB(s)->s_mount_opt |= (1 << mode);
}

static void handle_data_mode(struct super_block *s, unsigned long mount_options)
{
	if (mount_options & (1 << REISERFS_DATA_LOG)) {
		if (!reiserfs_data_log(s)) {
			switch_data_mode(s, REISERFS_DATA_LOG);
			reiserfs_info(s, "switching to journaled data mode\n");
		}
	} else if (mount_options & (1 << REISERFS_DATA_ORDERED)) {
		if (!reiserfs_data_ordered(s)) {
			switch_data_mode(s, REISERFS_DATA_ORDERED);
			reiserfs_info(s, "switching to ordered data mode\n");
		}
	} else if (mount_options & (1 << REISERFS_DATA_WRITEBACK)) {
		if (!reiserfs_data_writeback(s)) {
			switch_data_mode(s, REISERFS_DATA_WRITEBACK);
			reiserfs_info(s, "switching to writeback data mode\n");
		}
	}
}

static void handle_barrier_mode(struct super_block *s, unsigned long bits)
{
	int flush = (1 << REISERFS_BARRIER_FLUSH);
	int none = (1 << REISERFS_BARRIER_NONE);
	int all_barrier = flush | none;

	if (bits & all_barrier) {
		REISERFS_SB(s)->s_mount_opt &= ~all_barrier;
		if (bits & flush) {
			REISERFS_SB(s)->s_mount_opt |= flush;
			printk("reiserfs: enabling write barrier flush mode\n");
		} else if (bits & none) {
			REISERFS_SB(s)->s_mount_opt |= none;
			printk("reiserfs: write barriers turned off\n");
		}
	}
}

static void handle_attrs(struct super_block *s)
{
	struct reiserfs_super_block *rs = SB_DISK_SUPER_BLOCK(s);

	if (reiserfs_attrs(s)) {
		if (old_format_only(s)) {
			reiserfs_warning(s, "super-6517", "cannot support "
					 "attributes on 3.5.x disk format");
			REISERFS_SB(s)->s_mount_opt &= ~(1 << REISERFS_ATTRS);
			return;
		}
		if (!(le32_to_cpu(rs->s_flags) & reiserfs_attrs_cleared)) {
			reiserfs_warning(s, "super-6518", "cannot support "
					 "attributes until flag is set in "
					 "super-block");
			REISERFS_SB(s)->s_mount_opt &= ~(1 << REISERFS_ATTRS);
		}
	}
}

#ifdef CONFIG_QUOTA
static void handle_quota_files(struct super_block *s, char **qf_names,
			       unsigned int *qfmt)
{
	int i;

	for (i = 0; i < MAXQUOTAS; i++) {
		if (qf_names[i] != REISERFS_SB(s)->s_qf_names[i])
			kfree(REISERFS_SB(s)->s_qf_names[i]);
		REISERFS_SB(s)->s_qf_names[i] = qf_names[i];
	}
	REISERFS_SB(s)->s_jquota_fmt = *qfmt;
}
#endif

static int reiserfs_remount(struct super_block *s, int *mount_flags, char *arg)
{
	struct reiserfs_super_block *rs;
	struct reiserfs_transaction_handle th;
	unsigned long blocks;
	unsigned long mount_options = REISERFS_SB(s)->s_mount_opt;
	unsigned long safe_mask = 0;
	unsigned int commit_max_age = (unsigned int)-1;
	struct reiserfs_journal *journal = SB_JOURNAL(s);
	char *new_opts = kstrdup(arg, GFP_KERNEL);
	int err;
	char *qf_names[MAXQUOTAS];
	unsigned int qfmt = 0;
#ifdef CONFIG_QUOTA
	int i;

	memcpy(qf_names, REISERFS_SB(s)->s_qf_names, sizeof(qf_names));
#endif

	rs = SB_DISK_SUPER_BLOCK(s);

	if (!reiserfs_parse_options
	    (s, arg, &mount_options, &blocks, NULL, &commit_max_age,
	    qf_names, &qfmt)) {
#ifdef CONFIG_QUOTA
		for (i = 0; i < MAXQUOTAS; i++)
			if (qf_names[i] != REISERFS_SB(s)->s_qf_names[i])
				kfree(qf_names[i]);
#endif
		err = -EINVAL;
		goto out_err;
	}
#ifdef CONFIG_QUOTA
	handle_quota_files(s, qf_names, &qfmt);
#endif

	handle_attrs(s);

	/* Add options that are safe here */
	safe_mask |= 1 << REISERFS_SMALLTAIL;
	safe_mask |= 1 << REISERFS_LARGETAIL;
	safe_mask |= 1 << REISERFS_NO_BORDER;
	safe_mask |= 1 << REISERFS_NO_UNHASHED_RELOCATION;
	safe_mask |= 1 << REISERFS_HASHED_RELOCATION;
	safe_mask |= 1 << REISERFS_TEST4;
	safe_mask |= 1 << REISERFS_ATTRS;
	safe_mask |= 1 << REISERFS_XATTRS_USER;
	safe_mask |= 1 << REISERFS_POSIXACL;
	safe_mask |= 1 << REISERFS_BARRIER_FLUSH;
	safe_mask |= 1 << REISERFS_BARRIER_NONE;
	safe_mask |= 1 << REISERFS_ERROR_RO;
	safe_mask |= 1 << REISERFS_ERROR_CONTINUE;
	safe_mask |= 1 << REISERFS_ERROR_PANIC;
	safe_mask |= 1 << REISERFS_QUOTA;

	/* Update the bitmask, taking care to keep
	 * the bits we're not allowed to change here */
	REISERFS_SB(s)->s_mount_opt =
	    (REISERFS_SB(s)->
	     s_mount_opt & ~safe_mask) | (mount_options & safe_mask);

	if (commit_max_age != 0 && commit_max_age != (unsigned int)-1) {
		journal->j_max_commit_age = commit_max_age;
		journal->j_max_trans_age = commit_max_age;
	} else if (commit_max_age == 0) {
		/* 0 means restore defaults. */
		journal->j_max_commit_age = journal->j_default_max_commit_age;
		journal->j_max_trans_age = JOURNAL_MAX_TRANS_AGE;
	}

	if (blocks) {
		err = reiserfs_resize(s, blocks);
		if (err != 0)
			goto out_err;
	}

	if (*mount_flags & MS_RDONLY) {
		reiserfs_xattr_init(s, *mount_flags);
		/* remount read-only */
		if (s->s_flags & MS_RDONLY)
			/* it is read-only already */
			goto out_ok;
		/* try to remount file system with read-only permissions */
		if (sb_umount_state(rs) == REISERFS_VALID_FS
		    || REISERFS_SB(s)->s_mount_state != REISERFS_VALID_FS) {
			goto out_ok;
		}

		err = journal_begin(&th, s, 10);
		if (err)
			goto out_err;

		/* Mounting a rw partition read-only. */
		reiserfs_prepare_for_journal(s, SB_BUFFER_WITH_SB(s), 1);
		set_sb_umount_state(rs, REISERFS_SB(s)->s_mount_state);
		journal_mark_dirty(&th, s, SB_BUFFER_WITH_SB(s));
	} else {
		/* remount read-write */
		if (!(s->s_flags & MS_RDONLY)) {
			reiserfs_xattr_init(s, *mount_flags);
			goto out_ok;	/* We are read-write already */
		}

		if (reiserfs_is_journal_aborted(journal)) {
			err = journal->j_errno;
			goto out_err;
		}

		handle_data_mode(s, mount_options);
		handle_barrier_mode(s, mount_options);
		REISERFS_SB(s)->s_mount_state = sb_umount_state(rs);
		s->s_flags &= ~MS_RDONLY;	/* now it is safe to call journal_begin */
		err = journal_begin(&th, s, 10);
		if (err)
			goto out_err;

		/* Mount a partition which is read-only, read-write */
		reiserfs_prepare_for_journal(s, SB_BUFFER_WITH_SB(s), 1);
		REISERFS_SB(s)->s_mount_state = sb_umount_state(rs);
		s->s_flags &= ~MS_RDONLY;
		set_sb_umount_state(rs, REISERFS_ERROR_FS);
		if (!old_format_only(s))
			set_sb_mnt_count(rs, sb_mnt_count(rs) + 1);
		/* mark_buffer_dirty (SB_BUFFER_WITH_SB (s), 1); */
		journal_mark_dirty(&th, s, SB_BUFFER_WITH_SB(s));
		REISERFS_SB(s)->s_mount_state = REISERFS_VALID_FS;
	}
	/* this will force a full flush of all journal lists */
	SB_JOURNAL(s)->j_must_wait = 1;
	err = journal_end(&th, s, 10);
	if (err)
		goto out_err;
	s->s_dirt = 0;

	if (!(*mount_flags & MS_RDONLY)) {
		finish_unfinished(s);
		reiserfs_xattr_init(s, *mount_flags);
	}

out_ok:
	kfree(s->s_options);
	s->s_options = new_opts;
	return 0;

out_err:
	kfree(new_opts);
	return err;
}

static int read_super_block(struct super_block *s, int offset)
{
	struct buffer_head *bh;
	struct reiserfs_super_block *rs;
	int fs_blocksize;

	bh = sb_bread(s, offset / s->s_blocksize);
	if (!bh) {
		reiserfs_warning(s, "sh-2006",
				 "bread failed (dev %s, block %lu, size %lu)",
				 reiserfs_bdevname(s), offset / s->s_blocksize,
				 s->s_blocksize);
		return 1;
	}

	rs = (struct reiserfs_super_block *)bh->b_data;
	if (!is_any_reiserfs_magic_string(rs)) {
		brelse(bh);
		return 1;
	}
	//
	// ok, reiserfs signature (old or new) found in at the given offset
	//
	fs_blocksize = sb_blocksize(rs);
	brelse(bh);
	sb_set_blocksize(s, fs_blocksize);

	bh = sb_bread(s, offset / s->s_blocksize);
	if (!bh) {
		reiserfs_warning(s, "sh-2007",
				 "bread failed (dev %s, block %lu, size %lu)",
				 reiserfs_bdevname(s), offset / s->s_blocksize,
				 s->s_blocksize);
		return 1;
	}

	rs = (struct reiserfs_super_block *)bh->b_data;
	if (sb_blocksize(rs) != s->s_blocksize) {
		reiserfs_warning(s, "sh-2011", "can't find a reiserfs "
				 "filesystem on (dev %s, block %Lu, size %lu)",
				 reiserfs_bdevname(s),
				 (unsigned long long)bh->b_blocknr,
				 s->s_blocksize);
		brelse(bh);
		return 1;
	}

	if (rs->s_v1.s_root_block == cpu_to_le32(-1)) {
		brelse(bh);
		reiserfs_warning(s, "super-6519", "Unfinished reiserfsck "
				 "--rebuild-tree run detected. Please run\n"
				 "reiserfsck --rebuild-tree and wait for a "
				 "completion. If that fails\n"
				 "get newer reiserfsprogs package");
		return 1;
	}

	SB_BUFFER_WITH_SB(s) = bh;
	SB_DISK_SUPER_BLOCK(s) = rs;

	if (is_reiserfs_jr(rs)) {
		/* magic is of non-standard journal filesystem, look at s_version to
		   find which format is in use */
		if (sb_version(rs) == REISERFS_VERSION_2)
			reiserfs_info(s, "found reiserfs format \"3.6\""
				      " with non-standard journal\n");
		else if (sb_version(rs) == REISERFS_VERSION_1)
			reiserfs_info(s, "found reiserfs format \"3.5\""
				      " with non-standard journal\n");
		else {
			reiserfs_warning(s, "sh-2012", "found unknown "
					 "format \"%u\" of reiserfs with "
					 "non-standard magic", sb_version(rs));
			return 1;
		}
	} else
		/* s_version of standard format may contain incorrect information,
		   so we just look at the magic string */
		reiserfs_info(s,
			      "found reiserfs format \"%s\" with standard journal\n",
			      is_reiserfs_3_5(rs) ? "3.5" : "3.6");

	s->s_op = &reiserfs_sops;
	s->s_export_op = &reiserfs_export_ops;
#ifdef CONFIG_QUOTA
	s->s_qcop = &reiserfs_qctl_operations;
	s->dq_op = &reiserfs_quota_operations;
#endif

	/* new format is limited by the 32 bit wide i_blocks field, want to
	 ** be one full block below that.
	 */
	s->s_maxbytes = (512LL << 32) - s->s_blocksize;
	return 0;
}

/* after journal replay, reread all bitmap and super blocks */
static int reread_meta_blocks(struct super_block *s)
{
	ll_rw_block(READ, 1, &(SB_BUFFER_WITH_SB(s)));
	wait_on_buffer(SB_BUFFER_WITH_SB(s));
	if (!buffer_uptodate(SB_BUFFER_WITH_SB(s))) {
		reiserfs_warning(s, "reiserfs-2504", "error reading the super");
		return 1;
	}

	return 0;
}

/////////////////////////////////////////////////////
// hash detection stuff

// if root directory is empty - we set default - Yura's - hash and
// warn about it
// FIXME: we look for only one name in a directory. If tea and yura
// bith have the same value - we ask user to send report to the
// mailing list
static __u32 find_hash_out(struct super_block *s)
{
	int retval;
	struct inode *inode;
	struct cpu_key key;
	INITIALIZE_PATH(path);
	struct reiserfs_dir_entry de;
	__u32 hash = DEFAULT_HASH;

	inode = s->s_root->d_inode;

	do {			// Some serious "goto"-hater was there ;)
		u32 teahash, r5hash, yurahash;

		make_cpu_key(&key, inode, ~0, TYPE_DIRENTRY, 3);
		retval = search_by_entry_key(s, &key, &path, &de);
		if (retval == IO_ERROR) {
			pathrelse(&path);
			return UNSET_HASH;
		}
		if (retval == NAME_NOT_FOUND)
			de.de_entry_num--;
		set_de_name_and_namelen(&de);
		if (deh_offset(&(de.de_deh[de.de_entry_num])) == DOT_DOT_OFFSET) {
			/* allow override in this case */
			if (reiserfs_rupasov_hash(s)) {
				hash = YURA_HASH;
			}
			reiserfs_info(s, "FS seems to be empty, autodetect "
					 "is using the default hash\n");
			break;
		}
		r5hash = GET_HASH_VALUE(r5_hash(de.de_name, de.de_namelen));
		teahash = GET_HASH_VALUE(keyed_hash(de.de_name, de.de_namelen));
		yurahash = GET_HASH_VALUE(yura_hash(de.de_name, de.de_namelen));
		if (((teahash == r5hash)
		     &&
		     (GET_HASH_VALUE(deh_offset(&(de.de_deh[de.de_entry_num])))
		      == r5hash)) || ((teahash == yurahash)
				      && (yurahash ==
					  GET_HASH_VALUE(deh_offset
							 (&
							  (de.
							   de_deh[de.
								  de_entry_num])))))
		    || ((r5hash == yurahash)
			&& (yurahash ==
			    GET_HASH_VALUE(deh_offset
					   (&(de.de_deh[de.de_entry_num])))))) {
			reiserfs_warning(s, "reiserfs-2506", "Unable to "
					 "automatically detect hash function. "
					 "Please mount with -o "
					 "hash={tea,rupasov,r5}");
			hash = UNSET_HASH;
			break;
		}
		if (GET_HASH_VALUE(deh_offset(&(de.de_deh[de.de_entry_num]))) ==
		    yurahash)
			hash = YURA_HASH;
		else if (GET_HASH_VALUE
			 (deh_offset(&(de.de_deh[de.de_entry_num]))) == teahash)
			hash = TEA_HASH;
		else if (GET_HASH_VALUE
			 (deh_offset(&(de.de_deh[de.de_entry_num]))) == r5hash)
			hash = R5_HASH;
		else {
			reiserfs_warning(s, "reiserfs-2506",
					 "Unrecognised hash function");
			hash = UNSET_HASH;
		}
	} while (0);

	pathrelse(&path);
	return hash;
}

// finds out which hash names are sorted with
static int what_hash(struct super_block *s)
{
	__u32 code;

	code = sb_hash_function_code(SB_DISK_SUPER_BLOCK(s));

	/* reiserfs_hash_detect() == true if any of the hash mount options
	 ** were used.  We must check them to make sure the user isn't
	 ** using a bad hash value
	 */
	if (code == UNSET_HASH || reiserfs_hash_detect(s))
		code = find_hash_out(s);

	if (code != UNSET_HASH && reiserfs_hash_detect(s)) {
		/* detection has found the hash, and we must check against the
		 ** mount options
		 */
		if (reiserfs_rupasov_hash(s) && code != YURA_HASH) {
			reiserfs_warning(s, "reiserfs-2507",
					 "Error, %s hash detected, "
					 "unable to force rupasov hash",
					 reiserfs_hashname(code));
			code = UNSET_HASH;
		} else if (reiserfs_tea_hash(s) && code != TEA_HASH) {
			reiserfs_warning(s, "reiserfs-2508",
					 "Error, %s hash detected, "
					 "unable to force tea hash",
					 reiserfs_hashname(code));
			code = UNSET_HASH;
		} else if (reiserfs_r5_hash(s) && code != R5_HASH) {
			reiserfs_warning(s, "reiserfs-2509",
					 "Error, %s hash detected, "
					 "unable to force r5 hash",
					 reiserfs_hashname(code));
			code = UNSET_HASH;
		}
	} else {
		/* find_hash_out was not called or could not determine the hash */
		if (reiserfs_rupasov_hash(s)) {
			code = YURA_HASH;
		} else if (reiserfs_tea_hash(s)) {
			code = TEA_HASH;
		} else if (reiserfs_r5_hash(s)) {
			code = R5_HASH;
		}
	}

	/* if we are mounted RW, and we have a new valid hash code, update
	 ** the super
	 */
	if (code != UNSET_HASH &&
	    !(s->s_flags & MS_RDONLY) &&
	    code != sb_hash_function_code(SB_DISK_SUPER_BLOCK(s))) {
		set_sb_hash_function_code(SB_DISK_SUPER_BLOCK(s), code);
	}
	return code;
}

// return pointer to appropriate function
static hashf_t hash_function(struct super_block *s)
{
	switch (what_hash(s)) {
	case TEA_HASH:
		reiserfs_info(s, "Using tea hash to sort names\n");
		return keyed_hash;
	case YURA_HASH:
		reiserfs_info(s, "Using rupasov hash to sort names\n");
		return yura_hash;
	case R5_HASH:
		reiserfs_info(s, "Using r5 hash to sort names\n");
		return r5_hash;
	}
	return NULL;
}

// this is used to set up correct value for old partitions
static int function2code(hashf_t func)
{
	if (func == keyed_hash)
		return TEA_HASH;
	if (func == yura_hash)
		return YURA_HASH;
	if (func == r5_hash)
		return R5_HASH;

	BUG();			// should never happen

	return 0;
}

#define SWARN(silent, s, id, ...)			\
	if (!(silent))				\
		reiserfs_warning(s, id, __VA_ARGS__)

static int reiserfs_fill_super(struct super_block *s, void *data, int silent)
{
	struct inode *root_inode;
	struct reiserfs_transaction_handle th;
	int old_format = 0;
	unsigned long blocks;
	unsigned int commit_max_age = 0;
	int jinit_done = 0;
	struct reiserfs_iget_args args;
	struct reiserfs_super_block *rs;
	char *jdev_name;
	struct reiserfs_sb_info *sbi;
	int errval = -EINVAL;
	char *qf_names[MAXQUOTAS] = {};
	unsigned int qfmt = 0;

	save_mount_options(s, data);

	sbi = kzalloc(sizeof(struct reiserfs_sb_info), GFP_KERNEL);
	if (!sbi) {
		errval = -ENOMEM;
		goto error;
	}
	s->s_fs_info = sbi;
	/* Set default values for options: non-aggressive tails, RO on errors */
	REISERFS_SB(s)->s_mount_opt |= (1 << REISERFS_SMALLTAIL);
	REISERFS_SB(s)->s_mount_opt |= (1 << REISERFS_ERROR_RO);
	/* no preallocation minimum, be smart in
	   reiserfs_file_write instead */
	REISERFS_SB(s)->s_alloc_options.preallocmin = 0;
	/* Preallocate by 16 blocks (17-1) at once */
	REISERFS_SB(s)->s_alloc_options.preallocsize = 17;
	/* setup default block allocator options */
	reiserfs_init_alloc_options(s);

	jdev_name = NULL;
	if (reiserfs_parse_options
	    (s, (char *)data, &(sbi->s_mount_opt), &blocks, &jdev_name,
	     &commit_max_age, qf_names, &qfmt) == 0) {
		goto error;
	}
#ifdef CONFIG_QUOTA
	handle_quota_files(s, qf_names, &qfmt);
#endif

	if (blocks) {
		SWARN(silent, s, "jmacd-7", "resize option for remount only");
		goto error;
	}

	/* try old format (undistributed bitmap, super block in 8-th 1k block of a device) */
	if (!read_super_block(s, REISERFS_OLD_DISK_OFFSET_IN_BYTES))
		old_format = 1;
	/* try new format (64-th 1k block), which can contain reiserfs super block */
	else if (read_super_block(s, REISERFS_DISK_OFFSET_IN_BYTES)) {
		SWARN(silent, s, "sh-2021", "can not find reiserfs on %s",
		      reiserfs_bdevname(s));
		goto error;
	}

	rs = SB_DISK_SUPER_BLOCK(s);
	/* Let's do basic sanity check to verify that underlying device is not
	   smaller than the filesystem. If the check fails then abort and scream,
	   because bad stuff will happen otherwise. */
	if (s->s_bdev && s->s_bdev->bd_inode
	    && i_size_read(s->s_bdev->bd_inode) <
	    sb_block_count(rs) * sb_blocksize(rs)) {
		SWARN(silent, s, "", "Filesystem cannot be "
		      "mounted because it is bigger than the device");
		SWARN(silent, s, "", "You may need to run fsck "
		      "or increase size of your LVM partition");
		SWARN(silent, s, "", "Or may be you forgot to "
		      "reboot after fdisk when it told you to");
		goto error;
	}

	sbi->s_mount_state = SB_REISERFS_STATE(s);
	sbi->s_mount_state = REISERFS_VALID_FS;

	if ((errval = reiserfs_init_bitmap_cache(s))) {
		SWARN(silent, s, "jmacd-8", "unable to read bitmap");
		goto error;
	}
	errval = -EINVAL;
#ifdef CONFIG_REISERFS_CHECK
	SWARN(silent, s, "", "CONFIG_REISERFS_CHECK is set ON");
	SWARN(silent, s, "", "- it is slow mode for debugging.");
#endif

	/* make data=ordered the default */
	if (!reiserfs_data_log(s) && !reiserfs_data_ordered(s) &&
	    !reiserfs_data_writeback(s)) {
		REISERFS_SB(s)->s_mount_opt |= (1 << REISERFS_DATA_ORDERED);
	}

	if (reiserfs_data_log(s)) {
		reiserfs_info(s, "using journaled data mode\n");
	} else if (reiserfs_data_ordered(s)) {
		reiserfs_info(s, "using ordered data mode\n");
	} else {
		reiserfs_info(s, "using writeback data mode\n");
	}
	if (reiserfs_barrier_flush(s)) {
		printk("reiserfs: using flush barriers\n");
	}
	// set_device_ro(s->s_dev, 1) ;
	if (journal_init(s, jdev_name, old_format, commit_max_age)) {
		SWARN(silent, s, "sh-2022",
		      "unable to initialize journal space");
		goto error;
	} else {
		jinit_done = 1;	/* once this is set, journal_release must be called
				 ** if we error out of the mount
				 */
	}
	if (reread_meta_blocks(s)) {
		SWARN(silent, s, "jmacd-9",
		      "unable to reread meta blocks after journal init");
		goto error;
	}

	if (replay_only(s))
		goto error;

	if (bdev_read_only(s->s_bdev) && !(s->s_flags & MS_RDONLY)) {
		SWARN(silent, s, "clm-7000",
		      "Detected readonly device, marking FS readonly");
		s->s_flags |= MS_RDONLY;
	}
	args.objectid = REISERFS_ROOT_OBJECTID;
	args.dirid = REISERFS_ROOT_PARENT_OBJECTID;
	root_inode =
	    iget5_locked(s, REISERFS_ROOT_OBJECTID, reiserfs_find_actor,
			 reiserfs_init_locked_inode, (void *)(&args));
	if (!root_inode) {
		SWARN(silent, s, "jmacd-10", "get root inode failed");
		goto error;
	}

	if (root_inode->i_state & I_NEW) {
		reiserfs_read_locked_inode(root_inode, &args);
		unlock_new_inode(root_inode);
	}

	s->s_root = d_alloc_root(root_inode);
	if (!s->s_root) {
		iput(root_inode);
		goto error;
	}
	// define and initialize hash function
	sbi->s_hash_function = hash_function(s);
	if (sbi->s_hash_function == NULL) {
		dput(s->s_root);
		s->s_root = NULL;
		goto error;
	}

	if (is_reiserfs_3_5(rs)
	    || (is_reiserfs_jr(rs) && SB_VERSION(s) == REISERFS_VERSION_1))
		set_bit(REISERFS_3_5, &(sbi->s_properties));
	else if (old_format)
		set_bit(REISERFS_OLD_FORMAT, &(sbi->s_properties));
	else
		set_bit(REISERFS_3_6, &(sbi->s_properties));

	if (!(s->s_flags & MS_RDONLY)) {

		errval = journal_begin(&th, s, 1);
		if (errval) {
			dput(s->s_root);
			s->s_root = NULL;
			goto error;
		}
		reiserfs_prepare_for_journal(s, SB_BUFFER_WITH_SB(s), 1);

		set_sb_umount_state(rs, REISERFS_ERROR_FS);
		set_sb_fs_state(rs, 0);

		/* Clear out s_bmap_nr if it would wrap. We can handle this
		 * case, but older revisions can't. This will cause the
		 * file system to fail mount on those older implementations,
		 * avoiding corruption. -jeffm */
		if (bmap_would_wrap(reiserfs_bmap_count(s)) &&
		    sb_bmap_nr(rs) != 0) {
			reiserfs_warning(s, "super-2030", "This file system "
					"claims to use %u bitmap blocks in "
					"its super block, but requires %u. "
					"Clearing to zero.", sb_bmap_nr(rs),
					reiserfs_bmap_count(s));

			set_sb_bmap_nr(rs, 0);
		}

		if (old_format_only(s)) {
			/* filesystem of format 3.5 either with standard or non-standard
			   journal */
			if (convert_reiserfs(s)) {
				/* and -o conv is given */
				if (!silent)
					reiserfs_info(s,
						      "converting 3.5 filesystem to the 3.6 format");

				if (is_reiserfs_3_5(rs))
					/* put magic string of 3.6 format. 2.2 will not be able to
					   mount this filesystem anymore */
					memcpy(rs->s_v1.s_magic,
					       reiserfs_3_6_magic_string,
					       sizeof
					       (reiserfs_3_6_magic_string));

				set_sb_version(rs, REISERFS_VERSION_2);
				reiserfs_convert_objectid_map_v1(s);
				set_bit(REISERFS_3_6, &(sbi->s_properties));
				clear_bit(REISERFS_3_5, &(sbi->s_properties));
			} else if (!silent) {
				reiserfs_info(s, "using 3.5.x disk format\n");
			}
		} else
			set_sb_mnt_count(rs, sb_mnt_count(rs) + 1);


		journal_mark_dirty(&th, s, SB_BUFFER_WITH_SB(s));
		errval = journal_end(&th, s, 1);
		if (errval) {
			dput(s->s_root);
			s->s_root = NULL;
			goto error;
		}

		if ((errval = reiserfs_xattr_init(s, s->s_flags))) {
			dput(s->s_root);
			s->s_root = NULL;
			goto error;
		}

		/* look for files which were to be removed in previous session */
		finish_unfinished(s);
	} else {
		if (old_format_only(s) && !silent) {
			reiserfs_info(s, "using 3.5.x disk format\n");
		}

		if ((errval = reiserfs_xattr_init(s, s->s_flags))) {
			dput(s->s_root);
			s->s_root = NULL;
			goto error;
		}
	}
	// mark hash in super block: it could be unset. overwrite should be ok
	set_sb_hash_function_code(rs, function2code(sbi->s_hash_function));

	handle_attrs(s);

	reiserfs_proc_info_init(s);

	init_waitqueue_head(&(sbi->s_wait));
	spin_lock_init(&sbi->bitmap_lock);

	return (0);

error:
	if (jinit_done) {	/* kill the commit thread, free journal ram */
		journal_release_error(NULL, s);
	}

	reiserfs_free_bitmap_cache(s);
	if (SB_BUFFER_WITH_SB(s))
		brelse(SB_BUFFER_WITH_SB(s));
#ifdef CONFIG_QUOTA
	{
		int j;
		for (j = 0; j < MAXQUOTAS; j++)
			kfree(qf_names[j]);
	}
#endif
	kfree(sbi);

	s->s_fs_info = NULL;
	return errval;
}

static int reiserfs_statfs(struct dentry *dentry, struct kstatfs *buf)
{
	struct reiserfs_super_block *rs = SB_DISK_SUPER_BLOCK(dentry->d_sb);

	buf->f_namelen = (REISERFS_MAX_NAME(s->s_blocksize));
	buf->f_bfree = sb_free_blocks(rs);
	buf->f_bavail = buf->f_bfree;
	buf->f_blocks = sb_block_count(rs) - sb_bmap_nr(rs) - 1;
	buf->f_bsize = dentry->d_sb->s_blocksize;
	/* changed to accommodate gcc folks. */
	buf->f_type = REISERFS_SUPER_MAGIC;
	return 0;
}

#ifdef CONFIG_QUOTA
static int reiserfs_dquot_initialize(struct inode *inode, int type)
{
	struct reiserfs_transaction_handle th;
	int ret, err;

	/* We may create quota structure so we need to reserve enough blocks */
	reiserfs_write_lock(inode->i_sb);
	ret =
	    journal_begin(&th, inode->i_sb,
			  2 * REISERFS_QUOTA_INIT_BLOCKS(inode->i_sb));
	if (ret)
		goto out;
	ret = dquot_initialize(inode, type);
	err =
	    journal_end(&th, inode->i_sb,
			2 * REISERFS_QUOTA_INIT_BLOCKS(inode->i_sb));
	if (!ret && err)
		ret = err;
      out:
	reiserfs_write_unlock(inode->i_sb);
	return ret;
}

static int reiserfs_dquot_drop(struct inode *inode)
{
	struct reiserfs_transaction_handle th;
	int ret, err;

	/* We may delete quota structure so we need to reserve enough blocks */
	reiserfs_write_lock(inode->i_sb);
	ret =
	    journal_begin(&th, inode->i_sb,
			  2 * REISERFS_QUOTA_DEL_BLOCKS(inode->i_sb));
	if (ret) {
		/*
		 * We call dquot_drop() anyway to at least release references
		 * to quota structures so that umount does not hang.
		 */
		dquot_drop(inode);
		goto out;
	}
	ret = dquot_drop(inode);
	err =
	    journal_end(&th, inode->i_sb,
			2 * REISERFS_QUOTA_DEL_BLOCKS(inode->i_sb));
	if (!ret && err)
		ret = err;
      out:
	reiserfs_write_unlock(inode->i_sb);
	return ret;
}

static int reiserfs_write_dquot(struct dquot *dquot)
{
	struct reiserfs_transaction_handle th;
	int ret, err;

	reiserfs_write_lock(dquot->dq_sb);
	ret =
	    journal_begin(&th, dquot->dq_sb,
			  REISERFS_QUOTA_TRANS_BLOCKS(dquot->dq_sb));
	if (ret)
		goto out;
	ret = dquot_commit(dquot);
	err =
	    journal_end(&th, dquot->dq_sb,
			REISERFS_QUOTA_TRANS_BLOCKS(dquot->dq_sb));
	if (!ret && err)
		ret = err;
      out:
	reiserfs_write_unlock(dquot->dq_sb);
	return ret;
}

static int reiserfs_acquire_dquot(struct dquot *dquot)
{
	struct reiserfs_transaction_handle th;
	int ret, err;

	reiserfs_write_lock(dquot->dq_sb);
	ret =
	    journal_begin(&th, dquot->dq_sb,
			  REISERFS_QUOTA_INIT_BLOCKS(dquot->dq_sb));
	if (ret)
		goto out;
	ret = dquot_acquire(dquot);
	err =
	    journal_end(&th, dquot->dq_sb,
			REISERFS_QUOTA_INIT_BLOCKS(dquot->dq_sb));
	if (!ret && err)
		ret = err;
      out:
	reiserfs_write_unlock(dquot->dq_sb);
	return ret;
}

static int reiserfs_release_dquot(struct dquot *dquot)
{
	struct reiserfs_transaction_handle th;
	int ret, err;

	reiserfs_write_lock(dquot->dq_sb);
	ret =
	    journal_begin(&th, dquot->dq_sb,
			  REISERFS_QUOTA_DEL_BLOCKS(dquot->dq_sb));
	if (ret) {
		/* Release dquot anyway to avoid endless cycle in dqput() */
		dquot_release(dquot);
		goto out;
	}
	ret = dquot_release(dquot);
	err =
	    journal_end(&th, dquot->dq_sb,
			REISERFS_QUOTA_DEL_BLOCKS(dquot->dq_sb));
	if (!ret && err)
		ret = err;
      out:
	reiserfs_write_unlock(dquot->dq_sb);
	return ret;
}

static int reiserfs_mark_dquot_dirty(struct dquot *dquot)
{
	/* Are we journaling quotas? */
	if (REISERFS_SB(dquot->dq_sb)->s_qf_names[USRQUOTA] ||
	    REISERFS_SB(dquot->dq_sb)->s_qf_names[GRPQUOTA]) {
		dquot_mark_dquot_dirty(dquot);
		return reiserfs_write_dquot(dquot);
	} else
		return dquot_mark_dquot_dirty(dquot);
}

static int reiserfs_write_info(struct super_block *sb, int type)
{
	struct reiserfs_transaction_handle th;
	int ret, err;

	/* Data block + inode block */
	reiserfs_write_lock(sb);
	ret = journal_begin(&th, sb, 2);
	if (ret)
		goto out;
	ret = dquot_commit_info(sb, type);
	err = journal_end(&th, sb, 2);
	if (!ret && err)
		ret = err;
      out:
	reiserfs_write_unlock(sb);
	return ret;
}

/*
 * Turn on quotas during mount time - we need to find the quota file and such...
 */
static int reiserfs_quota_on_mount(struct super_block *sb, int type)
{
	return vfs_quota_on_mount(sb, REISERFS_SB(sb)->s_qf_names[type],
				  REISERFS_SB(sb)->s_jquota_fmt, type);
}

/*
 * Standard function to be called on quota_on
 */
static int reiserfs_quota_on(struct super_block *sb, int type, int format_id,
			     char *path, int remount)
{
	int err;
	struct nameidata nd;
	struct inode *inode;
	struct reiserfs_transaction_handle th;

	if (!(REISERFS_SB(sb)->s_mount_opt & (1 << REISERFS_QUOTA)))
		return -EINVAL;
	/* No more checks needed? Path and format_id are bogus anyway... */
	if (remount)
		return vfs_quota_on(sb, type, format_id, path, 1);
	err = path_lookup(path, LOOKUP_FOLLOW, &nd);
	if (err)
		return err;
	/* Quotafile not on the same filesystem? */
	if (nd.path.mnt->mnt_sb != sb) {
		err = -EXDEV;
		goto out;
	}
	inode = nd.path.dentry->d_inode;
	/* We must not pack tails for quota files on reiserfs for quota IO to work */
	if (!(REISERFS_I(inode)->i_flags & i_nopack_mask)) {
		err = reiserfs_unpack(inode, NULL);
		if (err) {
			reiserfs_warning(sb, "super-6520",
				"Unpacking tail of quota file failed"
				" (%d). Cannot turn on quotas.", err);
			err = -EINVAL;
			goto out;
		}
		mark_inode_dirty(inode);
	}
<<<<<<< HEAD
	/* Not journalling quota? No more tests needed... */
	if (!REISERFS_SB(sb)->s_qf_names[USRQUOTA] &&
	    !REISERFS_SB(sb)->s_qf_names[GRPQUOTA]) {
		path_put(&nd.path);
		return vfs_quota_on(sb, type, format_id, path, 0);
	}
	/* Quotafile not of fs root? */
	if (nd.path.dentry->d_parent->d_inode != sb->s_root->d_inode)
		reiserfs_warning(sb, "super-6521",
				 "Quota file not on filesystem root. "
=======
	/* Journaling quota? */
	if (REISERFS_SB(sb)->s_qf_names[type]) {
		/* Quotafile not of fs root? */
		if (nd.path.dentry->d_parent->d_inode != sb->s_root->d_inode)
			reiserfs_warning(sb,
				 "reiserfs: Quota file not on filesystem root. "
>>>>>>> 30a2f3c6
				 "Journalled quota will not work.");
	}

	/*
	 * When we journal data on quota file, we have to flush journal to see
	 * all updates to the file when we bypass pagecache...
	 */
	if (reiserfs_file_data_log(inode)) {
		/* Just start temporary transaction and finish it */
		err = journal_begin(&th, sb, 1);
		if (err)
			goto out;
		err = journal_end_sync(&th, sb, 1);
		if (err)
			goto out;
	}
	err = vfs_quota_on_path(sb, type, format_id, &nd.path);
out:
	path_put(&nd.path);
	return err;
}

/* Read data from quotafile - avoid pagecache and such because we cannot afford
 * acquiring the locks... As quota files are never truncated and quota code
 * itself serializes the operations (and noone else should touch the files)
 * we don't have to be afraid of races */
static ssize_t reiserfs_quota_read(struct super_block *sb, int type, char *data,
				   size_t len, loff_t off)
{
	struct inode *inode = sb_dqopt(sb)->files[type];
	unsigned long blk = off >> sb->s_blocksize_bits;
	int err = 0, offset = off & (sb->s_blocksize - 1), tocopy;
	size_t toread;
	struct buffer_head tmp_bh, *bh;
	loff_t i_size = i_size_read(inode);

	if (off > i_size)
		return 0;
	if (off + len > i_size)
		len = i_size - off;
	toread = len;
	while (toread > 0) {
		tocopy =
		    sb->s_blocksize - offset <
		    toread ? sb->s_blocksize - offset : toread;
		tmp_bh.b_state = 0;
		/* Quota files are without tails so we can safely use this function */
		reiserfs_write_lock(sb);
		err = reiserfs_get_block(inode, blk, &tmp_bh, 0);
		reiserfs_write_unlock(sb);
		if (err)
			return err;
		if (!buffer_mapped(&tmp_bh))	/* A hole? */
			memset(data, 0, tocopy);
		else {
			bh = sb_bread(sb, tmp_bh.b_blocknr);
			if (!bh)
				return -EIO;
			memcpy(data, bh->b_data + offset, tocopy);
			brelse(bh);
		}
		offset = 0;
		toread -= tocopy;
		data += tocopy;
		blk++;
	}
	return len;
}

/* Write to quotafile (we know the transaction is already started and has
 * enough credits) */
static ssize_t reiserfs_quota_write(struct super_block *sb, int type,
				    const char *data, size_t len, loff_t off)
{
	struct inode *inode = sb_dqopt(sb)->files[type];
	unsigned long blk = off >> sb->s_blocksize_bits;
	int err = 0, offset = off & (sb->s_blocksize - 1), tocopy;
	int journal_quota = REISERFS_SB(sb)->s_qf_names[type] != NULL;
	size_t towrite = len;
	struct buffer_head tmp_bh, *bh;

	if (!current->journal_info) {
		printk(KERN_WARNING "reiserfs: Quota write (off=%Lu, len=%Lu)"
			" cancelled because transaction is not started.\n",
			(unsigned long long)off, (unsigned long long)len);
		return -EIO;
	}
	mutex_lock_nested(&inode->i_mutex, I_MUTEX_QUOTA);
	while (towrite > 0) {
		tocopy = sb->s_blocksize - offset < towrite ?
		    sb->s_blocksize - offset : towrite;
		tmp_bh.b_state = 0;
		err = reiserfs_get_block(inode, blk, &tmp_bh, GET_BLOCK_CREATE);
		if (err)
			goto out;
		if (offset || tocopy != sb->s_blocksize)
			bh = sb_bread(sb, tmp_bh.b_blocknr);
		else
			bh = sb_getblk(sb, tmp_bh.b_blocknr);
		if (!bh) {
			err = -EIO;
			goto out;
		}
		lock_buffer(bh);
		memcpy(bh->b_data + offset, data, tocopy);
		flush_dcache_page(bh->b_page);
		set_buffer_uptodate(bh);
		unlock_buffer(bh);
		reiserfs_prepare_for_journal(sb, bh, 1);
		journal_mark_dirty(current->journal_info, sb, bh);
		if (!journal_quota)
			reiserfs_add_ordered_list(inode, bh);
		brelse(bh);
		offset = 0;
		towrite -= tocopy;
		data += tocopy;
		blk++;
	}
out:
	if (len == towrite) {
		mutex_unlock(&inode->i_mutex);
		return err;
	}
	if (inode->i_size < off + len - towrite)
		i_size_write(inode, off + len - towrite);
	inode->i_version++;
	inode->i_mtime = inode->i_ctime = CURRENT_TIME;
	mark_inode_dirty(inode);
	mutex_unlock(&inode->i_mutex);
	return len - towrite;
}

#endif

static int get_super_block(struct file_system_type *fs_type,
			   int flags, const char *dev_name,
			   void *data, struct vfsmount *mnt)
{
	return get_sb_bdev(fs_type, flags, dev_name, data, reiserfs_fill_super,
			   mnt);
}

static int __init init_reiserfs_fs(void)
{
	int ret;

	if ((ret = init_inodecache())) {
		return ret;
	}

	reiserfs_proc_info_global_init();
	reiserfs_proc_register_global("version",
				      reiserfs_global_version_in_proc);

	ret = register_filesystem(&reiserfs_fs_type);

	if (ret == 0) {
		return 0;
	}

	reiserfs_proc_unregister_global("version");
	reiserfs_proc_info_global_done();
	destroy_inodecache();

	return ret;
}

static void __exit exit_reiserfs_fs(void)
{
	reiserfs_proc_unregister_global("version");
	reiserfs_proc_info_global_done();
	unregister_filesystem(&reiserfs_fs_type);
	destroy_inodecache();
}

struct file_system_type reiserfs_fs_type = {
	.owner = THIS_MODULE,
	.name = "reiserfs",
	.get_sb = get_super_block,
	.kill_sb = reiserfs_kill_sb,
	.fs_flags = FS_REQUIRES_DEV,
};

MODULE_DESCRIPTION("ReiserFS journaled filesystem");
MODULE_AUTHOR("Hans Reiser <reiser@namesys.com>");
MODULE_LICENSE("GPL");

module_init(init_reiserfs_fs);
module_exit(exit_reiserfs_fs);<|MERGE_RESOLUTION|>--- conflicted
+++ resolved
@@ -181,15 +181,9 @@
 		if (REISERFS_SB(s)->s_qf_names[i]) {
 			int ret = reiserfs_quota_on_mount(s, i);
 			if (ret < 0)
-<<<<<<< HEAD
 				reiserfs_warning(s, "reiserfs-2500",
-						 "cannot turn on journalled "
+						 "cannot turn on journaled "
 						 "quota: error %d", ret);
-=======
-				reiserfs_warning(s,
-						 "reiserfs: cannot turn on journaled quota: error %d",
-						 ret);
->>>>>>> 30a2f3c6
 		}
 	}
 #endif
@@ -1017,19 +1011,13 @@
 		if (c == 'u' || c == 'g') {
 			int qtype = c == 'u' ? USRQUOTA : GRPQUOTA;
 
-<<<<<<< HEAD
-			if (sb_any_quota_enabled(s)) {
-				reiserfs_warning(s, "super-6511",
-						 "cannot change journalled "
-						 "quota options when quota "
-						 "turned on.");
-=======
 			if ((sb_any_quota_enabled(s) ||
 			     sb_any_quota_suspended(s)) &&
 			    (!*arg != !REISERFS_SB(s)->s_qf_names[qtype])) {
-				reiserfs_warning(s,
-						 "reiserfs_parse_options: cannot change journaled quota options when quota turned on.");
->>>>>>> 30a2f3c6
+				reiserfs_warning(s, "super-6511",
+						 "cannot change journaled "
+						 "quota options when quota "
+						 "turned on.");
 				return 0;
 			}
 			if (*arg) {	/* Some filename specified? */
@@ -1050,17 +1038,11 @@
 				}
 				qf_names[qtype] =
 				    kmalloc(strlen(arg) + 1, GFP_KERNEL);
-<<<<<<< HEAD
-				if (!REISERFS_SB(s)->s_qf_names[qtype]) {
+				if (!qf_names[qtype]) {
 					reiserfs_warning(s, "reiserfs-2502",
 							 "not enough memory "
 							 "for storing "
 							 "quotafile name.");
-=======
-				if (!qf_names[qtype]) {
-					reiserfs_warning(s,
-							 "reiserfs_parse_options: not enough memory for storing quotafile name.");
->>>>>>> 30a2f3c6
 					return 0;
 				}
 				strcpy(qf_names[qtype], arg);
@@ -1086,38 +1068,27 @@
 			if ((sb_any_quota_enabled(s) ||
 			     sb_any_quota_suspended(s)) &&
 			    *qfmt != REISERFS_SB(s)->s_jquota_fmt) {
-				reiserfs_warning(s,
-						 "reiserfs_parse_options: cannot change journaled quota options when quota turned on.");
+				reiserfs_warning(s, "super-6515",
+						 "cannot change journaled "
+						 "quota options when quota "
+						 "turned on.");
 				return 0;
 			}
 		}
 #else
 		if (c == 'u' || c == 'g' || c == 'f') {
-<<<<<<< HEAD
-			reiserfs_warning(s, "reiserfs-2503", "journalled "
+			reiserfs_warning(s, "reiserfs-2503", "journaled "
 					 "quota options not supported.");
-=======
-			reiserfs_warning(s,
-					 "reiserfs_parse_options: journaled quota options not supported.");
->>>>>>> 30a2f3c6
 			return 0;
 		}
 #endif
 	}
 
 #ifdef CONFIG_QUOTA
-<<<<<<< HEAD
-	if (!REISERFS_SB(s)->s_jquota_fmt
-	    && (REISERFS_SB(s)->s_qf_names[USRQUOTA]
-		|| REISERFS_SB(s)->s_qf_names[GRPQUOTA])) {
-		reiserfs_warning(s, "super-6515",
-				 "journalled quota format not specified.");
-=======
 	if (!REISERFS_SB(s)->s_jquota_fmt && !*qfmt
 	    && (qf_names[USRQUOTA] || qf_names[GRPQUOTA])) {
-		reiserfs_warning(s,
-				 "reiserfs_parse_options: journaled quota format not specified.");
->>>>>>> 30a2f3c6
+		reiserfs_warning(s, "super-6515",
+				 "journaled quota format not specified.");
 		return 0;
 	}
 	/* This checking is not precise wrt the quota type but for our purposes it is sufficient */
@@ -2143,25 +2114,12 @@
 		}
 		mark_inode_dirty(inode);
 	}
-<<<<<<< HEAD
-	/* Not journalling quota? No more tests needed... */
-	if (!REISERFS_SB(sb)->s_qf_names[USRQUOTA] &&
-	    !REISERFS_SB(sb)->s_qf_names[GRPQUOTA]) {
-		path_put(&nd.path);
-		return vfs_quota_on(sb, type, format_id, path, 0);
-	}
-	/* Quotafile not of fs root? */
-	if (nd.path.dentry->d_parent->d_inode != sb->s_root->d_inode)
-		reiserfs_warning(sb, "super-6521",
-				 "Quota file not on filesystem root. "
-=======
 	/* Journaling quota? */
 	if (REISERFS_SB(sb)->s_qf_names[type]) {
 		/* Quotafile not of fs root? */
 		if (nd.path.dentry->d_parent->d_inode != sb->s_root->d_inode)
-			reiserfs_warning(sb,
-				 "reiserfs: Quota file not on filesystem root. "
->>>>>>> 30a2f3c6
+			reiserfs_warning(sb, "super-6521",
+				 "Quota file not on filesystem root. "
 				 "Journalled quota will not work.");
 	}
 
