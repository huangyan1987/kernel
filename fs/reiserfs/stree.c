/*
 *  Copyright 2000 by Hans Reiser, licensing governed by reiserfs/README
 */

/*
 *  Written by Anatoly P. Pinchuk pap@namesys.botik.ru
 *  Programm System Institute
 *  Pereslavl-Zalessky Russia
 */

#include <linux/time.h>
#include <linux/string.h>
#include <linux/pagemap.h>
#include <linux/bio.h>
#include "reiserfs.h"
#include <linux/buffer_head.h>
#include <linux/quotaops.h>

/* Does the buffer contain a disk block which is in the tree. */
inline int B_IS_IN_TREE(const struct buffer_head *bh)
{

	RFALSE(B_LEVEL(bh) > MAX_HEIGHT,
	       "PAP-1010: block (%b) has too big level (%z)", bh, bh);

	return (B_LEVEL(bh) != FREE_LEVEL);
}

/* to get item head in le form */
inline void copy_item_head(struct item_head *to,
			   const struct item_head *from)
{
	memcpy(to, from, IH_SIZE);
}

/*
 * k1 is pointer to on-disk structure which is stored in little-endian
 * form. k2 is pointer to cpu variable. For key of items of the same
 * object this returns 0.
 * Returns: -1 if key1 < key2
 * 0 if key1 == key2
 * 1 if key1 > key2
 */
inline int comp_short_keys(const struct reiserfs_key *le_key,
			   const struct cpu_key *cpu_key)
{
	__u32 n;
	n = le32_to_cpu(le_key->k_dir_id);
	if (n < cpu_key->on_disk_key.k_dir_id)
		return -1;
	if (n > cpu_key->on_disk_key.k_dir_id)
		return 1;
	n = le32_to_cpu(le_key->k_objectid);
	if (n < cpu_key->on_disk_key.k_objectid)
		return -1;
	if (n > cpu_key->on_disk_key.k_objectid)
		return 1;
	return 0;
}

/*
 * k1 is pointer to on-disk structure which is stored in little-endian
 * form. k2 is pointer to cpu variable.
 * Compare keys using all 4 key fields.
 * Returns: -1 if key1 < key2 0
 * if key1 = key2 1 if key1 > key2
 */
static inline int comp_keys(const struct reiserfs_key *le_key,
			    const struct cpu_key *cpu_key)
{
	int retval;

	retval = comp_short_keys(le_key, cpu_key);
	if (retval)
		return retval;
	if (le_key_k_offset(le_key_version(le_key), le_key) <
	    cpu_key_k_offset(cpu_key))
		return -1;
	if (le_key_k_offset(le_key_version(le_key), le_key) >
	    cpu_key_k_offset(cpu_key))
		return 1;

	if (cpu_key->key_length == 3)
		return 0;

	/* this part is needed only when tail conversion is in progress */
	if (le_key_k_type(le_key_version(le_key), le_key) <
	    cpu_key_k_type(cpu_key))
		return -1;

	if (le_key_k_type(le_key_version(le_key), le_key) >
	    cpu_key_k_type(cpu_key))
		return 1;

	return 0;
}

inline int comp_short_le_keys(const struct reiserfs_key *key1,
			      const struct reiserfs_key *key2)
{
	__u32 *k1_u32, *k2_u32;
	int key_length = REISERFS_SHORT_KEY_LEN;

	k1_u32 = (__u32 *) key1;
	k2_u32 = (__u32 *) key2;
	for (; key_length--; ++k1_u32, ++k2_u32) {
		if (le32_to_cpu(*k1_u32) < le32_to_cpu(*k2_u32))
			return -1;
		if (le32_to_cpu(*k1_u32) > le32_to_cpu(*k2_u32))
			return 1;
	}
	return 0;
}

inline void le_key2cpu_key(struct cpu_key *to, const struct reiserfs_key *from)
{
	int version;
	to->on_disk_key.k_dir_id = le32_to_cpu(from->k_dir_id);
	to->on_disk_key.k_objectid = le32_to_cpu(from->k_objectid);

	/* find out version of the key */
	version = le_key_version(from);
	to->version = version;
	to->on_disk_key.k_offset = le_key_k_offset(version, from);
	to->on_disk_key.k_type = le_key_k_type(version, from);
}

/*
 * this does not say which one is bigger, it only returns 1 if keys
 * are not equal, 0 otherwise
 */
inline int comp_le_keys(const struct reiserfs_key *k1,
			const struct reiserfs_key *k2)
{
	return memcmp(k1, k2, sizeof(struct reiserfs_key));
}

/**************************************************************************
 *  Binary search toolkit function                                        *
 *  Search for an item in the array by the item key                       *
 *  Returns:    1 if found,  0 if not found;                              *
 *        *pos = number of the searched element if found, else the        *
 *        number of the first element that is larger than key.            *
 **************************************************************************/
/*
 * For those not familiar with binary search: lbound is the leftmost item
 * that it could be, rbound the rightmost item that it could be.  We examine
 * the item halfway between lbound and rbound, and that tells us either
 * that we can increase lbound, or decrease rbound, or that we have found it,
 * or if lbound <= rbound that there are no possible items, and we have not
 * found it. With each examination we cut the number of possible items it
 * could be by one more than half rounded down, or we find it.
 */
static inline int bin_search(const void *key,	/* Key to search for. */
			     const void *base,	/* First item in the array. */
			     int num,	/* Number of items in the array. */
			     /*
			      * Item size in the array.  searched. Lest the
			      * reader be confused, note that this is crafted
			      * as a general function, and when it is applied
			      * specifically to the array of item headers in a
			      * node, width is actually the item header size
			      * not the item size.
			      */
			     int width,
			     int *pos /* Number of the searched for element. */
    )
{
	int rbound, lbound, j;

	for (j = ((rbound = num - 1) + (lbound = 0)) / 2;
	     lbound <= rbound; j = (rbound + lbound) / 2)
		switch (comp_keys
			((struct reiserfs_key *)((char *)base + j * width),
			 (struct cpu_key *)key)) {
		case -1:
			lbound = j + 1;
			continue;
		case 1:
			rbound = j - 1;
			continue;
		case 0:
			*pos = j;
			return ITEM_FOUND;	/* Key found in the array.  */
		}

	/*
	 * bin_search did not find given key, it returns position of key,
	 * that is minimal and greater than the given one.
	 */
	*pos = lbound;
	return ITEM_NOT_FOUND;
}


/* Minimal possible key. It is never in the tree. */
const struct reiserfs_key MIN_KEY = { 0, 0, {{0, 0},} };

/* Maximal possible key. It is never in the tree. */
static const struct reiserfs_key MAX_KEY = {
	cpu_to_le32(0xffffffff),
	cpu_to_le32(0xffffffff),
	{{cpu_to_le32(0xffffffff),
	  cpu_to_le32(0xffffffff)},}
};

/*
 * Get delimiting key of the buffer by looking for it in the buffers in the
 * path, starting from the bottom of the path, and going upwards.  We must
 * check the path's validity at each step.  If the key is not in the path,
 * there is no delimiting key in the tree (buffer is first or last buffer
 * in tree), and in this case we return a special key, either MIN_KEY or
 * MAX_KEY.
 */
static inline const struct reiserfs_key *get_lkey(const struct treepath *chk_path,
						  const struct super_block *sb)
{
	int position, path_offset = chk_path->path_length;
	struct buffer_head *parent;

	RFALSE(path_offset < FIRST_PATH_ELEMENT_OFFSET,
	       "PAP-5010: invalid offset in the path");

	/* While not higher in path than first element. */
	while (path_offset-- > FIRST_PATH_ELEMENT_OFFSET) {

		RFALSE(!buffer_uptodate
		       (PATH_OFFSET_PBUFFER(chk_path, path_offset)),
		       "PAP-5020: parent is not uptodate");

		/* Parent at the path is not in the tree now. */
		if (!B_IS_IN_TREE
		    (parent =
		     PATH_OFFSET_PBUFFER(chk_path, path_offset)))
			return &MAX_KEY;
		/* Check whether position in the parent is correct. */
		if ((position =
		     PATH_OFFSET_POSITION(chk_path,
					  path_offset)) >
		    B_NR_ITEMS(parent))
			return &MAX_KEY;
		/* Check whether parent at the path really points to the child. */
		if (B_N_CHILD_NUM(parent, position) !=
		    PATH_OFFSET_PBUFFER(chk_path,
					path_offset + 1)->b_blocknr)
			return &MAX_KEY;
		/*
		 * Return delimiting key if position in the parent
		 * is not equal to zero.
		 */
		if (position)
			return internal_key(parent, position - 1);
	}
	/* Return MIN_KEY if we are in the root of the buffer tree. */
	if (PATH_OFFSET_PBUFFER(chk_path, FIRST_PATH_ELEMENT_OFFSET)->
	    b_blocknr == SB_ROOT_BLOCK(sb))
		return &MIN_KEY;
	return &MAX_KEY;
}

/* Get delimiting key of the buffer at the path and its right neighbor. */
inline const struct reiserfs_key *get_rkey(const struct treepath *chk_path,
					   const struct super_block *sb)
{
	int position, path_offset = chk_path->path_length;
	struct buffer_head *parent;

	RFALSE(path_offset < FIRST_PATH_ELEMENT_OFFSET,
	       "PAP-5030: invalid offset in the path");

	while (path_offset-- > FIRST_PATH_ELEMENT_OFFSET) {

		RFALSE(!buffer_uptodate
		       (PATH_OFFSET_PBUFFER(chk_path, path_offset)),
		       "PAP-5040: parent is not uptodate");

		/* Parent at the path is not in the tree now. */
		if (!B_IS_IN_TREE
		    (parent =
		     PATH_OFFSET_PBUFFER(chk_path, path_offset)))
			return &MIN_KEY;
		/* Check whether position in the parent is correct. */
		if ((position =
		     PATH_OFFSET_POSITION(chk_path,
					  path_offset)) >
		    B_NR_ITEMS(parent))
			return &MIN_KEY;
		/*
		 * Check whether parent at the path really points
		 * to the child.
		 */
		if (B_N_CHILD_NUM(parent, position) !=
		    PATH_OFFSET_PBUFFER(chk_path,
					path_offset + 1)->b_blocknr)
			return &MIN_KEY;

		/*
		 * Return delimiting key if position in the parent
		 * is not the last one.
		 */
		if (position != B_NR_ITEMS(parent))
			return internal_key(parent, position);
	}

	/* Return MAX_KEY if we are in the root of the buffer tree. */
	if (PATH_OFFSET_PBUFFER(chk_path, FIRST_PATH_ELEMENT_OFFSET)->
	    b_blocknr == SB_ROOT_BLOCK(sb))
		return &MAX_KEY;
	return &MIN_KEY;
}

/*
 * Check whether a key is contained in the tree rooted from a buffer at a path.
 * This works by looking at the left and right delimiting keys for the buffer
 * in the last path_element in the path.  These delimiting keys are stored
 * at least one level above that buffer in the tree. If the buffer is the
 * first or last node in the tree order then one of the delimiting keys may
 * be absent, and in this case get_lkey and get_rkey return a special key
 * which is MIN_KEY or MAX_KEY.
 */
static inline int key_in_buffer(
				/* Path which should be checked. */
				struct treepath *chk_path,
				/* Key which should be checked. */
				const struct cpu_key *key,
				struct super_block *sb
    )
{

	RFALSE(!key || chk_path->path_length < FIRST_PATH_ELEMENT_OFFSET
	       || chk_path->path_length > MAX_HEIGHT,
	       "PAP-5050: pointer to the key(%p) is NULL or invalid path length(%d)",
	       key, chk_path->path_length);
	RFALSE(!PATH_PLAST_BUFFER(chk_path)->b_bdev,
	       "PAP-5060: device must not be NODEV");

	if (comp_keys(get_lkey(chk_path, sb), key) == 1)
		/* left delimiting key is bigger, that the key we look for */
		return 0;
	/*  if ( comp_keys(key, get_rkey(chk_path, sb)) != -1 ) */
	if (comp_keys(get_rkey(chk_path, sb), key) != 1)
		/* key must be less than right delimitiing key */
		return 0;
	return 1;
}

int reiserfs_check_path(struct treepath *p)
{
	RFALSE(p->path_length != ILLEGAL_PATH_ELEMENT_OFFSET,
	       "path not properly relsed");
	return 0;
}

/*
 * Drop the reference to each buffer in a path and restore
 * dirty bits clean when preparing the buffer for the log.
 * This version should only be called from fix_nodes()
 */
void pathrelse_and_restore(struct super_block *sb,
			   struct treepath *search_path)
{
	int path_offset = search_path->path_length;

	RFALSE(path_offset < ILLEGAL_PATH_ELEMENT_OFFSET,
	       "clm-4000: invalid path offset");

	while (path_offset > ILLEGAL_PATH_ELEMENT_OFFSET) {
		struct buffer_head *bh;
		bh = PATH_OFFSET_PBUFFER(search_path, path_offset--);
		reiserfs_restore_prepared_buffer(sb, bh);
		brelse(bh);
	}
	search_path->path_length = ILLEGAL_PATH_ELEMENT_OFFSET;
}

/* Drop the reference to each buffer in a path */
void pathrelse(struct treepath *search_path)
{
	int path_offset = search_path->path_length;

	RFALSE(path_offset < ILLEGAL_PATH_ELEMENT_OFFSET,
	       "PAP-5090: invalid path offset");

	while (path_offset > ILLEGAL_PATH_ELEMENT_OFFSET)
		brelse(PATH_OFFSET_PBUFFER(search_path, path_offset--));

	search_path->path_length = ILLEGAL_PATH_ELEMENT_OFFSET;
}

static int has_valid_deh_location(struct buffer_head *bh, struct item_head *ih)
{
	struct reiserfs_de_head *deh;
	int i;

	deh = B_I_DEH(bh, ih);
	for (i = 0; i < ih_entry_count(ih); i++) {
		if (deh_location(&deh[i]) > ih_item_len(ih)) {
			reiserfs_warning(NULL, "reiserfs-5094",
					 "directory entry location seems wrong %h",
					 &deh[i]);
			return 0;
		}
	}

	return 1;
}

static int is_leaf(char *buf, int blocksize, struct buffer_head *bh)
{
	struct block_head *blkh;
	struct item_head *ih;
	int used_space;
	int prev_location;
	int i;
	int nr;

	blkh = (struct block_head *)buf;
	if (blkh_level(blkh) != DISK_LEAF_NODE_LEVEL) {
		reiserfs_warning(NULL, "reiserfs-5080",
				 "this should be caught earlier");
		return 0;
	}

	nr = blkh_nr_item(blkh);
	if (nr < 1 || nr > ((blocksize - BLKH_SIZE) / (IH_SIZE + MIN_ITEM_LEN))) {
		/* item number is too big or too small */
		reiserfs_warning(NULL, "reiserfs-5081",
				 "nr_item seems wrong: %z", bh);
		return 0;
	}
	ih = (struct item_head *)(buf + BLKH_SIZE) + nr - 1;
	used_space = BLKH_SIZE + IH_SIZE * nr + (blocksize - ih_location(ih));

	/* free space does not match to calculated amount of use space */
	if (used_space != blocksize - blkh_free_space(blkh)) {
		reiserfs_warning(NULL, "reiserfs-5082",
				 "free space seems wrong: %z", bh);
		return 0;
	}
	/*
	 * FIXME: it is_leaf will hit performance too much - we may have
	 * return 1 here
	 */

	/* check tables of item heads */
	ih = (struct item_head *)(buf + BLKH_SIZE);
	prev_location = blocksize;
	for (i = 0; i < nr; i++, ih++) {
		if (le_ih_k_type(ih) == TYPE_ANY) {
			reiserfs_warning(NULL, "reiserfs-5083",
					 "wrong item type for item %h",
					 ih);
			return 0;
		}
		if (ih_location(ih) >= blocksize
		    || ih_location(ih) < IH_SIZE * nr) {
			reiserfs_warning(NULL, "reiserfs-5084",
					 "item location seems wrong: %h",
					 ih);
			return 0;
		}
		if (ih_item_len(ih) < 1
		    || ih_item_len(ih) > MAX_ITEM_LEN(blocksize)) {
			reiserfs_warning(NULL, "reiserfs-5085",
					 "item length seems wrong: %h",
					 ih);
			return 0;
		}
		if (prev_location - ih_location(ih) != ih_item_len(ih)) {
			reiserfs_warning(NULL, "reiserfs-5086",
					 "item location seems wrong "
					 "(second one): %h", ih);
			return 0;
		}
<<<<<<< HEAD
		if (is_direntry_le_ih(ih) && (ih_item_len(ih) < (ih_entry_count(ih) * IH_SIZE))) {
			reiserfs_warning(NULL, "reiserfs-5093",
					 "item entry count seems wrong %h",
					 ih);
			return 0;
=======
		if (is_direntry_le_ih(ih)) {
			if (ih_item_len(ih) < (ih_entry_count(ih) * IH_SIZE)) {
				reiserfs_warning(NULL, "reiserfs-5093",
						 "item entry count seems wrong %h",
						 ih);
				return 0;
			}
			return has_valid_deh_location(bh, ih);
>>>>>>> 7d2a07b7
		}
		prev_location = ih_location(ih);
	}

	/* one may imagine many more checks */
	return 1;
}

/* returns 1 if buf looks like an internal node, 0 otherwise */
static int is_internal(char *buf, int blocksize, struct buffer_head *bh)
{
	struct block_head *blkh;
	int nr;
	int used_space;

	blkh = (struct block_head *)buf;
	nr = blkh_level(blkh);
	if (nr <= DISK_LEAF_NODE_LEVEL || nr > MAX_HEIGHT) {
		/* this level is not possible for internal nodes */
		reiserfs_warning(NULL, "reiserfs-5087",
				 "this should be caught earlier");
		return 0;
	}

	nr = blkh_nr_item(blkh);
	/* for internal which is not root we might check min number of keys */
	if (nr > (blocksize - BLKH_SIZE - DC_SIZE) / (KEY_SIZE + DC_SIZE)) {
		reiserfs_warning(NULL, "reiserfs-5088",
				 "number of key seems wrong: %z", bh);
		return 0;
	}

	used_space = BLKH_SIZE + KEY_SIZE * nr + DC_SIZE * (nr + 1);
	if (used_space != blocksize - blkh_free_space(blkh)) {
		reiserfs_warning(NULL, "reiserfs-5089",
				 "free space seems wrong: %z", bh);
		return 0;
	}

	/* one may imagine many more checks */
	return 1;
}

/*
 * make sure that bh contains formatted node of reiserfs tree of
 * 'level'-th level
 */
static int is_tree_node(struct buffer_head *bh, int level)
{
	if (B_LEVEL(bh) != level) {
		reiserfs_warning(NULL, "reiserfs-5090", "node level %d does "
				 "not match to the expected one %d",
				 B_LEVEL(bh), level);
		return 0;
	}
	if (level == DISK_LEAF_NODE_LEVEL)
		return is_leaf(bh->b_data, bh->b_size, bh);

	return is_internal(bh->b_data, bh->b_size, bh);
}

#define SEARCH_BY_KEY_READA 16

/*
 * The function is NOT SCHEDULE-SAFE!
 * It might unlock the write lock if we needed to wait for a block
 * to be read. Note that in this case it won't recover the lock to avoid
 * high contention resulting from too much lock requests, especially
 * the caller (search_by_key) will perform other schedule-unsafe
 * operations just after calling this function.
 *
 * @return depth of lock to be restored after read completes
 */
static int search_by_key_reada(struct super_block *s,
				struct buffer_head **bh,
				b_blocknr_t *b, int num)
{
	int i, j;
	int depth = -1;

	for (i = 0; i < num; i++) {
		bh[i] = sb_getblk(s, b[i]);
	}
	/*
	 * We are going to read some blocks on which we
	 * have a reference. It's safe, though we might be
	 * reading blocks concurrently changed if we release
	 * the lock. But it's still fine because we check later
	 * if the tree changed
	 */
	for (j = 0; j < i; j++) {
		/*
		 * note, this needs attention if we are getting rid of the BKL
		 * you have to make sure the prepared bit isn't set on this
		 * buffer
		 */
		if (!buffer_uptodate(bh[j])) {
			if (depth == -1)
				depth = reiserfs_write_unlock_nested(s);
			ll_rw_block(REQ_OP_READ, REQ_RAHEAD, 1, bh + j);
		}
		brelse(bh[j]);
	}
	return depth;
}

/*
 * This function fills up the path from the root to the leaf as it
 * descends the tree looking for the key.  It uses reiserfs_bread to
 * try to find buffers in the cache given their block number.  If it
 * does not find them in the cache it reads them from disk.  For each
 * node search_by_key finds using reiserfs_bread it then uses
 * bin_search to look through that node.  bin_search will find the
 * position of the block_number of the next node if it is looking
 * through an internal node.  If it is looking through a leaf node
 * bin_search will find the position of the item which has key either
 * equal to given key, or which is the maximal key less than the given
 * key.  search_by_key returns a path that must be checked for the
 * correctness of the top of the path but need not be checked for the
 * correctness of the bottom of the path
 */
/*
 * search_by_key - search for key (and item) in stree
 * @sb: superblock
 * @key: pointer to key to search for
 * @search_path: Allocated and initialized struct treepath; Returned filled
 *		 on success.
 * @stop_level: How far down the tree to search, Use DISK_LEAF_NODE_LEVEL to
 *		stop at leaf level.
 *
 * The function is NOT SCHEDULE-SAFE!
 */
int search_by_key(struct super_block *sb, const struct cpu_key *key,
		  struct treepath *search_path, int stop_level)
{
	b_blocknr_t block_number;
	int expected_level;
	struct buffer_head *bh;
	struct path_element *last_element;
	int node_level, retval;
	int fs_gen;
	struct buffer_head *reada_bh[SEARCH_BY_KEY_READA];
	b_blocknr_t reada_blocks[SEARCH_BY_KEY_READA];
	int reada_count = 0;

#ifdef CONFIG_REISERFS_CHECK
	int repeat_counter = 0;
#endif

	PROC_INFO_INC(sb, search_by_key);

	/*
	 * As we add each node to a path we increase its count.  This means
	 * that we must be careful to release all nodes in a path before we
	 * either discard the path struct or re-use the path struct, as we
	 * do here.
	 */

	pathrelse(search_path);

	/*
	 * With each iteration of this loop we search through the items in the
	 * current node, and calculate the next current node(next path element)
	 * for the next iteration of this loop..
	 */
	block_number = SB_ROOT_BLOCK(sb);
	expected_level = -1;
	while (1) {

#ifdef CONFIG_REISERFS_CHECK
		if (!(++repeat_counter % 50000))
			reiserfs_warning(sb, "PAP-5100",
					 "%s: there were %d iterations of "
					 "while loop looking for key %K",
					 current->comm, repeat_counter,
					 key);
#endif

		/* prep path to have another element added to it. */
		last_element =
		    PATH_OFFSET_PELEMENT(search_path,
					 ++search_path->path_length);
		fs_gen = get_generation(sb);

		/*
		 * Read the next tree node, and set the last element
		 * in the path to have a pointer to it.
		 */
		if ((bh = last_element->pe_buffer =
		     sb_getblk(sb, block_number))) {

			/*
			 * We'll need to drop the lock if we encounter any
			 * buffers that need to be read. If all of them are
			 * already up to date, we don't need to drop the lock.
			 */
			int depth = -1;

			if (!buffer_uptodate(bh) && reada_count > 1)
				depth = search_by_key_reada(sb, reada_bh,
						    reada_blocks, reada_count);

			if (!buffer_uptodate(bh) && depth == -1)
				depth = reiserfs_write_unlock_nested(sb);

			ll_rw_block(REQ_OP_READ, 0, 1, &bh);
			wait_on_buffer(bh);

			if (depth != -1)
				reiserfs_write_lock_nested(sb, depth);
			if (!buffer_uptodate(bh))
				goto io_error;
		} else {
io_error:
			search_path->path_length--;
			pathrelse(search_path);
			return IO_ERROR;
		}
		reada_count = 0;
		if (expected_level == -1)
			expected_level = SB_TREE_HEIGHT(sb);
		expected_level--;

		/*
		 * It is possible that schedule occurred. We must check
		 * whether the key to search is still in the tree rooted
		 * from the current buffer. If not then repeat search
		 * from the root.
		 */
		if (fs_changed(fs_gen, sb) &&
		    (!B_IS_IN_TREE(bh) ||
		     B_LEVEL(bh) != expected_level ||
		     !key_in_buffer(search_path, key, sb))) {
			PROC_INFO_INC(sb, search_by_key_fs_changed);
			PROC_INFO_INC(sb, search_by_key_restarted);
			PROC_INFO_INC(sb,
				      sbk_restarted[expected_level - 1]);
			pathrelse(search_path);

			/*
			 * Get the root block number so that we can
			 * repeat the search starting from the root.
			 */
			block_number = SB_ROOT_BLOCK(sb);
			expected_level = -1;

			/* repeat search from the root */
			continue;
		}

		/*
		 * only check that the key is in the buffer if key is not
		 * equal to the MAX_KEY. Latter case is only possible in
		 * "finish_unfinished()" processing during mount.
		 */
		RFALSE(comp_keys(&MAX_KEY, key) &&
		       !key_in_buffer(search_path, key, sb),
		       "PAP-5130: key is not in the buffer");
#ifdef CONFIG_REISERFS_CHECK
		if (REISERFS_SB(sb)->cur_tb) {
			print_cur_tb("5140");
			reiserfs_panic(sb, "PAP-5140",
				       "schedule occurred in do_balance!");
		}
#endif

		/*
		 * make sure, that the node contents look like a node of
		 * certain level
		 */
		if (!is_tree_node(bh, expected_level)) {
			reiserfs_error(sb, "vs-5150",
				       "invalid format found in block %ld. "
				       "Fsck?", bh->b_blocknr);
			pathrelse(search_path);
			return IO_ERROR;
		}

		/* ok, we have acquired next formatted node in the tree */
		node_level = B_LEVEL(bh);

		PROC_INFO_BH_STAT(sb, bh, node_level - 1);

		RFALSE(node_level < stop_level,
		       "vs-5152: tree level (%d) is less than stop level (%d)",
		       node_level, stop_level);

		retval = bin_search(key, item_head(bh, 0),
				      B_NR_ITEMS(bh),
				      (node_level ==
				       DISK_LEAF_NODE_LEVEL) ? IH_SIZE :
				      KEY_SIZE,
				      &last_element->pe_position);
		if (node_level == stop_level) {
			return retval;
		}

		/* we are not in the stop level */
		/*
		 * item has been found, so we choose the pointer which
		 * is to the right of the found one
		 */
		if (retval == ITEM_FOUND)
			last_element->pe_position++;

		/*
		 * if item was not found we choose the position which is to
		 * the left of the found item. This requires no code,
		 * bin_search did it already.
		 */

		/*
		 * So we have chosen a position in the current node which is
		 * an internal node.  Now we calculate child block number by
		 * position in the node.
		 */
		block_number =
		    B_N_CHILD_NUM(bh, last_element->pe_position);

		/*
		 * if we are going to read leaf nodes, try for read
		 * ahead as well
		 */
		if ((search_path->reada & PATH_READA) &&
		    node_level == DISK_LEAF_NODE_LEVEL + 1) {
			int pos = last_element->pe_position;
			int limit = B_NR_ITEMS(bh);
			struct reiserfs_key *le_key;

			if (search_path->reada & PATH_READA_BACK)
				limit = 0;
			while (reada_count < SEARCH_BY_KEY_READA) {
				if (pos == limit)
					break;
				reada_blocks[reada_count++] =
				    B_N_CHILD_NUM(bh, pos);
				if (search_path->reada & PATH_READA_BACK)
					pos--;
				else
					pos++;

				/*
				 * check to make sure we're in the same object
				 */
				le_key = internal_key(bh, pos);
				if (le32_to_cpu(le_key->k_objectid) !=
				    key->on_disk_key.k_objectid) {
					break;
				}
			}
		}
	}
}

/*
 * Form the path to an item and position in this item which contains
 * file byte defined by key. If there is no such item
 * corresponding to the key, we point the path to the item with
 * maximal key less than key, and *pos_in_item is set to one
 * past the last entry/byte in the item.  If searching for entry in a
 * directory item, and it is not found, *pos_in_item is set to one
 * entry more than the entry with maximal key which is less than the
 * sought key.
 *
 * Note that if there is no entry in this same node which is one more,
 * then we point to an imaginary entry.  for direct items, the
 * position is in units of bytes, for indirect items the position is
 * in units of blocknr entries, for directory items the position is in
 * units of directory entries.
 */
/* The function is NOT SCHEDULE-SAFE! */
int search_for_position_by_key(struct super_block *sb,
			       /* Key to search (cpu variable) */
			       const struct cpu_key *p_cpu_key,
			       /* Filled up by this function. */
			       struct treepath *search_path)
{
	struct item_head *p_le_ih;	/* pointer to on-disk structure */
	int blk_size;
	loff_t item_offset, offset;
	struct reiserfs_dir_entry de;
	int retval;

	/* If searching for directory entry. */
	if (is_direntry_cpu_key(p_cpu_key))
		return search_by_entry_key(sb, p_cpu_key, search_path,
					   &de);

	/* If not searching for directory entry. */

	/* If item is found. */
	retval = search_item(sb, p_cpu_key, search_path);
	if (retval == IO_ERROR)
		return retval;
	if (retval == ITEM_FOUND) {

		RFALSE(!ih_item_len
		       (item_head
			(PATH_PLAST_BUFFER(search_path),
			 PATH_LAST_POSITION(search_path))),
		       "PAP-5165: item length equals zero");

		pos_in_item(search_path) = 0;
		return POSITION_FOUND;
	}

	RFALSE(!PATH_LAST_POSITION(search_path),
	       "PAP-5170: position equals zero");

	/* Item is not found. Set path to the previous item. */
	p_le_ih =
	    item_head(PATH_PLAST_BUFFER(search_path),
			   --PATH_LAST_POSITION(search_path));
	blk_size = sb->s_blocksize;

	if (comp_short_keys(&p_le_ih->ih_key, p_cpu_key))
		return FILE_NOT_FOUND;

	/* FIXME: quite ugly this far */

	item_offset = le_ih_k_offset(p_le_ih);
	offset = cpu_key_k_offset(p_cpu_key);

	/* Needed byte is contained in the item pointed to by the path. */
	if (item_offset <= offset &&
	    item_offset + op_bytes_number(p_le_ih, blk_size) > offset) {
		pos_in_item(search_path) = offset - item_offset;
		if (is_indirect_le_ih(p_le_ih)) {
			pos_in_item(search_path) /= blk_size;
		}
		return POSITION_FOUND;
	}

	/*
	 * Needed byte is not contained in the item pointed to by the
	 * path. Set pos_in_item out of the item.
	 */
	if (is_indirect_le_ih(p_le_ih))
		pos_in_item(search_path) =
		    ih_item_len(p_le_ih) / UNFM_P_SIZE;
	else
		pos_in_item(search_path) = ih_item_len(p_le_ih);

	return POSITION_NOT_FOUND;
}

/* Compare given item and item pointed to by the path. */
int comp_items(const struct item_head *stored_ih, const struct treepath *path)
{
	struct buffer_head *bh = PATH_PLAST_BUFFER(path);
	struct item_head *ih;

	/* Last buffer at the path is not in the tree. */
	if (!B_IS_IN_TREE(bh))
		return 1;

	/* Last path position is invalid. */
	if (PATH_LAST_POSITION(path) >= B_NR_ITEMS(bh))
		return 1;

	/* we need only to know, whether it is the same item */
	ih = tp_item_head(path);
	return memcmp(stored_ih, ih, IH_SIZE);
}

/* prepare for delete or cut of direct item */
static inline int prepare_for_direct_item(struct treepath *path,
					  struct item_head *le_ih,
					  struct inode *inode,
					  loff_t new_file_length, int *cut_size)
{
	loff_t round_len;

	if (new_file_length == max_reiserfs_offset(inode)) {
		/* item has to be deleted */
		*cut_size = -(IH_SIZE + ih_item_len(le_ih));
		return M_DELETE;
	}
	/* new file gets truncated */
	if (get_inode_item_key_version(inode) == KEY_FORMAT_3_6) {
		round_len = ROUND_UP(new_file_length);
		/* this was new_file_length < le_ih ... */
		if (round_len < le_ih_k_offset(le_ih)) {
			*cut_size = -(IH_SIZE + ih_item_len(le_ih));
			return M_DELETE;	/* Delete this item. */
		}
		/* Calculate first position and size for cutting from item. */
		pos_in_item(path) = round_len - (le_ih_k_offset(le_ih) - 1);
		*cut_size = -(ih_item_len(le_ih) - pos_in_item(path));

		return M_CUT;	/* Cut from this item. */
	}

	/* old file: items may have any length */

	if (new_file_length < le_ih_k_offset(le_ih)) {
		*cut_size = -(IH_SIZE + ih_item_len(le_ih));
		return M_DELETE;	/* Delete this item. */
	}

	/* Calculate first position and size for cutting from item. */
	*cut_size = -(ih_item_len(le_ih) -
		      (pos_in_item(path) =
		       new_file_length + 1 - le_ih_k_offset(le_ih)));
	return M_CUT;		/* Cut from this item. */
}

static inline int prepare_for_direntry_item(struct treepath *path,
					    struct item_head *le_ih,
					    struct inode *inode,
					    loff_t new_file_length,
					    int *cut_size)
{
	if (le_ih_k_offset(le_ih) == DOT_OFFSET &&
	    new_file_length == max_reiserfs_offset(inode)) {
		RFALSE(ih_entry_count(le_ih) != 2,
		       "PAP-5220: incorrect empty directory item (%h)", le_ih);
		*cut_size = -(IH_SIZE + ih_item_len(le_ih));
		/* Delete the directory item containing "." and ".." entry. */
		return M_DELETE;
	}

	if (ih_entry_count(le_ih) == 1) {
		/*
		 * Delete the directory item such as there is one record only
		 * in this item
		 */
		*cut_size = -(IH_SIZE + ih_item_len(le_ih));
		return M_DELETE;
	}

	/* Cut one record from the directory item. */
	*cut_size =
	    -(DEH_SIZE +
	      entry_length(get_last_bh(path), le_ih, pos_in_item(path)));
	return M_CUT;
}

#define JOURNAL_FOR_FREE_BLOCK_AND_UPDATE_SD (2 * JOURNAL_PER_BALANCE_CNT + 1)

/*
 * If the path points to a directory or direct item, calculate mode
 * and the size cut, for balance.
 * If the path points to an indirect item, remove some number of its
 * unformatted nodes.
 * In case of file truncate calculate whether this item must be
 * deleted/truncated or last unformatted node of this item will be
 * converted to a direct item.
 * This function returns a determination of what balance mode the
 * calling function should employ.
 */
static char prepare_for_delete_or_cut(struct reiserfs_transaction_handle *th,
				      struct inode *inode,
				      struct treepath *path,
				      const struct cpu_key *item_key,
				      /*
				       * Number of unformatted nodes
				       * which were removed from end
				       * of the file.
				       */
				      int *removed,
				      int *cut_size,
				      /* MAX_KEY_OFFSET in case of delete. */
				      unsigned long long new_file_length
    )
{
	struct super_block *sb = inode->i_sb;
	struct item_head *p_le_ih = tp_item_head(path);
	struct buffer_head *bh = PATH_PLAST_BUFFER(path);

	BUG_ON(!th->t_trans_id);

	/* Stat_data item. */
	if (is_statdata_le_ih(p_le_ih)) {

		RFALSE(new_file_length != max_reiserfs_offset(inode),
		       "PAP-5210: mode must be M_DELETE");

		*cut_size = -(IH_SIZE + ih_item_len(p_le_ih));
		return M_DELETE;
	}

	/* Directory item. */
	if (is_direntry_le_ih(p_le_ih))
		return prepare_for_direntry_item(path, p_le_ih, inode,
						 new_file_length,
						 cut_size);

	/* Direct item. */
	if (is_direct_le_ih(p_le_ih))
		return prepare_for_direct_item(path, p_le_ih, inode,
					       new_file_length, cut_size);

	/* Case of an indirect item. */
	{
	    int blk_size = sb->s_blocksize;
	    struct item_head s_ih;
	    int need_re_search;
	    int delete = 0;
	    int result = M_CUT;
	    int pos = 0;

	    if ( new_file_length == max_reiserfs_offset (inode) ) {
		/*
		 * prepare_for_delete_or_cut() is called by
		 * reiserfs_delete_item()
		 */
		new_file_length = 0;
		delete = 1;
	    }

	    do {
		need_re_search = 0;
		*cut_size = 0;
		bh = PATH_PLAST_BUFFER(path);
		copy_item_head(&s_ih, tp_item_head(path));
		pos = I_UNFM_NUM(&s_ih);

		while (le_ih_k_offset (&s_ih) + (pos - 1) * blk_size > new_file_length) {
		    __le32 *unfm;
		    __u32 block;

		    /*
		     * Each unformatted block deletion may involve
		     * one additional bitmap block into the transaction,
		     * thereby the initial journal space reservation
		     * might not be enough.
		     */
		    if (!delete && (*cut_size) != 0 &&
			reiserfs_transaction_free_space(th) < JOURNAL_FOR_FREE_BLOCK_AND_UPDATE_SD)
			break;

		    unfm = (__le32 *)ih_item_body(bh, &s_ih) + pos - 1;
		    block = get_block_num(unfm, 0);

		    if (block != 0) {
			reiserfs_prepare_for_journal(sb, bh, 1);
			put_block_num(unfm, 0, 0);
			journal_mark_dirty(th, bh);
			reiserfs_free_block(th, inode, block, 1);
		    }

		    reiserfs_cond_resched(sb);

		    if (item_moved (&s_ih, path))  {
			need_re_search = 1;
			break;
		    }

		    pos --;
		    (*removed)++;
		    (*cut_size) -= UNFM_P_SIZE;

		    if (pos == 0) {
			(*cut_size) -= IH_SIZE;
			result = M_DELETE;
			break;
		    }
		}
		/*
		 * a trick.  If the buffer has been logged, this will
		 * do nothing.  If we've broken the loop without logging
		 * it, it will restore the buffer
		 */
		reiserfs_restore_prepared_buffer(sb, bh);
	    } while (need_re_search &&
		     search_for_position_by_key(sb, item_key, path) == POSITION_FOUND);
	    pos_in_item(path) = pos * UNFM_P_SIZE;

	    if (*cut_size == 0) {
		/*
		 * Nothing was cut. maybe convert last unformatted node to the
		 * direct item?
		 */
		result = M_CONVERT;
	    }
	    return result;
	}
}

/* Calculate number of bytes which will be deleted or cut during balance */
static int calc_deleted_bytes_number(struct tree_balance *tb, char mode)
{
	int del_size;
	struct item_head *p_le_ih = tp_item_head(tb->tb_path);

	if (is_statdata_le_ih(p_le_ih))
		return 0;

	del_size =
	    (mode ==
	     M_DELETE) ? ih_item_len(p_le_ih) : -tb->insert_size[0];
	if (is_direntry_le_ih(p_le_ih)) {
		/*
		 * return EMPTY_DIR_SIZE; We delete emty directories only.
		 * we can't use EMPTY_DIR_SIZE, as old format dirs have a
		 * different empty size.  ick. FIXME, is this right?
		 */
		return del_size;
	}

	if (is_indirect_le_ih(p_le_ih))
		del_size = (del_size / UNFM_P_SIZE) *
				(PATH_PLAST_BUFFER(tb->tb_path)->b_size);
	return del_size;
}

static void init_tb_struct(struct reiserfs_transaction_handle *th,
			   struct tree_balance *tb,
			   struct super_block *sb,
			   struct treepath *path, int size)
{

	BUG_ON(!th->t_trans_id);

	memset(tb, '\0', sizeof(struct tree_balance));
	tb->transaction_handle = th;
	tb->tb_sb = sb;
	tb->tb_path = path;
	PATH_OFFSET_PBUFFER(path, ILLEGAL_PATH_ELEMENT_OFFSET) = NULL;
	PATH_OFFSET_POSITION(path, ILLEGAL_PATH_ELEMENT_OFFSET) = 0;
	tb->insert_size[0] = size;
}

void padd_item(char *item, int total_length, int length)
{
	int i;

	for (i = total_length; i > length;)
		item[--i] = 0;
}

#ifdef REISERQUOTA_DEBUG
char key2type(struct reiserfs_key *ih)
{
	if (is_direntry_le_key(2, ih))
		return 'd';
	if (is_direct_le_key(2, ih))
		return 'D';
	if (is_indirect_le_key(2, ih))
		return 'i';
	if (is_statdata_le_key(2, ih))
		return 's';
	return 'u';
}

char head2type(struct item_head *ih)
{
	if (is_direntry_le_ih(ih))
		return 'd';
	if (is_direct_le_ih(ih))
		return 'D';
	if (is_indirect_le_ih(ih))
		return 'i';
	if (is_statdata_le_ih(ih))
		return 's';
	return 'u';
}
#endif

/*
 * Delete object item.
 * th       - active transaction handle
 * path     - path to the deleted item
 * item_key - key to search for the deleted item
 * indode   - used for updating i_blocks and quotas
 * un_bh    - NULL or unformatted node pointer
 */
int reiserfs_delete_item(struct reiserfs_transaction_handle *th,
			 struct treepath *path, const struct cpu_key *item_key,
			 struct inode *inode, struct buffer_head *un_bh)
{
	struct super_block *sb = inode->i_sb;
	struct tree_balance s_del_balance;
	struct item_head s_ih;
	struct item_head *q_ih;
	int quota_cut_bytes;
	int ret_value, del_size, removed;
	int depth;

#ifdef CONFIG_REISERFS_CHECK
	char mode;
	int iter = 0;
#endif

	BUG_ON(!th->t_trans_id);

	init_tb_struct(th, &s_del_balance, sb, path,
		       0 /*size is unknown */ );

	while (1) {
		removed = 0;

#ifdef CONFIG_REISERFS_CHECK
		iter++;
		mode =
#endif
		    prepare_for_delete_or_cut(th, inode, path,
					      item_key, &removed,
					      &del_size,
					      max_reiserfs_offset(inode));

		RFALSE(mode != M_DELETE, "PAP-5320: mode must be M_DELETE");

		copy_item_head(&s_ih, tp_item_head(path));
		s_del_balance.insert_size[0] = del_size;

		ret_value = fix_nodes(M_DELETE, &s_del_balance, NULL, NULL);
		if (ret_value != REPEAT_SEARCH)
			break;

		PROC_INFO_INC(sb, delete_item_restarted);

		/* file system changed, repeat search */
		ret_value =
		    search_for_position_by_key(sb, item_key, path);
		if (ret_value == IO_ERROR)
			break;
		if (ret_value == FILE_NOT_FOUND) {
			reiserfs_warning(sb, "vs-5340",
					 "no items of the file %K found",
					 item_key);
			break;
		}
	}			/* while (1) */

	if (ret_value != CARRY_ON) {
		unfix_nodes(&s_del_balance);
		return 0;
	}

	/* reiserfs_delete_item returns item length when success */
	ret_value = calc_deleted_bytes_number(&s_del_balance, M_DELETE);
	q_ih = tp_item_head(path);
	quota_cut_bytes = ih_item_len(q_ih);

	/*
	 * hack so the quota code doesn't have to guess if the file has a
	 * tail.  On tail insert, we allocate quota for 1 unformatted node.
	 * We test the offset because the tail might have been
	 * split into multiple items, and we only want to decrement for
	 * the unfm node once
	 */
	if (!S_ISLNK(inode->i_mode) && is_direct_le_ih(q_ih)) {
		if ((le_ih_k_offset(q_ih) & (sb->s_blocksize - 1)) == 1) {
			quota_cut_bytes = sb->s_blocksize + UNFM_P_SIZE;
		} else {
			quota_cut_bytes = 0;
		}
	}

	if (un_bh) {
		int off;
		char *data;

		/*
		 * We are in direct2indirect conversion, so move tail contents
		 * to the unformatted node
		 */
		/*
		 * note, we do the copy before preparing the buffer because we
		 * don't care about the contents of the unformatted node yet.
		 * the only thing we really care about is the direct item's
		 * data is in the unformatted node.
		 *
		 * Otherwise, we would have to call
		 * reiserfs_prepare_for_journal on the unformatted node,
		 * which might schedule, meaning we'd have to loop all the
		 * way back up to the start of the while loop.
		 *
		 * The unformatted node must be dirtied later on.  We can't be
		 * sure here if the entire tail has been deleted yet.
		 *
		 * un_bh is from the page cache (all unformatted nodes are
		 * from the page cache) and might be a highmem page.  So, we
		 * can't use un_bh->b_data.
		 * -clm
		 */

		data = kmap_atomic(un_bh->b_page);
		off = ((le_ih_k_offset(&s_ih) - 1) & (PAGE_SIZE - 1));
		memcpy(data + off,
		       ih_item_body(PATH_PLAST_BUFFER(path), &s_ih),
		       ret_value);
		kunmap_atomic(data);
	}

	/* Perform balancing after all resources have been collected at once. */
	do_balance(&s_del_balance, NULL, NULL, M_DELETE);

#ifdef REISERQUOTA_DEBUG
	reiserfs_debug(sb, REISERFS_DEBUG_CODE,
		       "reiserquota delete_item(): freeing %u, id=%u type=%c",
		       quota_cut_bytes, inode->i_uid, head2type(&s_ih));
#endif
	depth = reiserfs_write_unlock_nested(inode->i_sb);
	dquot_free_space_nodirty(inode, quota_cut_bytes);
	reiserfs_write_lock_nested(inode->i_sb, depth);

	/* Return deleted body length */
	return ret_value;
}

/*
 * Summary Of Mechanisms For Handling Collisions Between Processes:
 *
 *  deletion of the body of the object is performed by iput(), with the
 *  result that if multiple processes are operating on a file, the
 *  deletion of the body of the file is deferred until the last process
 *  that has an open inode performs its iput().
 *
 *  writes and truncates are protected from collisions by use of
 *  semaphores.
 *
 *  creates, linking, and mknod are protected from collisions with other
 *  processes by making the reiserfs_add_entry() the last step in the
 *  creation, and then rolling back all changes if there was a collision.
 *  - Hans
*/

/* this deletes item which never gets split */
void reiserfs_delete_solid_item(struct reiserfs_transaction_handle *th,
				struct inode *inode, struct reiserfs_key *key)
{
	struct super_block *sb = th->t_super;
	struct tree_balance tb;
	INITIALIZE_PATH(path);
	int item_len = 0;
	int tb_init = 0;
	struct cpu_key cpu_key;
	int retval;
	int quota_cut_bytes = 0;

	BUG_ON(!th->t_trans_id);

	le_key2cpu_key(&cpu_key, key);

	while (1) {
		retval = search_item(th->t_super, &cpu_key, &path);
		if (retval == IO_ERROR) {
			reiserfs_error(th->t_super, "vs-5350",
				       "i/o failure occurred trying "
				       "to delete %K", &cpu_key);
			break;
		}
		if (retval != ITEM_FOUND) {
			pathrelse(&path);
			/*
			 * No need for a warning, if there is just no free
			 * space to insert '..' item into the
			 * newly-created subdir
			 */
			if (!
			    ((unsigned long long)
			     GET_HASH_VALUE(le_key_k_offset
					    (le_key_version(key), key)) == 0
			     && (unsigned long long)
			     GET_GENERATION_NUMBER(le_key_k_offset
						   (le_key_version(key),
						    key)) == 1))
				reiserfs_warning(th->t_super, "vs-5355",
						 "%k not found", key);
			break;
		}
		if (!tb_init) {
			tb_init = 1;
			item_len = ih_item_len(tp_item_head(&path));
			init_tb_struct(th, &tb, th->t_super, &path,
				       -(IH_SIZE + item_len));
		}
		quota_cut_bytes = ih_item_len(tp_item_head(&path));

		retval = fix_nodes(M_DELETE, &tb, NULL, NULL);
		if (retval == REPEAT_SEARCH) {
			PROC_INFO_INC(th->t_super, delete_solid_item_restarted);
			continue;
		}

		if (retval == CARRY_ON) {
			do_balance(&tb, NULL, NULL, M_DELETE);
			/*
			 * Should we count quota for item? (we don't
			 * count quotas for save-links)
			 */
			if (inode) {
				int depth;
#ifdef REISERQUOTA_DEBUG
				reiserfs_debug(th->t_super, REISERFS_DEBUG_CODE,
					       "reiserquota delete_solid_item(): freeing %u id=%u type=%c",
					       quota_cut_bytes, inode->i_uid,
					       key2type(key));
#endif
				depth = reiserfs_write_unlock_nested(sb);
				dquot_free_space_nodirty(inode,
							 quota_cut_bytes);
				reiserfs_write_lock_nested(sb, depth);
			}
			break;
		}

		/* IO_ERROR, NO_DISK_SPACE, etc */
		reiserfs_warning(th->t_super, "vs-5360",
				 "could not delete %K due to fix_nodes failure",
				 &cpu_key);
		unfix_nodes(&tb);
		break;
	}

	reiserfs_check_path(&path);
}

int reiserfs_delete_object(struct reiserfs_transaction_handle *th,
			   struct inode *inode)
{
	int err;
	inode->i_size = 0;
	BUG_ON(!th->t_trans_id);

	/* for directory this deletes item containing "." and ".." */
	err =
	    reiserfs_do_truncate(th, inode, NULL, 0 /*no timestamp updates */ );
	if (err)
		return err;

#if defined( USE_INODE_GENERATION_COUNTER )
	if (!old_format_only(th->t_super)) {
		__le32 *inode_generation;

		inode_generation =
		    &REISERFS_SB(th->t_super)->s_rs->s_inode_generation;
		le32_add_cpu(inode_generation, 1);
	}
/* USE_INODE_GENERATION_COUNTER */
#endif
	reiserfs_delete_solid_item(th, inode, INODE_PKEY(inode));

	return err;
}

static void unmap_buffers(struct page *page, loff_t pos)
{
	struct buffer_head *bh;
	struct buffer_head *head;
	struct buffer_head *next;
	unsigned long tail_index;
	unsigned long cur_index;

	if (page) {
		if (page_has_buffers(page)) {
			tail_index = pos & (PAGE_SIZE - 1);
			cur_index = 0;
			head = page_buffers(page);
			bh = head;
			do {
				next = bh->b_this_page;

				/*
				 * we want to unmap the buffers that contain
				 * the tail, and all the buffers after it
				 * (since the tail must be at the end of the
				 * file).  We don't want to unmap file data
				 * before the tail, since it might be dirty
				 * and waiting to reach disk
				 */
				cur_index += bh->b_size;
				if (cur_index > tail_index) {
					reiserfs_unmap_buffer(bh);
				}
				bh = next;
			} while (bh != head);
		}
	}
}

static int maybe_indirect_to_direct(struct reiserfs_transaction_handle *th,
				    struct inode *inode,
				    struct page *page,
				    struct treepath *path,
				    const struct cpu_key *item_key,
				    loff_t new_file_size, char *mode)
{
	struct super_block *sb = inode->i_sb;
	int block_size = sb->s_blocksize;
	int cut_bytes;
	BUG_ON(!th->t_trans_id);
	BUG_ON(new_file_size != inode->i_size);

	/*
	 * the page being sent in could be NULL if there was an i/o error
	 * reading in the last block.  The user will hit problems trying to
	 * read the file, but for now we just skip the indirect2direct
	 */
	if (atomic_read(&inode->i_count) > 1 ||
	    !tail_has_to_be_packed(inode) ||
	    !page || (REISERFS_I(inode)->i_flags & i_nopack_mask)) {
		/* leave tail in an unformatted node */
		*mode = M_SKIP_BALANCING;
		cut_bytes =
		    block_size - (new_file_size & (block_size - 1));
		pathrelse(path);
		return cut_bytes;
	}

	/* Perform the conversion to a direct_item. */
	return indirect2direct(th, inode, page, path, item_key,
			       new_file_size, mode);
}

/*
 * we did indirect_to_direct conversion. And we have inserted direct
 * item successesfully, but there were no disk space to cut unfm
 * pointer being converted. Therefore we have to delete inserted
 * direct item(s)
 */
static void indirect_to_direct_roll_back(struct reiserfs_transaction_handle *th,
					 struct inode *inode, struct treepath *path)
{
	struct cpu_key tail_key;
	int tail_len;
	int removed;
	BUG_ON(!th->t_trans_id);

	make_cpu_key(&tail_key, inode, inode->i_size + 1, TYPE_DIRECT, 4);
	tail_key.key_length = 4;

	tail_len =
	    (cpu_key_k_offset(&tail_key) & (inode->i_sb->s_blocksize - 1)) - 1;
	while (tail_len) {
		/* look for the last byte of the tail */
		if (search_for_position_by_key(inode->i_sb, &tail_key, path) ==
		    POSITION_NOT_FOUND)
			reiserfs_panic(inode->i_sb, "vs-5615",
				       "found invalid item");
		RFALSE(path->pos_in_item !=
		       ih_item_len(tp_item_head(path)) - 1,
		       "vs-5616: appended bytes found");
		PATH_LAST_POSITION(path)--;

		removed =
		    reiserfs_delete_item(th, path, &tail_key, inode,
					 NULL /*unbh not needed */ );
		RFALSE(removed <= 0
		       || removed > tail_len,
		       "vs-5617: there was tail %d bytes, removed item length %d bytes",
		       tail_len, removed);
		tail_len -= removed;
		set_cpu_key_k_offset(&tail_key,
				     cpu_key_k_offset(&tail_key) - removed);
	}
	reiserfs_warning(inode->i_sb, "reiserfs-5091", "indirect_to_direct "
			 "conversion has been rolled back due to "
			 "lack of disk space");
	mark_inode_dirty(inode);
}

/* (Truncate or cut entry) or delete object item. Returns < 0 on failure */
int reiserfs_cut_from_item(struct reiserfs_transaction_handle *th,
			   struct treepath *path,
			   struct cpu_key *item_key,
			   struct inode *inode,
			   struct page *page, loff_t new_file_size)
{
	struct super_block *sb = inode->i_sb;
	/*
	 * Every function which is going to call do_balance must first
	 * create a tree_balance structure.  Then it must fill up this
	 * structure by using the init_tb_struct and fix_nodes functions.
	 * After that we can make tree balancing.
	 */
	struct tree_balance s_cut_balance;
	struct item_head *p_le_ih;
	int cut_size = 0;	/* Amount to be cut. */
	int ret_value = CARRY_ON;
	int removed = 0;	/* Number of the removed unformatted nodes. */
	int is_inode_locked = 0;
	char mode;		/* Mode of the balance. */
	int retval2 = -1;
	int quota_cut_bytes;
	loff_t tail_pos = 0;
	int depth;

	BUG_ON(!th->t_trans_id);

	init_tb_struct(th, &s_cut_balance, inode->i_sb, path,
		       cut_size);

	/*
	 * Repeat this loop until we either cut the item without needing
	 * to balance, or we fix_nodes without schedule occurring
	 */
	while (1) {
		/*
		 * Determine the balance mode, position of the first byte to
		 * be cut, and size to be cut.  In case of the indirect item
		 * free unformatted nodes which are pointed to by the cut
		 * pointers.
		 */

		mode =
		    prepare_for_delete_or_cut(th, inode, path,
					      item_key, &removed,
					      &cut_size, new_file_size);
		if (mode == M_CONVERT) {
			/*
			 * convert last unformatted node to direct item or
			 * leave tail in the unformatted node
			 */
			RFALSE(ret_value != CARRY_ON,
			       "PAP-5570: can not convert twice");

			ret_value =
			    maybe_indirect_to_direct(th, inode, page,
						     path, item_key,
						     new_file_size, &mode);
			if (mode == M_SKIP_BALANCING)
				/* tail has been left in the unformatted node */
				return ret_value;

			is_inode_locked = 1;

			/*
			 * removing of last unformatted node will
			 * change value we have to return to truncate.
			 * Save it
			 */
			retval2 = ret_value;

			/*
			 * So, we have performed the first part of the
			 * conversion:
			 * inserting the new direct item.  Now we are
			 * removing the last unformatted node pointer.
			 * Set key to search for it.
			 */
			set_cpu_key_k_type(item_key, TYPE_INDIRECT);
			item_key->key_length = 4;
			new_file_size -=
			    (new_file_size & (sb->s_blocksize - 1));
			tail_pos = new_file_size;
			set_cpu_key_k_offset(item_key, new_file_size + 1);
			if (search_for_position_by_key
			    (sb, item_key,
			     path) == POSITION_NOT_FOUND) {
				print_block(PATH_PLAST_BUFFER(path), 3,
					    PATH_LAST_POSITION(path) - 1,
					    PATH_LAST_POSITION(path) + 1);
				reiserfs_panic(sb, "PAP-5580", "item to "
					       "convert does not exist (%K)",
					       item_key);
			}
			continue;
		}
		if (cut_size == 0) {
			pathrelse(path);
			return 0;
		}

		s_cut_balance.insert_size[0] = cut_size;

		ret_value = fix_nodes(mode, &s_cut_balance, NULL, NULL);
		if (ret_value != REPEAT_SEARCH)
			break;

		PROC_INFO_INC(sb, cut_from_item_restarted);

		ret_value =
		    search_for_position_by_key(sb, item_key, path);
		if (ret_value == POSITION_FOUND)
			continue;

		reiserfs_warning(sb, "PAP-5610", "item %K not found",
				 item_key);
		unfix_nodes(&s_cut_balance);
		return (ret_value == IO_ERROR) ? -EIO : -ENOENT;
	}			/* while */

	/* check fix_nodes results (IO_ERROR or NO_DISK_SPACE) */
	if (ret_value != CARRY_ON) {
		if (is_inode_locked) {
			/*
			 * FIXME: this seems to be not needed: we are always
			 * able to cut item
			 */
			indirect_to_direct_roll_back(th, inode, path);
		}
		if (ret_value == NO_DISK_SPACE)
			reiserfs_warning(sb, "reiserfs-5092",
					 "NO_DISK_SPACE");
		unfix_nodes(&s_cut_balance);
		return -EIO;
	}

	/* go ahead and perform balancing */

	RFALSE(mode == M_PASTE || mode == M_INSERT, "invalid mode");

	/* Calculate number of bytes that need to be cut from the item. */
	quota_cut_bytes =
	    (mode ==
	     M_DELETE) ? ih_item_len(tp_item_head(path)) : -s_cut_balance.
	    insert_size[0];
	if (retval2 == -1)
		ret_value = calc_deleted_bytes_number(&s_cut_balance, mode);
	else
		ret_value = retval2;

	/*
	 * For direct items, we only change the quota when deleting the last
	 * item.
	 */
	p_le_ih = tp_item_head(s_cut_balance.tb_path);
	if (!S_ISLNK(inode->i_mode) && is_direct_le_ih(p_le_ih)) {
		if (mode == M_DELETE &&
		    (le_ih_k_offset(p_le_ih) & (sb->s_blocksize - 1)) ==
		    1) {
			/* FIXME: this is to keep 3.5 happy */
			REISERFS_I(inode)->i_first_direct_byte = U32_MAX;
			quota_cut_bytes = sb->s_blocksize + UNFM_P_SIZE;
		} else {
			quota_cut_bytes = 0;
		}
	}
#ifdef CONFIG_REISERFS_CHECK
	if (is_inode_locked) {
		struct item_head *le_ih =
		    tp_item_head(s_cut_balance.tb_path);
		/*
		 * we are going to complete indirect2direct conversion. Make
		 * sure, that we exactly remove last unformatted node pointer
		 * of the item
		 */
		if (!is_indirect_le_ih(le_ih))
			reiserfs_panic(sb, "vs-5652",
				       "item must be indirect %h", le_ih);

		if (mode == M_DELETE && ih_item_len(le_ih) != UNFM_P_SIZE)
			reiserfs_panic(sb, "vs-5653", "completing "
				       "indirect2direct conversion indirect "
				       "item %h being deleted must be of "
				       "4 byte long", le_ih);

		if (mode == M_CUT
		    && s_cut_balance.insert_size[0] != -UNFM_P_SIZE) {
			reiserfs_panic(sb, "vs-5654", "can not complete "
				       "indirect2direct conversion of %h "
				       "(CUT, insert_size==%d)",
				       le_ih, s_cut_balance.insert_size[0]);
		}
		/*
		 * it would be useful to make sure, that right neighboring
		 * item is direct item of this file
		 */
	}
#endif

	do_balance(&s_cut_balance, NULL, NULL, mode);
	if (is_inode_locked) {
		/*
		 * we've done an indirect->direct conversion.  when the
		 * data block was freed, it was removed from the list of
		 * blocks that must be flushed before the transaction
		 * commits, make sure to unmap and invalidate it
		 */
		unmap_buffers(page, tail_pos);
		REISERFS_I(inode)->i_flags &= ~i_pack_on_close_mask;
	}
#ifdef REISERQUOTA_DEBUG
	reiserfs_debug(inode->i_sb, REISERFS_DEBUG_CODE,
		       "reiserquota cut_from_item(): freeing %u id=%u type=%c",
		       quota_cut_bytes, inode->i_uid, '?');
#endif
	depth = reiserfs_write_unlock_nested(sb);
	dquot_free_space_nodirty(inode, quota_cut_bytes);
	reiserfs_write_lock_nested(sb, depth);
	return ret_value;
}

static void truncate_directory(struct reiserfs_transaction_handle *th,
			       struct inode *inode)
{
	BUG_ON(!th->t_trans_id);
	if (inode->i_nlink)
		reiserfs_error(inode->i_sb, "vs-5655", "link count != 0");

	set_le_key_k_offset(KEY_FORMAT_3_5, INODE_PKEY(inode), DOT_OFFSET);
	set_le_key_k_type(KEY_FORMAT_3_5, INODE_PKEY(inode), TYPE_DIRENTRY);
	reiserfs_delete_solid_item(th, inode, INODE_PKEY(inode));
	reiserfs_update_sd(th, inode);
	set_le_key_k_offset(KEY_FORMAT_3_5, INODE_PKEY(inode), SD_OFFSET);
	set_le_key_k_type(KEY_FORMAT_3_5, INODE_PKEY(inode), TYPE_STAT_DATA);
}

/*
 * Truncate file to the new size. Note, this must be called with a
 * transaction already started
 */
int reiserfs_do_truncate(struct reiserfs_transaction_handle *th,
			 struct inode *inode,	/* ->i_size contains new size */
			 struct page *page,	/* up to date for last block */
			 /*
			  * when it is called by file_release to convert
			  * the tail - no timestamps should be updated
			  */
			 int update_timestamps
    )
{
	INITIALIZE_PATH(s_search_path);	/* Path to the current object item. */
	struct item_head *p_le_ih;	/* Pointer to an item header. */

	/* Key to search for a previous file item. */
	struct cpu_key s_item_key;
	loff_t file_size,	/* Old file size. */
	 new_file_size;	/* New file size. */
	int deleted;		/* Number of deleted or truncated bytes. */
	int retval;
	int err = 0;

	BUG_ON(!th->t_trans_id);
	if (!
	    (S_ISREG(inode->i_mode) || S_ISDIR(inode->i_mode)
	     || S_ISLNK(inode->i_mode)))
		return 0;

	/* deletion of directory - no need to update timestamps */
	if (S_ISDIR(inode->i_mode)) {
		truncate_directory(th, inode);
		return 0;
	}

	/* Get new file size. */
	new_file_size = inode->i_size;

	/* FIXME: note, that key type is unimportant here */
	make_cpu_key(&s_item_key, inode, max_reiserfs_offset(inode),
		     TYPE_DIRECT, 3);

	retval =
	    search_for_position_by_key(inode->i_sb, &s_item_key,
				       &s_search_path);
	if (retval == IO_ERROR) {
		reiserfs_error(inode->i_sb, "vs-5657",
			       "i/o failure occurred trying to truncate %K",
			       &s_item_key);
		err = -EIO;
		goto out;
	}
	if (retval == POSITION_FOUND || retval == FILE_NOT_FOUND) {
		reiserfs_error(inode->i_sb, "PAP-5660",
			       "wrong result %d of search for %K", retval,
			       &s_item_key);

		err = -EIO;
		goto out;
	}

	s_search_path.pos_in_item--;

	/* Get real file size (total length of all file items) */
	p_le_ih = tp_item_head(&s_search_path);
	if (is_statdata_le_ih(p_le_ih))
		file_size = 0;
	else {
		loff_t offset = le_ih_k_offset(p_le_ih);
		int bytes =
		    op_bytes_number(p_le_ih, inode->i_sb->s_blocksize);

		/*
		 * this may mismatch with real file size: if last direct item
		 * had no padding zeros and last unformatted node had no free
		 * space, this file would have this file size
		 */
		file_size = offset + bytes - 1;
	}
	/*
	 * are we doing a full truncate or delete, if so
	 * kick in the reada code
	 */
	if (new_file_size == 0)
		s_search_path.reada = PATH_READA | PATH_READA_BACK;

	if (file_size == 0 || file_size < new_file_size) {
		goto update_and_out;
	}

	/* Update key to search for the last file item. */
	set_cpu_key_k_offset(&s_item_key, file_size);

	do {
		/* Cut or delete file item. */
		deleted =
		    reiserfs_cut_from_item(th, &s_search_path, &s_item_key,
					   inode, page, new_file_size);
		if (deleted < 0) {
			reiserfs_warning(inode->i_sb, "vs-5665",
					 "reiserfs_cut_from_item failed");
			reiserfs_check_path(&s_search_path);
			return 0;
		}

		RFALSE(deleted > file_size,
		       "PAP-5670: reiserfs_cut_from_item: too many bytes deleted: deleted %d, file_size %lu, item_key %K",
		       deleted, file_size, &s_item_key);

		/* Change key to search the last file item. */
		file_size -= deleted;

		set_cpu_key_k_offset(&s_item_key, file_size);

		/*
		 * While there are bytes to truncate and previous
		 * file item is presented in the tree.
		 */

		/*
		 * This loop could take a really long time, and could log
		 * many more blocks than a transaction can hold.  So, we do
		 * a polite journal end here, and if the transaction needs
		 * ending, we make sure the file is consistent before ending
		 * the current trans and starting a new one
		 */
		if (journal_transaction_should_end(th, 0) ||
		    reiserfs_transaction_free_space(th) <= JOURNAL_FOR_FREE_BLOCK_AND_UPDATE_SD) {
			pathrelse(&s_search_path);

			if (update_timestamps) {
				inode->i_mtime = current_time(inode);
				inode->i_ctime = current_time(inode);
			}
			reiserfs_update_sd(th, inode);

			err = journal_end(th);
			if (err)
				goto out;
			err = journal_begin(th, inode->i_sb,
					    JOURNAL_FOR_FREE_BLOCK_AND_UPDATE_SD + JOURNAL_PER_BALANCE_CNT * 4) ;
			if (err)
				goto out;
			reiserfs_update_inode_transaction(inode);
		}
	} while (file_size > ROUND_UP(new_file_size) &&
		 search_for_position_by_key(inode->i_sb, &s_item_key,
					    &s_search_path) == POSITION_FOUND);

	RFALSE(file_size > ROUND_UP(new_file_size),
	       "PAP-5680: truncate did not finish: new_file_size %lld, current %lld, oid %d",
	       new_file_size, file_size, s_item_key.on_disk_key.k_objectid);

update_and_out:
	if (update_timestamps) {
		/* this is truncate, not file closing */
		inode->i_mtime = current_time(inode);
		inode->i_ctime = current_time(inode);
	}
	reiserfs_update_sd(th, inode);

out:
	pathrelse(&s_search_path);
	return err;
}

#ifdef CONFIG_REISERFS_CHECK
/* this makes sure, that we __append__, not overwrite or add holes */
static void check_research_for_paste(struct treepath *path,
				     const struct cpu_key *key)
{
	struct item_head *found_ih = tp_item_head(path);

	if (is_direct_le_ih(found_ih)) {
		if (le_ih_k_offset(found_ih) +
		    op_bytes_number(found_ih,
				    get_last_bh(path)->b_size) !=
		    cpu_key_k_offset(key)
		    || op_bytes_number(found_ih,
				       get_last_bh(path)->b_size) !=
		    pos_in_item(path))
			reiserfs_panic(NULL, "PAP-5720", "found direct item "
				       "%h or position (%d) does not match "
				       "to key %K", found_ih,
				       pos_in_item(path), key);
	}
	if (is_indirect_le_ih(found_ih)) {
		if (le_ih_k_offset(found_ih) +
		    op_bytes_number(found_ih,
				    get_last_bh(path)->b_size) !=
		    cpu_key_k_offset(key)
		    || I_UNFM_NUM(found_ih) != pos_in_item(path)
		    || get_ih_free_space(found_ih) != 0)
			reiserfs_panic(NULL, "PAP-5730", "found indirect "
				       "item (%h) or position (%d) does not "
				       "match to key (%K)",
				       found_ih, pos_in_item(path), key);
	}
}
#endif				/* config reiserfs check */

/*
 * Paste bytes to the existing item.
 * Returns bytes number pasted into the item.
 */
int reiserfs_paste_into_item(struct reiserfs_transaction_handle *th,
			     /* Path to the pasted item. */
			     struct treepath *search_path,
			     /* Key to search for the needed item. */
			     const struct cpu_key *key,
			     /* Inode item belongs to */
			     struct inode *inode,
			     /* Pointer to the bytes to paste. */
			     const char *body,
			     /* Size of pasted bytes. */
			     int pasted_size)
{
	struct super_block *sb = inode->i_sb;
	struct tree_balance s_paste_balance;
	int retval;
	int fs_gen;
	int depth;

	BUG_ON(!th->t_trans_id);

	fs_gen = get_generation(inode->i_sb);

#ifdef REISERQUOTA_DEBUG
	reiserfs_debug(inode->i_sb, REISERFS_DEBUG_CODE,
		       "reiserquota paste_into_item(): allocating %u id=%u type=%c",
		       pasted_size, inode->i_uid,
		       key2type(&key->on_disk_key));
#endif

	depth = reiserfs_write_unlock_nested(sb);
	retval = dquot_alloc_space_nodirty(inode, pasted_size);
	reiserfs_write_lock_nested(sb, depth);
	if (retval) {
		pathrelse(search_path);
		return retval;
	}
	init_tb_struct(th, &s_paste_balance, th->t_super, search_path,
		       pasted_size);
#ifdef DISPLACE_NEW_PACKING_LOCALITIES
	s_paste_balance.key = key->on_disk_key;
#endif

	/* DQUOT_* can schedule, must check before the fix_nodes */
	if (fs_changed(fs_gen, inode->i_sb)) {
		goto search_again;
	}

	while ((retval =
		fix_nodes(M_PASTE, &s_paste_balance, NULL,
			  body)) == REPEAT_SEARCH) {
search_again:
		/* file system changed while we were in the fix_nodes */
		PROC_INFO_INC(th->t_super, paste_into_item_restarted);
		retval =
		    search_for_position_by_key(th->t_super, key,
					       search_path);
		if (retval == IO_ERROR) {
			retval = -EIO;
			goto error_out;
		}
		if (retval == POSITION_FOUND) {
			reiserfs_warning(inode->i_sb, "PAP-5710",
					 "entry or pasted byte (%K) exists",
					 key);
			retval = -EEXIST;
			goto error_out;
		}
#ifdef CONFIG_REISERFS_CHECK
		check_research_for_paste(search_path, key);
#endif
	}

	/*
	 * Perform balancing after all resources are collected by fix_nodes,
	 * and accessing them will not risk triggering schedule.
	 */
	if (retval == CARRY_ON) {
		do_balance(&s_paste_balance, NULL /*ih */ , body, M_PASTE);
		return 0;
	}
	retval = (retval == NO_DISK_SPACE) ? -ENOSPC : -EIO;
error_out:
	/* this also releases the path */
	unfix_nodes(&s_paste_balance);
#ifdef REISERQUOTA_DEBUG
	reiserfs_debug(inode->i_sb, REISERFS_DEBUG_CODE,
		       "reiserquota paste_into_item(): freeing %u id=%u type=%c",
		       pasted_size, inode->i_uid,
		       key2type(&key->on_disk_key));
#endif
	depth = reiserfs_write_unlock_nested(sb);
	dquot_free_space_nodirty(inode, pasted_size);
	reiserfs_write_lock_nested(sb, depth);
	return retval;
}

/*
 * Insert new item into the buffer at the path.
 * th   - active transaction handle
 * path - path to the inserted item
 * ih   - pointer to the item header to insert
 * body - pointer to the bytes to insert
 */
int reiserfs_insert_item(struct reiserfs_transaction_handle *th,
			 struct treepath *path, const struct cpu_key *key,
			 struct item_head *ih, struct inode *inode,
			 const char *body)
{
	struct tree_balance s_ins_balance;
	int retval;
	int fs_gen = 0;
	int quota_bytes = 0;

	BUG_ON(!th->t_trans_id);

	if (inode) {		/* Do we count quotas for item? */
		int depth;
		fs_gen = get_generation(inode->i_sb);
		quota_bytes = ih_item_len(ih);

		/*
		 * hack so the quota code doesn't have to guess
		 * if the file has a tail, links are always tails,
		 * so there's no guessing needed
		 */
		if (!S_ISLNK(inode->i_mode) && is_direct_le_ih(ih))
			quota_bytes = inode->i_sb->s_blocksize + UNFM_P_SIZE;
#ifdef REISERQUOTA_DEBUG
		reiserfs_debug(inode->i_sb, REISERFS_DEBUG_CODE,
			       "reiserquota insert_item(): allocating %u id=%u type=%c",
			       quota_bytes, inode->i_uid, head2type(ih));
#endif
		/*
		 * We can't dirty inode here. It would be immediately
		 * written but appropriate stat item isn't inserted yet...
		 */
		depth = reiserfs_write_unlock_nested(inode->i_sb);
		retval = dquot_alloc_space_nodirty(inode, quota_bytes);
		reiserfs_write_lock_nested(inode->i_sb, depth);
		if (retval) {
			pathrelse(path);
			return retval;
		}
	}
	init_tb_struct(th, &s_ins_balance, th->t_super, path,
		       IH_SIZE + ih_item_len(ih));
#ifdef DISPLACE_NEW_PACKING_LOCALITIES
	s_ins_balance.key = key->on_disk_key;
#endif
	/*
	 * DQUOT_* can schedule, must check to be sure calling
	 * fix_nodes is safe
	 */
	if (inode && fs_changed(fs_gen, inode->i_sb)) {
		goto search_again;
	}

	while ((retval =
		fix_nodes(M_INSERT, &s_ins_balance, ih,
			  body)) == REPEAT_SEARCH) {
search_again:
		/* file system changed while we were in the fix_nodes */
		PROC_INFO_INC(th->t_super, insert_item_restarted);
		retval = search_item(th->t_super, key, path);
		if (retval == IO_ERROR) {
			retval = -EIO;
			goto error_out;
		}
		if (retval == ITEM_FOUND) {
			reiserfs_warning(th->t_super, "PAP-5760",
					 "key %K already exists in the tree",
					 key);
			retval = -EEXIST;
			goto error_out;
		}
	}

	/* make balancing after all resources will be collected at a time */
	if (retval == CARRY_ON) {
		do_balance(&s_ins_balance, ih, body, M_INSERT);
		return 0;
	}

	retval = (retval == NO_DISK_SPACE) ? -ENOSPC : -EIO;
error_out:
	/* also releases the path */
	unfix_nodes(&s_ins_balance);
#ifdef REISERQUOTA_DEBUG
	if (inode)
		reiserfs_debug(th->t_super, REISERFS_DEBUG_CODE,
		       "reiserquota insert_item(): freeing %u id=%u type=%c",
		       quota_bytes, inode->i_uid, head2type(ih));
#endif
	if (inode) {
		int depth = reiserfs_write_unlock_nested(inode->i_sb);
		dquot_free_space_nodirty(inode, quota_bytes);
		reiserfs_write_lock_nested(inode->i_sb, depth);
	}
	return retval;
}<|MERGE_RESOLUTION|>--- conflicted
+++ resolved
@@ -472,13 +472,6 @@
 					 "(second one): %h", ih);
 			return 0;
 		}
-<<<<<<< HEAD
-		if (is_direntry_le_ih(ih) && (ih_item_len(ih) < (ih_entry_count(ih) * IH_SIZE))) {
-			reiserfs_warning(NULL, "reiserfs-5093",
-					 "item entry count seems wrong %h",
-					 ih);
-			return 0;
-=======
 		if (is_direntry_le_ih(ih)) {
 			if (ih_item_len(ih) < (ih_entry_count(ih) * IH_SIZE)) {
 				reiserfs_warning(NULL, "reiserfs-5093",
@@ -487,7 +480,6 @@
 				return 0;
 			}
 			return has_valid_deh_location(bh, ih);
->>>>>>> 7d2a07b7
 		}
 		prev_location = ih_location(ih);
 	}
