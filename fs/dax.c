/*
 * fs/dax.c - Direct Access filesystem code
 * Copyright (c) 2013-2014 Intel Corporation
 * Author: Matthew Wilcox <matthew.r.wilcox@intel.com>
 * Author: Ross Zwisler <ross.zwisler@linux.intel.com>
 *
 * This program is free software; you can redistribute it and/or modify it
 * under the terms and conditions of the GNU General Public License,
 * version 2, as published by the Free Software Foundation.
 *
 * This program is distributed in the hope it will be useful, but WITHOUT
 * ANY WARRANTY; without even the implied warranty of MERCHANTABILITY or
 * FITNESS FOR A PARTICULAR PURPOSE.  See the GNU General Public License for
 * more details.
 */

#include <linux/atomic.h>
#include <linux/blkdev.h>
#include <linux/buffer_head.h>
#include <linux/dax.h>
#include <linux/fs.h>
#include <linux/genhd.h>
#include <linux/highmem.h>
#include <linux/memcontrol.h>
#include <linux/mm.h>
#include <linux/mutex.h>
#include <linux/pagevec.h>
#include <linux/pmem.h>
#include <linux/sched.h>
#include <linux/sched/signal.h>
#include <linux/uio.h>
#include <linux/vmstat.h>
#include <linux/pfn_t.h>
#include <linux/sizes.h>
#include <linux/mmu_notifier.h>
#include <linux/iomap.h>
#include "internal.h"

#define CREATE_TRACE_POINTS
#include <trace/events/fs_dax.h>

/* We choose 4096 entries - same as per-zone page wait tables */
#define DAX_WAIT_TABLE_BITS 12
#define DAX_WAIT_TABLE_ENTRIES (1 << DAX_WAIT_TABLE_BITS)

static wait_queue_head_t wait_table[DAX_WAIT_TABLE_ENTRIES];

static int __init init_dax_wait_table(void)
{
	int i;

	for (i = 0; i < DAX_WAIT_TABLE_ENTRIES; i++)
		init_waitqueue_head(wait_table + i);
	return 0;
}
fs_initcall(init_dax_wait_table);

static int dax_is_pmd_entry(void *entry)
{
	return (unsigned long)entry & RADIX_DAX_PMD;
}

static int dax_is_pte_entry(void *entry)
{
	return !((unsigned long)entry & RADIX_DAX_PMD);
}

static int dax_is_zero_entry(void *entry)
{
	return (unsigned long)entry & RADIX_DAX_HZP;
}

static int dax_is_empty_entry(void *entry)
{
	return (unsigned long)entry & RADIX_DAX_EMPTY;
}

/*
 * DAX radix tree locking
 */
struct exceptional_entry_key {
	struct address_space *mapping;
	pgoff_t entry_start;
};

struct wait_exceptional_entry_queue {
	wait_queue_t wait;
	struct exceptional_entry_key key;
};

static wait_queue_head_t *dax_entry_waitqueue(struct address_space *mapping,
		pgoff_t index, void *entry, struct exceptional_entry_key *key)
{
	unsigned long hash;

	/*
	 * If 'entry' is a PMD, align the 'index' that we use for the wait
	 * queue to the start of that PMD.  This ensures that all offsets in
	 * the range covered by the PMD map to the same bit lock.
	 */
	if (dax_is_pmd_entry(entry))
		index &= ~((1UL << (PMD_SHIFT - PAGE_SHIFT)) - 1);

	key->mapping = mapping;
	key->entry_start = index;

	hash = hash_long((unsigned long)mapping ^ index, DAX_WAIT_TABLE_BITS);
	return wait_table + hash;
}

static int wake_exceptional_entry_func(wait_queue_t *wait, unsigned int mode,
				       int sync, void *keyp)
{
	struct exceptional_entry_key *key = keyp;
	struct wait_exceptional_entry_queue *ewait =
		container_of(wait, struct wait_exceptional_entry_queue, wait);

	if (key->mapping != ewait->key.mapping ||
	    key->entry_start != ewait->key.entry_start)
		return 0;
	return autoremove_wake_function(wait, mode, sync, NULL);
}

/*
 * Check whether the given slot is locked. The function must be called with
 * mapping->tree_lock held
 */
static inline int slot_locked(struct address_space *mapping, void **slot)
{
	unsigned long entry = (unsigned long)
		radix_tree_deref_slot_protected(slot, &mapping->tree_lock);
	return entry & RADIX_DAX_ENTRY_LOCK;
}

/*
 * Mark the given slot is locked. The function must be called with
 * mapping->tree_lock held
 */
static inline void *lock_slot(struct address_space *mapping, void **slot)
{
	unsigned long entry = (unsigned long)
		radix_tree_deref_slot_protected(slot, &mapping->tree_lock);

	entry |= RADIX_DAX_ENTRY_LOCK;
	radix_tree_replace_slot(&mapping->page_tree, slot, (void *)entry);
	return (void *)entry;
}

/*
 * Mark the given slot is unlocked. The function must be called with
 * mapping->tree_lock held
 */
static inline void *unlock_slot(struct address_space *mapping, void **slot)
{
	unsigned long entry = (unsigned long)
		radix_tree_deref_slot_protected(slot, &mapping->tree_lock);

	entry &= ~(unsigned long)RADIX_DAX_ENTRY_LOCK;
	radix_tree_replace_slot(&mapping->page_tree, slot, (void *)entry);
	return (void *)entry;
}

/*
 * Lookup entry in radix tree, wait for it to become unlocked if it is
 * exceptional entry and return it. The caller must call
 * put_unlocked_mapping_entry() when he decided not to lock the entry or
 * put_locked_mapping_entry() when he locked the entry and now wants to
 * unlock it.
 *
 * The function must be called with mapping->tree_lock held.
 */
static void *get_unlocked_mapping_entry(struct address_space *mapping,
					pgoff_t index, void ***slotp)
{
	void *entry, **slot;
	struct wait_exceptional_entry_queue ewait;
	wait_queue_head_t *wq;

	init_wait(&ewait.wait);
	ewait.wait.func = wake_exceptional_entry_func;

	for (;;) {
		entry = __radix_tree_lookup(&mapping->page_tree, index, NULL,
					  &slot);
		if (!entry || !radix_tree_exceptional_entry(entry) ||
		    !slot_locked(mapping, slot)) {
			if (slotp)
				*slotp = slot;
			return entry;
		}

		wq = dax_entry_waitqueue(mapping, index, entry, &ewait.key);
		prepare_to_wait_exclusive(wq, &ewait.wait,
					  TASK_UNINTERRUPTIBLE);
		spin_unlock_irq(&mapping->tree_lock);
		schedule();
		finish_wait(wq, &ewait.wait);
		spin_lock_irq(&mapping->tree_lock);
	}
}

static void dax_unlock_mapping_entry(struct address_space *mapping,
				     pgoff_t index)
{
	void *entry, **slot;

	spin_lock_irq(&mapping->tree_lock);
	entry = __radix_tree_lookup(&mapping->page_tree, index, NULL, &slot);
	if (WARN_ON_ONCE(!entry || !radix_tree_exceptional_entry(entry) ||
			 !slot_locked(mapping, slot))) {
		spin_unlock_irq(&mapping->tree_lock);
		return;
	}
	unlock_slot(mapping, slot);
	spin_unlock_irq(&mapping->tree_lock);
	dax_wake_mapping_entry_waiter(mapping, index, entry, false);
}

static void put_locked_mapping_entry(struct address_space *mapping,
				     pgoff_t index, void *entry)
{
	if (!radix_tree_exceptional_entry(entry)) {
		unlock_page(entry);
		put_page(entry);
	} else {
		dax_unlock_mapping_entry(mapping, index);
	}
}

/*
 * Called when we are done with radix tree entry we looked up via
 * get_unlocked_mapping_entry() and which we didn't lock in the end.
 */
static void put_unlocked_mapping_entry(struct address_space *mapping,
				       pgoff_t index, void *entry)
{
	if (!radix_tree_exceptional_entry(entry))
		return;

	/* We have to wake up next waiter for the radix tree entry lock */
	dax_wake_mapping_entry_waiter(mapping, index, entry, false);
}

/*
 * Find radix tree entry at given index. If it points to a page, return with
 * the page locked. If it points to the exceptional entry, return with the
 * radix tree entry locked. If the radix tree doesn't contain given index,
 * create empty exceptional entry for the index and return with it locked.
 *
 * When requesting an entry with size RADIX_DAX_PMD, grab_mapping_entry() will
 * either return that locked entry or will return an error.  This error will
 * happen if there are any 4k entries (either zero pages or DAX entries)
 * within the 2MiB range that we are requesting.
 *
 * We always favor 4k entries over 2MiB entries. There isn't a flow where we
 * evict 4k entries in order to 'upgrade' them to a 2MiB entry.  A 2MiB
 * insertion will fail if it finds any 4k entries already in the tree, and a
 * 4k insertion will cause an existing 2MiB entry to be unmapped and
 * downgraded to 4k entries.  This happens for both 2MiB huge zero pages as
 * well as 2MiB empty entries.
 *
 * The exception to this downgrade path is for 2MiB DAX PMD entries that have
 * real storage backing them.  We will leave these real 2MiB DAX entries in
 * the tree, and PTE writes will simply dirty the entire 2MiB DAX entry.
 *
 * Note: Unlike filemap_fault() we don't honor FAULT_FLAG_RETRY flags. For
 * persistent memory the benefit is doubtful. We can add that later if we can
 * show it helps.
 */
static void *grab_mapping_entry(struct address_space *mapping, pgoff_t index,
		unsigned long size_flag)
{
	bool pmd_downgrade = false; /* splitting 2MiB entry into 4k entries? */
	void *entry, **slot;

restart:
	spin_lock_irq(&mapping->tree_lock);
	entry = get_unlocked_mapping_entry(mapping, index, &slot);

	if (entry) {
		if (size_flag & RADIX_DAX_PMD) {
			if (!radix_tree_exceptional_entry(entry) ||
			    dax_is_pte_entry(entry)) {
				put_unlocked_mapping_entry(mapping, index,
						entry);
				entry = ERR_PTR(-EEXIST);
				goto out_unlock;
			}
		} else { /* trying to grab a PTE entry */
			if (radix_tree_exceptional_entry(entry) &&
			    dax_is_pmd_entry(entry) &&
			    (dax_is_zero_entry(entry) ||
			     dax_is_empty_entry(entry))) {
				pmd_downgrade = true;
			}
		}
	}

	/* No entry for given index? Make sure radix tree is big enough. */
	if (!entry || pmd_downgrade) {
		int err;

		if (pmd_downgrade) {
			/*
			 * Make sure 'entry' remains valid while we drop
			 * mapping->tree_lock.
			 */
			entry = lock_slot(mapping, slot);
		}

		spin_unlock_irq(&mapping->tree_lock);
		/*
		 * Besides huge zero pages the only other thing that gets
		 * downgraded are empty entries which don't need to be
		 * unmapped.
		 */
		if (pmd_downgrade && dax_is_zero_entry(entry))
			unmap_mapping_range(mapping,
				(index << PAGE_SHIFT) & PMD_MASK, PMD_SIZE, 0);

		err = radix_tree_preload(
				mapping_gfp_mask(mapping) & ~__GFP_HIGHMEM);
		if (err) {
			if (pmd_downgrade)
				put_locked_mapping_entry(mapping, index, entry);
			return ERR_PTR(err);
		}
		spin_lock_irq(&mapping->tree_lock);

		if (!entry) {
			/*
			 * We needed to drop the page_tree lock while calling
			 * radix_tree_preload() and we didn't have an entry to
			 * lock.  See if another thread inserted an entry at
			 * our index during this time.
			 */
			entry = __radix_tree_lookup(&mapping->page_tree, index,
					NULL, &slot);
			if (entry) {
				radix_tree_preload_end();
				spin_unlock_irq(&mapping->tree_lock);
				goto restart;
			}
		}

		if (pmd_downgrade) {
			radix_tree_delete(&mapping->page_tree, index);
			mapping->nrexceptional--;
			dax_wake_mapping_entry_waiter(mapping, index, entry,
					true);
		}

		entry = dax_radix_locked_entry(0, size_flag | RADIX_DAX_EMPTY);

		err = __radix_tree_insert(&mapping->page_tree, index,
				dax_radix_order(entry), entry);
		radix_tree_preload_end();
		if (err) {
			spin_unlock_irq(&mapping->tree_lock);
			/*
			 * Our insertion of a DAX entry failed, most likely
			 * because we were inserting a PMD entry and it
			 * collided with a PTE sized entry at a different
			 * index in the PMD range.  We haven't inserted
			 * anything into the radix tree and have no waiters to
			 * wake.
			 */
			return ERR_PTR(err);
		}
		/* Good, we have inserted empty locked entry into the tree. */
		mapping->nrexceptional++;
		spin_unlock_irq(&mapping->tree_lock);
		return entry;
	}
	/* Normal page in radix tree? */
	if (!radix_tree_exceptional_entry(entry)) {
		struct page *page = entry;

		get_page(page);
		spin_unlock_irq(&mapping->tree_lock);
		lock_page(page);
		/* Page got truncated? Retry... */
		if (unlikely(page->mapping != mapping)) {
			unlock_page(page);
			put_page(page);
			goto restart;
		}
		return page;
	}
	entry = lock_slot(mapping, slot);
 out_unlock:
	spin_unlock_irq(&mapping->tree_lock);
	return entry;
}

/*
 * We do not necessarily hold the mapping->tree_lock when we call this
 * function so it is possible that 'entry' is no longer a valid item in the
 * radix tree.  This is okay because all we really need to do is to find the
 * correct waitqueue where tasks might be waiting for that old 'entry' and
 * wake them.
 */
void dax_wake_mapping_entry_waiter(struct address_space *mapping,
		pgoff_t index, void *entry, bool wake_all)
{
	struct exceptional_entry_key key;
	wait_queue_head_t *wq;

	wq = dax_entry_waitqueue(mapping, index, entry, &key);

	/*
	 * Checking for locked entry and prepare_to_wait_exclusive() happens
	 * under mapping->tree_lock, ditto for entry handling in our callers.
	 * So at this point all tasks that could have seen our entry locked
	 * must be in the waitqueue and the following check will see them.
	 */
	if (waitqueue_active(wq))
		__wake_up(wq, TASK_NORMAL, wake_all ? 0 : 1, &key);
}

static int __dax_invalidate_mapping_entry(struct address_space *mapping,
					  pgoff_t index, bool trunc)
{
	int ret = 0;
	void *entry;
	struct radix_tree_root *page_tree = &mapping->page_tree;

	spin_lock_irq(&mapping->tree_lock);
	entry = get_unlocked_mapping_entry(mapping, index, NULL);
	if (!entry || !radix_tree_exceptional_entry(entry))
		goto out;
	if (!trunc &&
	    (radix_tree_tag_get(page_tree, index, PAGECACHE_TAG_DIRTY) ||
	     radix_tree_tag_get(page_tree, index, PAGECACHE_TAG_TOWRITE)))
		goto out;
	radix_tree_delete(page_tree, index);
	mapping->nrexceptional--;
	ret = 1;
out:
	put_unlocked_mapping_entry(mapping, index, entry);
	spin_unlock_irq(&mapping->tree_lock);
	return ret;
}
/*
 * Delete exceptional DAX entry at @index from @mapping. Wait for radix tree
 * entry to get unlocked before deleting it.
 */
int dax_delete_mapping_entry(struct address_space *mapping, pgoff_t index)
{
	int ret = __dax_invalidate_mapping_entry(mapping, index, true);

	/*
	 * This gets called from truncate / punch_hole path. As such, the caller
	 * must hold locks protecting against concurrent modifications of the
	 * radix tree (usually fs-private i_mmap_sem for writing). Since the
	 * caller has seen exceptional entry for this index, we better find it
	 * at that index as well...
	 */
	WARN_ON_ONCE(!ret);
	return ret;
}

/*
 * Invalidate exceptional DAX entry if it is clean.
 */
int dax_invalidate_mapping_entry_sync(struct address_space *mapping,
				      pgoff_t index)
{
	return __dax_invalidate_mapping_entry(mapping, index, false);
}

/*
 * The user has performed a load from a hole in the file.  Allocating
 * a new page in the file would cause excessive storage usage for
 * workloads with sparse files.  We allocate a page cache page instead.
 * We'll kick it out of the page cache if it's ever written to,
 * otherwise it will simply fall out of the page cache under memory
 * pressure without ever having been dirtied.
 */
static int dax_load_hole(struct address_space *mapping, void **entry,
			 struct vm_fault *vmf)
{
	struct inode *inode = mapping->host;
	struct page *page;
	int ret;

	/* Hole page already exists? Return it...  */
	if (!radix_tree_exceptional_entry(*entry)) {
		page = *entry;
		goto finish_fault;
	}

	/* This will replace locked radix tree entry with a hole page */
	page = find_or_create_page(mapping, vmf->pgoff,
				   vmf->gfp_mask | __GFP_ZERO);
	if (!page) {
		ret = VM_FAULT_OOM;
		goto out;
	}

finish_fault:
	vmf->page = page;
	ret = finish_fault(vmf);
	vmf->page = NULL;
	*entry = page;
	if (!ret) {
		/* Grab reference for PTE that is now referencing the page */
		get_page(page);
		ret = VM_FAULT_NOPAGE;
	}
out:
	trace_dax_load_hole(inode, vmf, ret);
	return ret;
}

static int copy_user_dax(struct block_device *bdev, struct dax_device *dax_dev,
		sector_t sector, size_t size, struct page *to,
		unsigned long vaddr)
{
	void *vto, *kaddr;
	pgoff_t pgoff;
	pfn_t pfn;
	long rc;
	int id;

	rc = bdev_dax_pgoff(bdev, sector, size, &pgoff);
	if (rc)
		return rc;

	id = dax_read_lock();
	rc = dax_direct_access(dax_dev, pgoff, PHYS_PFN(size), &kaddr, &pfn);
	if (rc < 0) {
		dax_read_unlock(id);
		return rc;
	}
	vto = kmap_atomic(to);
	copy_user_page(vto, (void __force *)kaddr, vaddr, to);
	kunmap_atomic(vto);
	dax_read_unlock(id);
	return 0;
}

/*
 * By this point grab_mapping_entry() has ensured that we have a locked entry
 * of the appropriate size so we don't have to worry about downgrading PMDs to
 * PTEs.  If we happen to be trying to insert a PTE and there is a PMD
 * already in the tree, we will skip the insertion and just dirty the PMD as
 * appropriate.
 */
static void *dax_insert_mapping_entry(struct address_space *mapping,
				      struct vm_fault *vmf,
				      void *entry, sector_t sector,
				      unsigned long flags)
{
	struct radix_tree_root *page_tree = &mapping->page_tree;
	int error = 0;
	bool hole_fill = false;
	void *new_entry;
	pgoff_t index = vmf->pgoff;

	if (vmf->flags & FAULT_FLAG_WRITE)
		__mark_inode_dirty(mapping->host, I_DIRTY_PAGES);

	/* Replacing hole page with block mapping? */
	if (!radix_tree_exceptional_entry(entry)) {
		hole_fill = true;
		/*
		 * Unmap the page now before we remove it from page cache below.
		 * The page is locked so it cannot be faulted in again.
		 */
		unmap_mapping_range(mapping, vmf->pgoff << PAGE_SHIFT,
				    PAGE_SIZE, 0);
		error = radix_tree_preload(vmf->gfp_mask & ~__GFP_HIGHMEM);
		if (error)
			return ERR_PTR(error);
	} else if (dax_is_zero_entry(entry) && !(flags & RADIX_DAX_HZP)) {
		/* replacing huge zero page with PMD block mapping */
		unmap_mapping_range(mapping,
			(vmf->pgoff << PAGE_SHIFT) & PMD_MASK, PMD_SIZE, 0);
	}

	spin_lock_irq(&mapping->tree_lock);
	new_entry = dax_radix_locked_entry(sector, flags);

	if (hole_fill) {
		__delete_from_page_cache(entry, NULL);
		/* Drop pagecache reference */
		put_page(entry);
		error = __radix_tree_insert(page_tree, index,
				dax_radix_order(new_entry), new_entry);
		if (error) {
			new_entry = ERR_PTR(error);
			goto unlock;
		}
		mapping->nrexceptional++;
	} else if (dax_is_zero_entry(entry) || dax_is_empty_entry(entry)) {
		/*
		 * Only swap our new entry into the radix tree if the current
		 * entry is a zero page or an empty entry.  If a normal PTE or
		 * PMD entry is already in the tree, we leave it alone.  This
		 * means that if we are trying to insert a PTE and the
		 * existing entry is a PMD, we will just leave the PMD in the
		 * tree and dirty it if necessary.
		 */
		struct radix_tree_node *node;
		void **slot;
		void *ret;

		ret = __radix_tree_lookup(page_tree, index, &node, &slot);
		WARN_ON_ONCE(ret != entry);
		__radix_tree_replace(page_tree, node, slot,
				     new_entry, NULL, NULL);
	}
	if (vmf->flags & FAULT_FLAG_WRITE)
		radix_tree_tag_set(page_tree, index, PAGECACHE_TAG_DIRTY);
 unlock:
	spin_unlock_irq(&mapping->tree_lock);
	if (hole_fill) {
		radix_tree_preload_end();
		/*
		 * We don't need hole page anymore, it has been replaced with
		 * locked radix tree entry now.
		 */
		if (mapping->a_ops->freepage)
			mapping->a_ops->freepage(entry);
		unlock_page(entry);
		put_page(entry);
	}
	return new_entry;
}

static inline unsigned long
pgoff_address(pgoff_t pgoff, struct vm_area_struct *vma)
{
	unsigned long address;

	address = vma->vm_start + ((pgoff - vma->vm_pgoff) << PAGE_SHIFT);
	VM_BUG_ON_VMA(address < vma->vm_start || address >= vma->vm_end, vma);
	return address;
}

/* Walk all mappings of a given index of a file and writeprotect them */
static void dax_mapping_entry_mkclean(struct address_space *mapping,
				      pgoff_t index, unsigned long pfn)
{
	struct vm_area_struct *vma;
	pte_t pte, *ptep = NULL;
	pmd_t *pmdp = NULL;
	spinlock_t *ptl;
	bool changed;

	i_mmap_lock_read(mapping);
	vma_interval_tree_foreach(vma, &mapping->i_mmap, index, index) {
		unsigned long address;

		cond_resched();

		if (!(vma->vm_flags & VM_SHARED))
			continue;

		address = pgoff_address(index, vma);
		changed = false;
		if (follow_pte_pmd(vma->vm_mm, address, &ptep, &pmdp, &ptl))
			continue;

		if (pmdp) {
#ifdef CONFIG_FS_DAX_PMD
			pmd_t pmd;

			if (pfn != pmd_pfn(*pmdp))
				goto unlock_pmd;
			if (!pmd_dirty(*pmdp) && !pmd_write(*pmdp))
				goto unlock_pmd;

			flush_cache_page(vma, address, pfn);
			pmd = pmdp_huge_clear_flush(vma, address, pmdp);
			pmd = pmd_wrprotect(pmd);
			pmd = pmd_mkclean(pmd);
			set_pmd_at(vma->vm_mm, address, pmdp, pmd);
			changed = true;
unlock_pmd:
			spin_unlock(ptl);
#endif
		} else {
			if (pfn != pte_pfn(*ptep))
				goto unlock_pte;
			if (!pte_dirty(*ptep) && !pte_write(*ptep))
				goto unlock_pte;

			flush_cache_page(vma, address, pfn);
			pte = ptep_clear_flush(vma, address, ptep);
			pte = pte_wrprotect(pte);
			pte = pte_mkclean(pte);
			set_pte_at(vma->vm_mm, address, ptep, pte);
			changed = true;
unlock_pte:
			pte_unmap_unlock(ptep, ptl);
		}

		if (changed)
			mmu_notifier_invalidate_page(vma->vm_mm, address);
	}
	i_mmap_unlock_read(mapping);
}

static int dax_writeback_one(struct block_device *bdev,
		struct dax_device *dax_dev, struct address_space *mapping,
		pgoff_t index, void *entry)
{
	struct radix_tree_root *page_tree = &mapping->page_tree;
	void *entry2, **slot, *kaddr;
	long ret = 0, id;
	sector_t sector;
	pgoff_t pgoff;
	size_t size;
	pfn_t pfn;

	/*
	 * A page got tagged dirty in DAX mapping? Something is seriously
	 * wrong.
	 */
	if (WARN_ON(!radix_tree_exceptional_entry(entry)))
		return -EIO;

	spin_lock_irq(&mapping->tree_lock);
	entry2 = get_unlocked_mapping_entry(mapping, index, &slot);
	/* Entry got punched out / reallocated? */
	if (!entry2 || !radix_tree_exceptional_entry(entry2))
		goto put_unlocked;
	/*
	 * Entry got reallocated elsewhere? No need to writeback. We have to
	 * compare sectors as we must not bail out due to difference in lockbit
	 * or entry type.
	 */
	if (dax_radix_sector(entry2) != dax_radix_sector(entry))
		goto put_unlocked;
	if (WARN_ON_ONCE(dax_is_empty_entry(entry) ||
				dax_is_zero_entry(entry))) {
		ret = -EIO;
		goto put_unlocked;
	}

	/* Another fsync thread may have already written back this entry */
	if (!radix_tree_tag_get(page_tree, index, PAGECACHE_TAG_TOWRITE))
		goto put_unlocked;
	/* Lock the entry to serialize with page faults */
	entry = lock_slot(mapping, slot);
	/*
	 * We can clear the tag now but we have to be careful so that concurrent
	 * dax_writeback_one() calls for the same index cannot finish before we
	 * actually flush the caches. This is achieved as the calls will look
	 * at the entry only under tree_lock and once they do that they will
	 * see the entry locked and wait for it to unlock.
	 */
	radix_tree_tag_clear(page_tree, index, PAGECACHE_TAG_TOWRITE);
	spin_unlock_irq(&mapping->tree_lock);

	/*
	 * Even if dax_writeback_mapping_range() was given a wbc->range_start
	 * in the middle of a PMD, the 'index' we are given will be aligned to
	 * the start index of the PMD, as will the sector we pull from
	 * 'entry'.  This allows us to flush for PMD_SIZE and not have to
	 * worry about partial PMD writebacks.
	 */
	sector = dax_radix_sector(entry);
	size = PAGE_SIZE << dax_radix_order(entry);

	id = dax_read_lock();
	ret = bdev_dax_pgoff(bdev, sector, size, &pgoff);
	if (ret)
		goto dax_unlock;

	/*
	 * dax_direct_access() may sleep, so cannot hold tree_lock over
	 * its invocation.
	 */
	ret = dax_direct_access(dax_dev, pgoff, size / PAGE_SIZE, &kaddr, &pfn);
	if (ret < 0)
		goto dax_unlock;

	if (WARN_ON_ONCE(ret < size / PAGE_SIZE)) {
		ret = -EIO;
		goto dax_unlock;
	}

	dax_mapping_entry_mkclean(mapping, index, pfn_t_to_pfn(pfn));
	wb_cache_pmem(kaddr, size);
	/*
	 * After we have flushed the cache, we can clear the dirty tag. There
	 * cannot be new dirty data in the pfn after the flush has completed as
	 * the pfn mappings are writeprotected and fault waits for mapping
	 * entry lock.
	 */
	spin_lock_irq(&mapping->tree_lock);
	radix_tree_tag_clear(page_tree, index, PAGECACHE_TAG_DIRTY);
	spin_unlock_irq(&mapping->tree_lock);
	trace_dax_writeback_one(mapping->host, index, size >> PAGE_SHIFT);
 dax_unlock:
	dax_read_unlock(id);
	put_locked_mapping_entry(mapping, index, entry);
	return ret;

 put_unlocked:
	put_unlocked_mapping_entry(mapping, index, entry2);
	spin_unlock_irq(&mapping->tree_lock);
	return ret;
}

/*
 * Flush the mapping to the persistent domain within the byte range of [start,
 * end]. This is required by data integrity operations to ensure file data is
 * on persistent storage prior to completion of the operation.
 */
int dax_writeback_mapping_range(struct address_space *mapping,
		struct block_device *bdev, struct writeback_control *wbc)
{
	struct inode *inode = mapping->host;
	pgoff_t start_index, end_index;
	pgoff_t indices[PAGEVEC_SIZE];
	struct dax_device *dax_dev;
	struct pagevec pvec;
	bool done = false;
	int i, ret = 0;

	if (WARN_ON_ONCE(inode->i_blkbits != PAGE_SHIFT))
		return -EIO;

	if (!mapping->nrexceptional || wbc->sync_mode != WB_SYNC_ALL)
		return 0;

	dax_dev = dax_get_by_host(bdev->bd_disk->disk_name);
	if (!dax_dev)
		return -EIO;

	start_index = wbc->range_start >> PAGE_SHIFT;
	end_index = wbc->range_end >> PAGE_SHIFT;

	trace_dax_writeback_range(inode, start_index, end_index);

	tag_pages_for_writeback(mapping, start_index, end_index);

	pagevec_init(&pvec, 0);
	while (!done) {
		pvec.nr = find_get_entries_tag(mapping, start_index,
				PAGECACHE_TAG_TOWRITE, PAGEVEC_SIZE,
				pvec.pages, indices);

		if (pvec.nr == 0)
			break;

		for (i = 0; i < pvec.nr; i++) {
			if (indices[i] > end_index) {
				done = true;
				break;
			}

			ret = dax_writeback_one(bdev, dax_dev, mapping,
					indices[i], pvec.pages[i]);
			if (ret < 0)
				goto out;
		}
	}
out:
	put_dax(dax_dev);
	trace_dax_writeback_range_done(inode, start_index, end_index);
	return (ret < 0 ? ret : 0);
}
EXPORT_SYMBOL_GPL(dax_writeback_mapping_range);

static int dax_insert_mapping(struct address_space *mapping,
		struct block_device *bdev, struct dax_device *dax_dev,
		sector_t sector, size_t size, void **entryp,
		struct vm_area_struct *vma, struct vm_fault *vmf)
{
	unsigned long vaddr = vmf->address;
	void *entry = *entryp;
	void *ret, *kaddr;
	pgoff_t pgoff;
	int id, rc;
	pfn_t pfn;
<<<<<<< HEAD

	rc = bdev_dax_pgoff(bdev, sector, size, &pgoff);
	if (rc)
		return rc;

=======

	rc = bdev_dax_pgoff(bdev, sector, size, &pgoff);
	if (rc)
		return rc;

>>>>>>> 2ea659a9
	id = dax_read_lock();
	rc = dax_direct_access(dax_dev, pgoff, PHYS_PFN(size), &kaddr, &pfn);
	if (rc < 0) {
		dax_read_unlock(id);
		return rc;
	}
	dax_read_unlock(id);

	ret = dax_insert_mapping_entry(mapping, vmf, entry, sector, 0);
	if (IS_ERR(ret))
		return PTR_ERR(ret);
	*entryp = ret;

	trace_dax_insert_mapping(mapping->host, vmf, ret);
	return vm_insert_mixed(vma, vaddr, pfn);
}

/**
 * dax_pfn_mkwrite - handle first write to DAX page
 * @vmf: The description of the fault
 */
int dax_pfn_mkwrite(struct vm_fault *vmf)
{
	struct file *file = vmf->vma->vm_file;
	struct address_space *mapping = file->f_mapping;
	struct inode *inode = mapping->host;
	void *entry, **slot;
	pgoff_t index = vmf->pgoff;

	spin_lock_irq(&mapping->tree_lock);
	entry = get_unlocked_mapping_entry(mapping, index, &slot);
	if (!entry || !radix_tree_exceptional_entry(entry)) {
		if (entry)
			put_unlocked_mapping_entry(mapping, index, entry);
		spin_unlock_irq(&mapping->tree_lock);
		trace_dax_pfn_mkwrite_no_entry(inode, vmf, VM_FAULT_NOPAGE);
		return VM_FAULT_NOPAGE;
	}
	radix_tree_tag_set(&mapping->page_tree, index, PAGECACHE_TAG_DIRTY);
	entry = lock_slot(mapping, slot);
	spin_unlock_irq(&mapping->tree_lock);
	/*
	 * If we race with somebody updating the PTE and finish_mkwrite_fault()
	 * fails, we don't care. We need to return VM_FAULT_NOPAGE and retry
	 * the fault in either case.
	 */
	finish_mkwrite_fault(vmf);
	put_locked_mapping_entry(mapping, index, entry);
	trace_dax_pfn_mkwrite(inode, vmf, VM_FAULT_NOPAGE);
	return VM_FAULT_NOPAGE;
}
EXPORT_SYMBOL_GPL(dax_pfn_mkwrite);

static bool dax_range_is_aligned(struct block_device *bdev,
				 unsigned int offset, unsigned int length)
{
	unsigned short sector_size = bdev_logical_block_size(bdev);

	if (!IS_ALIGNED(offset, sector_size))
		return false;
	if (!IS_ALIGNED(length, sector_size))
		return false;

	return true;
}

int __dax_zero_page_range(struct block_device *bdev,
		struct dax_device *dax_dev, sector_t sector,
		unsigned int offset, unsigned int size)
{
	if (dax_range_is_aligned(bdev, offset, size)) {
		sector_t start_sector = sector + (offset >> 9);

		return blkdev_issue_zeroout(bdev, start_sector,
				size >> 9, GFP_NOFS, 0);
	} else {
		pgoff_t pgoff;
		long rc, id;
		void *kaddr;
		pfn_t pfn;

		rc = bdev_dax_pgoff(bdev, sector, PAGE_SIZE, &pgoff);
		if (rc)
			return rc;

		id = dax_read_lock();
		rc = dax_direct_access(dax_dev, pgoff, 1, &kaddr,
				&pfn);
		if (rc < 0) {
			dax_read_unlock(id);
			return rc;
		}
		clear_pmem(kaddr + offset, size);
		dax_read_unlock(id);
	}
	return 0;
}
EXPORT_SYMBOL_GPL(__dax_zero_page_range);

static sector_t dax_iomap_sector(struct iomap *iomap, loff_t pos)
{
	return iomap->blkno + (((pos & PAGE_MASK) - iomap->offset) >> 9);
}

static loff_t
dax_iomap_actor(struct inode *inode, loff_t pos, loff_t length, void *data,
		struct iomap *iomap)
{
	struct block_device *bdev = iomap->bdev;
	struct dax_device *dax_dev = iomap->dax_dev;
	struct iov_iter *iter = data;
	loff_t end = pos + length, done = 0;
	ssize_t ret = 0;
	int id;

	if (iov_iter_rw(iter) == READ) {
		end = min(end, i_size_read(inode));
		if (pos >= end)
			return 0;

		if (iomap->type == IOMAP_HOLE || iomap->type == IOMAP_UNWRITTEN)
			return iov_iter_zero(min(length, end - pos), iter);
	}

	if (WARN_ON_ONCE(iomap->type != IOMAP_MAPPED))
		return -EIO;

	/*
	 * Write can allocate block for an area which has a hole page mapped
	 * into page tables. We have to tear down these mappings so that data
	 * written by write(2) is visible in mmap.
	 */
	if (iomap->flags & IOMAP_F_NEW) {
		invalidate_inode_pages2_range(inode->i_mapping,
					      pos >> PAGE_SHIFT,
					      (end - 1) >> PAGE_SHIFT);
	}

	id = dax_read_lock();
	while (pos < end) {
		unsigned offset = pos & (PAGE_SIZE - 1);
		const size_t size = ALIGN(length + offset, PAGE_SIZE);
		const sector_t sector = dax_iomap_sector(iomap, pos);
		ssize_t map_len;
		pgoff_t pgoff;
		void *kaddr;
		pfn_t pfn;

		if (fatal_signal_pending(current)) {
			ret = -EINTR;
			break;
		}

		ret = bdev_dax_pgoff(bdev, sector, size, &pgoff);
		if (ret)
			break;

		map_len = dax_direct_access(dax_dev, pgoff, PHYS_PFN(size),
				&kaddr, &pfn);
		if (map_len < 0) {
			ret = map_len;
			break;
		}

		map_len = PFN_PHYS(map_len);
		kaddr += offset;
		map_len -= offset;
		if (map_len > end - pos)
			map_len = end - pos;

		if (iov_iter_rw(iter) == WRITE)
			map_len = copy_from_iter_pmem(kaddr, map_len, iter);
		else
			map_len = copy_to_iter(kaddr, map_len, iter);
		if (map_len <= 0) {
			ret = map_len ? map_len : -EFAULT;
			break;
		}

		pos += map_len;
		length -= map_len;
		done += map_len;
	}
	dax_read_unlock(id);

	return done ? done : ret;
}

/**
 * dax_iomap_rw - Perform I/O to a DAX file
 * @iocb:	The control block for this I/O
 * @iter:	The addresses to do I/O from or to
 * @ops:	iomap ops passed from the file system
 *
 * This function performs read and write operations to directly mapped
 * persistent memory.  The callers needs to take care of read/write exclusion
 * and evicting any page cache pages in the region under I/O.
 */
ssize_t
dax_iomap_rw(struct kiocb *iocb, struct iov_iter *iter,
		const struct iomap_ops *ops)
{
	struct address_space *mapping = iocb->ki_filp->f_mapping;
	struct inode *inode = mapping->host;
	loff_t pos = iocb->ki_pos, ret = 0, done = 0;
	unsigned flags = 0;

	if (iov_iter_rw(iter) == WRITE) {
		lockdep_assert_held_exclusive(&inode->i_rwsem);
		flags |= IOMAP_WRITE;
	} else {
		lockdep_assert_held(&inode->i_rwsem);
	}

	while (iov_iter_count(iter)) {
		ret = iomap_apply(inode, pos, iov_iter_count(iter), flags, ops,
				iter, dax_iomap_actor);
		if (ret <= 0)
			break;
		pos += ret;
		done += ret;
	}

	iocb->ki_pos += done;
	return done ? done : ret;
}
EXPORT_SYMBOL_GPL(dax_iomap_rw);

static int dax_fault_return(int error)
{
	if (error == 0)
		return VM_FAULT_NOPAGE;
	if (error == -ENOMEM)
		return VM_FAULT_OOM;
	return VM_FAULT_SIGBUS;
}

static int dax_iomap_pte_fault(struct vm_fault *vmf,
			       const struct iomap_ops *ops)
{
	struct address_space *mapping = vmf->vma->vm_file->f_mapping;
	struct inode *inode = mapping->host;
	unsigned long vaddr = vmf->address;
	loff_t pos = (loff_t)vmf->pgoff << PAGE_SHIFT;
	sector_t sector;
	struct iomap iomap = { 0 };
	unsigned flags = IOMAP_FAULT;
	int error, major = 0;
	int vmf_ret = 0;
	void *entry;

	trace_dax_pte_fault(inode, vmf, vmf_ret);
	/*
	 * Check whether offset isn't beyond end of file now. Caller is supposed
	 * to hold locks serializing us with truncate / punch hole so this is
	 * a reliable test.
	 */
	if (pos >= i_size_read(inode)) {
		vmf_ret = VM_FAULT_SIGBUS;
		goto out;
	}

	if ((vmf->flags & FAULT_FLAG_WRITE) && !vmf->cow_page)
		flags |= IOMAP_WRITE;

	entry = grab_mapping_entry(mapping, vmf->pgoff, 0);
	if (IS_ERR(entry)) {
		vmf_ret = dax_fault_return(PTR_ERR(entry));
		goto out;
	}

	/*
	 * Note that we don't bother to use iomap_apply here: DAX required
	 * the file system block size to be equal the page size, which means
	 * that we never have to deal with more than a single extent here.
	 */
	error = ops->iomap_begin(inode, pos, PAGE_SIZE, flags, &iomap);
	if (error) {
		vmf_ret = dax_fault_return(error);
<<<<<<< HEAD
		goto out;
	}
	if (WARN_ON_ONCE(iomap.offset + iomap.length < pos + PAGE_SIZE)) {
		vmf_ret = dax_fault_return(-EIO);	/* fs corruption? */
		goto finish_iomap;
=======
		goto unlock_entry;
>>>>>>> 2ea659a9
	}
	if (WARN_ON_ONCE(iomap.offset + iomap.length < pos + PAGE_SIZE)) {
		error = -EIO;	/* fs corruption? */
		goto error_finish_iomap;
	}

	sector = dax_iomap_sector(&iomap, pos);

	if (vmf->cow_page) {
		switch (iomap.type) {
		case IOMAP_HOLE:
		case IOMAP_UNWRITTEN:
			clear_user_highpage(vmf->cow_page, vaddr);
			break;
		case IOMAP_MAPPED:
			error = copy_user_dax(iomap.bdev, iomap.dax_dev,
					sector, PAGE_SIZE, vmf->cow_page, vaddr);
			break;
		default:
			WARN_ON_ONCE(1);
			error = -EIO;
			break;
		}

		if (error)
			goto error_finish_iomap;

		__SetPageUptodate(vmf->cow_page);
		vmf_ret = finish_fault(vmf);
		if (!vmf_ret)
			vmf_ret = VM_FAULT_DONE_COW;
		goto finish_iomap;
	}

	switch (iomap.type) {
	case IOMAP_MAPPED:
		if (iomap.flags & IOMAP_F_NEW) {
			count_vm_event(PGMAJFAULT);
			mem_cgroup_count_vm_event(vmf->vma->vm_mm, PGMAJFAULT);
			major = VM_FAULT_MAJOR;
		}
		error = dax_insert_mapping(mapping, iomap.bdev, iomap.dax_dev,
				sector, PAGE_SIZE, &entry, vmf->vma, vmf);
		/* -EBUSY is fine, somebody else faulted on the same PTE */
		if (error == -EBUSY)
			error = 0;
		break;
	case IOMAP_UNWRITTEN:
	case IOMAP_HOLE:
		if (!(vmf->flags & FAULT_FLAG_WRITE)) {
			vmf_ret = dax_load_hole(mapping, &entry, vmf);
			goto finish_iomap;
		}
		/*FALLTHRU*/
	default:
		WARN_ON_ONCE(1);
		error = -EIO;
		break;
	}

 error_finish_iomap:
	vmf_ret = dax_fault_return(error) | major;
 finish_iomap:
	if (ops->iomap_end) {
		int copied = PAGE_SIZE;

		if (vmf_ret & VM_FAULT_ERROR)
			copied = 0;
		/*
		 * The fault is done by now and there's no way back (other
		 * thread may be already happily using PTE we have installed).
		 * Just ignore error from ->iomap_end since we cannot do much
		 * with it.
		 */
		ops->iomap_end(inode, pos, PAGE_SIZE, copied, flags, &iomap);
	}
<<<<<<< HEAD
out:
=======
 unlock_entry:
	put_locked_mapping_entry(mapping, vmf->pgoff, entry);
 out:
>>>>>>> 2ea659a9
	trace_dax_pte_fault_done(inode, vmf, vmf_ret);
	return vmf_ret;
}

#ifdef CONFIG_FS_DAX_PMD
/*
 * The 'colour' (ie low bits) within a PMD of a page offset.  This comes up
 * more often than one might expect in the below functions.
 */
#define PG_PMD_COLOUR	((PMD_SIZE >> PAGE_SHIFT) - 1)

static int dax_pmd_insert_mapping(struct vm_fault *vmf, struct iomap *iomap,
		loff_t pos, void **entryp)
{
	struct address_space *mapping = vmf->vma->vm_file->f_mapping;
	const sector_t sector = dax_iomap_sector(iomap, pos);
	struct dax_device *dax_dev = iomap->dax_dev;
	struct block_device *bdev = iomap->bdev;
	struct inode *inode = mapping->host;
	const size_t size = PMD_SIZE;
	void *ret = NULL, *kaddr;
	long length = 0;
	pgoff_t pgoff;
	pfn_t pfn;
	int id;

	if (bdev_dax_pgoff(bdev, sector, size, &pgoff) != 0)
		goto fallback;

	id = dax_read_lock();
	length = dax_direct_access(dax_dev, pgoff, PHYS_PFN(size), &kaddr, &pfn);
	if (length < 0)
		goto unlock_fallback;
	length = PFN_PHYS(length);

	if (length < size)
		goto unlock_fallback;
	if (pfn_t_to_pfn(pfn) & PG_PMD_COLOUR)
		goto unlock_fallback;
	if (!pfn_t_devmap(pfn))
		goto unlock_fallback;
	dax_read_unlock(id);

	ret = dax_insert_mapping_entry(mapping, vmf, *entryp, sector,
			RADIX_DAX_PMD);
	if (IS_ERR(ret))
		goto fallback;
	*entryp = ret;

	trace_dax_pmd_insert_mapping(inode, vmf, length, pfn, ret);
	return vmf_insert_pfn_pmd(vmf->vma, vmf->address, vmf->pmd,
			pfn, vmf->flags & FAULT_FLAG_WRITE);

unlock_fallback:
	dax_read_unlock(id);
fallback:
	trace_dax_pmd_insert_mapping_fallback(inode, vmf, length, pfn, ret);
	return VM_FAULT_FALLBACK;
}

static int dax_pmd_load_hole(struct vm_fault *vmf, struct iomap *iomap,
		void **entryp)
{
	struct address_space *mapping = vmf->vma->vm_file->f_mapping;
	unsigned long pmd_addr = vmf->address & PMD_MASK;
	struct inode *inode = mapping->host;
	struct page *zero_page;
	void *ret = NULL;
	spinlock_t *ptl;
	pmd_t pmd_entry;

	zero_page = mm_get_huge_zero_page(vmf->vma->vm_mm);

	if (unlikely(!zero_page))
		goto fallback;

	ret = dax_insert_mapping_entry(mapping, vmf, *entryp, 0,
			RADIX_DAX_PMD | RADIX_DAX_HZP);
	if (IS_ERR(ret))
		goto fallback;
	*entryp = ret;

	ptl = pmd_lock(vmf->vma->vm_mm, vmf->pmd);
	if (!pmd_none(*(vmf->pmd))) {
		spin_unlock(ptl);
		goto fallback;
	}

	pmd_entry = mk_pmd(zero_page, vmf->vma->vm_page_prot);
	pmd_entry = pmd_mkhuge(pmd_entry);
	set_pmd_at(vmf->vma->vm_mm, pmd_addr, vmf->pmd, pmd_entry);
	spin_unlock(ptl);
	trace_dax_pmd_load_hole(inode, vmf, zero_page, ret);
	return VM_FAULT_NOPAGE;

fallback:
	trace_dax_pmd_load_hole_fallback(inode, vmf, zero_page, ret);
	return VM_FAULT_FALLBACK;
}

static int dax_iomap_pmd_fault(struct vm_fault *vmf,
			       const struct iomap_ops *ops)
{
	struct vm_area_struct *vma = vmf->vma;
	struct address_space *mapping = vma->vm_file->f_mapping;
	unsigned long pmd_addr = vmf->address & PMD_MASK;
	bool write = vmf->flags & FAULT_FLAG_WRITE;
	unsigned int iomap_flags = (write ? IOMAP_WRITE : 0) | IOMAP_FAULT;
	struct inode *inode = mapping->host;
	int result = VM_FAULT_FALLBACK;
	struct iomap iomap = { 0 };
	pgoff_t max_pgoff, pgoff;
	void *entry;
	loff_t pos;
	int error;

	/*
	 * Check whether offset isn't beyond end of file now. Caller is
	 * supposed to hold locks serializing us with truncate / punch hole so
	 * this is a reliable test.
	 */
	pgoff = linear_page_index(vma, pmd_addr);
	max_pgoff = (i_size_read(inode) - 1) >> PAGE_SHIFT;

	trace_dax_pmd_fault(inode, vmf, max_pgoff, 0);

	/* Fall back to PTEs if we're going to COW */
	if (write && !(vma->vm_flags & VM_SHARED))
		goto fallback;

	/* If the PMD would extend outside the VMA */
	if (pmd_addr < vma->vm_start)
		goto fallback;
	if ((pmd_addr + PMD_SIZE) > vma->vm_end)
		goto fallback;

	if (pgoff > max_pgoff) {
		result = VM_FAULT_SIGBUS;
		goto out;
	}

	/* If the PMD would extend beyond the file size */
	if ((pgoff | PG_PMD_COLOUR) > max_pgoff)
		goto fallback;

	/*
	 * grab_mapping_entry() will make sure we get a 2M empty entry, a DAX
	 * PMD or a HZP entry.  If it can't (because a 4k page is already in
	 * the tree, for instance), it will return -EEXIST and we just fall
	 * back to 4k entries.
	 */
	entry = grab_mapping_entry(mapping, pgoff, RADIX_DAX_PMD);
	if (IS_ERR(entry))
		goto fallback;

	/*
	 * Note that we don't use iomap_apply here.  We aren't doing I/O, only
	 * setting up a mapping, so really we're using iomap_begin() as a way
	 * to look up our filesystem block.
	 */
	pos = (loff_t)pgoff << PAGE_SHIFT;
	error = ops->iomap_begin(inode, pos, PMD_SIZE, iomap_flags, &iomap);
	if (error)
		goto unlock_entry;

	if (iomap.offset + iomap.length < pos + PMD_SIZE)
		goto finish_iomap;

	switch (iomap.type) {
	case IOMAP_MAPPED:
		result = dax_pmd_insert_mapping(vmf, &iomap, pos, &entry);
		break;
	case IOMAP_UNWRITTEN:
	case IOMAP_HOLE:
		if (WARN_ON_ONCE(write))
			break;
		result = dax_pmd_load_hole(vmf, &iomap, &entry);
		break;
	default:
		WARN_ON_ONCE(1);
		break;
	}

 finish_iomap:
	if (ops->iomap_end) {
		int copied = PMD_SIZE;

		if (result == VM_FAULT_FALLBACK)
			copied = 0;
		/*
		 * The fault is done by now and there's no way back (other
		 * thread may be already happily using PMD we have installed).
		 * Just ignore error from ->iomap_end since we cannot do much
		 * with it.
		 */
		ops->iomap_end(inode, pos, PMD_SIZE, copied, iomap_flags,
				&iomap);
	}
 unlock_entry:
	put_locked_mapping_entry(mapping, pgoff, entry);
 fallback:
	if (result == VM_FAULT_FALLBACK) {
		split_huge_pmd(vma, vmf->pmd, vmf->address);
		count_vm_event(THP_FAULT_FALLBACK);
	}
out:
	trace_dax_pmd_fault_done(inode, vmf, max_pgoff, result);
	return result;
}
#else
static int dax_iomap_pmd_fault(struct vm_fault *vmf,
			       const struct iomap_ops *ops)
{
	return VM_FAULT_FALLBACK;
}
#endif /* CONFIG_FS_DAX_PMD */

/**
 * dax_iomap_fault - handle a page fault on a DAX file
 * @vmf: The description of the fault
 * @ops: iomap ops passed from the file system
 *
 * When a page fault occurs, filesystems may call this helper in
 * their fault handler for DAX files. dax_iomap_fault() assumes the caller
 * has done all the necessary locking for page fault to proceed
 * successfully.
 */
int dax_iomap_fault(struct vm_fault *vmf, enum page_entry_size pe_size,
		    const struct iomap_ops *ops)
{
	switch (pe_size) {
	case PE_SIZE_PTE:
		return dax_iomap_pte_fault(vmf, ops);
	case PE_SIZE_PMD:
		return dax_iomap_pmd_fault(vmf, ops);
	default:
		return VM_FAULT_FALLBACK;
	}
}
EXPORT_SYMBOL_GPL(dax_iomap_fault);<|MERGE_RESOLUTION|>--- conflicted
+++ resolved
@@ -878,19 +878,11 @@
 	pgoff_t pgoff;
 	int id, rc;
 	pfn_t pfn;
-<<<<<<< HEAD
 
 	rc = bdev_dax_pgoff(bdev, sector, size, &pgoff);
 	if (rc)
 		return rc;
 
-=======
-
-	rc = bdev_dax_pgoff(bdev, sector, size, &pgoff);
-	if (rc)
-		return rc;
-
->>>>>>> 2ea659a9
 	id = dax_read_lock();
 	rc = dax_direct_access(dax_dev, pgoff, PHYS_PFN(size), &kaddr, &pfn);
 	if (rc < 0) {
@@ -1170,15 +1162,7 @@
 	error = ops->iomap_begin(inode, pos, PAGE_SIZE, flags, &iomap);
 	if (error) {
 		vmf_ret = dax_fault_return(error);
-<<<<<<< HEAD
-		goto out;
-	}
-	if (WARN_ON_ONCE(iomap.offset + iomap.length < pos + PAGE_SIZE)) {
-		vmf_ret = dax_fault_return(-EIO);	/* fs corruption? */
-		goto finish_iomap;
-=======
 		goto unlock_entry;
->>>>>>> 2ea659a9
 	}
 	if (WARN_ON_ONCE(iomap.offset + iomap.length < pos + PAGE_SIZE)) {
 		error = -EIO;	/* fs corruption? */
@@ -1255,13 +1239,9 @@
 		 */
 		ops->iomap_end(inode, pos, PAGE_SIZE, copied, flags, &iomap);
 	}
-<<<<<<< HEAD
-out:
-=======
  unlock_entry:
 	put_locked_mapping_entry(mapping, vmf->pgoff, entry);
  out:
->>>>>>> 2ea659a9
 	trace_dax_pte_fault_done(inode, vmf, vmf_ret);
 	return vmf_ret;
 }
