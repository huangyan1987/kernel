--- conflicted
+++ resolved
@@ -1150,15 +1150,10 @@
 		flags |= IOMAP_WRITE;
 
 	entry = grab_mapping_entry(mapping, vmf->pgoff, 0);
-<<<<<<< HEAD
-	if (IS_ERR(entry))
-		return dax_fault_return(PTR_ERR(entry));
-=======
 	if (IS_ERR(entry)) {
 		vmf_ret = dax_fault_return(PTR_ERR(entry));
 		goto out;
 	}
->>>>>>> a122c576
 
 	/*
 	 * It is possible, particularly with mixed reads & writes to private
@@ -1258,11 +1253,8 @@
 	}
  unlock_entry:
 	put_locked_mapping_entry(mapping, vmf->pgoff, entry);
-<<<<<<< HEAD
-=======
  out:
 	trace_dax_pte_fault_done(inode, vmf, vmf_ret);
->>>>>>> a122c576
 	return vmf_ret;
 }
 
