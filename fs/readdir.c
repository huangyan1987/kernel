// SPDX-License-Identifier: GPL-2.0
/*
 *  linux/fs/readdir.c
 *
 *  Copyright (C) 1995  Linus Torvalds
 */

#include <linux/stddef.h>
#include <linux/kernel.h>
#include <linux/export.h>
#include <linux/time.h>
#include <linux/mm.h>
#include <linux/errno.h>
#include <linux/stat.h>
#include <linux/file.h>
#include <linux/fs.h>
#include <linux/fsnotify.h>
#include <linux/dirent.h>
#include <linux/security.h>
#include <linux/syscalls.h>
#include <linux/unistd.h>
#include <linux/compat.h>
#include <linux/uaccess.h>

#include <asm/unaligned.h>

/*
 * Note the "unsafe_put_user() semantics: we goto a
 * label for errors.
 */
#define unsafe_copy_dirent_name(_dst, _src, _len, label) do {	\
	char __user *dst = (_dst);				\
	const char *src = (_src);				\
	size_t len = (_len);					\
	unsafe_put_user(0, dst+len, label);			\
	unsafe_copy_to_user(dst, src, len, label);		\
} while (0)


int iterate_dir(struct file *file, struct dir_context *ctx)
{
	struct inode *inode = file_inode(file);
	bool shared = false;
	int res = -ENOTDIR;
	if (file->f_op->iterate_shared)
		shared = true;
	else if (!file->f_op->iterate)
		goto out;

	res = security_file_permission(file, MAY_READ);
	if (res)
		goto out;

	if (shared)
		res = down_read_killable(&inode->i_rwsem);
	else
		res = down_write_killable(&inode->i_rwsem);
	if (res)
		goto out;

	res = -ENOENT;
	if (!IS_DEADDIR(inode)) {
		ctx->pos = file->f_pos;
		if (shared)
			res = file->f_op->iterate_shared(file, ctx);
		else
			res = file->f_op->iterate(file, ctx);
		file->f_pos = ctx->pos;
		fsnotify_access(file);
		file_accessed(file);
	}
	if (shared)
		inode_unlock_shared(inode);
	else
		inode_unlock(inode);
out:
	return res;
}
EXPORT_SYMBOL(iterate_dir);

/*
 * POSIX says that a dirent name cannot contain NULL or a '/'.
 *
 * It's not 100% clear what we should really do in this case.
 * The filesystem is clearly corrupted, but returning a hard
 * error means that you now don't see any of the other names
 * either, so that isn't a perfect alternative.
 *
 * And if you return an error, what error do you use? Several
 * filesystems seem to have decided on EUCLEAN being the error
 * code for EFSCORRUPTED, and that may be the error to use. Or
 * just EIO, which is perhaps more obvious to users.
 *
 * In order to see the other file names in the directory, the
 * caller might want to make this a "soft" error: skip the
 * entry, and return the error at the end instead.
 *
 * Note that this should likely do a "memchr(name, 0, len)"
 * check too, since that would be filesystem corruption as
 * well. However, that case can't actually confuse user space,
 * which has to do a strlen() on the name anyway to find the
 * filename length, and the above "soft error" worry means
 * that it's probably better left alone until we have that
 * issue clarified.
 *
 * Note the PATH_MAX check - it's arbitrary but the real
 * kernel limit on a possible path component, not NAME_MAX,
 * which is the technical standard limit.
 */
static int verify_dirent_name(const char *name, int len)
{
	if (len <= 0 || len >= PATH_MAX)
		return -EIO;
	if (memchr(name, '/', len))
		return -EIO;
	return 0;
}

/*
 * Traditional linux readdir() handling..
 *
 * "count=1" is a special case, meaning that the buffer is one
 * dirent-structure in size and that the code can't handle more
 * anyway. Thus the special "fillonedir()" function for that
 * case (the low-level handlers don't need to care about this).
 */

#ifdef __ARCH_WANT_OLD_READDIR

struct old_linux_dirent {
	unsigned long	d_ino;
	unsigned long	d_offset;
	unsigned short	d_namlen;
	char		d_name[1];
};

struct readdir_callback {
	struct dir_context ctx;
	struct old_linux_dirent __user * dirent;
	int result;
};

static int fillonedir(struct dir_context *ctx, const char *name, int namlen,
		      loff_t offset, u64 ino, unsigned int d_type)
{
	struct readdir_callback *buf =
		container_of(ctx, struct readdir_callback, ctx);
	struct old_linux_dirent __user * dirent;
	unsigned long d_ino;

	if (buf->result)
		return -EINVAL;
	buf->result = verify_dirent_name(name, namlen);
	if (buf->result < 0)
		return buf->result;
	d_ino = ino;
	if (sizeof(d_ino) < sizeof(ino) && d_ino != ino) {
		buf->result = -EOVERFLOW;
		return -EOVERFLOW;
	}
	buf->result++;
	dirent = buf->dirent;
	if (!user_write_access_begin(dirent,
			(unsigned long)(dirent->d_name + namlen + 1) -
				(unsigned long)dirent))
		goto efault;
	unsafe_put_user(d_ino, &dirent->d_ino, efault_end);
	unsafe_put_user(offset, &dirent->d_offset, efault_end);
	unsafe_put_user(namlen, &dirent->d_namlen, efault_end);
	unsafe_copy_dirent_name(dirent->d_name, name, namlen, efault_end);
	user_write_access_end();
	return 0;
efault_end:
	user_write_access_end();
efault:
	buf->result = -EFAULT;
	return -EFAULT;
}

SYSCALL_DEFINE3(old_readdir, unsigned int, fd,
		struct old_linux_dirent __user *, dirent, unsigned int, count)
{
	int error;
	struct fd f = fdget_pos(fd);
	struct readdir_callback buf = {
		.ctx.actor = fillonedir,
		.dirent = dirent
	};

	if (!f.file)
		return -EBADF;

	error = iterate_dir(f.file, &buf.ctx);
	if (buf.result)
		error = buf.result;

	fdput_pos(f);
	return error;
}

#endif /* __ARCH_WANT_OLD_READDIR */

/*
 * New, all-improved, singing, dancing, iBCS2-compliant getdents()
 * interface. 
 */
struct linux_dirent {
	unsigned long	d_ino;
	unsigned long	d_off;
	unsigned short	d_reclen;
	char		d_name[1];
};

struct getdents_callback {
	struct dir_context ctx;
	struct linux_dirent __user * current_dir;
	int prev_reclen;
	int count;
	int error;
};

static int filldir(struct dir_context *ctx, const char *name, int namlen,
		   loff_t offset, u64 ino, unsigned int d_type)
{
	struct linux_dirent __user *dirent, *prev;
	struct getdents_callback *buf =
		container_of(ctx, struct getdents_callback, ctx);
	unsigned long d_ino;
	int reclen = ALIGN(offsetof(struct linux_dirent, d_name) + namlen + 2,
		sizeof(long));
	int prev_reclen;

	buf->error = verify_dirent_name(name, namlen);
	if (unlikely(buf->error))
		return buf->error;
	buf->error = -EINVAL;	/* only used if we fail.. */
	if (reclen > buf->count)
		return -EINVAL;
	d_ino = ino;
	if (sizeof(d_ino) < sizeof(ino) && d_ino != ino) {
		buf->error = -EOVERFLOW;
		return -EOVERFLOW;
	}
	prev_reclen = buf->prev_reclen;
	if (prev_reclen && signal_pending(current))
		return -EINTR;
	dirent = buf->current_dir;
	prev = (void __user *) dirent - prev_reclen;
<<<<<<< HEAD
	if (!user_access_begin(prev, reclen + prev_reclen))
=======
	if (!user_write_access_begin(prev, reclen + prev_reclen))
>>>>>>> 7d2a07b7
		goto efault;

	/* This might be 'dirent->d_off', but if so it will get overwritten */
	unsafe_put_user(offset, &prev->d_off, efault_end);
	unsafe_put_user(d_ino, &dirent->d_ino, efault_end);
	unsafe_put_user(reclen, &dirent->d_reclen, efault_end);
	unsafe_put_user(d_type, (char __user *) dirent + reclen - 1, efault_end);
	unsafe_copy_dirent_name(dirent->d_name, name, namlen, efault_end);
<<<<<<< HEAD
	user_access_end();
=======
	user_write_access_end();
>>>>>>> 7d2a07b7

	buf->current_dir = (void __user *)dirent + reclen;
	buf->prev_reclen = reclen;
	buf->count -= reclen;
	return 0;
efault_end:
<<<<<<< HEAD
	user_access_end();
=======
	user_write_access_end();
>>>>>>> 7d2a07b7
efault:
	buf->error = -EFAULT;
	return -EFAULT;
}

SYSCALL_DEFINE3(getdents, unsigned int, fd,
		struct linux_dirent __user *, dirent, unsigned int, count)
{
	struct fd f;
	struct getdents_callback buf = {
		.ctx.actor = filldir,
		.count = count,
		.current_dir = dirent
	};
	int error;

	f = fdget_pos(fd);
	if (!f.file)
		return -EBADF;

	error = iterate_dir(f.file, &buf.ctx);
	if (error >= 0)
		error = buf.error;
	if (buf.prev_reclen) {
		struct linux_dirent __user * lastdirent;
		lastdirent = (void __user *)buf.current_dir - buf.prev_reclen;

		if (put_user(buf.ctx.pos, &lastdirent->d_off))
			error = -EFAULT;
		else
			error = count - buf.count;
	}
	fdput_pos(f);
	return error;
}

struct getdents_callback64 {
	struct dir_context ctx;
	struct linux_dirent64 __user * current_dir;
	int prev_reclen;
	int count;
	int error;
};

static int filldir64(struct dir_context *ctx, const char *name, int namlen,
		     loff_t offset, u64 ino, unsigned int d_type)
{
	struct linux_dirent64 __user *dirent, *prev;
	struct getdents_callback64 *buf =
		container_of(ctx, struct getdents_callback64, ctx);
	int reclen = ALIGN(offsetof(struct linux_dirent64, d_name) + namlen + 1,
		sizeof(u64));
	int prev_reclen;

	buf->error = verify_dirent_name(name, namlen);
	if (unlikely(buf->error))
		return buf->error;
	buf->error = -EINVAL;	/* only used if we fail.. */
	if (reclen > buf->count)
		return -EINVAL;
	prev_reclen = buf->prev_reclen;
	if (prev_reclen && signal_pending(current))
		return -EINTR;
	dirent = buf->current_dir;
	prev = (void __user *)dirent - prev_reclen;
<<<<<<< HEAD
	if (!user_access_begin(prev, reclen + prev_reclen))
=======
	if (!user_write_access_begin(prev, reclen + prev_reclen))
>>>>>>> 7d2a07b7
		goto efault;

	/* This might be 'dirent->d_off', but if so it will get overwritten */
	unsafe_put_user(offset, &prev->d_off, efault_end);
	unsafe_put_user(ino, &dirent->d_ino, efault_end);
	unsafe_put_user(reclen, &dirent->d_reclen, efault_end);
	unsafe_put_user(d_type, &dirent->d_type, efault_end);
	unsafe_copy_dirent_name(dirent->d_name, name, namlen, efault_end);
<<<<<<< HEAD
	user_access_end();
=======
	user_write_access_end();
>>>>>>> 7d2a07b7

	buf->prev_reclen = reclen;
	buf->current_dir = (void __user *)dirent + reclen;
	buf->count -= reclen;
	return 0;

efault_end:
<<<<<<< HEAD
	user_access_end();
=======
	user_write_access_end();
>>>>>>> 7d2a07b7
efault:
	buf->error = -EFAULT;
	return -EFAULT;
}

SYSCALL_DEFINE3(getdents64, unsigned int, fd,
		struct linux_dirent64 __user *, dirent, unsigned int, count)
{
	struct fd f;
	struct getdents_callback64 buf = {
		.ctx.actor = filldir64,
		.count = count,
		.current_dir = dirent
	};
	int error;

	f = fdget_pos(fd);
	if (!f.file)
		return -EBADF;

	error = iterate_dir(f.file, &buf.ctx);
	if (error >= 0)
		error = buf.error;
	if (buf.prev_reclen) {
		struct linux_dirent64 __user * lastdirent;
		typeof(lastdirent->d_off) d_off = buf.ctx.pos;

		lastdirent = (void __user *) buf.current_dir - buf.prev_reclen;
<<<<<<< HEAD
		if (__put_user(d_off, &lastdirent->d_off))
=======
		if (put_user(d_off, &lastdirent->d_off))
>>>>>>> 7d2a07b7
			error = -EFAULT;
		else
			error = count - buf.count;
	}
	fdput_pos(f);
	return error;
}

#ifdef CONFIG_COMPAT
struct compat_old_linux_dirent {
	compat_ulong_t	d_ino;
	compat_ulong_t	d_offset;
	unsigned short	d_namlen;
	char		d_name[1];
};

struct compat_readdir_callback {
	struct dir_context ctx;
	struct compat_old_linux_dirent __user *dirent;
	int result;
};

static int compat_fillonedir(struct dir_context *ctx, const char *name,
			     int namlen, loff_t offset, u64 ino,
			     unsigned int d_type)
{
	struct compat_readdir_callback *buf =
		container_of(ctx, struct compat_readdir_callback, ctx);
	struct compat_old_linux_dirent __user *dirent;
	compat_ulong_t d_ino;

	if (buf->result)
		return -EINVAL;
	buf->result = verify_dirent_name(name, namlen);
	if (buf->result < 0)
		return buf->result;
	d_ino = ino;
	if (sizeof(d_ino) < sizeof(ino) && d_ino != ino) {
		buf->result = -EOVERFLOW;
		return -EOVERFLOW;
	}
	buf->result++;
	dirent = buf->dirent;
	if (!user_write_access_begin(dirent,
			(unsigned long)(dirent->d_name + namlen + 1) -
				(unsigned long)dirent))
		goto efault;
	unsafe_put_user(d_ino, &dirent->d_ino, efault_end);
	unsafe_put_user(offset, &dirent->d_offset, efault_end);
	unsafe_put_user(namlen, &dirent->d_namlen, efault_end);
	unsafe_copy_dirent_name(dirent->d_name, name, namlen, efault_end);
	user_write_access_end();
	return 0;
efault_end:
	user_write_access_end();
efault:
	buf->result = -EFAULT;
	return -EFAULT;
}

COMPAT_SYSCALL_DEFINE3(old_readdir, unsigned int, fd,
		struct compat_old_linux_dirent __user *, dirent, unsigned int, count)
{
	int error;
	struct fd f = fdget_pos(fd);
	struct compat_readdir_callback buf = {
		.ctx.actor = compat_fillonedir,
		.dirent = dirent
	};

	if (!f.file)
		return -EBADF;

	error = iterate_dir(f.file, &buf.ctx);
	if (buf.result)
		error = buf.result;

	fdput_pos(f);
	return error;
}

struct compat_linux_dirent {
	compat_ulong_t	d_ino;
	compat_ulong_t	d_off;
	unsigned short	d_reclen;
	char		d_name[1];
};

struct compat_getdents_callback {
	struct dir_context ctx;
	struct compat_linux_dirent __user *current_dir;
	int prev_reclen;
	int count;
	int error;
};

static int compat_filldir(struct dir_context *ctx, const char *name, int namlen,
		loff_t offset, u64 ino, unsigned int d_type)
{
	struct compat_linux_dirent __user *dirent, *prev;
	struct compat_getdents_callback *buf =
		container_of(ctx, struct compat_getdents_callback, ctx);
	compat_ulong_t d_ino;
	int reclen = ALIGN(offsetof(struct compat_linux_dirent, d_name) +
		namlen + 2, sizeof(compat_long_t));
	int prev_reclen;

	buf->error = verify_dirent_name(name, namlen);
	if (unlikely(buf->error))
		return buf->error;
	buf->error = -EINVAL;	/* only used if we fail.. */
	if (reclen > buf->count)
		return -EINVAL;
	d_ino = ino;
	if (sizeof(d_ino) < sizeof(ino) && d_ino != ino) {
		buf->error = -EOVERFLOW;
		return -EOVERFLOW;
	}
	prev_reclen = buf->prev_reclen;
	if (prev_reclen && signal_pending(current))
		return -EINTR;
	dirent = buf->current_dir;
	prev = (void __user *) dirent - prev_reclen;
	if (!user_write_access_begin(prev, reclen + prev_reclen))
		goto efault;

	unsafe_put_user(offset, &prev->d_off, efault_end);
	unsafe_put_user(d_ino, &dirent->d_ino, efault_end);
	unsafe_put_user(reclen, &dirent->d_reclen, efault_end);
	unsafe_put_user(d_type, (char __user *) dirent + reclen - 1, efault_end);
	unsafe_copy_dirent_name(dirent->d_name, name, namlen, efault_end);
	user_write_access_end();

	buf->prev_reclen = reclen;
	buf->current_dir = (void __user *)dirent + reclen;
	buf->count -= reclen;
	return 0;
efault_end:
	user_write_access_end();
efault:
	buf->error = -EFAULT;
	return -EFAULT;
}

COMPAT_SYSCALL_DEFINE3(getdents, unsigned int, fd,
		struct compat_linux_dirent __user *, dirent, unsigned int, count)
{
	struct fd f;
	struct compat_getdents_callback buf = {
		.ctx.actor = compat_filldir,
		.current_dir = dirent,
		.count = count
	};
	int error;

	f = fdget_pos(fd);
	if (!f.file)
		return -EBADF;

	error = iterate_dir(f.file, &buf.ctx);
	if (error >= 0)
		error = buf.error;
	if (buf.prev_reclen) {
		struct compat_linux_dirent __user * lastdirent;
		lastdirent = (void __user *)buf.current_dir - buf.prev_reclen;

		if (put_user(buf.ctx.pos, &lastdirent->d_off))
			error = -EFAULT;
		else
			error = count - buf.count;
	}
	fdput_pos(f);
	return error;
}
#endif<|MERGE_RESOLUTION|>--- conflicted
+++ resolved
@@ -246,11 +246,7 @@
 		return -EINTR;
 	dirent = buf->current_dir;
 	prev = (void __user *) dirent - prev_reclen;
-<<<<<<< HEAD
-	if (!user_access_begin(prev, reclen + prev_reclen))
-=======
 	if (!user_write_access_begin(prev, reclen + prev_reclen))
->>>>>>> 7d2a07b7
 		goto efault;
 
 	/* This might be 'dirent->d_off', but if so it will get overwritten */
@@ -259,22 +255,14 @@
 	unsafe_put_user(reclen, &dirent->d_reclen, efault_end);
 	unsafe_put_user(d_type, (char __user *) dirent + reclen - 1, efault_end);
 	unsafe_copy_dirent_name(dirent->d_name, name, namlen, efault_end);
-<<<<<<< HEAD
-	user_access_end();
-=======
-	user_write_access_end();
->>>>>>> 7d2a07b7
+	user_write_access_end();
 
 	buf->current_dir = (void __user *)dirent + reclen;
 	buf->prev_reclen = reclen;
 	buf->count -= reclen;
 	return 0;
 efault_end:
-<<<<<<< HEAD
-	user_access_end();
-=======
-	user_write_access_end();
->>>>>>> 7d2a07b7
+	user_write_access_end();
 efault:
 	buf->error = -EFAULT;
 	return -EFAULT;
@@ -340,11 +328,7 @@
 		return -EINTR;
 	dirent = buf->current_dir;
 	prev = (void __user *)dirent - prev_reclen;
-<<<<<<< HEAD
-	if (!user_access_begin(prev, reclen + prev_reclen))
-=======
 	if (!user_write_access_begin(prev, reclen + prev_reclen))
->>>>>>> 7d2a07b7
 		goto efault;
 
 	/* This might be 'dirent->d_off', but if so it will get overwritten */
@@ -353,11 +337,7 @@
 	unsafe_put_user(reclen, &dirent->d_reclen, efault_end);
 	unsafe_put_user(d_type, &dirent->d_type, efault_end);
 	unsafe_copy_dirent_name(dirent->d_name, name, namlen, efault_end);
-<<<<<<< HEAD
-	user_access_end();
-=======
-	user_write_access_end();
->>>>>>> 7d2a07b7
+	user_write_access_end();
 
 	buf->prev_reclen = reclen;
 	buf->current_dir = (void __user *)dirent + reclen;
@@ -365,11 +345,7 @@
 	return 0;
 
 efault_end:
-<<<<<<< HEAD
-	user_access_end();
-=======
-	user_write_access_end();
->>>>>>> 7d2a07b7
+	user_write_access_end();
 efault:
 	buf->error = -EFAULT;
 	return -EFAULT;
@@ -398,11 +374,7 @@
 		typeof(lastdirent->d_off) d_off = buf.ctx.pos;
 
 		lastdirent = (void __user *) buf.current_dir - buf.prev_reclen;
-<<<<<<< HEAD
-		if (__put_user(d_off, &lastdirent->d_off))
-=======
 		if (put_user(d_off, &lastdirent->d_off))
->>>>>>> 7d2a07b7
 			error = -EFAULT;
 		else
 			error = count - buf.count;
