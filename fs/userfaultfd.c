--- conflicted
+++ resolved
@@ -1110,7 +1110,6 @@
 			 * drop the temporary refcount.
 			 */
 			userfaultfd_ctx_put(fork_nctx);
-<<<<<<< HEAD
 
 			uwq = list_first_entry(&fork_event,
 					       typeof(*uwq),
@@ -1128,25 +1127,6 @@
 			list_del(&uwq->wq.entry);
 			__add_wait_queue(&ctx->event_wqh, &uwq->wq);
 
-=======
-
-			uwq = list_first_entry(&fork_event,
-					       typeof(*uwq),
-					       wq.entry);
-			/*
-			 * If fork_event list wasn't empty and in turn
-			 * the event wasn't already released by fork
-			 * (the event is allocated on fork kernel
-			 * stack), put the event back to its place in
-			 * the event_wq. fork_event head will be freed
-			 * as soon as we return so the event cannot
-			 * stay queued there no matter the current
-			 * "ret" value.
-			 */
-			list_del(&uwq->wq.entry);
-			__add_wait_queue(&ctx->event_wqh, &uwq->wq);
-
->>>>>>> ef03de22
 			/*
 			 * Leave the event in the waitqueue and report
 			 * error to userland if we failed to resolve
