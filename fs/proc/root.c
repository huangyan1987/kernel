/*
 *  linux/fs/proc/root.c
 *
 *  Copyright (C) 1991, 1992 Linus Torvalds
 *
 *  proc root directory handling functions
 */

#include <asm/uaccess.h>

#include <linux/errno.h>
#include <linux/time.h>
#include <linux/proc_fs.h>
#include <linux/stat.h>
#include <linux/init.h>
#include <linux/sched.h>
#include <linux/module.h>
#include <linux/bitops.h>
#include <linux/user_namespace.h>
#include <linux/mount.h>
#include <linux/pid_namespace.h>
#include <linux/parser.h>

#include "internal.h"

static int proc_test_super(struct super_block *sb, void *data)
{
	return sb->s_fs_info == data;
}

static int proc_set_super(struct super_block *sb, void *data)
{
	int err = set_anon_super(sb, NULL);
	if (!err) {
		struct pid_namespace *ns = (struct pid_namespace *)data;
		sb->s_fs_info = get_pid_ns(ns);
	}
	return err;
}

enum {
	Opt_gid, Opt_hidepid, Opt_err,
};

static const match_table_t tokens = {
	{Opt_hidepid, "hidepid=%u"},
	{Opt_gid, "gid=%u"},
	{Opt_err, NULL},
};

static int proc_parse_options(char *options, struct pid_namespace *pid)
{
	char *p;
	substring_t args[MAX_OPT_ARGS];
	int option;

	if (!options)
		return 1;

	while ((p = strsep(&options, ",")) != NULL) {
		int token;
		if (!*p)
			continue;

		args[0].to = args[0].from = NULL;
		token = match_token(p, tokens, args);
		switch (token) {
		case Opt_gid:
			if (match_int(&args[0], &option))
				return 0;
			pid->pid_gid = make_kgid(current_user_ns(), option);
			break;
		case Opt_hidepid:
			if (match_int(&args[0], &option))
				return 0;
			if (option < 0 || option > 2) {
				pr_err("proc: hidepid value must be between 0 and 2.\n");
				return 0;
			}
			pid->hide_pid = option;
			break;
		default:
			pr_err("proc: unrecognized mount option \"%s\" "
			       "or missing value\n", p);
			return 0;
		}
	}

	return 1;
}

int proc_remount(struct super_block *sb, int *flags, char *data)
{
	struct pid_namespace *pid = sb->s_fs_info;
	return !proc_parse_options(data, pid);
}

static struct dentry *proc_mount(struct file_system_type *fs_type,
	int flags, const char *dev_name, void *data)
{
	int err;
	struct super_block *sb;
	struct pid_namespace *ns;
	char *options;

	if (flags & MS_KERNMOUNT) {
		ns = (struct pid_namespace *)data;
		options = NULL;
	} else {
		ns = task_active_pid_ns(current);
		options = data;

<<<<<<< HEAD
		if (!current_user_ns()->may_mount_proc ||
		    !ns_capable(ns->user_ns, CAP_SYS_ADMIN))
=======
		if (!capable(CAP_SYS_ADMIN) && !fs_fully_visible(fs_type))
			return ERR_PTR(-EPERM);

		/* Does the mounter have privilege over the pid namespace? */
		if (!ns_capable(ns->user_ns, CAP_SYS_ADMIN))
>>>>>>> 10ab4096
			return ERR_PTR(-EPERM);
	}

	sb = sget(fs_type, proc_test_super, proc_set_super, flags, ns);
	if (IS_ERR(sb))
		return ERR_CAST(sb);

	if (!proc_parse_options(options, ns)) {
		deactivate_locked_super(sb);
		return ERR_PTR(-EINVAL);
	}

	if (!sb->s_root) {
		err = proc_fill_super(sb);
		if (err) {
			deactivate_locked_super(sb);
			return ERR_PTR(err);
		}

		sb->s_flags |= MS_ACTIVE;
	}

	return dget(sb->s_root);
}

static void proc_kill_sb(struct super_block *sb)
{
	struct pid_namespace *ns;

	ns = (struct pid_namespace *)sb->s_fs_info;
	if (ns->proc_self)
		dput(ns->proc_self);
	kill_anon_super(sb);
	put_pid_ns(ns);
}

static struct file_system_type proc_fs_type = {
	.name		= "proc",
	.mount		= proc_mount,
	.kill_sb	= proc_kill_sb,
	.fs_flags	= FS_USERNS_MOUNT,
};

void __init proc_root_init(void)
{
	int err;

	proc_init_inodecache();
	err = register_filesystem(&proc_fs_type);
	if (err)
		return;

	proc_self_init();
	proc_symlink("mounts", NULL, "self/mounts");

	proc_net_init();

#ifdef CONFIG_SYSVIPC
	proc_mkdir("sysvipc", NULL);
#endif
	proc_mkdir("fs", NULL);
	proc_mkdir("driver", NULL);
	proc_mkdir("fs/nfsd", NULL); /* somewhere for the nfsd filesystem to be mounted */
#if defined(CONFIG_SUN_OPENPROMFS) || defined(CONFIG_SUN_OPENPROMFS_MODULE)
	/* just give it a mountpoint */
	proc_mkdir("openprom", NULL);
#endif
	proc_tty_init();
#ifdef CONFIG_PROC_DEVICETREE
	proc_device_tree_init();
#endif
	proc_mkdir("bus", NULL);
	proc_sys_init();
}

static int proc_root_getattr(struct vfsmount *mnt, struct dentry *dentry, struct kstat *stat
)
{
	generic_fillattr(dentry->d_inode, stat);
	stat->nlink = proc_root.nlink + nr_processes();
	return 0;
}

static struct dentry *proc_root_lookup(struct inode * dir, struct dentry * dentry, unsigned int flags)
{
	if (!proc_lookup(dir, dentry, flags))
		return NULL;
	
	return proc_pid_lookup(dir, dentry, flags);
}

static int proc_root_readdir(struct file *file, struct dir_context *ctx)
{
	if (ctx->pos < FIRST_PROCESS_ENTRY) {
		int error = proc_readdir(file, ctx);
		if (unlikely(error <= 0))
			return error;
		ctx->pos = FIRST_PROCESS_ENTRY;
	}

	return proc_pid_readdir(file, ctx);
}

/*
 * The root /proc directory is special, as it has the
 * <pid> directories. Thus we don't use the generic
 * directory handling functions for that..
 */
static const struct file_operations proc_root_operations = {
	.read		 = generic_read_dir,
	.iterate	 = proc_root_readdir,
	.llseek		= default_llseek,
};

/*
 * proc root can do almost nothing..
 */
static const struct inode_operations proc_root_inode_operations = {
	.lookup		= proc_root_lookup,
	.getattr	= proc_root_getattr,
};

/*
 * This is the root "inode" in the /proc tree..
 */
struct proc_dir_entry proc_root = {
	.low_ino	= PROC_ROOT_INO, 
	.namelen	= 5, 
	.mode		= S_IFDIR | S_IRUGO | S_IXUGO, 
	.nlink		= 2, 
	.count		= ATOMIC_INIT(1),
	.proc_iops	= &proc_root_inode_operations, 
	.proc_fops	= &proc_root_operations,
	.parent		= &proc_root,
	.name		= "/proc",
};

int pid_ns_prepare_proc(struct pid_namespace *ns)
{
	struct vfsmount *mnt;

	mnt = kern_mount_data(&proc_fs_type, ns);
	if (IS_ERR(mnt))
		return PTR_ERR(mnt);

	ns->proc_mnt = mnt;
	return 0;
}

void pid_ns_release_proc(struct pid_namespace *ns)
{
	kern_unmount(ns->proc_mnt);
}<|MERGE_RESOLUTION|>--- conflicted
+++ resolved
@@ -110,16 +110,11 @@
 		ns = task_active_pid_ns(current);
 		options = data;
 
-<<<<<<< HEAD
-		if (!current_user_ns()->may_mount_proc ||
-		    !ns_capable(ns->user_ns, CAP_SYS_ADMIN))
-=======
 		if (!capable(CAP_SYS_ADMIN) && !fs_fully_visible(fs_type))
 			return ERR_PTR(-EPERM);
 
 		/* Does the mounter have privilege over the pid namespace? */
 		if (!ns_capable(ns->user_ns, CAP_SYS_ADMIN))
->>>>>>> 10ab4096
 			return ERR_PTR(-EPERM);
 	}
 
