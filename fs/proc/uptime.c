#include <linux/fs.h>
#include <linux/init.h>
#include <linux/proc_fs.h>
#include <linux/sched.h>
#include <linux/seq_file.h>
#include <linux/time.h>
#include <linux/kernel_stat.h>
#include <asm/cputime.h>

static int uptime_proc_show(struct seq_file *m, void *v)
{
	struct timespec uptime;
	struct timespec idle;
<<<<<<< HEAD
	cputime64_t idletime;
=======
	u64 idletime;
>>>>>>> 6f5c871d
	u64 nsec;
	u32 rem;
	int i;

	idletime = 0;
	for_each_possible_cpu(i)
		idletime += (__force u64) kcpustat_cpu(i).cpustat[CPUTIME_IDLE];

	do_posix_clock_monotonic_gettime(&uptime);
	monotonic_to_bootbased(&uptime);
	nsec = cputime64_to_jiffies64(idletime) * TICK_NSEC;
	idle.tv_sec = div_u64_rem(nsec, NSEC_PER_SEC, &rem);
	idle.tv_nsec = rem;
	seq_printf(m, "%lu.%02lu %lu.%02lu\n",
			(unsigned long) uptime.tv_sec,
			(uptime.tv_nsec / (NSEC_PER_SEC / 100)),
			(unsigned long) idle.tv_sec,
			(idle.tv_nsec / (NSEC_PER_SEC / 100)));
	return 0;
}

static int uptime_proc_open(struct inode *inode, struct file *file)
{
	return single_open(file, uptime_proc_show, NULL);
}

static const struct file_operations uptime_proc_fops = {
	.open		= uptime_proc_open,
	.read		= seq_read,
	.llseek		= seq_lseek,
	.release	= single_release,
};

static int __init proc_uptime_init(void)
{
	proc_create("uptime", 0, NULL, &uptime_proc_fops);
	return 0;
}
module_init(proc_uptime_init);<|MERGE_RESOLUTION|>--- conflicted
+++ resolved
@@ -11,11 +11,7 @@
 {
 	struct timespec uptime;
 	struct timespec idle;
-<<<<<<< HEAD
-	cputime64_t idletime;
-=======
 	u64 idletime;
->>>>>>> 6f5c871d
 	u64 nsec;
 	u32 rem;
 	int i;
