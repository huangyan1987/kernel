--- conflicted
+++ resolved
@@ -180,22 +180,6 @@
 	xfs_lock_inodes(inodes, num_inodes, XFS_ILOCK_EXCL);
 
 	/*
-<<<<<<< HEAD
-	 * If we are using project inheritance, we only allow renames
-	 * into our tree when the project IDs are the same; else the
-	 * tree quota mechanism would be circumvented.
-	 */
-	if (unlikely((target_dp->i_d.di_flags & XFS_DIFLAG_PROJINHERIT) &&
-		     (target_dp->i_d.di_projid != src_ip->i_d.di_projid))) {
-		error = XFS_ERROR(EXDEV);
-		xfs_rename_unlock4(inodes, XFS_ILOCK_EXCL);
-		xfs_trans_cancel(tp, cancel_flags);
-		goto std_return;
-	}
-
-	/*
-=======
->>>>>>> 18e352e4
 	 * Join all the inodes to the transaction. From this point on,
 	 * we can rely on either trans_commit or trans_cancel to unlock
 	 * them.  Note that we need to add a vnode reference to the
