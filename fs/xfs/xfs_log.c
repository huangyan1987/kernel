// SPDX-License-Identifier: GPL-2.0
/*
 * Copyright (c) 2000-2005 Silicon Graphics, Inc.
 * All Rights Reserved.
 */
#include "xfs.h"
#include "xfs_fs.h"
#include "xfs_shared.h"
#include "xfs_format.h"
#include "xfs_log_format.h"
#include "xfs_trans_resv.h"
#include "xfs_mount.h"
#include "xfs_errortag.h"
#include "xfs_error.h"
#include "xfs_trans.h"
#include "xfs_trans_priv.h"
#include "xfs_log.h"
#include "xfs_log_priv.h"
#include "xfs_trace.h"
#include "xfs_sysfs.h"
#include "xfs_sb.h"
#include "xfs_health.h"

kmem_zone_t	*xfs_log_ticket_zone;

/* Local miscellaneous function prototypes */
STATIC struct xlog *
xlog_alloc_log(
	struct xfs_mount	*mp,
	struct xfs_buftarg	*log_target,
	xfs_daddr_t		blk_offset,
	int			num_bblks);
STATIC int
xlog_space_left(
	struct xlog		*log,
	atomic64_t		*head);
STATIC void
xlog_dealloc_log(
	struct xlog		*log);

/* local state machine functions */
STATIC void xlog_state_done_syncing(
	struct xlog_in_core	*iclog);
STATIC int
xlog_state_get_iclog_space(
	struct xlog		*log,
	int			len,
	struct xlog_in_core	**iclog,
	struct xlog_ticket	*ticket,
	int			*continued_write,
	int			*logoffsetp);
STATIC void
xlog_state_switch_iclogs(
	struct xlog		*log,
	struct xlog_in_core	*iclog,
	int			eventual_size);
STATIC void
xlog_grant_push_ail(
	struct xlog		*log,
	int			need_bytes);
STATIC void
xlog_sync(
	struct xlog		*log,
	struct xlog_in_core	*iclog);
#if defined(DEBUG)
STATIC void
xlog_verify_dest_ptr(
	struct xlog		*log,
	void			*ptr);
STATIC void
xlog_verify_grant_tail(
	struct xlog *log);
STATIC void
xlog_verify_iclog(
	struct xlog		*log,
	struct xlog_in_core	*iclog,
	int			count);
STATIC void
xlog_verify_tail_lsn(
	struct xlog		*log,
	struct xlog_in_core	*iclog);
#else
#define xlog_verify_dest_ptr(a,b)
#define xlog_verify_grant_tail(a)
#define xlog_verify_iclog(a,b,c)
#define xlog_verify_tail_lsn(a,b)
#endif

STATIC int
xlog_iclogs_empty(
	struct xlog		*log);

static int
xfs_log_cover(struct xfs_mount *);

static void
xlog_grant_sub_space(
	struct xlog		*log,
	atomic64_t		*head,
	int			bytes)
{
	int64_t	head_val = atomic64_read(head);
	int64_t new, old;

	do {
		int	cycle, space;

		xlog_crack_grant_head_val(head_val, &cycle, &space);

		space -= bytes;
		if (space < 0) {
			space += log->l_logsize;
			cycle--;
		}

		old = head_val;
		new = xlog_assign_grant_head_val(cycle, space);
		head_val = atomic64_cmpxchg(head, old, new);
	} while (head_val != old);
}

static void
xlog_grant_add_space(
	struct xlog		*log,
	atomic64_t		*head,
	int			bytes)
{
	int64_t	head_val = atomic64_read(head);
	int64_t new, old;

	do {
		int		tmp;
		int		cycle, space;

		xlog_crack_grant_head_val(head_val, &cycle, &space);

		tmp = log->l_logsize - space;
		if (tmp > bytes)
			space += bytes;
		else {
			space = bytes - tmp;
			cycle++;
		}

		old = head_val;
		new = xlog_assign_grant_head_val(cycle, space);
		head_val = atomic64_cmpxchg(head, old, new);
	} while (head_val != old);
}

STATIC void
xlog_grant_head_init(
	struct xlog_grant_head	*head)
{
	xlog_assign_grant_head(&head->grant, 1, 0);
	INIT_LIST_HEAD(&head->waiters);
	spin_lock_init(&head->lock);
}

STATIC void
xlog_grant_head_wake_all(
	struct xlog_grant_head	*head)
{
	struct xlog_ticket	*tic;

	spin_lock(&head->lock);
	list_for_each_entry(tic, &head->waiters, t_queue)
		wake_up_process(tic->t_task);
	spin_unlock(&head->lock);
}

static inline int
xlog_ticket_reservation(
	struct xlog		*log,
	struct xlog_grant_head	*head,
	struct xlog_ticket	*tic)
{
	if (head == &log->l_write_head) {
		ASSERT(tic->t_flags & XLOG_TIC_PERM_RESERV);
		return tic->t_unit_res;
	} else {
		if (tic->t_flags & XLOG_TIC_PERM_RESERV)
			return tic->t_unit_res * tic->t_cnt;
		else
			return tic->t_unit_res;
	}
}

STATIC bool
xlog_grant_head_wake(
	struct xlog		*log,
	struct xlog_grant_head	*head,
	int			*free_bytes)
{
	struct xlog_ticket	*tic;
	int			need_bytes;
	bool			woken_task = false;

	list_for_each_entry(tic, &head->waiters, t_queue) {

		/*
		 * There is a chance that the size of the CIL checkpoints in
		 * progress at the last AIL push target calculation resulted in
		 * limiting the target to the log head (l_last_sync_lsn) at the
		 * time. This may not reflect where the log head is now as the
		 * CIL checkpoints may have completed.
		 *
		 * Hence when we are woken here, it may be that the head of the
		 * log that has moved rather than the tail. As the tail didn't
		 * move, there still won't be space available for the
		 * reservation we require.  However, if the AIL has already
		 * pushed to the target defined by the old log head location, we
		 * will hang here waiting for something else to update the AIL
		 * push target.
		 *
		 * Therefore, if there isn't space to wake the first waiter on
		 * the grant head, we need to push the AIL again to ensure the
		 * target reflects both the current log tail and log head
		 * position before we wait for the tail to move again.
		 */

		need_bytes = xlog_ticket_reservation(log, head, tic);
		if (*free_bytes < need_bytes) {
			if (!woken_task)
				xlog_grant_push_ail(log, need_bytes);
			return false;
		}

		*free_bytes -= need_bytes;
		trace_xfs_log_grant_wake_up(log, tic);
		wake_up_process(tic->t_task);
		woken_task = true;
	}

	return true;
}

STATIC int
xlog_grant_head_wait(
	struct xlog		*log,
	struct xlog_grant_head	*head,
	struct xlog_ticket	*tic,
	int			need_bytes) __releases(&head->lock)
					    __acquires(&head->lock)
{
	list_add_tail(&tic->t_queue, &head->waiters);

	do {
		if (XLOG_FORCED_SHUTDOWN(log))
			goto shutdown;
		xlog_grant_push_ail(log, need_bytes);

		__set_current_state(TASK_UNINTERRUPTIBLE);
		spin_unlock(&head->lock);

		XFS_STATS_INC(log->l_mp, xs_sleep_logspace);

		trace_xfs_log_grant_sleep(log, tic);
		schedule();
		trace_xfs_log_grant_wake(log, tic);

		spin_lock(&head->lock);
		if (XLOG_FORCED_SHUTDOWN(log))
			goto shutdown;
	} while (xlog_space_left(log, &head->grant) < need_bytes);

	list_del_init(&tic->t_queue);
	return 0;
shutdown:
	list_del_init(&tic->t_queue);
	return -EIO;
}

/*
 * Atomically get the log space required for a log ticket.
 *
 * Once a ticket gets put onto head->waiters, it will only return after the
 * needed reservation is satisfied.
 *
 * This function is structured so that it has a lock free fast path. This is
 * necessary because every new transaction reservation will come through this
 * path. Hence any lock will be globally hot if we take it unconditionally on
 * every pass.
 *
 * As tickets are only ever moved on and off head->waiters under head->lock, we
 * only need to take that lock if we are going to add the ticket to the queue
 * and sleep. We can avoid taking the lock if the ticket was never added to
 * head->waiters because the t_queue list head will be empty and we hold the
 * only reference to it so it can safely be checked unlocked.
 */
STATIC int
xlog_grant_head_check(
	struct xlog		*log,
	struct xlog_grant_head	*head,
	struct xlog_ticket	*tic,
	int			*need_bytes)
{
	int			free_bytes;
	int			error = 0;

	ASSERT(!(log->l_flags & XLOG_ACTIVE_RECOVERY));

	/*
	 * If there are other waiters on the queue then give them a chance at
	 * logspace before us.  Wake up the first waiters, if we do not wake
	 * up all the waiters then go to sleep waiting for more free space,
	 * otherwise try to get some space for this transaction.
	 */
	*need_bytes = xlog_ticket_reservation(log, head, tic);
	free_bytes = xlog_space_left(log, &head->grant);
	if (!list_empty_careful(&head->waiters)) {
		spin_lock(&head->lock);
		if (!xlog_grant_head_wake(log, head, &free_bytes) ||
		    free_bytes < *need_bytes) {
			error = xlog_grant_head_wait(log, head, tic,
						     *need_bytes);
		}
		spin_unlock(&head->lock);
	} else if (free_bytes < *need_bytes) {
		spin_lock(&head->lock);
		error = xlog_grant_head_wait(log, head, tic, *need_bytes);
		spin_unlock(&head->lock);
	}

	return error;
}

static void
xlog_tic_reset_res(xlog_ticket_t *tic)
{
	tic->t_res_num = 0;
	tic->t_res_arr_sum = 0;
	tic->t_res_num_ophdrs = 0;
}

static void
xlog_tic_add_region(xlog_ticket_t *tic, uint len, uint type)
{
	if (tic->t_res_num == XLOG_TIC_LEN_MAX) {
		/* add to overflow and start again */
		tic->t_res_o_flow += tic->t_res_arr_sum;
		tic->t_res_num = 0;
		tic->t_res_arr_sum = 0;
	}

	tic->t_res_arr[tic->t_res_num].r_len = len;
	tic->t_res_arr[tic->t_res_num].r_type = type;
	tic->t_res_arr_sum += len;
	tic->t_res_num++;
}

bool
xfs_log_writable(
	struct xfs_mount	*mp)
{
	/*
	 * Do not write to the log on norecovery mounts, if the data or log
	 * devices are read-only, or if the filesystem is shutdown. Read-only
	 * mounts allow internal writes for log recovery and unmount purposes,
	 * so don't restrict that case.
	 */
	if (mp->m_flags & XFS_MOUNT_NORECOVERY)
		return false;
	if (xfs_readonly_buftarg(mp->m_ddev_targp))
		return false;
	if (xfs_readonly_buftarg(mp->m_log->l_targ))
		return false;
	if (XFS_FORCED_SHUTDOWN(mp))
		return false;
	return true;
}

/*
 * Replenish the byte reservation required by moving the grant write head.
 */
int
xfs_log_regrant(
	struct xfs_mount	*mp,
	struct xlog_ticket	*tic)
{
	struct xlog		*log = mp->m_log;
	int			need_bytes;
	int			error = 0;

	if (XLOG_FORCED_SHUTDOWN(log))
		return -EIO;

	XFS_STATS_INC(mp, xs_try_logspace);

	/*
	 * This is a new transaction on the ticket, so we need to change the
	 * transaction ID so that the next transaction has a different TID in
	 * the log. Just add one to the existing tid so that we can see chains
	 * of rolling transactions in the log easily.
	 */
	tic->t_tid++;

	xlog_grant_push_ail(log, tic->t_unit_res);

	tic->t_curr_res = tic->t_unit_res;
	xlog_tic_reset_res(tic);

	if (tic->t_cnt > 0)
		return 0;

	trace_xfs_log_regrant(log, tic);

	error = xlog_grant_head_check(log, &log->l_write_head, tic,
				      &need_bytes);
	if (error)
		goto out_error;

	xlog_grant_add_space(log, &log->l_write_head.grant, need_bytes);
	trace_xfs_log_regrant_exit(log, tic);
	xlog_verify_grant_tail(log);
	return 0;

out_error:
	/*
	 * If we are failing, make sure the ticket doesn't have any current
	 * reservations.  We don't want to add this back when the ticket/
	 * transaction gets cancelled.
	 */
	tic->t_curr_res = 0;
	tic->t_cnt = 0;	/* ungrant will give back unit_res * t_cnt. */
	return error;
}

/*
 * Reserve log space and return a ticket corresponding to the reservation.
 *
 * Each reservation is going to reserve extra space for a log record header.
 * When writes happen to the on-disk log, we don't subtract the length of the
 * log record header from any reservation.  By wasting space in each
 * reservation, we prevent over allocation problems.
 */
int
xfs_log_reserve(
	struct xfs_mount	*mp,
	int		 	unit_bytes,
	int		 	cnt,
	struct xlog_ticket	**ticp,
	uint8_t		 	client,
	bool			permanent)
{
	struct xlog		*log = mp->m_log;
	struct xlog_ticket	*tic;
	int			need_bytes;
	int			error = 0;

	ASSERT(client == XFS_TRANSACTION || client == XFS_LOG);

	if (XLOG_FORCED_SHUTDOWN(log))
		return -EIO;

	XFS_STATS_INC(mp, xs_try_logspace);

	ASSERT(*ticp == NULL);
<<<<<<< HEAD
	tic = xlog_ticket_alloc(log, unit_bytes, cnt, client, permanent, 0);
=======
	tic = xlog_ticket_alloc(log, unit_bytes, cnt, client, permanent);
>>>>>>> 7d2a07b7
	*ticp = tic;

	xlog_grant_push_ail(log, tic->t_cnt ? tic->t_unit_res * tic->t_cnt
					    : tic->t_unit_res);

	trace_xfs_log_reserve(log, tic);

	error = xlog_grant_head_check(log, &log->l_reserve_head, tic,
				      &need_bytes);
	if (error)
		goto out_error;

	xlog_grant_add_space(log, &log->l_reserve_head.grant, need_bytes);
	xlog_grant_add_space(log, &log->l_write_head.grant, need_bytes);
	trace_xfs_log_reserve_exit(log, tic);
	xlog_verify_grant_tail(log);
	return 0;

out_error:
	/*
	 * If we are failing, make sure the ticket doesn't have any current
	 * reservations.  We don't want to add this back when the ticket/
	 * transaction gets cancelled.
	 */
	tic->t_curr_res = 0;
	tic->t_cnt = 0;	/* ungrant will give back unit_res * t_cnt. */
	return error;
}

<<<<<<< HEAD
static bool
__xlog_state_release_iclog(
	struct xlog		*log,
	struct xlog_in_core	*iclog)
{
	lockdep_assert_held(&log->l_icloglock);

	if (iclog->ic_state == XLOG_STATE_WANT_SYNC) {
		/* update tail before writing to iclog */
		xfs_lsn_t tail_lsn = xlog_assign_tail_lsn(log->l_mp);

		iclog->ic_state = XLOG_STATE_SYNCING;
		iclog->ic_header.h_tail_lsn = cpu_to_be64(tail_lsn);
		xlog_verify_tail_lsn(log, iclog, tail_lsn);
		/* cycle incremented when incrementing curr_block */
		return true;
	}

	ASSERT(iclog->ic_state == XLOG_STATE_ACTIVE);
	return false;
}

/*
 * Flush iclog to disk if this is the last reference to the given iclog and the
 * it is in the WANT_SYNC state.
 */
static int
xlog_state_release_iclog(
	struct xlog		*log,
	struct xlog_in_core	*iclog)
{
	lockdep_assert_held(&log->l_icloglock);

	if (iclog->ic_state == XLOG_STATE_IOERROR)
		return -EIO;

	if (atomic_dec_and_test(&iclog->ic_refcnt) &&
	    __xlog_state_release_iclog(log, iclog)) {
		spin_unlock(&log->l_icloglock);
		xlog_sync(log, iclog);
		spin_lock(&log->l_icloglock);
	}

	return 0;
}

void
xfs_log_release_iclog(
	struct xlog_in_core	*iclog)
{
	struct xlog		*log = iclog->ic_log;
	bool			sync = false;

	if (atomic_dec_and_lock(&iclog->ic_refcnt, &log->l_icloglock)) {
		if (iclog->ic_state != XLOG_STATE_IOERROR)
			sync = __xlog_state_release_iclog(log, iclog);
		spin_unlock(&log->l_icloglock);
	}

	if (sync)
		xlog_sync(log, iclog);
=======
/*
 * Flush iclog to disk if this is the last reference to the given iclog and the
 * it is in the WANT_SYNC state.
 *
 * If the caller passes in a non-zero @old_tail_lsn and the current log tail
 * does not match, there may be metadata on disk that must be persisted before
 * this iclog is written.  To satisfy that requirement, set the
 * XLOG_ICL_NEED_FLUSH flag as a condition for writing this iclog with the new
 * log tail value.
 *
 * If XLOG_ICL_NEED_FUA is already set on the iclog, we need to ensure that the
 * log tail is updated correctly. NEED_FUA indicates that the iclog will be
 * written to stable storage, and implies that a commit record is contained
 * within the iclog. We need to ensure that the log tail does not move beyond
 * the tail that the first commit record in the iclog ordered against, otherwise
 * correct recovery of that checkpoint becomes dependent on future operations
 * performed on this iclog.
 *
 * Hence if NEED_FUA is set and the current iclog tail lsn is empty, write the
 * current tail into iclog. Once the iclog tail is set, future operations must
 * not modify it, otherwise they potentially violate ordering constraints for
 * the checkpoint commit that wrote the initial tail lsn value. The tail lsn in
 * the iclog will get zeroed on activation of the iclog after sync, so we
 * always capture the tail lsn on the iclog on the first NEED_FUA release
 * regardless of the number of active reference counts on this iclog.
 */

int
xlog_state_release_iclog(
	struct xlog		*log,
	struct xlog_in_core	*iclog,
	xfs_lsn_t		old_tail_lsn)
{
	xfs_lsn_t		tail_lsn;
	lockdep_assert_held(&log->l_icloglock);

	trace_xlog_iclog_release(iclog, _RET_IP_);
	if (iclog->ic_state == XLOG_STATE_IOERROR)
		return -EIO;

	/*
	 * Grabbing the current log tail needs to be atomic w.r.t. the writing
	 * of the tail LSN into the iclog so we guarantee that the log tail does
	 * not move between deciding if a cache flush is required and writing
	 * the LSN into the iclog below.
	 */
	if (old_tail_lsn || iclog->ic_state == XLOG_STATE_WANT_SYNC) {
		tail_lsn = xlog_assign_tail_lsn(log->l_mp);

		if (old_tail_lsn && tail_lsn != old_tail_lsn)
			iclog->ic_flags |= XLOG_ICL_NEED_FLUSH;

		if ((iclog->ic_flags & XLOG_ICL_NEED_FUA) &&
		    !iclog->ic_header.h_tail_lsn)
			iclog->ic_header.h_tail_lsn = cpu_to_be64(tail_lsn);
	}

	if (!atomic_dec_and_test(&iclog->ic_refcnt))
		return 0;

	if (iclog->ic_state != XLOG_STATE_WANT_SYNC) {
		ASSERT(iclog->ic_state == XLOG_STATE_ACTIVE);
		return 0;
	}

	iclog->ic_state = XLOG_STATE_SYNCING;
	if (!iclog->ic_header.h_tail_lsn)
		iclog->ic_header.h_tail_lsn = cpu_to_be64(tail_lsn);
	xlog_verify_tail_lsn(log, iclog);
	trace_xlog_iclog_syncing(iclog, _RET_IP_);

	spin_unlock(&log->l_icloglock);
	xlog_sync(log, iclog);
	spin_lock(&log->l_icloglock);
	return 0;
>>>>>>> 7d2a07b7
}

/*
 * Mount a log filesystem
 *
 * mp		- ubiquitous xfs mount point structure
 * log_target	- buftarg of on-disk log device
 * blk_offset	- Start block # where block size is 512 bytes (BBSIZE)
 * num_bblocks	- Number of BBSIZE blocks in on-disk log
 *
 * Return error or zero.
 */
int
xfs_log_mount(
	xfs_mount_t	*mp,
	xfs_buftarg_t	*log_target,
	xfs_daddr_t	blk_offset,
	int		num_bblks)
{
	bool		fatal = xfs_sb_version_hascrc(&mp->m_sb);
	int		error = 0;
	int		min_logfsbs;

	if (!(mp->m_flags & XFS_MOUNT_NORECOVERY)) {
		xfs_notice(mp, "Mounting V%d Filesystem",
			   XFS_SB_VERSION_NUM(&mp->m_sb));
	} else {
		xfs_notice(mp,
"Mounting V%d filesystem in no-recovery mode. Filesystem will be inconsistent.",
			   XFS_SB_VERSION_NUM(&mp->m_sb));
		ASSERT(mp->m_flags & XFS_MOUNT_RDONLY);
	}

	mp->m_log = xlog_alloc_log(mp, log_target, blk_offset, num_bblks);
	if (IS_ERR(mp->m_log)) {
		error = PTR_ERR(mp->m_log);
		goto out;
	}

	/*
	 * Validate the given log space and drop a critical message via syslog
	 * if the log size is too small that would lead to some unexpected
	 * situations in transaction log space reservation stage.
	 *
	 * Note: we can't just reject the mount if the validation fails.  This
	 * would mean that people would have to downgrade their kernel just to
	 * remedy the situation as there is no way to grow the log (short of
	 * black magic surgery with xfs_db).
	 *
	 * We can, however, reject mounts for CRC format filesystems, as the
	 * mkfs binary being used to make the filesystem should never create a
	 * filesystem with a log that is too small.
	 */
	min_logfsbs = xfs_log_calc_minimum_size(mp);

	if (mp->m_sb.sb_logblocks < min_logfsbs) {
		xfs_warn(mp,
		"Log size %d blocks too small, minimum size is %d blocks",
			 mp->m_sb.sb_logblocks, min_logfsbs);
		error = -EINVAL;
	} else if (mp->m_sb.sb_logblocks > XFS_MAX_LOG_BLOCKS) {
		xfs_warn(mp,
		"Log size %d blocks too large, maximum size is %lld blocks",
			 mp->m_sb.sb_logblocks, XFS_MAX_LOG_BLOCKS);
		error = -EINVAL;
	} else if (XFS_FSB_TO_B(mp, mp->m_sb.sb_logblocks) > XFS_MAX_LOG_BYTES) {
		xfs_warn(mp,
		"log size %lld bytes too large, maximum size is %lld bytes",
			 XFS_FSB_TO_B(mp, mp->m_sb.sb_logblocks),
			 XFS_MAX_LOG_BYTES);
		error = -EINVAL;
	} else if (mp->m_sb.sb_logsunit > 1 &&
		   mp->m_sb.sb_logsunit % mp->m_sb.sb_blocksize) {
		xfs_warn(mp,
		"log stripe unit %u bytes must be a multiple of block size",
			 mp->m_sb.sb_logsunit);
		error = -EINVAL;
		fatal = true;
	}
	if (error) {
		/*
		 * Log check errors are always fatal on v5; or whenever bad
		 * metadata leads to a crash.
		 */
		if (fatal) {
			xfs_crit(mp, "AAIEEE! Log failed size checks. Abort!");
			ASSERT(0);
			goto out_free_log;
		}
		xfs_crit(mp, "Log size out of supported range.");
		xfs_crit(mp,
"Continuing onwards, but if log hangs are experienced then please report this message in the bug report.");
	}

	/*
	 * Initialize the AIL now we have a log.
	 */
	error = xfs_trans_ail_init(mp);
	if (error) {
		xfs_warn(mp, "AIL initialisation failed: error %d", error);
		goto out_free_log;
	}
	mp->m_log->l_ailp = mp->m_ail;

	/*
	 * skip log recovery on a norecovery mount.  pretend it all
	 * just worked.
	 */
	if (!(mp->m_flags & XFS_MOUNT_NORECOVERY)) {
		int	readonly = (mp->m_flags & XFS_MOUNT_RDONLY);

		if (readonly)
			mp->m_flags &= ~XFS_MOUNT_RDONLY;

		error = xlog_recover(mp->m_log);

		if (readonly)
			mp->m_flags |= XFS_MOUNT_RDONLY;
		if (error) {
			xfs_warn(mp, "log mount/recovery failed: error %d",
				error);
			xlog_recover_cancel(mp->m_log);
			goto out_destroy_ail;
		}
	}

	error = xfs_sysfs_init(&mp->m_log->l_kobj, &xfs_log_ktype, &mp->m_kobj,
			       "log");
	if (error)
		goto out_destroy_ail;

	/* Normal transactions can now occur */
	mp->m_log->l_flags &= ~XLOG_ACTIVE_RECOVERY;

	/*
	 * Now the log has been fully initialised and we know were our
	 * space grant counters are, we can initialise the permanent ticket
	 * needed for delayed logging to work.
	 */
	xlog_cil_init_post_recovery(mp->m_log);

	return 0;

out_destroy_ail:
	xfs_trans_ail_destroy(mp);
out_free_log:
	xlog_dealloc_log(mp->m_log);
out:
	return error;
}

/*
 * Finish the recovery of the file system.  This is separate from the
 * xfs_log_mount() call, because it depends on the code in xfs_mountfs() to read
 * in the root and real-time bitmap inodes between calling xfs_log_mount() and
 * here.
 *
 * If we finish recovery successfully, start the background log work. If we are
 * not doing recovery, then we have a RO filesystem and we don't need to start
 * it.
 */
int
xfs_log_mount_finish(
	struct xfs_mount	*mp)
{
	int	error = 0;
	bool	readonly = (mp->m_flags & XFS_MOUNT_RDONLY);
	bool	recovered = mp->m_log->l_flags & XLOG_RECOVERY_NEEDED;

	if (mp->m_flags & XFS_MOUNT_NORECOVERY) {
		ASSERT(mp->m_flags & XFS_MOUNT_RDONLY);
		return 0;
	} else if (readonly) {
		/* Allow unlinked processing to proceed */
		mp->m_flags &= ~XFS_MOUNT_RDONLY;
	}

	/*
	 * During the second phase of log recovery, we need iget and
	 * iput to behave like they do for an active filesystem.
	 * xfs_fs_drop_inode needs to be able to prevent the deletion
	 * of inodes before we're done replaying log items on those
	 * inodes.  Turn it off immediately after recovery finishes
	 * so that we don't leak the quota inodes if subsequent mount
	 * activities fail.
	 *
	 * We let all inodes involved in redo item processing end up on
	 * the LRU instead of being evicted immediately so that if we do
	 * something to an unlinked inode, the irele won't cause
	 * premature truncation and freeing of the inode, which results
	 * in log recovery failure.  We have to evict the unreferenced
	 * lru inodes after clearing SB_ACTIVE because we don't
	 * otherwise clean up the lru if there's a subsequent failure in
	 * xfs_mountfs, which leads to us leaking the inodes if nothing
	 * else (e.g. quotacheck) references the inodes before the
	 * mount failure occurs.
	 */
	mp->m_super->s_flags |= SB_ACTIVE;
	error = xlog_recover_finish(mp->m_log);
	if (!error)
		xfs_log_work_queue(mp);
	mp->m_super->s_flags &= ~SB_ACTIVE;
	evict_inodes(mp->m_super);

	/*
	 * Drain the buffer LRU after log recovery. This is required for v4
	 * filesystems to avoid leaving around buffers with NULL verifier ops,
	 * but we do it unconditionally to make sure we're always in a clean
	 * cache state after mount.
	 *
	 * Don't push in the error case because the AIL may have pending intents
	 * that aren't removed until recovery is cancelled.
	 */
	if (!error && recovered) {
		xfs_log_force(mp, XFS_LOG_SYNC);
		xfs_ail_push_all_sync(mp->m_ail);
	}
	xfs_buftarg_drain(mp->m_ddev_targp);

	if (readonly)
		mp->m_flags |= XFS_MOUNT_RDONLY;

	/* Make sure the log is dead if we're returning failure. */
	ASSERT(!error || (mp->m_log->l_flags & XLOG_IO_ERROR));

	return error;
}

/*
 * The mount has failed. Cancel the recovery if it hasn't completed and destroy
 * the log.
 */
void
xfs_log_mount_cancel(
	struct xfs_mount	*mp)
{
	xlog_recover_cancel(mp->m_log);
	xfs_log_unmount(mp);
}

/*
<<<<<<< HEAD
 * Wait for the iclog to be written disk, or return an error if the log has been
 * shut down.
 */
static int
xlog_wait_on_iclog(
	struct xlog_in_core	*iclog)
		__releases(iclog->ic_log->l_icloglock)
{
	struct xlog		*log = iclog->ic_log;

=======
 * Flush out the iclog to disk ensuring that device caches are flushed and
 * the iclog hits stable storage before any completion waiters are woken.
 */
static inline int
xlog_force_iclog(
	struct xlog_in_core	*iclog)
{
	atomic_inc(&iclog->ic_refcnt);
	iclog->ic_flags |= XLOG_ICL_NEED_FLUSH | XLOG_ICL_NEED_FUA;
	if (iclog->ic_state == XLOG_STATE_ACTIVE)
		xlog_state_switch_iclogs(iclog->ic_log, iclog, 0);
	return xlog_state_release_iclog(iclog->ic_log, iclog, 0);
}

/*
 * Wait for the iclog and all prior iclogs to be written disk as required by the
 * log force state machine. Waiting on ic_force_wait ensures iclog completions
 * have been ordered and callbacks run before we are woken here, hence
 * guaranteeing that all the iclogs up to this one are on stable storage.
 */
int
xlog_wait_on_iclog(
	struct xlog_in_core	*iclog)
		__releases(iclog->ic_log->l_icloglock)
{
	struct xlog		*log = iclog->ic_log;

	trace_xlog_iclog_wait_on(iclog, _RET_IP_);
>>>>>>> 7d2a07b7
	if (!XLOG_FORCED_SHUTDOWN(log) &&
	    iclog->ic_state != XLOG_STATE_ACTIVE &&
	    iclog->ic_state != XLOG_STATE_DIRTY) {
		XFS_STATS_INC(log->l_mp, xs_log_force_sleep);
		xlog_wait(&iclog->ic_force_wait, &log->l_icloglock);
	} else {
		spin_unlock(&log->l_icloglock);
	}

	if (XLOG_FORCED_SHUTDOWN(log))
		return -EIO;
	return 0;
}

/*
 * Write out an unmount record using the ticket provided. We have to account for
 * the data space used in the unmount ticket as this write is not done from a
 * transaction context that has already done the accounting for us.
 */
static int
xlog_write_unmount_record(
	struct xlog		*log,
<<<<<<< HEAD
	struct xlog_ticket	*ticket,
	xfs_lsn_t		*lsn,
	uint			flags)
=======
	struct xlog_ticket	*ticket)
>>>>>>> 7d2a07b7
{
	struct xfs_unmount_log_format ulf = {
		.magic = XLOG_UNMOUNT_TYPE,
	};
	struct xfs_log_iovec reg = {
		.i_addr = &ulf,
		.i_len = sizeof(ulf),
		.i_type = XLOG_REG_TYPE_UNMOUNT,
	};
	struct xfs_log_vec vec = {
		.lv_niovecs = 1,
		.lv_iovecp = &reg,
	};

	/* account for space used by record data */
	ticket->t_curr_res -= sizeof(ulf);
<<<<<<< HEAD
	return xlog_write(log, &vec, ticket, lsn, NULL, flags, false);
=======

	return xlog_write(log, &vec, ticket, NULL, NULL, XLOG_UNMOUNT_TRANS);
>>>>>>> 7d2a07b7
}

/*
 * Mark the filesystem clean by writing an unmount record to the head of the
 * log.
 */
static void
xlog_unmount_write(
	struct xlog		*log)
{
	struct xfs_mount	*mp = log->l_mp;
	struct xlog_in_core	*iclog;
	struct xlog_ticket	*tic = NULL;
	int			error;

	error = xfs_log_reserve(mp, 600, 1, &tic, XFS_LOG, 0);
	if (error)
		goto out_err;

<<<<<<< HEAD
	error = xlog_write_unmount_record(log, tic, &lsn, flags);
=======
	error = xlog_write_unmount_record(log, tic);
>>>>>>> 7d2a07b7
	/*
	 * At this point, we're umounting anyway, so there's no point in
	 * transitioning log state to IOERROR. Just continue...
	 */
out_err:
	if (error)
		xfs_alert(mp, "%s: unmount record failed", __func__);

	spin_lock(&log->l_icloglock);
	iclog = log->l_iclog;
<<<<<<< HEAD
	atomic_inc(&iclog->ic_refcnt);
	if (iclog->ic_state == XLOG_STATE_ACTIVE)
		xlog_state_switch_iclogs(log, iclog, 0);
	else
		ASSERT(iclog->ic_state == XLOG_STATE_WANT_SYNC ||
		       iclog->ic_state == XLOG_STATE_IOERROR);
	error = xlog_state_release_iclog(log, iclog);
=======
	error = xlog_force_iclog(iclog);
>>>>>>> 7d2a07b7
	xlog_wait_on_iclog(iclog);

	if (tic) {
		trace_xfs_log_umount_write(log, tic);
		xfs_log_ticket_ungrant(log, tic);
	}
}

static void
xfs_log_unmount_verify_iclog(
	struct xlog		*log)
{
	struct xlog_in_core	*iclog = log->l_iclog;

	do {
		ASSERT(iclog->ic_state == XLOG_STATE_ACTIVE);
		ASSERT(iclog->ic_offset == 0);
	} while ((iclog = iclog->ic_next) != log->l_iclog);
}

/*
 * Unmount record used to have a string "Unmount filesystem--" in the
 * data section where the "Un" was really a magic number (XLOG_UNMOUNT_TYPE).
 * We just write the magic number now since that particular field isn't
 * currently architecture converted and "Unmount" is a bit foo.
 * As far as I know, there weren't any dependencies on the old behaviour.
 */
static void
xfs_log_unmount_write(
	struct xfs_mount	*mp)
{
	struct xlog		*log = mp->m_log;

<<<<<<< HEAD
	/*
	 * Don't write out unmount record on norecovery mounts or ro devices.
	 * Or, if we are doing a forced umount (typically because of IO errors).
	 */
	if (mp->m_flags & XFS_MOUNT_NORECOVERY ||
	    xfs_readonly_buftarg(log->l_targ)) {
		ASSERT(mp->m_flags & XFS_MOUNT_RDONLY);
		return;
	}
=======
	if (!xfs_log_writable(mp))
		return;
>>>>>>> 7d2a07b7

	xfs_log_force(mp, XFS_LOG_SYNC);

	if (XLOG_FORCED_SHUTDOWN(log))
		return;

	/*
	 * If we think the summary counters are bad, avoid writing the unmount
	 * record to force log recovery at next mount, after which the summary
	 * counters will be recalculated.  Refer to xlog_check_unmount_rec for
	 * more details.
	 */
	if (XFS_TEST_ERROR(xfs_fs_has_sickness(mp, XFS_SICK_FS_COUNTERS), mp,
			XFS_ERRTAG_FORCE_SUMMARY_RECALC)) {
		xfs_alert(mp, "%s: will fix summary counters at next mount",
				__func__);
		return;
	}

	xfs_log_unmount_verify_iclog(log);
	xlog_unmount_write(log);
}

/*
 * Empty the log for unmount/freeze.
 *
 * To do this, we first need to shut down the background log work so it is not
 * trying to cover the log as we clean up. We then need to unpin all objects in
 * the log so we can then flush them out. Once they have completed their IO and
 * run the callbacks removing themselves from the AIL, we can cover the log.
 */
int
xfs_log_quiesce(
	struct xfs_mount	*mp)
{
	cancel_delayed_work_sync(&mp->m_log->l_work);
	xfs_log_force(mp, XFS_LOG_SYNC);

	/*
	 * The superblock buffer is uncached and while xfs_ail_push_all_sync()
	 * will push it, xfs_buftarg_wait() will not wait for it. Further,
	 * xfs_buf_iowait() cannot be used because it was pushed with the
	 * XBF_ASYNC flag set, so we need to use a lock/unlock pair to wait for
	 * the IO to complete.
	 */
	xfs_ail_push_all_sync(mp->m_ail);
	xfs_buftarg_wait(mp->m_ddev_targp);
	xfs_buf_lock(mp->m_sb_bp);
	xfs_buf_unlock(mp->m_sb_bp);

	return xfs_log_cover(mp);
}

void
xfs_log_clean(
	struct xfs_mount	*mp)
{
	xfs_log_quiesce(mp);
	xfs_log_unmount_write(mp);
}

/*
 * Shut down and release the AIL and Log.
 *
 * During unmount, we need to ensure we flush all the dirty metadata objects
 * from the AIL so that the log is empty before we write the unmount record to
 * the log. Once this is done, we can tear down the AIL and the log.
 */
void
xfs_log_unmount(
	struct xfs_mount	*mp)
{
	xfs_log_clean(mp);

	xfs_buftarg_drain(mp->m_ddev_targp);

	xfs_trans_ail_destroy(mp);

	xfs_sysfs_del(&mp->m_log->l_kobj);

	xlog_dealloc_log(mp->m_log);
}

void
xfs_log_item_init(
	struct xfs_mount	*mp,
	struct xfs_log_item	*item,
	int			type,
	const struct xfs_item_ops *ops)
{
	item->li_mountp = mp;
	item->li_ailp = mp->m_ail;
	item->li_type = type;
	item->li_ops = ops;
	item->li_lv = NULL;

	INIT_LIST_HEAD(&item->li_ail);
	INIT_LIST_HEAD(&item->li_cil);
	INIT_LIST_HEAD(&item->li_bio_list);
	INIT_LIST_HEAD(&item->li_trans);
}

/*
 * Wake up processes waiting for log space after we have moved the log tail.
 */
void
xfs_log_space_wake(
	struct xfs_mount	*mp)
{
	struct xlog		*log = mp->m_log;
	int			free_bytes;

	if (XLOG_FORCED_SHUTDOWN(log))
		return;

	if (!list_empty_careful(&log->l_write_head.waiters)) {
		ASSERT(!(log->l_flags & XLOG_ACTIVE_RECOVERY));

		spin_lock(&log->l_write_head.lock);
		free_bytes = xlog_space_left(log, &log->l_write_head.grant);
		xlog_grant_head_wake(log, &log->l_write_head, &free_bytes);
		spin_unlock(&log->l_write_head.lock);
	}

	if (!list_empty_careful(&log->l_reserve_head.waiters)) {
		ASSERT(!(log->l_flags & XLOG_ACTIVE_RECOVERY));

		spin_lock(&log->l_reserve_head.lock);
		free_bytes = xlog_space_left(log, &log->l_reserve_head.grant);
		xlog_grant_head_wake(log, &log->l_reserve_head, &free_bytes);
		spin_unlock(&log->l_reserve_head.lock);
	}
}

/*
 * Determine if we have a transaction that has gone to disk that needs to be
 * covered. To begin the transition to the idle state firstly the log needs to
 * be idle. That means the CIL, the AIL and the iclogs needs to be empty before
 * we start attempting to cover the log.
 *
 * Only if we are then in a state where covering is needed, the caller is
 * informed that dummy transactions are required to move the log into the idle
 * state.
 *
 * If there are any items in the AIl or CIL, then we do not want to attempt to
 * cover the log as we may be in a situation where there isn't log space
 * available to run a dummy transaction and this can lead to deadlocks when the
 * tail of the log is pinned by an item that is modified in the CIL.  Hence
 * there's no point in running a dummy transaction at this point because we
 * can't start trying to idle the log until both the CIL and AIL are empty.
 */
static bool
xfs_log_need_covered(
	struct xfs_mount	*mp)
{
	struct xlog		*log = mp->m_log;
	bool			needed = false;

	if (!xlog_cil_empty(log))
		return false;

	spin_lock(&log->l_icloglock);
	switch (log->l_covered_state) {
	case XLOG_STATE_COVER_DONE:
	case XLOG_STATE_COVER_DONE2:
	case XLOG_STATE_COVER_IDLE:
		break;
	case XLOG_STATE_COVER_NEED:
	case XLOG_STATE_COVER_NEED2:
		if (xfs_ail_min_lsn(log->l_ailp))
			break;
		if (!xlog_iclogs_empty(log))
			break;

		needed = true;
		if (log->l_covered_state == XLOG_STATE_COVER_NEED)
			log->l_covered_state = XLOG_STATE_COVER_DONE;
		else
			log->l_covered_state = XLOG_STATE_COVER_DONE2;
		break;
	default:
		needed = true;
		break;
	}
	spin_unlock(&log->l_icloglock);
	return needed;
}

/*
 * Explicitly cover the log. This is similar to background log covering but
 * intended for usage in quiesce codepaths. The caller is responsible to ensure
 * the log is idle and suitable for covering. The CIL, iclog buffers and AIL
 * must all be empty.
 */
static int
xfs_log_cover(
	struct xfs_mount	*mp)
{
	int			error = 0;
	bool			need_covered;

	ASSERT((xlog_cil_empty(mp->m_log) && xlog_iclogs_empty(mp->m_log) &&
	        !xfs_ail_min_lsn(mp->m_log->l_ailp)) ||
	       XFS_FORCED_SHUTDOWN(mp));

	if (!xfs_log_writable(mp))
		return 0;

	/*
	 * xfs_log_need_covered() is not idempotent because it progresses the
	 * state machine if the log requires covering. Therefore, we must call
	 * this function once and use the result until we've issued an sb sync.
	 * Do so first to make that abundantly clear.
	 *
	 * Fall into the covering sequence if the log needs covering or the
	 * mount has lazy superblock accounting to sync to disk. The sb sync
	 * used for covering accumulates the in-core counters, so covering
	 * handles this for us.
	 */
	need_covered = xfs_log_need_covered(mp);
	if (!need_covered && !xfs_sb_version_haslazysbcount(&mp->m_sb))
		return 0;

	/*
	 * To cover the log, commit the superblock twice (at most) in
	 * independent checkpoints. The first serves as a reference for the
	 * tail pointer. The sync transaction and AIL push empties the AIL and
	 * updates the in-core tail to the LSN of the first checkpoint. The
	 * second commit updates the on-disk tail with the in-core LSN,
	 * covering the log. Push the AIL one more time to leave it empty, as
	 * we found it.
	 */
	do {
		error = xfs_sync_sb(mp, true);
		if (error)
			break;
		xfs_ail_push_all_sync(mp->m_ail);
	} while (xfs_log_need_covered(mp));

	return error;
}

/*
 * We may be holding the log iclog lock upon entering this routine.
 */
xfs_lsn_t
xlog_assign_tail_lsn_locked(
	struct xfs_mount	*mp)
{
	struct xlog		*log = mp->m_log;
	struct xfs_log_item	*lip;
	xfs_lsn_t		tail_lsn;

	assert_spin_locked(&mp->m_ail->ail_lock);

	/*
	 * To make sure we always have a valid LSN for the log tail we keep
	 * track of the last LSN which was committed in log->l_last_sync_lsn,
	 * and use that when the AIL was empty.
	 */
	lip = xfs_ail_min(mp->m_ail);
	if (lip)
		tail_lsn = lip->li_lsn;
	else
		tail_lsn = atomic64_read(&log->l_last_sync_lsn);
	trace_xfs_log_assign_tail_lsn(log, tail_lsn);
	atomic64_set(&log->l_tail_lsn, tail_lsn);
	return tail_lsn;
}

xfs_lsn_t
xlog_assign_tail_lsn(
	struct xfs_mount	*mp)
{
	xfs_lsn_t		tail_lsn;

	spin_lock(&mp->m_ail->ail_lock);
	tail_lsn = xlog_assign_tail_lsn_locked(mp);
	spin_unlock(&mp->m_ail->ail_lock);

	return tail_lsn;
}

/*
 * Return the space in the log between the tail and the head.  The head
 * is passed in the cycle/bytes formal parms.  In the special case where
 * the reserve head has wrapped passed the tail, this calculation is no
 * longer valid.  In this case, just return 0 which means there is no space
 * in the log.  This works for all places where this function is called
 * with the reserve head.  Of course, if the write head were to ever
 * wrap the tail, we should blow up.  Rather than catch this case here,
 * we depend on other ASSERTions in other parts of the code.   XXXmiken
 *
 * This code also handles the case where the reservation head is behind
 * the tail.  The details of this case are described below, but the end
 * result is that we return the size of the log as the amount of space left.
 */
STATIC int
xlog_space_left(
	struct xlog	*log,
	atomic64_t	*head)
{
	int		free_bytes;
	int		tail_bytes;
	int		tail_cycle;
	int		head_cycle;
	int		head_bytes;

	xlog_crack_grant_head(head, &head_cycle, &head_bytes);
	xlog_crack_atomic_lsn(&log->l_tail_lsn, &tail_cycle, &tail_bytes);
	tail_bytes = BBTOB(tail_bytes);
	if (tail_cycle == head_cycle && head_bytes >= tail_bytes)
		free_bytes = log->l_logsize - (head_bytes - tail_bytes);
	else if (tail_cycle + 1 < head_cycle)
		return 0;
	else if (tail_cycle < head_cycle) {
		ASSERT(tail_cycle == (head_cycle - 1));
		free_bytes = tail_bytes - head_bytes;
	} else {
		/*
		 * The reservation head is behind the tail.
		 * In this case we just want to return the size of the
		 * log as the amount of space left.
		 */
		xfs_alert(log->l_mp, "xlog_space_left: head behind tail");
		xfs_alert(log->l_mp,
			  "  tail_cycle = %d, tail_bytes = %d",
			  tail_cycle, tail_bytes);
		xfs_alert(log->l_mp,
			  "  GH   cycle = %d, GH   bytes = %d",
			  head_cycle, head_bytes);
		ASSERT(0);
		free_bytes = log->l_logsize;
	}
	return free_bytes;
}


static void
xlog_ioend_work(
	struct work_struct	*work)
{
	struct xlog_in_core     *iclog =
		container_of(work, struct xlog_in_core, ic_end_io_work);
	struct xlog		*log = iclog->ic_log;
	int			error;

	error = blk_status_to_errno(iclog->ic_bio.bi_status);
#ifdef DEBUG
	/* treat writes with injected CRC errors as failed */
	if (iclog->ic_fail_crc)
		error = -EIO;
#endif

	/*
	 * Race to shutdown the filesystem if we see an error.
	 */
	if (XFS_TEST_ERROR(error, log->l_mp, XFS_ERRTAG_IODONE_IOERR)) {
		xfs_alert(log->l_mp, "log I/O error %d", error);
		xfs_force_shutdown(log->l_mp, SHUTDOWN_LOG_IO_ERROR);
	}

	xlog_state_done_syncing(iclog);
	bio_uninit(&iclog->ic_bio);

	/*
	 * Drop the lock to signal that we are done. Nothing references the
	 * iclog after this, so an unmount waiting on this lock can now tear it
	 * down safely. As such, it is unsafe to reference the iclog after the
	 * unlock as we could race with it being freed.
	 */
	up(&iclog->ic_sema);
}

/*
 * Return size of each in-core log record buffer.
 *
 * All machines get 8 x 32kB buffers by default, unless tuned otherwise.
 *
 * If the filesystem blocksize is too large, we may need to choose a
 * larger size since the directory code currently logs entire blocks.
 */
STATIC void
xlog_get_iclog_buffer_size(
	struct xfs_mount	*mp,
	struct xlog		*log)
{
	if (mp->m_logbufs <= 0)
		mp->m_logbufs = XLOG_MAX_ICLOGS;
	if (mp->m_logbsize <= 0)
		mp->m_logbsize = XLOG_BIG_RECORD_BSIZE;

	log->l_iclog_bufs = mp->m_logbufs;
	log->l_iclog_size = mp->m_logbsize;

	/*
	 * # headers = size / 32k - one header holds cycles from 32k of data.
	 */
	log->l_iclog_heads =
		DIV_ROUND_UP(mp->m_logbsize, XLOG_HEADER_CYCLE_SIZE);
	log->l_iclog_hsize = log->l_iclog_heads << BBSHIFT;
}

void
xfs_log_work_queue(
	struct xfs_mount        *mp)
{
	queue_delayed_work(mp->m_sync_workqueue, &mp->m_log->l_work,
				msecs_to_jiffies(xfs_syncd_centisecs * 10));
}

/*
 * Every sync period we need to unpin all items in the AIL and push them to
 * disk. If there is nothing dirty, then we might need to cover the log to
 * indicate that the filesystem is idle.
 */
static void
xfs_log_worker(
	struct work_struct	*work)
{
	struct xlog		*log = container_of(to_delayed_work(work),
						struct xlog, l_work);
	struct xfs_mount	*mp = log->l_mp;

	/* dgc: errors ignored - not fatal and nowhere to report them */
	if (xfs_fs_writable(mp, SB_FREEZE_WRITE) && xfs_log_need_covered(mp)) {
		/*
		 * Dump a transaction into the log that contains no real change.
		 * This is needed to stamp the current tail LSN into the log
		 * during the covering operation.
		 *
		 * We cannot use an inode here for this - that will push dirty
		 * state back up into the VFS and then periodic inode flushing
		 * will prevent log covering from making progress. Hence we
		 * synchronously log the superblock instead to ensure the
		 * superblock is immediately unpinned and can be written back.
		 */
		xfs_sync_sb(mp, true);
	} else
		xfs_log_force(mp, 0);

	/* start pushing all the metadata that is currently dirty */
	xfs_ail_push_all(mp->m_ail);

	/* queue us up again */
	xfs_log_work_queue(mp);
}

/*
 * This routine initializes some of the log structure for a given mount point.
 * Its primary purpose is to fill in enough, so recovery can occur.  However,
 * some other stuff may be filled in too.
 */
STATIC struct xlog *
xlog_alloc_log(
	struct xfs_mount	*mp,
	struct xfs_buftarg	*log_target,
	xfs_daddr_t		blk_offset,
	int			num_bblks)
{
	struct xlog		*log;
	xlog_rec_header_t	*head;
	xlog_in_core_t		**iclogp;
	xlog_in_core_t		*iclog, *prev_iclog=NULL;
	int			i;
	int			error = -ENOMEM;
	uint			log2_size = 0;

	log = kmem_zalloc(sizeof(struct xlog), KM_MAYFAIL);
	if (!log) {
		xfs_warn(mp, "Log allocation failed: No memory!");
		goto out;
	}

	log->l_mp	   = mp;
	log->l_targ	   = log_target;
	log->l_logsize     = BBTOB(num_bblks);
	log->l_logBBstart  = blk_offset;
	log->l_logBBsize   = num_bblks;
	log->l_covered_state = XLOG_STATE_COVER_IDLE;
	log->l_flags	   |= XLOG_ACTIVE_RECOVERY;
	INIT_DELAYED_WORK(&log->l_work, xfs_log_worker);

	log->l_prev_block  = -1;
	/* log->l_tail_lsn = 0x100000000LL; cycle = 1; current block = 0 */
	xlog_assign_atomic_lsn(&log->l_tail_lsn, 1, 0);
	xlog_assign_atomic_lsn(&log->l_last_sync_lsn, 1, 0);
	log->l_curr_cycle  = 1;	    /* 0 is bad since this is initial value */

	if (xfs_sb_version_haslogv2(&mp->m_sb) && mp->m_sb.sb_logsunit > 1)
		log->l_iclog_roundoff = mp->m_sb.sb_logsunit;
	else
		log->l_iclog_roundoff = BBSIZE;

	xlog_grant_head_init(&log->l_reserve_head);
	xlog_grant_head_init(&log->l_write_head);

	error = -EFSCORRUPTED;
	if (xfs_sb_version_hassector(&mp->m_sb)) {
	        log2_size = mp->m_sb.sb_logsectlog;
		if (log2_size < BBSHIFT) {
			xfs_warn(mp, "Log sector size too small (0x%x < 0x%x)",
				log2_size, BBSHIFT);
			goto out_free_log;
		}

	        log2_size -= BBSHIFT;
		if (log2_size > mp->m_sectbb_log) {
			xfs_warn(mp, "Log sector size too large (0x%x > 0x%x)",
				log2_size, mp->m_sectbb_log);
			goto out_free_log;
		}

		/* for larger sector sizes, must have v2 or external log */
		if (log2_size && log->l_logBBstart > 0 &&
			    !xfs_sb_version_haslogv2(&mp->m_sb)) {
			xfs_warn(mp,
		"log sector size (0x%x) invalid for configuration.",
				log2_size);
			goto out_free_log;
		}
	}
	log->l_sectBBsize = 1 << log2_size;

	xlog_get_iclog_buffer_size(mp, log);

	spin_lock_init(&log->l_icloglock);
	init_waitqueue_head(&log->l_flush_wait);

	iclogp = &log->l_iclog;
	/*
	 * The amount of memory to allocate for the iclog structure is
	 * rather funky due to the way the structure is defined.  It is
	 * done this way so that we can use different sizes for machines
	 * with different amounts of memory.  See the definition of
	 * xlog_in_core_t in xfs_log_priv.h for details.
	 */
	ASSERT(log->l_iclog_size >= 4096);
	for (i = 0; i < log->l_iclog_bufs; i++) {
		int align_mask = xfs_buftarg_dma_alignment(mp->m_logdev_targp);
		size_t bvec_size = howmany(log->l_iclog_size, PAGE_SIZE) *
				sizeof(struct bio_vec);

		iclog = kmem_zalloc(sizeof(*iclog) + bvec_size, KM_MAYFAIL);
		if (!iclog)
			goto out_free_iclog;

		*iclogp = iclog;
		iclog->ic_prev = prev_iclog;
		prev_iclog = iclog;

		iclog->ic_data = kmem_alloc_io(log->l_iclog_size, align_mask,
						KM_MAYFAIL | KM_ZERO);
		if (!iclog->ic_data)
			goto out_free_iclog;
#ifdef DEBUG
		log->l_iclog_bak[i] = &iclog->ic_header;
#endif
		head = &iclog->ic_header;
		memset(head, 0, sizeof(xlog_rec_header_t));
		head->h_magicno = cpu_to_be32(XLOG_HEADER_MAGIC_NUM);
		head->h_version = cpu_to_be32(
			xfs_sb_version_haslogv2(&log->l_mp->m_sb) ? 2 : 1);
		head->h_size = cpu_to_be32(log->l_iclog_size);
		/* new fields */
		head->h_fmt = cpu_to_be32(XLOG_FMT);
		memcpy(&head->h_fs_uuid, &mp->m_sb.sb_uuid, sizeof(uuid_t));

		iclog->ic_size = log->l_iclog_size - log->l_iclog_hsize;
		iclog->ic_state = XLOG_STATE_ACTIVE;
		iclog->ic_log = log;
		atomic_set(&iclog->ic_refcnt, 0);
		INIT_LIST_HEAD(&iclog->ic_callbacks);
		iclog->ic_datap = (char *)iclog->ic_data + log->l_iclog_hsize;

		init_waitqueue_head(&iclog->ic_force_wait);
		init_waitqueue_head(&iclog->ic_write_wait);
		INIT_WORK(&iclog->ic_end_io_work, xlog_ioend_work);
		sema_init(&iclog->ic_sema, 1);

		iclogp = &iclog->ic_next;
	}
	*iclogp = log->l_iclog;			/* complete ring */
	log->l_iclog->ic_prev = prev_iclog;	/* re-write 1st prev ptr */

	log->l_ioend_workqueue = alloc_workqueue("xfs-log/%s",
			XFS_WQFLAGS(WQ_FREEZABLE | WQ_MEM_RECLAIM |
				    WQ_HIGHPRI),
			0, mp->m_super->s_id);
	if (!log->l_ioend_workqueue)
		goto out_free_iclog;

	error = xlog_cil_init(log);
	if (error)
		goto out_destroy_workqueue;
	return log;

out_destroy_workqueue:
	destroy_workqueue(log->l_ioend_workqueue);
out_free_iclog:
	for (iclog = log->l_iclog; iclog; iclog = prev_iclog) {
		prev_iclog = iclog->ic_next;
		kmem_free(iclog->ic_data);
		kmem_free(iclog);
		if (prev_iclog == log->l_iclog)
			break;
	}
out_free_log:
	kmem_free(log);
out:
	return ERR_PTR(error);
}	/* xlog_alloc_log */

/*
 * Write out the commit record of a transaction associated with the given
 * ticket to close off a running log write. Return the lsn of the commit record.
 */
int
xlog_commit_record(
	struct xlog		*log,
	struct xlog_ticket	*ticket,
	struct xlog_in_core	**iclog,
	xfs_lsn_t		*lsn)
{
	struct xfs_log_iovec reg = {
		.i_addr = NULL,
		.i_len = 0,
		.i_type = XLOG_REG_TYPE_COMMIT,
	};
	struct xfs_log_vec vec = {
		.lv_niovecs = 1,
		.lv_iovecp = &reg,
	};
	int	error;
<<<<<<< HEAD

	if (XLOG_FORCED_SHUTDOWN(log))
		return -EIO;

	error = xlog_write(log, &vec, ticket, lsn, iclog, XLOG_COMMIT_TRANS,
			   false);
=======

	if (XLOG_FORCED_SHUTDOWN(log))
		return -EIO;

	error = xlog_write(log, &vec, ticket, lsn, iclog, XLOG_COMMIT_TRANS);
>>>>>>> 7d2a07b7
	if (error)
		xfs_force_shutdown(log->l_mp, SHUTDOWN_LOG_IO_ERROR);
	return error;
}

/*
 * Compute the LSN that we'd need to push the log tail towards in order to have
 * (a) enough on-disk log space to log the number of bytes specified, (b) at
 * least 25% of the log space free, and (c) at least 256 blocks free.  If the
 * log free space already meets all three thresholds, this function returns
 * NULLCOMMITLSN.
 */
xfs_lsn_t
xlog_grant_push_threshold(
	struct xlog	*log,
	int		need_bytes)
{
	xfs_lsn_t	threshold_lsn = 0;
	xfs_lsn_t	last_sync_lsn;
	int		free_blocks;
	int		free_bytes;
	int		threshold_block;
	int		threshold_cycle;
	int		free_threshold;

	ASSERT(BTOBB(need_bytes) < log->l_logBBsize);

	free_bytes = xlog_space_left(log, &log->l_reserve_head.grant);
	free_blocks = BTOBBT(free_bytes);

	/*
	 * Set the threshold for the minimum number of free blocks in the
	 * log to the maximum of what the caller needs, one quarter of the
	 * log, and 256 blocks.
	 */
	free_threshold = BTOBB(need_bytes);
	free_threshold = max(free_threshold, (log->l_logBBsize >> 2));
	free_threshold = max(free_threshold, 256);
	if (free_blocks >= free_threshold)
		return NULLCOMMITLSN;

	xlog_crack_atomic_lsn(&log->l_tail_lsn, &threshold_cycle,
						&threshold_block);
	threshold_block += free_threshold;
	if (threshold_block >= log->l_logBBsize) {
		threshold_block -= log->l_logBBsize;
		threshold_cycle += 1;
	}
	threshold_lsn = xlog_assign_lsn(threshold_cycle,
					threshold_block);
	/*
	 * Don't pass in an lsn greater than the lsn of the last
	 * log record known to be on disk. Use a snapshot of the last sync lsn
	 * so that it doesn't change between the compare and the set.
	 */
	last_sync_lsn = atomic64_read(&log->l_last_sync_lsn);
	if (XFS_LSN_CMP(threshold_lsn, last_sync_lsn) > 0)
		threshold_lsn = last_sync_lsn;

	return threshold_lsn;
}

/*
 * Push the tail of the log if we need to do so to maintain the free log space
 * thresholds set out by xlog_grant_push_threshold.  We may need to adopt a
 * policy which pushes on an lsn which is further along in the log once we
 * reach the high water mark.  In this manner, we would be creating a low water
 * mark.
 */
STATIC void
xlog_grant_push_ail(
	struct xlog	*log,
	int		need_bytes)
{
	xfs_lsn_t	threshold_lsn;

	threshold_lsn = xlog_grant_push_threshold(log, need_bytes);
	if (threshold_lsn == NULLCOMMITLSN || XLOG_FORCED_SHUTDOWN(log))
		return;

	/*
	 * Get the transaction layer to kick the dirty buffers out to
	 * disk asynchronously. No point in trying to do this if
	 * the filesystem is shutting down.
	 */
	xfs_ail_push(log->l_ailp, threshold_lsn);
}

/*
 * Stamp cycle number in every block
 */
STATIC void
xlog_pack_data(
	struct xlog		*log,
	struct xlog_in_core	*iclog,
	int			roundoff)
{
	int			i, j, k;
	int			size = iclog->ic_offset + roundoff;
	__be32			cycle_lsn;
	char			*dp;

	cycle_lsn = CYCLE_LSN_DISK(iclog->ic_header.h_lsn);

	dp = iclog->ic_datap;
	for (i = 0; i < BTOBB(size); i++) {
		if (i >= (XLOG_HEADER_CYCLE_SIZE / BBSIZE))
			break;
		iclog->ic_header.h_cycle_data[i] = *(__be32 *)dp;
		*(__be32 *)dp = cycle_lsn;
		dp += BBSIZE;
	}

	if (xfs_sb_version_haslogv2(&log->l_mp->m_sb)) {
		xlog_in_core_2_t *xhdr = iclog->ic_data;

		for ( ; i < BTOBB(size); i++) {
			j = i / (XLOG_HEADER_CYCLE_SIZE / BBSIZE);
			k = i % (XLOG_HEADER_CYCLE_SIZE / BBSIZE);
			xhdr[j].hic_xheader.xh_cycle_data[k] = *(__be32 *)dp;
			*(__be32 *)dp = cycle_lsn;
			dp += BBSIZE;
		}

		for (i = 1; i < log->l_iclog_heads; i++)
			xhdr[i].hic_xheader.xh_cycle = cycle_lsn;
	}
}

/*
 * Calculate the checksum for a log buffer.
 *
 * This is a little more complicated than it should be because the various
 * headers and the actual data are non-contiguous.
 */
__le32
xlog_cksum(
	struct xlog		*log,
	struct xlog_rec_header	*rhead,
	char			*dp,
	int			size)
{
	uint32_t		crc;

	/* first generate the crc for the record header ... */
	crc = xfs_start_cksum_update((char *)rhead,
			      sizeof(struct xlog_rec_header),
			      offsetof(struct xlog_rec_header, h_crc));

	/* ... then for additional cycle data for v2 logs ... */
	if (xfs_sb_version_haslogv2(&log->l_mp->m_sb)) {
		union xlog_in_core2 *xhdr = (union xlog_in_core2 *)rhead;
		int		i;
		int		xheads;

		xheads = DIV_ROUND_UP(size, XLOG_HEADER_CYCLE_SIZE);

		for (i = 1; i < xheads; i++) {
			crc = crc32c(crc, &xhdr[i].hic_xheader,
				     sizeof(struct xlog_rec_ext_header));
		}
	}

	/* ... and finally for the payload */
	crc = crc32c(crc, dp, size);

	return xfs_end_cksum(crc);
}

static void
xlog_bio_end_io(
	struct bio		*bio)
{
	struct xlog_in_core	*iclog = bio->bi_private;

	queue_work(iclog->ic_log->l_ioend_workqueue,
		   &iclog->ic_end_io_work);
}

static int
xlog_map_iclog_data(
	struct bio		*bio,
	void			*data,
	size_t			count)
{
	do {
		struct page	*page = kmem_to_page(data);
		unsigned int	off = offset_in_page(data);
		size_t		len = min_t(size_t, count, PAGE_SIZE - off);

		if (bio_add_page(bio, page, len, off) != len)
			return -EIO;

		data += len;
		count -= len;
	} while (count);

	return 0;
}

STATIC void
xlog_write_iclog(
	struct xlog		*log,
	struct xlog_in_core	*iclog,
	uint64_t		bno,
	unsigned int		count)
{
	ASSERT(bno < log->l_logBBsize);
	trace_xlog_iclog_write(iclog, _RET_IP_);

	/*
	 * We lock the iclogbufs here so that we can serialise against I/O
	 * completion during unmount.  We might be processing a shutdown
	 * triggered during unmount, and that can occur asynchronously to the
	 * unmount thread, and hence we need to ensure that completes before
	 * tearing down the iclogbufs.  Hence we need to hold the buffer lock
	 * across the log IO to archieve that.
	 */
	down(&iclog->ic_sema);
	if (unlikely(iclog->ic_state == XLOG_STATE_IOERROR)) {
		/*
		 * It would seem logical to return EIO here, but we rely on
		 * the log state machine to propagate I/O errors instead of
		 * doing it here.  We kick of the state machine and unlock
		 * the buffer manually, the code needs to be kept in sync
		 * with the I/O completion path.
		 */
		xlog_state_done_syncing(iclog);
		up(&iclog->ic_sema);
		return;
	}

	bio_init(&iclog->ic_bio, iclog->ic_bvec, howmany(count, PAGE_SIZE));
	bio_set_dev(&iclog->ic_bio, log->l_targ->bt_bdev);
	iclog->ic_bio.bi_iter.bi_sector = log->l_logBBstart + bno;
	iclog->ic_bio.bi_end_io = xlog_bio_end_io;
	iclog->ic_bio.bi_private = iclog;

	/*
	 * We use REQ_SYNC | REQ_IDLE here to tell the block layer the are more
	 * IOs coming immediately after this one. This prevents the block layer
	 * writeback throttle from throttling log writes behind background
	 * metadata writeback and causing priority inversions.
	 */
<<<<<<< HEAD
	iclog->ic_bio.bi_opf = REQ_OP_WRITE | REQ_META | REQ_SYNC |
				REQ_IDLE | REQ_FUA;
	if (need_flush)
=======
	iclog->ic_bio.bi_opf = REQ_OP_WRITE | REQ_META | REQ_SYNC | REQ_IDLE;
	if (iclog->ic_flags & XLOG_ICL_NEED_FLUSH) {
>>>>>>> 7d2a07b7
		iclog->ic_bio.bi_opf |= REQ_PREFLUSH;
		/*
		 * For external log devices, we also need to flush the data
		 * device cache first to ensure all metadata writeback covered
		 * by the LSN in this iclog is on stable storage. This is slow,
		 * but it *must* complete before we issue the external log IO.
		 */
		if (log->l_targ != log->l_mp->m_ddev_targp)
			blkdev_issue_flush(log->l_mp->m_ddev_targp->bt_bdev);
	}
	if (iclog->ic_flags & XLOG_ICL_NEED_FUA)
		iclog->ic_bio.bi_opf |= REQ_FUA;

<<<<<<< HEAD
=======
	iclog->ic_flags &= ~(XLOG_ICL_NEED_FLUSH | XLOG_ICL_NEED_FUA);

>>>>>>> 7d2a07b7
	if (xlog_map_iclog_data(&iclog->ic_bio, iclog->ic_data, count)) {
		xfs_force_shutdown(log->l_mp, SHUTDOWN_LOG_IO_ERROR);
		return;
	}
	if (is_vmalloc_addr(iclog->ic_data))
		flush_kernel_vmap_range(iclog->ic_data, count);

	/*
	 * If this log buffer would straddle the end of the log we will have
	 * to split it up into two bios, so that we can continue at the start.
	 */
	if (bno + BTOBB(count) > log->l_logBBsize) {
		struct bio *split;

		split = bio_split(&iclog->ic_bio, log->l_logBBsize - bno,
				  GFP_NOIO, &fs_bio_set);
		bio_chain(split, &iclog->ic_bio);
		submit_bio(split);

		/* restart at logical offset zero for the remainder */
		iclog->ic_bio.bi_iter.bi_sector = log->l_logBBstart;
	}

	submit_bio(&iclog->ic_bio);
}

/*
 * We need to bump cycle number for the part of the iclog that is
 * written to the start of the log. Watch out for the header magic
 * number case, though.
 */
static void
xlog_split_iclog(
	struct xlog		*log,
	void			*data,
	uint64_t		bno,
	unsigned int		count)
{
	unsigned int		split_offset = BBTOB(log->l_logBBsize - bno);
	unsigned int		i;

	for (i = split_offset; i < count; i += BBSIZE) {
		uint32_t cycle = get_unaligned_be32(data + i);

		if (++cycle == XLOG_HEADER_MAGIC_NUM)
			cycle++;
		put_unaligned_be32(cycle, data + i);
	}
}

static int
xlog_calc_iclog_size(
	struct xlog		*log,
	struct xlog_in_core	*iclog,
	uint32_t		*roundoff)
{
	uint32_t		count_init, count;

	/* Add for LR header */
	count_init = log->l_iclog_hsize + iclog->ic_offset;
	count = roundup(count_init, log->l_iclog_roundoff);

	*roundoff = count - count_init;

	ASSERT(count >= count_init);
	ASSERT(*roundoff < log->l_iclog_roundoff);
	return count;
}

/*
 * Flush out the in-core log (iclog) to the on-disk log in an asynchronous 
 * fashion.  Previously, we should have moved the current iclog
 * ptr in the log to point to the next available iclog.  This allows further
 * write to continue while this code syncs out an iclog ready to go.
 * Before an in-core log can be written out, the data section must be scanned
 * to save away the 1st word of each BBSIZE block into the header.  We replace
 * it with the current cycle count.  Each BBSIZE block is tagged with the
 * cycle count because there in an implicit assumption that drives will
 * guarantee that entire 512 byte blocks get written at once.  In other words,
 * we can't have part of a 512 byte block written and part not written.  By
 * tagging each block, we will know which blocks are valid when recovering
 * after an unclean shutdown.
 *
 * This routine is single threaded on the iclog.  No other thread can be in
 * this routine with the same iclog.  Changing contents of iclog can there-
 * fore be done without grabbing the state machine lock.  Updating the global
 * log will require grabbing the lock though.
 *
 * The entire log manager uses a logical block numbering scheme.  Only
 * xlog_write_iclog knows about the fact that the log may not start with
 * block zero on a given device.
 */
STATIC void
xlog_sync(
	struct xlog		*log,
	struct xlog_in_core	*iclog)
{
	unsigned int		count;		/* byte count of bwrite */
	unsigned int		roundoff;       /* roundoff to BB or stripe */
	uint64_t		bno;
	unsigned int		size;

	ASSERT(atomic_read(&iclog->ic_refcnt) == 0);
	trace_xlog_iclog_sync(iclog, _RET_IP_);

	count = xlog_calc_iclog_size(log, iclog, &roundoff);

	/* move grant heads by roundoff in sync */
	xlog_grant_add_space(log, &log->l_reserve_head.grant, roundoff);
	xlog_grant_add_space(log, &log->l_write_head.grant, roundoff);

	/* put cycle number in every block */
	xlog_pack_data(log, iclog, roundoff); 

	/* real byte length */
	size = iclog->ic_offset;
	if (xfs_sb_version_haslogv2(&log->l_mp->m_sb))
		size += roundoff;
	iclog->ic_header.h_len = cpu_to_be32(size);

	XFS_STATS_INC(log->l_mp, xs_log_writes);
	XFS_STATS_ADD(log->l_mp, xs_log_blocks, BTOBB(count));

	bno = BLOCK_LSN(be64_to_cpu(iclog->ic_header.h_lsn));

	/* Do we need to split this write into 2 parts? */
	if (bno + BTOBB(count) > log->l_logBBsize)
		xlog_split_iclog(log, &iclog->ic_header, bno, count);

	/* calculcate the checksum */
	iclog->ic_header.h_crc = xlog_cksum(log, &iclog->ic_header,
					    iclog->ic_datap, size);
	/*
	 * Intentionally corrupt the log record CRC based on the error injection
	 * frequency, if defined. This facilitates testing log recovery in the
	 * event of torn writes. Hence, set the IOABORT state to abort the log
	 * write on I/O completion and shutdown the fs. The subsequent mount
	 * detects the bad CRC and attempts to recover.
	 */
#ifdef DEBUG
	if (XFS_TEST_ERROR(false, log->l_mp, XFS_ERRTAG_LOG_BAD_CRC)) {
		iclog->ic_header.h_crc &= cpu_to_le32(0xAAAAAAAA);
		iclog->ic_fail_crc = true;
		xfs_warn(log->l_mp,
	"Intentionally corrupted log record at LSN 0x%llx. Shutdown imminent.",
			 be64_to_cpu(iclog->ic_header.h_lsn));
	}
#endif
	xlog_verify_iclog(log, iclog, count);
	xlog_write_iclog(log, iclog, bno, count);
}

/*
 * Deallocate a log structure
 */
STATIC void
xlog_dealloc_log(
	struct xlog	*log)
{
	xlog_in_core_t	*iclog, *next_iclog;
	int		i;

	xlog_cil_destroy(log);

	/*
	 * Cycle all the iclogbuf locks to make sure all log IO completion
	 * is done before we tear down these buffers.
	 */
	iclog = log->l_iclog;
	for (i = 0; i < log->l_iclog_bufs; i++) {
		down(&iclog->ic_sema);
		up(&iclog->ic_sema);
		iclog = iclog->ic_next;
	}

	iclog = log->l_iclog;
	for (i = 0; i < log->l_iclog_bufs; i++) {
		next_iclog = iclog->ic_next;
		kmem_free(iclog->ic_data);
		kmem_free(iclog);
		iclog = next_iclog;
	}

	log->l_mp->m_log = NULL;
	destroy_workqueue(log->l_ioend_workqueue);
	kmem_free(log);
}

/*
 * Update counters atomically now that memcpy is done.
 */
static inline void
xlog_state_finish_copy(
	struct xlog		*log,
	struct xlog_in_core	*iclog,
	int			record_cnt,
	int			copy_bytes)
{
	lockdep_assert_held(&log->l_icloglock);

	be32_add_cpu(&iclog->ic_header.h_num_logops, record_cnt);
	iclog->ic_offset += copy_bytes;
}

/*
 * print out info relating to regions written which consume
 * the reservation
 */
void
xlog_print_tic_res(
	struct xfs_mount	*mp,
	struct xlog_ticket	*ticket)
{
	uint i;
	uint ophdr_spc = ticket->t_res_num_ophdrs * (uint)sizeof(xlog_op_header_t);

	/* match with XLOG_REG_TYPE_* in xfs_log.h */
#define REG_TYPE_STR(type, str)	[XLOG_REG_TYPE_##type] = str
	static char *res_type_str[] = {
	    REG_TYPE_STR(BFORMAT, "bformat"),
	    REG_TYPE_STR(BCHUNK, "bchunk"),
	    REG_TYPE_STR(EFI_FORMAT, "efi_format"),
	    REG_TYPE_STR(EFD_FORMAT, "efd_format"),
	    REG_TYPE_STR(IFORMAT, "iformat"),
	    REG_TYPE_STR(ICORE, "icore"),
	    REG_TYPE_STR(IEXT, "iext"),
	    REG_TYPE_STR(IBROOT, "ibroot"),
	    REG_TYPE_STR(ILOCAL, "ilocal"),
	    REG_TYPE_STR(IATTR_EXT, "iattr_ext"),
	    REG_TYPE_STR(IATTR_BROOT, "iattr_broot"),
	    REG_TYPE_STR(IATTR_LOCAL, "iattr_local"),
	    REG_TYPE_STR(QFORMAT, "qformat"),
	    REG_TYPE_STR(DQUOT, "dquot"),
	    REG_TYPE_STR(QUOTAOFF, "quotaoff"),
	    REG_TYPE_STR(LRHEADER, "LR header"),
	    REG_TYPE_STR(UNMOUNT, "unmount"),
	    REG_TYPE_STR(COMMIT, "commit"),
	    REG_TYPE_STR(TRANSHDR, "trans header"),
	    REG_TYPE_STR(ICREATE, "inode create"),
	    REG_TYPE_STR(RUI_FORMAT, "rui_format"),
	    REG_TYPE_STR(RUD_FORMAT, "rud_format"),
	    REG_TYPE_STR(CUI_FORMAT, "cui_format"),
	    REG_TYPE_STR(CUD_FORMAT, "cud_format"),
	    REG_TYPE_STR(BUI_FORMAT, "bui_format"),
	    REG_TYPE_STR(BUD_FORMAT, "bud_format"),
	};
	BUILD_BUG_ON(ARRAY_SIZE(res_type_str) != XLOG_REG_TYPE_MAX + 1);
#undef REG_TYPE_STR

	xfs_warn(mp, "ticket reservation summary:");
	xfs_warn(mp, "  unit res    = %d bytes",
		 ticket->t_unit_res);
	xfs_warn(mp, "  current res = %d bytes",
		 ticket->t_curr_res);
	xfs_warn(mp, "  total reg   = %u bytes (o/flow = %u bytes)",
		 ticket->t_res_arr_sum, ticket->t_res_o_flow);
	xfs_warn(mp, "  ophdrs      = %u (ophdr space = %u bytes)",
		 ticket->t_res_num_ophdrs, ophdr_spc);
	xfs_warn(mp, "  ophdr + reg = %u bytes",
		 ticket->t_res_arr_sum + ticket->t_res_o_flow + ophdr_spc);
	xfs_warn(mp, "  num regions = %u",
		 ticket->t_res_num);

	for (i = 0; i < ticket->t_res_num; i++) {
		uint r_type = ticket->t_res_arr[i].r_type;
		xfs_warn(mp, "region[%u]: %s - %u bytes", i,
			    ((r_type <= 0 || r_type > XLOG_REG_TYPE_MAX) ?
			    "bad-rtype" : res_type_str[r_type]),
			    ticket->t_res_arr[i].r_len);
	}
}

/*
 * Print a summary of the transaction.
 */
void
xlog_print_trans(
	struct xfs_trans	*tp)
{
	struct xfs_mount	*mp = tp->t_mountp;
	struct xfs_log_item	*lip;

	/* dump core transaction and ticket info */
	xfs_warn(mp, "transaction summary:");
	xfs_warn(mp, "  log res   = %d", tp->t_log_res);
	xfs_warn(mp, "  log count = %d", tp->t_log_count);
	xfs_warn(mp, "  flags     = 0x%x", tp->t_flags);

	xlog_print_tic_res(mp, tp->t_ticket);

	/* dump each log item */
	list_for_each_entry(lip, &tp->t_items, li_trans) {
		struct xfs_log_vec	*lv = lip->li_lv;
		struct xfs_log_iovec	*vec;
		int			i;

		xfs_warn(mp, "log item: ");
		xfs_warn(mp, "  type	= 0x%x", lip->li_type);
		xfs_warn(mp, "  flags	= 0x%lx", lip->li_flags);
		if (!lv)
			continue;
		xfs_warn(mp, "  niovecs	= %d", lv->lv_niovecs);
		xfs_warn(mp, "  size	= %d", lv->lv_size);
		xfs_warn(mp, "  bytes	= %d", lv->lv_bytes);
		xfs_warn(mp, "  buf len	= %d", lv->lv_buf_len);

		/* dump each iovec for the log item */
		vec = lv->lv_iovecp;
		for (i = 0; i < lv->lv_niovecs; i++) {
			int dumplen = min(vec->i_len, 32);

			xfs_warn(mp, "  iovec[%d]", i);
			xfs_warn(mp, "    type	= 0x%x", vec->i_type);
			xfs_warn(mp, "    len	= %d", vec->i_len);
			xfs_warn(mp, "    first %d bytes of iovec[%d]:", dumplen, i);
			xfs_hex_dump(vec->i_addr, dumplen);

			vec++;
		}
	}
}

/*
 * Calculate the potential space needed by the log vector.  We may need a start
 * record, and each region gets its own struct xlog_op_header and may need to be
 * double word aligned.
 */
static int
xlog_write_calc_vec_length(
	struct xlog_ticket	*ticket,
	struct xfs_log_vec	*log_vector,
<<<<<<< HEAD
	bool			need_start_rec)
=======
	uint			optype)
>>>>>>> 7d2a07b7
{
	struct xfs_log_vec	*lv;
	int			headers = need_start_rec ? 1 : 0;
	int			len = 0;
	int			i;

<<<<<<< HEAD
=======
	if (optype & XLOG_START_TRANS)
		headers++;

>>>>>>> 7d2a07b7
	for (lv = log_vector; lv; lv = lv->lv_next) {
		/* we don't write ordered log vectors */
		if (lv->lv_buf_len == XFS_LOG_VEC_ORDERED)
			continue;

		headers += lv->lv_niovecs;

		for (i = 0; i < lv->lv_niovecs; i++) {
			struct xfs_log_iovec	*vecp = &lv->lv_iovecp[i];

			len += vecp->i_len;
			xlog_tic_add_region(ticket, vecp->i_len, vecp->i_type);
		}
	}

	ticket->t_res_num_ophdrs += headers;
	len += headers * sizeof(struct xlog_op_header);

	return len;
}

static void
xlog_write_start_rec(
	struct xlog_op_header	*ophdr,
	struct xlog_ticket	*ticket)
{
	ophdr->oh_tid	= cpu_to_be32(ticket->t_tid);
	ophdr->oh_clientid = ticket->t_clientid;
	ophdr->oh_len = 0;
	ophdr->oh_flags = XLOG_START_TRANS;
	ophdr->oh_res2 = 0;
}

static xlog_op_header_t *
xlog_write_setup_ophdr(
	struct xlog		*log,
	struct xlog_op_header	*ophdr,
	struct xlog_ticket	*ticket,
	uint			flags)
{
	ophdr->oh_tid = cpu_to_be32(ticket->t_tid);
	ophdr->oh_clientid = ticket->t_clientid;
	ophdr->oh_res2 = 0;

	/* are we copying a commit or unmount record? */
	ophdr->oh_flags = flags;

	/*
	 * We've seen logs corrupted with bad transaction client ids.  This
	 * makes sure that XFS doesn't generate them on.  Turn this into an EIO
	 * and shut down the filesystem.
	 */
	switch (ophdr->oh_clientid)  {
	case XFS_TRANSACTION:
	case XFS_VOLUME:
	case XFS_LOG:
		break;
	default:
		xfs_warn(log->l_mp,
			"Bad XFS transaction clientid 0x%x in ticket "PTR_FMT,
			ophdr->oh_clientid, ticket);
		return NULL;
	}

	return ophdr;
}

/*
 * Set up the parameters of the region copy into the log. This has
 * to handle region write split across multiple log buffers - this
 * state is kept external to this function so that this code can
 * be written in an obvious, self documenting manner.
 */
static int
xlog_write_setup_copy(
	struct xlog_ticket	*ticket,
	struct xlog_op_header	*ophdr,
	int			space_available,
	int			space_required,
	int			*copy_off,
	int			*copy_len,
	int			*last_was_partial_copy,
	int			*bytes_consumed)
{
	int			still_to_copy;

	still_to_copy = space_required - *bytes_consumed;
	*copy_off = *bytes_consumed;

	if (still_to_copy <= space_available) {
		/* write of region completes here */
		*copy_len = still_to_copy;
		ophdr->oh_len = cpu_to_be32(*copy_len);
		if (*last_was_partial_copy)
			ophdr->oh_flags |= (XLOG_END_TRANS|XLOG_WAS_CONT_TRANS);
		*last_was_partial_copy = 0;
		*bytes_consumed = 0;
		return 0;
	}

	/* partial write of region, needs extra log op header reservation */
	*copy_len = space_available;
	ophdr->oh_len = cpu_to_be32(*copy_len);
	ophdr->oh_flags |= XLOG_CONTINUE_TRANS;
	if (*last_was_partial_copy)
		ophdr->oh_flags |= XLOG_WAS_CONT_TRANS;
	*bytes_consumed += *copy_len;
	(*last_was_partial_copy)++;

	/* account for new log op header */
	ticket->t_curr_res -= sizeof(struct xlog_op_header);
	ticket->t_res_num_ophdrs++;

	return sizeof(struct xlog_op_header);
}

static int
xlog_write_copy_finish(
	struct xlog		*log,
	struct xlog_in_core	*iclog,
	uint			flags,
	int			*record_cnt,
	int			*data_cnt,
	int			*partial_copy,
	int			*partial_copy_len,
	int			log_offset,
	struct xlog_in_core	**commit_iclog)
{
	int			error;

	if (*partial_copy) {
		/*
		 * This iclog has already been marked WANT_SYNC by
		 * xlog_state_get_iclog_space.
		 */
		spin_lock(&log->l_icloglock);
		xlog_state_finish_copy(log, iclog, *record_cnt, *data_cnt);
		*record_cnt = 0;
		*data_cnt = 0;
		goto release_iclog;
	}

	*partial_copy = 0;
	*partial_copy_len = 0;

	if (iclog->ic_size - log_offset <= sizeof(xlog_op_header_t)) {
		/* no more space in this iclog - push it. */
		spin_lock(&log->l_icloglock);
		xlog_state_finish_copy(log, iclog, *record_cnt, *data_cnt);
		*record_cnt = 0;
		*data_cnt = 0;

		if (iclog->ic_state == XLOG_STATE_ACTIVE)
			xlog_state_switch_iclogs(log, iclog, 0);
		else
			ASSERT(iclog->ic_state == XLOG_STATE_WANT_SYNC ||
			       iclog->ic_state == XLOG_STATE_IOERROR);
		if (!commit_iclog)
			goto release_iclog;
		spin_unlock(&log->l_icloglock);
		ASSERT(flags & XLOG_COMMIT_TRANS);
		*commit_iclog = iclog;
	}

	return 0;

release_iclog:
<<<<<<< HEAD
	error = xlog_state_release_iclog(log, iclog);
=======
	error = xlog_state_release_iclog(log, iclog, 0);
>>>>>>> 7d2a07b7
	spin_unlock(&log->l_icloglock);
	return error;
}

/*
 * Write some region out to in-core log
 *
 * This will be called when writing externally provided regions or when
 * writing out a commit record for a given transaction.
 *
 * General algorithm:
 *	1. Find total length of this write.  This may include adding to the
 *		lengths passed in.
 *	2. Check whether we violate the tickets reservation.
 *	3. While writing to this iclog
 *	    A. Reserve as much space in this iclog as can get
 *	    B. If this is first write, save away start lsn
 *	    C. While writing this region:
 *		1. If first write of transaction, write start record
 *		2. Write log operation header (header per region)
 *		3. Find out if we can fit entire region into this iclog
 *		4. Potentially, verify destination memcpy ptr
 *		5. Memcpy (partial) region
 *		6. If partial copy, release iclog; otherwise, continue
 *			copying more regions into current iclog
 *	4. Mark want sync bit (in simulation mode)
 *	5. Release iclog for potential flush to on-disk log.
 *
 * ERRORS:
 * 1.	Panic if reservation is overrun.  This should never happen since
 *	reservation amounts are generated internal to the filesystem.
 * NOTES:
 * 1. Tickets are single threaded data structures.
 * 2. The XLOG_END_TRANS & XLOG_CONTINUE_TRANS flags are passed down to the
 *	syncing routine.  When a single log_write region needs to span
 *	multiple in-core logs, the XLOG_CONTINUE_TRANS bit should be set
 *	on all log operation writes which don't contain the end of the
 *	region.  The XLOG_END_TRANS bit is used for the in-core log
 *	operation which contains the end of the continued log_write region.
 * 3. When xlog_state_get_iclog_space() grabs the rest of the current iclog,
 *	we don't really know exactly how much space will be used.  As a result,
 *	we don't update ic_offset until the end when we know exactly how many
 *	bytes have been written out.
 */
int
xlog_write(
	struct xlog		*log,
	struct xfs_log_vec	*log_vector,
	struct xlog_ticket	*ticket,
	xfs_lsn_t		*start_lsn,
	struct xlog_in_core	**commit_iclog,
<<<<<<< HEAD
	uint			flags,
	bool			need_start_rec)
=======
	uint			optype)
>>>>>>> 7d2a07b7
{
	struct xlog_in_core	*iclog = NULL;
	struct xfs_log_vec	*lv = log_vector;
	struct xfs_log_iovec	*vecp = lv->lv_iovecp;
	int			index = 0;
	int			len;
	int			partial_copy = 0;
	int			partial_copy_len = 0;
	int			contwr = 0;
	int			record_cnt = 0;
	int			data_cnt = 0;
	int			error = 0;

	/*
	 * If this is a commit or unmount transaction, we don't need a start
	 * record to be written.  We do, however, have to account for the
	 * commit or unmount header that gets written. Hence we always have
	 * to account for an extra xlog_op_header here.
	 */
	ticket->t_curr_res -= sizeof(struct xlog_op_header);
	if (ticket->t_curr_res < 0) {
		xfs_alert_tag(log->l_mp, XFS_PTAG_LOGRES,
		     "ctx ticket reservation ran out. Need to up reservation");
		xlog_print_tic_res(log->l_mp, ticket);
		xfs_force_shutdown(log->l_mp, SHUTDOWN_LOG_IO_ERROR);
	}

<<<<<<< HEAD
	len = xlog_write_calc_vec_length(ticket, log_vector, need_start_rec);
	*start_lsn = 0;
=======
	len = xlog_write_calc_vec_length(ticket, log_vector, optype);
	if (start_lsn)
		*start_lsn = 0;
>>>>>>> 7d2a07b7
	while (lv && (!lv->lv_niovecs || index < lv->lv_niovecs)) {
		void		*ptr;
		int		log_offset;

		error = xlog_state_get_iclog_space(log, len, &iclog, ticket,
						   &contwr, &log_offset);
		if (error)
			return error;

		ASSERT(log_offset <= iclog->ic_size - 1);
		ptr = iclog->ic_datap + log_offset;

		/* Start_lsn is the first lsn written to. */
		if (start_lsn && !*start_lsn)
			*start_lsn = be64_to_cpu(iclog->ic_header.h_lsn);

		/*
		 * This loop writes out as many regions as can fit in the amount
		 * of space which was allocated by xlog_state_get_iclog_space().
		 */
		while (lv && (!lv->lv_niovecs || index < lv->lv_niovecs)) {
			struct xfs_log_iovec	*reg;
			struct xlog_op_header	*ophdr;
			int			copy_len;
			int			copy_off;
			bool			ordered = false;
			bool			wrote_start_rec = false;

			/* ordered log vectors have no regions to write */
			if (lv->lv_buf_len == XFS_LOG_VEC_ORDERED) {
				ASSERT(lv->lv_niovecs == 0);
				ordered = true;
				goto next_lv;
			}

			reg = &vecp[index];
			ASSERT(reg->i_len % sizeof(int32_t) == 0);
			ASSERT((unsigned long)ptr % sizeof(int32_t) == 0);

			/*
			 * Before we start formatting log vectors, we need to
			 * write a start record. Only do this for the first
			 * iclog we write to.
			 */
<<<<<<< HEAD
			if (need_start_rec) {
				xlog_write_start_rec(ptr, ticket);
				xlog_write_adv_cnt(&ptr, &len, &log_offset,
						sizeof(struct xlog_op_header));
=======
			if (optype & XLOG_START_TRANS) {
				xlog_write_start_rec(ptr, ticket);
				xlog_write_adv_cnt(&ptr, &len, &log_offset,
						sizeof(struct xlog_op_header));
				optype &= ~XLOG_START_TRANS;
				wrote_start_rec = true;
>>>>>>> 7d2a07b7
			}

			ophdr = xlog_write_setup_ophdr(log, ptr, ticket, optype);
			if (!ophdr)
				return -EIO;

			xlog_write_adv_cnt(&ptr, &len, &log_offset,
					   sizeof(struct xlog_op_header));

			len += xlog_write_setup_copy(ticket, ophdr,
						     iclog->ic_size-log_offset,
						     reg->i_len,
						     &copy_off, &copy_len,
						     &partial_copy,
						     &partial_copy_len);
			xlog_verify_dest_ptr(log, ptr);

			/*
			 * Copy region.
			 *
			 * Unmount records just log an opheader, so can have
			 * empty payloads with no data region to copy. Hence we
			 * only copy the payload if the vector says it has data
			 * to copy.
			 */
			ASSERT(copy_len >= 0);
			if (copy_len > 0) {
				memcpy(ptr, reg->i_addr + copy_off, copy_len);
				xlog_write_adv_cnt(&ptr, &len, &log_offset,
						   copy_len);
			}
			copy_len += sizeof(struct xlog_op_header);
			record_cnt++;
<<<<<<< HEAD
			if (need_start_rec) {
				copy_len += sizeof(struct xlog_op_header);
				record_cnt++;
				need_start_rec = false;
=======
			if (wrote_start_rec) {
				copy_len += sizeof(struct xlog_op_header);
				record_cnt++;
>>>>>>> 7d2a07b7
			}
			data_cnt += contwr ? copy_len : 0;

			error = xlog_write_copy_finish(log, iclog, optype,
						       &record_cnt, &data_cnt,
						       &partial_copy,
						       &partial_copy_len,
						       log_offset,
						       commit_iclog);
			if (error)
				return error;

			/*
			 * if we had a partial copy, we need to get more iclog
			 * space but we don't want to increment the region
			 * index because there is still more is this region to
			 * write.
			 *
			 * If we completed writing this region, and we flushed
			 * the iclog (indicated by resetting of the record
			 * count), then we also need to get more log space. If
			 * this was the last record, though, we are done and
			 * can just return.
			 */
			if (partial_copy)
				break;

			if (++index == lv->lv_niovecs) {
next_lv:
				lv = lv->lv_next;
				index = 0;
				if (lv)
					vecp = lv->lv_iovecp;
			}
			if (record_cnt == 0 && !ordered) {
				if (!lv)
					return 0;
				break;
			}
		}
	}

	ASSERT(len == 0);

	spin_lock(&log->l_icloglock);
	xlog_state_finish_copy(log, iclog, record_cnt, data_cnt);
	if (commit_iclog) {
<<<<<<< HEAD
		ASSERT(flags & XLOG_COMMIT_TRANS);
		*commit_iclog = iclog;
	} else {
		error = xlog_state_release_iclog(log, iclog);
=======
		ASSERT(optype & XLOG_COMMIT_TRANS);
		*commit_iclog = iclog;
	} else {
		error = xlog_state_release_iclog(log, iclog, 0);
>>>>>>> 7d2a07b7
	}
	spin_unlock(&log->l_icloglock);

	return error;
}

static void
xlog_state_activate_iclog(
	struct xlog_in_core	*iclog,
	int			*iclogs_changed)
{
	ASSERT(list_empty_careful(&iclog->ic_callbacks));
<<<<<<< HEAD
=======
	trace_xlog_iclog_activate(iclog, _RET_IP_);
>>>>>>> 7d2a07b7

	/*
	 * If the number of ops in this iclog indicate it just contains the
	 * dummy transaction, we can change state into IDLE (the second time
	 * around). Otherwise we should change the state into NEED a dummy.
	 * We don't need to cover the dummy.
	 */
	if (*iclogs_changed == 0 &&
	    iclog->ic_header.h_num_logops == cpu_to_be32(XLOG_COVER_OPS)) {
		*iclogs_changed = 1;
	} else {
		/*
		 * We have two dirty iclogs so start over.  This could also be
		 * num of ops indicating this is not the dummy going out.
		 */
		*iclogs_changed = 2;
	}

	iclog->ic_state	= XLOG_STATE_ACTIVE;
	iclog->ic_offset = 0;
	iclog->ic_header.h_num_logops = 0;
	memset(iclog->ic_header.h_cycle_data, 0,
		sizeof(iclog->ic_header.h_cycle_data));
	iclog->ic_header.h_lsn = 0;
<<<<<<< HEAD
=======
	iclog->ic_header.h_tail_lsn = 0;
>>>>>>> 7d2a07b7
}

/*
 * Loop through all iclogs and mark all iclogs currently marked DIRTY as
 * ACTIVE after iclog I/O has completed.
 */
static void
xlog_state_activate_iclogs(
	struct xlog		*log,
	int			*iclogs_changed)
{
	struct xlog_in_core	*iclog = log->l_iclog;

	do {
		if (iclog->ic_state == XLOG_STATE_DIRTY)
			xlog_state_activate_iclog(iclog, iclogs_changed);
		/*
		 * The ordering of marking iclogs ACTIVE must be maintained, so
		 * an iclog doesn't become ACTIVE beyond one that is SYNCING.
		 */
		else if (iclog->ic_state != XLOG_STATE_ACTIVE)
			break;
	} while ((iclog = iclog->ic_next) != log->l_iclog);
}

static int
xlog_covered_state(
	int			prev_state,
	int			iclogs_changed)
{
	/*
<<<<<<< HEAD
	 * We usually go to NEED. But we go to NEED2 if the changed indicates we
	 * are done writing the dummy record.  If we are done with the second
	 * dummy recored (DONE2), then we go to IDLE.
	 */
	switch (prev_state) {
	case XLOG_STATE_COVER_IDLE:
=======
	 * We go to NEED for any non-covering writes. We go to NEED2 if we just
	 * wrote the first covering record (DONE). We go to IDLE if we just
	 * wrote the second covering record (DONE2) and remain in IDLE until a
	 * non-covering write occurs.
	 */
	switch (prev_state) {
	case XLOG_STATE_COVER_IDLE:
		if (iclogs_changed == 1)
			return XLOG_STATE_COVER_IDLE;
		fallthrough;
>>>>>>> 7d2a07b7
	case XLOG_STATE_COVER_NEED:
	case XLOG_STATE_COVER_NEED2:
		break;
	case XLOG_STATE_COVER_DONE:
		if (iclogs_changed == 1)
			return XLOG_STATE_COVER_NEED2;
		break;
	case XLOG_STATE_COVER_DONE2:
		if (iclogs_changed == 1)
			return XLOG_STATE_COVER_IDLE;
		break;
	default:
		ASSERT(0);
	}

	return XLOG_STATE_COVER_NEED;
}

STATIC void
xlog_state_clean_iclog(
	struct xlog		*log,
	struct xlog_in_core	*dirty_iclog)
{
	int			iclogs_changed = 0;

<<<<<<< HEAD
=======
	trace_xlog_iclog_clean(dirty_iclog, _RET_IP_);

>>>>>>> 7d2a07b7
	dirty_iclog->ic_state = XLOG_STATE_DIRTY;

	xlog_state_activate_iclogs(log, &iclogs_changed);
	wake_up_all(&dirty_iclog->ic_force_wait);

	if (iclogs_changed) {
		log->l_covered_state = xlog_covered_state(log->l_covered_state,
				iclogs_changed);
	}
}

STATIC xfs_lsn_t
xlog_get_lowest_lsn(
	struct xlog		*log)
{
	struct xlog_in_core	*iclog = log->l_iclog;
	xfs_lsn_t		lowest_lsn = 0, lsn;

	do {
		if (iclog->ic_state == XLOG_STATE_ACTIVE ||
		    iclog->ic_state == XLOG_STATE_DIRTY)
			continue;

		lsn = be64_to_cpu(iclog->ic_header.h_lsn);
		if ((lsn && !lowest_lsn) || XFS_LSN_CMP(lsn, lowest_lsn) < 0)
			lowest_lsn = lsn;
	} while ((iclog = iclog->ic_next) != log->l_iclog);

	return lowest_lsn;
}

/*
 * Completion of a iclog IO does not imply that a transaction has completed, as
 * transactions can be large enough to span many iclogs. We cannot change the
 * tail of the log half way through a transaction as this may be the only
 * transaction in the log and moving the tail to point to the middle of it
 * will prevent recovery from finding the start of the transaction. Hence we
 * should only update the last_sync_lsn if this iclog contains transaction
 * completion callbacks on it.
 *
 * We have to do this before we drop the icloglock to ensure we are the only one
 * that can update it.
 *
 * If we are moving the last_sync_lsn forwards, we also need to ensure we kick
 * the reservation grant head pushing. This is due to the fact that the push
 * target is bound by the current last_sync_lsn value. Hence if we have a large
 * amount of log space bound up in this committing transaction then the
 * last_sync_lsn value may be the limiting factor preventing tail pushing from
 * freeing space in the log. Hence once we've updated the last_sync_lsn we
 * should push the AIL to ensure the push target (and hence the grant head) is
 * no longer bound by the old log head location and can move forwards and make
 * progress again.
 */
static void
xlog_state_set_callback(
	struct xlog		*log,
	struct xlog_in_core	*iclog,
	xfs_lsn_t		header_lsn)
{
<<<<<<< HEAD
=======
	trace_xlog_iclog_callback(iclog, _RET_IP_);
>>>>>>> 7d2a07b7
	iclog->ic_state = XLOG_STATE_CALLBACK;

	ASSERT(XFS_LSN_CMP(atomic64_read(&log->l_last_sync_lsn),
			   header_lsn) <= 0);

	if (list_empty_careful(&iclog->ic_callbacks))
		return;

	atomic64_set(&log->l_last_sync_lsn, header_lsn);
	xlog_grant_push_ail(log, 0);
}

/*
 * Return true if we need to stop processing, false to continue to the next
 * iclog. The caller will need to run callbacks if the iclog is returned in the
 * XLOG_STATE_CALLBACK state.
 */
static bool
xlog_state_iodone_process_iclog(
	struct xlog		*log,
	struct xlog_in_core	*iclog,
	bool			*ioerror)
{
	xfs_lsn_t		lowest_lsn;
	xfs_lsn_t		header_lsn;

	switch (iclog->ic_state) {
	case XLOG_STATE_ACTIVE:
	case XLOG_STATE_DIRTY:
		/*
		 * Skip all iclogs in the ACTIVE & DIRTY states:
		 */
		return false;
	case XLOG_STATE_IOERROR:
		/*
		 * Between marking a filesystem SHUTDOWN and stopping the log,
		 * we do flush all iclogs to disk (if there wasn't a log I/O
		 * error). So, we do want things to go smoothly in case of just
		 * a SHUTDOWN w/o a LOG_IO_ERROR.
		 */
		*ioerror = true;
		return false;
	case XLOG_STATE_DONE_SYNC:
		/*
		 * Now that we have an iclog that is in the DONE_SYNC state, do
		 * one more check here to see if we have chased our tail around.
		 * If this is not the lowest lsn iclog, then we will leave it
		 * for another completion to process.
		 */
		header_lsn = be64_to_cpu(iclog->ic_header.h_lsn);
		lowest_lsn = xlog_get_lowest_lsn(log);
		if (lowest_lsn && XFS_LSN_CMP(lowest_lsn, header_lsn) < 0)
			return false;
		xlog_state_set_callback(log, iclog, header_lsn);
		return false;
	default:
		/*
		 * Can only perform callbacks in order.  Since this iclog is not
		 * in the DONE_SYNC state, we skip the rest and just try to
		 * clean up.
		 */
		return true;
	}
}

<<<<<<< HEAD
/*
 * Keep processing entries in the iclog callback list until we come around and
 * it is empty.  We need to atomically see that the list is empty and change the
 * state to DIRTY so that we don't miss any more callbacks being added.
 *
 * This function is called with the icloglock held and returns with it held. We
 * drop it while running callbacks, however, as holding it over thousands of
 * callbacks is unnecessary and causes excessive contention if we do.
 */
static void
xlog_state_do_iclog_callbacks(
	struct xlog		*log,
	struct xlog_in_core	*iclog)
{
	spin_unlock(&log->l_icloglock);
	spin_lock(&iclog->ic_callback_lock);
	while (!list_empty(&iclog->ic_callbacks)) {
		LIST_HEAD(tmp);
=======
STATIC void
xlog_state_do_callback(
	struct xlog		*log)
{
	struct xlog_in_core	*iclog;
	struct xlog_in_core	*first_iclog;
	bool			cycled_icloglock;
	bool			ioerror;
	int			flushcnt = 0;
	int			repeats = 0;
>>>>>>> 7d2a07b7

		list_splice_init(&iclog->ic_callbacks, &tmp);

		spin_unlock(&iclog->ic_callback_lock);
		xlog_cil_process_committed(&tmp);
		spin_lock(&iclog->ic_callback_lock);
	}

	/*
	 * Pick up the icloglock while still holding the callback lock so we
	 * serialise against anyone trying to add more callbacks to this iclog
	 * now we've finished processing.
	 */
	spin_lock(&log->l_icloglock);
<<<<<<< HEAD
	spin_unlock(&iclog->ic_callback_lock);
}

STATIC void
xlog_state_do_callback(
	struct xlog		*log)
{
	struct xlog_in_core	*iclog;
	struct xlog_in_core	*first_iclog;
	bool			cycled_icloglock;
	bool			ioerror;
	int			flushcnt = 0;
	int			repeats = 0;

	spin_lock(&log->l_icloglock);
=======
>>>>>>> 7d2a07b7
	do {
		/*
		 * Scan all iclogs starting with the one pointed to by the
		 * log.  Reset this starting point each time the log is
		 * unlocked (during callbacks).
		 *
		 * Keep looping through iclogs until one full pass is made
		 * without running any callbacks.
		 */
		first_iclog = log->l_iclog;
		iclog = log->l_iclog;
		cycled_icloglock = false;
		ioerror = false;
		repeats++;

		do {
<<<<<<< HEAD
=======
			LIST_HEAD(cb_list);

>>>>>>> 7d2a07b7
			if (xlog_state_iodone_process_iclog(log, iclog,
							&ioerror))
				break;

			if (iclog->ic_state != XLOG_STATE_CALLBACK &&
			    iclog->ic_state != XLOG_STATE_IOERROR) {
				iclog = iclog->ic_next;
				continue;
			}
<<<<<<< HEAD

			/*
			 * Running callbacks will drop the icloglock which means
			 * we'll have to run at least one more complete loop.
			 */
			cycled_icloglock = true;
			xlog_state_do_iclog_callbacks(log, iclog);
=======
			list_splice_init(&iclog->ic_callbacks, &cb_list);
			spin_unlock(&log->l_icloglock);

			trace_xlog_iclog_callbacks_start(iclog, _RET_IP_);
			xlog_cil_process_committed(&cb_list);
			trace_xlog_iclog_callbacks_done(iclog, _RET_IP_);
			cycled_icloglock = true;

			spin_lock(&log->l_icloglock);
>>>>>>> 7d2a07b7
			if (XLOG_FORCED_SHUTDOWN(log))
				wake_up_all(&iclog->ic_force_wait);
			else
				xlog_state_clean_iclog(log, iclog);
			iclog = iclog->ic_next;
		} while (first_iclog != iclog);

		if (repeats > 5000) {
			flushcnt += repeats;
			repeats = 0;
			xfs_warn(log->l_mp,
				"%s: possible infinite loop (%d iterations)",
				__func__, flushcnt);
		}
	} while (!ioerror && cycled_icloglock);

	if (log->l_iclog->ic_state == XLOG_STATE_ACTIVE ||
	    log->l_iclog->ic_state == XLOG_STATE_IOERROR)
		wake_up_all(&log->l_flush_wait);

	spin_unlock(&log->l_icloglock);
}


/*
 * Finish transitioning this iclog to the dirty state.
 *
 * Make sure that we completely execute this routine only when this is
 * the last call to the iclog.  There is a good chance that iclog flushes,
 * when we reach the end of the physical log, get turned into 2 separate
 * calls to bwrite.  Hence, one iclog flush could generate two calls to this
 * routine.  By using the reference count bwritecnt, we guarantee that only
 * the second completion goes through.
 *
 * Callbacks could take time, so they are done outside the scope of the
 * global state machine log lock.
 */
STATIC void
xlog_state_done_syncing(
	struct xlog_in_core	*iclog)
{
	struct xlog		*log = iclog->ic_log;

	spin_lock(&log->l_icloglock);
	ASSERT(atomic_read(&iclog->ic_refcnt) == 0);
	trace_xlog_iclog_sync_done(iclog, _RET_IP_);

	/*
	 * If we got an error, either on the first buffer, or in the case of
	 * split log writes, on the second, we shut down the file system and
	 * no iclogs should ever be attempted to be written to disk again.
	 */
	if (!XLOG_FORCED_SHUTDOWN(log)) {
		ASSERT(iclog->ic_state == XLOG_STATE_SYNCING);
		iclog->ic_state = XLOG_STATE_DONE_SYNC;
	}

	/*
	 * Someone could be sleeping prior to writing out the next
	 * iclog buffer, we wake them all, one will get to do the
	 * I/O, the others get to wait for the result.
	 */
	wake_up_all(&iclog->ic_write_wait);
	spin_unlock(&log->l_icloglock);
	xlog_state_do_callback(log);
}

/*
 * If the head of the in-core log ring is not (ACTIVE or DIRTY), then we must
 * sleep.  We wait on the flush queue on the head iclog as that should be
 * the first iclog to complete flushing. Hence if all iclogs are syncing,
 * we will wait here and all new writes will sleep until a sync completes.
 *
 * The in-core logs are used in a circular fashion. They are not used
 * out-of-order even when an iclog past the head is free.
 *
 * return:
 *	* log_offset where xlog_write() can start writing into the in-core
 *		log's data space.
 *	* in-core log pointer to which xlog_write() should write.
 *	* boolean indicating this is a continued write to an in-core log.
 *		If this is the last write, then the in-core log's offset field
 *		needs to be incremented, depending on the amount of data which
 *		is copied.
 */
STATIC int
xlog_state_get_iclog_space(
	struct xlog		*log,
	int			len,
	struct xlog_in_core	**iclogp,
	struct xlog_ticket	*ticket,
	int			*continued_write,
	int			*logoffsetp)
{
	int		  log_offset;
	xlog_rec_header_t *head;
	xlog_in_core_t	  *iclog;

restart:
	spin_lock(&log->l_icloglock);
	if (XLOG_FORCED_SHUTDOWN(log)) {
		spin_unlock(&log->l_icloglock);
		return -EIO;
	}

	iclog = log->l_iclog;
	if (iclog->ic_state != XLOG_STATE_ACTIVE) {
		XFS_STATS_INC(log->l_mp, xs_log_noiclogs);

		/* Wait for log writes to have flushed */
		xlog_wait(&log->l_flush_wait, &log->l_icloglock);
		goto restart;
	}

	head = &iclog->ic_header;

	atomic_inc(&iclog->ic_refcnt);	/* prevents sync */
	log_offset = iclog->ic_offset;

	trace_xlog_iclog_get_space(iclog, _RET_IP_);

	/* On the 1st write to an iclog, figure out lsn.  This works
	 * if iclogs marked XLOG_STATE_WANT_SYNC always write out what they are
	 * committing to.  If the offset is set, that's how many blocks
	 * must be written.
	 */
	if (log_offset == 0) {
		ticket->t_curr_res -= log->l_iclog_hsize;
		xlog_tic_add_region(ticket,
				    log->l_iclog_hsize,
				    XLOG_REG_TYPE_LRHEADER);
		head->h_cycle = cpu_to_be32(log->l_curr_cycle);
		head->h_lsn = cpu_to_be64(
			xlog_assign_lsn(log->l_curr_cycle, log->l_curr_block));
		ASSERT(log->l_curr_block >= 0);
	}

	/* If there is enough room to write everything, then do it.  Otherwise,
	 * claim the rest of the region and make sure the XLOG_STATE_WANT_SYNC
	 * bit is on, so this will get flushed out.  Don't update ic_offset
	 * until you know exactly how many bytes get copied.  Therefore, wait
	 * until later to update ic_offset.
	 *
	 * xlog_write() algorithm assumes that at least 2 xlog_op_header_t's
	 * can fit into remaining data section.
	 */
	if (iclog->ic_size - iclog->ic_offset < 2*sizeof(xlog_op_header_t)) {
		int		error = 0;

		xlog_state_switch_iclogs(log, iclog, iclog->ic_size);

		/*
		 * If we are the only one writing to this iclog, sync it to
		 * disk.  We need to do an atomic compare and decrement here to
		 * avoid racing with concurrent atomic_dec_and_lock() calls in
		 * xlog_state_release_iclog() when there is more than one
		 * reference to the iclog.
		 */
		if (!atomic_add_unless(&iclog->ic_refcnt, -1, 1))
<<<<<<< HEAD
			error = xlog_state_release_iclog(log, iclog);
=======
			error = xlog_state_release_iclog(log, iclog, 0);
>>>>>>> 7d2a07b7
		spin_unlock(&log->l_icloglock);
		if (error)
			return error;
		goto restart;
	}

	/* Do we have enough room to write the full amount in the remainder
	 * of this iclog?  Or must we continue a write on the next iclog and
	 * mark this iclog as completely taken?  In the case where we switch
	 * iclogs (to mark it taken), this particular iclog will release/sync
	 * to disk in xlog_write().
	 */
	if (len <= iclog->ic_size - iclog->ic_offset) {
		*continued_write = 0;
		iclog->ic_offset += len;
	} else {
		*continued_write = 1;
		xlog_state_switch_iclogs(log, iclog, iclog->ic_size);
	}
	*iclogp = iclog;

	ASSERT(iclog->ic_offset <= iclog->ic_size);
	spin_unlock(&log->l_icloglock);

	*logoffsetp = log_offset;
	return 0;
}

/*
 * The first cnt-1 times a ticket goes through here we don't need to move the
 * grant write head because the permanent reservation has reserved cnt times the
 * unit amount.  Release part of current permanent unit reservation and reset
 * current reservation to be one units worth.  Also move grant reservation head
 * forward.
 */
void
xfs_log_ticket_regrant(
	struct xlog		*log,
	struct xlog_ticket	*ticket)
{
	trace_xfs_log_ticket_regrant(log, ticket);

	if (ticket->t_cnt > 0)
		ticket->t_cnt--;

	xlog_grant_sub_space(log, &log->l_reserve_head.grant,
					ticket->t_curr_res);
	xlog_grant_sub_space(log, &log->l_write_head.grant,
					ticket->t_curr_res);
	ticket->t_curr_res = ticket->t_unit_res;
	xlog_tic_reset_res(ticket);

	trace_xfs_log_ticket_regrant_sub(log, ticket);

	/* just return if we still have some of the pre-reserved space */
	if (!ticket->t_cnt) {
		xlog_grant_add_space(log, &log->l_reserve_head.grant,
				     ticket->t_unit_res);
		trace_xfs_log_ticket_regrant_exit(log, ticket);

		ticket->t_curr_res = ticket->t_unit_res;
		xlog_tic_reset_res(ticket);
	}

	xfs_log_ticket_put(ticket);
}

/*
 * Give back the space left from a reservation.
 *
 * All the information we need to make a correct determination of space left
 * is present.  For non-permanent reservations, things are quite easy.  The
 * count should have been decremented to zero.  We only need to deal with the
 * space remaining in the current reservation part of the ticket.  If the
 * ticket contains a permanent reservation, there may be left over space which
 * needs to be released.  A count of N means that N-1 refills of the current
 * reservation can be done before we need to ask for more space.  The first
 * one goes to fill up the first current reservation.  Once we run out of
 * space, the count will stay at zero and the only space remaining will be
 * in the current reservation field.
 */
void
xfs_log_ticket_ungrant(
	struct xlog		*log,
	struct xlog_ticket	*ticket)
{
	int			bytes;

	trace_xfs_log_ticket_ungrant(log, ticket);

	if (ticket->t_cnt > 0)
		ticket->t_cnt--;

	trace_xfs_log_ticket_ungrant_sub(log, ticket);

	/*
	 * If this is a permanent reservation ticket, we may be able to free
	 * up more space based on the remaining count.
	 */
	bytes = ticket->t_curr_res;
	if (ticket->t_cnt > 0) {
		ASSERT(ticket->t_flags & XLOG_TIC_PERM_RESERV);
		bytes += ticket->t_unit_res*ticket->t_cnt;
	}

	xlog_grant_sub_space(log, &log->l_reserve_head.grant, bytes);
	xlog_grant_sub_space(log, &log->l_write_head.grant, bytes);

	trace_xfs_log_ticket_ungrant_exit(log, ticket);

	xfs_log_space_wake(log->l_mp);
	xfs_log_ticket_put(ticket);
}

/*
 * This routine will mark the current iclog in the ring as WANT_SYNC and move
 * the current iclog pointer to the next iclog in the ring.
 */
STATIC void
xlog_state_switch_iclogs(
	struct xlog		*log,
	struct xlog_in_core	*iclog,
	int			eventual_size)
{
	ASSERT(iclog->ic_state == XLOG_STATE_ACTIVE);
	assert_spin_locked(&log->l_icloglock);
<<<<<<< HEAD
=======
	trace_xlog_iclog_switch(iclog, _RET_IP_);
>>>>>>> 7d2a07b7

	if (!eventual_size)
		eventual_size = iclog->ic_offset;
	iclog->ic_state = XLOG_STATE_WANT_SYNC;
	iclog->ic_header.h_prev_block = cpu_to_be32(log->l_prev_block);
	log->l_prev_block = log->l_curr_block;
	log->l_prev_cycle = log->l_curr_cycle;

	/* roll log?: ic_offset changed later */
	log->l_curr_block += BTOBB(eventual_size)+BTOBB(log->l_iclog_hsize);

	/* Round up to next log-sunit */
	if (log->l_iclog_roundoff > BBSIZE) {
		uint32_t sunit_bb = BTOBB(log->l_iclog_roundoff);
		log->l_curr_block = roundup(log->l_curr_block, sunit_bb);
	}

	if (log->l_curr_block >= log->l_logBBsize) {
		/*
		 * Rewind the current block before the cycle is bumped to make
		 * sure that the combined LSN never transiently moves forward
		 * when the log wraps to the next cycle. This is to support the
		 * unlocked sample of these fields from xlog_valid_lsn(). Most
		 * other cases should acquire l_icloglock.
		 */
		log->l_curr_block -= log->l_logBBsize;
		ASSERT(log->l_curr_block >= 0);
		smp_wmb();
		log->l_curr_cycle++;
		if (log->l_curr_cycle == XLOG_HEADER_MAGIC_NUM)
			log->l_curr_cycle++;
	}
	ASSERT(iclog == log->l_iclog);
	log->l_iclog = iclog->ic_next;
}
<<<<<<< HEAD
=======

/*
 * Force the iclog to disk and check if the iclog has been completed before
 * xlog_force_iclog() returns. This can happen on synchronous (e.g.
 * pmem) or fast async storage because we drop the icloglock to issue the IO.
 * If completion has already occurred, tell the caller so that it can avoid an
 * unnecessary wait on the iclog.
 */
static int
xlog_force_and_check_iclog(
	struct xlog_in_core	*iclog,
	bool			*completed)
{
	xfs_lsn_t		lsn = be64_to_cpu(iclog->ic_header.h_lsn);
	int			error;

	*completed = false;
	error = xlog_force_iclog(iclog);
	if (error)
		return error;

	/*
	 * If the iclog has already been completed and reused the header LSN
	 * will have been rewritten by completion
	 */
	if (be64_to_cpu(iclog->ic_header.h_lsn) != lsn)
		*completed = true;
	return 0;
}
>>>>>>> 7d2a07b7

/*
 * Write out all data in the in-core log as of this exact moment in time.
 *
 * Data may be written to the in-core log during this call.  However,
 * we don't guarantee this data will be written out.  A change from past
 * implementation means this routine will *not* write out zero length LRs.
 *
 * Basically, we try and perform an intelligent scan of the in-core logs.
 * If we determine there is no flushable data, we just return.  There is no
 * flushable data if:
 *
 *	1. the current iclog is active and has no data; the previous iclog
 *		is in the active or dirty state.
 *	2. the current iclog is drity, and the previous iclog is in the
 *		active or dirty state.
 *
 * We may sleep if:
 *
 *	1. the current iclog is not in the active nor dirty state.
 *	2. the current iclog dirty, and the previous iclog is not in the
 *		active nor dirty state.
 *	3. the current iclog is active, and there is another thread writing
 *		to this particular iclog.
 *	4. a) the current iclog is active and has no other writers
 *	   b) when we return from flushing out this iclog, it is still
 *		not in the active nor dirty state.
 */
int
xfs_log_force(
	struct xfs_mount	*mp,
	uint			flags)
{
	struct xlog		*log = mp->m_log;
	struct xlog_in_core	*iclog;

	XFS_STATS_INC(mp, xs_log_force);
	trace_xfs_log_force(mp, 0, _RET_IP_);

	xlog_cil_force(log);

	spin_lock(&log->l_icloglock);
	iclog = log->l_iclog;
	if (iclog->ic_state == XLOG_STATE_IOERROR)
		goto out_error;

	trace_xlog_iclog_force(iclog, _RET_IP_);

	if (iclog->ic_state == XLOG_STATE_DIRTY ||
	    (iclog->ic_state == XLOG_STATE_ACTIVE &&
	     atomic_read(&iclog->ic_refcnt) == 0 && iclog->ic_offset == 0)) {
		/*
		 * If the head is dirty or (active and empty), then we need to
		 * look at the previous iclog.
		 *
		 * If the previous iclog is active or dirty we are done.  There
		 * is nothing to sync out. Otherwise, we attach ourselves to the
		 * previous iclog and go to sleep.
		 */
		iclog = iclog->ic_prev;
	} else if (iclog->ic_state == XLOG_STATE_ACTIVE) {
		if (atomic_read(&iclog->ic_refcnt) == 0) {
<<<<<<< HEAD
			/*
			 * We are the only one with access to this iclog.
			 *
			 * Flush it out now.  There should be a roundoff of zero
			 * to show that someone has already taken care of the
			 * roundoff from the previous sync.
			 */
			atomic_inc(&iclog->ic_refcnt);
			lsn = be64_to_cpu(iclog->ic_header.h_lsn);
			xlog_state_switch_iclogs(log, iclog, 0);
			if (xlog_state_release_iclog(log, iclog))
				goto out_error;

			if (be64_to_cpu(iclog->ic_header.h_lsn) != lsn)
=======
			/* We have exclusive access to this iclog. */
			bool	completed;

			if (xlog_force_and_check_iclog(iclog, &completed))
				goto out_error;

			if (completed)
>>>>>>> 7d2a07b7
				goto out_unlock;
		} else {
			/*
			 * Someone else is still writing to this iclog, so we
			 * need to ensure that when they release the iclog it
			 * gets synced immediately as we may be waiting on it.
			 */
			xlog_state_switch_iclogs(log, iclog, 0);
		}
	}

<<<<<<< HEAD
=======
	/*
	 * The iclog we are about to wait on may contain the checkpoint pushed
	 * by the above xlog_cil_force() call, but it may not have been pushed
	 * to disk yet. Like the ACTIVE case above, we need to make sure caches
	 * are flushed when this iclog is written.
	 */
	if (iclog->ic_state == XLOG_STATE_WANT_SYNC)
		iclog->ic_flags |= XLOG_ICL_NEED_FLUSH | XLOG_ICL_NEED_FUA;

>>>>>>> 7d2a07b7
	if (flags & XFS_LOG_SYNC)
		return xlog_wait_on_iclog(iclog);
out_unlock:
	spin_unlock(&log->l_icloglock);
	return 0;
out_error:
	spin_unlock(&log->l_icloglock);
	return -EIO;
}

static int
xlog_force_lsn(
	struct xlog		*log,
	xfs_lsn_t		lsn,
	uint			flags,
	int			*log_flushed,
	bool			already_slept)
{
	struct xlog_in_core	*iclog;
	bool			completed;

	spin_lock(&log->l_icloglock);
	iclog = log->l_iclog;
	if (iclog->ic_state == XLOG_STATE_IOERROR)
		goto out_error;

	while (be64_to_cpu(iclog->ic_header.h_lsn) != lsn) {
		trace_xlog_iclog_force_lsn(iclog, _RET_IP_);
		iclog = iclog->ic_next;
		if (iclog == log->l_iclog)
			goto out_unlock;
	}

<<<<<<< HEAD
	if (iclog->ic_state == XLOG_STATE_ACTIVE) {
=======
	switch (iclog->ic_state) {
	case XLOG_STATE_ACTIVE:
>>>>>>> 7d2a07b7
		/*
		 * We sleep here if we haven't already slept (e.g. this is the
		 * first time we've looked at the correct iclog buf) and the
		 * buffer before us is going to be sync'ed.  The reason for this
		 * is that if we are doing sync transactions here, by waiting
		 * for the previous I/O to complete, we can allow a few more
		 * transactions into this iclog before we close it down.
		 *
		 * Otherwise, we mark the buffer WANT_SYNC, and bump up the
		 * refcnt so we can release the log (which drops the ref count).
		 * The state switch keeps new transaction commits from using
		 * this buffer.  When the current commits finish writing into
		 * the buffer, the refcount will drop to zero and the buffer
		 * will go out then.
		 */
		if (!already_slept &&
		    (iclog->ic_prev->ic_state == XLOG_STATE_WANT_SYNC ||
		     iclog->ic_prev->ic_state == XLOG_STATE_SYNCING)) {
<<<<<<< HEAD
			XFS_STATS_INC(mp, xs_log_force_sleep);

=======
>>>>>>> 7d2a07b7
			xlog_wait(&iclog->ic_prev->ic_write_wait,
					&log->l_icloglock);
			return -EAGAIN;
		}
<<<<<<< HEAD
		atomic_inc(&iclog->ic_refcnt);
		xlog_state_switch_iclogs(log, iclog, 0);
		if (xlog_state_release_iclog(log, iclog))
			goto out_error;
		if (log_flushed)
			*log_flushed = 1;
=======
		if (xlog_force_and_check_iclog(iclog, &completed))
			goto out_error;
		if (log_flushed)
			*log_flushed = 1;
		if (completed)
			goto out_unlock;
		break;
	case XLOG_STATE_WANT_SYNC:
		/*
		 * This iclog may contain the checkpoint pushed by the
		 * xlog_cil_force_seq() call, but there are other writers still
		 * accessing it so it hasn't been pushed to disk yet. Like the
		 * ACTIVE case above, we need to make sure caches are flushed
		 * when this iclog is written.
		 */
		iclog->ic_flags |= XLOG_ICL_NEED_FLUSH | XLOG_ICL_NEED_FUA;
		break;
	default:
		/*
		 * The entire checkpoint was written by the CIL force and is on
		 * its way to disk already. It will be stable when it
		 * completes, so we don't need to manipulate caches here at all.
		 * We just need to wait for completion if necessary.
		 */
		break;
>>>>>>> 7d2a07b7
	}

	if (flags & XFS_LOG_SYNC)
		return xlog_wait_on_iclog(iclog);
out_unlock:
	spin_unlock(&log->l_icloglock);
	return 0;
out_error:
	spin_unlock(&log->l_icloglock);
	return -EIO;
}

/*
 * Force the in-core log to disk for a specific LSN.
 *
 * Find in-core log with lsn.
 *	If it is in the DIRTY state, just return.
 *	If it is in the ACTIVE state, move the in-core log into the WANT_SYNC
 *		state and go to sleep or return.
 *	If it is in any other state, go to sleep or return.
 *
 * Synchronous forces are implemented with a wait queue.  All callers trying
 * to force a given lsn to disk must wait on the queue attached to the
 * specific in-core log.  When given in-core log finally completes its write
 * to disk, that thread will wake up all threads waiting on the queue.
 */
int
xfs_log_force_seq(
	struct xfs_mount	*mp,
	xfs_csn_t		seq,
	uint			flags,
	int			*log_flushed)
{
	struct xlog		*log = mp->m_log;
	xfs_lsn_t		lsn;
	int			ret;
	ASSERT(seq != 0);

	XFS_STATS_INC(mp, xs_log_force);
	trace_xfs_log_force(mp, seq, _RET_IP_);

	lsn = xlog_cil_force_seq(log, seq);
	if (lsn == NULLCOMMITLSN)
		return 0;

<<<<<<< HEAD
	ret = __xfs_log_force_lsn(mp, lsn, flags, log_flushed, false);
	if (ret == -EAGAIN)
		ret = __xfs_log_force_lsn(mp, lsn, flags, log_flushed, true);
=======
	ret = xlog_force_lsn(log, lsn, flags, log_flushed, false);
	if (ret == -EAGAIN) {
		XFS_STATS_INC(mp, xs_log_force_sleep);
		ret = xlog_force_lsn(log, lsn, flags, log_flushed, true);
	}
>>>>>>> 7d2a07b7
	return ret;
}

/*
 * Free a used ticket when its refcount falls to zero.
 */
void
xfs_log_ticket_put(
	xlog_ticket_t	*ticket)
{
	ASSERT(atomic_read(&ticket->t_ref) > 0);
	if (atomic_dec_and_test(&ticket->t_ref))
		kmem_cache_free(xfs_log_ticket_zone, ticket);
}

xlog_ticket_t *
xfs_log_ticket_get(
	xlog_ticket_t	*ticket)
{
	ASSERT(atomic_read(&ticket->t_ref) > 0);
	atomic_inc(&ticket->t_ref);
	return ticket;
}

/*
 * Figure out the total log space unit (in bytes) that would be
 * required for a log ticket.
 */
static int
xlog_calc_unit_res(
	struct xlog		*log,
	int			unit_bytes)
{
	int			iclog_space;
	uint			num_headers;

	/*
	 * Permanent reservations have up to 'cnt'-1 active log operations
	 * in the log.  A unit in this case is the amount of space for one
	 * of these log operations.  Normal reservations have a cnt of 1
	 * and their unit amount is the total amount of space required.
	 *
	 * The following lines of code account for non-transaction data
	 * which occupy space in the on-disk log.
	 *
	 * Normal form of a transaction is:
	 * <oph><trans-hdr><start-oph><reg1-oph><reg1><reg2-oph>...<commit-oph>
	 * and then there are LR hdrs, split-recs and roundoff at end of syncs.
	 *
	 * We need to account for all the leadup data and trailer data
	 * around the transaction data.
	 * And then we need to account for the worst case in terms of using
	 * more space.
	 * The worst case will happen if:
	 * - the placement of the transaction happens to be such that the
	 *   roundoff is at its maximum
	 * - the transaction data is synced before the commit record is synced
	 *   i.e. <transaction-data><roundoff> | <commit-rec><roundoff>
	 *   Therefore the commit record is in its own Log Record.
	 *   This can happen as the commit record is called with its
	 *   own region to xlog_write().
	 *   This then means that in the worst case, roundoff can happen for
	 *   the commit-rec as well.
	 *   The commit-rec is smaller than padding in this scenario and so it is
	 *   not added separately.
	 */

	/* for trans header */
	unit_bytes += sizeof(xlog_op_header_t);
	unit_bytes += sizeof(xfs_trans_header_t);

	/* for start-rec */
	unit_bytes += sizeof(xlog_op_header_t);

	/*
	 * for LR headers - the space for data in an iclog is the size minus
	 * the space used for the headers. If we use the iclog size, then we
	 * undercalculate the number of headers required.
	 *
	 * Furthermore - the addition of op headers for split-recs might
	 * increase the space required enough to require more log and op
	 * headers, so take that into account too.
	 *
	 * IMPORTANT: This reservation makes the assumption that if this
	 * transaction is the first in an iclog and hence has the LR headers
	 * accounted to it, then the remaining space in the iclog is
	 * exclusively for this transaction.  i.e. if the transaction is larger
	 * than the iclog, it will be the only thing in that iclog.
	 * Fundamentally, this means we must pass the entire log vector to
	 * xlog_write to guarantee this.
	 */
	iclog_space = log->l_iclog_size - log->l_iclog_hsize;
	num_headers = howmany(unit_bytes, iclog_space);

	/* for split-recs - ophdrs added when data split over LRs */
	unit_bytes += sizeof(xlog_op_header_t) * num_headers;

	/* add extra header reservations if we overrun */
	while (!num_headers ||
	       howmany(unit_bytes, iclog_space) > num_headers) {
		unit_bytes += sizeof(xlog_op_header_t);
		num_headers++;
	}
	unit_bytes += log->l_iclog_hsize * num_headers;

	/* for commit-rec LR header - note: padding will subsume the ophdr */
	unit_bytes += log->l_iclog_hsize;

	/* roundoff padding for transaction data and one for commit record */
	unit_bytes += 2 * log->l_iclog_roundoff;

	return unit_bytes;
}

int
xfs_log_calc_unit_res(
	struct xfs_mount	*mp,
	int			unit_bytes)
{
	return xlog_calc_unit_res(mp->m_log, unit_bytes);
}

/*
 * Allocate and initialise a new log ticket.
 */
struct xlog_ticket *
xlog_ticket_alloc(
	struct xlog		*log,
	int			unit_bytes,
	int			cnt,
	char			client,
	bool			permanent)
{
	struct xlog_ticket	*tic;
	int			unit_res;

	tic = kmem_cache_zalloc(xfs_log_ticket_zone, GFP_NOFS | __GFP_NOFAIL);

	unit_res = xlog_calc_unit_res(log, unit_bytes);

	atomic_set(&tic->t_ref, 1);
	tic->t_task		= current;
	INIT_LIST_HEAD(&tic->t_queue);
	tic->t_unit_res		= unit_res;
	tic->t_curr_res		= unit_res;
	tic->t_cnt		= cnt;
	tic->t_ocnt		= cnt;
	tic->t_tid		= prandom_u32();
	tic->t_clientid		= client;
	if (permanent)
		tic->t_flags |= XLOG_TIC_PERM_RESERV;

	xlog_tic_reset_res(tic);

	return tic;
}

#if defined(DEBUG)
/*
 * Make sure that the destination ptr is within the valid data region of
 * one of the iclogs.  This uses backup pointers stored in a different
 * part of the log in case we trash the log structure.
 */
STATIC void
xlog_verify_dest_ptr(
	struct xlog	*log,
	void		*ptr)
{
	int i;
	int good_ptr = 0;

	for (i = 0; i < log->l_iclog_bufs; i++) {
		if (ptr >= log->l_iclog_bak[i] &&
		    ptr <= log->l_iclog_bak[i] + log->l_iclog_size)
			good_ptr++;
	}

	if (!good_ptr)
		xfs_emerg(log->l_mp, "%s: invalid ptr", __func__);
}

/*
 * Check to make sure the grant write head didn't just over lap the tail.  If
 * the cycles are the same, we can't be overlapping.  Otherwise, make sure that
 * the cycles differ by exactly one and check the byte count.
 *
 * This check is run unlocked, so can give false positives. Rather than assert
 * on failures, use a warn-once flag and a panic tag to allow the admin to
 * determine if they want to panic the machine when such an error occurs. For
 * debug kernels this will have the same effect as using an assert but, unlinke
 * an assert, it can be turned off at runtime.
 */
STATIC void
xlog_verify_grant_tail(
	struct xlog	*log)
{
	int		tail_cycle, tail_blocks;
	int		cycle, space;

	xlog_crack_grant_head(&log->l_write_head.grant, &cycle, &space);
	xlog_crack_atomic_lsn(&log->l_tail_lsn, &tail_cycle, &tail_blocks);
	if (tail_cycle != cycle) {
		if (cycle - 1 != tail_cycle &&
		    !(log->l_flags & XLOG_TAIL_WARN)) {
			xfs_alert_tag(log->l_mp, XFS_PTAG_LOGRES,
				"%s: cycle - 1 != tail_cycle", __func__);
			log->l_flags |= XLOG_TAIL_WARN;
		}

		if (space > BBTOB(tail_blocks) &&
		    !(log->l_flags & XLOG_TAIL_WARN)) {
			xfs_alert_tag(log->l_mp, XFS_PTAG_LOGRES,
				"%s: space > BBTOB(tail_blocks)", __func__);
			log->l_flags |= XLOG_TAIL_WARN;
		}
	}
}

/* check if it will fit */
STATIC void
xlog_verify_tail_lsn(
	struct xlog		*log,
	struct xlog_in_core	*iclog)
{
	xfs_lsn_t	tail_lsn = be64_to_cpu(iclog->ic_header.h_tail_lsn);
	int		blocks;

    if (CYCLE_LSN(tail_lsn) == log->l_prev_cycle) {
	blocks =
	    log->l_logBBsize - (log->l_prev_block - BLOCK_LSN(tail_lsn));
	if (blocks < BTOBB(iclog->ic_offset)+BTOBB(log->l_iclog_hsize))
		xfs_emerg(log->l_mp, "%s: ran out of log space", __func__);
    } else {
	ASSERT(CYCLE_LSN(tail_lsn)+1 == log->l_prev_cycle);

	if (BLOCK_LSN(tail_lsn) == log->l_prev_block)
		xfs_emerg(log->l_mp, "%s: tail wrapped", __func__);

	blocks = BLOCK_LSN(tail_lsn) - log->l_prev_block;
	if (blocks < BTOBB(iclog->ic_offset) + 1)
		xfs_emerg(log->l_mp, "%s: ran out of log space", __func__);
    }
}

/*
 * Perform a number of checks on the iclog before writing to disk.
 *
 * 1. Make sure the iclogs are still circular
 * 2. Make sure we have a good magic number
 * 3. Make sure we don't have magic numbers in the data
 * 4. Check fields of each log operation header for:
 *	A. Valid client identifier
 *	B. tid ptr value falls in valid ptr space (user space code)
 *	C. Length in log record header is correct according to the
 *		individual operation headers within record.
 * 5. When a bwrite will occur within 5 blocks of the front of the physical
 *	log, check the preceding blocks of the physical log to make sure all
 *	the cycle numbers agree with the current cycle number.
 */
STATIC void
xlog_verify_iclog(
	struct xlog		*log,
	struct xlog_in_core	*iclog,
	int			count)
{
	xlog_op_header_t	*ophead;
	xlog_in_core_t		*icptr;
	xlog_in_core_2_t	*xhdr;
	void			*base_ptr, *ptr, *p;
	ptrdiff_t		field_offset;
	uint8_t			clientid;
	int			len, i, j, k, op_len;
	int			idx;

	/* check validity of iclog pointers */
	spin_lock(&log->l_icloglock);
	icptr = log->l_iclog;
	for (i = 0; i < log->l_iclog_bufs; i++, icptr = icptr->ic_next)
		ASSERT(icptr);

	if (icptr != log->l_iclog)
		xfs_emerg(log->l_mp, "%s: corrupt iclog ring", __func__);
	spin_unlock(&log->l_icloglock);

	/* check log magic numbers */
	if (iclog->ic_header.h_magicno != cpu_to_be32(XLOG_HEADER_MAGIC_NUM))
		xfs_emerg(log->l_mp, "%s: invalid magic num", __func__);

	base_ptr = ptr = &iclog->ic_header;
	p = &iclog->ic_header;
	for (ptr += BBSIZE; ptr < base_ptr + count; ptr += BBSIZE) {
		if (*(__be32 *)ptr == cpu_to_be32(XLOG_HEADER_MAGIC_NUM))
			xfs_emerg(log->l_mp, "%s: unexpected magic num",
				__func__);
	}

	/* check fields */
	len = be32_to_cpu(iclog->ic_header.h_num_logops);
	base_ptr = ptr = iclog->ic_datap;
	ophead = ptr;
	xhdr = iclog->ic_data;
	for (i = 0; i < len; i++) {
		ophead = ptr;

		/* clientid is only 1 byte */
		p = &ophead->oh_clientid;
		field_offset = p - base_ptr;
		if (field_offset & 0x1ff) {
			clientid = ophead->oh_clientid;
		} else {
			idx = BTOBBT((char *)&ophead->oh_clientid - iclog->ic_datap);
			if (idx >= (XLOG_HEADER_CYCLE_SIZE / BBSIZE)) {
				j = idx / (XLOG_HEADER_CYCLE_SIZE / BBSIZE);
				k = idx % (XLOG_HEADER_CYCLE_SIZE / BBSIZE);
				clientid = xlog_get_client_id(
					xhdr[j].hic_xheader.xh_cycle_data[k]);
			} else {
				clientid = xlog_get_client_id(
					iclog->ic_header.h_cycle_data[idx]);
			}
		}
		if (clientid != XFS_TRANSACTION && clientid != XFS_LOG)
			xfs_warn(log->l_mp,
				"%s: invalid clientid %d op "PTR_FMT" offset 0x%lx",
				__func__, clientid, ophead,
				(unsigned long)field_offset);

		/* check length */
		p = &ophead->oh_len;
		field_offset = p - base_ptr;
		if (field_offset & 0x1ff) {
			op_len = be32_to_cpu(ophead->oh_len);
		} else {
			idx = BTOBBT((uintptr_t)&ophead->oh_len -
				    (uintptr_t)iclog->ic_datap);
			if (idx >= (XLOG_HEADER_CYCLE_SIZE / BBSIZE)) {
				j = idx / (XLOG_HEADER_CYCLE_SIZE / BBSIZE);
				k = idx % (XLOG_HEADER_CYCLE_SIZE / BBSIZE);
				op_len = be32_to_cpu(xhdr[j].hic_xheader.xh_cycle_data[k]);
			} else {
				op_len = be32_to_cpu(iclog->ic_header.h_cycle_data[idx]);
			}
		}
		ptr += sizeof(xlog_op_header_t) + op_len;
	}
}
#endif

/*
 * Mark all iclogs IOERROR. l_icloglock is held by the caller.
 */
STATIC int
xlog_state_ioerror(
	struct xlog	*log)
{
	xlog_in_core_t	*iclog, *ic;

	iclog = log->l_iclog;
	if (iclog->ic_state != XLOG_STATE_IOERROR) {
		/*
		 * Mark all the incore logs IOERROR.
		 * From now on, no log flushes will result.
		 */
		ic = iclog;
		do {
			ic->ic_state = XLOG_STATE_IOERROR;
			ic = ic->ic_next;
		} while (ic != iclog);
		return 0;
	}
	/*
	 * Return non-zero, if state transition has already happened.
	 */
	return 1;
}

/*
 * This is called from xfs_force_shutdown, when we're forcibly
 * shutting down the filesystem, typically because of an IO error.
 * Our main objectives here are to make sure that:
 *	a. if !logerror, flush the logs to disk. Anything modified
 *	   after this is ignored.
 *	b. the filesystem gets marked 'SHUTDOWN' for all interested
 *	   parties to find out, 'atomically'.
 *	c. those who're sleeping on log reservations, pinned objects and
 *	    other resources get woken up, and be told the bad news.
 *	d. nothing new gets queued up after (b) and (c) are done.
 *
 * Note: for the !logerror case we need to flush the regions held in memory out
 * to disk first. This needs to be done before the log is marked as shutdown,
 * otherwise the iclog writes will fail.
 */
int
xfs_log_force_umount(
	struct xfs_mount	*mp,
	int			logerror)
{
	struct xlog	*log;
	int		retval;

	log = mp->m_log;

	/*
	 * If this happens during log recovery, don't worry about
	 * locking; the log isn't open for business yet.
	 */
	if (!log ||
	    log->l_flags & XLOG_ACTIVE_RECOVERY) {
		mp->m_flags |= XFS_MOUNT_FS_SHUTDOWN;
		if (mp->m_sb_bp)
			mp->m_sb_bp->b_flags |= XBF_DONE;
		return 0;
	}

	/*
	 * Somebody could've already done the hard work for us.
	 * No need to get locks for this.
	 */
	if (logerror && log->l_iclog->ic_state == XLOG_STATE_IOERROR) {
		ASSERT(XLOG_FORCED_SHUTDOWN(log));
		return 1;
	}

	/*
	 * Flush all the completed transactions to disk before marking the log
	 * being shut down. We need to do it in this order to ensure that
	 * completed operations are safely on disk before we shut down, and that
	 * we don't have to issue any buffer IO after the shutdown flags are set
	 * to guarantee this.
	 */
	if (!logerror)
		xfs_log_force(mp, XFS_LOG_SYNC);

	/*
	 * mark the filesystem and the as in a shutdown state and wake
	 * everybody up to tell them the bad news.
	 */
	spin_lock(&log->l_icloglock);
	mp->m_flags |= XFS_MOUNT_FS_SHUTDOWN;
	if (mp->m_sb_bp)
		mp->m_sb_bp->b_flags |= XBF_DONE;

	/*
	 * Mark the log and the iclogs with IO error flags to prevent any
	 * further log IO from being issued or completed.
	 */
	log->l_flags |= XLOG_IO_ERROR;
	retval = xlog_state_ioerror(log);
	spin_unlock(&log->l_icloglock);

	/*
	 * We don't want anybody waiting for log reservations after this. That
	 * means we have to wake up everybody queued up on reserveq as well as
	 * writeq.  In addition, we make sure in xlog_{re}grant_log_space that
	 * we don't enqueue anything once the SHUTDOWN flag is set, and this
	 * action is protected by the grant locks.
	 */
	xlog_grant_head_wake_all(&log->l_reserve_head);
	xlog_grant_head_wake_all(&log->l_write_head);

	/*
	 * Wake up everybody waiting on xfs_log_force. Wake the CIL push first
	 * as if the log writes were completed. The abort handling in the log
	 * item committed callback functions will do this again under lock to
	 * avoid races.
	 */
	spin_lock(&log->l_cilp->xc_push_lock);
	wake_up_all(&log->l_cilp->xc_commit_wait);
	spin_unlock(&log->l_cilp->xc_push_lock);
	xlog_state_do_callback(log);

	/* return non-zero if log IOERROR transition had already happened */
	return retval;
}

STATIC int
xlog_iclogs_empty(
	struct xlog	*log)
{
	xlog_in_core_t	*iclog;

	iclog = log->l_iclog;
	do {
		/* endianness does not matter here, zero is zero in
		 * any language.
		 */
		if (iclog->ic_header.h_num_logops)
			return 0;
		iclog = iclog->ic_next;
	} while (iclog != log->l_iclog);
	return 1;
}

/*
 * Verify that an LSN stamped into a piece of metadata is valid. This is
 * intended for use in read verifiers on v5 superblocks.
 */
bool
xfs_log_check_lsn(
	struct xfs_mount	*mp,
	xfs_lsn_t		lsn)
{
	struct xlog		*log = mp->m_log;
	bool			valid;

	/*
	 * norecovery mode skips mount-time log processing and unconditionally
	 * resets the in-core LSN. We can't validate in this mode, but
	 * modifications are not allowed anyways so just return true.
	 */
	if (mp->m_flags & XFS_MOUNT_NORECOVERY)
		return true;

	/*
	 * Some metadata LSNs are initialized to NULL (e.g., the agfl). This is
	 * handled by recovery and thus safe to ignore here.
	 */
	if (lsn == NULLCOMMITLSN)
		return true;

	valid = xlog_valid_lsn(mp->m_log, lsn);

	/* warn the user about what's gone wrong before verifier failure */
	if (!valid) {
		spin_lock(&log->l_icloglock);
		xfs_warn(mp,
"Corruption warning: Metadata has LSN (%d:%d) ahead of current LSN (%d:%d). "
"Please unmount and run xfs_repair (>= v4.3) to resolve.",
			 CYCLE_LSN(lsn), BLOCK_LSN(lsn),
			 log->l_curr_cycle, log->l_curr_block);
		spin_unlock(&log->l_icloglock);
	}

	return valid;
}

bool
xfs_log_in_recovery(
	struct xfs_mount	*mp)
{
	struct xlog		*log = mp->m_log;

	return log->l_flags & XLOG_ACTIVE_RECOVERY;
}<|MERGE_RESOLUTION|>--- conflicted
+++ resolved
@@ -456,11 +456,7 @@
 	XFS_STATS_INC(mp, xs_try_logspace);
 
 	ASSERT(*ticp == NULL);
-<<<<<<< HEAD
-	tic = xlog_ticket_alloc(log, unit_bytes, cnt, client, permanent, 0);
-=======
 	tic = xlog_ticket_alloc(log, unit_bytes, cnt, client, permanent);
->>>>>>> 7d2a07b7
 	*ticp = tic;
 
 	xlog_grant_push_ail(log, tic->t_cnt ? tic->t_unit_res * tic->t_cnt
@@ -490,69 +486,6 @@
 	return error;
 }
 
-<<<<<<< HEAD
-static bool
-__xlog_state_release_iclog(
-	struct xlog		*log,
-	struct xlog_in_core	*iclog)
-{
-	lockdep_assert_held(&log->l_icloglock);
-
-	if (iclog->ic_state == XLOG_STATE_WANT_SYNC) {
-		/* update tail before writing to iclog */
-		xfs_lsn_t tail_lsn = xlog_assign_tail_lsn(log->l_mp);
-
-		iclog->ic_state = XLOG_STATE_SYNCING;
-		iclog->ic_header.h_tail_lsn = cpu_to_be64(tail_lsn);
-		xlog_verify_tail_lsn(log, iclog, tail_lsn);
-		/* cycle incremented when incrementing curr_block */
-		return true;
-	}
-
-	ASSERT(iclog->ic_state == XLOG_STATE_ACTIVE);
-	return false;
-}
-
-/*
- * Flush iclog to disk if this is the last reference to the given iclog and the
- * it is in the WANT_SYNC state.
- */
-static int
-xlog_state_release_iclog(
-	struct xlog		*log,
-	struct xlog_in_core	*iclog)
-{
-	lockdep_assert_held(&log->l_icloglock);
-
-	if (iclog->ic_state == XLOG_STATE_IOERROR)
-		return -EIO;
-
-	if (atomic_dec_and_test(&iclog->ic_refcnt) &&
-	    __xlog_state_release_iclog(log, iclog)) {
-		spin_unlock(&log->l_icloglock);
-		xlog_sync(log, iclog);
-		spin_lock(&log->l_icloglock);
-	}
-
-	return 0;
-}
-
-void
-xfs_log_release_iclog(
-	struct xlog_in_core	*iclog)
-{
-	struct xlog		*log = iclog->ic_log;
-	bool			sync = false;
-
-	if (atomic_dec_and_lock(&iclog->ic_refcnt, &log->l_icloglock)) {
-		if (iclog->ic_state != XLOG_STATE_IOERROR)
-			sync = __xlog_state_release_iclog(log, iclog);
-		spin_unlock(&log->l_icloglock);
-	}
-
-	if (sync)
-		xlog_sync(log, iclog);
-=======
 /*
  * Flush iclog to disk if this is the last reference to the given iclog and the
  * it is in the WANT_SYNC state.
@@ -628,7 +561,6 @@
 	xlog_sync(log, iclog);
 	spin_lock(&log->l_icloglock);
 	return 0;
->>>>>>> 7d2a07b7
 }
 
 /*
@@ -870,18 +802,6 @@
 }
 
 /*
-<<<<<<< HEAD
- * Wait for the iclog to be written disk, or return an error if the log has been
- * shut down.
- */
-static int
-xlog_wait_on_iclog(
-	struct xlog_in_core	*iclog)
-		__releases(iclog->ic_log->l_icloglock)
-{
-	struct xlog		*log = iclog->ic_log;
-
-=======
  * Flush out the iclog to disk ensuring that device caches are flushed and
  * the iclog hits stable storage before any completion waiters are woken.
  */
@@ -910,7 +830,6 @@
 	struct xlog		*log = iclog->ic_log;
 
 	trace_xlog_iclog_wait_on(iclog, _RET_IP_);
->>>>>>> 7d2a07b7
 	if (!XLOG_FORCED_SHUTDOWN(log) &&
 	    iclog->ic_state != XLOG_STATE_ACTIVE &&
 	    iclog->ic_state != XLOG_STATE_DIRTY) {
@@ -933,13 +852,7 @@
 static int
 xlog_write_unmount_record(
 	struct xlog		*log,
-<<<<<<< HEAD
-	struct xlog_ticket	*ticket,
-	xfs_lsn_t		*lsn,
-	uint			flags)
-=======
 	struct xlog_ticket	*ticket)
->>>>>>> 7d2a07b7
 {
 	struct xfs_unmount_log_format ulf = {
 		.magic = XLOG_UNMOUNT_TYPE,
@@ -956,12 +869,8 @@
 
 	/* account for space used by record data */
 	ticket->t_curr_res -= sizeof(ulf);
-<<<<<<< HEAD
-	return xlog_write(log, &vec, ticket, lsn, NULL, flags, false);
-=======
 
 	return xlog_write(log, &vec, ticket, NULL, NULL, XLOG_UNMOUNT_TRANS);
->>>>>>> 7d2a07b7
 }
 
 /*
@@ -981,11 +890,7 @@
 	if (error)
 		goto out_err;
 
-<<<<<<< HEAD
-	error = xlog_write_unmount_record(log, tic, &lsn, flags);
-=======
 	error = xlog_write_unmount_record(log, tic);
->>>>>>> 7d2a07b7
 	/*
 	 * At this point, we're umounting anyway, so there's no point in
 	 * transitioning log state to IOERROR. Just continue...
@@ -996,17 +901,7 @@
 
 	spin_lock(&log->l_icloglock);
 	iclog = log->l_iclog;
-<<<<<<< HEAD
-	atomic_inc(&iclog->ic_refcnt);
-	if (iclog->ic_state == XLOG_STATE_ACTIVE)
-		xlog_state_switch_iclogs(log, iclog, 0);
-	else
-		ASSERT(iclog->ic_state == XLOG_STATE_WANT_SYNC ||
-		       iclog->ic_state == XLOG_STATE_IOERROR);
-	error = xlog_state_release_iclog(log, iclog);
-=======
 	error = xlog_force_iclog(iclog);
->>>>>>> 7d2a07b7
 	xlog_wait_on_iclog(iclog);
 
 	if (tic) {
@@ -1040,20 +935,8 @@
 {
 	struct xlog		*log = mp->m_log;
 
-<<<<<<< HEAD
-	/*
-	 * Don't write out unmount record on norecovery mounts or ro devices.
-	 * Or, if we are doing a forced umount (typically because of IO errors).
-	 */
-	if (mp->m_flags & XFS_MOUNT_NORECOVERY ||
-	    xfs_readonly_buftarg(log->l_targ)) {
-		ASSERT(mp->m_flags & XFS_MOUNT_RDONLY);
-		return;
-	}
-=======
 	if (!xfs_log_writable(mp))
 		return;
->>>>>>> 7d2a07b7
 
 	xfs_log_force(mp, XFS_LOG_SYNC);
 
@@ -1688,20 +1571,11 @@
 		.lv_iovecp = &reg,
 	};
 	int	error;
-<<<<<<< HEAD
 
 	if (XLOG_FORCED_SHUTDOWN(log))
 		return -EIO;
 
-	error = xlog_write(log, &vec, ticket, lsn, iclog, XLOG_COMMIT_TRANS,
-			   false);
-=======
-
-	if (XLOG_FORCED_SHUTDOWN(log))
-		return -EIO;
-
 	error = xlog_write(log, &vec, ticket, lsn, iclog, XLOG_COMMIT_TRANS);
->>>>>>> 7d2a07b7
 	if (error)
 		xfs_force_shutdown(log->l_mp, SHUTDOWN_LOG_IO_ERROR);
 	return error;
@@ -1946,14 +1820,8 @@
 	 * writeback throttle from throttling log writes behind background
 	 * metadata writeback and causing priority inversions.
 	 */
-<<<<<<< HEAD
-	iclog->ic_bio.bi_opf = REQ_OP_WRITE | REQ_META | REQ_SYNC |
-				REQ_IDLE | REQ_FUA;
-	if (need_flush)
-=======
 	iclog->ic_bio.bi_opf = REQ_OP_WRITE | REQ_META | REQ_SYNC | REQ_IDLE;
 	if (iclog->ic_flags & XLOG_ICL_NEED_FLUSH) {
->>>>>>> 7d2a07b7
 		iclog->ic_bio.bi_opf |= REQ_PREFLUSH;
 		/*
 		 * For external log devices, we also need to flush the data
@@ -1967,11 +1835,8 @@
 	if (iclog->ic_flags & XLOG_ICL_NEED_FUA)
 		iclog->ic_bio.bi_opf |= REQ_FUA;
 
-<<<<<<< HEAD
-=======
 	iclog->ic_flags &= ~(XLOG_ICL_NEED_FLUSH | XLOG_ICL_NEED_FUA);
 
->>>>>>> 7d2a07b7
 	if (xlog_map_iclog_data(&iclog->ic_bio, iclog->ic_data, count)) {
 		xfs_force_shutdown(log->l_mp, SHUTDOWN_LOG_IO_ERROR);
 		return;
@@ -2303,23 +2168,16 @@
 xlog_write_calc_vec_length(
 	struct xlog_ticket	*ticket,
 	struct xfs_log_vec	*log_vector,
-<<<<<<< HEAD
-	bool			need_start_rec)
-=======
 	uint			optype)
->>>>>>> 7d2a07b7
 {
 	struct xfs_log_vec	*lv;
-	int			headers = need_start_rec ? 1 : 0;
+	int			headers = 0;
 	int			len = 0;
 	int			i;
 
-<<<<<<< HEAD
-=======
 	if (optype & XLOG_START_TRANS)
 		headers++;
 
->>>>>>> 7d2a07b7
 	for (lv = log_vector; lv; lv = lv->lv_next) {
 		/* we don't write ordered log vectors */
 		if (lv->lv_buf_len == XFS_LOG_VEC_ORDERED)
@@ -2487,11 +2345,7 @@
 	return 0;
 
 release_iclog:
-<<<<<<< HEAD
-	error = xlog_state_release_iclog(log, iclog);
-=======
 	error = xlog_state_release_iclog(log, iclog, 0);
->>>>>>> 7d2a07b7
 	spin_unlock(&log->l_icloglock);
 	return error;
 }
@@ -2543,12 +2397,7 @@
 	struct xlog_ticket	*ticket,
 	xfs_lsn_t		*start_lsn,
 	struct xlog_in_core	**commit_iclog,
-<<<<<<< HEAD
-	uint			flags,
-	bool			need_start_rec)
-=======
 	uint			optype)
->>>>>>> 7d2a07b7
 {
 	struct xlog_in_core	*iclog = NULL;
 	struct xfs_log_vec	*lv = log_vector;
@@ -2576,14 +2425,9 @@
 		xfs_force_shutdown(log->l_mp, SHUTDOWN_LOG_IO_ERROR);
 	}
 
-<<<<<<< HEAD
-	len = xlog_write_calc_vec_length(ticket, log_vector, need_start_rec);
-	*start_lsn = 0;
-=======
 	len = xlog_write_calc_vec_length(ticket, log_vector, optype);
 	if (start_lsn)
 		*start_lsn = 0;
->>>>>>> 7d2a07b7
 	while (lv && (!lv->lv_niovecs || index < lv->lv_niovecs)) {
 		void		*ptr;
 		int		log_offset;
@@ -2628,19 +2472,12 @@
 			 * write a start record. Only do this for the first
 			 * iclog we write to.
 			 */
-<<<<<<< HEAD
-			if (need_start_rec) {
-				xlog_write_start_rec(ptr, ticket);
-				xlog_write_adv_cnt(&ptr, &len, &log_offset,
-						sizeof(struct xlog_op_header));
-=======
 			if (optype & XLOG_START_TRANS) {
 				xlog_write_start_rec(ptr, ticket);
 				xlog_write_adv_cnt(&ptr, &len, &log_offset,
 						sizeof(struct xlog_op_header));
 				optype &= ~XLOG_START_TRANS;
 				wrote_start_rec = true;
->>>>>>> 7d2a07b7
 			}
 
 			ophdr = xlog_write_setup_ophdr(log, ptr, ticket, optype);
@@ -2674,16 +2511,9 @@
 			}
 			copy_len += sizeof(struct xlog_op_header);
 			record_cnt++;
-<<<<<<< HEAD
-			if (need_start_rec) {
-				copy_len += sizeof(struct xlog_op_header);
-				record_cnt++;
-				need_start_rec = false;
-=======
 			if (wrote_start_rec) {
 				copy_len += sizeof(struct xlog_op_header);
 				record_cnt++;
->>>>>>> 7d2a07b7
 			}
 			data_cnt += contwr ? copy_len : 0;
 
@@ -2731,17 +2561,10 @@
 	spin_lock(&log->l_icloglock);
 	xlog_state_finish_copy(log, iclog, record_cnt, data_cnt);
 	if (commit_iclog) {
-<<<<<<< HEAD
-		ASSERT(flags & XLOG_COMMIT_TRANS);
-		*commit_iclog = iclog;
-	} else {
-		error = xlog_state_release_iclog(log, iclog);
-=======
 		ASSERT(optype & XLOG_COMMIT_TRANS);
 		*commit_iclog = iclog;
 	} else {
 		error = xlog_state_release_iclog(log, iclog, 0);
->>>>>>> 7d2a07b7
 	}
 	spin_unlock(&log->l_icloglock);
 
@@ -2754,10 +2577,7 @@
 	int			*iclogs_changed)
 {
 	ASSERT(list_empty_careful(&iclog->ic_callbacks));
-<<<<<<< HEAD
-=======
 	trace_xlog_iclog_activate(iclog, _RET_IP_);
->>>>>>> 7d2a07b7
 
 	/*
 	 * If the number of ops in this iclog indicate it just contains the
@@ -2782,10 +2602,7 @@
 	memset(iclog->ic_header.h_cycle_data, 0,
 		sizeof(iclog->ic_header.h_cycle_data));
 	iclog->ic_header.h_lsn = 0;
-<<<<<<< HEAD
-=======
 	iclog->ic_header.h_tail_lsn = 0;
->>>>>>> 7d2a07b7
 }
 
 /*
@@ -2817,14 +2634,6 @@
 	int			iclogs_changed)
 {
 	/*
-<<<<<<< HEAD
-	 * We usually go to NEED. But we go to NEED2 if the changed indicates we
-	 * are done writing the dummy record.  If we are done with the second
-	 * dummy recored (DONE2), then we go to IDLE.
-	 */
-	switch (prev_state) {
-	case XLOG_STATE_COVER_IDLE:
-=======
 	 * We go to NEED for any non-covering writes. We go to NEED2 if we just
 	 * wrote the first covering record (DONE). We go to IDLE if we just
 	 * wrote the second covering record (DONE2) and remain in IDLE until a
@@ -2835,7 +2644,6 @@
 		if (iclogs_changed == 1)
 			return XLOG_STATE_COVER_IDLE;
 		fallthrough;
->>>>>>> 7d2a07b7
 	case XLOG_STATE_COVER_NEED:
 	case XLOG_STATE_COVER_NEED2:
 		break;
@@ -2861,11 +2669,8 @@
 {
 	int			iclogs_changed = 0;
 
-<<<<<<< HEAD
-=======
 	trace_xlog_iclog_clean(dirty_iclog, _RET_IP_);
 
->>>>>>> 7d2a07b7
 	dirty_iclog->ic_state = XLOG_STATE_DIRTY;
 
 	xlog_state_activate_iclogs(log, &iclogs_changed);
@@ -2925,10 +2730,7 @@
 	struct xlog_in_core	*iclog,
 	xfs_lsn_t		header_lsn)
 {
-<<<<<<< HEAD
-=======
 	trace_xlog_iclog_callback(iclog, _RET_IP_);
->>>>>>> 7d2a07b7
 	iclog->ic_state = XLOG_STATE_CALLBACK;
 
 	ASSERT(XFS_LSN_CMP(atomic64_read(&log->l_last_sync_lsn),
@@ -2994,26 +2796,6 @@
 	}
 }
 
-<<<<<<< HEAD
-/*
- * Keep processing entries in the iclog callback list until we come around and
- * it is empty.  We need to atomically see that the list is empty and change the
- * state to DIRTY so that we don't miss any more callbacks being added.
- *
- * This function is called with the icloglock held and returns with it held. We
- * drop it while running callbacks, however, as holding it over thousands of
- * callbacks is unnecessary and causes excessive contention if we do.
- */
-static void
-xlog_state_do_iclog_callbacks(
-	struct xlog		*log,
-	struct xlog_in_core	*iclog)
-{
-	spin_unlock(&log->l_icloglock);
-	spin_lock(&iclog->ic_callback_lock);
-	while (!list_empty(&iclog->ic_callbacks)) {
-		LIST_HEAD(tmp);
-=======
 STATIC void
 xlog_state_do_callback(
 	struct xlog		*log)
@@ -3024,39 +2806,8 @@
 	bool			ioerror;
 	int			flushcnt = 0;
 	int			repeats = 0;
->>>>>>> 7d2a07b7
-
-		list_splice_init(&iclog->ic_callbacks, &tmp);
-
-		spin_unlock(&iclog->ic_callback_lock);
-		xlog_cil_process_committed(&tmp);
-		spin_lock(&iclog->ic_callback_lock);
-	}
-
-	/*
-	 * Pick up the icloglock while still holding the callback lock so we
-	 * serialise against anyone trying to add more callbacks to this iclog
-	 * now we've finished processing.
-	 */
+
 	spin_lock(&log->l_icloglock);
-<<<<<<< HEAD
-	spin_unlock(&iclog->ic_callback_lock);
-}
-
-STATIC void
-xlog_state_do_callback(
-	struct xlog		*log)
-{
-	struct xlog_in_core	*iclog;
-	struct xlog_in_core	*first_iclog;
-	bool			cycled_icloglock;
-	bool			ioerror;
-	int			flushcnt = 0;
-	int			repeats = 0;
-
-	spin_lock(&log->l_icloglock);
-=======
->>>>>>> 7d2a07b7
 	do {
 		/*
 		 * Scan all iclogs starting with the one pointed to by the
@@ -3073,11 +2824,8 @@
 		repeats++;
 
 		do {
-<<<<<<< HEAD
-=======
 			LIST_HEAD(cb_list);
 
->>>>>>> 7d2a07b7
 			if (xlog_state_iodone_process_iclog(log, iclog,
 							&ioerror))
 				break;
@@ -3087,15 +2835,6 @@
 				iclog = iclog->ic_next;
 				continue;
 			}
-<<<<<<< HEAD
-
-			/*
-			 * Running callbacks will drop the icloglock which means
-			 * we'll have to run at least one more complete loop.
-			 */
-			cycled_icloglock = true;
-			xlog_state_do_iclog_callbacks(log, iclog);
-=======
 			list_splice_init(&iclog->ic_callbacks, &cb_list);
 			spin_unlock(&log->l_icloglock);
 
@@ -3105,7 +2844,6 @@
 			cycled_icloglock = true;
 
 			spin_lock(&log->l_icloglock);
->>>>>>> 7d2a07b7
 			if (XLOG_FORCED_SHUTDOWN(log))
 				wake_up_all(&iclog->ic_force_wait);
 			else
@@ -3265,11 +3003,7 @@
 		 * reference to the iclog.
 		 */
 		if (!atomic_add_unless(&iclog->ic_refcnt, -1, 1))
-<<<<<<< HEAD
-			error = xlog_state_release_iclog(log, iclog);
-=======
 			error = xlog_state_release_iclog(log, iclog, 0);
->>>>>>> 7d2a07b7
 		spin_unlock(&log->l_icloglock);
 		if (error)
 			return error;
@@ -3396,10 +3130,7 @@
 {
 	ASSERT(iclog->ic_state == XLOG_STATE_ACTIVE);
 	assert_spin_locked(&log->l_icloglock);
-<<<<<<< HEAD
-=======
 	trace_xlog_iclog_switch(iclog, _RET_IP_);
->>>>>>> 7d2a07b7
 
 	if (!eventual_size)
 		eventual_size = iclog->ic_offset;
@@ -3435,8 +3166,6 @@
 	ASSERT(iclog == log->l_iclog);
 	log->l_iclog = iclog->ic_next;
 }
-<<<<<<< HEAD
-=======
 
 /*
  * Force the iclog to disk and check if the iclog has been completed before
@@ -3466,7 +3195,6 @@
 		*completed = true;
 	return 0;
 }
->>>>>>> 7d2a07b7
 
 /*
  * Write out all data in the in-core log as of this exact moment in time.
@@ -3529,22 +3257,6 @@
 		iclog = iclog->ic_prev;
 	} else if (iclog->ic_state == XLOG_STATE_ACTIVE) {
 		if (atomic_read(&iclog->ic_refcnt) == 0) {
-<<<<<<< HEAD
-			/*
-			 * We are the only one with access to this iclog.
-			 *
-			 * Flush it out now.  There should be a roundoff of zero
-			 * to show that someone has already taken care of the
-			 * roundoff from the previous sync.
-			 */
-			atomic_inc(&iclog->ic_refcnt);
-			lsn = be64_to_cpu(iclog->ic_header.h_lsn);
-			xlog_state_switch_iclogs(log, iclog, 0);
-			if (xlog_state_release_iclog(log, iclog))
-				goto out_error;
-
-			if (be64_to_cpu(iclog->ic_header.h_lsn) != lsn)
-=======
 			/* We have exclusive access to this iclog. */
 			bool	completed;
 
@@ -3552,7 +3264,6 @@
 				goto out_error;
 
 			if (completed)
->>>>>>> 7d2a07b7
 				goto out_unlock;
 		} else {
 			/*
@@ -3564,8 +3275,6 @@
 		}
 	}
 
-<<<<<<< HEAD
-=======
 	/*
 	 * The iclog we are about to wait on may contain the checkpoint pushed
 	 * by the above xlog_cil_force() call, but it may not have been pushed
@@ -3575,7 +3284,6 @@
 	if (iclog->ic_state == XLOG_STATE_WANT_SYNC)
 		iclog->ic_flags |= XLOG_ICL_NEED_FLUSH | XLOG_ICL_NEED_FUA;
 
->>>>>>> 7d2a07b7
 	if (flags & XFS_LOG_SYNC)
 		return xlog_wait_on_iclog(iclog);
 out_unlock:
@@ -3609,12 +3317,8 @@
 			goto out_unlock;
 	}
 
-<<<<<<< HEAD
-	if (iclog->ic_state == XLOG_STATE_ACTIVE) {
-=======
 	switch (iclog->ic_state) {
 	case XLOG_STATE_ACTIVE:
->>>>>>> 7d2a07b7
 		/*
 		 * We sleep here if we haven't already slept (e.g. this is the
 		 * first time we've looked at the correct iclog buf) and the
@@ -3633,23 +3337,10 @@
 		if (!already_slept &&
 		    (iclog->ic_prev->ic_state == XLOG_STATE_WANT_SYNC ||
 		     iclog->ic_prev->ic_state == XLOG_STATE_SYNCING)) {
-<<<<<<< HEAD
-			XFS_STATS_INC(mp, xs_log_force_sleep);
-
-=======
->>>>>>> 7d2a07b7
 			xlog_wait(&iclog->ic_prev->ic_write_wait,
 					&log->l_icloglock);
 			return -EAGAIN;
 		}
-<<<<<<< HEAD
-		atomic_inc(&iclog->ic_refcnt);
-		xlog_state_switch_iclogs(log, iclog, 0);
-		if (xlog_state_release_iclog(log, iclog))
-			goto out_error;
-		if (log_flushed)
-			*log_flushed = 1;
-=======
 		if (xlog_force_and_check_iclog(iclog, &completed))
 			goto out_error;
 		if (log_flushed)
@@ -3675,7 +3366,6 @@
 		 * We just need to wait for completion if necessary.
 		 */
 		break;
->>>>>>> 7d2a07b7
 	}
 
 	if (flags & XFS_LOG_SYNC)
@@ -3721,17 +3411,11 @@
 	if (lsn == NULLCOMMITLSN)
 		return 0;
 
-<<<<<<< HEAD
-	ret = __xfs_log_force_lsn(mp, lsn, flags, log_flushed, false);
-	if (ret == -EAGAIN)
-		ret = __xfs_log_force_lsn(mp, lsn, flags, log_flushed, true);
-=======
 	ret = xlog_force_lsn(log, lsn, flags, log_flushed, false);
 	if (ret == -EAGAIN) {
 		XFS_STATS_INC(mp, xs_log_force_sleep);
 		ret = xlog_force_lsn(log, lsn, flags, log_flushed, true);
 	}
->>>>>>> 7d2a07b7
 	return ret;
 }
 
