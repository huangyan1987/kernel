--- conflicted
+++ resolved
@@ -1011,11 +1011,6 @@
 				&trimmed);
 		if (error)
 			goto out_unlock;
-<<<<<<< HEAD
-
-		ASSERT((flags & IOMAP_REPORT) || !shared);
-=======
->>>>>>> f2e5fa84
 	}
 
 	if ((flags & (IOMAP_WRITE | IOMAP_ZERO)) && xfs_is_reflink_inode(ip)) {
@@ -1090,8 +1085,6 @@
 	int			error = 0;
 
 	/*
-<<<<<<< HEAD
-=======
 	 * Behave as if the write failed if drop writes is enabled. Set the NEW
 	 * flag to force delalloc cleanup.
 	 */
@@ -1101,7 +1094,6 @@
 	}
 
 	/*
->>>>>>> f2e5fa84
 	 * start_fsb refers to the first unused block after a short write. If
 	 * nothing was written, round offset down to point at the first block in
 	 * the range.
