// SPDX-License-Identifier: GPL-2.0
/*
 * Copyright (c) 2001-2005 Silicon Graphics, Inc.
 * All Rights Reserved.
 */
#include "xfs.h"
#include "xfs_error.h"

static struct ctl_table_header *xfs_table_header;

#ifdef CONFIG_PROC_FS
STATIC int
xfs_stats_clear_proc_handler(
	struct ctl_table	*ctl,
	int			write,
	void			*buffer,
	size_t			*lenp,
	loff_t			*ppos)
{
	int		ret, *valp = ctl->data;

	ret = proc_dointvec_minmax(ctl, write, buffer, lenp, ppos);

	if (!ret && write && *valp) {
		xfs_stats_clearall(xfsstats.xs_stats);
		xfs_stats_clear = 0;
	}

	return ret;
}

STATIC int
xfs_panic_mask_proc_handler(
	struct ctl_table	*ctl,
	int			write,
	void			*buffer,
	size_t			*lenp,
	loff_t			*ppos)
{
	int		ret, *valp = ctl->data;

	ret = proc_dointvec_minmax(ctl, write, buffer, lenp, ppos);
	if (!ret && write) {
		xfs_panic_mask = *valp;
#ifdef DEBUG
		xfs_panic_mask |= (XFS_PTAG_SHUTDOWN_CORRUPT | XFS_PTAG_LOGRES);
#endif
	}
	return ret;
}
#endif /* CONFIG_PROC_FS */

STATIC int
xfs_deprecated_dointvec_minmax(
	struct ctl_table	*ctl,
	int			write,
	void			*buffer,
	size_t			*lenp,
	loff_t			*ppos)
{
	if (write) {
		printk_ratelimited(KERN_WARNING
				"XFS: %s sysctl option is deprecated.\n",
				ctl->procname);
	}
	return proc_dointvec_minmax(ctl, write, buffer, lenp, ppos);
}

static struct ctl_table xfs_table[] = {
	{
		.procname	= "irix_sgid_inherit",
		.data		= &xfs_params.sgid_inherit.val,
		.maxlen		= sizeof(int),
		.mode		= 0644,
		.proc_handler	= xfs_deprecated_dointvec_minmax,
		.extra1		= &xfs_params.sgid_inherit.min,
		.extra2		= &xfs_params.sgid_inherit.max
	},
	{
		.procname	= "irix_symlink_mode",
		.data		= &xfs_params.symlink_mode.val,
		.maxlen		= sizeof(int),
		.mode		= 0644,
		.proc_handler	= xfs_deprecated_dointvec_minmax,
		.extra1		= &xfs_params.symlink_mode.min,
		.extra2		= &xfs_params.symlink_mode.max
	},
	{
		.procname	= "panic_mask",
		.data		= &xfs_params.panic_mask.val,
		.maxlen		= sizeof(int),
		.mode		= 0644,
		.proc_handler	= xfs_panic_mask_proc_handler,
		.extra1		= &xfs_params.panic_mask.min,
		.extra2		= &xfs_params.panic_mask.max
	},

	{
		.procname	= "error_level",
		.data		= &xfs_params.error_level.val,
		.maxlen		= sizeof(int),
		.mode		= 0644,
		.proc_handler	= proc_dointvec_minmax,
		.extra1		= &xfs_params.error_level.min,
		.extra2		= &xfs_params.error_level.max
	},
	{
		.procname	= "xfssyncd_centisecs",
		.data		= &xfs_params.syncd_timer.val,
		.maxlen		= sizeof(int),
		.mode		= 0644,
		.proc_handler	= proc_dointvec_minmax,
		.extra1		= &xfs_params.syncd_timer.min,
		.extra2		= &xfs_params.syncd_timer.max
	},
	{
		.procname	= "inherit_sync",
		.data		= &xfs_params.inherit_sync.val,
		.maxlen		= sizeof(int),
		.mode		= 0644,
		.proc_handler	= proc_dointvec_minmax,
		.extra1		= &xfs_params.inherit_sync.min,
		.extra2		= &xfs_params.inherit_sync.max
	},
	{
		.procname	= "inherit_nodump",
		.data		= &xfs_params.inherit_nodump.val,
		.maxlen		= sizeof(int),
		.mode		= 0644,
		.proc_handler	= proc_dointvec_minmax,
		.extra1		= &xfs_params.inherit_nodump.min,
		.extra2		= &xfs_params.inherit_nodump.max
	},
	{
		.procname	= "inherit_noatime",
		.data		= &xfs_params.inherit_noatim.val,
		.maxlen		= sizeof(int),
		.mode		= 0644,
		.proc_handler	= proc_dointvec_minmax,
		.extra1		= &xfs_params.inherit_noatim.min,
		.extra2		= &xfs_params.inherit_noatim.max
	},
	{
		.procname	= "inherit_nosymlinks",
		.data		= &xfs_params.inherit_nosym.val,
		.maxlen		= sizeof(int),
		.mode		= 0644,
		.proc_handler	= proc_dointvec_minmax,
		.extra1		= &xfs_params.inherit_nosym.min,
		.extra2		= &xfs_params.inherit_nosym.max
	},
	{
		.procname	= "rotorstep",
		.data		= &xfs_params.rotorstep.val,
		.maxlen		= sizeof(int),
		.mode		= 0644,
		.proc_handler	= proc_dointvec_minmax,
		.extra1		= &xfs_params.rotorstep.min,
		.extra2		= &xfs_params.rotorstep.max
	},
	{
		.procname	= "inherit_nodefrag",
		.data		= &xfs_params.inherit_nodfrg.val,
		.maxlen		= sizeof(int),
		.mode		= 0644,
		.proc_handler	= proc_dointvec_minmax,
		.extra1		= &xfs_params.inherit_nodfrg.min,
		.extra2		= &xfs_params.inherit_nodfrg.max
	},
	{
		.procname	= "filestream_centisecs",
		.data		= &xfs_params.fstrm_timer.val,
		.maxlen		= sizeof(int),
		.mode		= 0644,
		.proc_handler	= proc_dointvec_minmax,
		.extra1		= &xfs_params.fstrm_timer.min,
		.extra2		= &xfs_params.fstrm_timer.max,
	},
	{
		.procname	= "speculative_prealloc_lifetime",
		.data		= &xfs_params.blockgc_timer.val,
		.maxlen		= sizeof(int),
		.mode		= 0644,
		.proc_handler	= proc_dointvec_minmax,
		.extra1		= &xfs_params.blockgc_timer.min,
		.extra2		= &xfs_params.blockgc_timer.max,
<<<<<<< HEAD
=======
	},
	{
		.procname	= "speculative_cow_prealloc_lifetime",
		.data		= &xfs_params.blockgc_timer.val,
		.maxlen		= sizeof(int),
		.mode		= 0644,
		.proc_handler	= xfs_deprecated_dointvec_minmax,
		.extra1		= &xfs_params.blockgc_timer.min,
		.extra2		= &xfs_params.blockgc_timer.max,
>>>>>>> fe07bfda
	},
	/* please keep this the last entry */
#ifdef CONFIG_PROC_FS
	{
		.procname	= "stats_clear",
		.data		= &xfs_params.stats_clear.val,
		.maxlen		= sizeof(int),
		.mode		= 0644,
		.proc_handler	= xfs_stats_clear_proc_handler,
		.extra1		= &xfs_params.stats_clear.min,
		.extra2		= &xfs_params.stats_clear.max
	},
#endif /* CONFIG_PROC_FS */

	{}
};

static struct ctl_table xfs_dir_table[] = {
	{
		.procname	= "xfs",
		.mode		= 0555,
		.child		= xfs_table
	},
	{}
};

static struct ctl_table xfs_root_table[] = {
	{
		.procname	= "fs",
		.mode		= 0555,
		.child		= xfs_dir_table
	},
	{}
};

int
xfs_sysctl_register(void)
{
	xfs_table_header = register_sysctl_table(xfs_root_table);
	if (!xfs_table_header)
		return -ENOMEM;
	return 0;
}

void
xfs_sysctl_unregister(void)
{
	unregister_sysctl_table(xfs_table_header);
}<|MERGE_RESOLUTION|>--- conflicted
+++ resolved
@@ -184,8 +184,6 @@
 		.proc_handler	= proc_dointvec_minmax,
 		.extra1		= &xfs_params.blockgc_timer.min,
 		.extra2		= &xfs_params.blockgc_timer.max,
-<<<<<<< HEAD
-=======
 	},
 	{
 		.procname	= "speculative_cow_prealloc_lifetime",
@@ -195,7 +193,6 @@
 		.proc_handler	= xfs_deprecated_dointvec_minmax,
 		.extra1		= &xfs_params.blockgc_timer.min,
 		.extra2		= &xfs_params.blockgc_timer.max,
->>>>>>> fe07bfda
 	},
 	/* please keep this the last entry */
 #ifdef CONFIG_PROC_FS
