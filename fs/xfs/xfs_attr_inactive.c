// SPDX-License-Identifier: GPL-2.0
/*
 * Copyright (c) 2000-2005 Silicon Graphics, Inc.
 * Copyright (c) 2013 Red Hat, Inc.
 * All Rights Reserved.
 */
#include "xfs.h"
#include "xfs_fs.h"
#include "xfs_shared.h"
#include "xfs_format.h"
#include "xfs_log_format.h"
#include "xfs_trans_resv.h"
#include "xfs_bit.h"
#include "xfs_mount.h"
#include "xfs_da_format.h"
#include "xfs_da_btree.h"
#include "xfs_inode.h"
#include "xfs_attr.h"
#include "xfs_attr_remote.h"
#include "xfs_trans.h"
#include "xfs_bmap.h"
#include "xfs_attr_leaf.h"
#include "xfs_quota.h"
#include "xfs_dir2.h"
#include "xfs_error.h"

/*
 * Invalidate any incore buffers associated with this remote attribute value
 * extent.   We never log remote attribute value buffers, which means that they
 * won't be attached to a transaction and are therefore safe to mark stale.
 * The actual bunmapi will be taken care of later.
 */
STATIC int
xfs_attr3_rmt_stale(
	struct xfs_inode	*dp,
	xfs_dablk_t		blkno,
	int			blkcnt)
{
	struct xfs_bmbt_irec	map;
	int			nmap;
	int			error;

	/*
	 * Roll through the "value", invalidating the attribute value's
	 * blocks.
	 */
	while (blkcnt > 0) {
		/*
		 * Try to remember where we decided to put the value.
		 */
		nmap = 1;
		error = xfs_bmapi_read(dp, (xfs_fileoff_t)blkno, blkcnt,
				       &map, &nmap, XFS_BMAPI_ATTRFORK);
		if (error)
			return error;
		if (XFS_IS_CORRUPT(dp->i_mount, nmap != 1))
			return -EFSCORRUPTED;

		/*
		 * Mark any incore buffers for the remote value as stale.  We
		 * never log remote attr value buffers, so the buffer should be
		 * easy to kill.
		 */
		error = xfs_attr_rmtval_stale(dp, &map, 0);
		if (error)
			return error;

		blkno += map.br_blockcount;
		blkcnt -= map.br_blockcount;
	}

	return 0;
}

/*
 * Invalidate all of the "remote" value regions pointed to by a particular
 * leaf block.
 * Note that we must release the lock on the buffer so that we are not
 * caught holding something that the logging code wants to flush to disk.
 */
STATIC int
xfs_attr3_leaf_inactive(
	struct xfs_trans		**trans,
	struct xfs_inode		*dp,
	struct xfs_buf			*bp)
{
	struct xfs_attr3_icleaf_hdr	ichdr;
	struct xfs_mount		*mp = bp->b_mount;
	struct xfs_attr_leafblock	*leaf = bp->b_addr;
	struct xfs_attr_leaf_entry	*entry;
	struct xfs_attr_leaf_name_remote *name_rmt;
	int				error = 0;
	int				i;

	xfs_attr3_leaf_hdr_from_disk(mp->m_attr_geo, &ichdr, leaf);

	/*
	 * Find the remote value extents for this leaf and invalidate their
	 * incore buffers.
	 */
	entry = xfs_attr3_leaf_entryp(leaf);
	for (i = 0; i < ichdr.count; entry++, i++) {
		int		blkcnt;

		if (!entry->nameidx || (entry->flags & XFS_ATTR_LOCAL))
			continue;

<<<<<<< HEAD
	/*
	 * Allocate storage for a list of all the "remote" value extents.
	 */
	size = count * sizeof(xfs_attr_inactive_list_t);
	list = kmem_alloc(size, 0);
=======
		name_rmt = xfs_attr3_leaf_name_remote(leaf, i);
		if (!name_rmt->valueblk)
			continue;
>>>>>>> 7d2a07b7

		blkcnt = xfs_attr3_rmt_blocks(dp->i_mount,
				be32_to_cpu(name_rmt->valuelen));
		error = xfs_attr3_rmt_stale(dp,
				be32_to_cpu(name_rmt->valueblk), blkcnt);
		if (error)
			goto err;
	}

	xfs_trans_brelse(*trans, bp);
err:
	return error;
}

/*
 * Recurse (gasp!) through the attribute nodes until we find leaves.
 * We're doing a depth-first traversal in order to invalidate everything.
 */
STATIC int
xfs_attr3_node_inactive(
	struct xfs_trans	**trans,
	struct xfs_inode	*dp,
	struct xfs_buf		*bp,
	int			level)
{
	struct xfs_mount	*mp = dp->i_mount;
	struct xfs_da_blkinfo	*info;
	xfs_dablk_t		child_fsb;
	xfs_daddr_t		parent_blkno, child_blkno;
	struct xfs_buf		*child_bp;
	struct xfs_da3_icnode_hdr ichdr;
	int			error, i;

	/*
	 * Since this code is recursive (gasp!) we must protect ourselves.
	 */
	if (level > XFS_DA_NODE_MAXDEPTH) {
		xfs_buf_mark_corrupt(bp);
		xfs_trans_brelse(*trans, bp);	/* no locks for later trans */
		return -EFSCORRUPTED;
	}

	xfs_da3_node_hdr_from_disk(dp->i_mount, &ichdr, bp->b_addr);
	parent_blkno = bp->b_bn;
	if (!ichdr.count) {
		xfs_trans_brelse(*trans, bp);
		return 0;
	}
	child_fsb = be32_to_cpu(ichdr.btree[0].before);
	xfs_trans_brelse(*trans, bp);	/* no locks for later trans */

	/*
	 * If this is the node level just above the leaves, simply loop
	 * over the leaves removing all of them.  If this is higher up
	 * in the tree, recurse downward.
	 */
	for (i = 0; i < ichdr.count; i++) {
		/*
		 * Read the subsidiary block to see what we have to work with.
		 * Don't do this in a transaction.  This is a depth-first
		 * traversal of the tree so we may deal with many blocks
		 * before we come back to this one.
		 */
		error = xfs_da3_node_read(*trans, dp, child_fsb, &child_bp,
					  XFS_ATTR_FORK);
		if (error)
			return error;

		/* save for re-read later */
		child_blkno = XFS_BUF_ADDR(child_bp);

		/*
		 * Invalidate the subtree, however we have to.
		 */
		info = child_bp->b_addr;
		switch (info->magic) {
		case cpu_to_be16(XFS_DA_NODE_MAGIC):
		case cpu_to_be16(XFS_DA3_NODE_MAGIC):
			error = xfs_attr3_node_inactive(trans, dp, child_bp,
							level + 1);
			break;
		case cpu_to_be16(XFS_ATTR_LEAF_MAGIC):
		case cpu_to_be16(XFS_ATTR3_LEAF_MAGIC):
			error = xfs_attr3_leaf_inactive(trans, dp, child_bp);
			break;
		default:
			xfs_buf_mark_corrupt(child_bp);
			xfs_trans_brelse(*trans, child_bp);
			error = -EFSCORRUPTED;
			break;
		}
		if (error)
			return error;

		/*
		 * Remove the subsidiary block from the cache and from the log.
		 */
		error = xfs_trans_get_buf(*trans, mp->m_ddev_targp,
				child_blkno,
				XFS_FSB_TO_BB(mp, mp->m_attr_geo->fsbcount), 0,
				&child_bp);
		if (error)
			return error;
		error = bp->b_error;
		if (error) {
			xfs_trans_brelse(*trans, child_bp);
			return error;
		}
		xfs_trans_binval(*trans, child_bp);

		/*
		 * If we're not done, re-read the parent to get the next
		 * child block number.
		 */
		if (i + 1 < ichdr.count) {
			struct xfs_da3_icnode_hdr phdr;

			error = xfs_da3_node_read_mapped(*trans, dp,
					parent_blkno, &bp, XFS_ATTR_FORK);
			if (error)
				return error;
			xfs_da3_node_hdr_from_disk(dp->i_mount, &phdr,
						  bp->b_addr);
			child_fsb = be32_to_cpu(phdr.btree[i + 1].before);
			xfs_trans_brelse(*trans, bp);
		}
		/*
		 * Atomically commit the whole invalidate stuff.
		 */
		error = xfs_trans_roll_inode(trans, dp);
		if (error)
			return  error;
	}

	return 0;
}

/*
 * Indiscriminately delete the entire attribute fork
 *
 * Recurse (gasp!) through the attribute nodes until we find leaves.
 * We're doing a depth-first traversal in order to invalidate everything.
 */
static int
xfs_attr3_root_inactive(
	struct xfs_trans	**trans,
	struct xfs_inode	*dp)
{
	struct xfs_mount	*mp = dp->i_mount;
	struct xfs_da_blkinfo	*info;
	struct xfs_buf		*bp;
	xfs_daddr_t		blkno;
	int			error;

	/*
	 * Read block 0 to see what we have to work with.
	 * We only get here if we have extents, since we remove
	 * the extents in reverse order the extent containing
	 * block 0 must still be there.
	 */
	error = xfs_da3_node_read(*trans, dp, 0, &bp, XFS_ATTR_FORK);
	if (error)
		return error;
	blkno = bp->b_bn;

	/*
	 * Invalidate the tree, even if the "tree" is only a single leaf block.
	 * This is a depth-first traversal!
	 */
	info = bp->b_addr;
	switch (info->magic) {
	case cpu_to_be16(XFS_DA_NODE_MAGIC):
	case cpu_to_be16(XFS_DA3_NODE_MAGIC):
		error = xfs_attr3_node_inactive(trans, dp, bp, 1);
		break;
	case cpu_to_be16(XFS_ATTR_LEAF_MAGIC):
	case cpu_to_be16(XFS_ATTR3_LEAF_MAGIC):
		error = xfs_attr3_leaf_inactive(trans, dp, bp);
		break;
	default:
		error = -EFSCORRUPTED;
		xfs_buf_mark_corrupt(bp);
		xfs_trans_brelse(*trans, bp);
		break;
	}
	if (error)
		return error;

	/*
	 * Invalidate the incore copy of the root block.
	 */
	error = xfs_trans_get_buf(*trans, mp->m_ddev_targp, blkno,
			XFS_FSB_TO_BB(mp, mp->m_attr_geo->fsbcount), 0, &bp);
	if (error)
		return error;
	error = bp->b_error;
	if (error) {
		xfs_trans_brelse(*trans, bp);
		return error;
	}
	xfs_trans_binval(*trans, bp);	/* remove from cache */
	/*
	 * Commit the invalidate and start the next transaction.
	 */
	error = xfs_trans_roll_inode(trans, dp);

	return error;
}

/*
 * xfs_attr_inactive kills all traces of an attribute fork on an inode. It
 * removes both the on-disk and in-memory inode fork. Note that this also has to
 * handle the condition of inodes without attributes but with an attribute fork
 * configured, so we can't use xfs_inode_hasattr() here.
 *
 * The in-memory attribute fork is removed even on error.
 */
int
xfs_attr_inactive(
	struct xfs_inode	*dp)
{
	struct xfs_trans	*trans;
	struct xfs_mount	*mp;
	int			lock_mode = XFS_ILOCK_SHARED;
	int			error = 0;

	mp = dp->i_mount;
	ASSERT(! XFS_NOT_DQATTACHED(mp, dp));

	xfs_ilock(dp, lock_mode);
	if (!XFS_IFORK_Q(dp))
		goto out_destroy_fork;
	xfs_iunlock(dp, lock_mode);

	lock_mode = 0;

	error = xfs_trans_alloc(mp, &M_RES(mp)->tr_attrinval, 0, 0, 0, &trans);
	if (error)
		goto out_destroy_fork;

	lock_mode = XFS_ILOCK_EXCL;
	xfs_ilock(dp, lock_mode);

	if (!XFS_IFORK_Q(dp))
		goto out_cancel;

	/*
	 * No need to make quota reservations here. We expect to release some
	 * blocks, not allocate, in the common case.
	 */
	xfs_trans_ijoin(trans, dp, 0);

	/*
	 * Invalidate and truncate the attribute fork extents. Make sure the
	 * fork actually has attributes as otherwise the invalidation has no
	 * blocks to read and returns an error. In this case, just do the fork
	 * removal below.
	 */
	if (xfs_inode_hasattr(dp) &&
	    dp->i_afp->if_format != XFS_DINODE_FMT_LOCAL) {
		error = xfs_attr3_root_inactive(&trans, dp);
		if (error)
			goto out_cancel;

		error = xfs_itruncate_extents(&trans, dp, XFS_ATTR_FORK, 0);
		if (error)
			goto out_cancel;
	}

	/* Reset the attribute fork - this also destroys the in-core fork */
	xfs_attr_fork_remove(dp, trans);

	error = xfs_trans_commit(trans);
	xfs_iunlock(dp, lock_mode);
	return error;

out_cancel:
	xfs_trans_cancel(trans);
out_destroy_fork:
	/* kill the in-core attr fork before we drop the inode lock */
	if (dp->i_afp) {
		xfs_idestroy_fork(dp->i_afp);
		kmem_cache_free(xfs_ifork_zone, dp->i_afp);
		dp->i_afp = NULL;
	}
	if (lock_mode)
		xfs_iunlock(dp, lock_mode);
	return error;
}<|MERGE_RESOLUTION|>--- conflicted
+++ resolved
@@ -105,17 +105,9 @@
 		if (!entry->nameidx || (entry->flags & XFS_ATTR_LOCAL))
 			continue;
 
-<<<<<<< HEAD
-	/*
-	 * Allocate storage for a list of all the "remote" value extents.
-	 */
-	size = count * sizeof(xfs_attr_inactive_list_t);
-	list = kmem_alloc(size, 0);
-=======
 		name_rmt = xfs_attr3_leaf_name_remote(leaf, i);
 		if (!name_rmt->valueblk)
 			continue;
->>>>>>> 7d2a07b7
 
 		blkcnt = xfs_attr3_rmt_blocks(dp->i_mount,
 				be32_to_cpu(name_rmt->valuelen));
