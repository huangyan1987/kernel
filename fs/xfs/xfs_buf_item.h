// SPDX-License-Identifier: GPL-2.0
/*
 * Copyright (c) 2000-2001,2005 Silicon Graphics, Inc.
 * All Rights Reserved.
 */
#ifndef	__XFS_BUF_ITEM_H__
#define	__XFS_BUF_ITEM_H__

/* kernel only definitions */

/* buf log item flags */
#define	XFS_BLI_HOLD		0x01
#define	XFS_BLI_DIRTY		0x02
#define	XFS_BLI_STALE		0x04
#define	XFS_BLI_LOGGED		0x08
#define	XFS_BLI_INODE_ALLOC_BUF	0x10
#define XFS_BLI_STALE_INODE	0x20
#define	XFS_BLI_INODE_BUF	0x40
#define	XFS_BLI_ORDERED		0x80

#define XFS_BLI_FLAGS \
	{ XFS_BLI_HOLD,		"HOLD" }, \
	{ XFS_BLI_DIRTY,	"DIRTY" }, \
	{ XFS_BLI_STALE,	"STALE" }, \
	{ XFS_BLI_LOGGED,	"LOGGED" }, \
	{ XFS_BLI_INODE_ALLOC_BUF, "INODE_ALLOC" }, \
	{ XFS_BLI_STALE_INODE,	"STALE_INODE" }, \
	{ XFS_BLI_INODE_BUF,	"INODE_BUF" }, \
	{ XFS_BLI_ORDERED,	"ORDERED" }


struct xfs_buf;
struct xfs_mount;
struct xfs_buf_log_item;

/*
 * This is the in core log item structure used to track information
 * needed to log buffers.  It tracks how many times the lock has been
 * locked, and which 128 byte chunks of the buffer are dirty.
 */
struct xfs_buf_log_item {
	struct xfs_log_item	bli_item;	/* common item structure */
	struct xfs_buf		*bli_buf;	/* real buffer pointer */
	unsigned int		bli_flags;	/* misc flags */
	unsigned int		bli_recur;	/* lock recursion count */
	atomic_t		bli_refcount;	/* cnt of tp refs */
	int			bli_format_count;	/* count of headers */
	struct xfs_buf_log_format *bli_formats;	/* array of in-log header ptrs */
	struct xfs_buf_log_format __bli_format;	/* embedded in-log header */
};

int	xfs_buf_item_init(struct xfs_buf *, struct xfs_mount *);
void	xfs_buf_item_done(struct xfs_buf *bp);
void	xfs_buf_item_relse(struct xfs_buf *);
bool	xfs_buf_item_put(struct xfs_buf_log_item *);
void	xfs_buf_item_log(struct xfs_buf_log_item *, uint, uint);
bool	xfs_buf_item_dirty_format(struct xfs_buf_log_item *);
<<<<<<< HEAD
void	xfs_buf_attach_iodone(struct xfs_buf *,
			      void(*)(struct xfs_buf *, struct xfs_log_item *),
			      struct xfs_log_item *);
void	xfs_buf_iodone_callbacks(struct xfs_buf *);
void	xfs_buf_iodone(struct xfs_buf *, struct xfs_log_item *);
bool	xfs_buf_resubmit_failed_buffers(struct xfs_buf *,
					struct list_head *);
=======
void	xfs_buf_inode_iodone(struct xfs_buf *);
void	xfs_buf_inode_io_fail(struct xfs_buf *bp);
#ifdef CONFIG_XFS_QUOTA
void	xfs_buf_dquot_iodone(struct xfs_buf *);
void	xfs_buf_dquot_io_fail(struct xfs_buf *bp);
#else
static inline void xfs_buf_dquot_iodone(struct xfs_buf *bp)
{
}
static inline void xfs_buf_dquot_io_fail(struct xfs_buf *bp)
{
}
#endif /* CONFIG_XFS_QUOTA */
void	xfs_buf_iodone(struct xfs_buf *);
>>>>>>> 7d2a07b7
bool	xfs_buf_log_check_iovec(struct xfs_log_iovec *iovec);

extern kmem_zone_t	*xfs_buf_item_zone;

#endif	/* __XFS_BUF_ITEM_H__ */<|MERGE_RESOLUTION|>--- conflicted
+++ resolved
@@ -55,15 +55,6 @@
 bool	xfs_buf_item_put(struct xfs_buf_log_item *);
 void	xfs_buf_item_log(struct xfs_buf_log_item *, uint, uint);
 bool	xfs_buf_item_dirty_format(struct xfs_buf_log_item *);
-<<<<<<< HEAD
-void	xfs_buf_attach_iodone(struct xfs_buf *,
-			      void(*)(struct xfs_buf *, struct xfs_log_item *),
-			      struct xfs_log_item *);
-void	xfs_buf_iodone_callbacks(struct xfs_buf *);
-void	xfs_buf_iodone(struct xfs_buf *, struct xfs_log_item *);
-bool	xfs_buf_resubmit_failed_buffers(struct xfs_buf *,
-					struct list_head *);
-=======
 void	xfs_buf_inode_iodone(struct xfs_buf *);
 void	xfs_buf_inode_io_fail(struct xfs_buf *bp);
 #ifdef CONFIG_XFS_QUOTA
@@ -78,7 +69,6 @@
 }
 #endif /* CONFIG_XFS_QUOTA */
 void	xfs_buf_iodone(struct xfs_buf *);
->>>>>>> 7d2a07b7
 bool	xfs_buf_log_check_iovec(struct xfs_log_iovec *iovec);
 
 extern kmem_zone_t	*xfs_buf_item_zone;
