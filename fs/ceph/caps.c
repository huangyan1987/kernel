--- conflicted
+++ resolved
@@ -1188,19 +1188,11 @@
 
 	lockdep_assert_held(&ci->i_ceph_lock);
 
-<<<<<<< HEAD
-	fsc = ceph_sb_to_client(ci->vfs_inode.i_sb);
-	WARN_ON_ONCE(ci->i_auth_cap == cap &&
-		     !list_empty(&ci->i_dirty_item) &&
-		     !fsc->blocklisted &&
-		     READ_ONCE(fsc->mount_state) != CEPH_MOUNT_SHUTDOWN);
-=======
 	fsc = ceph_inode_to_client(&ci->vfs_inode);
 	WARN_ON_ONCE(ci->i_auth_cap == cap &&
 		     !list_empty(&ci->i_dirty_item) &&
 		     !fsc->blocklisted &&
 		     !ceph_inode_is_shutdown(&ci->vfs_inode));
->>>>>>> df0cc57e
 
 	__ceph_remove_cap(cap, queue_release);
 }
