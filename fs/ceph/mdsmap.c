--- conflicted
+++ resolved
@@ -263,13 +263,6 @@
 				goto nomem;
 			for (j = 0; j < num_export_targets; j++) {
 				target = ceph_decode_32(&pexport_targets);
-<<<<<<< HEAD
-				if (target >= m->possible_max_rank) {
-					err = -EIO;
-					goto corrupt;
-				}
-=======
->>>>>>> df0cc57e
 				info->export_targets[j] = target;
 			}
 		} else {
