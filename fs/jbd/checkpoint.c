/*
 * linux/fs/jbd/checkpoint.c
 *
 * Written by Stephen C. Tweedie <sct@redhat.com>, 1999
 *
 * Copyright 1999 Red Hat Software --- All Rights Reserved
 *
 * This file is part of the Linux kernel and is made available under
 * the terms of the GNU General Public License, version 2, or at your
 * option, any later version, incorporated herein by reference.
 *
 * Checkpoint routines for the generic filesystem journaling code.
 * Part of the ext2fs journaling system.
 *
 * Checkpointing is the process of ensuring that a section of the log is
 * committed fully to disk, so that that portion of the log can be
 * reused.
 */

#include <linux/time.h>
#include <linux/fs.h>
#include <linux/jbd.h>
#include <linux/errno.h>
#include <linux/slab.h>
#include <linux/blkdev.h>
#include <trace/events/jbd.h>

/*
 * Unlink a buffer from a transaction checkpoint list.
 *
 * Called with j_list_lock held.
 */
static inline void __buffer_unlink_first(struct journal_head *jh)
{
	transaction_t *transaction = jh->b_cp_transaction;

	jh->b_cpnext->b_cpprev = jh->b_cpprev;
	jh->b_cpprev->b_cpnext = jh->b_cpnext;
	if (transaction->t_checkpoint_list == jh) {
		transaction->t_checkpoint_list = jh->b_cpnext;
		if (transaction->t_checkpoint_list == jh)
			transaction->t_checkpoint_list = NULL;
	}
}

/*
 * Unlink a buffer from a transaction checkpoint(io) list.
 *
 * Called with j_list_lock held.
 */
static inline void __buffer_unlink(struct journal_head *jh)
{
	transaction_t *transaction = jh->b_cp_transaction;

	__buffer_unlink_first(jh);
	if (transaction->t_checkpoint_io_list == jh) {
		transaction->t_checkpoint_io_list = jh->b_cpnext;
		if (transaction->t_checkpoint_io_list == jh)
			transaction->t_checkpoint_io_list = NULL;
	}
}

/*
 * Move a buffer from the checkpoint list to the checkpoint io list
 *
 * Called with j_list_lock held
 */
static inline void __buffer_relink_io(struct journal_head *jh)
{
	transaction_t *transaction = jh->b_cp_transaction;

	__buffer_unlink_first(jh);

	if (!transaction->t_checkpoint_io_list) {
		jh->b_cpnext = jh->b_cpprev = jh;
	} else {
		jh->b_cpnext = transaction->t_checkpoint_io_list;
		jh->b_cpprev = transaction->t_checkpoint_io_list->b_cpprev;
		jh->b_cpprev->b_cpnext = jh;
		jh->b_cpnext->b_cpprev = jh;
	}
	transaction->t_checkpoint_io_list = jh;
}

/*
 * Try to release a checkpointed buffer from its transaction.
 * Returns 1 if we released it and 2 if we also released the
 * whole transaction.
 *
 * Requires j_list_lock
 * Called under jbd_lock_bh_state(jh2bh(jh)), and drops it
 */
static int __try_to_free_cp_buf(struct journal_head *jh)
{
	int ret = 0;
	struct buffer_head *bh = jh2bh(jh);

	if (jh->b_jlist == BJ_None && !buffer_locked(bh) &&
	    !buffer_dirty(bh) && !buffer_write_io_error(bh)) {
		/*
		 * Get our reference so that bh cannot be freed before
		 * we unlock it
		 */
		get_bh(bh);
		JBUFFER_TRACE(jh, "remove from checkpoint list");
		ret = __journal_remove_checkpoint(jh) + 1;
		jbd_unlock_bh_state(bh);
		BUFFER_TRACE(bh, "release");
		__brelse(bh);
	} else {
		jbd_unlock_bh_state(bh);
	}
	return ret;
}

/*
 * __log_wait_for_space: wait until there is space in the journal.
 *
 * Called under j-state_lock *only*.  It will be unlocked if we have to wait
 * for a checkpoint to free up some space in the log.
 */
void __log_wait_for_space(journal_t *journal)
{
	int nblocks, space_left;
	assert_spin_locked(&journal->j_state_lock);

	nblocks = jbd_space_needed(journal);
	while (__log_space_left(journal) < nblocks) {
		if (journal->j_flags & JFS_ABORT)
			return;
		spin_unlock(&journal->j_state_lock);
		mutex_lock(&journal->j_checkpoint_mutex);

		/*
		 * Test again, another process may have checkpointed while we
		 * were waiting for the checkpoint lock. If there are no
		 * transactions ready to be checkpointed, try to recover
		 * journal space by calling cleanup_journal_tail(), and if
		 * that doesn't work, by waiting for the currently committing
		 * transaction to complete.  If there is absolutely no way
		 * to make progress, this is either a BUG or corrupted
		 * filesystem, so abort the journal and leave a stack
		 * trace for forensic evidence.
		 */
		spin_lock(&journal->j_state_lock);
		spin_lock(&journal->j_list_lock);
		nblocks = jbd_space_needed(journal);
		space_left = __log_space_left(journal);
		if (space_left < nblocks) {
			int chkpt = journal->j_checkpoint_transactions != NULL;
			tid_t tid = 0;

			if (journal->j_committing_transaction)
				tid = journal->j_committing_transaction->t_tid;
			spin_unlock(&journal->j_list_lock);
			spin_unlock(&journal->j_state_lock);
			if (chkpt) {
				log_do_checkpoint(journal);
			} else if (cleanup_journal_tail(journal) == 0) {
				/* We were able to recover space; yay! */
				;
			} else if (tid) {
				log_wait_commit(journal, tid);
			} else {
				printk(KERN_ERR "%s: needed %d blocks and "
				       "only had %d space available\n",
				       __func__, nblocks, space_left);
				printk(KERN_ERR "%s: no way to get more "
				       "journal space\n", __func__);
				WARN_ON(1);
				journal_abort(journal, 0);
			}
			spin_lock(&journal->j_state_lock);
		} else {
			spin_unlock(&journal->j_list_lock);
		}
		mutex_unlock(&journal->j_checkpoint_mutex);
	}
}

/*
 * We were unable to perform jbd_trylock_bh_state() inside j_list_lock.
 * The caller must restart a list walk.  Wait for someone else to run
 * jbd_unlock_bh_state().
 */
static void jbd_sync_bh(journal_t *journal, struct buffer_head *bh)
	__releases(journal->j_list_lock)
{
	get_bh(bh);
	spin_unlock(&journal->j_list_lock);
	jbd_lock_bh_state(bh);
	jbd_unlock_bh_state(bh);
	put_bh(bh);
}

/*
 * Clean up transaction's list of buffers submitted for io.
 * We wait for any pending IO to complete and remove any clean
 * buffers. Note that we take the buffers in the opposite ordering
 * from the one in which they were submitted for IO.
 *
 * Return 0 on success, and return <0 if some buffers have failed
 * to be written out.
 *
 * Called with j_list_lock held.
 */
static int __wait_cp_io(journal_t *journal, transaction_t *transaction)
{
	struct journal_head *jh;
	struct buffer_head *bh;
	tid_t this_tid;
	int released = 0;
	int ret = 0;

	this_tid = transaction->t_tid;
restart:
	/* Did somebody clean up the transaction in the meanwhile? */
	if (journal->j_checkpoint_transactions != transaction ||
			transaction->t_tid != this_tid)
		return ret;
	while (!released && transaction->t_checkpoint_io_list) {
		jh = transaction->t_checkpoint_io_list;
		bh = jh2bh(jh);
		if (!jbd_trylock_bh_state(bh)) {
			jbd_sync_bh(journal, bh);
			spin_lock(&journal->j_list_lock);
			goto restart;
		}
		get_bh(bh);
		if (buffer_locked(bh)) {
			spin_unlock(&journal->j_list_lock);
			jbd_unlock_bh_state(bh);
			wait_on_buffer(bh);
			/* the journal_head may have gone by now */
			BUFFER_TRACE(bh, "brelse");
			__brelse(bh);
			spin_lock(&journal->j_list_lock);
			goto restart;
		}
		if (unlikely(buffer_write_io_error(bh)))
			ret = -EIO;

		/*
		 * Now in whatever state the buffer currently is, we know that
		 * it has been written out and so we can drop it from the list
		 */
		released = __journal_remove_checkpoint(jh);
		jbd_unlock_bh_state(bh);
		__brelse(bh);
	}

	return ret;
}

#define NR_BATCH	64

static void
__flush_batch(journal_t *journal, struct buffer_head **bhs, int *batch_count)
{
	int i;
	struct blk_plug plug;

	blk_start_plug(&plug);
	for (i = 0; i < *batch_count; i++)
		write_dirty_buffer(bhs[i], WRITE_SYNC);
	blk_finish_plug(&plug);

	for (i = 0; i < *batch_count; i++) {
		struct buffer_head *bh = bhs[i];
		clear_buffer_jwrite(bh);
		BUFFER_TRACE(bh, "brelse");
		__brelse(bh);
	}
	*batch_count = 0;
}

/*
 * Try to flush one buffer from the checkpoint list to disk.
 *
 * Return 1 if something happened which requires us to abort the current
 * scan of the checkpoint list.  Return <0 if the buffer has failed to
 * be written out.
 *
 * Called with j_list_lock held and drops it if 1 is returned
 * Called under jbd_lock_bh_state(jh2bh(jh)), and drops it
 */
static int __process_buffer(journal_t *journal, struct journal_head *jh,
			struct buffer_head **bhs, int *batch_count)
{
	struct buffer_head *bh = jh2bh(jh);
	int ret = 0;

	if (buffer_locked(bh)) {
		get_bh(bh);
		spin_unlock(&journal->j_list_lock);
		jbd_unlock_bh_state(bh);
		wait_on_buffer(bh);
		/* the journal_head may have gone by now */
		BUFFER_TRACE(bh, "brelse");
		__brelse(bh);
		ret = 1;
	} else if (jh->b_transaction != NULL) {
		transaction_t *t = jh->b_transaction;
		tid_t tid = t->t_tid;

		spin_unlock(&journal->j_list_lock);
		jbd_unlock_bh_state(bh);
		log_start_commit(journal, tid);
		log_wait_commit(journal, tid);
		ret = 1;
	} else if (!buffer_dirty(bh)) {
		ret = 1;
		if (unlikely(buffer_write_io_error(bh)))
			ret = -EIO;
		get_bh(bh);
		J_ASSERT_JH(jh, !buffer_jbddirty(bh));
		BUFFER_TRACE(bh, "remove from checkpoint");
		__journal_remove_checkpoint(jh);
		spin_unlock(&journal->j_list_lock);
		jbd_unlock_bh_state(bh);
		__brelse(bh);
	} else {
		/*
		 * Important: we are about to write the buffer, and
		 * possibly block, while still holding the journal lock.
		 * We cannot afford to let the transaction logic start
		 * messing around with this buffer before we write it to
		 * disk, as that would break recoverability.
		 */
		BUFFER_TRACE(bh, "queue");
		get_bh(bh);
		J_ASSERT_BH(bh, !buffer_jwrite(bh));
		set_buffer_jwrite(bh);
		bhs[*batch_count] = bh;
		__buffer_relink_io(jh);
		jbd_unlock_bh_state(bh);
		(*batch_count)++;
		if (*batch_count == NR_BATCH) {
			spin_unlock(&journal->j_list_lock);
			__flush_batch(journal, bhs, batch_count);
			ret = 1;
		}
	}
	return ret;
}

/*
 * Perform an actual checkpoint. We take the first transaction on the
 * list of transactions to be checkpointed and send all its buffers
 * to disk. We submit larger chunks of data at once.
 *
 * The journal should be locked before calling this function.
 * Called with j_checkpoint_mutex held.
 */
int log_do_checkpoint(journal_t *journal)
{
	transaction_t *transaction;
	tid_t this_tid;
	int result;

	jbd_debug(1, "Start checkpoint\n");

	/*
	 * First thing: if there are any transactions in the log which
	 * don't need checkpointing, just eliminate them from the
	 * journal straight away.
	 */
	result = cleanup_journal_tail(journal);
	trace_jbd_checkpoint(journal, result);
	jbd_debug(1, "cleanup_journal_tail returned %d\n", result);
	if (result <= 0)
		return result;

	/*
	 * OK, we need to start writing disk blocks.  Take one transaction
	 * and write it.
	 */
	result = 0;
	spin_lock(&journal->j_list_lock);
	if (!journal->j_checkpoint_transactions)
		goto out;
	transaction = journal->j_checkpoint_transactions;
	this_tid = transaction->t_tid;
restart:
	/*
	 * If someone cleaned up this transaction while we slept, we're
	 * done (maybe it's a new transaction, but it fell at the same
	 * address).
	 */
	if (journal->j_checkpoint_transactions == transaction &&
			transaction->t_tid == this_tid) {
		int batch_count = 0;
		struct buffer_head *bhs[NR_BATCH];
		struct journal_head *jh;
		int retry = 0, err;

		while (!retry && transaction->t_checkpoint_list) {
			struct buffer_head *bh;

			jh = transaction->t_checkpoint_list;
			bh = jh2bh(jh);
			if (!jbd_trylock_bh_state(bh)) {
				jbd_sync_bh(journal, bh);
				retry = 1;
				break;
			}
			retry = __process_buffer(journal, jh, bhs,&batch_count);
			if (retry < 0 && !result)
				result = retry;
			if (!retry && (need_resched() ||
				spin_needbreak(&journal->j_list_lock))) {
				spin_unlock(&journal->j_list_lock);
				retry = 1;
				break;
			}
		}

		if (batch_count) {
			if (!retry) {
				spin_unlock(&journal->j_list_lock);
				retry = 1;
			}
			__flush_batch(journal, bhs, &batch_count);
		}

		if (retry) {
			spin_lock(&journal->j_list_lock);
			goto restart;
		}
		/*
		 * Now we have cleaned up the first transaction's checkpoint
		 * list. Let's clean up the second one
		 */
		err = __wait_cp_io(journal, transaction);
		if (!result)
			result = err;
	}
out:
	spin_unlock(&journal->j_list_lock);
	if (result < 0)
		journal_abort(journal, result);
	else
		result = cleanup_journal_tail(journal);

	return (result < 0) ? result : 0;
}

/*
 * Check the list of checkpoint transactions for the journal to see if
 * we have already got rid of any since the last update of the log tail
 * in the journal superblock.  If so, we can instantly roll the
 * superblock forward to remove those transactions from the log.
 *
 * Return <0 on error, 0 on success, 1 if there was nothing to clean up.
 *
 * This is the only part of the journaling code which really needs to be
 * aware of transaction aborts.  Checkpointing involves writing to the
 * main filesystem area rather than to the journal, so it can proceed
 * even in abort state, but we must not update the super block if
 * checkpointing may have failed.  Otherwise, we would lose some metadata
 * buffers which should be written-back to the filesystem.
 */

int cleanup_journal_tail(journal_t *journal)
{
	transaction_t * transaction;
	tid_t		first_tid;
	unsigned int	blocknr, freed;

	if (is_journal_aborted(journal))
		return 1;

	/*
	 * OK, work out the oldest transaction remaining in the log, and
	 * the log block it starts at.
	 *
	 * If the log is now empty, we need to work out which is the
	 * next transaction ID we will write, and where it will
	 * start.
	 */
	spin_lock(&journal->j_state_lock);
	spin_lock(&journal->j_list_lock);
	transaction = journal->j_checkpoint_transactions;
	if (transaction) {
		first_tid = transaction->t_tid;
		blocknr = transaction->t_log_start;
	} else if ((transaction = journal->j_committing_transaction) != NULL) {
		first_tid = transaction->t_tid;
		blocknr = transaction->t_log_start;
	} else if ((transaction = journal->j_running_transaction) != NULL) {
		first_tid = transaction->t_tid;
		blocknr = journal->j_head;
	} else {
		first_tid = journal->j_transaction_sequence;
		blocknr = journal->j_head;
	}
	spin_unlock(&journal->j_list_lock);
	J_ASSERT(blocknr != 0);

	/* If the oldest pinned transaction is at the tail of the log
           already then there's not much we can do right now. */
	if (journal->j_tail_sequence == first_tid) {
		spin_unlock(&journal->j_state_lock);
		return 1;
	}
	spin_unlock(&journal->j_state_lock);
<<<<<<< HEAD

	/*
	 * We need to make sure that any blocks that were recently written out
	 * --- perhaps by log_do_checkpoint() --- are flushed out before we
	 * drop the transactions from the journal. It's unlikely this will be
	 * necessary, especially with an appropriately sized journal, but we
	 * need this to guarantee correctness.  Fortunately
	 * cleanup_journal_tail() doesn't get called all that often.
	 */
	if (journal->j_flags & JFS_BARRIER)
		blkdev_issue_flush(journal->j_fs_dev, GFP_KERNEL, NULL);

=======

	/*
	 * We need to make sure that any blocks that were recently written out
	 * --- perhaps by log_do_checkpoint() --- are flushed out before we
	 * drop the transactions from the journal. It's unlikely this will be
	 * necessary, especially with an appropriately sized journal, but we
	 * need this to guarantee correctness.  Fortunately
	 * cleanup_journal_tail() doesn't get called all that often.
	 */
	if (journal->j_flags & JFS_BARRIER)
		blkdev_issue_flush(journal->j_fs_dev, GFP_KERNEL, NULL);

>>>>>>> 6f5c871d
	spin_lock(&journal->j_state_lock);
	if (!tid_gt(first_tid, journal->j_tail_sequence)) {
		spin_unlock(&journal->j_state_lock);
		/* Someone else cleaned up journal so return 0 */
		return 0;
	}
	/* OK, update the superblock to recover the freed space.
	 * Physical blocks come first: have we wrapped beyond the end of
	 * the log?  */
	freed = blocknr - journal->j_tail;
	if (blocknr < journal->j_tail)
		freed = freed + journal->j_last - journal->j_first;

	trace_jbd_cleanup_journal_tail(journal, first_tid, blocknr, freed);
	jbd_debug(1,
		  "Cleaning journal tail from %d to %d (offset %u), "
		  "freeing %u\n",
		  journal->j_tail_sequence, first_tid, blocknr, freed);

	journal->j_free += freed;
	journal->j_tail_sequence = first_tid;
	journal->j_tail = blocknr;
	spin_unlock(&journal->j_state_lock);
	if (!(journal->j_flags & JFS_ABORT))
		journal_update_superblock(journal, 1);
	return 0;
}


/* Checkpoint list management */

/*
 * journal_clean_one_cp_list
 *
 * Find all the written-back checkpoint buffers in the given list and release
 * them.
 *
 * Called with j_list_lock held.
 * Returns number of buffers reaped (for debug)
 */

static int journal_clean_one_cp_list(struct journal_head *jh, int *released)
{
	struct journal_head *last_jh;
	struct journal_head *next_jh = jh;
	int ret, freed = 0;

	*released = 0;
	if (!jh)
		return 0;

	last_jh = jh->b_cpprev;
	do {
		jh = next_jh;
		next_jh = jh->b_cpnext;
		/* Use trylock because of the ranking */
		if (jbd_trylock_bh_state(jh2bh(jh))) {
			ret = __try_to_free_cp_buf(jh);
			if (ret) {
				freed++;
				if (ret == 2) {
					*released = 1;
					return freed;
				}
			}
		}
		/*
		 * This function only frees up some memory
		 * if possible so we dont have an obligation
		 * to finish processing. Bail out if preemption
		 * requested:
		 */
		if (need_resched())
			return freed;
	} while (jh != last_jh);

	return freed;
}

/*
 * journal_clean_checkpoint_list
 *
 * Find all the written-back checkpoint buffers in the journal and release them.
 *
 * Called with the journal locked.
 * Called with j_list_lock held.
 * Returns number of buffers reaped (for debug)
 */

int __journal_clean_checkpoint_list(journal_t *journal)
{
	transaction_t *transaction, *last_transaction, *next_transaction;
	int ret = 0;
	int released;

	transaction = journal->j_checkpoint_transactions;
	if (!transaction)
		goto out;

	last_transaction = transaction->t_cpprev;
	next_transaction = transaction;
	do {
		transaction = next_transaction;
		next_transaction = transaction->t_cpnext;
		ret += journal_clean_one_cp_list(transaction->
				t_checkpoint_list, &released);
		/*
		 * This function only frees up some memory if possible so we
		 * dont have an obligation to finish processing. Bail out if
		 * preemption requested:
		 */
		if (need_resched())
			goto out;
		if (released)
			continue;
		/*
		 * It is essential that we are as careful as in the case of
		 * t_checkpoint_list with removing the buffer from the list as
		 * we can possibly see not yet submitted buffers on io_list
		 */
		ret += journal_clean_one_cp_list(transaction->
				t_checkpoint_io_list, &released);
		if (need_resched())
			goto out;
	} while (transaction != last_transaction);
out:
	return ret;
}

/*
 * journal_remove_checkpoint: called after a buffer has been committed
 * to disk (either by being write-back flushed to disk, or being
 * committed to the log).
 *
 * We cannot safely clean a transaction out of the log until all of the
 * buffer updates committed in that transaction have safely been stored
 * elsewhere on disk.  To achieve this, all of the buffers in a
 * transaction need to be maintained on the transaction's checkpoint
 * lists until they have been rewritten, at which point this function is
 * called to remove the buffer from the existing transaction's
 * checkpoint lists.
 *
 * The function returns 1 if it frees the transaction, 0 otherwise.
 * The function can free jh and bh.
 *
 * This function is called with j_list_lock held.
 * This function is called with jbd_lock_bh_state(jh2bh(jh))
 */

int __journal_remove_checkpoint(struct journal_head *jh)
{
	transaction_t *transaction;
	journal_t *journal;
	int ret = 0;

	JBUFFER_TRACE(jh, "entry");

	if ((transaction = jh->b_cp_transaction) == NULL) {
		JBUFFER_TRACE(jh, "not on transaction");
		goto out;
	}
	journal = transaction->t_journal;

	JBUFFER_TRACE(jh, "removing from transaction");
	__buffer_unlink(jh);
	jh->b_cp_transaction = NULL;
	journal_put_journal_head(jh);

	if (transaction->t_checkpoint_list != NULL ||
	    transaction->t_checkpoint_io_list != NULL)
		goto out;

	/*
	 * There is one special case to worry about: if we have just pulled the
	 * buffer off a running or committing transaction's checkpoing list,
	 * then even if the checkpoint list is empty, the transaction obviously
	 * cannot be dropped!
	 *
	 * The locking here around t_state is a bit sleazy.
	 * See the comment at the end of journal_commit_transaction().
	 */
	if (transaction->t_state != T_FINISHED)
		goto out;

	/* OK, that was the last buffer for the transaction: we can now
	   safely remove this transaction from the log */

	__journal_drop_transaction(journal, transaction);

	/* Just in case anybody was waiting for more transactions to be
           checkpointed... */
	wake_up(&journal->j_wait_logspace);
	ret = 1;
out:
	return ret;
}

/*
 * journal_insert_checkpoint: put a committed buffer onto a checkpoint
 * list so that we know when it is safe to clean the transaction out of
 * the log.
 *
 * Called with the journal locked.
 * Called with j_list_lock held.
 */
void __journal_insert_checkpoint(struct journal_head *jh,
			       transaction_t *transaction)
{
	JBUFFER_TRACE(jh, "entry");
	J_ASSERT_JH(jh, buffer_dirty(jh2bh(jh)) || buffer_jbddirty(jh2bh(jh)));
	J_ASSERT_JH(jh, jh->b_cp_transaction == NULL);

	/* Get reference for checkpointing transaction */
	journal_grab_journal_head(jh2bh(jh));
	jh->b_cp_transaction = transaction;

	if (!transaction->t_checkpoint_list) {
		jh->b_cpnext = jh->b_cpprev = jh;
	} else {
		jh->b_cpnext = transaction->t_checkpoint_list;
		jh->b_cpprev = transaction->t_checkpoint_list->b_cpprev;
		jh->b_cpprev->b_cpnext = jh;
		jh->b_cpnext->b_cpprev = jh;
	}
	transaction->t_checkpoint_list = jh;
}

/*
 * We've finished with this transaction structure: adios...
 *
 * The transaction must have no links except for the checkpoint by this
 * point.
 *
 * Called with the journal locked.
 * Called with j_list_lock held.
 */

void __journal_drop_transaction(journal_t *journal, transaction_t *transaction)
{
	assert_spin_locked(&journal->j_list_lock);
	if (transaction->t_cpnext) {
		transaction->t_cpnext->t_cpprev = transaction->t_cpprev;
		transaction->t_cpprev->t_cpnext = transaction->t_cpnext;
		if (journal->j_checkpoint_transactions == transaction)
			journal->j_checkpoint_transactions =
				transaction->t_cpnext;
		if (journal->j_checkpoint_transactions == transaction)
			journal->j_checkpoint_transactions = NULL;
	}

	J_ASSERT(transaction->t_state == T_FINISHED);
	J_ASSERT(transaction->t_buffers == NULL);
	J_ASSERT(transaction->t_sync_datalist == NULL);
	J_ASSERT(transaction->t_forget == NULL);
	J_ASSERT(transaction->t_iobuf_list == NULL);
	J_ASSERT(transaction->t_shadow_list == NULL);
	J_ASSERT(transaction->t_log_list == NULL);
	J_ASSERT(transaction->t_checkpoint_list == NULL);
	J_ASSERT(transaction->t_checkpoint_io_list == NULL);
	J_ASSERT(transaction->t_updates == 0);
	J_ASSERT(journal->j_committing_transaction != transaction);
	J_ASSERT(journal->j_running_transaction != transaction);

	trace_jbd_drop_transaction(journal, transaction);
	jbd_debug(1, "Dropping transaction %d, all done\n", transaction->t_tid);
	kfree(transaction);
}<|MERGE_RESOLUTION|>--- conflicted
+++ resolved
@@ -504,7 +504,6 @@
 		return 1;
 	}
 	spin_unlock(&journal->j_state_lock);
-<<<<<<< HEAD
 
 	/*
 	 * We need to make sure that any blocks that were recently written out
@@ -517,20 +516,6 @@
 	if (journal->j_flags & JFS_BARRIER)
 		blkdev_issue_flush(journal->j_fs_dev, GFP_KERNEL, NULL);
 
-=======
-
-	/*
-	 * We need to make sure that any blocks that were recently written out
-	 * --- perhaps by log_do_checkpoint() --- are flushed out before we
-	 * drop the transactions from the journal. It's unlikely this will be
-	 * necessary, especially with an appropriately sized journal, but we
-	 * need this to guarantee correctness.  Fortunately
-	 * cleanup_journal_tail() doesn't get called all that often.
-	 */
-	if (journal->j_flags & JFS_BARRIER)
-		blkdev_issue_flush(journal->j_fs_dev, GFP_KERNEL, NULL);
-
->>>>>>> 6f5c871d
 	spin_lock(&journal->j_state_lock);
 	if (!tid_gt(first_tid, journal->j_tail_sequence)) {
 		spin_unlock(&journal->j_state_lock);
