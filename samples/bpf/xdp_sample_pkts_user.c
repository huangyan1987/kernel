// SPDX-License-Identifier: GPL-2.0
#include <stdio.h>
#include <stdlib.h>
#include <string.h>
#include <linux/perf_event.h>
#include <linux/bpf.h>
#include <net/if.h>
#include <errno.h>
#include <assert.h>
#include <sys/sysinfo.h>
#include <sys/ioctl.h>
#include <signal.h>
#include <bpf/libbpf.h>
#include <bpf/bpf.h>
#include <sys/resource.h>
#include <libgen.h>
#include <linux/if_link.h>

#include "perf-sys.h"

<<<<<<< HEAD
#define MAX_CPUS 128
=======
>>>>>>> 7d2a07b7
static int if_idx;
static char *if_name;
static __u32 xdp_flags = XDP_FLAGS_UPDATE_IF_NOEXIST;
static __u32 prog_id;
static struct perf_buffer *pb = NULL;

static int do_attach(int idx, int fd, const char *name)
{
	struct bpf_prog_info info = {};
	__u32 info_len = sizeof(info);
	int err;

	err = bpf_set_link_xdp_fd(idx, fd, xdp_flags);
	if (err < 0) {
		printf("ERROR: failed to attach program to %s\n", name);
		return err;
	}

	err = bpf_obj_get_info_by_fd(fd, &info, &info_len);
	if (err) {
		printf("can't get prog info - %s\n", strerror(errno));
		return err;
	}
	prog_id = info.id;

	return err;
}

static int do_detach(int idx, const char *name)
{
	__u32 curr_prog_id = 0;
	int err = 0;

	err = bpf_get_link_xdp_id(idx, &curr_prog_id, xdp_flags);
	if (err) {
		printf("bpf_get_link_xdp_id failed\n");
		return err;
	}
	if (prog_id == curr_prog_id) {
		err = bpf_set_link_xdp_fd(idx, -1, xdp_flags);
		if (err < 0)
			printf("ERROR: failed to detach prog from %s\n", name);
	} else if (!curr_prog_id) {
		printf("couldn't find a prog id on a %s\n", name);
	} else {
		printf("program on interface changed, not removing\n");
	}

	return err;
}

#define SAMPLE_SIZE 64

static void print_bpf_output(void *ctx, int cpu, void *data, __u32 size)
{
	struct {
		__u16 cookie;
		__u16 pkt_len;
		__u8  pkt_data[SAMPLE_SIZE];
	} __packed *e = data;
	int i;

	if (e->cookie != 0xdead) {
		printf("BUG cookie %x sized %d\n", e->cookie, size);
		return;
	}

	printf("Pkt len: %-5d bytes. Ethernet hdr: ", e->pkt_len);
	for (i = 0; i < 14 && i < e->pkt_len; i++)
		printf("%02x ", e->pkt_data[i]);
	printf("\n");
}

static void sig_handler(int signo)
{
	do_detach(if_idx, if_name);
	perf_buffer__free(pb);
	exit(0);
}

static void usage(const char *prog)
{
	fprintf(stderr,
		"%s: %s [OPTS] <ifname|ifindex>\n\n"
		"OPTS:\n"
		"    -F    force loading prog\n"
		"    -S    use skb-mode\n",
		__func__, prog);
}

int main(int argc, char **argv)
{
	struct bpf_prog_load_attr prog_load_attr = {
		.prog_type	= BPF_PROG_TYPE_XDP,
	};
	struct perf_buffer_opts pb_opts = {};
	const char *optstr = "FS";
	int prog_fd, map_fd, opt;
	struct bpf_object *obj;
	struct bpf_map *map;
	char filename[256];
	int ret, err;

	while ((opt = getopt(argc, argv, optstr)) != -1) {
		switch (opt) {
		case 'F':
			xdp_flags &= ~XDP_FLAGS_UPDATE_IF_NOEXIST;
			break;
		case 'S':
			xdp_flags |= XDP_FLAGS_SKB_MODE;
			break;
		default:
			usage(basename(argv[0]));
			return 1;
		}
	}

	if (!(xdp_flags & XDP_FLAGS_SKB_MODE))
		xdp_flags |= XDP_FLAGS_DRV_MODE;

	if (optind == argc) {
		usage(basename(argv[0]));
		return 1;
	}

<<<<<<< HEAD
	if (setrlimit(RLIMIT_MEMLOCK, &r)) {
		perror("setrlimit(RLIMIT_MEMLOCK)");
		return 1;
	}

=======
>>>>>>> 7d2a07b7
	snprintf(filename, sizeof(filename), "%s_kern.o", argv[0]);
	prog_load_attr.file = filename;

	if (bpf_prog_load_xattr(&prog_load_attr, &obj, &prog_fd))
		return 1;

	if (!prog_fd) {
		printf("bpf_prog_load_xattr: %s\n", strerror(errno));
		return 1;
	}

	map = bpf_map__next(NULL, obj);
	if (!map) {
		printf("finding a map in obj file failed\n");
		return 1;
	}
	map_fd = bpf_map__fd(map);

	if_idx = if_nametoindex(argv[optind]);
	if (!if_idx)
		if_idx = strtoul(argv[optind], NULL, 0);

	if (!if_idx) {
		fprintf(stderr, "Invalid ifname\n");
		return 1;
	}
	if_name = argv[optind];
	err = do_attach(if_idx, prog_fd, if_name);
	if (err)
		return err;

	if (signal(SIGINT, sig_handler) ||
	    signal(SIGHUP, sig_handler) ||
	    signal(SIGTERM, sig_handler)) {
		perror("signal");
		return 1;
	}

	pb_opts.sample_cb = print_bpf_output;
	pb = perf_buffer__new(map_fd, 8, &pb_opts);
	err = libbpf_get_error(pb);
	if (err) {
		perror("perf_buffer setup failed");
		return 1;
	}

	while ((ret = perf_buffer__poll(pb, 1000)) >= 0) {
	}

	kill(0, SIGINT);
	return ret;
}<|MERGE_RESOLUTION|>--- conflicted
+++ resolved
@@ -18,10 +18,6 @@
 
 #include "perf-sys.h"
 
-<<<<<<< HEAD
-#define MAX_CPUS 128
-=======
->>>>>>> 7d2a07b7
 static int if_idx;
 static char *if_name;
 static __u32 xdp_flags = XDP_FLAGS_UPDATE_IF_NOEXIST;
@@ -147,14 +143,6 @@
 		return 1;
 	}
 
-<<<<<<< HEAD
-	if (setrlimit(RLIMIT_MEMLOCK, &r)) {
-		perror("setrlimit(RLIMIT_MEMLOCK)");
-		return 1;
-	}
-
-=======
->>>>>>> 7d2a07b7
 	snprintf(filename, sizeof(filename), "%s_kern.o", argv[0]);
 	prog_load_attr.file = filename;
 
