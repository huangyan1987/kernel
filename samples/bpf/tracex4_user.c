--- conflicted
+++ resolved
@@ -48,39 +48,12 @@
 
 int main(int ac, char **argv)
 {
-<<<<<<< HEAD
-	struct rlimit r = {RLIM_INFINITY, RLIM_INFINITY};
-=======
->>>>>>> 7d2a07b7
 	struct bpf_link *links[2];
 	struct bpf_program *prog;
 	struct bpf_object *obj;
 	char filename[256];
 	int map_fd, i, j = 0;
-<<<<<<< HEAD
-=======
 
-	snprintf(filename, sizeof(filename), "%s_kern.o", argv[0]);
-	obj = bpf_object__open_file(filename, NULL);
-	if (libbpf_get_error(obj)) {
-		fprintf(stderr, "ERROR: opening BPF object file failed\n");
-		return 0;
-	}
-
-	/* load BPF program */
-	if (bpf_object__load(obj)) {
-		fprintf(stderr, "ERROR: loading BPF object file failed\n");
-		goto cleanup;
-	}
->>>>>>> 7d2a07b7
-
-	map_fd = bpf_object__find_map_fd_by_name(obj, "my_map");
-	if (map_fd < 0) {
-		fprintf(stderr, "ERROR: finding a map in obj file failed\n");
-		goto cleanup;
-	}
-
-<<<<<<< HEAD
 	snprintf(filename, sizeof(filename), "%s_kern.o", argv[0]);
 	obj = bpf_object__open_file(filename, NULL);
 	if (libbpf_get_error(obj)) {
@@ -100,8 +73,6 @@
 		goto cleanup;
 	}
 
-=======
->>>>>>> 7d2a07b7
 	bpf_object__for_each_program(prog, obj) {
 		links[j] = bpf_program__attach(prog);
 		if (libbpf_get_error(links[j])) {
