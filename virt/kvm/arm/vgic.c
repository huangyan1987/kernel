/*
 * Copyright (C) 2012 ARM Ltd.
 * Author: Marc Zyngier <marc.zyngier@arm.com>
 *
 * This program is free software; you can redistribute it and/or modify
 * it under the terms of the GNU General Public License version 2 as
 * published by the Free Software Foundation.
 *
 * This program is distributed in the hope that it will be useful,
 * but WITHOUT ANY WARRANTY; without even the implied warranty of
 * MERCHANTABILITY or FITNESS FOR A PARTICULAR PURPOSE.  See the
 * GNU General Public License for more details.
 *
 * You should have received a copy of the GNU General Public License
 * along with this program; if not, write to the Free Software
 * Foundation, Inc., 59 Temple Place, Suite 330, Boston, MA 02111-1307 USA
 */

#include <linux/cpu.h>
#include <linux/kvm.h>
#include <linux/kvm_host.h>
#include <linux/interrupt.h>
#include <linux/io.h>
#include <linux/of.h>
#include <linux/of_address.h>
#include <linux/of_irq.h>
#include <linux/rculist.h>
#include <linux/uaccess.h>

#include <asm/kvm_emulate.h>
#include <asm/kvm_arm.h>
#include <asm/kvm_mmu.h>
#include <trace/events/kvm.h>
#include <asm/kvm.h>
#include <kvm/iodev.h>

#define CREATE_TRACE_POINTS
#include "trace.h"

/*
 * How the whole thing works (courtesy of Christoffer Dall):
 *
 * - At any time, the dist->irq_pending_on_cpu is the oracle that knows if
 *   something is pending on the CPU interface.
 * - Interrupts that are pending on the distributor are stored on the
 *   vgic.irq_pending vgic bitmap (this bitmap is updated by both user land
 *   ioctls and guest mmio ops, and other in-kernel peripherals such as the
 *   arch. timers).
 * - Every time the bitmap changes, the irq_pending_on_cpu oracle is
 *   recalculated
 * - To calculate the oracle, we need info for each cpu from
 *   compute_pending_for_cpu, which considers:
 *   - PPI: dist->irq_pending & dist->irq_enable
 *   - SPI: dist->irq_pending & dist->irq_enable & dist->irq_spi_target
 *   - irq_spi_target is a 'formatted' version of the GICD_ITARGETSRn
 *     registers, stored on each vcpu. We only keep one bit of
 *     information per interrupt, making sure that only one vcpu can
 *     accept the interrupt.
 * - If any of the above state changes, we must recalculate the oracle.
 * - The same is true when injecting an interrupt, except that we only
 *   consider a single interrupt at a time. The irq_spi_cpu array
 *   contains the target CPU for each SPI.
 *
 * The handling of level interrupts adds some extra complexity. We
 * need to track when the interrupt has been EOIed, so we can sample
 * the 'line' again. This is achieved as such:
 *
 * - When a level interrupt is moved onto a vcpu, the corresponding
 *   bit in irq_queued is set. As long as this bit is set, the line
 *   will be ignored for further interrupts. The interrupt is injected
 *   into the vcpu with the GICH_LR_EOI bit set (generate a
 *   maintenance interrupt on EOI).
 * - When the interrupt is EOIed, the maintenance interrupt fires,
 *   and clears the corresponding bit in irq_queued. This allows the
 *   interrupt line to be sampled again.
 * - Note that level-triggered interrupts can also be set to pending from
 *   writes to GICD_ISPENDRn and lowering the external input line does not
 *   cause the interrupt to become inactive in such a situation.
 *   Conversely, writes to GICD_ICPENDRn do not cause the interrupt to become
 *   inactive as long as the external input line is held high.
 *
 *
 * Initialization rules: there are multiple stages to the vgic
 * initialization, both for the distributor and the CPU interfaces.
 *
 * Distributor:
 *
 * - kvm_vgic_early_init(): initialization of static data that doesn't
 *   depend on any sizing information or emulation type. No allocation
 *   is allowed there.
 *
 * - vgic_init(): allocation and initialization of the generic data
 *   structures that depend on sizing information (number of CPUs,
 *   number of interrupts). Also initializes the vcpu specific data
 *   structures. Can be executed lazily for GICv2.
 *   [to be renamed to kvm_vgic_init??]
 *
 * CPU Interface:
 *
 * - kvm_vgic_cpu_early_init(): initialization of static data that
 *   doesn't depend on any sizing information or emulation type. No
 *   allocation is allowed there.
 */

#include "vgic.h"

static void vgic_retire_disabled_irqs(struct kvm_vcpu *vcpu);
static void vgic_retire_lr(int lr_nr, struct kvm_vcpu *vcpu);
static struct vgic_lr vgic_get_lr(const struct kvm_vcpu *vcpu, int lr);
static void vgic_set_lr(struct kvm_vcpu *vcpu, int lr, struct vgic_lr lr_desc);
static u64 vgic_get_elrsr(struct kvm_vcpu *vcpu);
static struct irq_phys_map *vgic_irq_map_search(struct kvm_vcpu *vcpu,
						int virt_irq);
static int compute_pending_for_cpu(struct kvm_vcpu *vcpu);

static const struct vgic_ops *vgic_ops;
static const struct vgic_params *vgic;

static void add_sgi_source(struct kvm_vcpu *vcpu, int irq, int source)
{
	vcpu->kvm->arch.vgic.vm_ops.add_sgi_source(vcpu, irq, source);
}

static bool queue_sgi(struct kvm_vcpu *vcpu, int irq)
{
	return vcpu->kvm->arch.vgic.vm_ops.queue_sgi(vcpu, irq);
}

int kvm_vgic_map_resources(struct kvm *kvm)
{
	return kvm->arch.vgic.vm_ops.map_resources(kvm, vgic);
}

/*
 * struct vgic_bitmap contains a bitmap made of unsigned longs, but
 * extracts u32s out of them.
 *
 * This does not work on 64-bit BE systems, because the bitmap access
 * will store two consecutive 32-bit words with the higher-addressed
 * register's bits at the lower index and the lower-addressed register's
 * bits at the higher index.
 *
 * Therefore, swizzle the register index when accessing the 32-bit word
 * registers to access the right register's value.
 */
#if defined(CONFIG_CPU_BIG_ENDIAN) && BITS_PER_LONG == 64
#define REG_OFFSET_SWIZZLE	1
#else
#define REG_OFFSET_SWIZZLE	0
#endif

static int vgic_init_bitmap(struct vgic_bitmap *b, int nr_cpus, int nr_irqs)
{
	int nr_longs;

	nr_longs = nr_cpus + BITS_TO_LONGS(nr_irqs - VGIC_NR_PRIVATE_IRQS);

	b->private = kzalloc(sizeof(unsigned long) * nr_longs, GFP_KERNEL);
	if (!b->private)
		return -ENOMEM;

	b->shared = b->private + nr_cpus;

	return 0;
}

static void vgic_free_bitmap(struct vgic_bitmap *b)
{
	kfree(b->private);
	b->private = NULL;
	b->shared = NULL;
}

/*
 * Call this function to convert a u64 value to an unsigned long * bitmask
 * in a way that works on both 32-bit and 64-bit LE and BE platforms.
 *
 * Warning: Calling this function may modify *val.
 */
static unsigned long *u64_to_bitmask(u64 *val)
{
#if defined(CONFIG_CPU_BIG_ENDIAN) && BITS_PER_LONG == 32
	*val = (*val >> 32) | (*val << 32);
#endif
	return (unsigned long *)val;
}

u32 *vgic_bitmap_get_reg(struct vgic_bitmap *x, int cpuid, u32 offset)
{
	offset >>= 2;
	if (!offset)
		return (u32 *)(x->private + cpuid) + REG_OFFSET_SWIZZLE;
	else
		return (u32 *)(x->shared) + ((offset - 1) ^ REG_OFFSET_SWIZZLE);
}

static int vgic_bitmap_get_irq_val(struct vgic_bitmap *x,
				   int cpuid, int irq)
{
	if (irq < VGIC_NR_PRIVATE_IRQS)
		return test_bit(irq, x->private + cpuid);

	return test_bit(irq - VGIC_NR_PRIVATE_IRQS, x->shared);
}

void vgic_bitmap_set_irq_val(struct vgic_bitmap *x, int cpuid,
			     int irq, int val)
{
	unsigned long *reg;

	if (irq < VGIC_NR_PRIVATE_IRQS) {
		reg = x->private + cpuid;
	} else {
		reg = x->shared;
		irq -= VGIC_NR_PRIVATE_IRQS;
	}

	if (val)
		set_bit(irq, reg);
	else
		clear_bit(irq, reg);
}

static unsigned long *vgic_bitmap_get_cpu_map(struct vgic_bitmap *x, int cpuid)
{
	return x->private + cpuid;
}

unsigned long *vgic_bitmap_get_shared_map(struct vgic_bitmap *x)
{
	return x->shared;
}

static int vgic_init_bytemap(struct vgic_bytemap *x, int nr_cpus, int nr_irqs)
{
	int size;

	size  = nr_cpus * VGIC_NR_PRIVATE_IRQS;
	size += nr_irqs - VGIC_NR_PRIVATE_IRQS;

	x->private = kzalloc(size, GFP_KERNEL);
	if (!x->private)
		return -ENOMEM;

	x->shared = x->private + nr_cpus * VGIC_NR_PRIVATE_IRQS / sizeof(u32);
	return 0;
}

static void vgic_free_bytemap(struct vgic_bytemap *b)
{
	kfree(b->private);
	b->private = NULL;
	b->shared = NULL;
}

u32 *vgic_bytemap_get_reg(struct vgic_bytemap *x, int cpuid, u32 offset)
{
	u32 *reg;

	if (offset < VGIC_NR_PRIVATE_IRQS) {
		reg = x->private;
		offset += cpuid * VGIC_NR_PRIVATE_IRQS;
	} else {
		reg = x->shared;
		offset -= VGIC_NR_PRIVATE_IRQS;
	}

	return reg + (offset / sizeof(u32));
}

#define VGIC_CFG_LEVEL	0
#define VGIC_CFG_EDGE	1

static bool vgic_irq_is_edge(struct kvm_vcpu *vcpu, int irq)
{
	struct vgic_dist *dist = &vcpu->kvm->arch.vgic;
	int irq_val;

	irq_val = vgic_bitmap_get_irq_val(&dist->irq_cfg, vcpu->vcpu_id, irq);
	return irq_val == VGIC_CFG_EDGE;
}

static int vgic_irq_is_enabled(struct kvm_vcpu *vcpu, int irq)
{
	struct vgic_dist *dist = &vcpu->kvm->arch.vgic;

	return vgic_bitmap_get_irq_val(&dist->irq_enabled, vcpu->vcpu_id, irq);
}

static int vgic_irq_is_queued(struct kvm_vcpu *vcpu, int irq)
{
	struct vgic_dist *dist = &vcpu->kvm->arch.vgic;

	return vgic_bitmap_get_irq_val(&dist->irq_queued, vcpu->vcpu_id, irq);
}

static int vgic_irq_is_active(struct kvm_vcpu *vcpu, int irq)
{
	struct vgic_dist *dist = &vcpu->kvm->arch.vgic;

	return vgic_bitmap_get_irq_val(&dist->irq_active, vcpu->vcpu_id, irq);
}

static void vgic_irq_set_queued(struct kvm_vcpu *vcpu, int irq)
{
	struct vgic_dist *dist = &vcpu->kvm->arch.vgic;

	vgic_bitmap_set_irq_val(&dist->irq_queued, vcpu->vcpu_id, irq, 1);
}

static void vgic_irq_clear_queued(struct kvm_vcpu *vcpu, int irq)
{
	struct vgic_dist *dist = &vcpu->kvm->arch.vgic;

	vgic_bitmap_set_irq_val(&dist->irq_queued, vcpu->vcpu_id, irq, 0);
}

static void vgic_irq_set_active(struct kvm_vcpu *vcpu, int irq)
{
	struct vgic_dist *dist = &vcpu->kvm->arch.vgic;

	vgic_bitmap_set_irq_val(&dist->irq_active, vcpu->vcpu_id, irq, 1);
}

static void vgic_irq_clear_active(struct kvm_vcpu *vcpu, int irq)
{
	struct vgic_dist *dist = &vcpu->kvm->arch.vgic;

	vgic_bitmap_set_irq_val(&dist->irq_active, vcpu->vcpu_id, irq, 0);
}

static int vgic_dist_irq_get_level(struct kvm_vcpu *vcpu, int irq)
{
	struct vgic_dist *dist = &vcpu->kvm->arch.vgic;

	return vgic_bitmap_get_irq_val(&dist->irq_level, vcpu->vcpu_id, irq);
}

static void vgic_dist_irq_set_level(struct kvm_vcpu *vcpu, int irq)
{
	struct vgic_dist *dist = &vcpu->kvm->arch.vgic;

	vgic_bitmap_set_irq_val(&dist->irq_level, vcpu->vcpu_id, irq, 1);
}

static void vgic_dist_irq_clear_level(struct kvm_vcpu *vcpu, int irq)
{
	struct vgic_dist *dist = &vcpu->kvm->arch.vgic;

	vgic_bitmap_set_irq_val(&dist->irq_level, vcpu->vcpu_id, irq, 0);
}

static int vgic_dist_irq_soft_pend(struct kvm_vcpu *vcpu, int irq)
{
	struct vgic_dist *dist = &vcpu->kvm->arch.vgic;

	return vgic_bitmap_get_irq_val(&dist->irq_soft_pend, vcpu->vcpu_id, irq);
}

static void vgic_dist_irq_clear_soft_pend(struct kvm_vcpu *vcpu, int irq)
{
	struct vgic_dist *dist = &vcpu->kvm->arch.vgic;

	vgic_bitmap_set_irq_val(&dist->irq_soft_pend, vcpu->vcpu_id, irq, 0);
	if (!vgic_dist_irq_get_level(vcpu, irq)) {
		vgic_dist_irq_clear_pending(vcpu, irq);
		if (!compute_pending_for_cpu(vcpu))
			clear_bit(vcpu->vcpu_id, dist->irq_pending_on_cpu);
	}
}

static int vgic_dist_irq_is_pending(struct kvm_vcpu *vcpu, int irq)
{
	struct vgic_dist *dist = &vcpu->kvm->arch.vgic;

	return vgic_bitmap_get_irq_val(&dist->irq_pending, vcpu->vcpu_id, irq);
}

void vgic_dist_irq_set_pending(struct kvm_vcpu *vcpu, int irq)
{
	struct vgic_dist *dist = &vcpu->kvm->arch.vgic;

	vgic_bitmap_set_irq_val(&dist->irq_pending, vcpu->vcpu_id, irq, 1);
}

void vgic_dist_irq_clear_pending(struct kvm_vcpu *vcpu, int irq)
{
	struct vgic_dist *dist = &vcpu->kvm->arch.vgic;

	vgic_bitmap_set_irq_val(&dist->irq_pending, vcpu->vcpu_id, irq, 0);
}

static void vgic_cpu_irq_set(struct kvm_vcpu *vcpu, int irq)
{
	if (irq < VGIC_NR_PRIVATE_IRQS)
		set_bit(irq, vcpu->arch.vgic_cpu.pending_percpu);
	else
		set_bit(irq - VGIC_NR_PRIVATE_IRQS,
			vcpu->arch.vgic_cpu.pending_shared);
}

void vgic_cpu_irq_clear(struct kvm_vcpu *vcpu, int irq)
{
	if (irq < VGIC_NR_PRIVATE_IRQS)
		clear_bit(irq, vcpu->arch.vgic_cpu.pending_percpu);
	else
		clear_bit(irq - VGIC_NR_PRIVATE_IRQS,
			  vcpu->arch.vgic_cpu.pending_shared);
}

static bool vgic_can_sample_irq(struct kvm_vcpu *vcpu, int irq)
{
	return !vgic_irq_is_queued(vcpu, irq);
}

/**
 * vgic_reg_access - access vgic register
 * @mmio:   pointer to the data describing the mmio access
 * @reg:    pointer to the virtual backing of vgic distributor data
 * @offset: least significant 2 bits used for word offset
 * @mode:   ACCESS_ mode (see defines above)
 *
 * Helper to make vgic register access easier using one of the access
 * modes defined for vgic register access
 * (read,raz,write-ignored,setbit,clearbit,write)
 */
void vgic_reg_access(struct kvm_exit_mmio *mmio, u32 *reg,
		     phys_addr_t offset, int mode)
{
	int word_offset = (offset & 3) * 8;
	u32 mask = (1UL << (mmio->len * 8)) - 1;
	u32 regval;

	/*
	 * Any alignment fault should have been delivered to the guest
	 * directly (ARM ARM B3.12.7 "Prioritization of aborts").
	 */

	if (reg) {
		regval = *reg;
	} else {
		BUG_ON(mode != (ACCESS_READ_RAZ | ACCESS_WRITE_IGNORED));
		regval = 0;
	}

	if (mmio->is_write) {
		u32 data = mmio_data_read(mmio, mask) << word_offset;
		switch (ACCESS_WRITE_MASK(mode)) {
		case ACCESS_WRITE_IGNORED:
			return;

		case ACCESS_WRITE_SETBIT:
			regval |= data;
			break;

		case ACCESS_WRITE_CLEARBIT:
			regval &= ~data;
			break;

		case ACCESS_WRITE_VALUE:
			regval = (regval & ~(mask << word_offset)) | data;
			break;
		}
		*reg = regval;
	} else {
		switch (ACCESS_READ_MASK(mode)) {
		case ACCESS_READ_RAZ:
			regval = 0;
			/* fall through */

		case ACCESS_READ_VALUE:
			mmio_data_write(mmio, mask, regval >> word_offset);
		}
	}
}

bool handle_mmio_raz_wi(struct kvm_vcpu *vcpu, struct kvm_exit_mmio *mmio,
			phys_addr_t offset)
{
	vgic_reg_access(mmio, NULL, offset,
			ACCESS_READ_RAZ | ACCESS_WRITE_IGNORED);
	return false;
}

bool vgic_handle_enable_reg(struct kvm *kvm, struct kvm_exit_mmio *mmio,
			    phys_addr_t offset, int vcpu_id, int access)
{
	u32 *reg;
	int mode = ACCESS_READ_VALUE | access;
	struct kvm_vcpu *target_vcpu = kvm_get_vcpu(kvm, vcpu_id);

	reg = vgic_bitmap_get_reg(&kvm->arch.vgic.irq_enabled, vcpu_id, offset);
	vgic_reg_access(mmio, reg, offset, mode);
	if (mmio->is_write) {
		if (access & ACCESS_WRITE_CLEARBIT) {
			if (offset < 4) /* Force SGI enabled */
				*reg |= 0xffff;
			vgic_retire_disabled_irqs(target_vcpu);
		}
		vgic_update_state(kvm);
		return true;
	}

	return false;
}

bool vgic_handle_set_pending_reg(struct kvm *kvm,
				 struct kvm_exit_mmio *mmio,
				 phys_addr_t offset, int vcpu_id)
{
	u32 *reg, orig;
	u32 level_mask;
	int mode = ACCESS_READ_VALUE | ACCESS_WRITE_SETBIT;
	struct vgic_dist *dist = &kvm->arch.vgic;

	reg = vgic_bitmap_get_reg(&dist->irq_cfg, vcpu_id, offset);
	level_mask = (~(*reg));

	/* Mark both level and edge triggered irqs as pending */
	reg = vgic_bitmap_get_reg(&dist->irq_pending, vcpu_id, offset);
	orig = *reg;
	vgic_reg_access(mmio, reg, offset, mode);

	if (mmio->is_write) {
		/* Set the soft-pending flag only for level-triggered irqs */
		reg = vgic_bitmap_get_reg(&dist->irq_soft_pend,
					  vcpu_id, offset);
		vgic_reg_access(mmio, reg, offset, mode);
		*reg &= level_mask;

		/* Ignore writes to SGIs */
		if (offset < 2) {
			*reg &= ~0xffff;
			*reg |= orig & 0xffff;
		}

		vgic_update_state(kvm);
		return true;
	}

	return false;
}

bool vgic_handle_clear_pending_reg(struct kvm *kvm,
				   struct kvm_exit_mmio *mmio,
				   phys_addr_t offset, int vcpu_id)
{
	u32 *level_active;
	u32 *reg, orig;
	int mode = ACCESS_READ_VALUE | ACCESS_WRITE_CLEARBIT;
	struct vgic_dist *dist = &kvm->arch.vgic;

	reg = vgic_bitmap_get_reg(&dist->irq_pending, vcpu_id, offset);
	orig = *reg;
	vgic_reg_access(mmio, reg, offset, mode);
	if (mmio->is_write) {
		/* Re-set level triggered level-active interrupts */
		level_active = vgic_bitmap_get_reg(&dist->irq_level,
					  vcpu_id, offset);
		reg = vgic_bitmap_get_reg(&dist->irq_pending, vcpu_id, offset);
		*reg |= *level_active;

		/* Ignore writes to SGIs */
		if (offset < 2) {
			*reg &= ~0xffff;
			*reg |= orig & 0xffff;
		}

		/* Clear soft-pending flags */
		reg = vgic_bitmap_get_reg(&dist->irq_soft_pend,
					  vcpu_id, offset);
		vgic_reg_access(mmio, reg, offset, mode);

		vgic_update_state(kvm);
		return true;
	}
	return false;
}

bool vgic_handle_set_active_reg(struct kvm *kvm,
				struct kvm_exit_mmio *mmio,
				phys_addr_t offset, int vcpu_id)
{
	u32 *reg;
	struct vgic_dist *dist = &kvm->arch.vgic;

	reg = vgic_bitmap_get_reg(&dist->irq_active, vcpu_id, offset);
	vgic_reg_access(mmio, reg, offset,
			ACCESS_READ_VALUE | ACCESS_WRITE_SETBIT);

	if (mmio->is_write) {
		vgic_update_state(kvm);
		return true;
	}

	return false;
}

bool vgic_handle_clear_active_reg(struct kvm *kvm,
				  struct kvm_exit_mmio *mmio,
				  phys_addr_t offset, int vcpu_id)
{
	u32 *reg;
	struct vgic_dist *dist = &kvm->arch.vgic;

	reg = vgic_bitmap_get_reg(&dist->irq_active, vcpu_id, offset);
	vgic_reg_access(mmio, reg, offset,
			ACCESS_READ_VALUE | ACCESS_WRITE_CLEARBIT);

	if (mmio->is_write) {
		vgic_update_state(kvm);
		return true;
	}

	return false;
}

static u32 vgic_cfg_expand(u16 val)
{
	u32 res = 0;
	int i;

	/*
	 * Turn a 16bit value like abcd...mnop into a 32bit word
	 * a0b0c0d0...m0n0o0p0, which is what the HW cfg register is.
	 */
	for (i = 0; i < 16; i++)
		res |= ((val >> i) & VGIC_CFG_EDGE) << (2 * i + 1);

	return res;
}

static u16 vgic_cfg_compress(u32 val)
{
	u16 res = 0;
	int i;

	/*
	 * Turn a 32bit word a0b0c0d0...m0n0o0p0 into 16bit value like
	 * abcd...mnop which is what we really care about.
	 */
	for (i = 0; i < 16; i++)
		res |= ((val >> (i * 2 + 1)) & VGIC_CFG_EDGE) << i;

	return res;
}

/*
 * The distributor uses 2 bits per IRQ for the CFG register, but the
 * LSB is always 0. As such, we only keep the upper bit, and use the
 * two above functions to compress/expand the bits
 */
bool vgic_handle_cfg_reg(u32 *reg, struct kvm_exit_mmio *mmio,
			 phys_addr_t offset)
{
	u32 val;

	if (offset & 4)
		val = *reg >> 16;
	else
		val = *reg & 0xffff;

	val = vgic_cfg_expand(val);
	vgic_reg_access(mmio, &val, offset,
			ACCESS_READ_VALUE | ACCESS_WRITE_VALUE);
	if (mmio->is_write) {
		/* Ignore writes to read-only SGI and PPI bits */
		if (offset < 8)
			return false;

		val = vgic_cfg_compress(val);
		if (offset & 4) {
			*reg &= 0xffff;
			*reg |= val << 16;
		} else {
			*reg &= 0xffff << 16;
			*reg |= val;
		}
	}

	return false;
}

/**
 * vgic_unqueue_irqs - move pending/active IRQs from LRs to the distributor
 * @vgic_cpu: Pointer to the vgic_cpu struct holding the LRs
 *
 * Move any IRQs that have already been assigned to LRs back to the
 * emulated distributor state so that the complete emulated state can be read
 * from the main emulation structures without investigating the LRs.
 */
void vgic_unqueue_irqs(struct kvm_vcpu *vcpu)
{
	struct vgic_cpu *vgic_cpu = &vcpu->arch.vgic_cpu;
	u64 elrsr = vgic_get_elrsr(vcpu);
	unsigned long *elrsr_ptr = u64_to_bitmask(&elrsr);
	int i;

	for_each_clear_bit(i, elrsr_ptr, vgic_cpu->nr_lr) {
		struct vgic_lr lr = vgic_get_lr(vcpu, i);

		/*
		 * There are three options for the state bits:
		 *
		 * 01: pending
		 * 10: active
		 * 11: pending and active
		 */
		BUG_ON(!(lr.state & LR_STATE_MASK));

		/* Reestablish SGI source for pending and active IRQs */
		if (lr.irq < VGIC_NR_SGIS)
			add_sgi_source(vcpu, lr.irq, lr.source);

		/*
		 * If the LR holds an active (10) or a pending and active (11)
		 * interrupt then move the active state to the
		 * distributor tracking bit.
		 */
		if (lr.state & LR_STATE_ACTIVE)
			vgic_irq_set_active(vcpu, lr.irq);

		/*
		 * Reestablish the pending state on the distributor and the
		 * CPU interface and mark the LR as free for other use.
		 */
		vgic_retire_lr(i, vcpu);

		/* Finally update the VGIC state. */
		vgic_update_state(vcpu->kvm);
	}
}

const
struct vgic_io_range *vgic_find_range(const struct vgic_io_range *ranges,
				      int len, gpa_t offset)
{
	while (ranges->len) {
		if (offset >= ranges->base &&
		    (offset + len) <= (ranges->base + ranges->len))
			return ranges;
		ranges++;
	}

	return NULL;
}

static bool vgic_validate_access(const struct vgic_dist *dist,
				 const struct vgic_io_range *range,
				 unsigned long offset)
{
	int irq;

	if (!range->bits_per_irq)
		return true;	/* Not an irq-based access */

	irq = offset * 8 / range->bits_per_irq;
	if (irq >= dist->nr_irqs)
		return false;

	return true;
}

/*
 * Call the respective handler function for the given range.
 * We split up any 64 bit accesses into two consecutive 32 bit
 * handler calls and merge the result afterwards.
 * We do this in a little endian fashion regardless of the host's
 * or guest's endianness, because the GIC is always LE and the rest of
 * the code (vgic_reg_access) also puts it in a LE fashion already.
 * At this point we have already identified the handle function, so
 * range points to that one entry and offset is relative to this.
 */
static bool call_range_handler(struct kvm_vcpu *vcpu,
			       struct kvm_exit_mmio *mmio,
			       unsigned long offset,
			       const struct vgic_io_range *range)
{
	struct kvm_exit_mmio mmio32;
	bool ret;

	if (likely(mmio->len <= 4))
		return range->handle_mmio(vcpu, mmio, offset);

	/*
	 * Any access bigger than 4 bytes (that we currently handle in KVM)
	 * is actually 8 bytes long, caused by a 64-bit access
	 */

	mmio32.len = 4;
	mmio32.is_write = mmio->is_write;
	mmio32.private = mmio->private;

	mmio32.phys_addr = mmio->phys_addr + 4;
	mmio32.data = &((u32 *)mmio->data)[1];
	ret = range->handle_mmio(vcpu, &mmio32, offset + 4);

	mmio32.phys_addr = mmio->phys_addr;
	mmio32.data = &((u32 *)mmio->data)[0];
	ret |= range->handle_mmio(vcpu, &mmio32, offset);

	return ret;
}

/**
 * vgic_handle_mmio_access - handle an in-kernel MMIO access
 * This is called by the read/write KVM IO device wrappers below.
 * @vcpu:	pointer to the vcpu performing the access
 * @this:	pointer to the KVM IO device in charge
 * @addr:	guest physical address of the access
 * @len:	size of the access
 * @val:	pointer to the data region
 * @is_write:	read or write access
 *
 * returns true if the MMIO access could be performed
 */
static int vgic_handle_mmio_access(struct kvm_vcpu *vcpu,
				   struct kvm_io_device *this, gpa_t addr,
				   int len, void *val, bool is_write)
{
	struct vgic_dist *dist = &vcpu->kvm->arch.vgic;
	struct vgic_io_device *iodev = container_of(this,
						    struct vgic_io_device, dev);
	struct kvm_run *run = vcpu->run;
	const struct vgic_io_range *range;
	struct kvm_exit_mmio mmio;
	bool updated_state;
	gpa_t offset;

	offset = addr - iodev->addr;
	range = vgic_find_range(iodev->reg_ranges, len, offset);
	if (unlikely(!range || !range->handle_mmio)) {
		pr_warn("Unhandled access %d %08llx %d\n", is_write, addr, len);
		return -ENXIO;
	}

	mmio.phys_addr = addr;
	mmio.len = len;
	mmio.is_write = is_write;
	mmio.data = val;
	mmio.private = iodev->redist_vcpu;

	spin_lock(&dist->lock);
	offset -= range->base;
	if (vgic_validate_access(dist, range, offset)) {
		updated_state = call_range_handler(vcpu, &mmio, offset, range);
	} else {
		if (!is_write)
			memset(val, 0, len);
		updated_state = false;
	}
	spin_unlock(&dist->lock);
	run->mmio.is_write	= is_write;
	run->mmio.len		= len;
	run->mmio.phys_addr	= addr;
	memcpy(run->mmio.data, val, len);

	kvm_handle_mmio_return(vcpu, run);

	if (updated_state)
		vgic_kick_vcpus(vcpu->kvm);

	return 0;
}

static int vgic_handle_mmio_read(struct kvm_vcpu *vcpu,
				 struct kvm_io_device *this,
				 gpa_t addr, int len, void *val)
{
	return vgic_handle_mmio_access(vcpu, this, addr, len, val, false);
}

static int vgic_handle_mmio_write(struct kvm_vcpu *vcpu,
				  struct kvm_io_device *this,
				  gpa_t addr, int len, const void *val)
{
	return vgic_handle_mmio_access(vcpu, this, addr, len, (void *)val,
				       true);
}

struct kvm_io_device_ops vgic_io_ops = {
	.read	= vgic_handle_mmio_read,
	.write	= vgic_handle_mmio_write,
};

/**
 * vgic_register_kvm_io_dev - register VGIC register frame on the KVM I/O bus
 * @kvm:            The VM structure pointer
 * @base:           The (guest) base address for the register frame
 * @len:            Length of the register frame window
 * @ranges:         Describing the handler functions for each register
 * @redist_vcpu_id: The VCPU ID to pass on to the handlers on call
 * @iodev:          Points to memory to be passed on to the handler
 *
 * @iodev stores the parameters of this function to be usable by the handler
 * respectively the dispatcher function (since the KVM I/O bus framework lacks
 * an opaque parameter). Initialization is done in this function, but the
 * reference should be valid and unique for the whole VGIC lifetime.
 * If the register frame is not mapped for a specific VCPU, pass -1 to
 * @redist_vcpu_id.
 */
int vgic_register_kvm_io_dev(struct kvm *kvm, gpa_t base, int len,
			     const struct vgic_io_range *ranges,
			     int redist_vcpu_id,
			     struct vgic_io_device *iodev)
{
	struct kvm_vcpu *vcpu = NULL;
	int ret;

	if (redist_vcpu_id >= 0)
		vcpu = kvm_get_vcpu(kvm, redist_vcpu_id);

	iodev->addr		= base;
	iodev->len		= len;
	iodev->reg_ranges	= ranges;
	iodev->redist_vcpu	= vcpu;

	kvm_iodevice_init(&iodev->dev, &vgic_io_ops);

	mutex_lock(&kvm->slots_lock);

	ret = kvm_io_bus_register_dev(kvm, KVM_MMIO_BUS, base, len,
				      &iodev->dev);
	mutex_unlock(&kvm->slots_lock);

	/* Mark the iodev as invalid if registration fails. */
	if (ret)
		iodev->dev.ops = NULL;

	return ret;
}

static int vgic_nr_shared_irqs(struct vgic_dist *dist)
{
	return dist->nr_irqs - VGIC_NR_PRIVATE_IRQS;
}

static int compute_active_for_cpu(struct kvm_vcpu *vcpu)
{
	struct vgic_dist *dist = &vcpu->kvm->arch.vgic;
	unsigned long *active, *enabled, *act_percpu, *act_shared;
	unsigned long active_private, active_shared;
	int nr_shared = vgic_nr_shared_irqs(dist);
	int vcpu_id;

	vcpu_id = vcpu->vcpu_id;
	act_percpu = vcpu->arch.vgic_cpu.active_percpu;
	act_shared = vcpu->arch.vgic_cpu.active_shared;

	active = vgic_bitmap_get_cpu_map(&dist->irq_active, vcpu_id);
	enabled = vgic_bitmap_get_cpu_map(&dist->irq_enabled, vcpu_id);
	bitmap_and(act_percpu, active, enabled, VGIC_NR_PRIVATE_IRQS);

	active = vgic_bitmap_get_shared_map(&dist->irq_active);
	enabled = vgic_bitmap_get_shared_map(&dist->irq_enabled);
	bitmap_and(act_shared, active, enabled, nr_shared);
	bitmap_and(act_shared, act_shared,
		   vgic_bitmap_get_shared_map(&dist->irq_spi_target[vcpu_id]),
		   nr_shared);

	active_private = find_first_bit(act_percpu, VGIC_NR_PRIVATE_IRQS);
	active_shared = find_first_bit(act_shared, nr_shared);

	return (active_private < VGIC_NR_PRIVATE_IRQS ||
		active_shared < nr_shared);
}

static int compute_pending_for_cpu(struct kvm_vcpu *vcpu)
{
	struct vgic_dist *dist = &vcpu->kvm->arch.vgic;
	unsigned long *pending, *enabled, *pend_percpu, *pend_shared;
	unsigned long pending_private, pending_shared;
	int nr_shared = vgic_nr_shared_irqs(dist);
	int vcpu_id;

	vcpu_id = vcpu->vcpu_id;
	pend_percpu = vcpu->arch.vgic_cpu.pending_percpu;
	pend_shared = vcpu->arch.vgic_cpu.pending_shared;

	if (!dist->enabled) {
		bitmap_zero(pend_percpu, VGIC_NR_PRIVATE_IRQS);
		bitmap_zero(pend_shared, nr_shared);
		return 0;
	}

	pending = vgic_bitmap_get_cpu_map(&dist->irq_pending, vcpu_id);
	enabled = vgic_bitmap_get_cpu_map(&dist->irq_enabled, vcpu_id);
	bitmap_and(pend_percpu, pending, enabled, VGIC_NR_PRIVATE_IRQS);

	pending = vgic_bitmap_get_shared_map(&dist->irq_pending);
	enabled = vgic_bitmap_get_shared_map(&dist->irq_enabled);
	bitmap_and(pend_shared, pending, enabled, nr_shared);
	bitmap_and(pend_shared, pend_shared,
		   vgic_bitmap_get_shared_map(&dist->irq_spi_target[vcpu_id]),
		   nr_shared);

	pending_private = find_first_bit(pend_percpu, VGIC_NR_PRIVATE_IRQS);
	pending_shared = find_first_bit(pend_shared, nr_shared);
	return (pending_private < VGIC_NR_PRIVATE_IRQS ||
		pending_shared < vgic_nr_shared_irqs(dist));
}

/*
 * Update the interrupt state and determine which CPUs have pending
 * or active interrupts. Must be called with distributor lock held.
 */
void vgic_update_state(struct kvm *kvm)
{
	struct vgic_dist *dist = &kvm->arch.vgic;
	struct kvm_vcpu *vcpu;
	int c;

	kvm_for_each_vcpu(c, vcpu, kvm) {
		if (compute_pending_for_cpu(vcpu))
			set_bit(c, dist->irq_pending_on_cpu);

		if (compute_active_for_cpu(vcpu))
			set_bit(c, dist->irq_active_on_cpu);
		else
			clear_bit(c, dist->irq_active_on_cpu);
	}
}

static struct vgic_lr vgic_get_lr(const struct kvm_vcpu *vcpu, int lr)
{
	return vgic_ops->get_lr(vcpu, lr);
}

static void vgic_set_lr(struct kvm_vcpu *vcpu, int lr,
			       struct vgic_lr vlr)
{
	vgic_ops->set_lr(vcpu, lr, vlr);
}

static inline u64 vgic_get_elrsr(struct kvm_vcpu *vcpu)
{
	return vgic_ops->get_elrsr(vcpu);
}

static inline u64 vgic_get_eisr(struct kvm_vcpu *vcpu)
{
	return vgic_ops->get_eisr(vcpu);
}

static inline void vgic_clear_eisr(struct kvm_vcpu *vcpu)
{
	vgic_ops->clear_eisr(vcpu);
}

static inline u32 vgic_get_interrupt_status(struct kvm_vcpu *vcpu)
{
	return vgic_ops->get_interrupt_status(vcpu);
}

static inline void vgic_enable_underflow(struct kvm_vcpu *vcpu)
{
	vgic_ops->enable_underflow(vcpu);
}

static inline void vgic_disable_underflow(struct kvm_vcpu *vcpu)
{
	vgic_ops->disable_underflow(vcpu);
}

void vgic_get_vmcr(struct kvm_vcpu *vcpu, struct vgic_vmcr *vmcr)
{
	vgic_ops->get_vmcr(vcpu, vmcr);
}

void vgic_set_vmcr(struct kvm_vcpu *vcpu, struct vgic_vmcr *vmcr)
{
	vgic_ops->set_vmcr(vcpu, vmcr);
}

static inline void vgic_enable(struct kvm_vcpu *vcpu)
{
	vgic_ops->enable(vcpu);
}

static void vgic_retire_lr(int lr_nr, struct kvm_vcpu *vcpu)
{
	struct vgic_lr vlr = vgic_get_lr(vcpu, lr_nr);

	vgic_irq_clear_queued(vcpu, vlr.irq);

	/*
	 * We must transfer the pending state back to the distributor before
	 * retiring the LR, otherwise we may loose edge-triggered interrupts.
	 */
	if (vlr.state & LR_STATE_PENDING) {
		vgic_dist_irq_set_pending(vcpu, vlr.irq);
		vlr.hwirq = 0;
	}

	vlr.state = 0;
	vgic_set_lr(vcpu, lr_nr, vlr);
}

/*
 * An interrupt may have been disabled after being made pending on the
 * CPU interface (the classic case is a timer running while we're
 * rebooting the guest - the interrupt would kick as soon as the CPU
 * interface gets enabled, with deadly consequences).
 *
 * The solution is to examine already active LRs, and check the
 * interrupt is still enabled. If not, just retire it.
 */
static void vgic_retire_disabled_irqs(struct kvm_vcpu *vcpu)
{
	u64 elrsr = vgic_get_elrsr(vcpu);
	unsigned long *elrsr_ptr = u64_to_bitmask(&elrsr);
	int lr;

	for_each_clear_bit(lr, elrsr_ptr, vgic->nr_lr) {
		struct vgic_lr vlr = vgic_get_lr(vcpu, lr);

		if (!vgic_irq_is_enabled(vcpu, vlr.irq))
			vgic_retire_lr(lr, vcpu);
	}
}

static void vgic_queue_irq_to_lr(struct kvm_vcpu *vcpu, int irq,
				 int lr_nr, struct vgic_lr vlr)
{
	if (vgic_irq_is_active(vcpu, irq)) {
		vlr.state |= LR_STATE_ACTIVE;
		kvm_debug("Set active, clear distributor: 0x%x\n", vlr.state);
		vgic_irq_clear_active(vcpu, irq);
		vgic_update_state(vcpu->kvm);
	} else {
		WARN_ON(!vgic_dist_irq_is_pending(vcpu, irq));
		vlr.state |= LR_STATE_PENDING;
		kvm_debug("Set pending: 0x%x\n", vlr.state);
	}

	if (!vgic_irq_is_edge(vcpu, irq))
		vlr.state |= LR_EOI_INT;

	if (vlr.irq >= VGIC_NR_SGIS) {
		struct irq_phys_map *map;
		map = vgic_irq_map_search(vcpu, irq);

		if (map) {
			vlr.hwirq = map->phys_irq;
			vlr.state |= LR_HW;
			vlr.state &= ~LR_EOI_INT;

			/*
			 * Make sure we're not going to sample this
			 * again, as a HW-backed interrupt cannot be
			 * in the PENDING_ACTIVE stage.
			 */
			vgic_irq_set_queued(vcpu, irq);
		}
	}

	vgic_set_lr(vcpu, lr_nr, vlr);
}

/*
 * Queue an interrupt to a CPU virtual interface. Return true on success,
 * or false if it wasn't possible to queue it.
 * sgi_source must be zero for any non-SGI interrupts.
 */
bool vgic_queue_irq(struct kvm_vcpu *vcpu, u8 sgi_source_id, int irq)
{
	struct vgic_dist *dist = &vcpu->kvm->arch.vgic;
	u64 elrsr = vgic_get_elrsr(vcpu);
	unsigned long *elrsr_ptr = u64_to_bitmask(&elrsr);
	struct vgic_lr vlr;
	int lr;

	/* Sanitize the input... */
	BUG_ON(sgi_source_id & ~7);
	BUG_ON(sgi_source_id && irq >= VGIC_NR_SGIS);
	BUG_ON(irq >= dist->nr_irqs);

	kvm_debug("Queue IRQ%d\n", irq);

	/* Do we have an active interrupt for the same CPUID? */
	for_each_clear_bit(lr, elrsr_ptr, vgic->nr_lr) {
		vlr = vgic_get_lr(vcpu, lr);
		if (vlr.irq == irq && vlr.source == sgi_source_id) {
			kvm_debug("LR%d piggyback for IRQ%d\n", lr, vlr.irq);
			vgic_queue_irq_to_lr(vcpu, irq, lr, vlr);
			return true;
		}
	}

	/* Try to use another LR for this interrupt */
	lr = find_first_bit(elrsr_ptr, vgic->nr_lr);
	if (lr >= vgic->nr_lr)
		return false;

	kvm_debug("LR%d allocated for IRQ%d %x\n", lr, irq, sgi_source_id);

	vlr.irq = irq;
	vlr.source = sgi_source_id;
	vlr.state = 0;
	vgic_queue_irq_to_lr(vcpu, irq, lr, vlr);

	return true;
}

static bool vgic_queue_hwirq(struct kvm_vcpu *vcpu, int irq)
{
	if (!vgic_can_sample_irq(vcpu, irq))
		return true; /* level interrupt, already queued */

	if (vgic_queue_irq(vcpu, 0, irq)) {
		if (vgic_irq_is_edge(vcpu, irq)) {
			vgic_dist_irq_clear_pending(vcpu, irq);
			vgic_cpu_irq_clear(vcpu, irq);
		} else {
			vgic_irq_set_queued(vcpu, irq);
		}

		return true;
	}

	return false;
}

/*
 * Fill the list registers with pending interrupts before running the
 * guest.
 */
static void __kvm_vgic_flush_hwstate(struct kvm_vcpu *vcpu)
{
	struct vgic_cpu *vgic_cpu = &vcpu->arch.vgic_cpu;
	struct vgic_dist *dist = &vcpu->kvm->arch.vgic;
	unsigned long *pa_percpu, *pa_shared;
	int i, vcpu_id;
	int overflow = 0;
	int nr_shared = vgic_nr_shared_irqs(dist);

	vcpu_id = vcpu->vcpu_id;

	pa_percpu = vcpu->arch.vgic_cpu.pend_act_percpu;
	pa_shared = vcpu->arch.vgic_cpu.pend_act_shared;

	bitmap_or(pa_percpu, vgic_cpu->pending_percpu, vgic_cpu->active_percpu,
		  VGIC_NR_PRIVATE_IRQS);
	bitmap_or(pa_shared, vgic_cpu->pending_shared, vgic_cpu->active_shared,
		  nr_shared);
	/*
	 * We may not have any pending interrupt, or the interrupts
	 * may have been serviced from another vcpu. In all cases,
	 * move along.
	 */
	if (!kvm_vgic_vcpu_pending_irq(vcpu) && !kvm_vgic_vcpu_active_irq(vcpu))
		goto epilog;

	/* SGIs */
	for_each_set_bit(i, pa_percpu, VGIC_NR_SGIS) {
		if (!queue_sgi(vcpu, i))
			overflow = 1;
	}

	/* PPIs */
	for_each_set_bit_from(i, pa_percpu, VGIC_NR_PRIVATE_IRQS) {
		if (!vgic_queue_hwirq(vcpu, i))
			overflow = 1;
	}

	/* SPIs */
	for_each_set_bit(i, pa_shared, nr_shared) {
		if (!vgic_queue_hwirq(vcpu, i + VGIC_NR_PRIVATE_IRQS))
			overflow = 1;
	}




epilog:
	if (overflow) {
		vgic_enable_underflow(vcpu);
	} else {
		vgic_disable_underflow(vcpu);
		/*
		 * We're about to run this VCPU, and we've consumed
		 * everything the distributor had in store for
		 * us. Claim we don't have anything pending. We'll
		 * adjust that if needed while exiting.
		 */
		clear_bit(vcpu_id, dist->irq_pending_on_cpu);
	}
}

static int process_queued_irq(struct kvm_vcpu *vcpu,
				   int lr, struct vgic_lr vlr)
{
	int pending = 0;

	/*
	 * If the IRQ was EOIed (called from vgic_process_maintenance) or it
	 * went from active to non-active (called from vgic_sync_hwirq) it was
	 * also ACKed and we we therefore assume we can clear the soft pending
	 * state (should it had been set) for this interrupt.
	 *
	 * Note: if the IRQ soft pending state was set after the IRQ was
	 * acked, it actually shouldn't be cleared, but we have no way of
	 * knowing that unless we start trapping ACKs when the soft-pending
	 * state is set.
	 */
	vgic_dist_irq_clear_soft_pend(vcpu, vlr.irq);

	/*
	 * Tell the gic to start sampling this interrupt again.
	 */
	vgic_irq_clear_queued(vcpu, vlr.irq);

	/* Any additional pending interrupt? */
	if (vgic_irq_is_edge(vcpu, vlr.irq)) {
		BUG_ON(!(vlr.state & LR_HW));
		pending = vgic_dist_irq_is_pending(vcpu, vlr.irq);
	} else {
		if (vgic_dist_irq_get_level(vcpu, vlr.irq)) {
			vgic_cpu_irq_set(vcpu, vlr.irq);
			pending = 1;
		} else {
			vgic_dist_irq_clear_pending(vcpu, vlr.irq);
			vgic_cpu_irq_clear(vcpu, vlr.irq);
		}
	}

	/*
	 * Despite being EOIed, the LR may not have
	 * been marked as empty.
	 */
	vlr.state = 0;
	vlr.hwirq = 0;
	vgic_set_lr(vcpu, lr, vlr);

	return pending;
}

static bool vgic_process_maintenance(struct kvm_vcpu *vcpu)
{
	u32 status = vgic_get_interrupt_status(vcpu);
	struct vgic_dist *dist = &vcpu->kvm->arch.vgic;
	struct kvm *kvm = vcpu->kvm;
	int level_pending = 0;

	kvm_debug("STATUS = %08x\n", status);

	if (status & INT_STATUS_EOI) {
		/*
		 * Some level interrupts have been EOIed. Clear their
		 * active bit.
		 */
		u64 eisr = vgic_get_eisr(vcpu);
		unsigned long *eisr_ptr = u64_to_bitmask(&eisr);
		int lr;

		for_each_set_bit(lr, eisr_ptr, vgic->nr_lr) {
			struct vgic_lr vlr = vgic_get_lr(vcpu, lr);

			WARN_ON(vgic_irq_is_edge(vcpu, vlr.irq));
			WARN_ON(vlr.state & LR_STATE_MASK);


			/*
			 * kvm_notify_acked_irq calls kvm_set_irq()
			 * to reset the IRQ level, which grabs the dist->lock
			 * so we call this before taking the dist->lock.
			 */
			kvm_notify_acked_irq(kvm, 0,
					     vlr.irq - VGIC_NR_PRIVATE_IRQS);

			spin_lock(&dist->lock);
			level_pending |= process_queued_irq(vcpu, lr, vlr);
			spin_unlock(&dist->lock);
		}
	}

	if (status & INT_STATUS_UNDERFLOW)
		vgic_disable_underflow(vcpu);

	/*
	 * In the next iterations of the vcpu loop, if we sync the vgic state
	 * after flushing it, but before entering the guest (this happens for
	 * pending signals and vmid rollovers), then make sure we don't pick
	 * up any old maintenance interrupts here.
	 */
	vgic_clear_eisr(vcpu);

	return level_pending;
}

/*
 * Save the physical active state, and reset it to inactive.
 *
 * Return true if there's a pending forwarded interrupt to queue.
 */
static bool vgic_sync_hwirq(struct kvm_vcpu *vcpu, int lr, struct vgic_lr vlr)
{
	struct vgic_dist *dist = &vcpu->kvm->arch.vgic;
	struct irq_phys_map *map;
	bool phys_active;
	bool level_pending;
	int ret;

	if (!(vlr.state & LR_HW))
		return false;

	map = vgic_irq_map_search(vcpu, vlr.irq);
	BUG_ON(!map);

	ret = irq_get_irqchip_state(map->irq,
				    IRQCHIP_STATE_ACTIVE,
				    &phys_active);

	WARN_ON(ret);

	if (phys_active)
		return 0;

	spin_lock(&dist->lock);
	level_pending = process_queued_irq(vcpu, lr, vlr);
	spin_unlock(&dist->lock);
	return level_pending;
}

/* Sync back the VGIC state after a guest run */
static void __kvm_vgic_sync_hwstate(struct kvm_vcpu *vcpu)
{
	struct vgic_dist *dist = &vcpu->kvm->arch.vgic;
	u64 elrsr;
	unsigned long *elrsr_ptr;
	int lr, pending;
	bool level_pending;

	level_pending = vgic_process_maintenance(vcpu);

	/* Deal with HW interrupts, and clear mappings for empty LRs */
	for (lr = 0; lr < vgic->nr_lr; lr++) {
		struct vgic_lr vlr = vgic_get_lr(vcpu, lr);

		level_pending |= vgic_sync_hwirq(vcpu, lr, vlr);
		BUG_ON(vlr.irq >= dist->nr_irqs);
	}

	/* Check if we still have something up our sleeve... */
	elrsr = vgic_get_elrsr(vcpu);
	elrsr_ptr = u64_to_bitmask(&elrsr);
	pending = find_first_zero_bit(elrsr_ptr, vgic->nr_lr);
	if (level_pending || pending < vgic->nr_lr)
		set_bit(vcpu->vcpu_id, dist->irq_pending_on_cpu);
}

void kvm_vgic_flush_hwstate(struct kvm_vcpu *vcpu)
{
	struct vgic_dist *dist = &vcpu->kvm->arch.vgic;

	if (!irqchip_in_kernel(vcpu->kvm))
		return;

	spin_lock(&dist->lock);
	__kvm_vgic_flush_hwstate(vcpu);
	spin_unlock(&dist->lock);
}

void kvm_vgic_sync_hwstate(struct kvm_vcpu *vcpu)
{
	if (!irqchip_in_kernel(vcpu->kvm))
		return;

	__kvm_vgic_sync_hwstate(vcpu);
}

int kvm_vgic_vcpu_pending_irq(struct kvm_vcpu *vcpu)
{
	struct vgic_dist *dist = &vcpu->kvm->arch.vgic;

	if (!irqchip_in_kernel(vcpu->kvm))
		return 0;

	return test_bit(vcpu->vcpu_id, dist->irq_pending_on_cpu);
}

int kvm_vgic_vcpu_active_irq(struct kvm_vcpu *vcpu)
{
	struct vgic_dist *dist = &vcpu->kvm->arch.vgic;

	if (!irqchip_in_kernel(vcpu->kvm))
		return 0;

	return test_bit(vcpu->vcpu_id, dist->irq_active_on_cpu);
}


void vgic_kick_vcpus(struct kvm *kvm)
{
	struct kvm_vcpu *vcpu;
	int c;

	/*
	 * We've injected an interrupt, time to find out who deserves
	 * a good kick...
	 */
	kvm_for_each_vcpu(c, vcpu, kvm) {
		if (kvm_vgic_vcpu_pending_irq(vcpu))
			kvm_vcpu_kick(vcpu);
	}
}

static int vgic_validate_injection(struct kvm_vcpu *vcpu, int irq, int level)
{
	int edge_triggered = vgic_irq_is_edge(vcpu, irq);

	/*
	 * Only inject an interrupt if:
	 * - edge triggered and we have a rising edge
	 * - level triggered and we change level
	 */
	if (edge_triggered) {
		int state = vgic_dist_irq_is_pending(vcpu, irq);
		return level > state;
	} else {
		int state = vgic_dist_irq_get_level(vcpu, irq);
		return level != state;
	}
}

static int vgic_update_irq_pending(struct kvm *kvm, int cpuid,
				   struct irq_phys_map *map,
				   unsigned int irq_num, bool level)
{
	struct vgic_dist *dist = &kvm->arch.vgic;
	struct kvm_vcpu *vcpu;
	int edge_triggered, level_triggered;
	int enabled;
	bool ret = true, can_inject = true;

	trace_vgic_update_irq_pending(cpuid, irq_num, level);

	if (irq_num >= min(kvm->arch.vgic.nr_irqs, 1020))
		return -EINVAL;

	spin_lock(&dist->lock);

	vcpu = kvm_get_vcpu(kvm, cpuid);
	edge_triggered = vgic_irq_is_edge(vcpu, irq_num);
	level_triggered = !edge_triggered;

	if (!vgic_validate_injection(vcpu, irq_num, level)) {
		ret = false;
		goto out;
	}

	if (irq_num >= VGIC_NR_PRIVATE_IRQS) {
		cpuid = dist->irq_spi_cpu[irq_num - VGIC_NR_PRIVATE_IRQS];
		if (cpuid == VCPU_NOT_ALLOCATED) {
			/* Pretend we use CPU0, and prevent injection */
			cpuid = 0;
			can_inject = false;
		}
		vcpu = kvm_get_vcpu(kvm, cpuid);
	}

	kvm_debug("Inject IRQ%d level %d CPU%d\n", irq_num, level, cpuid);

	if (level) {
		if (level_triggered)
			vgic_dist_irq_set_level(vcpu, irq_num);
		vgic_dist_irq_set_pending(vcpu, irq_num);
	} else {
		if (level_triggered) {
			vgic_dist_irq_clear_level(vcpu, irq_num);
			if (!vgic_dist_irq_soft_pend(vcpu, irq_num)) {
				vgic_dist_irq_clear_pending(vcpu, irq_num);
				vgic_cpu_irq_clear(vcpu, irq_num);
				if (!compute_pending_for_cpu(vcpu))
					clear_bit(cpuid, dist->irq_pending_on_cpu);
			}
		}

		ret = false;
		goto out;
	}

	enabled = vgic_irq_is_enabled(vcpu, irq_num);

	if (!enabled || !can_inject) {
		ret = false;
		goto out;
	}

	if (!vgic_can_sample_irq(vcpu, irq_num)) {
		/*
		 * Level interrupt in progress, will be picked up
		 * when EOId.
		 */
		ret = false;
		goto out;
	}

	if (level) {
		vgic_cpu_irq_set(vcpu, irq_num);
		set_bit(cpuid, dist->irq_pending_on_cpu);
	}

out:
	spin_unlock(&dist->lock);

	if (ret) {
		/* kick the specified vcpu */
		kvm_vcpu_kick(kvm_get_vcpu(kvm, cpuid));
	}

	return 0;
}

static int vgic_lazy_init(struct kvm *kvm)
{
	int ret = 0;

	if (unlikely(!vgic_initialized(kvm))) {
		/*
		 * We only provide the automatic initialization of the VGIC
		 * for the legacy case of a GICv2. Any other type must
		 * be explicitly initialized once setup with the respective
		 * KVM device call.
		 */
		if (kvm->arch.vgic.vgic_model != KVM_DEV_TYPE_ARM_VGIC_V2)
			return -EBUSY;

		mutex_lock(&kvm->lock);
		ret = vgic_init(kvm);
		mutex_unlock(&kvm->lock);
	}

	return ret;
}

/**
 * kvm_vgic_inject_irq - Inject an IRQ from a device to the vgic
 * @kvm:     The VM structure pointer
 * @cpuid:   The CPU for PPIs
 * @irq_num: The IRQ number that is assigned to the device. This IRQ
 *           must not be mapped to a HW interrupt.
 * @level:   Edge-triggered:  true:  to trigger the interrupt
 *			      false: to ignore the call
 *	     Level-sensitive  true:  raise the input signal
 *			      false: lower the input signal
 *
 * The GIC is not concerned with devices being active-LOW or active-HIGH for
 * level-sensitive interrupts.  You can think of the level parameter as 1
 * being HIGH and 0 being LOW and all devices being active-HIGH.
 */
int kvm_vgic_inject_irq(struct kvm *kvm, int cpuid, unsigned int irq_num,
			bool level)
{
	struct irq_phys_map *map;
	int ret;

	ret = vgic_lazy_init(kvm);
	if (ret)
		return ret;

	map = vgic_irq_map_search(kvm_get_vcpu(kvm, cpuid), irq_num);
	if (map)
		return -EINVAL;

	return vgic_update_irq_pending(kvm, cpuid, NULL, irq_num, level);
}

/**
 * kvm_vgic_inject_mapped_irq - Inject a physically mapped IRQ to the vgic
 * @kvm:     The VM structure pointer
 * @cpuid:   The CPU for PPIs
 * @map:     Pointer to a irq_phys_map structure describing the mapping
 * @level:   Edge-triggered:  true:  to trigger the interrupt
 *			      false: to ignore the call
 *	     Level-sensitive  true:  raise the input signal
 *			      false: lower the input signal
 *
 * The GIC is not concerned with devices being active-LOW or active-HIGH for
 * level-sensitive interrupts.  You can think of the level parameter as 1
 * being HIGH and 0 being LOW and all devices being active-HIGH.
 */
int kvm_vgic_inject_mapped_irq(struct kvm *kvm, int cpuid,
			       struct irq_phys_map *map, bool level)
{
	int ret;

	ret = vgic_lazy_init(kvm);
	if (ret)
		return ret;

	return vgic_update_irq_pending(kvm, cpuid, map, map->virt_irq, level);
}

static irqreturn_t vgic_maintenance_handler(int irq, void *data)
{
	/*
	 * We cannot rely on the vgic maintenance interrupt to be
	 * delivered synchronously. This means we can only use it to
	 * exit the VM, and we perform the handling of EOIed
	 * interrupts on the exit path (see vgic_process_maintenance).
	 */
	return IRQ_HANDLED;
}

static struct list_head *vgic_get_irq_phys_map_list(struct kvm_vcpu *vcpu,
						    int virt_irq)
{
	if (virt_irq < VGIC_NR_PRIVATE_IRQS)
		return &vcpu->arch.vgic_cpu.irq_phys_map_list;
	else
		return &vcpu->kvm->arch.vgic.irq_phys_map_list;
}

/**
 * kvm_vgic_map_phys_irq - map a virtual IRQ to a physical IRQ
 * @vcpu: The VCPU pointer
 * @virt_irq: The virtual irq number
 * @irq: The Linux IRQ number
 *
 * Establish a mapping between a guest visible irq (@virt_irq) and a
 * Linux irq (@irq). On injection, @virt_irq will be associated with
 * the physical interrupt represented by @irq. This mapping can be
 * established multiple times as long as the parameters are the same.
 *
 * Returns a valid pointer on success, and an error pointer otherwise
 */
struct irq_phys_map *kvm_vgic_map_phys_irq(struct kvm_vcpu *vcpu,
					   int virt_irq, int irq)
{
	struct vgic_dist *dist = &vcpu->kvm->arch.vgic;
	struct list_head *root = vgic_get_irq_phys_map_list(vcpu, virt_irq);
	struct irq_phys_map *map;
	struct irq_phys_map_entry *entry;
	struct irq_desc *desc;
	struct irq_data *data;
	int phys_irq;

	desc = irq_to_desc(irq);
	if (!desc) {
		kvm_err("%s: no interrupt descriptor\n", __func__);
		return ERR_PTR(-EINVAL);
	}

	data = irq_desc_get_irq_data(desc);
	while (data->parent_data)
		data = data->parent_data;

	phys_irq = data->hwirq;

	/* Create a new mapping */
	entry = kzalloc(sizeof(*entry), GFP_KERNEL);
	if (!entry)
		return ERR_PTR(-ENOMEM);

	spin_lock(&dist->irq_phys_map_lock);

	/* Try to match an existing mapping */
	map = vgic_irq_map_search(vcpu, virt_irq);
	if (map) {
		/* Make sure this mapping matches */
		if (map->phys_irq != phys_irq	||
		    map->irq      != irq)
			map = ERR_PTR(-EINVAL);

		/* Found an existing, valid mapping */
		goto out;
	}

	map           = &entry->map;
	map->virt_irq = virt_irq;
	map->phys_irq = phys_irq;
	map->irq      = irq;

	list_add_tail_rcu(&entry->entry, root);

out:
	spin_unlock(&dist->irq_phys_map_lock);
	/* If we've found a hit in the existing list, free the useless
	 * entry */
	if (IS_ERR(map) || map != &entry->map)
		kfree(entry);
	return map;
}

static struct irq_phys_map *vgic_irq_map_search(struct kvm_vcpu *vcpu,
						int virt_irq)
{
	struct list_head *root = vgic_get_irq_phys_map_list(vcpu, virt_irq);
	struct irq_phys_map_entry *entry;
	struct irq_phys_map *map;

	rcu_read_lock();

	list_for_each_entry_rcu(entry, root, entry) {
		map = &entry->map;
		if (map->virt_irq == virt_irq) {
			rcu_read_unlock();
			return map;
		}
	}

	rcu_read_unlock();

	return NULL;
}

static void vgic_free_phys_irq_map_rcu(struct rcu_head *rcu)
{
	struct irq_phys_map_entry *entry;

	entry = container_of(rcu, struct irq_phys_map_entry, rcu);
	kfree(entry);
}

/**
 * kvm_vgic_unmap_phys_irq - Remove a virtual to physical IRQ mapping
 * @vcpu: The VCPU pointer
 * @map: The pointer to a mapping obtained through kvm_vgic_map_phys_irq
 *
 * Remove an existing mapping between virtual and physical interrupts.
 */
int kvm_vgic_unmap_phys_irq(struct kvm_vcpu *vcpu, struct irq_phys_map *map)
{
	struct vgic_dist *dist = &vcpu->kvm->arch.vgic;
	struct irq_phys_map_entry *entry;
	struct list_head *root;

	if (!map)
		return -EINVAL;

	root = vgic_get_irq_phys_map_list(vcpu, map->virt_irq);

	spin_lock(&dist->irq_phys_map_lock);

	list_for_each_entry(entry, root, entry) {
		if (&entry->map == map) {
			list_del_rcu(&entry->entry);
			call_rcu(&entry->rcu, vgic_free_phys_irq_map_rcu);
			break;
		}
	}

	spin_unlock(&dist->irq_phys_map_lock);

	return 0;
}

static void vgic_destroy_irq_phys_map(struct kvm *kvm, struct list_head *root)
{
	struct vgic_dist *dist = &kvm->arch.vgic;
	struct irq_phys_map_entry *entry;

	spin_lock(&dist->irq_phys_map_lock);

	list_for_each_entry(entry, root, entry) {
		list_del_rcu(&entry->entry);
		call_rcu(&entry->rcu, vgic_free_phys_irq_map_rcu);
	}

	spin_unlock(&dist->irq_phys_map_lock);
}

void kvm_vgic_vcpu_destroy(struct kvm_vcpu *vcpu)
{
	struct vgic_cpu *vgic_cpu = &vcpu->arch.vgic_cpu;

	kfree(vgic_cpu->pending_shared);
	kfree(vgic_cpu->active_shared);
	kfree(vgic_cpu->pend_act_shared);
	vgic_destroy_irq_phys_map(vcpu->kvm, &vgic_cpu->irq_phys_map_list);
	vgic_cpu->pending_shared = NULL;
	vgic_cpu->active_shared = NULL;
	vgic_cpu->pend_act_shared = NULL;
}

static int vgic_vcpu_init_maps(struct kvm_vcpu *vcpu, int nr_irqs)
{
	struct vgic_cpu *vgic_cpu = &vcpu->arch.vgic_cpu;

	int sz = (nr_irqs - VGIC_NR_PRIVATE_IRQS) / 8;
	vgic_cpu->pending_shared = kzalloc(sz, GFP_KERNEL);
	vgic_cpu->active_shared = kzalloc(sz, GFP_KERNEL);
	vgic_cpu->pend_act_shared = kzalloc(sz, GFP_KERNEL);

	if (!vgic_cpu->pending_shared
		|| !vgic_cpu->active_shared
		|| !vgic_cpu->pend_act_shared) {
		kvm_vgic_vcpu_destroy(vcpu);
		return -ENOMEM;
	}

	/*
	 * Store the number of LRs per vcpu, so we don't have to go
	 * all the way to the distributor structure to find out. Only
	 * assembly code should use this one.
	 */
	vgic_cpu->nr_lr = vgic->nr_lr;

	return 0;
}

/**
 * kvm_vgic_vcpu_early_init - Earliest possible per-vcpu vgic init stage
 *
 * No memory allocation should be performed here, only static init.
 */
void kvm_vgic_vcpu_early_init(struct kvm_vcpu *vcpu)
{
	struct vgic_cpu *vgic_cpu = &vcpu->arch.vgic_cpu;
	INIT_LIST_HEAD(&vgic_cpu->irq_phys_map_list);
}

/**
 * kvm_vgic_get_max_vcpus - Get the maximum number of VCPUs allowed by HW
 *
 * The host's GIC naturally limits the maximum amount of VCPUs a guest
 * can use.
 */
int kvm_vgic_get_max_vcpus(void)
{
	return vgic->max_gic_vcpus;
}

void kvm_vgic_destroy(struct kvm *kvm)
{
	struct vgic_dist *dist = &kvm->arch.vgic;
	struct kvm_vcpu *vcpu;
	int i;

	kvm_for_each_vcpu(i, vcpu, kvm)
		kvm_vgic_vcpu_destroy(vcpu);

	vgic_free_bitmap(&dist->irq_enabled);
	vgic_free_bitmap(&dist->irq_level);
	vgic_free_bitmap(&dist->irq_pending);
	vgic_free_bitmap(&dist->irq_soft_pend);
	vgic_free_bitmap(&dist->irq_queued);
	vgic_free_bitmap(&dist->irq_cfg);
	vgic_free_bytemap(&dist->irq_priority);
	if (dist->irq_spi_target) {
		for (i = 0; i < dist->nr_cpus; i++)
			vgic_free_bitmap(&dist->irq_spi_target[i]);
	}
	kfree(dist->irq_sgi_sources);
	kfree(dist->irq_spi_cpu);
	kfree(dist->irq_spi_mpidr);
	kfree(dist->irq_spi_target);
	kfree(dist->irq_pending_on_cpu);
	kfree(dist->irq_active_on_cpu);
	vgic_destroy_irq_phys_map(kvm, &dist->irq_phys_map_list);
	dist->irq_sgi_sources = NULL;
	dist->irq_spi_cpu = NULL;
	dist->irq_spi_target = NULL;
	dist->irq_pending_on_cpu = NULL;
	dist->irq_active_on_cpu = NULL;
	dist->nr_cpus = 0;
}

/*
 * Allocate and initialize the various data structures. Must be called
 * with kvm->lock held!
 */
int vgic_init(struct kvm *kvm)
{
	struct vgic_dist *dist = &kvm->arch.vgic;
	struct kvm_vcpu *vcpu;
	int nr_cpus, nr_irqs;
	int ret, i, vcpu_id;

	if (vgic_initialized(kvm))
		return 0;

	nr_cpus = dist->nr_cpus = atomic_read(&kvm->online_vcpus);
	if (!nr_cpus)		/* No vcpus? Can't be good... */
		return -ENODEV;

	/*
	 * If nobody configured the number of interrupts, use the
	 * legacy one.
	 */
	if (!dist->nr_irqs)
		dist->nr_irqs = VGIC_NR_IRQS_LEGACY;

	nr_irqs = dist->nr_irqs;

	ret  = vgic_init_bitmap(&dist->irq_enabled, nr_cpus, nr_irqs);
	ret |= vgic_init_bitmap(&dist->irq_level, nr_cpus, nr_irqs);
	ret |= vgic_init_bitmap(&dist->irq_pending, nr_cpus, nr_irqs);
	ret |= vgic_init_bitmap(&dist->irq_soft_pend, nr_cpus, nr_irqs);
	ret |= vgic_init_bitmap(&dist->irq_queued, nr_cpus, nr_irqs);
	ret |= vgic_init_bitmap(&dist->irq_active, nr_cpus, nr_irqs);
	ret |= vgic_init_bitmap(&dist->irq_cfg, nr_cpus, nr_irqs);
	ret |= vgic_init_bytemap(&dist->irq_priority, nr_cpus, nr_irqs);

	if (ret)
		goto out;

	dist->irq_sgi_sources = kzalloc(nr_cpus * VGIC_NR_SGIS, GFP_KERNEL);
	dist->irq_spi_cpu = kzalloc(nr_irqs - VGIC_NR_PRIVATE_IRQS, GFP_KERNEL);
	dist->irq_spi_target = kzalloc(sizeof(*dist->irq_spi_target) * nr_cpus,
				       GFP_KERNEL);
	dist->irq_pending_on_cpu = kzalloc(BITS_TO_LONGS(nr_cpus) * sizeof(long),
					   GFP_KERNEL);
	dist->irq_active_on_cpu = kzalloc(BITS_TO_LONGS(nr_cpus) * sizeof(long),
					   GFP_KERNEL);
	if (!dist->irq_sgi_sources ||
	    !dist->irq_spi_cpu ||
	    !dist->irq_spi_target ||
	    !dist->irq_pending_on_cpu ||
	    !dist->irq_active_on_cpu) {
		ret = -ENOMEM;
		goto out;
	}

	for (i = 0; i < nr_cpus; i++)
		ret |= vgic_init_bitmap(&dist->irq_spi_target[i],
					nr_cpus, nr_irqs);

	if (ret)
		goto out;

	ret = kvm->arch.vgic.vm_ops.init_model(kvm);
	if (ret)
		goto out;

	kvm_for_each_vcpu(vcpu_id, vcpu, kvm) {
		ret = vgic_vcpu_init_maps(vcpu, nr_irqs);
		if (ret) {
			kvm_err("VGIC: Failed to allocate vcpu memory\n");
			break;
		}

		/*
		 * Enable and configure all SGIs to be edge-triggere and
		 * configure all PPIs as level-triggered.
		 */
		for (i = 0; i < VGIC_NR_PRIVATE_IRQS; i++) {
			if (i < VGIC_NR_SGIS) {
				/* SGIs */
				vgic_bitmap_set_irq_val(&dist->irq_enabled,
							vcpu->vcpu_id, i, 1);
				vgic_bitmap_set_irq_val(&dist->irq_cfg,
							vcpu->vcpu_id, i,
							VGIC_CFG_EDGE);
			} else if (i < VGIC_NR_PRIVATE_IRQS) {
				/* PPIs */
				vgic_bitmap_set_irq_val(&dist->irq_cfg,
							vcpu->vcpu_id, i,
							VGIC_CFG_LEVEL);
			}
		}

		vgic_enable(vcpu);
	}

out:
	if (ret)
		kvm_vgic_destroy(kvm);

	return ret;
}

static int init_vgic_model(struct kvm *kvm, int type)
{
	switch (type) {
	case KVM_DEV_TYPE_ARM_VGIC_V2:
		vgic_v2_init_emulation(kvm);
		break;
#ifdef CONFIG_KVM_ARM_VGIC_V3
	case KVM_DEV_TYPE_ARM_VGIC_V3:
		vgic_v3_init_emulation(kvm);
		break;
#endif
	default:
		return -ENODEV;
	}

	if (atomic_read(&kvm->online_vcpus) > kvm->arch.max_vcpus)
		return -E2BIG;

	return 0;
}

/**
 * kvm_vgic_early_init - Earliest possible vgic initialization stage
 *
 * No memory allocation should be performed here, only static init.
 */
void kvm_vgic_early_init(struct kvm *kvm)
{
	spin_lock_init(&kvm->arch.vgic.lock);
	spin_lock_init(&kvm->arch.vgic.irq_phys_map_lock);
	INIT_LIST_HEAD(&kvm->arch.vgic.irq_phys_map_list);
}

int kvm_vgic_create(struct kvm *kvm, u32 type)
{
	int i, vcpu_lock_idx = -1, ret;
	struct kvm_vcpu *vcpu;

	mutex_lock(&kvm->lock);

	if (irqchip_in_kernel(kvm)) {
		ret = -EEXIST;
		goto out;
	}

	/*
	 * This function is also called by the KVM_CREATE_IRQCHIP handler,
	 * which had no chance yet to check the availability of the GICv2
	 * emulation. So check this here again. KVM_CREATE_DEVICE does
	 * the proper checks already.
	 */
	if (type == KVM_DEV_TYPE_ARM_VGIC_V2 && !vgic->can_emulate_gicv2) {
		ret = -ENODEV;
		goto out;
	}

	/*
	 * Any time a vcpu is run, vcpu_load is called which tries to grab the
	 * vcpu->mutex.  By grabbing the vcpu->mutex of all VCPUs we ensure
	 * that no other VCPUs are run while we create the vgic.
	 */
	ret = -EBUSY;
	kvm_for_each_vcpu(i, vcpu, kvm) {
		if (!mutex_trylock(&vcpu->mutex))
			goto out_unlock;
		vcpu_lock_idx = i;
	}

	kvm_for_each_vcpu(i, vcpu, kvm) {
		if (vcpu->arch.has_run_once)
			goto out_unlock;
	}
	ret = 0;

	ret = init_vgic_model(kvm, type);
	if (ret)
		goto out_unlock;

	kvm->arch.vgic.in_kernel = true;
	kvm->arch.vgic.vgic_model = type;
	kvm->arch.vgic.vctrl_base = vgic->vctrl_base;
	kvm->arch.vgic.vgic_dist_base = VGIC_ADDR_UNDEF;
	kvm->arch.vgic.vgic_cpu_base = VGIC_ADDR_UNDEF;
	kvm->arch.vgic.vgic_redist_base = VGIC_ADDR_UNDEF;

out_unlock:
	for (; vcpu_lock_idx >= 0; vcpu_lock_idx--) {
		vcpu = kvm_get_vcpu(kvm, vcpu_lock_idx);
		mutex_unlock(&vcpu->mutex);
	}

out:
	mutex_unlock(&kvm->lock);
	return ret;
}

static int vgic_ioaddr_overlap(struct kvm *kvm)
{
	phys_addr_t dist = kvm->arch.vgic.vgic_dist_base;
	phys_addr_t cpu = kvm->arch.vgic.vgic_cpu_base;

	if (IS_VGIC_ADDR_UNDEF(dist) || IS_VGIC_ADDR_UNDEF(cpu))
		return 0;
	if ((dist <= cpu && dist + KVM_VGIC_V2_DIST_SIZE > cpu) ||
	    (cpu <= dist && cpu + KVM_VGIC_V2_CPU_SIZE > dist))
		return -EBUSY;
	return 0;
}

static int vgic_ioaddr_assign(struct kvm *kvm, phys_addr_t *ioaddr,
			      phys_addr_t addr, phys_addr_t size)
{
	int ret;

	if (addr & ~KVM_PHYS_MASK)
		return -E2BIG;

	if (addr & (SZ_4K - 1))
		return -EINVAL;

	if (!IS_VGIC_ADDR_UNDEF(*ioaddr))
		return -EEXIST;
	if (addr + size < addr)
		return -EINVAL;

	*ioaddr = addr;
	ret = vgic_ioaddr_overlap(kvm);
	if (ret)
		*ioaddr = VGIC_ADDR_UNDEF;

	return ret;
}

static u64 vgic_get_vcpu_base(void)
{
	return vgic->vcpu_base;
}

/**
 * kvm_vgic_addr - set or get vgic VM base addresses
 * @kvm:   pointer to the vm struct
 * @type:  the VGIC addr type, one of KVM_VGIC_V[23]_ADDR_TYPE_XXX
 * @addr:  pointer to address value
 * @write: if true set the address in the VM address space, if false read the
 *          address
 *
 * Set or get the vgic base addresses for the distributor and the virtual CPU
 * interface in the VM physical address space.  These addresses are properties
 * of the emulated core/SoC and therefore user space initially knows this
 * information.
 */
int kvm_vgic_addr(struct kvm *kvm, unsigned long type, u64 *addr, bool write)
{
	int r = 0;
	struct vgic_dist *vgic = &kvm->arch.vgic;
	int type_needed;
	phys_addr_t *addr_ptr, block_size;
	phys_addr_t alignment;

	mutex_lock(&kvm->lock);
	switch (type) {
	case KVM_VGIC_V2_ADDR_TYPE_DIST:
		type_needed = KVM_DEV_TYPE_ARM_VGIC_V2;
		addr_ptr = &vgic->vgic_dist_base;
		block_size = KVM_VGIC_V2_DIST_SIZE;
		alignment = SZ_4K;
		break;
	case KVM_VGIC_V2_ADDR_TYPE_CPU:
		type_needed = KVM_DEV_TYPE_ARM_VGIC_V2;
		addr_ptr = &vgic->vgic_cpu_base;
		block_size = KVM_VGIC_V2_CPU_SIZE;
		alignment = SZ_4K;
		break;
<<<<<<< HEAD
	case KVM_VGIC_V2_PAGE_OFFSET:
		if (write) {
			r = -ENODEV;
		} else {
			*addr = vgic_get_vcpu_base() & ~PAGE_MASK;
		}
		goto out;
#ifdef CONFIG_ARM_GIC_V3
=======
#ifdef CONFIG_KVM_ARM_VGIC_V3
>>>>>>> 8005c49d
	case KVM_VGIC_V3_ADDR_TYPE_DIST:
		type_needed = KVM_DEV_TYPE_ARM_VGIC_V3;
		addr_ptr = &vgic->vgic_dist_base;
		block_size = KVM_VGIC_V3_DIST_SIZE;
		alignment = SZ_64K;
		break;
	case KVM_VGIC_V3_ADDR_TYPE_REDIST:
		type_needed = KVM_DEV_TYPE_ARM_VGIC_V3;
		addr_ptr = &vgic->vgic_redist_base;
		block_size = KVM_VGIC_V3_REDIST_SIZE;
		alignment = SZ_64K;
		break;
#endif
	default:
		r = -ENODEV;
		goto out;
	}

	if (vgic->vgic_model != type_needed) {
		r = -ENODEV;
		goto out;
	}

	if (write) {
		if (!IS_ALIGNED(*addr, alignment))
			r = -EINVAL;
		else
			r = vgic_ioaddr_assign(kvm, addr_ptr, *addr,
					       block_size);
	} else {
		*addr = *addr_ptr;
	}

out:
	mutex_unlock(&kvm->lock);
	return r;
}

int vgic_set_common_attr(struct kvm_device *dev, struct kvm_device_attr *attr)
{
	int r;

	switch (attr->group) {
	case KVM_DEV_ARM_VGIC_GRP_ADDR: {
		u64 __user *uaddr = (u64 __user *)(long)attr->addr;
		u64 addr;
		unsigned long type = (unsigned long)attr->attr;

		if (copy_from_user(&addr, uaddr, sizeof(addr)))
			return -EFAULT;

		r = kvm_vgic_addr(dev->kvm, type, &addr, true);
		return (r == -ENODEV) ? -ENXIO : r;
	}
	case KVM_DEV_ARM_VGIC_GRP_NR_IRQS: {
		u32 __user *uaddr = (u32 __user *)(long)attr->addr;
		u32 val;
		int ret = 0;

		if (get_user(val, uaddr))
			return -EFAULT;

		/*
		 * We require:
		 * - at least 32 SPIs on top of the 16 SGIs and 16 PPIs
		 * - at most 1024 interrupts
		 * - a multiple of 32 interrupts
		 */
		if (val < (VGIC_NR_PRIVATE_IRQS + 32) ||
		    val > VGIC_MAX_IRQS ||
		    (val & 31))
			return -EINVAL;

		mutex_lock(&dev->kvm->lock);

		if (vgic_ready(dev->kvm) || dev->kvm->arch.vgic.nr_irqs)
			ret = -EBUSY;
		else
			dev->kvm->arch.vgic.nr_irqs = val;

		mutex_unlock(&dev->kvm->lock);

		return ret;
	}
	case KVM_DEV_ARM_VGIC_GRP_CTRL: {
		switch (attr->attr) {
		case KVM_DEV_ARM_VGIC_CTRL_INIT:
			r = vgic_init(dev->kvm);
			return r;
		}
		break;
	}
	}

	return -ENXIO;
}

int vgic_get_common_attr(struct kvm_device *dev, struct kvm_device_attr *attr)
{
	int r = -ENXIO;

	switch (attr->group) {
	case KVM_DEV_ARM_VGIC_GRP_ADDR: {
		u64 __user *uaddr = (u64 __user *)(long)attr->addr;
		u64 addr;
		unsigned long type = (unsigned long)attr->attr;

		r = kvm_vgic_addr(dev->kvm, type, &addr, false);
		if (r)
			return (r == -ENODEV) ? -ENXIO : r;

		if (copy_to_user(uaddr, &addr, sizeof(addr)))
			return -EFAULT;
		break;
	}
	case KVM_DEV_ARM_VGIC_GRP_NR_IRQS: {
		u32 __user *uaddr = (u32 __user *)(long)attr->addr;

		r = put_user(dev->kvm->arch.vgic.nr_irqs, uaddr);
		break;
	}

	}

	return r;
}

int vgic_has_attr_regs(const struct vgic_io_range *ranges, phys_addr_t offset)
{
	if (vgic_find_range(ranges, 4, offset))
		return 0;
	else
		return -ENXIO;
}

static void vgic_init_maintenance_interrupt(void *info)
{
	enable_percpu_irq(vgic->maint_irq, 0);
}

static int vgic_cpu_notify(struct notifier_block *self,
			   unsigned long action, void *cpu)
{
	switch (action) {
	case CPU_STARTING:
	case CPU_STARTING_FROZEN:
		vgic_init_maintenance_interrupt(NULL);
		break;
	case CPU_DYING:
	case CPU_DYING_FROZEN:
		disable_percpu_irq(vgic->maint_irq);
		break;
	}

	return NOTIFY_OK;
}

static struct notifier_block vgic_cpu_nb = {
	.notifier_call = vgic_cpu_notify,
};

static const struct of_device_id vgic_ids[] = {
	{ .compatible = "arm,cortex-a15-gic",	.data = vgic_v2_probe, },
	{ .compatible = "arm,cortex-a7-gic",	.data = vgic_v2_probe, },
	{ .compatible = "arm,gic-400",		.data = vgic_v2_probe, },
	{ .compatible = "arm,gic-v3",		.data = vgic_v3_probe, },
	{},
};

int kvm_vgic_hyp_init(void)
{
	const struct of_device_id *matched_id;
	const int (*vgic_probe)(struct device_node *,const struct vgic_ops **,
				const struct vgic_params **);
	struct device_node *vgic_node;
	int ret;

	vgic_node = of_find_matching_node_and_match(NULL,
						    vgic_ids, &matched_id);
	if (!vgic_node) {
		kvm_err("error: no compatible GIC node found\n");
		return -ENODEV;
	}

	vgic_probe = matched_id->data;
	ret = vgic_probe(vgic_node, &vgic_ops, &vgic);
	if (ret)
		return ret;

	ret = request_percpu_irq(vgic->maint_irq, vgic_maintenance_handler,
				 "vgic", kvm_get_running_vcpus());
	if (ret) {
		kvm_err("Cannot register interrupt %d\n", vgic->maint_irq);
		return ret;
	}

	ret = __register_cpu_notifier(&vgic_cpu_nb);
	if (ret) {
		kvm_err("Cannot register vgic CPU notifier\n");
		goto out_free_irq;
	}

	on_each_cpu(vgic_init_maintenance_interrupt, NULL, 1);

	return 0;

out_free_irq:
	free_percpu_irq(vgic->maint_irq, kvm_get_running_vcpus());
	return ret;
}

int kvm_irq_map_gsi(struct kvm *kvm,
		    struct kvm_kernel_irq_routing_entry *entries,
		    int gsi)
{
	return 0;
}

int kvm_irq_map_chip_pin(struct kvm *kvm, unsigned irqchip, unsigned pin)
{
	return pin;
}

int kvm_set_irq(struct kvm *kvm, int irq_source_id,
		u32 irq, int level, bool line_status)
{
	unsigned int spi = irq + VGIC_NR_PRIVATE_IRQS;

	trace_kvm_set_irq(irq, level, irq_source_id);

	BUG_ON(!vgic_initialized(kvm));

	return kvm_vgic_inject_irq(kvm, 0, spi, level);
}

/* MSI not implemented yet */
int kvm_set_msi(struct kvm_kernel_irq_routing_entry *e,
		struct kvm *kvm, int irq_source_id,
		int level, bool line_status)
{
	return 0;
}<|MERGE_RESOLUTION|>--- conflicted
+++ resolved
@@ -2234,7 +2234,6 @@
 		block_size = KVM_VGIC_V2_CPU_SIZE;
 		alignment = SZ_4K;
 		break;
-<<<<<<< HEAD
 	case KVM_VGIC_V2_PAGE_OFFSET:
 		if (write) {
 			r = -ENODEV;
@@ -2242,10 +2241,7 @@
 			*addr = vgic_get_vcpu_base() & ~PAGE_MASK;
 		}
 		goto out;
-#ifdef CONFIG_ARM_GIC_V3
-=======
 #ifdef CONFIG_KVM_ARM_VGIC_V3
->>>>>>> 8005c49d
 	case KVM_VGIC_V3_ADDR_TYPE_DIST:
 		type_needed = KVM_DEV_TYPE_ARM_VGIC_V3;
 		addr_ptr = &vgic->vgic_dist_base;
