// SPDX-License-Identifier: GPL-2.0
#include <linux/init.h>
#include <linux/fs.h>
#include <linux/slab.h>
#include <linux/types.h>
#include <linux/fcntl.h>
#include <linux/delay.h>
#include <linux/string.h>
#include <linux/dirent.h>
#include <linux/syscalls.h>
#include <linux/utime.h>
#include <linux/file.h>

static ssize_t __init xwrite(int fd, const char *p, size_t count)
{
	ssize_t out = 0;

	/* sys_write only can write MAX_RW_COUNT aka 2G-4K bytes at most */
	while (count) {
		ssize_t rv = ksys_write(fd, p, count);

		if (rv < 0) {
			if (rv == -EINTR || rv == -EAGAIN)
				continue;
			return out ? out : rv;
		} else if (rv == 0)
			break;

		p += rv;
		out += rv;
		count -= rv;
	}

	return out;
}

static __initdata char *message;
static void __init error(char *x)
{
	if (!message)
		message = x;
}

/* link hash */

#define N_ALIGN(len) ((((len) + 1) & ~3) + 2)

static __initdata struct hash {
	int ino, minor, major;
	umode_t mode;
	struct hash *next;
	char name[N_ALIGN(PATH_MAX)];
} *head[32];

static inline int hash(int major, int minor, int ino)
{
	unsigned long tmp = ino + minor + (major << 3);
	tmp += tmp >> 5;
	return tmp & 31;
}

static char __init *find_link(int major, int minor, int ino,
			      umode_t mode, char *name)
{
	struct hash **p, *q;
	for (p = head + hash(major, minor, ino); *p; p = &(*p)->next) {
		if ((*p)->ino != ino)
			continue;
		if ((*p)->minor != minor)
			continue;
		if ((*p)->major != major)
			continue;
		if (((*p)->mode ^ mode) & S_IFMT)
			continue;
		return (*p)->name;
	}
	q = kmalloc(sizeof(struct hash), GFP_KERNEL);
	if (!q)
		panic("can't allocate link hash entry");
	q->major = major;
	q->minor = minor;
	q->ino = ino;
	q->mode = mode;
	strcpy(q->name, name);
	q->next = NULL;
	*p = q;
	return NULL;
}

static void __init free_hash(void)
{
	struct hash **p, *q;
	for (p = head; p < head + 32; p++) {
		while (*p) {
			q = *p;
			*p = q->next;
			kfree(q);
		}
	}
}

static long __init do_utime(char *filename, time64_t mtime)
{
	struct timespec64 t[2];

	t[0].tv_sec = mtime;
	t[0].tv_nsec = 0;
	t[1].tv_sec = mtime;
	t[1].tv_nsec = 0;

	return do_utimes(AT_FDCWD, filename, t, AT_SYMLINK_NOFOLLOW);
}

static __initdata LIST_HEAD(dir_list);
struct dir_entry {
	struct list_head list;
	char *name;
	time64_t mtime;
};

static void __init dir_add(const char *name, time64_t mtime)
{
	struct dir_entry *de = kmalloc(sizeof(struct dir_entry), GFP_KERNEL);
	if (!de)
		panic("can't allocate dir_entry buffer");
	INIT_LIST_HEAD(&de->list);
	de->name = kstrdup(name, GFP_KERNEL);
	de->mtime = mtime;
	list_add(&de->list, &dir_list);
}

static void __init dir_utime(void)
{
	struct dir_entry *de, *tmp;
	list_for_each_entry_safe(de, tmp, &dir_list, list) {
		list_del(&de->list);
		do_utime(de->name, de->mtime);
		kfree(de->name);
		kfree(de);
	}
}

static __initdata time64_t mtime;

/* cpio header parsing */

static __initdata unsigned long ino, major, minor, nlink;
static __initdata umode_t mode;
static __initdata unsigned long body_len, name_len;
static __initdata uid_t uid;
static __initdata gid_t gid;
static __initdata unsigned rdev;

static void __init parse_header(char *s)
{
	unsigned long parsed[12];
	char buf[9];
	int i;

	buf[8] = '\0';
	for (i = 0, s += 6; i < 12; i++, s += 8) {
		memcpy(buf, s, 8);
		parsed[i] = simple_strtoul(buf, NULL, 16);
	}
	ino = parsed[0];
	mode = parsed[1];
	uid = parsed[2];
	gid = parsed[3];
	nlink = parsed[4];
	mtime = parsed[5]; /* breaks in y2106 */
	body_len = parsed[6];
	major = parsed[7];
	minor = parsed[8];
	rdev = new_encode_dev(MKDEV(parsed[9], parsed[10]));
	name_len = parsed[11];
}

/* FSM */

static __initdata enum state {
	Start,
	Collect,
	GotHeader,
	SkipIt,
	GotName,
	CopyFile,
	GotSymlink,
	Reset
} state, next_state;

static __initdata char *victim;
static unsigned long byte_count __initdata;
static __initdata loff_t this_header, next_header;

static inline void __init eat(unsigned n)
{
	victim += n;
	this_header += n;
	byte_count -= n;
}

static __initdata char *vcollected;
static __initdata char *collected;
static long remains __initdata;
static __initdata char *collect;

static void __init read_into(char *buf, unsigned size, enum state next)
{
	if (byte_count >= size) {
		collected = victim;
		eat(size);
		state = next;
	} else {
		collect = collected = buf;
		remains = size;
		next_state = next;
		state = Collect;
	}
}

static __initdata char *header_buf, *symlink_buf, *name_buf;

static int __init do_start(void)
{
	read_into(header_buf, 110, GotHeader);
	return 0;
}

static int __init do_collect(void)
{
	unsigned long n = remains;
	if (byte_count < n)
		n = byte_count;
	memcpy(collect, victim, n);
	eat(n);
	collect += n;
	if ((remains -= n) != 0)
		return 1;
	state = next_state;
	return 0;
}

static int __init do_header(void)
{
	if (memcmp(collected, "070707", 6)==0) {
		error("incorrect cpio method used: use -H newc option");
		return 1;
	}
	if (memcmp(collected, "070701", 6)) {
		error("no cpio magic");
		return 1;
	}
	parse_header(collected);
	next_header = this_header + N_ALIGN(name_len) + body_len;
	next_header = (next_header + 3) & ~3;
	state = SkipIt;
	if (name_len <= 0 || name_len > PATH_MAX)
		return 0;
	if (S_ISLNK(mode)) {
		if (body_len > PATH_MAX)
			return 0;
		collect = collected = symlink_buf;
		remains = N_ALIGN(name_len) + body_len;
		next_state = GotSymlink;
		state = Collect;
		return 0;
	}
	if (S_ISREG(mode) || !body_len)
		read_into(name_buf, N_ALIGN(name_len), GotName);
	return 0;
}

static int __init do_skip(void)
{
	if (this_header + byte_count < next_header) {
		eat(byte_count);
		return 1;
	} else {
		eat(next_header - this_header);
		state = next_state;
		return 0;
	}
}

static int __init do_reset(void)
{
	while (byte_count && *victim == '\0')
		eat(1);
	if (byte_count && (this_header & 3))
		error("broken padding");
	return 1;
}

static void __init clean_path(char *path, umode_t fmode)
{
	struct kstat st;

	if (!vfs_lstat(path, &st) && (st.mode ^ fmode) & S_IFMT) {
		if (S_ISDIR(st.mode))
			ksys_rmdir(path);
		else
			ksys_unlink(path);
	}
}

static int __init maybe_link(void)
{
	if (nlink >= 2) {
		char *old = find_link(major, minor, ino, mode, collected);
		if (old) {
			clean_path(collected, 0);
			return (ksys_link(old, collected) < 0) ? -1 : 1;
		}
	}
	return 0;
}

static __initdata int wfd;

static int __init do_name(void)
{
	state = SkipIt;
	next_state = Reset;
	if (strcmp(collected, "TRAILER!!!") == 0) {
		free_hash();
		return 0;
	}
	clean_path(collected, mode);
	if (S_ISREG(mode)) {
		int ml = maybe_link();
		if (ml >= 0) {
			int openflags = O_WRONLY|O_CREAT;
			if (ml != 1)
				openflags |= O_TRUNC;
			wfd = ksys_open(collected, openflags, mode);

			if (wfd >= 0) {
				ksys_fchown(wfd, uid, gid);
				ksys_fchmod(wfd, mode);
				if (body_len)
					ksys_ftruncate(wfd, body_len);
				vcollected = kstrdup(collected, GFP_KERNEL);
				state = CopyFile;
			}
		}
	} else if (S_ISDIR(mode)) {
		ksys_mkdir(collected, mode);
		ksys_chown(collected, uid, gid);
		ksys_chmod(collected, mode);
		dir_add(collected, mtime);
	} else if (S_ISBLK(mode) || S_ISCHR(mode) ||
		   S_ISFIFO(mode) || S_ISSOCK(mode)) {
		if (maybe_link() == 0) {
			ksys_mknod(collected, mode, rdev);
			ksys_chown(collected, uid, gid);
			ksys_chmod(collected, mode);
			do_utime(collected, mtime);
		}
	}
	return 0;
}

static int __init do_copy(void)
{
	if (byte_count >= body_len) {
		if (xwrite(wfd, victim, body_len) != body_len)
			error("write error");
		ksys_close(wfd);
		do_utime(vcollected, mtime);
		kfree(vcollected);
		eat(body_len);
		state = SkipIt;
		return 0;
	} else {
		if (xwrite(wfd, victim, byte_count) != byte_count)
			error("write error");
		body_len -= byte_count;
		eat(byte_count);
		return 1;
	}
}

static int __init do_symlink(void)
{
	collected[N_ALIGN(name_len) + body_len] = '\0';
	clean_path(collected, 0);
	ksys_symlink(collected + N_ALIGN(name_len), collected);
	ksys_lchown(collected, uid, gid);
	do_utime(collected, mtime);
	state = SkipIt;
	next_state = Reset;
	return 0;
}

static __initdata int (*actions[])(void) = {
	[Start]		= do_start,
	[Collect]	= do_collect,
	[GotHeader]	= do_header,
	[SkipIt]	= do_skip,
	[GotName]	= do_name,
	[CopyFile]	= do_copy,
	[GotSymlink]	= do_symlink,
	[Reset]		= do_reset,
};

static long __init write_buffer(char *buf, unsigned long len)
{
	byte_count = len;
	victim = buf;

	while (!actions[state]())
		;
	return len - byte_count;
}

static long __init flush_buffer(void *bufv, unsigned long len)
{
	char *buf = (char *) bufv;
	long written;
	long origLen = len;
	if (message)
		return -1;
	while ((written = write_buffer(buf, len)) < len && !message) {
		char c = buf[written];
		if (c == '0') {
			buf += written;
			len -= written;
			state = Start;
		} else if (c == 0) {
			buf += written;
			len -= written;
			state = Reset;
		} else
			error("junk within compressed archive");
	}
	return origLen;
}

static unsigned long my_inptr; /* index of next byte to be processed in inbuf */

#include <linux/decompress/generic.h>

static char * __init unpack_to_rootfs(char *buf, unsigned long len)
{
	long written;
	decompress_fn decompress;
	const char *compress_name;
	static __initdata char msg_buf[64];

	header_buf = kmalloc(110, GFP_KERNEL);
	symlink_buf = kmalloc(PATH_MAX + N_ALIGN(PATH_MAX) + 1, GFP_KERNEL);
	name_buf = kmalloc(N_ALIGN(PATH_MAX), GFP_KERNEL);

	if (!header_buf || !symlink_buf || !name_buf)
		panic("can't allocate buffers");

	state = Start;
	this_header = 0;
	message = NULL;
	while (!message && len) {
		loff_t saved_offset = this_header;
		if (*buf == '0' && !(this_header & 3)) {
			state = Start;
			written = write_buffer(buf, len);
			buf += written;
			len -= written;
			continue;
		}
		if (!*buf) {
			buf++;
			len--;
			this_header++;
			continue;
		}
		this_header = 0;
		decompress = decompress_method(buf, len, &compress_name);
		pr_debug("Detected %s compressed data\n", compress_name);
		if (decompress) {
			int res = decompress(buf, len, NULL, flush_buffer, NULL,
				   &my_inptr, error);
			if (res)
				error("decompressor failed");
		} else if (compress_name) {
			if (!message) {
				snprintf(msg_buf, sizeof msg_buf,
					 "compression method %s not configured",
					 compress_name);
				message = msg_buf;
			}
		} else
			error("invalid magic at start of compressed archive");
		if (state != Reset)
			error("junk at the end of compressed archive");
		this_header = saved_offset + my_inptr;
		buf += my_inptr;
		len -= my_inptr;
	}
	dir_utime();
	kfree(name_buf);
	kfree(symlink_buf);
	kfree(header_buf);
	return message;
}

static int __initdata do_retain_initrd;

static int __init retain_initrd_param(char *str)
{
	if (*str)
		return 0;
	do_retain_initrd = 1;
	return 1;
}
__setup("retain_initrd", retain_initrd_param);

#ifdef CONFIG_ARCH_HAS_KEEPINITRD
static int __init keepinitrd_setup(char *__unused)
{
	do_retain_initrd = 1;
	return 1;
}
__setup("keepinitrd", keepinitrd_setup);
#endif

extern char __initramfs_start[];
extern unsigned long __initramfs_size;
#include <linux/initrd.h>
#include <linux/kexec.h>

void __weak free_initrd_mem(unsigned long start, unsigned long end)
{
	free_reserved_area((void *)start, (void *)end, POISON_FREE_INITMEM,
			"initrd");
}

#ifdef CONFIG_KEXEC_CORE
static bool kexec_free_initrd(void)
{
	unsigned long crashk_start = (unsigned long)__va(crashk_res.start);
	unsigned long crashk_end   = (unsigned long)__va(crashk_res.end);

	/*
	 * If the initrd region is overlapped with crashkernel reserved region,
	 * free only memory that is not part of crashkernel region.
	 */
	if (initrd_start >= crashk_end || initrd_end <= crashk_start)
		return false;

	/*
	 * Initialize initrd memory region since the kexec boot does not do.
	 */
	memset((void *)initrd_start, 0, initrd_end - initrd_start);
	if (initrd_start < crashk_start)
		free_initrd_mem(initrd_start, crashk_start);
	if (initrd_end > crashk_end)
		free_initrd_mem(crashk_end, initrd_end);
	return true;
}
#else
static inline bool kexec_free_initrd(void)
{
	return false;
}
#endif /* CONFIG_KEXEC_CORE */

#ifdef CONFIG_BLK_DEV_RAM
#define BUF_SIZE 1024
static void __init clean_rootfs(void)
{
	int fd;
	void *buf;
	struct linux_dirent64 *dirp;
	int num;

	fd = ksys_open("/", O_RDONLY, 0);
	WARN_ON(fd < 0);
	if (fd < 0)
		return;
	buf = kzalloc(BUF_SIZE, GFP_KERNEL);
	WARN_ON(!buf);
	if (!buf) {
		ksys_close(fd);
		return;
	}

	dirp = buf;
	num = ksys_getdents64(fd, dirp, BUF_SIZE);
	while (num > 0) {
		while (num > 0) {
			struct kstat st;
			int ret;

			ret = vfs_lstat(dirp->d_name, &st);
			WARN_ON_ONCE(ret);
			if (!ret) {
				if (S_ISDIR(st.mode))
					ksys_rmdir(dirp->d_name);
				else
					ksys_unlink(dirp->d_name);
			}

			num -= dirp->d_reclen;
			dirp = (void *)dirp + dirp->d_reclen;
		}
		dirp = buf;
		memset(buf, 0, BUF_SIZE);
		num = ksys_getdents64(fd, dirp, BUF_SIZE);
	}

	ksys_close(fd);
	kfree(buf);
}
#else
static inline void clean_rootfs(void)
{
}
#endif /* CONFIG_BLK_DEV_RAM */

#ifdef CONFIG_BLK_DEV_RAM
static void populate_initrd_image(char *err)
{
	ssize_t written;
	int fd;

	unpack_to_rootfs(__initramfs_start, __initramfs_size);

	printk(KERN_INFO "rootfs image is not initramfs (%s); looks like an initrd\n",
			err);
	fd = ksys_open("/initrd.image", O_WRONLY | O_CREAT, 0700);
	if (fd < 0)
		return;

	written = xwrite(fd, (char *)initrd_start, initrd_end - initrd_start);
	if (written != initrd_end - initrd_start)
		pr_err("/initrd.image: incomplete write (%zd != %ld)\n",
		       written, initrd_end - initrd_start);
	ksys_close(fd);
}
#else
static void populate_initrd_image(char *err)
{
	printk(KERN_EMERG "Initramfs unpacking failed: %s\n", err);
}
#endif /* CONFIG_BLK_DEV_RAM */

static int __init populate_rootfs(void)
{
	/* Load the built in initramfs */
	char *err = unpack_to_rootfs(__initramfs_start, __initramfs_size);
	if (err)
		panic("%s", err); /* Failed to decompress INTERNAL initramfs */

	if (!initrd_start || IS_ENABLED(CONFIG_INITRAMFS_FORCE))
		goto done;

	if (IS_ENABLED(CONFIG_BLK_DEV_RAM))
		printk(KERN_INFO "Trying to unpack rootfs image as initramfs...\n");
	else
		printk(KERN_INFO "Unpacking initramfs...\n");

	err = unpack_to_rootfs((char *)initrd_start, initrd_end - initrd_start);
	if (err) {
		clean_rootfs();
		populate_initrd_image(err);
	}

done:
	/*
	 * If the initrd region is overlapped with crashkernel reserved region,
	 * free only memory that is not part of crashkernel region.
	 */
<<<<<<< HEAD
	if (!do_retain_initrd && !kexec_free_initrd())
=======
	if (!do_retain_initrd && initrd_start && !kexec_free_initrd())
>>>>>>> a188339c
		free_initrd_mem(initrd_start, initrd_end);
	initrd_start = 0;
	initrd_end = 0;

	flush_delayed_fput();
	return 0;
}
rootfs_initcall(populate_rootfs);<|MERGE_RESOLUTION|>--- conflicted
+++ resolved
@@ -669,11 +669,7 @@
 	 * If the initrd region is overlapped with crashkernel reserved region,
 	 * free only memory that is not part of crashkernel region.
 	 */
-<<<<<<< HEAD
-	if (!do_retain_initrd && !kexec_free_initrd())
-=======
 	if (!do_retain_initrd && initrd_start && !kexec_free_initrd())
->>>>>>> a188339c
 		free_initrd_mem(initrd_start, initrd_end);
 	initrd_start = 0;
 	initrd_end = 0;
