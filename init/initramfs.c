#include <linux/init.h>
#include <linux/fs.h>
#include <linux/slab.h>
#include <linux/types.h>
#include <linux/fcntl.h>
#include <linux/delay.h>
#include <linux/string.h>
#include <linux/syscalls.h>

static __initdata char *message;
static void __init error(char *x)
{
	if (!message)
		message = x;
}

static void __init *malloc(size_t size)
{
	return kmalloc(size, GFP_KERNEL);
}

static void __init free(void *where)
{
	kfree(where);
}

/* link hash */

#define N_ALIGN(len) ((((len) + 1) & ~3) + 2)

static __initdata struct hash {
	int ino, minor, major;
	mode_t mode;
	struct hash *next;
	char name[N_ALIGN(PATH_MAX)];
} *head[32];

static inline int hash(int major, int minor, int ino)
{
	unsigned long tmp = ino + minor + (major << 3);
	tmp += tmp >> 5;
	return tmp & 31;
}

static char __init *find_link(int major, int minor, int ino,
			      mode_t mode, char *name)
{
	struct hash **p, *q;
	for (p = head + hash(major, minor, ino); *p; p = &(*p)->next) {
		if ((*p)->ino != ino)
			continue;
		if ((*p)->minor != minor)
			continue;
		if ((*p)->major != major)
			continue;
		if (((*p)->mode ^ mode) & S_IFMT)
			continue;
		return (*p)->name;
	}
	q = (struct hash *)malloc(sizeof(struct hash));
	if (!q)
		panic("can't allocate link hash entry");
	q->major = major;
<<<<<<< HEAD
=======
	q->minor = minor;
	q->ino = ino;
	q->mode = mode;
>>>>>>> 120bda20
	strcpy(q->name, name);
	q->next = NULL;
	*p = q;
	return NULL;
}

static void __init free_hash(void)
{
	struct hash **p, *q;
	for (p = head; p < head + 32; p++) {
		while (*p) {
			q = *p;
			*p = q->next;
			free(q);
		}
	}
}

/* cpio header parsing */

static __initdata unsigned long ino, major, minor, nlink;
static __initdata mode_t mode;
static __initdata unsigned long body_len, name_len;
static __initdata uid_t uid;
static __initdata gid_t gid;
static __initdata unsigned rdev;

static void __init parse_header(char *s)
{
	unsigned long parsed[12];
	char buf[9];
	int i;

	buf[8] = '\0';
	for (i = 0, s += 6; i < 12; i++, s += 8) {
		memcpy(buf, s, 8);
		parsed[i] = simple_strtoul(buf, NULL, 16);
	}
	ino = parsed[0];
	mode = parsed[1];
	uid = parsed[2];
	gid = parsed[3];
	nlink = parsed[4];
	body_len = parsed[6];
	major = parsed[7];
	minor = parsed[8];
	rdev = new_encode_dev(MKDEV(parsed[9], parsed[10]));
	name_len = parsed[11];
}

/* FSM */

static __initdata enum state {
	Start,
	Collect,
	GotHeader,
	SkipIt,
	GotName,
	CopyFile,
	GotSymlink,
	Reset
} state, next_state;

static __initdata char *victim;
static __initdata unsigned count;
static __initdata loff_t this_header, next_header;

static __initdata int dry_run;

static inline void eat(unsigned n)
{
	victim += n;
	this_header += n;
	count -= n;
}

static __initdata char *collected;
static __initdata int remains;
static __initdata char *collect;

static void __init read_into(char *buf, unsigned size, enum state next)
{
	if (count >= size) {
		collected = victim;
		eat(size);
		state = next;
	} else {
		collect = collected = buf;
		remains = size;
		next_state = next;
		state = Collect;
	}
}

static __initdata char *header_buf, *symlink_buf, *name_buf;

static int __init do_start(void)
{
	read_into(header_buf, 110, GotHeader);
	return 0;
}

static int __init do_collect(void)
{
	unsigned n = remains;
	if (count < n)
		n = count;
	memcpy(collect, victim, n);
	eat(n);
	collect += n;
	if ((remains -= n) != 0)
		return 1;
	state = next_state;
	return 0;
}

static int __init do_header(void)
{
	if (memcmp(collected, "070701", 6)) {
		error("no cpio magic");
		return 1;
	}
	parse_header(collected);
	next_header = this_header + N_ALIGN(name_len) + body_len;
	next_header = (next_header + 3) & ~3;
	if (dry_run) {
		read_into(name_buf, N_ALIGN(name_len), GotName);
		return 0;
	}
	state = SkipIt;
	if (name_len <= 0 || name_len > PATH_MAX)
		return 0;
	if (S_ISLNK(mode)) {
		if (body_len > PATH_MAX)
			return 0;
		collect = collected = symlink_buf;
		remains = N_ALIGN(name_len) + body_len;
		next_state = GotSymlink;
		state = Collect;
		return 0;
	}
	if (S_ISREG(mode) || !body_len)
		read_into(name_buf, N_ALIGN(name_len), GotName);
	return 0;
}

static int __init do_skip(void)
{
	if (this_header + count < next_header) {
		eat(count);
		return 1;
	} else {
		eat(next_header - this_header);
		state = next_state;
		return 0;
	}
}

static int __init do_reset(void)
{
	while(count && *victim == '\0')
		eat(1);
	if (count && (this_header & 3))
		error("broken padding");
	return 1;
}

static int __init maybe_link(void)
{
	if (nlink >= 2) {
		char *old = find_link(major, minor, ino, mode, collected);
		if (old)
			return (sys_link(old, collected) < 0) ? -1 : 1;
	}
	return 0;
}

static void __init clean_path(char *path, mode_t mode)
{
	struct stat st;

	if (!sys_newlstat(path, &st) && (st.st_mode^mode) & S_IFMT) {
		if (S_ISDIR(st.st_mode))
			sys_rmdir(path);
		else
			sys_unlink(path);
	}
}

static __initdata int wfd;

static int __init do_name(void)
{
	state = SkipIt;
	next_state = Reset;
	if (strcmp(collected, "TRAILER!!!") == 0) {
		free_hash();
		return 0;
	}
	if (dry_run)
		return 0;
	clean_path(collected, mode);
	if (S_ISREG(mode)) {
		int ml = maybe_link();
		if (ml >= 0) {
			int openflags = O_WRONLY|O_CREAT;
			if (ml != 1)
				openflags |= O_TRUNC;
			wfd = sys_open(collected, openflags, mode);

			if (wfd >= 0) {
				sys_fchown(wfd, uid, gid);
				sys_fchmod(wfd, mode);
				state = CopyFile;
			}
		}
	} else if (S_ISDIR(mode)) {
		sys_mkdir(collected, mode);
		sys_chown(collected, uid, gid);
		sys_chmod(collected, mode);
	} else if (S_ISBLK(mode) || S_ISCHR(mode) ||
		   S_ISFIFO(mode) || S_ISSOCK(mode)) {
		if (maybe_link() == 0) {
			sys_mknod(collected, mode, rdev);
			sys_chown(collected, uid, gid);
			sys_chmod(collected, mode);
		}
	}
	return 0;
}

static int __init do_copy(void)
{
	if (count >= body_len) {
		sys_write(wfd, victim, body_len);
		sys_close(wfd);
		eat(body_len);
		state = SkipIt;
		return 0;
	} else {
		sys_write(wfd, victim, count);
		body_len -= count;
		eat(count);
		return 1;
	}
}

static int __init do_symlink(void)
{
	collected[N_ALIGN(name_len) + body_len] = '\0';
	clean_path(collected, 0);
	sys_symlink(collected + N_ALIGN(name_len), collected);
	sys_lchown(collected, uid, gid);
	state = SkipIt;
	next_state = Reset;
	return 0;
}

static __initdata int (*actions[])(void) = {
	[Start]		= do_start,
	[Collect]	= do_collect,
	[GotHeader]	= do_header,
	[SkipIt]	= do_skip,
	[GotName]	= do_name,
	[CopyFile]	= do_copy,
	[GotSymlink]	= do_symlink,
	[Reset]		= do_reset,
};

static int __init write_buffer(char *buf, unsigned len)
{
	count = len;
	victim = buf;

	while (!actions[state]())
		;
	return len - count;
}

static void __init flush_buffer(char *buf, unsigned len)
{
	int written;
	if (message)
		return;
	while ((written = write_buffer(buf, len)) < len && !message) {
		char c = buf[written];
		if (c == '0') {
			buf += written;
			len -= written;
			state = Start;
		} else if (c == 0) {
			buf += written;
			len -= written;
			state = Reset;
		} else
			error("junk in compressed archive");
	}
}

/*
 * gzip declarations
 */

#define OF(args)  args

#ifndef memzero
#define memzero(s, n)     memset ((s), 0, (n))
#endif

typedef unsigned char  uch;
typedef unsigned short ush;
typedef unsigned long  ulg;

#define WSIZE 0x8000    /* window size--must be a power of two, and */
			/*  at least 32K for zip's deflate method */

static uch *inbuf;
static uch *window;

static unsigned insize;  /* valid bytes in inbuf */
static unsigned inptr;   /* index of next byte to be processed in inbuf */
static unsigned outcnt;  /* bytes in output buffer */
static long bytes_out;

#define get_byte()  (inptr < insize ? inbuf[inptr++] : -1)
		
/* Diagnostic functions (stubbed out) */
#define Assert(cond,msg)
#define Trace(x)
#define Tracev(x)
#define Tracevv(x)
#define Tracec(c,x)
#define Tracecv(c,x)

#define STATIC static
#define INIT __init

static void __init flush_window(void);
static void __init error(char *m);
static void __init gzip_mark(void **);
static void __init gzip_release(void **);

#include "../lib/inflate.c"

static void __init gzip_mark(void **ptr)
{
}

static void __init gzip_release(void **ptr)
{
}

/* ===========================================================================
 * Write the output window window[0..outcnt-1] and update crc and bytes_out.
 * (Used for the decompressed data only.)
 */
static void __init flush_window(void)
{
	ulg c = crc;         /* temporary variable */
	unsigned n;
	uch *in, ch;

	flush_buffer(window, outcnt);
	in = window;
	for (n = 0; n < outcnt; n++) {
		ch = *in++;
		c = crc_32_tab[((int)c ^ ch) & 0xff] ^ (c >> 8);
	}
	crc = c;
	bytes_out += (ulg)outcnt;
	outcnt = 0;
}

static char * __init unpack_to_rootfs(char *buf, unsigned len, int check_only)
{
	int written;
	dry_run = check_only;
	header_buf = malloc(110);
	symlink_buf = malloc(PATH_MAX + N_ALIGN(PATH_MAX) + 1);
	name_buf = malloc(N_ALIGN(PATH_MAX));
	window = malloc(WSIZE);
	if (!window || !header_buf || !symlink_buf || !name_buf)
		panic("can't allocate buffers");
	state = Start;
	this_header = 0;
	message = NULL;
	while (!message && len) {
		loff_t saved_offset = this_header;
		if (*buf == '0' && !(this_header & 3)) {
			state = Start;
			written = write_buffer(buf, len);
			buf += written;
			len -= written;
			continue;
		}
		if (!*buf) {
			buf++;
			len--;
			this_header++;
			continue;
		}
		this_header = 0;
		insize = len;
		inbuf = buf;
		inptr = 0;
		outcnt = 0;		/* bytes in output buffer */
		bytes_out = 0;
		crc = (ulg)0xffffffffL; /* shift register contents */
		makecrc();
		gunzip();
		if (state != Reset)
			error("junk in gzipped archive");
		this_header = saved_offset + inptr;
		buf += inptr;
		len -= inptr;
	}
	free(window);
	free(name_buf);
	free(symlink_buf);
	free(header_buf);
	return message;
}

extern char __initramfs_start[], __initramfs_end[];
#ifdef CONFIG_BLK_DEV_INITRD
#include <linux/initrd.h>
#include <linux/kexec.h>

static void __init free_initrd(void)
{
#ifdef CONFIG_KEXEC
	unsigned long crashk_start = (unsigned long)__va(crashk_res.start);
	unsigned long crashk_end   = (unsigned long)__va(crashk_res.end);

	/*
	 * If the initrd region is overlapped with crashkernel reserved region,
	 * free only memory that is not part of crashkernel region.
	 */
	if (initrd_start < crashk_end && initrd_end > crashk_start) {
		/*
		 * Initialize initrd memory region since the kexec boot does
		 * not do.
		 */
		memset((void *)initrd_start, 0, initrd_end - initrd_start);
		if (initrd_start < crashk_start)
			free_initrd_mem(initrd_start, crashk_start);
		if (initrd_end > crashk_end)
			free_initrd_mem(crashk_end, initrd_end);
	} else
#endif
		free_initrd_mem(initrd_start, initrd_end);

	initrd_start = 0;
	initrd_end = 0;
}

#endif

void __init populate_rootfs(void)
{
	char *err = unpack_to_rootfs(__initramfs_start,
			 __initramfs_end - __initramfs_start, 0);
	if (err)
		panic(err);
#ifdef CONFIG_BLK_DEV_INITRD
	if (initrd_start) {
#ifdef CONFIG_BLK_DEV_RAM
		int fd;
		printk(KERN_INFO "checking if image is initramfs...");
		err = unpack_to_rootfs((char *)initrd_start,
			initrd_end - initrd_start, 1);
		if (!err) {
			printk(" it is\n");
			unpack_to_rootfs((char *)initrd_start,
				initrd_end - initrd_start, 0);
			free_initrd();
			return;
		}
		printk("it isn't (%s); looks like an initrd\n", err);
		fd = sys_open("/initrd.image", O_WRONLY|O_CREAT, 0700);
		if (fd >= 0) {
			sys_write(fd, (char *)initrd_start,
					initrd_end - initrd_start);
			sys_close(fd);
			free_initrd();
		}
#else
		printk(KERN_INFO "Unpacking initramfs...");
		err = unpack_to_rootfs((char *)initrd_start,
			initrd_end - initrd_start, 0);
		if (err)
			panic(err);
		printk(" done\n");
		free_initrd();
#endif
	}
#endif
}<|MERGE_RESOLUTION|>--- conflicted
+++ resolved
@@ -61,12 +61,9 @@
 	if (!q)
 		panic("can't allocate link hash entry");
 	q->major = major;
-<<<<<<< HEAD
-=======
 	q->minor = minor;
 	q->ino = ino;
 	q->mode = mode;
->>>>>>> 120bda20
 	strcpy(q->name, name);
 	q->next = NULL;
 	*p = q;
