--- conflicted
+++ resolved
@@ -18,12 +18,6 @@
 # mkcompile_h will make sure to only update the
 # actual file if its content has changed.
 
-<<<<<<< HEAD
-$(objtree)/include/linux/compile.h: FORCE
-	@echo -n '  Generating $@'
-	@sh $(srctree)/scripts/mkcompile_h $@ "$(ARCH)" "$(CONFIG_SMP)" "$(CC) $(CFLAGS)"
-=======
 $(obj)/../include/linux/compile.h: FORCE
 	@echo -n '  Generating $(echo_target)'
-	@$(srctree)/scripts/mkcompile_h $@ "$(ARCH)" "$(CONFIG_SMP)" "$(CC) $(CFLAGS)"
->>>>>>> b51b9174
+	@sh $(srctree)/scripts/mkcompile_h $@ "$(ARCH)" "$(CONFIG_SMP)" "$(CC) $(CFLAGS)"