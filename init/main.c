/*
 *  linux/init/main.c
 *
 *  Copyright (C) 1991, 1992  Linus Torvalds
 *
 *  GK 2/5/95  -  Changed to support mounting root fs via NFS
 *  Added initrd & change_root: Werner Almesberger & Hans Lermen, Feb '96
 *  Moan early if gcc is old, avoiding bogus kernels - Paul Gortmaker, May '96
 *  Simplified starting of init:  Michael A. Griffith <grif@acm.org>
 */

#define DEBUG		/* Enable initcall_debug */

#include <linux/types.h>
#include <linux/module.h>
#include <linux/proc_fs.h>
#include <linux/kernel.h>
#include <linux/syscalls.h>
#include <linux/stackprotector.h>
#include <linux/string.h>
#include <linux/ctype.h>
#include <linux/delay.h>
#include <linux/ioport.h>
#include <linux/init.h>
#include <linux/initrd.h>
#include <linux/bootmem.h>
#include <linux/acpi.h>
#include <linux/tty.h>
#include <linux/percpu.h>
#include <linux/kmod.h>
#include <linux/vmalloc.h>
#include <linux/kernel_stat.h>
#include <linux/start_kernel.h>
#include <linux/security.h>
#include <linux/smp.h>
#include <linux/profile.h>
#include <linux/rcupdate.h>
#include <linux/moduleparam.h>
#include <linux/kallsyms.h>
#include <linux/writeback.h>
#include <linux/cpu.h>
#include <linux/cpuset.h>
#include <linux/cgroup.h>
#include <linux/efi.h>
#include <linux/tick.h>
#include <linux/interrupt.h>
#include <linux/taskstats_kern.h>
#include <linux/delayacct.h>
#include <linux/unistd.h>
#include <linux/rmap.h>
#include <linux/mempolicy.h>
#include <linux/key.h>
#include <linux/unwind.h>
#include <linux/buffer_head.h>
#include <linux/page_ext.h>
#include <linux/debug_locks.h>
#include <linux/debugobjects.h>
#include <linux/lockdep.h>
#include <linux/kmemleak.h>
#include <linux/pid_namespace.h>
#include <linux/device.h>
#include <linux/kthread.h>
#include <linux/sched.h>
#include <linux/signal.h>
#include <linux/idr.h>
#include <linux/kgdb.h>
#include <linux/ftrace.h>
#include <linux/async.h>
#include <linux/kmemcheck.h>
#include <linux/sfi.h>
#include <linux/shmem_fs.h>
#include <linux/slab.h>
#include <linux/perf_event.h>
#include <linux/file.h>
#include <linux/ptrace.h>
#include <linux/blkdev.h>
#include <linux/elevator.h>
#include <linux/sched_clock.h>
#include <linux/context_tracking.h>
#include <linux/random.h>
#include <linux/list.h>
#include <linux/integrity.h>
#include <linux/proc_ns.h>
#include <linux/io.h>

#include <asm/io.h>
#include <asm/bugs.h>
#include <asm/setup.h>
#include <asm/sections.h>
#include <asm/cacheflush.h>

static int kernel_init(void *);

extern void init_IRQ(void);
extern void fork_init(void);
extern void radix_tree_init(void);

/*
 * Debug helper: via this flag we know that we are in 'early bootup code'
 * where only the boot processor is running with IRQ disabled.  This means
 * two things - IRQ must not be enabled before the flag is cleared and some
 * operations which are not allowed with IRQ disabled are allowed while the
 * flag is set.
 */
bool early_boot_irqs_disabled __read_mostly;

enum system_states system_state __read_mostly;
EXPORT_SYMBOL(system_state);

/*
 * Boot command-line arguments
 */
#define MAX_INIT_ARGS CONFIG_INIT_ENV_ARG_LIMIT
#define MAX_INIT_ENVS CONFIG_INIT_ENV_ARG_LIMIT

extern void time_init(void);
/* Default late time init is NULL. archs can override this later. */
void (*__initdata late_time_init)(void);

/* Untouched command line saved by arch-specific code. */
char __initdata boot_command_line[COMMAND_LINE_SIZE];
/* Untouched saved command line (eg. for /proc) */
char *saved_command_line;
/* Command line for parameter parsing */
static char *static_command_line;
/* Command line for per-initcall parameter parsing */
static char *initcall_command_line;

static char *execute_command;
static char *ramdisk_execute_command;

/*
 * Used to generate warnings if static_key manipulation functions are used
 * before jump_label_init is called.
 */
bool static_key_initialized __read_mostly;
EXPORT_SYMBOL_GPL(static_key_initialized);

/*
 * If set, this is an indication to the drivers that reset the underlying
 * device before going ahead with the initialization otherwise driver might
 * rely on the BIOS and skip the reset operation.
 *
 * This is useful if kernel is booting in an unreliable environment.
 * For ex. kdump situation where previous kernel has crashed, BIOS has been
 * skipped and devices will be in unknown state.
 */
unsigned int reset_devices;
EXPORT_SYMBOL(reset_devices);

static int __init set_reset_devices(char *str)
{
	reset_devices = 1;
	return 1;
}

__setup("reset_devices", set_reset_devices);

static const char *argv_init[MAX_INIT_ARGS+2] = { "init", NULL, };
const char *envp_init[MAX_INIT_ENVS+2] = { "HOME=/", "TERM=linux", NULL, };
static const char *panic_later, *panic_param;

extern const struct obs_kernel_param __setup_start[], __setup_end[];

static bool __init obsolete_checksetup(char *line)
{
	const struct obs_kernel_param *p;
	bool had_early_param = false;

	p = __setup_start;
	do {
		int n = strlen(p->str);
		if (parameqn(line, p->str, n)) {
			if (p->early) {
				/* Already done in parse_early_param?
				 * (Needs exact match on param part).
				 * Keep iterating, as we can have early
				 * params and __setups of same names 8( */
				if (line[n] == '\0' || line[n] == '=')
					had_early_param = true;
			} else if (!p->setup_func) {
				pr_warn("Parameter %s is obsolete, ignored\n",
					p->str);
				return true;
			} else if (p->setup_func(line + n))
				return true;
		}
		p++;
	} while (p < __setup_end);

	return had_early_param;
}

/*
 * This should be approx 2 Bo*oMips to start (note initial shift), and will
 * still work even if initially too large, it will just take slightly longer
 */
unsigned long loops_per_jiffy = (1<<12);
EXPORT_SYMBOL(loops_per_jiffy);

static int __init debug_kernel(char *str)
{
	console_loglevel = CONSOLE_LOGLEVEL_DEBUG;
	return 0;
}

static int __init quiet_kernel(char *str)
{
	console_loglevel = CONSOLE_LOGLEVEL_QUIET;
	return 0;
}

early_param("debug", debug_kernel);
early_param("quiet", quiet_kernel);

static int __init loglevel(char *str)
{
	int newlevel;

	/*
	 * Only update loglevel value when a correct setting was passed,
	 * to prevent blind crashes (when loglevel being set to 0) that
	 * are quite hard to debug
	 */
	if (get_option(&str, &newlevel)) {
		console_loglevel = newlevel;
		return 0;
	}

	return -EINVAL;
}

early_param("loglevel", loglevel);

/* Change NUL term back to "=", to make "param" the whole string. */
static int __init repair_env_string(char *param, char *val,
				    const char *unused, void *arg)
{
	if (val) {
		/* param=val or param="val"? */
		if (val == param+strlen(param)+1)
			val[-1] = '=';
		else if (val == param+strlen(param)+2) {
			val[-2] = '=';
			memmove(val-1, val, strlen(val)+1);
			val--;
		} else
			BUG();
	}
	return 0;
}

/* Anything after -- gets handed straight to init. */
static int __init set_init_arg(char *param, char *val,
			       const char *unused, void *arg)
{
	unsigned int i;

	if (panic_later)
		return 0;

	repair_env_string(param, val, unused, NULL);

	for (i = 0; argv_init[i]; i++) {
		if (i == MAX_INIT_ARGS) {
			panic_later = "init";
			panic_param = param;
			return 0;
		}
	}
	argv_init[i] = param;
	return 0;
}

/*
 * Unknown boot options get handed to init, unless they look like
 * unused parameters (modprobe will find them in /proc/cmdline).
 */
static int __init unknown_bootoption(char *param, char *val,
				     const char *unused, void *arg)
{
	repair_env_string(param, val, unused, NULL);

	/* Handle obsolete-style parameters */
	if (obsolete_checksetup(param))
		return 0;

	/* Unused module parameter. */
	if (strchr(param, '.') && (!val || strchr(param, '.') < val))
		return 0;

	if (panic_later)
		return 0;

	if (val) {
		/* Environment option */
		unsigned int i;
		for (i = 0; envp_init[i]; i++) {
			if (i == MAX_INIT_ENVS) {
				panic_later = "env";
				panic_param = param;
			}
			if (!strncmp(param, envp_init[i], val - param))
				break;
		}
		envp_init[i] = param;
	} else {
		/* Command line option */
		unsigned int i;
		for (i = 0; argv_init[i]; i++) {
			if (i == MAX_INIT_ARGS) {
				panic_later = "init";
				panic_param = param;
			}
		}
		argv_init[i] = param;
	}
	return 0;
}

static int __init init_setup(char *str)
{
	unsigned int i;

	execute_command = str;
	/*
	 * In case LILO is going to boot us with default command line,
	 * it prepends "auto" before the whole cmdline which makes
	 * the shell think it should execute a script with such name.
	 * So we ignore all arguments entered _before_ init=... [MJ]
	 */
	for (i = 1; i < MAX_INIT_ARGS; i++)
		argv_init[i] = NULL;
	return 1;
}
__setup("init=", init_setup);

static int __init rdinit_setup(char *str)
{
	unsigned int i;

	ramdisk_execute_command = str;
	/* See "auto" comment in init_setup */
	for (i = 1; i < MAX_INIT_ARGS; i++)
		argv_init[i] = NULL;
	return 1;
}
__setup("rdinit=", rdinit_setup);

#ifndef CONFIG_SMP
static const unsigned int setup_max_cpus = NR_CPUS;
static inline void setup_nr_cpu_ids(void) { }
static inline void smp_prepare_cpus(unsigned int maxcpus) { }
#endif

/*
 * We need to store the untouched command line for future reference.
 * We also need to store the touched command line since the parameter
 * parsing is performed in place, and we should allow a component to
 * store reference of name/value for future reference.
 */
static void __init setup_command_line(char *command_line)
{
	saved_command_line =
		memblock_virt_alloc(strlen(boot_command_line) + 1, 0);
	initcall_command_line =
		memblock_virt_alloc(strlen(boot_command_line) + 1, 0);
	static_command_line = memblock_virt_alloc(strlen(command_line) + 1, 0);
	strcpy(saved_command_line, boot_command_line);
	strcpy(static_command_line, command_line);
}

/*
 * We need to finalize in a non-__init function or else race conditions
 * between the root thread and the init thread may cause start_kernel to
 * be reaped by free_initmem before the root thread has proceeded to
 * cpu_idle.
 *
 * gcc-3.4 accidentally inlines this function, so use noinline.
 */

static __initdata DECLARE_COMPLETION(kthreadd_done);

static noinline void __init_refok rest_init(void)
{
	int pid;

	rcu_scheduler_starting();
	/*
	 * We need to spawn init first so that it obtains pid 1, however
	 * the init task will end up wanting to create kthreads, which, if
	 * we schedule it before we create kthreadd, will OOPS.
	 */
	kernel_thread(kernel_init, NULL, CLONE_FS);
	numa_default_policy();
	pid = kernel_thread(kthreadd, NULL, CLONE_FS | CLONE_FILES);
	rcu_read_lock();
	kthreadd_task = find_task_by_pid_ns(pid, &init_pid_ns);
	rcu_read_unlock();
	complete(&kthreadd_done);

	/*
	 * The boot idle thread must execute schedule()
	 * at least once to get things moving:
	 */
	init_idle_bootup_task(current);
	schedule_preempt_disabled();
	/* Call into cpu_idle with preempt disabled */
	cpu_startup_entry(CPUHP_ONLINE);
}

/* Check for early params. */
static int __init do_early_param(char *param, char *val,
				 const char *unused, void *arg)
{
	const struct obs_kernel_param *p;

	for (p = __setup_start; p < __setup_end; p++) {
		if ((p->early && parameq(param, p->str)) ||
		    (strcmp(param, "console") == 0 &&
		     strcmp(p->str, "earlycon") == 0)
		) {
			if (p->setup_func(val) != 0)
				pr_warn("Malformed early option '%s'\n", param);
		}
	}
	/* We accept everything at this stage. */
	return 0;
}

void __init parse_early_options(char *cmdline)
{
	parse_args("early options", cmdline, NULL, 0, 0, 0, NULL,
		   do_early_param);
}

/* Arch code calls this early on, or if not, just before other parsing. */
void __init parse_early_param(void)
{
	static int done __initdata;
	static char tmp_cmdline[COMMAND_LINE_SIZE] __initdata;

	if (done)
		return;

	/* All fall through to do_early_param. */
	strlcpy(tmp_cmdline, boot_command_line, COMMAND_LINE_SIZE);
	parse_early_options(tmp_cmdline);
	done = 1;
}

void __init __weak smp_setup_processor_id(void)
{
}

# if THREAD_SIZE >= PAGE_SIZE
void __init __weak thread_info_cache_init(void)
{
}
#endif

/*
 * Set up kernel memory allocators
 */
static void __init mm_init(void)
{
	/*
	 * page_ext requires contiguous pages,
	 * bigger than MAX_ORDER unless SPARSEMEM.
	 */
	page_ext_init_flatmem();
	mem_init();
	kmem_cache_init();
	percpu_init_late();
	pgtable_init();
	vmalloc_init();
	ioremap_huge_init();
}

asmlinkage __visible void __init start_kernel(void)
{
	char *command_line;
	char *after_dashes;

<<<<<<< HEAD
	/*
	 * Need to run as early as possible, to initialize the
	 * lockdep hash:
	 */
	unwind_init();
	lockdep_init();
=======
>>>>>>> f55532a0
	set_task_stack_end_magic(&init_task);
	smp_setup_processor_id();
	debug_objects_early_init();

	/*
	 * Set up the the initial canary ASAP:
	 */
	boot_init_stack_canary();

	cgroup_init_early();

	local_irq_disable();
	early_boot_irqs_disabled = true;

/*
 * Interrupts are still disabled. Do necessary setups, then
 * enable them
 */
	boot_cpu_init();
	page_address_init();
	pr_notice("%s", linux_banner);
	setup_arch(&command_line);
	mm_init_cpumask(&init_mm);
	setup_command_line(command_line);
	unwind_setup();
	setup_nr_cpu_ids();
	setup_per_cpu_areas();
	boot_cpu_state_init();
	smp_prepare_boot_cpu();	/* arch-specific boot-cpu hooks */

	build_all_zonelists(NULL, NULL);
	page_alloc_init();

	pr_notice("Kernel command line: %s\n", boot_command_line);
	parse_early_param();
	after_dashes = parse_args("Booting kernel",
				  static_command_line, __start___param,
				  __stop___param - __start___param,
				  -1, -1, NULL, &unknown_bootoption);
	if (!IS_ERR_OR_NULL(after_dashes))
		parse_args("Setting init args", after_dashes, NULL, 0, -1, -1,
			   NULL, set_init_arg);

	jump_label_init();

	/*
	 * These use large bootmem allocations and must precede
	 * kmem_cache_init()
	 */
	setup_log_buf(0);
	pidhash_init();
	vfs_caches_init_early();
	sort_main_extable();
	trap_init();
	mm_init();

	/*
	 * Set up the scheduler prior starting any interrupts (such as the
	 * timer interrupt). Full topology setup happens at smp_init()
	 * time - but meanwhile we still have a functioning scheduler.
	 */
	sched_init();
	/*
	 * Disable preemption - early bootup scheduling is extremely
	 * fragile until we cpu_idle() for the first time.
	 */
	preempt_disable();
	if (WARN(!irqs_disabled(),
		 "Interrupts were enabled *very* early, fixing it\n"))
		local_irq_disable();
	idr_init_cache();
	rcu_init();

	/* trace_printk() and trace points may be used after this */
	trace_init();

	context_tracking_init();
	radix_tree_init();
	/* init some links before init_ISA_irqs() */
	early_irq_init();
	init_IRQ();
	tick_init();
	rcu_init_nohz();
	init_timers();
	hrtimers_init();
	softirq_init();
	timekeeping_init();
	time_init();
	sched_clock_postinit();
	perf_event_init();
	profile_init();
	call_function_init();
	WARN(!irqs_disabled(), "Interrupts were enabled early\n");
	early_boot_irqs_disabled = false;
	local_irq_enable();

	kmem_cache_init_late();

	/*
	 * HACK ALERT! This is early. We're enabling the console before
	 * we've done PCI setups etc, and console_init() must be aware of
	 * this. But we do want output early, in case something goes wrong.
	 */
	console_init();
	if (panic_later)
		panic("Too many boot %s vars at `%s'", panic_later,
		      panic_param);

	lockdep_info();

	/*
	 * Need to run this when irqs are enabled, because it wants
	 * to self-test [hard/soft]-irqs on/off lock inversion bugs
	 * too:
	 */
	locking_selftest();

#ifdef CONFIG_BLK_DEV_INITRD
	if (initrd_start && !initrd_below_start_ok &&
	    page_to_pfn(virt_to_page((void *)initrd_start)) < min_low_pfn) {
		pr_crit("initrd overwritten (0x%08lx < 0x%08lx) - disabling it.\n",
		    page_to_pfn(virt_to_page((void *)initrd_start)),
		    min_low_pfn);
		initrd_start = 0;
	}
#endif
	page_ext_init();
	debug_objects_mem_init();
	kmemleak_init();
	setup_per_cpu_pageset();
	numa_policy_init();
	if (late_time_init)
		late_time_init();
	sched_clock_init();
	calibrate_delay();
	pidmap_init();
	anon_vma_init();
	acpi_early_init();
#ifdef CONFIG_X86
	if (efi_enabled(EFI_RUNTIME_SERVICES))
		efi_enter_virtual_mode();
#endif
#ifdef CONFIG_X86_ESPFIX64
	/* Should be run before the first non-init thread is created */
	init_espfix_bsp();
#endif
	thread_info_cache_init();
	cred_init();
	fork_init();
	proc_caches_init();
	buffer_init();
	key_init();
	security_init();
	dbg_late_init();
	vfs_caches_init();
	signals_init();
	/* rootfs populating might need page-writeback */
	page_writeback_init();
	proc_root_init();
	nsfs_init();
	cpuset_init();
	cgroup_init();
	taskstats_init_early();
	delayacct_init();

	check_bugs();

	acpi_subsystem_init();
	sfi_init_late();

	if (efi_enabled(EFI_RUNTIME_SERVICES)) {
		efi_late_init();
		efi_free_boot_services();
	}

	ftrace_init();

	/* Do the rest non-__init'ed, we're now alive */
	rest_init();
}

/* Call all constructor functions linked into the kernel. */
static void __init do_ctors(void)
{
#ifdef CONFIG_CONSTRUCTORS
	ctor_fn_t *fn = (ctor_fn_t *) __ctors_start;

	for (; fn < (ctor_fn_t *) __ctors_end; fn++)
		(*fn)();
#endif
}

bool initcall_debug;
core_param(initcall_debug, initcall_debug, bool, 0644);

#ifdef CONFIG_KALLSYMS
struct blacklist_entry {
	struct list_head next;
	char *buf;
};

static __initdata_or_module LIST_HEAD(blacklisted_initcalls);

static int __init initcall_blacklist(char *str)
{
	char *str_entry;
	struct blacklist_entry *entry;

	/* str argument is a comma-separated list of functions */
	do {
		str_entry = strsep(&str, ",");
		if (str_entry) {
			pr_debug("blacklisting initcall %s\n", str_entry);
			entry = alloc_bootmem(sizeof(*entry));
			entry->buf = alloc_bootmem(strlen(str_entry) + 1);
			strcpy(entry->buf, str_entry);
			list_add(&entry->next, &blacklisted_initcalls);
		}
	} while (str_entry);

	return 0;
}

static bool __init_or_module initcall_blacklisted(initcall_t fn)
{
	struct blacklist_entry *entry;
	char *fn_name;

	fn_name = kasprintf(GFP_KERNEL, "%pf", fn);
	if (!fn_name)
		return false;

	list_for_each_entry(entry, &blacklisted_initcalls, next) {
		if (!strcmp(fn_name, entry->buf)) {
			pr_debug("initcall %s blacklisted\n", fn_name);
			kfree(fn_name);
			return true;
		}
	}

	kfree(fn_name);
	return false;
}
#else
static int __init initcall_blacklist(char *str)
{
	pr_warn("initcall_blacklist requires CONFIG_KALLSYMS\n");
	return 0;
}

static bool __init_or_module initcall_blacklisted(initcall_t fn)
{
	return false;
}
#endif
__setup("initcall_blacklist=", initcall_blacklist);

static int __init_or_module do_one_initcall_debug(initcall_t fn)
{
	ktime_t calltime, delta, rettime;
	unsigned long long duration;
	int ret;

	printk(KERN_DEBUG "calling  %pF @ %i\n", fn, task_pid_nr(current));
	calltime = ktime_get();
	ret = fn();
	rettime = ktime_get();
	delta = ktime_sub(rettime, calltime);
	duration = (unsigned long long) ktime_to_ns(delta) >> 10;
	printk(KERN_DEBUG "initcall %pF returned %d after %lld usecs\n",
		 fn, ret, duration);

	return ret;
}

int __init_or_module do_one_initcall(initcall_t fn)
{
	int count = preempt_count();
	int ret;
	char msgbuf[64];

	if (initcall_blacklisted(fn))
		return -EPERM;

	if (initcall_debug)
		ret = do_one_initcall_debug(fn);
	else
		ret = fn();

	msgbuf[0] = 0;

	if (preempt_count() != count) {
		sprintf(msgbuf, "preemption imbalance ");
		preempt_count_set(count);
	}
	if (irqs_disabled()) {
		strlcat(msgbuf, "disabled interrupts ", sizeof(msgbuf));
		local_irq_enable();
	}
	WARN(msgbuf[0], "initcall %pF returned with %s\n", fn, msgbuf);

	return ret;
}


extern initcall_t __initcall_start[];
extern initcall_t __initcall0_start[];
extern initcall_t __initcall1_start[];
extern initcall_t __initcall2_start[];
extern initcall_t __initcall3_start[];
extern initcall_t __initcall4_start[];
extern initcall_t __initcall5_start[];
extern initcall_t __initcall6_start[];
extern initcall_t __initcall7_start[];
extern initcall_t __initcall_end[];

static initcall_t *initcall_levels[] __initdata = {
	__initcall0_start,
	__initcall1_start,
	__initcall2_start,
	__initcall3_start,
	__initcall4_start,
	__initcall5_start,
	__initcall6_start,
	__initcall7_start,
	__initcall_end,
};

/* Keep these in sync with initcalls in include/linux/init.h */
static char *initcall_level_names[] __initdata = {
	"early",
	"core",
	"postcore",
	"arch",
	"subsys",
	"fs",
	"device",
	"late",
};

static void __init do_initcall_level(int level)
{
	initcall_t *fn;

	strcpy(initcall_command_line, saved_command_line);
	parse_args(initcall_level_names[level],
		   initcall_command_line, __start___param,
		   __stop___param - __start___param,
		   level, level,
		   NULL, &repair_env_string);

	for (fn = initcall_levels[level]; fn < initcall_levels[level+1]; fn++)
		do_one_initcall(*fn);
}

static void __init do_initcalls(void)
{
	int level;

	for (level = 0; level < ARRAY_SIZE(initcall_levels) - 1; level++)
		do_initcall_level(level);
}

/*
 * Ok, the machine is now initialized. None of the devices
 * have been touched yet, but the CPU subsystem is up and
 * running, and memory and process management works.
 *
 * Now we can finally start doing some real work..
 */
static void __init do_basic_setup(void)
{
	cpuset_init_smp();
	shmem_init();
	driver_init();
	init_irq_proc();
	do_ctors();
	usermodehelper_enable();
	do_initcalls();
	random_int_secret_init();
}

static void __init do_pre_smp_initcalls(void)
{
	initcall_t *fn;

	for (fn = __initcall_start; fn < __initcall0_start; fn++)
		do_one_initcall(*fn);
}

/*
 * This function requests modules which should be loaded by default and is
 * called twice right after initrd is mounted and right before init is
 * exec'd.  If such modules are on either initrd or rootfs, they will be
 * loaded before control is passed to userland.
 */
void __init load_default_modules(void)
{
	load_default_elevator_module();
}

static int run_init_process(const char *init_filename)
{
	argv_init[0] = init_filename;
	return do_execve(getname_kernel(init_filename),
		(const char __user *const __user *)argv_init,
		(const char __user *const __user *)envp_init);
}

static int try_to_run_init_process(const char *init_filename)
{
	int ret;

	ret = run_init_process(init_filename);

	if (ret && ret != -ENOENT) {
		pr_err("Starting init: %s exists but couldn't execute it (error %d)\n",
		       init_filename, ret);
	}

	return ret;
}

static noinline void __init kernel_init_freeable(void);

#ifdef CONFIG_DEBUG_RODATA
static bool rodata_enabled = true;
static int __init set_debug_rodata(char *str)
{
	return strtobool(str, &rodata_enabled);
}
__setup("rodata=", set_debug_rodata);

static void mark_readonly(void)
{
	if (rodata_enabled)
		mark_rodata_ro();
	else
		pr_info("Kernel memory protection disabled.\n");
}
#else
static inline void mark_readonly(void)
{
	pr_warn("This architecture does not have kernel memory protection.\n");
}
#endif

static int __ref kernel_init(void *unused)
{
	int ret;

	kernel_init_freeable();
	/* need to finish all async __init code before freeing the memory */
	async_synchronize_full();
	free_initmem();
	mark_readonly();
	system_state = SYSTEM_RUNNING;
	numa_default_policy();

	flush_delayed_fput();

	rcu_end_inkernel_boot();

	if (ramdisk_execute_command) {
		ret = run_init_process(ramdisk_execute_command);
		if (!ret)
			return 0;
		pr_err("Failed to execute %s (error %d)\n",
		       ramdisk_execute_command, ret);
	}

	/*
	 * We try each of these until one succeeds.
	 *
	 * The Bourne shell can be used instead of init if we are
	 * trying to recover a really broken machine.
	 */
	if (execute_command) {
		ret = run_init_process(execute_command);
		if (!ret)
			return 0;
		panic("Requested init %s failed (error %d).",
		      execute_command, ret);
	}
	if (!try_to_run_init_process("/sbin/init") ||
	    !try_to_run_init_process("/etc/init") ||
	    !try_to_run_init_process("/bin/init") ||
	    !try_to_run_init_process("/bin/sh"))
		return 0;

	panic("No working init found.  Try passing init= option to kernel. "
	      "See Linux Documentation/init.txt for guidance.");
}

static noinline void __init kernel_init_freeable(void)
{
	/*
	 * Wait until kthreadd is all set-up.
	 */
	wait_for_completion(&kthreadd_done);

	/* Now the scheduler is fully set up and can do blocking allocations */
	gfp_allowed_mask = __GFP_BITS_MASK;

	/*
	 * init can allocate pages on any node
	 */
	set_mems_allowed(node_states[N_MEMORY]);
	/*
	 * init can run on any cpu.
	 */
	set_cpus_allowed_ptr(current, cpu_all_mask);

	cad_pid = task_pid(current);

	smp_prepare_cpus(setup_max_cpus);

	do_pre_smp_initcalls();
	lockup_detector_init();

	smp_init();
	sched_init_smp();

	page_alloc_init_late();

	do_basic_setup();

	/* Open the /dev/console on the rootfs, this should never fail */
	if (sys_open((const char __user *) "/dev/console", O_RDWR, 0) < 0)
		pr_err("Warning: unable to open an initial console.\n");

	(void) sys_dup(0);
	(void) sys_dup(0);
	/*
	 * check if there is an early userspace init.  If yes, let it do all
	 * the work
	 */

	if (!ramdisk_execute_command)
		ramdisk_execute_command = "/init";

	if (sys_access((const char __user *) ramdisk_execute_command, 0) != 0) {
		ramdisk_execute_command = NULL;
		prepare_namespace();
	}

	/*
	 * Ok, we have completed the initial bootup, and
	 * we're essentially up and running. Get rid of the
	 * initmem segments and start the user-mode stuff..
	 *
	 * rootfs is available now, try loading the public keys
	 * and default modules
	 */

	integrity_load_keys();
	load_default_modules();
}<|MERGE_RESOLUTION|>--- conflicted
+++ resolved
@@ -482,15 +482,7 @@
 	char *command_line;
 	char *after_dashes;
 
-<<<<<<< HEAD
-	/*
-	 * Need to run as early as possible, to initialize the
-	 * lockdep hash:
-	 */
 	unwind_init();
-	lockdep_init();
-=======
->>>>>>> f55532a0
 	set_task_stack_end_magic(&init_task);
 	smp_setup_processor_id();
 	debug_objects_early_init();
