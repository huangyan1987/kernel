/*
 * ALSA SoC McASP Audio Layer for TI DAVINCI processor
 *
 * Multi-channel Audio Serial Port Driver
 *
 * Author: Nirmal Pandey <n-pandey@ti.com>,
 *         Suresh Rajashekara <suresh.r@ti.com>
 *         Steve Chen <schen@.mvista.com>
 *
 * Copyright:   (C) 2009 MontaVista Software, Inc., <source@mvista.com>
 * Copyright:   (C) 2009  Texas Instruments, India
 *
 * This program is free software; you can redistribute it and/or modify
 * it under the terms of the GNU General Public License version 2 as
 * published by the Free Software Foundation.
 */

#include <linux/init.h>
#include <linux/module.h>
#include <linux/device.h>
#include <linux/slab.h>
#include <linux/delay.h>
#include <linux/io.h>
#include <linux/pm_runtime.h>
#include <linux/of.h>
#include <linux/of_platform.h>
#include <linux/of_device.h>

#include <sound/core.h>
#include <sound/pcm.h>
#include <sound/pcm_params.h>
#include <sound/initval.h>
#include <sound/soc.h>

#include "davinci-pcm.h"
#include "davinci-mcasp.h"

/*
 * McASP register definitions
 */
#define DAVINCI_MCASP_PID_REG		0x00
#define DAVINCI_MCASP_PWREMUMGT_REG	0x04

#define DAVINCI_MCASP_PFUNC_REG		0x10
#define DAVINCI_MCASP_PDIR_REG		0x14
#define DAVINCI_MCASP_PDOUT_REG		0x18
#define DAVINCI_MCASP_PDSET_REG		0x1c

#define DAVINCI_MCASP_PDCLR_REG		0x20

#define DAVINCI_MCASP_TLGC_REG		0x30
#define DAVINCI_MCASP_TLMR_REG		0x34

#define DAVINCI_MCASP_GBLCTL_REG	0x44
#define DAVINCI_MCASP_AMUTE_REG		0x48
#define DAVINCI_MCASP_LBCTL_REG		0x4c

#define DAVINCI_MCASP_TXDITCTL_REG	0x50

#define DAVINCI_MCASP_GBLCTLR_REG	0x60
#define DAVINCI_MCASP_RXMASK_REG	0x64
#define DAVINCI_MCASP_RXFMT_REG		0x68
#define DAVINCI_MCASP_RXFMCTL_REG	0x6c

#define DAVINCI_MCASP_ACLKRCTL_REG	0x70
#define DAVINCI_MCASP_AHCLKRCTL_REG	0x74
#define DAVINCI_MCASP_RXTDM_REG		0x78
#define DAVINCI_MCASP_EVTCTLR_REG	0x7c

#define DAVINCI_MCASP_RXSTAT_REG	0x80
#define DAVINCI_MCASP_RXTDMSLOT_REG	0x84
#define DAVINCI_MCASP_RXCLKCHK_REG	0x88
#define DAVINCI_MCASP_REVTCTL_REG	0x8c

#define DAVINCI_MCASP_GBLCTLX_REG	0xa0
#define DAVINCI_MCASP_TXMASK_REG	0xa4
#define DAVINCI_MCASP_TXFMT_REG		0xa8
#define DAVINCI_MCASP_TXFMCTL_REG	0xac

#define DAVINCI_MCASP_ACLKXCTL_REG	0xb0
#define DAVINCI_MCASP_AHCLKXCTL_REG	0xb4
#define DAVINCI_MCASP_TXTDM_REG		0xb8
#define DAVINCI_MCASP_EVTCTLX_REG	0xbc

#define DAVINCI_MCASP_TXSTAT_REG	0xc0
#define DAVINCI_MCASP_TXTDMSLOT_REG	0xc4
#define DAVINCI_MCASP_TXCLKCHK_REG	0xc8
#define DAVINCI_MCASP_XEVTCTL_REG	0xcc

/* Left(even TDM Slot) Channel Status Register File */
#define DAVINCI_MCASP_DITCSRA_REG	0x100
/* Right(odd TDM slot) Channel Status Register File */
#define DAVINCI_MCASP_DITCSRB_REG	0x118
/* Left(even TDM slot) User Data Register File */
#define DAVINCI_MCASP_DITUDRA_REG	0x130
/* Right(odd TDM Slot) User Data Register File */
#define DAVINCI_MCASP_DITUDRB_REG	0x148

/* Serializer n Control Register */
#define DAVINCI_MCASP_XRSRCTL_BASE_REG	0x180
#define DAVINCI_MCASP_XRSRCTL_REG(n)	(DAVINCI_MCASP_XRSRCTL_BASE_REG + \
						(n << 2))

/* Transmit Buffer for Serializer n */
#define DAVINCI_MCASP_TXBUF_REG		0x200
/* Receive Buffer for Serializer n */
#define DAVINCI_MCASP_RXBUF_REG		0x280

/* McASP FIFO Registers */
#define DAVINCI_MCASP_WFIFOCTL		(0x1010)
#define DAVINCI_MCASP_WFIFOSTS		(0x1014)
#define DAVINCI_MCASP_RFIFOCTL		(0x1018)
#define DAVINCI_MCASP_RFIFOSTS		(0x101C)
#define MCASP_VER3_WFIFOCTL		(0x1000)
#define MCASP_VER3_WFIFOSTS		(0x1004)
#define MCASP_VER3_RFIFOCTL		(0x1008)
#define MCASP_VER3_RFIFOSTS		(0x100C)

/*
 * DAVINCI_MCASP_PWREMUMGT_REG - Power Down and Emulation Management
 *     Register Bits
 */
#define MCASP_FREE	BIT(0)
#define MCASP_SOFT	BIT(1)

/*
 * DAVINCI_MCASP_PFUNC_REG - Pin Function / GPIO Enable Register Bits
 */
#define AXR(n)		(1<<n)
#define PFUNC_AMUTE	BIT(25)
#define ACLKX		BIT(26)
#define AHCLKX		BIT(27)
#define AFSX		BIT(28)
#define ACLKR		BIT(29)
#define AHCLKR		BIT(30)
#define AFSR		BIT(31)

/*
 * DAVINCI_MCASP_PDIR_REG - Pin Direction Register Bits
 */
#define AXR(n)		(1<<n)
#define PDIR_AMUTE	BIT(25)
#define ACLKX		BIT(26)
#define AHCLKX		BIT(27)
#define AFSX		BIT(28)
#define ACLKR		BIT(29)
#define AHCLKR		BIT(30)
#define AFSR		BIT(31)

/*
 * DAVINCI_MCASP_TXDITCTL_REG - Transmit DIT Control Register Bits
 */
#define DITEN	BIT(0)	/* Transmit DIT mode enable/disable */
#define VA	BIT(2)
#define VB	BIT(3)

/*
 * DAVINCI_MCASP_TXFMT_REG - Transmit Bitstream Format Register Bits
 */
#define TXROT(val)	(val)
#define TXSEL		BIT(3)
#define TXSSZ(val)	(val<<4)
#define TXPBIT(val)	(val<<8)
#define TXPAD(val)	(val<<13)
#define TXORD		BIT(15)
#define FSXDLY(val)	(val<<16)

/*
 * DAVINCI_MCASP_RXFMT_REG - Receive Bitstream Format Register Bits
 */
#define RXROT(val)	(val)
#define RXSEL		BIT(3)
#define RXSSZ(val)	(val<<4)
#define RXPBIT(val)	(val<<8)
#define RXPAD(val)	(val<<13)
#define RXORD		BIT(15)
#define FSRDLY(val)	(val<<16)

/*
 * DAVINCI_MCASP_TXFMCTL_REG -  Transmit Frame Control Register Bits
 */
#define FSXPOL		BIT(0)
#define AFSXE		BIT(1)
#define FSXDUR		BIT(4)
#define FSXMOD(val)	(val<<7)

/*
 * DAVINCI_MCASP_RXFMCTL_REG - Receive Frame Control Register Bits
 */
#define FSRPOL		BIT(0)
#define AFSRE		BIT(1)
#define FSRDUR		BIT(4)
#define FSRMOD(val)	(val<<7)

/*
 * DAVINCI_MCASP_ACLKXCTL_REG - Transmit Clock Control Register Bits
 */
#define ACLKXDIV(val)	(val)
#define ACLKXE		BIT(5)
#define TX_ASYNC	BIT(6)
#define ACLKXPOL	BIT(7)
#define ACLKXDIV_MASK	0x1f

/*
 * DAVINCI_MCASP_ACLKRCTL_REG Receive Clock Control Register Bits
 */
#define ACLKRDIV(val)	(val)
#define ACLKRE		BIT(5)
#define RX_ASYNC	BIT(6)
#define ACLKRPOL	BIT(7)
#define ACLKRDIV_MASK	0x1f

/*
 * DAVINCI_MCASP_AHCLKXCTL_REG - High Frequency Transmit Clock Control
 *     Register Bits
 */
#define AHCLKXDIV(val)	(val)
#define AHCLKXPOL	BIT(14)
#define AHCLKXE		BIT(15)
#define AHCLKXDIV_MASK	0xfff

/*
 * DAVINCI_MCASP_AHCLKRCTL_REG - High Frequency Receive Clock Control
 *     Register Bits
 */
#define AHCLKRDIV(val)	(val)
#define AHCLKRPOL	BIT(14)
#define AHCLKRE		BIT(15)
#define AHCLKRDIV_MASK	0xfff

/*
 * DAVINCI_MCASP_XRSRCTL_BASE_REG -  Serializer Control Register Bits
 */
#define MODE(val)	(val)
#define DISMOD		(val)(val<<2)
#define TXSTATE		BIT(4)
#define RXSTATE		BIT(5)
#define SRMOD_MASK	3
#define SRMOD_INACTIVE	0

/*
 * DAVINCI_MCASP_LBCTL_REG - Loop Back Control Register Bits
 */
#define LBEN		BIT(0)
#define LBORD		BIT(1)
#define LBGENMODE(val)	(val<<2)

/*
 * DAVINCI_MCASP_TXTDMSLOT_REG - Transmit TDM Slot Register configuration
 */
#define TXTDMS(n)	(1<<n)

/*
 * DAVINCI_MCASP_RXTDMSLOT_REG - Receive TDM Slot Register configuration
 */
#define RXTDMS(n)	(1<<n)

/*
 * DAVINCI_MCASP_GBLCTL_REG -  Global Control Register Bits
 */
#define RXCLKRST	BIT(0)	/* Receiver Clock Divider Reset */
#define RXHCLKRST	BIT(1)	/* Receiver High Frequency Clock Divider */
#define RXSERCLR	BIT(2)	/* Receiver Serializer Clear */
#define RXSMRST		BIT(3)	/* Receiver State Machine Reset */
#define RXFSRST		BIT(4)	/* Frame Sync Generator Reset */
#define TXCLKRST	BIT(8)	/* Transmitter Clock Divider Reset */
#define TXHCLKRST	BIT(9)	/* Transmitter High Frequency Clock Divider*/
#define TXSERCLR	BIT(10)	/* Transmit Serializer Clear */
#define TXSMRST		BIT(11)	/* Transmitter State Machine Reset */
#define TXFSRST		BIT(12)	/* Frame Sync Generator Reset */

/*
 * DAVINCI_MCASP_AMUTE_REG -  Mute Control Register Bits
 */
#define MUTENA(val)	(val)
#define MUTEINPOL	BIT(2)
#define MUTEINENA	BIT(3)
#define MUTEIN		BIT(4)
#define MUTER		BIT(5)
#define MUTEX		BIT(6)
#define MUTEFSR		BIT(7)
#define MUTEFSX		BIT(8)
#define MUTEBADCLKR	BIT(9)
#define MUTEBADCLKX	BIT(10)
#define MUTERXDMAERR	BIT(11)
#define MUTETXDMAERR	BIT(12)

/*
 * DAVINCI_MCASP_REVTCTL_REG - Receiver DMA Event Control Register bits
 */
#define RXDATADMADIS	BIT(0)

/*
 * DAVINCI_MCASP_XEVTCTL_REG - Transmitter DMA Event Control Register bits
 */
#define TXDATADMADIS	BIT(0)

/*
 * DAVINCI_MCASP_W[R]FIFOCTL - Write/Read FIFO Control Register bits
 */
#define FIFO_ENABLE	BIT(16)
#define NUMEVT_MASK	(0xFF << 8)
#define NUMDMA_MASK	(0xFF)

#define DAVINCI_MCASP_NUM_SERIALIZER	16

static inline void mcasp_set_bits(void __iomem *reg, u32 val)
{
	__raw_writel(__raw_readl(reg) | val, reg);
}

static inline void mcasp_clr_bits(void __iomem *reg, u32 val)
{
	__raw_writel((__raw_readl(reg) & ~(val)), reg);
}

static inline void mcasp_mod_bits(void __iomem *reg, u32 val, u32 mask)
{
	__raw_writel((__raw_readl(reg) & ~mask) | val, reg);
}

static inline void mcasp_set_reg(void __iomem *reg, u32 val)
{
	__raw_writel(val, reg);
}

static inline u32 mcasp_get_reg(void __iomem *reg)
{
	return (unsigned int)__raw_readl(reg);
}

static inline void mcasp_set_ctl_reg(void __iomem *regs, u32 val)
{
	int i = 0;

	mcasp_set_bits(regs, val);

	/* programming GBLCTL needs to read back from GBLCTL and verfiy */
	/* loop count is to avoid the lock-up */
	for (i = 0; i < 1000; i++) {
		if ((mcasp_get_reg(regs) & val) == val)
			break;
	}

	if (i == 1000 && ((mcasp_get_reg(regs) & val) != val))
		printk(KERN_ERR "GBLCTL write error\n");
}

static void mcasp_start_rx(struct davinci_audio_dev *dev)
{
	mcasp_set_ctl_reg(dev->base + DAVINCI_MCASP_GBLCTLR_REG, RXHCLKRST);
	mcasp_set_ctl_reg(dev->base + DAVINCI_MCASP_GBLCTLR_REG, RXCLKRST);
	mcasp_set_ctl_reg(dev->base + DAVINCI_MCASP_GBLCTLR_REG, RXSERCLR);
	mcasp_set_reg(dev->base + DAVINCI_MCASP_RXBUF_REG, 0);

	mcasp_set_ctl_reg(dev->base + DAVINCI_MCASP_GBLCTLR_REG, RXSMRST);
	mcasp_set_ctl_reg(dev->base + DAVINCI_MCASP_GBLCTLR_REG, RXFSRST);
	mcasp_set_reg(dev->base + DAVINCI_MCASP_RXBUF_REG, 0);

	mcasp_set_ctl_reg(dev->base + DAVINCI_MCASP_GBLCTLR_REG, RXSMRST);
	mcasp_set_ctl_reg(dev->base + DAVINCI_MCASP_GBLCTLR_REG, RXFSRST);
}

static void mcasp_start_tx(struct davinci_audio_dev *dev)
{
	u8 offset = 0, i;
	u32 cnt;

	mcasp_set_ctl_reg(dev->base + DAVINCI_MCASP_GBLCTLX_REG, TXHCLKRST);
	mcasp_set_ctl_reg(dev->base + DAVINCI_MCASP_GBLCTLX_REG, TXCLKRST);
	mcasp_set_ctl_reg(dev->base + DAVINCI_MCASP_GBLCTLX_REG, TXSERCLR);
	mcasp_set_reg(dev->base + DAVINCI_MCASP_TXBUF_REG, 0);

	mcasp_set_ctl_reg(dev->base + DAVINCI_MCASP_GBLCTLX_REG, TXSMRST);
	mcasp_set_ctl_reg(dev->base + DAVINCI_MCASP_GBLCTLX_REG, TXFSRST);
	mcasp_set_reg(dev->base + DAVINCI_MCASP_TXBUF_REG, 0);
	for (i = 0; i < dev->num_serializer; i++) {
		if (dev->serial_dir[i] == TX_MODE) {
			offset = i;
			break;
		}
	}

	/* wait for TX ready */
	cnt = 0;
	while (!(mcasp_get_reg(dev->base + DAVINCI_MCASP_XRSRCTL_REG(offset)) &
		 TXSTATE) && (cnt < 100000))
		cnt++;

	mcasp_set_reg(dev->base + DAVINCI_MCASP_TXBUF_REG, 0);
}

static void davinci_mcasp_start(struct davinci_audio_dev *dev, int stream)
{
	if (stream == SNDRV_PCM_STREAM_PLAYBACK) {
		if (dev->txnumevt) {	/* enable FIFO */
			switch (dev->version) {
			case MCASP_VERSION_3:
				mcasp_clr_bits(dev->base + MCASP_VER3_WFIFOCTL,
								FIFO_ENABLE);
				mcasp_set_bits(dev->base + MCASP_VER3_WFIFOCTL,
								FIFO_ENABLE);
				break;
			default:
				mcasp_clr_bits(dev->base +
					DAVINCI_MCASP_WFIFOCTL,	FIFO_ENABLE);
				mcasp_set_bits(dev->base +
					DAVINCI_MCASP_WFIFOCTL,	FIFO_ENABLE);
			}
		}
		mcasp_start_tx(dev);
	} else {
		if (dev->rxnumevt) {	/* enable FIFO */
			switch (dev->version) {
			case MCASP_VERSION_3:
				mcasp_clr_bits(dev->base + MCASP_VER3_RFIFOCTL,
								FIFO_ENABLE);
				mcasp_set_bits(dev->base + MCASP_VER3_RFIFOCTL,
								FIFO_ENABLE);
				break;
			default:
				mcasp_clr_bits(dev->base +
					DAVINCI_MCASP_RFIFOCTL,	FIFO_ENABLE);
				mcasp_set_bits(dev->base +
					DAVINCI_MCASP_RFIFOCTL,	FIFO_ENABLE);
			}
		}
		mcasp_start_rx(dev);
	}
}

static void mcasp_stop_rx(struct davinci_audio_dev *dev)
{
	mcasp_set_reg(dev->base + DAVINCI_MCASP_GBLCTLR_REG, 0);
	mcasp_set_reg(dev->base + DAVINCI_MCASP_RXSTAT_REG, 0xFFFFFFFF);
}

static void mcasp_stop_tx(struct davinci_audio_dev *dev)
{
	mcasp_set_reg(dev->base + DAVINCI_MCASP_GBLCTLX_REG, 0);
	mcasp_set_reg(dev->base + DAVINCI_MCASP_TXSTAT_REG, 0xFFFFFFFF);
}

static void davinci_mcasp_stop(struct davinci_audio_dev *dev, int stream)
{
	if (stream == SNDRV_PCM_STREAM_PLAYBACK) {
		if (dev->txnumevt) {	/* disable FIFO */
			switch (dev->version) {
			case MCASP_VERSION_3:
				mcasp_clr_bits(dev->base + MCASP_VER3_WFIFOCTL,
								FIFO_ENABLE);
				break;
			default:
				mcasp_clr_bits(dev->base +
					DAVINCI_MCASP_WFIFOCTL,	FIFO_ENABLE);
			}
		}
		mcasp_stop_tx(dev);
	} else {
		if (dev->rxnumevt) {	/* disable FIFO */
			switch (dev->version) {
			case MCASP_VERSION_3:
				mcasp_clr_bits(dev->base + MCASP_VER3_RFIFOCTL,
								FIFO_ENABLE);
			break;

			default:
				mcasp_clr_bits(dev->base +
					DAVINCI_MCASP_RFIFOCTL,	FIFO_ENABLE);
			}
		}
		mcasp_stop_rx(dev);
	}
}

static int davinci_mcasp_set_dai_fmt(struct snd_soc_dai *cpu_dai,
					 unsigned int fmt)
{
	struct davinci_audio_dev *dev = snd_soc_dai_get_drvdata(cpu_dai);
	void __iomem *base = dev->base;

	switch (fmt & SND_SOC_DAIFMT_FORMAT_MASK) {
	case SND_SOC_DAIFMT_DSP_B:
	case SND_SOC_DAIFMT_AC97:
		mcasp_clr_bits(dev->base + DAVINCI_MCASP_TXFMCTL_REG, FSXDUR);
		mcasp_clr_bits(dev->base + DAVINCI_MCASP_RXFMCTL_REG, FSRDUR);
		break;
	default:
		/* configure a full-word SYNC pulse (LRCLK) */
		mcasp_set_bits(dev->base + DAVINCI_MCASP_TXFMCTL_REG, FSXDUR);
		mcasp_set_bits(dev->base + DAVINCI_MCASP_RXFMCTL_REG, FSRDUR);

		/* make 1st data bit occur one ACLK cycle after the frame sync */
		mcasp_set_bits(dev->base + DAVINCI_MCASP_TXFMT_REG, FSXDLY(1));
		mcasp_set_bits(dev->base + DAVINCI_MCASP_RXFMT_REG, FSRDLY(1));
		break;
	}

	switch (fmt & SND_SOC_DAIFMT_MASTER_MASK) {
	case SND_SOC_DAIFMT_CBS_CFS:
		/* codec is clock and frame slave */
		mcasp_set_bits(base + DAVINCI_MCASP_ACLKXCTL_REG, ACLKXE);
		mcasp_set_bits(base + DAVINCI_MCASP_TXFMCTL_REG, AFSXE);

		mcasp_set_bits(base + DAVINCI_MCASP_ACLKRCTL_REG, ACLKRE);
		mcasp_set_bits(base + DAVINCI_MCASP_RXFMCTL_REG, AFSRE);

		mcasp_set_bits(base + DAVINCI_MCASP_PDIR_REG,
				ACLKX | ACLKR);
		mcasp_set_bits(base + DAVINCI_MCASP_PDIR_REG,
				AFSX | AFSR);
		break;
	case SND_SOC_DAIFMT_CBM_CFS:
		/* codec is clock master and frame slave */
		mcasp_clr_bits(base + DAVINCI_MCASP_ACLKXCTL_REG, ACLKXE);
		mcasp_set_bits(base + DAVINCI_MCASP_TXFMCTL_REG, AFSXE);

		mcasp_clr_bits(base + DAVINCI_MCASP_ACLKRCTL_REG, ACLKRE);
		mcasp_set_bits(base + DAVINCI_MCASP_RXFMCTL_REG, AFSRE);

		mcasp_clr_bits(base + DAVINCI_MCASP_PDIR_REG,
				ACLKX | ACLKR);
		mcasp_set_bits(base + DAVINCI_MCASP_PDIR_REG,
				AFSX | AFSR);
		break;
	case SND_SOC_DAIFMT_CBM_CFM:
		/* codec is clock and frame master */
		mcasp_clr_bits(base + DAVINCI_MCASP_ACLKXCTL_REG, ACLKXE);
		mcasp_clr_bits(base + DAVINCI_MCASP_TXFMCTL_REG, AFSXE);

		mcasp_clr_bits(base + DAVINCI_MCASP_ACLKRCTL_REG, ACLKRE);
		mcasp_clr_bits(base + DAVINCI_MCASP_RXFMCTL_REG, AFSRE);

		mcasp_clr_bits(base + DAVINCI_MCASP_PDIR_REG,
				ACLKX | AHCLKX | AFSX | ACLKR | AHCLKR | AFSR);
		break;

	default:
		return -EINVAL;
	}

	switch (fmt & SND_SOC_DAIFMT_INV_MASK) {
	case SND_SOC_DAIFMT_IB_NF:
		mcasp_clr_bits(base + DAVINCI_MCASP_ACLKXCTL_REG, ACLKXPOL);
		mcasp_clr_bits(base + DAVINCI_MCASP_TXFMCTL_REG, FSXPOL);

		mcasp_set_bits(base + DAVINCI_MCASP_ACLKRCTL_REG, ACLKRPOL);
		mcasp_clr_bits(base + DAVINCI_MCASP_RXFMCTL_REG, FSRPOL);
		break;

	case SND_SOC_DAIFMT_NB_IF:
		mcasp_set_bits(base + DAVINCI_MCASP_ACLKXCTL_REG, ACLKXPOL);
		mcasp_set_bits(base + DAVINCI_MCASP_TXFMCTL_REG, FSXPOL);

		mcasp_clr_bits(base + DAVINCI_MCASP_ACLKRCTL_REG, ACLKRPOL);
		mcasp_set_bits(base + DAVINCI_MCASP_RXFMCTL_REG, FSRPOL);
		break;

	case SND_SOC_DAIFMT_IB_IF:
		mcasp_clr_bits(base + DAVINCI_MCASP_ACLKXCTL_REG, ACLKXPOL);
		mcasp_set_bits(base + DAVINCI_MCASP_TXFMCTL_REG, FSXPOL);

		mcasp_set_bits(base + DAVINCI_MCASP_ACLKRCTL_REG, ACLKRPOL);
		mcasp_set_bits(base + DAVINCI_MCASP_RXFMCTL_REG, FSRPOL);
		break;

	case SND_SOC_DAIFMT_NB_NF:
		mcasp_set_bits(base + DAVINCI_MCASP_ACLKXCTL_REG, ACLKXPOL);
		mcasp_clr_bits(base + DAVINCI_MCASP_TXFMCTL_REG, FSXPOL);

		mcasp_set_bits(base + DAVINCI_MCASP_ACLKRCTL_REG, ACLKRPOL);
		mcasp_clr_bits(base + DAVINCI_MCASP_RXFMCTL_REG, FSRPOL);
		break;

	default:
		return -EINVAL;
	}

	return 0;
}

static int davinci_mcasp_set_clkdiv(struct snd_soc_dai *dai, int div_id, int div)
{
	struct davinci_audio_dev *dev = snd_soc_dai_get_drvdata(dai);

	switch (div_id) {
	case 0:		/* MCLK divider */
		mcasp_mod_bits(dev->base + DAVINCI_MCASP_AHCLKXCTL_REG,
			       AHCLKXDIV(div - 1), AHCLKXDIV_MASK);
		mcasp_mod_bits(dev->base + DAVINCI_MCASP_AHCLKRCTL_REG,
			       AHCLKRDIV(div - 1), AHCLKRDIV_MASK);
		break;

	case 1:		/* BCLK divider */
		mcasp_mod_bits(dev->base + DAVINCI_MCASP_ACLKXCTL_REG,
			       ACLKXDIV(div - 1), ACLKXDIV_MASK);
		mcasp_mod_bits(dev->base + DAVINCI_MCASP_ACLKRCTL_REG,
			       ACLKRDIV(div - 1), ACLKRDIV_MASK);
		break;

	case 2:		/* BCLK/LRCLK ratio */
		dev->bclk_lrclk_ratio = div;
		break;

	default:
		return -EINVAL;
	}

	return 0;
}

static int davinci_mcasp_set_sysclk(struct snd_soc_dai *dai, int clk_id,
				    unsigned int freq, int dir)
{
	struct davinci_audio_dev *dev = snd_soc_dai_get_drvdata(dai);

	if (dir == SND_SOC_CLOCK_OUT) {
		mcasp_set_bits(dev->base + DAVINCI_MCASP_AHCLKXCTL_REG, AHCLKXE);
		mcasp_set_bits(dev->base + DAVINCI_MCASP_AHCLKRCTL_REG, AHCLKRE);
		mcasp_set_bits(dev->base + DAVINCI_MCASP_PDIR_REG, AHCLKX);
	} else {
		mcasp_clr_bits(dev->base + DAVINCI_MCASP_AHCLKXCTL_REG, AHCLKXE);
		mcasp_clr_bits(dev->base + DAVINCI_MCASP_AHCLKRCTL_REG, AHCLKRE);
		mcasp_clr_bits(dev->base + DAVINCI_MCASP_PDIR_REG, AHCLKX);
	}

	return 0;
}

static int davinci_config_channel_size(struct davinci_audio_dev *dev,
				       int word_length)
{
	u32 fmt;
	u32 tx_rotate = (word_length / 4) & 0x7;
	u32 rx_rotate = (32 - word_length) / 4;
	u32 mask = (1ULL << word_length) - 1;

	/*
	 * if s BCLK-to-LRCLK ratio has been configured via the set_clkdiv()
	 * callback, take it into account here. That allows us to for example
	 * send 32 bits per channel to the codec, while only 16 of them carry
	 * audio payload.
	 * The clock ratio is given for a full period of data (for I2S format
	 * both left and right channels), so it has to be divided by number of
	 * tdm-slots (for I2S - divided by 2).
	 */
	if (dev->bclk_lrclk_ratio)
		word_length = dev->bclk_lrclk_ratio / dev->tdm_slots;

	/* mapping of the XSSZ bit-field as described in the datasheet */
	fmt = (word_length >> 1) - 1;

<<<<<<< HEAD
	mcasp_mod_bits(dev->base + DAVINCI_MCASP_RXFMT_REG,
					RXSSZ(fmt), RXSSZ(0x0F));
	mcasp_mod_bits(dev->base + DAVINCI_MCASP_TXFMT_REG,
					TXSSZ(fmt), TXSSZ(0x0F));
	mcasp_mod_bits(dev->base + DAVINCI_MCASP_TXFMT_REG, TXROT(tx_rotate),
							TXROT(7));
	mcasp_mod_bits(dev->base + DAVINCI_MCASP_RXFMT_REG, RXROT(rx_rotate),
							RXROT(7));
=======
	if (dev->op_mode != DAVINCI_MCASP_DIT_MODE) {
		mcasp_mod_bits(dev->base + DAVINCI_MCASP_RXFMT_REG,
				RXSSZ(fmt), RXSSZ(0x0F));
		mcasp_mod_bits(dev->base + DAVINCI_MCASP_TXFMT_REG,
				TXSSZ(fmt), TXSSZ(0x0F));
		mcasp_mod_bits(dev->base + DAVINCI_MCASP_TXFMT_REG,
				TXROT(tx_rotate), TXROT(7));
		mcasp_mod_bits(dev->base + DAVINCI_MCASP_RXFMT_REG,
				RXROT(rx_rotate), RXROT(7));
		mcasp_set_reg(dev->base + DAVINCI_MCASP_RXMASK_REG,
				mask);
	}

>>>>>>> 30b4eb63
	mcasp_set_reg(dev->base + DAVINCI_MCASP_TXMASK_REG, mask);

	return 0;
}

static int davinci_hw_common_param(struct davinci_audio_dev *dev, int stream,
				    int channels)
{
	int i;
	u8 tx_ser = 0;
	u8 rx_ser = 0;
	u8 ser;
	u8 slots = dev->tdm_slots;
	u8 max_active_serializers = (channels + slots - 1) / slots;
	/* Default configuration */
	mcasp_set_bits(dev->base + DAVINCI_MCASP_PWREMUMGT_REG, MCASP_SOFT);

	/* All PINS as McASP */
	mcasp_set_reg(dev->base + DAVINCI_MCASP_PFUNC_REG, 0x00000000);

	if (stream == SNDRV_PCM_STREAM_PLAYBACK) {
		mcasp_set_reg(dev->base + DAVINCI_MCASP_TXSTAT_REG, 0xFFFFFFFF);
		mcasp_clr_bits(dev->base + DAVINCI_MCASP_XEVTCTL_REG,
				TXDATADMADIS);
	} else {
		mcasp_set_reg(dev->base + DAVINCI_MCASP_RXSTAT_REG, 0xFFFFFFFF);
		mcasp_clr_bits(dev->base + DAVINCI_MCASP_REVTCTL_REG,
				RXDATADMADIS);
	}

	for (i = 0; i < dev->num_serializer; i++) {
		mcasp_set_bits(dev->base + DAVINCI_MCASP_XRSRCTL_REG(i),
					dev->serial_dir[i]);
		if (dev->serial_dir[i] == TX_MODE &&
					tx_ser < max_active_serializers) {
			mcasp_set_bits(dev->base + DAVINCI_MCASP_PDIR_REG,
					AXR(i));
			tx_ser++;
		} else if (dev->serial_dir[i] == RX_MODE &&
					rx_ser < max_active_serializers) {
			mcasp_clr_bits(dev->base + DAVINCI_MCASP_PDIR_REG,
					AXR(i));
			rx_ser++;
		} else {
			mcasp_mod_bits(dev->base + DAVINCI_MCASP_XRSRCTL_REG(i),
					SRMOD_INACTIVE, SRMOD_MASK);
		}
	}

	if (stream == SNDRV_PCM_STREAM_PLAYBACK)
		ser = tx_ser;
	else
		ser = rx_ser;

	if (ser < max_active_serializers) {
		dev_warn(dev->dev, "stream has more channels (%d) than are "
			"enabled in mcasp (%d)\n", channels, ser * slots);
		return -EINVAL;
	}

	if (dev->txnumevt && stream == SNDRV_PCM_STREAM_PLAYBACK) {
		if (dev->txnumevt * tx_ser > 64)
			dev->txnumevt = 1;

		switch (dev->version) {
		case MCASP_VERSION_3:
			mcasp_mod_bits(dev->base + MCASP_VER3_WFIFOCTL, tx_ser,
								NUMDMA_MASK);
			mcasp_mod_bits(dev->base + MCASP_VER3_WFIFOCTL,
				((dev->txnumevt * tx_ser) << 8), NUMEVT_MASK);
			break;
		default:
			mcasp_mod_bits(dev->base + DAVINCI_MCASP_WFIFOCTL,
							tx_ser,	NUMDMA_MASK);
			mcasp_mod_bits(dev->base + DAVINCI_MCASP_WFIFOCTL,
				((dev->txnumevt * tx_ser) << 8), NUMEVT_MASK);
		}
	}

	if (dev->rxnumevt && stream == SNDRV_PCM_STREAM_CAPTURE) {
		if (dev->rxnumevt * rx_ser > 64)
			dev->rxnumevt = 1;
		switch (dev->version) {
		case MCASP_VERSION_3:
			mcasp_mod_bits(dev->base + MCASP_VER3_RFIFOCTL, rx_ser,
								NUMDMA_MASK);
			mcasp_mod_bits(dev->base + MCASP_VER3_RFIFOCTL,
				((dev->rxnumevt * rx_ser) << 8), NUMEVT_MASK);
			break;
		default:
			mcasp_mod_bits(dev->base + DAVINCI_MCASP_RFIFOCTL,
							rx_ser,	NUMDMA_MASK);
			mcasp_mod_bits(dev->base + DAVINCI_MCASP_RFIFOCTL,
				((dev->rxnumevt * rx_ser) << 8), NUMEVT_MASK);
		}
	}

	return 0;
}

static void davinci_hw_param(struct davinci_audio_dev *dev, int stream)
{
	int i, active_slots;
	u32 mask = 0;

	active_slots = (dev->tdm_slots > 31) ? 32 : dev->tdm_slots;
	for (i = 0; i < active_slots; i++)
		mask |= (1 << i);

	mcasp_clr_bits(dev->base + DAVINCI_MCASP_ACLKXCTL_REG, TX_ASYNC);

	if (stream == SNDRV_PCM_STREAM_PLAYBACK) {
		/* bit stream is MSB first  with no delay */
		/* DSP_B mode */
		mcasp_set_reg(dev->base + DAVINCI_MCASP_TXTDM_REG, mask);
		mcasp_set_bits(dev->base + DAVINCI_MCASP_TXFMT_REG, TXORD);

		if ((dev->tdm_slots >= 2) && (dev->tdm_slots <= 32))
			mcasp_mod_bits(dev->base + DAVINCI_MCASP_TXFMCTL_REG,
					FSXMOD(dev->tdm_slots), FSXMOD(0x1FF));
		else
			printk(KERN_ERR "playback tdm slot %d not supported\n",
				dev->tdm_slots);
	} else {
		/* bit stream is MSB first with no delay */
		/* DSP_B mode */
		mcasp_set_bits(dev->base + DAVINCI_MCASP_RXFMT_REG, RXORD);
		mcasp_set_reg(dev->base + DAVINCI_MCASP_RXTDM_REG, mask);

		if ((dev->tdm_slots >= 2) && (dev->tdm_slots <= 32))
			mcasp_mod_bits(dev->base + DAVINCI_MCASP_RXFMCTL_REG,
					FSRMOD(dev->tdm_slots), FSRMOD(0x1FF));
		else
			printk(KERN_ERR "capture tdm slot %d not supported\n",
				dev->tdm_slots);
	}
}

/* S/PDIF */
static void davinci_hw_dit_param(struct davinci_audio_dev *dev)
{
	/* Set the TX format : 24 bit right rotation, 32 bit slot, Pad 0
	   and LSB first */
	mcasp_set_bits(dev->base + DAVINCI_MCASP_TXFMT_REG,
						TXROT(6) | TXSSZ(15));

	/* Set TX frame synch : DIT Mode, 1 bit width, internal, rising edge */
	mcasp_set_reg(dev->base + DAVINCI_MCASP_TXFMCTL_REG,
						AFSXE | FSXMOD(0x180));

	/* Set the TX tdm : for all the slots */
	mcasp_set_reg(dev->base + DAVINCI_MCASP_TXTDM_REG, 0xFFFFFFFF);

	/* Set the TX clock controls : div = 1 and internal */
	mcasp_set_bits(dev->base + DAVINCI_MCASP_ACLKXCTL_REG,
						ACLKXE | TX_ASYNC);

	mcasp_clr_bits(dev->base + DAVINCI_MCASP_XEVTCTL_REG, TXDATADMADIS);

	/* Only 44100 and 48000 are valid, both have the same setting */
	mcasp_set_bits(dev->base + DAVINCI_MCASP_AHCLKXCTL_REG, AHCLKXDIV(3));

	/* Enable the DIT */
	mcasp_set_bits(dev->base + DAVINCI_MCASP_TXDITCTL_REG, DITEN);
}

static int davinci_mcasp_hw_params(struct snd_pcm_substream *substream,
					struct snd_pcm_hw_params *params,
					struct snd_soc_dai *cpu_dai)
{
	struct davinci_audio_dev *dev = snd_soc_dai_get_drvdata(cpu_dai);
	struct davinci_pcm_dma_params *dma_params =
					&dev->dma_params[substream->stream];
	int word_length;
	u8 fifo_level;
	u8 slots = dev->tdm_slots;
	u8 active_serializers;
	int channels;
	struct snd_interval *pcm_channels = hw_param_interval(params,
					SNDRV_PCM_HW_PARAM_CHANNELS);
	channels = pcm_channels->min;

	active_serializers = (channels + slots - 1) / slots;

	if (davinci_hw_common_param(dev, substream->stream, channels) == -EINVAL)
		return -EINVAL;
	if (substream->stream == SNDRV_PCM_STREAM_PLAYBACK)
		fifo_level = dev->txnumevt * active_serializers;
	else
		fifo_level = dev->rxnumevt * active_serializers;

	if (dev->op_mode == DAVINCI_MCASP_DIT_MODE)
		davinci_hw_dit_param(dev);
	else
		davinci_hw_param(dev, substream->stream);

	switch (params_format(params)) {
	case SNDRV_PCM_FORMAT_U8:
	case SNDRV_PCM_FORMAT_S8:
		dma_params->data_type = 1;
		word_length = 8;
		break;

	case SNDRV_PCM_FORMAT_U16_LE:
	case SNDRV_PCM_FORMAT_S16_LE:
		dma_params->data_type = 2;
		word_length = 16;
		break;

	case SNDRV_PCM_FORMAT_U24_3LE:
	case SNDRV_PCM_FORMAT_S24_3LE:
		dma_params->data_type = 3;
		word_length = 24;
		break;

	case SNDRV_PCM_FORMAT_U24_LE:
	case SNDRV_PCM_FORMAT_S24_LE:
	case SNDRV_PCM_FORMAT_U32_LE:
	case SNDRV_PCM_FORMAT_S32_LE:
		dma_params->data_type = 4;
		word_length = 32;
		break;

	default:
		printk(KERN_WARNING "davinci-mcasp: unsupported PCM format");
		return -EINVAL;
	}

	if (dev->version == MCASP_VERSION_2 && !fifo_level)
		dma_params->acnt = 4;
	else
		dma_params->acnt = dma_params->data_type;

	dma_params->fifo_level = fifo_level;
	davinci_config_channel_size(dev, word_length);

	return 0;
}

static int davinci_mcasp_trigger(struct snd_pcm_substream *substream,
				     int cmd, struct snd_soc_dai *cpu_dai)
{
	struct davinci_audio_dev *dev = snd_soc_dai_get_drvdata(cpu_dai);
	int ret = 0;

	switch (cmd) {
	case SNDRV_PCM_TRIGGER_RESUME:
	case SNDRV_PCM_TRIGGER_START:
	case SNDRV_PCM_TRIGGER_PAUSE_RELEASE:
		ret = pm_runtime_get_sync(dev->dev);
		if (IS_ERR_VALUE(ret))
			dev_err(dev->dev, "pm_runtime_get_sync() failed\n");
		davinci_mcasp_start(dev, substream->stream);
		break;

	case SNDRV_PCM_TRIGGER_SUSPEND:
		davinci_mcasp_stop(dev, substream->stream);
		ret = pm_runtime_put_sync(dev->dev);
		if (IS_ERR_VALUE(ret))
			dev_err(dev->dev, "pm_runtime_put_sync() failed\n");
		break;

	case SNDRV_PCM_TRIGGER_STOP:
	case SNDRV_PCM_TRIGGER_PAUSE_PUSH:
		davinci_mcasp_stop(dev, substream->stream);
		break;

	default:
		ret = -EINVAL;
	}

	return ret;
}

static int davinci_mcasp_startup(struct snd_pcm_substream *substream,
				 struct snd_soc_dai *dai)
{
	struct davinci_audio_dev *dev = snd_soc_dai_get_drvdata(dai);

	snd_soc_dai_set_dma_data(dai, substream, dev->dma_params);
	return 0;
}

static const struct snd_soc_dai_ops davinci_mcasp_dai_ops = {
	.startup	= davinci_mcasp_startup,
	.trigger	= davinci_mcasp_trigger,
	.hw_params	= davinci_mcasp_hw_params,
	.set_fmt	= davinci_mcasp_set_dai_fmt,
	.set_clkdiv	= davinci_mcasp_set_clkdiv,
	.set_sysclk	= davinci_mcasp_set_sysclk,
};

#define DAVINCI_MCASP_PCM_FMTS (SNDRV_PCM_FMTBIT_S8 | \
				SNDRV_PCM_FMTBIT_U8 | \
				SNDRV_PCM_FMTBIT_S16_LE | \
				SNDRV_PCM_FMTBIT_U16_LE | \
				SNDRV_PCM_FMTBIT_S24_LE | \
				SNDRV_PCM_FMTBIT_U24_LE | \
				SNDRV_PCM_FMTBIT_S24_3LE | \
				SNDRV_PCM_FMTBIT_U24_3LE | \
				SNDRV_PCM_FMTBIT_S32_LE | \
				SNDRV_PCM_FMTBIT_U32_LE)

static struct snd_soc_dai_driver davinci_mcasp_dai[] = {
	{
		.name		= "davinci-mcasp.0",
		.playback	= {
			.channels_min	= 2,
			.channels_max	= 32 * 16,
			.rates 		= DAVINCI_MCASP_RATES,
			.formats	= DAVINCI_MCASP_PCM_FMTS,
		},
		.capture 	= {
			.channels_min 	= 2,
			.channels_max	= 32 * 16,
			.rates 		= DAVINCI_MCASP_RATES,
			.formats	= DAVINCI_MCASP_PCM_FMTS,
		},
		.ops 		= &davinci_mcasp_dai_ops,

	},
	{
		"davinci-mcasp.1",
		.playback 	= {
			.channels_min	= 1,
			.channels_max	= 384,
			.rates		= DAVINCI_MCASP_RATES,
			.formats	= DAVINCI_MCASP_PCM_FMTS,
		},
		.ops 		= &davinci_mcasp_dai_ops,
	},

};

static const struct snd_soc_component_driver davinci_mcasp_component = {
	.name		= "davinci-mcasp",
};

static const struct of_device_id mcasp_dt_ids[] = {
	{
		.compatible = "ti,dm646x-mcasp-audio",
		.data = (void *)MCASP_VERSION_1,
	},
	{
		.compatible = "ti,da830-mcasp-audio",
		.data = (void *)MCASP_VERSION_2,
	},
	{
		.compatible = "ti,omap2-mcasp-audio",
		.data = (void *)MCASP_VERSION_3,
	},
	{ /* sentinel */ }
};
MODULE_DEVICE_TABLE(of, mcasp_dt_ids);

static struct snd_platform_data *davinci_mcasp_set_pdata_from_of(
						struct platform_device *pdev)
{
	struct device_node *np = pdev->dev.of_node;
	struct snd_platform_data *pdata = NULL;
	const struct of_device_id *match =
			of_match_device(of_match_ptr(mcasp_dt_ids), &pdev->dev);

	const u32 *of_serial_dir32;
	u8 *of_serial_dir;
	u32 val;
	int i, ret = 0;

	if (pdev->dev.platform_data) {
		pdata = pdev->dev.platform_data;
		return pdata;
	} else if (match) {
		pdata = devm_kzalloc(&pdev->dev, sizeof(*pdata), GFP_KERNEL);
		if (!pdata) {
			ret = -ENOMEM;
			goto nodata;
		}
	} else {
		/* control shouldn't reach here. something is wrong */
		ret = -EINVAL;
		goto nodata;
	}

	if (match->data)
		pdata->version = (u8)((int)match->data);

	ret = of_property_read_u32(np, "op-mode", &val);
	if (ret >= 0)
		pdata->op_mode = val;

	ret = of_property_read_u32(np, "tdm-slots", &val);
	if (ret >= 0) {
		if (val < 2 || val > 32) {
			dev_err(&pdev->dev,
				"tdm-slots must be in rage [2-32]\n");
			ret = -EINVAL;
			goto nodata;
		}

		pdata->tdm_slots = val;
	}

	ret = of_property_read_u32(np, "num-serializer", &val);
	if (ret >= 0)
		pdata->num_serializer = val;

	of_serial_dir32 = of_get_property(np, "serial-dir", &val);
	val /= sizeof(u32);
	if (val != pdata->num_serializer) {
		dev_err(&pdev->dev,
				"num-serializer(%d) != serial-dir size(%d)\n",
				pdata->num_serializer, val);
		ret = -EINVAL;
		goto nodata;
	}

	if (of_serial_dir32) {
		of_serial_dir = devm_kzalloc(&pdev->dev,
						(sizeof(*of_serial_dir) * val),
						GFP_KERNEL);
		if (!of_serial_dir) {
			ret = -ENOMEM;
			goto nodata;
		}

		for (i = 0; i < pdata->num_serializer; i++)
			of_serial_dir[i] = be32_to_cpup(&of_serial_dir32[i]);

		pdata->serial_dir = of_serial_dir;
	}

	ret = of_property_read_u32(np, "tx-num-evt", &val);
	if (ret >= 0)
		pdata->txnumevt = val;

	ret = of_property_read_u32(np, "rx-num-evt", &val);
	if (ret >= 0)
		pdata->rxnumevt = val;

	ret = of_property_read_u32(np, "sram-size-playback", &val);
	if (ret >= 0)
		pdata->sram_size_playback = val;

	ret = of_property_read_u32(np, "sram-size-capture", &val);
	if (ret >= 0)
		pdata->sram_size_capture = val;

	return  pdata;

nodata:
	if (ret < 0) {
		dev_err(&pdev->dev, "Error populating platform data, err %d\n",
			ret);
		pdata = NULL;
	}
	return  pdata;
}

static int davinci_mcasp_probe(struct platform_device *pdev)
{
	struct davinci_pcm_dma_params *dma_data;
	struct resource *mem, *ioarea, *res;
	struct snd_platform_data *pdata;
	struct davinci_audio_dev *dev;
	int ret;

	if (!pdev->dev.platform_data && !pdev->dev.of_node) {
		dev_err(&pdev->dev, "No platform data supplied\n");
		return -EINVAL;
	}

	dev = devm_kzalloc(&pdev->dev, sizeof(struct davinci_audio_dev),
			   GFP_KERNEL);
	if (!dev)
		return	-ENOMEM;

	pdata = davinci_mcasp_set_pdata_from_of(pdev);
	if (!pdata) {
		dev_err(&pdev->dev, "no platform data\n");
		return -EINVAL;
	}

	mem = platform_get_resource(pdev, IORESOURCE_MEM, 0);
	if (!mem) {
		dev_err(&pdev->dev, "no mem resource?\n");
		return -ENODEV;
	}

	ioarea = devm_request_mem_region(&pdev->dev, mem->start,
			resource_size(mem), pdev->name);
	if (!ioarea) {
		dev_err(&pdev->dev, "Audio region already claimed\n");
		return -EBUSY;
	}

	pm_runtime_enable(&pdev->dev);

	ret = pm_runtime_get_sync(&pdev->dev);
	if (IS_ERR_VALUE(ret)) {
		dev_err(&pdev->dev, "pm_runtime_get_sync() failed\n");
		return ret;
	}

	dev->base = devm_ioremap(&pdev->dev, mem->start, resource_size(mem));
	if (!dev->base) {
		dev_err(&pdev->dev, "ioremap failed\n");
		ret = -ENOMEM;
		goto err_release_clk;
	}

	dev->op_mode = pdata->op_mode;
	dev->tdm_slots = pdata->tdm_slots;
	dev->num_serializer = pdata->num_serializer;
	dev->serial_dir = pdata->serial_dir;
	dev->version = pdata->version;
	dev->txnumevt = pdata->txnumevt;
	dev->rxnumevt = pdata->rxnumevt;
	dev->dev = &pdev->dev;

	dma_data = &dev->dma_params[SNDRV_PCM_STREAM_PLAYBACK];
	dma_data->asp_chan_q = pdata->asp_chan_q;
	dma_data->ram_chan_q = pdata->ram_chan_q;
	dma_data->sram_pool = pdata->sram_pool;
	dma_data->sram_size = pdata->sram_size_playback;
	dma_data->dma_addr = (dma_addr_t) (pdata->tx_dma_offset +
							mem->start);

	/* first TX, then RX */
	res = platform_get_resource(pdev, IORESOURCE_DMA, 0);
	if (!res) {
		dev_err(&pdev->dev, "no DMA resource\n");
		ret = -ENODEV;
		goto err_release_clk;
	}

	dma_data->channel = res->start;

	dma_data = &dev->dma_params[SNDRV_PCM_STREAM_CAPTURE];
	dma_data->asp_chan_q = pdata->asp_chan_q;
	dma_data->ram_chan_q = pdata->ram_chan_q;
	dma_data->sram_pool = pdata->sram_pool;
	dma_data->sram_size = pdata->sram_size_capture;
	dma_data->dma_addr = (dma_addr_t)(pdata->rx_dma_offset +
							mem->start);

	res = platform_get_resource(pdev, IORESOURCE_DMA, 1);
	if (!res) {
		dev_err(&pdev->dev, "no DMA resource\n");
		ret = -ENODEV;
		goto err_release_clk;
	}

	dma_data->channel = res->start;
	dev_set_drvdata(&pdev->dev, dev);
	ret = snd_soc_register_component(&pdev->dev, &davinci_mcasp_component,
					 &davinci_mcasp_dai[pdata->op_mode], 1);

	if (ret != 0)
		goto err_release_clk;

	ret = davinci_soc_platform_register(&pdev->dev);
	if (ret) {
		dev_err(&pdev->dev, "register PCM failed: %d\n", ret);
		goto err_unregister_component;
	}

	return 0;

err_unregister_component:
	snd_soc_unregister_component(&pdev->dev);
err_release_clk:
	pm_runtime_put_sync(&pdev->dev);
	pm_runtime_disable(&pdev->dev);
	return ret;
}

static int davinci_mcasp_remove(struct platform_device *pdev)
{

	snd_soc_unregister_component(&pdev->dev);
	davinci_soc_platform_unregister(&pdev->dev);

	pm_runtime_put_sync(&pdev->dev);
	pm_runtime_disable(&pdev->dev);

	return 0;
}

static struct platform_driver davinci_mcasp_driver = {
	.probe		= davinci_mcasp_probe,
	.remove		= davinci_mcasp_remove,
	.driver		= {
		.name	= "davinci-mcasp",
		.owner	= THIS_MODULE,
		.of_match_table = of_match_ptr(mcasp_dt_ids),
	},
};

module_platform_driver(davinci_mcasp_driver);

MODULE_AUTHOR("Steve Chen");
MODULE_DESCRIPTION("TI DAVINCI McASP SoC Interface");
MODULE_LICENSE("GPL");
<|MERGE_RESOLUTION|>--- conflicted
+++ resolved
@@ -650,16 +650,6 @@
 	/* mapping of the XSSZ bit-field as described in the datasheet */
 	fmt = (word_length >> 1) - 1;
 
-<<<<<<< HEAD
-	mcasp_mod_bits(dev->base + DAVINCI_MCASP_RXFMT_REG,
-					RXSSZ(fmt), RXSSZ(0x0F));
-	mcasp_mod_bits(dev->base + DAVINCI_MCASP_TXFMT_REG,
-					TXSSZ(fmt), TXSSZ(0x0F));
-	mcasp_mod_bits(dev->base + DAVINCI_MCASP_TXFMT_REG, TXROT(tx_rotate),
-							TXROT(7));
-	mcasp_mod_bits(dev->base + DAVINCI_MCASP_RXFMT_REG, RXROT(rx_rotate),
-							RXROT(7));
-=======
 	if (dev->op_mode != DAVINCI_MCASP_DIT_MODE) {
 		mcasp_mod_bits(dev->base + DAVINCI_MCASP_RXFMT_REG,
 				RXSSZ(fmt), RXSSZ(0x0F));
@@ -673,7 +663,6 @@
 				mask);
 	}
 
->>>>>>> 30b4eb63
 	mcasp_set_reg(dev->base + DAVINCI_MCASP_TXMASK_REG, mask);
 
 	return 0;
