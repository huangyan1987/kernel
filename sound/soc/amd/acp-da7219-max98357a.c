--- conflicted
+++ resolved
@@ -329,8 +329,6 @@
 	machine->cap_i2s_instance = I2S_SP_INSTANCE;
 	machine->capture_channel = CAP_CHANNEL0;
 	return da7219_clk_enable(substream);
-<<<<<<< HEAD
-=======
 }
 
 static void cz_da7219_shutdown(struct snd_pcm_substream *substream)
@@ -357,7 +355,6 @@
 
 	machine->play_i2s_instance = I2S_SP_INSTANCE;
 	return rt5682_clk_enable(substream);
->>>>>>> 7d2a07b7
 }
 
 static int cz_rt5682_cap_startup(struct snd_pcm_substream *substream)
@@ -474,8 +471,6 @@
 static const struct snd_soc_ops cz_dmic1_cap_ops = {
 	.startup = cz_dmic1_startup,
 	.shutdown = cz_da7219_shutdown,
-<<<<<<< HEAD
-=======
 };
 
 static const struct snd_soc_ops cz_rt5682_play_ops = {
@@ -501,7 +496,6 @@
 static const struct snd_soc_ops cz_rt5682_dmic1_cap_ops = {
 	.startup = cz_rt5682_dmic1_startup,
 	.shutdown = cz_rt5682_shutdown,
->>>>>>> 7d2a07b7
 };
 
 SND_SOC_DAILINK_DEF(designware1,
