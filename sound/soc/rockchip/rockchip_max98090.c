// SPDX-License-Identifier: GPL-2.0-only
/*
 * Rockchip machine ASoC driver for boards using a MAX90809 CODEC.
 *
 * Copyright (c) 2014, ROCKCHIP CORPORATION.  All rights reserved.
 */

#include <linux/module.h>
#include <linux/of_device.h>
#include <linux/platform_device.h>
#include <linux/slab.h>
#include <linux/gpio.h>
#include <linux/of_gpio.h>
#include <sound/core.h>
#include <sound/hdmi-codec.h>
#include <sound/jack.h>
#include <sound/pcm.h>
#include <sound/pcm_params.h>
#include <sound/soc.h>

#include "rockchip_i2s.h"
#include "../codecs/ts3a227e.h"

#define DRV_NAME "rockchip-snd-max98090"

static struct snd_soc_jack headset_jack;

/* Headset jack detection DAPM pins */
static struct snd_soc_jack_pin headset_jack_pins[] = {
	{
		.pin = "Headphone",
		.mask = SND_JACK_HEADPHONE,
	},
	{
		.pin = "Headset Mic",
		.mask = SND_JACK_MICROPHONE,
	},

};

#define RK_MAX98090_WIDGETS \
	SND_SOC_DAPM_HP("Headphone", NULL), \
	SND_SOC_DAPM_MIC("Headset Mic", NULL), \
	SND_SOC_DAPM_MIC("Int Mic", NULL), \
	SND_SOC_DAPM_SPK("Speaker", NULL)

#define RK_HDMI_WIDGETS \
	SND_SOC_DAPM_LINE("HDMI", NULL)

static const struct snd_soc_dapm_widget rk_max98090_dapm_widgets[] = {
	RK_MAX98090_WIDGETS,
};

static const struct snd_soc_dapm_widget rk_hdmi_dapm_widgets[] = {
	RK_HDMI_WIDGETS,
};

static const struct snd_soc_dapm_widget rk_max98090_hdmi_dapm_widgets[] = {
	RK_MAX98090_WIDGETS,
	RK_HDMI_WIDGETS,
};

#define RK_MAX98090_AUDIO_MAP \
	{"IN34", NULL, "Headset Mic"}, \
	{"Headset Mic", NULL, "MICBIAS"}, \
	{"DMICL", NULL, "Int Mic"}, \
	{"Headphone", NULL, "HPL"}, \
	{"Headphone", NULL, "HPR"}, \
	{"Speaker", NULL, "SPKL"}, \
	{"Speaker", NULL, "SPKR"}

#define RK_HDMI_AUDIO_MAP \
	{"HDMI", NULL, "TX"}

static const struct snd_soc_dapm_route rk_max98090_audio_map[] = {
	RK_MAX98090_AUDIO_MAP,
};

static const struct snd_soc_dapm_route rk_hdmi_audio_map[] = {
	RK_HDMI_AUDIO_MAP,
};

static const struct snd_soc_dapm_route rk_max98090_hdmi_audio_map[] = {
	RK_MAX98090_AUDIO_MAP,
	RK_HDMI_AUDIO_MAP,
};

#define RK_MAX98090_CONTROLS \
	SOC_DAPM_PIN_SWITCH("Headphone"), \
	SOC_DAPM_PIN_SWITCH("Headset Mic"), \
	SOC_DAPM_PIN_SWITCH("Int Mic"), \
	SOC_DAPM_PIN_SWITCH("Speaker")

#define RK_HDMI_CONTROLS \
	SOC_DAPM_PIN_SWITCH("HDMI")

static const struct snd_kcontrol_new rk_max98090_controls[] = {
	RK_MAX98090_CONTROLS,
};

static const struct snd_kcontrol_new rk_hdmi_controls[] = {
	RK_HDMI_CONTROLS,
};

static const struct snd_kcontrol_new rk_max98090_hdmi_controls[] = {
	RK_MAX98090_CONTROLS,
	RK_HDMI_CONTROLS,
};

static int rk_jack_event(struct notifier_block *nb, unsigned long event,
			 void *data)
{
	struct snd_soc_jack *jack = (struct snd_soc_jack *)data;
	struct snd_soc_dapm_context *dapm = &jack->card->dapm;

	if (event & SND_JACK_MICROPHONE) {
		snd_soc_dapm_force_enable_pin(dapm, "MICBIAS");
		snd_soc_dapm_force_enable_pin(dapm, "SHDN");
	} else {
		snd_soc_dapm_disable_pin(dapm, "MICBIAS");
		snd_soc_dapm_disable_pin(dapm, "SHDN");
	}

	snd_soc_dapm_sync(dapm);

	return 0;
}

static struct notifier_block rk_jack_nb = {
	.notifier_call = rk_jack_event,
};

static int rk_init(struct snd_soc_pcm_runtime *runtime)
{
	/*
	 * The jack has already been created in the rk_98090_headset_init()
	 * function.
	 */
	snd_soc_jack_notifier_register(&headset_jack, &rk_jack_nb);

	return 0;
}

static int rk_aif1_hw_params(struct snd_pcm_substream *substream,
			     struct snd_pcm_hw_params *params)
{
	int ret = 0;
	struct snd_soc_pcm_runtime *rtd = asoc_substream_to_rtd(substream);
	struct snd_soc_dai *cpu_dai = asoc_rtd_to_cpu(rtd, 0);
	struct snd_soc_dai *codec_dai = asoc_rtd_to_codec(rtd, 0);
	int mclk;

	switch (params_rate(params)) {
	case 8000:
	case 16000:
	case 24000:
	case 32000:
	case 48000:
	case 64000:
	case 96000:
		mclk = 12288000;
		break;
	case 11025:
	case 22050:
	case 44100:
	case 88200:
		mclk = 11289600;
		break;
	default:
		return -EINVAL;
	}

	ret = snd_soc_dai_set_sysclk(cpu_dai, 0, mclk,
				     SND_SOC_CLOCK_OUT);
	if (ret) {
		dev_err(cpu_dai->dev, "Can't set cpu dai clock %d\n", ret);
		return ret;
	}

	ret = snd_soc_dai_set_sysclk(codec_dai, 0, mclk,
				     SND_SOC_CLOCK_IN);

	/* HDMI codec dai does not need to set sysclk. */
	if (!strcmp(rtd->dai_link->name, "HDMI"))
		return 0;

	if (ret) {
		dev_err(codec_dai->dev, "Can't set codec dai clock %d\n", ret);
		return ret;
	}

	return ret;
}

static int rk_aif1_startup(struct snd_pcm_substream *substream)
{
	/*
	 * Set period size to 240 because pl330 has issue
	 * dealing with larger period in stress testing.
	 */
	return snd_pcm_hw_constraint_minmax(substream->runtime,
			SNDRV_PCM_HW_PARAM_PERIOD_SIZE, 240, 240);
}

static const struct snd_soc_ops rk_aif1_ops = {
	.hw_params = rk_aif1_hw_params,
	.startup = rk_aif1_startup,
};

SND_SOC_DAILINK_DEFS(analog,
		     DAILINK_COMP_ARRAY(COMP_EMPTY()),
		     DAILINK_COMP_ARRAY(COMP_CODEC(NULL, "HiFi")),
		     DAILINK_COMP_ARRAY(COMP_EMPTY()));

SND_SOC_DAILINK_DEFS(hdmi,
		     DAILINK_COMP_ARRAY(COMP_EMPTY()),
		     DAILINK_COMP_ARRAY(COMP_CODEC(NULL, "i2s-hifi")),
		     DAILINK_COMP_ARRAY(COMP_EMPTY()));

enum {
	DAILINK_MAX98090,
	DAILINK_HDMI,
};

static struct snd_soc_jack rk_hdmi_jack;

static int rk_hdmi_init(struct snd_soc_pcm_runtime *runtime)
{
	struct snd_soc_card *card = runtime->card;
	struct snd_soc_component *component = asoc_rtd_to_codec(runtime, 0)->component;
	int ret;

	/* enable jack detection */
	ret = snd_soc_card_jack_new(card, "HDMI Jack", SND_JACK_LINEOUT,
				    &rk_hdmi_jack, NULL, 0);
	if (ret) {
		dev_err(card->dev, "Can't new HDMI Jack %d\n", ret);
		return ret;
	}

<<<<<<< HEAD
	return hdmi_codec_set_jack_detect(component, &rk_hdmi_jack);
=======
	return snd_soc_component_set_jack(component, &rk_hdmi_jack, NULL);
>>>>>>> 7d2a07b7
}

/* max98090 dai_link */
static struct snd_soc_dai_link rk_max98090_dailinks[] = {
	{
		.name = "max98090",
		.stream_name = "Analog",
		.init = rk_init,
		.ops = &rk_aif1_ops,
		/* set max98090 as slave */
		.dai_fmt = SND_SOC_DAIFMT_I2S | SND_SOC_DAIFMT_NB_NF |
			SND_SOC_DAIFMT_CBS_CFS,
		SND_SOC_DAILINK_REG(analog),
	},
};

/* HDMI codec dai_link */
static struct snd_soc_dai_link rk_hdmi_dailinks[] = {
	{
		.name = "HDMI",
		.stream_name = "HDMI",
		.init = rk_hdmi_init,
		.ops = &rk_aif1_ops,
		.dai_fmt = SND_SOC_DAIFMT_I2S | SND_SOC_DAIFMT_NB_NF |
			SND_SOC_DAIFMT_CBS_CFS,
		SND_SOC_DAILINK_REG(hdmi),
	}
};

/* max98090 and HDMI codec dai_link */
static struct snd_soc_dai_link rk_max98090_hdmi_dailinks[] = {
	[DAILINK_MAX98090] = {
		.name = "max98090",
		.stream_name = "Analog",
		.init = rk_init,
		.ops = &rk_aif1_ops,
		/* set max98090 as slave */
		.dai_fmt = SND_SOC_DAIFMT_I2S | SND_SOC_DAIFMT_NB_NF |
			SND_SOC_DAIFMT_CBS_CFS,
		SND_SOC_DAILINK_REG(analog),
	},
	[DAILINK_HDMI] = {
		.name = "HDMI",
		.stream_name = "HDMI",
		.init = rk_hdmi_init,
		.ops = &rk_aif1_ops,
		.dai_fmt = SND_SOC_DAIFMT_I2S | SND_SOC_DAIFMT_NB_NF |
			SND_SOC_DAIFMT_CBS_CFS,
		SND_SOC_DAILINK_REG(hdmi),
	}
};

static int rk_98090_headset_init(struct snd_soc_component *component);

static struct snd_soc_aux_dev rk_98090_headset_dev = {
	.dlc = COMP_EMPTY(),
	.init = rk_98090_headset_init,
};

static struct snd_soc_card rockchip_max98090_card = {
	.name = "ROCKCHIP-I2S",
	.owner = THIS_MODULE,
	.dai_link = rk_max98090_dailinks,
	.num_links = ARRAY_SIZE(rk_max98090_dailinks),
	.aux_dev = &rk_98090_headset_dev,
	.num_aux_devs = 1,
	.dapm_widgets = rk_max98090_dapm_widgets,
	.num_dapm_widgets = ARRAY_SIZE(rk_max98090_dapm_widgets),
	.dapm_routes = rk_max98090_audio_map,
	.num_dapm_routes = ARRAY_SIZE(rk_max98090_audio_map),
	.controls = rk_max98090_controls,
	.num_controls = ARRAY_SIZE(rk_max98090_controls),
};

static struct snd_soc_card rockchip_hdmi_card = {
	.name = "ROCKCHIP-HDMI",
	.owner = THIS_MODULE,
	.dai_link = rk_hdmi_dailinks,
	.num_links = ARRAY_SIZE(rk_hdmi_dailinks),
	.dapm_widgets = rk_hdmi_dapm_widgets,
	.num_dapm_widgets = ARRAY_SIZE(rk_hdmi_dapm_widgets),
	.dapm_routes = rk_hdmi_audio_map,
	.num_dapm_routes = ARRAY_SIZE(rk_hdmi_audio_map),
	.controls = rk_hdmi_controls,
	.num_controls = ARRAY_SIZE(rk_hdmi_controls),
};

static struct snd_soc_card rockchip_max98090_hdmi_card = {
	.name = "ROCKCHIP-MAX98090-HDMI",
	.owner = THIS_MODULE,
	.dai_link = rk_max98090_hdmi_dailinks,
	.num_links = ARRAY_SIZE(rk_max98090_hdmi_dailinks),
	.aux_dev = &rk_98090_headset_dev,
	.num_aux_devs = 1,
	.dapm_widgets = rk_max98090_hdmi_dapm_widgets,
	.num_dapm_widgets = ARRAY_SIZE(rk_max98090_hdmi_dapm_widgets),
	.dapm_routes = rk_max98090_hdmi_audio_map,
	.num_dapm_routes = ARRAY_SIZE(rk_max98090_hdmi_audio_map),
	.controls = rk_max98090_hdmi_controls,
	.num_controls = ARRAY_SIZE(rk_max98090_hdmi_controls),
};

static int rk_98090_headset_init(struct snd_soc_component *component)
{
	int ret;

	/* Enable Headset and 4 Buttons Jack detection */
	ret = snd_soc_card_jack_new(component->card, "Headset Jack",
				    SND_JACK_HEADSET |
				    SND_JACK_BTN_0 | SND_JACK_BTN_1 |
				    SND_JACK_BTN_2 | SND_JACK_BTN_3,
				    &headset_jack,
				    headset_jack_pins,
				    ARRAY_SIZE(headset_jack_pins));
	if (ret)
		return ret;

	ret = ts3a227e_enable_jack_detect(component, &headset_jack);

	return ret;
}

static int rk_parse_headset_from_of(struct device *dev, struct device_node *np)
{
	rk_98090_headset_dev.dlc.of_node = of_parse_phandle(
			np, "rockchip,headset-codec", 0);
	if (!rk_98090_headset_dev.dlc.of_node) {
		dev_err(dev,
			"Property 'rockchip,headset-codec' missing/invalid\n");
		return -EINVAL;
	}
	return 0;
}

static int snd_rk_mc_probe(struct platform_device *pdev)
{
	int ret = 0;
	struct snd_soc_card *card;
	struct device *dev = &pdev->dev;
	struct device_node *np = pdev->dev.of_node;
	struct device_node *np_cpu;
	struct device_node *np_audio, *np_hdmi;

	/* Parse DTS for I2S controller. */
	np_cpu = of_parse_phandle(np, "rockchip,i2s-controller", 0);

	if (!np_cpu) {
		dev_err(&pdev->dev,
			"Property 'rockchip,i2s-controller missing or invalid\n");
		return -EINVAL;
	}

	/*
	 * Find the card to use based on the presences of audio codec
	 * and hdmi codec in device property. Set their of_node accordingly.
	 */
	np_audio = of_parse_phandle(np, "rockchip,audio-codec", 0);
	np_hdmi = of_parse_phandle(np, "rockchip,hdmi-codec", 0);
	if (np_audio && np_hdmi) {
		card = &rockchip_max98090_hdmi_card;
		card->dai_link[DAILINK_MAX98090].codecs->of_node = np_audio;
		card->dai_link[DAILINK_HDMI].codecs->of_node = np_hdmi;
		card->dai_link[DAILINK_MAX98090].cpus->of_node = np_cpu;
		card->dai_link[DAILINK_MAX98090].platforms->of_node = np_cpu;
		card->dai_link[DAILINK_HDMI].cpus->of_node = np_cpu;
		card->dai_link[DAILINK_HDMI].platforms->of_node = np_cpu;
	} else if (np_audio) {
		card = &rockchip_max98090_card;
		card->dai_link[0].codecs->of_node = np_audio;
		card->dai_link[0].cpus->of_node = np_cpu;
		card->dai_link[0].platforms->of_node = np_cpu;
	} else if (np_hdmi) {
		card = &rockchip_hdmi_card;
		card->dai_link[0].codecs->of_node = np_hdmi;
		card->dai_link[0].cpus->of_node = np_cpu;
		card->dai_link[0].platforms->of_node = np_cpu;
	} else {
		dev_err(dev, "At least one of codecs should be specified\n");
		return -EINVAL;
	}

	card->dev = dev;

	/* Parse headset detection codec. */
	if (np_audio) {
		ret = rk_parse_headset_from_of(dev, np);
		if (ret)
			return ret;
	}

	/* Parse card name. */
	ret = snd_soc_of_parse_card_name(card, "rockchip,model");
	if (ret) {
		dev_err(&pdev->dev,
			"Soc parse card name failed %d\n", ret);
		return ret;
	}

	/* register the soc card */
	ret = devm_snd_soc_register_card(&pdev->dev, card);
	if (ret) {
		dev_err(&pdev->dev,
			"Soc register card failed %d\n", ret);
		return ret;
	}

	return ret;
}

static const struct of_device_id rockchip_max98090_of_match[] = {
	{ .compatible = "rockchip,rockchip-audio-max98090", },
	{},
};

MODULE_DEVICE_TABLE(of, rockchip_max98090_of_match);

static struct platform_driver snd_rk_mc_driver = {
	.probe = snd_rk_mc_probe,
	.driver = {
		.name = DRV_NAME,
		.pm = &snd_soc_pm_ops,
		.of_match_table = rockchip_max98090_of_match,
	},
};

module_platform_driver(snd_rk_mc_driver);

MODULE_AUTHOR("jianqun <jay.xu@rock-chips.com>");
MODULE_DESCRIPTION("Rockchip max98090 machine ASoC driver");
MODULE_LICENSE("GPL v2");
MODULE_ALIAS("platform:" DRV_NAME);<|MERGE_RESOLUTION|>--- conflicted
+++ resolved
@@ -12,7 +12,6 @@
 #include <linux/gpio.h>
 #include <linux/of_gpio.h>
 #include <sound/core.h>
-#include <sound/hdmi-codec.h>
 #include <sound/jack.h>
 #include <sound/pcm.h>
 #include <sound/pcm_params.h>
@@ -238,11 +237,7 @@
 		return ret;
 	}
 
-<<<<<<< HEAD
-	return hdmi_codec_set_jack_detect(component, &rk_hdmi_jack);
-=======
 	return snd_soc_component_set_jack(component, &rk_hdmi_jack, NULL);
->>>>>>> 7d2a07b7
 }
 
 /* max98090 dai_link */
