/* SPDX-License-Identifier: GPL-2.0-only */
/*
 * rt5682.h  --  RT5682/RT5658 ALSA SoC audio driver
 *
 * Copyright 2018 Realtek Microelectronics
 * Author: Bard Liao <bardliao@realtek.com>
 */

#ifndef __RT5682_H__
#define __RT5682_H__

#include <sound/rt5682.h>
#include <linux/regulator/consumer.h>
#include <linux/clk.h>
#include <linux/clkdev.h>
#include <linux/clk-provider.h>
#include <linux/soundwire/sdw.h>
#include <linux/soundwire/sdw_type.h>

#define DEVICE_ID 0x6530

/* Info */
#define RT5682_RESET				0x0000
#define RT5682_VERSION_ID			0x00fd
#define RT5682_VENDOR_ID			0x00fe
#define RT5682_DEVICE_ID			0x00ff
/*  I/O - Output */
#define RT5682_HP_CTRL_1			0x0002
#define RT5682_HP_CTRL_2			0x0003
#define RT5682_HPL_GAIN				0x0005
#define RT5682_HPR_GAIN				0x0006

#define RT5682_I2C_CTRL				0x0008

/* I/O - Input */
#define RT5682_CBJ_BST_CTRL			0x000b
#define RT5682_CBJ_CTRL_1			0x0010
#define RT5682_CBJ_CTRL_2			0x0011
#define RT5682_CBJ_CTRL_3			0x0012
#define RT5682_CBJ_CTRL_4			0x0013
#define RT5682_CBJ_CTRL_5			0x0014
#define RT5682_CBJ_CTRL_6			0x0015
#define RT5682_CBJ_CTRL_7			0x0016
/* I/O - ADC/DAC/DMIC */
#define RT5682_DAC1_DIG_VOL			0x0019
#define RT5682_STO1_ADC_DIG_VOL			0x001c
#define RT5682_STO1_ADC_BOOST			0x001f
#define RT5682_HP_IMP_GAIN_1			0x0022
#define RT5682_HP_IMP_GAIN_2			0x0023
/* Mixer - D-D */
#define RT5682_SIDETONE_CTRL			0x0024
#define RT5682_STO1_ADC_MIXER			0x0026
#define RT5682_AD_DA_MIXER			0x0029
#define RT5682_STO1_DAC_MIXER			0x002a
#define RT5682_A_DAC1_MUX			0x002b
#define RT5682_DIG_INF2_DATA			0x0030
/* Mixer - ADC */
#define RT5682_REC_MIXER			0x003c
#define RT5682_CAL_REC				0x0044
#define RT5682_ALC_BACK_GAIN			0x0049
/* Power */
#define RT5682_PWR_DIG_1			0x0061
#define RT5682_PWR_DIG_2			0x0062
#define RT5682_PWR_ANLG_1			0x0063
#define RT5682_PWR_ANLG_2			0x0064
#define RT5682_PWR_ANLG_3			0x0065
#define RT5682_PWR_MIXER			0x0066
#define RT5682_PWR_VOL				0x0067
/* Clock Detect */
#define RT5682_CLK_DET				0x006b
/* Filter Auto Reset */
#define RT5682_RESET_LPF_CTRL			0x006c
#define RT5682_RESET_HPF_CTRL			0x006d
/* DMIC */
#define RT5682_DMIC_CTRL_1			0x006e
/* Format - ADC/DAC */
#define RT5682_I2S1_SDP				0x0070
#define RT5682_I2S2_SDP				0x0071
#define RT5682_ADDA_CLK_1			0x0073
#define RT5682_ADDA_CLK_2			0x0074
#define RT5682_I2S1_F_DIV_CTRL_1		0x0075
#define RT5682_I2S1_F_DIV_CTRL_2		0x0076
/* Format - TDM Control */
#define RT5682_TDM_CTRL				0x0079
#define RT5682_TDM_ADDA_CTRL_1			0x007a
#define RT5682_TDM_ADDA_CTRL_2			0x007b
#define RT5682_DATA_SEL_CTRL_1			0x007c
#define RT5682_TDM_TCON_CTRL			0x007e
/* Function - Analog */
#define RT5682_GLB_CLK				0x0080
#define RT5682_PLL_CTRL_1			0x0081
#define RT5682_PLL_CTRL_2			0x0082
#define RT5682_PLL_TRACK_1			0x0083
#define RT5682_PLL_TRACK_2			0x0084
#define RT5682_PLL_TRACK_3			0x0085
#define RT5682_PLL_TRACK_4			0x0086
#define RT5682_PLL_TRACK_5			0x0087
#define RT5682_PLL_TRACK_6			0x0088
#define RT5682_PLL_TRACK_11			0x008c
#define RT5682_SDW_REF_CLK			0x008d
#define RT5682_DEPOP_1				0x008e
#define RT5682_DEPOP_2				0x008f
#define RT5682_HP_CHARGE_PUMP_1			0x0091
#define RT5682_HP_CHARGE_PUMP_2			0x0092
#define RT5682_MICBIAS_1			0x0093
#define RT5682_MICBIAS_2			0x0094
#define RT5682_PLL_TRACK_12			0x0098
#define RT5682_PLL_TRACK_14			0x009a
#define RT5682_PLL2_CTRL_1			0x009b
#define RT5682_PLL2_CTRL_2			0x009c
#define RT5682_PLL2_CTRL_3			0x009d
#define RT5682_PLL2_CTRL_4			0x009e
#define RT5682_RC_CLK_CTRL			0x009f
#define RT5682_I2S_M_CLK_CTRL_1			0x00a0
#define RT5682_I2S2_F_DIV_CTRL_1		0x00a3
#define RT5682_I2S2_F_DIV_CTRL_2		0x00a4
/* Function - Digital */
#define RT5682_EQ_CTRL_1			0x00ae
#define RT5682_EQ_CTRL_2			0x00af
#define RT5682_IRQ_CTRL_1			0x00b6
#define RT5682_IRQ_CTRL_2			0x00b7
#define RT5682_IRQ_CTRL_3			0x00b8
#define RT5682_IRQ_CTRL_4			0x00b9
#define RT5682_INT_ST_1				0x00be
#define RT5682_GPIO_CTRL_1			0x00c0
#define RT5682_GPIO_CTRL_2			0x00c1
#define RT5682_GPIO_CTRL_3			0x00c2
#define RT5682_HP_AMP_DET_CTRL_1		0x00d0
#define RT5682_HP_AMP_DET_CTRL_2		0x00d1
#define RT5682_MID_HP_AMP_DET			0x00d2
#define RT5682_LOW_HP_AMP_DET			0x00d3
#define RT5682_DELAY_BUF_CTRL			0x00d4
#define RT5682_SV_ZCD_1				0x00d9
#define RT5682_SV_ZCD_2				0x00da
#define RT5682_IL_CMD_1				0x00db
#define RT5682_IL_CMD_2				0x00dc
#define RT5682_IL_CMD_3				0x00dd
#define RT5682_IL_CMD_4				0x00de
#define RT5682_IL_CMD_5				0x00df
#define RT5682_IL_CMD_6				0x00e0
#define RT5682_4BTN_IL_CMD_1			0x00e2
#define RT5682_4BTN_IL_CMD_2			0x00e3
#define RT5682_4BTN_IL_CMD_3			0x00e4
#define RT5682_4BTN_IL_CMD_4			0x00e5
#define RT5682_4BTN_IL_CMD_5			0x00e6
#define RT5682_4BTN_IL_CMD_6			0x00e7
#define RT5682_4BTN_IL_CMD_7			0x00e8

#define RT5682_ADC_STO1_HP_CTRL_1		0x00ea
#define RT5682_ADC_STO1_HP_CTRL_2		0x00eb
#define RT5682_AJD1_CTRL			0x00f0
#define RT5682_JD1_THD				0x00f1
#define RT5682_JD2_THD				0x00f2
#define RT5682_JD_CTRL_1			0x00f6
/* General Control */
#define RT5682_DUMMY_1				0x00fa
#define RT5682_DUMMY_2				0x00fb
#define RT5682_DUMMY_3				0x00fc

#define RT5682_DAC_ADC_DIG_VOL1			0x0100
#define RT5682_BIAS_CUR_CTRL_2			0x010b
#define RT5682_BIAS_CUR_CTRL_3			0x010c
#define RT5682_BIAS_CUR_CTRL_4			0x010d
#define RT5682_BIAS_CUR_CTRL_5			0x010e
#define RT5682_BIAS_CUR_CTRL_6			0x010f
#define RT5682_BIAS_CUR_CTRL_7			0x0110
#define RT5682_BIAS_CUR_CTRL_8			0x0111
#define RT5682_BIAS_CUR_CTRL_9			0x0112
#define RT5682_BIAS_CUR_CTRL_10			0x0113
#define RT5682_VREF_REC_OP_FB_CAP_CTRL		0x0117
#define RT5682_CHARGE_PUMP_1			0x0125
#define RT5682_DIG_IN_CTRL_1			0x0132
#define RT5682_PAD_DRIVING_CTRL			0x0136
#define RT5682_SOFT_RAMP_DEPOP			0x0138
#define RT5682_CHOP_DAC				0x013a
#define RT5682_CHOP_ADC				0x013b
#define RT5682_CALIB_ADC_CTRL			0x013c
#define RT5682_VOL_TEST				0x013f
#define RT5682_SPKVDD_DET_STA			0x0142
#define RT5682_TEST_MODE_CTRL_1			0x0145
#define RT5682_TEST_MODE_CTRL_2			0x0146
#define RT5682_TEST_MODE_CTRL_3			0x0147
#define RT5682_TEST_MODE_CTRL_4			0x0148
#define RT5682_TEST_MODE_CTRL_5			0x0149
#define RT5682_PLL1_INTERNAL			0x0150
#define RT5682_PLL2_INTERNAL			0x0156
#define RT5682_STO_NG2_CTRL_1			0x0160
#define RT5682_STO_NG2_CTRL_2			0x0161
#define RT5682_STO_NG2_CTRL_3			0x0162
#define RT5682_STO_NG2_CTRL_4			0x0163
#define RT5682_STO_NG2_CTRL_5			0x0164
#define RT5682_STO_NG2_CTRL_6			0x0165
#define RT5682_STO_NG2_CTRL_7			0x0166
#define RT5682_STO_NG2_CTRL_8			0x0167
#define RT5682_STO_NG2_CTRL_9			0x0168
#define RT5682_STO_NG2_CTRL_10			0x0169
#define RT5682_STO1_DAC_SIL_DET			0x0190
#define RT5682_SIL_PSV_CTRL1			0x0194
#define RT5682_SIL_PSV_CTRL2			0x0195
#define RT5682_SIL_PSV_CTRL3			0x0197
#define RT5682_SIL_PSV_CTRL4			0x0198
#define RT5682_SIL_PSV_CTRL5			0x0199
#define RT5682_HP_IMP_SENS_CTRL_01		0x01af
#define RT5682_HP_IMP_SENS_CTRL_02		0x01b0
#define RT5682_HP_IMP_SENS_CTRL_03		0x01b1
#define RT5682_HP_IMP_SENS_CTRL_04		0x01b2
#define RT5682_HP_IMP_SENS_CTRL_05		0x01b3
#define RT5682_HP_IMP_SENS_CTRL_06		0x01b4
#define RT5682_HP_IMP_SENS_CTRL_07		0x01b5
#define RT5682_HP_IMP_SENS_CTRL_08		0x01b6
#define RT5682_HP_IMP_SENS_CTRL_09		0x01b7
#define RT5682_HP_IMP_SENS_CTRL_10		0x01b8
#define RT5682_HP_IMP_SENS_CTRL_11		0x01b9
#define RT5682_HP_IMP_SENS_CTRL_12		0x01ba
#define RT5682_HP_IMP_SENS_CTRL_13		0x01bb
#define RT5682_HP_IMP_SENS_CTRL_14		0x01bc
#define RT5682_HP_IMP_SENS_CTRL_15		0x01bd
#define RT5682_HP_IMP_SENS_CTRL_16		0x01be
#define RT5682_HP_IMP_SENS_CTRL_17		0x01bf
#define RT5682_HP_IMP_SENS_CTRL_18		0x01c0
#define RT5682_HP_IMP_SENS_CTRL_19		0x01c1
#define RT5682_HP_IMP_SENS_CTRL_20		0x01c2
#define RT5682_HP_IMP_SENS_CTRL_21		0x01c3
#define RT5682_HP_IMP_SENS_CTRL_22		0x01c4
#define RT5682_HP_IMP_SENS_CTRL_23		0x01c5
#define RT5682_HP_IMP_SENS_CTRL_24		0x01c6
#define RT5682_HP_IMP_SENS_CTRL_25		0x01c7
#define RT5682_HP_IMP_SENS_CTRL_26		0x01c8
#define RT5682_HP_IMP_SENS_CTRL_27		0x01c9
#define RT5682_HP_IMP_SENS_CTRL_28		0x01ca
#define RT5682_HP_IMP_SENS_CTRL_29		0x01cb
#define RT5682_HP_IMP_SENS_CTRL_30		0x01cc
#define RT5682_HP_IMP_SENS_CTRL_31		0x01cd
#define RT5682_HP_IMP_SENS_CTRL_32		0x01ce
#define RT5682_HP_IMP_SENS_CTRL_33		0x01cf
#define RT5682_HP_IMP_SENS_CTRL_34		0x01d0
#define RT5682_HP_IMP_SENS_CTRL_35		0x01d1
#define RT5682_HP_IMP_SENS_CTRL_36		0x01d2
#define RT5682_HP_IMP_SENS_CTRL_37		0x01d3
#define RT5682_HP_IMP_SENS_CTRL_38		0x01d4
#define RT5682_HP_IMP_SENS_CTRL_39		0x01d5
#define RT5682_HP_IMP_SENS_CTRL_40		0x01d6
#define RT5682_HP_IMP_SENS_CTRL_41		0x01d7
#define RT5682_HP_IMP_SENS_CTRL_42		0x01d8
#define RT5682_HP_IMP_SENS_CTRL_43		0x01d9
#define RT5682_HP_LOGIC_CTRL_1			0x01da
#define RT5682_HP_LOGIC_CTRL_2			0x01db
#define RT5682_HP_LOGIC_CTRL_3			0x01dc
#define RT5682_HP_CALIB_CTRL_1			0x01de
#define RT5682_HP_CALIB_CTRL_2			0x01df
#define RT5682_HP_CALIB_CTRL_3			0x01e0
#define RT5682_HP_CALIB_CTRL_4			0x01e1
#define RT5682_HP_CALIB_CTRL_5			0x01e2
#define RT5682_HP_CALIB_CTRL_6			0x01e3
#define RT5682_HP_CALIB_CTRL_7			0x01e4
#define RT5682_HP_CALIB_CTRL_9			0x01e6
#define RT5682_HP_CALIB_CTRL_10			0x01e7
#define RT5682_HP_CALIB_CTRL_11			0x01e8
#define RT5682_HP_CALIB_STA_1			0x01ea
#define RT5682_HP_CALIB_STA_2			0x01eb
#define RT5682_HP_CALIB_STA_3			0x01ec
#define RT5682_HP_CALIB_STA_4			0x01ed
#define RT5682_HP_CALIB_STA_5			0x01ee
#define RT5682_HP_CALIB_STA_6			0x01ef
#define RT5682_HP_CALIB_STA_7			0x01f0
#define RT5682_HP_CALIB_STA_8			0x01f1
#define RT5682_HP_CALIB_STA_9			0x01f2
#define RT5682_HP_CALIB_STA_10			0x01f3
#define RT5682_HP_CALIB_STA_11			0x01f4
#define RT5682_SAR_IL_CMD_1			0x0210
#define RT5682_SAR_IL_CMD_2			0x0211
#define RT5682_SAR_IL_CMD_3			0x0212
#define RT5682_SAR_IL_CMD_4			0x0213
#define RT5682_SAR_IL_CMD_5			0x0214
#define RT5682_SAR_IL_CMD_6			0x0215
#define RT5682_SAR_IL_CMD_7			0x0216
#define RT5682_SAR_IL_CMD_8			0x0217
#define RT5682_SAR_IL_CMD_9			0x0218
#define RT5682_SAR_IL_CMD_10			0x0219
#define RT5682_SAR_IL_CMD_11			0x021a
#define RT5682_SAR_IL_CMD_12			0x021b
#define RT5682_SAR_IL_CMD_13			0x021c
#define RT5682_EFUSE_CTRL_1			0x0250
#define RT5682_EFUSE_CTRL_2			0x0251
#define RT5682_EFUSE_CTRL_3			0x0252
#define RT5682_EFUSE_CTRL_4			0x0253
#define RT5682_EFUSE_CTRL_5			0x0254
#define RT5682_EFUSE_CTRL_6			0x0255
#define RT5682_EFUSE_CTRL_7			0x0256
#define RT5682_EFUSE_CTRL_8			0x0257
#define RT5682_EFUSE_CTRL_9			0x0258
#define RT5682_EFUSE_CTRL_10			0x0259
#define RT5682_EFUSE_CTRL_11			0x025a
#define RT5682_JD_TOP_VC_VTRL			0x0270
#define RT5682_DRC1_CTRL_0			0x02ff
#define RT5682_DRC1_CTRL_1			0x0300
#define RT5682_DRC1_CTRL_2			0x0301
#define RT5682_DRC1_CTRL_3			0x0302
#define RT5682_DRC1_CTRL_4			0x0303
#define RT5682_DRC1_CTRL_5			0x0304
#define RT5682_DRC1_CTRL_6			0x0305
#define RT5682_DRC1_HARD_LMT_CTRL_1		0x0306
#define RT5682_DRC1_HARD_LMT_CTRL_2		0x0307
#define RT5682_DRC1_PRIV_1			0x0310
#define RT5682_DRC1_PRIV_2			0x0311
#define RT5682_DRC1_PRIV_3			0x0312
#define RT5682_DRC1_PRIV_4			0x0313
#define RT5682_DRC1_PRIV_5			0x0314
#define RT5682_DRC1_PRIV_6			0x0315
#define RT5682_DRC1_PRIV_7			0x0316
#define RT5682_DRC1_PRIV_8			0x0317
#define RT5682_EQ_AUTO_RCV_CTRL1		0x03c0
#define RT5682_EQ_AUTO_RCV_CTRL2		0x03c1
#define RT5682_EQ_AUTO_RCV_CTRL3		0x03c2
#define RT5682_EQ_AUTO_RCV_CTRL4		0x03c3
#define RT5682_EQ_AUTO_RCV_CTRL5		0x03c4
#define RT5682_EQ_AUTO_RCV_CTRL6		0x03c5
#define RT5682_EQ_AUTO_RCV_CTRL7		0x03c6
#define RT5682_EQ_AUTO_RCV_CTRL8		0x03c7
#define RT5682_EQ_AUTO_RCV_CTRL9		0x03c8
#define RT5682_EQ_AUTO_RCV_CTRL10		0x03c9
#define RT5682_EQ_AUTO_RCV_CTRL11		0x03ca
#define RT5682_EQ_AUTO_RCV_CTRL12		0x03cb
#define RT5682_EQ_AUTO_RCV_CTRL13		0x03cc
#define RT5682_ADC_L_EQ_LPF1_A1			0x03d0
#define RT5682_R_EQ_LPF1_A1			0x03d1
#define RT5682_L_EQ_LPF1_H0			0x03d2
#define RT5682_R_EQ_LPF1_H0			0x03d3
#define RT5682_L_EQ_BPF1_A1			0x03d4
#define RT5682_R_EQ_BPF1_A1			0x03d5
#define RT5682_L_EQ_BPF1_A2			0x03d6
#define RT5682_R_EQ_BPF1_A2			0x03d7
#define RT5682_L_EQ_BPF1_H0			0x03d8
#define RT5682_R_EQ_BPF1_H0			0x03d9
#define RT5682_L_EQ_BPF2_A1			0x03da
#define RT5682_R_EQ_BPF2_A1			0x03db
#define RT5682_L_EQ_BPF2_A2			0x03dc
#define RT5682_R_EQ_BPF2_A2			0x03dd
#define RT5682_L_EQ_BPF2_H0			0x03de
#define RT5682_R_EQ_BPF2_H0			0x03df
#define RT5682_L_EQ_BPF3_A1			0x03e0
#define RT5682_R_EQ_BPF3_A1			0x03e1
#define RT5682_L_EQ_BPF3_A2			0x03e2
#define RT5682_R_EQ_BPF3_A2			0x03e3
#define RT5682_L_EQ_BPF3_H0			0x03e4
#define RT5682_R_EQ_BPF3_H0			0x03e5
#define RT5682_L_EQ_BPF4_A1			0x03e6
#define RT5682_R_EQ_BPF4_A1			0x03e7
#define RT5682_L_EQ_BPF4_A2			0x03e8
#define RT5682_R_EQ_BPF4_A2			0x03e9
#define RT5682_L_EQ_BPF4_H0			0x03ea
#define RT5682_R_EQ_BPF4_H0			0x03eb
#define RT5682_L_EQ_HPF1_A1			0x03ec
#define RT5682_R_EQ_HPF1_A1			0x03ed
#define RT5682_L_EQ_HPF1_H0			0x03ee
#define RT5682_R_EQ_HPF1_H0			0x03ef
#define RT5682_L_EQ_PRE_VOL			0x03f0
#define RT5682_R_EQ_PRE_VOL			0x03f1
#define RT5682_L_EQ_POST_VOL			0x03f2
#define RT5682_R_EQ_POST_VOL			0x03f3
#define RT5682_I2C_MODE				0xffff


/* global definition */
#define RT5682_L_MUTE				(0x1 << 15)
#define RT5682_L_MUTE_SFT			15
#define RT5682_VOL_L_MUTE			(0x1 << 14)
#define RT5682_VOL_L_SFT			14
#define RT5682_R_MUTE				(0x1 << 7)
#define RT5682_R_MUTE_SFT			7
#define RT5682_VOL_R_MUTE			(0x1 << 6)
#define RT5682_VOL_R_SFT			6
#define RT5682_L_VOL_MASK			(0x3f << 8)
#define RT5682_L_VOL_SFT			8
#define RT5682_R_VOL_MASK			(0x3f)
#define RT5682_R_VOL_SFT			0

/*Headphone Amp L/R Analog Gain and Digital NG2 Gain Control (0x0005 0x0006)*/
#define RT5682_G_HP				(0xf << 8)
#define RT5682_G_HP_SFT				8
#define RT5682_G_STO_DA_DMIX			(0xf)
#define RT5682_G_STO_DA_SFT			0

/* CBJ Control (0x000b) */
#define RT5682_BST_CBJ_MASK			(0xf << 8)
#define RT5682_BST_CBJ_SFT			8

/* Embeeded Jack and Type Detection Control 1 (0x0010) */
#define RT5682_EMB_JD_EN			(0x1 << 15)
#define RT5682_EMB_JD_EN_SFT			15
#define RT5682_EMB_JD_RST			(0x1 << 14)
#define RT5682_JD_MODE				(0x1 << 13)
#define RT5682_JD_MODE_SFT			13
#define RT5682_DET_TYPE				(0x1 << 12)
#define RT5682_DET_TYPE_SFT			12
#define RT5682_POLA_EXT_JD_MASK			(0x1 << 11)
#define RT5682_POLA_EXT_JD_LOW			(0x1 << 11)
#define RT5682_POLA_EXT_JD_HIGH			(0x0 << 11)
#define RT5682_EXT_JD_DIG			(0x1 << 9)
#define RT5682_POL_FAST_OFF_MASK		(0x1 << 8)
#define RT5682_POL_FAST_OFF_HIGH		(0x1 << 8)
#define RT5682_POL_FAST_OFF_LOW			(0x0 << 8)
#define RT5682_FAST_OFF_MASK			(0x1 << 7)
#define RT5682_FAST_OFF_EN			(0x1 << 7)
#define RT5682_FAST_OFF_DIS			(0x0 << 7)
#define RT5682_VREF_POW_MASK			(0x1 << 6)
#define RT5682_VREF_POW_FSM			(0x0 << 6)
#define RT5682_VREF_POW_REG			(0x1 << 6)
#define RT5682_MB1_PATH_MASK			(0x1 << 5)
#define RT5682_CTRL_MB1_REG			(0x1 << 5)
#define RT5682_CTRL_MB1_FSM			(0x0 << 5)
#define RT5682_MB2_PATH_MASK			(0x1 << 4)
#define RT5682_CTRL_MB2_REG			(0x1 << 4)
#define RT5682_CTRL_MB2_FSM			(0x0 << 4)
#define RT5682_TRIG_JD_MASK			(0x1 << 3)
#define RT5682_TRIG_JD_HIGH			(0x1 << 3)
#define RT5682_TRIG_JD_LOW			(0x0 << 3)
#define RT5682_MIC_CAP_MASK			(0x1 << 1)
#define RT5682_MIC_CAP_HS			(0x1 << 1)
#define RT5682_MIC_CAP_HP			(0x0 << 1)
#define RT5682_MIC_CAP_SRC_MASK			(0x1)
#define RT5682_MIC_CAP_SRC_REG			(0x1)
#define RT5682_MIC_CAP_SRC_ANA			(0x0)

/* Embeeded Jack and Type Detection Control 2 (0x0011) */
#define RT5682_EXT_JD_SRC			(0x7 << 4)
#define RT5682_EXT_JD_SRC_SFT			4
#define RT5682_EXT_JD_SRC_GPIO_JD1		(0x0 << 4)
#define RT5682_EXT_JD_SRC_GPIO_JD2		(0x1 << 4)
#define RT5682_EXT_JD_SRC_JDH			(0x2 << 4)
#define RT5682_EXT_JD_SRC_JDL			(0x3 << 4)
#define RT5682_EXT_JD_SRC_MANUAL		(0x4 << 4)
#define RT5682_JACK_TYPE_MASK			(0x3)

/* Combo Jack and Type Detection Control 3 (0x0012) */
#define RT5682_CBJ_IN_BUF_EN			(0x1 << 7)

/* Combo Jack and Type Detection Control 4 (0x0013) */
#define RT5682_SEL_SHT_MID_TON_MASK		(0x3 << 12)
#define RT5682_SEL_SHT_MID_TON_2		(0x0 << 12)
#define RT5682_SEL_SHT_MID_TON_3		(0x1 << 12)
#define RT5682_CBJ_JD_TEST_MASK			(0x1 << 6)
#define RT5682_CBJ_JD_TEST_NORM			(0x0 << 6)
#define RT5682_CBJ_JD_TEST_MODE			(0x1 << 6)

/* DAC1 Digital Volume (0x0019) */
#define RT5682_DAC_L1_VOL_MASK			(0xff << 8)
#define RT5682_DAC_L1_VOL_SFT			8
#define RT5682_DAC_R1_VOL_MASK			(0xff)
#define RT5682_DAC_R1_VOL_SFT			0

/* ADC Digital Volume Control (0x001c) */
#define RT5682_ADC_L_VOL_MASK			(0x7f << 8)
#define RT5682_ADC_L_VOL_SFT			8
#define RT5682_ADC_R_VOL_MASK			(0x7f)
#define RT5682_ADC_R_VOL_SFT			0

/* Stereo1 ADC Boost Gain Control (0x001f) */
#define RT5682_STO1_ADC_L_BST_MASK		(0x3 << 14)
#define RT5682_STO1_ADC_L_BST_SFT		14
#define RT5682_STO1_ADC_R_BST_MASK		(0x3 << 12)
#define RT5682_STO1_ADC_R_BST_SFT		12

/* Sidetone Control (0x0024) */
#define RT5682_ST_SRC_SEL			(0x1 << 8)
#define RT5682_ST_SRC_SFT			8
#define RT5682_ST_EN_MASK			(0x1 << 6)
#define RT5682_ST_DIS				(0x0 << 6)
#define RT5682_ST_EN				(0x1 << 6)
#define RT5682_ST_EN_SFT			6

/* Stereo1 ADC Mixer Control (0x0026) */
#define RT5682_M_STO1_ADC_L1			(0x1 << 15)
#define RT5682_M_STO1_ADC_L1_SFT		15
#define RT5682_M_STO1_ADC_L2			(0x1 << 14)
#define RT5682_M_STO1_ADC_L2_SFT		14
#define RT5682_STO1_ADC1L_SRC_MASK		(0x1 << 13)
#define RT5682_STO1_ADC1L_SRC_SFT		13
#define RT5682_STO1_ADC1_SRC_ADC		(0x1 << 13)
#define RT5682_STO1_ADC1_SRC_DACMIX		(0x0 << 13)
#define RT5682_STO1_ADC2L_SRC_MASK		(0x1 << 12)
#define RT5682_STO1_ADC2L_SRC_SFT		12
#define RT5682_STO1_ADCL_SRC_MASK		(0x3 << 10)
#define RT5682_STO1_ADCL_SRC_SFT		10
#define RT5682_STO1_DD_L_SRC_MASK		(0x1 << 9)
#define RT5682_STO1_DD_L_SRC_SFT		9
#define RT5682_STO1_DMIC_SRC_MASK		(0x1 << 8)
#define RT5682_STO1_DMIC_SRC_SFT		8
#define RT5682_STO1_DMIC_SRC_DMIC2		(0x1 << 8)
#define RT5682_STO1_DMIC_SRC_DMIC1		(0x0 << 8)
#define RT5682_M_STO1_ADC_R1			(0x1 << 7)
#define RT5682_M_STO1_ADC_R1_SFT		7
#define RT5682_M_STO1_ADC_R2			(0x1 << 6)
#define RT5682_M_STO1_ADC_R2_SFT		6
#define RT5682_STO1_ADC1R_SRC_MASK		(0x1 << 5)
#define RT5682_STO1_ADC1R_SRC_SFT		5
#define RT5682_STO1_ADC2R_SRC_MASK		(0x1 << 4)
#define RT5682_STO1_ADC2R_SRC_SFT		4
#define RT5682_STO1_ADCR_SRC_MASK		(0x3 << 2)
#define RT5682_STO1_ADCR_SRC_SFT		2

/* ADC Mixer to DAC Mixer Control (0x0029) */
#define RT5682_M_ADCMIX_L			(0x1 << 15)
#define RT5682_M_ADCMIX_L_SFT			15
#define RT5682_M_DAC1_L				(0x1 << 14)
#define RT5682_M_DAC1_L_SFT			14
#define RT5682_DAC1_R_SEL_MASK			(0x1 << 10)
#define RT5682_DAC1_R_SEL_SFT			10
#define RT5682_DAC1_L_SEL_MASK			(0x1 << 8)
#define RT5682_DAC1_L_SEL_SFT			8
#define RT5682_M_ADCMIX_R			(0x1 << 7)
#define RT5682_M_ADCMIX_R_SFT			7
#define RT5682_M_DAC1_R				(0x1 << 6)
#define RT5682_M_DAC1_R_SFT			6

/* Stereo1 DAC Mixer Control (0x002a) */
#define RT5682_M_DAC_L1_STO_L			(0x1 << 15)
#define RT5682_M_DAC_L1_STO_L_SFT		15
#define RT5682_G_DAC_L1_STO_L_MASK		(0x1 << 14)
#define RT5682_G_DAC_L1_STO_L_SFT		14
#define RT5682_M_DAC_R1_STO_L			(0x1 << 13)
#define RT5682_M_DAC_R1_STO_L_SFT		13
#define RT5682_G_DAC_R1_STO_L_MASK		(0x1 << 12)
#define RT5682_G_DAC_R1_STO_L_SFT		12
#define RT5682_M_DAC_L1_STO_R			(0x1 << 7)
#define RT5682_M_DAC_L1_STO_R_SFT		7
#define RT5682_G_DAC_L1_STO_R_MASK		(0x1 << 6)
#define RT5682_G_DAC_L1_STO_R_SFT		6
#define RT5682_M_DAC_R1_STO_R			(0x1 << 5)
#define RT5682_M_DAC_R1_STO_R_SFT		5
#define RT5682_G_DAC_R1_STO_R_MASK		(0x1 << 4)
#define RT5682_G_DAC_R1_STO_R_SFT		4

/* Analog DAC1 Input Source Control (0x002b) */
#define RT5682_M_ST_STO_L			(0x1 << 9)
#define RT5682_M_ST_STO_L_SFT			9
#define RT5682_M_ST_STO_R			(0x1 << 8)
#define RT5682_M_ST_STO_R_SFT			8
#define RT5682_DAC_L1_SRC_MASK			(0x3 << 4)
#define RT5682_A_DACL1_SFT			4
#define RT5682_DAC_R1_SRC_MASK			(0x3)
#define RT5682_A_DACR1_SFT			0

/* Digital Interface Data Control (0x0030) */
#define RT5682_IF2_ADC_SEL_MASK			(0x3 << 0)
#define RT5682_IF2_ADC_SEL_SFT			0

/* REC Left Mixer Control 2 (0x003c) */
#define RT5682_G_CBJ_RM1_L			(0x7 << 10)
#define RT5682_G_CBJ_RM1_L_SFT			10
#define RT5682_M_CBJ_RM1_L			(0x1 << 7)
#define RT5682_M_CBJ_RM1_L_SFT			7

/* Power Management for Digital 1 (0x0061) */
#define RT5682_PWR_I2S1				(0x1 << 15)
#define RT5682_PWR_I2S1_BIT			15
#define RT5682_PWR_I2S2				(0x1 << 14)
#define RT5682_PWR_I2S2_BIT			14
#define RT5682_PWR_DAC_L1			(0x1 << 11)
#define RT5682_PWR_DAC_L1_BIT			11
#define RT5682_PWR_DAC_R1			(0x1 << 10)
#define RT5682_PWR_DAC_R1_BIT			10
#define RT5682_PWR_LDO				(0x1 << 8)
#define RT5682_PWR_LDO_BIT			8
#define RT5682_PWR_ADC_L1			(0x1 << 4)
#define RT5682_PWR_ADC_L1_BIT			4
#define RT5682_PWR_ADC_R1			(0x1 << 3)
#define RT5682_PWR_ADC_R1_BIT			3
#define RT5682_DIG_GATE_CTRL			(0x1 << 0)
#define RT5682_DIG_GATE_CTRL_SFT		0


/* Power Management for Digital 2 (0x0062) */
#define RT5682_PWR_ADC_S1F			(0x1 << 15)
#define RT5682_PWR_ADC_S1F_BIT			15
#define RT5682_PWR_DAC_S1F			(0x1 << 10)
#define RT5682_PWR_DAC_S1F_BIT			10

/* Power Management for Analog 1 (0x0063) */
#define RT5682_PWR_VREF1			(0x1 << 15)
#define RT5682_PWR_VREF1_BIT			15
#define RT5682_PWR_FV1				(0x1 << 14)
#define RT5682_PWR_FV1_BIT			14
#define RT5682_PWR_VREF2			(0x1 << 13)
#define RT5682_PWR_VREF2_BIT			13
#define RT5682_PWR_FV2				(0x1 << 12)
#define RT5682_PWR_FV2_BIT			12
#define RT5682_LDO1_DBG_MASK			(0x3 << 10)
#define RT5682_PWR_MB				(0x1 << 9)
#define RT5682_PWR_MB_BIT			9
#define RT5682_PWR_BG				(0x1 << 7)
#define RT5682_PWR_BG_BIT			7
#define RT5682_LDO1_BYPASS_MASK			(0x1 << 6)
#define RT5682_LDO1_BYPASS			(0x1 << 6)
#define RT5682_LDO1_NOT_BYPASS			(0x0 << 6)
#define RT5682_PWR_MA_BIT			6
#define RT5682_LDO1_DVO_MASK			(0x3 << 4)
#define RT5682_LDO1_DVO_09			(0x0 << 4)
#define RT5682_LDO1_DVO_10			(0x1 << 4)
#define RT5682_LDO1_DVO_12			(0x2 << 4)
#define RT5682_LDO1_DVO_14			(0x3 << 4)
#define RT5682_HP_DRIVER_MASK			(0x3 << 2)
#define RT5682_HP_DRIVER_1X			(0x0 << 2)
#define RT5682_HP_DRIVER_3X			(0x1 << 2)
#define RT5682_HP_DRIVER_5X			(0x3 << 2)
#define RT5682_PWR_HA_L				(0x1 << 1)
#define RT5682_PWR_HA_L_BIT			1
#define RT5682_PWR_HA_R				(0x1 << 0)
#define RT5682_PWR_HA_R_BIT			0

/* Power Management for Analog 2 (0x0064) */
#define RT5682_PWR_MB1				(0x1 << 11)
#define RT5682_PWR_MB1_PWR_DOWN			(0x0 << 11)
#define RT5682_PWR_MB1_BIT			11
#define RT5682_PWR_MB2				(0x1 << 10)
#define RT5682_PWR_MB2_PWR_DOWN			(0x0 << 10)
#define RT5682_PWR_MB2_BIT			10
#define RT5682_PWR_JDH				(0x1 << 3)
#define RT5682_PWR_JDH_BIT			3
#define RT5682_PWR_JDL				(0x1 << 2)
#define RT5682_PWR_JDL_BIT			2
#define RT5682_PWR_RM1_L			(0x1 << 1)
#define RT5682_PWR_RM1_L_BIT			1

/* Power Management for Analog 3 (0x0065) */
#define RT5682_PWR_CBJ				(0x1 << 9)
#define RT5682_PWR_CBJ_BIT			9
#define RT5682_PWR_PLL				(0x1 << 6)
#define RT5682_PWR_PLL_BIT			6
#define RT5682_PWR_PLL2B			(0x1 << 5)
#define RT5682_PWR_PLL2B_BIT			5
#define RT5682_PWR_PLL2F			(0x1 << 4)
#define RT5682_PWR_PLL2F_BIT			4
#define RT5682_PWR_LDO2				(0x1 << 2)
#define RT5682_PWR_LDO2_BIT			2
#define RT5682_PWR_DET_SPKVDD			(0x1 << 1)
#define RT5682_PWR_DET_SPKVDD_BIT		1

/* Power Management for Mixer (0x0066) */
#define RT5682_PWR_STO1_DAC_L			(0x1 << 5)
#define RT5682_PWR_STO1_DAC_L_BIT		5
#define RT5682_PWR_STO1_DAC_R			(0x1 << 4)
#define RT5682_PWR_STO1_DAC_R_BIT		4

/* MCLK and System Clock Detection Control (0x006b) */
#define RT5682_SYS_CLK_DET			(0x1 << 15)
#define RT5682_SYS_CLK_DET_SFT			15
#define RT5682_PLL1_CLK_DET			(0x1 << 14)
#define RT5682_PLL1_CLK_DET_SFT			14
#define RT5682_PLL2_CLK_DET			(0x1 << 13)
#define RT5682_PLL2_CLK_DET_SFT			13
#define RT5682_POW_CLK_DET2_SFT			8
#define RT5682_POW_CLK_DET_SFT			0

/* Digital Microphone Control 1 (0x006e) */
#define RT5682_DMIC_1_EN_MASK			(0x1 << 15)
#define RT5682_DMIC_1_EN_SFT			15
#define RT5682_DMIC_1_DIS			(0x0 << 15)
#define RT5682_DMIC_1_EN			(0x1 << 15)
#define RT5682_FIFO_CLK_DIV_MASK		(0x7 << 12)
#define RT5682_FIFO_CLK_DIV_2			(0x1 << 12)
#define RT5682_DMIC_1_DP_MASK			(0x3 << 4)
#define RT5682_DMIC_1_DP_SFT			4
#define RT5682_DMIC_1_DP_GPIO2			(0x0 << 4)
#define RT5682_DMIC_1_DP_GPIO5			(0x1 << 4)
#define RT5682_DMIC_CLK_MASK			(0xf << 0)
#define RT5682_DMIC_CLK_SFT			0

/* I2S1 Audio Serial Data Port Control (0x0070) */
#define RT5682_SEL_ADCDAT_MASK			(0x1 << 15)
#define RT5682_SEL_ADCDAT_OUT			(0x0 << 15)
#define RT5682_SEL_ADCDAT_IN			(0x1 << 15)
#define RT5682_SEL_ADCDAT_SFT			15
#define RT5682_I2S1_TX_CHL_MASK			(0x7 << 12)
#define RT5682_I2S1_TX_CHL_SFT			12
#define RT5682_I2S1_TX_CHL_16			(0x0 << 12)
#define RT5682_I2S1_TX_CHL_20			(0x1 << 12)
#define RT5682_I2S1_TX_CHL_24			(0x2 << 12)
#define RT5682_I2S1_TX_CHL_32			(0x3 << 12)
#define RT5682_I2S1_TX_CHL_8			(0x4 << 12)
#define RT5682_I2S1_RX_CHL_MASK			(0x7 << 8)
#define RT5682_I2S1_RX_CHL_SFT			8
#define RT5682_I2S1_RX_CHL_16			(0x0 << 8)
#define RT5682_I2S1_RX_CHL_20			(0x1 << 8)
#define RT5682_I2S1_RX_CHL_24			(0x2 << 8)
#define RT5682_I2S1_RX_CHL_32			(0x3 << 8)
#define RT5682_I2S1_RX_CHL_8			(0x4 << 8)
#define RT5682_I2S1_MONO_MASK			(0x1 << 7)
#define RT5682_I2S1_MONO_EN			(0x1 << 7)
#define RT5682_I2S1_MONO_DIS			(0x0 << 7)
#define RT5682_I2S2_MONO_MASK			(0x1 << 6)
#define RT5682_I2S2_MONO_EN			(0x1 << 6)
#define RT5682_I2S2_MONO_DIS			(0x0 << 6)
#define RT5682_I2S1_DL_MASK			(0x7 << 4)
#define RT5682_I2S1_DL_SFT			4
#define RT5682_I2S1_DL_16			(0x0 << 4)
#define RT5682_I2S1_DL_20			(0x1 << 4)
#define RT5682_I2S1_DL_24			(0x2 << 4)
#define RT5682_I2S1_DL_32			(0x3 << 4)
#define RT5682_I2S1_DL_8			(0x4 << 4)

/* I2S1/2 Audio Serial Data Port Control (0x0070)(0x0071) */
#define RT5682_I2S2_MS_MASK			(0x1 << 15)
#define RT5682_I2S2_MS_SFT			15
#define RT5682_I2S2_MS_M			(0x0 << 15)
#define RT5682_I2S2_MS_S			(0x1 << 15)
#define RT5682_I2S2_PIN_CFG_MASK		(0x1 << 14)
#define RT5682_I2S2_PIN_CFG_SFT			14
#define RT5682_I2S2_CLK_SEL_MASK		(0x1 << 11)
#define RT5682_I2S2_CLK_SEL_SFT			11
#define RT5682_I2S2_OUT_MASK			(0x1 << 9)
#define RT5682_I2S2_OUT_SFT			9
#define RT5682_I2S2_OUT_UM			(0x0 << 9)
#define RT5682_I2S2_OUT_M			(0x1 << 9)
#define RT5682_I2S_BP_MASK			(0x1 << 8)
#define RT5682_I2S_BP_SFT			8
#define RT5682_I2S_BP_NOR			(0x0 << 8)
#define RT5682_I2S_BP_INV			(0x1 << 8)
#define RT5682_I2S2_MONO_EN			(0x1 << 6)
#define RT5682_I2S2_MONO_DIS			(0x0 << 6)
#define RT5682_I2S2_DL_MASK			(0x3 << 4)
#define RT5682_I2S2_DL_SFT			4
#define RT5682_I2S2_DL_16			(0x0 << 4)
#define RT5682_I2S2_DL_20			(0x1 << 4)
#define RT5682_I2S2_DL_24			(0x2 << 4)
#define RT5682_I2S2_DL_8			(0x3 << 4)
#define RT5682_I2S_DF_MASK			(0x7)
#define RT5682_I2S_DF_SFT			0
#define RT5682_I2S_DF_I2S			(0x0)
#define RT5682_I2S_DF_LEFT			(0x1)
#define RT5682_I2S_DF_PCM_A			(0x2)
#define RT5682_I2S_DF_PCM_B			(0x3)
#define RT5682_I2S_DF_PCM_A_N			(0x6)
#define RT5682_I2S_DF_PCM_B_N			(0x7)

/* ADC/DAC Clock Control 1 (0x0073) */
#define RT5682_ADC_OSR_MASK			(0xf << 12)
#define RT5682_ADC_OSR_SFT			12
#define RT5682_ADC_OSR_D_1			(0x0 << 12)
#define RT5682_ADC_OSR_D_2			(0x1 << 12)
#define RT5682_ADC_OSR_D_4			(0x2 << 12)
#define RT5682_ADC_OSR_D_6			(0x3 << 12)
#define RT5682_ADC_OSR_D_8			(0x4 << 12)
#define RT5682_ADC_OSR_D_12			(0x5 << 12)
#define RT5682_ADC_OSR_D_16			(0x6 << 12)
#define RT5682_ADC_OSR_D_24			(0x7 << 12)
#define RT5682_ADC_OSR_D_32			(0x8 << 12)
#define RT5682_ADC_OSR_D_48			(0x9 << 12)
#define RT5682_I2S_M_DIV_MASK			(0xf << 8)
#define RT5682_I2S_M_DIV_SFT			8
#define RT5682_I2S_M_D_1			(0x0 << 8)
#define RT5682_I2S_M_D_2			(0x1 << 8)
#define RT5682_I2S_M_D_3			(0x2 << 8)
#define RT5682_I2S_M_D_4			(0x3 << 8)
#define RT5682_I2S_M_D_6			(0x4 << 8)
#define RT5682_I2S_M_D_8			(0x5 << 8)
#define RT5682_I2S_M_D_12			(0x6 << 8)
#define RT5682_I2S_M_D_16			(0x7 << 8)
#define RT5682_I2S_M_D_24			(0x8 << 8)
#define RT5682_I2S_M_D_32			(0x9 << 8)
#define RT5682_I2S_M_D_48			(0x10 << 8)
#define RT5682_I2S_CLK_SRC_MASK			(0x7 << 4)
#define RT5682_I2S_CLK_SRC_SFT			4
#define RT5682_I2S_CLK_SRC_MCLK			(0x0 << 4)
#define RT5682_I2S_CLK_SRC_PLL1			(0x1 << 4)
#define RT5682_I2S_CLK_SRC_PLL2			(0x2 << 4)
#define RT5682_I2S_CLK_SRC_SDW			(0x3 << 4)
#define RT5682_I2S_CLK_SRC_RCCLK		(0x4 << 4) /* 25M */
#define RT5682_DAC_OSR_MASK			(0xf << 0)
#define RT5682_DAC_OSR_SFT			0
#define RT5682_DAC_OSR_D_1			(0x0 << 0)
#define RT5682_DAC_OSR_D_2			(0x1 << 0)
#define RT5682_DAC_OSR_D_4			(0x2 << 0)
#define RT5682_DAC_OSR_D_6			(0x3 << 0)
#define RT5682_DAC_OSR_D_8			(0x4 << 0)
#define RT5682_DAC_OSR_D_12			(0x5 << 0)
#define RT5682_DAC_OSR_D_16			(0x6 << 0)
#define RT5682_DAC_OSR_D_24			(0x7 << 0)
#define RT5682_DAC_OSR_D_32			(0x8 << 0)
#define RT5682_DAC_OSR_D_48			(0x9 << 0)

/* ADC/DAC Clock Control 2 (0x0074) */
#define RT5682_I2S2_BCLK_MS2_MASK		(0x1 << 11)
#define RT5682_I2S2_BCLK_MS2_SFT		11
#define RT5682_I2S2_BCLK_MS2_32			(0x0 << 11)
#define RT5682_I2S2_BCLK_MS2_64			(0x1 << 11)


/* TDM control 1 (0x0079) */
#define RT5682_TDM_TX_CH_MASK			(0x3 << 12)
#define RT5682_TDM_TX_CH_2			(0x0 << 12)
#define RT5682_TDM_TX_CH_4			(0x1 << 12)
#define RT5682_TDM_TX_CH_6			(0x2 << 12)
#define RT5682_TDM_TX_CH_8			(0x3 << 12)
#define RT5682_TDM_RX_CH_MASK			(0x3 << 8)
#define RT5682_TDM_RX_CH_2			(0x0 << 8)
#define RT5682_TDM_RX_CH_4			(0x1 << 8)
#define RT5682_TDM_RX_CH_6			(0x2 << 8)
#define RT5682_TDM_RX_CH_8			(0x3 << 8)
#define RT5682_TDM_ADC_LCA_MASK			(0xf << 4)
#define RT5682_TDM_ADC_LCA_SFT			4
#define RT5682_TDM_ADC_DL_SFT			0

/* TDM control 2 (0x007a) */
#define RT5682_IF1_ADC1_SEL_SFT			14
#define RT5682_IF1_ADC2_SEL_SFT			12
#define RT5682_IF1_ADC3_SEL_SFT			10
#define RT5682_IF1_ADC4_SEL_SFT			8
#define RT5682_TDM_ADC_SEL_SFT			4

/* TDM control 3 (0x007b) */
#define RT5682_TDM_EN				(0x1 << 7)

/* TDM/I2S control (0x007e) */
#define RT5682_TDM_S_BP_MASK			(0x1 << 15)
#define RT5682_TDM_S_BP_SFT			15
#define RT5682_TDM_S_BP_NOR			(0x0 << 15)
#define RT5682_TDM_S_BP_INV			(0x1 << 15)
#define RT5682_TDM_S_LP_MASK			(0x1 << 14)
#define RT5682_TDM_S_LP_SFT			14
#define RT5682_TDM_S_LP_NOR			(0x0 << 14)
#define RT5682_TDM_S_LP_INV			(0x1 << 14)
#define RT5682_TDM_DF_MASK			(0x7 << 11)
#define RT5682_TDM_DF_SFT			11
#define RT5682_TDM_DF_I2S			(0x0 << 11)
#define RT5682_TDM_DF_LEFT			(0x1 << 11)
#define RT5682_TDM_DF_PCM_A			(0x2 << 11)
#define RT5682_TDM_DF_PCM_B			(0x3 << 11)
#define RT5682_TDM_DF_PCM_A_N			(0x6 << 11)
#define RT5682_TDM_DF_PCM_B_N			(0x7 << 11)
#define RT5682_TDM_BCLK_MS1_MASK		(0x3 << 9)
#define RT5682_TDM_BCLK_MS1_SFT			9
#define RT5682_TDM_BCLK_MS1_32			(0x0 << 9)
#define RT5682_TDM_BCLK_MS1_64			(0x1 << 9)
#define RT5682_TDM_BCLK_MS1_128			(0x2 << 9)
#define RT5682_TDM_BCLK_MS1_256			(0x3 << 9)
#define RT5682_TDM_CL_MASK			(0x3 << 4)
#define RT5682_TDM_CL_16			(0x0 << 4)
#define RT5682_TDM_CL_20			(0x1 << 4)
#define RT5682_TDM_CL_24			(0x2 << 4)
#define RT5682_TDM_CL_32			(0x3 << 4)
#define RT5682_TDM_M_BP_MASK			(0x1 << 2)
#define RT5682_TDM_M_BP_SFT			2
#define RT5682_TDM_M_BP_NOR			(0x0 << 2)
#define RT5682_TDM_M_BP_INV			(0x1 << 2)
#define RT5682_TDM_M_LP_MASK			(0x1 << 1)
#define RT5682_TDM_M_LP_SFT			1
#define RT5682_TDM_M_LP_NOR			(0x0 << 1)
#define RT5682_TDM_M_LP_INV			(0x1 << 1)
#define RT5682_TDM_MS_MASK			(0x1 << 0)
#define RT5682_TDM_MS_SFT			0
#define RT5682_TDM_MS_S				(0x0 << 0)
#define RT5682_TDM_MS_M				(0x1 << 0)

/* Global Clock Control (0x0080) */
#define RT5682_SCLK_SRC_MASK			(0x7 << 13)
#define RT5682_SCLK_SRC_SFT			13
#define RT5682_SCLK_SRC_MCLK			(0x0 << 13)
#define RT5682_SCLK_SRC_PLL1			(0x1 << 13)
#define RT5682_SCLK_SRC_PLL2			(0x2 << 13)
#define RT5682_SCLK_SRC_SDW			(0x3 << 13)
#define RT5682_SCLK_SRC_RCCLK			(0x4 << 13)
#define RT5682_PLL2_SRC_MASK			(0x3 << 10)
#define RT5682_PLL2_SRC_SFT			10
#define RT5682_PLL2_SRC_MCLK			(0x0 << 10)
#define RT5682_PLL2_SRC_BCLK1			(0x1 << 10)
#define RT5682_PLL2_SRC_SDW			(0x2 << 10)
#define RT5682_PLL2_SRC_RC			(0x3 << 10)
#define RT5682_PLL1_SRC_MASK			(0x3 << 8)
#define RT5682_PLL1_SRC_SFT			8
#define RT5682_PLL1_SRC_MCLK			(0x0 << 8)
#define RT5682_PLL1_SRC_BCLK1			(0x1 << 8)
#define RT5682_PLL1_SRC_SDW			(0x2 << 8)
#define RT5682_PLL1_SRC_RC			(0x3 << 8)



#define RT5682_PLL_INP_MAX			40000000
#define RT5682_PLL_INP_MIN			256000
/* PLL M/N/K Code Control 1 (0x0081) */
#define RT5682_PLL_N_MAX			0x001ff
#define RT5682_PLL_N_MASK			(RT5682_PLL_N_MAX << 7)
#define RT5682_PLL_N_SFT			7
#define RT5682_PLL_K_MAX			0x001f
#define RT5682_PLL_K_MASK			(RT5682_PLL_K_MAX)
#define RT5682_PLL_K_SFT			0

/* PLL M/N/K Code Control 2 (0x0082) */
#define RT5682_PLL_M_MAX			0x00f
#define RT5682_PLL_M_MASK			(RT5682_PLL_M_MAX << 12)
#define RT5682_PLL_M_SFT			12
#define RT5682_PLL_M_BP				(0x1 << 11)
#define RT5682_PLL_M_BP_SFT			11
#define RT5682_PLL_K_BP				(0x1 << 10)
#define RT5682_PLL_K_BP_SFT			10
#define RT5682_PLL_RST				(0x1 << 1)

/* PLL tracking mode 1 (0x0083) */
#define RT5682_DA_ASRC_MASK			(0x1 << 13)
#define RT5682_DA_ASRC_SFT			13
#define RT5682_DAC_STO1_ASRC_MASK		(0x1 << 12)
#define RT5682_DAC_STO1_ASRC_SFT		12
#define RT5682_AD_ASRC_MASK			(0x1 << 8)
#define RT5682_AD_ASRC_SFT			8
#define RT5682_AD_ASRC_SEL_MASK			(0x1 << 4)
#define RT5682_AD_ASRC_SEL_SFT			4
#define RT5682_DMIC_ASRC_MASK			(0x1 << 3)
#define RT5682_DMIC_ASRC_SFT			3
#define RT5682_ADC_STO1_ASRC_MASK		(0x1 << 2)
#define RT5682_ADC_STO1_ASRC_SFT		2
#define RT5682_DA_ASRC_SEL_MASK			(0x1 << 0)
#define RT5682_DA_ASRC_SEL_SFT			0

/* PLL tracking mode 2 3 (0x0084)(0x0085)*/
#define RT5682_FILTER_CLK_SEL_MASK		(0x7 << 12)
#define RT5682_FILTER_CLK_SEL_SFT		12
#define RT5682_FILTER_CLK_DIV_MASK		(0xf << 8)
#define RT5682_FILTER_CLK_DIV_SFT		8

/* ASRC Control 4 (0x0086) */
#define RT5682_ASRCIN_FTK_N1_MASK		(0x3 << 14)
#define RT5682_ASRCIN_FTK_N1_SFT		14
#define RT5682_ASRCIN_FTK_N2_MASK		(0x3 << 12)
#define RT5682_ASRCIN_FTK_N2_SFT		12
#define RT5682_ASRCIN_FTK_M1_MASK		(0x7 << 8)
#define RT5682_ASRCIN_FTK_M1_SFT		8
#define RT5682_ASRCIN_FTK_M2_MASK		(0x7 << 4)
#define RT5682_ASRCIN_FTK_M2_SFT		4

/* SoundWire reference clk (0x008d) */
#define RT5682_PLL2_OUT_MASK			(0x1 << 8)
#define RT5682_PLL2_OUT_98M			(0x0 << 8)
#define RT5682_PLL2_OUT_49M			(0x1 << 8)
#define RT5682_SDW_REF_2_MASK			(0xf << 4)
#define RT5682_SDW_REF_2_SFT			4
#define RT5682_SDW_REF_2_48K			(0x0 << 4)
#define RT5682_SDW_REF_2_96K			(0x1 << 4)
#define RT5682_SDW_REF_2_192K			(0x2 << 4)
#define RT5682_SDW_REF_2_32K			(0x3 << 4)
#define RT5682_SDW_REF_2_24K			(0x4 << 4)
#define RT5682_SDW_REF_2_16K			(0x5 << 4)
#define RT5682_SDW_REF_2_12K			(0x6 << 4)
#define RT5682_SDW_REF_2_8K			(0x7 << 4)
#define RT5682_SDW_REF_2_44K			(0x8 << 4)
#define RT5682_SDW_REF_2_88K			(0x9 << 4)
#define RT5682_SDW_REF_2_176K			(0xa << 4)
#define RT5682_SDW_REF_2_353K			(0xb << 4)
#define RT5682_SDW_REF_2_22K			(0xc << 4)
#define RT5682_SDW_REF_2_384K			(0xd << 4)
#define RT5682_SDW_REF_2_11K			(0xe << 4)
#define RT5682_SDW_REF_1_MASK			(0xf << 0)
#define RT5682_SDW_REF_1_SFT			0
#define RT5682_SDW_REF_1_48K			(0x0 << 0)
#define RT5682_SDW_REF_1_96K			(0x1 << 0)
#define RT5682_SDW_REF_1_192K			(0x2 << 0)
#define RT5682_SDW_REF_1_32K			(0x3 << 0)
#define RT5682_SDW_REF_1_24K			(0x4 << 0)
#define RT5682_SDW_REF_1_16K			(0x5 << 0)
#define RT5682_SDW_REF_1_12K			(0x6 << 0)
#define RT5682_SDW_REF_1_8K			(0x7 << 0)
#define RT5682_SDW_REF_1_44K			(0x8 << 0)
#define RT5682_SDW_REF_1_88K			(0x9 << 0)
#define RT5682_SDW_REF_1_176K			(0xa << 0)
#define RT5682_SDW_REF_1_353K			(0xb << 0)
#define RT5682_SDW_REF_1_22K			(0xc << 0)
#define RT5682_SDW_REF_1_384K			(0xd << 0)
#define RT5682_SDW_REF_1_11K			(0xe << 0)

/* Depop Mode Control 1 (0x008e) */
#define RT5682_PUMP_EN				(0x1 << 3)
#define RT5682_PUMP_EN_SFT				3
#define RT5682_CAPLESS_EN			(0x1 << 0)
#define RT5682_CAPLESS_EN_SFT			0

/* Depop Mode Control 2 (0x8f) */
#define RT5682_RAMP_MASK			(0x1 << 12)
#define RT5682_RAMP_SFT				12
#define RT5682_RAMP_DIS				(0x0 << 12)
#define RT5682_RAMP_EN				(0x1 << 12)
#define RT5682_BPS_MASK				(0x1 << 11)
#define RT5682_BPS_SFT				11
#define RT5682_BPS_DIS				(0x0 << 11)
#define RT5682_BPS_EN				(0x1 << 11)
#define RT5682_FAST_UPDN_MASK			(0x1 << 10)
#define RT5682_FAST_UPDN_SFT			10
#define RT5682_FAST_UPDN_DIS			(0x0 << 10)
#define RT5682_FAST_UPDN_EN			(0x1 << 10)
#define RT5682_VLO_MASK				(0x1 << 7)
#define RT5682_VLO_SFT				7
#define RT5682_VLO_3V				(0x0 << 7)
#define RT5682_VLO_33V				(0x1 << 7)

/* HPOUT charge pump 1 (0x0091) */
#define RT5682_OSW_L_MASK			(0x1 << 11)
#define RT5682_OSW_L_SFT			11
#define RT5682_OSW_L_DIS			(0x0 << 11)
#define RT5682_OSW_L_EN				(0x1 << 11)
#define RT5682_OSW_R_MASK			(0x1 << 10)
#define RT5682_OSW_R_SFT			10
#define RT5682_OSW_R_DIS			(0x0 << 10)
#define RT5682_OSW_R_EN				(0x1 << 10)
#define RT5682_PM_HP_MASK			(0x3 << 8)
#define RT5682_PM_HP_SFT			8
#define RT5682_PM_HP_LV				(0x0 << 8)
#define RT5682_PM_HP_MV				(0x1 << 8)
#define RT5682_PM_HP_HV				(0x2 << 8)
#define RT5682_IB_HP_MASK			(0x3 << 6)
#define RT5682_IB_HP_SFT			6
#define RT5682_IB_HP_125IL			(0x0 << 6)
#define RT5682_IB_HP_25IL			(0x1 << 6)
#define RT5682_IB_HP_5IL			(0x2 << 6)
#define RT5682_IB_HP_1IL			(0x3 << 6)

/* Micbias Control1 (0x93) */
#define RT5682_MIC1_OV_MASK			(0x3 << 14)
#define RT5682_MIC1_OV_SFT			14
#define RT5682_MIC1_OV_2V7			(0x0 << 14)
#define RT5682_MIC1_OV_2V4			(0x1 << 14)
#define RT5682_MIC1_OV_2V25			(0x3 << 14)
#define RT5682_MIC1_OV_1V8			(0x4 << 14)
#define RT5682_MIC1_CLK_MASK			(0x1 << 13)
#define RT5682_MIC1_CLK_SFT			13
#define RT5682_MIC1_CLK_DIS			(0x0 << 13)
#define RT5682_MIC1_CLK_EN			(0x1 << 13)
#define RT5682_MIC1_OVCD_MASK			(0x1 << 12)
#define RT5682_MIC1_OVCD_SFT			12
#define RT5682_MIC1_OVCD_DIS			(0x0 << 12)
#define RT5682_MIC1_OVCD_EN			(0x1 << 12)
#define RT5682_MIC1_OVTH_MASK			(0x3 << 10)
#define RT5682_MIC1_OVTH_SFT			10
#define RT5682_MIC1_OVTH_768UA			(0x0 << 10)
#define RT5682_MIC1_OVTH_960UA			(0x1 << 10)
#define RT5682_MIC1_OVTH_1152UA			(0x2 << 10)
#define RT5682_MIC1_OVTH_1960UA			(0x3 << 10)
#define RT5682_MIC2_OV_MASK			(0x3 << 8)
#define RT5682_MIC2_OV_SFT			8
#define RT5682_MIC2_OV_2V7			(0x0 << 8)
#define RT5682_MIC2_OV_2V4			(0x1 << 8)
#define RT5682_MIC2_OV_2V25			(0x3 << 8)
#define RT5682_MIC2_OV_1V8			(0x4 << 8)
#define RT5682_MIC2_CLK_MASK			(0x1 << 7)
#define RT5682_MIC2_CLK_SFT			7
#define RT5682_MIC2_CLK_DIS			(0x0 << 7)
#define RT5682_MIC2_CLK_EN			(0x1 << 7)
#define RT5682_MIC2_OVTH_MASK			(0x3 << 4)
#define RT5682_MIC2_OVTH_SFT			4
#define RT5682_MIC2_OVTH_768UA			(0x0 << 4)
#define RT5682_MIC2_OVTH_960UA			(0x1 << 4)
#define RT5682_MIC2_OVTH_1152UA			(0x2 << 4)
#define RT5682_MIC2_OVTH_1960UA			(0x3 << 4)
#define RT5682_PWR_MB_MASK			(0x1 << 3)
#define RT5682_PWR_MB_SFT			3
#define RT5682_PWR_MB_PD			(0x0 << 3)
#define RT5682_PWR_MB_PU			(0x1 << 3)

/* Micbias Control2 (0x0094) */
#define RT5682_PWR_CLK25M_MASK			(0x1 << 9)
#define RT5682_PWR_CLK25M_SFT			9
#define RT5682_PWR_CLK25M_PD			(0x0 << 9)
#define RT5682_PWR_CLK25M_PU			(0x1 << 9)
#define RT5682_PWR_CLK1M_MASK			(0x1 << 8)
#define RT5682_PWR_CLK1M_SFT			8
#define RT5682_PWR_CLK1M_PD			(0x0 << 8)
#define RT5682_PWR_CLK1M_PU			(0x1 << 8)

/* PLL2 M/N/K Code Control 1 (0x009b) */
#define RT5682_PLL2F_K_MASK			(0x1f << 8)
#define RT5682_PLL2F_K_SFT			8
#define RT5682_PLL2B_K_MASK			(0xf << 4)
#define RT5682_PLL2B_K_SFT			4
#define RT5682_PLL2B_M_MASK			(0xf << 0)

/* PLL2 M/N/K Code Control 2 (0x009c) */
#define RT5682_PLL2F_M_MASK			(0x3f << 8)
#define RT5682_PLL2F_M_SFT			8
#define RT5682_PLL2B_N_MASK			(0x3f << 0)

/* PLL2 M/N/K Code Control 2 (0x009d) */
#define RT5682_PLL2F_N_MASK			(0x7f << 8)
#define RT5682_PLL2F_N_SFT			8

/* PLL2 M/N/K Code Control 2 (0x009e) */
#define RT5682_PLL2B_SEL_PS_MASK		(0x1 << 13)
#define RT5682_PLL2B_SEL_PS_SFT			13
#define RT5682_PLL2B_PS_BYP_MASK		(0x1 << 12)
#define RT5682_PLL2B_PS_BYP_SFT			12
#define RT5682_PLL2B_M_BP_MASK			(0x1 << 11)
#define RT5682_PLL2B_M_BP_SFT			11
#define RT5682_PLL2F_M_BP_MASK			(0x1 << 7)
#define RT5682_PLL2F_M_BP_SFT			7

/* RC Clock Control (0x009f) */
#define RT5682_POW_IRQ				(0x1 << 15)
#define RT5682_POW_JDH				(0x1 << 14)
#define RT5682_POW_JDL				(0x1 << 13)
#define RT5682_POW_ANA				(0x1 << 12)

/* I2S Master Mode Clock Control 1 (0x00a0) */
#define RT5682_CLK_SRC_MCLK			(0x0)
#define RT5682_CLK_SRC_PLL1			(0x1)
#define RT5682_CLK_SRC_PLL2			(0x2)
#define RT5682_CLK_SRC_SDW			(0x3)
#define RT5682_CLK_SRC_RCCLK			(0x4)
#define RT5682_I2S_PD_1				(0x0)
#define RT5682_I2S_PD_2				(0x1)
#define RT5682_I2S_PD_3				(0x2)
#define RT5682_I2S_PD_4				(0x3)
#define RT5682_I2S_PD_6				(0x4)
#define RT5682_I2S_PD_8				(0x5)
#define RT5682_I2S_PD_12			(0x6)
#define RT5682_I2S_PD_16			(0x7)
#define RT5682_I2S_PD_24			(0x8)
#define RT5682_I2S_PD_32			(0x9)
#define RT5682_I2S_PD_48			(0xa)
#define RT5682_I2S2_SRC_MASK			(0x3 << 4)
#define RT5682_I2S2_SRC_SFT			4
#define RT5682_I2S2_M_PD_MASK			(0xf << 0)
#define RT5682_I2S2_M_PD_SFT			0

/* IRQ Control 1 (0x00b6) */
#define RT5682_JD1_PULSE_EN_MASK		(0x1 << 10)
#define RT5682_JD1_PULSE_EN_SFT			10
#define RT5682_JD1_PULSE_DIS			(0x0 << 10)
#define RT5682_JD1_PULSE_EN			(0x1 << 10)

/* IRQ Control 2 (0x00b7) */
#define RT5682_JD1_EN_MASK			(0x1 << 15)
#define RT5682_JD1_EN_SFT			15
#define RT5682_JD1_DIS				(0x0 << 15)
#define RT5682_JD1_EN				(0x1 << 15)
#define RT5682_JD1_POL_MASK			(0x1 << 13)
#define RT5682_JD1_POL_NOR			(0x0 << 13)
#define RT5682_JD1_POL_INV			(0x1 << 13)
#define RT5682_JD1_IRQ_MASK			(0x1 << 10)
#define RT5682_JD1_IRQ_LEV			(0x0 << 10)
#define RT5682_JD1_IRQ_PUL			(0x1 << 10)

/* IRQ Control 3 (0x00b8) */
#define RT5682_IL_IRQ_MASK			(0x1 << 7)
#define RT5682_IL_IRQ_DIS			(0x0 << 7)
#define RT5682_IL_IRQ_EN			(0x1 << 7)
#define RT5682_IL_IRQ_TYPE_MASK			(0x1 << 4)
#define RT5682_IL_IRQ_LEV			(0x0 << 4)
#define RT5682_IL_IRQ_PUL			(0x1 << 4)

/* GPIO Control 1 (0x00c0) */
#define RT5682_GP1_PIN_MASK			(0x3 << 14)
#define RT5682_GP1_PIN_SFT			14
#define RT5682_GP1_PIN_GPIO1			(0x0 << 14)
#define RT5682_GP1_PIN_IRQ			(0x1 << 14)
#define RT5682_GP1_PIN_DMIC_CLK			(0x2 << 14)
#define RT5682_GP2_PIN_MASK			(0x3 << 12)
#define RT5682_GP2_PIN_SFT			12
#define RT5682_GP2_PIN_GPIO2			(0x0 << 12)
#define RT5682_GP2_PIN_LRCK2			(0x1 << 12)
#define RT5682_GP2_PIN_DMIC_SDA			(0x2 << 12)
#define RT5682_GP3_PIN_MASK			(0x3 << 10)
#define RT5682_GP3_PIN_SFT			10
#define RT5682_GP3_PIN_GPIO3			(0x0 << 10)
#define RT5682_GP3_PIN_BCLK2			(0x1 << 10)
#define RT5682_GP3_PIN_DMIC_CLK			(0x2 << 10)
#define RT5682_GP4_PIN_MASK			(0x3 << 8)
#define RT5682_GP4_PIN_SFT			8
#define RT5682_GP4_PIN_GPIO4			(0x0 << 8)
#define RT5682_GP4_PIN_ADCDAT1			(0x1 << 8)
#define RT5682_GP4_PIN_DMIC_CLK			(0x2 << 8)
#define RT5682_GP4_PIN_ADCDAT2			(0x3 << 8)
#define RT5682_GP5_PIN_MASK			(0x3 << 6)
#define RT5682_GP5_PIN_SFT			6
#define RT5682_GP5_PIN_GPIO5			(0x0 << 6)
#define RT5682_GP5_PIN_DACDAT1			(0x1 << 6)
#define RT5682_GP5_PIN_DMIC_SDA			(0x2 << 6)
#define RT5682_GP6_PIN_MASK			(0x1 << 5)
#define RT5682_GP6_PIN_SFT			5
#define RT5682_GP6_PIN_GPIO6			(0x0 << 5)
#define RT5682_GP6_PIN_LRCK1			(0x1 << 5)

/* GPIO Control 2 (0x00c1)*/
#define RT5682_GP1_PF_MASK			(0x1 << 15)
#define RT5682_GP1_PF_IN			(0x0 << 15)
#define RT5682_GP1_PF_OUT			(0x1 << 15)
#define RT5682_GP1_OUT_MASK			(0x1 << 14)
#define RT5682_GP1_OUT_L			(0x0 << 14)
#define RT5682_GP1_OUT_H			(0x1 << 14)
#define RT5682_GP2_PF_MASK			(0x1 << 13)
#define RT5682_GP2_PF_IN			(0x0 << 13)
#define RT5682_GP2_PF_OUT			(0x1 << 13)
#define RT5682_GP2_OUT_MASK			(0x1 << 12)
#define RT5682_GP2_OUT_L			(0x0 << 12)
#define RT5682_GP2_OUT_H			(0x1 << 12)
#define RT5682_GP3_PF_MASK			(0x1 << 11)
#define RT5682_GP3_PF_IN			(0x0 << 11)
#define RT5682_GP3_PF_OUT			(0x1 << 11)
#define RT5682_GP3_OUT_MASK			(0x1 << 10)
#define RT5682_GP3_OUT_L			(0x0 << 10)
#define RT5682_GP3_OUT_H			(0x1 << 10)
#define RT5682_GP4_PF_MASK			(0x1 << 9)
#define RT5682_GP4_PF_IN			(0x0 << 9)
#define RT5682_GP4_PF_OUT			(0x1 << 9)
#define RT5682_GP4_OUT_MASK			(0x1 << 8)
#define RT5682_GP4_OUT_L			(0x0 << 8)
#define RT5682_GP4_OUT_H			(0x1 << 8)
#define RT5682_GP5_PF_MASK			(0x1 << 7)
#define RT5682_GP5_PF_IN			(0x0 << 7)
#define RT5682_GP5_PF_OUT			(0x1 << 7)
#define RT5682_GP5_OUT_MASK			(0x1 << 6)
#define RT5682_GP5_OUT_L			(0x0 << 6)
#define RT5682_GP5_OUT_H			(0x1 << 6)
#define RT5682_GP6_PF_MASK			(0x1 << 5)
#define RT5682_GP6_PF_IN			(0x0 << 5)
#define RT5682_GP6_PF_OUT			(0x1 << 5)
#define RT5682_GP6_OUT_MASK			(0x1 << 4)
#define RT5682_GP6_OUT_L			(0x0 << 4)
#define RT5682_GP6_OUT_H			(0x1 << 4)


/* GPIO Status (0x00c2) */
#define RT5682_GP6_STA				(0x1 << 6)
#define RT5682_GP5_STA				(0x1 << 5)
#define RT5682_GP4_STA				(0x1 << 4)
#define RT5682_GP3_STA				(0x1 << 3)
#define RT5682_GP2_STA				(0x1 << 2)
#define RT5682_GP1_STA				(0x1 << 1)

/* Soft volume and zero cross control 1 (0x00d9) */
#define RT5682_SV_MASK				(0x1 << 15)
#define RT5682_SV_SFT				15
#define RT5682_SV_DIS				(0x0 << 15)
#define RT5682_SV_EN				(0x1 << 15)
#define RT5682_ZCD_MASK				(0x1 << 10)
#define RT5682_ZCD_SFT				10
#define RT5682_ZCD_PD				(0x0 << 10)
#define RT5682_ZCD_PU				(0x1 << 10)
#define RT5682_SV_DLY_MASK			(0xf)
#define RT5682_SV_DLY_SFT			0

/* Soft volume and zero cross control 2 (0x00da) */
#define RT5682_ZCD_BST1_CBJ_MASK		(0x1 << 7)
#define RT5682_ZCD_BST1_CBJ_SFT			7
#define RT5682_ZCD_BST1_CBJ_DIS			(0x0 << 7)
#define RT5682_ZCD_BST1_CBJ_EN			(0x1 << 7)
#define RT5682_ZCD_RECMIX_MASK			(0x1)
#define RT5682_ZCD_RECMIX_SFT			0
#define RT5682_ZCD_RECMIX_DIS			(0x0)
#define RT5682_ZCD_RECMIX_EN			(0x1)

/* 4 Button Inline Command Control 2 (0x00e3) */
#define RT5682_4BTN_IL_MASK			(0x1 << 15)
#define RT5682_4BTN_IL_EN			(0x1 << 15)
#define RT5682_4BTN_IL_DIS			(0x0 << 15)
#define RT5682_4BTN_IL_RST_MASK			(0x1 << 14)
#define RT5682_4BTN_IL_NOR			(0x1 << 14)
#define RT5682_4BTN_IL_RST			(0x0 << 14)

/* Analog JD Control (0x00f0) */
#define RT5682_JDH_RS_MASK			(0x1 << 4)
#define RT5682_JDH_NO_PLUG			(0x1 << 4)
#define RT5682_JDH_PLUG				(0x0 << 4)

/* Bias current control 8 (0x0111) */
#define RT5682_HPA_CP_BIAS_CTRL_MASK			(0x3 << 2)
#define RT5682_HPA_CP_BIAS_2UA			(0x0 << 2)
#define RT5682_HPA_CP_BIAS_3UA			(0x1 << 2)
#define RT5682_HPA_CP_BIAS_4UA			(0x2 << 2)
#define RT5682_HPA_CP_BIAS_6UA			(0x3 << 2)

/* Charge Pump Internal Register1 (0x0125) */
#define RT5682_CP_CLK_HP_MASK			(0x3 << 4)
#define RT5682_CP_CLK_HP_100KHZ			(0x0 << 4)
#define RT5682_CP_CLK_HP_200KHZ			(0x1 << 4)
#define RT5682_CP_CLK_HP_300KHZ			(0x2 << 4)
#define RT5682_CP_CLK_HP_600KHZ			(0x3 << 4)

/* Pad Driving Control (0x0136) */
#define RT5682_PAD_DRV_GP1_MASK			(0x3 << 14)
#define RT5682_PAD_DRV_GP1_SFT			14
#define RT5682_PAD_DRV_GP2_MASK			(0x3 << 12)
#define RT5682_PAD_DRV_GP2_SFT			12
#define RT5682_PAD_DRV_GP3_MASK			(0x3 << 10)
#define RT5682_PAD_DRV_GP3_SFT			10
#define RT5682_PAD_DRV_GP4_MASK			(0x3 << 8)
#define RT5682_PAD_DRV_GP4_SFT			8
#define RT5682_PAD_DRV_GP5_MASK			(0x3 << 6)
#define RT5682_PAD_DRV_GP5_SFT			6
#define RT5682_PAD_DRV_GP6_MASK			(0x3 << 4)
#define RT5682_PAD_DRV_GP6_SFT			4

/* Chopper and Clock control for DAC (0x013a)*/
#define RT5682_CKXEN_DAC1_MASK			(0x1 << 13)
#define RT5682_CKXEN_DAC1_SFT			13
#define RT5682_CKGEN_DAC1_MASK			(0x1 << 12)
#define RT5682_CKGEN_DAC1_SFT			12

/* Chopper and Clock control for ADC (0x013b)*/
#define RT5682_CKXEN_ADC1_MASK			(0x1 << 13)
#define RT5682_CKXEN_ADC1_SFT			13
#define RT5682_CKGEN_ADC1_MASK			(0x1 << 12)
#define RT5682_CKGEN_ADC1_SFT			12

/* Volume test (0x013f)*/
#define RT5682_SEL_CLK_VOL_MASK			(0x1 << 15)
#define RT5682_SEL_CLK_VOL_EN			(0x1 << 15)
#define RT5682_SEL_CLK_VOL_DIS			(0x0 << 15)

/* Test Mode Control 1 (0x0145) */
#define RT5682_AD2DA_LB_MASK			(0x1 << 10)
#define RT5682_AD2DA_LB_SFT			10

/* Stereo Noise Gate Control 1 (0x0160) */
#define RT5682_NG2_EN_MASK			(0x1 << 15)
#define RT5682_NG2_EN				(0x1 << 15)
#define RT5682_NG2_DIS				(0x0 << 15)

/* Stereo1 DAC Silence Detection Control (0x0190) */
#define RT5682_DEB_STO_DAC_MASK			(0x7 << 4)
#define RT5682_DEB_80_MS			(0x0 << 4)

/* SAR ADC Inline Command Control 1 (0x0210) */
#define RT5682_SAR_BUTT_DET_MASK		(0x1 << 15)
#define RT5682_SAR_BUTT_DET_EN			(0x1 << 15)
#define RT5682_SAR_BUTT_DET_DIS			(0x0 << 15)
#define RT5682_SAR_BUTDET_MODE_MASK		(0x1 << 14)
#define RT5682_SAR_BUTDET_POW_SAV		(0x1 << 14)
#define RT5682_SAR_BUTDET_POW_NORM		(0x0 << 14)
#define RT5682_SAR_BUTDET_RST_MASK		(0x1 << 13)
#define RT5682_SAR_BUTDET_RST_NORMAL		(0x1 << 13)
#define RT5682_SAR_BUTDET_RST			(0x0 << 13)
#define RT5682_SAR_POW_MASK			(0x1 << 12)
#define RT5682_SAR_POW_EN			(0x1 << 12)
#define RT5682_SAR_POW_DIS			(0x0 << 12)
#define RT5682_SAR_RST_MASK			(0x1 << 11)
#define RT5682_SAR_RST_NORMAL			(0x1 << 11)
#define RT5682_SAR_RST				(0x0 << 11)
#define RT5682_SAR_BYPASS_MASK			(0x1 << 10)
#define RT5682_SAR_BYPASS_EN			(0x1 << 10)
#define RT5682_SAR_BYPASS_DIS			(0x0 << 10)
#define RT5682_SAR_SEL_MB1_MASK			(0x1 << 9)
#define RT5682_SAR_SEL_MB1_SEL			(0x1 << 9)
#define RT5682_SAR_SEL_MB1_NOSEL		(0x0 << 9)
#define RT5682_SAR_SEL_MB2_MASK			(0x1 << 8)
#define RT5682_SAR_SEL_MB2_SEL			(0x1 << 8)
#define RT5682_SAR_SEL_MB2_NOSEL		(0x0 << 8)
#define RT5682_SAR_SEL_MODE_MASK		(0x1 << 7)
#define RT5682_SAR_SEL_MODE_CMP			(0x1 << 7)
#define RT5682_SAR_SEL_MODE_ADC			(0x0 << 7)
#define RT5682_SAR_SEL_MB1_MB2_MASK		(0x1 << 5)
#define RT5682_SAR_SEL_MB1_MB2_AUTO		(0x1 << 5)
#define RT5682_SAR_SEL_MB1_MB2_MANU		(0x0 << 5)
#define RT5682_SAR_SEL_SIGNAL_MASK		(0x1 << 4)
#define RT5682_SAR_SEL_SIGNAL_AUTO		(0x1 << 4)
#define RT5682_SAR_SEL_SIGNAL_MANU		(0x0 << 4)

/* SAR ADC Inline Command Control 13 (0x021c) */
#define RT5682_SAR_SOUR_MASK			(0x3f)
#define RT5682_SAR_SOUR_BTN			(0x3f)
#define RT5682_SAR_SOUR_TYPE			(0x0)

/* soundwire timeout */
<<<<<<< HEAD
#define RT5682_PROBE_TIMEOUT			2000
=======
#define RT5682_PROBE_TIMEOUT			5000
>>>>>>> 7d2a07b7


#define RT5682_STEREO_RATES SNDRV_PCM_RATE_8000_192000
#define RT5682_FORMATS (SNDRV_PCM_FMTBIT_S16_LE | SNDRV_PCM_FMTBIT_S20_3LE | \
		SNDRV_PCM_FMTBIT_S24_LE | SNDRV_PCM_FMTBIT_S8)

/* System Clock Source */
enum {
	RT5682_SCLK_S_MCLK,
	RT5682_SCLK_S_PLL1,
	RT5682_SCLK_S_PLL2,
	RT5682_SCLK_S_RCCLK,
};

/* PLL Source */
enum {
	RT5682_PLL1_S_MCLK,
	RT5682_PLL1_S_BCLK1,
	RT5682_PLL1_S_RCCLK,
	RT5682_PLL2_S_MCLK,
};

enum {
	RT5682_PLL1,
	RT5682_PLL2,
	RT5682_PLLS,
};

enum {
	RT5682_AIF1,
	RT5682_AIF2,
	RT5682_SDW,
	RT5682_AIFS
};

/* filter mask */
enum {
	RT5682_DA_STEREO1_FILTER = 0x1,
	RT5682_AD_STEREO1_FILTER = (0x1 << 1),
};

enum {
	RT5682_CLK_SEL_SYS,
	RT5682_CLK_SEL_I2S1_ASRC,
	RT5682_CLK_SEL_I2S2_ASRC,
};

#define RT5682_NUM_SUPPLIES 3

struct rt5682_priv {
	struct snd_soc_component *component;
	struct rt5682_platform_data pdata;
	struct regmap *regmap;
	struct regmap *sdw_regmap;
	struct snd_soc_jack *hs_jack;
	struct regulator_bulk_data supplies[RT5682_NUM_SUPPLIES];
	struct delayed_work jack_detect_work;
	struct delayed_work jd_check_work;
<<<<<<< HEAD
=======
	struct mutex disable_irq_lock; /* imp-def irq lock protection */
	bool disable_irq;
>>>>>>> 7d2a07b7
	struct mutex calibrate_mutex;
	struct sdw_slave *slave;
	enum sdw_slave_status status;
	struct sdw_bus_params params;
	bool hw_init;
	bool first_hw_init;
	bool is_sdw;

#ifdef CONFIG_COMMON_CLK
	struct clk_hw dai_clks_hw[RT5682_DAI_NUM_CLKS];
<<<<<<< HEAD
	struct clk_lookup *dai_clks_lookup[RT5682_DAI_NUM_CLKS];
	struct clk *dai_clks[RT5682_DAI_NUM_CLKS];
=======
>>>>>>> 7d2a07b7
	struct clk *mclk;
#endif

	int sysclk;
	int sysclk_src;
	int lrck[RT5682_AIFS];
	int bclk[RT5682_AIFS];
	int master[RT5682_AIFS];

	int pll_src[RT5682_PLLS];
	int pll_in[RT5682_PLLS];
	int pll_out[RT5682_PLLS];

	int jack_type;
<<<<<<< HEAD
=======
	int irq_work_delay_time;
>>>>>>> 7d2a07b7
};

extern const char *rt5682_supply_names[RT5682_NUM_SUPPLIES];

int rt5682_sel_asrc_clk_src(struct snd_soc_component *component,
		unsigned int filter_mask, unsigned int clk_src);

void rt5682_apply_patch_list(struct rt5682_priv *rt5682, struct device *dev);

int rt5682_headset_detect(struct snd_soc_component *component, int jack_insert);
void rt5682_jack_detect_handler(struct work_struct *work);

bool rt5682_volatile_register(struct device *dev, unsigned int reg);
bool rt5682_readable_register(struct device *dev, unsigned int reg);

int rt5682_register_component(struct device *dev);
void rt5682_calibrate(struct rt5682_priv *rt5682);
void rt5682_reset(struct rt5682_priv *rt5682);
int rt5682_parse_dt(struct rt5682_priv *rt5682, struct device *dev);

#define RT5682_REG_NUM 318
extern const struct reg_default rt5682_reg[RT5682_REG_NUM];

extern const struct snd_soc_dai_ops rt5682_aif1_dai_ops;
extern const struct snd_soc_dai_ops rt5682_aif2_dai_ops;
extern const struct snd_soc_component_driver rt5682_soc_component_dev;

#endif /* __RT5682_H__ */<|MERGE_RESOLUTION|>--- conflicted
+++ resolved
@@ -1356,11 +1356,7 @@
 #define RT5682_SAR_SOUR_TYPE			(0x0)
 
 /* soundwire timeout */
-<<<<<<< HEAD
-#define RT5682_PROBE_TIMEOUT			2000
-=======
 #define RT5682_PROBE_TIMEOUT			5000
->>>>>>> 7d2a07b7
 
 
 #define RT5682_STEREO_RATES SNDRV_PCM_RATE_8000_192000
@@ -1419,11 +1415,8 @@
 	struct regulator_bulk_data supplies[RT5682_NUM_SUPPLIES];
 	struct delayed_work jack_detect_work;
 	struct delayed_work jd_check_work;
-<<<<<<< HEAD
-=======
 	struct mutex disable_irq_lock; /* imp-def irq lock protection */
 	bool disable_irq;
->>>>>>> 7d2a07b7
 	struct mutex calibrate_mutex;
 	struct sdw_slave *slave;
 	enum sdw_slave_status status;
@@ -1434,11 +1427,6 @@
 
 #ifdef CONFIG_COMMON_CLK
 	struct clk_hw dai_clks_hw[RT5682_DAI_NUM_CLKS];
-<<<<<<< HEAD
-	struct clk_lookup *dai_clks_lookup[RT5682_DAI_NUM_CLKS];
-	struct clk *dai_clks[RT5682_DAI_NUM_CLKS];
-=======
->>>>>>> 7d2a07b7
 	struct clk *mclk;
 #endif
 
@@ -1453,10 +1441,7 @@
 	int pll_out[RT5682_PLLS];
 
 	int jack_type;
-<<<<<<< HEAD
-=======
 	int irq_work_delay_time;
->>>>>>> 7d2a07b7
 };
 
 extern const char *rt5682_supply_names[RT5682_NUM_SUPPLIES];
