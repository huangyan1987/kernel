--- conflicted
+++ resolved
@@ -724,11 +724,7 @@
 	/* Sampling rate mask = 0xe (for filters) */
 	u16 add_ctl = snd_soc_component_read(component, WM8978_ADDITIONAL_CONTROL) & ~0xe;
 	u16 clking = snd_soc_component_read(component, WM8978_CLOCKING);
-<<<<<<< HEAD
-	enum wm8978_sysclk_src current_clk_id = clking & 0x100 ?
-=======
 	enum wm8978_sysclk_src current_clk_id = (clking & 0x100) ?
->>>>>>> 7d2a07b7
 		WM8978_PLL : WM8978_MCLK;
 	unsigned int f_sel, diff, diff_best = INT_MAX;
 	int i, best = 0;
