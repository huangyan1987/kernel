--- conflicted
+++ resolved
@@ -55,11 +55,7 @@
 		break;
 	case RX51_JACK_HS:
 		hs = 1;
-<<<<<<< HEAD
-		/* fall through */
-=======
 		fallthrough;
->>>>>>> 7d2a07b7
 	case RX51_JACK_HP:
 		hp = 1;
 		break;
