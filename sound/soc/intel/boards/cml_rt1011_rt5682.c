--- conflicted
+++ resolved
@@ -533,10 +533,7 @@
 
 static int snd_cml_rt1011_probe(struct platform_device *pdev)
 {
-<<<<<<< HEAD
-=======
 	struct snd_soc_dai_link *dai_link;
->>>>>>> 019683d8
 	struct card_private *ctx;
 	struct snd_soc_acpi_mach *mach;
 	const char *platform_name;
@@ -558,20 +555,11 @@
 	/* when 4 speaker is available, update codec config */
 	if (sof_rt1011_quirk & (SOF_RT1011_SPEAKER_TL |
 				SOF_RT1011_SPEAKER_TR)) {
-<<<<<<< HEAD
-		for (i = 0; i < ARRAY_SIZE(cml_rt1011_rt5682_dailink); i++) {
-			if (!strcmp(cml_rt1011_rt5682_dailink[i].codecs->dai_name,
-				    CML_RT1011_CODEC_DAI)) {
-				cml_rt1011_rt5682_dailink[i].codecs = ssp1_codec_4spk;
-				cml_rt1011_rt5682_dailink[i].num_codecs =
-						ARRAY_SIZE(ssp1_codec_4spk);
-=======
 		for_each_card_prelinks(&snd_soc_card_cml, i, dai_link) {
 			if (!strcmp(dai_link->codecs[0].dai_name,
 				    CML_RT1011_CODEC_DAI)) {
 				dai_link->codecs = ssp1_codec_4spk;
 				dai_link->num_codecs = ARRAY_SIZE(ssp1_codec_4spk);
->>>>>>> 019683d8
 			}
 		}
 	}
