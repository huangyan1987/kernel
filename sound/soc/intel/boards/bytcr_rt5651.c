--- conflicted
+++ resolved
@@ -786,10 +786,6 @@
 		.dai_fmt = SND_SOC_DAIFMT_I2S | SND_SOC_DAIFMT_NB_NF
 						| SND_SOC_DAIFMT_CBS_CFS,
 		.be_hw_params_fixup = byt_rt5651_codec_fixup,
-<<<<<<< HEAD
-		.nonatomic = true,
-=======
->>>>>>> 7d2a07b7
 		.dpcm_playback = 1,
 		.dpcm_capture = 1,
 		.init = byt_rt5651_init,
