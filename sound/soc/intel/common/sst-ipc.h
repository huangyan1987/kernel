--- conflicted
+++ resolved
@@ -21,15 +21,6 @@
 	size_t size;
 };
 
-<<<<<<< HEAD
-struct sst_ipc_message {
-	u64 header;
-	void *data;
-	size_t size;
-};
-
-=======
->>>>>>> 7d2a07b7
 struct ipc_message {
 	struct list_head list;
 	struct sst_ipc_message tx;
