--- conflicted
+++ resolved
@@ -1581,10 +1581,7 @@
 	}
 
 	if (fsl_ssi_is_ac97(ssi_private)) {
-<<<<<<< HEAD
-=======
 		mutex_init(&ssi_private->ac97_reg_lock);
->>>>>>> 0186f2dc
 		ret = snd_soc_set_ac97_ops_of_reset(&fsl_ssi_ac97_ops, pdev);
 		if (ret) {
 			dev_err(&pdev->dev, "could not set AC'97 ops\n");
@@ -1679,12 +1676,9 @@
 		snd_soc_set_ac97_ops(NULL);
 
 error_ac97_ops:
-<<<<<<< HEAD
-=======
 	if (fsl_ssi_is_ac97(ssi_private))
 		mutex_destroy(&ssi_private->ac97_reg_lock);
 
->>>>>>> 0186f2dc
 	if (ssi_private->soc->imx)
 		fsl_ssi_imx_clean(pdev, ssi_private);
 
