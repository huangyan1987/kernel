// SPDX-License-Identifier: GPL-2.0
//
// Driver for Microchip I2S Multi-channel controller
//
// Copyright (C) 2018 Microchip Technology Inc. and its subsidiaries
//
// Author: Codrin Ciubotariu <codrin.ciubotariu@microchip.com>

#include <linux/init.h>
#include <linux/module.h>
#include <linux/device.h>
#include <linux/slab.h>

#include <linux/delay.h>
#include <linux/io.h>
#include <linux/clk.h>
#include <linux/mfd/syscon.h>
#include <linux/lcm.h>
#include <linux/of_device.h>

#include <sound/core.h>
#include <sound/pcm.h>
#include <sound/pcm_params.h>
#include <sound/initval.h>
#include <sound/soc.h>
#include <sound/dmaengine_pcm.h>

/*
 * ---- I2S Controller Register map ----
 */
#define MCHP_I2SMCC_CR		0x0000	/* Control Register */
#define MCHP_I2SMCC_MRA		0x0004	/* Mode Register A */
#define MCHP_I2SMCC_MRB		0x0008	/* Mode Register B */
#define MCHP_I2SMCC_SR		0x000C	/* Status Register */
#define MCHP_I2SMCC_IERA	0x0010	/* Interrupt Enable Register A */
#define MCHP_I2SMCC_IDRA	0x0014	/* Interrupt Disable Register A */
#define MCHP_I2SMCC_IMRA	0x0018	/* Interrupt Mask Register A */
#define MCHP_I2SMCC_ISRA	0X001C	/* Interrupt Status Register A */

#define MCHP_I2SMCC_IERB	0x0020	/* Interrupt Enable Register B */
#define MCHP_I2SMCC_IDRB	0x0024	/* Interrupt Disable Register B */
#define MCHP_I2SMCC_IMRB	0x0028	/* Interrupt Mask Register B */
#define MCHP_I2SMCC_ISRB	0X002C	/* Interrupt Status Register B */

#define MCHP_I2SMCC_RHR		0x0030	/* Receiver Holding Register */
#define MCHP_I2SMCC_THR		0x0034	/* Transmitter Holding Register */

#define MCHP_I2SMCC_RHL0R	0x0040	/* Receiver Holding Left 0 Register */
#define MCHP_I2SMCC_RHR0R	0x0044	/* Receiver Holding Right 0 Register */

#define MCHP_I2SMCC_RHL1R	0x0048	/* Receiver Holding Left 1 Register */
#define MCHP_I2SMCC_RHR1R	0x004C	/* Receiver Holding Right 1 Register */

#define MCHP_I2SMCC_RHL2R	0x0050	/* Receiver Holding Left 2 Register */
#define MCHP_I2SMCC_RHR2R	0x0054	/* Receiver Holding Right 2 Register */

#define MCHP_I2SMCC_RHL3R	0x0058	/* Receiver Holding Left 3 Register */
#define MCHP_I2SMCC_RHR3R	0x005C	/* Receiver Holding Right 3 Register */

#define MCHP_I2SMCC_THL0R	0x0060	/* Transmitter Holding Left 0 Register */
#define MCHP_I2SMCC_THR0R	0x0064	/* Transmitter Holding Right 0 Register */

#define MCHP_I2SMCC_THL1R	0x0068	/* Transmitter Holding Left 1 Register */
#define MCHP_I2SMCC_THR1R	0x006C	/* Transmitter Holding Right 1 Register */

#define MCHP_I2SMCC_THL2R	0x0070	/* Transmitter Holding Left 2 Register */
#define MCHP_I2SMCC_THR2R	0x0074	/* Transmitter Holding Right 2 Register */

#define MCHP_I2SMCC_THL3R	0x0078	/* Transmitter Holding Left 3 Register */
#define MCHP_I2SMCC_THR3R	0x007C	/* Transmitter Holding Right 3 Register */

#define MCHP_I2SMCC_VERSION	0x00FC	/* Version Register */

/*
 * ---- Control Register (Write-only) ----
 */
#define MCHP_I2SMCC_CR_RXEN		BIT(0)	/* Receiver Enable */
#define MCHP_I2SMCC_CR_RXDIS		BIT(1)	/* Receiver Disable */
#define MCHP_I2SMCC_CR_CKEN		BIT(2)	/* Clock Enable */
#define MCHP_I2SMCC_CR_CKDIS		BIT(3)	/* Clock Disable */
#define MCHP_I2SMCC_CR_TXEN		BIT(4)	/* Transmitter Enable */
#define MCHP_I2SMCC_CR_TXDIS		BIT(5)	/* Transmitter Disable */
#define MCHP_I2SMCC_CR_SWRST		BIT(7)	/* Software Reset */

/*
 * ---- Mode Register A (Read/Write) ----
 */
#define MCHP_I2SMCC_MRA_MODE_MASK		GENMASK(0, 0)
#define MCHP_I2SMCC_MRA_MODE_SLAVE		(0 << 0)
#define MCHP_I2SMCC_MRA_MODE_MASTER		(1 << 0)

#define MCHP_I2SMCC_MRA_DATALENGTH_MASK			GENMASK(3, 1)
#define MCHP_I2SMCC_MRA_DATALENGTH_32_BITS		(0 << 1)
#define MCHP_I2SMCC_MRA_DATALENGTH_24_BITS		(1 << 1)
#define MCHP_I2SMCC_MRA_DATALENGTH_20_BITS		(2 << 1)
#define MCHP_I2SMCC_MRA_DATALENGTH_18_BITS		(3 << 1)
#define MCHP_I2SMCC_MRA_DATALENGTH_16_BITS		(4 << 1)
#define MCHP_I2SMCC_MRA_DATALENGTH_16_BITS_COMPACT	(5 << 1)
#define MCHP_I2SMCC_MRA_DATALENGTH_8_BITS		(6 << 1)
#define MCHP_I2SMCC_MRA_DATALENGTH_8_BITS_COMPACT	(7 << 1)

#define MCHP_I2SMCC_MRA_WIRECFG_MASK		GENMASK(5, 4)
#define MCHP_I2SMCC_MRA_WIRECFG_TDM(pin)	(((pin) << 4) & \
						 MCHP_I2SMCC_MRA_WIRECFG_MASK)
#define MCHP_I2SMCC_MRA_WIRECFG_I2S_1_TDM_0	(0 << 4)
#define MCHP_I2SMCC_MRA_WIRECFG_I2S_2_TDM_1	(1 << 4)
#define MCHP_I2SMCC_MRA_WIRECFG_I2S_4_TDM_2	(2 << 4)
#define MCHP_I2SMCC_MRA_WIRECFG_TDM_3		(3 << 4)

#define MCHP_I2SMCC_MRA_FORMAT_MASK		GENMASK(7, 6)
#define MCHP_I2SMCC_MRA_FORMAT_I2S		(0 << 6)
#define MCHP_I2SMCC_MRA_FORMAT_LJ		(1 << 6) /* Left Justified */
#define MCHP_I2SMCC_MRA_FORMAT_TDM		(2 << 6)
#define MCHP_I2SMCC_MRA_FORMAT_TDMLJ		(3 << 6)

/* Transmitter uses one DMA channel ... */
/* Left audio samples duplicated to right audio channel */
#define MCHP_I2SMCC_MRA_RXMONO			BIT(8)

/* I2SDO output of I2SC is internally connected to I2SDI input */
#define MCHP_I2SMCC_MRA_RXLOOP			BIT(9)

/* Receiver uses one DMA channel ... */
/* Left audio samples duplicated to right audio channel */
#define MCHP_I2SMCC_MRA_TXMONO			BIT(10)

/* x sample transmitted when underrun */
#define MCHP_I2SMCC_MRA_TXSAME_ZERO		(0 << 11) /* Zero sample */
#define MCHP_I2SMCC_MRA_TXSAME_PREVIOUS		(1 << 11) /* Previous sample */

/* select between peripheral clock and generated clock */
#define MCHP_I2SMCC_MRA_SRCCLK_PCLK		(0 << 12)
#define MCHP_I2SMCC_MRA_SRCCLK_GCLK		(1 << 12)

/* Number of TDM Channels - 1 */
#define MCHP_I2SMCC_MRA_NBCHAN_MASK		GENMASK(15, 13)
#define MCHP_I2SMCC_MRA_NBCHAN(ch) \
	((((ch) - 1) << 13) & MCHP_I2SMCC_MRA_NBCHAN_MASK)

/* Selected Clock to I2SMCC Master Clock ratio */
#define MCHP_I2SMCC_MRA_IMCKDIV_MASK		GENMASK(21, 16)
#define MCHP_I2SMCC_MRA_IMCKDIV(div) \
	(((div) << 16) & MCHP_I2SMCC_MRA_IMCKDIV_MASK)

/* TDM Frame Synchronization */
#define MCHP_I2SMCC_MRA_TDMFS_MASK		GENMASK(23, 22)
#define MCHP_I2SMCC_MRA_TDMFS_SLOT		(0 << 22)
#define MCHP_I2SMCC_MRA_TDMFS_HALF		(1 << 22)
#define MCHP_I2SMCC_MRA_TDMFS_BIT		(2 << 22)

/* Selected Clock to I2SMC Serial Clock ratio */
#define MCHP_I2SMCC_MRA_ISCKDIV_MASK		GENMASK(29, 24)
#define MCHP_I2SMCC_MRA_ISCKDIV(div) \
	(((div) << 24) & MCHP_I2SMCC_MRA_ISCKDIV_MASK)

/* Master Clock mode */
#define MCHP_I2SMCC_MRA_IMCKMODE_MASK		GENMASK(30, 30)
/* 0: No master clock generated*/
#define MCHP_I2SMCC_MRA_IMCKMODE_NONE		(0 << 30)
/* 1: master clock generated (internally generated clock drives I2SMCK pin) */
#define MCHP_I2SMCC_MRA_IMCKMODE_GEN		(1 << 30)

/* Slot Width */
/* 0: slot is 32 bits wide for DATALENGTH = 18/20/24 bits. */
/* 1: slot is 24 bits wide for DATALENGTH = 18/20/24 bits. */
#define MCHP_I2SMCC_MRA_IWS			BIT(31)

/*
 * ---- Mode Register B (Read/Write) ----
 */
/* all enabled I2S left channels are filled first, then I2S right channels */
#define MCHP_I2SMCC_MRB_CRAMODE_LEFT_FIRST	(0 << 0)
/*
 * an enabled I2S left channel is filled, then the corresponding right
 * channel, until all channels are filled
 */
#define MCHP_I2SMCC_MRB_CRAMODE_REGULAR		(1 << 0)

#define MCHP_I2SMCC_MRB_FIFOEN			BIT(4)

#define MCHP_I2SMCC_MRB_DMACHUNK_MASK		GENMASK(9, 8)
#define MCHP_I2SMCC_MRB_DMACHUNK(no_words) \
	(((fls(no_words) - 1) << 8) & MCHP_I2SMCC_MRB_DMACHUNK_MASK)

#define MCHP_I2SMCC_MRB_CLKSEL_MASK		GENMASK(16, 16)
#define MCHP_I2SMCC_MRB_CLKSEL_EXT		(0 << 16)
#define MCHP_I2SMCC_MRB_CLKSEL_INT		(1 << 16)

/*
 * ---- Status Registers (Read-only) ----
 */
#define MCHP_I2SMCC_SR_RXEN		BIT(0)	/* Receiver Enabled */
#define MCHP_I2SMCC_SR_TXEN		BIT(4)	/* Transmitter Enabled */

/*
 * ---- Interrupt Enable/Disable/Mask/Status Registers A ----
 */
#define MCHP_I2SMCC_INT_TXRDY_MASK(ch)		GENMASK((ch) - 1, 0)
#define MCHP_I2SMCC_INT_TXRDYCH(ch)		BIT(ch)
#define MCHP_I2SMCC_INT_TXUNF_MASK(ch)		GENMASK((ch) + 7, 8)
#define MCHP_I2SMCC_INT_TXUNFCH(ch)		BIT((ch) + 8)
#define MCHP_I2SMCC_INT_RXRDY_MASK(ch)		GENMASK((ch) + 15, 16)
#define MCHP_I2SMCC_INT_RXRDYCH(ch)		BIT((ch) + 16)
#define MCHP_I2SMCC_INT_RXOVF_MASK(ch)		GENMASK((ch) + 23, 24)
#define MCHP_I2SMCC_INT_RXOVFCH(ch)		BIT((ch) + 24)

/*
 * ---- Interrupt Enable/Disable/Mask/Status Registers B ----
 */
#define MCHP_I2SMCC_INT_WERR			BIT(0)
#define MCHP_I2SMCC_INT_TXFFRDY			BIT(8)
#define MCHP_I2SMCC_INT_TXFFEMP			BIT(9)
#define MCHP_I2SMCC_INT_RXFFRDY			BIT(12)
#define MCHP_I2SMCC_INT_RXFFFUL			BIT(13)

/*
 * ---- Version Register (Read-only) ----
 */
#define MCHP_I2SMCC_VERSION_MASK		GENMASK(11, 0)

#define MCHP_I2SMCC_MAX_CHANNELS		8
#define MCHP_I2MCC_TDM_SLOT_WIDTH		32

static const struct regmap_config mchp_i2s_mcc_regmap_config = {
	.reg_bits = 32,
	.reg_stride = 4,
	.val_bits = 32,
	.max_register = MCHP_I2SMCC_VERSION,
};

struct mchp_i2s_mcc_soc_data {
	unsigned int	data_pin_pair_num;
	bool		has_fifo;
};

struct mchp_i2s_mcc_dev {
	struct wait_queue_head			wq_txrdy;
	struct wait_queue_head			wq_rxrdy;
	struct device				*dev;
	struct regmap				*regmap;
	struct clk				*pclk;
	struct clk				*gclk;
	const struct mchp_i2s_mcc_soc_data	*soc;
	struct snd_dmaengine_dai_dma_data	playback;
	struct snd_dmaengine_dai_dma_data	capture;
	unsigned int				fmt;
	unsigned int				sysclk;
	unsigned int				frame_length;
	int					tdm_slots;
	int					channels;
<<<<<<< HEAD
=======
	u8					tdm_data_pair;
>>>>>>> 7d2a07b7
	unsigned int				gclk_use:1;
	unsigned int				gclk_running:1;
	unsigned int				tx_rdy:1;
	unsigned int				rx_rdy:1;
};

static irqreturn_t mchp_i2s_mcc_interrupt(int irq, void *dev_id)
{
	struct mchp_i2s_mcc_dev *dev = dev_id;
	u32 sra, imra, srb, imrb, pendinga, pendingb, idra = 0, idrb = 0;
	irqreturn_t ret = IRQ_NONE;

	regmap_read(dev->regmap, MCHP_I2SMCC_IMRA, &imra);
	regmap_read(dev->regmap, MCHP_I2SMCC_ISRA, &sra);
	pendinga = imra & sra;

	regmap_read(dev->regmap, MCHP_I2SMCC_IMRB, &imrb);
	regmap_read(dev->regmap, MCHP_I2SMCC_ISRB, &srb);
	pendingb = imrb & srb;

	if (!pendinga && !pendingb)
		return IRQ_NONE;

	/*
	 * Tx/Rx ready interrupts are enabled when stopping only, to assure
	 * availability and to disable clocks if necessary
	 */
	if (dev->soc->has_fifo) {
		idrb |= pendingb & (MCHP_I2SMCC_INT_TXFFRDY |
				    MCHP_I2SMCC_INT_RXFFRDY);
	} else {
		idra |= pendinga & (MCHP_I2SMCC_INT_TXRDY_MASK(dev->channels) |
				    MCHP_I2SMCC_INT_RXRDY_MASK(dev->channels));
	}
	if (idra || idrb)
		ret = IRQ_HANDLED;

	if ((!dev->soc->has_fifo &&
	     (imra & MCHP_I2SMCC_INT_TXRDY_MASK(dev->channels)) &&
	     (imra & MCHP_I2SMCC_INT_TXRDY_MASK(dev->channels)) ==
	     (idra & MCHP_I2SMCC_INT_TXRDY_MASK(dev->channels))) ||
	    (dev->soc->has_fifo && imrb & MCHP_I2SMCC_INT_TXFFRDY)) {
		dev->tx_rdy = 1;
		wake_up_interruptible(&dev->wq_txrdy);
	}
	if ((!dev->soc->has_fifo &&
	     (imra & MCHP_I2SMCC_INT_RXRDY_MASK(dev->channels)) &&
	     (imra & MCHP_I2SMCC_INT_RXRDY_MASK(dev->channels)) ==
	     (idra & MCHP_I2SMCC_INT_RXRDY_MASK(dev->channels))) ||
	    (dev->soc->has_fifo && imrb & MCHP_I2SMCC_INT_RXFFRDY)) {
		dev->rx_rdy = 1;
		wake_up_interruptible(&dev->wq_rxrdy);
	}
	if (dev->soc->has_fifo)
		regmap_write(dev->regmap, MCHP_I2SMCC_IDRB, idrb);
	else
		regmap_write(dev->regmap, MCHP_I2SMCC_IDRA, idra);

	return ret;
}

static int mchp_i2s_mcc_set_sysclk(struct snd_soc_dai *dai,
				   int clk_id, unsigned int freq, int dir)
{
	struct mchp_i2s_mcc_dev *dev = snd_soc_dai_get_drvdata(dai);

	dev_dbg(dev->dev, "%s() clk_id=%d freq=%u dir=%d\n",
		__func__, clk_id, freq, dir);

	/* We do not need SYSCLK */
	if (dir == SND_SOC_CLOCK_IN)
		return 0;

	dev->sysclk = freq;

	return 0;
}

static int mchp_i2s_mcc_set_bclk_ratio(struct snd_soc_dai *dai,
				       unsigned int ratio)
{
	struct mchp_i2s_mcc_dev *dev = snd_soc_dai_get_drvdata(dai);

	dev_dbg(dev->dev, "%s() ratio=%u\n", __func__, ratio);

	dev->frame_length = ratio;

	return 0;
}

static int mchp_i2s_mcc_set_dai_fmt(struct snd_soc_dai *dai, unsigned int fmt)
{
	struct mchp_i2s_mcc_dev *dev = snd_soc_dai_get_drvdata(dai);

	dev_dbg(dev->dev, "%s() fmt=%#x\n", __func__, fmt);

	/* We don't support any kind of clock inversion */
	if ((fmt & SND_SOC_DAIFMT_INV_MASK) != SND_SOC_DAIFMT_NB_NF)
		return -EINVAL;

	/* We can't generate only FSYNC */
	if ((fmt & SND_SOC_DAIFMT_MASTER_MASK) == SND_SOC_DAIFMT_CBM_CFS)
		return -EINVAL;

	/* We can only reconfigure the IP when it's stopped */
	if (fmt & SND_SOC_DAIFMT_CONT)
		return -EINVAL;

	dev->fmt = fmt;

	return 0;
}

static int mchp_i2s_mcc_set_dai_tdm_slot(struct snd_soc_dai *dai,
					 unsigned int tx_mask,
					 unsigned int rx_mask,
					 int slots, int slot_width)
{
	struct mchp_i2s_mcc_dev *dev = snd_soc_dai_get_drvdata(dai);

	dev_dbg(dev->dev,
		"%s() tx_mask=0x%08x rx_mask=0x%08x slots=%d width=%d\n",
		__func__, tx_mask, rx_mask, slots, slot_width);

	if (slots < 0 || slots > MCHP_I2SMCC_MAX_CHANNELS ||
	    slot_width != MCHP_I2MCC_TDM_SLOT_WIDTH)
		return -EINVAL;

	if (slots) {
		/* We do not support daisy chain */
		if (rx_mask != GENMASK(slots - 1, 0) ||
		    rx_mask != tx_mask)
			return -EINVAL;
	}

	dev->tdm_slots = slots;
	dev->frame_length = slots * MCHP_I2MCC_TDM_SLOT_WIDTH;

	return 0;
}

static int mchp_i2s_mcc_clk_get_rate_diff(struct clk *clk,
					  unsigned long rate,
					  struct clk **best_clk,
					  unsigned long *best_rate,
					  unsigned long *best_diff_rate)
{
	long round_rate;
	unsigned int diff_rate;

	round_rate = clk_round_rate(clk, rate);
	if (round_rate < 0)
		return (int)round_rate;

	diff_rate = abs(rate - round_rate);
	if (diff_rate < *best_diff_rate) {
		*best_clk = clk;
		*best_diff_rate = diff_rate;
		*best_rate = rate;
	}

	return 0;
}

static int mchp_i2s_mcc_config_divs(struct mchp_i2s_mcc_dev *dev,
				    unsigned int bclk, unsigned int *mra,
				    unsigned long *best_rate)
{
	unsigned long clk_rate;
	unsigned long lcm_rate;
	unsigned long best_diff_rate = ~0;
	unsigned int sysclk;
	struct clk *best_clk = NULL;
	int ret;

	/* For code simplification */
	if (!dev->sysclk)
		sysclk = bclk;
	else
		sysclk = dev->sysclk;

	/*
	 * MCLK is Selected CLK / (2 * IMCKDIV),
	 * BCLK is Selected CLK / (2 * ISCKDIV);
	 * if IMCKDIV or ISCKDIV are 0, MCLK or BCLK = Selected CLK
	 */
	lcm_rate = lcm(sysclk, bclk);
	if ((lcm_rate / sysclk % 2 == 1 && lcm_rate / sysclk > 2) ||
	    (lcm_rate / bclk % 2 == 1 && lcm_rate / bclk > 2))
		lcm_rate *= 2;

	for (clk_rate = lcm_rate;
	     (clk_rate == sysclk || clk_rate / (sysclk * 2) <= GENMASK(5, 0)) &&
	     (clk_rate == bclk || clk_rate / (bclk * 2) <= GENMASK(5, 0));
	     clk_rate += lcm_rate) {
		ret = mchp_i2s_mcc_clk_get_rate_diff(dev->gclk, clk_rate,
						     &best_clk, best_rate,
						     &best_diff_rate);
		if (ret) {
			dev_err(dev->dev, "gclk error for rate %lu: %d",
				clk_rate, ret);
		} else {
			if (!best_diff_rate) {
				dev_dbg(dev->dev, "found perfect rate on gclk: %lu\n",
					clk_rate);
				break;
			}
		}

		ret = mchp_i2s_mcc_clk_get_rate_diff(dev->pclk, clk_rate,
						     &best_clk, best_rate,
						     &best_diff_rate);
		if (ret) {
			dev_err(dev->dev, "pclk error for rate %lu: %d",
				clk_rate, ret);
		} else {
			if (!best_diff_rate) {
				dev_dbg(dev->dev, "found perfect rate on pclk: %lu\n",
					clk_rate);
				break;
			}
		}
	}

	/* check if clocks returned only errors */
	if (!best_clk) {
		dev_err(dev->dev, "unable to change rate to clocks\n");
		return -EINVAL;
	}

	dev_dbg(dev->dev, "source CLK is %s with rate %lu, diff %lu\n",
		best_clk == dev->pclk ? "pclk" : "gclk",
		*best_rate, best_diff_rate);

	/* Configure divisors */
	if (dev->sysclk)
		*mra |= MCHP_I2SMCC_MRA_IMCKDIV(*best_rate / (2 * sysclk));
	*mra |= MCHP_I2SMCC_MRA_ISCKDIV(*best_rate / (2 * bclk));

	if (best_clk == dev->gclk)
		*mra |= MCHP_I2SMCC_MRA_SRCCLK_GCLK;
	else
		*mra |= MCHP_I2SMCC_MRA_SRCCLK_PCLK;

	return 0;
}

static int mchp_i2s_mcc_is_running(struct mchp_i2s_mcc_dev *dev)
{
	u32 sr;

	regmap_read(dev->regmap, MCHP_I2SMCC_SR, &sr);
	return !!(sr & (MCHP_I2SMCC_SR_TXEN | MCHP_I2SMCC_SR_RXEN));
}

static int mchp_i2s_mcc_hw_params(struct snd_pcm_substream *substream,
				  struct snd_pcm_hw_params *params,
				  struct snd_soc_dai *dai)
{
	unsigned long rate = 0;
	struct mchp_i2s_mcc_dev *dev = snd_soc_dai_get_drvdata(dai);
	u32 mra = 0;
	u32 mrb = 0;
	unsigned int channels = params_channels(params);
	unsigned int frame_length = dev->frame_length;
	unsigned int bclk_rate;
	int set_divs = 0;
	int ret;
	bool is_playback = (substream->stream == SNDRV_PCM_STREAM_PLAYBACK);

	dev_dbg(dev->dev, "%s() rate=%u format=%#x width=%u channels=%u\n",
		__func__, params_rate(params), params_format(params),
		params_width(params), params_channels(params));

	switch (dev->fmt & SND_SOC_DAIFMT_FORMAT_MASK) {
	case SND_SOC_DAIFMT_I2S:
		if (dev->tdm_slots) {
			dev_err(dev->dev, "I2S with TDM is not supported\n");
			return -EINVAL;
		}
		mra |= MCHP_I2SMCC_MRA_FORMAT_I2S;
		break;
	case SND_SOC_DAIFMT_LEFT_J:
		if (dev->tdm_slots) {
			dev_err(dev->dev, "Left-Justified with TDM is not supported\n");
			return -EINVAL;
		}
		mra |= MCHP_I2SMCC_MRA_FORMAT_LJ;
		break;
	case SND_SOC_DAIFMT_DSP_A:
		mra |= MCHP_I2SMCC_MRA_FORMAT_TDM;
		break;
	default:
		dev_err(dev->dev, "unsupported bus format\n");
		return -EINVAL;
	}

	switch (dev->fmt & SND_SOC_DAIFMT_MASTER_MASK) {
	case SND_SOC_DAIFMT_CBS_CFS:
		/* cpu is BCLK and LRC master */
		mra |= MCHP_I2SMCC_MRA_MODE_MASTER;
		if (dev->sysclk)
			mra |= MCHP_I2SMCC_MRA_IMCKMODE_GEN;
		set_divs = 1;
		break;
	case SND_SOC_DAIFMT_CBS_CFM:
		/* cpu is BCLK master */
		mrb |= MCHP_I2SMCC_MRB_CLKSEL_INT;
		set_divs = 1;
		fallthrough;
	case SND_SOC_DAIFMT_CBM_CFM:
		/* cpu is slave */
		mra |= MCHP_I2SMCC_MRA_MODE_SLAVE;
		if (dev->sysclk)
			dev_warn(dev->dev, "Unable to generate MCLK in Slave mode\n");
		break;
	default:
		dev_err(dev->dev, "unsupported master/slave mode\n");
		return -EINVAL;
	}

	if (dev->fmt & (SND_SOC_DAIFMT_I2S | SND_SOC_DAIFMT_LEFT_J)) {
		/* for I2S and LEFT_J one pin is needed for every 2 channels */
		if (channels > dev->soc->data_pin_pair_num * 2) {
			dev_err(dev->dev,
				"unsupported number of audio channels: %d\n",
				channels);
			return -EINVAL;
		}

		/* enable for interleaved format */
		mrb |= MCHP_I2SMCC_MRB_CRAMODE_REGULAR;

		switch (channels) {
		case 1:
			if (is_playback)
				mra |= MCHP_I2SMCC_MRA_TXMONO;
			else
				mra |= MCHP_I2SMCC_MRA_RXMONO;
			break;
		case 2:
			break;
		case 4:
			mra |= MCHP_I2SMCC_MRA_WIRECFG_I2S_2_TDM_1;
			break;
		case 8:
			mra |= MCHP_I2SMCC_MRA_WIRECFG_I2S_4_TDM_2;
			break;
		default:
			dev_err(dev->dev, "unsupported number of audio channels\n");
			return -EINVAL;
		}

		if (!frame_length)
			frame_length = 2 * params_physical_width(params);
	} else if (dev->fmt & SND_SOC_DAIFMT_DSP_A) {
		mra |= MCHP_I2SMCC_MRA_WIRECFG_TDM(dev->tdm_data_pair);

		if (dev->tdm_slots) {
			if (channels % 2 && channels * 2 <= dev->tdm_slots) {
				/*
				 * Duplicate data for even-numbered channels
				 * to odd-numbered channels
				 */
				if (is_playback)
					mra |= MCHP_I2SMCC_MRA_TXMONO;
				else
					mra |= MCHP_I2SMCC_MRA_RXMONO;
			}
			channels = dev->tdm_slots;
		}

		mra |= MCHP_I2SMCC_MRA_NBCHAN(channels);
		if (!frame_length)
			frame_length = channels * MCHP_I2MCC_TDM_SLOT_WIDTH;
	}

	/*
	 * We must have the same burst size configured
	 * in the DMA transfer and in out IP
	 */
	mrb |= MCHP_I2SMCC_MRB_DMACHUNK(channels);
	if (is_playback)
		dev->playback.maxburst = 1 << (fls(channels) - 1);
	else
		dev->capture.maxburst = 1 << (fls(channels) - 1);

	switch (params_format(params)) {
	case SNDRV_PCM_FORMAT_S8:
		mra |= MCHP_I2SMCC_MRA_DATALENGTH_8_BITS;
		break;
	case SNDRV_PCM_FORMAT_S16_LE:
		mra |= MCHP_I2SMCC_MRA_DATALENGTH_16_BITS;
		break;
	case SNDRV_PCM_FORMAT_S18_3LE:
		mra |= MCHP_I2SMCC_MRA_DATALENGTH_18_BITS |
		       MCHP_I2SMCC_MRA_IWS;
		break;
	case SNDRV_PCM_FORMAT_S20_3LE:
		mra |= MCHP_I2SMCC_MRA_DATALENGTH_20_BITS |
		       MCHP_I2SMCC_MRA_IWS;
		break;
	case SNDRV_PCM_FORMAT_S24_3LE:
		mra |= MCHP_I2SMCC_MRA_DATALENGTH_24_BITS |
		       MCHP_I2SMCC_MRA_IWS;
		break;
	case SNDRV_PCM_FORMAT_S24_LE:
		mra |= MCHP_I2SMCC_MRA_DATALENGTH_24_BITS;
		break;
	case SNDRV_PCM_FORMAT_S32_LE:
		mra |= MCHP_I2SMCC_MRA_DATALENGTH_32_BITS;
		break;
	default:
		dev_err(dev->dev, "unsupported size/endianness for audio samples\n");
		return -EINVAL;
	}

	if (set_divs) {
		bclk_rate = frame_length * params_rate(params);
		ret = mchp_i2s_mcc_config_divs(dev, bclk_rate, &mra,
					       &rate);
		if (ret) {
			dev_err(dev->dev,
				"unable to configure the divisors: %d\n", ret);
			return ret;
		}
	}

<<<<<<< HEAD
=======
	/* enable FIFO if available */
	if (dev->soc->has_fifo)
		mrb |= MCHP_I2SMCC_MRB_FIFOEN;

>>>>>>> 7d2a07b7
	/*
	 * If we are already running, the wanted setup must be
	 * the same with the one that's currently ongoing
	 */
	if (mchp_i2s_mcc_is_running(dev)) {
		u32 mra_cur;
		u32 mrb_cur;

		regmap_read(dev->regmap, MCHP_I2SMCC_MRA, &mra_cur);
		regmap_read(dev->regmap, MCHP_I2SMCC_MRB, &mrb_cur);
		if (mra != mra_cur || mrb != mrb_cur)
			return -EINVAL;

		return 0;
	}

	if (mra & MCHP_I2SMCC_MRA_SRCCLK_GCLK && !dev->gclk_use) {
		/* set the rate */
		ret = clk_set_rate(dev->gclk, rate);
		if (ret) {
			dev_err(dev->dev,
				"unable to set rate %lu to GCLK: %d\n",
				rate, ret);
			return ret;
		}

		ret = clk_prepare(dev->gclk);
		if (ret < 0) {
			dev_err(dev->dev, "unable to prepare GCLK: %d\n", ret);
			return ret;
		}
		dev->gclk_use = 1;
	}

	/* Save the number of channels to know what interrupts to enable */
	dev->channels = channels;

	ret = regmap_write(dev->regmap, MCHP_I2SMCC_MRA, mra);
	if (ret < 0) {
		if (dev->gclk_use) {
			clk_unprepare(dev->gclk);
			dev->gclk_use = 0;
		}
		return ret;
	}
	return regmap_write(dev->regmap, MCHP_I2SMCC_MRB, mrb);
}

static int mchp_i2s_mcc_hw_free(struct snd_pcm_substream *substream,
				struct snd_soc_dai *dai)
{
	struct mchp_i2s_mcc_dev *dev = snd_soc_dai_get_drvdata(dai);
	bool is_playback = (substream->stream == SNDRV_PCM_STREAM_PLAYBACK);
	long err;

	if (is_playback) {
		err = wait_event_interruptible_timeout(dev->wq_txrdy,
						       dev->tx_rdy,
						       msecs_to_jiffies(500));
		if (err == 0) {
			dev_warn_once(dev->dev,
				      "Timeout waiting for Tx ready\n");
<<<<<<< HEAD
			regmap_write(dev->regmap, MCHP_I2SMCC_IDRA,
				     MCHP_I2SMCC_INT_TXRDY_MASK(dev->channels));
=======
			if (dev->soc->has_fifo)
				regmap_write(dev->regmap, MCHP_I2SMCC_IDRB,
					     MCHP_I2SMCC_INT_TXFFRDY);
			else
				regmap_write(dev->regmap, MCHP_I2SMCC_IDRA,
					     MCHP_I2SMCC_INT_TXRDY_MASK(dev->channels));

>>>>>>> 7d2a07b7
			dev->tx_rdy = 1;
		}
	} else {
		err = wait_event_interruptible_timeout(dev->wq_rxrdy,
						       dev->rx_rdy,
						       msecs_to_jiffies(500));
		if (err == 0) {
			dev_warn_once(dev->dev,
				      "Timeout waiting for Rx ready\n");
<<<<<<< HEAD
			regmap_write(dev->regmap, MCHP_I2SMCC_IDRA,
				     MCHP_I2SMCC_INT_RXRDY_MASK(dev->channels));
=======
			if (dev->soc->has_fifo)
				regmap_write(dev->regmap, MCHP_I2SMCC_IDRB,
					     MCHP_I2SMCC_INT_RXFFRDY);
			else
				regmap_write(dev->regmap, MCHP_I2SMCC_IDRA,
					     MCHP_I2SMCC_INT_RXRDY_MASK(dev->channels));
>>>>>>> 7d2a07b7
			dev->rx_rdy = 1;
		}
	}

	if (!mchp_i2s_mcc_is_running(dev)) {
		regmap_write(dev->regmap, MCHP_I2SMCC_CR, MCHP_I2SMCC_CR_CKDIS);

		if (dev->gclk_running) {
			clk_disable(dev->gclk);
			dev->gclk_running = 0;
		}
		if (dev->gclk_use) {
			clk_unprepare(dev->gclk);
			dev->gclk_use = 0;
		}
	}

	return 0;
}

static int mchp_i2s_mcc_trigger(struct snd_pcm_substream *substream, int cmd,
				struct snd_soc_dai *dai)
{
	struct mchp_i2s_mcc_dev *dev = snd_soc_dai_get_drvdata(dai);
	bool is_playback = (substream->stream == SNDRV_PCM_STREAM_PLAYBACK);
	u32 cr = 0;
	u32 iera = 0, ierb = 0;
	u32 sr;
	int err;

	switch (cmd) {
	case SNDRV_PCM_TRIGGER_START:
	case SNDRV_PCM_TRIGGER_RESUME:
	case SNDRV_PCM_TRIGGER_PAUSE_RELEASE:
		if (is_playback)
			cr = MCHP_I2SMCC_CR_TXEN | MCHP_I2SMCC_CR_CKEN;
		else
			cr = MCHP_I2SMCC_CR_RXEN | MCHP_I2SMCC_CR_CKEN;
		break;
	case SNDRV_PCM_TRIGGER_STOP:
	case SNDRV_PCM_TRIGGER_SUSPEND:
	case SNDRV_PCM_TRIGGER_PAUSE_PUSH:
		regmap_read(dev->regmap, MCHP_I2SMCC_SR, &sr);
		if (is_playback && (sr & MCHP_I2SMCC_SR_TXEN)) {
			cr = MCHP_I2SMCC_CR_TXDIS;
			dev->tx_rdy = 0;
			/*
			 * Enable Tx Ready interrupts on all channels
			 * to assure all data is sent
			 */
			if (dev->soc->has_fifo)
				ierb = MCHP_I2SMCC_INT_TXFFRDY;
			else
				iera = MCHP_I2SMCC_INT_TXRDY_MASK(dev->channels);
		} else if (!is_playback && (sr & MCHP_I2SMCC_SR_RXEN)) {
			cr = MCHP_I2SMCC_CR_RXDIS;
			dev->rx_rdy = 0;
			/*
			 * Enable Rx Ready interrupts on all channels
			 * to assure all data is received
			 */
			if (dev->soc->has_fifo)
				ierb = MCHP_I2SMCC_INT_RXFFRDY;
			else
				iera = MCHP_I2SMCC_INT_RXRDY_MASK(dev->channels);
		}
		break;
	default:
		return -EINVAL;
	}

	if ((cr & MCHP_I2SMCC_CR_CKEN) && dev->gclk_use &&
	    !dev->gclk_running) {
		err = clk_enable(dev->gclk);
		if (err) {
			dev_err_once(dev->dev, "failed to enable GCLK: %d\n",
				     err);
		} else {
			dev->gclk_running = 1;
		}
	}

	if (dev->soc->has_fifo)
		regmap_write(dev->regmap, MCHP_I2SMCC_IERB, ierb);
	else
		regmap_write(dev->regmap, MCHP_I2SMCC_IERA, iera);
	regmap_write(dev->regmap, MCHP_I2SMCC_CR, cr);

	return 0;
}

static int mchp_i2s_mcc_startup(struct snd_pcm_substream *substream,
				struct snd_soc_dai *dai)
{
	struct mchp_i2s_mcc_dev *dev = snd_soc_dai_get_drvdata(dai);

	/* Software reset the IP if it's not running */
	if (!mchp_i2s_mcc_is_running(dev)) {
		return regmap_write(dev->regmap, MCHP_I2SMCC_CR,
				    MCHP_I2SMCC_CR_SWRST);
	}

	return 0;
}

static const struct snd_soc_dai_ops mchp_i2s_mcc_dai_ops = {
	.set_sysclk	= mchp_i2s_mcc_set_sysclk,
	.set_bclk_ratio = mchp_i2s_mcc_set_bclk_ratio,
	.startup	= mchp_i2s_mcc_startup,
	.trigger	= mchp_i2s_mcc_trigger,
	.hw_params	= mchp_i2s_mcc_hw_params,
	.hw_free	= mchp_i2s_mcc_hw_free,
	.set_fmt	= mchp_i2s_mcc_set_dai_fmt,
	.set_tdm_slot	= mchp_i2s_mcc_set_dai_tdm_slot,
};

static int mchp_i2s_mcc_dai_probe(struct snd_soc_dai *dai)
{
	struct mchp_i2s_mcc_dev *dev = snd_soc_dai_get_drvdata(dai);

	init_waitqueue_head(&dev->wq_txrdy);
	init_waitqueue_head(&dev->wq_rxrdy);
	dev->tx_rdy = 1;
	dev->rx_rdy = 1;

	snd_soc_dai_init_dma_data(dai, &dev->playback, &dev->capture);

	return 0;
}

#define MCHP_I2SMCC_RATES              SNDRV_PCM_RATE_8000_192000

#define MCHP_I2SMCC_FORMATS	(SNDRV_PCM_FMTBIT_S8 |          \
				 SNDRV_PCM_FMTBIT_S16_LE |      \
				 SNDRV_PCM_FMTBIT_S18_3LE |     \
				 SNDRV_PCM_FMTBIT_S20_3LE |     \
				 SNDRV_PCM_FMTBIT_S24_3LE |     \
				 SNDRV_PCM_FMTBIT_S24_LE |      \
				 SNDRV_PCM_FMTBIT_S32_LE)

static struct snd_soc_dai_driver mchp_i2s_mcc_dai = {
	.probe	= mchp_i2s_mcc_dai_probe,
	.playback = {
		.stream_name = "I2SMCC-Playback",
		.channels_min = 1,
		.channels_max = 8,
		.rates = MCHP_I2SMCC_RATES,
		.formats = MCHP_I2SMCC_FORMATS,
	},
	.capture = {
		.stream_name = "I2SMCC-Capture",
		.channels_min = 1,
		.channels_max = 8,
		.rates = MCHP_I2SMCC_RATES,
		.formats = MCHP_I2SMCC_FORMATS,
	},
	.ops = &mchp_i2s_mcc_dai_ops,
	.symmetric_rate = 1,
	.symmetric_sample_bits = 1,
	.symmetric_channels = 1,
};

static const struct snd_soc_component_driver mchp_i2s_mcc_component = {
	.name	= "mchp-i2s-mcc",
};

#ifdef CONFIG_OF
static struct mchp_i2s_mcc_soc_data mchp_i2s_mcc_sam9x60 = {
	.data_pin_pair_num = 1,
};

static struct mchp_i2s_mcc_soc_data mchp_i2s_mcc_sama7g5 = {
	.data_pin_pair_num = 4,
	.has_fifo = true,
};

static const struct of_device_id mchp_i2s_mcc_dt_ids[] = {
	{
		.compatible = "microchip,sam9x60-i2smcc",
		.data = &mchp_i2s_mcc_sam9x60,
	},
	{
		.compatible = "microchip,sama7g5-i2smcc",
		.data = &mchp_i2s_mcc_sama7g5,
	},
	{ /* sentinel */ }
};
MODULE_DEVICE_TABLE(of, mchp_i2s_mcc_dt_ids);
#endif

static int mchp_i2s_mcc_soc_data_parse(struct platform_device *pdev,
				       struct mchp_i2s_mcc_dev *dev)
{
	int err;

	if (!dev->soc) {
		dev_err(&pdev->dev, "failed to get soc data\n");
		return -ENODEV;
	}

	if (dev->soc->data_pin_pair_num == 1)
		return 0;

	err = of_property_read_u8(pdev->dev.of_node, "microchip,tdm-data-pair",
				  &dev->tdm_data_pair);
	if (err < 0 && err != -EINVAL) {
		dev_err(&pdev->dev,
			"bad property data for 'microchip,tdm-data-pair': %d",
			err);
		return err;
	}
	if (err == -EINVAL) {
		dev_info(&pdev->dev,
			 "'microchip,tdm-data-pair' not found; assuming DIN/DOUT 0 for TDM\n");
		dev->tdm_data_pair = 0;
	} else {
		if (dev->tdm_data_pair > dev->soc->data_pin_pair_num - 1) {
			dev_err(&pdev->dev,
				"invalid value for 'microchip,tdm-data-pair': %d\n",
				dev->tdm_data_pair);
			return -EINVAL;
		}
		dev_dbg(&pdev->dev, "TMD format on DIN/DOUT %d pins\n",
			dev->tdm_data_pair);
	}

	return 0;
}

static int mchp_i2s_mcc_probe(struct platform_device *pdev)
{
	struct mchp_i2s_mcc_dev *dev;
	struct resource *mem;
	struct regmap *regmap;
	void __iomem *base;
	u32 version;
	int irq;
	int err;

	dev = devm_kzalloc(&pdev->dev, sizeof(*dev), GFP_KERNEL);
	if (!dev)
		return -ENOMEM;

	base = devm_platform_get_and_ioremap_resource(pdev, 0, &mem);
	if (IS_ERR(base))
		return PTR_ERR(base);

	regmap = devm_regmap_init_mmio(&pdev->dev, base,
				       &mchp_i2s_mcc_regmap_config);
	if (IS_ERR(regmap))
		return PTR_ERR(regmap);

	irq = platform_get_irq(pdev, 0);
	if (irq < 0)
		return irq;

	err = devm_request_irq(&pdev->dev, irq, mchp_i2s_mcc_interrupt, 0,
			       dev_name(&pdev->dev), dev);
	if (err)
		return err;

	dev->pclk = devm_clk_get(&pdev->dev, "pclk");
	if (IS_ERR(dev->pclk)) {
		err = PTR_ERR(dev->pclk);
		dev_err(&pdev->dev,
			"failed to get the peripheral clock: %d\n", err);
		return err;
	}

	/* Get the optional generated clock */
	dev->gclk = devm_clk_get(&pdev->dev, "gclk");
	if (IS_ERR(dev->gclk)) {
		if (PTR_ERR(dev->gclk) == -EPROBE_DEFER)
			return -EPROBE_DEFER;
		dev_warn(&pdev->dev,
			 "generated clock not found: %d\n", err);
		dev->gclk = NULL;
	}

	dev->soc = of_device_get_match_data(&pdev->dev);
	err = mchp_i2s_mcc_soc_data_parse(pdev, dev);
	if (err < 0)
		return err;

	dev->dev = &pdev->dev;
	dev->regmap = regmap;
	platform_set_drvdata(pdev, dev);

	err = clk_prepare_enable(dev->pclk);
	if (err) {
		dev_err(&pdev->dev,
			"failed to enable the peripheral clock: %d\n", err);
		return err;
	}

	err = devm_snd_soc_register_component(&pdev->dev,
					      &mchp_i2s_mcc_component,
					      &mchp_i2s_mcc_dai, 1);
	if (err) {
		dev_err(&pdev->dev, "failed to register DAI: %d\n", err);
		clk_disable_unprepare(dev->pclk);
		return err;
	}

	dev->playback.addr	= (dma_addr_t)mem->start + MCHP_I2SMCC_THR;
	dev->capture.addr	= (dma_addr_t)mem->start + MCHP_I2SMCC_RHR;

	err = devm_snd_dmaengine_pcm_register(&pdev->dev, NULL, 0);
	if (err) {
		dev_err(&pdev->dev, "failed to register PCM: %d\n", err);
		clk_disable_unprepare(dev->pclk);
		return err;
	}

	/* Get IP version. */
	regmap_read(dev->regmap, MCHP_I2SMCC_VERSION, &version);
	dev_info(&pdev->dev, "hw version: %#lx\n",
		 version & MCHP_I2SMCC_VERSION_MASK);

	return 0;
}

static int mchp_i2s_mcc_remove(struct platform_device *pdev)
{
	struct mchp_i2s_mcc_dev *dev = platform_get_drvdata(pdev);

	clk_disable_unprepare(dev->pclk);

	return 0;
}

static struct platform_driver mchp_i2s_mcc_driver = {
	.driver		= {
		.name	= "mchp_i2s_mcc",
		.of_match_table	= of_match_ptr(mchp_i2s_mcc_dt_ids),
	},
	.probe		= mchp_i2s_mcc_probe,
	.remove		= mchp_i2s_mcc_remove,
};
module_platform_driver(mchp_i2s_mcc_driver);

MODULE_DESCRIPTION("Microchip I2S Multi-Channel Controller driver");
MODULE_AUTHOR("Codrin Ciubotariu <codrin.ciubotariu@microchip.com>");
MODULE_LICENSE("GPL v2");<|MERGE_RESOLUTION|>--- conflicted
+++ resolved
@@ -248,10 +248,7 @@
 	unsigned int				frame_length;
 	int					tdm_slots;
 	int					channels;
-<<<<<<< HEAD
-=======
 	u8					tdm_data_pair;
->>>>>>> 7d2a07b7
 	unsigned int				gclk_use:1;
 	unsigned int				gclk_running:1;
 	unsigned int				tx_rdy:1;
@@ -680,13 +677,10 @@
 		}
 	}
 
-<<<<<<< HEAD
-=======
 	/* enable FIFO if available */
 	if (dev->soc->has_fifo)
 		mrb |= MCHP_I2SMCC_MRB_FIFOEN;
 
->>>>>>> 7d2a07b7
 	/*
 	 * If we are already running, the wanted setup must be
 	 * the same with the one that's currently ongoing
@@ -749,10 +743,6 @@
 		if (err == 0) {
 			dev_warn_once(dev->dev,
 				      "Timeout waiting for Tx ready\n");
-<<<<<<< HEAD
-			regmap_write(dev->regmap, MCHP_I2SMCC_IDRA,
-				     MCHP_I2SMCC_INT_TXRDY_MASK(dev->channels));
-=======
 			if (dev->soc->has_fifo)
 				regmap_write(dev->regmap, MCHP_I2SMCC_IDRB,
 					     MCHP_I2SMCC_INT_TXFFRDY);
@@ -760,7 +750,6 @@
 				regmap_write(dev->regmap, MCHP_I2SMCC_IDRA,
 					     MCHP_I2SMCC_INT_TXRDY_MASK(dev->channels));
 
->>>>>>> 7d2a07b7
 			dev->tx_rdy = 1;
 		}
 	} else {
@@ -770,17 +759,12 @@
 		if (err == 0) {
 			dev_warn_once(dev->dev,
 				      "Timeout waiting for Rx ready\n");
-<<<<<<< HEAD
-			regmap_write(dev->regmap, MCHP_I2SMCC_IDRA,
-				     MCHP_I2SMCC_INT_RXRDY_MASK(dev->channels));
-=======
 			if (dev->soc->has_fifo)
 				regmap_write(dev->regmap, MCHP_I2SMCC_IDRB,
 					     MCHP_I2SMCC_INT_RXFFRDY);
 			else
 				regmap_write(dev->regmap, MCHP_I2SMCC_IDRA,
 					     MCHP_I2SMCC_INT_RXRDY_MASK(dev->channels));
->>>>>>> 7d2a07b7
 			dev->rx_rdy = 1;
 		}
 	}
