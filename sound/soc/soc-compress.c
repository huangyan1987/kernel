--- conflicted
+++ resolved
@@ -25,21 +25,6 @@
 static int soc_compr_clean(struct snd_compr_stream *cstream, int rollback)
 {
 	struct snd_soc_pcm_runtime *rtd = cstream->private_data;
-<<<<<<< HEAD
-	struct snd_soc_component *component;
-	int i, ret;
-
-	for_each_rtd_components(rtd, i, component) {
-		if (!component->driver->compress_ops ||
-		    !component->driver->compress_ops->open)
-			continue;
-
-		ret = component->driver->compress_ops->open(component, cstream);
-		if (ret < 0) {
-			dev_err(component->dev,
-				"Compress ASoC: can't open platform %s: %d\n",
-				component->name, ret);
-=======
 	struct snd_soc_dai *cpu_dai = asoc_rtd_to_cpu(rtd, 0);
 	struct snd_soc_dai *codec_dai = asoc_rtd_to_codec(rtd, 0);
 	int stream = cstream->direction; /* SND_COMPRESS_xxx is same as SNDRV_PCM_STREAM_xxx */
@@ -50,7 +35,6 @@
 		snd_soc_runtime_deactivate(rtd, stream);
 
 	snd_soc_dai_digital_mute(codec_dai, 1, stream);
->>>>>>> 7d2a07b7
 
 	if (!snd_soc_dai_active(cpu_dai))
 		cpu_dai->rate = 0;
@@ -58,25 +42,6 @@
 	if (!snd_soc_dai_active(codec_dai))
 		codec_dai->rate = 0;
 
-<<<<<<< HEAD
-static int soc_compr_components_free(struct snd_compr_stream *cstream,
-				     struct snd_soc_component *last)
-{
-	struct snd_soc_pcm_runtime *rtd = cstream->private_data;
-	struct snd_soc_component *component;
-	int i;
-
-	for_each_rtd_components(rtd, i, component) {
-		if (component == last)
-			break;
-
-		if (!component->driver->compress_ops ||
-		    !component->driver->compress_ops->free)
-			continue;
-
-		component->driver->compress_ops->free(component, cstream);
-	}
-=======
 	snd_soc_link_compr_shutdown(cstream, rollback);
 
 	snd_soc_component_compr_free(cstream, rollback);
@@ -89,7 +54,6 @@
 	mutex_unlock(&rtd->card->pcm_mutex);
 
 	snd_soc_pcm_component_pm_runtime_put(rtd, cstream, rollback);
->>>>>>> 7d2a07b7
 
 	return 0;
 }
@@ -102,56 +66,23 @@
 static int soc_compr_open(struct snd_compr_stream *cstream)
 {
 	struct snd_soc_pcm_runtime *rtd = cstream->private_data;
-<<<<<<< HEAD
-	struct snd_soc_component *component = NULL, *save = NULL;
-	struct snd_soc_dai *cpu_dai = asoc_rtd_to_cpu(rtd, 0);
-	int ret, i;
-
-	for_each_rtd_components(rtd, i, component) {
-		ret = pm_runtime_get_sync(component->dev);
-		if (ret < 0 && ret != -EACCES) {
-			pm_runtime_put_noidle(component->dev);
-			save = component;
-			goto pm_err;
-		}
-	}
+	struct snd_soc_dai *cpu_dai = asoc_rtd_to_cpu(rtd, 0);
+	int stream = cstream->direction; /* SND_COMPRESS_xxx is same as SNDRV_PCM_STREAM_xxx */
+	int ret;
+
+	ret = snd_soc_pcm_component_pm_runtime_get(rtd, cstream);
+	if (ret < 0)
+		goto err_no_lock;
 
 	mutex_lock_nested(&rtd->card->pcm_mutex, rtd->card->pcm_subclass);
 
 	ret = snd_soc_dai_compr_startup(cpu_dai, cstream);
 	if (ret < 0)
-		goto out;
-
-	ret = soc_compr_components_open(cstream, &component);
-=======
-	struct snd_soc_dai *cpu_dai = asoc_rtd_to_cpu(rtd, 0);
-	int stream = cstream->direction; /* SND_COMPRESS_xxx is same as SNDRV_PCM_STREAM_xxx */
-	int ret;
-
-	ret = snd_soc_pcm_component_pm_runtime_get(rtd, cstream);
->>>>>>> 7d2a07b7
-	if (ret < 0)
-		goto err_no_lock;
-
-<<<<<<< HEAD
-	ret = snd_soc_link_compr_startup(cstream);
-	if (ret < 0)
-		goto machine_err;
-=======
-	mutex_lock_nested(&rtd->card->pcm_mutex, rtd->card->pcm_subclass);
->>>>>>> 7d2a07b7
-
-	ret = snd_soc_dai_compr_startup(cpu_dai, cstream);
-	if (ret < 0)
-		goto err;
-
-<<<<<<< HEAD
-	mutex_unlock(&rtd->card->pcm_mutex);
-=======
+		goto err;
+
 	ret = snd_soc_component_compr_open(cstream);
 	if (ret < 0)
 		goto err;
->>>>>>> 7d2a07b7
 
 	ret = snd_soc_link_compr_startup(cstream);
 	if (ret < 0)
@@ -164,20 +95,6 @@
 	if (ret < 0)
 		soc_compr_clean(cstream, 1);
 
-<<<<<<< HEAD
-	snd_soc_dai_compr_shutdown(cpu_dai, cstream);
-out:
-	mutex_unlock(&rtd->card->pcm_mutex);
-pm_err:
-	for_each_rtd_components(rtd, i, component) {
-		if (component == save)
-			break;
-		pm_runtime_mark_last_busy(component->dev);
-		pm_runtime_put_autosuspend(component->dev);
-	}
-
-=======
->>>>>>> 7d2a07b7
 	return ret;
 }
 
@@ -186,10 +103,6 @@
 	struct snd_soc_pcm_runtime *fe = cstream->private_data;
 	struct snd_pcm_substream *fe_substream =
 		 fe->pcm->streams[cstream->direction].substream;
-<<<<<<< HEAD
-	struct snd_soc_component *component;
-=======
->>>>>>> 7d2a07b7
 	struct snd_soc_dai *cpu_dai = asoc_rtd_to_cpu(fe, 0);
 	struct snd_soc_dpcm *dpcm;
 	struct snd_soc_dapm_widget_list *list;
@@ -249,11 +162,7 @@
 machine_err:
 	snd_soc_component_compr_free(cstream, 1);
 open_err:
-<<<<<<< HEAD
-	snd_soc_dai_compr_shutdown(cpu_dai, cstream);
-=======
 	snd_soc_dai_compr_shutdown(cpu_dai, cstream, 1);
->>>>>>> 7d2a07b7
 out:
 	dpcm_path_put(&list);
 be_err:
@@ -262,52 +171,6 @@
 	return ret;
 }
 
-<<<<<<< HEAD
-static int soc_compr_free(struct snd_compr_stream *cstream)
-{
-	struct snd_soc_pcm_runtime *rtd = cstream->private_data;
-	struct snd_soc_component *component;
-	struct snd_soc_dai *cpu_dai = asoc_rtd_to_cpu(rtd, 0);
-	struct snd_soc_dai *codec_dai = asoc_rtd_to_codec(rtd, 0);
-	int stream, i;
-
-	mutex_lock_nested(&rtd->card->pcm_mutex, rtd->card->pcm_subclass);
-
-	if (cstream->direction == SND_COMPRESS_PLAYBACK)
-		stream = SNDRV_PCM_STREAM_PLAYBACK;
-	else
-		stream = SNDRV_PCM_STREAM_CAPTURE;
-
-	snd_soc_runtime_deactivate(rtd, stream);
-
-	snd_soc_dai_digital_mute(codec_dai, 1, cstream->direction);
-
-	if (!snd_soc_dai_active(cpu_dai))
-		cpu_dai->rate = 0;
-
-	if (!snd_soc_dai_active(codec_dai))
-		codec_dai->rate = 0;
-
-	snd_soc_link_compr_shutdown(cstream);
-
-	soc_compr_components_free(cstream, NULL);
-
-	snd_soc_dai_compr_shutdown(cpu_dai, cstream);
-
-	snd_soc_dapm_stream_stop(rtd, stream);
-
-	mutex_unlock(&rtd->card->pcm_mutex);
-
-	for_each_rtd_components(rtd, i, component) {
-		pm_runtime_mark_last_busy(component->dev);
-		pm_runtime_put_autosuspend(component->dev);
-	}
-
-	return 0;
-}
-
-=======
->>>>>>> 7d2a07b7
 static int soc_compr_free_fe(struct snd_compr_stream *cstream)
 {
 	struct snd_soc_pcm_runtime *fe = cstream->private_data;
@@ -340,57 +203,22 @@
 
 	fe->dpcm[stream].runtime = NULL;
 
-<<<<<<< HEAD
-	snd_soc_link_compr_shutdown(cstream);
-=======
 	snd_soc_link_compr_shutdown(cstream, 0);
->>>>>>> 7d2a07b7
 
 	snd_soc_component_compr_free(cstream, 0);
 
-<<<<<<< HEAD
-	snd_soc_dai_compr_shutdown(cpu_dai, cstream);
-=======
 	snd_soc_dai_compr_shutdown(cpu_dai, cstream, 0);
->>>>>>> 7d2a07b7
 
 	mutex_unlock(&fe->card->mutex);
 	return 0;
 }
 
-<<<<<<< HEAD
-static int soc_compr_components_trigger(struct snd_compr_stream *cstream,
-					int cmd)
-{
-	struct snd_soc_pcm_runtime *rtd = cstream->private_data;
-	struct snd_soc_component *component;
-	int i, ret;
-
-	for_each_rtd_components(rtd, i, component) {
-		if (!component->driver->compress_ops ||
-		    !component->driver->compress_ops->trigger)
-			continue;
-
-		ret = component->driver->compress_ops->trigger(
-			component, cstream, cmd);
-		if (ret < 0)
-			return ret;
-	}
-
-	return 0;
-}
-
-=======
->>>>>>> 7d2a07b7
 static int soc_compr_trigger(struct snd_compr_stream *cstream, int cmd)
 {
 	struct snd_soc_pcm_runtime *rtd = cstream->private_data;
 	struct snd_soc_dai *codec_dai = asoc_rtd_to_codec(rtd, 0);
 	struct snd_soc_dai *cpu_dai = asoc_rtd_to_cpu(rtd, 0);
-<<<<<<< HEAD
-=======
-	int stream = cstream->direction; /* SND_COMPRESS_xxx is same as SNDRV_PCM_STREAM_xxx */
->>>>>>> 7d2a07b7
+	int stream = cstream->direction; /* SND_COMPRESS_xxx is same as SNDRV_PCM_STREAM_xxx */
 	int ret;
 
 	mutex_lock_nested(&rtd->card->pcm_mutex, rtd->card->pcm_subclass);
@@ -421,12 +249,8 @@
 {
 	struct snd_soc_pcm_runtime *fe = cstream->private_data;
 	struct snd_soc_dai *cpu_dai = asoc_rtd_to_cpu(fe, 0);
-<<<<<<< HEAD
-	int ret, stream;
-=======
-	int stream = cstream->direction; /* SND_COMPRESS_xxx is same as SNDRV_PCM_STREAM_xxx */
-	int ret;
->>>>>>> 7d2a07b7
+	int stream = cstream->direction; /* SND_COMPRESS_xxx is same as SNDRV_PCM_STREAM_xxx */
+	int ret;
 
 	if (cmd == SND_COMPR_TRIGGER_PARTIAL_DRAIN ||
 	    cmd == SND_COMPR_TRIGGER_DRAIN)
@@ -467,39 +291,12 @@
 	return ret;
 }
 
-<<<<<<< HEAD
-static int soc_compr_components_set_params(struct snd_compr_stream *cstream,
-					   struct snd_compr_params *params)
-{
-	struct snd_soc_pcm_runtime *rtd = cstream->private_data;
-	struct snd_soc_component *component;
-	int i, ret;
-
-	for_each_rtd_components(rtd, i, component) {
-		if (!component->driver->compress_ops ||
-		    !component->driver->compress_ops->set_params)
-			continue;
-
-		ret = component->driver->compress_ops->set_params(
-			component, cstream, params);
-		if (ret < 0)
-			return ret;
-	}
-
-	return 0;
-}
-
-=======
->>>>>>> 7d2a07b7
 static int soc_compr_set_params(struct snd_compr_stream *cstream,
 				struct snd_compr_params *params)
 {
 	struct snd_soc_pcm_runtime *rtd = cstream->private_data;
 	struct snd_soc_dai *cpu_dai = asoc_rtd_to_cpu(rtd, 0);
-<<<<<<< HEAD
-=======
-	int stream = cstream->direction; /* SND_COMPRESS_xxx is same as SNDRV_PCM_STREAM_xxx */
->>>>>>> 7d2a07b7
+	int stream = cstream->direction; /* SND_COMPRESS_xxx is same as SNDRV_PCM_STREAM_xxx */
 	int ret;
 
 	mutex_lock_nested(&rtd->card->pcm_mutex, rtd->card->pcm_subclass);
@@ -545,17 +342,8 @@
 	struct snd_pcm_substream *fe_substream =
 		 fe->pcm->streams[cstream->direction].substream;
 	struct snd_soc_dai *cpu_dai = asoc_rtd_to_cpu(fe, 0);
-<<<<<<< HEAD
-	int ret, stream;
-
-	if (cstream->direction == SND_COMPRESS_PLAYBACK)
-		stream = SNDRV_PCM_STREAM_PLAYBACK;
-	else
-		stream = SNDRV_PCM_STREAM_CAPTURE;
-=======
-	int stream = cstream->direction; /* SND_COMPRESS_xxx is same as SNDRV_PCM_STREAM_xxx */
-	int ret;
->>>>>>> 7d2a07b7
+	int stream = cstream->direction; /* SND_COMPRESS_xxx is same as SNDRV_PCM_STREAM_xxx */
+	int ret;
 
 	mutex_lock_nested(&fe->card->mutex, SND_SOC_CARD_CLASS_RUNTIME);
 
@@ -602,126 +390,32 @@
 				struct snd_codec *params)
 {
 	struct snd_soc_pcm_runtime *rtd = cstream->private_data;
-<<<<<<< HEAD
-	struct snd_soc_component *component;
-	struct snd_soc_dai *cpu_dai = asoc_rtd_to_cpu(rtd, 0);
-	int i, ret = 0;
+	struct snd_soc_dai *cpu_dai = asoc_rtd_to_cpu(rtd, 0);
+	int ret = 0;
 
 	mutex_lock_nested(&rtd->card->pcm_mutex, rtd->card->pcm_subclass);
 
 	ret = snd_soc_dai_compr_get_params(cpu_dai, cstream, params);
 	if (ret < 0)
 		goto err;
-
-	for_each_rtd_components(rtd, i, component) {
-		if (!component->driver->compress_ops ||
-		    !component->driver->compress_ops->get_params)
-			continue;
-
-		ret = component->driver->compress_ops->get_params(
-			component, cstream, params);
-		break;
-	}
-=======
-	struct snd_soc_dai *cpu_dai = asoc_rtd_to_cpu(rtd, 0);
-	int ret = 0;
-
-	mutex_lock_nested(&rtd->card->pcm_mutex, rtd->card->pcm_subclass);
-
-	ret = snd_soc_dai_compr_get_params(cpu_dai, cstream, params);
-	if (ret < 0)
-		goto err;
->>>>>>> 7d2a07b7
 
 	ret = snd_soc_component_compr_get_params(cstream, params);
 err:
 	mutex_unlock(&rtd->card->pcm_mutex);
-<<<<<<< HEAD
-	return ret;
-}
-
-static int soc_compr_get_caps(struct snd_compr_stream *cstream,
-			      struct snd_compr_caps *caps)
-{
-	struct snd_soc_pcm_runtime *rtd = cstream->private_data;
-	struct snd_soc_component *component;
-	int i, ret = 0;
+	return ret;
+}
+
+static int soc_compr_ack(struct snd_compr_stream *cstream, size_t bytes)
+{
+	struct snd_soc_pcm_runtime *rtd = cstream->private_data;
+	struct snd_soc_dai *cpu_dai = asoc_rtd_to_cpu(rtd, 0);
+	int ret;
 
 	mutex_lock_nested(&rtd->card->pcm_mutex, rtd->card->pcm_subclass);
 
-	for_each_rtd_components(rtd, i, component) {
-		if (!component->driver->compress_ops ||
-		    !component->driver->compress_ops->get_caps)
-			continue;
-
-		ret = component->driver->compress_ops->get_caps(
-			component, cstream, caps);
-		break;
-	}
-
-	mutex_unlock(&rtd->card->pcm_mutex);
-	return ret;
-}
-
-static int soc_compr_get_codec_caps(struct snd_compr_stream *cstream,
-				    struct snd_compr_codec_caps *codec)
-{
-	struct snd_soc_pcm_runtime *rtd = cstream->private_data;
-	struct snd_soc_component *component;
-	int i, ret = 0;
-
-	mutex_lock_nested(&rtd->card->pcm_mutex, rtd->card->pcm_subclass);
-
-	for_each_rtd_components(rtd, i, component) {
-		if (!component->driver->compress_ops ||
-		    !component->driver->compress_ops->get_codec_caps)
-			continue;
-
-		ret = component->driver->compress_ops->get_codec_caps(
-			component, cstream, codec);
-		break;
-	}
-
-	mutex_unlock(&rtd->card->pcm_mutex);
-=======
->>>>>>> 7d2a07b7
-	return ret;
-}
-
-static int soc_compr_ack(struct snd_compr_stream *cstream, size_t bytes)
-{
-	struct snd_soc_pcm_runtime *rtd = cstream->private_data;
-<<<<<<< HEAD
-	struct snd_soc_component *component;
-	struct snd_soc_dai *cpu_dai = asoc_rtd_to_cpu(rtd, 0);
-	int i, ret = 0;
-
-	mutex_lock_nested(&rtd->card->pcm_mutex, rtd->card->pcm_subclass);
-
 	ret = snd_soc_dai_compr_ack(cpu_dai, cstream, bytes);
 	if (ret < 0)
 		goto err;
-
-	for_each_rtd_components(rtd, i, component) {
-		if (!component->driver->compress_ops ||
-		    !component->driver->compress_ops->ack)
-			continue;
-
-		ret = component->driver->compress_ops->ack(
-			component, cstream, bytes);
-		if (ret < 0)
-			goto err;
-	}
-=======
-	struct snd_soc_dai *cpu_dai = asoc_rtd_to_cpu(rtd, 0);
-	int ret;
-
-	mutex_lock_nested(&rtd->card->pcm_mutex, rtd->card->pcm_subclass);
-
-	ret = snd_soc_dai_compr_ack(cpu_dai, cstream, bytes);
-	if (ret < 0)
-		goto err;
->>>>>>> 7d2a07b7
 
 	ret = snd_soc_component_compr_ack(cstream, bytes);
 err:
@@ -733,51 +427,6 @@
 			     struct snd_compr_tstamp *tstamp)
 {
 	struct snd_soc_pcm_runtime *rtd = cstream->private_data;
-<<<<<<< HEAD
-	struct snd_soc_component *component;
-	int i, ret = 0;
-	struct snd_soc_dai *cpu_dai = asoc_rtd_to_cpu(rtd, 0);
-
-	mutex_lock_nested(&rtd->card->pcm_mutex, rtd->card->pcm_subclass);
-
-	ret = snd_soc_dai_compr_pointer(cpu_dai, cstream, tstamp);
-	if (ret < 0)
-		goto out;
-
-	for_each_rtd_components(rtd, i, component) {
-		if (!component->driver->compress_ops ||
-		    !component->driver->compress_ops->pointer)
-			continue;
-
-		ret = component->driver->compress_ops->pointer(
-			component, cstream, tstamp);
-		break;
-	}
-out:
-	mutex_unlock(&rtd->card->pcm_mutex);
-	return ret;
-}
-
-static int soc_compr_copy(struct snd_compr_stream *cstream,
-			  char __user *buf, size_t count)
-{
-	struct snd_soc_pcm_runtime *rtd = cstream->private_data;
-	struct snd_soc_component *component;
-	int i, ret = 0;
-
-	mutex_lock_nested(&rtd->card->pcm_mutex, rtd->card->pcm_subclass);
-
-	for_each_rtd_components(rtd, i, component) {
-		if (!component->driver->compress_ops ||
-		    !component->driver->compress_ops->copy)
-			continue;
-
-		ret = component->driver->compress_ops->copy(
-			component, cstream, buf, count);
-		break;
-	}
-
-=======
 	int ret;
 	struct snd_soc_dai *cpu_dai = asoc_rtd_to_cpu(rtd, 0);
 
@@ -789,7 +438,6 @@
 
 	ret = snd_soc_component_compr_pointer(cstream, tstamp);
 out:
->>>>>>> 7d2a07b7
 	mutex_unlock(&rtd->card->pcm_mutex);
 	return ret;
 }
@@ -798,32 +446,12 @@
 				  struct snd_compr_metadata *metadata)
 {
 	struct snd_soc_pcm_runtime *rtd = cstream->private_data;
-<<<<<<< HEAD
-	struct snd_soc_component *component;
-	struct snd_soc_dai *cpu_dai = asoc_rtd_to_cpu(rtd, 0);
-	int i, ret;
-=======
-	struct snd_soc_dai *cpu_dai = asoc_rtd_to_cpu(rtd, 0);
-	int ret;
->>>>>>> 7d2a07b7
+	struct snd_soc_dai *cpu_dai = asoc_rtd_to_cpu(rtd, 0);
+	int ret;
 
 	ret = snd_soc_dai_compr_set_metadata(cpu_dai, cstream, metadata);
 	if (ret < 0)
 		return ret;
-<<<<<<< HEAD
-
-	for_each_rtd_components(rtd, i, component) {
-		if (!component->driver->compress_ops ||
-		    !component->driver->compress_ops->set_metadata)
-			continue;
-
-		ret = component->driver->compress_ops->set_metadata(
-			component, cstream, metadata);
-		if (ret < 0)
-			return ret;
-	}
-=======
->>>>>>> 7d2a07b7
 
 	return snd_soc_component_compr_set_metadata(cstream, metadata);
 }
@@ -832,30 +460,12 @@
 				  struct snd_compr_metadata *metadata)
 {
 	struct snd_soc_pcm_runtime *rtd = cstream->private_data;
-<<<<<<< HEAD
-	struct snd_soc_component *component;
-	struct snd_soc_dai *cpu_dai = asoc_rtd_to_cpu(rtd, 0);
-	int i, ret;
-=======
-	struct snd_soc_dai *cpu_dai = asoc_rtd_to_cpu(rtd, 0);
-	int ret;
->>>>>>> 7d2a07b7
+	struct snd_soc_dai *cpu_dai = asoc_rtd_to_cpu(rtd, 0);
+	int ret;
 
 	ret = snd_soc_dai_compr_get_metadata(cpu_dai, cstream, metadata);
 	if (ret < 0)
 		return ret;
-<<<<<<< HEAD
-
-	for_each_rtd_components(rtd, i, component) {
-		if (!component->driver->compress_ops ||
-		    !component->driver->compress_ops->get_metadata)
-			continue;
-
-		return component->driver->compress_ops->get_metadata(
-			component, cstream, metadata);
-	}
-=======
->>>>>>> 7d2a07b7
 
 	return snd_soc_component_compr_get_metadata(cstream, metadata);
 }
@@ -910,8 +520,6 @@
 	int playback = 0, capture = 0;
 	int i;
 
-<<<<<<< HEAD
-=======
 	/*
 	 * make sure these are same value,
 	 * and then use these as equally
@@ -919,7 +527,6 @@
 	BUILD_BUG_ON((int)SNDRV_PCM_STREAM_PLAYBACK != (int)SND_COMPRESS_PLAYBACK);
 	BUILD_BUG_ON((int)SNDRV_PCM_STREAM_CAPTURE  != (int)SND_COMPRESS_CAPTURE);
 
->>>>>>> 7d2a07b7
 	if (rtd->num_cpus > 1 ||
 	    rtd->num_codecs > 1) {
 		dev_err(rtd->card->dev,
