// SPDX-License-Identifier: GPL-2.0-only
/*
 * Copyright (c) 2010-2011,2013-2015 The Linux Foundation. All rights reserved.
 *
 * lpass-apq8016.c -- ALSA SoC CPU DAI driver for APQ8016 LPASS
 */


#include <linux/clk.h>
#include <linux/device.h>
#include <linux/err.h>
#include <linux/kernel.h>
#include <linux/module.h>
#include <linux/of.h>
#include <linux/platform_device.h>
#include <sound/pcm.h>
#include <sound/pcm_params.h>
#include <sound/soc.h>
#include <sound/soc-dai.h>

#include <dt-bindings/sound/apq8016-lpass.h>
#include "lpass-lpaif-reg.h"
#include "lpass.h"

static struct snd_soc_dai_driver apq8016_lpass_cpu_dai_driver[] = {
	[MI2S_PRIMARY] =  {
		.id = MI2S_PRIMARY,
		.name = "Primary MI2S",
		.playback = {
			.stream_name	= "Primary Playback",
			.formats	= SNDRV_PCM_FMTBIT_S16 |
						SNDRV_PCM_FMTBIT_S24 |
						SNDRV_PCM_FMTBIT_S32,
			.rates		= SNDRV_PCM_RATE_8000 |
						SNDRV_PCM_RATE_16000 |
						SNDRV_PCM_RATE_32000 |
						SNDRV_PCM_RATE_48000 |
						SNDRV_PCM_RATE_96000,
			.rate_min	= 8000,
			.rate_max	= 96000,
			.channels_min	= 1,
			.channels_max	= 8,
		},
		.probe	= &asoc_qcom_lpass_cpu_dai_probe,
		.ops    = &asoc_qcom_lpass_cpu_dai_ops,
	},
	[MI2S_SECONDARY] =  {
		.id = MI2S_SECONDARY,
		.name = "Secondary MI2S",
		.playback = {
			.stream_name	= "Secondary Playback",
			.formats	= SNDRV_PCM_FMTBIT_S16 |
						SNDRV_PCM_FMTBIT_S24 |
						SNDRV_PCM_FMTBIT_S32,
			.rates		= SNDRV_PCM_RATE_8000 |
						SNDRV_PCM_RATE_16000 |
						SNDRV_PCM_RATE_32000 |
						SNDRV_PCM_RATE_48000 |
						SNDRV_PCM_RATE_96000,
			.rate_min	= 8000,
			.rate_max	= 96000,
			.channels_min	= 1,
			.channels_max	= 8,
		},
		.probe	= &asoc_qcom_lpass_cpu_dai_probe,
		.ops    = &asoc_qcom_lpass_cpu_dai_ops,
	},
	[MI2S_TERTIARY] =  {
		.id = MI2S_TERTIARY,
		.name = "Tertiary MI2S",
		.capture = {
			.stream_name	= "Tertiary Capture",
			.formats	= SNDRV_PCM_FMTBIT_S16 |
						SNDRV_PCM_FMTBIT_S24 |
						SNDRV_PCM_FMTBIT_S32,
			.rates		= SNDRV_PCM_RATE_8000 |
						SNDRV_PCM_RATE_16000 |
						SNDRV_PCM_RATE_32000 |
						SNDRV_PCM_RATE_48000 |
						SNDRV_PCM_RATE_96000,
			.rate_min	= 8000,
			.rate_max	= 96000,
			.channels_min	= 1,
			.channels_max	= 8,
		},
		.probe	= &asoc_qcom_lpass_cpu_dai_probe,
		.ops    = &asoc_qcom_lpass_cpu_dai_ops,
	},
	[MI2S_QUATERNARY] =  {
		.id = MI2S_QUATERNARY,
		.name = "Quatenary MI2S",
		.playback = {
			.stream_name	= "Quatenary Playback",
			.formats	= SNDRV_PCM_FMTBIT_S16 |
						SNDRV_PCM_FMTBIT_S24 |
						SNDRV_PCM_FMTBIT_S32,
			.rates		= SNDRV_PCM_RATE_8000 |
						SNDRV_PCM_RATE_16000 |
						SNDRV_PCM_RATE_32000 |
						SNDRV_PCM_RATE_48000 |
						SNDRV_PCM_RATE_96000,
			.rate_min	= 8000,
			.rate_max	= 96000,
			.channels_min	= 1,
			.channels_max	= 8,
		},
		.capture = {
			.stream_name	= "Quatenary Capture",
			.formats	= SNDRV_PCM_FMTBIT_S16 |
						SNDRV_PCM_FMTBIT_S24 |
						SNDRV_PCM_FMTBIT_S32,
			.rates		= SNDRV_PCM_RATE_8000 |
						SNDRV_PCM_RATE_16000 |
						SNDRV_PCM_RATE_32000 |
						SNDRV_PCM_RATE_48000 |
						SNDRV_PCM_RATE_96000,
			.rate_min	= 8000,
			.rate_max	= 96000,
			.channels_min	= 1,
			.channels_max	= 8,
		},
		.probe	= &asoc_qcom_lpass_cpu_dai_probe,
		.ops    = &asoc_qcom_lpass_cpu_dai_ops,
	},
};

static int apq8016_lpass_alloc_dma_channel(struct lpass_data *drvdata,
					   int direction, unsigned int dai_id)
{
	struct lpass_variant *v = drvdata->variant;
	int chan = 0;

	if (direction == SNDRV_PCM_STREAM_PLAYBACK) {
		chan = find_first_zero_bit(&drvdata->dma_ch_bit_map,
					v->rdma_channels);

		if (chan >= v->rdma_channels)
			return -EBUSY;
	} else {
		chan = find_next_zero_bit(&drvdata->dma_ch_bit_map,
					v->wrdma_channel_start +
					v->wrdma_channels,
					v->wrdma_channel_start);

		if (chan >=  v->wrdma_channel_start + v->wrdma_channels)
			return -EBUSY;
	}

	set_bit(chan, &drvdata->dma_ch_bit_map);

	return chan;
}

static int apq8016_lpass_free_dma_channel(struct lpass_data *drvdata, int chan, unsigned int dai_id)
{
	clear_bit(chan, &drvdata->dma_ch_bit_map);

	return 0;
}

static int apq8016_lpass_init(struct platform_device *pdev)
{
	struct lpass_data *drvdata = platform_get_drvdata(pdev);
	struct lpass_variant *variant = drvdata->variant;
	struct device *dev = &pdev->dev;
	int ret, i;

<<<<<<< HEAD
	drvdata->pcnoc_mport_clk = devm_clk_get(dev, "pcnoc-mport-clk");
	if (IS_ERR(drvdata->pcnoc_mport_clk)) {
		dev_err(dev, "error getting pcnoc-mport-clk: %ld\n",
			PTR_ERR(drvdata->pcnoc_mport_clk));
		return PTR_ERR(drvdata->pcnoc_mport_clk);
=======

	drvdata->clks = devm_kcalloc(dev, variant->num_clks,
				     sizeof(*drvdata->clks), GFP_KERNEL);
	if (!drvdata->clks)
		return -ENOMEM;
	drvdata->num_clks = variant->num_clks;

	for (i = 0; i < drvdata->num_clks; i++)
		drvdata->clks[i].id = variant->clk_name[i];

	ret = devm_clk_bulk_get(dev, drvdata->num_clks, drvdata->clks);
	if (ret) {
		dev_err(dev, "Failed to get clocks %d\n", ret);
		return ret;
>>>>>>> 7d2a07b7
	}

	ret = clk_bulk_prepare_enable(drvdata->num_clks, drvdata->clks);
	if (ret) {
<<<<<<< HEAD
		dev_err(dev, "Error enabling pcnoc-mport-clk: %d\n", ret);
		return ret;
	}

	drvdata->pcnoc_sway_clk = devm_clk_get(dev, "pcnoc-sway-clk");
	if (IS_ERR(drvdata->pcnoc_sway_clk)) {
		dev_err(dev, "error getting pcnoc-sway-clk: %ld\n",
			PTR_ERR(drvdata->pcnoc_sway_clk));
		return PTR_ERR(drvdata->pcnoc_sway_clk);
=======
		dev_err(dev, "apq8016 clk_enable failed\n");
		return ret;
	}

	drvdata->ahbix_clk = devm_clk_get(dev, "ahbix-clk");
	if (IS_ERR(drvdata->ahbix_clk)) {
		dev_err(dev, "error getting ahbix-clk: %ld\n",
				PTR_ERR(drvdata->ahbix_clk));
		ret = PTR_ERR(drvdata->ahbix_clk);
		goto err_ahbix_clk;
>>>>>>> 7d2a07b7
	}

	ret = clk_set_rate(drvdata->ahbix_clk, LPASS_AHBIX_CLOCK_FREQUENCY);
	if (ret) {
<<<<<<< HEAD
		dev_err(dev, "Error enabling pcnoc_sway_clk: %d\n", ret);
		return ret;
=======
		dev_err(dev, "error setting rate on ahbix_clk: %d\n", ret);
		goto err_ahbix_clk;
	}
	dev_dbg(dev, "set ahbix_clk rate to %lu\n",
			clk_get_rate(drvdata->ahbix_clk));

	ret = clk_prepare_enable(drvdata->ahbix_clk);
	if (ret) {
		dev_err(dev, "error enabling ahbix_clk: %d\n", ret);
		goto err_ahbix_clk;
>>>>>>> 7d2a07b7
	}

	return 0;

err_ahbix_clk:
	clk_bulk_disable_unprepare(drvdata->num_clks, drvdata->clks);
	return ret;
}

static int apq8016_lpass_exit(struct platform_device *pdev)
{
	struct lpass_data *drvdata = platform_get_drvdata(pdev);

	clk_bulk_disable_unprepare(drvdata->num_clks, drvdata->clks);
	clk_disable_unprepare(drvdata->ahbix_clk);

	return 0;
}


static struct lpass_variant apq8016_data = {
	.i2sctrl_reg_base	= 0x1000,
	.i2sctrl_reg_stride	= 0x1000,
	.i2s_ports		= 4,
	.irq_reg_base		= 0x6000,
	.irq_reg_stride		= 0x1000,
	.irq_ports		= 3,
	.rdma_reg_base		= 0x8400,
	.rdma_reg_stride	= 0x1000,
	.rdma_channels		= 2,
	.dmactl_audif_start	= 1,
	.wrdma_reg_base		= 0xB000,
	.wrdma_reg_stride	= 0x1000,
	.wrdma_channel_start	= 5,
	.wrdma_channels		= 2,
	.loopback		= REG_FIELD_ID(0x1000, 15, 15, 4, 0x1000),
	.spken			= REG_FIELD_ID(0x1000, 14, 14, 4, 0x1000),
	.spkmode		= REG_FIELD_ID(0x1000, 10, 13, 4, 0x1000),
	.spkmono		= REG_FIELD_ID(0x1000, 9, 9, 4, 0x1000),
	.micen			= REG_FIELD_ID(0x1000, 8, 8, 4, 0x1000),
	.micmode		= REG_FIELD_ID(0x1000, 4, 7, 4, 0x1000),
	.micmono		= REG_FIELD_ID(0x1000, 3, 3, 4, 0x1000),
	.wssrc			= REG_FIELD_ID(0x1000, 2, 2, 4, 0x1000),
	.bitwidth		= REG_FIELD_ID(0x1000, 0, 1, 4, 0x1000),

	.rdma_dyncclk		= REG_FIELD_ID(0x8400, 12, 12, 2, 0x1000),
	.rdma_bursten		= REG_FIELD_ID(0x8400, 11, 11, 2, 0x1000),
	.rdma_wpscnt		= REG_FIELD_ID(0x8400, 8, 10, 2, 0x1000),
	.rdma_intf		= REG_FIELD_ID(0x8400, 4, 7, 2, 0x1000),
	.rdma_fifowm		= REG_FIELD_ID(0x8400, 1, 3, 2, 0x1000),
	.rdma_enable		= REG_FIELD_ID(0x8400, 0, 0, 2, 0x1000),

	.wrdma_dyncclk		= REG_FIELD_ID(0xB000, 12, 12, 2, 0x1000),
	.wrdma_bursten		= REG_FIELD_ID(0xB000, 11, 11, 2, 0x1000),
	.wrdma_wpscnt		= REG_FIELD_ID(0xB000, 8, 10, 2, 0x1000),
	.wrdma_intf		= REG_FIELD_ID(0xB000, 4, 7, 2, 0x1000),
	.wrdma_fifowm		= REG_FIELD_ID(0xB000, 1, 3, 2, 0x1000),
	.wrdma_enable		= REG_FIELD_ID(0xB000, 0, 0, 2, 0x1000),

	.clk_name		= (const char*[]) {
				   "pcnoc-mport-clk",
				   "pcnoc-sway-clk",
				  },
	.num_clks		= 2,
	.dai_driver		= apq8016_lpass_cpu_dai_driver,
	.num_dai		= ARRAY_SIZE(apq8016_lpass_cpu_dai_driver),
	.dai_osr_clk_names	= (const char *[]) {
				"mi2s-osr-clk0",
				"mi2s-osr-clk1",
				"mi2s-osr-clk2",
				"mi2s-osr-clk3",
				},
	.dai_bit_clk_names	= (const char *[]) {
				"mi2s-bit-clk0",
				"mi2s-bit-clk1",
				"mi2s-bit-clk2",
				"mi2s-bit-clk3",
				},
	.init			= apq8016_lpass_init,
	.exit			= apq8016_lpass_exit,
	.alloc_dma_channel	= apq8016_lpass_alloc_dma_channel,
	.free_dma_channel	= apq8016_lpass_free_dma_channel,
};

static const struct of_device_id apq8016_lpass_cpu_device_id[] __maybe_unused = {
	{ .compatible = "qcom,lpass-cpu-apq8016", .data = &apq8016_data },
	{}
};
MODULE_DEVICE_TABLE(of, apq8016_lpass_cpu_device_id);

static struct platform_driver apq8016_lpass_cpu_platform_driver = {
	.driver	= {
		.name		= "apq8016-lpass-cpu",
		.of_match_table	= of_match_ptr(apq8016_lpass_cpu_device_id),
	},
	.probe	= asoc_qcom_lpass_cpu_platform_probe,
	.remove	= asoc_qcom_lpass_cpu_platform_remove,
};
module_platform_driver(apq8016_lpass_cpu_platform_driver);

MODULE_DESCRIPTION("APQ8016 LPASS CPU Driver");
MODULE_LICENSE("GPL v2");
<|MERGE_RESOLUTION|>--- conflicted
+++ resolved
@@ -165,13 +165,6 @@
 	struct device *dev = &pdev->dev;
 	int ret, i;
 
-<<<<<<< HEAD
-	drvdata->pcnoc_mport_clk = devm_clk_get(dev, "pcnoc-mport-clk");
-	if (IS_ERR(drvdata->pcnoc_mport_clk)) {
-		dev_err(dev, "error getting pcnoc-mport-clk: %ld\n",
-			PTR_ERR(drvdata->pcnoc_mport_clk));
-		return PTR_ERR(drvdata->pcnoc_mport_clk);
-=======
 
 	drvdata->clks = devm_kcalloc(dev, variant->num_clks,
 				     sizeof(*drvdata->clks), GFP_KERNEL);
@@ -186,22 +179,10 @@
 	if (ret) {
 		dev_err(dev, "Failed to get clocks %d\n", ret);
 		return ret;
->>>>>>> 7d2a07b7
 	}
 
 	ret = clk_bulk_prepare_enable(drvdata->num_clks, drvdata->clks);
 	if (ret) {
-<<<<<<< HEAD
-		dev_err(dev, "Error enabling pcnoc-mport-clk: %d\n", ret);
-		return ret;
-	}
-
-	drvdata->pcnoc_sway_clk = devm_clk_get(dev, "pcnoc-sway-clk");
-	if (IS_ERR(drvdata->pcnoc_sway_clk)) {
-		dev_err(dev, "error getting pcnoc-sway-clk: %ld\n",
-			PTR_ERR(drvdata->pcnoc_sway_clk));
-		return PTR_ERR(drvdata->pcnoc_sway_clk);
-=======
 		dev_err(dev, "apq8016 clk_enable failed\n");
 		return ret;
 	}
@@ -212,15 +193,10 @@
 				PTR_ERR(drvdata->ahbix_clk));
 		ret = PTR_ERR(drvdata->ahbix_clk);
 		goto err_ahbix_clk;
->>>>>>> 7d2a07b7
 	}
 
 	ret = clk_set_rate(drvdata->ahbix_clk, LPASS_AHBIX_CLOCK_FREQUENCY);
 	if (ret) {
-<<<<<<< HEAD
-		dev_err(dev, "Error enabling pcnoc_sway_clk: %d\n", ret);
-		return ret;
-=======
 		dev_err(dev, "error setting rate on ahbix_clk: %d\n", ret);
 		goto err_ahbix_clk;
 	}
@@ -231,7 +207,6 @@
 	if (ret) {
 		dev_err(dev, "error enabling ahbix_clk: %d\n", ret);
 		goto err_ahbix_clk;
->>>>>>> 7d2a07b7
 	}
 
 	return 0;
