--- conflicted
+++ resolved
@@ -68,14 +68,11 @@
 	unsigned int mi2s_playback_sd_mode[LPASS_MAX_MI2S_PORTS];
 	unsigned int mi2s_capture_sd_mode[LPASS_MAX_MI2S_PORTS];
 
-<<<<<<< HEAD
-=======
 	/* The state of MI2S prepare dai_ops was called */
 	bool mi2s_was_prepared[LPASS_MAX_MI2S_PORTS];
 
 	int hdmi_port_enable;
 
->>>>>>> 7d2a07b7
 	/* low-power audio interface (LPAIF) registers */
 	void __iomem *lpaif;
 	void __iomem *hdmiif;
