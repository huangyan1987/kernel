// SPDX-License-Identifier: (GPL-2.0-only OR BSD-3-Clause)
//
// This file is provided under a dual BSD/GPLv2 license.  When using or
// redistributing this file, you may do so under either license.
//
// Copyright(c) 2018 Intel Corporation. All rights reserved.
//
// Author: Liam Girdwood <liam.r.girdwood@linux.intel.com>
//

#include <linux/firmware.h>
#include <linux/module.h>
#include <sound/soc.h>
#include <sound/sof.h>
#include "sof-priv.h"
#include "ops.h"
#if IS_ENABLED(CONFIG_SND_SOC_SOF_DEBUG_PROBES)
#include "probe.h"
#endif

/* see SOF_DBG_ flags */
int sof_core_debug;
module_param_named(sof_debug, sof_core_debug, int, 0444);
MODULE_PARM_DESC(sof_debug, "SOF core debug options (0x0 all off)");

/* SOF defaults if not provided by the platform in ms */
#define TIMEOUT_DEFAULT_IPC_MS  500
#define TIMEOUT_DEFAULT_BOOT_MS 2000

/*
 * FW Panic/fault handling.
 */

struct sof_panic_msg {
	u32 id;
	const char *msg;
};

/* standard FW panic types */
static const struct sof_panic_msg panic_msg[] = {
	{SOF_IPC_PANIC_MEM, "out of memory"},
	{SOF_IPC_PANIC_WORK, "work subsystem init failed"},
	{SOF_IPC_PANIC_IPC, "IPC subsystem init failed"},
	{SOF_IPC_PANIC_ARCH, "arch init failed"},
	{SOF_IPC_PANIC_PLATFORM, "platform init failed"},
	{SOF_IPC_PANIC_TASK, "scheduler init failed"},
	{SOF_IPC_PANIC_EXCEPTION, "runtime exception"},
	{SOF_IPC_PANIC_DEADLOCK, "deadlock"},
	{SOF_IPC_PANIC_STACK, "stack overflow"},
	{SOF_IPC_PANIC_IDLE, "can't enter idle"},
	{SOF_IPC_PANIC_WFI, "invalid wait state"},
	{SOF_IPC_PANIC_ASSERT, "assertion failed"},
};

/*
 * helper to be called from .dbg_dump callbacks. No error code is
 * provided, it's left as an exercise for the caller of .dbg_dump
 * (typically IPC or loader)
 */
void snd_sof_get_status(struct snd_sof_dev *sdev, u32 panic_code,
			u32 tracep_code, void *oops,
			struct sof_ipc_panic_info *panic_info,
			void *stack, size_t stack_words)
{
	u32 code;
	int i;

	/* is firmware dead ? */
	if ((panic_code & SOF_IPC_PANIC_MAGIC_MASK) != SOF_IPC_PANIC_MAGIC) {
		dev_err(sdev->dev, "error: unexpected fault 0x%8.8x trace 0x%8.8x\n",
			panic_code, tracep_code);
		return; /* no fault ? */
	}

	code = panic_code & (SOF_IPC_PANIC_MAGIC_MASK | SOF_IPC_PANIC_CODE_MASK);

	for (i = 0; i < ARRAY_SIZE(panic_msg); i++) {
		if (panic_msg[i].id == code) {
			dev_err(sdev->dev, "error: %s\n", panic_msg[i].msg);
			dev_err(sdev->dev, "error: trace point %8.8x\n",
				tracep_code);
			goto out;
		}
	}

	/* unknown error */
	dev_err(sdev->dev, "error: unknown reason %8.8x\n", panic_code);
	dev_err(sdev->dev, "error: trace point %8.8x\n", tracep_code);

out:
	dev_err(sdev->dev, "error: panic at %s:%d\n",
		panic_info->filename, panic_info->linenum);
	sof_oops(sdev, oops);
	sof_stack(sdev, oops, stack, stack_words);
}
EXPORT_SYMBOL(snd_sof_get_status);

/*
 *			FW Boot State Transition Diagram
 *
 *    +-----------------------------------------------------------------------+
 *    |									      |
 * ------------------	     ------------------				      |
 * |		    |	     |		      |				      |
 * |   BOOT_FAILED  |	     |  READY_FAILED  |-------------------------+     |
 * |		    |	     |	              |				|     |
 * ------------------	     ------------------				|     |
 *	^			    ^					|     |
 *	|			    |					|     |
 * (FW Boot Timeout)		(FW_READY FAIL)				|     |
 *	|			    |					|     |
 *	|			    |					|     |
 * ------------------		    |		   ------------------	|     |
 * |		    |		    |		   |		    |	|     |
 * |   IN_PROGRESS  |---------------+------------->|    COMPLETE    |	|     |
 * |		    | (FW Boot OK)   (FW_READY OK) |		    |	|     |
 * ------------------				   ------------------	|     |
 *	^						|		|     |
 *	|						|		|     |
 * (FW Loading OK)			       (System Suspend/Runtime Suspend)
 *	|						|		|     |
 *	|						|		|     |
 * ------------------		------------------	|		|     |
 * |		    |		|		 |<-----+		|     |
 * |   PREPARE	    |		|   NOT_STARTED  |<---------------------+     |
 * |		    |		|		 |<---------------------------+
 * ------------------		------------------
 *    |	    ^			    |	   ^
 *    |	    |			    |	   |
 *    |	    +-----------------------+	   |
 *    |		(DSP Probe OK)		   |
 *    |					   |
 *    |					   |
 *    +------------------------------------+
 *	(System Suspend/Runtime Suspend)
 */

static int sof_probe_continue(struct snd_sof_dev *sdev)
{
	struct snd_sof_pdata *plat_data = sdev->pdata;
	int ret;

	/* probe the DSP hardware */
	ret = snd_sof_probe(sdev);
	if (ret < 0) {
		dev_err(sdev->dev, "error: failed to probe DSP %d\n", ret);
		return ret;
	}

	sdev->fw_state = SOF_FW_BOOT_PREPARE;

	/* check machine info */
	ret = sof_machine_check(sdev);
	if (ret < 0) {
		dev_err(sdev->dev, "error: failed to get machine info %d\n",
			ret);
		goto dsp_err;
	}

	/* set up platform component driver */
	snd_sof_new_platform_drv(sdev);

	/* register any debug/trace capabilities */
	ret = snd_sof_dbg_init(sdev);
	if (ret < 0) {
		/*
		 * debugfs issues are suppressed in snd_sof_dbg_init() since
		 * we cannot rely on debugfs
		 * here we trap errors due to memory allocation only.
		 */
		dev_err(sdev->dev, "error: failed to init DSP trace/debug %d\n",
			ret);
		goto dbg_err;
	}

	/* init the IPC */
	sdev->ipc = snd_sof_ipc_init(sdev);
	if (!sdev->ipc) {
		ret = -ENOMEM;
		dev_err(sdev->dev, "error: failed to init DSP IPC %d\n", ret);
		goto ipc_err;
	}

	/* load the firmware */
	ret = snd_sof_load_firmware(sdev);
	if (ret < 0) {
		dev_err(sdev->dev, "error: failed to load DSP firmware %d\n",
			ret);
		goto fw_load_err;
	}

	sdev->fw_state = SOF_FW_BOOT_IN_PROGRESS;

	/*
	 * Boot the firmware. The FW boot status will be modified
	 * in snd_sof_run_firmware() depending on the outcome.
	 */
	ret = snd_sof_run_firmware(sdev);
	if (ret < 0) {
		dev_err(sdev->dev, "error: failed to boot DSP firmware %d\n",
			ret);
		goto fw_run_err;
	}

	if (IS_ENABLED(CONFIG_SND_SOC_SOF_DEBUG_ENABLE_FIRMWARE_TRACE) ||
	    (sof_core_debug & SOF_DBG_ENABLE_TRACE)) {
		sdev->dtrace_is_supported = true;

		/* init DMA trace */
		ret = snd_sof_init_trace(sdev);
		if (ret < 0) {
			/* non fatal */
			dev_warn(sdev->dev,
				 "warning: failed to initialize trace %d\n",
				 ret);
		}
	} else {
		dev_dbg(sdev->dev, "SOF firmware trace disabled\n");
	}

	/* hereafter all FW boot flows are for PM reasons */
	sdev->first_boot = false;

	/* now register audio DSP platform driver and dai */
	ret = devm_snd_soc_register_component(sdev->dev, &sdev->plat_drv,
					      sof_ops(sdev)->drv,
					      sof_ops(sdev)->num_drv);
	if (ret < 0) {
		dev_err(sdev->dev,
			"error: failed to register DSP DAI driver %d\n", ret);
		goto fw_trace_err;
	}

	ret = snd_sof_machine_register(sdev, plat_data);
<<<<<<< HEAD
	if (ret < 0)
		goto fw_trace_err;
=======
	if (ret < 0) {
		dev_err(sdev->dev,
			"error: failed to register machine driver %d\n", ret);
		goto fw_trace_err;
	}
>>>>>>> 7d2a07b7

	/*
	 * Some platforms in SOF, ex: BYT, may not have their platform PM
	 * callbacks set. Increment the usage count so as to
	 * prevent the device from entering runtime suspend.
	 */
	if (!sof_ops(sdev)->runtime_suspend || !sof_ops(sdev)->runtime_resume)
		pm_runtime_get_noresume(sdev->dev);

	if (plat_data->sof_probe_complete)
		plat_data->sof_probe_complete(sdev->dev);

	sdev->probe_completed = true;

	return 0;

fw_trace_err:
	snd_sof_free_trace(sdev);
fw_run_err:
	snd_sof_fw_unload(sdev);
fw_load_err:
	snd_sof_ipc_free(sdev);
ipc_err:
dbg_err:
	snd_sof_free_debug(sdev);
dsp_err:
	snd_sof_remove(sdev);

	/* all resources freed, update state to match */
	sdev->fw_state = SOF_FW_BOOT_NOT_STARTED;
	sdev->first_boot = true;

	return ret;
}

static void sof_probe_work(struct work_struct *work)
{
	struct snd_sof_dev *sdev =
		container_of(work, struct snd_sof_dev, probe_work);
	int ret;

	ret = sof_probe_continue(sdev);
	if (ret < 0) {
		/* errors cannot be propagated, log */
		dev_err(sdev->dev, "error: %s failed err: %d\n", __func__, ret);
	}
}

int snd_sof_device_probe(struct device *dev, struct snd_sof_pdata *plat_data)
{
	struct snd_sof_dev *sdev;

	sdev = devm_kzalloc(dev, sizeof(*sdev), GFP_KERNEL);
	if (!sdev)
		return -ENOMEM;

	/* initialize sof device */
	sdev->dev = dev;

	/* initialize default DSP power state */
	sdev->dsp_power_state.state = SOF_DSP_PM_D0;

	sdev->pdata = plat_data;
	sdev->first_boot = true;
	sdev->fw_state = SOF_FW_BOOT_NOT_STARTED;
#if IS_ENABLED(CONFIG_SND_SOC_SOF_DEBUG_PROBES)
	sdev->extractor_stream_tag = SOF_PROBE_INVALID_NODE_ID;
#endif
	dev_set_drvdata(dev, sdev);

	/* check all mandatory ops */
	if (!sof_ops(sdev) || !sof_ops(sdev)->probe || !sof_ops(sdev)->run ||
	    !sof_ops(sdev)->block_read || !sof_ops(sdev)->block_write ||
	    !sof_ops(sdev)->send_msg || !sof_ops(sdev)->load_firmware ||
	    !sof_ops(sdev)->ipc_msg_data || !sof_ops(sdev)->ipc_pcm_params ||
<<<<<<< HEAD
	    !sof_ops(sdev)->fw_ready)
=======
	    !sof_ops(sdev)->fw_ready) {
		dev_err(dev, "error: missing mandatory ops\n");
>>>>>>> 7d2a07b7
		return -EINVAL;
	}

	INIT_LIST_HEAD(&sdev->pcm_list);
	INIT_LIST_HEAD(&sdev->kcontrol_list);
	INIT_LIST_HEAD(&sdev->widget_list);
	INIT_LIST_HEAD(&sdev->dai_list);
	INIT_LIST_HEAD(&sdev->route_list);
	spin_lock_init(&sdev->ipc_lock);
	spin_lock_init(&sdev->hw_lock);
	mutex_init(&sdev->power_state_access);

	if (IS_ENABLED(CONFIG_SND_SOC_SOF_PROBE_WORK_QUEUE))
		INIT_WORK(&sdev->probe_work, sof_probe_work);

	/* set default timeouts if none provided */
	if (plat_data->desc->ipc_timeout == 0)
		sdev->ipc_timeout = TIMEOUT_DEFAULT_IPC_MS;
	else
		sdev->ipc_timeout = plat_data->desc->ipc_timeout;
	if (plat_data->desc->boot_timeout == 0)
		sdev->boot_timeout = TIMEOUT_DEFAULT_BOOT_MS;
	else
		sdev->boot_timeout = plat_data->desc->boot_timeout;

	if (IS_ENABLED(CONFIG_SND_SOC_SOF_PROBE_WORK_QUEUE)) {
		schedule_work(&sdev->probe_work);
		return 0;
	}

	return sof_probe_continue(sdev);
}
EXPORT_SYMBOL(snd_sof_device_probe);

bool snd_sof_device_probe_completed(struct device *dev)
{
	struct snd_sof_dev *sdev = dev_get_drvdata(dev);

	return sdev->probe_completed;
}
EXPORT_SYMBOL(snd_sof_device_probe_completed);

int snd_sof_device_remove(struct device *dev)
{
	struct snd_sof_dev *sdev = dev_get_drvdata(dev);
	struct snd_sof_pdata *pdata = sdev->pdata;
	int ret;

	if (IS_ENABLED(CONFIG_SND_SOC_SOF_PROBE_WORK_QUEUE))
		cancel_work_sync(&sdev->probe_work);

	if (sdev->fw_state > SOF_FW_BOOT_NOT_STARTED) {
		ret = snd_sof_dsp_power_down_notify(sdev);
		if (ret < 0)
			dev_warn(dev, "error: %d failed to prepare DSP for device removal",
				 ret);

		snd_sof_fw_unload(sdev);
		snd_sof_ipc_free(sdev);
		snd_sof_free_debug(sdev);
		snd_sof_free_trace(sdev);
	}

	/*
	 * Unregister machine driver. This will unbind the snd_card which
	 * will remove the component driver and unload the topology
	 * before freeing the snd_card.
	 */
	snd_sof_machine_unregister(sdev, pdata);

	/*
	 * Unregistering the machine driver results in unloading the topology.
	 * Some widgets, ex: scheduler, attempt to power down the core they are
	 * scheduled on, when they are unloaded. Therefore, the DSP must be
	 * removed only after the topology has been unloaded.
	 */
	if (sdev->fw_state > SOF_FW_BOOT_NOT_STARTED)
		snd_sof_remove(sdev);

	/* release firmware */
	release_firmware(pdata->fw);
	pdata->fw = NULL;

	return 0;
}
EXPORT_SYMBOL(snd_sof_device_remove);

int snd_sof_device_shutdown(struct device *dev)
{
	struct snd_sof_dev *sdev = dev_get_drvdata(dev);

	if (IS_ENABLED(CONFIG_SND_SOC_SOF_PROBE_WORK_QUEUE))
		cancel_work_sync(&sdev->probe_work);

	if (sdev->fw_state == SOF_FW_BOOT_COMPLETE)
		return snd_sof_shutdown(sdev);

	return 0;
}
EXPORT_SYMBOL(snd_sof_device_shutdown);

MODULE_AUTHOR("Liam Girdwood");
MODULE_DESCRIPTION("Sound Open Firmware (SOF) Core");
MODULE_LICENSE("Dual BSD/GPL");
MODULE_ALIAS("platform:sof-audio");<|MERGE_RESOLUTION|>--- conflicted
+++ resolved
@@ -232,16 +232,11 @@
 	}
 
 	ret = snd_sof_machine_register(sdev, plat_data);
-<<<<<<< HEAD
-	if (ret < 0)
-		goto fw_trace_err;
-=======
 	if (ret < 0) {
 		dev_err(sdev->dev,
 			"error: failed to register machine driver %d\n", ret);
 		goto fw_trace_err;
 	}
->>>>>>> 7d2a07b7
 
 	/*
 	 * Some platforms in SOF, ex: BYT, may not have their platform PM
@@ -317,12 +312,8 @@
 	    !sof_ops(sdev)->block_read || !sof_ops(sdev)->block_write ||
 	    !sof_ops(sdev)->send_msg || !sof_ops(sdev)->load_firmware ||
 	    !sof_ops(sdev)->ipc_msg_data || !sof_ops(sdev)->ipc_pcm_params ||
-<<<<<<< HEAD
-	    !sof_ops(sdev)->fw_ready)
-=======
 	    !sof_ops(sdev)->fw_ready) {
 		dev_err(dev, "error: missing mandatory ops\n");
->>>>>>> 7d2a07b7
 		return -EINVAL;
 	}
 
