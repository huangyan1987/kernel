// SPDX-License-Identifier: GPL-2.0
//
// Renesas R-Car SSIU support
//
// Copyright (c) 2015 Kuninori Morimoto <kuninori.morimoto.gx@renesas.com>

#include "rsnd.h"

#define SSIU_NAME "ssiu"

struct rsnd_ssiu {
	struct rsnd_mod mod;
	u32 busif_status[8]; /* for BUSIF0 - BUSIF7 */
	unsigned int usrcnt;
	int id;
	int id_sub;
};

/* SSI_MODE */
#define TDM_EXT		(1 << 0)
#define TDM_SPLIT	(1 << 8)

#define rsnd_ssiu_nr(priv) ((priv)->ssiu_nr)
#define rsnd_mod_to_ssiu(_mod) container_of((_mod), struct rsnd_ssiu, mod)
#define for_each_rsnd_ssiu(pos, priv, i)				\
	for (i = 0;							\
	     (i < rsnd_ssiu_nr(priv)) &&				\
		     ((pos) = ((struct rsnd_ssiu *)(priv)->ssiu + i));	\
	     i++)

/*
 *	SSI	Gen2		Gen3
 *	0	BUSIF0-3	BUSIF0-7
 *	1	BUSIF0-3	BUSIF0-7
 *	2	BUSIF0-3	BUSIF0-7
 *	3	BUSIF0		BUSIF0-7
 *	4	BUSIF0		BUSIF0-7
 *	5	BUSIF0		BUSIF0
 *	6	BUSIF0		BUSIF0
 *	7	BUSIF0		BUSIF0
 *	8	BUSIF0		BUSIF0
 *	9	BUSIF0-3	BUSIF0-7
 *	total	22		52
 */
static const int gen2_id[] = { 0, 4,  8, 12, 13, 14, 15, 16, 17, 18 };
static const int gen3_id[] = { 0, 8, 16, 24, 32, 40, 41, 42, 43, 44 };

/* enable busif buffer over/under run interrupt. */
#define rsnd_ssiu_busif_err_irq_enable(mod)  rsnd_ssiu_busif_err_irq_ctrl(mod, 1)
#define rsnd_ssiu_busif_err_irq_disable(mod) rsnd_ssiu_busif_err_irq_ctrl(mod, 0)
static void rsnd_ssiu_busif_err_irq_ctrl(struct rsnd_mod *mod, int enable)
{
	int id = rsnd_mod_id(mod);
	int shift, offset;
	int i;

	switch (id) {
	case 0:
	case 1:
	case 2:
	case 3:
	case 4:
		shift  = id;
		offset = 0;
		break;
	case 9:
		shift  = 1;
		offset = 1;
		break;
	}

	for (i = 0; i < 4; i++) {
		enum rsnd_reg reg = SSI_SYS_INT_ENABLE((i * 2) + offset);
		u32 val = 0xf << (shift * 4);
		u32 sys_int_enable = rsnd_mod_read(mod, reg);

		if (enable)
			sys_int_enable |= val;
		else
			sys_int_enable &= ~val;
		rsnd_mod_write(mod, reg, sys_int_enable);
	}
}

bool rsnd_ssiu_busif_err_status_clear(struct rsnd_mod *mod)
{
	bool error = false;
	int id = rsnd_mod_id(mod);
	int shift, offset;
	int i;

	switch (id) {
	case 0:
	case 1:
	case 2:
	case 3:
	case 4:
		shift  = id;
		offset = 0;
		break;
	case 9:
		shift  = 1;
		offset = 1;
		break;
	}

	for (i = 0; i < 4; i++) {
		u32 reg = SSI_SYS_STATUS(i * 2) + offset;
		u32 status = rsnd_mod_read(mod, reg);
		u32 val = 0xf << (shift * 4);

		status &= val;
		if (status) {
			struct rsnd_priv *priv = rsnd_mod_to_priv(mod);
			struct device *dev = rsnd_priv_to_dev(priv);

			rsnd_print_irq_status(dev, "%s err status : 0x%08x\n",
					      rsnd_mod_name(mod), status);
			error = true;
		}
		rsnd_mod_write(mod, reg, val);
	}

	return error;
}

static u32 *rsnd_ssiu_get_status(struct rsnd_mod *mod,
				 struct rsnd_dai_stream *io,
				 enum rsnd_mod_type type)
{
	struct rsnd_ssiu *ssiu = rsnd_mod_to_ssiu(mod);
	int busif = rsnd_mod_id_sub(mod);

	return &ssiu->busif_status[busif];
}

static int rsnd_ssiu_init(struct rsnd_mod *mod,
			  struct rsnd_dai_stream *io,
			  struct rsnd_priv *priv)
{
	struct rsnd_dai *rdai = rsnd_io_to_rdai(io);
	u32 ssis = rsnd_ssi_multi_secondaries_runtime(io);
	int use_busif = rsnd_ssi_use_busif(io);
	int id = rsnd_mod_id(mod);
	int is_clk_master = rsnd_rdai_is_clk_master(rdai);
	u32 val1, val2;

	/* clear status */
	rsnd_ssiu_busif_err_status_clear(mod);

	/*
	 * SSI_MODE0
	 */
	rsnd_mod_bset(mod, SSI_MODE0, (1 << id), !use_busif << id);

	/*
	 * SSI_MODE1 / SSI_MODE2
	 *
	 * FIXME
	 * sharing/multi with SSI0 are mainly supported
	 */
	val1 = rsnd_mod_read(mod, SSI_MODE1);
	val2 = rsnd_mod_read(mod, SSI_MODE2);
	if (rsnd_ssi_is_pin_sharing(io)) {

		ssis |= (1 << id);

	} else if (ssis) {
		/*
		 * Multi SSI
		 *
		 * set synchronized bit here
		 */

		/* SSI4 is synchronized with SSI3 */
		if (ssis & (1 << 4))
			val1 |= (1 << 20);
		/* SSI012 are synchronized */
		if (ssis == 0x0006)
			val1 |= (1 << 4);
		/* SSI0129 are synchronized */
		if (ssis == 0x0206)
			val2 |= (1 << 4);
	}

	/* SSI1 is sharing pin with SSI0 */
	if (ssis & (1 << 1))
		val1 |= is_clk_master ? 0x2 : 0x1;

	/* SSI2 is sharing pin with SSI0 */
	if (ssis & (1 << 2))
		val1 |= is_clk_master ?	0x2 << 2 :
					0x1 << 2;
	/* SSI4 is sharing pin with SSI3 */
	if (ssis & (1 << 4))
		val1 |= is_clk_master ? 0x2 << 16 :
					0x1 << 16;
	/* SSI9 is sharing pin with SSI0 */
	if (ssis & (1 << 9))
		val2 |= is_clk_master ? 0x2 : 0x1;

	rsnd_mod_bset(mod, SSI_MODE1, 0x0013001f, val1);
	rsnd_mod_bset(mod, SSI_MODE2, 0x00000017, val2);

	/*
	 * Enable busif buffer over/under run interrupt.
	 * It will be handled from ssi.c
	 * see
	 *	__rsnd_ssi_interrupt()
	 */
	rsnd_ssiu_busif_err_irq_enable(mod);

	return 0;
}

static int rsnd_ssiu_quit(struct rsnd_mod *mod,
			  struct rsnd_dai_stream *io,
			  struct rsnd_priv *priv)
{
	/* disable busif buffer over/under run interrupt. */
	rsnd_ssiu_busif_err_irq_disable(mod);

	return 0;
}

static struct rsnd_mod_ops rsnd_ssiu_ops_gen1 = {
	.name		= SSIU_NAME,
	.init		= rsnd_ssiu_init,
	.quit		= rsnd_ssiu_quit,
	.get_status	= rsnd_ssiu_get_status,
};

static int rsnd_ssiu_init_gen2(struct rsnd_mod *mod,
			       struct rsnd_dai_stream *io,
			       struct rsnd_priv *priv)
{
	struct rsnd_ssiu *ssiu = rsnd_mod_to_ssiu(mod);
	u32 has_hdmi0 = rsnd_flags_has(io, RSND_STREAM_HDMI0);
	u32 has_hdmi1 = rsnd_flags_has(io, RSND_STREAM_HDMI1);
	int ret;
	u32 mode = 0;

	ret = rsnd_ssiu_init(mod, io, priv);
	if (ret < 0)
		return ret;

	ssiu->usrcnt++;

	/*
	 * TDM Extend/Split Mode
	 * see
	 *	rsnd_ssi_config_init()
	 */
	if (rsnd_runtime_is_tdm(io))
		mode = TDM_EXT;
	else if (rsnd_runtime_is_tdm_split(io))
		mode = TDM_SPLIT;

	rsnd_mod_write(mod, SSI_MODE, mode);

	if (rsnd_ssi_use_busif(io)) {
		int id = rsnd_mod_id(mod);
		int busif = rsnd_mod_id_sub(mod);
		enum rsnd_reg adinr_reg, mode_reg, dalign_reg;

		if ((id == 9) && (busif >= 4)) {
			adinr_reg = SSI9_BUSIF_ADINR(busif);
			mode_reg = SSI9_BUSIF_MODE(busif);
			dalign_reg = SSI9_BUSIF_DALIGN(busif);
		} else {
			adinr_reg = SSI_BUSIF_ADINR(busif);
			mode_reg = SSI_BUSIF_MODE(busif);
			dalign_reg = SSI_BUSIF_DALIGN(busif);
		}

		rsnd_mod_write(mod, adinr_reg,
			       rsnd_get_adinr_bit(mod, io) |
			       (rsnd_io_is_play(io) ?
				rsnd_runtime_channel_after_ctu(io) :
				rsnd_runtime_channel_original(io)));
		rsnd_mod_write(mod, mode_reg,
			       rsnd_get_busif_shift(io, mod) | 1);
		rsnd_mod_write(mod, dalign_reg,
			       rsnd_get_dalign(mod, io));
	}

	if (has_hdmi0 || has_hdmi1) {
		enum rsnd_mod_type rsnd_ssi_array[] = {
			RSND_MOD_SSIM1,
			RSND_MOD_SSIM2,
			RSND_MOD_SSIM3,
		};
		struct rsnd_mod *ssi_mod = rsnd_io_to_mod_ssi(io);
		struct rsnd_mod *pos;
		u32 val;
		int i;

		i = rsnd_mod_id(ssi_mod);

		/* output all same SSI as default */
		val =	i << 16 |
			i << 20 |
			i << 24 |
			i << 28 |
			i;

		for_each_rsnd_mod_array(i, pos, io, rsnd_ssi_array) {
<<<<<<< HEAD
			shift	= (i * 4) + 20;
=======
			int shift = (i * 4) + 20;

>>>>>>> 7d2a07b7
			val	= (val & ~(0xF << shift)) |
				rsnd_mod_id(pos) << shift;
		}

		if (has_hdmi0)
			rsnd_mod_write(mod, HDMI0_SEL, val);
		if (has_hdmi1)
			rsnd_mod_write(mod, HDMI1_SEL, val);
	}

	return 0;
}

static int rsnd_ssiu_start_gen2(struct rsnd_mod *mod,
				struct rsnd_dai_stream *io,
				struct rsnd_priv *priv)
{
	int busif = rsnd_mod_id_sub(mod);

	if (!rsnd_ssi_use_busif(io))
		return 0;

	rsnd_mod_bset(mod, SSI_CTRL, 1 << (busif * 4), 1 << (busif * 4));

	if (rsnd_ssi_multi_secondaries_runtime(io))
		rsnd_mod_write(mod, SSI_CONTROL, 0x1);

	return 0;
}

static int rsnd_ssiu_stop_gen2(struct rsnd_mod *mod,
			       struct rsnd_dai_stream *io,
			       struct rsnd_priv *priv)
{
	struct rsnd_ssiu *ssiu = rsnd_mod_to_ssiu(mod);
	int busif = rsnd_mod_id_sub(mod);

	if (!rsnd_ssi_use_busif(io))
		return 0;

	rsnd_mod_bset(mod, SSI_CTRL, 1 << (busif * 4), 0);

	if (--ssiu->usrcnt)
		return 0;

	if (rsnd_ssi_multi_secondaries_runtime(io))
		rsnd_mod_write(mod, SSI_CONTROL, 0);

	return 0;
}

static int rsnd_ssiu_id(struct rsnd_mod *mod)
{
	struct rsnd_ssiu *ssiu = rsnd_mod_to_ssiu(mod);

	/* see rsnd_ssiu_probe() */
	return ssiu->id;
}

static int rsnd_ssiu_id_sub(struct rsnd_mod *mod)
{
	struct rsnd_ssiu *ssiu = rsnd_mod_to_ssiu(mod);

	/* see rsnd_ssiu_probe() */
	return ssiu->id_sub;
}

static struct dma_chan *rsnd_ssiu_dma_req(struct rsnd_dai_stream *io,
					  struct rsnd_mod *mod)
{
	struct rsnd_priv *priv = rsnd_mod_to_priv(mod);
	int is_play = rsnd_io_is_play(io);
	char *name;

	/*
	 * It should use "rcar_sound,ssiu" on DT.
	 * But, we need to keep compatibility for old version.
	 *
	 * If it has "rcar_sound.ssiu", it will be used.
	 * If not, "rcar_sound.ssi" will be used.
	 * see
	 *	rsnd_ssi_dma_req()
	 *	rsnd_dma_of_path()
	 */

	name = is_play ? "rx" : "tx";

	return rsnd_dma_request_channel(rsnd_ssiu_of_node(priv),
					SSIU_NAME, mod, name);
}

#ifdef CONFIG_DEBUG_FS
static void rsnd_ssiu_debug_info(struct seq_file *m,
				 struct rsnd_dai_stream *io,
				struct rsnd_mod *mod)
{
	rsnd_debugfs_mod_reg_show(m, mod, RSND_GEN2_SSIU,
				  rsnd_mod_id(mod) * 0x80, 0x80);
}
#define DEBUG_INFO .debug_info = rsnd_ssiu_debug_info
#else
#define DEBUG_INFO
#endif

static struct rsnd_mod_ops rsnd_ssiu_ops_gen2 = {
	.name		= SSIU_NAME,
	.dma_req	= rsnd_ssiu_dma_req,
	.init		= rsnd_ssiu_init_gen2,
	.start		= rsnd_ssiu_start_gen2,
	.stop		= rsnd_ssiu_stop_gen2,
	.get_status	= rsnd_ssiu_get_status,
	DEBUG_INFO
};

static struct rsnd_mod *rsnd_ssiu_mod_get(struct rsnd_priv *priv, int id)
{
	if (WARN_ON(id < 0 || id >= rsnd_ssiu_nr(priv)))
		id = 0;

	return rsnd_mod_get((struct rsnd_ssiu *)(priv->ssiu) + id);
}

static void rsnd_parse_connect_ssiu_compatible(struct rsnd_priv *priv,
					       struct rsnd_dai_stream *io)
{
	struct rsnd_mod *ssi_mod = rsnd_io_to_mod_ssi(io);
	struct rsnd_ssiu *ssiu;
	int is_dma_mode;
	int i;

	if (!ssi_mod)
		return;

	is_dma_mode = rsnd_ssi_is_dma_mode(ssi_mod);

	/* select BUSIF0 */
	for_each_rsnd_ssiu(ssiu, priv, i) {
		struct rsnd_mod *mod = rsnd_mod_get(ssiu);

		if (is_dma_mode &&
		    (rsnd_mod_id(ssi_mod) == rsnd_mod_id(mod)) &&
		    (rsnd_mod_id_sub(mod) == 0)) {
			rsnd_dai_connect(mod, io, mod->type);
			return;
		}
	}
}

void rsnd_parse_connect_ssiu(struct rsnd_dai *rdai,
			     struct device_node *playback,
			     struct device_node *capture)
{
	struct rsnd_priv *priv = rsnd_rdai_to_priv(rdai);
	struct device_node *node = rsnd_ssiu_of_node(priv);
	struct rsnd_dai_stream *io_p = &rdai->playback;
	struct rsnd_dai_stream *io_c = &rdai->capture;

	/* use rcar_sound,ssiu if exist */
	if (node) {
		struct device_node *np;
		int i = 0;

		for_each_child_of_node(node, np) {
			struct rsnd_mod *mod;

			i = rsnd_node_fixed_index(np, SSIU_NAME, i);

			mod = rsnd_ssiu_mod_get(priv, i);

			if (np == playback)
				rsnd_dai_connect(mod, io_p, mod->type);
			if (np == capture)
				rsnd_dai_connect(mod, io_c, mod->type);
			i++;
		}

		of_node_put(node);
	}

	/* Keep DT compatibility */
	if (!rsnd_io_to_mod_ssiu(io_p))
		rsnd_parse_connect_ssiu_compatible(priv, io_p);
	if (!rsnd_io_to_mod_ssiu(io_c))
		rsnd_parse_connect_ssiu_compatible(priv, io_c);
}

int rsnd_ssiu_probe(struct rsnd_priv *priv)
{
	struct device *dev = rsnd_priv_to_dev(priv);
	struct device_node *node;
	struct rsnd_ssiu *ssiu;
	struct rsnd_mod_ops *ops;
	const int *list = NULL;
	int i, nr;

	/*
	 * Keep DT compatibility.
	 * if it has "rcar_sound,ssiu", use it.
	 * if not, use "rcar_sound,ssi"
	 * see
	 *	rsnd_ssiu_bufsif_to_id()
	 */
	node = rsnd_ssiu_of_node(priv);
	if (node)
		nr = rsnd_node_count(priv, node, SSIU_NAME);
	else
		nr = priv->ssi_nr;

	if (!nr)
		return -EINVAL;

	ssiu	= devm_kcalloc(dev, nr, sizeof(*ssiu), GFP_KERNEL);
	if (!ssiu)
		return -ENOMEM;

	priv->ssiu	= ssiu;
	priv->ssiu_nr	= nr;

	if (rsnd_is_gen1(priv))
		ops = &rsnd_ssiu_ops_gen1;
	else
		ops = &rsnd_ssiu_ops_gen2;

	/* Keep compatibility */
	nr = 0;
	if ((node) &&
	    (ops == &rsnd_ssiu_ops_gen2)) {
		ops->id		= rsnd_ssiu_id;
		ops->id_sub	= rsnd_ssiu_id_sub;

		if (rsnd_is_gen2(priv)) {
			list	= gen2_id;
			nr	= ARRAY_SIZE(gen2_id);
		} else if (rsnd_is_gen3(priv)) {
			list	= gen3_id;
			nr	= ARRAY_SIZE(gen3_id);
		} else {
			dev_err(dev, "unknown SSIU\n");
			return -ENODEV;
		}
	}

	for_each_rsnd_ssiu(ssiu, priv, i) {
		int ret;

		if (node) {
			int j;

			/*
			 * see
			 *	rsnd_ssiu_get_id()
			 *	rsnd_ssiu_get_id_sub()
			 */
			for (j = 0; j < nr; j++) {
				if (list[j] > i)
					break;
				ssiu->id	= j;
				ssiu->id_sub	= i - list[ssiu->id];
			}
		} else {
			ssiu->id = i;
		}

		ret = rsnd_mod_init(priv, rsnd_mod_get(ssiu),
				    ops, NULL, RSND_MOD_SSIU, i);
		if (ret)
			return ret;
	}

	return 0;
}

void rsnd_ssiu_remove(struct rsnd_priv *priv)
{
	struct rsnd_ssiu *ssiu;
	int i;

	for_each_rsnd_ssiu(ssiu, priv, i) {
		rsnd_mod_quit(rsnd_mod_get(ssiu));
	}
}<|MERGE_RESOLUTION|>--- conflicted
+++ resolved
@@ -305,12 +305,8 @@
 			i;
 
 		for_each_rsnd_mod_array(i, pos, io, rsnd_ssi_array) {
-<<<<<<< HEAD
-			shift	= (i * 4) + 20;
-=======
 			int shift = (i * 4) + 20;
 
->>>>>>> 7d2a07b7
 			val	= (val & ~(0xF << shift)) |
 				rsnd_mod_id(pos) << shift;
 		}
