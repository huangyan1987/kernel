// SPDX-License-Identifier: GPL-2.0-only
/*
 * amdtp-dot.c - a part of driver for Digidesign Digi 002/003 family
 *
 * Copyright (c) 2014-2015 Takashi Sakamoto
 * Copyright (C) 2012 Robin Gareus <robin@gareus.org>
 * Copyright (C) 2012 Damien Zammit <damien@zamaudio.com>
 */

#include <sound/pcm.h>
#include "digi00x.h"

#define CIP_FMT_AM		0x10

/* 'Clock-based rate control mode' is just supported. */
#define AMDTP_FDF_AM824		0x00

/*
 * Nominally 3125 bytes/second, but the MIDI port's clock might be
 * 1% too slow, and the bus clock 100 ppm too fast.
 */
#define MIDI_BYTES_PER_SECOND	3093

/*
 * Several devices look only at the first eight data blocks.
 * In any case, this is more than enough for the MIDI data rate.
 */
#define MAX_MIDI_RX_BLOCKS	8

/* 3 = MAX(DOT_MIDI_IN_PORTS, DOT_MIDI_OUT_PORTS) + 1. */
#define MAX_MIDI_PORTS		3

/*
 * The double-oh-three algorithm was discovered by Robin Gareus and Damien
 * Zammit in 2012, with reverse-engineering for Digi 003 Rack.
 */
struct dot_state {
	u8 carry;
	u8 idx;
	unsigned int off;
};

struct amdtp_dot {
	unsigned int pcm_channels;
	struct dot_state state;

	struct snd_rawmidi_substream *midi[MAX_MIDI_PORTS];
	int midi_fifo_used[MAX_MIDI_PORTS];
	int midi_fifo_limit;
};

/*
 * double-oh-three look up table
 *
 * @param idx index byte (audio-sample data) 0x00..0xff
 * @param off channel offset shift
 * @return salt to XOR with given data
 */
#define BYTE_PER_SAMPLE (4)
#define MAGIC_DOT_BYTE (2)
#define MAGIC_BYTE_OFF(x) (((x) * BYTE_PER_SAMPLE) + MAGIC_DOT_BYTE)
static u8 dot_scrt(const u8 idx, const unsigned int off)
{
	/*
	 * the length of the added pattern only depends on the lower nibble
	 * of the last non-zero data
	 */
	static const u8 len[16] = {0, 1, 3, 5, 7, 9, 11, 13, 14,
				   12, 10, 8, 6, 4, 2, 0};

	/*
	 * the lower nibble of the salt. Interleaved sequence.
	 * this is walked backwards according to len[]
	 */
	static const u8 nib[15] = {0x8, 0x7, 0x9, 0x6, 0xa, 0x5, 0xb, 0x4,
				   0xc, 0x3, 0xd, 0x2, 0xe, 0x1, 0xf};

	/* circular list for the salt's hi nibble. */
	static const u8 hir[15] = {0x0, 0x6, 0xf, 0x8, 0x7, 0x5, 0x3, 0x4,
				   0xc, 0xd, 0xe, 0x1, 0x2, 0xb, 0xa};

	/*
	 * start offset for upper nibble mapping.
	 * note: 9 is /special/. In the case where the high nibble == 0x9,
	 * hir[] is not used and - coincidentally - the salt's hi nibble is
	 * 0x09 regardless of the offset.
	 */
	static const u8 hio[16] = {0, 11, 12, 6, 7, 5, 1, 4,
				   3, 0x00, 14, 13, 8, 9, 10, 2};

	const u8 ln = idx & 0xf;
	const u8 hn = (idx >> 4) & 0xf;
	const u8 hr = (hn == 0x9) ? 0x9 : hir[(hio[hn] + off) % 15];

	if (len[ln] < off)
		return 0x00;

	return ((nib[14 + off - len[ln]]) | (hr << 4));
}

static void dot_encode_step(struct dot_state *state, __be32 *const buffer)
{
	u8 * const data = (u8 *) buffer;

	if (data[MAGIC_DOT_BYTE] != 0x00) {
		state->off = 0;
		state->idx = data[MAGIC_DOT_BYTE] ^ state->carry;
	}
	data[MAGIC_DOT_BYTE] ^= state->carry;
	state->carry = dot_scrt(state->idx, ++(state->off));
}

int amdtp_dot_set_parameters(struct amdtp_stream *s, unsigned int rate,
			     unsigned int pcm_channels)
{
	struct amdtp_dot *p = s->protocol;
	int err;

	if (amdtp_stream_running(s))
		return -EBUSY;

	/*
	 * A first data channel is for MIDI messages, the rest is Multi Bit
	 * Linear Audio data channel.
	 */
	err = amdtp_stream_set_parameters(s, rate, pcm_channels + 1);
	if (err < 0)
		return err;

	s->ctx_data.rx.fdf = AMDTP_FDF_AM824 | s->sfc;

	p->pcm_channels = pcm_channels;

	/*
	 * We do not know the actual MIDI FIFO size of most devices.  Just
	 * assume two bytes, i.e., one byte can be received over the bus while
	 * the previous one is transmitted over MIDI.
	 * (The value here is adjusted for midi_ratelimit_per_packet().)
	 */
	p->midi_fifo_limit = rate - MIDI_BYTES_PER_SECOND * s->syt_interval + 1;

	return 0;
}

static void write_pcm_s32(struct amdtp_stream *s, struct snd_pcm_substream *pcm,
			  __be32 *buffer, unsigned int frames,
			  unsigned int pcm_frames)
{
	struct amdtp_dot *p = s->protocol;
	unsigned int channels = p->pcm_channels;
	struct snd_pcm_runtime *runtime = pcm->runtime;
	unsigned int pcm_buffer_pointer;
	int remaining_frames;
	const u32 *src;
	int i, c;

	pcm_buffer_pointer = s->pcm_buffer_pointer + pcm_frames;
	pcm_buffer_pointer %= runtime->buffer_size;

	src = (void *)runtime->dma_area +
				frames_to_bytes(runtime, pcm_buffer_pointer);
	remaining_frames = runtime->buffer_size - pcm_buffer_pointer;

	buffer++;
	for (i = 0; i < frames; ++i) {
		for (c = 0; c < channels; ++c) {
			buffer[c] = cpu_to_be32((*src >> 8) | 0x40000000);
			dot_encode_step(&p->state, &buffer[c]);
			src++;
		}
		buffer += s->data_block_quadlets;
		if (--remaining_frames == 0)
			src = (void *)runtime->dma_area;
	}
}

static void read_pcm_s32(struct amdtp_stream *s, struct snd_pcm_substream *pcm,
			 __be32 *buffer, unsigned int frames,
			 unsigned int pcm_frames)
{
	struct amdtp_dot *p = s->protocol;
	unsigned int channels = p->pcm_channels;
	struct snd_pcm_runtime *runtime = pcm->runtime;
	unsigned int pcm_buffer_pointer;
	int remaining_frames;
	u32 *dst;
	int i, c;

	pcm_buffer_pointer = s->pcm_buffer_pointer + pcm_frames;
	pcm_buffer_pointer %= runtime->buffer_size;

	dst  = (void *)runtime->dma_area +
				frames_to_bytes(runtime, pcm_buffer_pointer);
	remaining_frames = runtime->buffer_size - pcm_buffer_pointer;

	buffer++;
	for (i = 0; i < frames; ++i) {
		for (c = 0; c < channels; ++c) {
			*dst = be32_to_cpu(buffer[c]) << 8;
			dst++;
		}
		buffer += s->data_block_quadlets;
		if (--remaining_frames == 0)
			dst = (void *)runtime->dma_area;
	}
}

static void write_pcm_silence(struct amdtp_stream *s, __be32 *buffer,
			      unsigned int data_blocks)
{
	struct amdtp_dot *p = s->protocol;
	unsigned int channels, i, c;

	channels = p->pcm_channels;

	buffer++;
	for (i = 0; i < data_blocks; ++i) {
		for (c = 0; c < channels; ++c)
			buffer[c] = cpu_to_be32(0x40000000);
		buffer += s->data_block_quadlets;
	}
}

static bool midi_ratelimit_per_packet(struct amdtp_stream *s, unsigned int port)
{
	struct amdtp_dot *p = s->protocol;
	int used;

	used = p->midi_fifo_used[port];
	if (used == 0)
		return true;

	used -= MIDI_BYTES_PER_SECOND * s->syt_interval;
	used = max(used, 0);
	p->midi_fifo_used[port] = used;

	return used < p->midi_fifo_limit;
}

static inline void midi_use_bytes(struct amdtp_stream *s,
				  unsigned int port, unsigned int count)
{
	struct amdtp_dot *p = s->protocol;

	p->midi_fifo_used[port] += amdtp_rate_table[s->sfc] * count;
}

static void write_midi_messages(struct amdtp_stream *s, __be32 *buffer,
		unsigned int data_blocks, unsigned int data_block_counter)
{
	struct amdtp_dot *p = s->protocol;
	unsigned int f, port;
	int len;
	u8 *b;

	for (f = 0; f < data_blocks; f++) {
		port = (data_block_counter + f) % 8;
		b = (u8 *)&buffer[0];

		len = 0;
		if (port < MAX_MIDI_PORTS &&
		    midi_ratelimit_per_packet(s, port) &&
		    p->midi[port] != NULL)
			len = snd_rawmidi_transmit(p->midi[port], b + 1, 2);

		if (len > 0) {
			/*
			 * Upper 4 bits of LSB represent port number.
			 * - 0000b: physical MIDI port 1.
			 * - 0010b: physical MIDI port 2.
			 * - 1110b: console MIDI port.
			 */
			if (port == 2)
				b[3] = 0xe0;
			else if (port == 1)
				b[3] = 0x20;
			else
				b[3] = 0x00;
			b[3] |= len;
			midi_use_bytes(s, port, len);
		} else {
			b[1] = 0;
			b[2] = 0;
			b[3] = 0;
		}
		b[0] = 0x80;

		buffer += s->data_block_quadlets;
	}
}

static void read_midi_messages(struct amdtp_stream *s, __be32 *buffer,
			       unsigned int data_blocks)
{
	struct amdtp_dot *p = s->protocol;
	unsigned int f, port, len;
	u8 *b;

	for (f = 0; f < data_blocks; f++) {
		b = (u8 *)&buffer[0];

		len = b[3] & 0x0f;
		if (len > 0) {
			/*
			 * Upper 4 bits of LSB represent port number.
			 * - 0000b: physical MIDI port 1. Use port 0.
			 * - 1110b: console MIDI port. Use port 2.
			 */
			if (b[3] >> 4 > 0)
				port = 2;
			else
				port = 0;

			if (port < MAX_MIDI_PORTS && p->midi[port])
				snd_rawmidi_receive(p->midi[port], b + 1, len);
		}

		buffer += s->data_block_quadlets;
	}
}

int amdtp_dot_add_pcm_hw_constraints(struct amdtp_stream *s,
				     struct snd_pcm_runtime *runtime)
{
	int err;

	/* This protocol delivers 24 bit data in 32bit data channel. */
	err = snd_pcm_hw_constraint_msbits(runtime, 0, 32, 24);
	if (err < 0)
		return err;

	return amdtp_stream_add_pcm_hw_constraints(s, runtime);
}

void amdtp_dot_midi_trigger(struct amdtp_stream *s, unsigned int port,
			  struct snd_rawmidi_substream *midi)
{
	struct amdtp_dot *p = s->protocol;

	if (port < MAX_MIDI_PORTS)
		WRITE_ONCE(p->midi[port], midi);
}

static unsigned int process_ir_ctx_payloads(struct amdtp_stream *s,
					    const struct pkt_desc *descs,
					    unsigned int packets,
					    struct snd_pcm_substream *pcm)
{
	unsigned int pcm_frames = 0;
	int i;
<<<<<<< HEAD

	for (i = 0; i < packets; ++i) {
		const struct pkt_desc *desc = descs + i;
		__be32 *buf = desc->ctx_payload;
		unsigned int data_blocks = desc->data_blocks;

=======

	for (i = 0; i < packets; ++i) {
		const struct pkt_desc *desc = descs + i;
		__be32 *buf = desc->ctx_payload;
		unsigned int data_blocks = desc->data_blocks;

>>>>>>> 7d2a07b7
		if (pcm) {
			read_pcm_s32(s, pcm, buf, data_blocks, pcm_frames);
			pcm_frames += data_blocks;
		}

		read_midi_messages(s, buf, data_blocks);
	}

	return pcm_frames;
}

static unsigned int process_it_ctx_payloads(struct amdtp_stream *s,
					    const struct pkt_desc *descs,
					    unsigned int packets,
					    struct snd_pcm_substream *pcm)
{
	unsigned int pcm_frames = 0;
	int i;

	for (i = 0; i < packets; ++i) {
		const struct pkt_desc *desc = descs + i;
		__be32 *buf = desc->ctx_payload;
		unsigned int data_blocks = desc->data_blocks;
<<<<<<< HEAD

		if (pcm) {
			write_pcm_s32(s, pcm, buf, data_blocks, pcm_frames);
			pcm_frames += data_blocks;
		} else {
			write_pcm_silence(s, buf, data_blocks);
		}

=======

		if (pcm) {
			write_pcm_s32(s, pcm, buf, data_blocks, pcm_frames);
			pcm_frames += data_blocks;
		} else {
			write_pcm_silence(s, buf, data_blocks);
		}

>>>>>>> 7d2a07b7
		write_midi_messages(s, buf, data_blocks,
				    desc->data_block_counter);
	}

	return pcm_frames;
}

int amdtp_dot_init(struct amdtp_stream *s, struct fw_unit *unit,
		 enum amdtp_stream_direction dir)
{
	amdtp_stream_process_ctx_payloads_t process_ctx_payloads;
<<<<<<< HEAD
	enum cip_flags flags;

	// Use different mode between incoming/outgoing.
	if (dir == AMDTP_IN_STREAM) {
		flags = CIP_NONBLOCKING;
		process_ctx_payloads = process_ir_ctx_payloads;
	} else {
		flags = CIP_BLOCKING;
		process_ctx_payloads = process_it_ctx_payloads;
	}
=======
	unsigned int flags = CIP_NONBLOCKING | CIP_UNAWARE_SYT;

	// Use different mode between incoming/outgoing.
	if (dir == AMDTP_IN_STREAM)
		process_ctx_payloads = process_ir_ctx_payloads;
	else
		process_ctx_payloads = process_it_ctx_payloads;
>>>>>>> 7d2a07b7

	return amdtp_stream_init(s, unit, dir, flags, CIP_FMT_AM,
				process_ctx_payloads, sizeof(struct amdtp_dot));
}

void amdtp_dot_reset(struct amdtp_stream *s)
{
	struct amdtp_dot *p = s->protocol;

	p->state.carry = 0x00;
	p->state.idx = 0x00;
	p->state.off = 0;
}<|MERGE_RESOLUTION|>--- conflicted
+++ resolved
@@ -348,45 +348,35 @@
 {
 	unsigned int pcm_frames = 0;
 	int i;
-<<<<<<< HEAD
 
 	for (i = 0; i < packets; ++i) {
 		const struct pkt_desc *desc = descs + i;
 		__be32 *buf = desc->ctx_payload;
 		unsigned int data_blocks = desc->data_blocks;
 
-=======
+		if (pcm) {
+			read_pcm_s32(s, pcm, buf, data_blocks, pcm_frames);
+			pcm_frames += data_blocks;
+		}
+
+		read_midi_messages(s, buf, data_blocks);
+	}
+
+	return pcm_frames;
+}
+
+static unsigned int process_it_ctx_payloads(struct amdtp_stream *s,
+					    const struct pkt_desc *descs,
+					    unsigned int packets,
+					    struct snd_pcm_substream *pcm)
+{
+	unsigned int pcm_frames = 0;
+	int i;
 
 	for (i = 0; i < packets; ++i) {
 		const struct pkt_desc *desc = descs + i;
 		__be32 *buf = desc->ctx_payload;
 		unsigned int data_blocks = desc->data_blocks;
-
->>>>>>> 7d2a07b7
-		if (pcm) {
-			read_pcm_s32(s, pcm, buf, data_blocks, pcm_frames);
-			pcm_frames += data_blocks;
-		}
-
-		read_midi_messages(s, buf, data_blocks);
-	}
-
-	return pcm_frames;
-}
-
-static unsigned int process_it_ctx_payloads(struct amdtp_stream *s,
-					    const struct pkt_desc *descs,
-					    unsigned int packets,
-					    struct snd_pcm_substream *pcm)
-{
-	unsigned int pcm_frames = 0;
-	int i;
-
-	for (i = 0; i < packets; ++i) {
-		const struct pkt_desc *desc = descs + i;
-		__be32 *buf = desc->ctx_payload;
-		unsigned int data_blocks = desc->data_blocks;
-<<<<<<< HEAD
 
 		if (pcm) {
 			write_pcm_s32(s, pcm, buf, data_blocks, pcm_frames);
@@ -395,16 +385,6 @@
 			write_pcm_silence(s, buf, data_blocks);
 		}
 
-=======
-
-		if (pcm) {
-			write_pcm_s32(s, pcm, buf, data_blocks, pcm_frames);
-			pcm_frames += data_blocks;
-		} else {
-			write_pcm_silence(s, buf, data_blocks);
-		}
-
->>>>>>> 7d2a07b7
 		write_midi_messages(s, buf, data_blocks,
 				    desc->data_block_counter);
 	}
@@ -416,18 +396,6 @@
 		 enum amdtp_stream_direction dir)
 {
 	amdtp_stream_process_ctx_payloads_t process_ctx_payloads;
-<<<<<<< HEAD
-	enum cip_flags flags;
-
-	// Use different mode between incoming/outgoing.
-	if (dir == AMDTP_IN_STREAM) {
-		flags = CIP_NONBLOCKING;
-		process_ctx_payloads = process_ir_ctx_payloads;
-	} else {
-		flags = CIP_BLOCKING;
-		process_ctx_payloads = process_it_ctx_payloads;
-	}
-=======
 	unsigned int flags = CIP_NONBLOCKING | CIP_UNAWARE_SYT;
 
 	// Use different mode between incoming/outgoing.
@@ -435,7 +403,6 @@
 		process_ctx_payloads = process_ir_ctx_payloads;
 	else
 		process_ctx_payloads = process_it_ctx_payloads;
->>>>>>> 7d2a07b7
 
 	return amdtp_stream_init(s, unit, dir, flags, CIP_FMT_AM,
 				process_ctx_payloads, sizeof(struct amdtp_dot));
