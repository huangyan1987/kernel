--- conflicted
+++ resolved
@@ -286,7 +286,6 @@
 static void probe_tracepoints_events(struct amdtp_stream *s,
 				     const struct pkt_desc *descs,
 				     unsigned int packets)
-<<<<<<< HEAD
 {
 	int i;
 
@@ -300,49 +299,6 @@
 	}
 }
 
-static unsigned int process_ir_ctx_payloads(struct amdtp_stream *s,
-					    const struct pkt_desc *descs,
-					    unsigned int packets,
-					    struct snd_pcm_substream *pcm)
-{
-	struct amdtp_motu *p = s->protocol;
-	unsigned int pcm_frames = 0;
-	int i;
-
-	// For data block processing.
-=======
-{
-	int i;
-
->>>>>>> 7d2a07b7
-	for (i = 0; i < packets; ++i) {
-		const struct pkt_desc *desc = descs + i;
-		__be32 *buf = desc->ctx_payload;
-		unsigned int data_blocks = desc->data_blocks;
-<<<<<<< HEAD
-
-		if (pcm) {
-			read_pcm_s32(s, pcm, buf, data_blocks, pcm_frames);
-			pcm_frames += data_blocks;
-		}
-
-		if (p->midi_ports)
-			read_midi_messages(s, buf, data_blocks);
-	}
-
-	// For tracepoints.
-	if (trace_data_block_sph_enabled() ||
-	    trace_data_block_message_enabled())
-		probe_tracepoints_events(s, descs, packets);
-
-	return pcm_frames;
-=======
-
-		trace_data_block_sph(s, data_blocks, buf);
-		trace_data_block_message(s, data_blocks, buf);
-	}
-}
-
 static void cache_event_offsets(struct amdtp_motu_cache *cache, const __be32 *buf,
 				unsigned int data_blocks, unsigned int data_block_quadlets)
 {
@@ -369,7 +325,6 @@
 
 	cache->tail = cache_tail;
 	cache->tx_cycle_count = (cache->tx_cycle_count + 1) % CYCLES_PER_SECOND;
->>>>>>> 7d2a07b7
 }
 
 static unsigned int process_ir_ctx_payloads(struct amdtp_stream *s,
@@ -439,12 +394,9 @@
 	struct amdtp_motu *p = s->protocol;
 	unsigned int pcm_frames = 0;
 	int i;
-<<<<<<< HEAD
-=======
 
 	if (p->cache->rx_cycle_count == UINT_MAX)
 		p->cache->rx_cycle_count = (s->domain->processing_cycle.rx_start % CYCLES_PER_SECOND);
->>>>>>> 7d2a07b7
 
 	// For data block processing.
 	for (i = 0; i < packets; ++i) {
@@ -464,11 +416,7 @@
 
 		// TODO: how to interact control messages between userspace?
 
-<<<<<<< HEAD
-		write_sph(s, buf, data_blocks);
-=======
 		write_sph(p->cache, buf, data_blocks, s->data_block_quadlets);
->>>>>>> 7d2a07b7
 	}
 
 	// For tracepoints.
@@ -481,11 +429,7 @@
 
 int amdtp_motu_init(struct amdtp_stream *s, struct fw_unit *unit,
 		    enum amdtp_stream_direction dir,
-<<<<<<< HEAD
-		    const struct snd_motu_spec *spec)
-=======
 		    const struct snd_motu_spec *spec, struct amdtp_motu_cache *cache)
->>>>>>> 7d2a07b7
 {
 	amdtp_stream_process_ctx_payloads_t process_ctx_payloads;
 	int fmt = CIP_FMT_MOTU;
@@ -528,16 +472,10 @@
 	if (dir == AMDTP_OUT_STREAM) {
 		// Use fixed value for FDF field.
 		s->ctx_data.rx.fdf = MOTU_FDF_AM824;
-<<<<<<< HEAD
-		// Not used.
-		s->ctx_data.rx.syt_override = 0xffff;
-	}
-=======
 	}
 
 	p = s->protocol;
 	p->cache = cache;
->>>>>>> 7d2a07b7
 
 	return 0;
 }