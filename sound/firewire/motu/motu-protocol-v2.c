// SPDX-License-Identifier: GPL-2.0-only
/*
 * motu-protocol-v2.c - a part of driver for MOTU FireWire series
 *
 * Copyright (c) 2015-2017 Takashi Sakamoto <o-takashi@sakamocchi.jp>
 */

#include "motu.h"

#define V2_CLOCK_STATUS_OFFSET			0x0b14
#define  V2_CLOCK_RATE_MASK			0x00000038
#define  V2_CLOCK_RATE_SHIFT			3
#define  V2_CLOCK_SRC_MASK			0x00000007
#define  V2_CLOCK_SRC_SHIFT			0
<<<<<<< HEAD
=======
#define   V2_CLOCK_SRC_AESEBU_ON_XLR		0x07
#define   V2_CLOCK_SRC_ADAT_ON_DSUB		0x05
#define   V2_CLOCK_SRC_WORD_ON_BNC		0x04
#define   V2_CLOCK_SRC_SPH			0x03
#define   V2_CLOCK_SRC_SPDIF			0x02	// on either coaxial or optical
#define   V2_CLOCK_SRC_ADAT_ON_OPT		0x01
#define   V2_CLOCK_SRC_INTERNAL			0x00
>>>>>>> 7d2a07b7
#define  V2_CLOCK_FETCH_ENABLE			0x02000000
#define  V2_CLOCK_MODEL_SPECIFIC		0x04000000

#define V2_IN_OUT_CONF_OFFSET			0x0c04
#define  V2_OPT_OUT_IFACE_MASK			0x00000c00
#define  V2_OPT_OUT_IFACE_SHIFT			10
#define  V2_OPT_IN_IFACE_MASK			0x00000300
#define  V2_OPT_IN_IFACE_SHIFT			8
#define  V2_OPT_IFACE_MODE_NONE			0
#define  V2_OPT_IFACE_MODE_ADAT			1
#define  V2_OPT_IFACE_MODE_SPDIF		2

static int get_clock_rate(u32 data, unsigned int *rate)
{
	unsigned int index = (data & V2_CLOCK_RATE_MASK) >> V2_CLOCK_RATE_SHIFT;
	if (index >= ARRAY_SIZE(snd_motu_clock_rates))
		return -EIO;

	*rate = snd_motu_clock_rates[index];

	return 0;
}

int snd_motu_protocol_v2_get_clock_rate(struct snd_motu *motu,
					unsigned int *rate)
{
	__be32 reg;
	int err;

	err = snd_motu_transaction_read(motu, V2_CLOCK_STATUS_OFFSET, &reg,
					sizeof(reg));
	if (err < 0)
		return err;

	return get_clock_rate(be32_to_cpu(reg), rate);
}

int snd_motu_protocol_v2_set_clock_rate(struct snd_motu *motu,
					unsigned int rate)
{
	__be32 reg;
	u32 data;
	int i;
	int err;

	for (i = 0; i < ARRAY_SIZE(snd_motu_clock_rates); ++i) {
		if (snd_motu_clock_rates[i] == rate)
			break;
	}
	if (i == ARRAY_SIZE(snd_motu_clock_rates))
		return -EINVAL;

	err = snd_motu_transaction_read(motu, V2_CLOCK_STATUS_OFFSET, &reg,
					sizeof(reg));
	if (err < 0)
		return err;
	data = be32_to_cpu(reg);

	data &= ~V2_CLOCK_RATE_MASK;
	data |= i << V2_CLOCK_RATE_SHIFT;

	reg = cpu_to_be32(data);
	return snd_motu_transaction_write(motu, V2_CLOCK_STATUS_OFFSET, &reg,
					  sizeof(reg));
}

<<<<<<< HEAD
static int detect_clock_source_optical_model(struct snd_motu *motu, u32 data,
					     enum snd_motu_clock_source *src)
{
	switch (data) {
	case 0:
		*src = SND_MOTU_CLOCK_SOURCE_INTERNAL;
		break;
	case 1:
		*src = SND_MOTU_CLOCK_SOURCE_ADAT_ON_OPT;
		break;
	case 2:
	{
		__be32 reg;

		// To check the configuration of optical interface.
		int err = snd_motu_transaction_read(motu, V2_IN_OUT_CONF_OFFSET, &reg, sizeof(reg));
		if (err < 0)
			return err;

		if (((data & V2_OPT_IN_IFACE_MASK) >> V2_OPT_IN_IFACE_SHIFT) == V2_OPT_IFACE_MODE_SPDIF)
			*src = SND_MOTU_CLOCK_SOURCE_SPDIF_ON_OPT;
		else
			*src = SND_MOTU_CLOCK_SOURCE_SPDIF_ON_COAX;
		break;
	}
	case 3:
=======
static int get_clock_source(struct snd_motu *motu, u32 data,
			    enum snd_motu_clock_source *src)
{
	switch (data & V2_CLOCK_SRC_MASK) {
	case V2_CLOCK_SRC_INTERNAL:
		*src = SND_MOTU_CLOCK_SOURCE_INTERNAL;
		break;
	case V2_CLOCK_SRC_ADAT_ON_OPT:
		*src = SND_MOTU_CLOCK_SOURCE_ADAT_ON_OPT;
		break;
	case V2_CLOCK_SRC_SPDIF:
	{
		bool support_iec60958_on_opt = (motu->spec == &snd_motu_spec_828mk2 ||
						motu->spec == &snd_motu_spec_traveler);

		if (!support_iec60958_on_opt) {
			*src = SND_MOTU_CLOCK_SOURCE_SPDIF_ON_COAX;
		} else {
			__be32 reg;

			// To check the configuration of optical interface.
			int err = snd_motu_transaction_read(motu, V2_IN_OUT_CONF_OFFSET, &reg,
							    sizeof(reg));
			if (err < 0)
				return err;

			if (((data & V2_OPT_IN_IFACE_MASK) >> V2_OPT_IN_IFACE_SHIFT) ==
			    V2_OPT_IFACE_MODE_SPDIF)
				*src = SND_MOTU_CLOCK_SOURCE_SPDIF_ON_OPT;
			else
				*src = SND_MOTU_CLOCK_SOURCE_SPDIF_ON_COAX;
		}
		break;
	}
	case V2_CLOCK_SRC_SPH:
>>>>>>> 7d2a07b7
		*src = SND_MOTU_CLOCK_SOURCE_SPH;
		break;
	case V2_CLOCK_SRC_WORD_ON_BNC:
		*src = SND_MOTU_CLOCK_SOURCE_WORD_ON_BNC;
		break;
	case V2_CLOCK_SRC_ADAT_ON_DSUB:
		*src = SND_MOTU_CLOCK_SOURCE_ADAT_ON_DSUB;
		break;
	case V2_CLOCK_SRC_AESEBU_ON_XLR:
		*src = SND_MOTU_CLOCK_SOURCE_AESEBU_ON_XLR;
		break;
	default:
		*src = SND_MOTU_CLOCK_SOURCE_UNKNOWN;
		break;
<<<<<<< HEAD
	}

	return 0;
}

static int v2_detect_clock_source(struct snd_motu *motu, u32 data,
				  enum snd_motu_clock_source *src)
{
	switch (data) {
	case 0:
		*src = SND_MOTU_CLOCK_SOURCE_INTERNAL;
		break;
	case 2:
		*src = SND_MOTU_CLOCK_SOURCE_SPDIF_ON_COAX;
		break;
	case 3:
		*src = SND_MOTU_CLOCK_SOURCE_SPH;
		break;
	case 4:
		*src = SND_MOTU_CLOCK_SOURCE_WORD_ON_BNC;
		break;
	default:
		*src = SND_MOTU_CLOCK_SOURCE_UNKNOWN;
		break;
=======
>>>>>>> 7d2a07b7
	}

	return 0;
}

<<<<<<< HEAD
static int get_clock_source(struct snd_motu *motu, u32 data,
			    enum snd_motu_clock_source *src)
{
	data &= V2_CLOCK_SRC_MASK;
	if (motu->spec == &snd_motu_spec_828mk2 ||
	    motu->spec == &snd_motu_spec_traveler)
		return detect_clock_source_optical_model(motu, data, src);
	else
		return v2_detect_clock_source(motu, data, src);
}

=======
>>>>>>> 7d2a07b7
int snd_motu_protocol_v2_get_clock_source(struct snd_motu *motu,
					  enum snd_motu_clock_source *src)
{
	__be32 reg;
	int err;
<<<<<<< HEAD

	err = snd_motu_transaction_read(motu, V2_CLOCK_STATUS_OFFSET, &reg,
					sizeof(reg));
	if (err < 0)
		return err;

	return get_clock_source(motu, be32_to_cpu(reg), src);
}

// Expected for Traveler and 896HD, which implements Altera Cyclone EP1C3.
static int switch_fetching_mode_cyclone(struct snd_motu *motu, u32 *data,
					bool enable)
{
	*data |= V2_CLOCK_MODEL_SPECIFIC;

	return 0;
}

// For UltraLite and 8pre, which implements Xilinx Spartan XC3S200.
static int switch_fetching_mode_spartan(struct snd_motu *motu, u32 *data,
					bool enable)
{
	unsigned int rate;
	enum snd_motu_clock_source src;
	int err;

	err = get_clock_source(motu, *data, &src);
	if (err < 0)
		return err;

	err = get_clock_rate(*data, &rate);
	if (err < 0)
		return err;

	if (src == SND_MOTU_CLOCK_SOURCE_SPH && rate > 48000)
		*data |= V2_CLOCK_MODEL_SPECIFIC;

	return 0;
}

int snd_motu_protocol_v2_switch_fetching_mode(struct snd_motu *motu,
					      bool enable)
{
	if (motu->spec == &snd_motu_spec_828mk2) {
		// 828mkII implements Altera ACEX 1K EP1K30. Nothing to do.
		return 0;
	} else {
		__be32 reg;
		u32 data;
		int err;

		err = snd_motu_transaction_read(motu, V2_CLOCK_STATUS_OFFSET,
						&reg, sizeof(reg));
		if (err < 0)
			return err;
		data = be32_to_cpu(reg);

		data &= ~(V2_CLOCK_FETCH_ENABLE | V2_CLOCK_MODEL_SPECIFIC);
		if (enable)
			data |= V2_CLOCK_FETCH_ENABLE;

		if (motu->spec == &snd_motu_spec_traveler)
			err = switch_fetching_mode_cyclone(motu, &data, enable);
		else
			err = switch_fetching_mode_spartan(motu, &data, enable);
		if (err < 0)
			return err;

		reg = cpu_to_be32(data);
		return snd_motu_transaction_write(motu, V2_CLOCK_STATUS_OFFSET,
						  &reg, sizeof(reg));
	}
}

static int detect_packet_formats_828mk2(struct snd_motu *motu, u32 data)
{
	if (((data & V2_OPT_IN_IFACE_MASK) >> V2_OPT_IN_IFACE_SHIFT) ==
	    V2_OPT_IFACE_MODE_ADAT) {
		motu->tx_packet_formats.pcm_chunks[0] += 8;
		motu->tx_packet_formats.pcm_chunks[1] += 4;
	}

	if (((data & V2_OPT_OUT_IFACE_MASK) >> V2_OPT_OUT_IFACE_SHIFT) ==
	    V2_OPT_IFACE_MODE_ADAT) {
		motu->rx_packet_formats.pcm_chunks[0] += 8;
		motu->rx_packet_formats.pcm_chunks[1] += 4;
	}

	return 0;
}

static int detect_packet_formats_traveler(struct snd_motu *motu, u32 data)
{
	if (((data & V2_OPT_IN_IFACE_MASK) >> V2_OPT_IN_IFACE_SHIFT) ==
	    V2_OPT_IFACE_MODE_ADAT) {
		motu->tx_packet_formats.pcm_chunks[0] += 8;
		motu->tx_packet_formats.pcm_chunks[1] += 4;
	}

	if (((data & V2_OPT_OUT_IFACE_MASK) >> V2_OPT_OUT_IFACE_SHIFT) ==
	    V2_OPT_IFACE_MODE_ADAT) {
		motu->rx_packet_formats.pcm_chunks[0] += 8;
		motu->rx_packet_formats.pcm_chunks[1] += 4;
	}

	return 0;
}

static int detect_packet_formats_8pre(struct snd_motu *motu, u32 data)
{
	if (((data & V2_OPT_IN_IFACE_MASK) >> V2_OPT_IN_IFACE_SHIFT) ==
	    V2_OPT_IFACE_MODE_ADAT) {
		motu->tx_packet_formats.pcm_chunks[0] += 8;
		motu->tx_packet_formats.pcm_chunks[1] += 8;
	}

	if (((data & V2_OPT_OUT_IFACE_MASK) >> V2_OPT_OUT_IFACE_SHIFT) ==
	    V2_OPT_IFACE_MODE_ADAT) {
		motu->rx_packet_formats.pcm_chunks[0] += 8;
		motu->rx_packet_formats.pcm_chunks[1] += 8;
	}

	return 0;
=======

	err = snd_motu_transaction_read(motu, V2_CLOCK_STATUS_OFFSET, &reg,
					sizeof(reg));
	if (err < 0)
		return err;

	return get_clock_source(motu, be32_to_cpu(reg), src);
}

// Expected for Traveler and 896HD, which implements Altera Cyclone EP1C3.
static int switch_fetching_mode_cyclone(struct snd_motu *motu, u32 *data,
					bool enable)
{
	*data |= V2_CLOCK_MODEL_SPECIFIC;

	return 0;
}

// For UltraLite and 8pre, which implements Xilinx Spartan XC3S200.
static int switch_fetching_mode_spartan(struct snd_motu *motu, u32 *data,
					bool enable)
{
	unsigned int rate;
	enum snd_motu_clock_source src;
	int err;

	err = get_clock_source(motu, *data, &src);
	if (err < 0)
		return err;

	err = get_clock_rate(*data, &rate);
	if (err < 0)
		return err;

	if (src == SND_MOTU_CLOCK_SOURCE_SPH && rate > 48000)
		*data |= V2_CLOCK_MODEL_SPECIFIC;

	return 0;
}

int snd_motu_protocol_v2_switch_fetching_mode(struct snd_motu *motu,
					      bool enable)
{
	if (motu->spec == &snd_motu_spec_828mk2) {
		// 828mkII implements Altera ACEX 1K EP1K30. Nothing to do.
		return 0;
	} else {
		__be32 reg;
		u32 data;
		int err;

		err = snd_motu_transaction_read(motu, V2_CLOCK_STATUS_OFFSET,
						&reg, sizeof(reg));
		if (err < 0)
			return err;
		data = be32_to_cpu(reg);

		data &= ~(V2_CLOCK_FETCH_ENABLE | V2_CLOCK_MODEL_SPECIFIC);
		if (enable)
			data |= V2_CLOCK_FETCH_ENABLE;

		if (motu->spec == &snd_motu_spec_traveler)
			err = switch_fetching_mode_cyclone(motu, &data, enable);
		else
			err = switch_fetching_mode_spartan(motu, &data, enable);
		if (err < 0)
			return err;

		reg = cpu_to_be32(data);
		return snd_motu_transaction_write(motu, V2_CLOCK_STATUS_OFFSET,
						  &reg, sizeof(reg));
	}
>>>>>>> 7d2a07b7
}

int snd_motu_protocol_v2_cache_packet_formats(struct snd_motu *motu)
{
	bool has_two_opt_ifaces = (motu->spec == &snd_motu_spec_8pre);
	__be32 reg;
	u32 data;
	int err;

	motu->tx_packet_formats.pcm_byte_offset = 10;
	motu->rx_packet_formats.pcm_byte_offset = 10;

	motu->tx_packet_formats.msg_chunks = 2;
	motu->rx_packet_formats.msg_chunks = 2;

	err = snd_motu_transaction_read(motu, V2_IN_OUT_CONF_OFFSET, &reg,
					sizeof(reg));
	if (err < 0)
		return err;
	data = be32_to_cpu(reg);

	memcpy(motu->tx_packet_formats.pcm_chunks,
	       motu->spec->tx_fixed_pcm_chunks,
	       sizeof(motu->tx_packet_formats.pcm_chunks));
	memcpy(motu->rx_packet_formats.pcm_chunks,
	       motu->spec->rx_fixed_pcm_chunks,
	       sizeof(motu->rx_packet_formats.pcm_chunks));

<<<<<<< HEAD
	if (motu->spec == &snd_motu_spec_828mk2)
		return detect_packet_formats_828mk2(motu, data);
	else if (motu->spec == &snd_motu_spec_traveler)
		return detect_packet_formats_traveler(motu, data);
	else if (motu->spec == &snd_motu_spec_8pre)
		return detect_packet_formats_8pre(motu, data);
	else
		return 0;
=======
	if (((data & V2_OPT_IN_IFACE_MASK) >> V2_OPT_IN_IFACE_SHIFT) == V2_OPT_IFACE_MODE_ADAT) {
		motu->tx_packet_formats.pcm_chunks[0] += 8;

		if (!has_two_opt_ifaces)
			motu->tx_packet_formats.pcm_chunks[1] += 4;
		else
			motu->tx_packet_formats.pcm_chunks[1] += 8;
	}

	if (((data & V2_OPT_OUT_IFACE_MASK) >> V2_OPT_OUT_IFACE_SHIFT) == V2_OPT_IFACE_MODE_ADAT) {
		motu->rx_packet_formats.pcm_chunks[0] += 8;

		if (!has_two_opt_ifaces)
			motu->rx_packet_formats.pcm_chunks[1] += 4;
		else
			motu->rx_packet_formats.pcm_chunks[1] += 8;
	}

	return 0;
>>>>>>> 7d2a07b7
}

const struct snd_motu_spec snd_motu_spec_828mk2 = {
	.name = "828mk2",
	.protocol_version = SND_MOTU_PROTOCOL_V2,
	.flags = SND_MOTU_SPEC_RX_MIDI_2ND_Q |
		 SND_MOTU_SPEC_TX_MIDI_2ND_Q,
	.tx_fixed_pcm_chunks = {14, 14, 0},
	.rx_fixed_pcm_chunks = {14, 14, 0},
};

const struct snd_motu_spec snd_motu_spec_traveler = {
	.name = "Traveler",
	.protocol_version = SND_MOTU_PROTOCOL_V2,
	.flags = SND_MOTU_SPEC_RX_MIDI_2ND_Q |
		 SND_MOTU_SPEC_TX_MIDI_2ND_Q,
	.tx_fixed_pcm_chunks = {14, 14, 8},
	.rx_fixed_pcm_chunks = {14, 14, 8},
};

const struct snd_motu_spec snd_motu_spec_ultralite = {
	.name = "UltraLite",
	.protocol_version = SND_MOTU_PROTOCOL_V2,
	.flags = SND_MOTU_SPEC_RX_MIDI_2ND_Q |
		 SND_MOTU_SPEC_TX_MIDI_2ND_Q,
	.tx_fixed_pcm_chunks = {14, 14, 0},
	.rx_fixed_pcm_chunks = {14, 14, 0},
};

const struct snd_motu_spec snd_motu_spec_8pre = {
	.name = "8pre",
	.protocol_version = SND_MOTU_PROTOCOL_V2,
	.flags = SND_MOTU_SPEC_RX_MIDI_2ND_Q |
		 SND_MOTU_SPEC_TX_MIDI_2ND_Q,
	// Two dummy chunks always in the end of data block.
	.tx_fixed_pcm_chunks = {10, 10, 0},
	.rx_fixed_pcm_chunks = {6, 6, 0},
};<|MERGE_RESOLUTION|>--- conflicted
+++ resolved
@@ -12,8 +12,6 @@
 #define  V2_CLOCK_RATE_SHIFT			3
 #define  V2_CLOCK_SRC_MASK			0x00000007
 #define  V2_CLOCK_SRC_SHIFT			0
-<<<<<<< HEAD
-=======
 #define   V2_CLOCK_SRC_AESEBU_ON_XLR		0x07
 #define   V2_CLOCK_SRC_ADAT_ON_DSUB		0x05
 #define   V2_CLOCK_SRC_WORD_ON_BNC		0x04
@@ -21,7 +19,6 @@
 #define   V2_CLOCK_SRC_SPDIF			0x02	// on either coaxial or optical
 #define   V2_CLOCK_SRC_ADAT_ON_OPT		0x01
 #define   V2_CLOCK_SRC_INTERNAL			0x00
->>>>>>> 7d2a07b7
 #define  V2_CLOCK_FETCH_ENABLE			0x02000000
 #define  V2_CLOCK_MODEL_SPECIFIC		0x04000000
 
@@ -88,34 +85,6 @@
 					  sizeof(reg));
 }
 
-<<<<<<< HEAD
-static int detect_clock_source_optical_model(struct snd_motu *motu, u32 data,
-					     enum snd_motu_clock_source *src)
-{
-	switch (data) {
-	case 0:
-		*src = SND_MOTU_CLOCK_SOURCE_INTERNAL;
-		break;
-	case 1:
-		*src = SND_MOTU_CLOCK_SOURCE_ADAT_ON_OPT;
-		break;
-	case 2:
-	{
-		__be32 reg;
-
-		// To check the configuration of optical interface.
-		int err = snd_motu_transaction_read(motu, V2_IN_OUT_CONF_OFFSET, &reg, sizeof(reg));
-		if (err < 0)
-			return err;
-
-		if (((data & V2_OPT_IN_IFACE_MASK) >> V2_OPT_IN_IFACE_SHIFT) == V2_OPT_IFACE_MODE_SPDIF)
-			*src = SND_MOTU_CLOCK_SOURCE_SPDIF_ON_OPT;
-		else
-			*src = SND_MOTU_CLOCK_SOURCE_SPDIF_ON_COAX;
-		break;
-	}
-	case 3:
-=======
 static int get_clock_source(struct snd_motu *motu, u32 data,
 			    enum snd_motu_clock_source *src)
 {
@@ -151,7 +120,6 @@
 		break;
 	}
 	case V2_CLOCK_SRC_SPH:
->>>>>>> 7d2a07b7
 		*src = SND_MOTU_CLOCK_SOURCE_SPH;
 		break;
 	case V2_CLOCK_SRC_WORD_ON_BNC:
@@ -166,58 +134,16 @@
 	default:
 		*src = SND_MOTU_CLOCK_SOURCE_UNKNOWN;
 		break;
-<<<<<<< HEAD
-	}
-
-	return 0;
-}
-
-static int v2_detect_clock_source(struct snd_motu *motu, u32 data,
-				  enum snd_motu_clock_source *src)
-{
-	switch (data) {
-	case 0:
-		*src = SND_MOTU_CLOCK_SOURCE_INTERNAL;
-		break;
-	case 2:
-		*src = SND_MOTU_CLOCK_SOURCE_SPDIF_ON_COAX;
-		break;
-	case 3:
-		*src = SND_MOTU_CLOCK_SOURCE_SPH;
-		break;
-	case 4:
-		*src = SND_MOTU_CLOCK_SOURCE_WORD_ON_BNC;
-		break;
-	default:
-		*src = SND_MOTU_CLOCK_SOURCE_UNKNOWN;
-		break;
-=======
->>>>>>> 7d2a07b7
-	}
-
-	return 0;
-}
-
-<<<<<<< HEAD
-static int get_clock_source(struct snd_motu *motu, u32 data,
-			    enum snd_motu_clock_source *src)
-{
-	data &= V2_CLOCK_SRC_MASK;
-	if (motu->spec == &snd_motu_spec_828mk2 ||
-	    motu->spec == &snd_motu_spec_traveler)
-		return detect_clock_source_optical_model(motu, data, src);
-	else
-		return v2_detect_clock_source(motu, data, src);
-}
-
-=======
->>>>>>> 7d2a07b7
+	}
+
+	return 0;
+}
+
 int snd_motu_protocol_v2_get_clock_source(struct snd_motu *motu,
 					  enum snd_motu_clock_source *src)
 {
 	__be32 reg;
 	int err;
-<<<<<<< HEAD
 
 	err = snd_motu_transaction_read(motu, V2_CLOCK_STATUS_OFFSET, &reg,
 					sizeof(reg));
@@ -292,131 +218,6 @@
 	}
 }
 
-static int detect_packet_formats_828mk2(struct snd_motu *motu, u32 data)
-{
-	if (((data & V2_OPT_IN_IFACE_MASK) >> V2_OPT_IN_IFACE_SHIFT) ==
-	    V2_OPT_IFACE_MODE_ADAT) {
-		motu->tx_packet_formats.pcm_chunks[0] += 8;
-		motu->tx_packet_formats.pcm_chunks[1] += 4;
-	}
-
-	if (((data & V2_OPT_OUT_IFACE_MASK) >> V2_OPT_OUT_IFACE_SHIFT) ==
-	    V2_OPT_IFACE_MODE_ADAT) {
-		motu->rx_packet_formats.pcm_chunks[0] += 8;
-		motu->rx_packet_formats.pcm_chunks[1] += 4;
-	}
-
-	return 0;
-}
-
-static int detect_packet_formats_traveler(struct snd_motu *motu, u32 data)
-{
-	if (((data & V2_OPT_IN_IFACE_MASK) >> V2_OPT_IN_IFACE_SHIFT) ==
-	    V2_OPT_IFACE_MODE_ADAT) {
-		motu->tx_packet_formats.pcm_chunks[0] += 8;
-		motu->tx_packet_formats.pcm_chunks[1] += 4;
-	}
-
-	if (((data & V2_OPT_OUT_IFACE_MASK) >> V2_OPT_OUT_IFACE_SHIFT) ==
-	    V2_OPT_IFACE_MODE_ADAT) {
-		motu->rx_packet_formats.pcm_chunks[0] += 8;
-		motu->rx_packet_formats.pcm_chunks[1] += 4;
-	}
-
-	return 0;
-}
-
-static int detect_packet_formats_8pre(struct snd_motu *motu, u32 data)
-{
-	if (((data & V2_OPT_IN_IFACE_MASK) >> V2_OPT_IN_IFACE_SHIFT) ==
-	    V2_OPT_IFACE_MODE_ADAT) {
-		motu->tx_packet_formats.pcm_chunks[0] += 8;
-		motu->tx_packet_formats.pcm_chunks[1] += 8;
-	}
-
-	if (((data & V2_OPT_OUT_IFACE_MASK) >> V2_OPT_OUT_IFACE_SHIFT) ==
-	    V2_OPT_IFACE_MODE_ADAT) {
-		motu->rx_packet_formats.pcm_chunks[0] += 8;
-		motu->rx_packet_formats.pcm_chunks[1] += 8;
-	}
-
-	return 0;
-=======
-
-	err = snd_motu_transaction_read(motu, V2_CLOCK_STATUS_OFFSET, &reg,
-					sizeof(reg));
-	if (err < 0)
-		return err;
-
-	return get_clock_source(motu, be32_to_cpu(reg), src);
-}
-
-// Expected for Traveler and 896HD, which implements Altera Cyclone EP1C3.
-static int switch_fetching_mode_cyclone(struct snd_motu *motu, u32 *data,
-					bool enable)
-{
-	*data |= V2_CLOCK_MODEL_SPECIFIC;
-
-	return 0;
-}
-
-// For UltraLite and 8pre, which implements Xilinx Spartan XC3S200.
-static int switch_fetching_mode_spartan(struct snd_motu *motu, u32 *data,
-					bool enable)
-{
-	unsigned int rate;
-	enum snd_motu_clock_source src;
-	int err;
-
-	err = get_clock_source(motu, *data, &src);
-	if (err < 0)
-		return err;
-
-	err = get_clock_rate(*data, &rate);
-	if (err < 0)
-		return err;
-
-	if (src == SND_MOTU_CLOCK_SOURCE_SPH && rate > 48000)
-		*data |= V2_CLOCK_MODEL_SPECIFIC;
-
-	return 0;
-}
-
-int snd_motu_protocol_v2_switch_fetching_mode(struct snd_motu *motu,
-					      bool enable)
-{
-	if (motu->spec == &snd_motu_spec_828mk2) {
-		// 828mkII implements Altera ACEX 1K EP1K30. Nothing to do.
-		return 0;
-	} else {
-		__be32 reg;
-		u32 data;
-		int err;
-
-		err = snd_motu_transaction_read(motu, V2_CLOCK_STATUS_OFFSET,
-						&reg, sizeof(reg));
-		if (err < 0)
-			return err;
-		data = be32_to_cpu(reg);
-
-		data &= ~(V2_CLOCK_FETCH_ENABLE | V2_CLOCK_MODEL_SPECIFIC);
-		if (enable)
-			data |= V2_CLOCK_FETCH_ENABLE;
-
-		if (motu->spec == &snd_motu_spec_traveler)
-			err = switch_fetching_mode_cyclone(motu, &data, enable);
-		else
-			err = switch_fetching_mode_spartan(motu, &data, enable);
-		if (err < 0)
-			return err;
-
-		reg = cpu_to_be32(data);
-		return snd_motu_transaction_write(motu, V2_CLOCK_STATUS_OFFSET,
-						  &reg, sizeof(reg));
-	}
->>>>>>> 7d2a07b7
-}
-
 int snd_motu_protocol_v2_cache_packet_formats(struct snd_motu *motu)
 {
 	bool has_two_opt_ifaces = (motu->spec == &snd_motu_spec_8pre);
@@ -443,16 +244,6 @@
 	       motu->spec->rx_fixed_pcm_chunks,
 	       sizeof(motu->rx_packet_formats.pcm_chunks));
 
-<<<<<<< HEAD
-	if (motu->spec == &snd_motu_spec_828mk2)
-		return detect_packet_formats_828mk2(motu, data);
-	else if (motu->spec == &snd_motu_spec_traveler)
-		return detect_packet_formats_traveler(motu, data);
-	else if (motu->spec == &snd_motu_spec_8pre)
-		return detect_packet_formats_8pre(motu, data);
-	else
-		return 0;
-=======
 	if (((data & V2_OPT_IN_IFACE_MASK) >> V2_OPT_IN_IFACE_SHIFT) == V2_OPT_IFACE_MODE_ADAT) {
 		motu->tx_packet_formats.pcm_chunks[0] += 8;
 
@@ -472,7 +263,6 @@
 	}
 
 	return 0;
->>>>>>> 7d2a07b7
 }
 
 const struct snd_motu_spec snd_motu_spec_828mk2 = {
