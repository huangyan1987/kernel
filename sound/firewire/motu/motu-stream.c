// SPDX-License-Identifier: GPL-2.0-only
/*
 * motu-stream.c - a part of driver for MOTU FireWire series
 *
 * Copyright (c) 2015-2017 Takashi Sakamoto <o-takashi@sakamocchi.jp>
 */

#include "motu.h"

#define	READY_TIMEOUT_MS	200

#define ISOC_COMM_CONTROL_OFFSET		0x0b00
#define  ISOC_COMM_CONTROL_MASK			0xffff0000
#define  CHANGE_RX_ISOC_COMM_STATE		0x80000000
#define  RX_ISOC_COMM_IS_ACTIVATED		0x40000000
#define  RX_ISOC_COMM_CHANNEL_MASK		0x3f000000
#define  RX_ISOC_COMM_CHANNEL_SHIFT		24
#define  CHANGE_TX_ISOC_COMM_STATE		0x00800000
#define  TX_ISOC_COMM_IS_ACTIVATED		0x00400000
#define  TX_ISOC_COMM_CHANNEL_MASK		0x003f0000
#define  TX_ISOC_COMM_CHANNEL_SHIFT		16

#define PACKET_FORMAT_OFFSET			0x0b10
#define  TX_PACKET_EXCLUDE_DIFFERED_DATA_CHUNKS	0x00000080
#define  RX_PACKET_EXCLUDE_DIFFERED_DATA_CHUNKS	0x00000040
#define  TX_PACKET_TRANSMISSION_SPEED_MASK	0x0000000f

static int keep_resources(struct snd_motu *motu, unsigned int rate,
			  struct amdtp_stream *stream)
{
	struct fw_iso_resources *resources;
	struct snd_motu_packet_format *packet_format;
	unsigned int midi_ports = 0;
	int err;

	if (stream == &motu->rx_stream) {
		resources = &motu->rx_resources;
		packet_format = &motu->rx_packet_formats;

		if ((motu->spec->flags & SND_MOTU_SPEC_RX_MIDI_2ND_Q) ||
		    (motu->spec->flags & SND_MOTU_SPEC_RX_MIDI_3RD_Q))
			midi_ports = 1;
	} else {
		resources = &motu->tx_resources;
		packet_format = &motu->tx_packet_formats;

		if ((motu->spec->flags & SND_MOTU_SPEC_TX_MIDI_2ND_Q) ||
		    (motu->spec->flags & SND_MOTU_SPEC_TX_MIDI_3RD_Q))
			midi_ports = 1;
	}

	err = amdtp_motu_set_parameters(stream, rate, midi_ports,
					packet_format);
	if (err < 0)
		return err;

	return fw_iso_resources_allocate(resources,
				amdtp_stream_get_max_payload(stream),
				fw_parent_device(motu->unit)->max_speed);
}

static int begin_session(struct snd_motu *motu)
{
	__be32 reg;
	u32 data;
	int err;

	// Configure the unit to start isochronous communication.
	err = snd_motu_transaction_read(motu, ISOC_COMM_CONTROL_OFFSET, &reg,
					sizeof(reg));
	if (err < 0)
		return err;
	data = be32_to_cpu(reg) & ~ISOC_COMM_CONTROL_MASK;

	data |= CHANGE_RX_ISOC_COMM_STATE | RX_ISOC_COMM_IS_ACTIVATED |
		(motu->rx_resources.channel << RX_ISOC_COMM_CHANNEL_SHIFT) |
		CHANGE_TX_ISOC_COMM_STATE | TX_ISOC_COMM_IS_ACTIVATED |
		(motu->tx_resources.channel << TX_ISOC_COMM_CHANNEL_SHIFT);

	reg = cpu_to_be32(data);
	return snd_motu_transaction_write(motu, ISOC_COMM_CONTROL_OFFSET, &reg,
					  sizeof(reg));
}

static void finish_session(struct snd_motu *motu)
{
	__be32 reg;
	u32 data;
	int err;

	err = snd_motu_protocol_switch_fetching_mode(motu, false);
	if (err < 0)
		return;

	err = snd_motu_transaction_read(motu, ISOC_COMM_CONTROL_OFFSET, &reg,
					sizeof(reg));
	if (err < 0)
		return;
	data = be32_to_cpu(reg);

	data &= ~(RX_ISOC_COMM_IS_ACTIVATED | TX_ISOC_COMM_IS_ACTIVATED);
	data |= CHANGE_RX_ISOC_COMM_STATE | CHANGE_TX_ISOC_COMM_STATE;

	reg = cpu_to_be32(data);
	snd_motu_transaction_write(motu, ISOC_COMM_CONTROL_OFFSET, &reg,
				   sizeof(reg));
}

int snd_motu_stream_cache_packet_formats(struct snd_motu *motu)
{
	int err;

	err = snd_motu_protocol_cache_packet_formats(motu);
	if (err < 0)
		return err;

	if (motu->spec->flags & SND_MOTU_SPEC_TX_MIDI_2ND_Q) {
		motu->tx_packet_formats.midi_flag_offset = 4;
		motu->tx_packet_formats.midi_byte_offset = 6;
	} else if (motu->spec->flags & SND_MOTU_SPEC_TX_MIDI_3RD_Q) {
		motu->tx_packet_formats.midi_flag_offset = 8;
		motu->tx_packet_formats.midi_byte_offset = 7;
	}

	if (motu->spec->flags & SND_MOTU_SPEC_RX_MIDI_2ND_Q) {
		motu->rx_packet_formats.midi_flag_offset = 4;
		motu->rx_packet_formats.midi_byte_offset = 6;
	} else if (motu->spec->flags & SND_MOTU_SPEC_RX_MIDI_3RD_Q) {
		motu->rx_packet_formats.midi_flag_offset = 8;
		motu->rx_packet_formats.midi_byte_offset = 7;
	}

	return 0;
}

int snd_motu_stream_reserve_duplex(struct snd_motu *motu, unsigned int rate,
				   unsigned int frames_per_period,
				   unsigned int frames_per_buffer)
{
	unsigned int curr_rate;
	int err;

	err = snd_motu_protocol_get_clock_rate(motu, &curr_rate);
	if (err < 0)
		return err;
	if (rate == 0)
		rate = curr_rate;

	if (motu->substreams_counter == 0 || curr_rate != rate) {
		amdtp_domain_stop(&motu->domain);
		finish_session(motu);

		fw_iso_resources_free(&motu->tx_resources);
		fw_iso_resources_free(&motu->rx_resources);

<<<<<<< HEAD
=======
		kfree(motu->cache.event_offsets);
		motu->cache.event_offsets = NULL;

>>>>>>> 7d2a07b7
		err = snd_motu_protocol_set_clock_rate(motu, rate);
		if (err < 0) {
			dev_err(&motu->unit->device,
				"fail to set sampling rate: %d\n", err);
			return err;
		}

		err = snd_motu_stream_cache_packet_formats(motu);
		if (err < 0)
			return err;

		err = keep_resources(motu, rate, &motu->tx_stream);
		if (err < 0)
			return err;

		err = keep_resources(motu, rate, &motu->rx_stream);
		if (err < 0) {
			fw_iso_resources_free(&motu->tx_resources);
			return err;
		}

		err = amdtp_domain_set_events_per_period(&motu->domain,
					frames_per_period, frames_per_buffer);
		if (err < 0) {
			fw_iso_resources_free(&motu->tx_resources);
			fw_iso_resources_free(&motu->rx_resources);
			return err;
		}
<<<<<<< HEAD
=======

		motu->cache.size = motu->tx_stream.syt_interval * frames_per_buffer;
		motu->cache.event_offsets = kcalloc(motu->cache.size, sizeof(*motu->cache.event_offsets),
						  GFP_KERNEL);
		if (!motu->cache.event_offsets) {
			fw_iso_resources_free(&motu->tx_resources);
			fw_iso_resources_free(&motu->rx_resources);
			return -ENOMEM;
		}
>>>>>>> 7d2a07b7
	}

	return 0;
}

static int ensure_packet_formats(struct snd_motu *motu)
{
	__be32 reg;
	u32 data;
	int err;

	err = snd_motu_transaction_read(motu, PACKET_FORMAT_OFFSET, &reg,
					sizeof(reg));
	if (err < 0)
		return err;
	data = be32_to_cpu(reg);

	data &= ~(TX_PACKET_EXCLUDE_DIFFERED_DATA_CHUNKS |
		  RX_PACKET_EXCLUDE_DIFFERED_DATA_CHUNKS|
		  TX_PACKET_TRANSMISSION_SPEED_MASK);
	if (motu->spec->tx_fixed_pcm_chunks[0] == motu->tx_packet_formats.pcm_chunks[0])
		data |= TX_PACKET_EXCLUDE_DIFFERED_DATA_CHUNKS;
	if (motu->spec->rx_fixed_pcm_chunks[0] == motu->rx_packet_formats.pcm_chunks[0])
		data |= RX_PACKET_EXCLUDE_DIFFERED_DATA_CHUNKS;
	data |= fw_parent_device(motu->unit)->max_speed;

	reg = cpu_to_be32(data);
	return snd_motu_transaction_write(motu, PACKET_FORMAT_OFFSET, &reg,
					  sizeof(reg));
}

int snd_motu_stream_start_duplex(struct snd_motu *motu)
{
	unsigned int generation = motu->rx_resources.generation;
	int err = 0;

	if (motu->substreams_counter == 0)
		return 0;

	if (amdtp_streaming_error(&motu->rx_stream) ||
	    amdtp_streaming_error(&motu->tx_stream)) {
		amdtp_domain_stop(&motu->domain);
		finish_session(motu);
	}

	if (generation != fw_parent_device(motu->unit)->card->generation) {
		err = fw_iso_resources_update(&motu->rx_resources);
		if (err < 0)
			return err;

		err = fw_iso_resources_update(&motu->tx_resources);
		if (err < 0)
			return err;
	}

	if (!amdtp_stream_running(&motu->rx_stream)) {
		int spd = fw_parent_device(motu->unit)->max_speed;

		err = ensure_packet_formats(motu);
		if (err < 0)
			return err;

		err = begin_session(motu);
		if (err < 0) {
			dev_err(&motu->unit->device,
				"fail to start isochronous comm: %d\n", err);
			goto stop_streams;
		}

		err = amdtp_domain_add_stream(&motu->domain, &motu->tx_stream,
					      motu->tx_resources.channel, spd);
		if (err < 0)
			goto stop_streams;

		err = amdtp_domain_add_stream(&motu->domain, &motu->rx_stream,
					      motu->rx_resources.channel, spd);
		if (err < 0)
			goto stop_streams;

<<<<<<< HEAD
		err = amdtp_domain_start(&motu->domain, 0);
		if (err < 0)
			goto stop_streams;

		if (!amdtp_stream_wait_callback(&motu->tx_stream,
						CALLBACK_TIMEOUT) ||
		    !amdtp_stream_wait_callback(&motu->rx_stream,
						CALLBACK_TIMEOUT)) {
=======
		motu->cache.tail = 0;
		motu->cache.tx_cycle_count = UINT_MAX;
		motu->cache.head = 0;
		motu->cache.rx_cycle_count = UINT_MAX;

		// NOTE: The device requires both of replay; the sequence of the number of data
		// blocks per packet, and the sequence of source packet header per data block as
		// presentation time.
		err = amdtp_domain_start(&motu->domain, 0, true, false);
		if (err < 0)
			goto stop_streams;

		if (!amdtp_domain_wait_ready(&motu->domain, READY_TIMEOUT_MS)) {
>>>>>>> 7d2a07b7
			err = -ETIMEDOUT;
			goto stop_streams;
		}

		err = snd_motu_protocol_switch_fetching_mode(motu, true);
		if (err < 0) {
			dev_err(&motu->unit->device,
				"fail to enable frame fetching: %d\n", err);
			goto stop_streams;
		}
	}

	return 0;

stop_streams:
	amdtp_domain_stop(&motu->domain);
	finish_session(motu);
	return err;
}

void snd_motu_stream_stop_duplex(struct snd_motu *motu)
{
	if (motu->substreams_counter == 0) {
		amdtp_domain_stop(&motu->domain);
		finish_session(motu);

		fw_iso_resources_free(&motu->tx_resources);
		fw_iso_resources_free(&motu->rx_resources);

		kfree(motu->cache.event_offsets);
		motu->cache.event_offsets = NULL;
	}
}

static int init_stream(struct snd_motu *motu, struct amdtp_stream *s)
{
	struct fw_iso_resources *resources;
	enum amdtp_stream_direction dir;
	int err;

	if (s == &motu->tx_stream) {
		resources = &motu->tx_resources;
		dir = AMDTP_IN_STREAM;
	} else {
		resources = &motu->rx_resources;
		dir = AMDTP_OUT_STREAM;
	}

	err = fw_iso_resources_init(resources, motu->unit);
	if (err < 0)
		return err;

<<<<<<< HEAD
	err = amdtp_motu_init(s, motu->unit, dir, motu->spec);
=======
	err = amdtp_motu_init(s, motu->unit, dir, motu->spec, &motu->cache);
>>>>>>> 7d2a07b7
	if (err < 0)
		fw_iso_resources_destroy(resources);

	return err;
}

static void destroy_stream(struct snd_motu *motu, struct amdtp_stream *s)
{
	amdtp_stream_destroy(s);

	if (s == &motu->tx_stream)
		fw_iso_resources_destroy(&motu->tx_resources);
	else
		fw_iso_resources_destroy(&motu->rx_resources);
}

int snd_motu_stream_init_duplex(struct snd_motu *motu)
{
	int err;

	err = init_stream(motu, &motu->tx_stream);
	if (err < 0)
		return err;

	err = init_stream(motu, &motu->rx_stream);
	if (err < 0) {
		destroy_stream(motu, &motu->tx_stream);
		return err;
	}

	err = amdtp_domain_init(&motu->domain);
	if (err < 0) {
		destroy_stream(motu, &motu->tx_stream);
		destroy_stream(motu, &motu->rx_stream);
	}

	return err;
}

// This function should be called before starting streams or after stopping
// streams.
void snd_motu_stream_destroy_duplex(struct snd_motu *motu)
{
	amdtp_domain_destroy(&motu->domain);

	destroy_stream(motu, &motu->rx_stream);
	destroy_stream(motu, &motu->tx_stream);

	motu->substreams_counter = 0;
}

static void motu_lock_changed(struct snd_motu *motu)
{
	motu->dev_lock_changed = true;
	wake_up(&motu->hwdep_wait);
}

int snd_motu_stream_lock_try(struct snd_motu *motu)
{
	int err;

	spin_lock_irq(&motu->lock);

	if (motu->dev_lock_count < 0) {
		err = -EBUSY;
		goto out;
	}

	if (motu->dev_lock_count++ == 0)
		motu_lock_changed(motu);
	err = 0;
out:
	spin_unlock_irq(&motu->lock);
	return err;
}

void snd_motu_stream_lock_release(struct snd_motu *motu)
{
	spin_lock_irq(&motu->lock);

	if (WARN_ON(motu->dev_lock_count <= 0))
		goto out;

	if (--motu->dev_lock_count == 0)
		motu_lock_changed(motu);
out:
	spin_unlock_irq(&motu->lock);
}<|MERGE_RESOLUTION|>--- conflicted
+++ resolved
@@ -153,12 +153,9 @@
 		fw_iso_resources_free(&motu->tx_resources);
 		fw_iso_resources_free(&motu->rx_resources);
 
-<<<<<<< HEAD
-=======
 		kfree(motu->cache.event_offsets);
 		motu->cache.event_offsets = NULL;
 
->>>>>>> 7d2a07b7
 		err = snd_motu_protocol_set_clock_rate(motu, rate);
 		if (err < 0) {
 			dev_err(&motu->unit->device,
@@ -187,8 +184,6 @@
 			fw_iso_resources_free(&motu->rx_resources);
 			return err;
 		}
-<<<<<<< HEAD
-=======
 
 		motu->cache.size = motu->tx_stream.syt_interval * frames_per_buffer;
 		motu->cache.event_offsets = kcalloc(motu->cache.size, sizeof(*motu->cache.event_offsets),
@@ -198,7 +193,6 @@
 			fw_iso_resources_free(&motu->rx_resources);
 			return -ENOMEM;
 		}
->>>>>>> 7d2a07b7
 	}
 
 	return 0;
@@ -278,16 +272,6 @@
 		if (err < 0)
 			goto stop_streams;
 
-<<<<<<< HEAD
-		err = amdtp_domain_start(&motu->domain, 0);
-		if (err < 0)
-			goto stop_streams;
-
-		if (!amdtp_stream_wait_callback(&motu->tx_stream,
-						CALLBACK_TIMEOUT) ||
-		    !amdtp_stream_wait_callback(&motu->rx_stream,
-						CALLBACK_TIMEOUT)) {
-=======
 		motu->cache.tail = 0;
 		motu->cache.tx_cycle_count = UINT_MAX;
 		motu->cache.head = 0;
@@ -301,7 +285,6 @@
 			goto stop_streams;
 
 		if (!amdtp_domain_wait_ready(&motu->domain, READY_TIMEOUT_MS)) {
->>>>>>> 7d2a07b7
 			err = -ETIMEDOUT;
 			goto stop_streams;
 		}
@@ -354,11 +337,7 @@
 	if (err < 0)
 		return err;
 
-<<<<<<< HEAD
-	err = amdtp_motu_init(s, motu->unit, dir, motu->spec);
-=======
 	err = amdtp_motu_init(s, motu->unit, dir, motu->spec, &motu->cache);
->>>>>>> 7d2a07b7
 	if (err < 0)
 		fw_iso_resources_destroy(resources);
 
