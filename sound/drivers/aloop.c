--- conflicted
+++ resolved
@@ -104,20 +104,12 @@
 	unsigned int running;
 	unsigned int pause;
 	/* timer specific */
-<<<<<<< HEAD
-	struct loopback_ops *ops;
-=======
 	const struct loopback_ops *ops;
->>>>>>> 7d2a07b7
 	/* If sound timer is used */
 	struct {
 		int stream;
 		struct snd_timer_id id;
-<<<<<<< HEAD
-		struct tasklet_struct event_tasklet;
-=======
 		struct work_struct event_work;
->>>>>>> 7d2a07b7
 		struct snd_timer_instance *instance;
 	} snd_timer;
 };
@@ -316,13 +308,8 @@
 	 */
 	snd_timer_close(cable->snd_timer.instance);
 
-<<<<<<< HEAD
-	/* wait till drain tasklet has finished if requested */
-	tasklet_kill(&cable->snd_timer.event_tasklet);
-=======
 	/* wait till drain work has finished if requested */
 	cancel_work_sync(&cable->snd_timer.event_work);
->>>>>>> 7d2a07b7
 
 	snd_timer_instance_free(cable->snd_timer.instance);
 	memset(&cable->snd_timer, 0, sizeof(cable->snd_timer));
@@ -806,19 +793,11 @@
 					  resolution);
 }
 
-<<<<<<< HEAD
-static void loopback_snd_timer_tasklet(unsigned long arg)
-{
-	struct snd_timer_instance *timeri = (struct snd_timer_instance *)arg;
-	struct loopback_cable *cable = timeri->callback_data;
-
-=======
 static void loopback_snd_timer_work(struct work_struct *work)
 {
 	struct loopback_cable *cable;
 
 	cable = container_of(work, struct loopback_cable, snd_timer.event_work);
->>>>>>> 7d2a07b7
 	loopback_snd_timer_period_elapsed(cable, SNDRV_TIMER_EVENT_MSTOP, 0);
 }
 
@@ -848,15 +827,9 @@
 		 * state the streaming will be aborted by the usual timeout. It
 		 * should not be aborted here because may be the timer sound
 		 * card does only a recovery and the timer is back soon.
-<<<<<<< HEAD
-		 * This tasklet triggers loopback_snd_timer_tasklet()
-		 */
-		tasklet_schedule(&cable->snd_timer.event_tasklet);
-=======
 		 * This work triggers loopback_snd_timer_work()
 		 */
 		schedule_work(&cable->snd_timer.event_work);
->>>>>>> 7d2a07b7
 	}
 }
 
@@ -1047,11 +1020,7 @@
 	return 0;
 }
 
-<<<<<<< HEAD
-static struct loopback_ops loopback_jiffies_timer_ops = {
-=======
 static const struct loopback_ops loopback_jiffies_timer_ops = {
->>>>>>> 7d2a07b7
 	.open = loopback_jiffies_timer_open,
 	.start = loopback_jiffies_timer_start,
 	.stop = loopback_jiffies_timer_stop,
@@ -1154,11 +1123,7 @@
 		err = -ENOMEM;
 		goto exit;
 	}
-<<<<<<< HEAD
-	/* The callback has to be called from another tasklet. If
-=======
 	/* The callback has to be called from another work. If
->>>>>>> 7d2a07b7
 	 * SNDRV_TIMER_IFLG_FAST is specified it will be called from the
 	 * snd_pcm_period_elapsed() call of the selected sound card.
 	 * snd_pcm_period_elapsed() helds snd_pcm_stream_lock_irqsave().
@@ -1171,14 +1136,8 @@
 	timeri->callback_data = (void *)cable;
 	timeri->ccallback = loopback_snd_timer_event;
 
-<<<<<<< HEAD
-	/* initialise a tasklet used for draining */
-	tasklet_init(&cable->snd_timer.event_tasklet,
-		     loopback_snd_timer_tasklet, (unsigned long)timeri);
-=======
 	/* initialise a work used for draining */
 	INIT_WORK(&cable->snd_timer.event_work, loopback_snd_timer_work);
->>>>>>> 7d2a07b7
 
 	/* The mutex loopback->cable_lock is kept locked.
 	 * Therefore snd_timer_open() cannot be called a second time
@@ -1212,11 +1171,7 @@
 /* stop_sync() is not required for sound timer because it does not need to be
  * restarted in loopback_prepare() on Xrun recovery
  */
-<<<<<<< HEAD
-static struct loopback_ops loopback_snd_timer_ops = {
-=======
 static const struct loopback_ops loopback_snd_timer_ops = {
->>>>>>> 7d2a07b7
 	.open = loopback_snd_timer_open,
 	.start = loopback_snd_timer_start,
 	.stop = loopback_snd_timer_stop,
