--- conflicted
+++ resolved
@@ -3832,7 +3832,6 @@
 },
 {
 	/*
-<<<<<<< HEAD
 	 * Pioneer DJ DJM-750
 	 * 8 channels playback & 8 channels capture @ 44.1/48/96kHz S24LE
 	 */
@@ -4004,7 +4003,15 @@
 					.nr_rates = 1,
 					.rate_table = (unsigned int[]) { 48000 }
 				}
-=======
+			},
+			{
+				.ifnum = -1
+			}
+		}
+	}
+},
+{
+	/*
 	 * Sennheiser GSP670
 	 * Change order of interfaces loaded
 	 */
@@ -4028,7 +4035,6 @@
 			{
 				.ifnum = 1,
 				.type = QUIRK_AUDIO_STANDARD_INTERFACE
->>>>>>> 3a4a1c94
 			},
 			{
 				.ifnum = -1
