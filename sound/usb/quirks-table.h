/*
 * ALSA USB Audio Driver
 *
 * Copyright (c) 2002 by Takashi Iwai <tiwai@suse.de>,
 *                       Clemens Ladisch <clemens@ladisch.de>
 *
 *
 *  This program is free software; you can redistribute it and/or modify
 *  it under the terms of the GNU General Public License as published by
 *  the Free Software Foundation; either version 2 of the License, or
 *  (at your option) any later version.
 *
 *  This program is distributed in the hope that it will be useful,
 *  but WITHOUT ANY WARRANTY; without even the implied warranty of
 *  MERCHANTABILITY or FITNESS FOR A PARTICULAR PURPOSE.  See the
 *  GNU General Public License for more details.
 *
 *  You should have received a copy of the GNU General Public License
 *  along with this program; if not, write to the Free Software
 *  Foundation, Inc., 59 Temple Place, Suite 330, Boston, MA  02111-1307 USA
 */

/*
 * The contents of this file are part of the driver's id_table.
 *
 * In a perfect world, this file would be empty.
 */

/*
 * Use this for devices where other interfaces are standard compliant,
 * to prevent the quirk being applied to those interfaces. (To work with
 * hotplugging, bDeviceClass must be set to USB_CLASS_PER_INTERFACE.)
 */
#define USB_DEVICE_VENDOR_SPEC(vend, prod) \
	.match_flags = USB_DEVICE_ID_MATCH_VENDOR | \
		       USB_DEVICE_ID_MATCH_PRODUCT | \
		       USB_DEVICE_ID_MATCH_INT_CLASS, \
	.idVendor = vend, \
	.idProduct = prod, \
	.bInterfaceClass = USB_CLASS_VENDOR_SPEC

/* FTDI devices */
{
	USB_DEVICE(0x0403, 0xb8d8),
	.driver_info = (unsigned long) & (const struct snd_usb_audio_quirk) {
		/* .vendor_name = "STARR LABS", */
		/* .product_name = "Starr Labs MIDI USB device", */
		.ifnum = 0,
		.type = QUIRK_MIDI_FTDI
	}
},

{
	/* Creative BT-D1 */
	USB_DEVICE(0x041e, 0x0005),
	.driver_info = (unsigned long) &(const struct snd_usb_audio_quirk) {
		.ifnum = 1,
		.type = QUIRK_AUDIO_FIXED_ENDPOINT,
		.data = &(const struct audioformat) {
			.formats = SNDRV_PCM_FMTBIT_S16_LE,
			.channels = 2,
			.iface = 1,
			.altsetting = 1,
			.altset_idx = 1,
			.endpoint = 0x03,
			.ep_attr = USB_ENDPOINT_XFER_ISOC,
			.attributes = 0,
			.rates = SNDRV_PCM_RATE_CONTINUOUS,
			.rate_min = 48000,
			.rate_max = 48000,
		}
	}
},

/* Creative/E-Mu devices */
{
	USB_DEVICE(0x041e, 0x3010),
	.driver_info = (unsigned long) & (const struct snd_usb_audio_quirk) {
		.vendor_name = "Creative Labs",
		.product_name = "Sound Blaster MP3+",
		.ifnum = QUIRK_NO_INTERFACE
	}
},
/* Creative/Toshiba Multimedia Center SB-0500 */
{
	USB_DEVICE(0x041e, 0x3048),
	.driver_info = (unsigned long) & (const struct snd_usb_audio_quirk) {
		.vendor_name = "Toshiba",
		.product_name = "SB-0500",
		.ifnum = QUIRK_NO_INTERFACE
	}
},
{
	/* E-Mu 0202 USB */
	.match_flags = USB_DEVICE_ID_MATCH_DEVICE,
	.idVendor = 0x041e,
	.idProduct = 0x3f02,
	.bInterfaceClass = USB_CLASS_AUDIO,
},
{
	/* E-Mu 0404 USB */
	.match_flags = USB_DEVICE_ID_MATCH_DEVICE,
	.idVendor = 0x041e,
	.idProduct = 0x3f04,
	.bInterfaceClass = USB_CLASS_AUDIO,
},
{
	/* E-Mu Tracker Pre */
	.match_flags = USB_DEVICE_ID_MATCH_DEVICE,
	.idVendor = 0x041e,
	.idProduct = 0x3f0a,
	.bInterfaceClass = USB_CLASS_AUDIO,
},
{
	/* E-Mu 0204 USB */
	.match_flags = USB_DEVICE_ID_MATCH_DEVICE,
	.idVendor = 0x041e,
	.idProduct = 0x3f19,
	.bInterfaceClass = USB_CLASS_AUDIO,
},

/*
 * HP Wireless Audio
 * When not ignored, causes instability issues for some users, forcing them to
 * blacklist the entire module.
 */
{
	USB_DEVICE(0x0424, 0xb832),
	.driver_info = (unsigned long) &(const struct snd_usb_audio_quirk) {
		.vendor_name = "Standard Microsystems Corp.",
		.product_name = "HP Wireless Audio",
		.ifnum = QUIRK_ANY_INTERFACE,
		.type = QUIRK_COMPOSITE,
		.data = (const struct snd_usb_audio_quirk[]) {
			/* Mixer */
			{
				.ifnum = 0,
				.type = QUIRK_IGNORE_INTERFACE,
			},
			/* Playback */
			{
				.ifnum = 1,
				.type = QUIRK_IGNORE_INTERFACE,
			},
			/* Capture */
			{
				.ifnum = 2,
				.type = QUIRK_IGNORE_INTERFACE,
			},
			/* HID Device, .ifnum = 3 */
			{
				.ifnum = -1,
			}
		}
	}
},

/*
 * Logitech QuickCam: bDeviceClass is vendor-specific, so generic interface
 * class matches do not take effect without an explicit ID match.
 */
{
	.match_flags = USB_DEVICE_ID_MATCH_DEVICE |
		       USB_DEVICE_ID_MATCH_INT_CLASS |
		       USB_DEVICE_ID_MATCH_INT_SUBCLASS,
	.idVendor = 0x046d,
	.idProduct = 0x0850,
	.bInterfaceClass = USB_CLASS_AUDIO,
	.bInterfaceSubClass = USB_SUBCLASS_AUDIOCONTROL
},
{
	.match_flags = USB_DEVICE_ID_MATCH_DEVICE |
		       USB_DEVICE_ID_MATCH_INT_CLASS |
		       USB_DEVICE_ID_MATCH_INT_SUBCLASS,
	.idVendor = 0x046d,
	.idProduct = 0x08ae,
	.bInterfaceClass = USB_CLASS_AUDIO,
	.bInterfaceSubClass = USB_SUBCLASS_AUDIOCONTROL
},
{
	.match_flags = USB_DEVICE_ID_MATCH_DEVICE |
		       USB_DEVICE_ID_MATCH_INT_CLASS |
		       USB_DEVICE_ID_MATCH_INT_SUBCLASS,
	.idVendor = 0x046d,
	.idProduct = 0x08c6,
	.bInterfaceClass = USB_CLASS_AUDIO,
	.bInterfaceSubClass = USB_SUBCLASS_AUDIOCONTROL
},
{
	.match_flags = USB_DEVICE_ID_MATCH_DEVICE |
		       USB_DEVICE_ID_MATCH_INT_CLASS |
		       USB_DEVICE_ID_MATCH_INT_SUBCLASS,
	.idVendor = 0x046d,
	.idProduct = 0x08f0,
	.bInterfaceClass = USB_CLASS_AUDIO,
	.bInterfaceSubClass = USB_SUBCLASS_AUDIOCONTROL
},
{
	.match_flags = USB_DEVICE_ID_MATCH_DEVICE |
		       USB_DEVICE_ID_MATCH_INT_CLASS |
		       USB_DEVICE_ID_MATCH_INT_SUBCLASS,
	.idVendor = 0x046d,
	.idProduct = 0x08f5,
	.bInterfaceClass = USB_CLASS_AUDIO,
	.bInterfaceSubClass = USB_SUBCLASS_AUDIOCONTROL
},
{
	.match_flags = USB_DEVICE_ID_MATCH_DEVICE |
		       USB_DEVICE_ID_MATCH_INT_CLASS |
		       USB_DEVICE_ID_MATCH_INT_SUBCLASS,
	.idVendor = 0x046d,
	.idProduct = 0x08f6,
	.bInterfaceClass = USB_CLASS_AUDIO,
	.bInterfaceSubClass = USB_SUBCLASS_AUDIOCONTROL
},
{
	.match_flags = USB_DEVICE_ID_MATCH_DEVICE |
		       USB_DEVICE_ID_MATCH_INT_CLASS |
		       USB_DEVICE_ID_MATCH_INT_SUBCLASS,
	.idVendor = 0x046d,
	.idProduct = 0x0990,
	.bInterfaceClass = USB_CLASS_AUDIO,
	.bInterfaceSubClass = USB_SUBCLASS_AUDIOCONTROL,
	.driver_info = (unsigned long) & (const struct snd_usb_audio_quirk) {
		.vendor_name = "Logitech, Inc.",
		.product_name = "QuickCam Pro 9000",
		.ifnum = QUIRK_NO_INTERFACE
	}
},

/*
 * Yamaha devices
 */

#define YAMAHA_DEVICE(id, name) { \
	USB_DEVICE(0x0499, id), \
	.driver_info = (unsigned long) & (const struct snd_usb_audio_quirk) { \
		.vendor_name = "Yamaha", \
		.product_name = name, \
		.ifnum = QUIRK_ANY_INTERFACE, \
		.type = QUIRK_MIDI_YAMAHA \
	} \
}
#define YAMAHA_INTERFACE(id, intf, name) { \
	USB_DEVICE_VENDOR_SPEC(0x0499, id), \
	.driver_info = (unsigned long) & (const struct snd_usb_audio_quirk) { \
		.vendor_name = "Yamaha", \
		.product_name = name, \
		.ifnum = intf, \
		.type = QUIRK_MIDI_YAMAHA \
	} \
}
YAMAHA_DEVICE(0x1000, "UX256"),
YAMAHA_DEVICE(0x1001, "MU1000"),
YAMAHA_DEVICE(0x1002, "MU2000"),
YAMAHA_DEVICE(0x1003, "MU500"),
YAMAHA_INTERFACE(0x1004, 3, "UW500"),
YAMAHA_DEVICE(0x1005, "MOTIF6"),
YAMAHA_DEVICE(0x1006, "MOTIF7"),
YAMAHA_DEVICE(0x1007, "MOTIF8"),
YAMAHA_DEVICE(0x1008, "UX96"),
YAMAHA_DEVICE(0x1009, "UX16"),
YAMAHA_INTERFACE(0x100a, 3, "EOS BX"),
YAMAHA_DEVICE(0x100c, "UC-MX"),
YAMAHA_DEVICE(0x100d, "UC-KX"),
YAMAHA_DEVICE(0x100e, "S08"),
YAMAHA_DEVICE(0x100f, "CLP-150"),
YAMAHA_DEVICE(0x1010, "CLP-170"),
YAMAHA_DEVICE(0x1011, "P-250"),
YAMAHA_DEVICE(0x1012, "TYROS"),
YAMAHA_DEVICE(0x1013, "PF-500"),
YAMAHA_DEVICE(0x1014, "S90"),
YAMAHA_DEVICE(0x1015, "MOTIF-R"),
YAMAHA_DEVICE(0x1016, "MDP-5"),
YAMAHA_DEVICE(0x1017, "CVP-204"),
YAMAHA_DEVICE(0x1018, "CVP-206"),
YAMAHA_DEVICE(0x1019, "CVP-208"),
YAMAHA_DEVICE(0x101a, "CVP-210"),
YAMAHA_DEVICE(0x101b, "PSR-1100"),
YAMAHA_DEVICE(0x101c, "PSR-2100"),
YAMAHA_DEVICE(0x101d, "CLP-175"),
YAMAHA_DEVICE(0x101e, "PSR-K1"),
YAMAHA_DEVICE(0x101f, "EZ-J24"),
YAMAHA_DEVICE(0x1020, "EZ-250i"),
YAMAHA_DEVICE(0x1021, "MOTIF ES 6"),
YAMAHA_DEVICE(0x1022, "MOTIF ES 7"),
YAMAHA_DEVICE(0x1023, "MOTIF ES 8"),
YAMAHA_DEVICE(0x1024, "CVP-301"),
YAMAHA_DEVICE(0x1025, "CVP-303"),
YAMAHA_DEVICE(0x1026, "CVP-305"),
YAMAHA_DEVICE(0x1027, "CVP-307"),
YAMAHA_DEVICE(0x1028, "CVP-309"),
YAMAHA_DEVICE(0x1029, "CVP-309GP"),
YAMAHA_DEVICE(0x102a, "PSR-1500"),
YAMAHA_DEVICE(0x102b, "PSR-3000"),
YAMAHA_DEVICE(0x102e, "ELS-01/01C"),
YAMAHA_DEVICE(0x1030, "PSR-295/293"),
YAMAHA_DEVICE(0x1031, "DGX-205/203"),
YAMAHA_DEVICE(0x1032, "DGX-305"),
YAMAHA_DEVICE(0x1033, "DGX-505"),
YAMAHA_DEVICE(0x1034, NULL),
YAMAHA_DEVICE(0x1035, NULL),
YAMAHA_DEVICE(0x1036, NULL),
YAMAHA_DEVICE(0x1037, NULL),
YAMAHA_DEVICE(0x1038, NULL),
YAMAHA_DEVICE(0x1039, NULL),
YAMAHA_DEVICE(0x103a, NULL),
YAMAHA_DEVICE(0x103b, NULL),
YAMAHA_DEVICE(0x103c, NULL),
YAMAHA_DEVICE(0x103d, NULL),
YAMAHA_DEVICE(0x103e, NULL),
YAMAHA_DEVICE(0x103f, NULL),
YAMAHA_DEVICE(0x1040, NULL),
YAMAHA_DEVICE(0x1041, NULL),
YAMAHA_DEVICE(0x1042, NULL),
YAMAHA_DEVICE(0x1043, NULL),
YAMAHA_DEVICE(0x1044, NULL),
YAMAHA_DEVICE(0x1045, NULL),
YAMAHA_INTERFACE(0x104e, 0, NULL),
YAMAHA_DEVICE(0x104f, NULL),
YAMAHA_DEVICE(0x1050, NULL),
YAMAHA_DEVICE(0x1051, NULL),
YAMAHA_DEVICE(0x1052, NULL),
YAMAHA_INTERFACE(0x1053, 0, NULL),
YAMAHA_INTERFACE(0x1054, 0, NULL),
YAMAHA_DEVICE(0x1055, NULL),
YAMAHA_DEVICE(0x1056, NULL),
YAMAHA_DEVICE(0x1057, NULL),
YAMAHA_DEVICE(0x1058, NULL),
YAMAHA_DEVICE(0x1059, NULL),
YAMAHA_DEVICE(0x105a, NULL),
YAMAHA_DEVICE(0x105b, NULL),
YAMAHA_DEVICE(0x105c, NULL),
YAMAHA_DEVICE(0x105d, NULL),
{
	USB_DEVICE(0x0499, 0x1503),
	.driver_info = (unsigned long) & (const struct snd_usb_audio_quirk) {
		/* .vendor_name = "Yamaha", */
		/* .product_name = "MOX6/MOX8", */
		.ifnum = QUIRK_ANY_INTERFACE,
		.type = QUIRK_COMPOSITE,
		.data = (const struct snd_usb_audio_quirk[]) {
			{
				.ifnum = 1,
				.type = QUIRK_AUDIO_STANDARD_INTERFACE
			},
			{
				.ifnum = 2,
				.type = QUIRK_AUDIO_STANDARD_INTERFACE
			},
			{
				.ifnum = 3,
				.type = QUIRK_MIDI_YAMAHA
			},
			{
				.ifnum = -1
			}
		}
	}
},
{
	USB_DEVICE(0x0499, 0x1507),
	.driver_info = (unsigned long) & (const struct snd_usb_audio_quirk) {
		/* .vendor_name = "Yamaha", */
		/* .product_name = "THR10", */
		.ifnum = QUIRK_ANY_INTERFACE,
		.type = QUIRK_COMPOSITE,
		.data = (const struct snd_usb_audio_quirk[]) {
			{
				.ifnum = 1,
				.type = QUIRK_AUDIO_STANDARD_INTERFACE
			},
			{
				.ifnum = 2,
				.type = QUIRK_AUDIO_STANDARD_INTERFACE
			},
			{
				.ifnum = 3,
				.type = QUIRK_MIDI_YAMAHA
			},
			{
				.ifnum = -1
			}
		}
	}
},
{
	USB_DEVICE(0x0499, 0x1509),
	.driver_info = (unsigned long) & (const struct snd_usb_audio_quirk) {
		/* .vendor_name = "Yamaha", */
		/* .product_name = "Steinberg UR22", */
		.ifnum = QUIRK_ANY_INTERFACE,
		.type = QUIRK_COMPOSITE,
		.data = (const struct snd_usb_audio_quirk[]) {
			{
				.ifnum = 1,
				.type = QUIRK_AUDIO_STANDARD_INTERFACE
			},
			{
				.ifnum = 2,
				.type = QUIRK_AUDIO_STANDARD_INTERFACE
			},
			{
				.ifnum = 3,
				.type = QUIRK_MIDI_YAMAHA
			},
			{
				.ifnum = 4,
				.type = QUIRK_IGNORE_INTERFACE
			},
			{
				.ifnum = -1
			}
		}
	}
},
{
	USB_DEVICE(0x0499, 0x150a),
	.driver_info = (unsigned long) & (const struct snd_usb_audio_quirk) {
		/* .vendor_name = "Yamaha", */
		/* .product_name = "THR5A", */
		.ifnum = QUIRK_ANY_INTERFACE,
		.type = QUIRK_COMPOSITE,
		.data = (const struct snd_usb_audio_quirk[]) {
			{
				.ifnum = 1,
				.type = QUIRK_AUDIO_STANDARD_INTERFACE
			},
			{
				.ifnum = 2,
				.type = QUIRK_AUDIO_STANDARD_INTERFACE
			},
			{
				.ifnum = 3,
				.type = QUIRK_MIDI_YAMAHA
			},
			{
				.ifnum = -1
			}
		}
	}
},
{
	USB_DEVICE(0x0499, 0x150c),
	.driver_info = (unsigned long) & (const struct snd_usb_audio_quirk) {
		/* .vendor_name = "Yamaha", */
		/* .product_name = "THR10C", */
		.ifnum = QUIRK_ANY_INTERFACE,
		.type = QUIRK_COMPOSITE,
		.data = (const struct snd_usb_audio_quirk[]) {
			{
				.ifnum = 1,
				.type = QUIRK_AUDIO_STANDARD_INTERFACE
			},
			{
				.ifnum = 2,
				.type = QUIRK_AUDIO_STANDARD_INTERFACE
			},
			{
				.ifnum = 3,
				.type = QUIRK_MIDI_YAMAHA
			},
			{
				.ifnum = -1
			}
		}
	}
},
YAMAHA_DEVICE(0x2000, "DGP-7"),
YAMAHA_DEVICE(0x2001, "DGP-5"),
YAMAHA_DEVICE(0x2002, NULL),
YAMAHA_DEVICE(0x2003, NULL),
YAMAHA_DEVICE(0x5000, "CS1D"),
YAMAHA_DEVICE(0x5001, "DSP1D"),
YAMAHA_DEVICE(0x5002, "DME32"),
YAMAHA_DEVICE(0x5003, "DM2000"),
YAMAHA_DEVICE(0x5004, "02R96"),
YAMAHA_DEVICE(0x5005, "ACU16-C"),
YAMAHA_DEVICE(0x5006, "NHB32-C"),
YAMAHA_DEVICE(0x5007, "DM1000"),
YAMAHA_DEVICE(0x5008, "01V96"),
YAMAHA_DEVICE(0x5009, "SPX2000"),
YAMAHA_DEVICE(0x500a, "PM5D"),
YAMAHA_DEVICE(0x500b, "DME64N"),
YAMAHA_DEVICE(0x500c, "DME24N"),
YAMAHA_DEVICE(0x500d, NULL),
YAMAHA_DEVICE(0x500e, NULL),
YAMAHA_DEVICE(0x500f, NULL),
YAMAHA_DEVICE(0x7000, "DTX"),
YAMAHA_DEVICE(0x7010, "UB99"),
#undef YAMAHA_DEVICE
#undef YAMAHA_INTERFACE
/* this catches most recent vendor-specific Yamaha devices */
{
	.match_flags = USB_DEVICE_ID_MATCH_VENDOR |
	               USB_DEVICE_ID_MATCH_INT_CLASS,
	.idVendor = 0x0499,
	.bInterfaceClass = USB_CLASS_VENDOR_SPEC,
	.driver_info = (unsigned long) &(const struct snd_usb_audio_quirk) {
		.ifnum = QUIRK_ANY_INTERFACE,
		.type = QUIRK_AUTODETECT
	}
},

/*
 * Roland/RolandED/Edirol/BOSS devices
 */
{
	USB_DEVICE(0x0582, 0x0000),
	.driver_info = (unsigned long) & (const struct snd_usb_audio_quirk) {
		.vendor_name = "Roland",
		.product_name = "UA-100",
		.ifnum = QUIRK_ANY_INTERFACE,
		.type = QUIRK_COMPOSITE,
		.data = (const struct snd_usb_audio_quirk[]) {
			{
				.ifnum = 0,
				.type = QUIRK_AUDIO_FIXED_ENDPOINT,
				.data = & (const struct audioformat) {
					.formats = SNDRV_PCM_FMTBIT_S16_LE,
					.channels = 4,
					.iface = 0,
					.altsetting = 1,
					.altset_idx = 1,
					.attributes = 0,
					.endpoint = 0x01,
					.ep_attr = 0x09,
					.rates = SNDRV_PCM_RATE_CONTINUOUS,
					.rate_min = 44100,
					.rate_max = 44100,
				}
			},
			{
				.ifnum = 1,
				.type = QUIRK_AUDIO_FIXED_ENDPOINT,
				.data = & (const struct audioformat) {
					.formats = SNDRV_PCM_FMTBIT_S16_LE,
					.channels = 2,
					.iface = 1,
					.altsetting = 1,
					.altset_idx = 1,
					.attributes = UAC_EP_CS_ATTR_FILL_MAX,
					.endpoint = 0x81,
					.ep_attr = 0x05,
					.rates = SNDRV_PCM_RATE_CONTINUOUS,
					.rate_min = 44100,
					.rate_max = 44100,
				}
			},
			{
				.ifnum = 2,
				.type = QUIRK_MIDI_FIXED_ENDPOINT,
				.data = & (const struct snd_usb_midi_endpoint_info) {
					.out_cables = 0x0007,
					.in_cables  = 0x0007
				}
			},
			{
				.ifnum = -1
			}
		}
	}
},
{
	USB_DEVICE(0x0582, 0x0002),
	.driver_info = (unsigned long) & (const struct snd_usb_audio_quirk) {
		.vendor_name = "EDIROL",
		.product_name = "UM-4",
		.ifnum = QUIRK_ANY_INTERFACE,
		.type = QUIRK_COMPOSITE,
		.data = (const struct snd_usb_audio_quirk[]) {
			{
				.ifnum = 0,
				.type = QUIRK_IGNORE_INTERFACE
			},
			{
				.ifnum = 1,
				.type = QUIRK_IGNORE_INTERFACE
			},
			{
				.ifnum = 2,
				.type = QUIRK_MIDI_FIXED_ENDPOINT,
				.data = & (const struct snd_usb_midi_endpoint_info) {
					.out_cables = 0x000f,
					.in_cables  = 0x000f
				}
			},
			{
				.ifnum = -1
			}
		}
	}
},
{
	USB_DEVICE(0x0582, 0x0003),
	.driver_info = (unsigned long) & (const struct snd_usb_audio_quirk) {
		.vendor_name = "Roland",
		.product_name = "SC-8850",
		.ifnum = QUIRK_ANY_INTERFACE,
		.type = QUIRK_COMPOSITE,
		.data = (const struct snd_usb_audio_quirk[]) {
			{
				.ifnum = 0,
				.type = QUIRK_IGNORE_INTERFACE
			},
			{
				.ifnum = 1,
				.type = QUIRK_IGNORE_INTERFACE
			},
			{
				.ifnum = 2,
				.type = QUIRK_MIDI_FIXED_ENDPOINT,
				.data = & (const struct snd_usb_midi_endpoint_info) {
					.out_cables = 0x003f,
					.in_cables  = 0x003f
				}
			},
			{
				.ifnum = -1
			}
		}
	}
},
{
	USB_DEVICE(0x0582, 0x0004),
	.driver_info = (unsigned long) & (const struct snd_usb_audio_quirk) {
		.vendor_name = "Roland",
		.product_name = "U-8",
		.ifnum = QUIRK_ANY_INTERFACE,
		.type = QUIRK_COMPOSITE,
		.data = (const struct snd_usb_audio_quirk[]) {
			{
				.ifnum = 0,
				.type = QUIRK_IGNORE_INTERFACE
			},
			{
				.ifnum = 1,
				.type = QUIRK_IGNORE_INTERFACE
			},
			{
				.ifnum = 2,
				.type = QUIRK_MIDI_FIXED_ENDPOINT,
				.data = & (const struct snd_usb_midi_endpoint_info) {
					.out_cables = 0x0005,
					.in_cables  = 0x0005
				}
			},
			{
				.ifnum = -1
			}
		}
	}
},
{
	/* Has ID 0x0099 when not in "Advanced Driver" mode.
	 * The UM-2EX has only one input, but we cannot detect this. */
	USB_DEVICE(0x0582, 0x0005),
	.driver_info = (unsigned long) & (const struct snd_usb_audio_quirk) {
		.vendor_name = "EDIROL",
		.product_name = "UM-2",
		.ifnum = QUIRK_ANY_INTERFACE,
		.type = QUIRK_COMPOSITE,
		.data = (const struct snd_usb_audio_quirk[]) {
			{
				.ifnum = 0,
				.type = QUIRK_IGNORE_INTERFACE
			},
			{
				.ifnum = 1,
				.type = QUIRK_IGNORE_INTERFACE
			},
			{
				.ifnum = 2,
				.type = QUIRK_MIDI_FIXED_ENDPOINT,
				.data = & (const struct snd_usb_midi_endpoint_info) {
					.out_cables = 0x0003,
					.in_cables  = 0x0003
				}
			},
			{
				.ifnum = -1
			}
		}
	}
},
{
	USB_DEVICE(0x0582, 0x0007),
	.driver_info = (unsigned long) & (const struct snd_usb_audio_quirk) {
		.vendor_name = "Roland",
		.product_name = "SC-8820",
		.ifnum = QUIRK_ANY_INTERFACE,
		.type = QUIRK_COMPOSITE,
		.data = (const struct snd_usb_audio_quirk[]) {
			{
				.ifnum = 0,
				.type = QUIRK_IGNORE_INTERFACE
			},
			{
				.ifnum = 1,
				.type = QUIRK_IGNORE_INTERFACE
			},
			{
				.ifnum = 2,
				.type = QUIRK_MIDI_FIXED_ENDPOINT,
				.data = & (const struct snd_usb_midi_endpoint_info) {
					.out_cables = 0x0013,
					.in_cables  = 0x0013
				}
			},
			{
				.ifnum = -1
			}
		}
	}
},
{
	USB_DEVICE(0x0582, 0x0008),
	.driver_info = (unsigned long) & (const struct snd_usb_audio_quirk) {
		.vendor_name = "Roland",
		.product_name = "PC-300",
		.ifnum = QUIRK_ANY_INTERFACE,
		.type = QUIRK_COMPOSITE,
		.data = (const struct snd_usb_audio_quirk[]) {
			{
				.ifnum = 0,
				.type = QUIRK_IGNORE_INTERFACE
			},
			{
				.ifnum = 1,
				.type = QUIRK_IGNORE_INTERFACE
			},
			{
				.ifnum = 2,
				.type = QUIRK_MIDI_FIXED_ENDPOINT,
				.data = & (const struct snd_usb_midi_endpoint_info) {
					.out_cables = 0x0001,
					.in_cables  = 0x0001
				}
			},
			{
				.ifnum = -1
			}
		}
	}
},
{
	/* has ID 0x009d when not in "Advanced Driver" mode */
	USB_DEVICE(0x0582, 0x0009),
	.driver_info = (unsigned long) & (const struct snd_usb_audio_quirk) {
		.vendor_name = "EDIROL",
		.product_name = "UM-1",
		.ifnum = QUIRK_ANY_INTERFACE,
		.type = QUIRK_COMPOSITE,
		.data = (const struct snd_usb_audio_quirk[]) {
			{
				.ifnum = 0,
				.type = QUIRK_IGNORE_INTERFACE
			},
			{
				.ifnum = 1,
				.type = QUIRK_IGNORE_INTERFACE
			},
			{
				.ifnum = 2,
				.type = QUIRK_MIDI_FIXED_ENDPOINT,
				.data = & (const struct snd_usb_midi_endpoint_info) {
					.out_cables = 0x0001,
					.in_cables  = 0x0001
				}
			},
			{
				.ifnum = -1
			}
		}
	}
},
{
	USB_DEVICE(0x0582, 0x000b),
	.driver_info = (unsigned long) & (const struct snd_usb_audio_quirk) {
		.vendor_name = "Roland",
		.product_name = "SK-500",
		.ifnum = QUIRK_ANY_INTERFACE,
		.type = QUIRK_COMPOSITE,
		.data = (const struct snd_usb_audio_quirk[]) {
			{
				.ifnum = 0,
				.type = QUIRK_IGNORE_INTERFACE
			},
			{
				.ifnum = 1,
				.type = QUIRK_IGNORE_INTERFACE
			},
			{
				.ifnum = 2,
				.type = QUIRK_MIDI_FIXED_ENDPOINT,
				.data = & (const struct snd_usb_midi_endpoint_info) {
					.out_cables = 0x0013,
					.in_cables  = 0x0013
				}
			},
			{
				.ifnum = -1
			}
		}
	}
},
{
	/* thanks to Emiliano Grilli <emillo@libero.it>
	 * for helping researching this data */
	USB_DEVICE(0x0582, 0x000c),
	.driver_info = (unsigned long) & (const struct snd_usb_audio_quirk) {
		.vendor_name = "Roland",
		.product_name = "SC-D70",
		.ifnum = QUIRK_ANY_INTERFACE,
		.type = QUIRK_COMPOSITE,
		.data = (const struct snd_usb_audio_quirk[]) {
			{
				.ifnum = 0,
				.type = QUIRK_AUDIO_STANDARD_INTERFACE
			},
			{
				.ifnum = 1,
				.type = QUIRK_AUDIO_STANDARD_INTERFACE
			},
			{
				.ifnum = 2,
				.type = QUIRK_MIDI_FIXED_ENDPOINT,
				.data = & (const struct snd_usb_midi_endpoint_info) {
					.out_cables = 0x0007,
					.in_cables  = 0x0007
				}
			},
			{
				.ifnum = -1
			}
		}
	}
},
{	/*
	 * This quirk is for the "Advanced Driver" mode of the Edirol UA-5.
	 * If the advanced mode switch at the back of the unit is off, the
	 * UA-5 has ID 0x0582/0x0011 and is standard compliant (no quirks),
	 * but offers only 16-bit PCM.
	 * In advanced mode, the UA-5 will output S24_3LE samples (two
	 * channels) at the rate indicated on the front switch, including
	 * the 96kHz sample rate.
	 */
	USB_DEVICE(0x0582, 0x0010),
	.driver_info = (unsigned long) & (const struct snd_usb_audio_quirk) {
		.vendor_name = "EDIROL",
		.product_name = "UA-5",
		.ifnum = QUIRK_ANY_INTERFACE,
		.type = QUIRK_COMPOSITE,
		.data = (const struct snd_usb_audio_quirk[]) {
			{
				.ifnum = 1,
				.type = QUIRK_AUDIO_STANDARD_INTERFACE
			},
			{
				.ifnum = 2,
				.type = QUIRK_AUDIO_STANDARD_INTERFACE
			},
			{
				.ifnum = -1
			}
		}
	}
},
{
	/* has ID 0x0013 when not in "Advanced Driver" mode */
	USB_DEVICE(0x0582, 0x0012),
	.driver_info = (unsigned long) & (const struct snd_usb_audio_quirk) {
		.vendor_name = "Roland",
		.product_name = "XV-5050",
		.ifnum = 0,
		.type = QUIRK_MIDI_FIXED_ENDPOINT,
		.data = & (const struct snd_usb_midi_endpoint_info) {
			.out_cables = 0x0001,
			.in_cables  = 0x0001
		}
	}
},
{
	/* has ID 0x0015 when not in "Advanced Driver" mode */
	USB_DEVICE(0x0582, 0x0014),
	.driver_info = (unsigned long) & (const struct snd_usb_audio_quirk) {
		.vendor_name = "EDIROL",
		.product_name = "UM-880",
		.ifnum = 0,
		.type = QUIRK_MIDI_FIXED_ENDPOINT,
		.data = & (const struct snd_usb_midi_endpoint_info) {
			.out_cables = 0x01ff,
			.in_cables  = 0x01ff
		}
	}
},
{
	/* has ID 0x0017 when not in "Advanced Driver" mode */
	USB_DEVICE(0x0582, 0x0016),
	.driver_info = (unsigned long) & (const struct snd_usb_audio_quirk) {
		.vendor_name = "EDIROL",
		.product_name = "SD-90",
		.ifnum = QUIRK_ANY_INTERFACE,
		.type = QUIRK_COMPOSITE,
		.data = (const struct snd_usb_audio_quirk[]) {
			{
				.ifnum = 0,
				.type = QUIRK_AUDIO_STANDARD_INTERFACE
			},
			{
				.ifnum = 1,
				.type = QUIRK_AUDIO_STANDARD_INTERFACE
			},
			{
				.ifnum = 2,
				.type = QUIRK_MIDI_FIXED_ENDPOINT,
				.data = & (const struct snd_usb_midi_endpoint_info) {
					.out_cables = 0x000f,
					.in_cables  = 0x000f
				}
			},
			{
				.ifnum = -1
			}
		}
	}
},
{
	/* has ID 0x001c when not in "Advanced Driver" mode */
	USB_DEVICE(0x0582, 0x001b),
	.driver_info = (unsigned long) & (const struct snd_usb_audio_quirk) {
		.vendor_name = "Roland",
		.product_name = "MMP-2",
		.ifnum = QUIRK_ANY_INTERFACE,
		.type = QUIRK_COMPOSITE,
		.data = (const struct snd_usb_audio_quirk[]) {
			{
				.ifnum = 0,
				.type = QUIRK_IGNORE_INTERFACE
			},
			{
				.ifnum = 1,
				.type = QUIRK_IGNORE_INTERFACE
			},
			{
				.ifnum = 2,
				.type = QUIRK_MIDI_FIXED_ENDPOINT,
				.data = & (const struct snd_usb_midi_endpoint_info) {
					.out_cables = 0x0001,
					.in_cables  = 0x0001
				}
			},
			{
				.ifnum = -1
			}
		}
	}
},
{
	/* has ID 0x001e when not in "Advanced Driver" mode */
	USB_DEVICE(0x0582, 0x001d),
	.driver_info = (unsigned long) & (const struct snd_usb_audio_quirk) {
		.vendor_name = "Roland",
		.product_name = "V-SYNTH",
		.ifnum = 0,
		.type = QUIRK_MIDI_FIXED_ENDPOINT,
		.data = & (const struct snd_usb_midi_endpoint_info) {
			.out_cables = 0x0001,
			.in_cables  = 0x0001
		}
	}
},
{
	/* has ID 0x0024 when not in "Advanced Driver" mode */
	USB_DEVICE(0x0582, 0x0023),
	.driver_info = (unsigned long) & (const struct snd_usb_audio_quirk) {
		.vendor_name = "EDIROL",
		.product_name = "UM-550",
		.ifnum = 0,
		.type = QUIRK_MIDI_FIXED_ENDPOINT,
		.data = & (const struct snd_usb_midi_endpoint_info) {
			.out_cables = 0x003f,
			.in_cables  = 0x003f
		}
	}
},
{
	/*
	 * This quirk is for the "Advanced Driver" mode. If off, the UA-20
	 * has ID 0x0026 and is standard compliant, but has only 16-bit PCM
	 * and no MIDI.
	 */
	USB_DEVICE(0x0582, 0x0025),
	.driver_info = (unsigned long) & (const struct snd_usb_audio_quirk) {
		.vendor_name = "EDIROL",
		.product_name = "UA-20",
		.ifnum = QUIRK_ANY_INTERFACE,
		.type = QUIRK_COMPOSITE,
		.data = (const struct snd_usb_audio_quirk[]) {
			{
				.ifnum = 0,
				.type = QUIRK_IGNORE_INTERFACE
			},
			{
				.ifnum = 1,
				.type = QUIRK_AUDIO_FIXED_ENDPOINT,
				.data = & (const struct audioformat) {
					.formats = SNDRV_PCM_FMTBIT_S24_3LE,
					.channels = 2,
					.iface = 1,
					.altsetting = 1,
					.altset_idx = 1,
					.attributes = 0,
					.endpoint = 0x01,
					.ep_attr = 0x01,
					.rates = SNDRV_PCM_RATE_CONTINUOUS,
					.rate_min = 44100,
					.rate_max = 44100,
				}
			},
			{
				.ifnum = 2,
				.type = QUIRK_AUDIO_FIXED_ENDPOINT,
				.data = & (const struct audioformat) {
					.formats = SNDRV_PCM_FMTBIT_S24_3LE,
					.channels = 2,
					.iface = 2,
					.altsetting = 1,
					.altset_idx = 1,
					.attributes = 0,
					.endpoint = 0x82,
					.ep_attr = 0x01,
					.rates = SNDRV_PCM_RATE_CONTINUOUS,
					.rate_min = 44100,
					.rate_max = 44100,
				}
			},
			{
				.ifnum = 3,
				.type = QUIRK_MIDI_FIXED_ENDPOINT,
				.data = & (const struct snd_usb_midi_endpoint_info) {
					.out_cables = 0x0001,
					.in_cables  = 0x0001
				}
			},
			{
				.ifnum = -1
			}
		}
	}
},
{
	/* has ID 0x0028 when not in "Advanced Driver" mode */
	USB_DEVICE(0x0582, 0x0027),
	.driver_info = (unsigned long) & (const struct snd_usb_audio_quirk) {
		.vendor_name = "EDIROL",
		.product_name = "SD-20",
		.ifnum = 0,
		.type = QUIRK_MIDI_FIXED_ENDPOINT,
		.data = & (const struct snd_usb_midi_endpoint_info) {
			.out_cables = 0x0003,
			.in_cables  = 0x0007
		}
	}
},
{
	/* has ID 0x002a when not in "Advanced Driver" mode */
	USB_DEVICE(0x0582, 0x0029),
	.driver_info = (unsigned long) & (const struct snd_usb_audio_quirk) {
		.vendor_name = "EDIROL",
		.product_name = "SD-80",
		.ifnum = 0,
		.type = QUIRK_MIDI_FIXED_ENDPOINT,
		.data = & (const struct snd_usb_midi_endpoint_info) {
			.out_cables = 0x000f,
			.in_cables  = 0x000f
		}
	}
},
{	/*
	 * This quirk is for the "Advanced" modes of the Edirol UA-700.
	 * If the sample format switch is not in an advanced setting, the
	 * UA-700 has ID 0x0582/0x002c and is standard compliant (no quirks),
	 * but offers only 16-bit PCM and no MIDI.
	 */
	USB_DEVICE_VENDOR_SPEC(0x0582, 0x002b),
	.driver_info = (unsigned long) & (const struct snd_usb_audio_quirk) {
		.vendor_name = "EDIROL",
		.product_name = "UA-700",
		.ifnum = QUIRK_ANY_INTERFACE,
		.type = QUIRK_COMPOSITE,
		.data = (const struct snd_usb_audio_quirk[]) {
			{
				.ifnum = 1,
				.type = QUIRK_AUDIO_EDIROL_UAXX
			},
			{
				.ifnum = 2,
				.type = QUIRK_AUDIO_EDIROL_UAXX
			},
			{
				.ifnum = 3,
				.type = QUIRK_AUDIO_EDIROL_UAXX
			},
			{
				.ifnum = -1
			}
		}
	}
},
{
	/* has ID 0x002e when not in "Advanced Driver" mode */
	USB_DEVICE(0x0582, 0x002d),
	.driver_info = (unsigned long) & (const struct snd_usb_audio_quirk) {
		.vendor_name = "Roland",
		.product_name = "XV-2020",
		.ifnum = 0,
		.type = QUIRK_MIDI_FIXED_ENDPOINT,
		.data = & (const struct snd_usb_midi_endpoint_info) {
			.out_cables = 0x0001,
			.in_cables  = 0x0001
		}
	}
},
{
	/* has ID 0x0030 when not in "Advanced Driver" mode */
	USB_DEVICE(0x0582, 0x002f),
	.driver_info = (unsigned long) & (const struct snd_usb_audio_quirk) {
		.vendor_name = "Roland",
		.product_name = "VariOS",
		.ifnum = 0,
		.type = QUIRK_MIDI_FIXED_ENDPOINT,
		.data = & (const struct snd_usb_midi_endpoint_info) {
			.out_cables = 0x0007,
			.in_cables  = 0x0007
		}
	}
},
{
	/* has ID 0x0034 when not in "Advanced Driver" mode */
	USB_DEVICE(0x0582, 0x0033),
	.driver_info = (unsigned long) & (const struct snd_usb_audio_quirk) {
		.vendor_name = "EDIROL",
		.product_name = "PCR",
		.ifnum = 0,
		.type = QUIRK_MIDI_FIXED_ENDPOINT,
		.data = & (const struct snd_usb_midi_endpoint_info) {
			.out_cables = 0x0003,
			.in_cables  = 0x0007
		}
	}
},
{
	/*
	 * Has ID 0x0038 when not in "Advanced Driver" mode;
	 * later revisions use IDs 0x0054 and 0x00a2.
	 */
	USB_DEVICE(0x0582, 0x0037),
	.driver_info = (unsigned long) & (const struct snd_usb_audio_quirk) {
		.vendor_name = "Roland",
		.product_name = "Digital Piano",
		.ifnum = 0,
		.type = QUIRK_MIDI_FIXED_ENDPOINT,
		.data = & (const struct snd_usb_midi_endpoint_info) {
			.out_cables = 0x0001,
			.in_cables  = 0x0001
		}
	}
},
{
	/*
	 * This quirk is for the "Advanced Driver" mode.  If off, the GS-10
	 * has ID 0x003c and is standard compliant, but has only 16-bit PCM
	 * and no MIDI.
	 */
	USB_DEVICE_VENDOR_SPEC(0x0582, 0x003b),
	.driver_info = (unsigned long) & (const struct snd_usb_audio_quirk) {
		.vendor_name = "BOSS",
		.product_name = "GS-10",
		.ifnum = QUIRK_ANY_INTERFACE,
		.type = QUIRK_COMPOSITE,
		.data = & (const struct snd_usb_audio_quirk[]) {
			{
				.ifnum = 1,
				.type = QUIRK_AUDIO_STANDARD_INTERFACE
			},
			{
				.ifnum = 2,
				.type = QUIRK_AUDIO_STANDARD_INTERFACE
			},
			{
				.ifnum = 3,
				.type = QUIRK_MIDI_STANDARD_INTERFACE
			},
			{
				.ifnum = -1
			}
		}
	}
},
{
	/* has ID 0x0041 when not in "Advanced Driver" mode */
	USB_DEVICE(0x0582, 0x0040),
	.driver_info = (unsigned long) & (const struct snd_usb_audio_quirk) {
		.vendor_name = "Roland",
		.product_name = "GI-20",
		.ifnum = 0,
		.type = QUIRK_MIDI_FIXED_ENDPOINT,
		.data = & (const struct snd_usb_midi_endpoint_info) {
			.out_cables = 0x0001,
			.in_cables  = 0x0001
		}
	}
},
{
	/* has ID 0x0043 when not in "Advanced Driver" mode */
	USB_DEVICE(0x0582, 0x0042),
	.driver_info = (unsigned long) & (const struct snd_usb_audio_quirk) {
		.vendor_name = "Roland",
		.product_name = "RS-70",
		.ifnum = 0,
		.type = QUIRK_MIDI_FIXED_ENDPOINT,
		.data = & (const struct snd_usb_midi_endpoint_info) {
			.out_cables = 0x0001,
			.in_cables  = 0x0001
		}
	}
},
{
	/* has ID 0x0049 when not in "Advanced Driver" mode */
	USB_DEVICE(0x0582, 0x0047),
	.driver_info = (unsigned long) & (const struct snd_usb_audio_quirk) {
		/* .vendor_name = "EDIROL", */
		/* .product_name = "UR-80", */
		.ifnum = QUIRK_ANY_INTERFACE,
		.type = QUIRK_COMPOSITE,
		.data = (const struct snd_usb_audio_quirk[]) {
			/* in the 96 kHz modes, only interface 1 is there */
			{
				.ifnum = 1,
				.type = QUIRK_AUDIO_STANDARD_INTERFACE
			},
			{
				.ifnum = 2,
				.type = QUIRK_AUDIO_STANDARD_INTERFACE
			},
			{
				.ifnum = -1
			}
		}
	}
},
{
	/* has ID 0x004a when not in "Advanced Driver" mode */
	USB_DEVICE(0x0582, 0x0048),
	.driver_info = (unsigned long) & (const struct snd_usb_audio_quirk) {
		/* .vendor_name = "EDIROL", */
		/* .product_name = "UR-80", */
		.ifnum = 0,
		.type = QUIRK_MIDI_FIXED_ENDPOINT,
		.data = & (const struct snd_usb_midi_endpoint_info) {
			.out_cables = 0x0003,
			.in_cables  = 0x0007
		}
	}
},
{
	/* has ID 0x004e when not in "Advanced Driver" mode */
	USB_DEVICE(0x0582, 0x004c),
	.driver_info = (unsigned long) & (const struct snd_usb_audio_quirk) {
		.vendor_name = "EDIROL",
		.product_name = "PCR-A",
		.ifnum = QUIRK_ANY_INTERFACE,
		.type = QUIRK_COMPOSITE,
		.data = (const struct snd_usb_audio_quirk[]) {
			{
				.ifnum = 1,
				.type = QUIRK_AUDIO_STANDARD_INTERFACE
			},
			{
				.ifnum = 2,
				.type = QUIRK_AUDIO_STANDARD_INTERFACE
			},
			{
				.ifnum = -1
			}
		}
	}
},
{
	/* has ID 0x004f when not in "Advanced Driver" mode */
	USB_DEVICE(0x0582, 0x004d),
	.driver_info = (unsigned long) & (const struct snd_usb_audio_quirk) {
		.vendor_name = "EDIROL",
		.product_name = "PCR-A",
		.ifnum = 0,
		.type = QUIRK_MIDI_FIXED_ENDPOINT,
		.data = & (const struct snd_usb_midi_endpoint_info) {
			.out_cables = 0x0003,
			.in_cables  = 0x0007
		}
	}
},
{
	/*
	 * This quirk is for the "Advanced Driver" mode. If off, the UA-3FX
	 * is standard compliant, but has only 16-bit PCM.
	 */
	USB_DEVICE(0x0582, 0x0050),
	.driver_info = (unsigned long) & (const struct snd_usb_audio_quirk) {
		.vendor_name = "EDIROL",
		.product_name = "UA-3FX",
		.ifnum = QUIRK_ANY_INTERFACE,
		.type = QUIRK_COMPOSITE,
		.data = (const struct snd_usb_audio_quirk[]) {
			{
				.ifnum = 1,
				.type = QUIRK_AUDIO_STANDARD_INTERFACE
			},
			{
				.ifnum = 2,
				.type = QUIRK_AUDIO_STANDARD_INTERFACE
			},
			{
				.ifnum = -1
			}
		}
	}
},
{
	USB_DEVICE(0x0582, 0x0052),
	.driver_info = (unsigned long) & (const struct snd_usb_audio_quirk) {
		.vendor_name = "EDIROL",
		.product_name = "UM-1SX",
		.ifnum = 0,
		.type = QUIRK_MIDI_STANDARD_INTERFACE
	}
},
{
	USB_DEVICE(0x0582, 0x0060),
	.driver_info = (unsigned long) & (const struct snd_usb_audio_quirk) {
		.vendor_name = "Roland",
		.product_name = "EXR Series",
		.ifnum = 0,
		.type = QUIRK_MIDI_STANDARD_INTERFACE
	}
},
{
	/* has ID 0x0066 when not in "Advanced Driver" mode */
	USB_DEVICE(0x0582, 0x0064),
	.driver_info = (unsigned long) & (const struct snd_usb_audio_quirk) {
		/* .vendor_name = "EDIROL", */
		/* .product_name = "PCR-1", */
		.ifnum = QUIRK_ANY_INTERFACE,
		.type = QUIRK_COMPOSITE,
		.data = (const struct snd_usb_audio_quirk[]) {
			{
				.ifnum = 1,
				.type = QUIRK_AUDIO_STANDARD_INTERFACE
			},
			{
				.ifnum = 2,
				.type = QUIRK_AUDIO_STANDARD_INTERFACE
			},
			{
				.ifnum = -1
			}
		}
	}
},
{
	/* has ID 0x0067 when not in "Advanced Driver" mode */
	USB_DEVICE(0x0582, 0x0065),
	.driver_info = (unsigned long) & (const struct snd_usb_audio_quirk) {
		/* .vendor_name = "EDIROL", */
		/* .product_name = "PCR-1", */
		.ifnum = 0,
		.type = QUIRK_MIDI_FIXED_ENDPOINT,
		.data = & (const struct snd_usb_midi_endpoint_info) {
			.out_cables = 0x0001,
			.in_cables  = 0x0003
		}
	}
},
{
	/* has ID 0x006e when not in "Advanced Driver" mode */
	USB_DEVICE(0x0582, 0x006d),
	.driver_info = (unsigned long) & (const struct snd_usb_audio_quirk) {
		.vendor_name = "Roland",
		.product_name = "FANTOM-X",
		.ifnum = 0,
		.type = QUIRK_MIDI_FIXED_ENDPOINT,
		.data = & (const struct snd_usb_midi_endpoint_info) {
			.out_cables = 0x0001,
			.in_cables  = 0x0001
		}
	}
},
{	/*
	 * This quirk is for the "Advanced" modes of the Edirol UA-25.
	 * If the switch is not in an advanced setting, the UA-25 has
	 * ID 0x0582/0x0073 and is standard compliant (no quirks), but
	 * offers only 16-bit PCM at 44.1 kHz and no MIDI.
	 */
	USB_DEVICE_VENDOR_SPEC(0x0582, 0x0074),
	.driver_info = (unsigned long) & (const struct snd_usb_audio_quirk) {
		.vendor_name = "EDIROL",
		.product_name = "UA-25",
		.ifnum = QUIRK_ANY_INTERFACE,
		.type = QUIRK_COMPOSITE,
		.data = (const struct snd_usb_audio_quirk[]) {
			{
				.ifnum = 0,
				.type = QUIRK_AUDIO_EDIROL_UAXX
			},
			{
				.ifnum = 1,
				.type = QUIRK_AUDIO_EDIROL_UAXX
			},
			{
				.ifnum = 2,
				.type = QUIRK_AUDIO_EDIROL_UAXX
			},
			{
				.ifnum = -1
			}
		}
	}
},
{
	/* has ID 0x0076 when not in "Advanced Driver" mode */
	USB_DEVICE(0x0582, 0x0075),
	.driver_info = (unsigned long) & (const struct snd_usb_audio_quirk) {
		.vendor_name = "BOSS",
		.product_name = "DR-880",
		.ifnum = 0,
		.type = QUIRK_MIDI_FIXED_ENDPOINT,
		.data = & (const struct snd_usb_midi_endpoint_info) {
			.out_cables = 0x0001,
			.in_cables  = 0x0001
		}
	}
},
{
	/* has ID 0x007b when not in "Advanced Driver" mode */
	USB_DEVICE_VENDOR_SPEC(0x0582, 0x007a),
	.driver_info = (unsigned long) & (const struct snd_usb_audio_quirk) {
		.vendor_name = "Roland",
		/* "RD" or "RD-700SX"? */
		.ifnum = 0,
		.type = QUIRK_MIDI_FIXED_ENDPOINT,
		.data = & (const struct snd_usb_midi_endpoint_info) {
			.out_cables = 0x0003,
			.in_cables  = 0x0003
		}
	}
},
{
	/* has ID 0x0081 when not in "Advanced Driver" mode */
	USB_DEVICE(0x0582, 0x0080),
	.driver_info = (unsigned long) & (const struct snd_usb_audio_quirk) {
		.vendor_name = "Roland",
		.product_name = "G-70",
		.ifnum = 0,
		.type = QUIRK_MIDI_FIXED_ENDPOINT,
		.data = & (const struct snd_usb_midi_endpoint_info) {
			.out_cables = 0x0001,
			.in_cables  = 0x0001
		}
	}
},
{
	/* has ID 0x008c when not in "Advanced Driver" mode */
	USB_DEVICE(0x0582, 0x008b),
	.driver_info = (unsigned long) & (const struct snd_usb_audio_quirk) {
		.vendor_name = "EDIROL",
		.product_name = "PC-50",
		.ifnum = 0,
		.type = QUIRK_MIDI_FIXED_ENDPOINT,
		.data = & (const struct snd_usb_midi_endpoint_info) {
			.out_cables = 0x0001,
			.in_cables  = 0x0001
		}
	}
},
{
	/*
	 * This quirk is for the "Advanced Driver" mode. If off, the UA-4FX
	 * is standard compliant, but has only 16-bit PCM and no MIDI.
	 */
	USB_DEVICE(0x0582, 0x00a3),
	.driver_info = (unsigned long) & (const struct snd_usb_audio_quirk) {
		.vendor_name = "EDIROL",
		.product_name = "UA-4FX",
		.ifnum = QUIRK_ANY_INTERFACE,
		.type = QUIRK_COMPOSITE,
		.data = (const struct snd_usb_audio_quirk[]) {
			{
				.ifnum = 0,
				.type = QUIRK_AUDIO_EDIROL_UAXX
			},
			{
				.ifnum = 1,
				.type = QUIRK_AUDIO_EDIROL_UAXX
			},
			{
				.ifnum = 2,
				.type = QUIRK_AUDIO_EDIROL_UAXX
			},
			{
				.ifnum = -1
			}
		}
	}
},
{
	/* Edirol M-16DX */
	USB_DEVICE(0x0582, 0x00c4),
	.driver_info = (unsigned long) & (const struct snd_usb_audio_quirk) {
		.ifnum = QUIRK_ANY_INTERFACE,
		.type = QUIRK_COMPOSITE,
		.data = (const struct snd_usb_audio_quirk[]) {
			{
				.ifnum = 0,
				.type = QUIRK_AUDIO_STANDARD_INTERFACE
			},
			{
				.ifnum = 1,
				.type = QUIRK_AUDIO_STANDARD_INTERFACE
			},
			{
				.ifnum = 2,
				.type = QUIRK_MIDI_FIXED_ENDPOINT,
				.data = & (const struct snd_usb_midi_endpoint_info) {
					.out_cables = 0x0001,
					.in_cables  = 0x0001
				}
			},
			{
				.ifnum = -1
			}
		}
	}
},
{
	/* Advanced modes of the Edirol UA-25EX.
	 * For the standard mode, UA-25EX has ID 0582:00e7, which
	 * offers only 16-bit PCM at 44.1 kHz and no MIDI.
	 */
	USB_DEVICE_VENDOR_SPEC(0x0582, 0x00e6),
	.driver_info = (unsigned long) & (const struct snd_usb_audio_quirk) {
		.vendor_name = "EDIROL",
		.product_name = "UA-25EX",
		.ifnum = QUIRK_ANY_INTERFACE,
		.type = QUIRK_COMPOSITE,
		.data = (const struct snd_usb_audio_quirk[]) {
			{
				.ifnum = 0,
				.type = QUIRK_AUDIO_EDIROL_UAXX
			},
			{
				.ifnum = 1,
				.type = QUIRK_AUDIO_EDIROL_UAXX
			},
			{
				.ifnum = 2,
				.type = QUIRK_AUDIO_EDIROL_UAXX
			},
			{
				.ifnum = -1
			}
		}
	}
},
{
	/* Edirol UM-3G */
	USB_DEVICE_VENDOR_SPEC(0x0582, 0x0108),
	.driver_info = (unsigned long) & (const struct snd_usb_audio_quirk) {
		.ifnum = 0,
		.type = QUIRK_MIDI_FIXED_ENDPOINT,
		.data = & (const struct snd_usb_midi_endpoint_info) {
			.out_cables = 0x0007,
			.in_cables  = 0x0007
		}
	}
},
{
	/* BOSS ME-25 */
	USB_DEVICE(0x0582, 0x0113),
	.driver_info = (unsigned long) & (const struct snd_usb_audio_quirk) {
		.ifnum = QUIRK_ANY_INTERFACE,
		.type = QUIRK_COMPOSITE,
		.data = (const struct snd_usb_audio_quirk[]) {
			{
				.ifnum = 0,
				.type = QUIRK_AUDIO_STANDARD_INTERFACE
			},
			{
				.ifnum = 1,
				.type = QUIRK_AUDIO_STANDARD_INTERFACE
			},
			{
				.ifnum = 2,
				.type = QUIRK_MIDI_FIXED_ENDPOINT,
				.data = & (const struct snd_usb_midi_endpoint_info) {
					.out_cables = 0x0001,
					.in_cables  = 0x0001
				}
			},
			{
				.ifnum = -1
			}
		}
	}
},
{
	/* only 44.1 kHz works at the moment */
	USB_DEVICE(0x0582, 0x0120),
	.driver_info = (unsigned long) & (const struct snd_usb_audio_quirk) {
		/* .vendor_name = "Roland", */
		/* .product_name = "OCTO-CAPTURE", */
		.ifnum = QUIRK_ANY_INTERFACE,
		.type = QUIRK_COMPOSITE,
		.data = (const struct snd_usb_audio_quirk[]) {
			{
				.ifnum = 0,
				.type = QUIRK_AUDIO_FIXED_ENDPOINT,
				.data = & (const struct audioformat) {
					.formats = SNDRV_PCM_FMTBIT_S32_LE,
					.channels = 10,
					.iface = 0,
					.altsetting = 1,
					.altset_idx = 1,
					.endpoint = 0x05,
					.ep_attr = 0x05,
					.rates = SNDRV_PCM_RATE_44100,
					.rate_min = 44100,
					.rate_max = 44100,
					.nr_rates = 1,
					.rate_table = (unsigned int[]) { 44100 }
				}
			},
			{
				.ifnum = 1,
				.type = QUIRK_AUDIO_FIXED_ENDPOINT,
				.data = & (const struct audioformat) {
					.formats = SNDRV_PCM_FMTBIT_S32_LE,
					.channels = 12,
					.iface = 1,
					.altsetting = 1,
					.altset_idx = 1,
					.endpoint = 0x85,
					.ep_attr = 0x25,
					.rates = SNDRV_PCM_RATE_44100,
					.rate_min = 44100,
					.rate_max = 44100,
					.nr_rates = 1,
					.rate_table = (unsigned int[]) { 44100 }
				}
			},
			{
				.ifnum = 2,
				.type = QUIRK_MIDI_FIXED_ENDPOINT,
				.data = & (const struct snd_usb_midi_endpoint_info) {
					.out_cables = 0x0001,
					.in_cables  = 0x0001
				}
			},
			{
				.ifnum = 3,
				.type = QUIRK_IGNORE_INTERFACE
			},
			{
				.ifnum = 4,
				.type = QUIRK_IGNORE_INTERFACE
			},
			{
				.ifnum = -1
			}
		}
	}
},
{
	/* only 44.1 kHz works at the moment */
	USB_DEVICE(0x0582, 0x012f),
	.driver_info = (unsigned long) & (const struct snd_usb_audio_quirk) {
		/* .vendor_name = "Roland", */
		/* .product_name = "QUAD-CAPTURE", */
		.ifnum = QUIRK_ANY_INTERFACE,
		.type = QUIRK_COMPOSITE,
		.data = (const struct snd_usb_audio_quirk[]) {
			{
				.ifnum = 0,
				.type = QUIRK_AUDIO_FIXED_ENDPOINT,
				.data = & (const struct audioformat) {
					.formats = SNDRV_PCM_FMTBIT_S32_LE,
					.channels = 4,
					.iface = 0,
					.altsetting = 1,
					.altset_idx = 1,
					.endpoint = 0x05,
					.ep_attr = 0x05,
					.rates = SNDRV_PCM_RATE_44100,
					.rate_min = 44100,
					.rate_max = 44100,
					.nr_rates = 1,
					.rate_table = (unsigned int[]) { 44100 }
				}
			},
			{
				.ifnum = 1,
				.type = QUIRK_AUDIO_FIXED_ENDPOINT,
				.data = & (const struct audioformat) {
					.formats = SNDRV_PCM_FMTBIT_S32_LE,
					.channels = 6,
					.iface = 1,
					.altsetting = 1,
					.altset_idx = 1,
					.endpoint = 0x85,
					.ep_attr = 0x25,
					.rates = SNDRV_PCM_RATE_44100,
					.rate_min = 44100,
					.rate_max = 44100,
					.nr_rates = 1,
					.rate_table = (unsigned int[]) { 44100 }
				}
			},
			{
				.ifnum = 2,
				.type = QUIRK_MIDI_FIXED_ENDPOINT,
				.data = & (const struct snd_usb_midi_endpoint_info) {
					.out_cables = 0x0001,
					.in_cables  = 0x0001
				}
			},
			{
				.ifnum = 3,
				.type = QUIRK_IGNORE_INTERFACE
			},
			{
				.ifnum = 4,
				.type = QUIRK_IGNORE_INTERFACE
			},
			{
				.ifnum = -1
			}
		}
	}
},
{
	USB_DEVICE(0x0582, 0x0159),
	.driver_info = (unsigned long) & (const struct snd_usb_audio_quirk) {
		/* .vendor_name = "Roland", */
		/* .product_name = "UA-22", */
		.ifnum = QUIRK_ANY_INTERFACE,
		.type = QUIRK_COMPOSITE,
		.data = (const struct snd_usb_audio_quirk[]) {
			{
				.ifnum = 0,
				.type = QUIRK_AUDIO_STANDARD_INTERFACE
			},
			{
				.ifnum = 1,
				.type = QUIRK_AUDIO_STANDARD_INTERFACE
			},
			{
				.ifnum = 2,
				.type = QUIRK_MIDI_FIXED_ENDPOINT,
				.data = & (const struct snd_usb_midi_endpoint_info) {
					.out_cables = 0x0001,
					.in_cables = 0x0001
				}
			},
			{
				.ifnum = -1
			}
		}
	}
},
/* this catches most recent vendor-specific Roland devices */
{
	.match_flags = USB_DEVICE_ID_MATCH_VENDOR |
	               USB_DEVICE_ID_MATCH_INT_CLASS,
	.idVendor = 0x0582,
	.bInterfaceClass = USB_CLASS_VENDOR_SPEC,
	.driver_info = (unsigned long) &(const struct snd_usb_audio_quirk) {
		.ifnum = QUIRK_ANY_INTERFACE,
		.type = QUIRK_AUTODETECT
	}
},

/* Guillemot devices */
{
	/*
	 * This is for the "Windows Edition" where the external MIDI ports are
	 * the only MIDI ports; the control data is reported through HID
	 * interfaces.  The "Macintosh Edition" has ID 0xd002 and uses standard
	 * compliant USB MIDI ports for external MIDI and controls.
	 */
	USB_DEVICE_VENDOR_SPEC(0x06f8, 0xb000),
	.driver_info = (unsigned long) & (const struct snd_usb_audio_quirk) {
		.vendor_name = "Hercules",
		.product_name = "DJ Console (WE)",
		.ifnum = 4,
		.type = QUIRK_MIDI_FIXED_ENDPOINT,
		.data = & (const struct snd_usb_midi_endpoint_info) {
			.out_cables = 0x0001,
			.in_cables = 0x0001
		}
	}
},

/* Midiman/M-Audio devices */
{
	USB_DEVICE_VENDOR_SPEC(0x0763, 0x1002),
	.driver_info = (unsigned long) & (const struct snd_usb_audio_quirk) {
		.vendor_name = "M-Audio",
		.product_name = "MidiSport 2x2",
		.ifnum = QUIRK_ANY_INTERFACE,
		.type = QUIRK_MIDI_MIDIMAN,
		.data = & (const struct snd_usb_midi_endpoint_info) {
			.out_cables = 0x0003,
			.in_cables  = 0x0003
		}
	}
},
{
	USB_DEVICE_VENDOR_SPEC(0x0763, 0x1011),
	.driver_info = (unsigned long) & (const struct snd_usb_audio_quirk) {
		.vendor_name = "M-Audio",
		.product_name = "MidiSport 1x1",
		.ifnum = QUIRK_ANY_INTERFACE,
		.type = QUIRK_MIDI_MIDIMAN,
		.data = & (const struct snd_usb_midi_endpoint_info) {
			.out_cables = 0x0001,
			.in_cables  = 0x0001
		}
	}
},
{
	USB_DEVICE_VENDOR_SPEC(0x0763, 0x1015),
	.driver_info = (unsigned long) & (const struct snd_usb_audio_quirk) {
		.vendor_name = "M-Audio",
		.product_name = "Keystation",
		.ifnum = QUIRK_ANY_INTERFACE,
		.type = QUIRK_MIDI_MIDIMAN,
		.data = & (const struct snd_usb_midi_endpoint_info) {
			.out_cables = 0x0001,
			.in_cables  = 0x0001
		}
	}
},
{
	USB_DEVICE_VENDOR_SPEC(0x0763, 0x1021),
	.driver_info = (unsigned long) & (const struct snd_usb_audio_quirk) {
		.vendor_name = "M-Audio",
		.product_name = "MidiSport 4x4",
		.ifnum = QUIRK_ANY_INTERFACE,
		.type = QUIRK_MIDI_MIDIMAN,
		.data = & (const struct snd_usb_midi_endpoint_info) {
			.out_cables = 0x000f,
			.in_cables  = 0x000f
		}
	}
},
{
	/*
	 * For hardware revision 1.05; in the later revisions (1.10 and
	 * 1.21), 0x1031 is the ID for the device without firmware.
	 * Thanks to Olaf Giesbrecht <Olaf_Giesbrecht@yahoo.de>
	 */
	USB_DEVICE_VER(0x0763, 0x1031, 0x0100, 0x0109),
	.driver_info = (unsigned long) & (const struct snd_usb_audio_quirk) {
		.vendor_name = "M-Audio",
		.product_name = "MidiSport 8x8",
		.ifnum = QUIRK_ANY_INTERFACE,
		.type = QUIRK_MIDI_MIDIMAN,
		.data = & (const struct snd_usb_midi_endpoint_info) {
			.out_cables = 0x01ff,
			.in_cables  = 0x01ff
		}
	}
},
{
	USB_DEVICE_VENDOR_SPEC(0x0763, 0x1033),
	.driver_info = (unsigned long) & (const struct snd_usb_audio_quirk) {
		.vendor_name = "M-Audio",
		.product_name = "MidiSport 8x8",
		.ifnum = QUIRK_ANY_INTERFACE,
		.type = QUIRK_MIDI_MIDIMAN,
		.data = & (const struct snd_usb_midi_endpoint_info) {
			.out_cables = 0x01ff,
			.in_cables  = 0x01ff
		}
	}
},
{
	USB_DEVICE_VENDOR_SPEC(0x0763, 0x1041),
	.driver_info = (unsigned long) & (const struct snd_usb_audio_quirk) {
		.vendor_name = "M-Audio",
		.product_name = "MidiSport 2x4",
		.ifnum = QUIRK_ANY_INTERFACE,
		.type = QUIRK_MIDI_MIDIMAN,
		.data = & (const struct snd_usb_midi_endpoint_info) {
			.out_cables = 0x000f,
			.in_cables  = 0x0003
		}
	}
},
{
	USB_DEVICE_VENDOR_SPEC(0x0763, 0x2001),
	.driver_info = (unsigned long) & (const struct snd_usb_audio_quirk) {
		.vendor_name = "M-Audio",
		.product_name = "Quattro",
		.ifnum = QUIRK_ANY_INTERFACE,
		.type = QUIRK_COMPOSITE,
		.data = & (const struct snd_usb_audio_quirk[]) {
			/*
			 * Interfaces 0-2 are "Windows-compatible", 16-bit only,
			 * and share endpoints with the other interfaces.
			 * Ignore them.  The other interfaces can do 24 bits,
			 * but captured samples are big-endian (see usbaudio.c).
			 */
			{
				.ifnum = 0,
				.type = QUIRK_IGNORE_INTERFACE
			},
			{
				.ifnum = 1,
				.type = QUIRK_IGNORE_INTERFACE
			},
			{
				.ifnum = 2,
				.type = QUIRK_IGNORE_INTERFACE
			},
			{
				.ifnum = 3,
				.type = QUIRK_IGNORE_INTERFACE
			},
			{
				.ifnum = 4,
				.type = QUIRK_AUDIO_STANDARD_INTERFACE
			},
			{
				.ifnum = 5,
				.type = QUIRK_AUDIO_STANDARD_INTERFACE
			},
			{
				.ifnum = 6,
				.type = QUIRK_IGNORE_INTERFACE
			},
			{
				.ifnum = 7,
				.type = QUIRK_AUDIO_STANDARD_INTERFACE
			},
			{
				.ifnum = 8,
				.type = QUIRK_AUDIO_STANDARD_INTERFACE
			},
			{
				.ifnum = 9,
				.type = QUIRK_MIDI_MIDIMAN,
				.data = & (const struct snd_usb_midi_endpoint_info) {
					.out_cables = 0x0001,
					.in_cables  = 0x0001
				}
			},
			{
				.ifnum = -1
			}
		}
	}
},
{
	USB_DEVICE_VENDOR_SPEC(0x0763, 0x2003),
	.driver_info = (unsigned long) & (const struct snd_usb_audio_quirk) {
		.vendor_name = "M-Audio",
		.product_name = "AudioPhile",
		.ifnum = 6,
		.type = QUIRK_MIDI_MIDIMAN,
		.data = & (const struct snd_usb_midi_endpoint_info) {
			.out_cables = 0x0001,
			.in_cables  = 0x0001
		}
	}
},
{
	USB_DEVICE_VENDOR_SPEC(0x0763, 0x2008),
	.driver_info = (unsigned long) & (const struct snd_usb_audio_quirk) {
		.vendor_name = "M-Audio",
		.product_name = "Ozone",
		.ifnum = 3,
		.type = QUIRK_MIDI_MIDIMAN,
		.data = & (const struct snd_usb_midi_endpoint_info) {
			.out_cables = 0x0001,
			.in_cables  = 0x0001
		}
	}
},
{
	USB_DEVICE_VENDOR_SPEC(0x0763, 0x200d),
	.driver_info = (unsigned long) & (const struct snd_usb_audio_quirk) {
		.vendor_name = "M-Audio",
		.product_name = "OmniStudio",
		.ifnum = QUIRK_ANY_INTERFACE,
		.type = QUIRK_COMPOSITE,
		.data = & (const struct snd_usb_audio_quirk[]) {
			{
				.ifnum = 0,
				.type = QUIRK_IGNORE_INTERFACE
			},
			{
				.ifnum = 1,
				.type = QUIRK_IGNORE_INTERFACE
			},
			{
				.ifnum = 2,
				.type = QUIRK_IGNORE_INTERFACE
			},
			{
				.ifnum = 3,
				.type = QUIRK_IGNORE_INTERFACE
			},
			{
				.ifnum = 4,
				.type = QUIRK_AUDIO_STANDARD_INTERFACE
			},
			{
				.ifnum = 5,
				.type = QUIRK_AUDIO_STANDARD_INTERFACE
			},
			{
				.ifnum = 6,
				.type = QUIRK_IGNORE_INTERFACE
			},
			{
				.ifnum = 7,
				.type = QUIRK_AUDIO_STANDARD_INTERFACE
			},
			{
				.ifnum = 8,
				.type = QUIRK_AUDIO_STANDARD_INTERFACE
			},
			{
				.ifnum = 9,
				.type = QUIRK_MIDI_MIDIMAN,
				.data = & (const struct snd_usb_midi_endpoint_info) {
					.out_cables = 0x0001,
					.in_cables  = 0x0001
				}
			},
			{
				.ifnum = -1
			}
		}
	}
},
{
	USB_DEVICE(0x0763, 0x2019),
	.driver_info = (unsigned long) & (const struct snd_usb_audio_quirk) {
		/* .vendor_name = "M-Audio", */
		/* .product_name = "Ozone Academic", */
		.ifnum = QUIRK_ANY_INTERFACE,
		.type = QUIRK_COMPOSITE,
		.data = & (const struct snd_usb_audio_quirk[]) {
			{
				.ifnum = 0,
				.type = QUIRK_AUDIO_STANDARD_INTERFACE
			},
			{
				.ifnum = 1,
				.type = QUIRK_AUDIO_STANDARD_INTERFACE
			},
			{
				.ifnum = 2,
				.type = QUIRK_AUDIO_STANDARD_INTERFACE
			},
			{
				.ifnum = 3,
				.type = QUIRK_MIDI_MIDIMAN,
				.data = & (const struct snd_usb_midi_endpoint_info) {
					.out_cables = 0x0001,
					.in_cables  = 0x0001
				}
			},
			{
				.ifnum = -1
			}
		}
	}
},
{
	USB_DEVICE_VENDOR_SPEC(0x0763, 0x2030),
	.driver_info = (unsigned long) &(const struct snd_usb_audio_quirk) {
		/* .vendor_name = "M-Audio", */
		/* .product_name = "Fast Track C400", */
		.ifnum = QUIRK_ANY_INTERFACE,
		.type = QUIRK_COMPOSITE,
		.data = &(const struct snd_usb_audio_quirk[]) {
			{
				.ifnum = 1,
				.type = QUIRK_AUDIO_STANDARD_MIXER,
			},
			/* Playback */
			{
				.ifnum = 2,
				.type = QUIRK_AUDIO_FIXED_ENDPOINT,
				.data = &(const struct audioformat) {
					.formats = SNDRV_PCM_FMTBIT_S24_3LE,
					.channels = 6,
					.iface = 2,
					.altsetting = 1,
					.altset_idx = 1,
					.attributes = UAC_EP_CS_ATTR_SAMPLE_RATE,
					.endpoint = 0x01,
					.ep_attr = 0x09,
					.rates = SNDRV_PCM_RATE_44100 |
						 SNDRV_PCM_RATE_48000 |
						 SNDRV_PCM_RATE_88200 |
						 SNDRV_PCM_RATE_96000,
					.rate_min = 44100,
					.rate_max = 96000,
					.nr_rates = 4,
					.rate_table = (unsigned int[]) {
							44100, 48000, 88200, 96000
					},
					.clock = 0x80,
				}
			},
			/* Capture */
			{
				.ifnum = 3,
				.type = QUIRK_AUDIO_FIXED_ENDPOINT,
				.data = &(const struct audioformat) {
					.formats = SNDRV_PCM_FMTBIT_S24_3LE,
					.channels = 4,
					.iface = 3,
					.altsetting = 1,
					.altset_idx = 1,
					.attributes = UAC_EP_CS_ATTR_SAMPLE_RATE,
					.endpoint = 0x81,
					.ep_attr = 0x05,
					.rates = SNDRV_PCM_RATE_44100 |
						 SNDRV_PCM_RATE_48000 |
						 SNDRV_PCM_RATE_88200 |
						 SNDRV_PCM_RATE_96000,
					.rate_min = 44100,
					.rate_max = 96000,
					.nr_rates = 4,
					.rate_table = (unsigned int[]) {
						44100, 48000, 88200, 96000
					},
					.clock = 0x80,
				}
			},
			/* MIDI */
			{
				.ifnum = -1 /* Interface = 4 */
			}
		}
	}
},
{
	USB_DEVICE_VENDOR_SPEC(0x0763, 0x2031),
	.driver_info = (unsigned long) &(const struct snd_usb_audio_quirk) {
		/* .vendor_name = "M-Audio", */
		/* .product_name = "Fast Track C600", */
		.ifnum = QUIRK_ANY_INTERFACE,
		.type = QUIRK_COMPOSITE,
		.data = &(const struct snd_usb_audio_quirk[]) {
			{
				.ifnum = 1,
				.type = QUIRK_AUDIO_STANDARD_MIXER,
			},
			/* Playback */
			{
				.ifnum = 2,
				.type = QUIRK_AUDIO_FIXED_ENDPOINT,
				.data = &(const struct audioformat) {
					.formats = SNDRV_PCM_FMTBIT_S24_3LE,
					.channels = 8,
					.iface = 2,
					.altsetting = 1,
					.altset_idx = 1,
					.attributes = UAC_EP_CS_ATTR_SAMPLE_RATE,
					.endpoint = 0x01,
					.ep_attr = 0x09,
					.rates = SNDRV_PCM_RATE_44100 |
						 SNDRV_PCM_RATE_48000 |
						 SNDRV_PCM_RATE_88200 |
						 SNDRV_PCM_RATE_96000,
					.rate_min = 44100,
					.rate_max = 96000,
					.nr_rates = 4,
					.rate_table = (unsigned int[]) {
							44100, 48000, 88200, 96000
					},
					.clock = 0x80,
				}
			},
			/* Capture */
			{
				.ifnum = 3,
				.type = QUIRK_AUDIO_FIXED_ENDPOINT,
				.data = &(const struct audioformat) {
					.formats = SNDRV_PCM_FMTBIT_S24_3LE,
					.channels = 6,
					.iface = 3,
					.altsetting = 1,
					.altset_idx = 1,
					.attributes = UAC_EP_CS_ATTR_SAMPLE_RATE,
					.endpoint = 0x81,
					.ep_attr = 0x05,
					.rates = SNDRV_PCM_RATE_44100 |
						 SNDRV_PCM_RATE_48000 |
						 SNDRV_PCM_RATE_88200 |
						 SNDRV_PCM_RATE_96000,
					.rate_min = 44100,
					.rate_max = 96000,
					.nr_rates = 4,
					.rate_table = (unsigned int[]) {
						44100, 48000, 88200, 96000
					},
					.clock = 0x80,
				}
			},
			/* MIDI */
			{
				.ifnum = -1 /* Interface = 4 */
			}
		}
	}
},
{
	USB_DEVICE_VENDOR_SPEC(0x0763, 0x2080),
	.driver_info = (unsigned long) & (const struct snd_usb_audio_quirk) {
		/* .vendor_name = "M-Audio", */
		/* .product_name = "Fast Track Ultra", */
		.ifnum = QUIRK_ANY_INTERFACE,
		.type = QUIRK_COMPOSITE,
		.data = & (const struct snd_usb_audio_quirk[]) {
			{
				.ifnum = 0,
				.type = QUIRK_AUDIO_STANDARD_MIXER,
			},
			{
				.ifnum = 1,
				.type = QUIRK_AUDIO_FIXED_ENDPOINT,
				.data = & (const struct audioformat) {
					.formats = SNDRV_PCM_FMTBIT_S24_3LE,
					.channels = 8,
					.iface = 1,
					.altsetting = 1,
					.altset_idx = 1,
					.attributes = UAC_EP_CS_ATTR_SAMPLE_RATE,
					.endpoint = 0x01,
					.ep_attr = 0x09,
					.rates = SNDRV_PCM_RATE_44100 |
						 SNDRV_PCM_RATE_48000 |
						 SNDRV_PCM_RATE_88200 |
						 SNDRV_PCM_RATE_96000,
					.rate_min = 44100,
					.rate_max = 96000,
					.nr_rates = 4,
					.rate_table = (unsigned int[]) {
						44100, 48000, 88200, 96000
					}
				}
			},
			{
				.ifnum = 2,
				.type = QUIRK_AUDIO_FIXED_ENDPOINT,
				.data = & (const struct audioformat) {
					.formats = SNDRV_PCM_FMTBIT_S24_3LE,
					.channels = 8,
					.iface = 2,
					.altsetting = 1,
					.altset_idx = 1,
					.attributes = UAC_EP_CS_ATTR_SAMPLE_RATE,
					.endpoint = 0x81,
					.ep_attr = 0x05,
					.rates = SNDRV_PCM_RATE_44100 |
						 SNDRV_PCM_RATE_48000 |
						 SNDRV_PCM_RATE_88200 |
						 SNDRV_PCM_RATE_96000,
					.rate_min = 44100,
					.rate_max = 96000,
					.nr_rates = 4,
					.rate_table = (unsigned int[]) {
						44100, 48000, 88200, 96000
					}
				}
			},
			/* interface 3 (MIDI) is standard compliant */
			{
				.ifnum = -1
			}
		}
	}
},
{
	USB_DEVICE_VENDOR_SPEC(0x0763, 0x2081),
	.driver_info = (unsigned long) & (const struct snd_usb_audio_quirk) {
		/* .vendor_name = "M-Audio", */
		/* .product_name = "Fast Track Ultra 8R", */
		.ifnum = QUIRK_ANY_INTERFACE,
		.type = QUIRK_COMPOSITE,
		.data = & (const struct snd_usb_audio_quirk[]) {
			{
				.ifnum = 0,
				.type = QUIRK_AUDIO_STANDARD_MIXER,
			},
			{
				.ifnum = 1,
				.type = QUIRK_AUDIO_FIXED_ENDPOINT,
				.data = & (const struct audioformat) {
					.formats = SNDRV_PCM_FMTBIT_S24_3LE,
					.channels = 8,
					.iface = 1,
					.altsetting = 1,
					.altset_idx = 1,
					.attributes = UAC_EP_CS_ATTR_SAMPLE_RATE,
					.endpoint = 0x01,
					.ep_attr = 0x09,
					.rates = SNDRV_PCM_RATE_44100 |
						 SNDRV_PCM_RATE_48000 |
						 SNDRV_PCM_RATE_88200 |
						 SNDRV_PCM_RATE_96000,
					.rate_min = 44100,
					.rate_max = 96000,
					.nr_rates = 4,
					.rate_table = (unsigned int[]) {
							44100, 48000, 88200, 96000
					}
				}
			},
			{
				.ifnum = 2,
				.type = QUIRK_AUDIO_FIXED_ENDPOINT,
				.data = & (const struct audioformat) {
					.formats = SNDRV_PCM_FMTBIT_S24_3LE,
					.channels = 8,
					.iface = 2,
					.altsetting = 1,
					.altset_idx = 1,
					.attributes = UAC_EP_CS_ATTR_SAMPLE_RATE,
					.endpoint = 0x81,
					.ep_attr = 0x05,
					.rates = SNDRV_PCM_RATE_44100 |
						 SNDRV_PCM_RATE_48000 |
						 SNDRV_PCM_RATE_88200 |
						 SNDRV_PCM_RATE_96000,
					.rate_min = 44100,
					.rate_max = 96000,
					.nr_rates = 4,
					.rate_table = (unsigned int[]) {
						44100, 48000, 88200, 96000
					}
				}
			},
			/* interface 3 (MIDI) is standard compliant */
			{
				.ifnum = -1
			}
		}
	}
},

/* Casio devices */
{
	USB_DEVICE(0x07cf, 0x6801),
	.driver_info = (unsigned long) & (const struct snd_usb_audio_quirk) {
		.vendor_name = "Casio",
		.product_name = "PL-40R",
		.ifnum = 0,
		.type = QUIRK_MIDI_YAMAHA
	}
},
{
	/* this ID is used by several devices without a product ID */
	USB_DEVICE(0x07cf, 0x6802),
	.driver_info = (unsigned long) & (const struct snd_usb_audio_quirk) {
		.vendor_name = "Casio",
		.product_name = "Keyboard",
		.ifnum = 0,
		.type = QUIRK_MIDI_YAMAHA
	}
},

/* Mark of the Unicorn devices */
{
	/* thanks to Robert A. Lerche <ral 'at' msbit.com> */
	.match_flags = USB_DEVICE_ID_MATCH_VENDOR |
		       USB_DEVICE_ID_MATCH_PRODUCT |
		       USB_DEVICE_ID_MATCH_DEV_SUBCLASS,
	.idVendor = 0x07fd,
	.idProduct = 0x0001,
	.bDeviceSubClass = 2,
	.driver_info = (unsigned long) & (const struct snd_usb_audio_quirk) {
		.vendor_name = "MOTU",
		.product_name = "Fastlane",
		.ifnum = QUIRK_ANY_INTERFACE,
		.type = QUIRK_COMPOSITE,
		.data = & (const struct snd_usb_audio_quirk[]) {
			{
				.ifnum = 0,
				.type = QUIRK_MIDI_RAW_BYTES
			},
			{
				.ifnum = 1,
				.type = QUIRK_IGNORE_INTERFACE
			},
			{
				.ifnum = -1
			}
		}
	}
},

/* Emagic devices */
{
	USB_DEVICE(0x086a, 0x0001),
	.driver_info = (unsigned long) & (const struct snd_usb_audio_quirk) {
		.vendor_name = "Emagic",
		.product_name = "Unitor8",
		.ifnum = 2,
		.type = QUIRK_MIDI_EMAGIC,
		.data = & (const struct snd_usb_midi_endpoint_info) {
			.out_cables = 0x80ff,
			.in_cables  = 0x80ff
		}
	}
},
{
	USB_DEVICE(0x086a, 0x0002),
	.driver_info = (unsigned long) & (const struct snd_usb_audio_quirk) {
		.vendor_name = "Emagic",
		/* .product_name = "AMT8", */
		.ifnum = 2,
		.type = QUIRK_MIDI_EMAGIC,
		.data = & (const struct snd_usb_midi_endpoint_info) {
			.out_cables = 0x80ff,
			.in_cables  = 0x80ff
		}
	}
},
{
	USB_DEVICE(0x086a, 0x0003),
	.driver_info = (unsigned long) & (const struct snd_usb_audio_quirk) {
		.vendor_name = "Emagic",
		/* .product_name = "MT4", */
		.ifnum = 2,
		.type = QUIRK_MIDI_EMAGIC,
		.data = & (const struct snd_usb_midi_endpoint_info) {
			.out_cables = 0x800f,
			.in_cables  = 0x8003
		}
	}
},

/* KORG devices */
{
	USB_DEVICE_VENDOR_SPEC(0x0944, 0x0200),
	.driver_info = (unsigned long) & (const struct snd_usb_audio_quirk) {
		.vendor_name = "KORG, Inc.",
		/* .product_name = "PANDORA PX5D", */
		.ifnum = 3,
		.type = QUIRK_MIDI_STANDARD_INTERFACE,
	}
},

{
	USB_DEVICE_VENDOR_SPEC(0x0944, 0x0201),
	.driver_info = (unsigned long) & (const struct snd_usb_audio_quirk) {
		.vendor_name = "KORG, Inc.",
		/* .product_name = "ToneLab ST", */
		.ifnum = 3,
		.type = QUIRK_MIDI_STANDARD_INTERFACE,
	}
},

/* AKAI devices */
{
	USB_DEVICE(0x09e8, 0x0062),
	.driver_info = (unsigned long) & (const struct snd_usb_audio_quirk) {
		.vendor_name = "AKAI",
		.product_name = "MPD16",
		.ifnum = 0,
		.type = QUIRK_MIDI_AKAI,
	}
},

{
	/* Akai MPC Element */
	USB_DEVICE(0x09e8, 0x0021),
	.driver_info = (unsigned long) & (const struct snd_usb_audio_quirk) {
		.ifnum = QUIRK_ANY_INTERFACE,
		.type = QUIRK_COMPOSITE,
		.data = & (const struct snd_usb_audio_quirk[]) {
			{
				.ifnum = 0,
				.type = QUIRK_IGNORE_INTERFACE
			},
			{
				.ifnum = 1,
				.type = QUIRK_MIDI_STANDARD_INTERFACE
			},
			{
				.ifnum = -1
			}
		}
	}
},

/* Steinberg devices */
{
	/* Steinberg MI2 */
	USB_DEVICE_VENDOR_SPEC(0x0a4e, 0x2040),
	.driver_info = (unsigned long) & (const struct snd_usb_audio_quirk) {
		.ifnum = QUIRK_ANY_INTERFACE,
		.type = QUIRK_COMPOSITE,
		.data = & (const struct snd_usb_audio_quirk[]) {
			{
				.ifnum = 0,
				.type = QUIRK_AUDIO_STANDARD_INTERFACE
			},
			{
				.ifnum = 1,
				.type = QUIRK_AUDIO_STANDARD_INTERFACE
			},
			{
				.ifnum = 2,
				.type = QUIRK_AUDIO_STANDARD_INTERFACE
			},
			{
				.ifnum = 3,
				.type = QUIRK_MIDI_FIXED_ENDPOINT,
				.data = &(const struct snd_usb_midi_endpoint_info) {
					.out_cables = 0x0001,
					.in_cables  = 0x0001
				}
			},
			{
				.ifnum = -1
			}
		}
	}
},
{
	/* Steinberg MI4 */
	USB_DEVICE_VENDOR_SPEC(0x0a4e, 0x4040),
	.driver_info = (unsigned long) & (const struct snd_usb_audio_quirk) {
		.ifnum = QUIRK_ANY_INTERFACE,
		.type = QUIRK_COMPOSITE,
		.data = & (const struct snd_usb_audio_quirk[]) {
			{
				.ifnum = 0,
				.type = QUIRK_AUDIO_STANDARD_INTERFACE
			},
			{
				.ifnum = 1,
				.type = QUIRK_AUDIO_STANDARD_INTERFACE
			},
			{
				.ifnum = 2,
				.type = QUIRK_AUDIO_STANDARD_INTERFACE
			},
			{
				.ifnum = 3,
				.type = QUIRK_MIDI_FIXED_ENDPOINT,
				.data = &(const struct snd_usb_midi_endpoint_info) {
					.out_cables = 0x0001,
					.in_cables  = 0x0001
				}
			},
			{
				.ifnum = -1
			}
		}
	}
},

/* TerraTec devices */
{
	USB_DEVICE_VENDOR_SPEC(0x0ccd, 0x0012),
	.driver_info = (unsigned long) & (const struct snd_usb_audio_quirk) {
		.vendor_name = "TerraTec",
		.product_name = "PHASE 26",
		.ifnum = 3,
		.type = QUIRK_MIDI_STANDARD_INTERFACE
	}
},
{
	USB_DEVICE_VENDOR_SPEC(0x0ccd, 0x0013),
	.driver_info = (unsigned long) & (const struct snd_usb_audio_quirk) {
		.vendor_name = "TerraTec",
		.product_name = "PHASE 26",
		.ifnum = 3,
		.type = QUIRK_MIDI_STANDARD_INTERFACE
	}
},
{
	USB_DEVICE_VENDOR_SPEC(0x0ccd, 0x0014),
	.driver_info = (unsigned long) & (const struct snd_usb_audio_quirk) {
		.vendor_name = "TerraTec",
		.product_name = "PHASE 26",
		.ifnum = 3,
		.type = QUIRK_MIDI_STANDARD_INTERFACE
	}
},
{
	USB_DEVICE(0x0ccd, 0x0028),
	.driver_info = (unsigned long) & (const struct snd_usb_audio_quirk) {
		.vendor_name = "TerraTec",
		.product_name = "Aureon5.1MkII",
		.ifnum = QUIRK_NO_INTERFACE
	}
},
{
	USB_DEVICE(0x0ccd, 0x0035),
	.driver_info = (unsigned long) & (const struct snd_usb_audio_quirk) {
		.vendor_name = "Miditech",
		.product_name = "Play'n Roll",
		.ifnum = 0,
		.type = QUIRK_MIDI_CME
	}
},

/* Stanton/N2IT Final Scratch v1 device ('Scratchamp') */
{
	USB_DEVICE(0x103d, 0x0100),
		.driver_info = (unsigned long) & (const struct snd_usb_audio_quirk) {
		.vendor_name = "Stanton",
		.product_name = "ScratchAmp",
		.ifnum = QUIRK_NO_INTERFACE
	}
},
{
	USB_DEVICE(0x103d, 0x0101),
		.driver_info = (unsigned long) & (const struct snd_usb_audio_quirk) {
		.vendor_name = "Stanton",
		.product_name = "ScratchAmp",
		.ifnum = QUIRK_NO_INTERFACE
	}
},

/* Novation EMS devices */
{
	USB_DEVICE_VENDOR_SPEC(0x1235, 0x0001),
	.driver_info = (unsigned long) & (const struct snd_usb_audio_quirk) {
		.vendor_name = "Novation",
		.product_name = "ReMOTE Audio/XStation",
		.ifnum = 4,
		.type = QUIRK_MIDI_NOVATION
	}
},
{
	USB_DEVICE_VENDOR_SPEC(0x1235, 0x0002),
	.driver_info = (unsigned long) & (const struct snd_usb_audio_quirk) {
		.vendor_name = "Novation",
		.product_name = "Speedio",
		.ifnum = 3,
		.type = QUIRK_MIDI_NOVATION
	}
},
{
	USB_DEVICE(0x1235, 0x000a),
	.driver_info = (unsigned long) & (const struct snd_usb_audio_quirk) {
		/* .vendor_name = "Novation", */
		/* .product_name = "Nocturn", */
		.ifnum = 0,
		.type = QUIRK_MIDI_RAW_BYTES
	}
},
{
	USB_DEVICE(0x1235, 0x000e),
	.driver_info = (unsigned long) & (const struct snd_usb_audio_quirk) {
		/* .vendor_name = "Novation", */
		/* .product_name = "Launchpad", */
		.ifnum = 0,
		.type = QUIRK_MIDI_RAW_BYTES
	}
},
{
	USB_DEVICE(0x1235, 0x0010),
	.driver_info = (unsigned long) &(const struct snd_usb_audio_quirk) {
		.vendor_name = "Focusrite",
		.product_name = "Saffire 6 USB",
		.ifnum = QUIRK_ANY_INTERFACE,
		.type = QUIRK_COMPOSITE,
		.data = (const struct snd_usb_audio_quirk[]) {
			{
				.ifnum = 0,
				.type = QUIRK_AUDIO_FIXED_ENDPOINT,
				.data = &(const struct audioformat) {
					.formats = SNDRV_PCM_FMTBIT_S24_3LE,
					.channels = 4,
					.iface = 0,
					.altsetting = 1,
					.altset_idx = 1,
					.attributes = UAC_EP_CS_ATTR_SAMPLE_RATE,
					.endpoint = 0x01,
					.ep_attr = USB_ENDPOINT_XFER_ISOC,
					.rates = SNDRV_PCM_RATE_44100 |
						 SNDRV_PCM_RATE_48000,
					.rate_min = 44100,
					.rate_max = 48000,
					.nr_rates = 2,
					.rate_table = (unsigned int[]) {
						44100, 48000
					}
				}
			},
			{
				.ifnum = 1,
				.type = QUIRK_MIDI_RAW_BYTES
			},
			{
				.ifnum = -1
			}
		}
	}
},
{
	USB_DEVICE(0x1235, 0x0018),
	.driver_info = (unsigned long) & (const struct snd_usb_audio_quirk) {
		.vendor_name = "Novation",
		.product_name = "Twitch",
		.ifnum = QUIRK_ANY_INTERFACE,
		.type = QUIRK_COMPOSITE,
		.data = (const struct snd_usb_audio_quirk[]) {
			{
				.ifnum = 0,
				.type = QUIRK_AUDIO_FIXED_ENDPOINT,
				.data = & (const struct audioformat) {
					.formats = SNDRV_PCM_FMTBIT_S24_3LE,
					.channels = 4,
					.iface = 0,
					.altsetting = 1,
					.altset_idx = 1,
					.attributes = UAC_EP_CS_ATTR_SAMPLE_RATE,
					.endpoint = 0x01,
					.ep_attr = USB_ENDPOINT_XFER_ISOC,
					.rates = SNDRV_PCM_RATE_44100 |
						 SNDRV_PCM_RATE_48000,
					.rate_min = 44100,
					.rate_max = 48000,
					.nr_rates = 2,
					.rate_table = (unsigned int[]) {
						44100, 48000
					}
				}
			},
			{
				.ifnum = 1,
				.type = QUIRK_MIDI_RAW_BYTES
			},
			{
				.ifnum = -1
			}
		}
	}
},
{
	USB_DEVICE_VENDOR_SPEC(0x1235, 0x4661),
	.driver_info = (unsigned long) & (const struct snd_usb_audio_quirk) {
		.vendor_name = "Novation",
		.product_name = "ReMOTE25",
		.ifnum = 0,
		.type = QUIRK_MIDI_NOVATION
	}
},

/* Access Music devices */
{
	/* VirusTI Desktop */
	USB_DEVICE_VENDOR_SPEC(0x133e, 0x0815),
	.driver_info = (unsigned long) &(const struct snd_usb_audio_quirk) {
		.ifnum = QUIRK_ANY_INTERFACE,
		.type = QUIRK_COMPOSITE,
		.data = &(const struct snd_usb_audio_quirk[]) {
			{
				.ifnum = 3,
				.type = QUIRK_MIDI_FIXED_ENDPOINT,
				.data = &(const struct snd_usb_midi_endpoint_info) {
					.out_cables = 0x0003,
					.in_cables  = 0x0003
				}
			},
			{
				.ifnum = 4,
				.type = QUIRK_IGNORE_INTERFACE
			},
			{
				.ifnum = -1
			}
		}
	}
},

/* */
{
	/* aka. Serato Scratch Live DJ Box */
	USB_DEVICE(0x13e5, 0x0001),
	.driver_info = (unsigned long) & (const struct snd_usb_audio_quirk) {
		.vendor_name = "Rane",
		.product_name = "SL-1",
		.ifnum = QUIRK_NO_INTERFACE
	}
},

/* Native Instruments MK2 series */
{
	/* Komplete Audio 6 */
	.match_flags = USB_DEVICE_ID_MATCH_DEVICE,
	.idVendor = 0x17cc,
	.idProduct = 0x1000,
},
{
	/* Traktor Audio 6 */
	.match_flags = USB_DEVICE_ID_MATCH_DEVICE,
	.idVendor = 0x17cc,
	.idProduct = 0x1010,
},
{
	/* Traktor Audio 10 */
	.match_flags = USB_DEVICE_ID_MATCH_DEVICE,
	.idVendor = 0x17cc,
	.idProduct = 0x1020,
},

/* QinHeng devices */
{
	USB_DEVICE(0x1a86, 0x752d),
	.driver_info = (unsigned long) &(const struct snd_usb_audio_quirk) {
		.vendor_name = "QinHeng",
		.product_name = "CH345",
		.ifnum = 1,
		.type = QUIRK_MIDI_CH345
	}
},

/* KeithMcMillen Stringport */
{
	USB_DEVICE(0x1f38, 0x0001),
	.bInterfaceClass = USB_CLASS_AUDIO,
},

/* Miditech devices */
{
	USB_DEVICE(0x4752, 0x0011),
	.driver_info = (unsigned long) & (const struct snd_usb_audio_quirk) {
		.vendor_name = "Miditech",
		.product_name = "Midistart-2",
		.ifnum = 0,
		.type = QUIRK_MIDI_CME
	}
},

/* Central Music devices */
{
	/* this ID used by both Miditech MidiStudio-2 and CME UF-x */
	USB_DEVICE(0x7104, 0x2202),
	.driver_info = (unsigned long) & (const struct snd_usb_audio_quirk) {
		.ifnum = 0,
		.type = QUIRK_MIDI_CME
	}
},

/*
 * Auvitek au0828 devices with audio interface.
 * This should be kept in sync with drivers/media/usb/au0828/au0828-cards.c
 * Please notice that some drivers are DVB only, and don't need to be
 * here. That's the case, for example, of DVICO_FUSIONHDTV7.
 */

#define AU0828_DEVICE(vid, pid, vname, pname) { \
	.idVendor = vid, \
	.idProduct = pid, \
	.match_flags = USB_DEVICE_ID_MATCH_DEVICE | \
		       USB_DEVICE_ID_MATCH_INT_CLASS | \
		       USB_DEVICE_ID_MATCH_INT_SUBCLASS, \
	.bInterfaceClass = USB_CLASS_AUDIO, \
	.bInterfaceSubClass = USB_SUBCLASS_AUDIOCONTROL, \
	.driver_info = (unsigned long) &(const struct snd_usb_audio_quirk) { \
		.vendor_name = vname, \
		.product_name = pname, \
		.ifnum = QUIRK_ANY_INTERFACE, \
		.type = QUIRK_AUDIO_ALIGN_TRANSFER, \
	} \
}

AU0828_DEVICE(0x2040, 0x7200, "Hauppauge", "HVR-950Q"),
AU0828_DEVICE(0x2040, 0x7240, "Hauppauge", "HVR-850"),
AU0828_DEVICE(0x2040, 0x7210, "Hauppauge", "HVR-950Q"),
AU0828_DEVICE(0x2040, 0x7217, "Hauppauge", "HVR-950Q"),
AU0828_DEVICE(0x2040, 0x721b, "Hauppauge", "HVR-950Q"),
AU0828_DEVICE(0x2040, 0x721e, "Hauppauge", "HVR-950Q"),
AU0828_DEVICE(0x2040, 0x721f, "Hauppauge", "HVR-950Q"),
AU0828_DEVICE(0x2040, 0x7280, "Hauppauge", "HVR-950Q"),
AU0828_DEVICE(0x0fd9, 0x0008, "Hauppauge", "HVR-950Q"),
AU0828_DEVICE(0x2040, 0x7201, "Hauppauge", "HVR-950Q-MXL"),
AU0828_DEVICE(0x2040, 0x7211, "Hauppauge", "HVR-950Q-MXL"),
AU0828_DEVICE(0x2040, 0x7281, "Hauppauge", "HVR-950Q-MXL"),
AU0828_DEVICE(0x05e1, 0x0480, "Hauppauge", "Woodbury"),
AU0828_DEVICE(0x2040, 0x8200, "Hauppauge", "Woodbury"),
AU0828_DEVICE(0x2040, 0x7260, "Hauppauge", "HVR-950Q"),
AU0828_DEVICE(0x2040, 0x7213, "Hauppauge", "HVR-950Q"),
AU0828_DEVICE(0x2040, 0x7270, "Hauppauge", "HVR-950Q"),

/* Syntek STK1160 */
{
	.match_flags = USB_DEVICE_ID_MATCH_DEVICE |
		       USB_DEVICE_ID_MATCH_INT_CLASS |
		       USB_DEVICE_ID_MATCH_INT_SUBCLASS,
	.idVendor = 0x05e1,
	.idProduct = 0x0408,
	.bInterfaceClass = USB_CLASS_AUDIO,
	.bInterfaceSubClass = USB_SUBCLASS_AUDIOCONTROL,
	.driver_info = (unsigned long) &(const struct snd_usb_audio_quirk) {
		.vendor_name = "Syntek",
		.product_name = "STK1160",
		.ifnum = QUIRK_ANY_INTERFACE,
		.type = QUIRK_AUDIO_ALIGN_TRANSFER
	}
},

/* Digidesign Mbox */
{
	/* Thanks to Clemens Ladisch <clemens@ladisch.de> */
	USB_DEVICE(0x0dba, 0x1000),
	.driver_info = (unsigned long) &(const struct snd_usb_audio_quirk) {
		.vendor_name = "Digidesign",
		.product_name = "MBox",
		.ifnum = QUIRK_ANY_INTERFACE,
		.type = QUIRK_COMPOSITE,
		.data = (const struct snd_usb_audio_quirk[]){
			{
				.ifnum = 0,
				.type = QUIRK_AUDIO_STANDARD_MIXER,
			},
			{
				.ifnum = 1,
				.type = QUIRK_AUDIO_FIXED_ENDPOINT,
				.data = &(const struct audioformat) {
					.formats = SNDRV_PCM_FMTBIT_S24_3BE,
					.channels = 2,
					.iface = 1,
					.altsetting = 1,
					.altset_idx = 1,
					.attributes = 0x4,
					.endpoint = 0x02,
					.ep_attr = USB_ENDPOINT_XFER_ISOC |
						USB_ENDPOINT_SYNC_SYNC,
					.maxpacksize = 0x130,
					.rates = SNDRV_PCM_RATE_48000,
					.rate_min = 48000,
					.rate_max = 48000,
					.nr_rates = 1,
					.rate_table = (unsigned int[]) {
						48000
					}
				}
			},
			{
				.ifnum = 1,
				.type = QUIRK_AUDIO_FIXED_ENDPOINT,
				.data = &(const struct audioformat) {
					.formats = SNDRV_PCM_FMTBIT_S24_3BE,
					.channels = 2,
					.iface = 1,
					.altsetting = 1,
					.altset_idx = 1,
					.attributes = 0x4,
					.endpoint = 0x81,
					.ep_attr = USB_ENDPOINT_XFER_ISOC |
						USB_ENDPOINT_SYNC_ASYNC,
					.maxpacksize = 0x130,
					.rates = SNDRV_PCM_RATE_48000,
					.rate_min = 48000,
					.rate_max = 48000,
					.nr_rates = 1,
					.rate_table = (unsigned int[]) {
						48000
					}
				}
			},
			{
				.ifnum = -1
			}
		}
	}
},

/* DIGIDESIGN MBOX 2 */
{
	USB_DEVICE(0x0dba, 0x3000),
	.driver_info = (unsigned long) &(const struct snd_usb_audio_quirk) {
		.vendor_name = "Digidesign",
		.product_name = "Mbox 2",
		.ifnum = QUIRK_ANY_INTERFACE,
		.type = QUIRK_COMPOSITE,
		.data = (const struct snd_usb_audio_quirk[]) {
			{
				.ifnum = 0,
				.type = QUIRK_IGNORE_INTERFACE
			},
			{
				.ifnum = 1,
				.type = QUIRK_IGNORE_INTERFACE
			},
			{
				.ifnum = 2,
				.type = QUIRK_AUDIO_FIXED_ENDPOINT,
				.data = &(const struct audioformat) {
					.formats = SNDRV_PCM_FMTBIT_S24_3BE,
					.channels = 2,
					.iface = 2,
					.altsetting = 2,
					.altset_idx = 1,
					.attributes = 0x00,
					.endpoint = 0x03,
					.ep_attr = USB_ENDPOINT_SYNC_ASYNC,
					.rates = SNDRV_PCM_RATE_48000,
					.rate_min = 48000,
					.rate_max = 48000,
					.nr_rates = 1,
					.rate_table = (unsigned int[]) {
						48000
					}
				}
			},
			{
				.ifnum = 3,
				.type = QUIRK_IGNORE_INTERFACE
			},
			{
				.ifnum = 4,
				.type = QUIRK_AUDIO_FIXED_ENDPOINT,
				.data = &(const struct audioformat) {
				.formats = SNDRV_PCM_FMTBIT_S24_3BE,
					.channels = 2,
					.iface = 4,
					.altsetting = 2,
					.altset_idx = 1,
					.attributes = UAC_EP_CS_ATTR_SAMPLE_RATE,
					.endpoint = 0x85,
					.ep_attr = USB_ENDPOINT_SYNC_SYNC,
					.rates = SNDRV_PCM_RATE_48000,
					.rate_min = 48000,
					.rate_max = 48000,
					.nr_rates = 1,
					.rate_table = (unsigned int[]) {
						48000
					}
				}
			},
			{
				.ifnum = 5,
				.type = QUIRK_IGNORE_INTERFACE
			},
			{
				.ifnum = 6,
				.type = QUIRK_MIDI_MIDIMAN,
				.data = &(const struct snd_usb_midi_endpoint_info) {
					.out_ep =  0x02,
					.out_cables = 0x0001,
					.in_ep = 0x81,
					.in_interval = 0x01,
					.in_cables = 0x0001
				}
			},
			{
				.ifnum = -1
			}
		}
	}
},
{
	/* Tascam US122 MKII - playback-only support */
	.match_flags = USB_DEVICE_ID_MATCH_DEVICE,
	.idVendor = 0x0644,
	.idProduct = 0x8021,
	.bInterfaceClass = USB_CLASS_AUDIO,
	.driver_info = (unsigned long) &(const struct snd_usb_audio_quirk) {
		.vendor_name = "TASCAM",
		.product_name = "US122 MKII",
		.ifnum = QUIRK_ANY_INTERFACE,
		.type = QUIRK_COMPOSITE,
		.data = (const struct snd_usb_audio_quirk[]) {
			{
				.ifnum = 0,
				.type = QUIRK_IGNORE_INTERFACE
			},
			{
				.ifnum = 1,
				.type = QUIRK_AUDIO_FIXED_ENDPOINT,
				.data = &(const struct audioformat) {
					.formats = SNDRV_PCM_FMTBIT_S24_3LE,
					.channels = 2,
					.iface = 1,
					.altsetting = 1,
					.altset_idx = 1,
					.attributes = UAC_EP_CS_ATTR_SAMPLE_RATE,
					.endpoint = 0x02,
					.ep_attr = USB_ENDPOINT_XFER_ISOC,
					.rates = SNDRV_PCM_RATE_44100 |
						 SNDRV_PCM_RATE_48000 |
						 SNDRV_PCM_RATE_88200 |
						 SNDRV_PCM_RATE_96000,
					.rate_min = 44100,
					.rate_max = 96000,
					.nr_rates = 4,
					.rate_table = (unsigned int[]) {
						44100, 48000, 88200, 96000
					}
				}
			},
			{
				.ifnum = -1
			}
		}
	}
},

/* Microsoft XboxLive Headset/Xbox Communicator */
{
	USB_DEVICE(0x045e, 0x0283),
	.bInterfaceClass = USB_CLASS_PER_INTERFACE,
	.driver_info = (unsigned long) &(const struct snd_usb_audio_quirk) {
		.vendor_name = "Microsoft",
		.product_name = "XboxLive Headset/Xbox Communicator",
		.ifnum = QUIRK_ANY_INTERFACE,
		.type = QUIRK_COMPOSITE,
		.data = &(const struct snd_usb_audio_quirk[]) {
			{
				/* playback */
				.ifnum = 0,
				.type = QUIRK_AUDIO_FIXED_ENDPOINT,
				.data = &(const struct audioformat) {
					.formats = SNDRV_PCM_FMTBIT_S16_LE,
					.channels = 1,
					.iface = 0,
					.altsetting = 0,
					.altset_idx = 0,
					.attributes = 0,
					.endpoint = 0x04,
					.ep_attr = 0x05,
					.rates = SNDRV_PCM_RATE_CONTINUOUS,
					.rate_min = 22050,
					.rate_max = 22050
				}
			},
			{
				/* capture */
				.ifnum = 1,
				.type = QUIRK_AUDIO_FIXED_ENDPOINT,
				.data = &(const struct audioformat) {
					.formats = SNDRV_PCM_FMTBIT_S16_LE,
					.channels = 1,
					.iface = 1,
					.altsetting = 0,
					.altset_idx = 0,
					.attributes = 0,
					.endpoint = 0x85,
					.ep_attr = 0x05,
					.rates = SNDRV_PCM_RATE_CONTINUOUS,
					.rate_min = 16000,
					.rate_max = 16000
				}
			},
			{
				.ifnum = -1
			}
		}
	}
},

/* Reloop Play */
{
	USB_DEVICE(0x200c, 0x100b),
	.bInterfaceClass = USB_CLASS_PER_INTERFACE,
	.driver_info = (unsigned long) &(const struct snd_usb_audio_quirk) {
		.ifnum = QUIRK_ANY_INTERFACE,
		.type = QUIRK_COMPOSITE,
		.data = &(const struct snd_usb_audio_quirk[]) {
			{
				.ifnum = 0,
				.type = QUIRK_AUDIO_STANDARD_MIXER,
			},
			{
				.ifnum = 1,
				.type = QUIRK_AUDIO_FIXED_ENDPOINT,
				.data = &(const struct audioformat) {
					.formats = SNDRV_PCM_FMTBIT_S24_3LE,
					.channels = 4,
					.iface = 1,
					.altsetting = 1,
					.altset_idx = 1,
					.attributes = UAC_EP_CS_ATTR_SAMPLE_RATE,
					.endpoint = 0x01,
					.ep_attr = USB_ENDPOINT_SYNC_ADAPTIVE,
					.rates = SNDRV_PCM_RATE_44100 |
						 SNDRV_PCM_RATE_48000,
					.rate_min = 44100,
					.rate_max = 48000,
					.nr_rates = 2,
					.rate_table = (unsigned int[]) {
						44100, 48000
					}
				}
			},
			{
				.ifnum = -1
			}
		}
	}
},

{
	/*
	 * ZOOM R16/24 in audio interface mode.
	 * Playback requires an extra four byte LE length indicator
	 * at the start of each isochronous packet. This quirk is
	 * enabled in create_standard_audio_quirk().
	 */
	USB_DEVICE(0x1686, 0x00dd),
	.driver_info = (unsigned long) & (const struct snd_usb_audio_quirk) {
		.ifnum = QUIRK_ANY_INTERFACE,
		.type = QUIRK_COMPOSITE,
		.data = (const struct snd_usb_audio_quirk[]) {
			{
				/* Playback  */
				.ifnum = 1,
				.type = QUIRK_AUDIO_STANDARD_INTERFACE,
			},
			{
				/* Capture */
				.ifnum = 2,
				.type = QUIRK_AUDIO_STANDARD_INTERFACE,
			},
			{
				/* Midi */
				.ifnum = 3,
				.type = QUIRK_MIDI_STANDARD_INTERFACE
			},
			{
				.ifnum = -1
			},
		}
	}
},

{
	/*
	 * Some USB MIDI devices don't have an audio control interface,
	 * so we have to grab MIDI streaming interfaces here.
	 */
	.match_flags = USB_DEVICE_ID_MATCH_INT_CLASS |
		       USB_DEVICE_ID_MATCH_INT_SUBCLASS,
	.bInterfaceClass = USB_CLASS_AUDIO,
	.bInterfaceSubClass = USB_SUBCLASS_MIDISTREAMING,
	.driver_info = (unsigned long) & (const struct snd_usb_audio_quirk) {
		.ifnum = QUIRK_ANY_INTERFACE,
		.type = QUIRK_MIDI_STANDARD_INTERFACE
	}
},

{
	/*
	 * The original product_name is "USB Sound Device", however this name
	 * is also used by the CM106 based cards, so make it unique.
	 */
	USB_DEVICE(0x0d8c, 0x0103),
	.driver_info = (unsigned long) &(const struct snd_usb_audio_quirk) {
		.product_name = "Audio Advantage MicroII",
		.ifnum = QUIRK_NO_INTERFACE
	}
},

/* disabled due to regression for other devices;
 * see https://bugzilla.kernel.org/show_bug.cgi?id=199905
 */
#if 0
{
	/*
	 * Nura's first gen headphones use Cambridge Silicon Radio's vendor
	 * ID, but it looks like the product ID actually is only for Nura.
	 * The capture interface does not work at all (even on Windows),
	 * and only the 48 kHz sample rate works for the playback interface.
	 */
	USB_DEVICE(0x0a12, 0x1243),
	.driver_info = (unsigned long) &(const struct snd_usb_audio_quirk) {
		.ifnum = QUIRK_ANY_INTERFACE,
		.type = QUIRK_COMPOSITE,
		.data = (const struct snd_usb_audio_quirk[]) {
			{
				.ifnum = 0,
				.type = QUIRK_AUDIO_STANDARD_MIXER,
			},
			/* Capture */
			{
				.ifnum = 1,
				.type = QUIRK_IGNORE_INTERFACE,
			},
			/* Playback */
			{
				.ifnum = 2,
				.type = QUIRK_AUDIO_FIXED_ENDPOINT,
				.data = &(const struct audioformat) {
					.formats = SNDRV_PCM_FMTBIT_S16_LE,
					.channels = 2,
					.iface = 2,
					.altsetting = 1,
					.altset_idx = 1,
					.attributes = UAC_EP_CS_ATTR_FILL_MAX |
						UAC_EP_CS_ATTR_SAMPLE_RATE,
					.endpoint = 0x03,
					.ep_attr = USB_ENDPOINT_XFER_ISOC,
					.rates = SNDRV_PCM_RATE_48000,
					.rate_min = 48000,
					.rate_max = 48000,
					.nr_rates = 1,
					.rate_table = (unsigned int[]) {
						48000
					}
				}
			},
			{
				.ifnum = -1
			},
		}
	}
},
#endif /* disabled */

{
	/*
	 * Bower's & Wilkins PX headphones only support the 48 kHz sample rate
	 * even though it advertises more. The capture interface doesn't work
	 * even on windows.
	 */
	USB_DEVICE(0x19b5, 0x0021),
	.driver_info = (unsigned long) &(const struct snd_usb_audio_quirk) {
		.ifnum = QUIRK_ANY_INTERFACE,
		.type = QUIRK_COMPOSITE,
		.data = (const struct snd_usb_audio_quirk[]) {
			{
				.ifnum = 0,
				.type = QUIRK_AUDIO_STANDARD_MIXER,
			},
			/* Playback */
			{
				.ifnum = 1,
				.type = QUIRK_AUDIO_FIXED_ENDPOINT,
				.data = &(const struct audioformat) {
					.formats = SNDRV_PCM_FMTBIT_S16_LE,
					.channels = 2,
					.iface = 1,
					.altsetting = 1,
					.altset_idx = 1,
					.attributes = UAC_EP_CS_ATTR_FILL_MAX |
						UAC_EP_CS_ATTR_SAMPLE_RATE,
					.endpoint = 0x03,
					.ep_attr = USB_ENDPOINT_XFER_ISOC,
					.rates = SNDRV_PCM_RATE_48000,
					.rate_min = 48000,
					.rate_max = 48000,
					.nr_rates = 1,
					.rate_table = (unsigned int[]) {
						48000
					}
				}
			},
			{
				.ifnum = -1
			},
		}
	}
},
/* Dell WD15 Dock */
{
	USB_DEVICE(0x0bda, 0x4014),
	.driver_info = (unsigned long) & (const struct snd_usb_audio_quirk) {
		.vendor_name = "Dell",
		.product_name = "WD15 Dock",
		.profile_name = "Dell-WD15-Dock",
		.ifnum = QUIRK_NO_INTERFACE
	}
},
/* Dell WD19 Dock */
{
	USB_DEVICE(0x0bda, 0x402e),
	.driver_info = (unsigned long) & (const struct snd_usb_audio_quirk) {
		.vendor_name = "Dell",
		.product_name = "WD19 Dock",
		.profile_name = "Dell-WD15-Dock",
		.ifnum = QUIRK_NO_INTERFACE
	}
},
/* MOTU Microbook II */
{
	USB_DEVICE_VENDOR_SPEC(0x07fd, 0x0004),
	.driver_info = (unsigned long) &(const struct snd_usb_audio_quirk) {
		.vendor_name = "MOTU",
		.product_name = "MicroBookII",
		.ifnum = QUIRK_ANY_INTERFACE,
		.type = QUIRK_COMPOSITE,
		.data = (const struct snd_usb_audio_quirk[]) {
			{
				.ifnum = 0,
				.type = QUIRK_AUDIO_STANDARD_MIXER,
			},
			{
				.ifnum = 0,
				.type = QUIRK_AUDIO_FIXED_ENDPOINT,
				.data = &(const struct audioformat) {
					.formats = SNDRV_PCM_FMTBIT_S24_3BE,
					.channels = 6,
					.iface = 0,
					.altsetting = 1,
					.altset_idx = 1,
					.attributes = 0,
					.endpoint = 0x84,
					.rates = SNDRV_PCM_RATE_96000,
					.ep_attr = USB_ENDPOINT_XFER_ISOC |
						   USB_ENDPOINT_SYNC_ASYNC,
					.rate_min = 96000,
					.rate_max = 96000,
					.nr_rates = 1,
					.maxpacksize = 0x00d8,
					.rate_table = (unsigned int[]) {
						96000
					}
				}
			},
			{
				.ifnum = 0,
				.type = QUIRK_AUDIO_FIXED_ENDPOINT,
				.data = &(const struct audioformat) {
					.formats = SNDRV_PCM_FMTBIT_S24_3BE,
					.channels = 8,
					.iface = 0,
					.altsetting = 1,
					.altset_idx = 1,
					.attributes = 0,
					.endpoint = 0x03,
					.rates = SNDRV_PCM_RATE_96000,
					.ep_attr = USB_ENDPOINT_XFER_ISOC |
						   USB_ENDPOINT_SYNC_ASYNC,
					.rate_min = 96000,
					.rate_max = 96000,
					.nr_rates = 1,
					.maxpacksize = 0x0120,
					.rate_table = (unsigned int[]) {
						96000
					}
				}
			},
			{
				.ifnum = -1
			}
		}
	}
},
{
	/*
	 * PIONEER DJ DDJ-SX3
	 * PCM is 12 channels out, 10 channels in @ 44.1 fixed
	 * interface 0, vendor class alt setting 1 for endpoints 5 and 0x86
	 * The feedback for the output is the input.
	 */
	USB_DEVICE_VENDOR_SPEC(0x2b73, 0x0023),
	.driver_info = (unsigned long) &(const struct snd_usb_audio_quirk) {
		.ifnum = QUIRK_ANY_INTERFACE,
		.type = QUIRK_COMPOSITE,
		.data = (const struct snd_usb_audio_quirk[]) {
			{
				.ifnum = 0,
				.type = QUIRK_AUDIO_FIXED_ENDPOINT,
				.data = &(const struct audioformat) {
					.formats = SNDRV_PCM_FMTBIT_S32_LE,
					.channels = 12,
					.iface = 0,
					.altsetting = 1,
					.altset_idx = 1,
					.endpoint = 0x05,
					.ep_attr = USB_ENDPOINT_XFER_ISOC|
						   USB_ENDPOINT_SYNC_ASYNC,
					.rates = SNDRV_PCM_RATE_44100,
					.rate_min = 44100,
					.rate_max = 44100,
					.nr_rates = 1,
					.rate_table = (unsigned int[]) { 44100 }
				}
			},
			{
				.ifnum = 0,
				.type = QUIRK_AUDIO_FIXED_ENDPOINT,
				.data = &(const struct audioformat) {
					.formats = SNDRV_PCM_FMTBIT_S32_LE,
					.channels = 10,
					.iface = 0,
					.altsetting = 1,
					.altset_idx = 1,
					.endpoint = 0x86,
					.ep_attr = USB_ENDPOINT_XFER_ISOC|
						 USB_ENDPOINT_SYNC_ASYNC|
						 USB_ENDPOINT_USAGE_IMPLICIT_FB,
					.rates = SNDRV_PCM_RATE_44100,
					.rate_min = 44100,
					.rate_max = 44100,
					.nr_rates = 1,
					.rate_table = (unsigned int[]) { 44100 }
				}
			},
			{
				.ifnum = -1
			}
		}
	}
},

#define ALC1220_VB_DESKTOP(vend, prod) { \
	USB_DEVICE(vend, prod),	\
	.driver_info = (unsigned long) & (const struct snd_usb_audio_quirk) { \
		.vendor_name = "Realtek", \
		.product_name = "ALC1220-VB-DT", \
		.profile_name = "Realtek-ALC1220-VB-Desktop", \
		.ifnum = QUIRK_NO_INTERFACE \
	} \
}
ALC1220_VB_DESKTOP(0x0414, 0xa002), /* Gigabyte TRX40 Aorus Pro WiFi */
ALC1220_VB_DESKTOP(0x0db0, 0x0d64), /* MSI TRX40 Creator */
ALC1220_VB_DESKTOP(0x0db0, 0x543d), /* MSI TRX40 */
<<<<<<< HEAD
=======
ALC1220_VB_DESKTOP(0x26ce, 0x0a01), /* Asrock TRX40 Creator */
>>>>>>> 05da6ca8
#undef ALC1220_VB_DESKTOP

#undef USB_DEVICE_VENDOR_SPEC<|MERGE_RESOLUTION|>--- conflicted
+++ resolved
@@ -3533,10 +3533,7 @@
 ALC1220_VB_DESKTOP(0x0414, 0xa002), /* Gigabyte TRX40 Aorus Pro WiFi */
 ALC1220_VB_DESKTOP(0x0db0, 0x0d64), /* MSI TRX40 Creator */
 ALC1220_VB_DESKTOP(0x0db0, 0x543d), /* MSI TRX40 */
-<<<<<<< HEAD
-=======
 ALC1220_VB_DESKTOP(0x26ce, 0x0a01), /* Asrock TRX40 Creator */
->>>>>>> 05da6ca8
 #undef ALC1220_VB_DESKTOP
 
 #undef USB_DEVICE_VENDOR_SPEC