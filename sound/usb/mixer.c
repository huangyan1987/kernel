/*
 *   (Tentative) USB Audio Driver for ALSA
 *
 *   Mixer control part
 *
 *   Copyright (c) 2002 by Takashi Iwai <tiwai@suse.de>
 *
 *   Many codes borrowed from audio.c by
 *	    Alan Cox (alan@lxorguk.ukuu.org.uk)
 *	    Thomas Sailer (sailer@ife.ee.ethz.ch)
 *
 *
 *   This program is free software; you can redistribute it and/or modify
 *   it under the terms of the GNU General Public License as published by
 *   the Free Software Foundation; either version 2 of the License, or
 *   (at your option) any later version.
 *
 *   This program is distributed in the hope that it will be useful,
 *   but WITHOUT ANY WARRANTY; without even the implied warranty of
 *   MERCHANTABILITY or FITNESS FOR A PARTICULAR PURPOSE.  See the
 *   GNU General Public License for more details.
 *
 *   You should have received a copy of the GNU General Public License
 *   along with this program; if not, write to the Free Software
 *   Foundation, Inc., 59 Temple Place, Suite 330, Boston, MA  02111-1307 USA
 *
 */

/*
 * TODOs, for both the mixer and the streaming interfaces:
 *
 *  - support for UAC2 effect units
 *  - support for graphical equalizers
 *  - RANGE and MEM set commands (UAC2)
 *  - RANGE and MEM interrupt dispatchers (UAC2)
 *  - audio channel clustering (UAC2)
 *  - audio sample rate converter units (UAC2)
 *  - proper handling of clock multipliers (UAC2)
 *  - dispatch clock change notifications (UAC2)
 *  	- stop PCM streams which use a clock that became invalid
 *  	- stop PCM streams which use a clock selector that has changed
 *  	- parse available sample rates again when clock sources changed
 */

#include <linux/bitops.h>
#include <linux/init.h>
#include <linux/list.h>
#include <linux/log2.h>
#include <linux/slab.h>
#include <linux/string.h>
#include <linux/usb.h>
#include <linux/usb/audio.h>
#include <linux/usb/audio-v2.h>
#include <linux/usb/audio-v3.h>

#include <sound/core.h>
#include <sound/control.h>
#include <sound/hwdep.h>
#include <sound/info.h>
#include <sound/tlv.h>

#include "usbaudio.h"
#include "mixer.h"
#include "helper.h"
#include "mixer_quirks.h"
#include "power.h"

#define MAX_ID_ELEMS	256

struct usb_audio_term {
	int id;
	int type;
	int channels;
	unsigned int chconfig;
	int name;
};

struct usbmix_name_map;

struct mixer_build {
	struct snd_usb_audio *chip;
	struct usb_mixer_interface *mixer;
	unsigned char *buffer;
	unsigned int buflen;
	DECLARE_BITMAP(unitbitmap, MAX_ID_ELEMS);
	DECLARE_BITMAP(termbitmap, MAX_ID_ELEMS);
	struct usb_audio_term oterm;
	const struct usbmix_name_map *map;
	const struct usbmix_selector_map *selector_map;
};

/*E-mu 0202/0404/0204 eXtension Unit(XU) control*/
enum {
	USB_XU_CLOCK_RATE 		= 0xe301,
	USB_XU_CLOCK_SOURCE		= 0xe302,
	USB_XU_DIGITAL_IO_STATUS	= 0xe303,
	USB_XU_DEVICE_OPTIONS		= 0xe304,
	USB_XU_DIRECT_MONITORING	= 0xe305,
	USB_XU_METERING			= 0xe306
};
enum {
	USB_XU_CLOCK_SOURCE_SELECTOR = 0x02,	/* clock source*/
	USB_XU_CLOCK_RATE_SELECTOR = 0x03,	/* clock rate */
	USB_XU_DIGITAL_FORMAT_SELECTOR = 0x01,	/* the spdif format */
	USB_XU_SOFT_LIMIT_SELECTOR = 0x03	/* soft limiter */
};

/*
 * manual mapping of mixer names
 * if the mixer topology is too complicated and the parsed names are
 * ambiguous, add the entries in usbmixer_maps.c.
 */
#include "mixer_maps.c"

static const struct usbmix_name_map *
find_map(const struct usbmix_name_map *p, int unitid, int control)
{
	if (!p)
		return NULL;

	for (; p->id; p++) {
		if (p->id == unitid &&
		    (!control || !p->control || control == p->control))
			return p;
	}
	return NULL;
}

/* get the mapped name if the unit matches */
static int
check_mapped_name(const struct usbmix_name_map *p, char *buf, int buflen)
{
	if (!p || !p->name)
		return 0;

	buflen--;
	return strlcpy(buf, p->name, buflen);
}

/* ignore the error value if ignore_ctl_error flag is set */
#define filter_error(cval, err) \
	((cval)->head.mixer->ignore_ctl_error ? 0 : (err))

/* check whether the control should be ignored */
static inline int
check_ignored_ctl(const struct usbmix_name_map *p)
{
	if (!p || p->name || p->dB)
		return 0;
	return 1;
}

/* dB mapping */
static inline void check_mapped_dB(const struct usbmix_name_map *p,
				   struct usb_mixer_elem_info *cval)
{
	if (p && p->dB) {
		cval->dBmin = p->dB->min;
		cval->dBmax = p->dB->max;
		cval->initialized = 1;
	}
}

/* get the mapped selector source name */
static int check_mapped_selector_name(struct mixer_build *state, int unitid,
				      int index, char *buf, int buflen)
{
	const struct usbmix_selector_map *p;

	if (!state->selector_map)
		return 0;
	for (p = state->selector_map; p->id; p++) {
		if (p->id == unitid && index < p->count)
			return strlcpy(buf, p->names[index], buflen);
	}
	return 0;
}

/*
 * find an audio control unit with the given unit id
 */
static void *find_audio_control_unit(struct mixer_build *state,
				     unsigned char unit)
{
	/* we just parse the header */
	struct uac_feature_unit_descriptor *hdr = NULL;

	while ((hdr = snd_usb_find_desc(state->buffer, state->buflen, hdr,
					USB_DT_CS_INTERFACE)) != NULL) {
		if (hdr->bLength >= 4 &&
		    hdr->bDescriptorSubtype >= UAC_INPUT_TERMINAL &&
		    hdr->bDescriptorSubtype <= UAC3_SAMPLE_RATE_CONVERTER &&
		    hdr->bUnitID == unit)
			return hdr;
	}

	return NULL;
}

/*
 * copy a string with the given id
 */
static int snd_usb_copy_string_desc(struct snd_usb_audio *chip,
				    int index, char *buf, int maxlen)
{
	int len = usb_string(chip->dev, index, buf, maxlen - 1);

	if (len < 0)
		return 0;

	buf[len] = 0;
	return len;
}

/*
 * convert from the byte/word on usb descriptor to the zero-based integer
 */
static int convert_signed_value(struct usb_mixer_elem_info *cval, int val)
{
	switch (cval->val_type) {
	case USB_MIXER_BOOLEAN:
		return !!val;
	case USB_MIXER_INV_BOOLEAN:
		return !val;
	case USB_MIXER_U8:
		val &= 0xff;
		break;
	case USB_MIXER_S8:
		val &= 0xff;
		if (val >= 0x80)
			val -= 0x100;
		break;
	case USB_MIXER_U16:
		val &= 0xffff;
		break;
	case USB_MIXER_S16:
		val &= 0xffff;
		if (val >= 0x8000)
			val -= 0x10000;
		break;
	}
	return val;
}

/*
 * convert from the zero-based int to the byte/word for usb descriptor
 */
static int convert_bytes_value(struct usb_mixer_elem_info *cval, int val)
{
	switch (cval->val_type) {
	case USB_MIXER_BOOLEAN:
		return !!val;
	case USB_MIXER_INV_BOOLEAN:
		return !val;
	case USB_MIXER_S8:
	case USB_MIXER_U8:
		return val & 0xff;
	case USB_MIXER_S16:
	case USB_MIXER_U16:
		return val & 0xffff;
	}
	return 0; /* not reached */
}

static int get_relative_value(struct usb_mixer_elem_info *cval, int val)
{
	if (!cval->res)
		cval->res = 1;
	if (val < cval->min)
		return 0;
	else if (val >= cval->max)
		return (cval->max - cval->min + cval->res - 1) / cval->res;
	else
		return (val - cval->min) / cval->res;
}

static int get_abs_value(struct usb_mixer_elem_info *cval, int val)
{
	if (val < 0)
		return cval->min;
	if (!cval->res)
		cval->res = 1;
	val *= cval->res;
	val += cval->min;
	if (val > cval->max)
		return cval->max;
	return val;
}

static int uac2_ctl_value_size(int val_type)
{
	switch (val_type) {
	case USB_MIXER_S32:
	case USB_MIXER_U32:
		return 4;
	case USB_MIXER_S16:
	case USB_MIXER_U16:
		return 2;
	default:
		return 1;
	}
	return 0; /* unreachable */
}


/*
 * retrieve a mixer value
 */

static int get_ctl_value_v1(struct usb_mixer_elem_info *cval, int request,
			    int validx, int *value_ret)
{
	struct snd_usb_audio *chip = cval->head.mixer->chip;
	unsigned char buf[2];
	int val_len = cval->val_type >= USB_MIXER_S16 ? 2 : 1;
	int timeout = 10;
	int idx = 0, err;

	err = snd_usb_lock_shutdown(chip);
	if (err < 0)
		return -EIO;

	while (timeout-- > 0) {
		idx = snd_usb_ctrl_intf(chip) | (cval->head.id << 8);
		if (snd_usb_ctl_msg(chip->dev, usb_rcvctrlpipe(chip->dev, 0), request,
				    USB_RECIP_INTERFACE | USB_TYPE_CLASS | USB_DIR_IN,
				    validx, idx, buf, val_len) >= val_len) {
			*value_ret = convert_signed_value(cval, snd_usb_combine_bytes(buf, val_len));
			err = 0;
			goto out;
		}
	}
	usb_audio_dbg(chip,
		"cannot get ctl value: req = %#x, wValue = %#x, wIndex = %#x, type = %d\n",
		request, validx, idx, cval->val_type);
	err = -EINVAL;

 out:
	snd_usb_unlock_shutdown(chip);
	return err;
}

static int get_ctl_value_v2(struct usb_mixer_elem_info *cval, int request,
			    int validx, int *value_ret)
{
	struct snd_usb_audio *chip = cval->head.mixer->chip;
	/* enough space for one range */
	unsigned char buf[sizeof(__u16) + 3 * sizeof(__u32)];
	unsigned char *val;
	int idx = 0, ret, val_size, size;
	__u8 bRequest;

	val_size = uac2_ctl_value_size(cval->val_type);

	if (request == UAC_GET_CUR) {
		bRequest = UAC2_CS_CUR;
		size = val_size;
	} else {
		bRequest = UAC2_CS_RANGE;
		size = sizeof(__u16) + 3 * val_size;
	}

	memset(buf, 0, sizeof(buf));

	ret = snd_usb_lock_shutdown(chip) ? -EIO : 0;
	if (ret)
		goto error;

	idx = snd_usb_ctrl_intf(chip) | (cval->head.id << 8);
	ret = snd_usb_ctl_msg(chip->dev, usb_rcvctrlpipe(chip->dev, 0), bRequest,
			      USB_RECIP_INTERFACE | USB_TYPE_CLASS | USB_DIR_IN,
			      validx, idx, buf, size);
	snd_usb_unlock_shutdown(chip);

	if (ret < 0) {
error:
		usb_audio_err(chip,
			"cannot get ctl value: req = %#x, wValue = %#x, wIndex = %#x, type = %d\n",
			request, validx, idx, cval->val_type);
		return ret;
	}

	/* FIXME: how should we handle multiple triplets here? */

	switch (request) {
	case UAC_GET_CUR:
		val = buf;
		break;
	case UAC_GET_MIN:
		val = buf + sizeof(__u16);
		break;
	case UAC_GET_MAX:
		val = buf + sizeof(__u16) + val_size;
		break;
	case UAC_GET_RES:
		val = buf + sizeof(__u16) + val_size * 2;
		break;
	default:
		return -EINVAL;
	}

	*value_ret = convert_signed_value(cval,
					  snd_usb_combine_bytes(val, val_size));

	return 0;
}

static int get_ctl_value(struct usb_mixer_elem_info *cval, int request,
			 int validx, int *value_ret)
{
	validx += cval->idx_off;

	return (cval->head.mixer->protocol == UAC_VERSION_1) ?
		get_ctl_value_v1(cval, request, validx, value_ret) :
		get_ctl_value_v2(cval, request, validx, value_ret);
}

static int get_cur_ctl_value(struct usb_mixer_elem_info *cval,
			     int validx, int *value)
{
	return get_ctl_value(cval, UAC_GET_CUR, validx, value);
}

/* channel = 0: master, 1 = first channel */
static inline int get_cur_mix_raw(struct usb_mixer_elem_info *cval,
				  int channel, int *value)
{
	return get_ctl_value(cval, UAC_GET_CUR,
			     (cval->control << 8) | channel,
			     value);
}

int snd_usb_get_cur_mix_value(struct usb_mixer_elem_info *cval,
			     int channel, int index, int *value)
{
	int err;

	if (cval->cached & (1 << channel)) {
		*value = cval->cache_val[index];
		return 0;
	}
	err = get_cur_mix_raw(cval, channel, value);
	if (err < 0) {
		if (!cval->head.mixer->ignore_ctl_error)
			usb_audio_dbg(cval->head.mixer->chip,
				"cannot get current value for control %d ch %d: err = %d\n",
				      cval->control, channel, err);
		return err;
	}
	cval->cached |= 1 << channel;
	cval->cache_val[index] = *value;
	return 0;
}

/*
 * set a mixer value
 */

int snd_usb_mixer_set_ctl_value(struct usb_mixer_elem_info *cval,
				int request, int validx, int value_set)
{
	struct snd_usb_audio *chip = cval->head.mixer->chip;
	unsigned char buf[4];
	int idx = 0, val_len, err, timeout = 10;

	validx += cval->idx_off;


	if (cval->head.mixer->protocol == UAC_VERSION_1) {
		val_len = cval->val_type >= USB_MIXER_S16 ? 2 : 1;
	} else { /* UAC_VERSION_2/3 */
		val_len = uac2_ctl_value_size(cval->val_type);

		/* FIXME */
		if (request != UAC_SET_CUR) {
			usb_audio_dbg(chip, "RANGE setting not yet supported\n");
			return -EINVAL;
		}

		request = UAC2_CS_CUR;
	}

	value_set = convert_bytes_value(cval, value_set);
	buf[0] = value_set & 0xff;
	buf[1] = (value_set >> 8) & 0xff;
	buf[2] = (value_set >> 16) & 0xff;
	buf[3] = (value_set >> 24) & 0xff;

	err = snd_usb_lock_shutdown(chip);
	if (err < 0)
		return -EIO;

	while (timeout-- > 0) {
		idx = snd_usb_ctrl_intf(chip) | (cval->head.id << 8);
		if (snd_usb_ctl_msg(chip->dev,
				    usb_sndctrlpipe(chip->dev, 0), request,
				    USB_RECIP_INTERFACE | USB_TYPE_CLASS | USB_DIR_OUT,
				    validx, idx, buf, val_len) >= 0) {
			err = 0;
			goto out;
		}
	}
	usb_audio_dbg(chip, "cannot set ctl value: req = %#x, wValue = %#x, wIndex = %#x, type = %d, data = %#x/%#x\n",
		      request, validx, idx, cval->val_type, buf[0], buf[1]);
	err = -EINVAL;

 out:
	snd_usb_unlock_shutdown(chip);
	return err;
}

static int set_cur_ctl_value(struct usb_mixer_elem_info *cval,
			     int validx, int value)
{
	return snd_usb_mixer_set_ctl_value(cval, UAC_SET_CUR, validx, value);
}

int snd_usb_set_cur_mix_value(struct usb_mixer_elem_info *cval, int channel,
			     int index, int value)
{
	int err;
	unsigned int read_only = (channel == 0) ?
		cval->master_readonly :
		cval->ch_readonly & (1 << (channel - 1));

	if (read_only) {
		usb_audio_dbg(cval->head.mixer->chip,
			      "%s(): channel %d of control %d is read_only\n",
			    __func__, channel, cval->control);
		return 0;
	}

	err = snd_usb_mixer_set_ctl_value(cval,
					  UAC_SET_CUR, (cval->control << 8) | channel,
					  value);
	if (err < 0)
		return err;
	cval->cached |= 1 << channel;
	cval->cache_val[index] = value;
	return 0;
}

/*
 * TLV callback for mixer volume controls
 */
int snd_usb_mixer_vol_tlv(struct snd_kcontrol *kcontrol, int op_flag,
			 unsigned int size, unsigned int __user *_tlv)
{
	struct usb_mixer_elem_info *cval = kcontrol->private_data;
	DECLARE_TLV_DB_MINMAX(scale, 0, 0);

	if (size < sizeof(scale))
		return -ENOMEM;
	if (cval->min_mute)
		scale[0] = SNDRV_CTL_TLVT_DB_MINMAX_MUTE;
	scale[2] = cval->dBmin;
	scale[3] = cval->dBmax;
	if (copy_to_user(_tlv, scale, sizeof(scale)))
		return -EFAULT;
	return 0;
}

/*
 * parser routines begin here...
 */

static int parse_audio_unit(struct mixer_build *state, int unitid);


/*
 * check if the input/output channel routing is enabled on the given bitmap.
 * used for mixer unit parser
 */
static int check_matrix_bitmap(unsigned char *bmap,
			       int ich, int och, int num_outs)
{
	int idx = ich * num_outs + och;
	return bmap[idx >> 3] & (0x80 >> (idx & 7));
}

/*
 * add an alsa control element
 * search and increment the index until an empty slot is found.
 *
 * if failed, give up and free the control instance.
 */

int snd_usb_mixer_add_control(struct usb_mixer_elem_list *list,
			      struct snd_kcontrol *kctl)
{
	struct usb_mixer_interface *mixer = list->mixer;
	int err;

	while (snd_ctl_find_id(mixer->chip->card, &kctl->id))
		kctl->id.index++;
	err = snd_ctl_add(mixer->chip->card, kctl);
	if (err < 0) {
		usb_audio_dbg(mixer->chip, "cannot add control (err = %d)\n",
			      err);
		return err;
	}
	list->kctl = kctl;
	list->next_id_elem = mixer->id_elems[list->id];
	mixer->id_elems[list->id] = list;
	return 0;
}

/*
 * get a terminal name string
 */

static struct iterm_name_combo {
	int type;
	char *name;
} iterm_names[] = {
	{ 0x0300, "Output" },
	{ 0x0301, "Speaker" },
	{ 0x0302, "Headphone" },
	{ 0x0303, "HMD Audio" },
	{ 0x0304, "Desktop Speaker" },
	{ 0x0305, "Room Speaker" },
	{ 0x0306, "Com Speaker" },
	{ 0x0307, "LFE" },
	{ 0x0600, "External In" },
	{ 0x0601, "Analog In" },
	{ 0x0602, "Digital In" },
	{ 0x0603, "Line" },
	{ 0x0604, "Legacy In" },
	{ 0x0605, "IEC958 In" },
	{ 0x0606, "1394 DA Stream" },
	{ 0x0607, "1394 DV Stream" },
	{ 0x0700, "Embedded" },
	{ 0x0701, "Noise Source" },
	{ 0x0702, "Equalization Noise" },
	{ 0x0703, "CD" },
	{ 0x0704, "DAT" },
	{ 0x0705, "DCC" },
	{ 0x0706, "MiniDisk" },
	{ 0x0707, "Analog Tape" },
	{ 0x0708, "Phonograph" },
	{ 0x0709, "VCR Audio" },
	{ 0x070a, "Video Disk Audio" },
	{ 0x070b, "DVD Audio" },
	{ 0x070c, "TV Tuner Audio" },
	{ 0x070d, "Satellite Rec Audio" },
	{ 0x070e, "Cable Tuner Audio" },
	{ 0x070f, "DSS Audio" },
	{ 0x0710, "Radio Receiver" },
	{ 0x0711, "Radio Transmitter" },
	{ 0x0712, "Multi-Track Recorder" },
	{ 0x0713, "Synthesizer" },
	{ 0 },
};

static int get_term_name(struct snd_usb_audio *chip, struct usb_audio_term *iterm,
			 unsigned char *name, int maxlen, int term_only)
{
	struct iterm_name_combo *names;
	int len;

	if (iterm->name) {
		len = snd_usb_copy_string_desc(chip, iterm->name,
						name, maxlen);
		if (len)
			return len;
	}

	/* virtual type - not a real terminal */
	if (iterm->type >> 16) {
		if (term_only)
			return 0;
		switch (iterm->type >> 16) {
		case UAC3_SELECTOR_UNIT:
			strcpy(name, "Selector");
			return 8;
		case UAC3_PROCESSING_UNIT:
			strcpy(name, "Process Unit");
			return 12;
		case UAC3_EXTENSION_UNIT:
			strcpy(name, "Ext Unit");
			return 8;
		case UAC3_MIXER_UNIT:
			strcpy(name, "Mixer");
			return 5;
		default:
			return sprintf(name, "Unit %d", iterm->id);
		}
	}

	switch (iterm->type & 0xff00) {
	case 0x0100:
		strcpy(name, "PCM");
		return 3;
	case 0x0200:
		strcpy(name, "Mic");
		return 3;
	case 0x0400:
		strcpy(name, "Headset");
		return 7;
	case 0x0500:
		strcpy(name, "Phone");
		return 5;
	}

	for (names = iterm_names; names->type; names++) {
		if (names->type == iterm->type) {
			strcpy(name, names->name);
			return strlen(names->name);
		}
	}

	return 0;
}

/*
 * Get logical cluster information for UAC3 devices.
 */
static int get_cluster_channels_v3(struct mixer_build *state, unsigned int cluster_id)
{
	struct uac3_cluster_header_descriptor c_header;
	int err;

	err = snd_usb_ctl_msg(state->chip->dev,
			usb_rcvctrlpipe(state->chip->dev, 0),
			UAC3_CS_REQ_HIGH_CAPABILITY_DESCRIPTOR,
			USB_RECIP_INTERFACE | USB_TYPE_CLASS | USB_DIR_IN,
			cluster_id,
			snd_usb_ctrl_intf(state->chip),
			&c_header, sizeof(c_header));
	if (err < 0)
		goto error;
	if (err != sizeof(c_header)) {
		err = -EIO;
		goto error;
	}

	return c_header.bNrChannels;

error:
	usb_audio_err(state->chip, "cannot request logical cluster ID: %d (err: %d)\n", cluster_id, err);
	return err;
}

/*
 * Get number of channels for a Mixer Unit.
 */
static int uac_mixer_unit_get_channels(struct mixer_build *state,
				       struct uac_mixer_unit_descriptor *desc)
{
	int mu_channels;
	void *c;

	if (desc->bLength < sizeof(*desc))
		return -EINVAL;
	if (!desc->bNrInPins)
		return -EINVAL;
<<<<<<< HEAD
=======
	if (desc->bLength < sizeof(*desc) + desc->bNrInPins)
		return -EINVAL;
>>>>>>> 7a4dd781

	switch (state->mixer->protocol) {
	case UAC_VERSION_1:
	case UAC_VERSION_2:
	default:
		if (desc->bLength < sizeof(*desc) + desc->bNrInPins + 1)
			return 0; /* no bmControls -> skip */
		mu_channels = uac_mixer_unit_bNrChannels(desc);
		break;
	case UAC_VERSION_3:
		mu_channels = get_cluster_channels_v3(state,
				uac3_mixer_unit_wClusterDescrID(desc));
		break;
	}

	if (!mu_channels)
		return 0;

	c = uac_mixer_unit_bmControls(desc, state->mixer->protocol);
	if (c - (void *)desc + (mu_channels - 1) / 8 >= desc->bLength)
		return 0; /* no bmControls -> skip */

	return mu_channels;
}

/*
 * parse the source unit recursively until it reaches to a terminal
 * or a branched unit.
 */
static int __check_input_term(struct mixer_build *state, int id,
			    struct usb_audio_term *term)
{
	int protocol = state->mixer->protocol;
	int err;
	void *p1;
	unsigned char *hdr;

	memset(term, 0, sizeof(*term));
	for (;;) {
		/* a loop in the terminal chain? */
		if (test_and_set_bit(id, state->termbitmap))
			return -EINVAL;

		p1 = find_audio_control_unit(state, id);
		if (!p1)
			break;

		hdr = p1;
		term->id = id;

		if (protocol == UAC_VERSION_1 || protocol == UAC_VERSION_2) {
			switch (hdr[2]) {
			case UAC_INPUT_TERMINAL:
				if (protocol == UAC_VERSION_1) {
					struct uac_input_terminal_descriptor *d = p1;

					term->type = le16_to_cpu(d->wTerminalType);
					term->channels = d->bNrChannels;
					term->chconfig = le16_to_cpu(d->wChannelConfig);
					term->name = d->iTerminal;
				} else { /* UAC_VERSION_2 */
					struct uac2_input_terminal_descriptor *d = p1;

					/* call recursively to verify that the
					 * referenced clock entity is valid */
					err = __check_input_term(state, d->bCSourceID, term);
					if (err < 0)
						return err;

					/* save input term properties after recursion,
					 * to ensure they are not overriden by the
					 * recursion calls */
					term->id = id;
					term->type = le16_to_cpu(d->wTerminalType);
					term->channels = d->bNrChannels;
					term->chconfig = le32_to_cpu(d->bmChannelConfig);
					term->name = d->iTerminal;
				}
				return 0;
			case UAC_FEATURE_UNIT: {
				/* the header is the same for v1 and v2 */
				struct uac_feature_unit_descriptor *d = p1;

				id = d->bSourceID;
				break; /* continue to parse */
			}
			case UAC_MIXER_UNIT: {
				struct uac_mixer_unit_descriptor *d = p1;

				term->type = UAC3_MIXER_UNIT << 16; /* virtual type */
				term->channels = uac_mixer_unit_bNrChannels(d);
				term->chconfig = uac_mixer_unit_wChannelConfig(d, protocol);
				term->name = uac_mixer_unit_iMixer(d);
				return 0;
			}
			case UAC_SELECTOR_UNIT:
			case UAC2_CLOCK_SELECTOR: {
				struct uac_selector_unit_descriptor *d = p1;
				/* call recursively to retrieve the channel info */
				err = __check_input_term(state, d->baSourceID[0], term);
				if (err < 0)
					return err;
				term->type = UAC3_SELECTOR_UNIT << 16; /* virtual type */
				term->id = id;
				term->name = uac_selector_unit_iSelector(d);
				return 0;
			}
			case UAC1_PROCESSING_UNIT:
			/* UAC2_EFFECT_UNIT */
				if (protocol == UAC_VERSION_1)
					term->type = UAC3_PROCESSING_UNIT << 16; /* virtual type */
				else /* UAC_VERSION_2 */
					term->type = UAC3_EFFECT_UNIT << 16; /* virtual type */
				/* fall through */
			case UAC1_EXTENSION_UNIT:
			/* UAC2_PROCESSING_UNIT_V2 */
				if (protocol == UAC_VERSION_1 && !term->type)
					term->type = UAC3_EXTENSION_UNIT << 16; /* virtual type */
				else if (protocol == UAC_VERSION_2 && !term->type)
					term->type = UAC3_PROCESSING_UNIT << 16; /* virtual type */
				/* fall through */
			case UAC2_EXTENSION_UNIT_V2: {
				struct uac_processing_unit_descriptor *d = p1;

				if (protocol == UAC_VERSION_2 &&
					hdr[2] == UAC2_EFFECT_UNIT) {
					/* UAC2/UAC1 unit IDs overlap here in an
					 * uncompatible way. Ignore this unit for now.
					 */
					return 0;
				}

				if (d->bNrInPins) {
					id = d->baSourceID[0];
					break; /* continue to parse */
				}
				if (!term->type)
					term->type = UAC3_EXTENSION_UNIT << 16; /* virtual type */

				term->channels = uac_processing_unit_bNrChannels(d);
				term->chconfig = uac_processing_unit_wChannelConfig(d, protocol);
				term->name = uac_processing_unit_iProcessing(d, protocol);
				return 0;
			}
			case UAC2_CLOCK_SOURCE: {
				struct uac_clock_source_descriptor *d = p1;

				term->type = UAC3_CLOCK_SOURCE << 16; /* virtual type */
				term->id = id;
				term->name = d->iClockSource;
				return 0;
			}
			default:
				return -ENODEV;
			}
		} else { /* UAC_VERSION_3 */
			switch (hdr[2]) {
			case UAC_INPUT_TERMINAL: {
				struct uac3_input_terminal_descriptor *d = p1;

				/* call recursively to verify that the
				 * referenced clock entity is valid */
				err = __check_input_term(state, d->bCSourceID, term);
				if (err < 0)
					return err;

				/* save input term properties after recursion,
				 * to ensure they are not overriden by the
				 * recursion calls */
				term->id = id;
				term->type = le16_to_cpu(d->wTerminalType);

				err = get_cluster_channels_v3(state, le16_to_cpu(d->wClusterDescrID));
				if (err < 0)
					return err;
				term->channels = err;

				/* REVISIT: UAC3 IT doesn't have channels cfg */
				term->chconfig = 0;

				term->name = le16_to_cpu(d->wTerminalDescrStr);
				return 0;
			}
			case UAC3_FEATURE_UNIT: {
				struct uac3_feature_unit_descriptor *d = p1;

				id = d->bSourceID;
				break; /* continue to parse */
			}
			case UAC3_CLOCK_SOURCE: {
				struct uac3_clock_source_descriptor *d = p1;

				term->type = UAC3_CLOCK_SOURCE << 16; /* virtual type */
				term->id = id;
				term->name = le16_to_cpu(d->wClockSourceStr);
				return 0;
			}
			case UAC3_MIXER_UNIT: {
				struct uac_mixer_unit_descriptor *d = p1;

				err = uac_mixer_unit_get_channels(state, d);
				if (err <= 0)
					return err;

				term->channels = err;
				term->type = UAC3_MIXER_UNIT << 16; /* virtual type */

				return 0;
			}
			case UAC3_SELECTOR_UNIT:
			case UAC3_CLOCK_SELECTOR: {
				struct uac_selector_unit_descriptor *d = p1;
				/* call recursively to retrieve the channel info */
				err = __check_input_term(state, d->baSourceID[0], term);
				if (err < 0)
					return err;
				term->type = UAC3_SELECTOR_UNIT << 16; /* virtual type */
				term->id = id;
				term->name = 0; /* TODO: UAC3 Class-specific strings */

				return 0;
			}
			case UAC3_PROCESSING_UNIT: {
				struct uac_processing_unit_descriptor *d = p1;

				if (!d->bNrInPins)
					return -EINVAL;

				/* call recursively to retrieve the channel info */
				err = __check_input_term(state, d->baSourceID[0], term);
				if (err < 0)
					return err;

				term->type = UAC3_PROCESSING_UNIT << 16; /* virtual type */
				term->id = id;
				term->name = 0; /* TODO: UAC3 Class-specific strings */

				return 0;
			}
			default:
				return -ENODEV;
			}
		}
	}
	return -ENODEV;
}


static int check_input_term(struct mixer_build *state, int id,
			    struct usb_audio_term *term)
{
	memset(term, 0, sizeof(*term));
	memset(state->termbitmap, 0, sizeof(state->termbitmap));
	return __check_input_term(state, id, term);
}

/*
 * Feature Unit
 */

/* feature unit control information */
struct usb_feature_control_info {
	int control;
	const char *name;
	int type;	/* data type for uac1 */
	int type_uac2;	/* data type for uac2 if different from uac1, else -1 */
};

static struct usb_feature_control_info audio_feature_info[] = {
	{ UAC_FU_MUTE,			"Mute",			USB_MIXER_INV_BOOLEAN, -1 },
	{ UAC_FU_VOLUME,		"Volume",		USB_MIXER_S16, -1 },
	{ UAC_FU_BASS,			"Tone Control - Bass",	USB_MIXER_S8, -1 },
	{ UAC_FU_MID,			"Tone Control - Mid",	USB_MIXER_S8, -1 },
	{ UAC_FU_TREBLE,		"Tone Control - Treble", USB_MIXER_S8, -1 },
	{ UAC_FU_GRAPHIC_EQUALIZER,	"Graphic Equalizer",	USB_MIXER_S8, -1 }, /* FIXME: not implemented yet */
	{ UAC_FU_AUTOMATIC_GAIN,	"Auto Gain Control",	USB_MIXER_BOOLEAN, -1 },
	{ UAC_FU_DELAY,			"Delay Control",	USB_MIXER_U16, USB_MIXER_U32 },
	{ UAC_FU_BASS_BOOST,		"Bass Boost",		USB_MIXER_BOOLEAN, -1 },
	{ UAC_FU_LOUDNESS,		"Loudness",		USB_MIXER_BOOLEAN, -1 },
	/* UAC2 specific */
	{ UAC2_FU_INPUT_GAIN,		"Input Gain Control",	USB_MIXER_S16, -1 },
	{ UAC2_FU_INPUT_GAIN_PAD,	"Input Gain Pad Control", USB_MIXER_S16, -1 },
	{ UAC2_FU_PHASE_INVERTER,	 "Phase Inverter Control", USB_MIXER_BOOLEAN, -1 },
};

/* private_free callback */
void snd_usb_mixer_elem_free(struct snd_kcontrol *kctl)
{
	kfree(kctl->private_data);
	kctl->private_data = NULL;
}

/*
 * interface to ALSA control for feature/mixer units
 */

/* volume control quirks */
static void volume_control_quirks(struct usb_mixer_elem_info *cval,
				  struct snd_kcontrol *kctl)
{
	struct snd_usb_audio *chip = cval->head.mixer->chip;
	switch (chip->usb_id) {
	case USB_ID(0x0763, 0x2030): /* M-Audio Fast Track C400 */
	case USB_ID(0x0763, 0x2031): /* M-Audio Fast Track C600 */
		if (strcmp(kctl->id.name, "Effect Duration") == 0) {
			cval->min = 0x0000;
			cval->max = 0xffff;
			cval->res = 0x00e6;
			break;
		}
		if (strcmp(kctl->id.name, "Effect Volume") == 0 ||
		    strcmp(kctl->id.name, "Effect Feedback Volume") == 0) {
			cval->min = 0x00;
			cval->max = 0xff;
			break;
		}
		if (strstr(kctl->id.name, "Effect Return") != NULL) {
			cval->min = 0xb706;
			cval->max = 0xff7b;
			cval->res = 0x0073;
			break;
		}
		if ((strstr(kctl->id.name, "Playback Volume") != NULL) ||
			(strstr(kctl->id.name, "Effect Send") != NULL)) {
			cval->min = 0xb5fb; /* -73 dB = 0xb6ff */
			cval->max = 0xfcfe;
			cval->res = 0x0073;
		}
		break;

	case USB_ID(0x0763, 0x2081): /* M-Audio Fast Track Ultra 8R */
	case USB_ID(0x0763, 0x2080): /* M-Audio Fast Track Ultra */
		if (strcmp(kctl->id.name, "Effect Duration") == 0) {
			usb_audio_info(chip,
				       "set quirk for FTU Effect Duration\n");
			cval->min = 0x0000;
			cval->max = 0x7f00;
			cval->res = 0x0100;
			break;
		}
		if (strcmp(kctl->id.name, "Effect Volume") == 0 ||
		    strcmp(kctl->id.name, "Effect Feedback Volume") == 0) {
			usb_audio_info(chip,
				       "set quirks for FTU Effect Feedback/Volume\n");
			cval->min = 0x00;
			cval->max = 0x7f;
			break;
		}
		break;

	case USB_ID(0x0d8c, 0x0103):
		if (!strcmp(kctl->id.name, "PCM Playback Volume")) {
			usb_audio_info(chip,
				 "set volume quirk for CM102-A+/102S+\n");
			cval->min = -256;
		}
		break;

	case USB_ID(0x0471, 0x0101):
	case USB_ID(0x0471, 0x0104):
	case USB_ID(0x0471, 0x0105):
	case USB_ID(0x0672, 0x1041):
	/* quirk for UDA1321/N101.
	 * note that detection between firmware 2.1.1.7 (N101)
	 * and later 2.1.1.21 is not very clear from datasheets.
	 * I hope that the min value is -15360 for newer firmware --jk
	 */
		if (!strcmp(kctl->id.name, "PCM Playback Volume") &&
		    cval->min == -15616) {
			usb_audio_info(chip,
				 "set volume quirk for UDA1321/N101 chip\n");
			cval->max = -256;
		}
		break;

	case USB_ID(0x046d, 0x09a4):
		if (!strcmp(kctl->id.name, "Mic Capture Volume")) {
			usb_audio_info(chip,
				"set volume quirk for QuickCam E3500\n");
			cval->min = 6080;
			cval->max = 8768;
			cval->res = 192;
		}
		break;

	case USB_ID(0x046d, 0x0807): /* Logitech Webcam C500 */
	case USB_ID(0x046d, 0x0808):
	case USB_ID(0x046d, 0x0809):
	case USB_ID(0x046d, 0x0819): /* Logitech Webcam C210 */
	case USB_ID(0x046d, 0x081b): /* HD Webcam c310 */
	case USB_ID(0x046d, 0x081d): /* HD Webcam c510 */
	case USB_ID(0x046d, 0x0825): /* HD Webcam c270 */
	case USB_ID(0x046d, 0x0826): /* HD Webcam c525 */
	case USB_ID(0x046d, 0x08ca): /* Logitech Quickcam Fusion */
	case USB_ID(0x046d, 0x0991):
	case USB_ID(0x046d, 0x09a2): /* QuickCam Communicate Deluxe/S7500 */
	/* Most audio usb devices lie about volume resolution.
	 * Most Logitech webcams have res = 384.
	 * Probably there is some logitech magic behind this number --fishor
	 */
		if (!strcmp(kctl->id.name, "Mic Capture Volume")) {
			usb_audio_info(chip,
				"set resolution quirk: cval->res = 384\n");
			cval->res = 384;
		}
		break;
	}
}

/*
 * retrieve the minimum and maximum values for the specified control
 */
static int get_min_max_with_quirks(struct usb_mixer_elem_info *cval,
				   int default_min, struct snd_kcontrol *kctl)
{
	/* for failsafe */
	cval->min = default_min;
	cval->max = cval->min + 1;
	cval->res = 1;
	cval->dBmin = cval->dBmax = 0;

	if (cval->val_type == USB_MIXER_BOOLEAN ||
	    cval->val_type == USB_MIXER_INV_BOOLEAN) {
		cval->initialized = 1;
	} else {
		int minchn = 0;
		if (cval->cmask) {
			int i;
			for (i = 0; i < MAX_CHANNELS; i++)
				if (cval->cmask & (1 << i)) {
					minchn = i + 1;
					break;
				}
		}
		if (get_ctl_value(cval, UAC_GET_MAX, (cval->control << 8) | minchn, &cval->max) < 0 ||
		    get_ctl_value(cval, UAC_GET_MIN, (cval->control << 8) | minchn, &cval->min) < 0) {
			usb_audio_err(cval->head.mixer->chip,
				      "%d:%d: cannot get min/max values for control %d (id %d)\n",
				   cval->head.id, snd_usb_ctrl_intf(cval->head.mixer->chip),
							       cval->control, cval->head.id);
			return -EINVAL;
		}
		if (get_ctl_value(cval, UAC_GET_RES,
				  (cval->control << 8) | minchn,
				  &cval->res) < 0) {
			cval->res = 1;
		} else {
			int last_valid_res = cval->res;

			while (cval->res > 1) {
				if (snd_usb_mixer_set_ctl_value(cval, UAC_SET_RES,
								(cval->control << 8) | minchn,
								cval->res / 2) < 0)
					break;
				cval->res /= 2;
			}
			if (get_ctl_value(cval, UAC_GET_RES,
					  (cval->control << 8) | minchn, &cval->res) < 0)
				cval->res = last_valid_res;
		}
		if (cval->res == 0)
			cval->res = 1;

		/* Additional checks for the proper resolution
		 *
		 * Some devices report smaller resolutions than actually
		 * reacting.  They don't return errors but simply clip
		 * to the lower aligned value.
		 */
		if (cval->min + cval->res < cval->max) {
			int last_valid_res = cval->res;
			int saved, test, check;
			get_cur_mix_raw(cval, minchn, &saved);
			for (;;) {
				test = saved;
				if (test < cval->max)
					test += cval->res;
				else
					test -= cval->res;
				if (test < cval->min || test > cval->max ||
				    snd_usb_set_cur_mix_value(cval, minchn, 0, test) ||
				    get_cur_mix_raw(cval, minchn, &check)) {
					cval->res = last_valid_res;
					break;
				}
				if (test == check)
					break;
				cval->res *= 2;
			}
			snd_usb_set_cur_mix_value(cval, minchn, 0, saved);
		}

		cval->initialized = 1;
	}

	if (kctl)
		volume_control_quirks(cval, kctl);

	/* USB descriptions contain the dB scale in 1/256 dB unit
	 * while ALSA TLV contains in 1/100 dB unit
	 */
	cval->dBmin = (convert_signed_value(cval, cval->min) * 100) / 256;
	cval->dBmax = (convert_signed_value(cval, cval->max) * 100) / 256;
	if (cval->dBmin > cval->dBmax) {
		/* something is wrong; assume it's either from/to 0dB */
		if (cval->dBmin < 0)
			cval->dBmax = 0;
		else if (cval->dBmin > 0)
			cval->dBmin = 0;
		if (cval->dBmin > cval->dBmax) {
			/* totally crap, return an error */
			return -EINVAL;
		}
	}

	return 0;
}

#define get_min_max(cval, def)	get_min_max_with_quirks(cval, def, NULL)

/* get a feature/mixer unit info */
static int mixer_ctl_feature_info(struct snd_kcontrol *kcontrol,
				  struct snd_ctl_elem_info *uinfo)
{
	struct usb_mixer_elem_info *cval = kcontrol->private_data;

	if (cval->val_type == USB_MIXER_BOOLEAN ||
	    cval->val_type == USB_MIXER_INV_BOOLEAN)
		uinfo->type = SNDRV_CTL_ELEM_TYPE_BOOLEAN;
	else
		uinfo->type = SNDRV_CTL_ELEM_TYPE_INTEGER;
	uinfo->count = cval->channels;
	if (cval->val_type == USB_MIXER_BOOLEAN ||
	    cval->val_type == USB_MIXER_INV_BOOLEAN) {
		uinfo->value.integer.min = 0;
		uinfo->value.integer.max = 1;
	} else {
		if (!cval->initialized) {
			get_min_max_with_quirks(cval, 0, kcontrol);
			if (cval->initialized && cval->dBmin >= cval->dBmax) {
				kcontrol->vd[0].access &= 
					~(SNDRV_CTL_ELEM_ACCESS_TLV_READ |
					  SNDRV_CTL_ELEM_ACCESS_TLV_CALLBACK);
				snd_ctl_notify(cval->head.mixer->chip->card,
					       SNDRV_CTL_EVENT_MASK_INFO,
					       &kcontrol->id);
			}
		}
		uinfo->value.integer.min = 0;
		uinfo->value.integer.max =
			(cval->max - cval->min + cval->res - 1) / cval->res;
	}
	return 0;
}

/* get the current value from feature/mixer unit */
static int mixer_ctl_feature_get(struct snd_kcontrol *kcontrol,
				 struct snd_ctl_elem_value *ucontrol)
{
	struct usb_mixer_elem_info *cval = kcontrol->private_data;
	int c, cnt, val, err;

	ucontrol->value.integer.value[0] = cval->min;
	if (cval->cmask) {
		cnt = 0;
		for (c = 0; c < MAX_CHANNELS; c++) {
			if (!(cval->cmask & (1 << c)))
				continue;
			err = snd_usb_get_cur_mix_value(cval, c + 1, cnt, &val);
			if (err < 0)
				return filter_error(cval, err);
			val = get_relative_value(cval, val);
			ucontrol->value.integer.value[cnt] = val;
			cnt++;
		}
		return 0;
	} else {
		/* master channel */
		err = snd_usb_get_cur_mix_value(cval, 0, 0, &val);
		if (err < 0)
			return filter_error(cval, err);
		val = get_relative_value(cval, val);
		ucontrol->value.integer.value[0] = val;
	}
	return 0;
}

/* put the current value to feature/mixer unit */
static int mixer_ctl_feature_put(struct snd_kcontrol *kcontrol,
				 struct snd_ctl_elem_value *ucontrol)
{
	struct usb_mixer_elem_info *cval = kcontrol->private_data;
	int c, cnt, val, oval, err;
	int changed = 0;

	if (cval->cmask) {
		cnt = 0;
		for (c = 0; c < MAX_CHANNELS; c++) {
			if (!(cval->cmask & (1 << c)))
				continue;
			err = snd_usb_get_cur_mix_value(cval, c + 1, cnt, &oval);
			if (err < 0)
				return filter_error(cval, err);
			val = ucontrol->value.integer.value[cnt];
			val = get_abs_value(cval, val);
			if (oval != val) {
				snd_usb_set_cur_mix_value(cval, c + 1, cnt, val);
				changed = 1;
			}
			cnt++;
		}
	} else {
		/* master channel */
		err = snd_usb_get_cur_mix_value(cval, 0, 0, &oval);
		if (err < 0)
			return filter_error(cval, err);
		val = ucontrol->value.integer.value[0];
		val = get_abs_value(cval, val);
		if (val != oval) {
			snd_usb_set_cur_mix_value(cval, 0, 0, val);
			changed = 1;
		}
	}
	return changed;
}

/* get the boolean value from the master channel of a UAC control */
static int mixer_ctl_master_bool_get(struct snd_kcontrol *kcontrol,
				     struct snd_ctl_elem_value *ucontrol)
{
	struct usb_mixer_elem_info *cval = kcontrol->private_data;
	int val, err;

	err = snd_usb_get_cur_mix_value(cval, 0, 0, &val);
	if (err < 0)
		return filter_error(cval, err);
	val = (val != 0);
	ucontrol->value.integer.value[0] = val;
	return 0;
}

/* get the connectors status and report it as boolean type */
static int mixer_ctl_connector_get(struct snd_kcontrol *kcontrol,
				   struct snd_ctl_elem_value *ucontrol)
{
	struct usb_mixer_elem_info *cval = kcontrol->private_data;
	struct snd_usb_audio *chip = cval->head.mixer->chip;
	int idx = 0, validx, ret, val;

	validx = cval->control << 8 | 0;

	ret = snd_usb_lock_shutdown(chip) ? -EIO : 0;
	if (ret)
		goto error;

	idx = snd_usb_ctrl_intf(chip) | (cval->head.id << 8);
	if (cval->head.mixer->protocol == UAC_VERSION_2) {
		struct uac2_connectors_ctl_blk uac2_conn;

		ret = snd_usb_ctl_msg(chip->dev, usb_rcvctrlpipe(chip->dev, 0), UAC2_CS_CUR,
				      USB_RECIP_INTERFACE | USB_TYPE_CLASS | USB_DIR_IN,
				      validx, idx, &uac2_conn, sizeof(uac2_conn));
		val = !!uac2_conn.bNrChannels;
	} else { /* UAC_VERSION_3 */
		struct uac3_insertion_ctl_blk uac3_conn;

		ret = snd_usb_ctl_msg(chip->dev, usb_rcvctrlpipe(chip->dev, 0), UAC2_CS_CUR,
				      USB_RECIP_INTERFACE | USB_TYPE_CLASS | USB_DIR_IN,
				      validx, idx, &uac3_conn, sizeof(uac3_conn));
		val = !!uac3_conn.bmConInserted;
	}

	snd_usb_unlock_shutdown(chip);

	if (ret < 0) {
error:
		usb_audio_err(chip,
			"cannot get connectors status: req = %#x, wValue = %#x, wIndex = %#x, type = %d\n",
			UAC_GET_CUR, validx, idx, cval->val_type);
		return ret;
	}

	ucontrol->value.integer.value[0] = val;
	return 0;
}

static struct snd_kcontrol_new usb_feature_unit_ctl = {
	.iface = SNDRV_CTL_ELEM_IFACE_MIXER,
	.name = "", /* will be filled later manually */
	.info = mixer_ctl_feature_info,
	.get = mixer_ctl_feature_get,
	.put = mixer_ctl_feature_put,
};

/* the read-only variant */
static const struct snd_kcontrol_new usb_feature_unit_ctl_ro = {
	.iface = SNDRV_CTL_ELEM_IFACE_MIXER,
	.name = "", /* will be filled later manually */
	.info = mixer_ctl_feature_info,
	.get = mixer_ctl_feature_get,
	.put = NULL,
};

/*
 * A control which shows the boolean value from reading a UAC control on
 * the master channel.
 */
static struct snd_kcontrol_new usb_bool_master_control_ctl_ro = {
	.iface = SNDRV_CTL_ELEM_IFACE_CARD,
	.name = "", /* will be filled later manually */
	.access = SNDRV_CTL_ELEM_ACCESS_READ,
	.info = snd_ctl_boolean_mono_info,
	.get = mixer_ctl_master_bool_get,
	.put = NULL,
};

static const struct snd_kcontrol_new usb_connector_ctl_ro = {
	.iface = SNDRV_CTL_ELEM_IFACE_CARD,
	.name = "", /* will be filled later manually */
	.access = SNDRV_CTL_ELEM_ACCESS_READ,
	.info = snd_ctl_boolean_mono_info,
	.get = mixer_ctl_connector_get,
	.put = NULL,
};

/*
 * This symbol is exported in order to allow the mixer quirks to
 * hook up to the standard feature unit control mechanism
 */
struct snd_kcontrol_new *snd_usb_feature_unit_ctl = &usb_feature_unit_ctl;

/*
 * build a feature control
 */
static size_t append_ctl_name(struct snd_kcontrol *kctl, const char *str)
{
	return strlcat(kctl->id.name, str, sizeof(kctl->id.name));
}

/*
 * A lot of headsets/headphones have a "Speaker" mixer. Make sure we
 * rename it to "Headphone". We determine if something is a headphone
 * similar to how udev determines form factor.
 */
static void check_no_speaker_on_headset(struct snd_kcontrol *kctl,
					struct snd_card *card)
{
	const char *names_to_check[] = {
		"Headset", "headset", "Headphone", "headphone", NULL};
	const char **s;
	bool found = false;

	if (strcmp("Speaker", kctl->id.name))
		return;

	for (s = names_to_check; *s; s++)
		if (strstr(card->shortname, *s)) {
			found = true;
			break;
		}

	if (!found)
		return;

	strlcpy(kctl->id.name, "Headphone", sizeof(kctl->id.name));
}

static struct usb_feature_control_info *get_feature_control_info(int control)
{
	int i;

	for (i = 0; i < ARRAY_SIZE(audio_feature_info); ++i) {
		if (audio_feature_info[i].control == control)
			return &audio_feature_info[i];
	}
	return NULL;
}

static void __build_feature_ctl(struct usb_mixer_interface *mixer,
				const struct usbmix_name_map *imap,
				unsigned int ctl_mask, int control,
				struct usb_audio_term *iterm,
				struct usb_audio_term *oterm,
				int unitid, int nameid, int readonly_mask)
{
	struct usb_feature_control_info *ctl_info;
	unsigned int len = 0;
	int mapped_name = 0;
	struct snd_kcontrol *kctl;
	struct usb_mixer_elem_info *cval;
	const struct usbmix_name_map *map;
	unsigned int range;

	if (control == UAC_FU_GRAPHIC_EQUALIZER) {
		/* FIXME: not supported yet */
		return;
	}

	map = find_map(imap, unitid, control);
	if (check_ignored_ctl(map))
		return;

	cval = kzalloc(sizeof(*cval), GFP_KERNEL);
	if (!cval)
		return;
	snd_usb_mixer_elem_init_std(&cval->head, mixer, unitid);
	cval->control = control;
	cval->cmask = ctl_mask;

	ctl_info = get_feature_control_info(control);
	if (!ctl_info) {
		kfree(cval);
		return;
	}
	if (mixer->protocol == UAC_VERSION_1)
		cval->val_type = ctl_info->type;
	else /* UAC_VERSION_2 */
		cval->val_type = ctl_info->type_uac2 >= 0 ?
			ctl_info->type_uac2 : ctl_info->type;

	if (ctl_mask == 0) {
		cval->channels = 1;	/* master channel */
		cval->master_readonly = readonly_mask;
	} else {
		int i, c = 0;
		for (i = 0; i < 16; i++)
			if (ctl_mask & (1 << i))
				c++;
		cval->channels = c;
		cval->ch_readonly = readonly_mask;
	}

	/*
	 * If all channels in the mask are marked read-only, make the control
	 * read-only. snd_usb_set_cur_mix_value() will check the mask again and won't
	 * issue write commands to read-only channels.
	 */
	if (cval->channels == readonly_mask)
		kctl = snd_ctl_new1(&usb_feature_unit_ctl_ro, cval);
	else
		kctl = snd_ctl_new1(&usb_feature_unit_ctl, cval);

	if (!kctl) {
		usb_audio_err(mixer->chip, "cannot malloc kcontrol\n");
		kfree(cval);
		return;
	}
	kctl->private_free = snd_usb_mixer_elem_free;

	len = check_mapped_name(map, kctl->id.name, sizeof(kctl->id.name));
	mapped_name = len != 0;
	if (!len && nameid)
		len = snd_usb_copy_string_desc(mixer->chip, nameid,
				kctl->id.name, sizeof(kctl->id.name));

	switch (control) {
	case UAC_FU_MUTE:
	case UAC_FU_VOLUME:
		/*
		 * determine the control name.  the rule is:
		 * - if a name id is given in descriptor, use it.
		 * - if the connected input can be determined, then use the name
		 *   of terminal type.
		 * - if the connected output can be determined, use it.
		 * - otherwise, anonymous name.
		 */
		if (!len) {
			if (iterm)
				len = get_term_name(mixer->chip, iterm,
						    kctl->id.name,
						    sizeof(kctl->id.name), 1);
			if (!len && oterm)
				len = get_term_name(mixer->chip, oterm,
						    kctl->id.name,
						    sizeof(kctl->id.name), 1);
			if (!len)
				snprintf(kctl->id.name, sizeof(kctl->id.name),
					 "Feature %d", unitid);
		}

		if (!mapped_name)
			check_no_speaker_on_headset(kctl, mixer->chip->card);

		/*
		 * determine the stream direction:
		 * if the connected output is USB stream, then it's likely a
		 * capture stream.  otherwise it should be playback (hopefully :)
		 */
		if (!mapped_name && oterm && !(oterm->type >> 16)) {
			if ((oterm->type & 0xff00) == 0x0100)
				append_ctl_name(kctl, " Capture");
			else
				append_ctl_name(kctl, " Playback");
		}
		append_ctl_name(kctl, control == UAC_FU_MUTE ?
				" Switch" : " Volume");
		break;
	default:
		if (!len)
			strlcpy(kctl->id.name, audio_feature_info[control-1].name,
				sizeof(kctl->id.name));
		break;
	}

	/* get min/max values */
	get_min_max_with_quirks(cval, 0, kctl);

	if (control == UAC_FU_VOLUME) {
		check_mapped_dB(map, cval);
		if (cval->dBmin < cval->dBmax || !cval->initialized) {
			kctl->tlv.c = snd_usb_mixer_vol_tlv;
			kctl->vd[0].access |=
				SNDRV_CTL_ELEM_ACCESS_TLV_READ |
				SNDRV_CTL_ELEM_ACCESS_TLV_CALLBACK;
		}
	}

	snd_usb_mixer_fu_apply_quirk(mixer, cval, unitid, kctl);

	range = (cval->max - cval->min) / cval->res;
	/*
	 * Are there devices with volume range more than 255? I use a bit more
	 * to be sure. 384 is a resolution magic number found on Logitech
	 * devices. It will definitively catch all buggy Logitech devices.
	 */
	if (range > 384) {
		usb_audio_warn(mixer->chip,
			       "Warning! Unlikely big volume range (=%u), cval->res is probably wrong.",
			       range);
		usb_audio_warn(mixer->chip,
			       "[%d] FU [%s] ch = %d, val = %d/%d/%d",
			       cval->head.id, kctl->id.name, cval->channels,
			       cval->min, cval->max, cval->res);
	}

	usb_audio_dbg(mixer->chip, "[%d] FU [%s] ch = %d, val = %d/%d/%d\n",
		      cval->head.id, kctl->id.name, cval->channels,
		      cval->min, cval->max, cval->res);
	snd_usb_mixer_add_control(&cval->head, kctl);
}

static void build_feature_ctl(struct mixer_build *state, void *raw_desc,
			      unsigned int ctl_mask, int control,
			      struct usb_audio_term *iterm, int unitid,
			      int readonly_mask)
{
	struct uac_feature_unit_descriptor *desc = raw_desc;
	int nameid = uac_feature_unit_iFeature(desc);

	__build_feature_ctl(state->mixer, state->map, ctl_mask, control,
			iterm, &state->oterm, unitid, nameid, readonly_mask);
}

static void build_feature_ctl_badd(struct usb_mixer_interface *mixer,
			      unsigned int ctl_mask, int control, int unitid,
			      const struct usbmix_name_map *badd_map)
{
	__build_feature_ctl(mixer, badd_map, ctl_mask, control,
			NULL, NULL, unitid, 0, 0);
}

static void get_connector_control_name(struct usb_mixer_interface *mixer,
				       struct usb_audio_term *term,
				       bool is_input, char *name, int name_size)
{
	int name_len = get_term_name(mixer->chip, term, name, name_size, 0);

	if (name_len == 0)
		strlcpy(name, "Unknown", name_size);

	/*
	 *  sound/core/ctljack.c has a convention of naming jack controls
	 * by ending in " Jack".  Make it slightly more useful by
	 * indicating Input or Output after the terminal name.
	 */
	if (is_input)
		strlcat(name, " - Input Jack", name_size);
	else
		strlcat(name, " - Output Jack", name_size);
}

/* Build a mixer control for a UAC connector control (jack-detect) */
static void build_connector_control(struct usb_mixer_interface *mixer,
				    struct usb_audio_term *term, bool is_input)
{
	struct snd_kcontrol *kctl;
	struct usb_mixer_elem_info *cval;

	cval = kzalloc(sizeof(*cval), GFP_KERNEL);
	if (!cval)
		return;
	snd_usb_mixer_elem_init_std(&cval->head, mixer, term->id);
	/*
	 * UAC2: The first byte from reading the UAC2_TE_CONNECTOR control returns the
	 * number of channels connected.
	 *
	 * UAC3: The first byte specifies size of bitmap for the inserted controls. The
	 * following byte(s) specifies which connectors are inserted.
	 *
	 * This boolean ctl will simply report if any channels are connected
	 * or not.
	 */
	if (mixer->protocol == UAC_VERSION_2)
		cval->control = UAC2_TE_CONNECTOR;
	else /* UAC_VERSION_3 */
		cval->control = UAC3_TE_INSERTION;

	cval->val_type = USB_MIXER_BOOLEAN;
	cval->channels = 1; /* report true if any channel is connected */
	cval->min = 0;
	cval->max = 1;
	kctl = snd_ctl_new1(&usb_connector_ctl_ro, cval);
	if (!kctl) {
		usb_audio_err(mixer->chip, "cannot malloc kcontrol\n");
		kfree(cval);
		return;
	}
	get_connector_control_name(mixer, term, is_input, kctl->id.name,
				   sizeof(kctl->id.name));
	kctl->private_free = snd_usb_mixer_elem_free;
	snd_usb_mixer_add_control(&cval->head, kctl);
}

static int parse_clock_source_unit(struct mixer_build *state, int unitid,
				   void *_ftr)
{
	struct uac_clock_source_descriptor *hdr = _ftr;
	struct usb_mixer_elem_info *cval;
	struct snd_kcontrol *kctl;
	char name[SNDRV_CTL_ELEM_ID_NAME_MAXLEN];
	int ret;

	if (state->mixer->protocol != UAC_VERSION_2)
		return -EINVAL;

	if (hdr->bLength != sizeof(*hdr)) {
		usb_audio_dbg(state->chip,
			      "Bogus clock source descriptor length of %d, ignoring.\n",
			      hdr->bLength);
		return 0;
	}

	/*
	 * The only property of this unit we are interested in is the
	 * clock source validity. If that isn't readable, just bail out.
	 */
	if (!uac_v2v3_control_is_readable(hdr->bmControls,
				      UAC2_CS_CONTROL_CLOCK_VALID))
		return 0;

	cval = kzalloc(sizeof(*cval), GFP_KERNEL);
	if (!cval)
		return -ENOMEM;

	snd_usb_mixer_elem_init_std(&cval->head, state->mixer, hdr->bClockID);

	cval->min = 0;
	cval->max = 1;
	cval->channels = 1;
	cval->val_type = USB_MIXER_BOOLEAN;
	cval->control = UAC2_CS_CONTROL_CLOCK_VALID;

	cval->master_readonly = 1;
	/* From UAC2 5.2.5.1.2 "Only the get request is supported." */
	kctl = snd_ctl_new1(&usb_bool_master_control_ctl_ro, cval);

	if (!kctl) {
		kfree(cval);
		return -ENOMEM;
	}

	kctl->private_free = snd_usb_mixer_elem_free;
	ret = snd_usb_copy_string_desc(state->chip, hdr->iClockSource,
				       name, sizeof(name));
	if (ret > 0)
		snprintf(kctl->id.name, sizeof(kctl->id.name),
			 "%s Validity", name);
	else
		snprintf(kctl->id.name, sizeof(kctl->id.name),
			 "Clock Source %d Validity", hdr->bClockID);

	return snd_usb_mixer_add_control(&cval->head, kctl);
}

/*
 * parse a feature unit
 *
 * most of controls are defined here.
 */
static int parse_audio_feature_unit(struct mixer_build *state, int unitid,
				    void *_ftr)
{
	int channels, i, j;
	struct usb_audio_term iterm;
	unsigned int master_bits, first_ch_bits;
	int err, csize;
	struct uac_feature_unit_descriptor *hdr = _ftr;
	__u8 *bmaControls;

	if (state->mixer->protocol == UAC_VERSION_1) {
		if (hdr->bLength < 7) {
			usb_audio_err(state->chip,
				      "unit %u: invalid UAC_FEATURE_UNIT descriptor\n",
				      unitid);
			return -EINVAL;
		}
		csize = hdr->bControlSize;
		if (!csize) {
			usb_audio_dbg(state->chip,
				      "unit %u: invalid bControlSize == 0\n",
				      unitid);
			return -EINVAL;
		}
		channels = (hdr->bLength - 7) / csize - 1;
		bmaControls = hdr->bmaControls;
		if (hdr->bLength < 7 + csize) {
			usb_audio_err(state->chip,
				      "unit %u: invalid UAC_FEATURE_UNIT descriptor\n",
				      unitid);
			return -EINVAL;
		}
	} else if (state->mixer->protocol == UAC_VERSION_2) {
		struct uac2_feature_unit_descriptor *ftr = _ftr;
		if (hdr->bLength < 6) {
			usb_audio_err(state->chip,
				      "unit %u: invalid UAC_FEATURE_UNIT descriptor\n",
				      unitid);
			return -EINVAL;
		}
		csize = 4;
		channels = (hdr->bLength - 6) / 4 - 1;
		bmaControls = ftr->bmaControls;
		if (hdr->bLength < 6 + csize) {
			usb_audio_err(state->chip,
				      "unit %u: invalid UAC_FEATURE_UNIT descriptor\n",
				      unitid);
			return -EINVAL;
		}
	} else { /* UAC_VERSION_3 */
		struct uac3_feature_unit_descriptor *ftr = _ftr;

		if (hdr->bLength < 7) {
			usb_audio_err(state->chip,
				      "unit %u: invalid UAC3_FEATURE_UNIT descriptor\n",
				      unitid);
			return -EINVAL;
		}
		csize = 4;
		channels = (ftr->bLength - 7) / 4 - 1;
		bmaControls = ftr->bmaControls;
		if (hdr->bLength < 7 + csize) {
			usb_audio_err(state->chip,
				      "unit %u: invalid UAC3_FEATURE_UNIT descriptor\n",
				      unitid);
			return -EINVAL;
		}
	}

	/* parse the source unit */
	err = parse_audio_unit(state, hdr->bSourceID);
	if (err < 0)
		return err;

	/* determine the input source type and name */
	err = check_input_term(state, hdr->bSourceID, &iterm);
	if (err < 0)
		return err;

	master_bits = snd_usb_combine_bytes(bmaControls, csize);
	/* master configuration quirks */
	switch (state->chip->usb_id) {
	case USB_ID(0x08bb, 0x2702):
		usb_audio_info(state->chip,
			       "usbmixer: master volume quirk for PCM2702 chip\n");
		/* disable non-functional volume control */
		master_bits &= ~UAC_CONTROL_BIT(UAC_FU_VOLUME);
		break;
	case USB_ID(0x1130, 0xf211):
		usb_audio_info(state->chip,
			       "usbmixer: volume control quirk for Tenx TP6911 Audio Headset\n");
		/* disable non-functional volume control */
		channels = 0;
		break;

	}
	if (channels > 0)
		first_ch_bits = snd_usb_combine_bytes(bmaControls + csize, csize);
	else
		first_ch_bits = 0;

	if (state->mixer->protocol == UAC_VERSION_1) {
		/* check all control types */
		for (i = 0; i < 10; i++) {
			unsigned int ch_bits = 0;
			int control = audio_feature_info[i].control;

			for (j = 0; j < channels; j++) {
				unsigned int mask;

				mask = snd_usb_combine_bytes(bmaControls +
							     csize * (j+1), csize);
				if (mask & (1 << i))
					ch_bits |= (1 << j);
			}
			/* audio class v1 controls are never read-only */

			/*
			 * The first channel must be set
			 * (for ease of programming).
			 */
			if (ch_bits & 1)
				build_feature_ctl(state, _ftr, ch_bits, control,
						  &iterm, unitid, 0);
			if (master_bits & (1 << i))
				build_feature_ctl(state, _ftr, 0, control,
						  &iterm, unitid, 0);
		}
	} else { /* UAC_VERSION_2/3 */
		for (i = 0; i < ARRAY_SIZE(audio_feature_info); i++) {
			unsigned int ch_bits = 0;
			unsigned int ch_read_only = 0;
			int control = audio_feature_info[i].control;

			for (j = 0; j < channels; j++) {
				unsigned int mask;

				mask = snd_usb_combine_bytes(bmaControls +
							     csize * (j+1), csize);
				if (uac_v2v3_control_is_readable(mask, control)) {
					ch_bits |= (1 << j);
					if (!uac_v2v3_control_is_writeable(mask, control))
						ch_read_only |= (1 << j);
				}
			}

			/*
			 * NOTE: build_feature_ctl() will mark the control
			 * read-only if all channels are marked read-only in
			 * the descriptors. Otherwise, the control will be
			 * reported as writeable, but the driver will not
			 * actually issue a write command for read-only
			 * channels.
			 */

			/*
			 * The first channel must be set
			 * (for ease of programming).
			 */
			if (ch_bits & 1)
				build_feature_ctl(state, _ftr, ch_bits, control,
						  &iterm, unitid, ch_read_only);
			if (uac_v2v3_control_is_readable(master_bits, control))
				build_feature_ctl(state, _ftr, 0, control,
						  &iterm, unitid,
						  !uac_v2v3_control_is_writeable(master_bits,
										 control));
		}
	}

	return 0;
}

/*
 * Mixer Unit
 */

/*
 * build a mixer unit control
 *
 * the callbacks are identical with feature unit.
 * input channel number (zero based) is given in control field instead.
 */
static void build_mixer_unit_ctl(struct mixer_build *state,
				 struct uac_mixer_unit_descriptor *desc,
				 int in_pin, int in_ch, int num_outs,
				 int unitid, struct usb_audio_term *iterm)
{
	struct usb_mixer_elem_info *cval;
	unsigned int i, len;
	struct snd_kcontrol *kctl;
	const struct usbmix_name_map *map;

	map = find_map(state->map, unitid, 0);
	if (check_ignored_ctl(map))
		return;

	cval = kzalloc(sizeof(*cval), GFP_KERNEL);
	if (!cval)
		return;

	snd_usb_mixer_elem_init_std(&cval->head, state->mixer, unitid);
	cval->control = in_ch + 1; /* based on 1 */
	cval->val_type = USB_MIXER_S16;
	for (i = 0; i < num_outs; i++) {
		__u8 *c = uac_mixer_unit_bmControls(desc, state->mixer->protocol);

		if (check_matrix_bitmap(c, in_ch, i, num_outs)) {
			cval->cmask |= (1 << i);
			cval->channels++;
		}
	}

	/* get min/max values */
	get_min_max(cval, 0);

	kctl = snd_ctl_new1(&usb_feature_unit_ctl, cval);
	if (!kctl) {
		usb_audio_err(state->chip, "cannot malloc kcontrol\n");
		kfree(cval);
		return;
	}
	kctl->private_free = snd_usb_mixer_elem_free;

	len = check_mapped_name(map, kctl->id.name, sizeof(kctl->id.name));
	if (!len)
		len = get_term_name(state->chip, iterm, kctl->id.name,
				    sizeof(kctl->id.name), 0);
	if (!len)
		len = sprintf(kctl->id.name, "Mixer Source %d", in_ch + 1);
	append_ctl_name(kctl, " Volume");

	usb_audio_dbg(state->chip, "[%d] MU [%s] ch = %d, val = %d/%d\n",
		    cval->head.id, kctl->id.name, cval->channels, cval->min, cval->max);
	snd_usb_mixer_add_control(&cval->head, kctl);
}

static int parse_audio_input_terminal(struct mixer_build *state, int unitid,
				      void *raw_desc)
{
	struct usb_audio_term iterm;
	unsigned int control, bmctls, term_id;

	if (state->mixer->protocol == UAC_VERSION_2) {
		struct uac2_input_terminal_descriptor *d_v2 = raw_desc;
		if (d_v2->bLength < sizeof(*d_v2))
			return -EINVAL;
		control = UAC2_TE_CONNECTOR;
		term_id = d_v2->bTerminalID;
		bmctls = le16_to_cpu(d_v2->bmControls);
	} else if (state->mixer->protocol == UAC_VERSION_3) {
		struct uac3_input_terminal_descriptor *d_v3 = raw_desc;
		if (d_v3->bLength < sizeof(*d_v3))
			return -EINVAL;
		control = UAC3_TE_INSERTION;
		term_id = d_v3->bTerminalID;
		bmctls = le32_to_cpu(d_v3->bmControls);
	} else {
		return 0; /* UAC1. No Insertion control */
	}

	check_input_term(state, term_id, &iterm);

	/* Check for jack detection. */
	if (uac_v2v3_control_is_readable(bmctls, control))
		build_connector_control(state->mixer, &iterm, true);

	return 0;
}

/*
 * parse a mixer unit
 */
static int parse_audio_mixer_unit(struct mixer_build *state, int unitid,
				  void *raw_desc)
{
	struct uac_mixer_unit_descriptor *desc = raw_desc;
	struct usb_audio_term iterm;
	int input_pins, num_ins, num_outs;
	int pin, ich, err;

	err = uac_mixer_unit_get_channels(state, desc);
	if (err < 0) {
		usb_audio_err(state->chip,
			      "invalid MIXER UNIT descriptor %d\n",
			      unitid);
		return err;
	}

	num_outs = err;
	input_pins = desc->bNrInPins;
<<<<<<< HEAD

	if (desc->bLength < sizeof(*desc) + desc->bNrInPins)
		return -EINVAL;
=======
>>>>>>> 7a4dd781

	num_ins = 0;
	ich = 0;
	for (pin = 0; pin < input_pins; pin++) {
		err = parse_audio_unit(state, desc->baSourceID[pin]);
		if (err < 0)
			continue;
		/* no bmControls field (e.g. Maya44) -> ignore */
		if (!num_outs)
			continue;
		err = check_input_term(state, desc->baSourceID[pin], &iterm);
		if (err < 0)
			return err;
		num_ins += iterm.channels;
		for (; ich < num_ins; ich++) {
			int och, ich_has_controls = 0;

			for (och = 0; och < num_outs; och++) {
				__u8 *c = uac_mixer_unit_bmControls(desc,
						state->mixer->protocol);

				if (check_matrix_bitmap(c, ich, och, num_outs)) {
					ich_has_controls = 1;
					break;
				}
			}
			if (ich_has_controls)
				build_mixer_unit_ctl(state, desc, pin, ich, num_outs,
						     unitid, &iterm);
		}
	}
	return 0;
}

/*
 * Processing Unit / Extension Unit
 */

/* get callback for processing/extension unit */
static int mixer_ctl_procunit_get(struct snd_kcontrol *kcontrol,
				  struct snd_ctl_elem_value *ucontrol)
{
	struct usb_mixer_elem_info *cval = kcontrol->private_data;
	int err, val;

	err = get_cur_ctl_value(cval, cval->control << 8, &val);
	if (err < 0) {
		ucontrol->value.integer.value[0] = cval->min;
		return filter_error(cval, err);
	}
	val = get_relative_value(cval, val);
	ucontrol->value.integer.value[0] = val;
	return 0;
}

/* put callback for processing/extension unit */
static int mixer_ctl_procunit_put(struct snd_kcontrol *kcontrol,
				  struct snd_ctl_elem_value *ucontrol)
{
	struct usb_mixer_elem_info *cval = kcontrol->private_data;
	int val, oval, err;

	err = get_cur_ctl_value(cval, cval->control << 8, &oval);
	if (err < 0)
		return filter_error(cval, err);
	val = ucontrol->value.integer.value[0];
	val = get_abs_value(cval, val);
	if (val != oval) {
		set_cur_ctl_value(cval, cval->control << 8, val);
		return 1;
	}
	return 0;
}

/* alsa control interface for processing/extension unit */
static const struct snd_kcontrol_new mixer_procunit_ctl = {
	.iface = SNDRV_CTL_ELEM_IFACE_MIXER,
	.name = "", /* will be filled later */
	.info = mixer_ctl_feature_info,
	.get = mixer_ctl_procunit_get,
	.put = mixer_ctl_procunit_put,
};

/*
 * predefined data for processing units
 */
struct procunit_value_info {
	int control;
	char *suffix;
	int val_type;
	int min_value;
};

struct procunit_info {
	int type;
	char *name;
	struct procunit_value_info *values;
};

static struct procunit_value_info undefined_proc_info[] = {
	{ 0x00, "Control Undefined", 0 },
	{ 0 }
};

static struct procunit_value_info updown_proc_info[] = {
	{ UAC_UD_ENABLE, "Switch", USB_MIXER_BOOLEAN },
	{ UAC_UD_MODE_SELECT, "Mode Select", USB_MIXER_U8, 1 },
	{ 0 }
};
static struct procunit_value_info prologic_proc_info[] = {
	{ UAC_DP_ENABLE, "Switch", USB_MIXER_BOOLEAN },
	{ UAC_DP_MODE_SELECT, "Mode Select", USB_MIXER_U8, 1 },
	{ 0 }
};
static struct procunit_value_info threed_enh_proc_info[] = {
	{ UAC_3D_ENABLE, "Switch", USB_MIXER_BOOLEAN },
	{ UAC_3D_SPACE, "Spaciousness", USB_MIXER_U8 },
	{ 0 }
};
static struct procunit_value_info reverb_proc_info[] = {
	{ UAC_REVERB_ENABLE, "Switch", USB_MIXER_BOOLEAN },
	{ UAC_REVERB_LEVEL, "Level", USB_MIXER_U8 },
	{ UAC_REVERB_TIME, "Time", USB_MIXER_U16 },
	{ UAC_REVERB_FEEDBACK, "Feedback", USB_MIXER_U8 },
	{ 0 }
};
static struct procunit_value_info chorus_proc_info[] = {
	{ UAC_CHORUS_ENABLE, "Switch", USB_MIXER_BOOLEAN },
	{ UAC_CHORUS_LEVEL, "Level", USB_MIXER_U8 },
	{ UAC_CHORUS_RATE, "Rate", USB_MIXER_U16 },
	{ UAC_CHORUS_DEPTH, "Depth", USB_MIXER_U16 },
	{ 0 }
};
static struct procunit_value_info dcr_proc_info[] = {
	{ UAC_DCR_ENABLE, "Switch", USB_MIXER_BOOLEAN },
	{ UAC_DCR_RATE, "Ratio", USB_MIXER_U16 },
	{ UAC_DCR_MAXAMPL, "Max Amp", USB_MIXER_S16 },
	{ UAC_DCR_THRESHOLD, "Threshold", USB_MIXER_S16 },
	{ UAC_DCR_ATTACK_TIME, "Attack Time", USB_MIXER_U16 },
	{ UAC_DCR_RELEASE_TIME, "Release Time", USB_MIXER_U16 },
	{ 0 }
};

static struct procunit_info procunits[] = {
	{ UAC_PROCESS_UP_DOWNMIX, "Up Down", updown_proc_info },
	{ UAC_PROCESS_DOLBY_PROLOGIC, "Dolby Prologic", prologic_proc_info },
	{ UAC_PROCESS_STEREO_EXTENDER, "3D Stereo Extender", threed_enh_proc_info },
	{ UAC_PROCESS_REVERB, "Reverb", reverb_proc_info },
	{ UAC_PROCESS_CHORUS, "Chorus", chorus_proc_info },
	{ UAC_PROCESS_DYN_RANGE_COMP, "DCR", dcr_proc_info },
	{ 0 },
};

static struct procunit_value_info uac3_updown_proc_info[] = {
	{ UAC3_UD_MODE_SELECT, "Mode Select", USB_MIXER_U8, 1 },
	{ 0 }
};
static struct procunit_value_info uac3_stereo_ext_proc_info[] = {
	{ UAC3_EXT_WIDTH_CONTROL, "Width Control", USB_MIXER_U8 },
	{ 0 }
};

static struct procunit_info uac3_procunits[] = {
	{ UAC3_PROCESS_UP_DOWNMIX, "Up Down", uac3_updown_proc_info },
	{ UAC3_PROCESS_STEREO_EXTENDER, "3D Stereo Extender", uac3_stereo_ext_proc_info },
	{ UAC3_PROCESS_MULTI_FUNCTION, "Multi-Function", undefined_proc_info },
	{ 0 },
};

/*
 * predefined data for extension units
 */
static struct procunit_value_info clock_rate_xu_info[] = {
	{ USB_XU_CLOCK_RATE_SELECTOR, "Selector", USB_MIXER_U8, 0 },
	{ 0 }
};
static struct procunit_value_info clock_source_xu_info[] = {
	{ USB_XU_CLOCK_SOURCE_SELECTOR, "External", USB_MIXER_BOOLEAN },
	{ 0 }
};
static struct procunit_value_info spdif_format_xu_info[] = {
	{ USB_XU_DIGITAL_FORMAT_SELECTOR, "SPDIF/AC3", USB_MIXER_BOOLEAN },
	{ 0 }
};
static struct procunit_value_info soft_limit_xu_info[] = {
	{ USB_XU_SOFT_LIMIT_SELECTOR, " ", USB_MIXER_BOOLEAN },
	{ 0 }
};
static struct procunit_info extunits[] = {
	{ USB_XU_CLOCK_RATE, "Clock rate", clock_rate_xu_info },
	{ USB_XU_CLOCK_SOURCE, "DigitalIn CLK source", clock_source_xu_info },
	{ USB_XU_DIGITAL_IO_STATUS, "DigitalOut format:", spdif_format_xu_info },
	{ USB_XU_DEVICE_OPTIONS, "AnalogueIn Soft Limit", soft_limit_xu_info },
	{ 0 }
};

/*
 * build a processing/extension unit
 */
static int build_audio_procunit(struct mixer_build *state, int unitid,
				void *raw_desc, struct procunit_info *list,
				bool extension_unit)
{
	struct uac_processing_unit_descriptor *desc = raw_desc;
	int num_ins;
	struct usb_mixer_elem_info *cval;
	struct snd_kcontrol *kctl;
	int i, err, nameid, type, len;
	struct procunit_info *info;
	struct procunit_value_info *valinfo;
	const struct usbmix_name_map *map;
	static struct procunit_value_info default_value_info[] = {
		{ 0x01, "Switch", USB_MIXER_BOOLEAN },
		{ 0 }
	};
	static struct procunit_info default_info = {
		0, NULL, default_value_info
	};
	const char *name = extension_unit ?
		"Extension Unit" : "Processing Unit";

	if (desc->bLength < 13) {
		usb_audio_err(state->chip, "invalid %s descriptor (id %d)\n", name, unitid);
		return -EINVAL;
	}

	num_ins = desc->bNrInPins;
	if (desc->bLength < 13 + num_ins ||
	    desc->bLength < num_ins + uac_processing_unit_bControlSize(desc, state->mixer->protocol)) {
		usb_audio_err(state->chip, "invalid %s descriptor (id %d)\n", name, unitid);
		return -EINVAL;
	}

	for (i = 0; i < num_ins; i++) {
		err = parse_audio_unit(state, desc->baSourceID[i]);
		if (err < 0)
			return err;
	}

	type = le16_to_cpu(desc->wProcessType);
	for (info = list; info && info->type; info++)
		if (info->type == type)
			break;
	if (!info || !info->type)
		info = &default_info;

	for (valinfo = info->values; valinfo->control; valinfo++) {
		__u8 *controls = uac_processing_unit_bmControls(desc, state->mixer->protocol);

		if (state->mixer->protocol == UAC_VERSION_1) {
			if (!(controls[valinfo->control / 8] &
					(1 << ((valinfo->control % 8) - 1))))
				continue;
		} else { /* UAC_VERSION_2/3 */
			if (!uac_v2v3_control_is_readable(controls[valinfo->control / 8],
							  valinfo->control))
				continue;
		}

		map = find_map(state->map, unitid, valinfo->control);
		if (check_ignored_ctl(map))
			continue;
		cval = kzalloc(sizeof(*cval), GFP_KERNEL);
		if (!cval)
			return -ENOMEM;
		snd_usb_mixer_elem_init_std(&cval->head, state->mixer, unitid);
		cval->control = valinfo->control;
		cval->val_type = valinfo->val_type;
		cval->channels = 1;

		if (state->mixer->protocol > UAC_VERSION_1 &&
		    !uac_v2v3_control_is_writeable(controls[valinfo->control / 8],
						   valinfo->control))
			cval->master_readonly = 1;

		/* get min/max values */
		switch (type) {
		case UAC_PROCESS_UP_DOWNMIX: {
			bool mode_sel = false;

			switch (state->mixer->protocol) {
			case UAC_VERSION_1:
			case UAC_VERSION_2:
			default:
				if (cval->control == UAC_UD_MODE_SELECT)
					mode_sel = true;
				break;
			case UAC_VERSION_3:
				if (cval->control == UAC3_UD_MODE_SELECT)
					mode_sel = true;
				break;
			}

			if (mode_sel) {
				__u8 *control_spec = uac_processing_unit_specific(desc,
								state->mixer->protocol);
				cval->min = 1;
				cval->max = control_spec[0];
				cval->res = 1;
				cval->initialized = 1;
				break;
			}

			get_min_max(cval, valinfo->min_value);
			break;
		}
		case USB_XU_CLOCK_RATE:
			/*
			 * E-Mu USB 0404/0202/TrackerPre/0204
			 * samplerate control quirk
			 */
			cval->min = 0;
			cval->max = 5;
			cval->res = 1;
			cval->initialized = 1;
			break;
		default:
			get_min_max(cval, valinfo->min_value);
			break;
		}

		kctl = snd_ctl_new1(&mixer_procunit_ctl, cval);
		if (!kctl) {
			kfree(cval);
			return -ENOMEM;
		}
		kctl->private_free = snd_usb_mixer_elem_free;

		if (check_mapped_name(map, kctl->id.name, sizeof(kctl->id.name))) {
			/* nothing */ ;
		} else if (info->name) {
			strlcpy(kctl->id.name, info->name, sizeof(kctl->id.name));
		} else {
			if (extension_unit)
				nameid = uac_extension_unit_iExtension(desc, state->mixer->protocol);
			else
				nameid = uac_processing_unit_iProcessing(desc, state->mixer->protocol);
			len = 0;
			if (nameid)
				len = snd_usb_copy_string_desc(state->chip,
							       nameid,
							       kctl->id.name,
							       sizeof(kctl->id.name));
			if (!len)
				strlcpy(kctl->id.name, name, sizeof(kctl->id.name));
		}
		append_ctl_name(kctl, " ");
		append_ctl_name(kctl, valinfo->suffix);

		usb_audio_dbg(state->chip,
			      "[%d] PU [%s] ch = %d, val = %d/%d\n",
			      cval->head.id, kctl->id.name, cval->channels,
			      cval->min, cval->max);

		err = snd_usb_mixer_add_control(&cval->head, kctl);
		if (err < 0)
			return err;
	}
	return 0;
}

static int parse_audio_processing_unit(struct mixer_build *state, int unitid,
				       void *raw_desc)
{
	switch (state->mixer->protocol) {
	case UAC_VERSION_1:
	case UAC_VERSION_2:
	default:
		return build_audio_procunit(state, unitid, raw_desc,
					    procunits, false);
	case UAC_VERSION_3:
		return build_audio_procunit(state, unitid, raw_desc,
					    uac3_procunits, false);
	}
}

static int parse_audio_extension_unit(struct mixer_build *state, int unitid,
				      void *raw_desc)
{
	/*
	 * Note that we parse extension units with processing unit descriptors.
	 * That's ok as the layout is the same.
	 */
	return build_audio_procunit(state, unitid, raw_desc, extunits, true);
}

/*
 * Selector Unit
 */

/*
 * info callback for selector unit
 * use an enumerator type for routing
 */
static int mixer_ctl_selector_info(struct snd_kcontrol *kcontrol,
				   struct snd_ctl_elem_info *uinfo)
{
	struct usb_mixer_elem_info *cval = kcontrol->private_data;
	const char **itemlist = (const char **)kcontrol->private_value;

	if (snd_BUG_ON(!itemlist))
		return -EINVAL;
	return snd_ctl_enum_info(uinfo, 1, cval->max, itemlist);
}

/* get callback for selector unit */
static int mixer_ctl_selector_get(struct snd_kcontrol *kcontrol,
				  struct snd_ctl_elem_value *ucontrol)
{
	struct usb_mixer_elem_info *cval = kcontrol->private_data;
	int val, err;

	err = get_cur_ctl_value(cval, cval->control << 8, &val);
	if (err < 0) {
		ucontrol->value.enumerated.item[0] = 0;
		return filter_error(cval, err);
	}
	val = get_relative_value(cval, val);
	ucontrol->value.enumerated.item[0] = val;
	return 0;
}

/* put callback for selector unit */
static int mixer_ctl_selector_put(struct snd_kcontrol *kcontrol,
				  struct snd_ctl_elem_value *ucontrol)
{
	struct usb_mixer_elem_info *cval = kcontrol->private_data;
	int val, oval, err;

	err = get_cur_ctl_value(cval, cval->control << 8, &oval);
	if (err < 0)
		return filter_error(cval, err);
	val = ucontrol->value.enumerated.item[0];
	val = get_abs_value(cval, val);
	if (val != oval) {
		set_cur_ctl_value(cval, cval->control << 8, val);
		return 1;
	}
	return 0;
}

/* alsa control interface for selector unit */
static const struct snd_kcontrol_new mixer_selectunit_ctl = {
	.iface = SNDRV_CTL_ELEM_IFACE_MIXER,
	.name = "", /* will be filled later */
	.info = mixer_ctl_selector_info,
	.get = mixer_ctl_selector_get,
	.put = mixer_ctl_selector_put,
};

/*
 * private free callback.
 * free both private_data and private_value
 */
static void usb_mixer_selector_elem_free(struct snd_kcontrol *kctl)
{
	int i, num_ins = 0;

	if (kctl->private_data) {
		struct usb_mixer_elem_info *cval = kctl->private_data;
		num_ins = cval->max;
		kfree(cval);
		kctl->private_data = NULL;
	}
	if (kctl->private_value) {
		char **itemlist = (char **)kctl->private_value;
		for (i = 0; i < num_ins; i++)
			kfree(itemlist[i]);
		kfree(itemlist);
		kctl->private_value = 0;
	}
}

/*
 * parse a selector unit
 */
static int parse_audio_selector_unit(struct mixer_build *state, int unitid,
				     void *raw_desc)
{
	struct uac_selector_unit_descriptor *desc = raw_desc;
	unsigned int i, nameid, len;
	int err;
	struct usb_mixer_elem_info *cval;
	struct snd_kcontrol *kctl;
	const struct usbmix_name_map *map;
	char **namelist;

	if (desc->bLength < 5 || !desc->bNrInPins ||
	    desc->bLength < 5 + desc->bNrInPins) {
		usb_audio_err(state->chip,
			"invalid SELECTOR UNIT descriptor %d\n", unitid);
		return -EINVAL;
	}

	for (i = 0; i < desc->bNrInPins; i++) {
		err = parse_audio_unit(state, desc->baSourceID[i]);
		if (err < 0)
			return err;
	}

	if (desc->bNrInPins == 1) /* only one ? nonsense! */
		return 0;

	map = find_map(state->map, unitid, 0);
	if (check_ignored_ctl(map))
		return 0;

	cval = kzalloc(sizeof(*cval), GFP_KERNEL);
	if (!cval)
		return -ENOMEM;
	snd_usb_mixer_elem_init_std(&cval->head, state->mixer, unitid);
	cval->val_type = USB_MIXER_U8;
	cval->channels = 1;
	cval->min = 1;
	cval->max = desc->bNrInPins;
	cval->res = 1;
	cval->initialized = 1;

	switch (state->mixer->protocol) {
	case UAC_VERSION_1:
	default:
		cval->control = 0;
		break;
	case UAC_VERSION_2:
	case UAC_VERSION_3:
		if (desc->bDescriptorSubtype == UAC2_CLOCK_SELECTOR ||
		    desc->bDescriptorSubtype == UAC3_CLOCK_SELECTOR)
			cval->control = UAC2_CX_CLOCK_SELECTOR;
		else /* UAC2/3_SELECTOR_UNIT */
			cval->control = UAC2_SU_SELECTOR;
		break;
	}

	namelist = kmalloc(sizeof(char *) * desc->bNrInPins, GFP_KERNEL);
	if (!namelist) {
		kfree(cval);
		return -ENOMEM;
	}
#define MAX_ITEM_NAME_LEN	64
	for (i = 0; i < desc->bNrInPins; i++) {
		struct usb_audio_term iterm;
		len = 0;
		namelist[i] = kmalloc(MAX_ITEM_NAME_LEN, GFP_KERNEL);
		if (!namelist[i]) {
			while (i--)
				kfree(namelist[i]);
			kfree(namelist);
			kfree(cval);
			return -ENOMEM;
		}
		len = check_mapped_selector_name(state, unitid, i, namelist[i],
						 MAX_ITEM_NAME_LEN);
		if (! len && check_input_term(state, desc->baSourceID[i], &iterm) >= 0)
			len = get_term_name(state->chip, &iterm, namelist[i],
					    MAX_ITEM_NAME_LEN, 0);
		if (! len)
			sprintf(namelist[i], "Input %u", i);
	}

	kctl = snd_ctl_new1(&mixer_selectunit_ctl, cval);
	if (! kctl) {
		usb_audio_err(state->chip, "cannot malloc kcontrol\n");
		for (i = 0; i < desc->bNrInPins; i++)
			kfree(namelist[i]);
		kfree(namelist);
		kfree(cval);
		return -ENOMEM;
	}
	kctl->private_value = (unsigned long)namelist;
	kctl->private_free = usb_mixer_selector_elem_free;

	/* check the static mapping table at first */
	len = check_mapped_name(map, kctl->id.name, sizeof(kctl->id.name));
	if (!len) {
		/* no mapping ? */
		switch (state->mixer->protocol) {
		case UAC_VERSION_1:
		case UAC_VERSION_2:
		default:
		/* if iSelector is given, use it */
			nameid = uac_selector_unit_iSelector(desc);
			if (nameid)
				len = snd_usb_copy_string_desc(state->chip,
							nameid, kctl->id.name,
							sizeof(kctl->id.name));
			break;
		case UAC_VERSION_3:
			/* TODO: Class-Specific strings not yet supported */
			break;
		}

		/* ... or pick up the terminal name at next */
		if (!len)
			len = get_term_name(state->chip, &state->oterm,
				    kctl->id.name, sizeof(kctl->id.name), 0);
		/* ... or use the fixed string "USB" as the last resort */
		if (!len)
			strlcpy(kctl->id.name, "USB", sizeof(kctl->id.name));

		/* and add the proper suffix */
		if (desc->bDescriptorSubtype == UAC2_CLOCK_SELECTOR ||
		    desc->bDescriptorSubtype == UAC3_CLOCK_SELECTOR)
			append_ctl_name(kctl, " Clock Source");
		else if ((state->oterm.type & 0xff00) == 0x0100)
			append_ctl_name(kctl, " Capture Source");
		else
			append_ctl_name(kctl, " Playback Source");
	}

	usb_audio_dbg(state->chip, "[%d] SU [%s] items = %d\n",
		    cval->head.id, kctl->id.name, desc->bNrInPins);
	return snd_usb_mixer_add_control(&cval->head, kctl);
}

/*
 * parse an audio unit recursively
 */

static int parse_audio_unit(struct mixer_build *state, int unitid)
{
	unsigned char *p1;
	int protocol = state->mixer->protocol;

	if (test_and_set_bit(unitid, state->unitbitmap))
		return 0; /* the unit already visited */

	p1 = find_audio_control_unit(state, unitid);
	if (!p1) {
		usb_audio_err(state->chip, "unit %d not found!\n", unitid);
		return -EINVAL;
	}

	if (protocol == UAC_VERSION_1 || protocol == UAC_VERSION_2) {
		switch (p1[2]) {
		case UAC_INPUT_TERMINAL:
			return parse_audio_input_terminal(state, unitid, p1);
		case UAC_MIXER_UNIT:
			return parse_audio_mixer_unit(state, unitid, p1);
		case UAC2_CLOCK_SOURCE:
			return parse_clock_source_unit(state, unitid, p1);
		case UAC_SELECTOR_UNIT:
		case UAC2_CLOCK_SELECTOR:
			return parse_audio_selector_unit(state, unitid, p1);
		case UAC_FEATURE_UNIT:
			return parse_audio_feature_unit(state, unitid, p1);
		case UAC1_PROCESSING_UNIT:
		/*   UAC2_EFFECT_UNIT has the same value */
			if (protocol == UAC_VERSION_1)
				return parse_audio_processing_unit(state, unitid, p1);
			else
				return 0; /* FIXME - effect units not implemented yet */
		case UAC1_EXTENSION_UNIT:
		/*   UAC2_PROCESSING_UNIT_V2 has the same value */
			if (protocol == UAC_VERSION_1)
				return parse_audio_extension_unit(state, unitid, p1);
			else /* UAC_VERSION_2 */
				return parse_audio_processing_unit(state, unitid, p1);
		case UAC2_EXTENSION_UNIT_V2:
			return parse_audio_extension_unit(state, unitid, p1);
		default:
			usb_audio_err(state->chip,
				"unit %u: unexpected type 0x%02x\n", unitid, p1[2]);
			return -EINVAL;
		}
	} else { /* UAC_VERSION_3 */
		switch (p1[2]) {
		case UAC_INPUT_TERMINAL:
			return parse_audio_input_terminal(state, unitid, p1);
		case UAC3_MIXER_UNIT:
			return parse_audio_mixer_unit(state, unitid, p1);
		case UAC3_CLOCK_SOURCE:
			return parse_clock_source_unit(state, unitid, p1);
		case UAC3_SELECTOR_UNIT:
		case UAC3_CLOCK_SELECTOR:
			return parse_audio_selector_unit(state, unitid, p1);
		case UAC3_FEATURE_UNIT:
			return parse_audio_feature_unit(state, unitid, p1);
		case UAC3_EFFECT_UNIT:
			return 0; /* FIXME - effect units not implemented yet */
		case UAC3_PROCESSING_UNIT:
			return parse_audio_processing_unit(state, unitid, p1);
		case UAC3_EXTENSION_UNIT:
			return parse_audio_extension_unit(state, unitid, p1);
		default:
			usb_audio_err(state->chip,
				"unit %u: unexpected type 0x%02x\n", unitid, p1[2]);
			return -EINVAL;
		}
	}
}

static void snd_usb_mixer_free(struct usb_mixer_interface *mixer)
{
	/* kill pending URBs */
	snd_usb_mixer_disconnect(mixer);

	kfree(mixer->id_elems);
	if (mixer->urb) {
		kfree(mixer->urb->transfer_buffer);
		usb_free_urb(mixer->urb);
	}
	usb_free_urb(mixer->rc_urb);
	kfree(mixer->rc_setup_packet);
	kfree(mixer);
}

static int snd_usb_mixer_dev_free(struct snd_device *device)
{
	struct usb_mixer_interface *mixer = device->device_data;
	snd_usb_mixer_free(mixer);
	return 0;
}

/* UAC3 predefined channels configuration */
struct uac3_badd_profile {
	int subclass;
	const char *name;
	int c_chmask;	/* capture channels mask */
	int p_chmask;	/* playback channels mask */
	int st_chmask;	/* side tone mixing channel mask */
};

static struct uac3_badd_profile uac3_badd_profiles[] = {
	{
		/*
		 * BAIF, BAOF or combination of both
		 * IN: Mono or Stereo cfg, Mono alt possible
		 * OUT: Mono or Stereo cfg, Mono alt possible
		 */
		.subclass = UAC3_FUNCTION_SUBCLASS_GENERIC_IO,
		.name = "GENERIC IO",
		.c_chmask = -1,		/* dynamic channels */
		.p_chmask = -1,		/* dynamic channels */
	},
	{
		/* BAOF; Stereo only cfg, Mono alt possible */
		.subclass = UAC3_FUNCTION_SUBCLASS_HEADPHONE,
		.name = "HEADPHONE",
		.p_chmask = 3,
	},
	{
		/* BAOF; Mono or Stereo cfg, Mono alt possible */
		.subclass = UAC3_FUNCTION_SUBCLASS_SPEAKER,
		.name = "SPEAKER",
		.p_chmask = -1,		/* dynamic channels */
	},
	{
		/* BAIF; Mono or Stereo cfg, Mono alt possible */
		.subclass = UAC3_FUNCTION_SUBCLASS_MICROPHONE,
		.name = "MICROPHONE",
		.c_chmask = -1,		/* dynamic channels */
	},
	{
		/*
		 * BAIOF topology
		 * IN: Mono only
		 * OUT: Mono or Stereo cfg, Mono alt possible
		 */
		.subclass = UAC3_FUNCTION_SUBCLASS_HEADSET,
		.name = "HEADSET",
		.c_chmask = 1,
		.p_chmask = -1,		/* dynamic channels */
		.st_chmask = 1,
	},
	{
		/* BAIOF; IN: Mono only; OUT: Stereo only, Mono alt possible */
		.subclass = UAC3_FUNCTION_SUBCLASS_HEADSET_ADAPTER,
		.name = "HEADSET ADAPTER",
		.c_chmask = 1,
		.p_chmask = 3,
		.st_chmask = 1,
	},
	{
		/* BAIF + BAOF; IN: Mono only; OUT: Mono only */
		.subclass = UAC3_FUNCTION_SUBCLASS_SPEAKERPHONE,
		.name = "SPEAKERPHONE",
		.c_chmask = 1,
		.p_chmask = 1,
	},
	{ 0 } /* terminator */
};

static bool uac3_badd_func_has_valid_channels(struct usb_mixer_interface *mixer,
					      struct uac3_badd_profile *f,
					      int c_chmask, int p_chmask)
{
	/*
	 * If both playback/capture channels are dynamic, make sure
	 * at least one channel is present
	 */
	if (f->c_chmask < 0 && f->p_chmask < 0) {
		if (!c_chmask && !p_chmask) {
			usb_audio_warn(mixer->chip, "BAAD %s: no channels?",
				       f->name);
			return false;
		}
		return true;
	}

	if ((f->c_chmask < 0 && !c_chmask) ||
	    (f->c_chmask >= 0 && f->c_chmask != c_chmask)) {
		usb_audio_warn(mixer->chip, "BAAD %s c_chmask mismatch",
			       f->name);
		return false;
	}
	if ((f->p_chmask < 0 && !p_chmask) ||
	    (f->p_chmask >= 0 && f->p_chmask != p_chmask)) {
		usb_audio_warn(mixer->chip, "BAAD %s p_chmask mismatch",
			       f->name);
		return false;
	}
	return true;
}

/*
 * create mixer controls for UAC3 BADD profiles
 *
 * UAC3 BADD device doesn't contain CS descriptors thus we will guess everything
 *
 * BADD device may contain Mixer Unit, which doesn't have any controls, skip it
 */
static int snd_usb_mixer_controls_badd(struct usb_mixer_interface *mixer,
				       int ctrlif)
{
	struct usb_device *dev = mixer->chip->dev;
	struct usb_interface_assoc_descriptor *assoc;
	int badd_profile = mixer->chip->badd_profile;
	struct uac3_badd_profile *f;
	const struct usbmix_ctl_map *map;
	int p_chmask = 0, c_chmask = 0, st_chmask = 0;
	int i;

	assoc = usb_ifnum_to_if(dev, ctrlif)->intf_assoc;

	/* Detect BADD capture/playback channels from AS EP descriptors */
	for (i = 0; i < assoc->bInterfaceCount; i++) {
		int intf = assoc->bFirstInterface + i;

		struct usb_interface *iface;
		struct usb_host_interface *alts;
		struct usb_interface_descriptor *altsd;
		unsigned int maxpacksize;
		char dir_in;
		int chmask, num;

		if (intf == ctrlif)
			continue;

		iface = usb_ifnum_to_if(dev, intf);
		num = iface->num_altsetting;

		if (num < 2)
			return -EINVAL;

		/*
		 * The number of Channels in an AudioStreaming interface
		 * and the audio sample bit resolution (16 bits or 24
		 * bits) can be derived from the wMaxPacketSize field in
		 * the Standard AS Audio Data Endpoint descriptor in
		 * Alternate Setting 1
		 */
		alts = &iface->altsetting[1];
		altsd = get_iface_desc(alts);

		if (altsd->bNumEndpoints < 1)
			return -EINVAL;

		/* check direction */
		dir_in = (get_endpoint(alts, 0)->bEndpointAddress & USB_DIR_IN);
		maxpacksize = le16_to_cpu(get_endpoint(alts, 0)->wMaxPacketSize);

		switch (maxpacksize) {
		default:
			usb_audio_err(mixer->chip,
				"incorrect wMaxPacketSize 0x%x for BADD profile\n",
				maxpacksize);
			return -EINVAL;
		case UAC3_BADD_EP_MAXPSIZE_SYNC_MONO_16:
		case UAC3_BADD_EP_MAXPSIZE_ASYNC_MONO_16:
		case UAC3_BADD_EP_MAXPSIZE_SYNC_MONO_24:
		case UAC3_BADD_EP_MAXPSIZE_ASYNC_MONO_24:
			chmask = 1;
			break;
		case UAC3_BADD_EP_MAXPSIZE_SYNC_STEREO_16:
		case UAC3_BADD_EP_MAXPSIZE_ASYNC_STEREO_16:
		case UAC3_BADD_EP_MAXPSIZE_SYNC_STEREO_24:
		case UAC3_BADD_EP_MAXPSIZE_ASYNC_STEREO_24:
			chmask = 3;
			break;
		}

		if (dir_in)
			c_chmask = chmask;
		else
			p_chmask = chmask;
	}

	usb_audio_dbg(mixer->chip,
		"UAC3 BADD profile 0x%x: detected c_chmask=%d p_chmask=%d\n",
		badd_profile, c_chmask, p_chmask);

	/* check the mapping table */
	for (map = uac3_badd_usbmix_ctl_maps; map->id; map++) {
		if (map->id == badd_profile)
			break;
	}

	if (!map->id)
		return -EINVAL;

	for (f = uac3_badd_profiles; f->name; f++) {
		if (badd_profile == f->subclass)
			break;
	}
	if (!f->name)
		return -EINVAL;
	if (!uac3_badd_func_has_valid_channels(mixer, f, c_chmask, p_chmask))
		return -EINVAL;
	st_chmask = f->st_chmask;

	/* Playback */
	if (p_chmask) {
		/* Master channel, always writable */
		build_feature_ctl_badd(mixer, 0, UAC_FU_MUTE,
				       UAC3_BADD_FU_ID2, map->map);
		/* Mono/Stereo volume channels, always writable */
		build_feature_ctl_badd(mixer, p_chmask, UAC_FU_VOLUME,
				       UAC3_BADD_FU_ID2, map->map);
	}

	/* Capture */
	if (c_chmask) {
		/* Master channel, always writable */
		build_feature_ctl_badd(mixer, 0, UAC_FU_MUTE,
				       UAC3_BADD_FU_ID5, map->map);
		/* Mono/Stereo volume channels, always writable */
		build_feature_ctl_badd(mixer, c_chmask, UAC_FU_VOLUME,
				       UAC3_BADD_FU_ID5, map->map);
	}

	/* Side tone-mixing */
	if (st_chmask) {
		/* Master channel, always writable */
		build_feature_ctl_badd(mixer, 0, UAC_FU_MUTE,
				       UAC3_BADD_FU_ID7, map->map);
		/* Mono volume channel, always writable */
		build_feature_ctl_badd(mixer, 1, UAC_FU_VOLUME,
				       UAC3_BADD_FU_ID7, map->map);
	}

	/* Insertion Control */
	if (f->subclass == UAC3_FUNCTION_SUBCLASS_HEADSET_ADAPTER) {
		struct usb_audio_term iterm, oterm;

		/* Input Term - Insertion control */
		memset(&iterm, 0, sizeof(iterm));
		iterm.id = UAC3_BADD_IT_ID4;
		iterm.type = UAC_BIDIR_TERMINAL_HEADSET;
		build_connector_control(mixer, &iterm, true);

		/* Output Term - Insertion control */
		memset(&oterm, 0, sizeof(oterm));
		oterm.id = UAC3_BADD_OT_ID3;
		oterm.type = UAC_BIDIR_TERMINAL_HEADSET;
		build_connector_control(mixer, &oterm, false);
	}

	return 0;
}

/*
 * create mixer controls
 *
 * walk through all UAC_OUTPUT_TERMINAL descriptors to search for mixers
 */
static int snd_usb_mixer_controls(struct usb_mixer_interface *mixer)
{
	struct mixer_build state;
	int err;
	const struct usbmix_ctl_map *map;
	void *p;

	memset(&state, 0, sizeof(state));
	state.chip = mixer->chip;
	state.mixer = mixer;
	state.buffer = mixer->hostif->extra;
	state.buflen = mixer->hostif->extralen;

	/* check the mapping table */
	for (map = usbmix_ctl_maps; map->id; map++) {
		if (map->id == state.chip->usb_id) {
			state.map = map->map;
			state.selector_map = map->selector_map;
			mixer->ignore_ctl_error = map->ignore_ctl_error;
			break;
		}
	}

	p = NULL;
	while ((p = snd_usb_find_csint_desc(mixer->hostif->extra,
					    mixer->hostif->extralen,
					    p, UAC_OUTPUT_TERMINAL)) != NULL) {
		if (mixer->protocol == UAC_VERSION_1) {
			struct uac1_output_terminal_descriptor *desc = p;

			if (desc->bLength < sizeof(*desc))
				continue; /* invalid descriptor? */
			/* mark terminal ID as visited */
			set_bit(desc->bTerminalID, state.unitbitmap);
			state.oterm.id = desc->bTerminalID;
			state.oterm.type = le16_to_cpu(desc->wTerminalType);
			state.oterm.name = desc->iTerminal;
			err = parse_audio_unit(&state, desc->bSourceID);
			if (err < 0 && err != -EINVAL)
				return err;
		} else if (mixer->protocol == UAC_VERSION_2) {
			struct uac2_output_terminal_descriptor *desc = p;

			if (desc->bLength < sizeof(*desc))
				continue; /* invalid descriptor? */
			/* mark terminal ID as visited */
			set_bit(desc->bTerminalID, state.unitbitmap);
			state.oterm.id = desc->bTerminalID;
			state.oterm.type = le16_to_cpu(desc->wTerminalType);
			state.oterm.name = desc->iTerminal;
			err = parse_audio_unit(&state, desc->bSourceID);
			if (err < 0 && err != -EINVAL)
				return err;

			/*
			 * For UAC2, use the same approach to also add the
			 * clock selectors
			 */
			err = parse_audio_unit(&state, desc->bCSourceID);
			if (err < 0 && err != -EINVAL)
				return err;

			if (uac_v2v3_control_is_readable(le16_to_cpu(desc->bmControls),
							 UAC2_TE_CONNECTOR)) {
				build_connector_control(state.mixer, &state.oterm,
							false);
			}
		} else {  /* UAC_VERSION_3 */
			struct uac3_output_terminal_descriptor *desc = p;

			if (desc->bLength < sizeof(*desc))
				continue; /* invalid descriptor? */
			/* mark terminal ID as visited */
			set_bit(desc->bTerminalID, state.unitbitmap);
			state.oterm.id = desc->bTerminalID;
			state.oterm.type = le16_to_cpu(desc->wTerminalType);
			state.oterm.name = le16_to_cpu(desc->wTerminalDescrStr);
			err = parse_audio_unit(&state, desc->bSourceID);
			if (err < 0 && err != -EINVAL)
				return err;

			/*
			 * For UAC3, use the same approach to also add the
			 * clock selectors
			 */
			err = parse_audio_unit(&state, desc->bCSourceID);
			if (err < 0 && err != -EINVAL)
				return err;

			if (uac_v2v3_control_is_readable(le32_to_cpu(desc->bmControls),
							 UAC3_TE_INSERTION)) {
				build_connector_control(state.mixer, &state.oterm,
							false);
			}
		}
	}

	return 0;
}

void snd_usb_mixer_notify_id(struct usb_mixer_interface *mixer, int unitid)
{
	struct usb_mixer_elem_list *list;

	for_each_mixer_elem(list, mixer, unitid) {
		struct usb_mixer_elem_info *info =
			mixer_elem_list_to_info(list);
		/* invalidate cache, so the value is read from the device */
		info->cached = 0;
		snd_ctl_notify(mixer->chip->card, SNDRV_CTL_EVENT_MASK_VALUE,
			       &list->kctl->id);
	}
}

static void snd_usb_mixer_dump_cval(struct snd_info_buffer *buffer,
				    struct usb_mixer_elem_list *list)
{
	struct usb_mixer_elem_info *cval = mixer_elem_list_to_info(list);
	static char *val_types[] = {"BOOLEAN", "INV_BOOLEAN",
				    "S8", "U8", "S16", "U16"};
	snd_iprintf(buffer, "    Info: id=%i, control=%i, cmask=0x%x, "
			    "channels=%i, type=\"%s\"\n", cval->head.id,
			    cval->control, cval->cmask, cval->channels,
			    val_types[cval->val_type]);
	snd_iprintf(buffer, "    Volume: min=%i, max=%i, dBmin=%i, dBmax=%i\n",
			    cval->min, cval->max, cval->dBmin, cval->dBmax);
}

static void snd_usb_mixer_proc_read(struct snd_info_entry *entry,
				    struct snd_info_buffer *buffer)
{
	struct snd_usb_audio *chip = entry->private_data;
	struct usb_mixer_interface *mixer;
	struct usb_mixer_elem_list *list;
	int unitid;

	list_for_each_entry(mixer, &chip->mixer_list, list) {
		snd_iprintf(buffer,
			"USB Mixer: usb_id=0x%08x, ctrlif=%i, ctlerr=%i\n",
				chip->usb_id, snd_usb_ctrl_intf(chip),
				mixer->ignore_ctl_error);
		snd_iprintf(buffer, "Card: %s\n", chip->card->longname);
		for (unitid = 0; unitid < MAX_ID_ELEMS; unitid++) {
			for_each_mixer_elem(list, mixer, unitid) {
				snd_iprintf(buffer, "  Unit: %i\n", list->id);
				if (list->kctl)
					snd_iprintf(buffer,
						    "    Control: name=\"%s\", index=%i\n",
						    list->kctl->id.name,
						    list->kctl->id.index);
				if (list->dump)
					list->dump(buffer, list);
			}
		}
	}
}

static void snd_usb_mixer_interrupt_v2(struct usb_mixer_interface *mixer,
				       int attribute, int value, int index)
{
	struct usb_mixer_elem_list *list;
	__u8 unitid = (index >> 8) & 0xff;
	__u8 control = (value >> 8) & 0xff;
	__u8 channel = value & 0xff;
	unsigned int count = 0;

	if (channel >= MAX_CHANNELS) {
		usb_audio_dbg(mixer->chip,
			"%s(): bogus channel number %d\n",
			__func__, channel);
		return;
	}

	for_each_mixer_elem(list, mixer, unitid)
		count++;

	if (count == 0)
		return;

	for_each_mixer_elem(list, mixer, unitid) {
		struct usb_mixer_elem_info *info;

		if (!list->kctl)
			continue;

		info = mixer_elem_list_to_info(list);
		if (count > 1 && info->control != control)
			continue;

		switch (attribute) {
		case UAC2_CS_CUR:
			/* invalidate cache, so the value is read from the device */
			if (channel)
				info->cached &= ~(1 << channel);
			else /* master channel */
				info->cached = 0;

			snd_ctl_notify(mixer->chip->card, SNDRV_CTL_EVENT_MASK_VALUE,
				       &info->head.kctl->id);
			break;

		case UAC2_CS_RANGE:
			/* TODO */
			break;

		case UAC2_CS_MEM:
			/* TODO */
			break;

		default:
			usb_audio_dbg(mixer->chip,
				"unknown attribute %d in interrupt\n",
				attribute);
			break;
		} /* switch */
	}
}

static void snd_usb_mixer_interrupt(struct urb *urb)
{
	struct usb_mixer_interface *mixer = urb->context;
	int len = urb->actual_length;
	int ustatus = urb->status;

	if (ustatus != 0)
		goto requeue;

	if (mixer->protocol == UAC_VERSION_1) {
		struct uac1_status_word *status;

		for (status = urb->transfer_buffer;
		     len >= sizeof(*status);
		     len -= sizeof(*status), status++) {
			dev_dbg(&urb->dev->dev, "status interrupt: %02x %02x\n",
						status->bStatusType,
						status->bOriginator);

			/* ignore any notifications not from the control interface */
			if ((status->bStatusType & UAC1_STATUS_TYPE_ORIG_MASK) !=
				UAC1_STATUS_TYPE_ORIG_AUDIO_CONTROL_IF)
				continue;

			if (status->bStatusType & UAC1_STATUS_TYPE_MEM_CHANGED)
				snd_usb_mixer_rc_memory_change(mixer, status->bOriginator);
			else
				snd_usb_mixer_notify_id(mixer, status->bOriginator);
		}
	} else { /* UAC_VERSION_2 */
		struct uac2_interrupt_data_msg *msg;

		for (msg = urb->transfer_buffer;
		     len >= sizeof(*msg);
		     len -= sizeof(*msg), msg++) {
			/* drop vendor specific and endpoint requests */
			if ((msg->bInfo & UAC2_INTERRUPT_DATA_MSG_VENDOR) ||
			    (msg->bInfo & UAC2_INTERRUPT_DATA_MSG_EP))
				continue;

			snd_usb_mixer_interrupt_v2(mixer, msg->bAttribute,
						   le16_to_cpu(msg->wValue),
						   le16_to_cpu(msg->wIndex));
		}
	}

requeue:
	if (ustatus != -ENOENT &&
	    ustatus != -ECONNRESET &&
	    ustatus != -ESHUTDOWN) {
		urb->dev = mixer->chip->dev;
		usb_submit_urb(urb, GFP_ATOMIC);
	}
}

/* create the handler for the optional status interrupt endpoint */
static int snd_usb_mixer_status_create(struct usb_mixer_interface *mixer)
{
	struct usb_endpoint_descriptor *ep;
	void *transfer_buffer;
	int buffer_length;
	unsigned int epnum;

	/* we need one interrupt input endpoint */
	if (get_iface_desc(mixer->hostif)->bNumEndpoints < 1)
		return 0;
	ep = get_endpoint(mixer->hostif, 0);
	if (!usb_endpoint_dir_in(ep) || !usb_endpoint_xfer_int(ep))
		return 0;

	epnum = usb_endpoint_num(ep);
	buffer_length = le16_to_cpu(ep->wMaxPacketSize);
	transfer_buffer = kmalloc(buffer_length, GFP_KERNEL);
	if (!transfer_buffer)
		return -ENOMEM;
	mixer->urb = usb_alloc_urb(0, GFP_KERNEL);
	if (!mixer->urb) {
		kfree(transfer_buffer);
		return -ENOMEM;
	}
	usb_fill_int_urb(mixer->urb, mixer->chip->dev,
			 usb_rcvintpipe(mixer->chip->dev, epnum),
			 transfer_buffer, buffer_length,
			 snd_usb_mixer_interrupt, mixer, ep->bInterval);
	usb_submit_urb(mixer->urb, GFP_KERNEL);
	return 0;
}

static int keep_iface_ctl_get(struct snd_kcontrol *kcontrol,
			      struct snd_ctl_elem_value *ucontrol)
{
	struct usb_mixer_interface *mixer = snd_kcontrol_chip(kcontrol);

	ucontrol->value.integer.value[0] = mixer->chip->keep_iface;
	return 0;
}

static int keep_iface_ctl_put(struct snd_kcontrol *kcontrol,
			      struct snd_ctl_elem_value *ucontrol)
{
	struct usb_mixer_interface *mixer = snd_kcontrol_chip(kcontrol);
	bool keep_iface = !!ucontrol->value.integer.value[0];

	if (mixer->chip->keep_iface == keep_iface)
		return 0;
	mixer->chip->keep_iface = keep_iface;
	return 1;
}

static const struct snd_kcontrol_new keep_iface_ctl = {
	.iface = SNDRV_CTL_ELEM_IFACE_CARD,
	.name = "Keep Interface",
	.info = snd_ctl_boolean_mono_info,
	.get = keep_iface_ctl_get,
	.put = keep_iface_ctl_put,
};

static int create_keep_iface_ctl(struct usb_mixer_interface *mixer)
{
	struct snd_kcontrol *kctl = snd_ctl_new1(&keep_iface_ctl, mixer);

	/* need only one control per card */
	if (snd_ctl_find_id(mixer->chip->card, &kctl->id)) {
		snd_ctl_free_one(kctl);
		return 0;
	}

	return snd_ctl_add(mixer->chip->card, kctl);
}

int snd_usb_create_mixer(struct snd_usb_audio *chip, int ctrlif,
			 int ignore_error)
{
	static struct snd_device_ops dev_ops = {
		.dev_free = snd_usb_mixer_dev_free
	};
	struct usb_mixer_interface *mixer;
	struct snd_info_entry *entry;
	int err;

	strcpy(chip->card->mixername, "USB Mixer");

	mixer = kzalloc(sizeof(*mixer), GFP_KERNEL);
	if (!mixer)
		return -ENOMEM;
	mixer->chip = chip;
	mixer->ignore_ctl_error = ignore_error;
	mixer->id_elems = kcalloc(MAX_ID_ELEMS, sizeof(*mixer->id_elems),
				  GFP_KERNEL);
	if (!mixer->id_elems) {
		kfree(mixer);
		return -ENOMEM;
	}

	mixer->hostif = &usb_ifnum_to_if(chip->dev, ctrlif)->altsetting[0];
	switch (get_iface_desc(mixer->hostif)->bInterfaceProtocol) {
	case UAC_VERSION_1:
	default:
		mixer->protocol = UAC_VERSION_1;
		break;
	case UAC_VERSION_2:
		mixer->protocol = UAC_VERSION_2;
		break;
	case UAC_VERSION_3:
		mixer->protocol = UAC_VERSION_3;
		break;
	}

	if (mixer->protocol == UAC_VERSION_3 &&
			chip->badd_profile >= UAC3_FUNCTION_SUBCLASS_GENERIC_IO) {
		err = snd_usb_mixer_controls_badd(mixer, ctrlif);
		if (err < 0)
			goto _error;
	} else {
		err = snd_usb_mixer_controls(mixer);
		if (err < 0)
			goto _error;
	}

	err = snd_usb_mixer_status_create(mixer);
	if (err < 0)
		goto _error;

	err = create_keep_iface_ctl(mixer);
	if (err < 0)
		goto _error;

	err = snd_usb_mixer_apply_create_quirk(mixer);
	if (err < 0)
		goto _error;

	err = snd_device_new(chip->card, SNDRV_DEV_CODEC, mixer, &dev_ops);
	if (err < 0)
		goto _error;

	if (list_empty(&chip->mixer_list) &&
	    !snd_card_proc_new(chip->card, "usbmixer", &entry))
		snd_info_set_text_ops(entry, chip, snd_usb_mixer_proc_read);

	list_add(&mixer->list, &chip->mixer_list);
	return 0;

_error:
	snd_usb_mixer_free(mixer);
	return err;
}

void snd_usb_mixer_disconnect(struct usb_mixer_interface *mixer)
{
	if (mixer->disconnected)
		return;
	if (mixer->urb)
		usb_kill_urb(mixer->urb);
	if (mixer->rc_urb)
		usb_kill_urb(mixer->rc_urb);
	mixer->disconnected = true;
}

#ifdef CONFIG_PM
/* stop any bus activity of a mixer */
static void snd_usb_mixer_inactivate(struct usb_mixer_interface *mixer)
{
	usb_kill_urb(mixer->urb);
	usb_kill_urb(mixer->rc_urb);
}

static int snd_usb_mixer_activate(struct usb_mixer_interface *mixer)
{
	int err;

	if (mixer->urb) {
		err = usb_submit_urb(mixer->urb, GFP_NOIO);
		if (err < 0)
			return err;
	}

	return 0;
}

int snd_usb_mixer_suspend(struct usb_mixer_interface *mixer)
{
	snd_usb_mixer_inactivate(mixer);
	return 0;
}

static int restore_mixer_value(struct usb_mixer_elem_list *list)
{
	struct usb_mixer_elem_info *cval = mixer_elem_list_to_info(list);
	int c, err, idx;

	if (cval->cmask) {
		idx = 0;
		for (c = 0; c < MAX_CHANNELS; c++) {
			if (!(cval->cmask & (1 << c)))
				continue;
			if (cval->cached & (1 << (c + 1))) {
				err = snd_usb_set_cur_mix_value(cval, c + 1, idx,
							cval->cache_val[idx]);
				if (err < 0)
					return err;
			}
			idx++;
		}
	} else {
		/* master */
		if (cval->cached) {
			err = snd_usb_set_cur_mix_value(cval, 0, 0, *cval->cache_val);
			if (err < 0)
				return err;
		}
	}

	return 0;
}

int snd_usb_mixer_resume(struct usb_mixer_interface *mixer, bool reset_resume)
{
	struct usb_mixer_elem_list *list;
	int id, err;

	if (reset_resume) {
		/* restore cached mixer values */
		for (id = 0; id < MAX_ID_ELEMS; id++) {
			for_each_mixer_elem(list, mixer, id) {
				if (list->resume) {
					err = list->resume(list);
					if (err < 0)
						return err;
				}
			}
		}
	}

	snd_usb_mixer_resume_quirk(mixer);

	return snd_usb_mixer_activate(mixer);
}
#endif

void snd_usb_mixer_elem_init_std(struct usb_mixer_elem_list *list,
				 struct usb_mixer_interface *mixer,
				 int unitid)
{
	list->mixer = mixer;
	list->id = unitid;
	list->dump = snd_usb_mixer_dump_cval;
#ifdef CONFIG_PM
	list->resume = restore_mixer_value;
#endif
}<|MERGE_RESOLUTION|>--- conflicted
+++ resolved
@@ -754,11 +754,8 @@
 		return -EINVAL;
 	if (!desc->bNrInPins)
 		return -EINVAL;
-<<<<<<< HEAD
-=======
 	if (desc->bLength < sizeof(*desc) + desc->bNrInPins)
 		return -EINVAL;
->>>>>>> 7a4dd781
 
 	switch (state->mixer->protocol) {
 	case UAC_VERSION_1:
@@ -2139,12 +2136,6 @@
 
 	num_outs = err;
 	input_pins = desc->bNrInPins;
-<<<<<<< HEAD
-
-	if (desc->bLength < sizeof(*desc) + desc->bNrInPins)
-		return -EINVAL;
-=======
->>>>>>> 7a4dd781
 
 	num_ins = 0;
 	ich = 0;
