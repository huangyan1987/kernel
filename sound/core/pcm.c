--- conflicted
+++ resolved
@@ -1062,10 +1062,7 @@
 	} else {
 		substream->runtime = NULL;
 	}
-<<<<<<< HEAD
-=======
 	mutex_destroy(&runtime->buffer_mutex);
->>>>>>> d5395b5f
 	kfree(runtime);
 	put_pid(substream->pid);
 	substream->pid = NULL;
