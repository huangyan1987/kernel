--- conflicted
+++ resolved
@@ -739,12 +739,7 @@
 	return 0;
 }
 
-<<<<<<< HEAD
-#ifdef CONFIG_ISA
-static int snd_isa_pm_callback(struct pm_dev *dev, pm_request_t rqst, void *data)
-=======
 static int snd_generic_pm_callback(struct pm_dev *dev, pm_request_t rqst, void *data)
->>>>>>> 30e74fea
 {
 	snd_card_t *card = dev->data;
 
@@ -762,43 +757,22 @@
 }
 
 /**
-<<<<<<< HEAD
- * snd_card_set_isa_pm_callback - set the ISA power-management callbacks
- * @card: soundcard structure
-=======
  * snd_card_set_dev_pm_callback - set the generic power-management callbacks
  * @card: soundcard structure
  * @type: PM device type (PM_XXX)
->>>>>>> 30e74fea
  * @suspend: suspend callback function
  * @resume: resume callback function
  * @private_data: private data to pass to the callback functions
  *
  * Registers the power-management and sets the lowlevel callbacks for
-<<<<<<< HEAD
- * the given ISA card.  These callbacks are called from the ALSA's
- * common PM handler and from the control API.
- */
-int snd_card_set_isa_pm_callback(snd_card_t *card,
-=======
  * the given card with the given PM type.  These callbacks are called
  * from the ALSA's common PM handler and from the control API.
  */
 int snd_card_set_dev_pm_callback(snd_card_t *card, int type,
->>>>>>> 30e74fea
 				 int (*suspend)(snd_card_t *, unsigned int),
 				 int (*resume)(snd_card_t *, unsigned int),
 				 void *private_data)
 {
-<<<<<<< HEAD
-	card->pm_dev = pm_register(PM_ISA_DEV, 0, snd_isa_pm_callback);
-	if (! card->pm_dev)
-		return -ENOMEM;
-	card->pm_dev->data = card;
-	return snd_card_set_pm_callback(card, suspend, resume, private_data);
-}
-#endif
-=======
 	card->pm_dev = pm_register(type, 0, snd_generic_pm_callback);
 	if (! card->pm_dev)
 		return -ENOMEM;
@@ -806,7 +780,6 @@
 	snd_card_set_pm_callback(card, suspend, resume, private_data);
 	return 0;
 }
->>>>>>> 30e74fea
 
 #ifdef CONFIG_PCI
 int snd_card_pci_suspend(struct pci_dev *dev, u32 state)
