/*
 *  Timers abstract layer
 *  Copyright (c) by Jaroslav Kysela <perex@perex.cz>
 *
 *
 *   This program is free software; you can redistribute it and/or modify
 *   it under the terms of the GNU General Public License as published by
 *   the Free Software Foundation; either version 2 of the License, or
 *   (at your option) any later version.
 *
 *   This program is distributed in the hope that it will be useful,
 *   but WITHOUT ANY WARRANTY; without even the implied warranty of
 *   MERCHANTABILITY or FITNESS FOR A PARTICULAR PURPOSE.  See the
 *   GNU General Public License for more details.
 *
 *   You should have received a copy of the GNU General Public License
 *   along with this program; if not, write to the Free Software
 *   Foundation, Inc., 59 Temple Place, Suite 330, Boston, MA  02111-1307 USA
 *
 */

#include <linux/delay.h>
#include <linux/init.h>
#include <linux/slab.h>
#include <linux/time.h>
#include <linux/mutex.h>
#include <linux/device.h>
#include <linux/module.h>
#include <linux/string.h>
#include <sound/core.h>
#include <sound/timer.h>
#include <sound/control.h>
#include <sound/info.h>
#include <sound/minors.h>
#include <sound/initval.h>
#include <linux/kmod.h>

#if IS_ENABLED(CONFIG_SND_HRTIMER)
#define DEFAULT_TIMER_LIMIT 4
#elif IS_ENABLED(CONFIG_SND_RTCTIMER)
#define DEFAULT_TIMER_LIMIT 2
#else
#define DEFAULT_TIMER_LIMIT 1
#endif

static int timer_limit = DEFAULT_TIMER_LIMIT;
static int timer_tstamp_monotonic = 1;
MODULE_AUTHOR("Jaroslav Kysela <perex@perex.cz>, Takashi Iwai <tiwai@suse.de>");
MODULE_DESCRIPTION("ALSA timer interface");
MODULE_LICENSE("GPL");
module_param(timer_limit, int, 0444);
MODULE_PARM_DESC(timer_limit, "Maximum global timers in system.");
module_param(timer_tstamp_monotonic, int, 0444);
MODULE_PARM_DESC(timer_tstamp_monotonic, "Use posix monotonic clock source for timestamps (default).");

MODULE_ALIAS_CHARDEV(CONFIG_SND_MAJOR, SNDRV_MINOR_TIMER);
MODULE_ALIAS("devname:snd/timer");

struct snd_timer_user {
	struct snd_timer_instance *timeri;
	int tread;		/* enhanced read with timestamps and events */
	unsigned long ticks;
	unsigned long overrun;
	int qhead;
	int qtail;
	int qused;
	int queue_size;
	bool disconnected;
	struct snd_timer_read *queue;
	struct snd_timer_tread *tqueue;
	spinlock_t qlock;
	unsigned long last_resolution;
	unsigned int filter;
	struct timespec tstamp;		/* trigger tstamp */
	wait_queue_head_t qchange_sleep;
	struct fasync_struct *fasync;
	struct mutex ioctl_lock;
};

/* list of timers */
static LIST_HEAD(snd_timer_list);

/* list of slave instances */
static LIST_HEAD(snd_timer_slave_list);

/* lock for slave active lists */
static DEFINE_SPINLOCK(slave_active_lock);

static DEFINE_MUTEX(register_mutex);

static int snd_timer_free(struct snd_timer *timer);
static int snd_timer_dev_free(struct snd_device *device);
static int snd_timer_dev_register(struct snd_device *device);
static int snd_timer_dev_disconnect(struct snd_device *device);

static void snd_timer_reschedule(struct snd_timer * timer, unsigned long ticks_left);

/*
 * create a timer instance with the given owner string.
 * when timer is not NULL, increments the module counter
 */
static struct snd_timer_instance *snd_timer_instance_new(char *owner,
							 struct snd_timer *timer)
{
	struct snd_timer_instance *timeri;
	timeri = kzalloc(sizeof(*timeri), GFP_KERNEL);
	if (timeri == NULL)
		return NULL;
	timeri->owner = kstrdup(owner, GFP_KERNEL);
	if (! timeri->owner) {
		kfree(timeri);
		return NULL;
	}
	INIT_LIST_HEAD(&timeri->open_list);
	INIT_LIST_HEAD(&timeri->active_list);
	INIT_LIST_HEAD(&timeri->ack_list);
	INIT_LIST_HEAD(&timeri->slave_list_head);
	INIT_LIST_HEAD(&timeri->slave_active_head);

	timeri->timer = timer;
	if (timer && !try_module_get(timer->module)) {
		kfree(timeri->owner);
		kfree(timeri);
		return NULL;
	}

	return timeri;
}

/*
 * find a timer instance from the given timer id
 */
static struct snd_timer *snd_timer_find(struct snd_timer_id *tid)
{
	struct snd_timer *timer = NULL;

	list_for_each_entry(timer, &snd_timer_list, device_list) {
		if (timer->tmr_class != tid->dev_class)
			continue;
		if ((timer->tmr_class == SNDRV_TIMER_CLASS_CARD ||
		     timer->tmr_class == SNDRV_TIMER_CLASS_PCM) &&
		    (timer->card == NULL ||
		     timer->card->number != tid->card))
			continue;
		if (timer->tmr_device != tid->device)
			continue;
		if (timer->tmr_subdevice != tid->subdevice)
			continue;
		return timer;
	}
	return NULL;
}

#ifdef CONFIG_MODULES

static void snd_timer_request(struct snd_timer_id *tid)
{
	switch (tid->dev_class) {
	case SNDRV_TIMER_CLASS_GLOBAL:
		if (tid->device < timer_limit)
			request_module("snd-timer-%i", tid->device);
		break;
	case SNDRV_TIMER_CLASS_CARD:
	case SNDRV_TIMER_CLASS_PCM:
		if (tid->card < snd_ecards_limit)
			request_module("snd-card-%i", tid->card);
		break;
	default:
		break;
	}
}

#endif

/*
 * look for a master instance matching with the slave id of the given slave.
 * when found, relink the open_link of the slave.
 *
 * call this with register_mutex down.
 */
static void snd_timer_check_slave(struct snd_timer_instance *slave)
{
	struct snd_timer *timer;
	struct snd_timer_instance *master;

	/* FIXME: it's really dumb to look up all entries.. */
	list_for_each_entry(timer, &snd_timer_list, device_list) {
		list_for_each_entry(master, &timer->open_list_head, open_list) {
			if (slave->slave_class == master->slave_class &&
			    slave->slave_id == master->slave_id) {
				list_move_tail(&slave->open_list,
					       &master->slave_list_head);
				spin_lock_irq(&slave_active_lock);
				slave->master = master;
				slave->timer = master->timer;
				spin_unlock_irq(&slave_active_lock);
				return;
			}
		}
	}
}

/*
 * look for slave instances matching with the slave id of the given master.
 * when found, relink the open_link of slaves.
 *
 * call this with register_mutex down.
 */
static void snd_timer_check_master(struct snd_timer_instance *master)
{
	struct snd_timer_instance *slave, *tmp;

	/* check all pending slaves */
	list_for_each_entry_safe(slave, tmp, &snd_timer_slave_list, open_list) {
		if (slave->slave_class == master->slave_class &&
		    slave->slave_id == master->slave_id) {
			list_move_tail(&slave->open_list, &master->slave_list_head);
			spin_lock_irq(&slave_active_lock);
			spin_lock(&master->timer->lock);
			slave->master = master;
			slave->timer = master->timer;
			if (slave->flags & SNDRV_TIMER_IFLG_RUNNING)
				list_add_tail(&slave->active_list,
					      &master->slave_active_head);
			spin_unlock(&master->timer->lock);
			spin_unlock_irq(&slave_active_lock);
		}
	}
}

/*
 * open a timer instance
 * when opening a master, the slave id must be here given.
 */
int snd_timer_open(struct snd_timer_instance **ti,
		   char *owner, struct snd_timer_id *tid,
		   unsigned int slave_id)
{
	struct snd_timer *timer;
	struct snd_timer_instance *timeri = NULL;

	if (tid->dev_class == SNDRV_TIMER_CLASS_SLAVE) {
		/* open a slave instance */
		if (tid->dev_sclass <= SNDRV_TIMER_SCLASS_NONE ||
		    tid->dev_sclass > SNDRV_TIMER_SCLASS_OSS_SEQUENCER) {
			pr_debug("ALSA: timer: invalid slave class %i\n",
				 tid->dev_sclass);
			return -EINVAL;
		}
		mutex_lock(&register_mutex);
		timeri = snd_timer_instance_new(owner, NULL);
		if (!timeri) {
			mutex_unlock(&register_mutex);
			return -ENOMEM;
		}
		timeri->slave_class = tid->dev_sclass;
		timeri->slave_id = tid->device;
		timeri->flags |= SNDRV_TIMER_IFLG_SLAVE;
		list_add_tail(&timeri->open_list, &snd_timer_slave_list);
		snd_timer_check_slave(timeri);
		mutex_unlock(&register_mutex);
		*ti = timeri;
		return 0;
	}

	/* open a master instance */
	mutex_lock(&register_mutex);
	timer = snd_timer_find(tid);
#ifdef CONFIG_MODULES
	if (!timer) {
		mutex_unlock(&register_mutex);
		snd_timer_request(tid);
		mutex_lock(&register_mutex);
		timer = snd_timer_find(tid);
	}
#endif
	if (!timer) {
		mutex_unlock(&register_mutex);
		return -ENODEV;
	}
	if (!list_empty(&timer->open_list_head)) {
		timeri = list_entry(timer->open_list_head.next,
				    struct snd_timer_instance, open_list);
		if (timeri->flags & SNDRV_TIMER_IFLG_EXCLUSIVE) {
			mutex_unlock(&register_mutex);
			return -EBUSY;
		}
	}
	timeri = snd_timer_instance_new(owner, timer);
	if (!timeri) {
		mutex_unlock(&register_mutex);
		return -ENOMEM;
	}
	/* take a card refcount for safe disconnection */
	if (timer->card)
		get_device(&timer->card->card_dev);
	timeri->slave_class = tid->dev_sclass;
	timeri->slave_id = slave_id;
	if (list_empty(&timer->open_list_head) && timer->hw.open)
		timer->hw.open(timer);
	list_add_tail(&timeri->open_list, &timer->open_list_head);
	snd_timer_check_master(timeri);
	mutex_unlock(&register_mutex);
	*ti = timeri;
	return 0;
}

static int _snd_timer_stop(struct snd_timer_instance *timeri, int event);

/*
 * close a timer instance
 */
int snd_timer_close(struct snd_timer_instance *timeri)
{
	struct snd_timer *timer = NULL;
	struct snd_timer_instance *slave, *tmp;

	if (snd_BUG_ON(!timeri))
		return -ENXIO;

	/* force to stop the timer */
	snd_timer_stop(timeri);

	if (timeri->flags & SNDRV_TIMER_IFLG_SLAVE) {
		/* wait, until the active callback is finished */
		spin_lock_irq(&slave_active_lock);
		while (timeri->flags & SNDRV_TIMER_IFLG_CALLBACK) {
			spin_unlock_irq(&slave_active_lock);
			udelay(10);
			spin_lock_irq(&slave_active_lock);
		}
		spin_unlock_irq(&slave_active_lock);
		mutex_lock(&register_mutex);
		list_del(&timeri->open_list);
		mutex_unlock(&register_mutex);
	} else {
		timer = timeri->timer;
		if (snd_BUG_ON(!timer))
			goto out;
		/* wait, until the active callback is finished */
		spin_lock_irq(&timer->lock);
		while (timeri->flags & SNDRV_TIMER_IFLG_CALLBACK) {
			spin_unlock_irq(&timer->lock);
			udelay(10);
			spin_lock_irq(&timer->lock);
		}
		spin_unlock_irq(&timer->lock);
		mutex_lock(&register_mutex);
		list_del(&timeri->open_list);
		if (list_empty(&timer->open_list_head) &&
		    timer->hw.close)
			timer->hw.close(timer);
		/* remove slave links */
		spin_lock_irq(&slave_active_lock);
		spin_lock(&timer->lock);
		list_for_each_entry_safe(slave, tmp, &timeri->slave_list_head,
					 open_list) {
			list_move_tail(&slave->open_list, &snd_timer_slave_list);
			slave->master = NULL;
			slave->timer = NULL;
			list_del_init(&slave->ack_list);
			list_del_init(&slave->active_list);
		}
		spin_unlock(&timer->lock);
		spin_unlock_irq(&slave_active_lock);
		/* release a card refcount for safe disconnection */
		if (timer->card)
			put_device(&timer->card->card_dev);
		mutex_unlock(&register_mutex);
	}
 out:
	if (timeri->private_free)
		timeri->private_free(timeri);
	kfree(timeri->owner);
	kfree(timeri);
	if (timer)
		module_put(timer->module);
	return 0;
}

unsigned long snd_timer_resolution(struct snd_timer_instance *timeri)
{
	struct snd_timer * timer;

	if (timeri == NULL)
		return 0;
	if ((timer = timeri->timer) != NULL) {
		if (timer->hw.c_resolution)
			return timer->hw.c_resolution(timer);
		return timer->hw.resolution;
	}
	return 0;
}

static void snd_timer_notify1(struct snd_timer_instance *ti, int event)
{
	struct snd_timer *timer;
	unsigned long flags;
	unsigned long resolution = 0;
	struct snd_timer_instance *ts;
	struct timespec tstamp;

	if (timer_tstamp_monotonic)
		ktime_get_ts(&tstamp);
	else
		getnstimeofday(&tstamp);
	if (snd_BUG_ON(event < SNDRV_TIMER_EVENT_START ||
		       event > SNDRV_TIMER_EVENT_PAUSE))
		return;
	if (event == SNDRV_TIMER_EVENT_START ||
	    event == SNDRV_TIMER_EVENT_CONTINUE)
		resolution = snd_timer_resolution(ti);
	if (ti->ccallback)
		ti->ccallback(ti, event, &tstamp, resolution);
	if (ti->flags & SNDRV_TIMER_IFLG_SLAVE)
		return;
	timer = ti->timer;
	if (timer == NULL)
		return;
	if (timer->hw.flags & SNDRV_TIMER_HW_SLAVE)
		return;
	spin_lock_irqsave(&timer->lock, flags);
	list_for_each_entry(ts, &ti->slave_active_head, active_list)
		if (ts->ccallback)
			ts->ccallback(ts, event + 100, &tstamp, resolution);
	spin_unlock_irqrestore(&timer->lock, flags);
}

static int snd_timer_start1(struct snd_timer *timer, struct snd_timer_instance *timeri,
			    unsigned long sticks)
{
	list_move_tail(&timeri->active_list, &timer->active_list_head);
	if (timer->running) {
		if (timer->hw.flags & SNDRV_TIMER_HW_SLAVE)
			goto __start_now;
		timer->flags |= SNDRV_TIMER_FLG_RESCHED;
		timeri->flags |= SNDRV_TIMER_IFLG_START;
		return 1;	/* delayed start */
	} else {
		timer->sticks = sticks;
		timer->hw.start(timer);
	      __start_now:
		timer->running++;
		timeri->flags |= SNDRV_TIMER_IFLG_RUNNING;
		return 0;
	}
}

static int snd_timer_start_slave(struct snd_timer_instance *timeri)
{
	unsigned long flags;

	spin_lock_irqsave(&slave_active_lock, flags);
	if (timeri->flags & SNDRV_TIMER_IFLG_RUNNING) {
		spin_unlock_irqrestore(&slave_active_lock, flags);
		return -EBUSY;
	}
	timeri->flags |= SNDRV_TIMER_IFLG_RUNNING;
	if (timeri->master && timeri->timer) {
		spin_lock(&timeri->timer->lock);
		list_add_tail(&timeri->active_list,
			      &timeri->master->slave_active_head);
		spin_unlock(&timeri->timer->lock);
	}
	spin_unlock_irqrestore(&slave_active_lock, flags);
	return 1; /* delayed start */
}

/*
 *  start the timer instance
 */
int snd_timer_start(struct snd_timer_instance *timeri, unsigned int ticks)
{
	struct snd_timer *timer;
	int result = -EINVAL;
	unsigned long flags;

	if (timeri == NULL || ticks < 1)
		return -EINVAL;
	if (timeri->flags & SNDRV_TIMER_IFLG_SLAVE) {
		result = snd_timer_start_slave(timeri);
		if (result >= 0)
			snd_timer_notify1(timeri, SNDRV_TIMER_EVENT_START);
		return result;
	}
	timer = timeri->timer;
	if (timer == NULL)
		return -EINVAL;
	if (timer->card && timer->card->shutdown)
		return -ENODEV;
	spin_lock_irqsave(&timer->lock, flags);
	if (timeri->flags & (SNDRV_TIMER_IFLG_RUNNING |
			     SNDRV_TIMER_IFLG_START)) {
		result = -EBUSY;
		goto unlock;
	}
	timeri->ticks = timeri->cticks = ticks;
	timeri->pticks = 0;
	result = snd_timer_start1(timer, timeri, ticks);
 unlock:
	spin_unlock_irqrestore(&timer->lock, flags);
	if (result >= 0)
		snd_timer_notify1(timeri, SNDRV_TIMER_EVENT_START);
	return result;
}

static int _snd_timer_stop(struct snd_timer_instance *timeri, int event)
{
	struct snd_timer *timer;
	unsigned long flags;

	if (snd_BUG_ON(!timeri))
		return -ENXIO;

	if (timeri->flags & SNDRV_TIMER_IFLG_SLAVE) {
		spin_lock_irqsave(&slave_active_lock, flags);
		if (!(timeri->flags & SNDRV_TIMER_IFLG_RUNNING)) {
			spin_unlock_irqrestore(&slave_active_lock, flags);
			return -EBUSY;
		}
		if (timeri->timer)
			spin_lock(&timeri->timer->lock);
		timeri->flags &= ~SNDRV_TIMER_IFLG_RUNNING;
		list_del_init(&timeri->ack_list);
		list_del_init(&timeri->active_list);
		if (timeri->timer)
			spin_unlock(&timeri->timer->lock);
		spin_unlock_irqrestore(&slave_active_lock, flags);
		goto __end;
	}
	timer = timeri->timer;
	if (!timer)
		return -EINVAL;
	spin_lock_irqsave(&timer->lock, flags);
	if (!(timeri->flags & (SNDRV_TIMER_IFLG_RUNNING |
			       SNDRV_TIMER_IFLG_START))) {
		spin_unlock_irqrestore(&timer->lock, flags);
		return -EBUSY;
	}
	list_del_init(&timeri->ack_list);
	list_del_init(&timeri->active_list);
	if (timer->card && timer->card->shutdown) {
		spin_unlock_irqrestore(&timer->lock, flags);
		return 0;
	}
	if ((timeri->flags & SNDRV_TIMER_IFLG_RUNNING) &&
	    !(--timer->running)) {
		timer->hw.stop(timer);
		if (timer->flags & SNDRV_TIMER_FLG_RESCHED) {
			timer->flags &= ~SNDRV_TIMER_FLG_RESCHED;
			snd_timer_reschedule(timer, 0);
			if (timer->flags & SNDRV_TIMER_FLG_CHANGE) {
				timer->flags &= ~SNDRV_TIMER_FLG_CHANGE;
				timer->hw.start(timer);
			}
		}
	}
	timeri->flags &= ~(SNDRV_TIMER_IFLG_RUNNING | SNDRV_TIMER_IFLG_START);
	spin_unlock_irqrestore(&timer->lock, flags);
      __end:
	if (event != SNDRV_TIMER_EVENT_RESOLUTION)
		snd_timer_notify1(timeri, event);
	return 0;
}

/*
 * stop the timer instance.
 *
 * do not call this from the timer callback!
 */
int snd_timer_stop(struct snd_timer_instance *timeri)
{
	struct snd_timer *timer;
	unsigned long flags;
	int err;

	err = _snd_timer_stop(timeri, SNDRV_TIMER_EVENT_STOP);
	if (err < 0)
		return err;
	timer = timeri->timer;
	if (!timer)
		return -EINVAL;
	spin_lock_irqsave(&timer->lock, flags);
	timeri->cticks = timeri->ticks;
	timeri->pticks = 0;
	spin_unlock_irqrestore(&timer->lock, flags);
	return 0;
}

/*
 * start again..  the tick is kept.
 */
int snd_timer_continue(struct snd_timer_instance *timeri)
{
	struct snd_timer *timer;
	int result = -EINVAL;
	unsigned long flags;

	if (timeri == NULL)
		return result;
	if (timeri->flags & SNDRV_TIMER_IFLG_SLAVE)
		return snd_timer_start_slave(timeri);
	timer = timeri->timer;
	if (! timer)
		return -EINVAL;
	if (timer->card && timer->card->shutdown)
		return -ENODEV;
	spin_lock_irqsave(&timer->lock, flags);
	if (timeri->flags & SNDRV_TIMER_IFLG_RUNNING) {
		result = -EBUSY;
		goto unlock;
	}
	if (!timeri->cticks)
		timeri->cticks = 1;
	timeri->pticks = 0;
	result = snd_timer_start1(timer, timeri, timer->sticks);
 unlock:
	spin_unlock_irqrestore(&timer->lock, flags);
	snd_timer_notify1(timeri, SNDRV_TIMER_EVENT_CONTINUE);
	return result;
}

/*
 * pause.. remember the ticks left
 */
int snd_timer_pause(struct snd_timer_instance * timeri)
{
	return _snd_timer_stop(timeri, SNDRV_TIMER_EVENT_PAUSE);
}

/*
 * reschedule the timer
 *
 * start pending instances and check the scheduling ticks.
 * when the scheduling ticks is changed set CHANGE flag to reprogram the timer.
 */
static void snd_timer_reschedule(struct snd_timer * timer, unsigned long ticks_left)
{
	struct snd_timer_instance *ti;
	unsigned long ticks = ~0UL;

	list_for_each_entry(ti, &timer->active_list_head, active_list) {
		if (ti->flags & SNDRV_TIMER_IFLG_START) {
			ti->flags &= ~SNDRV_TIMER_IFLG_START;
			ti->flags |= SNDRV_TIMER_IFLG_RUNNING;
			timer->running++;
		}
		if (ti->flags & SNDRV_TIMER_IFLG_RUNNING) {
			if (ticks > ti->cticks)
				ticks = ti->cticks;
		}
	}
	if (ticks == ~0UL) {
		timer->flags &= ~SNDRV_TIMER_FLG_RESCHED;
		return;
	}
	if (ticks > timer->hw.ticks)
		ticks = timer->hw.ticks;
	if (ticks_left != ticks)
		timer->flags |= SNDRV_TIMER_FLG_CHANGE;
	timer->sticks = ticks;
}

/*
 * timer tasklet
 *
 */
static void snd_timer_tasklet(unsigned long arg)
{
	struct snd_timer *timer = (struct snd_timer *) arg;
	struct snd_timer_instance *ti;
	struct list_head *p;
	unsigned long resolution, ticks;
	unsigned long flags;

	if (timer->card && timer->card->shutdown)
		return;

	spin_lock_irqsave(&timer->lock, flags);
	/* now process all callbacks */
	while (!list_empty(&timer->sack_list_head)) {
		p = timer->sack_list_head.next;		/* get first item */
		ti = list_entry(p, struct snd_timer_instance, ack_list);

		/* remove from ack_list and make empty */
		list_del_init(p);

		ticks = ti->pticks;
		ti->pticks = 0;
		resolution = ti->resolution;

		ti->flags |= SNDRV_TIMER_IFLG_CALLBACK;
		spin_unlock(&timer->lock);
		if (ti->callback)
			ti->callback(ti, resolution, ticks);
		spin_lock(&timer->lock);
		ti->flags &= ~SNDRV_TIMER_IFLG_CALLBACK;
	}
	spin_unlock_irqrestore(&timer->lock, flags);
}

/*
 * timer interrupt
 *
 * ticks_left is usually equal to timer->sticks.
 *
 */
void snd_timer_interrupt(struct snd_timer * timer, unsigned long ticks_left)
{
	struct snd_timer_instance *ti, *ts, *tmp;
	unsigned long resolution, ticks;
	struct list_head *p, *ack_list_head;
	unsigned long flags;
	int use_tasklet = 0;

	if (timer == NULL)
		return;

	if (timer->card && timer->card->shutdown)
		return;

	spin_lock_irqsave(&timer->lock, flags);

	/* remember the current resolution */
	if (timer->hw.c_resolution)
		resolution = timer->hw.c_resolution(timer);
	else
		resolution = timer->hw.resolution;

	/* loop for all active instances
	 * Here we cannot use list_for_each_entry because the active_list of a
	 * processed instance is relinked to done_list_head before the callback
	 * is called.
	 */
	list_for_each_entry_safe(ti, tmp, &timer->active_list_head,
				 active_list) {
		if (!(ti->flags & SNDRV_TIMER_IFLG_RUNNING))
			continue;
		ti->pticks += ticks_left;
		ti->resolution = resolution;
		if (ti->cticks < ticks_left)
			ti->cticks = 0;
		else
			ti->cticks -= ticks_left;
		if (ti->cticks) /* not expired */
			continue;
		if (ti->flags & SNDRV_TIMER_IFLG_AUTO) {
			ti->cticks = ti->ticks;
		} else {
			ti->flags &= ~SNDRV_TIMER_IFLG_RUNNING;
			--timer->running;
			list_del_init(&ti->active_list);
		}
		if ((timer->hw.flags & SNDRV_TIMER_HW_TASKLET) ||
		    (ti->flags & SNDRV_TIMER_IFLG_FAST))
			ack_list_head = &timer->ack_list_head;
		else
			ack_list_head = &timer->sack_list_head;
		if (list_empty(&ti->ack_list))
			list_add_tail(&ti->ack_list, ack_list_head);
		list_for_each_entry(ts, &ti->slave_active_head, active_list) {
			ts->pticks = ti->pticks;
			ts->resolution = resolution;
			if (list_empty(&ts->ack_list))
				list_add_tail(&ts->ack_list, ack_list_head);
		}
	}
	if (timer->flags & SNDRV_TIMER_FLG_RESCHED)
		snd_timer_reschedule(timer, timer->sticks);
	if (timer->running) {
		if (timer->hw.flags & SNDRV_TIMER_HW_STOP) {
			timer->hw.stop(timer);
			timer->flags |= SNDRV_TIMER_FLG_CHANGE;
		}
		if (!(timer->hw.flags & SNDRV_TIMER_HW_AUTO) ||
		    (timer->flags & SNDRV_TIMER_FLG_CHANGE)) {
			/* restart timer */
			timer->flags &= ~SNDRV_TIMER_FLG_CHANGE;
			timer->hw.start(timer);
		}
	} else {
		timer->hw.stop(timer);
	}

	/* now process all fast callbacks */
	while (!list_empty(&timer->ack_list_head)) {
		p = timer->ack_list_head.next;		/* get first item */
		ti = list_entry(p, struct snd_timer_instance, ack_list);

		/* remove from ack_list and make empty */
		list_del_init(p);

		ticks = ti->pticks;
		ti->pticks = 0;

		ti->flags |= SNDRV_TIMER_IFLG_CALLBACK;
		spin_unlock(&timer->lock);
		if (ti->callback)
			ti->callback(ti, resolution, ticks);
		spin_lock(&timer->lock);
		ti->flags &= ~SNDRV_TIMER_IFLG_CALLBACK;
	}

	/* do we have any slow callbacks? */
	use_tasklet = !list_empty(&timer->sack_list_head);
	spin_unlock_irqrestore(&timer->lock, flags);

	if (use_tasklet)
		tasklet_schedule(&timer->task_queue);
}

/*

 */

int snd_timer_new(struct snd_card *card, char *id, struct snd_timer_id *tid,
		  struct snd_timer **rtimer)
{
	struct snd_timer *timer;
	int err;
	static struct snd_device_ops ops = {
		.dev_free = snd_timer_dev_free,
		.dev_register = snd_timer_dev_register,
		.dev_disconnect = snd_timer_dev_disconnect,
	};

	if (snd_BUG_ON(!tid))
		return -EINVAL;
	if (rtimer)
		*rtimer = NULL;
	timer = kzalloc(sizeof(*timer), GFP_KERNEL);
	if (!timer)
		return -ENOMEM;
	timer->tmr_class = tid->dev_class;
	timer->card = card;
	timer->tmr_device = tid->device;
	timer->tmr_subdevice = tid->subdevice;
	if (id)
		strlcpy(timer->id, id, sizeof(timer->id));
	INIT_LIST_HEAD(&timer->device_list);
	INIT_LIST_HEAD(&timer->open_list_head);
	INIT_LIST_HEAD(&timer->active_list_head);
	INIT_LIST_HEAD(&timer->ack_list_head);
	INIT_LIST_HEAD(&timer->sack_list_head);
	spin_lock_init(&timer->lock);
	tasklet_init(&timer->task_queue, snd_timer_tasklet,
		     (unsigned long)timer);
	if (card != NULL) {
		timer->module = card->module;
		err = snd_device_new(card, SNDRV_DEV_TIMER, timer, &ops);
		if (err < 0) {
			snd_timer_free(timer);
			return err;
		}
	}
	if (rtimer)
		*rtimer = timer;
	return 0;
}

static int snd_timer_free(struct snd_timer *timer)
{
	if (!timer)
		return 0;

	mutex_lock(&register_mutex);
	if (! list_empty(&timer->open_list_head)) {
		struct list_head *p, *n;
		struct snd_timer_instance *ti;
		pr_warn("ALSA: timer %p is busy?\n", timer);
		list_for_each_safe(p, n, &timer->open_list_head) {
			list_del_init(p);
			ti = list_entry(p, struct snd_timer_instance, open_list);
			ti->timer = NULL;
		}
	}
	list_del(&timer->device_list);
	mutex_unlock(&register_mutex);

	if (timer->private_free)
		timer->private_free(timer);
	kfree(timer);
	return 0;
}

static int snd_timer_dev_free(struct snd_device *device)
{
	struct snd_timer *timer = device->device_data;
	return snd_timer_free(timer);
}

static int snd_timer_dev_register(struct snd_device *dev)
{
	struct snd_timer *timer = dev->device_data;
	struct snd_timer *timer1;

	if (snd_BUG_ON(!timer || !timer->hw.start || !timer->hw.stop))
		return -ENXIO;
	if (!(timer->hw.flags & SNDRV_TIMER_HW_SLAVE) &&
	    !timer->hw.resolution && timer->hw.c_resolution == NULL)
	    	return -EINVAL;

	mutex_lock(&register_mutex);
	list_for_each_entry(timer1, &snd_timer_list, device_list) {
		if (timer1->tmr_class > timer->tmr_class)
			break;
		if (timer1->tmr_class < timer->tmr_class)
			continue;
		if (timer1->card && timer->card) {
			if (timer1->card->number > timer->card->number)
				break;
			if (timer1->card->number < timer->card->number)
				continue;
		}
		if (timer1->tmr_device > timer->tmr_device)
			break;
		if (timer1->tmr_device < timer->tmr_device)
			continue;
		if (timer1->tmr_subdevice > timer->tmr_subdevice)
			break;
		if (timer1->tmr_subdevice < timer->tmr_subdevice)
			continue;
		/* conflicts.. */
		mutex_unlock(&register_mutex);
		return -EBUSY;
	}
	list_add_tail(&timer->device_list, &timer1->device_list);
	mutex_unlock(&register_mutex);
	return 0;
}

/* just for reference in snd_timer_dev_disconnect() below */
static void snd_timer_user_ccallback(struct snd_timer_instance *timeri,
				     int event, struct timespec *tstamp,
				     unsigned long resolution);

static int snd_timer_dev_disconnect(struct snd_device *device)
{
	struct snd_timer *timer = device->device_data;
	struct snd_timer_instance *ti;

	mutex_lock(&register_mutex);
	list_del_init(&timer->device_list);
	/* wake up pending sleepers */
	list_for_each_entry(ti, &timer->open_list_head, open_list) {
<<<<<<< HEAD
		/* FIXME: better to have a ti.disconnect() op */
		if (ti->ccallback == snd_timer_user_ccallback) {
			struct snd_timer_user *tu = ti->callback_data;

			tu->disconnected = true;
			wake_up(&tu->qchange_sleep);
		}
=======
		if (ti->disconnect)
			ti->disconnect(ti);
>>>>>>> 05ec7de7
	}
	mutex_unlock(&register_mutex);
	return 0;
}

void snd_timer_notify(struct snd_timer *timer, int event, struct timespec *tstamp)
{
	unsigned long flags;
	unsigned long resolution = 0;
	struct snd_timer_instance *ti, *ts;

	if (timer->card && timer->card->shutdown)
		return;
	if (! (timer->hw.flags & SNDRV_TIMER_HW_SLAVE))
		return;
	if (snd_BUG_ON(event < SNDRV_TIMER_EVENT_MSTART ||
		       event > SNDRV_TIMER_EVENT_MRESUME))
		return;
	spin_lock_irqsave(&timer->lock, flags);
	if (event == SNDRV_TIMER_EVENT_MSTART ||
	    event == SNDRV_TIMER_EVENT_MCONTINUE ||
	    event == SNDRV_TIMER_EVENT_MRESUME) {
		if (timer->hw.c_resolution)
			resolution = timer->hw.c_resolution(timer);
		else
			resolution = timer->hw.resolution;
	}
	list_for_each_entry(ti, &timer->active_list_head, active_list) {
		if (ti->ccallback)
			ti->ccallback(ti, event, tstamp, resolution);
		list_for_each_entry(ts, &ti->slave_active_head, active_list)
			if (ts->ccallback)
				ts->ccallback(ts, event, tstamp, resolution);
	}
	spin_unlock_irqrestore(&timer->lock, flags);
}

/*
 * exported functions for global timers
 */
int snd_timer_global_new(char *id, int device, struct snd_timer **rtimer)
{
	struct snd_timer_id tid;

	tid.dev_class = SNDRV_TIMER_CLASS_GLOBAL;
	tid.dev_sclass = SNDRV_TIMER_SCLASS_NONE;
	tid.card = -1;
	tid.device = device;
	tid.subdevice = 0;
	return snd_timer_new(NULL, id, &tid, rtimer);
}

int snd_timer_global_free(struct snd_timer *timer)
{
	return snd_timer_free(timer);
}

int snd_timer_global_register(struct snd_timer *timer)
{
	struct snd_device dev;

	memset(&dev, 0, sizeof(dev));
	dev.device_data = timer;
	return snd_timer_dev_register(&dev);
}

/*
 *  System timer
 */

struct snd_timer_system_private {
	struct timer_list tlist;
	unsigned long last_expires;
	unsigned long last_jiffies;
	unsigned long correction;
};

static void snd_timer_s_function(unsigned long data)
{
	struct snd_timer *timer = (struct snd_timer *)data;
	struct snd_timer_system_private *priv = timer->private_data;
	unsigned long jiff = jiffies;
	if (time_after(jiff, priv->last_expires))
		priv->correction += (long)jiff - (long)priv->last_expires;
	snd_timer_interrupt(timer, (long)jiff - (long)priv->last_jiffies);
}

static int snd_timer_s_start(struct snd_timer * timer)
{
	struct snd_timer_system_private *priv;
	unsigned long njiff;

	priv = (struct snd_timer_system_private *) timer->private_data;
	njiff = (priv->last_jiffies = jiffies);
	if (priv->correction > timer->sticks - 1) {
		priv->correction -= timer->sticks - 1;
		njiff++;
	} else {
		njiff += timer->sticks - priv->correction;
		priv->correction = 0;
	}
	priv->last_expires = priv->tlist.expires = njiff;
	add_timer(&priv->tlist);
	return 0;
}

static int snd_timer_s_stop(struct snd_timer * timer)
{
	struct snd_timer_system_private *priv;
	unsigned long jiff;

	priv = (struct snd_timer_system_private *) timer->private_data;
	del_timer(&priv->tlist);
	jiff = jiffies;
	if (time_before(jiff, priv->last_expires))
		timer->sticks = priv->last_expires - jiff;
	else
		timer->sticks = 1;
	priv->correction = 0;
	return 0;
}

static int snd_timer_s_close(struct snd_timer *timer)
{
	struct snd_timer_system_private *priv;

	priv = (struct snd_timer_system_private *)timer->private_data;
	del_timer_sync(&priv->tlist);
	return 0;
}

static struct snd_timer_hardware snd_timer_system =
{
	.flags =	SNDRV_TIMER_HW_FIRST | SNDRV_TIMER_HW_TASKLET,
	.resolution =	1000000000L / HZ,
	.ticks =	10000000L,
	.close =	snd_timer_s_close,
	.start =	snd_timer_s_start,
	.stop =		snd_timer_s_stop
};

static void snd_timer_free_system(struct snd_timer *timer)
{
	kfree(timer->private_data);
}

static int snd_timer_register_system(void)
{
	struct snd_timer *timer;
	struct snd_timer_system_private *priv;
	int err;

	err = snd_timer_global_new("system", SNDRV_TIMER_GLOBAL_SYSTEM, &timer);
	if (err < 0)
		return err;
	strcpy(timer->name, "system timer");
	timer->hw = snd_timer_system;
	priv = kzalloc(sizeof(*priv), GFP_KERNEL);
	if (priv == NULL) {
		snd_timer_free(timer);
		return -ENOMEM;
	}
	setup_timer(&priv->tlist, snd_timer_s_function, (unsigned long) timer);
	timer->private_data = priv;
	timer->private_free = snd_timer_free_system;
	return snd_timer_global_register(timer);
}

#ifdef CONFIG_SND_PROC_FS
/*
 *  Info interface
 */

static void snd_timer_proc_read(struct snd_info_entry *entry,
				struct snd_info_buffer *buffer)
{
	struct snd_timer *timer;
	struct snd_timer_instance *ti;

	mutex_lock(&register_mutex);
	list_for_each_entry(timer, &snd_timer_list, device_list) {
		if (timer->card && timer->card->shutdown)
			continue;
		switch (timer->tmr_class) {
		case SNDRV_TIMER_CLASS_GLOBAL:
			snd_iprintf(buffer, "G%i: ", timer->tmr_device);
			break;
		case SNDRV_TIMER_CLASS_CARD:
			snd_iprintf(buffer, "C%i-%i: ",
				    timer->card->number, timer->tmr_device);
			break;
		case SNDRV_TIMER_CLASS_PCM:
			snd_iprintf(buffer, "P%i-%i-%i: ", timer->card->number,
				    timer->tmr_device, timer->tmr_subdevice);
			break;
		default:
			snd_iprintf(buffer, "?%i-%i-%i-%i: ", timer->tmr_class,
				    timer->card ? timer->card->number : -1,
				    timer->tmr_device, timer->tmr_subdevice);
		}
		snd_iprintf(buffer, "%s :", timer->name);
		if (timer->hw.resolution)
			snd_iprintf(buffer, " %lu.%03luus (%lu ticks)",
				    timer->hw.resolution / 1000,
				    timer->hw.resolution % 1000,
				    timer->hw.ticks);
		if (timer->hw.flags & SNDRV_TIMER_HW_SLAVE)
			snd_iprintf(buffer, " SLAVE");
		snd_iprintf(buffer, "\n");
		list_for_each_entry(ti, &timer->open_list_head, open_list)
			snd_iprintf(buffer, "  Client %s : %s\n",
				    ti->owner ? ti->owner : "unknown",
				    ti->flags & (SNDRV_TIMER_IFLG_START |
						 SNDRV_TIMER_IFLG_RUNNING)
				    ? "running" : "stopped");
	}
	mutex_unlock(&register_mutex);
}

static struct snd_info_entry *snd_timer_proc_entry;

static void __init snd_timer_proc_init(void)
{
	struct snd_info_entry *entry;

	entry = snd_info_create_module_entry(THIS_MODULE, "timers", NULL);
	if (entry != NULL) {
		entry->c.text.read = snd_timer_proc_read;
		if (snd_info_register(entry) < 0) {
			snd_info_free_entry(entry);
			entry = NULL;
		}
	}
	snd_timer_proc_entry = entry;
}

static void __exit snd_timer_proc_done(void)
{
	snd_info_free_entry(snd_timer_proc_entry);
}
#else /* !CONFIG_SND_PROC_FS */
#define snd_timer_proc_init()
#define snd_timer_proc_done()
#endif

/*
 *  USER SPACE interface
 */

static void snd_timer_user_interrupt(struct snd_timer_instance *timeri,
				     unsigned long resolution,
				     unsigned long ticks)
{
	struct snd_timer_user *tu = timeri->callback_data;
	struct snd_timer_read *r;
	int prev;

	spin_lock(&tu->qlock);
	if (tu->qused > 0) {
		prev = tu->qtail == 0 ? tu->queue_size - 1 : tu->qtail - 1;
		r = &tu->queue[prev];
		if (r->resolution == resolution) {
			r->ticks += ticks;
			goto __wake;
		}
	}
	if (tu->qused >= tu->queue_size) {
		tu->overrun++;
	} else {
		r = &tu->queue[tu->qtail++];
		tu->qtail %= tu->queue_size;
		r->resolution = resolution;
		r->ticks = ticks;
		tu->qused++;
	}
      __wake:
	spin_unlock(&tu->qlock);
	kill_fasync(&tu->fasync, SIGIO, POLL_IN);
	wake_up(&tu->qchange_sleep);
}

static void snd_timer_user_append_to_tqueue(struct snd_timer_user *tu,
					    struct snd_timer_tread *tread)
{
	if (tu->qused >= tu->queue_size) {
		tu->overrun++;
	} else {
		memcpy(&tu->tqueue[tu->qtail++], tread, sizeof(*tread));
		tu->qtail %= tu->queue_size;
		tu->qused++;
	}
}

static void snd_timer_user_ccallback(struct snd_timer_instance *timeri,
				     int event,
				     struct timespec *tstamp,
				     unsigned long resolution)
{
	struct snd_timer_user *tu = timeri->callback_data;
	struct snd_timer_tread r1;
	unsigned long flags;

	if (event >= SNDRV_TIMER_EVENT_START &&
	    event <= SNDRV_TIMER_EVENT_PAUSE)
		tu->tstamp = *tstamp;
	if ((tu->filter & (1 << event)) == 0 || !tu->tread)
		return;
	r1.event = event;
	r1.tstamp = *tstamp;
	r1.val = resolution;
	spin_lock_irqsave(&tu->qlock, flags);
	snd_timer_user_append_to_tqueue(tu, &r1);
	spin_unlock_irqrestore(&tu->qlock, flags);
	kill_fasync(&tu->fasync, SIGIO, POLL_IN);
	wake_up(&tu->qchange_sleep);
}

static void snd_timer_user_disconnect(struct snd_timer_instance *timeri)
{
	struct snd_timer_user *tu = timeri->callback_data;

	tu->disconnected = true;
	wake_up(&tu->qchange_sleep);
}

static void snd_timer_user_tinterrupt(struct snd_timer_instance *timeri,
				      unsigned long resolution,
				      unsigned long ticks)
{
	struct snd_timer_user *tu = timeri->callback_data;
	struct snd_timer_tread *r, r1;
	struct timespec tstamp;
	int prev, append = 0;

	memset(&tstamp, 0, sizeof(tstamp));
	spin_lock(&tu->qlock);
	if ((tu->filter & ((1 << SNDRV_TIMER_EVENT_RESOLUTION) |
			   (1 << SNDRV_TIMER_EVENT_TICK))) == 0) {
		spin_unlock(&tu->qlock);
		return;
	}
	if (tu->last_resolution != resolution || ticks > 0) {
		if (timer_tstamp_monotonic)
			ktime_get_ts(&tstamp);
		else
			getnstimeofday(&tstamp);
	}
	if ((tu->filter & (1 << SNDRV_TIMER_EVENT_RESOLUTION)) &&
	    tu->last_resolution != resolution) {
		r1.event = SNDRV_TIMER_EVENT_RESOLUTION;
		r1.tstamp = tstamp;
		r1.val = resolution;
		snd_timer_user_append_to_tqueue(tu, &r1);
		tu->last_resolution = resolution;
		append++;
	}
	if ((tu->filter & (1 << SNDRV_TIMER_EVENT_TICK)) == 0)
		goto __wake;
	if (ticks == 0)
		goto __wake;
	if (tu->qused > 0) {
		prev = tu->qtail == 0 ? tu->queue_size - 1 : tu->qtail - 1;
		r = &tu->tqueue[prev];
		if (r->event == SNDRV_TIMER_EVENT_TICK) {
			r->tstamp = tstamp;
			r->val += ticks;
			append++;
			goto __wake;
		}
	}
	r1.event = SNDRV_TIMER_EVENT_TICK;
	r1.tstamp = tstamp;
	r1.val = ticks;
	snd_timer_user_append_to_tqueue(tu, &r1);
	append++;
      __wake:
	spin_unlock(&tu->qlock);
	if (append == 0)
		return;
	kill_fasync(&tu->fasync, SIGIO, POLL_IN);
	wake_up(&tu->qchange_sleep);
}

static int snd_timer_user_open(struct inode *inode, struct file *file)
{
	struct snd_timer_user *tu;
	int err;

	err = nonseekable_open(inode, file);
	if (err < 0)
		return err;

	tu = kzalloc(sizeof(*tu), GFP_KERNEL);
	if (tu == NULL)
		return -ENOMEM;
	spin_lock_init(&tu->qlock);
	init_waitqueue_head(&tu->qchange_sleep);
	mutex_init(&tu->ioctl_lock);
	tu->ticks = 1;
	tu->queue_size = 128;
	tu->queue = kmalloc(tu->queue_size * sizeof(struct snd_timer_read),
			    GFP_KERNEL);
	if (tu->queue == NULL) {
		kfree(tu);
		return -ENOMEM;
	}
	file->private_data = tu;
	return 0;
}

static int snd_timer_user_release(struct inode *inode, struct file *file)
{
	struct snd_timer_user *tu;

	if (file->private_data) {
		tu = file->private_data;
		file->private_data = NULL;
		mutex_lock(&tu->ioctl_lock);
		if (tu->timeri)
			snd_timer_close(tu->timeri);
		mutex_unlock(&tu->ioctl_lock);
		kfree(tu->queue);
		kfree(tu->tqueue);
		kfree(tu);
	}
	return 0;
}

static void snd_timer_user_zero_id(struct snd_timer_id *id)
{
	id->dev_class = SNDRV_TIMER_CLASS_NONE;
	id->dev_sclass = SNDRV_TIMER_SCLASS_NONE;
	id->card = -1;
	id->device = -1;
	id->subdevice = -1;
}

static void snd_timer_user_copy_id(struct snd_timer_id *id, struct snd_timer *timer)
{
	id->dev_class = timer->tmr_class;
	id->dev_sclass = SNDRV_TIMER_SCLASS_NONE;
	id->card = timer->card ? timer->card->number : -1;
	id->device = timer->tmr_device;
	id->subdevice = timer->tmr_subdevice;
}

static int snd_timer_user_next_device(struct snd_timer_id __user *_tid)
{
	struct snd_timer_id id;
	struct snd_timer *timer;
	struct list_head *p;

	if (copy_from_user(&id, _tid, sizeof(id)))
		return -EFAULT;
	mutex_lock(&register_mutex);
	if (id.dev_class < 0) {		/* first item */
		if (list_empty(&snd_timer_list))
			snd_timer_user_zero_id(&id);
		else {
			timer = list_entry(snd_timer_list.next,
					   struct snd_timer, device_list);
			snd_timer_user_copy_id(&id, timer);
		}
	} else {
		switch (id.dev_class) {
		case SNDRV_TIMER_CLASS_GLOBAL:
			id.device = id.device < 0 ? 0 : id.device + 1;
			list_for_each(p, &snd_timer_list) {
				timer = list_entry(p, struct snd_timer, device_list);
				if (timer->tmr_class > SNDRV_TIMER_CLASS_GLOBAL) {
					snd_timer_user_copy_id(&id, timer);
					break;
				}
				if (timer->tmr_device >= id.device) {
					snd_timer_user_copy_id(&id, timer);
					break;
				}
			}
			if (p == &snd_timer_list)
				snd_timer_user_zero_id(&id);
			break;
		case SNDRV_TIMER_CLASS_CARD:
		case SNDRV_TIMER_CLASS_PCM:
			if (id.card < 0) {
				id.card = 0;
			} else {
				if (id.card < 0) {
					id.card = 0;
				} else {
					if (id.device < 0) {
						id.device = 0;
					} else {
						if (id.subdevice < 0) {
							id.subdevice = 0;
						} else {
							id.subdevice++;
						}
					}
				}
			}
			list_for_each(p, &snd_timer_list) {
				timer = list_entry(p, struct snd_timer, device_list);
				if (timer->tmr_class > id.dev_class) {
					snd_timer_user_copy_id(&id, timer);
					break;
				}
				if (timer->tmr_class < id.dev_class)
					continue;
				if (timer->card->number > id.card) {
					snd_timer_user_copy_id(&id, timer);
					break;
				}
				if (timer->card->number < id.card)
					continue;
				if (timer->tmr_device > id.device) {
					snd_timer_user_copy_id(&id, timer);
					break;
				}
				if (timer->tmr_device < id.device)
					continue;
				if (timer->tmr_subdevice > id.subdevice) {
					snd_timer_user_copy_id(&id, timer);
					break;
				}
				if (timer->tmr_subdevice < id.subdevice)
					continue;
				snd_timer_user_copy_id(&id, timer);
				break;
			}
			if (p == &snd_timer_list)
				snd_timer_user_zero_id(&id);
			break;
		default:
			snd_timer_user_zero_id(&id);
		}
	}
	mutex_unlock(&register_mutex);
	if (copy_to_user(_tid, &id, sizeof(*_tid)))
		return -EFAULT;
	return 0;
}

static int snd_timer_user_ginfo(struct file *file,
				struct snd_timer_ginfo __user *_ginfo)
{
	struct snd_timer_ginfo *ginfo;
	struct snd_timer_id tid;
	struct snd_timer *t;
	struct list_head *p;
	int err = 0;

	ginfo = memdup_user(_ginfo, sizeof(*ginfo));
	if (IS_ERR(ginfo))
		return PTR_ERR(ginfo);

	tid = ginfo->tid;
	memset(ginfo, 0, sizeof(*ginfo));
	ginfo->tid = tid;
	mutex_lock(&register_mutex);
	t = snd_timer_find(&tid);
	if (t != NULL) {
		ginfo->card = t->card ? t->card->number : -1;
		if (t->hw.flags & SNDRV_TIMER_HW_SLAVE)
			ginfo->flags |= SNDRV_TIMER_FLG_SLAVE;
		strlcpy(ginfo->id, t->id, sizeof(ginfo->id));
		strlcpy(ginfo->name, t->name, sizeof(ginfo->name));
		ginfo->resolution = t->hw.resolution;
		if (t->hw.resolution_min > 0) {
			ginfo->resolution_min = t->hw.resolution_min;
			ginfo->resolution_max = t->hw.resolution_max;
		}
		list_for_each(p, &t->open_list_head) {
			ginfo->clients++;
		}
	} else {
		err = -ENODEV;
	}
	mutex_unlock(&register_mutex);
	if (err >= 0 && copy_to_user(_ginfo, ginfo, sizeof(*ginfo)))
		err = -EFAULT;
	kfree(ginfo);
	return err;
}

static int snd_timer_user_gparams(struct file *file,
				  struct snd_timer_gparams __user *_gparams)
{
	struct snd_timer_gparams gparams;
	struct snd_timer *t;
	int err;

	if (copy_from_user(&gparams, _gparams, sizeof(gparams)))
		return -EFAULT;
	mutex_lock(&register_mutex);
	t = snd_timer_find(&gparams.tid);
	if (!t) {
		err = -ENODEV;
		goto _error;
	}
	if (!list_empty(&t->open_list_head)) {
		err = -EBUSY;
		goto _error;
	}
	if (!t->hw.set_period) {
		err = -ENOSYS;
		goto _error;
	}
	err = t->hw.set_period(t, gparams.period_num, gparams.period_den);
_error:
	mutex_unlock(&register_mutex);
	return err;
}

static int snd_timer_user_gstatus(struct file *file,
				  struct snd_timer_gstatus __user *_gstatus)
{
	struct snd_timer_gstatus gstatus;
	struct snd_timer_id tid;
	struct snd_timer *t;
	int err = 0;

	if (copy_from_user(&gstatus, _gstatus, sizeof(gstatus)))
		return -EFAULT;
	tid = gstatus.tid;
	memset(&gstatus, 0, sizeof(gstatus));
	gstatus.tid = tid;
	mutex_lock(&register_mutex);
	t = snd_timer_find(&tid);
	if (t != NULL) {
		if (t->hw.c_resolution)
			gstatus.resolution = t->hw.c_resolution(t);
		else
			gstatus.resolution = t->hw.resolution;
		if (t->hw.precise_resolution) {
			t->hw.precise_resolution(t, &gstatus.resolution_num,
						 &gstatus.resolution_den);
		} else {
			gstatus.resolution_num = gstatus.resolution;
			gstatus.resolution_den = 1000000000uL;
		}
	} else {
		err = -ENODEV;
	}
	mutex_unlock(&register_mutex);
	if (err >= 0 && copy_to_user(_gstatus, &gstatus, sizeof(gstatus)))
		err = -EFAULT;
	return err;
}

static int snd_timer_user_tselect(struct file *file,
				  struct snd_timer_select __user *_tselect)
{
	struct snd_timer_user *tu;
	struct snd_timer_select tselect;
	char str[32];
	int err = 0;

	tu = file->private_data;
	if (tu->timeri) {
		snd_timer_close(tu->timeri);
		tu->timeri = NULL;
	}
	if (copy_from_user(&tselect, _tselect, sizeof(tselect))) {
		err = -EFAULT;
		goto __err;
	}
	sprintf(str, "application %i", current->pid);
	if (tselect.id.dev_class != SNDRV_TIMER_CLASS_SLAVE)
		tselect.id.dev_sclass = SNDRV_TIMER_SCLASS_APPLICATION;
	err = snd_timer_open(&tu->timeri, str, &tselect.id, current->pid);
	if (err < 0)
		goto __err;

	kfree(tu->queue);
	tu->queue = NULL;
	kfree(tu->tqueue);
	tu->tqueue = NULL;
	if (tu->tread) {
		tu->tqueue = kmalloc(tu->queue_size * sizeof(struct snd_timer_tread),
				     GFP_KERNEL);
		if (tu->tqueue == NULL)
			err = -ENOMEM;
	} else {
		tu->queue = kmalloc(tu->queue_size * sizeof(struct snd_timer_read),
				    GFP_KERNEL);
		if (tu->queue == NULL)
			err = -ENOMEM;
	}

      	if (err < 0) {
		snd_timer_close(tu->timeri);
      		tu->timeri = NULL;
      	} else {
		tu->timeri->flags |= SNDRV_TIMER_IFLG_FAST;
		tu->timeri->callback = tu->tread
			? snd_timer_user_tinterrupt : snd_timer_user_interrupt;
		tu->timeri->ccallback = snd_timer_user_ccallback;
		tu->timeri->callback_data = (void *)tu;
		tu->timeri->disconnect = snd_timer_user_disconnect;
	}

      __err:
	return err;
}

static int snd_timer_user_info(struct file *file,
			       struct snd_timer_info __user *_info)
{
	struct snd_timer_user *tu;
	struct snd_timer_info *info;
	struct snd_timer *t;
	int err = 0;

	tu = file->private_data;
	if (!tu->timeri)
		return -EBADFD;
	t = tu->timeri->timer;
	if (!t)
		return -EBADFD;

	info = kzalloc(sizeof(*info), GFP_KERNEL);
	if (! info)
		return -ENOMEM;
	info->card = t->card ? t->card->number : -1;
	if (t->hw.flags & SNDRV_TIMER_HW_SLAVE)
		info->flags |= SNDRV_TIMER_FLG_SLAVE;
	strlcpy(info->id, t->id, sizeof(info->id));
	strlcpy(info->name, t->name, sizeof(info->name));
	info->resolution = t->hw.resolution;
	if (copy_to_user(_info, info, sizeof(*_info)))
		err = -EFAULT;
	kfree(info);
	return err;
}

static int snd_timer_user_params(struct file *file,
				 struct snd_timer_params __user *_params)
{
	struct snd_timer_user *tu;
	struct snd_timer_params params;
	struct snd_timer *t;
	struct snd_timer_read *tr;
	struct snd_timer_tread *ttr;
	int err;

	tu = file->private_data;
	if (!tu->timeri)
		return -EBADFD;
	t = tu->timeri->timer;
	if (!t)
		return -EBADFD;
	if (copy_from_user(&params, _params, sizeof(params)))
		return -EFAULT;
	if (!(t->hw.flags & SNDRV_TIMER_HW_SLAVE) && params.ticks < 1) {
		err = -EINVAL;
		goto _end;
	}
	if (params.queue_size > 0 &&
	    (params.queue_size < 32 || params.queue_size > 1024)) {
		err = -EINVAL;
		goto _end;
	}
	if (params.filter & ~((1<<SNDRV_TIMER_EVENT_RESOLUTION)|
			      (1<<SNDRV_TIMER_EVENT_TICK)|
			      (1<<SNDRV_TIMER_EVENT_START)|
			      (1<<SNDRV_TIMER_EVENT_STOP)|
			      (1<<SNDRV_TIMER_EVENT_CONTINUE)|
			      (1<<SNDRV_TIMER_EVENT_PAUSE)|
			      (1<<SNDRV_TIMER_EVENT_SUSPEND)|
			      (1<<SNDRV_TIMER_EVENT_RESUME)|
			      (1<<SNDRV_TIMER_EVENT_MSTART)|
			      (1<<SNDRV_TIMER_EVENT_MSTOP)|
			      (1<<SNDRV_TIMER_EVENT_MCONTINUE)|
			      (1<<SNDRV_TIMER_EVENT_MPAUSE)|
			      (1<<SNDRV_TIMER_EVENT_MSUSPEND)|
			      (1<<SNDRV_TIMER_EVENT_MRESUME))) {
		err = -EINVAL;
		goto _end;
	}
	snd_timer_stop(tu->timeri);
	spin_lock_irq(&t->lock);
	tu->timeri->flags &= ~(SNDRV_TIMER_IFLG_AUTO|
			       SNDRV_TIMER_IFLG_EXCLUSIVE|
			       SNDRV_TIMER_IFLG_EARLY_EVENT);
	if (params.flags & SNDRV_TIMER_PSFLG_AUTO)
		tu->timeri->flags |= SNDRV_TIMER_IFLG_AUTO;
	if (params.flags & SNDRV_TIMER_PSFLG_EXCLUSIVE)
		tu->timeri->flags |= SNDRV_TIMER_IFLG_EXCLUSIVE;
	if (params.flags & SNDRV_TIMER_PSFLG_EARLY_EVENT)
		tu->timeri->flags |= SNDRV_TIMER_IFLG_EARLY_EVENT;
	spin_unlock_irq(&t->lock);
	if (params.queue_size > 0 &&
	    (unsigned int)tu->queue_size != params.queue_size) {
		if (tu->tread) {
			ttr = kmalloc(params.queue_size * sizeof(*ttr),
				      GFP_KERNEL);
			if (ttr) {
				kfree(tu->tqueue);
				tu->queue_size = params.queue_size;
				tu->tqueue = ttr;
			}
		} else {
			tr = kmalloc(params.queue_size * sizeof(*tr),
				     GFP_KERNEL);
			if (tr) {
				kfree(tu->queue);
				tu->queue_size = params.queue_size;
				tu->queue = tr;
			}
		}
	}
	tu->qhead = tu->qtail = tu->qused = 0;
	if (tu->timeri->flags & SNDRV_TIMER_IFLG_EARLY_EVENT) {
		if (tu->tread) {
			struct snd_timer_tread tread;
			tread.event = SNDRV_TIMER_EVENT_EARLY;
			tread.tstamp.tv_sec = 0;
			tread.tstamp.tv_nsec = 0;
			tread.val = 0;
			snd_timer_user_append_to_tqueue(tu, &tread);
		} else {
			struct snd_timer_read *r = &tu->queue[0];
			r->resolution = 0;
			r->ticks = 0;
			tu->qused++;
			tu->qtail++;
		}
	}
	tu->filter = params.filter;
	tu->ticks = params.ticks;
	err = 0;
 _end:
	if (copy_to_user(_params, &params, sizeof(params)))
		return -EFAULT;
	return err;
}

static int snd_timer_user_status(struct file *file,
				 struct snd_timer_status __user *_status)
{
	struct snd_timer_user *tu;
	struct snd_timer_status status;

	tu = file->private_data;
	if (!tu->timeri)
		return -EBADFD;
	memset(&status, 0, sizeof(status));
	status.tstamp = tu->tstamp;
	status.resolution = snd_timer_resolution(tu->timeri);
	status.lost = tu->timeri->lost;
	status.overrun = tu->overrun;
	spin_lock_irq(&tu->qlock);
	status.queue = tu->qused;
	spin_unlock_irq(&tu->qlock);
	if (copy_to_user(_status, &status, sizeof(status)))
		return -EFAULT;
	return 0;
}

static int snd_timer_user_start(struct file *file)
{
	int err;
	struct snd_timer_user *tu;

	tu = file->private_data;
	if (!tu->timeri)
		return -EBADFD;
	snd_timer_stop(tu->timeri);
	tu->timeri->lost = 0;
	tu->last_resolution = 0;
	return (err = snd_timer_start(tu->timeri, tu->ticks)) < 0 ? err : 0;
}

static int snd_timer_user_stop(struct file *file)
{
	int err;
	struct snd_timer_user *tu;

	tu = file->private_data;
	if (!tu->timeri)
		return -EBADFD;
	return (err = snd_timer_stop(tu->timeri)) < 0 ? err : 0;
}

static int snd_timer_user_continue(struct file *file)
{
	int err;
	struct snd_timer_user *tu;

	tu = file->private_data;
	if (!tu->timeri)
		return -EBADFD;
	tu->timeri->lost = 0;
	return (err = snd_timer_continue(tu->timeri)) < 0 ? err : 0;
}

static int snd_timer_user_pause(struct file *file)
{
	int err;
	struct snd_timer_user *tu;

	tu = file->private_data;
	if (!tu->timeri)
		return -EBADFD;
	return (err = snd_timer_pause(tu->timeri)) < 0 ? err : 0;
}

enum {
	SNDRV_TIMER_IOCTL_START_OLD = _IO('T', 0x20),
	SNDRV_TIMER_IOCTL_STOP_OLD = _IO('T', 0x21),
	SNDRV_TIMER_IOCTL_CONTINUE_OLD = _IO('T', 0x22),
	SNDRV_TIMER_IOCTL_PAUSE_OLD = _IO('T', 0x23),
};

static long __snd_timer_user_ioctl(struct file *file, unsigned int cmd,
				 unsigned long arg)
{
	struct snd_timer_user *tu;
	void __user *argp = (void __user *)arg;
	int __user *p = argp;

	tu = file->private_data;
	switch (cmd) {
	case SNDRV_TIMER_IOCTL_PVERSION:
		return put_user(SNDRV_TIMER_VERSION, p) ? -EFAULT : 0;
	case SNDRV_TIMER_IOCTL_NEXT_DEVICE:
		return snd_timer_user_next_device(argp);
	case SNDRV_TIMER_IOCTL_TREAD:
	{
		int xarg;

		if (tu->timeri)	/* too late */
			return -EBUSY;
		if (get_user(xarg, p))
			return -EFAULT;
		tu->tread = xarg ? 1 : 0;
		return 0;
	}
	case SNDRV_TIMER_IOCTL_GINFO:
		return snd_timer_user_ginfo(file, argp);
	case SNDRV_TIMER_IOCTL_GPARAMS:
		return snd_timer_user_gparams(file, argp);
	case SNDRV_TIMER_IOCTL_GSTATUS:
		return snd_timer_user_gstatus(file, argp);
	case SNDRV_TIMER_IOCTL_SELECT:
		return snd_timer_user_tselect(file, argp);
	case SNDRV_TIMER_IOCTL_INFO:
		return snd_timer_user_info(file, argp);
	case SNDRV_TIMER_IOCTL_PARAMS:
		return snd_timer_user_params(file, argp);
	case SNDRV_TIMER_IOCTL_STATUS:
		return snd_timer_user_status(file, argp);
	case SNDRV_TIMER_IOCTL_START:
	case SNDRV_TIMER_IOCTL_START_OLD:
		return snd_timer_user_start(file);
	case SNDRV_TIMER_IOCTL_STOP:
	case SNDRV_TIMER_IOCTL_STOP_OLD:
		return snd_timer_user_stop(file);
	case SNDRV_TIMER_IOCTL_CONTINUE:
	case SNDRV_TIMER_IOCTL_CONTINUE_OLD:
		return snd_timer_user_continue(file);
	case SNDRV_TIMER_IOCTL_PAUSE:
	case SNDRV_TIMER_IOCTL_PAUSE_OLD:
		return snd_timer_user_pause(file);
	}
	return -ENOTTY;
}

static long snd_timer_user_ioctl(struct file *file, unsigned int cmd,
				 unsigned long arg)
{
	struct snd_timer_user *tu = file->private_data;
	long ret;

	mutex_lock(&tu->ioctl_lock);
	ret = __snd_timer_user_ioctl(file, cmd, arg);
	mutex_unlock(&tu->ioctl_lock);
	return ret;
}

static int snd_timer_user_fasync(int fd, struct file * file, int on)
{
	struct snd_timer_user *tu;

	tu = file->private_data;
	return fasync_helper(fd, file, on, &tu->fasync);
}

static ssize_t snd_timer_user_read(struct file *file, char __user *buffer,
				   size_t count, loff_t *offset)
{
	struct snd_timer_user *tu;
	long result = 0, unit;
	int qhead;
	int err = 0;

	tu = file->private_data;
	unit = tu->tread ? sizeof(struct snd_timer_tread) : sizeof(struct snd_timer_read);
	spin_lock_irq(&tu->qlock);
	while ((long)count - result >= unit) {
		while (!tu->qused) {
			wait_queue_t wait;

			if ((file->f_flags & O_NONBLOCK) != 0 || result > 0) {
				err = -EAGAIN;
				goto _error;
			}

			set_current_state(TASK_INTERRUPTIBLE);
			init_waitqueue_entry(&wait, current);
			add_wait_queue(&tu->qchange_sleep, &wait);

			spin_unlock_irq(&tu->qlock);
			schedule();
			spin_lock_irq(&tu->qlock);

			remove_wait_queue(&tu->qchange_sleep, &wait);

			if (tu->disconnected) {
				err = -ENODEV;
				goto _error;
			}
			if (signal_pending(current)) {
				err = -ERESTARTSYS;
				goto _error;
			}
		}

		qhead = tu->qhead++;
		tu->qhead %= tu->queue_size;
		spin_unlock_irq(&tu->qlock);

		if (tu->tread) {
			if (copy_to_user(buffer, &tu->tqueue[qhead],
					 sizeof(struct snd_timer_tread)))
				err = -EFAULT;
		} else {
			if (copy_to_user(buffer, &tu->queue[qhead],
					 sizeof(struct snd_timer_read)))
				err = -EFAULT;
		}

		spin_lock_irq(&tu->qlock);
		tu->qused--;
		if (err < 0)
			goto _error;
		result += unit;
		buffer += unit;
	}
 _error:
	spin_unlock_irq(&tu->qlock);
	return result > 0 ? result : err;
}

static unsigned int snd_timer_user_poll(struct file *file, poll_table * wait)
{
        unsigned int mask;
        struct snd_timer_user *tu;

        tu = file->private_data;

        poll_wait(file, &tu->qchange_sleep, wait);

	mask = 0;
	if (tu->qused)
		mask |= POLLIN | POLLRDNORM;
	if (tu->disconnected)
		mask |= POLLERR;

	return mask;
}

#ifdef CONFIG_COMPAT
#include "timer_compat.c"
#else
#define snd_timer_user_ioctl_compat	NULL
#endif

static const struct file_operations snd_timer_f_ops =
{
	.owner =	THIS_MODULE,
	.read =		snd_timer_user_read,
	.open =		snd_timer_user_open,
	.release =	snd_timer_user_release,
	.llseek =	no_llseek,
	.poll =		snd_timer_user_poll,
	.unlocked_ioctl =	snd_timer_user_ioctl,
	.compat_ioctl =	snd_timer_user_ioctl_compat,
	.fasync = 	snd_timer_user_fasync,
};

/* unregister the system timer */
static void snd_timer_free_all(void)
{
	struct snd_timer *timer, *n;

	list_for_each_entry_safe(timer, n, &snd_timer_list, device_list)
		snd_timer_free(timer);
}

static struct device timer_dev;

/*
 *  ENTRY functions
 */

static int __init alsa_timer_init(void)
{
	int err;

	snd_device_initialize(&timer_dev, NULL);
	dev_set_name(&timer_dev, "timer");

#ifdef SNDRV_OSS_INFO_DEV_TIMERS
	snd_oss_info_register(SNDRV_OSS_INFO_DEV_TIMERS, SNDRV_CARDS - 1,
			      "system timer");
#endif

	err = snd_timer_register_system();
	if (err < 0) {
		pr_err("ALSA: unable to register system timer (%i)\n", err);
		put_device(&timer_dev);
		return err;
	}

	err = snd_register_device(SNDRV_DEVICE_TYPE_TIMER, NULL, 0,
				  &snd_timer_f_ops, NULL, &timer_dev);
	if (err < 0) {
		pr_err("ALSA: unable to register timer device (%i)\n", err);
		snd_timer_free_all();
		put_device(&timer_dev);
		return err;
	}

	snd_timer_proc_init();
	return 0;
}

static void __exit alsa_timer_exit(void)
{
	snd_unregister_device(&timer_dev);
	snd_timer_free_all();
	put_device(&timer_dev);
	snd_timer_proc_done();
#ifdef SNDRV_OSS_INFO_DEV_TIMERS
	snd_oss_info_unregister(SNDRV_OSS_INFO_DEV_TIMERS, SNDRV_CARDS - 1);
#endif
}

module_init(alsa_timer_init)
module_exit(alsa_timer_exit)

EXPORT_SYMBOL(snd_timer_open);
EXPORT_SYMBOL(snd_timer_close);
EXPORT_SYMBOL(snd_timer_resolution);
EXPORT_SYMBOL(snd_timer_start);
EXPORT_SYMBOL(snd_timer_stop);
EXPORT_SYMBOL(snd_timer_continue);
EXPORT_SYMBOL(snd_timer_pause);
EXPORT_SYMBOL(snd_timer_new);
EXPORT_SYMBOL(snd_timer_notify);
EXPORT_SYMBOL(snd_timer_global_new);
EXPORT_SYMBOL(snd_timer_global_free);
EXPORT_SYMBOL(snd_timer_global_register);
EXPORT_SYMBOL(snd_timer_interrupt);<|MERGE_RESOLUTION|>--- conflicted
+++ resolved
@@ -929,11 +929,6 @@
 	return 0;
 }
 
-/* just for reference in snd_timer_dev_disconnect() below */
-static void snd_timer_user_ccallback(struct snd_timer_instance *timeri,
-				     int event, struct timespec *tstamp,
-				     unsigned long resolution);
-
 static int snd_timer_dev_disconnect(struct snd_device *device)
 {
 	struct snd_timer *timer = device->device_data;
@@ -943,18 +938,8 @@
 	list_del_init(&timer->device_list);
 	/* wake up pending sleepers */
 	list_for_each_entry(ti, &timer->open_list_head, open_list) {
-<<<<<<< HEAD
-		/* FIXME: better to have a ti.disconnect() op */
-		if (ti->ccallback == snd_timer_user_ccallback) {
-			struct snd_timer_user *tu = ti->callback_data;
-
-			tu->disconnected = true;
-			wake_up(&tu->qchange_sleep);
-		}
-=======
 		if (ti->disconnect)
 			ti->disconnect(ti);
->>>>>>> 05ec7de7
 	}
 	mutex_unlock(&register_mutex);
 	return 0;
