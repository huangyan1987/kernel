--- conflicted
+++ resolved
@@ -523,37 +523,18 @@
 	atomic_inc(&subs->ref_count);
 	write_unlock_irq(&grp->list_lock);
 	err = 0;
-<<<<<<< HEAD
 
  __error:
 	up_write(&grp->list_mutex);
 	return err;
 }
 
-=======
-
- __error:
-	up_write(&grp->list_mutex);
-	return err;
-}
-
->>>>>>> 125234dc
 static void delete_and_unsubscribe_port(struct snd_seq_client *client,
 					struct snd_seq_client_port *port,
 					struct snd_seq_subscribers *subs,
 					bool is_src, bool ack)
 {
 	struct snd_seq_port_subs_info *grp;
-<<<<<<< HEAD
-
-	grp = is_src ? &port->c_src : &port->c_dest;
-	down_write(&grp->list_mutex);
-	write_lock_irq(&grp->list_lock);
-	if (is_src)
-		list_del(&subs->src_list);
-	else
-		list_del(&subs->dest_list);
-=======
 	struct list_head *list;
 	bool empty;
 
@@ -564,17 +545,12 @@
 	empty = list_empty(list);
 	if (!empty)
 		list_del_init(list);
->>>>>>> 125234dc
 	grp->exclusive = 0;
 	write_unlock_irq(&grp->list_lock);
 	up_write(&grp->list_mutex);
 
-<<<<<<< HEAD
-	unsubscribe_port(client, port, grp, &subs->info, ack);
-=======
 	if (!empty)
 		unsubscribe_port(client, port, grp, &subs->info, ack);
->>>>>>> 125234dc
 }
 
 /* connect two ports */
