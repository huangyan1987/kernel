/*
 *  Digital Audio (PCM) abstract layer
 *  Copyright (c) by Jaroslav Kysela <perex@perex.cz>
 *
 *
 *   This program is free software; you can redistribute it and/or modify
 *   it under the terms of the GNU General Public License as published by
 *   the Free Software Foundation; either version 2 of the License, or
 *   (at your option) any later version.
 *
 *   This program is distributed in the hope that it will be useful,
 *   but WITHOUT ANY WARRANTY; without even the implied warranty of
 *   MERCHANTABILITY or FITNESS FOR A PARTICULAR PURPOSE.  See the
 *   GNU General Public License for more details.
 *
 *   You should have received a copy of the GNU General Public License
 *   along with this program; if not, write to the Free Software
 *   Foundation, Inc., 59 Temple Place, Suite 330, Boston, MA  02111-1307 USA
 *
 */

#include <linux/mm.h>
#include <linux/module.h>
#include <linux/file.h>
#include <linux/slab.h>
#include <linux/sched/signal.h>
#include <linux/time.h>
#include <linux/pm_qos.h>
#include <linux/io.h>
#include <linux/dma-mapping.h>
#include <sound/core.h>
#include <sound/control.h>
#include <sound/info.h>
#include <sound/pcm.h>
#include <sound/pcm_params.h>
#include <sound/timer.h>
#include <sound/minors.h>
#include <linux/uio.h>
#include <linux/delay.h>

/*
 *  Compatibility
 */

struct snd_pcm_hw_params_old {
	unsigned int flags;
	unsigned int masks[SNDRV_PCM_HW_PARAM_SUBFORMAT -
			   SNDRV_PCM_HW_PARAM_ACCESS + 1];
	struct snd_interval intervals[SNDRV_PCM_HW_PARAM_TICK_TIME -
					SNDRV_PCM_HW_PARAM_SAMPLE_BITS + 1];
	unsigned int rmask;
	unsigned int cmask;
	unsigned int info;
	unsigned int msbits;
	unsigned int rate_num;
	unsigned int rate_den;
	snd_pcm_uframes_t fifo_size;
	unsigned char reserved[64];
};

#ifdef CONFIG_SND_SUPPORT_OLD_API
#define SNDRV_PCM_IOCTL_HW_REFINE_OLD _IOWR('A', 0x10, struct snd_pcm_hw_params_old)
#define SNDRV_PCM_IOCTL_HW_PARAMS_OLD _IOWR('A', 0x11, struct snd_pcm_hw_params_old)

static int snd_pcm_hw_refine_old_user(struct snd_pcm_substream *substream,
				      struct snd_pcm_hw_params_old __user * _oparams);
static int snd_pcm_hw_params_old_user(struct snd_pcm_substream *substream,
				      struct snd_pcm_hw_params_old __user * _oparams);
#endif
static int snd_pcm_open(struct file *file, struct snd_pcm *pcm, int stream);

/*
 *
 */

static DEFINE_RWLOCK(snd_pcm_link_rwlock);
static DECLARE_RWSEM(snd_pcm_link_rwsem);

/* Writer in rwsem may block readers even during its waiting in queue,
 * and this may lead to a deadlock when the code path takes read sem
 * twice (e.g. one in snd_pcm_action_nonatomic() and another in
 * snd_pcm_stream_lock()).  As a (suboptimal) workaround, let writer to
 * sleep until all the readers are completed without blocking by writer.
 */
static inline void down_write_nonfifo(struct rw_semaphore *lock)
{
	while (!down_write_trylock(lock))
		msleep(1);
}

/**
 * snd_pcm_stream_lock - Lock the PCM stream
 * @substream: PCM substream
 *
 * This locks the PCM stream's spinlock or mutex depending on the nonatomic
 * flag of the given substream.  This also takes the global link rw lock
 * (or rw sem), too, for avoiding the race with linked streams.
 */
void snd_pcm_stream_lock(struct snd_pcm_substream *substream)
{
	if (substream->pcm->nonatomic) {
		down_read_nested(&snd_pcm_link_rwsem, SINGLE_DEPTH_NESTING);
		mutex_lock(&substream->self_group.mutex);
	} else {
		read_lock(&snd_pcm_link_rwlock);
		spin_lock(&substream->self_group.lock);
	}
}
EXPORT_SYMBOL_GPL(snd_pcm_stream_lock);

/**
 * snd_pcm_stream_lock - Unlock the PCM stream
 * @substream: PCM substream
 *
 * This unlocks the PCM stream that has been locked via snd_pcm_stream_lock().
 */
void snd_pcm_stream_unlock(struct snd_pcm_substream *substream)
{
	if (substream->pcm->nonatomic) {
		mutex_unlock(&substream->self_group.mutex);
		up_read(&snd_pcm_link_rwsem);
	} else {
		spin_unlock(&substream->self_group.lock);
		read_unlock(&snd_pcm_link_rwlock);
	}
}
EXPORT_SYMBOL_GPL(snd_pcm_stream_unlock);

/**
 * snd_pcm_stream_lock_irq - Lock the PCM stream
 * @substream: PCM substream
 *
 * This locks the PCM stream like snd_pcm_stream_lock() and disables the local
 * IRQ (only when nonatomic is false).  In nonatomic case, this is identical
 * as snd_pcm_stream_lock().
 */
void snd_pcm_stream_lock_irq(struct snd_pcm_substream *substream)
{
	if (!substream->pcm->nonatomic)
		local_irq_disable();
	snd_pcm_stream_lock(substream);
}
EXPORT_SYMBOL_GPL(snd_pcm_stream_lock_irq);

/**
 * snd_pcm_stream_unlock_irq - Unlock the PCM stream
 * @substream: PCM substream
 *
 * This is a counter-part of snd_pcm_stream_lock_irq().
 */
void snd_pcm_stream_unlock_irq(struct snd_pcm_substream *substream)
{
	snd_pcm_stream_unlock(substream);
	if (!substream->pcm->nonatomic)
		local_irq_enable();
}
EXPORT_SYMBOL_GPL(snd_pcm_stream_unlock_irq);

unsigned long _snd_pcm_stream_lock_irqsave(struct snd_pcm_substream *substream)
{
	unsigned long flags = 0;
	if (!substream->pcm->nonatomic)
		local_irq_save(flags);
	snd_pcm_stream_lock(substream);
	return flags;
}
EXPORT_SYMBOL_GPL(_snd_pcm_stream_lock_irqsave);

/**
 * snd_pcm_stream_unlock_irqrestore - Unlock the PCM stream
 * @substream: PCM substream
 * @flags: irq flags
 *
 * This is a counter-part of snd_pcm_stream_lock_irqsave().
 */
void snd_pcm_stream_unlock_irqrestore(struct snd_pcm_substream *substream,
				      unsigned long flags)
{
	snd_pcm_stream_unlock(substream);
	if (!substream->pcm->nonatomic)
		local_irq_restore(flags);
}
EXPORT_SYMBOL_GPL(snd_pcm_stream_unlock_irqrestore);

static inline mm_segment_t snd_enter_user(void)
{
	mm_segment_t fs = get_fs();
	set_fs(get_ds());
	return fs;
}

static inline void snd_leave_user(mm_segment_t fs)
{
	set_fs(fs);
}



int snd_pcm_info(struct snd_pcm_substream *substream, struct snd_pcm_info *info)
{
	struct snd_pcm_runtime *runtime;
	struct snd_pcm *pcm = substream->pcm;
	struct snd_pcm_str *pstr = substream->pstr;

	memset(info, 0, sizeof(*info));
	info->card = pcm->card->number;
	info->device = pcm->device;
	info->stream = substream->stream;
	info->subdevice = substream->number;
	strlcpy(info->id, pcm->id, sizeof(info->id));
	strlcpy(info->name, pcm->name, sizeof(info->name));
	info->dev_class = pcm->dev_class;
	info->dev_subclass = pcm->dev_subclass;
	info->subdevices_count = pstr->substream_count;
	info->subdevices_avail = pstr->substream_count - pstr->substream_opened;
	strlcpy(info->subname, substream->name, sizeof(info->subname));
	runtime = substream->runtime;
	/* AB: FIXME!!! This is definitely nonsense */
	if (runtime) {
		info->sync = runtime->sync;
		substream->ops->ioctl(substream, SNDRV_PCM_IOCTL1_INFO, info);
	}
	return 0;
}

int snd_pcm_info_user(struct snd_pcm_substream *substream,
		      struct snd_pcm_info __user * _info)
{
	struct snd_pcm_info *info;
	int err;

	info = kmalloc(sizeof(*info), GFP_KERNEL);
	if (! info)
		return -ENOMEM;
	err = snd_pcm_info(substream, info);
	if (err >= 0) {
		if (copy_to_user(_info, info, sizeof(*info)))
			err = -EFAULT;
	}
	kfree(info);
	return err;
}

static bool hw_support_mmap(struct snd_pcm_substream *substream)
{
	if (!(substream->runtime->hw.info & SNDRV_PCM_INFO_MMAP))
		return false;
	/* check architectures that return -EINVAL from dma_mmap_coherent() */
	/* FIXME: this should be some global flag */
#if defined(CONFIG_C6X) || defined(CONFIG_FRV) || defined(CONFIG_MN10300) ||\
	defined(CONFIG_PARISC) || defined(CONFIG_XTENSA)
	if (!substream->ops->mmap &&
	    substream->dma_buffer.dev.type == SNDRV_DMA_TYPE_DEV)
		return false;
#endif
	return true;
}

#undef RULES_DEBUG

#ifdef RULES_DEBUG
#define HW_PARAM(v) [SNDRV_PCM_HW_PARAM_##v] = #v
static const char * const snd_pcm_hw_param_names[] = {
	HW_PARAM(ACCESS),
	HW_PARAM(FORMAT),
	HW_PARAM(SUBFORMAT),
	HW_PARAM(SAMPLE_BITS),
	HW_PARAM(FRAME_BITS),
	HW_PARAM(CHANNELS),
	HW_PARAM(RATE),
	HW_PARAM(PERIOD_TIME),
	HW_PARAM(PERIOD_SIZE),
	HW_PARAM(PERIOD_BYTES),
	HW_PARAM(PERIODS),
	HW_PARAM(BUFFER_TIME),
	HW_PARAM(BUFFER_SIZE),
	HW_PARAM(BUFFER_BYTES),
	HW_PARAM(TICK_TIME),
};
#endif

int snd_pcm_hw_refine(struct snd_pcm_substream *substream, 
		      struct snd_pcm_hw_params *params)
{
	unsigned int k;
	struct snd_pcm_hardware *hw;
	struct snd_interval *i = NULL;
	struct snd_mask *m = NULL;
	struct snd_pcm_hw_constraints *constrs = &substream->runtime->hw_constraints;
	unsigned int rstamps[constrs->rules_num];
	unsigned int vstamps[SNDRV_PCM_HW_PARAM_LAST_INTERVAL + 1];
	unsigned int stamp = 2;
	int changed, again;

	params->info = 0;
	params->fifo_size = 0;
	if (params->rmask & (1 << SNDRV_PCM_HW_PARAM_SAMPLE_BITS))
		params->msbits = 0;
	if (params->rmask & (1 << SNDRV_PCM_HW_PARAM_RATE)) {
		params->rate_num = 0;
		params->rate_den = 0;
	}

	for (k = SNDRV_PCM_HW_PARAM_FIRST_MASK; k <= SNDRV_PCM_HW_PARAM_LAST_MASK; k++) {
		m = hw_param_mask(params, k);
		if (snd_mask_empty(m))
			return -EINVAL;
		if (!(params->rmask & (1 << k)))
			continue;
#ifdef RULES_DEBUG
		pr_debug("%s = ", snd_pcm_hw_param_names[k]);
		pr_cont("%04x%04x%04x%04x -> ", m->bits[3], m->bits[2], m->bits[1], m->bits[0]);
#endif
		changed = snd_mask_refine(m, constrs_mask(constrs, k));
#ifdef RULES_DEBUG
		pr_cont("%04x%04x%04x%04x\n", m->bits[3], m->bits[2], m->bits[1], m->bits[0]);
#endif
		if (changed)
			params->cmask |= 1 << k;
		if (changed < 0)
			return changed;
	}

	for (k = SNDRV_PCM_HW_PARAM_FIRST_INTERVAL; k <= SNDRV_PCM_HW_PARAM_LAST_INTERVAL; k++) {
		i = hw_param_interval(params, k);
		if (snd_interval_empty(i))
			return -EINVAL;
		if (!(params->rmask & (1 << k)))
			continue;
#ifdef RULES_DEBUG
		pr_debug("%s = ", snd_pcm_hw_param_names[k]);
		if (i->empty)
			pr_cont("empty");
		else
			pr_cont("%c%u %u%c",
			       i->openmin ? '(' : '[', i->min,
			       i->max, i->openmax ? ')' : ']');
		pr_cont(" -> ");
#endif
		changed = snd_interval_refine(i, constrs_interval(constrs, k));
#ifdef RULES_DEBUG
		if (i->empty)
			pr_cont("empty\n");
		else 
			pr_cont("%c%u %u%c\n",
			       i->openmin ? '(' : '[', i->min,
			       i->max, i->openmax ? ')' : ']');
#endif
		if (changed)
			params->cmask |= 1 << k;
		if (changed < 0)
			return changed;
	}

	for (k = 0; k < constrs->rules_num; k++)
		rstamps[k] = 0;
	for (k = 0; k <= SNDRV_PCM_HW_PARAM_LAST_INTERVAL; k++) 
		vstamps[k] = (params->rmask & (1 << k)) ? 1 : 0;
	do {
		again = 0;
		for (k = 0; k < constrs->rules_num; k++) {
			struct snd_pcm_hw_rule *r = &constrs->rules[k];
			unsigned int d;
			int doit = 0;
			if (r->cond && !(r->cond & params->flags))
				continue;
			for (d = 0; r->deps[d] >= 0; d++) {
				if (vstamps[r->deps[d]] > rstamps[k]) {
					doit = 1;
					break;
				}
			}
			if (!doit)
				continue;
#ifdef RULES_DEBUG
			pr_debug("Rule %d [%p]: ", k, r->func);
			if (r->var >= 0) {
				pr_cont("%s = ", snd_pcm_hw_param_names[r->var]);
				if (hw_is_mask(r->var)) {
					m = hw_param_mask(params, r->var);
					pr_cont("%x", *m->bits);
				} else {
					i = hw_param_interval(params, r->var);
					if (i->empty)
						pr_cont("empty");
					else
						pr_cont("%c%u %u%c",
						       i->openmin ? '(' : '[', i->min,
						       i->max, i->openmax ? ')' : ']');
				}
			}
#endif
			changed = r->func(params, r);
#ifdef RULES_DEBUG
			if (r->var >= 0) {
				pr_cont(" -> ");
				if (hw_is_mask(r->var))
					pr_cont("%x", *m->bits);
				else {
					if (i->empty)
						pr_cont("empty");
					else
						pr_cont("%c%u %u%c",
						       i->openmin ? '(' : '[', i->min,
						       i->max, i->openmax ? ')' : ']');
				}
			}
			pr_cont("\n");
#endif
			rstamps[k] = stamp;
			if (changed && r->var >= 0) {
				params->cmask |= (1 << r->var);
				vstamps[r->var] = stamp;
				again = 1;
			}
			if (changed < 0)
				return changed;
			stamp++;
		}
	} while (again);
	if (!params->msbits) {
		i = hw_param_interval(params, SNDRV_PCM_HW_PARAM_SAMPLE_BITS);
		if (snd_interval_single(i))
			params->msbits = snd_interval_value(i);
	}

	if (!params->rate_den) {
		i = hw_param_interval(params, SNDRV_PCM_HW_PARAM_RATE);
		if (snd_interval_single(i)) {
			params->rate_num = snd_interval_value(i);
			params->rate_den = 1;
		}
	}

	hw = &substream->runtime->hw;
	if (!params->info) {
		params->info = hw->info & ~(SNDRV_PCM_INFO_FIFO_IN_FRAMES |
					    SNDRV_PCM_INFO_DRAIN_TRIGGER);
		if (!hw_support_mmap(substream))
			params->info &= ~(SNDRV_PCM_INFO_MMAP |
					  SNDRV_PCM_INFO_MMAP_VALID);
	}
	if (!params->fifo_size) {
		m = hw_param_mask(params, SNDRV_PCM_HW_PARAM_FORMAT);
		i = hw_param_interval(params, SNDRV_PCM_HW_PARAM_CHANNELS);
		if (snd_mask_min(m) == snd_mask_max(m) &&
                    snd_interval_min(i) == snd_interval_max(i)) {
			changed = substream->ops->ioctl(substream,
					SNDRV_PCM_IOCTL1_FIFO_SIZE, params);
			if (changed < 0)
				return changed;
		}
	}
	params->rmask = 0;
	return 0;
}

EXPORT_SYMBOL(snd_pcm_hw_refine);

static int snd_pcm_hw_refine_user(struct snd_pcm_substream *substream,
				  struct snd_pcm_hw_params __user * _params)
{
	struct snd_pcm_hw_params *params;
	int err;

	params = memdup_user(_params, sizeof(*params));
	if (IS_ERR(params))
		return PTR_ERR(params);

	err = snd_pcm_hw_refine(substream, params);
	if (copy_to_user(_params, params, sizeof(*params))) {
		if (!err)
			err = -EFAULT;
	}

	kfree(params);
	return err;
}

static int period_to_usecs(struct snd_pcm_runtime *runtime)
{
	int usecs;

	if (! runtime->rate)
		return -1; /* invalid */

	/* take 75% of period time as the deadline */
	usecs = (750000 / runtime->rate) * runtime->period_size;
	usecs += ((750000 % runtime->rate) * runtime->period_size) /
		runtime->rate;

	return usecs;
}

static void snd_pcm_set_state(struct snd_pcm_substream *substream, int state)
{
	snd_pcm_stream_lock_irq(substream);
	if (substream->runtime->status->state != SNDRV_PCM_STATE_DISCONNECTED)
		substream->runtime->status->state = state;
	snd_pcm_stream_unlock_irq(substream);
}

static inline void snd_pcm_timer_notify(struct snd_pcm_substream *substream,
					int event)
{
#ifdef CONFIG_SND_PCM_TIMER
	if (substream->timer)
		snd_timer_notify(substream->timer, event,
					&substream->runtime->trigger_tstamp);
#endif
}

static int snd_pcm_hw_params(struct snd_pcm_substream *substream,
			     struct snd_pcm_hw_params *params)
{
	struct snd_pcm_runtime *runtime;
	int err, usecs;
	unsigned int bits;
	snd_pcm_uframes_t frames;

	if (PCM_RUNTIME_CHECK(substream))
		return -ENXIO;
	runtime = substream->runtime;
	snd_pcm_stream_lock_irq(substream);
	switch (runtime->status->state) {
	case SNDRV_PCM_STATE_OPEN:
	case SNDRV_PCM_STATE_SETUP:
	case SNDRV_PCM_STATE_PREPARED:
		break;
	default:
		snd_pcm_stream_unlock_irq(substream);
		return -EBADFD;
	}
	snd_pcm_stream_unlock_irq(substream);
#if IS_ENABLED(CONFIG_SND_PCM_OSS)
	if (!substream->oss.oss)
#endif
		if (atomic_read(&substream->mmap_count))
			return -EBADFD;

	params->rmask = ~0U;
	err = snd_pcm_hw_refine(substream, params);
	if (err < 0)
		goto _error;

	err = snd_pcm_hw_params_choose(substream, params);
	if (err < 0)
		goto _error;

	if (substream->ops->hw_params != NULL) {
		err = substream->ops->hw_params(substream, params);
		if (err < 0)
			goto _error;
	}

	runtime->access = params_access(params);
	runtime->format = params_format(params);
	runtime->subformat = params_subformat(params);
	runtime->channels = params_channels(params);
	runtime->rate = params_rate(params);
	runtime->period_size = params_period_size(params);
	runtime->periods = params_periods(params);
	runtime->buffer_size = params_buffer_size(params);
	runtime->info = params->info;
	runtime->rate_num = params->rate_num;
	runtime->rate_den = params->rate_den;
	runtime->no_period_wakeup =
			(params->info & SNDRV_PCM_INFO_NO_PERIOD_WAKEUP) &&
			(params->flags & SNDRV_PCM_HW_PARAMS_NO_PERIOD_WAKEUP);

	bits = snd_pcm_format_physical_width(runtime->format);
	runtime->sample_bits = bits;
	bits *= runtime->channels;
	runtime->frame_bits = bits;
	frames = 1;
	while (bits % 8 != 0) {
		bits *= 2;
		frames *= 2;
	}
	runtime->byte_align = bits / 8;
	runtime->min_align = frames;

	/* Default sw params */
	runtime->tstamp_mode = SNDRV_PCM_TSTAMP_NONE;
	runtime->period_step = 1;
	runtime->control->avail_min = runtime->period_size;
	runtime->start_threshold = 1;
	runtime->stop_threshold = runtime->buffer_size;
	runtime->silence_threshold = 0;
	runtime->silence_size = 0;
	runtime->boundary = runtime->buffer_size;
	while (runtime->boundary * 2 <= LONG_MAX - runtime->buffer_size)
		runtime->boundary *= 2;

	snd_pcm_timer_resolution_change(substream);
	snd_pcm_set_state(substream, SNDRV_PCM_STATE_SETUP);

	if (pm_qos_request_active(&substream->latency_pm_qos_req))
		pm_qos_remove_request(&substream->latency_pm_qos_req);
	if ((usecs = period_to_usecs(runtime)) >= 0)
		pm_qos_add_request(&substream->latency_pm_qos_req,
				   PM_QOS_CPU_DMA_LATENCY, usecs);
	return 0;
 _error:
	/* hardware might be unusable from this time,
	   so we force application to retry to set
	   the correct hardware parameter settings */
	snd_pcm_set_state(substream, SNDRV_PCM_STATE_OPEN);
	if (substream->ops->hw_free != NULL)
		substream->ops->hw_free(substream);
	return err;
}

static int snd_pcm_hw_params_user(struct snd_pcm_substream *substream,
				  struct snd_pcm_hw_params __user * _params)
{
	struct snd_pcm_hw_params *params;
	int err;

	params = memdup_user(_params, sizeof(*params));
	if (IS_ERR(params))
		return PTR_ERR(params);

	err = snd_pcm_hw_params(substream, params);
	if (copy_to_user(_params, params, sizeof(*params))) {
		if (!err)
			err = -EFAULT;
	}

	kfree(params);
	return err;
}

static int snd_pcm_hw_free(struct snd_pcm_substream *substream)
{
	struct snd_pcm_runtime *runtime;
	int result = 0;

	if (PCM_RUNTIME_CHECK(substream))
		return -ENXIO;
	runtime = substream->runtime;
	snd_pcm_stream_lock_irq(substream);
	switch (runtime->status->state) {
	case SNDRV_PCM_STATE_SETUP:
	case SNDRV_PCM_STATE_PREPARED:
		break;
	default:
		snd_pcm_stream_unlock_irq(substream);
		return -EBADFD;
	}
	snd_pcm_stream_unlock_irq(substream);
	if (atomic_read(&substream->mmap_count))
		return -EBADFD;
	if (substream->ops->hw_free)
		result = substream->ops->hw_free(substream);
	snd_pcm_set_state(substream, SNDRV_PCM_STATE_OPEN);
	pm_qos_remove_request(&substream->latency_pm_qos_req);
	return result;
}

static int snd_pcm_sw_params(struct snd_pcm_substream *substream,
			     struct snd_pcm_sw_params *params)
{
	struct snd_pcm_runtime *runtime;
	int err;

	if (PCM_RUNTIME_CHECK(substream))
		return -ENXIO;
	runtime = substream->runtime;
	snd_pcm_stream_lock_irq(substream);
	if (runtime->status->state == SNDRV_PCM_STATE_OPEN) {
		snd_pcm_stream_unlock_irq(substream);
		return -EBADFD;
	}
	snd_pcm_stream_unlock_irq(substream);

	if (params->tstamp_mode < 0 ||
	    params->tstamp_mode > SNDRV_PCM_TSTAMP_LAST)
		return -EINVAL;
	if (params->proto >= SNDRV_PROTOCOL_VERSION(2, 0, 12) &&
	    params->tstamp_type > SNDRV_PCM_TSTAMP_TYPE_LAST)
		return -EINVAL;
	if (params->avail_min == 0)
		return -EINVAL;
	if (params->silence_size >= runtime->boundary) {
		if (params->silence_threshold != 0)
			return -EINVAL;
	} else {
		if (params->silence_size > params->silence_threshold)
			return -EINVAL;
		if (params->silence_threshold > runtime->buffer_size)
			return -EINVAL;
	}
	err = 0;
	snd_pcm_stream_lock_irq(substream);
	runtime->tstamp_mode = params->tstamp_mode;
	if (params->proto >= SNDRV_PROTOCOL_VERSION(2, 0, 12))
		runtime->tstamp_type = params->tstamp_type;
	runtime->period_step = params->period_step;
	runtime->control->avail_min = params->avail_min;
	runtime->start_threshold = params->start_threshold;
	runtime->stop_threshold = params->stop_threshold;
	runtime->silence_threshold = params->silence_threshold;
	runtime->silence_size = params->silence_size;
        params->boundary = runtime->boundary;
	if (snd_pcm_running(substream)) {
		if (substream->stream == SNDRV_PCM_STREAM_PLAYBACK &&
		    runtime->silence_size > 0)
			snd_pcm_playback_silence(substream, ULONG_MAX);
		err = snd_pcm_update_state(substream, runtime);
	}
	snd_pcm_stream_unlock_irq(substream);
	return err;
}

static int snd_pcm_sw_params_user(struct snd_pcm_substream *substream,
				  struct snd_pcm_sw_params __user * _params)
{
	struct snd_pcm_sw_params params;
	int err;
	if (copy_from_user(&params, _params, sizeof(params)))
		return -EFAULT;
	err = snd_pcm_sw_params(substream, &params);
	if (copy_to_user(_params, &params, sizeof(params)))
		return -EFAULT;
	return err;
}

int snd_pcm_status(struct snd_pcm_substream *substream,
		   struct snd_pcm_status *status)
{
	struct snd_pcm_runtime *runtime = substream->runtime;

	snd_pcm_stream_lock_irq(substream);

	snd_pcm_unpack_audio_tstamp_config(status->audio_tstamp_data,
					&runtime->audio_tstamp_config);

	/* backwards compatible behavior */
	if (runtime->audio_tstamp_config.type_requested ==
		SNDRV_PCM_AUDIO_TSTAMP_TYPE_COMPAT) {
		if (runtime->hw.info & SNDRV_PCM_INFO_HAS_WALL_CLOCK)
			runtime->audio_tstamp_config.type_requested =
				SNDRV_PCM_AUDIO_TSTAMP_TYPE_LINK;
		else
			runtime->audio_tstamp_config.type_requested =
				SNDRV_PCM_AUDIO_TSTAMP_TYPE_DEFAULT;
		runtime->audio_tstamp_report.valid = 0;
	} else
		runtime->audio_tstamp_report.valid = 1;

	status->state = runtime->status->state;
	status->suspended_state = runtime->status->suspended_state;
	if (status->state == SNDRV_PCM_STATE_OPEN)
		goto _end;
	status->trigger_tstamp = runtime->trigger_tstamp;
	if (snd_pcm_running(substream)) {
		snd_pcm_update_hw_ptr(substream);
		if (runtime->tstamp_mode == SNDRV_PCM_TSTAMP_ENABLE) {
			status->tstamp = runtime->status->tstamp;
			status->driver_tstamp = runtime->driver_tstamp;
			status->audio_tstamp =
				runtime->status->audio_tstamp;
			if (runtime->audio_tstamp_report.valid == 1)
				/* backwards compatibility, no report provided in COMPAT mode */
				snd_pcm_pack_audio_tstamp_report(&status->audio_tstamp_data,
								&status->audio_tstamp_accuracy,
								&runtime->audio_tstamp_report);

			goto _tstamp_end;
		}
	} else {
		/* get tstamp only in fallback mode and only if enabled */
		if (runtime->tstamp_mode == SNDRV_PCM_TSTAMP_ENABLE)
			snd_pcm_gettime(runtime, &status->tstamp);
	}
 _tstamp_end:
	status->appl_ptr = runtime->control->appl_ptr;
	status->hw_ptr = runtime->status->hw_ptr;
	if (substream->stream == SNDRV_PCM_STREAM_PLAYBACK) {
		status->avail = snd_pcm_playback_avail(runtime);
		if (runtime->status->state == SNDRV_PCM_STATE_RUNNING ||
		    runtime->status->state == SNDRV_PCM_STATE_DRAINING) {
			status->delay = runtime->buffer_size - status->avail;
			status->delay += runtime->delay;
		} else
			status->delay = 0;
	} else {
		status->avail = snd_pcm_capture_avail(runtime);
		if (runtime->status->state == SNDRV_PCM_STATE_RUNNING)
			status->delay = status->avail + runtime->delay;
		else
			status->delay = 0;
	}
	status->avail_max = runtime->avail_max;
	status->overrange = runtime->overrange;
	runtime->avail_max = 0;
	runtime->overrange = 0;
 _end:
 	snd_pcm_stream_unlock_irq(substream);
	return 0;
}

static int snd_pcm_status_user(struct snd_pcm_substream *substream,
			       struct snd_pcm_status __user * _status,
			       bool ext)
{
	struct snd_pcm_status status;
	int res;

	memset(&status, 0, sizeof(status));
	/*
	 * with extension, parameters are read/write,
	 * get audio_tstamp_data from user,
	 * ignore rest of status structure
	 */
	if (ext && get_user(status.audio_tstamp_data,
				(u32 __user *)(&_status->audio_tstamp_data)))
		return -EFAULT;
	res = snd_pcm_status(substream, &status);
	if (res < 0)
		return res;
	if (copy_to_user(_status, &status, sizeof(status)))
		return -EFAULT;
	return 0;
}

static int snd_pcm_channel_info(struct snd_pcm_substream *substream,
				struct snd_pcm_channel_info * info)
{
	struct snd_pcm_runtime *runtime;
	unsigned int channel;
	
	channel = info->channel;
	runtime = substream->runtime;
	snd_pcm_stream_lock_irq(substream);
	if (runtime->status->state == SNDRV_PCM_STATE_OPEN) {
		snd_pcm_stream_unlock_irq(substream);
		return -EBADFD;
	}
	snd_pcm_stream_unlock_irq(substream);
	if (channel >= runtime->channels)
		return -EINVAL;
	memset(info, 0, sizeof(*info));
	info->channel = channel;
	return substream->ops->ioctl(substream, SNDRV_PCM_IOCTL1_CHANNEL_INFO, info);
}

static int snd_pcm_channel_info_user(struct snd_pcm_substream *substream,
				     struct snd_pcm_channel_info __user * _info)
{
	struct snd_pcm_channel_info info;
	int res;
	
	if (copy_from_user(&info, _info, sizeof(info)))
		return -EFAULT;
	res = snd_pcm_channel_info(substream, &info);
	if (res < 0)
		return res;
	if (copy_to_user(_info, &info, sizeof(info)))
		return -EFAULT;
	return 0;
}

static void snd_pcm_trigger_tstamp(struct snd_pcm_substream *substream)
{
	struct snd_pcm_runtime *runtime = substream->runtime;
	if (runtime->trigger_master == NULL)
		return;
	if (runtime->trigger_master == substream) {
		if (!runtime->trigger_tstamp_latched)
			snd_pcm_gettime(runtime, &runtime->trigger_tstamp);
	} else {
		snd_pcm_trigger_tstamp(runtime->trigger_master);
		runtime->trigger_tstamp = runtime->trigger_master->runtime->trigger_tstamp;
	}
	runtime->trigger_master = NULL;
}

struct action_ops {
	int (*pre_action)(struct snd_pcm_substream *substream, int state);
	int (*do_action)(struct snd_pcm_substream *substream, int state);
	void (*undo_action)(struct snd_pcm_substream *substream, int state);
	void (*post_action)(struct snd_pcm_substream *substream, int state);
};

/*
 *  this functions is core for handling of linked stream
 *  Note: the stream state might be changed also on failure
 *  Note2: call with calling stream lock + link lock
 */
static int snd_pcm_action_group(const struct action_ops *ops,
				struct snd_pcm_substream *substream,
				int state, int do_lock)
{
	struct snd_pcm_substream *s = NULL;
	struct snd_pcm_substream *s1;
	int res = 0, depth = 1;

	snd_pcm_group_for_each_entry(s, substream) {
		if (do_lock && s != substream) {
			if (s->pcm->nonatomic)
				mutex_lock_nested(&s->self_group.mutex, depth);
			else
				spin_lock_nested(&s->self_group.lock, depth);
			depth++;
		}
		res = ops->pre_action(s, state);
		if (res < 0)
			goto _unlock;
	}
	snd_pcm_group_for_each_entry(s, substream) {
		res = ops->do_action(s, state);
		if (res < 0) {
			if (ops->undo_action) {
				snd_pcm_group_for_each_entry(s1, substream) {
					if (s1 == s) /* failed stream */
						break;
					ops->undo_action(s1, state);
				}
			}
			s = NULL; /* unlock all */
			goto _unlock;
		}
	}
	snd_pcm_group_for_each_entry(s, substream) {
		ops->post_action(s, state);
	}
 _unlock:
	if (do_lock) {
		/* unlock streams */
		snd_pcm_group_for_each_entry(s1, substream) {
			if (s1 != substream) {
				if (s1->pcm->nonatomic)
					mutex_unlock(&s1->self_group.mutex);
				else
					spin_unlock(&s1->self_group.lock);
			}
			if (s1 == s)	/* end */
				break;
		}
	}
	return res;
}

/*
 *  Note: call with stream lock
 */
static int snd_pcm_action_single(const struct action_ops *ops,
				 struct snd_pcm_substream *substream,
				 int state)
{
	int res;
	
	res = ops->pre_action(substream, state);
	if (res < 0)
		return res;
	res = ops->do_action(substream, state);
	if (res == 0)
		ops->post_action(substream, state);
	else if (ops->undo_action)
		ops->undo_action(substream, state);
	return res;
}

/*
 *  Note: call with stream lock
 */
static int snd_pcm_action(const struct action_ops *ops,
			  struct snd_pcm_substream *substream,
			  int state)
{
	int res;

	if (!snd_pcm_stream_linked(substream))
		return snd_pcm_action_single(ops, substream, state);

	if (substream->pcm->nonatomic) {
		if (!mutex_trylock(&substream->group->mutex)) {
			mutex_unlock(&substream->self_group.mutex);
			mutex_lock(&substream->group->mutex);
			mutex_lock(&substream->self_group.mutex);
		}
		res = snd_pcm_action_group(ops, substream, state, 1);
		mutex_unlock(&substream->group->mutex);
	} else {
		if (!spin_trylock(&substream->group->lock)) {
			spin_unlock(&substream->self_group.lock);
			spin_lock(&substream->group->lock);
			spin_lock(&substream->self_group.lock);
		}
		res = snd_pcm_action_group(ops, substream, state, 1);
		spin_unlock(&substream->group->lock);
	}
	return res;
}

/*
 *  Note: don't use any locks before
 */
static int snd_pcm_action_lock_irq(const struct action_ops *ops,
				   struct snd_pcm_substream *substream,
				   int state)
{
	int res;

	snd_pcm_stream_lock_irq(substream);
	res = snd_pcm_action(ops, substream, state);
	snd_pcm_stream_unlock_irq(substream);
	return res;
}

/*
 */
static int snd_pcm_action_nonatomic(const struct action_ops *ops,
				    struct snd_pcm_substream *substream,
				    int state)
{
	int res;

	down_read(&snd_pcm_link_rwsem);
	if (snd_pcm_stream_linked(substream))
		res = snd_pcm_action_group(ops, substream, state, 0);
	else
		res = snd_pcm_action_single(ops, substream, state);
	up_read(&snd_pcm_link_rwsem);
	return res;
}

/*
 * start callbacks
 */
static int snd_pcm_pre_start(struct snd_pcm_substream *substream, int state)
{
	struct snd_pcm_runtime *runtime = substream->runtime;
	if (runtime->status->state != SNDRV_PCM_STATE_PREPARED)
		return -EBADFD;
	if (substream->stream == SNDRV_PCM_STREAM_PLAYBACK &&
	    !snd_pcm_playback_data(substream))
		return -EPIPE;
	runtime->trigger_tstamp_latched = false;
	runtime->trigger_master = substream;
	return 0;
}

static int snd_pcm_do_start(struct snd_pcm_substream *substream, int state)
{
	if (substream->runtime->trigger_master != substream)
		return 0;
	return substream->ops->trigger(substream, SNDRV_PCM_TRIGGER_START);
}

static void snd_pcm_undo_start(struct snd_pcm_substream *substream, int state)
{
	if (substream->runtime->trigger_master == substream)
		substream->ops->trigger(substream, SNDRV_PCM_TRIGGER_STOP);
}

static void snd_pcm_post_start(struct snd_pcm_substream *substream, int state)
{
	struct snd_pcm_runtime *runtime = substream->runtime;
	snd_pcm_trigger_tstamp(substream);
	runtime->hw_ptr_jiffies = jiffies;
	runtime->hw_ptr_buffer_jiffies = (runtime->buffer_size * HZ) / 
							    runtime->rate;
	runtime->status->state = state;
	if (substream->stream == SNDRV_PCM_STREAM_PLAYBACK &&
	    runtime->silence_size > 0)
		snd_pcm_playback_silence(substream, ULONG_MAX);
	snd_pcm_timer_notify(substream, SNDRV_TIMER_EVENT_MSTART);
}

static const struct action_ops snd_pcm_action_start = {
	.pre_action = snd_pcm_pre_start,
	.do_action = snd_pcm_do_start,
	.undo_action = snd_pcm_undo_start,
	.post_action = snd_pcm_post_start
};

/**
 * snd_pcm_start - start all linked streams
 * @substream: the PCM substream instance
 *
 * Return: Zero if successful, or a negative error code.
 */
int snd_pcm_start(struct snd_pcm_substream *substream)
{
	return snd_pcm_action(&snd_pcm_action_start, substream,
			      SNDRV_PCM_STATE_RUNNING);
}

/*
 * stop callbacks
 */
static int snd_pcm_pre_stop(struct snd_pcm_substream *substream, int state)
{
	struct snd_pcm_runtime *runtime = substream->runtime;
	if (runtime->status->state == SNDRV_PCM_STATE_OPEN)
		return -EBADFD;
	runtime->trigger_master = substream;
	return 0;
}

static int snd_pcm_do_stop(struct snd_pcm_substream *substream, int state)
{
	if (substream->runtime->trigger_master == substream &&
	    snd_pcm_running(substream))
		substream->ops->trigger(substream, SNDRV_PCM_TRIGGER_STOP);
	return 0; /* unconditonally stop all substreams */
}

static void snd_pcm_post_stop(struct snd_pcm_substream *substream, int state)
{
	struct snd_pcm_runtime *runtime = substream->runtime;
	if (runtime->status->state != state) {
		snd_pcm_trigger_tstamp(substream);
		runtime->status->state = state;
		snd_pcm_timer_notify(substream, SNDRV_TIMER_EVENT_MSTOP);
	}
	wake_up(&runtime->sleep);
	wake_up(&runtime->tsleep);
}

static const struct action_ops snd_pcm_action_stop = {
	.pre_action = snd_pcm_pre_stop,
	.do_action = snd_pcm_do_stop,
	.post_action = snd_pcm_post_stop
};

/**
 * snd_pcm_stop - try to stop all running streams in the substream group
 * @substream: the PCM substream instance
 * @state: PCM state after stopping the stream
 *
 * The state of each stream is then changed to the given state unconditionally.
 *
 * Return: Zero if successful, or a negative error code.
 */
int snd_pcm_stop(struct snd_pcm_substream *substream, snd_pcm_state_t state)
{
	return snd_pcm_action(&snd_pcm_action_stop, substream, state);
}

EXPORT_SYMBOL(snd_pcm_stop);

/**
 * snd_pcm_drain_done - stop the DMA only when the given stream is playback
 * @substream: the PCM substream
 *
 * After stopping, the state is changed to SETUP.
 * Unlike snd_pcm_stop(), this affects only the given stream.
 *
 * Return: Zero if succesful, or a negative error code.
 */
int snd_pcm_drain_done(struct snd_pcm_substream *substream)
{
	return snd_pcm_action_single(&snd_pcm_action_stop, substream,
				     SNDRV_PCM_STATE_SETUP);
}

/**
 * snd_pcm_stop_xrun - stop the running streams as XRUN
 * @substream: the PCM substream instance
 *
 * This stops the given running substream (and all linked substreams) as XRUN.
 * Unlike snd_pcm_stop(), this function takes the substream lock by itself.
 *
 * Return: Zero if successful, or a negative error code.
 */
int snd_pcm_stop_xrun(struct snd_pcm_substream *substream)
{
	unsigned long flags;
	int ret = 0;

	snd_pcm_stream_lock_irqsave(substream, flags);
	if (snd_pcm_running(substream))
		ret = snd_pcm_stop(substream, SNDRV_PCM_STATE_XRUN);
	snd_pcm_stream_unlock_irqrestore(substream, flags);
	return ret;
}
EXPORT_SYMBOL_GPL(snd_pcm_stop_xrun);

/*
 * pause callbacks
 */
static int snd_pcm_pre_pause(struct snd_pcm_substream *substream, int push)
{
	struct snd_pcm_runtime *runtime = substream->runtime;
	if (!(runtime->info & SNDRV_PCM_INFO_PAUSE))
		return -ENOSYS;
	if (push) {
		if (runtime->status->state != SNDRV_PCM_STATE_RUNNING)
			return -EBADFD;
	} else if (runtime->status->state != SNDRV_PCM_STATE_PAUSED)
		return -EBADFD;
	runtime->trigger_master = substream;
	return 0;
}

static int snd_pcm_do_pause(struct snd_pcm_substream *substream, int push)
{
	if (substream->runtime->trigger_master != substream)
		return 0;
	/* some drivers might use hw_ptr to recover from the pause -
	   update the hw_ptr now */
	if (push)
		snd_pcm_update_hw_ptr(substream);
	/* The jiffies check in snd_pcm_update_hw_ptr*() is done by
	 * a delta between the current jiffies, this gives a large enough
	 * delta, effectively to skip the check once.
	 */
	substream->runtime->hw_ptr_jiffies = jiffies - HZ * 1000;
	return substream->ops->trigger(substream,
				       push ? SNDRV_PCM_TRIGGER_PAUSE_PUSH :
					      SNDRV_PCM_TRIGGER_PAUSE_RELEASE);
}

static void snd_pcm_undo_pause(struct snd_pcm_substream *substream, int push)
{
	if (substream->runtime->trigger_master == substream)
		substream->ops->trigger(substream,
					push ? SNDRV_PCM_TRIGGER_PAUSE_RELEASE :
					SNDRV_PCM_TRIGGER_PAUSE_PUSH);
}

static void snd_pcm_post_pause(struct snd_pcm_substream *substream, int push)
{
	struct snd_pcm_runtime *runtime = substream->runtime;
	snd_pcm_trigger_tstamp(substream);
	if (push) {
		runtime->status->state = SNDRV_PCM_STATE_PAUSED;
		snd_pcm_timer_notify(substream, SNDRV_TIMER_EVENT_MPAUSE);
		wake_up(&runtime->sleep);
		wake_up(&runtime->tsleep);
	} else {
		runtime->status->state = SNDRV_PCM_STATE_RUNNING;
		snd_pcm_timer_notify(substream, SNDRV_TIMER_EVENT_MCONTINUE);
	}
}

static const struct action_ops snd_pcm_action_pause = {
	.pre_action = snd_pcm_pre_pause,
	.do_action = snd_pcm_do_pause,
	.undo_action = snd_pcm_undo_pause,
	.post_action = snd_pcm_post_pause
};

/*
 * Push/release the pause for all linked streams.
 */
static int snd_pcm_pause(struct snd_pcm_substream *substream, int push)
{
	return snd_pcm_action(&snd_pcm_action_pause, substream, push);
}

#ifdef CONFIG_PM
/* suspend */

static int snd_pcm_pre_suspend(struct snd_pcm_substream *substream, int state)
{
	struct snd_pcm_runtime *runtime = substream->runtime;
	if (runtime->status->state == SNDRV_PCM_STATE_SUSPENDED)
		return -EBUSY;
	runtime->trigger_master = substream;
	return 0;
}

static int snd_pcm_do_suspend(struct snd_pcm_substream *substream, int state)
{
	struct snd_pcm_runtime *runtime = substream->runtime;
	if (runtime->trigger_master != substream)
		return 0;
	if (! snd_pcm_running(substream))
		return 0;
	substream->ops->trigger(substream, SNDRV_PCM_TRIGGER_SUSPEND);
	return 0; /* suspend unconditionally */
}

static void snd_pcm_post_suspend(struct snd_pcm_substream *substream, int state)
{
	struct snd_pcm_runtime *runtime = substream->runtime;
	snd_pcm_trigger_tstamp(substream);
	runtime->status->suspended_state = runtime->status->state;
	runtime->status->state = SNDRV_PCM_STATE_SUSPENDED;
	snd_pcm_timer_notify(substream, SNDRV_TIMER_EVENT_MSUSPEND);
	wake_up(&runtime->sleep);
	wake_up(&runtime->tsleep);
}

static const struct action_ops snd_pcm_action_suspend = {
	.pre_action = snd_pcm_pre_suspend,
	.do_action = snd_pcm_do_suspend,
	.post_action = snd_pcm_post_suspend
};

/**
 * snd_pcm_suspend - trigger SUSPEND to all linked streams
 * @substream: the PCM substream
 *
 * After this call, all streams are changed to SUSPENDED state.
 *
 * Return: Zero if successful (or @substream is %NULL), or a negative error
 * code.
 */
int snd_pcm_suspend(struct snd_pcm_substream *substream)
{
	int err;
	unsigned long flags;

	if (! substream)
		return 0;

	snd_pcm_stream_lock_irqsave(substream, flags);
	err = snd_pcm_action(&snd_pcm_action_suspend, substream, 0);
	snd_pcm_stream_unlock_irqrestore(substream, flags);
	return err;
}

EXPORT_SYMBOL(snd_pcm_suspend);

/**
 * snd_pcm_suspend_all - trigger SUSPEND to all substreams in the given pcm
 * @pcm: the PCM instance
 *
 * After this call, all streams are changed to SUSPENDED state.
 *
 * Return: Zero if successful (or @pcm is %NULL), or a negative error code.
 */
int snd_pcm_suspend_all(struct snd_pcm *pcm)
{
	struct snd_pcm_substream *substream;
	int stream, err = 0;

	if (! pcm)
		return 0;

	for (stream = 0; stream < 2; stream++) {
		for (substream = pcm->streams[stream].substream;
		     substream; substream = substream->next) {
			/* FIXME: the open/close code should lock this as well */
			if (substream->runtime == NULL)
				continue;
			err = snd_pcm_suspend(substream);
			if (err < 0 && err != -EBUSY)
				return err;
		}
	}
	return 0;
}

EXPORT_SYMBOL(snd_pcm_suspend_all);

/* resume */

static int snd_pcm_pre_resume(struct snd_pcm_substream *substream, int state)
{
	struct snd_pcm_runtime *runtime = substream->runtime;
	if (!(runtime->info & SNDRV_PCM_INFO_RESUME))
		return -ENOSYS;
	runtime->trigger_master = substream;
	return 0;
}

static int snd_pcm_do_resume(struct snd_pcm_substream *substream, int state)
{
	struct snd_pcm_runtime *runtime = substream->runtime;
	if (runtime->trigger_master != substream)
		return 0;
	/* DMA not running previously? */
	if (runtime->status->suspended_state != SNDRV_PCM_STATE_RUNNING &&
	    (runtime->status->suspended_state != SNDRV_PCM_STATE_DRAINING ||
	     substream->stream != SNDRV_PCM_STREAM_PLAYBACK))
		return 0;
	return substream->ops->trigger(substream, SNDRV_PCM_TRIGGER_RESUME);
}

static void snd_pcm_undo_resume(struct snd_pcm_substream *substream, int state)
{
	if (substream->runtime->trigger_master == substream &&
	    snd_pcm_running(substream))
		substream->ops->trigger(substream, SNDRV_PCM_TRIGGER_SUSPEND);
}

static void snd_pcm_post_resume(struct snd_pcm_substream *substream, int state)
{
	struct snd_pcm_runtime *runtime = substream->runtime;
	snd_pcm_trigger_tstamp(substream);
	runtime->status->state = runtime->status->suspended_state;
	snd_pcm_timer_notify(substream, SNDRV_TIMER_EVENT_MRESUME);
}

static const struct action_ops snd_pcm_action_resume = {
	.pre_action = snd_pcm_pre_resume,
	.do_action = snd_pcm_do_resume,
	.undo_action = snd_pcm_undo_resume,
	.post_action = snd_pcm_post_resume
};

static int snd_pcm_resume(struct snd_pcm_substream *substream)
{
	struct snd_card *card = substream->pcm->card;
	int res;

	snd_power_lock(card);
	if ((res = snd_power_wait(card, SNDRV_CTL_POWER_D0)) >= 0)
		res = snd_pcm_action_lock_irq(&snd_pcm_action_resume, substream, 0);
	snd_power_unlock(card);
	return res;
}

#else

static int snd_pcm_resume(struct snd_pcm_substream *substream)
{
	return -ENOSYS;
}

#endif /* CONFIG_PM */

/*
 * xrun ioctl
 *
 * Change the RUNNING stream(s) to XRUN state.
 */
static int snd_pcm_xrun(struct snd_pcm_substream *substream)
{
	struct snd_card *card = substream->pcm->card;
	struct snd_pcm_runtime *runtime = substream->runtime;
	int result;

	snd_power_lock(card);
	if (runtime->status->state == SNDRV_PCM_STATE_SUSPENDED) {
		result = snd_power_wait(card, SNDRV_CTL_POWER_D0);
		if (result < 0)
			goto _unlock;
	}

	snd_pcm_stream_lock_irq(substream);
	switch (runtime->status->state) {
	case SNDRV_PCM_STATE_XRUN:
		result = 0;	/* already there */
		break;
	case SNDRV_PCM_STATE_RUNNING:
		result = snd_pcm_stop(substream, SNDRV_PCM_STATE_XRUN);
		break;
	default:
		result = -EBADFD;
	}
	snd_pcm_stream_unlock_irq(substream);
 _unlock:
	snd_power_unlock(card);
	return result;
}

/*
 * reset ioctl
 */
static int snd_pcm_pre_reset(struct snd_pcm_substream *substream, int state)
{
	struct snd_pcm_runtime *runtime = substream->runtime;
	switch (runtime->status->state) {
	case SNDRV_PCM_STATE_RUNNING:
	case SNDRV_PCM_STATE_PREPARED:
	case SNDRV_PCM_STATE_PAUSED:
	case SNDRV_PCM_STATE_SUSPENDED:
		return 0;
	default:
		return -EBADFD;
	}
}

static int snd_pcm_do_reset(struct snd_pcm_substream *substream, int state)
{
	struct snd_pcm_runtime *runtime = substream->runtime;
	int err = substream->ops->ioctl(substream, SNDRV_PCM_IOCTL1_RESET, NULL);
	if (err < 0)
		return err;
	runtime->hw_ptr_base = 0;
	runtime->hw_ptr_interrupt = runtime->status->hw_ptr -
		runtime->status->hw_ptr % runtime->period_size;
	runtime->silence_start = runtime->status->hw_ptr;
	runtime->silence_filled = 0;
	return 0;
}

static void snd_pcm_post_reset(struct snd_pcm_substream *substream, int state)
{
	struct snd_pcm_runtime *runtime = substream->runtime;
	runtime->control->appl_ptr = runtime->status->hw_ptr;
	if (substream->stream == SNDRV_PCM_STREAM_PLAYBACK &&
	    runtime->silence_size > 0)
		snd_pcm_playback_silence(substream, ULONG_MAX);
}

static const struct action_ops snd_pcm_action_reset = {
	.pre_action = snd_pcm_pre_reset,
	.do_action = snd_pcm_do_reset,
	.post_action = snd_pcm_post_reset
};

static int snd_pcm_reset(struct snd_pcm_substream *substream)
{
	return snd_pcm_action_nonatomic(&snd_pcm_action_reset, substream, 0);
}

/*
 * prepare ioctl
 */
/* we use the second argument for updating f_flags */
static int snd_pcm_pre_prepare(struct snd_pcm_substream *substream,
			       int f_flags)
{
	struct snd_pcm_runtime *runtime = substream->runtime;
	if (runtime->status->state == SNDRV_PCM_STATE_OPEN ||
	    runtime->status->state == SNDRV_PCM_STATE_DISCONNECTED)
		return -EBADFD;
	if (snd_pcm_running(substream))
		return -EBUSY;
	substream->f_flags = f_flags;
	return 0;
}

static int snd_pcm_do_prepare(struct snd_pcm_substream *substream, int state)
{
	int err;
	err = substream->ops->prepare(substream);
	if (err < 0)
		return err;
	return snd_pcm_do_reset(substream, 0);
}

static void snd_pcm_post_prepare(struct snd_pcm_substream *substream, int state)
{
	struct snd_pcm_runtime *runtime = substream->runtime;
	runtime->control->appl_ptr = runtime->status->hw_ptr;
	snd_pcm_set_state(substream, SNDRV_PCM_STATE_PREPARED);
}

static const struct action_ops snd_pcm_action_prepare = {
	.pre_action = snd_pcm_pre_prepare,
	.do_action = snd_pcm_do_prepare,
	.post_action = snd_pcm_post_prepare
};

/**
 * snd_pcm_prepare - prepare the PCM substream to be triggerable
 * @substream: the PCM substream instance
 * @file: file to refer f_flags
 *
 * Return: Zero if successful, or a negative error code.
 */
static int snd_pcm_prepare(struct snd_pcm_substream *substream,
			   struct file *file)
{
	int res;
	struct snd_card *card = substream->pcm->card;
	int f_flags;

	if (file)
		f_flags = file->f_flags;
	else
		f_flags = substream->f_flags;

	snd_power_lock(card);
	if ((res = snd_power_wait(card, SNDRV_CTL_POWER_D0)) >= 0)
		res = snd_pcm_action_nonatomic(&snd_pcm_action_prepare,
					       substream, f_flags);
	snd_power_unlock(card);
	return res;
}

/*
 * drain ioctl
 */

static int snd_pcm_pre_drain_init(struct snd_pcm_substream *substream, int state)
{
	struct snd_pcm_runtime *runtime = substream->runtime;
	switch (runtime->status->state) {
	case SNDRV_PCM_STATE_OPEN:
	case SNDRV_PCM_STATE_DISCONNECTED:
	case SNDRV_PCM_STATE_SUSPENDED:
		return -EBADFD;
	}
	runtime->trigger_master = substream;
	return 0;
}

static int snd_pcm_do_drain_init(struct snd_pcm_substream *substream, int state)
{
	struct snd_pcm_runtime *runtime = substream->runtime;
	if (substream->stream == SNDRV_PCM_STREAM_PLAYBACK) {
		switch (runtime->status->state) {
		case SNDRV_PCM_STATE_PREPARED:
			/* start playback stream if possible */
			if (! snd_pcm_playback_empty(substream)) {
				snd_pcm_do_start(substream, SNDRV_PCM_STATE_DRAINING);
				snd_pcm_post_start(substream, SNDRV_PCM_STATE_DRAINING);
			} else {
				runtime->status->state = SNDRV_PCM_STATE_SETUP;
			}
			break;
		case SNDRV_PCM_STATE_RUNNING:
			runtime->status->state = SNDRV_PCM_STATE_DRAINING;
			break;
		case SNDRV_PCM_STATE_XRUN:
			runtime->status->state = SNDRV_PCM_STATE_SETUP;
			break;
		default:
			break;
		}
	} else {
		/* stop running stream */
		if (runtime->status->state == SNDRV_PCM_STATE_RUNNING) {
			int new_state = snd_pcm_capture_avail(runtime) > 0 ?
				SNDRV_PCM_STATE_DRAINING : SNDRV_PCM_STATE_SETUP;
			snd_pcm_do_stop(substream, new_state);
			snd_pcm_post_stop(substream, new_state);
		}
	}

	if (runtime->status->state == SNDRV_PCM_STATE_DRAINING &&
	    runtime->trigger_master == substream &&
	    (runtime->hw.info & SNDRV_PCM_INFO_DRAIN_TRIGGER))
		return substream->ops->trigger(substream,
					       SNDRV_PCM_TRIGGER_DRAIN);

	return 0;
}

static void snd_pcm_post_drain_init(struct snd_pcm_substream *substream, int state)
{
}

static const struct action_ops snd_pcm_action_drain_init = {
	.pre_action = snd_pcm_pre_drain_init,
	.do_action = snd_pcm_do_drain_init,
	.post_action = snd_pcm_post_drain_init
};

static int snd_pcm_drop(struct snd_pcm_substream *substream);

/*
 * Drain the stream(s).
 * When the substream is linked, sync until the draining of all playback streams
 * is finished.
 * After this call, all streams are supposed to be either SETUP or DRAINING
 * (capture only) state.
 */
static int snd_pcm_drain(struct snd_pcm_substream *substream,
			 struct file *file)
{
	struct snd_card *card;
	struct snd_pcm_runtime *runtime;
	struct snd_pcm_substream *s;
	wait_queue_entry_t wait;
	int result = 0;
	int nonblock = 0;

	card = substream->pcm->card;
	runtime = substream->runtime;

	if (runtime->status->state == SNDRV_PCM_STATE_OPEN)
		return -EBADFD;

	snd_power_lock(card);
	if (runtime->status->state == SNDRV_PCM_STATE_SUSPENDED) {
		result = snd_power_wait(card, SNDRV_CTL_POWER_D0);
		if (result < 0) {
			snd_power_unlock(card);
			return result;
		}
	}

	if (file) {
		if (file->f_flags & O_NONBLOCK)
			nonblock = 1;
	} else if (substream->f_flags & O_NONBLOCK)
		nonblock = 1;

	down_read(&snd_pcm_link_rwsem);
	snd_pcm_stream_lock_irq(substream);
	/* resume pause */
	if (runtime->status->state == SNDRV_PCM_STATE_PAUSED)
		snd_pcm_pause(substream, 0);

	/* pre-start/stop - all running streams are changed to DRAINING state */
	result = snd_pcm_action(&snd_pcm_action_drain_init, substream, 0);
	if (result < 0)
		goto unlock;
	/* in non-blocking, we don't wait in ioctl but let caller poll */
	if (nonblock) {
		result = -EAGAIN;
		goto unlock;
	}

	for (;;) {
		long tout;
		struct snd_pcm_runtime *to_check;
		if (signal_pending(current)) {
			result = -ERESTARTSYS;
			break;
		}
		/* find a substream to drain */
		to_check = NULL;
		snd_pcm_group_for_each_entry(s, substream) {
			if (s->stream != SNDRV_PCM_STREAM_PLAYBACK)
				continue;
			runtime = s->runtime;
			if (runtime->status->state == SNDRV_PCM_STATE_DRAINING) {
				to_check = runtime;
				break;
			}
		}
		if (!to_check)
			break; /* all drained */
		init_waitqueue_entry(&wait, current);
		add_wait_queue(&to_check->sleep, &wait);
		snd_pcm_stream_unlock_irq(substream);
		up_read(&snd_pcm_link_rwsem);
		snd_power_unlock(card);
		if (runtime->no_period_wakeup)
			tout = MAX_SCHEDULE_TIMEOUT;
		else {
			tout = 10;
			if (runtime->rate) {
				long t = runtime->period_size * 2 / runtime->rate;
				tout = max(t, tout);
			}
			tout = msecs_to_jiffies(tout * 1000);
		}
		tout = schedule_timeout_interruptible(tout);
		snd_power_lock(card);
		down_read(&snd_pcm_link_rwsem);
		snd_pcm_stream_lock_irq(substream);
		remove_wait_queue(&to_check->sleep, &wait);
		if (card->shutdown) {
			result = -ENODEV;
			break;
		}
		if (tout == 0) {
			if (substream->runtime->status->state == SNDRV_PCM_STATE_SUSPENDED)
				result = -ESTRPIPE;
			else {
				dev_dbg(substream->pcm->card->dev,
					"playback drain error (DMA or IRQ trouble?)\n");
				snd_pcm_stop(substream, SNDRV_PCM_STATE_SETUP);
				result = -EIO;
			}
			break;
		}
	}

 unlock:
	snd_pcm_stream_unlock_irq(substream);
	up_read(&snd_pcm_link_rwsem);
	snd_power_unlock(card);

	return result;
}

/*
 * drop ioctl
 *
 * Immediately put all linked substreams into SETUP state.
 */
static int snd_pcm_drop(struct snd_pcm_substream *substream)
{
	struct snd_pcm_runtime *runtime;
	int result = 0;
	
	if (PCM_RUNTIME_CHECK(substream))
		return -ENXIO;
	runtime = substream->runtime;

	if (runtime->status->state == SNDRV_PCM_STATE_OPEN ||
	    runtime->status->state == SNDRV_PCM_STATE_DISCONNECTED ||
	    runtime->status->state == SNDRV_PCM_STATE_SUSPENDED)
		return -EBADFD;

	snd_pcm_stream_lock_irq(substream);
	/* resume pause */
	if (runtime->status->state == SNDRV_PCM_STATE_PAUSED)
		snd_pcm_pause(substream, 0);

	snd_pcm_stop(substream, SNDRV_PCM_STATE_SETUP);
	/* runtime->control->appl_ptr = runtime->status->hw_ptr; */
	snd_pcm_stream_unlock_irq(substream);

	return result;
}


static bool is_pcm_file(struct file *file)
{
	struct inode *inode = file_inode(file);
	unsigned int minor;

	if (!S_ISCHR(inode->i_mode) || imajor(inode) != snd_major)
		return false;
	minor = iminor(inode);
	return snd_lookup_minor_data(minor, SNDRV_DEVICE_TYPE_PCM_PLAYBACK) ||
		snd_lookup_minor_data(minor, SNDRV_DEVICE_TYPE_PCM_CAPTURE);
}

/*
 * PCM link handling
 */
static int snd_pcm_link(struct snd_pcm_substream *substream, int fd)
{
	int res = 0;
	struct snd_pcm_file *pcm_file;
	struct snd_pcm_substream *substream1;
	struct snd_pcm_group *group;
	struct fd f = fdget(fd);

	if (!f.file)
		return -EBADFD;
	if (!is_pcm_file(f.file)) {
		res = -EBADFD;
		goto _badf;
	}
	pcm_file = f.file->private_data;
	substream1 = pcm_file->substream;
	group = kmalloc(sizeof(*group), GFP_KERNEL);
	if (!group) {
		res = -ENOMEM;
		goto _nolock;
	}
	down_write_nonfifo(&snd_pcm_link_rwsem);
	write_lock_irq(&snd_pcm_link_rwlock);
	if (substream->runtime->status->state == SNDRV_PCM_STATE_OPEN ||
	    substream->runtime->status->state != substream1->runtime->status->state ||
	    substream->pcm->nonatomic != substream1->pcm->nonatomic) {
		res = -EBADFD;
		goto _end;
	}
	if (snd_pcm_stream_linked(substream1)) {
		res = -EALREADY;
		goto _end;
	}
	if (!snd_pcm_stream_linked(substream)) {
		substream->group = group;
		group = NULL;
		spin_lock_init(&substream->group->lock);
		mutex_init(&substream->group->mutex);
		INIT_LIST_HEAD(&substream->group->substreams);
		list_add_tail(&substream->link_list, &substream->group->substreams);
		substream->group->count = 1;
	}
	list_add_tail(&substream1->link_list, &substream->group->substreams);
	substream->group->count++;
	substream1->group = substream->group;
 _end:
	write_unlock_irq(&snd_pcm_link_rwlock);
	up_write(&snd_pcm_link_rwsem);
 _nolock:
	snd_card_unref(substream1->pcm->card);
	kfree(group);
 _badf:
	fdput(f);
	return res;
}

static void relink_to_local(struct snd_pcm_substream *substream)
{
	substream->group = &substream->self_group;
	INIT_LIST_HEAD(&substream->self_group.substreams);
	list_add_tail(&substream->link_list, &substream->self_group.substreams);
}

static int snd_pcm_unlink(struct snd_pcm_substream *substream)
{
	struct snd_pcm_substream *s;
	int res = 0;

	down_write_nonfifo(&snd_pcm_link_rwsem);
	write_lock_irq(&snd_pcm_link_rwlock);
	if (!snd_pcm_stream_linked(substream)) {
		res = -EALREADY;
		goto _end;
	}
	list_del(&substream->link_list);
	substream->group->count--;
	if (substream->group->count == 1) {	/* detach the last stream, too */
		snd_pcm_group_for_each_entry(s, substream) {
			relink_to_local(s);
			break;
		}
		kfree(substream->group);
	}
	relink_to_local(substream);
       _end:
	write_unlock_irq(&snd_pcm_link_rwlock);
	up_write(&snd_pcm_link_rwsem);
	return res;
}

/*
 * hw configurator
 */
static int snd_pcm_hw_rule_mul(struct snd_pcm_hw_params *params,
			       struct snd_pcm_hw_rule *rule)
{
	struct snd_interval t;
	snd_interval_mul(hw_param_interval_c(params, rule->deps[0]),
		     hw_param_interval_c(params, rule->deps[1]), &t);
	return snd_interval_refine(hw_param_interval(params, rule->var), &t);
}

static int snd_pcm_hw_rule_div(struct snd_pcm_hw_params *params,
			       struct snd_pcm_hw_rule *rule)
{
	struct snd_interval t;
	snd_interval_div(hw_param_interval_c(params, rule->deps[0]),
		     hw_param_interval_c(params, rule->deps[1]), &t);
	return snd_interval_refine(hw_param_interval(params, rule->var), &t);
}

static int snd_pcm_hw_rule_muldivk(struct snd_pcm_hw_params *params,
				   struct snd_pcm_hw_rule *rule)
{
	struct snd_interval t;
	snd_interval_muldivk(hw_param_interval_c(params, rule->deps[0]),
			 hw_param_interval_c(params, rule->deps[1]),
			 (unsigned long) rule->private, &t);
	return snd_interval_refine(hw_param_interval(params, rule->var), &t);
}

static int snd_pcm_hw_rule_mulkdiv(struct snd_pcm_hw_params *params,
				   struct snd_pcm_hw_rule *rule)
{
	struct snd_interval t;
	snd_interval_mulkdiv(hw_param_interval_c(params, rule->deps[0]),
			 (unsigned long) rule->private,
			 hw_param_interval_c(params, rule->deps[1]), &t);
	return snd_interval_refine(hw_param_interval(params, rule->var), &t);
}

static int snd_pcm_hw_rule_format(struct snd_pcm_hw_params *params,
				  struct snd_pcm_hw_rule *rule)
{
	unsigned int k;
	struct snd_interval *i = hw_param_interval(params, rule->deps[0]);
	struct snd_mask m;
	struct snd_mask *mask = hw_param_mask(params, SNDRV_PCM_HW_PARAM_FORMAT);
	snd_mask_any(&m);
	for (k = 0; k <= SNDRV_PCM_FORMAT_LAST; ++k) {
		int bits;
		if (! snd_mask_test(mask, k))
			continue;
		bits = snd_pcm_format_physical_width(k);
		if (bits <= 0)
			continue; /* ignore invalid formats */
		if ((unsigned)bits < i->min || (unsigned)bits > i->max)
			snd_mask_reset(&m, k);
	}
	return snd_mask_refine(mask, &m);
}

static int snd_pcm_hw_rule_sample_bits(struct snd_pcm_hw_params *params,
				       struct snd_pcm_hw_rule *rule)
{
	struct snd_interval t;
	unsigned int k;
	t.min = UINT_MAX;
	t.max = 0;
	t.openmin = 0;
	t.openmax = 0;
	for (k = 0; k <= SNDRV_PCM_FORMAT_LAST; ++k) {
		int bits;
		if (! snd_mask_test(hw_param_mask(params, SNDRV_PCM_HW_PARAM_FORMAT), k))
			continue;
		bits = snd_pcm_format_physical_width(k);
		if (bits <= 0)
			continue; /* ignore invalid formats */
		if (t.min > (unsigned)bits)
			t.min = bits;
		if (t.max < (unsigned)bits)
			t.max = bits;
	}
	t.integer = 1;
	return snd_interval_refine(hw_param_interval(params, rule->var), &t);
}

#if SNDRV_PCM_RATE_5512 != 1 << 0 || SNDRV_PCM_RATE_192000 != 1 << 12
#error "Change this table"
#endif

static unsigned int rates[] = { 5512, 8000, 11025, 16000, 22050, 32000, 44100,
                                 48000, 64000, 88200, 96000, 176400, 192000 };

const struct snd_pcm_hw_constraint_list snd_pcm_known_rates = {
	.count = ARRAY_SIZE(rates),
	.list = rates,
};

static int snd_pcm_hw_rule_rate(struct snd_pcm_hw_params *params,
				struct snd_pcm_hw_rule *rule)
{
	struct snd_pcm_hardware *hw = rule->private;
	return snd_interval_list(hw_param_interval(params, rule->var),
				 snd_pcm_known_rates.count,
				 snd_pcm_known_rates.list, hw->rates);
}		

static int snd_pcm_hw_rule_buffer_bytes_max(struct snd_pcm_hw_params *params,
					    struct snd_pcm_hw_rule *rule)
{
	struct snd_interval t;
	struct snd_pcm_substream *substream = rule->private;
	t.min = 0;
	t.max = substream->buffer_bytes_max;
	t.openmin = 0;
	t.openmax = 0;
	t.integer = 1;
	return snd_interval_refine(hw_param_interval(params, rule->var), &t);
}		

int snd_pcm_hw_constraints_init(struct snd_pcm_substream *substream)
{
	struct snd_pcm_runtime *runtime = substream->runtime;
	struct snd_pcm_hw_constraints *constrs = &runtime->hw_constraints;
	int k, err;

	for (k = SNDRV_PCM_HW_PARAM_FIRST_MASK; k <= SNDRV_PCM_HW_PARAM_LAST_MASK; k++) {
		snd_mask_any(constrs_mask(constrs, k));
	}

	for (k = SNDRV_PCM_HW_PARAM_FIRST_INTERVAL; k <= SNDRV_PCM_HW_PARAM_LAST_INTERVAL; k++) {
		snd_interval_any(constrs_interval(constrs, k));
	}

	snd_interval_setinteger(constrs_interval(constrs, SNDRV_PCM_HW_PARAM_CHANNELS));
	snd_interval_setinteger(constrs_interval(constrs, SNDRV_PCM_HW_PARAM_BUFFER_SIZE));
	snd_interval_setinteger(constrs_interval(constrs, SNDRV_PCM_HW_PARAM_BUFFER_BYTES));
	snd_interval_setinteger(constrs_interval(constrs, SNDRV_PCM_HW_PARAM_SAMPLE_BITS));
	snd_interval_setinteger(constrs_interval(constrs, SNDRV_PCM_HW_PARAM_FRAME_BITS));

	err = snd_pcm_hw_rule_add(runtime, 0, SNDRV_PCM_HW_PARAM_FORMAT,
				   snd_pcm_hw_rule_format, NULL,
				   SNDRV_PCM_HW_PARAM_SAMPLE_BITS, -1);
	if (err < 0)
		return err;
	err = snd_pcm_hw_rule_add(runtime, 0, SNDRV_PCM_HW_PARAM_SAMPLE_BITS, 
				  snd_pcm_hw_rule_sample_bits, NULL,
				  SNDRV_PCM_HW_PARAM_FORMAT, 
				  SNDRV_PCM_HW_PARAM_SAMPLE_BITS, -1);
	if (err < 0)
		return err;
	err = snd_pcm_hw_rule_add(runtime, 0, SNDRV_PCM_HW_PARAM_SAMPLE_BITS, 
				  snd_pcm_hw_rule_div, NULL,
				  SNDRV_PCM_HW_PARAM_FRAME_BITS, SNDRV_PCM_HW_PARAM_CHANNELS, -1);
	if (err < 0)
		return err;
	err = snd_pcm_hw_rule_add(runtime, 0, SNDRV_PCM_HW_PARAM_FRAME_BITS, 
				  snd_pcm_hw_rule_mul, NULL,
				  SNDRV_PCM_HW_PARAM_SAMPLE_BITS, SNDRV_PCM_HW_PARAM_CHANNELS, -1);
	if (err < 0)
		return err;
	err = snd_pcm_hw_rule_add(runtime, 0, SNDRV_PCM_HW_PARAM_FRAME_BITS, 
				  snd_pcm_hw_rule_mulkdiv, (void*) 8,
				  SNDRV_PCM_HW_PARAM_PERIOD_BYTES, SNDRV_PCM_HW_PARAM_PERIOD_SIZE, -1);
	if (err < 0)
		return err;
	err = snd_pcm_hw_rule_add(runtime, 0, SNDRV_PCM_HW_PARAM_FRAME_BITS, 
				  snd_pcm_hw_rule_mulkdiv, (void*) 8,
				  SNDRV_PCM_HW_PARAM_BUFFER_BYTES, SNDRV_PCM_HW_PARAM_BUFFER_SIZE, -1);
	if (err < 0)
		return err;
	err = snd_pcm_hw_rule_add(runtime, 0, SNDRV_PCM_HW_PARAM_CHANNELS, 
				  snd_pcm_hw_rule_div, NULL,
				  SNDRV_PCM_HW_PARAM_FRAME_BITS, SNDRV_PCM_HW_PARAM_SAMPLE_BITS, -1);
	if (err < 0)
		return err;
	err = snd_pcm_hw_rule_add(runtime, 0, SNDRV_PCM_HW_PARAM_RATE, 
				  snd_pcm_hw_rule_mulkdiv, (void*) 1000000,
				  SNDRV_PCM_HW_PARAM_PERIOD_SIZE, SNDRV_PCM_HW_PARAM_PERIOD_TIME, -1);
	if (err < 0)
		return err;
	err = snd_pcm_hw_rule_add(runtime, 0, SNDRV_PCM_HW_PARAM_RATE, 
				  snd_pcm_hw_rule_mulkdiv, (void*) 1000000,
				  SNDRV_PCM_HW_PARAM_BUFFER_SIZE, SNDRV_PCM_HW_PARAM_BUFFER_TIME, -1);
	if (err < 0)
		return err;
	err = snd_pcm_hw_rule_add(runtime, 0, SNDRV_PCM_HW_PARAM_PERIODS, 
				  snd_pcm_hw_rule_div, NULL,
				  SNDRV_PCM_HW_PARAM_BUFFER_SIZE, SNDRV_PCM_HW_PARAM_PERIOD_SIZE, -1);
	if (err < 0)
		return err;
	err = snd_pcm_hw_rule_add(runtime, 0, SNDRV_PCM_HW_PARAM_PERIOD_SIZE, 
				  snd_pcm_hw_rule_div, NULL,
				  SNDRV_PCM_HW_PARAM_BUFFER_SIZE, SNDRV_PCM_HW_PARAM_PERIODS, -1);
	if (err < 0)
		return err;
	err = snd_pcm_hw_rule_add(runtime, 0, SNDRV_PCM_HW_PARAM_PERIOD_SIZE, 
				  snd_pcm_hw_rule_mulkdiv, (void*) 8,
				  SNDRV_PCM_HW_PARAM_PERIOD_BYTES, SNDRV_PCM_HW_PARAM_FRAME_BITS, -1);
	if (err < 0)
		return err;
	err = snd_pcm_hw_rule_add(runtime, 0, SNDRV_PCM_HW_PARAM_PERIOD_SIZE, 
				  snd_pcm_hw_rule_muldivk, (void*) 1000000,
				  SNDRV_PCM_HW_PARAM_PERIOD_TIME, SNDRV_PCM_HW_PARAM_RATE, -1);
	if (err < 0)
		return err;
	err = snd_pcm_hw_rule_add(runtime, 0, SNDRV_PCM_HW_PARAM_BUFFER_SIZE, 
				  snd_pcm_hw_rule_mul, NULL,
				  SNDRV_PCM_HW_PARAM_PERIOD_SIZE, SNDRV_PCM_HW_PARAM_PERIODS, -1);
	if (err < 0)
		return err;
	err = snd_pcm_hw_rule_add(runtime, 0, SNDRV_PCM_HW_PARAM_BUFFER_SIZE, 
				  snd_pcm_hw_rule_mulkdiv, (void*) 8,
				  SNDRV_PCM_HW_PARAM_BUFFER_BYTES, SNDRV_PCM_HW_PARAM_FRAME_BITS, -1);
	if (err < 0)
		return err;
	err = snd_pcm_hw_rule_add(runtime, 0, SNDRV_PCM_HW_PARAM_BUFFER_SIZE, 
				  snd_pcm_hw_rule_muldivk, (void*) 1000000,
				  SNDRV_PCM_HW_PARAM_BUFFER_TIME, SNDRV_PCM_HW_PARAM_RATE, -1);
	if (err < 0)
		return err;
	err = snd_pcm_hw_rule_add(runtime, 0, SNDRV_PCM_HW_PARAM_PERIOD_BYTES, 
				  snd_pcm_hw_rule_muldivk, (void*) 8,
				  SNDRV_PCM_HW_PARAM_PERIOD_SIZE, SNDRV_PCM_HW_PARAM_FRAME_BITS, -1);
	if (err < 0)
		return err;
	err = snd_pcm_hw_rule_add(runtime, 0, SNDRV_PCM_HW_PARAM_BUFFER_BYTES, 
				  snd_pcm_hw_rule_muldivk, (void*) 8,
				  SNDRV_PCM_HW_PARAM_BUFFER_SIZE, SNDRV_PCM_HW_PARAM_FRAME_BITS, -1);
	if (err < 0)
		return err;
	err = snd_pcm_hw_rule_add(runtime, 0, SNDRV_PCM_HW_PARAM_PERIOD_TIME, 
				  snd_pcm_hw_rule_mulkdiv, (void*) 1000000,
				  SNDRV_PCM_HW_PARAM_PERIOD_SIZE, SNDRV_PCM_HW_PARAM_RATE, -1);
	if (err < 0)
		return err;
	err = snd_pcm_hw_rule_add(runtime, 0, SNDRV_PCM_HW_PARAM_BUFFER_TIME, 
				  snd_pcm_hw_rule_mulkdiv, (void*) 1000000,
				  SNDRV_PCM_HW_PARAM_BUFFER_SIZE, SNDRV_PCM_HW_PARAM_RATE, -1);
	if (err < 0)
		return err;
	return 0;
}

int snd_pcm_hw_constraints_complete(struct snd_pcm_substream *substream)
{
	struct snd_pcm_runtime *runtime = substream->runtime;
	struct snd_pcm_hardware *hw = &runtime->hw;
	int err;
	unsigned int mask = 0;

        if (hw->info & SNDRV_PCM_INFO_INTERLEAVED)
		mask |= 1 << SNDRV_PCM_ACCESS_RW_INTERLEAVED;
        if (hw->info & SNDRV_PCM_INFO_NONINTERLEAVED)
		mask |= 1 << SNDRV_PCM_ACCESS_RW_NONINTERLEAVED;
	if (hw_support_mmap(substream)) {
		if (hw->info & SNDRV_PCM_INFO_INTERLEAVED)
			mask |= 1 << SNDRV_PCM_ACCESS_MMAP_INTERLEAVED;
		if (hw->info & SNDRV_PCM_INFO_NONINTERLEAVED)
			mask |= 1 << SNDRV_PCM_ACCESS_MMAP_NONINTERLEAVED;
		if (hw->info & SNDRV_PCM_INFO_COMPLEX)
			mask |= 1 << SNDRV_PCM_ACCESS_MMAP_COMPLEX;
	}
	err = snd_pcm_hw_constraint_mask(runtime, SNDRV_PCM_HW_PARAM_ACCESS, mask);
	if (err < 0)
		return err;

	err = snd_pcm_hw_constraint_mask64(runtime, SNDRV_PCM_HW_PARAM_FORMAT, hw->formats);
	if (err < 0)
		return err;

	err = snd_pcm_hw_constraint_mask(runtime, SNDRV_PCM_HW_PARAM_SUBFORMAT, 1 << SNDRV_PCM_SUBFORMAT_STD);
	if (err < 0)
		return err;

	err = snd_pcm_hw_constraint_minmax(runtime, SNDRV_PCM_HW_PARAM_CHANNELS,
					   hw->channels_min, hw->channels_max);
	if (err < 0)
		return err;

	err = snd_pcm_hw_constraint_minmax(runtime, SNDRV_PCM_HW_PARAM_RATE,
					   hw->rate_min, hw->rate_max);
	if (err < 0)
		return err;

	err = snd_pcm_hw_constraint_minmax(runtime, SNDRV_PCM_HW_PARAM_PERIOD_BYTES,
					   hw->period_bytes_min, hw->period_bytes_max);
	if (err < 0)
		return err;

	err = snd_pcm_hw_constraint_minmax(runtime, SNDRV_PCM_HW_PARAM_PERIODS,
					   hw->periods_min, hw->periods_max);
	if (err < 0)
		return err;

	err = snd_pcm_hw_constraint_minmax(runtime, SNDRV_PCM_HW_PARAM_BUFFER_BYTES,
					   hw->period_bytes_min, hw->buffer_bytes_max);
	if (err < 0)
		return err;

	err = snd_pcm_hw_rule_add(runtime, 0, SNDRV_PCM_HW_PARAM_BUFFER_BYTES, 
				  snd_pcm_hw_rule_buffer_bytes_max, substream,
				  SNDRV_PCM_HW_PARAM_BUFFER_BYTES, -1);
	if (err < 0)
		return err;

	/* FIXME: remove */
	if (runtime->dma_bytes) {
		err = snd_pcm_hw_constraint_minmax(runtime, SNDRV_PCM_HW_PARAM_BUFFER_BYTES, 0, runtime->dma_bytes);
		if (err < 0)
			return err;
	}

	if (!(hw->rates & (SNDRV_PCM_RATE_KNOT | SNDRV_PCM_RATE_CONTINUOUS))) {
		err = snd_pcm_hw_rule_add(runtime, 0, SNDRV_PCM_HW_PARAM_RATE, 
					  snd_pcm_hw_rule_rate, hw,
					  SNDRV_PCM_HW_PARAM_RATE, -1);
		if (err < 0)
			return err;
	}

	/* FIXME: this belong to lowlevel */
	snd_pcm_hw_constraint_integer(runtime, SNDRV_PCM_HW_PARAM_PERIOD_SIZE);

	return 0;
}

static void pcm_release_private(struct snd_pcm_substream *substream)
{
	if (snd_pcm_stream_linked(substream))
		snd_pcm_unlink(substream);
}

void snd_pcm_release_substream(struct snd_pcm_substream *substream)
{
	substream->ref_count--;
	if (substream->ref_count > 0)
		return;

	snd_pcm_drop(substream);
	if (substream->hw_opened) {
		if (substream->ops->hw_free &&
		    substream->runtime->status->state != SNDRV_PCM_STATE_OPEN)
			substream->ops->hw_free(substream);
		substream->ops->close(substream);
		substream->hw_opened = 0;
	}
	if (pm_qos_request_active(&substream->latency_pm_qos_req))
		pm_qos_remove_request(&substream->latency_pm_qos_req);
	if (substream->pcm_release) {
		substream->pcm_release(substream);
		substream->pcm_release = NULL;
	}
	snd_pcm_detach_substream(substream);
}

EXPORT_SYMBOL(snd_pcm_release_substream);

int snd_pcm_open_substream(struct snd_pcm *pcm, int stream,
			   struct file *file,
			   struct snd_pcm_substream **rsubstream)
{
	struct snd_pcm_substream *substream;
	int err;

	err = snd_pcm_attach_substream(pcm, stream, file, &substream);
	if (err < 0)
		return err;
	if (substream->ref_count > 1) {
		*rsubstream = substream;
		return 0;
	}

	err = snd_pcm_hw_constraints_init(substream);
	if (err < 0) {
		pcm_dbg(pcm, "snd_pcm_hw_constraints_init failed\n");
		goto error;
	}

	if ((err = substream->ops->open(substream)) < 0)
		goto error;

	substream->hw_opened = 1;

	err = snd_pcm_hw_constraints_complete(substream);
	if (err < 0) {
		pcm_dbg(pcm, "snd_pcm_hw_constraints_complete failed\n");
		goto error;
	}

	*rsubstream = substream;
	return 0;

 error:
	snd_pcm_release_substream(substream);
	return err;
}

EXPORT_SYMBOL(snd_pcm_open_substream);

static int snd_pcm_open_file(struct file *file,
			     struct snd_pcm *pcm,
			     int stream)
{
	struct snd_pcm_file *pcm_file;
	struct snd_pcm_substream *substream;
	int err;

	err = snd_pcm_open_substream(pcm, stream, file, &substream);
	if (err < 0)
		return err;

	pcm_file = kzalloc(sizeof(*pcm_file), GFP_KERNEL);
	if (pcm_file == NULL) {
		snd_pcm_release_substream(substream);
		return -ENOMEM;
	}
	pcm_file->substream = substream;
	if (substream->ref_count == 1) {
		substream->file = pcm_file;
		substream->pcm_release = pcm_release_private;
	}
	file->private_data = pcm_file;

	return 0;
}

static int snd_pcm_playback_open(struct inode *inode, struct file *file)
{
	struct snd_pcm *pcm;
	int err = nonseekable_open(inode, file);
	if (err < 0)
		return err;
	pcm = snd_lookup_minor_data(iminor(inode),
				    SNDRV_DEVICE_TYPE_PCM_PLAYBACK);
	err = snd_pcm_open(file, pcm, SNDRV_PCM_STREAM_PLAYBACK);
	if (pcm)
		snd_card_unref(pcm->card);
	return err;
}

static int snd_pcm_capture_open(struct inode *inode, struct file *file)
{
	struct snd_pcm *pcm;
	int err = nonseekable_open(inode, file);
	if (err < 0)
		return err;
	pcm = snd_lookup_minor_data(iminor(inode),
				    SNDRV_DEVICE_TYPE_PCM_CAPTURE);
	err = snd_pcm_open(file, pcm, SNDRV_PCM_STREAM_CAPTURE);
	if (pcm)
		snd_card_unref(pcm->card);
	return err;
}

static int snd_pcm_open(struct file *file, struct snd_pcm *pcm, int stream)
{
	int err;
	wait_queue_entry_t wait;

	if (pcm == NULL) {
		err = -ENODEV;
		goto __error1;
	}
	err = snd_card_file_add(pcm->card, file);
	if (err < 0)
		goto __error1;
	if (!try_module_get(pcm->card->module)) {
		err = -EFAULT;
		goto __error2;
	}
	init_waitqueue_entry(&wait, current);
	add_wait_queue(&pcm->open_wait, &wait);
	mutex_lock(&pcm->open_mutex);
	while (1) {
		err = snd_pcm_open_file(file, pcm, stream);
		if (err >= 0)
			break;
		if (err == -EAGAIN) {
			if (file->f_flags & O_NONBLOCK) {
				err = -EBUSY;
				break;
			}
		} else
			break;
		set_current_state(TASK_INTERRUPTIBLE);
		mutex_unlock(&pcm->open_mutex);
		schedule();
		mutex_lock(&pcm->open_mutex);
		if (pcm->card->shutdown) {
			err = -ENODEV;
			break;
		}
		if (signal_pending(current)) {
			err = -ERESTARTSYS;
			break;
		}
	}
	remove_wait_queue(&pcm->open_wait, &wait);
	mutex_unlock(&pcm->open_mutex);
	if (err < 0)
		goto __error;
	return err;

      __error:
	module_put(pcm->card->module);
      __error2:
      	snd_card_file_remove(pcm->card, file);
      __error1:
      	return err;
}

static int snd_pcm_release(struct inode *inode, struct file *file)
{
	struct snd_pcm *pcm;
	struct snd_pcm_substream *substream;
	struct snd_pcm_file *pcm_file;

	pcm_file = file->private_data;
	substream = pcm_file->substream;
	if (snd_BUG_ON(!substream))
		return -ENXIO;
	pcm = substream->pcm;
	mutex_lock(&pcm->open_mutex);
	snd_pcm_release_substream(substream);
	kfree(pcm_file);
	mutex_unlock(&pcm->open_mutex);
	wake_up(&pcm->open_wait);
	module_put(pcm->card->module);
	snd_card_file_remove(pcm->card, file);
	return 0;
}

/* check and update PCM state; return 0 or a negative error
 * call this inside PCM lock
 */
static int do_pcm_hwsync(struct snd_pcm_substream *substream)
{
	switch (substream->runtime->status->state) {
	case SNDRV_PCM_STATE_DRAINING:
		if (substream->stream == SNDRV_PCM_STREAM_CAPTURE)
			return -EBADFD;
		/* Fall through */
	case SNDRV_PCM_STATE_RUNNING:
		return snd_pcm_update_hw_ptr(substream);
	case SNDRV_PCM_STATE_PREPARED:
	case SNDRV_PCM_STATE_PAUSED:
		return 0;
	case SNDRV_PCM_STATE_SUSPENDED:
		return -ESTRPIPE;
	case SNDRV_PCM_STATE_XRUN:
		return -EPIPE;
	default:
		return -EBADFD;
	}
}
<<<<<<< HEAD

/* update to the given appl_ptr and call ack callback if needed;
 * when an error is returned, take back to the original value
 */
static int apply_appl_ptr(struct snd_pcm_substream *substream,
			  snd_pcm_uframes_t appl_ptr)
{
	struct snd_pcm_runtime *runtime = substream->runtime;
	snd_pcm_uframes_t old_appl_ptr = runtime->control->appl_ptr;
	int ret;

	if (old_appl_ptr == appl_ptr)
		return 0;

=======

/* update to the given appl_ptr and call ack callback if needed;
 * when an error is returned, take back to the original value
 */
static int apply_appl_ptr(struct snd_pcm_substream *substream,
			  snd_pcm_uframes_t appl_ptr)
{
	struct snd_pcm_runtime *runtime = substream->runtime;
	snd_pcm_uframes_t old_appl_ptr = runtime->control->appl_ptr;
	int ret;

	if (old_appl_ptr == appl_ptr)
		return 0;

>>>>>>> b24e79ac
	runtime->control->appl_ptr = appl_ptr;
	if (substream->ops->ack) {
		ret = substream->ops->ack(substream);
		if (ret < 0) {
			runtime->control->appl_ptr = old_appl_ptr;
			return ret;
		}
	}
	return 0;
}

/* increase the appl_ptr; returns the processed frames or a negative error */
static snd_pcm_sframes_t forward_appl_ptr(struct snd_pcm_substream *substream,
					  snd_pcm_uframes_t frames,
					   snd_pcm_sframes_t avail)
{
	struct snd_pcm_runtime *runtime = substream->runtime;
	snd_pcm_sframes_t appl_ptr;
	int ret;

	if (avail <= 0)
		return 0;
	if (frames > (snd_pcm_uframes_t)avail)
		frames = avail;
	appl_ptr = runtime->control->appl_ptr + frames;
	if (appl_ptr >= (snd_pcm_sframes_t)runtime->boundary)
		appl_ptr -= runtime->boundary;
	ret = apply_appl_ptr(substream, appl_ptr);
	return ret < 0 ? ret : frames;
}

/* decrease the appl_ptr; returns the processed frames or zero for error */
static snd_pcm_sframes_t rewind_appl_ptr(struct snd_pcm_substream *substream,
					 snd_pcm_uframes_t frames,
					 snd_pcm_sframes_t avail)
{
	struct snd_pcm_runtime *runtime = substream->runtime;
	snd_pcm_sframes_t appl_ptr;
	int ret;

	if (avail <= 0)
		return 0;
	if (frames > (snd_pcm_uframes_t)avail)
		frames = avail;
	appl_ptr = runtime->control->appl_ptr - frames;
	if (appl_ptr < 0)
		appl_ptr += runtime->boundary;
	ret = apply_appl_ptr(substream, appl_ptr);
	/* NOTE: we return zero for errors because PulseAudio gets depressed
	 * upon receiving an error from rewind ioctl and stops processing
	 * any longer.  Returning zero means that no rewind is done, so
	 * it's not absolutely wrong to answer like that.
	 */
	return ret < 0 ? 0 : frames;
}

static snd_pcm_sframes_t snd_pcm_playback_rewind(struct snd_pcm_substream *substream,
						 snd_pcm_uframes_t frames)
{
	struct snd_pcm_runtime *runtime = substream->runtime;
	snd_pcm_sframes_t ret;

	if (frames == 0)
		return 0;

	snd_pcm_stream_lock_irq(substream);
	ret = do_pcm_hwsync(substream);
	if (!ret)
		ret = rewind_appl_ptr(substream, frames,
				      snd_pcm_playback_hw_avail(runtime));
	snd_pcm_stream_unlock_irq(substream);
	return ret;
}

static snd_pcm_sframes_t snd_pcm_capture_rewind(struct snd_pcm_substream *substream,
						snd_pcm_uframes_t frames)
{
	struct snd_pcm_runtime *runtime = substream->runtime;
	snd_pcm_sframes_t ret;

	if (frames == 0)
		return 0;

	snd_pcm_stream_lock_irq(substream);
	ret = do_pcm_hwsync(substream);
	if (!ret)
		ret = rewind_appl_ptr(substream, frames,
				      snd_pcm_capture_hw_avail(runtime));
	snd_pcm_stream_unlock_irq(substream);
	return ret;
}

static snd_pcm_sframes_t snd_pcm_playback_forward(struct snd_pcm_substream *substream,
						  snd_pcm_uframes_t frames)
{
	struct snd_pcm_runtime *runtime = substream->runtime;
	snd_pcm_sframes_t ret;

	if (frames == 0)
		return 0;

	snd_pcm_stream_lock_irq(substream);
	ret = do_pcm_hwsync(substream);
	if (!ret)
		ret = forward_appl_ptr(substream, frames,
				       snd_pcm_playback_avail(runtime));
	snd_pcm_stream_unlock_irq(substream);
	return ret;
}

static snd_pcm_sframes_t snd_pcm_capture_forward(struct snd_pcm_substream *substream,
						 snd_pcm_uframes_t frames)
{
	struct snd_pcm_runtime *runtime = substream->runtime;
	snd_pcm_sframes_t ret;

	if (frames == 0)
		return 0;

	snd_pcm_stream_lock_irq(substream);
	ret = do_pcm_hwsync(substream);
	if (!ret)
		ret = forward_appl_ptr(substream, frames,
				       snd_pcm_capture_avail(runtime));
	snd_pcm_stream_unlock_irq(substream);
	return ret;
}

static int snd_pcm_hwsync(struct snd_pcm_substream *substream)
{
	int err;

	snd_pcm_stream_lock_irq(substream);
	err = do_pcm_hwsync(substream);
	snd_pcm_stream_unlock_irq(substream);
	return err;
}
		
static int snd_pcm_delay(struct snd_pcm_substream *substream,
			 snd_pcm_sframes_t __user *res)
{
	struct snd_pcm_runtime *runtime = substream->runtime;
	int err;
	snd_pcm_sframes_t n = 0;

	snd_pcm_stream_lock_irq(substream);
	err = do_pcm_hwsync(substream);
	if (!err) {
		if (substream->stream == SNDRV_PCM_STREAM_PLAYBACK)
			n = snd_pcm_playback_hw_avail(runtime);
		else
			n = snd_pcm_capture_avail(runtime);
		n += runtime->delay;
	}
	snd_pcm_stream_unlock_irq(substream);
	if (!err)
		if (put_user(n, res))
			err = -EFAULT;
	return err;
}
		
static int snd_pcm_sync_ptr(struct snd_pcm_substream *substream,
			    struct snd_pcm_sync_ptr __user *_sync_ptr)
{
	struct snd_pcm_runtime *runtime = substream->runtime;
	struct snd_pcm_sync_ptr sync_ptr;
	volatile struct snd_pcm_mmap_status *status;
	volatile struct snd_pcm_mmap_control *control;
	int err;

	memset(&sync_ptr, 0, sizeof(sync_ptr));
	if (get_user(sync_ptr.flags, (unsigned __user *)&(_sync_ptr->flags)))
		return -EFAULT;
	if (copy_from_user(&sync_ptr.c.control, &(_sync_ptr->c.control), sizeof(struct snd_pcm_mmap_control)))
		return -EFAULT;	
	status = runtime->status;
	control = runtime->control;
	if (sync_ptr.flags & SNDRV_PCM_SYNC_PTR_HWSYNC) {
		err = snd_pcm_hwsync(substream);
		if (err < 0)
			return err;
	}
	snd_pcm_stream_lock_irq(substream);
	if (!(sync_ptr.flags & SNDRV_PCM_SYNC_PTR_APPL)) {
		err = apply_appl_ptr(substream, sync_ptr.c.control.appl_ptr);
		if (err < 0) {
			snd_pcm_stream_unlock_irq(substream);
			return err;
		}
	} else {
		sync_ptr.c.control.appl_ptr = control->appl_ptr;
	}
	if (!(sync_ptr.flags & SNDRV_PCM_SYNC_PTR_AVAIL_MIN))
		control->avail_min = sync_ptr.c.control.avail_min;
	else
		sync_ptr.c.control.avail_min = control->avail_min;
	sync_ptr.s.status.state = status->state;
	sync_ptr.s.status.hw_ptr = status->hw_ptr;
	sync_ptr.s.status.tstamp = status->tstamp;
	sync_ptr.s.status.suspended_state = status->suspended_state;
	sync_ptr.s.status.audio_tstamp = status->audio_tstamp;
	snd_pcm_stream_unlock_irq(substream);
	if (copy_to_user(_sync_ptr, &sync_ptr, sizeof(sync_ptr)))
		return -EFAULT;
	return 0;
}

static int snd_pcm_tstamp(struct snd_pcm_substream *substream, int __user *_arg)
{
	struct snd_pcm_runtime *runtime = substream->runtime;
	int arg;
	
	if (get_user(arg, _arg))
		return -EFAULT;
	if (arg < 0 || arg > SNDRV_PCM_TSTAMP_TYPE_LAST)
		return -EINVAL;
	runtime->tstamp_type = arg;
	return 0;
}
		
static int snd_pcm_common_ioctl1(struct file *file,
				 struct snd_pcm_substream *substream,
				 unsigned int cmd, void __user *arg)
{
	switch (cmd) {
	case SNDRV_PCM_IOCTL_PVERSION:
		return put_user(SNDRV_PCM_VERSION, (int __user *)arg) ? -EFAULT : 0;
	case SNDRV_PCM_IOCTL_INFO:
		return snd_pcm_info_user(substream, arg);
	case SNDRV_PCM_IOCTL_TSTAMP:	/* just for compatibility */
		return 0;
	case SNDRV_PCM_IOCTL_TTSTAMP:
		return snd_pcm_tstamp(substream, arg);
	case SNDRV_PCM_IOCTL_HW_REFINE:
		return snd_pcm_hw_refine_user(substream, arg);
	case SNDRV_PCM_IOCTL_HW_PARAMS:
		return snd_pcm_hw_params_user(substream, arg);
	case SNDRV_PCM_IOCTL_HW_FREE:
		return snd_pcm_hw_free(substream);
	case SNDRV_PCM_IOCTL_SW_PARAMS:
		return snd_pcm_sw_params_user(substream, arg);
	case SNDRV_PCM_IOCTL_STATUS:
		return snd_pcm_status_user(substream, arg, false);
	case SNDRV_PCM_IOCTL_STATUS_EXT:
		return snd_pcm_status_user(substream, arg, true);
	case SNDRV_PCM_IOCTL_CHANNEL_INFO:
		return snd_pcm_channel_info_user(substream, arg);
	case SNDRV_PCM_IOCTL_PREPARE:
		return snd_pcm_prepare(substream, file);
	case SNDRV_PCM_IOCTL_RESET:
		return snd_pcm_reset(substream);
	case SNDRV_PCM_IOCTL_START:
		return snd_pcm_action_lock_irq(&snd_pcm_action_start, substream, SNDRV_PCM_STATE_RUNNING);
	case SNDRV_PCM_IOCTL_LINK:
		return snd_pcm_link(substream, (int)(unsigned long) arg);
	case SNDRV_PCM_IOCTL_UNLINK:
		return snd_pcm_unlink(substream);
	case SNDRV_PCM_IOCTL_RESUME:
		return snd_pcm_resume(substream);
	case SNDRV_PCM_IOCTL_XRUN:
		return snd_pcm_xrun(substream);
	case SNDRV_PCM_IOCTL_HWSYNC:
		return snd_pcm_hwsync(substream);
	case SNDRV_PCM_IOCTL_DELAY:
		return snd_pcm_delay(substream, arg);
	case SNDRV_PCM_IOCTL_SYNC_PTR:
		return snd_pcm_sync_ptr(substream, arg);
#ifdef CONFIG_SND_SUPPORT_OLD_API
	case SNDRV_PCM_IOCTL_HW_REFINE_OLD:
		return snd_pcm_hw_refine_old_user(substream, arg);
	case SNDRV_PCM_IOCTL_HW_PARAMS_OLD:
		return snd_pcm_hw_params_old_user(substream, arg);
#endif
	case SNDRV_PCM_IOCTL_DRAIN:
		return snd_pcm_drain(substream, file);
	case SNDRV_PCM_IOCTL_DROP:
		return snd_pcm_drop(substream);
	case SNDRV_PCM_IOCTL_PAUSE:
	{
		int res;
		snd_pcm_stream_lock_irq(substream);
		res = snd_pcm_pause(substream, (int)(unsigned long)arg);
		snd_pcm_stream_unlock_irq(substream);
		return res;
	}
	}
	pcm_dbg(substream->pcm, "unknown ioctl = 0x%x\n", cmd);
	return -ENOTTY;
}

static int snd_pcm_playback_ioctl1(struct file *file,
				   struct snd_pcm_substream *substream,
				   unsigned int cmd, void __user *arg)
{
	if (snd_BUG_ON(!substream))
		return -ENXIO;
	if (snd_BUG_ON(substream->stream != SNDRV_PCM_STREAM_PLAYBACK))
		return -EINVAL;
	switch (cmd) {
	case SNDRV_PCM_IOCTL_WRITEI_FRAMES:
	{
		struct snd_xferi xferi;
		struct snd_xferi __user *_xferi = arg;
		struct snd_pcm_runtime *runtime = substream->runtime;
		snd_pcm_sframes_t result;
		if (runtime->status->state == SNDRV_PCM_STATE_OPEN)
			return -EBADFD;
		if (put_user(0, &_xferi->result))
			return -EFAULT;
		if (copy_from_user(&xferi, _xferi, sizeof(xferi)))
			return -EFAULT;
		result = snd_pcm_lib_write(substream, xferi.buf, xferi.frames);
		__put_user(result, &_xferi->result);
		return result < 0 ? result : 0;
	}
	case SNDRV_PCM_IOCTL_WRITEN_FRAMES:
	{
		struct snd_xfern xfern;
		struct snd_xfern __user *_xfern = arg;
		struct snd_pcm_runtime *runtime = substream->runtime;
		void __user **bufs;
		snd_pcm_sframes_t result;
		if (runtime->status->state == SNDRV_PCM_STATE_OPEN)
			return -EBADFD;
		if (runtime->channels > 128)
			return -EINVAL;
		if (put_user(0, &_xfern->result))
			return -EFAULT;
		if (copy_from_user(&xfern, _xfern, sizeof(xfern)))
			return -EFAULT;

		bufs = memdup_user(xfern.bufs,
				   sizeof(void *) * runtime->channels);
		if (IS_ERR(bufs))
			return PTR_ERR(bufs);
		result = snd_pcm_lib_writev(substream, bufs, xfern.frames);
		kfree(bufs);
		__put_user(result, &_xfern->result);
		return result < 0 ? result : 0;
	}
	case SNDRV_PCM_IOCTL_REWIND:
	{
		snd_pcm_uframes_t frames;
		snd_pcm_uframes_t __user *_frames = arg;
		snd_pcm_sframes_t result;
		if (get_user(frames, _frames))
			return -EFAULT;
		if (put_user(0, _frames))
			return -EFAULT;
		result = snd_pcm_playback_rewind(substream, frames);
		__put_user(result, _frames);
		return result < 0 ? result : 0;
	}
	case SNDRV_PCM_IOCTL_FORWARD:
	{
		snd_pcm_uframes_t frames;
		snd_pcm_uframes_t __user *_frames = arg;
		snd_pcm_sframes_t result;
		if (get_user(frames, _frames))
			return -EFAULT;
		if (put_user(0, _frames))
			return -EFAULT;
		result = snd_pcm_playback_forward(substream, frames);
		__put_user(result, _frames);
		return result < 0 ? result : 0;
	}
	}
	return snd_pcm_common_ioctl1(file, substream, cmd, arg);
}

static int snd_pcm_capture_ioctl1(struct file *file,
				  struct snd_pcm_substream *substream,
				  unsigned int cmd, void __user *arg)
{
	if (snd_BUG_ON(!substream))
		return -ENXIO;
	if (snd_BUG_ON(substream->stream != SNDRV_PCM_STREAM_CAPTURE))
		return -EINVAL;
	switch (cmd) {
	case SNDRV_PCM_IOCTL_READI_FRAMES:
	{
		struct snd_xferi xferi;
		struct snd_xferi __user *_xferi = arg;
		struct snd_pcm_runtime *runtime = substream->runtime;
		snd_pcm_sframes_t result;
		if (runtime->status->state == SNDRV_PCM_STATE_OPEN)
			return -EBADFD;
		if (put_user(0, &_xferi->result))
			return -EFAULT;
		if (copy_from_user(&xferi, _xferi, sizeof(xferi)))
			return -EFAULT;
		result = snd_pcm_lib_read(substream, xferi.buf, xferi.frames);
		__put_user(result, &_xferi->result);
		return result < 0 ? result : 0;
	}
	case SNDRV_PCM_IOCTL_READN_FRAMES:
	{
		struct snd_xfern xfern;
		struct snd_xfern __user *_xfern = arg;
		struct snd_pcm_runtime *runtime = substream->runtime;
		void *bufs;
		snd_pcm_sframes_t result;
		if (runtime->status->state == SNDRV_PCM_STATE_OPEN)
			return -EBADFD;
		if (runtime->channels > 128)
			return -EINVAL;
		if (put_user(0, &_xfern->result))
			return -EFAULT;
		if (copy_from_user(&xfern, _xfern, sizeof(xfern)))
			return -EFAULT;

		bufs = memdup_user(xfern.bufs,
				   sizeof(void *) * runtime->channels);
		if (IS_ERR(bufs))
			return PTR_ERR(bufs);
		result = snd_pcm_lib_readv(substream, bufs, xfern.frames);
		kfree(bufs);
		__put_user(result, &_xfern->result);
		return result < 0 ? result : 0;
	}
	case SNDRV_PCM_IOCTL_REWIND:
	{
		snd_pcm_uframes_t frames;
		snd_pcm_uframes_t __user *_frames = arg;
		snd_pcm_sframes_t result;
		if (get_user(frames, _frames))
			return -EFAULT;
		if (put_user(0, _frames))
			return -EFAULT;
		result = snd_pcm_capture_rewind(substream, frames);
		__put_user(result, _frames);
		return result < 0 ? result : 0;
	}
	case SNDRV_PCM_IOCTL_FORWARD:
	{
		snd_pcm_uframes_t frames;
		snd_pcm_uframes_t __user *_frames = arg;
		snd_pcm_sframes_t result;
		if (get_user(frames, _frames))
			return -EFAULT;
		if (put_user(0, _frames))
			return -EFAULT;
		result = snd_pcm_capture_forward(substream, frames);
		__put_user(result, _frames);
		return result < 0 ? result : 0;
	}
	}
	return snd_pcm_common_ioctl1(file, substream, cmd, arg);
}

static long snd_pcm_playback_ioctl(struct file *file, unsigned int cmd,
				   unsigned long arg)
{
	struct snd_pcm_file *pcm_file;

	pcm_file = file->private_data;

	if (((cmd >> 8) & 0xff) != 'A')
		return -ENOTTY;

	return snd_pcm_playback_ioctl1(file, pcm_file->substream, cmd,
				       (void __user *)arg);
}

static long snd_pcm_capture_ioctl(struct file *file, unsigned int cmd,
				  unsigned long arg)
{
	struct snd_pcm_file *pcm_file;

	pcm_file = file->private_data;

	if (((cmd >> 8) & 0xff) != 'A')
		return -ENOTTY;

	return snd_pcm_capture_ioctl1(file, pcm_file->substream, cmd,
				      (void __user *)arg);
}

int snd_pcm_kernel_ioctl(struct snd_pcm_substream *substream,
			 unsigned int cmd, void *arg)
{
	mm_segment_t fs;
	int result;
	
	fs = snd_enter_user();
	switch (substream->stream) {
	case SNDRV_PCM_STREAM_PLAYBACK:
		result = snd_pcm_playback_ioctl1(NULL, substream, cmd,
						 (void __user *)arg);
		break;
	case SNDRV_PCM_STREAM_CAPTURE:
		result = snd_pcm_capture_ioctl1(NULL, substream, cmd,
						(void __user *)arg);
		break;
	default:
		result = -EINVAL;
		break;
	}
	snd_leave_user(fs);
	return result;
}

EXPORT_SYMBOL(snd_pcm_kernel_ioctl);

static ssize_t snd_pcm_read(struct file *file, char __user *buf, size_t count,
			    loff_t * offset)
{
	struct snd_pcm_file *pcm_file;
	struct snd_pcm_substream *substream;
	struct snd_pcm_runtime *runtime;
	snd_pcm_sframes_t result;

	pcm_file = file->private_data;
	substream = pcm_file->substream;
	if (PCM_RUNTIME_CHECK(substream))
		return -ENXIO;
	runtime = substream->runtime;
	if (runtime->status->state == SNDRV_PCM_STATE_OPEN)
		return -EBADFD;
	if (!frame_aligned(runtime, count))
		return -EINVAL;
	count = bytes_to_frames(runtime, count);
	result = snd_pcm_lib_read(substream, buf, count);
	if (result > 0)
		result = frames_to_bytes(runtime, result);
	return result;
}

static ssize_t snd_pcm_write(struct file *file, const char __user *buf,
			     size_t count, loff_t * offset)
{
	struct snd_pcm_file *pcm_file;
	struct snd_pcm_substream *substream;
	struct snd_pcm_runtime *runtime;
	snd_pcm_sframes_t result;

	pcm_file = file->private_data;
	substream = pcm_file->substream;
	if (PCM_RUNTIME_CHECK(substream))
		return -ENXIO;
	runtime = substream->runtime;
	if (runtime->status->state == SNDRV_PCM_STATE_OPEN)
		return -EBADFD;
	if (!frame_aligned(runtime, count))
		return -EINVAL;
	count = bytes_to_frames(runtime, count);
	result = snd_pcm_lib_write(substream, buf, count);
	if (result > 0)
		result = frames_to_bytes(runtime, result);
	return result;
}

static ssize_t snd_pcm_readv(struct kiocb *iocb, struct iov_iter *to)
{
	struct snd_pcm_file *pcm_file;
	struct snd_pcm_substream *substream;
	struct snd_pcm_runtime *runtime;
	snd_pcm_sframes_t result;
	unsigned long i;
	void __user **bufs;
	snd_pcm_uframes_t frames;

	pcm_file = iocb->ki_filp->private_data;
	substream = pcm_file->substream;
	if (PCM_RUNTIME_CHECK(substream))
		return -ENXIO;
	runtime = substream->runtime;
	if (runtime->status->state == SNDRV_PCM_STATE_OPEN)
		return -EBADFD;
	if (!iter_is_iovec(to))
		return -EINVAL;
	if (to->nr_segs > 1024 || to->nr_segs != runtime->channels)
		return -EINVAL;
	if (!frame_aligned(runtime, to->iov->iov_len))
		return -EINVAL;
	frames = bytes_to_samples(runtime, to->iov->iov_len);
	bufs = kmalloc(sizeof(void *) * to->nr_segs, GFP_KERNEL);
	if (bufs == NULL)
		return -ENOMEM;
	for (i = 0; i < to->nr_segs; ++i)
		bufs[i] = to->iov[i].iov_base;
	result = snd_pcm_lib_readv(substream, bufs, frames);
	if (result > 0)
		result = frames_to_bytes(runtime, result);
	kfree(bufs);
	return result;
}

static ssize_t snd_pcm_writev(struct kiocb *iocb, struct iov_iter *from)
{
	struct snd_pcm_file *pcm_file;
	struct snd_pcm_substream *substream;
	struct snd_pcm_runtime *runtime;
	snd_pcm_sframes_t result;
	unsigned long i;
	void __user **bufs;
	snd_pcm_uframes_t frames;

	pcm_file = iocb->ki_filp->private_data;
	substream = pcm_file->substream;
	if (PCM_RUNTIME_CHECK(substream))
		return -ENXIO;
	runtime = substream->runtime;
	if (runtime->status->state == SNDRV_PCM_STATE_OPEN)
		return -EBADFD;
	if (!iter_is_iovec(from))
		return -EINVAL;
	if (from->nr_segs > 128 || from->nr_segs != runtime->channels ||
	    !frame_aligned(runtime, from->iov->iov_len))
		return -EINVAL;
	frames = bytes_to_samples(runtime, from->iov->iov_len);
	bufs = kmalloc(sizeof(void *) * from->nr_segs, GFP_KERNEL);
	if (bufs == NULL)
		return -ENOMEM;
	for (i = 0; i < from->nr_segs; ++i)
		bufs[i] = from->iov[i].iov_base;
	result = snd_pcm_lib_writev(substream, bufs, frames);
	if (result > 0)
		result = frames_to_bytes(runtime, result);
	kfree(bufs);
	return result;
}

static unsigned int snd_pcm_playback_poll(struct file *file, poll_table * wait)
{
	struct snd_pcm_file *pcm_file;
	struct snd_pcm_substream *substream;
	struct snd_pcm_runtime *runtime;
        unsigned int mask;
	snd_pcm_uframes_t avail;

	pcm_file = file->private_data;

	substream = pcm_file->substream;
	if (PCM_RUNTIME_CHECK(substream))
		return POLLOUT | POLLWRNORM | POLLERR;
	runtime = substream->runtime;

	poll_wait(file, &runtime->sleep, wait);

	snd_pcm_stream_lock_irq(substream);
	avail = snd_pcm_playback_avail(runtime);
	switch (runtime->status->state) {
	case SNDRV_PCM_STATE_RUNNING:
	case SNDRV_PCM_STATE_PREPARED:
	case SNDRV_PCM_STATE_PAUSED:
		if (avail >= runtime->control->avail_min) {
			mask = POLLOUT | POLLWRNORM;
			break;
		}
		/* Fall through */
	case SNDRV_PCM_STATE_DRAINING:
		mask = 0;
		break;
	default:
		mask = POLLOUT | POLLWRNORM | POLLERR;
		break;
	}
	snd_pcm_stream_unlock_irq(substream);
	return mask;
}

static unsigned int snd_pcm_capture_poll(struct file *file, poll_table * wait)
{
	struct snd_pcm_file *pcm_file;
	struct snd_pcm_substream *substream;
	struct snd_pcm_runtime *runtime;
        unsigned int mask;
	snd_pcm_uframes_t avail;

	pcm_file = file->private_data;

	substream = pcm_file->substream;
	if (PCM_RUNTIME_CHECK(substream))
		return POLLIN | POLLRDNORM | POLLERR;
	runtime = substream->runtime;

	poll_wait(file, &runtime->sleep, wait);

	snd_pcm_stream_lock_irq(substream);
	avail = snd_pcm_capture_avail(runtime);
	switch (runtime->status->state) {
	case SNDRV_PCM_STATE_RUNNING:
	case SNDRV_PCM_STATE_PREPARED:
	case SNDRV_PCM_STATE_PAUSED:
		if (avail >= runtime->control->avail_min) {
			mask = POLLIN | POLLRDNORM;
			break;
		}
		mask = 0;
		break;
	case SNDRV_PCM_STATE_DRAINING:
		if (avail > 0) {
			mask = POLLIN | POLLRDNORM;
			break;
		}
		/* Fall through */
	default:
		mask = POLLIN | POLLRDNORM | POLLERR;
		break;
	}
	snd_pcm_stream_unlock_irq(substream);
	return mask;
}

/*
 * mmap support
 */

/*
 * Only on coherent architectures, we can mmap the status and the control records
 * for effcient data transfer.  On others, we have to use HWSYNC ioctl...
 */
#if defined(CONFIG_X86) || defined(CONFIG_PPC) || defined(CONFIG_ALPHA)
/*
 * mmap status record
 */
static int snd_pcm_mmap_status_fault(struct vm_fault *vmf)
{
	struct snd_pcm_substream *substream = vmf->vma->vm_private_data;
	struct snd_pcm_runtime *runtime;
	
	if (substream == NULL)
		return VM_FAULT_SIGBUS;
	runtime = substream->runtime;
	vmf->page = virt_to_page(runtime->status);
	get_page(vmf->page);
	return 0;
}

static const struct vm_operations_struct snd_pcm_vm_ops_status =
{
	.fault =	snd_pcm_mmap_status_fault,
};

static int snd_pcm_mmap_status(struct snd_pcm_substream *substream, struct file *file,
			       struct vm_area_struct *area)
{
	long size;
	if (!(area->vm_flags & VM_READ))
		return -EINVAL;
	size = area->vm_end - area->vm_start;
	if (size != PAGE_ALIGN(sizeof(struct snd_pcm_mmap_status)))
		return -EINVAL;
	area->vm_ops = &snd_pcm_vm_ops_status;
	area->vm_private_data = substream;
	area->vm_flags |= VM_DONTEXPAND | VM_DONTDUMP;
	return 0;
}

/*
 * mmap control record
 */
static int snd_pcm_mmap_control_fault(struct vm_fault *vmf)
{
	struct snd_pcm_substream *substream = vmf->vma->vm_private_data;
	struct snd_pcm_runtime *runtime;
	
	if (substream == NULL)
		return VM_FAULT_SIGBUS;
	runtime = substream->runtime;
	vmf->page = virt_to_page(runtime->control);
	get_page(vmf->page);
	return 0;
}

static const struct vm_operations_struct snd_pcm_vm_ops_control =
{
	.fault =	snd_pcm_mmap_control_fault,
};

static int snd_pcm_mmap_control(struct snd_pcm_substream *substream, struct file *file,
				struct vm_area_struct *area)
{
	long size;
	if (!(area->vm_flags & VM_READ))
		return -EINVAL;
	size = area->vm_end - area->vm_start;
	if (size != PAGE_ALIGN(sizeof(struct snd_pcm_mmap_control)))
		return -EINVAL;
	area->vm_ops = &snd_pcm_vm_ops_control;
	area->vm_private_data = substream;
	area->vm_flags |= VM_DONTEXPAND | VM_DONTDUMP;
	return 0;
}
#else /* ! coherent mmap */
/*
 * don't support mmap for status and control records.
 */
static int snd_pcm_mmap_status(struct snd_pcm_substream *substream, struct file *file,
			       struct vm_area_struct *area)
{
	return -ENXIO;
}
static int snd_pcm_mmap_control(struct snd_pcm_substream *substream, struct file *file,
				struct vm_area_struct *area)
{
	return -ENXIO;
}
#endif /* coherent mmap */

static inline struct page *
snd_pcm_default_page_ops(struct snd_pcm_substream *substream, unsigned long ofs)
{
	void *vaddr = substream->runtime->dma_area + ofs;
	return virt_to_page(vaddr);
}

/*
 * fault callback for mmapping a RAM page
 */
static int snd_pcm_mmap_data_fault(struct vm_fault *vmf)
{
	struct snd_pcm_substream *substream = vmf->vma->vm_private_data;
	struct snd_pcm_runtime *runtime;
	unsigned long offset;
	struct page * page;
	size_t dma_bytes;
	
	if (substream == NULL)
		return VM_FAULT_SIGBUS;
	runtime = substream->runtime;
	offset = vmf->pgoff << PAGE_SHIFT;
	dma_bytes = PAGE_ALIGN(runtime->dma_bytes);
	if (offset > dma_bytes - PAGE_SIZE)
		return VM_FAULT_SIGBUS;
	if (substream->ops->page)
		page = substream->ops->page(substream, offset);
	else
		page = snd_pcm_default_page_ops(substream, offset);
	if (!page)
		return VM_FAULT_SIGBUS;
	get_page(page);
	vmf->page = page;
	return 0;
}

static const struct vm_operations_struct snd_pcm_vm_ops_data = {
	.open =		snd_pcm_mmap_data_open,
	.close =	snd_pcm_mmap_data_close,
};

static const struct vm_operations_struct snd_pcm_vm_ops_data_fault = {
	.open =		snd_pcm_mmap_data_open,
	.close =	snd_pcm_mmap_data_close,
	.fault =	snd_pcm_mmap_data_fault,
};

/*
 * mmap the DMA buffer on RAM
 */

/**
 * snd_pcm_lib_default_mmap - Default PCM data mmap function
 * @substream: PCM substream
 * @area: VMA
 *
 * This is the default mmap handler for PCM data.  When mmap pcm_ops is NULL,
 * this function is invoked implicitly.
 */
int snd_pcm_lib_default_mmap(struct snd_pcm_substream *substream,
			     struct vm_area_struct *area)
{
	area->vm_flags |= VM_DONTEXPAND | VM_DONTDUMP;
#ifdef CONFIG_GENERIC_ALLOCATOR
	if (substream->dma_buffer.dev.type == SNDRV_DMA_TYPE_DEV_IRAM) {
		area->vm_page_prot = pgprot_writecombine(area->vm_page_prot);
		return remap_pfn_range(area, area->vm_start,
				substream->dma_buffer.addr >> PAGE_SHIFT,
				area->vm_end - area->vm_start, area->vm_page_prot);
	}
#endif /* CONFIG_GENERIC_ALLOCATOR */
#ifndef CONFIG_X86 /* for avoiding warnings arch/x86/mm/pat.c */
	if (!substream->ops->page &&
	    substream->dma_buffer.dev.type == SNDRV_DMA_TYPE_DEV)
		return dma_mmap_coherent(substream->dma_buffer.dev.dev,
					 area,
					 substream->runtime->dma_area,
					 substream->runtime->dma_addr,
					 substream->runtime->dma_bytes);
#endif /* CONFIG_X86 */
	/* mmap with fault handler */
	area->vm_ops = &snd_pcm_vm_ops_data_fault;
	return 0;
}
EXPORT_SYMBOL_GPL(snd_pcm_lib_default_mmap);

/*
 * mmap the DMA buffer on I/O memory area
 */
#if SNDRV_PCM_INFO_MMAP_IOMEM
/**
 * snd_pcm_lib_mmap_iomem - Default PCM data mmap function for I/O mem
 * @substream: PCM substream
 * @area: VMA
 *
 * When your hardware uses the iomapped pages as the hardware buffer and
 * wants to mmap it, pass this function as mmap pcm_ops.  Note that this
 * is supposed to work only on limited architectures.
 */
int snd_pcm_lib_mmap_iomem(struct snd_pcm_substream *substream,
			   struct vm_area_struct *area)
{
	struct snd_pcm_runtime *runtime = substream->runtime;;

	area->vm_page_prot = pgprot_noncached(area->vm_page_prot);
	return vm_iomap_memory(area, runtime->dma_addr, runtime->dma_bytes);
}

EXPORT_SYMBOL(snd_pcm_lib_mmap_iomem);
#endif /* SNDRV_PCM_INFO_MMAP */

/*
 * mmap DMA buffer
 */
int snd_pcm_mmap_data(struct snd_pcm_substream *substream, struct file *file,
		      struct vm_area_struct *area)
{
	struct snd_pcm_runtime *runtime;
	long size;
	unsigned long offset;
	size_t dma_bytes;
	int err;

	if (substream->stream == SNDRV_PCM_STREAM_PLAYBACK) {
		if (!(area->vm_flags & (VM_WRITE|VM_READ)))
			return -EINVAL;
	} else {
		if (!(area->vm_flags & VM_READ))
			return -EINVAL;
	}
	runtime = substream->runtime;
	if (runtime->status->state == SNDRV_PCM_STATE_OPEN)
		return -EBADFD;
	if (!(runtime->info & SNDRV_PCM_INFO_MMAP))
		return -ENXIO;
	if (runtime->access == SNDRV_PCM_ACCESS_RW_INTERLEAVED ||
	    runtime->access == SNDRV_PCM_ACCESS_RW_NONINTERLEAVED)
		return -EINVAL;
	size = area->vm_end - area->vm_start;
	offset = area->vm_pgoff << PAGE_SHIFT;
	dma_bytes = PAGE_ALIGN(runtime->dma_bytes);
	if ((size_t)size > dma_bytes)
		return -EINVAL;
	if (offset > dma_bytes - size)
		return -EINVAL;

	area->vm_ops = &snd_pcm_vm_ops_data;
	area->vm_private_data = substream;
	if (substream->ops->mmap)
		err = substream->ops->mmap(substream, area);
	else
		err = snd_pcm_lib_default_mmap(substream, area);
	if (!err)
		atomic_inc(&substream->mmap_count);
	return err;
}

EXPORT_SYMBOL(snd_pcm_mmap_data);

static int snd_pcm_mmap(struct file *file, struct vm_area_struct *area)
{
	struct snd_pcm_file * pcm_file;
	struct snd_pcm_substream *substream;	
	unsigned long offset;
	
	pcm_file = file->private_data;
	substream = pcm_file->substream;
	if (PCM_RUNTIME_CHECK(substream))
		return -ENXIO;

	offset = area->vm_pgoff << PAGE_SHIFT;
	switch (offset) {
	case SNDRV_PCM_MMAP_OFFSET_STATUS:
		if (pcm_file->no_compat_mmap)
			return -ENXIO;
		return snd_pcm_mmap_status(substream, file, area);
	case SNDRV_PCM_MMAP_OFFSET_CONTROL:
		if (pcm_file->no_compat_mmap)
			return -ENXIO;
		return snd_pcm_mmap_control(substream, file, area);
	default:
		return snd_pcm_mmap_data(substream, file, area);
	}
	return 0;
}

static int snd_pcm_fasync(int fd, struct file * file, int on)
{
	struct snd_pcm_file * pcm_file;
	struct snd_pcm_substream *substream;
	struct snd_pcm_runtime *runtime;

	pcm_file = file->private_data;
	substream = pcm_file->substream;
	if (PCM_RUNTIME_CHECK(substream))
		return -ENXIO;
	runtime = substream->runtime;
	return fasync_helper(fd, file, on, &runtime->fasync);
}

/*
 * ioctl32 compat
 */
#ifdef CONFIG_COMPAT
#include "pcm_compat.c"
#else
#define snd_pcm_ioctl_compat	NULL
#endif

/*
 *  To be removed helpers to keep binary compatibility
 */

#ifdef CONFIG_SND_SUPPORT_OLD_API
#define __OLD_TO_NEW_MASK(x) ((x&7)|((x&0x07fffff8)<<5))
#define __NEW_TO_OLD_MASK(x) ((x&7)|((x&0xffffff00)>>5))

static void snd_pcm_hw_convert_from_old_params(struct snd_pcm_hw_params *params,
					       struct snd_pcm_hw_params_old *oparams)
{
	unsigned int i;

	memset(params, 0, sizeof(*params));
	params->flags = oparams->flags;
	for (i = 0; i < ARRAY_SIZE(oparams->masks); i++)
		params->masks[i].bits[0] = oparams->masks[i];
	memcpy(params->intervals, oparams->intervals, sizeof(oparams->intervals));
	params->rmask = __OLD_TO_NEW_MASK(oparams->rmask);
	params->cmask = __OLD_TO_NEW_MASK(oparams->cmask);
	params->info = oparams->info;
	params->msbits = oparams->msbits;
	params->rate_num = oparams->rate_num;
	params->rate_den = oparams->rate_den;
	params->fifo_size = oparams->fifo_size;
}

static void snd_pcm_hw_convert_to_old_params(struct snd_pcm_hw_params_old *oparams,
					     struct snd_pcm_hw_params *params)
{
	unsigned int i;

	memset(oparams, 0, sizeof(*oparams));
	oparams->flags = params->flags;
	for (i = 0; i < ARRAY_SIZE(oparams->masks); i++)
		oparams->masks[i] = params->masks[i].bits[0];
	memcpy(oparams->intervals, params->intervals, sizeof(oparams->intervals));
	oparams->rmask = __NEW_TO_OLD_MASK(params->rmask);
	oparams->cmask = __NEW_TO_OLD_MASK(params->cmask);
	oparams->info = params->info;
	oparams->msbits = params->msbits;
	oparams->rate_num = params->rate_num;
	oparams->rate_den = params->rate_den;
	oparams->fifo_size = params->fifo_size;
}

static int snd_pcm_hw_refine_old_user(struct snd_pcm_substream *substream,
				      struct snd_pcm_hw_params_old __user * _oparams)
{
	struct snd_pcm_hw_params *params;
	struct snd_pcm_hw_params_old *oparams = NULL;
	int err;

	params = kmalloc(sizeof(*params), GFP_KERNEL);
	if (!params)
		return -ENOMEM;

	oparams = memdup_user(_oparams, sizeof(*oparams));
	if (IS_ERR(oparams)) {
		err = PTR_ERR(oparams);
		goto out;
	}
	snd_pcm_hw_convert_from_old_params(params, oparams);
	err = snd_pcm_hw_refine(substream, params);
	snd_pcm_hw_convert_to_old_params(oparams, params);
	if (copy_to_user(_oparams, oparams, sizeof(*oparams))) {
		if (!err)
			err = -EFAULT;
	}

	kfree(oparams);
out:
	kfree(params);
	return err;
}

static int snd_pcm_hw_params_old_user(struct snd_pcm_substream *substream,
				      struct snd_pcm_hw_params_old __user * _oparams)
{
	struct snd_pcm_hw_params *params;
	struct snd_pcm_hw_params_old *oparams = NULL;
	int err;

	params = kmalloc(sizeof(*params), GFP_KERNEL);
	if (!params)
		return -ENOMEM;

	oparams = memdup_user(_oparams, sizeof(*oparams));
	if (IS_ERR(oparams)) {
		err = PTR_ERR(oparams);
		goto out;
	}
	snd_pcm_hw_convert_from_old_params(params, oparams);
	err = snd_pcm_hw_params(substream, params);
	snd_pcm_hw_convert_to_old_params(oparams, params);
	if (copy_to_user(_oparams, oparams, sizeof(*oparams))) {
		if (!err)
			err = -EFAULT;
	}

	kfree(oparams);
out:
	kfree(params);
	return err;
}
#endif /* CONFIG_SND_SUPPORT_OLD_API */

#ifndef CONFIG_MMU
static unsigned long snd_pcm_get_unmapped_area(struct file *file,
					       unsigned long addr,
					       unsigned long len,
					       unsigned long pgoff,
					       unsigned long flags)
{
	struct snd_pcm_file *pcm_file = file->private_data;
	struct snd_pcm_substream *substream = pcm_file->substream;
	struct snd_pcm_runtime *runtime = substream->runtime;
	unsigned long offset = pgoff << PAGE_SHIFT;

	switch (offset) {
	case SNDRV_PCM_MMAP_OFFSET_STATUS:
		return (unsigned long)runtime->status;
	case SNDRV_PCM_MMAP_OFFSET_CONTROL:
		return (unsigned long)runtime->control;
	default:
		return (unsigned long)runtime->dma_area + offset;
	}
}
#else
# define snd_pcm_get_unmapped_area NULL
#endif

/*
 *  Register section
 */

const struct file_operations snd_pcm_f_ops[2] = {
	{
		.owner =		THIS_MODULE,
		.write =		snd_pcm_write,
		.write_iter =		snd_pcm_writev,
		.open =			snd_pcm_playback_open,
		.release =		snd_pcm_release,
		.llseek =		no_llseek,
		.poll =			snd_pcm_playback_poll,
		.unlocked_ioctl =	snd_pcm_playback_ioctl,
		.compat_ioctl = 	snd_pcm_ioctl_compat,
		.mmap =			snd_pcm_mmap,
		.fasync =		snd_pcm_fasync,
		.get_unmapped_area =	snd_pcm_get_unmapped_area,
	},
	{
		.owner =		THIS_MODULE,
		.read =			snd_pcm_read,
		.read_iter =		snd_pcm_readv,
		.open =			snd_pcm_capture_open,
		.release =		snd_pcm_release,
		.llseek =		no_llseek,
		.poll =			snd_pcm_capture_poll,
		.unlocked_ioctl =	snd_pcm_capture_ioctl,
		.compat_ioctl = 	snd_pcm_ioctl_compat,
		.mmap =			snd_pcm_mmap,
		.fasync =		snd_pcm_fasync,
		.get_unmapped_area =	snd_pcm_get_unmapped_area,
	}
};<|MERGE_RESOLUTION|>--- conflicted
+++ resolved
@@ -2453,7 +2453,6 @@
 		return -EBADFD;
 	}
 }
-<<<<<<< HEAD
 
 /* update to the given appl_ptr and call ack callback if needed;
  * when an error is returned, take back to the original value
@@ -2468,22 +2467,6 @@
 	if (old_appl_ptr == appl_ptr)
 		return 0;
 
-=======
-
-/* update to the given appl_ptr and call ack callback if needed;
- * when an error is returned, take back to the original value
- */
-static int apply_appl_ptr(struct snd_pcm_substream *substream,
-			  snd_pcm_uframes_t appl_ptr)
-{
-	struct snd_pcm_runtime *runtime = substream->runtime;
-	snd_pcm_uframes_t old_appl_ptr = runtime->control->appl_ptr;
-	int ret;
-
-	if (old_appl_ptr == appl_ptr)
-		return 0;
-
->>>>>>> b24e79ac
 	runtime->control->appl_ptr = appl_ptr;
 	if (substream->ops->ack) {
 		ret = substream->ops->ack(substream);
