// SPDX-License-Identifier: GPL-2.0-or-later
/*
 *  Digital Audio (PCM) abstract layer
 *  Copyright (c) by Jaroslav Kysela <perex@perex.cz>
 *                   Abramo Bagnara <abramo@alsa-project.org>
 */

#include <linux/slab.h>
#include <linux/sched/signal.h>
#include <linux/time.h>
#include <linux/math64.h>
#include <linux/export.h>
#include <sound/core.h>
#include <sound/control.h>
#include <sound/tlv.h>
#include <sound/info.h>
#include <sound/pcm.h>
#include <sound/pcm_params.h>
#include <sound/timer.h>

#include "pcm_local.h"

#ifdef CONFIG_SND_PCM_XRUN_DEBUG
#define CREATE_TRACE_POINTS
#include "pcm_trace.h"
#else
#define trace_hwptr(substream, pos, in_interrupt)
#define trace_xrun(substream)
#define trace_hw_ptr_error(substream, reason)
#define trace_applptr(substream, prev, curr)
#endif

static int fill_silence_frames(struct snd_pcm_substream *substream,
			       snd_pcm_uframes_t off, snd_pcm_uframes_t frames);

/*
 * fill ring buffer with silence
 * runtime->silence_start: starting pointer to silence area
 * runtime->silence_filled: size filled with silence
 * runtime->silence_threshold: threshold from application
 * runtime->silence_size: maximal size from application
 *
 * when runtime->silence_size >= runtime->boundary - fill processed area with silence immediately
 */
void snd_pcm_playback_silence(struct snd_pcm_substream *substream, snd_pcm_uframes_t new_hw_ptr)
{
	struct snd_pcm_runtime *runtime = substream->runtime;
	snd_pcm_uframes_t frames, ofs, transfer;
	int err;

	if (runtime->silence_size < runtime->boundary) {
		snd_pcm_sframes_t noise_dist, n;
		snd_pcm_uframes_t appl_ptr = READ_ONCE(runtime->control->appl_ptr);
		if (runtime->silence_start != appl_ptr) {
			n = appl_ptr - runtime->silence_start;
			if (n < 0)
				n += runtime->boundary;
			if ((snd_pcm_uframes_t)n < runtime->silence_filled)
				runtime->silence_filled -= n;
			else
				runtime->silence_filled = 0;
			runtime->silence_start = appl_ptr;
		}
		if (runtime->silence_filled >= runtime->buffer_size)
			return;
		noise_dist = snd_pcm_playback_hw_avail(runtime) + runtime->silence_filled;
		if (noise_dist >= (snd_pcm_sframes_t) runtime->silence_threshold)
			return;
		frames = runtime->silence_threshold - noise_dist;
		if (frames > runtime->silence_size)
			frames = runtime->silence_size;
	} else {
		if (new_hw_ptr == ULONG_MAX) {	/* initialization */
			snd_pcm_sframes_t avail = snd_pcm_playback_hw_avail(runtime);
			if (avail > runtime->buffer_size)
				avail = runtime->buffer_size;
			runtime->silence_filled = avail > 0 ? avail : 0;
			runtime->silence_start = (runtime->status->hw_ptr +
						  runtime->silence_filled) %
						 runtime->boundary;
		} else {
			ofs = runtime->status->hw_ptr;
			frames = new_hw_ptr - ofs;
			if ((snd_pcm_sframes_t)frames < 0)
				frames += runtime->boundary;
			runtime->silence_filled -= frames;
			if ((snd_pcm_sframes_t)runtime->silence_filled < 0) {
				runtime->silence_filled = 0;
				runtime->silence_start = new_hw_ptr;
			} else {
				runtime->silence_start = ofs;
			}
		}
		frames = runtime->buffer_size - runtime->silence_filled;
	}
	if (snd_BUG_ON(frames > runtime->buffer_size))
		return;
	if (frames == 0)
		return;
	ofs = runtime->silence_start % runtime->buffer_size;
	while (frames > 0) {
		transfer = ofs + frames > runtime->buffer_size ? runtime->buffer_size - ofs : frames;
		err = fill_silence_frames(substream, ofs, transfer);
		snd_BUG_ON(err < 0);
		runtime->silence_filled += transfer;
		frames -= transfer;
		ofs = 0;
	}
}

#ifdef CONFIG_SND_DEBUG
void snd_pcm_debug_name(struct snd_pcm_substream *substream,
			   char *name, size_t len)
{
	snprintf(name, len, "pcmC%dD%d%c:%d",
		 substream->pcm->card->number,
		 substream->pcm->device,
		 substream->stream ? 'c' : 'p',
		 substream->number);
}
EXPORT_SYMBOL(snd_pcm_debug_name);
#endif

#define XRUN_DEBUG_BASIC	(1<<0)
#define XRUN_DEBUG_STACK	(1<<1)	/* dump also stack */
#define XRUN_DEBUG_JIFFIESCHECK	(1<<2)	/* do jiffies check */

#ifdef CONFIG_SND_PCM_XRUN_DEBUG

#define xrun_debug(substream, mask) \
			((substream)->pstr->xrun_debug & (mask))
#else
#define xrun_debug(substream, mask)	0
#endif

#define dump_stack_on_xrun(substream) do {			\
		if (xrun_debug(substream, XRUN_DEBUG_STACK))	\
			dump_stack();				\
	} while (0)

/* call with stream lock held */
void __snd_pcm_xrun(struct snd_pcm_substream *substream)
{
	struct snd_pcm_runtime *runtime = substream->runtime;

	trace_xrun(substream);
	if (runtime->tstamp_mode == SNDRV_PCM_TSTAMP_ENABLE) {
		struct timespec64 tstamp;

		snd_pcm_gettime(runtime, &tstamp);
		runtime->status->tstamp.tv_sec = tstamp.tv_sec;
		runtime->status->tstamp.tv_nsec = tstamp.tv_nsec;
	}
	snd_pcm_stop(substream, SNDRV_PCM_STATE_XRUN);
	if (xrun_debug(substream, XRUN_DEBUG_BASIC)) {
		char name[16];
		snd_pcm_debug_name(substream, name, sizeof(name));
		pcm_warn(substream->pcm, "XRUN: %s\n", name);
		dump_stack_on_xrun(substream);
	}
}

#ifdef CONFIG_SND_PCM_XRUN_DEBUG
#define hw_ptr_error(substream, in_interrupt, reason, fmt, args...)	\
	do {								\
		trace_hw_ptr_error(substream, reason);	\
		if (xrun_debug(substream, XRUN_DEBUG_BASIC)) {		\
			pr_err_ratelimited("ALSA: PCM: [%c] " reason ": " fmt, \
					   (in_interrupt) ? 'Q' : 'P', ##args);	\
			dump_stack_on_xrun(substream);			\
		}							\
	} while (0)

#else /* ! CONFIG_SND_PCM_XRUN_DEBUG */

#define hw_ptr_error(substream, fmt, args...) do { } while (0)

#endif

int snd_pcm_update_state(struct snd_pcm_substream *substream,
			 struct snd_pcm_runtime *runtime)
{
	snd_pcm_uframes_t avail;

	avail = snd_pcm_avail(substream);
	if (avail > runtime->avail_max)
		runtime->avail_max = avail;
	if (runtime->status->state == SNDRV_PCM_STATE_DRAINING) {
		if (avail >= runtime->buffer_size) {
			snd_pcm_drain_done(substream);
			return -EPIPE;
		}
	} else {
		if (avail >= runtime->stop_threshold) {
			__snd_pcm_xrun(substream);
			return -EPIPE;
		}
	}
	if (runtime->twake) {
		if (avail >= runtime->twake)
			wake_up(&runtime->tsleep);
	} else if (avail >= runtime->control->avail_min)
		wake_up(&runtime->sleep);
	return 0;
}

static void update_audio_tstamp(struct snd_pcm_substream *substream,
				struct timespec64 *curr_tstamp,
				struct timespec64 *audio_tstamp)
{
	struct snd_pcm_runtime *runtime = substream->runtime;
	u64 audio_frames, audio_nsecs;
	struct timespec64 driver_tstamp;

	if (runtime->tstamp_mode != SNDRV_PCM_TSTAMP_ENABLE)
		return;

	if (!(substream->ops->get_time_info) ||
		(runtime->audio_tstamp_report.actual_type ==
			SNDRV_PCM_AUDIO_TSTAMP_TYPE_DEFAULT)) {

		/*
		 * provide audio timestamp derived from pointer position
		 * add delay only if requested
		 */

		audio_frames = runtime->hw_ptr_wrap + runtime->status->hw_ptr;

		if (runtime->audio_tstamp_config.report_delay) {
			if (substream->stream == SNDRV_PCM_STREAM_PLAYBACK)
				audio_frames -=  runtime->delay;
			else
				audio_frames +=  runtime->delay;
		}
		audio_nsecs = div_u64(audio_frames * 1000000000LL,
				runtime->rate);
		*audio_tstamp = ns_to_timespec64(audio_nsecs);
	}

	if (runtime->status->audio_tstamp.tv_sec != audio_tstamp->tv_sec ||
	    runtime->status->audio_tstamp.tv_nsec != audio_tstamp->tv_nsec) {
		runtime->status->audio_tstamp.tv_sec = audio_tstamp->tv_sec;
		runtime->status->audio_tstamp.tv_nsec = audio_tstamp->tv_nsec;
		runtime->status->tstamp.tv_sec = curr_tstamp->tv_sec;
		runtime->status->tstamp.tv_nsec = curr_tstamp->tv_nsec;
	}


	/*
	 * re-take a driver timestamp to let apps detect if the reference tstamp
	 * read by low-level hardware was provided with a delay
	 */
	snd_pcm_gettime(substream->runtime, &driver_tstamp);
	runtime->driver_tstamp = driver_tstamp;
}

static int snd_pcm_update_hw_ptr0(struct snd_pcm_substream *substream,
				  unsigned int in_interrupt)
{
	struct snd_pcm_runtime *runtime = substream->runtime;
	snd_pcm_uframes_t pos;
	snd_pcm_uframes_t old_hw_ptr, new_hw_ptr, hw_base;
	snd_pcm_sframes_t hdelta, delta;
	unsigned long jdelta;
	unsigned long curr_jiffies;
	struct timespec64 curr_tstamp;
	struct timespec64 audio_tstamp;
	int crossed_boundary = 0;

	old_hw_ptr = runtime->status->hw_ptr;

	/*
	 * group pointer, time and jiffies reads to allow for more
	 * accurate correlations/corrections.
	 * The values are stored at the end of this routine after
	 * corrections for hw_ptr position
	 */
	pos = substream->ops->pointer(substream);
	curr_jiffies = jiffies;
	if (runtime->tstamp_mode == SNDRV_PCM_TSTAMP_ENABLE) {
		if ((substream->ops->get_time_info) &&
			(runtime->audio_tstamp_config.type_requested != SNDRV_PCM_AUDIO_TSTAMP_TYPE_DEFAULT)) {
			substream->ops->get_time_info(substream, &curr_tstamp,
						&audio_tstamp,
						&runtime->audio_tstamp_config,
						&runtime->audio_tstamp_report);

			/* re-test in case tstamp type is not supported in hardware and was demoted to DEFAULT */
			if (runtime->audio_tstamp_report.actual_type == SNDRV_PCM_AUDIO_TSTAMP_TYPE_DEFAULT)
				snd_pcm_gettime(runtime, &curr_tstamp);
		} else
			snd_pcm_gettime(runtime, &curr_tstamp);
	}

	if (pos == SNDRV_PCM_POS_XRUN) {
		__snd_pcm_xrun(substream);
		return -EPIPE;
	}
	if (pos >= runtime->buffer_size) {
		if (printk_ratelimit()) {
			char name[16];
			snd_pcm_debug_name(substream, name, sizeof(name));
			pcm_err(substream->pcm,
				"invalid position: %s, pos = %ld, buffer size = %ld, period size = %ld\n",
				name, pos, runtime->buffer_size,
				runtime->period_size);
		}
		pos = 0;
	}
	pos -= pos % runtime->min_align;
	trace_hwptr(substream, pos, in_interrupt);
	hw_base = runtime->hw_ptr_base;
	new_hw_ptr = hw_base + pos;
	if (in_interrupt) {
		/* we know that one period was processed */
		/* delta = "expected next hw_ptr" for in_interrupt != 0 */
		delta = runtime->hw_ptr_interrupt + runtime->period_size;
		if (delta > new_hw_ptr) {
			/* check for double acknowledged interrupts */
			hdelta = curr_jiffies - runtime->hw_ptr_jiffies;
			if (hdelta > runtime->hw_ptr_buffer_jiffies/2 + 1) {
				hw_base += runtime->buffer_size;
				if (hw_base >= runtime->boundary) {
					hw_base = 0;
					crossed_boundary++;
				}
				new_hw_ptr = hw_base + pos;
				goto __delta;
			}
		}
	}
	/* new_hw_ptr might be lower than old_hw_ptr in case when */
	/* pointer crosses the end of the ring buffer */
	if (new_hw_ptr < old_hw_ptr) {
		hw_base += runtime->buffer_size;
		if (hw_base >= runtime->boundary) {
			hw_base = 0;
			crossed_boundary++;
		}
		new_hw_ptr = hw_base + pos;
	}
      __delta:
	delta = new_hw_ptr - old_hw_ptr;
	if (delta < 0)
		delta += runtime->boundary;

	if (runtime->no_period_wakeup) {
		snd_pcm_sframes_t xrun_threshold;
		/*
		 * Without regular period interrupts, we have to check
		 * the elapsed time to detect xruns.
		 */
		jdelta = curr_jiffies - runtime->hw_ptr_jiffies;
		if (jdelta < runtime->hw_ptr_buffer_jiffies / 2)
			goto no_delta_check;
		hdelta = jdelta - delta * HZ / runtime->rate;
		xrun_threshold = runtime->hw_ptr_buffer_jiffies / 2 + 1;
		while (hdelta > xrun_threshold) {
			delta += runtime->buffer_size;
			hw_base += runtime->buffer_size;
			if (hw_base >= runtime->boundary) {
				hw_base = 0;
				crossed_boundary++;
			}
			new_hw_ptr = hw_base + pos;
			hdelta -= runtime->hw_ptr_buffer_jiffies;
		}
		goto no_delta_check;
	}

	/* something must be really wrong */
	if (delta >= runtime->buffer_size + runtime->period_size) {
		hw_ptr_error(substream, in_interrupt, "Unexpected hw_ptr",
			     "(stream=%i, pos=%ld, new_hw_ptr=%ld, old_hw_ptr=%ld)\n",
			     substream->stream, (long)pos,
			     (long)new_hw_ptr, (long)old_hw_ptr);
		return 0;
	}

	/* Do jiffies check only in xrun_debug mode */
	if (!xrun_debug(substream, XRUN_DEBUG_JIFFIESCHECK))
		goto no_jiffies_check;

	/* Skip the jiffies check for hardwares with BATCH flag.
	 * Such hardware usually just increases the position at each IRQ,
	 * thus it can't give any strange position.
	 */
	if (runtime->hw.info & SNDRV_PCM_INFO_BATCH)
		goto no_jiffies_check;
	hdelta = delta;
	if (hdelta < runtime->delay)
		goto no_jiffies_check;
	hdelta -= runtime->delay;
	jdelta = curr_jiffies - runtime->hw_ptr_jiffies;
	if (((hdelta * HZ) / runtime->rate) > jdelta + HZ/100) {
		delta = jdelta /
			(((runtime->period_size * HZ) / runtime->rate)
								+ HZ/100);
		/* move new_hw_ptr according jiffies not pos variable */
		new_hw_ptr = old_hw_ptr;
		hw_base = delta;
		/* use loop to avoid checks for delta overflows */
		/* the delta value is small or zero in most cases */
		while (delta > 0) {
			new_hw_ptr += runtime->period_size;
			if (new_hw_ptr >= runtime->boundary) {
				new_hw_ptr -= runtime->boundary;
				crossed_boundary--;
			}
			delta--;
		}
		/* align hw_base to buffer_size */
		hw_ptr_error(substream, in_interrupt, "hw_ptr skipping",
			     "(pos=%ld, delta=%ld, period=%ld, jdelta=%lu/%lu/%lu, hw_ptr=%ld/%ld)\n",
			     (long)pos, (long)hdelta,
			     (long)runtime->period_size, jdelta,
			     ((hdelta * HZ) / runtime->rate), hw_base,
			     (unsigned long)old_hw_ptr,
			     (unsigned long)new_hw_ptr);
		/* reset values to proper state */
		delta = 0;
		hw_base = new_hw_ptr - (new_hw_ptr % runtime->buffer_size);
	}
 no_jiffies_check:
	if (delta > runtime->period_size + runtime->period_size / 2) {
		hw_ptr_error(substream, in_interrupt,
			     "Lost interrupts?",
			     "(stream=%i, delta=%ld, new_hw_ptr=%ld, old_hw_ptr=%ld)\n",
			     substream->stream, (long)delta,
			     (long)new_hw_ptr,
			     (long)old_hw_ptr);
	}

 no_delta_check:
	if (runtime->status->hw_ptr == new_hw_ptr) {
		runtime->hw_ptr_jiffies = curr_jiffies;
		update_audio_tstamp(substream, &curr_tstamp, &audio_tstamp);
		return 0;
	}

	if (substream->stream == SNDRV_PCM_STREAM_PLAYBACK &&
	    runtime->silence_size > 0)
		snd_pcm_playback_silence(substream, new_hw_ptr);

	if (in_interrupt) {
		delta = new_hw_ptr - runtime->hw_ptr_interrupt;
		if (delta < 0)
			delta += runtime->boundary;
		delta -= (snd_pcm_uframes_t)delta % runtime->period_size;
		runtime->hw_ptr_interrupt += delta;
		if (runtime->hw_ptr_interrupt >= runtime->boundary)
			runtime->hw_ptr_interrupt -= runtime->boundary;
	}
	runtime->hw_ptr_base = hw_base;
	runtime->status->hw_ptr = new_hw_ptr;
	runtime->hw_ptr_jiffies = curr_jiffies;
	if (crossed_boundary) {
		snd_BUG_ON(crossed_boundary != 1);
		runtime->hw_ptr_wrap += runtime->boundary;
	}

	update_audio_tstamp(substream, &curr_tstamp, &audio_tstamp);

	return snd_pcm_update_state(substream, runtime);
}

/* CAUTION: call it with irq disabled */
int snd_pcm_update_hw_ptr(struct snd_pcm_substream *substream)
{
	return snd_pcm_update_hw_ptr0(substream, 0);
}

/**
 * snd_pcm_set_ops - set the PCM operators
 * @pcm: the pcm instance
 * @direction: stream direction, SNDRV_PCM_STREAM_XXX
 * @ops: the operator table
 *
 * Sets the given PCM operators to the pcm instance.
 */
void snd_pcm_set_ops(struct snd_pcm *pcm, int direction,
		     const struct snd_pcm_ops *ops)
{
	struct snd_pcm_str *stream = &pcm->streams[direction];
	struct snd_pcm_substream *substream;
	
	for (substream = stream->substream; substream != NULL; substream = substream->next)
		substream->ops = ops;
}
EXPORT_SYMBOL(snd_pcm_set_ops);

/**
 * snd_pcm_set_sync - set the PCM sync id
 * @substream: the pcm substream
 *
 * Sets the PCM sync identifier for the card.
 */
void snd_pcm_set_sync(struct snd_pcm_substream *substream)
{
	struct snd_pcm_runtime *runtime = substream->runtime;
	
	runtime->sync.id32[0] = substream->pcm->card->number;
	runtime->sync.id32[1] = -1;
	runtime->sync.id32[2] = -1;
	runtime->sync.id32[3] = -1;
}
EXPORT_SYMBOL(snd_pcm_set_sync);

/*
 *  Standard ioctl routine
 */

static inline unsigned int div32(unsigned int a, unsigned int b, 
				 unsigned int *r)
{
	if (b == 0) {
		*r = 0;
		return UINT_MAX;
	}
	*r = a % b;
	return a / b;
}

static inline unsigned int div_down(unsigned int a, unsigned int b)
{
	if (b == 0)
		return UINT_MAX;
	return a / b;
}

static inline unsigned int div_up(unsigned int a, unsigned int b)
{
	unsigned int r;
	unsigned int q;
	if (b == 0)
		return UINT_MAX;
	q = div32(a, b, &r);
	if (r)
		++q;
	return q;
}

static inline unsigned int mul(unsigned int a, unsigned int b)
{
	if (a == 0)
		return 0;
	if (div_down(UINT_MAX, a) < b)
		return UINT_MAX;
	return a * b;
}

static inline unsigned int muldiv32(unsigned int a, unsigned int b,
				    unsigned int c, unsigned int *r)
{
	u_int64_t n = (u_int64_t) a * b;
	if (c == 0) {
		*r = 0;
		return UINT_MAX;
	}
	n = div_u64_rem(n, c, r);
	if (n >= UINT_MAX) {
		*r = 0;
		return UINT_MAX;
	}
	return n;
}

/**
 * snd_interval_refine - refine the interval value of configurator
 * @i: the interval value to refine
 * @v: the interval value to refer to
 *
 * Refines the interval value with the reference value.
 * The interval is changed to the range satisfying both intervals.
 * The interval status (min, max, integer, etc.) are evaluated.
 *
 * Return: Positive if the value is changed, zero if it's not changed, or a
 * negative error code.
 */
int snd_interval_refine(struct snd_interval *i, const struct snd_interval *v)
{
	int changed = 0;
	if (snd_BUG_ON(snd_interval_empty(i)))
		return -EINVAL;
	if (i->min < v->min) {
		i->min = v->min;
		i->openmin = v->openmin;
		changed = 1;
	} else if (i->min == v->min && !i->openmin && v->openmin) {
		i->openmin = 1;
		changed = 1;
	}
	if (i->max > v->max) {
		i->max = v->max;
		i->openmax = v->openmax;
		changed = 1;
	} else if (i->max == v->max && !i->openmax && v->openmax) {
		i->openmax = 1;
		changed = 1;
	}
	if (!i->integer && v->integer) {
		i->integer = 1;
		changed = 1;
	}
	if (i->integer) {
		if (i->openmin) {
			i->min++;
			i->openmin = 0;
		}
		if (i->openmax) {
			i->max--;
			i->openmax = 0;
		}
	} else if (!i->openmin && !i->openmax && i->min == i->max)
		i->integer = 1;
	if (snd_interval_checkempty(i)) {
		snd_interval_none(i);
		return -EINVAL;
	}
	return changed;
}
EXPORT_SYMBOL(snd_interval_refine);

static int snd_interval_refine_first(struct snd_interval *i)
{
	const unsigned int last_max = i->max;

	if (snd_BUG_ON(snd_interval_empty(i)))
		return -EINVAL;
	if (snd_interval_single(i))
		return 0;
	i->max = i->min;
	if (i->openmin)
		i->max++;
	/* only exclude max value if also excluded before refine */
	i->openmax = (i->openmax && i->max >= last_max);
	return 1;
}

static int snd_interval_refine_last(struct snd_interval *i)
{
	const unsigned int last_min = i->min;

	if (snd_BUG_ON(snd_interval_empty(i)))
		return -EINVAL;
	if (snd_interval_single(i))
		return 0;
	i->min = i->max;
	if (i->openmax)
		i->min--;
	/* only exclude min value if also excluded before refine */
	i->openmin = (i->openmin && i->min <= last_min);
	return 1;
}

void snd_interval_mul(const struct snd_interval *a, const struct snd_interval *b, struct snd_interval *c)
{
	if (a->empty || b->empty) {
		snd_interval_none(c);
		return;
	}
	c->empty = 0;
	c->min = mul(a->min, b->min);
	c->openmin = (a->openmin || b->openmin);
	c->max = mul(a->max,  b->max);
	c->openmax = (a->openmax || b->openmax);
	c->integer = (a->integer && b->integer);
}

/**
 * snd_interval_div - refine the interval value with division
 * @a: dividend
 * @b: divisor
 * @c: quotient
 *
 * c = a / b
 *
 * Returns non-zero if the value is changed, zero if not changed.
 */
void snd_interval_div(const struct snd_interval *a, const struct snd_interval *b, struct snd_interval *c)
{
	unsigned int r;
	if (a->empty || b->empty) {
		snd_interval_none(c);
		return;
	}
	c->empty = 0;
	c->min = div32(a->min, b->max, &r);
	c->openmin = (r || a->openmin || b->openmax);
	if (b->min > 0) {
		c->max = div32(a->max, b->min, &r);
		if (r) {
			c->max++;
			c->openmax = 1;
		} else
			c->openmax = (a->openmax || b->openmin);
	} else {
		c->max = UINT_MAX;
		c->openmax = 0;
	}
	c->integer = 0;
}

/**
 * snd_interval_muldivk - refine the interval value
 * @a: dividend 1
 * @b: dividend 2
 * @k: divisor (as integer)
 * @c: result
  *
 * c = a * b / k
 *
 * Returns non-zero if the value is changed, zero if not changed.
 */
void snd_interval_muldivk(const struct snd_interval *a, const struct snd_interval *b,
		      unsigned int k, struct snd_interval *c)
{
	unsigned int r;
	if (a->empty || b->empty) {
		snd_interval_none(c);
		return;
	}
	c->empty = 0;
	c->min = muldiv32(a->min, b->min, k, &r);
	c->openmin = (r || a->openmin || b->openmin);
	c->max = muldiv32(a->max, b->max, k, &r);
	if (r) {
		c->max++;
		c->openmax = 1;
	} else
		c->openmax = (a->openmax || b->openmax);
	c->integer = 0;
}

/**
 * snd_interval_mulkdiv - refine the interval value
 * @a: dividend 1
 * @k: dividend 2 (as integer)
 * @b: divisor
 * @c: result
 *
 * c = a * k / b
 *
 * Returns non-zero if the value is changed, zero if not changed.
 */
void snd_interval_mulkdiv(const struct snd_interval *a, unsigned int k,
		      const struct snd_interval *b, struct snd_interval *c)
{
	unsigned int r;
	if (a->empty || b->empty) {
		snd_interval_none(c);
		return;
	}
	c->empty = 0;
	c->min = muldiv32(a->min, k, b->max, &r);
	c->openmin = (r || a->openmin || b->openmax);
	if (b->min > 0) {
		c->max = muldiv32(a->max, k, b->min, &r);
		if (r) {
			c->max++;
			c->openmax = 1;
		} else
			c->openmax = (a->openmax || b->openmin);
	} else {
		c->max = UINT_MAX;
		c->openmax = 0;
	}
	c->integer = 0;
}

/* ---- */


/**
 * snd_interval_ratnum - refine the interval value
 * @i: interval to refine
 * @rats_count: number of ratnum_t 
 * @rats: ratnum_t array
 * @nump: pointer to store the resultant numerator
 * @denp: pointer to store the resultant denominator
 *
 * Return: Positive if the value is changed, zero if it's not changed, or a
 * negative error code.
 */
int snd_interval_ratnum(struct snd_interval *i,
			unsigned int rats_count, const struct snd_ratnum *rats,
			unsigned int *nump, unsigned int *denp)
{
	unsigned int best_num, best_den;
	int best_diff;
	unsigned int k;
	struct snd_interval t;
	int err;
	unsigned int result_num, result_den;
	int result_diff;

	best_num = best_den = best_diff = 0;
	for (k = 0; k < rats_count; ++k) {
		unsigned int num = rats[k].num;
		unsigned int den;
		unsigned int q = i->min;
		int diff;
		if (q == 0)
			q = 1;
		den = div_up(num, q);
		if (den < rats[k].den_min)
			continue;
		if (den > rats[k].den_max)
			den = rats[k].den_max;
		else {
			unsigned int r;
			r = (den - rats[k].den_min) % rats[k].den_step;
			if (r != 0)
				den -= r;
		}
		diff = num - q * den;
		if (diff < 0)
			diff = -diff;
		if (best_num == 0 ||
		    diff * best_den < best_diff * den) {
			best_diff = diff;
			best_den = den;
			best_num = num;
		}
	}
	if (best_den == 0) {
		i->empty = 1;
		return -EINVAL;
	}
	t.min = div_down(best_num, best_den);
	t.openmin = !!(best_num % best_den);
	
	result_num = best_num;
	result_diff = best_diff;
	result_den = best_den;
	best_num = best_den = best_diff = 0;
	for (k = 0; k < rats_count; ++k) {
		unsigned int num = rats[k].num;
		unsigned int den;
		unsigned int q = i->max;
		int diff;
		if (q == 0) {
			i->empty = 1;
			return -EINVAL;
		}
		den = div_down(num, q);
		if (den > rats[k].den_max)
			continue;
		if (den < rats[k].den_min)
			den = rats[k].den_min;
		else {
			unsigned int r;
			r = (den - rats[k].den_min) % rats[k].den_step;
			if (r != 0)
				den += rats[k].den_step - r;
		}
		diff = q * den - num;
		if (diff < 0)
			diff = -diff;
		if (best_num == 0 ||
		    diff * best_den < best_diff * den) {
			best_diff = diff;
			best_den = den;
			best_num = num;
		}
	}
	if (best_den == 0) {
		i->empty = 1;
		return -EINVAL;
	}
	t.max = div_up(best_num, best_den);
	t.openmax = !!(best_num % best_den);
	t.integer = 0;
	err = snd_interval_refine(i, &t);
	if (err < 0)
		return err;

	if (snd_interval_single(i)) {
		if (best_diff * result_den < result_diff * best_den) {
			result_num = best_num;
			result_den = best_den;
		}
		if (nump)
			*nump = result_num;
		if (denp)
			*denp = result_den;
	}
	return err;
}
EXPORT_SYMBOL(snd_interval_ratnum);

/**
 * snd_interval_ratden - refine the interval value
 * @i: interval to refine
 * @rats_count: number of struct ratden
 * @rats: struct ratden array
 * @nump: pointer to store the resultant numerator
 * @denp: pointer to store the resultant denominator
 *
 * Return: Positive if the value is changed, zero if it's not changed, or a
 * negative error code.
 */
static int snd_interval_ratden(struct snd_interval *i,
			       unsigned int rats_count,
			       const struct snd_ratden *rats,
			       unsigned int *nump, unsigned int *denp)
{
	unsigned int best_num, best_diff, best_den;
	unsigned int k;
	struct snd_interval t;
	int err;

	best_num = best_den = best_diff = 0;
	for (k = 0; k < rats_count; ++k) {
		unsigned int num;
		unsigned int den = rats[k].den;
		unsigned int q = i->min;
		int diff;
		num = mul(q, den);
		if (num > rats[k].num_max)
			continue;
		if (num < rats[k].num_min)
			num = rats[k].num_max;
		else {
			unsigned int r;
			r = (num - rats[k].num_min) % rats[k].num_step;
			if (r != 0)
				num += rats[k].num_step - r;
		}
		diff = num - q * den;
		if (best_num == 0 ||
		    diff * best_den < best_diff * den) {
			best_diff = diff;
			best_den = den;
			best_num = num;
		}
	}
	if (best_den == 0) {
		i->empty = 1;
		return -EINVAL;
	}
	t.min = div_down(best_num, best_den);
	t.openmin = !!(best_num % best_den);
	
	best_num = best_den = best_diff = 0;
	for (k = 0; k < rats_count; ++k) {
		unsigned int num;
		unsigned int den = rats[k].den;
		unsigned int q = i->max;
		int diff;
		num = mul(q, den);
		if (num < rats[k].num_min)
			continue;
		if (num > rats[k].num_max)
			num = rats[k].num_max;
		else {
			unsigned int r;
			r = (num - rats[k].num_min) % rats[k].num_step;
			if (r != 0)
				num -= r;
		}
		diff = q * den - num;
		if (best_num == 0 ||
		    diff * best_den < best_diff * den) {
			best_diff = diff;
			best_den = den;
			best_num = num;
		}
	}
	if (best_den == 0) {
		i->empty = 1;
		return -EINVAL;
	}
	t.max = div_up(best_num, best_den);
	t.openmax = !!(best_num % best_den);
	t.integer = 0;
	err = snd_interval_refine(i, &t);
	if (err < 0)
		return err;

	if (snd_interval_single(i)) {
		if (nump)
			*nump = best_num;
		if (denp)
			*denp = best_den;
	}
	return err;
}

/**
 * snd_interval_list - refine the interval value from the list
 * @i: the interval value to refine
 * @count: the number of elements in the list
 * @list: the value list
 * @mask: the bit-mask to evaluate
 *
 * Refines the interval value from the list.
 * When mask is non-zero, only the elements corresponding to bit 1 are
 * evaluated.
 *
 * Return: Positive if the value is changed, zero if it's not changed, or a
 * negative error code.
 */
int snd_interval_list(struct snd_interval *i, unsigned int count,
		      const unsigned int *list, unsigned int mask)
{
        unsigned int k;
	struct snd_interval list_range;

	if (!count) {
		i->empty = 1;
		return -EINVAL;
	}
	snd_interval_any(&list_range);
	list_range.min = UINT_MAX;
	list_range.max = 0;
        for (k = 0; k < count; k++) {
		if (mask && !(mask & (1 << k)))
			continue;
		if (!snd_interval_test(i, list[k]))
			continue;
		list_range.min = min(list_range.min, list[k]);
		list_range.max = max(list_range.max, list[k]);
        }
	return snd_interval_refine(i, &list_range);
}
EXPORT_SYMBOL(snd_interval_list);

/**
 * snd_interval_ranges - refine the interval value from the list of ranges
 * @i: the interval value to refine
 * @count: the number of elements in the list of ranges
 * @ranges: the ranges list
 * @mask: the bit-mask to evaluate
 *
 * Refines the interval value from the list of ranges.
 * When mask is non-zero, only the elements corresponding to bit 1 are
 * evaluated.
 *
 * Return: Positive if the value is changed, zero if it's not changed, or a
 * negative error code.
 */
int snd_interval_ranges(struct snd_interval *i, unsigned int count,
			const struct snd_interval *ranges, unsigned int mask)
{
	unsigned int k;
	struct snd_interval range_union;
	struct snd_interval range;

	if (!count) {
		snd_interval_none(i);
		return -EINVAL;
	}
	snd_interval_any(&range_union);
	range_union.min = UINT_MAX;
	range_union.max = 0;
	for (k = 0; k < count; k++) {
		if (mask && !(mask & (1 << k)))
			continue;
		snd_interval_copy(&range, &ranges[k]);
		if (snd_interval_refine(&range, i) < 0)
			continue;
		if (snd_interval_empty(&range))
			continue;

		if (range.min < range_union.min) {
			range_union.min = range.min;
			range_union.openmin = 1;
		}
		if (range.min == range_union.min && !range.openmin)
			range_union.openmin = 0;
		if (range.max > range_union.max) {
			range_union.max = range.max;
			range_union.openmax = 1;
		}
		if (range.max == range_union.max && !range.openmax)
			range_union.openmax = 0;
	}
	return snd_interval_refine(i, &range_union);
}
EXPORT_SYMBOL(snd_interval_ranges);

static int snd_interval_step(struct snd_interval *i, unsigned int step)
{
	unsigned int n;
	int changed = 0;
	n = i->min % step;
	if (n != 0 || i->openmin) {
		i->min += step - n;
		i->openmin = 0;
		changed = 1;
	}
	n = i->max % step;
	if (n != 0 || i->openmax) {
		i->max -= n;
		i->openmax = 0;
		changed = 1;
	}
	if (snd_interval_checkempty(i)) {
		i->empty = 1;
		return -EINVAL;
	}
	return changed;
}

/* Info constraints helpers */

/**
 * snd_pcm_hw_rule_add - add the hw-constraint rule
 * @runtime: the pcm runtime instance
 * @cond: condition bits
 * @var: the variable to evaluate
 * @func: the evaluation function
 * @private: the private data pointer passed to function
 * @dep: the dependent variables
 *
 * Return: Zero if successful, or a negative error code on failure.
 */
int snd_pcm_hw_rule_add(struct snd_pcm_runtime *runtime, unsigned int cond,
			int var,
			snd_pcm_hw_rule_func_t func, void *private,
			int dep, ...)
{
	struct snd_pcm_hw_constraints *constrs = &runtime->hw_constraints;
	struct snd_pcm_hw_rule *c;
	unsigned int k;
	va_list args;
	va_start(args, dep);
	if (constrs->rules_num >= constrs->rules_all) {
		struct snd_pcm_hw_rule *new;
		unsigned int new_rules = constrs->rules_all + 16;
		new = krealloc_array(constrs->rules, new_rules,
				     sizeof(*c), GFP_KERNEL);
		if (!new) {
			va_end(args);
			return -ENOMEM;
		}
		constrs->rules = new;
		constrs->rules_all = new_rules;
	}
	c = &constrs->rules[constrs->rules_num];
	c->cond = cond;
	c->func = func;
	c->var = var;
	c->private = private;
	k = 0;
	while (1) {
		if (snd_BUG_ON(k >= ARRAY_SIZE(c->deps))) {
			va_end(args);
			return -EINVAL;
		}
		c->deps[k++] = dep;
		if (dep < 0)
			break;
		dep = va_arg(args, int);
	}
	constrs->rules_num++;
	va_end(args);
	return 0;
}
EXPORT_SYMBOL(snd_pcm_hw_rule_add);

/**
 * snd_pcm_hw_constraint_mask - apply the given bitmap mask constraint
 * @runtime: PCM runtime instance
 * @var: hw_params variable to apply the mask
 * @mask: the bitmap mask
 *
 * Apply the constraint of the given bitmap mask to a 32-bit mask parameter.
 *
 * Return: Zero if successful, or a negative error code on failure.
 */
int snd_pcm_hw_constraint_mask(struct snd_pcm_runtime *runtime, snd_pcm_hw_param_t var,
			       u_int32_t mask)
{
	struct snd_pcm_hw_constraints *constrs = &runtime->hw_constraints;
	struct snd_mask *maskp = constrs_mask(constrs, var);
	*maskp->bits &= mask;
	memset(maskp->bits + 1, 0, (SNDRV_MASK_MAX-32) / 8); /* clear rest */
	if (*maskp->bits == 0)
		return -EINVAL;
	return 0;
}

/**
 * snd_pcm_hw_constraint_mask64 - apply the given bitmap mask constraint
 * @runtime: PCM runtime instance
 * @var: hw_params variable to apply the mask
 * @mask: the 64bit bitmap mask
 *
 * Apply the constraint of the given bitmap mask to a 64-bit mask parameter.
 *
 * Return: Zero if successful, or a negative error code on failure.
 */
int snd_pcm_hw_constraint_mask64(struct snd_pcm_runtime *runtime, snd_pcm_hw_param_t var,
				 u_int64_t mask)
{
	struct snd_pcm_hw_constraints *constrs = &runtime->hw_constraints;
	struct snd_mask *maskp = constrs_mask(constrs, var);
	maskp->bits[0] &= (u_int32_t)mask;
	maskp->bits[1] &= (u_int32_t)(mask >> 32);
	memset(maskp->bits + 2, 0, (SNDRV_MASK_MAX-64) / 8); /* clear rest */
	if (! maskp->bits[0] && ! maskp->bits[1])
		return -EINVAL;
	return 0;
}
EXPORT_SYMBOL(snd_pcm_hw_constraint_mask64);

/**
 * snd_pcm_hw_constraint_integer - apply an integer constraint to an interval
 * @runtime: PCM runtime instance
 * @var: hw_params variable to apply the integer constraint
 *
 * Apply the constraint of integer to an interval parameter.
 *
 * Return: Positive if the value is changed, zero if it's not changed, or a
 * negative error code.
 */
int snd_pcm_hw_constraint_integer(struct snd_pcm_runtime *runtime, snd_pcm_hw_param_t var)
{
	struct snd_pcm_hw_constraints *constrs = &runtime->hw_constraints;
	return snd_interval_setinteger(constrs_interval(constrs, var));
}
EXPORT_SYMBOL(snd_pcm_hw_constraint_integer);

/**
 * snd_pcm_hw_constraint_minmax - apply a min/max range constraint to an interval
 * @runtime: PCM runtime instance
 * @var: hw_params variable to apply the range
 * @min: the minimal value
 * @max: the maximal value
 * 
 * Apply the min/max range constraint to an interval parameter.
 *
 * Return: Positive if the value is changed, zero if it's not changed, or a
 * negative error code.
 */
int snd_pcm_hw_constraint_minmax(struct snd_pcm_runtime *runtime, snd_pcm_hw_param_t var,
				 unsigned int min, unsigned int max)
{
	struct snd_pcm_hw_constraints *constrs = &runtime->hw_constraints;
	struct snd_interval t;
	t.min = min;
	t.max = max;
	t.openmin = t.openmax = 0;
	t.integer = 0;
	return snd_interval_refine(constrs_interval(constrs, var), &t);
}
EXPORT_SYMBOL(snd_pcm_hw_constraint_minmax);

static int snd_pcm_hw_rule_list(struct snd_pcm_hw_params *params,
				struct snd_pcm_hw_rule *rule)
{
	struct snd_pcm_hw_constraint_list *list = rule->private;
	return snd_interval_list(hw_param_interval(params, rule->var), list->count, list->list, list->mask);
}		


/**
 * snd_pcm_hw_constraint_list - apply a list of constraints to a parameter
 * @runtime: PCM runtime instance
 * @cond: condition bits
 * @var: hw_params variable to apply the list constraint
 * @l: list
 * 
 * Apply the list of constraints to an interval parameter.
 *
 * Return: Zero if successful, or a negative error code on failure.
 */
int snd_pcm_hw_constraint_list(struct snd_pcm_runtime *runtime,
			       unsigned int cond,
			       snd_pcm_hw_param_t var,
			       const struct snd_pcm_hw_constraint_list *l)
{
	return snd_pcm_hw_rule_add(runtime, cond, var,
				   snd_pcm_hw_rule_list, (void *)l,
				   var, -1);
}
EXPORT_SYMBOL(snd_pcm_hw_constraint_list);

static int snd_pcm_hw_rule_ranges(struct snd_pcm_hw_params *params,
				  struct snd_pcm_hw_rule *rule)
{
	struct snd_pcm_hw_constraint_ranges *r = rule->private;
	return snd_interval_ranges(hw_param_interval(params, rule->var),
				   r->count, r->ranges, r->mask);
}


/**
 * snd_pcm_hw_constraint_ranges - apply list of range constraints to a parameter
 * @runtime: PCM runtime instance
 * @cond: condition bits
 * @var: hw_params variable to apply the list of range constraints
 * @r: ranges
 *
 * Apply the list of range constraints to an interval parameter.
 *
 * Return: Zero if successful, or a negative error code on failure.
 */
int snd_pcm_hw_constraint_ranges(struct snd_pcm_runtime *runtime,
				 unsigned int cond,
				 snd_pcm_hw_param_t var,
				 const struct snd_pcm_hw_constraint_ranges *r)
{
	return snd_pcm_hw_rule_add(runtime, cond, var,
				   snd_pcm_hw_rule_ranges, (void *)r,
				   var, -1);
}
EXPORT_SYMBOL(snd_pcm_hw_constraint_ranges);

static int snd_pcm_hw_rule_ratnums(struct snd_pcm_hw_params *params,
				   struct snd_pcm_hw_rule *rule)
{
	const struct snd_pcm_hw_constraint_ratnums *r = rule->private;
	unsigned int num = 0, den = 0;
	int err;
	err = snd_interval_ratnum(hw_param_interval(params, rule->var),
				  r->nrats, r->rats, &num, &den);
	if (err >= 0 && den && rule->var == SNDRV_PCM_HW_PARAM_RATE) {
		params->rate_num = num;
		params->rate_den = den;
	}
	return err;
}

/**
 * snd_pcm_hw_constraint_ratnums - apply ratnums constraint to a parameter
 * @runtime: PCM runtime instance
 * @cond: condition bits
 * @var: hw_params variable to apply the ratnums constraint
 * @r: struct snd_ratnums constriants
 *
 * Return: Zero if successful, or a negative error code on failure.
 */
int snd_pcm_hw_constraint_ratnums(struct snd_pcm_runtime *runtime, 
				  unsigned int cond,
				  snd_pcm_hw_param_t var,
				  const struct snd_pcm_hw_constraint_ratnums *r)
{
	return snd_pcm_hw_rule_add(runtime, cond, var,
				   snd_pcm_hw_rule_ratnums, (void *)r,
				   var, -1);
}
EXPORT_SYMBOL(snd_pcm_hw_constraint_ratnums);

static int snd_pcm_hw_rule_ratdens(struct snd_pcm_hw_params *params,
				   struct snd_pcm_hw_rule *rule)
{
	const struct snd_pcm_hw_constraint_ratdens *r = rule->private;
	unsigned int num = 0, den = 0;
	int err = snd_interval_ratden(hw_param_interval(params, rule->var),
				  r->nrats, r->rats, &num, &den);
	if (err >= 0 && den && rule->var == SNDRV_PCM_HW_PARAM_RATE) {
		params->rate_num = num;
		params->rate_den = den;
	}
	return err;
}

/**
 * snd_pcm_hw_constraint_ratdens - apply ratdens constraint to a parameter
 * @runtime: PCM runtime instance
 * @cond: condition bits
 * @var: hw_params variable to apply the ratdens constraint
 * @r: struct snd_ratdens constriants
 *
 * Return: Zero if successful, or a negative error code on failure.
 */
int snd_pcm_hw_constraint_ratdens(struct snd_pcm_runtime *runtime, 
				  unsigned int cond,
				  snd_pcm_hw_param_t var,
				  const struct snd_pcm_hw_constraint_ratdens *r)
{
	return snd_pcm_hw_rule_add(runtime, cond, var,
				   snd_pcm_hw_rule_ratdens, (void *)r,
				   var, -1);
}
EXPORT_SYMBOL(snd_pcm_hw_constraint_ratdens);

static int snd_pcm_hw_rule_msbits(struct snd_pcm_hw_params *params,
				  struct snd_pcm_hw_rule *rule)
{
	unsigned int l = (unsigned long) rule->private;
	int width = l & 0xffff;
	unsigned int msbits = l >> 16;
	const struct snd_interval *i =
		hw_param_interval_c(params, SNDRV_PCM_HW_PARAM_SAMPLE_BITS);

	if (!snd_interval_single(i))
		return 0;

	if ((snd_interval_value(i) == width) ||
	    (width == 0 && snd_interval_value(i) > msbits))
		params->msbits = min_not_zero(params->msbits, msbits);

	return 0;
}

/**
 * snd_pcm_hw_constraint_msbits - add a hw constraint msbits rule
 * @runtime: PCM runtime instance
 * @cond: condition bits
 * @width: sample bits width
 * @msbits: msbits width
 *
 * This constraint will set the number of most significant bits (msbits) if a
 * sample format with the specified width has been select. If width is set to 0
 * the msbits will be set for any sample format with a width larger than the
 * specified msbits.
 *
 * Return: Zero if successful, or a negative error code on failure.
 */
int snd_pcm_hw_constraint_msbits(struct snd_pcm_runtime *runtime, 
				 unsigned int cond,
				 unsigned int width,
				 unsigned int msbits)
{
	unsigned long l = (msbits << 16) | width;
	return snd_pcm_hw_rule_add(runtime, cond, -1,
				    snd_pcm_hw_rule_msbits,
				    (void*) l,
				    SNDRV_PCM_HW_PARAM_SAMPLE_BITS, -1);
}
EXPORT_SYMBOL(snd_pcm_hw_constraint_msbits);

static int snd_pcm_hw_rule_step(struct snd_pcm_hw_params *params,
				struct snd_pcm_hw_rule *rule)
{
	unsigned long step = (unsigned long) rule->private;
	return snd_interval_step(hw_param_interval(params, rule->var), step);
}

/**
 * snd_pcm_hw_constraint_step - add a hw constraint step rule
 * @runtime: PCM runtime instance
 * @cond: condition bits
 * @var: hw_params variable to apply the step constraint
 * @step: step size
 *
 * Return: Zero if successful, or a negative error code on failure.
 */
int snd_pcm_hw_constraint_step(struct snd_pcm_runtime *runtime,
			       unsigned int cond,
			       snd_pcm_hw_param_t var,
			       unsigned long step)
{
	return snd_pcm_hw_rule_add(runtime, cond, var, 
				   snd_pcm_hw_rule_step, (void *) step,
				   var, -1);
}
EXPORT_SYMBOL(snd_pcm_hw_constraint_step);

static int snd_pcm_hw_rule_pow2(struct snd_pcm_hw_params *params, struct snd_pcm_hw_rule *rule)
{
	static const unsigned int pow2_sizes[] = {
		1<<0, 1<<1, 1<<2, 1<<3, 1<<4, 1<<5, 1<<6, 1<<7,
		1<<8, 1<<9, 1<<10, 1<<11, 1<<12, 1<<13, 1<<14, 1<<15,
		1<<16, 1<<17, 1<<18, 1<<19, 1<<20, 1<<21, 1<<22, 1<<23,
		1<<24, 1<<25, 1<<26, 1<<27, 1<<28, 1<<29, 1<<30
	};
	return snd_interval_list(hw_param_interval(params, rule->var),
				 ARRAY_SIZE(pow2_sizes), pow2_sizes, 0);
}		

/**
 * snd_pcm_hw_constraint_pow2 - add a hw constraint power-of-2 rule
 * @runtime: PCM runtime instance
 * @cond: condition bits
 * @var: hw_params variable to apply the power-of-2 constraint
 *
 * Return: Zero if successful, or a negative error code on failure.
 */
int snd_pcm_hw_constraint_pow2(struct snd_pcm_runtime *runtime,
			       unsigned int cond,
			       snd_pcm_hw_param_t var)
{
	return snd_pcm_hw_rule_add(runtime, cond, var, 
				   snd_pcm_hw_rule_pow2, NULL,
				   var, -1);
}
EXPORT_SYMBOL(snd_pcm_hw_constraint_pow2);

static int snd_pcm_hw_rule_noresample_func(struct snd_pcm_hw_params *params,
					   struct snd_pcm_hw_rule *rule)
{
	unsigned int base_rate = (unsigned int)(uintptr_t)rule->private;
	struct snd_interval *rate;

	rate = hw_param_interval(params, SNDRV_PCM_HW_PARAM_RATE);
	return snd_interval_list(rate, 1, &base_rate, 0);
}

/**
 * snd_pcm_hw_rule_noresample - add a rule to allow disabling hw resampling
 * @runtime: PCM runtime instance
 * @base_rate: the rate at which the hardware does not resample
 *
 * Return: Zero if successful, or a negative error code on failure.
 */
int snd_pcm_hw_rule_noresample(struct snd_pcm_runtime *runtime,
			       unsigned int base_rate)
{
	return snd_pcm_hw_rule_add(runtime, SNDRV_PCM_HW_PARAMS_NORESAMPLE,
				   SNDRV_PCM_HW_PARAM_RATE,
				   snd_pcm_hw_rule_noresample_func,
				   (void *)(uintptr_t)base_rate,
				   SNDRV_PCM_HW_PARAM_RATE, -1);
}
EXPORT_SYMBOL(snd_pcm_hw_rule_noresample);

static void _snd_pcm_hw_param_any(struct snd_pcm_hw_params *params,
				  snd_pcm_hw_param_t var)
{
	if (hw_is_mask(var)) {
		snd_mask_any(hw_param_mask(params, var));
		params->cmask |= 1 << var;
		params->rmask |= 1 << var;
		return;
	}
	if (hw_is_interval(var)) {
		snd_interval_any(hw_param_interval(params, var));
		params->cmask |= 1 << var;
		params->rmask |= 1 << var;
		return;
	}
	snd_BUG();
}

void _snd_pcm_hw_params_any(struct snd_pcm_hw_params *params)
{
	unsigned int k;
	memset(params, 0, sizeof(*params));
	for (k = SNDRV_PCM_HW_PARAM_FIRST_MASK; k <= SNDRV_PCM_HW_PARAM_LAST_MASK; k++)
		_snd_pcm_hw_param_any(params, k);
	for (k = SNDRV_PCM_HW_PARAM_FIRST_INTERVAL; k <= SNDRV_PCM_HW_PARAM_LAST_INTERVAL; k++)
		_snd_pcm_hw_param_any(params, k);
	params->info = ~0U;
}
EXPORT_SYMBOL(_snd_pcm_hw_params_any);

/**
 * snd_pcm_hw_param_value - return @params field @var value
 * @params: the hw_params instance
 * @var: parameter to retrieve
 * @dir: pointer to the direction (-1,0,1) or %NULL
 *
 * Return: The value for field @var if it's fixed in configuration space
 * defined by @params. -%EINVAL otherwise.
 */
int snd_pcm_hw_param_value(const struct snd_pcm_hw_params *params,
			   snd_pcm_hw_param_t var, int *dir)
{
	if (hw_is_mask(var)) {
		const struct snd_mask *mask = hw_param_mask_c(params, var);
		if (!snd_mask_single(mask))
			return -EINVAL;
		if (dir)
			*dir = 0;
		return snd_mask_value(mask);
	}
	if (hw_is_interval(var)) {
		const struct snd_interval *i = hw_param_interval_c(params, var);
		if (!snd_interval_single(i))
			return -EINVAL;
		if (dir)
			*dir = i->openmin;
		return snd_interval_value(i);
	}
	return -EINVAL;
}
EXPORT_SYMBOL(snd_pcm_hw_param_value);

void _snd_pcm_hw_param_setempty(struct snd_pcm_hw_params *params,
				snd_pcm_hw_param_t var)
{
	if (hw_is_mask(var)) {
		snd_mask_none(hw_param_mask(params, var));
		params->cmask |= 1 << var;
		params->rmask |= 1 << var;
	} else if (hw_is_interval(var)) {
		snd_interval_none(hw_param_interval(params, var));
		params->cmask |= 1 << var;
		params->rmask |= 1 << var;
	} else {
		snd_BUG();
	}
}
EXPORT_SYMBOL(_snd_pcm_hw_param_setempty);

static int _snd_pcm_hw_param_first(struct snd_pcm_hw_params *params,
				   snd_pcm_hw_param_t var)
{
	int changed;
	if (hw_is_mask(var))
		changed = snd_mask_refine_first(hw_param_mask(params, var));
	else if (hw_is_interval(var))
		changed = snd_interval_refine_first(hw_param_interval(params, var));
	else
		return -EINVAL;
	if (changed > 0) {
		params->cmask |= 1 << var;
		params->rmask |= 1 << var;
	}
	return changed;
}


/**
 * snd_pcm_hw_param_first - refine config space and return minimum value
 * @pcm: PCM instance
 * @params: the hw_params instance
 * @var: parameter to retrieve
 * @dir: pointer to the direction (-1,0,1) or %NULL
 *
 * Inside configuration space defined by @params remove from @var all
 * values > minimum. Reduce configuration space accordingly.
 *
 * Return: The minimum, or a negative error code on failure.
 */
int snd_pcm_hw_param_first(struct snd_pcm_substream *pcm, 
			   struct snd_pcm_hw_params *params, 
			   snd_pcm_hw_param_t var, int *dir)
{
	int changed = _snd_pcm_hw_param_first(params, var);
	if (changed < 0)
		return changed;
	if (params->rmask) {
		int err = snd_pcm_hw_refine(pcm, params);
		if (err < 0)
			return err;
	}
	return snd_pcm_hw_param_value(params, var, dir);
}
EXPORT_SYMBOL(snd_pcm_hw_param_first);

static int _snd_pcm_hw_param_last(struct snd_pcm_hw_params *params,
				  snd_pcm_hw_param_t var)
{
	int changed;
	if (hw_is_mask(var))
		changed = snd_mask_refine_last(hw_param_mask(params, var));
	else if (hw_is_interval(var))
		changed = snd_interval_refine_last(hw_param_interval(params, var));
	else
		return -EINVAL;
	if (changed > 0) {
		params->cmask |= 1 << var;
		params->rmask |= 1 << var;
	}
	return changed;
}


/**
 * snd_pcm_hw_param_last - refine config space and return maximum value
 * @pcm: PCM instance
 * @params: the hw_params instance
 * @var: parameter to retrieve
 * @dir: pointer to the direction (-1,0,1) or %NULL
 *
 * Inside configuration space defined by @params remove from @var all
 * values < maximum. Reduce configuration space accordingly.
 *
 * Return: The maximum, or a negative error code on failure.
 */
int snd_pcm_hw_param_last(struct snd_pcm_substream *pcm, 
			  struct snd_pcm_hw_params *params,
			  snd_pcm_hw_param_t var, int *dir)
{
	int changed = _snd_pcm_hw_param_last(params, var);
	if (changed < 0)
		return changed;
	if (params->rmask) {
		int err = snd_pcm_hw_refine(pcm, params);
		if (err < 0)
			return err;
	}
	return snd_pcm_hw_param_value(params, var, dir);
}
EXPORT_SYMBOL(snd_pcm_hw_param_last);

static int snd_pcm_lib_ioctl_reset(struct snd_pcm_substream *substream,
				   void *arg)
{
	struct snd_pcm_runtime *runtime = substream->runtime;
	unsigned long flags;
	snd_pcm_stream_lock_irqsave(substream, flags);
	if (snd_pcm_running(substream) &&
	    snd_pcm_update_hw_ptr(substream) >= 0)
		runtime->status->hw_ptr %= runtime->buffer_size;
	else {
		runtime->status->hw_ptr = 0;
		runtime->hw_ptr_wrap = 0;
	}
	snd_pcm_stream_unlock_irqrestore(substream, flags);
	return 0;
}

static int snd_pcm_lib_ioctl_channel_info(struct snd_pcm_substream *substream,
					  void *arg)
{
	struct snd_pcm_channel_info *info = arg;
	struct snd_pcm_runtime *runtime = substream->runtime;
	int width;
	if (!(runtime->info & SNDRV_PCM_INFO_MMAP)) {
		info->offset = -1;
		return 0;
	}
	width = snd_pcm_format_physical_width(runtime->format);
	if (width < 0)
		return width;
	info->offset = 0;
	switch (runtime->access) {
	case SNDRV_PCM_ACCESS_MMAP_INTERLEAVED:
	case SNDRV_PCM_ACCESS_RW_INTERLEAVED:
		info->first = info->channel * width;
		info->step = runtime->channels * width;
		break;
	case SNDRV_PCM_ACCESS_MMAP_NONINTERLEAVED:
	case SNDRV_PCM_ACCESS_RW_NONINTERLEAVED:
	{
		size_t size = runtime->dma_bytes / runtime->channels;
		info->first = info->channel * size * 8;
		info->step = width;
		break;
	}
	default:
		snd_BUG();
		break;
	}
	return 0;
}

static int snd_pcm_lib_ioctl_fifo_size(struct snd_pcm_substream *substream,
				       void *arg)
{
	struct snd_pcm_hw_params *params = arg;
	snd_pcm_format_t format;
	int channels;
	ssize_t frame_size;

	params->fifo_size = substream->runtime->hw.fifo_size;
	if (!(substream->runtime->hw.info & SNDRV_PCM_INFO_FIFO_IN_FRAMES)) {
		format = params_format(params);
		channels = params_channels(params);
		frame_size = snd_pcm_format_size(format, channels);
		if (frame_size > 0)
			params->fifo_size /= (unsigned)frame_size;
	}
	return 0;
}

/**
 * snd_pcm_lib_ioctl - a generic PCM ioctl callback
 * @substream: the pcm substream instance
 * @cmd: ioctl command
 * @arg: ioctl argument
 *
 * Processes the generic ioctl commands for PCM.
 * Can be passed as the ioctl callback for PCM ops.
 *
 * Return: Zero if successful, or a negative error code on failure.
 */
int snd_pcm_lib_ioctl(struct snd_pcm_substream *substream,
		      unsigned int cmd, void *arg)
{
	switch (cmd) {
	case SNDRV_PCM_IOCTL1_RESET:
		return snd_pcm_lib_ioctl_reset(substream, arg);
	case SNDRV_PCM_IOCTL1_CHANNEL_INFO:
		return snd_pcm_lib_ioctl_channel_info(substream, arg);
	case SNDRV_PCM_IOCTL1_FIFO_SIZE:
		return snd_pcm_lib_ioctl_fifo_size(substream, arg);
	}
	return -ENXIO;
}
EXPORT_SYMBOL(snd_pcm_lib_ioctl);

/**
 * snd_pcm_period_elapsed_under_stream_lock() - update the status of runtime for the next period
 *						under acquired lock of PCM substream.
 * @substream: the instance of pcm substream.
 *
 * This function is called when the batch of audio data frames as the same size as the period of
 * buffer is already processed in audio data transmission.
 *
 * The call of function updates the status of runtime with the latest position of audio data
 * transmission, checks overrun and underrun over buffer, awaken user processes from waiting for
 * available audio data frames, sampling audio timestamp, and performs stop or drain the PCM
 * substream according to configured threshold.
 *
 * The function is intended to use for the case that PCM driver operates audio data frames under
 * acquired lock of PCM substream; e.g. in callback of any operation of &snd_pcm_ops in process
 * context. In any interrupt context, it's preferrable to use ``snd_pcm_period_elapsed()`` instead
 * since lock of PCM substream should be acquired in advance.
 *
 * Developer should pay enough attention that some callbacks in &snd_pcm_ops are done by the call of
 * function:
 *
 * - .pointer - to retrieve current position of audio data transmission by frame count or XRUN state.
 * - .trigger - with SNDRV_PCM_TRIGGER_STOP at XRUN or DRAINING state.
 * - .get_time_info - to retrieve audio time stamp if needed.
 *
 * Even if more than one periods have elapsed since the last call, you have to call this only once.
 */
void snd_pcm_period_elapsed_under_stream_lock(struct snd_pcm_substream *substream)
{
	struct snd_pcm_runtime *runtime;

	if (snd_BUG_ON(!substream))
		return;

<<<<<<< HEAD
	snd_pcm_stream_lock_irqsave(substream, flags);
	if (PCM_RUNTIME_CHECK(substream))
		goto _unlock;
	runtime = substream->runtime;

=======
>>>>>>> 7d2a07b7
	if (!snd_pcm_running(substream) ||
	    snd_pcm_update_hw_ptr0(substream, 1) < 0)
		goto _end;

#ifdef CONFIG_SND_PCM_TIMER
	if (substream->timer_running)
		snd_timer_interrupt(substream->timer, 1);
#endif
 _end:
	kill_fasync(&runtime->fasync, SIGIO, POLL_IN);
<<<<<<< HEAD
 _unlock:
=======
}
EXPORT_SYMBOL(snd_pcm_period_elapsed_under_stream_lock);

/**
 * snd_pcm_period_elapsed() - update the status of runtime for the next period by acquiring lock of
 *			      PCM substream.
 * @substream: the instance of PCM substream.
 *
 * This function is mostly similar to ``snd_pcm_period_elapsed_under_stream_lock()`` except for
 * acquiring lock of PCM substream voluntarily.
 *
 * It's typically called by any type of IRQ handler when hardware IRQ occurs to notify event that
 * the batch of audio data frames as the same size as the period of buffer is already processed in
 * audio data transmission.
 */
void snd_pcm_period_elapsed(struct snd_pcm_substream *substream)
{
	unsigned long flags;

	if (snd_BUG_ON(!substream))
		return;

	snd_pcm_stream_lock_irqsave(substream, flags);
	snd_pcm_period_elapsed_under_stream_lock(substream);
>>>>>>> 7d2a07b7
	snd_pcm_stream_unlock_irqrestore(substream, flags);
}
EXPORT_SYMBOL(snd_pcm_period_elapsed);

/*
 * Wait until avail_min data becomes available
 * Returns a negative error code if any error occurs during operation.
 * The available space is stored on availp.  When err = 0 and avail = 0
 * on the capture stream, it indicates the stream is in DRAINING state.
 */
static int wait_for_avail(struct snd_pcm_substream *substream,
			      snd_pcm_uframes_t *availp)
{
	struct snd_pcm_runtime *runtime = substream->runtime;
	int is_playback = substream->stream == SNDRV_PCM_STREAM_PLAYBACK;
	wait_queue_entry_t wait;
	int err = 0;
	snd_pcm_uframes_t avail = 0;
	long wait_time, tout;

	init_waitqueue_entry(&wait, current);
	set_current_state(TASK_INTERRUPTIBLE);
	add_wait_queue(&runtime->tsleep, &wait);

	if (runtime->no_period_wakeup)
		wait_time = MAX_SCHEDULE_TIMEOUT;
	else {
		/* use wait time from substream if available */
		if (substream->wait_time) {
			wait_time = substream->wait_time;
		} else {
			wait_time = 10;

			if (runtime->rate) {
				long t = runtime->period_size * 2 /
					 runtime->rate;
				wait_time = max(t, wait_time);
			}
			wait_time = msecs_to_jiffies(wait_time * 1000);
		}
	}

	for (;;) {
		if (signal_pending(current)) {
			err = -ERESTARTSYS;
			break;
		}

		/*
		 * We need to check if space became available already
		 * (and thus the wakeup happened already) first to close
		 * the race of space already having become available.
		 * This check must happen after been added to the waitqueue
		 * and having current state be INTERRUPTIBLE.
		 */
		avail = snd_pcm_avail(substream);
		if (avail >= runtime->twake)
			break;
		snd_pcm_stream_unlock_irq(substream);

		tout = schedule_timeout(wait_time);

		snd_pcm_stream_lock_irq(substream);
		set_current_state(TASK_INTERRUPTIBLE);
		switch (runtime->status->state) {
		case SNDRV_PCM_STATE_SUSPENDED:
			err = -ESTRPIPE;
			goto _endloop;
		case SNDRV_PCM_STATE_XRUN:
			err = -EPIPE;
			goto _endloop;
		case SNDRV_PCM_STATE_DRAINING:
			if (is_playback)
				err = -EPIPE;
			else 
				avail = 0; /* indicate draining */
			goto _endloop;
		case SNDRV_PCM_STATE_OPEN:
		case SNDRV_PCM_STATE_SETUP:
		case SNDRV_PCM_STATE_DISCONNECTED:
			err = -EBADFD;
			goto _endloop;
		case SNDRV_PCM_STATE_PAUSED:
			continue;
		}
		if (!tout) {
			pcm_dbg(substream->pcm,
				"%s write error (DMA or IRQ trouble?)\n",
				is_playback ? "playback" : "capture");
			err = -EIO;
			break;
		}
	}
 _endloop:
	set_current_state(TASK_RUNNING);
	remove_wait_queue(&runtime->tsleep, &wait);
	*availp = avail;
	return err;
}
	
typedef int (*pcm_transfer_f)(struct snd_pcm_substream *substream,
			      int channel, unsigned long hwoff,
			      void *buf, unsigned long bytes);

typedef int (*pcm_copy_f)(struct snd_pcm_substream *, snd_pcm_uframes_t, void *,
			  snd_pcm_uframes_t, snd_pcm_uframes_t, pcm_transfer_f);

/* calculate the target DMA-buffer position to be written/read */
static void *get_dma_ptr(struct snd_pcm_runtime *runtime,
			   int channel, unsigned long hwoff)
{
	return runtime->dma_area + hwoff +
		channel * (runtime->dma_bytes / runtime->channels);
}

/* default copy_user ops for write; used for both interleaved and non- modes */
static int default_write_copy(struct snd_pcm_substream *substream,
			      int channel, unsigned long hwoff,
			      void *buf, unsigned long bytes)
{
	if (copy_from_user(get_dma_ptr(substream->runtime, channel, hwoff),
			   (void __user *)buf, bytes))
		return -EFAULT;
	return 0;
}

/* default copy_kernel ops for write */
static int default_write_copy_kernel(struct snd_pcm_substream *substream,
				     int channel, unsigned long hwoff,
				     void *buf, unsigned long bytes)
{
	memcpy(get_dma_ptr(substream->runtime, channel, hwoff), buf, bytes);
	return 0;
}

/* fill silence instead of copy data; called as a transfer helper
 * from __snd_pcm_lib_write() or directly from noninterleaved_copy() when
 * a NULL buffer is passed
 */
static int fill_silence(struct snd_pcm_substream *substream, int channel,
			unsigned long hwoff, void *buf, unsigned long bytes)
{
	struct snd_pcm_runtime *runtime = substream->runtime;

	if (substream->stream != SNDRV_PCM_STREAM_PLAYBACK)
		return 0;
	if (substream->ops->fill_silence)
		return substream->ops->fill_silence(substream, channel,
						    hwoff, bytes);

	snd_pcm_format_set_silence(runtime->format,
				   get_dma_ptr(runtime, channel, hwoff),
				   bytes_to_samples(runtime, bytes));
	return 0;
}

/* default copy_user ops for read; used for both interleaved and non- modes */
static int default_read_copy(struct snd_pcm_substream *substream,
			     int channel, unsigned long hwoff,
			     void *buf, unsigned long bytes)
{
	if (copy_to_user((void __user *)buf,
			 get_dma_ptr(substream->runtime, channel, hwoff),
			 bytes))
		return -EFAULT;
	return 0;
}

/* default copy_kernel ops for read */
static int default_read_copy_kernel(struct snd_pcm_substream *substream,
				    int channel, unsigned long hwoff,
				    void *buf, unsigned long bytes)
{
	memcpy(buf, get_dma_ptr(substream->runtime, channel, hwoff), bytes);
	return 0;
}

/* call transfer function with the converted pointers and sizes;
 * for interleaved mode, it's one shot for all samples
 */
static int interleaved_copy(struct snd_pcm_substream *substream,
			    snd_pcm_uframes_t hwoff, void *data,
			    snd_pcm_uframes_t off,
			    snd_pcm_uframes_t frames,
			    pcm_transfer_f transfer)
{
	struct snd_pcm_runtime *runtime = substream->runtime;

	/* convert to bytes */
	hwoff = frames_to_bytes(runtime, hwoff);
	off = frames_to_bytes(runtime, off);
	frames = frames_to_bytes(runtime, frames);
	return transfer(substream, 0, hwoff, data + off, frames);
}

/* call transfer function with the converted pointers and sizes for each
 * non-interleaved channel; when buffer is NULL, silencing instead of copying
 */
static int noninterleaved_copy(struct snd_pcm_substream *substream,
			       snd_pcm_uframes_t hwoff, void *data,
			       snd_pcm_uframes_t off,
			       snd_pcm_uframes_t frames,
			       pcm_transfer_f transfer)
{
	struct snd_pcm_runtime *runtime = substream->runtime;
	int channels = runtime->channels;
	void **bufs = data;
	int c, err;

	/* convert to bytes; note that it's not frames_to_bytes() here.
	 * in non-interleaved mode, we copy for each channel, thus
	 * each copy is n_samples bytes x channels = whole frames.
	 */
	off = samples_to_bytes(runtime, off);
	frames = samples_to_bytes(runtime, frames);
	hwoff = samples_to_bytes(runtime, hwoff);
	for (c = 0; c < channels; ++c, ++bufs) {
		if (!data || !*bufs)
			err = fill_silence(substream, c, hwoff, NULL, frames);
		else
			err = transfer(substream, c, hwoff, *bufs + off,
				       frames);
		if (err < 0)
			return err;
	}
	return 0;
}

/* fill silence on the given buffer position;
 * called from snd_pcm_playback_silence()
 */
static int fill_silence_frames(struct snd_pcm_substream *substream,
			       snd_pcm_uframes_t off, snd_pcm_uframes_t frames)
{
	if (substream->runtime->access == SNDRV_PCM_ACCESS_RW_INTERLEAVED ||
	    substream->runtime->access == SNDRV_PCM_ACCESS_MMAP_INTERLEAVED)
		return interleaved_copy(substream, off, NULL, 0, frames,
					fill_silence);
	else
		return noninterleaved_copy(substream, off, NULL, 0, frames,
					   fill_silence);
}

/* sanity-check for read/write methods */
static int pcm_sanity_check(struct snd_pcm_substream *substream)
{
	struct snd_pcm_runtime *runtime;
	if (PCM_RUNTIME_CHECK(substream))
		return -ENXIO;
	runtime = substream->runtime;
	if (snd_BUG_ON(!substream->ops->copy_user && !runtime->dma_area))
		return -EINVAL;
	if (runtime->status->state == SNDRV_PCM_STATE_OPEN)
		return -EBADFD;
	return 0;
}

static int pcm_accessible_state(struct snd_pcm_runtime *runtime)
{
	switch (runtime->status->state) {
	case SNDRV_PCM_STATE_PREPARED:
	case SNDRV_PCM_STATE_RUNNING:
	case SNDRV_PCM_STATE_PAUSED:
		return 0;
	case SNDRV_PCM_STATE_XRUN:
		return -EPIPE;
	case SNDRV_PCM_STATE_SUSPENDED:
		return -ESTRPIPE;
	default:
		return -EBADFD;
	}
}

/* update to the given appl_ptr and call ack callback if needed;
 * when an error is returned, take back to the original value
 */
int pcm_lib_apply_appl_ptr(struct snd_pcm_substream *substream,
			   snd_pcm_uframes_t appl_ptr)
{
	struct snd_pcm_runtime *runtime = substream->runtime;
	snd_pcm_uframes_t old_appl_ptr = runtime->control->appl_ptr;
	int ret;

	if (old_appl_ptr == appl_ptr)
		return 0;

	runtime->control->appl_ptr = appl_ptr;
	if (substream->ops->ack) {
		ret = substream->ops->ack(substream);
		if (ret < 0) {
			runtime->control->appl_ptr = old_appl_ptr;
			return ret;
		}
	}

	trace_applptr(substream, old_appl_ptr, appl_ptr);

	return 0;
}

/* the common loop for read/write data */
snd_pcm_sframes_t __snd_pcm_lib_xfer(struct snd_pcm_substream *substream,
				     void *data, bool interleaved,
				     snd_pcm_uframes_t size, bool in_kernel)
{
	struct snd_pcm_runtime *runtime = substream->runtime;
	snd_pcm_uframes_t xfer = 0;
	snd_pcm_uframes_t offset = 0;
	snd_pcm_uframes_t avail;
	pcm_copy_f writer;
	pcm_transfer_f transfer;
	bool nonblock;
	bool is_playback;
	int err;

	err = pcm_sanity_check(substream);
	if (err < 0)
		return err;

	is_playback = substream->stream == SNDRV_PCM_STREAM_PLAYBACK;
	if (interleaved) {
		if (runtime->access != SNDRV_PCM_ACCESS_RW_INTERLEAVED &&
		    runtime->channels > 1)
			return -EINVAL;
		writer = interleaved_copy;
	} else {
		if (runtime->access != SNDRV_PCM_ACCESS_RW_NONINTERLEAVED)
			return -EINVAL;
		writer = noninterleaved_copy;
	}

	if (!data) {
		if (is_playback)
			transfer = fill_silence;
		else
			return -EINVAL;
	} else if (in_kernel) {
		if (substream->ops->copy_kernel)
			transfer = substream->ops->copy_kernel;
		else
			transfer = is_playback ?
				default_write_copy_kernel : default_read_copy_kernel;
	} else {
		if (substream->ops->copy_user)
			transfer = (pcm_transfer_f)substream->ops->copy_user;
		else
			transfer = is_playback ?
				default_write_copy : default_read_copy;
	}

	if (size == 0)
		return 0;

	nonblock = !!(substream->f_flags & O_NONBLOCK);

	snd_pcm_stream_lock_irq(substream);
	err = pcm_accessible_state(runtime);
	if (err < 0)
		goto _end_unlock;

	runtime->twake = runtime->control->avail_min ? : 1;
	if (runtime->status->state == SNDRV_PCM_STATE_RUNNING)
		snd_pcm_update_hw_ptr(substream);

	/*
	 * If size < start_threshold, wait indefinitely. Another
	 * thread may start capture
	 */
	if (!is_playback &&
	    runtime->status->state == SNDRV_PCM_STATE_PREPARED &&
	    size >= runtime->start_threshold) {
		err = snd_pcm_start(substream);
		if (err < 0)
			goto _end_unlock;
	}

	avail = snd_pcm_avail(substream);

	while (size > 0) {
		snd_pcm_uframes_t frames, appl_ptr, appl_ofs;
		snd_pcm_uframes_t cont;
		if (!avail) {
			if (!is_playback &&
			    runtime->status->state == SNDRV_PCM_STATE_DRAINING) {
				snd_pcm_stop(substream, SNDRV_PCM_STATE_SETUP);
				goto _end_unlock;
			}
			if (nonblock) {
				err = -EAGAIN;
				goto _end_unlock;
			}
			runtime->twake = min_t(snd_pcm_uframes_t, size,
					runtime->control->avail_min ? : 1);
			err = wait_for_avail(substream, &avail);
			if (err < 0)
				goto _end_unlock;
			if (!avail)
				continue; /* draining */
		}
		frames = size > avail ? avail : size;
		appl_ptr = READ_ONCE(runtime->control->appl_ptr);
		appl_ofs = appl_ptr % runtime->buffer_size;
		cont = runtime->buffer_size - appl_ofs;
		if (frames > cont)
			frames = cont;
		if (snd_BUG_ON(!frames)) {
			err = -EINVAL;
			goto _end_unlock;
		}
		snd_pcm_stream_unlock_irq(substream);
		err = writer(substream, appl_ofs, data, offset, frames,
			     transfer);
		snd_pcm_stream_lock_irq(substream);
		if (err < 0)
			goto _end_unlock;
		err = pcm_accessible_state(runtime);
		if (err < 0)
			goto _end_unlock;
		appl_ptr += frames;
		if (appl_ptr >= runtime->boundary)
			appl_ptr -= runtime->boundary;
		err = pcm_lib_apply_appl_ptr(substream, appl_ptr);
		if (err < 0)
			goto _end_unlock;

		offset += frames;
		size -= frames;
		xfer += frames;
		avail -= frames;
		if (is_playback &&
		    runtime->status->state == SNDRV_PCM_STATE_PREPARED &&
		    snd_pcm_playback_hw_avail(runtime) >= (snd_pcm_sframes_t)runtime->start_threshold) {
			err = snd_pcm_start(substream);
			if (err < 0)
				goto _end_unlock;
		}
	}
 _end_unlock:
	runtime->twake = 0;
	if (xfer > 0 && err >= 0)
		snd_pcm_update_state(substream, runtime);
	snd_pcm_stream_unlock_irq(substream);
	return xfer > 0 ? (snd_pcm_sframes_t)xfer : err;
}
EXPORT_SYMBOL(__snd_pcm_lib_xfer);

/*
 * standard channel mapping helpers
 */

/* default channel maps for multi-channel playbacks, up to 8 channels */
const struct snd_pcm_chmap_elem snd_pcm_std_chmaps[] = {
	{ .channels = 1,
	  .map = { SNDRV_CHMAP_MONO } },
	{ .channels = 2,
	  .map = { SNDRV_CHMAP_FL, SNDRV_CHMAP_FR } },
	{ .channels = 4,
	  .map = { SNDRV_CHMAP_FL, SNDRV_CHMAP_FR,
		   SNDRV_CHMAP_RL, SNDRV_CHMAP_RR } },
	{ .channels = 6,
	  .map = { SNDRV_CHMAP_FL, SNDRV_CHMAP_FR,
		   SNDRV_CHMAP_RL, SNDRV_CHMAP_RR,
		   SNDRV_CHMAP_FC, SNDRV_CHMAP_LFE } },
	{ .channels = 8,
	  .map = { SNDRV_CHMAP_FL, SNDRV_CHMAP_FR,
		   SNDRV_CHMAP_RL, SNDRV_CHMAP_RR,
		   SNDRV_CHMAP_FC, SNDRV_CHMAP_LFE,
		   SNDRV_CHMAP_SL, SNDRV_CHMAP_SR } },
	{ }
};
EXPORT_SYMBOL_GPL(snd_pcm_std_chmaps);

/* alternative channel maps with CLFE <-> surround swapped for 6/8 channels */
const struct snd_pcm_chmap_elem snd_pcm_alt_chmaps[] = {
	{ .channels = 1,
	  .map = { SNDRV_CHMAP_MONO } },
	{ .channels = 2,
	  .map = { SNDRV_CHMAP_FL, SNDRV_CHMAP_FR } },
	{ .channels = 4,
	  .map = { SNDRV_CHMAP_FL, SNDRV_CHMAP_FR,
		   SNDRV_CHMAP_RL, SNDRV_CHMAP_RR } },
	{ .channels = 6,
	  .map = { SNDRV_CHMAP_FL, SNDRV_CHMAP_FR,
		   SNDRV_CHMAP_FC, SNDRV_CHMAP_LFE,
		   SNDRV_CHMAP_RL, SNDRV_CHMAP_RR } },
	{ .channels = 8,
	  .map = { SNDRV_CHMAP_FL, SNDRV_CHMAP_FR,
		   SNDRV_CHMAP_FC, SNDRV_CHMAP_LFE,
		   SNDRV_CHMAP_RL, SNDRV_CHMAP_RR,
		   SNDRV_CHMAP_SL, SNDRV_CHMAP_SR } },
	{ }
};
EXPORT_SYMBOL_GPL(snd_pcm_alt_chmaps);

static bool valid_chmap_channels(const struct snd_pcm_chmap *info, int ch)
{
	if (ch > info->max_channels)
		return false;
	return !info->channel_mask || (info->channel_mask & (1U << ch));
}

static int pcm_chmap_ctl_info(struct snd_kcontrol *kcontrol,
			      struct snd_ctl_elem_info *uinfo)
{
	struct snd_pcm_chmap *info = snd_kcontrol_chip(kcontrol);

	uinfo->type = SNDRV_CTL_ELEM_TYPE_INTEGER;
	uinfo->count = info->max_channels;
	uinfo->value.integer.min = 0;
	uinfo->value.integer.max = SNDRV_CHMAP_LAST;
	return 0;
}

/* get callback for channel map ctl element
 * stores the channel position firstly matching with the current channels
 */
static int pcm_chmap_ctl_get(struct snd_kcontrol *kcontrol,
			     struct snd_ctl_elem_value *ucontrol)
{
	struct snd_pcm_chmap *info = snd_kcontrol_chip(kcontrol);
	unsigned int idx = snd_ctl_get_ioffidx(kcontrol, &ucontrol->id);
	struct snd_pcm_substream *substream;
	const struct snd_pcm_chmap_elem *map;

	if (!info->chmap)
		return -EINVAL;
	substream = snd_pcm_chmap_substream(info, idx);
	if (!substream)
		return -ENODEV;
	memset(ucontrol->value.integer.value, 0,
	       sizeof(long) * info->max_channels);
	if (!substream->runtime)
		return 0; /* no channels set */
	for (map = info->chmap; map->channels; map++) {
		int i;
		if (map->channels == substream->runtime->channels &&
		    valid_chmap_channels(info, map->channels)) {
			for (i = 0; i < map->channels; i++)
				ucontrol->value.integer.value[i] = map->map[i];
			return 0;
		}
	}
	return -EINVAL;
}

/* tlv callback for channel map ctl element
 * expands the pre-defined channel maps in a form of TLV
 */
static int pcm_chmap_ctl_tlv(struct snd_kcontrol *kcontrol, int op_flag,
			     unsigned int size, unsigned int __user *tlv)
{
	struct snd_pcm_chmap *info = snd_kcontrol_chip(kcontrol);
	const struct snd_pcm_chmap_elem *map;
	unsigned int __user *dst;
	int c, count = 0;

	if (!info->chmap)
		return -EINVAL;
	if (size < 8)
		return -ENOMEM;
	if (put_user(SNDRV_CTL_TLVT_CONTAINER, tlv))
		return -EFAULT;
	size -= 8;
	dst = tlv + 2;
	for (map = info->chmap; map->channels; map++) {
		int chs_bytes = map->channels * 4;
		if (!valid_chmap_channels(info, map->channels))
			continue;
		if (size < 8)
			return -ENOMEM;
		if (put_user(SNDRV_CTL_TLVT_CHMAP_FIXED, dst) ||
		    put_user(chs_bytes, dst + 1))
			return -EFAULT;
		dst += 2;
		size -= 8;
		count += 8;
		if (size < chs_bytes)
			return -ENOMEM;
		size -= chs_bytes;
		count += chs_bytes;
		for (c = 0; c < map->channels; c++) {
			if (put_user(map->map[c], dst))
				return -EFAULT;
			dst++;
		}
	}
	if (put_user(count, tlv + 1))
		return -EFAULT;
	return 0;
}

static void pcm_chmap_ctl_private_free(struct snd_kcontrol *kcontrol)
{
	struct snd_pcm_chmap *info = snd_kcontrol_chip(kcontrol);
	info->pcm->streams[info->stream].chmap_kctl = NULL;
	kfree(info);
}

/**
 * snd_pcm_add_chmap_ctls - create channel-mapping control elements
 * @pcm: the assigned PCM instance
 * @stream: stream direction
 * @chmap: channel map elements (for query)
 * @max_channels: the max number of channels for the stream
 * @private_value: the value passed to each kcontrol's private_value field
 * @info_ret: store struct snd_pcm_chmap instance if non-NULL
 *
 * Create channel-mapping control elements assigned to the given PCM stream(s).
 * Return: Zero if successful, or a negative error value.
 */
int snd_pcm_add_chmap_ctls(struct snd_pcm *pcm, int stream,
			   const struct snd_pcm_chmap_elem *chmap,
			   int max_channels,
			   unsigned long private_value,
			   struct snd_pcm_chmap **info_ret)
{
	struct snd_pcm_chmap *info;
	struct snd_kcontrol_new knew = {
		.iface = SNDRV_CTL_ELEM_IFACE_PCM,
		.access = SNDRV_CTL_ELEM_ACCESS_READ |
			SNDRV_CTL_ELEM_ACCESS_TLV_READ |
			SNDRV_CTL_ELEM_ACCESS_TLV_CALLBACK,
		.info = pcm_chmap_ctl_info,
		.get = pcm_chmap_ctl_get,
		.tlv.c = pcm_chmap_ctl_tlv,
	};
	int err;

	if (WARN_ON(pcm->streams[stream].chmap_kctl))
		return -EBUSY;
	info = kzalloc(sizeof(*info), GFP_KERNEL);
	if (!info)
		return -ENOMEM;
	info->pcm = pcm;
	info->stream = stream;
	info->chmap = chmap;
	info->max_channels = max_channels;
	if (stream == SNDRV_PCM_STREAM_PLAYBACK)
		knew.name = "Playback Channel Map";
	else
		knew.name = "Capture Channel Map";
	knew.device = pcm->device;
	knew.count = pcm->streams[stream].substream_count;
	knew.private_value = private_value;
	info->kctl = snd_ctl_new1(&knew, info);
	if (!info->kctl) {
		kfree(info);
		return -ENOMEM;
	}
	info->kctl->private_free = pcm_chmap_ctl_private_free;
	err = snd_ctl_add(pcm->card, info->kctl);
	if (err < 0)
		return err;
	pcm->streams[stream].chmap_kctl = info->kctl;
	if (info_ret)
		*info_ret = info;
	return 0;
}
EXPORT_SYMBOL_GPL(snd_pcm_add_chmap_ctls);<|MERGE_RESOLUTION|>--- conflicted
+++ resolved
@@ -1808,17 +1808,10 @@
 {
 	struct snd_pcm_runtime *runtime;
 
-	if (snd_BUG_ON(!substream))
+	if (PCM_RUNTIME_CHECK(substream))
 		return;
-
-<<<<<<< HEAD
-	snd_pcm_stream_lock_irqsave(substream, flags);
-	if (PCM_RUNTIME_CHECK(substream))
-		goto _unlock;
 	runtime = substream->runtime;
 
-=======
->>>>>>> 7d2a07b7
 	if (!snd_pcm_running(substream) ||
 	    snd_pcm_update_hw_ptr0(substream, 1) < 0)
 		goto _end;
@@ -1829,9 +1822,6 @@
 #endif
  _end:
 	kill_fasync(&runtime->fasync, SIGIO, POLL_IN);
-<<<<<<< HEAD
- _unlock:
-=======
 }
 EXPORT_SYMBOL(snd_pcm_period_elapsed_under_stream_lock);
 
@@ -1856,7 +1846,6 @@
 
 	snd_pcm_stream_lock_irqsave(substream, flags);
 	snd_pcm_period_elapsed_under_stream_lock(substream);
->>>>>>> 7d2a07b7
 	snd_pcm_stream_unlock_irqrestore(substream, flags);
 }
 EXPORT_SYMBOL(snd_pcm_period_elapsed);
