--- conflicted
+++ resolved
@@ -2925,20 +2925,6 @@
 static int hda_codec_force_resume(struct device *dev)
 {
 	struct hda_codec *codec = dev_to_hda_codec(dev);
-<<<<<<< HEAD
-	bool forced_resume = !codec->relaxed_resume && codec->jacktbl.used;
-	int ret;
-
-	/* The get/put pair below enforces the runtime resume even if the
-	 * device hasn't been used at suspend time.  This trick is needed to
-	 * update the jack state change during the sleep.
-	 */
-	if (forced_resume)
-		pm_runtime_get_noresume(dev);
-	ret = pm_runtime_force_resume(dev);
-	if (forced_resume)
-		pm_runtime_put(dev);
-=======
 	int ret;
 
 	ret = pm_runtime_force_resume(dev);
@@ -2947,7 +2933,6 @@
 	    (pm_runtime_suspended(dev) && hda_codec_need_resume(codec)))
 		schedule_delayed_work(&codec->jackpoll_work,
 				      codec->jackpoll_interval);
->>>>>>> 75a2e6c2
 	return ret;
 }
 
