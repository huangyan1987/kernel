/*
 *
 *  patch_hdmi.c - routines for HDMI/DisplayPort codecs
 *
 *  Copyright(c) 2008-2010 Intel Corporation. All rights reserved.
 *  Copyright (c) 2006 ATI Technologies Inc.
 *  Copyright (c) 2008 NVIDIA Corp.  All rights reserved.
 *  Copyright (c) 2008 Wei Ni <wni@nvidia.com>
 *
 *  Authors:
 *			Wu Fengguang <wfg@linux.intel.com>
 *
 *  Maintained by:
 *			Wu Fengguang <wfg@linux.intel.com>
 *
 *  This program is free software; you can redistribute it and/or modify it
 *  under the terms of the GNU General Public License as published by the Free
 *  Software Foundation; either version 2 of the License, or (at your option)
 *  any later version.
 *
 *  This program is distributed in the hope that it will be useful, but
 *  WITHOUT ANY WARRANTY; without even the implied warranty of MERCHANTABILITY
 *  or FITNESS FOR A PARTICULAR PURPOSE.  See the GNU General Public License
 *  for more details.
 *
 *  You should have received a copy of the GNU General Public License
 *  along with this program; if not, write to the Free Software Foundation,
 *  Inc., 59 Temple Place - Suite 330, Boston, MA  02111-1307, USA.
 */

#include <linux/init.h>
#include <linux/delay.h>
#include <linux/slab.h>
#include <linux/module.h>
#include <sound/core.h>
#include <sound/jack.h>
#include "hda_codec.h"
#include "hda_local.h"

static bool static_hdmi_pcm;
module_param(static_hdmi_pcm, bool, 0644);
MODULE_PARM_DESC(static_hdmi_pcm, "Don't restrict PCM parameters per ELD info");

/*
 * The HDMI/DisplayPort configuration can be highly dynamic. A graphics device
 * could support N independent pipes, each of them can be connected to one or
 * more ports (DVI, HDMI or DisplayPort).
 *
 * The HDA correspondence of pipes/ports are converter/pin nodes.
 */
#define MAX_HDMI_CVTS	4
#define MAX_HDMI_PINS	4

struct hdmi_spec_per_cvt {
	hda_nid_t cvt_nid;
	int assigned;
	unsigned int channels_min;
	unsigned int channels_max;
	u32 rates;
	u64 formats;
	unsigned int maxbps;
};

struct hdmi_spec_per_pin {
	hda_nid_t pin_nid;
	int num_mux_nids;
	hda_nid_t mux_nids[HDA_MAX_CONNECTIONS];

	struct hda_codec *codec;
	struct hdmi_eld sink_eld;
	struct delayed_work work;
	int repoll_count;
};

struct hdmi_spec {
	int num_cvts;
	struct hdmi_spec_per_cvt cvts[MAX_HDMI_CVTS];

	int num_pins;
	struct hdmi_spec_per_pin pins[MAX_HDMI_PINS];
	struct hda_pcm pcm_rec[MAX_HDMI_PINS];

	/*
	 * Non-generic ATI/NVIDIA specific
	 */
	struct hda_multi_out multiout;
	const struct hda_pcm_stream *pcm_playback;
};


struct hdmi_audio_infoframe {
	u8 type; /* 0x84 */
	u8 ver;  /* 0x01 */
	u8 len;  /* 0x0a */

	u8 checksum;

	u8 CC02_CT47;	/* CC in bits 0:2, CT in 4:7 */
	u8 SS01_SF24;
	u8 CXT04;
	u8 CA;
	u8 LFEPBL01_LSV36_DM_INH7;
};

struct dp_audio_infoframe {
	u8 type; /* 0x84 */
	u8 len;  /* 0x1b */
	u8 ver;  /* 0x11 << 2 */

	u8 CC02_CT47;	/* match with HDMI infoframe from this on */
	u8 SS01_SF24;
	u8 CXT04;
	u8 CA;
	u8 LFEPBL01_LSV36_DM_INH7;
};

union audio_infoframe {
	struct hdmi_audio_infoframe hdmi;
	struct dp_audio_infoframe dp;
	u8 bytes[0];
};

/*
 * CEA speaker placement:
 *
 *        FLH       FCH        FRH
 *  FLW    FL  FLC   FC   FRC   FR   FRW
 *
 *                                  LFE
 *                     TC
 *
 *          RL  RLC   RC   RRC   RR
 *
 * The Left/Right Surround channel _notions_ LS/RS in SMPTE 320M corresponds to
 * CEA RL/RR; The SMPTE channel _assignment_ C/LFE is swapped to CEA LFE/FC.
 */
enum cea_speaker_placement {
	FL  = (1 <<  0),	/* Front Left           */
	FC  = (1 <<  1),	/* Front Center         */
	FR  = (1 <<  2),	/* Front Right          */
	FLC = (1 <<  3),	/* Front Left Center    */
	FRC = (1 <<  4),	/* Front Right Center   */
	RL  = (1 <<  5),	/* Rear Left            */
	RC  = (1 <<  6),	/* Rear Center          */
	RR  = (1 <<  7),	/* Rear Right           */
	RLC = (1 <<  8),	/* Rear Left Center     */
	RRC = (1 <<  9),	/* Rear Right Center    */
	LFE = (1 << 10),	/* Low Frequency Effect */
	FLW = (1 << 11),	/* Front Left Wide      */
	FRW = (1 << 12),	/* Front Right Wide     */
	FLH = (1 << 13),	/* Front Left High      */
	FCH = (1 << 14),	/* Front Center High    */
	FRH = (1 << 15),	/* Front Right High     */
	TC  = (1 << 16),	/* Top Center           */
};

/*
 * ELD SA bits in the CEA Speaker Allocation data block
 */
static int eld_speaker_allocation_bits[] = {
	[0] = FL | FR,
	[1] = LFE,
	[2] = FC,
	[3] = RL | RR,
	[4] = RC,
	[5] = FLC | FRC,
	[6] = RLC | RRC,
	/* the following are not defined in ELD yet */
	[7] = FLW | FRW,
	[8] = FLH | FRH,
	[9] = TC,
	[10] = FCH,
};

struct cea_channel_speaker_allocation {
	int ca_index;
	int speakers[8];

	/* derived values, just for convenience */
	int channels;
	int spk_mask;
};

/*
 * ALSA sequence is:
 *
 *       surround40   surround41   surround50   surround51   surround71
 * ch0   front left   =            =            =            =
 * ch1   front right  =            =            =            =
 * ch2   rear left    =            =            =            =
 * ch3   rear right   =            =            =            =
 * ch4                LFE          center       center       center
 * ch5                                          LFE          LFE
 * ch6                                                       side left
 * ch7                                                       side right
 *
 * surround71 = {FL, FR, RLC, RRC, FC, LFE, RL, RR}
 */
static int hdmi_channel_mapping[0x32][8] = {
	/* stereo */
	[0x00] = { 0x00, 0x11, 0xf2, 0xf3, 0xf4, 0xf5, 0xf6, 0xf7 },
	/* 2.1 */
	[0x01] = { 0x00, 0x11, 0x22, 0xf3, 0xf4, 0xf5, 0xf6, 0xf7 },
	/* Dolby Surround */
	[0x02] = { 0x00, 0x11, 0x23, 0xf2, 0xf4, 0xf5, 0xf6, 0xf7 },
	/* surround40 */
	[0x08] = { 0x00, 0x11, 0x24, 0x35, 0xf3, 0xf2, 0xf6, 0xf7 },
	/* 4ch */
	[0x03] = { 0x00, 0x11, 0x23, 0x32, 0x44, 0xf5, 0xf6, 0xf7 },
	/* surround41 */
	[0x09] = { 0x00, 0x11, 0x24, 0x35, 0x42, 0xf3, 0xf6, 0xf7 },
	/* surround50 */
	[0x0a] = { 0x00, 0x11, 0x24, 0x35, 0x43, 0xf2, 0xf6, 0xf7 },
	/* surround51 */
	[0x0b] = { 0x00, 0x11, 0x24, 0x35, 0x43, 0x52, 0xf6, 0xf7 },
	/* 7.1 */
	[0x13] = { 0x00, 0x11, 0x26, 0x37, 0x43, 0x52, 0x64, 0x75 },
};

/*
 * This is an ordered list!
 *
 * The preceding ones have better chances to be selected by
 * hdmi_channel_allocation().
 */
static struct cea_channel_speaker_allocation channel_allocations[] = {
/*			  channel:   7     6    5    4    3     2    1    0  */
{ .ca_index = 0x00,  .speakers = {   0,    0,   0,   0,   0,    0,  FR,  FL } },
				 /* 2.1 */
{ .ca_index = 0x01,  .speakers = {   0,    0,   0,   0,   0,  LFE,  FR,  FL } },
				 /* Dolby Surround */
{ .ca_index = 0x02,  .speakers = {   0,    0,   0,   0,  FC,    0,  FR,  FL } },
				 /* surround40 */
{ .ca_index = 0x08,  .speakers = {   0,    0,  RR,  RL,   0,    0,  FR,  FL } },
				 /* surround41 */
{ .ca_index = 0x09,  .speakers = {   0,    0,  RR,  RL,   0,  LFE,  FR,  FL } },
				 /* surround50 */
{ .ca_index = 0x0a,  .speakers = {   0,    0,  RR,  RL,  FC,    0,  FR,  FL } },
				 /* surround51 */
{ .ca_index = 0x0b,  .speakers = {   0,    0,  RR,  RL,  FC,  LFE,  FR,  FL } },
				 /* 6.1 */
{ .ca_index = 0x0f,  .speakers = {   0,   RC,  RR,  RL,  FC,  LFE,  FR,  FL } },
				 /* surround71 */
{ .ca_index = 0x13,  .speakers = { RRC,  RLC,  RR,  RL,  FC,  LFE,  FR,  FL } },

{ .ca_index = 0x03,  .speakers = {   0,    0,   0,   0,  FC,  LFE,  FR,  FL } },
{ .ca_index = 0x04,  .speakers = {   0,    0,   0,  RC,   0,    0,  FR,  FL } },
{ .ca_index = 0x05,  .speakers = {   0,    0,   0,  RC,   0,  LFE,  FR,  FL } },
{ .ca_index = 0x06,  .speakers = {   0,    0,   0,  RC,  FC,    0,  FR,  FL } },
{ .ca_index = 0x07,  .speakers = {   0,    0,   0,  RC,  FC,  LFE,  FR,  FL } },
{ .ca_index = 0x0c,  .speakers = {   0,   RC,  RR,  RL,   0,    0,  FR,  FL } },
{ .ca_index = 0x0d,  .speakers = {   0,   RC,  RR,  RL,   0,  LFE,  FR,  FL } },
{ .ca_index = 0x0e,  .speakers = {   0,   RC,  RR,  RL,  FC,    0,  FR,  FL } },
{ .ca_index = 0x10,  .speakers = { RRC,  RLC,  RR,  RL,   0,    0,  FR,  FL } },
{ .ca_index = 0x11,  .speakers = { RRC,  RLC,  RR,  RL,   0,  LFE,  FR,  FL } },
{ .ca_index = 0x12,  .speakers = { RRC,  RLC,  RR,  RL,  FC,    0,  FR,  FL } },
{ .ca_index = 0x14,  .speakers = { FRC,  FLC,   0,   0,   0,    0,  FR,  FL } },
{ .ca_index = 0x15,  .speakers = { FRC,  FLC,   0,   0,   0,  LFE,  FR,  FL } },
{ .ca_index = 0x16,  .speakers = { FRC,  FLC,   0,   0,  FC,    0,  FR,  FL } },
{ .ca_index = 0x17,  .speakers = { FRC,  FLC,   0,   0,  FC,  LFE,  FR,  FL } },
{ .ca_index = 0x18,  .speakers = { FRC,  FLC,   0,  RC,   0,    0,  FR,  FL } },
{ .ca_index = 0x19,  .speakers = { FRC,  FLC,   0,  RC,   0,  LFE,  FR,  FL } },
{ .ca_index = 0x1a,  .speakers = { FRC,  FLC,   0,  RC,  FC,    0,  FR,  FL } },
{ .ca_index = 0x1b,  .speakers = { FRC,  FLC,   0,  RC,  FC,  LFE,  FR,  FL } },
{ .ca_index = 0x1c,  .speakers = { FRC,  FLC,  RR,  RL,   0,    0,  FR,  FL } },
{ .ca_index = 0x1d,  .speakers = { FRC,  FLC,  RR,  RL,   0,  LFE,  FR,  FL } },
{ .ca_index = 0x1e,  .speakers = { FRC,  FLC,  RR,  RL,  FC,    0,  FR,  FL } },
{ .ca_index = 0x1f,  .speakers = { FRC,  FLC,  RR,  RL,  FC,  LFE,  FR,  FL } },
{ .ca_index = 0x20,  .speakers = {   0,  FCH,  RR,  RL,  FC,    0,  FR,  FL } },
{ .ca_index = 0x21,  .speakers = {   0,  FCH,  RR,  RL,  FC,  LFE,  FR,  FL } },
{ .ca_index = 0x22,  .speakers = {  TC,    0,  RR,  RL,  FC,    0,  FR,  FL } },
{ .ca_index = 0x23,  .speakers = {  TC,    0,  RR,  RL,  FC,  LFE,  FR,  FL } },
{ .ca_index = 0x24,  .speakers = { FRH,  FLH,  RR,  RL,   0,    0,  FR,  FL } },
{ .ca_index = 0x25,  .speakers = { FRH,  FLH,  RR,  RL,   0,  LFE,  FR,  FL } },
{ .ca_index = 0x26,  .speakers = { FRW,  FLW,  RR,  RL,   0,    0,  FR,  FL } },
{ .ca_index = 0x27,  .speakers = { FRW,  FLW,  RR,  RL,   0,  LFE,  FR,  FL } },
{ .ca_index = 0x28,  .speakers = {  TC,   RC,  RR,  RL,  FC,    0,  FR,  FL } },
{ .ca_index = 0x29,  .speakers = {  TC,   RC,  RR,  RL,  FC,  LFE,  FR,  FL } },
{ .ca_index = 0x2a,  .speakers = { FCH,   RC,  RR,  RL,  FC,    0,  FR,  FL } },
{ .ca_index = 0x2b,  .speakers = { FCH,   RC,  RR,  RL,  FC,  LFE,  FR,  FL } },
{ .ca_index = 0x2c,  .speakers = {  TC,  FCH,  RR,  RL,  FC,    0,  FR,  FL } },
{ .ca_index = 0x2d,  .speakers = {  TC,  FCH,  RR,  RL,  FC,  LFE,  FR,  FL } },
{ .ca_index = 0x2e,  .speakers = { FRH,  FLH,  RR,  RL,  FC,    0,  FR,  FL } },
{ .ca_index = 0x2f,  .speakers = { FRH,  FLH,  RR,  RL,  FC,  LFE,  FR,  FL } },
{ .ca_index = 0x30,  .speakers = { FRW,  FLW,  RR,  RL,  FC,    0,  FR,  FL } },
{ .ca_index = 0x31,  .speakers = { FRW,  FLW,  RR,  RL,  FC,  LFE,  FR,  FL } },
};


/*
 * HDMI routines
 */

static int pin_nid_to_pin_index(struct hdmi_spec *spec, hda_nid_t pin_nid)
{
	int pin_idx;

	for (pin_idx = 0; pin_idx < spec->num_pins; pin_idx++)
		if (spec->pins[pin_idx].pin_nid == pin_nid)
			return pin_idx;

	snd_printk(KERN_WARNING "HDMI: pin nid %d not registered\n", pin_nid);
	return -EINVAL;
}

static int hinfo_to_pin_index(struct hdmi_spec *spec,
			      struct hda_pcm_stream *hinfo)
{
	int pin_idx;

	for (pin_idx = 0; pin_idx < spec->num_pins; pin_idx++)
		if (&spec->pcm_rec[pin_idx].stream[0] == hinfo)
			return pin_idx;

	snd_printk(KERN_WARNING "HDMI: hinfo %p not registered\n", hinfo);
	return -EINVAL;
}

static int cvt_nid_to_cvt_index(struct hdmi_spec *spec, hda_nid_t cvt_nid)
{
	int cvt_idx;

	for (cvt_idx = 0; cvt_idx < spec->num_cvts; cvt_idx++)
		if (spec->cvts[cvt_idx].cvt_nid == cvt_nid)
			return cvt_idx;

	snd_printk(KERN_WARNING "HDMI: cvt nid %d not registered\n", cvt_nid);
	return -EINVAL;
}

static int hdmi_eld_ctl_info(struct snd_kcontrol *kcontrol,
			struct snd_ctl_elem_info *uinfo)
{
	struct hda_codec *codec = snd_kcontrol_chip(kcontrol);
	struct hdmi_spec *spec;
	int pin_idx;

	spec = codec->spec;
	uinfo->type = SNDRV_CTL_ELEM_TYPE_BYTES;

	pin_idx = kcontrol->private_value;
	uinfo->count = spec->pins[pin_idx].sink_eld.eld_size;

	return 0;
}

static int hdmi_eld_ctl_get(struct snd_kcontrol *kcontrol,
			struct snd_ctl_elem_value *ucontrol)
{
	struct hda_codec *codec = snd_kcontrol_chip(kcontrol);
	struct hdmi_spec *spec;
	int pin_idx;

	spec = codec->spec;
	pin_idx = kcontrol->private_value;

	memcpy(ucontrol->value.bytes.data,
		spec->pins[pin_idx].sink_eld.eld_buffer, ELD_MAX_SIZE);

	return 0;
}

static struct snd_kcontrol_new eld_bytes_ctl = {
	.access = SNDRV_CTL_ELEM_ACCESS_READ | SNDRV_CTL_ELEM_ACCESS_VOLATILE,
	.iface = SNDRV_CTL_ELEM_IFACE_PCM,
	.name = "ELD",
	.info = hdmi_eld_ctl_info,
	.get = hdmi_eld_ctl_get,
};

static int hdmi_create_eld_ctl(struct hda_codec *codec, int pin_idx,
			int device)
{
	struct snd_kcontrol *kctl;
	struct hdmi_spec *spec = codec->spec;
	int err;

	kctl = snd_ctl_new1(&eld_bytes_ctl, codec);
	if (!kctl)
		return -ENOMEM;
	kctl->private_value = pin_idx;
	kctl->id.device = device;

	err = snd_hda_ctl_add(codec, spec->pins[pin_idx].pin_nid, kctl);
	if (err < 0)
		return err;

	return 0;
}

#ifdef BE_PARANOID
static void hdmi_get_dip_index(struct hda_codec *codec, hda_nid_t pin_nid,
				int *packet_index, int *byte_index)
{
	int val;

	val = snd_hda_codec_read(codec, pin_nid, 0,
				 AC_VERB_GET_HDMI_DIP_INDEX, 0);

	*packet_index = val >> 5;
	*byte_index = val & 0x1f;
}
#endif

static void hdmi_set_dip_index(struct hda_codec *codec, hda_nid_t pin_nid,
				int packet_index, int byte_index)
{
	int val;

	val = (packet_index << 5) | (byte_index & 0x1f);

	snd_hda_codec_write(codec, pin_nid, 0, AC_VERB_SET_HDMI_DIP_INDEX, val);
}

static void hdmi_write_dip_byte(struct hda_codec *codec, hda_nid_t pin_nid,
				unsigned char val)
{
	snd_hda_codec_write(codec, pin_nid, 0, AC_VERB_SET_HDMI_DIP_DATA, val);
}

static void hdmi_init_pin(struct hda_codec *codec, hda_nid_t pin_nid)
{
	/* Unmute */
	if (get_wcaps(codec, pin_nid) & AC_WCAP_OUT_AMP)
		snd_hda_codec_write(codec, pin_nid, 0,
				AC_VERB_SET_AMP_GAIN_MUTE, AMP_OUT_UNMUTE);
	/* Disable pin out until stream is active*/
	snd_hda_codec_write(codec, pin_nid, 0,
			    AC_VERB_SET_PIN_WIDGET_CONTROL, 0);
}

static int hdmi_get_channel_count(struct hda_codec *codec, hda_nid_t cvt_nid)
{
	return 1 + snd_hda_codec_read(codec, cvt_nid, 0,
					AC_VERB_GET_CVT_CHAN_COUNT, 0);
}

static void hdmi_set_channel_count(struct hda_codec *codec,
				   hda_nid_t cvt_nid, int chs)
{
	if (chs != hdmi_get_channel_count(codec, cvt_nid))
		snd_hda_codec_write(codec, cvt_nid, 0,
				    AC_VERB_SET_CVT_CHAN_COUNT, chs - 1);
}


/*
 * Channel mapping routines
 */

/*
 * Compute derived values in channel_allocations[].
 */
static void init_channel_allocations(void)
{
	int i, j;
	struct cea_channel_speaker_allocation *p;

	for (i = 0; i < ARRAY_SIZE(channel_allocations); i++) {
		p = channel_allocations + i;
		p->channels = 0;
		p->spk_mask = 0;
		for (j = 0; j < ARRAY_SIZE(p->speakers); j++)
			if (p->speakers[j]) {
				p->channels++;
				p->spk_mask |= p->speakers[j];
			}
	}
}

/*
 * The transformation takes two steps:
 *
 *	eld->spk_alloc => (eld_speaker_allocation_bits[]) => spk_mask
 *	      spk_mask => (channel_allocations[])         => ai->CA
 *
 * TODO: it could select the wrong CA from multiple candidates.
*/
static int hdmi_channel_allocation(struct hdmi_eld *eld, int channels)
{
	int i;
	int ca = 0;
	int spk_mask = 0;
	char buf[SND_PRINT_CHANNEL_ALLOCATION_ADVISED_BUFSIZE];

	/*
	 * CA defaults to 0 for basic stereo audio
	 */
	if (channels <= 2)
		return 0;

	/*
	 * expand ELD's speaker allocation mask
	 *
	 * ELD tells the speaker mask in a compact(paired) form,
	 * expand ELD's notions to match the ones used by Audio InfoFrame.
	 */
	for (i = 0; i < ARRAY_SIZE(eld_speaker_allocation_bits); i++) {
		if (eld->spk_alloc & (1 << i))
			spk_mask |= eld_speaker_allocation_bits[i];
	}

	/* search for the first working match in the CA table */
	for (i = 0; i < ARRAY_SIZE(channel_allocations); i++) {
		if (channels == channel_allocations[i].channels &&
		    (spk_mask & channel_allocations[i].spk_mask) ==
				channel_allocations[i].spk_mask) {
			ca = channel_allocations[i].ca_index;
			break;
		}
	}

	snd_print_channel_allocation(eld->spk_alloc, buf, sizeof(buf));
	snd_printdd("HDMI: select CA 0x%x for %d-channel allocation: %s\n",
		    ca, channels, buf);

	return ca;
}

static void hdmi_debug_channel_mapping(struct hda_codec *codec,
				       hda_nid_t pin_nid)
{
#ifdef CONFIG_SND_DEBUG_VERBOSE
	int i;
	int slot;

	for (i = 0; i < 8; i++) {
		slot = snd_hda_codec_read(codec, pin_nid, 0,
						AC_VERB_GET_HDMI_CHAN_SLOT, i);
		printk(KERN_DEBUG "HDMI: ASP channel %d => slot %d\n",
						slot >> 4, slot & 0xf);
	}
#endif
}


static void hdmi_setup_channel_mapping(struct hda_codec *codec,
				       hda_nid_t pin_nid,
				       int ca)
{
	int i;
	int err;

	if (hdmi_channel_mapping[ca][1] == 0) {
		for (i = 0; i < channel_allocations[ca].channels; i++)
			hdmi_channel_mapping[ca][i] = i | (i << 4);
		for (; i < 8; i++)
			hdmi_channel_mapping[ca][i] = 0xf | (i << 4);
	}

	for (i = 0; i < 8; i++) {
		err = snd_hda_codec_write(codec, pin_nid, 0,
					  AC_VERB_SET_HDMI_CHAN_SLOT,
					  hdmi_channel_mapping[ca][i]);
		if (err) {
			snd_printdd(KERN_NOTICE
				    "HDMI: channel mapping failed\n");
			break;
		}
	}

	hdmi_debug_channel_mapping(codec, pin_nid);
}


/*
 * Audio InfoFrame routines
 */

/*
 * Enable Audio InfoFrame Transmission
 */
static void hdmi_start_infoframe_trans(struct hda_codec *codec,
				       hda_nid_t pin_nid)
{
	hdmi_set_dip_index(codec, pin_nid, 0x0, 0x0);
	snd_hda_codec_write(codec, pin_nid, 0, AC_VERB_SET_HDMI_DIP_XMIT,
						AC_DIPXMIT_BEST);
}

/*
 * Disable Audio InfoFrame Transmission
 */
static void hdmi_stop_infoframe_trans(struct hda_codec *codec,
				      hda_nid_t pin_nid)
{
	hdmi_set_dip_index(codec, pin_nid, 0x0, 0x0);
	snd_hda_codec_write(codec, pin_nid, 0, AC_VERB_SET_HDMI_DIP_XMIT,
						AC_DIPXMIT_DISABLE);
}

static void hdmi_debug_dip_size(struct hda_codec *codec, hda_nid_t pin_nid)
{
#ifdef CONFIG_SND_DEBUG_VERBOSE
	int i;
	int size;

	size = snd_hdmi_get_eld_size(codec, pin_nid);
	printk(KERN_DEBUG "HDMI: ELD buf size is %d\n", size);

	for (i = 0; i < 8; i++) {
		size = snd_hda_codec_read(codec, pin_nid, 0,
						AC_VERB_GET_HDMI_DIP_SIZE, i);
		printk(KERN_DEBUG "HDMI: DIP GP[%d] buf size is %d\n", i, size);
	}
#endif
}

static void hdmi_clear_dip_buffers(struct hda_codec *codec, hda_nid_t pin_nid)
{
#ifdef BE_PARANOID
	int i, j;
	int size;
	int pi, bi;
	for (i = 0; i < 8; i++) {
		size = snd_hda_codec_read(codec, pin_nid, 0,
						AC_VERB_GET_HDMI_DIP_SIZE, i);
		if (size == 0)
			continue;

		hdmi_set_dip_index(codec, pin_nid, i, 0x0);
		for (j = 1; j < 1000; j++) {
			hdmi_write_dip_byte(codec, pin_nid, 0x0);
			hdmi_get_dip_index(codec, pin_nid, &pi, &bi);
			if (pi != i)
				snd_printd(KERN_INFO "dip index %d: %d != %d\n",
						bi, pi, i);
			if (bi == 0) /* byte index wrapped around */
				break;
		}
		snd_printd(KERN_INFO
			"HDMI: DIP GP[%d] buf reported size=%d, written=%d\n",
			i, size, j);
	}
#endif
}

static void hdmi_checksum_audio_infoframe(struct hdmi_audio_infoframe *hdmi_ai)
{
	u8 *bytes = (u8 *)hdmi_ai;
	u8 sum = 0;
	int i;

	hdmi_ai->checksum = 0;

	for (i = 0; i < sizeof(*hdmi_ai); i++)
		sum += bytes[i];

	hdmi_ai->checksum = -sum;
}

static void hdmi_fill_audio_infoframe(struct hda_codec *codec,
				      hda_nid_t pin_nid,
				      u8 *dip, int size)
{
	int i;

	hdmi_debug_dip_size(codec, pin_nid);
	hdmi_clear_dip_buffers(codec, pin_nid); /* be paranoid */

	hdmi_set_dip_index(codec, pin_nid, 0x0, 0x0);
	for (i = 0; i < size; i++)
		hdmi_write_dip_byte(codec, pin_nid, dip[i]);
}

static bool hdmi_infoframe_uptodate(struct hda_codec *codec, hda_nid_t pin_nid,
				    u8 *dip, int size)
{
	u8 val;
	int i;

	if (snd_hda_codec_read(codec, pin_nid, 0, AC_VERB_GET_HDMI_DIP_XMIT, 0)
							    != AC_DIPXMIT_BEST)
		return false;

	hdmi_set_dip_index(codec, pin_nid, 0x0, 0x0);
	for (i = 0; i < size; i++) {
		val = snd_hda_codec_read(codec, pin_nid, 0,
					 AC_VERB_GET_HDMI_DIP_DATA, 0);
		if (val != dip[i])
			return false;
	}

	return true;
}

static void hdmi_setup_audio_infoframe(struct hda_codec *codec, int pin_idx,
					struct snd_pcm_substream *substream)
{
	struct hdmi_spec *spec = codec->spec;
	struct hdmi_spec_per_pin *per_pin = &spec->pins[pin_idx];
	hda_nid_t pin_nid = per_pin->pin_nid;
	int channels = substream->runtime->channels;
	struct hdmi_eld *eld;
	int ca;
	union audio_infoframe ai;

	eld = &spec->pins[pin_idx].sink_eld;
	if (!eld->monitor_present)
		return;

	ca = hdmi_channel_allocation(eld, channels);

	memset(&ai, 0, sizeof(ai));
	if (eld->conn_type == 0) { /* HDMI */
		struct hdmi_audio_infoframe *hdmi_ai = &ai.hdmi;

		hdmi_ai->type		= 0x84;
		hdmi_ai->ver		= 0x01;
		hdmi_ai->len		= 0x0a;
		hdmi_ai->CC02_CT47	= channels - 1;
		hdmi_ai->CA		= ca;
		hdmi_checksum_audio_infoframe(hdmi_ai);
	} else if (eld->conn_type == 1) { /* DisplayPort */
		struct dp_audio_infoframe *dp_ai = &ai.dp;

		dp_ai->type		= 0x84;
		dp_ai->len		= 0x1b;
		dp_ai->ver		= 0x11 << 2;
		dp_ai->CC02_CT47	= channels - 1;
		dp_ai->CA		= ca;
	} else {
		snd_printd("HDMI: unknown connection type at pin %d\n",
			    pin_nid);
		return;
	}

	/*
	 * sizeof(ai) is used instead of sizeof(*hdmi_ai) or
	 * sizeof(*dp_ai) to avoid partial match/update problems when
	 * the user switches between HDMI/DP monitors.
	 */
	if (!hdmi_infoframe_uptodate(codec, pin_nid, ai.bytes,
					sizeof(ai))) {
		snd_printdd("hdmi_setup_audio_infoframe: "
			    "pin=%d channels=%d\n",
			    pin_nid,
			    channels);
		hdmi_setup_channel_mapping(codec, pin_nid, ca);
		hdmi_stop_infoframe_trans(codec, pin_nid);
		hdmi_fill_audio_infoframe(codec, pin_nid,
					    ai.bytes, sizeof(ai));
		hdmi_start_infoframe_trans(codec, pin_nid);
	}
}


/*
 * Unsolicited events
 */

static void hdmi_present_sense(struct hdmi_spec_per_pin *per_pin, int repoll);

static void hdmi_intrinsic_event(struct hda_codec *codec, unsigned int res)
{
	struct hdmi_spec *spec = codec->spec;
	int pin_nid = res >> AC_UNSOL_RES_TAG_SHIFT;
	int pd = !!(res & AC_UNSOL_RES_PD);
	int eldv = !!(res & AC_UNSOL_RES_ELDV);
	int pin_idx;

	printk(KERN_INFO
		"HDMI hot plug event: Codec=%d Pin=%d Presence_Detect=%d ELD_Valid=%d\n",
		codec->addr, pin_nid, pd, eldv);

	pin_idx = pin_nid_to_pin_index(spec, pin_nid);
	if (pin_idx < 0)
		return;

	hdmi_present_sense(&spec->pins[pin_idx], 1);
}

static void hdmi_non_intrinsic_event(struct hda_codec *codec, unsigned int res)
{
	int tag = res >> AC_UNSOL_RES_TAG_SHIFT;
	int subtag = (res & AC_UNSOL_RES_SUBTAG) >> AC_UNSOL_RES_SUBTAG_SHIFT;
	int cp_state = !!(res & AC_UNSOL_RES_CP_STATE);
	int cp_ready = !!(res & AC_UNSOL_RES_CP_READY);

	printk(KERN_INFO
		"HDMI CP event: CODEC=%d PIN=%d SUBTAG=0x%x CP_STATE=%d CP_READY=%d\n",
		codec->addr,
		tag,
		subtag,
		cp_state,
		cp_ready);

	/* TODO */
	if (cp_state)
		;
	if (cp_ready)
		;
}


static void hdmi_unsol_event(struct hda_codec *codec, unsigned int res)
{
	struct hdmi_spec *spec = codec->spec;
	int tag = res >> AC_UNSOL_RES_TAG_SHIFT;
	int subtag = (res & AC_UNSOL_RES_SUBTAG) >> AC_UNSOL_RES_SUBTAG_SHIFT;

	if (pin_nid_to_pin_index(spec, tag) < 0) {
		snd_printd(KERN_INFO "Unexpected HDMI event tag 0x%x\n", tag);
		return;
	}

	if (subtag == 0)
		hdmi_intrinsic_event(codec, res);
	else
		hdmi_non_intrinsic_event(codec, res);
}

/*
 * Callbacks
 */

/* HBR should be Non-PCM, 8 channels */
#define is_hbr_format(format) \
	((format & AC_FMT_TYPE_NON_PCM) && (format & AC_FMT_CHAN_MASK) == 7)

static int hdmi_setup_stream(struct hda_codec *codec, hda_nid_t cvt_nid,
			      hda_nid_t pin_nid, u32 stream_tag, int format)
{
	int pinctl;
	int new_pinctl = 0;

	if (snd_hda_query_pin_caps(codec, pin_nid) & AC_PINCAP_HBR) {
		pinctl = snd_hda_codec_read(codec, pin_nid, 0,
					    AC_VERB_GET_PIN_WIDGET_CONTROL, 0);

		new_pinctl = pinctl & ~AC_PINCTL_EPT;
		if (is_hbr_format(format))
			new_pinctl |= AC_PINCTL_EPT_HBR;
		else
			new_pinctl |= AC_PINCTL_EPT_NATIVE;

		snd_printdd("hdmi_setup_stream: "
			    "NID=0x%x, %spinctl=0x%x\n",
			    pin_nid,
			    pinctl == new_pinctl ? "" : "new-",
			    new_pinctl);

		if (pinctl != new_pinctl)
			snd_hda_codec_write(codec, pin_nid, 0,
					    AC_VERB_SET_PIN_WIDGET_CONTROL,
					    new_pinctl);

	}
	if (is_hbr_format(format) && !new_pinctl) {
		snd_printdd("hdmi_setup_stream: HBR is not supported\n");
		return -EINVAL;
	}

	snd_hda_codec_setup_stream(codec, cvt_nid, stream_tag, 0, format);
	return 0;
}

/*
 * HDA PCM callbacks
 */
static int hdmi_pcm_open(struct hda_pcm_stream *hinfo,
			 struct hda_codec *codec,
			 struct snd_pcm_substream *substream)
{
	struct hdmi_spec *spec = codec->spec;
	struct snd_pcm_runtime *runtime = substream->runtime;
	int pin_idx, cvt_idx, mux_idx = 0;
	struct hdmi_spec_per_pin *per_pin;
	struct hdmi_eld *eld;
	struct hdmi_spec_per_cvt *per_cvt = NULL;
	int pinctl;

	/* Validate hinfo */
	pin_idx = hinfo_to_pin_index(spec, hinfo);
	if (snd_BUG_ON(pin_idx < 0))
		return -EINVAL;
	per_pin = &spec->pins[pin_idx];
	eld = &per_pin->sink_eld;

	/* Dynamically assign converter to stream */
	for (cvt_idx = 0; cvt_idx < spec->num_cvts; cvt_idx++) {
		per_cvt = &spec->cvts[cvt_idx];

		/* Must not already be assigned */
		if (per_cvt->assigned)
			continue;
		/* Must be in pin's mux's list of converters */
		for (mux_idx = 0; mux_idx < per_pin->num_mux_nids; mux_idx++)
			if (per_pin->mux_nids[mux_idx] == per_cvt->cvt_nid)
				break;
		/* Not in mux list */
		if (mux_idx == per_pin->num_mux_nids)
			continue;
		break;
	}
	/* No free converters */
	if (cvt_idx == spec->num_cvts)
		return -ENODEV;

	/* Claim converter */
	per_cvt->assigned = 1;
	hinfo->nid = per_cvt->cvt_nid;

	snd_hda_codec_write(codec, per_pin->pin_nid, 0,
			    AC_VERB_SET_CONNECT_SEL,
			    mux_idx);
	pinctl = snd_hda_codec_read(codec, per_pin->pin_nid, 0,
				    AC_VERB_GET_PIN_WIDGET_CONTROL, 0);
	snd_hda_codec_write(codec, per_pin->pin_nid, 0,
			    AC_VERB_SET_PIN_WIDGET_CONTROL,
			    pinctl | PIN_OUT);
	snd_hda_spdif_ctls_assign(codec, pin_idx, per_cvt->cvt_nid);

	/* Initially set the converter's capabilities */
	hinfo->channels_min = per_cvt->channels_min;
	hinfo->channels_max = per_cvt->channels_max;
	hinfo->rates = per_cvt->rates;
	hinfo->formats = per_cvt->formats;
	hinfo->maxbps = per_cvt->maxbps;

	/* Restrict capabilities by ELD if this isn't disabled */
	if (!static_hdmi_pcm && eld->eld_valid) {
		snd_hdmi_eld_update_pcm_info(eld, hinfo);
		if (hinfo->channels_min > hinfo->channels_max ||
		    !hinfo->rates || !hinfo->formats)
			return -ENODEV;
	}

	/* Store the updated parameters */
	runtime->hw.channels_min = hinfo->channels_min;
	runtime->hw.channels_max = hinfo->channels_max;
	runtime->hw.formats = hinfo->formats;
	runtime->hw.rates = hinfo->rates;

	snd_pcm_hw_constraint_step(substream->runtime, 0,
				   SNDRV_PCM_HW_PARAM_CHANNELS, 2);
	return 0;
}

/*
 * HDA/HDMI auto parsing
 */
static int hdmi_read_pin_conn(struct hda_codec *codec, int pin_idx)
{
	struct hdmi_spec *spec = codec->spec;
	struct hdmi_spec_per_pin *per_pin = &spec->pins[pin_idx];
	hda_nid_t pin_nid = per_pin->pin_nid;

	if (!(get_wcaps(codec, pin_nid) & AC_WCAP_CONN_LIST)) {
		snd_printk(KERN_WARNING
			   "HDMI: pin %d wcaps %#x "
			   "does not support connection list\n",
			   pin_nid, get_wcaps(codec, pin_nid));
		return -EINVAL;
	}

	per_pin->num_mux_nids = snd_hda_get_connections(codec, pin_nid,
							per_pin->mux_nids,
							HDA_MAX_CONNECTIONS);

	return 0;
}

static void hdmi_present_sense(struct hdmi_spec_per_pin *per_pin, int repoll)
{
	struct hda_codec *codec = per_pin->codec;
	struct hdmi_eld *eld = &per_pin->sink_eld;
	hda_nid_t pin_nid = per_pin->pin_nid;
	/*
	 * Always execute a GetPinSense verb here, even when called from
	 * hdmi_intrinsic_event; for some NVIDIA HW, the unsolicited
	 * response's PD bit is not the real PD value, but indicates that
	 * the real PD value changed. An older version of the HD-audio
	 * specification worked this way. Hence, we just ignore the data in
	 * the unsolicited response to avoid custom WARs.
	 */
	int present = snd_hda_pin_sense(codec, pin_nid);
	bool eld_valid = false;

<<<<<<< HEAD
#ifdef CONFIG_PROC_FS
	memset(eld, 0, offsetof(struct hdmi_eld, proc_entry));
#else
	memset(eld, 0, sizeof(struct hdmi_eld));
#endif
=======
	memset(eld, 0, offsetof(struct hdmi_eld, eld_buffer));
>>>>>>> 250a8155

	eld->monitor_present	= !!(present & AC_PINSENSE_PRESENCE);
	if (eld->monitor_present)
		eld_valid	= !!(present & AC_PINSENSE_ELDV);

	printk(KERN_INFO
		"HDMI status: Codec=%d Pin=%d Presence_Detect=%d ELD_Valid=%d\n",
		codec->addr, pin_nid, eld->monitor_present, eld_valid);

<<<<<<< HEAD
	if (eld_valid)
=======
	if (eld_valid) {
>>>>>>> 250a8155
		if (!snd_hdmi_get_eld(eld, codec, pin_nid))
			snd_hdmi_show_eld(eld);
		else if (repoll) {
			queue_delayed_work(codec->bus->workq,
					   &per_pin->work,
					   msecs_to_jiffies(300));
		}
	}

	snd_hda_input_jack_report(codec, pin_nid);
}

static void hdmi_repoll_eld(struct work_struct *work)
{
	struct hdmi_spec_per_pin *per_pin =
	container_of(to_delayed_work(work), struct hdmi_spec_per_pin, work);

	if (per_pin->repoll_count++ > 6)
		per_pin->repoll_count = 0;

	hdmi_present_sense(per_pin, per_pin->repoll_count);
}

static int hdmi_add_pin(struct hda_codec *codec, hda_nid_t pin_nid)
{
	struct hdmi_spec *spec = codec->spec;
	unsigned int caps, config;
	int pin_idx;
	struct hdmi_spec_per_pin *per_pin;
	int err;

	caps = snd_hda_param_read(codec, pin_nid, AC_PAR_PIN_CAP);
	if (!(caps & (AC_PINCAP_HDMI | AC_PINCAP_DP)))
		return 0;

	config = snd_hda_codec_read(codec, pin_nid, 0,
				AC_VERB_GET_CONFIG_DEFAULT, 0);
	if (get_defcfg_connect(config) == AC_JACK_PORT_NONE)
		return 0;

	if (snd_BUG_ON(spec->num_pins >= MAX_HDMI_PINS))
		return -E2BIG;

	pin_idx = spec->num_pins;
	per_pin = &spec->pins[pin_idx];

	per_pin->pin_nid = pin_nid;

	err = hdmi_read_pin_conn(codec, pin_idx);
	if (err < 0)
		return err;

	spec->num_pins++;

	return 0;
}

static int hdmi_add_cvt(struct hda_codec *codec, hda_nid_t cvt_nid)
{
	struct hdmi_spec *spec = codec->spec;
	int cvt_idx;
	struct hdmi_spec_per_cvt *per_cvt;
	unsigned int chans;
	int err;

	if (snd_BUG_ON(spec->num_cvts >= MAX_HDMI_CVTS))
		return -E2BIG;

	chans = get_wcaps(codec, cvt_nid);
	chans = get_wcaps_channels(chans);

	cvt_idx = spec->num_cvts;
	per_cvt = &spec->cvts[cvt_idx];

	per_cvt->cvt_nid = cvt_nid;
	per_cvt->channels_min = 2;
	if (chans <= 16)
		per_cvt->channels_max = chans;

	err = snd_hda_query_supported_pcm(codec, cvt_nid,
					  &per_cvt->rates,
					  &per_cvt->formats,
					  &per_cvt->maxbps);
	if (err < 0)
		return err;

	spec->num_cvts++;

	return 0;
}

static int hdmi_parse_codec(struct hda_codec *codec)
{
	hda_nid_t nid;
	int i, nodes;

	nodes = snd_hda_get_sub_nodes(codec, codec->afg, &nid);
	if (!nid || nodes < 0) {
		snd_printk(KERN_WARNING "HDMI: failed to get afg sub nodes\n");
		return -EINVAL;
	}

	for (i = 0; i < nodes; i++, nid++) {
		unsigned int caps;
		unsigned int type;

		caps = snd_hda_param_read(codec, nid, AC_PAR_AUDIO_WIDGET_CAP);
		type = get_wcaps_type(caps);

		if (!(caps & AC_WCAP_DIGITAL))
			continue;

		switch (type) {
		case AC_WID_AUD_OUT:
			hdmi_add_cvt(codec, nid);
			break;
		case AC_WID_PIN:
			hdmi_add_pin(codec, nid);
			break;
		}
	}

	/*
	 * G45/IbexPeak don't support EPSS: the unsolicited pin hot plug event
	 * can be lost and presence sense verb will become inaccurate if the
	 * HDA link is powered off at hot plug or hw initialization time.
	 */
#ifdef CONFIG_SND_HDA_POWER_SAVE
	if (!(snd_hda_param_read(codec, codec->afg, AC_PAR_POWER_STATE) &
	      AC_PWRST_EPSS))
		codec->bus->power_keep_link_on = 1;
#endif

	return 0;
}

/*
 */
static char *generic_hdmi_pcm_names[MAX_HDMI_PINS] = {
	"HDMI 0",
	"HDMI 1",
	"HDMI 2",
	"HDMI 3",
};

/*
 * HDMI callbacks
 */

static int generic_hdmi_playback_pcm_prepare(struct hda_pcm_stream *hinfo,
					   struct hda_codec *codec,
					   unsigned int stream_tag,
					   unsigned int format,
					   struct snd_pcm_substream *substream)
{
	hda_nid_t cvt_nid = hinfo->nid;
	struct hdmi_spec *spec = codec->spec;
	int pin_idx = hinfo_to_pin_index(spec, hinfo);
	hda_nid_t pin_nid = spec->pins[pin_idx].pin_nid;

	hdmi_set_channel_count(codec, cvt_nid, substream->runtime->channels);

	hdmi_setup_audio_infoframe(codec, pin_idx, substream);

	return hdmi_setup_stream(codec, cvt_nid, pin_nid, stream_tag, format);
}

static int generic_hdmi_playback_pcm_cleanup(struct hda_pcm_stream *hinfo,
					     struct hda_codec *codec,
					     struct snd_pcm_substream *substream)
{
	struct hdmi_spec *spec = codec->spec;
	int cvt_idx, pin_idx;
	struct hdmi_spec_per_cvt *per_cvt;
	struct hdmi_spec_per_pin *per_pin;
	int pinctl;

	snd_hda_codec_cleanup_stream(codec, hinfo->nid);

	if (hinfo->nid) {
		cvt_idx = cvt_nid_to_cvt_index(spec, hinfo->nid);
		if (snd_BUG_ON(cvt_idx < 0))
			return -EINVAL;
		per_cvt = &spec->cvts[cvt_idx];

		snd_BUG_ON(!per_cvt->assigned);
		per_cvt->assigned = 0;
		hinfo->nid = 0;

		pin_idx = hinfo_to_pin_index(spec, hinfo);
		if (snd_BUG_ON(pin_idx < 0))
			return -EINVAL;
		per_pin = &spec->pins[pin_idx];

		pinctl = snd_hda_codec_read(codec, per_pin->pin_nid, 0,
					    AC_VERB_GET_PIN_WIDGET_CONTROL, 0);
		snd_hda_codec_write(codec, per_pin->pin_nid, 0,
				    AC_VERB_SET_PIN_WIDGET_CONTROL,
				    pinctl & ~PIN_OUT);
		snd_hda_spdif_ctls_unassign(codec, pin_idx);
	}

	return 0;
}

static const struct hda_pcm_ops generic_ops = {
	.open = hdmi_pcm_open,
	.prepare = generic_hdmi_playback_pcm_prepare,
	.cleanup = generic_hdmi_playback_pcm_cleanup,
};

static int generic_hdmi_build_pcms(struct hda_codec *codec)
{
	struct hdmi_spec *spec = codec->spec;
	int pin_idx;

	for (pin_idx = 0; pin_idx < spec->num_pins; pin_idx++) {
		struct hda_pcm *info;
		struct hda_pcm_stream *pstr;

		info = &spec->pcm_rec[pin_idx];
		info->name = generic_hdmi_pcm_names[pin_idx];
		info->pcm_type = HDA_PCM_TYPE_HDMI;

		pstr = &info->stream[SNDRV_PCM_STREAM_PLAYBACK];
		pstr->substreams = 1;
		pstr->ops = generic_ops;
		/* other pstr fields are set in open */
	}

	codec->num_pcms = spec->num_pins;
	codec->pcm_info = spec->pcm_rec;

	return 0;
}

static int generic_hdmi_build_jack(struct hda_codec *codec, int pin_idx)
{
	int err;
	char hdmi_str[32];
	struct hdmi_spec *spec = codec->spec;
	struct hdmi_spec_per_pin *per_pin = &spec->pins[pin_idx];
	int pcmdev = spec->pcm_rec[pin_idx].device;

	snprintf(hdmi_str, sizeof(hdmi_str), "HDMI/DP,pcm=%d", pcmdev);

	err = snd_hda_input_jack_add(codec, per_pin->pin_nid,
			     SND_JACK_VIDEOOUT, pcmdev > 0 ? hdmi_str : NULL);
	if (err < 0)
		return err;

	hdmi_present_sense(per_pin, 0);
	return 0;
}

static int generic_hdmi_build_controls(struct hda_codec *codec)
{
	struct hdmi_spec *spec = codec->spec;
	int err;
	int pin_idx;

	for (pin_idx = 0; pin_idx < spec->num_pins; pin_idx++) {
		struct hdmi_spec_per_pin *per_pin = &spec->pins[pin_idx];

		err = generic_hdmi_build_jack(codec, pin_idx);
		if (err < 0)
			return err;

		err = snd_hda_create_spdif_out_ctls(codec,
						    per_pin->pin_nid,
						    per_pin->mux_nids[0]);
		if (err < 0)
			return err;
		snd_hda_spdif_ctls_unassign(codec, pin_idx);

		/* add control for ELD Bytes */
		err = hdmi_create_eld_ctl(codec,
					pin_idx,
					spec->pcm_rec[pin_idx].device);

		if (err < 0)
			return err;
	}

	return 0;
}

static int generic_hdmi_init(struct hda_codec *codec)
{
	struct hdmi_spec *spec = codec->spec;
	int pin_idx;

	for (pin_idx = 0; pin_idx < spec->num_pins; pin_idx++) {
		struct hdmi_spec_per_pin *per_pin = &spec->pins[pin_idx];
		hda_nid_t pin_nid = per_pin->pin_nid;
		struct hdmi_eld *eld = &per_pin->sink_eld;

		hdmi_init_pin(codec, pin_nid);
		snd_hda_codec_write(codec, pin_nid, 0,
				    AC_VERB_SET_UNSOLICITED_ENABLE,
				    AC_USRSP_EN | pin_nid);

		per_pin->codec = codec;
		INIT_DELAYED_WORK(&per_pin->work, hdmi_repoll_eld);
		snd_hda_eld_proc_new(codec, eld, pin_idx);
	}
	return 0;
}

static void generic_hdmi_free(struct hda_codec *codec)
{
	struct hdmi_spec *spec = codec->spec;
	int pin_idx;

	for (pin_idx = 0; pin_idx < spec->num_pins; pin_idx++) {
		struct hdmi_spec_per_pin *per_pin = &spec->pins[pin_idx];
		struct hdmi_eld *eld = &per_pin->sink_eld;

		cancel_delayed_work(&per_pin->work);
		snd_hda_eld_proc_free(codec, eld);
	}
	snd_hda_input_jack_free(codec);

	flush_workqueue(codec->bus->workq);
	kfree(spec);
}

static const struct hda_codec_ops generic_hdmi_patch_ops = {
	.init			= generic_hdmi_init,
	.free			= generic_hdmi_free,
	.build_pcms		= generic_hdmi_build_pcms,
	.build_controls		= generic_hdmi_build_controls,
	.unsol_event		= hdmi_unsol_event,
};

static int patch_generic_hdmi(struct hda_codec *codec)
{
	struct hdmi_spec *spec;

	spec = kzalloc(sizeof(*spec), GFP_KERNEL);
	if (spec == NULL)
		return -ENOMEM;

	codec->spec = spec;
	if (hdmi_parse_codec(codec) < 0) {
		codec->spec = NULL;
		kfree(spec);
		return -EINVAL;
	}
	codec->patch_ops = generic_hdmi_patch_ops;

	init_channel_allocations();

	return 0;
}

/*
 * Shared non-generic implementations
 */

static int simple_playback_build_pcms(struct hda_codec *codec)
{
	struct hdmi_spec *spec = codec->spec;
	struct hda_pcm *info = spec->pcm_rec;
	int i;

	codec->num_pcms = spec->num_cvts;
	codec->pcm_info = info;

	for (i = 0; i < codec->num_pcms; i++, info++) {
		unsigned int chans;
		struct hda_pcm_stream *pstr;

		chans = get_wcaps(codec, spec->cvts[i].cvt_nid);
		chans = get_wcaps_channels(chans);

		info->name = generic_hdmi_pcm_names[i];
		info->pcm_type = HDA_PCM_TYPE_HDMI;
		pstr = &info->stream[SNDRV_PCM_STREAM_PLAYBACK];
		snd_BUG_ON(!spec->pcm_playback);
		*pstr = *spec->pcm_playback;
		pstr->nid = spec->cvts[i].cvt_nid;
		if (pstr->channels_max <= 2 && chans && chans <= 16)
			pstr->channels_max = chans;
	}

	return 0;
}

static int simple_playback_build_controls(struct hda_codec *codec)
{
	struct hdmi_spec *spec = codec->spec;
	int err;
	int i;

	for (i = 0; i < codec->num_pcms; i++) {
		err = snd_hda_create_spdif_out_ctls(codec,
						    spec->cvts[i].cvt_nid,
						    spec->cvts[i].cvt_nid);
		if (err < 0)
			return err;
	}

	return 0;
}

static void simple_playback_free(struct hda_codec *codec)
{
	struct hdmi_spec *spec = codec->spec;

	kfree(spec);
}

/*
 * Nvidia specific implementations
 */

#define Nv_VERB_SET_Channel_Allocation          0xF79
#define Nv_VERB_SET_Info_Frame_Checksum         0xF7A
#define Nv_VERB_SET_Audio_Protection_On         0xF98
#define Nv_VERB_SET_Audio_Protection_Off        0xF99

#define nvhdmi_master_con_nid_7x	0x04
#define nvhdmi_master_pin_nid_7x	0x05

static const hda_nid_t nvhdmi_con_nids_7x[4] = {
	/*front, rear, clfe, rear_surr */
	0x6, 0x8, 0xa, 0xc,
};

static const struct hda_verb nvhdmi_basic_init_7x[] = {
	/* set audio protect on */
	{ 0x1, Nv_VERB_SET_Audio_Protection_On, 0x1},
	/* enable digital output on pin widget */
	{ 0x5, AC_VERB_SET_PIN_WIDGET_CONTROL, PIN_OUT | 0x5 },
	{ 0x7, AC_VERB_SET_PIN_WIDGET_CONTROL, PIN_OUT | 0x5 },
	{ 0x9, AC_VERB_SET_PIN_WIDGET_CONTROL, PIN_OUT | 0x5 },
	{ 0xb, AC_VERB_SET_PIN_WIDGET_CONTROL, PIN_OUT | 0x5 },
	{ 0xd, AC_VERB_SET_PIN_WIDGET_CONTROL, PIN_OUT | 0x5 },
	{} /* terminator */
};

#ifdef LIMITED_RATE_FMT_SUPPORT
/* support only the safe format and rate */
#define SUPPORTED_RATES		SNDRV_PCM_RATE_48000
#define SUPPORTED_MAXBPS	16
#define SUPPORTED_FORMATS	SNDRV_PCM_FMTBIT_S16_LE
#else
/* support all rates and formats */
#define SUPPORTED_RATES \
	(SNDRV_PCM_RATE_32000 | SNDRV_PCM_RATE_44100 | SNDRV_PCM_RATE_48000 |\
	SNDRV_PCM_RATE_88200 | SNDRV_PCM_RATE_96000 | SNDRV_PCM_RATE_176400 |\
	 SNDRV_PCM_RATE_192000)
#define SUPPORTED_MAXBPS	24
#define SUPPORTED_FORMATS \
	(SNDRV_PCM_FMTBIT_S16_LE | SNDRV_PCM_FMTBIT_S32_LE)
#endif

static int nvhdmi_7x_init(struct hda_codec *codec)
{
	snd_hda_sequence_write(codec, nvhdmi_basic_init_7x);
	return 0;
}

static unsigned int channels_2_6_8[] = {
	2, 6, 8
};

static unsigned int channels_2_8[] = {
	2, 8
};

static struct snd_pcm_hw_constraint_list hw_constraints_2_6_8_channels = {
	.count = ARRAY_SIZE(channels_2_6_8),
	.list = channels_2_6_8,
	.mask = 0,
};

static struct snd_pcm_hw_constraint_list hw_constraints_2_8_channels = {
	.count = ARRAY_SIZE(channels_2_8),
	.list = channels_2_8,
	.mask = 0,
};

static int simple_playback_pcm_open(struct hda_pcm_stream *hinfo,
				    struct hda_codec *codec,
				    struct snd_pcm_substream *substream)
{
	struct hdmi_spec *spec = codec->spec;
	struct snd_pcm_hw_constraint_list *hw_constraints_channels = NULL;

	switch (codec->preset->id) {
	case 0x10de0002:
	case 0x10de0003:
	case 0x10de0005:
	case 0x10de0006:
		hw_constraints_channels = &hw_constraints_2_8_channels;
		break;
	case 0x10de0007:
		hw_constraints_channels = &hw_constraints_2_6_8_channels;
		break;
	default:
		break;
	}

	if (hw_constraints_channels != NULL) {
		snd_pcm_hw_constraint_list(substream->runtime, 0,
				SNDRV_PCM_HW_PARAM_CHANNELS,
				hw_constraints_channels);
	} else {
		snd_pcm_hw_constraint_step(substream->runtime, 0,
					   SNDRV_PCM_HW_PARAM_CHANNELS, 2);
	}

	return snd_hda_multi_out_dig_open(codec, &spec->multiout);
}

static int simple_playback_pcm_close(struct hda_pcm_stream *hinfo,
				     struct hda_codec *codec,
				     struct snd_pcm_substream *substream)
{
	struct hdmi_spec *spec = codec->spec;
	return snd_hda_multi_out_dig_close(codec, &spec->multiout);
}

static int simple_playback_pcm_prepare(struct hda_pcm_stream *hinfo,
				       struct hda_codec *codec,
				       unsigned int stream_tag,
				       unsigned int format,
				       struct snd_pcm_substream *substream)
{
	struct hdmi_spec *spec = codec->spec;
	return snd_hda_multi_out_dig_prepare(codec, &spec->multiout,
					     stream_tag, format, substream);
}

static void nvhdmi_8ch_7x_set_info_frame_parameters(struct hda_codec *codec,
						    int channels)
{
	unsigned int chanmask;
	int chan = channels ? (channels - 1) : 1;

	switch (channels) {
	default:
	case 0:
	case 2:
		chanmask = 0x00;
		break;
	case 4:
		chanmask = 0x08;
		break;
	case 6:
		chanmask = 0x0b;
		break;
	case 8:
		chanmask = 0x13;
		break;
	}

	/* Set the audio infoframe channel allocation and checksum fields.  The
	 * channel count is computed implicitly by the hardware. */
	snd_hda_codec_write(codec, 0x1, 0,
			Nv_VERB_SET_Channel_Allocation, chanmask);

	snd_hda_codec_write(codec, 0x1, 0,
			Nv_VERB_SET_Info_Frame_Checksum,
			(0x71 - chan - chanmask));
}

static int nvhdmi_8ch_7x_pcm_close(struct hda_pcm_stream *hinfo,
				   struct hda_codec *codec,
				   struct snd_pcm_substream *substream)
{
	struct hdmi_spec *spec = codec->spec;
	int i;

	snd_hda_codec_write(codec, nvhdmi_master_con_nid_7x,
			0, AC_VERB_SET_CHANNEL_STREAMID, 0);
	for (i = 0; i < 4; i++) {
		/* set the stream id */
		snd_hda_codec_write(codec, nvhdmi_con_nids_7x[i], 0,
				AC_VERB_SET_CHANNEL_STREAMID, 0);
		/* set the stream format */
		snd_hda_codec_write(codec, nvhdmi_con_nids_7x[i], 0,
				AC_VERB_SET_STREAM_FORMAT, 0);
	}

	/* The audio hardware sends a channel count of 0x7 (8ch) when all the
	 * streams are disabled. */
	nvhdmi_8ch_7x_set_info_frame_parameters(codec, 8);

	return snd_hda_multi_out_dig_close(codec, &spec->multiout);
}

static int nvhdmi_8ch_7x_pcm_prepare(struct hda_pcm_stream *hinfo,
				     struct hda_codec *codec,
				     unsigned int stream_tag,
				     unsigned int format,
				     struct snd_pcm_substream *substream)
{
	int chs;
	unsigned int dataDCC2, channel_id;
	int i;
	struct hdmi_spec *spec = codec->spec;
	struct hda_spdif_out *spdif =
		snd_hda_spdif_out_of_nid(codec, spec->cvts[0].cvt_nid);

	mutex_lock(&codec->spdif_mutex);

	chs = substream->runtime->channels;

	dataDCC2 = 0x2;

	/* turn off SPDIF once; otherwise the IEC958 bits won't be updated */
	if (codec->spdif_status_reset && (spdif->ctls & AC_DIG1_ENABLE))
		snd_hda_codec_write(codec,
				nvhdmi_master_con_nid_7x,
				0,
				AC_VERB_SET_DIGI_CONVERT_1,
				spdif->ctls & ~AC_DIG1_ENABLE & 0xff);

	/* set the stream id */
	snd_hda_codec_write(codec, nvhdmi_master_con_nid_7x, 0,
			AC_VERB_SET_CHANNEL_STREAMID, (stream_tag << 4) | 0x0);

	/* set the stream format */
	snd_hda_codec_write(codec, nvhdmi_master_con_nid_7x, 0,
			AC_VERB_SET_STREAM_FORMAT, format);

	/* turn on again (if needed) */
	/* enable and set the channel status audio/data flag */
	if (codec->spdif_status_reset && (spdif->ctls & AC_DIG1_ENABLE)) {
		snd_hda_codec_write(codec,
				nvhdmi_master_con_nid_7x,
				0,
				AC_VERB_SET_DIGI_CONVERT_1,
				spdif->ctls & 0xff);
		snd_hda_codec_write(codec,
				nvhdmi_master_con_nid_7x,
				0,
				AC_VERB_SET_DIGI_CONVERT_2, dataDCC2);
	}

	for (i = 0; i < 4; i++) {
		if (chs == 2)
			channel_id = 0;
		else
			channel_id = i * 2;

		/* turn off SPDIF once;
		 *otherwise the IEC958 bits won't be updated
		 */
		if (codec->spdif_status_reset &&
		(spdif->ctls & AC_DIG1_ENABLE))
			snd_hda_codec_write(codec,
				nvhdmi_con_nids_7x[i],
				0,
				AC_VERB_SET_DIGI_CONVERT_1,
				spdif->ctls & ~AC_DIG1_ENABLE & 0xff);
		/* set the stream id */
		snd_hda_codec_write(codec,
				nvhdmi_con_nids_7x[i],
				0,
				AC_VERB_SET_CHANNEL_STREAMID,
				(stream_tag << 4) | channel_id);
		/* set the stream format */
		snd_hda_codec_write(codec,
				nvhdmi_con_nids_7x[i],
				0,
				AC_VERB_SET_STREAM_FORMAT,
				format);
		/* turn on again (if needed) */
		/* enable and set the channel status audio/data flag */
		if (codec->spdif_status_reset &&
		(spdif->ctls & AC_DIG1_ENABLE)) {
			snd_hda_codec_write(codec,
					nvhdmi_con_nids_7x[i],
					0,
					AC_VERB_SET_DIGI_CONVERT_1,
					spdif->ctls & 0xff);
			snd_hda_codec_write(codec,
					nvhdmi_con_nids_7x[i],
					0,
					AC_VERB_SET_DIGI_CONVERT_2, dataDCC2);
		}
	}

	nvhdmi_8ch_7x_set_info_frame_parameters(codec, chs);

	mutex_unlock(&codec->spdif_mutex);
	return 0;
}

static const struct hda_pcm_stream nvhdmi_pcm_playback_8ch_7x = {
	.substreams = 1,
	.channels_min = 2,
	.channels_max = 8,
	.nid = nvhdmi_master_con_nid_7x,
	.rates = SUPPORTED_RATES,
	.maxbps = SUPPORTED_MAXBPS,
	.formats = SUPPORTED_FORMATS,
	.ops = {
		.open = simple_playback_pcm_open,
		.close = nvhdmi_8ch_7x_pcm_close,
		.prepare = nvhdmi_8ch_7x_pcm_prepare
	},
};

static const struct hda_pcm_stream nvhdmi_pcm_playback_2ch = {
	.substreams = 1,
	.channels_min = 2,
	.channels_max = 2,
	.nid = nvhdmi_master_con_nid_7x,
	.rates = SUPPORTED_RATES,
	.maxbps = SUPPORTED_MAXBPS,
	.formats = SUPPORTED_FORMATS,
	.ops = {
		.open = simple_playback_pcm_open,
		.close = simple_playback_pcm_close,
		.prepare = simple_playback_pcm_prepare
	},
};

static const struct hda_codec_ops nvhdmi_patch_ops_8ch_7x = {
	.build_controls = simple_playback_build_controls,
	.build_pcms = simple_playback_build_pcms,
	.init = nvhdmi_7x_init,
	.free = simple_playback_free,
};

static const struct hda_codec_ops nvhdmi_patch_ops_2ch = {
	.build_controls = simple_playback_build_controls,
	.build_pcms = simple_playback_build_pcms,
	.init = nvhdmi_7x_init,
	.free = simple_playback_free,
};

static int patch_nvhdmi_2ch(struct hda_codec *codec)
{
	struct hdmi_spec *spec;

	spec = kzalloc(sizeof(*spec), GFP_KERNEL);
	if (spec == NULL)
		return -ENOMEM;

	codec->spec = spec;

	spec->multiout.num_dacs = 0;  /* no analog */
	spec->multiout.max_channels = 2;
	spec->multiout.dig_out_nid = nvhdmi_master_con_nid_7x;
	spec->num_cvts = 1;
	spec->cvts[0].cvt_nid = nvhdmi_master_con_nid_7x;
	spec->pcm_playback = &nvhdmi_pcm_playback_2ch;

	codec->patch_ops = nvhdmi_patch_ops_2ch;

	return 0;
}

static int patch_nvhdmi_8ch_7x(struct hda_codec *codec)
{
	struct hdmi_spec *spec;
	int err = patch_nvhdmi_2ch(codec);

	if (err < 0)
		return err;
	spec = codec->spec;
	spec->multiout.max_channels = 8;
	spec->pcm_playback = &nvhdmi_pcm_playback_8ch_7x;
	codec->patch_ops = nvhdmi_patch_ops_8ch_7x;

	/* Initialize the audio infoframe channel mask and checksum to something
	 * valid */
	nvhdmi_8ch_7x_set_info_frame_parameters(codec, 8);

	return 0;
}

/*
 * ATI-specific implementations
 *
 * FIXME: we may omit the whole this and use the generic code once after
 * it's confirmed to work.
 */

#define ATIHDMI_CVT_NID		0x02	/* audio converter */
#define ATIHDMI_PIN_NID		0x03	/* HDMI output pin */

static int atihdmi_playback_pcm_prepare(struct hda_pcm_stream *hinfo,
					struct hda_codec *codec,
					unsigned int stream_tag,
					unsigned int format,
					struct snd_pcm_substream *substream)
{
	struct hdmi_spec *spec = codec->spec;
	int chans = substream->runtime->channels;
	int i, err;

	err = simple_playback_pcm_prepare(hinfo, codec, stream_tag, format,
					  substream);
	if (err < 0)
		return err;
	snd_hda_codec_write(codec, spec->cvts[0].cvt_nid, 0,
			    AC_VERB_SET_CVT_CHAN_COUNT, chans - 1);
	/* FIXME: XXX */
	for (i = 0; i < chans; i++) {
		snd_hda_codec_write(codec, spec->cvts[0].cvt_nid, 0,
				    AC_VERB_SET_HDMI_CHAN_SLOT,
				    (i << 4) | i);
	}
	return 0;
}

static const struct hda_pcm_stream atihdmi_pcm_digital_playback = {
	.substreams = 1,
	.channels_min = 2,
	.channels_max = 2,
	.nid = ATIHDMI_CVT_NID,
	.ops = {
		.open = simple_playback_pcm_open,
		.close = simple_playback_pcm_close,
		.prepare = atihdmi_playback_pcm_prepare
	},
};

static const struct hda_verb atihdmi_basic_init[] = {
	/* enable digital output on pin widget */
	{ 0x03, AC_VERB_SET_PIN_WIDGET_CONTROL, PIN_OUT },
	{} /* terminator */
};

static int atihdmi_init(struct hda_codec *codec)
{
	struct hdmi_spec *spec = codec->spec;

	snd_hda_sequence_write(codec, atihdmi_basic_init);
	/* SI codec requires to unmute the pin */
	if (get_wcaps(codec, spec->pins[0].pin_nid) & AC_WCAP_OUT_AMP)
		snd_hda_codec_write(codec, spec->pins[0].pin_nid, 0,
				    AC_VERB_SET_AMP_GAIN_MUTE,
				    AMP_OUT_UNMUTE);
	return 0;
}

static const struct hda_codec_ops atihdmi_patch_ops = {
	.build_controls = simple_playback_build_controls,
	.build_pcms = simple_playback_build_pcms,
	.init = atihdmi_init,
	.free = simple_playback_free,
};


static int patch_atihdmi(struct hda_codec *codec)
{
	struct hdmi_spec *spec;

	spec = kzalloc(sizeof(*spec), GFP_KERNEL);
	if (spec == NULL)
		return -ENOMEM;

	codec->spec = spec;

	spec->multiout.num_dacs = 0;	  /* no analog */
	spec->multiout.max_channels = 2;
	spec->multiout.dig_out_nid = ATIHDMI_CVT_NID;
	spec->num_cvts = 1;
	spec->cvts[0].cvt_nid = ATIHDMI_CVT_NID;
	spec->pins[0].pin_nid = ATIHDMI_PIN_NID;
	spec->pcm_playback = &atihdmi_pcm_digital_playback;

	codec->patch_ops = atihdmi_patch_ops;

	return 0;
}


/*
 * patch entries
 */
static const struct hda_codec_preset snd_hda_preset_hdmi[] = {
{ .id = 0x1002793c, .name = "RS600 HDMI",	.patch = patch_atihdmi },
{ .id = 0x10027919, .name = "RS600 HDMI",	.patch = patch_atihdmi },
{ .id = 0x1002791a, .name = "RS690/780 HDMI",	.patch = patch_atihdmi },
{ .id = 0x1002aa01, .name = "R6xx HDMI",	.patch = patch_generic_hdmi },
{ .id = 0x10951390, .name = "SiI1390 HDMI",	.patch = patch_generic_hdmi },
{ .id = 0x10951392, .name = "SiI1392 HDMI",	.patch = patch_generic_hdmi },
{ .id = 0x17e80047, .name = "Chrontel HDMI",	.patch = patch_generic_hdmi },
{ .id = 0x10de0002, .name = "MCP77/78 HDMI",	.patch = patch_nvhdmi_8ch_7x },
{ .id = 0x10de0003, .name = "MCP77/78 HDMI",	.patch = patch_nvhdmi_8ch_7x },
{ .id = 0x10de0005, .name = "MCP77/78 HDMI",	.patch = patch_nvhdmi_8ch_7x },
{ .id = 0x10de0006, .name = "MCP77/78 HDMI",	.patch = patch_nvhdmi_8ch_7x },
{ .id = 0x10de0007, .name = "MCP79/7A HDMI",	.patch = patch_nvhdmi_8ch_7x },
{ .id = 0x10de000a, .name = "GPU 0a HDMI/DP",	.patch = patch_generic_hdmi },
{ .id = 0x10de000b, .name = "GPU 0b HDMI/DP",	.patch = patch_generic_hdmi },
{ .id = 0x10de000c, .name = "MCP89 HDMI",	.patch = patch_generic_hdmi },
{ .id = 0x10de000d, .name = "GPU 0d HDMI/DP",	.patch = patch_generic_hdmi },
{ .id = 0x10de0010, .name = "GPU 10 HDMI/DP",	.patch = patch_generic_hdmi },
{ .id = 0x10de0011, .name = "GPU 11 HDMI/DP",	.patch = patch_generic_hdmi },
{ .id = 0x10de0012, .name = "GPU 12 HDMI/DP",	.patch = patch_generic_hdmi },
{ .id = 0x10de0013, .name = "GPU 13 HDMI/DP",	.patch = patch_generic_hdmi },
{ .id = 0x10de0014, .name = "GPU 14 HDMI/DP",	.patch = patch_generic_hdmi },
{ .id = 0x10de0015, .name = "GPU 15 HDMI/DP",	.patch = patch_generic_hdmi },
{ .id = 0x10de0016, .name = "GPU 16 HDMI/DP",	.patch = patch_generic_hdmi },
/* 17 is known to be absent */
{ .id = 0x10de0018, .name = "GPU 18 HDMI/DP",	.patch = patch_generic_hdmi },
{ .id = 0x10de0019, .name = "GPU 19 HDMI/DP",	.patch = patch_generic_hdmi },
{ .id = 0x10de001a, .name = "GPU 1a HDMI/DP",	.patch = patch_generic_hdmi },
{ .id = 0x10de001b, .name = "GPU 1b HDMI/DP",	.patch = patch_generic_hdmi },
{ .id = 0x10de001c, .name = "GPU 1c HDMI/DP",	.patch = patch_generic_hdmi },
{ .id = 0x10de0040, .name = "GPU 40 HDMI/DP",	.patch = patch_generic_hdmi },
{ .id = 0x10de0041, .name = "GPU 41 HDMI/DP",	.patch = patch_generic_hdmi },
{ .id = 0x10de0042, .name = "GPU 42 HDMI/DP",	.patch = patch_generic_hdmi },
{ .id = 0x10de0043, .name = "GPU 43 HDMI/DP",	.patch = patch_generic_hdmi },
{ .id = 0x10de0044, .name = "GPU 44 HDMI/DP",	.patch = patch_generic_hdmi },
{ .id = 0x10de0067, .name = "MCP67 HDMI",	.patch = patch_nvhdmi_2ch },
{ .id = 0x10de8001, .name = "MCP73 HDMI",	.patch = patch_nvhdmi_2ch },
{ .id = 0x80860054, .name = "IbexPeak HDMI",	.patch = patch_generic_hdmi },
{ .id = 0x80862801, .name = "Bearlake HDMI",	.patch = patch_generic_hdmi },
{ .id = 0x80862802, .name = "Cantiga HDMI",	.patch = patch_generic_hdmi },
{ .id = 0x80862803, .name = "Eaglelake HDMI",	.patch = patch_generic_hdmi },
{ .id = 0x80862804, .name = "IbexPeak HDMI",	.patch = patch_generic_hdmi },
{ .id = 0x80862805, .name = "CougarPoint HDMI",	.patch = patch_generic_hdmi },
{ .id = 0x80862806, .name = "PantherPoint HDMI", .patch = patch_generic_hdmi },
{ .id = 0x808629fb, .name = "Crestline HDMI",	.patch = patch_generic_hdmi },
{} /* terminator */
};

MODULE_ALIAS("snd-hda-codec-id:1002793c");
MODULE_ALIAS("snd-hda-codec-id:10027919");
MODULE_ALIAS("snd-hda-codec-id:1002791a");
MODULE_ALIAS("snd-hda-codec-id:1002aa01");
MODULE_ALIAS("snd-hda-codec-id:10951390");
MODULE_ALIAS("snd-hda-codec-id:10951392");
MODULE_ALIAS("snd-hda-codec-id:10de0002");
MODULE_ALIAS("snd-hda-codec-id:10de0003");
MODULE_ALIAS("snd-hda-codec-id:10de0005");
MODULE_ALIAS("snd-hda-codec-id:10de0006");
MODULE_ALIAS("snd-hda-codec-id:10de0007");
MODULE_ALIAS("snd-hda-codec-id:10de000a");
MODULE_ALIAS("snd-hda-codec-id:10de000b");
MODULE_ALIAS("snd-hda-codec-id:10de000c");
MODULE_ALIAS("snd-hda-codec-id:10de000d");
MODULE_ALIAS("snd-hda-codec-id:10de0010");
MODULE_ALIAS("snd-hda-codec-id:10de0011");
MODULE_ALIAS("snd-hda-codec-id:10de0012");
MODULE_ALIAS("snd-hda-codec-id:10de0013");
MODULE_ALIAS("snd-hda-codec-id:10de0014");
MODULE_ALIAS("snd-hda-codec-id:10de0015");
MODULE_ALIAS("snd-hda-codec-id:10de0016");
MODULE_ALIAS("snd-hda-codec-id:10de0018");
MODULE_ALIAS("snd-hda-codec-id:10de0019");
MODULE_ALIAS("snd-hda-codec-id:10de001a");
MODULE_ALIAS("snd-hda-codec-id:10de001b");
MODULE_ALIAS("snd-hda-codec-id:10de001c");
MODULE_ALIAS("snd-hda-codec-id:10de0040");
MODULE_ALIAS("snd-hda-codec-id:10de0041");
MODULE_ALIAS("snd-hda-codec-id:10de0042");
MODULE_ALIAS("snd-hda-codec-id:10de0043");
MODULE_ALIAS("snd-hda-codec-id:10de0044");
MODULE_ALIAS("snd-hda-codec-id:10de0067");
MODULE_ALIAS("snd-hda-codec-id:10de8001");
MODULE_ALIAS("snd-hda-codec-id:17e80047");
MODULE_ALIAS("snd-hda-codec-id:80860054");
MODULE_ALIAS("snd-hda-codec-id:80862801");
MODULE_ALIAS("snd-hda-codec-id:80862802");
MODULE_ALIAS("snd-hda-codec-id:80862803");
MODULE_ALIAS("snd-hda-codec-id:80862804");
MODULE_ALIAS("snd-hda-codec-id:80862805");
MODULE_ALIAS("snd-hda-codec-id:80862806");
MODULE_ALIAS("snd-hda-codec-id:808629fb");

MODULE_LICENSE("GPL");
MODULE_DESCRIPTION("HDMI HD-audio codec");
MODULE_ALIAS("snd-hda-codec-intelhdmi");
MODULE_ALIAS("snd-hda-codec-nvhdmi");
MODULE_ALIAS("snd-hda-codec-atihdmi");

static struct hda_codec_preset_list intel_list = {
	.preset = snd_hda_preset_hdmi,
	.owner = THIS_MODULE,
};

static int __init patch_hdmi_init(void)
{
	return snd_hda_add_codec_preset(&intel_list);
}

static void __exit patch_hdmi_exit(void)
{
	snd_hda_delete_codec_preset(&intel_list);
}

module_init(patch_hdmi_init)
module_exit(patch_hdmi_exit)<|MERGE_RESOLUTION|>--- conflicted
+++ resolved
@@ -977,15 +977,7 @@
 	int present = snd_hda_pin_sense(codec, pin_nid);
 	bool eld_valid = false;
 
-<<<<<<< HEAD
-#ifdef CONFIG_PROC_FS
-	memset(eld, 0, offsetof(struct hdmi_eld, proc_entry));
-#else
-	memset(eld, 0, sizeof(struct hdmi_eld));
-#endif
-=======
 	memset(eld, 0, offsetof(struct hdmi_eld, eld_buffer));
->>>>>>> 250a8155
 
 	eld->monitor_present	= !!(present & AC_PINSENSE_PRESENCE);
 	if (eld->monitor_present)
@@ -995,11 +987,7 @@
 		"HDMI status: Codec=%d Pin=%d Presence_Detect=%d ELD_Valid=%d\n",
 		codec->addr, pin_nid, eld->monitor_present, eld_valid);
 
-<<<<<<< HEAD
-	if (eld_valid)
-=======
 	if (eld_valid) {
->>>>>>> 250a8155
 		if (!snd_hdmi_get_eld(eld, codec, pin_nid))
 			snd_hdmi_show_eld(eld);
 		else if (repoll) {
