// SPDX-License-Identifier: GPL-2.0-or-later
/*
 * HD audio interface patch for Conexant HDA audio codec
 *
 * Copyright (c) 2006 Pototskiy Akex <alex.pototskiy@gmail.com>
 * 		      Takashi Iwai <tiwai@suse.de>
 * 		      Tobin Davis  <tdavis@dsl-only.net>
 */

#include <linux/init.h>
#include <linux/delay.h>
#include <linux/slab.h>
#include <linux/module.h>
#include <sound/core.h>
#include <sound/jack.h>

#include <sound/hda_codec.h>
#include "hda_local.h"
#include "hda_auto_parser.h"
#include "hda_beep.h"
#include "hda_jack.h"
#include "hda_generic.h"

struct conexant_spec {
	struct hda_gen_spec gen;

	/* extra EAPD pins */
	unsigned int num_eapds;
	hda_nid_t eapds[4];
	bool dynamic_eapd;
	hda_nid_t mute_led_eapd;

	unsigned int parse_flags; /* flag for snd_hda_parse_pin_defcfg() */

	/* OPLC XO specific */
	bool recording;
	bool dc_enable;
	unsigned int dc_input_bias; /* offset into olpc_xo_dc_bias */
	struct nid_path *dc_mode_path;

	int mute_led_polarity;
	unsigned int gpio_led;
	unsigned int gpio_mute_led_mask;
	unsigned int gpio_mic_led_mask;

};


#ifdef CONFIG_SND_HDA_INPUT_BEEP
/* additional beep mixers; private_value will be overwritten */
static const struct snd_kcontrol_new cxt_beep_mixer[] = {
	HDA_CODEC_VOLUME_MONO("Beep Playback Volume", 0, 1, 0, HDA_OUTPUT),
	HDA_CODEC_MUTE_BEEP_MONO("Beep Playback Switch", 0, 1, 0, HDA_OUTPUT),
};

static int set_beep_amp(struct conexant_spec *spec, hda_nid_t nid,
			int idx, int dir)
{
	struct snd_kcontrol_new *knew;
	unsigned int beep_amp = HDA_COMPOSE_AMP_VAL(nid, 1, idx, dir);
	int i;

	spec->gen.beep_nid = nid;
	for (i = 0; i < ARRAY_SIZE(cxt_beep_mixer); i++) {
		knew = snd_hda_gen_add_kctl(&spec->gen, NULL,
					    &cxt_beep_mixer[i]);
		if (!knew)
			return -ENOMEM;
		knew->private_value = beep_amp;
	}
	return 0;
}

static int cx_auto_parse_beep(struct hda_codec *codec)
{
	struct conexant_spec *spec = codec->spec;
	hda_nid_t nid;

	for_each_hda_codec_node(nid, codec)
		if (get_wcaps_type(get_wcaps(codec, nid)) == AC_WID_BEEP)
			return set_beep_amp(spec, nid, 0, HDA_OUTPUT);
	return 0;
}
#else
#define cx_auto_parse_beep(codec)	0
#endif

/*
 * Automatic parser for CX20641 & co
 */

/* parse EAPDs */
static void cx_auto_parse_eapd(struct hda_codec *codec)
{
	struct conexant_spec *spec = codec->spec;
	hda_nid_t nid;

	for_each_hda_codec_node(nid, codec) {
		if (get_wcaps_type(get_wcaps(codec, nid)) != AC_WID_PIN)
			continue;
		if (!(snd_hda_query_pin_caps(codec, nid) & AC_PINCAP_EAPD))
			continue;
		spec->eapds[spec->num_eapds++] = nid;
		if (spec->num_eapds >= ARRAY_SIZE(spec->eapds))
			break;
	}

	/* NOTE: below is a wild guess; if we have more than two EAPDs,
	 * it's a new chip, where EAPDs are supposed to be associated to
	 * pins, and we can control EAPD per pin.
	 * OTOH, if only one or two EAPDs are found, it's an old chip,
	 * thus it might control over all pins.
	 */
	if (spec->num_eapds > 2)
		spec->dynamic_eapd = 1;
}

static void cx_auto_turn_eapd(struct hda_codec *codec, int num_pins,
			      const hda_nid_t *pins, bool on)
{
	int i;
	for (i = 0; i < num_pins; i++) {
		if (snd_hda_query_pin_caps(codec, pins[i]) & AC_PINCAP_EAPD)
			snd_hda_codec_write(codec, pins[i], 0,
					    AC_VERB_SET_EAPD_BTLENABLE,
					    on ? 0x02 : 0);
	}
}

/* turn on/off EAPD according to Master switch */
static void cx_auto_vmaster_hook(void *private_data, int enabled)
{
	struct hda_codec *codec = private_data;
	struct conexant_spec *spec = codec->spec;

	cx_auto_turn_eapd(codec, spec->num_eapds, spec->eapds, enabled);
}

/* turn on/off EAPD according to Master switch (inversely!) for mute LED */
static int cx_auto_vmaster_mute_led(struct led_classdev *led_cdev,
				    enum led_brightness brightness)
{
	struct hda_codec *codec = dev_to_hda_codec(led_cdev->dev->parent);
	struct conexant_spec *spec = codec->spec;

	snd_hda_codec_write(codec, spec->mute_led_eapd, 0,
			    AC_VERB_SET_EAPD_BTLENABLE,
			    brightness ? 0x02 : 0x00);
	return 0;
}

static void cxt_init_gpio_led(struct hda_codec *codec)
{
	struct conexant_spec *spec = codec->spec;
	unsigned int mask = spec->gpio_mute_led_mask | spec->gpio_mic_led_mask;

	if (mask) {
		snd_hda_codec_write(codec, 0x01, 0, AC_VERB_SET_GPIO_MASK,
				    mask);
		snd_hda_codec_write(codec, 0x01, 0, AC_VERB_SET_GPIO_DIRECTION,
				    mask);
		snd_hda_codec_write(codec, 0x01, 0, AC_VERB_SET_GPIO_DATA,
				    spec->gpio_led);
	}
}

static int cx_auto_init(struct hda_codec *codec)
{
	struct conexant_spec *spec = codec->spec;
	snd_hda_gen_init(codec);
	if (!spec->dynamic_eapd)
		cx_auto_turn_eapd(codec, spec->num_eapds, spec->eapds, true);

	cxt_init_gpio_led(codec);
	snd_hda_apply_fixup(codec, HDA_FIXUP_ACT_INIT);

	return 0;
}

static void cx_auto_reboot_notify(struct hda_codec *codec)
{
	struct conexant_spec *spec = codec->spec;

	/* Turn the problematic codec into D3 to avoid spurious noises
	   from the internal speaker during (and after) reboot */
	cx_auto_turn_eapd(codec, spec->num_eapds, spec->eapds, false);
	snd_hda_gen_reboot_notify(codec);
}

static void cx_auto_free(struct hda_codec *codec)
{
	cx_auto_reboot_notify(codec);
	snd_hda_gen_free(codec);
}

static const struct hda_codec_ops cx_auto_patch_ops = {
	.build_controls = snd_hda_gen_build_controls,
	.build_pcms = snd_hda_gen_build_pcms,
	.init = cx_auto_init,
	.reboot_notify = cx_auto_reboot_notify,
	.free = cx_auto_free,
	.unsol_event = snd_hda_jack_unsol_event,
#ifdef CONFIG_PM
	.check_power_status = snd_hda_gen_check_power_status,
#endif
};

/*
 * pin fix-up
 */
enum {
	CXT_PINCFG_LENOVO_X200,
	CXT_PINCFG_LENOVO_TP410,
	CXT_PINCFG_LEMOTE_A1004,
	CXT_PINCFG_LEMOTE_A1205,
	CXT_PINCFG_COMPAQ_CQ60,
	CXT_FIXUP_STEREO_DMIC,
	CXT_FIXUP_INC_MIC_BOOST,
	CXT_FIXUP_HEADPHONE_MIC_PIN,
	CXT_FIXUP_HEADPHONE_MIC,
	CXT_FIXUP_GPIO1,
	CXT_FIXUP_ASPIRE_DMIC,
	CXT_FIXUP_THINKPAD_ACPI,
	CXT_FIXUP_OLPC_XO,
	CXT_FIXUP_CAP_MIX_AMP,
	CXT_FIXUP_TOSHIBA_P105,
	CXT_FIXUP_HP_530,
	CXT_FIXUP_CAP_MIX_AMP_5047,
	CXT_FIXUP_MUTE_LED_EAPD,
	CXT_FIXUP_HP_DOCK,
	CXT_FIXUP_HP_SPECTRE,
	CXT_FIXUP_HP_GATE_MIC,
	CXT_FIXUP_MUTE_LED_GPIO,
	CXT_FIXUP_HP_ZBOOK_MUTE_LED,
	CXT_FIXUP_HEADSET_MIC,
	CXT_FIXUP_HP_MIC_NO_PRESENCE,
};

/* for hda_fixup_thinkpad_acpi() */
#include "thinkpad_helper.c"

static void cxt_fixup_stereo_dmic(struct hda_codec *codec,
				  const struct hda_fixup *fix, int action)
{
	struct conexant_spec *spec = codec->spec;
	spec->gen.inv_dmic_split = 1;
}

static void cxt5066_increase_mic_boost(struct hda_codec *codec,
				   const struct hda_fixup *fix, int action)
{
	if (action != HDA_FIXUP_ACT_PRE_PROBE)
		return;

	snd_hda_override_amp_caps(codec, 0x17, HDA_OUTPUT,
				  (0x3 << AC_AMPCAP_OFFSET_SHIFT) |
				  (0x4 << AC_AMPCAP_NUM_STEPS_SHIFT) |
				  (0x27 << AC_AMPCAP_STEP_SIZE_SHIFT) |
				  (0 << AC_AMPCAP_MUTE_SHIFT));
}

static void cxt_update_headset_mode(struct hda_codec *codec)
{
	/* The verbs used in this function were tested on a Conexant CX20751/2 codec. */
	int i;
	bool mic_mode = false;
	struct conexant_spec *spec = codec->spec;
	struct auto_pin_cfg *cfg = &spec->gen.autocfg;

	hda_nid_t mux_pin = spec->gen.imux_pins[spec->gen.cur_mux[0]];

	for (i = 0; i < cfg->num_inputs; i++)
		if (cfg->inputs[i].pin == mux_pin) {
			mic_mode = !!cfg->inputs[i].is_headphone_mic;
			break;
		}

	if (mic_mode) {
		snd_hda_codec_write_cache(codec, 0x1c, 0, 0x410, 0x7c); /* enable merged mode for analog int-mic */
		spec->gen.hp_jack_present = false;
	} else {
		snd_hda_codec_write_cache(codec, 0x1c, 0, 0x410, 0x54); /* disable merged mode for analog int-mic */
		spec->gen.hp_jack_present = snd_hda_jack_detect(codec, spec->gen.autocfg.hp_pins[0]);
	}

	snd_hda_gen_update_outputs(codec);
}

static void cxt_update_headset_mode_hook(struct hda_codec *codec,
					 struct snd_kcontrol *kcontrol,
					 struct snd_ctl_elem_value *ucontrol)
{
	cxt_update_headset_mode(codec);
}

static void cxt_fixup_headphone_mic(struct hda_codec *codec,
				    const struct hda_fixup *fix, int action)
{
	struct conexant_spec *spec = codec->spec;

	switch (action) {
	case HDA_FIXUP_ACT_PRE_PROBE:
		spec->parse_flags |= HDA_PINCFG_HEADPHONE_MIC;
		snd_hdac_regmap_add_vendor_verb(&codec->core, 0x410);
		break;
	case HDA_FIXUP_ACT_PROBE:
		WARN_ON(spec->gen.cap_sync_hook);
		spec->gen.cap_sync_hook = cxt_update_headset_mode_hook;
		spec->gen.automute_hook = cxt_update_headset_mode;
		break;
	case HDA_FIXUP_ACT_INIT:
		cxt_update_headset_mode(codec);
		break;
	}
}

static void cxt_fixup_headset_mic(struct hda_codec *codec,
				    const struct hda_fixup *fix, int action)
{
	struct conexant_spec *spec = codec->spec;

	switch (action) {
	case HDA_FIXUP_ACT_PRE_PROBE:
		spec->parse_flags |= HDA_PINCFG_HEADSET_MIC;
		break;
	}
}

/* OPLC XO 1.5 fixup */

/* OLPC XO-1.5 supports DC input mode (e.g. for use with analog sensors)
 * through the microphone jack.
 * When the user enables this through a mixer switch, both internal and
 * external microphones are disabled. Gain is fixed at 0dB. In this mode,
 * we also allow the bias to be configured through a separate mixer
 * control. */

#define update_mic_pin(codec, nid, val)					\
	snd_hda_codec_write_cache(codec, nid, 0,			\
				   AC_VERB_SET_PIN_WIDGET_CONTROL, val)

static const struct hda_input_mux olpc_xo_dc_bias = {
	.num_items = 3,
	.items = {
		{ "Off", PIN_IN },
		{ "50%", PIN_VREF50 },
		{ "80%", PIN_VREF80 },
	},
};

static void olpc_xo_update_mic_boost(struct hda_codec *codec)
{
	struct conexant_spec *spec = codec->spec;
	int ch, val;

	for (ch = 0; ch < 2; ch++) {
		val = AC_AMP_SET_OUTPUT |
			(ch ? AC_AMP_SET_RIGHT : AC_AMP_SET_LEFT);
		if (!spec->dc_enable)
			val |= snd_hda_codec_amp_read(codec, 0x17, ch, HDA_OUTPUT, 0);
		snd_hda_codec_write(codec, 0x17, 0,
				    AC_VERB_SET_AMP_GAIN_MUTE, val);
	}
}

static void olpc_xo_update_mic_pins(struct hda_codec *codec)
{
	struct conexant_spec *spec = codec->spec;
	int cur_input, val;
	struct nid_path *path;

	cur_input = spec->gen.input_paths[0][spec->gen.cur_mux[0]];

	/* Set up mic pins for port-B, C and F dynamically as the recording
	 * LED is turned on/off by these pin controls
	 */
	if (!spec->dc_enable) {
		/* disable DC bias path and pin for port F */
		update_mic_pin(codec, 0x1e, 0);
		snd_hda_activate_path(codec, spec->dc_mode_path, false, false);

		/* update port B (ext mic) and C (int mic) */
		/* OLPC defers mic widget control until when capture is
		 * started because the microphone LED comes on as soon as
		 * these settings are put in place. if we did this before
		 * recording, it would give the false indication that
		 * recording is happening when it is not.
		 */
		update_mic_pin(codec, 0x1a, spec->recording ?
			       snd_hda_codec_get_pin_target(codec, 0x1a) : 0);
		update_mic_pin(codec, 0x1b, spec->recording ?
			       snd_hda_codec_get_pin_target(codec, 0x1b) : 0);
		/* enable normal mic path */
		path = snd_hda_get_path_from_idx(codec, cur_input);
		if (path)
			snd_hda_activate_path(codec, path, true, false);
	} else {
		/* disable normal mic path */
		path = snd_hda_get_path_from_idx(codec, cur_input);
		if (path)
			snd_hda_activate_path(codec, path, false, false);

		/* Even though port F is the DC input, the bias is controlled
		 * on port B.  We also leave that port as an active input (but
		 * unselected) in DC mode just in case that is necessary to
		 * make the bias setting take effect.
		 */
		if (spec->recording)
			val = olpc_xo_dc_bias.items[spec->dc_input_bias].index;
		else
			val = 0;
		update_mic_pin(codec, 0x1a, val);
		update_mic_pin(codec, 0x1b, 0);
		/* enable DC bias path and pin */
		update_mic_pin(codec, 0x1e, spec->recording ? PIN_IN : 0);
		snd_hda_activate_path(codec, spec->dc_mode_path, true, false);
	}
}

/* mic_autoswitch hook */
static void olpc_xo_automic(struct hda_codec *codec,
			    struct hda_jack_callback *jack)
{
	struct conexant_spec *spec = codec->spec;

	/* in DC mode, we don't handle automic */
	if (!spec->dc_enable)
		snd_hda_gen_mic_autoswitch(codec, jack);
	olpc_xo_update_mic_pins(codec);
	if (spec->dc_enable)
		olpc_xo_update_mic_boost(codec);
}

/* pcm_capture hook */
static void olpc_xo_capture_hook(struct hda_pcm_stream *hinfo,
				 struct hda_codec *codec,
				 struct snd_pcm_substream *substream,
				 int action)
{
	struct conexant_spec *spec = codec->spec;

	/* toggle spec->recording flag and update mic pins accordingly
	 * for turning on/off LED
	 */
	switch (action) {
	case HDA_GEN_PCM_ACT_PREPARE:
		spec->recording = 1;
		olpc_xo_update_mic_pins(codec);
		break;
	case HDA_GEN_PCM_ACT_CLEANUP:
		spec->recording = 0;
		olpc_xo_update_mic_pins(codec);
		break;
	}
}

static int olpc_xo_dc_mode_get(struct snd_kcontrol *kcontrol,
			       struct snd_ctl_elem_value *ucontrol)
{
	struct hda_codec *codec = snd_kcontrol_chip(kcontrol);
	struct conexant_spec *spec = codec->spec;
	ucontrol->value.integer.value[0] = spec->dc_enable;
	return 0;
}

static int olpc_xo_dc_mode_put(struct snd_kcontrol *kcontrol,
			       struct snd_ctl_elem_value *ucontrol)
{
	struct hda_codec *codec = snd_kcontrol_chip(kcontrol);
	struct conexant_spec *spec = codec->spec;
	int dc_enable = !!ucontrol->value.integer.value[0];

	if (dc_enable == spec->dc_enable)
		return 0;

	spec->dc_enable = dc_enable;
	olpc_xo_update_mic_pins(codec);
	olpc_xo_update_mic_boost(codec);
	return 1;
}

static int olpc_xo_dc_bias_enum_get(struct snd_kcontrol *kcontrol,
				    struct snd_ctl_elem_value *ucontrol)
{
	struct hda_codec *codec = snd_kcontrol_chip(kcontrol);
	struct conexant_spec *spec = codec->spec;
	ucontrol->value.enumerated.item[0] = spec->dc_input_bias;
	return 0;
}

static int olpc_xo_dc_bias_enum_info(struct snd_kcontrol *kcontrol,
				     struct snd_ctl_elem_info *uinfo)
{
	return snd_hda_input_mux_info(&olpc_xo_dc_bias, uinfo);
}

static int olpc_xo_dc_bias_enum_put(struct snd_kcontrol *kcontrol,
				    struct snd_ctl_elem_value *ucontrol)
{
	struct hda_codec *codec = snd_kcontrol_chip(kcontrol);
	struct conexant_spec *spec = codec->spec;
	const struct hda_input_mux *imux = &olpc_xo_dc_bias;
	unsigned int idx;

	idx = ucontrol->value.enumerated.item[0];
	if (idx >= imux->num_items)
		idx = imux->num_items - 1;
	if (spec->dc_input_bias == idx)
		return 0;

	spec->dc_input_bias = idx;
	if (spec->dc_enable)
		olpc_xo_update_mic_pins(codec);
	return 1;
}

static const struct snd_kcontrol_new olpc_xo_mixers[] = {
	{
		.iface = SNDRV_CTL_ELEM_IFACE_MIXER,
		.name = "DC Mode Enable Switch",
		.info = snd_ctl_boolean_mono_info,
		.get = olpc_xo_dc_mode_get,
		.put = olpc_xo_dc_mode_put,
	},
	{
		.iface = SNDRV_CTL_ELEM_IFACE_MIXER,
		.name = "DC Input Bias Enum",
		.info = olpc_xo_dc_bias_enum_info,
		.get = olpc_xo_dc_bias_enum_get,
		.put = olpc_xo_dc_bias_enum_put,
	},
	{}
};

/* overriding mic boost put callback; update mic boost volume only when
 * DC mode is disabled
 */
static int olpc_xo_mic_boost_put(struct snd_kcontrol *kcontrol,
				 struct snd_ctl_elem_value *ucontrol)
{
	struct hda_codec *codec = snd_kcontrol_chip(kcontrol);
	struct conexant_spec *spec = codec->spec;
	int ret = snd_hda_mixer_amp_volume_put(kcontrol, ucontrol);
	if (ret > 0 && spec->dc_enable)
		olpc_xo_update_mic_boost(codec);
	return ret;
}

static void cxt_fixup_olpc_xo(struct hda_codec *codec,
				    const struct hda_fixup *fix, int action)
{
	struct conexant_spec *spec = codec->spec;
	struct snd_kcontrol_new *kctl;
	int i;

	if (action != HDA_FIXUP_ACT_PROBE)
		return;

	spec->gen.mic_autoswitch_hook = olpc_xo_automic;
	spec->gen.pcm_capture_hook = olpc_xo_capture_hook;
	spec->dc_mode_path = snd_hda_add_new_path(codec, 0x1e, 0x14, 0);

	snd_hda_add_new_ctls(codec, olpc_xo_mixers);

	/* OLPC's microphone port is DC coupled for use with external sensors,
	 * therefore we use a 50% mic bias in order to center the input signal
	 * with the DC input range of the codec.
	 */
	snd_hda_codec_set_pin_target(codec, 0x1a, PIN_VREF50);

	/* override mic boost control */
	snd_array_for_each(&spec->gen.kctls, i, kctl) {
		if (!strcmp(kctl->name, "Mic Boost Volume")) {
			kctl->put = olpc_xo_mic_boost_put;
			break;
		}
	}
}

static void cxt_fixup_mute_led_eapd(struct hda_codec *codec,
				    const struct hda_fixup *fix, int action)
{
	struct conexant_spec *spec = codec->spec;

	if (action == HDA_FIXUP_ACT_PRE_PROBE) {
		spec->mute_led_eapd = 0x1b;
<<<<<<< HEAD
		spec->dynamic_eapd = 1;
=======
		spec->dynamic_eapd = true;
>>>>>>> 7d2a07b7
		snd_hda_gen_add_mute_led_cdev(codec, cx_auto_vmaster_mute_led);
	}
}

/*
 * Fix max input level on mixer widget to 0dB
 * (originally it has 0x2b steps with 0dB offset 0x14)
 */
static void cxt_fixup_cap_mix_amp(struct hda_codec *codec,
				  const struct hda_fixup *fix, int action)
{
	snd_hda_override_amp_caps(codec, 0x17, HDA_INPUT,
				  (0x14 << AC_AMPCAP_OFFSET_SHIFT) |
				  (0x14 << AC_AMPCAP_NUM_STEPS_SHIFT) |
				  (0x05 << AC_AMPCAP_STEP_SIZE_SHIFT) |
				  (1 << AC_AMPCAP_MUTE_SHIFT));
}

/*
 * Fix max input level on mixer widget to 0dB
 * (originally it has 0x1e steps with 0 dB offset 0x17)
 */
static void cxt_fixup_cap_mix_amp_5047(struct hda_codec *codec,
				  const struct hda_fixup *fix, int action)
{
	snd_hda_override_amp_caps(codec, 0x10, HDA_INPUT,
				  (0x17 << AC_AMPCAP_OFFSET_SHIFT) |
				  (0x17 << AC_AMPCAP_NUM_STEPS_SHIFT) |
				  (0x05 << AC_AMPCAP_STEP_SIZE_SHIFT) |
				  (1 << AC_AMPCAP_MUTE_SHIFT));
}

static void cxt_fixup_hp_gate_mic_jack(struct hda_codec *codec,
				       const struct hda_fixup *fix,
				       int action)
{
	/* the mic pin (0x19) doesn't give an unsolicited event;
	 * probe the mic pin together with the headphone pin (0x16)
	 */
	if (action == HDA_FIXUP_ACT_PROBE)
		snd_hda_jack_set_gating_jack(codec, 0x19, 0x16);
}

/* update LED status via GPIO */
static void cxt_update_gpio_led(struct hda_codec *codec, unsigned int mask,
				bool led_on)
{
	struct conexant_spec *spec = codec->spec;
	unsigned int oldval = spec->gpio_led;

	if (spec->mute_led_polarity)
		led_on = !led_on;

	if (led_on)
		spec->gpio_led |= mask;
	else
		spec->gpio_led &= ~mask;
	codec_dbg(codec, "mask:%d enabled:%d gpio_led:%d\n",
			mask, led_on, spec->gpio_led);
	if (spec->gpio_led != oldval)
		snd_hda_codec_write(codec, 0x01, 0, AC_VERB_SET_GPIO_DATA,
				    spec->gpio_led);
}

/* turn on/off mute LED via GPIO per vmaster hook */
static int cxt_gpio_mute_update(struct led_classdev *led_cdev,
				enum led_brightness brightness)
{
	struct hda_codec *codec = dev_to_hda_codec(led_cdev->dev->parent);
	struct conexant_spec *spec = codec->spec;

	cxt_update_gpio_led(codec, spec->gpio_mute_led_mask, brightness);
	return 0;
}

/* turn on/off mic-mute LED via GPIO per capture hook */
static int cxt_gpio_micmute_update(struct led_classdev *led_cdev,
				   enum led_brightness brightness)
{
	struct hda_codec *codec = dev_to_hda_codec(led_cdev->dev->parent);
	struct conexant_spec *spec = codec->spec;

	cxt_update_gpio_led(codec, spec->gpio_mic_led_mask, brightness);
	return 0;
}

static void cxt_setup_mute_led(struct hda_codec *codec,
			       unsigned int mute, unsigned int mic_mute)
{
	struct conexant_spec *spec = codec->spec;

	spec->gpio_led = 0;
	spec->mute_led_polarity = 0;
	if (mute) {
		snd_hda_gen_add_mute_led_cdev(codec, cxt_gpio_mute_update);
		spec->gpio_mute_led_mask = mute;
<<<<<<< HEAD
	}
	if (mic_mute) {
		snd_hda_gen_add_micmute_led_cdev(codec, cxt_gpio_micmute_update);
		spec->gpio_mic_led_mask = mic_mute;
	}
}

static void cxt_fixup_mute_led_gpio(struct hda_codec *codec,
				const struct hda_fixup *fix, int action)
{
	if (action == HDA_FIXUP_ACT_PRE_PROBE)
		cxt_setup_mute_led(codec, 0x01, 0x02);
}

=======
	}
	if (mic_mute) {
		snd_hda_gen_add_micmute_led_cdev(codec, cxt_gpio_micmute_update);
		spec->gpio_mic_led_mask = mic_mute;
	}
}

static void cxt_fixup_mute_led_gpio(struct hda_codec *codec,
				const struct hda_fixup *fix, int action)
{
	if (action == HDA_FIXUP_ACT_PRE_PROBE)
		cxt_setup_mute_led(codec, 0x01, 0x02);
}

>>>>>>> 7d2a07b7
static void cxt_fixup_hp_zbook_mute_led(struct hda_codec *codec,
					const struct hda_fixup *fix, int action)
{
	if (action == HDA_FIXUP_ACT_PRE_PROBE)
		cxt_setup_mute_led(codec, 0x10, 0x20);
}

/* ThinkPad X200 & co with cxt5051 */
static const struct hda_pintbl cxt_pincfg_lenovo_x200[] = {
	{ 0x16, 0x042140ff }, /* HP (seq# overridden) */
	{ 0x17, 0x21a11000 }, /* dock-mic */
	{ 0x19, 0x2121103f }, /* dock-HP */
	{ 0x1c, 0x21440100 }, /* dock SPDIF out */
	{}
};

/* ThinkPad 410/420/510/520, X201 & co with cxt5066 */
static const struct hda_pintbl cxt_pincfg_lenovo_tp410[] = {
	{ 0x19, 0x042110ff }, /* HP (seq# overridden) */
	{ 0x1a, 0x21a190f0 }, /* dock-mic */
	{ 0x1c, 0x212140ff }, /* dock-HP */
	{}
};

/* Lemote A1004/A1205 with cxt5066 */
static const struct hda_pintbl cxt_pincfg_lemote[] = {
	{ 0x1a, 0x90a10020 }, /* Internal mic */
	{ 0x1b, 0x03a11020 }, /* External mic */
	{ 0x1d, 0x400101f0 }, /* Not used */
	{ 0x1e, 0x40a701f0 }, /* Not used */
	{ 0x20, 0x404501f0 }, /* Not used */
	{ 0x22, 0x404401f0 }, /* Not used */
	{ 0x23, 0x40a701f0 }, /* Not used */
	{}
};

static const struct hda_fixup cxt_fixups[] = {
	[CXT_PINCFG_LENOVO_X200] = {
		.type = HDA_FIXUP_PINS,
		.v.pins = cxt_pincfg_lenovo_x200,
	},
	[CXT_PINCFG_LENOVO_TP410] = {
		.type = HDA_FIXUP_PINS,
		.v.pins = cxt_pincfg_lenovo_tp410,
		.chained = true,
		.chain_id = CXT_FIXUP_THINKPAD_ACPI,
	},
	[CXT_PINCFG_LEMOTE_A1004] = {
		.type = HDA_FIXUP_PINS,
		.chained = true,
		.chain_id = CXT_FIXUP_INC_MIC_BOOST,
		.v.pins = cxt_pincfg_lemote,
	},
	[CXT_PINCFG_LEMOTE_A1205] = {
		.type = HDA_FIXUP_PINS,
		.v.pins = cxt_pincfg_lemote,
	},
	[CXT_PINCFG_COMPAQ_CQ60] = {
		.type = HDA_FIXUP_PINS,
		.v.pins = (const struct hda_pintbl[]) {
			/* 0x17 was falsely set up as a mic, it should 0x1d */
			{ 0x17, 0x400001f0 },
			{ 0x1d, 0x97a70120 },
			{ }
		}
	},
	[CXT_FIXUP_STEREO_DMIC] = {
		.type = HDA_FIXUP_FUNC,
		.v.func = cxt_fixup_stereo_dmic,
	},
	[CXT_FIXUP_INC_MIC_BOOST] = {
		.type = HDA_FIXUP_FUNC,
		.v.func = cxt5066_increase_mic_boost,
	},
	[CXT_FIXUP_HEADPHONE_MIC_PIN] = {
		.type = HDA_FIXUP_PINS,
		.chained = true,
		.chain_id = CXT_FIXUP_HEADPHONE_MIC,
		.v.pins = (const struct hda_pintbl[]) {
			{ 0x18, 0x03a1913d }, /* use as headphone mic, without its own jack detect */
			{ }
		}
	},
	[CXT_FIXUP_HEADPHONE_MIC] = {
		.type = HDA_FIXUP_FUNC,
		.v.func = cxt_fixup_headphone_mic,
	},
	[CXT_FIXUP_GPIO1] = {
		.type = HDA_FIXUP_VERBS,
		.v.verbs = (const struct hda_verb[]) {
			{ 0x01, AC_VERB_SET_GPIO_MASK, 0x01 },
			{ 0x01, AC_VERB_SET_GPIO_DIRECTION, 0x01 },
			{ 0x01, AC_VERB_SET_GPIO_DATA, 0x01 },
			{ }
		},
	},
	[CXT_FIXUP_ASPIRE_DMIC] = {
		.type = HDA_FIXUP_FUNC,
		.v.func = cxt_fixup_stereo_dmic,
		.chained = true,
		.chain_id = CXT_FIXUP_GPIO1,
	},
	[CXT_FIXUP_THINKPAD_ACPI] = {
		.type = HDA_FIXUP_FUNC,
		.v.func = hda_fixup_thinkpad_acpi,
	},
	[CXT_FIXUP_OLPC_XO] = {
		.type = HDA_FIXUP_FUNC,
		.v.func = cxt_fixup_olpc_xo,
	},
	[CXT_FIXUP_CAP_MIX_AMP] = {
		.type = HDA_FIXUP_FUNC,
		.v.func = cxt_fixup_cap_mix_amp,
	},
	[CXT_FIXUP_TOSHIBA_P105] = {
		.type = HDA_FIXUP_PINS,
		.v.pins = (const struct hda_pintbl[]) {
			{ 0x10, 0x961701f0 }, /* speaker/hp */
			{ 0x12, 0x02a1901e }, /* ext mic */
			{ 0x14, 0x95a70110 }, /* int mic */
			{}
		},
	},
	[CXT_FIXUP_HP_530] = {
		.type = HDA_FIXUP_PINS,
		.v.pins = (const struct hda_pintbl[]) {
			{ 0x12, 0x90a60160 }, /* int mic */
			{}
		},
		.chained = true,
		.chain_id = CXT_FIXUP_CAP_MIX_AMP,
	},
	[CXT_FIXUP_CAP_MIX_AMP_5047] = {
		.type = HDA_FIXUP_FUNC,
		.v.func = cxt_fixup_cap_mix_amp_5047,
	},
	[CXT_FIXUP_MUTE_LED_EAPD] = {
		.type = HDA_FIXUP_FUNC,
		.v.func = cxt_fixup_mute_led_eapd,
	},
	[CXT_FIXUP_HP_DOCK] = {
		.type = HDA_FIXUP_PINS,
		.v.pins = (const struct hda_pintbl[]) {
			{ 0x16, 0x21011020 }, /* line-out */
			{ 0x18, 0x2181103f }, /* line-in */
			{ }
		},
		.chained = true,
		.chain_id = CXT_FIXUP_MUTE_LED_GPIO,
	},
	[CXT_FIXUP_HP_SPECTRE] = {
		.type = HDA_FIXUP_PINS,
		.v.pins = (const struct hda_pintbl[]) {
			/* enable NID 0x1d for the speaker on top */
			{ 0x1d, 0x91170111 },
			{ }
		}
	},
	[CXT_FIXUP_HP_GATE_MIC] = {
		.type = HDA_FIXUP_FUNC,
		.v.func = cxt_fixup_hp_gate_mic_jack,
	},
	[CXT_FIXUP_MUTE_LED_GPIO] = {
		.type = HDA_FIXUP_FUNC,
		.v.func = cxt_fixup_mute_led_gpio,
	},
	[CXT_FIXUP_HP_ZBOOK_MUTE_LED] = {
		.type = HDA_FIXUP_FUNC,
		.v.func = cxt_fixup_hp_zbook_mute_led,
	},
	[CXT_FIXUP_HEADSET_MIC] = {
		.type = HDA_FIXUP_FUNC,
		.v.func = cxt_fixup_headset_mic,
	},
	[CXT_FIXUP_HP_MIC_NO_PRESENCE] = {
		.type = HDA_FIXUP_PINS,
		.v.pins = (const struct hda_pintbl[]) {
			{ 0x1a, 0x02a1113c },
			{ }
		},
		.chained = true,
		.chain_id = CXT_FIXUP_HEADSET_MIC,
	},
};

static const struct snd_pci_quirk cxt5045_fixups[] = {
	SND_PCI_QUIRK(0x103c, 0x30d5, "HP 530", CXT_FIXUP_HP_530),
	SND_PCI_QUIRK(0x1179, 0xff31, "Toshiba P105", CXT_FIXUP_TOSHIBA_P105),
	/* HP, Packard Bell, Fujitsu-Siemens & Lenovo laptops have
	 * really bad sound over 0dB on NID 0x17.
	 */
	SND_PCI_QUIRK_VENDOR(0x103c, "HP", CXT_FIXUP_CAP_MIX_AMP),
	SND_PCI_QUIRK_VENDOR(0x1631, "Packard Bell", CXT_FIXUP_CAP_MIX_AMP),
	SND_PCI_QUIRK_VENDOR(0x1734, "Fujitsu", CXT_FIXUP_CAP_MIX_AMP),
	SND_PCI_QUIRK_VENDOR(0x17aa, "Lenovo", CXT_FIXUP_CAP_MIX_AMP),
	{}
};

static const struct hda_model_fixup cxt5045_fixup_models[] = {
	{ .id = CXT_FIXUP_CAP_MIX_AMP, .name = "cap-mix-amp" },
	{ .id = CXT_FIXUP_TOSHIBA_P105, .name = "toshiba-p105" },
	{ .id = CXT_FIXUP_HP_530, .name = "hp-530" },
	{}
};

static const struct snd_pci_quirk cxt5047_fixups[] = {
	/* HP laptops have really bad sound over 0 dB on NID 0x10.
	 */
	SND_PCI_QUIRK_VENDOR(0x103c, "HP", CXT_FIXUP_CAP_MIX_AMP_5047),
	{}
};

static const struct hda_model_fixup cxt5047_fixup_models[] = {
	{ .id = CXT_FIXUP_CAP_MIX_AMP_5047, .name = "cap-mix-amp" },
	{}
};

static const struct snd_pci_quirk cxt5051_fixups[] = {
	SND_PCI_QUIRK(0x103c, 0x360b, "Compaq CQ60", CXT_PINCFG_COMPAQ_CQ60),
	SND_PCI_QUIRK(0x17aa, 0x20f2, "Lenovo X200", CXT_PINCFG_LENOVO_X200),
	{}
};

static const struct hda_model_fixup cxt5051_fixup_models[] = {
	{ .id = CXT_PINCFG_LENOVO_X200, .name = "lenovo-x200" },
	{}
};

static const struct snd_pci_quirk cxt5066_fixups[] = {
	SND_PCI_QUIRK(0x1025, 0x0543, "Acer Aspire One 522", CXT_FIXUP_STEREO_DMIC),
	SND_PCI_QUIRK(0x1025, 0x054c, "Acer Aspire 3830TG", CXT_FIXUP_ASPIRE_DMIC),
	SND_PCI_QUIRK(0x1025, 0x054f, "Acer Aspire 4830T", CXT_FIXUP_ASPIRE_DMIC),
	SND_PCI_QUIRK(0x103c, 0x8079, "HP EliteBook 840 G3", CXT_FIXUP_HP_DOCK),
	SND_PCI_QUIRK(0x103c, 0x807C, "HP EliteBook 820 G3", CXT_FIXUP_HP_DOCK),
	SND_PCI_QUIRK(0x103c, 0x80FD, "HP ProBook 640 G2", CXT_FIXUP_HP_DOCK),
	SND_PCI_QUIRK(0x103c, 0x8115, "HP Z1 Gen3", CXT_FIXUP_HP_GATE_MIC),
	SND_PCI_QUIRK(0x103c, 0x814f, "HP ZBook 15u G3", CXT_FIXUP_MUTE_LED_GPIO),
	SND_PCI_QUIRK(0x103c, 0x8174, "HP Spectre x360", CXT_FIXUP_HP_SPECTRE),
	SND_PCI_QUIRK(0x103c, 0x822e, "HP ProBook 440 G4", CXT_FIXUP_MUTE_LED_GPIO),
	SND_PCI_QUIRK(0x103c, 0x828c, "HP EliteBook 840 G4", CXT_FIXUP_HP_DOCK),
	SND_PCI_QUIRK(0x103c, 0x8299, "HP 800 G3 SFF", CXT_FIXUP_HP_MIC_NO_PRESENCE),
	SND_PCI_QUIRK(0x103c, 0x829a, "HP 800 G3 DM", CXT_FIXUP_HP_MIC_NO_PRESENCE),
	SND_PCI_QUIRK(0x103c, 0x836e, "HP ProBook 455 G5", CXT_FIXUP_MUTE_LED_GPIO),
	SND_PCI_QUIRK(0x103c, 0x837f, "HP ProBook 470 G5", CXT_FIXUP_MUTE_LED_GPIO),
	SND_PCI_QUIRK(0x103c, 0x83b2, "HP EliteBook 840 G5", CXT_FIXUP_HP_DOCK),
	SND_PCI_QUIRK(0x103c, 0x83b3, "HP EliteBook 830 G5", CXT_FIXUP_HP_DOCK),
	SND_PCI_QUIRK(0x103c, 0x83d3, "HP ProBook 640 G4", CXT_FIXUP_HP_DOCK),
	SND_PCI_QUIRK(0x103c, 0x8402, "HP ProBook 645 G4", CXT_FIXUP_MUTE_LED_GPIO),
	SND_PCI_QUIRK(0x103c, 0x8427, "HP ZBook Studio G5", CXT_FIXUP_HP_ZBOOK_MUTE_LED),
	SND_PCI_QUIRK(0x103c, 0x844f, "HP ZBook Studio G5", CXT_FIXUP_HP_ZBOOK_MUTE_LED),
	SND_PCI_QUIRK(0x103c, 0x8455, "HP Z2 G4", CXT_FIXUP_HP_MIC_NO_PRESENCE),
	SND_PCI_QUIRK(0x103c, 0x8456, "HP Z2 G4 SFF", CXT_FIXUP_HP_MIC_NO_PRESENCE),
	SND_PCI_QUIRK(0x103c, 0x8457, "HP Z2 G4 mini", CXT_FIXUP_HP_MIC_NO_PRESENCE),
	SND_PCI_QUIRK(0x103c, 0x8458, "HP Z2 G4 mini premium", CXT_FIXUP_HP_MIC_NO_PRESENCE),
	SND_PCI_QUIRK(0x1043, 0x138d, "Asus", CXT_FIXUP_HEADPHONE_MIC_PIN),
	SND_PCI_QUIRK(0x152d, 0x0833, "OLPC XO-1.5", CXT_FIXUP_OLPC_XO),
	SND_PCI_QUIRK(0x17aa, 0x20f2, "Lenovo T400", CXT_PINCFG_LENOVO_TP410),
	SND_PCI_QUIRK(0x17aa, 0x215e, "Lenovo T410", CXT_PINCFG_LENOVO_TP410),
	SND_PCI_QUIRK(0x17aa, 0x215f, "Lenovo T510", CXT_PINCFG_LENOVO_TP410),
	SND_PCI_QUIRK(0x17aa, 0x21ce, "Lenovo T420", CXT_PINCFG_LENOVO_TP410),
	SND_PCI_QUIRK(0x17aa, 0x21cf, "Lenovo T520", CXT_PINCFG_LENOVO_TP410),
	SND_PCI_QUIRK(0x17aa, 0x21d2, "Lenovo T420s", CXT_PINCFG_LENOVO_TP410),
	SND_PCI_QUIRK(0x17aa, 0x21da, "Lenovo X220", CXT_PINCFG_LENOVO_TP410),
	SND_PCI_QUIRK(0x17aa, 0x21db, "Lenovo X220-tablet", CXT_PINCFG_LENOVO_TP410),
	SND_PCI_QUIRK(0x17aa, 0x38af, "Lenovo IdeaPad Z560", CXT_FIXUP_MUTE_LED_EAPD),
	SND_PCI_QUIRK(0x17aa, 0x3905, "Lenovo G50-30", CXT_FIXUP_STEREO_DMIC),
	SND_PCI_QUIRK(0x17aa, 0x390b, "Lenovo G50-80", CXT_FIXUP_STEREO_DMIC),
	SND_PCI_QUIRK(0x17aa, 0x3975, "Lenovo U300s", CXT_FIXUP_STEREO_DMIC),
	SND_PCI_QUIRK(0x17aa, 0x3977, "Lenovo IdeaPad U310", CXT_FIXUP_STEREO_DMIC),
	SND_PCI_QUIRK(0x17aa, 0x3978, "Lenovo G50-70", CXT_FIXUP_STEREO_DMIC),
	SND_PCI_QUIRK(0x17aa, 0x397b, "Lenovo S205", CXT_FIXUP_STEREO_DMIC),
	SND_PCI_QUIRK_VENDOR(0x17aa, "Thinkpad", CXT_FIXUP_THINKPAD_ACPI),
	SND_PCI_QUIRK(0x1c06, 0x2011, "Lemote A1004", CXT_PINCFG_LEMOTE_A1004),
	SND_PCI_QUIRK(0x1c06, 0x2012, "Lemote A1205", CXT_PINCFG_LEMOTE_A1205),
	{}
};

static const struct hda_model_fixup cxt5066_fixup_models[] = {
	{ .id = CXT_FIXUP_STEREO_DMIC, .name = "stereo-dmic" },
	{ .id = CXT_FIXUP_GPIO1, .name = "gpio1" },
	{ .id = CXT_FIXUP_HEADPHONE_MIC_PIN, .name = "headphone-mic-pin" },
	{ .id = CXT_PINCFG_LENOVO_TP410, .name = "tp410" },
	{ .id = CXT_FIXUP_THINKPAD_ACPI, .name = "thinkpad" },
	{ .id = CXT_PINCFG_LEMOTE_A1004, .name = "lemote-a1004" },
	{ .id = CXT_PINCFG_LEMOTE_A1205, .name = "lemote-a1205" },
	{ .id = CXT_FIXUP_OLPC_XO, .name = "olpc-xo" },
	{ .id = CXT_FIXUP_MUTE_LED_EAPD, .name = "mute-led-eapd" },
	{ .id = CXT_FIXUP_HP_DOCK, .name = "hp-dock" },
	{ .id = CXT_FIXUP_MUTE_LED_GPIO, .name = "mute-led-gpio" },
	{ .id = CXT_FIXUP_HP_ZBOOK_MUTE_LED, .name = "hp-zbook-mute-led" },
	{ .id = CXT_FIXUP_HP_MIC_NO_PRESENCE, .name = "hp-mic-fix" },
	{}
};

/* add "fake" mute amp-caps to DACs on cx5051 so that mixer mute switches
 * can be created (bko#42825)
 */
static void add_cx5051_fake_mutes(struct hda_codec *codec)
{
	struct conexant_spec *spec = codec->spec;
	static const hda_nid_t out_nids[] = {
		0x10, 0x11, 0
	};
	const hda_nid_t *p;

	for (p = out_nids; *p; p++)
		snd_hda_override_amp_caps(codec, *p, HDA_OUTPUT,
					  AC_AMPCAP_MIN_MUTE |
					  query_amp_caps(codec, *p, HDA_OUTPUT));
	spec->gen.dac_min_mute = true;
}

static int patch_conexant_auto(struct hda_codec *codec)
{
	struct conexant_spec *spec;
	int err;

	codec_info(codec, "%s: BIOS auto-probing.\n", codec->core.chip_name);

	spec = kzalloc(sizeof(*spec), GFP_KERNEL);
	if (!spec)
		return -ENOMEM;
	snd_hda_gen_spec_init(&spec->gen);
	codec->spec = spec;
	codec->patch_ops = cx_auto_patch_ops;

	cx_auto_parse_eapd(codec);
	spec->gen.own_eapd_ctl = 1;

	switch (codec->core.vendor_id) {
	case 0x14f15045:
		codec->single_adc_amp = 1;
		spec->gen.mixer_nid = 0x17;
		spec->gen.add_stereo_mix_input = HDA_HINT_STEREO_MIX_AUTO;
		snd_hda_pick_fixup(codec, cxt5045_fixup_models,
				   cxt5045_fixups, cxt_fixups);
		break;
	case 0x14f15047:
		codec->pin_amp_workaround = 1;
		spec->gen.mixer_nid = 0x19;
		spec->gen.add_stereo_mix_input = HDA_HINT_STEREO_MIX_AUTO;
		snd_hda_pick_fixup(codec, cxt5047_fixup_models,
				   cxt5047_fixups, cxt_fixups);
		break;
	case 0x14f15051:
		add_cx5051_fake_mutes(codec);
		codec->pin_amp_workaround = 1;
		snd_hda_pick_fixup(codec, cxt5051_fixup_models,
				   cxt5051_fixups, cxt_fixups);
		break;
	case 0x14f150f2:
		codec->power_save_node = 1;
		fallthrough;
	default:
		codec->pin_amp_workaround = 1;
		snd_hda_pick_fixup(codec, cxt5066_fixup_models,
				   cxt5066_fixups, cxt_fixups);
		break;
	}

	if (!spec->gen.vmaster_mute.hook && spec->dynamic_eapd)
		spec->gen.vmaster_mute.hook = cx_auto_vmaster_hook;

	snd_hda_apply_fixup(codec, HDA_FIXUP_ACT_PRE_PROBE);

	err = snd_hda_parse_pin_defcfg(codec, &spec->gen.autocfg, NULL,
				       spec->parse_flags);
	if (err < 0)
		goto error;

	err = snd_hda_gen_parse_auto_config(codec, &spec->gen.autocfg);
	if (err < 0)
		goto error;

	err = cx_auto_parse_beep(codec);
	if (err < 0)
		goto error;

	/* Some laptops with Conexant chips show stalls in S3 resume,
	 * which falls into the single-cmd mode.
	 * Better to make reset, then.
	 */
	if (!codec->bus->core.sync_write) {
		codec_info(codec,
			   "Enable sync_write for stable communication\n");
		codec->bus->core.sync_write = 1;
		codec->bus->allow_bus_reset = 1;
	}

	snd_hda_apply_fixup(codec, HDA_FIXUP_ACT_PROBE);

	return 0;

 error:
	cx_auto_free(codec);
	return err;
}

/*
 */

static const struct hda_device_id snd_hda_id_conexant[] = {
	HDA_CODEC_ENTRY(0x14f11f86, "CX8070", patch_conexant_auto),
	HDA_CODEC_ENTRY(0x14f12008, "CX8200", patch_conexant_auto),
	HDA_CODEC_ENTRY(0x14f120d0, "CX11970", patch_conexant_auto),
	HDA_CODEC_ENTRY(0x14f15045, "CX20549 (Venice)", patch_conexant_auto),
	HDA_CODEC_ENTRY(0x14f15047, "CX20551 (Waikiki)", patch_conexant_auto),
	HDA_CODEC_ENTRY(0x14f15051, "CX20561 (Hermosa)", patch_conexant_auto),
	HDA_CODEC_ENTRY(0x14f15066, "CX20582 (Pebble)", patch_conexant_auto),
	HDA_CODEC_ENTRY(0x14f15067, "CX20583 (Pebble HSF)", patch_conexant_auto),
	HDA_CODEC_ENTRY(0x14f15068, "CX20584", patch_conexant_auto),
	HDA_CODEC_ENTRY(0x14f15069, "CX20585", patch_conexant_auto),
	HDA_CODEC_ENTRY(0x14f1506c, "CX20588", patch_conexant_auto),
	HDA_CODEC_ENTRY(0x14f1506e, "CX20590", patch_conexant_auto),
	HDA_CODEC_ENTRY(0x14f15097, "CX20631", patch_conexant_auto),
	HDA_CODEC_ENTRY(0x14f15098, "CX20632", patch_conexant_auto),
	HDA_CODEC_ENTRY(0x14f150a1, "CX20641", patch_conexant_auto),
	HDA_CODEC_ENTRY(0x14f150a2, "CX20642", patch_conexant_auto),
	HDA_CODEC_ENTRY(0x14f150ab, "CX20651", patch_conexant_auto),
	HDA_CODEC_ENTRY(0x14f150ac, "CX20652", patch_conexant_auto),
	HDA_CODEC_ENTRY(0x14f150b8, "CX20664", patch_conexant_auto),
	HDA_CODEC_ENTRY(0x14f150b9, "CX20665", patch_conexant_auto),
	HDA_CODEC_ENTRY(0x14f150f1, "CX21722", patch_conexant_auto),
	HDA_CODEC_ENTRY(0x14f150f2, "CX20722", patch_conexant_auto),
	HDA_CODEC_ENTRY(0x14f150f3, "CX21724", patch_conexant_auto),
	HDA_CODEC_ENTRY(0x14f150f4, "CX20724", patch_conexant_auto),
	HDA_CODEC_ENTRY(0x14f1510f, "CX20751/2", patch_conexant_auto),
	HDA_CODEC_ENTRY(0x14f15110, "CX20751/2", patch_conexant_auto),
	HDA_CODEC_ENTRY(0x14f15111, "CX20753/4", patch_conexant_auto),
	HDA_CODEC_ENTRY(0x14f15113, "CX20755", patch_conexant_auto),
	HDA_CODEC_ENTRY(0x14f15114, "CX20756", patch_conexant_auto),
	HDA_CODEC_ENTRY(0x14f15115, "CX20757", patch_conexant_auto),
	HDA_CODEC_ENTRY(0x14f151d7, "CX20952", patch_conexant_auto),
	{} /* terminator */
};
MODULE_DEVICE_TABLE(hdaudio, snd_hda_id_conexant);

MODULE_LICENSE("GPL");
MODULE_DESCRIPTION("Conexant HD-audio codec");

static struct hda_codec_driver conexant_driver = {
	.id = snd_hda_id_conexant,
};

module_hda_codec_driver(conexant_driver);<|MERGE_RESOLUTION|>--- conflicted
+++ resolved
@@ -584,11 +584,7 @@
 
 	if (action == HDA_FIXUP_ACT_PRE_PROBE) {
 		spec->mute_led_eapd = 0x1b;
-<<<<<<< HEAD
-		spec->dynamic_eapd = 1;
-=======
 		spec->dynamic_eapd = true;
->>>>>>> 7d2a07b7
 		snd_hda_gen_add_mute_led_cdev(codec, cx_auto_vmaster_mute_led);
 	}
 }
@@ -685,7 +681,6 @@
 	if (mute) {
 		snd_hda_gen_add_mute_led_cdev(codec, cxt_gpio_mute_update);
 		spec->gpio_mute_led_mask = mute;
-<<<<<<< HEAD
 	}
 	if (mic_mute) {
 		snd_hda_gen_add_micmute_led_cdev(codec, cxt_gpio_micmute_update);
@@ -700,22 +695,6 @@
 		cxt_setup_mute_led(codec, 0x01, 0x02);
 }
 
-=======
-	}
-	if (mic_mute) {
-		snd_hda_gen_add_micmute_led_cdev(codec, cxt_gpio_micmute_update);
-		spec->gpio_mic_led_mask = mic_mute;
-	}
-}
-
-static void cxt_fixup_mute_led_gpio(struct hda_codec *codec,
-				const struct hda_fixup *fix, int action)
-{
-	if (action == HDA_FIXUP_ACT_PRE_PROBE)
-		cxt_setup_mute_led(codec, 0x01, 0x02);
-}
-
->>>>>>> 7d2a07b7
 static void cxt_fixup_hp_zbook_mute_led(struct hda_codec *codec,
 					const struct hda_fixup *fix, int action)
 {
