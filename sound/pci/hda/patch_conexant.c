--- conflicted
+++ resolved
@@ -4416,14 +4416,6 @@
 	{}
 };
 
-/* ThinkPad 410/420/510/520, X201 & co with cxt5066 */
-static const struct cxt_pincfg cxt_pincfg_lenovo_tp410[] = {
-	{ 0x19, 0x042110ff }, /* HP (seq# overridden) */
-	{ 0x1a, 0x21a190f0 }, /* dock-mic */
-	{ 0x1c, 0x212140ff }, /* dock-HP */
-	{}
-};
-
 static const struct cxt_pincfg *cxt_pincfg_tbl[] = {
 	[CXT_PINCFG_LENOVO_X200] = cxt_pincfg_lenovo_x200,
 	[CXT_PINCFG_LENOVO_TP410] = cxt_pincfg_lenovo_tp410,
@@ -4478,23 +4470,14 @@
 		break;
 	case 0x14f15051:
 		add_cx5051_fake_mutes(codec);
-<<<<<<< HEAD
-		apply_pin_fixup(codec, cxt5051_fixups, cxt_pincfg_tbl);
-		break;
-	default:
-		apply_pin_fixup(codec, cxt5066_fixups, cxt_pincfg_tbl);
-=======
 		codec->pin_amp_workaround = 1;
 		apply_pin_fixup(codec, cxt5051_fixups, cxt_pincfg_tbl);
->>>>>>> b0b9e5c5
 		break;
 	default:
 		codec->pin_amp_workaround = 1;
 		apply_pin_fixup(codec, cxt5066_fixups, cxt_pincfg_tbl);
 	}
 
-<<<<<<< HEAD
-=======
 	/* Show mute-led control only on HP laptops
 	 * This is a sort of white-list: on HP laptops, EAPD corresponds
 	 * only to the mute-LED without actualy amp function.  Meanwhile,
@@ -4507,7 +4490,6 @@
 		break;
 	}
 
->>>>>>> b0b9e5c5
 	err = cx_auto_search_adcs(codec);
 	if (err < 0)
 		return err;
