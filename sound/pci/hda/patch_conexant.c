--- conflicted
+++ resolved
@@ -3196,7 +3196,6 @@
 }
 
 static int cx_auto_init(struct hda_codec *codec)
-<<<<<<< HEAD
 {
 	struct conexant_spec *spec = codec->spec;
 	snd_hda_gen_init(codec);
@@ -3205,26 +3204,11 @@
 	return 0;
 }
 
-static void cx_auto_free(struct hda_codec *codec)
-=======
->>>>>>> f722406f
-{
-	struct conexant_spec *spec = codec->spec;
-	snd_hda_gen_init(codec);
-	if (!spec->dynamic_eapd)
-		cx_auto_turn_eapd(codec, spec->num_eapds, spec->eapds, true);
-	return 0;
-}
-
 static const struct hda_codec_ops cx_auto_patch_ops = {
 	.build_controls = cx_auto_build_controls,
 	.build_pcms = snd_hda_gen_build_pcms,
 	.init = cx_auto_init,
-<<<<<<< HEAD
-	.free = cx_auto_free,
-=======
 	.free = snd_hda_gen_free,
->>>>>>> f722406f
 	.unsol_event = snd_hda_jack_unsol_event,
 #ifdef CONFIG_PM
 	.check_power_status = snd_hda_gen_check_power_status,
