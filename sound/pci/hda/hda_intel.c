--- conflicted
+++ resolved
@@ -2146,16 +2146,10 @@
  * some HD-audio PCI entries are exposed without any codecs, and such devices
  * should be ignored from the beginning.
  */
-<<<<<<< HEAD
-static const struct snd_pci_quirk driver_blacklist[] = {
-	SND_PCI_QUIRK(0x1462, 0xcb59, "MSI TRX40 Creator", 0),
-	SND_PCI_QUIRK(0x1462, 0xcb60, "MSI TRX40", 0),
-=======
 static const struct pci_device_id driver_blacklist[] = {
 	{ PCI_DEVICE_SUB(0x1022, 0x1487, 0x1043, 0x874f) }, /* ASUS ROG Zenith II / Strix */
 	{ PCI_DEVICE_SUB(0x1022, 0x1487, 0x1462, 0xcb59) }, /* MSI TRX40 Creator */
 	{ PCI_DEVICE_SUB(0x1022, 0x1487, 0x1462, 0xcb60) }, /* MSI TRX40 */
->>>>>>> c9429efc
 	{}
 };
 
@@ -2175,11 +2169,7 @@
 	bool schedule_probe;
 	int err;
 
-<<<<<<< HEAD
-	if (snd_pci_quirk_lookup(pci, driver_blacklist)) {
-=======
 	if (pci_match_id(driver_blacklist, pci)) {
->>>>>>> c9429efc
 		dev_info(&pci->dev, "Skipping the blacklisted device\n");
 		return -ENODEV;
 	}
