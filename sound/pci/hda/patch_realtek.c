// SPDX-License-Identifier: GPL-2.0-or-later
/*
 * Universal Interface for Intel High Definition Audio Codec
 *
 * HD audio interface patch for Realtek ALC codecs
 *
 * Copyright (c) 2004 Kailang Yang <kailang@realtek.com.tw>
 *                    PeiSen Hou <pshou@realtek.com.tw>
 *                    Takashi Iwai <tiwai@suse.de>
 *                    Jonathan Woithe <jwoithe@just42.net>
 */

#include <linux/init.h>
#include <linux/delay.h>
#include <linux/slab.h>
#include <linux/pci.h>
#include <linux/dmi.h>
#include <linux/module.h>
#include <linux/input.h>
#include <linux/leds.h>
#include <sound/core.h>
#include <sound/jack.h>
#include <sound/hda_codec.h>
#include "hda_local.h"
#include "hda_auto_parser.h"
#include "hda_jack.h"
#include "hda_generic.h"
#include "hda_component.h"

/* keep halting ALC5505 DSP, for power saving */
#define HALT_REALTEK_ALC5505

/* extra amp-initialization sequence types */
enum {
	ALC_INIT_UNDEFINED,
	ALC_INIT_NONE,
	ALC_INIT_DEFAULT,
};

enum {
	ALC_HEADSET_MODE_UNKNOWN,
	ALC_HEADSET_MODE_UNPLUGGED,
	ALC_HEADSET_MODE_HEADSET,
	ALC_HEADSET_MODE_MIC,
	ALC_HEADSET_MODE_HEADPHONE,
};

enum {
	ALC_HEADSET_TYPE_UNKNOWN,
	ALC_HEADSET_TYPE_CTIA,
	ALC_HEADSET_TYPE_OMTP,
};

enum {
	ALC_KEY_MICMUTE_INDEX,
};

struct alc_customize_define {
	unsigned int  sku_cfg;
	unsigned char port_connectivity;
	unsigned char check_sum;
	unsigned char customization;
	unsigned char external_amp;
	unsigned int  enable_pcbeep:1;
	unsigned int  platform_type:1;
	unsigned int  swap:1;
	unsigned int  override:1;
	unsigned int  fixup:1; /* Means that this sku is set by driver, not read from hw */
};

struct alc_coef_led {
	unsigned int idx;
	unsigned int mask;
	unsigned int on;
	unsigned int off;
};

struct alc_spec {
	struct hda_gen_spec gen; /* must be at head */

	/* codec parameterization */
	struct alc_customize_define cdefine;
	unsigned int parse_flags; /* flag for snd_hda_parse_pin_defcfg() */

	/* GPIO bits */
	unsigned int gpio_mask;
	unsigned int gpio_dir;
	unsigned int gpio_data;
	bool gpio_write_delay;	/* add a delay before writing gpio_data */

	/* mute LED for HP laptops, see vref_mute_led_set() */
	int mute_led_polarity;
	int micmute_led_polarity;
	hda_nid_t mute_led_nid;
	hda_nid_t cap_mute_led_nid;

	unsigned int gpio_mute_led_mask;
	unsigned int gpio_mic_led_mask;
	struct alc_coef_led mute_led_coef;
	struct alc_coef_led mic_led_coef;
	struct mutex coef_mutex;

	hda_nid_t headset_mic_pin;
	hda_nid_t headphone_mic_pin;
	int current_headset_mode;
	int current_headset_type;

	/* hooks */
	void (*init_hook)(struct hda_codec *codec);
#ifdef CONFIG_PM
	void (*power_hook)(struct hda_codec *codec);
#endif
	void (*shutup)(struct hda_codec *codec);

	int init_amp;
	int codec_variant;	/* flag for other variants */
	unsigned int has_alc5505_dsp:1;
	unsigned int no_depop_delay:1;
	unsigned int done_hp_init:1;
	unsigned int no_shutup_pins:1;
	unsigned int ultra_low_power:1;
	unsigned int has_hs_key:1;
	unsigned int no_internal_mic_pin:1;

	/* for PLL fix */
	hda_nid_t pll_nid;
	unsigned int pll_coef_idx, pll_coef_bit;
	unsigned int coef0;
	struct input_dev *kb_dev;
	u8 alc_mute_keycode_map[1];

	/* component binding */
	struct component_match *match;
	struct hda_component comps[HDA_MAX_COMPONENTS];
};

/*
 * COEF access helper functions
 */

static void coef_mutex_lock(struct hda_codec *codec)
{
	struct alc_spec *spec = codec->spec;

	snd_hda_power_up_pm(codec);
	mutex_lock(&spec->coef_mutex);
}

static void coef_mutex_unlock(struct hda_codec *codec)
{
	struct alc_spec *spec = codec->spec;

	mutex_unlock(&spec->coef_mutex);
	snd_hda_power_down_pm(codec);
}

static int __alc_read_coefex_idx(struct hda_codec *codec, hda_nid_t nid,
				 unsigned int coef_idx)
{
	unsigned int val;

	snd_hda_codec_write(codec, nid, 0, AC_VERB_SET_COEF_INDEX, coef_idx);
	val = snd_hda_codec_read(codec, nid, 0, AC_VERB_GET_PROC_COEF, 0);
	return val;
}

static int alc_read_coefex_idx(struct hda_codec *codec, hda_nid_t nid,
			       unsigned int coef_idx)
{
	unsigned int val;

	coef_mutex_lock(codec);
	val = __alc_read_coefex_idx(codec, nid, coef_idx);
	coef_mutex_unlock(codec);
	return val;
}

#define alc_read_coef_idx(codec, coef_idx) \
	alc_read_coefex_idx(codec, 0x20, coef_idx)

static void __alc_write_coefex_idx(struct hda_codec *codec, hda_nid_t nid,
				   unsigned int coef_idx, unsigned int coef_val)
{
	snd_hda_codec_write(codec, nid, 0, AC_VERB_SET_COEF_INDEX, coef_idx);
	snd_hda_codec_write(codec, nid, 0, AC_VERB_SET_PROC_COEF, coef_val);
}

static void alc_write_coefex_idx(struct hda_codec *codec, hda_nid_t nid,
				 unsigned int coef_idx, unsigned int coef_val)
{
	coef_mutex_lock(codec);
	__alc_write_coefex_idx(codec, nid, coef_idx, coef_val);
	coef_mutex_unlock(codec);
}

#define alc_write_coef_idx(codec, coef_idx, coef_val) \
	alc_write_coefex_idx(codec, 0x20, coef_idx, coef_val)

static void __alc_update_coefex_idx(struct hda_codec *codec, hda_nid_t nid,
				    unsigned int coef_idx, unsigned int mask,
				    unsigned int bits_set)
{
	unsigned int val = __alc_read_coefex_idx(codec, nid, coef_idx);

	if (val != -1)
		__alc_write_coefex_idx(codec, nid, coef_idx,
				       (val & ~mask) | bits_set);
}

static void alc_update_coefex_idx(struct hda_codec *codec, hda_nid_t nid,
				  unsigned int coef_idx, unsigned int mask,
				  unsigned int bits_set)
{
	coef_mutex_lock(codec);
	__alc_update_coefex_idx(codec, nid, coef_idx, mask, bits_set);
	coef_mutex_unlock(codec);
}

#define alc_update_coef_idx(codec, coef_idx, mask, bits_set)	\
	alc_update_coefex_idx(codec, 0x20, coef_idx, mask, bits_set)

/* a special bypass for COEF 0; read the cached value at the second time */
static unsigned int alc_get_coef0(struct hda_codec *codec)
{
	struct alc_spec *spec = codec->spec;

	if (!spec->coef0)
		spec->coef0 = alc_read_coef_idx(codec, 0);
	return spec->coef0;
}

/* coef writes/updates batch */
struct coef_fw {
	unsigned char nid;
	unsigned char idx;
	unsigned short mask;
	unsigned short val;
};

#define UPDATE_COEFEX(_nid, _idx, _mask, _val) \
	{ .nid = (_nid), .idx = (_idx), .mask = (_mask), .val = (_val) }
#define WRITE_COEFEX(_nid, _idx, _val) UPDATE_COEFEX(_nid, _idx, -1, _val)
#define WRITE_COEF(_idx, _val) WRITE_COEFEX(0x20, _idx, _val)
#define UPDATE_COEF(_idx, _mask, _val) UPDATE_COEFEX(0x20, _idx, _mask, _val)

static void alc_process_coef_fw(struct hda_codec *codec,
				const struct coef_fw *fw)
{
	coef_mutex_lock(codec);
	for (; fw->nid; fw++) {
		if (fw->mask == (unsigned short)-1)
			__alc_write_coefex_idx(codec, fw->nid, fw->idx, fw->val);
		else
			__alc_update_coefex_idx(codec, fw->nid, fw->idx,
						fw->mask, fw->val);
	}
	coef_mutex_unlock(codec);
}

/*
 * GPIO setup tables, used in initialization
 */

/* Enable GPIO mask and set output */
static void alc_setup_gpio(struct hda_codec *codec, unsigned int mask)
{
	struct alc_spec *spec = codec->spec;

	spec->gpio_mask |= mask;
	spec->gpio_dir |= mask;
	spec->gpio_data |= mask;
}

static void alc_write_gpio_data(struct hda_codec *codec)
{
	struct alc_spec *spec = codec->spec;

	snd_hda_codec_write(codec, 0x01, 0, AC_VERB_SET_GPIO_DATA,
			    spec->gpio_data);
}

static void alc_update_gpio_data(struct hda_codec *codec, unsigned int mask,
				 bool on)
{
	struct alc_spec *spec = codec->spec;
	unsigned int oldval = spec->gpio_data;

	if (on)
		spec->gpio_data |= mask;
	else
		spec->gpio_data &= ~mask;
	if (oldval != spec->gpio_data)
		alc_write_gpio_data(codec);
}

static void alc_write_gpio(struct hda_codec *codec)
{
	struct alc_spec *spec = codec->spec;

	if (!spec->gpio_mask)
		return;

	snd_hda_codec_write(codec, codec->core.afg, 0,
			    AC_VERB_SET_GPIO_MASK, spec->gpio_mask);
	snd_hda_codec_write(codec, codec->core.afg, 0,
			    AC_VERB_SET_GPIO_DIRECTION, spec->gpio_dir);
	if (spec->gpio_write_delay)
		msleep(1);
	alc_write_gpio_data(codec);
}

static void alc_fixup_gpio(struct hda_codec *codec, int action,
			   unsigned int mask)
{
	if (action == HDA_FIXUP_ACT_PRE_PROBE)
		alc_setup_gpio(codec, mask);
}

static void alc_fixup_gpio1(struct hda_codec *codec,
			    const struct hda_fixup *fix, int action)
{
	alc_fixup_gpio(codec, action, 0x01);
}

static void alc_fixup_gpio2(struct hda_codec *codec,
			    const struct hda_fixup *fix, int action)
{
	alc_fixup_gpio(codec, action, 0x02);
}

static void alc_fixup_gpio3(struct hda_codec *codec,
			    const struct hda_fixup *fix, int action)
{
	alc_fixup_gpio(codec, action, 0x03);
}

static void alc_fixup_gpio4(struct hda_codec *codec,
			    const struct hda_fixup *fix, int action)
{
	alc_fixup_gpio(codec, action, 0x04);
}

static void alc_fixup_micmute_led(struct hda_codec *codec,
				  const struct hda_fixup *fix, int action)
{
	if (action == HDA_FIXUP_ACT_PRE_PROBE)
		snd_hda_gen_add_micmute_led_cdev(codec, NULL);
}

/*
 * Fix hardware PLL issue
 * On some codecs, the analog PLL gating control must be off while
 * the default value is 1.
 */
static void alc_fix_pll(struct hda_codec *codec)
{
	struct alc_spec *spec = codec->spec;

	if (spec->pll_nid)
		alc_update_coefex_idx(codec, spec->pll_nid, spec->pll_coef_idx,
				      1 << spec->pll_coef_bit, 0);
}

static void alc_fix_pll_init(struct hda_codec *codec, hda_nid_t nid,
			     unsigned int coef_idx, unsigned int coef_bit)
{
	struct alc_spec *spec = codec->spec;
	spec->pll_nid = nid;
	spec->pll_coef_idx = coef_idx;
	spec->pll_coef_bit = coef_bit;
	alc_fix_pll(codec);
}

/* update the master volume per volume-knob's unsol event */
static void alc_update_knob_master(struct hda_codec *codec,
				   struct hda_jack_callback *jack)
{
	unsigned int val;
	struct snd_kcontrol *kctl;
	struct snd_ctl_elem_value *uctl;

	kctl = snd_hda_find_mixer_ctl(codec, "Master Playback Volume");
	if (!kctl)
		return;
	uctl = kzalloc(sizeof(*uctl), GFP_KERNEL);
	if (!uctl)
		return;
	val = snd_hda_codec_read(codec, jack->nid, 0,
				 AC_VERB_GET_VOLUME_KNOB_CONTROL, 0);
	val &= HDA_AMP_VOLMASK;
	uctl->value.integer.value[0] = val;
	uctl->value.integer.value[1] = val;
	kctl->put(kctl, uctl);
	kfree(uctl);
}

static void alc880_unsol_event(struct hda_codec *codec, unsigned int res)
{
	/* For some reason, the res given from ALC880 is broken.
	   Here we adjust it properly. */
	snd_hda_jack_unsol_event(codec, res >> 2);
}

/* Change EAPD to verb control */
static void alc_fill_eapd_coef(struct hda_codec *codec)
{
	int coef;

	coef = alc_get_coef0(codec);

	switch (codec->core.vendor_id) {
	case 0x10ec0262:
		alc_update_coef_idx(codec, 0x7, 0, 1<<5);
		break;
	case 0x10ec0267:
	case 0x10ec0268:
		alc_update_coef_idx(codec, 0x7, 0, 1<<13);
		break;
	case 0x10ec0269:
		if ((coef & 0x00f0) == 0x0010)
			alc_update_coef_idx(codec, 0xd, 0, 1<<14);
		if ((coef & 0x00f0) == 0x0020)
			alc_update_coef_idx(codec, 0x4, 1<<15, 0);
		if ((coef & 0x00f0) == 0x0030)
			alc_update_coef_idx(codec, 0x10, 1<<9, 0);
		break;
	case 0x10ec0280:
	case 0x10ec0284:
	case 0x10ec0290:
	case 0x10ec0292:
		alc_update_coef_idx(codec, 0x4, 1<<15, 0);
		break;
	case 0x10ec0225:
	case 0x10ec0295:
	case 0x10ec0299:
		alc_update_coef_idx(codec, 0x67, 0xf000, 0x3000);
		fallthrough;
	case 0x10ec0215:
	case 0x10ec0230:
	case 0x10ec0233:
	case 0x10ec0235:
	case 0x10ec0236:
	case 0x10ec0245:
	case 0x10ec0255:
	case 0x10ec0256:
	case 0x10ec0257:
	case 0x10ec0282:
	case 0x10ec0283:
	case 0x10ec0286:
	case 0x10ec0288:
	case 0x10ec0285:
	case 0x10ec0298:
	case 0x10ec0289:
	case 0x10ec0300:
		alc_update_coef_idx(codec, 0x10, 1<<9, 0);
		break;
	case 0x10ec0275:
		alc_update_coef_idx(codec, 0xe, 0, 1<<0);
		break;
	case 0x10ec0287:
		alc_update_coef_idx(codec, 0x10, 1<<9, 0);
		alc_write_coef_idx(codec, 0x8, 0x4ab7);
		break;
	case 0x10ec0293:
		alc_update_coef_idx(codec, 0xa, 1<<13, 0);
		break;
	case 0x10ec0234:
	case 0x10ec0274:
	case 0x10ec0294:
	case 0x10ec0700:
	case 0x10ec0701:
	case 0x10ec0703:
	case 0x10ec0711:
		alc_update_coef_idx(codec, 0x10, 1<<15, 0);
		break;
	case 0x10ec0662:
		if ((coef & 0x00f0) == 0x0030)
			alc_update_coef_idx(codec, 0x4, 1<<10, 0); /* EAPD Ctrl */
		break;
	case 0x10ec0272:
	case 0x10ec0273:
	case 0x10ec0663:
	case 0x10ec0665:
	case 0x10ec0670:
	case 0x10ec0671:
	case 0x10ec0672:
		alc_update_coef_idx(codec, 0xd, 0, 1<<14); /* EAPD Ctrl */
		break;
	case 0x10ec0222:
	case 0x10ec0623:
		alc_update_coef_idx(codec, 0x19, 1<<13, 0);
		break;
	case 0x10ec0668:
		alc_update_coef_idx(codec, 0x7, 3<<13, 0);
		break;
	case 0x10ec0867:
		alc_update_coef_idx(codec, 0x4, 1<<10, 0);
		break;
	case 0x10ec0888:
		if ((coef & 0x00f0) == 0x0020 || (coef & 0x00f0) == 0x0030)
			alc_update_coef_idx(codec, 0x7, 1<<5, 0);
		break;
	case 0x10ec0892:
	case 0x10ec0897:
		alc_update_coef_idx(codec, 0x7, 1<<5, 0);
		break;
	case 0x10ec0899:
	case 0x10ec0900:
	case 0x10ec0b00:
	case 0x10ec1168:
	case 0x10ec1220:
		alc_update_coef_idx(codec, 0x7, 1<<1, 0);
		break;
	}
}

/* additional initialization for ALC888 variants */
static void alc888_coef_init(struct hda_codec *codec)
{
	switch (alc_get_coef0(codec) & 0x00f0) {
	/* alc888-VA */
	case 0x00:
	/* alc888-VB */
	case 0x10:
		alc_update_coef_idx(codec, 7, 0, 0x2030); /* Turn EAPD to High */
		break;
	}
}

/* turn on/off EAPD control (only if available) */
static void set_eapd(struct hda_codec *codec, hda_nid_t nid, int on)
{
	if (get_wcaps_type(get_wcaps(codec, nid)) != AC_WID_PIN)
		return;
	if (snd_hda_query_pin_caps(codec, nid) & AC_PINCAP_EAPD)
		snd_hda_codec_write(codec, nid, 0, AC_VERB_SET_EAPD_BTLENABLE,
				    on ? 2 : 0);
}

/* turn on/off EAPD controls of the codec */
static void alc_auto_setup_eapd(struct hda_codec *codec, bool on)
{
	/* We currently only handle front, HP */
	static const hda_nid_t pins[] = {
		0x0f, 0x10, 0x14, 0x15, 0x17, 0
	};
	const hda_nid_t *p;
	for (p = pins; *p; p++)
		set_eapd(codec, *p, on);
}

static int find_ext_mic_pin(struct hda_codec *codec);

static void alc_headset_mic_no_shutup(struct hda_codec *codec)
{
	const struct hda_pincfg *pin;
	int mic_pin = find_ext_mic_pin(codec);
	int i;

	/* don't shut up pins when unloading the driver; otherwise it breaks
	 * the default pin setup at the next load of the driver
	 */
	if (codec->bus->shutdown)
		return;

	snd_array_for_each(&codec->init_pins, i, pin) {
		/* use read here for syncing after issuing each verb */
		if (pin->nid != mic_pin)
			snd_hda_codec_read(codec, pin->nid, 0,
					AC_VERB_SET_PIN_WIDGET_CONTROL, 0);
	}

	codec->pins_shutup = 1;
}

static void alc_shutup_pins(struct hda_codec *codec)
{
	struct alc_spec *spec = codec->spec;

	switch (codec->core.vendor_id) {
	case 0x10ec0236:
	case 0x10ec0256:
	case 0x10ec0283:
	case 0x10ec0286:
	case 0x10ec0288:
	case 0x10ec0298:
		alc_headset_mic_no_shutup(codec);
		break;
	default:
		if (!spec->no_shutup_pins)
			snd_hda_shutup_pins(codec);
		break;
	}
}

/* generic shutup callback;
 * just turning off EAPD and a little pause for avoiding pop-noise
 */
static void alc_eapd_shutup(struct hda_codec *codec)
{
	struct alc_spec *spec = codec->spec;

	alc_auto_setup_eapd(codec, false);
	if (!spec->no_depop_delay)
		msleep(200);
	alc_shutup_pins(codec);
}

/* generic EAPD initialization */
static void alc_auto_init_amp(struct hda_codec *codec, int type)
{
	alc_auto_setup_eapd(codec, true);
	alc_write_gpio(codec);
	switch (type) {
	case ALC_INIT_DEFAULT:
		switch (codec->core.vendor_id) {
		case 0x10ec0260:
			alc_update_coefex_idx(codec, 0x1a, 7, 0, 0x2010);
			break;
		case 0x10ec0880:
		case 0x10ec0882:
		case 0x10ec0883:
		case 0x10ec0885:
			alc_update_coef_idx(codec, 7, 0, 0x2030);
			break;
		case 0x10ec0888:
			alc888_coef_init(codec);
			break;
		}
		break;
	}
}

/* get a primary headphone pin if available */
static hda_nid_t alc_get_hp_pin(struct alc_spec *spec)
{
	if (spec->gen.autocfg.hp_pins[0])
		return spec->gen.autocfg.hp_pins[0];
	if (spec->gen.autocfg.line_out_type == AC_JACK_HP_OUT)
		return spec->gen.autocfg.line_out_pins[0];
	return 0;
}

/*
 * Realtek SSID verification
 */

/* Could be any non-zero and even value. When used as fixup, tells
 * the driver to ignore any present sku defines.
 */
#define ALC_FIXUP_SKU_IGNORE (2)

static void alc_fixup_sku_ignore(struct hda_codec *codec,
				 const struct hda_fixup *fix, int action)
{
	struct alc_spec *spec = codec->spec;
	if (action == HDA_FIXUP_ACT_PRE_PROBE) {
		spec->cdefine.fixup = 1;
		spec->cdefine.sku_cfg = ALC_FIXUP_SKU_IGNORE;
	}
}

static void alc_fixup_no_depop_delay(struct hda_codec *codec,
				    const struct hda_fixup *fix, int action)
{
	struct alc_spec *spec = codec->spec;

	if (action == HDA_FIXUP_ACT_PROBE) {
		spec->no_depop_delay = 1;
		codec->depop_delay = 0;
	}
}

static int alc_auto_parse_customize_define(struct hda_codec *codec)
{
	unsigned int ass, tmp, i;
	unsigned nid = 0;
	struct alc_spec *spec = codec->spec;

	spec->cdefine.enable_pcbeep = 1; /* assume always enabled */

	if (spec->cdefine.fixup) {
		ass = spec->cdefine.sku_cfg;
		if (ass == ALC_FIXUP_SKU_IGNORE)
			return -1;
		goto do_sku;
	}

	if (!codec->bus->pci)
		return -1;
	ass = codec->core.subsystem_id & 0xffff;
	if (ass != codec->bus->pci->subsystem_device && (ass & 1))
		goto do_sku;

	nid = 0x1d;
	if (codec->core.vendor_id == 0x10ec0260)
		nid = 0x17;
	ass = snd_hda_codec_get_pincfg(codec, nid);

	if (!(ass & 1)) {
		codec_info(codec, "%s: SKU not ready 0x%08x\n",
			   codec->core.chip_name, ass);
		return -1;
	}

	/* check sum */
	tmp = 0;
	for (i = 1; i < 16; i++) {
		if ((ass >> i) & 1)
			tmp++;
	}
	if (((ass >> 16) & 0xf) != tmp)
		return -1;

	spec->cdefine.port_connectivity = ass >> 30;
	spec->cdefine.enable_pcbeep = (ass & 0x100000) >> 20;
	spec->cdefine.check_sum = (ass >> 16) & 0xf;
	spec->cdefine.customization = ass >> 8;
do_sku:
	spec->cdefine.sku_cfg = ass;
	spec->cdefine.external_amp = (ass & 0x38) >> 3;
	spec->cdefine.platform_type = (ass & 0x4) >> 2;
	spec->cdefine.swap = (ass & 0x2) >> 1;
	spec->cdefine.override = ass & 0x1;

	codec_dbg(codec, "SKU: Nid=0x%x sku_cfg=0x%08x\n",
		   nid, spec->cdefine.sku_cfg);
	codec_dbg(codec, "SKU: port_connectivity=0x%x\n",
		   spec->cdefine.port_connectivity);
	codec_dbg(codec, "SKU: enable_pcbeep=0x%x\n", spec->cdefine.enable_pcbeep);
	codec_dbg(codec, "SKU: check_sum=0x%08x\n", spec->cdefine.check_sum);
	codec_dbg(codec, "SKU: customization=0x%08x\n", spec->cdefine.customization);
	codec_dbg(codec, "SKU: external_amp=0x%x\n", spec->cdefine.external_amp);
	codec_dbg(codec, "SKU: platform_type=0x%x\n", spec->cdefine.platform_type);
	codec_dbg(codec, "SKU: swap=0x%x\n", spec->cdefine.swap);
	codec_dbg(codec, "SKU: override=0x%x\n", spec->cdefine.override);

	return 0;
}

/* return the position of NID in the list, or -1 if not found */
static int find_idx_in_nid_list(hda_nid_t nid, const hda_nid_t *list, int nums)
{
	int i;
	for (i = 0; i < nums; i++)
		if (list[i] == nid)
			return i;
	return -1;
}
/* return true if the given NID is found in the list */
static bool found_in_nid_list(hda_nid_t nid, const hda_nid_t *list, int nums)
{
	return find_idx_in_nid_list(nid, list, nums) >= 0;
}

/* check subsystem ID and set up device-specific initialization;
 * return 1 if initialized, 0 if invalid SSID
 */
/* 32-bit subsystem ID for BIOS loading in HD Audio codec.
 *	31 ~ 16 :	Manufacture ID
 *	15 ~ 8	:	SKU ID
 *	7  ~ 0	:	Assembly ID
 *	port-A --> pin 39/41, port-E --> pin 14/15, port-D --> pin 35/36
 */
static int alc_subsystem_id(struct hda_codec *codec, const hda_nid_t *ports)
{
	unsigned int ass, tmp, i;
	unsigned nid;
	struct alc_spec *spec = codec->spec;

	if (spec->cdefine.fixup) {
		ass = spec->cdefine.sku_cfg;
		if (ass == ALC_FIXUP_SKU_IGNORE)
			return 0;
		goto do_sku;
	}

	ass = codec->core.subsystem_id & 0xffff;
	if (codec->bus->pci &&
	    ass != codec->bus->pci->subsystem_device && (ass & 1))
		goto do_sku;

	/* invalid SSID, check the special NID pin defcfg instead */
	/*
	 * 31~30	: port connectivity
	 * 29~21	: reserve
	 * 20		: PCBEEP input
	 * 19~16	: Check sum (15:1)
	 * 15~1		: Custom
	 * 0		: override
	*/
	nid = 0x1d;
	if (codec->core.vendor_id == 0x10ec0260)
		nid = 0x17;
	ass = snd_hda_codec_get_pincfg(codec, nid);
	codec_dbg(codec,
		  "realtek: No valid SSID, checking pincfg 0x%08x for NID 0x%x\n",
		   ass, nid);
	if (!(ass & 1))
		return 0;
	if ((ass >> 30) != 1)	/* no physical connection */
		return 0;

	/* check sum */
	tmp = 0;
	for (i = 1; i < 16; i++) {
		if ((ass >> i) & 1)
			tmp++;
	}
	if (((ass >> 16) & 0xf) != tmp)
		return 0;
do_sku:
	codec_dbg(codec, "realtek: Enabling init ASM_ID=0x%04x CODEC_ID=%08x\n",
		   ass & 0xffff, codec->core.vendor_id);
	/*
	 * 0 : override
	 * 1 :	Swap Jack
	 * 2 : 0 --> Desktop, 1 --> Laptop
	 * 3~5 : External Amplifier control
	 * 7~6 : Reserved
	*/
	tmp = (ass & 0x38) >> 3;	/* external Amp control */
	if (spec->init_amp == ALC_INIT_UNDEFINED) {
		switch (tmp) {
		case 1:
			alc_setup_gpio(codec, 0x01);
			break;
		case 3:
			alc_setup_gpio(codec, 0x02);
			break;
		case 7:
			alc_setup_gpio(codec, 0x03);
			break;
		case 5:
		default:
			spec->init_amp = ALC_INIT_DEFAULT;
			break;
		}
	}

	/* is laptop or Desktop and enable the function "Mute internal speaker
	 * when the external headphone out jack is plugged"
	 */
	if (!(ass & 0x8000))
		return 1;
	/*
	 * 10~8 : Jack location
	 * 12~11: Headphone out -> 00: PortA, 01: PortE, 02: PortD, 03: Resvered
	 * 14~13: Resvered
	 * 15   : 1 --> enable the function "Mute internal speaker
	 *	        when the external headphone out jack is plugged"
	 */
	if (!alc_get_hp_pin(spec)) {
		hda_nid_t nid;
		tmp = (ass >> 11) & 0x3;	/* HP to chassis */
		nid = ports[tmp];
		if (found_in_nid_list(nid, spec->gen.autocfg.line_out_pins,
				      spec->gen.autocfg.line_outs))
			return 1;
		spec->gen.autocfg.hp_pins[0] = nid;
	}
	return 1;
}

/* Check the validity of ALC subsystem-id
 * ports contains an array of 4 pin NIDs for port-A, E, D and I */
static void alc_ssid_check(struct hda_codec *codec, const hda_nid_t *ports)
{
	if (!alc_subsystem_id(codec, ports)) {
		struct alc_spec *spec = codec->spec;
		if (spec->init_amp == ALC_INIT_UNDEFINED) {
			codec_dbg(codec,
				  "realtek: Enable default setup for auto mode as fallback\n");
			spec->init_amp = ALC_INIT_DEFAULT;
		}
	}
}

/*
 */

static void alc_fixup_inv_dmic(struct hda_codec *codec,
			       const struct hda_fixup *fix, int action)
{
	struct alc_spec *spec = codec->spec;

	spec->gen.inv_dmic_split = 1;
}


static int alc_build_controls(struct hda_codec *codec)
{
	int err;

	err = snd_hda_gen_build_controls(codec);
	if (err < 0)
		return err;

	snd_hda_apply_fixup(codec, HDA_FIXUP_ACT_BUILD);
	return 0;
}


/*
 * Common callbacks
 */

static void alc_pre_init(struct hda_codec *codec)
{
	alc_fill_eapd_coef(codec);
}

#define is_s3_resume(codec) \
	((codec)->core.dev.power.power_state.event == PM_EVENT_RESUME)
#define is_s4_resume(codec) \
	((codec)->core.dev.power.power_state.event == PM_EVENT_RESTORE)

static int alc_init(struct hda_codec *codec)
{
	struct alc_spec *spec = codec->spec;

	/* hibernation resume needs the full chip initialization */
	if (is_s4_resume(codec))
		alc_pre_init(codec);

	if (spec->init_hook)
		spec->init_hook(codec);

	spec->gen.skip_verbs = 1; /* applied in below */
	snd_hda_gen_init(codec);
	alc_fix_pll(codec);
	alc_auto_init_amp(codec, spec->init_amp);
	snd_hda_apply_verbs(codec); /* apply verbs here after own init */

	snd_hda_apply_fixup(codec, HDA_FIXUP_ACT_INIT);

	return 0;
}

#define alc_free	snd_hda_gen_free

#ifdef CONFIG_PM
static inline void alc_shutup(struct hda_codec *codec)
{
	struct alc_spec *spec = codec->spec;

	if (!snd_hda_get_bool_hint(codec, "shutup"))
		return; /* disabled explicitly by hints */

	if (spec && spec->shutup)
		spec->shutup(codec);
	else
		alc_shutup_pins(codec);
}

static void alc_power_eapd(struct hda_codec *codec)
{
	alc_auto_setup_eapd(codec, false);
}

static int alc_suspend(struct hda_codec *codec)
{
	struct alc_spec *spec = codec->spec;
	alc_shutup(codec);
	if (spec && spec->power_hook)
		spec->power_hook(codec);
	return 0;
}

static int alc_resume(struct hda_codec *codec)
{
	struct alc_spec *spec = codec->spec;

	if (!spec->no_depop_delay)
		msleep(150); /* to avoid pop noise */
	codec->patch_ops.init(codec);
	snd_hda_regmap_sync(codec);
	hda_call_check_power_status(codec, 0x01);
	return 0;
}
#endif

/*
 */
static const struct hda_codec_ops alc_patch_ops = {
	.build_controls = alc_build_controls,
	.build_pcms = snd_hda_gen_build_pcms,
	.init = alc_init,
	.free = alc_free,
	.unsol_event = snd_hda_jack_unsol_event,
#ifdef CONFIG_PM
	.resume = alc_resume,
	.suspend = alc_suspend,
	.check_power_status = snd_hda_gen_check_power_status,
#endif
};


#define alc_codec_rename(codec, name) snd_hda_codec_set_name(codec, name)

/*
 * Rename codecs appropriately from COEF value or subvendor id
 */
struct alc_codec_rename_table {
	unsigned int vendor_id;
	unsigned short coef_mask;
	unsigned short coef_bits;
	const char *name;
};

struct alc_codec_rename_pci_table {
	unsigned int codec_vendor_id;
	unsigned short pci_subvendor;
	unsigned short pci_subdevice;
	const char *name;
};

static const struct alc_codec_rename_table rename_tbl[] = {
	{ 0x10ec0221, 0xf00f, 0x1003, "ALC231" },
	{ 0x10ec0269, 0xfff0, 0x3010, "ALC277" },
	{ 0x10ec0269, 0xf0f0, 0x2010, "ALC259" },
	{ 0x10ec0269, 0xf0f0, 0x3010, "ALC258" },
	{ 0x10ec0269, 0x00f0, 0x0010, "ALC269VB" },
	{ 0x10ec0269, 0xffff, 0xa023, "ALC259" },
	{ 0x10ec0269, 0xffff, 0x6023, "ALC281X" },
	{ 0x10ec0269, 0x00f0, 0x0020, "ALC269VC" },
	{ 0x10ec0269, 0x00f0, 0x0030, "ALC269VD" },
	{ 0x10ec0662, 0xffff, 0x4020, "ALC656" },
	{ 0x10ec0887, 0x00f0, 0x0030, "ALC887-VD" },
	{ 0x10ec0888, 0x00f0, 0x0030, "ALC888-VD" },
	{ 0x10ec0888, 0xf0f0, 0x3020, "ALC886" },
	{ 0x10ec0899, 0x2000, 0x2000, "ALC899" },
	{ 0x10ec0892, 0xffff, 0x8020, "ALC661" },
	{ 0x10ec0892, 0xffff, 0x8011, "ALC661" },
	{ 0x10ec0892, 0xffff, 0x4011, "ALC656" },
	{ } /* terminator */
};

static const struct alc_codec_rename_pci_table rename_pci_tbl[] = {
	{ 0x10ec0280, 0x1028, 0, "ALC3220" },
	{ 0x10ec0282, 0x1028, 0, "ALC3221" },
	{ 0x10ec0283, 0x1028, 0, "ALC3223" },
	{ 0x10ec0288, 0x1028, 0, "ALC3263" },
	{ 0x10ec0292, 0x1028, 0, "ALC3226" },
	{ 0x10ec0293, 0x1028, 0, "ALC3235" },
	{ 0x10ec0255, 0x1028, 0, "ALC3234" },
	{ 0x10ec0668, 0x1028, 0, "ALC3661" },
	{ 0x10ec0275, 0x1028, 0, "ALC3260" },
	{ 0x10ec0899, 0x1028, 0, "ALC3861" },
	{ 0x10ec0298, 0x1028, 0, "ALC3266" },
	{ 0x10ec0236, 0x1028, 0, "ALC3204" },
	{ 0x10ec0256, 0x1028, 0, "ALC3246" },
	{ 0x10ec0225, 0x1028, 0, "ALC3253" },
	{ 0x10ec0295, 0x1028, 0, "ALC3254" },
	{ 0x10ec0299, 0x1028, 0, "ALC3271" },
	{ 0x10ec0670, 0x1025, 0, "ALC669X" },
	{ 0x10ec0676, 0x1025, 0, "ALC679X" },
	{ 0x10ec0282, 0x1043, 0, "ALC3229" },
	{ 0x10ec0233, 0x1043, 0, "ALC3236" },
	{ 0x10ec0280, 0x103c, 0, "ALC3228" },
	{ 0x10ec0282, 0x103c, 0, "ALC3227" },
	{ 0x10ec0286, 0x103c, 0, "ALC3242" },
	{ 0x10ec0290, 0x103c, 0, "ALC3241" },
	{ 0x10ec0668, 0x103c, 0, "ALC3662" },
	{ 0x10ec0283, 0x17aa, 0, "ALC3239" },
	{ 0x10ec0292, 0x17aa, 0, "ALC3232" },
	{ } /* terminator */
};

static int alc_codec_rename_from_preset(struct hda_codec *codec)
{
	const struct alc_codec_rename_table *p;
	const struct alc_codec_rename_pci_table *q;

	for (p = rename_tbl; p->vendor_id; p++) {
		if (p->vendor_id != codec->core.vendor_id)
			continue;
		if ((alc_get_coef0(codec) & p->coef_mask) == p->coef_bits)
			return alc_codec_rename(codec, p->name);
	}

	if (!codec->bus->pci)
		return 0;
	for (q = rename_pci_tbl; q->codec_vendor_id; q++) {
		if (q->codec_vendor_id != codec->core.vendor_id)
			continue;
		if (q->pci_subvendor != codec->bus->pci->subsystem_vendor)
			continue;
		if (!q->pci_subdevice ||
		    q->pci_subdevice == codec->bus->pci->subsystem_device)
			return alc_codec_rename(codec, q->name);
	}

	return 0;
}


/*
 * Digital-beep handlers
 */
#ifdef CONFIG_SND_HDA_INPUT_BEEP

/* additional beep mixers; private_value will be overwritten */
static const struct snd_kcontrol_new alc_beep_mixer[] = {
	HDA_CODEC_VOLUME("Beep Playback Volume", 0, 0, HDA_INPUT),
	HDA_CODEC_MUTE_BEEP("Beep Playback Switch", 0, 0, HDA_INPUT),
};

/* set up and create beep controls */
static int set_beep_amp(struct alc_spec *spec, hda_nid_t nid,
			int idx, int dir)
{
	struct snd_kcontrol_new *knew;
	unsigned int beep_amp = HDA_COMPOSE_AMP_VAL(nid, 3, idx, dir);
	int i;

	for (i = 0; i < ARRAY_SIZE(alc_beep_mixer); i++) {
		knew = snd_hda_gen_add_kctl(&spec->gen, NULL,
					    &alc_beep_mixer[i]);
		if (!knew)
			return -ENOMEM;
		knew->private_value = beep_amp;
	}
	return 0;
}

static const struct snd_pci_quirk beep_allow_list[] = {
	SND_PCI_QUIRK(0x1043, 0x103c, "ASUS", 1),
	SND_PCI_QUIRK(0x1043, 0x115d, "ASUS", 1),
	SND_PCI_QUIRK(0x1043, 0x829f, "ASUS", 1),
	SND_PCI_QUIRK(0x1043, 0x8376, "EeePC", 1),
	SND_PCI_QUIRK(0x1043, 0x83ce, "EeePC", 1),
	SND_PCI_QUIRK(0x1043, 0x831a, "EeePC", 1),
	SND_PCI_QUIRK(0x1043, 0x834a, "EeePC", 1),
	SND_PCI_QUIRK(0x1458, 0xa002, "GA-MA790X", 1),
	SND_PCI_QUIRK(0x8086, 0xd613, "Intel", 1),
	/* denylist -- no beep available */
	SND_PCI_QUIRK(0x17aa, 0x309e, "Lenovo ThinkCentre M73", 0),
	SND_PCI_QUIRK(0x17aa, 0x30a3, "Lenovo ThinkCentre M93", 0),
	{}
};

static inline int has_cdefine_beep(struct hda_codec *codec)
{
	struct alc_spec *spec = codec->spec;
	const struct snd_pci_quirk *q;
	q = snd_pci_quirk_lookup(codec->bus->pci, beep_allow_list);
	if (q)
		return q->value;
	return spec->cdefine.enable_pcbeep;
}
#else
#define set_beep_amp(spec, nid, idx, dir)	0
#define has_cdefine_beep(codec)		0
#endif

/* parse the BIOS configuration and set up the alc_spec */
/* return 1 if successful, 0 if the proper config is not found,
 * or a negative error code
 */
static int alc_parse_auto_config(struct hda_codec *codec,
				 const hda_nid_t *ignore_nids,
				 const hda_nid_t *ssid_nids)
{
	struct alc_spec *spec = codec->spec;
	struct auto_pin_cfg *cfg = &spec->gen.autocfg;
	int err;

	err = snd_hda_parse_pin_defcfg(codec, cfg, ignore_nids,
				       spec->parse_flags);
	if (err < 0)
		return err;

	if (ssid_nids)
		alc_ssid_check(codec, ssid_nids);

	err = snd_hda_gen_parse_auto_config(codec, cfg);
	if (err < 0)
		return err;

	return 1;
}

/* common preparation job for alc_spec */
static int alc_alloc_spec(struct hda_codec *codec, hda_nid_t mixer_nid)
{
	struct alc_spec *spec = kzalloc(sizeof(*spec), GFP_KERNEL);
	int err;

	if (!spec)
		return -ENOMEM;
	codec->spec = spec;
	snd_hda_gen_spec_init(&spec->gen);
	spec->gen.mixer_nid = mixer_nid;
	spec->gen.own_eapd_ctl = 1;
	codec->single_adc_amp = 1;
	/* FIXME: do we need this for all Realtek codec models? */
	codec->spdif_status_reset = 1;
	codec->forced_resume = 1;
	codec->patch_ops = alc_patch_ops;
	mutex_init(&spec->coef_mutex);

	err = alc_codec_rename_from_preset(codec);
	if (err < 0) {
		kfree(spec);
		return err;
	}
	return 0;
}

static int alc880_parse_auto_config(struct hda_codec *codec)
{
	static const hda_nid_t alc880_ignore[] = { 0x1d, 0 };
	static const hda_nid_t alc880_ssids[] = { 0x15, 0x1b, 0x14, 0 };
	return alc_parse_auto_config(codec, alc880_ignore, alc880_ssids);
}

/*
 * ALC880 fix-ups
 */
enum {
	ALC880_FIXUP_GPIO1,
	ALC880_FIXUP_GPIO2,
	ALC880_FIXUP_MEDION_RIM,
	ALC880_FIXUP_LG,
	ALC880_FIXUP_LG_LW25,
	ALC880_FIXUP_W810,
	ALC880_FIXUP_EAPD_COEF,
	ALC880_FIXUP_TCL_S700,
	ALC880_FIXUP_VOL_KNOB,
	ALC880_FIXUP_FUJITSU,
	ALC880_FIXUP_F1734,
	ALC880_FIXUP_UNIWILL,
	ALC880_FIXUP_UNIWILL_DIG,
	ALC880_FIXUP_Z71V,
	ALC880_FIXUP_ASUS_W5A,
	ALC880_FIXUP_3ST_BASE,
	ALC880_FIXUP_3ST,
	ALC880_FIXUP_3ST_DIG,
	ALC880_FIXUP_5ST_BASE,
	ALC880_FIXUP_5ST,
	ALC880_FIXUP_5ST_DIG,
	ALC880_FIXUP_6ST_BASE,
	ALC880_FIXUP_6ST,
	ALC880_FIXUP_6ST_DIG,
	ALC880_FIXUP_6ST_AUTOMUTE,
};

/* enable the volume-knob widget support on NID 0x21 */
static void alc880_fixup_vol_knob(struct hda_codec *codec,
				  const struct hda_fixup *fix, int action)
{
	if (action == HDA_FIXUP_ACT_PROBE)
		snd_hda_jack_detect_enable_callback(codec, 0x21,
						    alc_update_knob_master);
}

static const struct hda_fixup alc880_fixups[] = {
	[ALC880_FIXUP_GPIO1] = {
		.type = HDA_FIXUP_FUNC,
		.v.func = alc_fixup_gpio1,
	},
	[ALC880_FIXUP_GPIO2] = {
		.type = HDA_FIXUP_FUNC,
		.v.func = alc_fixup_gpio2,
	},
	[ALC880_FIXUP_MEDION_RIM] = {
		.type = HDA_FIXUP_VERBS,
		.v.verbs = (const struct hda_verb[]) {
			{ 0x20, AC_VERB_SET_COEF_INDEX, 0x07 },
			{ 0x20, AC_VERB_SET_PROC_COEF,  0x3060 },
			{ }
		},
		.chained = true,
		.chain_id = ALC880_FIXUP_GPIO2,
	},
	[ALC880_FIXUP_LG] = {
		.type = HDA_FIXUP_PINS,
		.v.pins = (const struct hda_pintbl[]) {
			/* disable bogus unused pins */
			{ 0x16, 0x411111f0 },
			{ 0x18, 0x411111f0 },
			{ 0x1a, 0x411111f0 },
			{ }
		}
	},
	[ALC880_FIXUP_LG_LW25] = {
		.type = HDA_FIXUP_PINS,
		.v.pins = (const struct hda_pintbl[]) {
			{ 0x1a, 0x0181344f }, /* line-in */
			{ 0x1b, 0x0321403f }, /* headphone */
			{ }
		}
	},
	[ALC880_FIXUP_W810] = {
		.type = HDA_FIXUP_PINS,
		.v.pins = (const struct hda_pintbl[]) {
			/* disable bogus unused pins */
			{ 0x17, 0x411111f0 },
			{ }
		},
		.chained = true,
		.chain_id = ALC880_FIXUP_GPIO2,
	},
	[ALC880_FIXUP_EAPD_COEF] = {
		.type = HDA_FIXUP_VERBS,
		.v.verbs = (const struct hda_verb[]) {
			/* change to EAPD mode */
			{ 0x20, AC_VERB_SET_COEF_INDEX, 0x07 },
			{ 0x20, AC_VERB_SET_PROC_COEF,  0x3060 },
			{}
		},
	},
	[ALC880_FIXUP_TCL_S700] = {
		.type = HDA_FIXUP_VERBS,
		.v.verbs = (const struct hda_verb[]) {
			/* change to EAPD mode */
			{ 0x20, AC_VERB_SET_COEF_INDEX, 0x07 },
			{ 0x20, AC_VERB_SET_PROC_COEF,  0x3070 },
			{}
		},
		.chained = true,
		.chain_id = ALC880_FIXUP_GPIO2,
	},
	[ALC880_FIXUP_VOL_KNOB] = {
		.type = HDA_FIXUP_FUNC,
		.v.func = alc880_fixup_vol_knob,
	},
	[ALC880_FIXUP_FUJITSU] = {
		/* override all pins as BIOS on old Amilo is broken */
		.type = HDA_FIXUP_PINS,
		.v.pins = (const struct hda_pintbl[]) {
			{ 0x14, 0x0121401f }, /* HP */
			{ 0x15, 0x99030120 }, /* speaker */
			{ 0x16, 0x99030130 }, /* bass speaker */
			{ 0x17, 0x411111f0 }, /* N/A */
			{ 0x18, 0x411111f0 }, /* N/A */
			{ 0x19, 0x01a19950 }, /* mic-in */
			{ 0x1a, 0x411111f0 }, /* N/A */
			{ 0x1b, 0x411111f0 }, /* N/A */
			{ 0x1c, 0x411111f0 }, /* N/A */
			{ 0x1d, 0x411111f0 }, /* N/A */
			{ 0x1e, 0x01454140 }, /* SPDIF out */
			{ }
		},
		.chained = true,
		.chain_id = ALC880_FIXUP_VOL_KNOB,
	},
	[ALC880_FIXUP_F1734] = {
		/* almost compatible with FUJITSU, but no bass and SPDIF */
		.type = HDA_FIXUP_PINS,
		.v.pins = (const struct hda_pintbl[]) {
			{ 0x14, 0x0121401f }, /* HP */
			{ 0x15, 0x99030120 }, /* speaker */
			{ 0x16, 0x411111f0 }, /* N/A */
			{ 0x17, 0x411111f0 }, /* N/A */
			{ 0x18, 0x411111f0 }, /* N/A */
			{ 0x19, 0x01a19950 }, /* mic-in */
			{ 0x1a, 0x411111f0 }, /* N/A */
			{ 0x1b, 0x411111f0 }, /* N/A */
			{ 0x1c, 0x411111f0 }, /* N/A */
			{ 0x1d, 0x411111f0 }, /* N/A */
			{ 0x1e, 0x411111f0 }, /* N/A */
			{ }
		},
		.chained = true,
		.chain_id = ALC880_FIXUP_VOL_KNOB,
	},
	[ALC880_FIXUP_UNIWILL] = {
		/* need to fix HP and speaker pins to be parsed correctly */
		.type = HDA_FIXUP_PINS,
		.v.pins = (const struct hda_pintbl[]) {
			{ 0x14, 0x0121411f }, /* HP */
			{ 0x15, 0x99030120 }, /* speaker */
			{ 0x16, 0x99030130 }, /* bass speaker */
			{ }
		},
	},
	[ALC880_FIXUP_UNIWILL_DIG] = {
		.type = HDA_FIXUP_PINS,
		.v.pins = (const struct hda_pintbl[]) {
			/* disable bogus unused pins */
			{ 0x17, 0x411111f0 },
			{ 0x19, 0x411111f0 },
			{ 0x1b, 0x411111f0 },
			{ 0x1f, 0x411111f0 },
			{ }
		}
	},
	[ALC880_FIXUP_Z71V] = {
		.type = HDA_FIXUP_PINS,
		.v.pins = (const struct hda_pintbl[]) {
			/* set up the whole pins as BIOS is utterly broken */
			{ 0x14, 0x99030120 }, /* speaker */
			{ 0x15, 0x0121411f }, /* HP */
			{ 0x16, 0x411111f0 }, /* N/A */
			{ 0x17, 0x411111f0 }, /* N/A */
			{ 0x18, 0x01a19950 }, /* mic-in */
			{ 0x19, 0x411111f0 }, /* N/A */
			{ 0x1a, 0x01813031 }, /* line-in */
			{ 0x1b, 0x411111f0 }, /* N/A */
			{ 0x1c, 0x411111f0 }, /* N/A */
			{ 0x1d, 0x411111f0 }, /* N/A */
			{ 0x1e, 0x0144111e }, /* SPDIF */
			{ }
		}
	},
	[ALC880_FIXUP_ASUS_W5A] = {
		.type = HDA_FIXUP_PINS,
		.v.pins = (const struct hda_pintbl[]) {
			/* set up the whole pins as BIOS is utterly broken */
			{ 0x14, 0x0121411f }, /* HP */
			{ 0x15, 0x411111f0 }, /* N/A */
			{ 0x16, 0x411111f0 }, /* N/A */
			{ 0x17, 0x411111f0 }, /* N/A */
			{ 0x18, 0x90a60160 }, /* mic */
			{ 0x19, 0x411111f0 }, /* N/A */
			{ 0x1a, 0x411111f0 }, /* N/A */
			{ 0x1b, 0x411111f0 }, /* N/A */
			{ 0x1c, 0x411111f0 }, /* N/A */
			{ 0x1d, 0x411111f0 }, /* N/A */
			{ 0x1e, 0xb743111e }, /* SPDIF out */
			{ }
		},
		.chained = true,
		.chain_id = ALC880_FIXUP_GPIO1,
	},
	[ALC880_FIXUP_3ST_BASE] = {
		.type = HDA_FIXUP_PINS,
		.v.pins = (const struct hda_pintbl[]) {
			{ 0x14, 0x01014010 }, /* line-out */
			{ 0x15, 0x411111f0 }, /* N/A */
			{ 0x16, 0x411111f0 }, /* N/A */
			{ 0x17, 0x411111f0 }, /* N/A */
			{ 0x18, 0x01a19c30 }, /* mic-in */
			{ 0x19, 0x0121411f }, /* HP */
			{ 0x1a, 0x01813031 }, /* line-in */
			{ 0x1b, 0x02a19c40 }, /* front-mic */
			{ 0x1c, 0x411111f0 }, /* N/A */
			{ 0x1d, 0x411111f0 }, /* N/A */
			/* 0x1e is filled in below */
			{ 0x1f, 0x411111f0 }, /* N/A */
			{ }
		}
	},
	[ALC880_FIXUP_3ST] = {
		.type = HDA_FIXUP_PINS,
		.v.pins = (const struct hda_pintbl[]) {
			{ 0x1e, 0x411111f0 }, /* N/A */
			{ }
		},
		.chained = true,
		.chain_id = ALC880_FIXUP_3ST_BASE,
	},
	[ALC880_FIXUP_3ST_DIG] = {
		.type = HDA_FIXUP_PINS,
		.v.pins = (const struct hda_pintbl[]) {
			{ 0x1e, 0x0144111e }, /* SPDIF */
			{ }
		},
		.chained = true,
		.chain_id = ALC880_FIXUP_3ST_BASE,
	},
	[ALC880_FIXUP_5ST_BASE] = {
		.type = HDA_FIXUP_PINS,
		.v.pins = (const struct hda_pintbl[]) {
			{ 0x14, 0x01014010 }, /* front */
			{ 0x15, 0x411111f0 }, /* N/A */
			{ 0x16, 0x01011411 }, /* CLFE */
			{ 0x17, 0x01016412 }, /* surr */
			{ 0x18, 0x01a19c30 }, /* mic-in */
			{ 0x19, 0x0121411f }, /* HP */
			{ 0x1a, 0x01813031 }, /* line-in */
			{ 0x1b, 0x02a19c40 }, /* front-mic */
			{ 0x1c, 0x411111f0 }, /* N/A */
			{ 0x1d, 0x411111f0 }, /* N/A */
			/* 0x1e is filled in below */
			{ 0x1f, 0x411111f0 }, /* N/A */
			{ }
		}
	},
	[ALC880_FIXUP_5ST] = {
		.type = HDA_FIXUP_PINS,
		.v.pins = (const struct hda_pintbl[]) {
			{ 0x1e, 0x411111f0 }, /* N/A */
			{ }
		},
		.chained = true,
		.chain_id = ALC880_FIXUP_5ST_BASE,
	},
	[ALC880_FIXUP_5ST_DIG] = {
		.type = HDA_FIXUP_PINS,
		.v.pins = (const struct hda_pintbl[]) {
			{ 0x1e, 0x0144111e }, /* SPDIF */
			{ }
		},
		.chained = true,
		.chain_id = ALC880_FIXUP_5ST_BASE,
	},
	[ALC880_FIXUP_6ST_BASE] = {
		.type = HDA_FIXUP_PINS,
		.v.pins = (const struct hda_pintbl[]) {
			{ 0x14, 0x01014010 }, /* front */
			{ 0x15, 0x01016412 }, /* surr */
			{ 0x16, 0x01011411 }, /* CLFE */
			{ 0x17, 0x01012414 }, /* side */
			{ 0x18, 0x01a19c30 }, /* mic-in */
			{ 0x19, 0x02a19c40 }, /* front-mic */
			{ 0x1a, 0x01813031 }, /* line-in */
			{ 0x1b, 0x0121411f }, /* HP */
			{ 0x1c, 0x411111f0 }, /* N/A */
			{ 0x1d, 0x411111f0 }, /* N/A */
			/* 0x1e is filled in below */
			{ 0x1f, 0x411111f0 }, /* N/A */
			{ }
		}
	},
	[ALC880_FIXUP_6ST] = {
		.type = HDA_FIXUP_PINS,
		.v.pins = (const struct hda_pintbl[]) {
			{ 0x1e, 0x411111f0 }, /* N/A */
			{ }
		},
		.chained = true,
		.chain_id = ALC880_FIXUP_6ST_BASE,
	},
	[ALC880_FIXUP_6ST_DIG] = {
		.type = HDA_FIXUP_PINS,
		.v.pins = (const struct hda_pintbl[]) {
			{ 0x1e, 0x0144111e }, /* SPDIF */
			{ }
		},
		.chained = true,
		.chain_id = ALC880_FIXUP_6ST_BASE,
	},
	[ALC880_FIXUP_6ST_AUTOMUTE] = {
		.type = HDA_FIXUP_PINS,
		.v.pins = (const struct hda_pintbl[]) {
			{ 0x1b, 0x0121401f }, /* HP with jack detect */
			{ }
		},
		.chained_before = true,
		.chain_id = ALC880_FIXUP_6ST_BASE,
	},
};

static const struct snd_pci_quirk alc880_fixup_tbl[] = {
	SND_PCI_QUIRK(0x1019, 0x0f69, "Coeus G610P", ALC880_FIXUP_W810),
	SND_PCI_QUIRK(0x1043, 0x10c3, "ASUS W5A", ALC880_FIXUP_ASUS_W5A),
	SND_PCI_QUIRK(0x1043, 0x1964, "ASUS Z71V", ALC880_FIXUP_Z71V),
	SND_PCI_QUIRK_VENDOR(0x1043, "ASUS", ALC880_FIXUP_GPIO1),
	SND_PCI_QUIRK(0x147b, 0x1045, "ABit AA8XE", ALC880_FIXUP_6ST_AUTOMUTE),
	SND_PCI_QUIRK(0x1558, 0x5401, "Clevo GPIO2", ALC880_FIXUP_GPIO2),
	SND_PCI_QUIRK_VENDOR(0x1558, "Clevo", ALC880_FIXUP_EAPD_COEF),
	SND_PCI_QUIRK(0x1584, 0x9050, "Uniwill", ALC880_FIXUP_UNIWILL_DIG),
	SND_PCI_QUIRK(0x1584, 0x9054, "Uniwill", ALC880_FIXUP_F1734),
	SND_PCI_QUIRK(0x1584, 0x9070, "Uniwill", ALC880_FIXUP_UNIWILL),
	SND_PCI_QUIRK(0x1584, 0x9077, "Uniwill P53", ALC880_FIXUP_VOL_KNOB),
	SND_PCI_QUIRK(0x161f, 0x203d, "W810", ALC880_FIXUP_W810),
	SND_PCI_QUIRK(0x161f, 0x205d, "Medion Rim 2150", ALC880_FIXUP_MEDION_RIM),
	SND_PCI_QUIRK(0x1631, 0xe011, "PB 13201056", ALC880_FIXUP_6ST_AUTOMUTE),
	SND_PCI_QUIRK(0x1734, 0x107c, "FSC Amilo M1437", ALC880_FIXUP_FUJITSU),
	SND_PCI_QUIRK(0x1734, 0x1094, "FSC Amilo M1451G", ALC880_FIXUP_FUJITSU),
	SND_PCI_QUIRK(0x1734, 0x10ac, "FSC AMILO Xi 1526", ALC880_FIXUP_F1734),
	SND_PCI_QUIRK(0x1734, 0x10b0, "FSC Amilo Pi1556", ALC880_FIXUP_FUJITSU),
	SND_PCI_QUIRK(0x1854, 0x003b, "LG", ALC880_FIXUP_LG),
	SND_PCI_QUIRK(0x1854, 0x005f, "LG P1 Express", ALC880_FIXUP_LG),
	SND_PCI_QUIRK(0x1854, 0x0068, "LG w1", ALC880_FIXUP_LG),
	SND_PCI_QUIRK(0x1854, 0x0077, "LG LW25", ALC880_FIXUP_LG_LW25),
	SND_PCI_QUIRK(0x19db, 0x4188, "TCL S700", ALC880_FIXUP_TCL_S700),

	/* Below is the copied entries from alc880_quirks.c.
	 * It's not quite sure whether BIOS sets the correct pin-config table
	 * on these machines, thus they are kept to be compatible with
	 * the old static quirks.  Once when it's confirmed to work without
	 * these overrides, it'd be better to remove.
	 */
	SND_PCI_QUIRK(0x1019, 0xa880, "ECS", ALC880_FIXUP_5ST_DIG),
	SND_PCI_QUIRK(0x1019, 0xa884, "Acer APFV", ALC880_FIXUP_6ST),
	SND_PCI_QUIRK(0x1025, 0x0070, "ULI", ALC880_FIXUP_3ST_DIG),
	SND_PCI_QUIRK(0x1025, 0x0077, "ULI", ALC880_FIXUP_6ST_DIG),
	SND_PCI_QUIRK(0x1025, 0x0078, "ULI", ALC880_FIXUP_6ST_DIG),
	SND_PCI_QUIRK(0x1025, 0x0087, "ULI", ALC880_FIXUP_6ST_DIG),
	SND_PCI_QUIRK(0x1025, 0xe309, "ULI", ALC880_FIXUP_3ST_DIG),
	SND_PCI_QUIRK(0x1025, 0xe310, "ULI", ALC880_FIXUP_3ST),
	SND_PCI_QUIRK(0x1039, 0x1234, NULL, ALC880_FIXUP_6ST_DIG),
	SND_PCI_QUIRK(0x104d, 0x81a0, "Sony", ALC880_FIXUP_3ST),
	SND_PCI_QUIRK(0x104d, 0x81d6, "Sony", ALC880_FIXUP_3ST),
	SND_PCI_QUIRK(0x107b, 0x3032, "Gateway", ALC880_FIXUP_5ST),
	SND_PCI_QUIRK(0x107b, 0x3033, "Gateway", ALC880_FIXUP_5ST),
	SND_PCI_QUIRK(0x107b, 0x4039, "Gateway", ALC880_FIXUP_5ST),
	SND_PCI_QUIRK(0x1297, 0xc790, "Shuttle ST20G5", ALC880_FIXUP_6ST_DIG),
	SND_PCI_QUIRK(0x1458, 0xa102, "Gigabyte K8", ALC880_FIXUP_6ST_DIG),
	SND_PCI_QUIRK(0x1462, 0x1150, "MSI", ALC880_FIXUP_6ST_DIG),
	SND_PCI_QUIRK(0x1509, 0x925d, "FIC P4M", ALC880_FIXUP_6ST_DIG),
	SND_PCI_QUIRK(0x1565, 0x8202, "Biostar", ALC880_FIXUP_5ST_DIG),
	SND_PCI_QUIRK(0x1695, 0x400d, "EPoX", ALC880_FIXUP_5ST_DIG),
	SND_PCI_QUIRK(0x1695, 0x4012, "EPox EP-5LDA", ALC880_FIXUP_5ST_DIG),
	SND_PCI_QUIRK(0x2668, 0x8086, NULL, ALC880_FIXUP_6ST_DIG), /* broken BIOS */
	SND_PCI_QUIRK(0x8086, 0x2668, NULL, ALC880_FIXUP_6ST_DIG),
	SND_PCI_QUIRK(0x8086, 0xa100, "Intel mobo", ALC880_FIXUP_5ST_DIG),
	SND_PCI_QUIRK(0x8086, 0xd400, "Intel mobo", ALC880_FIXUP_5ST_DIG),
	SND_PCI_QUIRK(0x8086, 0xd401, "Intel mobo", ALC880_FIXUP_5ST_DIG),
	SND_PCI_QUIRK(0x8086, 0xd402, "Intel mobo", ALC880_FIXUP_3ST_DIG),
	SND_PCI_QUIRK(0x8086, 0xe224, "Intel mobo", ALC880_FIXUP_5ST_DIG),
	SND_PCI_QUIRK(0x8086, 0xe305, "Intel mobo", ALC880_FIXUP_3ST_DIG),
	SND_PCI_QUIRK(0x8086, 0xe308, "Intel mobo", ALC880_FIXUP_3ST_DIG),
	SND_PCI_QUIRK(0x8086, 0xe400, "Intel mobo", ALC880_FIXUP_5ST_DIG),
	SND_PCI_QUIRK(0x8086, 0xe401, "Intel mobo", ALC880_FIXUP_5ST_DIG),
	SND_PCI_QUIRK(0x8086, 0xe402, "Intel mobo", ALC880_FIXUP_5ST_DIG),
	/* default Intel */
	SND_PCI_QUIRK_VENDOR(0x8086, "Intel mobo", ALC880_FIXUP_3ST),
	SND_PCI_QUIRK(0xa0a0, 0x0560, "AOpen i915GMm-HFS", ALC880_FIXUP_5ST_DIG),
	SND_PCI_QUIRK(0xe803, 0x1019, NULL, ALC880_FIXUP_6ST_DIG),
	{}
};

static const struct hda_model_fixup alc880_fixup_models[] = {
	{.id = ALC880_FIXUP_3ST, .name = "3stack"},
	{.id = ALC880_FIXUP_3ST_DIG, .name = "3stack-digout"},
	{.id = ALC880_FIXUP_5ST, .name = "5stack"},
	{.id = ALC880_FIXUP_5ST_DIG, .name = "5stack-digout"},
	{.id = ALC880_FIXUP_6ST, .name = "6stack"},
	{.id = ALC880_FIXUP_6ST_DIG, .name = "6stack-digout"},
	{.id = ALC880_FIXUP_6ST_AUTOMUTE, .name = "6stack-automute"},
	{}
};


/*
 * OK, here we have finally the patch for ALC880
 */
static int patch_alc880(struct hda_codec *codec)
{
	struct alc_spec *spec;
	int err;

	err = alc_alloc_spec(codec, 0x0b);
	if (err < 0)
		return err;

	spec = codec->spec;
	spec->gen.need_dac_fix = 1;
	spec->gen.beep_nid = 0x01;

	codec->patch_ops.unsol_event = alc880_unsol_event;

	alc_pre_init(codec);

	snd_hda_pick_fixup(codec, alc880_fixup_models, alc880_fixup_tbl,
		       alc880_fixups);
	snd_hda_apply_fixup(codec, HDA_FIXUP_ACT_PRE_PROBE);

	/* automatic parse from the BIOS config */
	err = alc880_parse_auto_config(codec);
	if (err < 0)
		goto error;

	if (!spec->gen.no_analog) {
		err = set_beep_amp(spec, 0x0b, 0x05, HDA_INPUT);
		if (err < 0)
			goto error;
	}

	snd_hda_apply_fixup(codec, HDA_FIXUP_ACT_PROBE);

	return 0;

 error:
	alc_free(codec);
	return err;
}


/*
 * ALC260 support
 */
static int alc260_parse_auto_config(struct hda_codec *codec)
{
	static const hda_nid_t alc260_ignore[] = { 0x17, 0 };
	static const hda_nid_t alc260_ssids[] = { 0x10, 0x15, 0x0f, 0 };
	return alc_parse_auto_config(codec, alc260_ignore, alc260_ssids);
}

/*
 * Pin config fixes
 */
enum {
	ALC260_FIXUP_HP_DC5750,
	ALC260_FIXUP_HP_PIN_0F,
	ALC260_FIXUP_COEF,
	ALC260_FIXUP_GPIO1,
	ALC260_FIXUP_GPIO1_TOGGLE,
	ALC260_FIXUP_REPLACER,
	ALC260_FIXUP_HP_B1900,
	ALC260_FIXUP_KN1,
	ALC260_FIXUP_FSC_S7020,
	ALC260_FIXUP_FSC_S7020_JWSE,
	ALC260_FIXUP_VAIO_PINS,
};

static void alc260_gpio1_automute(struct hda_codec *codec)
{
	struct alc_spec *spec = codec->spec;

	alc_update_gpio_data(codec, 0x01, spec->gen.hp_jack_present);
}

static void alc260_fixup_gpio1_toggle(struct hda_codec *codec,
				      const struct hda_fixup *fix, int action)
{
	struct alc_spec *spec = codec->spec;
	if (action == HDA_FIXUP_ACT_PROBE) {
		/* although the machine has only one output pin, we need to
		 * toggle GPIO1 according to the jack state
		 */
		spec->gen.automute_hook = alc260_gpio1_automute;
		spec->gen.detect_hp = 1;
		spec->gen.automute_speaker = 1;
		spec->gen.autocfg.hp_pins[0] = 0x0f; /* copy it for automute */
		snd_hda_jack_detect_enable_callback(codec, 0x0f,
						    snd_hda_gen_hp_automute);
		alc_setup_gpio(codec, 0x01);
	}
}

static void alc260_fixup_kn1(struct hda_codec *codec,
			     const struct hda_fixup *fix, int action)
{
	struct alc_spec *spec = codec->spec;
	static const struct hda_pintbl pincfgs[] = {
		{ 0x0f, 0x02214000 }, /* HP/speaker */
		{ 0x12, 0x90a60160 }, /* int mic */
		{ 0x13, 0x02a19000 }, /* ext mic */
		{ 0x18, 0x01446000 }, /* SPDIF out */
		/* disable bogus I/O pins */
		{ 0x10, 0x411111f0 },
		{ 0x11, 0x411111f0 },
		{ 0x14, 0x411111f0 },
		{ 0x15, 0x411111f0 },
		{ 0x16, 0x411111f0 },
		{ 0x17, 0x411111f0 },
		{ 0x19, 0x411111f0 },
		{ }
	};

	switch (action) {
	case HDA_FIXUP_ACT_PRE_PROBE:
		snd_hda_apply_pincfgs(codec, pincfgs);
		spec->init_amp = ALC_INIT_NONE;
		break;
	}
}

static void alc260_fixup_fsc_s7020(struct hda_codec *codec,
				   const struct hda_fixup *fix, int action)
{
	struct alc_spec *spec = codec->spec;
	if (action == HDA_FIXUP_ACT_PRE_PROBE)
		spec->init_amp = ALC_INIT_NONE;
}

static void alc260_fixup_fsc_s7020_jwse(struct hda_codec *codec,
				   const struct hda_fixup *fix, int action)
{
	struct alc_spec *spec = codec->spec;
	if (action == HDA_FIXUP_ACT_PRE_PROBE) {
		spec->gen.add_jack_modes = 1;
		spec->gen.hp_mic = 1;
	}
}

static const struct hda_fixup alc260_fixups[] = {
	[ALC260_FIXUP_HP_DC5750] = {
		.type = HDA_FIXUP_PINS,
		.v.pins = (const struct hda_pintbl[]) {
			{ 0x11, 0x90130110 }, /* speaker */
			{ }
		}
	},
	[ALC260_FIXUP_HP_PIN_0F] = {
		.type = HDA_FIXUP_PINS,
		.v.pins = (const struct hda_pintbl[]) {
			{ 0x0f, 0x01214000 }, /* HP */
			{ }
		}
	},
	[ALC260_FIXUP_COEF] = {
		.type = HDA_FIXUP_VERBS,
		.v.verbs = (const struct hda_verb[]) {
			{ 0x1a, AC_VERB_SET_COEF_INDEX, 0x07 },
			{ 0x1a, AC_VERB_SET_PROC_COEF,  0x3040 },
			{ }
		},
	},
	[ALC260_FIXUP_GPIO1] = {
		.type = HDA_FIXUP_FUNC,
		.v.func = alc_fixup_gpio1,
	},
	[ALC260_FIXUP_GPIO1_TOGGLE] = {
		.type = HDA_FIXUP_FUNC,
		.v.func = alc260_fixup_gpio1_toggle,
		.chained = true,
		.chain_id = ALC260_FIXUP_HP_PIN_0F,
	},
	[ALC260_FIXUP_REPLACER] = {
		.type = HDA_FIXUP_VERBS,
		.v.verbs = (const struct hda_verb[]) {
			{ 0x1a, AC_VERB_SET_COEF_INDEX, 0x07 },
			{ 0x1a, AC_VERB_SET_PROC_COEF,  0x3050 },
			{ }
		},
		.chained = true,
		.chain_id = ALC260_FIXUP_GPIO1_TOGGLE,
	},
	[ALC260_FIXUP_HP_B1900] = {
		.type = HDA_FIXUP_FUNC,
		.v.func = alc260_fixup_gpio1_toggle,
		.chained = true,
		.chain_id = ALC260_FIXUP_COEF,
	},
	[ALC260_FIXUP_KN1] = {
		.type = HDA_FIXUP_FUNC,
		.v.func = alc260_fixup_kn1,
	},
	[ALC260_FIXUP_FSC_S7020] = {
		.type = HDA_FIXUP_FUNC,
		.v.func = alc260_fixup_fsc_s7020,
	},
	[ALC260_FIXUP_FSC_S7020_JWSE] = {
		.type = HDA_FIXUP_FUNC,
		.v.func = alc260_fixup_fsc_s7020_jwse,
		.chained = true,
		.chain_id = ALC260_FIXUP_FSC_S7020,
	},
	[ALC260_FIXUP_VAIO_PINS] = {
		.type = HDA_FIXUP_PINS,
		.v.pins = (const struct hda_pintbl[]) {
			/* Pin configs are missing completely on some VAIOs */
			{ 0x0f, 0x01211020 },
			{ 0x10, 0x0001003f },
			{ 0x11, 0x411111f0 },
			{ 0x12, 0x01a15930 },
			{ 0x13, 0x411111f0 },
			{ 0x14, 0x411111f0 },
			{ 0x15, 0x411111f0 },
			{ 0x16, 0x411111f0 },
			{ 0x17, 0x411111f0 },
			{ 0x18, 0x411111f0 },
			{ 0x19, 0x411111f0 },
			{ }
		}
	},
};

static const struct snd_pci_quirk alc260_fixup_tbl[] = {
	SND_PCI_QUIRK(0x1025, 0x007b, "Acer C20x", ALC260_FIXUP_GPIO1),
	SND_PCI_QUIRK(0x1025, 0x007f, "Acer Aspire 9500", ALC260_FIXUP_COEF),
	SND_PCI_QUIRK(0x1025, 0x008f, "Acer", ALC260_FIXUP_GPIO1),
	SND_PCI_QUIRK(0x103c, 0x280a, "HP dc5750", ALC260_FIXUP_HP_DC5750),
	SND_PCI_QUIRK(0x103c, 0x30ba, "HP Presario B1900", ALC260_FIXUP_HP_B1900),
	SND_PCI_QUIRK(0x104d, 0x81bb, "Sony VAIO", ALC260_FIXUP_VAIO_PINS),
	SND_PCI_QUIRK(0x104d, 0x81e2, "Sony VAIO TX", ALC260_FIXUP_HP_PIN_0F),
	SND_PCI_QUIRK(0x10cf, 0x1326, "FSC LifeBook S7020", ALC260_FIXUP_FSC_S7020),
	SND_PCI_QUIRK(0x1509, 0x4540, "Favorit 100XS", ALC260_FIXUP_GPIO1),
	SND_PCI_QUIRK(0x152d, 0x0729, "Quanta KN1", ALC260_FIXUP_KN1),
	SND_PCI_QUIRK(0x161f, 0x2057, "Replacer 672V", ALC260_FIXUP_REPLACER),
	SND_PCI_QUIRK(0x1631, 0xc017, "PB V7900", ALC260_FIXUP_COEF),
	{}
};

static const struct hda_model_fixup alc260_fixup_models[] = {
	{.id = ALC260_FIXUP_GPIO1, .name = "gpio1"},
	{.id = ALC260_FIXUP_COEF, .name = "coef"},
	{.id = ALC260_FIXUP_FSC_S7020, .name = "fujitsu"},
	{.id = ALC260_FIXUP_FSC_S7020_JWSE, .name = "fujitsu-jwse"},
	{}
};

/*
 */
static int patch_alc260(struct hda_codec *codec)
{
	struct alc_spec *spec;
	int err;

	err = alc_alloc_spec(codec, 0x07);
	if (err < 0)
		return err;

	spec = codec->spec;
	/* as quite a few machines require HP amp for speaker outputs,
	 * it's easier to enable it unconditionally; even if it's unneeded,
	 * it's almost harmless.
	 */
	spec->gen.prefer_hp_amp = 1;
	spec->gen.beep_nid = 0x01;

	spec->shutup = alc_eapd_shutup;

	alc_pre_init(codec);

	snd_hda_pick_fixup(codec, alc260_fixup_models, alc260_fixup_tbl,
			   alc260_fixups);
	snd_hda_apply_fixup(codec, HDA_FIXUP_ACT_PRE_PROBE);

	/* automatic parse from the BIOS config */
	err = alc260_parse_auto_config(codec);
	if (err < 0)
		goto error;

	if (!spec->gen.no_analog) {
		err = set_beep_amp(spec, 0x07, 0x05, HDA_INPUT);
		if (err < 0)
			goto error;
	}

	snd_hda_apply_fixup(codec, HDA_FIXUP_ACT_PROBE);

	return 0;

 error:
	alc_free(codec);
	return err;
}


/*
 * ALC882/883/885/888/889 support
 *
 * ALC882 is almost identical with ALC880 but has cleaner and more flexible
 * configuration.  Each pin widget can choose any input DACs and a mixer.
 * Each ADC is connected from a mixer of all inputs.  This makes possible
 * 6-channel independent captures.
 *
 * In addition, an independent DAC for the multi-playback (not used in this
 * driver yet).
 */

/*
 * Pin config fixes
 */
enum {
	ALC882_FIXUP_ABIT_AW9D_MAX,
	ALC882_FIXUP_LENOVO_Y530,
	ALC882_FIXUP_PB_M5210,
	ALC882_FIXUP_ACER_ASPIRE_7736,
	ALC882_FIXUP_ASUS_W90V,
	ALC889_FIXUP_CD,
	ALC889_FIXUP_FRONT_HP_NO_PRESENCE,
	ALC889_FIXUP_VAIO_TT,
	ALC888_FIXUP_EEE1601,
	ALC886_FIXUP_EAPD,
	ALC882_FIXUP_EAPD,
	ALC883_FIXUP_EAPD,
	ALC883_FIXUP_ACER_EAPD,
	ALC882_FIXUP_GPIO1,
	ALC882_FIXUP_GPIO2,
	ALC882_FIXUP_GPIO3,
	ALC889_FIXUP_COEF,
	ALC882_FIXUP_ASUS_W2JC,
	ALC882_FIXUP_ACER_ASPIRE_4930G,
	ALC882_FIXUP_ACER_ASPIRE_8930G,
	ALC882_FIXUP_ASPIRE_8930G_VERBS,
	ALC885_FIXUP_MACPRO_GPIO,
	ALC889_FIXUP_DAC_ROUTE,
	ALC889_FIXUP_MBP_VREF,
	ALC889_FIXUP_IMAC91_VREF,
	ALC889_FIXUP_MBA11_VREF,
	ALC889_FIXUP_MBA21_VREF,
	ALC889_FIXUP_MP11_VREF,
	ALC889_FIXUP_MP41_VREF,
	ALC882_FIXUP_INV_DMIC,
	ALC882_FIXUP_NO_PRIMARY_HP,
	ALC887_FIXUP_ASUS_BASS,
	ALC887_FIXUP_BASS_CHMAP,
	ALC1220_FIXUP_GB_DUAL_CODECS,
	ALC1220_FIXUP_GB_X570,
	ALC1220_FIXUP_CLEVO_P950,
	ALC1220_FIXUP_CLEVO_PB51ED,
	ALC1220_FIXUP_CLEVO_PB51ED_PINS,
	ALC887_FIXUP_ASUS_AUDIO,
	ALC887_FIXUP_ASUS_HMIC,
};

static void alc889_fixup_coef(struct hda_codec *codec,
			      const struct hda_fixup *fix, int action)
{
	if (action != HDA_FIXUP_ACT_INIT)
		return;
	alc_update_coef_idx(codec, 7, 0, 0x2030);
}

/* set up GPIO at initialization */
static void alc885_fixup_macpro_gpio(struct hda_codec *codec,
				     const struct hda_fixup *fix, int action)
{
	struct alc_spec *spec = codec->spec;

	spec->gpio_write_delay = true;
	alc_fixup_gpio3(codec, fix, action);
}

/* Fix the connection of some pins for ALC889:
 * At least, Acer Aspire 5935 shows the connections to DAC3/4 don't
 * work correctly (bko#42740)
 */
static void alc889_fixup_dac_route(struct hda_codec *codec,
				   const struct hda_fixup *fix, int action)
{
	if (action == HDA_FIXUP_ACT_PRE_PROBE) {
		/* fake the connections during parsing the tree */
		static const hda_nid_t conn1[] = { 0x0c, 0x0d };
		static const hda_nid_t conn2[] = { 0x0e, 0x0f };
		snd_hda_override_conn_list(codec, 0x14, ARRAY_SIZE(conn1), conn1);
		snd_hda_override_conn_list(codec, 0x15, ARRAY_SIZE(conn1), conn1);
		snd_hda_override_conn_list(codec, 0x18, ARRAY_SIZE(conn2), conn2);
		snd_hda_override_conn_list(codec, 0x1a, ARRAY_SIZE(conn2), conn2);
	} else if (action == HDA_FIXUP_ACT_PROBE) {
		/* restore the connections */
		static const hda_nid_t conn[] = { 0x0c, 0x0d, 0x0e, 0x0f, 0x26 };
		snd_hda_override_conn_list(codec, 0x14, ARRAY_SIZE(conn), conn);
		snd_hda_override_conn_list(codec, 0x15, ARRAY_SIZE(conn), conn);
		snd_hda_override_conn_list(codec, 0x18, ARRAY_SIZE(conn), conn);
		snd_hda_override_conn_list(codec, 0x1a, ARRAY_SIZE(conn), conn);
	}
}

/* Set VREF on HP pin */
static void alc889_fixup_mbp_vref(struct hda_codec *codec,
				  const struct hda_fixup *fix, int action)
{
	static const hda_nid_t nids[] = { 0x14, 0x15, 0x19 };
	struct alc_spec *spec = codec->spec;
	int i;

	if (action != HDA_FIXUP_ACT_INIT)
		return;
	for (i = 0; i < ARRAY_SIZE(nids); i++) {
		unsigned int val = snd_hda_codec_get_pincfg(codec, nids[i]);
		if (get_defcfg_device(val) != AC_JACK_HP_OUT)
			continue;
		val = snd_hda_codec_get_pin_target(codec, nids[i]);
		val |= AC_PINCTL_VREF_80;
		snd_hda_set_pin_ctl(codec, nids[i], val);
		spec->gen.keep_vref_in_automute = 1;
		break;
	}
}

static void alc889_fixup_mac_pins(struct hda_codec *codec,
				  const hda_nid_t *nids, int num_nids)
{
	struct alc_spec *spec = codec->spec;
	int i;

	for (i = 0; i < num_nids; i++) {
		unsigned int val;
		val = snd_hda_codec_get_pin_target(codec, nids[i]);
		val |= AC_PINCTL_VREF_50;
		snd_hda_set_pin_ctl(codec, nids[i], val);
	}
	spec->gen.keep_vref_in_automute = 1;
}

/* Set VREF on speaker pins on imac91 */
static void alc889_fixup_imac91_vref(struct hda_codec *codec,
				     const struct hda_fixup *fix, int action)
{
	static const hda_nid_t nids[] = { 0x18, 0x1a };

	if (action == HDA_FIXUP_ACT_INIT)
		alc889_fixup_mac_pins(codec, nids, ARRAY_SIZE(nids));
}

/* Set VREF on speaker pins on mba11 */
static void alc889_fixup_mba11_vref(struct hda_codec *codec,
				    const struct hda_fixup *fix, int action)
{
	static const hda_nid_t nids[] = { 0x18 };

	if (action == HDA_FIXUP_ACT_INIT)
		alc889_fixup_mac_pins(codec, nids, ARRAY_SIZE(nids));
}

/* Set VREF on speaker pins on mba21 */
static void alc889_fixup_mba21_vref(struct hda_codec *codec,
				    const struct hda_fixup *fix, int action)
{
	static const hda_nid_t nids[] = { 0x18, 0x19 };

	if (action == HDA_FIXUP_ACT_INIT)
		alc889_fixup_mac_pins(codec, nids, ARRAY_SIZE(nids));
}

/* Don't take HP output as primary
 * Strangely, the speaker output doesn't work on Vaio Z and some Vaio
 * all-in-one desktop PCs (for example VGC-LN51JGB) through DAC 0x05
 */
static void alc882_fixup_no_primary_hp(struct hda_codec *codec,
				       const struct hda_fixup *fix, int action)
{
	struct alc_spec *spec = codec->spec;
	if (action == HDA_FIXUP_ACT_PRE_PROBE) {
		spec->gen.no_primary_hp = 1;
		spec->gen.no_multi_io = 1;
	}
}

static void alc_fixup_bass_chmap(struct hda_codec *codec,
				 const struct hda_fixup *fix, int action);

/* For dual-codec configuration, we need to disable some features to avoid
 * conflicts of kctls and PCM streams
 */
static void alc_fixup_dual_codecs(struct hda_codec *codec,
				  const struct hda_fixup *fix, int action)
{
	struct alc_spec *spec = codec->spec;

	if (action != HDA_FIXUP_ACT_PRE_PROBE)
		return;
	/* disable vmaster */
	spec->gen.suppress_vmaster = 1;
	/* auto-mute and auto-mic switch don't work with multiple codecs */
	spec->gen.suppress_auto_mute = 1;
	spec->gen.suppress_auto_mic = 1;
	/* disable aamix as well */
	spec->gen.mixer_nid = 0;
	/* add location prefix to avoid conflicts */
	codec->force_pin_prefix = 1;
}

static void rename_ctl(struct hda_codec *codec, const char *oldname,
		       const char *newname)
{
	struct snd_kcontrol *kctl;

	kctl = snd_hda_find_mixer_ctl(codec, oldname);
	if (kctl)
		strcpy(kctl->id.name, newname);
}

static void alc1220_fixup_gb_dual_codecs(struct hda_codec *codec,
					 const struct hda_fixup *fix,
					 int action)
{
	alc_fixup_dual_codecs(codec, fix, action);
	switch (action) {
	case HDA_FIXUP_ACT_PRE_PROBE:
		/* override card longname to provide a unique UCM profile */
		strcpy(codec->card->longname, "HDAudio-Gigabyte-ALC1220DualCodecs");
		break;
	case HDA_FIXUP_ACT_BUILD:
		/* rename Capture controls depending on the codec */
		rename_ctl(codec, "Capture Volume",
			   codec->addr == 0 ?
			   "Rear-Panel Capture Volume" :
			   "Front-Panel Capture Volume");
		rename_ctl(codec, "Capture Switch",
			   codec->addr == 0 ?
			   "Rear-Panel Capture Switch" :
			   "Front-Panel Capture Switch");
		break;
	}
}

static void alc1220_fixup_gb_x570(struct hda_codec *codec,
				     const struct hda_fixup *fix,
				     int action)
{
	static const hda_nid_t conn1[] = { 0x0c };
	static const struct coef_fw gb_x570_coefs[] = {
		WRITE_COEF(0x07, 0x03c0),
		WRITE_COEF(0x1a, 0x01c1),
		WRITE_COEF(0x1b, 0x0202),
		WRITE_COEF(0x43, 0x3005),
		{}
	};

	switch (action) {
	case HDA_FIXUP_ACT_PRE_PROBE:
		snd_hda_override_conn_list(codec, 0x14, ARRAY_SIZE(conn1), conn1);
		snd_hda_override_conn_list(codec, 0x1b, ARRAY_SIZE(conn1), conn1);
		break;
	case HDA_FIXUP_ACT_INIT:
		alc_process_coef_fw(codec, gb_x570_coefs);
		break;
	}
}

static void alc1220_fixup_clevo_p950(struct hda_codec *codec,
				     const struct hda_fixup *fix,
				     int action)
{
	static const hda_nid_t conn1[] = { 0x0c };

	if (action != HDA_FIXUP_ACT_PRE_PROBE)
		return;

	alc_update_coef_idx(codec, 0x7, 0, 0x3c3);
	/* We therefore want to make sure 0x14 (front headphone) and
	 * 0x1b (speakers) use the stereo DAC 0x02
	 */
	snd_hda_override_conn_list(codec, 0x14, ARRAY_SIZE(conn1), conn1);
	snd_hda_override_conn_list(codec, 0x1b, ARRAY_SIZE(conn1), conn1);
}

static void alc_fixup_headset_mode_no_hp_mic(struct hda_codec *codec,
				const struct hda_fixup *fix, int action);

static void alc1220_fixup_clevo_pb51ed(struct hda_codec *codec,
				     const struct hda_fixup *fix,
				     int action)
{
	alc1220_fixup_clevo_p950(codec, fix, action);
	alc_fixup_headset_mode_no_hp_mic(codec, fix, action);
}

static void alc887_asus_hp_automute_hook(struct hda_codec *codec,
					 struct hda_jack_callback *jack)
{
	struct alc_spec *spec = codec->spec;
	unsigned int vref;

	snd_hda_gen_hp_automute(codec, jack);

	if (spec->gen.hp_jack_present)
		vref = AC_PINCTL_VREF_80;
	else
		vref = AC_PINCTL_VREF_HIZ;
	snd_hda_set_pin_ctl(codec, 0x19, PIN_HP | vref);
}

static void alc887_fixup_asus_jack(struct hda_codec *codec,
				     const struct hda_fixup *fix, int action)
{
	struct alc_spec *spec = codec->spec;
	if (action != HDA_FIXUP_ACT_PROBE)
		return;
	snd_hda_set_pin_ctl_cache(codec, 0x1b, PIN_HP);
	spec->gen.hp_automute_hook = alc887_asus_hp_automute_hook;
}

static const struct hda_fixup alc882_fixups[] = {
	[ALC882_FIXUP_ABIT_AW9D_MAX] = {
		.type = HDA_FIXUP_PINS,
		.v.pins = (const struct hda_pintbl[]) {
			{ 0x15, 0x01080104 }, /* side */
			{ 0x16, 0x01011012 }, /* rear */
			{ 0x17, 0x01016011 }, /* clfe */
			{ }
		}
	},
	[ALC882_FIXUP_LENOVO_Y530] = {
		.type = HDA_FIXUP_PINS,
		.v.pins = (const struct hda_pintbl[]) {
			{ 0x15, 0x99130112 }, /* rear int speakers */
			{ 0x16, 0x99130111 }, /* subwoofer */
			{ }
		}
	},
	[ALC882_FIXUP_PB_M5210] = {
		.type = HDA_FIXUP_PINCTLS,
		.v.pins = (const struct hda_pintbl[]) {
			{ 0x19, PIN_VREF50 },
			{}
		}
	},
	[ALC882_FIXUP_ACER_ASPIRE_7736] = {
		.type = HDA_FIXUP_FUNC,
		.v.func = alc_fixup_sku_ignore,
	},
	[ALC882_FIXUP_ASUS_W90V] = {
		.type = HDA_FIXUP_PINS,
		.v.pins = (const struct hda_pintbl[]) {
			{ 0x16, 0x99130110 }, /* fix sequence for CLFE */
			{ }
		}
	},
	[ALC889_FIXUP_CD] = {
		.type = HDA_FIXUP_PINS,
		.v.pins = (const struct hda_pintbl[]) {
			{ 0x1c, 0x993301f0 }, /* CD */
			{ }
		}
	},
	[ALC889_FIXUP_FRONT_HP_NO_PRESENCE] = {
		.type = HDA_FIXUP_PINS,
		.v.pins = (const struct hda_pintbl[]) {
			{ 0x1b, 0x02214120 }, /* Front HP jack is flaky, disable jack detect */
			{ }
		},
		.chained = true,
		.chain_id = ALC889_FIXUP_CD,
	},
	[ALC889_FIXUP_VAIO_TT] = {
		.type = HDA_FIXUP_PINS,
		.v.pins = (const struct hda_pintbl[]) {
			{ 0x17, 0x90170111 }, /* hidden surround speaker */
			{ }
		}
	},
	[ALC888_FIXUP_EEE1601] = {
		.type = HDA_FIXUP_VERBS,
		.v.verbs = (const struct hda_verb[]) {
			{ 0x20, AC_VERB_SET_COEF_INDEX, 0x0b },
			{ 0x20, AC_VERB_SET_PROC_COEF,  0x0838 },
			{ }
		}
	},
	[ALC886_FIXUP_EAPD] = {
		.type = HDA_FIXUP_VERBS,
		.v.verbs = (const struct hda_verb[]) {
			/* change to EAPD mode */
			{ 0x20, AC_VERB_SET_COEF_INDEX, 0x07 },
			{ 0x20, AC_VERB_SET_PROC_COEF, 0x0068 },
			{ }
		}
	},
	[ALC882_FIXUP_EAPD] = {
		.type = HDA_FIXUP_VERBS,
		.v.verbs = (const struct hda_verb[]) {
			/* change to EAPD mode */
			{ 0x20, AC_VERB_SET_COEF_INDEX, 0x07 },
			{ 0x20, AC_VERB_SET_PROC_COEF, 0x3060 },
			{ }
		}
	},
	[ALC883_FIXUP_EAPD] = {
		.type = HDA_FIXUP_VERBS,
		.v.verbs = (const struct hda_verb[]) {
			/* change to EAPD mode */
			{ 0x20, AC_VERB_SET_COEF_INDEX, 0x07 },
			{ 0x20, AC_VERB_SET_PROC_COEF, 0x3070 },
			{ }
		}
	},
	[ALC883_FIXUP_ACER_EAPD] = {
		.type = HDA_FIXUP_VERBS,
		.v.verbs = (const struct hda_verb[]) {
			/* eanable EAPD on Acer laptops */
			{ 0x20, AC_VERB_SET_COEF_INDEX, 0x07 },
			{ 0x20, AC_VERB_SET_PROC_COEF, 0x3050 },
			{ }
		}
	},
	[ALC882_FIXUP_GPIO1] = {
		.type = HDA_FIXUP_FUNC,
		.v.func = alc_fixup_gpio1,
	},
	[ALC882_FIXUP_GPIO2] = {
		.type = HDA_FIXUP_FUNC,
		.v.func = alc_fixup_gpio2,
	},
	[ALC882_FIXUP_GPIO3] = {
		.type = HDA_FIXUP_FUNC,
		.v.func = alc_fixup_gpio3,
	},
	[ALC882_FIXUP_ASUS_W2JC] = {
		.type = HDA_FIXUP_FUNC,
		.v.func = alc_fixup_gpio1,
		.chained = true,
		.chain_id = ALC882_FIXUP_EAPD,
	},
	[ALC889_FIXUP_COEF] = {
		.type = HDA_FIXUP_FUNC,
		.v.func = alc889_fixup_coef,
	},
	[ALC882_FIXUP_ACER_ASPIRE_4930G] = {
		.type = HDA_FIXUP_PINS,
		.v.pins = (const struct hda_pintbl[]) {
			{ 0x16, 0x99130111 }, /* CLFE speaker */
			{ 0x17, 0x99130112 }, /* surround speaker */
			{ }
		},
		.chained = true,
		.chain_id = ALC882_FIXUP_GPIO1,
	},
	[ALC882_FIXUP_ACER_ASPIRE_8930G] = {
		.type = HDA_FIXUP_PINS,
		.v.pins = (const struct hda_pintbl[]) {
			{ 0x16, 0x99130111 }, /* CLFE speaker */
			{ 0x1b, 0x99130112 }, /* surround speaker */
			{ }
		},
		.chained = true,
		.chain_id = ALC882_FIXUP_ASPIRE_8930G_VERBS,
	},
	[ALC882_FIXUP_ASPIRE_8930G_VERBS] = {
		/* additional init verbs for Acer Aspire 8930G */
		.type = HDA_FIXUP_VERBS,
		.v.verbs = (const struct hda_verb[]) {
			/* Enable all DACs */
			/* DAC DISABLE/MUTE 1? */
			/*  setting bits 1-5 disables DAC nids 0x02-0x06
			 *  apparently. Init=0x38 */
			{ 0x20, AC_VERB_SET_COEF_INDEX, 0x03 },
			{ 0x20, AC_VERB_SET_PROC_COEF, 0x0000 },
			/* DAC DISABLE/MUTE 2? */
			/*  some bit here disables the other DACs.
			 *  Init=0x4900 */
			{ 0x20, AC_VERB_SET_COEF_INDEX, 0x08 },
			{ 0x20, AC_VERB_SET_PROC_COEF, 0x0000 },
			/* DMIC fix
			 * This laptop has a stereo digital microphone.
			 * The mics are only 1cm apart which makes the stereo
			 * useless. However, either the mic or the ALC889
			 * makes the signal become a difference/sum signal
			 * instead of standard stereo, which is annoying.
			 * So instead we flip this bit which makes the
			 * codec replicate the sum signal to both channels,
			 * turning it into a normal mono mic.
			 */
			/* DMIC_CONTROL? Init value = 0x0001 */
			{ 0x20, AC_VERB_SET_COEF_INDEX, 0x0b },
			{ 0x20, AC_VERB_SET_PROC_COEF, 0x0003 },
			{ 0x20, AC_VERB_SET_COEF_INDEX, 0x07 },
			{ 0x20, AC_VERB_SET_PROC_COEF, 0x3050 },
			{ }
		},
		.chained = true,
		.chain_id = ALC882_FIXUP_GPIO1,
	},
	[ALC885_FIXUP_MACPRO_GPIO] = {
		.type = HDA_FIXUP_FUNC,
		.v.func = alc885_fixup_macpro_gpio,
	},
	[ALC889_FIXUP_DAC_ROUTE] = {
		.type = HDA_FIXUP_FUNC,
		.v.func = alc889_fixup_dac_route,
	},
	[ALC889_FIXUP_MBP_VREF] = {
		.type = HDA_FIXUP_FUNC,
		.v.func = alc889_fixup_mbp_vref,
		.chained = true,
		.chain_id = ALC882_FIXUP_GPIO1,
	},
	[ALC889_FIXUP_IMAC91_VREF] = {
		.type = HDA_FIXUP_FUNC,
		.v.func = alc889_fixup_imac91_vref,
		.chained = true,
		.chain_id = ALC882_FIXUP_GPIO1,
	},
	[ALC889_FIXUP_MBA11_VREF] = {
		.type = HDA_FIXUP_FUNC,
		.v.func = alc889_fixup_mba11_vref,
		.chained = true,
		.chain_id = ALC889_FIXUP_MBP_VREF,
	},
	[ALC889_FIXUP_MBA21_VREF] = {
		.type = HDA_FIXUP_FUNC,
		.v.func = alc889_fixup_mba21_vref,
		.chained = true,
		.chain_id = ALC889_FIXUP_MBP_VREF,
	},
	[ALC889_FIXUP_MP11_VREF] = {
		.type = HDA_FIXUP_FUNC,
		.v.func = alc889_fixup_mba11_vref,
		.chained = true,
		.chain_id = ALC885_FIXUP_MACPRO_GPIO,
	},
	[ALC889_FIXUP_MP41_VREF] = {
		.type = HDA_FIXUP_FUNC,
		.v.func = alc889_fixup_mbp_vref,
		.chained = true,
		.chain_id = ALC885_FIXUP_MACPRO_GPIO,
	},
	[ALC882_FIXUP_INV_DMIC] = {
		.type = HDA_FIXUP_FUNC,
		.v.func = alc_fixup_inv_dmic,
	},
	[ALC882_FIXUP_NO_PRIMARY_HP] = {
		.type = HDA_FIXUP_FUNC,
		.v.func = alc882_fixup_no_primary_hp,
	},
	[ALC887_FIXUP_ASUS_BASS] = {
		.type = HDA_FIXUP_PINS,
		.v.pins = (const struct hda_pintbl[]) {
			{0x16, 0x99130130}, /* bass speaker */
			{}
		},
		.chained = true,
		.chain_id = ALC887_FIXUP_BASS_CHMAP,
	},
	[ALC887_FIXUP_BASS_CHMAP] = {
		.type = HDA_FIXUP_FUNC,
		.v.func = alc_fixup_bass_chmap,
	},
	[ALC1220_FIXUP_GB_DUAL_CODECS] = {
		.type = HDA_FIXUP_FUNC,
		.v.func = alc1220_fixup_gb_dual_codecs,
	},
	[ALC1220_FIXUP_GB_X570] = {
		.type = HDA_FIXUP_FUNC,
		.v.func = alc1220_fixup_gb_x570,
	},
	[ALC1220_FIXUP_CLEVO_P950] = {
		.type = HDA_FIXUP_FUNC,
		.v.func = alc1220_fixup_clevo_p950,
	},
	[ALC1220_FIXUP_CLEVO_PB51ED] = {
		.type = HDA_FIXUP_FUNC,
		.v.func = alc1220_fixup_clevo_pb51ed,
	},
	[ALC1220_FIXUP_CLEVO_PB51ED_PINS] = {
		.type = HDA_FIXUP_PINS,
		.v.pins = (const struct hda_pintbl[]) {
			{ 0x19, 0x01a1913c }, /* use as headset mic, without its own jack detect */
			{}
		},
		.chained = true,
		.chain_id = ALC1220_FIXUP_CLEVO_PB51ED,
	},
	[ALC887_FIXUP_ASUS_AUDIO] = {
		.type = HDA_FIXUP_PINS,
		.v.pins = (const struct hda_pintbl[]) {
			{ 0x15, 0x02a14150 }, /* use as headset mic, without its own jack detect */
			{ 0x19, 0x22219420 },
			{}
		},
	},
	[ALC887_FIXUP_ASUS_HMIC] = {
		.type = HDA_FIXUP_FUNC,
		.v.func = alc887_fixup_asus_jack,
		.chained = true,
		.chain_id = ALC887_FIXUP_ASUS_AUDIO,
	},
};

static const struct snd_pci_quirk alc882_fixup_tbl[] = {
	SND_PCI_QUIRK(0x1025, 0x006c, "Acer Aspire 9810", ALC883_FIXUP_ACER_EAPD),
	SND_PCI_QUIRK(0x1025, 0x0090, "Acer Aspire", ALC883_FIXUP_ACER_EAPD),
	SND_PCI_QUIRK(0x1025, 0x0107, "Acer Aspire", ALC883_FIXUP_ACER_EAPD),
	SND_PCI_QUIRK(0x1025, 0x010a, "Acer Ferrari 5000", ALC883_FIXUP_ACER_EAPD),
	SND_PCI_QUIRK(0x1025, 0x0110, "Acer Aspire", ALC883_FIXUP_ACER_EAPD),
	SND_PCI_QUIRK(0x1025, 0x0112, "Acer Aspire 9303", ALC883_FIXUP_ACER_EAPD),
	SND_PCI_QUIRK(0x1025, 0x0121, "Acer Aspire 5920G", ALC883_FIXUP_ACER_EAPD),
	SND_PCI_QUIRK(0x1025, 0x013e, "Acer Aspire 4930G",
		      ALC882_FIXUP_ACER_ASPIRE_4930G),
	SND_PCI_QUIRK(0x1025, 0x013f, "Acer Aspire 5930G",
		      ALC882_FIXUP_ACER_ASPIRE_4930G),
	SND_PCI_QUIRK(0x1025, 0x0145, "Acer Aspire 8930G",
		      ALC882_FIXUP_ACER_ASPIRE_8930G),
	SND_PCI_QUIRK(0x1025, 0x0146, "Acer Aspire 6935G",
		      ALC882_FIXUP_ACER_ASPIRE_8930G),
	SND_PCI_QUIRK(0x1025, 0x0142, "Acer Aspire 7730G",
		      ALC882_FIXUP_ACER_ASPIRE_4930G),
	SND_PCI_QUIRK(0x1025, 0x0155, "Packard-Bell M5120", ALC882_FIXUP_PB_M5210),
	SND_PCI_QUIRK(0x1025, 0x015e, "Acer Aspire 6930G",
		      ALC882_FIXUP_ACER_ASPIRE_4930G),
	SND_PCI_QUIRK(0x1025, 0x0166, "Acer Aspire 6530G",
		      ALC882_FIXUP_ACER_ASPIRE_4930G),
	SND_PCI_QUIRK(0x1025, 0x021e, "Acer Aspire 5739G",
		      ALC882_FIXUP_ACER_ASPIRE_4930G),
	SND_PCI_QUIRK(0x1025, 0x0259, "Acer Aspire 5935", ALC889_FIXUP_DAC_ROUTE),
	SND_PCI_QUIRK(0x1025, 0x026b, "Acer Aspire 8940G", ALC882_FIXUP_ACER_ASPIRE_8930G),
	SND_PCI_QUIRK(0x1025, 0x0296, "Acer Aspire 7736z", ALC882_FIXUP_ACER_ASPIRE_7736),
	SND_PCI_QUIRK(0x1043, 0x13c2, "Asus A7M", ALC882_FIXUP_EAPD),
	SND_PCI_QUIRK(0x1043, 0x1873, "ASUS W90V", ALC882_FIXUP_ASUS_W90V),
	SND_PCI_QUIRK(0x1043, 0x1971, "Asus W2JC", ALC882_FIXUP_ASUS_W2JC),
	SND_PCI_QUIRK(0x1043, 0x2390, "Asus D700SA", ALC887_FIXUP_ASUS_HMIC),
	SND_PCI_QUIRK(0x1043, 0x835f, "Asus Eee 1601", ALC888_FIXUP_EEE1601),
	SND_PCI_QUIRK(0x1043, 0x84bc, "ASUS ET2700", ALC887_FIXUP_ASUS_BASS),
	SND_PCI_QUIRK(0x1043, 0x8691, "ASUS ROG Ranger VIII", ALC882_FIXUP_GPIO3),
	SND_PCI_QUIRK(0x104d, 0x9043, "Sony Vaio VGC-LN51JGB", ALC882_FIXUP_NO_PRIMARY_HP),
	SND_PCI_QUIRK(0x104d, 0x9044, "Sony VAIO AiO", ALC882_FIXUP_NO_PRIMARY_HP),
	SND_PCI_QUIRK(0x104d, 0x9047, "Sony Vaio TT", ALC889_FIXUP_VAIO_TT),
	SND_PCI_QUIRK(0x104d, 0x905a, "Sony Vaio Z", ALC882_FIXUP_NO_PRIMARY_HP),
	SND_PCI_QUIRK(0x104d, 0x9060, "Sony Vaio VPCL14M1R", ALC882_FIXUP_NO_PRIMARY_HP),

	/* All Apple entries are in codec SSIDs */
	SND_PCI_QUIRK(0x106b, 0x00a0, "MacBookPro 3,1", ALC889_FIXUP_MBP_VREF),
	SND_PCI_QUIRK(0x106b, 0x00a1, "Macbook", ALC889_FIXUP_MBP_VREF),
	SND_PCI_QUIRK(0x106b, 0x00a4, "MacbookPro 4,1", ALC889_FIXUP_MBP_VREF),
	SND_PCI_QUIRK(0x106b, 0x0c00, "Mac Pro", ALC889_FIXUP_MP11_VREF),
	SND_PCI_QUIRK(0x106b, 0x1000, "iMac 24", ALC885_FIXUP_MACPRO_GPIO),
	SND_PCI_QUIRK(0x106b, 0x2800, "AppleTV", ALC885_FIXUP_MACPRO_GPIO),
	SND_PCI_QUIRK(0x106b, 0x2c00, "MacbookPro rev3", ALC889_FIXUP_MBP_VREF),
	SND_PCI_QUIRK(0x106b, 0x3000, "iMac", ALC889_FIXUP_MBP_VREF),
	SND_PCI_QUIRK(0x106b, 0x3200, "iMac 7,1 Aluminum", ALC882_FIXUP_EAPD),
	SND_PCI_QUIRK(0x106b, 0x3400, "MacBookAir 1,1", ALC889_FIXUP_MBA11_VREF),
	SND_PCI_QUIRK(0x106b, 0x3500, "MacBookAir 2,1", ALC889_FIXUP_MBA21_VREF),
	SND_PCI_QUIRK(0x106b, 0x3600, "Macbook 3,1", ALC889_FIXUP_MBP_VREF),
	SND_PCI_QUIRK(0x106b, 0x3800, "MacbookPro 4,1", ALC889_FIXUP_MBP_VREF),
	SND_PCI_QUIRK(0x106b, 0x3e00, "iMac 24 Aluminum", ALC885_FIXUP_MACPRO_GPIO),
	SND_PCI_QUIRK(0x106b, 0x3f00, "Macbook 5,1", ALC889_FIXUP_IMAC91_VREF),
	SND_PCI_QUIRK(0x106b, 0x4000, "MacbookPro 5,1", ALC889_FIXUP_IMAC91_VREF),
	SND_PCI_QUIRK(0x106b, 0x4100, "Macmini 3,1", ALC889_FIXUP_IMAC91_VREF),
	SND_PCI_QUIRK(0x106b, 0x4200, "Mac Pro 4,1/5,1", ALC889_FIXUP_MP41_VREF),
	SND_PCI_QUIRK(0x106b, 0x4300, "iMac 9,1", ALC889_FIXUP_IMAC91_VREF),
	SND_PCI_QUIRK(0x106b, 0x4600, "MacbookPro 5,2", ALC889_FIXUP_IMAC91_VREF),
	SND_PCI_QUIRK(0x106b, 0x4900, "iMac 9,1 Aluminum", ALC889_FIXUP_IMAC91_VREF),
	SND_PCI_QUIRK(0x106b, 0x4a00, "Macbook 5,2", ALC889_FIXUP_MBA11_VREF),

	SND_PCI_QUIRK(0x1071, 0x8258, "Evesham Voyaeger", ALC882_FIXUP_EAPD),
	SND_PCI_QUIRK(0x13fe, 0x1009, "Advantech MIT-W101", ALC886_FIXUP_EAPD),
	SND_PCI_QUIRK(0x1458, 0xa002, "Gigabyte EP45-DS3/Z87X-UD3H", ALC889_FIXUP_FRONT_HP_NO_PRESENCE),
	SND_PCI_QUIRK(0x1458, 0xa0b8, "Gigabyte AZ370-Gaming", ALC1220_FIXUP_GB_DUAL_CODECS),
	SND_PCI_QUIRK(0x1458, 0xa0cd, "Gigabyte X570 Aorus Master", ALC1220_FIXUP_GB_X570),
	SND_PCI_QUIRK(0x1458, 0xa0ce, "Gigabyte X570 Aorus Xtreme", ALC1220_FIXUP_GB_X570),
	SND_PCI_QUIRK(0x1458, 0xa0d5, "Gigabyte X570S Aorus Master", ALC1220_FIXUP_GB_X570),
	SND_PCI_QUIRK(0x1462, 0x11f7, "MSI-GE63", ALC1220_FIXUP_CLEVO_P950),
	SND_PCI_QUIRK(0x1462, 0x1228, "MSI-GP63", ALC1220_FIXUP_CLEVO_P950),
	SND_PCI_QUIRK(0x1462, 0x1229, "MSI-GP73", ALC1220_FIXUP_CLEVO_P950),
	SND_PCI_QUIRK(0x1462, 0x1275, "MSI-GL63", ALC1220_FIXUP_CLEVO_P950),
	SND_PCI_QUIRK(0x1462, 0x1276, "MSI-GL73", ALC1220_FIXUP_CLEVO_P950),
	SND_PCI_QUIRK(0x1462, 0x1293, "MSI-GP65", ALC1220_FIXUP_CLEVO_P950),
	SND_PCI_QUIRK(0x1462, 0x7350, "MSI-7350", ALC889_FIXUP_CD),
	SND_PCI_QUIRK(0x1462, 0xcc34, "MSI Godlike X570", ALC1220_FIXUP_GB_DUAL_CODECS),
	SND_PCI_QUIRK(0x1462, 0xda57, "MSI Z270-Gaming", ALC1220_FIXUP_GB_DUAL_CODECS),
	SND_PCI_QUIRK_VENDOR(0x1462, "MSI", ALC882_FIXUP_GPIO3),
	SND_PCI_QUIRK(0x147b, 0x107a, "Abit AW9D-MAX", ALC882_FIXUP_ABIT_AW9D_MAX),
	SND_PCI_QUIRK(0x1558, 0x50d3, "Clevo PC50[ER][CDF]", ALC1220_FIXUP_CLEVO_PB51ED_PINS),
	SND_PCI_QUIRK(0x1558, 0x65d1, "Clevo PB51[ER][CDF]", ALC1220_FIXUP_CLEVO_PB51ED_PINS),
	SND_PCI_QUIRK(0x1558, 0x65d2, "Clevo PB51R[CDF]", ALC1220_FIXUP_CLEVO_PB51ED_PINS),
	SND_PCI_QUIRK(0x1558, 0x65e1, "Clevo PB51[ED][DF]", ALC1220_FIXUP_CLEVO_PB51ED_PINS),
	SND_PCI_QUIRK(0x1558, 0x65e5, "Clevo PC50D[PRS](?:-D|-G)?", ALC1220_FIXUP_CLEVO_PB51ED_PINS),
	SND_PCI_QUIRK(0x1558, 0x65f1, "Clevo PC50HS", ALC1220_FIXUP_CLEVO_PB51ED_PINS),
	SND_PCI_QUIRK(0x1558, 0x65f5, "Clevo PD50PN[NRT]", ALC1220_FIXUP_CLEVO_PB51ED_PINS),
	SND_PCI_QUIRK(0x1558, 0x67d1, "Clevo PB71[ER][CDF]", ALC1220_FIXUP_CLEVO_PB51ED_PINS),
	SND_PCI_QUIRK(0x1558, 0x67e1, "Clevo PB71[DE][CDF]", ALC1220_FIXUP_CLEVO_PB51ED_PINS),
	SND_PCI_QUIRK(0x1558, 0x67e5, "Clevo PC70D[PRS](?:-D|-G)?", ALC1220_FIXUP_CLEVO_PB51ED_PINS),
	SND_PCI_QUIRK(0x1558, 0x67f1, "Clevo PC70H[PRS]", ALC1220_FIXUP_CLEVO_PB51ED_PINS),
	SND_PCI_QUIRK(0x1558, 0x70d1, "Clevo PC70[ER][CDF]", ALC1220_FIXUP_CLEVO_PB51ED_PINS),
	SND_PCI_QUIRK(0x1558, 0x7714, "Clevo X170SM", ALC1220_FIXUP_CLEVO_PB51ED_PINS),
	SND_PCI_QUIRK(0x1558, 0x7715, "Clevo X170KM-G", ALC1220_FIXUP_CLEVO_PB51ED),
	SND_PCI_QUIRK(0x1558, 0x9501, "Clevo P950HR", ALC1220_FIXUP_CLEVO_P950),
	SND_PCI_QUIRK(0x1558, 0x9506, "Clevo P955HQ", ALC1220_FIXUP_CLEVO_P950),
	SND_PCI_QUIRK(0x1558, 0x950a, "Clevo P955H[PR]", ALC1220_FIXUP_CLEVO_P950),
	SND_PCI_QUIRK(0x1558, 0x95e1, "Clevo P95xER", ALC1220_FIXUP_CLEVO_P950),
	SND_PCI_QUIRK(0x1558, 0x95e2, "Clevo P950ER", ALC1220_FIXUP_CLEVO_P950),
	SND_PCI_QUIRK(0x1558, 0x95e3, "Clevo P955[ER]T", ALC1220_FIXUP_CLEVO_P950),
	SND_PCI_QUIRK(0x1558, 0x95e4, "Clevo P955ER", ALC1220_FIXUP_CLEVO_P950),
	SND_PCI_QUIRK(0x1558, 0x95e5, "Clevo P955EE6", ALC1220_FIXUP_CLEVO_P950),
	SND_PCI_QUIRK(0x1558, 0x95e6, "Clevo P950R[CDF]", ALC1220_FIXUP_CLEVO_P950),
	SND_PCI_QUIRK(0x1558, 0x96e1, "Clevo P960[ER][CDFN]-K", ALC1220_FIXUP_CLEVO_P950),
	SND_PCI_QUIRK(0x1558, 0x97e1, "Clevo P970[ER][CDFN]", ALC1220_FIXUP_CLEVO_P950),
	SND_PCI_QUIRK(0x1558, 0x97e2, "Clevo P970RC-M", ALC1220_FIXUP_CLEVO_P950),
	SND_PCI_QUIRK_VENDOR(0x1558, "Clevo laptop", ALC882_FIXUP_EAPD),
	SND_PCI_QUIRK(0x161f, 0x2054, "Medion laptop", ALC883_FIXUP_EAPD),
	SND_PCI_QUIRK(0x17aa, 0x3a0d, "Lenovo Y530", ALC882_FIXUP_LENOVO_Y530),
	SND_PCI_QUIRK(0x8086, 0x0022, "DX58SO", ALC889_FIXUP_COEF),
	{}
};

static const struct hda_model_fixup alc882_fixup_models[] = {
	{.id = ALC882_FIXUP_ABIT_AW9D_MAX, .name = "abit-aw9d"},
	{.id = ALC882_FIXUP_LENOVO_Y530, .name = "lenovo-y530"},
	{.id = ALC882_FIXUP_ACER_ASPIRE_7736, .name = "acer-aspire-7736"},
	{.id = ALC882_FIXUP_ASUS_W90V, .name = "asus-w90v"},
	{.id = ALC889_FIXUP_CD, .name = "cd"},
	{.id = ALC889_FIXUP_FRONT_HP_NO_PRESENCE, .name = "no-front-hp"},
	{.id = ALC889_FIXUP_VAIO_TT, .name = "vaio-tt"},
	{.id = ALC888_FIXUP_EEE1601, .name = "eee1601"},
	{.id = ALC882_FIXUP_EAPD, .name = "alc882-eapd"},
	{.id = ALC883_FIXUP_EAPD, .name = "alc883-eapd"},
	{.id = ALC882_FIXUP_GPIO1, .name = "gpio1"},
	{.id = ALC882_FIXUP_GPIO2, .name = "gpio2"},
	{.id = ALC882_FIXUP_GPIO3, .name = "gpio3"},
	{.id = ALC889_FIXUP_COEF, .name = "alc889-coef"},
	{.id = ALC882_FIXUP_ASUS_W2JC, .name = "asus-w2jc"},
	{.id = ALC882_FIXUP_ACER_ASPIRE_4930G, .name = "acer-aspire-4930g"},
	{.id = ALC882_FIXUP_ACER_ASPIRE_8930G, .name = "acer-aspire-8930g"},
	{.id = ALC883_FIXUP_ACER_EAPD, .name = "acer-aspire"},
	{.id = ALC885_FIXUP_MACPRO_GPIO, .name = "macpro-gpio"},
	{.id = ALC889_FIXUP_DAC_ROUTE, .name = "dac-route"},
	{.id = ALC889_FIXUP_MBP_VREF, .name = "mbp-vref"},
	{.id = ALC889_FIXUP_IMAC91_VREF, .name = "imac91-vref"},
	{.id = ALC889_FIXUP_MBA11_VREF, .name = "mba11-vref"},
	{.id = ALC889_FIXUP_MBA21_VREF, .name = "mba21-vref"},
	{.id = ALC889_FIXUP_MP11_VREF, .name = "mp11-vref"},
	{.id = ALC889_FIXUP_MP41_VREF, .name = "mp41-vref"},
	{.id = ALC882_FIXUP_INV_DMIC, .name = "inv-dmic"},
	{.id = ALC882_FIXUP_NO_PRIMARY_HP, .name = "no-primary-hp"},
	{.id = ALC887_FIXUP_ASUS_BASS, .name = "asus-bass"},
	{.id = ALC1220_FIXUP_GB_DUAL_CODECS, .name = "dual-codecs"},
	{.id = ALC1220_FIXUP_GB_X570, .name = "gb-x570"},
	{.id = ALC1220_FIXUP_CLEVO_P950, .name = "clevo-p950"},
	{}
};

static const struct snd_hda_pin_quirk alc882_pin_fixup_tbl[] = {
	SND_HDA_PIN_QUIRK(0x10ec1220, 0x1043, "ASUS", ALC1220_FIXUP_CLEVO_P950,
		{0x14, 0x01014010},
		{0x15, 0x01011012},
		{0x16, 0x01016011},
		{0x18, 0x01a19040},
		{0x19, 0x02a19050},
		{0x1a, 0x0181304f},
		{0x1b, 0x0221401f},
		{0x1e, 0x01456130}),
	SND_HDA_PIN_QUIRK(0x10ec1220, 0x1462, "MS-7C35", ALC1220_FIXUP_CLEVO_P950,
		{0x14, 0x01015010},
		{0x15, 0x01011012},
		{0x16, 0x01011011},
		{0x18, 0x01a11040},
		{0x19, 0x02a19050},
		{0x1a, 0x0181104f},
		{0x1b, 0x0221401f},
		{0x1e, 0x01451130}),
	{}
};

/*
 * BIOS auto configuration
 */
/* almost identical with ALC880 parser... */
static int alc882_parse_auto_config(struct hda_codec *codec)
{
	static const hda_nid_t alc882_ignore[] = { 0x1d, 0 };
	static const hda_nid_t alc882_ssids[] = { 0x15, 0x1b, 0x14, 0 };
	return alc_parse_auto_config(codec, alc882_ignore, alc882_ssids);
}

/*
 */
static int patch_alc882(struct hda_codec *codec)
{
	struct alc_spec *spec;
	int err;

	err = alc_alloc_spec(codec, 0x0b);
	if (err < 0)
		return err;

	spec = codec->spec;

	switch (codec->core.vendor_id) {
	case 0x10ec0882:
	case 0x10ec0885:
	case 0x10ec0900:
	case 0x10ec0b00:
	case 0x10ec1220:
		break;
	default:
		/* ALC883 and variants */
		alc_fix_pll_init(codec, 0x20, 0x0a, 10);
		break;
	}

	alc_pre_init(codec);

	snd_hda_pick_fixup(codec, alc882_fixup_models, alc882_fixup_tbl,
		       alc882_fixups);
	snd_hda_pick_pin_fixup(codec, alc882_pin_fixup_tbl, alc882_fixups, true);
	snd_hda_apply_fixup(codec, HDA_FIXUP_ACT_PRE_PROBE);

	alc_auto_parse_customize_define(codec);

	if (has_cdefine_beep(codec))
		spec->gen.beep_nid = 0x01;

	/* automatic parse from the BIOS config */
	err = alc882_parse_auto_config(codec);
	if (err < 0)
		goto error;

	if (!spec->gen.no_analog && spec->gen.beep_nid) {
		err = set_beep_amp(spec, 0x0b, 0x05, HDA_INPUT);
		if (err < 0)
			goto error;
	}

	snd_hda_apply_fixup(codec, HDA_FIXUP_ACT_PROBE);

	return 0;

 error:
	alc_free(codec);
	return err;
}


/*
 * ALC262 support
 */
static int alc262_parse_auto_config(struct hda_codec *codec)
{
	static const hda_nid_t alc262_ignore[] = { 0x1d, 0 };
	static const hda_nid_t alc262_ssids[] = { 0x15, 0x1b, 0x14, 0 };
	return alc_parse_auto_config(codec, alc262_ignore, alc262_ssids);
}

/*
 * Pin config fixes
 */
enum {
	ALC262_FIXUP_FSC_H270,
	ALC262_FIXUP_FSC_S7110,
	ALC262_FIXUP_HP_Z200,
	ALC262_FIXUP_TYAN,
	ALC262_FIXUP_LENOVO_3000,
	ALC262_FIXUP_BENQ,
	ALC262_FIXUP_BENQ_T31,
	ALC262_FIXUP_INV_DMIC,
	ALC262_FIXUP_INTEL_BAYLEYBAY,
};

static const struct hda_fixup alc262_fixups[] = {
	[ALC262_FIXUP_FSC_H270] = {
		.type = HDA_FIXUP_PINS,
		.v.pins = (const struct hda_pintbl[]) {
			{ 0x14, 0x99130110 }, /* speaker */
			{ 0x15, 0x0221142f }, /* front HP */
			{ 0x1b, 0x0121141f }, /* rear HP */
			{ }
		}
	},
	[ALC262_FIXUP_FSC_S7110] = {
		.type = HDA_FIXUP_PINS,
		.v.pins = (const struct hda_pintbl[]) {
			{ 0x15, 0x90170110 }, /* speaker */
			{ }
		},
		.chained = true,
		.chain_id = ALC262_FIXUP_BENQ,
	},
	[ALC262_FIXUP_HP_Z200] = {
		.type = HDA_FIXUP_PINS,
		.v.pins = (const struct hda_pintbl[]) {
			{ 0x16, 0x99130120 }, /* internal speaker */
			{ }
		}
	},
	[ALC262_FIXUP_TYAN] = {
		.type = HDA_FIXUP_PINS,
		.v.pins = (const struct hda_pintbl[]) {
			{ 0x14, 0x1993e1f0 }, /* int AUX */
			{ }
		}
	},
	[ALC262_FIXUP_LENOVO_3000] = {
		.type = HDA_FIXUP_PINCTLS,
		.v.pins = (const struct hda_pintbl[]) {
			{ 0x19, PIN_VREF50 },
			{}
		},
		.chained = true,
		.chain_id = ALC262_FIXUP_BENQ,
	},
	[ALC262_FIXUP_BENQ] = {
		.type = HDA_FIXUP_VERBS,
		.v.verbs = (const struct hda_verb[]) {
			{ 0x20, AC_VERB_SET_COEF_INDEX, 0x07 },
			{ 0x20, AC_VERB_SET_PROC_COEF, 0x3070 },
			{}
		}
	},
	[ALC262_FIXUP_BENQ_T31] = {
		.type = HDA_FIXUP_VERBS,
		.v.verbs = (const struct hda_verb[]) {
			{ 0x20, AC_VERB_SET_COEF_INDEX, 0x07 },
			{ 0x20, AC_VERB_SET_PROC_COEF, 0x3050 },
			{}
		}
	},
	[ALC262_FIXUP_INV_DMIC] = {
		.type = HDA_FIXUP_FUNC,
		.v.func = alc_fixup_inv_dmic,
	},
	[ALC262_FIXUP_INTEL_BAYLEYBAY] = {
		.type = HDA_FIXUP_FUNC,
		.v.func = alc_fixup_no_depop_delay,
	},
};

static const struct snd_pci_quirk alc262_fixup_tbl[] = {
	SND_PCI_QUIRK(0x103c, 0x170b, "HP Z200", ALC262_FIXUP_HP_Z200),
	SND_PCI_QUIRK(0x10cf, 0x1397, "Fujitsu Lifebook S7110", ALC262_FIXUP_FSC_S7110),
	SND_PCI_QUIRK(0x10cf, 0x142d, "Fujitsu Lifebook E8410", ALC262_FIXUP_BENQ),
	SND_PCI_QUIRK(0x10f1, 0x2915, "Tyan Thunder n6650W", ALC262_FIXUP_TYAN),
	SND_PCI_QUIRK(0x1734, 0x1141, "FSC ESPRIMO U9210", ALC262_FIXUP_FSC_H270),
	SND_PCI_QUIRK(0x1734, 0x1147, "FSC Celsius H270", ALC262_FIXUP_FSC_H270),
	SND_PCI_QUIRK(0x17aa, 0x384e, "Lenovo 3000", ALC262_FIXUP_LENOVO_3000),
	SND_PCI_QUIRK(0x17ff, 0x0560, "Benq ED8", ALC262_FIXUP_BENQ),
	SND_PCI_QUIRK(0x17ff, 0x058d, "Benq T31-16", ALC262_FIXUP_BENQ_T31),
	SND_PCI_QUIRK(0x8086, 0x7270, "BayleyBay", ALC262_FIXUP_INTEL_BAYLEYBAY),
	{}
};

static const struct hda_model_fixup alc262_fixup_models[] = {
	{.id = ALC262_FIXUP_INV_DMIC, .name = "inv-dmic"},
	{.id = ALC262_FIXUP_FSC_H270, .name = "fsc-h270"},
	{.id = ALC262_FIXUP_FSC_S7110, .name = "fsc-s7110"},
	{.id = ALC262_FIXUP_HP_Z200, .name = "hp-z200"},
	{.id = ALC262_FIXUP_TYAN, .name = "tyan"},
	{.id = ALC262_FIXUP_LENOVO_3000, .name = "lenovo-3000"},
	{.id = ALC262_FIXUP_BENQ, .name = "benq"},
	{.id = ALC262_FIXUP_BENQ_T31, .name = "benq-t31"},
	{.id = ALC262_FIXUP_INTEL_BAYLEYBAY, .name = "bayleybay"},
	{}
};

/*
 */
static int patch_alc262(struct hda_codec *codec)
{
	struct alc_spec *spec;
	int err;

	err = alc_alloc_spec(codec, 0x0b);
	if (err < 0)
		return err;

	spec = codec->spec;
	spec->gen.shared_mic_vref_pin = 0x18;

	spec->shutup = alc_eapd_shutup;

#if 0
	/* pshou 07/11/05  set a zero PCM sample to DAC when FIFO is
	 * under-run
	 */
	alc_update_coefex_idx(codec, 0x1a, 7, 0, 0x80);
#endif
	alc_fix_pll_init(codec, 0x20, 0x0a, 10);

	alc_pre_init(codec);

	snd_hda_pick_fixup(codec, alc262_fixup_models, alc262_fixup_tbl,
		       alc262_fixups);
	snd_hda_apply_fixup(codec, HDA_FIXUP_ACT_PRE_PROBE);

	alc_auto_parse_customize_define(codec);

	if (has_cdefine_beep(codec))
		spec->gen.beep_nid = 0x01;

	/* automatic parse from the BIOS config */
	err = alc262_parse_auto_config(codec);
	if (err < 0)
		goto error;

	if (!spec->gen.no_analog && spec->gen.beep_nid) {
		err = set_beep_amp(spec, 0x0b, 0x05, HDA_INPUT);
		if (err < 0)
			goto error;
	}

	snd_hda_apply_fixup(codec, HDA_FIXUP_ACT_PROBE);

	return 0;

 error:
	alc_free(codec);
	return err;
}

/*
 *  ALC268
 */
/* bind Beep switches of both NID 0x0f and 0x10 */
static int alc268_beep_switch_put(struct snd_kcontrol *kcontrol,
				  struct snd_ctl_elem_value *ucontrol)
{
	struct hda_codec *codec = snd_kcontrol_chip(kcontrol);
	unsigned long pval;
	int err;

	mutex_lock(&codec->control_mutex);
	pval = kcontrol->private_value;
	kcontrol->private_value = (pval & ~0xff) | 0x0f;
	err = snd_hda_mixer_amp_switch_put(kcontrol, ucontrol);
	if (err >= 0) {
		kcontrol->private_value = (pval & ~0xff) | 0x10;
		err = snd_hda_mixer_amp_switch_put(kcontrol, ucontrol);
	}
	kcontrol->private_value = pval;
	mutex_unlock(&codec->control_mutex);
	return err;
}

static const struct snd_kcontrol_new alc268_beep_mixer[] = {
	HDA_CODEC_VOLUME("Beep Playback Volume", 0x1d, 0x0, HDA_INPUT),
	{
		.iface = SNDRV_CTL_ELEM_IFACE_MIXER,
		.name = "Beep Playback Switch",
		.subdevice = HDA_SUBDEV_AMP_FLAG,
		.info = snd_hda_mixer_amp_switch_info,
		.get = snd_hda_mixer_amp_switch_get,
		.put = alc268_beep_switch_put,
		.private_value = HDA_COMPOSE_AMP_VAL(0x0f, 3, 1, HDA_INPUT)
	},
};

/* set PCBEEP vol = 0, mute connections */
static const struct hda_verb alc268_beep_init_verbs[] = {
	{0x1d, AC_VERB_SET_AMP_GAIN_MUTE, AMP_IN_UNMUTE(0)},
	{0x0f, AC_VERB_SET_AMP_GAIN_MUTE, AMP_IN_MUTE(1)},
	{0x10, AC_VERB_SET_AMP_GAIN_MUTE, AMP_IN_MUTE(1)},
	{ }
};

enum {
	ALC268_FIXUP_INV_DMIC,
	ALC268_FIXUP_HP_EAPD,
	ALC268_FIXUP_SPDIF,
};

static const struct hda_fixup alc268_fixups[] = {
	[ALC268_FIXUP_INV_DMIC] = {
		.type = HDA_FIXUP_FUNC,
		.v.func = alc_fixup_inv_dmic,
	},
	[ALC268_FIXUP_HP_EAPD] = {
		.type = HDA_FIXUP_VERBS,
		.v.verbs = (const struct hda_verb[]) {
			{0x15, AC_VERB_SET_EAPD_BTLENABLE, 0},
			{}
		}
	},
	[ALC268_FIXUP_SPDIF] = {
		.type = HDA_FIXUP_PINS,
		.v.pins = (const struct hda_pintbl[]) {
			{ 0x1e, 0x014b1180 }, /* enable SPDIF out */
			{}
		}
	},
};

static const struct hda_model_fixup alc268_fixup_models[] = {
	{.id = ALC268_FIXUP_INV_DMIC, .name = "inv-dmic"},
	{.id = ALC268_FIXUP_HP_EAPD, .name = "hp-eapd"},
	{.id = ALC268_FIXUP_SPDIF, .name = "spdif"},
	{}
};

static const struct snd_pci_quirk alc268_fixup_tbl[] = {
	SND_PCI_QUIRK(0x1025, 0x0139, "Acer TravelMate 6293", ALC268_FIXUP_SPDIF),
	SND_PCI_QUIRK(0x1025, 0x015b, "Acer AOA 150 (ZG5)", ALC268_FIXUP_INV_DMIC),
	/* below is codec SSID since multiple Toshiba laptops have the
	 * same PCI SSID 1179:ff00
	 */
	SND_PCI_QUIRK(0x1179, 0xff06, "Toshiba P200", ALC268_FIXUP_HP_EAPD),
	{}
};

/*
 * BIOS auto configuration
 */
static int alc268_parse_auto_config(struct hda_codec *codec)
{
	static const hda_nid_t alc268_ssids[] = { 0x15, 0x1b, 0x14, 0 };
	return alc_parse_auto_config(codec, NULL, alc268_ssids);
}

/*
 */
static int patch_alc268(struct hda_codec *codec)
{
	struct alc_spec *spec;
	int i, err;

	/* ALC268 has no aa-loopback mixer */
	err = alc_alloc_spec(codec, 0);
	if (err < 0)
		return err;

	spec = codec->spec;
	if (has_cdefine_beep(codec))
		spec->gen.beep_nid = 0x01;

	spec->shutup = alc_eapd_shutup;

	alc_pre_init(codec);

	snd_hda_pick_fixup(codec, alc268_fixup_models, alc268_fixup_tbl, alc268_fixups);
	snd_hda_apply_fixup(codec, HDA_FIXUP_ACT_PRE_PROBE);

	/* automatic parse from the BIOS config */
	err = alc268_parse_auto_config(codec);
	if (err < 0)
		goto error;

	if (err > 0 && !spec->gen.no_analog &&
	    spec->gen.autocfg.speaker_pins[0] != 0x1d) {
		for (i = 0; i < ARRAY_SIZE(alc268_beep_mixer); i++) {
			if (!snd_hda_gen_add_kctl(&spec->gen, NULL,
						  &alc268_beep_mixer[i])) {
				err = -ENOMEM;
				goto error;
			}
		}
		snd_hda_add_verbs(codec, alc268_beep_init_verbs);
		if (!query_amp_caps(codec, 0x1d, HDA_INPUT))
			/* override the amp caps for beep generator */
			snd_hda_override_amp_caps(codec, 0x1d, HDA_INPUT,
					  (0x0c << AC_AMPCAP_OFFSET_SHIFT) |
					  (0x0c << AC_AMPCAP_NUM_STEPS_SHIFT) |
					  (0x07 << AC_AMPCAP_STEP_SIZE_SHIFT) |
					  (0 << AC_AMPCAP_MUTE_SHIFT));
	}

	snd_hda_apply_fixup(codec, HDA_FIXUP_ACT_PROBE);

	return 0;

 error:
	alc_free(codec);
	return err;
}

/*
 * ALC269
 */

static const struct hda_pcm_stream alc269_44k_pcm_analog_playback = {
	.rates = SNDRV_PCM_RATE_44100, /* fixed rate */
};

static const struct hda_pcm_stream alc269_44k_pcm_analog_capture = {
	.rates = SNDRV_PCM_RATE_44100, /* fixed rate */
};

/* different alc269-variants */
enum {
	ALC269_TYPE_ALC269VA,
	ALC269_TYPE_ALC269VB,
	ALC269_TYPE_ALC269VC,
	ALC269_TYPE_ALC269VD,
	ALC269_TYPE_ALC280,
	ALC269_TYPE_ALC282,
	ALC269_TYPE_ALC283,
	ALC269_TYPE_ALC284,
	ALC269_TYPE_ALC293,
	ALC269_TYPE_ALC286,
	ALC269_TYPE_ALC298,
	ALC269_TYPE_ALC255,
	ALC269_TYPE_ALC256,
	ALC269_TYPE_ALC257,
	ALC269_TYPE_ALC215,
	ALC269_TYPE_ALC225,
	ALC269_TYPE_ALC287,
	ALC269_TYPE_ALC294,
	ALC269_TYPE_ALC300,
	ALC269_TYPE_ALC623,
	ALC269_TYPE_ALC700,
};

/*
 * BIOS auto configuration
 */
static int alc269_parse_auto_config(struct hda_codec *codec)
{
	static const hda_nid_t alc269_ignore[] = { 0x1d, 0 };
	static const hda_nid_t alc269_ssids[] = { 0, 0x1b, 0x14, 0x21 };
	static const hda_nid_t alc269va_ssids[] = { 0x15, 0x1b, 0x14, 0 };
	struct alc_spec *spec = codec->spec;
	const hda_nid_t *ssids;

	switch (spec->codec_variant) {
	case ALC269_TYPE_ALC269VA:
	case ALC269_TYPE_ALC269VC:
	case ALC269_TYPE_ALC280:
	case ALC269_TYPE_ALC284:
	case ALC269_TYPE_ALC293:
		ssids = alc269va_ssids;
		break;
	case ALC269_TYPE_ALC269VB:
	case ALC269_TYPE_ALC269VD:
	case ALC269_TYPE_ALC282:
	case ALC269_TYPE_ALC283:
	case ALC269_TYPE_ALC286:
	case ALC269_TYPE_ALC298:
	case ALC269_TYPE_ALC255:
	case ALC269_TYPE_ALC256:
	case ALC269_TYPE_ALC257:
	case ALC269_TYPE_ALC215:
	case ALC269_TYPE_ALC225:
	case ALC269_TYPE_ALC287:
	case ALC269_TYPE_ALC294:
	case ALC269_TYPE_ALC300:
	case ALC269_TYPE_ALC623:
	case ALC269_TYPE_ALC700:
		ssids = alc269_ssids;
		break;
	default:
		ssids = alc269_ssids;
		break;
	}

	return alc_parse_auto_config(codec, alc269_ignore, ssids);
}

static const struct hda_jack_keymap alc_headset_btn_keymap[] = {
	{ SND_JACK_BTN_0, KEY_PLAYPAUSE },
	{ SND_JACK_BTN_1, KEY_VOICECOMMAND },
	{ SND_JACK_BTN_2, KEY_VOLUMEUP },
	{ SND_JACK_BTN_3, KEY_VOLUMEDOWN },
	{}
};

static void alc_headset_btn_callback(struct hda_codec *codec,
				     struct hda_jack_callback *jack)
{
	int report = 0;

	if (jack->unsol_res & (7 << 13))
		report |= SND_JACK_BTN_0;

	if (jack->unsol_res  & (1 << 16 | 3 << 8))
		report |= SND_JACK_BTN_1;

	/* Volume up key */
	if (jack->unsol_res & (7 << 23))
		report |= SND_JACK_BTN_2;

	/* Volume down key */
	if (jack->unsol_res & (7 << 10))
		report |= SND_JACK_BTN_3;

	snd_hda_jack_set_button_state(codec, jack->nid, report);
}

static void alc_disable_headset_jack_key(struct hda_codec *codec)
{
	struct alc_spec *spec = codec->spec;

	if (!spec->has_hs_key)
		return;

	switch (codec->core.vendor_id) {
	case 0x10ec0215:
	case 0x10ec0225:
	case 0x10ec0285:
	case 0x10ec0287:
	case 0x10ec0295:
	case 0x10ec0289:
	case 0x10ec0299:
		alc_write_coef_idx(codec, 0x48, 0x0);
		alc_update_coef_idx(codec, 0x49, 0x0045, 0x0);
		alc_update_coef_idx(codec, 0x44, 0x0045 << 8, 0x0);
		break;
	case 0x10ec0230:
	case 0x10ec0236:
	case 0x10ec0256:
		alc_write_coef_idx(codec, 0x48, 0x0);
		alc_update_coef_idx(codec, 0x49, 0x0045, 0x0);
		break;
	}
}

static void alc_enable_headset_jack_key(struct hda_codec *codec)
{
	struct alc_spec *spec = codec->spec;

	if (!spec->has_hs_key)
		return;

	switch (codec->core.vendor_id) {
	case 0x10ec0215:
	case 0x10ec0225:
	case 0x10ec0285:
	case 0x10ec0287:
	case 0x10ec0295:
	case 0x10ec0289:
	case 0x10ec0299:
		alc_write_coef_idx(codec, 0x48, 0xd011);
		alc_update_coef_idx(codec, 0x49, 0x007f, 0x0045);
		alc_update_coef_idx(codec, 0x44, 0x007f << 8, 0x0045 << 8);
		break;
	case 0x10ec0230:
	case 0x10ec0236:
	case 0x10ec0256:
		alc_write_coef_idx(codec, 0x48, 0xd011);
		alc_update_coef_idx(codec, 0x49, 0x007f, 0x0045);
		break;
	}
}

static void alc_fixup_headset_jack(struct hda_codec *codec,
				    const struct hda_fixup *fix, int action)
{
	struct alc_spec *spec = codec->spec;
	hda_nid_t hp_pin;

	switch (action) {
	case HDA_FIXUP_ACT_PRE_PROBE:
		spec->has_hs_key = 1;
		snd_hda_jack_detect_enable_callback(codec, 0x55,
						    alc_headset_btn_callback);
		break;
	case HDA_FIXUP_ACT_BUILD:
		hp_pin = alc_get_hp_pin(spec);
		if (!hp_pin || snd_hda_jack_bind_keymap(codec, 0x55,
							alc_headset_btn_keymap,
							hp_pin))
			snd_hda_jack_add_kctl(codec, 0x55, "Headset Jack",
					      false, SND_JACK_HEADSET,
					      alc_headset_btn_keymap);

		alc_enable_headset_jack_key(codec);
		break;
	}
}

static void alc269vb_toggle_power_output(struct hda_codec *codec, int power_up)
{
	alc_update_coef_idx(codec, 0x04, 1 << 11, power_up ? (1 << 11) : 0);
}

static void alc269_shutup(struct hda_codec *codec)
{
	struct alc_spec *spec = codec->spec;

	if (spec->codec_variant == ALC269_TYPE_ALC269VB)
		alc269vb_toggle_power_output(codec, 0);
	if (spec->codec_variant == ALC269_TYPE_ALC269VB &&
			(alc_get_coef0(codec) & 0x00ff) == 0x018) {
		msleep(150);
	}
	alc_shutup_pins(codec);
}

static const struct coef_fw alc282_coefs[] = {
	WRITE_COEF(0x03, 0x0002), /* Power Down Control */
	UPDATE_COEF(0x05, 0xff3f, 0x0700), /* FIFO and filter clock */
	WRITE_COEF(0x07, 0x0200), /* DMIC control */
	UPDATE_COEF(0x06, 0x00f0, 0), /* Analog clock */
	UPDATE_COEF(0x08, 0xfffc, 0x0c2c), /* JD */
	WRITE_COEF(0x0a, 0xcccc), /* JD offset1 */
	WRITE_COEF(0x0b, 0xcccc), /* JD offset2 */
	WRITE_COEF(0x0e, 0x6e00), /* LDO1/2/3, DAC/ADC */
	UPDATE_COEF(0x0f, 0xf800, 0x1000), /* JD */
	UPDATE_COEF(0x10, 0xfc00, 0x0c00), /* Capless */
	WRITE_COEF(0x6f, 0x0), /* Class D test 4 */
	UPDATE_COEF(0x0c, 0xfe00, 0), /* IO power down directly */
	WRITE_COEF(0x34, 0xa0c0), /* ANC */
	UPDATE_COEF(0x16, 0x0008, 0), /* AGC MUX */
	UPDATE_COEF(0x1d, 0x00e0, 0), /* DAC simple content protection */
	UPDATE_COEF(0x1f, 0x00e0, 0), /* ADC simple content protection */
	WRITE_COEF(0x21, 0x8804), /* DAC ADC Zero Detection */
	WRITE_COEF(0x63, 0x2902), /* PLL */
	WRITE_COEF(0x68, 0xa080), /* capless control 2 */
	WRITE_COEF(0x69, 0x3400), /* capless control 3 */
	WRITE_COEF(0x6a, 0x2f3e), /* capless control 4 */
	WRITE_COEF(0x6b, 0x0), /* capless control 5 */
	UPDATE_COEF(0x6d, 0x0fff, 0x0900), /* class D test 2 */
	WRITE_COEF(0x6e, 0x110a), /* class D test 3 */
	UPDATE_COEF(0x70, 0x00f8, 0x00d8), /* class D test 5 */
	WRITE_COEF(0x71, 0x0014), /* class D test 6 */
	WRITE_COEF(0x72, 0xc2ba), /* classD OCP */
	UPDATE_COEF(0x77, 0x0f80, 0), /* classD pure DC test */
	WRITE_COEF(0x6c, 0xfc06), /* Class D amp control */
	{}
};

static void alc282_restore_default_value(struct hda_codec *codec)
{
	alc_process_coef_fw(codec, alc282_coefs);
}

static void alc282_init(struct hda_codec *codec)
{
	struct alc_spec *spec = codec->spec;
	hda_nid_t hp_pin = alc_get_hp_pin(spec);
	bool hp_pin_sense;
	int coef78;

	alc282_restore_default_value(codec);

	if (!hp_pin)
		return;
	hp_pin_sense = snd_hda_jack_detect(codec, hp_pin);
	coef78 = alc_read_coef_idx(codec, 0x78);

	/* Index 0x78 Direct Drive HP AMP LPM Control 1 */
	/* Headphone capless set to high power mode */
	alc_write_coef_idx(codec, 0x78, 0x9004);

	if (hp_pin_sense)
		msleep(2);

	snd_hda_codec_write(codec, hp_pin, 0,
			    AC_VERB_SET_AMP_GAIN_MUTE, AMP_OUT_MUTE);

	if (hp_pin_sense)
		msleep(85);

	snd_hda_codec_write(codec, hp_pin, 0,
			    AC_VERB_SET_PIN_WIDGET_CONTROL, PIN_OUT);

	if (hp_pin_sense)
		msleep(100);

	/* Headphone capless set to normal mode */
	alc_write_coef_idx(codec, 0x78, coef78);
}

static void alc282_shutup(struct hda_codec *codec)
{
	struct alc_spec *spec = codec->spec;
	hda_nid_t hp_pin = alc_get_hp_pin(spec);
	bool hp_pin_sense;
	int coef78;

	if (!hp_pin) {
		alc269_shutup(codec);
		return;
	}

	hp_pin_sense = snd_hda_jack_detect(codec, hp_pin);
	coef78 = alc_read_coef_idx(codec, 0x78);
	alc_write_coef_idx(codec, 0x78, 0x9004);

	if (hp_pin_sense)
		msleep(2);

	snd_hda_codec_write(codec, hp_pin, 0,
			    AC_VERB_SET_AMP_GAIN_MUTE, AMP_OUT_MUTE);

	if (hp_pin_sense)
		msleep(85);

	if (!spec->no_shutup_pins)
		snd_hda_codec_write(codec, hp_pin, 0,
				    AC_VERB_SET_PIN_WIDGET_CONTROL, 0x0);

	if (hp_pin_sense)
		msleep(100);

	alc_auto_setup_eapd(codec, false);
	alc_shutup_pins(codec);
	alc_write_coef_idx(codec, 0x78, coef78);
}

static const struct coef_fw alc283_coefs[] = {
	WRITE_COEF(0x03, 0x0002), /* Power Down Control */
	UPDATE_COEF(0x05, 0xff3f, 0x0700), /* FIFO and filter clock */
	WRITE_COEF(0x07, 0x0200), /* DMIC control */
	UPDATE_COEF(0x06, 0x00f0, 0), /* Analog clock */
	UPDATE_COEF(0x08, 0xfffc, 0x0c2c), /* JD */
	WRITE_COEF(0x0a, 0xcccc), /* JD offset1 */
	WRITE_COEF(0x0b, 0xcccc), /* JD offset2 */
	WRITE_COEF(0x0e, 0x6fc0), /* LDO1/2/3, DAC/ADC */
	UPDATE_COEF(0x0f, 0xf800, 0x1000), /* JD */
	UPDATE_COEF(0x10, 0xfc00, 0x0c00), /* Capless */
	WRITE_COEF(0x3a, 0x0), /* Class D test 4 */
	UPDATE_COEF(0x0c, 0xfe00, 0x0), /* IO power down directly */
	WRITE_COEF(0x22, 0xa0c0), /* ANC */
	UPDATE_COEFEX(0x53, 0x01, 0x000f, 0x0008), /* AGC MUX */
	UPDATE_COEF(0x1d, 0x00e0, 0), /* DAC simple content protection */
	UPDATE_COEF(0x1f, 0x00e0, 0), /* ADC simple content protection */
	WRITE_COEF(0x21, 0x8804), /* DAC ADC Zero Detection */
	WRITE_COEF(0x2e, 0x2902), /* PLL */
	WRITE_COEF(0x33, 0xa080), /* capless control 2 */
	WRITE_COEF(0x34, 0x3400), /* capless control 3 */
	WRITE_COEF(0x35, 0x2f3e), /* capless control 4 */
	WRITE_COEF(0x36, 0x0), /* capless control 5 */
	UPDATE_COEF(0x38, 0x0fff, 0x0900), /* class D test 2 */
	WRITE_COEF(0x39, 0x110a), /* class D test 3 */
	UPDATE_COEF(0x3b, 0x00f8, 0x00d8), /* class D test 5 */
	WRITE_COEF(0x3c, 0x0014), /* class D test 6 */
	WRITE_COEF(0x3d, 0xc2ba), /* classD OCP */
	UPDATE_COEF(0x42, 0x0f80, 0x0), /* classD pure DC test */
	WRITE_COEF(0x49, 0x0), /* test mode */
	UPDATE_COEF(0x40, 0xf800, 0x9800), /* Class D DC enable */
	UPDATE_COEF(0x42, 0xf000, 0x2000), /* DC offset */
	WRITE_COEF(0x37, 0xfc06), /* Class D amp control */
	UPDATE_COEF(0x1b, 0x8000, 0), /* HP JD control */
	{}
};

static void alc283_restore_default_value(struct hda_codec *codec)
{
	alc_process_coef_fw(codec, alc283_coefs);
}

static void alc283_init(struct hda_codec *codec)
{
	struct alc_spec *spec = codec->spec;
	hda_nid_t hp_pin = alc_get_hp_pin(spec);
	bool hp_pin_sense;

	alc283_restore_default_value(codec);

	if (!hp_pin)
		return;

	msleep(30);
	hp_pin_sense = snd_hda_jack_detect(codec, hp_pin);

	/* Index 0x43 Direct Drive HP AMP LPM Control 1 */
	/* Headphone capless set to high power mode */
	alc_write_coef_idx(codec, 0x43, 0x9004);

	snd_hda_codec_write(codec, hp_pin, 0,
			    AC_VERB_SET_AMP_GAIN_MUTE, AMP_OUT_MUTE);

	if (hp_pin_sense)
		msleep(85);

	snd_hda_codec_write(codec, hp_pin, 0,
			    AC_VERB_SET_PIN_WIDGET_CONTROL, PIN_OUT);

	if (hp_pin_sense)
		msleep(85);
	/* Index 0x46 Combo jack auto switch control 2 */
	/* 3k pull low control for Headset jack. */
	alc_update_coef_idx(codec, 0x46, 3 << 12, 0);
	/* Headphone capless set to normal mode */
	alc_write_coef_idx(codec, 0x43, 0x9614);
}

static void alc283_shutup(struct hda_codec *codec)
{
	struct alc_spec *spec = codec->spec;
	hda_nid_t hp_pin = alc_get_hp_pin(spec);
	bool hp_pin_sense;

	if (!hp_pin) {
		alc269_shutup(codec);
		return;
	}

	hp_pin_sense = snd_hda_jack_detect(codec, hp_pin);

	alc_write_coef_idx(codec, 0x43, 0x9004);

	/*depop hp during suspend*/
	alc_write_coef_idx(codec, 0x06, 0x2100);

	snd_hda_codec_write(codec, hp_pin, 0,
			    AC_VERB_SET_AMP_GAIN_MUTE, AMP_OUT_MUTE);

	if (hp_pin_sense)
		msleep(100);

	if (!spec->no_shutup_pins)
		snd_hda_codec_write(codec, hp_pin, 0,
				    AC_VERB_SET_PIN_WIDGET_CONTROL, 0x0);

	alc_update_coef_idx(codec, 0x46, 0, 3 << 12);

	if (hp_pin_sense)
		msleep(100);
	alc_auto_setup_eapd(codec, false);
	alc_shutup_pins(codec);
	alc_write_coef_idx(codec, 0x43, 0x9614);
}

static void alc256_init(struct hda_codec *codec)
{
	struct alc_spec *spec = codec->spec;
	hda_nid_t hp_pin = alc_get_hp_pin(spec);
	bool hp_pin_sense;

	if (!hp_pin)
		hp_pin = 0x21;

	msleep(30);

	hp_pin_sense = snd_hda_jack_detect(codec, hp_pin);

	if (hp_pin_sense)
		msleep(2);

	alc_update_coefex_idx(codec, 0x57, 0x04, 0x0007, 0x1); /* Low power */
	if (spec->ultra_low_power) {
		alc_update_coef_idx(codec, 0x03, 1<<1, 1<<1);
		alc_update_coef_idx(codec, 0x08, 3<<2, 3<<2);
		alc_update_coef_idx(codec, 0x08, 7<<4, 0);
		alc_update_coef_idx(codec, 0x3b, 1<<15, 0);
		alc_update_coef_idx(codec, 0x0e, 7<<6, 7<<6);
		msleep(30);
	}

	snd_hda_codec_write(codec, hp_pin, 0,
			    AC_VERB_SET_AMP_GAIN_MUTE, AMP_OUT_MUTE);

	if (hp_pin_sense || spec->ultra_low_power)
		msleep(85);

	snd_hda_codec_write(codec, hp_pin, 0,
			    AC_VERB_SET_PIN_WIDGET_CONTROL, PIN_OUT);

	if (hp_pin_sense || spec->ultra_low_power)
		msleep(100);

	alc_update_coef_idx(codec, 0x46, 3 << 12, 0);
	alc_update_coefex_idx(codec, 0x57, 0x04, 0x0007, 0x4); /* Hight power */
	alc_update_coefex_idx(codec, 0x53, 0x02, 0x8000, 1 << 15); /* Clear bit */
	alc_update_coefex_idx(codec, 0x53, 0x02, 0x8000, 0 << 15);
	/*
	 * Expose headphone mic (or possibly Line In on some machines) instead
	 * of PC Beep on 1Ah, and disable 1Ah loopback for all outputs. See
	 * Documentation/sound/hd-audio/realtek-pc-beep.rst for details of
	 * this register.
	 */
	alc_write_coef_idx(codec, 0x36, 0x5757);
}

static void alc256_shutup(struct hda_codec *codec)
{
	struct alc_spec *spec = codec->spec;
	hda_nid_t hp_pin = alc_get_hp_pin(spec);
	bool hp_pin_sense;

	if (!hp_pin)
		hp_pin = 0x21;

	hp_pin_sense = snd_hda_jack_detect(codec, hp_pin);

	if (hp_pin_sense)
		msleep(2);

	snd_hda_codec_write(codec, hp_pin, 0,
			    AC_VERB_SET_AMP_GAIN_MUTE, AMP_OUT_MUTE);

	if (hp_pin_sense || spec->ultra_low_power)
		msleep(85);

	/* 3k pull low control for Headset jack. */
	/* NOTE: call this before clearing the pin, otherwise codec stalls */
	/* If disable 3k pulldown control for alc257, the Mic detection will not work correctly
	 * when booting with headset plugged. So skip setting it for the codec alc257
	 */
	if (codec->core.vendor_id != 0x10ec0236 &&
	    codec->core.vendor_id != 0x10ec0257)
		alc_update_coef_idx(codec, 0x46, 0, 3 << 12);

	if (!spec->no_shutup_pins)
		snd_hda_codec_write(codec, hp_pin, 0,
				    AC_VERB_SET_PIN_WIDGET_CONTROL, 0x0);

	if (hp_pin_sense || spec->ultra_low_power)
		msleep(100);

	alc_auto_setup_eapd(codec, false);
	alc_shutup_pins(codec);
	if (spec->ultra_low_power) {
		msleep(50);
		alc_update_coef_idx(codec, 0x03, 1<<1, 0);
		alc_update_coef_idx(codec, 0x08, 7<<4, 7<<4);
		alc_update_coef_idx(codec, 0x08, 3<<2, 0);
		alc_update_coef_idx(codec, 0x3b, 1<<15, 1<<15);
		alc_update_coef_idx(codec, 0x0e, 7<<6, 0);
		msleep(30);
	}
}

static void alc285_hp_init(struct hda_codec *codec)
{
	struct alc_spec *spec = codec->spec;
	hda_nid_t hp_pin = alc_get_hp_pin(spec);
	int i, val;
	int coef38, coef0d, coef36;

	alc_update_coef_idx(codec, 0x4a, 1<<15, 1<<15); /* Reset HP JD */
	coef38 = alc_read_coef_idx(codec, 0x38); /* Amp control */
	coef0d = alc_read_coef_idx(codec, 0x0d); /* Digital Misc control */
	coef36 = alc_read_coef_idx(codec, 0x36); /* Passthrough Control */
	alc_update_coef_idx(codec, 0x38, 1<<4, 0x0);
	alc_update_coef_idx(codec, 0x0d, 0x110, 0x0);

	alc_update_coef_idx(codec, 0x67, 0xf000, 0x3000);

	if (hp_pin)
		snd_hda_codec_write(codec, hp_pin, 0,
			    AC_VERB_SET_AMP_GAIN_MUTE, AMP_OUT_MUTE);

	msleep(130);
	alc_update_coef_idx(codec, 0x36, 1<<14, 1<<14);
	alc_update_coef_idx(codec, 0x36, 1<<13, 0x0);

	if (hp_pin)
		snd_hda_codec_write(codec, hp_pin, 0,
			    AC_VERB_SET_PIN_WIDGET_CONTROL, 0x0);
	msleep(10);
	alc_write_coef_idx(codec, 0x67, 0x0); /* Set HP depop to manual mode */
	alc_write_coefex_idx(codec, 0x58, 0x00, 0x7880);
	alc_write_coefex_idx(codec, 0x58, 0x0f, 0xf049);
	alc_update_coefex_idx(codec, 0x58, 0x03, 0x00f0, 0x00c0);

	alc_write_coefex_idx(codec, 0x58, 0x00, 0xf888); /* HP depop procedure start */
	val = alc_read_coefex_idx(codec, 0x58, 0x00);
	for (i = 0; i < 20 && val & 0x8000; i++) {
		msleep(50);
		val = alc_read_coefex_idx(codec, 0x58, 0x00);
	} /* Wait for depop procedure finish  */

	alc_write_coefex_idx(codec, 0x58, 0x00, val); /* write back the result */
	alc_update_coef_idx(codec, 0x38, 1<<4, coef38);
	alc_update_coef_idx(codec, 0x0d, 0x110, coef0d);
	alc_update_coef_idx(codec, 0x36, 3<<13, coef36);

	msleep(50);
	alc_update_coef_idx(codec, 0x4a, 1<<15, 0);
}

static void alc225_init(struct hda_codec *codec)
{
	struct alc_spec *spec = codec->spec;
	hda_nid_t hp_pin = alc_get_hp_pin(spec);
	bool hp1_pin_sense, hp2_pin_sense;

	if (spec->codec_variant != ALC269_TYPE_ALC287)
		/* required only at boot or S3 and S4 resume time */
		if (!spec->done_hp_init ||
			is_s3_resume(codec) ||
			is_s4_resume(codec)) {
			alc285_hp_init(codec);
			spec->done_hp_init = true;
		}

	if (!hp_pin)
		hp_pin = 0x21;
	msleep(30);

	hp1_pin_sense = snd_hda_jack_detect(codec, hp_pin);
	hp2_pin_sense = snd_hda_jack_detect(codec, 0x16);

	if (hp1_pin_sense || hp2_pin_sense)
		msleep(2);

	alc_update_coefex_idx(codec, 0x57, 0x04, 0x0007, 0x1); /* Low power */
	if (spec->ultra_low_power) {
		alc_update_coef_idx(codec, 0x08, 0x0f << 2, 3<<2);
		alc_update_coef_idx(codec, 0x0e, 7<<6, 7<<6);
		alc_update_coef_idx(codec, 0x33, 1<<11, 0);
		msleep(30);
	}

	if (hp1_pin_sense || spec->ultra_low_power)
		snd_hda_codec_write(codec, hp_pin, 0,
			    AC_VERB_SET_AMP_GAIN_MUTE, AMP_OUT_MUTE);
	if (hp2_pin_sense)
		snd_hda_codec_write(codec, 0x16, 0,
			    AC_VERB_SET_AMP_GAIN_MUTE, AMP_OUT_MUTE);

	if (hp1_pin_sense || hp2_pin_sense || spec->ultra_low_power)
		msleep(85);

	if (hp1_pin_sense || spec->ultra_low_power)
		snd_hda_codec_write(codec, hp_pin, 0,
			    AC_VERB_SET_PIN_WIDGET_CONTROL, PIN_OUT);
	if (hp2_pin_sense)
		snd_hda_codec_write(codec, 0x16, 0,
			    AC_VERB_SET_PIN_WIDGET_CONTROL, PIN_OUT);

	if (hp1_pin_sense || hp2_pin_sense || spec->ultra_low_power)
		msleep(100);

	alc_update_coef_idx(codec, 0x4a, 3 << 10, 0);
	alc_update_coefex_idx(codec, 0x57, 0x04, 0x0007, 0x4); /* Hight power */
}

static void alc225_shutup(struct hda_codec *codec)
{
	struct alc_spec *spec = codec->spec;
	hda_nid_t hp_pin = alc_get_hp_pin(spec);
	bool hp1_pin_sense, hp2_pin_sense;

	if (!hp_pin)
		hp_pin = 0x21;

	alc_disable_headset_jack_key(codec);
	/* 3k pull low control for Headset jack. */
	alc_update_coef_idx(codec, 0x4a, 0, 3 << 10);

	hp1_pin_sense = snd_hda_jack_detect(codec, hp_pin);
	hp2_pin_sense = snd_hda_jack_detect(codec, 0x16);

	if (hp1_pin_sense || hp2_pin_sense)
		msleep(2);

	if (hp1_pin_sense || spec->ultra_low_power)
		snd_hda_codec_write(codec, hp_pin, 0,
			    AC_VERB_SET_AMP_GAIN_MUTE, AMP_OUT_MUTE);
	if (hp2_pin_sense)
		snd_hda_codec_write(codec, 0x16, 0,
			    AC_VERB_SET_AMP_GAIN_MUTE, AMP_OUT_MUTE);

	if (hp1_pin_sense || hp2_pin_sense || spec->ultra_low_power)
		msleep(85);

	if (hp1_pin_sense || spec->ultra_low_power)
		snd_hda_codec_write(codec, hp_pin, 0,
			    AC_VERB_SET_PIN_WIDGET_CONTROL, 0x0);
	if (hp2_pin_sense)
		snd_hda_codec_write(codec, 0x16, 0,
			    AC_VERB_SET_PIN_WIDGET_CONTROL, 0x0);

	if (hp1_pin_sense || hp2_pin_sense || spec->ultra_low_power)
		msleep(100);

	alc_auto_setup_eapd(codec, false);
	alc_shutup_pins(codec);
	if (spec->ultra_low_power) {
		msleep(50);
		alc_update_coef_idx(codec, 0x08, 0x0f << 2, 0x0c << 2);
		alc_update_coef_idx(codec, 0x0e, 7<<6, 0);
		alc_update_coef_idx(codec, 0x33, 1<<11, 1<<11);
		alc_update_coef_idx(codec, 0x4a, 3<<4, 2<<4);
		msleep(30);
	}

	alc_update_coef_idx(codec, 0x4a, 3 << 10, 0);
	alc_enable_headset_jack_key(codec);
}

static void alc_default_init(struct hda_codec *codec)
{
	struct alc_spec *spec = codec->spec;
	hda_nid_t hp_pin = alc_get_hp_pin(spec);
	bool hp_pin_sense;

	if (!hp_pin)
		return;

	msleep(30);

	hp_pin_sense = snd_hda_jack_detect(codec, hp_pin);

	if (hp_pin_sense)
		msleep(2);

	snd_hda_codec_write(codec, hp_pin, 0,
			    AC_VERB_SET_AMP_GAIN_MUTE, AMP_OUT_MUTE);

	if (hp_pin_sense)
		msleep(85);

	snd_hda_codec_write(codec, hp_pin, 0,
			    AC_VERB_SET_PIN_WIDGET_CONTROL, PIN_OUT);

	if (hp_pin_sense)
		msleep(100);
}

static void alc_default_shutup(struct hda_codec *codec)
{
	struct alc_spec *spec = codec->spec;
	hda_nid_t hp_pin = alc_get_hp_pin(spec);
	bool hp_pin_sense;

	if (!hp_pin) {
		alc269_shutup(codec);
		return;
	}

	hp_pin_sense = snd_hda_jack_detect(codec, hp_pin);

	if (hp_pin_sense)
		msleep(2);

	snd_hda_codec_write(codec, hp_pin, 0,
			    AC_VERB_SET_AMP_GAIN_MUTE, AMP_OUT_MUTE);

	if (hp_pin_sense)
		msleep(85);

	if (!spec->no_shutup_pins)
		snd_hda_codec_write(codec, hp_pin, 0,
				    AC_VERB_SET_PIN_WIDGET_CONTROL, 0x0);

	if (hp_pin_sense)
		msleep(100);

	alc_auto_setup_eapd(codec, false);
	alc_shutup_pins(codec);
}

static void alc294_hp_init(struct hda_codec *codec)
{
	struct alc_spec *spec = codec->spec;
	hda_nid_t hp_pin = alc_get_hp_pin(spec);
	int i, val;

	if (!hp_pin)
		return;

	snd_hda_codec_write(codec, hp_pin, 0,
			    AC_VERB_SET_AMP_GAIN_MUTE, AMP_OUT_MUTE);

	msleep(100);

	if (!spec->no_shutup_pins)
		snd_hda_codec_write(codec, hp_pin, 0,
				    AC_VERB_SET_PIN_WIDGET_CONTROL, 0x0);

	alc_update_coef_idx(codec, 0x6f, 0x000f, 0);/* Set HP depop to manual mode */
	alc_update_coefex_idx(codec, 0x58, 0x00, 0x8000, 0x8000); /* HP depop procedure start */

	/* Wait for depop procedure finish  */
	val = alc_read_coefex_idx(codec, 0x58, 0x01);
	for (i = 0; i < 20 && val & 0x0080; i++) {
		msleep(50);
		val = alc_read_coefex_idx(codec, 0x58, 0x01);
	}
	/* Set HP depop to auto mode */
	alc_update_coef_idx(codec, 0x6f, 0x000f, 0x000b);
	msleep(50);
}

static void alc294_init(struct hda_codec *codec)
{
	struct alc_spec *spec = codec->spec;

	/* required only at boot or S4 resume time */
	if (!spec->done_hp_init ||
	    codec->core.dev.power.power_state.event == PM_EVENT_RESTORE) {
		alc294_hp_init(codec);
		spec->done_hp_init = true;
	}
	alc_default_init(codec);
}

static void alc5505_coef_set(struct hda_codec *codec, unsigned int index_reg,
			     unsigned int val)
{
	snd_hda_codec_write(codec, 0x51, 0, AC_VERB_SET_COEF_INDEX, index_reg >> 1);
	snd_hda_codec_write(codec, 0x51, 0, AC_VERB_SET_PROC_COEF, val & 0xffff); /* LSB */
	snd_hda_codec_write(codec, 0x51, 0, AC_VERB_SET_PROC_COEF, val >> 16); /* MSB */
}

static int alc5505_coef_get(struct hda_codec *codec, unsigned int index_reg)
{
	unsigned int val;

	snd_hda_codec_write(codec, 0x51, 0, AC_VERB_SET_COEF_INDEX, index_reg >> 1);
	val = snd_hda_codec_read(codec, 0x51, 0, AC_VERB_GET_PROC_COEF, 0)
		& 0xffff;
	val |= snd_hda_codec_read(codec, 0x51, 0, AC_VERB_GET_PROC_COEF, 0)
		<< 16;
	return val;
}

static void alc5505_dsp_halt(struct hda_codec *codec)
{
	unsigned int val;

	alc5505_coef_set(codec, 0x3000, 0x000c); /* DSP CPU stop */
	alc5505_coef_set(codec, 0x880c, 0x0008); /* DDR enter self refresh */
	alc5505_coef_set(codec, 0x61c0, 0x11110080); /* Clock control for PLL and CPU */
	alc5505_coef_set(codec, 0x6230, 0xfc0d4011); /* Disable Input OP */
	alc5505_coef_set(codec, 0x61b4, 0x040a2b03); /* Stop PLL2 */
	alc5505_coef_set(codec, 0x61b0, 0x00005b17); /* Stop PLL1 */
	alc5505_coef_set(codec, 0x61b8, 0x04133303); /* Stop PLL3 */
	val = alc5505_coef_get(codec, 0x6220);
	alc5505_coef_set(codec, 0x6220, (val | 0x3000)); /* switch Ringbuffer clock to DBUS clock */
}

static void alc5505_dsp_back_from_halt(struct hda_codec *codec)
{
	alc5505_coef_set(codec, 0x61b8, 0x04133302);
	alc5505_coef_set(codec, 0x61b0, 0x00005b16);
	alc5505_coef_set(codec, 0x61b4, 0x040a2b02);
	alc5505_coef_set(codec, 0x6230, 0xf80d4011);
	alc5505_coef_set(codec, 0x6220, 0x2002010f);
	alc5505_coef_set(codec, 0x880c, 0x00000004);
}

static void alc5505_dsp_init(struct hda_codec *codec)
{
	unsigned int val;

	alc5505_dsp_halt(codec);
	alc5505_dsp_back_from_halt(codec);
	alc5505_coef_set(codec, 0x61b0, 0x5b14); /* PLL1 control */
	alc5505_coef_set(codec, 0x61b0, 0x5b16);
	alc5505_coef_set(codec, 0x61b4, 0x04132b00); /* PLL2 control */
	alc5505_coef_set(codec, 0x61b4, 0x04132b02);
	alc5505_coef_set(codec, 0x61b8, 0x041f3300); /* PLL3 control*/
	alc5505_coef_set(codec, 0x61b8, 0x041f3302);
	snd_hda_codec_write(codec, 0x51, 0, AC_VERB_SET_CODEC_RESET, 0); /* Function reset */
	alc5505_coef_set(codec, 0x61b8, 0x041b3302);
	alc5505_coef_set(codec, 0x61b8, 0x04173302);
	alc5505_coef_set(codec, 0x61b8, 0x04163302);
	alc5505_coef_set(codec, 0x8800, 0x348b328b); /* DRAM control */
	alc5505_coef_set(codec, 0x8808, 0x00020022); /* DRAM control */
	alc5505_coef_set(codec, 0x8818, 0x00000400); /* DRAM control */

	val = alc5505_coef_get(codec, 0x6200) >> 16; /* Read revision ID */
	if (val <= 3)
		alc5505_coef_set(codec, 0x6220, 0x2002010f); /* I/O PAD Configuration */
	else
		alc5505_coef_set(codec, 0x6220, 0x6002018f);

	alc5505_coef_set(codec, 0x61ac, 0x055525f0); /**/
	alc5505_coef_set(codec, 0x61c0, 0x12230080); /* Clock control */
	alc5505_coef_set(codec, 0x61b4, 0x040e2b02); /* PLL2 control */
	alc5505_coef_set(codec, 0x61bc, 0x010234f8); /* OSC Control */
	alc5505_coef_set(codec, 0x880c, 0x00000004); /* DRAM Function control */
	alc5505_coef_set(codec, 0x880c, 0x00000003);
	alc5505_coef_set(codec, 0x880c, 0x00000010);

#ifdef HALT_REALTEK_ALC5505
	alc5505_dsp_halt(codec);
#endif
}

#ifdef HALT_REALTEK_ALC5505
#define alc5505_dsp_suspend(codec)	do { } while (0) /* NOP */
#define alc5505_dsp_resume(codec)	do { } while (0) /* NOP */
#else
#define alc5505_dsp_suspend(codec)	alc5505_dsp_halt(codec)
#define alc5505_dsp_resume(codec)	alc5505_dsp_back_from_halt(codec)
#endif

#ifdef CONFIG_PM
static int alc269_suspend(struct hda_codec *codec)
{
	struct alc_spec *spec = codec->spec;

	if (spec->has_alc5505_dsp)
		alc5505_dsp_suspend(codec);
	return alc_suspend(codec);
}

static int alc269_resume(struct hda_codec *codec)
{
	struct alc_spec *spec = codec->spec;

	if (spec->codec_variant == ALC269_TYPE_ALC269VB)
		alc269vb_toggle_power_output(codec, 0);
	if (spec->codec_variant == ALC269_TYPE_ALC269VB &&
			(alc_get_coef0(codec) & 0x00ff) == 0x018) {
		msleep(150);
	}

	codec->patch_ops.init(codec);

	if (spec->codec_variant == ALC269_TYPE_ALC269VB)
		alc269vb_toggle_power_output(codec, 1);
	if (spec->codec_variant == ALC269_TYPE_ALC269VB &&
			(alc_get_coef0(codec) & 0x00ff) == 0x017) {
		msleep(200);
	}

	snd_hda_regmap_sync(codec);
	hda_call_check_power_status(codec, 0x01);

	/* on some machine, the BIOS will clear the codec gpio data when enter
	 * suspend, and won't restore the data after resume, so we restore it
	 * in the driver.
	 */
	if (spec->gpio_data)
		alc_write_gpio_data(codec);

	if (spec->has_alc5505_dsp)
		alc5505_dsp_resume(codec);

	return 0;
}
#endif /* CONFIG_PM */

static void alc269_fixup_pincfg_no_hp_to_lineout(struct hda_codec *codec,
						 const struct hda_fixup *fix, int action)
{
	struct alc_spec *spec = codec->spec;

	if (action == HDA_FIXUP_ACT_PRE_PROBE)
		spec->parse_flags = HDA_PINCFG_NO_HP_FIXUP;
}

static void alc269_fixup_pincfg_U7x7_headset_mic(struct hda_codec *codec,
						 const struct hda_fixup *fix,
						 int action)
{
	unsigned int cfg_headphone = snd_hda_codec_get_pincfg(codec, 0x21);
	unsigned int cfg_headset_mic = snd_hda_codec_get_pincfg(codec, 0x19);

	if (cfg_headphone && cfg_headset_mic == 0x411111f0)
		snd_hda_codec_set_pincfg(codec, 0x19,
			(cfg_headphone & ~AC_DEFCFG_DEVICE) |
			(AC_JACK_MIC_IN << AC_DEFCFG_DEVICE_SHIFT));
}

static void alc269_fixup_hweq(struct hda_codec *codec,
			       const struct hda_fixup *fix, int action)
{
	if (action == HDA_FIXUP_ACT_INIT)
		alc_update_coef_idx(codec, 0x1e, 0, 0x80);
}

static void alc269_fixup_headset_mic(struct hda_codec *codec,
				       const struct hda_fixup *fix, int action)
{
	struct alc_spec *spec = codec->spec;

	if (action == HDA_FIXUP_ACT_PRE_PROBE)
		spec->parse_flags |= HDA_PINCFG_HEADSET_MIC;
}

static void alc271_fixup_dmic(struct hda_codec *codec,
			      const struct hda_fixup *fix, int action)
{
	static const struct hda_verb verbs[] = {
		{0x20, AC_VERB_SET_COEF_INDEX, 0x0d},
		{0x20, AC_VERB_SET_PROC_COEF, 0x4000},
		{}
	};
	unsigned int cfg;

	if (strcmp(codec->core.chip_name, "ALC271X") &&
	    strcmp(codec->core.chip_name, "ALC269VB"))
		return;
	cfg = snd_hda_codec_get_pincfg(codec, 0x12);
	if (get_defcfg_connect(cfg) == AC_JACK_PORT_FIXED)
		snd_hda_sequence_write(codec, verbs);
}

/* Fix the speaker amp after resume, etc */
static void alc269vb_fixup_aspire_e1_coef(struct hda_codec *codec,
					  const struct hda_fixup *fix,
					  int action)
{
	if (action == HDA_FIXUP_ACT_INIT)
		alc_update_coef_idx(codec, 0x0d, 0x6000, 0x6000);
}

static void alc269_fixup_pcm_44k(struct hda_codec *codec,
				 const struct hda_fixup *fix, int action)
{
	struct alc_spec *spec = codec->spec;

	if (action != HDA_FIXUP_ACT_PROBE)
		return;

	/* Due to a hardware problem on Lenovo Ideadpad, we need to
	 * fix the sample rate of analog I/O to 44.1kHz
	 */
	spec->gen.stream_analog_playback = &alc269_44k_pcm_analog_playback;
	spec->gen.stream_analog_capture = &alc269_44k_pcm_analog_capture;
}

static void alc269_fixup_stereo_dmic(struct hda_codec *codec,
				     const struct hda_fixup *fix, int action)
{
	/* The digital-mic unit sends PDM (differential signal) instead of
	 * the standard PCM, thus you can't record a valid mono stream as is.
	 * Below is a workaround specific to ALC269 to control the dmic
	 * signal source as mono.
	 */
	if (action == HDA_FIXUP_ACT_INIT)
		alc_update_coef_idx(codec, 0x07, 0, 0x80);
}

static void alc269_quanta_automute(struct hda_codec *codec)
{
	snd_hda_gen_update_outputs(codec);

	alc_write_coef_idx(codec, 0x0c, 0x680);
	alc_write_coef_idx(codec, 0x0c, 0x480);
}

static void alc269_fixup_quanta_mute(struct hda_codec *codec,
				     const struct hda_fixup *fix, int action)
{
	struct alc_spec *spec = codec->spec;
	if (action != HDA_FIXUP_ACT_PROBE)
		return;
	spec->gen.automute_hook = alc269_quanta_automute;
}

static void alc269_x101_hp_automute_hook(struct hda_codec *codec,
					 struct hda_jack_callback *jack)
{
	struct alc_spec *spec = codec->spec;
	int vref;
	msleep(200);
	snd_hda_gen_hp_automute(codec, jack);

	vref = spec->gen.hp_jack_present ? PIN_VREF80 : 0;
	msleep(100);
	snd_hda_codec_write(codec, 0x18, 0, AC_VERB_SET_PIN_WIDGET_CONTROL,
			    vref);
	msleep(500);
	snd_hda_codec_write(codec, 0x18, 0, AC_VERB_SET_PIN_WIDGET_CONTROL,
			    vref);
}

/*
 * Magic sequence to make Huawei Matebook X right speaker working (bko#197801)
 */
struct hda_alc298_mbxinit {
	unsigned char value_0x23;
	unsigned char value_0x25;
};

static void alc298_huawei_mbx_stereo_seq(struct hda_codec *codec,
					 const struct hda_alc298_mbxinit *initval,
					 bool first)
{
	snd_hda_codec_write(codec, 0x06, 0, AC_VERB_SET_DIGI_CONVERT_3, 0x0);
	alc_write_coef_idx(codec, 0x26, 0xb000);

	if (first)
		snd_hda_codec_write(codec, 0x21, 0, AC_VERB_GET_PIN_SENSE, 0x0);

	snd_hda_codec_write(codec, 0x6, 0, AC_VERB_SET_DIGI_CONVERT_3, 0x80);
	alc_write_coef_idx(codec, 0x26, 0xf000);
	alc_write_coef_idx(codec, 0x23, initval->value_0x23);

	if (initval->value_0x23 != 0x1e)
		alc_write_coef_idx(codec, 0x25, initval->value_0x25);

	snd_hda_codec_write(codec, 0x20, 0, AC_VERB_SET_COEF_INDEX, 0x26);
	snd_hda_codec_write(codec, 0x20, 0, AC_VERB_SET_PROC_COEF, 0xb010);
}

static void alc298_fixup_huawei_mbx_stereo(struct hda_codec *codec,
					   const struct hda_fixup *fix,
					   int action)
{
	/* Initialization magic */
	static const struct hda_alc298_mbxinit dac_init[] = {
		{0x0c, 0x00}, {0x0d, 0x00}, {0x0e, 0x00}, {0x0f, 0x00},
		{0x10, 0x00}, {0x1a, 0x40}, {0x1b, 0x82}, {0x1c, 0x00},
		{0x1d, 0x00}, {0x1e, 0x00}, {0x1f, 0x00},
		{0x20, 0xc2}, {0x21, 0xc8}, {0x22, 0x26}, {0x23, 0x24},
		{0x27, 0xff}, {0x28, 0xff}, {0x29, 0xff}, {0x2a, 0x8f},
		{0x2b, 0x02}, {0x2c, 0x48}, {0x2d, 0x34}, {0x2e, 0x00},
		{0x2f, 0x00},
		{0x30, 0x00}, {0x31, 0x00}, {0x32, 0x00}, {0x33, 0x00},
		{0x34, 0x00}, {0x35, 0x01}, {0x36, 0x93}, {0x37, 0x0c},
		{0x38, 0x00}, {0x39, 0x00}, {0x3a, 0xf8}, {0x38, 0x80},
		{}
	};
	const struct hda_alc298_mbxinit *seq;

	if (action != HDA_FIXUP_ACT_INIT)
		return;

	/* Start */
	snd_hda_codec_write(codec, 0x06, 0, AC_VERB_SET_DIGI_CONVERT_3, 0x00);
	snd_hda_codec_write(codec, 0x06, 0, AC_VERB_SET_DIGI_CONVERT_3, 0x80);
	alc_write_coef_idx(codec, 0x26, 0xf000);
	alc_write_coef_idx(codec, 0x22, 0x31);
	alc_write_coef_idx(codec, 0x23, 0x0b);
	alc_write_coef_idx(codec, 0x25, 0x00);
	snd_hda_codec_write(codec, 0x20, 0, AC_VERB_SET_COEF_INDEX, 0x26);
	snd_hda_codec_write(codec, 0x20, 0, AC_VERB_SET_PROC_COEF, 0xb010);

	for (seq = dac_init; seq->value_0x23; seq++)
		alc298_huawei_mbx_stereo_seq(codec, seq, seq == dac_init);
}

static void alc269_fixup_x101_headset_mic(struct hda_codec *codec,
				     const struct hda_fixup *fix, int action)
{
	struct alc_spec *spec = codec->spec;
	if (action == HDA_FIXUP_ACT_PRE_PROBE) {
		spec->parse_flags |= HDA_PINCFG_HEADSET_MIC;
		spec->gen.hp_automute_hook = alc269_x101_hp_automute_hook;
	}
}

static void alc_update_vref_led(struct hda_codec *codec, hda_nid_t pin,
				bool polarity, bool on)
{
	unsigned int pinval;

	if (!pin)
		return;
	if (polarity)
		on = !on;
	pinval = snd_hda_codec_get_pin_target(codec, pin);
	pinval &= ~AC_PINCTL_VREFEN;
	pinval |= on ? AC_PINCTL_VREF_80 : AC_PINCTL_VREF_HIZ;
	/* temporarily power up/down for setting VREF */
	snd_hda_power_up_pm(codec);
	snd_hda_set_pin_ctl_cache(codec, pin, pinval);
	snd_hda_power_down_pm(codec);
}

/* update mute-LED according to the speaker mute state via mic VREF pin */
static int vref_mute_led_set(struct led_classdev *led_cdev,
			     enum led_brightness brightness)
{
	struct hda_codec *codec = dev_to_hda_codec(led_cdev->dev->parent);
	struct alc_spec *spec = codec->spec;

	alc_update_vref_led(codec, spec->mute_led_nid,
			    spec->mute_led_polarity, brightness);
	return 0;
}

/* Make sure the led works even in runtime suspend */
static unsigned int led_power_filter(struct hda_codec *codec,
						  hda_nid_t nid,
						  unsigned int power_state)
{
	struct alc_spec *spec = codec->spec;

	if (power_state != AC_PWRST_D3 || nid == 0 ||
	    (nid != spec->mute_led_nid && nid != spec->cap_mute_led_nid))
		return power_state;

	/* Set pin ctl again, it might have just been set to 0 */
	snd_hda_set_pin_ctl(codec, nid,
			    snd_hda_codec_get_pin_target(codec, nid));

	return snd_hda_gen_path_power_filter(codec, nid, power_state);
}

static void alc269_fixup_hp_mute_led(struct hda_codec *codec,
				     const struct hda_fixup *fix, int action)
{
	struct alc_spec *spec = codec->spec;
	const struct dmi_device *dev = NULL;

	if (action != HDA_FIXUP_ACT_PRE_PROBE)
		return;

	while ((dev = dmi_find_device(DMI_DEV_TYPE_OEM_STRING, NULL, dev))) {
		int pol, pin;
		if (sscanf(dev->name, "HP_Mute_LED_%d_%x", &pol, &pin) != 2)
			continue;
		if (pin < 0x0a || pin >= 0x10)
			break;
		spec->mute_led_polarity = pol;
		spec->mute_led_nid = pin - 0x0a + 0x18;
		snd_hda_gen_add_mute_led_cdev(codec, vref_mute_led_set);
		codec->power_filter = led_power_filter;
		codec_dbg(codec,
			  "Detected mute LED for %x:%d\n", spec->mute_led_nid,
			   spec->mute_led_polarity);
		break;
	}
}

static void alc269_fixup_hp_mute_led_micx(struct hda_codec *codec,
					  const struct hda_fixup *fix,
					  int action, hda_nid_t pin)
{
	struct alc_spec *spec = codec->spec;

	if (action == HDA_FIXUP_ACT_PRE_PROBE) {
		spec->mute_led_polarity = 0;
		spec->mute_led_nid = pin;
		snd_hda_gen_add_mute_led_cdev(codec, vref_mute_led_set);
		codec->power_filter = led_power_filter;
	}
}

static void alc269_fixup_hp_mute_led_mic1(struct hda_codec *codec,
				const struct hda_fixup *fix, int action)
{
	alc269_fixup_hp_mute_led_micx(codec, fix, action, 0x18);
}

static void alc269_fixup_hp_mute_led_mic2(struct hda_codec *codec,
				const struct hda_fixup *fix, int action)
{
	alc269_fixup_hp_mute_led_micx(codec, fix, action, 0x19);
}

static void alc269_fixup_hp_mute_led_mic3(struct hda_codec *codec,
				const struct hda_fixup *fix, int action)
{
	alc269_fixup_hp_mute_led_micx(codec, fix, action, 0x1b);
}

/* update LED status via GPIO */
static void alc_update_gpio_led(struct hda_codec *codec, unsigned int mask,
				int polarity, bool enabled)
{
	if (polarity)
		enabled = !enabled;
	alc_update_gpio_data(codec, mask, !enabled); /* muted -> LED on */
}

/* turn on/off mute LED via GPIO per vmaster hook */
static int gpio_mute_led_set(struct led_classdev *led_cdev,
			     enum led_brightness brightness)
{
	struct hda_codec *codec = dev_to_hda_codec(led_cdev->dev->parent);
	struct alc_spec *spec = codec->spec;

	alc_update_gpio_led(codec, spec->gpio_mute_led_mask,
			    spec->mute_led_polarity, !brightness);
	return 0;
}

/* turn on/off mic-mute LED via GPIO per capture hook */
static int micmute_led_set(struct led_classdev *led_cdev,
			   enum led_brightness brightness)
{
	struct hda_codec *codec = dev_to_hda_codec(led_cdev->dev->parent);
	struct alc_spec *spec = codec->spec;

	alc_update_gpio_led(codec, spec->gpio_mic_led_mask,
			    spec->micmute_led_polarity, !brightness);
	return 0;
}

/* setup mute and mic-mute GPIO bits, add hooks appropriately */
static void alc_fixup_hp_gpio_led(struct hda_codec *codec,
				  int action,
				  unsigned int mute_mask,
				  unsigned int micmute_mask)
{
	struct alc_spec *spec = codec->spec;

	alc_fixup_gpio(codec, action, mute_mask | micmute_mask);

	if (action != HDA_FIXUP_ACT_PRE_PROBE)
		return;
	if (mute_mask) {
		spec->gpio_mute_led_mask = mute_mask;
		snd_hda_gen_add_mute_led_cdev(codec, gpio_mute_led_set);
	}
	if (micmute_mask) {
		spec->gpio_mic_led_mask = micmute_mask;
		snd_hda_gen_add_micmute_led_cdev(codec, micmute_led_set);
	}
}

static void alc236_fixup_hp_gpio_led(struct hda_codec *codec,
				const struct hda_fixup *fix, int action)
{
	alc_fixup_hp_gpio_led(codec, action, 0x02, 0x01);
}

static void alc269_fixup_hp_gpio_led(struct hda_codec *codec,
				const struct hda_fixup *fix, int action)
{
	alc_fixup_hp_gpio_led(codec, action, 0x08, 0x10);
}

static void alc285_fixup_hp_gpio_led(struct hda_codec *codec,
				const struct hda_fixup *fix, int action)
{
	alc_fixup_hp_gpio_led(codec, action, 0x04, 0x01);
}

static void alc286_fixup_hp_gpio_led(struct hda_codec *codec,
				const struct hda_fixup *fix, int action)
{
	alc_fixup_hp_gpio_led(codec, action, 0x02, 0x20);
}

static void alc287_fixup_hp_gpio_led(struct hda_codec *codec,
				const struct hda_fixup *fix, int action)
{
	alc_fixup_hp_gpio_led(codec, action, 0x10, 0);
}

static void alc245_fixup_hp_gpio_led(struct hda_codec *codec,
				const struct hda_fixup *fix, int action)
{
	struct alc_spec *spec = codec->spec;

	if (action == HDA_FIXUP_ACT_PRE_PROBE)
		spec->micmute_led_polarity = 1;
	alc_fixup_hp_gpio_led(codec, action, 0, 0x04);
}

/* turn on/off mic-mute LED per capture hook via VREF change */
static int vref_micmute_led_set(struct led_classdev *led_cdev,
				enum led_brightness brightness)
{
	struct hda_codec *codec = dev_to_hda_codec(led_cdev->dev->parent);
	struct alc_spec *spec = codec->spec;

	alc_update_vref_led(codec, spec->cap_mute_led_nid,
			    spec->micmute_led_polarity, brightness);
	return 0;
}

static void alc269_fixup_hp_gpio_mic1_led(struct hda_codec *codec,
				const struct hda_fixup *fix, int action)
{
	struct alc_spec *spec = codec->spec;

	alc_fixup_hp_gpio_led(codec, action, 0x08, 0);
	if (action == HDA_FIXUP_ACT_PRE_PROBE) {
		/* Like hp_gpio_mic1_led, but also needs GPIO4 low to
		 * enable headphone amp
		 */
		spec->gpio_mask |= 0x10;
		spec->gpio_dir |= 0x10;
		spec->cap_mute_led_nid = 0x18;
		snd_hda_gen_add_micmute_led_cdev(codec, vref_micmute_led_set);
		codec->power_filter = led_power_filter;
	}
}

static void alc280_fixup_hp_gpio4(struct hda_codec *codec,
				   const struct hda_fixup *fix, int action)
{
	struct alc_spec *spec = codec->spec;

	alc_fixup_hp_gpio_led(codec, action, 0x08, 0);
	if (action == HDA_FIXUP_ACT_PRE_PROBE) {
		spec->cap_mute_led_nid = 0x18;
		snd_hda_gen_add_micmute_led_cdev(codec, vref_micmute_led_set);
		codec->power_filter = led_power_filter;
	}
}

/* HP Spectre x360 14 model needs a unique workaround for enabling the amp;
 * it needs to toggle the GPIO0 once on and off at each time (bko#210633)
 */
static void alc245_fixup_hp_x360_amp(struct hda_codec *codec,
				     const struct hda_fixup *fix, int action)
{
	struct alc_spec *spec = codec->spec;

	switch (action) {
	case HDA_FIXUP_ACT_PRE_PROBE:
		spec->gpio_mask |= 0x01;
		spec->gpio_dir |= 0x01;
		break;
	case HDA_FIXUP_ACT_INIT:
		/* need to toggle GPIO to enable the amp */
		alc_update_gpio_data(codec, 0x01, true);
		msleep(100);
		alc_update_gpio_data(codec, 0x01, false);
		break;
	}
}

/* toggle GPIO2 at each time stream is started; we use PREPARE state instead */
static void alc274_hp_envy_pcm_hook(struct hda_pcm_stream *hinfo,
				    struct hda_codec *codec,
				    struct snd_pcm_substream *substream,
				    int action)
{
	switch (action) {
	case HDA_GEN_PCM_ACT_PREPARE:
		alc_update_gpio_data(codec, 0x04, true);
		break;
	case HDA_GEN_PCM_ACT_CLEANUP:
		alc_update_gpio_data(codec, 0x04, false);
		break;
	}
}

static void alc274_fixup_hp_envy_gpio(struct hda_codec *codec,
				      const struct hda_fixup *fix,
				      int action)
{
	struct alc_spec *spec = codec->spec;

	if (action == HDA_FIXUP_ACT_PROBE) {
		spec->gpio_mask |= 0x04;
		spec->gpio_dir |= 0x04;
		spec->gen.pcm_playback_hook = alc274_hp_envy_pcm_hook;
	}
}

static void alc_update_coef_led(struct hda_codec *codec,
				struct alc_coef_led *led,
				bool polarity, bool on)
{
	if (polarity)
		on = !on;
	/* temporarily power up/down for setting COEF bit */
	alc_update_coef_idx(codec, led->idx, led->mask,
			    on ? led->on : led->off);
}

/* update mute-LED according to the speaker mute state via COEF bit */
static int coef_mute_led_set(struct led_classdev *led_cdev,
			     enum led_brightness brightness)
{
	struct hda_codec *codec = dev_to_hda_codec(led_cdev->dev->parent);
	struct alc_spec *spec = codec->spec;

	alc_update_coef_led(codec, &spec->mute_led_coef,
			    spec->mute_led_polarity, brightness);
	return 0;
}

static void alc285_fixup_hp_mute_led_coefbit(struct hda_codec *codec,
					  const struct hda_fixup *fix,
					  int action)
{
	struct alc_spec *spec = codec->spec;

	if (action == HDA_FIXUP_ACT_PRE_PROBE) {
		spec->mute_led_polarity = 0;
		spec->mute_led_coef.idx = 0x0b;
		spec->mute_led_coef.mask = 1 << 3;
		spec->mute_led_coef.on = 1 << 3;
		spec->mute_led_coef.off = 0;
		snd_hda_gen_add_mute_led_cdev(codec, coef_mute_led_set);
	}
}

static void alc236_fixup_hp_mute_led_coefbit(struct hda_codec *codec,
					  const struct hda_fixup *fix,
					  int action)
{
	struct alc_spec *spec = codec->spec;

	if (action == HDA_FIXUP_ACT_PRE_PROBE) {
		spec->mute_led_polarity = 0;
		spec->mute_led_coef.idx = 0x34;
		spec->mute_led_coef.mask = 1 << 5;
		spec->mute_led_coef.on = 0;
		spec->mute_led_coef.off = 1 << 5;
		snd_hda_gen_add_mute_led_cdev(codec, coef_mute_led_set);
	}
}

/* turn on/off mic-mute LED per capture hook by coef bit */
static int coef_micmute_led_set(struct led_classdev *led_cdev,
				enum led_brightness brightness)
{
	struct hda_codec *codec = dev_to_hda_codec(led_cdev->dev->parent);
	struct alc_spec *spec = codec->spec;

	alc_update_coef_led(codec, &spec->mic_led_coef,
			    spec->micmute_led_polarity, brightness);
	return 0;
}

static void alc285_fixup_hp_coef_micmute_led(struct hda_codec *codec,
				const struct hda_fixup *fix, int action)
{
	struct alc_spec *spec = codec->spec;

	if (action == HDA_FIXUP_ACT_PRE_PROBE) {
		spec->mic_led_coef.idx = 0x19;
		spec->mic_led_coef.mask = 1 << 13;
		spec->mic_led_coef.on = 1 << 13;
		spec->mic_led_coef.off = 0;
		snd_hda_gen_add_micmute_led_cdev(codec, coef_micmute_led_set);
	}
}

static void alc236_fixup_hp_coef_micmute_led(struct hda_codec *codec,
				const struct hda_fixup *fix, int action)
{
	struct alc_spec *spec = codec->spec;

	if (action == HDA_FIXUP_ACT_PRE_PROBE) {
		spec->mic_led_coef.idx = 0x35;
		spec->mic_led_coef.mask = 3 << 2;
		spec->mic_led_coef.on = 2 << 2;
		spec->mic_led_coef.off = 1 << 2;
		snd_hda_gen_add_micmute_led_cdev(codec, coef_micmute_led_set);
	}
}

static void alc285_fixup_hp_mute_led(struct hda_codec *codec,
				const struct hda_fixup *fix, int action)
{
	alc285_fixup_hp_mute_led_coefbit(codec, fix, action);
	alc285_fixup_hp_coef_micmute_led(codec, fix, action);
}

static void alc236_fixup_hp_mute_led(struct hda_codec *codec,
				const struct hda_fixup *fix, int action)
{
	alc236_fixup_hp_mute_led_coefbit(codec, fix, action);
	alc236_fixup_hp_coef_micmute_led(codec, fix, action);
}

static void alc236_fixup_hp_micmute_led_vref(struct hda_codec *codec,
				const struct hda_fixup *fix, int action)
{
	struct alc_spec *spec = codec->spec;

	if (action == HDA_FIXUP_ACT_PRE_PROBE) {
		spec->cap_mute_led_nid = 0x1a;
		snd_hda_gen_add_micmute_led_cdev(codec, vref_micmute_led_set);
		codec->power_filter = led_power_filter;
	}
}

static void alc236_fixup_hp_mute_led_micmute_vref(struct hda_codec *codec,
				const struct hda_fixup *fix, int action)
{
	alc236_fixup_hp_mute_led_coefbit(codec, fix, action);
	alc236_fixup_hp_micmute_led_vref(codec, fix, action);
}

#if IS_REACHABLE(CONFIG_INPUT)
static void gpio2_mic_hotkey_event(struct hda_codec *codec,
				   struct hda_jack_callback *event)
{
	struct alc_spec *spec = codec->spec;

	/* GPIO2 just toggles on a keypress/keyrelease cycle. Therefore
	   send both key on and key off event for every interrupt. */
	input_report_key(spec->kb_dev, spec->alc_mute_keycode_map[ALC_KEY_MICMUTE_INDEX], 1);
	input_sync(spec->kb_dev);
	input_report_key(spec->kb_dev, spec->alc_mute_keycode_map[ALC_KEY_MICMUTE_INDEX], 0);
	input_sync(spec->kb_dev);
}

static int alc_register_micmute_input_device(struct hda_codec *codec)
{
	struct alc_spec *spec = codec->spec;
	int i;

	spec->kb_dev = input_allocate_device();
	if (!spec->kb_dev) {
		codec_err(codec, "Out of memory (input_allocate_device)\n");
		return -ENOMEM;
	}

	spec->alc_mute_keycode_map[ALC_KEY_MICMUTE_INDEX] = KEY_MICMUTE;

	spec->kb_dev->name = "Microphone Mute Button";
	spec->kb_dev->evbit[0] = BIT_MASK(EV_KEY);
	spec->kb_dev->keycodesize = sizeof(spec->alc_mute_keycode_map[0]);
	spec->kb_dev->keycodemax = ARRAY_SIZE(spec->alc_mute_keycode_map);
	spec->kb_dev->keycode = spec->alc_mute_keycode_map;
	for (i = 0; i < ARRAY_SIZE(spec->alc_mute_keycode_map); i++)
		set_bit(spec->alc_mute_keycode_map[i], spec->kb_dev->keybit);

	if (input_register_device(spec->kb_dev)) {
		codec_err(codec, "input_register_device failed\n");
		input_free_device(spec->kb_dev);
		spec->kb_dev = NULL;
		return -ENOMEM;
	}

	return 0;
}

/* GPIO1 = set according to SKU external amp
 * GPIO2 = mic mute hotkey
 * GPIO3 = mute LED
 * GPIO4 = mic mute LED
 */
static void alc280_fixup_hp_gpio2_mic_hotkey(struct hda_codec *codec,
					     const struct hda_fixup *fix, int action)
{
	struct alc_spec *spec = codec->spec;

	alc_fixup_hp_gpio_led(codec, action, 0x08, 0x10);
	if (action == HDA_FIXUP_ACT_PRE_PROBE) {
		spec->init_amp = ALC_INIT_DEFAULT;
		if (alc_register_micmute_input_device(codec) != 0)
			return;

		spec->gpio_mask |= 0x06;
		spec->gpio_dir |= 0x02;
		spec->gpio_data |= 0x02;
		snd_hda_codec_write_cache(codec, codec->core.afg, 0,
					  AC_VERB_SET_GPIO_UNSOLICITED_RSP_MASK, 0x04);
		snd_hda_jack_detect_enable_callback(codec, codec->core.afg,
						    gpio2_mic_hotkey_event);
		return;
	}

	if (!spec->kb_dev)
		return;

	switch (action) {
	case HDA_FIXUP_ACT_FREE:
		input_unregister_device(spec->kb_dev);
		spec->kb_dev = NULL;
	}
}

/* Line2 = mic mute hotkey
 * GPIO2 = mic mute LED
 */
static void alc233_fixup_lenovo_line2_mic_hotkey(struct hda_codec *codec,
					     const struct hda_fixup *fix, int action)
{
	struct alc_spec *spec = codec->spec;

	alc_fixup_hp_gpio_led(codec, action, 0, 0x04);
	if (action == HDA_FIXUP_ACT_PRE_PROBE) {
		spec->init_amp = ALC_INIT_DEFAULT;
		if (alc_register_micmute_input_device(codec) != 0)
			return;

		snd_hda_jack_detect_enable_callback(codec, 0x1b,
						    gpio2_mic_hotkey_event);
		return;
	}

	if (!spec->kb_dev)
		return;

	switch (action) {
	case HDA_FIXUP_ACT_FREE:
		input_unregister_device(spec->kb_dev);
		spec->kb_dev = NULL;
	}
}
#else /* INPUT */
#define alc280_fixup_hp_gpio2_mic_hotkey	NULL
#define alc233_fixup_lenovo_line2_mic_hotkey	NULL
#endif /* INPUT */

static void alc269_fixup_hp_line1_mic1_led(struct hda_codec *codec,
				const struct hda_fixup *fix, int action)
{
	struct alc_spec *spec = codec->spec;

	alc269_fixup_hp_mute_led_micx(codec, fix, action, 0x1a);
	if (action == HDA_FIXUP_ACT_PRE_PROBE) {
		spec->cap_mute_led_nid = 0x18;
		snd_hda_gen_add_micmute_led_cdev(codec, vref_micmute_led_set);
	}
}

static const struct coef_fw alc225_pre_hsmode[] = {
	UPDATE_COEF(0x4a, 1<<8, 0),
	UPDATE_COEFEX(0x57, 0x05, 1<<14, 0),
	UPDATE_COEF(0x63, 3<<14, 3<<14),
	UPDATE_COEF(0x4a, 3<<4, 2<<4),
	UPDATE_COEF(0x4a, 3<<10, 3<<10),
	UPDATE_COEF(0x45, 0x3f<<10, 0x34<<10),
	UPDATE_COEF(0x4a, 3<<10, 0),
	{}
};

static void alc_headset_mode_unplugged(struct hda_codec *codec)
{
	struct alc_spec *spec = codec->spec;
	static const struct coef_fw coef0255[] = {
		WRITE_COEF(0x1b, 0x0c0b), /* LDO and MISC control */
		WRITE_COEF(0x45, 0xd089), /* UAJ function set to menual mode */
		UPDATE_COEFEX(0x57, 0x05, 1<<14, 0), /* Direct Drive HP Amp control(Set to verb control)*/
		WRITE_COEF(0x06, 0x6104), /* Set MIC2 Vref gate with HP */
		WRITE_COEFEX(0x57, 0x03, 0x8aa6), /* Direct Drive HP Amp control */
		{}
	};
	static const struct coef_fw coef0256[] = {
		WRITE_COEF(0x1b, 0x0c4b), /* LDO and MISC control */
		WRITE_COEF(0x45, 0xd089), /* UAJ function set to menual mode */
		WRITE_COEF(0x06, 0x6104), /* Set MIC2 Vref gate with HP */
		WRITE_COEFEX(0x57, 0x03, 0x09a3), /* Direct Drive HP Amp control */
		UPDATE_COEFEX(0x57, 0x05, 1<<14, 0), /* Direct Drive HP Amp control(Set to verb control)*/
		{}
	};
	static const struct coef_fw coef0233[] = {
		WRITE_COEF(0x1b, 0x0c0b),
		WRITE_COEF(0x45, 0xc429),
		UPDATE_COEF(0x35, 0x4000, 0),
		WRITE_COEF(0x06, 0x2104),
		WRITE_COEF(0x1a, 0x0001),
		WRITE_COEF(0x26, 0x0004),
		WRITE_COEF(0x32, 0x42a3),
		{}
	};
	static const struct coef_fw coef0288[] = {
		UPDATE_COEF(0x4f, 0xfcc0, 0xc400),
		UPDATE_COEF(0x50, 0x2000, 0x2000),
		UPDATE_COEF(0x56, 0x0006, 0x0006),
		UPDATE_COEF(0x66, 0x0008, 0),
		UPDATE_COEF(0x67, 0x2000, 0),
		{}
	};
	static const struct coef_fw coef0298[] = {
		UPDATE_COEF(0x19, 0x1300, 0x0300),
		{}
	};
	static const struct coef_fw coef0292[] = {
		WRITE_COEF(0x76, 0x000e),
		WRITE_COEF(0x6c, 0x2400),
		WRITE_COEF(0x18, 0x7308),
		WRITE_COEF(0x6b, 0xc429),
		{}
	};
	static const struct coef_fw coef0293[] = {
		UPDATE_COEF(0x10, 7<<8, 6<<8), /* SET Line1 JD to 0 */
		UPDATE_COEFEX(0x57, 0x05, 1<<15|1<<13, 0x0), /* SET charge pump by verb */
		UPDATE_COEFEX(0x57, 0x03, 1<<10, 1<<10), /* SET EN_OSW to 1 */
		UPDATE_COEF(0x1a, 1<<3, 1<<3), /* Combo JD gating with LINE1-VREFO */
		WRITE_COEF(0x45, 0xc429), /* Set to TRS type */
		UPDATE_COEF(0x4a, 0x000f, 0x000e), /* Combo Jack auto detect */
		{}
	};
	static const struct coef_fw coef0668[] = {
		WRITE_COEF(0x15, 0x0d40),
		WRITE_COEF(0xb7, 0x802b),
		{}
	};
	static const struct coef_fw coef0225[] = {
		UPDATE_COEF(0x63, 3<<14, 0),
		{}
	};
	static const struct coef_fw coef0274[] = {
		UPDATE_COEF(0x4a, 0x0100, 0),
		UPDATE_COEFEX(0x57, 0x05, 0x4000, 0),
		UPDATE_COEF(0x6b, 0xf000, 0x5000),
		UPDATE_COEF(0x4a, 0x0010, 0),
		UPDATE_COEF(0x4a, 0x0c00, 0x0c00),
		WRITE_COEF(0x45, 0x5289),
		UPDATE_COEF(0x4a, 0x0c00, 0),
		{}
	};

	if (spec->no_internal_mic_pin) {
		alc_update_coef_idx(codec, 0x45, 0xf<<12 | 1<<10, 5<<12);
		return;
	}

	switch (codec->core.vendor_id) {
	case 0x10ec0255:
		alc_process_coef_fw(codec, coef0255);
		break;
	case 0x10ec0230:
	case 0x10ec0236:
	case 0x10ec0256:
		alc_process_coef_fw(codec, coef0256);
		break;
	case 0x10ec0234:
	case 0x10ec0274:
	case 0x10ec0294:
		alc_process_coef_fw(codec, coef0274);
		break;
	case 0x10ec0233:
	case 0x10ec0283:
		alc_process_coef_fw(codec, coef0233);
		break;
	case 0x10ec0286:
	case 0x10ec0288:
		alc_process_coef_fw(codec, coef0288);
		break;
	case 0x10ec0298:
		alc_process_coef_fw(codec, coef0298);
		alc_process_coef_fw(codec, coef0288);
		break;
	case 0x10ec0292:
		alc_process_coef_fw(codec, coef0292);
		break;
	case 0x10ec0293:
		alc_process_coef_fw(codec, coef0293);
		break;
	case 0x10ec0668:
		alc_process_coef_fw(codec, coef0668);
		break;
	case 0x10ec0215:
	case 0x10ec0225:
	case 0x10ec0285:
	case 0x10ec0295:
	case 0x10ec0289:
	case 0x10ec0299:
		alc_process_coef_fw(codec, alc225_pre_hsmode);
		alc_process_coef_fw(codec, coef0225);
		break;
	case 0x10ec0867:
		alc_update_coefex_idx(codec, 0x57, 0x5, 1<<14, 0);
		break;
	}
	codec_dbg(codec, "Headset jack set to unplugged mode.\n");
}


static void alc_headset_mode_mic_in(struct hda_codec *codec, hda_nid_t hp_pin,
				    hda_nid_t mic_pin)
{
	static const struct coef_fw coef0255[] = {
		WRITE_COEFEX(0x57, 0x03, 0x8aa6),
		WRITE_COEF(0x06, 0x6100), /* Set MIC2 Vref gate to normal */
		{}
	};
	static const struct coef_fw coef0256[] = {
		UPDATE_COEFEX(0x57, 0x05, 1<<14, 1<<14), /* Direct Drive HP Amp control(Set to verb control)*/
		WRITE_COEFEX(0x57, 0x03, 0x09a3),
		WRITE_COEF(0x06, 0x6100), /* Set MIC2 Vref gate to normal */
		{}
	};
	static const struct coef_fw coef0233[] = {
		UPDATE_COEF(0x35, 0, 1<<14),
		WRITE_COEF(0x06, 0x2100),
		WRITE_COEF(0x1a, 0x0021),
		WRITE_COEF(0x26, 0x008c),
		{}
	};
	static const struct coef_fw coef0288[] = {
		UPDATE_COEF(0x4f, 0x00c0, 0),
		UPDATE_COEF(0x50, 0x2000, 0),
		UPDATE_COEF(0x56, 0x0006, 0),
		UPDATE_COEF(0x4f, 0xfcc0, 0xc400),
		UPDATE_COEF(0x66, 0x0008, 0x0008),
		UPDATE_COEF(0x67, 0x2000, 0x2000),
		{}
	};
	static const struct coef_fw coef0292[] = {
		WRITE_COEF(0x19, 0xa208),
		WRITE_COEF(0x2e, 0xacf0),
		{}
	};
	static const struct coef_fw coef0293[] = {
		UPDATE_COEFEX(0x57, 0x05, 0, 1<<15|1<<13), /* SET charge pump by verb */
		UPDATE_COEFEX(0x57, 0x03, 1<<10, 0), /* SET EN_OSW to 0 */
		UPDATE_COEF(0x1a, 1<<3, 0), /* Combo JD gating without LINE1-VREFO */
		{}
	};
	static const struct coef_fw coef0688[] = {
		WRITE_COEF(0xb7, 0x802b),
		WRITE_COEF(0xb5, 0x1040),
		UPDATE_COEF(0xc3, 0, 1<<12),
		{}
	};
	static const struct coef_fw coef0225[] = {
		UPDATE_COEFEX(0x57, 0x05, 1<<14, 1<<14),
		UPDATE_COEF(0x4a, 3<<4, 2<<4),
		UPDATE_COEF(0x63, 3<<14, 0),
		{}
	};
	static const struct coef_fw coef0274[] = {
		UPDATE_COEFEX(0x57, 0x05, 0x4000, 0x4000),
		UPDATE_COEF(0x4a, 0x0010, 0),
		UPDATE_COEF(0x6b, 0xf000, 0),
		{}
	};

	switch (codec->core.vendor_id) {
	case 0x10ec0255:
		alc_write_coef_idx(codec, 0x45, 0xc489);
		snd_hda_set_pin_ctl_cache(codec, hp_pin, 0);
		alc_process_coef_fw(codec, coef0255);
		snd_hda_set_pin_ctl_cache(codec, mic_pin, PIN_VREF50);
		break;
	case 0x10ec0230:
	case 0x10ec0236:
	case 0x10ec0256:
		alc_write_coef_idx(codec, 0x45, 0xc489);
		snd_hda_set_pin_ctl_cache(codec, hp_pin, 0);
		alc_process_coef_fw(codec, coef0256);
		snd_hda_set_pin_ctl_cache(codec, mic_pin, PIN_VREF50);
		break;
	case 0x10ec0234:
	case 0x10ec0274:
	case 0x10ec0294:
		alc_write_coef_idx(codec, 0x45, 0x4689);
		snd_hda_set_pin_ctl_cache(codec, hp_pin, 0);
		alc_process_coef_fw(codec, coef0274);
		snd_hda_set_pin_ctl_cache(codec, mic_pin, PIN_VREF50);
		break;
	case 0x10ec0233:
	case 0x10ec0283:
		alc_write_coef_idx(codec, 0x45, 0xc429);
		snd_hda_set_pin_ctl_cache(codec, hp_pin, 0);
		alc_process_coef_fw(codec, coef0233);
		snd_hda_set_pin_ctl_cache(codec, mic_pin, PIN_VREF50);
		break;
	case 0x10ec0286:
	case 0x10ec0288:
	case 0x10ec0298:
		snd_hda_set_pin_ctl_cache(codec, hp_pin, 0);
		alc_process_coef_fw(codec, coef0288);
		snd_hda_set_pin_ctl_cache(codec, mic_pin, PIN_VREF50);
		break;
	case 0x10ec0292:
		snd_hda_set_pin_ctl_cache(codec, hp_pin, 0);
		alc_process_coef_fw(codec, coef0292);
		break;
	case 0x10ec0293:
		/* Set to TRS mode */
		alc_write_coef_idx(codec, 0x45, 0xc429);
		snd_hda_set_pin_ctl_cache(codec, hp_pin, 0);
		alc_process_coef_fw(codec, coef0293);
		snd_hda_set_pin_ctl_cache(codec, mic_pin, PIN_VREF50);
		break;
	case 0x10ec0867:
		alc_update_coefex_idx(codec, 0x57, 0x5, 0, 1<<14);
		fallthrough;
	case 0x10ec0221:
	case 0x10ec0662:
		snd_hda_set_pin_ctl_cache(codec, hp_pin, 0);
		snd_hda_set_pin_ctl_cache(codec, mic_pin, PIN_VREF50);
		break;
	case 0x10ec0668:
		alc_write_coef_idx(codec, 0x11, 0x0001);
		snd_hda_set_pin_ctl_cache(codec, hp_pin, 0);
		alc_process_coef_fw(codec, coef0688);
		snd_hda_set_pin_ctl_cache(codec, mic_pin, PIN_VREF50);
		break;
	case 0x10ec0215:
	case 0x10ec0225:
	case 0x10ec0285:
	case 0x10ec0295:
	case 0x10ec0289:
	case 0x10ec0299:
		alc_process_coef_fw(codec, alc225_pre_hsmode);
		alc_update_coef_idx(codec, 0x45, 0x3f<<10, 0x31<<10);
		snd_hda_set_pin_ctl_cache(codec, hp_pin, 0);
		alc_process_coef_fw(codec, coef0225);
		snd_hda_set_pin_ctl_cache(codec, mic_pin, PIN_VREF50);
		break;
	}
	codec_dbg(codec, "Headset jack set to mic-in mode.\n");
}

static void alc_headset_mode_default(struct hda_codec *codec)
{
	static const struct coef_fw coef0225[] = {
		UPDATE_COEF(0x45, 0x3f<<10, 0x30<<10),
		UPDATE_COEF(0x45, 0x3f<<10, 0x31<<10),
		UPDATE_COEF(0x49, 3<<8, 0<<8),
		UPDATE_COEF(0x4a, 3<<4, 3<<4),
		UPDATE_COEF(0x63, 3<<14, 0),
		UPDATE_COEF(0x67, 0xf000, 0x3000),
		{}
	};
	static const struct coef_fw coef0255[] = {
		WRITE_COEF(0x45, 0xc089),
		WRITE_COEF(0x45, 0xc489),
		WRITE_COEFEX(0x57, 0x03, 0x8ea6),
		WRITE_COEF(0x49, 0x0049),
		{}
	};
	static const struct coef_fw coef0256[] = {
		WRITE_COEF(0x45, 0xc489),
		WRITE_COEFEX(0x57, 0x03, 0x0da3),
		WRITE_COEF(0x49, 0x0049),
		UPDATE_COEFEX(0x57, 0x05, 1<<14, 0), /* Direct Drive HP Amp control(Set to verb control)*/
		WRITE_COEF(0x06, 0x6100),
		{}
	};
	static const struct coef_fw coef0233[] = {
		WRITE_COEF(0x06, 0x2100),
		WRITE_COEF(0x32, 0x4ea3),
		{}
	};
	static const struct coef_fw coef0288[] = {
		UPDATE_COEF(0x4f, 0xfcc0, 0xc400), /* Set to TRS type */
		UPDATE_COEF(0x50, 0x2000, 0x2000),
		UPDATE_COEF(0x56, 0x0006, 0x0006),
		UPDATE_COEF(0x66, 0x0008, 0),
		UPDATE_COEF(0x67, 0x2000, 0),
		{}
	};
	static const struct coef_fw coef0292[] = {
		WRITE_COEF(0x76, 0x000e),
		WRITE_COEF(0x6c, 0x2400),
		WRITE_COEF(0x6b, 0xc429),
		WRITE_COEF(0x18, 0x7308),
		{}
	};
	static const struct coef_fw coef0293[] = {
		UPDATE_COEF(0x4a, 0x000f, 0x000e), /* Combo Jack auto detect */
		WRITE_COEF(0x45, 0xC429), /* Set to TRS type */
		UPDATE_COEF(0x1a, 1<<3, 0), /* Combo JD gating without LINE1-VREFO */
		{}
	};
	static const struct coef_fw coef0688[] = {
		WRITE_COEF(0x11, 0x0041),
		WRITE_COEF(0x15, 0x0d40),
		WRITE_COEF(0xb7, 0x802b),
		{}
	};
	static const struct coef_fw coef0274[] = {
		WRITE_COEF(0x45, 0x4289),
		UPDATE_COEF(0x4a, 0x0010, 0x0010),
		UPDATE_COEF(0x6b, 0x0f00, 0),
		UPDATE_COEF(0x49, 0x0300, 0x0300),
		{}
	};

	switch (codec->core.vendor_id) {
	case 0x10ec0215:
	case 0x10ec0225:
	case 0x10ec0285:
	case 0x10ec0295:
	case 0x10ec0289:
	case 0x10ec0299:
		alc_process_coef_fw(codec, alc225_pre_hsmode);
		alc_process_coef_fw(codec, coef0225);
		break;
	case 0x10ec0255:
		alc_process_coef_fw(codec, coef0255);
		break;
	case 0x10ec0230:
	case 0x10ec0236:
	case 0x10ec0256:
		alc_write_coef_idx(codec, 0x1b, 0x0e4b);
		alc_write_coef_idx(codec, 0x45, 0xc089);
		msleep(50);
		alc_process_coef_fw(codec, coef0256);
		break;
	case 0x10ec0234:
	case 0x10ec0274:
	case 0x10ec0294:
		alc_process_coef_fw(codec, coef0274);
		break;
	case 0x10ec0233:
	case 0x10ec0283:
		alc_process_coef_fw(codec, coef0233);
		break;
	case 0x10ec0286:
	case 0x10ec0288:
	case 0x10ec0298:
		alc_process_coef_fw(codec, coef0288);
		break;
	case 0x10ec0292:
		alc_process_coef_fw(codec, coef0292);
		break;
	case 0x10ec0293:
		alc_process_coef_fw(codec, coef0293);
		break;
	case 0x10ec0668:
		alc_process_coef_fw(codec, coef0688);
		break;
	case 0x10ec0867:
		alc_update_coefex_idx(codec, 0x57, 0x5, 1<<14, 0);
		break;
	}
	codec_dbg(codec, "Headset jack set to headphone (default) mode.\n");
}

/* Iphone type */
static void alc_headset_mode_ctia(struct hda_codec *codec)
{
	int val;

	static const struct coef_fw coef0255[] = {
		WRITE_COEF(0x45, 0xd489), /* Set to CTIA type */
		WRITE_COEF(0x1b, 0x0c2b),
		WRITE_COEFEX(0x57, 0x03, 0x8ea6),
		{}
	};
	static const struct coef_fw coef0256[] = {
		WRITE_COEF(0x45, 0xd489), /* Set to CTIA type */
		WRITE_COEF(0x1b, 0x0e6b),
		{}
	};
	static const struct coef_fw coef0233[] = {
		WRITE_COEF(0x45, 0xd429),
		WRITE_COEF(0x1b, 0x0c2b),
		WRITE_COEF(0x32, 0x4ea3),
		{}
	};
	static const struct coef_fw coef0288[] = {
		UPDATE_COEF(0x50, 0x2000, 0x2000),
		UPDATE_COEF(0x56, 0x0006, 0x0006),
		UPDATE_COEF(0x66, 0x0008, 0),
		UPDATE_COEF(0x67, 0x2000, 0),
		{}
	};
	static const struct coef_fw coef0292[] = {
		WRITE_COEF(0x6b, 0xd429),
		WRITE_COEF(0x76, 0x0008),
		WRITE_COEF(0x18, 0x7388),
		{}
	};
	static const struct coef_fw coef0293[] = {
		WRITE_COEF(0x45, 0xd429), /* Set to ctia type */
		UPDATE_COEF(0x10, 7<<8, 7<<8), /* SET Line1 JD to 1 */
		{}
	};
	static const struct coef_fw coef0688[] = {
		WRITE_COEF(0x11, 0x0001),
		WRITE_COEF(0x15, 0x0d60),
		WRITE_COEF(0xc3, 0x0000),
		{}
	};
	static const struct coef_fw coef0225_1[] = {
		UPDATE_COEF(0x45, 0x3f<<10, 0x35<<10),
		UPDATE_COEF(0x63, 3<<14, 2<<14),
		{}
	};
	static const struct coef_fw coef0225_2[] = {
		UPDATE_COEF(0x45, 0x3f<<10, 0x35<<10),
		UPDATE_COEF(0x63, 3<<14, 1<<14),
		{}
	};

	switch (codec->core.vendor_id) {
	case 0x10ec0255:
		alc_process_coef_fw(codec, coef0255);
		break;
	case 0x10ec0230:
	case 0x10ec0236:
	case 0x10ec0256:
		alc_process_coef_fw(codec, coef0256);
		break;
	case 0x10ec0234:
	case 0x10ec0274:
	case 0x10ec0294:
		alc_write_coef_idx(codec, 0x45, 0xd689);
		break;
	case 0x10ec0233:
	case 0x10ec0283:
		alc_process_coef_fw(codec, coef0233);
		break;
	case 0x10ec0298:
		val = alc_read_coef_idx(codec, 0x50);
		if (val & (1 << 12)) {
			alc_update_coef_idx(codec, 0x8e, 0x0070, 0x0020);
			alc_update_coef_idx(codec, 0x4f, 0xfcc0, 0xd400);
			msleep(300);
		} else {
			alc_update_coef_idx(codec, 0x8e, 0x0070, 0x0010);
			alc_update_coef_idx(codec, 0x4f, 0xfcc0, 0xd400);
			msleep(300);
		}
		break;
	case 0x10ec0286:
	case 0x10ec0288:
		alc_update_coef_idx(codec, 0x4f, 0xfcc0, 0xd400);
		msleep(300);
		alc_process_coef_fw(codec, coef0288);
		break;
	case 0x10ec0292:
		alc_process_coef_fw(codec, coef0292);
		break;
	case 0x10ec0293:
		alc_process_coef_fw(codec, coef0293);
		break;
	case 0x10ec0668:
		alc_process_coef_fw(codec, coef0688);
		break;
	case 0x10ec0215:
	case 0x10ec0225:
	case 0x10ec0285:
	case 0x10ec0295:
	case 0x10ec0289:
	case 0x10ec0299:
		val = alc_read_coef_idx(codec, 0x45);
		if (val & (1 << 9))
			alc_process_coef_fw(codec, coef0225_2);
		else
			alc_process_coef_fw(codec, coef0225_1);
		break;
	case 0x10ec0867:
		alc_update_coefex_idx(codec, 0x57, 0x5, 1<<14, 0);
		break;
	}
	codec_dbg(codec, "Headset jack set to iPhone-style headset mode.\n");
}

/* Nokia type */
static void alc_headset_mode_omtp(struct hda_codec *codec)
{
	static const struct coef_fw coef0255[] = {
		WRITE_COEF(0x45, 0xe489), /* Set to OMTP Type */
		WRITE_COEF(0x1b, 0x0c2b),
		WRITE_COEFEX(0x57, 0x03, 0x8ea6),
		{}
	};
	static const struct coef_fw coef0256[] = {
		WRITE_COEF(0x45, 0xe489), /* Set to OMTP Type */
		WRITE_COEF(0x1b, 0x0e6b),
		{}
	};
	static const struct coef_fw coef0233[] = {
		WRITE_COEF(0x45, 0xe429),
		WRITE_COEF(0x1b, 0x0c2b),
		WRITE_COEF(0x32, 0x4ea3),
		{}
	};
	static const struct coef_fw coef0288[] = {
		UPDATE_COEF(0x50, 0x2000, 0x2000),
		UPDATE_COEF(0x56, 0x0006, 0x0006),
		UPDATE_COEF(0x66, 0x0008, 0),
		UPDATE_COEF(0x67, 0x2000, 0),
		{}
	};
	static const struct coef_fw coef0292[] = {
		WRITE_COEF(0x6b, 0xe429),
		WRITE_COEF(0x76, 0x0008),
		WRITE_COEF(0x18, 0x7388),
		{}
	};
	static const struct coef_fw coef0293[] = {
		WRITE_COEF(0x45, 0xe429), /* Set to omtp type */
		UPDATE_COEF(0x10, 7<<8, 7<<8), /* SET Line1 JD to 1 */
		{}
	};
	static const struct coef_fw coef0688[] = {
		WRITE_COEF(0x11, 0x0001),
		WRITE_COEF(0x15, 0x0d50),
		WRITE_COEF(0xc3, 0x0000),
		{}
	};
	static const struct coef_fw coef0225[] = {
		UPDATE_COEF(0x45, 0x3f<<10, 0x39<<10),
		UPDATE_COEF(0x63, 3<<14, 2<<14),
		{}
	};

	switch (codec->core.vendor_id) {
	case 0x10ec0255:
		alc_process_coef_fw(codec, coef0255);
		break;
	case 0x10ec0230:
	case 0x10ec0236:
	case 0x10ec0256:
		alc_process_coef_fw(codec, coef0256);
		break;
	case 0x10ec0234:
	case 0x10ec0274:
	case 0x10ec0294:
		alc_write_coef_idx(codec, 0x45, 0xe689);
		break;
	case 0x10ec0233:
	case 0x10ec0283:
		alc_process_coef_fw(codec, coef0233);
		break;
	case 0x10ec0298:
		alc_update_coef_idx(codec, 0x8e, 0x0070, 0x0010);/* Headset output enable */
		alc_update_coef_idx(codec, 0x4f, 0xfcc0, 0xe400);
		msleep(300);
		break;
	case 0x10ec0286:
	case 0x10ec0288:
		alc_update_coef_idx(codec, 0x4f, 0xfcc0, 0xe400);
		msleep(300);
		alc_process_coef_fw(codec, coef0288);
		break;
	case 0x10ec0292:
		alc_process_coef_fw(codec, coef0292);
		break;
	case 0x10ec0293:
		alc_process_coef_fw(codec, coef0293);
		break;
	case 0x10ec0668:
		alc_process_coef_fw(codec, coef0688);
		break;
	case 0x10ec0215:
	case 0x10ec0225:
	case 0x10ec0285:
	case 0x10ec0295:
	case 0x10ec0289:
	case 0x10ec0299:
		alc_process_coef_fw(codec, coef0225);
		break;
	}
	codec_dbg(codec, "Headset jack set to Nokia-style headset mode.\n");
}

static void alc_determine_headset_type(struct hda_codec *codec)
{
	int val;
	bool is_ctia = false;
	struct alc_spec *spec = codec->spec;
	static const struct coef_fw coef0255[] = {
		WRITE_COEF(0x45, 0xd089), /* combo jack auto switch control(Check type)*/
		WRITE_COEF(0x49, 0x0149), /* combo jack auto switch control(Vref
 conteol) */
		{}
	};
	static const struct coef_fw coef0288[] = {
		UPDATE_COEF(0x4f, 0xfcc0, 0xd400), /* Check Type */
		{}
	};
	static const struct coef_fw coef0298[] = {
		UPDATE_COEF(0x50, 0x2000, 0x2000),
		UPDATE_COEF(0x56, 0x0006, 0x0006),
		UPDATE_COEF(0x66, 0x0008, 0),
		UPDATE_COEF(0x67, 0x2000, 0),
		UPDATE_COEF(0x19, 0x1300, 0x1300),
		{}
	};
	static const struct coef_fw coef0293[] = {
		UPDATE_COEF(0x4a, 0x000f, 0x0008), /* Combo Jack auto detect */
		WRITE_COEF(0x45, 0xD429), /* Set to ctia type */
		{}
	};
	static const struct coef_fw coef0688[] = {
		WRITE_COEF(0x11, 0x0001),
		WRITE_COEF(0xb7, 0x802b),
		WRITE_COEF(0x15, 0x0d60),
		WRITE_COEF(0xc3, 0x0c00),
		{}
	};
	static const struct coef_fw coef0274[] = {
		UPDATE_COEF(0x4a, 0x0010, 0),
		UPDATE_COEF(0x4a, 0x8000, 0),
		WRITE_COEF(0x45, 0xd289),
		UPDATE_COEF(0x49, 0x0300, 0x0300),
		{}
	};

	if (spec->no_internal_mic_pin) {
		alc_update_coef_idx(codec, 0x45, 0xf<<12 | 1<<10, 5<<12);
		return;
	}

	switch (codec->core.vendor_id) {
	case 0x10ec0255:
		alc_process_coef_fw(codec, coef0255);
		msleep(300);
		val = alc_read_coef_idx(codec, 0x46);
		is_ctia = (val & 0x0070) == 0x0070;
		break;
	case 0x10ec0230:
	case 0x10ec0236:
	case 0x10ec0256:
		alc_write_coef_idx(codec, 0x1b, 0x0e4b);
		alc_write_coef_idx(codec, 0x06, 0x6104);
		alc_write_coefex_idx(codec, 0x57, 0x3, 0x09a3);

		snd_hda_codec_write(codec, 0x21, 0,
			    AC_VERB_SET_AMP_GAIN_MUTE, AMP_OUT_MUTE);
		msleep(80);
		snd_hda_codec_write(codec, 0x21, 0,
			    AC_VERB_SET_PIN_WIDGET_CONTROL, 0x0);

		alc_process_coef_fw(codec, coef0255);
		msleep(300);
		val = alc_read_coef_idx(codec, 0x46);
		is_ctia = (val & 0x0070) == 0x0070;

		alc_write_coefex_idx(codec, 0x57, 0x3, 0x0da3);
		alc_update_coefex_idx(codec, 0x57, 0x5, 1<<14, 0);

		snd_hda_codec_write(codec, 0x21, 0,
			    AC_VERB_SET_PIN_WIDGET_CONTROL, PIN_OUT);
		msleep(80);
		snd_hda_codec_write(codec, 0x21, 0,
			    AC_VERB_SET_AMP_GAIN_MUTE, AMP_OUT_UNMUTE);
		break;
	case 0x10ec0234:
	case 0x10ec0274:
	case 0x10ec0294:
		alc_process_coef_fw(codec, coef0274);
		msleep(850);
		val = alc_read_coef_idx(codec, 0x46);
		is_ctia = (val & 0x00f0) == 0x00f0;
		break;
	case 0x10ec0233:
	case 0x10ec0283:
		alc_write_coef_idx(codec, 0x45, 0xd029);
		msleep(300);
		val = alc_read_coef_idx(codec, 0x46);
		is_ctia = (val & 0x0070) == 0x0070;
		break;
	case 0x10ec0298:
		snd_hda_codec_write(codec, 0x21, 0,
			    AC_VERB_SET_AMP_GAIN_MUTE, AMP_OUT_MUTE);
		msleep(100);
		snd_hda_codec_write(codec, 0x21, 0,
			    AC_VERB_SET_PIN_WIDGET_CONTROL, 0x0);
		msleep(200);

		val = alc_read_coef_idx(codec, 0x50);
		if (val & (1 << 12)) {
			alc_update_coef_idx(codec, 0x8e, 0x0070, 0x0020);
			alc_process_coef_fw(codec, coef0288);
			msleep(350);
			val = alc_read_coef_idx(codec, 0x50);
			is_ctia = (val & 0x0070) == 0x0070;
		} else {
			alc_update_coef_idx(codec, 0x8e, 0x0070, 0x0010);
			alc_process_coef_fw(codec, coef0288);
			msleep(350);
			val = alc_read_coef_idx(codec, 0x50);
			is_ctia = (val & 0x0070) == 0x0070;
		}
		alc_process_coef_fw(codec, coef0298);
		snd_hda_codec_write(codec, 0x21, 0,
			    AC_VERB_SET_PIN_WIDGET_CONTROL, PIN_HP);
		msleep(75);
		snd_hda_codec_write(codec, 0x21, 0,
			    AC_VERB_SET_AMP_GAIN_MUTE, AMP_OUT_UNMUTE);
		break;
	case 0x10ec0286:
	case 0x10ec0288:
		alc_process_coef_fw(codec, coef0288);
		msleep(350);
		val = alc_read_coef_idx(codec, 0x50);
		is_ctia = (val & 0x0070) == 0x0070;
		break;
	case 0x10ec0292:
		alc_write_coef_idx(codec, 0x6b, 0xd429);
		msleep(300);
		val = alc_read_coef_idx(codec, 0x6c);
		is_ctia = (val & 0x001c) == 0x001c;
		break;
	case 0x10ec0293:
		alc_process_coef_fw(codec, coef0293);
		msleep(300);
		val = alc_read_coef_idx(codec, 0x46);
		is_ctia = (val & 0x0070) == 0x0070;
		break;
	case 0x10ec0668:
		alc_process_coef_fw(codec, coef0688);
		msleep(300);
		val = alc_read_coef_idx(codec, 0xbe);
		is_ctia = (val & 0x1c02) == 0x1c02;
		break;
	case 0x10ec0215:
	case 0x10ec0225:
	case 0x10ec0285:
	case 0x10ec0295:
	case 0x10ec0289:
	case 0x10ec0299:
		snd_hda_codec_write(codec, 0x21, 0,
			    AC_VERB_SET_AMP_GAIN_MUTE, AMP_OUT_MUTE);
		msleep(80);
		snd_hda_codec_write(codec, 0x21, 0,
			    AC_VERB_SET_PIN_WIDGET_CONTROL, 0x0);

		alc_process_coef_fw(codec, alc225_pre_hsmode);
		alc_update_coef_idx(codec, 0x67, 0xf000, 0x1000);
		val = alc_read_coef_idx(codec, 0x45);
		if (val & (1 << 9)) {
			alc_update_coef_idx(codec, 0x45, 0x3f<<10, 0x34<<10);
			alc_update_coef_idx(codec, 0x49, 3<<8, 2<<8);
			msleep(800);
			val = alc_read_coef_idx(codec, 0x46);
			is_ctia = (val & 0x00f0) == 0x00f0;
		} else {
			alc_update_coef_idx(codec, 0x45, 0x3f<<10, 0x34<<10);
			alc_update_coef_idx(codec, 0x49, 3<<8, 1<<8);
			msleep(800);
			val = alc_read_coef_idx(codec, 0x46);
			is_ctia = (val & 0x00f0) == 0x00f0;
		}
		alc_update_coef_idx(codec, 0x4a, 7<<6, 7<<6);
		alc_update_coef_idx(codec, 0x4a, 3<<4, 3<<4);
		alc_update_coef_idx(codec, 0x67, 0xf000, 0x3000);

		snd_hda_codec_write(codec, 0x21, 0,
			    AC_VERB_SET_PIN_WIDGET_CONTROL, PIN_OUT);
		msleep(80);
		snd_hda_codec_write(codec, 0x21, 0,
			    AC_VERB_SET_AMP_GAIN_MUTE, AMP_OUT_UNMUTE);
		break;
	case 0x10ec0867:
		is_ctia = true;
		break;
	}

	codec_dbg(codec, "Headset jack detected iPhone-style headset: %s\n",
		    is_ctia ? "yes" : "no");
	spec->current_headset_type = is_ctia ? ALC_HEADSET_TYPE_CTIA : ALC_HEADSET_TYPE_OMTP;
}

static void alc_update_headset_mode(struct hda_codec *codec)
{
	struct alc_spec *spec = codec->spec;

	hda_nid_t mux_pin = spec->gen.imux_pins[spec->gen.cur_mux[0]];
	hda_nid_t hp_pin = alc_get_hp_pin(spec);

	int new_headset_mode;

	if (!snd_hda_jack_detect(codec, hp_pin))
		new_headset_mode = ALC_HEADSET_MODE_UNPLUGGED;
	else if (mux_pin == spec->headset_mic_pin)
		new_headset_mode = ALC_HEADSET_MODE_HEADSET;
	else if (mux_pin == spec->headphone_mic_pin)
		new_headset_mode = ALC_HEADSET_MODE_MIC;
	else
		new_headset_mode = ALC_HEADSET_MODE_HEADPHONE;

	if (new_headset_mode == spec->current_headset_mode) {
		snd_hda_gen_update_outputs(codec);
		return;
	}

	switch (new_headset_mode) {
	case ALC_HEADSET_MODE_UNPLUGGED:
		alc_headset_mode_unplugged(codec);
		spec->current_headset_mode = ALC_HEADSET_MODE_UNKNOWN;
		spec->current_headset_type = ALC_HEADSET_TYPE_UNKNOWN;
		spec->gen.hp_jack_present = false;
		break;
	case ALC_HEADSET_MODE_HEADSET:
		if (spec->current_headset_type == ALC_HEADSET_TYPE_UNKNOWN)
			alc_determine_headset_type(codec);
		if (spec->current_headset_type == ALC_HEADSET_TYPE_CTIA)
			alc_headset_mode_ctia(codec);
		else if (spec->current_headset_type == ALC_HEADSET_TYPE_OMTP)
			alc_headset_mode_omtp(codec);
		spec->gen.hp_jack_present = true;
		break;
	case ALC_HEADSET_MODE_MIC:
		alc_headset_mode_mic_in(codec, hp_pin, spec->headphone_mic_pin);
		spec->gen.hp_jack_present = false;
		break;
	case ALC_HEADSET_MODE_HEADPHONE:
		alc_headset_mode_default(codec);
		spec->gen.hp_jack_present = true;
		break;
	}
	if (new_headset_mode != ALC_HEADSET_MODE_MIC) {
		snd_hda_set_pin_ctl_cache(codec, hp_pin,
					  AC_PINCTL_OUT_EN | AC_PINCTL_HP_EN);
		if (spec->headphone_mic_pin && spec->headphone_mic_pin != hp_pin)
			snd_hda_set_pin_ctl_cache(codec, spec->headphone_mic_pin,
						  PIN_VREFHIZ);
	}
	spec->current_headset_mode = new_headset_mode;

	snd_hda_gen_update_outputs(codec);
}

static void alc_update_headset_mode_hook(struct hda_codec *codec,
					 struct snd_kcontrol *kcontrol,
					 struct snd_ctl_elem_value *ucontrol)
{
	alc_update_headset_mode(codec);
}

static void alc_update_headset_jack_cb(struct hda_codec *codec,
				       struct hda_jack_callback *jack)
{
	snd_hda_gen_hp_automute(codec, jack);
	alc_update_headset_mode(codec);
}

static void alc_probe_headset_mode(struct hda_codec *codec)
{
	int i;
	struct alc_spec *spec = codec->spec;
	struct auto_pin_cfg *cfg = &spec->gen.autocfg;

	/* Find mic pins */
	for (i = 0; i < cfg->num_inputs; i++) {
		if (cfg->inputs[i].is_headset_mic && !spec->headset_mic_pin)
			spec->headset_mic_pin = cfg->inputs[i].pin;
		if (cfg->inputs[i].is_headphone_mic && !spec->headphone_mic_pin)
			spec->headphone_mic_pin = cfg->inputs[i].pin;
	}

	WARN_ON(spec->gen.cap_sync_hook);
	spec->gen.cap_sync_hook = alc_update_headset_mode_hook;
	spec->gen.automute_hook = alc_update_headset_mode;
	spec->gen.hp_automute_hook = alc_update_headset_jack_cb;
}

static void alc_fixup_headset_mode(struct hda_codec *codec,
				const struct hda_fixup *fix, int action)
{
	struct alc_spec *spec = codec->spec;

	switch (action) {
	case HDA_FIXUP_ACT_PRE_PROBE:
		spec->parse_flags |= HDA_PINCFG_HEADSET_MIC | HDA_PINCFG_HEADPHONE_MIC;
		break;
	case HDA_FIXUP_ACT_PROBE:
		alc_probe_headset_mode(codec);
		break;
	case HDA_FIXUP_ACT_INIT:
		if (is_s3_resume(codec) || is_s4_resume(codec)) {
			spec->current_headset_mode = ALC_HEADSET_MODE_UNKNOWN;
			spec->current_headset_type = ALC_HEADSET_TYPE_UNKNOWN;
		}
		alc_update_headset_mode(codec);
		break;
	}
}

static void alc_fixup_headset_mode_no_hp_mic(struct hda_codec *codec,
				const struct hda_fixup *fix, int action)
{
	if (action == HDA_FIXUP_ACT_PRE_PROBE) {
		struct alc_spec *spec = codec->spec;
		spec->parse_flags |= HDA_PINCFG_HEADSET_MIC;
	}
	else
		alc_fixup_headset_mode(codec, fix, action);
}

static void alc255_set_default_jack_type(struct hda_codec *codec)
{
	/* Set to iphone type */
	static const struct coef_fw alc255fw[] = {
		WRITE_COEF(0x1b, 0x880b),
		WRITE_COEF(0x45, 0xd089),
		WRITE_COEF(0x1b, 0x080b),
		WRITE_COEF(0x46, 0x0004),
		WRITE_COEF(0x1b, 0x0c0b),
		{}
	};
	static const struct coef_fw alc256fw[] = {
		WRITE_COEF(0x1b, 0x884b),
		WRITE_COEF(0x45, 0xd089),
		WRITE_COEF(0x1b, 0x084b),
		WRITE_COEF(0x46, 0x0004),
		WRITE_COEF(0x1b, 0x0c4b),
		{}
	};
	switch (codec->core.vendor_id) {
	case 0x10ec0255:
		alc_process_coef_fw(codec, alc255fw);
		break;
	case 0x10ec0230:
	case 0x10ec0236:
	case 0x10ec0256:
		alc_process_coef_fw(codec, alc256fw);
		break;
	}
	msleep(30);
}

static void alc_fixup_headset_mode_alc255(struct hda_codec *codec,
				const struct hda_fixup *fix, int action)
{
	if (action == HDA_FIXUP_ACT_PRE_PROBE) {
		alc255_set_default_jack_type(codec);
	}
	alc_fixup_headset_mode(codec, fix, action);
}

static void alc_fixup_headset_mode_alc255_no_hp_mic(struct hda_codec *codec,
				const struct hda_fixup *fix, int action)
{
	if (action == HDA_FIXUP_ACT_PRE_PROBE) {
		struct alc_spec *spec = codec->spec;
		spec->parse_flags |= HDA_PINCFG_HEADSET_MIC;
		alc255_set_default_jack_type(codec);
	} 
	else
		alc_fixup_headset_mode(codec, fix, action);
}

static void alc288_update_headset_jack_cb(struct hda_codec *codec,
				       struct hda_jack_callback *jack)
{
	struct alc_spec *spec = codec->spec;

	alc_update_headset_jack_cb(codec, jack);
	/* Headset Mic enable or disable, only for Dell Dino */
	alc_update_gpio_data(codec, 0x40, spec->gen.hp_jack_present);
}

static void alc_fixup_headset_mode_dell_alc288(struct hda_codec *codec,
				const struct hda_fixup *fix, int action)
{
	alc_fixup_headset_mode(codec, fix, action);
	if (action == HDA_FIXUP_ACT_PROBE) {
		struct alc_spec *spec = codec->spec;
		/* toggled via hp_automute_hook */
		spec->gpio_mask |= 0x40;
		spec->gpio_dir |= 0x40;
		spec->gen.hp_automute_hook = alc288_update_headset_jack_cb;
	}
}

static void alc_fixup_auto_mute_via_amp(struct hda_codec *codec,
					const struct hda_fixup *fix, int action)
{
	if (action == HDA_FIXUP_ACT_PRE_PROBE) {
		struct alc_spec *spec = codec->spec;
		spec->gen.auto_mute_via_amp = 1;
	}
}

static void alc_fixup_no_shutup(struct hda_codec *codec,
				const struct hda_fixup *fix, int action)
{
	if (action == HDA_FIXUP_ACT_PRE_PROBE) {
		struct alc_spec *spec = codec->spec;
		spec->no_shutup_pins = 1;
	}
}

static void alc_fixup_disable_aamix(struct hda_codec *codec,
				    const struct hda_fixup *fix, int action)
{
	if (action == HDA_FIXUP_ACT_PRE_PROBE) {
		struct alc_spec *spec = codec->spec;
		/* Disable AA-loopback as it causes white noise */
		spec->gen.mixer_nid = 0;
	}
}

/* fixup for Thinkpad docks: add dock pins, avoid HP parser fixup */
static void alc_fixup_tpt440_dock(struct hda_codec *codec,
				  const struct hda_fixup *fix, int action)
{
	static const struct hda_pintbl pincfgs[] = {
		{ 0x16, 0x21211010 }, /* dock headphone */
		{ 0x19, 0x21a11010 }, /* dock mic */
		{ }
	};
	struct alc_spec *spec = codec->spec;

	if (action == HDA_FIXUP_ACT_PRE_PROBE) {
		spec->parse_flags = HDA_PINCFG_NO_HP_FIXUP;
		codec->power_save_node = 0; /* avoid click noises */
		snd_hda_apply_pincfgs(codec, pincfgs);
	}
}

static void alc_fixup_tpt470_dock(struct hda_codec *codec,
				  const struct hda_fixup *fix, int action)
{
	static const struct hda_pintbl pincfgs[] = {
		{ 0x17, 0x21211010 }, /* dock headphone */
		{ 0x19, 0x21a11010 }, /* dock mic */
		{ }
	};
	struct alc_spec *spec = codec->spec;

	if (action == HDA_FIXUP_ACT_PRE_PROBE) {
		spec->parse_flags = HDA_PINCFG_NO_HP_FIXUP;
		snd_hda_apply_pincfgs(codec, pincfgs);
	} else if (action == HDA_FIXUP_ACT_INIT) {
		/* Enable DOCK device */
		snd_hda_codec_write(codec, 0x17, 0,
			    AC_VERB_SET_CONFIG_DEFAULT_BYTES_3, 0);
		/* Enable DOCK device */
		snd_hda_codec_write(codec, 0x19, 0,
			    AC_VERB_SET_CONFIG_DEFAULT_BYTES_3, 0);
	}
}

static void alc_fixup_tpt470_dacs(struct hda_codec *codec,
				  const struct hda_fixup *fix, int action)
{
	/* Assure the speaker pin to be coupled with DAC NID 0x03; otherwise
	 * the speaker output becomes too low by some reason on Thinkpads with
	 * ALC298 codec
	 */
	static const hda_nid_t preferred_pairs[] = {
		0x14, 0x03, 0x17, 0x02, 0x21, 0x02,
		0
	};
	struct alc_spec *spec = codec->spec;

	if (action == HDA_FIXUP_ACT_PRE_PROBE)
		spec->gen.preferred_dacs = preferred_pairs;
}

static void alc295_fixup_asus_dacs(struct hda_codec *codec,
				   const struct hda_fixup *fix, int action)
{
	static const hda_nid_t preferred_pairs[] = {
		0x17, 0x02, 0x21, 0x03, 0
	};
	struct alc_spec *spec = codec->spec;

	if (action == HDA_FIXUP_ACT_PRE_PROBE)
		spec->gen.preferred_dacs = preferred_pairs;
}

static void alc_shutup_dell_xps13(struct hda_codec *codec)
{
	struct alc_spec *spec = codec->spec;
	int hp_pin = alc_get_hp_pin(spec);

	/* Prevent pop noises when headphones are plugged in */
	snd_hda_codec_write(codec, hp_pin, 0,
			    AC_VERB_SET_AMP_GAIN_MUTE, AMP_OUT_MUTE);
	msleep(20);
}

static void alc_fixup_dell_xps13(struct hda_codec *codec,
				const struct hda_fixup *fix, int action)
{
	struct alc_spec *spec = codec->spec;
	struct hda_input_mux *imux = &spec->gen.input_mux;
	int i;

	switch (action) {
	case HDA_FIXUP_ACT_PRE_PROBE:
		/* mic pin 0x19 must be initialized with Vref Hi-Z, otherwise
		 * it causes a click noise at start up
		 */
		snd_hda_codec_set_pin_target(codec, 0x19, PIN_VREFHIZ);
		spec->shutup = alc_shutup_dell_xps13;
		break;
	case HDA_FIXUP_ACT_PROBE:
		/* Make the internal mic the default input source. */
		for (i = 0; i < imux->num_items; i++) {
			if (spec->gen.imux_pins[i] == 0x12) {
				spec->gen.cur_mux[0] = i;
				break;
			}
		}
		break;
	}
}

static void alc_fixup_headset_mode_alc662(struct hda_codec *codec,
				const struct hda_fixup *fix, int action)
{
	struct alc_spec *spec = codec->spec;

	if (action == HDA_FIXUP_ACT_PRE_PROBE) {
		spec->parse_flags |= HDA_PINCFG_HEADSET_MIC;
		spec->gen.hp_mic = 1; /* Mic-in is same pin as headphone */

		/* Disable boost for mic-in permanently. (This code is only called
		   from quirks that guarantee that the headphone is at NID 0x1b.) */
		snd_hda_codec_write(codec, 0x1b, 0, AC_VERB_SET_AMP_GAIN_MUTE, 0x7000);
		snd_hda_override_wcaps(codec, 0x1b, get_wcaps(codec, 0x1b) & ~AC_WCAP_IN_AMP);
	} else
		alc_fixup_headset_mode(codec, fix, action);
}

static void alc_fixup_headset_mode_alc668(struct hda_codec *codec,
				const struct hda_fixup *fix, int action)
{
	if (action == HDA_FIXUP_ACT_PRE_PROBE) {
		alc_write_coef_idx(codec, 0xc4, 0x8000);
		alc_update_coef_idx(codec, 0xc2, ~0xfe, 0);
		snd_hda_set_pin_ctl_cache(codec, 0x18, 0);
	}
	alc_fixup_headset_mode(codec, fix, action);
}

/* Returns the nid of the external mic input pin, or 0 if it cannot be found. */
static int find_ext_mic_pin(struct hda_codec *codec)
{
	struct alc_spec *spec = codec->spec;
	struct auto_pin_cfg *cfg = &spec->gen.autocfg;
	hda_nid_t nid;
	unsigned int defcfg;
	int i;

	for (i = 0; i < cfg->num_inputs; i++) {
		if (cfg->inputs[i].type != AUTO_PIN_MIC)
			continue;
		nid = cfg->inputs[i].pin;
		defcfg = snd_hda_codec_get_pincfg(codec, nid);
		if (snd_hda_get_input_pin_attr(defcfg) == INPUT_PIN_ATTR_INT)
			continue;
		return nid;
	}

	return 0;
}

static void alc271_hp_gate_mic_jack(struct hda_codec *codec,
				    const struct hda_fixup *fix,
				    int action)
{
	struct alc_spec *spec = codec->spec;

	if (action == HDA_FIXUP_ACT_PROBE) {
		int mic_pin = find_ext_mic_pin(codec);
		int hp_pin = alc_get_hp_pin(spec);

		if (snd_BUG_ON(!mic_pin || !hp_pin))
			return;
		snd_hda_jack_set_gating_jack(codec, mic_pin, hp_pin);
	}
}

static void alc269_fixup_limit_int_mic_boost(struct hda_codec *codec,
					     const struct hda_fixup *fix,
					     int action)
{
	struct alc_spec *spec = codec->spec;
	struct auto_pin_cfg *cfg = &spec->gen.autocfg;
	int i;

	/* The mic boosts on level 2 and 3 are too noisy
	   on the internal mic input.
	   Therefore limit the boost to 0 or 1. */

	if (action != HDA_FIXUP_ACT_PROBE)
		return;

	for (i = 0; i < cfg->num_inputs; i++) {
		hda_nid_t nid = cfg->inputs[i].pin;
		unsigned int defcfg;
		if (cfg->inputs[i].type != AUTO_PIN_MIC)
			continue;
		defcfg = snd_hda_codec_get_pincfg(codec, nid);
		if (snd_hda_get_input_pin_attr(defcfg) != INPUT_PIN_ATTR_INT)
			continue;

		snd_hda_override_amp_caps(codec, nid, HDA_INPUT,
					  (0x00 << AC_AMPCAP_OFFSET_SHIFT) |
					  (0x01 << AC_AMPCAP_NUM_STEPS_SHIFT) |
					  (0x2f << AC_AMPCAP_STEP_SIZE_SHIFT) |
					  (0 << AC_AMPCAP_MUTE_SHIFT));
	}
}

static void alc283_hp_automute_hook(struct hda_codec *codec,
				    struct hda_jack_callback *jack)
{
	struct alc_spec *spec = codec->spec;
	int vref;

	msleep(200);
	snd_hda_gen_hp_automute(codec, jack);

	vref = spec->gen.hp_jack_present ? PIN_VREF80 : 0;

	msleep(600);
	snd_hda_codec_write(codec, 0x19, 0, AC_VERB_SET_PIN_WIDGET_CONTROL,
			    vref);
}

static void alc283_fixup_chromebook(struct hda_codec *codec,
				    const struct hda_fixup *fix, int action)
{
	struct alc_spec *spec = codec->spec;

	switch (action) {
	case HDA_FIXUP_ACT_PRE_PROBE:
		snd_hda_override_wcaps(codec, 0x03, 0);
		/* Disable AA-loopback as it causes white noise */
		spec->gen.mixer_nid = 0;
		break;
	case HDA_FIXUP_ACT_INIT:
		/* MIC2-VREF control */
		/* Set to manual mode */
		alc_update_coef_idx(codec, 0x06, 0x000c, 0);
		/* Enable Line1 input control by verb */
		alc_update_coef_idx(codec, 0x1a, 0, 1 << 4);
		break;
	}
}

static void alc283_fixup_sense_combo_jack(struct hda_codec *codec,
				    const struct hda_fixup *fix, int action)
{
	struct alc_spec *spec = codec->spec;

	switch (action) {
	case HDA_FIXUP_ACT_PRE_PROBE:
		spec->gen.hp_automute_hook = alc283_hp_automute_hook;
		break;
	case HDA_FIXUP_ACT_INIT:
		/* MIC2-VREF control */
		/* Set to manual mode */
		alc_update_coef_idx(codec, 0x06, 0x000c, 0);
		break;
	}
}

/* mute tablet speaker pin (0x14) via dock plugging in addition */
static void asus_tx300_automute(struct hda_codec *codec)
{
	struct alc_spec *spec = codec->spec;
	snd_hda_gen_update_outputs(codec);
	if (snd_hda_jack_detect(codec, 0x1b))
		spec->gen.mute_bits |= (1ULL << 0x14);
}

static void alc282_fixup_asus_tx300(struct hda_codec *codec,
				    const struct hda_fixup *fix, int action)
{
	struct alc_spec *spec = codec->spec;
	static const struct hda_pintbl dock_pins[] = {
		{ 0x1b, 0x21114000 }, /* dock speaker pin */
		{}
	};

	switch (action) {
	case HDA_FIXUP_ACT_PRE_PROBE:
		spec->init_amp = ALC_INIT_DEFAULT;
		/* TX300 needs to set up GPIO2 for the speaker amp */
		alc_setup_gpio(codec, 0x04);
		snd_hda_apply_pincfgs(codec, dock_pins);
		spec->gen.auto_mute_via_amp = 1;
		spec->gen.automute_hook = asus_tx300_automute;
		snd_hda_jack_detect_enable_callback(codec, 0x1b,
						    snd_hda_gen_hp_automute);
		break;
	case HDA_FIXUP_ACT_PROBE:
		spec->init_amp = ALC_INIT_DEFAULT;
		break;
	case HDA_FIXUP_ACT_BUILD:
		/* this is a bit tricky; give more sane names for the main
		 * (tablet) speaker and the dock speaker, respectively
		 */
		rename_ctl(codec, "Speaker Playback Switch",
			   "Dock Speaker Playback Switch");
		rename_ctl(codec, "Bass Speaker Playback Switch",
			   "Speaker Playback Switch");
		break;
	}
}

static void alc290_fixup_mono_speakers(struct hda_codec *codec,
				       const struct hda_fixup *fix, int action)
{
	if (action == HDA_FIXUP_ACT_PRE_PROBE) {
		/* DAC node 0x03 is giving mono output. We therefore want to
		   make sure 0x14 (front speaker) and 0x15 (headphones) use the
		   stereo DAC, while leaving 0x17 (bass speaker) for node 0x03. */
		static const hda_nid_t conn1[] = { 0x0c };
		snd_hda_override_conn_list(codec, 0x14, ARRAY_SIZE(conn1), conn1);
		snd_hda_override_conn_list(codec, 0x15, ARRAY_SIZE(conn1), conn1);
	}
}

static void alc298_fixup_speaker_volume(struct hda_codec *codec,
					const struct hda_fixup *fix, int action)
{
	if (action == HDA_FIXUP_ACT_PRE_PROBE) {
		/* The speaker is routed to the Node 0x06 by a mistake, as a result
		   we can't adjust the speaker's volume since this node does not has
		   Amp-out capability. we change the speaker's route to:
		   Node 0x02 (Audio Output) -> Node 0x0c (Audio Mixer) -> Node 0x17 (
		   Pin Complex), since Node 0x02 has Amp-out caps, we can adjust
		   speaker's volume now. */

		static const hda_nid_t conn1[] = { 0x0c };
		snd_hda_override_conn_list(codec, 0x17, ARRAY_SIZE(conn1), conn1);
	}
}

/* disable DAC3 (0x06) selection on NID 0x17 as it has no volume amp control */
static void alc295_fixup_disable_dac3(struct hda_codec *codec,
				      const struct hda_fixup *fix, int action)
{
	if (action == HDA_FIXUP_ACT_PRE_PROBE) {
		static const hda_nid_t conn[] = { 0x02, 0x03 };
		snd_hda_override_conn_list(codec, 0x17, ARRAY_SIZE(conn), conn);
	}
}

/* force NID 0x17 (Bass Speaker) to DAC1 to share it with the main speaker */
static void alc285_fixup_speaker2_to_dac1(struct hda_codec *codec,
					  const struct hda_fixup *fix, int action)
{
	if (action == HDA_FIXUP_ACT_PRE_PROBE) {
		static const hda_nid_t conn[] = { 0x02 };
		snd_hda_override_conn_list(codec, 0x17, ARRAY_SIZE(conn), conn);
	}
}

/* Hook to update amp GPIO4 for automute */
static void alc280_hp_gpio4_automute_hook(struct hda_codec *codec,
					  struct hda_jack_callback *jack)
{
	struct alc_spec *spec = codec->spec;

	snd_hda_gen_hp_automute(codec, jack);
	/* mute_led_polarity is set to 0, so we pass inverted value here */
	alc_update_gpio_led(codec, 0x10, spec->mute_led_polarity,
			    !spec->gen.hp_jack_present);
}

/* Manage GPIOs for HP EliteBook Folio 9480m.
 *
 * GPIO4 is the headphone amplifier power control
 * GPIO3 is the audio output mute indicator LED
 */

static void alc280_fixup_hp_9480m(struct hda_codec *codec,
				  const struct hda_fixup *fix,
				  int action)
{
	struct alc_spec *spec = codec->spec;

	alc_fixup_hp_gpio_led(codec, action, 0x08, 0);
	if (action == HDA_FIXUP_ACT_PRE_PROBE) {
		/* amp at GPIO4; toggled via alc280_hp_gpio4_automute_hook() */
		spec->gpio_mask |= 0x10;
		spec->gpio_dir |= 0x10;
		spec->gen.hp_automute_hook = alc280_hp_gpio4_automute_hook;
	}
}

static void alc275_fixup_gpio4_off(struct hda_codec *codec,
				   const struct hda_fixup *fix,
				   int action)
{
	struct alc_spec *spec = codec->spec;

	if (action == HDA_FIXUP_ACT_PRE_PROBE) {
		spec->gpio_mask |= 0x04;
		spec->gpio_dir |= 0x04;
		/* set data bit low */
	}
}

/* Quirk for Thinkpad X1 7th and 8th Gen
 * The following fixed routing needed
 * DAC1 (NID 0x02) -> Speaker (NID 0x14); some eq applied secretly
 * DAC2 (NID 0x03) -> Bass (NID 0x17) & Headphone (NID 0x21); sharing a DAC
 * DAC3 (NID 0x06) -> Unused, due to the lack of volume amp
 */
static void alc285_fixup_thinkpad_x1_gen7(struct hda_codec *codec,
					  const struct hda_fixup *fix, int action)
{
	static const hda_nid_t conn[] = { 0x02, 0x03 }; /* exclude 0x06 */
	static const hda_nid_t preferred_pairs[] = {
		0x14, 0x02, 0x17, 0x03, 0x21, 0x03, 0
	};
	struct alc_spec *spec = codec->spec;

	switch (action) {
	case HDA_FIXUP_ACT_PRE_PROBE:
		snd_hda_override_conn_list(codec, 0x17, ARRAY_SIZE(conn), conn);
		spec->gen.preferred_dacs = preferred_pairs;
		break;
	case HDA_FIXUP_ACT_BUILD:
		/* The generic parser creates somewhat unintuitive volume ctls
		 * with the fixed routing above, and the shared DAC2 may be
		 * confusing for PA.
		 * Rename those to unique names so that PA doesn't touch them
		 * and use only Master volume.
		 */
		rename_ctl(codec, "Front Playback Volume", "DAC1 Playback Volume");
		rename_ctl(codec, "Bass Speaker Playback Volume", "DAC2 Playback Volume");
		break;
	}
}

static void alc233_alc662_fixup_lenovo_dual_codecs(struct hda_codec *codec,
					 const struct hda_fixup *fix,
					 int action)
{
	alc_fixup_dual_codecs(codec, fix, action);
	switch (action) {
	case HDA_FIXUP_ACT_PRE_PROBE:
		/* override card longname to provide a unique UCM profile */
		strcpy(codec->card->longname, "HDAudio-Lenovo-DualCodecs");
		break;
	case HDA_FIXUP_ACT_BUILD:
		/* rename Capture controls depending on the codec */
		rename_ctl(codec, "Capture Volume",
			   codec->addr == 0 ?
			   "Rear-Panel Capture Volume" :
			   "Front-Panel Capture Volume");
		rename_ctl(codec, "Capture Switch",
			   codec->addr == 0 ?
			   "Rear-Panel Capture Switch" :
			   "Front-Panel Capture Switch");
		break;
	}
}

static void alc225_fixup_s3_pop_noise(struct hda_codec *codec,
				      const struct hda_fixup *fix, int action)
{
	if (action != HDA_FIXUP_ACT_PRE_PROBE)
		return;

	codec->power_save_node = 1;
}

/* Forcibly assign NID 0x03 to HP/LO while NID 0x02 to SPK for EQ */
static void alc274_fixup_bind_dacs(struct hda_codec *codec,
				    const struct hda_fixup *fix, int action)
{
	struct alc_spec *spec = codec->spec;
	static const hda_nid_t preferred_pairs[] = {
		0x21, 0x03, 0x1b, 0x03, 0x16, 0x02,
		0
	};

	if (action != HDA_FIXUP_ACT_PRE_PROBE)
		return;

	spec->gen.preferred_dacs = preferred_pairs;
	spec->gen.auto_mute_via_amp = 1;
	codec->power_save_node = 0;
}

/* avoid DAC 0x06 for bass speaker 0x17; it has no volume control */
static void alc289_fixup_asus_ga401(struct hda_codec *codec,
				    const struct hda_fixup *fix, int action)
{
	static const hda_nid_t preferred_pairs[] = {
		0x14, 0x02, 0x17, 0x02, 0x21, 0x03, 0
	};
	struct alc_spec *spec = codec->spec;

	if (action == HDA_FIXUP_ACT_PRE_PROBE) {
		spec->gen.preferred_dacs = preferred_pairs;
		spec->gen.obey_preferred_dacs = 1;
	}
}

/* The DAC of NID 0x3 will introduce click/pop noise on headphones, so invalidate it */
static void alc285_fixup_invalidate_dacs(struct hda_codec *codec,
			      const struct hda_fixup *fix, int action)
{
	if (action != HDA_FIXUP_ACT_PRE_PROBE)
		return;

	snd_hda_override_wcaps(codec, 0x03, 0);
}

static void alc_combo_jack_hp_jd_restart(struct hda_codec *codec)
{
	switch (codec->core.vendor_id) {
	case 0x10ec0274:
	case 0x10ec0294:
	case 0x10ec0225:
	case 0x10ec0295:
	case 0x10ec0299:
		alc_update_coef_idx(codec, 0x4a, 0x8000, 1 << 15); /* Reset HP JD */
		alc_update_coef_idx(codec, 0x4a, 0x8000, 0 << 15);
		break;
	case 0x10ec0230:
	case 0x10ec0235:
	case 0x10ec0236:
	case 0x10ec0255:
	case 0x10ec0256:
		alc_update_coef_idx(codec, 0x1b, 0x8000, 1 << 15); /* Reset HP JD */
		alc_update_coef_idx(codec, 0x1b, 0x8000, 0 << 15);
		break;
	}
}

static void alc295_fixup_chromebook(struct hda_codec *codec,
				    const struct hda_fixup *fix, int action)
{
	struct alc_spec *spec = codec->spec;

	switch (action) {
	case HDA_FIXUP_ACT_PRE_PROBE:
		spec->ultra_low_power = true;
		break;
	case HDA_FIXUP_ACT_INIT:
		alc_combo_jack_hp_jd_restart(codec);
		break;
	}
}

static void alc_fixup_disable_mic_vref(struct hda_codec *codec,
				  const struct hda_fixup *fix, int action)
{
	if (action == HDA_FIXUP_ACT_PRE_PROBE)
		snd_hda_codec_set_pin_target(codec, 0x19, PIN_VREFHIZ);
}


static void alc294_gx502_toggle_output(struct hda_codec *codec,
					struct hda_jack_callback *cb)
{
	/* The Windows driver sets the codec up in a very different way where
	 * it appears to leave 0x10 = 0x8a20 set. For Linux we need to toggle it
	 */
	if (snd_hda_jack_detect_state(codec, 0x21) == HDA_JACK_PRESENT)
		alc_write_coef_idx(codec, 0x10, 0x8a20);
	else
		alc_write_coef_idx(codec, 0x10, 0x0a20);
}

static void alc294_fixup_gx502_hp(struct hda_codec *codec,
					const struct hda_fixup *fix, int action)
{
	/* Pin 0x21: headphones/headset mic */
	if (!is_jack_detectable(codec, 0x21))
		return;

	switch (action) {
	case HDA_FIXUP_ACT_PRE_PROBE:
		snd_hda_jack_detect_enable_callback(codec, 0x21,
				alc294_gx502_toggle_output);
		break;
	case HDA_FIXUP_ACT_INIT:
		/* Make sure to start in a correct state, i.e. if
		 * headphones have been plugged in before powering up the system
		 */
		alc294_gx502_toggle_output(codec, NULL);
		break;
	}
}

static void alc294_gu502_toggle_output(struct hda_codec *codec,
				       struct hda_jack_callback *cb)
{
	/* Windows sets 0x10 to 0x8420 for Node 0x20 which is
	 * responsible from changes between speakers and headphones
	 */
	if (snd_hda_jack_detect_state(codec, 0x21) == HDA_JACK_PRESENT)
		alc_write_coef_idx(codec, 0x10, 0x8420);
	else
		alc_write_coef_idx(codec, 0x10, 0x0a20);
}

static void alc294_fixup_gu502_hp(struct hda_codec *codec,
				  const struct hda_fixup *fix, int action)
{
	if (!is_jack_detectable(codec, 0x21))
		return;

	switch (action) {
	case HDA_FIXUP_ACT_PRE_PROBE:
		snd_hda_jack_detect_enable_callback(codec, 0x21,
				alc294_gu502_toggle_output);
		break;
	case HDA_FIXUP_ACT_INIT:
		alc294_gu502_toggle_output(codec, NULL);
		break;
	}
}

static void  alc285_fixup_hp_gpio_amp_init(struct hda_codec *codec,
			      const struct hda_fixup *fix, int action)
{
	if (action != HDA_FIXUP_ACT_INIT)
		return;

	msleep(100);
	alc_write_coef_idx(codec, 0x65, 0x0);
}

static void alc274_fixup_hp_headset_mic(struct hda_codec *codec,
				    const struct hda_fixup *fix, int action)
{
	switch (action) {
	case HDA_FIXUP_ACT_INIT:
		alc_combo_jack_hp_jd_restart(codec);
		break;
	}
}

static void alc_fixup_no_int_mic(struct hda_codec *codec,
				    const struct hda_fixup *fix, int action)
{
	struct alc_spec *spec = codec->spec;

	switch (action) {
	case HDA_FIXUP_ACT_PRE_PROBE:
		/* Mic RING SLEEVE swap for combo jack */
		alc_update_coef_idx(codec, 0x45, 0xf<<12 | 1<<10, 5<<12);
		spec->no_internal_mic_pin = true;
		break;
	case HDA_FIXUP_ACT_INIT:
		alc_combo_jack_hp_jd_restart(codec);
		break;
	}
}

/* GPIO1 = amplifier on/off
 * GPIO3 = mic mute LED
 */
static void alc285_fixup_hp_spectre_x360_eb1(struct hda_codec *codec,
					  const struct hda_fixup *fix, int action)
{
	static const hda_nid_t conn[] = { 0x02 };

	struct alc_spec *spec = codec->spec;
	static const struct hda_pintbl pincfgs[] = {
		{ 0x14, 0x90170110 },  /* front/high speakers */
		{ 0x17, 0x90170130 },  /* back/bass speakers */
		{ }
	};

	//enable micmute led
	alc_fixup_hp_gpio_led(codec, action, 0x00, 0x04);

	switch (action) {
	case HDA_FIXUP_ACT_PRE_PROBE:
		spec->micmute_led_polarity = 1;
		/* needed for amp of back speakers */
		spec->gpio_mask |= 0x01;
		spec->gpio_dir |= 0x01;
		snd_hda_apply_pincfgs(codec, pincfgs);
		/* share DAC to have unified volume control */
		snd_hda_override_conn_list(codec, 0x14, ARRAY_SIZE(conn), conn);
		snd_hda_override_conn_list(codec, 0x17, ARRAY_SIZE(conn), conn);
		break;
	case HDA_FIXUP_ACT_INIT:
		/* need to toggle GPIO to enable the amp of back speakers */
		alc_update_gpio_data(codec, 0x01, true);
		msleep(100);
		alc_update_gpio_data(codec, 0x01, false);
		break;
	}
}

static void alc285_fixup_hp_spectre_x360(struct hda_codec *codec,
					  const struct hda_fixup *fix, int action)
{
	static const hda_nid_t conn[] = { 0x02 };
	static const struct hda_pintbl pincfgs[] = {
		{ 0x14, 0x90170110 },  /* rear speaker */
		{ }
	};

	switch (action) {
	case HDA_FIXUP_ACT_PRE_PROBE:
		snd_hda_apply_pincfgs(codec, pincfgs);
		/* force front speaker to DAC1 */
		snd_hda_override_conn_list(codec, 0x17, ARRAY_SIZE(conn), conn);
		break;
	}
}

/* for hda_fixup_thinkpad_acpi() */
#include "thinkpad_helper.c"

static void alc_fixup_thinkpad_acpi(struct hda_codec *codec,
				    const struct hda_fixup *fix, int action)
{
	alc_fixup_no_shutup(codec, fix, action); /* reduce click noise */
	hda_fixup_thinkpad_acpi(codec, fix, action);
}

/* Fixup for Lenovo Legion 15IMHg05 speaker output on headset removal. */
static void alc287_fixup_legion_15imhg05_speakers(struct hda_codec *codec,
						  const struct hda_fixup *fix,
						  int action)
{
	struct alc_spec *spec = codec->spec;

	switch (action) {
	case HDA_FIXUP_ACT_PRE_PROBE:
		spec->gen.suppress_auto_mute = 1;
		break;
	}
}

static int find_comp_by_dev_name(struct alc_spec *spec, const char *name)
{
	int i;

	for (i = 0; i < HDA_MAX_COMPONENTS; i++) {
		if (strcmp(spec->comps[i].name, name) == 0)
			return i;
	}

	return -ENODEV;
}

static int comp_bind(struct device *dev)
{
	struct hda_codec *cdc = dev_to_hda_codec(dev);
	struct alc_spec *spec = cdc->spec;

	return component_bind_all(dev, spec->comps);
}

static void comp_unbind(struct device *dev)
{
	struct hda_codec *cdc = dev_to_hda_codec(dev);
	struct alc_spec *spec = cdc->spec;

	component_unbind_all(dev, spec->comps);
}

static const struct component_master_ops comp_master_ops = {
	.bind = comp_bind,
	.unbind = comp_unbind,
};

static void comp_generic_playback_hook(struct hda_pcm_stream *hinfo, struct hda_codec *cdc,
				       struct snd_pcm_substream *sub, int action)
{
	struct alc_spec *spec = cdc->spec;
	int i;

	for (i = 0; i < HDA_MAX_COMPONENTS; i++) {
		if (spec->comps[i].dev)
			spec->comps[i].playback_hook(spec->comps[i].dev, action);
	}
}

static void cs35l41_generic_fixup(struct hda_codec *cdc, int action, const char *bus,
				  const char *hid, int count)
{
	struct device *dev = hda_codec_dev(cdc);
	struct alc_spec *spec = cdc->spec;
	char *name;
	int ret, i;

	switch (action) {
	case HDA_FIXUP_ACT_PRE_PROBE:
		for (i = 0; i < count; i++) {
			name = devm_kasprintf(dev, GFP_KERNEL,
					      "%s-%s:00-cs35l41-hda.%d", bus, hid, i);
			if (!name)
				return;
			component_match_add(dev, &spec->match, component_compare_dev_name, name);
		}
		ret = component_master_add_with_match(dev, &comp_master_ops, spec->match);
		if (ret)
			codec_err(cdc, "Fail to register component aggregator %d\n", ret);
		else
			spec->gen.pcm_playback_hook = comp_generic_playback_hook;
		break;
	}
}

static void cs35l41_fixup_i2c_two(struct hda_codec *cdc, const struct hda_fixup *fix, int action)
{
	cs35l41_generic_fixup(cdc, action, "i2c", "CSC3551", 2);
}

static void cs35l41_fixup_spi_two(struct hda_codec *codec, const struct hda_fixup *fix, int action)
{
	cs35l41_generic_fixup(codec, action, "spi0", "CSC3551", 2);
}

static void cs35l41_fixup_spi_four(struct hda_codec *codec, const struct hda_fixup *fix, int action)
{
	cs35l41_generic_fixup(codec, action, "spi0", "CSC3551", 4);
}

static void alc287_legion_16achg6_playback_hook(struct hda_pcm_stream *hinfo, struct hda_codec *cdc,
						struct snd_pcm_substream *sub, int action)
{
	struct alc_spec *spec = cdc->spec;
	unsigned int rx_slot;
	int i;

	switch (action) {
	case HDA_GEN_PCM_ACT_PREPARE:
		rx_slot = 0;
		i = find_comp_by_dev_name(spec, "i2c-CLSA0100:00-cs35l41-hda.0");
		if (i >= 0)
			spec->comps[i].set_channel_map(spec->comps[i].dev, 0, NULL, 1, &rx_slot);

		rx_slot = 1;
		i = find_comp_by_dev_name(spec, "i2c-CLSA0100:00-cs35l41-hda.1");
		if (i >= 0)
			spec->comps[i].set_channel_map(spec->comps[i].dev, 0, NULL, 1, &rx_slot);
		break;
	}

	comp_generic_playback_hook(hinfo, cdc, sub, action);
}

static void alc287_fixup_legion_16achg6_speakers(struct hda_codec *cdc, const struct hda_fixup *fix,
						 int action)
{
	struct device *dev = hda_codec_dev(cdc);
	struct alc_spec *spec = cdc->spec;
	int ret;

	switch (action) {
	case HDA_FIXUP_ACT_PRE_PROBE:
		component_match_add(dev, &spec->match, component_compare_dev_name,
				    "i2c-CLSA0100:00-cs35l41-hda.0");
		component_match_add(dev, &spec->match, component_compare_dev_name,
				    "i2c-CLSA0100:00-cs35l41-hda.1");
		ret = component_master_add_with_match(dev, &comp_master_ops, spec->match);
		if (ret)
			codec_err(cdc, "Fail to register component aggregator %d\n", ret);
		else
			spec->gen.pcm_playback_hook = alc287_legion_16achg6_playback_hook;
		break;
	}
}

/* for alc295_fixup_hp_top_speakers */
#include "hp_x360_helper.c"

/* for alc285_fixup_ideapad_s740_coef() */
#include "ideapad_s740_helper.c"

static const struct coef_fw alc256_fixup_set_coef_defaults_coefs[] = {
	WRITE_COEF(0x10, 0x0020), WRITE_COEF(0x24, 0x0000),
	WRITE_COEF(0x26, 0x0000), WRITE_COEF(0x29, 0x3000),
	WRITE_COEF(0x37, 0xfe05), WRITE_COEF(0x45, 0x5089),
	{}
};

static void alc256_fixup_set_coef_defaults(struct hda_codec *codec,
					   const struct hda_fixup *fix,
					   int action)
{
	/*
	 * A certain other OS sets these coeffs to different values. On at least
	 * one TongFang barebone these settings might survive even a cold
	 * reboot. So to restore a clean slate the values are explicitly reset
	 * to default here. Without this, the external microphone is always in a
	 * plugged-in state, while the internal microphone is always in an
	 * unplugged state, breaking the ability to use the internal microphone.
	 */
	alc_process_coef_fw(codec, alc256_fixup_set_coef_defaults_coefs);
}

static const struct coef_fw alc233_fixup_no_audio_jack_coefs[] = {
	WRITE_COEF(0x1a, 0x9003), WRITE_COEF(0x1b, 0x0e2b), WRITE_COEF(0x37, 0xfe06),
	WRITE_COEF(0x38, 0x4981), WRITE_COEF(0x45, 0xd489), WRITE_COEF(0x46, 0x0074),
	WRITE_COEF(0x49, 0x0149),
	{}
};

static void alc233_fixup_no_audio_jack(struct hda_codec *codec,
				       const struct hda_fixup *fix,
				       int action)
{
	/*
	 * The audio jack input and output is not detected on the ASRock NUC Box
	 * 1100 series when cold booting without this fix. Warm rebooting from a
	 * certain other OS makes the audio functional, as COEF settings are
	 * preserved in this case. This fix sets these altered COEF values as
	 * the default.
	 */
	alc_process_coef_fw(codec, alc233_fixup_no_audio_jack_coefs);
}

static void alc256_fixup_mic_no_presence_and_resume(struct hda_codec *codec,
						    const struct hda_fixup *fix,
						    int action)
{
	/*
	 * The Clevo NJ51CU comes either with the ALC293 or the ALC256 codec,
	 * but uses the 0x8686 subproduct id in both cases. The ALC256 codec
	 * needs an additional quirk for sound working after suspend and resume.
	 */
	if (codec->core.vendor_id == 0x10ec0256) {
		alc_update_coef_idx(codec, 0x10, 1<<9, 0);
		snd_hda_codec_set_pincfg(codec, 0x19, 0x04a11120);
	} else {
		snd_hda_codec_set_pincfg(codec, 0x1a, 0x04a1113c);
	}
}

static void alc_fixup_dell4_mic_no_presence_quiet(struct hda_codec *codec,
						  const struct hda_fixup *fix,
						  int action)
{
	struct alc_spec *spec = codec->spec;
	struct hda_input_mux *imux = &spec->gen.input_mux;
	int i;

	alc269_fixup_limit_int_mic_boost(codec, fix, action);

	switch (action) {
	case HDA_FIXUP_ACT_PRE_PROBE:
		/**
		 * Set the vref of pin 0x19 (Headset Mic) and pin 0x1b (Headphone Mic)
		 * to Hi-Z to avoid pop noises at startup and when plugging and
		 * unplugging headphones.
		 */
		snd_hda_codec_set_pin_target(codec, 0x19, PIN_VREFHIZ);
		snd_hda_codec_set_pin_target(codec, 0x1b, PIN_VREFHIZ);
		break;
	case HDA_FIXUP_ACT_PROBE:
		/**
		 * Make the internal mic (0x12) the default input source to
		 * prevent pop noises on cold boot.
		 */
		for (i = 0; i < imux->num_items; i++) {
			if (spec->gen.imux_pins[i] == 0x12) {
				spec->gen.cur_mux[0] = i;
				break;
			}
		}
		break;
	}
}

enum {
	ALC269_FIXUP_GPIO2,
	ALC269_FIXUP_SONY_VAIO,
	ALC275_FIXUP_SONY_VAIO_GPIO2,
	ALC269_FIXUP_DELL_M101Z,
	ALC269_FIXUP_SKU_IGNORE,
	ALC269_FIXUP_ASUS_G73JW,
	ALC269_FIXUP_LENOVO_EAPD,
	ALC275_FIXUP_SONY_HWEQ,
	ALC275_FIXUP_SONY_DISABLE_AAMIX,
	ALC271_FIXUP_DMIC,
	ALC269_FIXUP_PCM_44K,
	ALC269_FIXUP_STEREO_DMIC,
	ALC269_FIXUP_HEADSET_MIC,
	ALC269_FIXUP_QUANTA_MUTE,
	ALC269_FIXUP_LIFEBOOK,
	ALC269_FIXUP_LIFEBOOK_EXTMIC,
	ALC269_FIXUP_LIFEBOOK_HP_PIN,
	ALC269_FIXUP_LIFEBOOK_NO_HP_TO_LINEOUT,
	ALC255_FIXUP_LIFEBOOK_U7x7_HEADSET_MIC,
	ALC269_FIXUP_AMIC,
	ALC269_FIXUP_DMIC,
	ALC269VB_FIXUP_AMIC,
	ALC269VB_FIXUP_DMIC,
	ALC269_FIXUP_HP_MUTE_LED,
	ALC269_FIXUP_HP_MUTE_LED_MIC1,
	ALC269_FIXUP_HP_MUTE_LED_MIC2,
	ALC269_FIXUP_HP_MUTE_LED_MIC3,
	ALC269_FIXUP_HP_GPIO_LED,
	ALC269_FIXUP_HP_GPIO_MIC1_LED,
	ALC269_FIXUP_HP_LINE1_MIC1_LED,
	ALC269_FIXUP_INV_DMIC,
	ALC269_FIXUP_LENOVO_DOCK,
	ALC269_FIXUP_LENOVO_DOCK_LIMIT_BOOST,
	ALC269_FIXUP_NO_SHUTUP,
	ALC286_FIXUP_SONY_MIC_NO_PRESENCE,
	ALC269_FIXUP_PINCFG_NO_HP_TO_LINEOUT,
	ALC269_FIXUP_DELL1_MIC_NO_PRESENCE,
	ALC269_FIXUP_DELL2_MIC_NO_PRESENCE,
	ALC269_FIXUP_DELL3_MIC_NO_PRESENCE,
	ALC269_FIXUP_DELL4_MIC_NO_PRESENCE,
	ALC269_FIXUP_DELL4_MIC_NO_PRESENCE_QUIET,
	ALC269_FIXUP_HEADSET_MODE,
	ALC269_FIXUP_HEADSET_MODE_NO_HP_MIC,
	ALC269_FIXUP_ASPIRE_HEADSET_MIC,
	ALC269_FIXUP_ASUS_X101_FUNC,
	ALC269_FIXUP_ASUS_X101_VERB,
	ALC269_FIXUP_ASUS_X101,
	ALC271_FIXUP_AMIC_MIC2,
	ALC271_FIXUP_HP_GATE_MIC_JACK,
	ALC271_FIXUP_HP_GATE_MIC_JACK_E1_572,
	ALC269_FIXUP_ACER_AC700,
	ALC269_FIXUP_LIMIT_INT_MIC_BOOST,
	ALC269VB_FIXUP_ASUS_ZENBOOK,
	ALC269VB_FIXUP_ASUS_ZENBOOK_UX31A,
	ALC269_FIXUP_LIMIT_INT_MIC_BOOST_MUTE_LED,
	ALC269VB_FIXUP_ORDISSIMO_EVE2,
	ALC283_FIXUP_CHROME_BOOK,
	ALC283_FIXUP_SENSE_COMBO_JACK,
	ALC282_FIXUP_ASUS_TX300,
	ALC283_FIXUP_INT_MIC,
	ALC290_FIXUP_MONO_SPEAKERS,
	ALC290_FIXUP_MONO_SPEAKERS_HSJACK,
	ALC290_FIXUP_SUBWOOFER,
	ALC290_FIXUP_SUBWOOFER_HSJACK,
	ALC269_FIXUP_THINKPAD_ACPI,
	ALC269_FIXUP_DMIC_THINKPAD_ACPI,
	ALC255_FIXUP_ACER_MIC_NO_PRESENCE,
	ALC255_FIXUP_ASUS_MIC_NO_PRESENCE,
	ALC255_FIXUP_DELL1_MIC_NO_PRESENCE,
	ALC255_FIXUP_DELL2_MIC_NO_PRESENCE,
	ALC255_FIXUP_HEADSET_MODE,
	ALC255_FIXUP_HEADSET_MODE_NO_HP_MIC,
	ALC293_FIXUP_DELL1_MIC_NO_PRESENCE,
	ALC292_FIXUP_TPT440_DOCK,
	ALC292_FIXUP_TPT440,
	ALC283_FIXUP_HEADSET_MIC,
	ALC255_FIXUP_MIC_MUTE_LED,
	ALC282_FIXUP_ASPIRE_V5_PINS,
	ALC269VB_FIXUP_ASPIRE_E1_COEF,
	ALC280_FIXUP_HP_GPIO4,
	ALC286_FIXUP_HP_GPIO_LED,
	ALC280_FIXUP_HP_GPIO2_MIC_HOTKEY,
	ALC280_FIXUP_HP_DOCK_PINS,
	ALC269_FIXUP_HP_DOCK_GPIO_MIC1_LED,
	ALC280_FIXUP_HP_9480M,
	ALC245_FIXUP_HP_X360_AMP,
	ALC285_FIXUP_HP_SPECTRE_X360_EB1,
	ALC288_FIXUP_DELL_HEADSET_MODE,
	ALC288_FIXUP_DELL1_MIC_NO_PRESENCE,
	ALC288_FIXUP_DELL_XPS_13,
	ALC288_FIXUP_DISABLE_AAMIX,
	ALC292_FIXUP_DELL_E7X_AAMIX,
	ALC292_FIXUP_DELL_E7X,
	ALC292_FIXUP_DISABLE_AAMIX,
	ALC293_FIXUP_DISABLE_AAMIX_MULTIJACK,
	ALC298_FIXUP_ALIENWARE_MIC_NO_PRESENCE,
	ALC298_FIXUP_DELL1_MIC_NO_PRESENCE,
	ALC298_FIXUP_DELL_AIO_MIC_NO_PRESENCE,
	ALC275_FIXUP_DELL_XPS,
	ALC293_FIXUP_LENOVO_SPK_NOISE,
	ALC233_FIXUP_LENOVO_LINE2_MIC_HOTKEY,
	ALC255_FIXUP_DELL_SPK_NOISE,
	ALC225_FIXUP_DISABLE_MIC_VREF,
	ALC225_FIXUP_DELL1_MIC_NO_PRESENCE,
	ALC295_FIXUP_DISABLE_DAC3,
	ALC285_FIXUP_SPEAKER2_TO_DAC1,
	ALC280_FIXUP_HP_HEADSET_MIC,
	ALC221_FIXUP_HP_FRONT_MIC,
	ALC292_FIXUP_TPT460,
	ALC298_FIXUP_SPK_VOLUME,
	ALC298_FIXUP_LENOVO_SPK_VOLUME,
	ALC256_FIXUP_DELL_INSPIRON_7559_SUBWOOFER,
	ALC269_FIXUP_ATIV_BOOK_8,
	ALC221_FIXUP_HP_MIC_NO_PRESENCE,
	ALC256_FIXUP_ASUS_HEADSET_MODE,
	ALC256_FIXUP_ASUS_MIC,
	ALC256_FIXUP_ASUS_AIO_GPIO2,
	ALC233_FIXUP_ASUS_MIC_NO_PRESENCE,
	ALC233_FIXUP_EAPD_COEF_AND_MIC_NO_PRESENCE,
	ALC233_FIXUP_LENOVO_MULTI_CODECS,
	ALC233_FIXUP_ACER_HEADSET_MIC,
	ALC294_FIXUP_LENOVO_MIC_LOCATION,
	ALC225_FIXUP_DELL_WYSE_MIC_NO_PRESENCE,
	ALC225_FIXUP_S3_POP_NOISE,
	ALC700_FIXUP_INTEL_REFERENCE,
	ALC274_FIXUP_DELL_BIND_DACS,
	ALC274_FIXUP_DELL_AIO_LINEOUT_VERB,
	ALC298_FIXUP_TPT470_DOCK_FIX,
	ALC298_FIXUP_TPT470_DOCK,
	ALC255_FIXUP_DUMMY_LINEOUT_VERB,
	ALC255_FIXUP_DELL_HEADSET_MIC,
	ALC256_FIXUP_HUAWEI_MACH_WX9_PINS,
	ALC298_FIXUP_HUAWEI_MBX_STEREO,
	ALC295_FIXUP_HP_X360,
	ALC221_FIXUP_HP_HEADSET_MIC,
	ALC285_FIXUP_LENOVO_HEADPHONE_NOISE,
	ALC295_FIXUP_HP_AUTO_MUTE,
	ALC286_FIXUP_ACER_AIO_MIC_NO_PRESENCE,
	ALC294_FIXUP_ASUS_MIC,
	ALC294_FIXUP_ASUS_HEADSET_MIC,
	ALC294_FIXUP_ASUS_SPK,
	ALC293_FIXUP_SYSTEM76_MIC_NO_PRESENCE,
	ALC285_FIXUP_LENOVO_PC_BEEP_IN_NOISE,
	ALC255_FIXUP_ACER_HEADSET_MIC,
	ALC295_FIXUP_CHROME_BOOK,
	ALC225_FIXUP_HEADSET_JACK,
	ALC225_FIXUP_DELL_WYSE_AIO_MIC_NO_PRESENCE,
	ALC225_FIXUP_WYSE_AUTO_MUTE,
	ALC225_FIXUP_WYSE_DISABLE_MIC_VREF,
	ALC286_FIXUP_ACER_AIO_HEADSET_MIC,
	ALC256_FIXUP_ASUS_HEADSET_MIC,
	ALC256_FIXUP_ASUS_MIC_NO_PRESENCE,
	ALC299_FIXUP_PREDATOR_SPK,
	ALC256_FIXUP_MEDION_HEADSET_NO_PRESENCE,
	ALC289_FIXUP_DELL_SPK2,
	ALC289_FIXUP_DUAL_SPK,
	ALC294_FIXUP_SPK2_TO_DAC1,
	ALC294_FIXUP_ASUS_DUAL_SPK,
	ALC285_FIXUP_THINKPAD_X1_GEN7,
	ALC285_FIXUP_THINKPAD_HEADSET_JACK,
	ALC294_FIXUP_ASUS_HPE,
	ALC294_FIXUP_ASUS_COEF_1B,
	ALC294_FIXUP_ASUS_GX502_HP,
	ALC294_FIXUP_ASUS_GX502_PINS,
	ALC294_FIXUP_ASUS_GX502_VERBS,
	ALC294_FIXUP_ASUS_GU502_HP,
	ALC294_FIXUP_ASUS_GU502_PINS,
	ALC294_FIXUP_ASUS_GU502_VERBS,
	ALC285_FIXUP_HP_GPIO_LED,
	ALC285_FIXUP_HP_MUTE_LED,
	ALC236_FIXUP_HP_GPIO_LED,
	ALC236_FIXUP_HP_MUTE_LED,
	ALC236_FIXUP_HP_MUTE_LED_MICMUTE_VREF,
	ALC298_FIXUP_SAMSUNG_HEADPHONE_VERY_QUIET,
	ALC256_FIXUP_SAMSUNG_HEADPHONE_VERY_QUIET,
	ALC295_FIXUP_ASUS_MIC_NO_PRESENCE,
	ALC269VC_FIXUP_ACER_VCOPPERBOX_PINS,
	ALC269VC_FIXUP_ACER_HEADSET_MIC,
	ALC269VC_FIXUP_ACER_MIC_NO_PRESENCE,
	ALC289_FIXUP_ASUS_GA401,
	ALC289_FIXUP_ASUS_GA502,
	ALC256_FIXUP_ACER_MIC_NO_PRESENCE,
	ALC285_FIXUP_HP_GPIO_AMP_INIT,
	ALC269_FIXUP_CZC_B20,
	ALC269_FIXUP_CZC_TMI,
	ALC269_FIXUP_CZC_L101,
	ALC269_FIXUP_LEMOTE_A1802,
	ALC269_FIXUP_LEMOTE_A190X,
	ALC256_FIXUP_INTEL_NUC8_RUGGED,
	ALC233_FIXUP_INTEL_NUC8_DMIC,
	ALC233_FIXUP_INTEL_NUC8_BOOST,
	ALC256_FIXUP_INTEL_NUC10,
	ALC255_FIXUP_XIAOMI_HEADSET_MIC,
	ALC274_FIXUP_HP_MIC,
	ALC274_FIXUP_HP_HEADSET_MIC,
	ALC274_FIXUP_HP_ENVY_GPIO,
	ALC256_FIXUP_ASUS_HPE,
	ALC285_FIXUP_THINKPAD_NO_BASS_SPK_HEADSET_JACK,
	ALC287_FIXUP_HP_GPIO_LED,
	ALC256_FIXUP_HP_HEADSET_MIC,
	ALC245_FIXUP_HP_GPIO_LED,
	ALC236_FIXUP_DELL_AIO_HEADSET_MIC,
	ALC282_FIXUP_ACER_DISABLE_LINEOUT,
	ALC255_FIXUP_ACER_LIMIT_INT_MIC_BOOST,
	ALC256_FIXUP_ACER_HEADSET_MIC,
	ALC285_FIXUP_IDEAPAD_S740_COEF,
	ALC285_FIXUP_HP_LIMIT_INT_MIC_BOOST,
	ALC295_FIXUP_ASUS_DACS,
	ALC295_FIXUP_HP_OMEN,
	ALC285_FIXUP_HP_SPECTRE_X360,
	ALC287_FIXUP_IDEAPAD_BASS_SPK_AMP,
	ALC623_FIXUP_LENOVO_THINKSTATION_P340,
	ALC255_FIXUP_ACER_HEADPHONE_AND_MIC,
	ALC236_FIXUP_HP_LIMIT_INT_MIC_BOOST,
	ALC287_FIXUP_LEGION_15IMHG05_SPEAKERS,
	ALC287_FIXUP_LEGION_15IMHG05_AUTOMUTE,
	ALC287_FIXUP_YOGA7_14ITL_SPEAKERS,
	ALC287_FIXUP_13S_GEN2_SPEAKERS,
	ALC256_FIXUP_SET_COEF_DEFAULTS,
	ALC256_FIXUP_SYSTEM76_MIC_NO_PRESENCE,
	ALC233_FIXUP_NO_AUDIO_JACK,
	ALC256_FIXUP_MIC_NO_PRESENCE_AND_RESUME,
	ALC285_FIXUP_LEGION_Y9000X_SPEAKERS,
	ALC285_FIXUP_LEGION_Y9000X_AUTOMUTE,
	ALC287_FIXUP_LEGION_16ACHG6,
	ALC287_FIXUP_CS35L41_I2C_2,
	ALC287_FIXUP_CS35L41_I2C_2_HP_GPIO_LED,
	ALC245_FIXUP_CS35L41_SPI_2,
	ALC245_FIXUP_CS35L41_SPI_2_HP_GPIO_LED,
	ALC245_FIXUP_CS35L41_SPI_4,
	ALC245_FIXUP_CS35L41_SPI_4_HP_GPIO_LED,
	ALC285_FIXUP_HP_SPEAKERS_MICMUTE_LED,
	ALC295_FIXUP_FRAMEWORK_LAPTOP_MIC_NO_PRESENCE,
};

static const struct hda_fixup alc269_fixups[] = {
	[ALC269_FIXUP_GPIO2] = {
		.type = HDA_FIXUP_FUNC,
		.v.func = alc_fixup_gpio2,
	},
	[ALC269_FIXUP_SONY_VAIO] = {
		.type = HDA_FIXUP_PINCTLS,
		.v.pins = (const struct hda_pintbl[]) {
			{0x19, PIN_VREFGRD},
			{}
		}
	},
	[ALC275_FIXUP_SONY_VAIO_GPIO2] = {
		.type = HDA_FIXUP_FUNC,
		.v.func = alc275_fixup_gpio4_off,
		.chained = true,
		.chain_id = ALC269_FIXUP_SONY_VAIO
	},
	[ALC269_FIXUP_DELL_M101Z] = {
		.type = HDA_FIXUP_VERBS,
		.v.verbs = (const struct hda_verb[]) {
			/* Enables internal speaker */
			{0x20, AC_VERB_SET_COEF_INDEX, 13},
			{0x20, AC_VERB_SET_PROC_COEF, 0x4040},
			{}
		}
	},
	[ALC269_FIXUP_SKU_IGNORE] = {
		.type = HDA_FIXUP_FUNC,
		.v.func = alc_fixup_sku_ignore,
	},
	[ALC269_FIXUP_ASUS_G73JW] = {
		.type = HDA_FIXUP_PINS,
		.v.pins = (const struct hda_pintbl[]) {
			{ 0x17, 0x99130111 }, /* subwoofer */
			{ }
		}
	},
	[ALC269_FIXUP_LENOVO_EAPD] = {
		.type = HDA_FIXUP_VERBS,
		.v.verbs = (const struct hda_verb[]) {
			{0x14, AC_VERB_SET_EAPD_BTLENABLE, 0},
			{}
		}
	},
	[ALC275_FIXUP_SONY_HWEQ] = {
		.type = HDA_FIXUP_FUNC,
		.v.func = alc269_fixup_hweq,
		.chained = true,
		.chain_id = ALC275_FIXUP_SONY_VAIO_GPIO2
	},
	[ALC275_FIXUP_SONY_DISABLE_AAMIX] = {
		.type = HDA_FIXUP_FUNC,
		.v.func = alc_fixup_disable_aamix,
		.chained = true,
		.chain_id = ALC269_FIXUP_SONY_VAIO
	},
	[ALC271_FIXUP_DMIC] = {
		.type = HDA_FIXUP_FUNC,
		.v.func = alc271_fixup_dmic,
	},
	[ALC269_FIXUP_PCM_44K] = {
		.type = HDA_FIXUP_FUNC,
		.v.func = alc269_fixup_pcm_44k,
		.chained = true,
		.chain_id = ALC269_FIXUP_QUANTA_MUTE
	},
	[ALC269_FIXUP_STEREO_DMIC] = {
		.type = HDA_FIXUP_FUNC,
		.v.func = alc269_fixup_stereo_dmic,
	},
	[ALC269_FIXUP_HEADSET_MIC] = {
		.type = HDA_FIXUP_FUNC,
		.v.func = alc269_fixup_headset_mic,
	},
	[ALC269_FIXUP_QUANTA_MUTE] = {
		.type = HDA_FIXUP_FUNC,
		.v.func = alc269_fixup_quanta_mute,
	},
	[ALC269_FIXUP_LIFEBOOK] = {
		.type = HDA_FIXUP_PINS,
		.v.pins = (const struct hda_pintbl[]) {
			{ 0x1a, 0x2101103f }, /* dock line-out */
			{ 0x1b, 0x23a11040 }, /* dock mic-in */
			{ }
		},
		.chained = true,
		.chain_id = ALC269_FIXUP_QUANTA_MUTE
	},
	[ALC269_FIXUP_LIFEBOOK_EXTMIC] = {
		.type = HDA_FIXUP_PINS,
		.v.pins = (const struct hda_pintbl[]) {
			{ 0x19, 0x01a1903c }, /* headset mic, with jack detect */
			{ }
		},
	},
	[ALC269_FIXUP_LIFEBOOK_HP_PIN] = {
		.type = HDA_FIXUP_PINS,
		.v.pins = (const struct hda_pintbl[]) {
			{ 0x21, 0x0221102f }, /* HP out */
			{ }
		},
	},
	[ALC269_FIXUP_LIFEBOOK_NO_HP_TO_LINEOUT] = {
		.type = HDA_FIXUP_FUNC,
		.v.func = alc269_fixup_pincfg_no_hp_to_lineout,
	},
	[ALC255_FIXUP_LIFEBOOK_U7x7_HEADSET_MIC] = {
		.type = HDA_FIXUP_FUNC,
		.v.func = alc269_fixup_pincfg_U7x7_headset_mic,
	},
	[ALC269_FIXUP_AMIC] = {
		.type = HDA_FIXUP_PINS,
		.v.pins = (const struct hda_pintbl[]) {
			{ 0x14, 0x99130110 }, /* speaker */
			{ 0x15, 0x0121401f }, /* HP out */
			{ 0x18, 0x01a19c20 }, /* mic */
			{ 0x19, 0x99a3092f }, /* int-mic */
			{ }
		},
	},
	[ALC269_FIXUP_DMIC] = {
		.type = HDA_FIXUP_PINS,
		.v.pins = (const struct hda_pintbl[]) {
			{ 0x12, 0x99a3092f }, /* int-mic */
			{ 0x14, 0x99130110 }, /* speaker */
			{ 0x15, 0x0121401f }, /* HP out */
			{ 0x18, 0x01a19c20 }, /* mic */
			{ }
		},
	},
	[ALC269VB_FIXUP_AMIC] = {
		.type = HDA_FIXUP_PINS,
		.v.pins = (const struct hda_pintbl[]) {
			{ 0x14, 0x99130110 }, /* speaker */
			{ 0x18, 0x01a19c20 }, /* mic */
			{ 0x19, 0x99a3092f }, /* int-mic */
			{ 0x21, 0x0121401f }, /* HP out */
			{ }
		},
	},
	[ALC269VB_FIXUP_DMIC] = {
		.type = HDA_FIXUP_PINS,
		.v.pins = (const struct hda_pintbl[]) {
			{ 0x12, 0x99a3092f }, /* int-mic */
			{ 0x14, 0x99130110 }, /* speaker */
			{ 0x18, 0x01a19c20 }, /* mic */
			{ 0x21, 0x0121401f }, /* HP out */
			{ }
		},
	},
	[ALC269_FIXUP_HP_MUTE_LED] = {
		.type = HDA_FIXUP_FUNC,
		.v.func = alc269_fixup_hp_mute_led,
	},
	[ALC269_FIXUP_HP_MUTE_LED_MIC1] = {
		.type = HDA_FIXUP_FUNC,
		.v.func = alc269_fixup_hp_mute_led_mic1,
	},
	[ALC269_FIXUP_HP_MUTE_LED_MIC2] = {
		.type = HDA_FIXUP_FUNC,
		.v.func = alc269_fixup_hp_mute_led_mic2,
	},
	[ALC269_FIXUP_HP_MUTE_LED_MIC3] = {
		.type = HDA_FIXUP_FUNC,
		.v.func = alc269_fixup_hp_mute_led_mic3,
		.chained = true,
		.chain_id = ALC295_FIXUP_HP_AUTO_MUTE
	},
	[ALC269_FIXUP_HP_GPIO_LED] = {
		.type = HDA_FIXUP_FUNC,
		.v.func = alc269_fixup_hp_gpio_led,
	},
	[ALC269_FIXUP_HP_GPIO_MIC1_LED] = {
		.type = HDA_FIXUP_FUNC,
		.v.func = alc269_fixup_hp_gpio_mic1_led,
	},
	[ALC269_FIXUP_HP_LINE1_MIC1_LED] = {
		.type = HDA_FIXUP_FUNC,
		.v.func = alc269_fixup_hp_line1_mic1_led,
	},
	[ALC269_FIXUP_INV_DMIC] = {
		.type = HDA_FIXUP_FUNC,
		.v.func = alc_fixup_inv_dmic,
	},
	[ALC269_FIXUP_NO_SHUTUP] = {
		.type = HDA_FIXUP_FUNC,
		.v.func = alc_fixup_no_shutup,
	},
	[ALC269_FIXUP_LENOVO_DOCK] = {
		.type = HDA_FIXUP_PINS,
		.v.pins = (const struct hda_pintbl[]) {
			{ 0x19, 0x23a11040 }, /* dock mic */
			{ 0x1b, 0x2121103f }, /* dock headphone */
			{ }
		},
		.chained = true,
		.chain_id = ALC269_FIXUP_PINCFG_NO_HP_TO_LINEOUT
	},
	[ALC269_FIXUP_LENOVO_DOCK_LIMIT_BOOST] = {
		.type = HDA_FIXUP_FUNC,
		.v.func = alc269_fixup_limit_int_mic_boost,
		.chained = true,
		.chain_id = ALC269_FIXUP_LENOVO_DOCK,
	},
	[ALC269_FIXUP_PINCFG_NO_HP_TO_LINEOUT] = {
		.type = HDA_FIXUP_FUNC,
		.v.func = alc269_fixup_pincfg_no_hp_to_lineout,
		.chained = true,
		.chain_id = ALC269_FIXUP_THINKPAD_ACPI,
	},
	[ALC269_FIXUP_DELL1_MIC_NO_PRESENCE] = {
		.type = HDA_FIXUP_PINS,
		.v.pins = (const struct hda_pintbl[]) {
			{ 0x19, 0x01a1913c }, /* use as headset mic, without its own jack detect */
			{ 0x1a, 0x01a1913d }, /* use as headphone mic, without its own jack detect */
			{ }
		},
		.chained = true,
		.chain_id = ALC269_FIXUP_HEADSET_MODE
	},
	[ALC269_FIXUP_DELL2_MIC_NO_PRESENCE] = {
		.type = HDA_FIXUP_PINS,
		.v.pins = (const struct hda_pintbl[]) {
			{ 0x16, 0x21014020 }, /* dock line out */
			{ 0x19, 0x21a19030 }, /* dock mic */
			{ 0x1a, 0x01a1913c }, /* use as headset mic, without its own jack detect */
			{ }
		},
		.chained = true,
		.chain_id = ALC269_FIXUP_HEADSET_MODE_NO_HP_MIC
	},
	[ALC269_FIXUP_DELL3_MIC_NO_PRESENCE] = {
		.type = HDA_FIXUP_PINS,
		.v.pins = (const struct hda_pintbl[]) {
			{ 0x1a, 0x01a1913c }, /* use as headset mic, without its own jack detect */
			{ }
		},
		.chained = true,
		.chain_id = ALC269_FIXUP_HEADSET_MODE_NO_HP_MIC
	},
	[ALC269_FIXUP_DELL4_MIC_NO_PRESENCE] = {
		.type = HDA_FIXUP_PINS,
		.v.pins = (const struct hda_pintbl[]) {
			{ 0x19, 0x01a1913c }, /* use as headset mic, without its own jack detect */
			{ 0x1b, 0x01a1913d }, /* use as headphone mic, without its own jack detect */
			{ }
		},
		.chained = true,
		.chain_id = ALC269_FIXUP_HEADSET_MODE
	},
	[ALC269_FIXUP_HEADSET_MODE] = {
		.type = HDA_FIXUP_FUNC,
		.v.func = alc_fixup_headset_mode,
		.chained = true,
		.chain_id = ALC255_FIXUP_MIC_MUTE_LED
	},
	[ALC269_FIXUP_HEADSET_MODE_NO_HP_MIC] = {
		.type = HDA_FIXUP_FUNC,
		.v.func = alc_fixup_headset_mode_no_hp_mic,
	},
	[ALC269_FIXUP_ASPIRE_HEADSET_MIC] = {
		.type = HDA_FIXUP_PINS,
		.v.pins = (const struct hda_pintbl[]) {
			{ 0x19, 0x01a1913c }, /* headset mic w/o jack detect */
			{ }
		},
		.chained = true,
		.chain_id = ALC269_FIXUP_HEADSET_MODE,
	},
	[ALC286_FIXUP_SONY_MIC_NO_PRESENCE] = {
		.type = HDA_FIXUP_PINS,
		.v.pins = (const struct hda_pintbl[]) {
			{ 0x18, 0x01a1913c }, /* use as headset mic, without its own jack detect */
			{ }
		},
		.chained = true,
		.chain_id = ALC269_FIXUP_HEADSET_MIC
	},
	[ALC256_FIXUP_HUAWEI_MACH_WX9_PINS] = {
		.type = HDA_FIXUP_PINS,
		.v.pins = (const struct hda_pintbl[]) {
			{0x12, 0x90a60130},
			{0x13, 0x40000000},
			{0x14, 0x90170110},
			{0x18, 0x411111f0},
			{0x19, 0x04a11040},
			{0x1a, 0x411111f0},
			{0x1b, 0x90170112},
			{0x1d, 0x40759a05},
			{0x1e, 0x411111f0},
			{0x21, 0x04211020},
			{ }
		},
		.chained = true,
		.chain_id = ALC255_FIXUP_MIC_MUTE_LED
	},
	[ALC298_FIXUP_HUAWEI_MBX_STEREO] = {
		.type = HDA_FIXUP_FUNC,
		.v.func = alc298_fixup_huawei_mbx_stereo,
		.chained = true,
		.chain_id = ALC255_FIXUP_MIC_MUTE_LED
	},
	[ALC269_FIXUP_ASUS_X101_FUNC] = {
		.type = HDA_FIXUP_FUNC,
		.v.func = alc269_fixup_x101_headset_mic,
	},
	[ALC269_FIXUP_ASUS_X101_VERB] = {
		.type = HDA_FIXUP_VERBS,
		.v.verbs = (const struct hda_verb[]) {
			{0x18, AC_VERB_SET_PIN_WIDGET_CONTROL, 0},
			{0x20, AC_VERB_SET_COEF_INDEX, 0x08},
			{0x20, AC_VERB_SET_PROC_COEF,  0x0310},
			{ }
		},
		.chained = true,
		.chain_id = ALC269_FIXUP_ASUS_X101_FUNC
	},
	[ALC269_FIXUP_ASUS_X101] = {
		.type = HDA_FIXUP_PINS,
		.v.pins = (const struct hda_pintbl[]) {
			{ 0x18, 0x04a1182c }, /* Headset mic */
			{ }
		},
		.chained = true,
		.chain_id = ALC269_FIXUP_ASUS_X101_VERB
	},
	[ALC271_FIXUP_AMIC_MIC2] = {
		.type = HDA_FIXUP_PINS,
		.v.pins = (const struct hda_pintbl[]) {
			{ 0x14, 0x99130110 }, /* speaker */
			{ 0x19, 0x01a19c20 }, /* mic */
			{ 0x1b, 0x99a7012f }, /* int-mic */
			{ 0x21, 0x0121401f }, /* HP out */
			{ }
		},
	},
	[ALC271_FIXUP_HP_GATE_MIC_JACK] = {
		.type = HDA_FIXUP_FUNC,
		.v.func = alc271_hp_gate_mic_jack,
		.chained = true,
		.chain_id = ALC271_FIXUP_AMIC_MIC2,
	},
	[ALC271_FIXUP_HP_GATE_MIC_JACK_E1_572] = {
		.type = HDA_FIXUP_FUNC,
		.v.func = alc269_fixup_limit_int_mic_boost,
		.chained = true,
		.chain_id = ALC271_FIXUP_HP_GATE_MIC_JACK,
	},
	[ALC269_FIXUP_ACER_AC700] = {
		.type = HDA_FIXUP_PINS,
		.v.pins = (const struct hda_pintbl[]) {
			{ 0x12, 0x99a3092f }, /* int-mic */
			{ 0x14, 0x99130110 }, /* speaker */
			{ 0x18, 0x03a11c20 }, /* mic */
			{ 0x1e, 0x0346101e }, /* SPDIF1 */
			{ 0x21, 0x0321101f }, /* HP out */
			{ }
		},
		.chained = true,
		.chain_id = ALC271_FIXUP_DMIC,
	},
	[ALC269_FIXUP_LIMIT_INT_MIC_BOOST] = {
		.type = HDA_FIXUP_FUNC,
		.v.func = alc269_fixup_limit_int_mic_boost,
		.chained = true,
		.chain_id = ALC269_FIXUP_THINKPAD_ACPI,
	},
	[ALC269VB_FIXUP_ASUS_ZENBOOK] = {
		.type = HDA_FIXUP_FUNC,
		.v.func = alc269_fixup_limit_int_mic_boost,
		.chained = true,
		.chain_id = ALC269VB_FIXUP_DMIC,
	},
	[ALC269VB_FIXUP_ASUS_ZENBOOK_UX31A] = {
		.type = HDA_FIXUP_VERBS,
		.v.verbs = (const struct hda_verb[]) {
			/* class-D output amp +5dB */
			{ 0x20, AC_VERB_SET_COEF_INDEX, 0x12 },
			{ 0x20, AC_VERB_SET_PROC_COEF, 0x2800 },
			{}
		},
		.chained = true,
		.chain_id = ALC269VB_FIXUP_ASUS_ZENBOOK,
	},
	[ALC269_FIXUP_LIMIT_INT_MIC_BOOST_MUTE_LED] = {
		.type = HDA_FIXUP_FUNC,
		.v.func = alc269_fixup_limit_int_mic_boost,
		.chained = true,
		.chain_id = ALC269_FIXUP_HP_MUTE_LED_MIC1,
	},
	[ALC269VB_FIXUP_ORDISSIMO_EVE2] = {
		.type = HDA_FIXUP_PINS,
		.v.pins = (const struct hda_pintbl[]) {
			{ 0x12, 0x99a3092f }, /* int-mic */
			{ 0x18, 0x03a11d20 }, /* mic */
			{ 0x19, 0x411111f0 }, /* Unused bogus pin */
			{ }
		},
	},
	[ALC283_FIXUP_CHROME_BOOK] = {
		.type = HDA_FIXUP_FUNC,
		.v.func = alc283_fixup_chromebook,
	},
	[ALC283_FIXUP_SENSE_COMBO_JACK] = {
		.type = HDA_FIXUP_FUNC,
		.v.func = alc283_fixup_sense_combo_jack,
		.chained = true,
		.chain_id = ALC283_FIXUP_CHROME_BOOK,
	},
	[ALC282_FIXUP_ASUS_TX300] = {
		.type = HDA_FIXUP_FUNC,
		.v.func = alc282_fixup_asus_tx300,
	},
	[ALC283_FIXUP_INT_MIC] = {
		.type = HDA_FIXUP_VERBS,
		.v.verbs = (const struct hda_verb[]) {
			{0x20, AC_VERB_SET_COEF_INDEX, 0x1a},
			{0x20, AC_VERB_SET_PROC_COEF, 0x0011},
			{ }
		},
		.chained = true,
		.chain_id = ALC269_FIXUP_LIMIT_INT_MIC_BOOST
	},
	[ALC290_FIXUP_SUBWOOFER_HSJACK] = {
		.type = HDA_FIXUP_PINS,
		.v.pins = (const struct hda_pintbl[]) {
			{ 0x17, 0x90170112 }, /* subwoofer */
			{ }
		},
		.chained = true,
		.chain_id = ALC290_FIXUP_MONO_SPEAKERS_HSJACK,
	},
	[ALC290_FIXUP_SUBWOOFER] = {
		.type = HDA_FIXUP_PINS,
		.v.pins = (const struct hda_pintbl[]) {
			{ 0x17, 0x90170112 }, /* subwoofer */
			{ }
		},
		.chained = true,
		.chain_id = ALC290_FIXUP_MONO_SPEAKERS,
	},
	[ALC290_FIXUP_MONO_SPEAKERS] = {
		.type = HDA_FIXUP_FUNC,
		.v.func = alc290_fixup_mono_speakers,
	},
	[ALC290_FIXUP_MONO_SPEAKERS_HSJACK] = {
		.type = HDA_FIXUP_FUNC,
		.v.func = alc290_fixup_mono_speakers,
		.chained = true,
		.chain_id = ALC269_FIXUP_DELL3_MIC_NO_PRESENCE,
	},
	[ALC269_FIXUP_THINKPAD_ACPI] = {
		.type = HDA_FIXUP_FUNC,
		.v.func = alc_fixup_thinkpad_acpi,
		.chained = true,
		.chain_id = ALC269_FIXUP_SKU_IGNORE,
	},
	[ALC269_FIXUP_DMIC_THINKPAD_ACPI] = {
		.type = HDA_FIXUP_FUNC,
		.v.func = alc_fixup_inv_dmic,
		.chained = true,
		.chain_id = ALC269_FIXUP_THINKPAD_ACPI,
	},
	[ALC255_FIXUP_ACER_MIC_NO_PRESENCE] = {
		.type = HDA_FIXUP_PINS,
		.v.pins = (const struct hda_pintbl[]) {
			{ 0x19, 0x01a1913c }, /* use as headset mic, without its own jack detect */
			{ }
		},
		.chained = true,
		.chain_id = ALC255_FIXUP_HEADSET_MODE
	},
	[ALC255_FIXUP_ASUS_MIC_NO_PRESENCE] = {
		.type = HDA_FIXUP_PINS,
		.v.pins = (const struct hda_pintbl[]) {
			{ 0x19, 0x01a1913c }, /* use as headset mic, without its own jack detect */
			{ }
		},
		.chained = true,
		.chain_id = ALC255_FIXUP_HEADSET_MODE
	},
	[ALC255_FIXUP_DELL1_MIC_NO_PRESENCE] = {
		.type = HDA_FIXUP_PINS,
		.v.pins = (const struct hda_pintbl[]) {
			{ 0x19, 0x01a1913c }, /* use as headset mic, without its own jack detect */
			{ 0x1a, 0x01a1913d }, /* use as headphone mic, without its own jack detect */
			{ }
		},
		.chained = true,
		.chain_id = ALC255_FIXUP_HEADSET_MODE
	},
	[ALC255_FIXUP_DELL2_MIC_NO_PRESENCE] = {
		.type = HDA_FIXUP_PINS,
		.v.pins = (const struct hda_pintbl[]) {
			{ 0x19, 0x01a1913c }, /* use as headset mic, without its own jack detect */
			{ }
		},
		.chained = true,
		.chain_id = ALC255_FIXUP_HEADSET_MODE_NO_HP_MIC
	},
	[ALC255_FIXUP_HEADSET_MODE] = {
		.type = HDA_FIXUP_FUNC,
		.v.func = alc_fixup_headset_mode_alc255,
		.chained = true,
		.chain_id = ALC255_FIXUP_MIC_MUTE_LED
	},
	[ALC255_FIXUP_HEADSET_MODE_NO_HP_MIC] = {
		.type = HDA_FIXUP_FUNC,
		.v.func = alc_fixup_headset_mode_alc255_no_hp_mic,
	},
	[ALC293_FIXUP_DELL1_MIC_NO_PRESENCE] = {
		.type = HDA_FIXUP_PINS,
		.v.pins = (const struct hda_pintbl[]) {
			{ 0x18, 0x01a1913d }, /* use as headphone mic, without its own jack detect */
			{ 0x1a, 0x01a1913c }, /* use as headset mic, without its own jack detect */
			{ }
		},
		.chained = true,
		.chain_id = ALC269_FIXUP_HEADSET_MODE
	},
	[ALC292_FIXUP_TPT440_DOCK] = {
		.type = HDA_FIXUP_FUNC,
		.v.func = alc_fixup_tpt440_dock,
		.chained = true,
		.chain_id = ALC269_FIXUP_LIMIT_INT_MIC_BOOST
	},
	[ALC292_FIXUP_TPT440] = {
		.type = HDA_FIXUP_FUNC,
		.v.func = alc_fixup_disable_aamix,
		.chained = true,
		.chain_id = ALC292_FIXUP_TPT440_DOCK,
	},
	[ALC283_FIXUP_HEADSET_MIC] = {
		.type = HDA_FIXUP_PINS,
		.v.pins = (const struct hda_pintbl[]) {
			{ 0x19, 0x04a110f0 },
			{ },
		},
	},
	[ALC255_FIXUP_MIC_MUTE_LED] = {
		.type = HDA_FIXUP_FUNC,
		.v.func = alc_fixup_micmute_led,
	},
	[ALC282_FIXUP_ASPIRE_V5_PINS] = {
		.type = HDA_FIXUP_PINS,
		.v.pins = (const struct hda_pintbl[]) {
			{ 0x12, 0x90a60130 },
			{ 0x14, 0x90170110 },
			{ 0x17, 0x40000008 },
			{ 0x18, 0x411111f0 },
			{ 0x19, 0x01a1913c },
			{ 0x1a, 0x411111f0 },
			{ 0x1b, 0x411111f0 },
			{ 0x1d, 0x40f89b2d },
			{ 0x1e, 0x411111f0 },
			{ 0x21, 0x0321101f },
			{ },
		},
	},
	[ALC269VB_FIXUP_ASPIRE_E1_COEF] = {
		.type = HDA_FIXUP_FUNC,
		.v.func = alc269vb_fixup_aspire_e1_coef,
	},
	[ALC280_FIXUP_HP_GPIO4] = {
		.type = HDA_FIXUP_FUNC,
		.v.func = alc280_fixup_hp_gpio4,
	},
	[ALC286_FIXUP_HP_GPIO_LED] = {
		.type = HDA_FIXUP_FUNC,
		.v.func = alc286_fixup_hp_gpio_led,
	},
	[ALC280_FIXUP_HP_GPIO2_MIC_HOTKEY] = {
		.type = HDA_FIXUP_FUNC,
		.v.func = alc280_fixup_hp_gpio2_mic_hotkey,
	},
	[ALC280_FIXUP_HP_DOCK_PINS] = {
		.type = HDA_FIXUP_PINS,
		.v.pins = (const struct hda_pintbl[]) {
			{ 0x1b, 0x21011020 }, /* line-out */
			{ 0x1a, 0x01a1903c }, /* headset mic */
			{ 0x18, 0x2181103f }, /* line-in */
			{ },
		},
		.chained = true,
		.chain_id = ALC280_FIXUP_HP_GPIO4
	},
	[ALC269_FIXUP_HP_DOCK_GPIO_MIC1_LED] = {
		.type = HDA_FIXUP_PINS,
		.v.pins = (const struct hda_pintbl[]) {
			{ 0x1b, 0x21011020 }, /* line-out */
			{ 0x18, 0x2181103f }, /* line-in */
			{ },
		},
		.chained = true,
		.chain_id = ALC269_FIXUP_HP_GPIO_MIC1_LED
	},
	[ALC280_FIXUP_HP_9480M] = {
		.type = HDA_FIXUP_FUNC,
		.v.func = alc280_fixup_hp_9480m,
	},
	[ALC245_FIXUP_HP_X360_AMP] = {
		.type = HDA_FIXUP_FUNC,
		.v.func = alc245_fixup_hp_x360_amp,
		.chained = true,
		.chain_id = ALC245_FIXUP_HP_GPIO_LED
	},
	[ALC288_FIXUP_DELL_HEADSET_MODE] = {
		.type = HDA_FIXUP_FUNC,
		.v.func = alc_fixup_headset_mode_dell_alc288,
		.chained = true,
		.chain_id = ALC255_FIXUP_MIC_MUTE_LED
	},
	[ALC288_FIXUP_DELL1_MIC_NO_PRESENCE] = {
		.type = HDA_FIXUP_PINS,
		.v.pins = (const struct hda_pintbl[]) {
			{ 0x18, 0x01a1913c }, /* use as headset mic, without its own jack detect */
			{ 0x1a, 0x01a1913d }, /* use as headphone mic, without its own jack detect */
			{ }
		},
		.chained = true,
		.chain_id = ALC288_FIXUP_DELL_HEADSET_MODE
	},
	[ALC288_FIXUP_DISABLE_AAMIX] = {
		.type = HDA_FIXUP_FUNC,
		.v.func = alc_fixup_disable_aamix,
		.chained = true,
		.chain_id = ALC288_FIXUP_DELL1_MIC_NO_PRESENCE
	},
	[ALC288_FIXUP_DELL_XPS_13] = {
		.type = HDA_FIXUP_FUNC,
		.v.func = alc_fixup_dell_xps13,
		.chained = true,
		.chain_id = ALC288_FIXUP_DISABLE_AAMIX
	},
	[ALC292_FIXUP_DISABLE_AAMIX] = {
		.type = HDA_FIXUP_FUNC,
		.v.func = alc_fixup_disable_aamix,
		.chained = true,
		.chain_id = ALC269_FIXUP_DELL2_MIC_NO_PRESENCE
	},
	[ALC293_FIXUP_DISABLE_AAMIX_MULTIJACK] = {
		.type = HDA_FIXUP_FUNC,
		.v.func = alc_fixup_disable_aamix,
		.chained = true,
		.chain_id = ALC293_FIXUP_DELL1_MIC_NO_PRESENCE
	},
	[ALC292_FIXUP_DELL_E7X_AAMIX] = {
		.type = HDA_FIXUP_FUNC,
		.v.func = alc_fixup_dell_xps13,
		.chained = true,
		.chain_id = ALC292_FIXUP_DISABLE_AAMIX
	},
	[ALC292_FIXUP_DELL_E7X] = {
		.type = HDA_FIXUP_FUNC,
		.v.func = alc_fixup_micmute_led,
		/* micmute fixup must be applied at last */
		.chained_before = true,
		.chain_id = ALC292_FIXUP_DELL_E7X_AAMIX,
	},
	[ALC298_FIXUP_ALIENWARE_MIC_NO_PRESENCE] = {
		.type = HDA_FIXUP_PINS,
		.v.pins = (const struct hda_pintbl[]) {
			{ 0x18, 0x01a1913c }, /* headset mic w/o jack detect */
			{ }
		},
		.chained_before = true,
		.chain_id = ALC269_FIXUP_HEADSET_MODE,
	},
	[ALC298_FIXUP_DELL1_MIC_NO_PRESENCE] = {
		.type = HDA_FIXUP_PINS,
		.v.pins = (const struct hda_pintbl[]) {
			{ 0x18, 0x01a1913c }, /* use as headset mic, without its own jack detect */
			{ 0x1a, 0x01a1913d }, /* use as headphone mic, without its own jack detect */
			{ }
		},
		.chained = true,
		.chain_id = ALC269_FIXUP_HEADSET_MODE
	},
	[ALC298_FIXUP_DELL_AIO_MIC_NO_PRESENCE] = {
		.type = HDA_FIXUP_PINS,
		.v.pins = (const struct hda_pintbl[]) {
			{ 0x18, 0x01a1913c }, /* use as headset mic, without its own jack detect */
			{ }
		},
		.chained = true,
		.chain_id = ALC269_FIXUP_HEADSET_MODE
	},
	[ALC275_FIXUP_DELL_XPS] = {
		.type = HDA_FIXUP_VERBS,
		.v.verbs = (const struct hda_verb[]) {
			/* Enables internal speaker */
			{0x20, AC_VERB_SET_COEF_INDEX, 0x1f},
			{0x20, AC_VERB_SET_PROC_COEF, 0x00c0},
			{0x20, AC_VERB_SET_COEF_INDEX, 0x30},
			{0x20, AC_VERB_SET_PROC_COEF, 0x00b1},
			{}
		}
	},
	[ALC293_FIXUP_LENOVO_SPK_NOISE] = {
		.type = HDA_FIXUP_FUNC,
		.v.func = alc_fixup_disable_aamix,
		.chained = true,
		.chain_id = ALC269_FIXUP_THINKPAD_ACPI
	},
	[ALC233_FIXUP_LENOVO_LINE2_MIC_HOTKEY] = {
		.type = HDA_FIXUP_FUNC,
		.v.func = alc233_fixup_lenovo_line2_mic_hotkey,
	},
	[ALC233_FIXUP_INTEL_NUC8_DMIC] = {
		.type = HDA_FIXUP_FUNC,
		.v.func = alc_fixup_inv_dmic,
		.chained = true,
		.chain_id = ALC233_FIXUP_INTEL_NUC8_BOOST,
	},
	[ALC233_FIXUP_INTEL_NUC8_BOOST] = {
		.type = HDA_FIXUP_FUNC,
		.v.func = alc269_fixup_limit_int_mic_boost
	},
	[ALC255_FIXUP_DELL_SPK_NOISE] = {
		.type = HDA_FIXUP_FUNC,
		.v.func = alc_fixup_disable_aamix,
		.chained = true,
		.chain_id = ALC255_FIXUP_DELL1_MIC_NO_PRESENCE
	},
	[ALC225_FIXUP_DISABLE_MIC_VREF] = {
		.type = HDA_FIXUP_FUNC,
		.v.func = alc_fixup_disable_mic_vref,
		.chained = true,
		.chain_id = ALC269_FIXUP_DELL1_MIC_NO_PRESENCE
	},
	[ALC225_FIXUP_DELL1_MIC_NO_PRESENCE] = {
		.type = HDA_FIXUP_VERBS,
		.v.verbs = (const struct hda_verb[]) {
			/* Disable pass-through path for FRONT 14h */
			{ 0x20, AC_VERB_SET_COEF_INDEX, 0x36 },
			{ 0x20, AC_VERB_SET_PROC_COEF, 0x57d7 },
			{}
		},
		.chained = true,
		.chain_id = ALC225_FIXUP_DISABLE_MIC_VREF
	},
	[ALC280_FIXUP_HP_HEADSET_MIC] = {
		.type = HDA_FIXUP_FUNC,
		.v.func = alc_fixup_disable_aamix,
		.chained = true,
		.chain_id = ALC269_FIXUP_HEADSET_MIC,
	},
	[ALC221_FIXUP_HP_FRONT_MIC] = {
		.type = HDA_FIXUP_PINS,
		.v.pins = (const struct hda_pintbl[]) {
			{ 0x19, 0x02a19020 }, /* Front Mic */
			{ }
		},
	},
	[ALC292_FIXUP_TPT460] = {
		.type = HDA_FIXUP_FUNC,
		.v.func = alc_fixup_tpt440_dock,
		.chained = true,
		.chain_id = ALC293_FIXUP_LENOVO_SPK_NOISE,
	},
	[ALC298_FIXUP_SPK_VOLUME] = {
		.type = HDA_FIXUP_FUNC,
		.v.func = alc298_fixup_speaker_volume,
		.chained = true,
		.chain_id = ALC298_FIXUP_DELL_AIO_MIC_NO_PRESENCE,
	},
	[ALC298_FIXUP_LENOVO_SPK_VOLUME] = {
		.type = HDA_FIXUP_FUNC,
		.v.func = alc298_fixup_speaker_volume,
	},
	[ALC295_FIXUP_DISABLE_DAC3] = {
		.type = HDA_FIXUP_FUNC,
		.v.func = alc295_fixup_disable_dac3,
	},
	[ALC285_FIXUP_SPEAKER2_TO_DAC1] = {
		.type = HDA_FIXUP_FUNC,
		.v.func = alc285_fixup_speaker2_to_dac1,
		.chained = true,
		.chain_id = ALC269_FIXUP_THINKPAD_ACPI
	},
	[ALC256_FIXUP_DELL_INSPIRON_7559_SUBWOOFER] = {
		.type = HDA_FIXUP_PINS,
		.v.pins = (const struct hda_pintbl[]) {
			{ 0x1b, 0x90170151 },
			{ }
		},
		.chained = true,
		.chain_id = ALC255_FIXUP_DELL1_MIC_NO_PRESENCE
	},
	[ALC269_FIXUP_ATIV_BOOK_8] = {
		.type = HDA_FIXUP_FUNC,
		.v.func = alc_fixup_auto_mute_via_amp,
		.chained = true,
		.chain_id = ALC269_FIXUP_NO_SHUTUP
	},
	[ALC221_FIXUP_HP_MIC_NO_PRESENCE] = {
		.type = HDA_FIXUP_PINS,
		.v.pins = (const struct hda_pintbl[]) {
			{ 0x18, 0x01a1913c }, /* use as headset mic, without its own jack detect */
			{ 0x1a, 0x01a1913d }, /* use as headphone mic, without its own jack detect */
			{ }
		},
		.chained = true,
		.chain_id = ALC269_FIXUP_HEADSET_MODE
	},
	[ALC256_FIXUP_ASUS_HEADSET_MODE] = {
		.type = HDA_FIXUP_FUNC,
		.v.func = alc_fixup_headset_mode,
	},
	[ALC256_FIXUP_ASUS_MIC] = {
		.type = HDA_FIXUP_PINS,
		.v.pins = (const struct hda_pintbl[]) {
			{ 0x13, 0x90a60160 }, /* use as internal mic */
			{ 0x19, 0x04a11120 }, /* use as headset mic, without its own jack detect */
			{ }
		},
		.chained = true,
		.chain_id = ALC256_FIXUP_ASUS_HEADSET_MODE
	},
	[ALC256_FIXUP_ASUS_AIO_GPIO2] = {
		.type = HDA_FIXUP_FUNC,
		/* Set up GPIO2 for the speaker amp */
		.v.func = alc_fixup_gpio4,
	},
	[ALC233_FIXUP_ASUS_MIC_NO_PRESENCE] = {
		.type = HDA_FIXUP_PINS,
		.v.pins = (const struct hda_pintbl[]) {
			{ 0x19, 0x01a1913c }, /* use as headset mic, without its own jack detect */
			{ }
		},
		.chained = true,
		.chain_id = ALC269_FIXUP_HEADSET_MIC
	},
	[ALC233_FIXUP_EAPD_COEF_AND_MIC_NO_PRESENCE] = {
		.type = HDA_FIXUP_VERBS,
		.v.verbs = (const struct hda_verb[]) {
			/* Enables internal speaker */
			{0x20, AC_VERB_SET_COEF_INDEX, 0x40},
			{0x20, AC_VERB_SET_PROC_COEF, 0x8800},
			{}
		},
		.chained = true,
		.chain_id = ALC233_FIXUP_ASUS_MIC_NO_PRESENCE
	},
	[ALC233_FIXUP_LENOVO_MULTI_CODECS] = {
		.type = HDA_FIXUP_FUNC,
		.v.func = alc233_alc662_fixup_lenovo_dual_codecs,
		.chained = true,
		.chain_id = ALC269_FIXUP_GPIO2
	},
	[ALC233_FIXUP_ACER_HEADSET_MIC] = {
		.type = HDA_FIXUP_VERBS,
		.v.verbs = (const struct hda_verb[]) {
			{ 0x20, AC_VERB_SET_COEF_INDEX, 0x45 },
			{ 0x20, AC_VERB_SET_PROC_COEF, 0x5089 },
			{ }
		},
		.chained = true,
		.chain_id = ALC233_FIXUP_ASUS_MIC_NO_PRESENCE
	},
	[ALC294_FIXUP_LENOVO_MIC_LOCATION] = {
		.type = HDA_FIXUP_PINS,
		.v.pins = (const struct hda_pintbl[]) {
			/* Change the mic location from front to right, otherwise there are
			   two front mics with the same name, pulseaudio can't handle them.
			   This is just a temporary workaround, after applying this fixup,
			   there will be one "Front Mic" and one "Mic" in this machine.
			 */
			{ 0x1a, 0x04a19040 },
			{ }
		},
	},
	[ALC225_FIXUP_DELL_WYSE_MIC_NO_PRESENCE] = {
		.type = HDA_FIXUP_PINS,
		.v.pins = (const struct hda_pintbl[]) {
			{ 0x16, 0x0101102f }, /* Rear Headset HP */
			{ 0x19, 0x02a1913c }, /* use as Front headset mic, without its own jack detect */
			{ 0x1a, 0x01a19030 }, /* Rear Headset MIC */
			{ 0x1b, 0x02011020 },
			{ }
		},
		.chained = true,
		.chain_id = ALC225_FIXUP_S3_POP_NOISE
	},
	[ALC225_FIXUP_S3_POP_NOISE] = {
		.type = HDA_FIXUP_FUNC,
		.v.func = alc225_fixup_s3_pop_noise,
		.chained = true,
		.chain_id = ALC269_FIXUP_HEADSET_MODE_NO_HP_MIC
	},
	[ALC700_FIXUP_INTEL_REFERENCE] = {
		.type = HDA_FIXUP_VERBS,
		.v.verbs = (const struct hda_verb[]) {
			/* Enables internal speaker */
			{0x20, AC_VERB_SET_COEF_INDEX, 0x45},
			{0x20, AC_VERB_SET_PROC_COEF, 0x5289},
			{0x20, AC_VERB_SET_COEF_INDEX, 0x4A},
			{0x20, AC_VERB_SET_PROC_COEF, 0x001b},
			{0x58, AC_VERB_SET_COEF_INDEX, 0x00},
			{0x58, AC_VERB_SET_PROC_COEF, 0x3888},
			{0x20, AC_VERB_SET_COEF_INDEX, 0x6f},
			{0x20, AC_VERB_SET_PROC_COEF, 0x2c0b},
			{}
		}
	},
	[ALC274_FIXUP_DELL_BIND_DACS] = {
		.type = HDA_FIXUP_FUNC,
		.v.func = alc274_fixup_bind_dacs,
		.chained = true,
		.chain_id = ALC269_FIXUP_DELL1_MIC_NO_PRESENCE
	},
	[ALC274_FIXUP_DELL_AIO_LINEOUT_VERB] = {
		.type = HDA_FIXUP_PINS,
		.v.pins = (const struct hda_pintbl[]) {
			{ 0x1b, 0x0401102f },
			{ }
		},
		.chained = true,
		.chain_id = ALC274_FIXUP_DELL_BIND_DACS
	},
	[ALC298_FIXUP_TPT470_DOCK_FIX] = {
		.type = HDA_FIXUP_FUNC,
		.v.func = alc_fixup_tpt470_dock,
		.chained = true,
		.chain_id = ALC293_FIXUP_LENOVO_SPK_NOISE
	},
	[ALC298_FIXUP_TPT470_DOCK] = {
		.type = HDA_FIXUP_FUNC,
		.v.func = alc_fixup_tpt470_dacs,
		.chained = true,
		.chain_id = ALC298_FIXUP_TPT470_DOCK_FIX
	},
	[ALC255_FIXUP_DUMMY_LINEOUT_VERB] = {
		.type = HDA_FIXUP_PINS,
		.v.pins = (const struct hda_pintbl[]) {
			{ 0x14, 0x0201101f },
			{ }
		},
		.chained = true,
		.chain_id = ALC255_FIXUP_DELL1_MIC_NO_PRESENCE
	},
	[ALC255_FIXUP_DELL_HEADSET_MIC] = {
		.type = HDA_FIXUP_PINS,
		.v.pins = (const struct hda_pintbl[]) {
			{ 0x19, 0x01a1913c }, /* use as headset mic, without its own jack detect */
			{ }
		},
		.chained = true,
		.chain_id = ALC269_FIXUP_HEADSET_MIC
	},
	[ALC295_FIXUP_HP_X360] = {
		.type = HDA_FIXUP_FUNC,
		.v.func = alc295_fixup_hp_top_speakers,
		.chained = true,
		.chain_id = ALC269_FIXUP_HP_MUTE_LED_MIC3
	},
	[ALC221_FIXUP_HP_HEADSET_MIC] = {
		.type = HDA_FIXUP_PINS,
		.v.pins = (const struct hda_pintbl[]) {
			{ 0x19, 0x0181313f},
			{ }
		},
		.chained = true,
		.chain_id = ALC269_FIXUP_HEADSET_MIC
	},
	[ALC285_FIXUP_LENOVO_HEADPHONE_NOISE] = {
		.type = HDA_FIXUP_FUNC,
		.v.func = alc285_fixup_invalidate_dacs,
		.chained = true,
		.chain_id = ALC269_FIXUP_THINKPAD_ACPI
	},
	[ALC295_FIXUP_HP_AUTO_MUTE] = {
		.type = HDA_FIXUP_FUNC,
		.v.func = alc_fixup_auto_mute_via_amp,
	},
	[ALC286_FIXUP_ACER_AIO_MIC_NO_PRESENCE] = {
		.type = HDA_FIXUP_PINS,
		.v.pins = (const struct hda_pintbl[]) {
			{ 0x18, 0x01a1913c }, /* use as headset mic, without its own jack detect */
			{ }
		},
		.chained = true,
		.chain_id = ALC269_FIXUP_HEADSET_MIC
	},
	[ALC294_FIXUP_ASUS_MIC] = {
		.type = HDA_FIXUP_PINS,
		.v.pins = (const struct hda_pintbl[]) {
			{ 0x13, 0x90a60160 }, /* use as internal mic */
			{ 0x19, 0x04a11120 }, /* use as headset mic, without its own jack detect */
			{ }
		},
		.chained = true,
		.chain_id = ALC269_FIXUP_HEADSET_MIC
	},
	[ALC294_FIXUP_ASUS_HEADSET_MIC] = {
		.type = HDA_FIXUP_PINS,
		.v.pins = (const struct hda_pintbl[]) {
			{ 0x19, 0x01a1103c }, /* use as headset mic */
			{ }
		},
		.chained = true,
		.chain_id = ALC269_FIXUP_HEADSET_MIC
	},
	[ALC294_FIXUP_ASUS_SPK] = {
		.type = HDA_FIXUP_VERBS,
		.v.verbs = (const struct hda_verb[]) {
			/* Set EAPD high */
			{ 0x20, AC_VERB_SET_COEF_INDEX, 0x40 },
			{ 0x20, AC_VERB_SET_PROC_COEF, 0x8800 },
			{ 0x20, AC_VERB_SET_COEF_INDEX, 0x0f },
			{ 0x20, AC_VERB_SET_PROC_COEF, 0x7774 },
			{ }
		},
		.chained = true,
		.chain_id = ALC294_FIXUP_ASUS_HEADSET_MIC
	},
	[ALC295_FIXUP_CHROME_BOOK] = {
		.type = HDA_FIXUP_FUNC,
		.v.func = alc295_fixup_chromebook,
		.chained = true,
		.chain_id = ALC225_FIXUP_HEADSET_JACK
	},
	[ALC225_FIXUP_HEADSET_JACK] = {
		.type = HDA_FIXUP_FUNC,
		.v.func = alc_fixup_headset_jack,
	},
	[ALC293_FIXUP_SYSTEM76_MIC_NO_PRESENCE] = {
		.type = HDA_FIXUP_PINS,
		.v.pins = (const struct hda_pintbl[]) {
			{ 0x1a, 0x01a1913c }, /* use as headset mic, without its own jack detect */
			{ }
		},
		.chained = true,
		.chain_id = ALC269_FIXUP_HEADSET_MODE_NO_HP_MIC
	},
	[ALC285_FIXUP_LENOVO_PC_BEEP_IN_NOISE] = {
		.type = HDA_FIXUP_VERBS,
		.v.verbs = (const struct hda_verb[]) {
			/* Disable PCBEEP-IN passthrough */
			{ 0x20, AC_VERB_SET_COEF_INDEX, 0x36 },
			{ 0x20, AC_VERB_SET_PROC_COEF, 0x57d7 },
			{ }
		},
		.chained = true,
		.chain_id = ALC285_FIXUP_LENOVO_HEADPHONE_NOISE
	},
	[ALC255_FIXUP_ACER_HEADSET_MIC] = {
		.type = HDA_FIXUP_PINS,
		.v.pins = (const struct hda_pintbl[]) {
			{ 0x19, 0x03a11130 },
			{ 0x1a, 0x90a60140 }, /* use as internal mic */
			{ }
		},
		.chained = true,
		.chain_id = ALC255_FIXUP_HEADSET_MODE_NO_HP_MIC
	},
	[ALC225_FIXUP_DELL_WYSE_AIO_MIC_NO_PRESENCE] = {
		.type = HDA_FIXUP_PINS,
		.v.pins = (const struct hda_pintbl[]) {
			{ 0x16, 0x01011020 }, /* Rear Line out */
			{ 0x19, 0x01a1913c }, /* use as Front headset mic, without its own jack detect */
			{ }
		},
		.chained = true,
		.chain_id = ALC225_FIXUP_WYSE_AUTO_MUTE
	},
	[ALC225_FIXUP_WYSE_AUTO_MUTE] = {
		.type = HDA_FIXUP_FUNC,
		.v.func = alc_fixup_auto_mute_via_amp,
		.chained = true,
		.chain_id = ALC225_FIXUP_WYSE_DISABLE_MIC_VREF
	},
	[ALC225_FIXUP_WYSE_DISABLE_MIC_VREF] = {
		.type = HDA_FIXUP_FUNC,
		.v.func = alc_fixup_disable_mic_vref,
		.chained = true,
		.chain_id = ALC269_FIXUP_HEADSET_MODE_NO_HP_MIC
	},
	[ALC286_FIXUP_ACER_AIO_HEADSET_MIC] = {
		.type = HDA_FIXUP_VERBS,
		.v.verbs = (const struct hda_verb[]) {
			{ 0x20, AC_VERB_SET_COEF_INDEX, 0x4f },
			{ 0x20, AC_VERB_SET_PROC_COEF, 0x5029 },
			{ }
		},
		.chained = true,
		.chain_id = ALC286_FIXUP_ACER_AIO_MIC_NO_PRESENCE
	},
	[ALC256_FIXUP_ASUS_HEADSET_MIC] = {
		.type = HDA_FIXUP_PINS,
		.v.pins = (const struct hda_pintbl[]) {
			{ 0x19, 0x03a11020 }, /* headset mic with jack detect */
			{ }
		},
		.chained = true,
		.chain_id = ALC256_FIXUP_ASUS_HEADSET_MODE
	},
	[ALC256_FIXUP_ASUS_MIC_NO_PRESENCE] = {
		.type = HDA_FIXUP_PINS,
		.v.pins = (const struct hda_pintbl[]) {
			{ 0x19, 0x04a11120 }, /* use as headset mic, without its own jack detect */
			{ }
		},
		.chained = true,
		.chain_id = ALC256_FIXUP_ASUS_HEADSET_MODE
	},
	[ALC299_FIXUP_PREDATOR_SPK] = {
		.type = HDA_FIXUP_PINS,
		.v.pins = (const struct hda_pintbl[]) {
			{ 0x21, 0x90170150 }, /* use as headset mic, without its own jack detect */
			{ }
		}
	},
	[ALC256_FIXUP_MEDION_HEADSET_NO_PRESENCE] = {
		.type = HDA_FIXUP_PINS,
		.v.pins = (const struct hda_pintbl[]) {
			{ 0x19, 0x04a11040 },
			{ 0x21, 0x04211020 },
			{ }
		},
		.chained = true,
		.chain_id = ALC256_FIXUP_ASUS_HEADSET_MODE
	},
	[ALC289_FIXUP_DELL_SPK2] = {
		.type = HDA_FIXUP_PINS,
		.v.pins = (const struct hda_pintbl[]) {
			{ 0x17, 0x90170130 }, /* bass spk */
			{ }
		},
		.chained = true,
		.chain_id = ALC269_FIXUP_DELL4_MIC_NO_PRESENCE
	},
	[ALC289_FIXUP_DUAL_SPK] = {
		.type = HDA_FIXUP_FUNC,
		.v.func = alc285_fixup_speaker2_to_dac1,
		.chained = true,
		.chain_id = ALC289_FIXUP_DELL_SPK2
	},
	[ALC294_FIXUP_SPK2_TO_DAC1] = {
		.type = HDA_FIXUP_FUNC,
		.v.func = alc285_fixup_speaker2_to_dac1,
		.chained = true,
		.chain_id = ALC294_FIXUP_ASUS_HEADSET_MIC
	},
	[ALC294_FIXUP_ASUS_DUAL_SPK] = {
		.type = HDA_FIXUP_FUNC,
		/* The GPIO must be pulled to initialize the AMP */
		.v.func = alc_fixup_gpio4,
		.chained = true,
		.chain_id = ALC294_FIXUP_SPK2_TO_DAC1
	},
	[ALC285_FIXUP_THINKPAD_X1_GEN7] = {
		.type = HDA_FIXUP_FUNC,
		.v.func = alc285_fixup_thinkpad_x1_gen7,
		.chained = true,
		.chain_id = ALC269_FIXUP_THINKPAD_ACPI
	},
	[ALC285_FIXUP_THINKPAD_HEADSET_JACK] = {
		.type = HDA_FIXUP_FUNC,
		.v.func = alc_fixup_headset_jack,
		.chained = true,
		.chain_id = ALC285_FIXUP_THINKPAD_X1_GEN7
	},
	[ALC294_FIXUP_ASUS_HPE] = {
		.type = HDA_FIXUP_VERBS,
		.v.verbs = (const struct hda_verb[]) {
			/* Set EAPD high */
			{ 0x20, AC_VERB_SET_COEF_INDEX, 0x0f },
			{ 0x20, AC_VERB_SET_PROC_COEF, 0x7774 },
			{ }
		},
		.chained = true,
		.chain_id = ALC294_FIXUP_ASUS_HEADSET_MIC
	},
	[ALC294_FIXUP_ASUS_GX502_PINS] = {
		.type = HDA_FIXUP_PINS,
		.v.pins = (const struct hda_pintbl[]) {
			{ 0x19, 0x03a11050 }, /* front HP mic */
			{ 0x1a, 0x01a11830 }, /* rear external mic */
			{ 0x21, 0x03211020 }, /* front HP out */
			{ }
		},
		.chained = true,
		.chain_id = ALC294_FIXUP_ASUS_GX502_VERBS
	},
	[ALC294_FIXUP_ASUS_GX502_VERBS] = {
		.type = HDA_FIXUP_VERBS,
		.v.verbs = (const struct hda_verb[]) {
			/* set 0x15 to HP-OUT ctrl */
			{ 0x15, AC_VERB_SET_PIN_WIDGET_CONTROL, 0xc0 },
			/* unmute the 0x15 amp */
			{ 0x15, AC_VERB_SET_AMP_GAIN_MUTE, 0xb000 },
			{ }
		},
		.chained = true,
		.chain_id = ALC294_FIXUP_ASUS_GX502_HP
	},
	[ALC294_FIXUP_ASUS_GX502_HP] = {
		.type = HDA_FIXUP_FUNC,
		.v.func = alc294_fixup_gx502_hp,
	},
	[ALC294_FIXUP_ASUS_GU502_PINS] = {
		.type = HDA_FIXUP_PINS,
		.v.pins = (const struct hda_pintbl[]) {
			{ 0x19, 0x01a11050 }, /* rear HP mic */
			{ 0x1a, 0x01a11830 }, /* rear external mic */
			{ 0x21, 0x012110f0 }, /* rear HP out */
			{ }
		},
		.chained = true,
		.chain_id = ALC294_FIXUP_ASUS_GU502_VERBS
	},
	[ALC294_FIXUP_ASUS_GU502_VERBS] = {
		.type = HDA_FIXUP_VERBS,
		.v.verbs = (const struct hda_verb[]) {
			/* set 0x15 to HP-OUT ctrl */
			{ 0x15, AC_VERB_SET_PIN_WIDGET_CONTROL, 0xc0 },
			/* unmute the 0x15 amp */
			{ 0x15, AC_VERB_SET_AMP_GAIN_MUTE, 0xb000 },
			/* set 0x1b to HP-OUT */
			{ 0x1b, AC_VERB_SET_PIN_WIDGET_CONTROL, 0x24 },
			{ }
		},
		.chained = true,
		.chain_id = ALC294_FIXUP_ASUS_GU502_HP
	},
	[ALC294_FIXUP_ASUS_GU502_HP] = {
		.type = HDA_FIXUP_FUNC,
		.v.func = alc294_fixup_gu502_hp,
	},
	[ALC294_FIXUP_ASUS_COEF_1B] = {
		.type = HDA_FIXUP_VERBS,
		.v.verbs = (const struct hda_verb[]) {
			/* Set bit 10 to correct noisy output after reboot from
			 * Windows 10 (due to pop noise reduction?)
			 */
			{ 0x20, AC_VERB_SET_COEF_INDEX, 0x1b },
			{ 0x20, AC_VERB_SET_PROC_COEF, 0x4e4b },
			{ }
		},
		.chained = true,
		.chain_id = ALC289_FIXUP_ASUS_GA401,
	},
	[ALC285_FIXUP_HP_GPIO_LED] = {
		.type = HDA_FIXUP_FUNC,
		.v.func = alc285_fixup_hp_gpio_led,
	},
	[ALC285_FIXUP_HP_MUTE_LED] = {
		.type = HDA_FIXUP_FUNC,
		.v.func = alc285_fixup_hp_mute_led,
	},
	[ALC236_FIXUP_HP_GPIO_LED] = {
		.type = HDA_FIXUP_FUNC,
		.v.func = alc236_fixup_hp_gpio_led,
	},
	[ALC236_FIXUP_HP_MUTE_LED] = {
		.type = HDA_FIXUP_FUNC,
		.v.func = alc236_fixup_hp_mute_led,
	},
	[ALC236_FIXUP_HP_MUTE_LED_MICMUTE_VREF] = {
		.type = HDA_FIXUP_FUNC,
		.v.func = alc236_fixup_hp_mute_led_micmute_vref,
	},
	[ALC298_FIXUP_SAMSUNG_HEADPHONE_VERY_QUIET] = {
		.type = HDA_FIXUP_VERBS,
		.v.verbs = (const struct hda_verb[]) {
			{ 0x1a, AC_VERB_SET_PIN_WIDGET_CONTROL, 0xc5 },
			{ }
		},
	},
	[ALC256_FIXUP_SAMSUNG_HEADPHONE_VERY_QUIET] = {
		.type = HDA_FIXUP_VERBS,
		.v.verbs = (const struct hda_verb[]) {
			{ 0x20, AC_VERB_SET_COEF_INDEX, 0x08},
			{ 0x20, AC_VERB_SET_PROC_COEF, 0x2fcf},
			{ }
		},
	},
	[ALC295_FIXUP_ASUS_MIC_NO_PRESENCE] = {
		.type = HDA_FIXUP_PINS,
		.v.pins = (const struct hda_pintbl[]) {
			{ 0x19, 0x01a1913c }, /* use as headset mic, without its own jack detect */
			{ }
		},
		.chained = true,
		.chain_id = ALC269_FIXUP_HEADSET_MODE
	},
	[ALC269VC_FIXUP_ACER_VCOPPERBOX_PINS] = {
		.type = HDA_FIXUP_PINS,
		.v.pins = (const struct hda_pintbl[]) {
			{ 0x14, 0x90100120 }, /* use as internal speaker */
			{ 0x18, 0x02a111f0 }, /* use as headset mic, without its own jack detect */
			{ 0x1a, 0x01011020 }, /* use as line out */
			{ },
		},
		.chained = true,
		.chain_id = ALC269_FIXUP_HEADSET_MIC
	},
	[ALC269VC_FIXUP_ACER_HEADSET_MIC] = {
		.type = HDA_FIXUP_PINS,
		.v.pins = (const struct hda_pintbl[]) {
			{ 0x18, 0x02a11030 }, /* use as headset mic */
			{ }
		},
		.chained = true,
		.chain_id = ALC269_FIXUP_HEADSET_MIC
	},
	[ALC269VC_FIXUP_ACER_MIC_NO_PRESENCE] = {
		.type = HDA_FIXUP_PINS,
		.v.pins = (const struct hda_pintbl[]) {
			{ 0x18, 0x01a11130 }, /* use as headset mic, without its own jack detect */
			{ }
		},
		.chained = true,
		.chain_id = ALC269_FIXUP_HEADSET_MIC
	},
	[ALC289_FIXUP_ASUS_GA401] = {
		.type = HDA_FIXUP_FUNC,
		.v.func = alc289_fixup_asus_ga401,
		.chained = true,
		.chain_id = ALC289_FIXUP_ASUS_GA502,
	},
	[ALC289_FIXUP_ASUS_GA502] = {
		.type = HDA_FIXUP_PINS,
		.v.pins = (const struct hda_pintbl[]) {
			{ 0x19, 0x03a11020 }, /* headset mic with jack detect */
			{ }
		},
	},
	[ALC256_FIXUP_ACER_MIC_NO_PRESENCE] = {
		.type = HDA_FIXUP_PINS,
		.v.pins = (const struct hda_pintbl[]) {
			{ 0x19, 0x02a11120 }, /* use as headset mic, without its own jack detect */
			{ }
		},
		.chained = true,
		.chain_id = ALC256_FIXUP_ASUS_HEADSET_MODE
	},
	[ALC285_FIXUP_HP_GPIO_AMP_INIT] = {
		.type = HDA_FIXUP_FUNC,
		.v.func = alc285_fixup_hp_gpio_amp_init,
		.chained = true,
		.chain_id = ALC285_FIXUP_HP_GPIO_LED
	},
	[ALC269_FIXUP_CZC_B20] = {
		.type = HDA_FIXUP_PINS,
		.v.pins = (const struct hda_pintbl[]) {
			{ 0x12, 0x411111f0 },
			{ 0x14, 0x90170110 }, /* speaker */
			{ 0x15, 0x032f1020 }, /* HP out */
			{ 0x17, 0x411111f0 },
			{ 0x18, 0x03ab1040 }, /* mic */
			{ 0x19, 0xb7a7013f },
			{ 0x1a, 0x0181305f },
			{ 0x1b, 0x411111f0 },
			{ 0x1d, 0x411111f0 },
			{ 0x1e, 0x411111f0 },
			{ }
		},
		.chain_id = ALC269_FIXUP_DMIC,
	},
	[ALC269_FIXUP_CZC_TMI] = {
		.type = HDA_FIXUP_PINS,
		.v.pins = (const struct hda_pintbl[]) {
			{ 0x12, 0x4000c000 },
			{ 0x14, 0x90170110 }, /* speaker */
			{ 0x15, 0x0421401f }, /* HP out */
			{ 0x17, 0x411111f0 },
			{ 0x18, 0x04a19020 }, /* mic */
			{ 0x19, 0x411111f0 },
			{ 0x1a, 0x411111f0 },
			{ 0x1b, 0x411111f0 },
			{ 0x1d, 0x40448505 },
			{ 0x1e, 0x411111f0 },
			{ 0x20, 0x8000ffff },
			{ }
		},
		.chain_id = ALC269_FIXUP_DMIC,
	},
	[ALC269_FIXUP_CZC_L101] = {
		.type = HDA_FIXUP_PINS,
		.v.pins = (const struct hda_pintbl[]) {
			{ 0x12, 0x40000000 },
			{ 0x14, 0x01014010 }, /* speaker */
			{ 0x15, 0x411111f0 }, /* HP out */
			{ 0x16, 0x411111f0 },
			{ 0x18, 0x01a19020 }, /* mic */
			{ 0x19, 0x02a19021 },
			{ 0x1a, 0x0181302f },
			{ 0x1b, 0x0221401f },
			{ 0x1c, 0x411111f0 },
			{ 0x1d, 0x4044c601 },
			{ 0x1e, 0x411111f0 },
			{ }
		},
		.chain_id = ALC269_FIXUP_DMIC,
	},
	[ALC269_FIXUP_LEMOTE_A1802] = {
		.type = HDA_FIXUP_PINS,
		.v.pins = (const struct hda_pintbl[]) {
			{ 0x12, 0x40000000 },
			{ 0x14, 0x90170110 }, /* speaker */
			{ 0x17, 0x411111f0 },
			{ 0x18, 0x03a19040 }, /* mic1 */
			{ 0x19, 0x90a70130 }, /* mic2 */
			{ 0x1a, 0x411111f0 },
			{ 0x1b, 0x411111f0 },
			{ 0x1d, 0x40489d2d },
			{ 0x1e, 0x411111f0 },
			{ 0x20, 0x0003ffff },
			{ 0x21, 0x03214020 },
			{ }
		},
		.chain_id = ALC269_FIXUP_DMIC,
	},
	[ALC269_FIXUP_LEMOTE_A190X] = {
		.type = HDA_FIXUP_PINS,
		.v.pins = (const struct hda_pintbl[]) {
			{ 0x14, 0x99130110 }, /* speaker */
			{ 0x15, 0x0121401f }, /* HP out */
			{ 0x18, 0x01a19c20 }, /* rear  mic */
			{ 0x19, 0x99a3092f }, /* front mic */
			{ 0x1b, 0x0201401f }, /* front lineout */
			{ }
		},
		.chain_id = ALC269_FIXUP_DMIC,
	},
	[ALC256_FIXUP_INTEL_NUC8_RUGGED] = {
		.type = HDA_FIXUP_PINS,
		.v.pins = (const struct hda_pintbl[]) {
			{ 0x1b, 0x01a1913c }, /* use as headset mic, without its own jack detect */
			{ }
		},
		.chained = true,
		.chain_id = ALC269_FIXUP_HEADSET_MODE
	},
	[ALC256_FIXUP_INTEL_NUC10] = {
		.type = HDA_FIXUP_PINS,
		.v.pins = (const struct hda_pintbl[]) {
			{ 0x19, 0x01a1913c }, /* use as headset mic, without its own jack detect */
			{ }
		},
		.chained = true,
		.chain_id = ALC269_FIXUP_HEADSET_MODE
	},
	[ALC255_FIXUP_XIAOMI_HEADSET_MIC] = {
		.type = HDA_FIXUP_VERBS,
		.v.verbs = (const struct hda_verb[]) {
			{ 0x20, AC_VERB_SET_COEF_INDEX, 0x45 },
			{ 0x20, AC_VERB_SET_PROC_COEF, 0x5089 },
			{ }
		},
		.chained = true,
		.chain_id = ALC289_FIXUP_ASUS_GA502
	},
	[ALC274_FIXUP_HP_MIC] = {
		.type = HDA_FIXUP_VERBS,
		.v.verbs = (const struct hda_verb[]) {
			{ 0x20, AC_VERB_SET_COEF_INDEX, 0x45 },
			{ 0x20, AC_VERB_SET_PROC_COEF, 0x5089 },
			{ }
		},
	},
	[ALC274_FIXUP_HP_HEADSET_MIC] = {
		.type = HDA_FIXUP_FUNC,
		.v.func = alc274_fixup_hp_headset_mic,
		.chained = true,
		.chain_id = ALC274_FIXUP_HP_MIC
	},
	[ALC274_FIXUP_HP_ENVY_GPIO] = {
		.type = HDA_FIXUP_FUNC,
		.v.func = alc274_fixup_hp_envy_gpio,
	},
	[ALC256_FIXUP_ASUS_HPE] = {
		.type = HDA_FIXUP_VERBS,
		.v.verbs = (const struct hda_verb[]) {
			/* Set EAPD high */
			{ 0x20, AC_VERB_SET_COEF_INDEX, 0x0f },
			{ 0x20, AC_VERB_SET_PROC_COEF, 0x7778 },
			{ }
		},
		.chained = true,
		.chain_id = ALC294_FIXUP_ASUS_HEADSET_MIC
	},
	[ALC285_FIXUP_THINKPAD_NO_BASS_SPK_HEADSET_JACK] = {
		.type = HDA_FIXUP_FUNC,
		.v.func = alc_fixup_headset_jack,
		.chained = true,
		.chain_id = ALC269_FIXUP_THINKPAD_ACPI
	},
	[ALC287_FIXUP_HP_GPIO_LED] = {
		.type = HDA_FIXUP_FUNC,
		.v.func = alc287_fixup_hp_gpio_led,
	},
	[ALC256_FIXUP_HP_HEADSET_MIC] = {
		.type = HDA_FIXUP_FUNC,
		.v.func = alc274_fixup_hp_headset_mic,
	},
	[ALC236_FIXUP_DELL_AIO_HEADSET_MIC] = {
		.type = HDA_FIXUP_FUNC,
		.v.func = alc_fixup_no_int_mic,
		.chained = true,
		.chain_id = ALC255_FIXUP_DELL1_MIC_NO_PRESENCE
	},
	[ALC282_FIXUP_ACER_DISABLE_LINEOUT] = {
		.type = HDA_FIXUP_PINS,
		.v.pins = (const struct hda_pintbl[]) {
			{ 0x1b, 0x411111f0 },
			{ 0x18, 0x01a1913c }, /* use as headset mic, without its own jack detect */
			{ },
		},
		.chained = true,
		.chain_id = ALC269_FIXUP_HEADSET_MODE
	},
	[ALC255_FIXUP_ACER_LIMIT_INT_MIC_BOOST] = {
		.type = HDA_FIXUP_FUNC,
		.v.func = alc269_fixup_limit_int_mic_boost,
		.chained = true,
		.chain_id = ALC255_FIXUP_ACER_MIC_NO_PRESENCE,
	},
	[ALC256_FIXUP_ACER_HEADSET_MIC] = {
		.type = HDA_FIXUP_PINS,
		.v.pins = (const struct hda_pintbl[]) {
			{ 0x19, 0x02a1113c }, /* use as headset mic, without its own jack detect */
			{ 0x1a, 0x90a1092f }, /* use as internal mic */
			{ }
		},
		.chained = true,
		.chain_id = ALC269_FIXUP_HEADSET_MODE_NO_HP_MIC
	},
	[ALC285_FIXUP_IDEAPAD_S740_COEF] = {
		.type = HDA_FIXUP_FUNC,
		.v.func = alc285_fixup_ideapad_s740_coef,
		.chained = true,
		.chain_id = ALC269_FIXUP_THINKPAD_ACPI,
	},
	[ALC285_FIXUP_HP_LIMIT_INT_MIC_BOOST] = {
		.type = HDA_FIXUP_FUNC,
		.v.func = alc269_fixup_limit_int_mic_boost,
		.chained = true,
		.chain_id = ALC285_FIXUP_HP_MUTE_LED,
	},
	[ALC295_FIXUP_ASUS_DACS] = {
		.type = HDA_FIXUP_FUNC,
		.v.func = alc295_fixup_asus_dacs,
	},
	[ALC295_FIXUP_HP_OMEN] = {
		.type = HDA_FIXUP_PINS,
		.v.pins = (const struct hda_pintbl[]) {
			{ 0x12, 0xb7a60130 },
			{ 0x13, 0x40000000 },
			{ 0x14, 0x411111f0 },
			{ 0x16, 0x411111f0 },
			{ 0x17, 0x90170110 },
			{ 0x18, 0x411111f0 },
			{ 0x19, 0x02a11030 },
			{ 0x1a, 0x411111f0 },
			{ 0x1b, 0x04a19030 },
			{ 0x1d, 0x40600001 },
			{ 0x1e, 0x411111f0 },
			{ 0x21, 0x03211020 },
			{}
		},
		.chained = true,
		.chain_id = ALC269_FIXUP_HP_LINE1_MIC1_LED,
	},
	[ALC285_FIXUP_HP_SPECTRE_X360] = {
		.type = HDA_FIXUP_FUNC,
		.v.func = alc285_fixup_hp_spectre_x360,
	},
	[ALC285_FIXUP_HP_SPECTRE_X360_EB1] = {
		.type = HDA_FIXUP_FUNC,
		.v.func = alc285_fixup_hp_spectre_x360_eb1
	},
	[ALC287_FIXUP_IDEAPAD_BASS_SPK_AMP] = {
		.type = HDA_FIXUP_FUNC,
		.v.func = alc285_fixup_ideapad_s740_coef,
		.chained = true,
		.chain_id = ALC285_FIXUP_THINKPAD_HEADSET_JACK,
	},
	[ALC623_FIXUP_LENOVO_THINKSTATION_P340] = {
		.type = HDA_FIXUP_FUNC,
		.v.func = alc_fixup_no_shutup,
		.chained = true,
		.chain_id = ALC283_FIXUP_HEADSET_MIC,
	},
	[ALC255_FIXUP_ACER_HEADPHONE_AND_MIC] = {
		.type = HDA_FIXUP_PINS,
		.v.pins = (const struct hda_pintbl[]) {
			{ 0x21, 0x03211030 }, /* Change the Headphone location to Left */
			{ }
		},
		.chained = true,
		.chain_id = ALC255_FIXUP_XIAOMI_HEADSET_MIC
	},
	[ALC236_FIXUP_HP_LIMIT_INT_MIC_BOOST] = {
		.type = HDA_FIXUP_FUNC,
		.v.func = alc269_fixup_limit_int_mic_boost,
		.chained = true,
		.chain_id = ALC236_FIXUP_HP_MUTE_LED_MICMUTE_VREF,
	},
	[ALC285_FIXUP_LEGION_Y9000X_SPEAKERS] = {
		.type = HDA_FIXUP_FUNC,
		.v.func = alc285_fixup_ideapad_s740_coef,
		.chained = true,
		.chain_id = ALC285_FIXUP_LEGION_Y9000X_AUTOMUTE,
	},
	[ALC285_FIXUP_LEGION_Y9000X_AUTOMUTE] = {
		.type = HDA_FIXUP_FUNC,
		.v.func = alc287_fixup_legion_15imhg05_speakers,
		.chained = true,
		.chain_id = ALC269_FIXUP_THINKPAD_ACPI,
	},
	[ALC287_FIXUP_LEGION_15IMHG05_SPEAKERS] = {
		.type = HDA_FIXUP_VERBS,
		//.v.verbs = legion_15imhg05_coefs,
		.v.verbs = (const struct hda_verb[]) {
			 // set left speaker Legion 7i.
			 { 0x20, AC_VERB_SET_COEF_INDEX, 0x24 },
			 { 0x20, AC_VERB_SET_PROC_COEF, 0x41 },

			 { 0x20, AC_VERB_SET_COEF_INDEX, 0x26 },
			 { 0x20, AC_VERB_SET_PROC_COEF, 0xc },
			 { 0x20, AC_VERB_SET_PROC_COEF, 0x0 },
			 { 0x20, AC_VERB_SET_PROC_COEF, 0x1a },
			 { 0x20, AC_VERB_SET_PROC_COEF, 0xb020 },

			 { 0x20, AC_VERB_SET_COEF_INDEX, 0x26 },
			 { 0x20, AC_VERB_SET_PROC_COEF, 0x2 },
			 { 0x20, AC_VERB_SET_PROC_COEF, 0x0 },
			 { 0x20, AC_VERB_SET_PROC_COEF, 0x0 },
			 { 0x20, AC_VERB_SET_PROC_COEF, 0xb020 },

			 // set right speaker Legion 7i.
			 { 0x20, AC_VERB_SET_COEF_INDEX, 0x24 },
			 { 0x20, AC_VERB_SET_PROC_COEF, 0x42 },

			 { 0x20, AC_VERB_SET_COEF_INDEX, 0x26 },
			 { 0x20, AC_VERB_SET_PROC_COEF, 0xc },
			 { 0x20, AC_VERB_SET_PROC_COEF, 0x0 },
			 { 0x20, AC_VERB_SET_PROC_COEF, 0x2a },
			 { 0x20, AC_VERB_SET_PROC_COEF, 0xb020 },

			 { 0x20, AC_VERB_SET_COEF_INDEX, 0x26 },
			 { 0x20, AC_VERB_SET_PROC_COEF, 0x2 },
			 { 0x20, AC_VERB_SET_PROC_COEF, 0x0 },
			 { 0x20, AC_VERB_SET_PROC_COEF, 0x0 },
			 { 0x20, AC_VERB_SET_PROC_COEF, 0xb020 },
			 {}
		},
		.chained = true,
		.chain_id = ALC287_FIXUP_LEGION_15IMHG05_AUTOMUTE,
	},
	[ALC287_FIXUP_LEGION_15IMHG05_AUTOMUTE] = {
		.type = HDA_FIXUP_FUNC,
		.v.func = alc287_fixup_legion_15imhg05_speakers,
		.chained = true,
		.chain_id = ALC269_FIXUP_HEADSET_MODE,
	},
	[ALC287_FIXUP_YOGA7_14ITL_SPEAKERS] = {
		.type = HDA_FIXUP_VERBS,
		.v.verbs = (const struct hda_verb[]) {
			 // set left speaker Yoga 7i.
			 { 0x20, AC_VERB_SET_COEF_INDEX, 0x24 },
			 { 0x20, AC_VERB_SET_PROC_COEF, 0x41 },

			 { 0x20, AC_VERB_SET_COEF_INDEX, 0x26 },
			 { 0x20, AC_VERB_SET_PROC_COEF, 0xc },
			 { 0x20, AC_VERB_SET_PROC_COEF, 0x0 },
			 { 0x20, AC_VERB_SET_PROC_COEF, 0x1a },
			 { 0x20, AC_VERB_SET_PROC_COEF, 0xb020 },

			 { 0x20, AC_VERB_SET_COEF_INDEX, 0x26 },
			 { 0x20, AC_VERB_SET_PROC_COEF, 0x2 },
			 { 0x20, AC_VERB_SET_PROC_COEF, 0x0 },
			 { 0x20, AC_VERB_SET_PROC_COEF, 0x0 },
			 { 0x20, AC_VERB_SET_PROC_COEF, 0xb020 },

			 // set right speaker Yoga 7i.
			 { 0x20, AC_VERB_SET_COEF_INDEX, 0x24 },
			 { 0x20, AC_VERB_SET_PROC_COEF, 0x46 },

			 { 0x20, AC_VERB_SET_COEF_INDEX, 0x26 },
			 { 0x20, AC_VERB_SET_PROC_COEF, 0xc },
			 { 0x20, AC_VERB_SET_PROC_COEF, 0x0 },
			 { 0x20, AC_VERB_SET_PROC_COEF, 0x2a },
			 { 0x20, AC_VERB_SET_PROC_COEF, 0xb020 },

			 { 0x20, AC_VERB_SET_COEF_INDEX, 0x26 },
			 { 0x20, AC_VERB_SET_PROC_COEF, 0x2 },
			 { 0x20, AC_VERB_SET_PROC_COEF, 0x0 },
			 { 0x20, AC_VERB_SET_PROC_COEF, 0x0 },
			 { 0x20, AC_VERB_SET_PROC_COEF, 0xb020 },
			 {}
		},
		.chained = true,
		.chain_id = ALC269_FIXUP_HEADSET_MODE,
	},
	[ALC287_FIXUP_13S_GEN2_SPEAKERS] = {
		.type = HDA_FIXUP_VERBS,
		.v.verbs = (const struct hda_verb[]) {
			{ 0x20, AC_VERB_SET_COEF_INDEX, 0x24 },
			{ 0x20, AC_VERB_SET_PROC_COEF, 0x41 },
			{ 0x20, AC_VERB_SET_COEF_INDEX, 0x26 },
			{ 0x20, AC_VERB_SET_PROC_COEF, 0x2 },
			{ 0x20, AC_VERB_SET_PROC_COEF, 0x0 },
			{ 0x20, AC_VERB_SET_PROC_COEF, 0x0 },
			{ 0x20, AC_VERB_SET_PROC_COEF, 0xb020 },
			{ 0x20, AC_VERB_SET_COEF_INDEX, 0x24 },
			{ 0x20, AC_VERB_SET_PROC_COEF, 0x42 },
			{ 0x20, AC_VERB_SET_COEF_INDEX, 0x26 },
			{ 0x20, AC_VERB_SET_PROC_COEF, 0x2 },
			{ 0x20, AC_VERB_SET_PROC_COEF, 0x0 },
			{ 0x20, AC_VERB_SET_PROC_COEF, 0x0 },
			{ 0x20, AC_VERB_SET_PROC_COEF, 0xb020 },
			{}
		},
		.chained = true,
		.chain_id = ALC269_FIXUP_HEADSET_MODE,
	},
	[ALC256_FIXUP_SET_COEF_DEFAULTS] = {
		.type = HDA_FIXUP_FUNC,
		.v.func = alc256_fixup_set_coef_defaults,
	},
	[ALC245_FIXUP_HP_GPIO_LED] = {
		.type = HDA_FIXUP_FUNC,
		.v.func = alc245_fixup_hp_gpio_led,
	},
	[ALC256_FIXUP_SYSTEM76_MIC_NO_PRESENCE] = {
		.type = HDA_FIXUP_PINS,
		.v.pins = (const struct hda_pintbl[]) {
			{ 0x19, 0x03a11120 }, /* use as headset mic, without its own jack detect */
			{ }
		},
		.chained = true,
		.chain_id = ALC269_FIXUP_HEADSET_MODE_NO_HP_MIC,
	},
	[ALC233_FIXUP_NO_AUDIO_JACK] = {
		.type = HDA_FIXUP_FUNC,
		.v.func = alc233_fixup_no_audio_jack,
	},
	[ALC256_FIXUP_MIC_NO_PRESENCE_AND_RESUME] = {
		.type = HDA_FIXUP_FUNC,
		.v.func = alc256_fixup_mic_no_presence_and_resume,
		.chained = true,
		.chain_id = ALC269_FIXUP_HEADSET_MODE_NO_HP_MIC
	},
	[ALC287_FIXUP_LEGION_16ACHG6] = {
		.type = HDA_FIXUP_FUNC,
		.v.func = alc287_fixup_legion_16achg6_speakers,
	},
	[ALC287_FIXUP_CS35L41_I2C_2] = {
		.type = HDA_FIXUP_FUNC,
		.v.func = cs35l41_fixup_i2c_two,
		.chained = true,
		.chain_id = ALC269_FIXUP_THINKPAD_ACPI,
<<<<<<< HEAD
=======
	},
	[ALC287_FIXUP_CS35L41_I2C_2_HP_GPIO_LED] = {
		.type = HDA_FIXUP_FUNC,
		.v.func = cs35l41_fixup_i2c_two,
		.chained = true,
		.chain_id = ALC285_FIXUP_HP_MUTE_LED,
	},
	[ALC245_FIXUP_CS35L41_SPI_2] = {
		.type = HDA_FIXUP_FUNC,
		.v.func = cs35l41_fixup_spi_two,
	},
	[ALC245_FIXUP_CS35L41_SPI_2_HP_GPIO_LED] = {
		.type = HDA_FIXUP_FUNC,
		.v.func = cs35l41_fixup_spi_two,
		.chained = true,
		.chain_id = ALC285_FIXUP_HP_GPIO_LED,
	},
	[ALC245_FIXUP_CS35L41_SPI_4] = {
		.type = HDA_FIXUP_FUNC,
		.v.func = cs35l41_fixup_spi_four,
	},
	[ALC245_FIXUP_CS35L41_SPI_4_HP_GPIO_LED] = {
		.type = HDA_FIXUP_FUNC,
		.v.func = cs35l41_fixup_spi_four,
		.chained = true,
		.chain_id = ALC285_FIXUP_HP_GPIO_LED,
>>>>>>> 8db86851
	},
	[ALC285_FIXUP_HP_SPEAKERS_MICMUTE_LED] = {
		.type = HDA_FIXUP_VERBS,
		.v.verbs = (const struct hda_verb[]) {
			 { 0x20, AC_VERB_SET_COEF_INDEX, 0x19 },
			 { 0x20, AC_VERB_SET_PROC_COEF, 0x8e11 },
			 { }
		},
		.chained = true,
		.chain_id = ALC285_FIXUP_HP_MUTE_LED,
	},
	[ALC269_FIXUP_DELL4_MIC_NO_PRESENCE_QUIET] = {
		.type = HDA_FIXUP_FUNC,
		.v.func = alc_fixup_dell4_mic_no_presence_quiet,
		.chained = true,
		.chain_id = ALC269_FIXUP_DELL4_MIC_NO_PRESENCE,
	},
	[ALC295_FIXUP_FRAMEWORK_LAPTOP_MIC_NO_PRESENCE] = {
		.type = HDA_FIXUP_PINS,
		.v.pins = (const struct hda_pintbl[]) {
			{ 0x19, 0x02a1112c }, /* use as headset mic, without its own jack detect */
			{ }
		},
		.chained = true,
		.chain_id = ALC269_FIXUP_HEADSET_MODE_NO_HP_MIC
	},
};

static const struct snd_pci_quirk alc269_fixup_tbl[] = {
	SND_PCI_QUIRK(0x1025, 0x0283, "Acer TravelMate 8371", ALC269_FIXUP_INV_DMIC),
	SND_PCI_QUIRK(0x1025, 0x029b, "Acer 1810TZ", ALC269_FIXUP_INV_DMIC),
	SND_PCI_QUIRK(0x1025, 0x0349, "Acer AOD260", ALC269_FIXUP_INV_DMIC),
	SND_PCI_QUIRK(0x1025, 0x047c, "Acer AC700", ALC269_FIXUP_ACER_AC700),
	SND_PCI_QUIRK(0x1025, 0x072d, "Acer Aspire V5-571G", ALC269_FIXUP_ASPIRE_HEADSET_MIC),
	SND_PCI_QUIRK(0x1025, 0x0740, "Acer AO725", ALC271_FIXUP_HP_GATE_MIC_JACK),
	SND_PCI_QUIRK(0x1025, 0x0742, "Acer AO756", ALC271_FIXUP_HP_GATE_MIC_JACK),
	SND_PCI_QUIRK(0x1025, 0x0762, "Acer Aspire E1-472", ALC271_FIXUP_HP_GATE_MIC_JACK_E1_572),
	SND_PCI_QUIRK(0x1025, 0x0775, "Acer Aspire E1-572", ALC271_FIXUP_HP_GATE_MIC_JACK_E1_572),
	SND_PCI_QUIRK(0x1025, 0x079b, "Acer Aspire V5-573G", ALC282_FIXUP_ASPIRE_V5_PINS),
	SND_PCI_QUIRK(0x1025, 0x080d, "Acer Aspire V5-122P", ALC269_FIXUP_ASPIRE_HEADSET_MIC),
	SND_PCI_QUIRK(0x1025, 0x0840, "Acer Aspire E1", ALC269VB_FIXUP_ASPIRE_E1_COEF),
	SND_PCI_QUIRK(0x1025, 0x101c, "Acer Veriton N2510G", ALC269_FIXUP_LIFEBOOK),
	SND_PCI_QUIRK(0x1025, 0x102b, "Acer Aspire C24-860", ALC286_FIXUP_ACER_AIO_MIC_NO_PRESENCE),
	SND_PCI_QUIRK(0x1025, 0x1065, "Acer Aspire C20-820", ALC269VC_FIXUP_ACER_HEADSET_MIC),
	SND_PCI_QUIRK(0x1025, 0x106d, "Acer Cloudbook 14", ALC283_FIXUP_CHROME_BOOK),
	SND_PCI_QUIRK(0x1025, 0x1094, "Acer Aspire E5-575T", ALC255_FIXUP_ACER_LIMIT_INT_MIC_BOOST),
	SND_PCI_QUIRK(0x1025, 0x1099, "Acer Aspire E5-523G", ALC255_FIXUP_ACER_MIC_NO_PRESENCE),
	SND_PCI_QUIRK(0x1025, 0x110e, "Acer Aspire ES1-432", ALC255_FIXUP_ACER_MIC_NO_PRESENCE),
	SND_PCI_QUIRK(0x1025, 0x1166, "Acer Veriton N4640G", ALC269_FIXUP_LIFEBOOK),
	SND_PCI_QUIRK(0x1025, 0x1167, "Acer Veriton N6640G", ALC269_FIXUP_LIFEBOOK),
	SND_PCI_QUIRK(0x1025, 0x1246, "Acer Predator Helios 500", ALC299_FIXUP_PREDATOR_SPK),
	SND_PCI_QUIRK(0x1025, 0x1247, "Acer vCopperbox", ALC269VC_FIXUP_ACER_VCOPPERBOX_PINS),
	SND_PCI_QUIRK(0x1025, 0x1248, "Acer Veriton N4660G", ALC269VC_FIXUP_ACER_MIC_NO_PRESENCE),
	SND_PCI_QUIRK(0x1025, 0x1269, "Acer SWIFT SF314-54", ALC256_FIXUP_ACER_HEADSET_MIC),
	SND_PCI_QUIRK(0x1025, 0x128f, "Acer Veriton Z6860G", ALC286_FIXUP_ACER_AIO_HEADSET_MIC),
	SND_PCI_QUIRK(0x1025, 0x1290, "Acer Veriton Z4860G", ALC286_FIXUP_ACER_AIO_HEADSET_MIC),
	SND_PCI_QUIRK(0x1025, 0x1291, "Acer Veriton Z4660G", ALC286_FIXUP_ACER_AIO_HEADSET_MIC),
	SND_PCI_QUIRK(0x1025, 0x129c, "Acer SWIFT SF314-55", ALC256_FIXUP_ACER_HEADSET_MIC),
	SND_PCI_QUIRK(0x1025, 0x1300, "Acer SWIFT SF314-56", ALC256_FIXUP_ACER_MIC_NO_PRESENCE),
	SND_PCI_QUIRK(0x1025, 0x1308, "Acer Aspire Z24-890", ALC286_FIXUP_ACER_AIO_HEADSET_MIC),
	SND_PCI_QUIRK(0x1025, 0x132a, "Acer TravelMate B114-21", ALC233_FIXUP_ACER_HEADSET_MIC),
	SND_PCI_QUIRK(0x1025, 0x1330, "Acer TravelMate X514-51T", ALC255_FIXUP_ACER_HEADSET_MIC),
	SND_PCI_QUIRK(0x1025, 0x141f, "Acer Spin SP513-54N", ALC255_FIXUP_ACER_MIC_NO_PRESENCE),
	SND_PCI_QUIRK(0x1025, 0x142b, "Acer Swift SF314-42", ALC255_FIXUP_ACER_MIC_NO_PRESENCE),
	SND_PCI_QUIRK(0x1025, 0x1430, "Acer TravelMate B311R-31", ALC256_FIXUP_ACER_MIC_NO_PRESENCE),
	SND_PCI_QUIRK(0x1025, 0x1466, "Acer Aspire A515-56", ALC255_FIXUP_ACER_HEADPHONE_AND_MIC),
	SND_PCI_QUIRK(0x1028, 0x0470, "Dell M101z", ALC269_FIXUP_DELL_M101Z),
	SND_PCI_QUIRK(0x1028, 0x054b, "Dell XPS one 2710", ALC275_FIXUP_DELL_XPS),
	SND_PCI_QUIRK(0x1028, 0x05bd, "Dell Latitude E6440", ALC292_FIXUP_DELL_E7X),
	SND_PCI_QUIRK(0x1028, 0x05be, "Dell Latitude E6540", ALC292_FIXUP_DELL_E7X),
	SND_PCI_QUIRK(0x1028, 0x05ca, "Dell Latitude E7240", ALC292_FIXUP_DELL_E7X),
	SND_PCI_QUIRK(0x1028, 0x05cb, "Dell Latitude E7440", ALC292_FIXUP_DELL_E7X),
	SND_PCI_QUIRK(0x1028, 0x05da, "Dell Vostro 5460", ALC290_FIXUP_SUBWOOFER),
	SND_PCI_QUIRK(0x1028, 0x05f4, "Dell", ALC269_FIXUP_DELL1_MIC_NO_PRESENCE),
	SND_PCI_QUIRK(0x1028, 0x05f5, "Dell", ALC269_FIXUP_DELL1_MIC_NO_PRESENCE),
	SND_PCI_QUIRK(0x1028, 0x05f6, "Dell", ALC269_FIXUP_DELL1_MIC_NO_PRESENCE),
	SND_PCI_QUIRK(0x1028, 0x0615, "Dell Vostro 5470", ALC290_FIXUP_SUBWOOFER_HSJACK),
	SND_PCI_QUIRK(0x1028, 0x0616, "Dell Vostro 5470", ALC290_FIXUP_SUBWOOFER_HSJACK),
	SND_PCI_QUIRK(0x1028, 0x062c, "Dell Latitude E5550", ALC292_FIXUP_DELL_E7X),
	SND_PCI_QUIRK(0x1028, 0x062e, "Dell Latitude E7450", ALC292_FIXUP_DELL_E7X),
	SND_PCI_QUIRK(0x1028, 0x0638, "Dell Inspiron 5439", ALC290_FIXUP_MONO_SPEAKERS_HSJACK),
	SND_PCI_QUIRK(0x1028, 0x064a, "Dell", ALC293_FIXUP_DELL1_MIC_NO_PRESENCE),
	SND_PCI_QUIRK(0x1028, 0x064b, "Dell", ALC293_FIXUP_DELL1_MIC_NO_PRESENCE),
	SND_PCI_QUIRK(0x1028, 0x0665, "Dell XPS 13", ALC288_FIXUP_DELL_XPS_13),
	SND_PCI_QUIRK(0x1028, 0x0669, "Dell Optiplex 9020m", ALC255_FIXUP_DELL1_MIC_NO_PRESENCE),
	SND_PCI_QUIRK(0x1028, 0x069a, "Dell Vostro 5480", ALC290_FIXUP_SUBWOOFER_HSJACK),
	SND_PCI_QUIRK(0x1028, 0x06c7, "Dell", ALC255_FIXUP_DELL1_MIC_NO_PRESENCE),
	SND_PCI_QUIRK(0x1028, 0x06d9, "Dell", ALC293_FIXUP_DELL1_MIC_NO_PRESENCE),
	SND_PCI_QUIRK(0x1028, 0x06da, "Dell", ALC293_FIXUP_DELL1_MIC_NO_PRESENCE),
	SND_PCI_QUIRK(0x1028, 0x06db, "Dell", ALC293_FIXUP_DISABLE_AAMIX_MULTIJACK),
	SND_PCI_QUIRK(0x1028, 0x06dd, "Dell", ALC293_FIXUP_DISABLE_AAMIX_MULTIJACK),
	SND_PCI_QUIRK(0x1028, 0x06de, "Dell", ALC293_FIXUP_DISABLE_AAMIX_MULTIJACK),
	SND_PCI_QUIRK(0x1028, 0x06df, "Dell", ALC293_FIXUP_DISABLE_AAMIX_MULTIJACK),
	SND_PCI_QUIRK(0x1028, 0x06e0, "Dell", ALC293_FIXUP_DISABLE_AAMIX_MULTIJACK),
	SND_PCI_QUIRK(0x1028, 0x0706, "Dell Inspiron 7559", ALC256_FIXUP_DELL_INSPIRON_7559_SUBWOOFER),
	SND_PCI_QUIRK(0x1028, 0x0725, "Dell Inspiron 3162", ALC255_FIXUP_DELL_SPK_NOISE),
	SND_PCI_QUIRK(0x1028, 0x0738, "Dell Precision 5820", ALC269_FIXUP_NO_SHUTUP),
	SND_PCI_QUIRK(0x1028, 0x075c, "Dell XPS 27 7760", ALC298_FIXUP_SPK_VOLUME),
	SND_PCI_QUIRK(0x1028, 0x075d, "Dell AIO", ALC298_FIXUP_SPK_VOLUME),
	SND_PCI_QUIRK(0x1028, 0x0798, "Dell Inspiron 17 7000 Gaming", ALC256_FIXUP_DELL_INSPIRON_7559_SUBWOOFER),
	SND_PCI_QUIRK(0x1028, 0x07b0, "Dell Precision 7520", ALC295_FIXUP_DISABLE_DAC3),
	SND_PCI_QUIRK(0x1028, 0x080c, "Dell WYSE", ALC225_FIXUP_DELL_WYSE_MIC_NO_PRESENCE),
	SND_PCI_QUIRK(0x1028, 0x084b, "Dell", ALC274_FIXUP_DELL_AIO_LINEOUT_VERB),
	SND_PCI_QUIRK(0x1028, 0x084e, "Dell", ALC274_FIXUP_DELL_AIO_LINEOUT_VERB),
	SND_PCI_QUIRK(0x1028, 0x0871, "Dell Precision 3630", ALC255_FIXUP_DELL_HEADSET_MIC),
	SND_PCI_QUIRK(0x1028, 0x0872, "Dell Precision 3630", ALC255_FIXUP_DELL_HEADSET_MIC),
	SND_PCI_QUIRK(0x1028, 0x0873, "Dell Precision 3930", ALC255_FIXUP_DUMMY_LINEOUT_VERB),
	SND_PCI_QUIRK(0x1028, 0x08ad, "Dell WYSE AIO", ALC225_FIXUP_DELL_WYSE_AIO_MIC_NO_PRESENCE),
	SND_PCI_QUIRK(0x1028, 0x08ae, "Dell WYSE NB", ALC225_FIXUP_DELL1_MIC_NO_PRESENCE),
	SND_PCI_QUIRK(0x1028, 0x0935, "Dell", ALC274_FIXUP_DELL_AIO_LINEOUT_VERB),
	SND_PCI_QUIRK(0x1028, 0x097d, "Dell Precision", ALC289_FIXUP_DUAL_SPK),
	SND_PCI_QUIRK(0x1028, 0x097e, "Dell Precision", ALC289_FIXUP_DUAL_SPK),
	SND_PCI_QUIRK(0x1028, 0x098d, "Dell Precision", ALC233_FIXUP_ASUS_MIC_NO_PRESENCE),
	SND_PCI_QUIRK(0x1028, 0x09bf, "Dell Precision", ALC233_FIXUP_ASUS_MIC_NO_PRESENCE),
	SND_PCI_QUIRK(0x1028, 0x0a2e, "Dell", ALC236_FIXUP_DELL_AIO_HEADSET_MIC),
	SND_PCI_QUIRK(0x1028, 0x0a30, "Dell", ALC236_FIXUP_DELL_AIO_HEADSET_MIC),
	SND_PCI_QUIRK(0x1028, 0x0a38, "Dell Latitude 7520", ALC269_FIXUP_DELL4_MIC_NO_PRESENCE_QUIET),
	SND_PCI_QUIRK(0x1028, 0x0a58, "Dell", ALC255_FIXUP_DELL_HEADSET_MIC),
	SND_PCI_QUIRK(0x1028, 0x0a61, "Dell XPS 15 9510", ALC289_FIXUP_DUAL_SPK),
	SND_PCI_QUIRK(0x1028, 0x0a62, "Dell Precision 5560", ALC289_FIXUP_DUAL_SPK),
	SND_PCI_QUIRK(0x1028, 0x0a9d, "Dell Latitude 5430", ALC269_FIXUP_DELL4_MIC_NO_PRESENCE),
	SND_PCI_QUIRK(0x1028, 0x0a9e, "Dell Latitude 5430", ALC269_FIXUP_DELL4_MIC_NO_PRESENCE),
	SND_PCI_QUIRK(0x1028, 0x164a, "Dell", ALC293_FIXUP_DELL1_MIC_NO_PRESENCE),
	SND_PCI_QUIRK(0x1028, 0x164b, "Dell", ALC293_FIXUP_DELL1_MIC_NO_PRESENCE),
	SND_PCI_QUIRK(0x103c, 0x1586, "HP", ALC269_FIXUP_HP_MUTE_LED_MIC2),
	SND_PCI_QUIRK(0x103c, 0x18e6, "HP", ALC269_FIXUP_HP_GPIO_LED),
	SND_PCI_QUIRK(0x103c, 0x218b, "HP", ALC269_FIXUP_LIMIT_INT_MIC_BOOST_MUTE_LED),
	SND_PCI_QUIRK(0x103c, 0x21f9, "HP", ALC269_FIXUP_HP_MUTE_LED_MIC1),
	SND_PCI_QUIRK(0x103c, 0x2210, "HP", ALC269_FIXUP_HP_MUTE_LED_MIC1),
	SND_PCI_QUIRK(0x103c, 0x2214, "HP", ALC269_FIXUP_HP_MUTE_LED_MIC1),
	SND_PCI_QUIRK(0x103c, 0x221b, "HP", ALC269_FIXUP_HP_GPIO_MIC1_LED),
	SND_PCI_QUIRK(0x103c, 0x221c, "HP EliteBook 755 G2", ALC280_FIXUP_HP_HEADSET_MIC),
	SND_PCI_QUIRK(0x103c, 0x2221, "HP", ALC269_FIXUP_HP_GPIO_MIC1_LED),
	SND_PCI_QUIRK(0x103c, 0x2225, "HP", ALC269_FIXUP_HP_GPIO_MIC1_LED),
	SND_PCI_QUIRK(0x103c, 0x2236, "HP", ALC269_FIXUP_HP_LINE1_MIC1_LED),
	SND_PCI_QUIRK(0x103c, 0x2237, "HP", ALC269_FIXUP_HP_LINE1_MIC1_LED),
	SND_PCI_QUIRK(0x103c, 0x2238, "HP", ALC269_FIXUP_HP_LINE1_MIC1_LED),
	SND_PCI_QUIRK(0x103c, 0x2239, "HP", ALC269_FIXUP_HP_LINE1_MIC1_LED),
	SND_PCI_QUIRK(0x103c, 0x224b, "HP", ALC269_FIXUP_HP_LINE1_MIC1_LED),
	SND_PCI_QUIRK(0x103c, 0x2253, "HP", ALC269_FIXUP_HP_GPIO_MIC1_LED),
	SND_PCI_QUIRK(0x103c, 0x2254, "HP", ALC269_FIXUP_HP_GPIO_MIC1_LED),
	SND_PCI_QUIRK(0x103c, 0x2255, "HP", ALC269_FIXUP_HP_GPIO_MIC1_LED),
	SND_PCI_QUIRK(0x103c, 0x2256, "HP", ALC269_FIXUP_HP_GPIO_MIC1_LED),
	SND_PCI_QUIRK(0x103c, 0x2257, "HP", ALC269_FIXUP_HP_GPIO_MIC1_LED),
	SND_PCI_QUIRK(0x103c, 0x2259, "HP", ALC269_FIXUP_HP_GPIO_MIC1_LED),
	SND_PCI_QUIRK(0x103c, 0x225a, "HP", ALC269_FIXUP_HP_DOCK_GPIO_MIC1_LED),
	SND_PCI_QUIRK(0x103c, 0x225f, "HP", ALC280_FIXUP_HP_GPIO2_MIC_HOTKEY),
	SND_PCI_QUIRK(0x103c, 0x2260, "HP", ALC269_FIXUP_HP_MUTE_LED_MIC1),
	SND_PCI_QUIRK(0x103c, 0x2263, "HP", ALC269_FIXUP_HP_MUTE_LED_MIC1),
	SND_PCI_QUIRK(0x103c, 0x2264, "HP", ALC269_FIXUP_HP_MUTE_LED_MIC1),
	SND_PCI_QUIRK(0x103c, 0x2265, "HP", ALC269_FIXUP_HP_MUTE_LED_MIC1),
	SND_PCI_QUIRK(0x103c, 0x2268, "HP", ALC269_FIXUP_HP_MUTE_LED_MIC1),
	SND_PCI_QUIRK(0x103c, 0x226a, "HP", ALC269_FIXUP_HP_MUTE_LED_MIC1),
	SND_PCI_QUIRK(0x103c, 0x226b, "HP", ALC269_FIXUP_HP_MUTE_LED_MIC1),
	SND_PCI_QUIRK(0x103c, 0x226e, "HP", ALC269_FIXUP_HP_MUTE_LED_MIC1),
	SND_PCI_QUIRK(0x103c, 0x2271, "HP", ALC286_FIXUP_HP_GPIO_LED),
	SND_PCI_QUIRK(0x103c, 0x2272, "HP", ALC269_FIXUP_HP_GPIO_MIC1_LED),
	SND_PCI_QUIRK(0x103c, 0x2272, "HP", ALC280_FIXUP_HP_DOCK_PINS),
	SND_PCI_QUIRK(0x103c, 0x2273, "HP", ALC269_FIXUP_HP_GPIO_MIC1_LED),
	SND_PCI_QUIRK(0x103c, 0x2273, "HP", ALC280_FIXUP_HP_DOCK_PINS),
	SND_PCI_QUIRK(0x103c, 0x2278, "HP", ALC269_FIXUP_HP_GPIO_MIC1_LED),
	SND_PCI_QUIRK(0x103c, 0x227f, "HP", ALC269_FIXUP_HP_MUTE_LED_MIC1),
	SND_PCI_QUIRK(0x103c, 0x2282, "HP", ALC269_FIXUP_HP_MUTE_LED_MIC1),
	SND_PCI_QUIRK(0x103c, 0x228b, "HP", ALC269_FIXUP_HP_MUTE_LED_MIC1),
	SND_PCI_QUIRK(0x103c, 0x228e, "HP", ALC269_FIXUP_HP_MUTE_LED_MIC1),
	SND_PCI_QUIRK(0x103c, 0x229e, "HP", ALC269_FIXUP_HP_MUTE_LED_MIC1),
	SND_PCI_QUIRK(0x103c, 0x22b2, "HP", ALC269_FIXUP_HP_MUTE_LED_MIC1),
	SND_PCI_QUIRK(0x103c, 0x22b7, "HP", ALC269_FIXUP_HP_MUTE_LED_MIC1),
	SND_PCI_QUIRK(0x103c, 0x22bf, "HP", ALC269_FIXUP_HP_MUTE_LED_MIC1),
	SND_PCI_QUIRK(0x103c, 0x22c4, "HP", ALC269_FIXUP_HP_MUTE_LED_MIC1),
	SND_PCI_QUIRK(0x103c, 0x22c5, "HP", ALC269_FIXUP_HP_MUTE_LED_MIC1),
	SND_PCI_QUIRK(0x103c, 0x22c7, "HP", ALC269_FIXUP_HP_MUTE_LED_MIC1),
	SND_PCI_QUIRK(0x103c, 0x22c8, "HP", ALC269_FIXUP_HP_MUTE_LED_MIC1),
	SND_PCI_QUIRK(0x103c, 0x22cf, "HP", ALC269_FIXUP_HP_MUTE_LED_MIC1),
	SND_PCI_QUIRK(0x103c, 0x22db, "HP", ALC280_FIXUP_HP_9480M),
	SND_PCI_QUIRK(0x103c, 0x22dc, "HP", ALC269_FIXUP_HP_GPIO_MIC1_LED),
	SND_PCI_QUIRK(0x103c, 0x22fb, "HP", ALC269_FIXUP_HP_GPIO_MIC1_LED),
	SND_PCI_QUIRK(0x103c, 0x2334, "HP", ALC269_FIXUP_HP_MUTE_LED_MIC1),
	SND_PCI_QUIRK(0x103c, 0x2335, "HP", ALC269_FIXUP_HP_MUTE_LED_MIC1),
	SND_PCI_QUIRK(0x103c, 0x2336, "HP", ALC269_FIXUP_HP_MUTE_LED_MIC1),
	SND_PCI_QUIRK(0x103c, 0x2337, "HP", ALC269_FIXUP_HP_MUTE_LED_MIC1),
	SND_PCI_QUIRK(0x103c, 0x802e, "HP Z240 SFF", ALC221_FIXUP_HP_MIC_NO_PRESENCE),
	SND_PCI_QUIRK(0x103c, 0x802f, "HP Z240", ALC221_FIXUP_HP_MIC_NO_PRESENCE),
	SND_PCI_QUIRK(0x103c, 0x8077, "HP", ALC256_FIXUP_HP_HEADSET_MIC),
	SND_PCI_QUIRK(0x103c, 0x8158, "HP", ALC256_FIXUP_HP_HEADSET_MIC),
	SND_PCI_QUIRK(0x103c, 0x820d, "HP Pavilion 15", ALC269_FIXUP_HP_MUTE_LED_MIC3),
	SND_PCI_QUIRK(0x103c, 0x8256, "HP", ALC221_FIXUP_HP_FRONT_MIC),
	SND_PCI_QUIRK(0x103c, 0x827e, "HP x360", ALC295_FIXUP_HP_X360),
	SND_PCI_QUIRK(0x103c, 0x827f, "HP x360", ALC269_FIXUP_HP_MUTE_LED_MIC3),
	SND_PCI_QUIRK(0x103c, 0x82bf, "HP G3 mini", ALC221_FIXUP_HP_MIC_NO_PRESENCE),
	SND_PCI_QUIRK(0x103c, 0x82c0, "HP G3 mini premium", ALC221_FIXUP_HP_MIC_NO_PRESENCE),
	SND_PCI_QUIRK(0x103c, 0x83b9, "HP Spectre x360", ALC269_FIXUP_HP_MUTE_LED_MIC3),
	SND_PCI_QUIRK(0x103c, 0x841c, "HP Pavilion 15-CK0xx", ALC269_FIXUP_HP_MUTE_LED_MIC3),
	SND_PCI_QUIRK(0x103c, 0x8497, "HP Envy x360", ALC269_FIXUP_HP_MUTE_LED_MIC3),
	SND_PCI_QUIRK(0x103c, 0x84da, "HP OMEN dc0019-ur", ALC295_FIXUP_HP_OMEN),
	SND_PCI_QUIRK(0x103c, 0x84e7, "HP Pavilion 15", ALC269_FIXUP_HP_MUTE_LED_MIC3),
	SND_PCI_QUIRK(0x103c, 0x8519, "HP Spectre x360 15-df0xxx", ALC285_FIXUP_HP_SPECTRE_X360),
	SND_PCI_QUIRK(0x103c, 0x860f, "HP ZBook 15 G6", ALC285_FIXUP_HP_GPIO_AMP_INIT),
	SND_PCI_QUIRK(0x103c, 0x861f, "HP Elite Dragonfly G1", ALC285_FIXUP_HP_GPIO_AMP_INIT),
	SND_PCI_QUIRK(0x103c, 0x869d, "HP", ALC236_FIXUP_HP_MUTE_LED),
	SND_PCI_QUIRK(0x103c, 0x86c7, "HP Envy AiO 32", ALC274_FIXUP_HP_ENVY_GPIO),
	SND_PCI_QUIRK(0x103c, 0x8716, "HP Elite Dragonfly G2 Notebook PC", ALC285_FIXUP_HP_GPIO_AMP_INIT),
	SND_PCI_QUIRK(0x103c, 0x8720, "HP EliteBook x360 1040 G8 Notebook PC", ALC285_FIXUP_HP_GPIO_AMP_INIT),
	SND_PCI_QUIRK(0x103c, 0x8724, "HP EliteBook 850 G7", ALC285_FIXUP_HP_GPIO_LED),
	SND_PCI_QUIRK(0x103c, 0x8728, "HP EliteBook 840 G7", ALC285_FIXUP_HP_GPIO_LED),
	SND_PCI_QUIRK(0x103c, 0x8729, "HP", ALC285_FIXUP_HP_GPIO_LED),
	SND_PCI_QUIRK(0x103c, 0x8730, "HP ProBook 445 G7", ALC236_FIXUP_HP_MUTE_LED_MICMUTE_VREF),
	SND_PCI_QUIRK(0x103c, 0x8735, "HP ProBook 435 G7", ALC236_FIXUP_HP_MUTE_LED_MICMUTE_VREF),
	SND_PCI_QUIRK(0x103c, 0x8736, "HP", ALC285_FIXUP_HP_GPIO_AMP_INIT),
	SND_PCI_QUIRK(0x103c, 0x8760, "HP", ALC285_FIXUP_HP_MUTE_LED),
	SND_PCI_QUIRK(0x103c, 0x877a, "HP", ALC285_FIXUP_HP_MUTE_LED),
	SND_PCI_QUIRK(0x103c, 0x877d, "HP", ALC236_FIXUP_HP_MUTE_LED),
	SND_PCI_QUIRK(0x103c, 0x8780, "HP ZBook Fury 17 G7 Mobile Workstation",
		      ALC285_FIXUP_HP_GPIO_AMP_INIT),
	SND_PCI_QUIRK(0x103c, 0x8783, "HP ZBook Fury 15 G7 Mobile Workstation",
		      ALC285_FIXUP_HP_GPIO_AMP_INIT),
	SND_PCI_QUIRK(0x103c, 0x8788, "HP OMEN 15", ALC285_FIXUP_HP_MUTE_LED),
	SND_PCI_QUIRK(0x103c, 0x87c8, "HP", ALC287_FIXUP_HP_GPIO_LED),
	SND_PCI_QUIRK(0x103c, 0x87e5, "HP ProBook 440 G8 Notebook PC", ALC236_FIXUP_HP_GPIO_LED),
	SND_PCI_QUIRK(0x103c, 0x87e7, "HP ProBook 450 G8 Notebook PC", ALC236_FIXUP_HP_GPIO_LED),
	SND_PCI_QUIRK(0x103c, 0x87f1, "HP ProBook 630 G8 Notebook PC", ALC236_FIXUP_HP_GPIO_LED),
	SND_PCI_QUIRK(0x103c, 0x87f2, "HP ProBook 640 G8 Notebook PC", ALC236_FIXUP_HP_GPIO_LED),
	SND_PCI_QUIRK(0x103c, 0x87f4, "HP", ALC287_FIXUP_HP_GPIO_LED),
	SND_PCI_QUIRK(0x103c, 0x87f5, "HP", ALC287_FIXUP_HP_GPIO_LED),
	SND_PCI_QUIRK(0x103c, 0x87f6, "HP Spectre x360 14", ALC245_FIXUP_HP_X360_AMP),
	SND_PCI_QUIRK(0x103c, 0x87f7, "HP Spectre x360 14", ALC245_FIXUP_HP_X360_AMP),
	SND_PCI_QUIRK(0x103c, 0x8805, "HP ProBook 650 G8 Notebook PC", ALC236_FIXUP_HP_GPIO_LED),
	SND_PCI_QUIRK(0x103c, 0x880d, "HP EliteBook 830 G8 Notebook PC", ALC285_FIXUP_HP_GPIO_LED),
	SND_PCI_QUIRK(0x103c, 0x8811, "HP Spectre x360 15-eb1xxx", ALC285_FIXUP_HP_SPECTRE_X360_EB1),
	SND_PCI_QUIRK(0x103c, 0x8812, "HP Spectre x360 15-eb1xxx", ALC285_FIXUP_HP_SPECTRE_X360_EB1),
	SND_PCI_QUIRK(0x103c, 0x8846, "HP EliteBook 850 G8 Notebook PC", ALC285_FIXUP_HP_GPIO_LED),
	SND_PCI_QUIRK(0x103c, 0x8847, "HP EliteBook x360 830 G8 Notebook PC", ALC285_FIXUP_HP_GPIO_LED),
	SND_PCI_QUIRK(0x103c, 0x884b, "HP EliteBook 840 Aero G8 Notebook PC", ALC285_FIXUP_HP_GPIO_LED),
	SND_PCI_QUIRK(0x103c, 0x884c, "HP EliteBook 840 G8 Notebook PC", ALC285_FIXUP_HP_GPIO_LED),
	SND_PCI_QUIRK(0x103c, 0x8862, "HP ProBook 445 G8 Notebook PC", ALC236_FIXUP_HP_LIMIT_INT_MIC_BOOST),
	SND_PCI_QUIRK(0x103c, 0x8863, "HP ProBook 445 G8 Notebook PC", ALC236_FIXUP_HP_LIMIT_INT_MIC_BOOST),
	SND_PCI_QUIRK(0x103c, 0x886d, "HP ZBook Fury 17.3 Inch G8 Mobile Workstation PC", ALC285_FIXUP_HP_GPIO_AMP_INIT),
	SND_PCI_QUIRK(0x103c, 0x8870, "HP ZBook Fury 15.6 Inch G8 Mobile Workstation PC", ALC285_FIXUP_HP_GPIO_AMP_INIT),
	SND_PCI_QUIRK(0x103c, 0x8873, "HP ZBook Studio 15.6 Inch G8 Mobile Workstation PC", ALC285_FIXUP_HP_GPIO_AMP_INIT),
	SND_PCI_QUIRK(0x103c, 0x888d, "HP ZBook Power 15.6 inch G8 Mobile Workstation PC", ALC236_FIXUP_HP_GPIO_LED),
	SND_PCI_QUIRK(0x103c, 0x8895, "HP EliteBook 855 G8 Notebook PC", ALC285_FIXUP_HP_SPEAKERS_MICMUTE_LED),
	SND_PCI_QUIRK(0x103c, 0x8896, "HP EliteBook 855 G8 Notebook PC", ALC285_FIXUP_HP_MUTE_LED),
	SND_PCI_QUIRK(0x103c, 0x8898, "HP EliteBook 845 G8 Notebook PC", ALC285_FIXUP_HP_LIMIT_INT_MIC_BOOST),
	SND_PCI_QUIRK(0x103c, 0x88d0, "HP Pavilion 15-eh1xxx (mainboard 88D0)", ALC287_FIXUP_HP_GPIO_LED),
	SND_PCI_QUIRK(0x103c, 0x896e, "HP EliteBook x360 830 G9", ALC245_FIXUP_CS35L41_SPI_2_HP_GPIO_LED),
	SND_PCI_QUIRK(0x103c, 0x8971, "HP EliteBook 830 G9", ALC245_FIXUP_CS35L41_SPI_2_HP_GPIO_LED),
	SND_PCI_QUIRK(0x103c, 0x8972, "HP EliteBook 840 G9", ALC245_FIXUP_CS35L41_SPI_2_HP_GPIO_LED),
	SND_PCI_QUIRK(0x103c, 0x8973, "HP EliteBook 860 G9", ALC245_FIXUP_CS35L41_SPI_2_HP_GPIO_LED),
	SND_PCI_QUIRK(0x103c, 0x8974, "HP EliteBook 840 Aero G9", ALC245_FIXUP_CS35L41_SPI_2_HP_GPIO_LED),
	SND_PCI_QUIRK(0x103c, 0x8975, "HP EliteBook x360 840 Aero G9", ALC245_FIXUP_CS35L41_SPI_2_HP_GPIO_LED),
	SND_PCI_QUIRK(0x103c, 0x8981, "HP Elite Dragonfly G3", ALC245_FIXUP_CS35L41_SPI_4),
	SND_PCI_QUIRK(0x103c, 0x898e, "HP EliteBook 835 G9", ALC287_FIXUP_CS35L41_I2C_2),
	SND_PCI_QUIRK(0x103c, 0x898f, "HP EliteBook 835 G9", ALC287_FIXUP_CS35L41_I2C_2),
	SND_PCI_QUIRK(0x103c, 0x8991, "HP EliteBook 845 G9", ALC287_FIXUP_CS35L41_I2C_2_HP_GPIO_LED),
	SND_PCI_QUIRK(0x103c, 0x8992, "HP EliteBook 845 G9", ALC287_FIXUP_CS35L41_I2C_2),
	SND_PCI_QUIRK(0x103c, 0x8994, "HP EliteBook 855 G9", ALC287_FIXUP_CS35L41_I2C_2_HP_GPIO_LED),
	SND_PCI_QUIRK(0x103c, 0x8995, "HP EliteBook 855 G9", ALC287_FIXUP_CS35L41_I2C_2),
	SND_PCI_QUIRK(0x103c, 0x89a4, "HP ProBook 440 G9", ALC236_FIXUP_HP_GPIO_LED),
	SND_PCI_QUIRK(0x103c, 0x89a6, "HP ProBook 450 G9", ALC236_FIXUP_HP_GPIO_LED),
	SND_PCI_QUIRK(0x103c, 0x89aa, "HP EliteBook 630 G9", ALC236_FIXUP_HP_GPIO_LED),
	SND_PCI_QUIRK(0x103c, 0x89ac, "HP EliteBook 640 G9", ALC236_FIXUP_HP_GPIO_LED),
	SND_PCI_QUIRK(0x103c, 0x89ae, "HP EliteBook 650 G9", ALC236_FIXUP_HP_GPIO_LED),
	SND_PCI_QUIRK(0x103c, 0x89c3, "Zbook Studio G9", ALC245_FIXUP_CS35L41_SPI_4_HP_GPIO_LED),
	SND_PCI_QUIRK(0x103c, 0x89c6, "Zbook Fury 17 G9", ALC245_FIXUP_CS35L41_SPI_2_HP_GPIO_LED),
	SND_PCI_QUIRK(0x103c, 0x89ca, "HP", ALC236_FIXUP_HP_MUTE_LED_MICMUTE_VREF),
	SND_PCI_QUIRK(0x1043, 0x103e, "ASUS X540SA", ALC256_FIXUP_ASUS_MIC),
	SND_PCI_QUIRK(0x1043, 0x103f, "ASUS TX300", ALC282_FIXUP_ASUS_TX300),
	SND_PCI_QUIRK(0x1043, 0x106d, "Asus K53BE", ALC269_FIXUP_LIMIT_INT_MIC_BOOST),
	SND_PCI_QUIRK(0x1043, 0x10a1, "ASUS UX391UA", ALC294_FIXUP_ASUS_SPK),
	SND_PCI_QUIRK(0x1043, 0x10c0, "ASUS X540SA", ALC256_FIXUP_ASUS_MIC),
	SND_PCI_QUIRK(0x1043, 0x10d0, "ASUS X540LA/X540LJ", ALC255_FIXUP_ASUS_MIC_NO_PRESENCE),
	SND_PCI_QUIRK(0x1043, 0x115d, "Asus 1015E", ALC269_FIXUP_LIMIT_INT_MIC_BOOST),
	SND_PCI_QUIRK(0x1043, 0x11c0, "ASUS X556UR", ALC255_FIXUP_ASUS_MIC_NO_PRESENCE),
	SND_PCI_QUIRK(0x1043, 0x125e, "ASUS Q524UQK", ALC255_FIXUP_ASUS_MIC_NO_PRESENCE),
	SND_PCI_QUIRK(0x1043, 0x1271, "ASUS X430UN", ALC256_FIXUP_ASUS_MIC_NO_PRESENCE),
	SND_PCI_QUIRK(0x1043, 0x1290, "ASUS X441SA", ALC233_FIXUP_EAPD_COEF_AND_MIC_NO_PRESENCE),
	SND_PCI_QUIRK(0x1043, 0x12a0, "ASUS X441UV", ALC233_FIXUP_EAPD_COEF_AND_MIC_NO_PRESENCE),
	SND_PCI_QUIRK(0x1043, 0x12e0, "ASUS X541SA", ALC256_FIXUP_ASUS_MIC),
	SND_PCI_QUIRK(0x1043, 0x12f0, "ASUS X541UV", ALC256_FIXUP_ASUS_MIC),
	SND_PCI_QUIRK(0x1043, 0x13b0, "ASUS Z550SA", ALC256_FIXUP_ASUS_MIC),
	SND_PCI_QUIRK(0x1043, 0x1427, "Asus Zenbook UX31E", ALC269VB_FIXUP_ASUS_ZENBOOK),
	SND_PCI_QUIRK(0x1043, 0x1517, "Asus Zenbook UX31A", ALC269VB_FIXUP_ASUS_ZENBOOK_UX31A),
	SND_PCI_QUIRK(0x1043, 0x16e3, "ASUS UX50", ALC269_FIXUP_STEREO_DMIC),
	SND_PCI_QUIRK(0x1043, 0x1740, "ASUS UX430UA", ALC295_FIXUP_ASUS_DACS),
	SND_PCI_QUIRK(0x1043, 0x17d1, "ASUS UX431FL", ALC294_FIXUP_ASUS_DUAL_SPK),
	SND_PCI_QUIRK(0x1043, 0x1662, "ASUS GV301QH", ALC294_FIXUP_ASUS_DUAL_SPK),
	SND_PCI_QUIRK(0x1043, 0x1881, "ASUS Zephyrus S/M", ALC294_FIXUP_ASUS_GX502_PINS),
	SND_PCI_QUIRK(0x1043, 0x18b1, "Asus MJ401TA", ALC256_FIXUP_ASUS_HEADSET_MIC),
	SND_PCI_QUIRK(0x1043, 0x18f1, "Asus FX505DT", ALC256_FIXUP_ASUS_HEADSET_MIC),
	SND_PCI_QUIRK(0x1043, 0x194e, "ASUS UX563FD", ALC294_FIXUP_ASUS_HPE),
	SND_PCI_QUIRK(0x1043, 0x1970, "ASUS UX550VE", ALC289_FIXUP_ASUS_GA401),
	SND_PCI_QUIRK(0x1043, 0x1982, "ASUS B1400CEPE", ALC256_FIXUP_ASUS_HPE),
	SND_PCI_QUIRK(0x1043, 0x19ce, "ASUS B9450FA", ALC294_FIXUP_ASUS_HPE),
	SND_PCI_QUIRK(0x1043, 0x19e1, "ASUS UX581LV", ALC295_FIXUP_ASUS_MIC_NO_PRESENCE),
	SND_PCI_QUIRK(0x1043, 0x1a13, "Asus G73Jw", ALC269_FIXUP_ASUS_G73JW),
	SND_PCI_QUIRK(0x1043, 0x1a30, "ASUS X705UD", ALC256_FIXUP_ASUS_MIC),
	SND_PCI_QUIRK(0x1043, 0x1b11, "ASUS UX431DA", ALC294_FIXUP_ASUS_COEF_1B),
	SND_PCI_QUIRK(0x1043, 0x1b13, "Asus U41SV", ALC269_FIXUP_INV_DMIC),
	SND_PCI_QUIRK(0x1043, 0x1bbd, "ASUS Z550MA", ALC255_FIXUP_ASUS_MIC_NO_PRESENCE),
	SND_PCI_QUIRK(0x1043, 0x1c23, "Asus X55U", ALC269_FIXUP_LIMIT_INT_MIC_BOOST),
	SND_PCI_QUIRK(0x1043, 0x1ccd, "ASUS X555UB", ALC256_FIXUP_ASUS_MIC),
	SND_PCI_QUIRK(0x1043, 0x1d4e, "ASUS TM420", ALC256_FIXUP_ASUS_HPE),
	SND_PCI_QUIRK(0x1043, 0x1e11, "ASUS Zephyrus G15", ALC289_FIXUP_ASUS_GA502),
	SND_PCI_QUIRK(0x1043, 0x1e51, "ASUS Zephyrus M15", ALC294_FIXUP_ASUS_GU502_PINS),
	SND_PCI_QUIRK(0x1043, 0x1e8e, "ASUS Zephyrus G15", ALC289_FIXUP_ASUS_GA401),
	SND_PCI_QUIRK(0x1043, 0x1f11, "ASUS Zephyrus G14", ALC289_FIXUP_ASUS_GA401),
	SND_PCI_QUIRK(0x1043, 0x1d42, "ASUS Zephyrus G14 2022", ALC289_FIXUP_ASUS_GA401),
	SND_PCI_QUIRK(0x1043, 0x16b2, "ASUS GU603", ALC289_FIXUP_ASUS_GA401),
	SND_PCI_QUIRK(0x1043, 0x3030, "ASUS ZN270IE", ALC256_FIXUP_ASUS_AIO_GPIO2),
	SND_PCI_QUIRK(0x1043, 0x831a, "ASUS P901", ALC269_FIXUP_STEREO_DMIC),
	SND_PCI_QUIRK(0x1043, 0x834a, "ASUS S101", ALC269_FIXUP_STEREO_DMIC),
	SND_PCI_QUIRK(0x1043, 0x8398, "ASUS P1005", ALC269_FIXUP_STEREO_DMIC),
	SND_PCI_QUIRK(0x1043, 0x83ce, "ASUS P1005", ALC269_FIXUP_STEREO_DMIC),
	SND_PCI_QUIRK(0x1043, 0x8516, "ASUS X101CH", ALC269_FIXUP_ASUS_X101),
	SND_PCI_QUIRK(0x104d, 0x9073, "Sony VAIO", ALC275_FIXUP_SONY_VAIO_GPIO2),
	SND_PCI_QUIRK(0x104d, 0x907b, "Sony VAIO", ALC275_FIXUP_SONY_HWEQ),
	SND_PCI_QUIRK(0x104d, 0x9084, "Sony VAIO", ALC275_FIXUP_SONY_HWEQ),
	SND_PCI_QUIRK(0x104d, 0x9099, "Sony VAIO S13", ALC275_FIXUP_SONY_DISABLE_AAMIX),
	SND_PCI_QUIRK(0x104d, 0x90b5, "Sony VAIO Pro 11", ALC286_FIXUP_SONY_MIC_NO_PRESENCE),
	SND_PCI_QUIRK(0x104d, 0x90b6, "Sony VAIO Pro 13", ALC286_FIXUP_SONY_MIC_NO_PRESENCE),
	SND_PCI_QUIRK(0x10cf, 0x1475, "Lifebook", ALC269_FIXUP_LIFEBOOK),
	SND_PCI_QUIRK(0x10cf, 0x159f, "Lifebook E780", ALC269_FIXUP_LIFEBOOK_NO_HP_TO_LINEOUT),
	SND_PCI_QUIRK(0x10cf, 0x15dc, "Lifebook T731", ALC269_FIXUP_LIFEBOOK_HP_PIN),
	SND_PCI_QUIRK(0x10cf, 0x1629, "Lifebook U7x7", ALC255_FIXUP_LIFEBOOK_U7x7_HEADSET_MIC),
	SND_PCI_QUIRK(0x10cf, 0x1757, "Lifebook E752", ALC269_FIXUP_LIFEBOOK_HP_PIN),
	SND_PCI_QUIRK(0x10cf, 0x1845, "Lifebook U904", ALC269_FIXUP_LIFEBOOK_EXTMIC),
	SND_PCI_QUIRK(0x10ec, 0x10f2, "Intel Reference board", ALC700_FIXUP_INTEL_REFERENCE),
	SND_PCI_QUIRK(0x10ec, 0x118c, "Medion EE4254 MD62100", ALC256_FIXUP_MEDION_HEADSET_NO_PRESENCE),
	SND_PCI_QUIRK(0x10ec, 0x1230, "Intel Reference board", ALC295_FIXUP_CHROME_BOOK),
	SND_PCI_QUIRK(0x10ec, 0x1252, "Intel Reference board", ALC295_FIXUP_CHROME_BOOK),
	SND_PCI_QUIRK(0x10ec, 0x1254, "Intel Reference board", ALC295_FIXUP_CHROME_BOOK),
	SND_PCI_QUIRK(0x10f7, 0x8338, "Panasonic CF-SZ6", ALC269_FIXUP_HEADSET_MODE),
	SND_PCI_QUIRK(0x144d, 0xc109, "Samsung Ativ book 9 (NP900X3G)", ALC269_FIXUP_INV_DMIC),
	SND_PCI_QUIRK(0x144d, 0xc169, "Samsung Notebook 9 Pen (NP930SBE-K01US)", ALC298_FIXUP_SAMSUNG_HEADPHONE_VERY_QUIET),
	SND_PCI_QUIRK(0x144d, 0xc176, "Samsung Notebook 9 Pro (NP930MBE-K04US)", ALC298_FIXUP_SAMSUNG_HEADPHONE_VERY_QUIET),
	SND_PCI_QUIRK(0x144d, 0xc189, "Samsung Galaxy Flex Book (NT950QCG-X716)", ALC298_FIXUP_SAMSUNG_HEADPHONE_VERY_QUIET),
	SND_PCI_QUIRK(0x144d, 0xc18a, "Samsung Galaxy Book Ion (NP930XCJ-K01US)", ALC298_FIXUP_SAMSUNG_HEADPHONE_VERY_QUIET),
	SND_PCI_QUIRK(0x144d, 0xc740, "Samsung Ativ book 8 (NP870Z5G)", ALC269_FIXUP_ATIV_BOOK_8),
	SND_PCI_QUIRK(0x144d, 0xc812, "Samsung Notebook Pen S (NT950SBE-X58)", ALC298_FIXUP_SAMSUNG_HEADPHONE_VERY_QUIET),
	SND_PCI_QUIRK(0x144d, 0xc830, "Samsung Galaxy Book Ion (NT950XCJ-X716A)", ALC298_FIXUP_SAMSUNG_HEADPHONE_VERY_QUIET),
	SND_PCI_QUIRK(0x144d, 0xc832, "Samsung Galaxy Book Flex Alpha (NP730QCJ)", ALC256_FIXUP_SAMSUNG_HEADPHONE_VERY_QUIET),
	SND_PCI_QUIRK(0x1458, 0xfa53, "Gigabyte BXBT-2807", ALC283_FIXUP_HEADSET_MIC),
	SND_PCI_QUIRK(0x1462, 0xb120, "MSI Cubi MS-B120", ALC283_FIXUP_HEADSET_MIC),
	SND_PCI_QUIRK(0x1462, 0xb171, "Cubi N 8GL (MS-B171)", ALC283_FIXUP_HEADSET_MIC),
	SND_PCI_QUIRK(0x152d, 0x1082, "Quanta NL3", ALC269_FIXUP_LIFEBOOK),
	SND_PCI_QUIRK(0x1558, 0x1323, "Clevo N130ZU", ALC293_FIXUP_SYSTEM76_MIC_NO_PRESENCE),
	SND_PCI_QUIRK(0x1558, 0x1325, "Clevo N15[01][CW]U", ALC293_FIXUP_SYSTEM76_MIC_NO_PRESENCE),
	SND_PCI_QUIRK(0x1558, 0x1401, "Clevo L140[CZ]U", ALC293_FIXUP_SYSTEM76_MIC_NO_PRESENCE),
	SND_PCI_QUIRK(0x1558, 0x1403, "Clevo N140CU", ALC293_FIXUP_SYSTEM76_MIC_NO_PRESENCE),
	SND_PCI_QUIRK(0x1558, 0x1404, "Clevo N150CU", ALC293_FIXUP_SYSTEM76_MIC_NO_PRESENCE),
	SND_PCI_QUIRK(0x1558, 0x14a1, "Clevo L141MU", ALC293_FIXUP_SYSTEM76_MIC_NO_PRESENCE),
	SND_PCI_QUIRK(0x1558, 0x4018, "Clevo NV40M[BE]", ALC293_FIXUP_SYSTEM76_MIC_NO_PRESENCE),
	SND_PCI_QUIRK(0x1558, 0x4019, "Clevo NV40MZ", ALC293_FIXUP_SYSTEM76_MIC_NO_PRESENCE),
	SND_PCI_QUIRK(0x1558, 0x4020, "Clevo NV40MB", ALC293_FIXUP_SYSTEM76_MIC_NO_PRESENCE),
	SND_PCI_QUIRK(0x1558, 0x40a1, "Clevo NL40GU", ALC293_FIXUP_SYSTEM76_MIC_NO_PRESENCE),
	SND_PCI_QUIRK(0x1558, 0x40c1, "Clevo NL40[CZ]U", ALC293_FIXUP_SYSTEM76_MIC_NO_PRESENCE),
	SND_PCI_QUIRK(0x1558, 0x40d1, "Clevo NL41DU", ALC293_FIXUP_SYSTEM76_MIC_NO_PRESENCE),
	SND_PCI_QUIRK(0x1558, 0x5015, "Clevo NH5[58]H[HJK]Q", ALC256_FIXUP_SYSTEM76_MIC_NO_PRESENCE),
	SND_PCI_QUIRK(0x1558, 0x5017, "Clevo NH7[79]H[HJK]Q", ALC256_FIXUP_SYSTEM76_MIC_NO_PRESENCE),
	SND_PCI_QUIRK(0x1558, 0x50a3, "Clevo NJ51GU", ALC293_FIXUP_SYSTEM76_MIC_NO_PRESENCE),
	SND_PCI_QUIRK(0x1558, 0x50b3, "Clevo NK50S[BEZ]", ALC293_FIXUP_SYSTEM76_MIC_NO_PRESENCE),
	SND_PCI_QUIRK(0x1558, 0x50b6, "Clevo NK50S5", ALC293_FIXUP_SYSTEM76_MIC_NO_PRESENCE),
	SND_PCI_QUIRK(0x1558, 0x50b8, "Clevo NK50SZ", ALC293_FIXUP_SYSTEM76_MIC_NO_PRESENCE),
	SND_PCI_QUIRK(0x1558, 0x50d5, "Clevo NP50D5", ALC293_FIXUP_SYSTEM76_MIC_NO_PRESENCE),
	SND_PCI_QUIRK(0x1558, 0x50e1, "Clevo NH5[58]HPQ", ALC256_FIXUP_SYSTEM76_MIC_NO_PRESENCE),
	SND_PCI_QUIRK(0x1558, 0x50e2, "Clevo NH7[79]HPQ", ALC256_FIXUP_SYSTEM76_MIC_NO_PRESENCE),
	SND_PCI_QUIRK(0x1558, 0x50f0, "Clevo NH50A[CDF]", ALC293_FIXUP_SYSTEM76_MIC_NO_PRESENCE),
	SND_PCI_QUIRK(0x1558, 0x50f2, "Clevo NH50E[PR]", ALC293_FIXUP_SYSTEM76_MIC_NO_PRESENCE),
	SND_PCI_QUIRK(0x1558, 0x50f3, "Clevo NH58DPQ", ALC293_FIXUP_SYSTEM76_MIC_NO_PRESENCE),
	SND_PCI_QUIRK(0x1558, 0x50f5, "Clevo NH55EPY", ALC293_FIXUP_SYSTEM76_MIC_NO_PRESENCE),
	SND_PCI_QUIRK(0x1558, 0x50f6, "Clevo NH55DPQ", ALC293_FIXUP_SYSTEM76_MIC_NO_PRESENCE),
	SND_PCI_QUIRK(0x1558, 0x5101, "Clevo S510WU", ALC293_FIXUP_SYSTEM76_MIC_NO_PRESENCE),
	SND_PCI_QUIRK(0x1558, 0x5157, "Clevo W517GU1", ALC293_FIXUP_SYSTEM76_MIC_NO_PRESENCE),
	SND_PCI_QUIRK(0x1558, 0x51a1, "Clevo NS50MU", ALC293_FIXUP_SYSTEM76_MIC_NO_PRESENCE),
	SND_PCI_QUIRK(0x1558, 0x70a1, "Clevo NB70T[HJK]", ALC293_FIXUP_SYSTEM76_MIC_NO_PRESENCE),
	SND_PCI_QUIRK(0x1558, 0x70b3, "Clevo NK70SB", ALC293_FIXUP_SYSTEM76_MIC_NO_PRESENCE),
	SND_PCI_QUIRK(0x1558, 0x70f2, "Clevo NH79EPY", ALC293_FIXUP_SYSTEM76_MIC_NO_PRESENCE),
	SND_PCI_QUIRK(0x1558, 0x70f3, "Clevo NH77DPQ", ALC293_FIXUP_SYSTEM76_MIC_NO_PRESENCE),
	SND_PCI_QUIRK(0x1558, 0x70f4, "Clevo NH77EPY", ALC293_FIXUP_SYSTEM76_MIC_NO_PRESENCE),
	SND_PCI_QUIRK(0x1558, 0x70f6, "Clevo NH77DPQ-Y", ALC293_FIXUP_SYSTEM76_MIC_NO_PRESENCE),
	SND_PCI_QUIRK(0x1558, 0x8228, "Clevo NR40BU", ALC293_FIXUP_SYSTEM76_MIC_NO_PRESENCE),
	SND_PCI_QUIRK(0x1558, 0x8520, "Clevo NH50D[CD]", ALC293_FIXUP_SYSTEM76_MIC_NO_PRESENCE),
	SND_PCI_QUIRK(0x1558, 0x8521, "Clevo NH77D[CD]", ALC293_FIXUP_SYSTEM76_MIC_NO_PRESENCE),
	SND_PCI_QUIRK(0x1558, 0x8535, "Clevo NH50D[BE]", ALC293_FIXUP_SYSTEM76_MIC_NO_PRESENCE),
	SND_PCI_QUIRK(0x1558, 0x8536, "Clevo NH79D[BE]", ALC293_FIXUP_SYSTEM76_MIC_NO_PRESENCE),
	SND_PCI_QUIRK(0x1558, 0x8550, "Clevo NH[57][0-9][ER][ACDH]Q", ALC293_FIXUP_SYSTEM76_MIC_NO_PRESENCE),
	SND_PCI_QUIRK(0x1558, 0x8551, "Clevo NH[57][0-9][ER][ACDH]Q", ALC293_FIXUP_SYSTEM76_MIC_NO_PRESENCE),
	SND_PCI_QUIRK(0x1558, 0x8560, "Clevo NH[57][0-9][ER][ACDH]Q", ALC269_FIXUP_HEADSET_MIC),
	SND_PCI_QUIRK(0x1558, 0x8561, "Clevo NH[57][0-9][ER][ACDH]Q", ALC269_FIXUP_HEADSET_MIC),
	SND_PCI_QUIRK(0x1558, 0x8562, "Clevo NH[57][0-9]RZ[Q]", ALC269_FIXUP_DMIC),
	SND_PCI_QUIRK(0x1558, 0x8668, "Clevo NP50B[BE]", ALC293_FIXUP_SYSTEM76_MIC_NO_PRESENCE),
	SND_PCI_QUIRK(0x1558, 0x866d, "Clevo NP5[05]PN[HJK]", ALC256_FIXUP_SYSTEM76_MIC_NO_PRESENCE),
	SND_PCI_QUIRK(0x1558, 0x867c, "Clevo NP7[01]PNP", ALC256_FIXUP_SYSTEM76_MIC_NO_PRESENCE),
	SND_PCI_QUIRK(0x1558, 0x867d, "Clevo NP7[01]PN[HJK]", ALC256_FIXUP_SYSTEM76_MIC_NO_PRESENCE),
	SND_PCI_QUIRK(0x1558, 0x8680, "Clevo NJ50LU", ALC293_FIXUP_SYSTEM76_MIC_NO_PRESENCE),
	SND_PCI_QUIRK(0x1558, 0x8686, "Clevo NH50[CZ]U", ALC256_FIXUP_MIC_NO_PRESENCE_AND_RESUME),
	SND_PCI_QUIRK(0x1558, 0x8a20, "Clevo NH55DCQ-Y", ALC293_FIXUP_SYSTEM76_MIC_NO_PRESENCE),
	SND_PCI_QUIRK(0x1558, 0x8a51, "Clevo NH70RCQ-Y", ALC293_FIXUP_SYSTEM76_MIC_NO_PRESENCE),
	SND_PCI_QUIRK(0x1558, 0x8d50, "Clevo NH55RCQ-M", ALC293_FIXUP_SYSTEM76_MIC_NO_PRESENCE),
	SND_PCI_QUIRK(0x1558, 0x951d, "Clevo N950T[CDF]", ALC293_FIXUP_SYSTEM76_MIC_NO_PRESENCE),
	SND_PCI_QUIRK(0x1558, 0x9600, "Clevo N960K[PR]", ALC293_FIXUP_SYSTEM76_MIC_NO_PRESENCE),
	SND_PCI_QUIRK(0x1558, 0x961d, "Clevo N960S[CDF]", ALC293_FIXUP_SYSTEM76_MIC_NO_PRESENCE),
	SND_PCI_QUIRK(0x1558, 0x971d, "Clevo N970T[CDF]", ALC293_FIXUP_SYSTEM76_MIC_NO_PRESENCE),
	SND_PCI_QUIRK(0x1558, 0xa500, "Clevo NL5[03]RU", ALC293_FIXUP_SYSTEM76_MIC_NO_PRESENCE),
	SND_PCI_QUIRK(0x1558, 0xa600, "Clevo NL50NU", ALC293_FIXUP_SYSTEM76_MIC_NO_PRESENCE),
	SND_PCI_QUIRK(0x1558, 0xb018, "Clevo NP50D[BE]", ALC293_FIXUP_SYSTEM76_MIC_NO_PRESENCE),
	SND_PCI_QUIRK(0x1558, 0xb019, "Clevo NH77D[BE]Q", ALC293_FIXUP_SYSTEM76_MIC_NO_PRESENCE),
	SND_PCI_QUIRK(0x1558, 0xb022, "Clevo NH77D[DC][QW]", ALC293_FIXUP_SYSTEM76_MIC_NO_PRESENCE),
	SND_PCI_QUIRK(0x1558, 0xc018, "Clevo NP50D[BE]", ALC293_FIXUP_SYSTEM76_MIC_NO_PRESENCE),
	SND_PCI_QUIRK(0x1558, 0xc019, "Clevo NH77D[BE]Q", ALC293_FIXUP_SYSTEM76_MIC_NO_PRESENCE),
	SND_PCI_QUIRK(0x1558, 0xc022, "Clevo NH77[DC][QW]", ALC293_FIXUP_SYSTEM76_MIC_NO_PRESENCE),
	SND_PCI_QUIRK(0x17aa, 0x1036, "Lenovo P520", ALC233_FIXUP_LENOVO_MULTI_CODECS),
	SND_PCI_QUIRK(0x17aa, 0x1048, "ThinkCentre Station", ALC623_FIXUP_LENOVO_THINKSTATION_P340),
	SND_PCI_QUIRK(0x17aa, 0x20f2, "Thinkpad SL410/510", ALC269_FIXUP_SKU_IGNORE),
	SND_PCI_QUIRK(0x17aa, 0x215e, "Thinkpad L512", ALC269_FIXUP_SKU_IGNORE),
	SND_PCI_QUIRK(0x17aa, 0x21b8, "Thinkpad Edge 14", ALC269_FIXUP_SKU_IGNORE),
	SND_PCI_QUIRK(0x17aa, 0x21ca, "Thinkpad L412", ALC269_FIXUP_SKU_IGNORE),
	SND_PCI_QUIRK(0x17aa, 0x21e9, "Thinkpad Edge 15", ALC269_FIXUP_SKU_IGNORE),
	SND_PCI_QUIRK(0x17aa, 0x21f3, "Thinkpad T430", ALC269_FIXUP_LENOVO_DOCK),
	SND_PCI_QUIRK(0x17aa, 0x21f6, "Thinkpad T530", ALC269_FIXUP_LENOVO_DOCK_LIMIT_BOOST),
	SND_PCI_QUIRK(0x17aa, 0x21fa, "Thinkpad X230", ALC269_FIXUP_LENOVO_DOCK),
	SND_PCI_QUIRK(0x17aa, 0x21fb, "Thinkpad T430s", ALC269_FIXUP_LENOVO_DOCK),
	SND_PCI_QUIRK(0x17aa, 0x2203, "Thinkpad X230 Tablet", ALC269_FIXUP_LENOVO_DOCK),
	SND_PCI_QUIRK(0x17aa, 0x2208, "Thinkpad T431s", ALC269_FIXUP_LENOVO_DOCK),
	SND_PCI_QUIRK(0x17aa, 0x220c, "Thinkpad T440s", ALC292_FIXUP_TPT440),
	SND_PCI_QUIRK(0x17aa, 0x220e, "Thinkpad T440p", ALC292_FIXUP_TPT440_DOCK),
	SND_PCI_QUIRK(0x17aa, 0x2210, "Thinkpad T540p", ALC292_FIXUP_TPT440_DOCK),
	SND_PCI_QUIRK(0x17aa, 0x2211, "Thinkpad W541", ALC292_FIXUP_TPT440_DOCK),
	SND_PCI_QUIRK(0x17aa, 0x2212, "Thinkpad T440", ALC292_FIXUP_TPT440_DOCK),
	SND_PCI_QUIRK(0x17aa, 0x2214, "Thinkpad X240", ALC292_FIXUP_TPT440_DOCK),
	SND_PCI_QUIRK(0x17aa, 0x2215, "Thinkpad", ALC269_FIXUP_LIMIT_INT_MIC_BOOST),
	SND_PCI_QUIRK(0x17aa, 0x2218, "Thinkpad X1 Carbon 2nd", ALC292_FIXUP_TPT440_DOCK),
	SND_PCI_QUIRK(0x17aa, 0x2223, "ThinkPad T550", ALC292_FIXUP_TPT440_DOCK),
	SND_PCI_QUIRK(0x17aa, 0x2226, "ThinkPad X250", ALC292_FIXUP_TPT440_DOCK),
	SND_PCI_QUIRK(0x17aa, 0x222d, "Thinkpad", ALC298_FIXUP_TPT470_DOCK),
	SND_PCI_QUIRK(0x17aa, 0x222e, "Thinkpad", ALC298_FIXUP_TPT470_DOCK),
	SND_PCI_QUIRK(0x17aa, 0x2231, "Thinkpad T560", ALC292_FIXUP_TPT460),
	SND_PCI_QUIRK(0x17aa, 0x2233, "Thinkpad", ALC292_FIXUP_TPT460),
	SND_PCI_QUIRK(0x17aa, 0x2245, "Thinkpad T470", ALC298_FIXUP_TPT470_DOCK),
	SND_PCI_QUIRK(0x17aa, 0x2246, "Thinkpad", ALC298_FIXUP_TPT470_DOCK),
	SND_PCI_QUIRK(0x17aa, 0x2247, "Thinkpad", ALC298_FIXUP_TPT470_DOCK),
	SND_PCI_QUIRK(0x17aa, 0x2249, "Thinkpad", ALC292_FIXUP_TPT460),
	SND_PCI_QUIRK(0x17aa, 0x224b, "Thinkpad", ALC298_FIXUP_TPT470_DOCK),
	SND_PCI_QUIRK(0x17aa, 0x224c, "Thinkpad", ALC298_FIXUP_TPT470_DOCK),
	SND_PCI_QUIRK(0x17aa, 0x224d, "Thinkpad", ALC298_FIXUP_TPT470_DOCK),
	SND_PCI_QUIRK(0x17aa, 0x225d, "Thinkpad T480", ALC269_FIXUP_LIMIT_INT_MIC_BOOST),
	SND_PCI_QUIRK(0x17aa, 0x2292, "Thinkpad X1 Carbon 7th", ALC285_FIXUP_THINKPAD_HEADSET_JACK),
	SND_PCI_QUIRK(0x17aa, 0x22be, "Thinkpad X1 Carbon 8th", ALC285_FIXUP_THINKPAD_HEADSET_JACK),
	SND_PCI_QUIRK(0x17aa, 0x22c1, "Thinkpad P1 Gen 3", ALC285_FIXUP_THINKPAD_NO_BASS_SPK_HEADSET_JACK),
	SND_PCI_QUIRK(0x17aa, 0x22c2, "Thinkpad X1 Extreme Gen 3", ALC285_FIXUP_THINKPAD_NO_BASS_SPK_HEADSET_JACK),
	SND_PCI_QUIRK(0x17aa, 0x22f1, "Thinkpad", ALC287_FIXUP_CS35L41_I2C_2),
	SND_PCI_QUIRK(0x17aa, 0x22f2, "Thinkpad", ALC287_FIXUP_CS35L41_I2C_2),
	SND_PCI_QUIRK(0x17aa, 0x22f3, "Thinkpad", ALC287_FIXUP_CS35L41_I2C_2),
	SND_PCI_QUIRK(0x17aa, 0x30bb, "ThinkCentre AIO", ALC233_FIXUP_LENOVO_LINE2_MIC_HOTKEY),
	SND_PCI_QUIRK(0x17aa, 0x30e2, "ThinkCentre AIO", ALC233_FIXUP_LENOVO_LINE2_MIC_HOTKEY),
	SND_PCI_QUIRK(0x17aa, 0x310c, "ThinkCentre Station", ALC294_FIXUP_LENOVO_MIC_LOCATION),
	SND_PCI_QUIRK(0x17aa, 0x3111, "ThinkCentre Station", ALC294_FIXUP_LENOVO_MIC_LOCATION),
	SND_PCI_QUIRK(0x17aa, 0x312a, "ThinkCentre Station", ALC294_FIXUP_LENOVO_MIC_LOCATION),
	SND_PCI_QUIRK(0x17aa, 0x312f, "ThinkCentre Station", ALC294_FIXUP_LENOVO_MIC_LOCATION),
	SND_PCI_QUIRK(0x17aa, 0x313c, "ThinkCentre Station", ALC294_FIXUP_LENOVO_MIC_LOCATION),
	SND_PCI_QUIRK(0x17aa, 0x3151, "ThinkCentre Station", ALC283_FIXUP_HEADSET_MIC),
	SND_PCI_QUIRK(0x17aa, 0x3176, "ThinkCentre Station", ALC283_FIXUP_HEADSET_MIC),
	SND_PCI_QUIRK(0x17aa, 0x3178, "ThinkCentre Station", ALC283_FIXUP_HEADSET_MIC),
	SND_PCI_QUIRK(0x17aa, 0x31af, "ThinkCentre Station", ALC623_FIXUP_LENOVO_THINKSTATION_P340),
	SND_PCI_QUIRK(0x17aa, 0x3813, "Legion 7i 15IMHG05", ALC287_FIXUP_LEGION_15IMHG05_SPEAKERS),
	SND_PCI_QUIRK(0x17aa, 0x3818, "Lenovo C940", ALC298_FIXUP_LENOVO_SPK_VOLUME),
	SND_PCI_QUIRK(0x17aa, 0x3819, "Lenovo 13s Gen2 ITL", ALC287_FIXUP_13S_GEN2_SPEAKERS),
	SND_PCI_QUIRK(0x17aa, 0x3820, "Yoga Duet 7 13ITL6", ALC287_FIXUP_YOGA7_14ITL_SPEAKERS),
	SND_PCI_QUIRK(0x17aa, 0x3824, "Legion Y9000X 2020", ALC285_FIXUP_LEGION_Y9000X_SPEAKERS),
	SND_PCI_QUIRK(0x17aa, 0x3827, "Ideapad S740", ALC285_FIXUP_IDEAPAD_S740_COEF),
	SND_PCI_QUIRK(0x17aa, 0x3834, "Lenovo IdeaPad Slim 9i 14ITL5", ALC287_FIXUP_YOGA7_14ITL_SPEAKERS),
	SND_PCI_QUIRK(0x17aa, 0x383d, "Legion Y9000X 2019", ALC285_FIXUP_LEGION_Y9000X_SPEAKERS),
	SND_PCI_QUIRK(0x17aa, 0x3843, "Yoga 9i", ALC287_FIXUP_IDEAPAD_BASS_SPK_AMP),
	SND_PCI_QUIRK(0x17aa, 0x3847, "Legion 7 16ACHG6", ALC287_FIXUP_LEGION_16ACHG6),
	SND_PCI_QUIRK(0x17aa, 0x384a, "Lenovo Yoga 7 15ITL5", ALC287_FIXUP_YOGA7_14ITL_SPEAKERS),
	SND_PCI_QUIRK(0x17aa, 0x3852, "Lenovo Yoga 7 14ITL5", ALC287_FIXUP_YOGA7_14ITL_SPEAKERS),
	SND_PCI_QUIRK(0x17aa, 0x3853, "Lenovo Yoga 7 15ITL5", ALC287_FIXUP_YOGA7_14ITL_SPEAKERS),
	SND_PCI_QUIRK(0x17aa, 0x3902, "Lenovo E50-80", ALC269_FIXUP_DMIC_THINKPAD_ACPI),
	SND_PCI_QUIRK(0x17aa, 0x3977, "IdeaPad S210", ALC283_FIXUP_INT_MIC),
	SND_PCI_QUIRK(0x17aa, 0x3978, "Lenovo B50-70", ALC269_FIXUP_DMIC_THINKPAD_ACPI),
	SND_PCI_QUIRK(0x17aa, 0x3bf8, "Quanta FL1", ALC269_FIXUP_PCM_44K),
	SND_PCI_QUIRK(0x17aa, 0x5013, "Thinkpad", ALC269_FIXUP_LIMIT_INT_MIC_BOOST),
	SND_PCI_QUIRK(0x17aa, 0x501a, "Thinkpad", ALC283_FIXUP_INT_MIC),
	SND_PCI_QUIRK(0x17aa, 0x501e, "Thinkpad L440", ALC292_FIXUP_TPT440_DOCK),
	SND_PCI_QUIRK(0x17aa, 0x5026, "Thinkpad", ALC269_FIXUP_LIMIT_INT_MIC_BOOST),
	SND_PCI_QUIRK(0x17aa, 0x5034, "Thinkpad T450", ALC292_FIXUP_TPT440_DOCK),
	SND_PCI_QUIRK(0x17aa, 0x5036, "Thinkpad T450s", ALC292_FIXUP_TPT440_DOCK),
	SND_PCI_QUIRK(0x17aa, 0x503c, "Thinkpad L450", ALC292_FIXUP_TPT440_DOCK),
	SND_PCI_QUIRK(0x17aa, 0x504a, "ThinkPad X260", ALC292_FIXUP_TPT440_DOCK),
	SND_PCI_QUIRK(0x17aa, 0x504b, "Thinkpad", ALC293_FIXUP_LENOVO_SPK_NOISE),
	SND_PCI_QUIRK(0x17aa, 0x5050, "Thinkpad T560p", ALC292_FIXUP_TPT460),
	SND_PCI_QUIRK(0x17aa, 0x5051, "Thinkpad L460", ALC292_FIXUP_TPT460),
	SND_PCI_QUIRK(0x17aa, 0x5053, "Thinkpad T460", ALC292_FIXUP_TPT460),
	SND_PCI_QUIRK(0x17aa, 0x505d, "Thinkpad", ALC298_FIXUP_TPT470_DOCK),
	SND_PCI_QUIRK(0x17aa, 0x505f, "Thinkpad", ALC298_FIXUP_TPT470_DOCK),
	SND_PCI_QUIRK(0x17aa, 0x5062, "Thinkpad", ALC298_FIXUP_TPT470_DOCK),
	SND_PCI_QUIRK(0x17aa, 0x508b, "Thinkpad X12 Gen 1", ALC287_FIXUP_LEGION_15IMHG05_SPEAKERS),
	SND_PCI_QUIRK(0x17aa, 0x5109, "Thinkpad", ALC269_FIXUP_LIMIT_INT_MIC_BOOST),
	SND_PCI_QUIRK(0x17aa, 0x511e, "Thinkpad", ALC298_FIXUP_TPT470_DOCK),
	SND_PCI_QUIRK(0x17aa, 0x511f, "Thinkpad", ALC298_FIXUP_TPT470_DOCK),
	SND_PCI_QUIRK(0x17aa, 0x9e54, "LENOVO NB", ALC269_FIXUP_LENOVO_EAPD),
	SND_PCI_QUIRK(0x1849, 0x1233, "ASRock NUC Box 1100", ALC233_FIXUP_NO_AUDIO_JACK),
	SND_PCI_QUIRK(0x19e5, 0x3204, "Huawei MACH-WX9", ALC256_FIXUP_HUAWEI_MACH_WX9_PINS),
	SND_PCI_QUIRK(0x1b35, 0x1235, "CZC B20", ALC269_FIXUP_CZC_B20),
	SND_PCI_QUIRK(0x1b35, 0x1236, "CZC TMI", ALC269_FIXUP_CZC_TMI),
	SND_PCI_QUIRK(0x1b35, 0x1237, "CZC L101", ALC269_FIXUP_CZC_L101),
	SND_PCI_QUIRK(0x1b7d, 0xa831, "Ordissimo EVE2 ", ALC269VB_FIXUP_ORDISSIMO_EVE2), /* Also known as Malata PC-B1303 */
	SND_PCI_QUIRK(0x1c06, 0x2013, "Lemote A1802", ALC269_FIXUP_LEMOTE_A1802),
	SND_PCI_QUIRK(0x1c06, 0x2015, "Lemote A190X", ALC269_FIXUP_LEMOTE_A190X),
	SND_PCI_QUIRK(0x1d05, 0x1132, "TongFang PHxTxX1", ALC256_FIXUP_SET_COEF_DEFAULTS),
	SND_PCI_QUIRK(0x1d05, 0x1096, "TongFang GMxMRxx", ALC269_FIXUP_NO_SHUTUP),
	SND_PCI_QUIRK(0x1d05, 0x1100, "TongFang GKxNRxx", ALC269_FIXUP_NO_SHUTUP),
	SND_PCI_QUIRK(0x1d05, 0x1111, "TongFang GMxZGxx", ALC269_FIXUP_NO_SHUTUP),
	SND_PCI_QUIRK(0x1d05, 0x1119, "TongFang GMxZGxx", ALC269_FIXUP_NO_SHUTUP),
	SND_PCI_QUIRK(0x1d05, 0x1129, "TongFang GMxZGxx", ALC269_FIXUP_NO_SHUTUP),
	SND_PCI_QUIRK(0x1d05, 0x1147, "TongFang GMxTGxx", ALC269_FIXUP_NO_SHUTUP),
	SND_PCI_QUIRK(0x1d05, 0x115c, "TongFang GMxTGxx", ALC269_FIXUP_NO_SHUTUP),
	SND_PCI_QUIRK(0x1d05, 0x121b, "TongFang GMxAGxx", ALC269_FIXUP_NO_SHUTUP),
	SND_PCI_QUIRK(0x1d72, 0x1602, "RedmiBook", ALC255_FIXUP_XIAOMI_HEADSET_MIC),
	SND_PCI_QUIRK(0x1d72, 0x1701, "XiaomiNotebook Pro", ALC298_FIXUP_DELL1_MIC_NO_PRESENCE),
	SND_PCI_QUIRK(0x1d72, 0x1901, "RedmiBook 14", ALC256_FIXUP_ASUS_HEADSET_MIC),
	SND_PCI_QUIRK(0x1d72, 0x1947, "RedmiBook Air", ALC255_FIXUP_XIAOMI_HEADSET_MIC),
	SND_PCI_QUIRK(0x8086, 0x2074, "Intel NUC 8", ALC233_FIXUP_INTEL_NUC8_DMIC),
	SND_PCI_QUIRK(0x8086, 0x2080, "Intel NUC 8 Rugged", ALC256_FIXUP_INTEL_NUC8_RUGGED),
	SND_PCI_QUIRK(0x8086, 0x2081, "Intel NUC 10", ALC256_FIXUP_INTEL_NUC10),
	SND_PCI_QUIRK(0xf111, 0x0001, "Framework Laptop", ALC295_FIXUP_FRAMEWORK_LAPTOP_MIC_NO_PRESENCE),

#if 0
	/* Below is a quirk table taken from the old code.
	 * Basically the device should work as is without the fixup table.
	 * If BIOS doesn't give a proper info, enable the corresponding
	 * fixup entry.
	 */
	SND_PCI_QUIRK(0x1043, 0x8330, "ASUS Eeepc P703 P900A",
		      ALC269_FIXUP_AMIC),
	SND_PCI_QUIRK(0x1043, 0x1013, "ASUS N61Da", ALC269_FIXUP_AMIC),
	SND_PCI_QUIRK(0x1043, 0x1143, "ASUS B53f", ALC269_FIXUP_AMIC),
	SND_PCI_QUIRK(0x1043, 0x1133, "ASUS UJ20ft", ALC269_FIXUP_AMIC),
	SND_PCI_QUIRK(0x1043, 0x1183, "ASUS K72DR", ALC269_FIXUP_AMIC),
	SND_PCI_QUIRK(0x1043, 0x11b3, "ASUS K52DR", ALC269_FIXUP_AMIC),
	SND_PCI_QUIRK(0x1043, 0x11e3, "ASUS U33Jc", ALC269_FIXUP_AMIC),
	SND_PCI_QUIRK(0x1043, 0x1273, "ASUS UL80Jt", ALC269_FIXUP_AMIC),
	SND_PCI_QUIRK(0x1043, 0x1283, "ASUS U53Jc", ALC269_FIXUP_AMIC),
	SND_PCI_QUIRK(0x1043, 0x12b3, "ASUS N82JV", ALC269_FIXUP_AMIC),
	SND_PCI_QUIRK(0x1043, 0x12d3, "ASUS N61Jv", ALC269_FIXUP_AMIC),
	SND_PCI_QUIRK(0x1043, 0x13a3, "ASUS UL30Vt", ALC269_FIXUP_AMIC),
	SND_PCI_QUIRK(0x1043, 0x1373, "ASUS G73JX", ALC269_FIXUP_AMIC),
	SND_PCI_QUIRK(0x1043, 0x1383, "ASUS UJ30Jc", ALC269_FIXUP_AMIC),
	SND_PCI_QUIRK(0x1043, 0x13d3, "ASUS N61JA", ALC269_FIXUP_AMIC),
	SND_PCI_QUIRK(0x1043, 0x1413, "ASUS UL50", ALC269_FIXUP_AMIC),
	SND_PCI_QUIRK(0x1043, 0x1443, "ASUS UL30", ALC269_FIXUP_AMIC),
	SND_PCI_QUIRK(0x1043, 0x1453, "ASUS M60Jv", ALC269_FIXUP_AMIC),
	SND_PCI_QUIRK(0x1043, 0x1483, "ASUS UL80", ALC269_FIXUP_AMIC),
	SND_PCI_QUIRK(0x1043, 0x14f3, "ASUS F83Vf", ALC269_FIXUP_AMIC),
	SND_PCI_QUIRK(0x1043, 0x14e3, "ASUS UL20", ALC269_FIXUP_AMIC),
	SND_PCI_QUIRK(0x1043, 0x1513, "ASUS UX30", ALC269_FIXUP_AMIC),
	SND_PCI_QUIRK(0x1043, 0x1593, "ASUS N51Vn", ALC269_FIXUP_AMIC),
	SND_PCI_QUIRK(0x1043, 0x15a3, "ASUS N60Jv", ALC269_FIXUP_AMIC),
	SND_PCI_QUIRK(0x1043, 0x15b3, "ASUS N60Dp", ALC269_FIXUP_AMIC),
	SND_PCI_QUIRK(0x1043, 0x15c3, "ASUS N70De", ALC269_FIXUP_AMIC),
	SND_PCI_QUIRK(0x1043, 0x15e3, "ASUS F83T", ALC269_FIXUP_AMIC),
	SND_PCI_QUIRK(0x1043, 0x1643, "ASUS M60J", ALC269_FIXUP_AMIC),
	SND_PCI_QUIRK(0x1043, 0x1653, "ASUS U50", ALC269_FIXUP_AMIC),
	SND_PCI_QUIRK(0x1043, 0x1693, "ASUS F50N", ALC269_FIXUP_AMIC),
	SND_PCI_QUIRK(0x1043, 0x16a3, "ASUS F5Q", ALC269_FIXUP_AMIC),
	SND_PCI_QUIRK(0x1043, 0x1723, "ASUS P80", ALC269_FIXUP_AMIC),
	SND_PCI_QUIRK(0x1043, 0x1743, "ASUS U80", ALC269_FIXUP_AMIC),
	SND_PCI_QUIRK(0x1043, 0x1773, "ASUS U20A", ALC269_FIXUP_AMIC),
	SND_PCI_QUIRK(0x1043, 0x1883, "ASUS F81Se", ALC269_FIXUP_AMIC),
	SND_PCI_QUIRK(0x152d, 0x1778, "Quanta ON1", ALC269_FIXUP_DMIC),
	SND_PCI_QUIRK(0x17aa, 0x3be9, "Quanta Wistron", ALC269_FIXUP_AMIC),
	SND_PCI_QUIRK(0x17aa, 0x3bf8, "Quanta FL1", ALC269_FIXUP_AMIC),
	SND_PCI_QUIRK(0x17ff, 0x059a, "Quanta EL3", ALC269_FIXUP_DMIC),
	SND_PCI_QUIRK(0x17ff, 0x059b, "Quanta JR1", ALC269_FIXUP_DMIC),
#endif
	{}
};

static const struct snd_pci_quirk alc269_fixup_vendor_tbl[] = {
	SND_PCI_QUIRK_VENDOR(0x1025, "Acer Aspire", ALC271_FIXUP_DMIC),
	SND_PCI_QUIRK_VENDOR(0x103c, "HP", ALC269_FIXUP_HP_MUTE_LED),
	SND_PCI_QUIRK_VENDOR(0x104d, "Sony VAIO", ALC269_FIXUP_SONY_VAIO),
	SND_PCI_QUIRK_VENDOR(0x17aa, "Thinkpad", ALC269_FIXUP_THINKPAD_ACPI),
	SND_PCI_QUIRK_VENDOR(0x19e5, "Huawei Matebook", ALC255_FIXUP_MIC_MUTE_LED),
	{}
};

static const struct hda_model_fixup alc269_fixup_models[] = {
	{.id = ALC269_FIXUP_AMIC, .name = "laptop-amic"},
	{.id = ALC269_FIXUP_DMIC, .name = "laptop-dmic"},
	{.id = ALC269_FIXUP_STEREO_DMIC, .name = "alc269-dmic"},
	{.id = ALC271_FIXUP_DMIC, .name = "alc271-dmic"},
	{.id = ALC269_FIXUP_INV_DMIC, .name = "inv-dmic"},
	{.id = ALC269_FIXUP_HEADSET_MIC, .name = "headset-mic"},
	{.id = ALC269_FIXUP_HEADSET_MODE, .name = "headset-mode"},
	{.id = ALC269_FIXUP_HEADSET_MODE_NO_HP_MIC, .name = "headset-mode-no-hp-mic"},
	{.id = ALC269_FIXUP_LENOVO_DOCK, .name = "lenovo-dock"},
	{.id = ALC269_FIXUP_LENOVO_DOCK_LIMIT_BOOST, .name = "lenovo-dock-limit-boost"},
	{.id = ALC269_FIXUP_HP_GPIO_LED, .name = "hp-gpio-led"},
	{.id = ALC269_FIXUP_HP_DOCK_GPIO_MIC1_LED, .name = "hp-dock-gpio-mic1-led"},
	{.id = ALC269_FIXUP_DELL1_MIC_NO_PRESENCE, .name = "dell-headset-multi"},
	{.id = ALC269_FIXUP_DELL2_MIC_NO_PRESENCE, .name = "dell-headset-dock"},
	{.id = ALC269_FIXUP_DELL3_MIC_NO_PRESENCE, .name = "dell-headset3"},
	{.id = ALC269_FIXUP_DELL4_MIC_NO_PRESENCE, .name = "dell-headset4"},
	{.id = ALC283_FIXUP_CHROME_BOOK, .name = "alc283-dac-wcaps"},
	{.id = ALC283_FIXUP_SENSE_COMBO_JACK, .name = "alc283-sense-combo"},
	{.id = ALC292_FIXUP_TPT440_DOCK, .name = "tpt440-dock"},
	{.id = ALC292_FIXUP_TPT440, .name = "tpt440"},
	{.id = ALC292_FIXUP_TPT460, .name = "tpt460"},
	{.id = ALC298_FIXUP_TPT470_DOCK_FIX, .name = "tpt470-dock-fix"},
	{.id = ALC298_FIXUP_TPT470_DOCK, .name = "tpt470-dock"},
	{.id = ALC233_FIXUP_LENOVO_MULTI_CODECS, .name = "dual-codecs"},
	{.id = ALC700_FIXUP_INTEL_REFERENCE, .name = "alc700-ref"},
	{.id = ALC269_FIXUP_SONY_VAIO, .name = "vaio"},
	{.id = ALC269_FIXUP_DELL_M101Z, .name = "dell-m101z"},
	{.id = ALC269_FIXUP_ASUS_G73JW, .name = "asus-g73jw"},
	{.id = ALC269_FIXUP_LENOVO_EAPD, .name = "lenovo-eapd"},
	{.id = ALC275_FIXUP_SONY_HWEQ, .name = "sony-hweq"},
	{.id = ALC269_FIXUP_PCM_44K, .name = "pcm44k"},
	{.id = ALC269_FIXUP_LIFEBOOK, .name = "lifebook"},
	{.id = ALC269_FIXUP_LIFEBOOK_EXTMIC, .name = "lifebook-extmic"},
	{.id = ALC269_FIXUP_LIFEBOOK_HP_PIN, .name = "lifebook-hp-pin"},
	{.id = ALC255_FIXUP_LIFEBOOK_U7x7_HEADSET_MIC, .name = "lifebook-u7x7"},
	{.id = ALC269VB_FIXUP_AMIC, .name = "alc269vb-amic"},
	{.id = ALC269VB_FIXUP_DMIC, .name = "alc269vb-dmic"},
	{.id = ALC269_FIXUP_HP_MUTE_LED_MIC1, .name = "hp-mute-led-mic1"},
	{.id = ALC269_FIXUP_HP_MUTE_LED_MIC2, .name = "hp-mute-led-mic2"},
	{.id = ALC269_FIXUP_HP_MUTE_LED_MIC3, .name = "hp-mute-led-mic3"},
	{.id = ALC269_FIXUP_HP_GPIO_MIC1_LED, .name = "hp-gpio-mic1"},
	{.id = ALC269_FIXUP_HP_LINE1_MIC1_LED, .name = "hp-line1-mic1"},
	{.id = ALC269_FIXUP_NO_SHUTUP, .name = "noshutup"},
	{.id = ALC286_FIXUP_SONY_MIC_NO_PRESENCE, .name = "sony-nomic"},
	{.id = ALC269_FIXUP_ASPIRE_HEADSET_MIC, .name = "aspire-headset-mic"},
	{.id = ALC269_FIXUP_ASUS_X101, .name = "asus-x101"},
	{.id = ALC271_FIXUP_HP_GATE_MIC_JACK, .name = "acer-ao7xx"},
	{.id = ALC271_FIXUP_HP_GATE_MIC_JACK_E1_572, .name = "acer-aspire-e1"},
	{.id = ALC269_FIXUP_ACER_AC700, .name = "acer-ac700"},
	{.id = ALC269_FIXUP_LIMIT_INT_MIC_BOOST, .name = "limit-mic-boost"},
	{.id = ALC269VB_FIXUP_ASUS_ZENBOOK, .name = "asus-zenbook"},
	{.id = ALC269VB_FIXUP_ASUS_ZENBOOK_UX31A, .name = "asus-zenbook-ux31a"},
	{.id = ALC269VB_FIXUP_ORDISSIMO_EVE2, .name = "ordissimo"},
	{.id = ALC282_FIXUP_ASUS_TX300, .name = "asus-tx300"},
	{.id = ALC283_FIXUP_INT_MIC, .name = "alc283-int-mic"},
	{.id = ALC290_FIXUP_MONO_SPEAKERS_HSJACK, .name = "mono-speakers"},
	{.id = ALC290_FIXUP_SUBWOOFER_HSJACK, .name = "alc290-subwoofer"},
	{.id = ALC269_FIXUP_THINKPAD_ACPI, .name = "thinkpad"},
	{.id = ALC269_FIXUP_DMIC_THINKPAD_ACPI, .name = "dmic-thinkpad"},
	{.id = ALC255_FIXUP_ACER_MIC_NO_PRESENCE, .name = "alc255-acer"},
	{.id = ALC255_FIXUP_ASUS_MIC_NO_PRESENCE, .name = "alc255-asus"},
	{.id = ALC255_FIXUP_DELL1_MIC_NO_PRESENCE, .name = "alc255-dell1"},
	{.id = ALC255_FIXUP_DELL2_MIC_NO_PRESENCE, .name = "alc255-dell2"},
	{.id = ALC293_FIXUP_DELL1_MIC_NO_PRESENCE, .name = "alc293-dell1"},
	{.id = ALC283_FIXUP_HEADSET_MIC, .name = "alc283-headset"},
	{.id = ALC255_FIXUP_MIC_MUTE_LED, .name = "alc255-dell-mute"},
	{.id = ALC282_FIXUP_ASPIRE_V5_PINS, .name = "aspire-v5"},
	{.id = ALC269VB_FIXUP_ASPIRE_E1_COEF, .name = "aspire-e1-coef"},
	{.id = ALC280_FIXUP_HP_GPIO4, .name = "hp-gpio4"},
	{.id = ALC286_FIXUP_HP_GPIO_LED, .name = "hp-gpio-led"},
	{.id = ALC280_FIXUP_HP_GPIO2_MIC_HOTKEY, .name = "hp-gpio2-hotkey"},
	{.id = ALC280_FIXUP_HP_DOCK_PINS, .name = "hp-dock-pins"},
	{.id = ALC269_FIXUP_HP_DOCK_GPIO_MIC1_LED, .name = "hp-dock-gpio-mic"},
	{.id = ALC280_FIXUP_HP_9480M, .name = "hp-9480m"},
	{.id = ALC288_FIXUP_DELL_HEADSET_MODE, .name = "alc288-dell-headset"},
	{.id = ALC288_FIXUP_DELL1_MIC_NO_PRESENCE, .name = "alc288-dell1"},
	{.id = ALC288_FIXUP_DELL_XPS_13, .name = "alc288-dell-xps13"},
	{.id = ALC292_FIXUP_DELL_E7X, .name = "dell-e7x"},
	{.id = ALC293_FIXUP_DISABLE_AAMIX_MULTIJACK, .name = "alc293-dell"},
	{.id = ALC298_FIXUP_DELL1_MIC_NO_PRESENCE, .name = "alc298-dell1"},
	{.id = ALC298_FIXUP_DELL_AIO_MIC_NO_PRESENCE, .name = "alc298-dell-aio"},
	{.id = ALC275_FIXUP_DELL_XPS, .name = "alc275-dell-xps"},
	{.id = ALC293_FIXUP_LENOVO_SPK_NOISE, .name = "lenovo-spk-noise"},
	{.id = ALC233_FIXUP_LENOVO_LINE2_MIC_HOTKEY, .name = "lenovo-hotkey"},
	{.id = ALC255_FIXUP_DELL_SPK_NOISE, .name = "dell-spk-noise"},
	{.id = ALC225_FIXUP_DELL1_MIC_NO_PRESENCE, .name = "alc225-dell1"},
	{.id = ALC295_FIXUP_DISABLE_DAC3, .name = "alc295-disable-dac3"},
	{.id = ALC285_FIXUP_SPEAKER2_TO_DAC1, .name = "alc285-speaker2-to-dac1"},
	{.id = ALC280_FIXUP_HP_HEADSET_MIC, .name = "alc280-hp-headset"},
	{.id = ALC221_FIXUP_HP_FRONT_MIC, .name = "alc221-hp-mic"},
	{.id = ALC298_FIXUP_SPK_VOLUME, .name = "alc298-spk-volume"},
	{.id = ALC256_FIXUP_DELL_INSPIRON_7559_SUBWOOFER, .name = "dell-inspiron-7559"},
	{.id = ALC269_FIXUP_ATIV_BOOK_8, .name = "ativ-book"},
	{.id = ALC221_FIXUP_HP_MIC_NO_PRESENCE, .name = "alc221-hp-mic"},
	{.id = ALC256_FIXUP_ASUS_HEADSET_MODE, .name = "alc256-asus-headset"},
	{.id = ALC256_FIXUP_ASUS_MIC, .name = "alc256-asus-mic"},
	{.id = ALC256_FIXUP_ASUS_AIO_GPIO2, .name = "alc256-asus-aio"},
	{.id = ALC233_FIXUP_ASUS_MIC_NO_PRESENCE, .name = "alc233-asus"},
	{.id = ALC233_FIXUP_EAPD_COEF_AND_MIC_NO_PRESENCE, .name = "alc233-eapd"},
	{.id = ALC294_FIXUP_LENOVO_MIC_LOCATION, .name = "alc294-lenovo-mic"},
	{.id = ALC225_FIXUP_DELL_WYSE_MIC_NO_PRESENCE, .name = "alc225-wyse"},
	{.id = ALC274_FIXUP_DELL_AIO_LINEOUT_VERB, .name = "alc274-dell-aio"},
	{.id = ALC255_FIXUP_DUMMY_LINEOUT_VERB, .name = "alc255-dummy-lineout"},
	{.id = ALC255_FIXUP_DELL_HEADSET_MIC, .name = "alc255-dell-headset"},
	{.id = ALC295_FIXUP_HP_X360, .name = "alc295-hp-x360"},
	{.id = ALC225_FIXUP_HEADSET_JACK, .name = "alc-headset-jack"},
	{.id = ALC295_FIXUP_CHROME_BOOK, .name = "alc-chrome-book"},
	{.id = ALC299_FIXUP_PREDATOR_SPK, .name = "predator-spk"},
	{.id = ALC298_FIXUP_HUAWEI_MBX_STEREO, .name = "huawei-mbx-stereo"},
	{.id = ALC256_FIXUP_MEDION_HEADSET_NO_PRESENCE, .name = "alc256-medion-headset"},
	{.id = ALC298_FIXUP_SAMSUNG_HEADPHONE_VERY_QUIET, .name = "alc298-samsung-headphone"},
	{.id = ALC256_FIXUP_SAMSUNG_HEADPHONE_VERY_QUIET, .name = "alc256-samsung-headphone"},
	{.id = ALC255_FIXUP_XIAOMI_HEADSET_MIC, .name = "alc255-xiaomi-headset"},
	{.id = ALC274_FIXUP_HP_MIC, .name = "alc274-hp-mic-detect"},
	{.id = ALC245_FIXUP_HP_X360_AMP, .name = "alc245-hp-x360-amp"},
	{.id = ALC295_FIXUP_HP_OMEN, .name = "alc295-hp-omen"},
	{.id = ALC285_FIXUP_HP_SPECTRE_X360, .name = "alc285-hp-spectre-x360"},
	{.id = ALC285_FIXUP_HP_SPECTRE_X360_EB1, .name = "alc285-hp-spectre-x360-eb1"},
	{.id = ALC287_FIXUP_IDEAPAD_BASS_SPK_AMP, .name = "alc287-ideapad-bass-spk-amp"},
	{.id = ALC623_FIXUP_LENOVO_THINKSTATION_P340, .name = "alc623-lenovo-thinkstation-p340"},
	{.id = ALC255_FIXUP_ACER_HEADPHONE_AND_MIC, .name = "alc255-acer-headphone-and-mic"},
	{.id = ALC285_FIXUP_HP_GPIO_AMP_INIT, .name = "alc285-hp-amp-init"},
	{}
};
#define ALC225_STANDARD_PINS \
	{0x21, 0x04211020}

#define ALC256_STANDARD_PINS \
	{0x12, 0x90a60140}, \
	{0x14, 0x90170110}, \
	{0x21, 0x02211020}

#define ALC282_STANDARD_PINS \
	{0x14, 0x90170110}

#define ALC290_STANDARD_PINS \
	{0x12, 0x99a30130}

#define ALC292_STANDARD_PINS \
	{0x14, 0x90170110}, \
	{0x15, 0x0221401f}

#define ALC295_STANDARD_PINS \
	{0x12, 0xb7a60130}, \
	{0x14, 0x90170110}, \
	{0x21, 0x04211020}

#define ALC298_STANDARD_PINS \
	{0x12, 0x90a60130}, \
	{0x21, 0x03211020}

static const struct snd_hda_pin_quirk alc269_pin_fixup_tbl[] = {
	SND_HDA_PIN_QUIRK(0x10ec0221, 0x103c, "HP Workstation", ALC221_FIXUP_HP_HEADSET_MIC,
		{0x14, 0x01014020},
		{0x17, 0x90170110},
		{0x18, 0x02a11030},
		{0x19, 0x0181303F},
		{0x21, 0x0221102f}),
	SND_HDA_PIN_QUIRK(0x10ec0255, 0x1025, "Acer", ALC255_FIXUP_ACER_MIC_NO_PRESENCE,
		{0x12, 0x90a601c0},
		{0x14, 0x90171120},
		{0x21, 0x02211030}),
	SND_HDA_PIN_QUIRK(0x10ec0255, 0x1043, "ASUS", ALC255_FIXUP_ASUS_MIC_NO_PRESENCE,
		{0x14, 0x90170110},
		{0x1b, 0x90a70130},
		{0x21, 0x03211020}),
	SND_HDA_PIN_QUIRK(0x10ec0255, 0x1043, "ASUS", ALC255_FIXUP_ASUS_MIC_NO_PRESENCE,
		{0x1a, 0x90a70130},
		{0x1b, 0x90170110},
		{0x21, 0x03211020}),
	SND_HDA_PIN_QUIRK(0x10ec0225, 0x1028, "Dell", ALC225_FIXUP_DELL1_MIC_NO_PRESENCE,
		ALC225_STANDARD_PINS,
		{0x12, 0xb7a60130},
		{0x14, 0x901701a0}),
	SND_HDA_PIN_QUIRK(0x10ec0225, 0x1028, "Dell", ALC225_FIXUP_DELL1_MIC_NO_PRESENCE,
		ALC225_STANDARD_PINS,
		{0x12, 0xb7a60130},
		{0x14, 0x901701b0}),
	SND_HDA_PIN_QUIRK(0x10ec0225, 0x1028, "Dell", ALC225_FIXUP_DELL1_MIC_NO_PRESENCE,
		ALC225_STANDARD_PINS,
		{0x12, 0xb7a60150},
		{0x14, 0x901701a0}),
	SND_HDA_PIN_QUIRK(0x10ec0225, 0x1028, "Dell", ALC225_FIXUP_DELL1_MIC_NO_PRESENCE,
		ALC225_STANDARD_PINS,
		{0x12, 0xb7a60150},
		{0x14, 0x901701b0}),
	SND_HDA_PIN_QUIRK(0x10ec0225, 0x1028, "Dell", ALC225_FIXUP_DELL1_MIC_NO_PRESENCE,
		ALC225_STANDARD_PINS,
		{0x12, 0xb7a60130},
		{0x1b, 0x90170110}),
	SND_HDA_PIN_QUIRK(0x10ec0233, 0x8086, "Intel NUC Skull Canyon", ALC269_FIXUP_DELL1_MIC_NO_PRESENCE,
		{0x1b, 0x01111010},
		{0x1e, 0x01451130},
		{0x21, 0x02211020}),
	SND_HDA_PIN_QUIRK(0x10ec0235, 0x17aa, "Lenovo", ALC233_FIXUP_LENOVO_LINE2_MIC_HOTKEY,
		{0x12, 0x90a60140},
		{0x14, 0x90170110},
		{0x19, 0x02a11030},
		{0x21, 0x02211020}),
	SND_HDA_PIN_QUIRK(0x10ec0235, 0x17aa, "Lenovo", ALC294_FIXUP_LENOVO_MIC_LOCATION,
		{0x14, 0x90170110},
		{0x19, 0x02a11030},
		{0x1a, 0x02a11040},
		{0x1b, 0x01014020},
		{0x21, 0x0221101f}),
	SND_HDA_PIN_QUIRK(0x10ec0235, 0x17aa, "Lenovo", ALC294_FIXUP_LENOVO_MIC_LOCATION,
		{0x14, 0x90170110},
		{0x19, 0x02a11030},
		{0x1a, 0x02a11040},
		{0x1b, 0x01011020},
		{0x21, 0x0221101f}),
	SND_HDA_PIN_QUIRK(0x10ec0235, 0x17aa, "Lenovo", ALC294_FIXUP_LENOVO_MIC_LOCATION,
		{0x14, 0x90170110},
		{0x19, 0x02a11020},
		{0x1a, 0x02a11030},
		{0x21, 0x0221101f}),
	SND_HDA_PIN_QUIRK(0x10ec0236, 0x1028, "Dell", ALC236_FIXUP_DELL_AIO_HEADSET_MIC,
		{0x21, 0x02211010}),
	SND_HDA_PIN_QUIRK(0x10ec0236, 0x103c, "HP", ALC256_FIXUP_HP_HEADSET_MIC,
		{0x14, 0x90170110},
		{0x19, 0x02a11020},
		{0x21, 0x02211030}),
	SND_HDA_PIN_QUIRK(0x10ec0255, 0x1028, "Dell", ALC255_FIXUP_DELL2_MIC_NO_PRESENCE,
		{0x14, 0x90170110},
		{0x21, 0x02211020}),
	SND_HDA_PIN_QUIRK(0x10ec0255, 0x1028, "Dell", ALC255_FIXUP_DELL1_MIC_NO_PRESENCE,
		{0x14, 0x90170130},
		{0x21, 0x02211040}),
	SND_HDA_PIN_QUIRK(0x10ec0255, 0x1028, "Dell", ALC255_FIXUP_DELL1_MIC_NO_PRESENCE,
		{0x12, 0x90a60140},
		{0x14, 0x90170110},
		{0x21, 0x02211020}),
	SND_HDA_PIN_QUIRK(0x10ec0255, 0x1028, "Dell", ALC255_FIXUP_DELL1_MIC_NO_PRESENCE,
		{0x12, 0x90a60160},
		{0x14, 0x90170120},
		{0x21, 0x02211030}),
	SND_HDA_PIN_QUIRK(0x10ec0255, 0x1028, "Dell", ALC255_FIXUP_DELL1_MIC_NO_PRESENCE,
		{0x14, 0x90170110},
		{0x1b, 0x02011020},
		{0x21, 0x0221101f}),
	SND_HDA_PIN_QUIRK(0x10ec0255, 0x1028, "Dell", ALC255_FIXUP_DELL1_MIC_NO_PRESENCE,
		{0x14, 0x90170110},
		{0x1b, 0x01011020},
		{0x21, 0x0221101f}),
	SND_HDA_PIN_QUIRK(0x10ec0255, 0x1028, "Dell", ALC255_FIXUP_DELL1_MIC_NO_PRESENCE,
		{0x14, 0x90170130},
		{0x1b, 0x01014020},
		{0x21, 0x0221103f}),
	SND_HDA_PIN_QUIRK(0x10ec0255, 0x1028, "Dell", ALC255_FIXUP_DELL1_MIC_NO_PRESENCE,
		{0x14, 0x90170130},
		{0x1b, 0x01011020},
		{0x21, 0x0221103f}),
	SND_HDA_PIN_QUIRK(0x10ec0255, 0x1028, "Dell", ALC255_FIXUP_DELL1_MIC_NO_PRESENCE,
		{0x14, 0x90170130},
		{0x1b, 0x02011020},
		{0x21, 0x0221103f}),
	SND_HDA_PIN_QUIRK(0x10ec0255, 0x1028, "Dell", ALC255_FIXUP_DELL1_MIC_NO_PRESENCE,
		{0x14, 0x90170150},
		{0x1b, 0x02011020},
		{0x21, 0x0221105f}),
	SND_HDA_PIN_QUIRK(0x10ec0255, 0x1028, "Dell", ALC255_FIXUP_DELL1_MIC_NO_PRESENCE,
		{0x14, 0x90170110},
		{0x1b, 0x01014020},
		{0x21, 0x0221101f}),
	SND_HDA_PIN_QUIRK(0x10ec0255, 0x1028, "Dell", ALC255_FIXUP_DELL1_MIC_NO_PRESENCE,
		{0x12, 0x90a60160},
		{0x14, 0x90170120},
		{0x17, 0x90170140},
		{0x21, 0x0321102f}),
	SND_HDA_PIN_QUIRK(0x10ec0255, 0x1028, "Dell", ALC255_FIXUP_DELL1_MIC_NO_PRESENCE,
		{0x12, 0x90a60160},
		{0x14, 0x90170130},
		{0x21, 0x02211040}),
	SND_HDA_PIN_QUIRK(0x10ec0255, 0x1028, "Dell", ALC255_FIXUP_DELL1_MIC_NO_PRESENCE,
		{0x12, 0x90a60160},
		{0x14, 0x90170140},
		{0x21, 0x02211050}),
	SND_HDA_PIN_QUIRK(0x10ec0255, 0x1028, "Dell", ALC255_FIXUP_DELL1_MIC_NO_PRESENCE,
		{0x12, 0x90a60170},
		{0x14, 0x90170120},
		{0x21, 0x02211030}),
	SND_HDA_PIN_QUIRK(0x10ec0255, 0x1028, "Dell", ALC255_FIXUP_DELL1_MIC_NO_PRESENCE,
		{0x12, 0x90a60170},
		{0x14, 0x90170130},
		{0x21, 0x02211040}),
	SND_HDA_PIN_QUIRK(0x10ec0255, 0x1028, "Dell", ALC255_FIXUP_DELL1_MIC_NO_PRESENCE,
		{0x12, 0x90a60170},
		{0x14, 0x90171130},
		{0x21, 0x02211040}),
	SND_HDA_PIN_QUIRK(0x10ec0255, 0x1028, "Dell", ALC255_FIXUP_DELL1_MIC_NO_PRESENCE,
		{0x12, 0x90a60170},
		{0x14, 0x90170140},
		{0x21, 0x02211050}),
	SND_HDA_PIN_QUIRK(0x10ec0255, 0x1028, "Dell Inspiron 5548", ALC255_FIXUP_DELL1_MIC_NO_PRESENCE,
		{0x12, 0x90a60180},
		{0x14, 0x90170130},
		{0x21, 0x02211040}),
	SND_HDA_PIN_QUIRK(0x10ec0255, 0x1028, "Dell Inspiron 5565", ALC255_FIXUP_DELL1_MIC_NO_PRESENCE,
		{0x12, 0x90a60180},
		{0x14, 0x90170120},
		{0x21, 0x02211030}),
	SND_HDA_PIN_QUIRK(0x10ec0255, 0x1028, "Dell", ALC255_FIXUP_DELL1_MIC_NO_PRESENCE,
		{0x1b, 0x01011020},
		{0x21, 0x02211010}),
	SND_HDA_PIN_QUIRK(0x10ec0256, 0x1043, "ASUS", ALC256_FIXUP_ASUS_MIC,
		{0x14, 0x90170110},
		{0x1b, 0x90a70130},
		{0x21, 0x04211020}),
	SND_HDA_PIN_QUIRK(0x10ec0256, 0x1043, "ASUS", ALC256_FIXUP_ASUS_MIC,
		{0x14, 0x90170110},
		{0x1b, 0x90a70130},
		{0x21, 0x03211020}),
	SND_HDA_PIN_QUIRK(0x10ec0256, 0x1043, "ASUS", ALC256_FIXUP_ASUS_MIC_NO_PRESENCE,
		{0x12, 0x90a60130},
		{0x14, 0x90170110},
		{0x21, 0x03211020}),
	SND_HDA_PIN_QUIRK(0x10ec0256, 0x1043, "ASUS", ALC256_FIXUP_ASUS_MIC_NO_PRESENCE,
		{0x12, 0x90a60130},
		{0x14, 0x90170110},
		{0x21, 0x04211020}),
	SND_HDA_PIN_QUIRK(0x10ec0256, 0x1043, "ASUS", ALC256_FIXUP_ASUS_MIC_NO_PRESENCE,
		{0x1a, 0x90a70130},
		{0x1b, 0x90170110},
		{0x21, 0x03211020}),
       SND_HDA_PIN_QUIRK(0x10ec0256, 0x103c, "HP", ALC256_FIXUP_HP_HEADSET_MIC,
		{0x14, 0x90170110},
		{0x19, 0x02a11020},
		{0x21, 0x0221101f}),
       SND_HDA_PIN_QUIRK(0x10ec0274, 0x103c, "HP", ALC274_FIXUP_HP_HEADSET_MIC,
		{0x17, 0x90170110},
		{0x19, 0x03a11030},
		{0x21, 0x03211020}),
	SND_HDA_PIN_QUIRK(0x10ec0280, 0x103c, "HP", ALC280_FIXUP_HP_GPIO4,
		{0x12, 0x90a60130},
		{0x14, 0x90170110},
		{0x15, 0x0421101f},
		{0x1a, 0x04a11020}),
	SND_HDA_PIN_QUIRK(0x10ec0280, 0x103c, "HP", ALC269_FIXUP_HP_GPIO_MIC1_LED,
		{0x12, 0x90a60140},
		{0x14, 0x90170110},
		{0x15, 0x0421101f},
		{0x18, 0x02811030},
		{0x1a, 0x04a1103f},
		{0x1b, 0x02011020}),
	SND_HDA_PIN_QUIRK(0x10ec0282, 0x103c, "HP 15 Touchsmart", ALC269_FIXUP_HP_MUTE_LED_MIC1,
		ALC282_STANDARD_PINS,
		{0x12, 0x99a30130},
		{0x19, 0x03a11020},
		{0x21, 0x0321101f}),
	SND_HDA_PIN_QUIRK(0x10ec0282, 0x103c, "HP", ALC269_FIXUP_HP_MUTE_LED_MIC1,
		ALC282_STANDARD_PINS,
		{0x12, 0x99a30130},
		{0x19, 0x03a11020},
		{0x21, 0x03211040}),
	SND_HDA_PIN_QUIRK(0x10ec0282, 0x103c, "HP", ALC269_FIXUP_HP_MUTE_LED_MIC1,
		ALC282_STANDARD_PINS,
		{0x12, 0x99a30130},
		{0x19, 0x03a11030},
		{0x21, 0x03211020}),
	SND_HDA_PIN_QUIRK(0x10ec0282, 0x103c, "HP", ALC269_FIXUP_HP_MUTE_LED_MIC1,
		ALC282_STANDARD_PINS,
		{0x12, 0x99a30130},
		{0x19, 0x04a11020},
		{0x21, 0x0421101f}),
	SND_HDA_PIN_QUIRK(0x10ec0282, 0x103c, "HP", ALC269_FIXUP_HP_LINE1_MIC1_LED,
		ALC282_STANDARD_PINS,
		{0x12, 0x90a60140},
		{0x19, 0x04a11030},
		{0x21, 0x04211020}),
	SND_HDA_PIN_QUIRK(0x10ec0282, 0x1025, "Acer", ALC282_FIXUP_ACER_DISABLE_LINEOUT,
		ALC282_STANDARD_PINS,
		{0x12, 0x90a609c0},
		{0x18, 0x03a11830},
		{0x19, 0x04a19831},
		{0x1a, 0x0481303f},
		{0x1b, 0x04211020},
		{0x21, 0x0321101f}),
	SND_HDA_PIN_QUIRK(0x10ec0282, 0x1025, "Acer", ALC282_FIXUP_ACER_DISABLE_LINEOUT,
		ALC282_STANDARD_PINS,
		{0x12, 0x90a60940},
		{0x18, 0x03a11830},
		{0x19, 0x04a19831},
		{0x1a, 0x0481303f},
		{0x1b, 0x04211020},
		{0x21, 0x0321101f}),
	SND_HDA_PIN_QUIRK(0x10ec0283, 0x1028, "Dell", ALC269_FIXUP_DELL1_MIC_NO_PRESENCE,
		ALC282_STANDARD_PINS,
		{0x12, 0x90a60130},
		{0x21, 0x0321101f}),
	SND_HDA_PIN_QUIRK(0x10ec0283, 0x1028, "Dell", ALC269_FIXUP_DELL1_MIC_NO_PRESENCE,
		{0x12, 0x90a60160},
		{0x14, 0x90170120},
		{0x21, 0x02211030}),
	SND_HDA_PIN_QUIRK(0x10ec0283, 0x1028, "Dell", ALC269_FIXUP_DELL1_MIC_NO_PRESENCE,
		ALC282_STANDARD_PINS,
		{0x12, 0x90a60130},
		{0x19, 0x03a11020},
		{0x21, 0x0321101f}),
	SND_HDA_PIN_QUIRK(0x10ec0285, 0x17aa, "Lenovo", ALC285_FIXUP_LENOVO_PC_BEEP_IN_NOISE,
		{0x12, 0x90a60130},
		{0x14, 0x90170110},
		{0x19, 0x04a11040},
		{0x21, 0x04211020}),
	SND_HDA_PIN_QUIRK(0x10ec0285, 0x17aa, "Lenovo", ALC285_FIXUP_LENOVO_PC_BEEP_IN_NOISE,
		{0x14, 0x90170110},
		{0x19, 0x04a11040},
		{0x1d, 0x40600001},
		{0x21, 0x04211020}),
	SND_HDA_PIN_QUIRK(0x10ec0285, 0x17aa, "Lenovo", ALC285_FIXUP_THINKPAD_NO_BASS_SPK_HEADSET_JACK,
		{0x14, 0x90170110},
		{0x19, 0x04a11040},
		{0x21, 0x04211020}),
	SND_HDA_PIN_QUIRK(0x10ec0287, 0x17aa, "Lenovo", ALC285_FIXUP_THINKPAD_HEADSET_JACK,
		{0x14, 0x90170110},
		{0x17, 0x90170111},
		{0x19, 0x03a11030},
		{0x21, 0x03211020}),
	SND_HDA_PIN_QUIRK(0x10ec0286, 0x1025, "Acer", ALC286_FIXUP_ACER_AIO_MIC_NO_PRESENCE,
		{0x12, 0x90a60130},
		{0x17, 0x90170110},
		{0x21, 0x02211020}),
	SND_HDA_PIN_QUIRK(0x10ec0288, 0x1028, "Dell", ALC288_FIXUP_DELL1_MIC_NO_PRESENCE,
		{0x12, 0x90a60120},
		{0x14, 0x90170110},
		{0x21, 0x0321101f}),
	SND_HDA_PIN_QUIRK(0x10ec0290, 0x103c, "HP", ALC269_FIXUP_HP_MUTE_LED_MIC1,
		ALC290_STANDARD_PINS,
		{0x15, 0x04211040},
		{0x18, 0x90170112},
		{0x1a, 0x04a11020}),
	SND_HDA_PIN_QUIRK(0x10ec0290, 0x103c, "HP", ALC269_FIXUP_HP_MUTE_LED_MIC1,
		ALC290_STANDARD_PINS,
		{0x15, 0x04211040},
		{0x18, 0x90170110},
		{0x1a, 0x04a11020}),
	SND_HDA_PIN_QUIRK(0x10ec0290, 0x103c, "HP", ALC269_FIXUP_HP_MUTE_LED_MIC1,
		ALC290_STANDARD_PINS,
		{0x15, 0x0421101f},
		{0x1a, 0x04a11020}),
	SND_HDA_PIN_QUIRK(0x10ec0290, 0x103c, "HP", ALC269_FIXUP_HP_MUTE_LED_MIC1,
		ALC290_STANDARD_PINS,
		{0x15, 0x04211020},
		{0x1a, 0x04a11040}),
	SND_HDA_PIN_QUIRK(0x10ec0290, 0x103c, "HP", ALC269_FIXUP_HP_MUTE_LED_MIC1,
		ALC290_STANDARD_PINS,
		{0x14, 0x90170110},
		{0x15, 0x04211020},
		{0x1a, 0x04a11040}),
	SND_HDA_PIN_QUIRK(0x10ec0290, 0x103c, "HP", ALC269_FIXUP_HP_MUTE_LED_MIC1,
		ALC290_STANDARD_PINS,
		{0x14, 0x90170110},
		{0x15, 0x04211020},
		{0x1a, 0x04a11020}),
	SND_HDA_PIN_QUIRK(0x10ec0290, 0x103c, "HP", ALC269_FIXUP_HP_MUTE_LED_MIC1,
		ALC290_STANDARD_PINS,
		{0x14, 0x90170110},
		{0x15, 0x0421101f},
		{0x1a, 0x04a11020}),
	SND_HDA_PIN_QUIRK(0x10ec0292, 0x1028, "Dell", ALC269_FIXUP_DELL2_MIC_NO_PRESENCE,
		ALC292_STANDARD_PINS,
		{0x12, 0x90a60140},
		{0x16, 0x01014020},
		{0x19, 0x01a19030}),
	SND_HDA_PIN_QUIRK(0x10ec0292, 0x1028, "Dell", ALC269_FIXUP_DELL2_MIC_NO_PRESENCE,
		ALC292_STANDARD_PINS,
		{0x12, 0x90a60140},
		{0x16, 0x01014020},
		{0x18, 0x02a19031},
		{0x19, 0x01a1903e}),
	SND_HDA_PIN_QUIRK(0x10ec0292, 0x1028, "Dell", ALC269_FIXUP_DELL3_MIC_NO_PRESENCE,
		ALC292_STANDARD_PINS,
		{0x12, 0x90a60140}),
	SND_HDA_PIN_QUIRK(0x10ec0293, 0x1028, "Dell", ALC293_FIXUP_DELL1_MIC_NO_PRESENCE,
		ALC292_STANDARD_PINS,
		{0x13, 0x90a60140},
		{0x16, 0x21014020},
		{0x19, 0x21a19030}),
	SND_HDA_PIN_QUIRK(0x10ec0293, 0x1028, "Dell", ALC293_FIXUP_DELL1_MIC_NO_PRESENCE,
		ALC292_STANDARD_PINS,
		{0x13, 0x90a60140}),
	SND_HDA_PIN_QUIRK(0x10ec0294, 0x1043, "ASUS", ALC294_FIXUP_ASUS_HPE,
		{0x17, 0x90170110},
		{0x21, 0x04211020}),
	SND_HDA_PIN_QUIRK(0x10ec0294, 0x1043, "ASUS", ALC294_FIXUP_ASUS_MIC,
		{0x14, 0x90170110},
		{0x1b, 0x90a70130},
		{0x21, 0x04211020}),
	SND_HDA_PIN_QUIRK(0x10ec0294, 0x1043, "ASUS", ALC294_FIXUP_ASUS_SPK,
		{0x12, 0x90a60130},
		{0x17, 0x90170110},
		{0x21, 0x03211020}),
	SND_HDA_PIN_QUIRK(0x10ec0294, 0x1043, "ASUS", ALC294_FIXUP_ASUS_SPK,
		{0x12, 0x90a60130},
		{0x17, 0x90170110},
		{0x21, 0x04211020}),
	SND_HDA_PIN_QUIRK(0x10ec0295, 0x1043, "ASUS", ALC294_FIXUP_ASUS_SPK,
		{0x12, 0x90a60130},
		{0x17, 0x90170110},
		{0x21, 0x03211020}),
	SND_HDA_PIN_QUIRK(0x10ec0295, 0x1043, "ASUS", ALC295_FIXUP_ASUS_MIC_NO_PRESENCE,
		{0x12, 0x90a60120},
		{0x17, 0x90170110},
		{0x21, 0x04211030}),
	SND_HDA_PIN_QUIRK(0x10ec0295, 0x1043, "ASUS", ALC295_FIXUP_ASUS_MIC_NO_PRESENCE,
		{0x12, 0x90a60130},
		{0x17, 0x90170110},
		{0x21, 0x03211020}),
	SND_HDA_PIN_QUIRK(0x10ec0295, 0x1043, "ASUS", ALC295_FIXUP_ASUS_MIC_NO_PRESENCE,
		{0x12, 0x90a60130},
		{0x17, 0x90170110},
		{0x21, 0x03211020}),
	SND_HDA_PIN_QUIRK(0x10ec0295, 0x1028, "Dell", ALC269_FIXUP_DELL4_MIC_NO_PRESENCE,
		{0x14, 0x90170110},
		{0x21, 0x04211020}),
	SND_HDA_PIN_QUIRK(0x10ec0295, 0x1028, "Dell", ALC269_FIXUP_DELL4_MIC_NO_PRESENCE,
		{0x14, 0x90170110},
		{0x21, 0x04211030}),
	SND_HDA_PIN_QUIRK(0x10ec0295, 0x1028, "Dell", ALC269_FIXUP_DELL1_MIC_NO_PRESENCE,
		ALC295_STANDARD_PINS,
		{0x17, 0x21014020},
		{0x18, 0x21a19030}),
	SND_HDA_PIN_QUIRK(0x10ec0295, 0x1028, "Dell", ALC269_FIXUP_DELL1_MIC_NO_PRESENCE,
		ALC295_STANDARD_PINS,
		{0x17, 0x21014040},
		{0x18, 0x21a19050}),
	SND_HDA_PIN_QUIRK(0x10ec0295, 0x1028, "Dell", ALC269_FIXUP_DELL1_MIC_NO_PRESENCE,
		ALC295_STANDARD_PINS),
	SND_HDA_PIN_QUIRK(0x10ec0298, 0x1028, "Dell", ALC298_FIXUP_DELL1_MIC_NO_PRESENCE,
		ALC298_STANDARD_PINS,
		{0x17, 0x90170110}),
	SND_HDA_PIN_QUIRK(0x10ec0298, 0x1028, "Dell", ALC298_FIXUP_DELL1_MIC_NO_PRESENCE,
		ALC298_STANDARD_PINS,
		{0x17, 0x90170140}),
	SND_HDA_PIN_QUIRK(0x10ec0298, 0x1028, "Dell", ALC298_FIXUP_DELL1_MIC_NO_PRESENCE,
		ALC298_STANDARD_PINS,
		{0x17, 0x90170150}),
	SND_HDA_PIN_QUIRK(0x10ec0298, 0x1028, "Dell", ALC298_FIXUP_SPK_VOLUME,
		{0x12, 0xb7a60140},
		{0x13, 0xb7a60150},
		{0x17, 0x90170110},
		{0x1a, 0x03011020},
		{0x21, 0x03211030}),
	SND_HDA_PIN_QUIRK(0x10ec0298, 0x1028, "Dell", ALC298_FIXUP_ALIENWARE_MIC_NO_PRESENCE,
		{0x12, 0xb7a60140},
		{0x17, 0x90170110},
		{0x1a, 0x03a11030},
		{0x21, 0x03211020}),
	SND_HDA_PIN_QUIRK(0x10ec0299, 0x1028, "Dell", ALC269_FIXUP_DELL4_MIC_NO_PRESENCE,
		ALC225_STANDARD_PINS,
		{0x12, 0xb7a60130},
		{0x17, 0x90170110}),
	SND_HDA_PIN_QUIRK(0x10ec0623, 0x17aa, "Lenovo", ALC283_FIXUP_HEADSET_MIC,
		{0x14, 0x01014010},
		{0x17, 0x90170120},
		{0x18, 0x02a11030},
		{0x19, 0x02a1103f},
		{0x21, 0x0221101f}),
	{}
};

/* This is the fallback pin_fixup_tbl for alc269 family, to make the tbl match
 * more machines, don't need to match all valid pins, just need to match
 * all the pins defined in the tbl. Just because of this reason, it is possible
 * that a single machine matches multiple tbls, so there is one limitation:
 *   at most one tbl is allowed to define for the same vendor and same codec
 */
static const struct snd_hda_pin_quirk alc269_fallback_pin_fixup_tbl[] = {
	SND_HDA_PIN_QUIRK(0x10ec0289, 0x1028, "Dell", ALC269_FIXUP_DELL4_MIC_NO_PRESENCE,
		{0x19, 0x40000000},
		{0x1b, 0x40000000}),
	SND_HDA_PIN_QUIRK(0x10ec0256, 0x1028, "Dell", ALC255_FIXUP_DELL1_MIC_NO_PRESENCE,
		{0x19, 0x40000000},
		{0x1a, 0x40000000}),
	SND_HDA_PIN_QUIRK(0x10ec0236, 0x1028, "Dell", ALC255_FIXUP_DELL1_MIC_NO_PRESENCE,
		{0x19, 0x40000000},
		{0x1a, 0x40000000}),
	SND_HDA_PIN_QUIRK(0x10ec0274, 0x1028, "Dell", ALC274_FIXUP_DELL_AIO_LINEOUT_VERB,
		{0x19, 0x40000000},
		{0x1a, 0x40000000}),
	{}
};

static void alc269_fill_coef(struct hda_codec *codec)
{
	struct alc_spec *spec = codec->spec;
	int val;

	if (spec->codec_variant != ALC269_TYPE_ALC269VB)
		return;

	if ((alc_get_coef0(codec) & 0x00ff) < 0x015) {
		alc_write_coef_idx(codec, 0xf, 0x960b);
		alc_write_coef_idx(codec, 0xe, 0x8817);
	}

	if ((alc_get_coef0(codec) & 0x00ff) == 0x016) {
		alc_write_coef_idx(codec, 0xf, 0x960b);
		alc_write_coef_idx(codec, 0xe, 0x8814);
	}

	if ((alc_get_coef0(codec) & 0x00ff) == 0x017) {
		/* Power up output pin */
		alc_update_coef_idx(codec, 0x04, 0, 1<<11);
	}

	if ((alc_get_coef0(codec) & 0x00ff) == 0x018) {
		val = alc_read_coef_idx(codec, 0xd);
		if (val != -1 && (val & 0x0c00) >> 10 != 0x1) {
			/* Capless ramp up clock control */
			alc_write_coef_idx(codec, 0xd, val | (1<<10));
		}
		val = alc_read_coef_idx(codec, 0x17);
		if (val != -1 && (val & 0x01c0) >> 6 != 0x4) {
			/* Class D power on reset */
			alc_write_coef_idx(codec, 0x17, val | (1<<7));
		}
	}

	/* HP */
	alc_update_coef_idx(codec, 0x4, 0, 1<<11);
}

/*
 */
static int patch_alc269(struct hda_codec *codec)
{
	struct alc_spec *spec;
	int err;

	err = alc_alloc_spec(codec, 0x0b);
	if (err < 0)
		return err;

	spec = codec->spec;
	spec->gen.shared_mic_vref_pin = 0x18;
	codec->power_save_node = 0;

#ifdef CONFIG_PM
	codec->patch_ops.suspend = alc269_suspend;
	codec->patch_ops.resume = alc269_resume;
#endif
	spec->shutup = alc_default_shutup;
	spec->init_hook = alc_default_init;

	switch (codec->core.vendor_id) {
	case 0x10ec0269:
		spec->codec_variant = ALC269_TYPE_ALC269VA;
		switch (alc_get_coef0(codec) & 0x00f0) {
		case 0x0010:
			if (codec->bus->pci &&
			    codec->bus->pci->subsystem_vendor == 0x1025 &&
			    spec->cdefine.platform_type == 1)
				err = alc_codec_rename(codec, "ALC271X");
			spec->codec_variant = ALC269_TYPE_ALC269VB;
			break;
		case 0x0020:
			if (codec->bus->pci &&
			    codec->bus->pci->subsystem_vendor == 0x17aa &&
			    codec->bus->pci->subsystem_device == 0x21f3)
				err = alc_codec_rename(codec, "ALC3202");
			spec->codec_variant = ALC269_TYPE_ALC269VC;
			break;
		case 0x0030:
			spec->codec_variant = ALC269_TYPE_ALC269VD;
			break;
		default:
			alc_fix_pll_init(codec, 0x20, 0x04, 15);
		}
		if (err < 0)
			goto error;
		spec->shutup = alc269_shutup;
		spec->init_hook = alc269_fill_coef;
		alc269_fill_coef(codec);
		break;

	case 0x10ec0280:
	case 0x10ec0290:
		spec->codec_variant = ALC269_TYPE_ALC280;
		break;
	case 0x10ec0282:
		spec->codec_variant = ALC269_TYPE_ALC282;
		spec->shutup = alc282_shutup;
		spec->init_hook = alc282_init;
		break;
	case 0x10ec0233:
	case 0x10ec0283:
		spec->codec_variant = ALC269_TYPE_ALC283;
		spec->shutup = alc283_shutup;
		spec->init_hook = alc283_init;
		break;
	case 0x10ec0284:
	case 0x10ec0292:
		spec->codec_variant = ALC269_TYPE_ALC284;
		break;
	case 0x10ec0293:
		spec->codec_variant = ALC269_TYPE_ALC293;
		break;
	case 0x10ec0286:
	case 0x10ec0288:
		spec->codec_variant = ALC269_TYPE_ALC286;
		break;
	case 0x10ec0298:
		spec->codec_variant = ALC269_TYPE_ALC298;
		break;
	case 0x10ec0235:
	case 0x10ec0255:
		spec->codec_variant = ALC269_TYPE_ALC255;
		spec->shutup = alc256_shutup;
		spec->init_hook = alc256_init;
		break;
	case 0x10ec0230:
	case 0x10ec0236:
	case 0x10ec0256:
		spec->codec_variant = ALC269_TYPE_ALC256;
		spec->shutup = alc256_shutup;
		spec->init_hook = alc256_init;
		spec->gen.mixer_nid = 0; /* ALC256 does not have any loopback mixer path */
		break;
	case 0x10ec0257:
		spec->codec_variant = ALC269_TYPE_ALC257;
		spec->shutup = alc256_shutup;
		spec->init_hook = alc256_init;
		spec->gen.mixer_nid = 0;
		break;
	case 0x10ec0215:
	case 0x10ec0245:
	case 0x10ec0285:
	case 0x10ec0289:
		spec->codec_variant = ALC269_TYPE_ALC215;
		spec->shutup = alc225_shutup;
		spec->init_hook = alc225_init;
		spec->gen.mixer_nid = 0;
		break;
	case 0x10ec0225:
	case 0x10ec0295:
	case 0x10ec0299:
		spec->codec_variant = ALC269_TYPE_ALC225;
		spec->shutup = alc225_shutup;
		spec->init_hook = alc225_init;
		spec->gen.mixer_nid = 0; /* no loopback on ALC225, ALC295 and ALC299 */
		break;
	case 0x10ec0287:
		spec->codec_variant = ALC269_TYPE_ALC287;
		spec->shutup = alc225_shutup;
		spec->init_hook = alc225_init;
		spec->gen.mixer_nid = 0; /* no loopback on ALC287 */
		break;
	case 0x10ec0234:
	case 0x10ec0274:
	case 0x10ec0294:
		spec->codec_variant = ALC269_TYPE_ALC294;
		spec->gen.mixer_nid = 0; /* ALC2x4 does not have any loopback mixer path */
		alc_update_coef_idx(codec, 0x6b, 0x0018, (1<<4) | (1<<3)); /* UAJ MIC Vref control by verb */
		spec->init_hook = alc294_init;
		break;
	case 0x10ec0300:
		spec->codec_variant = ALC269_TYPE_ALC300;
		spec->gen.mixer_nid = 0; /* no loopback on ALC300 */
		break;
	case 0x10ec0623:
		spec->codec_variant = ALC269_TYPE_ALC623;
		break;
	case 0x10ec0700:
	case 0x10ec0701:
	case 0x10ec0703:
	case 0x10ec0711:
		spec->codec_variant = ALC269_TYPE_ALC700;
		spec->gen.mixer_nid = 0; /* ALC700 does not have any loopback mixer path */
		alc_update_coef_idx(codec, 0x4a, 1 << 15, 0); /* Combo jack auto trigger control */
		spec->init_hook = alc294_init;
		break;

	}

	if (snd_hda_codec_read(codec, 0x51, 0, AC_VERB_PARAMETERS, 0) == 0x10ec5505) {
		spec->has_alc5505_dsp = 1;
		spec->init_hook = alc5505_dsp_init;
	}

	alc_pre_init(codec);

	snd_hda_pick_fixup(codec, alc269_fixup_models,
		       alc269_fixup_tbl, alc269_fixups);
	/* FIXME: both TX300 and ROG Strix G17 have the same SSID, and
	 * the quirk breaks the latter (bko#214101).
	 * Clear the wrong entry.
	 */
	if (codec->fixup_id == ALC282_FIXUP_ASUS_TX300 &&
	    codec->core.vendor_id == 0x10ec0294) {
		codec_dbg(codec, "Clear wrong fixup for ASUS ROG Strix G17\n");
		codec->fixup_id = HDA_FIXUP_ID_NOT_SET;
	}

	snd_hda_pick_pin_fixup(codec, alc269_pin_fixup_tbl, alc269_fixups, true);
	snd_hda_pick_pin_fixup(codec, alc269_fallback_pin_fixup_tbl, alc269_fixups, false);
	snd_hda_pick_fixup(codec, NULL,	alc269_fixup_vendor_tbl,
			   alc269_fixups);
	snd_hda_apply_fixup(codec, HDA_FIXUP_ACT_PRE_PROBE);

	alc_auto_parse_customize_define(codec);

	if (has_cdefine_beep(codec))
		spec->gen.beep_nid = 0x01;

	/* automatic parse from the BIOS config */
	err = alc269_parse_auto_config(codec);
	if (err < 0)
		goto error;

	if (!spec->gen.no_analog && spec->gen.beep_nid && spec->gen.mixer_nid) {
		err = set_beep_amp(spec, spec->gen.mixer_nid, 0x04, HDA_INPUT);
		if (err < 0)
			goto error;
	}

	snd_hda_apply_fixup(codec, HDA_FIXUP_ACT_PROBE);

	return 0;

 error:
	alc_free(codec);
	return err;
}

/*
 * ALC861
 */

static int alc861_parse_auto_config(struct hda_codec *codec)
{
	static const hda_nid_t alc861_ignore[] = { 0x1d, 0 };
	static const hda_nid_t alc861_ssids[] = { 0x0e, 0x0f, 0x0b, 0 };
	return alc_parse_auto_config(codec, alc861_ignore, alc861_ssids);
}

/* Pin config fixes */
enum {
	ALC861_FIXUP_FSC_AMILO_PI1505,
	ALC861_FIXUP_AMP_VREF_0F,
	ALC861_FIXUP_NO_JACK_DETECT,
	ALC861_FIXUP_ASUS_A6RP,
	ALC660_FIXUP_ASUS_W7J,
};

/* On some laptops, VREF of pin 0x0f is abused for controlling the main amp */
static void alc861_fixup_asus_amp_vref_0f(struct hda_codec *codec,
			const struct hda_fixup *fix, int action)
{
	struct alc_spec *spec = codec->spec;
	unsigned int val;

	if (action != HDA_FIXUP_ACT_INIT)
		return;
	val = snd_hda_codec_get_pin_target(codec, 0x0f);
	if (!(val & (AC_PINCTL_IN_EN | AC_PINCTL_OUT_EN)))
		val |= AC_PINCTL_IN_EN;
	val |= AC_PINCTL_VREF_50;
	snd_hda_set_pin_ctl(codec, 0x0f, val);
	spec->gen.keep_vref_in_automute = 1;
}

/* suppress the jack-detection */
static void alc_fixup_no_jack_detect(struct hda_codec *codec,
				     const struct hda_fixup *fix, int action)
{
	if (action == HDA_FIXUP_ACT_PRE_PROBE)
		codec->no_jack_detect = 1;
}

static const struct hda_fixup alc861_fixups[] = {
	[ALC861_FIXUP_FSC_AMILO_PI1505] = {
		.type = HDA_FIXUP_PINS,
		.v.pins = (const struct hda_pintbl[]) {
			{ 0x0b, 0x0221101f }, /* HP */
			{ 0x0f, 0x90170310 }, /* speaker */
			{ }
		}
	},
	[ALC861_FIXUP_AMP_VREF_0F] = {
		.type = HDA_FIXUP_FUNC,
		.v.func = alc861_fixup_asus_amp_vref_0f,
	},
	[ALC861_FIXUP_NO_JACK_DETECT] = {
		.type = HDA_FIXUP_FUNC,
		.v.func = alc_fixup_no_jack_detect,
	},
	[ALC861_FIXUP_ASUS_A6RP] = {
		.type = HDA_FIXUP_FUNC,
		.v.func = alc861_fixup_asus_amp_vref_0f,
		.chained = true,
		.chain_id = ALC861_FIXUP_NO_JACK_DETECT,
	},
	[ALC660_FIXUP_ASUS_W7J] = {
		.type = HDA_FIXUP_VERBS,
		.v.verbs = (const struct hda_verb[]) {
			/* ASUS W7J needs a magic pin setup on unused NID 0x10
			 * for enabling outputs
			 */
			{0x10, AC_VERB_SET_PIN_WIDGET_CONTROL, 0x24},
			{ }
		},
	}
};

static const struct snd_pci_quirk alc861_fixup_tbl[] = {
	SND_PCI_QUIRK(0x1043, 0x1253, "ASUS W7J", ALC660_FIXUP_ASUS_W7J),
	SND_PCI_QUIRK(0x1043, 0x1263, "ASUS Z35HL", ALC660_FIXUP_ASUS_W7J),
	SND_PCI_QUIRK(0x1043, 0x1393, "ASUS A6Rp", ALC861_FIXUP_ASUS_A6RP),
	SND_PCI_QUIRK_VENDOR(0x1043, "ASUS laptop", ALC861_FIXUP_AMP_VREF_0F),
	SND_PCI_QUIRK(0x1462, 0x7254, "HP DX2200", ALC861_FIXUP_NO_JACK_DETECT),
	SND_PCI_QUIRK_VENDOR(0x1584, "Haier/Uniwill", ALC861_FIXUP_AMP_VREF_0F),
	SND_PCI_QUIRK(0x1734, 0x10c7, "FSC Amilo Pi1505", ALC861_FIXUP_FSC_AMILO_PI1505),
	{}
};

/*
 */
static int patch_alc861(struct hda_codec *codec)
{
	struct alc_spec *spec;
	int err;

	err = alc_alloc_spec(codec, 0x15);
	if (err < 0)
		return err;

	spec = codec->spec;
	if (has_cdefine_beep(codec))
		spec->gen.beep_nid = 0x23;

#ifdef CONFIG_PM
	spec->power_hook = alc_power_eapd;
#endif

	alc_pre_init(codec);

	snd_hda_pick_fixup(codec, NULL, alc861_fixup_tbl, alc861_fixups);
	snd_hda_apply_fixup(codec, HDA_FIXUP_ACT_PRE_PROBE);

	/* automatic parse from the BIOS config */
	err = alc861_parse_auto_config(codec);
	if (err < 0)
		goto error;

	if (!spec->gen.no_analog) {
		err = set_beep_amp(spec, 0x23, 0, HDA_OUTPUT);
		if (err < 0)
			goto error;
	}

	snd_hda_apply_fixup(codec, HDA_FIXUP_ACT_PROBE);

	return 0;

 error:
	alc_free(codec);
	return err;
}

/*
 * ALC861-VD support
 *
 * Based on ALC882
 *
 * In addition, an independent DAC
 */
static int alc861vd_parse_auto_config(struct hda_codec *codec)
{
	static const hda_nid_t alc861vd_ignore[] = { 0x1d, 0 };
	static const hda_nid_t alc861vd_ssids[] = { 0x15, 0x1b, 0x14, 0 };
	return alc_parse_auto_config(codec, alc861vd_ignore, alc861vd_ssids);
}

enum {
	ALC660VD_FIX_ASUS_GPIO1,
	ALC861VD_FIX_DALLAS,
};

/* exclude VREF80 */
static void alc861vd_fixup_dallas(struct hda_codec *codec,
				  const struct hda_fixup *fix, int action)
{
	if (action == HDA_FIXUP_ACT_PRE_PROBE) {
		snd_hda_override_pin_caps(codec, 0x18, 0x00000734);
		snd_hda_override_pin_caps(codec, 0x19, 0x0000073c);
	}
}

/* reset GPIO1 */
static void alc660vd_fixup_asus_gpio1(struct hda_codec *codec,
				      const struct hda_fixup *fix, int action)
{
	struct alc_spec *spec = codec->spec;

	if (action == HDA_FIXUP_ACT_PRE_PROBE)
		spec->gpio_mask |= 0x02;
	alc_fixup_gpio(codec, action, 0x01);
}

static const struct hda_fixup alc861vd_fixups[] = {
	[ALC660VD_FIX_ASUS_GPIO1] = {
		.type = HDA_FIXUP_FUNC,
		.v.func = alc660vd_fixup_asus_gpio1,
	},
	[ALC861VD_FIX_DALLAS] = {
		.type = HDA_FIXUP_FUNC,
		.v.func = alc861vd_fixup_dallas,
	},
};

static const struct snd_pci_quirk alc861vd_fixup_tbl[] = {
	SND_PCI_QUIRK(0x103c, 0x30bf, "HP TX1000", ALC861VD_FIX_DALLAS),
	SND_PCI_QUIRK(0x1043, 0x1339, "ASUS A7-K", ALC660VD_FIX_ASUS_GPIO1),
	SND_PCI_QUIRK(0x1179, 0xff31, "Toshiba L30-149", ALC861VD_FIX_DALLAS),
	{}
};

/*
 */
static int patch_alc861vd(struct hda_codec *codec)
{
	struct alc_spec *spec;
	int err;

	err = alc_alloc_spec(codec, 0x0b);
	if (err < 0)
		return err;

	spec = codec->spec;
	if (has_cdefine_beep(codec))
		spec->gen.beep_nid = 0x23;

	spec->shutup = alc_eapd_shutup;

	alc_pre_init(codec);

	snd_hda_pick_fixup(codec, NULL, alc861vd_fixup_tbl, alc861vd_fixups);
	snd_hda_apply_fixup(codec, HDA_FIXUP_ACT_PRE_PROBE);

	/* automatic parse from the BIOS config */
	err = alc861vd_parse_auto_config(codec);
	if (err < 0)
		goto error;

	if (!spec->gen.no_analog) {
		err = set_beep_amp(spec, 0x0b, 0x05, HDA_INPUT);
		if (err < 0)
			goto error;
	}

	snd_hda_apply_fixup(codec, HDA_FIXUP_ACT_PROBE);

	return 0;

 error:
	alc_free(codec);
	return err;
}

/*
 * ALC662 support
 *
 * ALC662 is almost identical with ALC880 but has cleaner and more flexible
 * configuration.  Each pin widget can choose any input DACs and a mixer.
 * Each ADC is connected from a mixer of all inputs.  This makes possible
 * 6-channel independent captures.
 *
 * In addition, an independent DAC for the multi-playback (not used in this
 * driver yet).
 */

/*
 * BIOS auto configuration
 */

static int alc662_parse_auto_config(struct hda_codec *codec)
{
	static const hda_nid_t alc662_ignore[] = { 0x1d, 0 };
	static const hda_nid_t alc663_ssids[] = { 0x15, 0x1b, 0x14, 0x21 };
	static const hda_nid_t alc662_ssids[] = { 0x15, 0x1b, 0x14, 0 };
	const hda_nid_t *ssids;

	if (codec->core.vendor_id == 0x10ec0272 || codec->core.vendor_id == 0x10ec0663 ||
	    codec->core.vendor_id == 0x10ec0665 || codec->core.vendor_id == 0x10ec0670 ||
	    codec->core.vendor_id == 0x10ec0671)
		ssids = alc663_ssids;
	else
		ssids = alc662_ssids;
	return alc_parse_auto_config(codec, alc662_ignore, ssids);
}

static void alc272_fixup_mario(struct hda_codec *codec,
			       const struct hda_fixup *fix, int action)
{
	if (action != HDA_FIXUP_ACT_PRE_PROBE)
		return;
	if (snd_hda_override_amp_caps(codec, 0x2, HDA_OUTPUT,
				      (0x3b << AC_AMPCAP_OFFSET_SHIFT) |
				      (0x3b << AC_AMPCAP_NUM_STEPS_SHIFT) |
				      (0x03 << AC_AMPCAP_STEP_SIZE_SHIFT) |
				      (0 << AC_AMPCAP_MUTE_SHIFT)))
		codec_warn(codec, "failed to override amp caps for NID 0x2\n");
}

static const struct snd_pcm_chmap_elem asus_pcm_2_1_chmaps[] = {
	{ .channels = 2,
	  .map = { SNDRV_CHMAP_FL, SNDRV_CHMAP_FR } },
	{ .channels = 4,
	  .map = { SNDRV_CHMAP_FL, SNDRV_CHMAP_FR,
		   SNDRV_CHMAP_NA, SNDRV_CHMAP_LFE } }, /* LFE only on right */
	{ }
};

/* override the 2.1 chmap */
static void alc_fixup_bass_chmap(struct hda_codec *codec,
				    const struct hda_fixup *fix, int action)
{
	if (action == HDA_FIXUP_ACT_BUILD) {
		struct alc_spec *spec = codec->spec;
		spec->gen.pcm_rec[0]->stream[0].chmap = asus_pcm_2_1_chmaps;
	}
}

/* avoid D3 for keeping GPIO up */
static unsigned int gpio_led_power_filter(struct hda_codec *codec,
					  hda_nid_t nid,
					  unsigned int power_state)
{
	struct alc_spec *spec = codec->spec;
	if (nid == codec->core.afg && power_state == AC_PWRST_D3 && spec->gpio_data)
		return AC_PWRST_D0;
	return power_state;
}

static void alc662_fixup_led_gpio1(struct hda_codec *codec,
				   const struct hda_fixup *fix, int action)
{
	struct alc_spec *spec = codec->spec;

	alc_fixup_hp_gpio_led(codec, action, 0x01, 0);
	if (action == HDA_FIXUP_ACT_PRE_PROBE) {
		spec->mute_led_polarity = 1;
		codec->power_filter = gpio_led_power_filter;
	}
}

static void alc662_usi_automute_hook(struct hda_codec *codec,
					 struct hda_jack_callback *jack)
{
	struct alc_spec *spec = codec->spec;
	int vref;
	msleep(200);
	snd_hda_gen_hp_automute(codec, jack);

	vref = spec->gen.hp_jack_present ? PIN_VREF80 : 0;
	msleep(100);
	snd_hda_codec_write(codec, 0x19, 0, AC_VERB_SET_PIN_WIDGET_CONTROL,
			    vref);
}

static void alc662_fixup_usi_headset_mic(struct hda_codec *codec,
				     const struct hda_fixup *fix, int action)
{
	struct alc_spec *spec = codec->spec;
	if (action == HDA_FIXUP_ACT_PRE_PROBE) {
		spec->parse_flags |= HDA_PINCFG_HEADSET_MIC;
		spec->gen.hp_automute_hook = alc662_usi_automute_hook;
	}
}

static void alc662_aspire_ethos_mute_speakers(struct hda_codec *codec,
					struct hda_jack_callback *cb)
{
	/* surround speakers at 0x1b already get muted automatically when
	 * headphones are plugged in, but we have to mute/unmute the remaining
	 * channels manually:
	 * 0x15 - front left/front right
	 * 0x18 - front center/ LFE
	 */
	if (snd_hda_jack_detect_state(codec, 0x1b) == HDA_JACK_PRESENT) {
		snd_hda_set_pin_ctl_cache(codec, 0x15, 0);
		snd_hda_set_pin_ctl_cache(codec, 0x18, 0);
	} else {
		snd_hda_set_pin_ctl_cache(codec, 0x15, PIN_OUT);
		snd_hda_set_pin_ctl_cache(codec, 0x18, PIN_OUT);
	}
}

static void alc662_fixup_aspire_ethos_hp(struct hda_codec *codec,
					const struct hda_fixup *fix, int action)
{
    /* Pin 0x1b: shared headphones jack and surround speakers */
	if (!is_jack_detectable(codec, 0x1b))
		return;

	switch (action) {
	case HDA_FIXUP_ACT_PRE_PROBE:
		snd_hda_jack_detect_enable_callback(codec, 0x1b,
				alc662_aspire_ethos_mute_speakers);
		/* subwoofer needs an extra GPIO setting to become audible */
		alc_setup_gpio(codec, 0x02);
		break;
	case HDA_FIXUP_ACT_INIT:
		/* Make sure to start in a correct state, i.e. if
		 * headphones have been plugged in before powering up the system
		 */
		alc662_aspire_ethos_mute_speakers(codec, NULL);
		break;
	}
}

static void alc671_fixup_hp_headset_mic2(struct hda_codec *codec,
					     const struct hda_fixup *fix, int action)
{
	struct alc_spec *spec = codec->spec;

	static const struct hda_pintbl pincfgs[] = {
		{ 0x19, 0x02a11040 }, /* use as headset mic, with its own jack detect */
		{ 0x1b, 0x0181304f },
		{ }
	};

	switch (action) {
	case HDA_FIXUP_ACT_PRE_PROBE:
		spec->gen.mixer_nid = 0;
		spec->parse_flags |= HDA_PINCFG_HEADSET_MIC;
		snd_hda_apply_pincfgs(codec, pincfgs);
		break;
	case HDA_FIXUP_ACT_INIT:
		alc_write_coef_idx(codec, 0x19, 0xa054);
		break;
	}
}

static void alc897_hp_automute_hook(struct hda_codec *codec,
					 struct hda_jack_callback *jack)
{
	struct alc_spec *spec = codec->spec;
	int vref;

	snd_hda_gen_hp_automute(codec, jack);
	vref = spec->gen.hp_jack_present ? (PIN_HP | AC_PINCTL_VREF_100) : PIN_HP;
	snd_hda_codec_write(codec, 0x1b, 0, AC_VERB_SET_PIN_WIDGET_CONTROL,
			    vref);
}

static void alc897_fixup_lenovo_headset_mic(struct hda_codec *codec,
				     const struct hda_fixup *fix, int action)
{
	struct alc_spec *spec = codec->spec;
	if (action == HDA_FIXUP_ACT_PRE_PROBE) {
		spec->gen.hp_automute_hook = alc897_hp_automute_hook;
	}
}

static const struct coef_fw alc668_coefs[] = {
	WRITE_COEF(0x01, 0xbebe), WRITE_COEF(0x02, 0xaaaa), WRITE_COEF(0x03,    0x0),
	WRITE_COEF(0x04, 0x0180), WRITE_COEF(0x06,    0x0), WRITE_COEF(0x07, 0x0f80),
	WRITE_COEF(0x08, 0x0031), WRITE_COEF(0x0a, 0x0060), WRITE_COEF(0x0b,    0x0),
	WRITE_COEF(0x0c, 0x7cf7), WRITE_COEF(0x0d, 0x1080), WRITE_COEF(0x0e, 0x7f7f),
	WRITE_COEF(0x0f, 0xcccc), WRITE_COEF(0x10, 0xddcc), WRITE_COEF(0x11, 0x0001),
	WRITE_COEF(0x13,    0x0), WRITE_COEF(0x14, 0x2aa0), WRITE_COEF(0x17, 0xa940),
	WRITE_COEF(0x19,    0x0), WRITE_COEF(0x1a,    0x0), WRITE_COEF(0x1b,    0x0),
	WRITE_COEF(0x1c,    0x0), WRITE_COEF(0x1d,    0x0), WRITE_COEF(0x1e, 0x7418),
	WRITE_COEF(0x1f, 0x0804), WRITE_COEF(0x20, 0x4200), WRITE_COEF(0x21, 0x0468),
	WRITE_COEF(0x22, 0x8ccc), WRITE_COEF(0x23, 0x0250), WRITE_COEF(0x24, 0x7418),
	WRITE_COEF(0x27,    0x0), WRITE_COEF(0x28, 0x8ccc), WRITE_COEF(0x2a, 0xff00),
	WRITE_COEF(0x2b, 0x8000), WRITE_COEF(0xa7, 0xff00), WRITE_COEF(0xa8, 0x8000),
	WRITE_COEF(0xaa, 0x2e17), WRITE_COEF(0xab, 0xa0c0), WRITE_COEF(0xac,    0x0),
	WRITE_COEF(0xad,    0x0), WRITE_COEF(0xae, 0x2ac6), WRITE_COEF(0xaf, 0xa480),
	WRITE_COEF(0xb0,    0x0), WRITE_COEF(0xb1,    0x0), WRITE_COEF(0xb2,    0x0),
	WRITE_COEF(0xb3,    0x0), WRITE_COEF(0xb4,    0x0), WRITE_COEF(0xb5, 0x1040),
	WRITE_COEF(0xb6, 0xd697), WRITE_COEF(0xb7, 0x902b), WRITE_COEF(0xb8, 0xd697),
	WRITE_COEF(0xb9, 0x902b), WRITE_COEF(0xba, 0xb8ba), WRITE_COEF(0xbb, 0xaaab),
	WRITE_COEF(0xbc, 0xaaaf), WRITE_COEF(0xbd, 0x6aaa), WRITE_COEF(0xbe, 0x1c02),
	WRITE_COEF(0xc0, 0x00ff), WRITE_COEF(0xc1, 0x0fa6),
	{}
};

static void alc668_restore_default_value(struct hda_codec *codec)
{
	alc_process_coef_fw(codec, alc668_coefs);
}

enum {
	ALC662_FIXUP_ASPIRE,
	ALC662_FIXUP_LED_GPIO1,
	ALC662_FIXUP_IDEAPAD,
	ALC272_FIXUP_MARIO,
	ALC662_FIXUP_CZC_ET26,
	ALC662_FIXUP_CZC_P10T,
	ALC662_FIXUP_SKU_IGNORE,
	ALC662_FIXUP_HP_RP5800,
	ALC662_FIXUP_ASUS_MODE1,
	ALC662_FIXUP_ASUS_MODE2,
	ALC662_FIXUP_ASUS_MODE3,
	ALC662_FIXUP_ASUS_MODE4,
	ALC662_FIXUP_ASUS_MODE5,
	ALC662_FIXUP_ASUS_MODE6,
	ALC662_FIXUP_ASUS_MODE7,
	ALC662_FIXUP_ASUS_MODE8,
	ALC662_FIXUP_NO_JACK_DETECT,
	ALC662_FIXUP_ZOTAC_Z68,
	ALC662_FIXUP_INV_DMIC,
	ALC662_FIXUP_DELL_MIC_NO_PRESENCE,
	ALC668_FIXUP_DELL_MIC_NO_PRESENCE,
	ALC662_FIXUP_HEADSET_MODE,
	ALC668_FIXUP_HEADSET_MODE,
	ALC662_FIXUP_BASS_MODE4_CHMAP,
	ALC662_FIXUP_BASS_16,
	ALC662_FIXUP_BASS_1A,
	ALC662_FIXUP_BASS_CHMAP,
	ALC668_FIXUP_AUTO_MUTE,
	ALC668_FIXUP_DELL_DISABLE_AAMIX,
	ALC668_FIXUP_DELL_XPS13,
	ALC662_FIXUP_ASUS_Nx50,
	ALC668_FIXUP_ASUS_Nx51_HEADSET_MODE,
	ALC668_FIXUP_ASUS_Nx51,
	ALC668_FIXUP_MIC_COEF,
	ALC668_FIXUP_ASUS_G751,
	ALC891_FIXUP_HEADSET_MODE,
	ALC891_FIXUP_DELL_MIC_NO_PRESENCE,
	ALC662_FIXUP_ACER_VERITON,
	ALC892_FIXUP_ASROCK_MOBO,
	ALC662_FIXUP_USI_FUNC,
	ALC662_FIXUP_USI_HEADSET_MODE,
	ALC662_FIXUP_LENOVO_MULTI_CODECS,
	ALC669_FIXUP_ACER_ASPIRE_ETHOS,
	ALC669_FIXUP_ACER_ASPIRE_ETHOS_HEADSET,
	ALC671_FIXUP_HP_HEADSET_MIC2,
	ALC662_FIXUP_ACER_X2660G_HEADSET_MODE,
	ALC662_FIXUP_ACER_NITRO_HEADSET_MODE,
	ALC668_FIXUP_ASUS_NO_HEADSET_MIC,
	ALC668_FIXUP_HEADSET_MIC,
	ALC668_FIXUP_MIC_DET_COEF,
	ALC897_FIXUP_LENOVO_HEADSET_MIC,
	ALC897_FIXUP_HEADSET_MIC_PIN,
};

static const struct hda_fixup alc662_fixups[] = {
	[ALC662_FIXUP_ASPIRE] = {
		.type = HDA_FIXUP_PINS,
		.v.pins = (const struct hda_pintbl[]) {
			{ 0x15, 0x99130112 }, /* subwoofer */
			{ }
		}
	},
	[ALC662_FIXUP_LED_GPIO1] = {
		.type = HDA_FIXUP_FUNC,
		.v.func = alc662_fixup_led_gpio1,
	},
	[ALC662_FIXUP_IDEAPAD] = {
		.type = HDA_FIXUP_PINS,
		.v.pins = (const struct hda_pintbl[]) {
			{ 0x17, 0x99130112 }, /* subwoofer */
			{ }
		},
		.chained = true,
		.chain_id = ALC662_FIXUP_LED_GPIO1,
	},
	[ALC272_FIXUP_MARIO] = {
		.type = HDA_FIXUP_FUNC,
		.v.func = alc272_fixup_mario,
	},
	[ALC662_FIXUP_CZC_ET26] = {
		.type = HDA_FIXUP_PINS,
		.v.pins = (const struct hda_pintbl[]) {
			{0x12, 0x403cc000},
			{0x14, 0x90170110}, /* speaker */
			{0x15, 0x411111f0},
			{0x16, 0x411111f0},
			{0x18, 0x01a19030}, /* mic */
			{0x19, 0x90a7013f}, /* int-mic */
			{0x1a, 0x01014020},
			{0x1b, 0x0121401f},
			{0x1c, 0x411111f0},
			{0x1d, 0x411111f0},
			{0x1e, 0x40478e35},
			{}
		},
		.chained = true,
		.chain_id = ALC662_FIXUP_SKU_IGNORE
	},
	[ALC662_FIXUP_CZC_P10T] = {
		.type = HDA_FIXUP_VERBS,
		.v.verbs = (const struct hda_verb[]) {
			{0x14, AC_VERB_SET_EAPD_BTLENABLE, 0},
			{}
		}
	},
	[ALC662_FIXUP_SKU_IGNORE] = {
		.type = HDA_FIXUP_FUNC,
		.v.func = alc_fixup_sku_ignore,
	},
	[ALC662_FIXUP_HP_RP5800] = {
		.type = HDA_FIXUP_PINS,
		.v.pins = (const struct hda_pintbl[]) {
			{ 0x14, 0x0221201f }, /* HP out */
			{ }
		},
		.chained = true,
		.chain_id = ALC662_FIXUP_SKU_IGNORE
	},
	[ALC662_FIXUP_ASUS_MODE1] = {
		.type = HDA_FIXUP_PINS,
		.v.pins = (const struct hda_pintbl[]) {
			{ 0x14, 0x99130110 }, /* speaker */
			{ 0x18, 0x01a19c20 }, /* mic */
			{ 0x19, 0x99a3092f }, /* int-mic */
			{ 0x21, 0x0121401f }, /* HP out */
			{ }
		},
		.chained = true,
		.chain_id = ALC662_FIXUP_SKU_IGNORE
	},
	[ALC662_FIXUP_ASUS_MODE2] = {
		.type = HDA_FIXUP_PINS,
		.v.pins = (const struct hda_pintbl[]) {
			{ 0x14, 0x99130110 }, /* speaker */
			{ 0x18, 0x01a19820 }, /* mic */
			{ 0x19, 0x99a3092f }, /* int-mic */
			{ 0x1b, 0x0121401f }, /* HP out */
			{ }
		},
		.chained = true,
		.chain_id = ALC662_FIXUP_SKU_IGNORE
	},
	[ALC662_FIXUP_ASUS_MODE3] = {
		.type = HDA_FIXUP_PINS,
		.v.pins = (const struct hda_pintbl[]) {
			{ 0x14, 0x99130110 }, /* speaker */
			{ 0x15, 0x0121441f }, /* HP */
			{ 0x18, 0x01a19840 }, /* mic */
			{ 0x19, 0x99a3094f }, /* int-mic */
			{ 0x21, 0x01211420 }, /* HP2 */
			{ }
		},
		.chained = true,
		.chain_id = ALC662_FIXUP_SKU_IGNORE
	},
	[ALC662_FIXUP_ASUS_MODE4] = {
		.type = HDA_FIXUP_PINS,
		.v.pins = (const struct hda_pintbl[]) {
			{ 0x14, 0x99130110 }, /* speaker */
			{ 0x16, 0x99130111 }, /* speaker */
			{ 0x18, 0x01a19840 }, /* mic */
			{ 0x19, 0x99a3094f }, /* int-mic */
			{ 0x21, 0x0121441f }, /* HP */
			{ }
		},
		.chained = true,
		.chain_id = ALC662_FIXUP_SKU_IGNORE
	},
	[ALC662_FIXUP_ASUS_MODE5] = {
		.type = HDA_FIXUP_PINS,
		.v.pins = (const struct hda_pintbl[]) {
			{ 0x14, 0x99130110 }, /* speaker */
			{ 0x15, 0x0121441f }, /* HP */
			{ 0x16, 0x99130111 }, /* speaker */
			{ 0x18, 0x01a19840 }, /* mic */
			{ 0x19, 0x99a3094f }, /* int-mic */
			{ }
		},
		.chained = true,
		.chain_id = ALC662_FIXUP_SKU_IGNORE
	},
	[ALC662_FIXUP_ASUS_MODE6] = {
		.type = HDA_FIXUP_PINS,
		.v.pins = (const struct hda_pintbl[]) {
			{ 0x14, 0x99130110 }, /* speaker */
			{ 0x15, 0x01211420 }, /* HP2 */
			{ 0x18, 0x01a19840 }, /* mic */
			{ 0x19, 0x99a3094f }, /* int-mic */
			{ 0x1b, 0x0121441f }, /* HP */
			{ }
		},
		.chained = true,
		.chain_id = ALC662_FIXUP_SKU_IGNORE
	},
	[ALC662_FIXUP_ASUS_MODE7] = {
		.type = HDA_FIXUP_PINS,
		.v.pins = (const struct hda_pintbl[]) {
			{ 0x14, 0x99130110 }, /* speaker */
			{ 0x17, 0x99130111 }, /* speaker */
			{ 0x18, 0x01a19840 }, /* mic */
			{ 0x19, 0x99a3094f }, /* int-mic */
			{ 0x1b, 0x01214020 }, /* HP */
			{ 0x21, 0x0121401f }, /* HP */
			{ }
		},
		.chained = true,
		.chain_id = ALC662_FIXUP_SKU_IGNORE
	},
	[ALC662_FIXUP_ASUS_MODE8] = {
		.type = HDA_FIXUP_PINS,
		.v.pins = (const struct hda_pintbl[]) {
			{ 0x14, 0x99130110 }, /* speaker */
			{ 0x12, 0x99a30970 }, /* int-mic */
			{ 0x15, 0x01214020 }, /* HP */
			{ 0x17, 0x99130111 }, /* speaker */
			{ 0x18, 0x01a19840 }, /* mic */
			{ 0x21, 0x0121401f }, /* HP */
			{ }
		},
		.chained = true,
		.chain_id = ALC662_FIXUP_SKU_IGNORE
	},
	[ALC662_FIXUP_NO_JACK_DETECT] = {
		.type = HDA_FIXUP_FUNC,
		.v.func = alc_fixup_no_jack_detect,
	},
	[ALC662_FIXUP_ZOTAC_Z68] = {
		.type = HDA_FIXUP_PINS,
		.v.pins = (const struct hda_pintbl[]) {
			{ 0x1b, 0x02214020 }, /* Front HP */
			{ }
		}
	},
	[ALC662_FIXUP_INV_DMIC] = {
		.type = HDA_FIXUP_FUNC,
		.v.func = alc_fixup_inv_dmic,
	},
	[ALC668_FIXUP_DELL_XPS13] = {
		.type = HDA_FIXUP_FUNC,
		.v.func = alc_fixup_dell_xps13,
		.chained = true,
		.chain_id = ALC668_FIXUP_DELL_DISABLE_AAMIX
	},
	[ALC668_FIXUP_DELL_DISABLE_AAMIX] = {
		.type = HDA_FIXUP_FUNC,
		.v.func = alc_fixup_disable_aamix,
		.chained = true,
		.chain_id = ALC668_FIXUP_DELL_MIC_NO_PRESENCE
	},
	[ALC668_FIXUP_AUTO_MUTE] = {
		.type = HDA_FIXUP_FUNC,
		.v.func = alc_fixup_auto_mute_via_amp,
		.chained = true,
		.chain_id = ALC668_FIXUP_DELL_MIC_NO_PRESENCE
	},
	[ALC662_FIXUP_DELL_MIC_NO_PRESENCE] = {
		.type = HDA_FIXUP_PINS,
		.v.pins = (const struct hda_pintbl[]) {
			{ 0x19, 0x03a1113c }, /* use as headset mic, without its own jack detect */
			/* headphone mic by setting pin control of 0x1b (headphone out) to in + vref_50 */
			{ }
		},
		.chained = true,
		.chain_id = ALC662_FIXUP_HEADSET_MODE
	},
	[ALC662_FIXUP_HEADSET_MODE] = {
		.type = HDA_FIXUP_FUNC,
		.v.func = alc_fixup_headset_mode_alc662,
	},
	[ALC668_FIXUP_DELL_MIC_NO_PRESENCE] = {
		.type = HDA_FIXUP_PINS,
		.v.pins = (const struct hda_pintbl[]) {
			{ 0x19, 0x03a1913d }, /* use as headphone mic, without its own jack detect */
			{ 0x1b, 0x03a1113c }, /* use as headset mic, without its own jack detect */
			{ }
		},
		.chained = true,
		.chain_id = ALC668_FIXUP_HEADSET_MODE
	},
	[ALC668_FIXUP_HEADSET_MODE] = {
		.type = HDA_FIXUP_FUNC,
		.v.func = alc_fixup_headset_mode_alc668,
	},
	[ALC662_FIXUP_BASS_MODE4_CHMAP] = {
		.type = HDA_FIXUP_FUNC,
		.v.func = alc_fixup_bass_chmap,
		.chained = true,
		.chain_id = ALC662_FIXUP_ASUS_MODE4
	},
	[ALC662_FIXUP_BASS_16] = {
		.type = HDA_FIXUP_PINS,
		.v.pins = (const struct hda_pintbl[]) {
			{0x16, 0x80106111}, /* bass speaker */
			{}
		},
		.chained = true,
		.chain_id = ALC662_FIXUP_BASS_CHMAP,
	},
	[ALC662_FIXUP_BASS_1A] = {
		.type = HDA_FIXUP_PINS,
		.v.pins = (const struct hda_pintbl[]) {
			{0x1a, 0x80106111}, /* bass speaker */
			{}
		},
		.chained = true,
		.chain_id = ALC662_FIXUP_BASS_CHMAP,
	},
	[ALC662_FIXUP_BASS_CHMAP] = {
		.type = HDA_FIXUP_FUNC,
		.v.func = alc_fixup_bass_chmap,
	},
	[ALC662_FIXUP_ASUS_Nx50] = {
		.type = HDA_FIXUP_FUNC,
		.v.func = alc_fixup_auto_mute_via_amp,
		.chained = true,
		.chain_id = ALC662_FIXUP_BASS_1A
	},
	[ALC668_FIXUP_ASUS_Nx51_HEADSET_MODE] = {
		.type = HDA_FIXUP_FUNC,
		.v.func = alc_fixup_headset_mode_alc668,
		.chain_id = ALC662_FIXUP_BASS_CHMAP
	},
	[ALC668_FIXUP_ASUS_Nx51] = {
		.type = HDA_FIXUP_PINS,
		.v.pins = (const struct hda_pintbl[]) {
			{ 0x19, 0x03a1913d }, /* use as headphone mic, without its own jack detect */
			{ 0x1a, 0x90170151 }, /* bass speaker */
			{ 0x1b, 0x03a1113c }, /* use as headset mic, without its own jack detect */
			{}
		},
		.chained = true,
		.chain_id = ALC668_FIXUP_ASUS_Nx51_HEADSET_MODE,
	},
	[ALC668_FIXUP_MIC_COEF] = {
		.type = HDA_FIXUP_VERBS,
		.v.verbs = (const struct hda_verb[]) {
			{ 0x20, AC_VERB_SET_COEF_INDEX, 0xc3 },
			{ 0x20, AC_VERB_SET_PROC_COEF, 0x4000 },
			{}
		},
	},
	[ALC668_FIXUP_ASUS_G751] = {
		.type = HDA_FIXUP_PINS,
		.v.pins = (const struct hda_pintbl[]) {
			{ 0x16, 0x0421101f }, /* HP */
			{}
		},
		.chained = true,
		.chain_id = ALC668_FIXUP_MIC_COEF
	},
	[ALC891_FIXUP_HEADSET_MODE] = {
		.type = HDA_FIXUP_FUNC,
		.v.func = alc_fixup_headset_mode,
	},
	[ALC891_FIXUP_DELL_MIC_NO_PRESENCE] = {
		.type = HDA_FIXUP_PINS,
		.v.pins = (const struct hda_pintbl[]) {
			{ 0x19, 0x03a1913d }, /* use as headphone mic, without its own jack detect */
			{ 0x1b, 0x03a1113c }, /* use as headset mic, without its own jack detect */
			{ }
		},
		.chained = true,
		.chain_id = ALC891_FIXUP_HEADSET_MODE
	},
	[ALC662_FIXUP_ACER_VERITON] = {
		.type = HDA_FIXUP_PINS,
		.v.pins = (const struct hda_pintbl[]) {
			{ 0x15, 0x50170120 }, /* no internal speaker */
			{ }
		}
	},
	[ALC892_FIXUP_ASROCK_MOBO] = {
		.type = HDA_FIXUP_PINS,
		.v.pins = (const struct hda_pintbl[]) {
			{ 0x15, 0x40f000f0 }, /* disabled */
			{ 0x16, 0x40f000f0 }, /* disabled */
			{ }
		}
	},
	[ALC662_FIXUP_USI_FUNC] = {
		.type = HDA_FIXUP_FUNC,
		.v.func = alc662_fixup_usi_headset_mic,
	},
	[ALC662_FIXUP_USI_HEADSET_MODE] = {
		.type = HDA_FIXUP_PINS,
		.v.pins = (const struct hda_pintbl[]) {
			{ 0x19, 0x02a1913c }, /* use as headset mic, without its own jack detect */
			{ 0x18, 0x01a1903d },
			{ }
		},
		.chained = true,
		.chain_id = ALC662_FIXUP_USI_FUNC
	},
	[ALC662_FIXUP_LENOVO_MULTI_CODECS] = {
		.type = HDA_FIXUP_FUNC,
		.v.func = alc233_alc662_fixup_lenovo_dual_codecs,
	},
	[ALC669_FIXUP_ACER_ASPIRE_ETHOS_HEADSET] = {
		.type = HDA_FIXUP_FUNC,
		.v.func = alc662_fixup_aspire_ethos_hp,
	},
	[ALC669_FIXUP_ACER_ASPIRE_ETHOS] = {
		.type = HDA_FIXUP_PINS,
		.v.pins = (const struct hda_pintbl[]) {
			{ 0x15, 0x92130110 }, /* front speakers */
			{ 0x18, 0x99130111 }, /* center/subwoofer */
			{ 0x1b, 0x11130012 }, /* surround plus jack for HP */
			{ }
		},
		.chained = true,
		.chain_id = ALC669_FIXUP_ACER_ASPIRE_ETHOS_HEADSET
	},
	[ALC671_FIXUP_HP_HEADSET_MIC2] = {
		.type = HDA_FIXUP_FUNC,
		.v.func = alc671_fixup_hp_headset_mic2,
	},
	[ALC662_FIXUP_ACER_X2660G_HEADSET_MODE] = {
		.type = HDA_FIXUP_PINS,
		.v.pins = (const struct hda_pintbl[]) {
			{ 0x1a, 0x02a1113c }, /* use as headset mic, without its own jack detect */
			{ }
		},
		.chained = true,
		.chain_id = ALC662_FIXUP_USI_FUNC
	},
	[ALC662_FIXUP_ACER_NITRO_HEADSET_MODE] = {
		.type = HDA_FIXUP_PINS,
		.v.pins = (const struct hda_pintbl[]) {
			{ 0x1a, 0x01a11140 }, /* use as headset mic, without its own jack detect */
			{ 0x1b, 0x0221144f },
			{ }
		},
		.chained = true,
		.chain_id = ALC662_FIXUP_USI_FUNC
	},
	[ALC668_FIXUP_ASUS_NO_HEADSET_MIC] = {
		.type = HDA_FIXUP_PINS,
		.v.pins = (const struct hda_pintbl[]) {
			{ 0x1b, 0x04a1112c },
			{ }
		},
		.chained = true,
		.chain_id = ALC668_FIXUP_HEADSET_MIC
	},
	[ALC668_FIXUP_HEADSET_MIC] = {
		.type = HDA_FIXUP_FUNC,
		.v.func = alc269_fixup_headset_mic,
		.chained = true,
		.chain_id = ALC668_FIXUP_MIC_DET_COEF
	},
	[ALC668_FIXUP_MIC_DET_COEF] = {
		.type = HDA_FIXUP_VERBS,
		.v.verbs = (const struct hda_verb[]) {
			{ 0x20, AC_VERB_SET_COEF_INDEX, 0x15 },
			{ 0x20, AC_VERB_SET_PROC_COEF, 0x0d60 },
			{}
		},
	},
	[ALC897_FIXUP_LENOVO_HEADSET_MIC] = {
		.type = HDA_FIXUP_FUNC,
		.v.func = alc897_fixup_lenovo_headset_mic,
	},
	[ALC897_FIXUP_HEADSET_MIC_PIN] = {
		.type = HDA_FIXUP_PINS,
		.v.pins = (const struct hda_pintbl[]) {
			{ 0x1a, 0x03a11050 },
			{ }
		},
		.chained = true,
		.chain_id = ALC897_FIXUP_LENOVO_HEADSET_MIC
	},
};

static const struct snd_pci_quirk alc662_fixup_tbl[] = {
	SND_PCI_QUIRK(0x1019, 0x9087, "ECS", ALC662_FIXUP_ASUS_MODE2),
	SND_PCI_QUIRK(0x1025, 0x022f, "Acer Aspire One", ALC662_FIXUP_INV_DMIC),
	SND_PCI_QUIRK(0x1025, 0x0241, "Packard Bell DOTS", ALC662_FIXUP_INV_DMIC),
	SND_PCI_QUIRK(0x1025, 0x0308, "Acer Aspire 8942G", ALC662_FIXUP_ASPIRE),
	SND_PCI_QUIRK(0x1025, 0x031c, "Gateway NV79", ALC662_FIXUP_SKU_IGNORE),
	SND_PCI_QUIRK(0x1025, 0x0349, "eMachines eM250", ALC662_FIXUP_INV_DMIC),
	SND_PCI_QUIRK(0x1025, 0x034a, "Gateway LT27", ALC662_FIXUP_INV_DMIC),
	SND_PCI_QUIRK(0x1025, 0x038b, "Acer Aspire 8943G", ALC662_FIXUP_ASPIRE),
	SND_PCI_QUIRK(0x1025, 0x0566, "Acer Aspire Ethos 8951G", ALC669_FIXUP_ACER_ASPIRE_ETHOS),
	SND_PCI_QUIRK(0x1025, 0x123c, "Acer Nitro N50-600", ALC662_FIXUP_ACER_NITRO_HEADSET_MODE),
	SND_PCI_QUIRK(0x1025, 0x124e, "Acer 2660G", ALC662_FIXUP_ACER_X2660G_HEADSET_MODE),
	SND_PCI_QUIRK(0x1028, 0x05d8, "Dell", ALC668_FIXUP_DELL_MIC_NO_PRESENCE),
	SND_PCI_QUIRK(0x1028, 0x05db, "Dell", ALC668_FIXUP_DELL_MIC_NO_PRESENCE),
	SND_PCI_QUIRK(0x1028, 0x05fe, "Dell XPS 15", ALC668_FIXUP_DELL_XPS13),
	SND_PCI_QUIRK(0x1028, 0x060a, "Dell XPS 13", ALC668_FIXUP_DELL_XPS13),
	SND_PCI_QUIRK(0x1028, 0x060d, "Dell M3800", ALC668_FIXUP_DELL_XPS13),
	SND_PCI_QUIRK(0x1028, 0x0625, "Dell", ALC668_FIXUP_DELL_MIC_NO_PRESENCE),
	SND_PCI_QUIRK(0x1028, 0x0626, "Dell", ALC668_FIXUP_DELL_MIC_NO_PRESENCE),
	SND_PCI_QUIRK(0x1028, 0x0696, "Dell", ALC668_FIXUP_DELL_MIC_NO_PRESENCE),
	SND_PCI_QUIRK(0x1028, 0x0698, "Dell", ALC668_FIXUP_DELL_MIC_NO_PRESENCE),
	SND_PCI_QUIRK(0x1028, 0x069f, "Dell", ALC668_FIXUP_DELL_MIC_NO_PRESENCE),
	SND_PCI_QUIRK(0x103c, 0x1632, "HP RP5800", ALC662_FIXUP_HP_RP5800),
	SND_PCI_QUIRK(0x103c, 0x873e, "HP", ALC671_FIXUP_HP_HEADSET_MIC2),
	SND_PCI_QUIRK(0x103c, 0x885f, "HP 288 Pro G8", ALC671_FIXUP_HP_HEADSET_MIC2),
	SND_PCI_QUIRK(0x1043, 0x1080, "Asus UX501VW", ALC668_FIXUP_HEADSET_MODE),
	SND_PCI_QUIRK(0x1043, 0x11cd, "Asus N550", ALC662_FIXUP_ASUS_Nx50),
	SND_PCI_QUIRK(0x1043, 0x129d, "Asus N750", ALC662_FIXUP_ASUS_Nx50),
	SND_PCI_QUIRK(0x1043, 0x12ff, "ASUS G751", ALC668_FIXUP_ASUS_G751),
	SND_PCI_QUIRK(0x1043, 0x13df, "Asus N550JX", ALC662_FIXUP_BASS_1A),
	SND_PCI_QUIRK(0x1043, 0x1477, "ASUS N56VZ", ALC662_FIXUP_BASS_MODE4_CHMAP),
	SND_PCI_QUIRK(0x1043, 0x15a7, "ASUS UX51VZH", ALC662_FIXUP_BASS_16),
	SND_PCI_QUIRK(0x1043, 0x177d, "ASUS N551", ALC668_FIXUP_ASUS_Nx51),
	SND_PCI_QUIRK(0x1043, 0x17bd, "ASUS N751", ALC668_FIXUP_ASUS_Nx51),
	SND_PCI_QUIRK(0x1043, 0x185d, "ASUS G551JW", ALC668_FIXUP_ASUS_NO_HEADSET_MIC),
	SND_PCI_QUIRK(0x1043, 0x1963, "ASUS X71SL", ALC662_FIXUP_ASUS_MODE8),
	SND_PCI_QUIRK(0x1043, 0x1b73, "ASUS N55SF", ALC662_FIXUP_BASS_16),
	SND_PCI_QUIRK(0x1043, 0x1bf3, "ASUS N76VZ", ALC662_FIXUP_BASS_MODE4_CHMAP),
	SND_PCI_QUIRK(0x1043, 0x8469, "ASUS mobo", ALC662_FIXUP_NO_JACK_DETECT),
	SND_PCI_QUIRK(0x105b, 0x0cd6, "Foxconn", ALC662_FIXUP_ASUS_MODE2),
	SND_PCI_QUIRK(0x144d, 0xc051, "Samsung R720", ALC662_FIXUP_IDEAPAD),
	SND_PCI_QUIRK(0x14cd, 0x5003, "USI", ALC662_FIXUP_USI_HEADSET_MODE),
	SND_PCI_QUIRK(0x17aa, 0x1036, "Lenovo P520", ALC662_FIXUP_LENOVO_MULTI_CODECS),
	SND_PCI_QUIRK(0x17aa, 0x1057, "Lenovo P360", ALC897_FIXUP_HEADSET_MIC_PIN),
	SND_PCI_QUIRK(0x17aa, 0x32ca, "Lenovo ThinkCentre M80", ALC897_FIXUP_HEADSET_MIC_PIN),
	SND_PCI_QUIRK(0x17aa, 0x32cb, "Lenovo ThinkCentre M70", ALC897_FIXUP_HEADSET_MIC_PIN),
	SND_PCI_QUIRK(0x17aa, 0x32cf, "Lenovo ThinkCentre M950", ALC897_FIXUP_HEADSET_MIC_PIN),
	SND_PCI_QUIRK(0x17aa, 0x32f7, "Lenovo ThinkCentre M90", ALC897_FIXUP_HEADSET_MIC_PIN),
	SND_PCI_QUIRK(0x17aa, 0x38af, "Lenovo Ideapad Y550P", ALC662_FIXUP_IDEAPAD),
	SND_PCI_QUIRK(0x17aa, 0x3a0d, "Lenovo Ideapad Y550", ALC662_FIXUP_IDEAPAD),
	SND_PCI_QUIRK(0x1849, 0x5892, "ASRock B150M", ALC892_FIXUP_ASROCK_MOBO),
	SND_PCI_QUIRK(0x19da, 0xa130, "Zotac Z68", ALC662_FIXUP_ZOTAC_Z68),
	SND_PCI_QUIRK(0x1b0a, 0x01b8, "ACER Veriton", ALC662_FIXUP_ACER_VERITON),
	SND_PCI_QUIRK(0x1b35, 0x1234, "CZC ET26", ALC662_FIXUP_CZC_ET26),
	SND_PCI_QUIRK(0x1b35, 0x2206, "CZC P10T", ALC662_FIXUP_CZC_P10T),

#if 0
	/* Below is a quirk table taken from the old code.
	 * Basically the device should work as is without the fixup table.
	 * If BIOS doesn't give a proper info, enable the corresponding
	 * fixup entry.
	 */
	SND_PCI_QUIRK(0x1043, 0x1000, "ASUS N50Vm", ALC662_FIXUP_ASUS_MODE1),
	SND_PCI_QUIRK(0x1043, 0x1092, "ASUS NB", ALC662_FIXUP_ASUS_MODE3),
	SND_PCI_QUIRK(0x1043, 0x1173, "ASUS K73Jn", ALC662_FIXUP_ASUS_MODE1),
	SND_PCI_QUIRK(0x1043, 0x11c3, "ASUS M70V", ALC662_FIXUP_ASUS_MODE3),
	SND_PCI_QUIRK(0x1043, 0x11d3, "ASUS NB", ALC662_FIXUP_ASUS_MODE1),
	SND_PCI_QUIRK(0x1043, 0x11f3, "ASUS NB", ALC662_FIXUP_ASUS_MODE2),
	SND_PCI_QUIRK(0x1043, 0x1203, "ASUS NB", ALC662_FIXUP_ASUS_MODE1),
	SND_PCI_QUIRK(0x1043, 0x1303, "ASUS G60J", ALC662_FIXUP_ASUS_MODE1),
	SND_PCI_QUIRK(0x1043, 0x1333, "ASUS G60Jx", ALC662_FIXUP_ASUS_MODE1),
	SND_PCI_QUIRK(0x1043, 0x1339, "ASUS NB", ALC662_FIXUP_ASUS_MODE2),
	SND_PCI_QUIRK(0x1043, 0x13e3, "ASUS N71JA", ALC662_FIXUP_ASUS_MODE7),
	SND_PCI_QUIRK(0x1043, 0x1463, "ASUS N71", ALC662_FIXUP_ASUS_MODE7),
	SND_PCI_QUIRK(0x1043, 0x14d3, "ASUS G72", ALC662_FIXUP_ASUS_MODE8),
	SND_PCI_QUIRK(0x1043, 0x1563, "ASUS N90", ALC662_FIXUP_ASUS_MODE3),
	SND_PCI_QUIRK(0x1043, 0x15d3, "ASUS N50SF F50SF", ALC662_FIXUP_ASUS_MODE1),
	SND_PCI_QUIRK(0x1043, 0x16c3, "ASUS NB", ALC662_FIXUP_ASUS_MODE2),
	SND_PCI_QUIRK(0x1043, 0x16f3, "ASUS K40C K50C", ALC662_FIXUP_ASUS_MODE2),
	SND_PCI_QUIRK(0x1043, 0x1733, "ASUS N81De", ALC662_FIXUP_ASUS_MODE1),
	SND_PCI_QUIRK(0x1043, 0x1753, "ASUS NB", ALC662_FIXUP_ASUS_MODE2),
	SND_PCI_QUIRK(0x1043, 0x1763, "ASUS NB", ALC662_FIXUP_ASUS_MODE6),
	SND_PCI_QUIRK(0x1043, 0x1765, "ASUS NB", ALC662_FIXUP_ASUS_MODE6),
	SND_PCI_QUIRK(0x1043, 0x1783, "ASUS NB", ALC662_FIXUP_ASUS_MODE2),
	SND_PCI_QUIRK(0x1043, 0x1793, "ASUS F50GX", ALC662_FIXUP_ASUS_MODE1),
	SND_PCI_QUIRK(0x1043, 0x17b3, "ASUS F70SL", ALC662_FIXUP_ASUS_MODE3),
	SND_PCI_QUIRK(0x1043, 0x17f3, "ASUS X58LE", ALC662_FIXUP_ASUS_MODE2),
	SND_PCI_QUIRK(0x1043, 0x1813, "ASUS NB", ALC662_FIXUP_ASUS_MODE2),
	SND_PCI_QUIRK(0x1043, 0x1823, "ASUS NB", ALC662_FIXUP_ASUS_MODE5),
	SND_PCI_QUIRK(0x1043, 0x1833, "ASUS NB", ALC662_FIXUP_ASUS_MODE6),
	SND_PCI_QUIRK(0x1043, 0x1843, "ASUS NB", ALC662_FIXUP_ASUS_MODE2),
	SND_PCI_QUIRK(0x1043, 0x1853, "ASUS F50Z", ALC662_FIXUP_ASUS_MODE1),
	SND_PCI_QUIRK(0x1043, 0x1864, "ASUS NB", ALC662_FIXUP_ASUS_MODE2),
	SND_PCI_QUIRK(0x1043, 0x1876, "ASUS NB", ALC662_FIXUP_ASUS_MODE2),
	SND_PCI_QUIRK(0x1043, 0x1893, "ASUS M50Vm", ALC662_FIXUP_ASUS_MODE3),
	SND_PCI_QUIRK(0x1043, 0x1894, "ASUS X55", ALC662_FIXUP_ASUS_MODE3),
	SND_PCI_QUIRK(0x1043, 0x18b3, "ASUS N80Vc", ALC662_FIXUP_ASUS_MODE1),
	SND_PCI_QUIRK(0x1043, 0x18c3, "ASUS VX5", ALC662_FIXUP_ASUS_MODE1),
	SND_PCI_QUIRK(0x1043, 0x18d3, "ASUS N81Te", ALC662_FIXUP_ASUS_MODE1),
	SND_PCI_QUIRK(0x1043, 0x18f3, "ASUS N505Tp", ALC662_FIXUP_ASUS_MODE1),
	SND_PCI_QUIRK(0x1043, 0x1903, "ASUS F5GL", ALC662_FIXUP_ASUS_MODE1),
	SND_PCI_QUIRK(0x1043, 0x1913, "ASUS NB", ALC662_FIXUP_ASUS_MODE2),
	SND_PCI_QUIRK(0x1043, 0x1933, "ASUS F80Q", ALC662_FIXUP_ASUS_MODE2),
	SND_PCI_QUIRK(0x1043, 0x1943, "ASUS Vx3V", ALC662_FIXUP_ASUS_MODE1),
	SND_PCI_QUIRK(0x1043, 0x1953, "ASUS NB", ALC662_FIXUP_ASUS_MODE1),
	SND_PCI_QUIRK(0x1043, 0x1963, "ASUS X71C", ALC662_FIXUP_ASUS_MODE3),
	SND_PCI_QUIRK(0x1043, 0x1983, "ASUS N5051A", ALC662_FIXUP_ASUS_MODE1),
	SND_PCI_QUIRK(0x1043, 0x1993, "ASUS N20", ALC662_FIXUP_ASUS_MODE1),
	SND_PCI_QUIRK(0x1043, 0x19b3, "ASUS F7Z", ALC662_FIXUP_ASUS_MODE1),
	SND_PCI_QUIRK(0x1043, 0x19c3, "ASUS F5Z/F6x", ALC662_FIXUP_ASUS_MODE2),
	SND_PCI_QUIRK(0x1043, 0x19e3, "ASUS NB", ALC662_FIXUP_ASUS_MODE1),
	SND_PCI_QUIRK(0x1043, 0x19f3, "ASUS NB", ALC662_FIXUP_ASUS_MODE4),
#endif
	{}
};

static const struct hda_model_fixup alc662_fixup_models[] = {
	{.id = ALC662_FIXUP_ASPIRE, .name = "aspire"},
	{.id = ALC662_FIXUP_IDEAPAD, .name = "ideapad"},
	{.id = ALC272_FIXUP_MARIO, .name = "mario"},
	{.id = ALC662_FIXUP_HP_RP5800, .name = "hp-rp5800"},
	{.id = ALC662_FIXUP_ASUS_MODE1, .name = "asus-mode1"},
	{.id = ALC662_FIXUP_ASUS_MODE2, .name = "asus-mode2"},
	{.id = ALC662_FIXUP_ASUS_MODE3, .name = "asus-mode3"},
	{.id = ALC662_FIXUP_ASUS_MODE4, .name = "asus-mode4"},
	{.id = ALC662_FIXUP_ASUS_MODE5, .name = "asus-mode5"},
	{.id = ALC662_FIXUP_ASUS_MODE6, .name = "asus-mode6"},
	{.id = ALC662_FIXUP_ASUS_MODE7, .name = "asus-mode7"},
	{.id = ALC662_FIXUP_ASUS_MODE8, .name = "asus-mode8"},
	{.id = ALC662_FIXUP_ZOTAC_Z68, .name = "zotac-z68"},
	{.id = ALC662_FIXUP_INV_DMIC, .name = "inv-dmic"},
	{.id = ALC662_FIXUP_DELL_MIC_NO_PRESENCE, .name = "alc662-headset-multi"},
	{.id = ALC668_FIXUP_DELL_MIC_NO_PRESENCE, .name = "dell-headset-multi"},
	{.id = ALC662_FIXUP_HEADSET_MODE, .name = "alc662-headset"},
	{.id = ALC668_FIXUP_HEADSET_MODE, .name = "alc668-headset"},
	{.id = ALC662_FIXUP_BASS_16, .name = "bass16"},
	{.id = ALC662_FIXUP_BASS_1A, .name = "bass1a"},
	{.id = ALC668_FIXUP_AUTO_MUTE, .name = "automute"},
	{.id = ALC668_FIXUP_DELL_XPS13, .name = "dell-xps13"},
	{.id = ALC662_FIXUP_ASUS_Nx50, .name = "asus-nx50"},
	{.id = ALC668_FIXUP_ASUS_Nx51, .name = "asus-nx51"},
	{.id = ALC668_FIXUP_ASUS_G751, .name = "asus-g751"},
	{.id = ALC891_FIXUP_HEADSET_MODE, .name = "alc891-headset"},
	{.id = ALC891_FIXUP_DELL_MIC_NO_PRESENCE, .name = "alc891-headset-multi"},
	{.id = ALC662_FIXUP_ACER_VERITON, .name = "acer-veriton"},
	{.id = ALC892_FIXUP_ASROCK_MOBO, .name = "asrock-mobo"},
	{.id = ALC662_FIXUP_USI_HEADSET_MODE, .name = "usi-headset"},
	{.id = ALC662_FIXUP_LENOVO_MULTI_CODECS, .name = "dual-codecs"},
	{.id = ALC669_FIXUP_ACER_ASPIRE_ETHOS, .name = "aspire-ethos"},
	{}
};

static const struct snd_hda_pin_quirk alc662_pin_fixup_tbl[] = {
	SND_HDA_PIN_QUIRK(0x10ec0867, 0x1028, "Dell", ALC891_FIXUP_DELL_MIC_NO_PRESENCE,
		{0x17, 0x02211010},
		{0x18, 0x01a19030},
		{0x1a, 0x01813040},
		{0x21, 0x01014020}),
	SND_HDA_PIN_QUIRK(0x10ec0867, 0x1028, "Dell", ALC891_FIXUP_DELL_MIC_NO_PRESENCE,
		{0x16, 0x01813030},
		{0x17, 0x02211010},
		{0x18, 0x01a19040},
		{0x21, 0x01014020}),
	SND_HDA_PIN_QUIRK(0x10ec0662, 0x1028, "Dell", ALC662_FIXUP_DELL_MIC_NO_PRESENCE,
		{0x14, 0x01014010},
		{0x18, 0x01a19020},
		{0x1a, 0x0181302f},
		{0x1b, 0x0221401f}),
	SND_HDA_PIN_QUIRK(0x10ec0668, 0x1028, "Dell", ALC668_FIXUP_AUTO_MUTE,
		{0x12, 0x99a30130},
		{0x14, 0x90170110},
		{0x15, 0x0321101f},
		{0x16, 0x03011020}),
	SND_HDA_PIN_QUIRK(0x10ec0668, 0x1028, "Dell", ALC668_FIXUP_AUTO_MUTE,
		{0x12, 0x99a30140},
		{0x14, 0x90170110},
		{0x15, 0x0321101f},
		{0x16, 0x03011020}),
	SND_HDA_PIN_QUIRK(0x10ec0668, 0x1028, "Dell", ALC668_FIXUP_AUTO_MUTE,
		{0x12, 0x99a30150},
		{0x14, 0x90170110},
		{0x15, 0x0321101f},
		{0x16, 0x03011020}),
	SND_HDA_PIN_QUIRK(0x10ec0668, 0x1028, "Dell", ALC668_FIXUP_AUTO_MUTE,
		{0x14, 0x90170110},
		{0x15, 0x0321101f},
		{0x16, 0x03011020}),
	SND_HDA_PIN_QUIRK(0x10ec0668, 0x1028, "Dell XPS 15", ALC668_FIXUP_AUTO_MUTE,
		{0x12, 0x90a60130},
		{0x14, 0x90170110},
		{0x15, 0x0321101f}),
	SND_HDA_PIN_QUIRK(0x10ec0671, 0x103c, "HP cPC", ALC671_FIXUP_HP_HEADSET_MIC2,
		{0x14, 0x01014010},
		{0x17, 0x90170150},
		{0x19, 0x02a11060},
		{0x1b, 0x01813030},
		{0x21, 0x02211020}),
	SND_HDA_PIN_QUIRK(0x10ec0671, 0x103c, "HP cPC", ALC671_FIXUP_HP_HEADSET_MIC2,
		{0x14, 0x01014010},
		{0x18, 0x01a19040},
		{0x1b, 0x01813030},
		{0x21, 0x02211020}),
	SND_HDA_PIN_QUIRK(0x10ec0671, 0x103c, "HP cPC", ALC671_FIXUP_HP_HEADSET_MIC2,
		{0x14, 0x01014020},
		{0x17, 0x90170110},
		{0x18, 0x01a19050},
		{0x1b, 0x01813040},
		{0x21, 0x02211030}),
	{}
};

/*
 */
static int patch_alc662(struct hda_codec *codec)
{
	struct alc_spec *spec;
	int err;

	err = alc_alloc_spec(codec, 0x0b);
	if (err < 0)
		return err;

	spec = codec->spec;

	spec->shutup = alc_eapd_shutup;

	/* handle multiple HPs as is */
	spec->parse_flags = HDA_PINCFG_NO_HP_FIXUP;

	alc_fix_pll_init(codec, 0x20, 0x04, 15);

	switch (codec->core.vendor_id) {
	case 0x10ec0668:
		spec->init_hook = alc668_restore_default_value;
		break;
	}

	alc_pre_init(codec);

	snd_hda_pick_fixup(codec, alc662_fixup_models,
		       alc662_fixup_tbl, alc662_fixups);
	snd_hda_pick_pin_fixup(codec, alc662_pin_fixup_tbl, alc662_fixups, true);
	snd_hda_apply_fixup(codec, HDA_FIXUP_ACT_PRE_PROBE);

	alc_auto_parse_customize_define(codec);

	if (has_cdefine_beep(codec))
		spec->gen.beep_nid = 0x01;

	if ((alc_get_coef0(codec) & (1 << 14)) &&
	    codec->bus->pci && codec->bus->pci->subsystem_vendor == 0x1025 &&
	    spec->cdefine.platform_type == 1) {
		err = alc_codec_rename(codec, "ALC272X");
		if (err < 0)
			goto error;
	}

	/* automatic parse from the BIOS config */
	err = alc662_parse_auto_config(codec);
	if (err < 0)
		goto error;

	if (!spec->gen.no_analog && spec->gen.beep_nid) {
		switch (codec->core.vendor_id) {
		case 0x10ec0662:
			err = set_beep_amp(spec, 0x0b, 0x05, HDA_INPUT);
			break;
		case 0x10ec0272:
		case 0x10ec0663:
		case 0x10ec0665:
		case 0x10ec0668:
			err = set_beep_amp(spec, 0x0b, 0x04, HDA_INPUT);
			break;
		case 0x10ec0273:
			err = set_beep_amp(spec, 0x0b, 0x03, HDA_INPUT);
			break;
		}
		if (err < 0)
			goto error;
	}

	snd_hda_apply_fixup(codec, HDA_FIXUP_ACT_PROBE);

	return 0;

 error:
	alc_free(codec);
	return err;
}

/*
 * ALC680 support
 */

static int alc680_parse_auto_config(struct hda_codec *codec)
{
	return alc_parse_auto_config(codec, NULL, NULL);
}

/*
 */
static int patch_alc680(struct hda_codec *codec)
{
	int err;

	/* ALC680 has no aa-loopback mixer */
	err = alc_alloc_spec(codec, 0);
	if (err < 0)
		return err;

	/* automatic parse from the BIOS config */
	err = alc680_parse_auto_config(codec);
	if (err < 0) {
		alc_free(codec);
		return err;
	}

	return 0;
}

/*
 * patch entries
 */
static const struct hda_device_id snd_hda_id_realtek[] = {
	HDA_CODEC_ENTRY(0x10ec0215, "ALC215", patch_alc269),
	HDA_CODEC_ENTRY(0x10ec0221, "ALC221", patch_alc269),
	HDA_CODEC_ENTRY(0x10ec0222, "ALC222", patch_alc269),
	HDA_CODEC_ENTRY(0x10ec0225, "ALC225", patch_alc269),
	HDA_CODEC_ENTRY(0x10ec0230, "ALC236", patch_alc269),
	HDA_CODEC_ENTRY(0x10ec0231, "ALC231", patch_alc269),
	HDA_CODEC_ENTRY(0x10ec0233, "ALC233", patch_alc269),
	HDA_CODEC_ENTRY(0x10ec0234, "ALC234", patch_alc269),
	HDA_CODEC_ENTRY(0x10ec0235, "ALC233", patch_alc269),
	HDA_CODEC_ENTRY(0x10ec0236, "ALC236", patch_alc269),
	HDA_CODEC_ENTRY(0x10ec0245, "ALC245", patch_alc269),
	HDA_CODEC_ENTRY(0x10ec0255, "ALC255", patch_alc269),
	HDA_CODEC_ENTRY(0x10ec0256, "ALC256", patch_alc269),
	HDA_CODEC_ENTRY(0x10ec0257, "ALC257", patch_alc269),
	HDA_CODEC_ENTRY(0x10ec0260, "ALC260", patch_alc260),
	HDA_CODEC_ENTRY(0x10ec0262, "ALC262", patch_alc262),
	HDA_CODEC_ENTRY(0x10ec0267, "ALC267", patch_alc268),
	HDA_CODEC_ENTRY(0x10ec0268, "ALC268", patch_alc268),
	HDA_CODEC_ENTRY(0x10ec0269, "ALC269", patch_alc269),
	HDA_CODEC_ENTRY(0x10ec0270, "ALC270", patch_alc269),
	HDA_CODEC_ENTRY(0x10ec0272, "ALC272", patch_alc662),
	HDA_CODEC_ENTRY(0x10ec0274, "ALC274", patch_alc269),
	HDA_CODEC_ENTRY(0x10ec0275, "ALC275", patch_alc269),
	HDA_CODEC_ENTRY(0x10ec0276, "ALC276", patch_alc269),
	HDA_CODEC_ENTRY(0x10ec0280, "ALC280", patch_alc269),
	HDA_CODEC_ENTRY(0x10ec0282, "ALC282", patch_alc269),
	HDA_CODEC_ENTRY(0x10ec0283, "ALC283", patch_alc269),
	HDA_CODEC_ENTRY(0x10ec0284, "ALC284", patch_alc269),
	HDA_CODEC_ENTRY(0x10ec0285, "ALC285", patch_alc269),
	HDA_CODEC_ENTRY(0x10ec0286, "ALC286", patch_alc269),
	HDA_CODEC_ENTRY(0x10ec0287, "ALC287", patch_alc269),
	HDA_CODEC_ENTRY(0x10ec0288, "ALC288", patch_alc269),
	HDA_CODEC_ENTRY(0x10ec0289, "ALC289", patch_alc269),
	HDA_CODEC_ENTRY(0x10ec0290, "ALC290", patch_alc269),
	HDA_CODEC_ENTRY(0x10ec0292, "ALC292", patch_alc269),
	HDA_CODEC_ENTRY(0x10ec0293, "ALC293", patch_alc269),
	HDA_CODEC_ENTRY(0x10ec0294, "ALC294", patch_alc269),
	HDA_CODEC_ENTRY(0x10ec0295, "ALC295", patch_alc269),
	HDA_CODEC_ENTRY(0x10ec0298, "ALC298", patch_alc269),
	HDA_CODEC_ENTRY(0x10ec0299, "ALC299", patch_alc269),
	HDA_CODEC_ENTRY(0x10ec0300, "ALC300", patch_alc269),
	HDA_CODEC_ENTRY(0x10ec0623, "ALC623", patch_alc269),
	HDA_CODEC_REV_ENTRY(0x10ec0861, 0x100340, "ALC660", patch_alc861),
	HDA_CODEC_ENTRY(0x10ec0660, "ALC660-VD", patch_alc861vd),
	HDA_CODEC_ENTRY(0x10ec0861, "ALC861", patch_alc861),
	HDA_CODEC_ENTRY(0x10ec0862, "ALC861-VD", patch_alc861vd),
	HDA_CODEC_REV_ENTRY(0x10ec0662, 0x100002, "ALC662 rev2", patch_alc882),
	HDA_CODEC_REV_ENTRY(0x10ec0662, 0x100101, "ALC662 rev1", patch_alc662),
	HDA_CODEC_REV_ENTRY(0x10ec0662, 0x100300, "ALC662 rev3", patch_alc662),
	HDA_CODEC_ENTRY(0x10ec0663, "ALC663", patch_alc662),
	HDA_CODEC_ENTRY(0x10ec0665, "ALC665", patch_alc662),
	HDA_CODEC_ENTRY(0x10ec0667, "ALC667", patch_alc662),
	HDA_CODEC_ENTRY(0x10ec0668, "ALC668", patch_alc662),
	HDA_CODEC_ENTRY(0x10ec0670, "ALC670", patch_alc662),
	HDA_CODEC_ENTRY(0x10ec0671, "ALC671", patch_alc662),
	HDA_CODEC_ENTRY(0x10ec0680, "ALC680", patch_alc680),
	HDA_CODEC_ENTRY(0x10ec0700, "ALC700", patch_alc269),
	HDA_CODEC_ENTRY(0x10ec0701, "ALC701", patch_alc269),
	HDA_CODEC_ENTRY(0x10ec0703, "ALC703", patch_alc269),
	HDA_CODEC_ENTRY(0x10ec0711, "ALC711", patch_alc269),
	HDA_CODEC_ENTRY(0x10ec0867, "ALC891", patch_alc662),
	HDA_CODEC_ENTRY(0x10ec0880, "ALC880", patch_alc880),
	HDA_CODEC_ENTRY(0x10ec0882, "ALC882", patch_alc882),
	HDA_CODEC_ENTRY(0x10ec0883, "ALC883", patch_alc882),
	HDA_CODEC_REV_ENTRY(0x10ec0885, 0x100101, "ALC889A", patch_alc882),
	HDA_CODEC_REV_ENTRY(0x10ec0885, 0x100103, "ALC889A", patch_alc882),
	HDA_CODEC_ENTRY(0x10ec0885, "ALC885", patch_alc882),
	HDA_CODEC_ENTRY(0x10ec0887, "ALC887", patch_alc882),
	HDA_CODEC_REV_ENTRY(0x10ec0888, 0x100101, "ALC1200", patch_alc882),
	HDA_CODEC_ENTRY(0x10ec0888, "ALC888", patch_alc882),
	HDA_CODEC_ENTRY(0x10ec0889, "ALC889", patch_alc882),
	HDA_CODEC_ENTRY(0x10ec0892, "ALC892", patch_alc662),
	HDA_CODEC_ENTRY(0x10ec0897, "ALC897", patch_alc662),
	HDA_CODEC_ENTRY(0x10ec0899, "ALC898", patch_alc882),
	HDA_CODEC_ENTRY(0x10ec0900, "ALC1150", patch_alc882),
	HDA_CODEC_ENTRY(0x10ec0b00, "ALCS1200A", patch_alc882),
	HDA_CODEC_ENTRY(0x10ec1168, "ALC1220", patch_alc882),
	HDA_CODEC_ENTRY(0x10ec1220, "ALC1220", patch_alc882),
	{} /* terminator */
};
MODULE_DEVICE_TABLE(hdaudio, snd_hda_id_realtek);

MODULE_LICENSE("GPL");
MODULE_DESCRIPTION("Realtek HD-audio codec");

static struct hda_codec_driver realtek_driver = {
	.id = snd_hda_id_realtek,
};

module_hda_codec_driver(realtek_driver);<|MERGE_RESOLUTION|>--- conflicted
+++ resolved
@@ -8806,8 +8806,6 @@
 		.v.func = cs35l41_fixup_i2c_two,
 		.chained = true,
 		.chain_id = ALC269_FIXUP_THINKPAD_ACPI,
-<<<<<<< HEAD
-=======
 	},
 	[ALC287_FIXUP_CS35L41_I2C_2_HP_GPIO_LED] = {
 		.type = HDA_FIXUP_FUNC,
@@ -8834,7 +8832,6 @@
 		.v.func = cs35l41_fixup_spi_four,
 		.chained = true,
 		.chain_id = ALC285_FIXUP_HP_GPIO_LED,
->>>>>>> 8db86851
 	},
 	[ALC285_FIXUP_HP_SPEAKERS_MICMUTE_LED] = {
 		.type = HDA_FIXUP_VERBS,
