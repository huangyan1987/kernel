--- conflicted
+++ resolved
@@ -265,8 +265,6 @@
 	  standard algorithms (called GOST algorithms). Only signature verification
 	  is implemented.
 
-<<<<<<< HEAD
-=======
 config CRYPTO_SM2
 	tristate "SM2 algorithm"
 	select CRYPTO_SM3
@@ -284,7 +282,6 @@
 	  http://www.oscca.gov.cn/sca/xxgk/2010-12/17/content_1002386.shtml
 	  http://www.gmbz.org.cn/main/bzlb.html
 
->>>>>>> 7d2a07b7
 config CRYPTO_CURVE25519
 	tristate "Curve25519 algorithm"
 	select CRYPTO_KPP
@@ -669,8 +666,6 @@
 	  xxHash non-cryptographic hash algorithm. Extremely fast, working at
 	  speeds close to RAM limits.
 
-<<<<<<< HEAD
-=======
 config CRYPTO_BLAKE2B
 	tristate "BLAKE2b digest algorithm"
 	select CRYPTO_HASH
@@ -688,7 +683,6 @@
 
 	  See https://blake2.net for further information.
 
->>>>>>> 7d2a07b7
 config CRYPTO_BLAKE2S
 	tristate "BLAKE2s digest algorithm"
 	select CRYPTO_LIB_BLAKE2S_GENERIC
@@ -922,9 +916,6 @@
 	  SHA-1 secure hash standard (DFIPS 180-4) implemented
 	  using powerpc SPE SIMD instruction set.
 
-config CRYPTO_LIB_SHA256
-	tristate
-
 config CRYPTO_SHA256
 	tristate "SHA224 and SHA256 digest algorithm"
 	select CRYPTO_HASH
@@ -1049,9 +1040,6 @@
 	  GHASH, the hash function used in GCM (Galois/Counter mode).
 
 comment "Ciphers"
-
-config CRYPTO_LIB_AES
-	tristate
 
 config CRYPTO_AES
 	tristate "AES cipher algorithms"
@@ -1365,9 +1353,6 @@
 	  This module provides the Cast6 cipher algorithm that processes
 	  eight blocks parallel using the AVX instruction set.
 
-config CRYPTO_LIB_DES
-	tristate
-
 config CRYPTO_DES
 	tristate "DES and Triple DES EDE cipher algorithms"
 	select CRYPTO_ALGAPI
@@ -1380,10 +1365,7 @@
 	depends on SPARC64
 	select CRYPTO_ALGAPI
 	select CRYPTO_LIB_DES
-<<<<<<< HEAD
-=======
-	select CRYPTO_SKCIPHER
->>>>>>> 7d2a07b7
+	select CRYPTO_SKCIPHER
 	help
 	  DES cipher algorithm (FIPS 46-2), and Triple DES EDE (FIPS 46-3),
 	  optimized using SPARC64 crypto opcodes.
@@ -1391,14 +1373,9 @@
 config CRYPTO_DES3_EDE_X86_64
 	tristate "Triple DES EDE cipher algorithm (x86-64)"
 	depends on X86 && 64BIT
-<<<<<<< HEAD
-	select CRYPTO_BLKCIPHER
-	select CRYPTO_LIB_DES
-=======
 	select CRYPTO_SKCIPHER
 	select CRYPTO_LIB_DES
 	imply CRYPTO_CTR
->>>>>>> 7d2a07b7
 	help
 	  Triple DES EDE (FIPS 46-3) algorithm.
 
@@ -1431,11 +1408,7 @@
 config CRYPTO_CHACHA20
 	tristate "ChaCha stream cipher algorithms"
 	select CRYPTO_LIB_CHACHA_GENERIC
-<<<<<<< HEAD
-	select CRYPTO_BLKCIPHER
-=======
-	select CRYPTO_SKCIPHER
->>>>>>> 7d2a07b7
+	select CRYPTO_SKCIPHER
 	help
 	  The ChaCha20, XChaCha20, and XChaCha12 stream cipher algorithms.
 
@@ -1457,11 +1430,7 @@
 config CRYPTO_CHACHA20_X86_64
 	tristate "ChaCha stream cipher algorithms (x86_64/SSSE3/AVX2/AVX-512VL)"
 	depends on X86 && 64BIT
-<<<<<<< HEAD
-	select CRYPTO_BLKCIPHER
-=======
-	select CRYPTO_SKCIPHER
->>>>>>> 7d2a07b7
+	select CRYPTO_SKCIPHER
 	select CRYPTO_LIB_CHACHA_GENERIC
 	select CRYPTO_ARCH_HAVE_LIB_CHACHA
 	help
@@ -1471,11 +1440,7 @@
 config CRYPTO_CHACHA_MIPS
 	tristate "ChaCha stream cipher algorithms (MIPS 32r2 optimized)"
 	depends on CPU_MIPS32_R2
-<<<<<<< HEAD
-	select CRYPTO_BLKCIPHER
-=======
-	select CRYPTO_SKCIPHER
->>>>>>> 7d2a07b7
+	select CRYPTO_SKCIPHER
 	select CRYPTO_ARCH_HAVE_LIB_CHACHA
 
 config CRYPTO_SEED
