/* Instantiate a public key crypto key from an X.509 Certificate
 *
 * Copyright (C) 2012 Red Hat, Inc. All Rights Reserved.
 * Written by David Howells (dhowells@redhat.com)
 *
 * This program is free software; you can redistribute it and/or
 * modify it under the terms of the GNU General Public Licence
 * as published by the Free Software Foundation; either version
 * 2 of the Licence, or (at your option) any later version.
 */

#define pr_fmt(fmt) "X.509: "fmt
#include <linux/module.h>
#include <linux/kernel.h>
#include <linux/slab.h>
#include <linux/err.h>
#include <linux/mpi.h>
#include <linux/asn1_decoder.h>
#include <keys/asymmetric-subtype.h>
#include <keys/asymmetric-parser.h>
#include <crypto/hash.h>
#include "asymmetric_keys.h"
#include "public_key.h"
#include "x509_parser.h"

/*
 * Set up the signature parameters in an X.509 certificate.  This involves
 * digesting the signed data and extracting the signature.
 */
int x509_get_sig_params(struct x509_certificate *cert)
{
	struct crypto_shash *tfm;
	struct shash_desc *desc;
	size_t digest_size, desc_size;
	void *digest;
	int ret;

	pr_devel("==>%s()\n", __func__);

	if (cert->sig.rsa.s)
		return 0;

	cert->sig.rsa.s = mpi_read_raw_data(cert->raw_sig, cert->raw_sig_size);
	if (!cert->sig.rsa.s)
		return -ENOMEM;
	cert->sig.nr_mpi = 1;

	/* Allocate the hashing algorithm we're going to need and find out how
	 * big the hash operational data will be.
	 */
	tfm = crypto_alloc_shash(hash_algo_name[cert->sig.pkey_hash_algo], 0, 0);
	if (IS_ERR(tfm))
		return (PTR_ERR(tfm) == -ENOENT) ? -ENOPKG : PTR_ERR(tfm);

	desc_size = crypto_shash_descsize(tfm) + sizeof(*desc);
	digest_size = crypto_shash_digestsize(tfm);

	/* We allocate the hash operational data storage on the end of the
	 * digest storage space.
	 */
	ret = -ENOMEM;
	digest = kzalloc(digest_size + desc_size, GFP_KERNEL);
	if (!digest)
		goto error;

	cert->sig.digest = digest;
	cert->sig.digest_size = digest_size;

	desc = digest + digest_size;
	desc->tfm = tfm;
	desc->flags = CRYPTO_TFM_REQ_MAY_SLEEP;

	ret = crypto_shash_init(desc);
	if (ret < 0)
		goto error;
	might_sleep();
	ret = crypto_shash_finup(desc, cert->tbs, cert->tbs_size, digest);
error:
	crypto_free_shash(tfm);
	pr_devel("<==%s() = %d\n", __func__, ret);
	return ret;
}
EXPORT_SYMBOL_GPL(x509_get_sig_params);

/*
 * Check the signature on a certificate using the provided public key
 */
int x509_check_signature(const struct public_key *pub,
			 struct x509_certificate *cert)
{
	int ret;

	pr_devel("==>%s()\n", __func__);

	ret = x509_get_sig_params(cert);
	if (ret < 0)
		return ret;

	ret = public_key_verify_signature(pub, &cert->sig);
	pr_debug("Cert Verification: %d\n", ret);
	return ret;
}
EXPORT_SYMBOL_GPL(x509_check_signature);

/*
 * Attempt to parse a data blob for a key as an X509 certificate.
 */
static int x509_key_preparse(struct key_preparsed_payload *prep)
{
	struct x509_certificate *cert;
	size_t srlen, sulen;
	char *desc = NULL;
	int ret;

	cert = x509_cert_parse(prep->data, prep->datalen);
	if (IS_ERR(cert))
		return PTR_ERR(cert);

	pr_devel("Cert Issuer: %s\n", cert->issuer);
	pr_devel("Cert Subject: %s\n", cert->subject);

	if (cert->pub->pkey_algo >= PKEY_ALGO__LAST ||
	    cert->sig.pkey_algo >= PKEY_ALGO__LAST ||
	    cert->sig.pkey_hash_algo >= PKEY_HASH__LAST ||
	    !pkey_algo[cert->pub->pkey_algo] ||
	    !pkey_algo[cert->sig.pkey_algo] ||
	    !hash_algo_name[cert->sig.pkey_hash_algo]) {
		ret = -ENOPKG;
		goto error_free_cert;
	}

	pr_devel("Cert Key Algo: %s\n", pkey_algo_name[cert->pub->pkey_algo]);
	pr_devel("Cert Valid From: %04ld-%02d-%02d %02d:%02d:%02d\n",
		 cert->valid_from.tm_year + 1900, cert->valid_from.tm_mon + 1,
		 cert->valid_from.tm_mday, cert->valid_from.tm_hour,
		 cert->valid_from.tm_min,  cert->valid_from.tm_sec);
	pr_devel("Cert Valid To: %04ld-%02d-%02d %02d:%02d:%02d\n",
		 cert->valid_to.tm_year + 1900, cert->valid_to.tm_mon + 1,
		 cert->valid_to.tm_mday, cert->valid_to.tm_hour,
		 cert->valid_to.tm_min,  cert->valid_to.tm_sec);
	pr_devel("Cert Signature: %s + %s\n",
		 pkey_algo_name[cert->sig.pkey_algo],
		 hash_algo_name[cert->sig.pkey_hash_algo]);

	if (!cert->fingerprint) {
		pr_warn("Cert for '%s' must have a SubjKeyId extension\n",
			cert->subject);
		ret = -EKEYREJECTED;
		goto error_free_cert;
	}

<<<<<<< HEAD
	cert->pub->algo = x509_public_key_algorithms[cert->pkey_algo];
=======
	cert->pub->algo = pkey_algo[cert->pub->pkey_algo];
>>>>>>> 5da42cf7
	cert->pub->id_type = PKEY_ID_X509;

	/* Check the signature on the key if it appears to be self-signed */
	if (!cert->authority ||
	    strcmp(cert->fingerprint, cert->authority) == 0) {
		ret = x509_check_signature(cert->pub, cert);
		if (ret < 0)
			goto error_free_cert;
	}

	/* Propose a description */
	sulen = strlen(cert->subject);
	srlen = strlen(cert->fingerprint);
	ret = -ENOMEM;
	desc = kmalloc(sulen + 2 + srlen + 1, GFP_KERNEL);
	if (!desc)
		goto error_free_cert;
	memcpy(desc, cert->subject, sulen);
	desc[sulen] = ':';
	desc[sulen + 1] = ' ';
	memcpy(desc + sulen + 2, cert->fingerprint, srlen);
	desc[sulen + 2 + srlen] = 0;

	/* We're pinning the module by being linked against it */
	__module_get(public_key_subtype.owner);
	prep->type_data[0] = &public_key_subtype;
	prep->type_data[1] = cert->fingerprint;
	prep->payload = cert->pub;
	prep->description = desc;
	prep->quotalen = 100;

	/* We've finished with the certificate */
	cert->pub = NULL;
	cert->fingerprint = NULL;
	desc = NULL;
	ret = 0;

error_free_cert:
	x509_free_certificate(cert);
	return ret;
}

static struct asymmetric_key_parser x509_key_parser = {
	.owner	= THIS_MODULE,
	.name	= "x509",
	.parse	= x509_key_preparse,
};

/*
 * Module stuff
 */
static int __init x509_key_init(void)
{
	return register_asymmetric_key_parser(&x509_key_parser);
}

static void __exit x509_key_exit(void)
{
	unregister_asymmetric_key_parser(&x509_key_parser);
}

module_init(x509_key_init);
module_exit(x509_key_exit);

MODULE_DESCRIPTION("X.509 certificate parser");
MODULE_LICENSE("GPL");<|MERGE_RESOLUTION|>--- conflicted
+++ resolved
@@ -149,11 +149,7 @@
 		goto error_free_cert;
 	}
 
-<<<<<<< HEAD
-	cert->pub->algo = x509_public_key_algorithms[cert->pkey_algo];
-=======
 	cert->pub->algo = pkey_algo[cert->pub->pkey_algo];
->>>>>>> 5da42cf7
 	cert->pub->id_type = PKEY_ID_X509;
 
 	/* Check the signature on the key if it appears to be self-signed */
