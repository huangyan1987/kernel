/* SPDX-License-Identifier: GPL-2.0-or-later */
/*
  Red Black Trees
  (C) 1999  Andrea Arcangeli <andrea@suse.de>


  linux/include/linux/rbtree.h

  To use rbtrees you'll have to implement your own insert and search cores.
  This will avoid us to use callbacks and to drop drammatically performances.
  I know it's not the cleaner way,  but in C (not in C++) to get
  performances and genericity...

  See Documentation/core-api/rbtree.rst for documentation and samples.
*/

#ifndef __TOOLS_LINUX_PERF_RBTREE_H
#define __TOOLS_LINUX_PERF_RBTREE_H

#include <linux/kernel.h>
#include <linux/stddef.h>

struct rb_node {
	unsigned long  __rb_parent_color;
	struct rb_node *rb_right;
	struct rb_node *rb_left;
} __attribute__((aligned(sizeof(long))));
    /* The alignment might seem pointless, but allegedly CRIS needs it */

struct rb_root {
	struct rb_node *rb_node;
};

#define rb_parent(r)   ((struct rb_node *)((r)->__rb_parent_color & ~3))

#define RB_ROOT	(struct rb_root) { NULL, }
#define	rb_entry(ptr, type, member) container_of(ptr, type, member)

#define RB_EMPTY_ROOT(root)  (READ_ONCE((root)->rb_node) == NULL)

/* 'empty' nodes are nodes that are known not to be inserted in an rbtree */
#define RB_EMPTY_NODE(node)  \
	((node)->__rb_parent_color == (unsigned long)(node))
#define RB_CLEAR_NODE(node)  \
	((node)->__rb_parent_color = (unsigned long)(node))


extern void rb_insert_color(struct rb_node *, struct rb_root *);
extern void rb_erase(struct rb_node *, struct rb_root *);


/* Find logical next and previous nodes in a tree */
extern struct rb_node *rb_next(const struct rb_node *);
extern struct rb_node *rb_prev(const struct rb_node *);
extern struct rb_node *rb_first(const struct rb_root *);
extern struct rb_node *rb_last(const struct rb_root *);

/* Postorder iteration - always visit the parent after its children */
extern struct rb_node *rb_first_postorder(const struct rb_root *);
extern struct rb_node *rb_next_postorder(const struct rb_node *);

/* Fast replacement of a single node without remove/rebalance/add/rebalance */
extern void rb_replace_node(struct rb_node *victim, struct rb_node *new,
			    struct rb_root *root);

static inline void rb_link_node(struct rb_node *node, struct rb_node *parent,
				struct rb_node **rb_link)
{
	node->__rb_parent_color = (unsigned long)parent;
	node->rb_left = node->rb_right = NULL;

	*rb_link = node;
}

#define rb_entry_safe(ptr, type, member) \
	({ typeof(ptr) ____ptr = (ptr); \
	   ____ptr ? rb_entry(____ptr, type, member) : NULL; \
	})

/**
 * rbtree_postorder_for_each_entry_safe - iterate in post-order over rb_root of
 * given type allowing the backing memory of @pos to be invalidated
 *
 * @pos:	the 'type *' to use as a loop cursor.
 * @n:		another 'type *' to use as temporary storage
 * @root:	'rb_root *' of the rbtree.
 * @field:	the name of the rb_node field within 'type'.
 *
 * rbtree_postorder_for_each_entry_safe() provides a similar guarantee as
 * list_for_each_entry_safe() and allows the iteration to continue independent
 * of changes to @pos by the body of the loop.
 *
 * Note, however, that it cannot handle other modifications that re-order the
 * rbtree it is iterating over. This includes calling rb_erase() on @pos, as
 * rb_erase() may rebalance the tree, causing us to miss some nodes.
 */
#define rbtree_postorder_for_each_entry_safe(pos, n, root, field) \
	for (pos = rb_entry_safe(rb_first_postorder(root), typeof(*pos), field); \
	     pos && ({ n = rb_entry_safe(rb_next_postorder(&pos->field), \
			typeof(*pos), field); 1; }); \
	     pos = n)

static inline void rb_erase_init(struct rb_node *n, struct rb_root *root)
{
	rb_erase(n, root);
	RB_CLEAR_NODE(n);
}

/*
 * Leftmost-cached rbtrees.
 *
 * We do not cache the rightmost node based on footprint
 * size vs number of potential users that could benefit
 * from O(1) rb_last(). Just not worth it, users that want
 * this feature can always implement the logic explicitly.
 * Furthermore, users that want to cache both pointers may
 * find it a bit asymmetric, but that's ok.
 */
struct rb_root_cached {
	struct rb_root rb_root;
	struct rb_node *rb_leftmost;
};

#define RB_ROOT_CACHED (struct rb_root_cached) { {NULL, }, NULL }

/* Same as rb_first(), but O(1) */
#define rb_first_cached(root) (root)->rb_leftmost

static inline void rb_insert_color_cached(struct rb_node *node,
					  struct rb_root_cached *root,
					  bool leftmost)
{
	if (leftmost)
		root->rb_leftmost = node;
	rb_insert_color(node, &root->rb_root);
}

static inline void rb_erase_cached(struct rb_node *node,
				   struct rb_root_cached *root)
{
	if (root->rb_leftmost == node)
		root->rb_leftmost = rb_next(node);
	rb_erase(node, &root->rb_root);
}

static inline void rb_replace_node_cached(struct rb_node *victim,
					  struct rb_node *new,
					  struct rb_root_cached *root)
{
	if (root->rb_leftmost == victim)
		root->rb_leftmost = new;
	rb_replace_node(victim, new, &root->rb_root);
}

<<<<<<< HEAD
#endif /* __TOOLS_LINUX_PERF_RBTREE_H */
=======
/*
 * The below helper functions use 2 operators with 3 different
 * calling conventions. The operators are related like:
 *
 *	comp(a->key,b) < 0  := less(a,b)
 *	comp(a->key,b) > 0  := less(b,a)
 *	comp(a->key,b) == 0 := !less(a,b) && !less(b,a)
 *
 * If these operators define a partial order on the elements we make no
 * guarantee on which of the elements matching the key is found. See
 * rb_find().
 *
 * The reason for this is to allow the find() interface without requiring an
 * on-stack dummy object, which might not be feasible due to object size.
 */

/**
 * rb_add_cached() - insert @node into the leftmost cached tree @tree
 * @node: node to insert
 * @tree: leftmost cached tree to insert @node into
 * @less: operator defining the (partial) node order
 */
static __always_inline void
rb_add_cached(struct rb_node *node, struct rb_root_cached *tree,
	      bool (*less)(struct rb_node *, const struct rb_node *))
{
	struct rb_node **link = &tree->rb_root.rb_node;
	struct rb_node *parent = NULL;
	bool leftmost = true;

	while (*link) {
		parent = *link;
		if (less(node, parent)) {
			link = &parent->rb_left;
		} else {
			link = &parent->rb_right;
			leftmost = false;
		}
	}

	rb_link_node(node, parent, link);
	rb_insert_color_cached(node, tree, leftmost);
}

/**
 * rb_add() - insert @node into @tree
 * @node: node to insert
 * @tree: tree to insert @node into
 * @less: operator defining the (partial) node order
 */
static __always_inline void
rb_add(struct rb_node *node, struct rb_root *tree,
       bool (*less)(struct rb_node *, const struct rb_node *))
{
	struct rb_node **link = &tree->rb_node;
	struct rb_node *parent = NULL;

	while (*link) {
		parent = *link;
		if (less(node, parent))
			link = &parent->rb_left;
		else
			link = &parent->rb_right;
	}

	rb_link_node(node, parent, link);
	rb_insert_color(node, tree);
}

/**
 * rb_find_add() - find equivalent @node in @tree, or add @node
 * @node: node to look-for / insert
 * @tree: tree to search / modify
 * @cmp: operator defining the node order
 *
 * Returns the rb_node matching @node, or NULL when no match is found and @node
 * is inserted.
 */
static __always_inline struct rb_node *
rb_find_add(struct rb_node *node, struct rb_root *tree,
	    int (*cmp)(struct rb_node *, const struct rb_node *))
{
	struct rb_node **link = &tree->rb_node;
	struct rb_node *parent = NULL;
	int c;

	while (*link) {
		parent = *link;
		c = cmp(node, parent);

		if (c < 0)
			link = &parent->rb_left;
		else if (c > 0)
			link = &parent->rb_right;
		else
			return parent;
	}

	rb_link_node(node, parent, link);
	rb_insert_color(node, tree);
	return NULL;
}

/**
 * rb_find() - find @key in tree @tree
 * @key: key to match
 * @tree: tree to search
 * @cmp: operator defining the node order
 *
 * Returns the rb_node matching @key or NULL.
 */
static __always_inline struct rb_node *
rb_find(const void *key, const struct rb_root *tree,
	int (*cmp)(const void *key, const struct rb_node *))
{
	struct rb_node *node = tree->rb_node;

	while (node) {
		int c = cmp(key, node);

		if (c < 0)
			node = node->rb_left;
		else if (c > 0)
			node = node->rb_right;
		else
			return node;
	}

	return NULL;
}

/**
 * rb_find_first() - find the first @key in @tree
 * @key: key to match
 * @tree: tree to search
 * @cmp: operator defining node order
 *
 * Returns the leftmost node matching @key, or NULL.
 */
static __always_inline struct rb_node *
rb_find_first(const void *key, const struct rb_root *tree,
	      int (*cmp)(const void *key, const struct rb_node *))
{
	struct rb_node *node = tree->rb_node;
	struct rb_node *match = NULL;

	while (node) {
		int c = cmp(key, node);

		if (c <= 0) {
			if (!c)
				match = node;
			node = node->rb_left;
		} else if (c > 0) {
			node = node->rb_right;
		}
	}

	return match;
}

/**
 * rb_next_match() - find the next @key in @tree
 * @key: key to match
 * @tree: tree to search
 * @cmp: operator defining node order
 *
 * Returns the next node matching @key, or NULL.
 */
static __always_inline struct rb_node *
rb_next_match(const void *key, struct rb_node *node,
	      int (*cmp)(const void *key, const struct rb_node *))
{
	node = rb_next(node);
	if (node && cmp(key, node))
		node = NULL;
	return node;
}

/**
 * rb_for_each() - iterates a subtree matching @key
 * @node: iterator
 * @key: key to match
 * @tree: tree to search
 * @cmp: operator defining node order
 */
#define rb_for_each(node, key, tree, cmp) \
	for ((node) = rb_find_first((key), (tree), (cmp)); \
	     (node); (node) = rb_next_match((key), (node), (cmp)))

#endif	/* __TOOLS_LINUX_PERF_RBTREE_H */
>>>>>>> 7d2a07b7
<|MERGE_RESOLUTION|>--- conflicted
+++ resolved
@@ -152,9 +152,6 @@
 	rb_replace_node(victim, new, &root->rb_root);
 }
 
-<<<<<<< HEAD
-#endif /* __TOOLS_LINUX_PERF_RBTREE_H */
-=======
 /*
  * The below helper functions use 2 operators with 3 different
  * calling conventions. The operators are related like:
@@ -345,5 +342,4 @@
 	for ((node) = rb_find_first((key), (tree), (cmp)); \
 	     (node); (node) = rb_next_match((key), (node), (cmp)))
 
-#endif	/* __TOOLS_LINUX_PERF_RBTREE_H */
->>>>>>> 7d2a07b7
+#endif	/* __TOOLS_LINUX_PERF_RBTREE_H */