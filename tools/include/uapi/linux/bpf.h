/* SPDX-License-Identifier: GPL-2.0 WITH Linux-syscall-note */
/* Copyright (c) 2011-2014 PLUMgrid, http://plumgrid.com
 *
 * This program is free software; you can redistribute it and/or
 * modify it under the terms of version 2 of the GNU General Public
 * License as published by the Free Software Foundation.
 */
#ifndef _UAPI__LINUX_BPF_H__
#define _UAPI__LINUX_BPF_H__

#include <linux/types.h>
#include <linux/bpf_common.h>

/* Extended instruction set based on top of classic BPF */

/* instruction classes */
#define BPF_JMP32	0x06	/* jmp mode in word width */
#define BPF_ALU64	0x07	/* alu mode in double word width */

/* ld/ldx fields */
#define BPF_DW		0x18	/* double word (64-bit) */
#define BPF_ATOMIC	0xc0	/* atomic memory ops - op type in immediate */
#define BPF_XADD	0xc0	/* exclusive add - legacy name */

/* alu/jmp fields */
#define BPF_MOV		0xb0	/* mov reg to reg */
#define BPF_ARSH	0xc0	/* sign extending arithmetic shift right */

/* change endianness of a register */
#define BPF_END		0xd0	/* flags for endianness conversion: */
#define BPF_TO_LE	0x00	/* convert to little-endian */
#define BPF_TO_BE	0x08	/* convert to big-endian */
#define BPF_FROM_LE	BPF_TO_LE
#define BPF_FROM_BE	BPF_TO_BE

/* jmp encodings */
#define BPF_JNE		0x50	/* jump != */
#define BPF_JLT		0xa0	/* LT is unsigned, '<' */
#define BPF_JLE		0xb0	/* LE is unsigned, '<=' */
#define BPF_JSGT	0x60	/* SGT is signed '>', GT in x86 */
#define BPF_JSGE	0x70	/* SGE is signed '>=', GE in x86 */
#define BPF_JSLT	0xc0	/* SLT is signed, '<' */
#define BPF_JSLE	0xd0	/* SLE is signed, '<=' */
#define BPF_CALL	0x80	/* function call */
#define BPF_EXIT	0x90	/* function return */

/* atomic op type fields (stored in immediate) */
#define BPF_FETCH	0x01	/* not an opcode on its own, used to build others */
#define BPF_XCHG	(0xe0 | BPF_FETCH)	/* atomic exchange */
#define BPF_CMPXCHG	(0xf0 | BPF_FETCH)	/* atomic compare-and-write */

/* Register numbers */
enum {
	BPF_REG_0 = 0,
	BPF_REG_1,
	BPF_REG_2,
	BPF_REG_3,
	BPF_REG_4,
	BPF_REG_5,
	BPF_REG_6,
	BPF_REG_7,
	BPF_REG_8,
	BPF_REG_9,
	BPF_REG_10,
	__MAX_BPF_REG,
};

/* BPF has 10 general purpose 64-bit registers and stack frame. */
#define MAX_BPF_REG	__MAX_BPF_REG

struct bpf_insn {
	__u8	code;		/* opcode */
	__u8	dst_reg:4;	/* dest register */
	__u8	src_reg:4;	/* source register */
	__s16	off;		/* signed offset */
	__s32	imm;		/* signed immediate constant */
};

/* Key of an a BPF_MAP_TYPE_LPM_TRIE entry */
struct bpf_lpm_trie_key {
	__u32	prefixlen;	/* up to 32 for AF_INET, 128 for AF_INET6 */
	__u8	data[0];	/* Arbitrary size */
};

struct bpf_cgroup_storage_key {
	__u64	cgroup_inode_id;	/* cgroup inode id */
	__u32	attach_type;		/* program attach type */
};

union bpf_iter_link_info {
	struct {
		__u32	map_fd;
	} map;
};

<<<<<<< HEAD
/* BPF syscall commands, see bpf(2) man-page for details. */
=======
/* BPF syscall commands, see bpf(2) man-page for more details. */
/**
 * DOC: eBPF Syscall Preamble
 *
 * The operation to be performed by the **bpf**\ () system call is determined
 * by the *cmd* argument. Each operation takes an accompanying argument,
 * provided via *attr*, which is a pointer to a union of type *bpf_attr* (see
 * below). The size argument is the size of the union pointed to by *attr*.
 */
/**
 * DOC: eBPF Syscall Commands
 *
 * BPF_MAP_CREATE
 *	Description
 *		Create a map and return a file descriptor that refers to the
 *		map. The close-on-exec file descriptor flag (see **fcntl**\ (2))
 *		is automatically enabled for the new file descriptor.
 *
 *		Applying **close**\ (2) to the file descriptor returned by
 *		**BPF_MAP_CREATE** will delete the map (but see NOTES).
 *
 *	Return
 *		A new file descriptor (a nonnegative integer), or -1 if an
 *		error occurred (in which case, *errno* is set appropriately).
 *
 * BPF_MAP_LOOKUP_ELEM
 *	Description
 *		Look up an element with a given *key* in the map referred to
 *		by the file descriptor *map_fd*.
 *
 *		The *flags* argument may be specified as one of the
 *		following:
 *
 *		**BPF_F_LOCK**
 *			Look up the value of a spin-locked map without
 *			returning the lock. This must be specified if the
 *			elements contain a spinlock.
 *
 *	Return
 *		Returns zero on success. On error, -1 is returned and *errno*
 *		is set appropriately.
 *
 * BPF_MAP_UPDATE_ELEM
 *	Description
 *		Create or update an element (key/value pair) in a specified map.
 *
 *		The *flags* argument should be specified as one of the
 *		following:
 *
 *		**BPF_ANY**
 *			Create a new element or update an existing element.
 *		**BPF_NOEXIST**
 *			Create a new element only if it did not exist.
 *		**BPF_EXIST**
 *			Update an existing element.
 *		**BPF_F_LOCK**
 *			Update a spin_lock-ed map element.
 *
 *	Return
 *		Returns zero on success. On error, -1 is returned and *errno*
 *		is set appropriately.
 *
 *		May set *errno* to **EINVAL**, **EPERM**, **ENOMEM**,
 *		**E2BIG**, **EEXIST**, or **ENOENT**.
 *
 *		**E2BIG**
 *			The number of elements in the map reached the
 *			*max_entries* limit specified at map creation time.
 *		**EEXIST**
 *			If *flags* specifies **BPF_NOEXIST** and the element
 *			with *key* already exists in the map.
 *		**ENOENT**
 *			If *flags* specifies **BPF_EXIST** and the element with
 *			*key* does not exist in the map.
 *
 * BPF_MAP_DELETE_ELEM
 *	Description
 *		Look up and delete an element by key in a specified map.
 *
 *	Return
 *		Returns zero on success. On error, -1 is returned and *errno*
 *		is set appropriately.
 *
 * BPF_MAP_GET_NEXT_KEY
 *	Description
 *		Look up an element by key in a specified map and return the key
 *		of the next element. Can be used to iterate over all elements
 *		in the map.
 *
 *	Return
 *		Returns zero on success. On error, -1 is returned and *errno*
 *		is set appropriately.
 *
 *		The following cases can be used to iterate over all elements of
 *		the map:
 *
 *		* If *key* is not found, the operation returns zero and sets
 *		  the *next_key* pointer to the key of the first element.
 *		* If *key* is found, the operation returns zero and sets the
 *		  *next_key* pointer to the key of the next element.
 *		* If *key* is the last element, returns -1 and *errno* is set
 *		  to **ENOENT**.
 *
 *		May set *errno* to **ENOMEM**, **EFAULT**, **EPERM**, or
 *		**EINVAL** on error.
 *
 * BPF_PROG_LOAD
 *	Description
 *		Verify and load an eBPF program, returning a new file
 *		descriptor associated with the program.
 *
 *		Applying **close**\ (2) to the file descriptor returned by
 *		**BPF_PROG_LOAD** will unload the eBPF program (but see NOTES).
 *
 *		The close-on-exec file descriptor flag (see **fcntl**\ (2)) is
 *		automatically enabled for the new file descriptor.
 *
 *	Return
 *		A new file descriptor (a nonnegative integer), or -1 if an
 *		error occurred (in which case, *errno* is set appropriately).
 *
 * BPF_OBJ_PIN
 *	Description
 *		Pin an eBPF program or map referred by the specified *bpf_fd*
 *		to the provided *pathname* on the filesystem.
 *
 *		The *pathname* argument must not contain a dot (".").
 *
 *		On success, *pathname* retains a reference to the eBPF object,
 *		preventing deallocation of the object when the original
 *		*bpf_fd* is closed. This allow the eBPF object to live beyond
 *		**close**\ (\ *bpf_fd*\ ), and hence the lifetime of the parent
 *		process.
 *
 *		Applying **unlink**\ (2) or similar calls to the *pathname*
 *		unpins the object from the filesystem, removing the reference.
 *		If no other file descriptors or filesystem nodes refer to the
 *		same object, it will be deallocated (see NOTES).
 *
 *		The filesystem type for the parent directory of *pathname* must
 *		be **BPF_FS_MAGIC**.
 *
 *	Return
 *		Returns zero on success. On error, -1 is returned and *errno*
 *		is set appropriately.
 *
 * BPF_OBJ_GET
 *	Description
 *		Open a file descriptor for the eBPF object pinned to the
 *		specified *pathname*.
 *
 *	Return
 *		A new file descriptor (a nonnegative integer), or -1 if an
 *		error occurred (in which case, *errno* is set appropriately).
 *
 * BPF_PROG_ATTACH
 *	Description
 *		Attach an eBPF program to a *target_fd* at the specified
 *		*attach_type* hook.
 *
 *		The *attach_type* specifies the eBPF attachment point to
 *		attach the program to, and must be one of *bpf_attach_type*
 *		(see below).
 *
 *		The *attach_bpf_fd* must be a valid file descriptor for a
 *		loaded eBPF program of a cgroup, flow dissector, LIRC, sockmap
 *		or sock_ops type corresponding to the specified *attach_type*.
 *
 *		The *target_fd* must be a valid file descriptor for a kernel
 *		object which depends on the attach type of *attach_bpf_fd*:
 *
 *		**BPF_PROG_TYPE_CGROUP_DEVICE**,
 *		**BPF_PROG_TYPE_CGROUP_SKB**,
 *		**BPF_PROG_TYPE_CGROUP_SOCK**,
 *		**BPF_PROG_TYPE_CGROUP_SOCK_ADDR**,
 *		**BPF_PROG_TYPE_CGROUP_SOCKOPT**,
 *		**BPF_PROG_TYPE_CGROUP_SYSCTL**,
 *		**BPF_PROG_TYPE_SOCK_OPS**
 *
 *			Control Group v2 hierarchy with the eBPF controller
 *			enabled. Requires the kernel to be compiled with
 *			**CONFIG_CGROUP_BPF**.
 *
 *		**BPF_PROG_TYPE_FLOW_DISSECTOR**
 *
 *			Network namespace (eg /proc/self/ns/net).
 *
 *		**BPF_PROG_TYPE_LIRC_MODE2**
 *
 *			LIRC device path (eg /dev/lircN). Requires the kernel
 *			to be compiled with **CONFIG_BPF_LIRC_MODE2**.
 *
 *		**BPF_PROG_TYPE_SK_SKB**,
 *		**BPF_PROG_TYPE_SK_MSG**
 *
 *			eBPF map of socket type (eg **BPF_MAP_TYPE_SOCKHASH**).
 *
 *	Return
 *		Returns zero on success. On error, -1 is returned and *errno*
 *		is set appropriately.
 *
 * BPF_PROG_DETACH
 *	Description
 *		Detach the eBPF program associated with the *target_fd* at the
 *		hook specified by *attach_type*. The program must have been
 *		previously attached using **BPF_PROG_ATTACH**.
 *
 *	Return
 *		Returns zero on success. On error, -1 is returned and *errno*
 *		is set appropriately.
 *
 * BPF_PROG_TEST_RUN
 *	Description
 *		Run the eBPF program associated with the *prog_fd* a *repeat*
 *		number of times against a provided program context *ctx_in* and
 *		data *data_in*, and return the modified program context
 *		*ctx_out*, *data_out* (for example, packet data), result of the
 *		execution *retval*, and *duration* of the test run.
 *
 *		The sizes of the buffers provided as input and output
 *		parameters *ctx_in*, *ctx_out*, *data_in*, and *data_out* must
 *		be provided in the corresponding variables *ctx_size_in*,
 *		*ctx_size_out*, *data_size_in*, and/or *data_size_out*. If any
 *		of these parameters are not provided (ie set to NULL), the
 *		corresponding size field must be zero.
 *
 *		Some program types have particular requirements:
 *
 *		**BPF_PROG_TYPE_SK_LOOKUP**
 *			*data_in* and *data_out* must be NULL.
 *
 *		**BPF_PROG_TYPE_XDP**
 *			*ctx_in* and *ctx_out* must be NULL.
 *
 *		**BPF_PROG_TYPE_RAW_TRACEPOINT**,
 *		**BPF_PROG_TYPE_RAW_TRACEPOINT_WRITABLE**
 *
 *			*ctx_out*, *data_in* and *data_out* must be NULL.
 *			*repeat* must be zero.
 *
 *	Return
 *		Returns zero on success. On error, -1 is returned and *errno*
 *		is set appropriately.
 *
 *		**ENOSPC**
 *			Either *data_size_out* or *ctx_size_out* is too small.
 *		**ENOTSUPP**
 *			This command is not supported by the program type of
 *			the program referred to by *prog_fd*.
 *
 * BPF_PROG_GET_NEXT_ID
 *	Description
 *		Fetch the next eBPF program currently loaded into the kernel.
 *
 *		Looks for the eBPF program with an id greater than *start_id*
 *		and updates *next_id* on success. If no other eBPF programs
 *		remain with ids higher than *start_id*, returns -1 and sets
 *		*errno* to **ENOENT**.
 *
 *	Return
 *		Returns zero on success. On error, or when no id remains, -1
 *		is returned and *errno* is set appropriately.
 *
 * BPF_MAP_GET_NEXT_ID
 *	Description
 *		Fetch the next eBPF map currently loaded into the kernel.
 *
 *		Looks for the eBPF map with an id greater than *start_id*
 *		and updates *next_id* on success. If no other eBPF maps
 *		remain with ids higher than *start_id*, returns -1 and sets
 *		*errno* to **ENOENT**.
 *
 *	Return
 *		Returns zero on success. On error, or when no id remains, -1
 *		is returned and *errno* is set appropriately.
 *
 * BPF_PROG_GET_FD_BY_ID
 *	Description
 *		Open a file descriptor for the eBPF program corresponding to
 *		*prog_id*.
 *
 *	Return
 *		A new file descriptor (a nonnegative integer), or -1 if an
 *		error occurred (in which case, *errno* is set appropriately).
 *
 * BPF_MAP_GET_FD_BY_ID
 *	Description
 *		Open a file descriptor for the eBPF map corresponding to
 *		*map_id*.
 *
 *	Return
 *		A new file descriptor (a nonnegative integer), or -1 if an
 *		error occurred (in which case, *errno* is set appropriately).
 *
 * BPF_OBJ_GET_INFO_BY_FD
 *	Description
 *		Obtain information about the eBPF object corresponding to
 *		*bpf_fd*.
 *
 *		Populates up to *info_len* bytes of *info*, which will be in
 *		one of the following formats depending on the eBPF object type
 *		of *bpf_fd*:
 *
 *		* **struct bpf_prog_info**
 *		* **struct bpf_map_info**
 *		* **struct bpf_btf_info**
 *		* **struct bpf_link_info**
 *
 *	Return
 *		Returns zero on success. On error, -1 is returned and *errno*
 *		is set appropriately.
 *
 * BPF_PROG_QUERY
 *	Description
 *		Obtain information about eBPF programs associated with the
 *		specified *attach_type* hook.
 *
 *		The *target_fd* must be a valid file descriptor for a kernel
 *		object which depends on the attach type of *attach_bpf_fd*:
 *
 *		**BPF_PROG_TYPE_CGROUP_DEVICE**,
 *		**BPF_PROG_TYPE_CGROUP_SKB**,
 *		**BPF_PROG_TYPE_CGROUP_SOCK**,
 *		**BPF_PROG_TYPE_CGROUP_SOCK_ADDR**,
 *		**BPF_PROG_TYPE_CGROUP_SOCKOPT**,
 *		**BPF_PROG_TYPE_CGROUP_SYSCTL**,
 *		**BPF_PROG_TYPE_SOCK_OPS**
 *
 *			Control Group v2 hierarchy with the eBPF controller
 *			enabled. Requires the kernel to be compiled with
 *			**CONFIG_CGROUP_BPF**.
 *
 *		**BPF_PROG_TYPE_FLOW_DISSECTOR**
 *
 *			Network namespace (eg /proc/self/ns/net).
 *
 *		**BPF_PROG_TYPE_LIRC_MODE2**
 *
 *			LIRC device path (eg /dev/lircN). Requires the kernel
 *			to be compiled with **CONFIG_BPF_LIRC_MODE2**.
 *
 *		**BPF_PROG_QUERY** always fetches the number of programs
 *		attached and the *attach_flags* which were used to attach those
 *		programs. Additionally, if *prog_ids* is nonzero and the number
 *		of attached programs is less than *prog_cnt*, populates
 *		*prog_ids* with the eBPF program ids of the programs attached
 *		at *target_fd*.
 *
 *		The following flags may alter the result:
 *
 *		**BPF_F_QUERY_EFFECTIVE**
 *			Only return information regarding programs which are
 *			currently effective at the specified *target_fd*.
 *
 *	Return
 *		Returns zero on success. On error, -1 is returned and *errno*
 *		is set appropriately.
 *
 * BPF_RAW_TRACEPOINT_OPEN
 *	Description
 *		Attach an eBPF program to a tracepoint *name* to access kernel
 *		internal arguments of the tracepoint in their raw form.
 *
 *		The *prog_fd* must be a valid file descriptor associated with
 *		a loaded eBPF program of type **BPF_PROG_TYPE_RAW_TRACEPOINT**.
 *
 *		No ABI guarantees are made about the content of tracepoint
 *		arguments exposed to the corresponding eBPF program.
 *
 *		Applying **close**\ (2) to the file descriptor returned by
 *		**BPF_RAW_TRACEPOINT_OPEN** will delete the map (but see NOTES).
 *
 *	Return
 *		A new file descriptor (a nonnegative integer), or -1 if an
 *		error occurred (in which case, *errno* is set appropriately).
 *
 * BPF_BTF_LOAD
 *	Description
 *		Verify and load BPF Type Format (BTF) metadata into the kernel,
 *		returning a new file descriptor associated with the metadata.
 *		BTF is described in more detail at
 *		https://www.kernel.org/doc/html/latest/bpf/btf.html.
 *
 *		The *btf* parameter must point to valid memory providing
 *		*btf_size* bytes of BTF binary metadata.
 *
 *		The returned file descriptor can be passed to other **bpf**\ ()
 *		subcommands such as **BPF_PROG_LOAD** or **BPF_MAP_CREATE** to
 *		associate the BTF with those objects.
 *
 *		Similar to **BPF_PROG_LOAD**, **BPF_BTF_LOAD** has optional
 *		parameters to specify a *btf_log_buf*, *btf_log_size* and
 *		*btf_log_level* which allow the kernel to return freeform log
 *		output regarding the BTF verification process.
 *
 *	Return
 *		A new file descriptor (a nonnegative integer), or -1 if an
 *		error occurred (in which case, *errno* is set appropriately).
 *
 * BPF_BTF_GET_FD_BY_ID
 *	Description
 *		Open a file descriptor for the BPF Type Format (BTF)
 *		corresponding to *btf_id*.
 *
 *	Return
 *		A new file descriptor (a nonnegative integer), or -1 if an
 *		error occurred (in which case, *errno* is set appropriately).
 *
 * BPF_TASK_FD_QUERY
 *	Description
 *		Obtain information about eBPF programs associated with the
 *		target process identified by *pid* and *fd*.
 *
 *		If the *pid* and *fd* are associated with a tracepoint, kprobe
 *		or uprobe perf event, then the *prog_id* and *fd_type* will
 *		be populated with the eBPF program id and file descriptor type
 *		of type **bpf_task_fd_type**. If associated with a kprobe or
 *		uprobe, the  *probe_offset* and *probe_addr* will also be
 *		populated. Optionally, if *buf* is provided, then up to
 *		*buf_len* bytes of *buf* will be populated with the name of
 *		the tracepoint, kprobe or uprobe.
 *
 *		The resulting *prog_id* may be introspected in deeper detail
 *		using **BPF_PROG_GET_FD_BY_ID** and **BPF_OBJ_GET_INFO_BY_FD**.
 *
 *	Return
 *		Returns zero on success. On error, -1 is returned and *errno*
 *		is set appropriately.
 *
 * BPF_MAP_LOOKUP_AND_DELETE_ELEM
 *	Description
 *		Look up an element with the given *key* in the map referred to
 *		by the file descriptor *fd*, and if found, delete the element.
 *
 *		For **BPF_MAP_TYPE_QUEUE** and **BPF_MAP_TYPE_STACK** map
 *		types, the *flags* argument needs to be set to 0, but for other
 *		map types, it may be specified as:
 *
 *		**BPF_F_LOCK**
 *			Look up and delete the value of a spin-locked map
 *			without returning the lock. This must be specified if
 *			the elements contain a spinlock.
 *
 *		The **BPF_MAP_TYPE_QUEUE** and **BPF_MAP_TYPE_STACK** map types
 *		implement this command as a "pop" operation, deleting the top
 *		element rather than one corresponding to *key*.
 *		The *key* and *key_len* parameters should be zeroed when
 *		issuing this operation for these map types.
 *
 *		This command is only valid for the following map types:
 *		* **BPF_MAP_TYPE_QUEUE**
 *		* **BPF_MAP_TYPE_STACK**
 *		* **BPF_MAP_TYPE_HASH**
 *		* **BPF_MAP_TYPE_PERCPU_HASH**
 *		* **BPF_MAP_TYPE_LRU_HASH**
 *		* **BPF_MAP_TYPE_LRU_PERCPU_HASH**
 *
 *	Return
 *		Returns zero on success. On error, -1 is returned and *errno*
 *		is set appropriately.
 *
 * BPF_MAP_FREEZE
 *	Description
 *		Freeze the permissions of the specified map.
 *
 *		Write permissions may be frozen by passing zero *flags*.
 *		Upon success, no future syscall invocations may alter the
 *		map state of *map_fd*. Write operations from eBPF programs
 *		are still possible for a frozen map.
 *
 *		Not supported for maps of type **BPF_MAP_TYPE_STRUCT_OPS**.
 *
 *	Return
 *		Returns zero on success. On error, -1 is returned and *errno*
 *		is set appropriately.
 *
 * BPF_BTF_GET_NEXT_ID
 *	Description
 *		Fetch the next BPF Type Format (BTF) object currently loaded
 *		into the kernel.
 *
 *		Looks for the BTF object with an id greater than *start_id*
 *		and updates *next_id* on success. If no other BTF objects
 *		remain with ids higher than *start_id*, returns -1 and sets
 *		*errno* to **ENOENT**.
 *
 *	Return
 *		Returns zero on success. On error, or when no id remains, -1
 *		is returned and *errno* is set appropriately.
 *
 * BPF_MAP_LOOKUP_BATCH
 *	Description
 *		Iterate and fetch multiple elements in a map.
 *
 *		Two opaque values are used to manage batch operations,
 *		*in_batch* and *out_batch*. Initially, *in_batch* must be set
 *		to NULL to begin the batched operation. After each subsequent
 *		**BPF_MAP_LOOKUP_BATCH**, the caller should pass the resultant
 *		*out_batch* as the *in_batch* for the next operation to
 *		continue iteration from the current point.
 *
 *		The *keys* and *values* are output parameters which must point
 *		to memory large enough to hold *count* items based on the key
 *		and value size of the map *map_fd*. The *keys* buffer must be
 *		of *key_size* * *count*. The *values* buffer must be of
 *		*value_size* * *count*.
 *
 *		The *elem_flags* argument may be specified as one of the
 *		following:
 *
 *		**BPF_F_LOCK**
 *			Look up the value of a spin-locked map without
 *			returning the lock. This must be specified if the
 *			elements contain a spinlock.
 *
 *		On success, *count* elements from the map are copied into the
 *		user buffer, with the keys copied into *keys* and the values
 *		copied into the corresponding indices in *values*.
 *
 *		If an error is returned and *errno* is not **EFAULT**, *count*
 *		is set to the number of successfully processed elements.
 *
 *	Return
 *		Returns zero on success. On error, -1 is returned and *errno*
 *		is set appropriately.
 *
 *		May set *errno* to **ENOSPC** to indicate that *keys* or
 *		*values* is too small to dump an entire bucket during
 *		iteration of a hash-based map type.
 *
 * BPF_MAP_LOOKUP_AND_DELETE_BATCH
 *	Description
 *		Iterate and delete all elements in a map.
 *
 *		This operation has the same behavior as
 *		**BPF_MAP_LOOKUP_BATCH** with two exceptions:
 *
 *		* Every element that is successfully returned is also deleted
 *		  from the map. This is at least *count* elements. Note that
 *		  *count* is both an input and an output parameter.
 *		* Upon returning with *errno* set to **EFAULT**, up to
 *		  *count* elements may be deleted without returning the keys
 *		  and values of the deleted elements.
 *
 *	Return
 *		Returns zero on success. On error, -1 is returned and *errno*
 *		is set appropriately.
 *
 * BPF_MAP_UPDATE_BATCH
 *	Description
 *		Update multiple elements in a map by *key*.
 *
 *		The *keys* and *values* are input parameters which must point
 *		to memory large enough to hold *count* items based on the key
 *		and value size of the map *map_fd*. The *keys* buffer must be
 *		of *key_size* * *count*. The *values* buffer must be of
 *		*value_size* * *count*.
 *
 *		Each element specified in *keys* is sequentially updated to the
 *		value in the corresponding index in *values*. The *in_batch*
 *		and *out_batch* parameters are ignored and should be zeroed.
 *
 *		The *elem_flags* argument should be specified as one of the
 *		following:
 *
 *		**BPF_ANY**
 *			Create new elements or update a existing elements.
 *		**BPF_NOEXIST**
 *			Create new elements only if they do not exist.
 *		**BPF_EXIST**
 *			Update existing elements.
 *		**BPF_F_LOCK**
 *			Update spin_lock-ed map elements. This must be
 *			specified if the map value contains a spinlock.
 *
 *		On success, *count* elements from the map are updated.
 *
 *		If an error is returned and *errno* is not **EFAULT**, *count*
 *		is set to the number of successfully processed elements.
 *
 *	Return
 *		Returns zero on success. On error, -1 is returned and *errno*
 *		is set appropriately.
 *
 *		May set *errno* to **EINVAL**, **EPERM**, **ENOMEM**, or
 *		**E2BIG**. **E2BIG** indicates that the number of elements in
 *		the map reached the *max_entries* limit specified at map
 *		creation time.
 *
 *		May set *errno* to one of the following error codes under
 *		specific circumstances:
 *
 *		**EEXIST**
 *			If *flags* specifies **BPF_NOEXIST** and the element
 *			with *key* already exists in the map.
 *		**ENOENT**
 *			If *flags* specifies **BPF_EXIST** and the element with
 *			*key* does not exist in the map.
 *
 * BPF_MAP_DELETE_BATCH
 *	Description
 *		Delete multiple elements in a map by *key*.
 *
 *		The *keys* parameter is an input parameter which must point
 *		to memory large enough to hold *count* items based on the key
 *		size of the map *map_fd*, that is, *key_size* * *count*.
 *
 *		Each element specified in *keys* is sequentially deleted. The
 *		*in_batch*, *out_batch*, and *values* parameters are ignored
 *		and should be zeroed.
 *
 *		The *elem_flags* argument may be specified as one of the
 *		following:
 *
 *		**BPF_F_LOCK**
 *			Look up the value of a spin-locked map without
 *			returning the lock. This must be specified if the
 *			elements contain a spinlock.
 *
 *		On success, *count* elements from the map are updated.
 *
 *		If an error is returned and *errno* is not **EFAULT**, *count*
 *		is set to the number of successfully processed elements. If
 *		*errno* is **EFAULT**, up to *count* elements may be been
 *		deleted.
 *
 *	Return
 *		Returns zero on success. On error, -1 is returned and *errno*
 *		is set appropriately.
 *
 * BPF_LINK_CREATE
 *	Description
 *		Attach an eBPF program to a *target_fd* at the specified
 *		*attach_type* hook and return a file descriptor handle for
 *		managing the link.
 *
 *	Return
 *		A new file descriptor (a nonnegative integer), or -1 if an
 *		error occurred (in which case, *errno* is set appropriately).
 *
 * BPF_LINK_UPDATE
 *	Description
 *		Update the eBPF program in the specified *link_fd* to
 *		*new_prog_fd*.
 *
 *	Return
 *		Returns zero on success. On error, -1 is returned and *errno*
 *		is set appropriately.
 *
 * BPF_LINK_GET_FD_BY_ID
 *	Description
 *		Open a file descriptor for the eBPF Link corresponding to
 *		*link_id*.
 *
 *	Return
 *		A new file descriptor (a nonnegative integer), or -1 if an
 *		error occurred (in which case, *errno* is set appropriately).
 *
 * BPF_LINK_GET_NEXT_ID
 *	Description
 *		Fetch the next eBPF link currently loaded into the kernel.
 *
 *		Looks for the eBPF link with an id greater than *start_id*
 *		and updates *next_id* on success. If no other eBPF links
 *		remain with ids higher than *start_id*, returns -1 and sets
 *		*errno* to **ENOENT**.
 *
 *	Return
 *		Returns zero on success. On error, or when no id remains, -1
 *		is returned and *errno* is set appropriately.
 *
 * BPF_ENABLE_STATS
 *	Description
 *		Enable eBPF runtime statistics gathering.
 *
 *		Runtime statistics gathering for the eBPF runtime is disabled
 *		by default to minimize the corresponding performance overhead.
 *		This command enables statistics globally.
 *
 *		Multiple programs may independently enable statistics.
 *		After gathering the desired statistics, eBPF runtime statistics
 *		may be disabled again by calling **close**\ (2) for the file
 *		descriptor returned by this function. Statistics will only be
 *		disabled system-wide when all outstanding file descriptors
 *		returned by prior calls for this subcommand are closed.
 *
 *	Return
 *		A new file descriptor (a nonnegative integer), or -1 if an
 *		error occurred (in which case, *errno* is set appropriately).
 *
 * BPF_ITER_CREATE
 *	Description
 *		Create an iterator on top of the specified *link_fd* (as
 *		previously created using **BPF_LINK_CREATE**) and return a
 *		file descriptor that can be used to trigger the iteration.
 *
 *		If the resulting file descriptor is pinned to the filesystem
 *		using  **BPF_OBJ_PIN**, then subsequent **read**\ (2) syscalls
 *		for that path will trigger the iterator to read kernel state
 *		using the eBPF program attached to *link_fd*.
 *
 *	Return
 *		A new file descriptor (a nonnegative integer), or -1 if an
 *		error occurred (in which case, *errno* is set appropriately).
 *
 * BPF_LINK_DETACH
 *	Description
 *		Forcefully detach the specified *link_fd* from its
 *		corresponding attachment point.
 *
 *	Return
 *		Returns zero on success. On error, -1 is returned and *errno*
 *		is set appropriately.
 *
 * BPF_PROG_BIND_MAP
 *	Description
 *		Bind a map to the lifetime of an eBPF program.
 *
 *		The map identified by *map_fd* is bound to the program
 *		identified by *prog_fd* and only released when *prog_fd* is
 *		released. This may be used in cases where metadata should be
 *		associated with a program which otherwise does not contain any
 *		references to the map (for example, embedded in the eBPF
 *		program instructions).
 *
 *	Return
 *		Returns zero on success. On error, -1 is returned and *errno*
 *		is set appropriately.
 *
 * NOTES
 *	eBPF objects (maps and programs) can be shared between processes.
 *
 *	* After **fork**\ (2), the child inherits file descriptors
 *	  referring to the same eBPF objects.
 *	* File descriptors referring to eBPF objects can be transferred over
 *	  **unix**\ (7) domain sockets.
 *	* File descriptors referring to eBPF objects can be duplicated in the
 *	  usual way, using **dup**\ (2) and similar calls.
 *	* File descriptors referring to eBPF objects can be pinned to the
 *	  filesystem using the **BPF_OBJ_PIN** command of **bpf**\ (2).
 *
 *	An eBPF object is deallocated only after all file descriptors referring
 *	to the object have been closed and no references remain pinned to the
 *	filesystem or attached (for example, bound to a program or device).
 */
>>>>>>> 7d2a07b7
enum bpf_cmd {
	BPF_MAP_CREATE,
	BPF_MAP_LOOKUP_ELEM,
	BPF_MAP_UPDATE_ELEM,
	BPF_MAP_DELETE_ELEM,
	BPF_MAP_GET_NEXT_KEY,
	BPF_PROG_LOAD,
	BPF_OBJ_PIN,
	BPF_OBJ_GET,
	BPF_PROG_ATTACH,
	BPF_PROG_DETACH,
	BPF_PROG_TEST_RUN,
	BPF_PROG_RUN = BPF_PROG_TEST_RUN,
	BPF_PROG_GET_NEXT_ID,
	BPF_MAP_GET_NEXT_ID,
	BPF_PROG_GET_FD_BY_ID,
	BPF_MAP_GET_FD_BY_ID,
	BPF_OBJ_GET_INFO_BY_FD,
	BPF_PROG_QUERY,
	BPF_RAW_TRACEPOINT_OPEN,
	BPF_BTF_LOAD,
	BPF_BTF_GET_FD_BY_ID,
	BPF_TASK_FD_QUERY,
	BPF_MAP_LOOKUP_AND_DELETE_ELEM,
	BPF_MAP_FREEZE,
	BPF_BTF_GET_NEXT_ID,
	BPF_MAP_LOOKUP_BATCH,
	BPF_MAP_LOOKUP_AND_DELETE_BATCH,
	BPF_MAP_UPDATE_BATCH,
	BPF_MAP_DELETE_BATCH,
	BPF_LINK_CREATE,
	BPF_LINK_UPDATE,
	BPF_LINK_GET_FD_BY_ID,
	BPF_LINK_GET_NEXT_ID,
	BPF_ENABLE_STATS,
	BPF_ITER_CREATE,
	BPF_LINK_DETACH,
<<<<<<< HEAD
=======
	BPF_PROG_BIND_MAP,
>>>>>>> 7d2a07b7
};

enum bpf_map_type {
	BPF_MAP_TYPE_UNSPEC,
	BPF_MAP_TYPE_HASH,
	BPF_MAP_TYPE_ARRAY,
	BPF_MAP_TYPE_PROG_ARRAY,
	BPF_MAP_TYPE_PERF_EVENT_ARRAY,
	BPF_MAP_TYPE_PERCPU_HASH,
	BPF_MAP_TYPE_PERCPU_ARRAY,
	BPF_MAP_TYPE_STACK_TRACE,
	BPF_MAP_TYPE_CGROUP_ARRAY,
	BPF_MAP_TYPE_LRU_HASH,
	BPF_MAP_TYPE_LRU_PERCPU_HASH,
	BPF_MAP_TYPE_LPM_TRIE,
	BPF_MAP_TYPE_ARRAY_OF_MAPS,
	BPF_MAP_TYPE_HASH_OF_MAPS,
	BPF_MAP_TYPE_DEVMAP,
	BPF_MAP_TYPE_SOCKMAP,
	BPF_MAP_TYPE_CPUMAP,
	BPF_MAP_TYPE_XSKMAP,
	BPF_MAP_TYPE_SOCKHASH,
	BPF_MAP_TYPE_CGROUP_STORAGE,
	BPF_MAP_TYPE_REUSEPORT_SOCKARRAY,
	BPF_MAP_TYPE_PERCPU_CGROUP_STORAGE,
	BPF_MAP_TYPE_QUEUE,
	BPF_MAP_TYPE_STACK,
	BPF_MAP_TYPE_SK_STORAGE,
	BPF_MAP_TYPE_DEVMAP_HASH,
	BPF_MAP_TYPE_STRUCT_OPS,
	BPF_MAP_TYPE_RINGBUF,
<<<<<<< HEAD
=======
	BPF_MAP_TYPE_INODE_STORAGE,
	BPF_MAP_TYPE_TASK_STORAGE,
>>>>>>> 7d2a07b7
};

/* Note that tracing related programs such as
 * BPF_PROG_TYPE_{KPROBE,TRACEPOINT,PERF_EVENT,RAW_TRACEPOINT}
 * are not subject to a stable API since kernel internal data
 * structures can change from release to release and may
 * therefore break existing tracing BPF programs. Tracing BPF
 * programs correspond to /a/ specific kernel which is to be
 * analyzed, and not /a/ specific kernel /and/ all future ones.
 */
enum bpf_prog_type {
	BPF_PROG_TYPE_UNSPEC,
	BPF_PROG_TYPE_SOCKET_FILTER,
	BPF_PROG_TYPE_KPROBE,
	BPF_PROG_TYPE_SCHED_CLS,
	BPF_PROG_TYPE_SCHED_ACT,
	BPF_PROG_TYPE_TRACEPOINT,
	BPF_PROG_TYPE_XDP,
	BPF_PROG_TYPE_PERF_EVENT,
	BPF_PROG_TYPE_CGROUP_SKB,
	BPF_PROG_TYPE_CGROUP_SOCK,
	BPF_PROG_TYPE_LWT_IN,
	BPF_PROG_TYPE_LWT_OUT,
	BPF_PROG_TYPE_LWT_XMIT,
	BPF_PROG_TYPE_SOCK_OPS,
	BPF_PROG_TYPE_SK_SKB,
	BPF_PROG_TYPE_CGROUP_DEVICE,
	BPF_PROG_TYPE_SK_MSG,
	BPF_PROG_TYPE_RAW_TRACEPOINT,
	BPF_PROG_TYPE_CGROUP_SOCK_ADDR,
	BPF_PROG_TYPE_LWT_SEG6LOCAL,
	BPF_PROG_TYPE_LIRC_MODE2,
	BPF_PROG_TYPE_SK_REUSEPORT,
	BPF_PROG_TYPE_FLOW_DISSECTOR,
	BPF_PROG_TYPE_CGROUP_SYSCTL,
	BPF_PROG_TYPE_RAW_TRACEPOINT_WRITABLE,
	BPF_PROG_TYPE_CGROUP_SOCKOPT,
	BPF_PROG_TYPE_TRACING,
	BPF_PROG_TYPE_STRUCT_OPS,
	BPF_PROG_TYPE_EXT,
	BPF_PROG_TYPE_LSM,
	BPF_PROG_TYPE_SK_LOOKUP,
<<<<<<< HEAD
=======
	BPF_PROG_TYPE_SYSCALL, /* a program that can execute syscalls */
>>>>>>> 7d2a07b7
};

enum bpf_attach_type {
	BPF_CGROUP_INET_INGRESS,
	BPF_CGROUP_INET_EGRESS,
	BPF_CGROUP_INET_SOCK_CREATE,
	BPF_CGROUP_SOCK_OPS,
	BPF_SK_SKB_STREAM_PARSER,
	BPF_SK_SKB_STREAM_VERDICT,
	BPF_CGROUP_DEVICE,
	BPF_SK_MSG_VERDICT,
	BPF_CGROUP_INET4_BIND,
	BPF_CGROUP_INET6_BIND,
	BPF_CGROUP_INET4_CONNECT,
	BPF_CGROUP_INET6_CONNECT,
	BPF_CGROUP_INET4_POST_BIND,
	BPF_CGROUP_INET6_POST_BIND,
	BPF_CGROUP_UDP4_SENDMSG,
	BPF_CGROUP_UDP6_SENDMSG,
	BPF_LIRC_MODE2,
	BPF_FLOW_DISSECTOR,
	BPF_CGROUP_SYSCTL,
	BPF_CGROUP_UDP4_RECVMSG,
	BPF_CGROUP_UDP6_RECVMSG,
	BPF_CGROUP_GETSOCKOPT,
	BPF_CGROUP_SETSOCKOPT,
	BPF_TRACE_RAW_TP,
	BPF_TRACE_FENTRY,
	BPF_TRACE_FEXIT,
	BPF_MODIFY_RETURN,
	BPF_LSM_MAC,
	BPF_TRACE_ITER,
	BPF_CGROUP_INET4_GETPEERNAME,
	BPF_CGROUP_INET6_GETPEERNAME,
	BPF_CGROUP_INET4_GETSOCKNAME,
	BPF_CGROUP_INET6_GETSOCKNAME,
	BPF_XDP_DEVMAP,
	BPF_CGROUP_INET_SOCK_RELEASE,
	BPF_XDP_CPUMAP,
	BPF_SK_LOOKUP,
	BPF_XDP,
<<<<<<< HEAD
=======
	BPF_SK_SKB_VERDICT,
	BPF_SK_REUSEPORT_SELECT,
	BPF_SK_REUSEPORT_SELECT_OR_MIGRATE,
>>>>>>> 7d2a07b7
	__MAX_BPF_ATTACH_TYPE
};

#define MAX_BPF_ATTACH_TYPE __MAX_BPF_ATTACH_TYPE

enum bpf_link_type {
	BPF_LINK_TYPE_UNSPEC = 0,
	BPF_LINK_TYPE_RAW_TRACEPOINT = 1,
	BPF_LINK_TYPE_TRACING = 2,
	BPF_LINK_TYPE_CGROUP = 3,
	BPF_LINK_TYPE_ITER = 4,
	BPF_LINK_TYPE_NETNS = 5,
	BPF_LINK_TYPE_XDP = 6,

	MAX_BPF_LINK_TYPE,
};

/* cgroup-bpf attach flags used in BPF_PROG_ATTACH command
 *
 * NONE(default): No further bpf programs allowed in the subtree.
 *
 * BPF_F_ALLOW_OVERRIDE: If a sub-cgroup installs some bpf program,
 * the program in this cgroup yields to sub-cgroup program.
 *
 * BPF_F_ALLOW_MULTI: If a sub-cgroup installs some bpf program,
 * that cgroup program gets run in addition to the program in this cgroup.
 *
 * Only one program is allowed to be attached to a cgroup with
 * NONE or BPF_F_ALLOW_OVERRIDE flag.
 * Attaching another program on top of NONE or BPF_F_ALLOW_OVERRIDE will
 * release old program and attach the new one. Attach flags has to match.
 *
 * Multiple programs are allowed to be attached to a cgroup with
 * BPF_F_ALLOW_MULTI flag. They are executed in FIFO order
 * (those that were attached first, run first)
 * The programs of sub-cgroup are executed first, then programs of
 * this cgroup and then programs of parent cgroup.
 * When children program makes decision (like picking TCP CA or sock bind)
 * parent program has a chance to override it.
 *
 * With BPF_F_ALLOW_MULTI a new program is added to the end of the list of
 * programs for a cgroup. Though it's possible to replace an old program at
 * any position by also specifying BPF_F_REPLACE flag and position itself in
 * replace_bpf_fd attribute. Old program at this position will be released.
 *
 * A cgroup with MULTI or OVERRIDE flag allows any attach flags in sub-cgroups.
 * A cgroup with NONE doesn't allow any programs in sub-cgroups.
 * Ex1:
 * cgrp1 (MULTI progs A, B) ->
 *    cgrp2 (OVERRIDE prog C) ->
 *      cgrp3 (MULTI prog D) ->
 *        cgrp4 (OVERRIDE prog E) ->
 *          cgrp5 (NONE prog F)
 * the event in cgrp5 triggers execution of F,D,A,B in that order.
 * if prog F is detached, the execution is E,D,A,B
 * if prog F and D are detached, the execution is E,A,B
 * if prog F, E and D are detached, the execution is C,A,B
 *
 * All eligible programs are executed regardless of return code from
 * earlier programs.
 */
#define BPF_F_ALLOW_OVERRIDE	(1U << 0)
#define BPF_F_ALLOW_MULTI	(1U << 1)
#define BPF_F_REPLACE		(1U << 2)

/* If BPF_F_STRICT_ALIGNMENT is used in BPF_PROG_LOAD command, the
 * verifier will perform strict alignment checking as if the kernel
 * has been built with CONFIG_EFFICIENT_UNALIGNED_ACCESS not set,
 * and NET_IP_ALIGN defined to 2.
 */
#define BPF_F_STRICT_ALIGNMENT	(1U << 0)

/* If BPF_F_ANY_ALIGNMENT is used in BPF_PROF_LOAD command, the
 * verifier will allow any alignment whatsoever.  On platforms
 * with strict alignment requirements for loads ands stores (such
 * as sparc and mips) the verifier validates that all loads and
 * stores provably follow this requirement.  This flag turns that
 * checking and enforcement off.
 *
 * It is mostly used for testing when we want to validate the
 * context and memory access aspects of the verifier, but because
 * of an unaligned access the alignment check would trigger before
 * the one we are interested in.
 */
#define BPF_F_ANY_ALIGNMENT	(1U << 1)

/* BPF_F_TEST_RND_HI32 is used in BPF_PROG_LOAD command for testing purpose.
 * Verifier does sub-register def/use analysis and identifies instructions whose
 * def only matters for low 32-bit, high 32-bit is never referenced later
 * through implicit zero extension. Therefore verifier notifies JIT back-ends
 * that it is safe to ignore clearing high 32-bit for these instructions. This
 * saves some back-ends a lot of code-gen. However such optimization is not
 * necessary on some arches, for example x86_64, arm64 etc, whose JIT back-ends
 * hence hasn't used verifier's analysis result. But, we really want to have a
 * way to be able to verify the correctness of the described optimization on
 * x86_64 on which testsuites are frequently exercised.
 *
 * So, this flag is introduced. Once it is set, verifier will randomize high
 * 32-bit for those instructions who has been identified as safe to ignore them.
 * Then, if verifier is not doing correct analysis, such randomization will
 * regress tests to expose bugs.
 */
#define BPF_F_TEST_RND_HI32	(1U << 2)

/* The verifier internal test flag. Behavior is undefined */
#define BPF_F_TEST_STATE_FREQ	(1U << 3)

<<<<<<< HEAD
=======
/* If BPF_F_SLEEPABLE is used in BPF_PROG_LOAD command, the verifier will
 * restrict map and helper usage for such programs. Sleepable BPF programs can
 * only be attached to hooks where kernel execution context allows sleeping.
 * Such programs are allowed to use helpers that may sleep like
 * bpf_copy_from_user().
 */
#define BPF_F_SLEEPABLE		(1U << 4)

>>>>>>> 7d2a07b7
/* When BPF ldimm64's insn[0].src_reg != 0 then this can have
 * the following extensions:
 *
 * insn[0].src_reg:  BPF_PSEUDO_MAP_[FD|IDX]
 * insn[0].imm:      map fd or fd_idx
 * insn[1].imm:      0
 * insn[0].off:      0
 * insn[1].off:      0
 * ldimm64 rewrite:  address of map
 * verifier type:    CONST_PTR_TO_MAP
 */
#define BPF_PSEUDO_MAP_FD	1
#define BPF_PSEUDO_MAP_IDX	5

/* insn[0].src_reg:  BPF_PSEUDO_MAP_[IDX_]VALUE
 * insn[0].imm:      map fd or fd_idx
 * insn[1].imm:      offset into value
 * insn[0].off:      0
 * insn[1].off:      0
 * ldimm64 rewrite:  address of map[0]+offset
 * verifier type:    PTR_TO_MAP_VALUE
 */
#define BPF_PSEUDO_MAP_VALUE		2
#define BPF_PSEUDO_MAP_IDX_VALUE	6

/* insn[0].src_reg:  BPF_PSEUDO_BTF_ID
 * insn[0].imm:      kernel btd id of VAR
 * insn[1].imm:      0
 * insn[0].off:      0
 * insn[1].off:      0
 * ldimm64 rewrite:  address of the kernel variable
 * verifier type:    PTR_TO_BTF_ID or PTR_TO_MEM, depending on whether the var
 *                   is struct/union.
 */
#define BPF_PSEUDO_BTF_ID	3
/* insn[0].src_reg:  BPF_PSEUDO_FUNC
 * insn[0].imm:      insn offset to the func
 * insn[1].imm:      0
 * insn[0].off:      0
 * insn[1].off:      0
 * ldimm64 rewrite:  address of the function
 * verifier type:    PTR_TO_FUNC.
 */
#define BPF_PSEUDO_FUNC		4

/* when bpf_call->src_reg == BPF_PSEUDO_CALL, bpf_call->imm == pc-relative
 * offset to another bpf function
 */
#define BPF_PSEUDO_CALL		1
/* when bpf_call->src_reg == BPF_PSEUDO_KFUNC_CALL,
 * bpf_call->imm == btf_id of a BTF_KIND_FUNC in the running kernel
 */
#define BPF_PSEUDO_KFUNC_CALL	2

/* flags for BPF_MAP_UPDATE_ELEM command */
enum {
	BPF_ANY		= 0, /* create new element or update existing */
	BPF_NOEXIST	= 1, /* create new element if it didn't exist */
	BPF_EXIST	= 2, /* update existing element */
	BPF_F_LOCK	= 4, /* spin_lock-ed map_lookup/map_update */
};

/* flags for BPF_MAP_CREATE command */
enum {
	BPF_F_NO_PREALLOC	= (1U << 0),
/* Instead of having one common LRU list in the
 * BPF_MAP_TYPE_LRU_[PERCPU_]HASH map, use a percpu LRU list
 * which can scale and perform better.
 * Note, the LRU nodes (including free nodes) cannot be moved
 * across different LRU lists.
 */
	BPF_F_NO_COMMON_LRU	= (1U << 1),
/* Specify numa node during map creation */
	BPF_F_NUMA_NODE		= (1U << 2),

/* Flags for accessing BPF object from syscall side. */
	BPF_F_RDONLY		= (1U << 3),
	BPF_F_WRONLY		= (1U << 4),

/* Flag for stack_map, store build_id+offset instead of pointer */
	BPF_F_STACK_BUILD_ID	= (1U << 5),

/* Zero-initialize hash function seed. This should only be used for testing. */
	BPF_F_ZERO_SEED		= (1U << 6),

/* Flags for accessing BPF object from program side. */
	BPF_F_RDONLY_PROG	= (1U << 7),
	BPF_F_WRONLY_PROG	= (1U << 8),
<<<<<<< HEAD

/* Clone map from listener for newly accepted socket */
	BPF_F_CLONE		= (1U << 9),

/* Enable memory-mapping BPF map */
	BPF_F_MMAPABLE		= (1U << 10),
};

=======

/* Clone map from listener for newly accepted socket */
	BPF_F_CLONE		= (1U << 9),

/* Enable memory-mapping BPF map */
	BPF_F_MMAPABLE		= (1U << 10),

/* Share perf_event among processes */
	BPF_F_PRESERVE_ELEMS	= (1U << 11),

/* Create a map that is suitable to be an inner map with dynamic max entries */
	BPF_F_INNER_MAP		= (1U << 12),
};

>>>>>>> 7d2a07b7
/* Flags for BPF_PROG_QUERY. */

/* Query effective (directly attached + inherited from ancestor cgroups)
 * programs that will be executed for events within a cgroup.
 * attach_flags with this flag are returned only for directly attached programs.
 */
#define BPF_F_QUERY_EFFECTIVE	(1U << 0)

<<<<<<< HEAD
=======
/* Flags for BPF_PROG_TEST_RUN */

/* If set, run the test on the cpu specified by bpf_attr.test.cpu */
#define BPF_F_TEST_RUN_ON_CPU	(1U << 0)

>>>>>>> 7d2a07b7
/* type for BPF_ENABLE_STATS */
enum bpf_stats_type {
	/* enabled run_time_ns and run_cnt */
	BPF_STATS_RUN_TIME = 0,
};

enum bpf_stack_build_id_status {
	/* user space need an empty entry to identify end of a trace */
	BPF_STACK_BUILD_ID_EMPTY = 0,
	/* with valid build_id and offset */
	BPF_STACK_BUILD_ID_VALID = 1,
	/* couldn't get build_id, fallback to ip */
	BPF_STACK_BUILD_ID_IP = 2,
};

#define BPF_BUILD_ID_SIZE 20
struct bpf_stack_build_id {
	__s32		status;
	unsigned char	build_id[BPF_BUILD_ID_SIZE];
	union {
		__u64	offset;
		__u64	ip;
	};
};

#define BPF_OBJ_NAME_LEN 16U

union bpf_attr {
	struct { /* anonymous struct used by BPF_MAP_CREATE command */
		__u32	map_type;	/* one of enum bpf_map_type */
		__u32	key_size;	/* size of key in bytes */
		__u32	value_size;	/* size of value in bytes */
		__u32	max_entries;	/* max number of entries in a map */
		__u32	map_flags;	/* BPF_MAP_CREATE related
					 * flags defined above.
					 */
		__u32	inner_map_fd;	/* fd pointing to the inner map */
		__u32	numa_node;	/* numa node (effective only if
					 * BPF_F_NUMA_NODE is set).
					 */
		char	map_name[BPF_OBJ_NAME_LEN];
		__u32	map_ifindex;	/* ifindex of netdev to create on */
		__u32	btf_fd;		/* fd pointing to a BTF type data */
		__u32	btf_key_type_id;	/* BTF type_id of the key */
		__u32	btf_value_type_id;	/* BTF type_id of the value */
		__u32	btf_vmlinux_value_type_id;/* BTF type_id of a kernel-
						   * struct stored as the
						   * map value
						   */
	};

	struct { /* anonymous struct used by BPF_MAP_*_ELEM commands */
		__u32		map_fd;
		__aligned_u64	key;
		union {
			__aligned_u64 value;
			__aligned_u64 next_key;
		};
		__u64		flags;
	};

	struct { /* struct used by BPF_MAP_*_BATCH commands */
		__aligned_u64	in_batch;	/* start batch,
						 * NULL to start from beginning
						 */
		__aligned_u64	out_batch;	/* output: next start batch */
		__aligned_u64	keys;
		__aligned_u64	values;
		__u32		count;		/* input/output:
						 * input: # of key/value
						 * elements
						 * output: # of filled elements
						 */
		__u32		map_fd;
		__u64		elem_flags;
		__u64		flags;
	} batch;

	struct { /* anonymous struct used by BPF_PROG_LOAD command */
		__u32		prog_type;	/* one of enum bpf_prog_type */
		__u32		insn_cnt;
		__aligned_u64	insns;
		__aligned_u64	license;
		__u32		log_level;	/* verbosity level of verifier */
		__u32		log_size;	/* size of user buffer */
		__aligned_u64	log_buf;	/* user supplied buffer */
		__u32		kern_version;	/* not used */
		__u32		prog_flags;
		char		prog_name[BPF_OBJ_NAME_LEN];
		__u32		prog_ifindex;	/* ifindex of netdev to prep for */
		/* For some prog types expected attach type must be known at
		 * load time to verify attach type specific parts of prog
		 * (context accesses, allowed helpers, etc).
		 */
		__u32		expected_attach_type;
		__u32		prog_btf_fd;	/* fd pointing to BTF type data */
		__u32		func_info_rec_size;	/* userspace bpf_func_info size */
		__aligned_u64	func_info;	/* func info */
		__u32		func_info_cnt;	/* number of bpf_func_info records */
		__u32		line_info_rec_size;	/* userspace bpf_line_info size */
		__aligned_u64	line_info;	/* line info */
		__u32		line_info_cnt;	/* number of bpf_line_info records */
		__u32		attach_btf_id;	/* in-kernel BTF type id to attach to */
<<<<<<< HEAD
		__u32		attach_prog_fd; /* 0 to attach to vmlinux */
=======
		union {
			/* valid prog_fd to attach to bpf prog */
			__u32		attach_prog_fd;
			/* or valid module BTF object fd or 0 to attach to vmlinux */
			__u32		attach_btf_obj_fd;
		};
		__u32		:32;		/* pad */
		__aligned_u64	fd_array;	/* array of FDs */
>>>>>>> 7d2a07b7
	};

	struct { /* anonymous struct used by BPF_OBJ_* commands */
		__aligned_u64	pathname;
		__u32		bpf_fd;
		__u32		file_flags;
	};

	struct { /* anonymous struct used by BPF_PROG_ATTACH/DETACH commands */
		__u32		target_fd;	/* container object to attach to */
		__u32		attach_bpf_fd;	/* eBPF program to attach */
		__u32		attach_type;
		__u32		attach_flags;
		__u32		replace_bpf_fd;	/* previously attached eBPF
						 * program to replace if
						 * BPF_F_REPLACE is used
						 */
	};

	struct { /* anonymous struct used by BPF_PROG_TEST_RUN command */
		__u32		prog_fd;
		__u32		retval;
		__u32		data_size_in;	/* input: len of data_in */
		__u32		data_size_out;	/* input/output: len of data_out
						 *   returns ENOSPC if data_out
						 *   is too small.
						 */
		__aligned_u64	data_in;
		__aligned_u64	data_out;
		__u32		repeat;
		__u32		duration;
		__u32		ctx_size_in;	/* input: len of ctx_in */
		__u32		ctx_size_out;	/* input/output: len of ctx_out
						 *   returns ENOSPC if ctx_out
						 *   is too small.
						 */
		__aligned_u64	ctx_in;
		__aligned_u64	ctx_out;
		__u32		flags;
		__u32		cpu;
	} test;

	struct { /* anonymous struct used by BPF_*_GET_*_ID */
		union {
			__u32		start_id;
			__u32		prog_id;
			__u32		map_id;
			__u32		btf_id;
			__u32		link_id;
		};
		__u32		next_id;
		__u32		open_flags;
	};

	struct { /* anonymous struct used by BPF_OBJ_GET_INFO_BY_FD */
		__u32		bpf_fd;
		__u32		info_len;
		__aligned_u64	info;
	} info;

	struct { /* anonymous struct used by BPF_PROG_QUERY command */
		__u32		target_fd;	/* container object to query */
		__u32		attach_type;
		__u32		query_flags;
		__u32		attach_flags;
		__aligned_u64	prog_ids;
		__u32		prog_cnt;
	} query;

	struct { /* anonymous struct used by BPF_RAW_TRACEPOINT_OPEN command */
		__u64 name;
		__u32 prog_fd;
	} raw_tracepoint;

	struct { /* anonymous struct for BPF_BTF_LOAD */
		__aligned_u64	btf;
		__aligned_u64	btf_log_buf;
		__u32		btf_size;
		__u32		btf_log_size;
		__u32		btf_log_level;
	};

	struct {
		__u32		pid;		/* input: pid */
		__u32		fd;		/* input: fd */
		__u32		flags;		/* input: flags */
		__u32		buf_len;	/* input/output: buf len */
		__aligned_u64	buf;		/* input/output:
						 *   tp_name for tracepoint
						 *   symbol for kprobe
						 *   filename for uprobe
						 */
		__u32		prog_id;	/* output: prod_id */
		__u32		fd_type;	/* output: BPF_FD_TYPE_* */
		__u64		probe_offset;	/* output: probe_offset */
		__u64		probe_addr;	/* output: probe_addr */
	} task_fd_query;

	struct { /* struct used by BPF_LINK_CREATE command */
		__u32		prog_fd;	/* eBPF program to attach */
		union {
			__u32		target_fd;	/* object to attach to */
			__u32		target_ifindex; /* target ifindex */
		};
		__u32		attach_type;	/* attach type */
		__u32		flags;		/* extra flags */
<<<<<<< HEAD
		__aligned_u64	iter_info;	/* extra bpf_iter_link_info */
		__u32		iter_info_len;	/* iter_info length */
=======
		union {
			__u32		target_btf_id;	/* btf_id of target to attach to */
			struct {
				__aligned_u64	iter_info;	/* extra bpf_iter_link_info */
				__u32		iter_info_len;	/* iter_info length */
			};
		};
>>>>>>> 7d2a07b7
	} link_create;

	struct { /* struct used by BPF_LINK_UPDATE command */
		__u32		link_fd;	/* link fd */
		/* new program fd to update link with */
		__u32		new_prog_fd;
		__u32		flags;		/* extra flags */
		/* expected link's program fd; is specified only if
		 * BPF_F_REPLACE flag is set in flags */
		__u32		old_prog_fd;
	} link_update;

	struct {
		__u32		link_fd;
	} link_detach;

	struct { /* struct used by BPF_ENABLE_STATS command */
		__u32		type;
	} enable_stats;

	struct { /* struct used by BPF_ITER_CREATE command */
		__u32		link_fd;
		__u32		flags;
	} iter_create;

<<<<<<< HEAD
=======
	struct { /* struct used by BPF_PROG_BIND_MAP command */
		__u32		prog_fd;
		__u32		map_fd;
		__u32		flags;		/* extra flags */
	} prog_bind_map;

>>>>>>> 7d2a07b7
} __attribute__((aligned(8)));

/* The description below is an attempt at providing documentation to eBPF
 * developers about the multiple available eBPF helper functions. It can be
 * parsed and used to produce a manual page. The workflow is the following,
 * and requires the rst2man utility:
 *
 *     $ ./scripts/bpf_doc.py \
 *             --filename include/uapi/linux/bpf.h > /tmp/bpf-helpers.rst
 *     $ rst2man /tmp/bpf-helpers.rst > /tmp/bpf-helpers.7
 *     $ man /tmp/bpf-helpers.7
 *
 * Note that in order to produce this external documentation, some RST
 * formatting is used in the descriptions to get "bold" and "italics" in
 * manual pages. Also note that the few trailing white spaces are
 * intentional, removing them would break paragraphs for rst2man.
 *
 * Start of BPF helper function descriptions:
 *
 * void *bpf_map_lookup_elem(struct bpf_map *map, const void *key)
 * 	Description
 * 		Perform a lookup in *map* for an entry associated to *key*.
 * 	Return
 * 		Map value associated to *key*, or **NULL** if no entry was
 * 		found.
 *
 * long bpf_map_update_elem(struct bpf_map *map, const void *key, const void *value, u64 flags)
 * 	Description
 * 		Add or update the value of the entry associated to *key* in
 * 		*map* with *value*. *flags* is one of:
 *
 * 		**BPF_NOEXIST**
 * 			The entry for *key* must not exist in the map.
 * 		**BPF_EXIST**
 * 			The entry for *key* must already exist in the map.
 * 		**BPF_ANY**
 * 			No condition on the existence of the entry for *key*.
 *
 * 		Flag value **BPF_NOEXIST** cannot be used for maps of types
 * 		**BPF_MAP_TYPE_ARRAY** or **BPF_MAP_TYPE_PERCPU_ARRAY**  (all
 * 		elements always exist), the helper would return an error.
 * 	Return
 * 		0 on success, or a negative error in case of failure.
 *
 * long bpf_map_delete_elem(struct bpf_map *map, const void *key)
 * 	Description
 * 		Delete entry with *key* from *map*.
 * 	Return
 * 		0 on success, or a negative error in case of failure.
 *
 * long bpf_probe_read(void *dst, u32 size, const void *unsafe_ptr)
 * 	Description
 * 		For tracing programs, safely attempt to read *size* bytes from
 * 		kernel space address *unsafe_ptr* and store the data in *dst*.
 *
 * 		Generally, use **bpf_probe_read_user**\ () or
 * 		**bpf_probe_read_kernel**\ () instead.
 * 	Return
 * 		0 on success, or a negative error in case of failure.
 *
 * u64 bpf_ktime_get_ns(void)
 * 	Description
 * 		Return the time elapsed since system boot, in nanoseconds.
 * 		Does not include time the system was suspended.
 * 		See: **clock_gettime**\ (**CLOCK_MONOTONIC**)
 * 	Return
 * 		Current *ktime*.
 *
 * long bpf_trace_printk(const char *fmt, u32 fmt_size, ...)
 * 	Description
 * 		This helper is a "printk()-like" facility for debugging. It
 * 		prints a message defined by format *fmt* (of size *fmt_size*)
 * 		to file *\/sys/kernel/debug/tracing/trace* from DebugFS, if
 * 		available. It can take up to three additional **u64**
 * 		arguments (as an eBPF helpers, the total number of arguments is
 * 		limited to five).
 *
 * 		Each time the helper is called, it appends a line to the trace.
 * 		Lines are discarded while *\/sys/kernel/debug/tracing/trace* is
 * 		open, use *\/sys/kernel/debug/tracing/trace_pipe* to avoid this.
 * 		The format of the trace is customizable, and the exact output
 * 		one will get depends on the options set in
 * 		*\/sys/kernel/debug/tracing/trace_options* (see also the
 * 		*README* file under the same directory). However, it usually
 * 		defaults to something like:
 *
 * 		::
 *
 * 			telnet-470   [001] .N.. 419421.045894: 0x00000001: <formatted msg>
 *
 * 		In the above:
 *
 * 			* ``telnet`` is the name of the current task.
 * 			* ``470`` is the PID of the current task.
 * 			* ``001`` is the CPU number on which the task is
 * 			  running.
 * 			* In ``.N..``, each character refers to a set of
 * 			  options (whether irqs are enabled, scheduling
 * 			  options, whether hard/softirqs are running, level of
 * 			  preempt_disabled respectively). **N** means that
 * 			  **TIF_NEED_RESCHED** and **PREEMPT_NEED_RESCHED**
 * 			  are set.
 * 			* ``419421.045894`` is a timestamp.
 * 			* ``0x00000001`` is a fake value used by BPF for the
 * 			  instruction pointer register.
 * 			* ``<formatted msg>`` is the message formatted with
 * 			  *fmt*.
 *
 * 		The conversion specifiers supported by *fmt* are similar, but
 * 		more limited than for printk(). They are **%d**, **%i**,
 * 		**%u**, **%x**, **%ld**, **%li**, **%lu**, **%lx**, **%lld**,
 * 		**%lli**, **%llu**, **%llx**, **%p**, **%s**. No modifier (size
 * 		of field, padding with zeroes, etc.) is available, and the
 * 		helper will return **-EINVAL** (but print nothing) if it
 * 		encounters an unknown specifier.
 *
 * 		Also, note that **bpf_trace_printk**\ () is slow, and should
 * 		only be used for debugging purposes. For this reason, a notice
 * 		block (spanning several lines) is printed to kernel logs and
 * 		states that the helper should not be used "for production use"
 * 		the first time this helper is used (or more precisely, when
 * 		**trace_printk**\ () buffers are allocated). For passing values
 * 		to user space, perf events should be preferred.
 * 	Return
 * 		The number of bytes written to the buffer, or a negative error
 * 		in case of failure.
 *
 * u32 bpf_get_prandom_u32(void)
 * 	Description
 * 		Get a pseudo-random number.
 *
 * 		From a security point of view, this helper uses its own
 * 		pseudo-random internal state, and cannot be used to infer the
 * 		seed of other random functions in the kernel. However, it is
 * 		essential to note that the generator used by the helper is not
 * 		cryptographically secure.
 * 	Return
 * 		A random 32-bit unsigned value.
 *
 * u32 bpf_get_smp_processor_id(void)
 * 	Description
 * 		Get the SMP (symmetric multiprocessing) processor id. Note that
 * 		all programs run with preemption disabled, which means that the
 * 		SMP processor id is stable during all the execution of the
 * 		program.
 * 	Return
 * 		The SMP id of the processor running the program.
 *
 * long bpf_skb_store_bytes(struct sk_buff *skb, u32 offset, const void *from, u32 len, u64 flags)
 * 	Description
 * 		Store *len* bytes from address *from* into the packet
 * 		associated to *skb*, at *offset*. *flags* are a combination of
 * 		**BPF_F_RECOMPUTE_CSUM** (automatically recompute the
 * 		checksum for the packet after storing the bytes) and
 * 		**BPF_F_INVALIDATE_HASH** (set *skb*\ **->hash**, *skb*\
 * 		**->swhash** and *skb*\ **->l4hash** to 0).
 *
 * 		A call to this helper is susceptible to change the underlying
 * 		packet buffer. Therefore, at load time, all checks on pointers
 * 		previously done by the verifier are invalidated and must be
 * 		performed again, if the helper is used in combination with
 * 		direct packet access.
 * 	Return
 * 		0 on success, or a negative error in case of failure.
 *
 * long bpf_l3_csum_replace(struct sk_buff *skb, u32 offset, u64 from, u64 to, u64 size)
 * 	Description
 * 		Recompute the layer 3 (e.g. IP) checksum for the packet
 * 		associated to *skb*. Computation is incremental, so the helper
 * 		must know the former value of the header field that was
 * 		modified (*from*), the new value of this field (*to*), and the
 * 		number of bytes (2 or 4) for this field, stored in *size*.
 * 		Alternatively, it is possible to store the difference between
 * 		the previous and the new values of the header field in *to*, by
 * 		setting *from* and *size* to 0. For both methods, *offset*
 * 		indicates the location of the IP checksum within the packet.
 *
 * 		This helper works in combination with **bpf_csum_diff**\ (),
 * 		which does not update the checksum in-place, but offers more
 * 		flexibility and can handle sizes larger than 2 or 4 for the
 * 		checksum to update.
 *
 * 		A call to this helper is susceptible to change the underlying
 * 		packet buffer. Therefore, at load time, all checks on pointers
 * 		previously done by the verifier are invalidated and must be
 * 		performed again, if the helper is used in combination with
 * 		direct packet access.
 * 	Return
 * 		0 on success, or a negative error in case of failure.
 *
 * long bpf_l4_csum_replace(struct sk_buff *skb, u32 offset, u64 from, u64 to, u64 flags)
 * 	Description
 * 		Recompute the layer 4 (e.g. TCP, UDP or ICMP) checksum for the
 * 		packet associated to *skb*. Computation is incremental, so the
 * 		helper must know the former value of the header field that was
 * 		modified (*from*), the new value of this field (*to*), and the
 * 		number of bytes (2 or 4) for this field, stored on the lowest
 * 		four bits of *flags*. Alternatively, it is possible to store
 * 		the difference between the previous and the new values of the
 * 		header field in *to*, by setting *from* and the four lowest
 * 		bits of *flags* to 0. For both methods, *offset* indicates the
 * 		location of the IP checksum within the packet. In addition to
 * 		the size of the field, *flags* can be added (bitwise OR) actual
 * 		flags. With **BPF_F_MARK_MANGLED_0**, a null checksum is left
 * 		untouched (unless **BPF_F_MARK_ENFORCE** is added as well), and
 * 		for updates resulting in a null checksum the value is set to
 * 		**CSUM_MANGLED_0** instead. Flag **BPF_F_PSEUDO_HDR** indicates
 * 		the checksum is to be computed against a pseudo-header.
 *
 * 		This helper works in combination with **bpf_csum_diff**\ (),
 * 		which does not update the checksum in-place, but offers more
 * 		flexibility and can handle sizes larger than 2 or 4 for the
 * 		checksum to update.
 *
 * 		A call to this helper is susceptible to change the underlying
 * 		packet buffer. Therefore, at load time, all checks on pointers
 * 		previously done by the verifier are invalidated and must be
 * 		performed again, if the helper is used in combination with
 * 		direct packet access.
 * 	Return
 * 		0 on success, or a negative error in case of failure.
 *
 * long bpf_tail_call(void *ctx, struct bpf_map *prog_array_map, u32 index)
 * 	Description
 * 		This special helper is used to trigger a "tail call", or in
 * 		other words, to jump into another eBPF program. The same stack
 * 		frame is used (but values on stack and in registers for the
 * 		caller are not accessible to the callee). This mechanism allows
 * 		for program chaining, either for raising the maximum number of
 * 		available eBPF instructions, or to execute given programs in
 * 		conditional blocks. For security reasons, there is an upper
 * 		limit to the number of successive tail calls that can be
 * 		performed.
 *
 * 		Upon call of this helper, the program attempts to jump into a
 * 		program referenced at index *index* in *prog_array_map*, a
 * 		special map of type **BPF_MAP_TYPE_PROG_ARRAY**, and passes
 * 		*ctx*, a pointer to the context.
 *
 * 		If the call succeeds, the kernel immediately runs the first
 * 		instruction of the new program. This is not a function call,
 * 		and it never returns to the previous program. If the call
 * 		fails, then the helper has no effect, and the caller continues
 * 		to run its subsequent instructions. A call can fail if the
 * 		destination program for the jump does not exist (i.e. *index*
 * 		is superior to the number of entries in *prog_array_map*), or
 * 		if the maximum number of tail calls has been reached for this
 * 		chain of programs. This limit is defined in the kernel by the
 * 		macro **MAX_TAIL_CALL_CNT** (not accessible to user space),
 * 		which is currently set to 32.
 * 	Return
 * 		0 on success, or a negative error in case of failure.
 *
 * long bpf_clone_redirect(struct sk_buff *skb, u32 ifindex, u64 flags)
 * 	Description
 * 		Clone and redirect the packet associated to *skb* to another
 * 		net device of index *ifindex*. Both ingress and egress
 * 		interfaces can be used for redirection. The **BPF_F_INGRESS**
 * 		value in *flags* is used to make the distinction (ingress path
 * 		is selected if the flag is present, egress path otherwise).
 * 		This is the only flag supported for now.
 *
 * 		In comparison with **bpf_redirect**\ () helper,
 * 		**bpf_clone_redirect**\ () has the associated cost of
 * 		duplicating the packet buffer, but this can be executed out of
 * 		the eBPF program. Conversely, **bpf_redirect**\ () is more
 * 		efficient, but it is handled through an action code where the
 * 		redirection happens only after the eBPF program has returned.
 *
 * 		A call to this helper is susceptible to change the underlying
 * 		packet buffer. Therefore, at load time, all checks on pointers
 * 		previously done by the verifier are invalidated and must be
 * 		performed again, if the helper is used in combination with
 * 		direct packet access.
 * 	Return
 * 		0 on success, or a negative error in case of failure.
 *
 * u64 bpf_get_current_pid_tgid(void)
 * 	Return
 * 		A 64-bit integer containing the current tgid and pid, and
 * 		created as such:
 * 		*current_task*\ **->tgid << 32 \|**
 * 		*current_task*\ **->pid**.
 *
 * u64 bpf_get_current_uid_gid(void)
 * 	Return
 * 		A 64-bit integer containing the current GID and UID, and
 * 		created as such: *current_gid* **<< 32 \|** *current_uid*.
 *
 * long bpf_get_current_comm(void *buf, u32 size_of_buf)
 * 	Description
 * 		Copy the **comm** attribute of the current task into *buf* of
 * 		*size_of_buf*. The **comm** attribute contains the name of
 * 		the executable (excluding the path) for the current task. The
 * 		*size_of_buf* must be strictly positive. On success, the
 * 		helper makes sure that the *buf* is NUL-terminated. On failure,
 * 		it is filled with zeroes.
 * 	Return
 * 		0 on success, or a negative error in case of failure.
 *
 * u32 bpf_get_cgroup_classid(struct sk_buff *skb)
 * 	Description
 * 		Retrieve the classid for the current task, i.e. for the net_cls
 * 		cgroup to which *skb* belongs.
 *
 * 		This helper can be used on TC egress path, but not on ingress.
 *
 * 		The net_cls cgroup provides an interface to tag network packets
 * 		based on a user-provided identifier for all traffic coming from
 * 		the tasks belonging to the related cgroup. See also the related
 * 		kernel documentation, available from the Linux sources in file
 * 		*Documentation/admin-guide/cgroup-v1/net_cls.rst*.
 *
 * 		The Linux kernel has two versions for cgroups: there are
 * 		cgroups v1 and cgroups v2. Both are available to users, who can
 * 		use a mixture of them, but note that the net_cls cgroup is for
 * 		cgroup v1 only. This makes it incompatible with BPF programs
 * 		run on cgroups, which is a cgroup-v2-only feature (a socket can
 * 		only hold data for one version of cgroups at a time).
 *
 * 		This helper is only available is the kernel was compiled with
 * 		the **CONFIG_CGROUP_NET_CLASSID** configuration option set to
 * 		"**y**" or to "**m**".
 * 	Return
 * 		The classid, or 0 for the default unconfigured classid.
 *
 * long bpf_skb_vlan_push(struct sk_buff *skb, __be16 vlan_proto, u16 vlan_tci)
 * 	Description
 * 		Push a *vlan_tci* (VLAN tag control information) of protocol
 * 		*vlan_proto* to the packet associated to *skb*, then update
 * 		the checksum. Note that if *vlan_proto* is different from
 * 		**ETH_P_8021Q** and **ETH_P_8021AD**, it is considered to
 * 		be **ETH_P_8021Q**.
 *
 * 		A call to this helper is susceptible to change the underlying
 * 		packet buffer. Therefore, at load time, all checks on pointers
 * 		previously done by the verifier are invalidated and must be
 * 		performed again, if the helper is used in combination with
 * 		direct packet access.
 * 	Return
 * 		0 on success, or a negative error in case of failure.
 *
 * long bpf_skb_vlan_pop(struct sk_buff *skb)
 * 	Description
 * 		Pop a VLAN header from the packet associated to *skb*.
 *
 * 		A call to this helper is susceptible to change the underlying
 * 		packet buffer. Therefore, at load time, all checks on pointers
 * 		previously done by the verifier are invalidated and must be
 * 		performed again, if the helper is used in combination with
 * 		direct packet access.
 * 	Return
 * 		0 on success, or a negative error in case of failure.
 *
 * long bpf_skb_get_tunnel_key(struct sk_buff *skb, struct bpf_tunnel_key *key, u32 size, u64 flags)
 * 	Description
 * 		Get tunnel metadata. This helper takes a pointer *key* to an
 * 		empty **struct bpf_tunnel_key** of **size**, that will be
 * 		filled with tunnel metadata for the packet associated to *skb*.
 * 		The *flags* can be set to **BPF_F_TUNINFO_IPV6**, which
 * 		indicates that the tunnel is based on IPv6 protocol instead of
 * 		IPv4.
 *
 * 		The **struct bpf_tunnel_key** is an object that generalizes the
 * 		principal parameters used by various tunneling protocols into a
 * 		single struct. This way, it can be used to easily make a
 * 		decision based on the contents of the encapsulation header,
 * 		"summarized" in this struct. In particular, it holds the IP
 * 		address of the remote end (IPv4 or IPv6, depending on the case)
 * 		in *key*\ **->remote_ipv4** or *key*\ **->remote_ipv6**. Also,
 * 		this struct exposes the *key*\ **->tunnel_id**, which is
 * 		generally mapped to a VNI (Virtual Network Identifier), making
 * 		it programmable together with the **bpf_skb_set_tunnel_key**\
 * 		() helper.
 *
 * 		Let's imagine that the following code is part of a program
 * 		attached to the TC ingress interface, on one end of a GRE
 * 		tunnel, and is supposed to filter out all messages coming from
 * 		remote ends with IPv4 address other than 10.0.0.1:
 *
 * 		::
 *
 * 			int ret;
 * 			struct bpf_tunnel_key key = {};
 *
 * 			ret = bpf_skb_get_tunnel_key(skb, &key, sizeof(key), 0);
 * 			if (ret < 0)
 * 				return TC_ACT_SHOT;	// drop packet
 *
 * 			if (key.remote_ipv4 != 0x0a000001)
 * 				return TC_ACT_SHOT;	// drop packet
 *
 * 			return TC_ACT_OK;		// accept packet
 *
 * 		This interface can also be used with all encapsulation devices
 * 		that can operate in "collect metadata" mode: instead of having
 * 		one network device per specific configuration, the "collect
 * 		metadata" mode only requires a single device where the
 * 		configuration can be extracted from this helper.
 *
 * 		This can be used together with various tunnels such as VXLan,
 * 		Geneve, GRE or IP in IP (IPIP).
 * 	Return
 * 		0 on success, or a negative error in case of failure.
 *
 * long bpf_skb_set_tunnel_key(struct sk_buff *skb, struct bpf_tunnel_key *key, u32 size, u64 flags)
 * 	Description
 * 		Populate tunnel metadata for packet associated to *skb.* The
 * 		tunnel metadata is set to the contents of *key*, of *size*. The
 * 		*flags* can be set to a combination of the following values:
 *
 * 		**BPF_F_TUNINFO_IPV6**
 * 			Indicate that the tunnel is based on IPv6 protocol
 * 			instead of IPv4.
 * 		**BPF_F_ZERO_CSUM_TX**
 * 			For IPv4 packets, add a flag to tunnel metadata
 * 			indicating that checksum computation should be skipped
 * 			and checksum set to zeroes.
 * 		**BPF_F_DONT_FRAGMENT**
 * 			Add a flag to tunnel metadata indicating that the
 * 			packet should not be fragmented.
 * 		**BPF_F_SEQ_NUMBER**
 * 			Add a flag to tunnel metadata indicating that a
 * 			sequence number should be added to tunnel header before
 * 			sending the packet. This flag was added for GRE
 * 			encapsulation, but might be used with other protocols
 * 			as well in the future.
 *
 * 		Here is a typical usage on the transmit path:
 *
 * 		::
 *
 * 			struct bpf_tunnel_key key;
 * 			     populate key ...
 * 			bpf_skb_set_tunnel_key(skb, &key, sizeof(key), 0);
 * 			bpf_clone_redirect(skb, vxlan_dev_ifindex, 0);
 *
 * 		See also the description of the **bpf_skb_get_tunnel_key**\ ()
 * 		helper for additional information.
 * 	Return
 * 		0 on success, or a negative error in case of failure.
 *
 * u64 bpf_perf_event_read(struct bpf_map *map, u64 flags)
 * 	Description
 * 		Read the value of a perf event counter. This helper relies on a
 * 		*map* of type **BPF_MAP_TYPE_PERF_EVENT_ARRAY**. The nature of
 * 		the perf event counter is selected when *map* is updated with
 * 		perf event file descriptors. The *map* is an array whose size
 * 		is the number of available CPUs, and each cell contains a value
 * 		relative to one CPU. The value to retrieve is indicated by
 * 		*flags*, that contains the index of the CPU to look up, masked
 * 		with **BPF_F_INDEX_MASK**. Alternatively, *flags* can be set to
 * 		**BPF_F_CURRENT_CPU** to indicate that the value for the
 * 		current CPU should be retrieved.
 *
 * 		Note that before Linux 4.13, only hardware perf event can be
 * 		retrieved.
 *
 * 		Also, be aware that the newer helper
 * 		**bpf_perf_event_read_value**\ () is recommended over
 * 		**bpf_perf_event_read**\ () in general. The latter has some ABI
 * 		quirks where error and counter value are used as a return code
 * 		(which is wrong to do since ranges may overlap). This issue is
 * 		fixed with **bpf_perf_event_read_value**\ (), which at the same
 * 		time provides more features over the **bpf_perf_event_read**\
 * 		() interface. Please refer to the description of
 * 		**bpf_perf_event_read_value**\ () for details.
 * 	Return
 * 		The value of the perf event counter read from the map, or a
 * 		negative error code in case of failure.
 *
 * long bpf_redirect(u32 ifindex, u64 flags)
 * 	Description
 * 		Redirect the packet to another net device of index *ifindex*.
 * 		This helper is somewhat similar to **bpf_clone_redirect**\
 * 		(), except that the packet is not cloned, which provides
 * 		increased performance.
 *
 * 		Except for XDP, both ingress and egress interfaces can be used
 * 		for redirection. The **BPF_F_INGRESS** value in *flags* is used
 * 		to make the distinction (ingress path is selected if the flag
 * 		is present, egress path otherwise). Currently, XDP only
 * 		supports redirection to the egress interface, and accepts no
 * 		flag at all.
 *
 * 		The same effect can also be attained with the more generic
 * 		**bpf_redirect_map**\ (), which uses a BPF map to store the
 * 		redirect target instead of providing it directly to the helper.
 * 	Return
 * 		For XDP, the helper returns **XDP_REDIRECT** on success or
 * 		**XDP_ABORTED** on error. For other program types, the values
 * 		are **TC_ACT_REDIRECT** on success or **TC_ACT_SHOT** on
 * 		error.
 *
 * u32 bpf_get_route_realm(struct sk_buff *skb)
 * 	Description
 * 		Retrieve the realm or the route, that is to say the
 * 		**tclassid** field of the destination for the *skb*. The
 * 		identifier retrieved is a user-provided tag, similar to the
 * 		one used with the net_cls cgroup (see description for
 * 		**bpf_get_cgroup_classid**\ () helper), but here this tag is
 * 		held by a route (a destination entry), not by a task.
 *
 * 		Retrieving this identifier works with the clsact TC egress hook
 * 		(see also **tc-bpf(8)**), or alternatively on conventional
 * 		classful egress qdiscs, but not on TC ingress path. In case of
 * 		clsact TC egress hook, this has the advantage that, internally,
 * 		the destination entry has not been dropped yet in the transmit
 * 		path. Therefore, the destination entry does not need to be
 * 		artificially held via **netif_keep_dst**\ () for a classful
 * 		qdisc until the *skb* is freed.
 *
 * 		This helper is available only if the kernel was compiled with
 * 		**CONFIG_IP_ROUTE_CLASSID** configuration option.
 * 	Return
 * 		The realm of the route for the packet associated to *skb*, or 0
 * 		if none was found.
 *
 * long bpf_perf_event_output(void *ctx, struct bpf_map *map, u64 flags, void *data, u64 size)
 * 	Description
 * 		Write raw *data* blob into a special BPF perf event held by
 * 		*map* of type **BPF_MAP_TYPE_PERF_EVENT_ARRAY**. This perf
 * 		event must have the following attributes: **PERF_SAMPLE_RAW**
 * 		as **sample_type**, **PERF_TYPE_SOFTWARE** as **type**, and
 * 		**PERF_COUNT_SW_BPF_OUTPUT** as **config**.
 *
 * 		The *flags* are used to indicate the index in *map* for which
 * 		the value must be put, masked with **BPF_F_INDEX_MASK**.
 * 		Alternatively, *flags* can be set to **BPF_F_CURRENT_CPU**
 * 		to indicate that the index of the current CPU core should be
 * 		used.
 *
 * 		The value to write, of *size*, is passed through eBPF stack and
 * 		pointed by *data*.
 *
 * 		The context of the program *ctx* needs also be passed to the
 * 		helper.
 *
 * 		On user space, a program willing to read the values needs to
 * 		call **perf_event_open**\ () on the perf event (either for
 * 		one or for all CPUs) and to store the file descriptor into the
 * 		*map*. This must be done before the eBPF program can send data
 * 		into it. An example is available in file
 * 		*samples/bpf/trace_output_user.c* in the Linux kernel source
 * 		tree (the eBPF program counterpart is in
 * 		*samples/bpf/trace_output_kern.c*).
 *
 * 		**bpf_perf_event_output**\ () achieves better performance
 * 		than **bpf_trace_printk**\ () for sharing data with user
 * 		space, and is much better suitable for streaming data from eBPF
 * 		programs.
 *
 * 		Note that this helper is not restricted to tracing use cases
 * 		and can be used with programs attached to TC or XDP as well,
 * 		where it allows for passing data to user space listeners. Data
 * 		can be:
 *
 * 		* Only custom structs,
 * 		* Only the packet payload, or
 * 		* A combination of both.
 * 	Return
 * 		0 on success, or a negative error in case of failure.
 *
 * long bpf_skb_load_bytes(const void *skb, u32 offset, void *to, u32 len)
 * 	Description
 * 		This helper was provided as an easy way to load data from a
 * 		packet. It can be used to load *len* bytes from *offset* from
 * 		the packet associated to *skb*, into the buffer pointed by
 * 		*to*.
 *
 * 		Since Linux 4.7, usage of this helper has mostly been replaced
 * 		by "direct packet access", enabling packet data to be
 * 		manipulated with *skb*\ **->data** and *skb*\ **->data_end**
 * 		pointing respectively to the first byte of packet data and to
 * 		the byte after the last byte of packet data. However, it
 * 		remains useful if one wishes to read large quantities of data
 * 		at once from a packet into the eBPF stack.
 * 	Return
 * 		0 on success, or a negative error in case of failure.
 *
 * long bpf_get_stackid(void *ctx, struct bpf_map *map, u64 flags)
 * 	Description
 * 		Walk a user or a kernel stack and return its id. To achieve
 * 		this, the helper needs *ctx*, which is a pointer to the context
 * 		on which the tracing program is executed, and a pointer to a
 * 		*map* of type **BPF_MAP_TYPE_STACK_TRACE**.
 *
 * 		The last argument, *flags*, holds the number of stack frames to
 * 		skip (from 0 to 255), masked with
 * 		**BPF_F_SKIP_FIELD_MASK**. The next bits can be used to set
 * 		a combination of the following flags:
 *
 * 		**BPF_F_USER_STACK**
 * 			Collect a user space stack instead of a kernel stack.
 * 		**BPF_F_FAST_STACK_CMP**
 * 			Compare stacks by hash only.
 * 		**BPF_F_REUSE_STACKID**
 * 			If two different stacks hash into the same *stackid*,
 * 			discard the old one.
 *
 * 		The stack id retrieved is a 32 bit long integer handle which
 * 		can be further combined with other data (including other stack
 * 		ids) and used as a key into maps. This can be useful for
 * 		generating a variety of graphs (such as flame graphs or off-cpu
 * 		graphs).
 *
 * 		For walking a stack, this helper is an improvement over
 * 		**bpf_probe_read**\ (), which can be used with unrolled loops
 * 		but is not efficient and consumes a lot of eBPF instructions.
 * 		Instead, **bpf_get_stackid**\ () can collect up to
 * 		**PERF_MAX_STACK_DEPTH** both kernel and user frames. Note that
 * 		this limit can be controlled with the **sysctl** program, and
 * 		that it should be manually increased in order to profile long
 * 		user stacks (such as stacks for Java programs). To do so, use:
 *
 * 		::
 *
 * 			# sysctl kernel.perf_event_max_stack=<new value>
 * 	Return
 * 		The positive or null stack id on success, or a negative error
 * 		in case of failure.
 *
 * s64 bpf_csum_diff(__be32 *from, u32 from_size, __be32 *to, u32 to_size, __wsum seed)
 * 	Description
 * 		Compute a checksum difference, from the raw buffer pointed by
 * 		*from*, of length *from_size* (that must be a multiple of 4),
 * 		towards the raw buffer pointed by *to*, of size *to_size*
 * 		(same remark). An optional *seed* can be added to the value
 * 		(this can be cascaded, the seed may come from a previous call
 * 		to the helper).
 *
 * 		This is flexible enough to be used in several ways:
 *
 * 		* With *from_size* == 0, *to_size* > 0 and *seed* set to
 * 		  checksum, it can be used when pushing new data.
 * 		* With *from_size* > 0, *to_size* == 0 and *seed* set to
 * 		  checksum, it can be used when removing data from a packet.
 * 		* With *from_size* > 0, *to_size* > 0 and *seed* set to 0, it
 * 		  can be used to compute a diff. Note that *from_size* and
 * 		  *to_size* do not need to be equal.
 *
 * 		This helper can be used in combination with
 * 		**bpf_l3_csum_replace**\ () and **bpf_l4_csum_replace**\ (), to
 * 		which one can feed in the difference computed with
 * 		**bpf_csum_diff**\ ().
 * 	Return
 * 		The checksum result, or a negative error code in case of
 * 		failure.
 *
 * long bpf_skb_get_tunnel_opt(struct sk_buff *skb, void *opt, u32 size)
 * 	Description
 * 		Retrieve tunnel options metadata for the packet associated to
 * 		*skb*, and store the raw tunnel option data to the buffer *opt*
 * 		of *size*.
 *
 * 		This helper can be used with encapsulation devices that can
 * 		operate in "collect metadata" mode (please refer to the related
 * 		note in the description of **bpf_skb_get_tunnel_key**\ () for
 * 		more details). A particular example where this can be used is
 * 		in combination with the Geneve encapsulation protocol, where it
 * 		allows for pushing (with **bpf_skb_get_tunnel_opt**\ () helper)
 * 		and retrieving arbitrary TLVs (Type-Length-Value headers) from
 * 		the eBPF program. This allows for full customization of these
 * 		headers.
 * 	Return
 * 		The size of the option data retrieved.
 *
 * long bpf_skb_set_tunnel_opt(struct sk_buff *skb, void *opt, u32 size)
 * 	Description
 * 		Set tunnel options metadata for the packet associated to *skb*
 * 		to the option data contained in the raw buffer *opt* of *size*.
 *
 * 		See also the description of the **bpf_skb_get_tunnel_opt**\ ()
 * 		helper for additional information.
 * 	Return
 * 		0 on success, or a negative error in case of failure.
 *
 * long bpf_skb_change_proto(struct sk_buff *skb, __be16 proto, u64 flags)
 * 	Description
 * 		Change the protocol of the *skb* to *proto*. Currently
 * 		supported are transition from IPv4 to IPv6, and from IPv6 to
 * 		IPv4. The helper takes care of the groundwork for the
 * 		transition, including resizing the socket buffer. The eBPF
 * 		program is expected to fill the new headers, if any, via
 * 		**skb_store_bytes**\ () and to recompute the checksums with
 * 		**bpf_l3_csum_replace**\ () and **bpf_l4_csum_replace**\
 * 		(). The main case for this helper is to perform NAT64
 * 		operations out of an eBPF program.
 *
 * 		Internally, the GSO type is marked as dodgy so that headers are
 * 		checked and segments are recalculated by the GSO/GRO engine.
 * 		The size for GSO target is adapted as well.
 *
 * 		All values for *flags* are reserved for future usage, and must
 * 		be left at zero.
 *
 * 		A call to this helper is susceptible to change the underlying
 * 		packet buffer. Therefore, at load time, all checks on pointers
 * 		previously done by the verifier are invalidated and must be
 * 		performed again, if the helper is used in combination with
 * 		direct packet access.
 * 	Return
 * 		0 on success, or a negative error in case of failure.
 *
 * long bpf_skb_change_type(struct sk_buff *skb, u32 type)
 * 	Description
 * 		Change the packet type for the packet associated to *skb*. This
 * 		comes down to setting *skb*\ **->pkt_type** to *type*, except
 * 		the eBPF program does not have a write access to *skb*\
 * 		**->pkt_type** beside this helper. Using a helper here allows
 * 		for graceful handling of errors.
 *
 * 		The major use case is to change incoming *skb*s to
 * 		**PACKET_HOST** in a programmatic way instead of having to
 * 		recirculate via **redirect**\ (..., **BPF_F_INGRESS**), for
 * 		example.
 *
 * 		Note that *type* only allows certain values. At this time, they
 * 		are:
 *
 * 		**PACKET_HOST**
 * 			Packet is for us.
 * 		**PACKET_BROADCAST**
 * 			Send packet to all.
 * 		**PACKET_MULTICAST**
 * 			Send packet to group.
 * 		**PACKET_OTHERHOST**
 * 			Send packet to someone else.
 * 	Return
 * 		0 on success, or a negative error in case of failure.
 *
 * long bpf_skb_under_cgroup(struct sk_buff *skb, struct bpf_map *map, u32 index)
 * 	Description
 * 		Check whether *skb* is a descendant of the cgroup2 held by
 * 		*map* of type **BPF_MAP_TYPE_CGROUP_ARRAY**, at *index*.
 * 	Return
 * 		The return value depends on the result of the test, and can be:
 *
 * 		* 0, if the *skb* failed the cgroup2 descendant test.
 * 		* 1, if the *skb* succeeded the cgroup2 descendant test.
 * 		* A negative error code, if an error occurred.
 *
 * u32 bpf_get_hash_recalc(struct sk_buff *skb)
 * 	Description
 * 		Retrieve the hash of the packet, *skb*\ **->hash**. If it is
 * 		not set, in particular if the hash was cleared due to mangling,
 * 		recompute this hash. Later accesses to the hash can be done
 * 		directly with *skb*\ **->hash**.
 *
 * 		Calling **bpf_set_hash_invalid**\ (), changing a packet
 * 		prototype with **bpf_skb_change_proto**\ (), or calling
 * 		**bpf_skb_store_bytes**\ () with the
 * 		**BPF_F_INVALIDATE_HASH** are actions susceptible to clear
 * 		the hash and to trigger a new computation for the next call to
 * 		**bpf_get_hash_recalc**\ ().
 * 	Return
 * 		The 32-bit hash.
 *
 * u64 bpf_get_current_task(void)
 * 	Return
 * 		A pointer to the current task struct.
 *
 * long bpf_probe_write_user(void *dst, const void *src, u32 len)
 * 	Description
 * 		Attempt in a safe way to write *len* bytes from the buffer
 * 		*src* to *dst* in memory. It only works for threads that are in
 * 		user context, and *dst* must be a valid user space address.
 *
 * 		This helper should not be used to implement any kind of
 * 		security mechanism because of TOC-TOU attacks, but rather to
 * 		debug, divert, and manipulate execution of semi-cooperative
 * 		processes.
 *
 * 		Keep in mind that this feature is meant for experiments, and it
 * 		has a risk of crashing the system and running programs.
 * 		Therefore, when an eBPF program using this helper is attached,
 * 		a warning including PID and process name is printed to kernel
 * 		logs.
 * 	Return
 * 		0 on success, or a negative error in case of failure.
 *
 * long bpf_current_task_under_cgroup(struct bpf_map *map, u32 index)
 * 	Description
 * 		Check whether the probe is being run is the context of a given
 * 		subset of the cgroup2 hierarchy. The cgroup2 to test is held by
 * 		*map* of type **BPF_MAP_TYPE_CGROUP_ARRAY**, at *index*.
 * 	Return
 * 		The return value depends on the result of the test, and can be:
 *
 *		* 0, if current task belongs to the cgroup2.
 *		* 1, if current task does not belong to the cgroup2.
 * 		* A negative error code, if an error occurred.
 *
 * long bpf_skb_change_tail(struct sk_buff *skb, u32 len, u64 flags)
 * 	Description
 * 		Resize (trim or grow) the packet associated to *skb* to the
 * 		new *len*. The *flags* are reserved for future usage, and must
 * 		be left at zero.
 *
 * 		The basic idea is that the helper performs the needed work to
 * 		change the size of the packet, then the eBPF program rewrites
 * 		the rest via helpers like **bpf_skb_store_bytes**\ (),
 * 		**bpf_l3_csum_replace**\ (), **bpf_l3_csum_replace**\ ()
 * 		and others. This helper is a slow path utility intended for
 * 		replies with control messages. And because it is targeted for
 * 		slow path, the helper itself can afford to be slow: it
 * 		implicitly linearizes, unclones and drops offloads from the
 * 		*skb*.
 *
 * 		A call to this helper is susceptible to change the underlying
 * 		packet buffer. Therefore, at load time, all checks on pointers
 * 		previously done by the verifier are invalidated and must be
 * 		performed again, if the helper is used in combination with
 * 		direct packet access.
 * 	Return
 * 		0 on success, or a negative error in case of failure.
 *
 * long bpf_skb_pull_data(struct sk_buff *skb, u32 len)
 * 	Description
 * 		Pull in non-linear data in case the *skb* is non-linear and not
 * 		all of *len* are part of the linear section. Make *len* bytes
 * 		from *skb* readable and writable. If a zero value is passed for
 * 		*len*, then the whole length of the *skb* is pulled.
 *
 * 		This helper is only needed for reading and writing with direct
 * 		packet access.
 *
 * 		For direct packet access, testing that offsets to access
 * 		are within packet boundaries (test on *skb*\ **->data_end**) is
 * 		susceptible to fail if offsets are invalid, or if the requested
 * 		data is in non-linear parts of the *skb*. On failure the
 * 		program can just bail out, or in the case of a non-linear
 * 		buffer, use a helper to make the data available. The
 * 		**bpf_skb_load_bytes**\ () helper is a first solution to access
 * 		the data. Another one consists in using **bpf_skb_pull_data**
 * 		to pull in once the non-linear parts, then retesting and
 * 		eventually access the data.
 *
 * 		At the same time, this also makes sure the *skb* is uncloned,
 * 		which is a necessary condition for direct write. As this needs
 * 		to be an invariant for the write part only, the verifier
 * 		detects writes and adds a prologue that is calling
 * 		**bpf_skb_pull_data()** to effectively unclone the *skb* from
 * 		the very beginning in case it is indeed cloned.
 *
 * 		A call to this helper is susceptible to change the underlying
 * 		packet buffer. Therefore, at load time, all checks on pointers
 * 		previously done by the verifier are invalidated and must be
 * 		performed again, if the helper is used in combination with
 * 		direct packet access.
 * 	Return
 * 		0 on success, or a negative error in case of failure.
 *
 * s64 bpf_csum_update(struct sk_buff *skb, __wsum csum)
 * 	Description
 * 		Add the checksum *csum* into *skb*\ **->csum** in case the
 * 		driver has supplied a checksum for the entire packet into that
 * 		field. Return an error otherwise. This helper is intended to be
 * 		used in combination with **bpf_csum_diff**\ (), in particular
 * 		when the checksum needs to be updated after data has been
 * 		written into the packet through direct packet access.
 * 	Return
 * 		The checksum on success, or a negative error code in case of
 * 		failure.
 *
 * void bpf_set_hash_invalid(struct sk_buff *skb)
 * 	Description
 * 		Invalidate the current *skb*\ **->hash**. It can be used after
 * 		mangling on headers through direct packet access, in order to
 * 		indicate that the hash is outdated and to trigger a
 * 		recalculation the next time the kernel tries to access this
 * 		hash or when the **bpf_get_hash_recalc**\ () helper is called.
 *
 * long bpf_get_numa_node_id(void)
 * 	Description
 * 		Return the id of the current NUMA node. The primary use case
 * 		for this helper is the selection of sockets for the local NUMA
 * 		node, when the program is attached to sockets using the
 * 		**SO_ATTACH_REUSEPORT_EBPF** option (see also **socket(7)**),
 * 		but the helper is also available to other eBPF program types,
 * 		similarly to **bpf_get_smp_processor_id**\ ().
 * 	Return
 * 		The id of current NUMA node.
 *
 * long bpf_skb_change_head(struct sk_buff *skb, u32 len, u64 flags)
 * 	Description
 * 		Grows headroom of packet associated to *skb* and adjusts the
 * 		offset of the MAC header accordingly, adding *len* bytes of
 * 		space. It automatically extends and reallocates memory as
 * 		required.
 *
 * 		This helper can be used on a layer 3 *skb* to push a MAC header
 * 		for redirection into a layer 2 device.
 *
 * 		All values for *flags* are reserved for future usage, and must
 * 		be left at zero.
 *
 * 		A call to this helper is susceptible to change the underlying
 * 		packet buffer. Therefore, at load time, all checks on pointers
 * 		previously done by the verifier are invalidated and must be
 * 		performed again, if the helper is used in combination with
 * 		direct packet access.
 * 	Return
 * 		0 on success, or a negative error in case of failure.
 *
 * long bpf_xdp_adjust_head(struct xdp_buff *xdp_md, int delta)
 * 	Description
 * 		Adjust (move) *xdp_md*\ **->data** by *delta* bytes. Note that
 * 		it is possible to use a negative value for *delta*. This helper
 * 		can be used to prepare the packet for pushing or popping
 * 		headers.
 *
 * 		A call to this helper is susceptible to change the underlying
 * 		packet buffer. Therefore, at load time, all checks on pointers
 * 		previously done by the verifier are invalidated and must be
 * 		performed again, if the helper is used in combination with
 * 		direct packet access.
 * 	Return
 * 		0 on success, or a negative error in case of failure.
 *
 * long bpf_probe_read_str(void *dst, u32 size, const void *unsafe_ptr)
 * 	Description
 * 		Copy a NUL terminated string from an unsafe kernel address
 * 		*unsafe_ptr* to *dst*. See **bpf_probe_read_kernel_str**\ () for
 * 		more details.
 *
 * 		Generally, use **bpf_probe_read_user_str**\ () or
 * 		**bpf_probe_read_kernel_str**\ () instead.
 * 	Return
 * 		On success, the strictly positive length of the string,
 * 		including the trailing NUL character. On error, a negative
 * 		value.
 *
 * u64 bpf_get_socket_cookie(struct sk_buff *skb)
 * 	Description
 * 		If the **struct sk_buff** pointed by *skb* has a known socket,
 * 		retrieve the cookie (generated by the kernel) of this socket.
 * 		If no cookie has been set yet, generate a new cookie. Once
 * 		generated, the socket cookie remains stable for the life of the
 * 		socket. This helper can be useful for monitoring per socket
 * 		networking traffic statistics as it provides a global socket
 * 		identifier that can be assumed unique.
 * 	Return
 * 		A 8-byte long unique number on success, or 0 if the socket
 * 		field is missing inside *skb*.
 *
 * u64 bpf_get_socket_cookie(struct bpf_sock_addr *ctx)
 * 	Description
 * 		Equivalent to bpf_get_socket_cookie() helper that accepts
 * 		*skb*, but gets socket from **struct bpf_sock_addr** context.
 * 	Return
 * 		A 8-byte long unique number.
 *
 * u64 bpf_get_socket_cookie(struct bpf_sock_ops *ctx)
 * 	Description
 * 		Equivalent to **bpf_get_socket_cookie**\ () helper that accepts
 * 		*skb*, but gets socket from **struct bpf_sock_ops** context.
 * 	Return
 * 		A 8-byte long unique number.
 *
 * u64 bpf_get_socket_cookie(struct sock *sk)
 * 	Description
 * 		Equivalent to **bpf_get_socket_cookie**\ () helper that accepts
 * 		*sk*, but gets socket from a BTF **struct sock**. This helper
 * 		also works for sleepable programs.
 * 	Return
 * 		A 8-byte long unique number or 0 if *sk* is NULL.
 *
 * u32 bpf_get_socket_uid(struct sk_buff *skb)
 * 	Return
 * 		The owner UID of the socket associated to *skb*. If the socket
 * 		is **NULL**, or if it is not a full socket (i.e. if it is a
 * 		time-wait or a request socket instead), **overflowuid** value
 * 		is returned (note that **overflowuid** might also be the actual
 * 		UID value for the socket).
 *
 * long bpf_set_hash(struct sk_buff *skb, u32 hash)
 * 	Description
 * 		Set the full hash for *skb* (set the field *skb*\ **->hash**)
 * 		to value *hash*.
 * 	Return
 * 		0
 *
 * long bpf_setsockopt(void *bpf_socket, int level, int optname, void *optval, int optlen)
 * 	Description
 * 		Emulate a call to **setsockopt()** on the socket associated to
 * 		*bpf_socket*, which must be a full socket. The *level* at
 * 		which the option resides and the name *optname* of the option
 * 		must be specified, see **setsockopt(2)** for more information.
 * 		The option value of length *optlen* is pointed by *optval*.
 *
 * 		*bpf_socket* should be one of the following:
 *
 * 		* **struct bpf_sock_ops** for **BPF_PROG_TYPE_SOCK_OPS**.
 * 		* **struct bpf_sock_addr** for **BPF_CGROUP_INET4_CONNECT**
 * 		  and **BPF_CGROUP_INET6_CONNECT**.
 *
 * 		This helper actually implements a subset of **setsockopt()**.
 * 		It supports the following *level*\ s:
 *
 * 		* **SOL_SOCKET**, which supports the following *optname*\ s:
 * 		  **SO_RCVBUF**, **SO_SNDBUF**, **SO_MAX_PACING_RATE**,
 * 		  **SO_PRIORITY**, **SO_RCVLOWAT**, **SO_MARK**,
 * 		  **SO_BINDTODEVICE**, **SO_KEEPALIVE**.
 * 		* **IPPROTO_TCP**, which supports the following *optname*\ s:
 * 		  **TCP_CONGESTION**, **TCP_BPF_IW**,
 * 		  **TCP_BPF_SNDCWND_CLAMP**, **TCP_SAVE_SYN**,
 * 		  **TCP_KEEPIDLE**, **TCP_KEEPINTVL**, **TCP_KEEPCNT**,
<<<<<<< HEAD
 * 		  **TCP_SYNCNT**, **TCP_USER_TIMEOUT**.
=======
 *		  **TCP_SYNCNT**, **TCP_USER_TIMEOUT**, **TCP_NOTSENT_LOWAT**.
>>>>>>> 7d2a07b7
 * 		* **IPPROTO_IP**, which supports *optname* **IP_TOS**.
 * 		* **IPPROTO_IPV6**, which supports *optname* **IPV6_TCLASS**.
 * 	Return
 * 		0 on success, or a negative error in case of failure.
 *
 * long bpf_skb_adjust_room(struct sk_buff *skb, s32 len_diff, u32 mode, u64 flags)
 * 	Description
 * 		Grow or shrink the room for data in the packet associated to
 * 		*skb* by *len_diff*, and according to the selected *mode*.
 *
 * 		By default, the helper will reset any offloaded checksum
 * 		indicator of the skb to CHECKSUM_NONE. This can be avoided
 * 		by the following flag:
 *
 * 		* **BPF_F_ADJ_ROOM_NO_CSUM_RESET**: Do not reset offloaded
 * 		  checksum data of the skb to CHECKSUM_NONE.
 *
 *		There are two supported modes at this time:
 *
 *		* **BPF_ADJ_ROOM_MAC**: Adjust room at the mac layer
 *		  (room space is added or removed below the layer 2 header).
 *
 * 		* **BPF_ADJ_ROOM_NET**: Adjust room at the network layer
 * 		  (room space is added or removed below the layer 3 header).
 *
 *		The following flags are supported at this time:
 *
 *		* **BPF_F_ADJ_ROOM_FIXED_GSO**: Do not adjust gso_size.
 *		  Adjusting mss in this way is not allowed for datagrams.
 *
 *		* **BPF_F_ADJ_ROOM_ENCAP_L3_IPV4**,
 *		  **BPF_F_ADJ_ROOM_ENCAP_L3_IPV6**:
 *		  Any new space is reserved to hold a tunnel header.
 *		  Configure skb offsets and other fields accordingly.
 *
 *		* **BPF_F_ADJ_ROOM_ENCAP_L4_GRE**,
 *		  **BPF_F_ADJ_ROOM_ENCAP_L4_UDP**:
 *		  Use with ENCAP_L3 flags to further specify the tunnel type.
 *
 *		* **BPF_F_ADJ_ROOM_ENCAP_L2**\ (*len*):
 *		  Use with ENCAP_L3/L4 flags to further specify the tunnel
 *		  type; *len* is the length of the inner MAC header.
 *
 *		* **BPF_F_ADJ_ROOM_ENCAP_L2_ETH**:
 *		  Use with BPF_F_ADJ_ROOM_ENCAP_L2 flag to further specify the
 *		  L2 type as Ethernet.
 *
 * 		A call to this helper is susceptible to change the underlying
 * 		packet buffer. Therefore, at load time, all checks on pointers
 * 		previously done by the verifier are invalidated and must be
 * 		performed again, if the helper is used in combination with
 * 		direct packet access.
 * 	Return
 * 		0 on success, or a negative error in case of failure.
 *
 * long bpf_redirect_map(struct bpf_map *map, u32 key, u64 flags)
 * 	Description
 * 		Redirect the packet to the endpoint referenced by *map* at
 * 		index *key*. Depending on its type, this *map* can contain
 * 		references to net devices (for forwarding packets through other
 * 		ports), or to CPUs (for redirecting XDP frames to another CPU;
 * 		but this is only implemented for native XDP (with driver
 * 		support) as of this writing).
 *
 * 		The lower two bits of *flags* are used as the return code if
 * 		the map lookup fails. This is so that the return value can be
 * 		one of the XDP program return codes up to **XDP_TX**, as chosen
<<<<<<< HEAD
 * 		by the caller. Any higher bits in the *flags* argument must be
 * 		unset.
 *
=======
 * 		by the caller. The higher bits of *flags* can be set to
 * 		BPF_F_BROADCAST or BPF_F_EXCLUDE_INGRESS as defined below.
 *
 * 		With BPF_F_BROADCAST the packet will be broadcasted to all the
 * 		interfaces in the map, with BPF_F_EXCLUDE_INGRESS the ingress
 * 		interface will be excluded when do broadcasting.
 *
>>>>>>> 7d2a07b7
 * 		See also **bpf_redirect**\ (), which only supports redirecting
 * 		to an ifindex, but doesn't require a map to do so.
 * 	Return
 * 		**XDP_REDIRECT** on success, or the value of the two lower bits
 * 		of the *flags* argument on error.
 *
 * long bpf_sk_redirect_map(struct sk_buff *skb, struct bpf_map *map, u32 key, u64 flags)
 * 	Description
 * 		Redirect the packet to the socket referenced by *map* (of type
 * 		**BPF_MAP_TYPE_SOCKMAP**) at index *key*. Both ingress and
 * 		egress interfaces can be used for redirection. The
 * 		**BPF_F_INGRESS** value in *flags* is used to make the
 * 		distinction (ingress path is selected if the flag is present,
 * 		egress path otherwise). This is the only flag supported for now.
 * 	Return
 * 		**SK_PASS** on success, or **SK_DROP** on error.
 *
 * long bpf_sock_map_update(struct bpf_sock_ops *skops, struct bpf_map *map, void *key, u64 flags)
 * 	Description
 * 		Add an entry to, or update a *map* referencing sockets. The
 * 		*skops* is used as a new value for the entry associated to
 * 		*key*. *flags* is one of:
 *
 * 		**BPF_NOEXIST**
 * 			The entry for *key* must not exist in the map.
 * 		**BPF_EXIST**
 * 			The entry for *key* must already exist in the map.
 * 		**BPF_ANY**
 * 			No condition on the existence of the entry for *key*.
 *
 * 		If the *map* has eBPF programs (parser and verdict), those will
 * 		be inherited by the socket being added. If the socket is
 * 		already attached to eBPF programs, this results in an error.
 * 	Return
 * 		0 on success, or a negative error in case of failure.
 *
 * long bpf_xdp_adjust_meta(struct xdp_buff *xdp_md, int delta)
 * 	Description
 * 		Adjust the address pointed by *xdp_md*\ **->data_meta** by
 * 		*delta* (which can be positive or negative). Note that this
 * 		operation modifies the address stored in *xdp_md*\ **->data**,
 * 		so the latter must be loaded only after the helper has been
 * 		called.
 *
 * 		The use of *xdp_md*\ **->data_meta** is optional and programs
 * 		are not required to use it. The rationale is that when the
 * 		packet is processed with XDP (e.g. as DoS filter), it is
 * 		possible to push further meta data along with it before passing
 * 		to the stack, and to give the guarantee that an ingress eBPF
 * 		program attached as a TC classifier on the same device can pick
 * 		this up for further post-processing. Since TC works with socket
 * 		buffers, it remains possible to set from XDP the **mark** or
 * 		**priority** pointers, or other pointers for the socket buffer.
 * 		Having this scratch space generic and programmable allows for
 * 		more flexibility as the user is free to store whatever meta
 * 		data they need.
 *
 * 		A call to this helper is susceptible to change the underlying
 * 		packet buffer. Therefore, at load time, all checks on pointers
 * 		previously done by the verifier are invalidated and must be
 * 		performed again, if the helper is used in combination with
 * 		direct packet access.
 * 	Return
 * 		0 on success, or a negative error in case of failure.
 *
 * long bpf_perf_event_read_value(struct bpf_map *map, u64 flags, struct bpf_perf_event_value *buf, u32 buf_size)
 * 	Description
 * 		Read the value of a perf event counter, and store it into *buf*
 * 		of size *buf_size*. This helper relies on a *map* of type
 * 		**BPF_MAP_TYPE_PERF_EVENT_ARRAY**. The nature of the perf event
 * 		counter is selected when *map* is updated with perf event file
 * 		descriptors. The *map* is an array whose size is the number of
 * 		available CPUs, and each cell contains a value relative to one
 * 		CPU. The value to retrieve is indicated by *flags*, that
 * 		contains the index of the CPU to look up, masked with
 * 		**BPF_F_INDEX_MASK**. Alternatively, *flags* can be set to
 * 		**BPF_F_CURRENT_CPU** to indicate that the value for the
 * 		current CPU should be retrieved.
 *
 * 		This helper behaves in a way close to
 * 		**bpf_perf_event_read**\ () helper, save that instead of
 * 		just returning the value observed, it fills the *buf*
 * 		structure. This allows for additional data to be retrieved: in
 * 		particular, the enabled and running times (in *buf*\
 * 		**->enabled** and *buf*\ **->running**, respectively) are
 * 		copied. In general, **bpf_perf_event_read_value**\ () is
 * 		recommended over **bpf_perf_event_read**\ (), which has some
 * 		ABI issues and provides fewer functionalities.
 *
 * 		These values are interesting, because hardware PMU (Performance
 * 		Monitoring Unit) counters are limited resources. When there are
 * 		more PMU based perf events opened than available counters,
 * 		kernel will multiplex these events so each event gets certain
 * 		percentage (but not all) of the PMU time. In case that
 * 		multiplexing happens, the number of samples or counter value
 * 		will not reflect the case compared to when no multiplexing
 * 		occurs. This makes comparison between different runs difficult.
 * 		Typically, the counter value should be normalized before
 * 		comparing to other experiments. The usual normalization is done
 * 		as follows.
 *
 * 		::
 *
 * 			normalized_counter = counter * t_enabled / t_running
 *
 * 		Where t_enabled is the time enabled for event and t_running is
 * 		the time running for event since last normalization. The
 * 		enabled and running times are accumulated since the perf event
 * 		open. To achieve scaling factor between two invocations of an
 * 		eBPF program, users can use CPU id as the key (which is
 * 		typical for perf array usage model) to remember the previous
 * 		value and do the calculation inside the eBPF program.
 * 	Return
 * 		0 on success, or a negative error in case of failure.
 *
 * long bpf_perf_prog_read_value(struct bpf_perf_event_data *ctx, struct bpf_perf_event_value *buf, u32 buf_size)
 * 	Description
 * 		For en eBPF program attached to a perf event, retrieve the
 * 		value of the event counter associated to *ctx* and store it in
 * 		the structure pointed by *buf* and of size *buf_size*. Enabled
 * 		and running times are also stored in the structure (see
 * 		description of helper **bpf_perf_event_read_value**\ () for
 * 		more details).
 * 	Return
 * 		0 on success, or a negative error in case of failure.
 *
 * long bpf_getsockopt(void *bpf_socket, int level, int optname, void *optval, int optlen)
 * 	Description
 * 		Emulate a call to **getsockopt()** on the socket associated to
 * 		*bpf_socket*, which must be a full socket. The *level* at
 * 		which the option resides and the name *optname* of the option
 * 		must be specified, see **getsockopt(2)** for more information.
 * 		The retrieved value is stored in the structure pointed by
 * 		*opval* and of length *optlen*.
 *
 * 		*bpf_socket* should be one of the following:
 *
 * 		* **struct bpf_sock_ops** for **BPF_PROG_TYPE_SOCK_OPS**.
 * 		* **struct bpf_sock_addr** for **BPF_CGROUP_INET4_CONNECT**
 * 		  and **BPF_CGROUP_INET6_CONNECT**.
 *
 * 		This helper actually implements a subset of **getsockopt()**.
 * 		It supports the following *level*\ s:
 *
 * 		* **IPPROTO_TCP**, which supports *optname*
 * 		  **TCP_CONGESTION**.
 * 		* **IPPROTO_IP**, which supports *optname* **IP_TOS**.
 * 		* **IPPROTO_IPV6**, which supports *optname* **IPV6_TCLASS**.
 * 	Return
 * 		0 on success, or a negative error in case of failure.
 *
 * long bpf_override_return(struct pt_regs *regs, u64 rc)
 * 	Description
 * 		Used for error injection, this helper uses kprobes to override
 * 		the return value of the probed function, and to set it to *rc*.
 * 		The first argument is the context *regs* on which the kprobe
 * 		works.
 *
 * 		This helper works by setting the PC (program counter)
 * 		to an override function which is run in place of the original
 * 		probed function. This means the probed function is not run at
 * 		all. The replacement function just returns with the required
 * 		value.
 *
 * 		This helper has security implications, and thus is subject to
 * 		restrictions. It is only available if the kernel was compiled
 * 		with the **CONFIG_BPF_KPROBE_OVERRIDE** configuration
 * 		option, and in this case it only works on functions tagged with
 * 		**ALLOW_ERROR_INJECTION** in the kernel code.
 *
 * 		Also, the helper is only available for the architectures having
 * 		the CONFIG_FUNCTION_ERROR_INJECTION option. As of this writing,
 * 		x86 architecture is the only one to support this feature.
 * 	Return
 * 		0
 *
 * long bpf_sock_ops_cb_flags_set(struct bpf_sock_ops *bpf_sock, int argval)
 * 	Description
 * 		Attempt to set the value of the **bpf_sock_ops_cb_flags** field
 * 		for the full TCP socket associated to *bpf_sock_ops* to
 * 		*argval*.
 *
 * 		The primary use of this field is to determine if there should
 * 		be calls to eBPF programs of type
 * 		**BPF_PROG_TYPE_SOCK_OPS** at various points in the TCP
 * 		code. A program of the same type can change its value, per
 * 		connection and as necessary, when the connection is
 * 		established. This field is directly accessible for reading, but
 * 		this helper must be used for updates in order to return an
 * 		error if an eBPF program tries to set a callback that is not
 * 		supported in the current kernel.
 *
 * 		*argval* is a flag array which can combine these flags:
 *
 * 		* **BPF_SOCK_OPS_RTO_CB_FLAG** (retransmission time out)
 * 		* **BPF_SOCK_OPS_RETRANS_CB_FLAG** (retransmission)
 * 		* **BPF_SOCK_OPS_STATE_CB_FLAG** (TCP state change)
 * 		* **BPF_SOCK_OPS_RTT_CB_FLAG** (every RTT)
 *
 * 		Therefore, this function can be used to clear a callback flag by
 * 		setting the appropriate bit to zero. e.g. to disable the RTO
 * 		callback:
 *
 * 		**bpf_sock_ops_cb_flags_set(bpf_sock,**
 * 			**bpf_sock->bpf_sock_ops_cb_flags & ~BPF_SOCK_OPS_RTO_CB_FLAG)**
 *
 * 		Here are some examples of where one could call such eBPF
 * 		program:
 *
 * 		* When RTO fires.
 * 		* When a packet is retransmitted.
 * 		* When the connection terminates.
 * 		* When a packet is sent.
 * 		* When a packet is received.
 * 	Return
 * 		Code **-EINVAL** if the socket is not a full TCP socket;
 * 		otherwise, a positive number containing the bits that could not
 * 		be set is returned (which comes down to 0 if all bits were set
 * 		as required).
 *
 * long bpf_msg_redirect_map(struct sk_msg_buff *msg, struct bpf_map *map, u32 key, u64 flags)
 * 	Description
 * 		This helper is used in programs implementing policies at the
 * 		socket level. If the message *msg* is allowed to pass (i.e. if
 * 		the verdict eBPF program returns **SK_PASS**), redirect it to
 * 		the socket referenced by *map* (of type
 * 		**BPF_MAP_TYPE_SOCKMAP**) at index *key*. Both ingress and
 * 		egress interfaces can be used for redirection. The
 * 		**BPF_F_INGRESS** value in *flags* is used to make the
 * 		distinction (ingress path is selected if the flag is present,
 * 		egress path otherwise). This is the only flag supported for now.
 * 	Return
 * 		**SK_PASS** on success, or **SK_DROP** on error.
 *
 * long bpf_msg_apply_bytes(struct sk_msg_buff *msg, u32 bytes)
 * 	Description
 * 		For socket policies, apply the verdict of the eBPF program to
 * 		the next *bytes* (number of bytes) of message *msg*.
 *
 * 		For example, this helper can be used in the following cases:
 *
 * 		* A single **sendmsg**\ () or **sendfile**\ () system call
 * 		  contains multiple logical messages that the eBPF program is
 * 		  supposed to read and for which it should apply a verdict.
 * 		* An eBPF program only cares to read the first *bytes* of a
 * 		  *msg*. If the message has a large payload, then setting up
 * 		  and calling the eBPF program repeatedly for all bytes, even
 * 		  though the verdict is already known, would create unnecessary
 * 		  overhead.
 *
 * 		When called from within an eBPF program, the helper sets a
 * 		counter internal to the BPF infrastructure, that is used to
 * 		apply the last verdict to the next *bytes*. If *bytes* is
 * 		smaller than the current data being processed from a
 * 		**sendmsg**\ () or **sendfile**\ () system call, the first
 * 		*bytes* will be sent and the eBPF program will be re-run with
 * 		the pointer for start of data pointing to byte number *bytes*
 * 		**+ 1**. If *bytes* is larger than the current data being
 * 		processed, then the eBPF verdict will be applied to multiple
 * 		**sendmsg**\ () or **sendfile**\ () calls until *bytes* are
 * 		consumed.
 *
 * 		Note that if a socket closes with the internal counter holding
 * 		a non-zero value, this is not a problem because data is not
 * 		being buffered for *bytes* and is sent as it is received.
 * 	Return
 * 		0
 *
 * long bpf_msg_cork_bytes(struct sk_msg_buff *msg, u32 bytes)
 * 	Description
 * 		For socket policies, prevent the execution of the verdict eBPF
 * 		program for message *msg* until *bytes* (byte number) have been
 * 		accumulated.
 *
 * 		This can be used when one needs a specific number of bytes
 * 		before a verdict can be assigned, even if the data spans
 * 		multiple **sendmsg**\ () or **sendfile**\ () calls. The extreme
 * 		case would be a user calling **sendmsg**\ () repeatedly with
 * 		1-byte long message segments. Obviously, this is bad for
 * 		performance, but it is still valid. If the eBPF program needs
 * 		*bytes* bytes to validate a header, this helper can be used to
 * 		prevent the eBPF program to be called again until *bytes* have
 * 		been accumulated.
 * 	Return
 * 		0
 *
 * long bpf_msg_pull_data(struct sk_msg_buff *msg, u32 start, u32 end, u64 flags)
 * 	Description
 * 		For socket policies, pull in non-linear data from user space
 * 		for *msg* and set pointers *msg*\ **->data** and *msg*\
 * 		**->data_end** to *start* and *end* bytes offsets into *msg*,
 * 		respectively.
 *
 * 		If a program of type **BPF_PROG_TYPE_SK_MSG** is run on a
 * 		*msg* it can only parse data that the (**data**, **data_end**)
 * 		pointers have already consumed. For **sendmsg**\ () hooks this
 * 		is likely the first scatterlist element. But for calls relying
 * 		on the **sendpage** handler (e.g. **sendfile**\ ()) this will
 * 		be the range (**0**, **0**) because the data is shared with
 * 		user space and by default the objective is to avoid allowing
 * 		user space to modify data while (or after) eBPF verdict is
 * 		being decided. This helper can be used to pull in data and to
 * 		set the start and end pointer to given values. Data will be
 * 		copied if necessary (i.e. if data was not linear and if start
 * 		and end pointers do not point to the same chunk).
 *
 * 		A call to this helper is susceptible to change the underlying
 * 		packet buffer. Therefore, at load time, all checks on pointers
 * 		previously done by the verifier are invalidated and must be
 * 		performed again, if the helper is used in combination with
 * 		direct packet access.
 *
 * 		All values for *flags* are reserved for future usage, and must
 * 		be left at zero.
 * 	Return
 * 		0 on success, or a negative error in case of failure.
 *
 * long bpf_bind(struct bpf_sock_addr *ctx, struct sockaddr *addr, int addr_len)
 * 	Description
 * 		Bind the socket associated to *ctx* to the address pointed by
 * 		*addr*, of length *addr_len*. This allows for making outgoing
 * 		connection from the desired IP address, which can be useful for
 * 		example when all processes inside a cgroup should use one
 * 		single IP address on a host that has multiple IP configured.
 *
 * 		This helper works for IPv4 and IPv6, TCP and UDP sockets. The
 * 		domain (*addr*\ **->sa_family**) must be **AF_INET** (or
 * 		**AF_INET6**). It's advised to pass zero port (**sin_port**
 * 		or **sin6_port**) which triggers IP_BIND_ADDRESS_NO_PORT-like
 * 		behavior and lets the kernel efficiently pick up an unused
 * 		port as long as 4-tuple is unique. Passing non-zero port might
 * 		lead to degraded performance.
 * 	Return
 * 		0 on success, or a negative error in case of failure.
 *
 * long bpf_xdp_adjust_tail(struct xdp_buff *xdp_md, int delta)
 * 	Description
 * 		Adjust (move) *xdp_md*\ **->data_end** by *delta* bytes. It is
 * 		possible to both shrink and grow the packet tail.
 * 		Shrink done via *delta* being a negative integer.
 *
 * 		A call to this helper is susceptible to change the underlying
 * 		packet buffer. Therefore, at load time, all checks on pointers
 * 		previously done by the verifier are invalidated and must be
 * 		performed again, if the helper is used in combination with
 * 		direct packet access.
 * 	Return
 * 		0 on success, or a negative error in case of failure.
 *
 * long bpf_skb_get_xfrm_state(struct sk_buff *skb, u32 index, struct bpf_xfrm_state *xfrm_state, u32 size, u64 flags)
 * 	Description
 * 		Retrieve the XFRM state (IP transform framework, see also
 * 		**ip-xfrm(8)**) at *index* in XFRM "security path" for *skb*.
 *
 * 		The retrieved value is stored in the **struct bpf_xfrm_state**
 * 		pointed by *xfrm_state* and of length *size*.
 *
 * 		All values for *flags* are reserved for future usage, and must
 * 		be left at zero.
 *
 * 		This helper is available only if the kernel was compiled with
 * 		**CONFIG_XFRM** configuration option.
 * 	Return
 * 		0 on success, or a negative error in case of failure.
 *
 * long bpf_get_stack(void *ctx, void *buf, u32 size, u64 flags)
 * 	Description
 * 		Return a user or a kernel stack in bpf program provided buffer.
 * 		To achieve this, the helper needs *ctx*, which is a pointer
 * 		to the context on which the tracing program is executed.
 * 		To store the stacktrace, the bpf program provides *buf* with
 * 		a nonnegative *size*.
 *
 * 		The last argument, *flags*, holds the number of stack frames to
 * 		skip (from 0 to 255), masked with
 * 		**BPF_F_SKIP_FIELD_MASK**. The next bits can be used to set
 * 		the following flags:
 *
 * 		**BPF_F_USER_STACK**
 * 			Collect a user space stack instead of a kernel stack.
 * 		**BPF_F_USER_BUILD_ID**
 * 			Collect buildid+offset instead of ips for user stack,
 * 			only valid if **BPF_F_USER_STACK** is also specified.
 *
 * 		**bpf_get_stack**\ () can collect up to
 * 		**PERF_MAX_STACK_DEPTH** both kernel and user frames, subject
 * 		to sufficient large buffer size. Note that
 * 		this limit can be controlled with the **sysctl** program, and
 * 		that it should be manually increased in order to profile long
 * 		user stacks (such as stacks for Java programs). To do so, use:
 *
 * 		::
 *
 * 			# sysctl kernel.perf_event_max_stack=<new value>
 * 	Return
 * 		A non-negative value equal to or less than *size* on success,
 * 		or a negative error in case of failure.
 *
 * long bpf_skb_load_bytes_relative(const void *skb, u32 offset, void *to, u32 len, u32 start_header)
 * 	Description
 * 		This helper is similar to **bpf_skb_load_bytes**\ () in that
 * 		it provides an easy way to load *len* bytes from *offset*
 * 		from the packet associated to *skb*, into the buffer pointed
 * 		by *to*. The difference to **bpf_skb_load_bytes**\ () is that
 * 		a fifth argument *start_header* exists in order to select a
 * 		base offset to start from. *start_header* can be one of:
 *
 * 		**BPF_HDR_START_MAC**
 * 			Base offset to load data from is *skb*'s mac header.
 * 		**BPF_HDR_START_NET**
 * 			Base offset to load data from is *skb*'s network header.
 *
 * 		In general, "direct packet access" is the preferred method to
 * 		access packet data, however, this helper is in particular useful
 * 		in socket filters where *skb*\ **->data** does not always point
 * 		to the start of the mac header and where "direct packet access"
 * 		is not available.
 * 	Return
 * 		0 on success, or a negative error in case of failure.
 *
 * long bpf_fib_lookup(void *ctx, struct bpf_fib_lookup *params, int plen, u32 flags)
 *	Description
 *		Do FIB lookup in kernel tables using parameters in *params*.
 *		If lookup is successful and result shows packet is to be
 *		forwarded, the neighbor tables are searched for the nexthop.
 *		If successful (ie., FIB lookup shows forwarding and nexthop
 *		is resolved), the nexthop address is returned in ipv4_dst
 *		or ipv6_dst based on family, smac is set to mac address of
 *		egress device, dmac is set to nexthop mac address, rt_metric
 *		is set to metric from route (IPv4/IPv6 only), and ifindex
 *		is set to the device index of the nexthop from the FIB lookup.
 *
 *		*plen* argument is the size of the passed in struct.
 *		*flags* argument can be a combination of one or more of the
 *		following values:
 *
 *		**BPF_FIB_LOOKUP_DIRECT**
 *			Do a direct table lookup vs full lookup using FIB
 *			rules.
 *		**BPF_FIB_LOOKUP_OUTPUT**
 *			Perform lookup from an egress perspective (default is
 *			ingress).
 *
 *		*ctx* is either **struct xdp_md** for XDP programs or
 *		**struct sk_buff** tc cls_act programs.
 *	Return
 *		* < 0 if any input argument is invalid
 *		*   0 on success (packet is forwarded, nexthop neighbor exists)
 *		* > 0 one of **BPF_FIB_LKUP_RET_** codes explaining why the
 *		  packet is not forwarded or needs assist from full stack
 *
<<<<<<< HEAD
=======
 *		If lookup fails with BPF_FIB_LKUP_RET_FRAG_NEEDED, then the MTU
 *		was exceeded and output params->mtu_result contains the MTU.
 *
>>>>>>> 7d2a07b7
 * long bpf_sock_hash_update(struct bpf_sock_ops *skops, struct bpf_map *map, void *key, u64 flags)
 *	Description
 *		Add an entry to, or update a sockhash *map* referencing sockets.
 *		The *skops* is used as a new value for the entry associated to
 *		*key*. *flags* is one of:
 *
 *		**BPF_NOEXIST**
 *			The entry for *key* must not exist in the map.
 *		**BPF_EXIST**
 *			The entry for *key* must already exist in the map.
 *		**BPF_ANY**
 *			No condition on the existence of the entry for *key*.
 *
 *		If the *map* has eBPF programs (parser and verdict), those will
 *		be inherited by the socket being added. If the socket is
 *		already attached to eBPF programs, this results in an error.
 *	Return
 *		0 on success, or a negative error in case of failure.
 *
 * long bpf_msg_redirect_hash(struct sk_msg_buff *msg, struct bpf_map *map, void *key, u64 flags)
 *	Description
 *		This helper is used in programs implementing policies at the
 *		socket level. If the message *msg* is allowed to pass (i.e. if
 *		the verdict eBPF program returns **SK_PASS**), redirect it to
 *		the socket referenced by *map* (of type
 *		**BPF_MAP_TYPE_SOCKHASH**) using hash *key*. Both ingress and
 *		egress interfaces can be used for redirection. The
 *		**BPF_F_INGRESS** value in *flags* is used to make the
 *		distinction (ingress path is selected if the flag is present,
 *		egress path otherwise). This is the only flag supported for now.
 *	Return
 *		**SK_PASS** on success, or **SK_DROP** on error.
 *
 * long bpf_sk_redirect_hash(struct sk_buff *skb, struct bpf_map *map, void *key, u64 flags)
 *	Description
 *		This helper is used in programs implementing policies at the
 *		skb socket level. If the sk_buff *skb* is allowed to pass (i.e.
 *		if the verdict eBPF program returns **SK_PASS**), redirect it
 *		to the socket referenced by *map* (of type
 *		**BPF_MAP_TYPE_SOCKHASH**) using hash *key*. Both ingress and
 *		egress interfaces can be used for redirection. The
 *		**BPF_F_INGRESS** value in *flags* is used to make the
 *		distinction (ingress path is selected if the flag is present,
 *		egress otherwise). This is the only flag supported for now.
 *	Return
 *		**SK_PASS** on success, or **SK_DROP** on error.
 *
 * long bpf_lwt_push_encap(struct sk_buff *skb, u32 type, void *hdr, u32 len)
 *	Description
 *		Encapsulate the packet associated to *skb* within a Layer 3
 *		protocol header. This header is provided in the buffer at
 *		address *hdr*, with *len* its size in bytes. *type* indicates
 *		the protocol of the header and can be one of:
 *
 *		**BPF_LWT_ENCAP_SEG6**
 *			IPv6 encapsulation with Segment Routing Header
 *			(**struct ipv6_sr_hdr**). *hdr* only contains the SRH,
 *			the IPv6 header is computed by the kernel.
 *		**BPF_LWT_ENCAP_SEG6_INLINE**
 *			Only works if *skb* contains an IPv6 packet. Insert a
 *			Segment Routing Header (**struct ipv6_sr_hdr**) inside
 *			the IPv6 header.
 *		**BPF_LWT_ENCAP_IP**
 *			IP encapsulation (GRE/GUE/IPIP/etc). The outer header
 *			must be IPv4 or IPv6, followed by zero or more
 *			additional headers, up to **LWT_BPF_MAX_HEADROOM**
 *			total bytes in all prepended headers. Please note that
 *			if **skb_is_gso**\ (*skb*) is true, no more than two
 *			headers can be prepended, and the inner header, if
 *			present, should be either GRE or UDP/GUE.
 *
 *		**BPF_LWT_ENCAP_SEG6**\ \* types can be called by BPF programs
 *		of type **BPF_PROG_TYPE_LWT_IN**; **BPF_LWT_ENCAP_IP** type can
 *		be called by bpf programs of types **BPF_PROG_TYPE_LWT_IN** and
 *		**BPF_PROG_TYPE_LWT_XMIT**.
 *
 * 		A call to this helper is susceptible to change the underlying
 * 		packet buffer. Therefore, at load time, all checks on pointers
 * 		previously done by the verifier are invalidated and must be
 * 		performed again, if the helper is used in combination with
 * 		direct packet access.
 *	Return
 * 		0 on success, or a negative error in case of failure.
 *
 * long bpf_lwt_seg6_store_bytes(struct sk_buff *skb, u32 offset, const void *from, u32 len)
 *	Description
 *		Store *len* bytes from address *from* into the packet
 *		associated to *skb*, at *offset*. Only the flags, tag and TLVs
 *		inside the outermost IPv6 Segment Routing Header can be
 *		modified through this helper.
 *
 * 		A call to this helper is susceptible to change the underlying
 * 		packet buffer. Therefore, at load time, all checks on pointers
 * 		previously done by the verifier are invalidated and must be
 * 		performed again, if the helper is used in combination with
 * 		direct packet access.
 *	Return
 * 		0 on success, or a negative error in case of failure.
 *
 * long bpf_lwt_seg6_adjust_srh(struct sk_buff *skb, u32 offset, s32 delta)
 *	Description
 *		Adjust the size allocated to TLVs in the outermost IPv6
 *		Segment Routing Header contained in the packet associated to
 *		*skb*, at position *offset* by *delta* bytes. Only offsets
 *		after the segments are accepted. *delta* can be as well
 *		positive (growing) as negative (shrinking).
 *
 * 		A call to this helper is susceptible to change the underlying
 * 		packet buffer. Therefore, at load time, all checks on pointers
 * 		previously done by the verifier are invalidated and must be
 * 		performed again, if the helper is used in combination with
 * 		direct packet access.
 *	Return
 * 		0 on success, or a negative error in case of failure.
 *
 * long bpf_lwt_seg6_action(struct sk_buff *skb, u32 action, void *param, u32 param_len)
 *	Description
 *		Apply an IPv6 Segment Routing action of type *action* to the
 *		packet associated to *skb*. Each action takes a parameter
 *		contained at address *param*, and of length *param_len* bytes.
 *		*action* can be one of:
 *
 *		**SEG6_LOCAL_ACTION_END_X**
 *			End.X action: Endpoint with Layer-3 cross-connect.
 *			Type of *param*: **struct in6_addr**.
 *		**SEG6_LOCAL_ACTION_END_T**
 *			End.T action: Endpoint with specific IPv6 table lookup.
 *			Type of *param*: **int**.
 *		**SEG6_LOCAL_ACTION_END_B6**
 *			End.B6 action: Endpoint bound to an SRv6 policy.
 *			Type of *param*: **struct ipv6_sr_hdr**.
 *		**SEG6_LOCAL_ACTION_END_B6_ENCAP**
 *			End.B6.Encap action: Endpoint bound to an SRv6
 *			encapsulation policy.
 *			Type of *param*: **struct ipv6_sr_hdr**.
 *
 * 		A call to this helper is susceptible to change the underlying
 * 		packet buffer. Therefore, at load time, all checks on pointers
 * 		previously done by the verifier are invalidated and must be
 * 		performed again, if the helper is used in combination with
 * 		direct packet access.
 *	Return
 * 		0 on success, or a negative error in case of failure.
 *
 * long bpf_rc_repeat(void *ctx)
 *	Description
 *		This helper is used in programs implementing IR decoding, to
 *		report a successfully decoded repeat key message. This delays
 *		the generation of a key up event for previously generated
 *		key down event.
 *
 *		Some IR protocols like NEC have a special IR message for
 *		repeating last button, for when a button is held down.
 *
 *		The *ctx* should point to the lirc sample as passed into
 *		the program.
 *
 *		This helper is only available is the kernel was compiled with
 *		the **CONFIG_BPF_LIRC_MODE2** configuration option set to
 *		"**y**".
 *	Return
 *		0
 *
 * long bpf_rc_keydown(void *ctx, u32 protocol, u64 scancode, u32 toggle)
 *	Description
 *		This helper is used in programs implementing IR decoding, to
 *		report a successfully decoded key press with *scancode*,
 *		*toggle* value in the given *protocol*. The scancode will be
 *		translated to a keycode using the rc keymap, and reported as
 *		an input key down event. After a period a key up event is
 *		generated. This period can be extended by calling either
 *		**bpf_rc_keydown**\ () again with the same values, or calling
 *		**bpf_rc_repeat**\ ().
 *
 *		Some protocols include a toggle bit, in case the button was
 *		released and pressed again between consecutive scancodes.
 *
 *		The *ctx* should point to the lirc sample as passed into
 *		the program.
 *
 *		The *protocol* is the decoded protocol number (see
 *		**enum rc_proto** for some predefined values).
 *
 *		This helper is only available is the kernel was compiled with
 *		the **CONFIG_BPF_LIRC_MODE2** configuration option set to
 *		"**y**".
 *	Return
 *		0
 *
 * u64 bpf_skb_cgroup_id(struct sk_buff *skb)
 * 	Description
 * 		Return the cgroup v2 id of the socket associated with the *skb*.
 * 		This is roughly similar to the **bpf_get_cgroup_classid**\ ()
 * 		helper for cgroup v1 by providing a tag resp. identifier that
 * 		can be matched on or used for map lookups e.g. to implement
 * 		policy. The cgroup v2 id of a given path in the hierarchy is
 * 		exposed in user space through the f_handle API in order to get
 * 		to the same 64-bit id.
 *
 * 		This helper can be used on TC egress path, but not on ingress,
 * 		and is available only if the kernel was compiled with the
 * 		**CONFIG_SOCK_CGROUP_DATA** configuration option.
 * 	Return
 * 		The id is returned or 0 in case the id could not be retrieved.
 *
 * u64 bpf_get_current_cgroup_id(void)
 * 	Return
 * 		A 64-bit integer containing the current cgroup id based
 * 		on the cgroup within which the current task is running.
 *
 * void *bpf_get_local_storage(void *map, u64 flags)
 *	Description
 *		Get the pointer to the local storage area.
 *		The type and the size of the local storage is defined
 *		by the *map* argument.
 *		The *flags* meaning is specific for each map type,
 *		and has to be 0 for cgroup local storage.
 *
 *		Depending on the BPF program type, a local storage area
 *		can be shared between multiple instances of the BPF program,
 *		running simultaneously.
 *
 *		A user should care about the synchronization by himself.
 *		For example, by using the **BPF_ATOMIC** instructions to alter
 *		the shared data.
 *	Return
 *		A pointer to the local storage area.
 *
 * long bpf_sk_select_reuseport(struct sk_reuseport_md *reuse, struct bpf_map *map, void *key, u64 flags)
 *	Description
 *		Select a **SO_REUSEPORT** socket from a
 *		**BPF_MAP_TYPE_REUSEPORT_ARRAY** *map*.
 *		It checks the selected socket is matching the incoming
 *		request in the socket buffer.
 *	Return
 *		0 on success, or a negative error in case of failure.
 *
 * u64 bpf_skb_ancestor_cgroup_id(struct sk_buff *skb, int ancestor_level)
 *	Description
 *		Return id of cgroup v2 that is ancestor of cgroup associated
 *		with the *skb* at the *ancestor_level*.  The root cgroup is at
 *		*ancestor_level* zero and each step down the hierarchy
 *		increments the level. If *ancestor_level* == level of cgroup
 *		associated with *skb*, then return value will be same as that
 *		of **bpf_skb_cgroup_id**\ ().
 *
 *		The helper is useful to implement policies based on cgroups
 *		that are upper in hierarchy than immediate cgroup associated
 *		with *skb*.
 *
 *		The format of returned id and helper limitations are same as in
 *		**bpf_skb_cgroup_id**\ ().
 *	Return
 *		The id is returned or 0 in case the id could not be retrieved.
 *
 * struct bpf_sock *bpf_sk_lookup_tcp(void *ctx, struct bpf_sock_tuple *tuple, u32 tuple_size, u64 netns, u64 flags)
 *	Description
 *		Look for TCP socket matching *tuple*, optionally in a child
 *		network namespace *netns*. The return value must be checked,
 *		and if non-**NULL**, released via **bpf_sk_release**\ ().
 *
 *		The *ctx* should point to the context of the program, such as
 *		the skb or socket (depending on the hook in use). This is used
 *		to determine the base network namespace for the lookup.
 *
 *		*tuple_size* must be one of:
 *
 *		**sizeof**\ (*tuple*\ **->ipv4**)
 *			Look for an IPv4 socket.
 *		**sizeof**\ (*tuple*\ **->ipv6**)
 *			Look for an IPv6 socket.
 *
 *		If the *netns* is a negative signed 32-bit integer, then the
 *		socket lookup table in the netns associated with the *ctx*
 *		will be used. For the TC hooks, this is the netns of the device
 *		in the skb. For socket hooks, this is the netns of the socket.
 *		If *netns* is any other signed 32-bit value greater than or
 *		equal to zero then it specifies the ID of the netns relative to
 *		the netns associated with the *ctx*. *netns* values beyond the
 *		range of 32-bit integers are reserved for future use.
 *
 *		All values for *flags* are reserved for future usage, and must
 *		be left at zero.
 *
 *		This helper is available only if the kernel was compiled with
 *		**CONFIG_NET** configuration option.
 *	Return
 *		Pointer to **struct bpf_sock**, or **NULL** in case of failure.
 *		For sockets with reuseport option, the **struct bpf_sock**
 *		result is from *reuse*\ **->socks**\ [] using the hash of the
 *		tuple.
 *
 * struct bpf_sock *bpf_sk_lookup_udp(void *ctx, struct bpf_sock_tuple *tuple, u32 tuple_size, u64 netns, u64 flags)
 *	Description
 *		Look for UDP socket matching *tuple*, optionally in a child
 *		network namespace *netns*. The return value must be checked,
 *		and if non-**NULL**, released via **bpf_sk_release**\ ().
 *
 *		The *ctx* should point to the context of the program, such as
 *		the skb or socket (depending on the hook in use). This is used
 *		to determine the base network namespace for the lookup.
 *
 *		*tuple_size* must be one of:
 *
 *		**sizeof**\ (*tuple*\ **->ipv4**)
 *			Look for an IPv4 socket.
 *		**sizeof**\ (*tuple*\ **->ipv6**)
 *			Look for an IPv6 socket.
 *
 *		If the *netns* is a negative signed 32-bit integer, then the
 *		socket lookup table in the netns associated with the *ctx*
 *		will be used. For the TC hooks, this is the netns of the device
 *		in the skb. For socket hooks, this is the netns of the socket.
 *		If *netns* is any other signed 32-bit value greater than or
 *		equal to zero then it specifies the ID of the netns relative to
 *		the netns associated with the *ctx*. *netns* values beyond the
 *		range of 32-bit integers are reserved for future use.
 *
 *		All values for *flags* are reserved for future usage, and must
 *		be left at zero.
 *
 *		This helper is available only if the kernel was compiled with
 *		**CONFIG_NET** configuration option.
 *	Return
 *		Pointer to **struct bpf_sock**, or **NULL** in case of failure.
 *		For sockets with reuseport option, the **struct bpf_sock**
 *		result is from *reuse*\ **->socks**\ [] using the hash of the
 *		tuple.
 *
<<<<<<< HEAD
 * long bpf_sk_release(struct bpf_sock *sock)
=======
 * long bpf_sk_release(void *sock)
>>>>>>> 7d2a07b7
 *	Description
 *		Release the reference held by *sock*. *sock* must be a
 *		non-**NULL** pointer that was returned from
 *		**bpf_sk_lookup_xxx**\ ().
 *	Return
 *		0 on success, or a negative error in case of failure.
 *
 * long bpf_map_push_elem(struct bpf_map *map, const void *value, u64 flags)
 * 	Description
 * 		Push an element *value* in *map*. *flags* is one of:
 *
 * 		**BPF_EXIST**
 * 			If the queue/stack is full, the oldest element is
 * 			removed to make room for this.
 * 	Return
 * 		0 on success, or a negative error in case of failure.
 *
 * long bpf_map_pop_elem(struct bpf_map *map, void *value)
 * 	Description
 * 		Pop an element from *map*.
 * 	Return
 * 		0 on success, or a negative error in case of failure.
 *
 * long bpf_map_peek_elem(struct bpf_map *map, void *value)
 * 	Description
 * 		Get an element from *map* without removing it.
 * 	Return
 * 		0 on success, or a negative error in case of failure.
 *
 * long bpf_msg_push_data(struct sk_msg_buff *msg, u32 start, u32 len, u64 flags)
 *	Description
 *		For socket policies, insert *len* bytes into *msg* at offset
 *		*start*.
 *
 *		If a program of type **BPF_PROG_TYPE_SK_MSG** is run on a
 *		*msg* it may want to insert metadata or options into the *msg*.
 *		This can later be read and used by any of the lower layer BPF
 *		hooks.
 *
 *		This helper may fail if under memory pressure (a malloc
 *		fails) in these cases BPF programs will get an appropriate
 *		error and BPF programs will need to handle them.
 *	Return
 *		0 on success, or a negative error in case of failure.
 *
 * long bpf_msg_pop_data(struct sk_msg_buff *msg, u32 start, u32 len, u64 flags)
 *	Description
 *		Will remove *len* bytes from a *msg* starting at byte *start*.
 *		This may result in **ENOMEM** errors under certain situations if
 *		an allocation and copy are required due to a full ring buffer.
 *		However, the helper will try to avoid doing the allocation
 *		if possible. Other errors can occur if input parameters are
 *		invalid either due to *start* byte not being valid part of *msg*
 *		payload and/or *pop* value being to large.
 *	Return
 *		0 on success, or a negative error in case of failure.
 *
 * long bpf_rc_pointer_rel(void *ctx, s32 rel_x, s32 rel_y)
 *	Description
 *		This helper is used in programs implementing IR decoding, to
 *		report a successfully decoded pointer movement.
 *
 *		The *ctx* should point to the lirc sample as passed into
 *		the program.
 *
 *		This helper is only available is the kernel was compiled with
 *		the **CONFIG_BPF_LIRC_MODE2** configuration option set to
 *		"**y**".
 *	Return
 *		0
 *
 * long bpf_spin_lock(struct bpf_spin_lock *lock)
 *	Description
 *		Acquire a spinlock represented by the pointer *lock*, which is
 *		stored as part of a value of a map. Taking the lock allows to
 *		safely update the rest of the fields in that value. The
 *		spinlock can (and must) later be released with a call to
 *		**bpf_spin_unlock**\ (\ *lock*\ ).
 *
 *		Spinlocks in BPF programs come with a number of restrictions
 *		and constraints:
 *
 *		* **bpf_spin_lock** objects are only allowed inside maps of
 *		  types **BPF_MAP_TYPE_HASH** and **BPF_MAP_TYPE_ARRAY** (this
 *		  list could be extended in the future).
 *		* BTF description of the map is mandatory.
 *		* The BPF program can take ONE lock at a time, since taking two
 *		  or more could cause dead locks.
 *		* Only one **struct bpf_spin_lock** is allowed per map element.
 *		* When the lock is taken, calls (either BPF to BPF or helpers)
 *		  are not allowed.
 *		* The **BPF_LD_ABS** and **BPF_LD_IND** instructions are not
 *		  allowed inside a spinlock-ed region.
 *		* The BPF program MUST call **bpf_spin_unlock**\ () to release
 *		  the lock, on all execution paths, before it returns.
 *		* The BPF program can access **struct bpf_spin_lock** only via
 *		  the **bpf_spin_lock**\ () and **bpf_spin_unlock**\ ()
 *		  helpers. Loading or storing data into the **struct
 *		  bpf_spin_lock** *lock*\ **;** field of a map is not allowed.
 *		* To use the **bpf_spin_lock**\ () helper, the BTF description
 *		  of the map value must be a struct and have **struct
 *		  bpf_spin_lock** *anyname*\ **;** field at the top level.
 *		  Nested lock inside another struct is not allowed.
 *		* The **struct bpf_spin_lock** *lock* field in a map value must
 *		  be aligned on a multiple of 4 bytes in that value.
 *		* Syscall with command **BPF_MAP_LOOKUP_ELEM** does not copy
 *		  the **bpf_spin_lock** field to user space.
 *		* Syscall with command **BPF_MAP_UPDATE_ELEM**, or update from
 *		  a BPF program, do not update the **bpf_spin_lock** field.
 *		* **bpf_spin_lock** cannot be on the stack or inside a
 *		  networking packet (it can only be inside of a map values).
 *		* **bpf_spin_lock** is available to root only.
 *		* Tracing programs and socket filter programs cannot use
 *		  **bpf_spin_lock**\ () due to insufficient preemption checks
 *		  (but this may change in the future).
 *		* **bpf_spin_lock** is not allowed in inner maps of map-in-map.
 *	Return
 *		0
 *
 * long bpf_spin_unlock(struct bpf_spin_lock *lock)
 *	Description
 *		Release the *lock* previously locked by a call to
 *		**bpf_spin_lock**\ (\ *lock*\ ).
 *	Return
 *		0
 *
 * struct bpf_sock *bpf_sk_fullsock(struct bpf_sock *sk)
 *	Description
 *		This helper gets a **struct bpf_sock** pointer such
 *		that all the fields in this **bpf_sock** can be accessed.
 *	Return
 *		A **struct bpf_sock** pointer on success, or **NULL** in
 *		case of failure.
 *
 * struct bpf_tcp_sock *bpf_tcp_sock(struct bpf_sock *sk)
 *	Description
 *		This helper gets a **struct bpf_tcp_sock** pointer from a
 *		**struct bpf_sock** pointer.
 *	Return
 *		A **struct bpf_tcp_sock** pointer on success, or **NULL** in
 *		case of failure.
 *
 * long bpf_skb_ecn_set_ce(struct sk_buff *skb)
 *	Description
 *		Set ECN (Explicit Congestion Notification) field of IP header
 *		to **CE** (Congestion Encountered) if current value is **ECT**
 *		(ECN Capable Transport). Otherwise, do nothing. Works with IPv6
 *		and IPv4.
 *	Return
 *		1 if the **CE** flag is set (either by the current helper call
 *		or because it was already present), 0 if it is not set.
 *
 * struct bpf_sock *bpf_get_listener_sock(struct bpf_sock *sk)
 *	Description
 *		Return a **struct bpf_sock** pointer in **TCP_LISTEN** state.
 *		**bpf_sk_release**\ () is unnecessary and not allowed.
 *	Return
 *		A **struct bpf_sock** pointer on success, or **NULL** in
 *		case of failure.
 *
 * struct bpf_sock *bpf_skc_lookup_tcp(void *ctx, struct bpf_sock_tuple *tuple, u32 tuple_size, u64 netns, u64 flags)
 *	Description
 *		Look for TCP socket matching *tuple*, optionally in a child
 *		network namespace *netns*. The return value must be checked,
 *		and if non-**NULL**, released via **bpf_sk_release**\ ().
 *
 *		This function is identical to **bpf_sk_lookup_tcp**\ (), except
 *		that it also returns timewait or request sockets. Use
 *		**bpf_sk_fullsock**\ () or **bpf_tcp_sock**\ () to access the
 *		full structure.
 *
 *		This helper is available only if the kernel was compiled with
 *		**CONFIG_NET** configuration option.
 *	Return
 *		Pointer to **struct bpf_sock**, or **NULL** in case of failure.
 *		For sockets with reuseport option, the **struct bpf_sock**
 *		result is from *reuse*\ **->socks**\ [] using the hash of the
 *		tuple.
 *
<<<<<<< HEAD
 * long bpf_tcp_check_syncookie(struct bpf_sock *sk, void *iph, u32 iph_len, struct tcphdr *th, u32 th_len)
=======
 * long bpf_tcp_check_syncookie(void *sk, void *iph, u32 iph_len, struct tcphdr *th, u32 th_len)
>>>>>>> 7d2a07b7
 * 	Description
 * 		Check whether *iph* and *th* contain a valid SYN cookie ACK for
 * 		the listening socket in *sk*.
 *
 * 		*iph* points to the start of the IPv4 or IPv6 header, while
 * 		*iph_len* contains **sizeof**\ (**struct iphdr**) or
 * 		**sizeof**\ (**struct ip6hdr**).
 *
 * 		*th* points to the start of the TCP header, while *th_len*
 * 		contains **sizeof**\ (**struct tcphdr**).
 * 	Return
 * 		0 if *iph* and *th* are a valid SYN cookie ACK, or a negative
 * 		error otherwise.
 *
 * long bpf_sysctl_get_name(struct bpf_sysctl *ctx, char *buf, size_t buf_len, u64 flags)
 *	Description
 *		Get name of sysctl in /proc/sys/ and copy it into provided by
 *		program buffer *buf* of size *buf_len*.
 *
 *		The buffer is always NUL terminated, unless it's zero-sized.
 *
 *		If *flags* is zero, full name (e.g. "net/ipv4/tcp_mem") is
 *		copied. Use **BPF_F_SYSCTL_BASE_NAME** flag to copy base name
 *		only (e.g. "tcp_mem").
 *	Return
 *		Number of character copied (not including the trailing NUL).
 *
 *		**-E2BIG** if the buffer wasn't big enough (*buf* will contain
 *		truncated name in this case).
 *
 * long bpf_sysctl_get_current_value(struct bpf_sysctl *ctx, char *buf, size_t buf_len)
 *	Description
 *		Get current value of sysctl as it is presented in /proc/sys
 *		(incl. newline, etc), and copy it as a string into provided
 *		by program buffer *buf* of size *buf_len*.
 *
 *		The whole value is copied, no matter what file position user
 *		space issued e.g. sys_read at.
 *
 *		The buffer is always NUL terminated, unless it's zero-sized.
 *	Return
 *		Number of character copied (not including the trailing NUL).
 *
 *		**-E2BIG** if the buffer wasn't big enough (*buf* will contain
 *		truncated name in this case).
 *
 *		**-EINVAL** if current value was unavailable, e.g. because
 *		sysctl is uninitialized and read returns -EIO for it.
 *
 * long bpf_sysctl_get_new_value(struct bpf_sysctl *ctx, char *buf, size_t buf_len)
 *	Description
 *		Get new value being written by user space to sysctl (before
 *		the actual write happens) and copy it as a string into
 *		provided by program buffer *buf* of size *buf_len*.
 *
 *		User space may write new value at file position > 0.
 *
 *		The buffer is always NUL terminated, unless it's zero-sized.
 *	Return
 *		Number of character copied (not including the trailing NUL).
 *
 *		**-E2BIG** if the buffer wasn't big enough (*buf* will contain
 *		truncated name in this case).
 *
 *		**-EINVAL** if sysctl is being read.
 *
 * long bpf_sysctl_set_new_value(struct bpf_sysctl *ctx, const char *buf, size_t buf_len)
 *	Description
 *		Override new value being written by user space to sysctl with
 *		value provided by program in buffer *buf* of size *buf_len*.
 *
 *		*buf* should contain a string in same form as provided by user
 *		space on sysctl write.
 *
 *		User space may write new value at file position > 0. To override
 *		the whole sysctl value file position should be set to zero.
 *	Return
 *		0 on success.
 *
 *		**-E2BIG** if the *buf_len* is too big.
 *
 *		**-EINVAL** if sysctl is being read.
 *
 * long bpf_strtol(const char *buf, size_t buf_len, u64 flags, long *res)
 *	Description
 *		Convert the initial part of the string from buffer *buf* of
 *		size *buf_len* to a long integer according to the given base
 *		and save the result in *res*.
 *
 *		The string may begin with an arbitrary amount of white space
 *		(as determined by **isspace**\ (3)) followed by a single
 *		optional '**-**' sign.
 *
 *		Five least significant bits of *flags* encode base, other bits
 *		are currently unused.
 *
 *		Base must be either 8, 10, 16 or 0 to detect it automatically
 *		similar to user space **strtol**\ (3).
 *	Return
 *		Number of characters consumed on success. Must be positive but
 *		no more than *buf_len*.
 *
 *		**-EINVAL** if no valid digits were found or unsupported base
 *		was provided.
 *
 *		**-ERANGE** if resulting value was out of range.
 *
 * long bpf_strtoul(const char *buf, size_t buf_len, u64 flags, unsigned long *res)
 *	Description
 *		Convert the initial part of the string from buffer *buf* of
 *		size *buf_len* to an unsigned long integer according to the
 *		given base and save the result in *res*.
 *
 *		The string may begin with an arbitrary amount of white space
 *		(as determined by **isspace**\ (3)).
 *
 *		Five least significant bits of *flags* encode base, other bits
 *		are currently unused.
 *
 *		Base must be either 8, 10, 16 or 0 to detect it automatically
 *		similar to user space **strtoul**\ (3).
 *	Return
 *		Number of characters consumed on success. Must be positive but
 *		no more than *buf_len*.
 *
 *		**-EINVAL** if no valid digits were found or unsupported base
 *		was provided.
 *
 *		**-ERANGE** if resulting value was out of range.
 *
 * void *bpf_sk_storage_get(struct bpf_map *map, void *sk, void *value, u64 flags)
 *	Description
 *		Get a bpf-local-storage from a *sk*.
 *
 *		Logically, it could be thought of getting the value from
 *		a *map* with *sk* as the **key**.  From this
 *		perspective,  the usage is not much different from
 *		**bpf_map_lookup_elem**\ (*map*, **&**\ *sk*) except this
 *		helper enforces the key must be a full socket and the map must
 *		be a **BPF_MAP_TYPE_SK_STORAGE** also.
 *
 *		Underneath, the value is stored locally at *sk* instead of
 *		the *map*.  The *map* is used as the bpf-local-storage
 *		"type". The bpf-local-storage "type" (i.e. the *map*) is
 *		searched against all bpf-local-storages residing at *sk*.
 *
 *		*sk* is a kernel **struct sock** pointer for LSM program.
 *		*sk* is a **struct bpf_sock** pointer for other program types.
 *
 *		An optional *flags* (**BPF_SK_STORAGE_GET_F_CREATE**) can be
 *		used such that a new bpf-local-storage will be
 *		created if one does not exist.  *value* can be used
 *		together with **BPF_SK_STORAGE_GET_F_CREATE** to specify
 *		the initial value of a bpf-local-storage.  If *value* is
 *		**NULL**, the new bpf-local-storage will be zero initialized.
 *	Return
 *		A bpf-local-storage pointer is returned on success.
 *
 *		**NULL** if not found or there was an error in adding
 *		a new bpf-local-storage.
 *
 * long bpf_sk_storage_delete(struct bpf_map *map, void *sk)
 *	Description
 *		Delete a bpf-local-storage from a *sk*.
 *	Return
 *		0 on success.
 *
 *		**-ENOENT** if the bpf-local-storage cannot be found.
 *		**-EINVAL** if sk is not a fullsock (e.g. a request_sock).
 *
 * long bpf_send_signal(u32 sig)
 *	Description
 *		Send signal *sig* to the process of the current task.
 *		The signal may be delivered to any of this process's threads.
 *	Return
 *		0 on success or successfully queued.
 *
 *		**-EBUSY** if work queue under nmi is full.
 *
 *		**-EINVAL** if *sig* is invalid.
 *
 *		**-EPERM** if no permission to send the *sig*.
 *
 *		**-EAGAIN** if bpf program can try again.
 *
 * s64 bpf_tcp_gen_syncookie(void *sk, void *iph, u32 iph_len, struct tcphdr *th, u32 th_len)
 *	Description
 *		Try to issue a SYN cookie for the packet with corresponding
 *		IP/TCP headers, *iph* and *th*, on the listening socket in *sk*.
 *
 *		*iph* points to the start of the IPv4 or IPv6 header, while
 *		*iph_len* contains **sizeof**\ (**struct iphdr**) or
 *		**sizeof**\ (**struct ip6hdr**).
 *
 *		*th* points to the start of the TCP header, while *th_len*
 *		contains the length of the TCP header.
 *	Return
 *		On success, lower 32 bits hold the generated SYN cookie in
 *		followed by 16 bits which hold the MSS value for that cookie,
 *		and the top 16 bits are unused.
 *
 *		On failure, the returned value is one of the following:
 *
 *		**-EINVAL** SYN cookie cannot be issued due to error
 *
 *		**-ENOENT** SYN cookie should not be issued (no SYN flood)
 *
 *		**-EOPNOTSUPP** kernel configuration does not enable SYN cookies
 *
 *		**-EPROTONOSUPPORT** IP packet version is not 4 or 6
 *
 * long bpf_skb_output(void *ctx, struct bpf_map *map, u64 flags, void *data, u64 size)
 * 	Description
 * 		Write raw *data* blob into a special BPF perf event held by
 * 		*map* of type **BPF_MAP_TYPE_PERF_EVENT_ARRAY**. This perf
 * 		event must have the following attributes: **PERF_SAMPLE_RAW**
 * 		as **sample_type**, **PERF_TYPE_SOFTWARE** as **type**, and
 * 		**PERF_COUNT_SW_BPF_OUTPUT** as **config**.
 *
 * 		The *flags* are used to indicate the index in *map* for which
 * 		the value must be put, masked with **BPF_F_INDEX_MASK**.
 * 		Alternatively, *flags* can be set to **BPF_F_CURRENT_CPU**
 * 		to indicate that the index of the current CPU core should be
 * 		used.
 *
 * 		The value to write, of *size*, is passed through eBPF stack and
 * 		pointed by *data*.
 *
 * 		*ctx* is a pointer to in-kernel struct sk_buff.
 *
 * 		This helper is similar to **bpf_perf_event_output**\ () but
 * 		restricted to raw_tracepoint bpf programs.
 * 	Return
 * 		0 on success, or a negative error in case of failure.
 *
 * long bpf_probe_read_user(void *dst, u32 size, const void *unsafe_ptr)
 * 	Description
 * 		Safely attempt to read *size* bytes from user space address
 * 		*unsafe_ptr* and store the data in *dst*.
 * 	Return
 * 		0 on success, or a negative error in case of failure.
 *
 * long bpf_probe_read_kernel(void *dst, u32 size, const void *unsafe_ptr)
 * 	Description
 * 		Safely attempt to read *size* bytes from kernel space address
 * 		*unsafe_ptr* and store the data in *dst*.
 * 	Return
 * 		0 on success, or a negative error in case of failure.
 *
 * long bpf_probe_read_user_str(void *dst, u32 size, const void *unsafe_ptr)
 * 	Description
 * 		Copy a NUL terminated string from an unsafe user address
 * 		*unsafe_ptr* to *dst*. The *size* should include the
 * 		terminating NUL byte. In case the string length is smaller than
 * 		*size*, the target is not padded with further NUL bytes. If the
 * 		string length is larger than *size*, just *size*-1 bytes are
 * 		copied and the last byte is set to NUL.
 *
 * 		On success, returns the number of bytes that were written,
 * 		including the terminal NUL. This makes this helper useful in
 * 		tracing programs for reading strings, and more importantly to
 * 		get its length at runtime. See the following snippet:
 *
 * 		::
 *
 * 			SEC("kprobe/sys_open")
 * 			void bpf_sys_open(struct pt_regs *ctx)
 * 			{
 * 			        char buf[PATHLEN]; // PATHLEN is defined to 256
 * 			        int res = bpf_probe_read_user_str(buf, sizeof(buf),
 * 				                                  ctx->di);
 *
 * 				// Consume buf, for example push it to
 * 				// userspace via bpf_perf_event_output(); we
 * 				// can use res (the string length) as event
 * 				// size, after checking its boundaries.
 * 			}
 *
 * 		In comparison, using **bpf_probe_read_user**\ () helper here
 * 		instead to read the string would require to estimate the length
 * 		at compile time, and would often result in copying more memory
 * 		than necessary.
 *
 * 		Another useful use case is when parsing individual process
 * 		arguments or individual environment variables navigating
 * 		*current*\ **->mm->arg_start** and *current*\
 * 		**->mm->env_start**: using this helper and the return value,
 * 		one can quickly iterate at the right offset of the memory area.
 * 	Return
 * 		On success, the strictly positive length of the output string,
 * 		including the trailing NUL character. On error, a negative
 * 		value.
 *
 * long bpf_probe_read_kernel_str(void *dst, u32 size, const void *unsafe_ptr)
 * 	Description
 * 		Copy a NUL terminated string from an unsafe kernel address *unsafe_ptr*
 * 		to *dst*. Same semantics as with **bpf_probe_read_user_str**\ () apply.
 * 	Return
 * 		On success, the strictly positive length of the string, including
 * 		the trailing NUL character. On error, a negative value.
 *
 * long bpf_tcp_send_ack(void *tp, u32 rcv_nxt)
 *	Description
 *		Send out a tcp-ack. *tp* is the in-kernel struct **tcp_sock**.
 *		*rcv_nxt* is the ack_seq to be sent out.
 *	Return
 *		0 on success, or a negative error in case of failure.
 *
 * long bpf_send_signal_thread(u32 sig)
 *	Description
 *		Send signal *sig* to the thread corresponding to the current task.
 *	Return
 *		0 on success or successfully queued.
 *
 *		**-EBUSY** if work queue under nmi is full.
 *
 *		**-EINVAL** if *sig* is invalid.
 *
 *		**-EPERM** if no permission to send the *sig*.
 *
 *		**-EAGAIN** if bpf program can try again.
 *
 * u64 bpf_jiffies64(void)
 *	Description
 *		Obtain the 64bit jiffies
 *	Return
 *		The 64 bit jiffies
 *
 * long bpf_read_branch_records(struct bpf_perf_event_data *ctx, void *buf, u32 size, u64 flags)
 *	Description
 *		For an eBPF program attached to a perf event, retrieve the
 *		branch records (**struct perf_branch_entry**) associated to *ctx*
 *		and store it in the buffer pointed by *buf* up to size
 *		*size* bytes.
 *	Return
 *		On success, number of bytes written to *buf*. On error, a
 *		negative value.
 *
 *		The *flags* can be set to **BPF_F_GET_BRANCH_RECORDS_SIZE** to
 *		instead return the number of bytes required to store all the
 *		branch entries. If this flag is set, *buf* may be NULL.
 *
 *		**-EINVAL** if arguments invalid or **size** not a multiple
 *		of **sizeof**\ (**struct perf_branch_entry**\ ).
 *
 *		**-ENOENT** if architecture does not support branch records.
 *
 * long bpf_get_ns_current_pid_tgid(u64 dev, u64 ino, struct bpf_pidns_info *nsdata, u32 size)
 *	Description
 *		Returns 0 on success, values for *pid* and *tgid* as seen from the current
 *		*namespace* will be returned in *nsdata*.
 *	Return
 *		0 on success, or one of the following in case of failure:
 *
 *		**-EINVAL** if dev and inum supplied don't match dev_t and inode number
 *              with nsfs of current task, or if dev conversion to dev_t lost high bits.
 *
 *		**-ENOENT** if pidns does not exists for the current task.
 *
 * long bpf_xdp_output(void *ctx, struct bpf_map *map, u64 flags, void *data, u64 size)
 *	Description
 *		Write raw *data* blob into a special BPF perf event held by
 *		*map* of type **BPF_MAP_TYPE_PERF_EVENT_ARRAY**. This perf
 *		event must have the following attributes: **PERF_SAMPLE_RAW**
 *		as **sample_type**, **PERF_TYPE_SOFTWARE** as **type**, and
 *		**PERF_COUNT_SW_BPF_OUTPUT** as **config**.
 *
 *		The *flags* are used to indicate the index in *map* for which
 *		the value must be put, masked with **BPF_F_INDEX_MASK**.
 *		Alternatively, *flags* can be set to **BPF_F_CURRENT_CPU**
 *		to indicate that the index of the current CPU core should be
 *		used.
 *
 *		The value to write, of *size*, is passed through eBPF stack and
 *		pointed by *data*.
 *
 *		*ctx* is a pointer to in-kernel struct xdp_buff.
 *
 *		This helper is similar to **bpf_perf_eventoutput**\ () but
 *		restricted to raw_tracepoint bpf programs.
 *	Return
 *		0 on success, or a negative error in case of failure.
 *
 * u64 bpf_get_netns_cookie(void *ctx)
 * 	Description
 * 		Retrieve the cookie (generated by the kernel) of the network
 * 		namespace the input *ctx* is associated with. The network
 * 		namespace cookie remains stable for its lifetime and provides
 * 		a global identifier that can be assumed unique. If *ctx* is
 * 		NULL, then the helper returns the cookie for the initial
 * 		network namespace. The cookie itself is very similar to that
 * 		of **bpf_get_socket_cookie**\ () helper, but for network
 * 		namespaces instead of sockets.
 * 	Return
 * 		A 8-byte long opaque number.
 *
 * u64 bpf_get_current_ancestor_cgroup_id(int ancestor_level)
 * 	Description
 * 		Return id of cgroup v2 that is ancestor of the cgroup associated
 * 		with the current task at the *ancestor_level*. The root cgroup
 * 		is at *ancestor_level* zero and each step down the hierarchy
 * 		increments the level. If *ancestor_level* == level of cgroup
 * 		associated with the current task, then return value will be the
 * 		same as that of **bpf_get_current_cgroup_id**\ ().
 *
 * 		The helper is useful to implement policies based on cgroups
 * 		that are upper in hierarchy than immediate cgroup associated
 * 		with the current task.
 *
 * 		The format of returned id and helper limitations are same as in
 * 		**bpf_get_current_cgroup_id**\ ().
 * 	Return
 * 		The id is returned or 0 in case the id could not be retrieved.
 *
 * long bpf_sk_assign(struct sk_buff *skb, void *sk, u64 flags)
 *	Description
 *		Helper is overloaded depending on BPF program type. This
 *		description applies to **BPF_PROG_TYPE_SCHED_CLS** and
 *		**BPF_PROG_TYPE_SCHED_ACT** programs.
 *
 *		Assign the *sk* to the *skb*. When combined with appropriate
 *		routing configuration to receive the packet towards the socket,
 *		will cause *skb* to be delivered to the specified socket.
 *		Subsequent redirection of *skb* via  **bpf_redirect**\ (),
 *		**bpf_clone_redirect**\ () or other methods outside of BPF may
 *		interfere with successful delivery to the socket.
 *
 *		This operation is only valid from TC ingress path.
 *
 *		The *flags* argument must be zero.
 *	Return
 *		0 on success, or a negative error in case of failure:
 *
 *		**-EINVAL** if specified *flags* are not supported.
 *
 *		**-ENOENT** if the socket is unavailable for assignment.
 *
 *		**-ENETUNREACH** if the socket is unreachable (wrong netns).
 *
 *		**-EOPNOTSUPP** if the operation is not supported, for example
 *		a call from outside of TC ingress.
 *
 *		**-ESOCKTNOSUPPORT** if the socket type is not supported
 *		(reuseport).
 *
 * long bpf_sk_assign(struct bpf_sk_lookup *ctx, struct bpf_sock *sk, u64 flags)
 *	Description
 *		Helper is overloaded depending on BPF program type. This
 *		description applies to **BPF_PROG_TYPE_SK_LOOKUP** programs.
 *
 *		Select the *sk* as a result of a socket lookup.
 *
 *		For the operation to succeed passed socket must be compatible
 *		with the packet description provided by the *ctx* object.
 *
 *		L4 protocol (**IPPROTO_TCP** or **IPPROTO_UDP**) must
 *		be an exact match. While IP family (**AF_INET** or
 *		**AF_INET6**) must be compatible, that is IPv6 sockets
 *		that are not v6-only can be selected for IPv4 packets.
 *
 *		Only TCP listeners and UDP unconnected sockets can be
 *		selected. *sk* can also be NULL to reset any previous
 *		selection.
 *
 *		*flags* argument can combination of following values:
 *
 *		* **BPF_SK_LOOKUP_F_REPLACE** to override the previous
 *		  socket selection, potentially done by a BPF program
 *		  that ran before us.
 *
 *		* **BPF_SK_LOOKUP_F_NO_REUSEPORT** to skip
 *		  load-balancing within reuseport group for the socket
 *		  being selected.
 *
 *		On success *ctx->sk* will point to the selected socket.
 *
 *	Return
 *		0 on success, or a negative errno in case of failure.
 *
 *		* **-EAFNOSUPPORT** if socket family (*sk->family*) is
 *		  not compatible with packet family (*ctx->family*).
 *
 *		* **-EEXIST** if socket has been already selected,
 *		  potentially by another program, and
 *		  **BPF_SK_LOOKUP_F_REPLACE** flag was not specified.
 *
 *		* **-EINVAL** if unsupported flags were specified.
 *
 *		* **-EPROTOTYPE** if socket L4 protocol
 *		  (*sk->protocol*) doesn't match packet protocol
 *		  (*ctx->protocol*).
 *
 *		* **-ESOCKTNOSUPPORT** if socket is not in allowed
 *		  state (TCP listening or UDP unconnected).
 *
 * u64 bpf_ktime_get_boot_ns(void)
 * 	Description
 * 		Return the time elapsed since system boot, in nanoseconds.
 * 		Does include the time the system was suspended.
 * 		See: **clock_gettime**\ (**CLOCK_BOOTTIME**)
 * 	Return
 * 		Current *ktime*.
 *
 * long bpf_seq_printf(struct seq_file *m, const char *fmt, u32 fmt_size, const void *data, u32 data_len)
 * 	Description
 * 		**bpf_seq_printf**\ () uses seq_file **seq_printf**\ () to print
 * 		out the format string.
 * 		The *m* represents the seq_file. The *fmt* and *fmt_size* are for
 * 		the format string itself. The *data* and *data_len* are format string
 * 		arguments. The *data* are a **u64** array and corresponding format string
 * 		values are stored in the array. For strings and pointers where pointees
 * 		are accessed, only the pointer values are stored in the *data* array.
 * 		The *data_len* is the size of *data* in bytes.
 *
 *		Formats **%s**, **%p{i,I}{4,6}** requires to read kernel memory.
 *		Reading kernel memory may fail due to either invalid address or
 *		valid address but requiring a major memory fault. If reading kernel memory
 *		fails, the string for **%s** will be an empty string, and the ip
 *		address for **%p{i,I}{4,6}** will be 0. Not returning error to
 *		bpf program is consistent with what **bpf_trace_printk**\ () does for now.
 * 	Return
 * 		0 on success, or a negative error in case of failure:
 *
 *		**-EBUSY** if per-CPU memory copy buffer is busy, can try again
 *		by returning 1 from bpf program.
 *
 *		**-EINVAL** if arguments are invalid, or if *fmt* is invalid/unsupported.
 *
 *		**-E2BIG** if *fmt* contains too many format specifiers.
 *
 *		**-EOVERFLOW** if an overflow happened: The same object will be tried again.
 *
 * long bpf_seq_write(struct seq_file *m, const void *data, u32 len)
 * 	Description
 * 		**bpf_seq_write**\ () uses seq_file **seq_write**\ () to write the data.
 * 		The *m* represents the seq_file. The *data* and *len* represent the
 * 		data to write in bytes.
 * 	Return
 * 		0 on success, or a negative error in case of failure:
 *
 *		**-EOVERFLOW** if an overflow happened: The same object will be tried again.
 *
 * u64 bpf_sk_cgroup_id(void *sk)
 *	Description
 *		Return the cgroup v2 id of the socket *sk*.
 *
 *		*sk* must be a non-**NULL** pointer to a socket, e.g. one
 *		returned from **bpf_sk_lookup_xxx**\ (),
 *		**bpf_sk_fullsock**\ (), etc. The format of returned id is
 *		same as in **bpf_skb_cgroup_id**\ ().
 *
 *		This helper is available only if the kernel was compiled with
 *		the **CONFIG_SOCK_CGROUP_DATA** configuration option.
 *	Return
 *		The id is returned or 0 in case the id could not be retrieved.
 *
 * u64 bpf_sk_ancestor_cgroup_id(void *sk, int ancestor_level)
 *	Description
 *		Return id of cgroup v2 that is ancestor of cgroup associated
 *		with the *sk* at the *ancestor_level*.  The root cgroup is at
 *		*ancestor_level* zero and each step down the hierarchy
 *		increments the level. If *ancestor_level* == level of cgroup
 *		associated with *sk*, then return value will be same as that
 *		of **bpf_sk_cgroup_id**\ ().
 *
 *		The helper is useful to implement policies based on cgroups
 *		that are upper in hierarchy than immediate cgroup associated
 *		with *sk*.
 *
 *		The format of returned id and helper limitations are same as in
 *		**bpf_sk_cgroup_id**\ ().
 *	Return
 *		The id is returned or 0 in case the id could not be retrieved.
 *
 * long bpf_ringbuf_output(void *ringbuf, void *data, u64 size, u64 flags)
 * 	Description
 * 		Copy *size* bytes from *data* into a ring buffer *ringbuf*.
 * 		If **BPF_RB_NO_WAKEUP** is specified in *flags*, no notification
 * 		of new data availability is sent.
 * 		If **BPF_RB_FORCE_WAKEUP** is specified in *flags*, notification
 * 		of new data availability is sent unconditionally.
 * 		If **0** is specified in *flags*, an adaptive notification
 * 		of new data availability is sent.
 *
 * 		An adaptive notification is a notification sent whenever the user-space
 * 		process has caught up and consumed all available payloads. In case the user-space
 * 		process is still processing a previous payload, then no notification is needed
 * 		as it will process the newly added payload automatically.
 * 	Return
 * 		0 on success, or a negative error in case of failure.
 *
 * void *bpf_ringbuf_reserve(void *ringbuf, u64 size, u64 flags)
 * 	Description
 * 		Reserve *size* bytes of payload in a ring buffer *ringbuf*.
 * 		*flags* must be 0.
 * 	Return
 * 		Valid pointer with *size* bytes of memory available; NULL,
 * 		otherwise.
 *
 * void bpf_ringbuf_submit(void *data, u64 flags)
 * 	Description
 * 		Submit reserved ring buffer sample, pointed to by *data*.
 * 		If **BPF_RB_NO_WAKEUP** is specified in *flags*, no notification
 * 		of new data availability is sent.
 * 		If **BPF_RB_FORCE_WAKEUP** is specified in *flags*, notification
 * 		of new data availability is sent unconditionally.
 * 		If **0** is specified in *flags*, an adaptive notification
 * 		of new data availability is sent.
 *
 * 		See 'bpf_ringbuf_output()' for the definition of adaptive notification.
 * 	Return
 * 		Nothing. Always succeeds.
 *
 * void bpf_ringbuf_discard(void *data, u64 flags)
 * 	Description
 * 		Discard reserved ring buffer sample, pointed to by *data*.
 * 		If **BPF_RB_NO_WAKEUP** is specified in *flags*, no notification
 * 		of new data availability is sent.
 * 		If **BPF_RB_FORCE_WAKEUP** is specified in *flags*, notification
 * 		of new data availability is sent unconditionally.
 * 		If **0** is specified in *flags*, an adaptive notification
 * 		of new data availability is sent.
 *
 * 		See 'bpf_ringbuf_output()' for the definition of adaptive notification.
 * 	Return
 * 		Nothing. Always succeeds.
 *
 * u64 bpf_ringbuf_query(void *ringbuf, u64 flags)
 *	Description
 *		Query various characteristics of provided ring buffer. What
 *		exactly is queries is determined by *flags*:
 *
 *		* **BPF_RB_AVAIL_DATA**: Amount of data not yet consumed.
 *		* **BPF_RB_RING_SIZE**: The size of ring buffer.
 *		* **BPF_RB_CONS_POS**: Consumer position (can wrap around).
 *		* **BPF_RB_PROD_POS**: Producer(s) position (can wrap around).
 *
 *		Data returned is just a momentary snapshot of actual values
 *		and could be inaccurate, so this facility should be used to
 *		power heuristics and for reporting, not to make 100% correct
 *		calculation.
 *	Return
 *		Requested value, or 0, if *flags* are not recognized.
 *
 * long bpf_csum_level(struct sk_buff *skb, u64 level)
 * 	Description
 * 		Change the skbs checksum level by one layer up or down, or
 * 		reset it entirely to none in order to have the stack perform
 * 		checksum validation. The level is applicable to the following
 * 		protocols: TCP, UDP, GRE, SCTP, FCOE. For example, a decap of
 * 		| ETH | IP | UDP | GUE | IP | TCP | into | ETH | IP | TCP |
 * 		through **bpf_skb_adjust_room**\ () helper with passing in
 * 		**BPF_F_ADJ_ROOM_NO_CSUM_RESET** flag would require one	call
 * 		to **bpf_csum_level**\ () with **BPF_CSUM_LEVEL_DEC** since
 * 		the UDP header is removed. Similarly, an encap of the latter
 * 		into the former could be accompanied by a helper call to
 * 		**bpf_csum_level**\ () with **BPF_CSUM_LEVEL_INC** if the
 * 		skb is still intended to be processed in higher layers of the
 * 		stack instead of just egressing at tc.
 *
 * 		There are three supported level settings at this time:
 *
 * 		* **BPF_CSUM_LEVEL_INC**: Increases skb->csum_level for skbs
 * 		  with CHECKSUM_UNNECESSARY.
 * 		* **BPF_CSUM_LEVEL_DEC**: Decreases skb->csum_level for skbs
 * 		  with CHECKSUM_UNNECESSARY.
 * 		* **BPF_CSUM_LEVEL_RESET**: Resets skb->csum_level to 0 and
 * 		  sets CHECKSUM_NONE to force checksum validation by the stack.
 * 		* **BPF_CSUM_LEVEL_QUERY**: No-op, returns the current
 * 		  skb->csum_level.
 * 	Return
 * 		0 on success, or a negative error in case of failure. In the
 * 		case of **BPF_CSUM_LEVEL_QUERY**, the current skb->csum_level
 * 		is returned or the error code -EACCES in case the skb is not
 * 		subject to CHECKSUM_UNNECESSARY.
 *
 * struct tcp6_sock *bpf_skc_to_tcp6_sock(void *sk)
 *	Description
 *		Dynamically cast a *sk* pointer to a *tcp6_sock* pointer.
 *	Return
 *		*sk* if casting is valid, or **NULL** otherwise.
 *
 * struct tcp_sock *bpf_skc_to_tcp_sock(void *sk)
 *	Description
 *		Dynamically cast a *sk* pointer to a *tcp_sock* pointer.
 *	Return
 *		*sk* if casting is valid, or **NULL** otherwise.
 *
 * struct tcp_timewait_sock *bpf_skc_to_tcp_timewait_sock(void *sk)
 * 	Description
 *		Dynamically cast a *sk* pointer to a *tcp_timewait_sock* pointer.
 *	Return
 *		*sk* if casting is valid, or **NULL** otherwise.
 *
 * struct tcp_request_sock *bpf_skc_to_tcp_request_sock(void *sk)
 * 	Description
 *		Dynamically cast a *sk* pointer to a *tcp_request_sock* pointer.
 *	Return
 *		*sk* if casting is valid, or **NULL** otherwise.
 *
 * struct udp6_sock *bpf_skc_to_udp6_sock(void *sk)
 * 	Description
 *		Dynamically cast a *sk* pointer to a *udp6_sock* pointer.
 *	Return
 *		*sk* if casting is valid, or **NULL** otherwise.
 *
 * long bpf_get_task_stack(struct task_struct *task, void *buf, u32 size, u64 flags)
 *	Description
 *		Return a user or a kernel stack in bpf program provided buffer.
 *		To achieve this, the helper needs *task*, which is a valid
 *		pointer to **struct task_struct**. To store the stacktrace, the
 *		bpf program provides *buf* with a nonnegative *size*.
 *
 *		The last argument, *flags*, holds the number of stack frames to
 *		skip (from 0 to 255), masked with
 *		**BPF_F_SKIP_FIELD_MASK**. The next bits can be used to set
 *		the following flags:
 *
 *		**BPF_F_USER_STACK**
 *			Collect a user space stack instead of a kernel stack.
 *		**BPF_F_USER_BUILD_ID**
 *			Collect buildid+offset instead of ips for user stack,
 *			only valid if **BPF_F_USER_STACK** is also specified.
 *
 *		**bpf_get_task_stack**\ () can collect up to
 *		**PERF_MAX_STACK_DEPTH** both kernel and user frames, subject
 *		to sufficient large buffer size. Note that
 *		this limit can be controlled with the **sysctl** program, and
 *		that it should be manually increased in order to profile long
 *		user stacks (such as stacks for Java programs). To do so, use:
 *
 *		::
 *
 *			# sysctl kernel.perf_event_max_stack=<new value>
 *	Return
 *		A non-negative value equal to or less than *size* on success,
 *		or a negative error in case of failure.
 *
 * long bpf_load_hdr_opt(struct bpf_sock_ops *skops, void *searchby_res, u32 len, u64 flags)
 *	Description
 *		Load header option.  Support reading a particular TCP header
 *		option for bpf program (**BPF_PROG_TYPE_SOCK_OPS**).
 *
 *		If *flags* is 0, it will search the option from the
 *		*skops*\ **->skb_data**.  The comment in **struct bpf_sock_ops**
 *		has details on what skb_data contains under different
 *		*skops*\ **->op**.
 *
 *		The first byte of the *searchby_res* specifies the
 *		kind that it wants to search.
 *
 *		If the searching kind is an experimental kind
 *		(i.e. 253 or 254 according to RFC6994).  It also
 *		needs to specify the "magic" which is either
 *		2 bytes or 4 bytes.  It then also needs to
 *		specify the size of the magic by using
 *		the 2nd byte which is "kind-length" of a TCP
 *		header option and the "kind-length" also
 *		includes the first 2 bytes "kind" and "kind-length"
 *		itself as a normal TCP header option also does.
 *
 *		For example, to search experimental kind 254 with
 *		2 byte magic 0xeB9F, the searchby_res should be
 *		[ 254, 4, 0xeB, 0x9F, 0, 0, .... 0 ].
 *
 *		To search for the standard window scale option (3),
 *		the *searchby_res* should be [ 3, 0, 0, .... 0 ].
 *		Note, kind-length must be 0 for regular option.
 *
 *		Searching for No-Op (0) and End-of-Option-List (1) are
 *		not supported.
 *
 *		*len* must be at least 2 bytes which is the minimal size
 *		of a header option.
 *
 *		Supported flags:
 *
 *		* **BPF_LOAD_HDR_OPT_TCP_SYN** to search from the
 *		  saved_syn packet or the just-received syn packet.
 *
 *	Return
 *		> 0 when found, the header option is copied to *searchby_res*.
 *		The return value is the total length copied. On failure, a
 *		negative error code is returned:
 *
 *		**-EINVAL** if a parameter is invalid.
 *
 *		**-ENOMSG** if the option is not found.
 *
 *		**-ENOENT** if no syn packet is available when
 *		**BPF_LOAD_HDR_OPT_TCP_SYN** is used.
 *
 *		**-ENOSPC** if there is not enough space.  Only *len* number of
 *		bytes are copied.
 *
 *		**-EFAULT** on failure to parse the header options in the
 *		packet.
 *
 *		**-EPERM** if the helper cannot be used under the current
 *		*skops*\ **->op**.
 *
 * long bpf_store_hdr_opt(struct bpf_sock_ops *skops, const void *from, u32 len, u64 flags)
 *	Description
 *		Store header option.  The data will be copied
 *		from buffer *from* with length *len* to the TCP header.
 *
 *		The buffer *from* should have the whole option that
 *		includes the kind, kind-length, and the actual
 *		option data.  The *len* must be at least kind-length
 *		long.  The kind-length does not have to be 4 byte
 *		aligned.  The kernel will take care of the padding
 *		and setting the 4 bytes aligned value to th->doff.
 *
 *		This helper will check for duplicated option
 *		by searching the same option in the outgoing skb.
 *
 *		This helper can only be called during
 *		**BPF_SOCK_OPS_WRITE_HDR_OPT_CB**.
 *
 *	Return
 *		0 on success, or negative error in case of failure:
 *
 *		**-EINVAL** If param is invalid.
 *
 *		**-ENOSPC** if there is not enough space in the header.
 *		Nothing has been written
 *
 *		**-EEXIST** if the option already exists.
 *
 *		**-EFAULT** on failrue to parse the existing header options.
 *
 *		**-EPERM** if the helper cannot be used under the current
 *		*skops*\ **->op**.
 *
 * long bpf_reserve_hdr_opt(struct bpf_sock_ops *skops, u32 len, u64 flags)
 *	Description
 *		Reserve *len* bytes for the bpf header option.  The
 *		space will be used by **bpf_store_hdr_opt**\ () later in
 *		**BPF_SOCK_OPS_WRITE_HDR_OPT_CB**.
 *
 *		If **bpf_reserve_hdr_opt**\ () is called multiple times,
 *		the total number of bytes will be reserved.
 *
 *		This helper can only be called during
 *		**BPF_SOCK_OPS_HDR_OPT_LEN_CB**.
 *
 *	Return
 *		0 on success, or negative error in case of failure:
 *
 *		**-EINVAL** if a parameter is invalid.
 *
 *		**-ENOSPC** if there is not enough space in the header.
 *
 *		**-EPERM** if the helper cannot be used under the current
 *		*skops*\ **->op**.
 *
 * void *bpf_inode_storage_get(struct bpf_map *map, void *inode, void *value, u64 flags)
 *	Description
 *		Get a bpf_local_storage from an *inode*.
 *
 *		Logically, it could be thought of as getting the value from
 *		a *map* with *inode* as the **key**.  From this
 *		perspective,  the usage is not much different from
 *		**bpf_map_lookup_elem**\ (*map*, **&**\ *inode*) except this
 *		helper enforces the key must be an inode and the map must also
 *		be a **BPF_MAP_TYPE_INODE_STORAGE**.
 *
 *		Underneath, the value is stored locally at *inode* instead of
 *		the *map*.  The *map* is used as the bpf-local-storage
 *		"type". The bpf-local-storage "type" (i.e. the *map*) is
 *		searched against all bpf_local_storage residing at *inode*.
 *
 *		An optional *flags* (**BPF_LOCAL_STORAGE_GET_F_CREATE**) can be
 *		used such that a new bpf_local_storage will be
 *		created if one does not exist.  *value* can be used
 *		together with **BPF_LOCAL_STORAGE_GET_F_CREATE** to specify
 *		the initial value of a bpf_local_storage.  If *value* is
 *		**NULL**, the new bpf_local_storage will be zero initialized.
 *	Return
 *		A bpf_local_storage pointer is returned on success.
 *
 *		**NULL** if not found or there was an error in adding
 *		a new bpf_local_storage.
 *
 * int bpf_inode_storage_delete(struct bpf_map *map, void *inode)
 *	Description
 *		Delete a bpf_local_storage from an *inode*.
 *	Return
 *		0 on success.
 *
 *		**-ENOENT** if the bpf_local_storage cannot be found.
 *
 * long bpf_d_path(struct path *path, char *buf, u32 sz)
 *	Description
 *		Return full path for given **struct path** object, which
 *		needs to be the kernel BTF *path* object. The path is
 *		returned in the provided buffer *buf* of size *sz* and
 *		is zero terminated.
 *
 *	Return
 *		On success, the strictly positive length of the string,
 *		including the trailing NUL character. On error, a negative
 *		value.
 *
 * long bpf_copy_from_user(void *dst, u32 size, const void *user_ptr)
 * 	Description
 * 		Read *size* bytes from user space address *user_ptr* and store
 * 		the data in *dst*. This is a wrapper of **copy_from_user**\ ().
 * 	Return
 * 		0 on success, or a negative error in case of failure.
 *
 * long bpf_snprintf_btf(char *str, u32 str_size, struct btf_ptr *ptr, u32 btf_ptr_size, u64 flags)
 *	Description
 *		Use BTF to store a string representation of *ptr*->ptr in *str*,
 *		using *ptr*->type_id.  This value should specify the type
 *		that *ptr*->ptr points to. LLVM __builtin_btf_type_id(type, 1)
 *		can be used to look up vmlinux BTF type ids. Traversing the
 *		data structure using BTF, the type information and values are
 *		stored in the first *str_size* - 1 bytes of *str*.  Safe copy of
 *		the pointer data is carried out to avoid kernel crashes during
 *		operation.  Smaller types can use string space on the stack;
 *		larger programs can use map data to store the string
 *		representation.
 *
 *		The string can be subsequently shared with userspace via
 *		bpf_perf_event_output() or ring buffer interfaces.
 *		bpf_trace_printk() is to be avoided as it places too small
 *		a limit on string size to be useful.
 *
 *		*flags* is a combination of
 *
 *		**BTF_F_COMPACT**
 *			no formatting around type information
 *		**BTF_F_NONAME**
 *			no struct/union member names/types
 *		**BTF_F_PTR_RAW**
 *			show raw (unobfuscated) pointer values;
 *			equivalent to printk specifier %px.
 *		**BTF_F_ZERO**
 *			show zero-valued struct/union members; they
 *			are not displayed by default
 *
 *	Return
 *		The number of bytes that were written (or would have been
 *		written if output had to be truncated due to string size),
 *		or a negative error in cases of failure.
 *
 * long bpf_seq_printf_btf(struct seq_file *m, struct btf_ptr *ptr, u32 ptr_size, u64 flags)
 *	Description
 *		Use BTF to write to seq_write a string representation of
 *		*ptr*->ptr, using *ptr*->type_id as per bpf_snprintf_btf().
 *		*flags* are identical to those used for bpf_snprintf_btf.
 *	Return
 *		0 on success or a negative error in case of failure.
 *
 * u64 bpf_skb_cgroup_classid(struct sk_buff *skb)
 * 	Description
 * 		See **bpf_get_cgroup_classid**\ () for the main description.
 * 		This helper differs from **bpf_get_cgroup_classid**\ () in that
 * 		the cgroup v1 net_cls class is retrieved only from the *skb*'s
 * 		associated socket instead of the current process.
 * 	Return
 * 		The id is returned or 0 in case the id could not be retrieved.
 *
 * long bpf_redirect_neigh(u32 ifindex, struct bpf_redir_neigh *params, int plen, u64 flags)
 * 	Description
 * 		Redirect the packet to another net device of index *ifindex*
 * 		and fill in L2 addresses from neighboring subsystem. This helper
 * 		is somewhat similar to **bpf_redirect**\ (), except that it
 * 		populates L2 addresses as well, meaning, internally, the helper
 * 		relies on the neighbor lookup for the L2 address of the nexthop.
 *
 * 		The helper will perform a FIB lookup based on the skb's
 * 		networking header to get the address of the next hop, unless
 * 		this is supplied by the caller in the *params* argument. The
 * 		*plen* argument indicates the len of *params* and should be set
 * 		to 0 if *params* is NULL.
 *
 * 		The *flags* argument is reserved and must be 0. The helper is
 * 		currently only supported for tc BPF program types, and enabled
 * 		for IPv4 and IPv6 protocols.
 * 	Return
 * 		The helper returns **TC_ACT_REDIRECT** on success or
 * 		**TC_ACT_SHOT** on error.
 *
 * void *bpf_per_cpu_ptr(const void *percpu_ptr, u32 cpu)
 *     Description
 *             Take a pointer to a percpu ksym, *percpu_ptr*, and return a
 *             pointer to the percpu kernel variable on *cpu*. A ksym is an
 *             extern variable decorated with '__ksym'. For ksym, there is a
 *             global var (either static or global) defined of the same name
 *             in the kernel. The ksym is percpu if the global var is percpu.
 *             The returned pointer points to the global percpu var on *cpu*.
 *
 *             bpf_per_cpu_ptr() has the same semantic as per_cpu_ptr() in the
 *             kernel, except that bpf_per_cpu_ptr() may return NULL. This
 *             happens if *cpu* is larger than nr_cpu_ids. The caller of
 *             bpf_per_cpu_ptr() must check the returned value.
 *     Return
 *             A pointer pointing to the kernel percpu variable on *cpu*, or
 *             NULL, if *cpu* is invalid.
 *
 * void *bpf_this_cpu_ptr(const void *percpu_ptr)
 *	Description
 *		Take a pointer to a percpu ksym, *percpu_ptr*, and return a
 *		pointer to the percpu kernel variable on this cpu. See the
 *		description of 'ksym' in **bpf_per_cpu_ptr**\ ().
 *
 *		bpf_this_cpu_ptr() has the same semantic as this_cpu_ptr() in
 *		the kernel. Different from **bpf_per_cpu_ptr**\ (), it would
 *		never return NULL.
 *	Return
 *		A pointer pointing to the kernel percpu variable on this cpu.
 *
 * long bpf_redirect_peer(u32 ifindex, u64 flags)
 * 	Description
 * 		Redirect the packet to another net device of index *ifindex*.
 * 		This helper is somewhat similar to **bpf_redirect**\ (), except
 * 		that the redirection happens to the *ifindex*' peer device and
 * 		the netns switch takes place from ingress to ingress without
 * 		going through the CPU's backlog queue.
 *
 * 		The *flags* argument is reserved and must be 0. The helper is
 * 		currently only supported for tc BPF program types at the ingress
 * 		hook and for veth device types. The peer device must reside in a
 * 		different network namespace.
 * 	Return
 * 		The helper returns **TC_ACT_REDIRECT** on success or
 * 		**TC_ACT_SHOT** on error.
 *
<<<<<<< HEAD
 * long bpf_sysctl_set_new_value(struct bpf_sysctl *ctx, const char *buf, size_t buf_len)
=======
 * void *bpf_task_storage_get(struct bpf_map *map, struct task_struct *task, void *value, u64 flags)
>>>>>>> 7d2a07b7
 *	Description
 *		Get a bpf_local_storage from the *task*.
 *
 *		Logically, it could be thought of as getting the value from
 *		a *map* with *task* as the **key**.  From this
 *		perspective,  the usage is not much different from
 *		**bpf_map_lookup_elem**\ (*map*, **&**\ *task*) except this
 *		helper enforces the key must be an task_struct and the map must also
 *		be a **BPF_MAP_TYPE_TASK_STORAGE**.
 *
 *		Underneath, the value is stored locally at *task* instead of
 *		the *map*.  The *map* is used as the bpf-local-storage
 *		"type". The bpf-local-storage "type" (i.e. the *map*) is
 *		searched against all bpf_local_storage residing at *task*.
 *
 *		An optional *flags* (**BPF_LOCAL_STORAGE_GET_F_CREATE**) can be
 *		used such that a new bpf_local_storage will be
 *		created if one does not exist.  *value* can be used
 *		together with **BPF_LOCAL_STORAGE_GET_F_CREATE** to specify
 *		the initial value of a bpf_local_storage.  If *value* is
 *		**NULL**, the new bpf_local_storage will be zero initialized.
 *	Return
 *		A bpf_local_storage pointer is returned on success.
 *
 *		**NULL** if not found or there was an error in adding
 *		a new bpf_local_storage.
 *
 * long bpf_task_storage_delete(struct bpf_map *map, struct task_struct *task)
 *	Description
 *		Delete a bpf_local_storage from a *task*.
 *	Return
 *		0 on success.
 *
 *		**-ENOENT** if the bpf_local_storage cannot be found.
 *
 * struct task_struct *bpf_get_current_task_btf(void)
 *	Description
 *		Return a BTF pointer to the "current" task.
 *		This pointer can also be used in helpers that accept an
 *		*ARG_PTR_TO_BTF_ID* of type *task_struct*.
 *	Return
 *		Pointer to the current task.
 *
<<<<<<< HEAD
 * long bpf_strtol(const char *buf, size_t buf_len, u64 flags, long *res)
=======
 * long bpf_bprm_opts_set(struct linux_binprm *bprm, u64 flags)
>>>>>>> 7d2a07b7
 *	Description
 *		Set or clear certain options on *bprm*:
 *
 *		**BPF_F_BPRM_SECUREEXEC** Set the secureexec bit
 *		which sets the **AT_SECURE** auxv for glibc. The bit
 *		is cleared if the flag is not specified.
 *	Return
 *		**-EINVAL** if invalid *flags* are passed, zero otherwise.
 *
 * u64 bpf_ktime_get_coarse_ns(void)
 * 	Description
 * 		Return a coarse-grained version of the time elapsed since
 * 		system boot, in nanoseconds. Does not include time the system
 * 		was suspended.
 *
 * 		See: **clock_gettime**\ (**CLOCK_MONOTONIC_COARSE**)
 * 	Return
 * 		Current *ktime*.
 *
 * long bpf_ima_inode_hash(struct inode *inode, void *dst, u32 size)
 *	Description
 *		Returns the stored IMA hash of the *inode* (if it's avaialable).
 *		If the hash is larger than *size*, then only *size*
 *		bytes will be copied to *dst*
 *	Return
 *		The **hash_algo** is returned on success,
 *		**-EOPNOTSUP** if IMA is disabled or **-EINVAL** if
 *		invalid arguments are passed.
 *
 * struct socket *bpf_sock_from_file(struct file *file)
 *	Description
 *		If the given file represents a socket, returns the associated
 *		socket.
 *	Return
 *		A pointer to a struct socket on success or NULL if the file is
 *		not a socket.
 *
<<<<<<< HEAD
 * long bpf_strtoul(const char *buf, size_t buf_len, u64 flags, unsigned long *res)
=======
 * long bpf_check_mtu(void *ctx, u32 ifindex, u32 *mtu_len, s32 len_diff, u64 flags)
>>>>>>> 7d2a07b7
 *	Description
 *		Check packet size against exceeding MTU of net device (based
 *		on *ifindex*).  This helper will likely be used in combination
 *		with helpers that adjust/change the packet size.
 *
 *		The argument *len_diff* can be used for querying with a planned
 *		size change. This allows to check MTU prior to changing packet
 *		ctx. Providing an *len_diff* adjustment that is larger than the
 *		actual packet size (resulting in negative packet size) will in
 *		principle not exceed the MTU, why it is not considered a
 *		failure.  Other BPF-helpers are needed for performing the
 *		planned size change, why the responsability for catch a negative
 *		packet size belong in those helpers.
 *
 *		Specifying *ifindex* zero means the MTU check is performed
 *		against the current net device.  This is practical if this isn't
 *		used prior to redirect.
 *
 *		On input *mtu_len* must be a valid pointer, else verifier will
 *		reject BPF program.  If the value *mtu_len* is initialized to
 *		zero then the ctx packet size is use.  When value *mtu_len* is
 *		provided as input this specify the L3 length that the MTU check
 *		is done against. Remember XDP and TC length operate at L2, but
 *		this value is L3 as this correlate to MTU and IP-header tot_len
 *		values which are L3 (similar behavior as bpf_fib_lookup).
 *
 *		The Linux kernel route table can configure MTUs on a more
 *		specific per route level, which is not provided by this helper.
 *		For route level MTU checks use the **bpf_fib_lookup**\ ()
 *		helper.
 *
 *		*ctx* is either **struct xdp_md** for XDP programs or
 *		**struct sk_buff** for tc cls_act programs.
 *
 *		The *flags* argument can be a combination of one or more of the
 *		following values:
 *
 *		**BPF_MTU_CHK_SEGS**
 *			This flag will only works for *ctx* **struct sk_buff**.
 *			If packet context contains extra packet segment buffers
 *			(often knows as GSO skb), then MTU check is harder to
 *			check at this point, because in transmit path it is
 *			possible for the skb packet to get re-segmented
 *			(depending on net device features).  This could still be
 *			a MTU violation, so this flag enables performing MTU
 *			check against segments, with a different violation
 *			return code to tell it apart. Check cannot use len_diff.
 *
 *		On return *mtu_len* pointer contains the MTU value of the net
 *		device.  Remember the net device configured MTU is the L3 size,
 *		which is returned here and XDP and TC length operate at L2.
 *		Helper take this into account for you, but remember when using
 *		MTU value in your BPF-code.
 *
 *	Return
 *		* 0 on success, and populate MTU value in *mtu_len* pointer.
 *
 *		* < 0 if any input argument is invalid (*mtu_len* not updated)
 *
 *		MTU violations return positive values, but also populate MTU
 *		value in *mtu_len* pointer, as this can be needed for
 *		implementing PMTU handing:
 *
 *		* **BPF_MTU_CHK_RET_FRAG_NEEDED**
 *		* **BPF_MTU_CHK_RET_SEGS_TOOBIG**
 *
 * long bpf_for_each_map_elem(struct bpf_map *map, void *callback_fn, void *callback_ctx, u64 flags)
 *	Description
 *		For each element in **map**, call **callback_fn** function with
 *		**map**, **callback_ctx** and other map-specific parameters.
 *		The **callback_fn** should be a static function and
 *		the **callback_ctx** should be a pointer to the stack.
 *		The **flags** is used to control certain aspects of the helper.
 *		Currently, the **flags** must be 0.
 *
 *		The following are a list of supported map types and their
 *		respective expected callback signatures:
 *
 *		BPF_MAP_TYPE_HASH, BPF_MAP_TYPE_PERCPU_HASH,
 *		BPF_MAP_TYPE_LRU_HASH, BPF_MAP_TYPE_LRU_PERCPU_HASH,
 *		BPF_MAP_TYPE_ARRAY, BPF_MAP_TYPE_PERCPU_ARRAY
 *
 *		long (\*callback_fn)(struct bpf_map \*map, const void \*key, void \*value, void \*ctx);
 *
 *		For per_cpu maps, the map_value is the value on the cpu where the
 *		bpf_prog is running.
 *
<<<<<<< HEAD
 * long bpf_sk_storage_delete(struct bpf_map *map, struct bpf_sock *sk)
 *	Description
 *		Delete a bpf-local-storage from a *sk*.
 *	Return
 *		0 on success.
=======
 *		If **callback_fn** return 0, the helper will continue to the next
 *		element. If return value is 1, the helper will skip the rest of
 *		elements and return. Other return values are not used now.
>>>>>>> 7d2a07b7
 *
 *	Return
 *		The number of traversed map elements for success, **-EINVAL** for
 *		invalid **flags**.
 *
<<<<<<< HEAD
 * long bpf_send_signal(u32 sig)
 *	Description
 *		Send signal *sig* to the process of the current task.
 *		The signal may be delivered to any of this process's threads.
=======
 * long bpf_snprintf(char *str, u32 str_size, const char *fmt, u64 *data, u32 data_len)
 *	Description
 *		Outputs a string into the **str** buffer of size **str_size**
 *		based on a format string stored in a read-only map pointed by
 *		**fmt**.
 *
 *		Each format specifier in **fmt** corresponds to one u64 element
 *		in the **data** array. For strings and pointers where pointees
 *		are accessed, only the pointer values are stored in the *data*
 *		array. The *data_len* is the size of *data* in bytes.
 *
 *		Formats **%s** and **%p{i,I}{4,6}** require to read kernel
 *		memory. Reading kernel memory may fail due to either invalid
 *		address or valid address but requiring a major memory fault. If
 *		reading kernel memory fails, the string for **%s** will be an
 *		empty string, and the ip address for **%p{i,I}{4,6}** will be 0.
 *		Not returning error to bpf program is consistent with what
 *		**bpf_trace_printk**\ () does for now.
 *
>>>>>>> 7d2a07b7
 *	Return
 *		The strictly positive length of the formatted string, including
 *		the trailing zero character. If the return value is greater than
 *		**str_size**, **str** contains a truncated string, guaranteed to
 *		be zero-terminated except when **str_size** is 0.
 *
 *		Or **-EBUSY** if the per-CPU memory copy buffer is busy.
 *
 * long bpf_sys_bpf(u32 cmd, void *attr, u32 attr_size)
 * 	Description
 * 		Execute bpf syscall with given arguments.
 * 	Return
 * 		A syscall result.
 *
 * long bpf_btf_find_by_name_kind(char *name, int name_sz, u32 kind, int flags)
 * 	Description
 * 		Find BTF type with given name and kind in vmlinux BTF or in module's BTFs.
 * 	Return
 * 		Returns btf_id and btf_obj_fd in lower and upper 32 bits.
 *
<<<<<<< HEAD
 *		**-EAGAIN** if bpf program can try again.
 *
 * s64 bpf_tcp_gen_syncookie(struct bpf_sock *sk, void *iph, u32 iph_len, struct tcphdr *th, u32 th_len)
 *	Description
 *		Try to issue a SYN cookie for the packet with corresponding
 *		IP/TCP headers, *iph* and *th*, on the listening socket in *sk*.
 *
 *		*iph* points to the start of the IPv4 or IPv6 header, while
 *		*iph_len* contains **sizeof**\ (**struct iphdr**) or
 *		**sizeof**\ (**struct ip6hdr**).
 *
 *		*th* points to the start of the TCP header, while *th_len*
 *		contains the length of the TCP header.
 *	Return
 *		On success, lower 32 bits hold the generated SYN cookie in
 *		followed by 16 bits which hold the MSS value for that cookie,
 *		and the top 16 bits are unused.
 *
 *		On failure, the returned value is one of the following:
 *
 *		**-EINVAL** SYN cookie cannot be issued due to error
 *
 *		**-ENOENT** SYN cookie should not be issued (no SYN flood)
 *
 *		**-EOPNOTSUPP** kernel configuration does not enable SYN cookies
 *
 *		**-EPROTONOSUPPORT** IP packet version is not 4 or 6
 *
 * long bpf_skb_output(void *ctx, struct bpf_map *map, u64 flags, void *data, u64 size)
 * 	Description
 * 		Write raw *data* blob into a special BPF perf event held by
 * 		*map* of type **BPF_MAP_TYPE_PERF_EVENT_ARRAY**. This perf
 * 		event must have the following attributes: **PERF_SAMPLE_RAW**
 * 		as **sample_type**, **PERF_TYPE_SOFTWARE** as **type**, and
 * 		**PERF_COUNT_SW_BPF_OUTPUT** as **config**.
 *
 * 		The *flags* are used to indicate the index in *map* for which
 * 		the value must be put, masked with **BPF_F_INDEX_MASK**.
 * 		Alternatively, *flags* can be set to **BPF_F_CURRENT_CPU**
 * 		to indicate that the index of the current CPU core should be
 * 		used.
 *
 * 		The value to write, of *size*, is passed through eBPF stack and
 * 		pointed by *data*.
 *
 * 		*ctx* is a pointer to in-kernel struct sk_buff.
 *
 * 		This helper is similar to **bpf_perf_event_output**\ () but
 * 		restricted to raw_tracepoint bpf programs.
 * 	Return
 * 		0 on success, or a negative error in case of failure.
 *
 * long bpf_probe_read_user(void *dst, u32 size, const void *unsafe_ptr)
 * 	Description
 * 		Safely attempt to read *size* bytes from user space address
 * 		*unsafe_ptr* and store the data in *dst*.
 * 	Return
 * 		0 on success, or a negative error in case of failure.
 *
 * long bpf_probe_read_kernel(void *dst, u32 size, const void *unsafe_ptr)
 * 	Description
 * 		Safely attempt to read *size* bytes from kernel space address
 * 		*unsafe_ptr* and store the data in *dst*.
 * 	Return
 * 		0 on success, or a negative error in case of failure.
 *
 * long bpf_probe_read_user_str(void *dst, u32 size, const void *unsafe_ptr)
 * 	Description
 * 		Copy a NUL terminated string from an unsafe user address
 * 		*unsafe_ptr* to *dst*. The *size* should include the
 * 		terminating NUL byte. In case the string length is smaller than
 * 		*size*, the target is not padded with further NUL bytes. If the
 * 		string length is larger than *size*, just *size*-1 bytes are
 * 		copied and the last byte is set to NUL.
 *
 * 		On success, the length of the copied string is returned. This
 * 		makes this helper useful in tracing programs for reading
 * 		strings, and more importantly to get its length at runtime. See
 * 		the following snippet:
 *
 * 		::
 *
 * 			SEC("kprobe/sys_open")
 * 			void bpf_sys_open(struct pt_regs *ctx)
 * 			{
 * 			        char buf[PATHLEN]; // PATHLEN is defined to 256
 * 			        int res = bpf_probe_read_user_str(buf, sizeof(buf),
 * 				                                  ctx->di);
 *
 * 				// Consume buf, for example push it to
 * 				// userspace via bpf_perf_event_output(); we
 * 				// can use res (the string length) as event
 * 				// size, after checking its boundaries.
 * 			}
 *
 * 		In comparison, using **bpf_probe_read_user**\ () helper here
 * 		instead to read the string would require to estimate the length
 * 		at compile time, and would often result in copying more memory
 * 		than necessary.
 *
 * 		Another useful use case is when parsing individual process
 * 		arguments or individual environment variables navigating
 * 		*current*\ **->mm->arg_start** and *current*\
 * 		**->mm->env_start**: using this helper and the return value,
 * 		one can quickly iterate at the right offset of the memory area.
 * 	Return
 * 		On success, the strictly positive length of the string,
 * 		including the trailing NUL character. On error, a negative
 * 		value.
 *
 * long bpf_probe_read_kernel_str(void *dst, u32 size, const void *unsafe_ptr)
 * 	Description
 * 		Copy a NUL terminated string from an unsafe kernel address *unsafe_ptr*
 * 		to *dst*. Same semantics as with **bpf_probe_read_user_str**\ () apply.
 * 	Return
 * 		On success, the strictly positive length of the string, including
 * 		the trailing NUL character. On error, a negative value.
 *
 * long bpf_tcp_send_ack(void *tp, u32 rcv_nxt)
 *	Description
 *		Send out a tcp-ack. *tp* is the in-kernel struct **tcp_sock**.
 *		*rcv_nxt* is the ack_seq to be sent out.
 *	Return
 *		0 on success, or a negative error in case of failure.
 *
 * long bpf_send_signal_thread(u32 sig)
 *	Description
 *		Send signal *sig* to the thread corresponding to the current task.
 *	Return
 *		0 on success or successfully queued.
 *
 *		**-EBUSY** if work queue under nmi is full.
 *
 *		**-EINVAL** if *sig* is invalid.
 *
 *		**-EPERM** if no permission to send the *sig*.
 *
 *		**-EAGAIN** if bpf program can try again.
 *
 * u64 bpf_jiffies64(void)
 *	Description
 *		Obtain the 64bit jiffies
 *	Return
 *		The 64 bit jiffies
 *
 * long bpf_read_branch_records(struct bpf_perf_event_data *ctx, void *buf, u32 size, u64 flags)
 *	Description
 *		For an eBPF program attached to a perf event, retrieve the
 *		branch records (**struct perf_branch_entry**) associated to *ctx*
 *		and store it in the buffer pointed by *buf* up to size
 *		*size* bytes.
 *	Return
 *		On success, number of bytes written to *buf*. On error, a
 *		negative value.
 *
 *		The *flags* can be set to **BPF_F_GET_BRANCH_RECORDS_SIZE** to
 *		instead return the number of bytes required to store all the
 *		branch entries. If this flag is set, *buf* may be NULL.
 *
 *		**-EINVAL** if arguments invalid or **size** not a multiple
 *		of **sizeof**\ (**struct perf_branch_entry**\ ).
 *
 *		**-ENOENT** if architecture does not support branch records.
 *
 * long bpf_get_ns_current_pid_tgid(u64 dev, u64 ino, struct bpf_pidns_info *nsdata, u32 size)
 *	Description
 *		Returns 0 on success, values for *pid* and *tgid* as seen from the current
 *		*namespace* will be returned in *nsdata*.
 *	Return
 *		0 on success, or one of the following in case of failure:
 *
 *		**-EINVAL** if dev and inum supplied don't match dev_t and inode number
 *              with nsfs of current task, or if dev conversion to dev_t lost high bits.
 *
 *		**-ENOENT** if pidns does not exists for the current task.
 *
 * long bpf_xdp_output(void *ctx, struct bpf_map *map, u64 flags, void *data, u64 size)
 *	Description
 *		Write raw *data* blob into a special BPF perf event held by
 *		*map* of type **BPF_MAP_TYPE_PERF_EVENT_ARRAY**. This perf
 *		event must have the following attributes: **PERF_SAMPLE_RAW**
 *		as **sample_type**, **PERF_TYPE_SOFTWARE** as **type**, and
 *		**PERF_COUNT_SW_BPF_OUTPUT** as **config**.
 *
 *		The *flags* are used to indicate the index in *map* for which
 *		the value must be put, masked with **BPF_F_INDEX_MASK**.
 *		Alternatively, *flags* can be set to **BPF_F_CURRENT_CPU**
 *		to indicate that the index of the current CPU core should be
 *		used.
 *
 *		The value to write, of *size*, is passed through eBPF stack and
 *		pointed by *data*.
 *
 *		*ctx* is a pointer to in-kernel struct xdp_buff.
 *
 *		This helper is similar to **bpf_perf_eventoutput**\ () but
 *		restricted to raw_tracepoint bpf programs.
 *	Return
 *		0 on success, or a negative error in case of failure.
 *
 * u64 bpf_get_netns_cookie(void *ctx)
 * 	Description
 * 		Retrieve the cookie (generated by the kernel) of the network
 * 		namespace the input *ctx* is associated with. The network
 * 		namespace cookie remains stable for its lifetime and provides
 * 		a global identifier that can be assumed unique. If *ctx* is
 * 		NULL, then the helper returns the cookie for the initial
 * 		network namespace. The cookie itself is very similar to that
 * 		of **bpf_get_socket_cookie**\ () helper, but for network
 * 		namespaces instead of sockets.
 * 	Return
 * 		A 8-byte long opaque number.
 *
 * u64 bpf_get_current_ancestor_cgroup_id(int ancestor_level)
 * 	Description
 * 		Return id of cgroup v2 that is ancestor of the cgroup associated
 * 		with the current task at the *ancestor_level*. The root cgroup
 * 		is at *ancestor_level* zero and each step down the hierarchy
 * 		increments the level. If *ancestor_level* == level of cgroup
 * 		associated with the current task, then return value will be the
 * 		same as that of **bpf_get_current_cgroup_id**\ ().
 *
 * 		The helper is useful to implement policies based on cgroups
 * 		that are upper in hierarchy than immediate cgroup associated
 * 		with the current task.
 *
 * 		The format of returned id and helper limitations are same as in
 * 		**bpf_get_current_cgroup_id**\ ().
 * 	Return
 * 		The id is returned or 0 in case the id could not be retrieved.
 *
 * long bpf_sk_assign(struct sk_buff *skb, struct bpf_sock *sk, u64 flags)
 *	Description
 *		Helper is overloaded depending on BPF program type. This
 *		description applies to **BPF_PROG_TYPE_SCHED_CLS** and
 *		**BPF_PROG_TYPE_SCHED_ACT** programs.
 *
 *		Assign the *sk* to the *skb*. When combined with appropriate
 *		routing configuration to receive the packet towards the socket,
 *		will cause *skb* to be delivered to the specified socket.
 *		Subsequent redirection of *skb* via  **bpf_redirect**\ (),
 *		**bpf_clone_redirect**\ () or other methods outside of BPF may
 *		interfere with successful delivery to the socket.
 *
 *		This operation is only valid from TC ingress path.
 *
 *		The *flags* argument must be zero.
 *	Return
 *		0 on success, or a negative error in case of failure:
 *
 *		**-EINVAL** if specified *flags* are not supported.
 *
 *		**-ENOENT** if the socket is unavailable for assignment.
 *
 *		**-ENETUNREACH** if the socket is unreachable (wrong netns).
 *
 *		**-EOPNOTSUPP** if the operation is not supported, for example
 *		a call from outside of TC ingress.
 *
 *		**-ESOCKTNOSUPPORT** if the socket type is not supported
 *		(reuseport).
 *
 * long bpf_sk_assign(struct bpf_sk_lookup *ctx, struct bpf_sock *sk, u64 flags)
 *	Description
 *		Helper is overloaded depending on BPF program type. This
 *		description applies to **BPF_PROG_TYPE_SK_LOOKUP** programs.
 *
 *		Select the *sk* as a result of a socket lookup.
 *
 *		For the operation to succeed passed socket must be compatible
 *		with the packet description provided by the *ctx* object.
 *
 *		L4 protocol (**IPPROTO_TCP** or **IPPROTO_UDP**) must
 *		be an exact match. While IP family (**AF_INET** or
 *		**AF_INET6**) must be compatible, that is IPv6 sockets
 *		that are not v6-only can be selected for IPv4 packets.
 *
 *		Only TCP listeners and UDP unconnected sockets can be
 *		selected. *sk* can also be NULL to reset any previous
 *		selection.
 *
 *		*flags* argument can combination of following values:
 *
 *		* **BPF_SK_LOOKUP_F_REPLACE** to override the previous
 *		  socket selection, potentially done by a BPF program
 *		  that ran before us.
 *
 *		* **BPF_SK_LOOKUP_F_NO_REUSEPORT** to skip
 *		  load-balancing within reuseport group for the socket
 *		  being selected.
 *
 *		On success *ctx->sk* will point to the selected socket.
 *
 *	Return
 *		0 on success, or a negative errno in case of failure.
 *
 *		* **-EAFNOSUPPORT** if socket family (*sk->family*) is
 *		  not compatible with packet family (*ctx->family*).
 *
 *		* **-EEXIST** if socket has been already selected,
 *		  potentially by another program, and
 *		  **BPF_SK_LOOKUP_F_REPLACE** flag was not specified.
 *
 *		* **-EINVAL** if unsupported flags were specified.
 *
 *		* **-EPROTOTYPE** if socket L4 protocol
 *		  (*sk->protocol*) doesn't match packet protocol
 *		  (*ctx->protocol*).
 *
 *		* **-ESOCKTNOSUPPORT** if socket is not in allowed
 *		  state (TCP listening or UDP unconnected).
 *
 * u64 bpf_ktime_get_boot_ns(void)
 * 	Description
 * 		Return the time elapsed since system boot, in nanoseconds.
 * 		Does include the time the system was suspended.
 * 		See: **clock_gettime**\ (**CLOCK_BOOTTIME**)
 * 	Return
 * 		Current *ktime*.
 *
 * long bpf_seq_printf(struct seq_file *m, const char *fmt, u32 fmt_size, const void *data, u32 data_len)
 * 	Description
 * 		**bpf_seq_printf**\ () uses seq_file **seq_printf**\ () to print
 * 		out the format string.
 * 		The *m* represents the seq_file. The *fmt* and *fmt_size* are for
 * 		the format string itself. The *data* and *data_len* are format string
 * 		arguments. The *data* are a **u64** array and corresponding format string
 * 		values are stored in the array. For strings and pointers where pointees
 * 		are accessed, only the pointer values are stored in the *data* array.
 * 		The *data_len* is the size of *data* in bytes.
 *
 *		Formats **%s**, **%p{i,I}{4,6}** requires to read kernel memory.
 *		Reading kernel memory may fail due to either invalid address or
 *		valid address but requiring a major memory fault. If reading kernel memory
 *		fails, the string for **%s** will be an empty string, and the ip
 *		address for **%p{i,I}{4,6}** will be 0. Not returning error to
 *		bpf program is consistent with what **bpf_trace_printk**\ () does for now.
 * 	Return
 * 		0 on success, or a negative error in case of failure:
 *
 *		**-EBUSY** if per-CPU memory copy buffer is busy, can try again
 *		by returning 1 from bpf program.
 *
 *		**-EINVAL** if arguments are invalid, or if *fmt* is invalid/unsupported.
 *
 *		**-E2BIG** if *fmt* contains too many format specifiers.
 *
 *		**-EOVERFLOW** if an overflow happened: The same object will be tried again.
 *
 * long bpf_seq_write(struct seq_file *m, const void *data, u32 len)
 * 	Description
 * 		**bpf_seq_write**\ () uses seq_file **seq_write**\ () to write the data.
 * 		The *m* represents the seq_file. The *data* and *len* represent the
 * 		data to write in bytes.
 * 	Return
 * 		0 on success, or a negative error in case of failure:
 *
 *		**-EOVERFLOW** if an overflow happened: The same object will be tried again.
 *
 * u64 bpf_sk_cgroup_id(struct bpf_sock *sk)
 *	Description
 *		Return the cgroup v2 id of the socket *sk*.
 *
 *		*sk* must be a non-**NULL** pointer to a full socket, e.g. one
 *		returned from **bpf_sk_lookup_xxx**\ (),
 *		**bpf_sk_fullsock**\ (), etc. The format of returned id is
 *		same as in **bpf_skb_cgroup_id**\ ().
 *
 *		This helper is available only if the kernel was compiled with
 *		the **CONFIG_SOCK_CGROUP_DATA** configuration option.
 *	Return
 *		The id is returned or 0 in case the id could not be retrieved.
 *
 * u64 bpf_sk_ancestor_cgroup_id(struct bpf_sock *sk, int ancestor_level)
 *	Description
 *		Return id of cgroup v2 that is ancestor of cgroup associated
 *		with the *sk* at the *ancestor_level*.  The root cgroup is at
 *		*ancestor_level* zero and each step down the hierarchy
 *		increments the level. If *ancestor_level* == level of cgroup
 *		associated with *sk*, then return value will be same as that
 *		of **bpf_sk_cgroup_id**\ ().
 *
 *		The helper is useful to implement policies based on cgroups
 *		that are upper in hierarchy than immediate cgroup associated
 *		with *sk*.
 *
 *		The format of returned id and helper limitations are same as in
 *		**bpf_sk_cgroup_id**\ ().
 *	Return
 *		The id is returned or 0 in case the id could not be retrieved.
 *
 * long bpf_ringbuf_output(void *ringbuf, void *data, u64 size, u64 flags)
 * 	Description
 * 		Copy *size* bytes from *data* into a ring buffer *ringbuf*.
 * 		If **BPF_RB_NO_WAKEUP** is specified in *flags*, no notification
 * 		of new data availability is sent.
 * 		If **BPF_RB_FORCE_WAKEUP** is specified in *flags*, notification
 * 		of new data availability is sent unconditionally.
 * 	Return
 * 		0 on success, or a negative error in case of failure.
 *
 * void *bpf_ringbuf_reserve(void *ringbuf, u64 size, u64 flags)
 * 	Description
 * 		Reserve *size* bytes of payload in a ring buffer *ringbuf*.
 * 	Return
 * 		Valid pointer with *size* bytes of memory available; NULL,
 * 		otherwise.
 *
 * void bpf_ringbuf_submit(void *data, u64 flags)
 * 	Description
 * 		Submit reserved ring buffer sample, pointed to by *data*.
 * 		If **BPF_RB_NO_WAKEUP** is specified in *flags*, no notification
 * 		of new data availability is sent.
 * 		If **BPF_RB_FORCE_WAKEUP** is specified in *flags*, notification
 * 		of new data availability is sent unconditionally.
 * 	Return
 * 		Nothing. Always succeeds.
 *
 * void bpf_ringbuf_discard(void *data, u64 flags)
 * 	Description
 * 		Discard reserved ring buffer sample, pointed to by *data*.
 * 		If **BPF_RB_NO_WAKEUP** is specified in *flags*, no notification
 * 		of new data availability is sent.
 * 		If **BPF_RB_FORCE_WAKEUP** is specified in *flags*, notification
 * 		of new data availability is sent unconditionally.
 * 	Return
 * 		Nothing. Always succeeds.
 *
 * u64 bpf_ringbuf_query(void *ringbuf, u64 flags)
 *	Description
 *		Query various characteristics of provided ring buffer. What
 *		exactly is queries is determined by *flags*:
 *
 *		* **BPF_RB_AVAIL_DATA**: Amount of data not yet consumed.
 *		* **BPF_RB_RING_SIZE**: The size of ring buffer.
 *		* **BPF_RB_CONS_POS**: Consumer position (can wrap around).
 *		* **BPF_RB_PROD_POS**: Producer(s) position (can wrap around).
 *
 *		Data returned is just a momentary snapshot of actual values
 *		and could be inaccurate, so this facility should be used to
 *		power heuristics and for reporting, not to make 100% correct
 *		calculation.
 *	Return
 *		Requested value, or 0, if *flags* are not recognized.
 *
 * long bpf_csum_level(struct sk_buff *skb, u64 level)
 * 	Description
 * 		Change the skbs checksum level by one layer up or down, or
 * 		reset it entirely to none in order to have the stack perform
 * 		checksum validation. The level is applicable to the following
 * 		protocols: TCP, UDP, GRE, SCTP, FCOE. For example, a decap of
 * 		| ETH | IP | UDP | GUE | IP | TCP | into | ETH | IP | TCP |
 * 		through **bpf_skb_adjust_room**\ () helper with passing in
 * 		**BPF_F_ADJ_ROOM_NO_CSUM_RESET** flag would require one	call
 * 		to **bpf_csum_level**\ () with **BPF_CSUM_LEVEL_DEC** since
 * 		the UDP header is removed. Similarly, an encap of the latter
 * 		into the former could be accompanied by a helper call to
 * 		**bpf_csum_level**\ () with **BPF_CSUM_LEVEL_INC** if the
 * 		skb is still intended to be processed in higher layers of the
 * 		stack instead of just egressing at tc.
 *
 * 		There are three supported level settings at this time:
 *
 * 		* **BPF_CSUM_LEVEL_INC**: Increases skb->csum_level for skbs
 * 		  with CHECKSUM_UNNECESSARY.
 * 		* **BPF_CSUM_LEVEL_DEC**: Decreases skb->csum_level for skbs
 * 		  with CHECKSUM_UNNECESSARY.
 * 		* **BPF_CSUM_LEVEL_RESET**: Resets skb->csum_level to 0 and
 * 		  sets CHECKSUM_NONE to force checksum validation by the stack.
 * 		* **BPF_CSUM_LEVEL_QUERY**: No-op, returns the current
 * 		  skb->csum_level.
 * 	Return
 * 		0 on success, or a negative error in case of failure. In the
 * 		case of **BPF_CSUM_LEVEL_QUERY**, the current skb->csum_level
 * 		is returned or the error code -EACCES in case the skb is not
 * 		subject to CHECKSUM_UNNECESSARY.
 *
 * struct tcp6_sock *bpf_skc_to_tcp6_sock(void *sk)
 *	Description
 *		Dynamically cast a *sk* pointer to a *tcp6_sock* pointer.
 *	Return
 *		*sk* if casting is valid, or NULL otherwise.
 *
 * struct tcp_sock *bpf_skc_to_tcp_sock(void *sk)
 *	Description
 *		Dynamically cast a *sk* pointer to a *tcp_sock* pointer.
 *	Return
 *		*sk* if casting is valid, or NULL otherwise.
 *
 * struct tcp_timewait_sock *bpf_skc_to_tcp_timewait_sock(void *sk)
 * 	Description
 *		Dynamically cast a *sk* pointer to a *tcp_timewait_sock* pointer.
 *	Return
 *		*sk* if casting is valid, or NULL otherwise.
 *
 * struct tcp_request_sock *bpf_skc_to_tcp_request_sock(void *sk)
 * 	Description
 *		Dynamically cast a *sk* pointer to a *tcp_request_sock* pointer.
 *	Return
 *		*sk* if casting is valid, or NULL otherwise.
 *
 * struct udp6_sock *bpf_skc_to_udp6_sock(void *sk)
 * 	Description
 *		Dynamically cast a *sk* pointer to a *udp6_sock* pointer.
 *	Return
 *		*sk* if casting is valid, or NULL otherwise.
 *
 * long bpf_get_task_stack(struct task_struct *task, void *buf, u32 size, u64 flags)
 *	Description
 *		Return a user or a kernel stack in bpf program provided buffer.
 *		To achieve this, the helper needs *task*, which is a valid
 *		pointer to struct task_struct. To store the stacktrace, the
 *		bpf program provides *buf* with	a nonnegative *size*.
 *
 *		The last argument, *flags*, holds the number of stack frames to
 *		skip (from 0 to 255), masked with
 *		**BPF_F_SKIP_FIELD_MASK**. The next bits can be used to set
 *		the following flags:
 *
 *		**BPF_F_USER_STACK**
 *			Collect a user space stack instead of a kernel stack.
 *		**BPF_F_USER_BUILD_ID**
 *			Collect buildid+offset instead of ips for user stack,
 *			only valid if **BPF_F_USER_STACK** is also specified.
 *
 *		**bpf_get_task_stack**\ () can collect up to
 *		**PERF_MAX_STACK_DEPTH** both kernel and user frames, subject
 *		to sufficient large buffer size. Note that
 *		this limit can be controlled with the **sysctl** program, and
 *		that it should be manually increased in order to profile long
 *		user stacks (such as stacks for Java programs). To do so, use:
 *
 *		::
 *
 *			# sysctl kernel.perf_event_max_stack=<new value>
 *	Return
 *		A non-negative value equal to or less than *size* on success,
 *		or a negative error in case of failure.
 *
=======
 * long bpf_sys_close(u32 fd)
 * 	Description
 * 		Execute close syscall for given FD.
 * 	Return
 * 		A syscall result.
>>>>>>> 7d2a07b7
 */
#define __BPF_FUNC_MAPPER(FN)		\
	FN(unspec),			\
	FN(map_lookup_elem),		\
	FN(map_update_elem),		\
	FN(map_delete_elem),		\
	FN(probe_read),			\
	FN(ktime_get_ns),		\
	FN(trace_printk),		\
	FN(get_prandom_u32),		\
	FN(get_smp_processor_id),	\
	FN(skb_store_bytes),		\
	FN(l3_csum_replace),		\
	FN(l4_csum_replace),		\
	FN(tail_call),			\
	FN(clone_redirect),		\
	FN(get_current_pid_tgid),	\
	FN(get_current_uid_gid),	\
	FN(get_current_comm),		\
	FN(get_cgroup_classid),		\
	FN(skb_vlan_push),		\
	FN(skb_vlan_pop),		\
	FN(skb_get_tunnel_key),		\
	FN(skb_set_tunnel_key),		\
	FN(perf_event_read),		\
	FN(redirect),			\
	FN(get_route_realm),		\
	FN(perf_event_output),		\
	FN(skb_load_bytes),		\
	FN(get_stackid),		\
	FN(csum_diff),			\
	FN(skb_get_tunnel_opt),		\
	FN(skb_set_tunnel_opt),		\
	FN(skb_change_proto),		\
	FN(skb_change_type),		\
	FN(skb_under_cgroup),		\
	FN(get_hash_recalc),		\
	FN(get_current_task),		\
	FN(probe_write_user),		\
	FN(current_task_under_cgroup),	\
	FN(skb_change_tail),		\
	FN(skb_pull_data),		\
	FN(csum_update),		\
	FN(set_hash_invalid),		\
	FN(get_numa_node_id),		\
	FN(skb_change_head),		\
	FN(xdp_adjust_head),		\
	FN(probe_read_str),		\
	FN(get_socket_cookie),		\
	FN(get_socket_uid),		\
	FN(set_hash),			\
	FN(setsockopt),			\
	FN(skb_adjust_room),		\
	FN(redirect_map),		\
	FN(sk_redirect_map),		\
	FN(sock_map_update),		\
	FN(xdp_adjust_meta),		\
	FN(perf_event_read_value),	\
	FN(perf_prog_read_value),	\
	FN(getsockopt),			\
	FN(override_return),		\
	FN(sock_ops_cb_flags_set),	\
	FN(msg_redirect_map),		\
	FN(msg_apply_bytes),		\
	FN(msg_cork_bytes),		\
	FN(msg_pull_data),		\
	FN(bind),			\
	FN(xdp_adjust_tail),		\
	FN(skb_get_xfrm_state),		\
	FN(get_stack),			\
	FN(skb_load_bytes_relative),	\
	FN(fib_lookup),			\
	FN(sock_hash_update),		\
	FN(msg_redirect_hash),		\
	FN(sk_redirect_hash),		\
	FN(lwt_push_encap),		\
	FN(lwt_seg6_store_bytes),	\
	FN(lwt_seg6_adjust_srh),	\
	FN(lwt_seg6_action),		\
	FN(rc_repeat),			\
	FN(rc_keydown),			\
	FN(skb_cgroup_id),		\
	FN(get_current_cgroup_id),	\
	FN(get_local_storage),		\
	FN(sk_select_reuseport),	\
	FN(skb_ancestor_cgroup_id),	\
	FN(sk_lookup_tcp),		\
	FN(sk_lookup_udp),		\
	FN(sk_release),			\
	FN(map_push_elem),		\
	FN(map_pop_elem),		\
	FN(map_peek_elem),		\
	FN(msg_push_data),		\
	FN(msg_pop_data),		\
	FN(rc_pointer_rel),		\
	FN(spin_lock),			\
	FN(spin_unlock),		\
	FN(sk_fullsock),		\
	FN(tcp_sock),			\
	FN(skb_ecn_set_ce),		\
	FN(get_listener_sock),		\
	FN(skc_lookup_tcp),		\
	FN(tcp_check_syncookie),	\
	FN(sysctl_get_name),		\
	FN(sysctl_get_current_value),	\
	FN(sysctl_get_new_value),	\
	FN(sysctl_set_new_value),	\
	FN(strtol),			\
	FN(strtoul),			\
	FN(sk_storage_get),		\
	FN(sk_storage_delete),		\
	FN(send_signal),		\
	FN(tcp_gen_syncookie),		\
	FN(skb_output),			\
	FN(probe_read_user),		\
	FN(probe_read_kernel),		\
	FN(probe_read_user_str),	\
	FN(probe_read_kernel_str),	\
	FN(tcp_send_ack),		\
	FN(send_signal_thread),		\
	FN(jiffies64),			\
	FN(read_branch_records),	\
	FN(get_ns_current_pid_tgid),	\
	FN(xdp_output),			\
	FN(get_netns_cookie),		\
	FN(get_current_ancestor_cgroup_id),	\
	FN(sk_assign),			\
	FN(ktime_get_boot_ns),		\
	FN(seq_printf),			\
	FN(seq_write),			\
	FN(sk_cgroup_id),		\
	FN(sk_ancestor_cgroup_id),	\
	FN(ringbuf_output),		\
	FN(ringbuf_reserve),		\
	FN(ringbuf_submit),		\
	FN(ringbuf_discard),		\
	FN(ringbuf_query),		\
	FN(csum_level),			\
	FN(skc_to_tcp6_sock),		\
	FN(skc_to_tcp_sock),		\
	FN(skc_to_tcp_timewait_sock),	\
	FN(skc_to_tcp_request_sock),	\
	FN(skc_to_udp6_sock),		\
	FN(get_task_stack),		\
<<<<<<< HEAD
=======
	FN(load_hdr_opt),		\
	FN(store_hdr_opt),		\
	FN(reserve_hdr_opt),		\
	FN(inode_storage_get),		\
	FN(inode_storage_delete),	\
	FN(d_path),			\
	FN(copy_from_user),		\
	FN(snprintf_btf),		\
	FN(seq_printf_btf),		\
	FN(skb_cgroup_classid),		\
	FN(redirect_neigh),		\
	FN(per_cpu_ptr),		\
	FN(this_cpu_ptr),		\
	FN(redirect_peer),		\
	FN(task_storage_get),		\
	FN(task_storage_delete),	\
	FN(get_current_task_btf),	\
	FN(bprm_opts_set),		\
	FN(ktime_get_coarse_ns),	\
	FN(ima_inode_hash),		\
	FN(sock_from_file),		\
	FN(check_mtu),			\
	FN(for_each_map_elem),		\
	FN(snprintf),			\
	FN(sys_bpf),			\
	FN(btf_find_by_name_kind),	\
	FN(sys_close),			\
>>>>>>> 7d2a07b7
	/* */

/* integer value in 'imm' field of BPF_CALL instruction selects which helper
 * function eBPF program intends to call
 */
#define __BPF_ENUM_FN(x) BPF_FUNC_ ## x
enum bpf_func_id {
	__BPF_FUNC_MAPPER(__BPF_ENUM_FN)
	__BPF_FUNC_MAX_ID,
};
#undef __BPF_ENUM_FN

/* All flags used by eBPF helper functions, placed here. */

/* BPF_FUNC_skb_store_bytes flags. */
enum {
	BPF_F_RECOMPUTE_CSUM		= (1ULL << 0),
	BPF_F_INVALIDATE_HASH		= (1ULL << 1),
};

/* BPF_FUNC_l3_csum_replace and BPF_FUNC_l4_csum_replace flags.
 * First 4 bits are for passing the header field size.
 */
enum {
	BPF_F_HDR_FIELD_MASK		= 0xfULL,
};

/* BPF_FUNC_l4_csum_replace flags. */
enum {
	BPF_F_PSEUDO_HDR		= (1ULL << 4),
	BPF_F_MARK_MANGLED_0		= (1ULL << 5),
	BPF_F_MARK_ENFORCE		= (1ULL << 6),
};

/* BPF_FUNC_clone_redirect and BPF_FUNC_redirect flags. */
enum {
	BPF_F_INGRESS			= (1ULL << 0),
};

/* BPF_FUNC_skb_set_tunnel_key and BPF_FUNC_skb_get_tunnel_key flags. */
enum {
	BPF_F_TUNINFO_IPV6		= (1ULL << 0),
};

/* flags for both BPF_FUNC_get_stackid and BPF_FUNC_get_stack. */
enum {
	BPF_F_SKIP_FIELD_MASK		= 0xffULL,
	BPF_F_USER_STACK		= (1ULL << 8),
/* flags used by BPF_FUNC_get_stackid only. */
	BPF_F_FAST_STACK_CMP		= (1ULL << 9),
	BPF_F_REUSE_STACKID		= (1ULL << 10),
/* flags used by BPF_FUNC_get_stack only. */
	BPF_F_USER_BUILD_ID		= (1ULL << 11),
};

/* BPF_FUNC_skb_set_tunnel_key flags. */
enum {
	BPF_F_ZERO_CSUM_TX		= (1ULL << 1),
	BPF_F_DONT_FRAGMENT		= (1ULL << 2),
	BPF_F_SEQ_NUMBER		= (1ULL << 3),
};

/* BPF_FUNC_perf_event_output, BPF_FUNC_perf_event_read and
 * BPF_FUNC_perf_event_read_value flags.
 */
enum {
	BPF_F_INDEX_MASK		= 0xffffffffULL,
	BPF_F_CURRENT_CPU		= BPF_F_INDEX_MASK,
/* BPF_FUNC_perf_event_output for sk_buff input context. */
	BPF_F_CTXLEN_MASK		= (0xfffffULL << 32),
};

/* Current network namespace */
enum {
	BPF_F_CURRENT_NETNS		= (-1L),
};

/* BPF_FUNC_csum_level level values. */
enum {
	BPF_CSUM_LEVEL_QUERY,
	BPF_CSUM_LEVEL_INC,
	BPF_CSUM_LEVEL_DEC,
	BPF_CSUM_LEVEL_RESET,
};

/* BPF_FUNC_skb_adjust_room flags. */
enum {
	BPF_F_ADJ_ROOM_FIXED_GSO	= (1ULL << 0),
	BPF_F_ADJ_ROOM_ENCAP_L3_IPV4	= (1ULL << 1),
	BPF_F_ADJ_ROOM_ENCAP_L3_IPV6	= (1ULL << 2),
	BPF_F_ADJ_ROOM_ENCAP_L4_GRE	= (1ULL << 3),
	BPF_F_ADJ_ROOM_ENCAP_L4_UDP	= (1ULL << 4),
	BPF_F_ADJ_ROOM_NO_CSUM_RESET	= (1ULL << 5),
<<<<<<< HEAD
=======
	BPF_F_ADJ_ROOM_ENCAP_L2_ETH	= (1ULL << 6),
>>>>>>> 7d2a07b7
};

enum {
	BPF_ADJ_ROOM_ENCAP_L2_MASK	= 0xff,
	BPF_ADJ_ROOM_ENCAP_L2_SHIFT	= 56,
};

#define BPF_F_ADJ_ROOM_ENCAP_L2(len)	(((__u64)len & \
					  BPF_ADJ_ROOM_ENCAP_L2_MASK) \
					 << BPF_ADJ_ROOM_ENCAP_L2_SHIFT)

/* BPF_FUNC_sysctl_get_name flags. */
enum {
	BPF_F_SYSCTL_BASE_NAME		= (1ULL << 0),
};
<<<<<<< HEAD

/* BPF_FUNC_sk_storage_get flags */
enum {
	BPF_SK_STORAGE_GET_F_CREATE	= (1ULL << 0),
};

/* BPF_FUNC_read_branch_records flags. */
enum {
	BPF_F_GET_BRANCH_RECORDS_SIZE	= (1ULL << 0),
};

/* BPF_FUNC_bpf_ringbuf_commit, BPF_FUNC_bpf_ringbuf_discard, and
 * BPF_FUNC_bpf_ringbuf_output flags.
 */
enum {
	BPF_RB_NO_WAKEUP		= (1ULL << 0),
	BPF_RB_FORCE_WAKEUP		= (1ULL << 1),
};

/* BPF_FUNC_bpf_ringbuf_query flags */
enum {
	BPF_RB_AVAIL_DATA = 0,
	BPF_RB_RING_SIZE = 1,
	BPF_RB_CONS_POS = 2,
	BPF_RB_PROD_POS = 3,
};

/* BPF ring buffer constants */
enum {
	BPF_RINGBUF_BUSY_BIT		= (1U << 31),
	BPF_RINGBUF_DISCARD_BIT		= (1U << 30),
	BPF_RINGBUF_HDR_SZ		= 8,
};

=======

/* BPF_FUNC_<kernel_obj>_storage_get flags */
enum {
	BPF_LOCAL_STORAGE_GET_F_CREATE	= (1ULL << 0),
	/* BPF_SK_STORAGE_GET_F_CREATE is only kept for backward compatibility
	 * and BPF_LOCAL_STORAGE_GET_F_CREATE must be used instead.
	 */
	BPF_SK_STORAGE_GET_F_CREATE  = BPF_LOCAL_STORAGE_GET_F_CREATE,
};

/* BPF_FUNC_read_branch_records flags. */
enum {
	BPF_F_GET_BRANCH_RECORDS_SIZE	= (1ULL << 0),
};

/* BPF_FUNC_bpf_ringbuf_commit, BPF_FUNC_bpf_ringbuf_discard, and
 * BPF_FUNC_bpf_ringbuf_output flags.
 */
enum {
	BPF_RB_NO_WAKEUP		= (1ULL << 0),
	BPF_RB_FORCE_WAKEUP		= (1ULL << 1),
};

/* BPF_FUNC_bpf_ringbuf_query flags */
enum {
	BPF_RB_AVAIL_DATA = 0,
	BPF_RB_RING_SIZE = 1,
	BPF_RB_CONS_POS = 2,
	BPF_RB_PROD_POS = 3,
};

/* BPF ring buffer constants */
enum {
	BPF_RINGBUF_BUSY_BIT		= (1U << 31),
	BPF_RINGBUF_DISCARD_BIT		= (1U << 30),
	BPF_RINGBUF_HDR_SZ		= 8,
};

>>>>>>> 7d2a07b7
/* BPF_FUNC_sk_assign flags in bpf_sk_lookup context. */
enum {
	BPF_SK_LOOKUP_F_REPLACE		= (1ULL << 0),
	BPF_SK_LOOKUP_F_NO_REUSEPORT	= (1ULL << 1),
};

/* Mode for BPF_FUNC_skb_adjust_room helper. */
enum bpf_adj_room_mode {
	BPF_ADJ_ROOM_NET,
	BPF_ADJ_ROOM_MAC,
};

/* Mode for BPF_FUNC_skb_load_bytes_relative helper. */
enum bpf_hdr_start_off {
	BPF_HDR_START_MAC,
	BPF_HDR_START_NET,
};

/* Encapsulation type for BPF_FUNC_lwt_push_encap helper. */
enum bpf_lwt_encap_mode {
	BPF_LWT_ENCAP_SEG6,
	BPF_LWT_ENCAP_SEG6_INLINE,
	BPF_LWT_ENCAP_IP,
};

/* Flags for bpf_bprm_opts_set helper */
enum {
	BPF_F_BPRM_SECUREEXEC	= (1ULL << 0),
};

/* Flags for bpf_redirect_map helper */
enum {
	BPF_F_BROADCAST		= (1ULL << 3),
	BPF_F_EXCLUDE_INGRESS	= (1ULL << 4),
};

#define __bpf_md_ptr(type, name)	\
union {					\
	type name;			\
	__u64 :64;			\
} __attribute__((aligned(8)))

/* user accessible mirror of in-kernel sk_buff.
 * new fields can only be added to the end of this structure
 */
struct __sk_buff {
	__u32 len;
	__u32 pkt_type;
	__u32 mark;
	__u32 queue_mapping;
	__u32 protocol;
	__u32 vlan_present;
	__u32 vlan_tci;
	__u32 vlan_proto;
	__u32 priority;
	__u32 ingress_ifindex;
	__u32 ifindex;
	__u32 tc_index;
	__u32 cb[5];
	__u32 hash;
	__u32 tc_classid;
	__u32 data;
	__u32 data_end;
	__u32 napi_id;

	/* Accessed by BPF_PROG_TYPE_sk_skb types from here to ... */
	__u32 family;
	__u32 remote_ip4;	/* Stored in network byte order */
	__u32 local_ip4;	/* Stored in network byte order */
	__u32 remote_ip6[4];	/* Stored in network byte order */
	__u32 local_ip6[4];	/* Stored in network byte order */
	__u32 remote_port;	/* Stored in network byte order */
	__u32 local_port;	/* stored in host byte order */
	/* ... here. */

	__u32 data_meta;
	__bpf_md_ptr(struct bpf_flow_keys *, flow_keys);
	__u64 tstamp;
	__u32 wire_len;
	__u32 gso_segs;
	__bpf_md_ptr(struct bpf_sock *, sk);
	__u32 gso_size;
};

struct bpf_tunnel_key {
	__u32 tunnel_id;
	union {
		__u32 remote_ipv4;
		__u32 remote_ipv6[4];
	};
	__u8 tunnel_tos;
	__u8 tunnel_ttl;
	__u16 tunnel_ext;	/* Padding, future use. */
	__u32 tunnel_label;
};

/* user accessible mirror of in-kernel xfrm_state.
 * new fields can only be added to the end of this structure
 */
struct bpf_xfrm_state {
	__u32 reqid;
	__u32 spi;	/* Stored in network byte order */
	__u16 family;
	__u16 ext;	/* Padding, future use. */
	union {
		__u32 remote_ipv4;	/* Stored in network byte order */
		__u32 remote_ipv6[4];	/* Stored in network byte order */
	};
};

/* Generic BPF return codes which all BPF program types may support.
 * The values are binary compatible with their TC_ACT_* counter-part to
 * provide backwards compatibility with existing SCHED_CLS and SCHED_ACT
 * programs.
 *
 * XDP is handled seprately, see XDP_*.
 */
enum bpf_ret_code {
	BPF_OK = 0,
	/* 1 reserved */
	BPF_DROP = 2,
	/* 3-6 reserved */
	BPF_REDIRECT = 7,
	/* >127 are reserved for prog type specific return codes.
	 *
	 * BPF_LWT_REROUTE: used by BPF_PROG_TYPE_LWT_IN and
	 *    BPF_PROG_TYPE_LWT_XMIT to indicate that skb had been
	 *    changed and should be routed based on its new L3 header.
	 *    (This is an L3 redirect, as opposed to L2 redirect
	 *    represented by BPF_REDIRECT above).
	 */
	BPF_LWT_REROUTE = 128,
};

struct bpf_sock {
	__u32 bound_dev_if;
	__u32 family;
	__u32 type;
	__u32 protocol;
	__u32 mark;
	__u32 priority;
	/* IP address also allows 1 and 2 bytes access */
	__u32 src_ip4;
	__u32 src_ip6[4];
	__u32 src_port;		/* host byte order */
	__u32 dst_port;		/* network byte order */
	__u32 dst_ip4;
	__u32 dst_ip6[4];
	__u32 state;
	__s32 rx_queue_mapping;
};

struct bpf_tcp_sock {
	__u32 snd_cwnd;		/* Sending congestion window		*/
	__u32 srtt_us;		/* smoothed round trip time << 3 in usecs */
	__u32 rtt_min;
	__u32 snd_ssthresh;	/* Slow start size threshold		*/
	__u32 rcv_nxt;		/* What we want to receive next		*/
	__u32 snd_nxt;		/* Next sequence we send		*/
	__u32 snd_una;		/* First byte we want an ack for	*/
	__u32 mss_cache;	/* Cached effective mss, not including SACKS */
	__u32 ecn_flags;	/* ECN status bits.			*/
	__u32 rate_delivered;	/* saved rate sample: packets delivered */
	__u32 rate_interval_us;	/* saved rate sample: time elapsed */
	__u32 packets_out;	/* Packets which are "in flight"	*/
	__u32 retrans_out;	/* Retransmitted packets out		*/
	__u32 total_retrans;	/* Total retransmits for entire connection */
	__u32 segs_in;		/* RFC4898 tcpEStatsPerfSegsIn
				 * total number of segments in.
				 */
	__u32 data_segs_in;	/* RFC4898 tcpEStatsPerfDataSegsIn
				 * total number of data segments in.
				 */
	__u32 segs_out;		/* RFC4898 tcpEStatsPerfSegsOut
				 * The total number of segments sent.
				 */
	__u32 data_segs_out;	/* RFC4898 tcpEStatsPerfDataSegsOut
				 * total number of data segments sent.
				 */
	__u32 lost_out;		/* Lost packets			*/
	__u32 sacked_out;	/* SACK'd packets			*/
	__u64 bytes_received;	/* RFC4898 tcpEStatsAppHCThruOctetsReceived
				 * sum(delta(rcv_nxt)), or how many bytes
				 * were acked.
				 */
	__u64 bytes_acked;	/* RFC4898 tcpEStatsAppHCThruOctetsAcked
				 * sum(delta(snd_una)), or how many bytes
				 * were acked.
				 */
	__u32 dsack_dups;	/* RFC4898 tcpEStatsStackDSACKDups
				 * total number of DSACK blocks received
				 */
	__u32 delivered;	/* Total data packets delivered incl. rexmits */
	__u32 delivered_ce;	/* Like the above but only ECE marked packets */
	__u32 icsk_retransmits;	/* Number of unrecovered [RTO] timeouts */
};

struct bpf_sock_tuple {
	union {
		struct {
			__be32 saddr;
			__be32 daddr;
			__be16 sport;
			__be16 dport;
		} ipv4;
		struct {
			__be32 saddr[4];
			__be32 daddr[4];
			__be16 sport;
			__be16 dport;
		} ipv6;
	};
};

struct bpf_xdp_sock {
	__u32 queue_id;
};

#define XDP_PACKET_HEADROOM 256

/* User return codes for XDP prog type.
 * A valid XDP program must return one of these defined values. All other
 * return codes are reserved for future use. Unknown return codes will
 * result in packet drops and a warning via bpf_warn_invalid_xdp_action().
 */
enum xdp_action {
	XDP_ABORTED = 0,
	XDP_DROP,
	XDP_PASS,
	XDP_TX,
	XDP_REDIRECT,
};

/* user accessible metadata for XDP packet hook
 * new fields must be added to the end of this structure
 */
struct xdp_md {
	__u32 data;
	__u32 data_end;
	__u32 data_meta;
	/* Below access go through struct xdp_rxq_info */
	__u32 ingress_ifindex; /* rxq->dev->ifindex */
	__u32 rx_queue_index;  /* rxq->queue_index  */

	__u32 egress_ifindex;  /* txq->dev->ifindex */
};

/* DEVMAP map-value layout
 *
 * The struct data-layout of map-value is a configuration interface.
 * New members can only be added to the end of this structure.
 */
struct bpf_devmap_val {
	__u32 ifindex;   /* device index */
	union {
		int   fd;  /* prog fd on map write */
		__u32 id;  /* prog id on map read */
	} bpf_prog;
};

/* CPUMAP map-value layout
 *
 * The struct data-layout of map-value is a configuration interface.
 * New members can only be added to the end of this structure.
 */
struct bpf_cpumap_val {
	__u32 qsize;	/* queue size to remote target CPU */
	union {
		int   fd;	/* prog fd on map write */
		__u32 id;	/* prog id on map read */
	} bpf_prog;
};

enum sk_action {
	SK_DROP = 0,
	SK_PASS,
};

/* user accessible metadata for SK_MSG packet hook, new fields must
 * be added to the end of this structure
 */
struct sk_msg_md {
	__bpf_md_ptr(void *, data);
	__bpf_md_ptr(void *, data_end);

	__u32 family;
	__u32 remote_ip4;	/* Stored in network byte order */
	__u32 local_ip4;	/* Stored in network byte order */
	__u32 remote_ip6[4];	/* Stored in network byte order */
	__u32 local_ip6[4];	/* Stored in network byte order */
	__u32 remote_port;	/* Stored in network byte order */
	__u32 local_port;	/* stored in host byte order */
	__u32 size;		/* Total size of sk_msg */

	__bpf_md_ptr(struct bpf_sock *, sk); /* current socket */
};

struct sk_reuseport_md {
	/*
	 * Start of directly accessible data. It begins from
	 * the tcp/udp header.
	 */
	__bpf_md_ptr(void *, data);
	/* End of directly accessible data */
	__bpf_md_ptr(void *, data_end);
	/*
	 * Total length of packet (starting from the tcp/udp header).
	 * Note that the directly accessible bytes (data_end - data)
	 * could be less than this "len".  Those bytes could be
	 * indirectly read by a helper "bpf_skb_load_bytes()".
	 */
	__u32 len;
	/*
	 * Eth protocol in the mac header (network byte order). e.g.
	 * ETH_P_IP(0x0800) and ETH_P_IPV6(0x86DD)
	 */
	__u32 eth_protocol;
	__u32 ip_protocol;	/* IP protocol. e.g. IPPROTO_TCP, IPPROTO_UDP */
	__u32 bind_inany;	/* Is sock bound to an INANY address? */
	__u32 hash;		/* A hash of the packet 4 tuples */
	/* When reuse->migrating_sk is NULL, it is selecting a sk for the
	 * new incoming connection request (e.g. selecting a listen sk for
	 * the received SYN in the TCP case).  reuse->sk is one of the sk
	 * in the reuseport group. The bpf prog can use reuse->sk to learn
	 * the local listening ip/port without looking into the skb.
	 *
	 * When reuse->migrating_sk is not NULL, reuse->sk is closed and
	 * reuse->migrating_sk is the socket that needs to be migrated
	 * to another listening socket.  migrating_sk could be a fullsock
	 * sk that is fully established or a reqsk that is in-the-middle
	 * of 3-way handshake.
	 */
	__bpf_md_ptr(struct bpf_sock *, sk);
	__bpf_md_ptr(struct bpf_sock *, migrating_sk);
};

#define BPF_TAG_SIZE	8

struct bpf_prog_info {
	__u32 type;
	__u32 id;
	__u8  tag[BPF_TAG_SIZE];
	__u32 jited_prog_len;
	__u32 xlated_prog_len;
	__aligned_u64 jited_prog_insns;
	__aligned_u64 xlated_prog_insns;
	__u64 load_time;	/* ns since boottime */
	__u32 created_by_uid;
	__u32 nr_map_ids;
	__aligned_u64 map_ids;
	char name[BPF_OBJ_NAME_LEN];
	__u32 ifindex;
	__u32 gpl_compatible:1;
	__u32 :31; /* alignment pad */
	__u64 netns_dev;
	__u64 netns_ino;
	__u32 nr_jited_ksyms;
	__u32 nr_jited_func_lens;
	__aligned_u64 jited_ksyms;
	__aligned_u64 jited_func_lens;
	__u32 btf_id;
	__u32 func_info_rec_size;
	__aligned_u64 func_info;
	__u32 nr_func_info;
	__u32 nr_line_info;
	__aligned_u64 line_info;
	__aligned_u64 jited_line_info;
	__u32 nr_jited_line_info;
	__u32 line_info_rec_size;
	__u32 jited_line_info_rec_size;
	__u32 nr_prog_tags;
	__aligned_u64 prog_tags;
	__u64 run_time_ns;
	__u64 run_cnt;
	__u64 recursion_misses;
} __attribute__((aligned(8)));

struct bpf_map_info {
	__u32 type;
	__u32 id;
	__u32 key_size;
	__u32 value_size;
	__u32 max_entries;
	__u32 map_flags;
	char  name[BPF_OBJ_NAME_LEN];
	__u32 ifindex;
	__u32 btf_vmlinux_value_type_id;
	__u64 netns_dev;
	__u64 netns_ino;
	__u32 btf_id;
	__u32 btf_key_type_id;
	__u32 btf_value_type_id;
} __attribute__((aligned(8)));

struct bpf_btf_info {
	__aligned_u64 btf;
	__u32 btf_size;
	__u32 id;
	__aligned_u64 name;
	__u32 name_len;
	__u32 kernel_btf;
} __attribute__((aligned(8)));

struct bpf_link_info {
	__u32 type;
	__u32 id;
	__u32 prog_id;
	union {
		struct {
			__aligned_u64 tp_name; /* in/out: tp_name buffer ptr */
			__u32 tp_name_len;     /* in/out: tp_name buffer len */
		} raw_tracepoint;
		struct {
			__u32 attach_type;
			__u32 target_obj_id; /* prog_id for PROG_EXT, otherwise btf object id */
			__u32 target_btf_id; /* BTF type id inside the object */
		} tracing;
		struct {
			__u64 cgroup_id;
			__u32 attach_type;
		} cgroup;
		struct {
			__aligned_u64 target_name; /* in/out: target_name buffer ptr */
			__u32 target_name_len;	   /* in/out: target_name buffer len */
			union {
				struct {
					__u32 map_id;
				} map;
			};
		} iter;
		struct  {
			__u32 netns_ino;
			__u32 attach_type;
		} netns;
		struct {
			__u32 ifindex;
		} xdp;
	};
} __attribute__((aligned(8)));

struct bpf_link_info {
	__u32 type;
	__u32 id;
	__u32 prog_id;
	union {
		struct {
			__aligned_u64 tp_name; /* in/out: tp_name buffer ptr */
			__u32 tp_name_len;     /* in/out: tp_name buffer len */
		} raw_tracepoint;
		struct {
			__u32 attach_type;
		} tracing;
		struct {
			__u64 cgroup_id;
			__u32 attach_type;
		} cgroup;
		struct  {
			__u32 netns_ino;
			__u32 attach_type;
		} netns;
		struct {
			__u32 ifindex;
		} xdp;
	};
} __attribute__((aligned(8)));

/* User bpf_sock_addr struct to access socket fields and sockaddr struct passed
 * by user and intended to be used by socket (e.g. to bind to, depends on
 * attach type).
 */
struct bpf_sock_addr {
	__u32 user_family;	/* Allows 4-byte read, but no write. */
	__u32 user_ip4;		/* Allows 1,2,4-byte read and 4-byte write.
				 * Stored in network byte order.
				 */
	__u32 user_ip6[4];	/* Allows 1,2,4,8-byte read and 4,8-byte write.
				 * Stored in network byte order.
				 */
	__u32 user_port;	/* Allows 1,2,4-byte read and 4-byte write.
				 * Stored in network byte order
				 */
	__u32 family;		/* Allows 4-byte read, but no write */
	__u32 type;		/* Allows 4-byte read, but no write */
	__u32 protocol;		/* Allows 4-byte read, but no write */
	__u32 msg_src_ip4;	/* Allows 1,2,4-byte read and 4-byte write.
				 * Stored in network byte order.
				 */
	__u32 msg_src_ip6[4];	/* Allows 1,2,4,8-byte read and 4,8-byte write.
				 * Stored in network byte order.
				 */
	__bpf_md_ptr(struct bpf_sock *, sk);
};

/* User bpf_sock_ops struct to access socket values and specify request ops
 * and their replies.
 * Some of this fields are in network (bigendian) byte order and may need
 * to be converted before use (bpf_ntohl() defined in samples/bpf/bpf_endian.h).
 * New fields can only be added at the end of this structure
 */
struct bpf_sock_ops {
	__u32 op;
	union {
		__u32 args[4];		/* Optionally passed to bpf program */
		__u32 reply;		/* Returned by bpf program	    */
		__u32 replylong[4];	/* Optionally returned by bpf prog  */
	};
	__u32 family;
	__u32 remote_ip4;	/* Stored in network byte order */
	__u32 local_ip4;	/* Stored in network byte order */
	__u32 remote_ip6[4];	/* Stored in network byte order */
	__u32 local_ip6[4];	/* Stored in network byte order */
	__u32 remote_port;	/* Stored in network byte order */
	__u32 local_port;	/* stored in host byte order */
	__u32 is_fullsock;	/* Some TCP fields are only valid if
				 * there is a full socket. If not, the
				 * fields read as zero.
				 */
	__u32 snd_cwnd;
	__u32 srtt_us;		/* Averaged RTT << 3 in usecs */
	__u32 bpf_sock_ops_cb_flags; /* flags defined in uapi/linux/tcp.h */
	__u32 state;
	__u32 rtt_min;
	__u32 snd_ssthresh;
	__u32 rcv_nxt;
	__u32 snd_nxt;
	__u32 snd_una;
	__u32 mss_cache;
	__u32 ecn_flags;
	__u32 rate_delivered;
	__u32 rate_interval_us;
	__u32 packets_out;
	__u32 retrans_out;
	__u32 total_retrans;
	__u32 segs_in;
	__u32 data_segs_in;
	__u32 segs_out;
	__u32 data_segs_out;
	__u32 lost_out;
	__u32 sacked_out;
	__u32 sk_txhash;
	__u64 bytes_received;
	__u64 bytes_acked;
	__bpf_md_ptr(struct bpf_sock *, sk);
	/* [skb_data, skb_data_end) covers the whole TCP header.
	 *
	 * BPF_SOCK_OPS_PARSE_HDR_OPT_CB: The packet received
	 * BPF_SOCK_OPS_HDR_OPT_LEN_CB:   Not useful because the
	 *                                header has not been written.
	 * BPF_SOCK_OPS_WRITE_HDR_OPT_CB: The header and options have
	 *				  been written so far.
	 * BPF_SOCK_OPS_ACTIVE_ESTABLISHED_CB:  The SYNACK that concludes
	 *					the 3WHS.
	 * BPF_SOCK_OPS_PASSIVE_ESTABLISHED_CB: The ACK that concludes
	 *					the 3WHS.
	 *
	 * bpf_load_hdr_opt() can also be used to read a particular option.
	 */
	__bpf_md_ptr(void *, skb_data);
	__bpf_md_ptr(void *, skb_data_end);
	__u32 skb_len;		/* The total length of a packet.
				 * It includes the header, options,
				 * and payload.
				 */
	__u32 skb_tcp_flags;	/* tcp_flags of the header.  It provides
				 * an easy way to check for tcp_flags
				 * without parsing skb_data.
				 *
				 * In particular, the skb_tcp_flags
				 * will still be available in
				 * BPF_SOCK_OPS_HDR_OPT_LEN even though
				 * the outgoing header has not
				 * been written yet.
				 */
};

/* Definitions for bpf_sock_ops_cb_flags */
enum {
	BPF_SOCK_OPS_RTO_CB_FLAG	= (1<<0),
	BPF_SOCK_OPS_RETRANS_CB_FLAG	= (1<<1),
	BPF_SOCK_OPS_STATE_CB_FLAG	= (1<<2),
	BPF_SOCK_OPS_RTT_CB_FLAG	= (1<<3),
<<<<<<< HEAD
/* Mask of all currently supported cb flags */
	BPF_SOCK_OPS_ALL_CB_FLAGS       = 0xF,
=======
	/* Call bpf for all received TCP headers.  The bpf prog will be
	 * called under sock_ops->op == BPF_SOCK_OPS_PARSE_HDR_OPT_CB
	 *
	 * Please refer to the comment in BPF_SOCK_OPS_PARSE_HDR_OPT_CB
	 * for the header option related helpers that will be useful
	 * to the bpf programs.
	 *
	 * It could be used at the client/active side (i.e. connect() side)
	 * when the server told it that the server was in syncookie
	 * mode and required the active side to resend the bpf-written
	 * options.  The active side can keep writing the bpf-options until
	 * it received a valid packet from the server side to confirm
	 * the earlier packet (and options) has been received.  The later
	 * example patch is using it like this at the active side when the
	 * server is in syncookie mode.
	 *
	 * The bpf prog will usually turn this off in the common cases.
	 */
	BPF_SOCK_OPS_PARSE_ALL_HDR_OPT_CB_FLAG	= (1<<4),
	/* Call bpf when kernel has received a header option that
	 * the kernel cannot handle.  The bpf prog will be called under
	 * sock_ops->op == BPF_SOCK_OPS_PARSE_HDR_OPT_CB.
	 *
	 * Please refer to the comment in BPF_SOCK_OPS_PARSE_HDR_OPT_CB
	 * for the header option related helpers that will be useful
	 * to the bpf programs.
	 */
	BPF_SOCK_OPS_PARSE_UNKNOWN_HDR_OPT_CB_FLAG = (1<<5),
	/* Call bpf when the kernel is writing header options for the
	 * outgoing packet.  The bpf prog will first be called
	 * to reserve space in a skb under
	 * sock_ops->op == BPF_SOCK_OPS_HDR_OPT_LEN_CB.  Then
	 * the bpf prog will be called to write the header option(s)
	 * under sock_ops->op == BPF_SOCK_OPS_WRITE_HDR_OPT_CB.
	 *
	 * Please refer to the comment in BPF_SOCK_OPS_HDR_OPT_LEN_CB
	 * and BPF_SOCK_OPS_WRITE_HDR_OPT_CB for the header option
	 * related helpers that will be useful to the bpf programs.
	 *
	 * The kernel gets its chance to reserve space and write
	 * options first before the BPF program does.
	 */
	BPF_SOCK_OPS_WRITE_HDR_OPT_CB_FLAG = (1<<6),
/* Mask of all currently supported cb flags */
	BPF_SOCK_OPS_ALL_CB_FLAGS       = 0x7F,
>>>>>>> 7d2a07b7
};

/* List of known BPF sock_ops operators.
 * New entries can only be added at the end
 */
enum {
	BPF_SOCK_OPS_VOID,
	BPF_SOCK_OPS_TIMEOUT_INIT,	/* Should return SYN-RTO value to use or
					 * -1 if default value should be used
					 */
	BPF_SOCK_OPS_RWND_INIT,		/* Should return initial advertized
					 * window (in packets) or -1 if default
					 * value should be used
					 */
	BPF_SOCK_OPS_TCP_CONNECT_CB,	/* Calls BPF program right before an
					 * active connection is initialized
					 */
	BPF_SOCK_OPS_ACTIVE_ESTABLISHED_CB,	/* Calls BPF program when an
						 * active connection is
						 * established
						 */
	BPF_SOCK_OPS_PASSIVE_ESTABLISHED_CB,	/* Calls BPF program when a
						 * passive connection is
						 * established
						 */
	BPF_SOCK_OPS_NEEDS_ECN,		/* If connection's congestion control
					 * needs ECN
					 */
	BPF_SOCK_OPS_BASE_RTT,		/* Get base RTT. The correct value is
					 * based on the path and may be
					 * dependent on the congestion control
					 * algorithm. In general it indicates
					 * a congestion threshold. RTTs above
					 * this indicate congestion
					 */
	BPF_SOCK_OPS_RTO_CB,		/* Called when an RTO has triggered.
					 * Arg1: value of icsk_retransmits
					 * Arg2: value of icsk_rto
					 * Arg3: whether RTO has expired
					 */
	BPF_SOCK_OPS_RETRANS_CB,	/* Called when skb is retransmitted.
					 * Arg1: sequence number of 1st byte
					 * Arg2: # segments
					 * Arg3: return value of
					 *       tcp_transmit_skb (0 => success)
					 */
	BPF_SOCK_OPS_STATE_CB,		/* Called when TCP changes state.
					 * Arg1: old_state
					 * Arg2: new_state
					 */
	BPF_SOCK_OPS_TCP_LISTEN_CB,	/* Called on listen(2), right after
					 * socket transition to LISTEN state.
					 */
	BPF_SOCK_OPS_RTT_CB,		/* Called on every RTT.
					 */
	BPF_SOCK_OPS_PARSE_HDR_OPT_CB,	/* Parse the header option.
					 * It will be called to handle
					 * the packets received at
					 * an already established
					 * connection.
					 *
					 * sock_ops->skb_data:
					 * Referring to the received skb.
					 * It covers the TCP header only.
					 *
					 * bpf_load_hdr_opt() can also
					 * be used to search for a
					 * particular option.
					 */
	BPF_SOCK_OPS_HDR_OPT_LEN_CB,	/* Reserve space for writing the
					 * header option later in
					 * BPF_SOCK_OPS_WRITE_HDR_OPT_CB.
					 * Arg1: bool want_cookie. (in
					 *       writing SYNACK only)
					 *
					 * sock_ops->skb_data:
					 * Not available because no header has
					 * been	written yet.
					 *
					 * sock_ops->skb_tcp_flags:
					 * The tcp_flags of the
					 * outgoing skb. (e.g. SYN, ACK, FIN).
					 *
					 * bpf_reserve_hdr_opt() should
					 * be used to reserve space.
					 */
	BPF_SOCK_OPS_WRITE_HDR_OPT_CB,	/* Write the header options
					 * Arg1: bool want_cookie. (in
					 *       writing SYNACK only)
					 *
					 * sock_ops->skb_data:
					 * Referring to the outgoing skb.
					 * It covers the TCP header
					 * that has already been written
					 * by the kernel and the
					 * earlier bpf-progs.
					 *
					 * sock_ops->skb_tcp_flags:
					 * The tcp_flags of the outgoing
					 * skb. (e.g. SYN, ACK, FIN).
					 *
					 * bpf_store_hdr_opt() should
					 * be used to write the
					 * option.
					 *
					 * bpf_load_hdr_opt() can also
					 * be used to search for a
					 * particular option that
					 * has already been written
					 * by the kernel or the
					 * earlier bpf-progs.
					 */
};

/* List of TCP states. There is a build check in net/ipv4/tcp.c to detect
 * changes between the TCP and BPF versions. Ideally this should never happen.
 * If it does, we need to add code to convert them before calling
 * the BPF sock_ops function.
 */
enum {
	BPF_TCP_ESTABLISHED = 1,
	BPF_TCP_SYN_SENT,
	BPF_TCP_SYN_RECV,
	BPF_TCP_FIN_WAIT1,
	BPF_TCP_FIN_WAIT2,
	BPF_TCP_TIME_WAIT,
	BPF_TCP_CLOSE,
	BPF_TCP_CLOSE_WAIT,
	BPF_TCP_LAST_ACK,
	BPF_TCP_LISTEN,
	BPF_TCP_CLOSING,	/* Now a valid state */
	BPF_TCP_NEW_SYN_RECV,

	BPF_TCP_MAX_STATES	/* Leave at the end! */
};

enum {
	TCP_BPF_IW		= 1001,	/* Set TCP initial congestion window */
	TCP_BPF_SNDCWND_CLAMP	= 1002,	/* Set sndcwnd_clamp */
<<<<<<< HEAD
=======
	TCP_BPF_DELACK_MAX	= 1003, /* Max delay ack in usecs */
	TCP_BPF_RTO_MIN		= 1004, /* Min delay ack in usecs */
	/* Copy the SYN pkt to optval
	 *
	 * BPF_PROG_TYPE_SOCK_OPS only.  It is similar to the
	 * bpf_getsockopt(TCP_SAVED_SYN) but it does not limit
	 * to only getting from the saved_syn.  It can either get the
	 * syn packet from:
	 *
	 * 1. the just-received SYN packet (only available when writing the
	 *    SYNACK).  It will be useful when it is not necessary to
	 *    save the SYN packet for latter use.  It is also the only way
	 *    to get the SYN during syncookie mode because the syn
	 *    packet cannot be saved during syncookie.
	 *
	 * OR
	 *
	 * 2. the earlier saved syn which was done by
	 *    bpf_setsockopt(TCP_SAVE_SYN).
	 *
	 * The bpf_getsockopt(TCP_BPF_SYN*) option will hide where the
	 * SYN packet is obtained.
	 *
	 * If the bpf-prog does not need the IP[46] header,  the
	 * bpf-prog can avoid parsing the IP header by using
	 * TCP_BPF_SYN.  Otherwise, the bpf-prog can get both
	 * IP[46] and TCP header by using TCP_BPF_SYN_IP.
	 *
	 *      >0: Total number of bytes copied
	 * -ENOSPC: Not enough space in optval. Only optlen number of
	 *          bytes is copied.
	 * -ENOENT: The SYN skb is not available now and the earlier SYN pkt
	 *	    is not saved by setsockopt(TCP_SAVE_SYN).
	 */
	TCP_BPF_SYN		= 1005, /* Copy the TCP header */
	TCP_BPF_SYN_IP		= 1006, /* Copy the IP[46] and TCP header */
	TCP_BPF_SYN_MAC         = 1007, /* Copy the MAC, IP[46], and TCP header */
};

enum {
	BPF_LOAD_HDR_OPT_TCP_SYN = (1ULL << 0),
};

/* args[0] value during BPF_SOCK_OPS_HDR_OPT_LEN_CB and
 * BPF_SOCK_OPS_WRITE_HDR_OPT_CB.
 */
enum {
	BPF_WRITE_HDR_TCP_CURRENT_MSS = 1,	/* Kernel is finding the
						 * total option spaces
						 * required for an established
						 * sk in order to calculate the
						 * MSS.  No skb is actually
						 * sent.
						 */
	BPF_WRITE_HDR_TCP_SYNACK_COOKIE = 2,	/* Kernel is in syncookie mode
						 * when sending a SYN.
						 */
>>>>>>> 7d2a07b7
};

struct bpf_perf_event_value {
	__u64 counter;
	__u64 enabled;
	__u64 running;
};

enum {
	BPF_DEVCG_ACC_MKNOD	= (1ULL << 0),
	BPF_DEVCG_ACC_READ	= (1ULL << 1),
	BPF_DEVCG_ACC_WRITE	= (1ULL << 2),
};

enum {
	BPF_DEVCG_DEV_BLOCK	= (1ULL << 0),
	BPF_DEVCG_DEV_CHAR	= (1ULL << 1),
};

struct bpf_cgroup_dev_ctx {
	/* access_type encoded as (BPF_DEVCG_ACC_* << 16) | BPF_DEVCG_DEV_* */
	__u32 access_type;
	__u32 major;
	__u32 minor;
};

struct bpf_raw_tracepoint_args {
	__u64 args[0];
};

/* DIRECT:  Skip the FIB rules and go to FIB table associated with device
 * OUTPUT:  Do lookup from egress perspective; default is ingress
 */
enum {
	BPF_FIB_LOOKUP_DIRECT  = (1U << 0),
	BPF_FIB_LOOKUP_OUTPUT  = (1U << 1),
};

enum {
	BPF_FIB_LKUP_RET_SUCCESS,      /* lookup successful */
	BPF_FIB_LKUP_RET_BLACKHOLE,    /* dest is blackholed; can be dropped */
	BPF_FIB_LKUP_RET_UNREACHABLE,  /* dest is unreachable; can be dropped */
	BPF_FIB_LKUP_RET_PROHIBIT,     /* dest not allowed; can be dropped */
	BPF_FIB_LKUP_RET_NOT_FWDED,    /* packet is not forwarded */
	BPF_FIB_LKUP_RET_FWD_DISABLED, /* fwding is not enabled on ingress */
	BPF_FIB_LKUP_RET_UNSUPP_LWT,   /* fwd requires encapsulation */
	BPF_FIB_LKUP_RET_NO_NEIGH,     /* no neighbor entry for nh */
	BPF_FIB_LKUP_RET_FRAG_NEEDED,  /* fragmentation required to fwd */
};

struct bpf_fib_lookup {
	/* input:  network family for lookup (AF_INET, AF_INET6)
	 * output: network family of egress nexthop
	 */
	__u8	family;

	/* set if lookup is to consider L4 data - e.g., FIB rules */
	__u8	l4_protocol;
	__be16	sport;
	__be16	dport;

	union {	/* used for MTU check */
		/* input to lookup */
		__u16	tot_len; /* L3 length from network hdr (iph->tot_len) */

		/* output: MTU value */
		__u16	mtu_result;
	};
	/* input: L3 device index for lookup
	 * output: device index from FIB lookup
	 */
	__u32	ifindex;

	union {
		/* inputs to lookup */
		__u8	tos;		/* AF_INET  */
		__be32	flowinfo;	/* AF_INET6, flow_label + priority */

		/* output: metric of fib result (IPv4/IPv6 only) */
		__u32	rt_metric;
	};

	union {
		__be32		ipv4_src;
		__u32		ipv6_src[4];  /* in6_addr; network order */
	};

	/* input to bpf_fib_lookup, ipv{4,6}_dst is destination address in
	 * network header. output: bpf_fib_lookup sets to gateway address
	 * if FIB lookup returns gateway route
	 */
	union {
		__be32		ipv4_dst;
		__u32		ipv6_dst[4];  /* in6_addr; network order */
	};

	/* output */
	__be16	h_vlan_proto;
	__be16	h_vlan_TCI;
	__u8	smac[6];     /* ETH_ALEN */
	__u8	dmac[6];     /* ETH_ALEN */
};

struct bpf_redir_neigh {
	/* network family for lookup (AF_INET, AF_INET6) */
	__u32 nh_family;
	/* network address of nexthop; skips fib lookup to find gateway */
	union {
		__be32		ipv4_nh;
		__u32		ipv6_nh[4];  /* in6_addr; network order */
	};
};

/* bpf_check_mtu flags*/
enum  bpf_check_mtu_flags {
	BPF_MTU_CHK_SEGS  = (1U << 0),
};

enum bpf_check_mtu_ret {
	BPF_MTU_CHK_RET_SUCCESS,      /* check and lookup successful */
	BPF_MTU_CHK_RET_FRAG_NEEDED,  /* fragmentation required to fwd */
	BPF_MTU_CHK_RET_SEGS_TOOBIG,  /* GSO re-segmentation needed to fwd */
};

enum bpf_task_fd_type {
	BPF_FD_TYPE_RAW_TRACEPOINT,	/* tp name */
	BPF_FD_TYPE_TRACEPOINT,		/* tp name */
	BPF_FD_TYPE_KPROBE,		/* (symbol + offset) or addr */
	BPF_FD_TYPE_KRETPROBE,		/* (symbol + offset) or addr */
	BPF_FD_TYPE_UPROBE,		/* filename + offset */
	BPF_FD_TYPE_URETPROBE,		/* filename + offset */
};

enum {
	BPF_FLOW_DISSECTOR_F_PARSE_1ST_FRAG		= (1U << 0),
	BPF_FLOW_DISSECTOR_F_STOP_AT_FLOW_LABEL		= (1U << 1),
	BPF_FLOW_DISSECTOR_F_STOP_AT_ENCAP		= (1U << 2),
};

struct bpf_flow_keys {
	__u16	nhoff;
	__u16	thoff;
	__u16	addr_proto;			/* ETH_P_* of valid addrs */
	__u8	is_frag;
	__u8	is_first_frag;
	__u8	is_encap;
	__u8	ip_proto;
	__be16	n_proto;
	__be16	sport;
	__be16	dport;
	union {
		struct {
			__be32	ipv4_src;
			__be32	ipv4_dst;
		};
		struct {
			__u32	ipv6_src[4];	/* in6_addr; network order */
			__u32	ipv6_dst[4];	/* in6_addr; network order */
		};
	};
	__u32	flags;
	__be32	flow_label;
};

struct bpf_func_info {
	__u32	insn_off;
	__u32	type_id;
};

#define BPF_LINE_INFO_LINE_NUM(line_col)	((line_col) >> 10)
#define BPF_LINE_INFO_LINE_COL(line_col)	((line_col) & 0x3ff)

struct bpf_line_info {
	__u32	insn_off;
	__u32	file_name_off;
	__u32	line_off;
	__u32	line_col;
};

struct bpf_spin_lock {
	__u32	val;
};

struct bpf_sysctl {
	__u32	write;		/* Sysctl is being read (= 0) or written (= 1).
				 * Allows 1,2,4-byte read, but no write.
				 */
	__u32	file_pos;	/* Sysctl file position to read from, write to.
				 * Allows 1,2,4-byte read an 4-byte write.
				 */
};

struct bpf_sockopt {
	__bpf_md_ptr(struct bpf_sock *, sk);
	__bpf_md_ptr(void *, optval);
	__bpf_md_ptr(void *, optval_end);

	__s32	level;
	__s32	optname;
	__s32	optlen;
	__s32	retval;
};

struct bpf_pidns_info {
	__u32 pid;
	__u32 tgid;
};

/* User accessible data for SK_LOOKUP programs. Add new fields at the end. */
struct bpf_sk_lookup {
<<<<<<< HEAD
	__bpf_md_ptr(struct bpf_sock *, sk); /* Selected socket */
=======
	union {
		__bpf_md_ptr(struct bpf_sock *, sk); /* Selected socket */
		__u64 cookie; /* Non-zero if socket was selected in PROG_TEST_RUN */
	};
>>>>>>> 7d2a07b7

	__u32 family;		/* Protocol family (AF_INET, AF_INET6) */
	__u32 protocol;		/* IP protocol (IPPROTO_TCP, IPPROTO_UDP) */
	__u32 remote_ip4;	/* Network byte order */
	__u32 remote_ip6[4];	/* Network byte order */
	__u32 remote_port;	/* Network byte order */
	__u32 local_ip4;	/* Network byte order */
	__u32 local_ip6[4];	/* Network byte order */
	__u32 local_port;	/* Host byte order */
};

<<<<<<< HEAD
=======
/*
 * struct btf_ptr is used for typed pointer representation; the
 * type id is used to render the pointer data as the appropriate type
 * via the bpf_snprintf_btf() helper described above.  A flags field -
 * potentially to specify additional details about the BTF pointer
 * (rather than its mode of display) - is included for future use.
 * Display flags - BTF_F_* - are passed to bpf_snprintf_btf separately.
 */
struct btf_ptr {
	void *ptr;
	__u32 type_id;
	__u32 flags;		/* BTF ptr flags; unused at present. */
};

/*
 * Flags to control bpf_snprintf_btf() behaviour.
 *     - BTF_F_COMPACT: no formatting around type information
 *     - BTF_F_NONAME: no struct/union member names/types
 *     - BTF_F_PTR_RAW: show raw (unobfuscated) pointer values;
 *       equivalent to %px.
 *     - BTF_F_ZERO: show zero-valued struct/union members; they
 *       are not displayed by default
 */
enum {
	BTF_F_COMPACT	=	(1ULL << 0),
	BTF_F_NONAME	=	(1ULL << 1),
	BTF_F_PTR_RAW	=	(1ULL << 2),
	BTF_F_ZERO	=	(1ULL << 3),
};

>>>>>>> 7d2a07b7
#endif /* _UAPI__LINUX_BPF_H__ */<|MERGE_RESOLUTION|>--- conflicted
+++ resolved
@@ -93,9 +93,6 @@
 	} map;
 };
 
-<<<<<<< HEAD
-/* BPF syscall commands, see bpf(2) man-page for details. */
-=======
 /* BPF syscall commands, see bpf(2) man-page for more details. */
 /**
  * DOC: eBPF Syscall Preamble
@@ -841,7 +838,6 @@
  *	to the object have been closed and no references remain pinned to the
  *	filesystem or attached (for example, bound to a program or device).
  */
->>>>>>> 7d2a07b7
 enum bpf_cmd {
 	BPF_MAP_CREATE,
 	BPF_MAP_LOOKUP_ELEM,
@@ -879,10 +875,7 @@
 	BPF_ENABLE_STATS,
 	BPF_ITER_CREATE,
 	BPF_LINK_DETACH,
-<<<<<<< HEAD
-=======
 	BPF_PROG_BIND_MAP,
->>>>>>> 7d2a07b7
 };
 
 enum bpf_map_type {
@@ -914,11 +907,8 @@
 	BPF_MAP_TYPE_DEVMAP_HASH,
 	BPF_MAP_TYPE_STRUCT_OPS,
 	BPF_MAP_TYPE_RINGBUF,
-<<<<<<< HEAD
-=======
 	BPF_MAP_TYPE_INODE_STORAGE,
 	BPF_MAP_TYPE_TASK_STORAGE,
->>>>>>> 7d2a07b7
 };
 
 /* Note that tracing related programs such as
@@ -961,10 +951,7 @@
 	BPF_PROG_TYPE_EXT,
 	BPF_PROG_TYPE_LSM,
 	BPF_PROG_TYPE_SK_LOOKUP,
-<<<<<<< HEAD
-=======
 	BPF_PROG_TYPE_SYSCALL, /* a program that can execute syscalls */
->>>>>>> 7d2a07b7
 };
 
 enum bpf_attach_type {
@@ -1006,12 +993,9 @@
 	BPF_XDP_CPUMAP,
 	BPF_SK_LOOKUP,
 	BPF_XDP,
-<<<<<<< HEAD
-=======
 	BPF_SK_SKB_VERDICT,
 	BPF_SK_REUSEPORT_SELECT,
 	BPF_SK_REUSEPORT_SELECT_OR_MIGRATE,
->>>>>>> 7d2a07b7
 	__MAX_BPF_ATTACH_TYPE
 };
 
@@ -1119,8 +1103,6 @@
 /* The verifier internal test flag. Behavior is undefined */
 #define BPF_F_TEST_STATE_FREQ	(1U << 3)
 
-<<<<<<< HEAD
-=======
 /* If BPF_F_SLEEPABLE is used in BPF_PROG_LOAD command, the verifier will
  * restrict map and helper usage for such programs. Sleepable BPF programs can
  * only be attached to hooks where kernel execution context allows sleeping.
@@ -1129,7 +1111,6 @@
  */
 #define BPF_F_SLEEPABLE		(1U << 4)
 
->>>>>>> 7d2a07b7
 /* When BPF ldimm64's insn[0].src_reg != 0 then this can have
  * the following extensions:
  *
@@ -1218,22 +1199,12 @@
 /* Flags for accessing BPF object from program side. */
 	BPF_F_RDONLY_PROG	= (1U << 7),
 	BPF_F_WRONLY_PROG	= (1U << 8),
-<<<<<<< HEAD
 
 /* Clone map from listener for newly accepted socket */
 	BPF_F_CLONE		= (1U << 9),
 
 /* Enable memory-mapping BPF map */
 	BPF_F_MMAPABLE		= (1U << 10),
-};
-
-=======
-
-/* Clone map from listener for newly accepted socket */
-	BPF_F_CLONE		= (1U << 9),
-
-/* Enable memory-mapping BPF map */
-	BPF_F_MMAPABLE		= (1U << 10),
 
 /* Share perf_event among processes */
 	BPF_F_PRESERVE_ELEMS	= (1U << 11),
@@ -1242,7 +1213,6 @@
 	BPF_F_INNER_MAP		= (1U << 12),
 };
 
->>>>>>> 7d2a07b7
 /* Flags for BPF_PROG_QUERY. */
 
 /* Query effective (directly attached + inherited from ancestor cgroups)
@@ -1251,14 +1221,11 @@
  */
 #define BPF_F_QUERY_EFFECTIVE	(1U << 0)
 
-<<<<<<< HEAD
-=======
 /* Flags for BPF_PROG_TEST_RUN */
 
 /* If set, run the test on the cpu specified by bpf_attr.test.cpu */
 #define BPF_F_TEST_RUN_ON_CPU	(1U << 0)
 
->>>>>>> 7d2a07b7
 /* type for BPF_ENABLE_STATS */
 enum bpf_stats_type {
 	/* enabled run_time_ns and run_cnt */
@@ -1362,9 +1329,6 @@
 		__aligned_u64	line_info;	/* line info */
 		__u32		line_info_cnt;	/* number of bpf_line_info records */
 		__u32		attach_btf_id;	/* in-kernel BTF type id to attach to */
-<<<<<<< HEAD
-		__u32		attach_prog_fd; /* 0 to attach to vmlinux */
-=======
 		union {
 			/* valid prog_fd to attach to bpf prog */
 			__u32		attach_prog_fd;
@@ -1373,7 +1337,6 @@
 		};
 		__u32		:32;		/* pad */
 		__aligned_u64	fd_array;	/* array of FDs */
->>>>>>> 7d2a07b7
 	};
 
 	struct { /* anonymous struct used by BPF_OBJ_* commands */
@@ -1480,10 +1443,6 @@
 		};
 		__u32		attach_type;	/* attach type */
 		__u32		flags;		/* extra flags */
-<<<<<<< HEAD
-		__aligned_u64	iter_info;	/* extra bpf_iter_link_info */
-		__u32		iter_info_len;	/* iter_info length */
-=======
 		union {
 			__u32		target_btf_id;	/* btf_id of target to attach to */
 			struct {
@@ -1491,7 +1450,6 @@
 				__u32		iter_info_len;	/* iter_info length */
 			};
 		};
->>>>>>> 7d2a07b7
 	} link_create;
 
 	struct { /* struct used by BPF_LINK_UPDATE command */
@@ -1517,15 +1475,12 @@
 		__u32		flags;
 	} iter_create;
 
-<<<<<<< HEAD
-=======
 	struct { /* struct used by BPF_PROG_BIND_MAP command */
 		__u32		prog_fd;
 		__u32		map_fd;
 		__u32		flags;		/* extra flags */
 	} prog_bind_map;
 
->>>>>>> 7d2a07b7
 } __attribute__((aligned(8)));
 
 /* The description below is an attempt at providing documentation to eBPF
@@ -2534,11 +2489,7 @@
  * 		  **TCP_CONGESTION**, **TCP_BPF_IW**,
  * 		  **TCP_BPF_SNDCWND_CLAMP**, **TCP_SAVE_SYN**,
  * 		  **TCP_KEEPIDLE**, **TCP_KEEPINTVL**, **TCP_KEEPCNT**,
-<<<<<<< HEAD
- * 		  **TCP_SYNCNT**, **TCP_USER_TIMEOUT**.
-=======
  *		  **TCP_SYNCNT**, **TCP_USER_TIMEOUT**, **TCP_NOTSENT_LOWAT**.
->>>>>>> 7d2a07b7
  * 		* **IPPROTO_IP**, which supports *optname* **IP_TOS**.
  * 		* **IPPROTO_IPV6**, which supports *optname* **IPV6_TCLASS**.
  * 	Return
@@ -2606,11 +2557,6 @@
  * 		The lower two bits of *flags* are used as the return code if
  * 		the map lookup fails. This is so that the return value can be
  * 		one of the XDP program return codes up to **XDP_TX**, as chosen
-<<<<<<< HEAD
- * 		by the caller. Any higher bits in the *flags* argument must be
- * 		unset.
- *
-=======
  * 		by the caller. The higher bits of *flags* can be set to
  * 		BPF_F_BROADCAST or BPF_F_EXCLUDE_INGRESS as defined below.
  *
@@ -2618,7 +2564,6 @@
  * 		interfaces in the map, with BPF_F_EXCLUDE_INGRESS the ingress
  * 		interface will be excluded when do broadcasting.
  *
->>>>>>> 7d2a07b7
  * 		See also **bpf_redirect**\ (), which only supports redirecting
  * 		to an ifindex, but doesn't require a map to do so.
  * 	Return
@@ -3070,12 +3015,9 @@
  *		* > 0 one of **BPF_FIB_LKUP_RET_** codes explaining why the
  *		  packet is not forwarded or needs assist from full stack
  *
-<<<<<<< HEAD
-=======
  *		If lookup fails with BPF_FIB_LKUP_RET_FRAG_NEEDED, then the MTU
  *		was exceeded and output params->mtu_result contains the MTU.
  *
->>>>>>> 7d2a07b7
  * long bpf_sock_hash_update(struct bpf_sock_ops *skops, struct bpf_map *map, void *key, u64 flags)
  *	Description
  *		Add an entry to, or update a sockhash *map* referencing sockets.
@@ -3405,11 +3347,7 @@
  *		result is from *reuse*\ **->socks**\ [] using the hash of the
  *		tuple.
  *
-<<<<<<< HEAD
- * long bpf_sk_release(struct bpf_sock *sock)
-=======
  * long bpf_sk_release(void *sock)
->>>>>>> 7d2a07b7
  *	Description
  *		Release the reference held by *sock*. *sock* must be a
  *		non-**NULL** pointer that was returned from
@@ -3589,11 +3527,7 @@
  *		result is from *reuse*\ **->socks**\ [] using the hash of the
  *		tuple.
  *
-<<<<<<< HEAD
- * long bpf_tcp_check_syncookie(struct bpf_sock *sk, void *iph, u32 iph_len, struct tcphdr *th, u32 th_len)
-=======
  * long bpf_tcp_check_syncookie(void *sk, void *iph, u32 iph_len, struct tcphdr *th, u32 th_len)
->>>>>>> 7d2a07b7
  * 	Description
  * 		Check whether *iph* and *th* contain a valid SYN cookie ACK for
  * 		the listening socket in *sk*.
@@ -4624,11 +4558,7 @@
  * 		The helper returns **TC_ACT_REDIRECT** on success or
  * 		**TC_ACT_SHOT** on error.
  *
-<<<<<<< HEAD
- * long bpf_sysctl_set_new_value(struct bpf_sysctl *ctx, const char *buf, size_t buf_len)
-=======
  * void *bpf_task_storage_get(struct bpf_map *map, struct task_struct *task, void *value, u64 flags)
->>>>>>> 7d2a07b7
  *	Description
  *		Get a bpf_local_storage from the *task*.
  *
@@ -4672,11 +4602,7 @@
  *	Return
  *		Pointer to the current task.
  *
-<<<<<<< HEAD
- * long bpf_strtol(const char *buf, size_t buf_len, u64 flags, long *res)
-=======
  * long bpf_bprm_opts_set(struct linux_binprm *bprm, u64 flags)
->>>>>>> 7d2a07b7
  *	Description
  *		Set or clear certain options on *bprm*:
  *
@@ -4714,11 +4640,7 @@
  *		A pointer to a struct socket on success or NULL if the file is
  *		not a socket.
  *
-<<<<<<< HEAD
- * long bpf_strtoul(const char *buf, size_t buf_len, u64 flags, unsigned long *res)
-=======
  * long bpf_check_mtu(void *ctx, u32 ifindex, u32 *mtu_len, s32 len_diff, u64 flags)
->>>>>>> 7d2a07b7
  *	Description
  *		Check packet size against exceeding MTU of net device (based
  *		on *ifindex*).  This helper will likely be used in combination
@@ -4806,28 +4728,14 @@
  *		For per_cpu maps, the map_value is the value on the cpu where the
  *		bpf_prog is running.
  *
-<<<<<<< HEAD
- * long bpf_sk_storage_delete(struct bpf_map *map, struct bpf_sock *sk)
- *	Description
- *		Delete a bpf-local-storage from a *sk*.
- *	Return
- *		0 on success.
-=======
  *		If **callback_fn** return 0, the helper will continue to the next
  *		element. If return value is 1, the helper will skip the rest of
  *		elements and return. Other return values are not used now.
->>>>>>> 7d2a07b7
  *
  *	Return
  *		The number of traversed map elements for success, **-EINVAL** for
  *		invalid **flags**.
  *
-<<<<<<< HEAD
- * long bpf_send_signal(u32 sig)
- *	Description
- *		Send signal *sig* to the process of the current task.
- *		The signal may be delivered to any of this process's threads.
-=======
  * long bpf_snprintf(char *str, u32 str_size, const char *fmt, u64 *data, u32 data_len)
  *	Description
  *		Outputs a string into the **str** buffer of size **str_size**
@@ -4847,7 +4755,6 @@
  *		Not returning error to bpf program is consistent with what
  *		**bpf_trace_printk**\ () does for now.
  *
->>>>>>> 7d2a07b7
  *	Return
  *		The strictly positive length of the formatted string, including
  *		the trailing zero character. If the return value is greater than
@@ -4868,553 +4775,11 @@
  * 	Return
  * 		Returns btf_id and btf_obj_fd in lower and upper 32 bits.
  *
-<<<<<<< HEAD
- *		**-EAGAIN** if bpf program can try again.
- *
- * s64 bpf_tcp_gen_syncookie(struct bpf_sock *sk, void *iph, u32 iph_len, struct tcphdr *th, u32 th_len)
- *	Description
- *		Try to issue a SYN cookie for the packet with corresponding
- *		IP/TCP headers, *iph* and *th*, on the listening socket in *sk*.
- *
- *		*iph* points to the start of the IPv4 or IPv6 header, while
- *		*iph_len* contains **sizeof**\ (**struct iphdr**) or
- *		**sizeof**\ (**struct ip6hdr**).
- *
- *		*th* points to the start of the TCP header, while *th_len*
- *		contains the length of the TCP header.
- *	Return
- *		On success, lower 32 bits hold the generated SYN cookie in
- *		followed by 16 bits which hold the MSS value for that cookie,
- *		and the top 16 bits are unused.
- *
- *		On failure, the returned value is one of the following:
- *
- *		**-EINVAL** SYN cookie cannot be issued due to error
- *
- *		**-ENOENT** SYN cookie should not be issued (no SYN flood)
- *
- *		**-EOPNOTSUPP** kernel configuration does not enable SYN cookies
- *
- *		**-EPROTONOSUPPORT** IP packet version is not 4 or 6
- *
- * long bpf_skb_output(void *ctx, struct bpf_map *map, u64 flags, void *data, u64 size)
- * 	Description
- * 		Write raw *data* blob into a special BPF perf event held by
- * 		*map* of type **BPF_MAP_TYPE_PERF_EVENT_ARRAY**. This perf
- * 		event must have the following attributes: **PERF_SAMPLE_RAW**
- * 		as **sample_type**, **PERF_TYPE_SOFTWARE** as **type**, and
- * 		**PERF_COUNT_SW_BPF_OUTPUT** as **config**.
- *
- * 		The *flags* are used to indicate the index in *map* for which
- * 		the value must be put, masked with **BPF_F_INDEX_MASK**.
- * 		Alternatively, *flags* can be set to **BPF_F_CURRENT_CPU**
- * 		to indicate that the index of the current CPU core should be
- * 		used.
- *
- * 		The value to write, of *size*, is passed through eBPF stack and
- * 		pointed by *data*.
- *
- * 		*ctx* is a pointer to in-kernel struct sk_buff.
- *
- * 		This helper is similar to **bpf_perf_event_output**\ () but
- * 		restricted to raw_tracepoint bpf programs.
- * 	Return
- * 		0 on success, or a negative error in case of failure.
- *
- * long bpf_probe_read_user(void *dst, u32 size, const void *unsafe_ptr)
- * 	Description
- * 		Safely attempt to read *size* bytes from user space address
- * 		*unsafe_ptr* and store the data in *dst*.
- * 	Return
- * 		0 on success, or a negative error in case of failure.
- *
- * long bpf_probe_read_kernel(void *dst, u32 size, const void *unsafe_ptr)
- * 	Description
- * 		Safely attempt to read *size* bytes from kernel space address
- * 		*unsafe_ptr* and store the data in *dst*.
- * 	Return
- * 		0 on success, or a negative error in case of failure.
- *
- * long bpf_probe_read_user_str(void *dst, u32 size, const void *unsafe_ptr)
- * 	Description
- * 		Copy a NUL terminated string from an unsafe user address
- * 		*unsafe_ptr* to *dst*. The *size* should include the
- * 		terminating NUL byte. In case the string length is smaller than
- * 		*size*, the target is not padded with further NUL bytes. If the
- * 		string length is larger than *size*, just *size*-1 bytes are
- * 		copied and the last byte is set to NUL.
- *
- * 		On success, the length of the copied string is returned. This
- * 		makes this helper useful in tracing programs for reading
- * 		strings, and more importantly to get its length at runtime. See
- * 		the following snippet:
- *
- * 		::
- *
- * 			SEC("kprobe/sys_open")
- * 			void bpf_sys_open(struct pt_regs *ctx)
- * 			{
- * 			        char buf[PATHLEN]; // PATHLEN is defined to 256
- * 			        int res = bpf_probe_read_user_str(buf, sizeof(buf),
- * 				                                  ctx->di);
- *
- * 				// Consume buf, for example push it to
- * 				// userspace via bpf_perf_event_output(); we
- * 				// can use res (the string length) as event
- * 				// size, after checking its boundaries.
- * 			}
- *
- * 		In comparison, using **bpf_probe_read_user**\ () helper here
- * 		instead to read the string would require to estimate the length
- * 		at compile time, and would often result in copying more memory
- * 		than necessary.
- *
- * 		Another useful use case is when parsing individual process
- * 		arguments or individual environment variables navigating
- * 		*current*\ **->mm->arg_start** and *current*\
- * 		**->mm->env_start**: using this helper and the return value,
- * 		one can quickly iterate at the right offset of the memory area.
- * 	Return
- * 		On success, the strictly positive length of the string,
- * 		including the trailing NUL character. On error, a negative
- * 		value.
- *
- * long bpf_probe_read_kernel_str(void *dst, u32 size, const void *unsafe_ptr)
- * 	Description
- * 		Copy a NUL terminated string from an unsafe kernel address *unsafe_ptr*
- * 		to *dst*. Same semantics as with **bpf_probe_read_user_str**\ () apply.
- * 	Return
- * 		On success, the strictly positive length of the string, including
- * 		the trailing NUL character. On error, a negative value.
- *
- * long bpf_tcp_send_ack(void *tp, u32 rcv_nxt)
- *	Description
- *		Send out a tcp-ack. *tp* is the in-kernel struct **tcp_sock**.
- *		*rcv_nxt* is the ack_seq to be sent out.
- *	Return
- *		0 on success, or a negative error in case of failure.
- *
- * long bpf_send_signal_thread(u32 sig)
- *	Description
- *		Send signal *sig* to the thread corresponding to the current task.
- *	Return
- *		0 on success or successfully queued.
- *
- *		**-EBUSY** if work queue under nmi is full.
- *
- *		**-EINVAL** if *sig* is invalid.
- *
- *		**-EPERM** if no permission to send the *sig*.
- *
- *		**-EAGAIN** if bpf program can try again.
- *
- * u64 bpf_jiffies64(void)
- *	Description
- *		Obtain the 64bit jiffies
- *	Return
- *		The 64 bit jiffies
- *
- * long bpf_read_branch_records(struct bpf_perf_event_data *ctx, void *buf, u32 size, u64 flags)
- *	Description
- *		For an eBPF program attached to a perf event, retrieve the
- *		branch records (**struct perf_branch_entry**) associated to *ctx*
- *		and store it in the buffer pointed by *buf* up to size
- *		*size* bytes.
- *	Return
- *		On success, number of bytes written to *buf*. On error, a
- *		negative value.
- *
- *		The *flags* can be set to **BPF_F_GET_BRANCH_RECORDS_SIZE** to
- *		instead return the number of bytes required to store all the
- *		branch entries. If this flag is set, *buf* may be NULL.
- *
- *		**-EINVAL** if arguments invalid or **size** not a multiple
- *		of **sizeof**\ (**struct perf_branch_entry**\ ).
- *
- *		**-ENOENT** if architecture does not support branch records.
- *
- * long bpf_get_ns_current_pid_tgid(u64 dev, u64 ino, struct bpf_pidns_info *nsdata, u32 size)
- *	Description
- *		Returns 0 on success, values for *pid* and *tgid* as seen from the current
- *		*namespace* will be returned in *nsdata*.
- *	Return
- *		0 on success, or one of the following in case of failure:
- *
- *		**-EINVAL** if dev and inum supplied don't match dev_t and inode number
- *              with nsfs of current task, or if dev conversion to dev_t lost high bits.
- *
- *		**-ENOENT** if pidns does not exists for the current task.
- *
- * long bpf_xdp_output(void *ctx, struct bpf_map *map, u64 flags, void *data, u64 size)
- *	Description
- *		Write raw *data* blob into a special BPF perf event held by
- *		*map* of type **BPF_MAP_TYPE_PERF_EVENT_ARRAY**. This perf
- *		event must have the following attributes: **PERF_SAMPLE_RAW**
- *		as **sample_type**, **PERF_TYPE_SOFTWARE** as **type**, and
- *		**PERF_COUNT_SW_BPF_OUTPUT** as **config**.
- *
- *		The *flags* are used to indicate the index in *map* for which
- *		the value must be put, masked with **BPF_F_INDEX_MASK**.
- *		Alternatively, *flags* can be set to **BPF_F_CURRENT_CPU**
- *		to indicate that the index of the current CPU core should be
- *		used.
- *
- *		The value to write, of *size*, is passed through eBPF stack and
- *		pointed by *data*.
- *
- *		*ctx* is a pointer to in-kernel struct xdp_buff.
- *
- *		This helper is similar to **bpf_perf_eventoutput**\ () but
- *		restricted to raw_tracepoint bpf programs.
- *	Return
- *		0 on success, or a negative error in case of failure.
- *
- * u64 bpf_get_netns_cookie(void *ctx)
- * 	Description
- * 		Retrieve the cookie (generated by the kernel) of the network
- * 		namespace the input *ctx* is associated with. The network
- * 		namespace cookie remains stable for its lifetime and provides
- * 		a global identifier that can be assumed unique. If *ctx* is
- * 		NULL, then the helper returns the cookie for the initial
- * 		network namespace. The cookie itself is very similar to that
- * 		of **bpf_get_socket_cookie**\ () helper, but for network
- * 		namespaces instead of sockets.
- * 	Return
- * 		A 8-byte long opaque number.
- *
- * u64 bpf_get_current_ancestor_cgroup_id(int ancestor_level)
- * 	Description
- * 		Return id of cgroup v2 that is ancestor of the cgroup associated
- * 		with the current task at the *ancestor_level*. The root cgroup
- * 		is at *ancestor_level* zero and each step down the hierarchy
- * 		increments the level. If *ancestor_level* == level of cgroup
- * 		associated with the current task, then return value will be the
- * 		same as that of **bpf_get_current_cgroup_id**\ ().
- *
- * 		The helper is useful to implement policies based on cgroups
- * 		that are upper in hierarchy than immediate cgroup associated
- * 		with the current task.
- *
- * 		The format of returned id and helper limitations are same as in
- * 		**bpf_get_current_cgroup_id**\ ().
- * 	Return
- * 		The id is returned or 0 in case the id could not be retrieved.
- *
- * long bpf_sk_assign(struct sk_buff *skb, struct bpf_sock *sk, u64 flags)
- *	Description
- *		Helper is overloaded depending on BPF program type. This
- *		description applies to **BPF_PROG_TYPE_SCHED_CLS** and
- *		**BPF_PROG_TYPE_SCHED_ACT** programs.
- *
- *		Assign the *sk* to the *skb*. When combined with appropriate
- *		routing configuration to receive the packet towards the socket,
- *		will cause *skb* to be delivered to the specified socket.
- *		Subsequent redirection of *skb* via  **bpf_redirect**\ (),
- *		**bpf_clone_redirect**\ () or other methods outside of BPF may
- *		interfere with successful delivery to the socket.
- *
- *		This operation is only valid from TC ingress path.
- *
- *		The *flags* argument must be zero.
- *	Return
- *		0 on success, or a negative error in case of failure:
- *
- *		**-EINVAL** if specified *flags* are not supported.
- *
- *		**-ENOENT** if the socket is unavailable for assignment.
- *
- *		**-ENETUNREACH** if the socket is unreachable (wrong netns).
- *
- *		**-EOPNOTSUPP** if the operation is not supported, for example
- *		a call from outside of TC ingress.
- *
- *		**-ESOCKTNOSUPPORT** if the socket type is not supported
- *		(reuseport).
- *
- * long bpf_sk_assign(struct bpf_sk_lookup *ctx, struct bpf_sock *sk, u64 flags)
- *	Description
- *		Helper is overloaded depending on BPF program type. This
- *		description applies to **BPF_PROG_TYPE_SK_LOOKUP** programs.
- *
- *		Select the *sk* as a result of a socket lookup.
- *
- *		For the operation to succeed passed socket must be compatible
- *		with the packet description provided by the *ctx* object.
- *
- *		L4 protocol (**IPPROTO_TCP** or **IPPROTO_UDP**) must
- *		be an exact match. While IP family (**AF_INET** or
- *		**AF_INET6**) must be compatible, that is IPv6 sockets
- *		that are not v6-only can be selected for IPv4 packets.
- *
- *		Only TCP listeners and UDP unconnected sockets can be
- *		selected. *sk* can also be NULL to reset any previous
- *		selection.
- *
- *		*flags* argument can combination of following values:
- *
- *		* **BPF_SK_LOOKUP_F_REPLACE** to override the previous
- *		  socket selection, potentially done by a BPF program
- *		  that ran before us.
- *
- *		* **BPF_SK_LOOKUP_F_NO_REUSEPORT** to skip
- *		  load-balancing within reuseport group for the socket
- *		  being selected.
- *
- *		On success *ctx->sk* will point to the selected socket.
- *
- *	Return
- *		0 on success, or a negative errno in case of failure.
- *
- *		* **-EAFNOSUPPORT** if socket family (*sk->family*) is
- *		  not compatible with packet family (*ctx->family*).
- *
- *		* **-EEXIST** if socket has been already selected,
- *		  potentially by another program, and
- *		  **BPF_SK_LOOKUP_F_REPLACE** flag was not specified.
- *
- *		* **-EINVAL** if unsupported flags were specified.
- *
- *		* **-EPROTOTYPE** if socket L4 protocol
- *		  (*sk->protocol*) doesn't match packet protocol
- *		  (*ctx->protocol*).
- *
- *		* **-ESOCKTNOSUPPORT** if socket is not in allowed
- *		  state (TCP listening or UDP unconnected).
- *
- * u64 bpf_ktime_get_boot_ns(void)
- * 	Description
- * 		Return the time elapsed since system boot, in nanoseconds.
- * 		Does include the time the system was suspended.
- * 		See: **clock_gettime**\ (**CLOCK_BOOTTIME**)
- * 	Return
- * 		Current *ktime*.
- *
- * long bpf_seq_printf(struct seq_file *m, const char *fmt, u32 fmt_size, const void *data, u32 data_len)
- * 	Description
- * 		**bpf_seq_printf**\ () uses seq_file **seq_printf**\ () to print
- * 		out the format string.
- * 		The *m* represents the seq_file. The *fmt* and *fmt_size* are for
- * 		the format string itself. The *data* and *data_len* are format string
- * 		arguments. The *data* are a **u64** array and corresponding format string
- * 		values are stored in the array. For strings and pointers where pointees
- * 		are accessed, only the pointer values are stored in the *data* array.
- * 		The *data_len* is the size of *data* in bytes.
- *
- *		Formats **%s**, **%p{i,I}{4,6}** requires to read kernel memory.
- *		Reading kernel memory may fail due to either invalid address or
- *		valid address but requiring a major memory fault. If reading kernel memory
- *		fails, the string for **%s** will be an empty string, and the ip
- *		address for **%p{i,I}{4,6}** will be 0. Not returning error to
- *		bpf program is consistent with what **bpf_trace_printk**\ () does for now.
- * 	Return
- * 		0 on success, or a negative error in case of failure:
- *
- *		**-EBUSY** if per-CPU memory copy buffer is busy, can try again
- *		by returning 1 from bpf program.
- *
- *		**-EINVAL** if arguments are invalid, or if *fmt* is invalid/unsupported.
- *
- *		**-E2BIG** if *fmt* contains too many format specifiers.
- *
- *		**-EOVERFLOW** if an overflow happened: The same object will be tried again.
- *
- * long bpf_seq_write(struct seq_file *m, const void *data, u32 len)
- * 	Description
- * 		**bpf_seq_write**\ () uses seq_file **seq_write**\ () to write the data.
- * 		The *m* represents the seq_file. The *data* and *len* represent the
- * 		data to write in bytes.
- * 	Return
- * 		0 on success, or a negative error in case of failure:
- *
- *		**-EOVERFLOW** if an overflow happened: The same object will be tried again.
- *
- * u64 bpf_sk_cgroup_id(struct bpf_sock *sk)
- *	Description
- *		Return the cgroup v2 id of the socket *sk*.
- *
- *		*sk* must be a non-**NULL** pointer to a full socket, e.g. one
- *		returned from **bpf_sk_lookup_xxx**\ (),
- *		**bpf_sk_fullsock**\ (), etc. The format of returned id is
- *		same as in **bpf_skb_cgroup_id**\ ().
- *
- *		This helper is available only if the kernel was compiled with
- *		the **CONFIG_SOCK_CGROUP_DATA** configuration option.
- *	Return
- *		The id is returned or 0 in case the id could not be retrieved.
- *
- * u64 bpf_sk_ancestor_cgroup_id(struct bpf_sock *sk, int ancestor_level)
- *	Description
- *		Return id of cgroup v2 that is ancestor of cgroup associated
- *		with the *sk* at the *ancestor_level*.  The root cgroup is at
- *		*ancestor_level* zero and each step down the hierarchy
- *		increments the level. If *ancestor_level* == level of cgroup
- *		associated with *sk*, then return value will be same as that
- *		of **bpf_sk_cgroup_id**\ ().
- *
- *		The helper is useful to implement policies based on cgroups
- *		that are upper in hierarchy than immediate cgroup associated
- *		with *sk*.
- *
- *		The format of returned id and helper limitations are same as in
- *		**bpf_sk_cgroup_id**\ ().
- *	Return
- *		The id is returned or 0 in case the id could not be retrieved.
- *
- * long bpf_ringbuf_output(void *ringbuf, void *data, u64 size, u64 flags)
- * 	Description
- * 		Copy *size* bytes from *data* into a ring buffer *ringbuf*.
- * 		If **BPF_RB_NO_WAKEUP** is specified in *flags*, no notification
- * 		of new data availability is sent.
- * 		If **BPF_RB_FORCE_WAKEUP** is specified in *flags*, notification
- * 		of new data availability is sent unconditionally.
- * 	Return
- * 		0 on success, or a negative error in case of failure.
- *
- * void *bpf_ringbuf_reserve(void *ringbuf, u64 size, u64 flags)
- * 	Description
- * 		Reserve *size* bytes of payload in a ring buffer *ringbuf*.
- * 	Return
- * 		Valid pointer with *size* bytes of memory available; NULL,
- * 		otherwise.
- *
- * void bpf_ringbuf_submit(void *data, u64 flags)
- * 	Description
- * 		Submit reserved ring buffer sample, pointed to by *data*.
- * 		If **BPF_RB_NO_WAKEUP** is specified in *flags*, no notification
- * 		of new data availability is sent.
- * 		If **BPF_RB_FORCE_WAKEUP** is specified in *flags*, notification
- * 		of new data availability is sent unconditionally.
- * 	Return
- * 		Nothing. Always succeeds.
- *
- * void bpf_ringbuf_discard(void *data, u64 flags)
- * 	Description
- * 		Discard reserved ring buffer sample, pointed to by *data*.
- * 		If **BPF_RB_NO_WAKEUP** is specified in *flags*, no notification
- * 		of new data availability is sent.
- * 		If **BPF_RB_FORCE_WAKEUP** is specified in *flags*, notification
- * 		of new data availability is sent unconditionally.
- * 	Return
- * 		Nothing. Always succeeds.
- *
- * u64 bpf_ringbuf_query(void *ringbuf, u64 flags)
- *	Description
- *		Query various characteristics of provided ring buffer. What
- *		exactly is queries is determined by *flags*:
- *
- *		* **BPF_RB_AVAIL_DATA**: Amount of data not yet consumed.
- *		* **BPF_RB_RING_SIZE**: The size of ring buffer.
- *		* **BPF_RB_CONS_POS**: Consumer position (can wrap around).
- *		* **BPF_RB_PROD_POS**: Producer(s) position (can wrap around).
- *
- *		Data returned is just a momentary snapshot of actual values
- *		and could be inaccurate, so this facility should be used to
- *		power heuristics and for reporting, not to make 100% correct
- *		calculation.
- *	Return
- *		Requested value, or 0, if *flags* are not recognized.
- *
- * long bpf_csum_level(struct sk_buff *skb, u64 level)
- * 	Description
- * 		Change the skbs checksum level by one layer up or down, or
- * 		reset it entirely to none in order to have the stack perform
- * 		checksum validation. The level is applicable to the following
- * 		protocols: TCP, UDP, GRE, SCTP, FCOE. For example, a decap of
- * 		| ETH | IP | UDP | GUE | IP | TCP | into | ETH | IP | TCP |
- * 		through **bpf_skb_adjust_room**\ () helper with passing in
- * 		**BPF_F_ADJ_ROOM_NO_CSUM_RESET** flag would require one	call
- * 		to **bpf_csum_level**\ () with **BPF_CSUM_LEVEL_DEC** since
- * 		the UDP header is removed. Similarly, an encap of the latter
- * 		into the former could be accompanied by a helper call to
- * 		**bpf_csum_level**\ () with **BPF_CSUM_LEVEL_INC** if the
- * 		skb is still intended to be processed in higher layers of the
- * 		stack instead of just egressing at tc.
- *
- * 		There are three supported level settings at this time:
- *
- * 		* **BPF_CSUM_LEVEL_INC**: Increases skb->csum_level for skbs
- * 		  with CHECKSUM_UNNECESSARY.
- * 		* **BPF_CSUM_LEVEL_DEC**: Decreases skb->csum_level for skbs
- * 		  with CHECKSUM_UNNECESSARY.
- * 		* **BPF_CSUM_LEVEL_RESET**: Resets skb->csum_level to 0 and
- * 		  sets CHECKSUM_NONE to force checksum validation by the stack.
- * 		* **BPF_CSUM_LEVEL_QUERY**: No-op, returns the current
- * 		  skb->csum_level.
- * 	Return
- * 		0 on success, or a negative error in case of failure. In the
- * 		case of **BPF_CSUM_LEVEL_QUERY**, the current skb->csum_level
- * 		is returned or the error code -EACCES in case the skb is not
- * 		subject to CHECKSUM_UNNECESSARY.
- *
- * struct tcp6_sock *bpf_skc_to_tcp6_sock(void *sk)
- *	Description
- *		Dynamically cast a *sk* pointer to a *tcp6_sock* pointer.
- *	Return
- *		*sk* if casting is valid, or NULL otherwise.
- *
- * struct tcp_sock *bpf_skc_to_tcp_sock(void *sk)
- *	Description
- *		Dynamically cast a *sk* pointer to a *tcp_sock* pointer.
- *	Return
- *		*sk* if casting is valid, or NULL otherwise.
- *
- * struct tcp_timewait_sock *bpf_skc_to_tcp_timewait_sock(void *sk)
- * 	Description
- *		Dynamically cast a *sk* pointer to a *tcp_timewait_sock* pointer.
- *	Return
- *		*sk* if casting is valid, or NULL otherwise.
- *
- * struct tcp_request_sock *bpf_skc_to_tcp_request_sock(void *sk)
- * 	Description
- *		Dynamically cast a *sk* pointer to a *tcp_request_sock* pointer.
- *	Return
- *		*sk* if casting is valid, or NULL otherwise.
- *
- * struct udp6_sock *bpf_skc_to_udp6_sock(void *sk)
- * 	Description
- *		Dynamically cast a *sk* pointer to a *udp6_sock* pointer.
- *	Return
- *		*sk* if casting is valid, or NULL otherwise.
- *
- * long bpf_get_task_stack(struct task_struct *task, void *buf, u32 size, u64 flags)
- *	Description
- *		Return a user or a kernel stack in bpf program provided buffer.
- *		To achieve this, the helper needs *task*, which is a valid
- *		pointer to struct task_struct. To store the stacktrace, the
- *		bpf program provides *buf* with	a nonnegative *size*.
- *
- *		The last argument, *flags*, holds the number of stack frames to
- *		skip (from 0 to 255), masked with
- *		**BPF_F_SKIP_FIELD_MASK**. The next bits can be used to set
- *		the following flags:
- *
- *		**BPF_F_USER_STACK**
- *			Collect a user space stack instead of a kernel stack.
- *		**BPF_F_USER_BUILD_ID**
- *			Collect buildid+offset instead of ips for user stack,
- *			only valid if **BPF_F_USER_STACK** is also specified.
- *
- *		**bpf_get_task_stack**\ () can collect up to
- *		**PERF_MAX_STACK_DEPTH** both kernel and user frames, subject
- *		to sufficient large buffer size. Note that
- *		this limit can be controlled with the **sysctl** program, and
- *		that it should be manually increased in order to profile long
- *		user stacks (such as stacks for Java programs). To do so, use:
- *
- *		::
- *
- *			# sysctl kernel.perf_event_max_stack=<new value>
- *	Return
- *		A non-negative value equal to or less than *size* on success,
- *		or a negative error in case of failure.
- *
-=======
  * long bpf_sys_close(u32 fd)
  * 	Description
  * 		Execute close syscall for given FD.
  * 	Return
  * 		A syscall result.
->>>>>>> 7d2a07b7
  */
 #define __BPF_FUNC_MAPPER(FN)		\
 	FN(unspec),			\
@@ -5559,8 +4924,6 @@
 	FN(skc_to_tcp_request_sock),	\
 	FN(skc_to_udp6_sock),		\
 	FN(get_task_stack),		\
-<<<<<<< HEAD
-=======
 	FN(load_hdr_opt),		\
 	FN(store_hdr_opt),		\
 	FN(reserve_hdr_opt),		\
@@ -5588,7 +4951,6 @@
 	FN(sys_bpf),			\
 	FN(btf_find_by_name_kind),	\
 	FN(sys_close),			\
->>>>>>> 7d2a07b7
 	/* */
 
 /* integer value in 'imm' field of BPF_CALL instruction selects which helper
@@ -5682,10 +5044,7 @@
 	BPF_F_ADJ_ROOM_ENCAP_L4_GRE	= (1ULL << 3),
 	BPF_F_ADJ_ROOM_ENCAP_L4_UDP	= (1ULL << 4),
 	BPF_F_ADJ_ROOM_NO_CSUM_RESET	= (1ULL << 5),
-<<<<<<< HEAD
-=======
 	BPF_F_ADJ_ROOM_ENCAP_L2_ETH	= (1ULL << 6),
->>>>>>> 7d2a07b7
 };
 
 enum {
@@ -5701,42 +5060,6 @@
 enum {
 	BPF_F_SYSCTL_BASE_NAME		= (1ULL << 0),
 };
-<<<<<<< HEAD
-
-/* BPF_FUNC_sk_storage_get flags */
-enum {
-	BPF_SK_STORAGE_GET_F_CREATE	= (1ULL << 0),
-};
-
-/* BPF_FUNC_read_branch_records flags. */
-enum {
-	BPF_F_GET_BRANCH_RECORDS_SIZE	= (1ULL << 0),
-};
-
-/* BPF_FUNC_bpf_ringbuf_commit, BPF_FUNC_bpf_ringbuf_discard, and
- * BPF_FUNC_bpf_ringbuf_output flags.
- */
-enum {
-	BPF_RB_NO_WAKEUP		= (1ULL << 0),
-	BPF_RB_FORCE_WAKEUP		= (1ULL << 1),
-};
-
-/* BPF_FUNC_bpf_ringbuf_query flags */
-enum {
-	BPF_RB_AVAIL_DATA = 0,
-	BPF_RB_RING_SIZE = 1,
-	BPF_RB_CONS_POS = 2,
-	BPF_RB_PROD_POS = 3,
-};
-
-/* BPF ring buffer constants */
-enum {
-	BPF_RINGBUF_BUSY_BIT		= (1U << 31),
-	BPF_RINGBUF_DISCARD_BIT		= (1U << 30),
-	BPF_RINGBUF_HDR_SZ		= 8,
-};
-
-=======
 
 /* BPF_FUNC_<kernel_obj>_storage_get flags */
 enum {
@@ -5775,7 +5098,6 @@
 	BPF_RINGBUF_HDR_SZ		= 8,
 };
 
->>>>>>> 7d2a07b7
 /* BPF_FUNC_sk_assign flags in bpf_sk_lookup context. */
 enum {
 	BPF_SK_LOOKUP_F_REPLACE		= (1ULL << 0),
@@ -6206,32 +5528,6 @@
 				} map;
 			};
 		} iter;
-		struct  {
-			__u32 netns_ino;
-			__u32 attach_type;
-		} netns;
-		struct {
-			__u32 ifindex;
-		} xdp;
-	};
-} __attribute__((aligned(8)));
-
-struct bpf_link_info {
-	__u32 type;
-	__u32 id;
-	__u32 prog_id;
-	union {
-		struct {
-			__aligned_u64 tp_name; /* in/out: tp_name buffer ptr */
-			__u32 tp_name_len;     /* in/out: tp_name buffer len */
-		} raw_tracepoint;
-		struct {
-			__u32 attach_type;
-		} tracing;
-		struct {
-			__u64 cgroup_id;
-			__u32 attach_type;
-		} cgroup;
 		struct  {
 			__u32 netns_ino;
 			__u32 attach_type;
@@ -6357,10 +5653,6 @@
 	BPF_SOCK_OPS_RETRANS_CB_FLAG	= (1<<1),
 	BPF_SOCK_OPS_STATE_CB_FLAG	= (1<<2),
 	BPF_SOCK_OPS_RTT_CB_FLAG	= (1<<3),
-<<<<<<< HEAD
-/* Mask of all currently supported cb flags */
-	BPF_SOCK_OPS_ALL_CB_FLAGS       = 0xF,
-=======
 	/* Call bpf for all received TCP headers.  The bpf prog will be
 	 * called under sock_ops->op == BPF_SOCK_OPS_PARSE_HDR_OPT_CB
 	 *
@@ -6406,7 +5698,6 @@
 	BPF_SOCK_OPS_WRITE_HDR_OPT_CB_FLAG = (1<<6),
 /* Mask of all currently supported cb flags */
 	BPF_SOCK_OPS_ALL_CB_FLAGS       = 0x7F,
->>>>>>> 7d2a07b7
 };
 
 /* List of known BPF sock_ops operators.
@@ -6546,8 +5837,6 @@
 enum {
 	TCP_BPF_IW		= 1001,	/* Set TCP initial congestion window */
 	TCP_BPF_SNDCWND_CLAMP	= 1002,	/* Set sndcwnd_clamp */
-<<<<<<< HEAD
-=======
 	TCP_BPF_DELACK_MAX	= 1003, /* Max delay ack in usecs */
 	TCP_BPF_RTO_MIN		= 1004, /* Min delay ack in usecs */
 	/* Copy the SYN pkt to optval
@@ -6605,7 +5894,6 @@
 	BPF_WRITE_HDR_TCP_SYNACK_COOKIE = 2,	/* Kernel is in syncookie mode
 						 * when sending a SYN.
 						 */
->>>>>>> 7d2a07b7
 };
 
 struct bpf_perf_event_value {
@@ -6816,14 +6104,10 @@
 
 /* User accessible data for SK_LOOKUP programs. Add new fields at the end. */
 struct bpf_sk_lookup {
-<<<<<<< HEAD
-	__bpf_md_ptr(struct bpf_sock *, sk); /* Selected socket */
-=======
 	union {
 		__bpf_md_ptr(struct bpf_sock *, sk); /* Selected socket */
 		__u64 cookie; /* Non-zero if socket was selected in PROG_TEST_RUN */
 	};
->>>>>>> 7d2a07b7
 
 	__u32 family;		/* Protocol family (AF_INET, AF_INET6) */
 	__u32 protocol;		/* IP protocol (IPPROTO_TCP, IPPROTO_UDP) */
@@ -6835,8 +6119,6 @@
 	__u32 local_port;	/* Host byte order */
 };
 
-<<<<<<< HEAD
-=======
 /*
  * struct btf_ptr is used for typed pointer representation; the
  * type id is used to render the pointer data as the appropriate type
@@ -6867,5 +6149,4 @@
 	BTF_F_ZERO	=	(1ULL << 3),
 };
 
->>>>>>> 7d2a07b7
 #endif /* _UAPI__LINUX_BPF_H__ */