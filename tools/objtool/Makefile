--- conflicted
+++ resolved
@@ -26,15 +26,10 @@
 
 INCLUDES := -I$(srctree)/tools/include \
 	    -I$(srctree)/tools/arch/$(HOSTARCH)/include/uapi \
-<<<<<<< HEAD
-	    -I$(srctree)/tools/objtool/arch/$(ARCH)/include
-WARNINGS := $(EXTRA_WARNINGS) -Wno-switch-default -Wno-switch-enum -Wno-packed
-=======
 	    -I$(srctree)/tools/arch/$(SRCARCH)/include	\
 	    -I$(srctree)/tools/objtool/include \
 	    -I$(srctree)/tools/objtool/arch/$(SRCARCH)/include
 WARNINGS := $(EXTRA_WARNINGS) -Wno-switch-default -Wno-switch-enum -Wno-packed -Wno-nested-externs
->>>>>>> 7d2a07b7
 CFLAGS   := -Werror $(WARNINGS) $(KBUILD_HOSTCFLAGS) -g $(INCLUDES) $(LIBELF_FLAGS)
 LDFLAGS  += $(LIBELF_LIBS) $(LIBSUBCMD) $(KBUILD_HOSTLDFLAGS)
 
