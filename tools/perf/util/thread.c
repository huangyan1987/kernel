--- conflicted
+++ resolved
@@ -253,11 +253,7 @@
 		list_add(&new->list, &thread->comm_list);
 
 		if (exec)
-<<<<<<< HEAD
-			unwind__flush_access(thread->mg);
-=======
 			unwind__flush_access(thread->maps);
->>>>>>> 7d2a07b7
 	}
 
 	thread->comm_set = true;
@@ -337,11 +333,7 @@
 {
 	int ret;
 
-<<<<<<< HEAD
-	ret = unwind__prepare_access(thread->mg, map, NULL);
-=======
 	ret = unwind__prepare_access(thread->maps, map, NULL);
->>>>>>> 7d2a07b7
 	if (ret)
 		return ret;
 
@@ -360,13 +352,8 @@
 
 	down_read(&maps->lock);
 
-<<<<<<< HEAD
-	for (map = maps__first(maps); map; map = map__next(map)) {
-		err = unwind__prepare_access(thread->mg, map, &initialized);
-=======
 	maps__for_each_entry(maps, map) {
 		err = unwind__prepare_access(thread->maps, map, &initialized);
->>>>>>> 7d2a07b7
 		if (err || initialized)
 			break;
 	}
