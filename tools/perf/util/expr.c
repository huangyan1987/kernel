--- conflicted
+++ resolved
@@ -255,11 +255,7 @@
 
 	switch (data->kind) {
 	case EXPR_ID_DATA__VALUE:
-<<<<<<< HEAD
-		pr_debug2("lookup(%s): val %f\n", id, data->val);
-=======
 		pr_debug2("lookup(%s): val %f\n", id, data->val.val);
->>>>>>> fa55b7dc
 		break;
 	case EXPR_ID_DATA__REF:
 		pr_debug2("lookup(%s): ref metric name %s\n", id,
@@ -314,7 +310,6 @@
 	size_t bkt;
 
 	hashmap__for_each_entry(ctx->ids, cur, bkt) {
-<<<<<<< HEAD
 		free((char *)cur->key);
 		free(cur->value);
 	}
@@ -330,23 +325,6 @@
 		free((char *)cur->key);
 		free(cur->value);
 	}
-=======
-		free((char *)cur->key);
-		free(cur->value);
-	}
-	hashmap__clear(ctx->ids);
-}
-
-void expr__ctx_free(struct expr_parse_ctx *ctx)
-{
-	struct hashmap_entry *cur;
-	size_t bkt;
-
-	hashmap__for_each_entry(ctx->ids, cur, bkt) {
-		free((char *)cur->key);
-		free(cur->value);
-	}
->>>>>>> fa55b7dc
 	hashmap__free(ctx->ids);
 	free(ctx);
 }
@@ -406,8 +384,6 @@
 		return data->val.val;
 	assert(data->kind == EXPR_ID_DATA__REF_VALUE);
 	return data->ref.val;
-<<<<<<< HEAD
-=======
 }
 
 double expr_id_data__source_count(const struct expr_id_data *data)
@@ -448,5 +424,4 @@
 
 	pr_err("Unrecognized literal '%s'", literal);
 	return NAN;
->>>>>>> fa55b7dc
 }