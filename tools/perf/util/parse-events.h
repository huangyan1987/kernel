#ifndef __PERF_PARSE_EVENTS_H
#define __PERF_PARSE_EVENTS_H
/*
 * Parse symbolic events/counts passed in as options:
 */

<<<<<<< HEAD
#include <stdbool.h>
=======
#include <linux/list.h>
#include <stdbool.h>
#include "types.h"
>>>>>>> f9369910
#include "../../../include/linux/perf_event.h"
#include "types.h"

struct list_head;
struct perf_evsel;
struct perf_evlist;

struct option;

struct tracepoint_path {
	char *system;
	char *name;
	struct tracepoint_path *next;
};

extern struct tracepoint_path *tracepoint_id_to_path(u64 config);
extern bool have_tracepoints(struct list_head *evlist);

const char *event_type(int type);
const char *event_name(struct perf_evsel *event);
extern const char *__event_name(int type, u64 config);

extern int parse_events_option(const struct option *opt, const char *str,
			       int unset);
extern int parse_events(struct perf_evlist *evlist, const char *str,
			int unset);
extern int parse_filter(const struct option *opt, const char *str, int unset);

#define EVENTS_HELP_MAX (128*1024)

enum {
	PARSE_EVENTS__TERM_TYPE_NUM,
	PARSE_EVENTS__TERM_TYPE_STR,
};

enum {
	PARSE_EVENTS__TERM_TYPE_USER,
	PARSE_EVENTS__TERM_TYPE_CONFIG,
	PARSE_EVENTS__TERM_TYPE_CONFIG1,
	PARSE_EVENTS__TERM_TYPE_CONFIG2,
	PARSE_EVENTS__TERM_TYPE_NAME,
	PARSE_EVENTS__TERM_TYPE_SAMPLE_PERIOD,
	PARSE_EVENTS__TERM_TYPE_BRANCH_SAMPLE_TYPE,
};

struct parse_events__term {
	char *config;
	union {
		char *str;
		long  num;
	} val;
	int type_val;
	int type_term;
	struct list_head list;
};

int parse_events__is_hardcoded_term(struct parse_events__term *term);
int parse_events__term_num(struct parse_events__term **_term,
			   int type_term, char *config, long num);
int parse_events__term_str(struct parse_events__term **_term,
			   int type_term, char *config, char *str);
void parse_events__free_terms(struct list_head *terms);
int parse_events_modifier(struct list_head *list, char *str);
int parse_events_add_tracepoint(struct list_head **list, int *idx,
				char *sys, char *event);
int parse_events_add_numeric(struct list_head **list, int *idx,
			     unsigned long type, unsigned long config,
			     struct list_head *head_config);
int parse_events_add_cache(struct list_head **list, int *idx,
			   char *type, char *op_result1, char *op_result2);
int parse_events_add_breakpoint(struct list_head **list, int *idx,
				void *ptr, char *type);
int parse_events_add_pmu(struct list_head **list, int *idx,
			 char *pmu , struct list_head *head_config);
void parse_events_update_lists(struct list_head *list_event,
			       struct list_head *list_all);
void parse_events_error(struct list_head *list_all,
			int *idx, char const *msg);
int parse_events__test(void);

void print_events(const char *event_glob);
void print_events_type(u8 type);
void print_tracepoint_events(const char *subsys_glob, const char *event_glob);
int print_hwcache_events(const char *event_glob);
extern int is_valid_tracepoint(const char *event_string);

extern int valid_debugfs_mount(const char *debugfs);

#endif /* __PERF_PARSE_EVENTS_H */<|MERGE_RESOLUTION|>--- conflicted
+++ resolved
@@ -4,13 +4,9 @@
  * Parse symbolic events/counts passed in as options:
  */
 
-<<<<<<< HEAD
-#include <stdbool.h>
-=======
 #include <linux/list.h>
 #include <stdbool.h>
 #include "types.h"
->>>>>>> f9369910
 #include "../../../include/linux/perf_event.h"
 #include "types.h"
 
