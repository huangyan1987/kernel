// SPDX-License-Identifier: GPL-2.0
#include <errno.h>
#include <inttypes.h>
#include <math.h>
#include <string.h>
#include "counts.h"
#include "cpumap.h"
#include "debug.h"
#include "header.h"
#include "stat.h"
#include "session.h"
#include "target.h"
#include "evlist.h"
#include "evsel.h"
#include "thread_map.h"
#include <linux/zalloc.h>

void update_stats(struct stats *stats, u64 val)
{
	double delta;

	stats->n++;
	delta = val - stats->mean;
	stats->mean += delta / stats->n;
	stats->M2 += delta*(val - stats->mean);

	if (val > stats->max)
		stats->max = val;

	if (val < stats->min)
		stats->min = val;
}

double avg_stats(struct stats *stats)
{
	return stats->mean;
}

/*
 * http://en.wikipedia.org/wiki/Algorithms_for_calculating_variance
 *
 *       (\Sum n_i^2) - ((\Sum n_i)^2)/n
 * s^2 = -------------------------------
 *                  n - 1
 *
 * http://en.wikipedia.org/wiki/Stddev
 *
 * The std dev of the mean is related to the std dev by:
 *
 *             s
 * s_mean = -------
 *          sqrt(n)
 *
 */
double stddev_stats(struct stats *stats)
{
	double variance, variance_mean;

	if (stats->n < 2)
		return 0.0;

	variance = stats->M2 / (stats->n - 1);
	variance_mean = variance / stats->n;

	return sqrt(variance_mean);
}

double rel_stddev_stats(double stddev, double avg)
{
	double pct = 0.0;

	if (avg)
		pct = 100.0 * stddev/avg;

	return pct;
}

bool __perf_evsel_stat__is(struct evsel *evsel,
			   enum perf_stat_evsel_id id)
{
	struct perf_stat_evsel *ps = evsel->stats;

	return ps->id == id;
}

#define ID(id, name) [PERF_STAT_EVSEL_ID__##id] = #name
static const char *id_str[PERF_STAT_EVSEL_ID__MAX] = {
	ID(NONE,		x),
	ID(CYCLES_IN_TX,	cpu/cycles-t/),
	ID(TRANSACTION_START,	cpu/tx-start/),
	ID(ELISION_START,	cpu/el-start/),
	ID(CYCLES_IN_TX_CP,	cpu/cycles-ct/),
	ID(TOPDOWN_TOTAL_SLOTS, topdown-total-slots),
	ID(TOPDOWN_SLOTS_ISSUED, topdown-slots-issued),
	ID(TOPDOWN_SLOTS_RETIRED, topdown-slots-retired),
	ID(TOPDOWN_FETCH_BUBBLES, topdown-fetch-bubbles),
	ID(TOPDOWN_RECOVERY_BUBBLES, topdown-recovery-bubbles),
	ID(SMI_NUM, msr/smi/),
	ID(APERF, msr/aperf/),
};
#undef ID

static void perf_stat_evsel_id_init(struct evsel *evsel)
{
	struct perf_stat_evsel *ps = evsel->stats;
	int i;

	/* ps->id is 0 hence PERF_STAT_EVSEL_ID__NONE by default */

	for (i = 0; i < PERF_STAT_EVSEL_ID__MAX; i++) {
		if (!strcmp(perf_evsel__name(evsel), id_str[i])) {
			ps->id = i;
			break;
		}
	}
}

static void perf_evsel__reset_stat_priv(struct evsel *evsel)
{
	int i;
	struct perf_stat_evsel *ps = evsel->stats;

	for (i = 0; i < 3; i++)
		init_stats(&ps->res_stats[i]);

	perf_stat_evsel_id_init(evsel);
}

static int perf_evsel__alloc_stat_priv(struct evsel *evsel)
{
	evsel->stats = zalloc(sizeof(struct perf_stat_evsel));
	if (evsel->stats == NULL)
		return -ENOMEM;
	perf_evsel__reset_stat_priv(evsel);
	return 0;
}

static void perf_evsel__free_stat_priv(struct evsel *evsel)
{
	struct perf_stat_evsel *ps = evsel->stats;

	if (ps)
		zfree(&ps->group_data);
	zfree(&evsel->stats);
}

static int perf_evsel__alloc_prev_raw_counts(struct evsel *evsel,
					     int ncpus, int nthreads)
{
	struct perf_counts *counts;

	counts = perf_counts__new(ncpus, nthreads);
	if (counts)
		evsel->prev_raw_counts = counts;

	return counts ? 0 : -ENOMEM;
}

static void perf_evsel__free_prev_raw_counts(struct evsel *evsel)
{
	perf_counts__delete(evsel->prev_raw_counts);
	evsel->prev_raw_counts = NULL;
}

<<<<<<< HEAD
static void perf_evsel__reset_prev_raw_counts(struct perf_evsel *evsel)
=======
static void perf_evsel__reset_prev_raw_counts(struct evsel *evsel)
>>>>>>> fec38890
{
	if (evsel->prev_raw_counts) {
		evsel->prev_raw_counts->aggr.val = 0;
		evsel->prev_raw_counts->aggr.ena = 0;
		evsel->prev_raw_counts->aggr.run = 0;
       }
}

<<<<<<< HEAD
static int perf_evsel__alloc_stats(struct perf_evsel *evsel, bool alloc_raw)
=======
static int perf_evsel__alloc_stats(struct evsel *evsel, bool alloc_raw)
>>>>>>> fec38890
{
	int ncpus = perf_evsel__nr_cpus(evsel);
	int nthreads = perf_thread_map__nr(evsel->core.threads);

	if (perf_evsel__alloc_stat_priv(evsel) < 0 ||
	    perf_evsel__alloc_counts(evsel, ncpus, nthreads) < 0 ||
	    (alloc_raw && perf_evsel__alloc_prev_raw_counts(evsel, ncpus, nthreads) < 0))
		return -ENOMEM;

	return 0;
}

int perf_evlist__alloc_stats(struct evlist *evlist, bool alloc_raw)
{
	struct evsel *evsel;

	evlist__for_each_entry(evlist, evsel) {
		if (perf_evsel__alloc_stats(evsel, alloc_raw))
			goto out_free;
	}

	return 0;

out_free:
	perf_evlist__free_stats(evlist);
	return -1;
}

void perf_evlist__free_stats(struct evlist *evlist)
{
	struct evsel *evsel;

	evlist__for_each_entry(evlist, evsel) {
		perf_evsel__free_stat_priv(evsel);
		perf_evsel__free_counts(evsel);
		perf_evsel__free_prev_raw_counts(evsel);
	}
}

void perf_evlist__reset_stats(struct evlist *evlist)
{
	struct evsel *evsel;

	evlist__for_each_entry(evlist, evsel) {
		perf_evsel__reset_stat_priv(evsel);
		perf_evsel__reset_counts(evsel);
	}
}

<<<<<<< HEAD
void perf_evlist__reset_prev_raw_counts(struct perf_evlist *evlist)
{
	struct perf_evsel *evsel;
=======
void perf_evlist__reset_prev_raw_counts(struct evlist *evlist)
{
	struct evsel *evsel;
>>>>>>> fec38890

	evlist__for_each_entry(evlist, evsel)
		perf_evsel__reset_prev_raw_counts(evsel);
}

<<<<<<< HEAD
static void zero_per_pkg(struct perf_evsel *counter)
=======
static void zero_per_pkg(struct evsel *counter)
>>>>>>> fec38890
{
	if (counter->per_pkg_mask)
		memset(counter->per_pkg_mask, 0, cpu__max_cpu());
}

static int check_per_pkg(struct evsel *counter,
			 struct perf_counts_values *vals, int cpu, bool *skip)
{
	unsigned long *mask = counter->per_pkg_mask;
	struct perf_cpu_map *cpus = evsel__cpus(counter);
	int s;

	*skip = false;

	if (!counter->per_pkg)
		return 0;

	if (perf_cpu_map__empty(cpus))
		return 0;

	if (!mask) {
		mask = zalloc(cpu__max_cpu());
		if (!mask)
			return -ENOMEM;

		counter->per_pkg_mask = mask;
	}

	/*
	 * we do not consider an event that has not run as a good
	 * instance to mark a package as used (skip=1). Otherwise
	 * we may run into a situation where the first CPU in a package
	 * is not running anything, yet the second is, and this function
	 * would mark the package as used after the first CPU and would
	 * not read the values from the second CPU.
	 */
	if (!(vals->run && vals->ena))
		return 0;

	s = cpu_map__get_socket(cpus, cpu, NULL);
	if (s < 0)
		return -1;

	*skip = test_and_set_bit(s, mask) == 1;
	return 0;
}

static int
process_counter_values(struct perf_stat_config *config, struct evsel *evsel,
		       int cpu, int thread,
		       struct perf_counts_values *count)
{
	struct perf_counts_values *aggr = &evsel->counts->aggr;
	static struct perf_counts_values zero;
	bool skip = false;

	if (check_per_pkg(evsel, count, cpu, &skip)) {
		pr_err("failed to read per-pkg counter\n");
		return -1;
	}

	if (skip)
		count = &zero;

	switch (config->aggr_mode) {
	case AGGR_THREAD:
	case AGGR_CORE:
	case AGGR_DIE:
	case AGGR_SOCKET:
	case AGGR_NONE:
		if (!evsel->snapshot)
			perf_evsel__compute_deltas(evsel, cpu, thread, count);
		perf_counts_values__scale(count, config->scale, NULL);
		if ((config->aggr_mode == AGGR_NONE) && (!evsel->percore)) {
			perf_stat__update_shadow_stats(evsel, count->val,
						       cpu, &rt_stat);
		}

		if (config->aggr_mode == AGGR_THREAD) {
			if (config->stats)
				perf_stat__update_shadow_stats(evsel,
					count->val, 0, &config->stats[thread]);
			else
				perf_stat__update_shadow_stats(evsel,
					count->val, 0, &rt_stat);
		}
		break;
	case AGGR_GLOBAL:
		aggr->val += count->val;
		aggr->ena += count->ena;
		aggr->run += count->run;
	case AGGR_UNSET:
	default:
		break;
	}

	return 0;
}

static int process_counter_maps(struct perf_stat_config *config,
				struct evsel *counter)
{
	int nthreads = perf_thread_map__nr(counter->core.threads);
	int ncpus = perf_evsel__nr_cpus(counter);
	int cpu, thread;

	if (counter->core.system_wide)
		nthreads = 1;

	for (thread = 0; thread < nthreads; thread++) {
		for (cpu = 0; cpu < ncpus; cpu++) {
			if (process_counter_values(config, counter, cpu, thread,
						   perf_counts(counter->counts, cpu, thread)))
				return -1;
		}
	}

	return 0;
}

int perf_stat_process_counter(struct perf_stat_config *config,
			      struct evsel *counter)
{
	struct perf_counts_values *aggr = &counter->counts->aggr;
	struct perf_stat_evsel *ps = counter->stats;
	u64 *count = counter->counts->aggr.values;
	int i, ret;

	aggr->val = aggr->ena = aggr->run = 0;

	/*
	 * We calculate counter's data every interval,
	 * and the display code shows ps->res_stats
	 * avg value. We need to zero the stats for
	 * interval mode, otherwise overall avg running
	 * averages will be shown for each interval.
	 */
	if (config->interval)
		init_stats(ps->res_stats);

	if (counter->per_pkg)
		zero_per_pkg(counter);

	ret = process_counter_maps(config, counter);
	if (ret)
		return ret;

	if (config->aggr_mode != AGGR_GLOBAL)
		return 0;

	if (!counter->snapshot)
		perf_evsel__compute_deltas(counter, -1, -1, aggr);
	perf_counts_values__scale(aggr, config->scale, &counter->counts->scaled);

	for (i = 0; i < 3; i++)
		update_stats(&ps->res_stats[i], count[i]);

	if (verbose > 0) {
		fprintf(config->output, "%s: %" PRIu64 " %" PRIu64 " %" PRIu64 "\n",
			perf_evsel__name(counter), count[0], count[1], count[2]);
	}

	/*
	 * Save the full runtime - to allow normalization during printout:
	 */
	perf_stat__update_shadow_stats(counter, *count, 0, &rt_stat);

	return 0;
}

int perf_event__process_stat_event(struct perf_session *session,
				   union perf_event *event)
{
	struct perf_counts_values count;
	struct perf_record_stat *st = &event->stat;
	struct evsel *counter;

	count.val = st->val;
	count.ena = st->ena;
	count.run = st->run;

	counter = perf_evlist__id2evsel(session->evlist, st->id);
	if (!counter) {
		pr_err("Failed to resolve counter for stat event.\n");
		return -EINVAL;
	}

	*perf_counts(counter->counts, st->cpu, st->thread) = count;
	counter->supported = true;
	return 0;
}

size_t perf_event__fprintf_stat(union perf_event *event, FILE *fp)
{
	struct perf_record_stat *st = (struct perf_record_stat *)event;
	size_t ret;

	ret  = fprintf(fp, "\n... id %" PRI_lu64 ", cpu %d, thread %d\n",
		       st->id, st->cpu, st->thread);
	ret += fprintf(fp, "... value %" PRI_lu64 ", enabled %" PRI_lu64 ", running %" PRI_lu64 "\n",
		       st->val, st->ena, st->run);

	return ret;
}

size_t perf_event__fprintf_stat_round(union perf_event *event, FILE *fp)
{
	struct perf_record_stat_round *rd = (struct perf_record_stat_round *)event;
	size_t ret;

	ret = fprintf(fp, "\n... time %" PRI_lu64 ", type %s\n", rd->time,
		      rd->type == PERF_STAT_ROUND_TYPE__FINAL ? "FINAL" : "INTERVAL");

	return ret;
}

size_t perf_event__fprintf_stat_config(union perf_event *event, FILE *fp)
{
	struct perf_stat_config sc;
	size_t ret;

	perf_event__read_stat_config(&sc, &event->stat_config);

	ret  = fprintf(fp, "\n");
	ret += fprintf(fp, "... aggr_mode %d\n", sc.aggr_mode);
	ret += fprintf(fp, "... scale     %d\n", sc.scale);
	ret += fprintf(fp, "... interval  %u\n", sc.interval);

	return ret;
}

int create_perf_stat_counter(struct evsel *evsel,
			     struct perf_stat_config *config,
			     struct target *target)
{
	struct perf_event_attr *attr = &evsel->core.attr;
	struct evsel *leader = evsel->leader;

	attr->read_format = PERF_FORMAT_TOTAL_TIME_ENABLED |
			    PERF_FORMAT_TOTAL_TIME_RUNNING;

	/*
	 * The event is part of non trivial group, let's enable
	 * the group read (for leader) and ID retrieval for all
	 * members.
	 */
	if (leader->core.nr_members > 1)
		attr->read_format |= PERF_FORMAT_ID|PERF_FORMAT_GROUP;

	attr->inherit = !config->no_inherit;

	/*
	 * Some events get initialized with sample_(period/type) set,
	 * like tracepoints. Clear it up for counting.
	 */
	attr->sample_period = 0;

	if (config->identifier)
		attr->sample_type = PERF_SAMPLE_IDENTIFIER;

	/*
	 * Disabling all counters initially, they will be enabled
	 * either manually by us or by kernel via enable_on_exec
	 * set later.
	 */
	if (perf_evsel__is_group_leader(evsel)) {
		attr->disabled = 1;

		/*
		 * In case of initial_delay we enable tracee
		 * events manually.
		 */
		if (target__none(target) && !config->initial_delay)
			attr->enable_on_exec = 1;
	}

	if (target__has_cpu(target) && !target__has_per_thread(target))
		return perf_evsel__open_per_cpu(evsel, evsel__cpus(evsel));

	return perf_evsel__open_per_thread(evsel, evsel->core.threads);
}<|MERGE_RESOLUTION|>--- conflicted
+++ resolved
@@ -162,11 +162,7 @@
 	evsel->prev_raw_counts = NULL;
 }
 
-<<<<<<< HEAD
-static void perf_evsel__reset_prev_raw_counts(struct perf_evsel *evsel)
-=======
 static void perf_evsel__reset_prev_raw_counts(struct evsel *evsel)
->>>>>>> fec38890
 {
 	if (evsel->prev_raw_counts) {
 		evsel->prev_raw_counts->aggr.val = 0;
@@ -175,11 +171,7 @@
        }
 }
 
-<<<<<<< HEAD
-static int perf_evsel__alloc_stats(struct perf_evsel *evsel, bool alloc_raw)
-=======
 static int perf_evsel__alloc_stats(struct evsel *evsel, bool alloc_raw)
->>>>>>> fec38890
 {
 	int ncpus = perf_evsel__nr_cpus(evsel);
 	int nthreads = perf_thread_map__nr(evsel->core.threads);
@@ -229,25 +221,15 @@
 	}
 }
 
-<<<<<<< HEAD
-void perf_evlist__reset_prev_raw_counts(struct perf_evlist *evlist)
-{
-	struct perf_evsel *evsel;
-=======
 void perf_evlist__reset_prev_raw_counts(struct evlist *evlist)
 {
 	struct evsel *evsel;
->>>>>>> fec38890
 
 	evlist__for_each_entry(evlist, evsel)
 		perf_evsel__reset_prev_raw_counts(evsel);
 }
 
-<<<<<<< HEAD
-static void zero_per_pkg(struct perf_evsel *counter)
-=======
 static void zero_per_pkg(struct evsel *counter)
->>>>>>> fec38890
 {
 	if (counter->per_pkg_mask)
 		memset(counter->per_pkg_mask, 0, cpu__max_cpu());
