// SPDX-License-Identifier: GPL-2.0
/*
 * builtin-record.c
 *
 * Builtin record command: Record the profile of a workload
 * (or a CPU, or a PID) into the perf.data output file - for
 * later analysis via perf report.
 */
#include "builtin.h"

#include "perf.h"

#include "util/build-id.h"
#include "util/util.h"
#include <subcmd/parse-options.h>
#include "util/parse-events.h"
#include "util/config.h"

#include "util/callchain.h"
#include "util/cgroup.h"
#include "util/header.h"
#include "util/event.h"
#include "util/evlist.h"
#include "util/evsel.h"
#include "util/debug.h"
#include "util/session.h"
#include "util/tool.h"
#include "util/symbol.h"
#include "util/cpumap.h"
#include "util/thread_map.h"
#include "util/data.h"
#include "util/perf_regs.h"
#include "util/auxtrace.h"
#include "util/tsc.h"
#include "util/parse-branch-options.h"
#include "util/parse-regs-options.h"
#include "util/llvm-utils.h"
#include "util/bpf-loader.h"
#include "util/trigger.h"
#include "util/perf-hooks.h"
#include "util/cpu-set-sched.h"
#include "util/time-utils.h"
#include "util/units.h"
#include "util/bpf-event.h"
#include "asm/bug.h"

#include <errno.h>
#include <inttypes.h>
#include <locale.h>
#include <poll.h>
#include <unistd.h>
#include <sched.h>
#include <signal.h>
#include <sys/mman.h>
#include <sys/wait.h>
#include <linux/time64.h>

struct switch_output {
	bool		 enabled;
	bool		 signal;
	unsigned long	 size;
	unsigned long	 time;
	const char	*str;
	bool		 set;
	char		 **filenames;
	int		 num_files;
	int		 cur_file;
};

struct record {
	struct perf_tool	tool;
	struct record_opts	opts;
	u64			bytes_written;
	struct perf_data	data;
	struct auxtrace_record	*itr;
	struct perf_evlist	*evlist;
	struct perf_session	*session;
	int			realtime_prio;
	bool			no_buildid;
	bool			no_buildid_set;
	bool			no_buildid_cache;
	bool			no_buildid_cache_set;
	bool			buildid_all;
	bool			timestamp_filename;
	bool			timestamp_boundary;
	struct switch_output	switch_output;
	unsigned long long	samples;
	cpu_set_t		affinity_mask;
};

static volatile int auxtrace_record__snapshot_started;
static DEFINE_TRIGGER(auxtrace_snapshot_trigger);
static DEFINE_TRIGGER(switch_output_trigger);

static const char *affinity_tags[PERF_AFFINITY_MAX] = {
	"SYS", "NODE", "CPU"
};

static bool switch_output_signal(struct record *rec)
{
	return rec->switch_output.signal &&
	       trigger_is_ready(&switch_output_trigger);
}

static bool switch_output_size(struct record *rec)
{
	return rec->switch_output.size &&
	       trigger_is_ready(&switch_output_trigger) &&
	       (rec->bytes_written >= rec->switch_output.size);
}

static bool switch_output_time(struct record *rec)
{
	return rec->switch_output.time &&
	       trigger_is_ready(&switch_output_trigger);
}

static int record__write(struct record *rec, struct perf_mmap *map __maybe_unused,
			 void *bf, size_t size)
{
	struct perf_data_file *file = &rec->session->data->file;

	if (perf_data_file__write(file, bf, size) < 0) {
		pr_err("failed to write perf data, error: %m\n");
		return -1;
	}

	rec->bytes_written += size;

	if (switch_output_size(rec))
		trigger_hit(&switch_output_trigger);

	return 0;
}

static int record__aio_enabled(struct record *rec);
static int record__comp_enabled(struct record *rec);
static size_t zstd_compress(struct perf_session *session, void *dst, size_t dst_size,
			    void *src, size_t src_size);

#ifdef HAVE_AIO_SUPPORT
static int record__aio_write(struct aiocb *cblock, int trace_fd,
		void *buf, size_t size, off_t off)
{
	int rc;

	cblock->aio_fildes = trace_fd;
	cblock->aio_buf    = buf;
	cblock->aio_nbytes = size;
	cblock->aio_offset = off;
	cblock->aio_sigevent.sigev_notify = SIGEV_NONE;

	do {
		rc = aio_write(cblock);
		if (rc == 0) {
			break;
		} else if (errno != EAGAIN) {
			cblock->aio_fildes = -1;
			pr_err("failed to queue perf data, error: %m\n");
			break;
		}
	} while (1);

	return rc;
}

static int record__aio_complete(struct perf_mmap *md, struct aiocb *cblock)
{
	void *rem_buf;
	off_t rem_off;
	size_t rem_size;
	int rc, aio_errno;
	ssize_t aio_ret, written;

	aio_errno = aio_error(cblock);
	if (aio_errno == EINPROGRESS)
		return 0;

	written = aio_ret = aio_return(cblock);
	if (aio_ret < 0) {
		if (aio_errno != EINTR)
			pr_err("failed to write perf data, error: %m\n");
		written = 0;
	}

	rem_size = cblock->aio_nbytes - written;

	if (rem_size == 0) {
		cblock->aio_fildes = -1;
		/*
		 * md->refcount is incremented in record__aio_pushfn() for
		 * every aio write request started in record__aio_push() so
		 * decrement it because the request is now complete.
		 */
		perf_mmap__put(md);
		rc = 1;
	} else {
		/*
		 * aio write request may require restart with the
		 * reminder if the kernel didn't write whole
		 * chunk at once.
		 */
		rem_off = cblock->aio_offset + written;
		rem_buf = (void *)(cblock->aio_buf + written);
		record__aio_write(cblock, cblock->aio_fildes,
				rem_buf, rem_size, rem_off);
		rc = 0;
	}

	return rc;
}

static int record__aio_sync(struct perf_mmap *md, bool sync_all)
{
	struct aiocb **aiocb = md->aio.aiocb;
	struct aiocb *cblocks = md->aio.cblocks;
	struct timespec timeout = { 0, 1000 * 1000  * 1 }; /* 1ms */
	int i, do_suspend;

	do {
		do_suspend = 0;
		for (i = 0; i < md->aio.nr_cblocks; ++i) {
			if (cblocks[i].aio_fildes == -1 || record__aio_complete(md, &cblocks[i])) {
				if (sync_all)
					aiocb[i] = NULL;
				else
					return i;
			} else {
				/*
				 * Started aio write is not complete yet
				 * so it has to be waited before the
				 * next allocation.
				 */
				aiocb[i] = &cblocks[i];
				do_suspend = 1;
			}
		}
		if (!do_suspend)
			return -1;

		while (aio_suspend((const struct aiocb **)aiocb, md->aio.nr_cblocks, &timeout)) {
			if (!(errno == EAGAIN || errno == EINTR))
				pr_err("failed to sync perf data, error: %m\n");
		}
	} while (1);
}

struct record_aio {
	struct record	*rec;
	void		*data;
	size_t		size;
};

static int record__aio_pushfn(struct perf_mmap *map, void *to, void *buf, size_t size)
{
	struct record_aio *aio = to;

	/*
	 * map->base data pointed by buf is copied into free map->aio.data[] buffer
	 * to release space in the kernel buffer as fast as possible, calling
	 * perf_mmap__consume() from perf_mmap__push() function.
	 *
	 * That lets the kernel to proceed with storing more profiling data into
	 * the kernel buffer earlier than other per-cpu kernel buffers are handled.
	 *
	 * Coping can be done in two steps in case the chunk of profiling data
	 * crosses the upper bound of the kernel buffer. In this case we first move
	 * part of data from map->start till the upper bound and then the reminder
	 * from the beginning of the kernel buffer till the end of the data chunk.
	 */

	if (record__comp_enabled(aio->rec)) {
		size = zstd_compress(aio->rec->session, aio->data + aio->size,
				     perf_mmap__mmap_len(map) - aio->size,
				     buf, size);
	} else {
		memcpy(aio->data + aio->size, buf, size);
	}

	if (!aio->size) {
		/*
		 * Increment map->refcount to guard map->aio.data[] buffer
		 * from premature deallocation because map object can be
		 * released earlier than aio write request started on
		 * map->aio.data[] buffer is complete.
		 *
		 * perf_mmap__put() is done at record__aio_complete()
		 * after started aio request completion or at record__aio_push()
		 * if the request failed to start.
		 */
		perf_mmap__get(map);
	}

	aio->size += size;

	return size;
}

static int record__aio_push(struct record *rec, struct perf_mmap *map, off_t *off)
{
	int ret, idx;
	int trace_fd = rec->session->data->file.fd;
	struct record_aio aio = { .rec = rec, .size = 0 };

	/*
	 * Call record__aio_sync() to wait till map->aio.data[] buffer
	 * becomes available after previous aio write operation.
	 */

	idx = record__aio_sync(map, false);
	aio.data = map->aio.data[idx];
	ret = perf_mmap__push(map, &aio, record__aio_pushfn);
	if (ret != 0) /* ret > 0 - no data, ret < 0 - error */
		return ret;

	rec->samples++;
	ret = record__aio_write(&(map->aio.cblocks[idx]), trace_fd, aio.data, aio.size, *off);
	if (!ret) {
		*off += aio.size;
		rec->bytes_written += aio.size;
		if (switch_output_size(rec))
			trigger_hit(&switch_output_trigger);
	} else {
		/*
		 * Decrement map->refcount incremented in record__aio_pushfn()
		 * back if record__aio_write() operation failed to start, otherwise
		 * map->refcount is decremented in record__aio_complete() after
		 * aio write operation finishes successfully.
		 */
		perf_mmap__put(map);
	}

	return ret;
}

static off_t record__aio_get_pos(int trace_fd)
{
	return lseek(trace_fd, 0, SEEK_CUR);
}

static void record__aio_set_pos(int trace_fd, off_t pos)
{
	lseek(trace_fd, pos, SEEK_SET);
}

static void record__aio_mmap_read_sync(struct record *rec)
{
	int i;
	struct perf_evlist *evlist = rec->evlist;
	struct perf_mmap *maps = evlist->mmap;

	if (!record__aio_enabled(rec))
		return;

	for (i = 0; i < evlist->nr_mmaps; i++) {
		struct perf_mmap *map = &maps[i];

		if (map->base)
			record__aio_sync(map, true);
	}
}

static int nr_cblocks_default = 1;
static int nr_cblocks_max = 4;

static int record__aio_parse(const struct option *opt,
			     const char *str,
			     int unset)
{
	struct record_opts *opts = (struct record_opts *)opt->value;

	if (unset) {
		opts->nr_cblocks = 0;
	} else {
		if (str)
			opts->nr_cblocks = strtol(str, NULL, 0);
		if (!opts->nr_cblocks)
			opts->nr_cblocks = nr_cblocks_default;
	}

	return 0;
}
#else /* HAVE_AIO_SUPPORT */
static int nr_cblocks_max = 0;

static int record__aio_push(struct record *rec __maybe_unused, struct perf_mmap *map __maybe_unused,
			    off_t *off __maybe_unused)
{
	return -1;
}

static off_t record__aio_get_pos(int trace_fd __maybe_unused)
{
	return -1;
}

static void record__aio_set_pos(int trace_fd __maybe_unused, off_t pos __maybe_unused)
{
}

static void record__aio_mmap_read_sync(struct record *rec __maybe_unused)
{
}
#endif

static int record__aio_enabled(struct record *rec)
{
	return rec->opts.nr_cblocks > 0;
}

#define MMAP_FLUSH_DEFAULT 1
static int record__mmap_flush_parse(const struct option *opt,
				    const char *str,
				    int unset)
{
	int flush_max;
	struct record_opts *opts = (struct record_opts *)opt->value;
	static struct parse_tag tags[] = {
			{ .tag  = 'B', .mult = 1       },
			{ .tag  = 'K', .mult = 1 << 10 },
			{ .tag  = 'M', .mult = 1 << 20 },
			{ .tag  = 'G', .mult = 1 << 30 },
			{ .tag  = 0 },
	};

	if (unset)
		return 0;

	if (str) {
		opts->mmap_flush = parse_tag_value(str, tags);
		if (opts->mmap_flush == (int)-1)
			opts->mmap_flush = strtol(str, NULL, 0);
	}

	if (!opts->mmap_flush)
		opts->mmap_flush = MMAP_FLUSH_DEFAULT;

	flush_max = perf_evlist__mmap_size(opts->mmap_pages);
	flush_max /= 4;
	if (opts->mmap_flush > flush_max)
		opts->mmap_flush = flush_max;

	return 0;
}

<<<<<<< HEAD
=======
#ifdef HAVE_ZSTD_SUPPORT
static unsigned int comp_level_default = 1;

static int record__parse_comp_level(const struct option *opt, const char *str, int unset)
{
	struct record_opts *opts = opt->value;

	if (unset) {
		opts->comp_level = 0;
	} else {
		if (str)
			opts->comp_level = strtol(str, NULL, 0);
		if (!opts->comp_level)
			opts->comp_level = comp_level_default;
	}

	return 0;
}
#endif
static unsigned int comp_level_max = 22;

static int record__comp_enabled(struct record *rec)
{
	return rec->opts.comp_level > 0;
}

>>>>>>> a188339c
static int process_synthesized_event(struct perf_tool *tool,
				     union perf_event *event,
				     struct perf_sample *sample __maybe_unused,
				     struct machine *machine __maybe_unused)
{
	struct record *rec = container_of(tool, struct record, tool);
	return record__write(rec, NULL, event, event->header.size);
}

static int record__pushfn(struct perf_mmap *map, void *to, void *bf, size_t size)
{
	struct record *rec = to;

	if (record__comp_enabled(rec)) {
		size = zstd_compress(rec->session, map->data, perf_mmap__mmap_len(map), bf, size);
		bf   = map->data;
	}

	rec->samples++;
	return record__write(rec, map, bf, size);
}

static volatile int done;
static volatile int signr = -1;
static volatile int child_finished;

static void sig_handler(int sig)
{
	if (sig == SIGCHLD)
		child_finished = 1;
	else
		signr = sig;

	done = 1;
}

static void sigsegv_handler(int sig)
{
	perf_hooks__recover();
	sighandler_dump_stack(sig);
}

static void record__sig_exit(void)
{
	if (signr == -1)
		return;

	signal(signr, SIG_DFL);
	raise(signr);
}

#ifdef HAVE_AUXTRACE_SUPPORT

static int record__process_auxtrace(struct perf_tool *tool,
				    struct perf_mmap *map,
				    union perf_event *event, void *data1,
				    size_t len1, void *data2, size_t len2)
{
	struct record *rec = container_of(tool, struct record, tool);
	struct perf_data *data = &rec->data;
	size_t padding;
	u8 pad[8] = {0};

	if (!perf_data__is_pipe(data) && !perf_data__is_dir(data)) {
		off_t file_offset;
		int fd = perf_data__fd(data);
		int err;

		file_offset = lseek(fd, 0, SEEK_CUR);
		if (file_offset == -1)
			return -1;
		err = auxtrace_index__auxtrace_event(&rec->session->auxtrace_index,
						     event, file_offset);
		if (err)
			return err;
	}

	/* event.auxtrace.size includes padding, see __auxtrace_mmap__read() */
	padding = (len1 + len2) & 7;
	if (padding)
		padding = 8 - padding;

	record__write(rec, map, event, event->header.size);
	record__write(rec, map, data1, len1);
	if (len2)
		record__write(rec, map, data2, len2);
	record__write(rec, map, &pad, padding);

	return 0;
}

static int record__auxtrace_mmap_read(struct record *rec,
				      struct perf_mmap *map)
{
	int ret;

	ret = auxtrace_mmap__read(map, rec->itr, &rec->tool,
				  record__process_auxtrace);
	if (ret < 0)
		return ret;

	if (ret)
		rec->samples++;

	return 0;
}

static int record__auxtrace_mmap_read_snapshot(struct record *rec,
					       struct perf_mmap *map)
{
	int ret;

	ret = auxtrace_mmap__read_snapshot(map, rec->itr, &rec->tool,
					   record__process_auxtrace,
					   rec->opts.auxtrace_snapshot_size);
	if (ret < 0)
		return ret;

	if (ret)
		rec->samples++;

	return 0;
}

static int record__auxtrace_read_snapshot_all(struct record *rec)
{
	int i;
	int rc = 0;

	for (i = 0; i < rec->evlist->nr_mmaps; i++) {
		struct perf_mmap *map = &rec->evlist->mmap[i];

		if (!map->auxtrace_mmap.base)
			continue;

		if (record__auxtrace_mmap_read_snapshot(rec, map) != 0) {
			rc = -1;
			goto out;
		}
	}
out:
	return rc;
}

static void record__read_auxtrace_snapshot(struct record *rec)
{
	pr_debug("Recording AUX area tracing snapshot\n");
	if (record__auxtrace_read_snapshot_all(rec) < 0) {
		trigger_error(&auxtrace_snapshot_trigger);
	} else {
		if (auxtrace_record__snapshot_finish(rec->itr))
			trigger_error(&auxtrace_snapshot_trigger);
		else
			trigger_ready(&auxtrace_snapshot_trigger);
	}
}

static int record__auxtrace_init(struct record *rec)
{
	int err;

	if (!rec->itr) {
		rec->itr = auxtrace_record__init(rec->evlist, &err);
		if (err)
			return err;
	}

	err = auxtrace_parse_snapshot_options(rec->itr, &rec->opts,
					      rec->opts.auxtrace_snapshot_opts);
	if (err)
		return err;

	return auxtrace_parse_filters(rec->evlist);
}

#else

static inline
int record__auxtrace_mmap_read(struct record *rec __maybe_unused,
			       struct perf_mmap *map __maybe_unused)
{
	return 0;
}

static inline
void record__read_auxtrace_snapshot(struct record *rec __maybe_unused)
{
}

static inline
int auxtrace_record__snapshot_start(struct auxtrace_record *itr __maybe_unused)
{
	return 0;
}

static int record__auxtrace_init(struct record *rec __maybe_unused)
{
	return 0;
}

#endif

static int record__mmap_evlist(struct record *rec,
			       struct perf_evlist *evlist)
{
	struct record_opts *opts = &rec->opts;
	char msg[512];

	if (opts->affinity != PERF_AFFINITY_SYS)
		cpu__setup_cpunode_map();

	if (perf_evlist__mmap_ex(evlist, opts->mmap_pages,
				 opts->auxtrace_mmap_pages,
				 opts->auxtrace_snapshot_mode,
				 opts->nr_cblocks, opts->affinity,
<<<<<<< HEAD
				 opts->mmap_flush) < 0) {
=======
				 opts->mmap_flush, opts->comp_level) < 0) {
>>>>>>> a188339c
		if (errno == EPERM) {
			pr_err("Permission error mapping pages.\n"
			       "Consider increasing "
			       "/proc/sys/kernel/perf_event_mlock_kb,\n"
			       "or try again with a smaller value of -m/--mmap_pages.\n"
			       "(current value: %u,%u)\n",
			       opts->mmap_pages, opts->auxtrace_mmap_pages);
			return -errno;
		} else {
			pr_err("failed to mmap with %d (%s)\n", errno,
				str_error_r(errno, msg, sizeof(msg)));
			if (errno)
				return -errno;
			else
				return -EINVAL;
		}
	}
	return 0;
}

static int record__mmap(struct record *rec)
{
	return record__mmap_evlist(rec, rec->evlist);
}

static int record__open(struct record *rec)
{
	char msg[BUFSIZ];
	struct perf_evsel *pos;
	struct perf_evlist *evlist = rec->evlist;
	struct perf_session *session = rec->session;
	struct record_opts *opts = &rec->opts;
	int rc = 0;

	/*
	 * For initial_delay we need to add a dummy event so that we can track
	 * PERF_RECORD_MMAP while we wait for the initial delay to enable the
	 * real events, the ones asked by the user.
	 */
	if (opts->initial_delay) {
		if (perf_evlist__add_dummy(evlist))
			return -ENOMEM;

		pos = perf_evlist__first(evlist);
		pos->tracking = 0;
		pos = perf_evlist__last(evlist);
		pos->tracking = 1;
		pos->attr.enable_on_exec = 1;
	}

	perf_evlist__config(evlist, opts, &callchain_param);

	evlist__for_each_entry(evlist, pos) {
try_again:
		if (perf_evsel__open(pos, pos->cpus, pos->threads) < 0) {
			if (perf_evsel__fallback(pos, errno, msg, sizeof(msg))) {
				if (verbose > 0)
					ui__warning("%s\n", msg);
				goto try_again;
			}
			if ((errno == EINVAL || errno == EBADF) &&
			    pos->leader != pos &&
			    pos->weak_group) {
			        pos = perf_evlist__reset_weak_group(evlist, pos);
				goto try_again;
			}
			rc = -errno;
			perf_evsel__open_strerror(pos, &opts->target,
						  errno, msg, sizeof(msg));
			ui__error("%s\n", msg);
			goto out;
		}

		pos->supported = true;
	}

	if (perf_evlist__apply_filters(evlist, &pos)) {
		pr_err("failed to set filter \"%s\" on event %s with %d (%s)\n",
			pos->filter, perf_evsel__name(pos), errno,
			str_error_r(errno, msg, sizeof(msg)));
		rc = -1;
		goto out;
	}

	rc = record__mmap(rec);
	if (rc)
		goto out;

	session->evlist = evlist;
	perf_session__set_id_hdr_size(session);
out:
	return rc;
}

static int process_sample_event(struct perf_tool *tool,
				union perf_event *event,
				struct perf_sample *sample,
				struct perf_evsel *evsel,
				struct machine *machine)
{
	struct record *rec = container_of(tool, struct record, tool);

	if (rec->evlist->first_sample_time == 0)
		rec->evlist->first_sample_time = sample->time;

	rec->evlist->last_sample_time = sample->time;

	if (rec->buildid_all)
		return 0;

	rec->samples++;
	return build_id__mark_dso_hit(tool, event, sample, evsel, machine);
}

static int process_buildids(struct record *rec)
{
	struct perf_session *session = rec->session;

	if (perf_data__size(&rec->data) == 0)
		return 0;

	/*
	 * During this process, it'll load kernel map and replace the
	 * dso->long_name to a real pathname it found.  In this case
	 * we prefer the vmlinux path like
	 *   /lib/modules/3.16.4/build/vmlinux
	 *
	 * rather than build-id path (in debug directory).
	 *   $HOME/.debug/.build-id/f0/6e17aa50adf4d00b88925e03775de107611551
	 */
	symbol_conf.ignore_vmlinux_buildid = true;

	/*
	 * If --buildid-all is given, it marks all DSO regardless of hits,
	 * so no need to process samples. But if timestamp_boundary is enabled,
	 * it still needs to walk on all samples to get the timestamps of
	 * first/last samples.
	 */
	if (rec->buildid_all && !rec->timestamp_boundary)
		rec->tool.sample = NULL;

	return perf_session__process_events(session);
}

static void perf_event__synthesize_guest_os(struct machine *machine, void *data)
{
	int err;
	struct perf_tool *tool = data;
	/*
	 *As for guest kernel when processing subcommand record&report,
	 *we arrange module mmap prior to guest kernel mmap and trigger
	 *a preload dso because default guest module symbols are loaded
	 *from guest kallsyms instead of /lib/modules/XXX/XXX. This
	 *method is used to avoid symbol missing when the first addr is
	 *in module instead of in guest kernel.
	 */
	err = perf_event__synthesize_modules(tool, process_synthesized_event,
					     machine);
	if (err < 0)
		pr_err("Couldn't record guest kernel [%d]'s reference"
		       " relocation symbol.\n", machine->pid);

	/*
	 * We use _stext for guest kernel because guest kernel's /proc/kallsyms
	 * have no _text sometimes.
	 */
	err = perf_event__synthesize_kernel_mmap(tool, process_synthesized_event,
						 machine);
	if (err < 0)
		pr_err("Couldn't record guest kernel [%d]'s reference"
		       " relocation symbol.\n", machine->pid);
}

static struct perf_event_header finished_round_event = {
	.size = sizeof(struct perf_event_header),
	.type = PERF_RECORD_FINISHED_ROUND,
};

static void record__adjust_affinity(struct record *rec, struct perf_mmap *map)
{
	if (rec->opts.affinity != PERF_AFFINITY_SYS &&
	    !CPU_EQUAL(&rec->affinity_mask, &map->affinity_mask)) {
		CPU_ZERO(&rec->affinity_mask);
		CPU_OR(&rec->affinity_mask, &rec->affinity_mask, &map->affinity_mask);
		sched_setaffinity(0, sizeof(rec->affinity_mask), &rec->affinity_mask);
	}
}

static size_t process_comp_header(void *record, size_t increment)
{
	struct compressed_event *event = record;
	size_t size = sizeof(*event);

	if (increment) {
		event->header.size += increment;
		return increment;
	}

	event->header.type = PERF_RECORD_COMPRESSED;
	event->header.size = size;

	return size;
}

static size_t zstd_compress(struct perf_session *session, void *dst, size_t dst_size,
			    void *src, size_t src_size)
{
	size_t compressed;
	size_t max_record_size = PERF_SAMPLE_MAX_SIZE - sizeof(struct compressed_event) - 1;

	compressed = zstd_compress_stream_to_records(&session->zstd_data, dst, dst_size, src, src_size,
						     max_record_size, process_comp_header);

	session->bytes_transferred += src_size;
	session->bytes_compressed  += compressed;

	return compressed;
}

static int record__mmap_read_evlist(struct record *rec, struct perf_evlist *evlist,
				    bool overwrite, bool synch)
{
	u64 bytes_written = rec->bytes_written;
	int i;
	int rc = 0;
	struct perf_mmap *maps;
	int trace_fd = rec->data.file.fd;
	off_t off = 0;

	if (!evlist)
		return 0;

	maps = overwrite ? evlist->overwrite_mmap : evlist->mmap;
	if (!maps)
		return 0;

	if (overwrite && evlist->bkw_mmap_state != BKW_MMAP_DATA_PENDING)
		return 0;

	if (record__aio_enabled(rec))
		off = record__aio_get_pos(trace_fd);

	for (i = 0; i < evlist->nr_mmaps; i++) {
		u64 flush = 0;
		struct perf_mmap *map = &maps[i];

		if (map->base) {
			record__adjust_affinity(rec, map);
			if (synch) {
				flush = map->flush;
				map->flush = 1;
			}
			if (!record__aio_enabled(rec)) {
<<<<<<< HEAD
				if (perf_mmap__push(map, rec, record__pushfn) != 0) {
=======
				if (perf_mmap__push(map, rec, record__pushfn) < 0) {
>>>>>>> a188339c
					if (synch)
						map->flush = flush;
					rc = -1;
					goto out;
				}
			} else {
				if (record__aio_push(rec, map, &off) < 0) {
					record__aio_set_pos(trace_fd, off);
					if (synch)
						map->flush = flush;
					rc = -1;
					goto out;
				}
			}
			if (synch)
				map->flush = flush;
		}

		if (map->auxtrace_mmap.base && !rec->opts.auxtrace_snapshot_mode &&
		    record__auxtrace_mmap_read(rec, map) != 0) {
			rc = -1;
			goto out;
		}
	}

	if (record__aio_enabled(rec))
		record__aio_set_pos(trace_fd, off);

	/*
	 * Mark the round finished in case we wrote
	 * at least one event.
	 */
	if (bytes_written != rec->bytes_written)
		rc = record__write(rec, NULL, &finished_round_event, sizeof(finished_round_event));

	if (overwrite)
		perf_evlist__toggle_bkw_mmap(evlist, BKW_MMAP_EMPTY);
out:
	return rc;
}

static int record__mmap_read_all(struct record *rec, bool synch)
{
	int err;

	err = record__mmap_read_evlist(rec, rec->evlist, false, synch);
	if (err)
		return err;

	return record__mmap_read_evlist(rec, rec->evlist, true, synch);
}

static void record__init_features(struct record *rec)
{
	struct perf_session *session = rec->session;
	int feat;

	for (feat = HEADER_FIRST_FEATURE; feat < HEADER_LAST_FEATURE; feat++)
		perf_header__set_feat(&session->header, feat);

	if (rec->no_buildid)
		perf_header__clear_feat(&session->header, HEADER_BUILD_ID);

	if (!have_tracepoints(&rec->evlist->entries))
		perf_header__clear_feat(&session->header, HEADER_TRACING_DATA);

	if (!rec->opts.branch_stack)
		perf_header__clear_feat(&session->header, HEADER_BRANCH_STACK);

	if (!rec->opts.full_auxtrace)
		perf_header__clear_feat(&session->header, HEADER_AUXTRACE);

	if (!(rec->opts.use_clockid && rec->opts.clockid_res_ns))
		perf_header__clear_feat(&session->header, HEADER_CLOCKID);

	perf_header__clear_feat(&session->header, HEADER_DIR_FORMAT);
	if (!record__comp_enabled(rec))
		perf_header__clear_feat(&session->header, HEADER_COMPRESSED);

	perf_header__clear_feat(&session->header, HEADER_STAT);
}

static void
record__finish_output(struct record *rec)
{
	struct perf_data *data = &rec->data;
	int fd = perf_data__fd(data);

	if (data->is_pipe)
		return;

	rec->session->header.data_size += rec->bytes_written;
	data->file.size = lseek(perf_data__fd(data), 0, SEEK_CUR);

	if (!rec->no_buildid) {
		process_buildids(rec);

		if (rec->buildid_all)
			dsos__hit_all(rec->session);
	}
	perf_session__write_header(rec->session, rec->evlist, fd, true);

	return;
}

static int record__synthesize_workload(struct record *rec, bool tail)
{
	int err;
	struct thread_map *thread_map;

	if (rec->opts.tail_synthesize != tail)
		return 0;

	thread_map = thread_map__new_by_tid(rec->evlist->workload.pid);
	if (thread_map == NULL)
		return -1;

	err = perf_event__synthesize_thread_map(&rec->tool, thread_map,
						 process_synthesized_event,
						 &rec->session->machines.host,
						 rec->opts.sample_address);
	thread_map__put(thread_map);
	return err;
}

static int record__synthesize(struct record *rec, bool tail);

static int
record__switch_output(struct record *rec, bool at_exit)
{
	struct perf_data *data = &rec->data;
	int fd, err;
	char *new_filename;

	/* Same Size:      "2015122520103046"*/
	char timestamp[] = "InvalidTimestamp";

	record__aio_mmap_read_sync(rec);

	record__synthesize(rec, true);
	if (target__none(&rec->opts.target))
		record__synthesize_workload(rec, true);

	rec->samples = 0;
	record__finish_output(rec);
	err = fetch_current_timestamp(timestamp, sizeof(timestamp));
	if (err) {
		pr_err("Failed to get current timestamp\n");
		return -EINVAL;
	}

	fd = perf_data__switch(data, timestamp,
				    rec->session->header.data_offset,
				    at_exit, &new_filename);
	if (fd >= 0 && !at_exit) {
		rec->bytes_written = 0;
		rec->session->header.data_size = 0;
	}

	if (!quiet)
		fprintf(stderr, "[ perf record: Dump %s.%s ]\n",
			data->path, timestamp);

	if (rec->switch_output.num_files) {
		int n = rec->switch_output.cur_file + 1;

		if (n >= rec->switch_output.num_files)
			n = 0;
		rec->switch_output.cur_file = n;
		if (rec->switch_output.filenames[n]) {
			remove(rec->switch_output.filenames[n]);
			free(rec->switch_output.filenames[n]);
		}
		rec->switch_output.filenames[n] = new_filename;
	} else {
		free(new_filename);
	}

	/* Output tracking events */
	if (!at_exit) {
		record__synthesize(rec, false);

		/*
		 * In 'perf record --switch-output' without -a,
		 * record__synthesize() in record__switch_output() won't
		 * generate tracking events because there's no thread_map
		 * in evlist. Which causes newly created perf.data doesn't
		 * contain map and comm information.
		 * Create a fake thread_map and directly call
		 * perf_event__synthesize_thread_map() for those events.
		 */
		if (target__none(&rec->opts.target))
			record__synthesize_workload(rec, false);
	}
	return fd;
}

static volatile int workload_exec_errno;

/*
 * perf_evlist__prepare_workload will send a SIGUSR1
 * if the fork fails, since we asked by setting its
 * want_signal to true.
 */
static void workload_exec_failed_signal(int signo __maybe_unused,
					siginfo_t *info,
					void *ucontext __maybe_unused)
{
	workload_exec_errno = info->si_value.sival_int;
	done = 1;
	child_finished = 1;
}

static void snapshot_sig_handler(int sig);
static void alarm_sig_handler(int sig);

int __weak
perf_event__synth_time_conv(const struct perf_event_mmap_page *pc __maybe_unused,
			    struct perf_tool *tool __maybe_unused,
			    perf_event__handler_t process __maybe_unused,
			    struct machine *machine __maybe_unused)
{
	return 0;
}

static const struct perf_event_mmap_page *
perf_evlist__pick_pc(struct perf_evlist *evlist)
{
	if (evlist) {
		if (evlist->mmap && evlist->mmap[0].base)
			return evlist->mmap[0].base;
		if (evlist->overwrite_mmap && evlist->overwrite_mmap[0].base)
			return evlist->overwrite_mmap[0].base;
	}
	return NULL;
}

static const struct perf_event_mmap_page *record__pick_pc(struct record *rec)
{
	const struct perf_event_mmap_page *pc;

	pc = perf_evlist__pick_pc(rec->evlist);
	if (pc)
		return pc;
	return NULL;
}

static int record__synthesize(struct record *rec, bool tail)
{
	struct perf_session *session = rec->session;
	struct machine *machine = &session->machines.host;
	struct perf_data *data = &rec->data;
	struct record_opts *opts = &rec->opts;
	struct perf_tool *tool = &rec->tool;
	int fd = perf_data__fd(data);
	int err = 0;

	if (rec->opts.tail_synthesize != tail)
		return 0;

	if (data->is_pipe) {
		/*
		 * We need to synthesize events first, because some
		 * features works on top of them (on report side).
		 */
		err = perf_event__synthesize_attrs(tool, rec->evlist,
						   process_synthesized_event);
		if (err < 0) {
			pr_err("Couldn't synthesize attrs.\n");
			goto out;
		}

		err = perf_event__synthesize_features(tool, session, rec->evlist,
						      process_synthesized_event);
		if (err < 0) {
			pr_err("Couldn't synthesize features.\n");
			return err;
		}

		if (have_tracepoints(&rec->evlist->entries)) {
			/*
			 * FIXME err <= 0 here actually means that
			 * there were no tracepoints so its not really
			 * an error, just that we don't need to
			 * synthesize anything.  We really have to
			 * return this more properly and also
			 * propagate errors that now are calling die()
			 */
			err = perf_event__synthesize_tracing_data(tool,	fd, rec->evlist,
								  process_synthesized_event);
			if (err <= 0) {
				pr_err("Couldn't record tracing data.\n");
				goto out;
			}
			rec->bytes_written += err;
		}
	}

	err = perf_event__synth_time_conv(record__pick_pc(rec), tool,
					  process_synthesized_event, machine);
	if (err)
		goto out;

	if (rec->opts.full_auxtrace) {
		err = perf_event__synthesize_auxtrace_info(rec->itr, tool,
					session, process_synthesized_event);
		if (err)
			goto out;
	}

	if (!perf_evlist__exclude_kernel(rec->evlist)) {
		err = perf_event__synthesize_kernel_mmap(tool, process_synthesized_event,
							 machine);
		WARN_ONCE(err < 0, "Couldn't record kernel reference relocation symbol\n"
				   "Symbol resolution may be skewed if relocation was used (e.g. kexec).\n"
				   "Check /proc/kallsyms permission or run as root.\n");

		err = perf_event__synthesize_modules(tool, process_synthesized_event,
						     machine);
		WARN_ONCE(err < 0, "Couldn't record kernel module information.\n"
				   "Symbol resolution may be skewed if relocation was used (e.g. kexec).\n"
				   "Check /proc/modules permission or run as root.\n");
	}

	if (perf_guest) {
		machines__process_guests(&session->machines,
					 perf_event__synthesize_guest_os, tool);
	}

	err = perf_event__synthesize_extra_attr(&rec->tool,
						rec->evlist,
						process_synthesized_event,
						data->is_pipe);
	if (err)
		goto out;

	err = perf_event__synthesize_thread_map2(&rec->tool, rec->evlist->threads,
						 process_synthesized_event,
						NULL);
	if (err < 0) {
		pr_err("Couldn't synthesize thread map.\n");
		return err;
	}

	err = perf_event__synthesize_cpu_map(&rec->tool, rec->evlist->cpus,
					     process_synthesized_event, NULL);
	if (err < 0) {
		pr_err("Couldn't synthesize cpu map.\n");
		return err;
	}

	err = perf_event__synthesize_bpf_events(session, process_synthesized_event,
						machine, opts);
	if (err < 0)
		pr_warning("Couldn't synthesize bpf events.\n");

	err = __machine__synthesize_threads(machine, tool, &opts->target, rec->evlist->threads,
					    process_synthesized_event, opts->sample_address,
					    1);
out:
	return err;
}

static int __cmd_record(struct record *rec, int argc, const char **argv)
{
	int err;
	int status = 0;
	unsigned long waking = 0;
	const bool forks = argc > 0;
	struct perf_tool *tool = &rec->tool;
	struct record_opts *opts = &rec->opts;
	struct perf_data *data = &rec->data;
	struct perf_session *session;
	bool disabled = false, draining = false;
	struct perf_evlist *sb_evlist = NULL;
	int fd;
	float ratio = 0;

	atexit(record__sig_exit);
	signal(SIGCHLD, sig_handler);
	signal(SIGINT, sig_handler);
	signal(SIGTERM, sig_handler);
	signal(SIGSEGV, sigsegv_handler);

	if (rec->opts.record_namespaces)
		tool->namespace_events = true;

	if (rec->opts.auxtrace_snapshot_mode || rec->switch_output.enabled) {
		signal(SIGUSR2, snapshot_sig_handler);
		if (rec->opts.auxtrace_snapshot_mode)
			trigger_on(&auxtrace_snapshot_trigger);
		if (rec->switch_output.enabled)
			trigger_on(&switch_output_trigger);
	} else {
		signal(SIGUSR2, SIG_IGN);
	}

	session = perf_session__new(data, false, tool);
	if (session == NULL) {
		pr_err("Perf session creation failed.\n");
		return -1;
	}

	fd = perf_data__fd(data);
	rec->session = session;

	if (zstd_init(&session->zstd_data, rec->opts.comp_level) < 0) {
		pr_err("Compression initialization failed.\n");
		return -1;
	}

	session->header.env.comp_type  = PERF_COMP_ZSTD;
	session->header.env.comp_level = rec->opts.comp_level;

	record__init_features(rec);

	if (rec->opts.use_clockid && rec->opts.clockid_res_ns)
		session->header.env.clockid_res_ns = rec->opts.clockid_res_ns;

	if (forks) {
		err = perf_evlist__prepare_workload(rec->evlist, &opts->target,
						    argv, data->is_pipe,
						    workload_exec_failed_signal);
		if (err < 0) {
			pr_err("Couldn't run the workload!\n");
			status = err;
			goto out_delete_session;
		}
	}

	/*
	 * If we have just single event and are sending data
	 * through pipe, we need to force the ids allocation,
	 * because we synthesize event name through the pipe
	 * and need the id for that.
	 */
	if (data->is_pipe && rec->evlist->nr_entries == 1)
		rec->opts.sample_id = true;

	if (record__open(rec) != 0) {
		err = -1;
		goto out_child;
	}
	session->header.env.comp_mmap_len = session->evlist->mmap_len;

	err = bpf__apply_obj_config();
	if (err) {
		char errbuf[BUFSIZ];

		bpf__strerror_apply_obj_config(err, errbuf, sizeof(errbuf));
		pr_err("ERROR: Apply config to BPF failed: %s\n",
			 errbuf);
		goto out_child;
	}

	/*
	 * Normally perf_session__new would do this, but it doesn't have the
	 * evlist.
	 */
	if (rec->tool.ordered_events && !perf_evlist__sample_id_all(rec->evlist)) {
		pr_warning("WARNING: No sample_id_all support, falling back to unordered processing\n");
		rec->tool.ordered_events = false;
	}

	if (!rec->evlist->nr_groups)
		perf_header__clear_feat(&session->header, HEADER_GROUP_DESC);

	if (data->is_pipe) {
		err = perf_header__write_pipe(fd);
		if (err < 0)
			goto out_child;
	} else {
		err = perf_session__write_header(session, rec->evlist, fd, false);
		if (err < 0)
			goto out_child;
	}

	if (!rec->no_buildid
	    && !perf_header__has_feat(&session->header, HEADER_BUILD_ID)) {
		pr_err("Couldn't generate buildids. "
		       "Use --no-buildid to profile anyway.\n");
		err = -1;
		goto out_child;
	}

	if (!opts->no_bpf_event)
		bpf_event__add_sb_event(&sb_evlist, &session->header.env);

	if (perf_evlist__start_sb_thread(sb_evlist, &rec->opts.target)) {
		pr_debug("Couldn't start the BPF side band thread:\nBPF programs starting from now on won't be annotatable\n");
		opts->no_bpf_event = true;
	}

	err = record__synthesize(rec, false);
	if (err < 0)
		goto out_child;

	if (rec->realtime_prio) {
		struct sched_param param;

		param.sched_priority = rec->realtime_prio;
		if (sched_setscheduler(0, SCHED_FIFO, &param)) {
			pr_err("Could not set realtime priority.\n");
			err = -1;
			goto out_child;
		}
	}

	/*
	 * When perf is starting the traced process, all the events
	 * (apart from group members) have enable_on_exec=1 set,
	 * so don't spoil it by prematurely enabling them.
	 */
	if (!target__none(&opts->target) && !opts->initial_delay)
		perf_evlist__enable(rec->evlist);

	/*
	 * Let the child rip
	 */
	if (forks) {
		struct machine *machine = &session->machines.host;
		union perf_event *event;
		pid_t tgid;

		event = malloc(sizeof(event->comm) + machine->id_hdr_size);
		if (event == NULL) {
			err = -ENOMEM;
			goto out_child;
		}

		/*
		 * Some H/W events are generated before COMM event
		 * which is emitted during exec(), so perf script
		 * cannot see a correct process name for those events.
		 * Synthesize COMM event to prevent it.
		 */
		tgid = perf_event__synthesize_comm(tool, event,
						   rec->evlist->workload.pid,
						   process_synthesized_event,
						   machine);
		free(event);

		if (tgid == -1)
			goto out_child;

		event = malloc(sizeof(event->namespaces) +
			       (NR_NAMESPACES * sizeof(struct perf_ns_link_info)) +
			       machine->id_hdr_size);
		if (event == NULL) {
			err = -ENOMEM;
			goto out_child;
		}

		/*
		 * Synthesize NAMESPACES event for the command specified.
		 */
		perf_event__synthesize_namespaces(tool, event,
						  rec->evlist->workload.pid,
						  tgid, process_synthesized_event,
						  machine);
		free(event);

		perf_evlist__start_workload(rec->evlist);
	}

	if (opts->initial_delay) {
		usleep(opts->initial_delay * USEC_PER_MSEC);
		perf_evlist__enable(rec->evlist);
	}

	trigger_ready(&auxtrace_snapshot_trigger);
	trigger_ready(&switch_output_trigger);
	perf_hooks__invoke_record_start();
	for (;;) {
		unsigned long long hits = rec->samples;

		/*
		 * rec->evlist->bkw_mmap_state is possible to be
		 * BKW_MMAP_EMPTY here: when done == true and
		 * hits != rec->samples in previous round.
		 *
		 * perf_evlist__toggle_bkw_mmap ensure we never
		 * convert BKW_MMAP_EMPTY to BKW_MMAP_DATA_PENDING.
		 */
		if (trigger_is_hit(&switch_output_trigger) || done || draining)
			perf_evlist__toggle_bkw_mmap(rec->evlist, BKW_MMAP_DATA_PENDING);

		if (record__mmap_read_all(rec, false) < 0) {
			trigger_error(&auxtrace_snapshot_trigger);
			trigger_error(&switch_output_trigger);
			err = -1;
			goto out_child;
		}

		if (auxtrace_record__snapshot_started) {
			auxtrace_record__snapshot_started = 0;
			if (!trigger_is_error(&auxtrace_snapshot_trigger))
				record__read_auxtrace_snapshot(rec);
			if (trigger_is_error(&auxtrace_snapshot_trigger)) {
				pr_err("AUX area tracing snapshot failed\n");
				err = -1;
				goto out_child;
			}
		}

		if (trigger_is_hit(&switch_output_trigger)) {
			/*
			 * If switch_output_trigger is hit, the data in
			 * overwritable ring buffer should have been collected,
			 * so bkw_mmap_state should be set to BKW_MMAP_EMPTY.
			 *
			 * If SIGUSR2 raise after or during record__mmap_read_all(),
			 * record__mmap_read_all() didn't collect data from
			 * overwritable ring buffer. Read again.
			 */
			if (rec->evlist->bkw_mmap_state == BKW_MMAP_RUNNING)
				continue;
			trigger_ready(&switch_output_trigger);

			/*
			 * Reenable events in overwrite ring buffer after
			 * record__mmap_read_all(): we should have collected
			 * data from it.
			 */
			perf_evlist__toggle_bkw_mmap(rec->evlist, BKW_MMAP_RUNNING);

			if (!quiet)
				fprintf(stderr, "[ perf record: dump data: Woken up %ld times ]\n",
					waking);
			waking = 0;
			fd = record__switch_output(rec, false);
			if (fd < 0) {
				pr_err("Failed to switch to new file\n");
				trigger_error(&switch_output_trigger);
				err = fd;
				goto out_child;
			}

			/* re-arm the alarm */
			if (rec->switch_output.time)
				alarm(rec->switch_output.time);
		}

		if (hits == rec->samples) {
			if (done || draining)
				break;
			err = perf_evlist__poll(rec->evlist, -1);
			/*
			 * Propagate error, only if there's any. Ignore positive
			 * number of returned events and interrupt error.
			 */
			if (err > 0 || (err < 0 && errno == EINTR))
				err = 0;
			waking++;

			if (perf_evlist__filter_pollfd(rec->evlist, POLLERR | POLLHUP) == 0)
				draining = true;
		}

		/*
		 * When perf is starting the traced process, at the end events
		 * die with the process and we wait for that. Thus no need to
		 * disable events in this case.
		 */
		if (done && !disabled && !target__none(&opts->target)) {
			trigger_off(&auxtrace_snapshot_trigger);
			perf_evlist__disable(rec->evlist);
			disabled = true;
		}
	}
	trigger_off(&auxtrace_snapshot_trigger);
	trigger_off(&switch_output_trigger);

	if (forks && workload_exec_errno) {
		char msg[STRERR_BUFSIZE];
		const char *emsg = str_error_r(workload_exec_errno, msg, sizeof(msg));
		pr_err("Workload failed: %s\n", emsg);
		err = -1;
		goto out_child;
	}

	if (!quiet)
		fprintf(stderr, "[ perf record: Woken up %ld times to write data ]\n", waking);

	if (target__none(&rec->opts.target))
		record__synthesize_workload(rec, true);

out_child:
	record__mmap_read_all(rec, true);
	record__aio_mmap_read_sync(rec);

	if (rec->session->bytes_transferred && rec->session->bytes_compressed) {
		ratio = (float)rec->session->bytes_transferred/(float)rec->session->bytes_compressed;
		session->header.env.comp_ratio = ratio + 0.5;
	}

	if (forks) {
		int exit_status;

		if (!child_finished)
			kill(rec->evlist->workload.pid, SIGTERM);

		wait(&exit_status);

		if (err < 0)
			status = err;
		else if (WIFEXITED(exit_status))
			status = WEXITSTATUS(exit_status);
		else if (WIFSIGNALED(exit_status))
			signr = WTERMSIG(exit_status);
	} else
		status = err;

	record__synthesize(rec, true);
	/* this will be recalculated during process_buildids() */
	rec->samples = 0;

	if (!err) {
		if (!rec->timestamp_filename) {
			record__finish_output(rec);
		} else {
			fd = record__switch_output(rec, true);
			if (fd < 0) {
				status = fd;
				goto out_delete_session;
			}
		}
	}

	perf_hooks__invoke_record_end();

	if (!err && !quiet) {
		char samples[128];
		const char *postfix = rec->timestamp_filename ?
					".<timestamp>" : "";

		if (rec->samples && !rec->opts.full_auxtrace)
			scnprintf(samples, sizeof(samples),
				  " (%" PRIu64 " samples)", rec->samples);
		else
			samples[0] = '\0';

		fprintf(stderr,	"[ perf record: Captured and wrote %.3f MB %s%s%s",
			perf_data__size(data) / 1024.0 / 1024.0,
			data->path, postfix, samples);
		if (ratio) {
			fprintf(stderr,	", compressed (original %.3f MB, ratio is %.3f)",
					rec->session->bytes_transferred / 1024.0 / 1024.0,
					ratio);
		}
		fprintf(stderr, " ]\n");
	}

out_delete_session:
	zstd_fini(&session->zstd_data);
	perf_session__delete(session);

	if (!opts->no_bpf_event)
		perf_evlist__stop_sb_thread(sb_evlist);
	return status;
}

static void callchain_debug(struct callchain_param *callchain)
{
	static const char *str[CALLCHAIN_MAX] = { "NONE", "FP", "DWARF", "LBR" };

	pr_debug("callchain: type %s\n", str[callchain->record_mode]);

	if (callchain->record_mode == CALLCHAIN_DWARF)
		pr_debug("callchain: stack dump size %d\n",
			 callchain->dump_size);
}

int record_opts__parse_callchain(struct record_opts *record,
				 struct callchain_param *callchain,
				 const char *arg, bool unset)
{
	int ret;
	callchain->enabled = !unset;

	/* --no-call-graph */
	if (unset) {
		callchain->record_mode = CALLCHAIN_NONE;
		pr_debug("callchain: disabled\n");
		return 0;
	}

	ret = parse_callchain_record_opt(arg, callchain);
	if (!ret) {
		/* Enable data address sampling for DWARF unwind. */
		if (callchain->record_mode == CALLCHAIN_DWARF)
			record->sample_address = true;
		callchain_debug(callchain);
	}

	return ret;
}

int record_parse_callchain_opt(const struct option *opt,
			       const char *arg,
			       int unset)
{
	return record_opts__parse_callchain(opt->value, &callchain_param, arg, unset);
}

int record_callchain_opt(const struct option *opt,
			 const char *arg __maybe_unused,
			 int unset __maybe_unused)
{
	struct callchain_param *callchain = opt->value;

	callchain->enabled = true;

	if (callchain->record_mode == CALLCHAIN_NONE)
		callchain->record_mode = CALLCHAIN_FP;

	callchain_debug(callchain);
	return 0;
}

static int perf_record_config(const char *var, const char *value, void *cb)
{
	struct record *rec = cb;

	if (!strcmp(var, "record.build-id")) {
		if (!strcmp(value, "cache"))
			rec->no_buildid_cache = false;
		else if (!strcmp(value, "no-cache"))
			rec->no_buildid_cache = true;
		else if (!strcmp(value, "skip"))
			rec->no_buildid = true;
		else
			return -1;
		return 0;
	}
	if (!strcmp(var, "record.call-graph")) {
		var = "call-graph.record-mode";
		return perf_default_config(var, value, cb);
	}
#ifdef HAVE_AIO_SUPPORT
	if (!strcmp(var, "record.aio")) {
		rec->opts.nr_cblocks = strtol(value, NULL, 0);
		if (!rec->opts.nr_cblocks)
			rec->opts.nr_cblocks = nr_cblocks_default;
	}
#endif

	return 0;
}

struct clockid_map {
	const char *name;
	int clockid;
};

#define CLOCKID_MAP(n, c)	\
	{ .name = n, .clockid = (c), }

#define CLOCKID_END	{ .name = NULL, }


/*
 * Add the missing ones, we need to build on many distros...
 */
#ifndef CLOCK_MONOTONIC_RAW
#define CLOCK_MONOTONIC_RAW 4
#endif
#ifndef CLOCK_BOOTTIME
#define CLOCK_BOOTTIME 7
#endif
#ifndef CLOCK_TAI
#define CLOCK_TAI 11
#endif

static const struct clockid_map clockids[] = {
	/* available for all events, NMI safe */
	CLOCKID_MAP("monotonic", CLOCK_MONOTONIC),
	CLOCKID_MAP("monotonic_raw", CLOCK_MONOTONIC_RAW),

	/* available for some events */
	CLOCKID_MAP("realtime", CLOCK_REALTIME),
	CLOCKID_MAP("boottime", CLOCK_BOOTTIME),
	CLOCKID_MAP("tai", CLOCK_TAI),

	/* available for the lazy */
	CLOCKID_MAP("mono", CLOCK_MONOTONIC),
	CLOCKID_MAP("raw", CLOCK_MONOTONIC_RAW),
	CLOCKID_MAP("real", CLOCK_REALTIME),
	CLOCKID_MAP("boot", CLOCK_BOOTTIME),

	CLOCKID_END,
};

static int get_clockid_res(clockid_t clk_id, u64 *res_ns)
{
	struct timespec res;

	*res_ns = 0;
	if (!clock_getres(clk_id, &res))
		*res_ns = res.tv_nsec + res.tv_sec * NSEC_PER_SEC;
	else
		pr_warning("WARNING: Failed to determine specified clock resolution.\n");

	return 0;
}

static int parse_clockid(const struct option *opt, const char *str, int unset)
{
	struct record_opts *opts = (struct record_opts *)opt->value;
	const struct clockid_map *cm;
	const char *ostr = str;

	if (unset) {
		opts->use_clockid = 0;
		return 0;
	}

	/* no arg passed */
	if (!str)
		return 0;

	/* no setting it twice */
	if (opts->use_clockid)
		return -1;

	opts->use_clockid = true;

	/* if its a number, we're done */
	if (sscanf(str, "%d", &opts->clockid) == 1)
		return get_clockid_res(opts->clockid, &opts->clockid_res_ns);

	/* allow a "CLOCK_" prefix to the name */
	if (!strncasecmp(str, "CLOCK_", 6))
		str += 6;

	for (cm = clockids; cm->name; cm++) {
		if (!strcasecmp(str, cm->name)) {
			opts->clockid = cm->clockid;
			return get_clockid_res(opts->clockid,
					       &opts->clockid_res_ns);
		}
	}

	opts->use_clockid = false;
	ui__warning("unknown clockid %s, check man page\n", ostr);
	return -1;
}

static int record__parse_affinity(const struct option *opt, const char *str, int unset)
{
	struct record_opts *opts = (struct record_opts *)opt->value;

	if (unset || !str)
		return 0;

	if (!strcasecmp(str, "node"))
		opts->affinity = PERF_AFFINITY_NODE;
	else if (!strcasecmp(str, "cpu"))
		opts->affinity = PERF_AFFINITY_CPU;

	return 0;
}

static int record__parse_mmap_pages(const struct option *opt,
				    const char *str,
				    int unset __maybe_unused)
{
	struct record_opts *opts = opt->value;
	char *s, *p;
	unsigned int mmap_pages;
	int ret;

	if (!str)
		return -EINVAL;

	s = strdup(str);
	if (!s)
		return -ENOMEM;

	p = strchr(s, ',');
	if (p)
		*p = '\0';

	if (*s) {
		ret = __perf_evlist__parse_mmap_pages(&mmap_pages, s);
		if (ret)
			goto out_free;
		opts->mmap_pages = mmap_pages;
	}

	if (!p) {
		ret = 0;
		goto out_free;
	}

	ret = __perf_evlist__parse_mmap_pages(&mmap_pages, p + 1);
	if (ret)
		goto out_free;

	opts->auxtrace_mmap_pages = mmap_pages;

out_free:
	free(s);
	return ret;
}

static void switch_output_size_warn(struct record *rec)
{
	u64 wakeup_size = perf_evlist__mmap_size(rec->opts.mmap_pages);
	struct switch_output *s = &rec->switch_output;

	wakeup_size /= 2;

	if (s->size < wakeup_size) {
		char buf[100];

		unit_number__scnprintf(buf, sizeof(buf), wakeup_size);
		pr_warning("WARNING: switch-output data size lower than "
			   "wakeup kernel buffer size (%s) "
			   "expect bigger perf.data sizes\n", buf);
	}
}

static int switch_output_setup(struct record *rec)
{
	struct switch_output *s = &rec->switch_output;
	static struct parse_tag tags_size[] = {
		{ .tag  = 'B', .mult = 1       },
		{ .tag  = 'K', .mult = 1 << 10 },
		{ .tag  = 'M', .mult = 1 << 20 },
		{ .tag  = 'G', .mult = 1 << 30 },
		{ .tag  = 0 },
	};
	static struct parse_tag tags_time[] = {
		{ .tag  = 's', .mult = 1        },
		{ .tag  = 'm', .mult = 60       },
		{ .tag  = 'h', .mult = 60*60    },
		{ .tag  = 'd', .mult = 60*60*24 },
		{ .tag  = 0 },
	};
	unsigned long val;

	if (!s->set)
		return 0;

	if (!strcmp(s->str, "signal")) {
		s->signal = true;
		pr_debug("switch-output with SIGUSR2 signal\n");
		goto enabled;
	}

	val = parse_tag_value(s->str, tags_size);
	if (val != (unsigned long) -1) {
		s->size = val;
		pr_debug("switch-output with %s size threshold\n", s->str);
		goto enabled;
	}

	val = parse_tag_value(s->str, tags_time);
	if (val != (unsigned long) -1) {
		s->time = val;
		pr_debug("switch-output with %s time threshold (%lu seconds)\n",
			 s->str, s->time);
		goto enabled;
	}

	return -1;

enabled:
	rec->timestamp_filename = true;
	s->enabled              = true;

	if (s->size && !rec->opts.no_buffering)
		switch_output_size_warn(rec);

	return 0;
}

static const char * const __record_usage[] = {
	"perf record [<options>] [<command>]",
	"perf record [<options>] -- <command> [<options>]",
	NULL
};
const char * const *record_usage = __record_usage;

/*
 * XXX Ideally would be local to cmd_record() and passed to a record__new
 * because we need to have access to it in record__exit, that is called
 * after cmd_record() exits, but since record_options need to be accessible to
 * builtin-script, leave it here.
 *
 * At least we don't ouch it in all the other functions here directly.
 *
 * Just say no to tons of global variables, sigh.
 */
static struct record record = {
	.opts = {
		.sample_time	     = true,
		.mmap_pages	     = UINT_MAX,
		.user_freq	     = UINT_MAX,
		.user_interval	     = ULLONG_MAX,
		.freq		     = 4000,
		.target		     = {
			.uses_mmap   = true,
			.default_per_cpu = true,
		},
		.mmap_flush          = MMAP_FLUSH_DEFAULT,
	},
	.tool = {
		.sample		= process_sample_event,
		.fork		= perf_event__process_fork,
		.exit		= perf_event__process_exit,
		.comm		= perf_event__process_comm,
		.namespaces	= perf_event__process_namespaces,
		.mmap		= perf_event__process_mmap,
		.mmap2		= perf_event__process_mmap2,
		.ordered_events	= true,
	},
};

const char record_callchain_help[] = CALLCHAIN_RECORD_HELP
	"\n\t\t\t\tDefault: fp";

static bool dry_run;

/*
 * XXX Will stay a global variable till we fix builtin-script.c to stop messing
 * with it and switch to use the library functions in perf_evlist that came
 * from builtin-record.c, i.e. use record_opts,
 * perf_evlist__prepare_workload, etc instead of fork+exec'in 'perf record',
 * using pipes, etc.
 */
static struct option __record_options[] = {
	OPT_CALLBACK('e', "event", &record.evlist, "event",
		     "event selector. use 'perf list' to list available events",
		     parse_events_option),
	OPT_CALLBACK(0, "filter", &record.evlist, "filter",
		     "event filter", parse_filter),
	OPT_CALLBACK_NOOPT(0, "exclude-perf", &record.evlist,
			   NULL, "don't record events from perf itself",
			   exclude_perf),
	OPT_STRING('p', "pid", &record.opts.target.pid, "pid",
		    "record events on existing process id"),
	OPT_STRING('t', "tid", &record.opts.target.tid, "tid",
		    "record events on existing thread id"),
	OPT_INTEGER('r', "realtime", &record.realtime_prio,
		    "collect data with this RT SCHED_FIFO priority"),
	OPT_BOOLEAN(0, "no-buffering", &record.opts.no_buffering,
		    "collect data without buffering"),
	OPT_BOOLEAN('R', "raw-samples", &record.opts.raw_samples,
		    "collect raw sample records from all opened counters"),
	OPT_BOOLEAN('a', "all-cpus", &record.opts.target.system_wide,
			    "system-wide collection from all CPUs"),
	OPT_STRING('C', "cpu", &record.opts.target.cpu_list, "cpu",
		    "list of cpus to monitor"),
	OPT_U64('c', "count", &record.opts.user_interval, "event period to sample"),
	OPT_STRING('o', "output", &record.data.path, "file",
		    "output file name"),
	OPT_BOOLEAN_SET('i', "no-inherit", &record.opts.no_inherit,
			&record.opts.no_inherit_set,
			"child tasks do not inherit counters"),
	OPT_BOOLEAN(0, "tail-synthesize", &record.opts.tail_synthesize,
		    "synthesize non-sample events at the end of output"),
	OPT_BOOLEAN(0, "overwrite", &record.opts.overwrite, "use overwrite mode"),
	OPT_BOOLEAN(0, "no-bpf-event", &record.opts.no_bpf_event, "record bpf events"),
	OPT_BOOLEAN(0, "strict-freq", &record.opts.strict_freq,
		    "Fail if the specified frequency can't be used"),
	OPT_CALLBACK('F', "freq", &record.opts, "freq or 'max'",
		     "profile at this frequency",
		      record__parse_freq),
	OPT_CALLBACK('m', "mmap-pages", &record.opts, "pages[,pages]",
		     "number of mmap data pages and AUX area tracing mmap pages",
		     record__parse_mmap_pages),
	OPT_CALLBACK(0, "mmap-flush", &record.opts, "number",
		     "Minimal number of bytes that is extracted from mmap data pages (default: 1)",
		     record__mmap_flush_parse),
	OPT_BOOLEAN(0, "group", &record.opts.group,
		    "put the counters into a counter group"),
	OPT_CALLBACK_NOOPT('g', NULL, &callchain_param,
			   NULL, "enables call-graph recording" ,
			   &record_callchain_opt),
	OPT_CALLBACK(0, "call-graph", &record.opts,
		     "record_mode[,record_size]", record_callchain_help,
		     &record_parse_callchain_opt),
	OPT_INCR('v', "verbose", &verbose,
		    "be more verbose (show counter open errors, etc)"),
	OPT_BOOLEAN('q', "quiet", &quiet, "don't print any message"),
	OPT_BOOLEAN('s', "stat", &record.opts.inherit_stat,
		    "per thread counts"),
	OPT_BOOLEAN('d', "data", &record.opts.sample_address, "Record the sample addresses"),
	OPT_BOOLEAN(0, "phys-data", &record.opts.sample_phys_addr,
		    "Record the sample physical addresses"),
	OPT_BOOLEAN(0, "sample-cpu", &record.opts.sample_cpu, "Record the sample cpu"),
	OPT_BOOLEAN_SET('T', "timestamp", &record.opts.sample_time,
			&record.opts.sample_time_set,
			"Record the sample timestamps"),
	OPT_BOOLEAN_SET('P', "period", &record.opts.period, &record.opts.period_set,
			"Record the sample period"),
	OPT_BOOLEAN('n', "no-samples", &record.opts.no_samples,
		    "don't sample"),
	OPT_BOOLEAN_SET('N', "no-buildid-cache", &record.no_buildid_cache,
			&record.no_buildid_cache_set,
			"do not update the buildid cache"),
	OPT_BOOLEAN_SET('B', "no-buildid", &record.no_buildid,
			&record.no_buildid_set,
			"do not collect buildids in perf.data"),
	OPT_CALLBACK('G', "cgroup", &record.evlist, "name",
		     "monitor event in cgroup name only",
		     parse_cgroups),
	OPT_UINTEGER('D', "delay", &record.opts.initial_delay,
		  "ms to wait before starting measurement after program start"),
	OPT_STRING('u', "uid", &record.opts.target.uid_str, "user",
		   "user to profile"),

	OPT_CALLBACK_NOOPT('b', "branch-any", &record.opts.branch_stack,
		     "branch any", "sample any taken branches",
		     parse_branch_stack),

	OPT_CALLBACK('j', "branch-filter", &record.opts.branch_stack,
		     "branch filter mask", "branch stack filter modes",
		     parse_branch_stack),
	OPT_BOOLEAN('W', "weight", &record.opts.sample_weight,
		    "sample by weight (on special events only)"),
	OPT_BOOLEAN(0, "transaction", &record.opts.sample_transaction,
		    "sample transaction flags (special events only)"),
	OPT_BOOLEAN(0, "per-thread", &record.opts.target.per_thread,
		    "use per-thread mmaps"),
	OPT_CALLBACK_OPTARG('I', "intr-regs", &record.opts.sample_intr_regs, NULL, "any register",
		    "sample selected machine registers on interrupt,"
		    " use '-I?' to list register names", parse_intr_regs),
	OPT_CALLBACK_OPTARG(0, "user-regs", &record.opts.sample_user_regs, NULL, "any register",
		    "sample selected machine registers on interrupt,"
		    " use '--user-regs=?' to list register names", parse_user_regs),
	OPT_BOOLEAN(0, "running-time", &record.opts.running_time,
		    "Record running/enabled time of read (:S) events"),
	OPT_CALLBACK('k', "clockid", &record.opts,
	"clockid", "clockid to use for events, see clock_gettime()",
	parse_clockid),
	OPT_STRING_OPTARG('S', "snapshot", &record.opts.auxtrace_snapshot_opts,
			  "opts", "AUX area tracing Snapshot Mode", ""),
	OPT_UINTEGER(0, "proc-map-timeout", &proc_map_timeout,
			"per thread proc mmap processing timeout in ms"),
	OPT_BOOLEAN(0, "namespaces", &record.opts.record_namespaces,
		    "Record namespaces events"),
	OPT_BOOLEAN(0, "switch-events", &record.opts.record_switch_events,
		    "Record context switch events"),
	OPT_BOOLEAN_FLAG(0, "all-kernel", &record.opts.all_kernel,
			 "Configure all used events to run in kernel space.",
			 PARSE_OPT_EXCLUSIVE),
	OPT_BOOLEAN_FLAG(0, "all-user", &record.opts.all_user,
			 "Configure all used events to run in user space.",
			 PARSE_OPT_EXCLUSIVE),
	OPT_STRING(0, "clang-path", &llvm_param.clang_path, "clang path",
		   "clang binary to use for compiling BPF scriptlets"),
	OPT_STRING(0, "clang-opt", &llvm_param.clang_opt, "clang options",
		   "options passed to clang when compiling BPF scriptlets"),
	OPT_STRING(0, "vmlinux", &symbol_conf.vmlinux_name,
		   "file", "vmlinux pathname"),
	OPT_BOOLEAN(0, "buildid-all", &record.buildid_all,
		    "Record build-id of all DSOs regardless of hits"),
	OPT_BOOLEAN(0, "timestamp-filename", &record.timestamp_filename,
		    "append timestamp to output filename"),
	OPT_BOOLEAN(0, "timestamp-boundary", &record.timestamp_boundary,
		    "Record timestamp boundary (time of first/last samples)"),
	OPT_STRING_OPTARG_SET(0, "switch-output", &record.switch_output.str,
			  &record.switch_output.set, "signal or size[BKMG] or time[smhd]",
			  "Switch output when receiving SIGUSR2 (signal) or cross a size or time threshold",
			  "signal"),
	OPT_INTEGER(0, "switch-max-files", &record.switch_output.num_files,
		   "Limit number of switch output generated files"),
	OPT_BOOLEAN(0, "dry-run", &dry_run,
		    "Parse options then exit"),
#ifdef HAVE_AIO_SUPPORT
	OPT_CALLBACK_OPTARG(0, "aio", &record.opts,
		     &nr_cblocks_default, "n", "Use <n> control blocks in asynchronous trace writing mode (default: 1, max: 4)",
		     record__aio_parse),
#endif
	OPT_CALLBACK(0, "affinity", &record.opts, "node|cpu",
		     "Set affinity mask of trace reading thread to NUMA node cpu mask or cpu of processed mmap buffer",
		     record__parse_affinity),
#ifdef HAVE_ZSTD_SUPPORT
	OPT_CALLBACK_OPTARG('z', "compression-level", &record.opts, &comp_level_default,
			    "n", "Compressed records using specified level (default: 1 - fastest compression, 22 - greatest compression)",
			    record__parse_comp_level),
#endif
	OPT_END()
};

struct option *record_options = __record_options;

int cmd_record(int argc, const char **argv)
{
	int err;
	struct record *rec = &record;
	char errbuf[BUFSIZ];

	setlocale(LC_ALL, "");

#ifndef HAVE_LIBBPF_SUPPORT
# define set_nobuild(s, l, c) set_option_nobuild(record_options, s, l, "NO_LIBBPF=1", c)
	set_nobuild('\0', "clang-path", true);
	set_nobuild('\0', "clang-opt", true);
# undef set_nobuild
#endif

#ifndef HAVE_BPF_PROLOGUE
# if !defined (HAVE_DWARF_SUPPORT)
#  define REASON  "NO_DWARF=1"
# elif !defined (HAVE_LIBBPF_SUPPORT)
#  define REASON  "NO_LIBBPF=1"
# else
#  define REASON  "this architecture doesn't support BPF prologue"
# endif
# define set_nobuild(s, l, c) set_option_nobuild(record_options, s, l, REASON, c)
	set_nobuild('\0', "vmlinux", true);
# undef set_nobuild
# undef REASON
#endif

	CPU_ZERO(&rec->affinity_mask);
	rec->opts.affinity = PERF_AFFINITY_SYS;

	rec->evlist = perf_evlist__new();
	if (rec->evlist == NULL)
		return -ENOMEM;

	err = perf_config(perf_record_config, rec);
	if (err)
		return err;

	argc = parse_options(argc, argv, record_options, record_usage,
			    PARSE_OPT_STOP_AT_NON_OPTION);
	if (quiet)
		perf_quiet_option();

	/* Make system wide (-a) the default target. */
	if (!argc && target__none(&rec->opts.target))
		rec->opts.target.system_wide = true;

	if (nr_cgroups && !rec->opts.target.system_wide) {
		usage_with_options_msg(record_usage, record_options,
			"cgroup monitoring only available in system-wide mode");

	}

	if (rec->opts.comp_level != 0) {
		pr_debug("Compression enabled, disabling build id collection at the end of the session.\n");
		rec->no_buildid = true;
	}

	if (rec->opts.record_switch_events &&
	    !perf_can_record_switch_events()) {
		ui__error("kernel does not support recording context switch events\n");
		parse_options_usage(record_usage, record_options, "switch-events", 0);
		return -EINVAL;
	}

	if (switch_output_setup(rec)) {
		parse_options_usage(record_usage, record_options, "switch-output", 0);
		return -EINVAL;
	}

	if (rec->switch_output.time) {
		signal(SIGALRM, alarm_sig_handler);
		alarm(rec->switch_output.time);
	}

	if (rec->switch_output.num_files) {
		rec->switch_output.filenames = calloc(sizeof(char *),
						      rec->switch_output.num_files);
		if (!rec->switch_output.filenames)
			return -EINVAL;
	}

	/*
	 * Allow aliases to facilitate the lookup of symbols for address
	 * filters. Refer to auxtrace_parse_filters().
	 */
	symbol_conf.allow_aliases = true;

	symbol__init(NULL);

	err = record__auxtrace_init(rec);
	if (err)
		goto out;

	if (dry_run)
		goto out;

	err = bpf__setup_stdout(rec->evlist);
	if (err) {
		bpf__strerror_setup_stdout(rec->evlist, err, errbuf, sizeof(errbuf));
		pr_err("ERROR: Setup BPF stdout failed: %s\n",
			 errbuf);
		goto out;
	}

	err = -ENOMEM;

	if (symbol_conf.kptr_restrict && !perf_evlist__exclude_kernel(rec->evlist))
		pr_warning(
"WARNING: Kernel address maps (/proc/{kallsyms,modules}) are restricted,\n"
"check /proc/sys/kernel/kptr_restrict.\n\n"
"Samples in kernel functions may not be resolved if a suitable vmlinux\n"
"file is not found in the buildid cache or in the vmlinux path.\n\n"
"Samples in kernel modules won't be resolved at all.\n\n"
"If some relocation was applied (e.g. kexec) symbols may be misresolved\n"
"even with a suitable vmlinux or kallsyms file.\n\n");

	if (rec->no_buildid_cache || rec->no_buildid) {
		disable_buildid_cache();
	} else if (rec->switch_output.enabled) {
		/*
		 * In 'perf record --switch-output', disable buildid
		 * generation by default to reduce data file switching
		 * overhead. Still generate buildid if they are required
		 * explicitly using
		 *
		 *  perf record --switch-output --no-no-buildid \
		 *              --no-no-buildid-cache
		 *
		 * Following code equals to:
		 *
		 * if ((rec->no_buildid || !rec->no_buildid_set) &&
		 *     (rec->no_buildid_cache || !rec->no_buildid_cache_set))
		 *         disable_buildid_cache();
		 */
		bool disable = true;

		if (rec->no_buildid_set && !rec->no_buildid)
			disable = false;
		if (rec->no_buildid_cache_set && !rec->no_buildid_cache)
			disable = false;
		if (disable) {
			rec->no_buildid = true;
			rec->no_buildid_cache = true;
			disable_buildid_cache();
		}
	}

	if (record.opts.overwrite)
		record.opts.tail_synthesize = true;

	if (rec->evlist->nr_entries == 0 &&
	    __perf_evlist__add_default(rec->evlist, !record.opts.no_samples) < 0) {
		pr_err("Not enough memory for event selector list\n");
		goto out;
	}

	if (rec->opts.target.tid && !rec->opts.no_inherit_set)
		rec->opts.no_inherit = true;

	err = target__validate(&rec->opts.target);
	if (err) {
		target__strerror(&rec->opts.target, err, errbuf, BUFSIZ);
		ui__warning("%s\n", errbuf);
	}

	err = target__parse_uid(&rec->opts.target);
	if (err) {
		int saved_errno = errno;

		target__strerror(&rec->opts.target, err, errbuf, BUFSIZ);
		ui__error("%s", errbuf);

		err = -saved_errno;
		goto out;
	}

	/* Enable ignoring missing threads when -u/-p option is defined. */
	rec->opts.ignore_missing_thread = rec->opts.target.uid != UINT_MAX || rec->opts.target.pid;

	err = -ENOMEM;
	if (perf_evlist__create_maps(rec->evlist, &rec->opts.target) < 0)
		usage_with_options(record_usage, record_options);

	err = auxtrace_record__options(rec->itr, rec->evlist, &rec->opts);
	if (err)
		goto out;

	/*
	 * We take all buildids when the file contains
	 * AUX area tracing data because we do not decode the
	 * trace because it would take too long.
	 */
	if (rec->opts.full_auxtrace)
		rec->buildid_all = true;

	if (record_opts__config(&rec->opts)) {
		err = -EINVAL;
		goto out;
	}

	if (rec->opts.nr_cblocks > nr_cblocks_max)
		rec->opts.nr_cblocks = nr_cblocks_max;
	pr_debug("nr_cblocks: %d\n", rec->opts.nr_cblocks);

	pr_debug("affinity: %s\n", affinity_tags[rec->opts.affinity]);
	pr_debug("mmap flush: %d\n", rec->opts.mmap_flush);
<<<<<<< HEAD
=======

	if (rec->opts.comp_level > comp_level_max)
		rec->opts.comp_level = comp_level_max;
	pr_debug("comp level: %d\n", rec->opts.comp_level);
>>>>>>> a188339c

	err = __cmd_record(&record, argc, argv);
out:
	perf_evlist__delete(rec->evlist);
	symbol__exit();
	auxtrace_record__free(rec->itr);
	return err;
}

static void snapshot_sig_handler(int sig __maybe_unused)
{
	struct record *rec = &record;

	if (trigger_is_ready(&auxtrace_snapshot_trigger)) {
		trigger_hit(&auxtrace_snapshot_trigger);
		auxtrace_record__snapshot_started = 1;
		if (auxtrace_record__snapshot_start(record.itr))
			trigger_error(&auxtrace_snapshot_trigger);
	}

	if (switch_output_signal(rec))
		trigger_hit(&switch_output_trigger);
}

static void alarm_sig_handler(int sig __maybe_unused)
{
	struct record *rec = &record;

	if (switch_output_time(rec))
		trigger_hit(&switch_output_trigger);
}<|MERGE_RESOLUTION|>--- conflicted
+++ resolved
@@ -443,8 +443,6 @@
 	return 0;
 }
 
-<<<<<<< HEAD
-=======
 #ifdef HAVE_ZSTD_SUPPORT
 static unsigned int comp_level_default = 1;
 
@@ -471,7 +469,6 @@
 	return rec->opts.comp_level > 0;
 }
 
->>>>>>> a188339c
 static int process_synthesized_event(struct perf_tool *tool,
 				     union perf_event *event,
 				     struct perf_sample *sample __maybe_unused,
@@ -687,11 +684,7 @@
 				 opts->auxtrace_mmap_pages,
 				 opts->auxtrace_snapshot_mode,
 				 opts->nr_cblocks, opts->affinity,
-<<<<<<< HEAD
-				 opts->mmap_flush) < 0) {
-=======
 				 opts->mmap_flush, opts->comp_level) < 0) {
->>>>>>> a188339c
 		if (errno == EPERM) {
 			pr_err("Permission error mapping pages.\n"
 			       "Consider increasing "
@@ -945,11 +938,7 @@
 				map->flush = 1;
 			}
 			if (!record__aio_enabled(rec)) {
-<<<<<<< HEAD
-				if (perf_mmap__push(map, rec, record__pushfn) != 0) {
-=======
 				if (perf_mmap__push(map, rec, record__pushfn) < 0) {
->>>>>>> a188339c
 					if (synch)
 						map->flush = flush;
 					rc = -1;
@@ -2449,13 +2438,10 @@
 
 	pr_debug("affinity: %s\n", affinity_tags[rec->opts.affinity]);
 	pr_debug("mmap flush: %d\n", rec->opts.mmap_flush);
-<<<<<<< HEAD
-=======
 
 	if (rec->opts.comp_level > comp_level_max)
 		rec->opts.comp_level = comp_level_max;
 	pr_debug("comp level: %d\n", rec->opts.comp_level);
->>>>>>> a188339c
 
 	err = __cmd_record(&record, argc, argv);
 out:
