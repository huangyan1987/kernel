// SPDX-License-Identifier: GPL-2.0
#include <linux/types.h>
#include <linux/string.h>
#include <linux/zalloc.h>

#include "../../util/event.h"
#include "../../util/synthetic-events.h"
#include "../../util/machine.h"
#include "../../util/tool.h"
#include "../../util/map.h"
#include "../../util/debug.h"

#if defined(__x86_64__)

int perf_event__synthesize_extra_kmaps(struct perf_tool *tool,
				       perf_event__handler_t process,
				       struct machine *machine)
{
	int rc = 0;
	struct map *pos;
	struct maps *kmaps = &machine->kmaps;
	union perf_event *event = zalloc(sizeof(event->mmap) +
					 machine->id_hdr_size);

	if (!event) {
		pr_debug("Not enough memory synthesizing mmap event "
			 "for extra kernel maps\n");
		return -1;
	}

<<<<<<< HEAD
	maps__for_each_entry(maps, pos) {
=======
	maps__for_each_entry(kmaps, pos) {
>>>>>>> 5172672d
		struct kmap *kmap;
		size_t size;

		if (!__map__is_extra_kernel_map(pos))
			continue;

		kmap = map__kmap(pos);

		size = sizeof(event->mmap) - sizeof(event->mmap.filename) +
		       PERF_ALIGN(strlen(kmap->name) + 1, sizeof(u64)) +
		       machine->id_hdr_size;

		memset(event, 0, size);

		event->mmap.header.type = PERF_RECORD_MMAP;

		/*
		 * kernel uses 0 for user space maps, see kernel/perf_event.c
		 * __perf_event_mmap
		 */
		if (machine__is_host(machine))
			event->header.misc = PERF_RECORD_MISC_KERNEL;
		else
			event->header.misc = PERF_RECORD_MISC_GUEST_KERNEL;

		event->mmap.header.size = size;

		event->mmap.start = pos->start;
		event->mmap.len   = pos->end - pos->start;
		event->mmap.pgoff = pos->pgoff;
		event->mmap.pid   = machine->pid;

		strlcpy(event->mmap.filename, kmap->name, PATH_MAX);

		if (perf_tool__process_synth_event(tool, event, machine,
						   process) != 0) {
			rc = -1;
			break;
		}
	}

	free(event);
	return rc;
}

#endif<|MERGE_RESOLUTION|>--- conflicted
+++ resolved
@@ -28,11 +28,7 @@
 		return -1;
 	}
 
-<<<<<<< HEAD
-	maps__for_each_entry(maps, pos) {
-=======
 	maps__for_each_entry(kmaps, pos) {
->>>>>>> 5172672d
 		struct kmap *kmap;
 		size_t size;
 
