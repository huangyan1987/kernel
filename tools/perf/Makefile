include ../scripts/Makefile.include

# The default target of this Makefile is...
all:

include config/utilities.mak

# Define V to have a more verbose compile.
#
# Define O to save output files in a separate directory.
#
# Define ARCH as name of target architecture if you want cross-builds.
#
# Define CROSS_COMPILE as prefix name of compiler if you want cross-builds.
#
# Define NO_LIBPERL to disable perl script extension.
#
# Define NO_LIBPYTHON to disable python script extension.
#
# Define PYTHON to point to the python binary if the default
# `python' is not correct; for example: PYTHON=python2
#
# Define PYTHON_CONFIG to point to the python-config binary if
# the default `$(PYTHON)-config' is not correct.
#
# Define ASCIIDOC8 if you want to format documentation with AsciiDoc 8
#
# Define DOCBOOK_XSL_172 if you want to format man pages with DocBook XSL v1.72.
#
# Define LDFLAGS=-static to build a static binary.
#
# Define EXTRA_CFLAGS=-m64 or EXTRA_CFLAGS=-m32 as appropriate for cross-builds.
#
# Define NO_DWARF if you do not want debug-info analysis feature at all.
#
# Define WERROR=0 to disable treating any warnings as errors.
#
# Define NO_NEWT if you do not want TUI support.
#
# Define NO_DEMANGLE if you do not want C++ symbol demangling.

$(OUTPUT)PERF-VERSION-FILE: .FORCE-PERF-VERSION-FILE
	@$(SHELL_PATH) util/PERF-VERSION-GEN $(OUTPUT)
-include $(OUTPUT)PERF-VERSION-FILE

uname_M := $(shell uname -m 2>/dev/null || echo not)

ARCH ?= $(shell echo $(uname_M) | sed -e s/i.86/i386/ -e s/sun4u/sparc64/ \
				  -e s/arm.*/arm/ -e s/sa110/arm/ \
				  -e s/s390x/s390/ -e s/parisc64/parisc/ \
				  -e s/ppc.*/powerpc/ -e s/mips.*/mips/ \
				  -e s/sh[234].*/sh/ )

CC = $(CROSS_COMPILE)gcc
AR = $(CROSS_COMPILE)ar

# Additional ARCH settings for x86
ifeq ($(ARCH),i386)
        ARCH := x86
endif
ifeq ($(ARCH),x86_64)
	ARCH := x86
	IS_X86_64 := 0
	ifeq (, $(findstring m32,$(EXTRA_CFLAGS)))
		IS_X86_64 := $(shell echo __x86_64__ | ${CC} -E -xc - | tail -n 1)
	endif
	ifeq (${IS_X86_64}, 1)
		RAW_ARCH := x86_64
		ARCH_CFLAGS := -DARCH_X86_64
		ARCH_INCLUDE = ../../arch/x86/lib/memcpy_64.S ../../arch/x86/lib/memset_64.S
	endif
endif

# Treat warnings as errors unless directed not to
ifneq ($(WERROR),0)
	CFLAGS_WERROR := -Werror
endif

ifeq ("$(origin DEBUG)", "command line")
  PERF_DEBUG = $(DEBUG)
endif
ifndef PERF_DEBUG
  CFLAGS_OPTIMIZE = -O6
endif

ifdef PARSER_DEBUG
	PARSER_DEBUG_BISON  := -t
	PARSER_DEBUG_FLEX   := -d
	PARSER_DEBUG_CFLAGS := -DPARSER_DEBUG
endif

CFLAGS = -fno-omit-frame-pointer -ggdb3 -Wall -Wextra -std=gnu99 $(CFLAGS_WERROR) $(CFLAGS_OPTIMIZE) -D_FORTIFY_SOURCE=2 $(EXTRA_WARNINGS) $(EXTRA_CFLAGS) $(PARSER_DEBUG_CFLAGS)
EXTLIBS = -lpthread -lrt -lelf -lm
ALL_CFLAGS = $(CFLAGS) -D_LARGEFILE64_SOURCE -D_FILE_OFFSET_BITS=64 -D_GNU_SOURCE
ALL_LDFLAGS = $(LDFLAGS)
STRIP ?= strip

# Among the variables below, these:
#   perfexecdir
#   template_dir
#   mandir
#   infodir
#   htmldir
#   ETC_PERFCONFIG (but not sysconfdir)
# can be specified as a relative path some/where/else;
# this is interpreted as relative to $(prefix) and "perf" at
# runtime figures out where they are based on the path to the executable.
# This can help installing the suite in a relocatable way.

# Make the path relative to DESTDIR, not to prefix
ifndef DESTDIR
prefix = $(HOME)
endif
bindir_relative = bin
bindir = $(prefix)/$(bindir_relative)
mandir = share/man
infodir = share/info
perfexecdir = libexec/perf-core
sharedir = $(prefix)/share
template_dir = share/perf-core/templates
htmldir = share/doc/perf-doc
ifeq ($(prefix),/usr)
sysconfdir = /etc
ETC_PERFCONFIG = $(sysconfdir)/perfconfig
else
sysconfdir = $(prefix)/etc
ETC_PERFCONFIG = etc/perfconfig
endif
lib = lib

export prefix bindir sharedir sysconfdir

RM = rm -f
MKDIR = mkdir
FIND = find
INSTALL = install

# sparse is architecture-neutral, which means that we need to tell it
# explicitly what architecture to check for. Fix this up for yours..
SPARSE_FLAGS = -D__BIG_ENDIAN__ -D__powerpc__

-include config/feature-tests.mak

ifeq ($(call try-cc,$(SOURCE_HELLO),-Werror -fstack-protector-all),y)
	CFLAGS := $(CFLAGS) -fstack-protector-all
endif

ifeq ($(call try-cc,$(SOURCE_HELLO),-Werror -Wstack-protector),y)
       CFLAGS := $(CFLAGS) -Wstack-protector
endif

ifeq ($(call try-cc,$(SOURCE_HELLO),-Werror -Wvolatile-register-var),y)
       CFLAGS := $(CFLAGS) -Wvolatile-register-var
endif

### --- END CONFIGURATION SECTION ---

<<<<<<< HEAD
BASIC_CFLAGS = -Iutil/include -Iarch/$(ARCH)/include -I$(OUTPUT)/util -I$(EVENT_PARSE_DIR) -D_LARGEFILE64_SOURCE -D_FILE_OFFSET_BITS=64 -D_GNU_SOURCE
=======
BASIC_CFLAGS = -Iutil/include -Iarch/$(ARCH)/include -I$(OUTPUT)/util -I$(TRACE_EVENT_DIR) -D_LARGEFILE64_SOURCE -D_FILE_OFFSET_BITS=64 -D_GNU_SOURCE
>>>>>>> f9369910
BASIC_LDFLAGS =

# Guard against environment variables
BUILTIN_OBJS =
LIB_H =
LIB_OBJS =
PYRF_OBJS =
SCRIPT_SH =

SCRIPT_SH += perf-archive.sh

grep-libs = $(filter -l%,$(1))
strip-libs = $(filter-out -l%,$(1))

PYTHON_EXT_SRCS := $(shell grep -v ^\# util/python-ext-sources)
PYTHON_EXT_DEPS := util/python-ext-sources util/setup.py

$(OUTPUT)python/perf.so: $(PYRF_OBJS) $(PYTHON_EXT_SRCS) $(PYTHON_EXT_DEPS)
	$(QUIET_GEN)CFLAGS='$(BASIC_CFLAGS)' $(PYTHON_WORD) util/setup.py \
	  --quiet build_ext; \
	mkdir -p $(OUTPUT)python && \
	cp $(PYTHON_EXTBUILD_LIB)perf.so $(OUTPUT)python/
#
# No Perl scripts right now:
#

SCRIPTS = $(patsubst %.sh,%,$(SCRIPT_SH))

<<<<<<< HEAD
EVENT_PARSE_DIR = ../lib/traceevent/

ifeq ("$(origin O)", "command line")
	EP_PATH=$(OUTPUT)/
else
	EP_PATH=$(EVENT_PARSE_DIR)/
endif

LIBPARSEVENT = $(EP_PATH)libtraceevent.a
EP_LIB := -L$(EP_PATH) -ltraceevent
=======
TRACE_EVENT_DIR = ../lib/traceevent/

ifeq ("$(origin O)", "command line")
	TE_PATH=$(OUTPUT)/
else
	TE_PATH=$(TRACE_EVENT_DIR)/
endif

LIBTRACEEVENT = $(TE_PATH)libtraceevent.a
TE_LIB := -L$(TE_PATH) -ltraceevent
>>>>>>> f9369910

#
# Single 'perf' binary right now:
#
PROGRAMS += $(OUTPUT)perf

LANG_BINDINGS =

# what 'all' will build and 'install' will install, in perfexecdir
ALL_PROGRAMS = $(PROGRAMS) $(SCRIPTS)

# what 'all' will build but not install in perfexecdir
OTHER_PROGRAMS = $(OUTPUT)perf

# Set paths to tools early so that they can be used for version tests.
ifndef SHELL_PATH
	SHELL_PATH = /bin/sh
endif
ifndef PERL_PATH
	PERL_PATH = /usr/bin/perl
endif

export PERL_PATH

FLEX = flex
BISON= bison

$(OUTPUT)util/parse-events-flex.c: util/parse-events.l
	$(QUIET_FLEX)$(FLEX) --header-file=$(OUTPUT)util/parse-events-flex.h $(PARSER_DEBUG_FLEX) -t util/parse-events.l > $(OUTPUT)util/parse-events-flex.c

$(OUTPUT)util/parse-events-bison.c: util/parse-events.y
	$(QUIET_BISON)$(BISON) -v util/parse-events.y -d $(PARSER_DEBUG_BISON) -o $(OUTPUT)util/parse-events-bison.c

$(OUTPUT)util/pmu-flex.c: util/pmu.l
	$(QUIET_FLEX)$(FLEX) --header-file=$(OUTPUT)util/pmu-flex.h -t util/pmu.l > $(OUTPUT)util/pmu-flex.c

$(OUTPUT)util/pmu-bison.c: util/pmu.y
	$(QUIET_BISON)$(BISON) -v util/pmu.y -d -o $(OUTPUT)util/pmu-bison.c

$(OUTPUT)util/parse-events.o: $(OUTPUT)util/parse-events-flex.c $(OUTPUT)util/parse-events-bison.c
$(OUTPUT)util/pmu.o: $(OUTPUT)util/pmu-flex.c $(OUTPUT)util/pmu-bison.c

LIB_FILE=$(OUTPUT)libperf.a

LIB_H += ../../include/linux/perf_event.h
LIB_H += ../../include/linux/rbtree.h
LIB_H += ../../include/linux/list.h
LIB_H += ../../include/linux/const.h
LIB_H += ../../include/linux/hash.h
LIB_H += ../../include/linux/stringify.h
LIB_H += util/include/linux/bitmap.h
LIB_H += util/include/linux/bitops.h
LIB_H += util/include/linux/compiler.h
LIB_H += util/include/linux/const.h
LIB_H += util/include/linux/ctype.h
LIB_H += util/include/linux/kernel.h
LIB_H += util/include/linux/list.h
LIB_H += util/include/linux/export.h
LIB_H += util/include/linux/poison.h
LIB_H += util/include/linux/prefetch.h
LIB_H += util/include/linux/rbtree.h
LIB_H += util/include/linux/string.h
LIB_H += util/include/linux/types.h
LIB_H += util/include/linux/linkage.h
LIB_H += util/include/asm/asm-offsets.h
LIB_H += util/include/asm/bug.h
LIB_H += util/include/asm/byteorder.h
LIB_H += util/include/asm/hweight.h
LIB_H += util/include/asm/swab.h
LIB_H += util/include/asm/system.h
LIB_H += util/include/asm/uaccess.h
LIB_H += util/include/dwarf-regs.h
LIB_H += util/include/asm/dwarf2.h
LIB_H += util/include/asm/cpufeature.h
LIB_H += util/include/asm/unistd_32.h
LIB_H += util/include/asm/unistd_64.h
LIB_H += perf.h
LIB_H += util/annotate.h
LIB_H += util/cache.h
LIB_H += util/callchain.h
LIB_H += util/build-id.h
LIB_H += util/debug.h
LIB_H += util/debugfs.h
LIB_H += util/sysfs.h
LIB_H += util/pmu.h
LIB_H += util/event.h
LIB_H += util/evsel.h
LIB_H += util/evlist.h
LIB_H += util/exec_cmd.h
LIB_H += util/types.h
LIB_H += util/levenshtein.h
LIB_H += util/map.h
LIB_H += util/parse-options.h
LIB_H += util/parse-events.h
LIB_H += util/quote.h
LIB_H += util/util.h
LIB_H += util/xyarray.h
LIB_H += util/header.h
LIB_H += util/help.h
LIB_H += util/session.h
LIB_H += util/strbuf.h
LIB_H += util/strlist.h
LIB_H += util/strfilter.h
LIB_H += util/svghelper.h
LIB_H += util/tool.h
LIB_H += util/run-command.h
LIB_H += util/sigchain.h
LIB_H += util/symbol.h
LIB_H += util/color.h
LIB_H += util/values.h
LIB_H += util/sort.h
LIB_H += util/hist.h
LIB_H += util/thread.h
LIB_H += util/thread_map.h
LIB_H += util/trace-event.h
LIB_H += util/probe-finder.h
LIB_H += util/dwarf-aux.h
LIB_H += util/probe-event.h
LIB_H += util/pstack.h
LIB_H += util/cpumap.h
LIB_H += util/top.h
LIB_H += $(ARCH_INCLUDE)
LIB_H += util/cgroup.h
<<<<<<< HEAD
LIB_H += $(EVENT_PARSE_DIR)event-parse.h
=======
LIB_H += $(TRACE_EVENT_DIR)event-parse.h
>>>>>>> f9369910
LIB_H += util/target.h

LIB_OBJS += $(OUTPUT)util/abspath.o
LIB_OBJS += $(OUTPUT)util/alias.o
LIB_OBJS += $(OUTPUT)util/annotate.o
LIB_OBJS += $(OUTPUT)util/build-id.o
LIB_OBJS += $(OUTPUT)util/config.o
LIB_OBJS += $(OUTPUT)util/ctype.o
LIB_OBJS += $(OUTPUT)util/debugfs.o
LIB_OBJS += $(OUTPUT)util/sysfs.o
LIB_OBJS += $(OUTPUT)util/pmu.o
LIB_OBJS += $(OUTPUT)util/environment.o
LIB_OBJS += $(OUTPUT)util/event.o
LIB_OBJS += $(OUTPUT)util/evlist.o
LIB_OBJS += $(OUTPUT)util/evsel.o
LIB_OBJS += $(OUTPUT)util/exec_cmd.o
LIB_OBJS += $(OUTPUT)util/help.o
LIB_OBJS += $(OUTPUT)util/levenshtein.o
LIB_OBJS += $(OUTPUT)util/parse-options.o
LIB_OBJS += $(OUTPUT)util/parse-events.o
LIB_OBJS += $(OUTPUT)util/parse-events-test.o
LIB_OBJS += $(OUTPUT)util/path.o
LIB_OBJS += $(OUTPUT)util/rbtree.o
LIB_OBJS += $(OUTPUT)util/bitmap.o
LIB_OBJS += $(OUTPUT)util/hweight.o
LIB_OBJS += $(OUTPUT)util/run-command.o
LIB_OBJS += $(OUTPUT)util/quote.o
LIB_OBJS += $(OUTPUT)util/strbuf.o
LIB_OBJS += $(OUTPUT)util/string.o
LIB_OBJS += $(OUTPUT)util/strlist.o
LIB_OBJS += $(OUTPUT)util/strfilter.o
LIB_OBJS += $(OUTPUT)util/top.o
LIB_OBJS += $(OUTPUT)util/usage.o
LIB_OBJS += $(OUTPUT)util/wrapper.o
LIB_OBJS += $(OUTPUT)util/sigchain.o
LIB_OBJS += $(OUTPUT)util/symbol.o
LIB_OBJS += $(OUTPUT)util/color.o
LIB_OBJS += $(OUTPUT)util/pager.o
LIB_OBJS += $(OUTPUT)util/header.o
LIB_OBJS += $(OUTPUT)util/callchain.o
LIB_OBJS += $(OUTPUT)util/values.o
LIB_OBJS += $(OUTPUT)util/debug.o
LIB_OBJS += $(OUTPUT)util/map.o
LIB_OBJS += $(OUTPUT)util/pstack.o
LIB_OBJS += $(OUTPUT)util/session.o
LIB_OBJS += $(OUTPUT)util/thread.o
LIB_OBJS += $(OUTPUT)util/thread_map.o
LIB_OBJS += $(OUTPUT)util/trace-event-parse.o
LIB_OBJS += $(OUTPUT)util/parse-events-flex.o
LIB_OBJS += $(OUTPUT)util/parse-events-bison.o
LIB_OBJS += $(OUTPUT)util/pmu-flex.o
LIB_OBJS += $(OUTPUT)util/pmu-bison.o
LIB_OBJS += $(OUTPUT)util/trace-event-read.o
LIB_OBJS += $(OUTPUT)util/trace-event-info.o
LIB_OBJS += $(OUTPUT)util/trace-event-scripting.o
LIB_OBJS += $(OUTPUT)util/svghelper.o
LIB_OBJS += $(OUTPUT)util/sort.o
LIB_OBJS += $(OUTPUT)util/hist.o
LIB_OBJS += $(OUTPUT)util/probe-event.o
LIB_OBJS += $(OUTPUT)util/util.o
LIB_OBJS += $(OUTPUT)util/xyarray.o
LIB_OBJS += $(OUTPUT)util/cpumap.o
LIB_OBJS += $(OUTPUT)util/cgroup.o
LIB_OBJS += $(OUTPUT)util/target.o

BUILTIN_OBJS += $(OUTPUT)builtin-annotate.o

BUILTIN_OBJS += $(OUTPUT)builtin-bench.o

# Benchmark modules
BUILTIN_OBJS += $(OUTPUT)bench/sched-messaging.o
BUILTIN_OBJS += $(OUTPUT)bench/sched-pipe.o
ifeq ($(RAW_ARCH),x86_64)
BUILTIN_OBJS += $(OUTPUT)bench/mem-memcpy-x86-64-asm.o
BUILTIN_OBJS += $(OUTPUT)bench/mem-memset-x86-64-asm.o
endif
BUILTIN_OBJS += $(OUTPUT)bench/mem-memcpy.o
BUILTIN_OBJS += $(OUTPUT)bench/mem-memset.o

BUILTIN_OBJS += $(OUTPUT)builtin-diff.o
BUILTIN_OBJS += $(OUTPUT)builtin-evlist.o
BUILTIN_OBJS += $(OUTPUT)builtin-help.o
BUILTIN_OBJS += $(OUTPUT)builtin-sched.o
BUILTIN_OBJS += $(OUTPUT)builtin-buildid-list.o
BUILTIN_OBJS += $(OUTPUT)builtin-buildid-cache.o
BUILTIN_OBJS += $(OUTPUT)builtin-list.o
BUILTIN_OBJS += $(OUTPUT)builtin-record.o
BUILTIN_OBJS += $(OUTPUT)builtin-report.o
BUILTIN_OBJS += $(OUTPUT)builtin-stat.o
BUILTIN_OBJS += $(OUTPUT)builtin-timechart.o
BUILTIN_OBJS += $(OUTPUT)builtin-top.o
BUILTIN_OBJS += $(OUTPUT)builtin-script.o
BUILTIN_OBJS += $(OUTPUT)builtin-probe.o
BUILTIN_OBJS += $(OUTPUT)builtin-kmem.o
BUILTIN_OBJS += $(OUTPUT)builtin-lock.o
BUILTIN_OBJS += $(OUTPUT)builtin-kvm.o
BUILTIN_OBJS += $(OUTPUT)builtin-test.o
BUILTIN_OBJS += $(OUTPUT)builtin-inject.o

<<<<<<< HEAD
PERFLIBS = $(LIB_FILE) $(LIBPARSEVENT)
=======
PERFLIBS = $(LIB_FILE) $(LIBTRACEEVENT)
>>>>>>> f9369910

# Files needed for the python binding, perf.so
# pyrf is just an internal name needed for all those wrappers.
# This has to be in sync with what is in the 'sources' variable in
# tools/perf/util/setup.py

PYRF_OBJS += $(OUTPUT)util/cpumap.o
PYRF_OBJS += $(OUTPUT)util/ctype.o
PYRF_OBJS += $(OUTPUT)util/evlist.o
PYRF_OBJS += $(OUTPUT)util/evsel.o
PYRF_OBJS += $(OUTPUT)util/python.o
PYRF_OBJS += $(OUTPUT)util/thread_map.o
PYRF_OBJS += $(OUTPUT)util/util.o
PYRF_OBJS += $(OUTPUT)util/xyarray.o

#
# Platform specific tweaks
#

# We choose to avoid "if .. else if .. else .. endif endif"
# because maintaining the nesting to match is a pain.  If
# we had "elif" things would have been much nicer...

-include config.mak.autogen
-include config.mak

ifndef NO_DWARF
FLAGS_DWARF=$(ALL_CFLAGS) -ldw -lelf $(ALL_LDFLAGS) $(EXTLIBS)
ifneq ($(call try-cc,$(SOURCE_DWARF),$(FLAGS_DWARF)),y)
	msg := $(warning No libdw.h found or old libdw.h found or elfutils is older than 0.138, disables dwarf support. Please install new elfutils-devel/libdw-dev);
	NO_DWARF := 1
endif # Dwarf support
endif # NO_DWARF

-include arch/$(ARCH)/Makefile

ifneq ($(OUTPUT),)
	BASIC_CFLAGS += -I$(OUTPUT)
endif

FLAGS_LIBELF=$(ALL_CFLAGS) $(ALL_LDFLAGS) $(EXTLIBS)
ifneq ($(call try-cc,$(SOURCE_LIBELF),$(FLAGS_LIBELF)),y)
	FLAGS_GLIBC=$(ALL_CFLAGS) $(ALL_LDFLAGS)
	ifneq ($(call try-cc,$(SOURCE_GLIBC),$(FLAGS_GLIBC)),y)
		msg := $(error No gnu/libc-version.h found, please install glibc-dev[el]/glibc-static);
	else
		msg := $(error No libelf.h/libelf found, please install libelf-dev/elfutils-libelf-devel);
	endif
endif

ifneq ($(call try-cc,$(SOURCE_ELF_MMAP),$(FLAGS_COMMON)),y)
	BASIC_CFLAGS += -DLIBELF_NO_MMAP
endif

ifndef NO_DWARF
ifeq ($(origin PERF_HAVE_DWARF_REGS), undefined)
	msg := $(warning DWARF register mappings have not been defined for architecture $(ARCH), DWARF support disabled);
else
	BASIC_CFLAGS += -DDWARF_SUPPORT
	EXTLIBS += -lelf -ldw
	LIB_OBJS += $(OUTPUT)util/probe-finder.o
	LIB_OBJS += $(OUTPUT)util/dwarf-aux.o
endif # PERF_HAVE_DWARF_REGS
endif # NO_DWARF

ifdef NO_NEWT
	BASIC_CFLAGS += -DNO_NEWT_SUPPORT
else
	FLAGS_NEWT=$(ALL_CFLAGS) $(ALL_LDFLAGS) $(EXTLIBS) -lnewt
	ifneq ($(call try-cc,$(SOURCE_NEWT),$(FLAGS_NEWT)),y)
		msg := $(warning newt not found, disables TUI support. Please install newt-devel or libnewt-dev);
		BASIC_CFLAGS += -DNO_NEWT_SUPPORT
	else
		# Fedora has /usr/include/slang/slang.h, but ubuntu /usr/include/slang.h
		BASIC_CFLAGS += -I/usr/include/slang
		EXTLIBS += -lnewt -lslang
		LIB_OBJS += $(OUTPUT)ui/setup.o
		LIB_OBJS += $(OUTPUT)ui/browser.o
		LIB_OBJS += $(OUTPUT)ui/browsers/annotate.o
		LIB_OBJS += $(OUTPUT)ui/browsers/hists.o
		LIB_OBJS += $(OUTPUT)ui/browsers/map.o
		LIB_OBJS += $(OUTPUT)ui/helpline.o
		LIB_OBJS += $(OUTPUT)ui/progress.o
		LIB_OBJS += $(OUTPUT)ui/util.o
		LIB_OBJS += $(OUTPUT)ui/tui/setup.o
		LIB_H += ui/browser.h
		LIB_H += ui/browsers/map.h
		LIB_H += ui/helpline.h
		LIB_H += ui/keysyms.h
		LIB_H += ui/libslang.h
		LIB_H += ui/progress.h
		LIB_H += ui/util.h
		LIB_H += ui/ui.h
	endif
endif

ifdef NO_GTK2
	BASIC_CFLAGS += -DNO_GTK2_SUPPORT
else
	FLAGS_GTK2=$(ALL_CFLAGS) $(ALL_LDFLAGS) $(EXTLIBS) $(shell pkg-config --libs --cflags gtk+-2.0)
	ifneq ($(call try-cc,$(SOURCE_GTK2),$(FLAGS_GTK2)),y)
		msg := $(warning GTK2 not found, disables GTK2 support. Please install gtk2-devel or libgtk2.0-dev);
		BASIC_CFLAGS += -DNO_GTK2_SUPPORT
	else
		BASIC_CFLAGS += $(shell pkg-config --cflags gtk+-2.0)
		EXTLIBS += $(shell pkg-config --libs gtk+-2.0)
		LIB_OBJS += $(OUTPUT)ui/gtk/browser.o
		LIB_OBJS += $(OUTPUT)ui/gtk/setup.o
		# Make sure that it'd be included only once.
		ifneq ($(findstring -DNO_NEWT_SUPPORT,$(BASIC_CFLAGS)),)
			LIB_OBJS += $(OUTPUT)ui/setup.o
		endif
	endif
endif

ifdef NO_LIBPERL
	BASIC_CFLAGS += -DNO_LIBPERL
else
       PERL_EMBED_LDOPTS = $(shell perl -MExtUtils::Embed -e ldopts 2>/dev/null)
       PERL_EMBED_LDFLAGS = $(call strip-libs,$(PERL_EMBED_LDOPTS))
       PERL_EMBED_LIBADD = $(call grep-libs,$(PERL_EMBED_LDOPTS))
	PERL_EMBED_CCOPTS = `perl -MExtUtils::Embed -e ccopts 2>/dev/null`
	FLAGS_PERL_EMBED=$(PERL_EMBED_CCOPTS) $(PERL_EMBED_LDOPTS)

	ifneq ($(call try-cc,$(SOURCE_PERL_EMBED),$(FLAGS_PERL_EMBED)),y)
		BASIC_CFLAGS += -DNO_LIBPERL
	else
               ALL_LDFLAGS += $(PERL_EMBED_LDFLAGS)
               EXTLIBS += $(PERL_EMBED_LIBADD)
		LIB_OBJS += $(OUTPUT)util/scripting-engines/trace-event-perl.o
		LIB_OBJS += $(OUTPUT)scripts/perl/Perf-Trace-Util/Context.o
	endif
endif

disable-python = $(eval $(disable-python_code))
define disable-python_code
  BASIC_CFLAGS += -DNO_LIBPYTHON
  $(if $(1),$(warning No $(1) was found))
  $(warning Python support won't be built)
endef

override PYTHON := \
  $(call get-executable-or-default,PYTHON,python)

ifndef PYTHON
  $(call disable-python,python interpreter)
  python-clean :=
else

  PYTHON_WORD := $(call shell-wordify,$(PYTHON))

  # python extension build directories
  PYTHON_EXTBUILD     := $(OUTPUT)python_ext_build/
  PYTHON_EXTBUILD_LIB := $(PYTHON_EXTBUILD)lib/
  PYTHON_EXTBUILD_TMP := $(PYTHON_EXTBUILD)tmp/
  export PYTHON_EXTBUILD_LIB PYTHON_EXTBUILD_TMP

  python-clean := rm -rf $(PYTHON_EXTBUILD) $(OUTPUT)python/perf.so

  ifdef NO_LIBPYTHON
    $(call disable-python)
  else

    override PYTHON_CONFIG := \
      $(call get-executable-or-default,PYTHON_CONFIG,$(PYTHON)-config)

    ifndef PYTHON_CONFIG
      $(call disable-python,python-config tool)
    else

      PYTHON_CONFIG_SQ := $(call shell-sq,$(PYTHON_CONFIG))

      PYTHON_EMBED_LDOPTS := $(shell $(PYTHON_CONFIG_SQ) --ldflags 2>/dev/null)
      PYTHON_EMBED_LDFLAGS := $(call strip-libs,$(PYTHON_EMBED_LDOPTS))
      PYTHON_EMBED_LIBADD := $(call grep-libs,$(PYTHON_EMBED_LDOPTS))
      PYTHON_EMBED_CCOPTS := $(shell $(PYTHON_CONFIG_SQ) --cflags 2>/dev/null)
      FLAGS_PYTHON_EMBED := $(PYTHON_EMBED_CCOPTS) $(PYTHON_EMBED_LDOPTS)

      ifneq ($(call try-cc,$(SOURCE_PYTHON_EMBED),$(FLAGS_PYTHON_EMBED)),y)
        $(call disable-python,Python.h (for Python 2.x))
      else

        ifneq ($(call try-cc,$(SOURCE_PYTHON_VERSION),$(FLAGS_PYTHON_EMBED)),y)
          $(warning Python 3 is not yet supported; please set)
          $(warning PYTHON and/or PYTHON_CONFIG appropriately.)
          $(warning If you also have Python 2 installed, then)
          $(warning try something like:)
          $(warning $(and ,))
          $(warning $(and ,)  make PYTHON=python2)
          $(warning $(and ,))
          $(warning Otherwise, disable Python support entirely:)
          $(warning $(and ,))
          $(warning $(and ,)  make NO_LIBPYTHON=1)
          $(warning $(and ,))
          $(error   $(and ,))
        else
          ALL_LDFLAGS += $(PYTHON_EMBED_LDFLAGS)
          EXTLIBS += $(PYTHON_EMBED_LIBADD)
          LIB_OBJS += $(OUTPUT)util/scripting-engines/trace-event-python.o
          LIB_OBJS += $(OUTPUT)scripts/python/Perf-Trace-Util/Context.o
          LANG_BINDINGS += $(OUTPUT)python/perf.so
        endif

      endif
    endif
  endif
endif

ifdef NO_DEMANGLE
	BASIC_CFLAGS += -DNO_DEMANGLE
else
        ifdef HAVE_CPLUS_DEMANGLE
		EXTLIBS += -liberty
		BASIC_CFLAGS += -DHAVE_CPLUS_DEMANGLE
        else
		FLAGS_BFD=$(ALL_CFLAGS) $(ALL_LDFLAGS) $(EXTLIBS) -lbfd
		has_bfd := $(call try-cc,$(SOURCE_BFD),$(FLAGS_BFD))
		ifeq ($(has_bfd),y)
			EXTLIBS += -lbfd
		else
			FLAGS_BFD_IBERTY=$(FLAGS_BFD) -liberty
			has_bfd_iberty := $(call try-cc,$(SOURCE_BFD),$(FLAGS_BFD_IBERTY))
			ifeq ($(has_bfd_iberty),y)
				EXTLIBS += -lbfd -liberty
			else
				FLAGS_BFD_IBERTY_Z=$(FLAGS_BFD_IBERTY) -lz
				has_bfd_iberty_z := $(call try-cc,$(SOURCE_BFD),$(FLAGS_BFD_IBERTY_Z))
				ifeq ($(has_bfd_iberty_z),y)
					EXTLIBS += -lbfd -liberty -lz
				else
					FLAGS_CPLUS_DEMANGLE=$(ALL_CFLAGS) $(ALL_LDFLAGS) $(EXTLIBS) -liberty
					has_cplus_demangle := $(call try-cc,$(SOURCE_CPLUS_DEMANGLE),$(FLAGS_CPLUS_DEMANGLE))
					ifeq ($(has_cplus_demangle),y)
						EXTLIBS += -liberty
						BASIC_CFLAGS += -DHAVE_CPLUS_DEMANGLE
					else
						msg := $(warning No bfd.h/libbfd found, install binutils-dev[el]/zlib-static to gain symbol demangling)
						BASIC_CFLAGS += -DNO_DEMANGLE
					endif
				endif
			endif
		endif
	endif
endif


ifdef NO_STRLCPY
	BASIC_CFLAGS += -DNO_STRLCPY
else
	ifneq ($(call try-cc,$(SOURCE_STRLCPY),),y)
		BASIC_CFLAGS += -DNO_STRLCPY
	endif
endif

ifdef ASCIIDOC8
	export ASCIIDOC8
endif

# Shell quote (do not use $(call) to accommodate ancient setups);

ETC_PERFCONFIG_SQ = $(subst ','\'',$(ETC_PERFCONFIG))

DESTDIR_SQ = $(subst ','\'',$(DESTDIR))
bindir_SQ = $(subst ','\'',$(bindir))
bindir_relative_SQ = $(subst ','\'',$(bindir_relative))
mandir_SQ = $(subst ','\'',$(mandir))
infodir_SQ = $(subst ','\'',$(infodir))
perfexecdir_SQ = $(subst ','\'',$(perfexecdir))
template_dir_SQ = $(subst ','\'',$(template_dir))
htmldir_SQ = $(subst ','\'',$(htmldir))
prefix_SQ = $(subst ','\'',$(prefix))

SHELL_PATH_SQ = $(subst ','\'',$(SHELL_PATH))

LIBS = -Wl,--whole-archive $(PERFLIBS) -Wl,--no-whole-archive -Wl,--start-group $(EXTLIBS) -Wl,--end-group

ALL_CFLAGS += $(BASIC_CFLAGS)
ALL_CFLAGS += $(ARCH_CFLAGS)
ALL_LDFLAGS += $(BASIC_LDFLAGS)

export INSTALL SHELL_PATH


### Build rules

SHELL = $(SHELL_PATH)

all: shell_compatibility_test $(ALL_PROGRAMS) $(LANG_BINDINGS) $(OTHER_PROGRAMS)

please_set_SHELL_PATH_to_a_more_modern_shell:
	@$$(:)

shell_compatibility_test: please_set_SHELL_PATH_to_a_more_modern_shell

strip: $(PROGRAMS) $(OUTPUT)perf
	$(STRIP) $(STRIP_OPTS) $(PROGRAMS) $(OUTPUT)perf

$(OUTPUT)perf.o: perf.c $(OUTPUT)common-cmds.h $(OUTPUT)PERF-CFLAGS
	$(QUIET_CC)$(CC) -DPERF_VERSION='"$(PERF_VERSION)"' \
		'-DPERF_HTML_PATH="$(htmldir_SQ)"' \
		$(ALL_CFLAGS) -c $(filter %.c,$^) -o $@

$(OUTPUT)perf: $(OUTPUT)perf.o $(BUILTIN_OBJS) $(PERFLIBS)
	$(QUIET_LINK)$(CC) $(ALL_CFLAGS) $(ALL_LDFLAGS) $(OUTPUT)perf.o \
               $(BUILTIN_OBJS) $(LIBS) -o $@

$(OUTPUT)builtin-help.o: builtin-help.c $(OUTPUT)common-cmds.h $(OUTPUT)PERF-CFLAGS
	$(QUIET_CC)$(CC) -o $@ -c $(ALL_CFLAGS) \
		'-DPERF_HTML_PATH="$(htmldir_SQ)"' \
		'-DPERF_MAN_PATH="$(mandir_SQ)"' \
		'-DPERF_INFO_PATH="$(infodir_SQ)"' $<

$(OUTPUT)builtin-timechart.o: builtin-timechart.c $(OUTPUT)common-cmds.h $(OUTPUT)PERF-CFLAGS
	$(QUIET_CC)$(CC) -o $@ -c $(ALL_CFLAGS) \
		'-DPERF_HTML_PATH="$(htmldir_SQ)"' \
		'-DPERF_MAN_PATH="$(mandir_SQ)"' \
		'-DPERF_INFO_PATH="$(infodir_SQ)"' $<

$(OUTPUT)common-cmds.h: util/generate-cmdlist.sh command-list.txt

$(OUTPUT)common-cmds.h: $(wildcard Documentation/perf-*.txt)
	$(QUIET_GEN). util/generate-cmdlist.sh > $@+ && mv $@+ $@

$(SCRIPTS) : % : %.sh
	$(QUIET_GEN)$(INSTALL) '$@.sh' '$(OUTPUT)$@'

# These can record PERF_VERSION
$(OUTPUT)perf.o perf.spec \
	$(SCRIPTS) \
	: $(OUTPUT)PERF-VERSION-FILE

.SUFFIXES:
.SUFFIXES: .o .c .S .s

# These two need to be here so that when O= is not used they take precedence
# over the general rule for .o

$(OUTPUT)util/%-flex.o: $(OUTPUT)util/%-flex.c $(OUTPUT)PERF-CFLAGS
	$(QUIET_CC)$(CC) -o $@ -c $(ALL_CFLAGS) -Iutil/ -w $<

$(OUTPUT)util/%-bison.o: $(OUTPUT)util/%-bison.c $(OUTPUT)PERF-CFLAGS
	$(QUIET_CC)$(CC) -o $@ -c $(ALL_CFLAGS) -DYYENABLE_NLS=0 -DYYLTYPE_IS_TRIVIAL=0 -Iutil/ -w $<

$(OUTPUT)%.o: %.c $(OUTPUT)PERF-CFLAGS
	$(QUIET_CC)$(CC) -o $@ -c $(ALL_CFLAGS) $<
$(OUTPUT)%.i: %.c $(OUTPUT)PERF-CFLAGS
	$(QUIET_CC)$(CC) -o $@ -E $(ALL_CFLAGS) $<
$(OUTPUT)%.s: %.c $(OUTPUT)PERF-CFLAGS
	$(QUIET_CC)$(CC) -o $@ -S $(ALL_CFLAGS) $<
$(OUTPUT)%.o: %.S
	$(QUIET_CC)$(CC) -o $@ -c $(ALL_CFLAGS) $<
$(OUTPUT)%.s: %.S
	$(QUIET_CC)$(CC) -o $@ -E $(ALL_CFLAGS) $<

$(OUTPUT)util/exec_cmd.o: util/exec_cmd.c $(OUTPUT)PERF-CFLAGS
	$(QUIET_CC)$(CC) -o $@ -c $(ALL_CFLAGS) \
		'-DPERF_EXEC_PATH="$(perfexecdir_SQ)"' \
		'-DBINDIR="$(bindir_relative_SQ)"' \
		'-DPREFIX="$(prefix_SQ)"' \
		$<

$(OUTPUT)util/config.o: util/config.c $(OUTPUT)PERF-CFLAGS
	$(QUIET_CC)$(CC) -o $@ -c $(ALL_CFLAGS) -DETC_PERFCONFIG='"$(ETC_PERFCONFIG_SQ)"' $<

$(OUTPUT)ui/browser.o: ui/browser.c $(OUTPUT)PERF-CFLAGS
	$(QUIET_CC)$(CC) -o $@ -c $(ALL_CFLAGS) -DENABLE_SLFUTURE_CONST $<

$(OUTPUT)ui/browsers/annotate.o: ui/browsers/annotate.c $(OUTPUT)PERF-CFLAGS
	$(QUIET_CC)$(CC) -o $@ -c $(ALL_CFLAGS) -DENABLE_SLFUTURE_CONST $<

$(OUTPUT)ui/browsers/hists.o: ui/browsers/hists.c $(OUTPUT)PERF-CFLAGS
	$(QUIET_CC)$(CC) -o $@ -c $(ALL_CFLAGS) -DENABLE_SLFUTURE_CONST $<

$(OUTPUT)ui/browsers/map.o: ui/browsers/map.c $(OUTPUT)PERF-CFLAGS
	$(QUIET_CC)$(CC) -o $@ -c $(ALL_CFLAGS) -DENABLE_SLFUTURE_CONST $<

$(OUTPUT)util/rbtree.o: ../../lib/rbtree.c $(OUTPUT)PERF-CFLAGS
	$(QUIET_CC)$(CC) -o $@ -c $(ALL_CFLAGS) -DETC_PERFCONFIG='"$(ETC_PERFCONFIG_SQ)"' $<

$(OUTPUT)util/scripting-engines/trace-event-perl.o: util/scripting-engines/trace-event-perl.c $(OUTPUT)PERF-CFLAGS
	$(QUIET_CC)$(CC) -o $@ -c $(ALL_CFLAGS) $(PERL_EMBED_CCOPTS) -Wno-redundant-decls -Wno-strict-prototypes -Wno-unused-parameter -Wno-shadow $<

$(OUTPUT)scripts/perl/Perf-Trace-Util/Context.o: scripts/perl/Perf-Trace-Util/Context.c $(OUTPUT)PERF-CFLAGS
	$(QUIET_CC)$(CC) -o $@ -c $(ALL_CFLAGS) $(PERL_EMBED_CCOPTS) -Wno-redundant-decls -Wno-strict-prototypes -Wno-unused-parameter -Wno-nested-externs $<

$(OUTPUT)util/scripting-engines/trace-event-python.o: util/scripting-engines/trace-event-python.c $(OUTPUT)PERF-CFLAGS
	$(QUIET_CC)$(CC) -o $@ -c $(ALL_CFLAGS) $(PYTHON_EMBED_CCOPTS) -Wno-redundant-decls -Wno-strict-prototypes -Wno-unused-parameter -Wno-shadow $<

$(OUTPUT)scripts/python/Perf-Trace-Util/Context.o: scripts/python/Perf-Trace-Util/Context.c $(OUTPUT)PERF-CFLAGS
	$(QUIET_CC)$(CC) -o $@ -c $(ALL_CFLAGS) $(PYTHON_EMBED_CCOPTS) -Wno-redundant-decls -Wno-strict-prototypes -Wno-unused-parameter -Wno-nested-externs $<

$(OUTPUT)perf-%: %.o $(PERFLIBS)
	$(QUIET_LINK)$(CC) $(ALL_CFLAGS) -o $@ $(ALL_LDFLAGS) $(filter %.o,$^) $(LIBS)

$(LIB_OBJS) $(BUILTIN_OBJS): $(LIB_H)
$(patsubst perf-%,%.o,$(PROGRAMS)): $(LIB_H) $(wildcard */*.h)

# we compile into subdirectories. if the target directory is not the source directory, they might not exists. So
# we depend the various files onto their directories.
DIRECTORY_DEPS = $(LIB_OBJS) $(BUILTIN_OBJS) $(OUTPUT)PERF-VERSION-FILE $(OUTPUT)common-cmds.h
$(DIRECTORY_DEPS): | $(sort $(dir $(DIRECTORY_DEPS)))
# In the second step, we make a rule to actually create these directories
$(sort $(dir $(DIRECTORY_DEPS))):
	$(QUIET_MKDIR)$(MKDIR) -p $@ 2>/dev/null

$(LIB_FILE): $(LIB_OBJS)
	$(QUIET_AR)$(RM) $@ && $(AR) rcs $@ $(LIB_OBJS)

<<<<<<< HEAD
# libparsevent.a
$(LIBPARSEVENT):
	make -C $(EVENT_PARSE_DIR) $(COMMAND_O) libtraceevent.a
=======
# libtraceevent.a
$(LIBTRACEEVENT):
	$(QUIET_SUBDIR0)$(TRACE_EVENT_DIR) $(QUIET_SUBDIR1) $(COMMAND_O) libtraceevent.a
>>>>>>> f9369910

help:
	@echo 'Perf make targets:'
	@echo '  doc		- make *all* documentation (see below)'
	@echo '  man		- make manpage documentation (access with man <foo>)'
	@echo '  html		- make html documentation'
	@echo '  info		- make GNU info documentation (access with info <foo>)'
	@echo '  pdf		- make pdf documentation'
	@echo '  TAGS		- use etags to make tag information for source browsing'
	@echo '  tags		- use ctags to make tag information for source browsing'
	@echo '  cscope	- use cscope to make interactive browsing database'
	@echo ''
	@echo 'Perf install targets:'
	@echo '  NOTE: documentation build requires asciidoc, xmlto packages to be installed'
	@echo '  HINT: use "make prefix=<path> <install target>" to install to a particular'
	@echo '        path like make prefix=/usr/local install install-doc'
	@echo '  install	- install compiled binaries'
	@echo '  install-doc	- install *all* documentation'
	@echo '  install-man	- install manpage documentation'
	@echo '  install-html	- install html documentation'
	@echo '  install-info	- install GNU info documentation'
	@echo '  install-pdf	- install pdf documentation'
	@echo ''
	@echo '  quick-install-doc	- alias for quick-install-man'
	@echo '  quick-install-man	- install the documentation quickly'
	@echo '  quick-install-html	- install the html documentation quickly'
	@echo ''
	@echo 'Perf maintainer targets:'
	@echo '  clean			- clean all binary objects and build output'

doc:
	$(MAKE) -C Documentation all

man:
	$(MAKE) -C Documentation man

html:
	$(MAKE) -C Documentation html

info:
	$(MAKE) -C Documentation info

pdf:
	$(MAKE) -C Documentation pdf

TAGS:
	$(RM) TAGS
	$(FIND) . -name '*.[hcS]' -print | xargs etags -a

tags:
	$(RM) tags
	$(FIND) . -name '*.[hcS]' -print | xargs ctags -a

cscope:
	$(RM) cscope*
	$(FIND) . -name '*.[hcS]' -print | xargs cscope -b

### Detect prefix changes
TRACK_CFLAGS = $(subst ','\'',$(ALL_CFLAGS)):\
             $(bindir_SQ):$(perfexecdir_SQ):$(template_dir_SQ):$(prefix_SQ)

$(OUTPUT)PERF-CFLAGS: .FORCE-PERF-CFLAGS
	@FLAGS='$(TRACK_CFLAGS)'; \
	    if test x"$$FLAGS" != x"`cat $(OUTPUT)PERF-CFLAGS 2>/dev/null`" ; then \
		echo 1>&2 "    * new build flags or prefix"; \
		echo "$$FLAGS" >$(OUTPUT)PERF-CFLAGS; \
            fi

### Testing rules

# GNU make supports exporting all variables by "export" without parameters.
# However, the environment gets quite big, and some programs have problems
# with that.

check: $(OUTPUT)common-cmds.h
	if sparse; \
	then \
		for i in *.c */*.c; \
		do \
			sparse $(ALL_CFLAGS) $(SPARSE_FLAGS) $$i || exit; \
		done; \
	else \
		exit 1; \
	fi

### Installation rules

ifneq ($(filter /%,$(firstword $(perfexecdir))),)
perfexec_instdir = $(perfexecdir)
else
perfexec_instdir = $(prefix)/$(perfexecdir)
endif
perfexec_instdir_SQ = $(subst ','\'',$(perfexec_instdir))

install: all
	$(INSTALL) -d -m 755 '$(DESTDIR_SQ)$(bindir_SQ)'
	$(INSTALL) $(OUTPUT)perf '$(DESTDIR_SQ)$(bindir_SQ)'
	$(INSTALL) -d -m 755 '$(DESTDIR_SQ)$(perfexec_instdir_SQ)/scripts/perl/Perf-Trace-Util/lib/Perf/Trace'
	$(INSTALL) -d -m 755 '$(DESTDIR_SQ)$(perfexec_instdir_SQ)/scripts/perl/bin'
	$(INSTALL) $(OUTPUT)perf-archive -t '$(DESTDIR_SQ)$(perfexec_instdir_SQ)'
	$(INSTALL) scripts/perl/Perf-Trace-Util/lib/Perf/Trace/* -t '$(DESTDIR_SQ)$(perfexec_instdir_SQ)/scripts/perl/Perf-Trace-Util/lib/Perf/Trace'
	$(INSTALL) scripts/perl/*.pl -t '$(DESTDIR_SQ)$(perfexec_instdir_SQ)/scripts/perl'
	$(INSTALL) scripts/perl/bin/* -t '$(DESTDIR_SQ)$(perfexec_instdir_SQ)/scripts/perl/bin'
	$(INSTALL) -d -m 755 '$(DESTDIR_SQ)$(perfexec_instdir_SQ)/scripts/python/Perf-Trace-Util/lib/Perf/Trace'
	$(INSTALL) -d -m 755 '$(DESTDIR_SQ)$(perfexec_instdir_SQ)/scripts/python/bin'
	$(INSTALL) scripts/python/Perf-Trace-Util/lib/Perf/Trace/* -t '$(DESTDIR_SQ)$(perfexec_instdir_SQ)/scripts/python/Perf-Trace-Util/lib/Perf/Trace'
	$(INSTALL) scripts/python/*.py -t '$(DESTDIR_SQ)$(perfexec_instdir_SQ)/scripts/python'
	$(INSTALL) scripts/python/bin/* -t '$(DESTDIR_SQ)$(perfexec_instdir_SQ)/scripts/python/bin'

install-python_ext:
	$(PYTHON_WORD) util/setup.py --quiet install --root='/$(DESTDIR_SQ)'

install-doc:
	$(MAKE) -C Documentation install

install-man:
	$(MAKE) -C Documentation install-man

install-html:
	$(MAKE) -C Documentation install-html

install-info:
	$(MAKE) -C Documentation install-info

install-pdf:
	$(MAKE) -C Documentation install-pdf

quick-install-doc:
	$(MAKE) -C Documentation quick-install

quick-install-man:
	$(MAKE) -C Documentation quick-install-man

quick-install-html:
	$(MAKE) -C Documentation quick-install-html

### Cleaning rules

clean:
	$(RM) $(LIB_OBJS) $(BUILTIN_OBJS) $(LIB_FILE) $(OUTPUT)perf-archive $(OUTPUT)perf.o $(LANG_BINDINGS)
	$(RM) $(ALL_PROGRAMS) perf
	$(RM) *.spec *.pyc *.pyo */*.pyc */*.pyo $(OUTPUT)common-cmds.h TAGS tags cscope*
	$(MAKE) -C Documentation/ clean
	$(RM) $(OUTPUT)PERF-VERSION-FILE $(OUTPUT)PERF-CFLAGS
	$(RM) $(OUTPUT)util/*-{bison,flex}*
	$(python-clean)

.PHONY: all install clean strip $(LIBTRACEEVENT)
.PHONY: shell_compatibility_test please_set_SHELL_PATH_to_a_more_modern_shell
.PHONY: .FORCE-PERF-VERSION-FILE TAGS tags cscope .FORCE-PERF-CFLAGS<|MERGE_RESOLUTION|>--- conflicted
+++ resolved
@@ -155,11 +155,7 @@
 
 ### --- END CONFIGURATION SECTION ---
 
-<<<<<<< HEAD
-BASIC_CFLAGS = -Iutil/include -Iarch/$(ARCH)/include -I$(OUTPUT)/util -I$(EVENT_PARSE_DIR) -D_LARGEFILE64_SOURCE -D_FILE_OFFSET_BITS=64 -D_GNU_SOURCE
-=======
 BASIC_CFLAGS = -Iutil/include -Iarch/$(ARCH)/include -I$(OUTPUT)/util -I$(TRACE_EVENT_DIR) -D_LARGEFILE64_SOURCE -D_FILE_OFFSET_BITS=64 -D_GNU_SOURCE
->>>>>>> f9369910
 BASIC_LDFLAGS =
 
 # Guard against environment variables
@@ -188,18 +184,6 @@
 
 SCRIPTS = $(patsubst %.sh,%,$(SCRIPT_SH))
 
-<<<<<<< HEAD
-EVENT_PARSE_DIR = ../lib/traceevent/
-
-ifeq ("$(origin O)", "command line")
-	EP_PATH=$(OUTPUT)/
-else
-	EP_PATH=$(EVENT_PARSE_DIR)/
-endif
-
-LIBPARSEVENT = $(EP_PATH)libtraceevent.a
-EP_LIB := -L$(EP_PATH) -ltraceevent
-=======
 TRACE_EVENT_DIR = ../lib/traceevent/
 
 ifeq ("$(origin O)", "command line")
@@ -210,7 +194,6 @@
 
 LIBTRACEEVENT = $(TE_PATH)libtraceevent.a
 TE_LIB := -L$(TE_PATH) -ltraceevent
->>>>>>> f9369910
 
 #
 # Single 'perf' binary right now:
@@ -334,11 +317,7 @@
 LIB_H += util/top.h
 LIB_H += $(ARCH_INCLUDE)
 LIB_H += util/cgroup.h
-<<<<<<< HEAD
-LIB_H += $(EVENT_PARSE_DIR)event-parse.h
-=======
 LIB_H += $(TRACE_EVENT_DIR)event-parse.h
->>>>>>> f9369910
 LIB_H += util/target.h
 
 LIB_OBJS += $(OUTPUT)util/abspath.o
@@ -438,11 +417,7 @@
 BUILTIN_OBJS += $(OUTPUT)builtin-test.o
 BUILTIN_OBJS += $(OUTPUT)builtin-inject.o
 
-<<<<<<< HEAD
-PERFLIBS = $(LIB_FILE) $(LIBPARSEVENT)
-=======
 PERFLIBS = $(LIB_FILE) $(LIBTRACEEVENT)
->>>>>>> f9369910
 
 # Files needed for the python binding, perf.so
 # pyrf is just an internal name needed for all those wrappers.
@@ -851,15 +826,9 @@
 $(LIB_FILE): $(LIB_OBJS)
 	$(QUIET_AR)$(RM) $@ && $(AR) rcs $@ $(LIB_OBJS)
 
-<<<<<<< HEAD
-# libparsevent.a
-$(LIBPARSEVENT):
-	make -C $(EVENT_PARSE_DIR) $(COMMAND_O) libtraceevent.a
-=======
 # libtraceevent.a
 $(LIBTRACEEVENT):
 	$(QUIET_SUBDIR0)$(TRACE_EVENT_DIR) $(QUIET_SUBDIR1) $(COMMAND_O) libtraceevent.a
->>>>>>> f9369910
 
 help:
 	@echo 'Perf make targets:'
