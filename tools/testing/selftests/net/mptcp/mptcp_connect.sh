#!/bin/bash
# SPDX-License-Identifier: GPL-2.0

time_start=$(date +%s)

optstring="S:R:d:e:l:r:h4cm:f:t"
ret=0
sin=""
sout=""
cin=""
cout=""
ksft_skip=4
capture=false
timeout=30
ipv6=true
ethtool_random_on=true
tc_delay="$((RANDOM%50))"
tc_loss=$((RANDOM%101))
testmode=""
sndbuf=0
rcvbuf=0
options_log=true
do_tcp=0
filesize=0

if [ $tc_loss -eq 100 ];then
	tc_loss=1%
elif [ $tc_loss -ge 10 ]; then
	tc_loss=0.$tc_loss%
elif [ $tc_loss -ge 1 ]; then
	tc_loss=0.0$tc_loss%
else
	tc_loss=""
fi

usage() {
	echo "Usage: $0 [ -a ]"
	echo -e "\t-d: tc/netem delay in milliseconds, e.g. \"-d 10\" (default random)"
	echo -e "\t-l: tc/netem loss percentage, e.g. \"-l 0.02\" (default random)"
	echo -e "\t-r: tc/netem reorder mode, e.g. \"-r 25% 50% gap 5\", use "-r 0" to disable reordering (default random)"
	echo -e "\t-e: ethtool features to disable, e.g.: \"-e tso -e gso\" (default: randomly disable any of tso/gso/gro)"
	echo -e "\t-4: IPv4 only: disable IPv6 tests (default: test both IPv4 and IPv6)"
	echo -e "\t-c: capture packets for each test using tcpdump (default: no capture)"
	echo -e "\t-f: size of file to transfer in bytes (default random)"
	echo -e "\t-S: set sndbuf value (default: use kernel default)"
	echo -e "\t-R: set rcvbuf value (default: use kernel default)"
	echo -e "\t-m: test mode (poll, sendfile; default: poll)"
	echo -e "\t-t: also run tests with TCP (use twice to non-fallback tcp)"
}

while getopts "$optstring" option;do
	case "$option" in
	"h")
		usage $0
		exit 0
		;;
	"d")
		if [ $OPTARG -ge 0 ];then
			tc_delay="$OPTARG"
		else
			echo "-d requires numeric argument, got \"$OPTARG\"" 1>&2
			exit 1
		fi
		;;
	"e")
		ethtool_args="$ethtool_args $OPTARG off"
		ethtool_random_on=false
		;;
	"l")
		tc_loss="$OPTARG"
		;;
	"r")
		tc_reorder="$OPTARG"
		;;
	"4")
		ipv6=false
		;;
	"c")
		capture=true
		;;
	"S")
		if [ $OPTARG -ge 0 ];then
			sndbuf="$OPTARG"
		else
			echo "-S requires numeric argument, got \"$OPTARG\"" 1>&2
			exit 1
		fi
		;;
	"R")
		if [ $OPTARG -ge 0 ];then
			rcvbuf="$OPTARG"
		else
			echo "-R requires numeric argument, got \"$OPTARG\"" 1>&2
			exit 1
		fi
		;;
	"m")
		testmode="$OPTARG"
		;;
	"f")
		filesize="$OPTARG"
		;;
	"t")
		do_tcp=$((do_tcp+1))
		;;
	"?")
		usage $0
		exit 1
		;;
	esac
done

sec=$(date +%s)
rndh=$(printf %x $sec)-$(mktemp -u XXXXXX)
ns1="ns1-$rndh"
ns2="ns2-$rndh"
ns3="ns3-$rndh"
ns4="ns4-$rndh"

TEST_COUNT=0

cleanup()
{
	rm -f "$cin" "$cout"
	rm -f "$sin" "$sout"
	rm -f "$capout"

	local netns
	for netns in "$ns1" "$ns2" "$ns3" "$ns4";do
		ip netns del $netns
		rm -f /tmp/$netns.{nstat,out}
	done
}

ip -Version > /dev/null 2>&1
if [ $? -ne 0 ];then
	echo "SKIP: Could not run test without ip tool"
	exit $ksft_skip
fi

sin=$(mktemp)
sout=$(mktemp)
cin=$(mktemp)
cout=$(mktemp)
capout=$(mktemp)
trap cleanup EXIT

for i in "$ns1" "$ns2" "$ns3" "$ns4";do
	ip netns add $i || exit $ksft_skip
	ip -net $i link set lo up
done

#  "$ns1"              ns2                    ns3                     ns4
# ns1eth2    ns2eth1   ns2eth3      ns3eth2   ns3eth4       ns4eth3
#                           - drop 1% ->            reorder 25%
#                           <- TSO off -

ip link add ns1eth2 netns "$ns1" type veth peer name ns2eth1 netns "$ns2"
ip link add ns2eth3 netns "$ns2" type veth peer name ns3eth2 netns "$ns3"
ip link add ns3eth4 netns "$ns3" type veth peer name ns4eth3 netns "$ns4"

ip -net "$ns1" addr add 10.0.1.1/24 dev ns1eth2
ip -net "$ns1" addr add dead:beef:1::1/64 dev ns1eth2 nodad

ip -net "$ns1" link set ns1eth2 up
ip -net "$ns1" route add default via 10.0.1.2
ip -net "$ns1" route add default via dead:beef:1::2

ip -net "$ns2" addr add 10.0.1.2/24 dev ns2eth1
ip -net "$ns2" addr add dead:beef:1::2/64 dev ns2eth1 nodad
ip -net "$ns2" link set ns2eth1 up

ip -net "$ns2" addr add 10.0.2.1/24 dev ns2eth3
ip -net "$ns2" addr add dead:beef:2::1/64 dev ns2eth3 nodad
ip -net "$ns2" link set ns2eth3 up
ip -net "$ns2" route add default via 10.0.2.2
ip -net "$ns2" route add default via dead:beef:2::2
ip netns exec "$ns2" sysctl -q net.ipv4.ip_forward=1
ip netns exec "$ns2" sysctl -q net.ipv6.conf.all.forwarding=1

ip -net "$ns3" addr add 10.0.2.2/24 dev ns3eth2
ip -net "$ns3" addr add dead:beef:2::2/64 dev ns3eth2 nodad
ip -net "$ns3" link set ns3eth2 up

ip -net "$ns3" addr add 10.0.3.2/24 dev ns3eth4
ip -net "$ns3" addr add dead:beef:3::2/64 dev ns3eth4 nodad
ip -net "$ns3" link set ns3eth4 up
ip -net "$ns3" route add default via 10.0.2.1
ip -net "$ns3" route add default via dead:beef:2::1
ip netns exec "$ns3" sysctl -q net.ipv4.ip_forward=1
ip netns exec "$ns3" sysctl -q net.ipv6.conf.all.forwarding=1

ip -net "$ns4" addr add 10.0.3.1/24 dev ns4eth3
ip -net "$ns4" addr add dead:beef:3::1/64 dev ns4eth3 nodad
ip -net "$ns4" link set ns4eth3 up
ip -net "$ns4" route add default via 10.0.3.2
ip -net "$ns4" route add default via dead:beef:3::2

# use TCP syn cookies, even if no flooding was detected.
ip netns exec "$ns2" sysctl -q net.ipv4.tcp_syncookies=2

set_ethtool_flags() {
	local ns="$1"
	local dev="$2"
	local flags="$3"

	ip netns exec $ns ethtool -K $dev $flags 2>/dev/null
	[ $? -eq 0 ] && echo "INFO: set $ns dev $dev: ethtool -K $flags"
}

set_random_ethtool_flags() {
	local flags=""
	local r=$RANDOM

	local pick1=$((r & 1))
	local pick2=$((r & 2))
	local pick3=$((r & 4))

	[ $pick1 -ne 0 ] && flags="tso off"
	[ $pick2 -ne 0 ] && flags="$flags gso off"
	[ $pick3 -ne 0 ] && flags="$flags gro off"

	[ -z "$flags" ] && return

	set_ethtool_flags "$1" "$2" "$flags"
}

if $ethtool_random_on;then
	set_random_ethtool_flags "$ns3" ns3eth2
	set_random_ethtool_flags "$ns4" ns4eth3
else
	set_ethtool_flags "$ns3" ns3eth2 "$ethtool_args"
	set_ethtool_flags "$ns4" ns4eth3 "$ethtool_args"
fi

print_file_err()
{
	ls -l "$1" 1>&2
	echo "Trailing bytes are: "
	tail -c 27 "$1"
}

check_transfer()
{
	local in=$1
	local out=$2
	local what=$3

	cmp "$in" "$out" > /dev/null 2>&1
	if [ $? -ne 0 ] ;then
		echo "[ FAIL ] $what does not match (in, out):"
		print_file_err "$in"
		print_file_err "$out"

		return 1
	fi

	return 0
}

check_mptcp_disabled()
{
	local disabled_ns
	disabled_ns="ns_disabled-$sech-$(mktemp -u XXXXXX)"
	ip netns add ${disabled_ns} || exit $ksft_skip

	# net.mptcp.enabled should be enabled by default
	if [ "$(ip netns exec ${disabled_ns} sysctl net.mptcp.enabled | awk '{ print $3 }')" -ne 1 ]; then
		echo -e "net.mptcp.enabled sysctl is not 1 by default\t\t[ FAIL ]"
		ret=1
		return 1
	fi
	ip netns exec ${disabled_ns} sysctl -q net.mptcp.enabled=0

	local err=0
	LANG=C ip netns exec ${disabled_ns} ./mptcp_connect -t $timeout -p 10000 -s MPTCP 127.0.0.1 < "$cin" 2>&1 | \
		grep -q "^socket: Protocol not available$" && err=1
	ip netns delete ${disabled_ns}

	if [ ${err} -eq 0 ]; then
		echo -e "New MPTCP socket cannot be blocked via sysctl\t\t[ FAIL ]"
		ret=1
		return 1
	fi

	echo -e "New MPTCP socket can be blocked via sysctl\t\t[ OK ]"
	return 0
}

check_mptcp_ulp_setsockopt()
{
	local t retval
	t="ns_ulp-$sech-$(mktemp -u XXXXXX)"

	ip netns add ${t} || exit $ksft_skip
	if ! ip netns exec ${t} ./mptcp_connect -u -p 10000 -s TCP 127.0.0.1 2>&1; then
		printf "setsockopt(..., TCP_ULP, \"mptcp\", ...) allowed\t[ FAIL ]\n"
		retval=1
		ret=$retval
	else
		printf "setsockopt(..., TCP_ULP, \"mptcp\", ...) blocked\t[ OK ]\n"
		retval=0
	fi
	ip netns del ${t}
	return $retval
}

# $1: IP address
is_v6()
{
	[ -z "${1##*:*}" ]
}

do_ping()
{
	local listener_ns="$1"
	local connector_ns="$2"
	local connect_addr="$3"
	local ping_args="-q -c 1"

	if is_v6 "${connect_addr}"; then
		$ipv6 || return 0
		ping_args="${ping_args} -6"
	fi

	ip netns exec ${connector_ns} ping ${ping_args} $connect_addr >/dev/null
	if [ $? -ne 0 ] ; then
		echo "$listener_ns -> $connect_addr connectivity [ FAIL ]" 1>&2
		ret=1

		return 1
	fi

	return 0
}

# $1: ns, $2: MIB counter
get_mib_counter()
{
	local listener_ns="${1}"
	local mib="${2}"

	# strip the header
	ip netns exec "${listener_ns}" \
		nstat -z -a "${mib}" | \
			tail -n+2 | \
			while read a count c rest; do
				echo $count
			done
}

# $1: ns, $2: port
wait_local_port_listen()
{
	local listener_ns="${1}"
	local port="${2}"

	local port_hex i

	port_hex="$(printf "%04X" "${port}")"
	for i in $(seq 10); do
		ip netns exec "${listener_ns}" cat /proc/net/tcp* | \
			awk "BEGIN {rc=1} {if (\$2 ~ /:${port_hex}\$/ && \$4 ~ /0A/) {rc=0; exit}} END {exit rc}" &&
			break
		sleep 0.1
	done
}

do_transfer()
{
	local listener_ns="$1"
	local connector_ns="$2"
	local cl_proto="$3"
	local srv_proto="$4"
	local connect_addr="$5"
	local local_addr="$6"
	local extra_args=""

	local port
	port=$((10000+$TEST_COUNT))
	TEST_COUNT=$((TEST_COUNT+1))

	if [ "$rcvbuf" -gt 0 ]; then
		extra_args="$extra_args -R $rcvbuf"
	fi

	if [ "$sndbuf" -gt 0 ]; then
		extra_args="$extra_args -S $sndbuf"
	fi

	if [ -n "$testmode" ]; then
		extra_args="$extra_args -m $testmode"
	fi

	if [ -n "$extra_args" ] && $options_log; then
		options_log=false
		echo "INFO: extra options: $extra_args"
	fi

	:> "$cout"
	:> "$sout"
	:> "$capout"

	local addr_port
	addr_port=$(printf "%s:%d" ${connect_addr} ${port})
	printf "%.3s %-5s -> %.3s (%-20s) %-5s\t" ${connector_ns} ${cl_proto} ${listener_ns} ${addr_port} ${srv_proto}

	if $capture; then
		local capuser
		if [ -z $SUDO_USER ] ; then
			capuser=""
		else
			capuser="-Z $SUDO_USER"
		fi

		local capfile="${rndh}-${connector_ns:0:3}-${listener_ns:0:3}-${cl_proto}-${srv_proto}-${connect_addr}-${port}"
		local capopt="-i any -s 65535 -B 32768 ${capuser}"

		ip netns exec ${listener_ns}  tcpdump ${capopt} -w "${capfile}-listener.pcap"  >> "${capout}" 2>&1 &
		local cappid_listener=$!

		ip netns exec ${connector_ns} tcpdump ${capopt} -w "${capfile}-connector.pcap" >> "${capout}" 2>&1 &
		local cappid_connector=$!

		sleep 1
	fi

	local stat_synrx_last_l=$(get_mib_counter "${listener_ns}" "MPTcpExtMPCapableSYNRX")
	local stat_ackrx_last_l=$(get_mib_counter "${listener_ns}" "MPTcpExtMPCapableACKRX")
	local stat_cookietx_last=$(get_mib_counter "${listener_ns}" "TcpExtSyncookiesSent")
	local stat_cookierx_last=$(get_mib_counter "${listener_ns}" "TcpExtSyncookiesRecv")

	ip netns exec ${listener_ns} ./mptcp_connect -t $timeout -l -p $port -s ${srv_proto} $extra_args $local_addr < "$sin" > "$sout" &
	local spid=$!

	wait_local_port_listen "${listener_ns}" "${port}"

	local start
	start=$(date +%s%3N)
	ip netns exec ${connector_ns} ./mptcp_connect -t $timeout -p $port -s ${cl_proto} $extra_args $connect_addr < "$cin" > "$cout" &
	local cpid=$!

	wait $cpid
	local retc=$?
	wait $spid
	local rets=$?

	local stop
	stop=$(date +%s%3N)

	if $capture; then
		sleep 1
		kill ${cappid_listener}
		kill ${cappid_connector}
	fi

	NSTAT_HISTORY=/tmp/${listener_ns}.nstat ip netns exec ${listener_ns} \
		nstat | grep Tcp > /tmp/${listener_ns}.out
	if [ ${listener_ns} != ${connector_ns} ]; then
		NSTAT_HISTORY=/tmp/${connector_ns}.nstat ip netns exec ${connector_ns} \
			nstat | grep Tcp > /tmp/${connector_ns}.out
	fi

	local duration
	duration=$((stop-start))
	printf "(duration %05sms) " "${duration}"
	if [ ${rets} -ne 0 ] || [ ${retc} -ne 0 ]; then
		echo "[ FAIL ] client exit code $retc, server $rets" 1>&2
		echo -e "\nnetns ${listener_ns} socket stat for ${port}:" 1>&2
		ip netns exec ${listener_ns} ss -Menita 1>&2 -o "sport = :$port"
		cat /tmp/${listener_ns}.out
		echo -e "\nnetns ${connector_ns} socket stat for ${port}:" 1>&2
		ip netns exec ${connector_ns} ss -Menita 1>&2 -o "dport = :$port"
		[ ${listener_ns} != ${connector_ns} ] && cat /tmp/${connector_ns}.out

		echo
		cat "$capout"
		return 1
	fi

	check_transfer $sin $cout "file received by client"
	retc=$?
	check_transfer $cin $sout "file received by server"
	rets=$?

	local stat_synrx_now_l=$(get_mib_counter "${listener_ns}" "MPTcpExtMPCapableSYNRX")
	local stat_ackrx_now_l=$(get_mib_counter "${listener_ns}" "MPTcpExtMPCapableACKRX")
	local stat_cookietx_now=$(get_mib_counter "${listener_ns}" "TcpExtSyncookiesSent")
	local stat_cookierx_now=$(get_mib_counter "${listener_ns}" "TcpExtSyncookiesRecv")

	expect_synrx=$((stat_synrx_last_l))
	expect_ackrx=$((stat_ackrx_last_l))

	cookies=$(ip netns exec ${listener_ns} sysctl net.ipv4.tcp_syncookies)
	cookies=${cookies##*=}

	if [ ${cl_proto} = "MPTCP" ] && [ ${srv_proto} = "MPTCP" ]; then
		expect_synrx=$((stat_synrx_last_l+1))
		expect_ackrx=$((stat_ackrx_last_l+1))
	fi

	if [ ${stat_synrx_now_l} -lt ${expect_synrx} ]; then
		printf "[ FAIL ] lower MPC SYN rx (%d) than expected (%d)\n" \
			"${stat_synrx_now_l}" "${expect_synrx}" 1>&2
		retc=1
	fi
	if [ ${stat_ackrx_now_l} -lt ${expect_ackrx} ]; then
		printf "[ FAIL ] lower MPC ACK rx (%d) than expected (%d)\n" \
			"${stat_ackrx_now_l}" "${expect_ackrx}" 1>&2
		rets=1
	fi

	if [ $retc -eq 0 ] && [ $rets -eq 0 ]; then
		printf "[ OK ]"
	fi

	if [ $cookies -eq 2 ];then
		if [ $stat_cookietx_last -ge $stat_cookietx_now ] ;then
			printf " WARN: CookieSent: did not advance"
		fi
		if [ $stat_cookierx_last -ge $stat_cookierx_now ] ;then
			printf " WARN: CookieRecv: did not advance"
		fi
	else
		if [ $stat_cookietx_last -ne $stat_cookietx_now ] ;then
			printf " WARN: CookieSent: changed"
		fi
		if [ $stat_cookierx_last -ne $stat_cookierx_now ] ;then
			printf " WARN: CookieRecv: changed"
		fi
	fi

	if [ ${stat_synrx_now_l} -gt ${expect_synrx} ]; then
		printf " WARN: SYNRX: expect %d, got %d (probably retransmissions)" \
			"${expect_synrx}" "${stat_synrx_now_l}"
	fi
<<<<<<< HEAD
	if [ $expect_ackrx -ne $stat_ackrx_now_l ] ;then
		echo "${listener_ns} ACKRX: ${cl_proto} -> ${srv_proto}: expect ${expect_ackrx}, got ${stat_ackrx_now_l} "
	fi

	if [ $retc -eq 0 ] && [ $rets -eq 0 ];then
		echo "$duration [ OK ]"
		cat "$capout"
		return 0
=======
	if [ ${stat_ackrx_now_l} -gt ${expect_ackrx} ]; then
		printf " WARN: ACKRX: expect %d, got %d (probably retransmissions)" \
			"${expect_ackrx}" "${stat_ackrx_now_l}"
>>>>>>> 65820f91
	fi

	echo
	cat "$capout"
	[ $retc -eq 0 ] && [ $rets -eq 0 ]
}

make_file()
{
	local name=$1
	local who=$2
	local SIZE=$filesize
	local ksize
	local rem

	if [ $SIZE -eq 0 ]; then
		local MAXSIZE=$((1024 * 1024 * 8))
		local MINSIZE=$((1024 * 256))

		SIZE=$(((RANDOM * RANDOM + MINSIZE) % MAXSIZE))
	fi

	ksize=$((SIZE / 1024))
	rem=$((SIZE - (ksize * 1024)))

	dd if=/dev/urandom of="$name" bs=1024 count=$ksize 2> /dev/null
	dd if=/dev/urandom conv=notrunc of="$name" bs=1 count=$rem 2> /dev/null
	echo -e "\nMPTCP_TEST_FILE_END_MARKER" >> "$name"

	echo "Created $name (size $(du -b "$name")) containing data sent by $who"
}

run_tests_lo()
{
	local listener_ns="$1"
	local connector_ns="$2"
	local connect_addr="$3"
	local loopback="$4"
	local lret=0

	# skip if test programs are running inside same netns for subsequent runs.
	if [ $loopback -eq 0 ] && [ ${listener_ns} = ${connector_ns} ]; then
		return 0
	fi

	# skip if we don't want v6
	if ! $ipv6 && is_v6 "${connect_addr}"; then
		return 0
	fi

	local local_addr
	if is_v6 "${connect_addr}"; then
		local_addr="::"
	else
		local_addr="0.0.0.0"
	fi

	do_transfer ${listener_ns} ${connector_ns} MPTCP MPTCP ${connect_addr} ${local_addr}
	lret=$?
	if [ $lret -ne 0 ]; then
		ret=$lret
		return 1
	fi

	if [ $do_tcp -eq 0 ]; then
		# don't bother testing fallback tcp except for loopback case.
		if [ ${listener_ns} != ${connector_ns} ]; then
			return 0
		fi
	fi

	do_transfer ${listener_ns} ${connector_ns} MPTCP TCP ${connect_addr} ${local_addr}
	lret=$?
	if [ $lret -ne 0 ]; then
		ret=$lret
		return 1
	fi

	do_transfer ${listener_ns} ${connector_ns} TCP MPTCP ${connect_addr} ${local_addr}
	lret=$?
	if [ $lret -ne 0 ]; then
		ret=$lret
		return 1
	fi

	if [ $do_tcp -gt 1 ] ;then
		do_transfer ${listener_ns} ${connector_ns} TCP TCP ${connect_addr} ${local_addr}
		lret=$?
		if [ $lret -ne 0 ]; then
			ret=$lret
			return 1
		fi
	fi

	return 0
}

run_tests()
{
	run_tests_lo $1 $2 $3 0
}

make_file "$cin" "client"
make_file "$sin" "server"

check_mptcp_disabled

check_mptcp_ulp_setsockopt

echo "INFO: validating network environment with pings"
for sender in "$ns1" "$ns2" "$ns3" "$ns4";do
	do_ping "$ns1" $sender 10.0.1.1
	do_ping "$ns1" $sender dead:beef:1::1

	do_ping "$ns2" $sender 10.0.1.2
	do_ping "$ns2" $sender dead:beef:1::2
	do_ping "$ns2" $sender 10.0.2.1
	do_ping "$ns2" $sender dead:beef:2::1

	do_ping "$ns3" $sender 10.0.2.2
	do_ping "$ns3" $sender dead:beef:2::2
	do_ping "$ns3" $sender 10.0.3.2
	do_ping "$ns3" $sender dead:beef:3::2

	do_ping "$ns4" $sender 10.0.3.1
	do_ping "$ns4" $sender dead:beef:3::1
done

[ -n "$tc_loss" ] && tc -net "$ns2" qdisc add dev ns2eth3 root netem loss random $tc_loss delay ${tc_delay}ms
echo -n "INFO: Using loss of $tc_loss "
test "$tc_delay" -gt 0 && echo -n "delay $tc_delay ms "

reorder_delay=$(($tc_delay / 4))

if [ -z "${tc_reorder}" ]; then
	reorder1=$((RANDOM%10))
	reorder1=$((100 - reorder1))
	reorder2=$((RANDOM%100))

	if [ $reorder_delay -gt 0 ] && [ $reorder1 -lt 100 ] && [ $reorder2 -gt 0 ]; then
		tc_reorder="reorder ${reorder1}% ${reorder2}%"
		echo -n "$tc_reorder with delay ${reorder_delay}ms "
	fi
elif [ "$tc_reorder" = "0" ];then
	tc_reorder=""
elif [ "$reorder_delay" -gt 0 ];then
	# reordering requires some delay
	tc_reorder="reorder $tc_reorder"
	echo -n "$tc_reorder with delay ${reorder_delay}ms "
fi

echo "on ns3eth4"

tc -net "$ns3" qdisc add dev ns3eth4 root netem delay ${reorder_delay}ms $tc_reorder

for sender in $ns1 $ns2 $ns3 $ns4;do
	run_tests_lo "$ns1" "$sender" 10.0.1.1 1
	if [ $ret -ne 0 ] ;then
		echo "FAIL: Could not even run loopback test" 1>&2
		exit $ret
	fi
	run_tests_lo "$ns1" $sender dead:beef:1::1 1
	if [ $ret -ne 0 ] ;then
		echo "FAIL: Could not even run loopback v6 test" 2>&1
		exit $ret
	fi

	run_tests "$ns2" $sender 10.0.1.2
	run_tests "$ns2" $sender dead:beef:1::2
	run_tests "$ns2" $sender 10.0.2.1
	run_tests "$ns2" $sender dead:beef:2::1

	run_tests "$ns3" $sender 10.0.2.2
	run_tests "$ns3" $sender dead:beef:2::2
	run_tests "$ns3" $sender 10.0.3.2
	run_tests "$ns3" $sender dead:beef:3::2

	run_tests "$ns4" $sender 10.0.3.1
	run_tests "$ns4" $sender dead:beef:3::1
done

time_end=$(date +%s)
time_run=$((time_end-time_start))

echo "Time: ${time_run} seconds"

exit $ret<|MERGE_RESOLUTION|>--- conflicted
+++ resolved
@@ -534,20 +534,9 @@
 		printf " WARN: SYNRX: expect %d, got %d (probably retransmissions)" \
 			"${expect_synrx}" "${stat_synrx_now_l}"
 	fi
-<<<<<<< HEAD
-	if [ $expect_ackrx -ne $stat_ackrx_now_l ] ;then
-		echo "${listener_ns} ACKRX: ${cl_proto} -> ${srv_proto}: expect ${expect_ackrx}, got ${stat_ackrx_now_l} "
-	fi
-
-	if [ $retc -eq 0 ] && [ $rets -eq 0 ];then
-		echo "$duration [ OK ]"
-		cat "$capout"
-		return 0
-=======
 	if [ ${stat_ackrx_now_l} -gt ${expect_ackrx} ]; then
 		printf " WARN: ACKRX: expect %d, got %d (probably retransmissions)" \
 			"${expect_ackrx}" "${stat_ackrx_now_l}"
->>>>>>> 65820f91
 	fi
 
 	echo
