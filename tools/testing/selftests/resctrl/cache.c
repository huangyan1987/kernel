// SPDX-License-Identifier: GPL-2.0

#include <stdint.h>
#include "resctrl.h"

struct read_format {
	__u64 nr;			/* The number of events */
	struct {
		__u64 value;		/* The value of the event */
	} values[2];
};

static struct perf_event_attr pea_llc_miss;
static struct read_format rf_cqm;
static int fd_lm;
char llc_occup_path[1024];

static void initialize_perf_event_attr(void)
{
	pea_llc_miss.type = PERF_TYPE_HARDWARE;
	pea_llc_miss.size = sizeof(struct perf_event_attr);
	pea_llc_miss.read_format = PERF_FORMAT_GROUP;
	pea_llc_miss.exclude_kernel = 1;
	pea_llc_miss.exclude_hv = 1;
	pea_llc_miss.exclude_idle = 1;
	pea_llc_miss.exclude_callchain_kernel = 1;
	pea_llc_miss.inherit = 1;
	pea_llc_miss.exclude_guest = 1;
	pea_llc_miss.disabled = 1;
}

static void ioctl_perf_event_ioc_reset_enable(void)
{
	ioctl(fd_lm, PERF_EVENT_IOC_RESET, 0);
	ioctl(fd_lm, PERF_EVENT_IOC_ENABLE, 0);
}

static int perf_event_open_llc_miss(pid_t pid, int cpu_no)
{
	fd_lm = perf_event_open(&pea_llc_miss, pid, cpu_no, -1,
				PERF_FLAG_FD_CLOEXEC);
	if (fd_lm == -1) {
		perror("Error opening leader");
		ctrlc_handler(0, NULL, NULL);
		return -1;
	}

	return 0;
}

static int initialize_llc_perf(void)
{
	memset(&pea_llc_miss, 0, sizeof(struct perf_event_attr));
	memset(&rf_cqm, 0, sizeof(struct read_format));

	/* Initialize perf_event_attr structures for HW_CACHE_MISSES */
	initialize_perf_event_attr();

	pea_llc_miss.config = PERF_COUNT_HW_CACHE_MISSES;

	rf_cqm.nr = 1;

	return 0;
}

static int reset_enable_llc_perf(pid_t pid, int cpu_no)
{
	int ret = 0;

	ret = perf_event_open_llc_miss(pid, cpu_no);
	if (ret < 0)
		return ret;

	/* Start counters to log values */
	ioctl_perf_event_ioc_reset_enable();

	return 0;
}

/*
 * get_llc_perf:	llc cache miss through perf events
 * @cpu_no:		CPU number that the benchmark PID is binded to
 *
 * Perf events like HW_CACHE_MISSES could be used to validate number of
 * cache lines allocated.
 *
 * Return: =0 on success.  <0 on failure.
 */
static int get_llc_perf(unsigned long *llc_perf_miss)
{
	__u64 total_misses;

	/* Stop counters after one span to get miss rate */

	ioctl(fd_lm, PERF_EVENT_IOC_DISABLE, 0);

	if (read(fd_lm, &rf_cqm, sizeof(struct read_format)) == -1) {
		perror("Could not get llc misses through perf");

		return -1;
	}

	total_misses = rf_cqm.values[0].value;

	close(fd_lm);

	*llc_perf_miss = total_misses;

	return 0;
}

/*
 * Get LLC Occupancy as reported by RESCTRL FS
 * For CMT,
 * 1. If con_mon grp and mon grp given, then read from mon grp in
 * con_mon grp
 * 2. If only con_mon grp given, then read from con_mon grp
 * 3. If both not given, then read from root con_mon grp
 * For CAT,
 * 1. If con_mon grp given, then read from it
 * 2. If con_mon grp not given, then read from root con_mon grp
 *
 * Return: =0 on success.  <0 on failure.
 */
static int get_llc_occu_resctrl(unsigned long *llc_occupancy)
{
	FILE *fp;

	fp = fopen(llc_occup_path, "r");
	if (!fp) {
		perror("Failed to open results file");

		return errno;
	}
	if (fscanf(fp, "%lu", llc_occupancy) <= 0) {
		perror("Could not get llc occupancy");
		fclose(fp);

		return -1;
	}
	fclose(fp);

	return 0;
}

/*
 * print_results_cache:	the cache results are stored in a file
 * @filename:		file that stores the results
 * @bm_pid:		child pid that runs benchmark
 * @llc_value:		perf miss value /
 *			llc occupancy value reported by resctrl FS
 *
 * Return:		0 on success. non-zero on failure.
 */
static int print_results_cache(char *filename, int bm_pid,
			       unsigned long llc_value)
{
	FILE *fp;

	if (strcmp(filename, "stdio") == 0 || strcmp(filename, "stderr") == 0) {
		printf("Pid: %d \t LLC_value: %lu\n", bm_pid,
		       llc_value);
	} else {
		fp = fopen(filename, "a");
		if (!fp) {
			perror("Cannot open results file");

			return errno;
		}
		fprintf(fp, "Pid: %d \t llc_value: %lu\n", bm_pid, llc_value);
		fclose(fp);
	}

	return 0;
}

int measure_cache_vals(struct resctrl_val_param *param, int bm_pid)
{
	unsigned long llc_perf_miss = 0, llc_occu_resc = 0, llc_value = 0;
	int ret;

	/*
	 * Measure cache miss from perf.
	 */
	if (!strncmp(param->resctrl_val, CAT_STR, sizeof(CAT_STR))) {
		ret = get_llc_perf(&llc_perf_miss);
		if (ret < 0)
			return ret;
		llc_value = llc_perf_miss;
	}

	/*
	 * Measure llc occupancy from resctrl.
	 */
<<<<<<< HEAD
	if (!strncmp(param->resctrl_val, CQM_STR, sizeof(CQM_STR))) {
=======
	if (!strncmp(param->resctrl_val, CMT_STR, sizeof(CMT_STR))) {
>>>>>>> 07fa30c8
		ret = get_llc_occu_resctrl(&llc_occu_resc);
		if (ret < 0)
			return ret;
		llc_value = llc_occu_resc;
	}
	ret = print_results_cache(param->filename, bm_pid, llc_value);
	if (ret)
		return ret;

	return 0;
}

/*
 * cache_val:		execute benchmark and measure LLC occupancy resctrl
 * and perf cache miss for the benchmark
 * @param:		parameters passed to cache_val()
 *
 * Return:		0 on success. non-zero on failure.
 */
int cat_val(struct resctrl_val_param *param)
{
	int malloc_and_init_memory = 1, memflush = 1, operation = 0, ret = 0;
	char *resctrl_val = param->resctrl_val;
	pid_t bm_pid;

	if (strcmp(param->filename, "") == 0)
		sprintf(param->filename, "stdio");

	bm_pid = getpid();

	/* Taskset benchmark to specified cpu */
	ret = taskset_benchmark(bm_pid, param->cpu_no);
	if (ret)
		return ret;

	/* Write benchmark to specified con_mon grp, mon_grp in resctrl FS*/
	ret = write_bm_pid_to_resctrl(bm_pid, param->ctrlgrp, param->mongrp,
				      resctrl_val);
	if (ret)
		return ret;

	if (!strncmp(resctrl_val, CAT_STR, sizeof(CAT_STR))) {
		ret = initialize_llc_perf();
		if (ret)
			return ret;
	}

	/* Test runs until the callback setup() tells the test to stop. */
	while (1) {
		if (!strncmp(resctrl_val, CAT_STR, sizeof(CAT_STR))) {
			ret = param->setup(1, param);
			if (ret) {
				ret = 0;
				break;
			}
			ret = reset_enable_llc_perf(bm_pid, param->cpu_no);
			if (ret)
				break;

			if (run_fill_buf(param->span, malloc_and_init_memory,
					 memflush, operation, resctrl_val)) {
				fprintf(stderr, "Error-running fill buffer\n");
				ret = -1;
				break;
			}

			sleep(1);
			ret = measure_cache_vals(param, bm_pid);
			if (ret)
				break;
		} else {
			break;
		}
	}

	return ret;
}

/*
 * show_cache_info:	show cache test result information
 * @sum_llc_val:	sum of LLC cache result data
 * @no_of_bits:		number of bits
 * @cache_span:		cache span in bytes for CMT or in lines for CAT
 * @max_diff:		max difference
 * @max_diff_percent:	max difference percentage
 * @num_of_runs:	number of runs
 * @platform:		show test information on this platform
 * @cmt:		CMT test or CAT test
 *
 * Return:		0 on success. non-zero on failure.
 */
int show_cache_info(unsigned long sum_llc_val, int no_of_bits,
		    unsigned long cache_span, unsigned long max_diff,
		    unsigned long max_diff_percent, unsigned long num_of_runs,
		    bool platform, bool cmt)
{
	unsigned long avg_llc_val = 0;
	float diff_percent;
	long avg_diff = 0;
	int ret;

	avg_llc_val = sum_llc_val / (num_of_runs - 1);
	avg_diff = (long)abs(cache_span - avg_llc_val);
	diff_percent = ((float)cache_span - avg_llc_val) / cache_span * 100;

	ret = platform && abs((int)diff_percent) > max_diff_percent &&
	      (cmt ? (abs(avg_diff) > max_diff) : true);

	ksft_print_msg("%s Check cache miss rate within %d%%\n",
		       ret ? "Fail:" : "Pass:", max_diff_percent);

	ksft_print_msg("Percent diff=%d\n", abs((int)diff_percent));
	ksft_print_msg("Number of bits: %d\n", no_of_bits);
	ksft_print_msg("Average LLC val: %lu\n", avg_llc_val);
	ksft_print_msg("Cache span (%s): %lu\n", cmt ? "bytes" : "lines",
		       cache_span);

	return ret;
}<|MERGE_RESOLUTION|>--- conflicted
+++ resolved
@@ -192,11 +192,7 @@
 	/*
 	 * Measure llc occupancy from resctrl.
 	 */
-<<<<<<< HEAD
-	if (!strncmp(param->resctrl_val, CQM_STR, sizeof(CQM_STR))) {
-=======
 	if (!strncmp(param->resctrl_val, CMT_STR, sizeof(CMT_STR))) {
->>>>>>> 07fa30c8
 		ret = get_llc_occu_resctrl(&llc_occu_resc);
 		if (ret < 0)
 			return ret;
