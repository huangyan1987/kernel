// SPDX-License-Identifier: GPL-2.0
#define _GNU_SOURCE
#include <pthread.h>
#include <inttypes.h>
#include <stdio.h>
#include <stdlib.h>
#include <unistd.h>
#include <asm/types.h>
#include <sys/syscall.h>
#include <errno.h>
#include <string.h>
#include <linux/bpf.h>
#include <sys/socket.h>
#include <bpf/bpf.h>
#include <bpf/libbpf.h>
#include <sys/ioctl.h>
#include <linux/rtnetlink.h>
#include <signal.h>
#include <linux/perf_event.h>
#include <linux/err.h>

#include "bpf_rlimit.h"
#include "bpf_util.h"
#include "cgroup_helpers.h"

#include "test_tcpnotify.h"
#include "trace_helpers.h"

#define SOCKET_BUFFER_SIZE (getpagesize() < 8192L ? getpagesize() : 8192L)

pthread_t tid;
int rx_callbacks;

static void dummyfn(void *ctx, int cpu, void *data, __u32 size)
{
	struct tcp_notifier *t = data;

	if (t->type != 0xde || t->subtype != 0xad ||
	    t->source != 0xbe || t->hash != 0xef)
		return;
	rx_callbacks++;
}

void tcp_notifier_poller(struct perf_buffer *pb)
{
	int err;

	while (1) {
		err = perf_buffer__poll(pb, 100);
		if (err < 0 && err != -EINTR) {
			printf("failed perf_buffer__poll: %d\n", err);
			return;
		}
	}
}

static void *poller_thread(void *arg)
{
	struct perf_buffer *pb = arg;

	tcp_notifier_poller(pb);
	return arg;
}

int verify_result(const struct tcpnotify_globals *result)
{
	return (result->ncalls > 0 && result->ncalls == rx_callbacks ? 0 : 1);
}

int main(int argc, char **argv)
{
	const char *file = "test_tcpnotify_kern.o";
	struct bpf_map *perf_map, *global_map;
	struct perf_buffer_opts pb_opts = {};
	struct tcpnotify_globals g = {0};
	struct perf_buffer *pb = NULL;
	const char *cg_path = "/foo";
	int prog_fd, rv, cg_fd = -1;
	int error = EXIT_FAILURE;
	struct bpf_object *obj;
	char test_script[80];
	cpu_set_t cpuset;
	__u32 key = 0;
<<<<<<< HEAD
=======

	libbpf_set_strict_mode(LIBBPF_STRICT_ALL);
>>>>>>> 7d2a07b7

	CPU_ZERO(&cpuset);
	CPU_SET(0, &cpuset);
	pthread_setaffinity_np(pthread_self(), sizeof(cpu_set_t), &cpuset);

	cg_fd = cgroup_setup_and_join(cg_path);
	if (cg_fd < 0)
		goto err;

	if (bpf_prog_load(file, BPF_PROG_TYPE_SOCK_OPS, &obj, &prog_fd)) {
		printf("FAILED: load_bpf_file failed for: %s\n", file);
		goto err;
	}

	rv = bpf_prog_attach(prog_fd, cg_fd, BPF_CGROUP_SOCK_OPS, 0);
	if (rv) {
		printf("FAILED: bpf_prog_attach: %d (%s)\n",
		       error, strerror(errno));
		goto err;
	}

	perf_map = bpf_object__find_map_by_name(obj, "perf_event_map");
	if (!perf_map) {
		printf("FAIL:map '%s' not found\n", "perf_event_map");
		goto err;
	}

	global_map = bpf_object__find_map_by_name(obj, "global_map");
	if (!global_map) {
		printf("FAIL:map '%s' not found\n", "global_map");
		return -1;
	}

	pb_opts.sample_cb = dummyfn;
	pb = perf_buffer__new(bpf_map__fd(perf_map), 8, &pb_opts);
<<<<<<< HEAD
	if (IS_ERR(pb))
=======
	if (!pb)
>>>>>>> 7d2a07b7
		goto err;

	pthread_create(&tid, NULL, poller_thread, pb);

	sprintf(test_script,
		"iptables -A INPUT -p tcp --dport %d -j DROP",
		TESTPORT);
	if (system(test_script)) {
		printf("FAILED: execute command: %s, err %d\n", test_script, -errno);
		goto err;
	}

	sprintf(test_script,
		"nc 127.0.0.1 %d < /etc/passwd > /dev/null 2>&1 ",
		TESTPORT);
	if (system(test_script))
		printf("execute command: %s, err %d\n", test_script, -errno);

	sprintf(test_script,
		"iptables -D INPUT -p tcp --dport %d -j DROP",
		TESTPORT);
	if (system(test_script)) {
		printf("FAILED: execute command: %s, err %d\n", test_script, -errno);
		goto err;
	}

	rv = bpf_map_lookup_elem(bpf_map__fd(global_map), &key, &g);
	if (rv != 0) {
		printf("FAILED: bpf_map_lookup_elem returns %d\n", rv);
		goto err;
	}

	sleep(10);

	if (verify_result(&g)) {
		printf("FAILED: Wrong stats Expected %d calls, got %d\n",
			g.ncalls, rx_callbacks);
		goto err;
	}

	printf("PASSED!\n");
	error = 0;
err:
	bpf_prog_detach(cg_fd, BPF_CGROUP_SOCK_OPS);
	close(cg_fd);
	cleanup_cgroup_environment();
<<<<<<< HEAD
	if (!IS_ERR_OR_NULL(pb))
		perf_buffer__free(pb);
=======
	perf_buffer__free(pb);
>>>>>>> 7d2a07b7
	return error;
}<|MERGE_RESOLUTION|>--- conflicted
+++ resolved
@@ -81,11 +81,8 @@
 	char test_script[80];
 	cpu_set_t cpuset;
 	__u32 key = 0;
-<<<<<<< HEAD
-=======
 
 	libbpf_set_strict_mode(LIBBPF_STRICT_ALL);
->>>>>>> 7d2a07b7
 
 	CPU_ZERO(&cpuset);
 	CPU_SET(0, &cpuset);
@@ -121,11 +118,7 @@
 
 	pb_opts.sample_cb = dummyfn;
 	pb = perf_buffer__new(bpf_map__fd(perf_map), 8, &pb_opts);
-<<<<<<< HEAD
-	if (IS_ERR(pb))
-=======
 	if (!pb)
->>>>>>> 7d2a07b7
 		goto err;
 
 	pthread_create(&tid, NULL, poller_thread, pb);
@@ -172,11 +165,6 @@
 	bpf_prog_detach(cg_fd, BPF_CGROUP_SOCK_OPS);
 	close(cg_fd);
 	cleanup_cgroup_environment();
-<<<<<<< HEAD
-	if (!IS_ERR_OR_NULL(pb))
-		perf_buffer__free(pb);
-=======
 	perf_buffer__free(pb);
->>>>>>> 7d2a07b7
 	return error;
 }