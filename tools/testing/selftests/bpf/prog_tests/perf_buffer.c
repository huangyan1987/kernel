--- conflicted
+++ resolved
@@ -4,11 +4,7 @@
 #include <sched.h>
 #include <sys/socket.h>
 #include <test_progs.h>
-<<<<<<< HEAD
-#include "libbpf_internal.h"
-=======
 #include "bpf/libbpf_internal.h"
->>>>>>> 7117be3f
 
 static void on_sample(void *ctx, int cpu, void *data, __u32 size)
 {
