--- conflicted
+++ resolved
@@ -1,8 +1,6 @@
 // SPDX-License-Identifier: GPL-2.0
 #include <test_progs.h>
 #include "test_attach_probe.skel.h"
-<<<<<<< HEAD
-=======
 
 #if defined(__powerpc64__) && defined(_CALL_ELF) && _CALL_ELF == 2
 
@@ -41,7 +39,6 @@
 #else
 #define get_offset(addr, base) (addr - base)
 #endif
->>>>>>> 7d2a07b7
 
 ssize_t get_base_addr() {
 	size_t start, offset;
@@ -88,24 +85,14 @@
 	kprobe_link = bpf_program__attach_kprobe(skel->progs.handle_kprobe,
 						 false /* retprobe */,
 						 SYS_NANOSLEEP_KPROBE_NAME);
-<<<<<<< HEAD
-	if (CHECK(IS_ERR(kprobe_link), "attach_kprobe",
-		  "err %ld\n", PTR_ERR(kprobe_link)))
-=======
 	if (!ASSERT_OK_PTR(kprobe_link, "attach_kprobe"))
->>>>>>> 7d2a07b7
 		goto cleanup;
 	skel->links.handle_kprobe = kprobe_link;
 
 	kretprobe_link = bpf_program__attach_kprobe(skel->progs.handle_kretprobe,
 						    true /* retprobe */,
 						    SYS_NANOSLEEP_KPROBE_NAME);
-<<<<<<< HEAD
-	if (CHECK(IS_ERR(kretprobe_link), "attach_kretprobe",
-		  "err %ld\n", PTR_ERR(kretprobe_link)))
-=======
 	if (!ASSERT_OK_PTR(kretprobe_link, "attach_kretprobe"))
->>>>>>> 7d2a07b7
 		goto cleanup;
 	skel->links.handle_kretprobe = kretprobe_link;
 
@@ -114,12 +101,7 @@
 						 0 /* self pid */,
 						 "/proc/self/exe",
 						 uprobe_offset);
-<<<<<<< HEAD
-	if (CHECK(IS_ERR(uprobe_link), "attach_uprobe",
-		  "err %ld\n", PTR_ERR(uprobe_link)))
-=======
 	if (!ASSERT_OK_PTR(uprobe_link, "attach_uprobe"))
->>>>>>> 7d2a07b7
 		goto cleanup;
 	skel->links.handle_uprobe = uprobe_link;
 
@@ -128,12 +110,7 @@
 						    -1 /* any pid */,
 						    "/proc/self/exe",
 						    uprobe_offset);
-<<<<<<< HEAD
-	if (CHECK(IS_ERR(uretprobe_link), "attach_uretprobe",
-		  "err %ld\n", PTR_ERR(uretprobe_link)))
-=======
 	if (!ASSERT_OK_PTR(uretprobe_link, "attach_uretprobe"))
->>>>>>> 7d2a07b7
 		goto cleanup;
 	skel->links.handle_uretprobe = uretprobe_link;
 
