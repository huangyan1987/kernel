// SPDX-License-Identifier: GPL-2.0
// Copyright (c) 2017 Facebook
#include <stddef.h>
#include <stdbool.h>
#include <string.h>
#include <linux/pkt_cls.h>
#include <linux/bpf.h>
#include <linux/in.h>
#include <linux/if_ether.h>
#include <linux/ip.h>
#include <linux/ipv6.h>
#include <linux/icmp.h>
#include <linux/icmpv6.h>
#include <linux/tcp.h>
#include <linux/udp.h>
#include <bpf/bpf_helpers.h>
#include <bpf/bpf_endian.h>

static __always_inline __u32 rol32(__u32 word, unsigned int shift)
{
	return (word << shift) | (word >> ((-shift) & 31));
}

/* copy paste of jhash from kernel sources to make sure llvm
 * can compile it into valid sequence of bpf instructions
 */
#define __jhash_mix(a, b, c)			\
{						\
	a -= c;  a ^= rol32(c, 4);  c += b;	\
	b -= a;  b ^= rol32(a, 6);  a += c;	\
	c -= b;  c ^= rol32(b, 8);  b += a;	\
	a -= c;  a ^= rol32(c, 16); c += b;	\
	b -= a;  b ^= rol32(a, 19); a += c;	\
	c -= b;  c ^= rol32(b, 4);  b += a;	\
}

#define __jhash_final(a, b, c)			\
{						\
	c ^= b; c -= rol32(b, 14);		\
	a ^= c; a -= rol32(c, 11);		\
	b ^= a; b -= rol32(a, 25);		\
	c ^= b; c -= rol32(b, 16);		\
	a ^= c; a -= rol32(c, 4);		\
	b ^= a; b -= rol32(a, 14);		\
	c ^= b; c -= rol32(b, 24);		\
}

#define JHASH_INITVAL		0xdeadbeef

typedef unsigned int u32;

static __noinline
u32 jhash(const void *key, u32 length, u32 initval)
{
	u32 a, b, c;
	const unsigned char *k = key;

	a = b = c = JHASH_INITVAL + length + initval;

	while (length > 12) {
		a += *(u32 *)(k);
		b += *(u32 *)(k + 4);
		c += *(u32 *)(k + 8);
		__jhash_mix(a, b, c);
		length -= 12;
		k += 12;
	}
	switch (length) {
	case 12: c += (u32)k[11]<<24;
	case 11: c += (u32)k[10]<<16;
	case 10: c += (u32)k[9]<<8;
	case 9:  c += k[8];
	case 8:  b += (u32)k[7]<<24;
	case 7:  b += (u32)k[6]<<16;
	case 6:  b += (u32)k[5]<<8;
	case 5:  b += k[4];
	case 4:  a += (u32)k[3]<<24;
	case 3:  a += (u32)k[2]<<16;
	case 2:  a += (u32)k[1]<<8;
	case 1:  a += k[0];
		 __jhash_final(a, b, c);
	case 0: /* Nothing left to add */
		break;
	}

	return c;
}

<<<<<<< HEAD
__attribute__ ((noinline))
=======
__noinline
>>>>>>> 7d2a07b7
u32 __jhash_nwords(u32 a, u32 b, u32 c, u32 initval)
{
	a += initval;
	b += initval;
	c += initval;
	__jhash_final(a, b, c);
	return c;
}

<<<<<<< HEAD
__attribute__ ((noinline))
=======
__noinline
>>>>>>> 7d2a07b7
u32 jhash_2words(u32 a, u32 b, u32 initval)
{
	return __jhash_nwords(a, b, 0, initval + JHASH_INITVAL + (2 << 2));
}

struct flow_key {
	union {
		__be32 src;
		__be32 srcv6[4];
	};
	union {
		__be32 dst;
		__be32 dstv6[4];
	};
	union {
		__u32 ports;
		__u16 port16[2];
	};
	__u8 proto;
};

struct packet_description {
	struct flow_key flow;
	__u8 flags;
};

struct ctl_value {
	union {
		__u64 value;
		__u32 ifindex;
		__u8 mac[6];
	};
};

struct vip_definition {
	union {
		__be32 vip;
		__be32 vipv6[4];
	};
	__u16 port;
	__u16 family;
	__u8 proto;
};

struct vip_meta {
	__u32 flags;
	__u32 vip_num;
};

struct real_pos_lru {
	__u32 pos;
	__u64 atime;
};

struct real_definition {
	union {
		__be32 dst;
		__be32 dstv6[4];
	};
	__u8 flags;
};

struct lb_stats {
	__u64 v2;
	__u64 v1;
};

struct {
	__uint(type, BPF_MAP_TYPE_HASH);
	__uint(max_entries, 512);
	__type(key, struct vip_definition);
	__type(value, struct vip_meta);
} vip_map SEC(".maps");

struct {
	__uint(type, BPF_MAP_TYPE_LRU_HASH);
	__uint(max_entries, 300);
	__uint(map_flags, 1U << 1);
	__type(key, struct flow_key);
	__type(value, struct real_pos_lru);
} lru_cache SEC(".maps");

struct {
	__uint(type, BPF_MAP_TYPE_ARRAY);
	__uint(max_entries, 12 * 655);
	__type(key, __u32);
	__type(value, __u32);
} ch_rings SEC(".maps");

struct {
	__uint(type, BPF_MAP_TYPE_ARRAY);
	__uint(max_entries, 40);
	__type(key, __u32);
	__type(value, struct real_definition);
} reals SEC(".maps");

struct {
	__uint(type, BPF_MAP_TYPE_PERCPU_ARRAY);
	__uint(max_entries, 515);
	__type(key, __u32);
	__type(value, struct lb_stats);
} stats SEC(".maps");

struct {
	__uint(type, BPF_MAP_TYPE_ARRAY);
	__uint(max_entries, 16);
	__type(key, __u32);
	__type(value, struct ctl_value);
} ctl_array SEC(".maps");

struct eth_hdr {
	unsigned char eth_dest[6];
	unsigned char eth_source[6];
	unsigned short eth_proto;
};

static __noinline __u64 calc_offset(bool is_ipv6, bool is_icmp)
{
	__u64 off = sizeof(struct eth_hdr);
	if (is_ipv6) {
		off += sizeof(struct ipv6hdr);
		if (is_icmp)
			off += sizeof(struct icmp6hdr) + sizeof(struct ipv6hdr);
	} else {
		off += sizeof(struct iphdr);
		if (is_icmp)
			off += sizeof(struct icmphdr) + sizeof(struct iphdr);
	}
	return off;
}

static __attribute__ ((noinline))
bool parse_udp(void *data, void *data_end,
	       bool is_ipv6, struct packet_description *pckt)
{

	bool is_icmp = !((pckt->flags & (1 << 0)) == 0);
	__u64 off = calc_offset(is_ipv6, is_icmp);
	struct udphdr *udp;
	udp = data + off;

	if (udp + 1 > data_end)
		return 0;
	if (!is_icmp) {
		pckt->flow.port16[0] = udp->source;
		pckt->flow.port16[1] = udp->dest;
	} else {
		pckt->flow.port16[0] = udp->dest;
		pckt->flow.port16[1] = udp->source;
	}
	return 1;
}

static __attribute__ ((noinline))
bool parse_tcp(void *data, void *data_end,
	       bool is_ipv6, struct packet_description *pckt)
{

	bool is_icmp = !((pckt->flags & (1 << 0)) == 0);
	__u64 off = calc_offset(is_ipv6, is_icmp);
	struct tcphdr *tcp;

	tcp = data + off;
	if (tcp + 1 > data_end)
		return 0;
	if (tcp->syn)
		pckt->flags |= (1 << 1);
	if (!is_icmp) {
		pckt->flow.port16[0] = tcp->source;
		pckt->flow.port16[1] = tcp->dest;
	} else {
		pckt->flow.port16[0] = tcp->dest;
		pckt->flow.port16[1] = tcp->source;
	}
	return 1;
}

static __attribute__ ((noinline))
bool encap_v6(struct xdp_md *xdp, struct ctl_value *cval,
	      struct packet_description *pckt,
	      struct real_definition *dst, __u32 pkt_bytes)
{
	struct eth_hdr *new_eth;
	struct eth_hdr *old_eth;
	struct ipv6hdr *ip6h;
	__u32 ip_suffix;
	void *data_end;
	void *data;

	if (bpf_xdp_adjust_head(xdp, 0 - (int)sizeof(struct ipv6hdr)))
		return 0;
	data = (void *)(long)xdp->data;
	data_end = (void *)(long)xdp->data_end;
	new_eth = data;
	ip6h = data + sizeof(struct eth_hdr);
	old_eth = data + sizeof(struct ipv6hdr);
	if (new_eth + 1 > data_end ||
	    old_eth + 1 > data_end || ip6h + 1 > data_end)
		return 0;
	memcpy(new_eth->eth_dest, cval->mac, 6);
	memcpy(new_eth->eth_source, old_eth->eth_dest, 6);
	new_eth->eth_proto = 56710;
	ip6h->version = 6;
	ip6h->priority = 0;
	memset(ip6h->flow_lbl, 0, sizeof(ip6h->flow_lbl));

	ip6h->nexthdr = IPPROTO_IPV6;
	ip_suffix = pckt->flow.srcv6[3] ^ pckt->flow.port16[0];
	ip6h->payload_len =
	    bpf_htons(pkt_bytes + sizeof(struct ipv6hdr));
	ip6h->hop_limit = 4;

	ip6h->saddr.in6_u.u6_addr32[0] = 1;
	ip6h->saddr.in6_u.u6_addr32[1] = 2;
	ip6h->saddr.in6_u.u6_addr32[2] = 3;
	ip6h->saddr.in6_u.u6_addr32[3] = ip_suffix;
	memcpy(ip6h->daddr.in6_u.u6_addr32, dst->dstv6, 16);
	return 1;
}

static __attribute__ ((noinline))
bool encap_v4(struct xdp_md *xdp, struct ctl_value *cval,
	      struct packet_description *pckt,
	      struct real_definition *dst, __u32 pkt_bytes)
{

	__u32 ip_suffix = bpf_ntohs(pckt->flow.port16[0]);
	struct eth_hdr *new_eth;
	struct eth_hdr *old_eth;
	__u16 *next_iph_u16;
	struct iphdr *iph;
	__u32 csum = 0;
	void *data_end;
	void *data;

	ip_suffix <<= 15;
	ip_suffix ^= pckt->flow.src;
	if (bpf_xdp_adjust_head(xdp, 0 - (int)sizeof(struct iphdr)))
		return 0;
	data = (void *)(long)xdp->data;
	data_end = (void *)(long)xdp->data_end;
	new_eth = data;
	iph = data + sizeof(struct eth_hdr);
	old_eth = data + sizeof(struct iphdr);
	if (new_eth + 1 > data_end ||
	    old_eth + 1 > data_end || iph + 1 > data_end)
		return 0;
	memcpy(new_eth->eth_dest, cval->mac, 6);
	memcpy(new_eth->eth_source, old_eth->eth_dest, 6);
	new_eth->eth_proto = 8;
	iph->version = 4;
	iph->ihl = 5;
	iph->frag_off = 0;
	iph->protocol = IPPROTO_IPIP;
	iph->check = 0;
	iph->tos = 1;
	iph->tot_len = bpf_htons(pkt_bytes + sizeof(struct iphdr));
	/* don't update iph->daddr, since it will overwrite old eth_proto
	 * and multiple iterations of bpf_prog_run() will fail
	 */

	iph->saddr = ((0xFFFF0000 & ip_suffix) | 4268) ^ dst->dst;
	iph->ttl = 4;

	next_iph_u16 = (__u16 *) iph;
#pragma clang loop unroll(full)
	for (int i = 0; i < sizeof(struct iphdr) >> 1; i++)
		csum += *next_iph_u16++;
	iph->check = ~((csum & 0xffff) + (csum >> 16));
	if (bpf_xdp_adjust_head(xdp, (int)sizeof(struct iphdr)))
		return 0;
	return 1;
}

static __attribute__ ((noinline))
bool decap_v6(struct xdp_md *xdp, void **data, void **data_end, bool inner_v4)
{
	struct eth_hdr *new_eth;
	struct eth_hdr *old_eth;

	old_eth = *data;
	new_eth = *data + sizeof(struct ipv6hdr);
	memcpy(new_eth->eth_source, old_eth->eth_source, 6);
	memcpy(new_eth->eth_dest, old_eth->eth_dest, 6);
	if (inner_v4)
		new_eth->eth_proto = 8;
	else
		new_eth->eth_proto = 56710;
	if (bpf_xdp_adjust_head(xdp, (int)sizeof(struct ipv6hdr)))
		return 0;
	*data = (void *)(long)xdp->data;
	*data_end = (void *)(long)xdp->data_end;
	return 1;
}

static __attribute__ ((noinline))
bool decap_v4(struct xdp_md *xdp, void **data, void **data_end)
{
	struct eth_hdr *new_eth;
	struct eth_hdr *old_eth;

	old_eth = *data;
	new_eth = *data + sizeof(struct iphdr);
	memcpy(new_eth->eth_source, old_eth->eth_source, 6);
	memcpy(new_eth->eth_dest, old_eth->eth_dest, 6);
	new_eth->eth_proto = 8;
	if (bpf_xdp_adjust_head(xdp, (int)sizeof(struct iphdr)))
		return 0;
	*data = (void *)(long)xdp->data;
	*data_end = (void *)(long)xdp->data_end;
	return 1;
}

static __attribute__ ((noinline))
int swap_mac_and_send(void *data, void *data_end)
{
	unsigned char tmp_mac[6];
	struct eth_hdr *eth;

	eth = data;
	memcpy(tmp_mac, eth->eth_source, 6);
	memcpy(eth->eth_source, eth->eth_dest, 6);
	memcpy(eth->eth_dest, tmp_mac, 6);
	return XDP_TX;
}

static __attribute__ ((noinline))
int send_icmp_reply(void *data, void *data_end)
{
	struct icmphdr *icmp_hdr;
	__u16 *next_iph_u16;
	__u32 tmp_addr = 0;
	struct iphdr *iph;
	__u32 csum1 = 0;
	__u32 csum = 0;
	__u64 off = 0;

	if (data + sizeof(struct eth_hdr)
	     + sizeof(struct iphdr) + sizeof(struct icmphdr) > data_end)
		return XDP_DROP;
	off += sizeof(struct eth_hdr);
	iph = data + off;
	off += sizeof(struct iphdr);
	icmp_hdr = data + off;
	icmp_hdr->type = 0;
	icmp_hdr->checksum += 0x0007;
	iph->ttl = 4;
	tmp_addr = iph->daddr;
	iph->daddr = iph->saddr;
	iph->saddr = tmp_addr;
	iph->check = 0;
	next_iph_u16 = (__u16 *) iph;
#pragma clang loop unroll(full)
	for (int i = 0; i < sizeof(struct iphdr) >> 1; i++)
		csum += *next_iph_u16++;
	iph->check = ~((csum & 0xffff) + (csum >> 16));
	return swap_mac_and_send(data, data_end);
}

static __attribute__ ((noinline))
int send_icmp6_reply(void *data, void *data_end)
{
	struct icmp6hdr *icmp_hdr;
	struct ipv6hdr *ip6h;
	__be32 tmp_addr[4];
	__u64 off = 0;

	if (data + sizeof(struct eth_hdr)
	     + sizeof(struct ipv6hdr) + sizeof(struct icmp6hdr) > data_end)
		return XDP_DROP;
	off += sizeof(struct eth_hdr);
	ip6h = data + off;
	off += sizeof(struct ipv6hdr);
	icmp_hdr = data + off;
	icmp_hdr->icmp6_type = 129;
	icmp_hdr->icmp6_cksum -= 0x0001;
	ip6h->hop_limit = 4;
	memcpy(tmp_addr, ip6h->saddr.in6_u.u6_addr32, 16);
	memcpy(ip6h->saddr.in6_u.u6_addr32, ip6h->daddr.in6_u.u6_addr32, 16);
	memcpy(ip6h->daddr.in6_u.u6_addr32, tmp_addr, 16);
	return swap_mac_and_send(data, data_end);
}

static __attribute__ ((noinline))
int parse_icmpv6(void *data, void *data_end, __u64 off,
		 struct packet_description *pckt)
{
	struct icmp6hdr *icmp_hdr;
	struct ipv6hdr *ip6h;

	icmp_hdr = data + off;
	if (icmp_hdr + 1 > data_end)
		return XDP_DROP;
	if (icmp_hdr->icmp6_type == 128)
		return send_icmp6_reply(data, data_end);
	if (icmp_hdr->icmp6_type != 3)
		return XDP_PASS;
	off += sizeof(struct icmp6hdr);
	ip6h = data + off;
	if (ip6h + 1 > data_end)
		return XDP_DROP;
	pckt->flow.proto = ip6h->nexthdr;
	pckt->flags |= (1 << 0);
	memcpy(pckt->flow.srcv6, ip6h->daddr.in6_u.u6_addr32, 16);
	memcpy(pckt->flow.dstv6, ip6h->saddr.in6_u.u6_addr32, 16);
	return -1;
}

static __attribute__ ((noinline))
int parse_icmp(void *data, void *data_end, __u64 off,
	       struct packet_description *pckt)
{
	struct icmphdr *icmp_hdr;
	struct iphdr *iph;

	icmp_hdr = data + off;
	if (icmp_hdr + 1 > data_end)
		return XDP_DROP;
	if (icmp_hdr->type == 8)
		return send_icmp_reply(data, data_end);
	if ((icmp_hdr->type != 3) || (icmp_hdr->code != 4))
		return XDP_PASS;
	off += sizeof(struct icmphdr);
	iph = data + off;
	if (iph + 1 > data_end)
		return XDP_DROP;
	if (iph->ihl != 5)
		return XDP_DROP;
	pckt->flow.proto = iph->protocol;
	pckt->flags |= (1 << 0);
	pckt->flow.src = iph->daddr;
	pckt->flow.dst = iph->saddr;
	return -1;
}

static __attribute__ ((noinline))
__u32 get_packet_hash(struct packet_description *pckt,
		      bool hash_16bytes)
{
	if (hash_16bytes)
		return jhash_2words(jhash(pckt->flow.srcv6, 16, 12),
				    pckt->flow.ports, 24);
	else
		return jhash_2words(pckt->flow.src, pckt->flow.ports,
				    24);
}

__attribute__ ((noinline))
static bool get_packet_dst(struct real_definition **real,
			   struct packet_description *pckt,
			   struct vip_meta *vip_info,
			   bool is_ipv6, void *lru_map)
{
	struct real_pos_lru new_dst_lru = { };
	bool hash_16bytes = is_ipv6;
	__u32 *real_pos, hash, key;
	__u64 cur_time;

	if (vip_info->flags & (1 << 2))
		hash_16bytes = 1;
	if (vip_info->flags & (1 << 3)) {
		pckt->flow.port16[0] = pckt->flow.port16[1];
		memset(pckt->flow.srcv6, 0, 16);
	}
	hash = get_packet_hash(pckt, hash_16bytes);
	if (hash != 0x358459b7 /* jhash of ipv4 packet */  &&
	    hash != 0x2f4bc6bb /* jhash of ipv6 packet */)
		return 0;
	key = 2 * vip_info->vip_num + hash % 2;
	real_pos = bpf_map_lookup_elem(&ch_rings, &key);
	if (!real_pos)
		return 0;
	key = *real_pos;
	*real = bpf_map_lookup_elem(&reals, &key);
	if (!(*real))
		return 0;
	if (!(vip_info->flags & (1 << 1))) {
		__u32 conn_rate_key = 512 + 2;
		struct lb_stats *conn_rate_stats =
		    bpf_map_lookup_elem(&stats, &conn_rate_key);

		if (!conn_rate_stats)
			return 1;
		cur_time = bpf_ktime_get_ns();
		if ((cur_time - conn_rate_stats->v2) >> 32 > 0xffFFFF) {
			conn_rate_stats->v1 = 1;
			conn_rate_stats->v2 = cur_time;
		} else {
			conn_rate_stats->v1 += 1;
			if (conn_rate_stats->v1 >= 1)
				return 1;
		}
		if (pckt->flow.proto == IPPROTO_UDP)
			new_dst_lru.atime = cur_time;
		new_dst_lru.pos = key;
		bpf_map_update_elem(lru_map, &pckt->flow, &new_dst_lru, 0);
	}
	return 1;
}

__attribute__ ((noinline))
static void connection_table_lookup(struct real_definition **real,
				    struct packet_description *pckt,
				    void *lru_map)
{

	struct real_pos_lru *dst_lru;
	__u64 cur_time;
	__u32 key;

	dst_lru = bpf_map_lookup_elem(lru_map, &pckt->flow);
	if (!dst_lru)
		return;
	if (pckt->flow.proto == IPPROTO_UDP) {
		cur_time = bpf_ktime_get_ns();
		if (cur_time - dst_lru->atime > 300000)
			return;
		dst_lru->atime = cur_time;
	}
	key = dst_lru->pos;
	*real = bpf_map_lookup_elem(&reals, &key);
}

/* don't believe your eyes!
 * below function has 6 arguments whereas bpf and llvm allow maximum of 5
 * but since it's _static_ llvm can optimize one argument away
 */
__attribute__ ((noinline))
static int process_l3_headers_v6(struct packet_description *pckt,
				 __u8 *protocol, __u64 off,
				 __u16 *pkt_bytes, void *data,
				 void *data_end)
{
	struct ipv6hdr *ip6h;
	__u64 iph_len;
	int action;

	ip6h = data + off;
	if (ip6h + 1 > data_end)
		return XDP_DROP;
	iph_len = sizeof(struct ipv6hdr);
	*protocol = ip6h->nexthdr;
	pckt->flow.proto = *protocol;
	*pkt_bytes = bpf_ntohs(ip6h->payload_len);
	off += iph_len;
	if (*protocol == 45) {
		return XDP_DROP;
	} else if (*protocol == 59) {
		action = parse_icmpv6(data, data_end, off, pckt);
		if (action >= 0)
			return action;
	} else {
		memcpy(pckt->flow.srcv6, ip6h->saddr.in6_u.u6_addr32, 16);
		memcpy(pckt->flow.dstv6, ip6h->daddr.in6_u.u6_addr32, 16);
	}
	return -1;
}

__attribute__ ((noinline))
static int process_l3_headers_v4(struct packet_description *pckt,
				 __u8 *protocol, __u64 off,
				 __u16 *pkt_bytes, void *data,
				 void *data_end)
{
	struct iphdr *iph;
	__u64 iph_len;
	int action;

	iph = data + off;
	if (iph + 1 > data_end)
		return XDP_DROP;
	if (iph->ihl != 5)
		return XDP_DROP;
	*protocol = iph->protocol;
	pckt->flow.proto = *protocol;
	*pkt_bytes = bpf_ntohs(iph->tot_len);
	off += 20;
	if (iph->frag_off & 65343)
		return XDP_DROP;
	if (*protocol == IPPROTO_ICMP) {
		action = parse_icmp(data, data_end, off, pckt);
		if (action >= 0)
			return action;
	} else {
		pckt->flow.src = iph->saddr;
		pckt->flow.dst = iph->daddr;
	}
	return -1;
}

__attribute__ ((noinline))
static int process_packet(void *data, __u64 off, void *data_end,
			  bool is_ipv6, struct xdp_md *xdp)
{

	struct real_definition *dst = NULL;
	struct packet_description pckt = { };
	struct vip_definition vip = { };
	struct lb_stats *data_stats;
	struct eth_hdr *eth = data;
	void *lru_map = &lru_cache;
	struct vip_meta *vip_info;
	__u32 lru_stats_key = 513;
	__u32 mac_addr_pos = 0;
	__u32 stats_key = 512;
	struct ctl_value *cval;
	__u16 pkt_bytes;
	__u64 iph_len;
	__u8 protocol;
	__u32 vip_num;
	int action;

	if (is_ipv6)
		action = process_l3_headers_v6(&pckt, &protocol, off,
					       &pkt_bytes, data, data_end);
	else
		action = process_l3_headers_v4(&pckt, &protocol, off,
					       &pkt_bytes, data, data_end);
	if (action >= 0)
		return action;
	protocol = pckt.flow.proto;
	if (protocol == IPPROTO_TCP) {
		if (!parse_tcp(data, data_end, is_ipv6, &pckt))
			return XDP_DROP;
	} else if (protocol == IPPROTO_UDP) {
		if (!parse_udp(data, data_end, is_ipv6, &pckt))
			return XDP_DROP;
	} else {
		return XDP_TX;
	}

	if (is_ipv6)
		memcpy(vip.vipv6, pckt.flow.dstv6, 16);
	else
		vip.vip = pckt.flow.dst;
	vip.port = pckt.flow.port16[1];
	vip.proto = pckt.flow.proto;
	vip_info = bpf_map_lookup_elem(&vip_map, &vip);
	if (!vip_info) {
		vip.port = 0;
		vip_info = bpf_map_lookup_elem(&vip_map, &vip);
		if (!vip_info)
			return XDP_PASS;
		if (!(vip_info->flags & (1 << 4)))
			pckt.flow.port16[1] = 0;
	}
	if (data_end - data > 1400)
		return XDP_DROP;
	data_stats = bpf_map_lookup_elem(&stats, &stats_key);
	if (!data_stats)
		return XDP_DROP;
	data_stats->v1 += 1;
	if (!dst) {
		if (vip_info->flags & (1 << 0))
			pckt.flow.port16[0] = 0;
		if (!(pckt.flags & (1 << 1)) && !(vip_info->flags & (1 << 1)))
			connection_table_lookup(&dst, &pckt, lru_map);
		if (dst)
			goto out;
		if (pckt.flow.proto == IPPROTO_TCP) {
			struct lb_stats *lru_stats =
			    bpf_map_lookup_elem(&stats, &lru_stats_key);

			if (!lru_stats)
				return XDP_DROP;
			if (pckt.flags & (1 << 1))
				lru_stats->v1 += 1;
			else
				lru_stats->v2 += 1;
		}
		if (!get_packet_dst(&dst, &pckt, vip_info, is_ipv6, lru_map))
			return XDP_DROP;
		data_stats->v2 += 1;
	}
out:
	cval = bpf_map_lookup_elem(&ctl_array, &mac_addr_pos);
	if (!cval)
		return XDP_DROP;
	if (dst->flags & (1 << 0)) {
		if (!encap_v6(xdp, cval, &pckt, dst, pkt_bytes))
			return XDP_DROP;
	} else {
		if (!encap_v4(xdp, cval, &pckt, dst, pkt_bytes))
			return XDP_DROP;
	}
	vip_num = vip_info->vip_num;
	data_stats = bpf_map_lookup_elem(&stats, &vip_num);
	if (!data_stats)
		return XDP_DROP;
	data_stats->v1 += 1;
	data_stats->v2 += pkt_bytes;

	data = (void *)(long)xdp->data;
	data_end = (void *)(long)xdp->data_end;
	if (data + 4 > data_end)
		return XDP_DROP;
	*(u32 *)data = dst->dst;
	return XDP_DROP;
}

SEC("xdp-test-v4")
int balancer_ingress_v4(struct xdp_md *ctx)
{
	void *data = (void *)(long)ctx->data;
	void *data_end = (void *)(long)ctx->data_end;
	struct eth_hdr *eth = data;
	__u32 eth_proto;
	__u32 nh_off;

	nh_off = sizeof(struct eth_hdr);
	if (data + nh_off > data_end)
		return XDP_DROP;
	eth_proto = bpf_ntohs(eth->eth_proto);
	if (eth_proto == ETH_P_IP)
		return process_packet(data, nh_off, data_end, 0, ctx);
	else
		return XDP_DROP;
}

SEC("xdp-test-v6")
int balancer_ingress_v6(struct xdp_md *ctx)
{
	void *data = (void *)(long)ctx->data;
	void *data_end = (void *)(long)ctx->data_end;
	struct eth_hdr *eth = data;
	__u32 eth_proto;
	__u32 nh_off;

	nh_off = sizeof(struct eth_hdr);
	if (data + nh_off > data_end)
		return XDP_DROP;
	eth_proto = bpf_ntohs(eth->eth_proto);
	if (eth_proto == ETH_P_IPV6)
		return process_packet(data, nh_off, data_end, 1, ctx);
	else
		return XDP_DROP;
}

char _license[] SEC("license") = "GPL";<|MERGE_RESOLUTION|>--- conflicted
+++ resolved
@@ -86,11 +86,7 @@
 	return c;
 }
 
-<<<<<<< HEAD
-__attribute__ ((noinline))
-=======
 __noinline
->>>>>>> 7d2a07b7
 u32 __jhash_nwords(u32 a, u32 b, u32 c, u32 initval)
 {
 	a += initval;
@@ -100,11 +96,7 @@
 	return c;
 }
 
-<<<<<<< HEAD
-__attribute__ ((noinline))
-=======
 __noinline
->>>>>>> 7d2a07b7
 u32 jhash_2words(u32 a, u32 b, u32 initval)
 {
 	return __jhash_nwords(a, b, 0, initval + JHASH_INITVAL + (2 << 2));
