--- conflicted
+++ resolved
@@ -79,8 +79,6 @@
 	return skb->ifindex * val * var;
 }
 
-<<<<<<< HEAD
-=======
 __attribute__ ((noinline))
 int test_pkt_write_access_subprog(struct __sk_buff *skb, __u32 off)
 {
@@ -99,7 +97,6 @@
 	return 0;
 }
 
->>>>>>> 7d2a07b7
 SEC("classifier/test_pkt_access")
 int test_pkt_access(struct __sk_buff *skb)
 {
