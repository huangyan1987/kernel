--- conflicted
+++ resolved
@@ -12,10 +12,7 @@
 #include <linux/tcp.h>
 #include <bpf/bpf_helpers.h>
 #include <bpf/bpf_endian.h>
-<<<<<<< HEAD
-=======
 #include "bpf_tcp_helpers.h"
->>>>>>> 7d2a07b7
 #include "test_tcpbpf.h"
 
 struct tcpbpf_globals global = {};
@@ -152,13 +149,7 @@
 				global.bytes_received = skops->bytes_received;
 				global.bytes_acked = skops->bytes_acked;
 			}
-<<<<<<< HEAD
-			g.num_close_events++;
-			bpf_map_update_elem(&global_map, &key, &g,
-					    BPF_ANY);
-=======
 			global.num_close_events++;
->>>>>>> 7d2a07b7
 		}
 		break;
 	case BPF_SOCK_OPS_TCP_LISTEN_CB:
