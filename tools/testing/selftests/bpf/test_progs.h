/* SPDX-License-Identifier: GPL-2.0 */
#include <stdio.h>
#include <unistd.h>
#include <errno.h>
#include <string.h>
#include <assert.h>
#include <stdlib.h>
#include <stdarg.h>
#include <time.h>
#include <signal.h>

#include <linux/types.h>
typedef __u16 __sum16;
#include <arpa/inet.h>
#include <linux/if_ether.h>
#include <linux/if_packet.h>
#include <linux/ip.h>
#include <linux/ipv6.h>
<<<<<<< HEAD
#include <netinet/tcp.h>
=======
>>>>>>> 7d2a07b7
#include <linux/filter.h>
#include <linux/perf_event.h>
#include <linux/socket.h>
#include <linux/unistd.h>

#include <sys/ioctl.h>
#include <sys/wait.h>
#include <sys/types.h>
#include <sys/time.h>
#include <fcntl.h>
#include <pthread.h>
#include <linux/bpf.h>
#include <linux/err.h>
#include <bpf/bpf.h>
#include <bpf/libbpf.h>

#include "test_iptunnel_common.h"
#include "bpf_util.h"
#include <bpf/bpf_endian.h>
#include "trace_helpers.h"
#include "testing_helpers.h"
#include "flow_dissector_load.h"

enum verbosity {
	VERBOSE_NONE,
	VERBOSE_NORMAL,
	VERBOSE_VERY,
	VERBOSE_SUPER,
};

struct str_set {
	const char **strs;
	int cnt;
};

struct test_selector {
	struct str_set whitelist;
	struct str_set blacklist;
	bool *num_set;
	int num_set_len;
};

struct test_env {
	struct test_selector test_selector;
	struct test_selector subtest_selector;
	bool verifier_stats;
	enum verbosity verbosity;

	bool jit_enabled;
<<<<<<< HEAD
=======
	bool has_testmod;
>>>>>>> 7d2a07b7
	bool get_test_cnt;
	bool list_test_names;

	struct prog_test_def *test;
	FILE *stdout;
	FILE *stderr;
	char *log_buf;
	size_t log_cnt;
	int nr_cpus;

	int succ_cnt; /* successful tests */
	int sub_succ_cnt; /* successful sub-tests */
	int fail_cnt; /* total failed tests + sub-tests */
	int skip_cnt; /* skipped tests */

	int saved_netns_fd;
};

extern struct test_env env;

extern void test__force_log();
extern bool test__start_subtest(const char *name);
extern void test__skip(void);
extern void test__fail(void);
extern int test__join_cgroup(const char *path);

#define PRINT_FAIL(format...)                                                  \
	({                                                                     \
		test__fail();                                                  \
		fprintf(stdout, "%s:FAIL:%d ", __func__, __LINE__);            \
		fprintf(stdout, ##format);                                     \
	})

#define _CHECK(condition, tag, duration, format...) ({			\
	int __ret = !!(condition);					\
	int __save_errno = errno;					\
	if (__ret) {							\
		test__fail();						\
		fprintf(stdout, "%s:FAIL:%s ", __func__, tag);		\
		fprintf(stdout, ##format);				\
	} else {							\
		fprintf(stdout, "%s:PASS:%s %d nsec\n",			\
		       __func__, tag, duration);			\
<<<<<<< HEAD
	}								\
	errno = __save_errno;						\
	__ret;								\
})

#define CHECK_FAIL(condition) ({					\
	int __ret = !!(condition);					\
	int __save_errno = errno;					\
	if (__ret) {							\
		test__fail();						\
		fprintf(stdout, "%s:FAIL:%d\n", __func__, __LINE__);	\
	}								\
	errno = __save_errno;						\
=======
	}								\
	errno = __save_errno;						\
	__ret;								\
})

#define CHECK_FAIL(condition) ({					\
	int __ret = !!(condition);					\
	int __save_errno = errno;					\
	if (__ret) {							\
		test__fail();						\
		fprintf(stdout, "%s:FAIL:%d\n", __func__, __LINE__);	\
	}								\
	errno = __save_errno;						\
>>>>>>> 7d2a07b7
	__ret;								\
})

#define CHECK(condition, tag, format...) \
	_CHECK(condition, tag, duration, format)
#define CHECK_ATTR(condition, tag, format...) \
	_CHECK(condition, tag, tattr.duration, format)

<<<<<<< HEAD
=======
#define ASSERT_TRUE(actual, name) ({					\
	static int duration = 0;					\
	bool ___ok = (actual);						\
	CHECK(!___ok, (name), "unexpected %s: got FALSE\n", (name));	\
	___ok;								\
})

#define ASSERT_FALSE(actual, name) ({					\
	static int duration = 0;					\
	bool ___ok = !(actual);						\
	CHECK(!___ok, (name), "unexpected %s: got TRUE\n", (name));	\
	___ok;								\
})

>>>>>>> 7d2a07b7
#define ASSERT_EQ(actual, expected, name) ({				\
	static int duration = 0;					\
	typeof(actual) ___act = (actual);				\
	typeof(expected) ___exp = (expected);				\
	bool ___ok = ___act == ___exp;					\
	CHECK(!___ok, (name),						\
	      "unexpected %s: actual %lld != expected %lld\n",		\
	      (name), (long long)(___act), (long long)(___exp));	\
	___ok;								\
})

<<<<<<< HEAD
=======
#define ASSERT_NEQ(actual, expected, name) ({				\
	static int duration = 0;					\
	typeof(actual) ___act = (actual);				\
	typeof(expected) ___exp = (expected);				\
	bool ___ok = ___act != ___exp;					\
	CHECK(!___ok, (name),						\
	      "unexpected %s: actual %lld == expected %lld\n",		\
	      (name), (long long)(___act), (long long)(___exp));	\
	___ok;								\
})

#define ASSERT_LT(actual, expected, name) ({				\
	static int duration = 0;					\
	typeof(actual) ___act = (actual);				\
	typeof(expected) ___exp = (expected);				\
	bool ___ok = ___act < ___exp;					\
	CHECK(!___ok, (name),						\
	      "unexpected %s: actual %lld >= expected %lld\n",		\
	      (name), (long long)(___act), (long long)(___exp));	\
	___ok;								\
})

#define ASSERT_LE(actual, expected, name) ({				\
	static int duration = 0;					\
	typeof(actual) ___act = (actual);				\
	typeof(expected) ___exp = (expected);				\
	bool ___ok = ___act <= ___exp;					\
	CHECK(!___ok, (name),						\
	      "unexpected %s: actual %lld > expected %lld\n",		\
	      (name), (long long)(___act), (long long)(___exp));	\
	___ok;								\
})

#define ASSERT_GT(actual, expected, name) ({				\
	static int duration = 0;					\
	typeof(actual) ___act = (actual);				\
	typeof(expected) ___exp = (expected);				\
	bool ___ok = ___act > ___exp;					\
	CHECK(!___ok, (name),						\
	      "unexpected %s: actual %lld <= expected %lld\n",		\
	      (name), (long long)(___act), (long long)(___exp));	\
	___ok;								\
})

#define ASSERT_GE(actual, expected, name) ({				\
	static int duration = 0;					\
	typeof(actual) ___act = (actual);				\
	typeof(expected) ___exp = (expected);				\
	bool ___ok = ___act >= ___exp;					\
	CHECK(!___ok, (name),						\
	      "unexpected %s: actual %lld < expected %lld\n",		\
	      (name), (long long)(___act), (long long)(___exp));	\
	___ok;								\
})

>>>>>>> 7d2a07b7
#define ASSERT_STREQ(actual, expected, name) ({				\
	static int duration = 0;					\
	const char *___act = actual;					\
	const char *___exp = expected;					\
	bool ___ok = strcmp(___act, ___exp) == 0;			\
	CHECK(!___ok, (name),						\
	      "unexpected %s: actual '%s' != expected '%s'\n",		\
	      (name), ___act, ___exp);					\
	___ok;								\
})

#define ASSERT_OK(res, name) ({						\
	static int duration = 0;					\
	long long ___res = (res);					\
	bool ___ok = ___res == 0;					\
<<<<<<< HEAD
	CHECK(!___ok, (name), "unexpected error: %lld\n", ___res);	\
=======
	CHECK(!___ok, (name), "unexpected error: %lld (errno %d)\n",	\
	      ___res, errno);						\
>>>>>>> 7d2a07b7
	___ok;								\
})

#define ASSERT_ERR(res, name) ({					\
	static int duration = 0;					\
	long long ___res = (res);					\
	bool ___ok = ___res < 0;					\
	CHECK(!___ok, (name), "unexpected success: %lld\n", ___res);	\
	___ok;								\
})

#define ASSERT_NULL(ptr, name) ({					\
	static int duration = 0;					\
	const void *___res = (ptr);					\
	bool ___ok = !___res;						\
	CHECK(!___ok, (name), "unexpected pointer: %p\n", ___res);	\
	___ok;								\
})

#define ASSERT_OK_PTR(ptr, name) ({					\
	static int duration = 0;					\
	const void *___res = (ptr);					\
<<<<<<< HEAD
	bool ___ok = !IS_ERR_OR_NULL(___res);				\
	CHECK(!___ok, (name),						\
	      "unexpected error: %ld\n", PTR_ERR(___res));		\
=======
	int ___err = libbpf_get_error(___res);				\
	bool ___ok = ___err == 0;					\
	CHECK(!___ok, (name), "unexpected error: %d\n", ___err);	\
>>>>>>> 7d2a07b7
	___ok;								\
})

#define ASSERT_ERR_PTR(ptr, name) ({					\
	static int duration = 0;					\
	const void *___res = (ptr);					\
<<<<<<< HEAD
	bool ___ok = IS_ERR(___res);					\
=======
	int ___err = libbpf_get_error(___res);				\
	bool ___ok = ___err != 0;					\
>>>>>>> 7d2a07b7
	CHECK(!___ok, (name), "unexpected pointer: %p\n", ___res);	\
	___ok;								\
})

static inline __u64 ptr_to_u64(const void *ptr)
{
	return (__u64) (unsigned long) ptr;
}

static inline void *u64_to_ptr(__u64 ptr)
{
	return (void *) (unsigned long) ptr;
}

int bpf_find_map(const char *test, struct bpf_object *obj, const char *name);
int compare_map_keys(int map1_fd, int map2_fd);
int compare_stack_ips(int smap_fd, int amap_fd, int stack_trace_len);
int extract_build_id(char *build_id, size_t size);
<<<<<<< HEAD
=======
int kern_sync_rcu(void);
>>>>>>> 7d2a07b7

#ifdef __x86_64__
#define SYS_NANOSLEEP_KPROBE_NAME "__x64_sys_nanosleep"
#elif defined(__s390x__)
#define SYS_NANOSLEEP_KPROBE_NAME "__s390x_sys_nanosleep"
#else
#define SYS_NANOSLEEP_KPROBE_NAME "sys_nanosleep"
#endif<|MERGE_RESOLUTION|>--- conflicted
+++ resolved
@@ -16,10 +16,6 @@
 #include <linux/if_packet.h>
 #include <linux/ip.h>
 #include <linux/ipv6.h>
-<<<<<<< HEAD
-#include <netinet/tcp.h>
-=======
->>>>>>> 7d2a07b7
 #include <linux/filter.h>
 #include <linux/perf_event.h>
 #include <linux/socket.h>
@@ -69,10 +65,7 @@
 	enum verbosity verbosity;
 
 	bool jit_enabled;
-<<<<<<< HEAD
-=======
 	bool has_testmod;
->>>>>>> 7d2a07b7
 	bool get_test_cnt;
 	bool list_test_names;
 
@@ -116,7 +109,6 @@
 	} else {							\
 		fprintf(stdout, "%s:PASS:%s %d nsec\n",			\
 		       __func__, tag, duration);			\
-<<<<<<< HEAD
 	}								\
 	errno = __save_errno;						\
 	__ret;								\
@@ -130,21 +122,6 @@
 		fprintf(stdout, "%s:FAIL:%d\n", __func__, __LINE__);	\
 	}								\
 	errno = __save_errno;						\
-=======
-	}								\
-	errno = __save_errno;						\
-	__ret;								\
-})
-
-#define CHECK_FAIL(condition) ({					\
-	int __ret = !!(condition);					\
-	int __save_errno = errno;					\
-	if (__ret) {							\
-		test__fail();						\
-		fprintf(stdout, "%s:FAIL:%d\n", __func__, __LINE__);	\
-	}								\
-	errno = __save_errno;						\
->>>>>>> 7d2a07b7
 	__ret;								\
 })
 
@@ -153,8 +130,6 @@
 #define CHECK_ATTR(condition, tag, format...) \
 	_CHECK(condition, tag, tattr.duration, format)
 
-<<<<<<< HEAD
-=======
 #define ASSERT_TRUE(actual, name) ({					\
 	static int duration = 0;					\
 	bool ___ok = (actual);						\
@@ -169,7 +144,6 @@
 	___ok;								\
 })
 
->>>>>>> 7d2a07b7
 #define ASSERT_EQ(actual, expected, name) ({				\
 	static int duration = 0;					\
 	typeof(actual) ___act = (actual);				\
@@ -181,8 +155,6 @@
 	___ok;								\
 })
 
-<<<<<<< HEAD
-=======
 #define ASSERT_NEQ(actual, expected, name) ({				\
 	static int duration = 0;					\
 	typeof(actual) ___act = (actual);				\
@@ -238,7 +210,6 @@
 	___ok;								\
 })
 
->>>>>>> 7d2a07b7
 #define ASSERT_STREQ(actual, expected, name) ({				\
 	static int duration = 0;					\
 	const char *___act = actual;					\
@@ -254,12 +225,8 @@
 	static int duration = 0;					\
 	long long ___res = (res);					\
 	bool ___ok = ___res == 0;					\
-<<<<<<< HEAD
-	CHECK(!___ok, (name), "unexpected error: %lld\n", ___res);	\
-=======
 	CHECK(!___ok, (name), "unexpected error: %lld (errno %d)\n",	\
 	      ___res, errno);						\
->>>>>>> 7d2a07b7
 	___ok;								\
 })
 
@@ -282,27 +249,17 @@
 #define ASSERT_OK_PTR(ptr, name) ({					\
 	static int duration = 0;					\
 	const void *___res = (ptr);					\
-<<<<<<< HEAD
-	bool ___ok = !IS_ERR_OR_NULL(___res);				\
-	CHECK(!___ok, (name),						\
-	      "unexpected error: %ld\n", PTR_ERR(___res));		\
-=======
 	int ___err = libbpf_get_error(___res);				\
 	bool ___ok = ___err == 0;					\
 	CHECK(!___ok, (name), "unexpected error: %d\n", ___err);	\
->>>>>>> 7d2a07b7
 	___ok;								\
 })
 
 #define ASSERT_ERR_PTR(ptr, name) ({					\
 	static int duration = 0;					\
 	const void *___res = (ptr);					\
-<<<<<<< HEAD
-	bool ___ok = IS_ERR(___res);					\
-=======
 	int ___err = libbpf_get_error(___res);				\
 	bool ___ok = ___err != 0;					\
->>>>>>> 7d2a07b7
 	CHECK(!___ok, (name), "unexpected pointer: %p\n", ___res);	\
 	___ok;								\
 })
@@ -321,10 +278,7 @@
 int compare_map_keys(int map1_fd, int map2_fd);
 int compare_stack_ips(int smap_fd, int amap_fd, int stack_trace_len);
 int extract_build_id(char *build_id, size_t size);
-<<<<<<< HEAD
-=======
 int kern_sync_rcu(void);
->>>>>>> 7d2a07b7
 
 #ifdef __x86_64__
 #define SYS_NANOSLEEP_KPROBE_NAME "__x64_sys_nanosleep"
