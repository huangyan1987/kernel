#!/bin/bash
# SPDX-License-Identifier: GPL-2.0
# This validates that the kernel will load firmware out of its list of
# firmware locations on disk. Since the user helper does similar work,
# we reset the custom load directory to a location the user helper doesn't
# know so we can be sure we're not accidentally testing the user helper.
set -e

TEST_REQS_FW_SYSFS_FALLBACK="no"
TEST_REQS_FW_SET_CUSTOM_PATH="yes"
TEST_DIR=$(dirname $0)
source $TEST_DIR/fw_lib.sh

<<<<<<< HEAD
test_modprobe()
{
	if [ ! -d $DIR ]; then
		echo "$0: $DIR not present"
		echo "You must have the following enabled in your kernel:"
		cat $TEST_DIR/config
		exit 1
	fi
}

trap "test_modprobe" EXIT

if [ ! -d $DIR ]; then
	modprobe test_firmware
fi

# CONFIG_FW_LOADER_USER_HELPER has a sysfs class under /sys/class/firmware/
# These days most distros enable CONFIG_FW_LOADER_USER_HELPER but disable
# CONFIG_FW_LOADER_USER_HELPER_FALLBACK. We use /sys/class/firmware/ as an
# indicator for CONFIG_FW_LOADER_USER_HELPER.
HAS_FW_LOADER_USER_HELPER=$(if [ -d /sys/class/firmware/ ]; then echo yes; else echo no; fi)

if [ "$HAS_FW_LOADER_USER_HELPER" = "yes" ]; then
	OLD_TIMEOUT=$(cat /sys/class/firmware/timeout)
fi

OLD_FWPATH=$(cat /sys/module/firmware_class/parameters/path)

FWPATH=$(mktemp -d)
FW="$FWPATH/test-firmware.bin"

test_finish()
{
	if [ "$HAS_FW_LOADER_USER_HELPER" = "yes" ]; then
		echo "$OLD_TIMEOUT" >/sys/class/firmware/timeout
	fi
	if [ "$OLD_FWPATH" = "" ]; then
		# A zero-length write won't work; write a null byte
		printf '\000' >/sys/module/firmware_class/parameters/path
	else
		echo -n "$OLD_FWPATH" >/sys/module/firmware_class/parameters/path
	fi
	rm -f "$FW"
	rmdir "$FWPATH"
}
=======
check_mods
check_setup
verify_reqs
setup_tmp_file
>>>>>>> 144482d4

trap "test_finish" EXIT

if [ "$HAS_FW_LOADER_USER_HELPER" = "yes" ]; then
	# Turn down the timeout so failures don't take so long.
	echo 1 >/sys/class/firmware/timeout
fi

if printf '\000' >"$DIR"/trigger_request 2> /dev/null; then
	echo "$0: empty filename should not succeed" >&2
	exit 1
fi

if [ ! -e "$DIR"/trigger_async_request ]; then
	echo "$0: empty filename: async trigger not present, ignoring test" >&2
else
	if printf '\000' >"$DIR"/trigger_async_request 2> /dev/null; then
		echo "$0: empty filename should not succeed (async)" >&2
		exit 1
	fi
fi

# Request a firmware that doesn't exist, it should fail.
if echo -n "nope-$NAME" >"$DIR"/trigger_request 2> /dev/null; then
	echo "$0: firmware shouldn't have loaded" >&2
	exit 1
fi
if diff -q "$FW" /dev/test_firmware >/dev/null ; then
	echo "$0: firmware was not expected to match" >&2
	exit 1
else
	if [ "$HAS_FW_LOADER_USER_HELPER" = "yes" ]; then
		echo "$0: timeout works"
	fi
fi

# This should succeed via kernel load or will fail after 1 second after
# being handed over to the user helper, which won't find the fw either.
if ! echo -n "$NAME" >"$DIR"/trigger_request ; then
	echo "$0: could not trigger request" >&2
	exit 1
fi

# Verify the contents are what we expect.
if ! diff -q "$FW" /dev/test_firmware >/dev/null ; then
	echo "$0: firmware was not loaded" >&2
	exit 1
else
	echo "$0: filesystem loading works"
fi

# Try the asynchronous version too
if [ ! -e "$DIR"/trigger_async_request ]; then
	echo "$0: firmware loading: async trigger not present, ignoring test" >&2
else
	if ! echo -n "$NAME" >"$DIR"/trigger_async_request ; then
		echo "$0: could not trigger async request" >&2
		exit 1
	fi

	# Verify the contents are what we expect.
	if ! diff -q "$FW" /dev/test_firmware >/dev/null ; then
		echo "$0: firmware was not loaded (async)" >&2
		exit 1
	else
		echo "$0: async filesystem loading works"
	fi
fi

### Batched requests tests
test_config_present()
{
	if [ ! -f $DIR/reset ]; then
		echo "Configuration triggers not present, ignoring test"
		exit 0
	fi
}

# Defaults :
#
# send_uevent: 1
# sync_direct: 0
# name: test-firmware.bin
# num_requests: 4
config_reset()
{
	echo 1 >  $DIR/reset
}

release_all_firmware()
{
	echo 1 >  $DIR/release_all_firmware
}

config_set_name()
{
	echo -n $1 >  $DIR/config_name
}

config_set_sync_direct()
{
	echo 1 >  $DIR/config_sync_direct
}

config_unset_sync_direct()
{
	echo 0 >  $DIR/config_sync_direct
}

config_set_uevent()
{
	echo 1 >  $DIR/config_send_uevent
}

config_unset_uevent()
{
	echo 0 >  $DIR/config_send_uevent
}

config_trigger_sync()
{
	echo -n 1 > $DIR/trigger_batched_requests 2>/dev/null
}

config_trigger_async()
{
	echo -n 1 > $DIR/trigger_batched_requests_async 2> /dev/null
}

config_set_read_fw_idx()
{
	echo -n $1 > $DIR/config_read_fw_idx 2> /dev/null
}

read_firmwares()
{
	for i in $(seq 0 3); do
		config_set_read_fw_idx $i
		# Verify the contents are what we expect.
		# -Z required for now -- check for yourself, md5sum
		# on $FW and DIR/read_firmware will yield the same. Even
		# cmp agrees, so something is off.
		if ! diff -q -Z "$FW" $DIR/read_firmware 2>/dev/null ; then
			echo "request #$i: firmware was not loaded" >&2
			exit 1
		fi
	done
}

read_firmwares_expect_nofile()
{
	for i in $(seq 0 3); do
		config_set_read_fw_idx $i
		# Ensures contents differ
		if diff -q -Z "$FW" $DIR/read_firmware 2>/dev/null ; then
			echo "request $i: file was not expected to match" >&2
			exit 1
		fi
	done
}

test_batched_request_firmware_nofile()
{
	echo -n "Batched request_firmware() nofile try #$1: "
	config_reset
	config_set_name nope-test-firmware.bin
	config_trigger_sync
	read_firmwares_expect_nofile
	release_all_firmware
	echo "OK"
}

test_batched_request_firmware_direct_nofile()
{
	echo -n "Batched request_firmware_direct() nofile try #$1: "
	config_reset
	config_set_name nope-test-firmware.bin
	config_set_sync_direct
	config_trigger_sync
	release_all_firmware
	echo "OK"
}

test_request_firmware_nowait_uevent_nofile()
{
	echo -n "Batched request_firmware_nowait(uevent=true) nofile try #$1: "
	config_reset
	config_set_name nope-test-firmware.bin
	config_trigger_async
	release_all_firmware
	echo "OK"
}

test_wait_and_cancel_custom_load()
{
	if [ "$HAS_FW_LOADER_USER_HELPER" != "yes" ]; then
		return
	fi
	local timeout=10
	name=$1
	while [ ! -e "$DIR"/"$name"/loading ]; do
		sleep 0.1
		timeout=$(( $timeout - 1 ))
		if [ "$timeout" -eq 0 ]; then
			echo "firmware interface never appeared:" >&2
			echo "$DIR/$name/loading" >&2
			exit 1
		fi
	done
	echo -1 >"$DIR"/"$name"/loading
}

test_request_firmware_nowait_custom_nofile()
{
	echo -n "Batched request_firmware_nowait(uevent=false) nofile try #$1: "
	config_reset
	config_unset_uevent
	RANDOM_FILE_PATH=$(setup_random_file_fake)
	RANDOM_FILE="$(basename $RANDOM_FILE_PATH)"
	config_set_name $RANDOM_FILE
	config_trigger_async &
	test_wait_and_cancel_custom_load $RANDOM_FILE
	wait
	release_all_firmware
	echo "OK"
}

test_batched_request_firmware()
{
	echo -n "Batched request_firmware() try #$1: "
	config_reset
	config_trigger_sync
	read_firmwares
	release_all_firmware
	echo "OK"
}

test_batched_request_firmware_direct()
{
	echo -n "Batched request_firmware_direct() try #$1: "
	config_reset
	config_set_sync_direct
	config_trigger_sync
	release_all_firmware
	echo "OK"
}

test_request_firmware_nowait_uevent()
{
	echo -n "Batched request_firmware_nowait(uevent=true) try #$1: "
	config_reset
	config_trigger_async
	release_all_firmware
	echo "OK"
}

test_request_firmware_nowait_custom()
{
	echo -n "Batched request_firmware_nowait(uevent=false) try #$1: "
	config_reset
	config_unset_uevent
	RANDOM_FILE_PATH=$(setup_random_file)
	RANDOM_FILE="$(basename $RANDOM_FILE_PATH)"
	config_set_name $RANDOM_FILE
	config_trigger_async
	release_all_firmware
	echo "OK"
}

# Only continue if batched request triggers are present on the
# test-firmware driver
test_config_present

# test with the file present
echo
echo "Testing with the file present..."
for i in $(seq 1 5); do
	test_batched_request_firmware $i
done

for i in $(seq 1 5); do
	test_batched_request_firmware_direct $i
done

for i in $(seq 1 5); do
	test_request_firmware_nowait_uevent $i
done

for i in $(seq 1 5); do
	test_request_firmware_nowait_custom $i
done

# Test for file not found, errors are expected, the failure would be
# a hung task, which would require a hard reset.
echo
echo "Testing with the file missing..."
for i in $(seq 1 5); do
	test_batched_request_firmware_nofile $i
done

for i in $(seq 1 5); do
	test_batched_request_firmware_direct_nofile $i
done

for i in $(seq 1 5); do
	test_request_firmware_nowait_uevent_nofile $i
done

for i in $(seq 1 5); do
	test_request_firmware_nowait_custom_nofile $i
done

exit 0<|MERGE_RESOLUTION|>--- conflicted
+++ resolved
@@ -11,58 +11,10 @@
 TEST_DIR=$(dirname $0)
 source $TEST_DIR/fw_lib.sh
 
-<<<<<<< HEAD
-test_modprobe()
-{
-	if [ ! -d $DIR ]; then
-		echo "$0: $DIR not present"
-		echo "You must have the following enabled in your kernel:"
-		cat $TEST_DIR/config
-		exit 1
-	fi
-}
-
-trap "test_modprobe" EXIT
-
-if [ ! -d $DIR ]; then
-	modprobe test_firmware
-fi
-
-# CONFIG_FW_LOADER_USER_HELPER has a sysfs class under /sys/class/firmware/
-# These days most distros enable CONFIG_FW_LOADER_USER_HELPER but disable
-# CONFIG_FW_LOADER_USER_HELPER_FALLBACK. We use /sys/class/firmware/ as an
-# indicator for CONFIG_FW_LOADER_USER_HELPER.
-HAS_FW_LOADER_USER_HELPER=$(if [ -d /sys/class/firmware/ ]; then echo yes; else echo no; fi)
-
-if [ "$HAS_FW_LOADER_USER_HELPER" = "yes" ]; then
-	OLD_TIMEOUT=$(cat /sys/class/firmware/timeout)
-fi
-
-OLD_FWPATH=$(cat /sys/module/firmware_class/parameters/path)
-
-FWPATH=$(mktemp -d)
-FW="$FWPATH/test-firmware.bin"
-
-test_finish()
-{
-	if [ "$HAS_FW_LOADER_USER_HELPER" = "yes" ]; then
-		echo "$OLD_TIMEOUT" >/sys/class/firmware/timeout
-	fi
-	if [ "$OLD_FWPATH" = "" ]; then
-		# A zero-length write won't work; write a null byte
-		printf '\000' >/sys/module/firmware_class/parameters/path
-	else
-		echo -n "$OLD_FWPATH" >/sys/module/firmware_class/parameters/path
-	fi
-	rm -f "$FW"
-	rmdir "$FWPATH"
-}
-=======
 check_mods
 check_setup
 verify_reqs
 setup_tmp_file
->>>>>>> 144482d4
 
 trap "test_finish" EXIT
 
