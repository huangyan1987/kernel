--- conflicted
+++ resolved
@@ -19,21 +19,13 @@
     # remove action triggers first
     grep -H ':on[^:]*(' $@ |
     while read line; do
-<<<<<<< HEAD
-        cmd=`echo $line | cut -f2- -d: | cut -f1 -d" "`
-=======
         cmd=`echo $line | cut -f2- -d: | cut -f1 -d"["`
->>>>>>> 22cb595e
 	file=`echo $line | cut -f1 -d:`
 	echo "!$cmd" >> $file
     done
     grep -Hv ^# $@ |
     while read line; do
-<<<<<<< HEAD
-        cmd=`echo $line | cut -f2- -d: | cut -f1 -d" "`
-=======
         cmd=`echo $line | cut -f2- -d: | cut -f1 -d"["`
->>>>>>> 22cb595e
 	file=`echo $line | cut -f1 -d:`
 	echo "!$cmd" > $file
     done
