--- conflicted
+++ resolved
@@ -180,13 +180,10 @@
 
 #define main main_test_disassembler_four_args
 # include "test-disassembler-four-args.c"
-<<<<<<< HEAD
-=======
 #undef main
 
 #define main main_test_zstd
 # include "test-libzstd.c"
->>>>>>> 0ecfebd2
 #undef main
 
 int main(int argc, char *argv[])
@@ -231,10 +228,7 @@
 	main_test_libaio();
 	main_test_reallocarray();
 	main_test_disassembler_four_args();
-<<<<<<< HEAD
-=======
 	main_test_libzstd();
->>>>>>> 0ecfebd2
 
 	return 0;
 }