# SPDX-License-Identifier: GPL-2.0
ifneq ($(O),)
ifeq ($(origin O), command line)
	dummy := $(if $(shell cd $(PWD); test -d $(O) || echo $(O)),$(error O=$(O) does not exist),)
	ABSOLUTE_O := $(shell cd $(PWD); cd $(O) ; pwd)
	OUTPUT := $(ABSOLUTE_O)/$(if $(subdir),$(subdir)/)
	COMMAND_O := O=$(ABSOLUTE_O)
ifeq ($(objtree),)
	objtree := $(O)
endif
endif
endif

# check that the output directory actually exists
ifneq ($(OUTPUT),)
OUTDIR := $(shell cd $(OUTPUT) && pwd)
$(if $(OUTDIR),, $(error output directory "$(OUTPUT)" does not exist))
endif

#
# Include saner warnings here, which can catch bugs:
#
EXTRA_WARNINGS := -Wbad-function-cast
EXTRA_WARNINGS += -Wdeclaration-after-statement
EXTRA_WARNINGS += -Wformat-security
EXTRA_WARNINGS += -Wformat-y2k
EXTRA_WARNINGS += -Winit-self
EXTRA_WARNINGS += -Wmissing-declarations
EXTRA_WARNINGS += -Wmissing-prototypes
EXTRA_WARNINGS += -Wnested-externs
EXTRA_WARNINGS += -Wno-system-headers
EXTRA_WARNINGS += -Wold-style-definition
EXTRA_WARNINGS += -Wpacked
EXTRA_WARNINGS += -Wredundant-decls
EXTRA_WARNINGS += -Wstrict-prototypes
EXTRA_WARNINGS += -Wswitch-default
EXTRA_WARNINGS += -Wswitch-enum
EXTRA_WARNINGS += -Wundef
EXTRA_WARNINGS += -Wwrite-strings
EXTRA_WARNINGS += -Wformat
EXTRA_WARNINGS += -Wno-type-limits

# Makefiles suck: This macro sets a default value of $(2) for the
# variable named by $(1), unless the variable has been set by
# environment or command line. This is necessary for CC and AR
# because make sets default values, so the simpler ?= approach
# won't work as expected.
define allow-override
  $(if $(or $(findstring environment,$(origin $(1))),\
            $(findstring command line,$(origin $(1)))),,\
    $(eval $(1) = $(2)))
endef

ifneq ($(LLVM),)
$(call allow-override,CC,clang)
$(call allow-override,AR,llvm-ar)
$(call allow-override,LD,ld.lld)
$(call allow-override,CXX,clang++)
$(call allow-override,STRIP,llvm-strip)
else
# Allow setting various cross-compile vars or setting CROSS_COMPILE as a prefix.
$(call allow-override,CC,$(CROSS_COMPILE)gcc)
$(call allow-override,AR,$(CROSS_COMPILE)ar)
$(call allow-override,LD,$(CROSS_COMPILE)ld)
$(call allow-override,CXX,$(CROSS_COMPILE)g++)
$(call allow-override,STRIP,$(CROSS_COMPILE)strip)
endif

CC_NO_CLANG := $(shell $(CC) -dM -E -x c /dev/null | grep -Fq "__clang__"; echo $$?)

ifneq ($(LLVM),)
HOSTAR  ?= llvm-ar
HOSTCC  ?= clang
HOSTLD  ?= ld.lld
else
HOSTAR  ?= ar
HOSTCC  ?= gcc
HOSTLD  ?= ld
endif

# Some tools require Clang, LLC and/or LLVM utils
CLANG		?= clang
LLC		?= llc
LLVM_CONFIG	?= llvm-config
LLVM_OBJCOPY	?= llvm-objcopy
LLVM_STRIP	?= llvm-strip

ifeq ($(CC_NO_CLANG), 1)
EXTRA_WARNINGS += -Wstrict-aliasing=3
endif

# Hack to avoid type-punned warnings on old systems such as RHEL5:
# We should be changing CFLAGS and checking gcc version, but this
# will do for now and keep the above -Wstrict-aliasing=3 in place
# in newer systems.
# Needed for the __raw_cmpxchg in tools/arch/x86/include/asm/cmpxchg.h
#
# See https://lore.kernel.org/lkml/9a8748490611281710g78402fbeh8ff7fcc162dbcbca@mail.gmail.com/
# and https://gcc.gnu.org/gcc-4.8/changes.html,
# that takes into account Linus's comments (search for Wshadow) for the reasoning about
# -Wshadow not being interesting before gcc 4.8.

ifneq ($(filter 3.%,$(MAKE_VERSION)),)  # make-3
EXTRA_WARNINGS += -fno-strict-aliasing
EXTRA_WARNINGS += -Wno-shadow
else
EXTRA_WARNINGS += -Wshadow
endif

ifneq ($(findstring $(MAKEFLAGS), w),w)
PRINT_DIR = --no-print-directory
else
NO_SUBDIR = :
endif

ifneq ($(findstring s,$(filter-out --%,$(MAKEFLAGS))),)
  silent=1
endif

#
# Define a callable command for descending to a new directory
#
# Call by doing: $(call descend,directory[,target])
#
descend = \
	+mkdir -p $(OUTPUT)$(1) && \
	$(MAKE) $(COMMAND_O) subdir=$(if $(subdir),$(subdir)/$(1),$(1)) $(PRINT_DIR) -C $(1) $(2)

QUIET_SUBDIR0  = +$(MAKE) $(COMMAND_O) -C # space to separate -C and subdir
QUIET_SUBDIR1  =

ifneq ($(silent),1)
  ifneq ($(V),1)
<<<<<<< HEAD
	QUIET_CC       = @echo '  CC       '$@;
	QUIET_CC_FPIC  = @echo '  CC FPIC  '$@;
	QUIET_CLANG    = @echo '  CLANG    '$@;
	QUIET_AR       = @echo '  AR       '$@;
	QUIET_LINK     = @echo '  LINK     '$@;
	QUIET_MKDIR    = @echo '  MKDIR    '$@;
	QUIET_GEN      = @echo '  GEN      '$@;
=======
	QUIET_CC       = @echo '  CC      '$@;
	QUIET_CC_FPIC  = @echo '  CC FPIC '$@;
	QUIET_CLANG    = @echo '  CLANG   '$@;
	QUIET_AR       = @echo '  AR      '$@;
	QUIET_LINK     = @echo '  LINK    '$@;
	QUIET_MKDIR    = @echo '  MKDIR   '$@;
	QUIET_GEN      = @echo '  GEN     '$@;
>>>>>>> 7d2a07b7
	QUIET_SUBDIR0  = +@subdir=
	QUIET_SUBDIR1  = ;$(NO_SUBDIR) \
			  echo '  SUBDIR  '$$subdir; \
			 $(MAKE) $(PRINT_DIR) -C $$subdir
	QUIET_FLEX     = @echo '  FLEX    '$@;
	QUIET_BISON    = @echo '  BISON   '$@;
	QUIET_GENSKEL  = @echo '  GENSKEL '$@;

	descend = \
		+@echo	       '  DESCEND '$(1); \
		mkdir -p $(OUTPUT)$(1) && \
		$(MAKE) $(COMMAND_O) subdir=$(if $(subdir),$(subdir)/$(1),$(1)) $(PRINT_DIR) -C $(1) $(2)

	QUIET_CLEAN    = @printf '  CLEAN   %s\n' $1;
	QUIET_INSTALL  = @printf '  INSTALL %s\n' $1;
	QUIET_UNINST   = @printf '  UNINST  %s\n' $1;
  endif
endif

pound := \#<|MERGE_RESOLUTION|>--- conflicted
+++ resolved
@@ -131,15 +131,6 @@
 
 ifneq ($(silent),1)
   ifneq ($(V),1)
-<<<<<<< HEAD
-	QUIET_CC       = @echo '  CC       '$@;
-	QUIET_CC_FPIC  = @echo '  CC FPIC  '$@;
-	QUIET_CLANG    = @echo '  CLANG    '$@;
-	QUIET_AR       = @echo '  AR       '$@;
-	QUIET_LINK     = @echo '  LINK     '$@;
-	QUIET_MKDIR    = @echo '  MKDIR    '$@;
-	QUIET_GEN      = @echo '  GEN      '$@;
-=======
 	QUIET_CC       = @echo '  CC      '$@;
 	QUIET_CC_FPIC  = @echo '  CC FPIC '$@;
 	QUIET_CLANG    = @echo '  CLANG   '$@;
@@ -147,7 +138,6 @@
 	QUIET_LINK     = @echo '  LINK    '$@;
 	QUIET_MKDIR    = @echo '  MKDIR   '$@;
 	QUIET_GEN      = @echo '  GEN     '$@;
->>>>>>> 7d2a07b7
 	QUIET_SUBDIR0  = +@subdir=
 	QUIET_SUBDIR1  = ;$(NO_SUBDIR) \
 			  echo '  SUBDIR  '$$subdir; \
