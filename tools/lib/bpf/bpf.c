--- conflicted
+++ resolved
@@ -103,12 +103,8 @@
 	else
 		attr.inner_map_fd = create_attr->inner_map_fd;
 
-<<<<<<< HEAD
-	return sys_bpf(BPF_MAP_CREATE, &attr, sizeof(attr));
-=======
 	fd = sys_bpf(BPF_MAP_CREATE, &attr, sizeof(attr));
 	return libbpf_err_errno(fd);
->>>>>>> 7d2a07b7
 }
 
 int bpf_create_map_node(enum bpf_map_type map_type, const char *name,
@@ -238,20 +234,6 @@
 	memset(&attr, 0, sizeof(attr));
 	attr.prog_type = load_attr->prog_type;
 	attr.expected_attach_type = load_attr->expected_attach_type;
-<<<<<<< HEAD
-	if (attr.prog_type == BPF_PROG_TYPE_STRUCT_OPS ||
-	    attr.prog_type == BPF_PROG_TYPE_LSM) {
-		attr.attach_btf_id = load_attr->attach_btf_id;
-	} else if (attr.prog_type == BPF_PROG_TYPE_TRACING ||
-		   attr.prog_type == BPF_PROG_TYPE_EXT) {
-		attr.attach_btf_id = load_attr->attach_btf_id;
-		attr.attach_prog_fd = load_attr->attach_prog_fd;
-	} else {
-		attr.prog_ifindex = load_attr->prog_ifindex;
-		attr.kern_version = load_attr->kern_version;
-	}
-	attr.insn_cnt = (__u32)load_attr->insns_cnt;
-=======
 
 	if (load_attr->attach_prog_fd)
 		attr.attach_prog_fd = load_attr->attach_prog_fd;
@@ -263,7 +245,6 @@
 	attr.kern_version = load_attr->kern_version;
 
 	attr.insn_cnt = (__u32)load_attr->insn_cnt;
->>>>>>> 7d2a07b7
 	attr.insns = ptr_to_u64(load_attr->insns);
 	attr.license = ptr_to_u64(load_attr->license);
 
@@ -606,64 +587,6 @@
 				    keys, values, count, opts);
 }
 
-static int bpf_map_batch_common(int cmd, int fd, void  *in_batch,
-				void *out_batch, void *keys, void *values,
-				__u32 *count,
-				const struct bpf_map_batch_opts *opts)
-{
-	union bpf_attr attr;
-	int ret;
-
-	if (!OPTS_VALID(opts, bpf_map_batch_opts))
-		return -EINVAL;
-
-	memset(&attr, 0, sizeof(attr));
-	attr.batch.map_fd = fd;
-	attr.batch.in_batch = ptr_to_u64(in_batch);
-	attr.batch.out_batch = ptr_to_u64(out_batch);
-	attr.batch.keys = ptr_to_u64(keys);
-	attr.batch.values = ptr_to_u64(values);
-	attr.batch.count = *count;
-	attr.batch.elem_flags  = OPTS_GET(opts, elem_flags, 0);
-	attr.batch.flags = OPTS_GET(opts, flags, 0);
-
-	ret = sys_bpf(cmd, &attr, sizeof(attr));
-	*count = attr.batch.count;
-
-	return ret;
-}
-
-int bpf_map_delete_batch(int fd, void *keys, __u32 *count,
-			 const struct bpf_map_batch_opts *opts)
-{
-	return bpf_map_batch_common(BPF_MAP_DELETE_BATCH, fd, NULL,
-				    NULL, keys, NULL, count, opts);
-}
-
-int bpf_map_lookup_batch(int fd, void *in_batch, void *out_batch, void *keys,
-			 void *values, __u32 *count,
-			 const struct bpf_map_batch_opts *opts)
-{
-	return bpf_map_batch_common(BPF_MAP_LOOKUP_BATCH, fd, in_batch,
-				    out_batch, keys, values, count, opts);
-}
-
-int bpf_map_lookup_and_delete_batch(int fd, void *in_batch, void *out_batch,
-				    void *keys, void *values, __u32 *count,
-				    const struct bpf_map_batch_opts *opts)
-{
-	return bpf_map_batch_common(BPF_MAP_LOOKUP_AND_DELETE_BATCH,
-				    fd, in_batch, out_batch, keys, values,
-				    count, opts);
-}
-
-int bpf_map_update_batch(int fd, void *keys, void *values, __u32 *count,
-			 const struct bpf_map_batch_opts *opts)
-{
-	return bpf_map_batch_common(BPF_MAP_UPDATE_BATCH, fd, NULL, NULL,
-				    keys, values, count, opts);
-}
-
 int bpf_obj_pin(int fd, const char *pathname)
 {
 	union bpf_attr attr;
@@ -708,9 +631,6 @@
 
 	if (!OPTS_VALID(opts, bpf_prog_attach_opts))
 		return libbpf_err(-EINVAL);
-
-	if (!OPTS_VALID(opts, bpf_prog_attach_opts))
-		return -EINVAL;
 
 	memset(&attr, 0, sizeof(attr));
 	attr.target_fd	   = target_fd;
@@ -826,64 +746,6 @@
 
 	fd = sys_bpf(BPF_ITER_CREATE, &attr, sizeof(attr));
 	return libbpf_err_errno(fd);
-}
-
-int bpf_link_create(int prog_fd, int target_fd,
-		    enum bpf_attach_type attach_type,
-		    const struct bpf_link_create_opts *opts)
-{
-	union bpf_attr attr;
-
-	if (!OPTS_VALID(opts, bpf_link_create_opts))
-		return -EINVAL;
-
-	memset(&attr, 0, sizeof(attr));
-	attr.link_create.prog_fd = prog_fd;
-	attr.link_create.target_fd = target_fd;
-	attr.link_create.attach_type = attach_type;
-	attr.link_create.flags = OPTS_GET(opts, flags, 0);
-	attr.link_create.iter_info =
-		ptr_to_u64(OPTS_GET(opts, iter_info, (void *)0));
-	attr.link_create.iter_info_len = OPTS_GET(opts, iter_info_len, 0);
-
-	return sys_bpf(BPF_LINK_CREATE, &attr, sizeof(attr));
-}
-
-int bpf_link_detach(int link_fd)
-{
-	union bpf_attr attr;
-
-	memset(&attr, 0, sizeof(attr));
-	attr.link_detach.link_fd = link_fd;
-
-	return sys_bpf(BPF_LINK_DETACH, &attr, sizeof(attr));
-}
-
-int bpf_link_update(int link_fd, int new_prog_fd,
-		    const struct bpf_link_update_opts *opts)
-{
-	union bpf_attr attr;
-
-	if (!OPTS_VALID(opts, bpf_link_update_opts))
-		return -EINVAL;
-
-	memset(&attr, 0, sizeof(attr));
-	attr.link_update.link_fd = link_fd;
-	attr.link_update.new_prog_fd = new_prog_fd;
-	attr.link_update.flags = OPTS_GET(opts, flags, 0);
-	attr.link_update.old_prog_fd = OPTS_GET(opts, old_prog_fd, 0);
-
-	return sys_bpf(BPF_LINK_UPDATE, &attr, sizeof(attr));
-}
-
-int bpf_iter_create(int link_fd)
-{
-	union bpf_attr attr;
-
-	memset(&attr, 0, sizeof(attr));
-	attr.iter_create.link_fd = link_fd;
-
-	return sys_bpf(BPF_ITER_CREATE, &attr, sizeof(attr));
 }
 
 int bpf_prog_query(int target_fd, enum bpf_attach_type type, __u32 query_flags,
@@ -964,11 +826,7 @@
 	return libbpf_err_errno(ret);
 }
 
-<<<<<<< HEAD
-static int bpf_obj_get_next_id(__u32 start_id, __u32 *next_id, int cmd)
-=======
 int bpf_prog_test_run_opts(int prog_fd, struct bpf_test_run_opts *opts)
->>>>>>> 7d2a07b7
 {
 	union bpf_attr attr;
 	int ret;
@@ -991,43 +849,24 @@
 	attr.test.data_in = ptr_to_u64(OPTS_GET(opts, data_in, NULL));
 	attr.test.data_out = ptr_to_u64(OPTS_GET(opts, data_out, NULL));
 
-<<<<<<< HEAD
-	err = sys_bpf(cmd, &attr, sizeof(attr));
-	if (!err)
-		*next_id = attr.next_id;
-=======
 	ret = sys_bpf(BPF_PROG_TEST_RUN, &attr, sizeof(attr));
 
 	OPTS_SET(opts, data_size_out, attr.test.data_size_out);
 	OPTS_SET(opts, ctx_size_out, attr.test.ctx_size_out);
 	OPTS_SET(opts, duration, attr.test.duration);
 	OPTS_SET(opts, retval, attr.test.retval);
->>>>>>> 7d2a07b7
-
-	return libbpf_err_errno(ret);
-}
-
-<<<<<<< HEAD
-int bpf_prog_get_next_id(__u32 start_id, __u32 *next_id)
-=======
+
+	return libbpf_err_errno(ret);
+}
+
 static int bpf_obj_get_next_id(__u32 start_id, __u32 *next_id, int cmd)
->>>>>>> 7d2a07b7
-{
-	return bpf_obj_get_next_id(start_id, next_id, BPF_PROG_GET_NEXT_ID);
-}
-
-int bpf_map_get_next_id(__u32 start_id, __u32 *next_id)
-{
-	return bpf_obj_get_next_id(start_id, next_id, BPF_MAP_GET_NEXT_ID);
-}
-
-<<<<<<< HEAD
-int bpf_btf_get_next_id(__u32 start_id, __u32 *next_id)
-{
-	return bpf_obj_get_next_id(start_id, next_id, BPF_BTF_GET_NEXT_ID);
-}
-
-=======
+{
+	union bpf_attr attr;
+	int err;
+
+	memset(&attr, 0, sizeof(attr));
+	attr.start_id = start_id;
+
 	err = sys_bpf(cmd, &attr, sizeof(attr));
 	if (!err)
 		*next_id = attr.next_id;
@@ -1050,7 +889,6 @@
 	return bpf_obj_get_next_id(start_id, next_id, BPF_BTF_GET_NEXT_ID);
 }
 
->>>>>>> 7d2a07b7
 int bpf_link_get_next_id(__u32 start_id, __u32 *next_id)
 {
 	return bpf_obj_get_next_id(start_id, next_id, BPF_LINK_GET_NEXT_ID);
@@ -1104,19 +942,6 @@
 	return libbpf_err_errno(fd);
 }
 
-<<<<<<< HEAD
-int bpf_link_get_fd_by_id(__u32 id)
-{
-	union bpf_attr attr;
-
-	memset(&attr, 0, sizeof(attr));
-	attr.link_id = id;
-
-	return sys_bpf(BPF_LINK_GET_FD_BY_ID, &attr, sizeof(attr));
-}
-
-=======
->>>>>>> 7d2a07b7
 int bpf_obj_get_info_by_fd(int bpf_fd, void *info, __u32 *info_len)
 {
 	union bpf_attr attr;
@@ -1195,27 +1020,17 @@
 	*probe_offset = attr.task_fd_query.probe_offset;
 	*probe_addr = attr.task_fd_query.probe_addr;
 
-<<<<<<< HEAD
-	return err;
-=======
 	return libbpf_err_errno(err);
->>>>>>> 7d2a07b7
 }
 
 int bpf_enable_stats(enum bpf_stats_type type)
 {
 	union bpf_attr attr;
-<<<<<<< HEAD
-=======
-	int fd;
->>>>>>> 7d2a07b7
+	int fd;
 
 	memset(&attr, 0, sizeof(attr));
 	attr.enable_stats.type = type;
 
-<<<<<<< HEAD
-	return sys_bpf(BPF_ENABLE_STATS, &attr, sizeof(attr));
-=======
 	fd = sys_bpf(BPF_ENABLE_STATS, &attr, sizeof(attr));
 	return libbpf_err_errno(fd);
 }
@@ -1236,5 +1051,4 @@
 
 	ret = sys_bpf(BPF_PROG_BIND_MAP, &attr, sizeof(attr));
 	return libbpf_err_errno(ret);
->>>>>>> 7d2a07b7
 }