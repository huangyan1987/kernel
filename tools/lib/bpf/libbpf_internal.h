--- conflicted
+++ resolved
@@ -11,12 +11,9 @@
 
 #include <stdlib.h>
 #include <limits.h>
-<<<<<<< HEAD
-=======
 #include <errno.h>
 #include <linux/err.h>
 #include "libbpf_legacy.h"
->>>>>>> 7d2a07b7
 
 /* make sure libbpf doesn't use kernel-only integer typedefs */
 #pragma GCC poison u8 u16 u32 u64 s8 s16 s32 s64
@@ -145,8 +142,6 @@
 	return realloc(ptr, total);
 }
 
-<<<<<<< HEAD
-=======
 struct btf;
 struct btf_type;
 
@@ -200,17 +195,12 @@
 		     size_t cur_cnt, size_t max_cnt, size_t add_cnt);
 int libbpf_ensure_mem(void **data, size_t *cap_cnt, size_t elem_sz, size_t need_cnt);
 
->>>>>>> 7d2a07b7
 static inline bool libbpf_validate_opts(const char *opts,
 					size_t opts_sz, size_t user_sz,
 					const char *type_name)
 {
 	if (user_sz < sizeof(size_t)) {
-<<<<<<< HEAD
-		pr_warning("%s size (%zu) is too small\n", type_name, user_sz);
-=======
 		pr_warn("%s size (%zu) is too small\n", type_name, user_sz);
->>>>>>> 7d2a07b7
 		return false;
 	}
 	if (user_sz > opts_sz) {
@@ -218,13 +208,8 @@
 
 		for (i = opts_sz; i < user_sz; i++) {
 			if (opts[i]) {
-<<<<<<< HEAD
-				pr_warning("%s has non-zero extra bytes\n",
-					   type_name);
-=======
 				pr_warn("%s has non-zero extra bytes\n",
 					type_name);
->>>>>>> 7d2a07b7
 				return false;
 			}
 		}
@@ -241,22 +226,17 @@
 	((opts) && opts->sz >= offsetofend(typeof(*(opts)), field))
 #define OPTS_GET(opts, field, fallback_value) \
 	(OPTS_HAS(opts, field) ? (opts)->field : fallback_value)
-<<<<<<< HEAD
-=======
 #define OPTS_SET(opts, field, value)		\
 	do {					\
 		if (OPTS_HAS(opts, field))	\
 			(opts)->field = value;	\
 	} while (0)
->>>>>>> 7d2a07b7
 
 int parse_cpu_mask_str(const char *s, bool **mask, int *mask_sz);
 int parse_cpu_mask_file(const char *fcpu, bool **mask, int *mask_sz);
 int libbpf__load_raw_btf(const char *raw_types, size_t types_len,
 			 const char *str_sec, size_t str_len);
 
-<<<<<<< HEAD
-=======
 struct bpf_prog_load_params {
 	enum bpf_prog_type prog_type;
 	enum bpf_attach_type expected_attach_type;
@@ -287,17 +267,13 @@
 
 int libbpf__bpf_prog_load(const struct bpf_prog_load_params *load_attr);
 
->>>>>>> 7d2a07b7
 int bpf_object__section_size(const struct bpf_object *obj, const char *name,
 			     __u32 *size);
 int bpf_object__variable_offset(const struct bpf_object *obj, const char *name,
 				__u32 *off);
-<<<<<<< HEAD
-=======
 struct btf *btf_get_from_fd(int btf_fd, struct btf *base_btf);
 void btf_get_kernel_prefix_kind(enum bpf_attach_type attach_type,
 				const char **prefix, int *kind);
->>>>>>> 7d2a07b7
 
 struct btf_ext_info {
 	/*
@@ -461,8 +437,6 @@
 	enum bpf_core_relo_kind kind;
 };
 
-<<<<<<< HEAD
-=======
 typedef int (*type_id_visit_fn)(__u32 *type_id, void *ctx);
 typedef int (*str_off_visit_fn)(__u32 *str_off, void *ctx);
 int btf_type_visit_type_ids(struct btf_type *t, type_id_visit_fn visit, void *ctx);
@@ -520,5 +494,4 @@
 	return ret;
 }
 
->>>>>>> 7d2a07b7
 #endif /* __LIBBPF_LIBBPF_INTERNAL_H */