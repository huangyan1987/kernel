--- conflicted
+++ resolved
@@ -29,19 +29,6 @@
 static struct btf_type btf_void;
 
 struct btf {
-<<<<<<< HEAD
-	union {
-		struct btf_header *hdr;
-		void *data;
-	};
-	struct btf_type **types;
-	const char *strings;
-	void *nohdr_data;
-	__u32 nr_types;
-	__u32 types_size;
-	__u32 data_size;
-	int fd;
-=======
 	/* raw BTF data in native endianness */
 	void *raw_data;
 	/* raw BTF data in non-native endianness */
@@ -133,7 +120,6 @@
 	int fd;
 
 	/* Pointer size (in bytes) for a target architecture of this BTF */
->>>>>>> 7d2a07b7
 	int ptr_sz;
 };
 
@@ -178,14 +164,6 @@
 	if (!new_data)
 		return NULL;
 
-<<<<<<< HEAD
-		expand_by = max(btf->types_size >> 2, 16U);
-		new_size = min(BTF_MAX_NR_TYPES, btf->types_size + expand_by);
-
-		new_types = libbpf_reallocarray(btf->types, new_size, sizeof(*new_types));
-		if (!new_types)
-			return -ENOMEM;
-=======
 	/* zero out newly allocated portion of memory */
 	memset(new_data + (*cap_cnt) * elem_sz, 0, (new_cnt - *cap_cnt) * elem_sz);
 
@@ -193,7 +171,6 @@
 	*cap_cnt = new_cnt;
 	return new_data + cur_cnt * elem_sz;
 }
->>>>>>> 7d2a07b7
 
 /* Ensure given dynamically allocated memory region has enough allocated space
  * to accommodate *need_cnt* elements of size *elem_sz* bytes each
@@ -299,11 +276,7 @@
 
 static int btf_type_size(const struct btf_type *t)
 {
-<<<<<<< HEAD
-	int base_size = sizeof(struct btf_type);
-=======
 	const int base_size = sizeof(struct btf_type);
->>>>>>> 7d2a07b7
 	__u16 vlen = btf_vlen(t);
 
 	switch (btf_kind(t)) {
@@ -333,8 +306,6 @@
 		return base_size + vlen * sizeof(struct btf_var_secinfo);
 	default:
 		pr_debug("Unsupported BTF_KIND:%u\n", btf_kind(t));
-<<<<<<< HEAD
-=======
 		return -EINVAL;
 	}
 }
@@ -407,7 +378,6 @@
 		return 0;
 	default:
 		pr_debug("Unsupported BTF_KIND:%u\n", btf_kind(t));
->>>>>>> 7d2a07b7
 		return -EINVAL;
 	}
 }
@@ -577,70 +547,6 @@
 	return 0;
 }
 
-static int determine_ptr_size(const struct btf *btf)
-{
-	const struct btf_type *t;
-	const char *name;
-	int i;
-
-	for (i = 1; i <= btf->nr_types; i++) {
-		t = btf__type_by_id(btf, i);
-		if (!btf_is_int(t))
-			continue;
-
-		name = btf__name_by_offset(btf, t->name_off);
-		if (!name)
-			continue;
-
-		if (strcmp(name, "long int") == 0 ||
-		    strcmp(name, "long unsigned int") == 0) {
-			if (t->size != 4 && t->size != 8)
-				continue;
-			return t->size;
-		}
-	}
-
-	return -1;
-}
-
-static size_t btf_ptr_sz(const struct btf *btf)
-{
-	if (!btf->ptr_sz)
-		((struct btf *)btf)->ptr_sz = determine_ptr_size(btf);
-	return btf->ptr_sz < 0 ? sizeof(void *) : btf->ptr_sz;
-}
-
-/* Return pointer size this BTF instance assumes. The size is heuristically
- * determined by looking for 'long' or 'unsigned long' integer type and
- * recording its size in bytes. If BTF type information doesn't have any such
- * type, this function returns 0. In the latter case, native architecture's
- * pointer size is assumed, so will be either 4 or 8, depending on
- * architecture that libbpf was compiled for. It's possible to override
- * guessed value by using btf__set_pointer_size() API.
- */
-size_t btf__pointer_size(const struct btf *btf)
-{
-	if (!btf->ptr_sz)
-		((struct btf *)btf)->ptr_sz = determine_ptr_size(btf);
-
-	if (btf->ptr_sz < 0)
-		/* not enough BTF type info to guess */
-		return 0;
-
-	return btf->ptr_sz;
-}
-
-/* Override or set pointer size in bytes. Only values of 4 and 8 are
- * supported.
- */
-int btf__set_pointer_size(struct btf *btf, size_t ptr_sz)
-{
-	if (ptr_sz != 4 && ptr_sz != 8)
-		return -EINVAL;
-	btf->ptr_sz = ptr_sz;
-	return 0;
-}
-
 static bool btf_type_is_void(const struct btf_type *t)
 {
 	return t == &btf_void || btf_is_fwd(t);
@@ -662,12 +568,7 @@
 	int i;
 
 	t = btf__type_by_id(btf, type_id);
-<<<<<<< HEAD
-	for (i = 0; i < MAX_RESOLVE_DEPTH && !btf_type_is_void_or_null(t);
-	     i++) {
-=======
 	for (i = 0; i < MAX_RESOLVE_DEPTH && !btf_type_is_void_or_null(t); i++) {
->>>>>>> 7d2a07b7
 		switch (btf_kind(t)) {
 		case BTF_KIND_INT:
 		case BTF_KIND_STRUCT:
@@ -703,11 +604,7 @@
 
 done:
 	if (size < 0)
-<<<<<<< HEAD
-		return -EINVAL;
-=======
 		return libbpf_err(-EINVAL);
->>>>>>> 7d2a07b7
 	if (nelems && size > UINT32_MAX / nelems)
 		return libbpf_err(-E2BIG);
 
@@ -722,10 +619,7 @@
 	switch (kind) {
 	case BTF_KIND_INT:
 	case BTF_KIND_ENUM:
-<<<<<<< HEAD
-=======
 	case BTF_KIND_FLOAT:
->>>>>>> 7d2a07b7
 		return min(btf_ptr_sz(btf), (size_t)t->size);
 	case BTF_KIND_PTR:
 		return btf_ptr_sz(btf);
@@ -745,24 +639,15 @@
 		for (i = 0; i < vlen; i++, m++) {
 			align = btf__align_of(btf, m->type);
 			if (align <= 0)
-<<<<<<< HEAD
-				return align;
-=======
 				return libbpf_err(align);
->>>>>>> 7d2a07b7
 			max_align = max(max_align, align);
 		}
 
 		return max_align;
 	}
 	default:
-<<<<<<< HEAD
-		pr_warning("unsupported BTF_KIND:%u\n", btf_kind(t));
-		return 0;
-=======
 		pr_warn("unsupported BTF_KIND:%u\n", btf_kind(t));
 		return errno = EINVAL, 0;
->>>>>>> 7d2a07b7
 	}
 }
 
@@ -829,28 +714,6 @@
 static bool btf_is_modifiable(const struct btf *btf)
 {
 	return (void *)btf->hdr != btf->raw_data;
-}
-
-__s32 btf__find_by_name_kind(const struct btf *btf, const char *type_name,
-			     __u32 kind)
-{
-	__u32 i;
-
-	if (kind == BTF_KIND_UNKN || !strcmp(type_name, "void"))
-		return 0;
-
-	for (i = 1; i <= btf->nr_types; i++) {
-		const struct btf_type *t = btf->types[i];
-		const char *name;
-
-		if (btf_kind(t) != kind)
-			continue;
-		name = btf__name_by_offset(btf, t->name_off);
-		if (name && !strcmp(type_name, name))
-			return i;
-	}
-
-	return -ENOENT;
 }
 
 void btf__free(struct btf *btf)
@@ -878,9 +741,6 @@
 	free(btf);
 }
 
-<<<<<<< HEAD
-struct btf *btf__new(const void *data, __u32 size)
-=======
 static struct btf *btf_new_empty(struct btf *base_btf)
 {
 	struct btf *btf;
@@ -933,7 +793,6 @@
 }
 
 static struct btf *btf_new(const void *data, __u32 size, struct btf *base_btf)
->>>>>>> 7d2a07b7
 {
 	struct btf *btf;
 	int err;
@@ -1088,24 +947,14 @@
 		btf__set_pointer_size(btf, 8);
 		break;
 	default:
-<<<<<<< HEAD
-		pr_warning("failed to get ELF class (bitness) for %s\n", path);
-=======
 		pr_warn("failed to get ELF class (bitness) for %s\n", path);
->>>>>>> 7d2a07b7
 		break;
 	}
 
 	if (btf_ext && btf_ext_data) {
-<<<<<<< HEAD
-		*btf_ext = btf_ext__new(btf_ext_data->d_buf,
-					btf_ext_data->d_size);
-		if (IS_ERR(*btf_ext))
-=======
 		*btf_ext = btf_ext__new(btf_ext_data->d_buf, btf_ext_data->d_size);
 		err = libbpf_get_error(*btf_ext);
 		if (err)
->>>>>>> 7d2a07b7
 			goto done;
 	} else if (btf_ext) {
 		*btf_ext = NULL;
@@ -1233,89 +1082,6 @@
 struct btf *btf__parse_split(const char *path, struct btf *base_btf)
 {
 	return libbpf_ptr(btf_parse(path, base_btf, NULL));
-}
-
-struct btf *btf__parse_raw(const char *path)
-{
-	struct btf *btf = NULL;
-	void *data = NULL;
-	FILE *f = NULL;
-	__u16 magic;
-	int err = 0;
-	long sz;
-
-	f = fopen(path, "rb");
-	if (!f) {
-		err = -errno;
-		goto err_out;
-	}
-
-	/* check BTF magic */
-	if (fread(&magic, 1, sizeof(magic), f) < sizeof(magic)) {
-		err = -EIO;
-		goto err_out;
-	}
-	if (magic == __bswap_16(BTF_MAGIC)) {
-		/* non-native endian raw BTF */
-		pr_warning("non-native BTF endianness is not supported\n");
-		err = -LIBBPF_ERRNO__ENDIAN;
-		goto err_out;
-	}
-	if (magic != BTF_MAGIC) {
-		/* definitely not a raw BTF */
-		err = -EPROTO;
-		goto err_out;
-	}
-
-	/* get file size */
-	if (fseek(f, 0, SEEK_END)) {
-		err = -errno;
-		goto err_out;
-	}
-	sz = ftell(f);
-	if (sz < 0) {
-		err = -errno;
-		goto err_out;
-	}
-	/* rewind to the start */
-	if (fseek(f, 0, SEEK_SET)) {
-		err = -errno;
-		goto err_out;
-	}
-
-	/* pre-alloc memory and read all of BTF data */
-	data = malloc(sz);
-	if (!data) {
-		err = -ENOMEM;
-		goto err_out;
-	}
-	if (fread(data, 1, sz, f) < sz) {
-		err = -EIO;
-		goto err_out;
-	}
-
-	/* finally parse BTF data */
-	btf = btf__new(data, sz);
-
-err_out:
-	free(data);
-	if (f)
-		fclose(f);
-	return err ? ERR_PTR(err) : btf;
-}
-
-struct btf *btf__parse(const char *path, struct btf_ext **btf_ext)
-{
-	struct btf *btf;
-
-	if (btf_ext)
-		*btf_ext = NULL;
-
-	btf = btf__parse_raw(path);
-	if (!IS_ERR(btf) || PTR_ERR(btf) != -EPROTO)
-		return btf;
-
-	return btf__parse_elf(path, btf_ext);
 }
 
 static int compare_vsi_off(const void *_a, const void *_b)
@@ -2235,45 +2001,13 @@
  */
 int btf__add_enum(struct btf *btf, const char *name, __u32 byte_sz)
 {
-<<<<<<< HEAD
-	__u32 log_buf_size = 0;
-	char *log_buf = NULL;
-	int err = 0;
-=======
 	struct btf_type *t;
 	int sz, name_off = 0;
->>>>>>> 7d2a07b7
 
 	/* byte_sz must be power of 2 */
 	if (!byte_sz || (byte_sz & (byte_sz - 1)) || byte_sz > 8)
 		return libbpf_err(-EINVAL);
 
-<<<<<<< HEAD
-retry_load:
-	if (log_buf_size) {
-		log_buf = malloc(log_buf_size);
-		if (!log_buf)
-			return -ENOMEM;
-
-		*log_buf = 0;
-	}
-
-	btf->fd = bpf_load_btf(btf->data, btf->data_size,
-			       log_buf, log_buf_size, false);
-	if (btf->fd < 0) {
-		if (!log_buf || errno == ENOSPC) {
-			log_buf_size = max((__u32)BPF_LOG_BUF_SIZE,
-					   log_buf_size << 1);
-			free(log_buf);
-			goto retry_load;
-		}
-
-		err = -errno;
-		pr_warning("Error loading BTF: %s(%d)\n", strerror(errno), errno);
-		if (*log_buf)
-			pr_warning("%s\n", log_buf);
-		goto done;
-=======
 	if (btf_ensure_modifiable(btf))
 		return libbpf_err(-ENOMEM);
 
@@ -2286,7 +2020,6 @@
 		name_off = btf__add_str(btf, name);
 		if (name_off < 0)
 			return name_off;
->>>>>>> 7d2a07b7
 	}
 
 	/* start out with vlen=0; it will be adjusted when adding enum values */
@@ -2349,14 +2082,6 @@
 	return 0;
 }
 
-<<<<<<< HEAD
-void btf__set_fd(struct btf *btf, int fd)
-{
-	btf->fd = fd;
-}
-
-const void *btf__get_raw_data(const struct btf *btf, __u32 *size)
-=======
 /*
  * Append new BTF_KIND_FWD type with:
  *   - *name*, non-empty/non-NULL name;
@@ -2367,7 +2092,6 @@
  *   - <0, on error.
  */
 int btf__add_fwd(struct btf *btf, const char *name, enum btf_fwd_kind fwd_kind)
->>>>>>> 7d2a07b7
 {
 	if (!name || !name[0])
 		return libbpf_err(-EINVAL);
@@ -2559,16 +2283,6 @@
 	t = btf_last_type(btf);
 	btf_type_inc_vlen(t);
 
-<<<<<<< HEAD
-	if (!btf_is_struct(container_type) || btf_vlen(container_type) < 2) {
-		pr_warning("map:%s container_name:%s is an invalid container struct\n",
-			   map_name, container_name);
-		return -EINVAL;
-	}
-
-	key = btf_members(container_type);
-	value = key + 1;
-=======
 	btf->hdr->type_len += sz;
 	btf->hdr->str_off += sz;
 	return 0;
@@ -2621,7 +2335,6 @@
 
 	return btf_commit_type(btf, sz);
 }
->>>>>>> 7d2a07b7
 
 /*
  * Append new BTF_KIND_DATASEC type with:
@@ -2913,17 +2626,11 @@
 	}
 	memcpy(btf_ext->data, data, size);
 
-<<<<<<< HEAD
-	if (btf_ext->hdr->hdr_len <
-	    offsetofend(struct btf_ext_header, line_info_len))
-		goto done;
-=======
 	if (btf_ext->hdr->hdr_len < offsetofend(struct btf_ext_header, line_info_len)) {
 		err = -EINVAL;
 		goto done;
 	}
 
->>>>>>> 7d2a07b7
 	err = btf_ext_setup_func_info(btf_ext);
 	if (err)
 		goto done;
@@ -2932,16 +2639,11 @@
 	if (err)
 		goto done;
 
-<<<<<<< HEAD
-	if (btf_ext->hdr->hdr_len < offsetofend(struct btf_ext_header, core_relo_len))
-		goto done;
-=======
 	if (btf_ext->hdr->hdr_len < offsetofend(struct btf_ext_header, core_relo_len)) {
 		err = -EINVAL;
 		goto done;
 	}
 
->>>>>>> 7d2a07b7
 	err = btf_ext_setup_core_relos(btf_ext);
 	if (err)
 		goto done;
@@ -3386,13 +3088,8 @@
 	}
 	/* special BTF "void" type is made canonical immediately */
 	d->map[0] = 0;
-<<<<<<< HEAD
-	for (i = 1; i <= btf->nr_types; i++) {
-		struct btf_type *t = d->btf->types[i];
-=======
 	for (i = 1; i < type_cnt; i++) {
 		struct btf_type *t = btf_type_by_id(d->btf, i);
->>>>>>> 7d2a07b7
 
 		/* VAR and DATASEC are never deduped and are self-canonical */
 		if (btf_is_var(t) || btf_is_datasec(t))
@@ -3400,99 +3097,6 @@
 		else
 			d->map[i] = BTF_UNPROCESSED_ID;
 	}
-<<<<<<< HEAD
-
-	d->hypot_map = malloc(sizeof(__u32) * (1 + btf->nr_types));
-	if (!d->hypot_map) {
-		err = -ENOMEM;
-		goto done;
-	}
-	for (i = 0; i <= btf->nr_types; i++)
-		d->hypot_map[i] = BTF_UNPROCESSED_ID;
-
-done:
-	if (err) {
-		btf_dedup_free(d);
-		return ERR_PTR(err);
-	}
-
-	return d;
-}
-
-typedef int (*str_off_fn_t)(__u32 *str_off_ptr, void *ctx);
-
-/*
- * Iterate over all possible places in .BTF and .BTF.ext that can reference
- * string and pass pointer to it to a provided callback `fn`.
- */
-static int btf_for_each_str_off(struct btf_dedup *d, str_off_fn_t fn, void *ctx)
-{
-	void *line_data_cur, *line_data_end;
-	int i, j, r, rec_size;
-	struct btf_type *t;
-
-	for (i = 1; i <= d->btf->nr_types; i++) {
-		t = d->btf->types[i];
-		r = fn(&t->name_off, ctx);
-		if (r)
-			return r;
-
-		switch (btf_kind(t)) {
-		case BTF_KIND_STRUCT:
-		case BTF_KIND_UNION: {
-			struct btf_member *m = btf_members(t);
-			__u16 vlen = btf_vlen(t);
-
-			for (j = 0; j < vlen; j++) {
-				r = fn(&m->name_off, ctx);
-				if (r)
-					return r;
-				m++;
-			}
-			break;
-		}
-		case BTF_KIND_ENUM: {
-			struct btf_enum *m = btf_enum(t);
-			__u16 vlen = btf_vlen(t);
-
-			for (j = 0; j < vlen; j++) {
-				r = fn(&m->name_off, ctx);
-				if (r)
-					return r;
-				m++;
-			}
-			break;
-		}
-		case BTF_KIND_FUNC_PROTO: {
-			struct btf_param *m = btf_params(t);
-			__u16 vlen = btf_vlen(t);
-
-			for (j = 0; j < vlen; j++) {
-				r = fn(&m->name_off, ctx);
-				if (r)
-					return r;
-				m++;
-			}
-			break;
-		}
-		default:
-			break;
-		}
-	}
-
-	if (!d->btf_ext)
-		return 0;
-
-	line_data_cur = d->btf_ext->line_info.info;
-	line_data_end = d->btf_ext->line_info.info + d->btf_ext->line_info.len;
-	rec_size = d->btf_ext->line_info.rec_size;
-
-	while (line_data_cur < line_data_end) {
-		struct btf_ext_info_sec *sec = line_data_cur;
-		struct bpf_line_info_min *line_info;
-		__u32 num_info = sec->num_info;
-=======
->>>>>>> 7d2a07b7
 
 	d->hypot_map = malloc(sizeof(__u32) * type_cnt);
 	if (!d->hypot_map) {
@@ -3580,39 +3184,7 @@
  */
 static int btf_dedup_strings(struct btf_dedup *d)
 {
-<<<<<<< HEAD
-	const struct btf_header *hdr = d->btf->hdr;
-	char *start = (char *)d->btf->nohdr_data + hdr->str_off;
-	char *end = start + d->btf->hdr->str_len;
-	char *p = start, *tmp_strs = NULL;
-	struct btf_str_ptrs strs = {
-		.cnt = 0,
-		.cap = 0,
-		.ptrs = NULL,
-		.data = start,
-	};
-	int i, j, err = 0, grp_idx;
-	bool grp_used;
-
-	/* build index of all strings */
-	while (p < end) {
-		if (strs.cnt + 1 > strs.cap) {
-			struct btf_str_ptr *new_ptrs;
-
-			strs.cap += max(strs.cnt / 2, 16U);
-			new_ptrs = libbpf_reallocarray(strs.ptrs, strs.cap, sizeof(strs.ptrs[0]));
-			if (!new_ptrs) {
-				err = -ENOMEM;
-				goto done;
-			}
-			strs.ptrs = new_ptrs;
-		}
-
-		strs.ptrs[strs.cnt].str = p;
-		strs.ptrs[strs.cnt].used = false;
-=======
 	int err;
->>>>>>> 7d2a07b7
 
 	if (d->btf->strs_deduped)
 		return 0;
@@ -4104,21 +3676,13 @@
 {
 	__u32 orig_type_id = type_id;
 
-<<<<<<< HEAD
-	if (!btf_is_fwd(d->btf->types[type_id]))
-=======
 	if (!btf_is_fwd(btf__type_by_id(d->btf, type_id)))
->>>>>>> 7d2a07b7
 		return type_id;
 
 	while (is_type_mapped(d, type_id) && d->map[type_id] != type_id)
 		type_id = d->map[type_id];
 
-<<<<<<< HEAD
-	if (!btf_is_fwd(d->btf->types[type_id]))
-=======
 	if (!btf_is_fwd(btf__type_by_id(d->btf, type_id)))
->>>>>>> 7d2a07b7
 		return type_id;
 
 	return orig_type_id;
@@ -4128,8 +3692,6 @@
 static inline __u16 btf_fwd_kind(struct btf_type *t)
 {
 	return btf_kflag(t) ? BTF_KIND_UNION : BTF_KIND_STRUCT;
-<<<<<<< HEAD
-=======
 }
 
 /* Check if given two types are identical ARRAY definitions */
@@ -4143,7 +3705,6 @@
 		return 0;
 
 	return btf_equal_array(t1, t2);
->>>>>>> 7d2a07b7
 }
 
 /*
@@ -4272,13 +3833,8 @@
 	if (btf_dedup_hypot_map_add(d, canon_id, cand_id))
 		return -ENOMEM;
 
-<<<<<<< HEAD
-	cand_type = d->btf->types[cand_id];
-	canon_type = d->btf->types[canon_id];
-=======
 	cand_type = btf_type_by_id(d->btf, cand_id);
 	canon_type = btf_type_by_id(d->btf, canon_id);
->>>>>>> 7d2a07b7
 	cand_kind = btf_kind(cand_type);
 	canon_kind = btf_kind(canon_type);
 
@@ -4339,12 +3895,7 @@
 			return 0;
 		cand_arr = btf_array(cand_type);
 		canon_arr = btf_array(canon_type);
-<<<<<<< HEAD
-		eq = btf_dedup_is_equiv(d,
-			cand_arr->index_type, canon_arr->index_type);
-=======
 		eq = btf_dedup_is_equiv(d, cand_arr->index_type, canon_arr->index_type);
->>>>>>> 7d2a07b7
 		if (eq <= 0)
 			return eq;
 		return btf_dedup_is_equiv(d, cand_arr->type, canon_arr->type);
@@ -4436,15 +3987,9 @@
 		canon_type_id = d->hypot_list[i];
 		targ_type_id = d->hypot_map[canon_type_id];
 		t_id = resolve_type_id(d, targ_type_id);
-<<<<<<< HEAD
-		c_id = resolve_type_id(d, cand_type_id);
-		t_kind = btf_kind(d->btf->types[t_id]);
-		c_kind = btf_kind(d->btf->types[c_id]);
-=======
 		c_id = resolve_type_id(d, canon_type_id);
 		t_kind = btf_kind(btf__type_by_id(d->btf, t_id));
 		c_kind = btf_kind(btf__type_by_id(d->btf, c_id));
->>>>>>> 7d2a07b7
 		/*
 		 * Resolve FWD into STRUCT/UNION.
 		 * It's ok to resolve FWD into STRUCT/UNION that's not yet
@@ -4529,11 +4074,7 @@
 	if (d->map[type_id] <= BTF_MAX_NR_TYPES)
 		return 0;
 
-<<<<<<< HEAD
-	t = d->btf->types[type_id];
-=======
 	t = btf_type_by_id(d->btf, type_id);
->>>>>>> 7d2a07b7
 	kind = btf_kind(t);
 
 	if (kind != BTF_KIND_STRUCT && kind != BTF_KIND_UNION)
@@ -4783,21 +4324,12 @@
 	}
 
 	/* shrink struct btf's internal types index and update btf_header */
-<<<<<<< HEAD
-	d->btf->nr_types = next_type_id - 1;
-	d->btf->types_size = d->btf->nr_types;
-	d->btf->hdr->type_len = p - types_start;
-	new_types = libbpf_reallocarray(d->btf->types, (1 + d->btf->nr_types),
-					sizeof(struct btf_type *));
-	if (!new_types)
-=======
 	d->btf->nr_types = next_type_id - d->btf->start_id;
 	d->btf->type_offs_cap = d->btf->nr_types;
 	d->btf->hdr->type_len = p - d->btf->types_data;
 	new_offs = libbpf_reallocarray(d->btf->type_offs, d->btf->type_offs_cap,
 				       sizeof(*new_offs));
 	if (d->btf->type_offs_cap && !new_offs)
->>>>>>> 7d2a07b7
 		return -ENOMEM;
 	d->btf->type_offs = new_offs;
 	d->btf->hdr->str_off = d->btf->hdr->type_len;
@@ -4839,8 +4371,6 @@
 {
 	int i, r;
 
-<<<<<<< HEAD
-=======
 	for (i = 0; i < d->btf->nr_types; i++) {
 		struct btf_type *t = btf_type_by_id(d->btf, d->btf->start_id + i);
 
@@ -4913,7 +4443,6 @@
 {
 	int i, n, err;
 
->>>>>>> 7d2a07b7
 	switch (btf_kind(t)) {
 	case BTF_KIND_INT:
 	case BTF_KIND_FLOAT:
@@ -4931,11 +4460,7 @@
 		return visit(&t->type, ctx);
 
 	case BTF_KIND_ARRAY: {
-<<<<<<< HEAD
-		struct btf_array *arr_info = btf_array(t);
-=======
 		struct btf_array *a = btf_array(t);
->>>>>>> 7d2a07b7
 
 		err = visit(&a->type, ctx);
 		err = err ?: visit(&a->index_type, ctx);
@@ -4944,12 +4469,7 @@
 
 	case BTF_KIND_STRUCT:
 	case BTF_KIND_UNION: {
-<<<<<<< HEAD
-		struct btf_member *member = btf_members(t);
-		__u16 vlen = btf_vlen(t);
-=======
 		struct btf_member *m = btf_members(t);
->>>>>>> 7d2a07b7
 
 		for (i = 0, n = btf_vlen(t); i < n; i++, m++) {
 			err = visit(&m->type, ctx);
@@ -4960,17 +4480,7 @@
 	}
 
 	case BTF_KIND_FUNC_PROTO: {
-<<<<<<< HEAD
-		struct btf_param *param = btf_params(t);
-		__u16 vlen = btf_vlen(t);
-
-		r = btf_dedup_remap_type_id(d, t->type);
-		if (r < 0)
-			return r;
-		t->type = r;
-=======
 		struct btf_param *m = btf_params(t);
->>>>>>> 7d2a07b7
 
 		err = visit(&t->type, ctx);
 		if (err)
@@ -4984,12 +4494,7 @@
 	}
 
 	case BTF_KIND_DATASEC: {
-<<<<<<< HEAD
-		struct btf_var_secinfo *var = btf_var_secinfos(t);
-		__u16 vlen = btf_vlen(t);
-=======
 		struct btf_var_secinfo *m = btf_var_secinfos(t);
->>>>>>> 7d2a07b7
 
 		for (i = 0, n = btf_vlen(t); i < n; i++, m++) {
 			err = visit(&m->type, ctx);
@@ -5129,55 +4634,4 @@
 	}
 
 	return 0;
-}
-
-/*
- * Probe few well-known locations for vmlinux kernel image and try to load BTF
- * data out of it to use for target BTF.
- */
-struct btf *libbpf_find_kernel_btf(void)
-{
-	struct {
-		const char *path_fmt;
-		bool raw_btf;
-	} locations[] = {
-		/* try canonical vmlinux BTF through sysfs first */
-		{ "/sys/kernel/btf/vmlinux", true /* raw BTF */ },
-		/* fall back to trying to find vmlinux ELF on disk otherwise */
-		{ "/boot/vmlinux-%1$s" },
-		{ "/lib/modules/%1$s/vmlinux-%1$s" },
-		{ "/lib/modules/%1$s/build/vmlinux" },
-		{ "/usr/lib/modules/%1$s/kernel/vmlinux" },
-		{ "/usr/lib/debug/boot/vmlinux-%1$s" },
-		{ "/usr/lib/debug/boot/vmlinux-%1$s.debug" },
-		{ "/usr/lib/debug/lib/modules/%1$s/vmlinux" },
-	};
-	char path[PATH_MAX + 1];
-	struct utsname buf;
-	struct btf *btf;
-	int i;
-
-	uname(&buf);
-
-	for (i = 0; i < ARRAY_SIZE(locations); i++) {
-		snprintf(path, PATH_MAX, locations[i].path_fmt, buf.release);
-
-		if (access(path, R_OK))
-			continue;
-
-		if (locations[i].raw_btf)
-			btf = btf__parse_raw(path);
-		else
-			btf = btf__parse_elf(path, NULL);
-
-		pr_debug("loading kernel BTF '%s': %ld\n",
-			 path, IS_ERR(btf) ? PTR_ERR(btf) : 0);
-		if (IS_ERR(btf))
-			continue;
-
-		return btf;
-	}
-
-	pr_warning("failed to find valid kernel BTF\n");
-	return ERR_PTR(-ESRCH);
 }