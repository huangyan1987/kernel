/* 
 * xfrm_policy.c
 *
 * Changes:
 *	Mitsuru KANDA @USAGI
 * 	Kazunori MIYAZAWA @USAGI
 * 	Kunihiro Ishiguro <kunihiro@ipinfusion.com>
 * 		IPv6 support
 * 	Kazunori MIYAZAWA @USAGI
 * 	YOSHIFUJI Hideaki
 * 		Split up af-specific portion
 *	Derek Atkins <derek@ihtfp.com>		Add the post_input processor
 *
 */

#include <linux/slab.h>
#include <linux/kmod.h>
#include <linux/list.h>
#include <linux/spinlock.h>
#include <linux/workqueue.h>
#include <linux/notifier.h>
#include <linux/netdevice.h>
#include <linux/netfilter.h>
#include <linux/module.h>
#include <net/xfrm.h>
#include <net/ip.h>

DEFINE_MUTEX(xfrm_cfg_mutex);
EXPORT_SYMBOL(xfrm_cfg_mutex);

static DEFINE_RWLOCK(xfrm_policy_lock);

struct xfrm_policy *xfrm_policy_list[XFRM_POLICY_MAX*2];
EXPORT_SYMBOL(xfrm_policy_list);

static DEFINE_RWLOCK(xfrm_policy_afinfo_lock);
static struct xfrm_policy_afinfo *xfrm_policy_afinfo[NPROTO];

static kmem_cache_t *xfrm_dst_cache __read_mostly;

static struct work_struct xfrm_policy_gc_work;
static struct list_head xfrm_policy_gc_list =
	LIST_HEAD_INIT(xfrm_policy_gc_list);
static DEFINE_SPINLOCK(xfrm_policy_gc_lock);

static struct xfrm_policy_afinfo *xfrm_policy_get_afinfo(unsigned short family);
static void xfrm_policy_put_afinfo(struct xfrm_policy_afinfo *afinfo);
static struct xfrm_policy_afinfo *xfrm_policy_lock_afinfo(unsigned int family);
static void xfrm_policy_unlock_afinfo(struct xfrm_policy_afinfo *afinfo);

int xfrm_register_type(struct xfrm_type *type, unsigned short family)
{
	struct xfrm_policy_afinfo *afinfo = xfrm_policy_lock_afinfo(family);
	struct xfrm_type **typemap;
	int err = 0;

	if (unlikely(afinfo == NULL))
		return -EAFNOSUPPORT;
	typemap = afinfo->type_map;

<<<<<<< HEAD
	write_lock_bh(&typemap->lock);
	if (likely(typemap->map[type->proto] == NULL))
		typemap->map[type->proto] = type;
	else
		err = -EEXIST;
	write_unlock_bh(&typemap->lock);
	xfrm_policy_put_afinfo(afinfo);
=======
	if (likely(typemap[type->proto] == NULL))
		typemap[type->proto] = type;
	else
		err = -EEXIST;
	xfrm_policy_unlock_afinfo(afinfo);
>>>>>>> 120bda20
	return err;
}
EXPORT_SYMBOL(xfrm_register_type);

int xfrm_unregister_type(struct xfrm_type *type, unsigned short family)
{
	struct xfrm_policy_afinfo *afinfo = xfrm_policy_lock_afinfo(family);
	struct xfrm_type **typemap;
	int err = 0;

	if (unlikely(afinfo == NULL))
		return -EAFNOSUPPORT;
	typemap = afinfo->type_map;

<<<<<<< HEAD
	write_lock_bh(&typemap->lock);
	if (unlikely(typemap->map[type->proto] != type))
		err = -ENOENT;
	else
		typemap->map[type->proto] = NULL;
	write_unlock_bh(&typemap->lock);
	xfrm_policy_put_afinfo(afinfo);
=======
	if (unlikely(typemap[type->proto] != type))
		err = -ENOENT;
	else
		typemap[type->proto] = NULL;
	xfrm_policy_unlock_afinfo(afinfo);
>>>>>>> 120bda20
	return err;
}
EXPORT_SYMBOL(xfrm_unregister_type);

struct xfrm_type *xfrm_get_type(u8 proto, unsigned short family)
{
	struct xfrm_policy_afinfo *afinfo;
	struct xfrm_type **typemap;
	struct xfrm_type *type;
	int modload_attempted = 0;

retry:
	afinfo = xfrm_policy_get_afinfo(family);
	if (unlikely(afinfo == NULL))
		return NULL;
	typemap = afinfo->type_map;

	type = typemap[proto];
	if (unlikely(type && !try_module_get(type->owner)))
		type = NULL;
	if (!type && !modload_attempted) {
		xfrm_policy_put_afinfo(afinfo);
		request_module("xfrm-type-%d-%d",
			       (int) family, (int) proto);
		modload_attempted = 1;
		goto retry;
	}

	xfrm_policy_put_afinfo(afinfo);
	return type;
}

int xfrm_dst_lookup(struct xfrm_dst **dst, struct flowi *fl, 
		    unsigned short family)
{
	struct xfrm_policy_afinfo *afinfo = xfrm_policy_get_afinfo(family);
	int err = 0;

	if (unlikely(afinfo == NULL))
		return -EAFNOSUPPORT;

	if (likely(afinfo->dst_lookup != NULL))
		err = afinfo->dst_lookup(dst, fl);
	else
		err = -EINVAL;
	xfrm_policy_put_afinfo(afinfo);
	return err;
}
EXPORT_SYMBOL(xfrm_dst_lookup);

void xfrm_put_type(struct xfrm_type *type)
{
	module_put(type->owner);
}

int xfrm_register_mode(struct xfrm_mode *mode, int family)
{
	struct xfrm_policy_afinfo *afinfo;
	struct xfrm_mode **modemap;
	int err;

	if (unlikely(mode->encap >= XFRM_MODE_MAX))
		return -EINVAL;

	afinfo = xfrm_policy_lock_afinfo(family);
	if (unlikely(afinfo == NULL))
		return -EAFNOSUPPORT;

	err = -EEXIST;
	modemap = afinfo->mode_map;
	if (likely(modemap[mode->encap] == NULL)) {
		modemap[mode->encap] = mode;
		err = 0;
	}

	xfrm_policy_unlock_afinfo(afinfo);
	return err;
}
EXPORT_SYMBOL(xfrm_register_mode);

int xfrm_unregister_mode(struct xfrm_mode *mode, int family)
{
	struct xfrm_policy_afinfo *afinfo;
	struct xfrm_mode **modemap;
	int err;

	if (unlikely(mode->encap >= XFRM_MODE_MAX))
		return -EINVAL;

	afinfo = xfrm_policy_lock_afinfo(family);
	if (unlikely(afinfo == NULL))
		return -EAFNOSUPPORT;

	err = -ENOENT;
	modemap = afinfo->mode_map;
	if (likely(modemap[mode->encap] == mode)) {
		modemap[mode->encap] = NULL;
		err = 0;
	}

	xfrm_policy_unlock_afinfo(afinfo);
	return err;
}
EXPORT_SYMBOL(xfrm_unregister_mode);

struct xfrm_mode *xfrm_get_mode(unsigned int encap, int family)
{
	struct xfrm_policy_afinfo *afinfo;
	struct xfrm_mode *mode;
	int modload_attempted = 0;

	if (unlikely(encap >= XFRM_MODE_MAX))
		return NULL;

retry:
	afinfo = xfrm_policy_get_afinfo(family);
	if (unlikely(afinfo == NULL))
		return NULL;

	mode = afinfo->mode_map[encap];
	if (unlikely(mode && !try_module_get(mode->owner)))
		mode = NULL;
	if (!mode && !modload_attempted) {
		xfrm_policy_put_afinfo(afinfo);
		request_module("xfrm-mode-%d-%d", family, encap);
		modload_attempted = 1;
		goto retry;
	}

	xfrm_policy_put_afinfo(afinfo);
	return mode;
}

void xfrm_put_mode(struct xfrm_mode *mode)
{
	module_put(mode->owner);
}

static inline unsigned long make_jiffies(long secs)
{
	if (secs >= (MAX_SCHEDULE_TIMEOUT-1)/HZ)
		return MAX_SCHEDULE_TIMEOUT-1;
	else
	        return secs*HZ;
}

static void xfrm_policy_timer(unsigned long data)
{
	struct xfrm_policy *xp = (struct xfrm_policy*)data;
	unsigned long now = (unsigned long)xtime.tv_sec;
	long next = LONG_MAX;
	int warn = 0;
	int dir;

	read_lock(&xp->lock);

	if (xp->dead)
		goto out;

	dir = xfrm_policy_id2dir(xp->index);

	if (xp->lft.hard_add_expires_seconds) {
		long tmo = xp->lft.hard_add_expires_seconds +
			xp->curlft.add_time - now;
		if (tmo <= 0)
			goto expired;
		if (tmo < next)
			next = tmo;
	}
	if (xp->lft.hard_use_expires_seconds) {
		long tmo = xp->lft.hard_use_expires_seconds +
			(xp->curlft.use_time ? : xp->curlft.add_time) - now;
		if (tmo <= 0)
			goto expired;
		if (tmo < next)
			next = tmo;
	}
	if (xp->lft.soft_add_expires_seconds) {
		long tmo = xp->lft.soft_add_expires_seconds +
			xp->curlft.add_time - now;
		if (tmo <= 0) {
			warn = 1;
			tmo = XFRM_KM_TIMEOUT;
		}
		if (tmo < next)
			next = tmo;
	}
	if (xp->lft.soft_use_expires_seconds) {
		long tmo = xp->lft.soft_use_expires_seconds +
			(xp->curlft.use_time ? : xp->curlft.add_time) - now;
		if (tmo <= 0) {
			warn = 1;
			tmo = XFRM_KM_TIMEOUT;
		}
		if (tmo < next)
			next = tmo;
	}

	if (warn)
		km_policy_expired(xp, dir, 0, 0);
	if (next != LONG_MAX &&
	    !mod_timer(&xp->timer, jiffies + make_jiffies(next)))
		xfrm_pol_hold(xp);

out:
	read_unlock(&xp->lock);
	xfrm_pol_put(xp);
	return;

expired:
	read_unlock(&xp->lock);
	if (!xfrm_policy_delete(xp, dir))
		km_policy_expired(xp, dir, 1, 0);
	xfrm_pol_put(xp);
}


/* Allocate xfrm_policy. Not used here, it is supposed to be used by pfkeyv2
 * SPD calls.
 */

struct xfrm_policy *xfrm_policy_alloc(gfp_t gfp)
{
	struct xfrm_policy *policy;

	policy = kmalloc(sizeof(struct xfrm_policy), gfp);

	if (policy) {
		memset(policy, 0, sizeof(struct xfrm_policy));
		atomic_set(&policy->refcnt, 1);
		rwlock_init(&policy->lock);
		init_timer(&policy->timer);
		policy->timer.data = (unsigned long)policy;
		policy->timer.function = xfrm_policy_timer;
	}
	return policy;
}
EXPORT_SYMBOL(xfrm_policy_alloc);

/* Destroy xfrm_policy: descendant resources must be released to this moment. */

void __xfrm_policy_destroy(struct xfrm_policy *policy)
{
	BUG_ON(!policy->dead);

	BUG_ON(policy->bundles);

	if (del_timer(&policy->timer))
		BUG();

	security_xfrm_policy_free(policy);
	kfree(policy);
}
EXPORT_SYMBOL(__xfrm_policy_destroy);

static void xfrm_policy_gc_kill(struct xfrm_policy *policy)
{
	struct dst_entry *dst;

	while ((dst = policy->bundles) != NULL) {
		policy->bundles = dst->next;
		dst_free(dst);
	}

	if (del_timer(&policy->timer))
		atomic_dec(&policy->refcnt);

	if (atomic_read(&policy->refcnt) > 1)
		flow_cache_flush();

	xfrm_pol_put(policy);
}

static void xfrm_policy_gc_task(void *data)
{
	struct xfrm_policy *policy;
	struct list_head *entry, *tmp;
	struct list_head gc_list = LIST_HEAD_INIT(gc_list);

	spin_lock_bh(&xfrm_policy_gc_lock);
	list_splice_init(&xfrm_policy_gc_list, &gc_list);
	spin_unlock_bh(&xfrm_policy_gc_lock);

	list_for_each_safe(entry, tmp, &gc_list) {
		policy = list_entry(entry, struct xfrm_policy, list);
		xfrm_policy_gc_kill(policy);
	}
}

/* Rule must be locked. Release descentant resources, announce
 * entry dead. The rule must be unlinked from lists to the moment.
 */

static void xfrm_policy_kill(struct xfrm_policy *policy)
{
	int dead;

	write_lock_bh(&policy->lock);
	dead = policy->dead;
	policy->dead = 1;
	write_unlock_bh(&policy->lock);

	if (unlikely(dead)) {
		WARN_ON(1);
		return;
	}

	spin_lock(&xfrm_policy_gc_lock);
	list_add(&policy->list, &xfrm_policy_gc_list);
	spin_unlock(&xfrm_policy_gc_lock);

	schedule_work(&xfrm_policy_gc_work);
}

/* Generate new index... KAME seems to generate them ordered by cost
 * of an absolute inpredictability of ordering of rules. This will not pass. */
static u32 xfrm_gen_index(int dir)
{
	u32 idx;
	struct xfrm_policy *p;
	static u32 idx_generator;

	for (;;) {
		idx = (idx_generator | dir);
		idx_generator += 8;
		if (idx == 0)
			idx = 8;
		for (p = xfrm_policy_list[dir]; p; p = p->next) {
			if (p->index == idx)
				break;
		}
		if (!p)
			return idx;
	}
}

int xfrm_policy_insert(int dir, struct xfrm_policy *policy, int excl)
{
	struct xfrm_policy *pol, **p;
	struct xfrm_policy *delpol = NULL;
	struct xfrm_policy **newpos = NULL;
	struct dst_entry *gc_list;

	write_lock_bh(&xfrm_policy_lock);
	for (p = &xfrm_policy_list[dir]; (pol=*p)!=NULL;) {
		if (!delpol && memcmp(&policy->selector, &pol->selector, sizeof(pol->selector)) == 0 &&
		    xfrm_sec_ctx_match(pol->security, policy->security)) {
			if (excl) {
				write_unlock_bh(&xfrm_policy_lock);
				return -EEXIST;
			}
			*p = pol->next;
			delpol = pol;
			if (policy->priority > pol->priority)
				continue;
		} else if (policy->priority >= pol->priority) {
			p = &pol->next;
			continue;
		}
		if (!newpos)
			newpos = p;
		if (delpol)
			break;
		p = &pol->next;
	}
	if (newpos)
		p = newpos;
	xfrm_pol_hold(policy);
	policy->next = *p;
	*p = policy;
	atomic_inc(&flow_cache_genid);
	policy->index = delpol ? delpol->index : xfrm_gen_index(dir);
	policy->curlft.add_time = (unsigned long)xtime.tv_sec;
	policy->curlft.use_time = 0;
	if (!mod_timer(&policy->timer, jiffies + HZ))
		xfrm_pol_hold(policy);
	write_unlock_bh(&xfrm_policy_lock);

	if (delpol)
		xfrm_policy_kill(delpol);

	read_lock_bh(&xfrm_policy_lock);
	gc_list = NULL;
	for (policy = policy->next; policy; policy = policy->next) {
		struct dst_entry *dst;

		write_lock(&policy->lock);
		dst = policy->bundles;
		if (dst) {
			struct dst_entry *tail = dst;
			while (tail->next)
				tail = tail->next;
			tail->next = gc_list;
			gc_list = dst;

			policy->bundles = NULL;
		}
		write_unlock(&policy->lock);
	}
	read_unlock_bh(&xfrm_policy_lock);

	while (gc_list) {
		struct dst_entry *dst = gc_list;

		gc_list = dst->next;
		dst_free(dst);
	}

	return 0;
}
EXPORT_SYMBOL(xfrm_policy_insert);

struct xfrm_policy *xfrm_policy_bysel_ctx(int dir, struct xfrm_selector *sel,
					  struct xfrm_sec_ctx *ctx, int delete)
{
	struct xfrm_policy *pol, **p;

	write_lock_bh(&xfrm_policy_lock);
	for (p = &xfrm_policy_list[dir]; (pol=*p)!=NULL; p = &pol->next) {
		if ((memcmp(sel, &pol->selector, sizeof(*sel)) == 0) &&
		    (xfrm_sec_ctx_match(ctx, pol->security))) {
			xfrm_pol_hold(pol);
			if (delete)
				*p = pol->next;
			break;
		}
	}
	write_unlock_bh(&xfrm_policy_lock);

	if (pol && delete) {
		atomic_inc(&flow_cache_genid);
		xfrm_policy_kill(pol);
	}
	return pol;
}
EXPORT_SYMBOL(xfrm_policy_bysel_ctx);

struct xfrm_policy *xfrm_policy_byid(int dir, u32 id, int delete)
{
	struct xfrm_policy *pol, **p;

	write_lock_bh(&xfrm_policy_lock);
	for (p = &xfrm_policy_list[dir]; (pol=*p)!=NULL; p = &pol->next) {
		if (pol->index == id) {
			xfrm_pol_hold(pol);
			if (delete)
				*p = pol->next;
			break;
		}
	}
	write_unlock_bh(&xfrm_policy_lock);

	if (pol && delete) {
		atomic_inc(&flow_cache_genid);
		xfrm_policy_kill(pol);
	}
	return pol;
}
EXPORT_SYMBOL(xfrm_policy_byid);

void xfrm_policy_flush(void)
{
	struct xfrm_policy *xp;
	int dir;

	write_lock_bh(&xfrm_policy_lock);
	for (dir = 0; dir < XFRM_POLICY_MAX; dir++) {
		while ((xp = xfrm_policy_list[dir]) != NULL) {
			xfrm_policy_list[dir] = xp->next;
			write_unlock_bh(&xfrm_policy_lock);

			xfrm_policy_kill(xp);

			write_lock_bh(&xfrm_policy_lock);
		}
	}
	atomic_inc(&flow_cache_genid);
	write_unlock_bh(&xfrm_policy_lock);
}
EXPORT_SYMBOL(xfrm_policy_flush);

int xfrm_policy_walk(int (*func)(struct xfrm_policy *, int, int, void*),
		     void *data)
{
	struct xfrm_policy *xp;
	int dir;
	int count = 0;
	int error = 0;

	read_lock_bh(&xfrm_policy_lock);
	for (dir = 0; dir < 2*XFRM_POLICY_MAX; dir++) {
		for (xp = xfrm_policy_list[dir]; xp; xp = xp->next)
			count++;
	}

	if (count == 0) {
		error = -ENOENT;
		goto out;
	}

	for (dir = 0; dir < 2*XFRM_POLICY_MAX; dir++) {
		for (xp = xfrm_policy_list[dir]; xp; xp = xp->next) {
			error = func(xp, dir%XFRM_POLICY_MAX, --count, data);
			if (error)
				goto out;
		}
	}

out:
	read_unlock_bh(&xfrm_policy_lock);
	return error;
}
EXPORT_SYMBOL(xfrm_policy_walk);

/* Find policy to apply to this flow. */

static void xfrm_policy_lookup(struct flowi *fl, u32 sk_sid, u16 family, u8 dir,
			       void **objp, atomic_t **obj_refp)
{
	struct xfrm_policy *pol;

	read_lock_bh(&xfrm_policy_lock);
	for (pol = xfrm_policy_list[dir]; pol; pol = pol->next) {
		struct xfrm_selector *sel = &pol->selector;
		int match;

		if (pol->family != family)
			continue;

		match = xfrm_selector_match(sel, fl, family);

		if (match) {
 			if (!security_xfrm_policy_lookup(pol, sk_sid, dir)) {
				xfrm_pol_hold(pol);
				break;
			}
		}
	}
	read_unlock_bh(&xfrm_policy_lock);
	if ((*objp = (void *) pol) != NULL)
		*obj_refp = &pol->refcnt;
}

static inline int policy_to_flow_dir(int dir)
{
	if (XFRM_POLICY_IN == FLOW_DIR_IN &&
 	    XFRM_POLICY_OUT == FLOW_DIR_OUT &&
 	    XFRM_POLICY_FWD == FLOW_DIR_FWD)
 		return dir;
 	switch (dir) {
 	default:
 	case XFRM_POLICY_IN:
 		return FLOW_DIR_IN;
 	case XFRM_POLICY_OUT:
 		return FLOW_DIR_OUT;
 	case XFRM_POLICY_FWD:
 		return FLOW_DIR_FWD;
	};
}

static struct xfrm_policy *xfrm_sk_policy_lookup(struct sock *sk, int dir, struct flowi *fl, u32 sk_sid)
{
	struct xfrm_policy *pol;

	read_lock_bh(&xfrm_policy_lock);
	if ((pol = sk->sk_policy[dir]) != NULL) {
 		int match = xfrm_selector_match(&pol->selector, fl,
						sk->sk_family);
 		int err = 0;

		if (match)
		  err = security_xfrm_policy_lookup(pol, sk_sid, policy_to_flow_dir(dir));

 		if (match && !err)
			xfrm_pol_hold(pol);
		else
			pol = NULL;
	}
	read_unlock_bh(&xfrm_policy_lock);
	return pol;
}

static void __xfrm_policy_link(struct xfrm_policy *pol, int dir)
{
	pol->next = xfrm_policy_list[dir];
	xfrm_policy_list[dir] = pol;
	xfrm_pol_hold(pol);
}

static struct xfrm_policy *__xfrm_policy_unlink(struct xfrm_policy *pol,
						int dir)
{
	struct xfrm_policy **polp;

	for (polp = &xfrm_policy_list[dir];
	     *polp != NULL; polp = &(*polp)->next) {
		if (*polp == pol) {
			*polp = pol->next;
			return pol;
		}
	}
	return NULL;
}

int xfrm_policy_delete(struct xfrm_policy *pol, int dir)
{
	write_lock_bh(&xfrm_policy_lock);
	pol = __xfrm_policy_unlink(pol, dir);
	write_unlock_bh(&xfrm_policy_lock);
	if (pol) {
		if (dir < XFRM_POLICY_MAX)
			atomic_inc(&flow_cache_genid);
		xfrm_policy_kill(pol);
		return 0;
	}
	return -ENOENT;
}
EXPORT_SYMBOL(xfrm_policy_delete);

int xfrm_sk_policy_insert(struct sock *sk, int dir, struct xfrm_policy *pol)
{
	struct xfrm_policy *old_pol;

	write_lock_bh(&xfrm_policy_lock);
	old_pol = sk->sk_policy[dir];
	sk->sk_policy[dir] = pol;
	if (pol) {
		pol->curlft.add_time = (unsigned long)xtime.tv_sec;
		pol->index = xfrm_gen_index(XFRM_POLICY_MAX+dir);
		__xfrm_policy_link(pol, XFRM_POLICY_MAX+dir);
	}
	if (old_pol)
		__xfrm_policy_unlink(old_pol, XFRM_POLICY_MAX+dir);
	write_unlock_bh(&xfrm_policy_lock);

	if (old_pol) {
		xfrm_policy_kill(old_pol);
	}
	return 0;
}

static struct xfrm_policy *clone_policy(struct xfrm_policy *old, int dir)
{
	struct xfrm_policy *newp = xfrm_policy_alloc(GFP_ATOMIC);

	if (newp) {
		newp->selector = old->selector;
		if (security_xfrm_policy_clone(old, newp)) {
			kfree(newp);
			return NULL;  /* ENOMEM */
		}
		newp->lft = old->lft;
		newp->curlft = old->curlft;
		newp->action = old->action;
		newp->flags = old->flags;
		newp->xfrm_nr = old->xfrm_nr;
		newp->index = old->index;
		memcpy(newp->xfrm_vec, old->xfrm_vec,
		       newp->xfrm_nr*sizeof(struct xfrm_tmpl));
		write_lock_bh(&xfrm_policy_lock);
		__xfrm_policy_link(newp, XFRM_POLICY_MAX+dir);
		write_unlock_bh(&xfrm_policy_lock);
		xfrm_pol_put(newp);
	}
	return newp;
}

int __xfrm_sk_clone_policy(struct sock *sk)
{
	struct xfrm_policy *p0 = sk->sk_policy[0],
			   *p1 = sk->sk_policy[1];

	sk->sk_policy[0] = sk->sk_policy[1] = NULL;
	if (p0 && (sk->sk_policy[0] = clone_policy(p0, 0)) == NULL)
		return -ENOMEM;
	if (p1 && (sk->sk_policy[1] = clone_policy(p1, 1)) == NULL)
		return -ENOMEM;
	return 0;
}

/* Resolve list of templates for the flow, given policy. */

static int
xfrm_tmpl_resolve(struct xfrm_policy *policy, struct flowi *fl,
		  struct xfrm_state **xfrm,
		  unsigned short family)
{
	int nx;
	int i, error;
	xfrm_address_t *daddr = xfrm_flowi_daddr(fl, family);
	xfrm_address_t *saddr = xfrm_flowi_saddr(fl, family);

	for (nx=0, i = 0; i < policy->xfrm_nr; i++) {
		struct xfrm_state *x;
		xfrm_address_t *remote = daddr;
		xfrm_address_t *local  = saddr;
		struct xfrm_tmpl *tmpl = &policy->xfrm_vec[i];

		if (tmpl->mode) {
			remote = &tmpl->id.daddr;
			local = &tmpl->saddr;
		}

		x = xfrm_state_find(remote, local, fl, tmpl, policy, &error, family);

		if (x && x->km.state == XFRM_STATE_VALID) {
			xfrm[nx++] = x;
			daddr = remote;
			saddr = local;
			continue;
		}
		if (x) {
			error = (x->km.state == XFRM_STATE_ERROR ?
				 -EINVAL : -EAGAIN);
			xfrm_state_put(x);
		}

		if (!tmpl->optional)
			goto fail;
	}
	return nx;

fail:
	for (nx--; nx>=0; nx--)
		xfrm_state_put(xfrm[nx]);
	return error;
}

/* Check that the bundle accepts the flow and its components are
 * still valid.
 */

static struct dst_entry *
xfrm_find_bundle(struct flowi *fl, struct xfrm_policy *policy, unsigned short family)
{
	struct dst_entry *x;
	struct xfrm_policy_afinfo *afinfo = xfrm_policy_get_afinfo(family);
	if (unlikely(afinfo == NULL))
		return ERR_PTR(-EINVAL);
	x = afinfo->find_bundle(fl, policy);
	xfrm_policy_put_afinfo(afinfo);
	return x;
}

/* Allocate chain of dst_entry's, attach known xfrm's, calculate
 * all the metrics... Shortly, bundle a bundle.
 */

static int
xfrm_bundle_create(struct xfrm_policy *policy, struct xfrm_state **xfrm, int nx,
		   struct flowi *fl, struct dst_entry **dst_p,
		   unsigned short family)
{
	int err;
	struct xfrm_policy_afinfo *afinfo = xfrm_policy_get_afinfo(family);
	if (unlikely(afinfo == NULL))
		return -EINVAL;
	err = afinfo->bundle_create(policy, xfrm, nx, fl, dst_p);
	xfrm_policy_put_afinfo(afinfo);
	return err;
}


static int stale_bundle(struct dst_entry *dst);

/* Main function: finds/creates a bundle for given flow.
 *
 * At the moment we eat a raw IP route. Mostly to speed up lookups
 * on interfaces with disabled IPsec.
 */
int xfrm_lookup(struct dst_entry **dst_p, struct flowi *fl,
		struct sock *sk, int flags)
{
	struct xfrm_policy *policy;
	struct xfrm_state *xfrm[XFRM_MAX_DEPTH];
	struct dst_entry *dst, *dst_orig = *dst_p;
	int nx = 0;
	int err;
	u32 genid;
	u16 family;
	u8 dir = policy_to_flow_dir(XFRM_POLICY_OUT);
	u32 sk_sid = security_sk_sid(sk, fl, dir);
	unsigned long timeout = jiffies + 60 * HZ;
	int loops = 0;

restart:
	if (unlikely(time_after(jiffies, timeout))) {
		printk(KERN_NOTICE "xfrm_lookup bailing out after 60 seconds and %d loops\n", loops);
		dump_stack();
		err = -EHOSTUNREACH;
		goto error_nopol;
	}
	++loops;

	genid = atomic_read(&flow_cache_genid);
	policy = NULL;
	if (sk && sk->sk_policy[1])
		policy = xfrm_sk_policy_lookup(sk, XFRM_POLICY_OUT, fl, sk_sid);

	if (!policy) {
		/* To accelerate a bit...  */
		if ((dst_orig->flags & DST_NOXFRM) || !xfrm_policy_list[XFRM_POLICY_OUT])
			return 0;

		policy = flow_cache_lookup(fl, sk_sid, dst_orig->ops->family,
					   dir, xfrm_policy_lookup);
	}

	if (!policy)
		return 0;

	family = dst_orig->ops->family;
	policy->curlft.use_time = (unsigned long)xtime.tv_sec;

	switch (policy->action) {
	case XFRM_POLICY_BLOCK:
		/* Prohibit the flow */
		err = -EPERM;
		goto error;

	case XFRM_POLICY_ALLOW:
		if (policy->xfrm_nr == 0) {
			/* Flow passes not transformed. */
			xfrm_pol_put(policy);
			return 0;
		}

		/* Try to find matching bundle.
		 *
		 * LATER: help from flow cache. It is optional, this
		 * is required only for output policy.
		 */
		dst = xfrm_find_bundle(fl, policy, family);
		if (IS_ERR(dst)) {
			err = PTR_ERR(dst);
			goto error;
		}

		if (dst)
			break;

		nx = xfrm_tmpl_resolve(policy, fl, xfrm, family);

		if (unlikely(nx<0)) {
			err = nx;
			if (err == -EAGAIN && flags) {
				DECLARE_WAITQUEUE(wait, current);

				add_wait_queue(&km_waitq, &wait);
				set_current_state(TASK_INTERRUPTIBLE);
				schedule();
				set_current_state(TASK_RUNNING);
				remove_wait_queue(&km_waitq, &wait);

				nx = xfrm_tmpl_resolve(policy, fl, xfrm, family);

				if (nx == -EAGAIN && signal_pending(current)) {
					err = -ERESTART;
					goto error;
				}
				if (nx == -EAGAIN ||
				    genid != atomic_read(&flow_cache_genid)) {
					xfrm_pol_put(policy);
					goto restart;
				}
				err = nx;
			}
			if (err < 0)
				goto error;
		}
		if (nx == 0) {
			/* Flow passes not transformed. */
			xfrm_pol_put(policy);
			return 0;
		}

		dst = dst_orig;
		err = xfrm_bundle_create(policy, xfrm, nx, fl, &dst, family);

		if (unlikely(err)) {
			int i;
			for (i=0; i<nx; i++)
				xfrm_state_put(xfrm[i]);
			goto error;
		}

		write_lock_bh(&policy->lock);
		if (unlikely(policy->dead || stale_bundle(dst))) {
			/* Wow! While we worked on resolving, this
			 * policy has gone. Retry. It is not paranoia,
			 * we just cannot enlist new bundle to dead object.
			 * We can't enlist stable bundles either.
			 */
			write_unlock_bh(&policy->lock);
			if (dst)
				dst_free(dst);

			err = -EHOSTUNREACH;
			goto error;
		}
		dst->next = policy->bundles;
		policy->bundles = dst;
		dst_hold(dst);
		write_unlock_bh(&policy->lock);
	}
	*dst_p = dst;
	dst_release(dst_orig);
	xfrm_pol_put(policy);
	return 0;

error:
	xfrm_pol_put(policy);
error_nopol:
	dst_release(dst_orig);
	*dst_p = NULL;
	return err;
}
EXPORT_SYMBOL(xfrm_lookup);

/* When skb is transformed back to its "native" form, we have to
 * check policy restrictions. At the moment we make this in maximally
 * stupid way. Shame on me. :-) Of course, connected sockets must
 * have policy cached at them.
 */

static inline int
xfrm_state_ok(struct xfrm_tmpl *tmpl, struct xfrm_state *x, 
	      unsigned short family)
{
	if (xfrm_state_kern(x))
		return tmpl->optional && !xfrm_state_addr_cmp(tmpl, x, family);
	return	x->id.proto == tmpl->id.proto &&
		(x->id.spi == tmpl->id.spi || !tmpl->id.spi) &&
		(x->props.reqid == tmpl->reqid || !tmpl->reqid) &&
		x->props.mode == tmpl->mode &&
		(tmpl->aalgos & (1<<x->props.aalgo)) &&
		!(x->props.mode && xfrm_state_addr_cmp(tmpl, x, family));
}

static inline int
xfrm_policy_ok(struct xfrm_tmpl *tmpl, struct sec_path *sp, int start,
	       unsigned short family)
{
	int idx = start;

	if (tmpl->optional) {
		if (!tmpl->mode)
			return start;
	} else
		start = -1;
	for (; idx < sp->len; idx++) {
		if (xfrm_state_ok(tmpl, sp->xvec[idx], family))
			return ++idx;
		if (sp->xvec[idx]->props.mode)
			break;
	}
	return start;
}

int
xfrm_decode_session(struct sk_buff *skb, struct flowi *fl, unsigned short family)
{
	struct xfrm_policy_afinfo *afinfo = xfrm_policy_get_afinfo(family);

	if (unlikely(afinfo == NULL))
		return -EAFNOSUPPORT;

	afinfo->decode_session(skb, fl);
	xfrm_policy_put_afinfo(afinfo);
	return 0;
}
EXPORT_SYMBOL(xfrm_decode_session);

static inline int secpath_has_tunnel(struct sec_path *sp, int k)
{
	for (; k < sp->len; k++) {
		if (sp->xvec[k]->props.mode)
			return 1;
	}

	return 0;
}

int __xfrm_policy_check(struct sock *sk, int dir, struct sk_buff *skb, 
			unsigned short family)
{
	struct xfrm_policy *pol;
	struct flowi fl;
	u8 fl_dir = policy_to_flow_dir(dir);
	u32 sk_sid;

	if (xfrm_decode_session(skb, &fl, family) < 0)
		return 0;
	nf_nat_decode_session(skb, &fl, family);

	sk_sid = security_sk_sid(sk, &fl, fl_dir);

	/* First, check used SA against their selectors. */
	if (skb->sp) {
		int i;

		for (i=skb->sp->len-1; i>=0; i--) {
			struct xfrm_state *x = skb->sp->xvec[i];
			if (!xfrm_selector_match(&x->sel, &fl, family))
				return 0;
		}
	}

	pol = NULL;
	if (sk && sk->sk_policy[dir])
		pol = xfrm_sk_policy_lookup(sk, dir, &fl, sk_sid);

	if (!pol)
		pol = flow_cache_lookup(&fl, sk_sid, family, fl_dir,
					xfrm_policy_lookup);

	if (!pol)
		return !skb->sp || !secpath_has_tunnel(skb->sp, 0);

	pol->curlft.use_time = (unsigned long)xtime.tv_sec;

	if (pol->action == XFRM_POLICY_ALLOW) {
		struct sec_path *sp;
		static struct sec_path dummy;
		int i, k;

		if ((sp = skb->sp) == NULL)
			sp = &dummy;

		/* For each tunnel xfrm, find the first matching tmpl.
		 * For each tmpl before that, find corresponding xfrm.
		 * Order is _important_. Later we will implement
		 * some barriers, but at the moment barriers
		 * are implied between each two transformations.
		 */
		for (i = pol->xfrm_nr-1, k = 0; i >= 0; i--) {
			k = xfrm_policy_ok(pol->xfrm_vec+i, sp, k, family);
			if (k < 0)
				goto reject;
		}

		if (secpath_has_tunnel(sp, k))
			goto reject;

		xfrm_pol_put(pol);
		return 1;
	}

reject:
	xfrm_pol_put(pol);
	return 0;
}
EXPORT_SYMBOL(__xfrm_policy_check);

int __xfrm_route_forward(struct sk_buff *skb, unsigned short family)
{
	struct flowi fl;

	if (xfrm_decode_session(skb, &fl, family) < 0)
		return 0;

	return xfrm_lookup(&skb->dst, &fl, NULL, 0) == 0;
}
EXPORT_SYMBOL(__xfrm_route_forward);

static struct dst_entry *xfrm_dst_check(struct dst_entry *dst, u32 cookie)
{
	/* If it is marked obsolete, which is how we even get here,
	 * then we have purged it from the policy bundle list and we
	 * did that for a good reason.
	 */
	return NULL;
}

static int stale_bundle(struct dst_entry *dst)
{
	return !xfrm_bundle_ok((struct xfrm_dst *)dst, NULL, AF_UNSPEC);
}

void xfrm_dst_ifdown(struct dst_entry *dst, struct net_device *dev)
{
	while ((dst = dst->child) && dst->xfrm && dst->dev == dev) {
		dst->dev = &loopback_dev;
		dev_hold(&loopback_dev);
		dev_put(dev);
	}
}
EXPORT_SYMBOL(xfrm_dst_ifdown);

static void xfrm_link_failure(struct sk_buff *skb)
{
	/* Impossible. Such dst must be popped before reaches point of failure. */
	return;
}

static struct dst_entry *xfrm_negative_advice(struct dst_entry *dst)
{
	if (dst) {
		if (dst->obsolete) {
			dst_release(dst);
			dst = NULL;
		}
	}
	return dst;
}

static void xfrm_prune_bundles(int (*func)(struct dst_entry *))
{
	int i;
	struct xfrm_policy *pol;
	struct dst_entry *dst, **dstp, *gc_list = NULL;

	read_lock_bh(&xfrm_policy_lock);
	for (i=0; i<2*XFRM_POLICY_MAX; i++) {
		for (pol = xfrm_policy_list[i]; pol; pol = pol->next) {
			write_lock(&pol->lock);
			dstp = &pol->bundles;
			while ((dst=*dstp) != NULL) {
				if (func(dst)) {
					*dstp = dst->next;
					dst->next = gc_list;
					gc_list = dst;
				} else {
					dstp = &dst->next;
				}
			}
			write_unlock(&pol->lock);
		}
	}
	read_unlock_bh(&xfrm_policy_lock);

	while (gc_list) {
		dst = gc_list;
		gc_list = dst->next;
		dst_free(dst);
	}
}

static int unused_bundle(struct dst_entry *dst)
{
	return !atomic_read(&dst->__refcnt);
}

static void __xfrm_garbage_collect(void)
{
	xfrm_prune_bundles(unused_bundle);
}

int xfrm_flush_bundles(void)
{
	xfrm_prune_bundles(stale_bundle);
	return 0;
}

static int always_true(struct dst_entry *dst)
{
	return 1;
}

void xfrm_flush_all_bundles(void)
{
	xfrm_prune_bundles(always_true);
}

void xfrm_init_pmtu(struct dst_entry *dst)
{
	do {
		struct xfrm_dst *xdst = (struct xfrm_dst *)dst;
		u32 pmtu, route_mtu_cached;

		pmtu = dst_mtu(dst->child);
		xdst->child_mtu_cached = pmtu;

		pmtu = xfrm_state_mtu(dst->xfrm, pmtu);

		route_mtu_cached = dst_mtu(xdst->route);
		xdst->route_mtu_cached = route_mtu_cached;

		if (pmtu > route_mtu_cached)
			pmtu = route_mtu_cached;

		dst->metrics[RTAX_MTU-1] = pmtu;
	} while ((dst = dst->next));
}

EXPORT_SYMBOL(xfrm_init_pmtu);

/* Check that the bundle accepts the flow and its components are
 * still valid.
 */

int xfrm_bundle_ok(struct xfrm_dst *first, struct flowi *fl, int family)
{
	struct dst_entry *dst = &first->u.dst;
	struct xfrm_dst *last;
	u32 mtu;

	if (!dst_check(dst->path, ((struct xfrm_dst *)dst)->path_cookie) ||
	    (dst->dev && !netif_running(dst->dev)))
		return 0;

	last = NULL;

	do {
		struct xfrm_dst *xdst = (struct xfrm_dst *)dst;

		if (fl && !xfrm_selector_match(&dst->xfrm->sel, fl, family))
			return 0;
		if (dst->xfrm->km.state != XFRM_STATE_VALID)
			return 0;

		mtu = dst_mtu(dst->child);
		if (xdst->child_mtu_cached != mtu) {
			last = xdst;
			xdst->child_mtu_cached = mtu;
		}

		if (!dst_check(xdst->route, xdst->route_cookie))
			return 0;
		mtu = dst_mtu(xdst->route);
		if (xdst->route_mtu_cached != mtu) {
			last = xdst;
			xdst->route_mtu_cached = mtu;
		}

		dst = dst->child;
	} while (dst->xfrm);

	if (likely(!last))
		return 1;

	mtu = last->child_mtu_cached;
	for (;;) {
		dst = &last->u.dst;

		mtu = xfrm_state_mtu(dst->xfrm, mtu);
		if (mtu > last->route_mtu_cached)
			mtu = last->route_mtu_cached;
		dst->metrics[RTAX_MTU-1] = mtu;

		if (last == first)
			break;

		last = last->u.next;
		last->child_mtu_cached = mtu;
	}

	return 1;
}

EXPORT_SYMBOL(xfrm_bundle_ok);

int xfrm_policy_register_afinfo(struct xfrm_policy_afinfo *afinfo)
{
	int err = 0;
	if (unlikely(afinfo == NULL))
		return -EINVAL;
	if (unlikely(afinfo->family >= NPROTO))
		return -EAFNOSUPPORT;
	write_lock_bh(&xfrm_policy_afinfo_lock);
	if (unlikely(xfrm_policy_afinfo[afinfo->family] != NULL))
		err = -ENOBUFS;
	else {
		struct dst_ops *dst_ops = afinfo->dst_ops;
		if (likely(dst_ops->kmem_cachep == NULL))
			dst_ops->kmem_cachep = xfrm_dst_cache;
		if (likely(dst_ops->check == NULL))
			dst_ops->check = xfrm_dst_check;
		if (likely(dst_ops->negative_advice == NULL))
			dst_ops->negative_advice = xfrm_negative_advice;
		if (likely(dst_ops->link_failure == NULL))
			dst_ops->link_failure = xfrm_link_failure;
		if (likely(afinfo->garbage_collect == NULL))
			afinfo->garbage_collect = __xfrm_garbage_collect;
		xfrm_policy_afinfo[afinfo->family] = afinfo;
	}
	write_unlock_bh(&xfrm_policy_afinfo_lock);
	return err;
}
EXPORT_SYMBOL(xfrm_policy_register_afinfo);

int xfrm_policy_unregister_afinfo(struct xfrm_policy_afinfo *afinfo)
{
	int err = 0;
	if (unlikely(afinfo == NULL))
		return -EINVAL;
	if (unlikely(afinfo->family >= NPROTO))
		return -EAFNOSUPPORT;
	write_lock_bh(&xfrm_policy_afinfo_lock);
	if (likely(xfrm_policy_afinfo[afinfo->family] != NULL)) {
		if (unlikely(xfrm_policy_afinfo[afinfo->family] != afinfo))
			err = -EINVAL;
		else {
			struct dst_ops *dst_ops = afinfo->dst_ops;
			xfrm_policy_afinfo[afinfo->family] = NULL;
			dst_ops->kmem_cachep = NULL;
			dst_ops->check = NULL;
			dst_ops->negative_advice = NULL;
			dst_ops->link_failure = NULL;
			afinfo->garbage_collect = NULL;
		}
	}
	write_unlock_bh(&xfrm_policy_afinfo_lock);
	return err;
}
EXPORT_SYMBOL(xfrm_policy_unregister_afinfo);

static struct xfrm_policy_afinfo *xfrm_policy_get_afinfo(unsigned short family)
{
	struct xfrm_policy_afinfo *afinfo;
	if (unlikely(family >= NPROTO))
		return NULL;
	read_lock(&xfrm_policy_afinfo_lock);
	afinfo = xfrm_policy_afinfo[family];
	if (unlikely(!afinfo))
		read_unlock(&xfrm_policy_afinfo_lock);
	return afinfo;
}

static void xfrm_policy_put_afinfo(struct xfrm_policy_afinfo *afinfo)
{
	read_unlock(&xfrm_policy_afinfo_lock);
}

static struct xfrm_policy_afinfo *xfrm_policy_lock_afinfo(unsigned int family)
{
	struct xfrm_policy_afinfo *afinfo;
	if (unlikely(family >= NPROTO))
		return NULL;
	write_lock_bh(&xfrm_policy_afinfo_lock);
	afinfo = xfrm_policy_afinfo[family];
	if (unlikely(!afinfo))
		write_unlock_bh(&xfrm_policy_afinfo_lock);
	return afinfo;
}

static void xfrm_policy_unlock_afinfo(struct xfrm_policy_afinfo *afinfo)
{
	write_unlock_bh(&xfrm_policy_afinfo_lock);
}

static int xfrm_dev_event(struct notifier_block *this, unsigned long event, void *ptr)
{
	switch (event) {
	case NETDEV_DOWN:
		xfrm_flush_bundles();
	}
	return NOTIFY_DONE;
}

static struct notifier_block xfrm_dev_notifier = {
	xfrm_dev_event,
	NULL,
	0
};

static void __init xfrm_policy_init(void)
{
	xfrm_dst_cache = kmem_cache_create("xfrm_dst_cache",
					   sizeof(struct xfrm_dst),
					   0, SLAB_HWCACHE_ALIGN,
					   NULL, NULL);
	if (!xfrm_dst_cache)
		panic("XFRM: failed to allocate xfrm_dst_cache\n");

	INIT_WORK(&xfrm_policy_gc_work, xfrm_policy_gc_task, NULL);
	register_netdevice_notifier(&xfrm_dev_notifier);
}

void __init xfrm_init(void)
{
	xfrm_state_init();
	xfrm_policy_init();
	xfrm_input_init();
}
<|MERGE_RESOLUTION|>--- conflicted
+++ resolved
@@ -58,21 +58,11 @@
 		return -EAFNOSUPPORT;
 	typemap = afinfo->type_map;
 
-<<<<<<< HEAD
-	write_lock_bh(&typemap->lock);
-	if (likely(typemap->map[type->proto] == NULL))
-		typemap->map[type->proto] = type;
-	else
-		err = -EEXIST;
-	write_unlock_bh(&typemap->lock);
-	xfrm_policy_put_afinfo(afinfo);
-=======
 	if (likely(typemap[type->proto] == NULL))
 		typemap[type->proto] = type;
 	else
 		err = -EEXIST;
 	xfrm_policy_unlock_afinfo(afinfo);
->>>>>>> 120bda20
 	return err;
 }
 EXPORT_SYMBOL(xfrm_register_type);
@@ -87,21 +77,11 @@
 		return -EAFNOSUPPORT;
 	typemap = afinfo->type_map;
 
-<<<<<<< HEAD
-	write_lock_bh(&typemap->lock);
-	if (unlikely(typemap->map[type->proto] != type))
-		err = -ENOENT;
-	else
-		typemap->map[type->proto] = NULL;
-	write_unlock_bh(&typemap->lock);
-	xfrm_policy_put_afinfo(afinfo);
-=======
 	if (unlikely(typemap[type->proto] != type))
 		err = -ENOENT;
 	else
 		typemap[type->proto] = NULL;
 	xfrm_policy_unlock_afinfo(afinfo);
->>>>>>> 120bda20
 	return err;
 }
 EXPORT_SYMBOL(xfrm_unregister_type);
