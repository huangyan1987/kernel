// SPDX-License-Identifier: GPL-2.0-or-later
/*
 *	TCP over IPv6
 *	Linux INET6 implementation
 *
 *	Authors:
 *	Pedro Roque		<roque@di.fc.ul.pt>
 *
 *	Based on:
 *	linux/net/ipv4/tcp.c
 *	linux/net/ipv4/tcp_input.c
 *	linux/net/ipv4/tcp_output.c
 *
 *	Fixes:
 *	Hideaki YOSHIFUJI	:	sin6_scope_id support
 *	YOSHIFUJI Hideaki @USAGI and:	Support IPV6_V6ONLY socket option, which
 *	Alexey Kuznetsov		allow both IPv4 and IPv6 sockets to bind
 *					a single port at the same time.
 *	YOSHIFUJI Hideaki @USAGI:	convert /proc/net/tcp6 to seq_file.
 */

#include <linux/bottom_half.h>
#include <linux/module.h>
#include <linux/errno.h>
#include <linux/types.h>
#include <linux/socket.h>
#include <linux/sockios.h>
#include <linux/net.h>
#include <linux/jiffies.h>
#include <linux/in.h>
#include <linux/in6.h>
#include <linux/netdevice.h>
#include <linux/init.h>
#include <linux/jhash.h>
#include <linux/ipsec.h>
#include <linux/times.h>
#include <linux/slab.h>
#include <linux/uaccess.h>
#include <linux/ipv6.h>
#include <linux/icmpv6.h>
#include <linux/random.h>
#include <linux/indirect_call_wrapper.h>

#include <net/tcp.h>
#include <net/ndisc.h>
#include <net/inet6_hashtables.h>
#include <net/inet6_connection_sock.h>
#include <net/ipv6.h>
#include <net/transp_v6.h>
#include <net/addrconf.h>
#include <net/ip6_route.h>
#include <net/ip6_checksum.h>
#include <net/inet_ecn.h>
#include <net/protocol.h>
#include <net/xfrm.h>
#include <net/snmp.h>
#include <net/dsfield.h>
#include <net/timewait_sock.h>
#include <net/inet_common.h>
#include <net/secure_seq.h>
#include <net/busy_poll.h>

#include <linux/proc_fs.h>
#include <linux/seq_file.h>

#include <crypto/hash.h>
#include <linux/scatterlist.h>

#include <trace/events/tcp.h>

static void	tcp_v6_send_reset(const struct sock *sk, struct sk_buff *skb);
static void	tcp_v6_reqsk_send_ack(const struct sock *sk, struct sk_buff *skb,
				      struct request_sock *req);

static int	tcp_v6_do_rcv(struct sock *sk, struct sk_buff *skb);

static const struct inet_connection_sock_af_ops ipv6_mapped;
const struct inet_connection_sock_af_ops ipv6_specific;
#ifdef CONFIG_TCP_MD5SIG
static const struct tcp_sock_af_ops tcp_sock_ipv6_specific;
static const struct tcp_sock_af_ops tcp_sock_ipv6_mapped_specific;
#else
static struct tcp_md5sig_key *tcp_v6_md5_do_lookup(const struct sock *sk,
						   const struct in6_addr *addr,
						   int l3index)
{
	return NULL;
}
#endif

/* Helper returning the inet6 address from a given tcp socket.
 * It can be used in TCP stack instead of inet6_sk(sk).
 * This avoids a dereference and allow compiler optimizations.
 * It is a specialized version of inet6_sk_generic().
 */
static struct ipv6_pinfo *tcp_inet6_sk(const struct sock *sk)
{
	unsigned int offset = sizeof(struct tcp6_sock) - sizeof(struct ipv6_pinfo);

	return (struct ipv6_pinfo *)(((u8 *)sk) + offset);
}

static void inet6_sk_rx_dst_set(struct sock *sk, const struct sk_buff *skb)
{
	struct dst_entry *dst = skb_dst(skb);

	if (dst && dst_hold_safe(dst)) {
		const struct rt6_info *rt = (const struct rt6_info *)dst;

		sk->sk_rx_dst = dst;
		inet_sk(sk)->rx_dst_ifindex = skb->skb_iif;
		tcp_inet6_sk(sk)->rx_dst_cookie = rt6_get_cookie(rt);
	}
}

static u32 tcp_v6_init_seq(const struct sk_buff *skb)
{
	return secure_tcpv6_seq(ipv6_hdr(skb)->daddr.s6_addr32,
				ipv6_hdr(skb)->saddr.s6_addr32,
				tcp_hdr(skb)->dest,
				tcp_hdr(skb)->source);
}

static u32 tcp_v6_init_ts_off(const struct net *net, const struct sk_buff *skb)
{
	return secure_tcpv6_ts_off(net, ipv6_hdr(skb)->daddr.s6_addr32,
				   ipv6_hdr(skb)->saddr.s6_addr32);
}

static int tcp_v6_pre_connect(struct sock *sk, struct sockaddr *uaddr,
			      int addr_len)
{
	/* This check is replicated from tcp_v6_connect() and intended to
	 * prevent BPF program called below from accessing bytes that are out
	 * of the bound specified by user in addr_len.
	 */
	if (addr_len < SIN6_LEN_RFC2133)
		return -EINVAL;

	sock_owned_by_me(sk);

	return BPF_CGROUP_RUN_PROG_INET6_CONNECT(sk, uaddr);
}

static int tcp_v6_connect(struct sock *sk, struct sockaddr *uaddr,
			  int addr_len)
{
	struct sockaddr_in6 *usin = (struct sockaddr_in6 *) uaddr;
	struct inet_sock *inet = inet_sk(sk);
	struct inet_connection_sock *icsk = inet_csk(sk);
	struct ipv6_pinfo *np = tcp_inet6_sk(sk);
	struct tcp_sock *tp = tcp_sk(sk);
	struct in6_addr *saddr = NULL, *final_p, final;
	struct ipv6_txoptions *opt;
	struct flowi6 fl6;
	struct dst_entry *dst;
	int addr_type;
	int err;
	struct inet_timewait_death_row *tcp_death_row = &sock_net(sk)->ipv4.tcp_death_row;

	if (addr_len < SIN6_LEN_RFC2133)
		return -EINVAL;

	if (usin->sin6_family != AF_INET6)
		return -EAFNOSUPPORT;

	memset(&fl6, 0, sizeof(fl6));

	if (np->sndflow) {
		fl6.flowlabel = usin->sin6_flowinfo&IPV6_FLOWINFO_MASK;
		IP6_ECN_flow_init(fl6.flowlabel);
		if (fl6.flowlabel&IPV6_FLOWLABEL_MASK) {
			struct ip6_flowlabel *flowlabel;
			flowlabel = fl6_sock_lookup(sk, fl6.flowlabel);
			if (IS_ERR(flowlabel))
				return -EINVAL;
			fl6_sock_release(flowlabel);
		}
	}

	/*
	 *	connect() to INADDR_ANY means loopback (BSD'ism).
	 */

	if (ipv6_addr_any(&usin->sin6_addr)) {
		if (ipv6_addr_v4mapped(&sk->sk_v6_rcv_saddr))
			ipv6_addr_set_v4mapped(htonl(INADDR_LOOPBACK),
					       &usin->sin6_addr);
		else
			usin->sin6_addr = in6addr_loopback;
	}

	addr_type = ipv6_addr_type(&usin->sin6_addr);

	if (addr_type & IPV6_ADDR_MULTICAST)
		return -ENETUNREACH;

	if (addr_type&IPV6_ADDR_LINKLOCAL) {
		if (addr_len >= sizeof(struct sockaddr_in6) &&
		    usin->sin6_scope_id) {
			/* If interface is set while binding, indices
			 * must coincide.
			 */
			if (!sk_dev_equal_l3scope(sk, usin->sin6_scope_id))
				return -EINVAL;

			sk->sk_bound_dev_if = usin->sin6_scope_id;
		}

		/* Connect to link-local address requires an interface */
		if (!sk->sk_bound_dev_if)
			return -EINVAL;
	}

	if (tp->rx_opt.ts_recent_stamp &&
	    !ipv6_addr_equal(&sk->sk_v6_daddr, &usin->sin6_addr)) {
		tp->rx_opt.ts_recent = 0;
		tp->rx_opt.ts_recent_stamp = 0;
		WRITE_ONCE(tp->write_seq, 0);
	}

	sk->sk_v6_daddr = usin->sin6_addr;
	np->flow_label = fl6.flowlabel;

	/*
	 *	TCP over IPv4
	 */

	if (addr_type & IPV6_ADDR_MAPPED) {
		u32 exthdrlen = icsk->icsk_ext_hdr_len;
		struct sockaddr_in sin;

		if (__ipv6_only_sock(sk))
			return -ENETUNREACH;

		sin.sin_family = AF_INET;
		sin.sin_port = usin->sin6_port;
		sin.sin_addr.s_addr = usin->sin6_addr.s6_addr32[3];

		icsk->icsk_af_ops = &ipv6_mapped;
		if (sk_is_mptcp(sk))
			mptcpv6_handle_mapped(sk, true);
		sk->sk_backlog_rcv = tcp_v4_do_rcv;
#ifdef CONFIG_TCP_MD5SIG
		tp->af_specific = &tcp_sock_ipv6_mapped_specific;
#endif

		err = tcp_v4_connect(sk, (struct sockaddr *)&sin, sizeof(sin));

		if (err) {
			icsk->icsk_ext_hdr_len = exthdrlen;
			icsk->icsk_af_ops = &ipv6_specific;
			if (sk_is_mptcp(sk))
				mptcpv6_handle_mapped(sk, false);
			sk->sk_backlog_rcv = tcp_v6_do_rcv;
#ifdef CONFIG_TCP_MD5SIG
			tp->af_specific = &tcp_sock_ipv6_specific;
#endif
			goto failure;
		}
		np->saddr = sk->sk_v6_rcv_saddr;

		return err;
	}

	if (!ipv6_addr_any(&sk->sk_v6_rcv_saddr))
		saddr = &sk->sk_v6_rcv_saddr;

	fl6.flowi6_proto = IPPROTO_TCP;
	fl6.daddr = sk->sk_v6_daddr;
	fl6.saddr = saddr ? *saddr : np->saddr;
	fl6.flowi6_oif = sk->sk_bound_dev_if;
	fl6.flowi6_mark = sk->sk_mark;
	fl6.fl6_dport = usin->sin6_port;
	fl6.fl6_sport = inet->inet_sport;
	fl6.flowi6_uid = sk->sk_uid;

	opt = rcu_dereference_protected(np->opt, lockdep_sock_is_held(sk));
	final_p = fl6_update_dst(&fl6, opt, &final);

	security_sk_classify_flow(sk, flowi6_to_flowi_common(&fl6));

	dst = ip6_dst_lookup_flow(sock_net(sk), sk, &fl6, final_p);
	if (IS_ERR(dst)) {
		err = PTR_ERR(dst);
		goto failure;
	}

	if (!saddr) {
		saddr = &fl6.saddr;
		sk->sk_v6_rcv_saddr = *saddr;
	}

	/* set the source address */
	np->saddr = *saddr;
	inet->inet_rcv_saddr = LOOPBACK4_IPV6;

	sk->sk_gso_type = SKB_GSO_TCPV6;
	ip6_dst_store(sk, dst, NULL, NULL);

	icsk->icsk_ext_hdr_len = 0;
	if (opt)
		icsk->icsk_ext_hdr_len = opt->opt_flen +
					 opt->opt_nflen;

	tp->rx_opt.mss_clamp = IPV6_MIN_MTU - sizeof(struct tcphdr) - sizeof(struct ipv6hdr);

	inet->inet_dport = usin->sin6_port;

	tcp_set_state(sk, TCP_SYN_SENT);
	err = inet6_hash_connect(tcp_death_row, sk);
	if (err)
		goto late_failure;

	sk_set_txhash(sk);

	if (likely(!tp->repair)) {
		if (!tp->write_seq)
			WRITE_ONCE(tp->write_seq,
				   secure_tcpv6_seq(np->saddr.s6_addr32,
						    sk->sk_v6_daddr.s6_addr32,
						    inet->inet_sport,
						    inet->inet_dport));
		tp->tsoffset = secure_tcpv6_ts_off(sock_net(sk),
						   np->saddr.s6_addr32,
						   sk->sk_v6_daddr.s6_addr32);
	}

	if (tcp_fastopen_defer_connect(sk, &err))
		return err;
	if (err)
		goto late_failure;

	err = tcp_connect(sk);
	if (err)
		goto late_failure;

	return 0;

late_failure:
	tcp_set_state(sk, TCP_CLOSE);
failure:
	inet->inet_dport = 0;
	sk->sk_route_caps = 0;
	return err;
}

static void tcp_v6_mtu_reduced(struct sock *sk)
{
	struct dst_entry *dst;
	u32 mtu;

	if ((1 << sk->sk_state) & (TCPF_LISTEN | TCPF_CLOSE))
		return;

	mtu = READ_ONCE(tcp_sk(sk)->mtu_info);

	/* Drop requests trying to increase our current mss.
	 * Check done in __ip6_rt_update_pmtu() is too late.
	 */
	if (tcp_mtu_to_mss(sk, mtu) >= tcp_sk(sk)->mss_cache)
		return;

	dst = inet6_csk_update_pmtu(sk, mtu);
	if (!dst)
		return;

	if (inet_csk(sk)->icsk_pmtu_cookie > dst_mtu(dst)) {
		tcp_sync_mss(sk, dst_mtu(dst));
		tcp_simple_retransmit(sk);
	}
}

static int tcp_v6_err(struct sk_buff *skb, struct inet6_skb_parm *opt,
		u8 type, u8 code, int offset, __be32 info)
{
	const struct ipv6hdr *hdr = (const struct ipv6hdr *)skb->data;
	const struct tcphdr *th = (struct tcphdr *)(skb->data+offset);
	struct net *net = dev_net(skb->dev);
	struct request_sock *fastopen;
	struct ipv6_pinfo *np;
	struct tcp_sock *tp;
	__u32 seq, snd_una;
	struct sock *sk;
	bool fatal;
	int err;

	sk = __inet6_lookup_established(net, &tcp_hashinfo,
					&hdr->daddr, th->dest,
					&hdr->saddr, ntohs(th->source),
					skb->dev->ifindex, inet6_sdif(skb));

	if (!sk) {
		__ICMP6_INC_STATS(net, __in6_dev_get(skb->dev),
				  ICMP6_MIB_INERRORS);
		return -ENOENT;
	}

	if (sk->sk_state == TCP_TIME_WAIT) {
		inet_twsk_put(inet_twsk(sk));
		return 0;
	}
	seq = ntohl(th->seq);
	fatal = icmpv6_err_convert(type, code, &err);
	if (sk->sk_state == TCP_NEW_SYN_RECV) {
		tcp_req_err(sk, seq, fatal);
		return 0;
	}

	bh_lock_sock(sk);
	if (sock_owned_by_user(sk) && type != ICMPV6_PKT_TOOBIG)
		__NET_INC_STATS(net, LINUX_MIB_LOCKDROPPEDICMPS);

	if (sk->sk_state == TCP_CLOSE)
		goto out;

	if (ipv6_hdr(skb)->hop_limit < tcp_inet6_sk(sk)->min_hopcount) {
		__NET_INC_STATS(net, LINUX_MIB_TCPMINTTLDROP);
		goto out;
	}

	tp = tcp_sk(sk);
	/* XXX (TFO) - tp->snd_una should be ISN (tcp_create_openreq_child() */
	fastopen = rcu_dereference(tp->fastopen_rsk);
	snd_una = fastopen ? tcp_rsk(fastopen)->snt_isn : tp->snd_una;
	if (sk->sk_state != TCP_LISTEN &&
	    !between(seq, snd_una, tp->snd_nxt)) {
		__NET_INC_STATS(net, LINUX_MIB_OUTOFWINDOWICMPS);
		goto out;
	}

	np = tcp_inet6_sk(sk);

	if (type == NDISC_REDIRECT) {
		if (!sock_owned_by_user(sk)) {
			struct dst_entry *dst = __sk_dst_check(sk, np->dst_cookie);

			if (dst)
				dst->ops->redirect(dst, sk, skb);
		}
		goto out;
	}

	if (type == ICMPV6_PKT_TOOBIG) {
		u32 mtu = ntohl(info);

		/* We are not interested in TCP_LISTEN and open_requests
		 * (SYN-ACKs send out by Linux are always <576bytes so
		 * they should go through unfragmented).
		 */
		if (sk->sk_state == TCP_LISTEN)
			goto out;

		if (!ip6_sk_accept_pmtu(sk))
			goto out;

		if (mtu < IPV6_MIN_MTU)
			goto out;

		WRITE_ONCE(tp->mtu_info, mtu);

		if (!sock_owned_by_user(sk))
			tcp_v6_mtu_reduced(sk);
		else if (!test_and_set_bit(TCP_MTU_REDUCED_DEFERRED,
					   &sk->sk_tsq_flags))
			sock_hold(sk);
		goto out;
	}


	/* Might be for an request_sock */
	switch (sk->sk_state) {
	case TCP_SYN_SENT:
	case TCP_SYN_RECV:
		/* Only in fast or simultaneous open. If a fast open socket is
		 * already accepted it is treated as a connected one below.
		 */
		if (fastopen && !fastopen->sk)
			break;

		ipv6_icmp_error(sk, skb, err, th->dest, ntohl(info), (u8 *)th);

		if (!sock_owned_by_user(sk)) {
			sk->sk_err = err;
			sk_error_report(sk);		/* Wake people up to see the error (see connect in sock.c) */

			tcp_done(sk);
		} else
			sk->sk_err_soft = err;
		goto out;
	case TCP_LISTEN:
		break;
	default:
		/* check if this ICMP message allows revert of backoff.
		 * (see RFC 6069)
		 */
		if (!fastopen && type == ICMPV6_DEST_UNREACH &&
		    code == ICMPV6_NOROUTE)
			tcp_ld_RTO_revert(sk, seq);
	}

	if (!sock_owned_by_user(sk) && np->recverr) {
		sk->sk_err = err;
		sk_error_report(sk);
	} else
		sk->sk_err_soft = err;

out:
	bh_unlock_sock(sk);
	sock_put(sk);
	return 0;
}


static int tcp_v6_send_synack(const struct sock *sk, struct dst_entry *dst,
			      struct flowi *fl,
			      struct request_sock *req,
			      struct tcp_fastopen_cookie *foc,
			      enum tcp_synack_type synack_type,
			      struct sk_buff *syn_skb)
{
	struct inet_request_sock *ireq = inet_rsk(req);
	struct ipv6_pinfo *np = tcp_inet6_sk(sk);
	struct ipv6_txoptions *opt;
	struct flowi6 *fl6 = &fl->u.ip6;
	struct sk_buff *skb;
	int err = -ENOMEM;
	u8 tclass;

	/* First, grab a route. */
	if (!dst && (dst = inet6_csk_route_req(sk, fl6, req,
					       IPPROTO_TCP)) == NULL)
		goto done;

	skb = tcp_make_synack(sk, dst, req, foc, synack_type, syn_skb);

	if (skb) {
		__tcp_v6_send_check(skb, &ireq->ir_v6_loc_addr,
				    &ireq->ir_v6_rmt_addr);

		fl6->daddr = ireq->ir_v6_rmt_addr;
		if (np->repflow && ireq->pktopts)
			fl6->flowlabel = ip6_flowlabel(ipv6_hdr(ireq->pktopts));

		tclass = sock_net(sk)->ipv4.sysctl_tcp_reflect_tos ?
				(tcp_rsk(req)->syn_tos & ~INET_ECN_MASK) |
				(np->tclass & INET_ECN_MASK) :
				np->tclass;

		if (!INET_ECN_is_capable(tclass) &&
		    tcp_bpf_ca_needs_ecn((struct sock *)req))
			tclass |= INET_ECN_ECT_0;

		rcu_read_lock();
		opt = ireq->ipv6_opt;
		if (!opt)
			opt = rcu_dereference(np->opt);
<<<<<<< HEAD
		err = ip6_xmit(sk, skb, fl6, sk->sk_mark, opt, np->tclass,
			       sk->sk_priority);
=======
		err = ip6_xmit(sk, skb, fl6, skb->mark ? : sk->sk_mark, opt,
			       tclass, sk->sk_priority);
>>>>>>> 7d2a07b7
		rcu_read_unlock();
		err = net_xmit_eval(err);
	}

done:
	return err;
}


static void tcp_v6_reqsk_destructor(struct request_sock *req)
{
	kfree(inet_rsk(req)->ipv6_opt);
	kfree_skb(inet_rsk(req)->pktopts);
}

#ifdef CONFIG_TCP_MD5SIG
static struct tcp_md5sig_key *tcp_v6_md5_do_lookup(const struct sock *sk,
						   const struct in6_addr *addr,
						   int l3index)
{
	return tcp_md5_do_lookup(sk, l3index,
				 (union tcp_md5_addr *)addr, AF_INET6);
}

static struct tcp_md5sig_key *tcp_v6_md5_lookup(const struct sock *sk,
						const struct sock *addr_sk)
{
	int l3index;

	l3index = l3mdev_master_ifindex_by_index(sock_net(sk),
						 addr_sk->sk_bound_dev_if);
	return tcp_v6_md5_do_lookup(sk, &addr_sk->sk_v6_daddr,
				    l3index);
}

static int tcp_v6_parse_md5_keys(struct sock *sk, int optname,
				 sockptr_t optval, int optlen)
{
	struct tcp_md5sig cmd;
	struct sockaddr_in6 *sin6 = (struct sockaddr_in6 *)&cmd.tcpm_addr;
	int l3index = 0;
	u8 prefixlen;

	if (optlen < sizeof(cmd))
		return -EINVAL;

	if (copy_from_sockptr(&cmd, optval, sizeof(cmd)))
		return -EFAULT;

	if (sin6->sin6_family != AF_INET6)
		return -EINVAL;

	if (optname == TCP_MD5SIG_EXT &&
	    cmd.tcpm_flags & TCP_MD5SIG_FLAG_PREFIX) {
		prefixlen = cmd.tcpm_prefixlen;
		if (prefixlen > 128 || (ipv6_addr_v4mapped(&sin6->sin6_addr) &&
					prefixlen > 32))
			return -EINVAL;
	} else {
		prefixlen = ipv6_addr_v4mapped(&sin6->sin6_addr) ? 32 : 128;
	}

	if (optname == TCP_MD5SIG_EXT &&
	    cmd.tcpm_flags & TCP_MD5SIG_FLAG_IFINDEX) {
		struct net_device *dev;

		rcu_read_lock();
		dev = dev_get_by_index_rcu(sock_net(sk), cmd.tcpm_ifindex);
		if (dev && netif_is_l3_master(dev))
			l3index = dev->ifindex;
		rcu_read_unlock();

		/* ok to reference set/not set outside of rcu;
		 * right now device MUST be an L3 master
		 */
		if (!dev || !l3index)
			return -EINVAL;
	}

	if (!cmd.tcpm_keylen) {
		if (ipv6_addr_v4mapped(&sin6->sin6_addr))
			return tcp_md5_do_del(sk, (union tcp_md5_addr *)&sin6->sin6_addr.s6_addr32[3],
					      AF_INET, prefixlen,
					      l3index);
		return tcp_md5_do_del(sk, (union tcp_md5_addr *)&sin6->sin6_addr,
				      AF_INET6, prefixlen, l3index);
	}

	if (cmd.tcpm_keylen > TCP_MD5SIG_MAXKEYLEN)
		return -EINVAL;

	if (ipv6_addr_v4mapped(&sin6->sin6_addr))
		return tcp_md5_do_add(sk, (union tcp_md5_addr *)&sin6->sin6_addr.s6_addr32[3],
				      AF_INET, prefixlen, l3index,
				      cmd.tcpm_key, cmd.tcpm_keylen,
				      GFP_KERNEL);

	return tcp_md5_do_add(sk, (union tcp_md5_addr *)&sin6->sin6_addr,
			      AF_INET6, prefixlen, l3index,
			      cmd.tcpm_key, cmd.tcpm_keylen, GFP_KERNEL);
}

static int tcp_v6_md5_hash_headers(struct tcp_md5sig_pool *hp,
				   const struct in6_addr *daddr,
				   const struct in6_addr *saddr,
				   const struct tcphdr *th, int nbytes)
{
	struct tcp6_pseudohdr *bp;
	struct scatterlist sg;
	struct tcphdr *_th;

	bp = hp->scratch;
	/* 1. TCP pseudo-header (RFC2460) */
	bp->saddr = *saddr;
	bp->daddr = *daddr;
	bp->protocol = cpu_to_be32(IPPROTO_TCP);
	bp->len = cpu_to_be32(nbytes);

	_th = (struct tcphdr *)(bp + 1);
	memcpy(_th, th, sizeof(*th));
	_th->check = 0;

	sg_init_one(&sg, bp, sizeof(*bp) + sizeof(*th));
	ahash_request_set_crypt(hp->md5_req, &sg, NULL,
				sizeof(*bp) + sizeof(*th));
	return crypto_ahash_update(hp->md5_req);
}

static int tcp_v6_md5_hash_hdr(char *md5_hash, const struct tcp_md5sig_key *key,
			       const struct in6_addr *daddr, struct in6_addr *saddr,
			       const struct tcphdr *th)
{
	struct tcp_md5sig_pool *hp;
	struct ahash_request *req;

	hp = tcp_get_md5sig_pool();
	if (!hp)
		goto clear_hash_noput;
	req = hp->md5_req;

	if (crypto_ahash_init(req))
		goto clear_hash;
	if (tcp_v6_md5_hash_headers(hp, daddr, saddr, th, th->doff << 2))
		goto clear_hash;
	if (tcp_md5_hash_key(hp, key))
		goto clear_hash;
	ahash_request_set_crypt(req, NULL, md5_hash, 0);
	if (crypto_ahash_final(req))
		goto clear_hash;

	tcp_put_md5sig_pool();
	return 0;

clear_hash:
	tcp_put_md5sig_pool();
clear_hash_noput:
	memset(md5_hash, 0, 16);
	return 1;
}

static int tcp_v6_md5_hash_skb(char *md5_hash,
			       const struct tcp_md5sig_key *key,
			       const struct sock *sk,
			       const struct sk_buff *skb)
{
	const struct in6_addr *saddr, *daddr;
	struct tcp_md5sig_pool *hp;
	struct ahash_request *req;
	const struct tcphdr *th = tcp_hdr(skb);

	if (sk) { /* valid for establish/request sockets */
		saddr = &sk->sk_v6_rcv_saddr;
		daddr = &sk->sk_v6_daddr;
	} else {
		const struct ipv6hdr *ip6h = ipv6_hdr(skb);
		saddr = &ip6h->saddr;
		daddr = &ip6h->daddr;
	}

	hp = tcp_get_md5sig_pool();
	if (!hp)
		goto clear_hash_noput;
	req = hp->md5_req;

	if (crypto_ahash_init(req))
		goto clear_hash;

	if (tcp_v6_md5_hash_headers(hp, daddr, saddr, th, skb->len))
		goto clear_hash;
	if (tcp_md5_hash_skb_data(hp, skb, th->doff << 2))
		goto clear_hash;
	if (tcp_md5_hash_key(hp, key))
		goto clear_hash;
	ahash_request_set_crypt(req, NULL, md5_hash, 0);
	if (crypto_ahash_final(req))
		goto clear_hash;

	tcp_put_md5sig_pool();
	return 0;

clear_hash:
	tcp_put_md5sig_pool();
clear_hash_noput:
	memset(md5_hash, 0, 16);
	return 1;
}

#endif

static bool tcp_v6_inbound_md5_hash(const struct sock *sk,
				    const struct sk_buff *skb,
				    int dif, int sdif)
{
#ifdef CONFIG_TCP_MD5SIG
	const __u8 *hash_location = NULL;
	struct tcp_md5sig_key *hash_expected;
	const struct ipv6hdr *ip6h = ipv6_hdr(skb);
	const struct tcphdr *th = tcp_hdr(skb);
	int genhash, l3index;
	u8 newhash[16];

	/* sdif set, means packet ingressed via a device
	 * in an L3 domain and dif is set to the l3mdev
	 */
	l3index = sdif ? dif : 0;

	hash_expected = tcp_v6_md5_do_lookup(sk, &ip6h->saddr, l3index);
	hash_location = tcp_parse_md5sig_option(th);

	/* We've parsed the options - do we have a hash? */
	if (!hash_expected && !hash_location)
		return false;

	if (hash_expected && !hash_location) {
		NET_INC_STATS(sock_net(sk), LINUX_MIB_TCPMD5NOTFOUND);
		return true;
	}

	if (!hash_expected && hash_location) {
		NET_INC_STATS(sock_net(sk), LINUX_MIB_TCPMD5UNEXPECTED);
		return true;
	}

	/* check the signature */
	genhash = tcp_v6_md5_hash_skb(newhash,
				      hash_expected,
				      NULL, skb);

	if (genhash || memcmp(hash_location, newhash, 16) != 0) {
		NET_INC_STATS(sock_net(sk), LINUX_MIB_TCPMD5FAILURE);
		net_info_ratelimited("MD5 Hash %s for [%pI6c]:%u->[%pI6c]:%u L3 index %d\n",
				     genhash ? "failed" : "mismatch",
				     &ip6h->saddr, ntohs(th->source),
				     &ip6h->daddr, ntohs(th->dest), l3index);
		return true;
	}
#endif
	return false;
}

static void tcp_v6_init_req(struct request_sock *req,
			    const struct sock *sk_listener,
			    struct sk_buff *skb)
{
	bool l3_slave = ipv6_l3mdev_skb(TCP_SKB_CB(skb)->header.h6.flags);
	struct inet_request_sock *ireq = inet_rsk(req);
	const struct ipv6_pinfo *np = tcp_inet6_sk(sk_listener);

	ireq->ir_v6_rmt_addr = ipv6_hdr(skb)->saddr;
	ireq->ir_v6_loc_addr = ipv6_hdr(skb)->daddr;

	/* So that link locals have meaning */
	if ((!sk_listener->sk_bound_dev_if || l3_slave) &&
	    ipv6_addr_type(&ireq->ir_v6_rmt_addr) & IPV6_ADDR_LINKLOCAL)
		ireq->ir_iif = tcp_v6_iif(skb);

	if (!TCP_SKB_CB(skb)->tcp_tw_isn &&
	    (ipv6_opt_accepted(sk_listener, skb, &TCP_SKB_CB(skb)->header.h6) ||
	     np->rxopt.bits.rxinfo ||
	     np->rxopt.bits.rxoinfo || np->rxopt.bits.rxhlim ||
	     np->rxopt.bits.rxohlim || np->repflow)) {
		refcount_inc(&skb->users);
		ireq->pktopts = skb;
	}
}

static struct dst_entry *tcp_v6_route_req(const struct sock *sk,
					  struct sk_buff *skb,
					  struct flowi *fl,
					  struct request_sock *req)
{
	tcp_v6_init_req(req, sk, skb);

	if (security_inet_conn_request(sk, skb, req))
		return NULL;

	return inet6_csk_route_req(sk, &fl->u.ip6, req, IPPROTO_TCP);
}

struct request_sock_ops tcp6_request_sock_ops __read_mostly = {
	.family		=	AF_INET6,
	.obj_size	=	sizeof(struct tcp6_request_sock),
	.rtx_syn_ack	=	tcp_rtx_synack,
	.send_ack	=	tcp_v6_reqsk_send_ack,
	.destructor	=	tcp_v6_reqsk_destructor,
	.send_reset	=	tcp_v6_send_reset,
	.syn_ack_timeout =	tcp_syn_ack_timeout,
};

const struct tcp_request_sock_ops tcp_request_sock_ipv6_ops = {
	.mss_clamp	=	IPV6_MIN_MTU - sizeof(struct tcphdr) -
				sizeof(struct ipv6hdr),
#ifdef CONFIG_TCP_MD5SIG
	.req_md5_lookup	=	tcp_v6_md5_lookup,
	.calc_md5_hash	=	tcp_v6_md5_hash_skb,
#endif
#ifdef CONFIG_SYN_COOKIES
	.cookie_init_seq =	cookie_v6_init_sequence,
#endif
	.route_req	=	tcp_v6_route_req,
	.init_seq	=	tcp_v6_init_seq,
	.init_ts_off	=	tcp_v6_init_ts_off,
	.send_synack	=	tcp_v6_send_synack,
};

static void tcp_v6_send_response(const struct sock *sk, struct sk_buff *skb, u32 seq,
				 u32 ack, u32 win, u32 tsval, u32 tsecr,
				 int oif, struct tcp_md5sig_key *key, int rst,
				 u8 tclass, __be32 label, u32 priority)
{
	const struct tcphdr *th = tcp_hdr(skb);
	struct tcphdr *t1;
	struct sk_buff *buff;
	struct flowi6 fl6;
	struct net *net = sk ? sock_net(sk) : dev_net(skb_dst(skb)->dev);
	struct sock *ctl_sk = net->ipv6.tcp_sk;
	unsigned int tot_len = sizeof(struct tcphdr);
	__be32 mrst = 0, *topt;
	struct dst_entry *dst;
	__u32 mark = 0;

	if (tsecr)
		tot_len += TCPOLEN_TSTAMP_ALIGNED;
#ifdef CONFIG_TCP_MD5SIG
	if (key)
		tot_len += TCPOLEN_MD5SIG_ALIGNED;
#endif

#ifdef CONFIG_MPTCP
	if (rst && !key) {
		mrst = mptcp_reset_option(skb);

		if (mrst)
			tot_len += sizeof(__be32);
	}
#endif

	buff = alloc_skb(MAX_HEADER + sizeof(struct ipv6hdr) + tot_len,
			 GFP_ATOMIC);
	if (!buff)
		return;

	skb_reserve(buff, MAX_HEADER + sizeof(struct ipv6hdr) + tot_len);

	t1 = skb_push(buff, tot_len);
	skb_reset_transport_header(buff);

	/* Swap the send and the receive. */
	memset(t1, 0, sizeof(*t1));
	t1->dest = th->source;
	t1->source = th->dest;
	t1->doff = tot_len / 4;
	t1->seq = htonl(seq);
	t1->ack_seq = htonl(ack);
	t1->ack = !rst || !th->ack;
	t1->rst = rst;
	t1->window = htons(win);

	topt = (__be32 *)(t1 + 1);

	if (tsecr) {
		*topt++ = htonl((TCPOPT_NOP << 24) | (TCPOPT_NOP << 16) |
				(TCPOPT_TIMESTAMP << 8) | TCPOLEN_TIMESTAMP);
		*topt++ = htonl(tsval);
		*topt++ = htonl(tsecr);
	}

	if (mrst)
		*topt++ = mrst;

#ifdef CONFIG_TCP_MD5SIG
	if (key) {
		*topt++ = htonl((TCPOPT_NOP << 24) | (TCPOPT_NOP << 16) |
				(TCPOPT_MD5SIG << 8) | TCPOLEN_MD5SIG);
		tcp_v6_md5_hash_hdr((__u8 *)topt, key,
				    &ipv6_hdr(skb)->saddr,
				    &ipv6_hdr(skb)->daddr, t1);
	}
#endif

	memset(&fl6, 0, sizeof(fl6));
	fl6.daddr = ipv6_hdr(skb)->saddr;
	fl6.saddr = ipv6_hdr(skb)->daddr;
	fl6.flowlabel = label;

	buff->ip_summed = CHECKSUM_PARTIAL;
	buff->csum = 0;

	__tcp_v6_send_check(buff, &fl6.saddr, &fl6.daddr);

	fl6.flowi6_proto = IPPROTO_TCP;
	if (rt6_need_strict(&fl6.daddr) && !oif)
		fl6.flowi6_oif = tcp_v6_iif(skb);
	else {
		if (!oif && netif_index_is_l3_master(net, skb->skb_iif))
			oif = skb->skb_iif;

		fl6.flowi6_oif = oif;
	}

	if (sk) {
		if (sk->sk_state == TCP_TIME_WAIT) {
			mark = inet_twsk(sk)->tw_mark;
			/* autoflowlabel relies on buff->hash */
			skb_set_hash(buff, inet_twsk(sk)->tw_txhash,
				     PKT_HASH_TYPE_L4);
		} else {
			mark = sk->sk_mark;
		}
		buff->tstamp = tcp_transmit_time(sk);
	}
	fl6.flowi6_mark = IP6_REPLY_MARK(net, skb->mark) ?: mark;
	fl6.fl6_dport = t1->dest;
	fl6.fl6_sport = t1->source;
	fl6.flowi6_uid = sock_net_uid(net, sk && sk_fullsock(sk) ? sk : NULL);
	security_skb_classify_flow(skb, flowi6_to_flowi_common(&fl6));

	/* Pass a socket to ip6_dst_lookup either it is for RST
	 * Underlying function will use this to retrieve the network
	 * namespace
	 */
	dst = ip6_dst_lookup_flow(sock_net(ctl_sk), ctl_sk, &fl6, NULL);
	if (!IS_ERR(dst)) {
		skb_dst_set(buff, dst);
<<<<<<< HEAD
		ip6_xmit(ctl_sk, buff, &fl6, fl6.flowi6_mark, NULL, tclass,
			 0);
=======
		ip6_xmit(ctl_sk, buff, &fl6, fl6.flowi6_mark, NULL,
			 tclass & ~INET_ECN_MASK, priority);
>>>>>>> 7d2a07b7
		TCP_INC_STATS(net, TCP_MIB_OUTSEGS);
		if (rst)
			TCP_INC_STATS(net, TCP_MIB_OUTRSTS);
		return;
	}

	kfree_skb(buff);
}

static void tcp_v6_send_reset(const struct sock *sk, struct sk_buff *skb)
{
	const struct tcphdr *th = tcp_hdr(skb);
	struct ipv6hdr *ipv6h = ipv6_hdr(skb);
	u32 seq = 0, ack_seq = 0;
	struct tcp_md5sig_key *key = NULL;
#ifdef CONFIG_TCP_MD5SIG
	const __u8 *hash_location = NULL;
	unsigned char newhash[16];
	int genhash;
	struct sock *sk1 = NULL;
#endif
	__be32 label = 0;
	u32 priority = 0;
	struct net *net;
	int oif = 0;

	if (th->rst)
		return;

	/* If sk not NULL, it means we did a successful lookup and incoming
	 * route had to be correct. prequeue might have dropped our dst.
	 */
	if (!sk && !ipv6_unicast_destination(skb))
		return;

	net = sk ? sock_net(sk) : dev_net(skb_dst(skb)->dev);
#ifdef CONFIG_TCP_MD5SIG
	rcu_read_lock();
	hash_location = tcp_parse_md5sig_option(th);
	if (sk && sk_fullsock(sk)) {
		int l3index;

		/* sdif set, means packet ingressed via a device
		 * in an L3 domain and inet_iif is set to it.
		 */
		l3index = tcp_v6_sdif(skb) ? tcp_v6_iif_l3_slave(skb) : 0;
		key = tcp_v6_md5_do_lookup(sk, &ipv6h->saddr, l3index);
	} else if (hash_location) {
		int dif = tcp_v6_iif_l3_slave(skb);
		int sdif = tcp_v6_sdif(skb);
		int l3index;

		/*
		 * active side is lost. Try to find listening socket through
		 * source port, and then find md5 key through listening socket.
		 * we are not loose security here:
		 * Incoming packet is checked with md5 hash with finding key,
		 * no RST generated if md5 hash doesn't match.
		 */
		sk1 = inet6_lookup_listener(net,
					   &tcp_hashinfo, NULL, 0,
					   &ipv6h->saddr,
					   th->source, &ipv6h->daddr,
					   ntohs(th->source), dif, sdif);
		if (!sk1)
			goto out;

		/* sdif set, means packet ingressed via a device
		 * in an L3 domain and dif is set to it.
		 */
		l3index = tcp_v6_sdif(skb) ? dif : 0;

		key = tcp_v6_md5_do_lookup(sk1, &ipv6h->saddr, l3index);
		if (!key)
			goto out;

		genhash = tcp_v6_md5_hash_skb(newhash, key, NULL, skb);
		if (genhash || memcmp(hash_location, newhash, 16) != 0)
			goto out;
	}
#endif

	if (th->ack)
		seq = ntohl(th->ack_seq);
	else
		ack_seq = ntohl(th->seq) + th->syn + th->fin + skb->len -
			  (th->doff << 2);

	if (sk) {
		oif = sk->sk_bound_dev_if;
		if (sk_fullsock(sk)) {
			const struct ipv6_pinfo *np = tcp_inet6_sk(sk);

			trace_tcp_send_reset(sk, skb);
			if (np->repflow)
				label = ip6_flowlabel(ipv6h);
			priority = sk->sk_priority;
		}
		if (sk->sk_state == TCP_TIME_WAIT) {
			label = cpu_to_be32(inet_twsk(sk)->tw_flowlabel);
			priority = inet_twsk(sk)->tw_priority;
		}
	} else {
		if (net->ipv6.sysctl.flowlabel_reflect & FLOWLABEL_REFLECT_TCP_RESET)
			label = ip6_flowlabel(ipv6h);
	}

	tcp_v6_send_response(sk, skb, seq, ack_seq, 0, 0, 0, oif, key, 1,
			     ipv6_get_dsfield(ipv6h), label, priority);

#ifdef CONFIG_TCP_MD5SIG
out:
	rcu_read_unlock();
#endif
}

static void tcp_v6_send_ack(const struct sock *sk, struct sk_buff *skb, u32 seq,
			    u32 ack, u32 win, u32 tsval, u32 tsecr, int oif,
			    struct tcp_md5sig_key *key, u8 tclass,
			    __be32 label, u32 priority)
{
	tcp_v6_send_response(sk, skb, seq, ack, win, tsval, tsecr, oif, key, 0,
			     tclass, label, priority);
}

static void tcp_v6_timewait_ack(struct sock *sk, struct sk_buff *skb)
{
	struct inet_timewait_sock *tw = inet_twsk(sk);
	struct tcp_timewait_sock *tcptw = tcp_twsk(sk);

	tcp_v6_send_ack(sk, skb, tcptw->tw_snd_nxt, tcptw->tw_rcv_nxt,
			tcptw->tw_rcv_wnd >> tw->tw_rcv_wscale,
			tcp_time_stamp_raw() + tcptw->tw_ts_offset,
			tcptw->tw_ts_recent, tw->tw_bound_dev_if, tcp_twsk_md5_key(tcptw),
			tw->tw_tclass, cpu_to_be32(tw->tw_flowlabel), tw->tw_priority);

	inet_twsk_put(tw);
}

static void tcp_v6_reqsk_send_ack(const struct sock *sk, struct sk_buff *skb,
				  struct request_sock *req)
{
	int l3index;

	l3index = tcp_v6_sdif(skb) ? tcp_v6_iif_l3_slave(skb) : 0;

	/* sk->sk_state == TCP_LISTEN -> for regular TCP_SYN_RECV
	 * sk->sk_state == TCP_SYN_RECV -> for Fast Open.
	 */
	/* RFC 7323 2.3
	 * The window field (SEG.WND) of every outgoing segment, with the
	 * exception of <SYN> segments, MUST be right-shifted by
	 * Rcv.Wind.Shift bits:
	 */
	tcp_v6_send_ack(sk, skb, (sk->sk_state == TCP_LISTEN) ?
			tcp_rsk(req)->snt_isn + 1 : tcp_sk(sk)->snd_nxt,
			tcp_rsk(req)->rcv_nxt,
			req->rsk_rcv_wnd >> inet_rsk(req)->rcv_wscale,
			tcp_time_stamp_raw() + tcp_rsk(req)->ts_off,
			req->ts_recent, sk->sk_bound_dev_if,
			tcp_v6_md5_do_lookup(sk, &ipv6_hdr(skb)->saddr, l3index),
			ipv6_get_dsfield(ipv6_hdr(skb)), 0, sk->sk_priority);
}


static struct sock *tcp_v6_cookie_check(struct sock *sk, struct sk_buff *skb)
{
#ifdef CONFIG_SYN_COOKIES
	const struct tcphdr *th = tcp_hdr(skb);

	if (!th->syn)
		sk = cookie_v6_check(sk, skb);
#endif
	return sk;
}

u16 tcp_v6_get_syncookie(struct sock *sk, struct ipv6hdr *iph,
			 struct tcphdr *th, u32 *cookie)
{
	u16 mss = 0;
#ifdef CONFIG_SYN_COOKIES
	mss = tcp_get_syncookie_mss(&tcp6_request_sock_ops,
				    &tcp_request_sock_ipv6_ops, sk, th);
	if (mss) {
		*cookie = __cookie_v6_init_sequence(iph, th, &mss);
		tcp_synq_overflow(sk);
	}
#endif
	return mss;
}

static int tcp_v6_conn_request(struct sock *sk, struct sk_buff *skb)
{
	if (skb->protocol == htons(ETH_P_IP))
		return tcp_v4_conn_request(sk, skb);

	if (!ipv6_unicast_destination(skb))
		goto drop;

	if (ipv6_addr_v4mapped(&ipv6_hdr(skb)->saddr)) {
		__IP6_INC_STATS(sock_net(sk), NULL, IPSTATS_MIB_INHDRERRORS);
		return 0;
	}

	return tcp_conn_request(&tcp6_request_sock_ops,
				&tcp_request_sock_ipv6_ops, sk, skb);

drop:
	tcp_listendrop(sk);
	return 0; /* don't send reset */
}

static void tcp_v6_restore_cb(struct sk_buff *skb)
{
	/* We need to move header back to the beginning if xfrm6_policy_check()
	 * and tcp_v6_fill_cb() are going to be called again.
	 * ip6_datagram_recv_specific_ctl() also expects IP6CB to be there.
	 */
	memmove(IP6CB(skb), &TCP_SKB_CB(skb)->header.h6,
		sizeof(struct inet6_skb_parm));
}

static struct sock *tcp_v6_syn_recv_sock(const struct sock *sk, struct sk_buff *skb,
					 struct request_sock *req,
					 struct dst_entry *dst,
					 struct request_sock *req_unhash,
					 bool *own_req)
{
	struct inet_request_sock *ireq;
	struct ipv6_pinfo *newnp;
	const struct ipv6_pinfo *np = tcp_inet6_sk(sk);
	struct ipv6_txoptions *opt;
	struct inet_sock *newinet;
	bool found_dup_sk = false;
	struct tcp_sock *newtp;
	struct sock *newsk;
#ifdef CONFIG_TCP_MD5SIG
	struct tcp_md5sig_key *key;
	int l3index;
#endif
	struct flowi6 fl6;

	if (skb->protocol == htons(ETH_P_IP)) {
		/*
		 *	v6 mapped
		 */

		newsk = tcp_v4_syn_recv_sock(sk, skb, req, dst,
					     req_unhash, own_req);

		if (!newsk)
			return NULL;

		inet_sk(newsk)->pinet6 = tcp_inet6_sk(newsk);

		newinet = inet_sk(newsk);
		newnp = tcp_inet6_sk(newsk);
		newtp = tcp_sk(newsk);

		memcpy(newnp, np, sizeof(struct ipv6_pinfo));

		newnp->saddr = newsk->sk_v6_rcv_saddr;

		inet_csk(newsk)->icsk_af_ops = &ipv6_mapped;
		if (sk_is_mptcp(newsk))
			mptcpv6_handle_mapped(newsk, true);
		newsk->sk_backlog_rcv = tcp_v4_do_rcv;
#ifdef CONFIG_TCP_MD5SIG
		newtp->af_specific = &tcp_sock_ipv6_mapped_specific;
#endif

		newnp->ipv6_mc_list = NULL;
		newnp->ipv6_ac_list = NULL;
		newnp->ipv6_fl_list = NULL;
		newnp->pktoptions  = NULL;
		newnp->opt	   = NULL;
		newnp->mcast_oif   = inet_iif(skb);
		newnp->mcast_hops  = ip_hdr(skb)->ttl;
		newnp->rcv_flowinfo = 0;
		if (np->repflow)
			newnp->flow_label = 0;

		/*
		 * No need to charge this sock to the relevant IPv6 refcnt debug socks count
		 * here, tcp_create_openreq_child now does this for us, see the comment in
		 * that function for the gory details. -acme
		 */

		/* It is tricky place. Until this moment IPv4 tcp
		   worked with IPv6 icsk.icsk_af_ops.
		   Sync it now.
		 */
		tcp_sync_mss(newsk, inet_csk(newsk)->icsk_pmtu_cookie);

		return newsk;
	}

	ireq = inet_rsk(req);

	if (sk_acceptq_is_full(sk))
		goto out_overflow;

	if (!dst) {
		dst = inet6_csk_route_req(sk, &fl6, req, IPPROTO_TCP);
		if (!dst)
			goto out;
	}

	newsk = tcp_create_openreq_child(sk, req, skb);
	if (!newsk)
		goto out_nonewsk;

	/*
	 * No need to charge this sock to the relevant IPv6 refcnt debug socks
	 * count here, tcp_create_openreq_child now does this for us, see the
	 * comment in that function for the gory details. -acme
	 */

	newsk->sk_gso_type = SKB_GSO_TCPV6;
	ip6_dst_store(newsk, dst, NULL, NULL);
	inet6_sk_rx_dst_set(newsk, skb);

	inet_sk(newsk)->pinet6 = tcp_inet6_sk(newsk);

	newtp = tcp_sk(newsk);
	newinet = inet_sk(newsk);
	newnp = tcp_inet6_sk(newsk);

	memcpy(newnp, np, sizeof(struct ipv6_pinfo));

	newsk->sk_v6_daddr = ireq->ir_v6_rmt_addr;
	newnp->saddr = ireq->ir_v6_loc_addr;
	newsk->sk_v6_rcv_saddr = ireq->ir_v6_loc_addr;
	newsk->sk_bound_dev_if = ireq->ir_iif;

	/* Now IPv6 options...

	   First: no IPv4 options.
	 */
	newinet->inet_opt = NULL;
	newnp->ipv6_mc_list = NULL;
	newnp->ipv6_ac_list = NULL;
	newnp->ipv6_fl_list = NULL;

	/* Clone RX bits */
	newnp->rxopt.all = np->rxopt.all;

	newnp->pktoptions = NULL;
	newnp->opt	  = NULL;
	newnp->mcast_oif  = tcp_v6_iif(skb);
	newnp->mcast_hops = ipv6_hdr(skb)->hop_limit;
	newnp->rcv_flowinfo = ip6_flowinfo(ipv6_hdr(skb));
	if (np->repflow)
		newnp->flow_label = ip6_flowlabel(ipv6_hdr(skb));

	/* Set ToS of the new socket based upon the value of incoming SYN.
	 * ECT bits are set later in tcp_init_transfer().
	 */
	if (sock_net(sk)->ipv4.sysctl_tcp_reflect_tos)
		newnp->tclass = tcp_rsk(req)->syn_tos & ~INET_ECN_MASK;

	/* Clone native IPv6 options from listening socket (if any)

	   Yes, keeping reference count would be much more clever,
	   but we make one more one thing there: reattach optmem
	   to newsk.
	 */
	opt = ireq->ipv6_opt;
	if (!opt)
		opt = rcu_dereference(np->opt);
	if (opt) {
		opt = ipv6_dup_options(newsk, opt);
		RCU_INIT_POINTER(newnp->opt, opt);
	}
	inet_csk(newsk)->icsk_ext_hdr_len = 0;
	if (opt)
		inet_csk(newsk)->icsk_ext_hdr_len = opt->opt_nflen +
						    opt->opt_flen;

	tcp_ca_openreq_child(newsk, dst);

	tcp_sync_mss(newsk, dst_mtu(dst));
	newtp->advmss = tcp_mss_clamp(tcp_sk(sk), dst_metric_advmss(dst));

	tcp_initialize_rcv_mss(newsk);

	newinet->inet_daddr = newinet->inet_saddr = LOOPBACK4_IPV6;
	newinet->inet_rcv_saddr = LOOPBACK4_IPV6;

#ifdef CONFIG_TCP_MD5SIG
	l3index = l3mdev_master_ifindex_by_index(sock_net(sk), ireq->ir_iif);

	/* Copy over the MD5 key from the original socket */
	key = tcp_v6_md5_do_lookup(sk, &newsk->sk_v6_daddr, l3index);
	if (key) {
		/* We're using one, so create a matching key
		 * on the newsk structure. If we fail to get
		 * memory, then we end up not copying the key
		 * across. Shucks.
		 */
		tcp_md5_do_add(newsk, (union tcp_md5_addr *)&newsk->sk_v6_daddr,
			       AF_INET6, 128, l3index, key->key, key->keylen,
			       sk_gfp_mask(sk, GFP_ATOMIC));
	}
#endif

	if (__inet_inherit_port(sk, newsk) < 0) {
		inet_csk_prepare_forced_close(newsk);
		tcp_done(newsk);
		goto out;
	}
	*own_req = inet_ehash_nolisten(newsk, req_to_sk(req_unhash),
				       &found_dup_sk);
	if (*own_req) {
		tcp_move_syn(newtp, req);

		/* Clone pktoptions received with SYN, if we own the req */
		if (ireq->pktopts) {
			newnp->pktoptions = skb_clone(ireq->pktopts,
						      sk_gfp_mask(sk, GFP_ATOMIC));
			consume_skb(ireq->pktopts);
			ireq->pktopts = NULL;
			if (newnp->pktoptions) {
				tcp_v6_restore_cb(newnp->pktoptions);
				skb_set_owner_r(newnp->pktoptions, newsk);
			}
		}
	} else {
		if (!req_unhash && found_dup_sk) {
			/* This code path should only be executed in the
			 * syncookie case only
			 */
			bh_unlock_sock(newsk);
			sock_put(newsk);
			newsk = NULL;
		}
	}

	return newsk;

out_overflow:
	__NET_INC_STATS(sock_net(sk), LINUX_MIB_LISTENOVERFLOWS);
out_nonewsk:
	dst_release(dst);
out:
	tcp_listendrop(sk);
	return NULL;
}

INDIRECT_CALLABLE_DECLARE(struct dst_entry *ipv4_dst_check(struct dst_entry *,
							   u32));
/* The socket must have it's spinlock held when we get
 * here, unless it is a TCP_LISTEN socket.
 *
 * We have a potential double-lock case here, so even when
 * doing backlog processing we use the BH locking scheme.
 * This is because we cannot sleep with the original spinlock
 * held.
 */
static int tcp_v6_do_rcv(struct sock *sk, struct sk_buff *skb)
{
	struct ipv6_pinfo *np = tcp_inet6_sk(sk);
	struct sk_buff *opt_skb = NULL;
	struct tcp_sock *tp;

	/* Imagine: socket is IPv6. IPv4 packet arrives,
	   goes to IPv4 receive handler and backlogged.
	   From backlog it always goes here. Kerboom...
	   Fortunately, tcp_rcv_established and rcv_established
	   handle them correctly, but it is not case with
	   tcp_v6_hnd_req and tcp_v6_send_reset().   --ANK
	 */

	if (skb->protocol == htons(ETH_P_IP))
		return tcp_v4_do_rcv(sk, skb);

	/*
	 *	socket locking is here for SMP purposes as backlog rcv
	 *	is currently called with bh processing disabled.
	 */

	/* Do Stevens' IPV6_PKTOPTIONS.

	   Yes, guys, it is the only place in our code, where we
	   may make it not affecting IPv4.
	   The rest of code is protocol independent,
	   and I do not like idea to uglify IPv4.

	   Actually, all the idea behind IPV6_PKTOPTIONS
	   looks not very well thought. For now we latch
	   options, received in the last packet, enqueued
	   by tcp. Feel free to propose better solution.
					       --ANK (980728)
	 */
	if (np->rxopt.all)
		opt_skb = skb_clone(skb, sk_gfp_mask(sk, GFP_ATOMIC));

	if (sk->sk_state == TCP_ESTABLISHED) { /* Fast path */
		struct dst_entry *dst = sk->sk_rx_dst;

		sock_rps_save_rxhash(sk, skb);
		sk_mark_napi_id(sk, skb);
		if (dst) {
			if (inet_sk(sk)->rx_dst_ifindex != skb->skb_iif ||
			    INDIRECT_CALL_1(dst->ops->check, ip6_dst_check,
					    dst, np->rx_dst_cookie) == NULL) {
				dst_release(dst);
				sk->sk_rx_dst = NULL;
			}
		}

		tcp_rcv_established(sk, skb);
		if (opt_skb)
			goto ipv6_pktoptions;
		return 0;
	}

	if (tcp_checksum_complete(skb))
		goto csum_err;

	if (sk->sk_state == TCP_LISTEN) {
		struct sock *nsk = tcp_v6_cookie_check(sk, skb);

		if (!nsk)
			goto discard;

		if (nsk != sk) {
			if (tcp_child_process(sk, nsk, skb))
				goto reset;
			if (opt_skb)
				__kfree_skb(opt_skb);
			return 0;
		}
	} else
		sock_rps_save_rxhash(sk, skb);

	if (tcp_rcv_state_process(sk, skb))
		goto reset;
	if (opt_skb)
		goto ipv6_pktoptions;
	return 0;

reset:
	tcp_v6_send_reset(sk, skb);
discard:
	if (opt_skb)
		__kfree_skb(opt_skb);
	kfree_skb(skb);
	return 0;
csum_err:
	trace_tcp_bad_csum(skb);
	TCP_INC_STATS(sock_net(sk), TCP_MIB_CSUMERRORS);
	TCP_INC_STATS(sock_net(sk), TCP_MIB_INERRS);
	goto discard;


ipv6_pktoptions:
	/* Do you ask, what is it?

	   1. skb was enqueued by tcp.
	   2. skb is added to tail of read queue, rather than out of order.
	   3. socket is not in passive state.
	   4. Finally, it really contains options, which user wants to receive.
	 */
	tp = tcp_sk(sk);
	if (TCP_SKB_CB(opt_skb)->end_seq == tp->rcv_nxt &&
	    !((1 << sk->sk_state) & (TCPF_CLOSE | TCPF_LISTEN))) {
		if (np->rxopt.bits.rxinfo || np->rxopt.bits.rxoinfo)
			np->mcast_oif = tcp_v6_iif(opt_skb);
		if (np->rxopt.bits.rxhlim || np->rxopt.bits.rxohlim)
			np->mcast_hops = ipv6_hdr(opt_skb)->hop_limit;
		if (np->rxopt.bits.rxflow || np->rxopt.bits.rxtclass)
			np->rcv_flowinfo = ip6_flowinfo(ipv6_hdr(opt_skb));
		if (np->repflow)
			np->flow_label = ip6_flowlabel(ipv6_hdr(opt_skb));
		if (ipv6_opt_accepted(sk, opt_skb, &TCP_SKB_CB(opt_skb)->header.h6)) {
			skb_set_owner_r(opt_skb, sk);
			tcp_v6_restore_cb(opt_skb);
			opt_skb = xchg(&np->pktoptions, opt_skb);
		} else {
			__kfree_skb(opt_skb);
			opt_skb = xchg(&np->pktoptions, NULL);
		}
	}

	kfree_skb(opt_skb);
	return 0;
}

static void tcp_v6_fill_cb(struct sk_buff *skb, const struct ipv6hdr *hdr,
			   const struct tcphdr *th)
{
	/* This is tricky: we move IP6CB at its correct location into
	 * TCP_SKB_CB(). It must be done after xfrm6_policy_check(), because
	 * _decode_session6() uses IP6CB().
	 * barrier() makes sure compiler won't play aliasing games.
	 */
	memmove(&TCP_SKB_CB(skb)->header.h6, IP6CB(skb),
		sizeof(struct inet6_skb_parm));
	barrier();

	TCP_SKB_CB(skb)->seq = ntohl(th->seq);
	TCP_SKB_CB(skb)->end_seq = (TCP_SKB_CB(skb)->seq + th->syn + th->fin +
				    skb->len - th->doff*4);
	TCP_SKB_CB(skb)->ack_seq = ntohl(th->ack_seq);
	TCP_SKB_CB(skb)->tcp_flags = tcp_flag_byte(th);
	TCP_SKB_CB(skb)->tcp_tw_isn = 0;
	TCP_SKB_CB(skb)->ip_dsfield = ipv6_get_dsfield(hdr);
	TCP_SKB_CB(skb)->sacked = 0;
	TCP_SKB_CB(skb)->has_rxtstamp =
			skb->tstamp || skb_hwtstamps(skb)->hwtstamp;
}

INDIRECT_CALLABLE_SCOPE int tcp_v6_rcv(struct sk_buff *skb)
{
	struct sk_buff *skb_to_free;
	int sdif = inet6_sdif(skb);
	int dif = inet6_iif(skb);
	const struct tcphdr *th;
	const struct ipv6hdr *hdr;
	bool refcounted;
	struct sock *sk;
	int ret;
	struct net *net = dev_net(skb->dev);

	if (skb->pkt_type != PACKET_HOST)
		goto discard_it;

	/*
	 *	Count it even if it's bad.
	 */
	__TCP_INC_STATS(net, TCP_MIB_INSEGS);

	if (!pskb_may_pull(skb, sizeof(struct tcphdr)))
		goto discard_it;

	th = (const struct tcphdr *)skb->data;

	if (unlikely(th->doff < sizeof(struct tcphdr)/4))
		goto bad_packet;
	if (!pskb_may_pull(skb, th->doff*4))
		goto discard_it;

	if (skb_checksum_init(skb, IPPROTO_TCP, ip6_compute_pseudo))
		goto csum_error;

	th = (const struct tcphdr *)skb->data;
	hdr = ipv6_hdr(skb);

lookup:
	sk = __inet6_lookup_skb(&tcp_hashinfo, skb, __tcp_hdrlen(th),
				th->source, th->dest, inet6_iif(skb), sdif,
				&refcounted);
	if (!sk)
		goto no_tcp_socket;

process:
	if (sk->sk_state == TCP_TIME_WAIT)
		goto do_time_wait;

	if (sk->sk_state == TCP_NEW_SYN_RECV) {
		struct request_sock *req = inet_reqsk(sk);
		bool req_stolen = false;
		struct sock *nsk;

		sk = req->rsk_listener;
		if (tcp_v6_inbound_md5_hash(sk, skb, dif, sdif)) {
			sk_drops_add(sk, skb);
			reqsk_put(req);
			goto discard_it;
		}
		if (tcp_checksum_complete(skb)) {
			reqsk_put(req);
			goto csum_error;
		}
		if (unlikely(sk->sk_state != TCP_LISTEN)) {
			nsk = reuseport_migrate_sock(sk, req_to_sk(req), skb);
			if (!nsk) {
				inet_csk_reqsk_queue_drop_and_put(sk, req);
				goto lookup;
			}
			sk = nsk;
			/* reuseport_migrate_sock() has already held one sk_refcnt
			 * before returning.
			 */
		} else {
			sock_hold(sk);
		}
		refcounted = true;
		nsk = NULL;
		if (!tcp_filter(sk, skb)) {
			th = (const struct tcphdr *)skb->data;
			hdr = ipv6_hdr(skb);
			tcp_v6_fill_cb(skb, hdr, th);
			nsk = tcp_check_req(sk, skb, req, false, &req_stolen);
		}
		if (!nsk) {
			reqsk_put(req);
			if (req_stolen) {
				/* Another cpu got exclusive access to req
				 * and created a full blown socket.
				 * Try to feed this packet to this socket
				 * instead of discarding it.
				 */
				tcp_v6_restore_cb(skb);
				sock_put(sk);
				goto lookup;
			}
			goto discard_and_relse;
		}
		if (nsk == sk) {
			reqsk_put(req);
			tcp_v6_restore_cb(skb);
		} else if (tcp_child_process(sk, nsk, skb)) {
			tcp_v6_send_reset(nsk, skb);
			goto discard_and_relse;
		} else {
			sock_put(sk);
			return 0;
		}
	}
	if (hdr->hop_limit < tcp_inet6_sk(sk)->min_hopcount) {
		__NET_INC_STATS(net, LINUX_MIB_TCPMINTTLDROP);
		goto discard_and_relse;
	}

	if (!xfrm6_policy_check(sk, XFRM_POLICY_IN, skb))
		goto discard_and_relse;

	if (tcp_v6_inbound_md5_hash(sk, skb, dif, sdif))
		goto discard_and_relse;

	if (tcp_filter(sk, skb))
		goto discard_and_relse;
	th = (const struct tcphdr *)skb->data;
	hdr = ipv6_hdr(skb);
	tcp_v6_fill_cb(skb, hdr, th);

	skb->dev = NULL;

	if (sk->sk_state == TCP_LISTEN) {
		ret = tcp_v6_do_rcv(sk, skb);
		goto put_and_return;
	}

	sk_incoming_cpu_update(sk);

	bh_lock_sock_nested(sk);
	tcp_segs_in(tcp_sk(sk), skb);
	ret = 0;
	if (!sock_owned_by_user(sk)) {
		skb_to_free = sk->sk_rx_skb_cache;
		sk->sk_rx_skb_cache = NULL;
		ret = tcp_v6_do_rcv(sk, skb);
	} else {
		if (tcp_add_backlog(sk, skb))
			goto discard_and_relse;
		skb_to_free = NULL;
	}
	bh_unlock_sock(sk);
	if (skb_to_free)
		__kfree_skb(skb_to_free);
put_and_return:
	if (refcounted)
		sock_put(sk);
	return ret ? -1 : 0;

no_tcp_socket:
	if (!xfrm6_policy_check(NULL, XFRM_POLICY_IN, skb))
		goto discard_it;

	tcp_v6_fill_cb(skb, hdr, th);

	if (tcp_checksum_complete(skb)) {
csum_error:
		trace_tcp_bad_csum(skb);
		__TCP_INC_STATS(net, TCP_MIB_CSUMERRORS);
bad_packet:
		__TCP_INC_STATS(net, TCP_MIB_INERRS);
	} else {
		tcp_v6_send_reset(NULL, skb);
	}

discard_it:
	kfree_skb(skb);
	return 0;

discard_and_relse:
	sk_drops_add(sk, skb);
	if (refcounted)
		sock_put(sk);
	goto discard_it;

do_time_wait:
	if (!xfrm6_policy_check(NULL, XFRM_POLICY_IN, skb)) {
		inet_twsk_put(inet_twsk(sk));
		goto discard_it;
	}

	tcp_v6_fill_cb(skb, hdr, th);

	if (tcp_checksum_complete(skb)) {
		inet_twsk_put(inet_twsk(sk));
		goto csum_error;
	}

	switch (tcp_timewait_state_process(inet_twsk(sk), skb, th)) {
	case TCP_TW_SYN:
	{
		struct sock *sk2;

		sk2 = inet6_lookup_listener(dev_net(skb->dev), &tcp_hashinfo,
					    skb, __tcp_hdrlen(th),
					    &ipv6_hdr(skb)->saddr, th->source,
					    &ipv6_hdr(skb)->daddr,
					    ntohs(th->dest),
					    tcp_v6_iif_l3_slave(skb),
					    sdif);
		if (sk2) {
			struct inet_timewait_sock *tw = inet_twsk(sk);
			inet_twsk_deschedule_put(tw);
			sk = sk2;
			tcp_v6_restore_cb(skb);
			refcounted = false;
			goto process;
		}
	}
		/* to ACK */
		fallthrough;
	case TCP_TW_ACK:
		tcp_v6_timewait_ack(sk, skb);
		break;
	case TCP_TW_RST:
		tcp_v6_send_reset(sk, skb);
		inet_twsk_deschedule_put(inet_twsk(sk));
		goto discard_it;
	case TCP_TW_SUCCESS:
		;
	}
	goto discard_it;
}

INDIRECT_CALLABLE_SCOPE void tcp_v6_early_demux(struct sk_buff *skb)
{
	const struct ipv6hdr *hdr;
	const struct tcphdr *th;
	struct sock *sk;

	if (skb->pkt_type != PACKET_HOST)
		return;

	if (!pskb_may_pull(skb, skb_transport_offset(skb) + sizeof(struct tcphdr)))
		return;

	hdr = ipv6_hdr(skb);
	th = tcp_hdr(skb);

	if (th->doff < sizeof(struct tcphdr) / 4)
		return;

	/* Note : We use inet6_iif() here, not tcp_v6_iif() */
	sk = __inet6_lookup_established(dev_net(skb->dev), &tcp_hashinfo,
					&hdr->saddr, th->source,
					&hdr->daddr, ntohs(th->dest),
					inet6_iif(skb), inet6_sdif(skb));
	if (sk) {
		skb->sk = sk;
		skb->destructor = sock_edemux;
		if (sk_fullsock(sk)) {
			struct dst_entry *dst = READ_ONCE(sk->sk_rx_dst);

			if (dst)
				dst = dst_check(dst, tcp_inet6_sk(sk)->rx_dst_cookie);
			if (dst &&
			    inet_sk(sk)->rx_dst_ifindex == skb->skb_iif)
				skb_dst_set_noref(skb, dst);
		}
	}
}

static struct timewait_sock_ops tcp6_timewait_sock_ops = {
	.twsk_obj_size	= sizeof(struct tcp6_timewait_sock),
	.twsk_unique	= tcp_twsk_unique,
	.twsk_destructor = tcp_twsk_destructor,
};

INDIRECT_CALLABLE_SCOPE void tcp_v6_send_check(struct sock *sk, struct sk_buff *skb)
{
	struct ipv6_pinfo *np = inet6_sk(sk);

	__tcp_v6_send_check(skb, &np->saddr, &sk->sk_v6_daddr);
}

const struct inet_connection_sock_af_ops ipv6_specific = {
	.queue_xmit	   = inet6_csk_xmit,
	.send_check	   = tcp_v6_send_check,
	.rebuild_header	   = inet6_sk_rebuild_header,
	.sk_rx_dst_set	   = inet6_sk_rx_dst_set,
	.conn_request	   = tcp_v6_conn_request,
	.syn_recv_sock	   = tcp_v6_syn_recv_sock,
	.net_header_len	   = sizeof(struct ipv6hdr),
	.net_frag_header_len = sizeof(struct frag_hdr),
	.setsockopt	   = ipv6_setsockopt,
	.getsockopt	   = ipv6_getsockopt,
	.addr2sockaddr	   = inet6_csk_addr2sockaddr,
	.sockaddr_len	   = sizeof(struct sockaddr_in6),
	.mtu_reduced	   = tcp_v6_mtu_reduced,
};

#ifdef CONFIG_TCP_MD5SIG
static const struct tcp_sock_af_ops tcp_sock_ipv6_specific = {
	.md5_lookup	=	tcp_v6_md5_lookup,
	.calc_md5_hash	=	tcp_v6_md5_hash_skb,
	.md5_parse	=	tcp_v6_parse_md5_keys,
};
#endif

/*
 *	TCP over IPv4 via INET6 API
 */
static const struct inet_connection_sock_af_ops ipv6_mapped = {
	.queue_xmit	   = ip_queue_xmit,
	.send_check	   = tcp_v4_send_check,
	.rebuild_header	   = inet_sk_rebuild_header,
	.sk_rx_dst_set	   = inet_sk_rx_dst_set,
	.conn_request	   = tcp_v6_conn_request,
	.syn_recv_sock	   = tcp_v6_syn_recv_sock,
	.net_header_len	   = sizeof(struct iphdr),
	.setsockopt	   = ipv6_setsockopt,
	.getsockopt	   = ipv6_getsockopt,
	.addr2sockaddr	   = inet6_csk_addr2sockaddr,
	.sockaddr_len	   = sizeof(struct sockaddr_in6),
	.mtu_reduced	   = tcp_v4_mtu_reduced,
};

#ifdef CONFIG_TCP_MD5SIG
static const struct tcp_sock_af_ops tcp_sock_ipv6_mapped_specific = {
	.md5_lookup	=	tcp_v4_md5_lookup,
	.calc_md5_hash	=	tcp_v4_md5_hash_skb,
	.md5_parse	=	tcp_v6_parse_md5_keys,
};
#endif

/* NOTE: A lot of things set to zero explicitly by call to
 *       sk_alloc() so need not be done here.
 */
static int tcp_v6_init_sock(struct sock *sk)
{
	struct inet_connection_sock *icsk = inet_csk(sk);

	tcp_init_sock(sk);

	icsk->icsk_af_ops = &ipv6_specific;

#ifdef CONFIG_TCP_MD5SIG
	tcp_sk(sk)->af_specific = &tcp_sock_ipv6_specific;
#endif

	return 0;
}

static void tcp_v6_destroy_sock(struct sock *sk)
{
	tcp_v4_destroy_sock(sk);
	inet6_destroy_sock(sk);
}

#ifdef CONFIG_PROC_FS
/* Proc filesystem TCPv6 sock list dumping. */
static void get_openreq6(struct seq_file *seq,
			 const struct request_sock *req, int i)
{
	long ttd = req->rsk_timer.expires - jiffies;
	const struct in6_addr *src = &inet_rsk(req)->ir_v6_loc_addr;
	const struct in6_addr *dest = &inet_rsk(req)->ir_v6_rmt_addr;

	if (ttd < 0)
		ttd = 0;

	seq_printf(seq,
		   "%4d: %08X%08X%08X%08X:%04X %08X%08X%08X%08X:%04X "
		   "%02X %08X:%08X %02X:%08lX %08X %5u %8d %d %d %pK\n",
		   i,
		   src->s6_addr32[0], src->s6_addr32[1],
		   src->s6_addr32[2], src->s6_addr32[3],
		   inet_rsk(req)->ir_num,
		   dest->s6_addr32[0], dest->s6_addr32[1],
		   dest->s6_addr32[2], dest->s6_addr32[3],
		   ntohs(inet_rsk(req)->ir_rmt_port),
		   TCP_SYN_RECV,
		   0, 0, /* could print option size, but that is af dependent. */
		   1,   /* timers active (only the expire timer) */
		   jiffies_to_clock_t(ttd),
		   req->num_timeout,
		   from_kuid_munged(seq_user_ns(seq),
				    sock_i_uid(req->rsk_listener)),
		   0,  /* non standard timer */
		   0, /* open_requests have no inode */
		   0, req);
}

static void get_tcp6_sock(struct seq_file *seq, struct sock *sp, int i)
{
	const struct in6_addr *dest, *src;
	__u16 destp, srcp;
	int timer_active;
	unsigned long timer_expires;
	const struct inet_sock *inet = inet_sk(sp);
	const struct tcp_sock *tp = tcp_sk(sp);
	const struct inet_connection_sock *icsk = inet_csk(sp);
	const struct fastopen_queue *fastopenq = &icsk->icsk_accept_queue.fastopenq;
	int rx_queue;
	int state;

	dest  = &sp->sk_v6_daddr;
	src   = &sp->sk_v6_rcv_saddr;
	destp = ntohs(inet->inet_dport);
	srcp  = ntohs(inet->inet_sport);

	if (icsk->icsk_pending == ICSK_TIME_RETRANS ||
	    icsk->icsk_pending == ICSK_TIME_REO_TIMEOUT ||
	    icsk->icsk_pending == ICSK_TIME_LOSS_PROBE) {
		timer_active	= 1;
		timer_expires	= icsk->icsk_timeout;
	} else if (icsk->icsk_pending == ICSK_TIME_PROBE0) {
		timer_active	= 4;
		timer_expires	= icsk->icsk_timeout;
	} else if (timer_pending(&sp->sk_timer)) {
		timer_active	= 2;
		timer_expires	= sp->sk_timer.expires;
	} else {
		timer_active	= 0;
		timer_expires = jiffies;
	}

	state = inet_sk_state_load(sp);
	if (state == TCP_LISTEN)
		rx_queue = READ_ONCE(sp->sk_ack_backlog);
	else
		/* Because we don't lock the socket,
		 * we might find a transient negative value.
		 */
		rx_queue = max_t(int, READ_ONCE(tp->rcv_nxt) -
				      READ_ONCE(tp->copied_seq), 0);

	seq_printf(seq,
		   "%4d: %08X%08X%08X%08X:%04X %08X%08X%08X%08X:%04X "
		   "%02X %08X:%08X %02X:%08lX %08X %5u %8d %lu %d %pK %lu %lu %u %u %d\n",
		   i,
		   src->s6_addr32[0], src->s6_addr32[1],
		   src->s6_addr32[2], src->s6_addr32[3], srcp,
		   dest->s6_addr32[0], dest->s6_addr32[1],
		   dest->s6_addr32[2], dest->s6_addr32[3], destp,
		   state,
		   READ_ONCE(tp->write_seq) - tp->snd_una,
		   rx_queue,
		   timer_active,
		   jiffies_delta_to_clock_t(timer_expires - jiffies),
		   icsk->icsk_retransmits,
		   from_kuid_munged(seq_user_ns(seq), sock_i_uid(sp)),
		   icsk->icsk_probes_out,
		   sock_i_ino(sp),
		   refcount_read(&sp->sk_refcnt), sp,
		   jiffies_to_clock_t(icsk->icsk_rto),
		   jiffies_to_clock_t(icsk->icsk_ack.ato),
		   (icsk->icsk_ack.quick << 1) | inet_csk_in_pingpong_mode(sp),
		   tp->snd_cwnd,
		   state == TCP_LISTEN ?
			fastopenq->max_qlen :
			(tcp_in_initial_slowstart(tp) ? -1 : tp->snd_ssthresh)
		   );
}

static void get_timewait6_sock(struct seq_file *seq,
			       struct inet_timewait_sock *tw, int i)
{
	long delta = tw->tw_timer.expires - jiffies;
	const struct in6_addr *dest, *src;
	__u16 destp, srcp;

	dest = &tw->tw_v6_daddr;
	src  = &tw->tw_v6_rcv_saddr;
	destp = ntohs(tw->tw_dport);
	srcp  = ntohs(tw->tw_sport);

	seq_printf(seq,
		   "%4d: %08X%08X%08X%08X:%04X %08X%08X%08X%08X:%04X "
		   "%02X %08X:%08X %02X:%08lX %08X %5d %8d %d %d %pK\n",
		   i,
		   src->s6_addr32[0], src->s6_addr32[1],
		   src->s6_addr32[2], src->s6_addr32[3], srcp,
		   dest->s6_addr32[0], dest->s6_addr32[1],
		   dest->s6_addr32[2], dest->s6_addr32[3], destp,
		   tw->tw_substate, 0, 0,
		   3, jiffies_delta_to_clock_t(delta), 0, 0, 0, 0,
		   refcount_read(&tw->tw_refcnt), tw);
}

static int tcp6_seq_show(struct seq_file *seq, void *v)
{
	struct tcp_iter_state *st;
	struct sock *sk = v;

	if (v == SEQ_START_TOKEN) {
		seq_puts(seq,
			 "  sl  "
			 "local_address                         "
			 "remote_address                        "
			 "st tx_queue rx_queue tr tm->when retrnsmt"
			 "   uid  timeout inode\n");
		goto out;
	}
	st = seq->private;

	if (sk->sk_state == TCP_TIME_WAIT)
		get_timewait6_sock(seq, v, st->num);
	else if (sk->sk_state == TCP_NEW_SYN_RECV)
		get_openreq6(seq, v, st->num);
	else
		get_tcp6_sock(seq, v, st->num);
out:
	return 0;
}

static const struct seq_operations tcp6_seq_ops = {
	.show		= tcp6_seq_show,
	.start		= tcp_seq_start,
	.next		= tcp_seq_next,
	.stop		= tcp_seq_stop,
};

static struct tcp_seq_afinfo tcp6_seq_afinfo = {
	.family		= AF_INET6,
};

int __net_init tcp6_proc_init(struct net *net)
{
	if (!proc_create_net_data("tcp6", 0444, net->proc_net, &tcp6_seq_ops,
			sizeof(struct tcp_iter_state), &tcp6_seq_afinfo))
		return -ENOMEM;
	return 0;
}

void tcp6_proc_exit(struct net *net)
{
	remove_proc_entry("tcp6", net->proc_net);
}
#endif

struct proto tcpv6_prot = {
	.name			= "TCPv6",
	.owner			= THIS_MODULE,
	.close			= tcp_close,
	.pre_connect		= tcp_v6_pre_connect,
	.connect		= tcp_v6_connect,
	.disconnect		= tcp_disconnect,
	.accept			= inet_csk_accept,
	.ioctl			= tcp_ioctl,
	.init			= tcp_v6_init_sock,
	.destroy		= tcp_v6_destroy_sock,
	.shutdown		= tcp_shutdown,
	.setsockopt		= tcp_setsockopt,
	.getsockopt		= tcp_getsockopt,
	.bpf_bypass_getsockopt	= tcp_bpf_bypass_getsockopt,
	.keepalive		= tcp_set_keepalive,
	.recvmsg		= tcp_recvmsg,
	.sendmsg		= tcp_sendmsg,
	.sendpage		= tcp_sendpage,
	.backlog_rcv		= tcp_v6_do_rcv,
	.release_cb		= tcp_release_cb,
	.hash			= inet6_hash,
	.unhash			= inet_unhash,
	.get_port		= inet_csk_get_port,
#ifdef CONFIG_BPF_SYSCALL
	.psock_update_sk_prot	= tcp_bpf_update_proto,
#endif
	.enter_memory_pressure	= tcp_enter_memory_pressure,
	.leave_memory_pressure	= tcp_leave_memory_pressure,
	.stream_memory_free	= tcp_stream_memory_free,
	.sockets_allocated	= &tcp_sockets_allocated,
	.memory_allocated	= &tcp_memory_allocated,
	.memory_pressure	= &tcp_memory_pressure,
	.orphan_count		= &tcp_orphan_count,
	.sysctl_mem		= sysctl_tcp_mem,
	.sysctl_wmem_offset	= offsetof(struct net, ipv4.sysctl_tcp_wmem),
	.sysctl_rmem_offset	= offsetof(struct net, ipv4.sysctl_tcp_rmem),
	.max_header		= MAX_TCP_HEADER,
	.obj_size		= sizeof(struct tcp6_sock),
	.slab_flags		= SLAB_TYPESAFE_BY_RCU,
	.twsk_prot		= &tcp6_timewait_sock_ops,
	.rsk_prot		= &tcp6_request_sock_ops,
	.h.hashinfo		= &tcp_hashinfo,
	.no_autobind		= true,
	.diag_destroy		= tcp_abort,
};
EXPORT_SYMBOL_GPL(tcpv6_prot);

/* thinking of making this const? Don't.
 * early_demux can change based on sysctl.
 */
static struct inet6_protocol tcpv6_protocol = {
	.early_demux	=	tcp_v6_early_demux,
	.early_demux_handler =  tcp_v6_early_demux,
	.handler	=	tcp_v6_rcv,
	.err_handler	=	tcp_v6_err,
	.flags		=	INET6_PROTO_NOPOLICY|INET6_PROTO_FINAL,
};

static struct inet_protosw tcpv6_protosw = {
	.type		=	SOCK_STREAM,
	.protocol	=	IPPROTO_TCP,
	.prot		=	&tcpv6_prot,
	.ops		=	&inet6_stream_ops,
	.flags		=	INET_PROTOSW_PERMANENT |
				INET_PROTOSW_ICSK,
};

static int __net_init tcpv6_net_init(struct net *net)
{
	return inet_ctl_sock_create(&net->ipv6.tcp_sk, PF_INET6,
				    SOCK_RAW, IPPROTO_TCP, net);
}

static void __net_exit tcpv6_net_exit(struct net *net)
{
	inet_ctl_sock_destroy(net->ipv6.tcp_sk);
}

static void __net_exit tcpv6_net_exit_batch(struct list_head *net_exit_list)
{
	inet_twsk_purge(&tcp_hashinfo, AF_INET6);
}

static struct pernet_operations tcpv6_net_ops = {
	.init	    = tcpv6_net_init,
	.exit	    = tcpv6_net_exit,
	.exit_batch = tcpv6_net_exit_batch,
};

int __init tcpv6_init(void)
{
	int ret;

	ret = inet6_add_protocol(&tcpv6_protocol, IPPROTO_TCP);
	if (ret)
		goto out;

	/* register inet6 protocol */
	ret = inet6_register_protosw(&tcpv6_protosw);
	if (ret)
		goto out_tcpv6_protocol;

	ret = register_pernet_subsys(&tcpv6_net_ops);
	if (ret)
		goto out_tcpv6_protosw;

	ret = mptcpv6_init();
	if (ret)
		goto out_tcpv6_pernet_subsys;

out:
	return ret;

out_tcpv6_pernet_subsys:
	unregister_pernet_subsys(&tcpv6_net_ops);
out_tcpv6_protosw:
	inet6_unregister_protosw(&tcpv6_protosw);
out_tcpv6_protocol:
	inet6_del_protocol(&tcpv6_protocol, IPPROTO_TCP);
	goto out;
}

void tcpv6_exit(void)
{
	unregister_pernet_subsys(&tcpv6_net_ops);
	inet6_unregister_protosw(&tcpv6_protosw);
	inet6_del_protocol(&tcpv6_protocol, IPPROTO_TCP);
}<|MERGE_RESOLUTION|>--- conflicted
+++ resolved
@@ -555,13 +555,8 @@
 		opt = ireq->ipv6_opt;
 		if (!opt)
 			opt = rcu_dereference(np->opt);
-<<<<<<< HEAD
-		err = ip6_xmit(sk, skb, fl6, sk->sk_mark, opt, np->tclass,
-			       sk->sk_priority);
-=======
 		err = ip6_xmit(sk, skb, fl6, skb->mark ? : sk->sk_mark, opt,
 			       tclass, sk->sk_priority);
->>>>>>> 7d2a07b7
 		rcu_read_unlock();
 		err = net_xmit_eval(err);
 	}
@@ -1006,13 +1001,8 @@
 	dst = ip6_dst_lookup_flow(sock_net(ctl_sk), ctl_sk, &fl6, NULL);
 	if (!IS_ERR(dst)) {
 		skb_dst_set(buff, dst);
-<<<<<<< HEAD
-		ip6_xmit(ctl_sk, buff, &fl6, fl6.flowi6_mark, NULL, tclass,
-			 0);
-=======
 		ip6_xmit(ctl_sk, buff, &fl6, fl6.flowi6_mark, NULL,
 			 tclass & ~INET_ECN_MASK, priority);
->>>>>>> 7d2a07b7
 		TCP_INC_STATS(net, TCP_MIB_OUTSEGS);
 		if (rst)
 			TCP_INC_STATS(net, TCP_MIB_OUTRSTS);
