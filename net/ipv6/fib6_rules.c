--- conflicted
+++ resolved
@@ -31,28 +31,6 @@
 
 static struct fib_rules_ops fib6_rules_ops;
 
-<<<<<<< HEAD
-static struct fib6_rule main_rule = {
-	.common = {
-		.refcnt =	ATOMIC_INIT(2),
-		.pref =		0x7FFE,
-		.action =	FR_ACT_TO_TBL,
-		.table =	RT6_TABLE_MAIN,
-	},
-};
-
-static struct fib6_rule local_rule = {
-	.common = {
-		.refcnt =	ATOMIC_INIT(2),
-		.pref =		0,
-		.action =	FR_ACT_TO_TBL,
-		.table =	RT6_TABLE_LOCAL,
-		.flags =	FIB_RULE_PERMANENT,
-	},
-};
-
-=======
->>>>>>> 9418d5dc
 struct dst_entry *fib6_rule_lookup(struct flowi *fl, int flags,
 				   pol_lookup_t lookup)
 {
@@ -275,10 +253,6 @@
 
 static int __init fib6_default_rules_init(void)
 {
-<<<<<<< HEAD
-	list_add_tail(&local_rule.common.list, &fib6_rules_ops.rules_list);
-	list_add_tail(&main_rule.common.list, &fib6_rules_ops.rules_list);
-=======
 	int err;
 
 	err = fib_default_rule_add(&fib6_rules_ops, 0,
@@ -290,7 +264,6 @@
 		return err;
 	return 0;
 }
->>>>>>> 9418d5dc
 
 void __init fib6_rules_init(void)
 {
