// SPDX-License-Identifier: GPL-2.0-or-later
/*
 *	Multicast support for IPv6
 *	Linux INET6 implementation
 *
 *	Authors:
 *	Pedro Roque		<roque@di.fc.ul.pt>
 *
 *	Based on linux/ipv4/igmp.c and linux/ipv4/ip_sockglue.c
 */

/* Changes:
 *
 *	yoshfuji	: fix format of router-alert option
 *	YOSHIFUJI Hideaki @USAGI:
 *		Fixed source address for MLD message based on
 *		<draft-ietf-magma-mld-source-05.txt>.
 *	YOSHIFUJI Hideaki @USAGI:
 *		- Ignore Queries for invalid addresses.
 *		- MLD for link-local addresses.
 *	David L Stevens <dlstevens@us.ibm.com>:
 *		- MLDv2 support
 */

#include <linux/module.h>
#include <linux/errno.h>
#include <linux/types.h>
#include <linux/string.h>
#include <linux/socket.h>
#include <linux/sockios.h>
#include <linux/jiffies.h>
#include <linux/net.h>
#include <linux/in.h>
#include <linux/in6.h>
#include <linux/netdevice.h>
#include <linux/if_arp.h>
#include <linux/route.h>
#include <linux/init.h>
#include <linux/proc_fs.h>
#include <linux/seq_file.h>
#include <linux/slab.h>
#include <linux/pkt_sched.h>
#include <net/mld.h>
#include <linux/workqueue.h>

#include <linux/netfilter.h>
#include <linux/netfilter_ipv6.h>

#include <net/net_namespace.h>
#include <net/sock.h>
#include <net/snmp.h>

#include <net/ipv6.h>
#include <net/protocol.h>
#include <net/if_inet6.h>
#include <net/ndisc.h>
#include <net/addrconf.h>
#include <net/ip6_route.h>
#include <net/inet_common.h>

#include <net/ip6_checksum.h>

/* Ensure that we have struct in6_addr aligned on 32bit word. */
static int __mld2_query_bugs[] __attribute__((__unused__)) = {
	BUILD_BUG_ON_ZERO(offsetof(struct mld2_query, mld2q_srcs) % 4),
	BUILD_BUG_ON_ZERO(offsetof(struct mld2_report, mld2r_grec) % 4),
	BUILD_BUG_ON_ZERO(offsetof(struct mld2_grec, grec_mca) % 4)
};

static struct workqueue_struct *mld_wq;
static struct in6_addr mld2_all_mcr = MLD2_ALL_MCR_INIT;

static void igmp6_join_group(struct ifmcaddr6 *ma);
static void igmp6_leave_group(struct ifmcaddr6 *ma);
static void mld_mca_work(struct work_struct *work);

static void mld_ifc_event(struct inet6_dev *idev);
static bool mld_in_v1_mode(const struct inet6_dev *idev);
static int sf_setstate(struct ifmcaddr6 *pmc);
static void sf_markstate(struct ifmcaddr6 *pmc);
static void ip6_mc_clear_src(struct ifmcaddr6 *pmc);
static int ip6_mc_del_src(struct inet6_dev *idev, const struct in6_addr *pmca,
			  int sfmode, int sfcount, const struct in6_addr *psfsrc,
			  int delta);
static int ip6_mc_add_src(struct inet6_dev *idev, const struct in6_addr *pmca,
			  int sfmode, int sfcount, const struct in6_addr *psfsrc,
			  int delta);
static int ip6_mc_leave_src(struct sock *sk, struct ipv6_mc_socklist *iml,
			    struct inet6_dev *idev);
static int __ipv6_dev_mc_inc(struct net_device *dev,
			     const struct in6_addr *addr, unsigned int mode);

#define MLD_QRV_DEFAULT		2
/* RFC3810, 9.2. Query Interval */
#define MLD_QI_DEFAULT		(125 * HZ)
/* RFC3810, 9.3. Query Response Interval */
#define MLD_QRI_DEFAULT		(10 * HZ)

/* RFC3810, 8.1 Query Version Distinctions */
#define MLD_V1_QUERY_LEN	24
#define MLD_V2_QUERY_LEN_MIN	28

#define IPV6_MLD_MAX_MSF	64

int sysctl_mld_max_msf __read_mostly = IPV6_MLD_MAX_MSF;
int sysctl_mld_qrv __read_mostly = MLD_QRV_DEFAULT;

/*
 *	socket join on multicast group
 */
#define mc_dereference(e, idev) \
	rcu_dereference_protected(e, lockdep_is_held(&(idev)->mc_lock))

#define sock_dereference(e, sk) \
	rcu_dereference_protected(e, lockdep_sock_is_held(sk))

#define for_each_pmc_socklock(np, sk, pmc)			\
	for (pmc = sock_dereference((np)->ipv6_mc_list, sk);	\
	     pmc;						\
	     pmc = sock_dereference(pmc->next, sk))

#define for_each_pmc_rcu(np, pmc)				\
	for (pmc = rcu_dereference((np)->ipv6_mc_list);		\
	     pmc;						\
	     pmc = rcu_dereference(pmc->next))

#define for_each_psf_mclock(mc, psf)				\
	for (psf = mc_dereference((mc)->mca_sources, mc->idev);	\
	     psf;						\
	     psf = mc_dereference(psf->sf_next, mc->idev))

#define for_each_psf_rcu(mc, psf)				\
	for (psf = rcu_dereference((mc)->mca_sources);		\
	     psf;						\
	     psf = rcu_dereference(psf->sf_next))

#define for_each_psf_tomb(mc, psf)				\
	for (psf = mc_dereference((mc)->mca_tomb, mc->idev);	\
	     psf;						\
	     psf = mc_dereference(psf->sf_next, mc->idev))

#define for_each_mc_mclock(idev, mc)				\
	for (mc = mc_dereference((idev)->mc_list, idev);	\
	     mc;						\
	     mc = mc_dereference(mc->next, idev))

#define for_each_mc_rcu(idev, mc)				\
	for (mc = rcu_dereference((idev)->mc_list);             \
	     mc;                                                \
	     mc = rcu_dereference(mc->next))

#define for_each_mc_tomb(idev, mc)				\
	for (mc = mc_dereference((idev)->mc_tomb, idev);	\
	     mc;						\
	     mc = mc_dereference(mc->next, idev))

static int unsolicited_report_interval(struct inet6_dev *idev)
{
	int iv;

	if (mld_in_v1_mode(idev))
		iv = idev->cnf.mldv1_unsolicited_report_interval;
	else
		iv = idev->cnf.mldv2_unsolicited_report_interval;

	return iv > 0 ? iv : 1;
}

static int __ipv6_sock_mc_join(struct sock *sk, int ifindex,
			       const struct in6_addr *addr, unsigned int mode)
{
	struct net_device *dev = NULL;
	struct ipv6_mc_socklist *mc_lst;
	struct ipv6_pinfo *np = inet6_sk(sk);
	struct net *net = sock_net(sk);
	int err;

	ASSERT_RTNL();

	if (!ipv6_addr_is_multicast(addr))
		return -EINVAL;

	for_each_pmc_socklock(np, sk, mc_lst) {
		if ((ifindex == 0 || mc_lst->ifindex == ifindex) &&
		    ipv6_addr_equal(&mc_lst->addr, addr))
			return -EADDRINUSE;
	}

	mc_lst = sock_kmalloc(sk, sizeof(struct ipv6_mc_socklist), GFP_KERNEL);

	if (!mc_lst)
		return -ENOMEM;

	mc_lst->next = NULL;
	mc_lst->addr = *addr;

	if (ifindex == 0) {
		struct rt6_info *rt;
		rt = rt6_lookup(net, addr, NULL, 0, NULL, 0);
		if (rt) {
			dev = rt->dst.dev;
			ip6_rt_put(rt);
		}
	} else
		dev = __dev_get_by_index(net, ifindex);

	if (!dev) {
		sock_kfree_s(sk, mc_lst, sizeof(*mc_lst));
		return -ENODEV;
	}

	mc_lst->ifindex = dev->ifindex;
	mc_lst->sfmode = mode;
	RCU_INIT_POINTER(mc_lst->sflist, NULL);

	/*
	 *	now add/increase the group membership on the device
	 */

	err = __ipv6_dev_mc_inc(dev, addr, mode);

	if (err) {
		sock_kfree_s(sk, mc_lst, sizeof(*mc_lst));
		return err;
	}

	mc_lst->next = np->ipv6_mc_list;
	rcu_assign_pointer(np->ipv6_mc_list, mc_lst);

	return 0;
}

int ipv6_sock_mc_join(struct sock *sk, int ifindex, const struct in6_addr *addr)
{
	return __ipv6_sock_mc_join(sk, ifindex, addr, MCAST_EXCLUDE);
}
EXPORT_SYMBOL(ipv6_sock_mc_join);

int ipv6_sock_mc_join_ssm(struct sock *sk, int ifindex,
			  const struct in6_addr *addr, unsigned int mode)
{
	return __ipv6_sock_mc_join(sk, ifindex, addr, mode);
}

/*
 *	socket leave on multicast group
 */
int ipv6_sock_mc_drop(struct sock *sk, int ifindex, const struct in6_addr *addr)
{
	struct ipv6_pinfo *np = inet6_sk(sk);
	struct ipv6_mc_socklist *mc_lst;
	struct ipv6_mc_socklist __rcu **lnk;
	struct net *net = sock_net(sk);

	ASSERT_RTNL();

	if (!ipv6_addr_is_multicast(addr))
		return -EINVAL;

	for (lnk = &np->ipv6_mc_list;
	     (mc_lst = sock_dereference(*lnk, sk)) != NULL;
	      lnk = &mc_lst->next) {
		if ((ifindex == 0 || mc_lst->ifindex == ifindex) &&
		    ipv6_addr_equal(&mc_lst->addr, addr)) {
			struct net_device *dev;

			*lnk = mc_lst->next;

			dev = __dev_get_by_index(net, mc_lst->ifindex);
			if (dev) {
				struct inet6_dev *idev = __in6_dev_get(dev);

				ip6_mc_leave_src(sk, mc_lst, idev);
				if (idev)
					__ipv6_dev_mc_dec(idev, &mc_lst->addr);
			} else {
				ip6_mc_leave_src(sk, mc_lst, NULL);
			}

			atomic_sub(sizeof(*mc_lst), &sk->sk_omem_alloc);
			kfree_rcu(mc_lst, rcu);
			return 0;
		}
	}

	return -EADDRNOTAVAIL;
}
EXPORT_SYMBOL(ipv6_sock_mc_drop);

static struct inet6_dev *ip6_mc_find_dev_rtnl(struct net *net,
					      const struct in6_addr *group,
					      int ifindex)
{
	struct net_device *dev = NULL;
	struct inet6_dev *idev = NULL;

	if (ifindex == 0) {
		struct rt6_info *rt = rt6_lookup(net, group, NULL, 0, NULL, 0);

		if (rt) {
			dev = rt->dst.dev;
			ip6_rt_put(rt);
		}
	} else {
		dev = __dev_get_by_index(net, ifindex);
	}

	if (!dev)
		return NULL;
	idev = __in6_dev_get(dev);
	if (!idev)
		return NULL;
	if (idev->dead)
		return NULL;
	return idev;
}

void __ipv6_sock_mc_close(struct sock *sk)
{
	struct ipv6_pinfo *np = inet6_sk(sk);
	struct ipv6_mc_socklist *mc_lst;
	struct net *net = sock_net(sk);

	ASSERT_RTNL();

	while ((mc_lst = sock_dereference(np->ipv6_mc_list, sk)) != NULL) {
		struct net_device *dev;

		np->ipv6_mc_list = mc_lst->next;

		dev = __dev_get_by_index(net, mc_lst->ifindex);
		if (dev) {
			struct inet6_dev *idev = __in6_dev_get(dev);

			ip6_mc_leave_src(sk, mc_lst, idev);
			if (idev)
				__ipv6_dev_mc_dec(idev, &mc_lst->addr);
		} else {
			ip6_mc_leave_src(sk, mc_lst, NULL);
		}

		atomic_sub(sizeof(*mc_lst), &sk->sk_omem_alloc);
		kfree_rcu(mc_lst, rcu);
	}
}

void ipv6_sock_mc_close(struct sock *sk)
{
	struct ipv6_pinfo *np = inet6_sk(sk);

	if (!rcu_access_pointer(np->ipv6_mc_list))
		return;

	rtnl_lock();
	lock_sock(sk);
	__ipv6_sock_mc_close(sk);
	release_sock(sk);
	rtnl_unlock();
}

int ip6_mc_source(int add, int omode, struct sock *sk,
	struct group_source_req *pgsr)
{
	struct in6_addr *source, *group;
	struct ipv6_mc_socklist *pmc;
	struct inet6_dev *idev;
	struct ipv6_pinfo *inet6 = inet6_sk(sk);
	struct ip6_sf_socklist *psl;
	struct net *net = sock_net(sk);
	int i, j, rv;
	int leavegroup = 0;
	int err;

	source = &((struct sockaddr_in6 *)&pgsr->gsr_source)->sin6_addr;
	group = &((struct sockaddr_in6 *)&pgsr->gsr_group)->sin6_addr;

	if (!ipv6_addr_is_multicast(group))
		return -EINVAL;

	idev = ip6_mc_find_dev_rtnl(net, group, pgsr->gsr_interface);
	if (!idev)
		return -ENODEV;

	err = -EADDRNOTAVAIL;

	mutex_lock(&idev->mc_lock);
	for_each_pmc_socklock(inet6, sk, pmc) {
		if (pgsr->gsr_interface && pmc->ifindex != pgsr->gsr_interface)
			continue;
		if (ipv6_addr_equal(&pmc->addr, group))
			break;
	}
	if (!pmc) {		/* must have a prior join */
		err = -EINVAL;
		goto done;
	}
	/* if a source filter was set, must be the same mode as before */
	if (rcu_access_pointer(pmc->sflist)) {
		if (pmc->sfmode != omode) {
			err = -EINVAL;
			goto done;
		}
	} else if (pmc->sfmode != omode) {
		/* allow mode switches for empty-set filters */
		ip6_mc_add_src(idev, group, omode, 0, NULL, 0);
		ip6_mc_del_src(idev, group, pmc->sfmode, 0, NULL, 0);
		pmc->sfmode = omode;
	}

	psl = sock_dereference(pmc->sflist, sk);
	if (!add) {
		if (!psl)
			goto done;	/* err = -EADDRNOTAVAIL */
		rv = !0;
		for (i = 0; i < psl->sl_count; i++) {
			rv = !ipv6_addr_equal(&psl->sl_addr[i], source);
			if (rv == 0)
				break;
		}
		if (rv)		/* source not found */
			goto done;	/* err = -EADDRNOTAVAIL */

		/* special case - (INCLUDE, empty) == LEAVE_GROUP */
		if (psl->sl_count == 1 && omode == MCAST_INCLUDE) {
			leavegroup = 1;
			goto done;
		}

		/* update the interface filter */
		ip6_mc_del_src(idev, group, omode, 1, source, 1);

		for (j = i+1; j < psl->sl_count; j++)
			psl->sl_addr[j-1] = psl->sl_addr[j];
		psl->sl_count--;
		err = 0;
		goto done;
	}
	/* else, add a new source to the filter */

	if (psl && psl->sl_count >= sysctl_mld_max_msf) {
		err = -ENOBUFS;
		goto done;
	}
	if (!psl || psl->sl_count == psl->sl_max) {
		struct ip6_sf_socklist *newpsl;
		int count = IP6_SFBLOCK;

		if (psl)
			count += psl->sl_max;
		newpsl = sock_kmalloc(sk, IP6_SFLSIZE(count), GFP_KERNEL);
		if (!newpsl) {
			err = -ENOBUFS;
			goto done;
		}
		newpsl->sl_max = count;
		newpsl->sl_count = count - IP6_SFBLOCK;
		if (psl) {
			for (i = 0; i < psl->sl_count; i++)
				newpsl->sl_addr[i] = psl->sl_addr[i];
			atomic_sub(IP6_SFLSIZE(psl->sl_max), &sk->sk_omem_alloc);
			kfree_rcu(psl, rcu);
		}
		psl = newpsl;
		rcu_assign_pointer(pmc->sflist, psl);
	}
	rv = 1;	/* > 0 for insert logic below if sl_count is 0 */
	for (i = 0; i < psl->sl_count; i++) {
		rv = !ipv6_addr_equal(&psl->sl_addr[i], source);
		if (rv == 0) /* There is an error in the address. */
			goto done;
	}
	for (j = psl->sl_count-1; j >= i; j--)
		psl->sl_addr[j+1] = psl->sl_addr[j];
	psl->sl_addr[i] = *source;
	psl->sl_count++;
	err = 0;
	/* update the interface list */
	ip6_mc_add_src(idev, group, omode, 1, source, 1);
done:
	mutex_unlock(&idev->mc_lock);
	if (leavegroup)
		err = ipv6_sock_mc_drop(sk, pgsr->gsr_interface, group);
	return err;
}

int ip6_mc_msfilter(struct sock *sk, struct group_filter *gsf,
		    struct sockaddr_storage *list)
{
	const struct in6_addr *group;
	struct ipv6_mc_socklist *pmc;
	struct inet6_dev *idev;
	struct ipv6_pinfo *inet6 = inet6_sk(sk);
	struct ip6_sf_socklist *newpsl, *psl;
	struct net *net = sock_net(sk);
	int leavegroup = 0;
	int i, err;

	group = &((struct sockaddr_in6 *)&gsf->gf_group)->sin6_addr;

	if (!ipv6_addr_is_multicast(group))
		return -EINVAL;
	if (gsf->gf_fmode != MCAST_INCLUDE &&
	    gsf->gf_fmode != MCAST_EXCLUDE)
		return -EINVAL;

	idev = ip6_mc_find_dev_rtnl(net, group, gsf->gf_interface);
	if (!idev)
		return -ENODEV;

	err = 0;

	if (gsf->gf_fmode == MCAST_INCLUDE && gsf->gf_numsrc == 0) {
		leavegroup = 1;
		goto done;
	}

	for_each_pmc_socklock(inet6, sk, pmc) {
		if (pmc->ifindex != gsf->gf_interface)
			continue;
		if (ipv6_addr_equal(&pmc->addr, group))
			break;
	}
	if (!pmc) {		/* must have a prior join */
		err = -EINVAL;
		goto done;
	}
	if (gsf->gf_numsrc) {
		newpsl = sock_kmalloc(sk, IP6_SFLSIZE(gsf->gf_numsrc),
							  GFP_KERNEL);
		if (!newpsl) {
			err = -ENOBUFS;
			goto done;
		}
		newpsl->sl_max = newpsl->sl_count = gsf->gf_numsrc;
		for (i = 0; i < newpsl->sl_count; ++i, ++list) {
			struct sockaddr_in6 *psin6;

			psin6 = (struct sockaddr_in6 *)list;
			newpsl->sl_addr[i] = psin6->sin6_addr;
		}
		mutex_lock(&idev->mc_lock);
		err = ip6_mc_add_src(idev, group, gsf->gf_fmode,
				     newpsl->sl_count, newpsl->sl_addr, 0);
		if (err) {
			mutex_unlock(&idev->mc_lock);
			sock_kfree_s(sk, newpsl, IP6_SFLSIZE(newpsl->sl_max));
			goto done;
		}
		mutex_unlock(&idev->mc_lock);
	} else {
		newpsl = NULL;
		mutex_lock(&idev->mc_lock);
		ip6_mc_add_src(idev, group, gsf->gf_fmode, 0, NULL, 0);
		mutex_unlock(&idev->mc_lock);
	}

	mutex_lock(&idev->mc_lock);
	psl = sock_dereference(pmc->sflist, sk);
	if (psl) {
		ip6_mc_del_src(idev, group, pmc->sfmode,
			       psl->sl_count, psl->sl_addr, 0);
		atomic_sub(IP6_SFLSIZE(psl->sl_max), &sk->sk_omem_alloc);
		kfree_rcu(psl, rcu);
	} else {
		ip6_mc_del_src(idev, group, pmc->sfmode, 0, NULL, 0);
	}
	mutex_unlock(&idev->mc_lock);
	rcu_assign_pointer(pmc->sflist, newpsl);
	pmc->sfmode = gsf->gf_fmode;
	err = 0;
done:
	if (leavegroup)
		err = ipv6_sock_mc_drop(sk, gsf->gf_interface, group);
	return err;
}

int ip6_mc_msfget(struct sock *sk, struct group_filter *gsf,
		  struct sockaddr_storage __user *p)
{
	struct ipv6_pinfo *inet6 = inet6_sk(sk);
	const struct in6_addr *group;
	struct ipv6_mc_socklist *pmc;
	struct ip6_sf_socklist *psl;
	int i, count, copycount;

	group = &((struct sockaddr_in6 *)&gsf->gf_group)->sin6_addr;

	if (!ipv6_addr_is_multicast(group))
		return -EINVAL;

	/* changes to the ipv6_mc_list require the socket lock and
	 * rtnl lock. We have the socket lock, so reading the list is safe.
	 */

	for_each_pmc_socklock(inet6, sk, pmc) {
		if (pmc->ifindex != gsf->gf_interface)
			continue;
		if (ipv6_addr_equal(group, &pmc->addr))
			break;
	}
	if (!pmc)		/* must have a prior join */
		return -EADDRNOTAVAIL;

	gsf->gf_fmode = pmc->sfmode;
	psl = sock_dereference(pmc->sflist, sk);
	count = psl ? psl->sl_count : 0;

	copycount = count < gsf->gf_numsrc ? count : gsf->gf_numsrc;
	gsf->gf_numsrc = count;

	for (i = 0; i < copycount; i++, p++) {
		struct sockaddr_in6 *psin6;
		struct sockaddr_storage ss;

		psin6 = (struct sockaddr_in6 *)&ss;
		memset(&ss, 0, sizeof(ss));
		psin6->sin6_family = AF_INET6;
		psin6->sin6_addr = psl->sl_addr[i];
		if (copy_to_user(p, &ss, sizeof(ss)))
			return -EFAULT;
	}
	return 0;
}

bool inet6_mc_check(struct sock *sk, const struct in6_addr *mc_addr,
		    const struct in6_addr *src_addr)
{
	struct ipv6_pinfo *np = inet6_sk(sk);
	struct ipv6_mc_socklist *mc;
	struct ip6_sf_socklist *psl;
	bool rv = true;

	rcu_read_lock();
	for_each_pmc_rcu(np, mc) {
		if (ipv6_addr_equal(&mc->addr, mc_addr))
			break;
	}
	if (!mc) {
		rcu_read_unlock();
		return np->mc_all;
	}
	psl = rcu_dereference(mc->sflist);
	if (!psl) {
		rv = mc->sfmode == MCAST_EXCLUDE;
	} else {
		int i;

		for (i = 0; i < psl->sl_count; i++) {
			if (ipv6_addr_equal(&psl->sl_addr[i], src_addr))
				break;
		}
		if (mc->sfmode == MCAST_INCLUDE && i >= psl->sl_count)
			rv = false;
		if (mc->sfmode == MCAST_EXCLUDE && i < psl->sl_count)
			rv = false;
	}
	rcu_read_unlock();

	return rv;
}

/* called with mc_lock */
static void igmp6_group_added(struct ifmcaddr6 *mc)
{
	struct net_device *dev = mc->idev->dev;
	char buf[MAX_ADDR_LEN];

	if (IPV6_ADDR_MC_SCOPE(&mc->mca_addr) <
	    IPV6_ADDR_SCOPE_LINKLOCAL)
		return;

	if (!(mc->mca_flags&MAF_LOADED)) {
		mc->mca_flags |= MAF_LOADED;
		if (ndisc_mc_map(&mc->mca_addr, buf, dev, 0) == 0)
			dev_mc_add(dev, buf);
	}

	if (!(dev->flags & IFF_UP) || (mc->mca_flags & MAF_NOREPORT))
		return;

	if (mld_in_v1_mode(mc->idev)) {
		igmp6_join_group(mc);
		return;
	}
	/* else v2 */

	/* Based on RFC3810 6.1, for newly added INCLUDE SSM, we
	 * should not send filter-mode change record as the mode
	 * should be from IN() to IN(A).
	 */
	if (mc->mca_sfmode == MCAST_EXCLUDE)
		mc->mca_crcount = mc->idev->mc_qrv;

	mld_ifc_event(mc->idev);
}

/* called with mc_lock */
static void igmp6_group_dropped(struct ifmcaddr6 *mc)
{
	struct net_device *dev = mc->idev->dev;
	char buf[MAX_ADDR_LEN];

	if (IPV6_ADDR_MC_SCOPE(&mc->mca_addr) <
	    IPV6_ADDR_SCOPE_LINKLOCAL)
		return;

	if (mc->mca_flags&MAF_LOADED) {
		mc->mca_flags &= ~MAF_LOADED;
		if (ndisc_mc_map(&mc->mca_addr, buf, dev, 0) == 0)
			dev_mc_del(dev, buf);
	}

	if (mc->mca_flags & MAF_NOREPORT)
		return;

	if (!mc->idev->dead)
		igmp6_leave_group(mc);

	if (cancel_delayed_work(&mc->mca_work))
		refcount_dec(&mc->mca_refcnt);
}

/*
 * deleted ifmcaddr6 manipulation
 * called with mc_lock
 */
static void mld_add_delrec(struct inet6_dev *idev, struct ifmcaddr6 *im)
{
	struct ifmcaddr6 *pmc;

	/* this is an "ifmcaddr6" for convenience; only the fields below
	 * are actually used. In particular, the refcnt and users are not
	 * used for management of the delete list. Using the same structure
	 * for deleted items allows change reports to use common code with
	 * non-deleted or query-response MCA's.
	 */
	pmc = kzalloc(sizeof(*pmc), GFP_KERNEL);
	if (!pmc)
		return;

	pmc->idev = im->idev;
	in6_dev_hold(idev);
	pmc->mca_addr = im->mca_addr;
	pmc->mca_crcount = idev->mc_qrv;
	pmc->mca_sfmode = im->mca_sfmode;
	if (pmc->mca_sfmode == MCAST_INCLUDE) {
		struct ip6_sf_list *psf;

		rcu_assign_pointer(pmc->mca_tomb,
				   mc_dereference(im->mca_tomb, idev));
		rcu_assign_pointer(pmc->mca_sources,
				   mc_dereference(im->mca_sources, idev));
		RCU_INIT_POINTER(im->mca_tomb, NULL);
		RCU_INIT_POINTER(im->mca_sources, NULL);

		for_each_psf_mclock(pmc, psf)
			psf->sf_crcount = pmc->mca_crcount;
	}

	rcu_assign_pointer(pmc->next, idev->mc_tomb);
	rcu_assign_pointer(idev->mc_tomb, pmc);
}

/* called with mc_lock */
static void mld_del_delrec(struct inet6_dev *idev, struct ifmcaddr6 *im)
{
	struct ip6_sf_list *psf, *sources, *tomb;
	struct in6_addr *pmca = &im->mca_addr;
	struct ifmcaddr6 *pmc, *pmc_prev;

	pmc_prev = NULL;
	for_each_mc_tomb(idev, pmc) {
		if (ipv6_addr_equal(&pmc->mca_addr, pmca))
			break;
		pmc_prev = pmc;
	}
	if (pmc) {
		if (pmc_prev)
			rcu_assign_pointer(pmc_prev->next, pmc->next);
		else
			rcu_assign_pointer(idev->mc_tomb, pmc->next);
	}

	if (pmc) {
		im->idev = pmc->idev;
		if (im->mca_sfmode == MCAST_INCLUDE) {
			tomb = rcu_replace_pointer(im->mca_tomb,
						   mc_dereference(pmc->mca_tomb, pmc->idev),
						   lockdep_is_held(&im->idev->mc_lock));
			rcu_assign_pointer(pmc->mca_tomb, tomb);

			sources = rcu_replace_pointer(im->mca_sources,
						      mc_dereference(pmc->mca_sources, pmc->idev),
						      lockdep_is_held(&im->idev->mc_lock));
			rcu_assign_pointer(pmc->mca_sources, sources);
			for_each_psf_mclock(im, psf)
				psf->sf_crcount = idev->mc_qrv;
		} else {
			im->mca_crcount = idev->mc_qrv;
		}
		in6_dev_put(pmc->idev);
		ip6_mc_clear_src(pmc);
		kfree_rcu(pmc, rcu);
	}
}

/* called with mc_lock */
static void mld_clear_delrec(struct inet6_dev *idev)
{
	struct ifmcaddr6 *pmc, *nextpmc;

	pmc = mc_dereference(idev->mc_tomb, idev);
	RCU_INIT_POINTER(idev->mc_tomb, NULL);

	for (; pmc; pmc = nextpmc) {
		nextpmc = mc_dereference(pmc->next, idev);
		ip6_mc_clear_src(pmc);
		in6_dev_put(pmc->idev);
		kfree_rcu(pmc, rcu);
	}

	/* clear dead sources, too */
	for_each_mc_mclock(idev, pmc) {
		struct ip6_sf_list *psf, *psf_next;

		psf = mc_dereference(pmc->mca_tomb, idev);
		RCU_INIT_POINTER(pmc->mca_tomb, NULL);
		for (; psf; psf = psf_next) {
			psf_next = mc_dereference(psf->sf_next, idev);
			kfree_rcu(psf, rcu);
		}
	}
}

static void mld_clear_query(struct inet6_dev *idev)
{
	struct sk_buff *skb;

	spin_lock_bh(&idev->mc_query_lock);
	while ((skb = __skb_dequeue(&idev->mc_query_queue)))
		kfree_skb(skb);
	spin_unlock_bh(&idev->mc_query_lock);
}

static void mld_clear_report(struct inet6_dev *idev)
{
	struct sk_buff *skb;

	spin_lock_bh(&idev->mc_report_lock);
	while ((skb = __skb_dequeue(&idev->mc_report_queue)))
		kfree_skb(skb);
	spin_unlock_bh(&idev->mc_report_lock);
}

static void mca_get(struct ifmcaddr6 *mc)
{
	refcount_inc(&mc->mca_refcnt);
}

static void ma_put(struct ifmcaddr6 *mc)
{
	if (refcount_dec_and_test(&mc->mca_refcnt)) {
		in6_dev_put(mc->idev);
		kfree_rcu(mc, rcu);
	}
}

/* called with mc_lock */
static struct ifmcaddr6 *mca_alloc(struct inet6_dev *idev,
				   const struct in6_addr *addr,
				   unsigned int mode)
{
	struct ifmcaddr6 *mc;

	mc = kzalloc(sizeof(*mc), GFP_KERNEL);
	if (!mc)
		return NULL;

	INIT_DELAYED_WORK(&mc->mca_work, mld_mca_work);

	mc->mca_addr = *addr;
	mc->idev = idev; /* reference taken by caller */
	mc->mca_users = 1;
	/* mca_stamp should be updated upon changes */
	mc->mca_cstamp = mc->mca_tstamp = jiffies;
	refcount_set(&mc->mca_refcnt, 1);

	mc->mca_sfmode = mode;
	mc->mca_sfcount[mode] = 1;

	if (ipv6_addr_is_ll_all_nodes(&mc->mca_addr) ||
	    IPV6_ADDR_MC_SCOPE(&mc->mca_addr) < IPV6_ADDR_SCOPE_LINKLOCAL)
		mc->mca_flags |= MAF_NOREPORT;

	return mc;
}

/*
 *	device multicast group inc (add if not found)
 */
static int __ipv6_dev_mc_inc(struct net_device *dev,
			     const struct in6_addr *addr, unsigned int mode)
{
	struct ifmcaddr6 *mc;
	struct inet6_dev *idev;

	ASSERT_RTNL();

	/* we need to take a reference on idev */
	idev = in6_dev_get(dev);

	if (!idev)
		return -EINVAL;

	if (idev->dead) {
		in6_dev_put(idev);
		return -ENODEV;
	}

	mutex_lock(&idev->mc_lock);
	for_each_mc_mclock(idev, mc) {
		if (ipv6_addr_equal(&mc->mca_addr, addr)) {
			mc->mca_users++;
			ip6_mc_add_src(idev, &mc->mca_addr, mode, 0, NULL, 0);
			mutex_unlock(&idev->mc_lock);
			in6_dev_put(idev);
			return 0;
		}
	}

	mc = mca_alloc(idev, addr, mode);
	if (!mc) {
		mutex_unlock(&idev->mc_lock);
		in6_dev_put(idev);
		return -ENOMEM;
	}

	rcu_assign_pointer(mc->next, idev->mc_list);
	rcu_assign_pointer(idev->mc_list, mc);

	mca_get(mc);

	mld_del_delrec(idev, mc);
	igmp6_group_added(mc);
	mutex_unlock(&idev->mc_lock);
	ma_put(mc);
	return 0;
}

int ipv6_dev_mc_inc(struct net_device *dev, const struct in6_addr *addr)
{
	return __ipv6_dev_mc_inc(dev, addr, MCAST_EXCLUDE);
}
EXPORT_SYMBOL(ipv6_dev_mc_inc);

/*
 * device multicast group del
 */
int __ipv6_dev_mc_dec(struct inet6_dev *idev, const struct in6_addr *addr)
{
	struct ifmcaddr6 *ma, __rcu **map;

	ASSERT_RTNL();

	mutex_lock(&idev->mc_lock);
	for (map = &idev->mc_list;
	     (ma = mc_dereference(*map, idev));
	     map = &ma->next) {
		if (ipv6_addr_equal(&ma->mca_addr, addr)) {
			if (--ma->mca_users == 0) {
				*map = ma->next;

				igmp6_group_dropped(ma);
				ip6_mc_clear_src(ma);
				mutex_unlock(&idev->mc_lock);

				ma_put(ma);
				return 0;
			}
			mutex_unlock(&idev->mc_lock);
			return 0;
		}
	}

	mutex_unlock(&idev->mc_lock);
	return -ENOENT;
}

int ipv6_dev_mc_dec(struct net_device *dev, const struct in6_addr *addr)
{
	struct inet6_dev *idev;
	int err;

	ASSERT_RTNL();

	idev = __in6_dev_get(dev);
	if (!idev)
		err = -ENODEV;
	else
		err = __ipv6_dev_mc_dec(idev, addr);

	return err;
}
EXPORT_SYMBOL(ipv6_dev_mc_dec);

/*
 *	check if the interface/address pair is valid
 */
bool ipv6_chk_mcast_addr(struct net_device *dev, const struct in6_addr *group,
			 const struct in6_addr *src_addr)
{
	struct inet6_dev *idev;
	struct ifmcaddr6 *mc;
	bool rv = false;

	rcu_read_lock();
	idev = __in6_dev_get(dev);
	if (idev) {
		for_each_mc_rcu(idev, mc) {
			if (ipv6_addr_equal(&mc->mca_addr, group))
				break;
		}
		if (mc) {
			if (src_addr && !ipv6_addr_any(src_addr)) {
				struct ip6_sf_list *psf;

				for_each_psf_rcu(mc, psf) {
					if (ipv6_addr_equal(&psf->sf_addr, src_addr))
						break;
				}
				if (psf)
					rv = psf->sf_count[MCAST_INCLUDE] ||
						psf->sf_count[MCAST_EXCLUDE] !=
						mc->mca_sfcount[MCAST_EXCLUDE];
				else
					rv = mc->mca_sfcount[MCAST_EXCLUDE] != 0;
			} else
				rv = true; /* don't filter unspecified source */
		}
	}
	rcu_read_unlock();
	return rv;
}

/* called with mc_lock */
static void mld_gq_start_work(struct inet6_dev *idev)
{
	unsigned long tv = prandom_u32() % idev->mc_maxdelay;

	idev->mc_gq_running = 1;
	if (!mod_delayed_work(mld_wq, &idev->mc_gq_work, tv + 2))
		in6_dev_hold(idev);
}

/* called with mc_lock */
static void mld_gq_stop_work(struct inet6_dev *idev)
{
	idev->mc_gq_running = 0;
	if (cancel_delayed_work(&idev->mc_gq_work))
		__in6_dev_put(idev);
}

/* called with mc_lock */
static void mld_ifc_start_work(struct inet6_dev *idev, unsigned long delay)
{
	unsigned long tv = prandom_u32() % delay;

	if (!mod_delayed_work(mld_wq, &idev->mc_ifc_work, tv + 2))
		in6_dev_hold(idev);
}

/* called with mc_lock */
static void mld_ifc_stop_work(struct inet6_dev *idev)
{
	idev->mc_ifc_count = 0;
	if (cancel_delayed_work(&idev->mc_ifc_work))
		__in6_dev_put(idev);
}

/* called with mc_lock */
static void mld_dad_start_work(struct inet6_dev *idev, unsigned long delay)
{
	unsigned long tv = prandom_u32() % delay;

	if (!mod_delayed_work(mld_wq, &idev->mc_dad_work, tv + 2))
		in6_dev_hold(idev);
}

static void mld_dad_stop_work(struct inet6_dev *idev)
{
	if (cancel_delayed_work(&idev->mc_dad_work))
		__in6_dev_put(idev);
}

static void mld_query_stop_work(struct inet6_dev *idev)
{
	spin_lock_bh(&idev->mc_query_lock);
	if (cancel_delayed_work(&idev->mc_query_work))
		__in6_dev_put(idev);
	spin_unlock_bh(&idev->mc_query_lock);
}

static void mld_report_stop_work(struct inet6_dev *idev)
{
	if (cancel_delayed_work_sync(&idev->mc_report_work))
		__in6_dev_put(idev);
}

/*
 * IGMP handling (alias multicast ICMPv6 messages)
 * called with mc_lock
 */
static void igmp6_group_queried(struct ifmcaddr6 *ma, unsigned long resptime)
{
	unsigned long delay = resptime;

	/* Do not start work for these addresses */
	if (ipv6_addr_is_ll_all_nodes(&ma->mca_addr) ||
	    IPV6_ADDR_MC_SCOPE(&ma->mca_addr) < IPV6_ADDR_SCOPE_LINKLOCAL)
		return;

	if (cancel_delayed_work(&ma->mca_work)) {
		refcount_dec(&ma->mca_refcnt);
		delay = ma->mca_work.timer.expires - jiffies;
	}

	if (delay >= resptime)
		delay = prandom_u32() % resptime;

	if (!mod_delayed_work(mld_wq, &ma->mca_work, delay))
		refcount_inc(&ma->mca_refcnt);
	ma->mca_flags |= MAF_TIMER_RUNNING;
}

/* mark EXCLUDE-mode sources
 * called with mc_lock
 */
static bool mld_xmarksources(struct ifmcaddr6 *pmc, int nsrcs,
			     const struct in6_addr *srcs)
{
	struct ip6_sf_list *psf;
	int i, scount;

	scount = 0;
	for_each_psf_mclock(pmc, psf) {
		if (scount == nsrcs)
			break;
		for (i = 0; i < nsrcs; i++) {
			/* skip inactive filters */
			if (psf->sf_count[MCAST_INCLUDE] ||
			    pmc->mca_sfcount[MCAST_EXCLUDE] !=
			    psf->sf_count[MCAST_EXCLUDE])
				break;
			if (ipv6_addr_equal(&srcs[i], &psf->sf_addr)) {
				scount++;
				break;
			}
		}
	}
	pmc->mca_flags &= ~MAF_GSQUERY;
	if (scount == nsrcs)	/* all sources excluded */
		return false;
	return true;
}

/* called with mc_lock */
static bool mld_marksources(struct ifmcaddr6 *pmc, int nsrcs,
			    const struct in6_addr *srcs)
{
	struct ip6_sf_list *psf;
	int i, scount;

	if (pmc->mca_sfmode == MCAST_EXCLUDE)
		return mld_xmarksources(pmc, nsrcs, srcs);

	/* mark INCLUDE-mode sources */

	scount = 0;
	for_each_psf_mclock(pmc, psf) {
		if (scount == nsrcs)
			break;
		for (i = 0; i < nsrcs; i++) {
			if (ipv6_addr_equal(&srcs[i], &psf->sf_addr)) {
				psf->sf_gsresp = 1;
				scount++;
				break;
			}
		}
	}
	if (!scount) {
		pmc->mca_flags &= ~MAF_GSQUERY;
		return false;
	}
	pmc->mca_flags |= MAF_GSQUERY;
	return true;
}

static int mld_force_mld_version(const struct inet6_dev *idev)
{
	/* Normally, both are 0 here. If enforcement to a particular is
	 * being used, individual device enforcement will have a lower
	 * precedence over 'all' device (.../conf/all/force_mld_version).
	 */

	if (dev_net(idev->dev)->ipv6.devconf_all->force_mld_version != 0)
		return dev_net(idev->dev)->ipv6.devconf_all->force_mld_version;
	else
		return idev->cnf.force_mld_version;
}

static bool mld_in_v2_mode_only(const struct inet6_dev *idev)
{
	return mld_force_mld_version(idev) == 2;
}

static bool mld_in_v1_mode_only(const struct inet6_dev *idev)
{
	return mld_force_mld_version(idev) == 1;
}

static bool mld_in_v1_mode(const struct inet6_dev *idev)
{
	if (mld_in_v2_mode_only(idev))
		return false;
	if (mld_in_v1_mode_only(idev))
		return true;
	if (idev->mc_v1_seen && time_before(jiffies, idev->mc_v1_seen))
		return true;

	return false;
}

static void mld_set_v1_mode(struct inet6_dev *idev)
{
	/* RFC3810, relevant sections:
	 *  - 9.1. Robustness Variable
	 *  - 9.2. Query Interval
	 *  - 9.3. Query Response Interval
	 *  - 9.12. Older Version Querier Present Timeout
	 */
	unsigned long switchback;

	switchback = (idev->mc_qrv * idev->mc_qi) + idev->mc_qri;

	idev->mc_v1_seen = jiffies + switchback;
}

static void mld_update_qrv(struct inet6_dev *idev,
			   const struct mld2_query *mlh2)
{
	/* RFC3810, relevant sections:
	 *  - 5.1.8. QRV (Querier's Robustness Variable)
	 *  - 9.1. Robustness Variable
	 */

	/* The value of the Robustness Variable MUST NOT be zero,
	 * and SHOULD NOT be one. Catch this here if we ever run
	 * into such a case in future.
	 */
	const int min_qrv = min(MLD_QRV_DEFAULT, sysctl_mld_qrv);
	WARN_ON(idev->mc_qrv == 0);

	if (mlh2->mld2q_qrv > 0)
		idev->mc_qrv = mlh2->mld2q_qrv;

	if (unlikely(idev->mc_qrv < min_qrv)) {
		net_warn_ratelimited("IPv6: MLD: clamping QRV from %u to %u!\n",
				     idev->mc_qrv, min_qrv);
		idev->mc_qrv = min_qrv;
	}
}

static void mld_update_qi(struct inet6_dev *idev,
			  const struct mld2_query *mlh2)
{
	/* RFC3810, relevant sections:
	 *  - 5.1.9. QQIC (Querier's Query Interval Code)
	 *  - 9.2. Query Interval
	 *  - 9.12. Older Version Querier Present Timeout
	 *    (the [Query Interval] in the last Query received)
	 */
	unsigned long mc_qqi;

	if (mlh2->mld2q_qqic < 128) {
		mc_qqi = mlh2->mld2q_qqic;
	} else {
		unsigned long mc_man, mc_exp;

		mc_exp = MLDV2_QQIC_EXP(mlh2->mld2q_qqic);
		mc_man = MLDV2_QQIC_MAN(mlh2->mld2q_qqic);

		mc_qqi = (mc_man | 0x10) << (mc_exp + 3);
	}

	idev->mc_qi = mc_qqi * HZ;
}

static void mld_update_qri(struct inet6_dev *idev,
			   const struct mld2_query *mlh2)
{
	/* RFC3810, relevant sections:
	 *  - 5.1.3. Maximum Response Code
	 *  - 9.3. Query Response Interval
	 */
	idev->mc_qri = msecs_to_jiffies(mldv2_mrc(mlh2));
}

static int mld_process_v1(struct inet6_dev *idev, struct mld_msg *mld,
			  unsigned long *max_delay, bool v1_query)
{
	unsigned long mldv1_md;

	/* Ignore v1 queries */
	if (mld_in_v2_mode_only(idev))
		return -EINVAL;

	mldv1_md = ntohs(mld->mld_maxdelay);

	/* When in MLDv1 fallback and a MLDv2 router start-up being
	 * unaware of current MLDv1 operation, the MRC == MRD mapping
	 * only works when the exponential algorithm is not being
	 * used (as MLDv1 is unaware of such things).
	 *
	 * According to the RFC author, the MLDv2 implementations
	 * he's aware of all use a MRC < 32768 on start up queries.
	 *
	 * Thus, should we *ever* encounter something else larger
	 * than that, just assume the maximum possible within our
	 * reach.
	 */
	if (!v1_query)
		mldv1_md = min(mldv1_md, MLDV1_MRD_MAX_COMPAT);

	*max_delay = max(msecs_to_jiffies(mldv1_md), 1UL);

	/* MLDv1 router present: we need to go into v1 mode *only*
	 * when an MLDv1 query is received as per section 9.12. of
	 * RFC3810! And we know from RFC2710 section 3.7 that MLDv1
	 * queries MUST be of exactly 24 octets.
	 */
	if (v1_query)
		mld_set_v1_mode(idev);

	/* cancel MLDv2 report work */
	mld_gq_stop_work(idev);
	/* cancel the interface change work */
	mld_ifc_stop_work(idev);
	/* clear deleted report items */
	mld_clear_delrec(idev);

	return 0;
}

static int mld_process_v2(struct inet6_dev *idev, struct mld2_query *mld,
			  unsigned long *max_delay)
{
	*max_delay = max(msecs_to_jiffies(mldv2_mrc(mld)), 1UL);

	mld_update_qrv(idev, mld);
	mld_update_qi(idev, mld);
	mld_update_qri(idev, mld);

	idev->mc_maxdelay = *max_delay;

	return 0;
}

/* called with rcu_read_lock() */
int igmp6_event_query(struct sk_buff *skb)
{
	struct inet6_dev *idev = __in6_dev_get(skb->dev);

	if (!idev)
		return -EINVAL;

	if (idev->dead) {
		kfree_skb(skb);
		return -ENODEV;
	}

	spin_lock_bh(&idev->mc_query_lock);
	if (skb_queue_len(&idev->mc_query_queue) < MLD_MAX_SKBS) {
		__skb_queue_tail(&idev->mc_query_queue, skb);
		if (!mod_delayed_work(mld_wq, &idev->mc_query_work, 0))
			in6_dev_hold(idev);
	}
	spin_unlock_bh(&idev->mc_query_lock);

	return 0;
}

static void __mld_query_work(struct sk_buff *skb)
{
	struct mld2_query *mlh2 = NULL;
	const struct in6_addr *group;
	unsigned long max_delay;
	struct inet6_dev *idev;
	struct ifmcaddr6 *ma;
	struct mld_msg *mld;
	int group_type;
	int mark = 0;
	int len, err;

	if (!pskb_may_pull(skb, sizeof(struct in6_addr)))
		goto kfree_skb;

	/* compute payload length excluding extension headers */
	len = ntohs(ipv6_hdr(skb)->payload_len) + sizeof(struct ipv6hdr);
	len -= skb_network_header_len(skb);

	/* RFC3810 6.2
	 * Upon reception of an MLD message that contains a Query, the node
	 * checks if the source address of the message is a valid link-local
	 * address, if the Hop Limit is set to 1, and if the Router Alert
	 * option is present in the Hop-By-Hop Options header of the IPv6
	 * packet.  If any of these checks fails, the packet is dropped.
	 */
	if (!(ipv6_addr_type(&ipv6_hdr(skb)->saddr) & IPV6_ADDR_LINKLOCAL) ||
	    ipv6_hdr(skb)->hop_limit != 1 ||
	    !(IP6CB(skb)->flags & IP6SKB_ROUTERALERT) ||
	    IP6CB(skb)->ra != htons(IPV6_OPT_ROUTERALERT_MLD))
		goto kfree_skb;

	idev = in6_dev_get(skb->dev);
	if (!idev)
		goto kfree_skb;

	mld = (struct mld_msg *)icmp6_hdr(skb);
	group = &mld->mld_mca;
	group_type = ipv6_addr_type(group);

	if (group_type != IPV6_ADDR_ANY &&
	    !(group_type&IPV6_ADDR_MULTICAST))
		goto out;

	if (len < MLD_V1_QUERY_LEN) {
		goto out;
	} else if (len == MLD_V1_QUERY_LEN || mld_in_v1_mode(idev)) {
		err = mld_process_v1(idev, mld, &max_delay,
				     len == MLD_V1_QUERY_LEN);
		if (err < 0)
			goto out;
	} else if (len >= MLD_V2_QUERY_LEN_MIN) {
		int srcs_offset = sizeof(struct mld2_query) -
				  sizeof(struct icmp6hdr);

		if (!pskb_may_pull(skb, srcs_offset))
			goto out;

		mlh2 = (struct mld2_query *)skb_transport_header(skb);

		err = mld_process_v2(idev, mlh2, &max_delay);
		if (err < 0)
			goto out;

		if (group_type == IPV6_ADDR_ANY) { /* general query */
			if (mlh2->mld2q_nsrcs)
				goto out; /* no sources allowed */

			mld_gq_start_work(idev);
			goto out;
		}
		/* mark sources to include, if group & source-specific */
		if (mlh2->mld2q_nsrcs != 0) {
			if (!pskb_may_pull(skb, srcs_offset +
			    ntohs(mlh2->mld2q_nsrcs) * sizeof(struct in6_addr)))
				goto out;

			mlh2 = (struct mld2_query *)skb_transport_header(skb);
			mark = 1;
		}
	} else {
		goto out;
	}

	if (group_type == IPV6_ADDR_ANY) {
		for_each_mc_mclock(idev, ma) {
			igmp6_group_queried(ma, max_delay);
		}
	} else {
		for_each_mc_mclock(idev, ma) {
			if (!ipv6_addr_equal(group, &ma->mca_addr))
				continue;
			if (ma->mca_flags & MAF_TIMER_RUNNING) {
				/* gsquery <- gsquery && mark */
				if (!mark)
					ma->mca_flags &= ~MAF_GSQUERY;
			} else {
				/* gsquery <- mark */
				if (mark)
					ma->mca_flags |= MAF_GSQUERY;
				else
					ma->mca_flags &= ~MAF_GSQUERY;
			}
			if (!(ma->mca_flags & MAF_GSQUERY) ||
			    mld_marksources(ma, ntohs(mlh2->mld2q_nsrcs), mlh2->mld2q_srcs))
				igmp6_group_queried(ma, max_delay);
			break;
		}
	}

out:
	in6_dev_put(idev);
kfree_skb:
	consume_skb(skb);
}

static void mld_query_work(struct work_struct *work)
{
	struct inet6_dev *idev = container_of(to_delayed_work(work),
					      struct inet6_dev,
					      mc_query_work);
	struct sk_buff_head q;
	struct sk_buff *skb;
	bool rework = false;
	int cnt = 0;

	skb_queue_head_init(&q);

	spin_lock_bh(&idev->mc_query_lock);
	while ((skb = __skb_dequeue(&idev->mc_query_queue))) {
		__skb_queue_tail(&q, skb);

		if (++cnt >= MLD_MAX_QUEUE) {
			rework = true;
			schedule_delayed_work(&idev->mc_query_work, 0);
			break;
		}
	}
	spin_unlock_bh(&idev->mc_query_lock);

	mutex_lock(&idev->mc_lock);
	while ((skb = __skb_dequeue(&q)))
		__mld_query_work(skb);
	mutex_unlock(&idev->mc_lock);

	if (!rework)
		in6_dev_put(idev);
}

/* called with rcu_read_lock() */
int igmp6_event_report(struct sk_buff *skb)
{
	struct inet6_dev *idev = __in6_dev_get(skb->dev);

	if (!idev)
		return -EINVAL;

	if (idev->dead) {
		kfree_skb(skb);
		return -ENODEV;
	}

	spin_lock_bh(&idev->mc_report_lock);
	if (skb_queue_len(&idev->mc_report_queue) < MLD_MAX_SKBS) {
		__skb_queue_tail(&idev->mc_report_queue, skb);
		if (!mod_delayed_work(mld_wq, &idev->mc_report_work, 0))
			in6_dev_hold(idev);
	}
	spin_unlock_bh(&idev->mc_report_lock);

	return 0;
}

static void __mld_report_work(struct sk_buff *skb)
{
	struct inet6_dev *idev;
	struct ifmcaddr6 *ma;
	struct mld_msg *mld;
	int addr_type;

	/* Our own report looped back. Ignore it. */
	if (skb->pkt_type == PACKET_LOOPBACK)
		goto kfree_skb;

	/* send our report if the MC router may not have heard this report */
	if (skb->pkt_type != PACKET_MULTICAST &&
	    skb->pkt_type != PACKET_BROADCAST)
		goto kfree_skb;

	if (!pskb_may_pull(skb, sizeof(*mld) - sizeof(struct icmp6hdr)))
		goto kfree_skb;

	mld = (struct mld_msg *)icmp6_hdr(skb);

	/* Drop reports with not link local source */
	addr_type = ipv6_addr_type(&ipv6_hdr(skb)->saddr);
	if (addr_type != IPV6_ADDR_ANY &&
	    !(addr_type&IPV6_ADDR_LINKLOCAL))
		goto kfree_skb;

	idev = in6_dev_get(skb->dev);
	if (!idev)
		goto kfree_skb;

	/*
	 *	Cancel the work for this group
	 */

	for_each_mc_mclock(idev, ma) {
		if (ipv6_addr_equal(&ma->mca_addr, &mld->mld_mca)) {
			if (cancel_delayed_work(&ma->mca_work))
				refcount_dec(&ma->mca_refcnt);
			ma->mca_flags &= ~(MAF_LAST_REPORTER |
					   MAF_TIMER_RUNNING);
			break;
		}
	}

	in6_dev_put(idev);
kfree_skb:
	consume_skb(skb);
}

static void mld_report_work(struct work_struct *work)
{
	struct inet6_dev *idev = container_of(to_delayed_work(work),
					      struct inet6_dev,
					      mc_report_work);
	struct sk_buff_head q;
	struct sk_buff *skb;
	bool rework = false;
	int cnt = 0;

	skb_queue_head_init(&q);
	spin_lock_bh(&idev->mc_report_lock);
	while ((skb = __skb_dequeue(&idev->mc_report_queue))) {
		__skb_queue_tail(&q, skb);

		if (++cnt >= MLD_MAX_QUEUE) {
			rework = true;
			schedule_delayed_work(&idev->mc_report_work, 0);
			break;
		}
	}
	spin_unlock_bh(&idev->mc_report_lock);

	mutex_lock(&idev->mc_lock);
	while ((skb = __skb_dequeue(&q)))
		__mld_report_work(skb);
	mutex_unlock(&idev->mc_lock);

	if (!rework)
		in6_dev_put(idev);
}

static bool is_in(struct ifmcaddr6 *pmc, struct ip6_sf_list *psf, int type,
		  int gdeleted, int sdeleted)
{
	switch (type) {
	case MLD2_MODE_IS_INCLUDE:
	case MLD2_MODE_IS_EXCLUDE:
		if (gdeleted || sdeleted)
			return false;
		if (!((pmc->mca_flags & MAF_GSQUERY) && !psf->sf_gsresp)) {
			if (pmc->mca_sfmode == MCAST_INCLUDE)
				return true;
			/* don't include if this source is excluded
			 * in all filters
			 */
			if (psf->sf_count[MCAST_INCLUDE])
				return type == MLD2_MODE_IS_INCLUDE;
			return pmc->mca_sfcount[MCAST_EXCLUDE] ==
				psf->sf_count[MCAST_EXCLUDE];
		}
		return false;
	case MLD2_CHANGE_TO_INCLUDE:
		if (gdeleted || sdeleted)
			return false;
		return psf->sf_count[MCAST_INCLUDE] != 0;
	case MLD2_CHANGE_TO_EXCLUDE:
		if (gdeleted || sdeleted)
			return false;
		if (pmc->mca_sfcount[MCAST_EXCLUDE] == 0 ||
		    psf->sf_count[MCAST_INCLUDE])
			return false;
		return pmc->mca_sfcount[MCAST_EXCLUDE] ==
			psf->sf_count[MCAST_EXCLUDE];
	case MLD2_ALLOW_NEW_SOURCES:
		if (gdeleted || !psf->sf_crcount)
			return false;
		return (pmc->mca_sfmode == MCAST_INCLUDE) ^ sdeleted;
	case MLD2_BLOCK_OLD_SOURCES:
		if (pmc->mca_sfmode == MCAST_INCLUDE)
			return gdeleted || (psf->sf_crcount && sdeleted);
		return psf->sf_crcount && !gdeleted && !sdeleted;
	}
	return false;
}

static int
mld_scount(struct ifmcaddr6 *pmc, int type, int gdeleted, int sdeleted)
{
	struct ip6_sf_list *psf;
	int scount = 0;

	for_each_psf_mclock(pmc, psf) {
		if (!is_in(pmc, psf, type, gdeleted, sdeleted))
			continue;
		scount++;
	}
	return scount;
}

static void ip6_mc_hdr(struct sock *sk, struct sk_buff *skb,
		       struct net_device *dev,
		       const struct in6_addr *saddr,
		       const struct in6_addr *daddr,
		       int proto, int len)
{
	struct ipv6hdr *hdr;

	skb->protocol = htons(ETH_P_IPV6);
	skb->dev = dev;

	skb_reset_network_header(skb);
	skb_put(skb, sizeof(struct ipv6hdr));
	hdr = ipv6_hdr(skb);

	ip6_flow_hdr(hdr, 0, 0);

	hdr->payload_len = htons(len);
	hdr->nexthdr = proto;
	hdr->hop_limit = inet6_sk(sk)->hop_limit;

	hdr->saddr = *saddr;
	hdr->daddr = *daddr;
}

static struct sk_buff *mld_newpack(struct inet6_dev *idev, unsigned int mtu)
{
	u8 ra[8] = { IPPROTO_ICMPV6, 0, IPV6_TLV_ROUTERALERT,
		     2, 0, 0, IPV6_TLV_PADN, 0 };
	struct net_device *dev = idev->dev;
	int hlen = LL_RESERVED_SPACE(dev);
	int tlen = dev->needed_tailroom;
	struct net *net = dev_net(dev);
	const struct in6_addr *saddr;
	struct in6_addr addr_buf;
	struct mld2_report *pmr;
	struct sk_buff *skb;
	unsigned int size;
	struct sock *sk;
	int err;

	sk = net->ipv6.igmp_sk;
	/* we assume size > sizeof(ra) here
	 * Also try to not allocate high-order pages for big MTU
	 */
	size = min_t(int, mtu, PAGE_SIZE / 2) + hlen + tlen;
	skb = sock_alloc_send_skb(sk, size, 1, &err);
	if (!skb)
		return NULL;

	skb->priority = TC_PRIO_CONTROL;
	skb_reserve(skb, hlen);
	skb_tailroom_reserve(skb, mtu, tlen);

	if (__ipv6_get_lladdr(idev, &addr_buf, IFA_F_TENTATIVE)) {
		/* <draft-ietf-magma-mld-source-05.txt>:
		 * use unspecified address as the source address
		 * when a valid link-local address is not available.
		 */
		saddr = &in6addr_any;
	} else
		saddr = &addr_buf;

	ip6_mc_hdr(sk, skb, dev, saddr, &mld2_all_mcr, NEXTHDR_HOP, 0);

	skb_put_data(skb, ra, sizeof(ra));

	skb_set_transport_header(skb, skb_tail_pointer(skb) - skb->data);
	skb_put(skb, sizeof(*pmr));
	pmr = (struct mld2_report *)skb_transport_header(skb);
	pmr->mld2r_type = ICMPV6_MLD2_REPORT;
	pmr->mld2r_resv1 = 0;
	pmr->mld2r_cksum = 0;
	pmr->mld2r_resv2 = 0;
	pmr->mld2r_ngrec = 0;
	return skb;
}

static void mld_sendpack(struct sk_buff *skb)
{
	struct ipv6hdr *pip6 = ipv6_hdr(skb);
	struct mld2_report *pmr =
			      (struct mld2_report *)skb_transport_header(skb);
	int payload_len, mldlen;
	struct inet6_dev *idev;
	struct net *net = dev_net(skb->dev);
	int err;
	struct flowi6 fl6;
	struct dst_entry *dst;

	rcu_read_lock();
	idev = __in6_dev_get(skb->dev);
	IP6_UPD_PO_STATS(net, idev, IPSTATS_MIB_OUT, skb->len);

	payload_len = (skb_tail_pointer(skb) - skb_network_header(skb)) -
		sizeof(*pip6);
	mldlen = skb_tail_pointer(skb) - skb_transport_header(skb);
	pip6->payload_len = htons(payload_len);

	pmr->mld2r_cksum = csum_ipv6_magic(&pip6->saddr, &pip6->daddr, mldlen,
					   IPPROTO_ICMPV6,
					   csum_partial(skb_transport_header(skb),
							mldlen, 0));

	icmpv6_flow_init(net->ipv6.igmp_sk, &fl6, ICMPV6_MLD2_REPORT,
			 &ipv6_hdr(skb)->saddr, &ipv6_hdr(skb)->daddr,
			 skb->dev->ifindex);
	dst = icmp6_dst_alloc(skb->dev, &fl6);

	err = 0;
	if (IS_ERR(dst)) {
		err = PTR_ERR(dst);
		dst = NULL;
	}
	skb_dst_set(skb, dst);
	if (err)
		goto err_out;

	err = NF_HOOK(NFPROTO_IPV6, NF_INET_LOCAL_OUT,
		      net, net->ipv6.igmp_sk, skb, NULL, skb->dev,
		      dst_output);
out:
	if (!err) {
		ICMP6MSGOUT_INC_STATS(net, idev, ICMPV6_MLD2_REPORT);
		ICMP6_INC_STATS(net, idev, ICMP6_MIB_OUTMSGS);
	} else {
		IP6_INC_STATS(net, idev, IPSTATS_MIB_OUTDISCARDS);
	}

	rcu_read_unlock();
	return;

err_out:
	kfree_skb(skb);
	goto out;
}

static int grec_size(struct ifmcaddr6 *pmc, int type, int gdel, int sdel)
{
	return sizeof(struct mld2_grec) + 16 * mld_scount(pmc,type,gdel,sdel);
}

static struct sk_buff *add_grhead(struct sk_buff *skb, struct ifmcaddr6 *pmc,
	int type, struct mld2_grec **ppgr, unsigned int mtu)
{
	struct mld2_report *pmr;
	struct mld2_grec *pgr;

	if (!skb) {
		skb = mld_newpack(pmc->idev, mtu);
		if (!skb)
			return NULL;
	}
	pgr = skb_put(skb, sizeof(struct mld2_grec));
	pgr->grec_type = type;
	pgr->grec_auxwords = 0;
	pgr->grec_nsrcs = 0;
	pgr->grec_mca = pmc->mca_addr;	/* structure copy */
	pmr = (struct mld2_report *)skb_transport_header(skb);
	pmr->mld2r_ngrec = htons(ntohs(pmr->mld2r_ngrec)+1);
	*ppgr = pgr;
	return skb;
}

#define AVAILABLE(skb)	((skb) ? skb_availroom(skb) : 0)

/* called with mc_lock */
static struct sk_buff *add_grec(struct sk_buff *skb, struct ifmcaddr6 *pmc,
				int type, int gdeleted, int sdeleted,
				int crsend)
{
	struct ip6_sf_list *psf, *psf_prev, *psf_next;
	int scount, stotal, first, isquery, truncate;
	struct ip6_sf_list __rcu **psf_list;
	struct inet6_dev *idev = pmc->idev;
	struct net_device *dev = idev->dev;
	struct mld2_grec *pgr = NULL;
	struct mld2_report *pmr;
	unsigned int mtu;

	if (pmc->mca_flags & MAF_NOREPORT)
		return skb;

	mtu = READ_ONCE(dev->mtu);
	if (mtu < IPV6_MIN_MTU)
		return skb;

	isquery = type == MLD2_MODE_IS_INCLUDE ||
		  type == MLD2_MODE_IS_EXCLUDE;
	truncate = type == MLD2_MODE_IS_EXCLUDE ||
		    type == MLD2_CHANGE_TO_EXCLUDE;

	stotal = scount = 0;

	psf_list = sdeleted ? &pmc->mca_tomb : &pmc->mca_sources;

	if (!rcu_access_pointer(*psf_list))
		goto empty_source;

	pmr = skb ? (struct mld2_report *)skb_transport_header(skb) : NULL;

	/* EX and TO_EX get a fresh packet, if needed */
	if (truncate) {
		if (pmr && pmr->mld2r_ngrec &&
		    AVAILABLE(skb) < grec_size(pmc, type, gdeleted, sdeleted)) {
			if (skb)
				mld_sendpack(skb);
			skb = mld_newpack(idev, mtu);
		}
	}
	first = 1;
	psf_prev = NULL;
	for (psf = mc_dereference(*psf_list, idev);
	     psf;
	     psf = psf_next) {
		struct in6_addr *psrc;

		psf_next = mc_dereference(psf->sf_next, idev);

		if (!is_in(pmc, psf, type, gdeleted, sdeleted) && !crsend) {
			psf_prev = psf;
			continue;
		}

		/* Based on RFC3810 6.1. Should not send source-list change
		 * records when there is a filter mode change.
		 */
		if (((gdeleted && pmc->mca_sfmode == MCAST_EXCLUDE) ||
		     (!gdeleted && pmc->mca_crcount)) &&
		    (type == MLD2_ALLOW_NEW_SOURCES ||
		     type == MLD2_BLOCK_OLD_SOURCES) && psf->sf_crcount)
			goto decrease_sf_crcount;

		/* clear marks on query responses */
		if (isquery)
			psf->sf_gsresp = 0;

		if (AVAILABLE(skb) < sizeof(*psrc) +
		    first*sizeof(struct mld2_grec)) {
			if (truncate && !first)
				break;	 /* truncate these */
			if (pgr)
				pgr->grec_nsrcs = htons(scount);
			if (skb)
				mld_sendpack(skb);
			skb = mld_newpack(idev, mtu);
			first = 1;
			scount = 0;
		}
		if (first) {
			skb = add_grhead(skb, pmc, type, &pgr, mtu);
			first = 0;
		}
		if (!skb)
			return NULL;
		psrc = skb_put(skb, sizeof(*psrc));
		*psrc = psf->sf_addr;
		scount++; stotal++;
		if ((type == MLD2_ALLOW_NEW_SOURCES ||
		     type == MLD2_BLOCK_OLD_SOURCES) && psf->sf_crcount) {
decrease_sf_crcount:
			psf->sf_crcount--;
			if ((sdeleted || gdeleted) && psf->sf_crcount == 0) {
				if (psf_prev)
					rcu_assign_pointer(psf_prev->sf_next,
							   mc_dereference(psf->sf_next, idev));
				else
					rcu_assign_pointer(*psf_list,
							   mc_dereference(psf->sf_next, idev));
				kfree_rcu(psf, rcu);
				continue;
			}
		}
		psf_prev = psf;
	}

empty_source:
	if (!stotal) {
		if (type == MLD2_ALLOW_NEW_SOURCES ||
		    type == MLD2_BLOCK_OLD_SOURCES)
			return skb;
		if (pmc->mca_crcount || isquery || crsend) {
			/* make sure we have room for group header */
			if (skb && AVAILABLE(skb) < sizeof(struct mld2_grec)) {
				mld_sendpack(skb);
				skb = NULL; /* add_grhead will get a new one */
			}
			skb = add_grhead(skb, pmc, type, &pgr, mtu);
		}
	}
	if (pgr)
		pgr->grec_nsrcs = htons(scount);

	if (isquery)
		pmc->mca_flags &= ~MAF_GSQUERY;	/* clear query state */
	return skb;
}

/* called with mc_lock */
static void mld_send_report(struct inet6_dev *idev, struct ifmcaddr6 *pmc)
{
	struct sk_buff *skb = NULL;
	int type;

	if (!pmc) {
		for_each_mc_mclock(idev, pmc) {
			if (pmc->mca_flags & MAF_NOREPORT)
				continue;
			if (pmc->mca_sfcount[MCAST_EXCLUDE])
				type = MLD2_MODE_IS_EXCLUDE;
			else
				type = MLD2_MODE_IS_INCLUDE;
			skb = add_grec(skb, pmc, type, 0, 0, 0);
		}
	} else {
		if (pmc->mca_sfcount[MCAST_EXCLUDE])
			type = MLD2_MODE_IS_EXCLUDE;
		else
			type = MLD2_MODE_IS_INCLUDE;
		skb = add_grec(skb, pmc, type, 0, 0, 0);
	}
	if (skb)
		mld_sendpack(skb);
}

/*
 * remove zero-count source records from a source filter list
 * called with mc_lock
 */
static void mld_clear_zeros(struct ip6_sf_list __rcu **ppsf, struct inet6_dev *idev)
{
	struct ip6_sf_list *psf_prev, *psf_next, *psf;

	psf_prev = NULL;
	for (psf = mc_dereference(*ppsf, idev);
	     psf;
	     psf = psf_next) {
		psf_next = mc_dereference(psf->sf_next, idev);
		if (psf->sf_crcount == 0) {
			if (psf_prev)
				rcu_assign_pointer(psf_prev->sf_next,
						   mc_dereference(psf->sf_next, idev));
			else
				rcu_assign_pointer(*ppsf,
						   mc_dereference(psf->sf_next, idev));
			kfree_rcu(psf, rcu);
		} else {
			psf_prev = psf;
		}
	}
}

/* called with mc_lock */
static void mld_send_cr(struct inet6_dev *idev)
{
	struct ifmcaddr6 *pmc, *pmc_prev, *pmc_next;
	struct sk_buff *skb = NULL;
	int type, dtype;

	/* deleted MCA's */
	pmc_prev = NULL;
	for (pmc = mc_dereference(idev->mc_tomb, idev);
	     pmc;
	     pmc = pmc_next) {
		pmc_next = mc_dereference(pmc->next, idev);
		if (pmc->mca_sfmode == MCAST_INCLUDE) {
			type = MLD2_BLOCK_OLD_SOURCES;
			dtype = MLD2_BLOCK_OLD_SOURCES;
			skb = add_grec(skb, pmc, type, 1, 0, 0);
			skb = add_grec(skb, pmc, dtype, 1, 1, 0);
		}
		if (pmc->mca_crcount) {
			if (pmc->mca_sfmode == MCAST_EXCLUDE) {
				type = MLD2_CHANGE_TO_INCLUDE;
				skb = add_grec(skb, pmc, type, 1, 0, 0);
			}
			pmc->mca_crcount--;
			if (pmc->mca_crcount == 0) {
				mld_clear_zeros(&pmc->mca_tomb, idev);
				mld_clear_zeros(&pmc->mca_sources, idev);
			}
		}
		if (pmc->mca_crcount == 0 &&
		    !rcu_access_pointer(pmc->mca_tomb) &&
		    !rcu_access_pointer(pmc->mca_sources)) {
			if (pmc_prev)
				rcu_assign_pointer(pmc_prev->next, pmc_next);
			else
				rcu_assign_pointer(idev->mc_tomb, pmc_next);
			in6_dev_put(pmc->idev);
			kfree_rcu(pmc, rcu);
		} else
			pmc_prev = pmc;
	}

	/* change recs */
	for_each_mc_mclock(idev, pmc) {
		if (pmc->mca_sfcount[MCAST_EXCLUDE]) {
			type = MLD2_BLOCK_OLD_SOURCES;
			dtype = MLD2_ALLOW_NEW_SOURCES;
		} else {
			type = MLD2_ALLOW_NEW_SOURCES;
			dtype = MLD2_BLOCK_OLD_SOURCES;
		}
		skb = add_grec(skb, pmc, type, 0, 0, 0);
		skb = add_grec(skb, pmc, dtype, 0, 1, 0);	/* deleted sources */

		/* filter mode changes */
		if (pmc->mca_crcount) {
			if (pmc->mca_sfmode == MCAST_EXCLUDE)
				type = MLD2_CHANGE_TO_EXCLUDE;
			else
				type = MLD2_CHANGE_TO_INCLUDE;
			skb = add_grec(skb, pmc, type, 0, 0, 0);
			pmc->mca_crcount--;
		}
	}
	if (!skb)
		return;
	(void) mld_sendpack(skb);
}

static void igmp6_send(struct in6_addr *addr, struct net_device *dev, int type)
{
	struct net *net = dev_net(dev);
	struct sock *sk = net->ipv6.igmp_sk;
	struct inet6_dev *idev;
	struct sk_buff *skb;
	struct mld_msg *hdr;
	const struct in6_addr *snd_addr, *saddr;
	struct in6_addr addr_buf;
	int hlen = LL_RESERVED_SPACE(dev);
	int tlen = dev->needed_tailroom;
	int err, len, payload_len, full_len;
	u8 ra[8] = { IPPROTO_ICMPV6, 0,
		     IPV6_TLV_ROUTERALERT, 2, 0, 0,
		     IPV6_TLV_PADN, 0 };
	struct flowi6 fl6;
	struct dst_entry *dst;

	if (type == ICMPV6_MGM_REDUCTION)
		snd_addr = &in6addr_linklocal_allrouters;
	else
		snd_addr = addr;

	len = sizeof(struct icmp6hdr) + sizeof(struct in6_addr);
	payload_len = len + sizeof(ra);
	full_len = sizeof(struct ipv6hdr) + payload_len;

	rcu_read_lock();
	IP6_UPD_PO_STATS(net, __in6_dev_get(dev),
		      IPSTATS_MIB_OUT, full_len);
	rcu_read_unlock();

	skb = sock_alloc_send_skb(sk, hlen + tlen + full_len, 1, &err);

	if (!skb) {
		rcu_read_lock();
		IP6_INC_STATS(net, __in6_dev_get(dev),
			      IPSTATS_MIB_OUTDISCARDS);
		rcu_read_unlock();
		return;
	}
	skb->priority = TC_PRIO_CONTROL;
	skb_reserve(skb, hlen);

	if (ipv6_get_lladdr(dev, &addr_buf, IFA_F_TENTATIVE)) {
		/* <draft-ietf-magma-mld-source-05.txt>:
		 * use unspecified address as the source address
		 * when a valid link-local address is not available.
		 */
		saddr = &in6addr_any;
	} else
		saddr = &addr_buf;

	ip6_mc_hdr(sk, skb, dev, saddr, snd_addr, NEXTHDR_HOP, payload_len);

	skb_put_data(skb, ra, sizeof(ra));

	hdr = skb_put_zero(skb, sizeof(struct mld_msg));
	hdr->mld_type = type;
	hdr->mld_mca = *addr;

	hdr->mld_cksum = csum_ipv6_magic(saddr, snd_addr, len,
					 IPPROTO_ICMPV6,
					 csum_partial(hdr, len, 0));

	rcu_read_lock();
	idev = __in6_dev_get(skb->dev);

	icmpv6_flow_init(sk, &fl6, type,
			 &ipv6_hdr(skb)->saddr, &ipv6_hdr(skb)->daddr,
			 skb->dev->ifindex);
	dst = icmp6_dst_alloc(skb->dev, &fl6);
	if (IS_ERR(dst)) {
		err = PTR_ERR(dst);
		goto err_out;
	}

	skb_dst_set(skb, dst);
	err = NF_HOOK(NFPROTO_IPV6, NF_INET_LOCAL_OUT,
		      net, sk, skb, NULL, skb->dev,
		      dst_output);
out:
	if (!err) {
		ICMP6MSGOUT_INC_STATS(net, idev, type);
		ICMP6_INC_STATS(net, idev, ICMP6_MIB_OUTMSGS);
	} else
		IP6_INC_STATS(net, idev, IPSTATS_MIB_OUTDISCARDS);

	rcu_read_unlock();
	return;

err_out:
	kfree_skb(skb);
	goto out;
}

/* called with mc_lock */
static void mld_send_initial_cr(struct inet6_dev *idev)
{
	struct sk_buff *skb;
	struct ifmcaddr6 *pmc;
	int type;

	if (mld_in_v1_mode(idev))
		return;

	skb = NULL;
	for_each_mc_mclock(idev, pmc) {
		if (pmc->mca_sfcount[MCAST_EXCLUDE])
			type = MLD2_CHANGE_TO_EXCLUDE;
		else
			type = MLD2_ALLOW_NEW_SOURCES;
		skb = add_grec(skb, pmc, type, 0, 0, 1);
	}
	if (skb)
		mld_sendpack(skb);
}

void ipv6_mc_dad_complete(struct inet6_dev *idev)
{
	mutex_lock(&idev->mc_lock);
	idev->mc_dad_count = idev->mc_qrv;
	if (idev->mc_dad_count) {
		mld_send_initial_cr(idev);
		idev->mc_dad_count--;
		if (idev->mc_dad_count)
			mld_dad_start_work(idev,
					   unsolicited_report_interval(idev));
	}
	mutex_unlock(&idev->mc_lock);
}

static void mld_dad_work(struct work_struct *work)
{
	struct inet6_dev *idev = container_of(to_delayed_work(work),
					      struct inet6_dev,
					      mc_dad_work);
	mutex_lock(&idev->mc_lock);
	mld_send_initial_cr(idev);
	if (idev->mc_dad_count) {
		idev->mc_dad_count--;
		if (idev->mc_dad_count)
			mld_dad_start_work(idev,
					   unsolicited_report_interval(idev));
	}
	mutex_unlock(&idev->mc_lock);
	in6_dev_put(idev);
}

/* called with mc_lock */
static int ip6_mc_del1_src(struct ifmcaddr6 *pmc, int sfmode,
	const struct in6_addr *psfsrc)
{
	struct ip6_sf_list *psf, *psf_prev;
	int rv = 0;

	psf_prev = NULL;
	for_each_psf_mclock(pmc, psf) {
		if (ipv6_addr_equal(&psf->sf_addr, psfsrc))
			break;
		psf_prev = psf;
	}
	if (!psf || psf->sf_count[sfmode] == 0) {
		/* source filter not found, or count wrong =>  bug */
		return -ESRCH;
	}
	psf->sf_count[sfmode]--;
	if (!psf->sf_count[MCAST_INCLUDE] && !psf->sf_count[MCAST_EXCLUDE]) {
		struct inet6_dev *idev = pmc->idev;

		/* no more filters for this source */
		if (psf_prev)
			rcu_assign_pointer(psf_prev->sf_next,
					   mc_dereference(psf->sf_next, idev));
		else
			rcu_assign_pointer(pmc->mca_sources,
					   mc_dereference(psf->sf_next, idev));

		if (psf->sf_oldin && !(pmc->mca_flags & MAF_NOREPORT) &&
		    !mld_in_v1_mode(idev)) {
			psf->sf_crcount = idev->mc_qrv;
			rcu_assign_pointer(psf->sf_next,
					   mc_dereference(pmc->mca_tomb, idev));
			rcu_assign_pointer(pmc->mca_tomb, psf);
			rv = 1;
		} else {
			kfree_rcu(psf, rcu);
		}
	}
	return rv;
}

/* called with mc_lock */
static int ip6_mc_del_src(struct inet6_dev *idev, const struct in6_addr *pmca,
			  int sfmode, int sfcount, const struct in6_addr *psfsrc,
			  int delta)
{
	struct ifmcaddr6 *pmc;
	int	changerec = 0;
	int	i, err;

	if (!idev)
		return -ENODEV;

	for_each_mc_mclock(idev, pmc) {
		if (ipv6_addr_equal(pmca, &pmc->mca_addr))
			break;
	}
	if (!pmc)
		return -ESRCH;

	sf_markstate(pmc);
	if (!delta) {
		if (!pmc->mca_sfcount[sfmode])
			return -EINVAL;

		pmc->mca_sfcount[sfmode]--;
	}
	err = 0;
	for (i = 0; i < sfcount; i++) {
		int rv = ip6_mc_del1_src(pmc, sfmode, &psfsrc[i]);

		changerec |= rv > 0;
		if (!err && rv < 0)
			err = rv;
	}
	if (pmc->mca_sfmode == MCAST_EXCLUDE &&
	    pmc->mca_sfcount[MCAST_EXCLUDE] == 0 &&
	    pmc->mca_sfcount[MCAST_INCLUDE]) {
		struct ip6_sf_list *psf;

		/* filter mode change */
		pmc->mca_sfmode = MCAST_INCLUDE;
		pmc->mca_crcount = idev->mc_qrv;
		idev->mc_ifc_count = pmc->mca_crcount;
		for_each_psf_mclock(pmc, psf)
			psf->sf_crcount = 0;
		mld_ifc_event(pmc->idev);
	} else if (sf_setstate(pmc) || changerec) {
		mld_ifc_event(pmc->idev);
	}

	return err;
}

/*
 * Add multicast single-source filter to the interface list
 * called with mc_lock
 */
static int ip6_mc_add1_src(struct ifmcaddr6 *pmc, int sfmode,
	const struct in6_addr *psfsrc)
{
	struct ip6_sf_list *psf, *psf_prev;

	psf_prev = NULL;
	for_each_psf_mclock(pmc, psf) {
		if (ipv6_addr_equal(&psf->sf_addr, psfsrc))
			break;
		psf_prev = psf;
	}
	if (!psf) {
		psf = kzalloc(sizeof(*psf), GFP_KERNEL);
		if (!psf)
			return -ENOBUFS;

		psf->sf_addr = *psfsrc;
		if (psf_prev) {
			rcu_assign_pointer(psf_prev->sf_next, psf);
		} else {
			rcu_assign_pointer(pmc->mca_sources, psf);
		}
	}
	psf->sf_count[sfmode]++;
	return 0;
}

/* called with mc_lock */
static void sf_markstate(struct ifmcaddr6 *pmc)
{
	struct ip6_sf_list *psf;
	int mca_xcount = pmc->mca_sfcount[MCAST_EXCLUDE];

	for_each_psf_mclock(pmc, psf) {
		if (pmc->mca_sfcount[MCAST_EXCLUDE]) {
			psf->sf_oldin = mca_xcount ==
				psf->sf_count[MCAST_EXCLUDE] &&
				!psf->sf_count[MCAST_INCLUDE];
		} else {
			psf->sf_oldin = psf->sf_count[MCAST_INCLUDE] != 0;
		}
	}
}

/* called with mc_lock */
static int sf_setstate(struct ifmcaddr6 *pmc)
{
	struct ip6_sf_list *psf, *dpsf;
	int mca_xcount = pmc->mca_sfcount[MCAST_EXCLUDE];
	int qrv = pmc->idev->mc_qrv;
	int new_in, rv;

	rv = 0;
	for_each_psf_mclock(pmc, psf) {
		if (pmc->mca_sfcount[MCAST_EXCLUDE]) {
			new_in = mca_xcount == psf->sf_count[MCAST_EXCLUDE] &&
				!psf->sf_count[MCAST_INCLUDE];
		} else
			new_in = psf->sf_count[MCAST_INCLUDE] != 0;
		if (new_in) {
			if (!psf->sf_oldin) {
				struct ip6_sf_list *prev = NULL;

				for_each_psf_tomb(pmc, dpsf) {
					if (ipv6_addr_equal(&dpsf->sf_addr,
					    &psf->sf_addr))
						break;
					prev = dpsf;
				}
				if (dpsf) {
					if (prev)
						rcu_assign_pointer(prev->sf_next,
								   mc_dereference(dpsf->sf_next,
										  pmc->idev));
					else
						rcu_assign_pointer(pmc->mca_tomb,
								   mc_dereference(dpsf->sf_next,
										  pmc->idev));
					kfree_rcu(dpsf, rcu);
				}
				psf->sf_crcount = qrv;
				rv++;
			}
		} else if (psf->sf_oldin) {
			psf->sf_crcount = 0;
			/*
			 * add or update "delete" records if an active filter
			 * is now inactive
			 */

			for_each_psf_tomb(pmc, dpsf)
				if (ipv6_addr_equal(&dpsf->sf_addr,
				    &psf->sf_addr))
					break;
			if (!dpsf) {
				dpsf = kmalloc(sizeof(*dpsf), GFP_KERNEL);
				if (!dpsf)
					continue;
				*dpsf = *psf;
				rcu_assign_pointer(dpsf->sf_next,
						   mc_dereference(pmc->mca_tomb, pmc->idev));
				rcu_assign_pointer(pmc->mca_tomb, dpsf);
			}
			dpsf->sf_crcount = qrv;
			rv++;
		}
	}
	return rv;
}

/*
 * Add multicast source filter list to the interface list
 * called with mc_lock
 */
static int ip6_mc_add_src(struct inet6_dev *idev, const struct in6_addr *pmca,
			  int sfmode, int sfcount, const struct in6_addr *psfsrc,
			  int delta)
{
	struct ifmcaddr6 *pmc;
	int	isexclude;
	int	i, err;

	if (!idev)
		return -ENODEV;

	for_each_mc_mclock(idev, pmc) {
		if (ipv6_addr_equal(pmca, &pmc->mca_addr))
			break;
	}
	if (!pmc)
		return -ESRCH;

	sf_markstate(pmc);
	isexclude = pmc->mca_sfmode == MCAST_EXCLUDE;
	if (!delta)
		pmc->mca_sfcount[sfmode]++;
	err = 0;
	for (i = 0; i < sfcount; i++) {
		err = ip6_mc_add1_src(pmc, sfmode, &psfsrc[i]);
		if (err)
			break;
	}
	if (err) {
		int j;

		if (!delta)
			pmc->mca_sfcount[sfmode]--;
		for (j = 0; j < i; j++)
			ip6_mc_del1_src(pmc, sfmode, &psfsrc[j]);
	} else if (isexclude != (pmc->mca_sfcount[MCAST_EXCLUDE] != 0)) {
		struct ip6_sf_list *psf;

		/* filter mode change */
		if (pmc->mca_sfcount[MCAST_EXCLUDE])
			pmc->mca_sfmode = MCAST_EXCLUDE;
		else if (pmc->mca_sfcount[MCAST_INCLUDE])
			pmc->mca_sfmode = MCAST_INCLUDE;
		/* else no filters; keep old mode for reports */

		pmc->mca_crcount = idev->mc_qrv;
		idev->mc_ifc_count = pmc->mca_crcount;
		for_each_psf_mclock(pmc, psf)
			psf->sf_crcount = 0;
		mld_ifc_event(idev);
	} else if (sf_setstate(pmc)) {
		mld_ifc_event(idev);
	}
	return err;
}

/* called with mc_lock */
static void ip6_mc_clear_src(struct ifmcaddr6 *pmc)
{
	struct ip6_sf_list *psf, *nextpsf;

	for (psf = mc_dereference(pmc->mca_tomb, pmc->idev);
	     psf;
	     psf = nextpsf) {
		nextpsf = mc_dereference(psf->sf_next, pmc->idev);
		kfree_rcu(psf, rcu);
	}
	RCU_INIT_POINTER(pmc->mca_tomb, NULL);
	for (psf = mc_dereference(pmc->mca_sources, pmc->idev);
	     psf;
	     psf = nextpsf) {
		nextpsf = mc_dereference(psf->sf_next, pmc->idev);
		kfree_rcu(psf, rcu);
	}
	RCU_INIT_POINTER(pmc->mca_sources, NULL);
	pmc->mca_sfmode = MCAST_EXCLUDE;
	pmc->mca_sfcount[MCAST_INCLUDE] = 0;
	pmc->mca_sfcount[MCAST_EXCLUDE] = 1;
}

/* called with mc_lock */
static void igmp6_join_group(struct ifmcaddr6 *ma)
{
	unsigned long delay;

	if (ma->mca_flags & MAF_NOREPORT)
		return;

	igmp6_send(&ma->mca_addr, ma->idev->dev, ICMPV6_MGM_REPORT);

	delay = prandom_u32() % unsolicited_report_interval(ma->idev);

	if (cancel_delayed_work(&ma->mca_work)) {
		refcount_dec(&ma->mca_refcnt);
		delay = ma->mca_work.timer.expires - jiffies;
	}

	if (!mod_delayed_work(mld_wq, &ma->mca_work, delay))
		refcount_inc(&ma->mca_refcnt);
	ma->mca_flags |= MAF_TIMER_RUNNING | MAF_LAST_REPORTER;
}

static int ip6_mc_leave_src(struct sock *sk, struct ipv6_mc_socklist *iml,
			    struct inet6_dev *idev)
{
	struct ip6_sf_socklist *psl;
	int err;

	psl = sock_dereference(iml->sflist, sk);

	if (idev)
		mutex_lock(&idev->mc_lock);

	if (!psl) {
		/* any-source empty exclude case */
		err = ip6_mc_del_src(idev, &iml->addr, iml->sfmode, 0, NULL, 0);
	} else {
		err = ip6_mc_del_src(idev, &iml->addr, iml->sfmode,
				     psl->sl_count, psl->sl_addr, 0);
		RCU_INIT_POINTER(iml->sflist, NULL);
		atomic_sub(IP6_SFLSIZE(psl->sl_max), &sk->sk_omem_alloc);
		kfree_rcu(psl, rcu);
	}

	if (idev)
		mutex_unlock(&idev->mc_lock);

	return err;
}

/* called with mc_lock */
static void igmp6_leave_group(struct ifmcaddr6 *ma)
{
	if (mld_in_v1_mode(ma->idev)) {
		if (ma->mca_flags & MAF_LAST_REPORTER) {
			igmp6_send(&ma->mca_addr, ma->idev->dev,
				ICMPV6_MGM_REDUCTION);
		}
	} else {
		mld_add_delrec(ma->idev, ma);
		mld_ifc_event(ma->idev);
	}
}

static void mld_gq_work(struct work_struct *work)
{
	struct inet6_dev *idev = container_of(to_delayed_work(work),
					      struct inet6_dev,
					      mc_gq_work);

	mutex_lock(&idev->mc_lock);
	mld_send_report(idev, NULL);
	idev->mc_gq_running = 0;
	mutex_unlock(&idev->mc_lock);

	in6_dev_put(idev);
}

static void mld_ifc_work(struct work_struct *work)
{
	struct inet6_dev *idev = container_of(to_delayed_work(work),
					      struct inet6_dev,
					      mc_ifc_work);

	mutex_lock(&idev->mc_lock);
	mld_send_cr(idev);

	if (idev->mc_ifc_count) {
		idev->mc_ifc_count--;
		if (idev->mc_ifc_count)
			mld_ifc_start_work(idev,
					   unsolicited_report_interval(idev));
	}
	mutex_unlock(&idev->mc_lock);
	in6_dev_put(idev);
}

/* called with mc_lock */
static void mld_ifc_event(struct inet6_dev *idev)
{
	if (mld_in_v1_mode(idev))
		return;

	idev->mc_ifc_count = idev->mc_qrv;
	mld_ifc_start_work(idev, 1);
}

static void mld_mca_work(struct work_struct *work)
{
	struct ifmcaddr6 *ma = container_of(to_delayed_work(work),
					    struct ifmcaddr6, mca_work);

	mutex_lock(&ma->idev->mc_lock);
	if (mld_in_v1_mode(ma->idev))
		igmp6_send(&ma->mca_addr, ma->idev->dev, ICMPV6_MGM_REPORT);
	else
		mld_send_report(ma->idev, ma);
	ma->mca_flags |=  MAF_LAST_REPORTER;
	ma->mca_flags &= ~MAF_TIMER_RUNNING;
	mutex_unlock(&ma->idev->mc_lock);

	ma_put(ma);
}

/* Device changing type */

void ipv6_mc_unmap(struct inet6_dev *idev)
{
	struct ifmcaddr6 *i;

	/* Install multicast list, except for all-nodes (already installed) */

	mutex_lock(&idev->mc_lock);
	for_each_mc_mclock(idev, i)
		igmp6_group_dropped(i);
	mutex_unlock(&idev->mc_lock);
}

void ipv6_mc_remap(struct inet6_dev *idev)
{
	ipv6_mc_up(idev);
}

/* Device going down */
void ipv6_mc_down(struct inet6_dev *idev)
{
	struct ifmcaddr6 *i;

	mutex_lock(&idev->mc_lock);
	/* Withdraw multicast list */
	for_each_mc_mclock(idev, i)
		igmp6_group_dropped(i);
	mutex_unlock(&idev->mc_lock);

	/* Should stop work after group drop. or we will
	 * start work again in mld_ifc_event()
	 */
	synchronize_net();
	mld_query_stop_work(idev);
	mld_report_stop_work(idev);
	mld_ifc_stop_work(idev);
	mld_gq_stop_work(idev);
	mld_dad_stop_work(idev);
}

static void ipv6_mc_reset(struct inet6_dev *idev)
{
	idev->mc_qrv = sysctl_mld_qrv;
	idev->mc_qi = MLD_QI_DEFAULT;
	idev->mc_qri = MLD_QRI_DEFAULT;
	idev->mc_v1_seen = 0;
	idev->mc_maxdelay = unsolicited_report_interval(idev);
}

/* Device going up */

void ipv6_mc_up(struct inet6_dev *idev)
{
	struct ifmcaddr6 *i;

	/* Install multicast list, except for all-nodes (already installed) */

	ipv6_mc_reset(idev);
	mutex_lock(&idev->mc_lock);
	for_each_mc_mclock(idev, i) {
		mld_del_delrec(idev, i);
		igmp6_group_added(i);
	}
	mutex_unlock(&idev->mc_lock);
}

/* IPv6 device initialization. */

void ipv6_mc_init_dev(struct inet6_dev *idev)
{
	idev->mc_gq_running = 0;
	INIT_DELAYED_WORK(&idev->mc_gq_work, mld_gq_work);
	RCU_INIT_POINTER(idev->mc_tomb, NULL);
	idev->mc_ifc_count = 0;
	INIT_DELAYED_WORK(&idev->mc_ifc_work, mld_ifc_work);
	INIT_DELAYED_WORK(&idev->mc_dad_work, mld_dad_work);
	INIT_DELAYED_WORK(&idev->mc_query_work, mld_query_work);
	INIT_DELAYED_WORK(&idev->mc_report_work, mld_report_work);
	skb_queue_head_init(&idev->mc_query_queue);
	skb_queue_head_init(&idev->mc_report_queue);
	spin_lock_init(&idev->mc_query_lock);
	spin_lock_init(&idev->mc_report_lock);
	mutex_init(&idev->mc_lock);
	ipv6_mc_reset(idev);
}

/*
 *	Device is about to be destroyed: clean up.
 */

void ipv6_mc_destroy_dev(struct inet6_dev *idev)
{
	struct ifmcaddr6 *i;

	/* Deactivate works */
	ipv6_mc_down(idev);
	mutex_lock(&idev->mc_lock);
	mld_clear_delrec(idev);
	mutex_unlock(&idev->mc_lock);
	mld_clear_query(idev);
	mld_clear_report(idev);

	/* Delete all-nodes address. */
	/* We cannot call ipv6_dev_mc_dec() directly, our caller in
	 * addrconf.c has NULL'd out dev->ip6_ptr so in6_dev_get() will
	 * fail.
	 */
	__ipv6_dev_mc_dec(idev, &in6addr_linklocal_allnodes);

	if (idev->cnf.forwarding)
		__ipv6_dev_mc_dec(idev, &in6addr_linklocal_allrouters);

	mutex_lock(&idev->mc_lock);
	while ((i = mc_dereference(idev->mc_list, idev))) {
		rcu_assign_pointer(idev->mc_list, mc_dereference(i->next, idev));

<<<<<<< HEAD
		write_unlock_bh(&idev->lock);
=======
>>>>>>> 7d2a07b7
		ip6_mc_clear_src(i);
		ma_put(i);
	}
	mutex_unlock(&idev->mc_lock);
}

static void ipv6_mc_rejoin_groups(struct inet6_dev *idev)
{
	struct ifmcaddr6 *pmc;

	ASSERT_RTNL();

	mutex_lock(&idev->mc_lock);
	if (mld_in_v1_mode(idev)) {
		for_each_mc_mclock(idev, pmc)
			igmp6_join_group(pmc);
	} else {
		mld_send_report(idev, NULL);
	}
	mutex_unlock(&idev->mc_lock);
}

static int ipv6_mc_netdev_event(struct notifier_block *this,
				unsigned long event,
				void *ptr)
{
	struct net_device *dev = netdev_notifier_info_to_dev(ptr);
	struct inet6_dev *idev = __in6_dev_get(dev);

	switch (event) {
	case NETDEV_RESEND_IGMP:
		if (idev)
			ipv6_mc_rejoin_groups(idev);
		break;
	default:
		break;
	}

	return NOTIFY_DONE;
}

static struct notifier_block igmp6_netdev_notifier = {
	.notifier_call = ipv6_mc_netdev_event,
};

#ifdef CONFIG_PROC_FS
struct igmp6_mc_iter_state {
	struct seq_net_private p;
	struct net_device *dev;
	struct inet6_dev *idev;
};

#define igmp6_mc_seq_private(seq)	((struct igmp6_mc_iter_state *)(seq)->private)

static inline struct ifmcaddr6 *igmp6_mc_get_first(struct seq_file *seq)
{
	struct ifmcaddr6 *im = NULL;
	struct igmp6_mc_iter_state *state = igmp6_mc_seq_private(seq);
	struct net *net = seq_file_net(seq);

	state->idev = NULL;
	for_each_netdev_rcu(net, state->dev) {
		struct inet6_dev *idev;
		idev = __in6_dev_get(state->dev);
		if (!idev)
			continue;

		im = rcu_dereference(idev->mc_list);
		if (im) {
			state->idev = idev;
			break;
		}
	}
	return im;
}

static struct ifmcaddr6 *igmp6_mc_get_next(struct seq_file *seq, struct ifmcaddr6 *im)
{
	struct igmp6_mc_iter_state *state = igmp6_mc_seq_private(seq);

	im = rcu_dereference(im->next);
	while (!im) {
		state->dev = next_net_device_rcu(state->dev);
		if (!state->dev) {
			state->idev = NULL;
			break;
		}
		state->idev = __in6_dev_get(state->dev);
		if (!state->idev)
			continue;
		im = rcu_dereference(state->idev->mc_list);
	}
	return im;
}

static struct ifmcaddr6 *igmp6_mc_get_idx(struct seq_file *seq, loff_t pos)
{
	struct ifmcaddr6 *im = igmp6_mc_get_first(seq);
	if (im)
		while (pos && (im = igmp6_mc_get_next(seq, im)) != NULL)
			--pos;
	return pos ? NULL : im;
}

static void *igmp6_mc_seq_start(struct seq_file *seq, loff_t *pos)
	__acquires(RCU)
{
	rcu_read_lock();
	return igmp6_mc_get_idx(seq, *pos);
}

static void *igmp6_mc_seq_next(struct seq_file *seq, void *v, loff_t *pos)
{
	struct ifmcaddr6 *im = igmp6_mc_get_next(seq, v);

	++*pos;
	return im;
}

static void igmp6_mc_seq_stop(struct seq_file *seq, void *v)
	__releases(RCU)
{
	struct igmp6_mc_iter_state *state = igmp6_mc_seq_private(seq);

	if (likely(state->idev))
		state->idev = NULL;
	state->dev = NULL;
	rcu_read_unlock();
}

static int igmp6_mc_seq_show(struct seq_file *seq, void *v)
{
	struct ifmcaddr6 *im = (struct ifmcaddr6 *)v;
	struct igmp6_mc_iter_state *state = igmp6_mc_seq_private(seq);

	seq_printf(seq,
		   "%-4d %-15s %pi6 %5d %08X %ld\n",
		   state->dev->ifindex, state->dev->name,
		   &im->mca_addr,
		   im->mca_users, im->mca_flags,
		   (im->mca_flags & MAF_TIMER_RUNNING) ?
		   jiffies_to_clock_t(im->mca_work.timer.expires - jiffies) : 0);
	return 0;
}

static const struct seq_operations igmp6_mc_seq_ops = {
	.start	=	igmp6_mc_seq_start,
	.next	=	igmp6_mc_seq_next,
	.stop	=	igmp6_mc_seq_stop,
	.show	=	igmp6_mc_seq_show,
};

struct igmp6_mcf_iter_state {
	struct seq_net_private p;
	struct net_device *dev;
	struct inet6_dev *idev;
	struct ifmcaddr6 *im;
};

#define igmp6_mcf_seq_private(seq)	((struct igmp6_mcf_iter_state *)(seq)->private)

static inline struct ip6_sf_list *igmp6_mcf_get_first(struct seq_file *seq)
{
	struct ip6_sf_list *psf = NULL;
	struct ifmcaddr6 *im = NULL;
	struct igmp6_mcf_iter_state *state = igmp6_mcf_seq_private(seq);
	struct net *net = seq_file_net(seq);

	state->idev = NULL;
	state->im = NULL;
	for_each_netdev_rcu(net, state->dev) {
		struct inet6_dev *idev;
		idev = __in6_dev_get(state->dev);
		if (unlikely(idev == NULL))
			continue;

		im = rcu_dereference(idev->mc_list);
		if (likely(im)) {
			psf = rcu_dereference(im->mca_sources);
			if (likely(psf)) {
				state->im = im;
				state->idev = idev;
				break;
			}
		}
	}
	return psf;
}

static struct ip6_sf_list *igmp6_mcf_get_next(struct seq_file *seq, struct ip6_sf_list *psf)
{
	struct igmp6_mcf_iter_state *state = igmp6_mcf_seq_private(seq);

	psf = rcu_dereference(psf->sf_next);
	while (!psf) {
		state->im = rcu_dereference(state->im->next);
		while (!state->im) {
			state->dev = next_net_device_rcu(state->dev);
			if (!state->dev) {
				state->idev = NULL;
				goto out;
			}
			state->idev = __in6_dev_get(state->dev);
			if (!state->idev)
				continue;
			state->im = rcu_dereference(state->idev->mc_list);
		}
		if (!state->im)
			break;
		psf = rcu_dereference(state->im->mca_sources);
	}
out:
	return psf;
}

static struct ip6_sf_list *igmp6_mcf_get_idx(struct seq_file *seq, loff_t pos)
{
	struct ip6_sf_list *psf = igmp6_mcf_get_first(seq);
	if (psf)
		while (pos && (psf = igmp6_mcf_get_next(seq, psf)) != NULL)
			--pos;
	return pos ? NULL : psf;
}

static void *igmp6_mcf_seq_start(struct seq_file *seq, loff_t *pos)
	__acquires(RCU)
{
	rcu_read_lock();
	return *pos ? igmp6_mcf_get_idx(seq, *pos - 1) : SEQ_START_TOKEN;
}

static void *igmp6_mcf_seq_next(struct seq_file *seq, void *v, loff_t *pos)
{
	struct ip6_sf_list *psf;
	if (v == SEQ_START_TOKEN)
		psf = igmp6_mcf_get_first(seq);
	else
		psf = igmp6_mcf_get_next(seq, v);
	++*pos;
	return psf;
}

static void igmp6_mcf_seq_stop(struct seq_file *seq, void *v)
	__releases(RCU)
{
	struct igmp6_mcf_iter_state *state = igmp6_mcf_seq_private(seq);

	if (likely(state->im))
		state->im = NULL;
	if (likely(state->idev))
		state->idev = NULL;

	state->dev = NULL;
	rcu_read_unlock();
}

static int igmp6_mcf_seq_show(struct seq_file *seq, void *v)
{
	struct ip6_sf_list *psf = (struct ip6_sf_list *)v;
	struct igmp6_mcf_iter_state *state = igmp6_mcf_seq_private(seq);

	if (v == SEQ_START_TOKEN) {
		seq_puts(seq, "Idx Device                Multicast Address                   Source Address    INC    EXC\n");
	} else {
		seq_printf(seq,
			   "%3d %6.6s %pi6 %pi6 %6lu %6lu\n",
			   state->dev->ifindex, state->dev->name,
			   &state->im->mca_addr,
			   &psf->sf_addr,
			   psf->sf_count[MCAST_INCLUDE],
			   psf->sf_count[MCAST_EXCLUDE]);
	}
	return 0;
}

static const struct seq_operations igmp6_mcf_seq_ops = {
	.start	=	igmp6_mcf_seq_start,
	.next	=	igmp6_mcf_seq_next,
	.stop	=	igmp6_mcf_seq_stop,
	.show	=	igmp6_mcf_seq_show,
};

static int __net_init igmp6_proc_init(struct net *net)
{
	int err;

	err = -ENOMEM;
	if (!proc_create_net("igmp6", 0444, net->proc_net, &igmp6_mc_seq_ops,
			sizeof(struct igmp6_mc_iter_state)))
		goto out;
	if (!proc_create_net("mcfilter6", 0444, net->proc_net,
			&igmp6_mcf_seq_ops,
			sizeof(struct igmp6_mcf_iter_state)))
		goto out_proc_net_igmp6;

	err = 0;
out:
	return err;

out_proc_net_igmp6:
	remove_proc_entry("igmp6", net->proc_net);
	goto out;
}

static void __net_exit igmp6_proc_exit(struct net *net)
{
	remove_proc_entry("mcfilter6", net->proc_net);
	remove_proc_entry("igmp6", net->proc_net);
}
#else
static inline int igmp6_proc_init(struct net *net)
{
	return 0;
}
static inline void igmp6_proc_exit(struct net *net)
{
}
#endif

static int __net_init igmp6_net_init(struct net *net)
{
	int err;

	err = inet_ctl_sock_create(&net->ipv6.igmp_sk, PF_INET6,
				   SOCK_RAW, IPPROTO_ICMPV6, net);
	if (err < 0) {
		pr_err("Failed to initialize the IGMP6 control socket (err %d)\n",
		       err);
		goto out;
	}

	inet6_sk(net->ipv6.igmp_sk)->hop_limit = 1;
	net->ipv6.igmp_sk->sk_allocation = GFP_KERNEL;

	err = inet_ctl_sock_create(&net->ipv6.mc_autojoin_sk, PF_INET6,
				   SOCK_RAW, IPPROTO_ICMPV6, net);
	if (err < 0) {
		pr_err("Failed to initialize the IGMP6 autojoin socket (err %d)\n",
		       err);
		goto out_sock_create;
	}

	err = igmp6_proc_init(net);
	if (err)
		goto out_sock_create_autojoin;

	return 0;

out_sock_create_autojoin:
	inet_ctl_sock_destroy(net->ipv6.mc_autojoin_sk);
out_sock_create:
	inet_ctl_sock_destroy(net->ipv6.igmp_sk);
out:
	return err;
}

static void __net_exit igmp6_net_exit(struct net *net)
{
	inet_ctl_sock_destroy(net->ipv6.igmp_sk);
	inet_ctl_sock_destroy(net->ipv6.mc_autojoin_sk);
	igmp6_proc_exit(net);
}

static struct pernet_operations igmp6_net_ops = {
	.init = igmp6_net_init,
	.exit = igmp6_net_exit,
};

int __init igmp6_init(void)
{
	int err;

	err = register_pernet_subsys(&igmp6_net_ops);
	if (err)
		return err;

	mld_wq = create_workqueue("mld");
	if (!mld_wq) {
		unregister_pernet_subsys(&igmp6_net_ops);
		return -ENOMEM;
	}

	return err;
}

int __init igmp6_late_init(void)
{
	return register_netdevice_notifier(&igmp6_netdev_notifier);
}

void igmp6_cleanup(void)
{
	unregister_pernet_subsys(&igmp6_net_ops);
	destroy_workqueue(mld_wq);
}

void igmp6_late_cleanup(void)
{
	unregister_netdevice_notifier(&igmp6_netdev_notifier);
}<|MERGE_RESOLUTION|>--- conflicted
+++ resolved
@@ -2808,10 +2808,6 @@
 	while ((i = mc_dereference(idev->mc_list, idev))) {
 		rcu_assign_pointer(idev->mc_list, mc_dereference(i->next, idev));
 
-<<<<<<< HEAD
-		write_unlock_bh(&idev->lock);
-=======
->>>>>>> 7d2a07b7
 		ip6_mc_clear_src(i);
 		ma_put(i);
 	}
