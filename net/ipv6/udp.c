/*
 *	UDP over IPv6
 *	Linux INET6 implementation
 *
 *	Authors:
 *	Pedro Roque		<roque@di.fc.ul.pt>
 *
 *	Based on linux/ipv4/udp.c
 *
 *	Fixes:
 *	Hideaki YOSHIFUJI	:	sin6_scope_id support
 *	YOSHIFUJI Hideaki @USAGI and:	Support IPV6_V6ONLY socket option, which
 *	Alexey Kuznetsov		allow both IPv4 and IPv6 sockets to bind
 *					a single port at the same time.
 *      Kazunori MIYAZAWA @USAGI:       change process style to use ip6_append_data
 *      YOSHIFUJI Hideaki @USAGI:	convert /proc/net/udp6 to seq_file.
 *
 *	This program is free software; you can redistribute it and/or
 *      modify it under the terms of the GNU General Public License
 *      as published by the Free Software Foundation; either version
 *      2 of the License, or (at your option) any later version.
 */

#include <linux/errno.h>
#include <linux/types.h>
#include <linux/socket.h>
#include <linux/sockios.h>
#include <linux/net.h>
#include <linux/in6.h>
#include <linux/netdevice.h>
#include <linux/if_arp.h>
#include <linux/ipv6.h>
#include <linux/icmpv6.h>
#include <linux/init.h>
#include <linux/module.h>
#include <linux/skbuff.h>
#include <linux/slab.h>
#include <linux/uaccess.h>

#include <net/addrconf.h>
#include <net/ndisc.h>
#include <net/protocol.h>
#include <net/transp_v6.h>
#include <net/ip6_route.h>
#include <net/raw.h>
#include <net/tcp_states.h>
#include <net/ip6_checksum.h>
#include <net/xfrm.h>
#include <net/inet_hashtables.h>
#include <net/inet6_hashtables.h>
#include <net/busy_poll.h>
#include <net/sock_reuseport.h>

#include <linux/proc_fs.h>
#include <linux/seq_file.h>
#include <trace/events/skb.h>
#include "udp_impl.h"

static bool udp6_lib_exact_dif_match(struct net *net, struct sk_buff *skb)
{
#if defined(CONFIG_NET_L3_MASTER_DEV)
	if (!net->ipv4.sysctl_udp_l3mdev_accept &&
	    skb && ipv6_l3mdev_skb(IP6CB(skb)->flags))
		return true;
#endif
	return false;
}

static u32 udp6_ehashfn(const struct net *net,
			const struct in6_addr *laddr,
			const u16 lport,
			const struct in6_addr *faddr,
			const __be16 fport)
{
	static u32 udp6_ehash_secret __read_mostly;
	static u32 udp_ipv6_hash_secret __read_mostly;

	u32 lhash, fhash;

	net_get_random_once(&udp6_ehash_secret,
			    sizeof(udp6_ehash_secret));
	net_get_random_once(&udp_ipv6_hash_secret,
			    sizeof(udp_ipv6_hash_secret));

	lhash = (__force u32)laddr->s6_addr32[3];
	fhash = __ipv6_addr_jhash(faddr, udp_ipv6_hash_secret);

	return __inet6_ehashfn(lhash, lport, fhash, fport,
			       udp_ipv6_hash_secret + net_hash_mix(net));
}

static u32 udp6_portaddr_hash(const struct net *net,
			      const struct in6_addr *addr6,
			      unsigned int port)
{
	unsigned int hash, mix = net_hash_mix(net);

	if (ipv6_addr_any(addr6))
		hash = jhash_1word(0, mix);
	else if (ipv6_addr_v4mapped(addr6))
		hash = jhash_1word((__force u32)addr6->s6_addr32[3], mix);
	else
		hash = jhash2((__force u32 *)addr6->s6_addr32, 4, mix);

	return hash ^ port;
}

int udp_v6_get_port(struct sock *sk, unsigned short snum)
{
	unsigned int hash2_nulladdr =
		udp6_portaddr_hash(sock_net(sk), &in6addr_any, snum);
	unsigned int hash2_partial =
		udp6_portaddr_hash(sock_net(sk), &sk->sk_v6_rcv_saddr, 0);

	/* precompute partial secondary hash */
	udp_sk(sk)->udp_portaddr_hash = hash2_partial;
	return udp_lib_get_port(sk, snum, hash2_nulladdr);
}

static void udp_v6_rehash(struct sock *sk)
{
	u16 new_hash = udp6_portaddr_hash(sock_net(sk),
					  &sk->sk_v6_rcv_saddr,
					  inet_sk(sk)->inet_num);

	udp_lib_rehash(sk, new_hash);
}

static int compute_score(struct sock *sk, struct net *net,
			 const struct in6_addr *saddr, __be16 sport,
			 const struct in6_addr *daddr, unsigned short hnum,
			 int dif, bool exact_dif)
{
	int score;
	struct inet_sock *inet;

	if (!net_eq(sock_net(sk), net) ||
	    udp_sk(sk)->udp_port_hash != hnum ||
	    sk->sk_family != PF_INET6)
		return -1;

	score = 0;
	inet = inet_sk(sk);

	if (inet->inet_dport) {
		if (inet->inet_dport != sport)
			return -1;
		score++;
	}

	if (!ipv6_addr_any(&sk->sk_v6_rcv_saddr)) {
		if (!ipv6_addr_equal(&sk->sk_v6_rcv_saddr, daddr))
			return -1;
		score++;
	}

	if (!ipv6_addr_any(&sk->sk_v6_daddr)) {
		if (!ipv6_addr_equal(&sk->sk_v6_daddr, saddr))
			return -1;
		score++;
	}

	if (sk->sk_bound_dev_if || exact_dif) {
		if (sk->sk_bound_dev_if != dif)
			return -1;
		score++;
	}

	if (sk->sk_incoming_cpu == raw_smp_processor_id())
		score++;

	return score;
}

/* called with rcu_read_lock() */
static struct sock *udp6_lib_lookup2(struct net *net,
		const struct in6_addr *saddr, __be16 sport,
		const struct in6_addr *daddr, unsigned int hnum, int dif,
		bool exact_dif, struct udp_hslot *hslot2,
		struct sk_buff *skb)
{
	struct sock *sk, *result;
	int score, badness, matches = 0, reuseport = 0;
	u32 hash = 0;

	result = NULL;
	badness = -1;
	udp_portaddr_for_each_entry_rcu(sk, &hslot2->head) {
		score = compute_score(sk, net, saddr, sport,
				      daddr, hnum, dif, exact_dif);
		if (score > badness) {
			reuseport = sk->sk_reuseport;
			if (reuseport) {
				hash = udp6_ehashfn(net, daddr, hnum,
						    saddr, sport);

				result = reuseport_select_sock(sk, hash, skb,
							sizeof(struct udphdr));
				if (result)
					return result;
				matches = 1;
			}
			result = sk;
			badness = score;
		} else if (score == badness && reuseport) {
			matches++;
			if (reciprocal_scale(hash, matches) == 0)
				result = sk;
			hash = next_pseudo_random32(hash);
		}
	}
	return result;
}

/* rcu_read_lock() must be held */
struct sock *__udp6_lib_lookup(struct net *net,
				      const struct in6_addr *saddr, __be16 sport,
				      const struct in6_addr *daddr, __be16 dport,
				      int dif, struct udp_table *udptable,
				      struct sk_buff *skb)
{
	struct sock *sk, *result;
	unsigned short hnum = ntohs(dport);
	unsigned int hash2, slot2, slot = udp_hashfn(net, hnum, udptable->mask);
	struct udp_hslot *hslot2, *hslot = &udptable->hash[slot];
	bool exact_dif = udp6_lib_exact_dif_match(net, skb);
	int score, badness, matches = 0, reuseport = 0;
	u32 hash = 0;

	if (hslot->count > 10) {
		hash2 = udp6_portaddr_hash(net, daddr, hnum);
		slot2 = hash2 & udptable->mask;
		hslot2 = &udptable->hash2[slot2];
		if (hslot->count < hslot2->count)
			goto begin;

		result = udp6_lib_lookup2(net, saddr, sport,
					  daddr, hnum, dif, exact_dif,
					  hslot2, skb);
		if (!result) {
			unsigned int old_slot2 = slot2;
			hash2 = udp6_portaddr_hash(net, &in6addr_any, hnum);
			slot2 = hash2 & udptable->mask;
			/* avoid searching the same slot again. */
			if (unlikely(slot2 == old_slot2))
				return result;

			hslot2 = &udptable->hash2[slot2];
			if (hslot->count < hslot2->count)
				goto begin;

			result = udp6_lib_lookup2(net, saddr, sport,
						  daddr, hnum, dif,
						  exact_dif, hslot2,
						  skb);
		}
		return result;
	}
begin:
	result = NULL;
	badness = -1;
	sk_for_each_rcu(sk, &hslot->head) {
		score = compute_score(sk, net, saddr, sport, daddr, hnum, dif,
				      exact_dif);
		if (score > badness) {
			reuseport = sk->sk_reuseport;
			if (reuseport) {
				hash = udp6_ehashfn(net, daddr, hnum,
						    saddr, sport);
				result = reuseport_select_sock(sk, hash, skb,
							sizeof(struct udphdr));
				if (result)
					return result;
				matches = 1;
			}
			result = sk;
			badness = score;
		} else if (score == badness && reuseport) {
			matches++;
			if (reciprocal_scale(hash, matches) == 0)
				result = sk;
			hash = next_pseudo_random32(hash);
		}
	}
	return result;
}
EXPORT_SYMBOL_GPL(__udp6_lib_lookup);

static struct sock *__udp6_lib_lookup_skb(struct sk_buff *skb,
					  __be16 sport, __be16 dport,
					  struct udp_table *udptable)
{
	const struct ipv6hdr *iph = ipv6_hdr(skb);

	return __udp6_lib_lookup(dev_net(skb->dev), &iph->saddr, sport,
				 &iph->daddr, dport, inet6_iif(skb),
				 udptable, skb);
}

struct sock *udp6_lib_lookup_skb(struct sk_buff *skb,
				 __be16 sport, __be16 dport)
{
	const struct ipv6hdr *iph = ipv6_hdr(skb);

	return __udp6_lib_lookup(dev_net(skb->dev), &iph->saddr, sport,
				 &iph->daddr, dport, inet6_iif(skb),
				 &udp_table, skb);
}
EXPORT_SYMBOL_GPL(udp6_lib_lookup_skb);

/* Must be called under rcu_read_lock().
 * Does increment socket refcount.
 */
#if IS_ENABLED(CONFIG_NETFILTER_XT_MATCH_SOCKET) || \
    IS_ENABLED(CONFIG_NETFILTER_XT_TARGET_TPROXY) || \
    IS_ENABLED(CONFIG_NF_SOCKET_IPV6)
struct sock *udp6_lib_lookup(struct net *net, const struct in6_addr *saddr, __be16 sport,
			     const struct in6_addr *daddr, __be16 dport, int dif)
{
	struct sock *sk;

	sk =  __udp6_lib_lookup(net, saddr, sport, daddr, dport,
				dif, &udp_table, NULL);
	if (sk && !refcount_inc_not_zero(&sk->sk_refcnt))
		sk = NULL;
	return sk;
}
EXPORT_SYMBOL_GPL(udp6_lib_lookup);
#endif

/* do not use the scratch area len for jumbogram: their length execeeds the
 * scratch area space; note that the IP6CB flags is still in the first
 * cacheline, so checking for jumbograms is cheap
 */
static int udp6_skb_len(struct sk_buff *skb)
{
	return unlikely(inet6_is_jumbogram(skb)) ? skb->len : udp_skb_len(skb);
}

/*
 *	This should be easy, if there is something there we
 *	return it, otherwise we block.
 */

int udpv6_recvmsg(struct sock *sk, struct msghdr *msg, size_t len,
		  int noblock, int flags, int *addr_len)
{
	struct ipv6_pinfo *np = inet6_sk(sk);
	struct inet_sock *inet = inet_sk(sk);
	struct sk_buff *skb;
	unsigned int ulen, copied;
	int peeked, peeking, off;
	int err;
	int is_udplite = IS_UDPLITE(sk);
	bool checksum_valid = false;
	int is_udp4;

	if (flags & MSG_ERRQUEUE)
		return ipv6_recv_error(sk, msg, len, addr_len);

	if (np->rxpmtu && np->rxopt.bits.rxpmtu)
		return ipv6_recv_rxpmtu(sk, msg, len, addr_len);

try_again:
	peeking = flags & MSG_PEEK;
	off = sk_peek_offset(sk, flags);
	skb = __skb_recv_udp(sk, flags, noblock, &peeked, &off, &err);
	if (!skb)
		return err;

	ulen = udp6_skb_len(skb);
	copied = len;
	if (copied > ulen - off)
		copied = ulen - off;
	else if (copied < ulen)
		msg->msg_flags |= MSG_TRUNC;

	is_udp4 = (skb->protocol == htons(ETH_P_IP));

	/*
	 * If checksum is needed at all, try to do it while copying the
	 * data.  If the data is truncated, or if we only want a partial
	 * coverage checksum (UDP-Lite), do it before the copy.
	 */

	if (copied < ulen || peeking ||
	    (is_udplite && UDP_SKB_CB(skb)->partial_cov)) {
		checksum_valid = udp_skb_csum_unnecessary(skb) ||
				!__udp_lib_checksum_complete(skb);
		if (!checksum_valid)
			goto csum_copy_err;
	}

	if (checksum_valid || udp_skb_csum_unnecessary(skb)) {
		if (udp_skb_is_linear(skb))
			err = copy_linear_skb(skb, copied, off, &msg->msg_iter);
		else
			err = skb_copy_datagram_msg(skb, off, msg, copied);
	} else {
		err = skb_copy_and_csum_datagram_msg(skb, off, msg);
		if (err == -EINVAL)
			goto csum_copy_err;
	}
	if (unlikely(err)) {
		if (!peeked) {
			atomic_inc(&sk->sk_drops);
			if (is_udp4)
				UDP_INC_STATS(sock_net(sk), UDP_MIB_INERRORS,
					      is_udplite);
			else
				UDP6_INC_STATS(sock_net(sk), UDP_MIB_INERRORS,
					       is_udplite);
		}
		kfree_skb(skb);
		return err;
	}
	if (!peeked) {
		if (is_udp4)
			UDP_INC_STATS(sock_net(sk), UDP_MIB_INDATAGRAMS,
				      is_udplite);
		else
			UDP6_INC_STATS(sock_net(sk), UDP_MIB_INDATAGRAMS,
				       is_udplite);
	}

	sock_recv_ts_and_drops(msg, sk, skb);

	/* Copy the address. */
	if (msg->msg_name) {
		DECLARE_SOCKADDR(struct sockaddr_in6 *, sin6, msg->msg_name);
		sin6->sin6_family = AF_INET6;
		sin6->sin6_port = udp_hdr(skb)->source;
		sin6->sin6_flowinfo = 0;

		if (is_udp4) {
			ipv6_addr_set_v4mapped(ip_hdr(skb)->saddr,
					       &sin6->sin6_addr);
			sin6->sin6_scope_id = 0;
		} else {
			sin6->sin6_addr = ipv6_hdr(skb)->saddr;
			sin6->sin6_scope_id =
				ipv6_iface_scope_id(&sin6->sin6_addr,
						    inet6_iif(skb));
		}
		*addr_len = sizeof(*sin6);
	}

	if (np->rxopt.all)
		ip6_datagram_recv_common_ctl(sk, msg, skb);

	if (is_udp4) {
		if (inet->cmsg_flags)
			ip_cmsg_recv_offset(msg, sk, skb,
					    sizeof(struct udphdr), off);
	} else {
		if (np->rxopt.all)
			ip6_datagram_recv_specific_ctl(sk, msg, skb);
	}

	err = copied;
	if (flags & MSG_TRUNC)
		err = ulen;

	skb_consume_udp(sk, skb, peeking ? -err : err);
	return err;

csum_copy_err:
	if (!__sk_queue_drop_skb(sk, &udp_sk(sk)->reader_queue, skb, flags,
				 udp_skb_destructor)) {
		if (is_udp4) {
			UDP_INC_STATS(sock_net(sk),
				      UDP_MIB_CSUMERRORS, is_udplite);
			UDP_INC_STATS(sock_net(sk),
				      UDP_MIB_INERRORS, is_udplite);
		} else {
			UDP6_INC_STATS(sock_net(sk),
				       UDP_MIB_CSUMERRORS, is_udplite);
			UDP6_INC_STATS(sock_net(sk),
				       UDP_MIB_INERRORS, is_udplite);
		}
	}
	kfree_skb(skb);

	/* starting over for a new packet, but check if we need to yield */
	cond_resched();
	msg->msg_flags &= ~MSG_TRUNC;
	goto try_again;
}

void __udp6_lib_err(struct sk_buff *skb, struct inet6_skb_parm *opt,
		    u8 type, u8 code, int offset, __be32 info,
		    struct udp_table *udptable)
{
	struct ipv6_pinfo *np;
	const struct ipv6hdr *hdr = (const struct ipv6hdr *)skb->data;
	const struct in6_addr *saddr = &hdr->saddr;
	const struct in6_addr *daddr = &hdr->daddr;
	struct udphdr *uh = (struct udphdr *)(skb->data+offset);
	struct sock *sk;
	int harderr;
	int err;
	struct net *net = dev_net(skb->dev);

	sk = __udp6_lib_lookup(net, daddr, uh->dest, saddr, uh->source,
			       inet6_iif(skb), udptable, skb);
	if (!sk) {
		__ICMP6_INC_STATS(net, __in6_dev_get(skb->dev),
				  ICMP6_MIB_INERRORS);
		return;
	}

	harderr = icmpv6_err_convert(type, code, &err);
	np = inet6_sk(sk);

	if (type == ICMPV6_PKT_TOOBIG) {
		if (!ip6_sk_accept_pmtu(sk))
			goto out;
		ip6_sk_update_pmtu(skb, sk, info);
		if (np->pmtudisc != IPV6_PMTUDISC_DONT)
			harderr = 1;
	}
	if (type == NDISC_REDIRECT) {
		ip6_sk_redirect(skb, sk);
		goto out;
	}

	if (!np->recverr) {
		if (!harderr || sk->sk_state != TCP_ESTABLISHED)
			goto out;
	} else {
		ipv6_icmp_error(sk, skb, err, uh->dest, ntohl(info), (u8 *)(uh+1));
	}

	sk->sk_err = err;
	sk->sk_error_report(sk);
out:
	return;
}

static int __udpv6_queue_rcv_skb(struct sock *sk, struct sk_buff *skb)
{
	int rc;

	if (!ipv6_addr_any(&sk->sk_v6_daddr)) {
		sock_rps_save_rxhash(sk, skb);
		sk_mark_napi_id(sk, skb);
		sk_incoming_cpu_update(sk);
	} else {
		sk_mark_napi_id_once(sk, skb);
	}

	rc = __udp_enqueue_schedule_skb(sk, skb);
	if (rc < 0) {
		int is_udplite = IS_UDPLITE(sk);

		/* Note that an ENOMEM error is charged twice */
		if (rc == -ENOMEM)
			UDP6_INC_STATS(sock_net(sk),
					 UDP_MIB_RCVBUFERRORS, is_udplite);
		UDP6_INC_STATS(sock_net(sk), UDP_MIB_INERRORS, is_udplite);
		kfree_skb(skb);
		return -1;
	}

	return 0;
}

static __inline__ void udpv6_err(struct sk_buff *skb,
				 struct inet6_skb_parm *opt, u8 type,
				 u8 code, int offset, __be32 info)
{
	__udp6_lib_err(skb, opt, type, code, offset, info, &udp_table);
}

static struct static_key udpv6_encap_needed __read_mostly;
void udpv6_encap_enable(void)
{
	if (!static_key_enabled(&udpv6_encap_needed))
		static_key_slow_inc(&udpv6_encap_needed);
}
EXPORT_SYMBOL(udpv6_encap_enable);

static int udpv6_queue_rcv_skb(struct sock *sk, struct sk_buff *skb)
{
	struct udp_sock *up = udp_sk(sk);
	int is_udplite = IS_UDPLITE(sk);

	if (!xfrm6_policy_check(sk, XFRM_POLICY_IN, skb))
		goto drop;

	if (static_key_false(&udpv6_encap_needed) && up->encap_type) {
		int (*encap_rcv)(struct sock *sk, struct sk_buff *skb);

		/*
		 * This is an encapsulation socket so pass the skb to
		 * the socket's udp_encap_rcv() hook. Otherwise, just
		 * fall through and pass this up the UDP socket.
		 * up->encap_rcv() returns the following value:
		 * =0 if skb was successfully passed to the encap
		 *    handler or was discarded by it.
		 * >0 if skb should be passed on to UDP.
		 * <0 if skb should be resubmitted as proto -N
		 */

		/* if we're overly short, let UDP handle it */
		encap_rcv = ACCESS_ONCE(up->encap_rcv);
		if (encap_rcv) {
			int ret;

			/* Verify checksum before giving to encap */
			if (udp_lib_checksum_complete(skb))
				goto csum_error;

			ret = encap_rcv(sk, skb);
			if (ret <= 0) {
				__UDP_INC_STATS(sock_net(sk),
						UDP_MIB_INDATAGRAMS,
						is_udplite);
				return -ret;
			}
		}

		/* FALLTHROUGH -- it's a UDP Packet */
	}

	/*
	 * UDP-Lite specific tests, ignored on UDP sockets (see net/ipv4/udp.c).
	 */
	if ((is_udplite & UDPLITE_RECV_CC)  &&  UDP_SKB_CB(skb)->partial_cov) {

		if (up->pcrlen == 0) {          /* full coverage was set  */
			net_dbg_ratelimited("UDPLITE6: partial coverage %d while full coverage %d requested\n",
					    UDP_SKB_CB(skb)->cscov, skb->len);
			goto drop;
		}
		if (UDP_SKB_CB(skb)->cscov  <  up->pcrlen) {
			net_dbg_ratelimited("UDPLITE6: coverage %d too small, need min %d\n",
					    UDP_SKB_CB(skb)->cscov, up->pcrlen);
			goto drop;
		}
	}

	prefetch(&sk->sk_rmem_alloc);
	if (rcu_access_pointer(sk->sk_filter) &&
	    udp_lib_checksum_complete(skb))
		goto csum_error;

	if (sk_filter_trim_cap(sk, skb, sizeof(struct udphdr)))
		goto drop;

	udp_csum_pull_header(skb);

	skb_dst_drop(skb);

	return __udpv6_queue_rcv_skb(sk, skb);

csum_error:
	__UDP6_INC_STATS(sock_net(sk), UDP_MIB_CSUMERRORS, is_udplite);
drop:
	__UDP6_INC_STATS(sock_net(sk), UDP_MIB_INERRORS, is_udplite);
	atomic_inc(&sk->sk_drops);
	kfree_skb(skb);
	return -1;
}

static bool __udp_v6_is_mcast_sock(struct net *net, struct sock *sk,
				   __be16 loc_port, const struct in6_addr *loc_addr,
				   __be16 rmt_port, const struct in6_addr *rmt_addr,
				   int dif, unsigned short hnum)
{
	struct inet_sock *inet = inet_sk(sk);

	if (!net_eq(sock_net(sk), net))
		return false;

	if (udp_sk(sk)->udp_port_hash != hnum ||
	    sk->sk_family != PF_INET6 ||
	    (inet->inet_dport && inet->inet_dport != rmt_port) ||
	    (!ipv6_addr_any(&sk->sk_v6_daddr) &&
		    !ipv6_addr_equal(&sk->sk_v6_daddr, rmt_addr)) ||
	    (sk->sk_bound_dev_if && sk->sk_bound_dev_if != dif) ||
	    (!ipv6_addr_any(&sk->sk_v6_rcv_saddr) &&
		    !ipv6_addr_equal(&sk->sk_v6_rcv_saddr, loc_addr)))
		return false;
	if (!inet6_mc_check(sk, loc_addr, rmt_addr))
		return false;
	return true;
}

static void udp6_csum_zero_error(struct sk_buff *skb)
{
	/* RFC 2460 section 8.1 says that we SHOULD log
	 * this error. Well, it is reasonable.
	 */
	net_dbg_ratelimited("IPv6: udp checksum is 0 for [%pI6c]:%u->[%pI6c]:%u\n",
			    &ipv6_hdr(skb)->saddr, ntohs(udp_hdr(skb)->source),
			    &ipv6_hdr(skb)->daddr, ntohs(udp_hdr(skb)->dest));
}

/*
 * Note: called only from the BH handler context,
 * so we don't need to lock the hashes.
 */
static int __udp6_lib_mcast_deliver(struct net *net, struct sk_buff *skb,
		const struct in6_addr *saddr, const struct in6_addr *daddr,
		struct udp_table *udptable, int proto)
{
	struct sock *sk, *first = NULL;
	const struct udphdr *uh = udp_hdr(skb);
	unsigned short hnum = ntohs(uh->dest);
	struct udp_hslot *hslot = udp_hashslot(udptable, net, hnum);
	unsigned int offset = offsetof(typeof(*sk), sk_node);
	unsigned int hash2 = 0, hash2_any = 0, use_hash2 = (hslot->count > 10);
	int dif = inet6_iif(skb);
	struct hlist_node *node;
	struct sk_buff *nskb;

	if (use_hash2) {
		hash2_any = udp6_portaddr_hash(net, &in6addr_any, hnum) &
			    udptable->mask;
		hash2 = udp6_portaddr_hash(net, daddr, hnum) & udptable->mask;
start_lookup:
		hslot = &udptable->hash2[hash2];
		offset = offsetof(typeof(*sk), __sk_common.skc_portaddr_node);
	}

	sk_for_each_entry_offset_rcu(sk, node, &hslot->head, offset) {
		if (!__udp_v6_is_mcast_sock(net, sk, uh->dest, daddr,
					    uh->source, saddr, dif, hnum))
			continue;
		/* If zero checksum and no_check is not on for
		 * the socket then skip it.
		 */
		if (!uh->check && !udp_sk(sk)->no_check6_rx)
			continue;
		if (!first) {
			first = sk;
			continue;
		}
		nskb = skb_clone(skb, GFP_ATOMIC);
		if (unlikely(!nskb)) {
			atomic_inc(&sk->sk_drops);
			__UDP6_INC_STATS(net, UDP_MIB_RCVBUFERRORS,
					 IS_UDPLITE(sk));
			__UDP6_INC_STATS(net, UDP_MIB_INERRORS,
					 IS_UDPLITE(sk));
			continue;
		}

		if (udpv6_queue_rcv_skb(sk, nskb) > 0)
			consume_skb(nskb);
	}

	/* Also lookup *:port if we are using hash2 and haven't done so yet. */
	if (use_hash2 && hash2 != hash2_any) {
		hash2 = hash2_any;
		goto start_lookup;
	}

	if (first) {
		if (udpv6_queue_rcv_skb(first, skb) > 0)
			consume_skb(skb);
	} else {
		kfree_skb(skb);
		__UDP6_INC_STATS(net, UDP_MIB_IGNOREDMULTI,
				 proto == IPPROTO_UDPLITE);
	}
	return 0;
}

static void udp6_sk_rx_dst_set(struct sock *sk, struct dst_entry *dst)
{
	if (udp_sk_rx_dst_set(sk, dst)) {
		const struct rt6_info *rt = (const struct rt6_info *)dst;

		inet6_sk(sk)->rx_dst_cookie = rt6_get_cookie(rt);
	}
}

int __udp6_lib_rcv(struct sk_buff *skb, struct udp_table *udptable,
		   int proto)
{
	const struct in6_addr *saddr, *daddr;
	struct net *net = dev_net(skb->dev);
	struct udphdr *uh;
	struct sock *sk;
	u32 ulen = 0;

	if (!pskb_may_pull(skb, sizeof(struct udphdr)))
		goto discard;

	saddr = &ipv6_hdr(skb)->saddr;
	daddr = &ipv6_hdr(skb)->daddr;
	uh = udp_hdr(skb);

	ulen = ntohs(uh->len);
	if (ulen > skb->len)
		goto short_packet;

	if (proto == IPPROTO_UDP) {
		/* UDP validates ulen. */

		/* Check for jumbo payload */
		if (ulen == 0)
			ulen = skb->len;

		if (ulen < sizeof(*uh))
			goto short_packet;

		if (ulen < skb->len) {
			if (pskb_trim_rcsum(skb, ulen))
				goto short_packet;
			saddr = &ipv6_hdr(skb)->saddr;
			daddr = &ipv6_hdr(skb)->daddr;
			uh = udp_hdr(skb);
		}
	}

	if (udp6_csum_init(skb, uh, proto))
		goto csum_error;

	/* Check if the socket is already available, e.g. due to early demux */
	sk = skb_steal_sock(skb);
	if (sk) {
		struct dst_entry *dst = skb_dst(skb);
		int ret;

		if (unlikely(sk->sk_rx_dst != dst))
<<<<<<< HEAD
			udp_sk_rx_dst_set(sk, dst);
=======
			udp6_sk_rx_dst_set(sk, dst);
>>>>>>> f4a53352

		ret = udpv6_queue_rcv_skb(sk, skb);
		sock_put(sk);

		/* a return value > 0 means to resubmit the input */
		if (ret > 0)
			return ret;
		return 0;
	}

	/*
	 *	Multicast receive code
	 */
	if (ipv6_addr_is_multicast(daddr))
		return __udp6_lib_mcast_deliver(net, skb,
				saddr, daddr, udptable, proto);

	/* Unicast */
	sk = __udp6_lib_lookup_skb(skb, uh->source, uh->dest, udptable);
	if (sk) {
		int ret;

		if (!uh->check && !udp_sk(sk)->no_check6_rx) {
			udp6_csum_zero_error(skb);
			goto csum_error;
		}

		if (inet_get_convert_csum(sk) && uh->check && !IS_UDPLITE(sk))
			skb_checksum_try_convert(skb, IPPROTO_UDP, uh->check,
						 ip6_compute_pseudo);

		ret = udpv6_queue_rcv_skb(sk, skb);

		/* a return value > 0 means to resubmit the input */
		if (ret > 0)
			return ret;

		return 0;
	}

	if (!uh->check) {
		udp6_csum_zero_error(skb);
		goto csum_error;
	}

	if (!xfrm6_policy_check(NULL, XFRM_POLICY_IN, skb))
		goto discard;

	if (udp_lib_checksum_complete(skb))
		goto csum_error;

	__UDP6_INC_STATS(net, UDP_MIB_NOPORTS, proto == IPPROTO_UDPLITE);
	icmpv6_send(skb, ICMPV6_DEST_UNREACH, ICMPV6_PORT_UNREACH, 0);

	kfree_skb(skb);
	return 0;

short_packet:
	net_dbg_ratelimited("UDP%sv6: short packet: From [%pI6c]:%u %d/%d to [%pI6c]:%u\n",
			    proto == IPPROTO_UDPLITE ? "-Lite" : "",
			    saddr, ntohs(uh->source),
			    ulen, skb->len,
			    daddr, ntohs(uh->dest));
	goto discard;
csum_error:
	__UDP6_INC_STATS(net, UDP_MIB_CSUMERRORS, proto == IPPROTO_UDPLITE);
discard:
	__UDP6_INC_STATS(net, UDP_MIB_INERRORS, proto == IPPROTO_UDPLITE);
	kfree_skb(skb);
	return 0;
}


static struct sock *__udp6_lib_demux_lookup(struct net *net,
			__be16 loc_port, const struct in6_addr *loc_addr,
			__be16 rmt_port, const struct in6_addr *rmt_addr,
			int dif)
{
	unsigned short hnum = ntohs(loc_port);
	unsigned int hash2 = udp6_portaddr_hash(net, loc_addr, hnum);
	unsigned int slot2 = hash2 & udp_table.mask;
	struct udp_hslot *hslot2 = &udp_table.hash2[slot2];
	const __portpair ports = INET_COMBINED_PORTS(rmt_port, hnum);
	struct sock *sk;

	udp_portaddr_for_each_entry_rcu(sk, &hslot2->head) {
		if (sk->sk_state == TCP_ESTABLISHED &&
		    INET6_MATCH(sk, net, rmt_addr, loc_addr, ports, dif))
			return sk;
		/* Only check first socket in chain */
		break;
	}
	return NULL;
}

static void udp_v6_early_demux(struct sk_buff *skb)
{
	struct net *net = dev_net(skb->dev);
	const struct udphdr *uh;
	struct sock *sk;
	struct dst_entry *dst;
	int dif = skb->dev->ifindex;

	if (!pskb_may_pull(skb, skb_transport_offset(skb) +
	    sizeof(struct udphdr)))
		return;

	uh = udp_hdr(skb);

	if (skb->pkt_type == PACKET_HOST)
		sk = __udp6_lib_demux_lookup(net, uh->dest,
					     &ipv6_hdr(skb)->daddr,
					     uh->source, &ipv6_hdr(skb)->saddr,
					     dif);
	else
		return;

	if (!sk || !refcount_inc_not_zero(&sk->sk_refcnt))
		return;

	skb->sk = sk;
	skb->destructor = sock_efree;
	dst = READ_ONCE(sk->sk_rx_dst);

	if (dst)
		dst = dst_check(dst, inet6_sk(sk)->rx_dst_cookie);
	if (dst) {
		/* set noref for now.
		 * any place which wants to hold dst has to call
		 * dst_hold_safe()
		 */
		skb_dst_set_noref(skb, dst);
	}
}

static __inline__ int udpv6_rcv(struct sk_buff *skb)
{
	return __udp6_lib_rcv(skb, &udp_table, IPPROTO_UDP);
}

/*
 * Throw away all pending data and cancel the corking. Socket is locked.
 */
static void udp_v6_flush_pending_frames(struct sock *sk)
{
	struct udp_sock *up = udp_sk(sk);

	if (up->pending == AF_INET)
		udp_flush_pending_frames(sk);
	else if (up->pending) {
		up->len = 0;
		up->pending = 0;
		ip6_flush_pending_frames(sk);
	}
}

/**
 *	udp6_hwcsum_outgoing  -  handle outgoing HW checksumming
 *	@sk:	socket we are sending on
 *	@skb:	sk_buff containing the filled-in UDP header
 *		(checksum field must be zeroed out)
 */
static void udp6_hwcsum_outgoing(struct sock *sk, struct sk_buff *skb,
				 const struct in6_addr *saddr,
				 const struct in6_addr *daddr, int len)
{
	unsigned int offset;
	struct udphdr *uh = udp_hdr(skb);
	struct sk_buff *frags = skb_shinfo(skb)->frag_list;
	__wsum csum = 0;

	if (!frags) {
		/* Only one fragment on the socket.  */
		skb->csum_start = skb_transport_header(skb) - skb->head;
		skb->csum_offset = offsetof(struct udphdr, check);
		uh->check = ~csum_ipv6_magic(saddr, daddr, len, IPPROTO_UDP, 0);
	} else {
		/*
		 * HW-checksum won't work as there are two or more
		 * fragments on the socket so that all csums of sk_buffs
		 * should be together
		 */
		offset = skb_transport_offset(skb);
		skb->csum = skb_checksum(skb, offset, skb->len - offset, 0);

		skb->ip_summed = CHECKSUM_NONE;

		do {
			csum = csum_add(csum, frags->csum);
		} while ((frags = frags->next));

		uh->check = csum_ipv6_magic(saddr, daddr, len, IPPROTO_UDP,
					    csum);
		if (uh->check == 0)
			uh->check = CSUM_MANGLED_0;
	}
}

/*
 *	Sending
 */

static int udp_v6_send_skb(struct sk_buff *skb, struct flowi6 *fl6)
{
	struct sock *sk = skb->sk;
	struct udphdr *uh;
	int err = 0;
	int is_udplite = IS_UDPLITE(sk);
	__wsum csum = 0;
	int offset = skb_transport_offset(skb);
	int len = skb->len - offset;

	/*
	 * Create a UDP header
	 */
	uh = udp_hdr(skb);
	uh->source = fl6->fl6_sport;
	uh->dest = fl6->fl6_dport;
	uh->len = htons(len);
	uh->check = 0;

	if (is_udplite)
		csum = udplite_csum(skb);
	else if (udp_sk(sk)->no_check6_tx) {   /* UDP csum disabled */
		skb->ip_summed = CHECKSUM_NONE;
		goto send;
	} else if (skb->ip_summed == CHECKSUM_PARTIAL) { /* UDP hardware csum */
		udp6_hwcsum_outgoing(sk, skb, &fl6->saddr, &fl6->daddr, len);
		goto send;
	} else
		csum = udp_csum(skb);

	/* add protocol-dependent pseudo-header */
	uh->check = csum_ipv6_magic(&fl6->saddr, &fl6->daddr,
				    len, fl6->flowi6_proto, csum);
	if (uh->check == 0)
		uh->check = CSUM_MANGLED_0;

send:
	err = ip6_send_skb(skb);
	if (err) {
		if (err == -ENOBUFS && !inet6_sk(sk)->recverr) {
			UDP6_INC_STATS(sock_net(sk),
				       UDP_MIB_SNDBUFERRORS, is_udplite);
			err = 0;
		}
	} else {
		UDP6_INC_STATS(sock_net(sk),
			       UDP_MIB_OUTDATAGRAMS, is_udplite);
	}
	return err;
}

static int udp_v6_push_pending_frames(struct sock *sk)
{
	struct sk_buff *skb;
	struct udp_sock  *up = udp_sk(sk);
	struct flowi6 fl6;
	int err = 0;

	if (up->pending == AF_INET)
		return udp_push_pending_frames(sk);

	/* ip6_finish_skb will release the cork, so make a copy of
	 * fl6 here.
	 */
	fl6 = inet_sk(sk)->cork.fl.u.ip6;

	skb = ip6_finish_skb(sk);
	if (!skb)
		goto out;

	err = udp_v6_send_skb(skb, &fl6);

out:
	up->len = 0;
	up->pending = 0;
	return err;
}

int udpv6_sendmsg(struct sock *sk, struct msghdr *msg, size_t len)
{
	struct ipv6_txoptions opt_space;
	struct udp_sock *up = udp_sk(sk);
	struct inet_sock *inet = inet_sk(sk);
	struct ipv6_pinfo *np = inet6_sk(sk);
	DECLARE_SOCKADDR(struct sockaddr_in6 *, sin6, msg->msg_name);
	struct in6_addr *daddr, *final_p, final;
	struct ipv6_txoptions *opt = NULL;
	struct ipv6_txoptions *opt_to_free = NULL;
	struct ip6_flowlabel *flowlabel = NULL;
	struct flowi6 fl6;
	struct dst_entry *dst;
	struct ipcm6_cookie ipc6;
	int addr_len = msg->msg_namelen;
	int ulen = len;
	int corkreq = up->corkflag || msg->msg_flags&MSG_MORE;
	int err;
	int connected = 0;
	int is_udplite = IS_UDPLITE(sk);
	int (*getfrag)(void *, char *, int, int, int, struct sk_buff *);
	struct sockcm_cookie sockc;

	ipc6.hlimit = -1;
	ipc6.tclass = -1;
	ipc6.dontfrag = -1;
	sockc.tsflags = sk->sk_tsflags;

	/* destination address check */
	if (sin6) {
		if (addr_len < offsetof(struct sockaddr, sa_data))
			return -EINVAL;

		switch (sin6->sin6_family) {
		case AF_INET6:
			if (addr_len < SIN6_LEN_RFC2133)
				return -EINVAL;
			daddr = &sin6->sin6_addr;
			if (ipv6_addr_any(daddr) &&
			    ipv6_addr_v4mapped(&np->saddr))
				ipv6_addr_set_v4mapped(htonl(INADDR_LOOPBACK),
						       daddr);
			break;
		case AF_INET:
			goto do_udp_sendmsg;
		case AF_UNSPEC:
			msg->msg_name = sin6 = NULL;
			msg->msg_namelen = addr_len = 0;
			daddr = NULL;
			break;
		default:
			return -EINVAL;
		}
	} else if (!up->pending) {
		if (sk->sk_state != TCP_ESTABLISHED)
			return -EDESTADDRREQ;
		daddr = &sk->sk_v6_daddr;
	} else
		daddr = NULL;

	if (daddr) {
		if (ipv6_addr_v4mapped(daddr)) {
			struct sockaddr_in sin;
			sin.sin_family = AF_INET;
			sin.sin_port = sin6 ? sin6->sin6_port : inet->inet_dport;
			sin.sin_addr.s_addr = daddr->s6_addr32[3];
			msg->msg_name = &sin;
			msg->msg_namelen = sizeof(sin);
do_udp_sendmsg:
			if (__ipv6_only_sock(sk))
				return -ENETUNREACH;
			return udp_sendmsg(sk, msg, len);
		}
	}

	if (up->pending == AF_INET)
		return udp_sendmsg(sk, msg, len);

	/* Rough check on arithmetic overflow,
	   better check is made in ip6_append_data().
	   */
	if (len > INT_MAX - sizeof(struct udphdr))
		return -EMSGSIZE;

	getfrag  =  is_udplite ?  udplite_getfrag : ip_generic_getfrag;
	if (up->pending) {
		/*
		 * There are pending frames.
		 * The socket lock must be held while it's corked.
		 */
		lock_sock(sk);
		if (likely(up->pending)) {
			if (unlikely(up->pending != AF_INET6)) {
				release_sock(sk);
				return -EAFNOSUPPORT;
			}
			dst = NULL;
			goto do_append_data;
		}
		release_sock(sk);
	}
	ulen += sizeof(struct udphdr);

	memset(&fl6, 0, sizeof(fl6));

	if (sin6) {
		if (sin6->sin6_port == 0)
			return -EINVAL;

		fl6.fl6_dport = sin6->sin6_port;
		daddr = &sin6->sin6_addr;

		if (np->sndflow) {
			fl6.flowlabel = sin6->sin6_flowinfo&IPV6_FLOWINFO_MASK;
			if (fl6.flowlabel&IPV6_FLOWLABEL_MASK) {
				flowlabel = fl6_sock_lookup(sk, fl6.flowlabel);
				if (!flowlabel)
					return -EINVAL;
			}
		}

		/*
		 * Otherwise it will be difficult to maintain
		 * sk->sk_dst_cache.
		 */
		if (sk->sk_state == TCP_ESTABLISHED &&
		    ipv6_addr_equal(daddr, &sk->sk_v6_daddr))
			daddr = &sk->sk_v6_daddr;

		if (addr_len >= sizeof(struct sockaddr_in6) &&
		    sin6->sin6_scope_id &&
		    __ipv6_addr_needs_scope_id(__ipv6_addr_type(daddr)))
			fl6.flowi6_oif = sin6->sin6_scope_id;
	} else {
		if (sk->sk_state != TCP_ESTABLISHED)
			return -EDESTADDRREQ;

		fl6.fl6_dport = inet->inet_dport;
		daddr = &sk->sk_v6_daddr;
		fl6.flowlabel = np->flow_label;
		connected = 1;
	}

	if (!fl6.flowi6_oif)
		fl6.flowi6_oif = sk->sk_bound_dev_if;

	if (!fl6.flowi6_oif)
		fl6.flowi6_oif = np->sticky_pktinfo.ipi6_ifindex;

	fl6.flowi6_mark = sk->sk_mark;
	fl6.flowi6_uid = sk->sk_uid;

	if (msg->msg_controllen) {
		opt = &opt_space;
		memset(opt, 0, sizeof(struct ipv6_txoptions));
		opt->tot_len = sizeof(*opt);
		ipc6.opt = opt;

		err = ip6_datagram_send_ctl(sock_net(sk), sk, msg, &fl6, &ipc6, &sockc);
		if (err < 0) {
			fl6_sock_release(flowlabel);
			return err;
		}
		if ((fl6.flowlabel&IPV6_FLOWLABEL_MASK) && !flowlabel) {
			flowlabel = fl6_sock_lookup(sk, fl6.flowlabel);
			if (!flowlabel)
				return -EINVAL;
		}
		if (!(opt->opt_nflen|opt->opt_flen))
			opt = NULL;
		connected = 0;
	}
	if (!opt) {
		opt = txopt_get(np);
		opt_to_free = opt;
	}
	if (flowlabel)
		opt = fl6_merge_options(&opt_space, flowlabel, opt);
	opt = ipv6_fixup_options(&opt_space, opt);
	ipc6.opt = opt;

	fl6.flowi6_proto = sk->sk_protocol;
	if (!ipv6_addr_any(daddr))
		fl6.daddr = *daddr;
	else
		fl6.daddr.s6_addr[15] = 0x1; /* :: means loopback (BSD'ism) */
	if (ipv6_addr_any(&fl6.saddr) && !ipv6_addr_any(&np->saddr))
		fl6.saddr = np->saddr;
	fl6.fl6_sport = inet->inet_sport;

	final_p = fl6_update_dst(&fl6, opt, &final);
	if (final_p)
		connected = 0;

	if (!fl6.flowi6_oif && ipv6_addr_is_multicast(&fl6.daddr)) {
		fl6.flowi6_oif = np->mcast_oif;
		connected = 0;
	} else if (!fl6.flowi6_oif)
		fl6.flowi6_oif = np->ucast_oif;

	security_sk_classify_flow(sk, flowi6_to_flowi(&fl6));

	if (ipc6.tclass < 0)
		ipc6.tclass = np->tclass;

	fl6.flowlabel = ip6_make_flowinfo(ipc6.tclass, fl6.flowlabel);

	dst = ip6_sk_dst_lookup_flow(sk, &fl6, final_p);
	if (IS_ERR(dst)) {
		err = PTR_ERR(dst);
		dst = NULL;
		goto out;
	}

	if (ipc6.hlimit < 0)
		ipc6.hlimit = ip6_sk_dst_hoplimit(np, &fl6, dst);

	if (msg->msg_flags&MSG_CONFIRM)
		goto do_confirm;
back_from_confirm:

	/* Lockless fast path for the non-corking case */
	if (!corkreq) {
		struct sk_buff *skb;

		skb = ip6_make_skb(sk, getfrag, msg, ulen,
				   sizeof(struct udphdr), &ipc6,
				   &fl6, (struct rt6_info *)dst,
				   msg->msg_flags, &sockc);
		err = PTR_ERR(skb);
		if (!IS_ERR_OR_NULL(skb))
			err = udp_v6_send_skb(skb, &fl6);
		goto release_dst;
	}

	lock_sock(sk);
	if (unlikely(up->pending)) {
		/* The socket is already corked while preparing it. */
		/* ... which is an evident application bug. --ANK */
		release_sock(sk);

		net_dbg_ratelimited("udp cork app bug 2\n");
		err = -EINVAL;
		goto out;
	}

	up->pending = AF_INET6;

do_append_data:
	if (ipc6.dontfrag < 0)
		ipc6.dontfrag = np->dontfrag;
	up->len += ulen;
	err = ip6_append_data(sk, getfrag, msg, ulen, sizeof(struct udphdr),
			      &ipc6, &fl6, (struct rt6_info *)dst,
			      corkreq ? msg->msg_flags|MSG_MORE : msg->msg_flags, &sockc);
	if (err)
		udp_v6_flush_pending_frames(sk);
	else if (!corkreq)
		err = udp_v6_push_pending_frames(sk);
	else if (unlikely(skb_queue_empty(&sk->sk_write_queue)))
		up->pending = 0;

	if (err > 0)
		err = np->recverr ? net_xmit_errno(err) : 0;
	release_sock(sk);

release_dst:
	if (dst) {
		if (connected) {
			ip6_dst_store(sk, dst,
				      ipv6_addr_equal(&fl6.daddr, &sk->sk_v6_daddr) ?
				      &sk->sk_v6_daddr : NULL,
#ifdef CONFIG_IPV6_SUBTREES
				      ipv6_addr_equal(&fl6.saddr, &np->saddr) ?
				      &np->saddr :
#endif
				      NULL);
		} else {
			dst_release(dst);
		}
		dst = NULL;
	}

out:
	dst_release(dst);
	fl6_sock_release(flowlabel);
	txopt_put(opt_to_free);
	if (!err)
		return len;
	/*
	 * ENOBUFS = no kernel mem, SOCK_NOSPACE = no sndbuf space.  Reporting
	 * ENOBUFS might not be good (it's not tunable per se), but otherwise
	 * we don't have a good statistic (IpOutDiscards but it can be too many
	 * things).  We could add another new stat but at least for now that
	 * seems like overkill.
	 */
	if (err == -ENOBUFS || test_bit(SOCK_NOSPACE, &sk->sk_socket->flags)) {
		UDP6_INC_STATS(sock_net(sk),
			       UDP_MIB_SNDBUFERRORS, is_udplite);
	}
	return err;

do_confirm:
	if (msg->msg_flags & MSG_PROBE)
		dst_confirm_neigh(dst, &fl6.daddr);
	if (!(msg->msg_flags&MSG_PROBE) || len)
		goto back_from_confirm;
	err = 0;
	goto out;
}

void udpv6_destroy_sock(struct sock *sk)
{
	struct udp_sock *up = udp_sk(sk);
	lock_sock(sk);
	udp_v6_flush_pending_frames(sk);
	release_sock(sk);

	if (static_key_false(&udpv6_encap_needed) && up->encap_type) {
		void (*encap_destroy)(struct sock *sk);
		encap_destroy = ACCESS_ONCE(up->encap_destroy);
		if (encap_destroy)
			encap_destroy(sk);
	}

	inet6_destroy_sock(sk);
}

/*
 *	Socket option code for UDP
 */
int udpv6_setsockopt(struct sock *sk, int level, int optname,
		     char __user *optval, unsigned int optlen)
{
	if (level == SOL_UDP  ||  level == SOL_UDPLITE)
		return udp_lib_setsockopt(sk, level, optname, optval, optlen,
					  udp_v6_push_pending_frames);
	return ipv6_setsockopt(sk, level, optname, optval, optlen);
}

#ifdef CONFIG_COMPAT
int compat_udpv6_setsockopt(struct sock *sk, int level, int optname,
			    char __user *optval, unsigned int optlen)
{
	if (level == SOL_UDP  ||  level == SOL_UDPLITE)
		return udp_lib_setsockopt(sk, level, optname, optval, optlen,
					  udp_v6_push_pending_frames);
	return compat_ipv6_setsockopt(sk, level, optname, optval, optlen);
}
#endif

int udpv6_getsockopt(struct sock *sk, int level, int optname,
		     char __user *optval, int __user *optlen)
{
	if (level == SOL_UDP  ||  level == SOL_UDPLITE)
		return udp_lib_getsockopt(sk, level, optname, optval, optlen);
	return ipv6_getsockopt(sk, level, optname, optval, optlen);
}

#ifdef CONFIG_COMPAT
int compat_udpv6_getsockopt(struct sock *sk, int level, int optname,
			    char __user *optval, int __user *optlen)
{
	if (level == SOL_UDP  ||  level == SOL_UDPLITE)
		return udp_lib_getsockopt(sk, level, optname, optval, optlen);
	return compat_ipv6_getsockopt(sk, level, optname, optval, optlen);
}
#endif

static struct inet6_protocol udpv6_protocol = {
	.early_demux	=	udp_v6_early_demux,
	.early_demux_handler =  udp_v6_early_demux,
	.handler	=	udpv6_rcv,
	.err_handler	=	udpv6_err,
	.flags		=	INET6_PROTO_NOPOLICY|INET6_PROTO_FINAL,
};

/* ------------------------------------------------------------------------ */
#ifdef CONFIG_PROC_FS
int udp6_seq_show(struct seq_file *seq, void *v)
{
	if (v == SEQ_START_TOKEN) {
		seq_puts(seq, IPV6_SEQ_DGRAM_HEADER);
	} else {
		int bucket = ((struct udp_iter_state *)seq->private)->bucket;
		struct inet_sock *inet = inet_sk(v);
		__u16 srcp = ntohs(inet->inet_sport);
		__u16 destp = ntohs(inet->inet_dport);
		ip6_dgram_sock_seq_show(seq, v, srcp, destp, bucket);
	}
	return 0;
}

static const struct file_operations udp6_afinfo_seq_fops = {
	.owner    = THIS_MODULE,
	.open     = udp_seq_open,
	.read     = seq_read,
	.llseek   = seq_lseek,
	.release  = seq_release_net
};

static struct udp_seq_afinfo udp6_seq_afinfo = {
	.name		= "udp6",
	.family		= AF_INET6,
	.udp_table	= &udp_table,
	.seq_fops	= &udp6_afinfo_seq_fops,
	.seq_ops	= {
		.show		= udp6_seq_show,
	},
};

int __net_init udp6_proc_init(struct net *net)
{
	return udp_proc_register(net, &udp6_seq_afinfo);
}

void udp6_proc_exit(struct net *net)
{
	udp_proc_unregister(net, &udp6_seq_afinfo);
}
#endif /* CONFIG_PROC_FS */

/* ------------------------------------------------------------------------ */

struct proto udpv6_prot = {
	.name		   = "UDPv6",
	.owner		   = THIS_MODULE,
	.close		   = udp_lib_close,
	.connect	   = ip6_datagram_connect,
	.disconnect	   = udp_disconnect,
	.ioctl		   = udp_ioctl,
	.init		   = udp_init_sock,
	.destroy	   = udpv6_destroy_sock,
	.setsockopt	   = udpv6_setsockopt,
	.getsockopt	   = udpv6_getsockopt,
	.sendmsg	   = udpv6_sendmsg,
	.recvmsg	   = udpv6_recvmsg,
	.release_cb	   = ip6_datagram_release_cb,
	.hash		   = udp_lib_hash,
	.unhash		   = udp_lib_unhash,
	.rehash		   = udp_v6_rehash,
	.get_port	   = udp_v6_get_port,
	.memory_allocated  = &udp_memory_allocated,
	.sysctl_mem	   = sysctl_udp_mem,
	.sysctl_wmem	   = &sysctl_udp_wmem_min,
	.sysctl_rmem	   = &sysctl_udp_rmem_min,
	.obj_size	   = sizeof(struct udp6_sock),
	.h.udp_table	   = &udp_table,
#ifdef CONFIG_COMPAT
	.compat_setsockopt = compat_udpv6_setsockopt,
	.compat_getsockopt = compat_udpv6_getsockopt,
#endif
	.diag_destroy      = udp_abort,
};

static struct inet_protosw udpv6_protosw = {
	.type =      SOCK_DGRAM,
	.protocol =  IPPROTO_UDP,
	.prot =      &udpv6_prot,
	.ops =       &inet6_dgram_ops,
	.flags =     INET_PROTOSW_PERMANENT,
};

int __init udpv6_init(void)
{
	int ret;

	ret = inet6_add_protocol(&udpv6_protocol, IPPROTO_UDP);
	if (ret)
		goto out;

	ret = inet6_register_protosw(&udpv6_protosw);
	if (ret)
		goto out_udpv6_protocol;
out:
	return ret;

out_udpv6_protocol:
	inet6_del_protocol(&udpv6_protocol, IPPROTO_UDP);
	goto out;
}

void udpv6_exit(void)
{
	inet6_unregister_protosw(&udpv6_protosw);
	inet6_del_protocol(&udpv6_protocol, IPPROTO_UDP);
}<|MERGE_RESOLUTION|>--- conflicted
+++ resolved
@@ -826,11 +826,7 @@
 		int ret;
 
 		if (unlikely(sk->sk_rx_dst != dst))
-<<<<<<< HEAD
-			udp_sk_rx_dst_set(sk, dst);
-=======
 			udp6_sk_rx_dst_set(sk, dst);
->>>>>>> f4a53352
 
 		ret = udpv6_queue_rcv_skb(sk, skb);
 		sock_put(sk);
