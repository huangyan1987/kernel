// SPDX-License-Identifier: GPL-2.0-only
/*
 * IPv6 raw table, a port of the IPv4 raw table to IPv6
 *
 * Copyright (C) 2003 Jozsef Kadlecsik <kadlec@netfilter.org>
 */
#define pr_fmt(fmt) KBUILD_MODNAME ": " fmt
#include <linux/module.h>
#include <linux/netfilter_ipv6/ip6_tables.h>
#include <linux/slab.h>

#define RAW_VALID_HOOKS ((1 << NF_INET_PRE_ROUTING) | (1 << NF_INET_LOCAL_OUT))

static int __net_init ip6table_raw_table_init(struct net *net);

static bool raw_before_defrag __read_mostly;
MODULE_PARM_DESC(raw_before_defrag, "Enable raw table before defrag");
module_param(raw_before_defrag, bool, 0000);

static const struct xt_table packet_raw = {
	.name = "raw",
	.valid_hooks = RAW_VALID_HOOKS,
	.me = THIS_MODULE,
	.af = NFPROTO_IPV6,
	.priority = NF_IP6_PRI_RAW,
	.table_init = ip6table_raw_table_init,
};

static const struct xt_table packet_raw_before_defrag = {
	.name = "raw",
	.valid_hooks = RAW_VALID_HOOKS,
	.me = THIS_MODULE,
	.af = NFPROTO_IPV6,
	.priority = NF_IP6_PRI_RAW_BEFORE_DEFRAG,
	.table_init = ip6table_raw_table_init,
};

/* The work comes in here from netfilter.c. */
static unsigned int
ip6table_raw_hook(void *priv, struct sk_buff *skb,
		  const struct nf_hook_state *state)
{
	return ip6t_do_table(skb, state, priv);
}

static struct nf_hook_ops *rawtable_ops __read_mostly;

static int __net_init ip6table_raw_table_init(struct net *net)
{
	struct ip6t_replace *repl;
	const struct xt_table *table = &packet_raw;
	int ret;

	if (raw_before_defrag)
		table = &packet_raw_before_defrag;

	repl = ip6t_alloc_initial_table(table);
	if (repl == NULL)
		return -ENOMEM;
	ret = ip6t_register_table(net, table, repl, rawtable_ops);
	kfree(repl);
	return ret;
}

static void __net_exit ip6table_raw_net_pre_exit(struct net *net)
{
<<<<<<< HEAD
	if (net->ipv6.ip6table_raw)
		ip6t_unregister_table_pre_exit(net, net->ipv6.ip6table_raw,
					       rawtable_ops);
=======
	ip6t_unregister_table_pre_exit(net, "raw");
>>>>>>> 7d2a07b7
}

static void __net_exit ip6table_raw_net_exit(struct net *net)
{
<<<<<<< HEAD
	if (!net->ipv6.ip6table_raw)
		return;
	ip6t_unregister_table_exit(net, net->ipv6.ip6table_raw);
	net->ipv6.ip6table_raw = NULL;
=======
	ip6t_unregister_table_exit(net, "raw");
>>>>>>> 7d2a07b7
}

static struct pernet_operations ip6table_raw_net_ops = {
	.pre_exit = ip6table_raw_net_pre_exit,
	.exit = ip6table_raw_net_exit,
};

static int __init ip6table_raw_init(void)
{
	int ret;
	const struct xt_table *table = &packet_raw;

	if (raw_before_defrag) {
		table = &packet_raw_before_defrag;

		pr_info("Enabling raw table before defrag\n");
	}

	/* Register hooks */
	rawtable_ops = xt_hook_ops_alloc(table, ip6table_raw_hook);
	if (IS_ERR(rawtable_ops))
		return PTR_ERR(rawtable_ops);

	ret = register_pernet_subsys(&ip6table_raw_net_ops);
	if (ret < 0) {
		kfree(rawtable_ops);
		return ret;
	}

	ret = ip6table_raw_table_init(&init_net);
	if (ret) {
		unregister_pernet_subsys(&ip6table_raw_net_ops);
		kfree(rawtable_ops);
	}
	return ret;
}

static void __exit ip6table_raw_fini(void)
{
	unregister_pernet_subsys(&ip6table_raw_net_ops);
	kfree(rawtable_ops);
}

module_init(ip6table_raw_init);
module_exit(ip6table_raw_fini);
MODULE_LICENSE("GPL");<|MERGE_RESOLUTION|>--- conflicted
+++ resolved
@@ -64,25 +64,12 @@
 
 static void __net_exit ip6table_raw_net_pre_exit(struct net *net)
 {
-<<<<<<< HEAD
-	if (net->ipv6.ip6table_raw)
-		ip6t_unregister_table_pre_exit(net, net->ipv6.ip6table_raw,
-					       rawtable_ops);
-=======
 	ip6t_unregister_table_pre_exit(net, "raw");
->>>>>>> 7d2a07b7
 }
 
 static void __net_exit ip6table_raw_net_exit(struct net *net)
 {
-<<<<<<< HEAD
-	if (!net->ipv6.ip6table_raw)
-		return;
-	ip6t_unregister_table_exit(net, net->ipv6.ip6table_raw);
-	net->ipv6.ip6table_raw = NULL;
-=======
 	ip6t_unregister_table_exit(net, "raw");
->>>>>>> 7d2a07b7
 }
 
 static struct pernet_operations ip6table_raw_net_ops = {
