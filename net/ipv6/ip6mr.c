/*
 *	Linux IPv6 multicast routing support for BSD pim6sd
 *	Based on net/ipv4/ipmr.c.
 *
 *	(c) 2004 Mickael Hoerdt, <hoerdt@clarinet.u-strasbg.fr>
 *		LSIIT Laboratory, Strasbourg, France
 *	(c) 2004 Jean-Philippe Andriot, <jean-philippe.andriot@6WIND.com>
 *		6WIND, Paris, France
 *	Copyright (C)2007,2008 USAGI/WIDE Project
 *		YOSHIFUJI Hideaki <yoshfuji@linux-ipv6.org>
 *
 *	This program is free software; you can redistribute it and/or
 *	modify it under the terms of the GNU General Public License
 *	as published by the Free Software Foundation; either version
 *	2 of the License, or (at your option) any later version.
 *
 */

#include <linux/uaccess.h>
#include <linux/types.h>
#include <linux/sched.h>
#include <linux/errno.h>
#include <linux/mm.h>
#include <linux/kernel.h>
#include <linux/fcntl.h>
#include <linux/stat.h>
#include <linux/socket.h>
#include <linux/inet.h>
#include <linux/netdevice.h>
#include <linux/inetdevice.h>
#include <linux/proc_fs.h>
#include <linux/seq_file.h>
#include <linux/init.h>
#include <linux/slab.h>
#include <linux/compat.h>
#include <net/protocol.h>
#include <linux/skbuff.h>
#include <net/raw.h>
#include <linux/notifier.h>
#include <linux/if_arp.h>
#include <net/checksum.h>
#include <net/netlink.h>
#include <net/fib_rules.h>

#include <net/ipv6.h>
#include <net/ip6_route.h>
#include <linux/mroute6.h>
#include <linux/pim.h>
#include <net/addrconf.h>
#include <linux/netfilter_ipv6.h>
#include <linux/export.h>
#include <net/ip6_checksum.h>
#include <linux/netconf.h>

struct ip6mr_rule {
	struct fib_rule		common;
};

struct ip6mr_result {
	struct mr_table	*mrt;
};

/* Big lock, protecting vif table, mrt cache and mroute socket state.
   Note that the changes are semaphored via rtnl_lock.
 */

static DEFINE_RWLOCK(mrt_lock);

/* Multicast router control variables */

/* Special spinlock for queue of unresolved entries */
static DEFINE_SPINLOCK(mfc_unres_lock);

/* We return to original Alan's scheme. Hash table of resolved
   entries is changed only in process context and protected
   with weak lock mrt_lock. Queue of unresolved entries is protected
   with strong spinlock mfc_unres_lock.

   In this case data path is free of exclusive locks at all.
 */

static struct kmem_cache *mrt_cachep __read_mostly;

static struct mr_table *ip6mr_new_table(struct net *net, u32 id);
static void ip6mr_free_table(struct mr_table *mrt);

static void ip6_mr_forward(struct net *net, struct mr_table *mrt,
			   struct sk_buff *skb, struct mfc6_cache *cache);
static int ip6mr_cache_report(struct mr_table *mrt, struct sk_buff *pkt,
			      mifi_t mifi, int assert);
static int __ip6mr_fill_mroute(struct mr_table *mrt, struct sk_buff *skb,
			       struct mfc6_cache *c, struct rtmsg *rtm);
static void mr6_netlink_event(struct mr_table *mrt, struct mfc6_cache *mfc,
			      int cmd);
static int ip6mr_rtm_dumproute(struct sk_buff *skb,
			       struct netlink_callback *cb);
static void mroute_clean_tables(struct mr_table *mrt, bool all);
static void ipmr_expire_process(unsigned long arg);

#ifdef CONFIG_IPV6_MROUTE_MULTIPLE_TABLES
#define ip6mr_for_each_table(mrt, net) \
	list_for_each_entry_rcu(mrt, &net->ipv6.mr6_tables, list)

static struct mr_table *ip6mr_get_table(struct net *net, u32 id)
{
	struct mr_table *mrt;

	ip6mr_for_each_table(mrt, net) {
		if (mrt->id == id)
			return mrt;
	}
	return NULL;
}

static int ip6mr_fib_lookup(struct net *net, struct flowi6 *flp6,
			    struct mr_table **mrt)
{
	int err;
	struct ip6mr_result res;
	struct fib_lookup_arg arg = {
		.result = &res,
		.flags = FIB_LOOKUP_NOREF,
	};

	err = fib_rules_lookup(net->ipv6.mr6_rules_ops,
			       flowi6_to_flowi(flp6), 0, &arg);
	if (err < 0)
		return err;
	*mrt = res.mrt;
	return 0;
}

static int ip6mr_rule_action(struct fib_rule *rule, struct flowi *flp,
			     int flags, struct fib_lookup_arg *arg)
{
	struct ip6mr_result *res = arg->result;
	struct mr_table *mrt;

	switch (rule->action) {
	case FR_ACT_TO_TBL:
		break;
	case FR_ACT_UNREACHABLE:
		return -ENETUNREACH;
	case FR_ACT_PROHIBIT:
		return -EACCES;
	case FR_ACT_BLACKHOLE:
	default:
		return -EINVAL;
	}

	mrt = ip6mr_get_table(rule->fr_net, rule->table);
	if (!mrt)
		return -EAGAIN;
	res->mrt = mrt;
	return 0;
}

static int ip6mr_rule_match(struct fib_rule *rule, struct flowi *flp, int flags)
{
	return 1;
}

static const struct nla_policy ip6mr_rule_policy[FRA_MAX + 1] = {
	FRA_GENERIC_POLICY,
};

static int ip6mr_rule_configure(struct fib_rule *rule, struct sk_buff *skb,
				struct fib_rule_hdr *frh, struct nlattr **tb)
{
	return 0;
}

static int ip6mr_rule_compare(struct fib_rule *rule, struct fib_rule_hdr *frh,
			      struct nlattr **tb)
{
	return 1;
}

static int ip6mr_rule_fill(struct fib_rule *rule, struct sk_buff *skb,
			   struct fib_rule_hdr *frh)
{
	frh->dst_len = 0;
	frh->src_len = 0;
	frh->tos     = 0;
	return 0;
}

static const struct fib_rules_ops __net_initconst ip6mr_rules_ops_template = {
	.family		= RTNL_FAMILY_IP6MR,
	.rule_size	= sizeof(struct ip6mr_rule),
	.addr_size	= sizeof(struct in6_addr),
	.action		= ip6mr_rule_action,
	.match		= ip6mr_rule_match,
	.configure	= ip6mr_rule_configure,
	.compare	= ip6mr_rule_compare,
	.fill		= ip6mr_rule_fill,
	.nlgroup	= RTNLGRP_IPV6_RULE,
	.policy		= ip6mr_rule_policy,
	.owner		= THIS_MODULE,
};

static int __net_init ip6mr_rules_init(struct net *net)
{
	struct fib_rules_ops *ops;
	struct mr_table *mrt;
	int err;

	ops = fib_rules_register(&ip6mr_rules_ops_template, net);
	if (IS_ERR(ops))
		return PTR_ERR(ops);

	INIT_LIST_HEAD(&net->ipv6.mr6_tables);

	mrt = ip6mr_new_table(net, RT6_TABLE_DFLT);
	if (!mrt) {
		err = -ENOMEM;
		goto err1;
	}

	err = fib_default_rule_add(ops, 0x7fff, RT6_TABLE_DFLT, 0);
	if (err < 0)
		goto err2;

	net->ipv6.mr6_rules_ops = ops;
	return 0;

err2:
	ip6mr_free_table(mrt);
err1:
	fib_rules_unregister(ops);
	return err;
}

static void __net_exit ip6mr_rules_exit(struct net *net)
{
	struct mr_table *mrt, *next;

	rtnl_lock();
	list_for_each_entry_safe(mrt, next, &net->ipv6.mr6_tables, list) {
		list_del(&mrt->list);
		ip6mr_free_table(mrt);
	}
	fib_rules_unregister(net->ipv6.mr6_rules_ops);
	rtnl_unlock();
}

bool ip6mr_rule_default(const struct fib_rule *rule)
{
	return fib_rule_matchall(rule) && rule->action == FR_ACT_TO_TBL &&
	       rule->table == RT6_TABLE_DFLT && !rule->l3mdev;
}
EXPORT_SYMBOL(ip6mr_rule_default);
#else
#define ip6mr_for_each_table(mrt, net) \
	for (mrt = net->ipv6.mrt6; mrt; mrt = NULL)

static struct mr_table *ip6mr_get_table(struct net *net, u32 id)
{
	return net->ipv6.mrt6;
}

static int ip6mr_fib_lookup(struct net *net, struct flowi6 *flp6,
			    struct mr_table **mrt)
{
	*mrt = net->ipv6.mrt6;
	return 0;
}

static int __net_init ip6mr_rules_init(struct net *net)
{
	net->ipv6.mrt6 = ip6mr_new_table(net, RT6_TABLE_DFLT);
	return net->ipv6.mrt6 ? 0 : -ENOMEM;
}

static void __net_exit ip6mr_rules_exit(struct net *net)
{
	rtnl_lock();
	ip6mr_free_table(net->ipv6.mrt6);
	net->ipv6.mrt6 = NULL;
	rtnl_unlock();
}
#endif

static int ip6mr_hash_cmp(struct rhashtable_compare_arg *arg,
			  const void *ptr)
{
	const struct mfc6_cache_cmp_arg *cmparg = arg->key;
	struct mfc6_cache *c = (struct mfc6_cache *)ptr;

	return !ipv6_addr_equal(&c->mf6c_mcastgrp, &cmparg->mf6c_mcastgrp) ||
	       !ipv6_addr_equal(&c->mf6c_origin, &cmparg->mf6c_origin);
}

static const struct rhashtable_params ip6mr_rht_params = {
	.head_offset = offsetof(struct mr_mfc, mnode),
	.key_offset = offsetof(struct mfc6_cache, cmparg),
	.key_len = sizeof(struct mfc6_cache_cmp_arg),
	.nelem_hint = 3,
	.locks_mul = 1,
	.obj_cmpfn = ip6mr_hash_cmp,
	.automatic_shrinking = true,
};

static struct mr_table *ip6mr_new_table(struct net *net, u32 id)
{
	struct mr_table *mrt;

	mrt = ip6mr_get_table(net, id);
	if (mrt)
		return mrt;

	mrt = kzalloc(sizeof(*mrt), GFP_KERNEL);
	if (!mrt)
		return NULL;
	mrt->id = id;
	write_pnet(&mrt->net, net);

	rhltable_init(&mrt->mfc_hash, &ip6mr_rht_params);
	INIT_LIST_HEAD(&mrt->mfc_cache_list);
	INIT_LIST_HEAD(&mrt->mfc_unres_queue);

	setup_timer(&mrt->ipmr_expire_timer, ipmr_expire_process,
		    (unsigned long)mrt);

#ifdef CONFIG_IPV6_PIMSM_V2
	mrt->mroute_reg_vif_num = -1;
#endif
#ifdef CONFIG_IPV6_MROUTE_MULTIPLE_TABLES
	list_add_tail_rcu(&mrt->list, &net->ipv6.mr6_tables);
#endif
	return mrt;
}

static void ip6mr_free_table(struct mr_table *mrt)
{
	del_timer_sync(&mrt->ipmr_expire_timer);
	mroute_clean_tables(mrt, true);
	rhltable_destroy(&mrt->mfc_hash);
	kfree(mrt);
}

#ifdef CONFIG_PROC_FS

struct ipmr_mfc_iter {
	struct seq_net_private p;
	struct mr_table *mrt;
	struct list_head *cache;
};


static struct mfc6_cache *ipmr_mfc_seq_idx(struct net *net,
					   struct ipmr_mfc_iter *it, loff_t pos)
{
	struct mr_table *mrt = it->mrt;
	struct mr_mfc *mfc;

	rcu_read_lock();
	it->cache = &mrt->mfc_cache_list;
	list_for_each_entry_rcu(mfc, &mrt->mfc_cache_list, list)
		if (pos-- == 0)
			return (struct mfc6_cache *)mfc;
	rcu_read_unlock();

	spin_lock_bh(&mfc_unres_lock);
	it->cache = &mrt->mfc_unres_queue;
	list_for_each_entry(mfc, it->cache, list)
		if (pos-- == 0)
			return (struct mfc6_cache *)mfc;
	spin_unlock_bh(&mfc_unres_lock);

	it->cache = NULL;
	return NULL;
}

/*
 *	The /proc interfaces to multicast routing /proc/ip6_mr_cache /proc/ip6_mr_vif
 */

struct ipmr_vif_iter {
	struct seq_net_private p;
	struct mr_table *mrt;
	int ct;
};

static struct vif_device *ip6mr_vif_seq_idx(struct net *net,
					    struct ipmr_vif_iter *iter,
					    loff_t pos)
{
	struct mr_table *mrt = iter->mrt;

	for (iter->ct = 0; iter->ct < mrt->maxvif; ++iter->ct) {
		if (!VIF_EXISTS(mrt, iter->ct))
			continue;
		if (pos-- == 0)
			return &mrt->vif_table[iter->ct];
	}
	return NULL;
}

static void *ip6mr_vif_seq_start(struct seq_file *seq, loff_t *pos)
	__acquires(mrt_lock)
{
	struct ipmr_vif_iter *iter = seq->private;
	struct net *net = seq_file_net(seq);
	struct mr_table *mrt;

	mrt = ip6mr_get_table(net, RT6_TABLE_DFLT);
	if (!mrt)
		return ERR_PTR(-ENOENT);

	iter->mrt = mrt;

	read_lock(&mrt_lock);
	return *pos ? ip6mr_vif_seq_idx(net, seq->private, *pos - 1)
		: SEQ_START_TOKEN;
}

static void *ip6mr_vif_seq_next(struct seq_file *seq, void *v, loff_t *pos)
{
	struct ipmr_vif_iter *iter = seq->private;
	struct net *net = seq_file_net(seq);
	struct mr_table *mrt = iter->mrt;

	++*pos;
	if (v == SEQ_START_TOKEN)
		return ip6mr_vif_seq_idx(net, iter, 0);

	while (++iter->ct < mrt->maxvif) {
		if (!VIF_EXISTS(mrt, iter->ct))
			continue;
		return &mrt->vif_table[iter->ct];
	}
	return NULL;
}

static void ip6mr_vif_seq_stop(struct seq_file *seq, void *v)
	__releases(mrt_lock)
{
	read_unlock(&mrt_lock);
}

static int ip6mr_vif_seq_show(struct seq_file *seq, void *v)
{
	struct ipmr_vif_iter *iter = seq->private;
	struct mr_table *mrt = iter->mrt;

	if (v == SEQ_START_TOKEN) {
		seq_puts(seq,
			 "Interface      BytesIn  PktsIn  BytesOut PktsOut Flags\n");
	} else {
		const struct vif_device *vif = v;
		const char *name = vif->dev ? vif->dev->name : "none";

		seq_printf(seq,
			   "%2td %-10s %8ld %7ld  %8ld %7ld %05X\n",
			   vif - mrt->vif_table,
			   name, vif->bytes_in, vif->pkt_in,
			   vif->bytes_out, vif->pkt_out,
			   vif->flags);
	}
	return 0;
}

static const struct seq_operations ip6mr_vif_seq_ops = {
	.start = ip6mr_vif_seq_start,
	.next  = ip6mr_vif_seq_next,
	.stop  = ip6mr_vif_seq_stop,
	.show  = ip6mr_vif_seq_show,
};

static int ip6mr_vif_open(struct inode *inode, struct file *file)
{
	return seq_open_net(inode, file, &ip6mr_vif_seq_ops,
			    sizeof(struct ipmr_vif_iter));
}

static const struct file_operations ip6mr_vif_fops = {
	.owner	 = THIS_MODULE,
	.open    = ip6mr_vif_open,
	.read    = seq_read,
	.llseek  = seq_lseek,
	.release = seq_release_net,
};

static void *ipmr_mfc_seq_start(struct seq_file *seq, loff_t *pos)
{
	struct ipmr_mfc_iter *it = seq->private;
	struct net *net = seq_file_net(seq);
	struct mr_table *mrt;

	mrt = ip6mr_get_table(net, RT6_TABLE_DFLT);
	if (!mrt)
		return ERR_PTR(-ENOENT);

	it->mrt = mrt;
	it->cache = NULL;
	return *pos ? ipmr_mfc_seq_idx(net, seq->private, *pos - 1)
		: SEQ_START_TOKEN;
}

static void *ipmr_mfc_seq_next(struct seq_file *seq, void *v, loff_t *pos)
{
	struct mfc6_cache *mfc = v;
	struct ipmr_mfc_iter *it = seq->private;
	struct net *net = seq_file_net(seq);
	struct mr_table *mrt = it->mrt;

	++*pos;

	if (v == SEQ_START_TOKEN)
		return ipmr_mfc_seq_idx(net, seq->private, 0);

	if (mfc->_c.list.next != it->cache)
		return (struct mfc6_cache *)(list_entry(mfc->_c.list.next,
							struct mr_mfc, list));

	if (it->cache == &mrt->mfc_unres_queue)
		goto end_of_list;

	/* exhausted cache_array, show unresolved */
	rcu_read_unlock();
	it->cache = &mrt->mfc_unres_queue;

	spin_lock_bh(&mfc_unres_lock);
	if (!list_empty(it->cache))
		return (struct mfc6_cache *)(list_first_entry(it->cache,
							      struct mr_mfc,
							      list));

 end_of_list:
	spin_unlock_bh(&mfc_unres_lock);
	it->cache = NULL;

	return NULL;
}

static void ipmr_mfc_seq_stop(struct seq_file *seq, void *v)
{
	struct ipmr_mfc_iter *it = seq->private;
	struct mr_table *mrt = it->mrt;

	if (it->cache == &mrt->mfc_unres_queue)
		spin_unlock_bh(&mfc_unres_lock);
	else if (it->cache == &mrt->mfc_cache_list)
		rcu_read_unlock();
}

static int ipmr_mfc_seq_show(struct seq_file *seq, void *v)
{
	int n;

	if (v == SEQ_START_TOKEN) {
		seq_puts(seq,
			 "Group                            "
			 "Origin                           "
			 "Iif      Pkts  Bytes     Wrong  Oifs\n");
	} else {
		const struct mfc6_cache *mfc = v;
		const struct ipmr_mfc_iter *it = seq->private;
		struct mr_table *mrt = it->mrt;

		seq_printf(seq, "%pI6 %pI6 %-3hd",
			   &mfc->mf6c_mcastgrp, &mfc->mf6c_origin,
			   mfc->_c.mfc_parent);

		if (it->cache != &mrt->mfc_unres_queue) {
			seq_printf(seq, " %8lu %8lu %8lu",
				   mfc->_c.mfc_un.res.pkt,
				   mfc->_c.mfc_un.res.bytes,
				   mfc->_c.mfc_un.res.wrong_if);
			for (n = mfc->_c.mfc_un.res.minvif;
			     n < mfc->_c.mfc_un.res.maxvif; n++) {
				if (VIF_EXISTS(mrt, n) &&
				    mfc->_c.mfc_un.res.ttls[n] < 255)
					seq_printf(seq,
						   " %2d:%-3d", n,
						   mfc->_c.mfc_un.res.ttls[n]);
			}
		} else {
			/* unresolved mfc_caches don't contain
			 * pkt, bytes and wrong_if values
			 */
			seq_printf(seq, " %8lu %8lu %8lu", 0ul, 0ul, 0ul);
		}
		seq_putc(seq, '\n');
	}
	return 0;
}

static const struct seq_operations ipmr_mfc_seq_ops = {
	.start = ipmr_mfc_seq_start,
	.next  = ipmr_mfc_seq_next,
	.stop  = ipmr_mfc_seq_stop,
	.show  = ipmr_mfc_seq_show,
};

static int ipmr_mfc_open(struct inode *inode, struct file *file)
{
	return seq_open_net(inode, file, &ipmr_mfc_seq_ops,
			    sizeof(struct ipmr_mfc_iter));
}

static const struct file_operations ip6mr_mfc_fops = {
	.owner	 = THIS_MODULE,
	.open    = ipmr_mfc_open,
	.read    = seq_read,
	.llseek  = seq_lseek,
	.release = seq_release_net,
};
#endif

#ifdef CONFIG_IPV6_PIMSM_V2

static int pim6_rcv(struct sk_buff *skb)
{
	struct pimreghdr *pim;
	struct ipv6hdr   *encap;
	struct net_device  *reg_dev = NULL;
	struct net *net = dev_net(skb->dev);
	struct mr_table *mrt;
	struct flowi6 fl6 = {
		.flowi6_iif	= skb->dev->ifindex,
		.flowi6_mark	= skb->mark,
	};
	int reg_vif_num;

	if (!pskb_may_pull(skb, sizeof(*pim) + sizeof(*encap)))
		goto drop;

	pim = (struct pimreghdr *)skb_transport_header(skb);
	if (pim->type != ((PIM_VERSION << 4) | PIM_TYPE_REGISTER) ||
	    (pim->flags & PIM_NULL_REGISTER) ||
	    (csum_ipv6_magic(&ipv6_hdr(skb)->saddr, &ipv6_hdr(skb)->daddr,
			     sizeof(*pim), IPPROTO_PIM,
			     csum_partial((void *)pim, sizeof(*pim), 0)) &&
	     csum_fold(skb_checksum(skb, 0, skb->len, 0))))
		goto drop;

	/* check if the inner packet is destined to mcast group */
	encap = (struct ipv6hdr *)(skb_transport_header(skb) +
				   sizeof(*pim));

	if (!ipv6_addr_is_multicast(&encap->daddr) ||
	    encap->payload_len == 0 ||
	    ntohs(encap->payload_len) + sizeof(*pim) > skb->len)
		goto drop;

	if (ip6mr_fib_lookup(net, &fl6, &mrt) < 0)
		goto drop;
	reg_vif_num = mrt->mroute_reg_vif_num;

	read_lock(&mrt_lock);
	if (reg_vif_num >= 0)
		reg_dev = mrt->vif_table[reg_vif_num].dev;
	if (reg_dev)
		dev_hold(reg_dev);
	read_unlock(&mrt_lock);

	if (!reg_dev)
		goto drop;

	skb->mac_header = skb->network_header;
	skb_pull(skb, (u8 *)encap - skb->data);
	skb_reset_network_header(skb);
	skb->protocol = htons(ETH_P_IPV6);
	skb->ip_summed = CHECKSUM_NONE;

	skb_tunnel_rx(skb, reg_dev, dev_net(reg_dev));

	netif_rx(skb);

	dev_put(reg_dev);
	return 0;
 drop:
	kfree_skb(skb);
	return 0;
}

static const struct inet6_protocol pim6_protocol = {
	.handler	=	pim6_rcv,
};

/* Service routines creating virtual interfaces: PIMREG */

static netdev_tx_t reg_vif_xmit(struct sk_buff *skb,
				      struct net_device *dev)
{
	struct net *net = dev_net(dev);
	struct mr_table *mrt;
	struct flowi6 fl6 = {
		.flowi6_oif	= dev->ifindex,
		.flowi6_iif	= skb->skb_iif ? : LOOPBACK_IFINDEX,
		.flowi6_mark	= skb->mark,
	};
	int err;

	err = ip6mr_fib_lookup(net, &fl6, &mrt);
	if (err < 0) {
		kfree_skb(skb);
		return err;
	}

	read_lock(&mrt_lock);
	dev->stats.tx_bytes += skb->len;
	dev->stats.tx_packets++;
	ip6mr_cache_report(mrt, skb, mrt->mroute_reg_vif_num, MRT6MSG_WHOLEPKT);
	read_unlock(&mrt_lock);
	kfree_skb(skb);
	return NETDEV_TX_OK;
}

static int reg_vif_get_iflink(const struct net_device *dev)
{
	return 0;
}

static const struct net_device_ops reg_vif_netdev_ops = {
	.ndo_start_xmit	= reg_vif_xmit,
	.ndo_get_iflink = reg_vif_get_iflink,
};

static void reg_vif_setup(struct net_device *dev)
{
	dev->type		= ARPHRD_PIMREG;
	dev->mtu		= 1500 - sizeof(struct ipv6hdr) - 8;
	dev->flags		= IFF_NOARP;
	dev->netdev_ops		= &reg_vif_netdev_ops;
	dev->needs_free_netdev	= true;
	dev->features		|= NETIF_F_NETNS_LOCAL;
}

static struct net_device *ip6mr_reg_vif(struct net *net, struct mr_table *mrt)
{
	struct net_device *dev;
	char name[IFNAMSIZ];

	if (mrt->id == RT6_TABLE_DFLT)
		sprintf(name, "pim6reg");
	else
		sprintf(name, "pim6reg%u", mrt->id);

	dev = alloc_netdev(0, name, NET_NAME_UNKNOWN, reg_vif_setup);
	if (!dev)
		return NULL;

	dev_net_set(dev, net);

	if (register_netdevice(dev)) {
		free_netdev(dev);
		return NULL;
	}

	if (dev_open(dev))
		goto failure;

	dev_hold(dev);
	return dev;

failure:
	unregister_netdevice(dev);
	return NULL;
}
#endif

/*
 *	Delete a VIF entry
 */

static int mif6_delete(struct mr_table *mrt, int vifi, int notify,
		       struct list_head *head)
{
	struct vif_device *v;
	struct net_device *dev;
	struct inet6_dev *in6_dev;

	if (vifi < 0 || vifi >= mrt->maxvif)
		return -EADDRNOTAVAIL;

	v = &mrt->vif_table[vifi];

	write_lock_bh(&mrt_lock);
	dev = v->dev;
	v->dev = NULL;

	if (!dev) {
		write_unlock_bh(&mrt_lock);
		return -EADDRNOTAVAIL;
	}

#ifdef CONFIG_IPV6_PIMSM_V2
	if (vifi == mrt->mroute_reg_vif_num)
		mrt->mroute_reg_vif_num = -1;
#endif

	if (vifi + 1 == mrt->maxvif) {
		int tmp;
		for (tmp = vifi - 1; tmp >= 0; tmp--) {
			if (VIF_EXISTS(mrt, tmp))
				break;
		}
		mrt->maxvif = tmp + 1;
	}

	write_unlock_bh(&mrt_lock);

	dev_set_allmulti(dev, -1);

	in6_dev = __in6_dev_get(dev);
	if (in6_dev) {
		in6_dev->cnf.mc_forwarding--;
		inet6_netconf_notify_devconf(dev_net(dev), RTM_NEWNETCONF,
					     NETCONFA_MC_FORWARDING,
					     dev->ifindex, &in6_dev->cnf);
	}

	if ((v->flags & MIFF_REGISTER) && !notify)
		unregister_netdevice_queue(dev, head);

	dev_put(dev);
	return 0;
}

static inline void ip6mr_cache_free_rcu(struct rcu_head *head)
{
	struct mr_mfc *c = container_of(head, struct mr_mfc, rcu);

	kmem_cache_free(mrt_cachep, (struct mfc6_cache *)c);
}

static inline void ip6mr_cache_free(struct mfc6_cache *c)
{
	call_rcu(&c->_c.rcu, ip6mr_cache_free_rcu);
}

/* Destroy an unresolved cache entry, killing queued skbs
   and reporting error to netlink readers.
 */

static void ip6mr_destroy_unres(struct mr_table *mrt, struct mfc6_cache *c)
{
	struct net *net = read_pnet(&mrt->net);
	struct sk_buff *skb;

	atomic_dec(&mrt->cache_resolve_queue_len);

	while ((skb = skb_dequeue(&c->_c.mfc_un.unres.unresolved)) != NULL) {
		if (ipv6_hdr(skb)->version == 0) {
			struct nlmsghdr *nlh = skb_pull(skb,
							sizeof(struct ipv6hdr));
			nlh->nlmsg_type = NLMSG_ERROR;
			nlh->nlmsg_len = nlmsg_msg_size(sizeof(struct nlmsgerr));
			skb_trim(skb, nlh->nlmsg_len);
			((struct nlmsgerr *)nlmsg_data(nlh))->error = -ETIMEDOUT;
			rtnl_unicast(skb, net, NETLINK_CB(skb).portid);
		} else
			kfree_skb(skb);
	}

	ip6mr_cache_free(c);
}


/* Timer process for all the unresolved queue. */

static void ipmr_do_expire_process(struct mr_table *mrt)
{
	unsigned long now = jiffies;
	unsigned long expires = 10 * HZ;
	struct mr_mfc *c, *next;

	list_for_each_entry_safe(c, next, &mrt->mfc_unres_queue, list) {
		if (time_after(c->mfc_un.unres.expires, now)) {
			/* not yet... */
			unsigned long interval = c->mfc_un.unres.expires - now;
			if (interval < expires)
				expires = interval;
			continue;
		}

		list_del(&c->list);
		mr6_netlink_event(mrt, (struct mfc6_cache *)c, RTM_DELROUTE);
		ip6mr_destroy_unres(mrt, (struct mfc6_cache *)c);
	}

	if (!list_empty(&mrt->mfc_unres_queue))
		mod_timer(&mrt->ipmr_expire_timer, jiffies + expires);
}

static void ipmr_expire_process(unsigned long arg)
{
	struct mr_table *mrt = (struct mr_table *)arg;

	if (!spin_trylock(&mfc_unres_lock)) {
		mod_timer(&mrt->ipmr_expire_timer, jiffies + 1);
		return;
	}

	if (!list_empty(&mrt->mfc_unres_queue))
		ipmr_do_expire_process(mrt);

	spin_unlock(&mfc_unres_lock);
}

/* Fill oifs list. It is called under write locked mrt_lock. */

static void ip6mr_update_thresholds(struct mr_table *mrt,
				    struct mr_mfc *cache,
				    unsigned char *ttls)
{
	int vifi;

	cache->mfc_un.res.minvif = MAXMIFS;
	cache->mfc_un.res.maxvif = 0;
	memset(cache->mfc_un.res.ttls, 255, MAXMIFS);

	for (vifi = 0; vifi < mrt->maxvif; vifi++) {
		if (VIF_EXISTS(mrt, vifi) &&
		    ttls[vifi] && ttls[vifi] < 255) {
			cache->mfc_un.res.ttls[vifi] = ttls[vifi];
			if (cache->mfc_un.res.minvif > vifi)
				cache->mfc_un.res.minvif = vifi;
			if (cache->mfc_un.res.maxvif <= vifi)
				cache->mfc_un.res.maxvif = vifi + 1;
		}
	}
	cache->mfc_un.res.lastuse = jiffies;
}

static int mif6_add(struct net *net, struct mr_table *mrt,
		    struct mif6ctl *vifc, int mrtsock)
{
	int vifi = vifc->mif6c_mifi;
	struct vif_device *v = &mrt->vif_table[vifi];
	struct net_device *dev;
	struct inet6_dev *in6_dev;
	int err;

	/* Is vif busy ? */
	if (VIF_EXISTS(mrt, vifi))
		return -EADDRINUSE;

	switch (vifc->mif6c_flags) {
#ifdef CONFIG_IPV6_PIMSM_V2
	case MIFF_REGISTER:
		/*
		 * Special Purpose VIF in PIM
		 * All the packets will be sent to the daemon
		 */
		if (mrt->mroute_reg_vif_num >= 0)
			return -EADDRINUSE;
		dev = ip6mr_reg_vif(net, mrt);
		if (!dev)
			return -ENOBUFS;
		err = dev_set_allmulti(dev, 1);
		if (err) {
			unregister_netdevice(dev);
			dev_put(dev);
			return err;
		}
		break;
#endif
	case 0:
		dev = dev_get_by_index(net, vifc->mif6c_pifi);
		if (!dev)
			return -EADDRNOTAVAIL;
		err = dev_set_allmulti(dev, 1);
		if (err) {
			dev_put(dev);
			return err;
		}
		break;
	default:
		return -EINVAL;
	}

	in6_dev = __in6_dev_get(dev);
	if (in6_dev) {
		in6_dev->cnf.mc_forwarding++;
		inet6_netconf_notify_devconf(dev_net(dev), RTM_NEWNETCONF,
					     NETCONFA_MC_FORWARDING,
					     dev->ifindex, &in6_dev->cnf);
	}

	/* Fill in the VIF structures */
	vif_device_init(v, dev, vifc->vifc_rate_limit, vifc->vifc_threshold,
			vifc->mif6c_flags | (!mrtsock ? VIFF_STATIC : 0),
			MIFF_REGISTER);

	/* And finish update writing critical data */
	write_lock_bh(&mrt_lock);
	v->dev = dev;
#ifdef CONFIG_IPV6_PIMSM_V2
	if (v->flags & MIFF_REGISTER)
		mrt->mroute_reg_vif_num = vifi;
#endif
	if (vifi + 1 > mrt->maxvif)
		mrt->maxvif = vifi + 1;
	write_unlock_bh(&mrt_lock);
	return 0;
}

static struct mfc6_cache *ip6mr_cache_find(struct mr_table *mrt,
					   const struct in6_addr *origin,
					   const struct in6_addr *mcastgrp)
{
	struct mfc6_cache_cmp_arg arg = {
		.mf6c_origin = *origin,
		.mf6c_mcastgrp = *mcastgrp,
	};
	struct rhlist_head *tmp, *list;
	struct mr_mfc *c;

	list = rhltable_lookup(&mrt->mfc_hash, &arg, ip6mr_rht_params);
	rhl_for_each_entry_rcu(c, tmp, list, mnode)
		return (struct mfc6_cache *)c;

	return NULL;
}

/* Look for a (*,*,oif) entry */
static struct mfc6_cache *ip6mr_cache_find_any_parent(struct mr_table *mrt,
						      mifi_t mifi)
{
	struct mfc6_cache_cmp_arg arg = {
		.mf6c_origin = in6addr_any,
		.mf6c_mcastgrp = in6addr_any,
	};
	struct rhlist_head *tmp, *list;
	struct mr_mfc *c;

	list = rhltable_lookup(&mrt->mfc_hash, &arg, ip6mr_rht_params);
	rhl_for_each_entry_rcu(c, tmp, list, mnode)
		if (c->mfc_un.res.ttls[mifi] < 255)
			return (struct mfc6_cache *)c;

	return NULL;
}

/* Look for a (*,G) entry */
static struct mfc6_cache *ip6mr_cache_find_any(struct mr_table *mrt,
					       struct in6_addr *mcastgrp,
					       mifi_t mifi)
{
	struct mfc6_cache_cmp_arg arg = {
		.mf6c_origin = in6addr_any,
		.mf6c_mcastgrp = *mcastgrp,
	};
	struct rhlist_head *tmp, *list;
	struct mr_mfc *c;
	struct mfc6_cache *proxy;

	if (ipv6_addr_any(mcastgrp))
		goto skip;

	list = rhltable_lookup(&mrt->mfc_hash, &arg, ip6mr_rht_params);
	rhl_for_each_entry_rcu(c, tmp, list, mnode) {
		if (c->mfc_un.res.ttls[mifi] < 255)
			return (struct mfc6_cache *)c;

		/* It's ok if the mifi is part of the static tree */
		proxy = ip6mr_cache_find_any_parent(mrt, c->mfc_parent);
		if (proxy && proxy->_c.mfc_un.res.ttls[mifi] < 255)
			return (struct mfc6_cache *)c;
	}

skip:
	return ip6mr_cache_find_any_parent(mrt, mifi);
}

/* Look for a (S,G,iif) entry if parent != -1 */
static struct mfc6_cache *
ip6mr_cache_find_parent(struct mr_table *mrt,
			const struct in6_addr *origin,
			const struct in6_addr *mcastgrp,
			int parent)
{
	struct mfc6_cache_cmp_arg arg = {
		.mf6c_origin = *origin,
		.mf6c_mcastgrp = *mcastgrp,
	};
	struct rhlist_head *tmp, *list;
	struct mr_mfc *c;

	list = rhltable_lookup(&mrt->mfc_hash, &arg, ip6mr_rht_params);
	rhl_for_each_entry_rcu(c, tmp, list, mnode)
		if (parent == -1 || parent == c->mfc_parent)
			return (struct mfc6_cache *)c;

	return NULL;
}

/*
 *	Allocate a multicast cache entry
 */
static struct mfc6_cache *ip6mr_cache_alloc(void)
{
	struct mfc6_cache *c = kmem_cache_zalloc(mrt_cachep, GFP_KERNEL);
	if (!c)
		return NULL;
	c->_c.mfc_un.res.last_assert = jiffies - MFC_ASSERT_THRESH - 1;
	c->_c.mfc_un.res.minvif = MAXMIFS;
	c->_c.free = ip6mr_cache_free_rcu;
	refcount_set(&c->_c.mfc_un.res.refcount, 1);
	return c;
}

static struct mfc6_cache *ip6mr_cache_alloc_unres(void)
{
	struct mfc6_cache *c = kmem_cache_zalloc(mrt_cachep, GFP_ATOMIC);
	if (!c)
		return NULL;
	skb_queue_head_init(&c->_c.mfc_un.unres.unresolved);
	c->_c.mfc_un.unres.expires = jiffies + 10 * HZ;
	return c;
}

/*
 *	A cache entry has gone into a resolved state from queued
 */

static void ip6mr_cache_resolve(struct net *net, struct mr_table *mrt,
				struct mfc6_cache *uc, struct mfc6_cache *c)
{
	struct sk_buff *skb;

	/*
	 *	Play the pending entries through our router
	 */

	while ((skb = __skb_dequeue(&uc->_c.mfc_un.unres.unresolved))) {
		if (ipv6_hdr(skb)->version == 0) {
			struct nlmsghdr *nlh = skb_pull(skb,
							sizeof(struct ipv6hdr));

			if (__ip6mr_fill_mroute(mrt, skb, c, nlmsg_data(nlh)) > 0) {
				nlh->nlmsg_len = skb_tail_pointer(skb) - (u8 *)nlh;
			} else {
				nlh->nlmsg_type = NLMSG_ERROR;
				nlh->nlmsg_len = nlmsg_msg_size(sizeof(struct nlmsgerr));
				skb_trim(skb, nlh->nlmsg_len);
				((struct nlmsgerr *)nlmsg_data(nlh))->error = -EMSGSIZE;
			}
			rtnl_unicast(skb, net, NETLINK_CB(skb).portid);
		} else
			ip6_mr_forward(net, mrt, skb, c);
	}
}

/*
 *	Bounce a cache query up to pim6sd. We could use netlink for this but pim6sd
 *	expects the following bizarre scheme.
 *
 *	Called under mrt_lock.
 */

static int ip6mr_cache_report(struct mr_table *mrt, struct sk_buff *pkt,
			      mifi_t mifi, int assert)
{
	struct sock *mroute6_sk;
	struct sk_buff *skb;
	struct mrt6msg *msg;
	int ret;

#ifdef CONFIG_IPV6_PIMSM_V2
	if (assert == MRT6MSG_WHOLEPKT)
		skb = skb_realloc_headroom(pkt, -skb_network_offset(pkt)
						+sizeof(*msg));
	else
#endif
		skb = alloc_skb(sizeof(struct ipv6hdr) + sizeof(*msg), GFP_ATOMIC);

	if (!skb)
		return -ENOBUFS;

	/* I suppose that internal messages
	 * do not require checksums */

	skb->ip_summed = CHECKSUM_UNNECESSARY;

#ifdef CONFIG_IPV6_PIMSM_V2
	if (assert == MRT6MSG_WHOLEPKT) {
		/* Ugly, but we have no choice with this interface.
		   Duplicate old header, fix length etc.
		   And all this only to mangle msg->im6_msgtype and
		   to set msg->im6_mbz to "mbz" :-)
		 */
		skb_push(skb, -skb_network_offset(pkt));

		skb_push(skb, sizeof(*msg));
		skb_reset_transport_header(skb);
		msg = (struct mrt6msg *)skb_transport_header(skb);
		msg->im6_mbz = 0;
		msg->im6_msgtype = MRT6MSG_WHOLEPKT;
		msg->im6_mif = mrt->mroute_reg_vif_num;
		msg->im6_pad = 0;
		msg->im6_src = ipv6_hdr(pkt)->saddr;
		msg->im6_dst = ipv6_hdr(pkt)->daddr;

		skb->ip_summed = CHECKSUM_UNNECESSARY;
	} else
#endif
	{
	/*
	 *	Copy the IP header
	 */

	skb_put(skb, sizeof(struct ipv6hdr));
	skb_reset_network_header(skb);
	skb_copy_to_linear_data(skb, ipv6_hdr(pkt), sizeof(struct ipv6hdr));

	/*
	 *	Add our header
	 */
	skb_put(skb, sizeof(*msg));
	skb_reset_transport_header(skb);
	msg = (struct mrt6msg *)skb_transport_header(skb);

	msg->im6_mbz = 0;
	msg->im6_msgtype = assert;
	msg->im6_mif = mifi;
	msg->im6_pad = 0;
	msg->im6_src = ipv6_hdr(pkt)->saddr;
	msg->im6_dst = ipv6_hdr(pkt)->daddr;

	skb_dst_set(skb, dst_clone(skb_dst(pkt)));
	skb->ip_summed = CHECKSUM_UNNECESSARY;
	}

	rcu_read_lock();
	mroute6_sk = rcu_dereference(mrt->mroute_sk);
	if (!mroute6_sk) {
		rcu_read_unlock();
		kfree_skb(skb);
		return -EINVAL;
	}

	/* Deliver to user space multicast routing algorithms */
	ret = sock_queue_rcv_skb(mroute6_sk, skb);
	rcu_read_unlock();
	if (ret < 0) {
		net_warn_ratelimited("mroute6: pending queue full, dropping entries\n");
		kfree_skb(skb);
	}

	return ret;
}

/* Queue a packet for resolution. It gets locked cache entry! */
static int ip6mr_cache_unresolved(struct mr_table *mrt, mifi_t mifi,
				  struct sk_buff *skb)
{
	struct mfc6_cache *c;
	bool found = false;
	int err;

	spin_lock_bh(&mfc_unres_lock);
	list_for_each_entry(c, &mrt->mfc_unres_queue, _c.list) {
		if (ipv6_addr_equal(&c->mf6c_mcastgrp, &ipv6_hdr(skb)->daddr) &&
		    ipv6_addr_equal(&c->mf6c_origin, &ipv6_hdr(skb)->saddr)) {
			found = true;
			break;
		}
	}

	if (!found) {
		/*
		 *	Create a new entry if allowable
		 */

		if (atomic_read(&mrt->cache_resolve_queue_len) >= 10 ||
		    (c = ip6mr_cache_alloc_unres()) == NULL) {
			spin_unlock_bh(&mfc_unres_lock);

			kfree_skb(skb);
			return -ENOBUFS;
		}

		/* Fill in the new cache entry */
		c->_c.mfc_parent = -1;
		c->mf6c_origin = ipv6_hdr(skb)->saddr;
		c->mf6c_mcastgrp = ipv6_hdr(skb)->daddr;

		/*
		 *	Reflect first query at pim6sd
		 */
		err = ip6mr_cache_report(mrt, skb, mifi, MRT6MSG_NOCACHE);
		if (err < 0) {
			/* If the report failed throw the cache entry
			   out - Brad Parker
			 */
			spin_unlock_bh(&mfc_unres_lock);

			ip6mr_cache_free(c);
			kfree_skb(skb);
			return err;
		}

		atomic_inc(&mrt->cache_resolve_queue_len);
		list_add(&c->_c.list, &mrt->mfc_unres_queue);
		mr6_netlink_event(mrt, c, RTM_NEWROUTE);

		ipmr_do_expire_process(mrt);
	}

	/* See if we can append the packet */
	if (c->_c.mfc_un.unres.unresolved.qlen > 3) {
		kfree_skb(skb);
		err = -ENOBUFS;
	} else {
		skb_queue_tail(&c->_c.mfc_un.unres.unresolved, skb);
		err = 0;
	}

	spin_unlock_bh(&mfc_unres_lock);
	return err;
}

/*
 *	MFC6 cache manipulation by user space
 */

static int ip6mr_mfc_delete(struct mr_table *mrt, struct mf6cctl *mfc,
			    int parent)
{
	struct mfc6_cache *c;

	/* The entries are added/deleted only under RTNL */
	rcu_read_lock();
	c = ip6mr_cache_find_parent(mrt, &mfc->mf6cc_origin.sin6_addr,
				    &mfc->mf6cc_mcastgrp.sin6_addr, parent);
	rcu_read_unlock();
	if (!c)
		return -ENOENT;
	rhltable_remove(&mrt->mfc_hash, &c->_c.mnode, ip6mr_rht_params);
	list_del_rcu(&c->_c.list);

	mr6_netlink_event(mrt, c, RTM_DELROUTE);
	mr_cache_put(&c->_c);
	return 0;
}

static int ip6mr_device_event(struct notifier_block *this,
			      unsigned long event, void *ptr)
{
	struct net_device *dev = netdev_notifier_info_to_dev(ptr);
	struct net *net = dev_net(dev);
	struct mr_table *mrt;
	struct vif_device *v;
	int ct;

	if (event != NETDEV_UNREGISTER)
		return NOTIFY_DONE;

	ip6mr_for_each_table(mrt, net) {
		v = &mrt->vif_table[0];
		for (ct = 0; ct < mrt->maxvif; ct++, v++) {
			if (v->dev == dev)
				mif6_delete(mrt, ct, 1, NULL);
		}
	}

	return NOTIFY_DONE;
}

static struct notifier_block ip6_mr_notifier = {
	.notifier_call = ip6mr_device_event
};

/*
 *	Setup for IP multicast routing
 */

static int __net_init ip6mr_net_init(struct net *net)
{
	int err;

	err = ip6mr_rules_init(net);
	if (err < 0)
		goto fail;

#ifdef CONFIG_PROC_FS
	err = -ENOMEM;
	if (!proc_create("ip6_mr_vif", 0, net->proc_net, &ip6mr_vif_fops))
		goto proc_vif_fail;
	if (!proc_create("ip6_mr_cache", 0, net->proc_net, &ip6mr_mfc_fops))
		goto proc_cache_fail;
#endif

	return 0;

#ifdef CONFIG_PROC_FS
proc_cache_fail:
	remove_proc_entry("ip6_mr_vif", net->proc_net);
proc_vif_fail:
	ip6mr_rules_exit(net);
#endif
fail:
	return err;
}

static void __net_exit ip6mr_net_exit(struct net *net)
{
#ifdef CONFIG_PROC_FS
	remove_proc_entry("ip6_mr_cache", net->proc_net);
	remove_proc_entry("ip6_mr_vif", net->proc_net);
#endif
	ip6mr_rules_exit(net);
}

static struct pernet_operations ip6mr_net_ops = {
	.init = ip6mr_net_init,
	.exit = ip6mr_net_exit,
};

int __init ip6_mr_init(void)
{
	int err;

	mrt_cachep = kmem_cache_create("ip6_mrt_cache",
				       sizeof(struct mfc6_cache),
				       0, SLAB_HWCACHE_ALIGN,
				       NULL);
	if (!mrt_cachep)
		return -ENOMEM;

	err = register_pernet_subsys(&ip6mr_net_ops);
	if (err)
		goto reg_pernet_fail;

	err = register_netdevice_notifier(&ip6_mr_notifier);
	if (err)
		goto reg_notif_fail;
#ifdef CONFIG_IPV6_PIMSM_V2
	if (inet6_add_protocol(&pim6_protocol, IPPROTO_PIM) < 0) {
		pr_err("%s: can't add PIM protocol\n", __func__);
		err = -EAGAIN;
		goto add_proto_fail;
	}
#endif
	rtnl_register(RTNL_FAMILY_IP6MR, RTM_GETROUTE, NULL,
		      ip6mr_rtm_dumproute, NULL);
	return 0;
#ifdef CONFIG_IPV6_PIMSM_V2
add_proto_fail:
	unregister_netdevice_notifier(&ip6_mr_notifier);
#endif
reg_notif_fail:
	unregister_pernet_subsys(&ip6mr_net_ops);
reg_pernet_fail:
	kmem_cache_destroy(mrt_cachep);
	return err;
}

void ip6_mr_cleanup(void)
{
	rtnl_unregister(RTNL_FAMILY_IP6MR, RTM_GETROUTE);
#ifdef CONFIG_IPV6_PIMSM_V2
	inet6_del_protocol(&pim6_protocol, IPPROTO_PIM);
#endif
	unregister_netdevice_notifier(&ip6_mr_notifier);
	unregister_pernet_subsys(&ip6mr_net_ops);
	kmem_cache_destroy(mrt_cachep);
}

static int ip6mr_mfc_add(struct net *net, struct mr_table *mrt,
			 struct mf6cctl *mfc, int mrtsock, int parent)
{
	unsigned char ttls[MAXMIFS];
	struct mfc6_cache *uc, *c;
	struct mr_mfc *_uc;
	bool found;
	int i, err;

	if (mfc->mf6cc_parent >= MAXMIFS)
		return -ENFILE;

	memset(ttls, 255, MAXMIFS);
	for (i = 0; i < MAXMIFS; i++) {
		if (IF_ISSET(i, &mfc->mf6cc_ifset))
			ttls[i] = 1;
	}

	/* The entries are added/deleted only under RTNL */
	rcu_read_lock();
	c = ip6mr_cache_find_parent(mrt, &mfc->mf6cc_origin.sin6_addr,
				    &mfc->mf6cc_mcastgrp.sin6_addr, parent);
	rcu_read_unlock();
	if (c) {
		write_lock_bh(&mrt_lock);
		c->_c.mfc_parent = mfc->mf6cc_parent;
		ip6mr_update_thresholds(mrt, &c->_c, ttls);
		if (!mrtsock)
			c->_c.mfc_flags |= MFC_STATIC;
		write_unlock_bh(&mrt_lock);
		mr6_netlink_event(mrt, c, RTM_NEWROUTE);
		return 0;
	}

	if (!ipv6_addr_any(&mfc->mf6cc_mcastgrp.sin6_addr) &&
	    !ipv6_addr_is_multicast(&mfc->mf6cc_mcastgrp.sin6_addr))
		return -EINVAL;

	c = ip6mr_cache_alloc();
	if (!c)
		return -ENOMEM;

	c->mf6c_origin = mfc->mf6cc_origin.sin6_addr;
	c->mf6c_mcastgrp = mfc->mf6cc_mcastgrp.sin6_addr;
	c->_c.mfc_parent = mfc->mf6cc_parent;
	ip6mr_update_thresholds(mrt, &c->_c, ttls);
	if (!mrtsock)
		c->_c.mfc_flags |= MFC_STATIC;

	err = rhltable_insert_key(&mrt->mfc_hash, &c->cmparg, &c->_c.mnode,
				  ip6mr_rht_params);
	if (err) {
		pr_err("ip6mr: rhtable insert error %d\n", err);
		ip6mr_cache_free(c);
		return err;
	}
	list_add_tail_rcu(&c->_c.list, &mrt->mfc_cache_list);

	/* Check to see if we resolved a queued list. If so we
	 * need to send on the frames and tidy up.
	 */
	found = false;
	spin_lock_bh(&mfc_unres_lock);
	list_for_each_entry(_uc, &mrt->mfc_unres_queue, list) {
		uc = (struct mfc6_cache *)_uc;
		if (ipv6_addr_equal(&uc->mf6c_origin, &c->mf6c_origin) &&
		    ipv6_addr_equal(&uc->mf6c_mcastgrp, &c->mf6c_mcastgrp)) {
			list_del(&_uc->list);
			atomic_dec(&mrt->cache_resolve_queue_len);
			found = true;
			break;
		}
	}
	if (list_empty(&mrt->mfc_unres_queue))
		del_timer(&mrt->ipmr_expire_timer);
	spin_unlock_bh(&mfc_unres_lock);

	if (found) {
		ip6mr_cache_resolve(net, mrt, uc, c);
		ip6mr_cache_free(uc);
	}
	mr6_netlink_event(mrt, c, RTM_NEWROUTE);
	return 0;
}

/*
 *	Close the multicast socket, and clear the vif tables etc
 */

static void mroute_clean_tables(struct mr_table *mrt, bool all)
{
	struct mr_mfc *c, *tmp;
	LIST_HEAD(list);
	int i;

	/* Shut down all active vif entries */
	for (i = 0; i < mrt->maxvif; i++) {
		if (!all && (mrt->vif_table[i].flags & VIFF_STATIC))
			continue;
		mif6_delete(mrt, i, 0, &list);
	}
	unregister_netdevice_many(&list);

	/* Wipe the cache */
	list_for_each_entry_safe(c, tmp, &mrt->mfc_cache_list, list) {
		if (!all && (c->mfc_flags & MFC_STATIC))
			continue;
		rhltable_remove(&mrt->mfc_hash, &c->mnode, ip6mr_rht_params);
		list_del_rcu(&c->list);
		mr6_netlink_event(mrt, (struct mfc6_cache *)c, RTM_DELROUTE);
		mr_cache_put(c);
	}

	if (atomic_read(&mrt->cache_resolve_queue_len) != 0) {
		spin_lock_bh(&mfc_unres_lock);
		list_for_each_entry_safe(c, tmp, &mrt->mfc_unres_queue, list) {
			list_del(&c->list);
			mr6_netlink_event(mrt, (struct mfc6_cache *)c,
					  RTM_DELROUTE);
			ip6mr_destroy_unres(mrt, (struct mfc6_cache *)c);
		}
		spin_unlock_bh(&mfc_unres_lock);
	}
}

static int ip6mr_sk_init(struct mr_table *mrt, struct sock *sk)
{
	int err = 0;
	struct net *net = sock_net(sk);

	rtnl_lock();
	write_lock_bh(&mrt_lock);
	if (rtnl_dereference(mrt->mroute_sk)) {
		err = -EADDRINUSE;
	} else {
		rcu_assign_pointer(mrt->mroute_sk, sk);
		sock_set_flag(sk, SOCK_RCU_FREE);
		net->ipv6.devconf_all->mc_forwarding++;
	}
	write_unlock_bh(&mrt_lock);

	if (!err)
		inet6_netconf_notify_devconf(net, RTM_NEWNETCONF,
					     NETCONFA_MC_FORWARDING,
					     NETCONFA_IFINDEX_ALL,
					     net->ipv6.devconf_all);
	rtnl_unlock();

	return err;
}

int ip6mr_sk_done(struct sock *sk)
{
	int err = -EACCES;
	struct net *net = sock_net(sk);
	struct mr_table *mrt;

	rtnl_lock();
	ip6mr_for_each_table(mrt, net) {
		if (sk == rtnl_dereference(mrt->mroute_sk)) {
			write_lock_bh(&mrt_lock);
			RCU_INIT_POINTER(mrt->mroute_sk, NULL);
			/* Note that mroute_sk had SOCK_RCU_FREE set,
			 * so the RCU grace period before sk freeing
			 * is guaranteed by sk_destruct()
			 */
			net->ipv6.devconf_all->mc_forwarding--;
			write_unlock_bh(&mrt_lock);
			inet6_netconf_notify_devconf(net, RTM_NEWNETCONF,
						     NETCONFA_MC_FORWARDING,
						     NETCONFA_IFINDEX_ALL,
						     net->ipv6.devconf_all);

			mroute_clean_tables(mrt, false);
			err = 0;
			break;
		}
	}
	rtnl_unlock();

	return err;
}

bool mroute6_is_socket(struct net *net, struct sk_buff *skb)
{
	struct mr_table *mrt;
	struct flowi6 fl6 = {
		.flowi6_iif	= skb->skb_iif ? : LOOPBACK_IFINDEX,
		.flowi6_oif	= skb->dev->ifindex,
		.flowi6_mark	= skb->mark,
	};

	if (ip6mr_fib_lookup(net, &fl6, &mrt) < 0)
		return NULL;

	return rcu_access_pointer(mrt->mroute_sk);
}
EXPORT_SYMBOL(mroute6_is_socket);

/*
 *	Socket options and virtual interface manipulation. The whole
 *	virtual interface system is a complete heap, but unfortunately
 *	that's how BSD mrouted happens to think. Maybe one day with a proper
 *	MOSPF/PIM router set up we can clean this up.
 */

int ip6_mroute_setsockopt(struct sock *sk, int optname, char __user *optval, unsigned int optlen)
{
	int ret, parent = 0;
	struct mif6ctl vif;
	struct mf6cctl mfc;
	mifi_t mifi;
	struct net *net = sock_net(sk);
	struct mr_table *mrt;

	if (sk->sk_type != SOCK_RAW ||
	    inet_sk(sk)->inet_num != IPPROTO_ICMPV6)
		return -EOPNOTSUPP;

	mrt = ip6mr_get_table(net, raw6_sk(sk)->ip6mr_table ? : RT6_TABLE_DFLT);
	if (!mrt)
		return -ENOENT;

	if (optname != MRT6_INIT) {
		if (sk != rcu_access_pointer(mrt->mroute_sk) &&
		    !ns_capable(net->user_ns, CAP_NET_ADMIN))
			return -EACCES;
	}

	switch (optname) {
	case MRT6_INIT:
		if (optlen < sizeof(int))
			return -EINVAL;

		return ip6mr_sk_init(mrt, sk);

	case MRT6_DONE:
		return ip6mr_sk_done(sk);

	case MRT6_ADD_MIF:
		if (optlen < sizeof(vif))
			return -EINVAL;
		if (copy_from_user(&vif, optval, sizeof(vif)))
			return -EFAULT;
		if (vif.mif6c_mifi >= MAXMIFS)
			return -ENFILE;
		rtnl_lock();
		ret = mif6_add(net, mrt, &vif,
			       sk == rtnl_dereference(mrt->mroute_sk));
		rtnl_unlock();
		return ret;

	case MRT6_DEL_MIF:
		if (optlen < sizeof(mifi_t))
			return -EINVAL;
		if (copy_from_user(&mifi, optval, sizeof(mifi_t)))
			return -EFAULT;
		rtnl_lock();
		ret = mif6_delete(mrt, mifi, 0, NULL);
		rtnl_unlock();
		return ret;

	/*
	 *	Manipulate the forwarding caches. These live
	 *	in a sort of kernel/user symbiosis.
	 */
	case MRT6_ADD_MFC:
	case MRT6_DEL_MFC:
		parent = -1;
	case MRT6_ADD_MFC_PROXY:
	case MRT6_DEL_MFC_PROXY:
		if (optlen < sizeof(mfc))
			return -EINVAL;
		if (copy_from_user(&mfc, optval, sizeof(mfc)))
			return -EFAULT;
		if (parent == 0)
			parent = mfc.mf6cc_parent;
		rtnl_lock();
		if (optname == MRT6_DEL_MFC || optname == MRT6_DEL_MFC_PROXY)
			ret = ip6mr_mfc_delete(mrt, &mfc, parent);
		else
			ret = ip6mr_mfc_add(net, mrt, &mfc,
					    sk ==
					    rtnl_dereference(mrt->mroute_sk),
					    parent);
		rtnl_unlock();
		return ret;

	/*
	 *	Control PIM assert (to activate pim will activate assert)
	 */
	case MRT6_ASSERT:
	{
		int v;

		if (optlen != sizeof(v))
			return -EINVAL;
		if (get_user(v, (int __user *)optval))
			return -EFAULT;
		mrt->mroute_do_assert = v;
		return 0;
	}

#ifdef CONFIG_IPV6_PIMSM_V2
	case MRT6_PIM:
	{
		int v;

		if (optlen != sizeof(v))
			return -EINVAL;
		if (get_user(v, (int __user *)optval))
			return -EFAULT;
		v = !!v;
		rtnl_lock();
		ret = 0;
		if (v != mrt->mroute_do_pim) {
			mrt->mroute_do_pim = v;
			mrt->mroute_do_assert = v;
		}
		rtnl_unlock();
		return ret;
	}

#endif
#ifdef CONFIG_IPV6_MROUTE_MULTIPLE_TABLES
	case MRT6_TABLE:
	{
		u32 v;

		if (optlen != sizeof(u32))
			return -EINVAL;
		if (get_user(v, (u32 __user *)optval))
			return -EFAULT;
		/* "pim6reg%u" should not exceed 16 bytes (IFNAMSIZ) */
		if (v != RT_TABLE_DEFAULT && v >= 100000000)
			return -EINVAL;
		if (sk == rcu_access_pointer(mrt->mroute_sk))
			return -EBUSY;

		rtnl_lock();
		ret = 0;
		if (!ip6mr_new_table(net, v))
			ret = -ENOMEM;
		else
			raw6_sk(sk)->ip6mr_table = v;
		rtnl_unlock();
		return ret;
	}
#endif
	/*
	 *	Spurious command, or MRT6_VERSION which you cannot
	 *	set.
	 */
	default:
		return -ENOPROTOOPT;
	}
}

/*
 *	Getsock opt support for the multicast routing system.
 */

int ip6_mroute_getsockopt(struct sock *sk, int optname, char __user *optval,
			  int __user *optlen)
{
	int olr;
	int val;
	struct net *net = sock_net(sk);
	struct mr_table *mrt;

	if (sk->sk_type != SOCK_RAW ||
	    inet_sk(sk)->inet_num != IPPROTO_ICMPV6)
		return -EOPNOTSUPP;

	mrt = ip6mr_get_table(net, raw6_sk(sk)->ip6mr_table ? : RT6_TABLE_DFLT);
	if (!mrt)
		return -ENOENT;

	switch (optname) {
	case MRT6_VERSION:
		val = 0x0305;
		break;
#ifdef CONFIG_IPV6_PIMSM_V2
	case MRT6_PIM:
		val = mrt->mroute_do_pim;
		break;
#endif
	case MRT6_ASSERT:
		val = mrt->mroute_do_assert;
		break;
	default:
		return -ENOPROTOOPT;
	}

	if (get_user(olr, optlen))
		return -EFAULT;

	olr = min_t(int, olr, sizeof(int));
	if (olr < 0)
		return -EINVAL;

	if (put_user(olr, optlen))
		return -EFAULT;
	if (copy_to_user(optval, &val, olr))
		return -EFAULT;
	return 0;
}

/*
 *	The IP multicast ioctl support routines.
 */

int ip6mr_ioctl(struct sock *sk, int cmd, void __user *arg)
{
	struct sioc_sg_req6 sr;
	struct sioc_mif_req6 vr;
	struct vif_device *vif;
	struct mfc6_cache *c;
	struct net *net = sock_net(sk);
	struct mr_table *mrt;

	mrt = ip6mr_get_table(net, raw6_sk(sk)->ip6mr_table ? : RT6_TABLE_DFLT);
	if (!mrt)
		return -ENOENT;

	switch (cmd) {
	case SIOCGETMIFCNT_IN6:
		if (copy_from_user(&vr, arg, sizeof(vr)))
			return -EFAULT;
		if (vr.mifi >= mrt->maxvif)
			return -EINVAL;
		read_lock(&mrt_lock);
		vif = &mrt->vif_table[vr.mifi];
		if (VIF_EXISTS(mrt, vr.mifi)) {
			vr.icount = vif->pkt_in;
			vr.ocount = vif->pkt_out;
			vr.ibytes = vif->bytes_in;
			vr.obytes = vif->bytes_out;
			read_unlock(&mrt_lock);

			if (copy_to_user(arg, &vr, sizeof(vr)))
				return -EFAULT;
			return 0;
		}
		read_unlock(&mrt_lock);
		return -EADDRNOTAVAIL;
	case SIOCGETSGCNT_IN6:
		if (copy_from_user(&sr, arg, sizeof(sr)))
			return -EFAULT;

		rcu_read_lock();
		c = ip6mr_cache_find(mrt, &sr.src.sin6_addr, &sr.grp.sin6_addr);
		if (c) {
			sr.pktcnt = c->_c.mfc_un.res.pkt;
			sr.bytecnt = c->_c.mfc_un.res.bytes;
			sr.wrong_if = c->_c.mfc_un.res.wrong_if;
			rcu_read_unlock();

			if (copy_to_user(arg, &sr, sizeof(sr)))
				return -EFAULT;
			return 0;
		}
		rcu_read_unlock();
		return -EADDRNOTAVAIL;
	default:
		return -ENOIOCTLCMD;
	}
}

#ifdef CONFIG_COMPAT
struct compat_sioc_sg_req6 {
	struct sockaddr_in6 src;
	struct sockaddr_in6 grp;
	compat_ulong_t pktcnt;
	compat_ulong_t bytecnt;
	compat_ulong_t wrong_if;
};

struct compat_sioc_mif_req6 {
	mifi_t	mifi;
	compat_ulong_t icount;
	compat_ulong_t ocount;
	compat_ulong_t ibytes;
	compat_ulong_t obytes;
};

int ip6mr_compat_ioctl(struct sock *sk, unsigned int cmd, void __user *arg)
{
	struct compat_sioc_sg_req6 sr;
	struct compat_sioc_mif_req6 vr;
	struct vif_device *vif;
	struct mfc6_cache *c;
	struct net *net = sock_net(sk);
	struct mr_table *mrt;

	mrt = ip6mr_get_table(net, raw6_sk(sk)->ip6mr_table ? : RT6_TABLE_DFLT);
	if (!mrt)
		return -ENOENT;

	switch (cmd) {
	case SIOCGETMIFCNT_IN6:
		if (copy_from_user(&vr, arg, sizeof(vr)))
			return -EFAULT;
		if (vr.mifi >= mrt->maxvif)
			return -EINVAL;
		read_lock(&mrt_lock);
		vif = &mrt->vif_table[vr.mifi];
		if (VIF_EXISTS(mrt, vr.mifi)) {
			vr.icount = vif->pkt_in;
			vr.ocount = vif->pkt_out;
			vr.ibytes = vif->bytes_in;
			vr.obytes = vif->bytes_out;
			read_unlock(&mrt_lock);

			if (copy_to_user(arg, &vr, sizeof(vr)))
				return -EFAULT;
			return 0;
		}
		read_unlock(&mrt_lock);
		return -EADDRNOTAVAIL;
	case SIOCGETSGCNT_IN6:
		if (copy_from_user(&sr, arg, sizeof(sr)))
			return -EFAULT;

		rcu_read_lock();
		c = ip6mr_cache_find(mrt, &sr.src.sin6_addr, &sr.grp.sin6_addr);
		if (c) {
			sr.pktcnt = c->_c.mfc_un.res.pkt;
			sr.bytecnt = c->_c.mfc_un.res.bytes;
			sr.wrong_if = c->_c.mfc_un.res.wrong_if;
			rcu_read_unlock();

			if (copy_to_user(arg, &sr, sizeof(sr)))
				return -EFAULT;
			return 0;
		}
		rcu_read_unlock();
		return -EADDRNOTAVAIL;
	default:
		return -ENOIOCTLCMD;
	}
}
#endif

static inline int ip6mr_forward2_finish(struct net *net, struct sock *sk, struct sk_buff *skb)
{
	__IP6_INC_STATS(net, ip6_dst_idev(skb_dst(skb)),
			IPSTATS_MIB_OUTFORWDATAGRAMS);
	__IP6_ADD_STATS(net, ip6_dst_idev(skb_dst(skb)),
			IPSTATS_MIB_OUTOCTETS, skb->len);
	return dst_output(net, sk, skb);
}

/*
 *	Processing handlers for ip6mr_forward
 */

static int ip6mr_forward2(struct net *net, struct mr_table *mrt,
			  struct sk_buff *skb, struct mfc6_cache *c, int vifi)
{
	struct ipv6hdr *ipv6h;
	struct vif_device *vif = &mrt->vif_table[vifi];
	struct net_device *dev;
	struct dst_entry *dst;
	struct flowi6 fl6;

	if (!vif->dev)
		goto out_free;

#ifdef CONFIG_IPV6_PIMSM_V2
	if (vif->flags & MIFF_REGISTER) {
		vif->pkt_out++;
		vif->bytes_out += skb->len;
		vif->dev->stats.tx_bytes += skb->len;
		vif->dev->stats.tx_packets++;
		ip6mr_cache_report(mrt, skb, vifi, MRT6MSG_WHOLEPKT);
		goto out_free;
	}
#endif

	ipv6h = ipv6_hdr(skb);

	fl6 = (struct flowi6) {
		.flowi6_oif = vif->link,
		.daddr = ipv6h->daddr,
	};

	dst = ip6_route_output(net, NULL, &fl6);
	if (dst->error) {
		dst_release(dst);
		goto out_free;
	}

	skb_dst_drop(skb);
	skb_dst_set(skb, dst);

	/*
	 * RFC1584 teaches, that DVMRP/PIM router must deliver packets locally
	 * not only before forwarding, but after forwarding on all output
	 * interfaces. It is clear, if mrouter runs a multicasting
	 * program, it should receive packets not depending to what interface
	 * program is joined.
	 * If we will not make it, the program will have to join on all
	 * interfaces. On the other hand, multihoming host (or router, but
	 * not mrouter) cannot join to more than one interface - it will
	 * result in receiving multiple packets.
	 */
	dev = vif->dev;
	skb->dev = dev;
	vif->pkt_out++;
	vif->bytes_out += skb->len;

	/* We are about to write */
	/* XXX: extension headers? */
	if (skb_cow(skb, sizeof(*ipv6h) + LL_RESERVED_SPACE(dev)))
		goto out_free;

	ipv6h = ipv6_hdr(skb);
	ipv6h->hop_limit--;

	IP6CB(skb)->flags |= IP6SKB_FORWARDED;

	return NF_HOOK(NFPROTO_IPV6, NF_INET_FORWARD,
		       net, NULL, skb, skb->dev, dev,
		       ip6mr_forward2_finish);

out_free:
	kfree_skb(skb);
	return 0;
}

static int ip6mr_find_vif(struct mr_table *mrt, struct net_device *dev)
{
	int ct;

	for (ct = mrt->maxvif - 1; ct >= 0; ct--) {
		if (mrt->vif_table[ct].dev == dev)
			break;
	}
	return ct;
}

static void ip6_mr_forward(struct net *net, struct mr_table *mrt,
			   struct sk_buff *skb, struct mfc6_cache *c)
{
	int psend = -1;
	int vif, ct;
	int true_vifi = ip6mr_find_vif(mrt, skb->dev);

	vif = c->_c.mfc_parent;
	c->_c.mfc_un.res.pkt++;
	c->_c.mfc_un.res.bytes += skb->len;
	c->_c.mfc_un.res.lastuse = jiffies;

	if (ipv6_addr_any(&c->mf6c_origin) && true_vifi >= 0) {
		struct mfc6_cache *cache_proxy;

		/* For an (*,G) entry, we only check that the incoming
		 * interface is part of the static tree.
		 */
		rcu_read_lock();
		cache_proxy = ip6mr_cache_find_any_parent(mrt, vif);
		if (cache_proxy &&
		    cache_proxy->_c.mfc_un.res.ttls[true_vifi] < 255) {
			rcu_read_unlock();
			goto forward;
		}
		rcu_read_unlock();
	}

	/*
	 * Wrong interface: drop packet and (maybe) send PIM assert.
	 */
	if (mrt->vif_table[vif].dev != skb->dev) {
		c->_c.mfc_un.res.wrong_if++;

		if (true_vifi >= 0 && mrt->mroute_do_assert &&
		    /* pimsm uses asserts, when switching from RPT to SPT,
		       so that we cannot check that packet arrived on an oif.
		       It is bad, but otherwise we would need to move pretty
		       large chunk of pimd to kernel. Ough... --ANK
		     */
		    (mrt->mroute_do_pim ||
		     c->_c.mfc_un.res.ttls[true_vifi] < 255) &&
		    time_after(jiffies,
			       c->_c.mfc_un.res.last_assert +
			       MFC_ASSERT_THRESH)) {
			c->_c.mfc_un.res.last_assert = jiffies;
			ip6mr_cache_report(mrt, skb, true_vifi, MRT6MSG_WRONGMIF);
		}
		goto dont_forward;
	}

forward:
	mrt->vif_table[vif].pkt_in++;
	mrt->vif_table[vif].bytes_in += skb->len;

	/*
	 *	Forward the frame
	 */
	if (ipv6_addr_any(&c->mf6c_origin) &&
	    ipv6_addr_any(&c->mf6c_mcastgrp)) {
		if (true_vifi >= 0 &&
		    true_vifi != c->_c.mfc_parent &&
		    ipv6_hdr(skb)->hop_limit >
				c->_c.mfc_un.res.ttls[c->_c.mfc_parent]) {
			/* It's an (*,*) entry and the packet is not coming from
			 * the upstream: forward the packet to the upstream
			 * only.
			 */
			psend = c->_c.mfc_parent;
			goto last_forward;
		}
		goto dont_forward;
	}
	for (ct = c->_c.mfc_un.res.maxvif - 1;
	     ct >= c->_c.mfc_un.res.minvif; ct--) {
		/* For (*,G) entry, don't forward to the incoming interface */
		if ((!ipv6_addr_any(&c->mf6c_origin) || ct != true_vifi) &&
		    ipv6_hdr(skb)->hop_limit > c->_c.mfc_un.res.ttls[ct]) {
			if (psend != -1) {
				struct sk_buff *skb2 = skb_clone(skb, GFP_ATOMIC);
				if (skb2)
					ip6mr_forward2(net, mrt, skb2,
						       c, psend);
			}
			psend = ct;
		}
	}
last_forward:
	if (psend != -1) {
		ip6mr_forward2(net, mrt, skb, c, psend);
		return;
	}

dont_forward:
	kfree_skb(skb);
}


/*
 *	Multicast packets for forwarding arrive here
 */

int ip6_mr_input(struct sk_buff *skb)
{
	struct mfc6_cache *cache;
	struct net *net = dev_net(skb->dev);
	struct mr_table *mrt;
	struct flowi6 fl6 = {
		.flowi6_iif	= skb->dev->ifindex,
		.flowi6_mark	= skb->mark,
	};
	int err;

	err = ip6mr_fib_lookup(net, &fl6, &mrt);
	if (err < 0) {
		kfree_skb(skb);
		return err;
	}

	read_lock(&mrt_lock);
	cache = ip6mr_cache_find(mrt,
				 &ipv6_hdr(skb)->saddr, &ipv6_hdr(skb)->daddr);
	if (!cache) {
		int vif = ip6mr_find_vif(mrt, skb->dev);

		if (vif >= 0)
			cache = ip6mr_cache_find_any(mrt,
						     &ipv6_hdr(skb)->daddr,
						     vif);
	}

	/*
	 *	No usable cache entry
	 */
	if (!cache) {
		int vif;

		vif = ip6mr_find_vif(mrt, skb->dev);
		if (vif >= 0) {
			int err = ip6mr_cache_unresolved(mrt, vif, skb);
			read_unlock(&mrt_lock);

			return err;
		}
		read_unlock(&mrt_lock);
		kfree_skb(skb);
		return -ENODEV;
	}

	ip6_mr_forward(net, mrt, skb, cache);

	read_unlock(&mrt_lock);

	return 0;
}


static int __ip6mr_fill_mroute(struct mr_table *mrt, struct sk_buff *skb,
			       struct mfc6_cache *c, struct rtmsg *rtm)
{
	struct rta_mfc_stats mfcs;
	struct nlattr *mp_attr;
	struct rtnexthop *nhp;
	unsigned long lastuse;
	int ct;

	/* If cache is unresolved, don't try to parse IIF and OIF */
	if (c->_c.mfc_parent >= MAXMIFS) {
		rtm->rtm_flags |= RTNH_F_UNRESOLVED;
		return -ENOENT;
	}

	if (VIF_EXISTS(mrt, c->_c.mfc_parent) &&
	    nla_put_u32(skb, RTA_IIF,
			mrt->vif_table[c->_c.mfc_parent].dev->ifindex) < 0)
		return -EMSGSIZE;
	mp_attr = nla_nest_start(skb, RTA_MULTIPATH);
	if (!mp_attr)
		return -EMSGSIZE;

	for (ct = c->_c.mfc_un.res.minvif;
	     ct < c->_c.mfc_un.res.maxvif; ct++) {
		if (VIF_EXISTS(mrt, ct) && c->_c.mfc_un.res.ttls[ct] < 255) {
			nhp = nla_reserve_nohdr(skb, sizeof(*nhp));
			if (!nhp) {
				nla_nest_cancel(skb, mp_attr);
				return -EMSGSIZE;
			}

			nhp->rtnh_flags = 0;
			nhp->rtnh_hops = c->_c.mfc_un.res.ttls[ct];
			nhp->rtnh_ifindex = mrt->vif_table[ct].dev->ifindex;
			nhp->rtnh_len = sizeof(*nhp);
		}
	}

	nla_nest_end(skb, mp_attr);

	lastuse = READ_ONCE(c->_c.mfc_un.res.lastuse);
	lastuse = time_after_eq(jiffies, lastuse) ? jiffies - lastuse : 0;

	mfcs.mfcs_packets = c->_c.mfc_un.res.pkt;
	mfcs.mfcs_bytes = c->_c.mfc_un.res.bytes;
	mfcs.mfcs_wrong_if = c->_c.mfc_un.res.wrong_if;
	if (nla_put_64bit(skb, RTA_MFC_STATS, sizeof(mfcs), &mfcs, RTA_PAD) ||
	    nla_put_u64_64bit(skb, RTA_EXPIRES, jiffies_to_clock_t(lastuse),
			      RTA_PAD))
		return -EMSGSIZE;

	rtm->rtm_type = RTN_MULTICAST;
	return 1;
}

int ip6mr_get_route(struct net *net, struct sk_buff *skb, struct rtmsg *rtm,
		    u32 portid)
{
	int err;
	struct mr_table *mrt;
	struct mfc6_cache *cache;
	struct rt6_info *rt = (struct rt6_info *)skb_dst(skb);

	mrt = ip6mr_get_table(net, RT6_TABLE_DFLT);
	if (!mrt)
		return -ENOENT;

	read_lock(&mrt_lock);
	cache = ip6mr_cache_find(mrt, &rt->rt6i_src.addr, &rt->rt6i_dst.addr);
	if (!cache && skb->dev) {
		int vif = ip6mr_find_vif(mrt, skb->dev);

		if (vif >= 0)
			cache = ip6mr_cache_find_any(mrt, &rt->rt6i_dst.addr,
						     vif);
	}

	if (!cache) {
		struct sk_buff *skb2;
		struct ipv6hdr *iph;
		struct net_device *dev;
		int vif;

		dev = skb->dev;
		if (!dev || (vif = ip6mr_find_vif(mrt, dev)) < 0) {
			read_unlock(&mrt_lock);
			return -ENODEV;
		}

		/* really correct? */
		skb2 = alloc_skb(sizeof(struct ipv6hdr), GFP_ATOMIC);
		if (!skb2) {
			read_unlock(&mrt_lock);
			return -ENOMEM;
		}

		NETLINK_CB(skb2).portid = portid;
		skb_reset_transport_header(skb2);

		skb_put(skb2, sizeof(struct ipv6hdr));
		skb_reset_network_header(skb2);

		iph = ipv6_hdr(skb2);
		iph->version = 0;
		iph->priority = 0;
		iph->flow_lbl[0] = 0;
		iph->flow_lbl[1] = 0;
		iph->flow_lbl[2] = 0;
		iph->payload_len = 0;
		iph->nexthdr = IPPROTO_NONE;
		iph->hop_limit = 0;
		iph->saddr = rt->rt6i_src.addr;
		iph->daddr = rt->rt6i_dst.addr;

		err = ip6mr_cache_unresolved(mrt, vif, skb2);
		read_unlock(&mrt_lock);

		return err;
	}

	err = __ip6mr_fill_mroute(mrt, skb, cache, rtm);
	read_unlock(&mrt_lock);
	return err;
}

static int ip6mr_fill_mroute(struct mr_table *mrt, struct sk_buff *skb,
			     u32 portid, u32 seq, struct mfc6_cache *c, int cmd,
			     int flags)
{
	struct nlmsghdr *nlh;
	struct rtmsg *rtm;
	int err;

	nlh = nlmsg_put(skb, portid, seq, cmd, sizeof(*rtm), flags);
	if (!nlh)
		return -EMSGSIZE;

	rtm = nlmsg_data(nlh);
	rtm->rtm_family   = RTNL_FAMILY_IP6MR;
	rtm->rtm_dst_len  = 128;
	rtm->rtm_src_len  = 128;
	rtm->rtm_tos      = 0;
	rtm->rtm_table    = mrt->id;
	if (nla_put_u32(skb, RTA_TABLE, mrt->id))
		goto nla_put_failure;
	rtm->rtm_type = RTN_MULTICAST;
	rtm->rtm_scope    = RT_SCOPE_UNIVERSE;
	if (c->_c.mfc_flags & MFC_STATIC)
		rtm->rtm_protocol = RTPROT_STATIC;
	else
		rtm->rtm_protocol = RTPROT_MROUTED;
	rtm->rtm_flags    = 0;

	if (nla_put_in6_addr(skb, RTA_SRC, &c->mf6c_origin) ||
	    nla_put_in6_addr(skb, RTA_DST, &c->mf6c_mcastgrp))
		goto nla_put_failure;
	err = __ip6mr_fill_mroute(mrt, skb, c, rtm);
	/* do not break the dump if cache is unresolved */
	if (err < 0 && err != -ENOENT)
		goto nla_put_failure;

	nlmsg_end(skb, nlh);
	return 0;

nla_put_failure:
	nlmsg_cancel(skb, nlh);
	return -EMSGSIZE;
}

static int mr6_msgsize(bool unresolved, int maxvif)
{
	size_t len =
		NLMSG_ALIGN(sizeof(struct rtmsg))
		+ nla_total_size(4)	/* RTA_TABLE */
		+ nla_total_size(sizeof(struct in6_addr))	/* RTA_SRC */
		+ nla_total_size(sizeof(struct in6_addr))	/* RTA_DST */
		;

	if (!unresolved)
		len = len
		      + nla_total_size(4)	/* RTA_IIF */
		      + nla_total_size(0)	/* RTA_MULTIPATH */
		      + maxvif * NLA_ALIGN(sizeof(struct rtnexthop))
						/* RTA_MFC_STATS */
		      + nla_total_size_64bit(sizeof(struct rta_mfc_stats))
		;

	return len;
}

static void mr6_netlink_event(struct mr_table *mrt, struct mfc6_cache *mfc,
			      int cmd)
{
	struct net *net = read_pnet(&mrt->net);
	struct sk_buff *skb;
	int err = -ENOBUFS;

	skb = nlmsg_new(mr6_msgsize(mfc->_c.mfc_parent >= MAXMIFS, mrt->maxvif),
			GFP_ATOMIC);
	if (!skb)
		goto errout;

	err = ip6mr_fill_mroute(mrt, skb, 0, 0, mfc, cmd, 0);
	if (err < 0)
		goto errout;

	rtnl_notify(skb, net, 0, RTNLGRP_IPV6_MROUTE, NULL, GFP_ATOMIC);
	return;

errout:
	kfree_skb(skb);
	if (err < 0)
		rtnl_set_sk_err(net, RTNLGRP_IPV6_MROUTE, err);
}

static int ip6mr_rtm_dumproute(struct sk_buff *skb, struct netlink_callback *cb)
{
	struct net *net = sock_net(skb->sk);
	unsigned int t = 0, s_t;
	unsigned int e = 0, s_e;
	struct mr_table *mrt;
	struct mr_mfc *mfc;

	s_t = cb->args[0];
	s_e = cb->args[1];

	rcu_read_lock();
	ip6mr_for_each_table(mrt, net) {
		if (t < s_t)
			goto next_table;
		list_for_each_entry_rcu(mfc, &mrt->mfc_cache_list, list) {
			if (e < s_e)
				goto next_entry;
			if (ip6mr_fill_mroute(mrt, skb,
					      NETLINK_CB(cb->skb).portid,
					      cb->nlh->nlmsg_seq,
					      (struct mfc6_cache *)mfc,
					      RTM_NEWROUTE, NLM_F_MULTI) < 0)
				goto done;
next_entry:
<<<<<<< HEAD
			e++;
=======
				e++;
			}
>>>>>>> 7164dd04
		}
		e = 0;
		s_e = 0;

		spin_lock_bh(&mfc_unres_lock);
		list_for_each_entry(mfc, &mrt->mfc_unres_queue, list) {
			if (e < s_e)
				goto next_entry2;
			if (ip6mr_fill_mroute(mrt, skb,
					      NETLINK_CB(cb->skb).portid,
					      cb->nlh->nlmsg_seq,
					     (struct mfc6_cache *)mfc,
					      RTM_NEWROUTE, NLM_F_MULTI) < 0) {
				spin_unlock_bh(&mfc_unres_lock);
				goto done;
			}
next_entry2:
			e++;
		}
		spin_unlock_bh(&mfc_unres_lock);
		e = s_e = 0;
next_table:
		t++;
	}
done:
	rcu_read_unlock();

	cb->args[1] = e;
	cb->args[0] = t;

	return skb->len;
}<|MERGE_RESOLUTION|>--- conflicted
+++ resolved
@@ -2502,15 +2502,8 @@
 					      RTM_NEWROUTE, NLM_F_MULTI) < 0)
 				goto done;
 next_entry:
-<<<<<<< HEAD
 			e++;
-=======
-				e++;
-			}
->>>>>>> 7164dd04
-		}
-		e = 0;
-		s_e = 0;
+		}
 
 		spin_lock_bh(&mfc_unres_lock);
 		list_for_each_entry(mfc, &mrt->mfc_unres_queue, list) {
