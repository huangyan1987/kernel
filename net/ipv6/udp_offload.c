--- conflicted
+++ resolved
@@ -42,12 +42,9 @@
 		const struct ipv6hdr *ipv6h;
 		struct udphdr *uh;
 
-<<<<<<< HEAD
-=======
 		if (!(skb_shinfo(skb)->gso_type & SKB_GSO_UDP))
 			goto out;
 
->>>>>>> 0186f2dc
 		if (!pskb_may_pull(skb, sizeof(struct udphdr)))
 			goto out;
 
