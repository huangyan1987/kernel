--- conflicted
+++ resolved
@@ -735,9 +735,6 @@
 		fl6->daddr = ((struct ipv6hdr *)skb->data)->daddr;
 	else
 		fl6->daddr = tunnel->parms.raddr;
-
-	if (skb_cow_head(skb, dev->needed_headroom ?: tunnel->hlen))
-		return -ENOMEM;
 
 	if (skb_cow_head(skb, dev->needed_headroom ?: tunnel->hlen))
 		return -ENOMEM;
@@ -1839,10 +1836,6 @@
 		dev->mtu -= 8;
 
 	dev->priv_flags |= IFF_LIVE_ADDR_CHANGE;
-<<<<<<< HEAD
-	tunnel = netdev_priv(dev);
-=======
->>>>>>> 144482d4
 	ip6erspan_tnl_link_config(tunnel, 1);
 
 	return 0;
