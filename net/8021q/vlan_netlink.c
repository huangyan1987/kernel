/*
 *	VLAN netlink control interface
 *
 * 	Copyright (c) 2007 Patrick McHardy <kaber@trash.net>
 *
 *	This program is free software; you can redistribute it and/or
 *	modify it under the terms of the GNU General Public License
 *	version 2 as published by the Free Software Foundation.
 */

#include <linux/kernel.h>
#include <linux/netdevice.h>
#include <linux/if_vlan.h>
#include <linux/module.h>
#include <net/net_namespace.h>
#include <net/netlink.h>
#include <net/rtnetlink.h>
#include "vlan.h"


static const struct nla_policy vlan_policy[IFLA_VLAN_MAX + 1] = {
	[IFLA_VLAN_ID]		= { .type = NLA_U16 },
	[IFLA_VLAN_FLAGS]	= { .len = sizeof(struct ifla_vlan_flags) },
	[IFLA_VLAN_EGRESS_QOS]	= { .type = NLA_NESTED },
	[IFLA_VLAN_INGRESS_QOS] = { .type = NLA_NESTED },
	[IFLA_VLAN_PROTOCOL]	= { .type = NLA_U16 },
};

static const struct nla_policy vlan_map_policy[IFLA_VLAN_QOS_MAX + 1] = {
	[IFLA_VLAN_QOS_MAPPING] = { .len = sizeof(struct ifla_vlan_qos_mapping) },
};


static inline int vlan_validate_qos_map(struct nlattr *attr)
{
	if (!attr)
		return 0;
	return nla_validate_nested(attr, IFLA_VLAN_QOS_MAX, vlan_map_policy,
				   NULL);
}

static int vlan_validate(struct nlattr *tb[], struct nlattr *data[],
			 struct netlink_ext_ack *extack)
{
	struct ifla_vlan_flags *flags;
	u16 id;
	int err;

	if (tb[IFLA_ADDRESS]) {
		if (nla_len(tb[IFLA_ADDRESS]) != ETH_ALEN)
			return -EINVAL;
		if (!is_valid_ether_addr(nla_data(tb[IFLA_ADDRESS])))
			return -EADDRNOTAVAIL;
	}

	if (!data)
		return -EINVAL;

	if (data[IFLA_VLAN_PROTOCOL]) {
		switch (nla_get_be16(data[IFLA_VLAN_PROTOCOL])) {
		case htons(ETH_P_8021Q):
		case htons(ETH_P_8021AD):
			break;
		default:
			return -EPROTONOSUPPORT;
		}
	}

	if (data[IFLA_VLAN_ID]) {
		id = nla_get_u16(data[IFLA_VLAN_ID]);
		if (id >= VLAN_VID_MASK)
			return -ERANGE;
	}
	if (data[IFLA_VLAN_FLAGS]) {
		flags = nla_data(data[IFLA_VLAN_FLAGS]);
		if ((flags->flags & flags->mask) &
		    ~(VLAN_FLAG_REORDER_HDR | VLAN_FLAG_GVRP |
		      VLAN_FLAG_LOOSE_BINDING | VLAN_FLAG_MVRP))
			return -EINVAL;
	}

	err = vlan_validate_qos_map(data[IFLA_VLAN_INGRESS_QOS]);
	if (err < 0)
		return err;
	err = vlan_validate_qos_map(data[IFLA_VLAN_EGRESS_QOS]);
	if (err < 0)
		return err;
	return 0;
}

static int vlan_changelink(struct net_device *dev, struct nlattr *tb[],
			   struct nlattr *data[],
			   struct netlink_ext_ack *extack)
{
	struct ifla_vlan_flags *flags;
	struct ifla_vlan_qos_mapping *m;
	struct nlattr *attr;
	int rem, err;

	if (data[IFLA_VLAN_FLAGS]) {
		flags = nla_data(data[IFLA_VLAN_FLAGS]);
		err = vlan_dev_change_flags(dev, flags->flags, flags->mask);
		if (err)
			return err;
	}
	if (data[IFLA_VLAN_INGRESS_QOS]) {
		nla_for_each_nested(attr, data[IFLA_VLAN_INGRESS_QOS], rem) {
			m = nla_data(attr);
			vlan_dev_set_ingress_priority(dev, m->to, m->from);
		}
	}
	if (data[IFLA_VLAN_EGRESS_QOS]) {
		nla_for_each_nested(attr, data[IFLA_VLAN_EGRESS_QOS], rem) {
			m = nla_data(attr);
			err = vlan_dev_set_egress_priority(dev, m->from, m->to);
			if (err)
				return err;
		}
	}
	return 0;
}

static int vlan_newlink(struct net *src_net, struct net_device *dev,
			struct nlattr *tb[], struct nlattr *data[],
			struct netlink_ext_ack *extack)
{
	struct vlan_dev_priv *vlan = vlan_dev_priv(dev);
	struct net_device *real_dev;
	unsigned int max_mtu;
	__be16 proto;
	int err;

	if (!data[IFLA_VLAN_ID])
		return -EINVAL;

	if (!tb[IFLA_LINK])
		return -EINVAL;
	real_dev = __dev_get_by_index(src_net, nla_get_u32(tb[IFLA_LINK]));
	if (!real_dev)
		return -ENODEV;

	if (data[IFLA_VLAN_PROTOCOL])
		proto = nla_get_be16(data[IFLA_VLAN_PROTOCOL]);
	else
		proto = htons(ETH_P_8021Q);

	vlan->vlan_proto = proto;
	vlan->vlan_id	 = nla_get_u16(data[IFLA_VLAN_ID]);
	vlan->real_dev	 = real_dev;
	vlan->flags	 = VLAN_FLAG_REORDER_HDR;

	err = vlan_check_real_dev(real_dev, vlan->vlan_proto, vlan->vlan_id);
	if (err < 0)
		return err;

	max_mtu = netif_reduces_vlan_mtu(real_dev) ? real_dev->mtu - VLAN_HLEN :
						     real_dev->mtu;
	if (!tb[IFLA_MTU])
		dev->mtu = max_mtu;
	else if (dev->mtu > max_mtu)
		return -EINVAL;

	err = vlan_changelink(dev, tb, data, extack);
<<<<<<< HEAD
	if (err < 0)
		return err;

	return register_vlan_dev(dev, extack);
=======
	if (!err)
		err = register_vlan_dev(dev);
	if (err)
		vlan_dev_uninit(dev);
	return err;
>>>>>>> d4a58ee8
}

static inline size_t vlan_qos_map_size(unsigned int n)
{
	if (n == 0)
		return 0;
	/* IFLA_VLAN_{EGRESS,INGRESS}_QOS + n * IFLA_VLAN_QOS_MAPPING */
	return nla_total_size(sizeof(struct nlattr)) +
	       nla_total_size(sizeof(struct ifla_vlan_qos_mapping)) * n;
}

static size_t vlan_get_size(const struct net_device *dev)
{
	struct vlan_dev_priv *vlan = vlan_dev_priv(dev);

	return nla_total_size(2) +	/* IFLA_VLAN_PROTOCOL */
	       nla_total_size(2) +	/* IFLA_VLAN_ID */
	       nla_total_size(sizeof(struct ifla_vlan_flags)) + /* IFLA_VLAN_FLAGS */
	       vlan_qos_map_size(vlan->nr_ingress_mappings) +
	       vlan_qos_map_size(vlan->nr_egress_mappings);
}

static int vlan_fill_info(struct sk_buff *skb, const struct net_device *dev)
{
	struct vlan_dev_priv *vlan = vlan_dev_priv(dev);
	struct vlan_priority_tci_mapping *pm;
	struct ifla_vlan_flags f;
	struct ifla_vlan_qos_mapping m;
	struct nlattr *nest;
	unsigned int i;

	if (nla_put_be16(skb, IFLA_VLAN_PROTOCOL, vlan->vlan_proto) ||
	    nla_put_u16(skb, IFLA_VLAN_ID, vlan->vlan_id))
		goto nla_put_failure;
	if (vlan->flags) {
		f.flags = vlan->flags;
		f.mask  = ~0;
		if (nla_put(skb, IFLA_VLAN_FLAGS, sizeof(f), &f))
			goto nla_put_failure;
	}
	if (vlan->nr_ingress_mappings) {
		nest = nla_nest_start(skb, IFLA_VLAN_INGRESS_QOS);
		if (nest == NULL)
			goto nla_put_failure;

		for (i = 0; i < ARRAY_SIZE(vlan->ingress_priority_map); i++) {
			if (!vlan->ingress_priority_map[i])
				continue;

			m.from = i;
			m.to   = vlan->ingress_priority_map[i];
			if (nla_put(skb, IFLA_VLAN_QOS_MAPPING,
				    sizeof(m), &m))
				goto nla_put_failure;
		}
		nla_nest_end(skb, nest);
	}

	if (vlan->nr_egress_mappings) {
		nest = nla_nest_start(skb, IFLA_VLAN_EGRESS_QOS);
		if (nest == NULL)
			goto nla_put_failure;

		for (i = 0; i < ARRAY_SIZE(vlan->egress_priority_map); i++) {
			for (pm = vlan->egress_priority_map[i]; pm;
			     pm = pm->next) {
				if (!pm->vlan_qos)
					continue;

				m.from = pm->priority;
				m.to   = (pm->vlan_qos >> 13) & 0x7;
				if (nla_put(skb, IFLA_VLAN_QOS_MAPPING,
					    sizeof(m), &m))
					goto nla_put_failure;
			}
		}
		nla_nest_end(skb, nest);
	}
	return 0;

nla_put_failure:
	return -EMSGSIZE;
}

static struct net *vlan_get_link_net(const struct net_device *dev)
{
	struct net_device *real_dev = vlan_dev_priv(dev)->real_dev;

	return dev_net(real_dev);
}

struct rtnl_link_ops vlan_link_ops __read_mostly = {
	.kind		= "vlan",
	.maxtype	= IFLA_VLAN_MAX,
	.policy		= vlan_policy,
	.priv_size	= sizeof(struct vlan_dev_priv),
	.setup		= vlan_setup,
	.validate	= vlan_validate,
	.newlink	= vlan_newlink,
	.changelink	= vlan_changelink,
	.dellink	= unregister_vlan_dev,
	.get_size	= vlan_get_size,
	.fill_info	= vlan_fill_info,
	.get_link_net	= vlan_get_link_net,
};

int __init vlan_netlink_init(void)
{
	return rtnl_link_register(&vlan_link_ops);
}

void __exit vlan_netlink_fini(void)
{
	rtnl_link_unregister(&vlan_link_ops);
}

MODULE_ALIAS_RTNL_LINK("vlan");<|MERGE_RESOLUTION|>--- conflicted
+++ resolved
@@ -161,18 +161,11 @@
 		return -EINVAL;
 
 	err = vlan_changelink(dev, tb, data, extack);
-<<<<<<< HEAD
-	if (err < 0)
-		return err;
-
-	return register_vlan_dev(dev, extack);
-=======
 	if (!err)
-		err = register_vlan_dev(dev);
+		err = register_vlan_dev(dev, extack);
 	if (err)
 		vlan_dev_uninit(dev);
 	return err;
->>>>>>> d4a58ee8
 }
 
 static inline size_t vlan_qos_map_size(unsigned int n)
