/*
 * Shared Memory Communications over RDMA (SMC-R) and RoCE
 *
 *  Definitions for IB environment
 *
 *  Copyright IBM Corp. 2016
 *
 *  Author(s):  Ursula Braun <Ursula Braun@linux.vnet.ibm.com>
 */

#ifndef _SMC_IB_H
#define _SMC_IB_H

#include <linux/interrupt.h>
#include <linux/if_ether.h>
#include <rdma/ib_verbs.h>
#include <net/smc.h>

#define SMC_MAX_PORTS			2	/* Max # of ports */
#define SMC_GID_SIZE			sizeof(union ib_gid)

#define SMC_IB_MAX_SEND_SGE		2

struct smc_ib_devices {			/* list of smc ib devices definition */
	struct list_head	list;
	spinlock_t		lock;	/* protects list of smc ib devices */
};

extern struct smc_ib_devices	smc_ib_devices; /* list of smc ib devices */

struct smc_ib_device {				/* ib-device infos for smc */
	struct list_head	list;
	struct ib_device	*ibdev;
	struct ib_port_attr	pattr[SMC_MAX_PORTS];	/* ib dev. port attrs */
	struct ib_event_handler	event_handler;	/* global ib_event handler */
	struct ib_cq		*roce_cq_send;	/* send completion queue */
	struct ib_cq		*roce_cq_recv;	/* recv completion queue */
	struct tasklet_struct	send_tasklet;	/* called by send cq handler */
	struct tasklet_struct	recv_tasklet;	/* called by recv cq handler */
	char			mac[SMC_MAX_PORTS][ETH_ALEN];
						/* mac address per port*/
	u8			pnetid[SMC_MAX_PORTS][SMC_MAX_PNETID_LEN];
						/* pnetid per port */
<<<<<<< HEAD
	bool			pnetid_by_user[SMC_MAX_PORTS];
						/* pnetid defined by user? */
=======
>>>>>>> 7ce58816
	u8			initialized : 1; /* ib dev CQ, evthdl done */
	struct work_struct	port_event_work;
	unsigned long		port_event_mask;
#ifndef __GENKSYMS__
	bool			pnetid_by_user[SMC_MAX_PORTS];
						/* pnetid defined by user? */
#endif
};

struct smc_buf_desc;
struct smc_link;

int smc_ib_register_client(void) __init;
void smc_ib_unregister_client(void);
bool smc_ib_port_active(struct smc_ib_device *smcibdev, u8 ibport);
int smc_ib_buf_map_sg(struct smc_ib_device *smcibdev,
		      struct smc_buf_desc *buf_slot,
		      enum dma_data_direction data_direction);
void smc_ib_buf_unmap_sg(struct smc_ib_device *smcibdev,
			 struct smc_buf_desc *buf_slot,
			 enum dma_data_direction data_direction);
void smc_ib_dealloc_protection_domain(struct smc_link *lnk);
int smc_ib_create_protection_domain(struct smc_link *lnk);
void smc_ib_destroy_queue_pair(struct smc_link *lnk);
int smc_ib_create_queue_pair(struct smc_link *lnk);
int smc_ib_ready_link(struct smc_link *lnk);
int smc_ib_modify_qp_rts(struct smc_link *lnk);
int smc_ib_modify_qp_reset(struct smc_link *lnk);
long smc_ib_setup_per_ibdev(struct smc_ib_device *smcibdev);
int smc_ib_get_memory_region(struct ib_pd *pd, int access_flags,
			     struct smc_buf_desc *buf_slot);
void smc_ib_put_memory_region(struct ib_mr *mr);
void smc_ib_sync_sg_for_cpu(struct smc_ib_device *smcibdev,
			    struct smc_buf_desc *buf_slot,
			    enum dma_data_direction data_direction);
void smc_ib_sync_sg_for_device(struct smc_ib_device *smcibdev,
			       struct smc_buf_desc *buf_slot,
			       enum dma_data_direction data_direction);
int smc_ib_determine_gid(struct smc_ib_device *smcibdev, u8 ibport,
			 unsigned short vlan_id, u8 gid[], u8 *sgid_index);
#endif<|MERGE_RESOLUTION|>--- conflicted
+++ resolved
@@ -41,11 +41,6 @@
 						/* mac address per port*/
 	u8			pnetid[SMC_MAX_PORTS][SMC_MAX_PNETID_LEN];
 						/* pnetid per port */
-<<<<<<< HEAD
-	bool			pnetid_by_user[SMC_MAX_PORTS];
-						/* pnetid defined by user? */
-=======
->>>>>>> 7ce58816
 	u8			initialized : 1; /* ib dev CQ, evthdl done */
 	struct work_struct	port_event_work;
 	unsigned long		port_event_mask;
