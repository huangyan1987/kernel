--- conflicted
+++ resolved
@@ -446,11 +446,8 @@
 int smcr_link_init(struct smc_link_group *lgr, struct smc_link *lnk,
 		   u8 link_idx, struct smc_init_info *ini);
 void smcr_link_clear(struct smc_link *lnk, bool log);
-<<<<<<< HEAD
-=======
 void smc_switch_link_and_count(struct smc_connection *conn,
 			       struct smc_link *to_lnk);
->>>>>>> 7d2a07b7
 int smcr_buf_map_lgr(struct smc_link *lnk);
 int smcr_buf_reg_lgr(struct smc_link *lnk);
 void smcr_lgr_set_type(struct smc_link_group *lgr, enum smc_lgr_type new_type);
