--- conflicted
+++ resolved
@@ -795,11 +795,7 @@
 			reason_code = SMC_CLC_DECL_NOSRVLINK;
 			goto connect_abort;
 		}
-<<<<<<< HEAD
-		smc->conn.lnk = link;
-=======
 		smc_switch_link_and_count(&smc->conn, link);
->>>>>>> 7d2a07b7
 	}
 
 	/* create send buffer and rmb */
@@ -1034,10 +1030,7 @@
 	if (rc)
 		goto vlan_cleanup;
 
-<<<<<<< HEAD
-=======
 	SMC_STAT_CLNT_SUCC_INC(sock_net(smc->clcsock->sk), aclc);
->>>>>>> 7d2a07b7
 	smc_connect_ism_vlan_cleanup(smc, ini);
 	kfree(buf);
 	kfree(ini);
@@ -1373,12 +1366,7 @@
 		smc_listen_out_err(new_smc);
 		return;
 	}
-<<<<<<< HEAD
-	smc_switch_to_fallback(new_smc);
-	new_smc->fallback_rsn = reason_code;
-=======
 	smc_switch_to_fallback(new_smc, reason_code);
->>>>>>> 7d2a07b7
 	if (reason_code && reason_code != SMC_CLC_DECL_PEERDECL) {
 		if (smc_clc_send_decline(new_smc, reason_code, version) < 0) {
 			smc_listen_out_err(new_smc);
@@ -1829,10 +1817,7 @@
 	}
 	smc_conn_save_peer_info(new_smc, cclc);
 	smc_listen_out_connected(new_smc);
-<<<<<<< HEAD
-=======
 	SMC_STAT_SERV_SUCC_INC(sock_net(newclcsock->sk), ini);
->>>>>>> 7d2a07b7
 	goto out_free;
 
 out_unlock:
@@ -2251,12 +2236,7 @@
 	case TCP_FASTOPEN_NO_COOKIE:
 		/* option not supported by SMC */
 		if (sk->sk_state == SMC_INIT && !smc->connect_nonblock) {
-<<<<<<< HEAD
-			smc_switch_to_fallback(smc);
-			smc->fallback_rsn = SMC_CLC_DECL_OPTUNSUPP;
-=======
 			smc_switch_to_fallback(smc, SMC_CLC_DECL_OPTUNSUPP);
->>>>>>> 7d2a07b7
 		} else {
 			rc = -EINVAL;
 		}
@@ -2265,34 +2245,22 @@
 		if (sk->sk_state != SMC_INIT &&
 		    sk->sk_state != SMC_LISTEN &&
 		    sk->sk_state != SMC_CLOSED) {
-<<<<<<< HEAD
-			if (val)
-				mod_delayed_work(smc->conn.lgr->tx_wq,
-						 &smc->conn.tx_work, 0);
-=======
 			if (val) {
 				SMC_STAT_INC(smc, ndly_cnt);
 				mod_delayed_work(smc->conn.lgr->tx_wq,
 						 &smc->conn.tx_work, 0);
 			}
->>>>>>> 7d2a07b7
 		}
 		break;
 	case TCP_CORK:
 		if (sk->sk_state != SMC_INIT &&
 		    sk->sk_state != SMC_LISTEN &&
 		    sk->sk_state != SMC_CLOSED) {
-<<<<<<< HEAD
-			if (!val)
-				mod_delayed_work(smc->conn.lgr->tx_wq,
-						 &smc->conn.tx_work, 0);
-=======
 			if (!val) {
 				SMC_STAT_INC(smc, cork_cnt);
 				mod_delayed_work(smc->conn.lgr->tx_wq,
 						 &smc->conn.tx_work, 0);
 			}
->>>>>>> 7d2a07b7
 		}
 		break;
 	case TCP_DEFER_ACCEPT:
@@ -2589,13 +2557,10 @@
 	if (rc)
 		return rc;
 
-<<<<<<< HEAD
-=======
 	rc = register_pernet_subsys(&smc_net_stat_ops);
 	if (rc)
 		return rc;
 
->>>>>>> 7d2a07b7
 	smc_ism_init();
 	smc_clc_init();
 
@@ -2697,10 +2662,7 @@
 	proto_unregister(&smc_proto);
 	smc_pnet_exit();
 	smc_nl_exit();
-<<<<<<< HEAD
-=======
 	unregister_pernet_subsys(&smc_net_stat_ops);
->>>>>>> 7d2a07b7
 	unregister_pernet_subsys(&smc_net_ops);
 	rcu_barrier();
 }
