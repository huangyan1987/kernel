// SPDX-License-Identifier: GPL-2.0
/* Multipath TCP
 *
 * Copyright (c) 2017 - 2019, Intel Corporation.
 */

#define pr_fmt(fmt) "MPTCP: " fmt

#include <linux/kernel.h>
#include <linux/module.h>
#include <linux/netdevice.h>
#include <linux/sched/signal.h>
#include <linux/atomic.h>
#include <net/sock.h>
#include <net/inet_common.h>
#include <net/inet_hashtables.h>
#include <net/protocol.h>
#include <net/tcp.h>
#include <net/tcp_states.h>
#if IS_ENABLED(CONFIG_MPTCP_IPV6)
#include <net/transp_v6.h>
#endif
#include <net/mptcp.h>
#include <net/xfrm.h>
#include "protocol.h"
#include "mib.h"

#define CREATE_TRACE_POINTS
#include <trace/events/mptcp.h>

#if IS_ENABLED(CONFIG_MPTCP_IPV6)
struct mptcp6_sock {
	struct mptcp_sock msk;
	struct ipv6_pinfo np;
};
#endif

struct mptcp_skb_cb {
	u64 map_seq;
	u64 end_seq;
	u32 offset;
	u8  has_rxtstamp:1;
};

#define MPTCP_SKB_CB(__skb)	((struct mptcp_skb_cb *)&((__skb)->cb[0]))

enum {
	MPTCP_CMSG_TS = BIT(0),
};

static struct percpu_counter mptcp_sockets_allocated;

static void __mptcp_destroy_sock(struct sock *sk);
static void __mptcp_check_send_data_fin(struct sock *sk);

DEFINE_PER_CPU(struct mptcp_delegated_action, mptcp_delegated_actions);
static struct net_device mptcp_napi_dev;

/* If msk has an initial subflow socket, and the MP_CAPABLE handshake has not
 * completed yet or has failed, return the subflow socket.
 * Otherwise return NULL.
 */
struct socket *__mptcp_nmpc_socket(const struct mptcp_sock *msk)
{
	if (!msk->subflow || READ_ONCE(msk->can_ack))
		return NULL;

	return msk->subflow;
}

/* Returns end sequence number of the receiver's advertised window */
static u64 mptcp_wnd_end(const struct mptcp_sock *msk)
{
	return READ_ONCE(msk->wnd_end);
}

static bool mptcp_is_tcpsk(struct sock *sk)
{
	struct socket *sock = sk->sk_socket;

	if (unlikely(sk->sk_prot == &tcp_prot)) {
		/* we are being invoked after mptcp_accept() has
		 * accepted a non-mp-capable flow: sk is a tcp_sk,
		 * not an mptcp one.
		 *
		 * Hand the socket over to tcp so all further socket ops
		 * bypass mptcp.
		 */
		sock->ops = &inet_stream_ops;
		return true;
#if IS_ENABLED(CONFIG_MPTCP_IPV6)
	} else if (unlikely(sk->sk_prot == &tcpv6_prot)) {
		sock->ops = &inet6_stream_ops;
		return true;
#endif
	}

	return false;
}

static int __mptcp_socket_create(struct mptcp_sock *msk)
{
	struct mptcp_subflow_context *subflow;
	struct sock *sk = (struct sock *)msk;
	struct socket *ssock;
	int err;

	err = mptcp_subflow_create_socket(sk, &ssock);
	if (err)
		return err;

	msk->first = ssock->sk;
	msk->subflow = ssock;
	subflow = mptcp_subflow_ctx(ssock->sk);
	list_add(&subflow->node, &msk->conn_list);
	sock_hold(ssock->sk);
	subflow->request_mptcp = 1;
	mptcp_sock_graft(msk->first, sk->sk_socket);

	return 0;
}

static void mptcp_drop(struct sock *sk, struct sk_buff *skb)
{
	sk_drops_add(sk, skb);
	__kfree_skb(skb);
}

static bool mptcp_try_coalesce(struct sock *sk, struct sk_buff *to,
			       struct sk_buff *from)
{
	bool fragstolen;
	int delta;

	if (MPTCP_SKB_CB(from)->offset ||
	    !skb_try_coalesce(to, from, &fragstolen, &delta))
		return false;

	pr_debug("colesced seq %llx into %llx new len %d new end seq %llx",
		 MPTCP_SKB_CB(from)->map_seq, MPTCP_SKB_CB(to)->map_seq,
		 to->len, MPTCP_SKB_CB(from)->end_seq);
	MPTCP_SKB_CB(to)->end_seq = MPTCP_SKB_CB(from)->end_seq;
	kfree_skb_partial(from, fragstolen);
	atomic_add(delta, &sk->sk_rmem_alloc);
	sk_mem_charge(sk, delta);
	return true;
}

static bool mptcp_ooo_try_coalesce(struct mptcp_sock *msk, struct sk_buff *to,
				   struct sk_buff *from)
{
	if (MPTCP_SKB_CB(from)->map_seq != MPTCP_SKB_CB(to)->end_seq)
		return false;

	return mptcp_try_coalesce((struct sock *)msk, to, from);
}

/* "inspired" by tcp_data_queue_ofo(), main differences:
 * - use mptcp seqs
 * - don't cope with sacks
 */
static void mptcp_data_queue_ofo(struct mptcp_sock *msk, struct sk_buff *skb)
{
	struct sock *sk = (struct sock *)msk;
	struct rb_node **p, *parent;
	u64 seq, end_seq, max_seq;
	struct sk_buff *skb1;

	seq = MPTCP_SKB_CB(skb)->map_seq;
	end_seq = MPTCP_SKB_CB(skb)->end_seq;
	max_seq = READ_ONCE(msk->rcv_wnd_sent);

	pr_debug("msk=%p seq=%llx limit=%llx empty=%d", msk, seq, max_seq,
		 RB_EMPTY_ROOT(&msk->out_of_order_queue));
	if (after64(end_seq, max_seq)) {
		/* out of window */
		mptcp_drop(sk, skb);
		pr_debug("oow by %lld, rcv_wnd_sent %llu\n",
			 (unsigned long long)end_seq - (unsigned long)max_seq,
			 (unsigned long long)msk->rcv_wnd_sent);
		MPTCP_INC_STATS(sock_net(sk), MPTCP_MIB_NODSSWINDOW);
		return;
	}

	p = &msk->out_of_order_queue.rb_node;
	MPTCP_INC_STATS(sock_net(sk), MPTCP_MIB_OFOQUEUE);
	if (RB_EMPTY_ROOT(&msk->out_of_order_queue)) {
		rb_link_node(&skb->rbnode, NULL, p);
		rb_insert_color(&skb->rbnode, &msk->out_of_order_queue);
		msk->ooo_last_skb = skb;
		goto end;
	}

	/* with 2 subflows, adding at end of ooo queue is quite likely
	 * Use of ooo_last_skb avoids the O(Log(N)) rbtree lookup.
	 */
	if (mptcp_ooo_try_coalesce(msk, msk->ooo_last_skb, skb)) {
		MPTCP_INC_STATS(sock_net(sk), MPTCP_MIB_OFOMERGE);
		MPTCP_INC_STATS(sock_net(sk), MPTCP_MIB_OFOQUEUETAIL);
		return;
	}

	/* Can avoid an rbtree lookup if we are adding skb after ooo_last_skb */
	if (!before64(seq, MPTCP_SKB_CB(msk->ooo_last_skb)->end_seq)) {
		MPTCP_INC_STATS(sock_net(sk), MPTCP_MIB_OFOQUEUETAIL);
		parent = &msk->ooo_last_skb->rbnode;
		p = &parent->rb_right;
		goto insert;
	}

	/* Find place to insert this segment. Handle overlaps on the way. */
	parent = NULL;
	while (*p) {
		parent = *p;
		skb1 = rb_to_skb(parent);
		if (before64(seq, MPTCP_SKB_CB(skb1)->map_seq)) {
			p = &parent->rb_left;
			continue;
		}
		if (before64(seq, MPTCP_SKB_CB(skb1)->end_seq)) {
			if (!after64(end_seq, MPTCP_SKB_CB(skb1)->end_seq)) {
				/* All the bits are present. Drop. */
				mptcp_drop(sk, skb);
				MPTCP_INC_STATS(sock_net(sk), MPTCP_MIB_DUPDATA);
				return;
			}
			if (after64(seq, MPTCP_SKB_CB(skb1)->map_seq)) {
				/* partial overlap:
				 *     |     skb      |
				 *  |     skb1    |
				 * continue traversing
				 */
			} else {
				/* skb's seq == skb1's seq and skb covers skb1.
				 * Replace skb1 with skb.
				 */
				rb_replace_node(&skb1->rbnode, &skb->rbnode,
						&msk->out_of_order_queue);
				mptcp_drop(sk, skb1);
				MPTCP_INC_STATS(sock_net(sk), MPTCP_MIB_DUPDATA);
				goto merge_right;
			}
		} else if (mptcp_ooo_try_coalesce(msk, skb1, skb)) {
			MPTCP_INC_STATS(sock_net(sk), MPTCP_MIB_OFOMERGE);
			return;
		}
		p = &parent->rb_right;
	}

insert:
	/* Insert segment into RB tree. */
	rb_link_node(&skb->rbnode, parent, p);
	rb_insert_color(&skb->rbnode, &msk->out_of_order_queue);

merge_right:
	/* Remove other segments covered by skb. */
	while ((skb1 = skb_rb_next(skb)) != NULL) {
		if (before64(end_seq, MPTCP_SKB_CB(skb1)->end_seq))
			break;
		rb_erase(&skb1->rbnode, &msk->out_of_order_queue);
		mptcp_drop(sk, skb1);
		MPTCP_INC_STATS(sock_net(sk), MPTCP_MIB_DUPDATA);
	}
	/* If there is no skb after us, we are the last_skb ! */
	if (!skb1)
		msk->ooo_last_skb = skb;

end:
	skb_condense(skb);
	skb_set_owner_r(skb, sk);
}

static bool __mptcp_move_skb(struct mptcp_sock *msk, struct sock *ssk,
			     struct sk_buff *skb, unsigned int offset,
			     size_t copy_len)
{
	struct mptcp_subflow_context *subflow = mptcp_subflow_ctx(ssk);
	struct sock *sk = (struct sock *)msk;
	struct sk_buff *tail;
	bool has_rxtstamp;

	__skb_unlink(skb, &ssk->sk_receive_queue);

	skb_ext_reset(skb);
	skb_orphan(skb);

	/* try to fetch required memory from subflow */
	if (!sk_rmem_schedule(sk, skb, skb->truesize)) {
		int amount = sk_mem_pages(skb->truesize) << SK_MEM_QUANTUM_SHIFT;

		if (ssk->sk_forward_alloc < amount)
			goto drop;

		ssk->sk_forward_alloc -= amount;
		sk->sk_forward_alloc += amount;
	}

	has_rxtstamp = TCP_SKB_CB(skb)->has_rxtstamp;

	/* the skb map_seq accounts for the skb offset:
	 * mptcp_subflow_get_mapped_dsn() is based on the current tp->copied_seq
	 * value
	 */
	MPTCP_SKB_CB(skb)->map_seq = mptcp_subflow_get_mapped_dsn(subflow);
	MPTCP_SKB_CB(skb)->end_seq = MPTCP_SKB_CB(skb)->map_seq + copy_len;
	MPTCP_SKB_CB(skb)->offset = offset;
	MPTCP_SKB_CB(skb)->has_rxtstamp = has_rxtstamp;

	if (MPTCP_SKB_CB(skb)->map_seq == msk->ack_seq) {
		/* in sequence */
		WRITE_ONCE(msk->ack_seq, msk->ack_seq + copy_len);
		tail = skb_peek_tail(&sk->sk_receive_queue);
		if (tail && mptcp_try_coalesce(sk, tail, skb))
			return true;

		skb_set_owner_r(skb, sk);
		__skb_queue_tail(&sk->sk_receive_queue, skb);
		return true;
	} else if (after64(MPTCP_SKB_CB(skb)->map_seq, msk->ack_seq)) {
		mptcp_data_queue_ofo(msk, skb);
		return false;
	}

	/* old data, keep it simple and drop the whole pkt, sender
	 * will retransmit as needed, if needed.
	 */
	MPTCP_INC_STATS(sock_net(sk), MPTCP_MIB_DUPDATA);
drop:
	mptcp_drop(sk, skb);
	return false;
}

static void mptcp_stop_timer(struct sock *sk)
{
	struct inet_connection_sock *icsk = inet_csk(sk);

	sk_stop_timer(sk, &icsk->icsk_retransmit_timer);
	mptcp_sk(sk)->timer_ival = 0;
}

static void mptcp_close_wake_up(struct sock *sk)
{
	if (sock_flag(sk, SOCK_DEAD))
		return;

	sk->sk_state_change(sk);
	if (sk->sk_shutdown == SHUTDOWN_MASK ||
	    sk->sk_state == TCP_CLOSE)
		sk_wake_async(sk, SOCK_WAKE_WAITD, POLL_HUP);
	else
		sk_wake_async(sk, SOCK_WAKE_WAITD, POLL_IN);
}

static bool mptcp_pending_data_fin_ack(struct sock *sk)
{
	struct mptcp_sock *msk = mptcp_sk(sk);

	return !__mptcp_check_fallback(msk) &&
	       ((1 << sk->sk_state) &
		(TCPF_FIN_WAIT1 | TCPF_CLOSING | TCPF_LAST_ACK)) &&
	       msk->write_seq == READ_ONCE(msk->snd_una);
}

static void mptcp_check_data_fin_ack(struct sock *sk)
{
	struct mptcp_sock *msk = mptcp_sk(sk);

	/* Look for an acknowledged DATA_FIN */
	if (mptcp_pending_data_fin_ack(sk)) {
		WRITE_ONCE(msk->snd_data_fin_enable, 0);

		switch (sk->sk_state) {
		case TCP_FIN_WAIT1:
			inet_sk_state_store(sk, TCP_FIN_WAIT2);
			break;
		case TCP_CLOSING:
		case TCP_LAST_ACK:
			inet_sk_state_store(sk, TCP_CLOSE);
			break;
		}

		mptcp_close_wake_up(sk);
	}
}

static bool mptcp_pending_data_fin(struct sock *sk, u64 *seq)
{
	struct mptcp_sock *msk = mptcp_sk(sk);

	if (READ_ONCE(msk->rcv_data_fin) &&
	    ((1 << sk->sk_state) &
	     (TCPF_ESTABLISHED | TCPF_FIN_WAIT1 | TCPF_FIN_WAIT2))) {
		u64 rcv_data_fin_seq = READ_ONCE(msk->rcv_data_fin_seq);

		if (msk->ack_seq == rcv_data_fin_seq) {
			if (seq)
				*seq = rcv_data_fin_seq;

			return true;
		}
	}

	return false;
}

static void mptcp_set_datafin_timeout(const struct sock *sk)
{
	struct inet_connection_sock *icsk = inet_csk(sk);

	mptcp_sk(sk)->timer_ival = min(TCP_RTO_MAX,
				       TCP_RTO_MIN << icsk->icsk_retransmits);
}

static void __mptcp_set_timeout(struct sock *sk, long tout)
{
	mptcp_sk(sk)->timer_ival = tout > 0 ? tout : TCP_RTO_MIN;
}

static long mptcp_timeout_from_subflow(const struct mptcp_subflow_context *subflow)
{
	const struct sock *ssk = mptcp_subflow_tcp_sock(subflow);

	return inet_csk(ssk)->icsk_pending && !subflow->stale_count ?
	       inet_csk(ssk)->icsk_timeout - jiffies : 0;
}

static void mptcp_set_timeout(struct sock *sk)
{
	struct mptcp_subflow_context *subflow;
	long tout = 0;

	mptcp_for_each_subflow(mptcp_sk(sk), subflow)
		tout = max(tout, mptcp_timeout_from_subflow(subflow));
	__mptcp_set_timeout(sk, tout);
}

static bool tcp_can_send_ack(const struct sock *ssk)
{
	return !((1 << inet_sk_state_load(ssk)) &
	       (TCPF_SYN_SENT | TCPF_SYN_RECV | TCPF_TIME_WAIT | TCPF_CLOSE | TCPF_LISTEN));
}

void mptcp_subflow_send_ack(struct sock *ssk)
{
	bool slow;

	slow = lock_sock_fast(ssk);
	if (tcp_can_send_ack(ssk))
		tcp_send_ack(ssk);
	unlock_sock_fast(ssk, slow);
}

static void mptcp_send_ack(struct mptcp_sock *msk)
{
	struct mptcp_subflow_context *subflow;

	mptcp_for_each_subflow(msk, subflow)
		mptcp_subflow_send_ack(mptcp_subflow_tcp_sock(subflow));
}

static void mptcp_subflow_cleanup_rbuf(struct sock *ssk)
{
	bool slow;

	slow = lock_sock_fast(ssk);
	if (tcp_can_send_ack(ssk))
		tcp_cleanup_rbuf(ssk, 1);
	unlock_sock_fast(ssk, slow);
}

static bool mptcp_subflow_could_cleanup(const struct sock *ssk, bool rx_empty)
{
	const struct inet_connection_sock *icsk = inet_csk(ssk);
	u8 ack_pending = READ_ONCE(icsk->icsk_ack.pending);
	const struct tcp_sock *tp = tcp_sk(ssk);

	return (ack_pending & ICSK_ACK_SCHED) &&
		((READ_ONCE(tp->rcv_nxt) - READ_ONCE(tp->rcv_wup) >
		  READ_ONCE(icsk->icsk_ack.rcv_mss)) ||
		 (rx_empty && ack_pending &
			      (ICSK_ACK_PUSHED2 | ICSK_ACK_PUSHED)));
}

static void mptcp_cleanup_rbuf(struct mptcp_sock *msk)
{
	int old_space = READ_ONCE(msk->old_wspace);
	struct mptcp_subflow_context *subflow;
	struct sock *sk = (struct sock *)msk;
	int space =  __mptcp_space(sk);
	bool cleanup, rx_empty;

	cleanup = (space > 0) && (space >= (old_space << 1));
	rx_empty = !__mptcp_rmem(sk);

	mptcp_for_each_subflow(msk, subflow) {
		struct sock *ssk = mptcp_subflow_tcp_sock(subflow);

		if (cleanup || mptcp_subflow_could_cleanup(ssk, rx_empty))
			mptcp_subflow_cleanup_rbuf(ssk);
	}
}

static bool mptcp_check_data_fin(struct sock *sk)
{
	struct mptcp_sock *msk = mptcp_sk(sk);
	u64 rcv_data_fin_seq;
	bool ret = false;

	if (__mptcp_check_fallback(msk))
		return ret;

	/* Need to ack a DATA_FIN received from a peer while this side
	 * of the connection is in ESTABLISHED, FIN_WAIT1, or FIN_WAIT2.
	 * msk->rcv_data_fin was set when parsing the incoming options
	 * at the subflow level and the msk lock was not held, so this
	 * is the first opportunity to act on the DATA_FIN and change
	 * the msk state.
	 *
	 * If we are caught up to the sequence number of the incoming
	 * DATA_FIN, send the DATA_ACK now and do state transition.  If
	 * not caught up, do nothing and let the recv code send DATA_ACK
	 * when catching up.
	 */

	if (mptcp_pending_data_fin(sk, &rcv_data_fin_seq)) {
		WRITE_ONCE(msk->ack_seq, msk->ack_seq + 1);
		WRITE_ONCE(msk->rcv_data_fin, 0);

		sk->sk_shutdown |= RCV_SHUTDOWN;
		smp_mb__before_atomic(); /* SHUTDOWN must be visible first */

		switch (sk->sk_state) {
		case TCP_ESTABLISHED:
			inet_sk_state_store(sk, TCP_CLOSE_WAIT);
			break;
		case TCP_FIN_WAIT1:
			inet_sk_state_store(sk, TCP_CLOSING);
			break;
		case TCP_FIN_WAIT2:
			inet_sk_state_store(sk, TCP_CLOSE);
			break;
		default:
			/* Other states not expected */
			WARN_ON_ONCE(1);
			break;
		}

		ret = true;
		mptcp_send_ack(msk);
		mptcp_close_wake_up(sk);
	}
	return ret;
}

static bool __mptcp_move_skbs_from_subflow(struct mptcp_sock *msk,
					   struct sock *ssk,
					   unsigned int *bytes)
{
	struct mptcp_subflow_context *subflow = mptcp_subflow_ctx(ssk);
	struct sock *sk = (struct sock *)msk;
	unsigned int moved = 0;
	bool more_data_avail;
	struct tcp_sock *tp;
	bool done = false;
	int sk_rbuf;

	sk_rbuf = READ_ONCE(sk->sk_rcvbuf);

	if (!(sk->sk_userlocks & SOCK_RCVBUF_LOCK)) {
		int ssk_rbuf = READ_ONCE(ssk->sk_rcvbuf);

		if (unlikely(ssk_rbuf > sk_rbuf)) {
			WRITE_ONCE(sk->sk_rcvbuf, ssk_rbuf);
			sk_rbuf = ssk_rbuf;
		}
	}

	pr_debug("msk=%p ssk=%p", msk, ssk);
	tp = tcp_sk(ssk);
	do {
		u32 map_remaining, offset;
		u32 seq = tp->copied_seq;
		struct sk_buff *skb;
		bool fin;

		/* try to move as much data as available */
		map_remaining = subflow->map_data_len -
				mptcp_subflow_get_map_offset(subflow);

		skb = skb_peek(&ssk->sk_receive_queue);
		if (!skb) {
			/* if no data is found, a racing workqueue/recvmsg
			 * already processed the new data, stop here or we
			 * can enter an infinite loop
			 */
			if (!moved)
				done = true;
			break;
		}

		if (__mptcp_check_fallback(msk)) {
			/* if we are running under the workqueue, TCP could have
			 * collapsed skbs between dummy map creation and now
			 * be sure to adjust the size
			 */
			map_remaining = skb->len;
			subflow->map_data_len = skb->len;
		}

		offset = seq - TCP_SKB_CB(skb)->seq;
		fin = TCP_SKB_CB(skb)->tcp_flags & TCPHDR_FIN;
		if (fin) {
			done = true;
			seq++;
		}

		if (offset < skb->len) {
			size_t len = skb->len - offset;

			if (tp->urg_data)
				done = true;

			if (__mptcp_move_skb(msk, ssk, skb, offset, len))
				moved += len;
			seq += len;

			if (WARN_ON_ONCE(map_remaining < len))
				break;
		} else {
			WARN_ON_ONCE(!fin);
			sk_eat_skb(ssk, skb);
			done = true;
		}

		WRITE_ONCE(tp->copied_seq, seq);
		more_data_avail = mptcp_subflow_data_available(ssk);

		if (atomic_read(&sk->sk_rmem_alloc) > sk_rbuf) {
			done = true;
			break;
		}
	} while (more_data_avail);

	*bytes += moved;
	return done;
}

static bool __mptcp_ofo_queue(struct mptcp_sock *msk)
{
	struct sock *sk = (struct sock *)msk;
	struct sk_buff *skb, *tail;
	bool moved = false;
	struct rb_node *p;
	u64 end_seq;

	p = rb_first(&msk->out_of_order_queue);
	pr_debug("msk=%p empty=%d", msk, RB_EMPTY_ROOT(&msk->out_of_order_queue));
	while (p) {
		skb = rb_to_skb(p);
		if (after64(MPTCP_SKB_CB(skb)->map_seq, msk->ack_seq))
			break;

		p = rb_next(p);
		rb_erase(&skb->rbnode, &msk->out_of_order_queue);

		if (unlikely(!after64(MPTCP_SKB_CB(skb)->end_seq,
				      msk->ack_seq))) {
			mptcp_drop(sk, skb);
			MPTCP_INC_STATS(sock_net(sk), MPTCP_MIB_DUPDATA);
			continue;
		}

		end_seq = MPTCP_SKB_CB(skb)->end_seq;
		tail = skb_peek_tail(&sk->sk_receive_queue);
		if (!tail || !mptcp_ooo_try_coalesce(msk, tail, skb)) {
			int delta = msk->ack_seq - MPTCP_SKB_CB(skb)->map_seq;

			/* skip overlapping data, if any */
			pr_debug("uncoalesced seq=%llx ack seq=%llx delta=%d",
				 MPTCP_SKB_CB(skb)->map_seq, msk->ack_seq,
				 delta);
			MPTCP_SKB_CB(skb)->offset += delta;
			__skb_queue_tail(&sk->sk_receive_queue, skb);
		}
		msk->ack_seq = end_seq;
		moved = true;
	}
	return moved;
}

/* In most cases we will be able to lock the mptcp socket.  If its already
 * owned, we need to defer to the work queue to avoid ABBA deadlock.
 */
static bool move_skbs_to_msk(struct mptcp_sock *msk, struct sock *ssk)
{
	struct sock *sk = (struct sock *)msk;
	unsigned int moved = 0;

	__mptcp_move_skbs_from_subflow(msk, ssk, &moved);
	__mptcp_ofo_queue(msk);
	if (unlikely(ssk->sk_err)) {
		if (!sock_owned_by_user(sk))
			__mptcp_error_report(sk);
		else
			set_bit(MPTCP_ERROR_REPORT,  &msk->flags);
	}

	/* If the moves have caught up with the DATA_FIN sequence number
	 * it's time to ack the DATA_FIN and change socket state, but
	 * this is not a good place to change state. Let the workqueue
	 * do it.
	 */
	if (mptcp_pending_data_fin(sk, NULL))
		mptcp_schedule_work(sk);
	return moved > 0;
}

void mptcp_data_ready(struct sock *sk, struct sock *ssk)
{
	struct mptcp_subflow_context *subflow = mptcp_subflow_ctx(ssk);
	struct mptcp_sock *msk = mptcp_sk(sk);
	int sk_rbuf, ssk_rbuf;

	/* The peer can send data while we are shutting down this
	 * subflow at msk destruction time, but we must avoid enqueuing
	 * more data to the msk receive queue
	 */
	if (unlikely(subflow->disposable))
		return;

	ssk_rbuf = READ_ONCE(ssk->sk_rcvbuf);
	sk_rbuf = READ_ONCE(sk->sk_rcvbuf);
	if (unlikely(ssk_rbuf > sk_rbuf))
		sk_rbuf = ssk_rbuf;

	/* over limit? can't append more skbs to msk, Also, no need to wake-up*/
	if (__mptcp_rmem(sk) > sk_rbuf) {
		MPTCP_INC_STATS(sock_net(sk), MPTCP_MIB_RCVPRUNED);
		return;
	}

	/* Wake-up the reader only for in-sequence data */
	mptcp_data_lock(sk);
	if (move_skbs_to_msk(msk, ssk))
		sk->sk_data_ready(sk);

	mptcp_data_unlock(sk);
}

static bool mptcp_do_flush_join_list(struct mptcp_sock *msk)
{
	struct mptcp_subflow_context *subflow;
	bool ret = false;

	if (likely(list_empty(&msk->join_list)))
		return false;

	spin_lock_bh(&msk->join_list_lock);
	list_for_each_entry(subflow, &msk->join_list, node) {
		u32 sseq = READ_ONCE(subflow->setsockopt_seq);

		mptcp_propagate_sndbuf((struct sock *)msk, mptcp_subflow_tcp_sock(subflow));
		if (READ_ONCE(msk->setsockopt_seq) != sseq)
			ret = true;
	}
	list_splice_tail_init(&msk->join_list, &msk->conn_list);
	spin_unlock_bh(&msk->join_list_lock);

	return ret;
}

void __mptcp_flush_join_list(struct mptcp_sock *msk)
{
	if (likely(!mptcp_do_flush_join_list(msk)))
		return;

	if (!test_and_set_bit(MPTCP_WORK_SYNC_SETSOCKOPT, &msk->flags))
		mptcp_schedule_work((struct sock *)msk);
}

static void mptcp_flush_join_list(struct mptcp_sock *msk)
{
	bool sync_needed = test_and_clear_bit(MPTCP_WORK_SYNC_SETSOCKOPT, &msk->flags);

	might_sleep();

	if (!mptcp_do_flush_join_list(msk) && !sync_needed)
		return;

	mptcp_sockopt_sync_all(msk);
}

static bool mptcp_timer_pending(struct sock *sk)
{
	return timer_pending(&inet_csk(sk)->icsk_retransmit_timer);
}

static void mptcp_reset_timer(struct sock *sk)
{
	struct inet_connection_sock *icsk = inet_csk(sk);
	unsigned long tout;

	/* prevent rescheduling on close */
	if (unlikely(inet_sk_state_load(sk) == TCP_CLOSE))
		return;

	tout = mptcp_sk(sk)->timer_ival;
	sk_reset_timer(sk, &icsk->icsk_retransmit_timer, jiffies + tout);
}

bool mptcp_schedule_work(struct sock *sk)
{
	if (inet_sk_state_load(sk) != TCP_CLOSE &&
	    schedule_work(&mptcp_sk(sk)->work)) {
		/* each subflow already holds a reference to the sk, and the
		 * workqueue is invoked by a subflow, so sk can't go away here.
		 */
		sock_hold(sk);
		return true;
	}
	return false;
}

void mptcp_subflow_eof(struct sock *sk)
{
	if (!test_and_set_bit(MPTCP_WORK_EOF, &mptcp_sk(sk)->flags))
		mptcp_schedule_work(sk);
}

static void mptcp_check_for_eof(struct mptcp_sock *msk)
{
	struct mptcp_subflow_context *subflow;
	struct sock *sk = (struct sock *)msk;
	int receivers = 0;

	mptcp_for_each_subflow(msk, subflow)
		receivers += !subflow->rx_eof;
	if (receivers)
		return;

	if (!(sk->sk_shutdown & RCV_SHUTDOWN)) {
		/* hopefully temporary hack: propagate shutdown status
		 * to msk, when all subflows agree on it
		 */
		sk->sk_shutdown |= RCV_SHUTDOWN;

		smp_mb__before_atomic(); /* SHUTDOWN must be visible first */
		sk->sk_data_ready(sk);
	}

	switch (sk->sk_state) {
	case TCP_ESTABLISHED:
		inet_sk_state_store(sk, TCP_CLOSE_WAIT);
		break;
	case TCP_FIN_WAIT1:
		inet_sk_state_store(sk, TCP_CLOSING);
		break;
	case TCP_FIN_WAIT2:
		inet_sk_state_store(sk, TCP_CLOSE);
		break;
	default:
		return;
	}
	mptcp_close_wake_up(sk);
}

static struct sock *mptcp_subflow_recv_lookup(const struct mptcp_sock *msk)
{
	struct mptcp_subflow_context *subflow;
	struct sock *sk = (struct sock *)msk;

	sock_owned_by_me(sk);

	mptcp_for_each_subflow(msk, subflow) {
		if (READ_ONCE(subflow->data_avail))
			return mptcp_subflow_tcp_sock(subflow);
	}

	return NULL;
}

static bool mptcp_skb_can_collapse_to(u64 write_seq,
				      const struct sk_buff *skb,
				      const struct mptcp_ext *mpext)
{
	if (!tcp_skb_can_collapse_to(skb))
		return false;

	/* can collapse only if MPTCP level sequence is in order and this
	 * mapping has not been xmitted yet
	 */
	return mpext && mpext->data_seq + mpext->data_len == write_seq &&
	       !mpext->frozen;
}

/* we can append data to the given data frag if:
 * - there is space available in the backing page_frag
 * - the data frag tail matches the current page_frag free offset
 * - the data frag end sequence number matches the current write seq
 */
static bool mptcp_frag_can_collapse_to(const struct mptcp_sock *msk,
				       const struct page_frag *pfrag,
				       const struct mptcp_data_frag *df)
{
	return df && pfrag->page == df->page &&
		pfrag->size - pfrag->offset > 0 &&
		pfrag->offset == (df->offset + df->data_len) &&
		df->data_seq + df->data_len == msk->write_seq;
}

static int mptcp_wmem_with_overhead(int size)
{
	return size + ((sizeof(struct mptcp_data_frag) * size) >> PAGE_SHIFT);
}

static void __mptcp_wmem_reserve(struct sock *sk, int size)
{
	int amount = mptcp_wmem_with_overhead(size);
	struct mptcp_sock *msk = mptcp_sk(sk);

	WARN_ON_ONCE(msk->wmem_reserved);
	if (WARN_ON_ONCE(amount < 0))
		amount = 0;

	if (amount <= sk->sk_forward_alloc)
		goto reserve;

	/* under memory pressure try to reserve at most a single page
	 * otherwise try to reserve the full estimate and fallback
	 * to a single page before entering the error path
	 */
	if ((tcp_under_memory_pressure(sk) && amount > PAGE_SIZE) ||
	    !sk_wmem_schedule(sk, amount)) {
		if (amount <= PAGE_SIZE)
			goto nomem;

		amount = PAGE_SIZE;
		if (!sk_wmem_schedule(sk, amount))
			goto nomem;
	}

reserve:
	msk->wmem_reserved = amount;
	sk->sk_forward_alloc -= amount;
	return;

nomem:
	/* we will wait for memory on next allocation */
	msk->wmem_reserved = -1;
}

static void __mptcp_update_wmem(struct sock *sk)
{
	struct mptcp_sock *msk = mptcp_sk(sk);

#ifdef CONFIG_LOCKDEP
	WARN_ON_ONCE(!lockdep_is_held(&sk->sk_lock.slock));
#endif

	if (!msk->wmem_reserved)
		return;

	if (msk->wmem_reserved < 0)
		msk->wmem_reserved = 0;
	if (msk->wmem_reserved > 0) {
		sk->sk_forward_alloc += msk->wmem_reserved;
		msk->wmem_reserved = 0;
	}
}

static bool mptcp_wmem_alloc(struct sock *sk, int size)
{
	struct mptcp_sock *msk = mptcp_sk(sk);

	/* check for pre-existing error condition */
	if (msk->wmem_reserved < 0)
		return false;

	if (msk->wmem_reserved >= size)
		goto account;

	mptcp_data_lock(sk);
	if (!sk_wmem_schedule(sk, size)) {
		mptcp_data_unlock(sk);
		return false;
	}

	sk->sk_forward_alloc -= size;
	msk->wmem_reserved += size;
	mptcp_data_unlock(sk);

account:
	msk->wmem_reserved -= size;
	return true;
}

static void mptcp_wmem_uncharge(struct sock *sk, int size)
{
	struct mptcp_sock *msk = mptcp_sk(sk);

	if (msk->wmem_reserved < 0)
		msk->wmem_reserved = 0;
	msk->wmem_reserved += size;
}

static void __mptcp_mem_reclaim_partial(struct sock *sk)
{
	lockdep_assert_held_once(&sk->sk_lock.slock);
	__mptcp_update_wmem(sk);
	sk_mem_reclaim_partial(sk);
}

static void mptcp_mem_reclaim_partial(struct sock *sk)
{
	struct mptcp_sock *msk = mptcp_sk(sk);

	/* if we are experiencing a transint allocation error,
	 * the forward allocation memory has been already
	 * released
	 */
	if (msk->wmem_reserved < 0)
		return;

	mptcp_data_lock(sk);
	sk->sk_forward_alloc += msk->wmem_reserved;
	sk_mem_reclaim_partial(sk);
	msk->wmem_reserved = sk->sk_forward_alloc;
	sk->sk_forward_alloc = 0;
	mptcp_data_unlock(sk);
}

static void dfrag_uncharge(struct sock *sk, int len)
{
	sk_mem_uncharge(sk, len);
	sk_wmem_queued_add(sk, -len);
}

static void dfrag_clear(struct sock *sk, struct mptcp_data_frag *dfrag)
{
	int len = dfrag->data_len + dfrag->overhead;

	list_del(&dfrag->list);
	dfrag_uncharge(sk, len);
	put_page(dfrag->page);
}

static void __mptcp_clean_una(struct sock *sk)
{
	struct mptcp_sock *msk = mptcp_sk(sk);
	struct mptcp_data_frag *dtmp, *dfrag;
	bool cleaned = false;
	u64 snd_una;

	/* on fallback we just need to ignore snd_una, as this is really
	 * plain TCP
	 */
	if (__mptcp_check_fallback(msk))
		msk->snd_una = READ_ONCE(msk->snd_nxt);

	snd_una = msk->snd_una;
	list_for_each_entry_safe(dfrag, dtmp, &msk->rtx_queue, list) {
		if (after64(dfrag->data_seq + dfrag->data_len, snd_una))
			break;

		if (unlikely(dfrag == msk->first_pending)) {
			/* in recovery mode can see ack after the current snd head */
			if (WARN_ON_ONCE(!msk->recovery))
				break;

			WRITE_ONCE(msk->first_pending, mptcp_send_next(sk));
		}

		dfrag_clear(sk, dfrag);
		cleaned = true;
	}

	dfrag = mptcp_rtx_head(sk);
	if (dfrag && after64(snd_una, dfrag->data_seq)) {
		u64 delta = snd_una - dfrag->data_seq;

		/* prevent wrap around in recovery mode */
		if (unlikely(delta > dfrag->already_sent)) {
			if (WARN_ON_ONCE(!msk->recovery))
				goto out;
			if (WARN_ON_ONCE(delta > dfrag->data_len))
				goto out;
			dfrag->already_sent += delta - dfrag->already_sent;
		}

		dfrag->data_seq += delta;
		dfrag->offset += delta;
		dfrag->data_len -= delta;
		dfrag->already_sent -= delta;

		dfrag_uncharge(sk, delta);
		cleaned = true;
	}

	/* all retransmitted data acked, recovery completed */
	if (unlikely(msk->recovery) && after64(msk->snd_una, msk->recovery_snd_nxt))
		msk->recovery = false;

out:
	if (cleaned && tcp_under_memory_pressure(sk))
		__mptcp_mem_reclaim_partial(sk);

	if (snd_una == READ_ONCE(msk->snd_nxt) && !msk->recovery) {
		if (mptcp_timer_pending(sk) && !mptcp_data_fin_enabled(msk))
			mptcp_stop_timer(sk);
	} else {
		mptcp_reset_timer(sk);
	}
}

static void __mptcp_clean_una_wakeup(struct sock *sk)
{
#ifdef CONFIG_LOCKDEP
	WARN_ON_ONCE(!lockdep_is_held(&sk->sk_lock.slock));
#endif
	__mptcp_clean_una(sk);
	mptcp_write_space(sk);
}

static void mptcp_clean_una_wakeup(struct sock *sk)
{
	mptcp_data_lock(sk);
	__mptcp_clean_una_wakeup(sk);
	mptcp_data_unlock(sk);
}

static void mptcp_enter_memory_pressure(struct sock *sk)
{
	struct mptcp_subflow_context *subflow;
	struct mptcp_sock *msk = mptcp_sk(sk);
	bool first = true;

	sk_stream_moderate_sndbuf(sk);
	mptcp_for_each_subflow(msk, subflow) {
		struct sock *ssk = mptcp_subflow_tcp_sock(subflow);

		if (first)
			tcp_enter_memory_pressure(ssk);
		sk_stream_moderate_sndbuf(ssk);
		first = false;
	}
}

/* ensure we get enough memory for the frag hdr, beyond some minimal amount of
 * data
 */
static bool mptcp_page_frag_refill(struct sock *sk, struct page_frag *pfrag)
{
	if (likely(skb_page_frag_refill(32U + sizeof(struct mptcp_data_frag),
					pfrag, sk->sk_allocation)))
		return true;

	mptcp_enter_memory_pressure(sk);
	return false;
}

static struct mptcp_data_frag *
mptcp_carve_data_frag(const struct mptcp_sock *msk, struct page_frag *pfrag,
		      int orig_offset)
{
	int offset = ALIGN(orig_offset, sizeof(long));
	struct mptcp_data_frag *dfrag;

	dfrag = (struct mptcp_data_frag *)(page_to_virt(pfrag->page) + offset);
	dfrag->data_len = 0;
	dfrag->data_seq = msk->write_seq;
	dfrag->overhead = offset - orig_offset + sizeof(struct mptcp_data_frag);
	dfrag->offset = offset + sizeof(struct mptcp_data_frag);
	dfrag->already_sent = 0;
	dfrag->page = pfrag->page;

	return dfrag;
}

struct mptcp_sendmsg_info {
	int mss_now;
	int size_goal;
	u16 limit;
	u16 sent;
	unsigned int flags;
	bool data_lock_held;
};

static int mptcp_check_allowed_size(struct mptcp_sock *msk, u64 data_seq,
				    int avail_size)
{
	u64 window_end = mptcp_wnd_end(msk);

	if (__mptcp_check_fallback(msk))
		return avail_size;

	if (!before64(data_seq + avail_size, window_end)) {
		u64 allowed_size = window_end - data_seq;

		return min_t(unsigned int, allowed_size, avail_size);
	}

	return avail_size;
}

static bool __mptcp_add_ext(struct sk_buff *skb, gfp_t gfp)
{
	struct skb_ext *mpext = __skb_ext_alloc(gfp);

	if (!mpext)
		return false;
	__skb_ext_set(skb, SKB_EXT_MPTCP, mpext);
	return true;
}

static struct sk_buff *__mptcp_do_alloc_tx_skb(struct sock *sk, gfp_t gfp)
{
	struct sk_buff *skb;

	skb = alloc_skb_fclone(MAX_TCP_HEADER, gfp);
	if (likely(skb)) {
		if (likely(__mptcp_add_ext(skb, gfp))) {
			skb_reserve(skb, MAX_TCP_HEADER);
			skb->reserved_tailroom = skb->end - skb->tail;
			return skb;
		}
		__kfree_skb(skb);
	} else {
		mptcp_enter_memory_pressure(sk);
	}
	return NULL;
}

static bool __mptcp_alloc_tx_skb(struct sock *sk, struct sock *ssk, gfp_t gfp)
{
	struct sk_buff *skb;

	if (ssk->sk_tx_skb_cache) {
		skb = ssk->sk_tx_skb_cache;
		if (unlikely(!skb_ext_find(skb, SKB_EXT_MPTCP) &&
			     !__mptcp_add_ext(skb, gfp)))
			return false;
		return true;
	}

	skb = __mptcp_do_alloc_tx_skb(sk, gfp);
	if (!skb)
		return false;

	if (likely(sk_wmem_schedule(ssk, skb->truesize))) {
		ssk->sk_tx_skb_cache = skb;
		return true;
	}
	kfree_skb(skb);
	return false;
}

static bool mptcp_alloc_tx_skb(struct sock *sk, struct sock *ssk, bool data_lock_held)
{
	gfp_t gfp = data_lock_held ? GFP_ATOMIC : sk->sk_allocation;

	if (unlikely(tcp_under_memory_pressure(sk))) {
		if (data_lock_held)
			__mptcp_mem_reclaim_partial(sk);
		else
			mptcp_mem_reclaim_partial(sk);
	}
	return __mptcp_alloc_tx_skb(sk, ssk, gfp);
}

/* note: this always recompute the csum on the whole skb, even
 * if we just appended a single frag. More status info needed
 */
static void mptcp_update_data_checksum(struct sk_buff *skb, int added)
{
	struct mptcp_ext *mpext = mptcp_get_ext(skb);
	__wsum csum = ~csum_unfold(mpext->csum);
	int offset = skb->len - added;

	mpext->csum = csum_fold(csum_block_add(csum, skb_checksum(skb, offset, added, 0), offset));
}

static int mptcp_sendmsg_frag(struct sock *sk, struct sock *ssk,
			      struct mptcp_data_frag *dfrag,
			      struct mptcp_sendmsg_info *info)
{
	u64 data_seq = dfrag->data_seq + info->sent;
	struct mptcp_sock *msk = mptcp_sk(sk);
	bool zero_window_probe = false;
	struct mptcp_ext *mpext = NULL;
	struct sk_buff *skb, *tail;
	bool must_collapse = false;
	int size_bias = 0;
	int avail_size;
	size_t ret = 0;

	pr_debug("msk=%p ssk=%p sending dfrag at seq=%llu len=%u already sent=%u",
		 msk, ssk, dfrag->data_seq, dfrag->data_len, info->sent);

	/* compute send limit */
	info->mss_now = tcp_send_mss(ssk, &info->size_goal, info->flags);
	avail_size = info->size_goal;
	skb = tcp_write_queue_tail(ssk);
	if (skb) {
		/* Limit the write to the size available in the
		 * current skb, if any, so that we create at most a new skb.
		 * Explicitly tells TCP internals to avoid collapsing on later
		 * queue management operation, to avoid breaking the ext <->
		 * SSN association set here
		 */
		mpext = skb_ext_find(skb, SKB_EXT_MPTCP);
		if (!mptcp_skb_can_collapse_to(data_seq, skb, mpext)) {
			TCP_SKB_CB(skb)->eor = 1;
			goto alloc_skb;
		}

		must_collapse = (info->size_goal > skb->len) &&
				(skb_shinfo(skb)->nr_frags < sysctl_max_skb_frags);
		if (must_collapse) {
			size_bias = skb->len;
			avail_size = info->size_goal - skb->len;
		}
	}

alloc_skb:
	if (!must_collapse &&
	    !mptcp_alloc_tx_skb(sk, ssk, info->data_lock_held))
		return 0;

	/* Zero window and all data acked? Probe. */
	avail_size = mptcp_check_allowed_size(msk, data_seq, avail_size);
	if (avail_size == 0) {
		u64 snd_una = READ_ONCE(msk->snd_una);

		if (skb || snd_una != msk->snd_nxt)
			return 0;
		zero_window_probe = true;
		data_seq = snd_una - 1;
		avail_size = 1;
	}

	if (WARN_ON_ONCE(info->sent > info->limit ||
			 info->limit > dfrag->data_len))
		return 0;

	ret = info->limit - info->sent;
	tail = tcp_build_frag(ssk, avail_size + size_bias, info->flags,
			      dfrag->page, dfrag->offset + info->sent, &ret);
	if (!tail) {
		tcp_remove_empty_skb(sk, tcp_write_queue_tail(ssk));
		return -ENOMEM;
	}

	/* if the tail skb is still the cached one, collapsing really happened.
	 */
	if (skb == tail) {
		TCP_SKB_CB(tail)->tcp_flags &= ~TCPHDR_PSH;
		mpext->data_len += ret;
		WARN_ON_ONCE(zero_window_probe);
		goto out;
	}

	mpext = skb_ext_find(tail, SKB_EXT_MPTCP);
	if (WARN_ON_ONCE(!mpext)) {
		/* should never reach here, stream corrupted */
		return -EINVAL;
	}

	memset(mpext, 0, sizeof(*mpext));
	mpext->data_seq = data_seq;
	mpext->subflow_seq = mptcp_subflow_ctx(ssk)->rel_write_seq;
	mpext->data_len = ret;
	mpext->use_map = 1;
	mpext->dsn64 = 1;

	pr_debug("data_seq=%llu subflow_seq=%u data_len=%u dsn64=%d",
		 mpext->data_seq, mpext->subflow_seq, mpext->data_len,
		 mpext->dsn64);

	if (zero_window_probe) {
		mptcp_subflow_ctx(ssk)->rel_write_seq += ret;
		mpext->frozen = 1;
		if (READ_ONCE(msk->csum_enabled))
			mptcp_update_data_checksum(tail, ret);
		tcp_push_pending_frames(ssk);
		return 0;
	}
out:
	if (READ_ONCE(msk->csum_enabled))
		mptcp_update_data_checksum(tail, ret);
	mptcp_subflow_ctx(ssk)->rel_write_seq += ret;
	return ret;
}

#define MPTCP_SEND_BURST_SIZE		((1 << 16) - \
					 sizeof(struct tcphdr) - \
					 MAX_TCP_OPTION_SPACE - \
					 sizeof(struct ipv6hdr) - \
					 sizeof(struct frag_hdr))

struct subflow_send_info {
	struct sock *ssk;
	u64 ratio;
};

void mptcp_subflow_set_active(struct mptcp_subflow_context *subflow)
{
	if (!subflow->stale)
		return;

	subflow->stale = 0;
	MPTCP_INC_STATS(sock_net(mptcp_subflow_tcp_sock(subflow)), MPTCP_MIB_SUBFLOWRECOVER);
}

bool mptcp_subflow_active(struct mptcp_subflow_context *subflow)
{
	if (unlikely(subflow->stale)) {
		u32 rcv_tstamp = READ_ONCE(tcp_sk(mptcp_subflow_tcp_sock(subflow))->rcv_tstamp);

		if (subflow->stale_rcv_tstamp == rcv_tstamp)
			return false;

		mptcp_subflow_set_active(subflow);
	}
	return __mptcp_subflow_active(subflow);
}

/* implement the mptcp packet scheduler;
 * returns the subflow that will transmit the next DSS
 * additionally updates the rtx timeout
 */
static struct sock *mptcp_subflow_get_send(struct mptcp_sock *msk)
{
	struct subflow_send_info send_info[2];
	struct mptcp_subflow_context *subflow;
	struct sock *sk = (struct sock *)msk;
	int i, nr_active = 0;
	struct sock *ssk;
	long tout = 0;
	u64 ratio;
	u32 pace;

	sock_owned_by_me(sk);

	if (__mptcp_check_fallback(msk)) {
		if (!msk->first)
			return NULL;
		return sk_stream_memory_free(msk->first) ? msk->first : NULL;
	}

	/* re-use last subflow, if the burst allow that */
	if (msk->last_snd && msk->snd_burst > 0 &&
	    sk_stream_memory_free(msk->last_snd) &&
	    mptcp_subflow_active(mptcp_subflow_ctx(msk->last_snd))) {
		mptcp_set_timeout(sk);
		return msk->last_snd;
	}

	/* pick the subflow with the lower wmem/wspace ratio */
	for (i = 0; i < 2; ++i) {
		send_info[i].ssk = NULL;
		send_info[i].ratio = -1;
	}
	mptcp_for_each_subflow(msk, subflow) {
		trace_mptcp_subflow_get_send(subflow);
		ssk =  mptcp_subflow_tcp_sock(subflow);
		if (!mptcp_subflow_active(subflow))
			continue;

		tout = max(tout, mptcp_timeout_from_subflow(subflow));
		nr_active += !subflow->backup;
		if (!sk_stream_memory_free(subflow->tcp_sock) || !tcp_sk(ssk)->snd_wnd)
			continue;

		pace = READ_ONCE(ssk->sk_pacing_rate);
		if (!pace)
			continue;

		ratio = div_u64((u64)READ_ONCE(ssk->sk_wmem_queued) << 32,
				pace);
		if (ratio < send_info[subflow->backup].ratio) {
			send_info[subflow->backup].ssk = ssk;
			send_info[subflow->backup].ratio = ratio;
		}
	}
	__mptcp_set_timeout(sk, tout);

	/* pick the best backup if no other subflow is active */
	if (!nr_active)
		send_info[0].ssk = send_info[1].ssk;

	if (send_info[0].ssk) {
		msk->last_snd = send_info[0].ssk;
		msk->snd_burst = min_t(int, MPTCP_SEND_BURST_SIZE,
				       tcp_sk(msk->last_snd)->snd_wnd);
		return msk->last_snd;
	}

	return NULL;
}

static void mptcp_push_release(struct sock *sk, struct sock *ssk,
			       struct mptcp_sendmsg_info *info)
{
	tcp_push(ssk, 0, info->mss_now, tcp_sk(ssk)->nonagle, info->size_goal);
	release_sock(ssk);
}

void __mptcp_push_pending(struct sock *sk, unsigned int flags)
{
	struct sock *prev_ssk = NULL, *ssk = NULL;
	struct mptcp_sock *msk = mptcp_sk(sk);
	struct mptcp_sendmsg_info info = {
				.flags = flags,
	};
	struct mptcp_data_frag *dfrag;
	int len, copied = 0;

	while ((dfrag = mptcp_send_head(sk))) {
		info.sent = dfrag->already_sent;
		info.limit = dfrag->data_len;
		len = dfrag->data_len - dfrag->already_sent;
		while (len > 0) {
			int ret = 0;

			prev_ssk = ssk;
			mptcp_flush_join_list(msk);
			ssk = mptcp_subflow_get_send(msk);

			/* First check. If the ssk has changed since
			 * the last round, release prev_ssk
			 */
			if (ssk != prev_ssk && prev_ssk)
				mptcp_push_release(sk, prev_ssk, &info);
			if (!ssk)
				goto out;

<<<<<<< HEAD
			if (ssk != prev_ssk || !prev_ssk)
=======
			/* Need to lock the new subflow only if different
			 * from the previous one, otherwise we are still
			 * helding the relevant lock
			 */
			if (ssk != prev_ssk)
>>>>>>> c5ffbcff
				lock_sock(ssk);

			ret = mptcp_sendmsg_frag(sk, ssk, dfrag, &info);
			if (ret <= 0) {
				mptcp_push_release(sk, ssk, &info);
				goto out;
			}

			info.sent += ret;
			dfrag->already_sent += ret;
			msk->snd_nxt += ret;
			msk->snd_burst -= ret;
			msk->tx_pending_data -= ret;
			copied += ret;
			len -= ret;
		}
		WRITE_ONCE(msk->first_pending, mptcp_send_next(sk));
	}

	/* at this point we held the socket lock for the last subflow we used */
	if (ssk)
		mptcp_push_release(sk, ssk, &info);

out:
	/* ensure the rtx timer is running */
	if (!mptcp_timer_pending(sk))
		mptcp_reset_timer(sk);
	if (copied)
		__mptcp_check_send_data_fin(sk);
}

static void __mptcp_subflow_push_pending(struct sock *sk, struct sock *ssk)
{
	struct mptcp_sock *msk = mptcp_sk(sk);
	struct mptcp_sendmsg_info info = {
		.data_lock_held = true,
	};
	struct mptcp_data_frag *dfrag;
	struct sock *xmit_ssk;
	int len, copied = 0;
	bool first = true;

	info.flags = 0;
	while ((dfrag = mptcp_send_head(sk))) {
		info.sent = dfrag->already_sent;
		info.limit = dfrag->data_len;
		len = dfrag->data_len - dfrag->already_sent;
		while (len > 0) {
			int ret = 0;

			/* the caller already invoked the packet scheduler,
			 * check for a different subflow usage only after
			 * spooling the first chunk of data
			 */
			xmit_ssk = first ? ssk : mptcp_subflow_get_send(mptcp_sk(sk));
			if (!xmit_ssk)
				goto out;
			if (xmit_ssk != ssk) {
				mptcp_subflow_delegate(mptcp_subflow_ctx(xmit_ssk));
				goto out;
			}

			ret = mptcp_sendmsg_frag(sk, ssk, dfrag, &info);
			if (ret <= 0)
				goto out;

			info.sent += ret;
			dfrag->already_sent += ret;
			msk->snd_nxt += ret;
			msk->snd_burst -= ret;
			msk->tx_pending_data -= ret;
			copied += ret;
			len -= ret;
			first = false;
		}
		WRITE_ONCE(msk->first_pending, mptcp_send_next(sk));
	}

out:
	/* __mptcp_alloc_tx_skb could have released some wmem and we are
	 * not going to flush it via release_sock()
	 */
	__mptcp_update_wmem(sk);
	if (copied) {
		tcp_push(ssk, 0, info.mss_now, tcp_sk(ssk)->nonagle,
			 info.size_goal);
		if (!mptcp_timer_pending(sk))
			mptcp_reset_timer(sk);

		if (msk->snd_data_fin_enable &&
		    msk->snd_nxt + 1 == msk->write_seq)
			mptcp_schedule_work(sk);
	}
}

static void mptcp_set_nospace(struct sock *sk)
{
	/* enable autotune */
	set_bit(SOCK_NOSPACE, &sk->sk_socket->flags);

	/* will be cleared on avail space */
	set_bit(MPTCP_NOSPACE, &mptcp_sk(sk)->flags);
}

static int mptcp_sendmsg(struct sock *sk, struct msghdr *msg, size_t len)
{
	struct mptcp_sock *msk = mptcp_sk(sk);
	struct page_frag *pfrag;
	size_t copied = 0;
	int ret = 0;
	long timeo;

	/* we don't support FASTOPEN yet */
	if (msg->msg_flags & MSG_FASTOPEN)
		return -EOPNOTSUPP;

	/* silently ignore everything else */
	msg->msg_flags &= MSG_MORE | MSG_DONTWAIT | MSG_NOSIGNAL;

	mptcp_lock_sock(sk, __mptcp_wmem_reserve(sk, min_t(size_t, 1 << 20, len)));

	timeo = sock_sndtimeo(sk, msg->msg_flags & MSG_DONTWAIT);

	if ((1 << sk->sk_state) & ~(TCPF_ESTABLISHED | TCPF_CLOSE_WAIT)) {
		ret = sk_stream_wait_connect(sk, &timeo);
		if (ret)
			goto out;
	}

	pfrag = sk_page_frag(sk);

	while (msg_data_left(msg)) {
		int total_ts, frag_truesize = 0;
		struct mptcp_data_frag *dfrag;
		bool dfrag_collapsed;
		size_t psize, offset;

		if (sk->sk_err || (sk->sk_shutdown & SEND_SHUTDOWN)) {
			ret = -EPIPE;
			goto out;
		}

		/* reuse tail pfrag, if possible, or carve a new one from the
		 * page allocator
		 */
		dfrag = mptcp_pending_tail(sk);
		dfrag_collapsed = mptcp_frag_can_collapse_to(msk, pfrag, dfrag);
		if (!dfrag_collapsed) {
			if (!sk_stream_memory_free(sk))
				goto wait_for_memory;

			if (!mptcp_page_frag_refill(sk, pfrag))
				goto wait_for_memory;

			dfrag = mptcp_carve_data_frag(msk, pfrag, pfrag->offset);
			frag_truesize = dfrag->overhead;
		}

		/* we do not bound vs wspace, to allow a single packet.
		 * memory accounting will prevent execessive memory usage
		 * anyway
		 */
		offset = dfrag->offset + dfrag->data_len;
		psize = pfrag->size - offset;
		psize = min_t(size_t, psize, msg_data_left(msg));
		total_ts = psize + frag_truesize;

		if (!mptcp_wmem_alloc(sk, total_ts))
			goto wait_for_memory;

		if (copy_page_from_iter(dfrag->page, offset, psize,
					&msg->msg_iter) != psize) {
			mptcp_wmem_uncharge(sk, psize + frag_truesize);
			ret = -EFAULT;
			goto out;
		}

		/* data successfully copied into the write queue */
		copied += psize;
		dfrag->data_len += psize;
		frag_truesize += psize;
		pfrag->offset += frag_truesize;
		WRITE_ONCE(msk->write_seq, msk->write_seq + psize);
		msk->tx_pending_data += psize;

		/* charge data on mptcp pending queue to the msk socket
		 * Note: we charge such data both to sk and ssk
		 */
		sk_wmem_queued_add(sk, frag_truesize);
		if (!dfrag_collapsed) {
			get_page(dfrag->page);
			list_add_tail(&dfrag->list, &msk->rtx_queue);
			if (!msk->first_pending)
				WRITE_ONCE(msk->first_pending, dfrag);
		}
		pr_debug("msk=%p dfrag at seq=%llu len=%u sent=%u new=%d", msk,
			 dfrag->data_seq, dfrag->data_len, dfrag->already_sent,
			 !dfrag_collapsed);

		continue;

wait_for_memory:
		mptcp_set_nospace(sk);
		__mptcp_push_pending(sk, msg->msg_flags);
		ret = sk_stream_wait_memory(sk, &timeo);
		if (ret)
			goto out;
	}

	if (copied)
		__mptcp_push_pending(sk, msg->msg_flags);

out:
	release_sock(sk);
	return copied ? : ret;
}

static int __mptcp_recvmsg_mskq(struct mptcp_sock *msk,
				struct msghdr *msg,
				size_t len, int flags,
				struct scm_timestamping_internal *tss,
				int *cmsg_flags)
{
	struct sk_buff *skb, *tmp;
	int copied = 0;

	skb_queue_walk_safe(&msk->receive_queue, skb, tmp) {
		u32 offset = MPTCP_SKB_CB(skb)->offset;
		u32 data_len = skb->len - offset;
		u32 count = min_t(size_t, len - copied, data_len);
		int err;

		if (!(flags & MSG_TRUNC)) {
			err = skb_copy_datagram_msg(skb, offset, msg, count);
			if (unlikely(err < 0)) {
				if (!copied)
					return err;
				break;
			}
		}

		if (MPTCP_SKB_CB(skb)->has_rxtstamp) {
			tcp_update_recv_tstamps(skb, tss);
			*cmsg_flags |= MPTCP_CMSG_TS;
		}

		copied += count;

		if (count < data_len) {
			if (!(flags & MSG_PEEK))
				MPTCP_SKB_CB(skb)->offset += count;
			break;
		}

		if (!(flags & MSG_PEEK)) {
			/* we will bulk release the skb memory later */
			skb->destructor = NULL;
			WRITE_ONCE(msk->rmem_released, msk->rmem_released + skb->truesize);
			__skb_unlink(skb, &msk->receive_queue);
			__kfree_skb(skb);
		}

		if (copied >= len)
			break;
	}

	return copied;
}

/* receive buffer autotuning.  See tcp_rcv_space_adjust for more information.
 *
 * Only difference: Use highest rtt estimate of the subflows in use.
 */
static void mptcp_rcv_space_adjust(struct mptcp_sock *msk, int copied)
{
	struct mptcp_subflow_context *subflow;
	struct sock *sk = (struct sock *)msk;
	u32 time, advmss = 1;
	u64 rtt_us, mstamp;

	sock_owned_by_me(sk);

	if (copied <= 0)
		return;

	msk->rcvq_space.copied += copied;

	mstamp = div_u64(tcp_clock_ns(), NSEC_PER_USEC);
	time = tcp_stamp_us_delta(mstamp, msk->rcvq_space.time);

	rtt_us = msk->rcvq_space.rtt_us;
	if (rtt_us && time < (rtt_us >> 3))
		return;

	rtt_us = 0;
	mptcp_for_each_subflow(msk, subflow) {
		const struct tcp_sock *tp;
		u64 sf_rtt_us;
		u32 sf_advmss;

		tp = tcp_sk(mptcp_subflow_tcp_sock(subflow));

		sf_rtt_us = READ_ONCE(tp->rcv_rtt_est.rtt_us);
		sf_advmss = READ_ONCE(tp->advmss);

		rtt_us = max(sf_rtt_us, rtt_us);
		advmss = max(sf_advmss, advmss);
	}

	msk->rcvq_space.rtt_us = rtt_us;
	if (time < (rtt_us >> 3) || rtt_us == 0)
		return;

	if (msk->rcvq_space.copied <= msk->rcvq_space.space)
		goto new_measure;

	if (sock_net(sk)->ipv4.sysctl_tcp_moderate_rcvbuf &&
	    !(sk->sk_userlocks & SOCK_RCVBUF_LOCK)) {
		int rcvmem, rcvbuf;
		u64 rcvwin, grow;

		rcvwin = ((u64)msk->rcvq_space.copied << 1) + 16 * advmss;

		grow = rcvwin * (msk->rcvq_space.copied - msk->rcvq_space.space);

		do_div(grow, msk->rcvq_space.space);
		rcvwin += (grow << 1);

		rcvmem = SKB_TRUESIZE(advmss + MAX_TCP_HEADER);
		while (tcp_win_from_space(sk, rcvmem) < advmss)
			rcvmem += 128;

		do_div(rcvwin, advmss);
		rcvbuf = min_t(u64, rcvwin * rcvmem,
			       sock_net(sk)->ipv4.sysctl_tcp_rmem[2]);

		if (rcvbuf > sk->sk_rcvbuf) {
			u32 window_clamp;

			window_clamp = tcp_win_from_space(sk, rcvbuf);
			WRITE_ONCE(sk->sk_rcvbuf, rcvbuf);

			/* Make subflows follow along.  If we do not do this, we
			 * get drops at subflow level if skbs can't be moved to
			 * the mptcp rx queue fast enough (announced rcv_win can
			 * exceed ssk->sk_rcvbuf).
			 */
			mptcp_for_each_subflow(msk, subflow) {
				struct sock *ssk;
				bool slow;

				ssk = mptcp_subflow_tcp_sock(subflow);
				slow = lock_sock_fast(ssk);
				WRITE_ONCE(ssk->sk_rcvbuf, rcvbuf);
				tcp_sk(ssk)->window_clamp = window_clamp;
				tcp_cleanup_rbuf(ssk, 1);
				unlock_sock_fast(ssk, slow);
			}
		}
	}

	msk->rcvq_space.space = msk->rcvq_space.copied;
new_measure:
	msk->rcvq_space.copied = 0;
	msk->rcvq_space.time = mstamp;
}

static void __mptcp_update_rmem(struct sock *sk)
{
	struct mptcp_sock *msk = mptcp_sk(sk);

	if (!msk->rmem_released)
		return;

	atomic_sub(msk->rmem_released, &sk->sk_rmem_alloc);
	sk_mem_uncharge(sk, msk->rmem_released);
	WRITE_ONCE(msk->rmem_released, 0);
}

static void __mptcp_splice_receive_queue(struct sock *sk)
{
	struct mptcp_sock *msk = mptcp_sk(sk);

	skb_queue_splice_tail_init(&sk->sk_receive_queue, &msk->receive_queue);
}

static bool __mptcp_move_skbs(struct mptcp_sock *msk)
{
	struct sock *sk = (struct sock *)msk;
	unsigned int moved = 0;
	bool ret, done;

	mptcp_flush_join_list(msk);
	do {
		struct sock *ssk = mptcp_subflow_recv_lookup(msk);
		bool slowpath;

		/* we can have data pending in the subflows only if the msk
		 * receive buffer was full at subflow_data_ready() time,
		 * that is an unlikely slow path.
		 */
		if (likely(!ssk))
			break;

		slowpath = lock_sock_fast(ssk);
		mptcp_data_lock(sk);
		__mptcp_update_rmem(sk);
		done = __mptcp_move_skbs_from_subflow(msk, ssk, &moved);
		mptcp_data_unlock(sk);

		if (unlikely(ssk->sk_err))
			__mptcp_error_report(sk);
		unlock_sock_fast(ssk, slowpath);
	} while (!done);

	/* acquire the data lock only if some input data is pending */
	ret = moved > 0;
	if (!RB_EMPTY_ROOT(&msk->out_of_order_queue) ||
	    !skb_queue_empty_lockless(&sk->sk_receive_queue)) {
		mptcp_data_lock(sk);
		__mptcp_update_rmem(sk);
		ret |= __mptcp_ofo_queue(msk);
		__mptcp_splice_receive_queue(sk);
		mptcp_data_unlock(sk);
	}
	if (ret)
		mptcp_check_data_fin((struct sock *)msk);
	return !skb_queue_empty(&msk->receive_queue);
}

static int mptcp_recvmsg(struct sock *sk, struct msghdr *msg, size_t len,
			 int nonblock, int flags, int *addr_len)
{
	struct mptcp_sock *msk = mptcp_sk(sk);
	struct scm_timestamping_internal tss;
	int copied = 0, cmsg_flags = 0;
	int target;
	long timeo;

	/* MSG_ERRQUEUE is really a no-op till we support IP_RECVERR */
	if (unlikely(flags & MSG_ERRQUEUE))
		return inet_recv_error(sk, msg, len, addr_len);

	mptcp_lock_sock(sk, __mptcp_splice_receive_queue(sk));
	if (unlikely(sk->sk_state == TCP_LISTEN)) {
		copied = -ENOTCONN;
		goto out_err;
	}

	timeo = sock_rcvtimeo(sk, nonblock);

	len = min_t(size_t, len, INT_MAX);
	target = sock_rcvlowat(sk, flags & MSG_WAITALL, len);

	while (copied < len) {
		int bytes_read;

		bytes_read = __mptcp_recvmsg_mskq(msk, msg, len - copied, flags, &tss, &cmsg_flags);
		if (unlikely(bytes_read < 0)) {
			if (!copied)
				copied = bytes_read;
			goto out_err;
		}

		copied += bytes_read;

		/* be sure to advertise window change */
		mptcp_cleanup_rbuf(msk);

		if (skb_queue_empty(&msk->receive_queue) && __mptcp_move_skbs(msk))
			continue;

		/* only the master socket status is relevant here. The exit
		 * conditions mirror closely tcp_recvmsg()
		 */
		if (copied >= target)
			break;

		if (copied) {
			if (sk->sk_err ||
			    sk->sk_state == TCP_CLOSE ||
			    (sk->sk_shutdown & RCV_SHUTDOWN) ||
			    !timeo ||
			    signal_pending(current))
				break;
		} else {
			if (sk->sk_err) {
				copied = sock_error(sk);
				break;
			}

			if (test_and_clear_bit(MPTCP_WORK_EOF, &msk->flags))
				mptcp_check_for_eof(msk);

			if (sk->sk_shutdown & RCV_SHUTDOWN) {
				/* race breaker: the shutdown could be after the
				 * previous receive queue check
				 */
				if (__mptcp_move_skbs(msk))
					continue;
				break;
			}

			if (sk->sk_state == TCP_CLOSE) {
				copied = -ENOTCONN;
				break;
			}

			if (!timeo) {
				copied = -EAGAIN;
				break;
			}

			if (signal_pending(current)) {
				copied = sock_intr_errno(timeo);
				break;
			}
		}

		pr_debug("block timeout %ld", timeo);
		sk_wait_data(sk, &timeo, NULL);
	}

out_err:
	if (cmsg_flags && copied >= 0) {
		if (cmsg_flags & MPTCP_CMSG_TS)
			tcp_recv_timestamp(msg, sk, &tss);
	}

	pr_debug("msk=%p rx queue empty=%d:%d copied=%d",
		 msk, skb_queue_empty_lockless(&sk->sk_receive_queue),
		 skb_queue_empty(&msk->receive_queue), copied);
	if (!(flags & MSG_PEEK))
		mptcp_rcv_space_adjust(msk, copied);

	release_sock(sk);
	return copied;
}

static void mptcp_retransmit_timer(struct timer_list *t)
{
	struct inet_connection_sock *icsk = from_timer(icsk, t,
						       icsk_retransmit_timer);
	struct sock *sk = &icsk->icsk_inet.sk;
	struct mptcp_sock *msk = mptcp_sk(sk);

	bh_lock_sock(sk);
	if (!sock_owned_by_user(sk)) {
		/* we need a process context to retransmit */
		if (!test_and_set_bit(MPTCP_WORK_RTX, &msk->flags))
			mptcp_schedule_work(sk);
	} else {
		/* delegate our work to tcp_release_cb() */
		set_bit(MPTCP_RETRANSMIT, &msk->flags);
	}
	bh_unlock_sock(sk);
	sock_put(sk);
}

static void mptcp_timeout_timer(struct timer_list *t)
{
	struct sock *sk = from_timer(sk, t, sk_timer);

	mptcp_schedule_work(sk);
	sock_put(sk);
}

/* Find an idle subflow.  Return NULL if there is unacked data at tcp
 * level.
 *
 * A backup subflow is returned only if that is the only kind available.
 */
static struct sock *mptcp_subflow_get_retrans(struct mptcp_sock *msk)
{
	struct sock *backup = NULL, *pick = NULL;
	struct mptcp_subflow_context *subflow;
	int min_stale_count = INT_MAX;

	sock_owned_by_me((const struct sock *)msk);

	if (__mptcp_check_fallback(msk))
		return NULL;

	mptcp_for_each_subflow(msk, subflow) {
		struct sock *ssk = mptcp_subflow_tcp_sock(subflow);

		if (!__mptcp_subflow_active(subflow))
			continue;

		/* still data outstanding at TCP level? skip this */
		if (!tcp_rtx_and_write_queues_empty(ssk)) {
			mptcp_pm_subflow_chk_stale(msk, ssk);
			min_stale_count = min_t(int, min_stale_count, subflow->stale_count);
			continue;
		}

		if (subflow->backup) {
			if (!backup)
				backup = ssk;
			continue;
		}

		if (!pick)
			pick = ssk;
	}

	if (pick)
		return pick;

	/* use backup only if there are no progresses anywhere */
	return min_stale_count > 1 ? backup : NULL;
}

static void mptcp_dispose_initial_subflow(struct mptcp_sock *msk)
{
	if (msk->subflow) {
		iput(SOCK_INODE(msk->subflow));
		msk->subflow = NULL;
	}
}

bool __mptcp_retransmit_pending_data(struct sock *sk)
{
	struct mptcp_data_frag *cur, *rtx_head;
	struct mptcp_sock *msk = mptcp_sk(sk);

	if (__mptcp_check_fallback(mptcp_sk(sk)))
		return false;

	if (tcp_rtx_and_write_queues_empty(sk))
		return false;

	/* the closing socket has some data untransmitted and/or unacked:
	 * some data in the mptcp rtx queue has not really xmitted yet.
	 * keep it simple and re-inject the whole mptcp level rtx queue
	 */
	mptcp_data_lock(sk);
	__mptcp_clean_una_wakeup(sk);
	rtx_head = mptcp_rtx_head(sk);
	if (!rtx_head) {
		mptcp_data_unlock(sk);
		return false;
	}

	/* will accept ack for reijected data before re-sending them */
	if (!msk->recovery || after64(msk->snd_nxt, msk->recovery_snd_nxt))
		msk->recovery_snd_nxt = msk->snd_nxt;
	msk->recovery = true;
	mptcp_data_unlock(sk);

	msk->first_pending = rtx_head;
	msk->tx_pending_data += msk->snd_nxt - rtx_head->data_seq;
	msk->snd_nxt = rtx_head->data_seq;
	msk->snd_burst = 0;

	/* be sure to clear the "sent status" on all re-injected fragments */
	list_for_each_entry(cur, &msk->rtx_queue, list) {
		if (!cur->already_sent)
			break;
		cur->already_sent = 0;
	}

	return true;
}

/* subflow sockets can be either outgoing (connect) or incoming
 * (accept).
 *
 * Outgoing subflows use in-kernel sockets.
 * Incoming subflows do not have their own 'struct socket' allocated,
 * so we need to use tcp_close() after detaching them from the mptcp
 * parent socket.
 */
static void __mptcp_close_ssk(struct sock *sk, struct sock *ssk,
			      struct mptcp_subflow_context *subflow)
{
	struct mptcp_sock *msk = mptcp_sk(sk);
	bool need_push;

	list_del(&subflow->node);

	lock_sock_nested(ssk, SINGLE_DEPTH_NESTING);

	/* if we are invoked by the msk cleanup code, the subflow is
	 * already orphaned
	 */
	if (ssk->sk_socket)
		sock_orphan(ssk);

	need_push = __mptcp_retransmit_pending_data(sk);
	subflow->disposable = 1;

	/* if ssk hit tcp_done(), tcp_cleanup_ulp() cleared the related ops
	 * the ssk has been already destroyed, we just need to release the
	 * reference owned by msk;
	 */
	if (!inet_csk(ssk)->icsk_ulp_ops) {
		kfree_rcu(subflow, rcu);
	} else {
		/* otherwise tcp will dispose of the ssk and subflow ctx */
		__tcp_close(ssk, 0);

		/* close acquired an extra ref */
		__sock_put(ssk);
	}
	release_sock(ssk);

	sock_put(ssk);

	if (ssk == msk->last_snd)
		msk->last_snd = NULL;

	if (ssk == msk->first)
		msk->first = NULL;

	if (msk->subflow && ssk == msk->subflow->sk)
		mptcp_dispose_initial_subflow(msk);

	if (need_push)
		__mptcp_push_pending(sk, 0);
}

void mptcp_close_ssk(struct sock *sk, struct sock *ssk,
		     struct mptcp_subflow_context *subflow)
{
	if (sk->sk_state == TCP_ESTABLISHED)
		mptcp_event(MPTCP_EVENT_SUB_CLOSED, mptcp_sk(sk), ssk, GFP_KERNEL);
	__mptcp_close_ssk(sk, ssk, subflow);
}

static unsigned int mptcp_sync_mss(struct sock *sk, u32 pmtu)
{
	return 0;
}

static void __mptcp_close_subflow(struct mptcp_sock *msk)
{
	struct mptcp_subflow_context *subflow, *tmp;

	might_sleep();

	list_for_each_entry_safe(subflow, tmp, &msk->conn_list, node) {
		struct sock *ssk = mptcp_subflow_tcp_sock(subflow);

		if (inet_sk_state_load(ssk) != TCP_CLOSE)
			continue;

		/* 'subflow_data_ready' will re-sched once rx queue is empty */
		if (!skb_queue_empty_lockless(&ssk->sk_receive_queue))
			continue;

		mptcp_close_ssk((struct sock *)msk, ssk, subflow);
	}
}

static bool mptcp_check_close_timeout(const struct sock *sk)
{
	s32 delta = tcp_jiffies32 - inet_csk(sk)->icsk_mtup.probe_timestamp;
	struct mptcp_subflow_context *subflow;

	if (delta >= TCP_TIMEWAIT_LEN)
		return true;

	/* if all subflows are in closed status don't bother with additional
	 * timeout
	 */
	mptcp_for_each_subflow(mptcp_sk(sk), subflow) {
		if (inet_sk_state_load(mptcp_subflow_tcp_sock(subflow)) !=
		    TCP_CLOSE)
			return false;
	}
	return true;
}

static void mptcp_check_fastclose(struct mptcp_sock *msk)
{
	struct mptcp_subflow_context *subflow, *tmp;
	struct sock *sk = &msk->sk.icsk_inet.sk;

	if (likely(!READ_ONCE(msk->rcv_fastclose)))
		return;

	mptcp_token_destroy(msk);

	list_for_each_entry_safe(subflow, tmp, &msk->conn_list, node) {
		struct sock *tcp_sk = mptcp_subflow_tcp_sock(subflow);
		bool slow;

		slow = lock_sock_fast(tcp_sk);
		if (tcp_sk->sk_state != TCP_CLOSE) {
			tcp_send_active_reset(tcp_sk, GFP_ATOMIC);
			tcp_set_state(tcp_sk, TCP_CLOSE);
		}
		unlock_sock_fast(tcp_sk, slow);
	}

	inet_sk_state_store(sk, TCP_CLOSE);
	sk->sk_shutdown = SHUTDOWN_MASK;
	smp_mb__before_atomic(); /* SHUTDOWN must be visible first */
	set_bit(MPTCP_WORK_CLOSE_SUBFLOW, &msk->flags);

	mptcp_close_wake_up(sk);
}

static void __mptcp_retrans(struct sock *sk)
{
	struct mptcp_sock *msk = mptcp_sk(sk);
	struct mptcp_sendmsg_info info = {};
	struct mptcp_data_frag *dfrag;
	size_t copied = 0;
	struct sock *ssk;
	int ret;

	mptcp_clean_una_wakeup(sk);
	dfrag = mptcp_rtx_head(sk);
	if (!dfrag) {
		if (mptcp_data_fin_enabled(msk)) {
			struct inet_connection_sock *icsk = inet_csk(sk);

			icsk->icsk_retransmits++;
			mptcp_set_datafin_timeout(sk);
			mptcp_send_ack(msk);

			goto reset_timer;
		}

		return;
	}

	ssk = mptcp_subflow_get_retrans(msk);
	if (!ssk)
		goto reset_timer;

	lock_sock(ssk);

	/* limit retransmission to the bytes already sent on some subflows */
	info.sent = 0;
	info.limit = READ_ONCE(msk->csum_enabled) ? dfrag->data_len : dfrag->already_sent;
	while (info.sent < info.limit) {
		ret = mptcp_sendmsg_frag(sk, ssk, dfrag, &info);
		if (ret <= 0)
			break;

		MPTCP_INC_STATS(sock_net(sk), MPTCP_MIB_RETRANSSEGS);
		copied += ret;
		info.sent += ret;
	}
	if (copied) {
		dfrag->already_sent = max(dfrag->already_sent, info.sent);
		tcp_push(ssk, 0, info.mss_now, tcp_sk(ssk)->nonagle,
			 info.size_goal);
	}

	release_sock(ssk);

reset_timer:
	if (!mptcp_timer_pending(sk))
		mptcp_reset_timer(sk);
}

static void mptcp_worker(struct work_struct *work)
{
	struct mptcp_sock *msk = container_of(work, struct mptcp_sock, work);
	struct sock *sk = &msk->sk.icsk_inet.sk;
	int state;

	lock_sock(sk);
	state = sk->sk_state;
	if (unlikely(state == TCP_CLOSE))
		goto unlock;

	mptcp_check_data_fin_ack(sk);
	mptcp_flush_join_list(msk);

	mptcp_check_fastclose(msk);

	if (msk->pm.status)
		mptcp_pm_nl_work(msk);

	if (test_and_clear_bit(MPTCP_WORK_EOF, &msk->flags))
		mptcp_check_for_eof(msk);

	__mptcp_check_send_data_fin(sk);
	mptcp_check_data_fin(sk);

	/* There is no point in keeping around an orphaned sk timedout or
	 * closed, but we need the msk around to reply to incoming DATA_FIN,
	 * even if it is orphaned and in FIN_WAIT2 state
	 */
	if (sock_flag(sk, SOCK_DEAD) &&
	    (mptcp_check_close_timeout(sk) || sk->sk_state == TCP_CLOSE)) {
		inet_sk_state_store(sk, TCP_CLOSE);
		__mptcp_destroy_sock(sk);
		goto unlock;
	}

	if (test_and_clear_bit(MPTCP_WORK_CLOSE_SUBFLOW, &msk->flags))
		__mptcp_close_subflow(msk);

	if (test_and_clear_bit(MPTCP_WORK_RTX, &msk->flags))
		__mptcp_retrans(sk);

unlock:
	release_sock(sk);
	sock_put(sk);
}

static int __mptcp_init_sock(struct sock *sk)
{
	struct mptcp_sock *msk = mptcp_sk(sk);

	spin_lock_init(&msk->join_list_lock);

	INIT_LIST_HEAD(&msk->conn_list);
	INIT_LIST_HEAD(&msk->join_list);
	INIT_LIST_HEAD(&msk->rtx_queue);
	INIT_WORK(&msk->work, mptcp_worker);
	__skb_queue_head_init(&msk->receive_queue);
	msk->out_of_order_queue = RB_ROOT;
	msk->first_pending = NULL;
	msk->wmem_reserved = 0;
	WRITE_ONCE(msk->rmem_released, 0);
	msk->tx_pending_data = 0;
	msk->timer_ival = TCP_RTO_MIN;

	msk->first = NULL;
	inet_csk(sk)->icsk_sync_mss = mptcp_sync_mss;
	WRITE_ONCE(msk->csum_enabled, mptcp_is_checksum_enabled(sock_net(sk)));
	msk->recovery = false;

	mptcp_pm_data_init(msk);

	/* re-use the csk retrans timer for MPTCP-level retrans */
	timer_setup(&msk->sk.icsk_retransmit_timer, mptcp_retransmit_timer, 0);
	timer_setup(&sk->sk_timer, mptcp_timeout_timer, 0);

	return 0;
}

static int mptcp_init_sock(struct sock *sk)
{
	struct inet_connection_sock *icsk = inet_csk(sk);
	struct net *net = sock_net(sk);
	int ret;

	ret = __mptcp_init_sock(sk);
	if (ret)
		return ret;

	if (!mptcp_is_enabled(net))
		return -ENOPROTOOPT;

	if (unlikely(!net->mib.mptcp_statistics) && !mptcp_mib_alloc(net))
		return -ENOMEM;

	ret = __mptcp_socket_create(mptcp_sk(sk));
	if (ret)
		return ret;

	/* fetch the ca name; do it outside __mptcp_init_sock(), so that clone will
	 * propagate the correct value
	 */
	tcp_assign_congestion_control(sk);
	strcpy(mptcp_sk(sk)->ca_name, icsk->icsk_ca_ops->name);

	/* no need to keep a reference to the ops, the name will suffice */
	tcp_cleanup_congestion_control(sk);
	icsk->icsk_ca_ops = NULL;

	sk_sockets_allocated_inc(sk);
	sk->sk_rcvbuf = sock_net(sk)->ipv4.sysctl_tcp_rmem[1];
	sk->sk_sndbuf = sock_net(sk)->ipv4.sysctl_tcp_wmem[1];

	return 0;
}

static void __mptcp_clear_xmit(struct sock *sk)
{
	struct mptcp_sock *msk = mptcp_sk(sk);
	struct mptcp_data_frag *dtmp, *dfrag;

	WRITE_ONCE(msk->first_pending, NULL);
	list_for_each_entry_safe(dfrag, dtmp, &msk->rtx_queue, list)
		dfrag_clear(sk, dfrag);
}

static void mptcp_cancel_work(struct sock *sk)
{
	struct mptcp_sock *msk = mptcp_sk(sk);

	if (cancel_work_sync(&msk->work))
		__sock_put(sk);
}

void mptcp_subflow_shutdown(struct sock *sk, struct sock *ssk, int how)
{
	lock_sock(ssk);

	switch (ssk->sk_state) {
	case TCP_LISTEN:
		if (!(how & RCV_SHUTDOWN))
			break;
		fallthrough;
	case TCP_SYN_SENT:
		tcp_disconnect(ssk, O_NONBLOCK);
		break;
	default:
		if (__mptcp_check_fallback(mptcp_sk(sk))) {
			pr_debug("Fallback");
			ssk->sk_shutdown |= how;
			tcp_shutdown(ssk, how);
		} else {
			pr_debug("Sending DATA_FIN on subflow %p", ssk);
			tcp_send_ack(ssk);
			if (!mptcp_timer_pending(sk))
				mptcp_reset_timer(sk);
		}
		break;
	}

	release_sock(ssk);
}

static const unsigned char new_state[16] = {
	/* current state:     new state:      action:	*/
	[0 /* (Invalid) */] = TCP_CLOSE,
	[TCP_ESTABLISHED]   = TCP_FIN_WAIT1 | TCP_ACTION_FIN,
	[TCP_SYN_SENT]      = TCP_CLOSE,
	[TCP_SYN_RECV]      = TCP_FIN_WAIT1 | TCP_ACTION_FIN,
	[TCP_FIN_WAIT1]     = TCP_FIN_WAIT1,
	[TCP_FIN_WAIT2]     = TCP_FIN_WAIT2,
	[TCP_TIME_WAIT]     = TCP_CLOSE,	/* should not happen ! */
	[TCP_CLOSE]         = TCP_CLOSE,
	[TCP_CLOSE_WAIT]    = TCP_LAST_ACK  | TCP_ACTION_FIN,
	[TCP_LAST_ACK]      = TCP_LAST_ACK,
	[TCP_LISTEN]        = TCP_CLOSE,
	[TCP_CLOSING]       = TCP_CLOSING,
	[TCP_NEW_SYN_RECV]  = TCP_CLOSE,	/* should not happen ! */
};

static int mptcp_close_state(struct sock *sk)
{
	int next = (int)new_state[sk->sk_state];
	int ns = next & TCP_STATE_MASK;

	inet_sk_state_store(sk, ns);

	return next & TCP_ACTION_FIN;
}

static void __mptcp_check_send_data_fin(struct sock *sk)
{
	struct mptcp_subflow_context *subflow;
	struct mptcp_sock *msk = mptcp_sk(sk);

	pr_debug("msk=%p snd_data_fin_enable=%d pending=%d snd_nxt=%llu write_seq=%llu",
		 msk, msk->snd_data_fin_enable, !!mptcp_send_head(sk),
		 msk->snd_nxt, msk->write_seq);

	/* we still need to enqueue subflows or not really shutting down,
	 * skip this
	 */
	if (!msk->snd_data_fin_enable || msk->snd_nxt + 1 != msk->write_seq ||
	    mptcp_send_head(sk))
		return;

	WRITE_ONCE(msk->snd_nxt, msk->write_seq);

	/* fallback socket will not get data_fin/ack, can move to the next
	 * state now
	 */
	if (__mptcp_check_fallback(msk)) {
		if ((1 << sk->sk_state) & (TCPF_CLOSING | TCPF_LAST_ACK)) {
			inet_sk_state_store(sk, TCP_CLOSE);
			mptcp_close_wake_up(sk);
		} else if (sk->sk_state == TCP_FIN_WAIT1) {
			inet_sk_state_store(sk, TCP_FIN_WAIT2);
		}
	}

	mptcp_flush_join_list(msk);
	mptcp_for_each_subflow(msk, subflow) {
		struct sock *tcp_sk = mptcp_subflow_tcp_sock(subflow);

		mptcp_subflow_shutdown(sk, tcp_sk, SEND_SHUTDOWN);
	}
}

static void __mptcp_wr_shutdown(struct sock *sk)
{
	struct mptcp_sock *msk = mptcp_sk(sk);

	pr_debug("msk=%p snd_data_fin_enable=%d shutdown=%x state=%d pending=%d",
		 msk, msk->snd_data_fin_enable, sk->sk_shutdown, sk->sk_state,
		 !!mptcp_send_head(sk));

	/* will be ignored by fallback sockets */
	WRITE_ONCE(msk->write_seq, msk->write_seq + 1);
	WRITE_ONCE(msk->snd_data_fin_enable, 1);

	__mptcp_check_send_data_fin(sk);
}

static void __mptcp_destroy_sock(struct sock *sk)
{
	struct mptcp_subflow_context *subflow, *tmp;
	struct mptcp_sock *msk = mptcp_sk(sk);
	LIST_HEAD(conn_list);

	pr_debug("msk=%p", msk);

	might_sleep();

	/* be sure to always acquire the join list lock, to sync vs
	 * mptcp_finish_join().
	 */
	spin_lock_bh(&msk->join_list_lock);
	list_splice_tail_init(&msk->join_list, &msk->conn_list);
	spin_unlock_bh(&msk->join_list_lock);
	list_splice_init(&msk->conn_list, &conn_list);

	sk_stop_timer(sk, &msk->sk.icsk_retransmit_timer);
	sk_stop_timer(sk, &sk->sk_timer);
	msk->pm.status = 0;

	list_for_each_entry_safe(subflow, tmp, &conn_list, node) {
		struct sock *ssk = mptcp_subflow_tcp_sock(subflow);
		__mptcp_close_ssk(sk, ssk, subflow);
	}

	sk->sk_prot->destroy(sk);

	WARN_ON_ONCE(msk->wmem_reserved);
	WARN_ON_ONCE(msk->rmem_released);
	sk_stream_kill_queues(sk);
	xfrm_sk_free_policy(sk);

	sk_refcnt_debug_release(sk);
	mptcp_dispose_initial_subflow(msk);
	sock_put(sk);
}

static void mptcp_close(struct sock *sk, long timeout)
{
	struct mptcp_subflow_context *subflow;
	bool do_cancel_work = false;

	lock_sock(sk);
	sk->sk_shutdown = SHUTDOWN_MASK;

	if ((1 << sk->sk_state) & (TCPF_LISTEN | TCPF_CLOSE)) {
		inet_sk_state_store(sk, TCP_CLOSE);
		goto cleanup;
	}

	if (mptcp_close_state(sk))
		__mptcp_wr_shutdown(sk);

	sk_stream_wait_close(sk, timeout);

cleanup:
	/* orphan all the subflows */
	inet_csk(sk)->icsk_mtup.probe_timestamp = tcp_jiffies32;
	mptcp_for_each_subflow(mptcp_sk(sk), subflow) {
		struct sock *ssk = mptcp_subflow_tcp_sock(subflow);
		bool slow = lock_sock_fast_nested(ssk);

		sock_orphan(ssk);
		unlock_sock_fast(ssk, slow);
	}
	sock_orphan(sk);

	sock_hold(sk);
	pr_debug("msk=%p state=%d", sk, sk->sk_state);
	if (sk->sk_state == TCP_CLOSE) {
		__mptcp_destroy_sock(sk);
		do_cancel_work = true;
	} else {
		sk_reset_timer(sk, &sk->sk_timer, jiffies + TCP_TIMEWAIT_LEN);
	}
	release_sock(sk);
	if (do_cancel_work)
		mptcp_cancel_work(sk);

	if (mptcp_sk(sk)->token)
		mptcp_event(MPTCP_EVENT_CLOSED, mptcp_sk(sk), NULL, GFP_KERNEL);

	sock_put(sk);
}

static void mptcp_copy_inaddrs(struct sock *msk, const struct sock *ssk)
{
#if IS_ENABLED(CONFIG_MPTCP_IPV6)
	const struct ipv6_pinfo *ssk6 = inet6_sk(ssk);
	struct ipv6_pinfo *msk6 = inet6_sk(msk);

	msk->sk_v6_daddr = ssk->sk_v6_daddr;
	msk->sk_v6_rcv_saddr = ssk->sk_v6_rcv_saddr;

	if (msk6 && ssk6) {
		msk6->saddr = ssk6->saddr;
		msk6->flow_label = ssk6->flow_label;
	}
#endif

	inet_sk(msk)->inet_num = inet_sk(ssk)->inet_num;
	inet_sk(msk)->inet_dport = inet_sk(ssk)->inet_dport;
	inet_sk(msk)->inet_sport = inet_sk(ssk)->inet_sport;
	inet_sk(msk)->inet_daddr = inet_sk(ssk)->inet_daddr;
	inet_sk(msk)->inet_saddr = inet_sk(ssk)->inet_saddr;
	inet_sk(msk)->inet_rcv_saddr = inet_sk(ssk)->inet_rcv_saddr;
}

static int mptcp_disconnect(struct sock *sk, int flags)
{
	struct mptcp_subflow_context *subflow;
	struct mptcp_sock *msk = mptcp_sk(sk);

	mptcp_do_flush_join_list(msk);

	mptcp_for_each_subflow(msk, subflow) {
		struct sock *ssk = mptcp_subflow_tcp_sock(subflow);

		lock_sock(ssk);
		tcp_disconnect(ssk, flags);
		release_sock(ssk);
	}
	return 0;
}

#if IS_ENABLED(CONFIG_MPTCP_IPV6)
static struct ipv6_pinfo *mptcp_inet6_sk(const struct sock *sk)
{
	unsigned int offset = sizeof(struct mptcp6_sock) - sizeof(struct ipv6_pinfo);

	return (struct ipv6_pinfo *)(((u8 *)sk) + offset);
}
#endif

struct sock *mptcp_sk_clone(const struct sock *sk,
			    const struct mptcp_options_received *mp_opt,
			    struct request_sock *req)
{
	struct mptcp_subflow_request_sock *subflow_req = mptcp_subflow_rsk(req);
	struct sock *nsk = sk_clone_lock(sk, GFP_ATOMIC);
	struct mptcp_sock *msk;
	u64 ack_seq;

	if (!nsk)
		return NULL;

#if IS_ENABLED(CONFIG_MPTCP_IPV6)
	if (nsk->sk_family == AF_INET6)
		inet_sk(nsk)->pinet6 = mptcp_inet6_sk(nsk);
#endif

	__mptcp_init_sock(nsk);

	msk = mptcp_sk(nsk);
	msk->local_key = subflow_req->local_key;
	msk->token = subflow_req->token;
	msk->subflow = NULL;
	WRITE_ONCE(msk->fully_established, false);
	if (mp_opt->suboptions & OPTION_MPTCP_CSUMREQD)
		WRITE_ONCE(msk->csum_enabled, true);

	msk->write_seq = subflow_req->idsn + 1;
	msk->snd_nxt = msk->write_seq;
	msk->snd_una = msk->write_seq;
	msk->wnd_end = msk->snd_nxt + req->rsk_rcv_wnd;
	msk->setsockopt_seq = mptcp_sk(sk)->setsockopt_seq;

	if (mp_opt->suboptions & OPTIONS_MPTCP_MPC) {
		msk->can_ack = true;
		msk->remote_key = mp_opt->sndr_key;
		mptcp_crypto_key_sha(msk->remote_key, NULL, &ack_seq);
		ack_seq++;
		WRITE_ONCE(msk->ack_seq, ack_seq);
		WRITE_ONCE(msk->rcv_wnd_sent, ack_seq);
	}

	sock_reset_flag(nsk, SOCK_RCU_FREE);
	/* will be fully established after successful MPC subflow creation */
	inet_sk_state_store(nsk, TCP_SYN_RECV);

	security_inet_csk_clone(nsk, req);
	bh_unlock_sock(nsk);

	/* keep a single reference */
	__sock_put(nsk);
	return nsk;
}

void mptcp_rcv_space_init(struct mptcp_sock *msk, const struct sock *ssk)
{
	const struct tcp_sock *tp = tcp_sk(ssk);

	msk->rcvq_space.copied = 0;
	msk->rcvq_space.rtt_us = 0;

	msk->rcvq_space.time = tp->tcp_mstamp;

	/* initial rcv_space offering made to peer */
	msk->rcvq_space.space = min_t(u32, tp->rcv_wnd,
				      TCP_INIT_CWND * tp->advmss);
	if (msk->rcvq_space.space == 0)
		msk->rcvq_space.space = TCP_INIT_CWND * TCP_MSS_DEFAULT;

	WRITE_ONCE(msk->wnd_end, msk->snd_nxt + tcp_sk(ssk)->snd_wnd);
}

static struct sock *mptcp_accept(struct sock *sk, int flags, int *err,
				 bool kern)
{
	struct mptcp_sock *msk = mptcp_sk(sk);
	struct socket *listener;
	struct sock *newsk;

	listener = __mptcp_nmpc_socket(msk);
	if (WARN_ON_ONCE(!listener)) {
		*err = -EINVAL;
		return NULL;
	}

	pr_debug("msk=%p, listener=%p", msk, mptcp_subflow_ctx(listener->sk));
	newsk = inet_csk_accept(listener->sk, flags, err, kern);
	if (!newsk)
		return NULL;

	pr_debug("msk=%p, subflow is mptcp=%d", msk, sk_is_mptcp(newsk));
	if (sk_is_mptcp(newsk)) {
		struct mptcp_subflow_context *subflow;
		struct sock *new_mptcp_sock;

		subflow = mptcp_subflow_ctx(newsk);
		new_mptcp_sock = subflow->conn;

		/* is_mptcp should be false if subflow->conn is missing, see
		 * subflow_syn_recv_sock()
		 */
		if (WARN_ON_ONCE(!new_mptcp_sock)) {
			tcp_sk(newsk)->is_mptcp = 0;
			return newsk;
		}

		/* acquire the 2nd reference for the owning socket */
		sock_hold(new_mptcp_sock);
		newsk = new_mptcp_sock;
		MPTCP_INC_STATS(sock_net(sk), MPTCP_MIB_MPCAPABLEPASSIVEACK);
	} else {
		MPTCP_INC_STATS(sock_net(sk),
				MPTCP_MIB_MPCAPABLEPASSIVEFALLBACK);
	}

	return newsk;
}

void mptcp_destroy_common(struct mptcp_sock *msk)
{
	struct sock *sk = (struct sock *)msk;

	__mptcp_clear_xmit(sk);

	/* move to sk_receive_queue, sk_stream_kill_queues will purge it */
	skb_queue_splice_tail_init(&msk->receive_queue, &sk->sk_receive_queue);

	skb_rbtree_purge(&msk->out_of_order_queue);
	mptcp_token_destroy(msk);
	mptcp_pm_free_anno_list(msk);
}

static void mptcp_destroy(struct sock *sk)
{
	struct mptcp_sock *msk = mptcp_sk(sk);

	mptcp_destroy_common(msk);
	sk_sockets_allocated_dec(sk);
}

void __mptcp_data_acked(struct sock *sk)
{
	if (!sock_owned_by_user(sk))
		__mptcp_clean_una(sk);
	else
		set_bit(MPTCP_CLEAN_UNA, &mptcp_sk(sk)->flags);

	if (mptcp_pending_data_fin_ack(sk))
		mptcp_schedule_work(sk);
}

void __mptcp_check_push(struct sock *sk, struct sock *ssk)
{
	if (!mptcp_send_head(sk))
		return;

	if (!sock_owned_by_user(sk)) {
		struct sock *xmit_ssk = mptcp_subflow_get_send(mptcp_sk(sk));

		if (xmit_ssk == ssk)
			__mptcp_subflow_push_pending(sk, ssk);
		else if (xmit_ssk)
			mptcp_subflow_delegate(mptcp_subflow_ctx(xmit_ssk));
	} else {
		set_bit(MPTCP_PUSH_PENDING, &mptcp_sk(sk)->flags);
	}
}

/* processes deferred events and flush wmem */
static void mptcp_release_cb(struct sock *sk)
{
	for (;;) {
		unsigned long flags = 0;

		if (test_and_clear_bit(MPTCP_PUSH_PENDING, &mptcp_sk(sk)->flags))
			flags |= BIT(MPTCP_PUSH_PENDING);
		if (test_and_clear_bit(MPTCP_RETRANSMIT, &mptcp_sk(sk)->flags))
			flags |= BIT(MPTCP_RETRANSMIT);
		if (!flags)
			break;

		/* the following actions acquire the subflow socket lock
		 *
		 * 1) can't be invoked in atomic scope
		 * 2) must avoid ABBA deadlock with msk socket spinlock: the RX
		 *    datapath acquires the msk socket spinlock while helding
		 *    the subflow socket lock
		 */

		spin_unlock_bh(&sk->sk_lock.slock);
		if (flags & BIT(MPTCP_PUSH_PENDING))
			__mptcp_push_pending(sk, 0);
		if (flags & BIT(MPTCP_RETRANSMIT))
			__mptcp_retrans(sk);

		cond_resched();
		spin_lock_bh(&sk->sk_lock.slock);
	}

	/* be sure to set the current sk state before tacking actions
	 * depending on sk_state
	 */
	if (test_and_clear_bit(MPTCP_CONNECTED, &mptcp_sk(sk)->flags))
		__mptcp_set_connected(sk);
	if (test_and_clear_bit(MPTCP_CLEAN_UNA, &mptcp_sk(sk)->flags))
		__mptcp_clean_una_wakeup(sk);
	if (test_and_clear_bit(MPTCP_ERROR_REPORT, &mptcp_sk(sk)->flags))
		__mptcp_error_report(sk);

	/* push_pending may touch wmem_reserved, ensure we do the cleanup
	 * later
	 */
	__mptcp_update_wmem(sk);
	__mptcp_update_rmem(sk);
}

void mptcp_subflow_process_delegated(struct sock *ssk)
{
	struct mptcp_subflow_context *subflow = mptcp_subflow_ctx(ssk);
	struct sock *sk = subflow->conn;

	mptcp_data_lock(sk);
	if (!sock_owned_by_user(sk))
		__mptcp_subflow_push_pending(sk, ssk);
	else
		set_bit(MPTCP_PUSH_PENDING, &mptcp_sk(sk)->flags);
	mptcp_data_unlock(sk);
	mptcp_subflow_delegated_done(subflow);
}

static int mptcp_hash(struct sock *sk)
{
	/* should never be called,
	 * we hash the TCP subflows not the master socket
	 */
	WARN_ON_ONCE(1);
	return 0;
}

static void mptcp_unhash(struct sock *sk)
{
	/* called from sk_common_release(), but nothing to do here */
}

static int mptcp_get_port(struct sock *sk, unsigned short snum)
{
	struct mptcp_sock *msk = mptcp_sk(sk);
	struct socket *ssock;

	ssock = __mptcp_nmpc_socket(msk);
	pr_debug("msk=%p, subflow=%p", msk, ssock);
	if (WARN_ON_ONCE(!ssock))
		return -EINVAL;

	return inet_csk_get_port(ssock->sk, snum);
}

void mptcp_finish_connect(struct sock *ssk)
{
	struct mptcp_subflow_context *subflow;
	struct mptcp_sock *msk;
	struct sock *sk;
	u64 ack_seq;

	subflow = mptcp_subflow_ctx(ssk);
	sk = subflow->conn;
	msk = mptcp_sk(sk);

	pr_debug("msk=%p, token=%u", sk, subflow->token);

	mptcp_crypto_key_sha(subflow->remote_key, NULL, &ack_seq);
	ack_seq++;
	subflow->map_seq = ack_seq;
	subflow->map_subflow_seq = 1;

	/* the socket is not connected yet, no msk/subflow ops can access/race
	 * accessing the field below
	 */
	WRITE_ONCE(msk->remote_key, subflow->remote_key);
	WRITE_ONCE(msk->local_key, subflow->local_key);
	WRITE_ONCE(msk->write_seq, subflow->idsn + 1);
	WRITE_ONCE(msk->snd_nxt, msk->write_seq);
	WRITE_ONCE(msk->ack_seq, ack_seq);
	WRITE_ONCE(msk->rcv_wnd_sent, ack_seq);
	WRITE_ONCE(msk->can_ack, 1);
	WRITE_ONCE(msk->snd_una, msk->write_seq);

	mptcp_pm_new_connection(msk, ssk, 0);

	mptcp_rcv_space_init(msk, ssk);
}

void mptcp_sock_graft(struct sock *sk, struct socket *parent)
{
	write_lock_bh(&sk->sk_callback_lock);
	rcu_assign_pointer(sk->sk_wq, &parent->wq);
	sk_set_socket(sk, parent);
	sk->sk_uid = SOCK_INODE(parent)->i_uid;
	write_unlock_bh(&sk->sk_callback_lock);
}

bool mptcp_finish_join(struct sock *ssk)
{
	struct mptcp_subflow_context *subflow = mptcp_subflow_ctx(ssk);
	struct mptcp_sock *msk = mptcp_sk(subflow->conn);
	struct sock *parent = (void *)msk;
	struct socket *parent_sock;
	bool ret;

	pr_debug("msk=%p, subflow=%p", msk, subflow);

	/* mptcp socket already closing? */
	if (!mptcp_is_fully_established(parent)) {
		subflow->reset_reason = MPTCP_RST_EMPTCP;
		return false;
	}

	if (!msk->pm.server_side)
		goto out;

	if (!mptcp_pm_allow_new_subflow(msk)) {
		subflow->reset_reason = MPTCP_RST_EPROHIBIT;
		return false;
	}

	/* active connections are already on conn_list, and we can't acquire
	 * msk lock here.
	 * use the join list lock as synchronization point and double-check
	 * msk status to avoid racing with __mptcp_destroy_sock()
	 */
	spin_lock_bh(&msk->join_list_lock);
	ret = inet_sk_state_load(parent) == TCP_ESTABLISHED;
	if (ret && !WARN_ON_ONCE(!list_empty(&subflow->node))) {
		list_add_tail(&subflow->node, &msk->join_list);
		sock_hold(ssk);
	}
	spin_unlock_bh(&msk->join_list_lock);
	if (!ret) {
		subflow->reset_reason = MPTCP_RST_EPROHIBIT;
		return false;
	}

	/* attach to msk socket only after we are sure he will deal with us
	 * at close time
	 */
	parent_sock = READ_ONCE(parent->sk_socket);
	if (parent_sock && !ssk->sk_socket)
		mptcp_sock_graft(ssk, parent_sock);
	subflow->map_seq = READ_ONCE(msk->ack_seq);
out:
	mptcp_event(MPTCP_EVENT_SUB_ESTABLISHED, msk, ssk, GFP_ATOMIC);
	return true;
}

static void mptcp_shutdown(struct sock *sk, int how)
{
	pr_debug("sk=%p, how=%d", sk, how);

	if ((how & SEND_SHUTDOWN) && mptcp_close_state(sk))
		__mptcp_wr_shutdown(sk);
}

static struct proto mptcp_prot = {
	.name		= "MPTCP",
	.owner		= THIS_MODULE,
	.init		= mptcp_init_sock,
	.disconnect	= mptcp_disconnect,
	.close		= mptcp_close,
	.accept		= mptcp_accept,
	.setsockopt	= mptcp_setsockopt,
	.getsockopt	= mptcp_getsockopt,
	.shutdown	= mptcp_shutdown,
	.destroy	= mptcp_destroy,
	.sendmsg	= mptcp_sendmsg,
	.recvmsg	= mptcp_recvmsg,
	.release_cb	= mptcp_release_cb,
	.hash		= mptcp_hash,
	.unhash		= mptcp_unhash,
	.get_port	= mptcp_get_port,
	.sockets_allocated	= &mptcp_sockets_allocated,
	.memory_allocated	= &tcp_memory_allocated,
	.memory_pressure	= &tcp_memory_pressure,
	.sysctl_wmem_offset	= offsetof(struct net, ipv4.sysctl_tcp_wmem),
	.sysctl_rmem_offset	= offsetof(struct net, ipv4.sysctl_tcp_rmem),
	.sysctl_mem	= sysctl_tcp_mem,
	.obj_size	= sizeof(struct mptcp_sock),
	.slab_flags	= SLAB_TYPESAFE_BY_RCU,
	.no_autobind	= true,
};

static int mptcp_bind(struct socket *sock, struct sockaddr *uaddr, int addr_len)
{
	struct mptcp_sock *msk = mptcp_sk(sock->sk);
	struct socket *ssock;
	int err;

	lock_sock(sock->sk);
	ssock = __mptcp_nmpc_socket(msk);
	if (!ssock) {
		err = -EINVAL;
		goto unlock;
	}

	err = ssock->ops->bind(ssock, uaddr, addr_len);
	if (!err)
		mptcp_copy_inaddrs(sock->sk, ssock->sk);

unlock:
	release_sock(sock->sk);
	return err;
}

static void mptcp_subflow_early_fallback(struct mptcp_sock *msk,
					 struct mptcp_subflow_context *subflow)
{
	subflow->request_mptcp = 0;
	__mptcp_do_fallback(msk);
}

static int mptcp_stream_connect(struct socket *sock, struct sockaddr *uaddr,
				int addr_len, int flags)
{
	struct mptcp_sock *msk = mptcp_sk(sock->sk);
	struct mptcp_subflow_context *subflow;
	struct socket *ssock;
	int err;

	lock_sock(sock->sk);
	if (sock->state != SS_UNCONNECTED && msk->subflow) {
		/* pending connection or invalid state, let existing subflow
		 * cope with that
		 */
		ssock = msk->subflow;
		goto do_connect;
	}

	ssock = __mptcp_nmpc_socket(msk);
	if (!ssock) {
		err = -EINVAL;
		goto unlock;
	}

	mptcp_token_destroy(msk);
	inet_sk_state_store(sock->sk, TCP_SYN_SENT);
	subflow = mptcp_subflow_ctx(ssock->sk);
#ifdef CONFIG_TCP_MD5SIG
	/* no MPTCP if MD5SIG is enabled on this socket or we may run out of
	 * TCP option space.
	 */
	if (rcu_access_pointer(tcp_sk(ssock->sk)->md5sig_info))
		mptcp_subflow_early_fallback(msk, subflow);
#endif
	if (subflow->request_mptcp && mptcp_token_new_connect(ssock->sk)) {
		MPTCP_INC_STATS(sock_net(ssock->sk), MPTCP_MIB_TOKENFALLBACKINIT);
		mptcp_subflow_early_fallback(msk, subflow);
	}
	if (likely(!__mptcp_check_fallback(msk)))
		MPTCP_INC_STATS(sock_net(sock->sk), MPTCP_MIB_MPCAPABLEACTIVE);

do_connect:
	err = ssock->ops->connect(ssock, uaddr, addr_len, flags);
	sock->state = ssock->state;

	/* on successful connect, the msk state will be moved to established by
	 * subflow_finish_connect()
	 */
	if (!err || err == -EINPROGRESS)
		mptcp_copy_inaddrs(sock->sk, ssock->sk);
	else
		inet_sk_state_store(sock->sk, inet_sk_state_load(ssock->sk));

unlock:
	release_sock(sock->sk);
	return err;
}

static int mptcp_listen(struct socket *sock, int backlog)
{
	struct mptcp_sock *msk = mptcp_sk(sock->sk);
	struct socket *ssock;
	int err;

	pr_debug("msk=%p", msk);

	lock_sock(sock->sk);
	ssock = __mptcp_nmpc_socket(msk);
	if (!ssock) {
		err = -EINVAL;
		goto unlock;
	}

	mptcp_token_destroy(msk);
	inet_sk_state_store(sock->sk, TCP_LISTEN);
	sock_set_flag(sock->sk, SOCK_RCU_FREE);

	err = ssock->ops->listen(ssock, backlog);
	inet_sk_state_store(sock->sk, inet_sk_state_load(ssock->sk));
	if (!err)
		mptcp_copy_inaddrs(sock->sk, ssock->sk);

unlock:
	release_sock(sock->sk);
	return err;
}

static int mptcp_stream_accept(struct socket *sock, struct socket *newsock,
			       int flags, bool kern)
{
	struct mptcp_sock *msk = mptcp_sk(sock->sk);
	struct socket *ssock;
	int err;

	pr_debug("msk=%p", msk);

	lock_sock(sock->sk);
	if (sock->sk->sk_state != TCP_LISTEN)
		goto unlock_fail;

	ssock = __mptcp_nmpc_socket(msk);
	if (!ssock)
		goto unlock_fail;

	clear_bit(MPTCP_DATA_READY, &msk->flags);
	sock_hold(ssock->sk);
	release_sock(sock->sk);

	err = ssock->ops->accept(sock, newsock, flags, kern);
	if (err == 0 && !mptcp_is_tcpsk(newsock->sk)) {
		struct mptcp_sock *msk = mptcp_sk(newsock->sk);
		struct mptcp_subflow_context *subflow;
		struct sock *newsk = newsock->sk;

		lock_sock(newsk);

		/* PM/worker can now acquire the first subflow socket
		 * lock without racing with listener queue cleanup,
		 * we can notify it, if needed.
		 *
		 * Even if remote has reset the initial subflow by now
		 * the refcnt is still at least one.
		 */
		subflow = mptcp_subflow_ctx(msk->first);
		list_add(&subflow->node, &msk->conn_list);
		sock_hold(msk->first);
		if (mptcp_is_fully_established(newsk))
			mptcp_pm_fully_established(msk, msk->first, GFP_KERNEL);

		mptcp_copy_inaddrs(newsk, msk->first);
		mptcp_rcv_space_init(msk, msk->first);
		mptcp_propagate_sndbuf(newsk, msk->first);

		/* set ssk->sk_socket of accept()ed flows to mptcp socket.
		 * This is needed so NOSPACE flag can be set from tcp stack.
		 */
		mptcp_flush_join_list(msk);
		mptcp_for_each_subflow(msk, subflow) {
			struct sock *ssk = mptcp_subflow_tcp_sock(subflow);

			if (!ssk->sk_socket)
				mptcp_sock_graft(ssk, newsock);
		}
		release_sock(newsk);
	}

	if (inet_csk_listen_poll(ssock->sk))
		set_bit(MPTCP_DATA_READY, &msk->flags);
	sock_put(ssock->sk);
	return err;

unlock_fail:
	release_sock(sock->sk);
	return -EINVAL;
}

static __poll_t mptcp_check_readable(struct mptcp_sock *msk)
{
	/* Concurrent splices from sk_receive_queue into receive_queue will
	 * always show at least one non-empty queue when checked in this order.
	 */
	if (skb_queue_empty_lockless(&((struct sock *)msk)->sk_receive_queue) &&
	    skb_queue_empty_lockless(&msk->receive_queue))
		return 0;

	return EPOLLIN | EPOLLRDNORM;
}

static __poll_t mptcp_check_writeable(struct mptcp_sock *msk)
{
	struct sock *sk = (struct sock *)msk;

	if (unlikely(sk->sk_shutdown & SEND_SHUTDOWN))
		return EPOLLOUT | EPOLLWRNORM;

	if (sk_stream_is_writeable(sk))
		return EPOLLOUT | EPOLLWRNORM;

	mptcp_set_nospace(sk);
	smp_mb__after_atomic(); /* msk->flags is changed by write_space cb */
	if (sk_stream_is_writeable(sk))
		return EPOLLOUT | EPOLLWRNORM;

	return 0;
}

static __poll_t mptcp_poll(struct file *file, struct socket *sock,
			   struct poll_table_struct *wait)
{
	struct sock *sk = sock->sk;
	struct mptcp_sock *msk;
	__poll_t mask = 0;
	int state;

	msk = mptcp_sk(sk);
	sock_poll_wait(file, sock, wait);

	state = inet_sk_state_load(sk);
	pr_debug("msk=%p state=%d flags=%lx", msk, state, msk->flags);
	if (state == TCP_LISTEN)
		return test_bit(MPTCP_DATA_READY, &msk->flags) ? EPOLLIN | EPOLLRDNORM : 0;

	if (state != TCP_SYN_SENT && state != TCP_SYN_RECV) {
		mask |= mptcp_check_readable(msk);
		mask |= mptcp_check_writeable(msk);
	}
	if (sk->sk_shutdown == SHUTDOWN_MASK || state == TCP_CLOSE)
		mask |= EPOLLHUP;
	if (sk->sk_shutdown & RCV_SHUTDOWN)
		mask |= EPOLLIN | EPOLLRDNORM | EPOLLRDHUP;

	/* This barrier is coupled with smp_wmb() in tcp_reset() */
	smp_rmb();
	if (sk->sk_err)
		mask |= EPOLLERR;

	return mask;
}

static const struct proto_ops mptcp_stream_ops = {
	.family		   = PF_INET,
	.owner		   = THIS_MODULE,
	.release	   = inet_release,
	.bind		   = mptcp_bind,
	.connect	   = mptcp_stream_connect,
	.socketpair	   = sock_no_socketpair,
	.accept		   = mptcp_stream_accept,
	.getname	   = inet_getname,
	.poll		   = mptcp_poll,
	.ioctl		   = inet_ioctl,
	.gettstamp	   = sock_gettstamp,
	.listen		   = mptcp_listen,
	.shutdown	   = inet_shutdown,
	.setsockopt	   = sock_common_setsockopt,
	.getsockopt	   = sock_common_getsockopt,
	.sendmsg	   = inet_sendmsg,
	.recvmsg	   = inet_recvmsg,
	.mmap		   = sock_no_mmap,
	.sendpage	   = inet_sendpage,
};

static struct inet_protosw mptcp_protosw = {
	.type		= SOCK_STREAM,
	.protocol	= IPPROTO_MPTCP,
	.prot		= &mptcp_prot,
	.ops		= &mptcp_stream_ops,
	.flags		= INET_PROTOSW_ICSK,
};

static int mptcp_napi_poll(struct napi_struct *napi, int budget)
{
	struct mptcp_delegated_action *delegated;
	struct mptcp_subflow_context *subflow;
	int work_done = 0;

	delegated = container_of(napi, struct mptcp_delegated_action, napi);
	while ((subflow = mptcp_subflow_delegated_next(delegated)) != NULL) {
		struct sock *ssk = mptcp_subflow_tcp_sock(subflow);

		bh_lock_sock_nested(ssk);
		if (!sock_owned_by_user(ssk) &&
		    mptcp_subflow_has_delegated_action(subflow))
			mptcp_subflow_process_delegated(ssk);
		/* ... elsewhere tcp_release_cb_override already processed
		 * the action or will do at next release_sock().
		 * In both case must dequeue the subflow here - on the same
		 * CPU that scheduled it.
		 */
		bh_unlock_sock(ssk);
		sock_put(ssk);

		if (++work_done == budget)
			return budget;
	}

	/* always provide a 0 'work_done' argument, so that napi_complete_done
	 * will not try accessing the NULL napi->dev ptr
	 */
	napi_complete_done(napi, 0);
	return work_done;
}

void __init mptcp_proto_init(void)
{
	struct mptcp_delegated_action *delegated;
	int cpu;

	mptcp_prot.h.hashinfo = tcp_prot.h.hashinfo;

	if (percpu_counter_init(&mptcp_sockets_allocated, 0, GFP_KERNEL))
		panic("Failed to allocate MPTCP pcpu counter\n");

	init_dummy_netdev(&mptcp_napi_dev);
	for_each_possible_cpu(cpu) {
		delegated = per_cpu_ptr(&mptcp_delegated_actions, cpu);
		INIT_LIST_HEAD(&delegated->head);
		netif_tx_napi_add(&mptcp_napi_dev, &delegated->napi, mptcp_napi_poll,
				  NAPI_POLL_WEIGHT);
		napi_enable(&delegated->napi);
	}

	mptcp_subflow_init();
	mptcp_pm_init();
	mptcp_token_init();

	if (proto_register(&mptcp_prot, 1) != 0)
		panic("Failed to register MPTCP proto.\n");

	inet_register_protosw(&mptcp_protosw);

	BUILD_BUG_ON(sizeof(struct mptcp_skb_cb) > sizeof_field(struct sk_buff, cb));
}

#if IS_ENABLED(CONFIG_MPTCP_IPV6)
static const struct proto_ops mptcp_v6_stream_ops = {
	.family		   = PF_INET6,
	.owner		   = THIS_MODULE,
	.release	   = inet6_release,
	.bind		   = mptcp_bind,
	.connect	   = mptcp_stream_connect,
	.socketpair	   = sock_no_socketpair,
	.accept		   = mptcp_stream_accept,
	.getname	   = inet6_getname,
	.poll		   = mptcp_poll,
	.ioctl		   = inet6_ioctl,
	.gettstamp	   = sock_gettstamp,
	.listen		   = mptcp_listen,
	.shutdown	   = inet_shutdown,
	.setsockopt	   = sock_common_setsockopt,
	.getsockopt	   = sock_common_getsockopt,
	.sendmsg	   = inet6_sendmsg,
	.recvmsg	   = inet6_recvmsg,
	.mmap		   = sock_no_mmap,
	.sendpage	   = inet_sendpage,
#ifdef CONFIG_COMPAT
	.compat_ioctl	   = inet6_compat_ioctl,
#endif
};

static struct proto mptcp_v6_prot;

static void mptcp_v6_destroy(struct sock *sk)
{
	mptcp_destroy(sk);
	inet6_destroy_sock(sk);
}

static struct inet_protosw mptcp_v6_protosw = {
	.type		= SOCK_STREAM,
	.protocol	= IPPROTO_MPTCP,
	.prot		= &mptcp_v6_prot,
	.ops		= &mptcp_v6_stream_ops,
	.flags		= INET_PROTOSW_ICSK,
};

int __init mptcp_proto_v6_init(void)
{
	int err;

	mptcp_v6_prot = mptcp_prot;
	strcpy(mptcp_v6_prot.name, "MPTCPv6");
	mptcp_v6_prot.slab = NULL;
	mptcp_v6_prot.destroy = mptcp_v6_destroy;
	mptcp_v6_prot.obj_size = sizeof(struct mptcp6_sock);

	err = proto_register(&mptcp_v6_prot, 1);
	if (err)
		return err;

	err = inet6_register_protosw(&mptcp_v6_protosw);
	if (err)
		proto_unregister(&mptcp_v6_prot);

	return err;
}
#endif<|MERGE_RESOLUTION|>--- conflicted
+++ resolved
@@ -1534,15 +1534,11 @@
 			if (!ssk)
 				goto out;
 
-<<<<<<< HEAD
-			if (ssk != prev_ssk || !prev_ssk)
-=======
 			/* Need to lock the new subflow only if different
 			 * from the previous one, otherwise we are still
 			 * helding the relevant lock
 			 */
 			if (ssk != prev_ssk)
->>>>>>> c5ffbcff
 				lock_sock(ssk);
 
 			ret = mptcp_sendmsg_frag(sk, ssk, dfrag, &info);
