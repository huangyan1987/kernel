/* SCTP kernel reference Implementation
 * Copyright (c) 1999-2000 Cisco, Inc.
 * Copyright (c) 1999-2001 Motorola, Inc.
 * Copyright (c) 2001-2002 Intel Corp.
 * Copyright (c) 2001-2002 International Business Machines Corp.
 *
 * This file is part of the SCTP kernel reference Implementation
 *
 * This file includes part of the implementation of the add-IP extension,
 * based on <draft-ietf-tsvwg-addip-sctp-02.txt> June 29, 2001,
 * for the SCTP kernel reference Implementation.
 *
 * These functions work with the state functions in sctp_sm_statefuns.c
 * to implement the state operations.  These functions implement the
 * steps which require modifying existing data structures.
 *
 * The SCTP reference implementation is free software;
 * you can redistribute it and/or modify it under the terms of
 * the GNU General Public License as published by
 * the Free Software Foundation; either version 2, or (at your option)
 * any later version.
 *
 * The SCTP reference implementation is distributed in the hope that it
 * will be useful, but WITHOUT ANY WARRANTY; without even the implied
 *                 ************************
 * warranty of MERCHANTABILITY or FITNESS FOR A PARTICULAR PURPOSE.
 * See the GNU General Public License for more details.
 *
 * You should have received a copy of the GNU General Public License
 * along with GNU CC; see the file COPYING.  If not, write to
 * the Free Software Foundation, 59 Temple Place - Suite 330,
 * Boston, MA 02111-1307, USA.
 *
 * Please send any bug reports or fixes you make to the
 * email address(es):
 *    lksctp developers <lksctp-developers@lists.sourceforge.net>
 *
 * Or submit a bug report through the following website:
 *    http://www.sf.net/projects/lksctp
 *
 * Written or modified by:
 *    La Monte H.P. Yarroll <piggy@acm.org>
 *    Karl Knutson          <karl@athena.chicago.il.us>
 *    C. Robin              <chris@hundredacre.ac.uk>
 *    Jon Grimm             <jgrimm@us.ibm.com>
 *    Xingang Guo           <xingang.guo@intel.com>
 *    Dajiang Zhang	    <dajiang.zhang@nokia.com>
 *    Sridhar Samudrala	    <sri@us.ibm.com>
 *    Daisy Chang	    <daisyc@us.ibm.com>
 *    Ardelle Fan	    <ardelle.fan@intel.com>
 *
 * Any bugs reported given to us we will try to fix... any fixes shared will
 * be incorporated into the next SCTP release.
 */

#include <linux/types.h>
#include <linux/kernel.h>
#include <linux/ip.h>
#include <linux/ipv6.h>
#include <linux/net.h>
#include <linux/inet.h>
#include <net/sock.h>

#include <linux/skbuff.h>
#include <linux/random.h>	/* for get_random_bytes */
#include <net/sctp/sctp.h>
#include <net/sctp/sm.h>

/* RFC 2960 3.3.2 Initiation (INIT) (1)
 *
 * Note 2: The ECN capable field is reserved for future use of
 * Explicit Congestion Notification.
 */
static const sctp_ecn_capable_param_t ecap_param = {
	{
		SCTP_PARAM_ECN_CAPABLE,
		__constant_htons(sizeof(sctp_ecn_capable_param_t)),
	}
};

/* A helper to initilize to initilize an op error inside a
 * provided chunk, as most cause codes will be embedded inside an
 * abort chunk.
 */
void  sctp_init_cause(sctp_chunk_t *chunk, __u16 cause_code,
		      const void *payload, size_t paylen)
{
	sctp_errhdr_t err;
	int padlen;
	__u16 len;

        /* Cause code constants are now defined in network order.  */
	err.cause = cause_code;
	len = sizeof(sctp_errhdr_t) + paylen;
	padlen = len % 4;
	err.length  = htons(len);
	len += padlen;
	sctp_addto_chunk(chunk, sizeof(sctp_errhdr_t), &err);
	chunk->subh.err_hdr = sctp_addto_chunk(chunk, paylen, payload);
}

/* 3.3.2 Initiation (INIT) (1)
 *
 * This chunk is used to initiate a SCTP association between two
 * endpoints. The format of the INIT chunk is shown below:
 *
 *     0                   1                   2                   3
 *     0 1 2 3 4 5 6 7 8 9 0 1 2 3 4 5 6 7 8 9 0 1 2 3 4 5 6 7 8 9 0 1
 *    +-+-+-+-+-+-+-+-+-+-+-+-+-+-+-+-+-+-+-+-+-+-+-+-+-+-+-+-+-+-+-+-+
 *    |   Type = 1    |  Chunk Flags  |      Chunk Length             |
 *    +-+-+-+-+-+-+-+-+-+-+-+-+-+-+-+-+-+-+-+-+-+-+-+-+-+-+-+-+-+-+-+-+
 *    |                         Initiate Tag                          |
 *    +-+-+-+-+-+-+-+-+-+-+-+-+-+-+-+-+-+-+-+-+-+-+-+-+-+-+-+-+-+-+-+-+
 *    |           Advertised Receiver Window Credit (a_rwnd)          |
 *    +-+-+-+-+-+-+-+-+-+-+-+-+-+-+-+-+-+-+-+-+-+-+-+-+-+-+-+-+-+-+-+-+
 *    |  Number of Outbound Streams   |  Number of Inbound Streams    |
 *    +-+-+-+-+-+-+-+-+-+-+-+-+-+-+-+-+-+-+-+-+-+-+-+-+-+-+-+-+-+-+-+-+
 *    |                          Initial TSN                          |
 *    +-+-+-+-+-+-+-+-+-+-+-+-+-+-+-+-+-+-+-+-+-+-+-+-+-+-+-+-+-+-+-+-+
 *    \                                                               \
 *    /              Optional/Variable-Length Parameters              /
 *    \                                                               \
 *    +-+-+-+-+-+-+-+-+-+-+-+-+-+-+-+-+-+-+-+-+-+-+-+-+-+-+-+-+-+-+-+-+
 *
 *
 * The INIT chunk contains the following parameters. Unless otherwise
 * noted, each parameter MUST only be included once in the INIT chunk.
 *
 * Fixed Parameters                     Status
 * ----------------------------------------------
 * Initiate Tag                        Mandatory
 * Advertised Receiver Window Credit   Mandatory
 * Number of Outbound Streams          Mandatory
 * Number of Inbound Streams           Mandatory
 * Initial TSN                         Mandatory
 *
 * Variable Parameters                  Status     Type Value
 * -------------------------------------------------------------
 * IPv4 Address (Note 1)               Optional    5
 * IPv6 Address (Note 1)               Optional    6
 * Cookie Preservative                 Optional    9
 * Reserved for ECN Capable (Note 2)   Optional    32768 (0x8000)
 * Host Name Address (Note 3)          Optional    11
 * Supported Address Types (Note 4)    Optional    12
 */
sctp_chunk_t *sctp_make_init(const sctp_association_t *asoc,
			     const sctp_bind_addr_t *bp,
			     int priority, int vparam_len)
{
	sctp_inithdr_t init;
	union sctp_params addrs;
	size_t chunksize;
	sctp_chunk_t *retval = NULL;
	int num_types, addrs_len = 0;
	struct sctp_opt *sp;
	sctp_supported_addrs_param_t sat;
	__u16 types[2];

	/* RFC 2960 3.3.2 Initiation (INIT) (1)
	 *
	 * Note 1: The INIT chunks can contain multiple addresses that
	 * can be IPv4 and/or IPv6 in any combination.
	 */
	retval = NULL;
	addrs.v = NULL;

	/* Convert the provided bind address list to raw format */
	addrs = sctp_bind_addrs_to_raw(bp, &addrs_len, priority);
	if (!addrs.v)
		goto nodata;

	init.init_tag		   = htonl(asoc->c.my_vtag);
	init.a_rwnd		   = htonl(asoc->rwnd);
	init.num_outbound_streams  = htons(asoc->c.sinit_num_ostreams);
	init.num_inbound_streams   = htons(asoc->c.sinit_max_instreams);
	init.initial_tsn	   = htonl(asoc->c.initial_tsn);

	/* How many address types are needed? */
	sp = sctp_sk(asoc->base.sk);
	num_types = sp->pf->supported_addrs(sp, types);

	chunksize = sizeof(init) + addrs_len + SCTP_SAT_LEN(num_types);
	chunksize += sizeof(ecap_param);
	chunksize += vparam_len;

	/* RFC 2960 3.3.2 Initiation (INIT) (1)
	 *
	 * Note 3: An INIT chunk MUST NOT contain more than one Host
	 * Name address parameter. Moreover, the sender of the INIT
	 * MUST NOT combine any other address types with the Host Name
	 * address in the INIT. The receiver of INIT MUST ignore any
	 * other address types if the Host Name address parameter is
	 * present in the received INIT chunk.
	 *
	 * PLEASE DO NOT FIXME [This version does not support Host Name.]
	 */

	retval = sctp_make_chunk(asoc, SCTP_CID_INIT, 0, chunksize);
	if (!retval)
		goto nodata;

	retval->subh.init_hdr =
		sctp_addto_chunk(retval, sizeof(init), &init);
	retval->param_hdr.v =
		sctp_addto_chunk(retval, addrs_len, addrs.v);

<<<<<<< HEAD
	sctp_addto_chunk(retval, sizeof(sctp_paramhdr_t), &sat_param);
	sctp_addto_chunk(retval, sizeof(sat_addr_types), sat_addr_types);
=======
	/* RFC 2960 3.3.2 Initiation (INIT) (1)
	 *
	 * Note 4: This parameter, when present, specifies all the
	 * address types the sending endpoint can support. The absence
	 * of this parameter indicates that the sending endpoint can
	 * support any address type.
	 */
	sat.param_hdr.type = SCTP_PARAM_SUPPORTED_ADDRESS_TYPES;
	sat.param_hdr.length = htons(SCTP_SAT_LEN(num_types));
	sctp_addto_chunk(retval, sizeof(sat), &sat);
	sctp_addto_chunk(retval, num_types * sizeof(__u16), &types);

>>>>>>> 56d10bed
	sctp_addto_chunk(retval, sizeof(ecap_param), &ecap_param);
nodata:
	if (addrs.v)
		kfree(addrs.v);
	return retval;
}

sctp_chunk_t *sctp_make_init_ack(const sctp_association_t *asoc,
				 const sctp_chunk_t *chunk,
				 int priority, int unkparam_len)
{
	sctp_inithdr_t initack;
	sctp_chunk_t *retval;
	union sctp_params addrs;
	int addrs_len;
	sctp_cookie_param_t *cookie;
	int cookie_len;
	size_t chunksize;

	retval = NULL;

	addrs = sctp_bind_addrs_to_raw(&asoc->base.bind_addr, &addrs_len, 
				       priority);
	if (!addrs.v)
		goto nomem_rawaddr;

	initack.init_tag	        = htonl(asoc->c.my_vtag);
	initack.a_rwnd			= htonl(asoc->rwnd);
	initack.num_outbound_streams	= htons(asoc->c.sinit_num_ostreams);
	initack.num_inbound_streams	= htons(asoc->c.sinit_max_instreams);
	initack.initial_tsn		= htonl(asoc->c.initial_tsn);

	/* FIXME:  We really ought to build the cookie right
	 * into the packet instead of allocating more fresh memory.
	 */
	cookie = sctp_pack_cookie(asoc->ep, asoc, chunk, &cookie_len,
				  addrs.v, addrs_len);
	if (!cookie)
		goto nomem_cookie;

	/* Calculate the total size of allocation, include the reserved
	 * space for reporting unknown parameters if it is specified.
	 */
	chunksize = sizeof(initack) + addrs_len + cookie_len + unkparam_len;

        /* Tell peer that we'll do ECN only if peer advertised such cap.  */
	if (asoc->peer.ecn_capable)
		chunksize += sizeof(ecap_param);

	/* Now allocate and fill out the chunk.  */
	retval = sctp_make_chunk(asoc, SCTP_CID_INIT_ACK, 0, chunksize);
	if (!retval)
		goto nomem_chunk;

	/* Per the advice in RFC 2960 6.4, send this reply to
	 * the source of the INIT packet.
	 */
	retval->transport = chunk->transport;
	retval->subh.init_hdr =
		sctp_addto_chunk(retval, sizeof(initack), &initack);
	retval->param_hdr.v = sctp_addto_chunk(retval, addrs_len, addrs.v);
	sctp_addto_chunk(retval, cookie_len, cookie);
	if (asoc->peer.ecn_capable)
		sctp_addto_chunk(retval, sizeof(ecap_param), &ecap_param);

	/* We need to remove the const qualifier at this point.  */
	retval->asoc = (sctp_association_t *) asoc;

	/* RFC 2960 6.4 Multi-homed SCTP Endpoints
	 *
	 * An endpoint SHOULD transmit reply chunks (e.g., SACK,
	 * HEARTBEAT ACK, * etc.) to the same destination transport
	 * address from which it received the DATA or control chunk
	 * to which it is replying.
	 *
	 * [INIT ACK back to where the INIT came from.]
	 */
	if (chunk)
		retval->transport = chunk->transport;

nomem_chunk:
	kfree(cookie);
nomem_cookie:
	kfree(addrs.v);
nomem_rawaddr:
	return retval;
}

/* 3.3.11 Cookie Echo (COOKIE ECHO) (10):
 *
 * This chunk is used only during the initialization of an association.
 * It is sent by the initiator of an association to its peer to complete
 * the initialization process. This chunk MUST precede any DATA chunk
 * sent within the association, but MAY be bundled with one or more DATA
 * chunks in the same packet.
 *
 *      0                   1                   2                   3
 *      0 1 2 3 4 5 6 7 8 9 0 1 2 3 4 5 6 7 8 9 0 1 2 3 4 5 6 7 8 9 0 1
 *     +-+-+-+-+-+-+-+-+-+-+-+-+-+-+-+-+-+-+-+-+-+-+-+-+-+-+-+-+-+-+-+-+
 *     |   Type = 10   |Chunk  Flags   |         Length                |
 *     +-+-+-+-+-+-+-+-+-+-+-+-+-+-+-+-+-+-+-+-+-+-+-+-+-+-+-+-+-+-+-+-+
 *     /                     Cookie                                    /
 *     \                                                               \
 *     +-+-+-+-+-+-+-+-+-+-+-+-+-+-+-+-+-+-+-+-+-+-+-+-+-+-+-+-+-+-+-+-+
 *
 * Chunk Flags: 8 bit
 *
 *   Set to zero on transmit and ignored on receipt.
 *
 * Length: 16 bits (unsigned integer)
 *
 *   Set to the size of the chunk in bytes, including the 4 bytes of
 *   the chunk header and the size of the Cookie.
 *
 * Cookie: variable size
 *
 *   This field must contain the exact cookie received in the
 *   State Cookie parameter from the previous INIT ACK.
 *
 *   An implementation SHOULD make the cookie as small as possible
 *   to insure interoperability.
 */
sctp_chunk_t *sctp_make_cookie_echo(const sctp_association_t *asoc,
				    const sctp_chunk_t *chunk)
{
	sctp_chunk_t *retval;
	void *cookie;
	int cookie_len;

	cookie = asoc->peer.cookie;
	cookie_len = asoc->peer.cookie_len;

	/* Build a cookie echo chunk.  */
	retval = sctp_make_chunk(asoc, SCTP_CID_COOKIE_ECHO, 0, cookie_len);
	if (!retval)
		goto nodata;
	retval->subh.cookie_hdr =
		sctp_addto_chunk(retval, cookie_len, cookie);

	/* RFC 2960 6.4 Multi-homed SCTP Endpoints
	 *
	 * An endpoint SHOULD transmit reply chunks (e.g., SACK,
	 * HEARTBEAT ACK, * etc.) to the same destination transport
	 * address from which it * received the DATA or control chunk
	 * to which it is replying.
	 *
	 * [COOKIE ECHO back to where the INIT ACK came from.]
	 */
	if (chunk)
		retval->transport = chunk->transport;

nodata:
	return retval;
}

/* 3.3.12 Cookie Acknowledgement (COOKIE ACK) (11):
 *
 * This chunk is used only during the initialization of an
 * association.  It is used to acknowledge the receipt of a COOKIE
 * ECHO chunk.  This chunk MUST precede any DATA or SACK chunk sent
 * within the association, but MAY be bundled with one or more DATA
 * chunks or SACK chunk in the same SCTP packet.
 *
 *      0                   1                   2                   3
 *      0 1 2 3 4 5 6 7 8 9 0 1 2 3 4 5 6 7 8 9 0 1 2 3 4 5 6 7 8 9 0 1
 *     +-+-+-+-+-+-+-+-+-+-+-+-+-+-+-+-+-+-+-+-+-+-+-+-+-+-+-+-+-+-+-+-+
 *     |   Type = 11   |Chunk  Flags   |     Length = 4                |
 *     +-+-+-+-+-+-+-+-+-+-+-+-+-+-+-+-+-+-+-+-+-+-+-+-+-+-+-+-+-+-+-+-+
 *
 * Chunk Flags: 8 bits
 *
 *   Set to zero on transmit and ignored on receipt.
 */
sctp_chunk_t *sctp_make_cookie_ack(const sctp_association_t *asoc,
				   const sctp_chunk_t *chunk)
{
	sctp_chunk_t *retval;

	retval = sctp_make_chunk(asoc, SCTP_CID_COOKIE_ACK, 0, 0);

	/* RFC 2960 6.4 Multi-homed SCTP Endpoints
	 *
	 * An endpoint SHOULD transmit reply chunks (e.g., SACK,
	 * HEARTBEAT ACK, * etc.) to the same destination transport
	 * address from which it * received the DATA or control chunk
	 * to which it is replying.
	 *
	 * [COOKIE ACK back to where the COOKIE ECHO came from.]
	 */
	if (retval && chunk)
		retval->transport = chunk->transport;

	return retval;
}

/*
 *  Appendix A: Explicit Congestion Notification:
 *  CWR:
 *
 *  RFC 2481 details a specific bit for a sender to send in the header of
 *  its next outbound TCP segment to indicate to its peer that it has
 *  reduced its congestion window.  This is termed the CWR bit.  For
 *  SCTP the same indication is made by including the CWR chunk.
 *  This chunk contains one data element, i.e. the TSN number that
 *  was sent in the ECNE chunk.  This element represents the lowest
 *  TSN number in the datagram that was originally marked with the
 *  CE bit.
 *
 *     0                   1                   2                   3
 *     0 1 2 3 4 5 6 7 8 9 0 1 2 3 4 5 6 7 8 9 0 1 2 3 4 5 6 7 8 9 0 1
 *    +-+-+-+-+-+-+-+-+-+-+-+-+-+-+-+-+-+-+-+-+-+-+-+-+-+-+-+-+-+-+-+-+
 *    | Chunk Type=13 | Flags=00000000|    Chunk Length = 8           |
 *    +-+-+-+-+-+-+-+-+-+-+-+-+-+-+-+-+-+-+-+-+-+-+-+-+-+-+-+-+-+-+-+-+
 *    |                      Lowest TSN Number                        |
 *    +-+-+-+-+-+-+-+-+-+-+-+-+-+-+-+-+-+-+-+-+-+-+-+-+-+-+-+-+-+-+-+-+
 *
 *     Note: The CWR is considered a Control chunk.
 */
sctp_chunk_t *sctp_make_cwr(const sctp_association_t *asoc,
			    const __u32 lowest_tsn,
			    const sctp_chunk_t *chunk)
{
	sctp_chunk_t *retval;
	sctp_cwrhdr_t cwr;

	cwr.lowest_tsn = htonl(lowest_tsn);
	retval = sctp_make_chunk(asoc, SCTP_CID_ECN_CWR, 0,
				 sizeof(sctp_cwrhdr_t));

	if (!retval)
		goto nodata;

	retval->subh.ecn_cwr_hdr =
		sctp_addto_chunk(retval, sizeof(cwr), &cwr);

	/* RFC 2960 6.4 Multi-homed SCTP Endpoints
	 *
	 * An endpoint SHOULD transmit reply chunks (e.g., SACK,
	 * HEARTBEAT ACK, * etc.) to the same destination transport
	 * address from which it * received the DATA or control chunk
	 * to which it is replying.
	 *
	 * [Report a reduced congestion window back to where the ECNE
	 * came from.]
	 */
	if (chunk)
		retval->transport = chunk->transport;

nodata:
	return retval;
}

/* Make an ECNE chunk.  This is a congestion experienced report.  */
sctp_chunk_t *sctp_make_ecne(const sctp_association_t *asoc,
			     const __u32 lowest_tsn)
{
	sctp_chunk_t *retval;
	sctp_ecnehdr_t ecne;

	ecne.lowest_tsn = htonl(lowest_tsn);
	retval = sctp_make_chunk(asoc, SCTP_CID_ECN_ECNE, 0,
				 sizeof(sctp_ecnehdr_t));
	if (!retval)
		goto nodata;
	retval->subh.ecne_hdr =
		sctp_addto_chunk(retval, sizeof(ecne), &ecne);

nodata:
	return retval;
}

/* Make a DATA chunk for the given association from the provided
 * parameters.  However, do not populate the data payload.
 */
sctp_chunk_t *sctp_make_datafrag_empty(sctp_association_t *asoc,
				       const struct sctp_sndrcvinfo *sinfo,
				       int data_len, __u8 flags, __u16 ssn)
{
	sctp_chunk_t *retval;
	sctp_datahdr_t dp;
	int chunk_len;

	/* We assign the TSN as LATE as possible, not here when
	 * creating the chunk.
	 */
	dp.tsn= 1000000;       /* This marker is a debugging aid. */
	dp.stream = htons(sinfo->sinfo_stream);
	dp.ppid   = htonl(sinfo->sinfo_ppid);
	dp.ssn    = htons(ssn);

	/* Set the flags for an unordered send.  */
	if (sinfo->sinfo_flags & MSG_UNORDERED)
		flags |= SCTP_DATA_UNORDERED;

	chunk_len = sizeof(dp) + data_len;
	retval = sctp_make_chunk(asoc, SCTP_CID_DATA, flags, chunk_len);
	if (!retval)
		goto nodata;

	retval->subh.data_hdr = sctp_addto_chunk(retval, sizeof(dp), &dp);
	memcpy(&retval->sinfo, sinfo, sizeof(struct sctp_sndrcvinfo));

nodata:
	return retval;
}

/* Make a DATA chunk for the given association.  Populate the data
 * payload.
 */
sctp_chunk_t *sctp_make_datafrag(sctp_association_t *asoc,
				 const struct sctp_sndrcvinfo *sinfo,
				 int data_len, const __u8 *data,
				 __u8 flags, __u16 ssn)
{
	sctp_chunk_t *retval;

	retval = sctp_make_datafrag_empty(asoc, sinfo, data_len, flags, ssn);
	if (retval)
		sctp_addto_chunk(retval, data_len, data);

	return retval;
}

/* Make a DATA chunk for the given association to ride on stream id
 * 'stream', with a payload id of 'payload', and a body of 'data'.
 */
sctp_chunk_t *sctp_make_data(sctp_association_t *asoc,
			     const struct sctp_sndrcvinfo *sinfo,
			     int data_len, const __u8 *data)
{
	sctp_chunk_t *retval = NULL;

	retval = sctp_make_data_empty(asoc, sinfo, data_len);
	if (retval)
		sctp_addto_chunk(retval, data_len, data);
        return retval;
}

/* Make a DATA chunk for the given association to ride on stream id
 * 'stream', with a payload id of 'payload', and a body big enough to
 * hold 'data_len' octets of data.  We use this version when we need
 * to build the message AFTER allocating memory.
 */
sctp_chunk_t *sctp_make_data_empty(sctp_association_t *asoc,
				   const struct sctp_sndrcvinfo *sinfo,
				   int data_len)
{
	__u8 flags = SCTP_DATA_NOT_FRAG;

	return sctp_make_datafrag_empty(asoc, sinfo, data_len, flags, 0);
}

/* Create a selective ackowledgement (SACK) for the given
 * association.  This reports on which TSN's we've seen to date,
 * including duplicates and gaps.
 */
sctp_chunk_t *sctp_make_sack(const sctp_association_t *asoc)
{
	sctp_chunk_t *retval;
	sctp_sackhdr_t sack;
	sctp_gap_ack_block_t gab;
	int length;
	__u32 ctsn;
	struct sctp_tsnmap_iter iter;
	__u16 num_gabs, num_dup_tsns;
	struct sctp_tsnmap *map = (struct sctp_tsnmap *)&asoc->peer.tsn_map;

	ctsn = sctp_tsnmap_get_ctsn(map);
	SCTP_DEBUG_PRINTK("sackCTSNAck sent is 0x%x.\n", ctsn);

	/* Count the number of Gap Ack Blocks.  */
	sctp_tsnmap_iter_init(map, &iter);
	for (num_gabs = 0;
	     sctp_tsnmap_next_gap_ack(map, &iter, &gab.start, &gab.end);
	     num_gabs++) {
		/* Do nothing. */
	}

	num_dup_tsns = sctp_tsnmap_num_dups(map);

	/* Initialize the SACK header.  */
	sack.cum_tsn_ack	    = htonl(ctsn);
	sack.a_rwnd 		    = htonl(asoc->a_rwnd);
	sack.num_gap_ack_blocks     = htons(num_gabs);
	sack.num_dup_tsns           = htons(num_dup_tsns);

	length = sizeof(sack)
		+ sizeof(sctp_gap_ack_block_t) * num_gabs
		+ sizeof(__u32) * num_dup_tsns;

	/* Create the chunk.  */
	retval = sctp_make_chunk(asoc, SCTP_CID_SACK, 0, length);
	if (!retval)
		goto nodata;

	/* RFC 2960 6.4 Multi-homed SCTP Endpoints
	 *
	 * An endpoint SHOULD transmit reply chunks (e.g., SACK,
	 * HEARTBEAT ACK, etc.) to the same destination transport
	 * address from which it received the DATA or control chunk to
	 * which it is replying.  This rule should also be followed if
	 * the endpoint is bundling DATA chunks together with the
	 * reply chunk.
	 *
	 * However, when acknowledging multiple DATA chunks received
	 * in packets from different source addresses in a single
	 * SACK, the SACK chunk may be transmitted to one of the
	 * destination transport addresses from which the DATA or
	 * control chunks being acknowledged were received.
	 *
	 * [BUG:  We do not implement the following paragraph.
	 * Perhaps we should remember the last transport we used for a
	 * SACK and avoid that (if possible) if we have seen any
	 * duplicates. --piggy]
	 *
	 * When a receiver of a duplicate DATA chunk sends a SACK to a
	 * multi- homed endpoint it MAY be beneficial to vary the
	 * destination address and not use the source address of the
	 * DATA chunk.  The reason being that receiving a duplicate
	 * from a multi-homed endpoint might indicate that the return
	 * path (as specified in the source address of the DATA chunk)
	 * for the SACK is broken.
	 *
	 * [Send to the address from which we last received a DATA chunk.]
	 */
	retval->transport = asoc->peer.last_data_from;

	retval->subh.sack_hdr =
		sctp_addto_chunk(retval, sizeof(sack), &sack);

	/* Put the Gap Ack Blocks into the chunk.  */
	sctp_tsnmap_iter_init(map, &iter);
	while(sctp_tsnmap_next_gap_ack(map, &iter, &gab.start, &gab.end)) {
		gab.start = htons(gab.start);
		gab.end = htons(gab.end);
		sctp_addto_chunk(retval, sizeof(sctp_gap_ack_block_t), &gab);
	}

	/* Register the duplicates.  */
	sctp_addto_chunk(retval, sizeof(__u32) * num_dup_tsns,
			 sctp_tsnmap_get_dups(map));

nodata:
	return retval;
}

/* Make a SHUTDOWN chunk. */
sctp_chunk_t *sctp_make_shutdown(const sctp_association_t *asoc)
{
	sctp_chunk_t *retval;
	sctp_shutdownhdr_t shut;
	__u32 ctsn;

	ctsn = sctp_tsnmap_get_ctsn(&asoc->peer.tsn_map);
	shut.cum_tsn_ack = htonl(ctsn);

	retval = sctp_make_chunk(asoc, SCTP_CID_SHUTDOWN, 0,
				 sizeof(sctp_shutdownhdr_t));
	if (!retval)
		goto nodata;

	retval->subh.shutdown_hdr =
		sctp_addto_chunk(retval, sizeof(shut), &shut);
nodata:
	return retval;
}

sctp_chunk_t *sctp_make_shutdown_ack(const sctp_association_t *asoc,
				     const sctp_chunk_t *chunk)
{
	sctp_chunk_t *retval;

	retval = sctp_make_chunk(asoc, SCTP_CID_SHUTDOWN_ACK, 0, 0);

	/* RFC 2960 6.4 Multi-homed SCTP Endpoints
	 *
	 * An endpoint SHOULD transmit reply chunks (e.g., SACK,
	 * HEARTBEAT ACK, * etc.) to the same destination transport
	 * address from which it * received the DATA or control chunk
	 * to which it is replying.
	 *
	 * [ACK back to where the SHUTDOWN came from.]
	 */
	if (retval && chunk)
		retval->transport = chunk->transport;

	return retval;
}

sctp_chunk_t *sctp_make_shutdown_complete(const sctp_association_t *asoc,
					  const sctp_chunk_t *chunk)
{
	sctp_chunk_t *retval;
	__u8 flags = 0;

	/* Maybe set the T-bit if we have no association. */
	flags |= asoc ? 0 : SCTP_CHUNK_FLAG_T;

	retval = sctp_make_chunk(asoc, SCTP_CID_SHUTDOWN_COMPLETE, flags, 0);

	/* RFC 2960 6.4 Multi-homed SCTP Endpoints
	 *
	 * An endpoint SHOULD transmit reply chunks (e.g., SACK,
	 * HEARTBEAT ACK, * etc.) to the same destination transport
	 * address from which it * received the DATA or control chunk
	 * to which it is replying.
	 *
	 * [Report SHUTDOWN COMPLETE back to where the SHUTDOWN ACK
	 * came from.]
	 */
	if (retval && chunk)
		retval->transport = chunk->transport;

        return retval;
}

/* Create an ABORT.  Note that we set the T bit if we have no
 * association.
 */
sctp_chunk_t *sctp_make_abort(const sctp_association_t *asoc,
			      const sctp_chunk_t *chunk,
			      const size_t hint)
{
	sctp_chunk_t *retval;
	__u8 flags = 0;

	/* Maybe set the T-bit if we have no association.  */
	flags |= asoc ? 0 : SCTP_CHUNK_FLAG_T;

	retval = sctp_make_chunk(asoc, SCTP_CID_ABORT, flags, hint);

	/* RFC 2960 6.4 Multi-homed SCTP Endpoints
	 *
	 * An endpoint SHOULD transmit reply chunks (e.g., SACK,
	 * HEARTBEAT ACK, * etc.) to the same destination transport
	 * address from which it * received the DATA or control chunk
	 * to which it is replying.
	 *
	 * [ABORT back to where the offender came from.]
	 */
	if (retval && chunk)
		retval->transport = chunk->transport;

	return retval;
}

/* Helper to create ABORT with a NO_USER_DATA error.  */
sctp_chunk_t *sctp_make_abort_no_data(const sctp_association_t *asoc,
				      const sctp_chunk_t *chunk, __u32 tsn)
{
	sctp_chunk_t *retval;
	__u32 payload;

	retval = sctp_make_abort(asoc, chunk, sizeof(sctp_errhdr_t)
				 + sizeof(tsn));

	if (!retval)
		goto no_mem;

	/* Put the tsn back into network byte order.  */
	payload = htonl(tsn);
	sctp_init_cause(retval, SCTP_ERROR_NO_DATA, (const void *)&payload,
			sizeof(payload));

	/* RFC 2960 6.4 Multi-homed SCTP Endpoints
	 *
	 * An endpoint SHOULD transmit reply chunks (e.g., SACK,
	 * HEARTBEAT ACK, * etc.) to the same destination transport
	 * address from which it * received the DATA or control chunk
	 * to which it is replying.
	 *
	 * [ABORT back to where the offender came from.]
	 */
	if (chunk)
		retval->transport = chunk->transport;

no_mem:
	return retval;
}

/* Helper to create ABORT with a SCTP_ERROR_USER_ABORT error.  */
sctp_chunk_t *sctp_make_abort_user(const sctp_association_t *asoc,
				   const sctp_chunk_t *chunk,
				   const struct msghdr *msg)
{
	sctp_chunk_t *retval;
	void *payload = NULL, *payoff;
	size_t paylen;
	struct iovec *iov = msg->msg_iov;
	int iovlen = msg->msg_iovlen;

	paylen = get_user_iov_size(iov, iovlen);
	retval = sctp_make_abort(asoc, chunk, sizeof(sctp_errhdr_t) + paylen);
	if (!retval)
		goto err_chunk;

	if (paylen) {
		/* Put the msg_iov together into payload.  */
		payload = kmalloc(paylen, GFP_ATOMIC);
		if (!payload)
			goto err_payload;
		payoff = payload;

		for (; iovlen > 0; --iovlen) {
			if (copy_from_user(payoff, iov->iov_base, iov->iov_len))
				goto err_copy;
			payoff += iov->iov_len;
			iov++;
		}
	}

	sctp_init_cause(retval, SCTP_ERROR_USER_ABORT, payload, paylen);

	if (paylen)
		kfree(payload);

	return retval;

err_copy:
	kfree(payload);
err_payload:
	sctp_free_chunk(retval);
	retval = NULL;
err_chunk:
	return retval;
}

/* Make a HEARTBEAT chunk.  */
sctp_chunk_t *sctp_make_heartbeat(const sctp_association_t *asoc,
				  const struct sctp_transport *transport,
				  const void *payload, const size_t paylen)
{
	sctp_chunk_t *retval = sctp_make_chunk(asoc, SCTP_CID_HEARTBEAT,
					       0, paylen);

	if (!retval)
		goto nodata;

	/* Cast away the 'const', as this is just telling the chunk
	 * what transport it belongs to.
	 */
	retval->transport = (struct sctp_transport *) transport;
	retval->subh.hbs_hdr = sctp_addto_chunk(retval, paylen, payload);

nodata:
	return retval;
}

sctp_chunk_t *sctp_make_heartbeat_ack(const sctp_association_t *asoc,
				      const sctp_chunk_t *chunk,
				      const void *payload, const size_t paylen)
{
	sctp_chunk_t *retval = sctp_make_chunk(asoc, SCTP_CID_HEARTBEAT_ACK,
					       0, paylen);

	if (!retval)
		goto nodata;
	retval->subh.hbs_hdr = sctp_addto_chunk(retval, paylen, payload);

	/* RFC 2960 6.4 Multi-homed SCTP Endpoints
	 *
	 * An endpoint SHOULD transmit reply chunks (e.g., SACK,
	 * HEARTBEAT ACK, * etc.) to the same destination transport
	 * address from which it * received the DATA or control chunk
	 * to which it is replying.
	 *
	 * [HBACK back to where the HEARTBEAT came from.]
	 */
	if (chunk)
		retval->transport = chunk->transport;

nodata:
	return retval;
}

/* Create an Operation Error chunk with the specified space reserved.
 * This routine can be used for containing multiple causes in the chunk.
 */
sctp_chunk_t *sctp_make_op_error_space(const sctp_association_t *asoc,
				       const sctp_chunk_t *chunk,
				       size_t size)
{
	sctp_chunk_t *retval;

	retval = sctp_make_chunk(asoc, SCTP_CID_ERROR, 0,
				 sizeof(sctp_errhdr_t) + size);
	if (!retval)
		goto nodata;

	/* RFC 2960 6.4 Multi-homed SCTP Endpoints
	 *
	 * An endpoint SHOULD transmit reply chunks (e.g., SACK,
	 * HEARTBEAT ACK, etc.) to the same destination transport
	 * address from which it received the DATA or control chunk
	 * to which it is replying.
	 *
	 */
	if (chunk)
		retval->transport = chunk->transport;

nodata:
	return retval;
}

/* Create an Operation Error chunk.  */
sctp_chunk_t *sctp_make_op_error(const sctp_association_t *asoc,
				 const sctp_chunk_t *chunk,
				 __u16 cause_code, const void *payload,
				 size_t paylen)
{
	sctp_chunk_t *retval = sctp_make_op_error_space(asoc, chunk, paylen);

	if (!retval)
		goto nodata;

	sctp_init_cause(retval, cause_code, payload, paylen);

nodata:
	return retval;
}

/********************************************************************
 * 2nd Level Abstractions
 ********************************************************************/

/* Turn an skb into a chunk.
 * FIXME: Eventually move the structure directly inside the skb->cb[].
 */
sctp_chunk_t *sctp_chunkify(struct sk_buff *skb, const sctp_association_t *asoc,
			    struct sock *sk)
{
	sctp_chunk_t *retval = t_new(sctp_chunk_t, GFP_ATOMIC);

	if (!retval)
		goto nodata;
	memset(retval, 0, sizeof(sctp_chunk_t));

	if (!sk) {
		SCTP_DEBUG_PRINTK("chunkifying skb %p w/o an sk\n", skb);
	}

	retval->skb		= skb;
	retval->asoc		= (sctp_association_t *) asoc;
	retval->num_times_sent	= 0;
	retval->has_tsn		= 0;
	retval->has_ssn         = 0;
	retval->rtt_in_progress	= 0;
	retval->sent_at	= jiffies;
	retval->singleton	= 1;
	retval->end_of_packet	= 0;
	retval->ecn_ce_done	= 0;
	retval->pdiscard	= 0;

	/* sctpimpguide-05.txt Section 2.8.2
	 * M1) Each time a new DATA chunk is transmitted
	 * set the 'TSN.Missing.Report' count for that TSN to 0. The
	 * 'TSN.Missing.Report' count will be used to determine missing chunks
	 * and when to fast retransmit.
	 */
	retval->tsn_missing_report = 0;
	retval->tsn_gap_acked = 0;
	retval->fast_retransmit = 0;

	/* Polish the bead hole.  */
	INIT_LIST_HEAD(&retval->transmitted_list);
	INIT_LIST_HEAD(&retval->frag_list);
	SCTP_DBG_OBJCNT_INC(chunk);

nodata:
	return retval;
}

/* Set chunk->source and dest based on the IP header in chunk->skb.  */
void sctp_init_addrs(sctp_chunk_t *chunk, union sctp_addr *src,
		     union sctp_addr *dest)
{
	memcpy(&chunk->source, src, sizeof(union sctp_addr));
	memcpy(&chunk->dest, dest, sizeof(union sctp_addr));
}

/* Extract the source address from a chunk.  */
const union sctp_addr *sctp_source(const sctp_chunk_t *chunk)
{
	/* If we have a known transport, use that.  */
	if (chunk->transport) {
		return &chunk->transport->ipaddr;
	} else {
		/* Otherwise, extract it from the IP header.  */
		return &chunk->source;
	}
}

/* Create a new chunk, setting the type and flags headers from the
 * arguments, reserving enough space for a 'paylen' byte payload.
 */
sctp_chunk_t *sctp_make_chunk(const sctp_association_t *asoc,
			      __u8 type, __u8 flags, int paylen)
{
	sctp_chunk_t *retval;
	sctp_chunkhdr_t *chunk_hdr;
	struct sk_buff *skb;
	struct sock *sk;

	skb = dev_alloc_skb(WORD_ROUND(sizeof(sctp_chunkhdr_t) + paylen));
	if (!skb)
		goto nodata;

	/* Make room for the chunk header.  */
	chunk_hdr = (sctp_chunkhdr_t *)skb_put(skb, sizeof(sctp_chunkhdr_t));
	skb_pull(skb, sizeof(sctp_chunkhdr_t));

	chunk_hdr->type	  = type;
	chunk_hdr->flags  = flags;
	chunk_hdr->length = htons(sizeof(sctp_chunkhdr_t));

	/* Move the data pointer back up to the start of the chunk.  */
	skb_push(skb, sizeof(sctp_chunkhdr_t));

	sk = asoc ? asoc->base.sk : NULL;
	retval = sctp_chunkify(skb, asoc, sk);
	if (!retval) {
		dev_kfree_skb(skb);
		goto nodata;
	}

	retval->chunk_hdr = chunk_hdr;
	retval->chunk_end = ((__u8 *)chunk_hdr) + sizeof(sctp_chunkhdr_t);

	/* Set the skb to the belonging sock for accounting.  */
	skb->sk = sk;

	return retval;

nodata:
	return NULL;
}

/* Release the memory occupied by a chunk.  */
void sctp_free_chunk(sctp_chunk_t *chunk)
{
	/* Make sure that we are not on any list.  */
	skb_unlink((struct sk_buff *) chunk);
	list_del(&chunk->transmitted_list);

	/* Free the chunk skb data and the SCTP_chunk stub itself. */
	dev_kfree_skb(chunk->skb);

	kfree(chunk);
	SCTP_DBG_OBJCNT_DEC(chunk);
}


/* Append bytes to the end of a chunk.  Will panic if chunk is not big
 * enough.
 */
void *sctp_addto_chunk(sctp_chunk_t *chunk, int len, const void *data)
{
	void *target;
	void *padding;
	int chunklen = ntohs(chunk->chunk_hdr->length);
	int padlen = chunklen % 4;

	padding = skb_put(chunk->skb, padlen);
	target = skb_put(chunk->skb, len);

	memset(padding, 0, padlen);
	memcpy(target, data, len);

	/* Adjust the chunk length field.  */
	chunk->chunk_hdr->length = htons(chunklen + padlen + len);
	chunk->chunk_end = chunk->skb->tail;

	return target;
}

/* Append bytes from user space to the end of a chunk.  Will panic if
 * chunk is not big enough.
 * Returns a kernel err value.
 */
static int sctp_user_addto_chunk(sctp_chunk_t *chunk, int off, int len,
				 struct iovec *data)
{
	__u8 *target;
	int err = 0;

	/* Make room in chunk for data.  */
	target = skb_put(chunk->skb, len);

	/* Copy data (whole iovec) into chunk */
	if ((err = memcpy_fromiovecend(target, data, off, len)))
		goto out;

	/* Adjust the chunk length field.  */
	chunk->chunk_hdr->length =
		htons(ntohs(chunk->chunk_hdr->length) + len);
	chunk->chunk_end = chunk->skb->tail;

out:
	return err;
}

/* A data chunk can have a maximum payload of (2^16 - 20).  Break
 * down any such message into smaller chunks.  Opportunistically, fragment
 * the chunks down to the current MTU constraints.  We may get refragmented
 * later if the PMTU changes, but it is _much better_ to fragment immediately
 * with a reasonable guess than always doing our fragmentation on the
 * soft-interrupt.
 */


int sctp_datachunks_from_user(sctp_association_t *asoc,
			      const struct sctp_sndrcvinfo *sinfo,
			      struct msghdr *msg, int msg_len,
			      struct sk_buff_head *chunks)
{
	int max, whole, i, offset, over, err;
	int len, first_len;
	sctp_chunk_t *chunk;
	__u8 frag;

	/* What is a reasonable fragmentation point right now? */
	max = asoc->pmtu;
	if (max < SCTP_MIN_PMTU)
		max = SCTP_MIN_PMTU;
	max -= SCTP_IP_OVERHEAD;

	/* Make sure not beyond maximum chunk size. */
	if (max > SCTP_MAX_CHUNK_LEN)
		max = SCTP_MAX_CHUNK_LEN;

	/* Subtract out the overhead of a data chunk header. */
	max -= sizeof(struct sctp_data_chunk);

	whole = 0;
	first_len = max;

	/* Encourage Cookie-ECHO bundling. */
	if (asoc->state < SCTP_STATE_COOKIE_ECHOED) {
		whole = msg_len / (max - SCTP_ARBITRARY_COOKIE_ECHO_LEN);

		/* Account for the DATA to be bundled with the COOKIE-ECHO. */
		if (whole) {
			first_len = max - SCTP_ARBITRARY_COOKIE_ECHO_LEN;
			msg_len -= first_len;
			whole = 1;
		}
	} 

	/* How many full sized?  How many bytes leftover? */
	whole += msg_len / max;
	over = msg_len % max;
	offset = 0;

	if (whole && over)
		SCTP_INC_STATS_USER(SctpFragUsrMsgs);

	/* Create chunks for all the full sized DATA chunks. */
	for (i=0, len=first_len; i < whole; i++) {
		frag = SCTP_DATA_MIDDLE_FRAG;

		if (0 == i)
			frag |= SCTP_DATA_FIRST_FRAG;

		if ((i == (whole - 1)) && !over)
			frag |= SCTP_DATA_LAST_FRAG;

		chunk = sctp_make_datafrag_empty(asoc, sinfo, len, frag, 0);

		if (!chunk)
			goto nomem;
		err = sctp_user_addto_chunk(chunk, offset, len, msg->msg_iov);
		if (err < 0)
			goto errout;

		offset += len;

		/* Put the chunk->skb back into the form expected by send.  */
		__skb_pull(chunk->skb, (__u8 *)chunk->chunk_hdr
			   - (__u8 *)chunk->skb->data);

		__skb_queue_tail(chunks, (struct sk_buff *)chunk);

		/* The first chunk, the first chunk was likely short 
		 * to allow bundling, so reset to full size.
		 */
		if (0 == i)
			len = max;
	}

	/* .. now the leftover bytes. */
	if (over) {
		if (!whole)
			frag = SCTP_DATA_NOT_FRAG;
		else
			frag = SCTP_DATA_LAST_FRAG;

		chunk = sctp_make_datafrag_empty(asoc, sinfo, over, frag, 0);

		if (!chunk)
			goto nomem;

		err = sctp_user_addto_chunk(chunk, offset, over, msg->msg_iov);

		/* Put the chunk->skb back into the form expected by send.  */
		__skb_pull(chunk->skb, (__u8 *)chunk->chunk_hdr
			   - (__u8 *)chunk->skb->data);
		if (err < 0)
			goto errout;

		__skb_queue_tail(chunks, (struct sk_buff *)chunk);
	}
	err = 0;
	goto out;

nomem:
	err = -ENOMEM;
errout:
	while ((chunk = (sctp_chunk_t *)__skb_dequeue(chunks)))
		sctp_free_chunk(chunk);
out:
	return err;
}

/* Helper function to assign a TSN if needed.  This assumes that both
 * the data_hdr and association have already been assigned.
 */
void sctp_chunk_assign_ssn(sctp_chunk_t *chunk)
{
	__u16 ssn;
	__u16 sid;

	if (chunk->has_ssn)
		return;

	/* This is the last possible instant to assign a SSN. */
	if (chunk->chunk_hdr->flags & SCTP_DATA_UNORDERED) {
		ssn = 0;
	} else {
		sid = htons(chunk->subh.data_hdr->stream);
		if (chunk->chunk_hdr->flags & SCTP_DATA_LAST_FRAG)
			ssn = sctp_ssn_next(&chunk->asoc->ssnmap->out, sid);
		else
			ssn = sctp_ssn_peek(&chunk->asoc->ssnmap->out, sid);
		ssn = htons(ssn);
	}

	chunk->subh.data_hdr->ssn = ssn;
	chunk->has_ssn = 1;
}

/* Helper function to assign a TSN if needed.  This assumes that both
 * the data_hdr and association have already been assigned.
 */
void sctp_chunk_assign_tsn(sctp_chunk_t *chunk)
{
	if (!chunk->has_tsn) {
		/* This is the last possible instant to
		 * assign a TSN.
		 */
		chunk->subh.data_hdr->tsn =
			htonl(sctp_association_get_next_tsn(chunk->asoc));
		chunk->has_tsn = 1;
	}
}

/* Create a CLOSED association to use with an incoming packet.  */
sctp_association_t *sctp_make_temp_asoc(const sctp_endpoint_t *ep,
					sctp_chunk_t *chunk,
					int priority)
{
	sctp_association_t *asoc;
	sctp_scope_t scope;

	/* Create the bare association.  */
	scope = sctp_scope(sctp_source(chunk));
	asoc = sctp_association_new(ep, ep->base.sk, scope, priority);
	if (!asoc)
		goto nodata;

	/* Create an entry for the source address of the packet.  */
	switch (chunk->skb->nh.iph->version) {
	case 4:
		asoc->c.peer_addr.v4.sin_family     = AF_INET;
		asoc->c.peer_addr.v4.sin_port = ntohs(chunk->sctp_hdr->source);
		asoc->c.peer_addr.v4.sin_addr.s_addr =
			chunk->skb->nh.iph->saddr;
                break;

	case 6:
		asoc->c.peer_addr.v6.sin6_family     = AF_INET6;
		asoc->c.peer_addr.v6.sin6_port
			= ntohs(chunk->sctp_hdr->source);
		asoc->c.peer_addr.v6.sin6_flowinfo = 0; /* BUG BUG BUG */
		asoc->c.peer_addr.v6.sin6_addr = chunk->skb->nh.ipv6h->saddr;
		asoc->c.peer_addr.v6.sin6_scope_id = 0; /* BUG BUG BUG */
		break;

        default:
		/* Yikes!  I never heard of this kind of address.  */
		goto fail;
	};

nodata:
	return asoc;

fail:
	sctp_association_free(asoc);
	return NULL;
}

/* Build a cookie representing asoc.
 * This INCLUDES the param header needed to put the cookie in the INIT ACK.
 */
sctp_cookie_param_t *sctp_pack_cookie(const sctp_endpoint_t *ep,
				      const sctp_association_t *asoc,
				      const sctp_chunk_t *init_chunk,
				      int *cookie_len,
				      const __u8 *raw_addrs, int addrs_len)
{
	sctp_cookie_param_t *retval;
	sctp_signed_cookie_t *cookie;
	int headersize, bodysize;

	headersize = sizeof(sctp_paramhdr_t) + SCTP_SECRET_SIZE;
	bodysize = sizeof(sctp_cookie_t)
		+ ntohs(init_chunk->chunk_hdr->length) + addrs_len;

	/* Pad out the cookie to a multiple to make the signature
	 * functions simpler to write.
	 */
	if (bodysize % SCTP_COOKIE_MULTIPLE)
		bodysize += SCTP_COOKIE_MULTIPLE
			- (bodysize % SCTP_COOKIE_MULTIPLE);
	*cookie_len = headersize + bodysize;

	retval = (sctp_cookie_param_t *)
		kmalloc(*cookie_len, GFP_ATOMIC);
	if (!retval) {
		*cookie_len = 0;
		goto nodata;
	}

	/* Clear this memory since we are sending this data structure
	 * out on the network.
	 */
	memset(retval, 0x00, *cookie_len);
	cookie = (sctp_signed_cookie_t *) retval->body;

	/* Set up the parameter header.  */
	retval->p.type = SCTP_PARAM_STATE_COOKIE;
	retval->p.length = htons(*cookie_len);

	/* Copy the cookie part of the association itself.  */
	cookie->c = asoc->c;
	/* Save the raw address list length in the cookie. */
	cookie->c.raw_addr_list_len = addrs_len;

	/* Set an expiration time for the cookie.  */
	do_gettimeofday(&cookie->c.expiration);
	tv_add(&asoc->cookie_life, &cookie->c.expiration);

	/* Copy the peer's init packet.  */
	memcpy(&cookie->c.peer_init[0], init_chunk->chunk_hdr,
	       ntohs(init_chunk->chunk_hdr->length));

	/* Copy the raw local address list of the association. */
	memcpy((__u8 *)&cookie->c.peer_init[0] +
	       ntohs(init_chunk->chunk_hdr->length), raw_addrs,
	       addrs_len);

	/* Sign the message.  */
	sctp_hash_digest(ep->secret_key[ep->current_key], SCTP_SECRET_SIZE,
			 (__u8 *) &cookie->c, bodysize, cookie->signature);

nodata:
	return retval;
}

/* Unpack the cookie from COOKIE ECHO chunk, recreating the association.  */
sctp_association_t *sctp_unpack_cookie(const sctp_endpoint_t *ep,
				       const sctp_association_t *asoc,
				       sctp_chunk_t *chunk, int priority,
				       int *error, sctp_chunk_t **err_chk_p)
{
	sctp_association_t *retval = NULL;
	sctp_signed_cookie_t *cookie;
	sctp_cookie_t *bear_cookie;
	int headersize, bodysize;
	int fixed_size;
	__u8 digest_buf[SCTP_SIGNATURE_SIZE];
	int secret;
	sctp_scope_t scope;

	headersize = sizeof(sctp_chunkhdr_t) + SCTP_SECRET_SIZE;
	bodysize = ntohs(chunk->chunk_hdr->length) - headersize;
	fixed_size = headersize + sizeof(sctp_cookie_t);

	/* Verify that the chunk looks like it even has a cookie.
	 * There must be enough room for our cookie and our peer's
	 * INIT chunk.
	 */
	if (ntohs(chunk->chunk_hdr->length) <
	    (fixed_size + sizeof(sctp_chunkhdr_t)))
		goto malformed;

	/* Verify that the cookie has been padded out. */
	if (bodysize % SCTP_COOKIE_MULTIPLE)
		goto malformed;

	/* Process the cookie.  */
	cookie = chunk->subh.cookie_hdr;
	bear_cookie = &cookie->c;

	/* Check the signature.  */
	secret = ep->current_key;
	sctp_hash_digest(ep->secret_key[secret], SCTP_SECRET_SIZE,
			 (__u8 *) bear_cookie, bodysize,
			 digest_buf);
	if (memcmp(digest_buf, cookie->signature, SCTP_SIGNATURE_SIZE)) {
		/* Try the previous key. */
		secret = ep->last_key;
		sctp_hash_digest(ep->secret_key[secret], SCTP_SECRET_SIZE,
				 (__u8 *) bear_cookie, bodysize, digest_buf);
		if (memcmp(digest_buf, cookie->signature, SCTP_SIGNATURE_SIZE)) {
			/* Yikes!  Still bad signature! */
			*error = -SCTP_IERROR_BAD_SIG;
			goto fail;
		}
	}

	/* Check to see if the cookie is stale.  If there is already
	 * an association, there is no need to check cookie's expiration
	 * for init collision case of lost COOKIE ACK.
	 */
	if (!asoc && tv_lt(bear_cookie->expiration, chunk->skb->stamp)) {
		__u16 len;
		/*
		 * Section 3.3.10.3 Stale Cookie Error (3)
		 *
		 * Cause of error
		 * ---------------
		 * Stale Cookie Error:  Indicates the receipt of a valid State
		 * Cookie that has expired.
		 */
		len = ntohs(chunk->chunk_hdr->length);
		*err_chk_p = sctp_make_op_error_space(asoc, chunk, len);
		if (*err_chk_p) {
			suseconds_t usecs = (chunk->skb->stamp.tv_sec -
				bear_cookie->expiration.tv_sec) * 1000000L +
				chunk->skb->stamp.tv_usec -
				bear_cookie->expiration.tv_usec;

			usecs = htonl(usecs);
			sctp_init_cause(*err_chk_p, SCTP_ERROR_STALE_COOKIE,
					&usecs, sizeof(usecs));
			*error = -SCTP_IERROR_STALE_COOKIE;
		} else
			*error = -SCTP_IERROR_NOMEM;

		goto fail;
	}

	/* Make a new base association.  */
	scope = sctp_scope(sctp_source(chunk));
	retval = sctp_association_new(ep, ep->base.sk, scope, priority);
	if (!retval) {
		*error = -SCTP_IERROR_NOMEM;
		goto fail;
	}

	/* Set up our peer's port number.  */
	retval->peer.port = ntohs(chunk->sctp_hdr->source);

	/* Populate the association from the cookie.  */
	retval->c = *bear_cookie;

	if (sctp_assoc_set_bind_addr_from_cookie(retval, bear_cookie,
						 GFP_ATOMIC) < 0) {
		*error = -SCTP_IERROR_NOMEM;
		goto fail;
	}

	retval->next_tsn = retval->c.initial_tsn;
	retval->ctsn_ack_point = retval->next_tsn - 1;

	/* The INIT stuff will be done by the side effects.  */
	return retval;

fail:
	if (retval)
		sctp_association_free(retval);

	return NULL;

malformed:
	/* Yikes!  The packet is either corrupt or deliberately
	 * malformed.
	 */
	*error = -SCTP_IERROR_MALFORMED;
	goto fail;
}

/********************************************************************
 * 3rd Level Abstractions
 ********************************************************************/

/*
 * Report a missing mandatory parameter.
 */
struct __sctp_missing {
	__u32 num_missing;
	__u16 type;
}  __attribute__((packed));;
static int sctp_process_missing_param(const sctp_association_t *asoc,
				      sctp_param_t paramtype,
				      sctp_chunk_t *chunk,
				      sctp_chunk_t **err_chk_p)
{
	struct __sctp_missing report;
	__u16 len;

	len = WORD_ROUND(sizeof(report));

	/* Make an ERROR chunk, preparing enough room for
	 * returning multiple unknown parameters.
	 */
	if (!*err_chk_p)
		*err_chk_p = sctp_make_op_error_space(asoc, chunk, len);

	if (*err_chk_p) {
		report.num_missing = htonl(1);
		report.type = paramtype;
		sctp_init_cause(*err_chk_p, SCTP_ERROR_INV_PARAM,
				&report, sizeof(report));
	}

	/* Stop processing this chunk. */
	return 0;
}

/* Report an Invalid Mandatory Parameter.  */
static int sctp_process_inv_mandatory(const sctp_association_t *asoc,
				      sctp_chunk_t *chunk,
				      sctp_chunk_t **err_chk_p)
{
	/* Invalid Mandatory Parameter Error has no payload. */

	if (!*err_chk_p)
		*err_chk_p = sctp_make_op_error_space(asoc, chunk, 0);

	if (*err_chk_p)
		sctp_init_cause(*err_chk_p, SCTP_ERROR_INV_PARAM, NULL, 0);

	/* Stop processing this chunk. */
	return 0;
}

/* Do not attempt to handle the HOST_NAME parm.  However, do
 * send back an indicator to the peer.
 */
static int sctp_process_hn_param(const sctp_association_t *asoc,
				 union sctp_params param,
				 sctp_chunk_t *chunk,
				 sctp_chunk_t **err_chk_p)
{
	__u16 len = ntohs(param.p->length);

	/* Make an ERROR chunk. */
	if (!*err_chk_p)
		*err_chk_p = sctp_make_op_error_space(asoc, chunk, len);

	if (*err_chk_p)
		sctp_init_cause(*err_chk_p, SCTP_ERROR_DNS_FAILED,
				param.v, len);

	/* Stop processing this chunk. */
	return 0;
}

/* RFC 3.2.1 & the Implementers Guide 2.2.
 *
 * The Parameter Types are encoded such that the
 * highest-order two bits specify the action that must be
 * taken if the processing endpoint does not recognize the
 * Parameter Type.
 *
 * 00 - Stop processing this SCTP chunk and discard it,
 *	do not process any further chunks within it.
 *
 * 01 - Stop processing this SCTP chunk and discard it,
 *	do not process any further chunks within it, and report
 *	the unrecognized parameter in an 'Unrecognized
 *	Parameter Type' (in either an ERROR or in the INIT ACK).
 *
 * 10 - Skip this parameter and continue processing.
 *
 * 11 - Skip this parameter and continue processing but
 *	report the unrecognized parameter in an
 *	'Unrecognized Parameter Type' (in either an ERROR or in
 *	the INIT ACK).
 *
 * Return value:
 * 	0 - discard the chunk
 * 	1 - continue with the chunk
 */
static int sctp_process_unk_param(const sctp_association_t *asoc,
				  union sctp_params param,
				  sctp_chunk_t *chunk,
				  sctp_chunk_t **err_chk_p)
{
	int retval = 1;

	switch (param.p->type & SCTP_PARAM_ACTION_MASK) {
	case SCTP_PARAM_ACTION_DISCARD:
		retval =  0;
		break;
	case SCTP_PARAM_ACTION_DISCARD_ERR:
		retval =  0;
		/* Make an ERROR chunk, preparing enough room for
		 * returning multiple unknown parameters.
		 */
		if (NULL == *err_chk_p)
			*err_chk_p = sctp_make_op_error_space(asoc, chunk,
					ntohs(chunk->chunk_hdr->length));

		if (*err_chk_p)
			sctp_init_cause(*err_chk_p, SCTP_ERROR_UNKNOWN_PARAM,
					param.v,
					WORD_ROUND(ntohs(param.p->length)));

		break;
	case SCTP_PARAM_ACTION_SKIP:
		break;
	case SCTP_PARAM_ACTION_SKIP_ERR:
		/* Make an ERROR chunk, preparing enough room for
		 * returning multiple unknown parameters.
		 */
		if (NULL == *err_chk_p)
			*err_chk_p = sctp_make_op_error_space(asoc, chunk,
					ntohs(chunk->chunk_hdr->length));

		if (*err_chk_p) {
			sctp_init_cause(*err_chk_p, SCTP_ERROR_UNKNOWN_PARAM,
					param.v,
					WORD_ROUND(ntohs(param.p->length)));
		} else {
			/* If there is no memory for generating the ERROR
			 * report as specified, an ABORT will be triggered
			 * to the peer and the association won't be
			 * established.
			 */
			retval = 0;
		}

		break;
	default:
		break;
	}

	return retval;
}

/* Find unrecognized parameters in the chunk.
 * Return values:
 * 	0 - discard the chunk
 * 	1 - continue with the chunk
 */
static int sctp_verify_param(const sctp_association_t *asoc,
			     union sctp_params param,
			     sctp_cid_t cid,
			     sctp_chunk_t *chunk,
			     sctp_chunk_t **err_chunk)
{
	int retval = 1;

	/* FIXME - This routine is not looking at each parameter per the
	 * chunk type, i.e., unrecognized parameters should be further
	 * identified based on the chunk id.
	 */

	switch (param.p->type) {
	case SCTP_PARAM_IPV4_ADDRESS:
	case SCTP_PARAM_IPV6_ADDRESS:
	case SCTP_PARAM_COOKIE_PRESERVATIVE:
	case SCTP_PARAM_SUPPORTED_ADDRESS_TYPES:
	case SCTP_PARAM_STATE_COOKIE:
	case SCTP_PARAM_HEARTBEAT_INFO:
	case SCTP_PARAM_UNRECOGNIZED_PARAMETERS:
	case SCTP_PARAM_ECN_CAPABLE:
		break;

	case SCTP_PARAM_HOST_NAME_ADDRESS:
		/* Tell the peer, we won't support this param.  */
		return sctp_process_hn_param(asoc, param, chunk, err_chunk);
	default:
		SCTP_DEBUG_PRINTK("Unrecognized param: %d for chunk %d.\n",
				ntohs(param.p->type), cid);
		return sctp_process_unk_param(asoc, param, chunk, err_chunk);

		break;
	}
	return retval;
}

/* Verify the INIT packet before we process it.  */
int sctp_verify_init(const sctp_association_t *asoc,
		     sctp_cid_t cid,
		     sctp_init_chunk_t *peer_init,
		     sctp_chunk_t *chunk,
		     sctp_chunk_t **err_chk_p)
{
	union sctp_params param;
	int has_cookie = 0;

	/* Verify stream values are non-zero. */
	if ((0 == peer_init->init_hdr.num_outbound_streams) ||
	    (0 == peer_init->init_hdr.num_inbound_streams)) {

		sctp_process_inv_mandatory(asoc, chunk, err_chk_p);
		return 0;
	}

	/* Check for missing mandatory parameters.  */
	sctp_walk_params(param, peer_init, init_hdr.params) {

		if (SCTP_PARAM_STATE_COOKIE == param.p->type)
			has_cookie = 1;

	} /* for (loop through all parameters) */

	/* The only missing mandatory param possible today is
	 * the state cookie for an INIT-ACK chunk.
	 */
	if ((SCTP_CID_INIT_ACK == cid) && !has_cookie) {

		sctp_process_missing_param(asoc, SCTP_PARAM_STATE_COOKIE,
					   chunk, err_chk_p);
		return 0;
	}

	/* Find unrecognized parameters. */

	sctp_walk_params(param, peer_init, init_hdr.params) {

		if (!sctp_verify_param(asoc, param, cid, chunk, err_chk_p))
			return 0;

	} /* for (loop through all parameters) */

	return 1;
}

/* Unpack the parameters in an INIT packet into an association.
 * Returns 0 on failure, else success.
 * FIXME:  This is an association method.
 */
int sctp_process_init(sctp_association_t *asoc, sctp_cid_t cid,
		      const union sctp_addr *peer_addr,
		      sctp_init_chunk_t *peer_init,
		      int priority)
{
	union sctp_params param;
	struct sctp_transport *transport;
	struct list_head *pos, *temp;
	char *cookie;

	/* We must include the address that the INIT packet came from.
	 * This is the only address that matters for an INIT packet.
	 * When processing a COOKIE ECHO, we retrieve the from address
	 * of the INIT from the cookie.
	 */

	/* This implementation defaults to making the first transport
	 * added as the primary transport.  The source address seems to
	 * be a a better choice than any of the embedded addresses.
	 */
	if (peer_addr)
		if(!sctp_assoc_add_peer(asoc, peer_addr, priority))
			goto nomem;

	/* Process the initialization parameters.  */

	sctp_walk_params(param, peer_init, init_hdr.params) {

		if (!sctp_process_param(asoc, param, peer_addr, priority))
                        goto clean_up;
	}

	/* The fixed INIT headers are always in network byte
	 * order.
	 */
	asoc->peer.i.init_tag =
		ntohl(peer_init->init_hdr.init_tag);
	asoc->peer.i.a_rwnd =
		ntohl(peer_init->init_hdr.a_rwnd);
	asoc->peer.i.num_outbound_streams =
		ntohs(peer_init->init_hdr.num_outbound_streams);
	asoc->peer.i.num_inbound_streams =
		ntohs(peer_init->init_hdr.num_inbound_streams);
	asoc->peer.i.initial_tsn =
		ntohl(peer_init->init_hdr.initial_tsn);

	/* Apply the upper bounds for output streams based on peer's
	 * number of inbound streams.
	 */
	if (asoc->c.sinit_num_ostreams  >
	    ntohs(peer_init->init_hdr.num_inbound_streams)) {
		asoc->c.sinit_num_ostreams =
			ntohs(peer_init->init_hdr.num_inbound_streams);
	}

	if (asoc->c.sinit_max_instreams >
	    ntohs(peer_init->init_hdr.num_outbound_streams)) {
		asoc->c.sinit_max_instreams =
			ntohs(peer_init->init_hdr.num_outbound_streams);
	}

	/* Copy Initiation tag from INIT to VT_peer in cookie.   */
	asoc->c.peer_vtag = asoc->peer.i.init_tag;

	/* Peer Rwnd   : Current calculated value of the peer's rwnd.  */
	asoc->peer.rwnd = asoc->peer.i.a_rwnd;

	/* Copy cookie in case we need to resend COOKIE-ECHO. */
	cookie = asoc->peer.cookie;
	if (cookie) {
		asoc->peer.cookie = kmalloc(asoc->peer.cookie_len, priority);
		if (!asoc->peer.cookie)
			goto clean_up;
		memcpy(asoc->peer.cookie, cookie, asoc->peer.cookie_len);
	}

	/* RFC 2960 7.2.1 The initial value of ssthresh MAY be arbitrarily
	 * high (for example, implementations MAY use the size of the receiver
	 * advertised window).
	 */
	list_for_each(pos, &asoc->peer.transport_addr_list) {
		transport = list_entry(pos, struct sctp_transport, transports);
		transport->ssthresh = asoc->peer.i.a_rwnd;
	}

	/* Set up the TSN tracking pieces.  */
	sctp_tsnmap_init(&asoc->peer.tsn_map, SCTP_TSN_MAP_SIZE,
			 asoc->peer.i.initial_tsn);

	/* RFC 2960 6.5 Stream Identifier and Stream Sequence Number
	 *
	 * The stream sequence number in all the streams shall start
	 * from 0 when the association is established.  Also, when the
	 * stream sequence number reaches the value 65535 the next
	 * stream sequence number shall be set to 0.
	 */

	/* Allocate storage for the negotiated streams. */
	asoc->ssnmap = sctp_ssnmap_new(asoc->peer.i.num_outbound_streams,
				       asoc->c.sinit_num_ostreams,
				       priority);
	if (!asoc->ssnmap)
		goto nomem_ssnmap;

	/* ADDIP Section 4.1 ASCONF Chunk Procedures
	 *
	 * When an endpoint has an ASCONF signaled change to be sent to the
	 * remote endpoint it should do the following:
	 * ...
	 * A2) A serial number should be assigned to the Chunk. The serial
	 * number should be a monotonically increasing number. All serial
	 * numbers are defined to be initialized at the start of the
	 * association to the same value as the Initial TSN.
	 */
	asoc->peer.addip_serial = asoc->peer.i.initial_tsn - 1;
	return 1;

nomem_ssnmap:
clean_up:
	/* Release the transport structures. */
	list_for_each_safe(pos, temp, &asoc->peer.transport_addr_list) {
		transport = list_entry(pos, struct sctp_transport, transports);
		list_del(pos);
		sctp_transport_free(transport);
	}
nomem:
	return 0;
}


/* Update asoc with the option described in param.
 *
 * RFC2960 3.3.2.1 Optional/Variable Length Parameters in INIT
 *
 * asoc is the association to update.
 * param is the variable length parameter to use for update.
 * cid tells us if this is an INIT, INIT ACK or COOKIE ECHO.
 * If the current packet is an INIT we want to minimize the amount of
 * work we do.  In particular, we should not build transport
 * structures for the addresses.
 */
int sctp_process_param(sctp_association_t *asoc, union sctp_params param,
		       const union sctp_addr *peer_addr, int priority)
{
	union sctp_addr addr;
	int i;
	__u16 sat;
	int retval = 1;
	sctp_scope_t scope;
	time_t stale;

	/* We maintain all INIT parameters in network byte order all the
	 * time.  This allows us to not worry about whether the parameters
	 * came from a fresh INIT, and INIT ACK, or were stored in a cookie.
	 */
	switch (param.p->type) {
	case SCTP_PARAM_IPV6_ADDRESS:
		if( PF_INET6 != asoc->base.sk->family)
			break;
		/* Fall through. */
	case SCTP_PARAM_IPV4_ADDRESS:
		sctp_param2sockaddr(&addr, param.addr, asoc->peer.port);
		scope = sctp_scope(peer_addr);
		if (sctp_in_scope(&addr, scope))
			if (!sctp_assoc_add_peer(asoc, &addr, priority))
				return 0;
		break;

	case SCTP_PARAM_COOKIE_PRESERVATIVE:
		if (!sctp_proto.cookie_preserve_enable)
			break;

		stale = ntohl(param.life->lifespan_increment);

		/* Suggested Cookie Life span increment's unit is msec,
		 * (1/1000sec).
		 */
		asoc->cookie_life.tv_sec += stale / 1000;
		asoc->cookie_life.tv_usec += (stale % 1000) * 1000;
		break;

	case SCTP_PARAM_HOST_NAME_ADDRESS:
		SCTP_DEBUG_PRINTK("unimplemented SCTP_HOST_NAME_ADDRESS\n");
		break;

	case SCTP_PARAM_SUPPORTED_ADDRESS_TYPES:
		/* Turn off the default values first so we'll know which
		 * ones are really set by the peer.
		 */
		asoc->peer.ipv4_address = 0;
		asoc->peer.ipv6_address = 0;

		/* Cycle through address types; avoid divide by 0. */
		sat = ntohs(param.p->length) - sizeof(sctp_paramhdr_t);
		if (sat)
			sat /= sizeof(__u16);

		for (i = 0; i < sat; ++i) {
			switch (param.sat->types[i]) {
			case SCTP_PARAM_IPV4_ADDRESS:
				asoc->peer.ipv4_address = 1;
				break;

			case SCTP_PARAM_IPV6_ADDRESS:
				asoc->peer.ipv6_address = 1;
				break;

			case SCTP_PARAM_HOST_NAME_ADDRESS:
				asoc->peer.hostname_address = 1;
				break;

			default: /* Just ignore anything else.  */
				break;
			};
		}
		break;

	case SCTP_PARAM_STATE_COOKIE:
		asoc->peer.cookie_len =
			ntohs(param.p->length) - sizeof(sctp_paramhdr_t);
		asoc->peer.cookie = param.cookie->body;
		break;

	case SCTP_PARAM_HEARTBEAT_INFO:
		/* Would be odd to receive, but it causes no problems. */
		break;

	case SCTP_PARAM_UNRECOGNIZED_PARAMETERS:
		/* Rejected during verify stage. */
		break;

	case SCTP_PARAM_ECN_CAPABLE:
		asoc->peer.ecn_capable = 1;
		break;

	default:
		/* Any unrecognized parameters should have been caught
		 * and handled by sctp_verify_param() which should be
		 * called prior to this routine.  Simply log the error
		 * here.
		 */
		SCTP_DEBUG_PRINTK("Ignoring param: %d for association %p.\n",
				  ntohs(param.p->type), asoc);
		break;
	};

	return retval;
}

/* Select a new verification tag.  */
__u32 sctp_generate_tag(const sctp_endpoint_t *ep)
{
	/* I believe that this random number generator complies with RFC1750.
	 * A tag of 0 is reserved for special cases (e.g. INIT).
	 */
	__u32 x;

	do {
		get_random_bytes(&x, sizeof(__u32));
	} while (x == 0);

	return x;
}

/* Select an initial TSN to send during startup.  */
__u32 sctp_generate_tsn(const sctp_endpoint_t *ep)
{
	__u32 retval;

	get_random_bytes(&retval, sizeof(__u32));
	return retval;
}

/********************************************************************
 * 4th Level Abstractions
 ********************************************************************/

/* Convert from an SCTP IP parameter to a union sctp_addr.  */
void sctp_param2sockaddr(union sctp_addr *addr, sctp_addr_param_t *param,
			 __u16 port)
{
	switch(param->v4.param_hdr.type) {
	case SCTP_PARAM_IPV4_ADDRESS:
		addr->v4.sin_family = AF_INET;
		addr->v4.sin_port = port;
		addr->v4.sin_addr.s_addr = param->v4.addr.s_addr;
		break;

	case SCTP_PARAM_IPV6_ADDRESS:
		addr->v6.sin6_family = AF_INET6;
		addr->v6.sin6_port = port;
		addr->v6.sin6_flowinfo = 0; /* BUG */
		addr->v6.sin6_addr = param->v6.addr;
		addr->v6.sin6_scope_id = 0; /* BUG */
		break;

	default:
		SCTP_DEBUG_PRINTK("Illegal address type %d\n",
				  ntohs(param->v4.param_hdr.type));
		break;
	};
}

/* Convert an IP address in an SCTP param into a sockaddr_in.  */
/* Returns true if a valid conversion was possible.  */
int sctp_addr2sockaddr(union sctp_params p, union sctp_addr *sa)
{
	switch (p.p->type) {
	case SCTP_PARAM_IPV4_ADDRESS:
		sa->v4.sin_addr = *((struct in_addr *)&p.v4->addr);
		sa->v4.sin_family = AF_INET;
		break;

	case SCTP_PARAM_IPV6_ADDRESS:
		*((struct in6_addr *)&sa->v4.sin_addr)
			= p.v6->addr;
		sa->v4.sin_family = AF_INET6;
		break;

        default:
                return 0;
        };

	return 1;
}

/* Convert a sockaddr_in to an IP address in an SCTP param.
 * Returns len if a valid conversion was possible.
 */
int sockaddr2sctp_addr(const union sctp_addr *sa, sctp_addr_param_t *p)
{
	int len = 0;

	switch (sa->v4.sin_family) {
	case AF_INET:
		p->v4.param_hdr.type = SCTP_PARAM_IPV4_ADDRESS;
		p->v4.param_hdr.length = ntohs(sizeof(sctp_ipv4addr_param_t));
		len = sizeof(sctp_ipv4addr_param_t);
		p->v4.addr.s_addr = sa->v4.sin_addr.s_addr;
		break;

	case AF_INET6:
		p->v6.param_hdr.type = SCTP_PARAM_IPV6_ADDRESS;
		p->v6.param_hdr.length = ntohs(sizeof(sctp_ipv6addr_param_t));
		len = sizeof(sctp_ipv6addr_param_t);
		p->v6.addr = *(&sa->v6.sin6_addr);
		break;

	default:
		printk(KERN_WARNING "sockaddr2sctp_addr: Illegal family %d.\n",
		       sa->v4.sin_family);
		return 0;
	};

	return len;
}<|MERGE_RESOLUTION|>--- conflicted
+++ resolved
@@ -204,10 +204,6 @@
 	retval->param_hdr.v =
 		sctp_addto_chunk(retval, addrs_len, addrs.v);
 
-<<<<<<< HEAD
-	sctp_addto_chunk(retval, sizeof(sctp_paramhdr_t), &sat_param);
-	sctp_addto_chunk(retval, sizeof(sat_addr_types), sat_addr_types);
-=======
 	/* RFC 2960 3.3.2 Initiation (INIT) (1)
 	 *
 	 * Note 4: This parameter, when present, specifies all the
@@ -220,7 +216,6 @@
 	sctp_addto_chunk(retval, sizeof(sat), &sat);
 	sctp_addto_chunk(retval, num_types * sizeof(__u16), &types);
 
->>>>>>> 56d10bed
 	sctp_addto_chunk(retval, sizeof(ecap_param), &ecap_param);
 nodata:
 	if (addrs.v)
