/*
 * INET		An implementation of the TCP/IP protocol suite for the LINUX
 *		operating system.  INET is implemented using the  BSD Socket
 *		interface as the means of communication with the user level.
 *
 *		PACKET - implements raw packet sockets.
 *
 * Authors:	Ross Biro
 *		Fred N. van Kempen, <waltje@uWalt.NL.Mugnet.ORG>
 *		Alan Cox, <gw4pts@gw4pts.ampr.org>
 *
 * Fixes:
 *		Alan Cox	:	verify_area() now used correctly
 *		Alan Cox	:	new skbuff lists, look ma no backlogs!
 *		Alan Cox	:	tidied skbuff lists.
 *		Alan Cox	:	Now uses generic datagram routines I
 *					added. Also fixed the peek/read crash
 *					from all old Linux datagram code.
 *		Alan Cox	:	Uses the improved datagram code.
 *		Alan Cox	:	Added NULL's for socket options.
 *		Alan Cox	:	Re-commented the code.
 *		Alan Cox	:	Use new kernel side addressing
 *		Rob Janssen	:	Correct MTU usage.
 *		Dave Platt	:	Counter leaks caused by incorrect
 *					interrupt locking and some slightly
 *					dubious gcc output. Can you read
 *					compiler: it said _VOLATILE_
 *	Richard Kooijman	:	Timestamp fixes.
 *		Alan Cox	:	New buffers. Use sk->mac.raw.
 *		Alan Cox	:	sendmsg/recvmsg support.
 *		Alan Cox	:	Protocol setting support
 *	Alexey Kuznetsov	:	Untied from IPv4 stack.
 *	Cyrus Durgin		:	Fixed kerneld for kmod.
 *	Michal Ostrowski        :       Module initialization cleanup.
 *         Ulises Alonso        :       Frame number limit removal and
 *                                      packet_set_ring memory leak.
 *		Eric Biederman	:	Allow for > 8 byte hardware addresses.
 *					The convention is that longer addresses
 *					will simply extend the hardware address
 *					byte arrays at the end of sockaddr_ll
 *					and packet_mreq.
 *		Johann Baudy	:	Added TX RING.
 *		Chetan Loke	:	Implemented TPACKET_V3 block abstraction
 *					layer.
 *					Copyright (C) 2011, <lokec@ccs.neu.edu>
 *
 *
 *		This program is free software; you can redistribute it and/or
 *		modify it under the terms of the GNU General Public License
 *		as published by the Free Software Foundation; either version
 *		2 of the License, or (at your option) any later version.
 *
 */

#include <linux/types.h>
#include <linux/mm.h>
#include <linux/capability.h>
#include <linux/fcntl.h>
#include <linux/socket.h>
#include <linux/in.h>
#include <linux/inet.h>
#include <linux/netdevice.h>
#include <linux/if_packet.h>
#include <linux/wireless.h>
#include <linux/kernel.h>
#include <linux/kmod.h>
#include <linux/slab.h>
#include <linux/vmalloc.h>
#include <net/net_namespace.h>
#include <net/ip.h>
#include <net/protocol.h>
#include <linux/skbuff.h>
#include <net/sock.h>
#include <linux/errno.h>
#include <linux/timer.h>
#include <linux/uaccess.h>
#include <asm/ioctls.h>
#include <asm/page.h>
#include <asm/cacheflush.h>
#include <asm/io.h>
#include <linux/proc_fs.h>
#include <linux/seq_file.h>
#include <linux/poll.h>
#include <linux/module.h>
#include <linux/init.h>
#include <linux/mutex.h>
#include <linux/if_vlan.h>
#include <linux/virtio_net.h>
#include <linux/errqueue.h>
#include <linux/net_tstamp.h>
#include <linux/percpu.h>
#ifdef CONFIG_INET
#include <net/inet_common.h>
#endif
#include <linux/bpf.h>
#include <net/compat.h>

#include "internal.h"

/*
   Assumptions:
   - if device has no dev->hard_header routine, it adds and removes ll header
     inside itself. In this case ll header is invisible outside of device,
     but higher levels still should reserve dev->hard_header_len.
     Some devices are enough clever to reallocate skb, when header
     will not fit to reserved space (tunnel), another ones are silly
     (PPP).
   - packet socket receives packets with pulled ll header,
     so that SOCK_RAW should push it back.

On receive:
-----------

Incoming, dev->hard_header!=NULL
   mac_header -> ll header
   data       -> data

Outgoing, dev->hard_header!=NULL
   mac_header -> ll header
   data       -> ll header

Incoming, dev->hard_header==NULL
   mac_header -> UNKNOWN position. It is very likely, that it points to ll
		 header.  PPP makes it, that is wrong, because introduce
		 assymetry between rx and tx paths.
   data       -> data

Outgoing, dev->hard_header==NULL
   mac_header -> data. ll header is still not built!
   data       -> data

Resume
  If dev->hard_header==NULL we are unlikely to restore sensible ll header.


On transmit:
------------

dev->hard_header != NULL
   mac_header -> ll header
   data       -> ll header

dev->hard_header == NULL (ll header is added by device, we cannot control it)
   mac_header -> data
   data       -> data

   We should set nh.raw on output to correct posistion,
   packet classifier depends on it.
 */

/* Private packet socket structures. */

/* identical to struct packet_mreq except it has
 * a longer address field.
 */
struct packet_mreq_max {
	int		mr_ifindex;
	unsigned short	mr_type;
	unsigned short	mr_alen;
	unsigned char	mr_address[MAX_ADDR_LEN];
};

union tpacket_uhdr {
	struct tpacket_hdr  *h1;
	struct tpacket2_hdr *h2;
	struct tpacket3_hdr *h3;
	void *raw;
};

static int packet_set_ring(struct sock *sk, union tpacket_req_u *req_u,
		int closing, int tx_ring);

#define V3_ALIGNMENT	(8)

#define BLK_HDR_LEN	(ALIGN(sizeof(struct tpacket_block_desc), V3_ALIGNMENT))

#define BLK_PLUS_PRIV(sz_of_priv) \
	(BLK_HDR_LEN + ALIGN((sz_of_priv), V3_ALIGNMENT))

#define PGV_FROM_VMALLOC 1

#define BLOCK_STATUS(x)	((x)->hdr.bh1.block_status)
#define BLOCK_NUM_PKTS(x)	((x)->hdr.bh1.num_pkts)
#define BLOCK_O2FP(x)		((x)->hdr.bh1.offset_to_first_pkt)
#define BLOCK_LEN(x)		((x)->hdr.bh1.blk_len)
#define BLOCK_SNUM(x)		((x)->hdr.bh1.seq_num)
#define BLOCK_O2PRIV(x)	((x)->offset_to_priv)
#define BLOCK_PRIV(x)		((void *)((char *)(x) + BLOCK_O2PRIV(x)))

struct packet_sock;
static int tpacket_snd(struct packet_sock *po, struct msghdr *msg);
static int tpacket_rcv(struct sk_buff *skb, struct net_device *dev,
		       struct packet_type *pt, struct net_device *orig_dev);

static void *packet_previous_frame(struct packet_sock *po,
		struct packet_ring_buffer *rb,
		int status);
static void packet_increment_head(struct packet_ring_buffer *buff);
static int prb_curr_blk_in_use(struct tpacket_kbdq_core *,
			struct tpacket_block_desc *);
static void *prb_dispatch_next_block(struct tpacket_kbdq_core *,
			struct packet_sock *);
static void prb_retire_current_block(struct tpacket_kbdq_core *,
		struct packet_sock *, unsigned int status);
static int prb_queue_frozen(struct tpacket_kbdq_core *);
static void prb_open_block(struct tpacket_kbdq_core *,
		struct tpacket_block_desc *);
static void prb_retire_rx_blk_timer_expired(unsigned long);
static void _prb_refresh_rx_retire_blk_timer(struct tpacket_kbdq_core *);
static void prb_init_blk_timer(struct packet_sock *,
		struct tpacket_kbdq_core *,
		void (*func) (unsigned long));
static void prb_fill_rxhash(struct tpacket_kbdq_core *, struct tpacket3_hdr *);
static void prb_clear_rxhash(struct tpacket_kbdq_core *,
		struct tpacket3_hdr *);
static void prb_fill_vlan_info(struct tpacket_kbdq_core *,
		struct tpacket3_hdr *);
static void packet_flush_mclist(struct sock *sk);

struct packet_skb_cb {
	union {
		struct sockaddr_pkt pkt;
		union {
			/* Trick: alias skb original length with
			 * ll.sll_family and ll.protocol in order
			 * to save room.
			 */
			unsigned int origlen;
			struct sockaddr_ll ll;
		};
	} sa;
};

#define vio_le() virtio_legacy_is_little_endian()

#define PACKET_SKB_CB(__skb)	((struct packet_skb_cb *)((__skb)->cb))

#define GET_PBDQC_FROM_RB(x)	((struct tpacket_kbdq_core *)(&(x)->prb_bdqc))
#define GET_PBLOCK_DESC(x, bid)	\
	((struct tpacket_block_desc *)((x)->pkbdq[(bid)].buffer))
#define GET_CURR_PBLOCK_DESC_FROM_CORE(x)	\
	((struct tpacket_block_desc *)((x)->pkbdq[(x)->kactive_blk_num].buffer))
#define GET_NEXT_PRB_BLK_NUM(x) \
	(((x)->kactive_blk_num < ((x)->knum_blocks-1)) ? \
	((x)->kactive_blk_num+1) : 0)

static void __fanout_unlink(struct sock *sk, struct packet_sock *po);
static void __fanout_link(struct sock *sk, struct packet_sock *po);

static int packet_direct_xmit(struct sk_buff *skb)
{
	struct net_device *dev = skb->dev;
	struct sk_buff *orig_skb = skb;
	struct netdev_queue *txq;
	int ret = NETDEV_TX_BUSY;

	if (unlikely(!netif_running(dev) ||
		     !netif_carrier_ok(dev)))
		goto drop;

	skb = validate_xmit_skb_list(skb, dev);
	if (skb != orig_skb)
		goto drop;

	txq = skb_get_tx_queue(dev, skb);

	local_bh_disable();

	HARD_TX_LOCK(dev, txq, smp_processor_id());
	if (!netif_xmit_frozen_or_drv_stopped(txq))
		ret = netdev_start_xmit(skb, dev, txq, false);
	HARD_TX_UNLOCK(dev, txq);

	local_bh_enable();

	if (!dev_xmit_complete(ret))
		kfree_skb(skb);

	return ret;
drop:
	atomic_long_inc(&dev->tx_dropped);
	kfree_skb_list(skb);
	return NET_XMIT_DROP;
}

static struct net_device *packet_cached_dev_get(struct packet_sock *po)
{
	struct net_device *dev;

	rcu_read_lock();
	dev = rcu_dereference(po->cached_dev);
	if (likely(dev))
		dev_hold(dev);
	rcu_read_unlock();

	return dev;
}

static void packet_cached_dev_assign(struct packet_sock *po,
				     struct net_device *dev)
{
	rcu_assign_pointer(po->cached_dev, dev);
}

static void packet_cached_dev_reset(struct packet_sock *po)
{
	RCU_INIT_POINTER(po->cached_dev, NULL);
}

static bool packet_use_direct_xmit(const struct packet_sock *po)
{
	return po->xmit == packet_direct_xmit;
}

static u16 __packet_pick_tx_queue(struct net_device *dev, struct sk_buff *skb)
{
	return (u16) raw_smp_processor_id() % dev->real_num_tx_queues;
}

static void packet_pick_tx_queue(struct net_device *dev, struct sk_buff *skb)
{
	const struct net_device_ops *ops = dev->netdev_ops;
	u16 queue_index;

	if (ops->ndo_select_queue) {
		queue_index = ops->ndo_select_queue(dev, skb, NULL,
						    __packet_pick_tx_queue);
		queue_index = netdev_cap_txqueue(dev, queue_index);
	} else {
		queue_index = __packet_pick_tx_queue(dev, skb);
	}

	skb_set_queue_mapping(skb, queue_index);
}

/* register_prot_hook must be invoked with the po->bind_lock held,
 * or from a context in which asynchronous accesses to the packet
 * socket is not possible (packet_create()).
 */
static void register_prot_hook(struct sock *sk)
{
	struct packet_sock *po = pkt_sk(sk);

	if (!po->running) {
		if (po->fanout)
			__fanout_link(sk, po);
		else
			dev_add_pack(&po->prot_hook);

		sock_hold(sk);
		po->running = 1;
	}
}

/* {,__}unregister_prot_hook() must be invoked with the po->bind_lock
 * held.   If the sync parameter is true, we will temporarily drop
 * the po->bind_lock and do a synchronize_net to make sure no
 * asynchronous packet processing paths still refer to the elements
 * of po->prot_hook.  If the sync parameter is false, it is the
 * callers responsibility to take care of this.
 */
static void __unregister_prot_hook(struct sock *sk, bool sync)
{
	struct packet_sock *po = pkt_sk(sk);

	po->running = 0;

	if (po->fanout)
		__fanout_unlink(sk, po);
	else
		__dev_remove_pack(&po->prot_hook);

	__sock_put(sk);

	if (sync) {
		spin_unlock(&po->bind_lock);
		synchronize_net();
		spin_lock(&po->bind_lock);
	}
}

static void unregister_prot_hook(struct sock *sk, bool sync)
{
	struct packet_sock *po = pkt_sk(sk);

	if (po->running)
		__unregister_prot_hook(sk, sync);
}

static inline struct page * __pure pgv_to_page(void *addr)
{
	if (is_vmalloc_addr(addr))
		return vmalloc_to_page(addr);
	return virt_to_page(addr);
}

static void __packet_set_status(struct packet_sock *po, void *frame, int status)
{
	union tpacket_uhdr h;

	h.raw = frame;
	switch (po->tp_version) {
	case TPACKET_V1:
		h.h1->tp_status = status;
		flush_dcache_page(pgv_to_page(&h.h1->tp_status));
		break;
	case TPACKET_V2:
		h.h2->tp_status = status;
		flush_dcache_page(pgv_to_page(&h.h2->tp_status));
		break;
	case TPACKET_V3:
	default:
		WARN(1, "TPACKET version not supported.\n");
		BUG();
	}

	smp_wmb();
}

static int __packet_get_status(struct packet_sock *po, void *frame)
{
	union tpacket_uhdr h;

	smp_rmb();

	h.raw = frame;
	switch (po->tp_version) {
	case TPACKET_V1:
		flush_dcache_page(pgv_to_page(&h.h1->tp_status));
		return h.h1->tp_status;
	case TPACKET_V2:
		flush_dcache_page(pgv_to_page(&h.h2->tp_status));
		return h.h2->tp_status;
	case TPACKET_V3:
	default:
		WARN(1, "TPACKET version not supported.\n");
		BUG();
		return 0;
	}
}

static __u32 tpacket_get_timestamp(struct sk_buff *skb, struct timespec *ts,
				   unsigned int flags)
{
	struct skb_shared_hwtstamps *shhwtstamps = skb_hwtstamps(skb);

	if (shhwtstamps &&
	    (flags & SOF_TIMESTAMPING_RAW_HARDWARE) &&
	    ktime_to_timespec_cond(shhwtstamps->hwtstamp, ts))
		return TP_STATUS_TS_RAW_HARDWARE;

	if (ktime_to_timespec_cond(skb->tstamp, ts))
		return TP_STATUS_TS_SOFTWARE;

	return 0;
}

static __u32 __packet_set_timestamp(struct packet_sock *po, void *frame,
				    struct sk_buff *skb)
{
	union tpacket_uhdr h;
	struct timespec ts;
	__u32 ts_status;

	if (!(ts_status = tpacket_get_timestamp(skb, &ts, po->tp_tstamp)))
		return 0;

	h.raw = frame;
	switch (po->tp_version) {
	case TPACKET_V1:
		h.h1->tp_sec = ts.tv_sec;
		h.h1->tp_usec = ts.tv_nsec / NSEC_PER_USEC;
		break;
	case TPACKET_V2:
		h.h2->tp_sec = ts.tv_sec;
		h.h2->tp_nsec = ts.tv_nsec;
		break;
	case TPACKET_V3:
	default:
		WARN(1, "TPACKET version not supported.\n");
		BUG();
	}

	/* one flush is safe, as both fields always lie on the same cacheline */
	flush_dcache_page(pgv_to_page(&h.h1->tp_sec));
	smp_wmb();

	return ts_status;
}

static void *packet_lookup_frame(struct packet_sock *po,
		struct packet_ring_buffer *rb,
		unsigned int position,
		int status)
{
	unsigned int pg_vec_pos, frame_offset;
	union tpacket_uhdr h;

	pg_vec_pos = position / rb->frames_per_block;
	frame_offset = position % rb->frames_per_block;

	h.raw = rb->pg_vec[pg_vec_pos].buffer +
		(frame_offset * rb->frame_size);

	if (status != __packet_get_status(po, h.raw))
		return NULL;

	return h.raw;
}

static void *packet_current_frame(struct packet_sock *po,
		struct packet_ring_buffer *rb,
		int status)
{
	return packet_lookup_frame(po, rb, rb->head, status);
}

static void prb_del_retire_blk_timer(struct tpacket_kbdq_core *pkc)
{
	del_timer_sync(&pkc->retire_blk_timer);
}

static void prb_shutdown_retire_blk_timer(struct packet_sock *po,
		struct sk_buff_head *rb_queue)
{
	struct tpacket_kbdq_core *pkc;

	pkc = GET_PBDQC_FROM_RB(&po->rx_ring);

	spin_lock_bh(&rb_queue->lock);
	pkc->delete_blk_timer = 1;
	spin_unlock_bh(&rb_queue->lock);

	prb_del_retire_blk_timer(pkc);
}

static void prb_init_blk_timer(struct packet_sock *po,
		struct tpacket_kbdq_core *pkc,
		void (*func) (unsigned long))
{
	init_timer(&pkc->retire_blk_timer);
	pkc->retire_blk_timer.data = (long)po;
	pkc->retire_blk_timer.function = func;
	pkc->retire_blk_timer.expires = jiffies;
}

static void prb_setup_retire_blk_timer(struct packet_sock *po)
{
	struct tpacket_kbdq_core *pkc;

	pkc = GET_PBDQC_FROM_RB(&po->rx_ring);
	prb_init_blk_timer(po, pkc, prb_retire_rx_blk_timer_expired);
}

static int prb_calc_retire_blk_tmo(struct packet_sock *po,
				int blk_size_in_bytes)
{
	struct net_device *dev;
	unsigned int mbits = 0, msec = 0, div = 0, tmo = 0;
	struct ethtool_link_ksettings ecmd;
	int err;

	rtnl_lock();
	dev = __dev_get_by_index(sock_net(&po->sk), po->ifindex);
	if (unlikely(!dev)) {
		rtnl_unlock();
		return DEFAULT_PRB_RETIRE_TOV;
	}
	err = __ethtool_get_link_ksettings(dev, &ecmd);
	rtnl_unlock();
	if (!err) {
		/*
		 * If the link speed is so slow you don't really
		 * need to worry about perf anyways
		 */
		if (ecmd.base.speed < SPEED_1000 ||
		    ecmd.base.speed == SPEED_UNKNOWN) {
			return DEFAULT_PRB_RETIRE_TOV;
		} else {
			msec = 1;
			div = ecmd.base.speed / 1000;
		}
	}

	mbits = (blk_size_in_bytes * 8) / (1024 * 1024);

	if (div)
		mbits /= div;

	tmo = mbits * msec;

	if (div)
		return tmo+1;
	return tmo;
}

static void prb_init_ft_ops(struct tpacket_kbdq_core *p1,
			union tpacket_req_u *req_u)
{
	p1->feature_req_word = req_u->req3.tp_feature_req_word;
}

static void init_prb_bdqc(struct packet_sock *po,
			struct packet_ring_buffer *rb,
			struct pgv *pg_vec,
			union tpacket_req_u *req_u)
{
	struct tpacket_kbdq_core *p1 = GET_PBDQC_FROM_RB(rb);
	struct tpacket_block_desc *pbd;

	memset(p1, 0x0, sizeof(*p1));

	p1->knxt_seq_num = 1;
	p1->pkbdq = pg_vec;
	pbd = (struct tpacket_block_desc *)pg_vec[0].buffer;
	p1->pkblk_start	= pg_vec[0].buffer;
	p1->kblk_size = req_u->req3.tp_block_size;
	p1->knum_blocks	= req_u->req3.tp_block_nr;
	p1->hdrlen = po->tp_hdrlen;
	p1->version = po->tp_version;
	p1->last_kactive_blk_num = 0;
	po->stats.stats3.tp_freeze_q_cnt = 0;
	if (req_u->req3.tp_retire_blk_tov)
		p1->retire_blk_tov = req_u->req3.tp_retire_blk_tov;
	else
		p1->retire_blk_tov = prb_calc_retire_blk_tmo(po,
						req_u->req3.tp_block_size);
	p1->tov_in_jiffies = msecs_to_jiffies(p1->retire_blk_tov);
	p1->blk_sizeof_priv = req_u->req3.tp_sizeof_priv;

	p1->max_frame_len = p1->kblk_size - BLK_PLUS_PRIV(p1->blk_sizeof_priv);
	prb_init_ft_ops(p1, req_u);
	prb_setup_retire_blk_timer(po);
	prb_open_block(p1, pbd);
}

/*  Do NOT update the last_blk_num first.
 *  Assumes sk_buff_head lock is held.
 */
static void _prb_refresh_rx_retire_blk_timer(struct tpacket_kbdq_core *pkc)
{
	mod_timer(&pkc->retire_blk_timer,
			jiffies + pkc->tov_in_jiffies);
	pkc->last_kactive_blk_num = pkc->kactive_blk_num;
}

/*
 * Timer logic:
 * 1) We refresh the timer only when we open a block.
 *    By doing this we don't waste cycles refreshing the timer
 *	  on packet-by-packet basis.
 *
 * With a 1MB block-size, on a 1Gbps line, it will take
 * i) ~8 ms to fill a block + ii) memcpy etc.
 * In this cut we are not accounting for the memcpy time.
 *
 * So, if the user sets the 'tmo' to 10ms then the timer
 * will never fire while the block is still getting filled
 * (which is what we want). However, the user could choose
 * to close a block early and that's fine.
 *
 * But when the timer does fire, we check whether or not to refresh it.
 * Since the tmo granularity is in msecs, it is not too expensive
 * to refresh the timer, lets say every '8' msecs.
 * Either the user can set the 'tmo' or we can derive it based on
 * a) line-speed and b) block-size.
 * prb_calc_retire_blk_tmo() calculates the tmo.
 *
 */
static void prb_retire_rx_blk_timer_expired(unsigned long data)
{
	struct packet_sock *po = (struct packet_sock *)data;
	struct tpacket_kbdq_core *pkc = GET_PBDQC_FROM_RB(&po->rx_ring);
	unsigned int frozen;
	struct tpacket_block_desc *pbd;

	spin_lock(&po->sk.sk_receive_queue.lock);

	frozen = prb_queue_frozen(pkc);
	pbd = GET_CURR_PBLOCK_DESC_FROM_CORE(pkc);

	if (unlikely(pkc->delete_blk_timer))
		goto out;

	/* We only need to plug the race when the block is partially filled.
	 * tpacket_rcv:
	 *		lock(); increment BLOCK_NUM_PKTS; unlock()
	 *		copy_bits() is in progress ...
	 *		timer fires on other cpu:
	 *		we can't retire the current block because copy_bits
	 *		is in progress.
	 *
	 */
	if (BLOCK_NUM_PKTS(pbd)) {
		while (atomic_read(&pkc->blk_fill_in_prog)) {
			/* Waiting for skb_copy_bits to finish... */
			cpu_relax();
		}
	}

	if (pkc->last_kactive_blk_num == pkc->kactive_blk_num) {
		if (!frozen) {
			if (!BLOCK_NUM_PKTS(pbd)) {
				/* An empty block. Just refresh the timer. */
				goto refresh_timer;
			}
			prb_retire_current_block(pkc, po, TP_STATUS_BLK_TMO);
			if (!prb_dispatch_next_block(pkc, po))
				goto refresh_timer;
			else
				goto out;
		} else {
			/* Case 1. Queue was frozen because user-space was
			 *	   lagging behind.
			 */
			if (prb_curr_blk_in_use(pkc, pbd)) {
				/*
				 * Ok, user-space is still behind.
				 * So just refresh the timer.
				 */
				goto refresh_timer;
			} else {
			       /* Case 2. queue was frozen,user-space caught up,
				* now the link went idle && the timer fired.
				* We don't have a block to close.So we open this
				* block and restart the timer.
				* opening a block thaws the queue,restarts timer
				* Thawing/timer-refresh is a side effect.
				*/
				prb_open_block(pkc, pbd);
				goto out;
			}
		}
	}

refresh_timer:
	_prb_refresh_rx_retire_blk_timer(pkc);

out:
	spin_unlock(&po->sk.sk_receive_queue.lock);
}

static void prb_flush_block(struct tpacket_kbdq_core *pkc1,
		struct tpacket_block_desc *pbd1, __u32 status)
{
	/* Flush everything minus the block header */

#if ARCH_IMPLEMENTS_FLUSH_DCACHE_PAGE == 1
	u8 *start, *end;

	start = (u8 *)pbd1;

	/* Skip the block header(we know header WILL fit in 4K) */
	start += PAGE_SIZE;

	end = (u8 *)PAGE_ALIGN((unsigned long)pkc1->pkblk_end);
	for (; start < end; start += PAGE_SIZE)
		flush_dcache_page(pgv_to_page(start));

	smp_wmb();
#endif

	/* Now update the block status. */

	BLOCK_STATUS(pbd1) = status;

	/* Flush the block header */

#if ARCH_IMPLEMENTS_FLUSH_DCACHE_PAGE == 1
	start = (u8 *)pbd1;
	flush_dcache_page(pgv_to_page(start));

	smp_wmb();
#endif
}

/*
 * Side effect:
 *
 * 1) flush the block
 * 2) Increment active_blk_num
 *
 * Note:We DONT refresh the timer on purpose.
 *	Because almost always the next block will be opened.
 */
static void prb_close_block(struct tpacket_kbdq_core *pkc1,
		struct tpacket_block_desc *pbd1,
		struct packet_sock *po, unsigned int stat)
{
	__u32 status = TP_STATUS_USER | stat;

	struct tpacket3_hdr *last_pkt;
	struct tpacket_hdr_v1 *h1 = &pbd1->hdr.bh1;
	struct sock *sk = &po->sk;

	if (po->stats.stats3.tp_drops)
		status |= TP_STATUS_LOSING;

	last_pkt = (struct tpacket3_hdr *)pkc1->prev;
	last_pkt->tp_next_offset = 0;

	/* Get the ts of the last pkt */
	if (BLOCK_NUM_PKTS(pbd1)) {
		h1->ts_last_pkt.ts_sec = last_pkt->tp_sec;
		h1->ts_last_pkt.ts_nsec	= last_pkt->tp_nsec;
	} else {
		/* Ok, we tmo'd - so get the current time.
		 *
		 * It shouldn't really happen as we don't close empty
		 * blocks. See prb_retire_rx_blk_timer_expired().
		 */
		struct timespec ts;
		getnstimeofday(&ts);
		h1->ts_last_pkt.ts_sec = ts.tv_sec;
		h1->ts_last_pkt.ts_nsec	= ts.tv_nsec;
	}

	smp_wmb();

	/* Flush the block */
	prb_flush_block(pkc1, pbd1, status);

	sk->sk_data_ready(sk);

	pkc1->kactive_blk_num = GET_NEXT_PRB_BLK_NUM(pkc1);
}

static void prb_thaw_queue(struct tpacket_kbdq_core *pkc)
{
	pkc->reset_pending_on_curr_blk = 0;
}

/*
 * Side effect of opening a block:
 *
 * 1) prb_queue is thawed.
 * 2) retire_blk_timer is refreshed.
 *
 */
static void prb_open_block(struct tpacket_kbdq_core *pkc1,
	struct tpacket_block_desc *pbd1)
{
	struct timespec ts;
	struct tpacket_hdr_v1 *h1 = &pbd1->hdr.bh1;

	smp_rmb();

	/* We could have just memset this but we will lose the
	 * flexibility of making the priv area sticky
	 */

	BLOCK_SNUM(pbd1) = pkc1->knxt_seq_num++;
	BLOCK_NUM_PKTS(pbd1) = 0;
	BLOCK_LEN(pbd1) = BLK_PLUS_PRIV(pkc1->blk_sizeof_priv);

	getnstimeofday(&ts);

	h1->ts_first_pkt.ts_sec = ts.tv_sec;
	h1->ts_first_pkt.ts_nsec = ts.tv_nsec;

	pkc1->pkblk_start = (char *)pbd1;
	pkc1->nxt_offset = pkc1->pkblk_start + BLK_PLUS_PRIV(pkc1->blk_sizeof_priv);

	BLOCK_O2FP(pbd1) = (__u32)BLK_PLUS_PRIV(pkc1->blk_sizeof_priv);
	BLOCK_O2PRIV(pbd1) = BLK_HDR_LEN;

	pbd1->version = pkc1->version;
	pkc1->prev = pkc1->nxt_offset;
	pkc1->pkblk_end = pkc1->pkblk_start + pkc1->kblk_size;

	prb_thaw_queue(pkc1);
	_prb_refresh_rx_retire_blk_timer(pkc1);

	smp_wmb();
}

/*
 * Queue freeze logic:
 * 1) Assume tp_block_nr = 8 blocks.
 * 2) At time 't0', user opens Rx ring.
 * 3) Some time past 't0', kernel starts filling blocks starting from 0 .. 7
 * 4) user-space is either sleeping or processing block '0'.
 * 5) tpacket_rcv is currently filling block '7', since there is no space left,
 *    it will close block-7,loop around and try to fill block '0'.
 *    call-flow:
 *    __packet_lookup_frame_in_block
 *      prb_retire_current_block()
 *      prb_dispatch_next_block()
 *        |->(BLOCK_STATUS == USER) evaluates to true
 *    5.1) Since block-0 is currently in-use, we just freeze the queue.
 * 6) Now there are two cases:
 *    6.1) Link goes idle right after the queue is frozen.
 *         But remember, the last open_block() refreshed the timer.
 *         When this timer expires,it will refresh itself so that we can
 *         re-open block-0 in near future.
 *    6.2) Link is busy and keeps on receiving packets. This is a simple
 *         case and __packet_lookup_frame_in_block will check if block-0
 *         is free and can now be re-used.
 */
static void prb_freeze_queue(struct tpacket_kbdq_core *pkc,
				  struct packet_sock *po)
{
	pkc->reset_pending_on_curr_blk = 1;
	po->stats.stats3.tp_freeze_q_cnt++;
}

#define TOTAL_PKT_LEN_INCL_ALIGN(length) (ALIGN((length), V3_ALIGNMENT))

/*
 * If the next block is free then we will dispatch it
 * and return a good offset.
 * Else, we will freeze the queue.
 * So, caller must check the return value.
 */
static void *prb_dispatch_next_block(struct tpacket_kbdq_core *pkc,
		struct packet_sock *po)
{
	struct tpacket_block_desc *pbd;

	smp_rmb();

	/* 1. Get current block num */
	pbd = GET_CURR_PBLOCK_DESC_FROM_CORE(pkc);

	/* 2. If this block is currently in_use then freeze the queue */
	if (TP_STATUS_USER & BLOCK_STATUS(pbd)) {
		prb_freeze_queue(pkc, po);
		return NULL;
	}

	/*
	 * 3.
	 * open this block and return the offset where the first packet
	 * needs to get stored.
	 */
	prb_open_block(pkc, pbd);
	return (void *)pkc->nxt_offset;
}

static void prb_retire_current_block(struct tpacket_kbdq_core *pkc,
		struct packet_sock *po, unsigned int status)
{
	struct tpacket_block_desc *pbd = GET_CURR_PBLOCK_DESC_FROM_CORE(pkc);

	/* retire/close the current block */
	if (likely(TP_STATUS_KERNEL == BLOCK_STATUS(pbd))) {
		/*
		 * Plug the case where copy_bits() is in progress on
		 * cpu-0 and tpacket_rcv() got invoked on cpu-1, didn't
		 * have space to copy the pkt in the current block and
		 * called prb_retire_current_block()
		 *
		 * We don't need to worry about the TMO case because
		 * the timer-handler already handled this case.
		 */
		if (!(status & TP_STATUS_BLK_TMO)) {
			while (atomic_read(&pkc->blk_fill_in_prog)) {
				/* Waiting for skb_copy_bits to finish... */
				cpu_relax();
			}
		}
		prb_close_block(pkc, pbd, po, status);
		return;
	}
}

static int prb_curr_blk_in_use(struct tpacket_kbdq_core *pkc,
				      struct tpacket_block_desc *pbd)
{
	return TP_STATUS_USER & BLOCK_STATUS(pbd);
}

static int prb_queue_frozen(struct tpacket_kbdq_core *pkc)
{
	return pkc->reset_pending_on_curr_blk;
}

static void prb_clear_blk_fill_status(struct packet_ring_buffer *rb)
{
	struct tpacket_kbdq_core *pkc  = GET_PBDQC_FROM_RB(rb);
	atomic_dec(&pkc->blk_fill_in_prog);
}

static void prb_fill_rxhash(struct tpacket_kbdq_core *pkc,
			struct tpacket3_hdr *ppd)
{
	ppd->hv1.tp_rxhash = skb_get_hash(pkc->skb);
}

static void prb_clear_rxhash(struct tpacket_kbdq_core *pkc,
			struct tpacket3_hdr *ppd)
{
	ppd->hv1.tp_rxhash = 0;
}

static void prb_fill_vlan_info(struct tpacket_kbdq_core *pkc,
			struct tpacket3_hdr *ppd)
{
	if (skb_vlan_tag_present(pkc->skb)) {
		ppd->hv1.tp_vlan_tci = skb_vlan_tag_get(pkc->skb);
		ppd->hv1.tp_vlan_tpid = ntohs(pkc->skb->vlan_proto);
		ppd->tp_status = TP_STATUS_VLAN_VALID | TP_STATUS_VLAN_TPID_VALID;
	} else {
		ppd->hv1.tp_vlan_tci = 0;
		ppd->hv1.tp_vlan_tpid = 0;
		ppd->tp_status = TP_STATUS_AVAILABLE;
	}
}

static void prb_run_all_ft_ops(struct tpacket_kbdq_core *pkc,
			struct tpacket3_hdr *ppd)
{
	ppd->hv1.tp_padding = 0;
	prb_fill_vlan_info(pkc, ppd);

	if (pkc->feature_req_word & TP_FT_REQ_FILL_RXHASH)
		prb_fill_rxhash(pkc, ppd);
	else
		prb_clear_rxhash(pkc, ppd);
}

static void prb_fill_curr_block(char *curr,
				struct tpacket_kbdq_core *pkc,
				struct tpacket_block_desc *pbd,
				unsigned int len)
{
	struct tpacket3_hdr *ppd;

	ppd  = (struct tpacket3_hdr *)curr;
	ppd->tp_next_offset = TOTAL_PKT_LEN_INCL_ALIGN(len);
	pkc->prev = curr;
	pkc->nxt_offset += TOTAL_PKT_LEN_INCL_ALIGN(len);
	BLOCK_LEN(pbd) += TOTAL_PKT_LEN_INCL_ALIGN(len);
	BLOCK_NUM_PKTS(pbd) += 1;
	atomic_inc(&pkc->blk_fill_in_prog);
	prb_run_all_ft_ops(pkc, ppd);
}

/* Assumes caller has the sk->rx_queue.lock */
static void *__packet_lookup_frame_in_block(struct packet_sock *po,
					    struct sk_buff *skb,
						int status,
					    unsigned int len
					    )
{
	struct tpacket_kbdq_core *pkc;
	struct tpacket_block_desc *pbd;
	char *curr, *end;

	pkc = GET_PBDQC_FROM_RB(&po->rx_ring);
	pbd = GET_CURR_PBLOCK_DESC_FROM_CORE(pkc);

	/* Queue is frozen when user space is lagging behind */
	if (prb_queue_frozen(pkc)) {
		/*
		 * Check if that last block which caused the queue to freeze,
		 * is still in_use by user-space.
		 */
		if (prb_curr_blk_in_use(pkc, pbd)) {
			/* Can't record this packet */
			return NULL;
		} else {
			/*
			 * Ok, the block was released by user-space.
			 * Now let's open that block.
			 * opening a block also thaws the queue.
			 * Thawing is a side effect.
			 */
			prb_open_block(pkc, pbd);
		}
	}

	smp_mb();
	curr = pkc->nxt_offset;
	pkc->skb = skb;
	end = (char *)pbd + pkc->kblk_size;

	/* first try the current block */
	if (curr+TOTAL_PKT_LEN_INCL_ALIGN(len) < end) {
		prb_fill_curr_block(curr, pkc, pbd, len);
		return (void *)curr;
	}

	/* Ok, close the current block */
	prb_retire_current_block(pkc, po, 0);

	/* Now, try to dispatch the next block */
	curr = (char *)prb_dispatch_next_block(pkc, po);
	if (curr) {
		pbd = GET_CURR_PBLOCK_DESC_FROM_CORE(pkc);
		prb_fill_curr_block(curr, pkc, pbd, len);
		return (void *)curr;
	}

	/*
	 * No free blocks are available.user_space hasn't caught up yet.
	 * Queue was just frozen and now this packet will get dropped.
	 */
	return NULL;
}

static void *packet_current_rx_frame(struct packet_sock *po,
					    struct sk_buff *skb,
					    int status, unsigned int len)
{
	char *curr = NULL;
	switch (po->tp_version) {
	case TPACKET_V1:
	case TPACKET_V2:
		curr = packet_lookup_frame(po, &po->rx_ring,
					po->rx_ring.head, status);
		return curr;
	case TPACKET_V3:
		return __packet_lookup_frame_in_block(po, skb, status, len);
	default:
		WARN(1, "TPACKET version not supported\n");
		BUG();
		return NULL;
	}
}

static void *prb_lookup_block(struct packet_sock *po,
				     struct packet_ring_buffer *rb,
				     unsigned int idx,
				     int status)
{
	struct tpacket_kbdq_core *pkc  = GET_PBDQC_FROM_RB(rb);
	struct tpacket_block_desc *pbd = GET_PBLOCK_DESC(pkc, idx);

	if (status != BLOCK_STATUS(pbd))
		return NULL;
	return pbd;
}

static int prb_previous_blk_num(struct packet_ring_buffer *rb)
{
	unsigned int prev;
	if (rb->prb_bdqc.kactive_blk_num)
		prev = rb->prb_bdqc.kactive_blk_num-1;
	else
		prev = rb->prb_bdqc.knum_blocks-1;
	return prev;
}

/* Assumes caller has held the rx_queue.lock */
static void *__prb_previous_block(struct packet_sock *po,
					 struct packet_ring_buffer *rb,
					 int status)
{
	unsigned int previous = prb_previous_blk_num(rb);
	return prb_lookup_block(po, rb, previous, status);
}

static void *packet_previous_rx_frame(struct packet_sock *po,
					     struct packet_ring_buffer *rb,
					     int status)
{
	if (po->tp_version <= TPACKET_V2)
		return packet_previous_frame(po, rb, status);

	return __prb_previous_block(po, rb, status);
}

static void packet_increment_rx_head(struct packet_sock *po,
					    struct packet_ring_buffer *rb)
{
	switch (po->tp_version) {
	case TPACKET_V1:
	case TPACKET_V2:
		return packet_increment_head(rb);
	case TPACKET_V3:
	default:
		WARN(1, "TPACKET version not supported.\n");
		BUG();
		return;
	}
}

static void *packet_previous_frame(struct packet_sock *po,
		struct packet_ring_buffer *rb,
		int status)
{
	unsigned int previous = rb->head ? rb->head - 1 : rb->frame_max;
	return packet_lookup_frame(po, rb, previous, status);
}

static void packet_increment_head(struct packet_ring_buffer *buff)
{
	buff->head = buff->head != buff->frame_max ? buff->head+1 : 0;
}

static void packet_inc_pending(struct packet_ring_buffer *rb)
{
	this_cpu_inc(*rb->pending_refcnt);
}

static void packet_dec_pending(struct packet_ring_buffer *rb)
{
	this_cpu_dec(*rb->pending_refcnt);
}

static unsigned int packet_read_pending(const struct packet_ring_buffer *rb)
{
	unsigned int refcnt = 0;
	int cpu;

	/* We don't use pending refcount in rx_ring. */
	if (rb->pending_refcnt == NULL)
		return 0;

	for_each_possible_cpu(cpu)
		refcnt += *per_cpu_ptr(rb->pending_refcnt, cpu);

	return refcnt;
}

static int packet_alloc_pending(struct packet_sock *po)
{
	po->rx_ring.pending_refcnt = NULL;

	po->tx_ring.pending_refcnt = alloc_percpu(unsigned int);
	if (unlikely(po->tx_ring.pending_refcnt == NULL))
		return -ENOBUFS;

	return 0;
}

static void packet_free_pending(struct packet_sock *po)
{
	free_percpu(po->tx_ring.pending_refcnt);
}

#define ROOM_POW_OFF	2
#define ROOM_NONE	0x0
#define ROOM_LOW	0x1
#define ROOM_NORMAL	0x2

static bool __tpacket_has_room(struct packet_sock *po, int pow_off)
{
	int idx, len;

	len = po->rx_ring.frame_max + 1;
	idx = po->rx_ring.head;
	if (pow_off)
		idx += len >> pow_off;
	if (idx >= len)
		idx -= len;
	return packet_lookup_frame(po, &po->rx_ring, idx, TP_STATUS_KERNEL);
}

static bool __tpacket_v3_has_room(struct packet_sock *po, int pow_off)
{
	int idx, len;

	len = po->rx_ring.prb_bdqc.knum_blocks;
	idx = po->rx_ring.prb_bdqc.kactive_blk_num;
	if (pow_off)
		idx += len >> pow_off;
	if (idx >= len)
		idx -= len;
	return prb_lookup_block(po, &po->rx_ring, idx, TP_STATUS_KERNEL);
}

static int __packet_rcv_has_room(struct packet_sock *po, struct sk_buff *skb)
{
	struct sock *sk = &po->sk;
	int ret = ROOM_NONE;

	if (po->prot_hook.func != tpacket_rcv) {
		int avail = sk->sk_rcvbuf - atomic_read(&sk->sk_rmem_alloc)
					  - (skb ? skb->truesize : 0);
		if (avail > (sk->sk_rcvbuf >> ROOM_POW_OFF))
			return ROOM_NORMAL;
		else if (avail > 0)
			return ROOM_LOW;
		else
			return ROOM_NONE;
	}

	if (po->tp_version == TPACKET_V3) {
		if (__tpacket_v3_has_room(po, ROOM_POW_OFF))
			ret = ROOM_NORMAL;
		else if (__tpacket_v3_has_room(po, 0))
			ret = ROOM_LOW;
	} else {
		if (__tpacket_has_room(po, ROOM_POW_OFF))
			ret = ROOM_NORMAL;
		else if (__tpacket_has_room(po, 0))
			ret = ROOM_LOW;
	}

	return ret;
}

static int packet_rcv_has_room(struct packet_sock *po, struct sk_buff *skb)
{
	int ret;
	bool has_room;

	spin_lock_bh(&po->sk.sk_receive_queue.lock);
	ret = __packet_rcv_has_room(po, skb);
	has_room = ret == ROOM_NORMAL;
	if (po->pressure == has_room)
		po->pressure = !has_room;
	spin_unlock_bh(&po->sk.sk_receive_queue.lock);

	return ret;
}

static void packet_sock_destruct(struct sock *sk)
{
	skb_queue_purge(&sk->sk_error_queue);

	WARN_ON(atomic_read(&sk->sk_rmem_alloc));
	WARN_ON(atomic_read(&sk->sk_wmem_alloc));

	if (!sock_flag(sk, SOCK_DEAD)) {
		pr_err("Attempt to release alive packet socket: %p\n", sk);
		return;
	}

	sk_refcnt_debug_dec(sk);
}

static bool fanout_flow_is_huge(struct packet_sock *po, struct sk_buff *skb)
{
	u32 rxhash;
	int i, count = 0;

	rxhash = skb_get_hash(skb);
	for (i = 0; i < ROLLOVER_HLEN; i++)
		if (po->rollover->history[i] == rxhash)
			count++;

	po->rollover->history[prandom_u32() % ROLLOVER_HLEN] = rxhash;
	return count > (ROLLOVER_HLEN >> 1);
}

static unsigned int fanout_demux_hash(struct packet_fanout *f,
				      struct sk_buff *skb,
				      unsigned int num)
{
	return reciprocal_scale(__skb_get_hash_symmetric(skb), num);
}

static unsigned int fanout_demux_lb(struct packet_fanout *f,
				    struct sk_buff *skb,
				    unsigned int num)
{
	unsigned int val = atomic_inc_return(&f->rr_cur);

	return val % num;
}

static unsigned int fanout_demux_cpu(struct packet_fanout *f,
				     struct sk_buff *skb,
				     unsigned int num)
{
	return smp_processor_id() % num;
}

static unsigned int fanout_demux_rnd(struct packet_fanout *f,
				     struct sk_buff *skb,
				     unsigned int num)
{
	return prandom_u32_max(num);
}

static unsigned int fanout_demux_rollover(struct packet_fanout *f,
					  struct sk_buff *skb,
					  unsigned int idx, bool try_self,
					  unsigned int num)
{
	struct packet_sock *po, *po_next, *po_skip = NULL;
	unsigned int i, j, room = ROOM_NONE;

	po = pkt_sk(f->arr[idx]);

	if (try_self) {
		room = packet_rcv_has_room(po, skb);
		if (room == ROOM_NORMAL ||
		    (room == ROOM_LOW && !fanout_flow_is_huge(po, skb)))
			return idx;
		po_skip = po;
	}

	i = j = min_t(int, po->rollover->sock, num - 1);
	do {
		po_next = pkt_sk(f->arr[i]);
		if (po_next != po_skip && !po_next->pressure &&
		    packet_rcv_has_room(po_next, skb) == ROOM_NORMAL) {
			if (i != j)
				po->rollover->sock = i;
			atomic_long_inc(&po->rollover->num);
			if (room == ROOM_LOW)
				atomic_long_inc(&po->rollover->num_huge);
			return i;
		}

		if (++i == num)
			i = 0;
	} while (i != j);

	atomic_long_inc(&po->rollover->num_failed);
	return idx;
}

static unsigned int fanout_demux_qm(struct packet_fanout *f,
				    struct sk_buff *skb,
				    unsigned int num)
{
	return skb_get_queue_mapping(skb) % num;
}

static unsigned int fanout_demux_bpf(struct packet_fanout *f,
				     struct sk_buff *skb,
				     unsigned int num)
{
	struct bpf_prog *prog;
	unsigned int ret = 0;

	rcu_read_lock();
	prog = rcu_dereference(f->bpf_prog);
	if (prog)
		ret = bpf_prog_run_clear_cb(prog, skb) % num;
	rcu_read_unlock();

	return ret;
}

static bool fanout_has_flag(struct packet_fanout *f, u16 flag)
{
	return f->flags & (flag >> 8);
}

static int packet_rcv_fanout(struct sk_buff *skb, struct net_device *dev,
			     struct packet_type *pt, struct net_device *orig_dev)
{
	struct packet_fanout *f = pt->af_packet_priv;
	unsigned int num = READ_ONCE(f->num_members);
	struct net *net = read_pnet(&f->net);
	struct packet_sock *po;
	unsigned int idx;

	if (!net_eq(dev_net(dev), net) || !num) {
		kfree_skb(skb);
		return 0;
	}

	if (fanout_has_flag(f, PACKET_FANOUT_FLAG_DEFRAG)) {
		skb = ip_check_defrag(net, skb, IP_DEFRAG_AF_PACKET);
		if (!skb)
			return 0;
	}
	switch (f->type) {
	case PACKET_FANOUT_HASH:
	default:
		idx = fanout_demux_hash(f, skb, num);
		break;
	case PACKET_FANOUT_LB:
		idx = fanout_demux_lb(f, skb, num);
		break;
	case PACKET_FANOUT_CPU:
		idx = fanout_demux_cpu(f, skb, num);
		break;
	case PACKET_FANOUT_RND:
		idx = fanout_demux_rnd(f, skb, num);
		break;
	case PACKET_FANOUT_QM:
		idx = fanout_demux_qm(f, skb, num);
		break;
	case PACKET_FANOUT_ROLLOVER:
		idx = fanout_demux_rollover(f, skb, 0, false, num);
		break;
	case PACKET_FANOUT_CBPF:
	case PACKET_FANOUT_EBPF:
		idx = fanout_demux_bpf(f, skb, num);
		break;
	}

	if (fanout_has_flag(f, PACKET_FANOUT_FLAG_ROLLOVER))
		idx = fanout_demux_rollover(f, skb, idx, true, num);

	po = pkt_sk(f->arr[idx]);
	return po->prot_hook.func(skb, dev, &po->prot_hook, orig_dev);
}

DEFINE_MUTEX(fanout_mutex);
EXPORT_SYMBOL_GPL(fanout_mutex);
static LIST_HEAD(fanout_list);

static void __fanout_link(struct sock *sk, struct packet_sock *po)
{
	struct packet_fanout *f = po->fanout;

	spin_lock(&f->lock);
	f->arr[f->num_members] = sk;
	smp_wmb();
	f->num_members++;
	spin_unlock(&f->lock);
}

static void __fanout_unlink(struct sock *sk, struct packet_sock *po)
{
	struct packet_fanout *f = po->fanout;
	int i;

	spin_lock(&f->lock);
	for (i = 0; i < f->num_members; i++) {
		if (f->arr[i] == sk)
			break;
	}
	BUG_ON(i >= f->num_members);
	f->arr[i] = f->arr[f->num_members - 1];
	f->num_members--;
	spin_unlock(&f->lock);
}

static bool match_fanout_group(struct packet_type *ptype, struct sock *sk)
{
	if (sk->sk_family != PF_PACKET)
		return false;

	return ptype->af_packet_priv == pkt_sk(sk)->fanout;
}

static void fanout_init_data(struct packet_fanout *f)
{
	switch (f->type) {
	case PACKET_FANOUT_LB:
		atomic_set(&f->rr_cur, 0);
		break;
	case PACKET_FANOUT_CBPF:
	case PACKET_FANOUT_EBPF:
		RCU_INIT_POINTER(f->bpf_prog, NULL);
		break;
	}
}

static void __fanout_set_data_bpf(struct packet_fanout *f, struct bpf_prog *new)
{
	struct bpf_prog *old;

	spin_lock(&f->lock);
	old = rcu_dereference_protected(f->bpf_prog, lockdep_is_held(&f->lock));
	rcu_assign_pointer(f->bpf_prog, new);
	spin_unlock(&f->lock);

	if (old) {
		synchronize_net();
		bpf_prog_destroy(old);
	}
}

static int fanout_set_data_cbpf(struct packet_sock *po, char __user *data,
				unsigned int len)
{
	struct bpf_prog *new;
	struct sock_fprog fprog;
	int ret;

	if (sock_flag(&po->sk, SOCK_FILTER_LOCKED))
		return -EPERM;
	if (len != sizeof(fprog))
		return -EINVAL;
	if (copy_from_user(&fprog, data, len))
		return -EFAULT;

	ret = bpf_prog_create_from_user(&new, &fprog, NULL, false);
	if (ret)
		return ret;

	__fanout_set_data_bpf(po->fanout, new);
	return 0;
}

static int fanout_set_data_ebpf(struct packet_sock *po, char __user *data,
				unsigned int len)
{
	struct bpf_prog *new;
	u32 fd;

	if (sock_flag(&po->sk, SOCK_FILTER_LOCKED))
		return -EPERM;
	if (len != sizeof(fd))
		return -EINVAL;
	if (copy_from_user(&fd, data, len))
		return -EFAULT;

	new = bpf_prog_get_type(fd, BPF_PROG_TYPE_SOCKET_FILTER);
	if (IS_ERR(new))
		return PTR_ERR(new);

	__fanout_set_data_bpf(po->fanout, new);
	return 0;
}

static int fanout_set_data(struct packet_sock *po, char __user *data,
			   unsigned int len)
{
	switch (po->fanout->type) {
	case PACKET_FANOUT_CBPF:
		return fanout_set_data_cbpf(po, data, len);
	case PACKET_FANOUT_EBPF:
		return fanout_set_data_ebpf(po, data, len);
	default:
		return -EINVAL;
	};
}

static void fanout_release_data(struct packet_fanout *f)
{
	switch (f->type) {
	case PACKET_FANOUT_CBPF:
	case PACKET_FANOUT_EBPF:
		__fanout_set_data_bpf(f, NULL);
	};
}

static int fanout_add(struct sock *sk, u16 id, u16 type_flags)
{
	struct packet_sock *po = pkt_sk(sk);
	struct packet_fanout *f, *match;
	u8 type = type_flags & 0xff;
	u8 flags = type_flags >> 8;
	int err;

	switch (type) {
	case PACKET_FANOUT_ROLLOVER:
		if (type_flags & PACKET_FANOUT_FLAG_ROLLOVER)
			return -EINVAL;
	case PACKET_FANOUT_HASH:
	case PACKET_FANOUT_LB:
	case PACKET_FANOUT_CPU:
	case PACKET_FANOUT_RND:
	case PACKET_FANOUT_QM:
	case PACKET_FANOUT_CBPF:
	case PACKET_FANOUT_EBPF:
		break;
	default:
		return -EINVAL;
	}

	if (!po->running)
		return -EINVAL;

	if (po->fanout)
		return -EALREADY;

	if (type == PACKET_FANOUT_ROLLOVER ||
	    (type_flags & PACKET_FANOUT_FLAG_ROLLOVER)) {
		po->rollover = kzalloc(sizeof(*po->rollover), GFP_KERNEL);
		if (!po->rollover)
			return -ENOMEM;
		atomic_long_set(&po->rollover->num, 0);
		atomic_long_set(&po->rollover->num_huge, 0);
		atomic_long_set(&po->rollover->num_failed, 0);
	}

	mutex_lock(&fanout_mutex);
	match = NULL;
	list_for_each_entry(f, &fanout_list, list) {
		if (f->id == id &&
		    read_pnet(&f->net) == sock_net(sk)) {
			match = f;
			break;
		}
	}
	err = -EINVAL;
	if (match && match->flags != flags)
		goto out;
	if (!match) {
		err = -ENOMEM;
		match = kzalloc(sizeof(*match), GFP_KERNEL);
		if (!match)
			goto out;
		write_pnet(&match->net, sock_net(sk));
		match->id = id;
		match->type = type;
		match->flags = flags;
		INIT_LIST_HEAD(&match->list);
		spin_lock_init(&match->lock);
		atomic_set(&match->sk_ref, 0);
		fanout_init_data(match);
		match->prot_hook.type = po->prot_hook.type;
		match->prot_hook.dev = po->prot_hook.dev;
		match->prot_hook.func = packet_rcv_fanout;
		match->prot_hook.af_packet_priv = match;
		match->prot_hook.id_match = match_fanout_group;
		dev_add_pack(&match->prot_hook);
		list_add(&match->list, &fanout_list);
	}
	err = -EINVAL;
	if (match->type == type &&
	    match->prot_hook.type == po->prot_hook.type &&
	    match->prot_hook.dev == po->prot_hook.dev) {
		err = -ENOSPC;
		if (atomic_read(&match->sk_ref) < PACKET_FANOUT_MAX) {
			__dev_remove_pack(&po->prot_hook);
			po->fanout = match;
			atomic_inc(&match->sk_ref);
			__fanout_link(sk, po);
			err = 0;
		}
	}
out:
	mutex_unlock(&fanout_mutex);
	if (err) {
		kfree(po->rollover);
		po->rollover = NULL;
	}
	return err;
}

static void fanout_release(struct sock *sk)
{
	struct packet_sock *po = pkt_sk(sk);
	struct packet_fanout *f;

	f = po->fanout;
	if (!f)
		return;

	mutex_lock(&fanout_mutex);
	po->fanout = NULL;

	if (atomic_dec_and_test(&f->sk_ref)) {
		list_del(&f->list);
		dev_remove_pack(&f->prot_hook);
		fanout_release_data(f);
		kfree(f);
	}
	mutex_unlock(&fanout_mutex);

	if (po->rollover)
		kfree_rcu(po->rollover, rcu);
}

static bool packet_extra_vlan_len_allowed(const struct net_device *dev,
					  struct sk_buff *skb)
{
	/* Earlier code assumed this would be a VLAN pkt, double-check
	 * this now that we have the actual packet in hand. We can only
	 * do this check on Ethernet devices.
	 */
	if (unlikely(dev->type != ARPHRD_ETHER))
		return false;

	skb_reset_mac_header(skb);
	return likely(eth_hdr(skb)->h_proto == htons(ETH_P_8021Q));
}

static const struct proto_ops packet_ops;

static const struct proto_ops packet_ops_spkt;

static int packet_rcv_spkt(struct sk_buff *skb, struct net_device *dev,
			   struct packet_type *pt, struct net_device *orig_dev)
{
	struct sock *sk;
	struct sockaddr_pkt *spkt;

	/*
	 *	When we registered the protocol we saved the socket in the data
	 *	field for just this event.
	 */

	sk = pt->af_packet_priv;

	/*
	 *	Yank back the headers [hope the device set this
	 *	right or kerboom...]
	 *
	 *	Incoming packets have ll header pulled,
	 *	push it back.
	 *
	 *	For outgoing ones skb->data == skb_mac_header(skb)
	 *	so that this procedure is noop.
	 */

	if (skb->pkt_type == PACKET_LOOPBACK)
		goto out;

	if (!net_eq(dev_net(dev), sock_net(sk)))
		goto out;

	skb = skb_share_check(skb, GFP_ATOMIC);
	if (skb == NULL)
		goto oom;

	/* drop any routing info */
	skb_dst_drop(skb);

	/* drop conntrack reference */
	nf_reset(skb);

	spkt = &PACKET_SKB_CB(skb)->sa.pkt;

	skb_push(skb, skb->data - skb_mac_header(skb));

	/*
	 *	The SOCK_PACKET socket receives _all_ frames.
	 */

	spkt->spkt_family = dev->type;
	strlcpy(spkt->spkt_device, dev->name, sizeof(spkt->spkt_device));
	spkt->spkt_protocol = skb->protocol;

	/*
	 *	Charge the memory to the socket. This is done specifically
	 *	to prevent sockets using all the memory up.
	 */

	if (sock_queue_rcv_skb(sk, skb) == 0)
		return 0;

out:
	kfree_skb(skb);
oom:
	return 0;
}


/*
 *	Output a raw packet to a device layer. This bypasses all the other
 *	protocol layers and you must therefore supply it with a complete frame
 */

static int packet_sendmsg_spkt(struct socket *sock, struct msghdr *msg,
			       size_t len)
{
	struct sock *sk = sock->sk;
	DECLARE_SOCKADDR(struct sockaddr_pkt *, saddr, msg->msg_name);
	struct sk_buff *skb = NULL;
	struct net_device *dev;
	struct sockcm_cookie sockc;
	__be16 proto = 0;
	int err;
	int extra_len = 0;

	/*
	 *	Get and verify the address.
	 */

	if (saddr) {
		if (msg->msg_namelen < sizeof(struct sockaddr))
			return -EINVAL;
		if (msg->msg_namelen == sizeof(struct sockaddr_pkt))
			proto = saddr->spkt_protocol;
	} else
		return -ENOTCONN;	/* SOCK_PACKET must be sent giving an address */

	/*
	 *	Find the device first to size check it
	 */

	saddr->spkt_device[sizeof(saddr->spkt_device) - 1] = 0;
retry:
	rcu_read_lock();
	dev = dev_get_by_name_rcu(sock_net(sk), saddr->spkt_device);
	err = -ENODEV;
	if (dev == NULL)
		goto out_unlock;

	err = -ENETDOWN;
	if (!(dev->flags & IFF_UP))
		goto out_unlock;

	/*
	 * You may not queue a frame bigger than the mtu. This is the lowest level
	 * raw protocol and you must do your own fragmentation at this level.
	 */

	if (unlikely(sock_flag(sk, SOCK_NOFCS))) {
		if (!netif_supports_nofcs(dev)) {
			err = -EPROTONOSUPPORT;
			goto out_unlock;
		}
		extra_len = 4; /* We're doing our own CRC */
	}

	err = -EMSGSIZE;
	if (len > dev->mtu + dev->hard_header_len + VLAN_HLEN + extra_len)
		goto out_unlock;

	if (!skb) {
		size_t reserved = LL_RESERVED_SPACE(dev);
		int tlen = dev->needed_tailroom;
		unsigned int hhlen = dev->header_ops ? dev->hard_header_len : 0;

		rcu_read_unlock();
		skb = sock_wmalloc(sk, len + reserved + tlen, 0, GFP_KERNEL);
		if (skb == NULL)
			return -ENOBUFS;
		/* FIXME: Save some space for broken drivers that write a hard
		 * header at transmission time by themselves. PPP is the notable
		 * one here. This should really be fixed at the driver level.
		 */
		skb_reserve(skb, reserved);
		skb_reset_network_header(skb);

		/* Try to align data part correctly */
		if (hhlen) {
			skb->data -= hhlen;
			skb->tail -= hhlen;
			if (len < hhlen)
				skb_reset_network_header(skb);
		}
		err = memcpy_from_msg(skb_put(skb, len), msg, len);
		if (err)
			goto out_free;
		goto retry;
	}

	if (!dev_validate_header(dev, skb->data, len)) {
		err = -EINVAL;
		goto out_unlock;
	}
	if (len > (dev->mtu + dev->hard_header_len + extra_len) &&
	    !packet_extra_vlan_len_allowed(dev, skb)) {
		err = -EMSGSIZE;
		goto out_unlock;
	}

	sockc.tsflags = sk->sk_tsflags;
	if (msg->msg_controllen) {
		err = sock_cmsg_send(sk, msg, &sockc);
		if (unlikely(err))
			goto out_unlock;
	}

	skb->protocol = proto;
	skb->dev = dev;
	skb->priority = sk->sk_priority;
	skb->mark = sk->sk_mark;

	sock_tx_timestamp(sk, sockc.tsflags, &skb_shinfo(skb)->tx_flags);

	if (unlikely(extra_len == 4))
		skb->no_fcs = 1;

	skb_probe_transport_header(skb, 0);

	dev_queue_xmit(skb);
	rcu_read_unlock();
	return len;

out_unlock:
	rcu_read_unlock();
out_free:
	kfree_skb(skb);
	return err;
}

static unsigned int run_filter(struct sk_buff *skb,
			       const struct sock *sk,
			       unsigned int res)
{
	struct sk_filter *filter;

	rcu_read_lock();
	filter = rcu_dereference(sk->sk_filter);
	if (filter != NULL)
		res = bpf_prog_run_clear_cb(filter->prog, skb);
	rcu_read_unlock();

	return res;
}

<<<<<<< HEAD
static int __packet_rcv_vnet(const struct sk_buff *skb,
			     struct virtio_net_hdr *vnet_hdr)
{
	*vnet_hdr = (const struct virtio_net_hdr) { 0 };

	if (virtio_net_hdr_from_skb(skb, vnet_hdr, vio_le(), true))
		BUG();

	return 0;
}

=======
>>>>>>> a062067a
static int packet_rcv_vnet(struct msghdr *msg, const struct sk_buff *skb,
			   size_t *len)
{
	struct virtio_net_hdr vnet_hdr;

	if (*len < sizeof(vnet_hdr))
		return -EINVAL;
	*len -= sizeof(vnet_hdr);

	if (virtio_net_hdr_from_skb(skb, &vnet_hdr, vio_le(), true))
		return -EINVAL;

	return memcpy_to_msg(msg, (void *)&vnet_hdr, sizeof(vnet_hdr));
}

/*
 * This function makes lazy skb cloning in hope that most of packets
 * are discarded by BPF.
 *
 * Note tricky part: we DO mangle shared skb! skb->data, skb->len
 * and skb->cb are mangled. It works because (and until) packets
 * falling here are owned by current CPU. Output packets are cloned
 * by dev_queue_xmit_nit(), input packets are processed by net_bh
 * sequencially, so that if we return skb to original state on exit,
 * we will not harm anyone.
 */

static int packet_rcv(struct sk_buff *skb, struct net_device *dev,
		      struct packet_type *pt, struct net_device *orig_dev)
{
	struct sock *sk;
	struct sockaddr_ll *sll;
	struct packet_sock *po;
	u8 *skb_head = skb->data;
	int skb_len = skb->len;
	unsigned int snaplen, res;
	bool is_drop_n_account = false;

	if (skb->pkt_type == PACKET_LOOPBACK)
		goto drop;

	sk = pt->af_packet_priv;
	po = pkt_sk(sk);

	if (!net_eq(dev_net(dev), sock_net(sk)))
		goto drop;

	skb->dev = dev;

	if (dev->header_ops) {
		/* The device has an explicit notion of ll header,
		 * exported to higher levels.
		 *
		 * Otherwise, the device hides details of its frame
		 * structure, so that corresponding packet head is
		 * never delivered to user.
		 */
		if (sk->sk_type != SOCK_DGRAM)
			skb_push(skb, skb->data - skb_mac_header(skb));
		else if (skb->pkt_type == PACKET_OUTGOING) {
			/* Special case: outgoing packets have ll header at head */
			skb_pull(skb, skb_network_offset(skb));
		}
	}

	snaplen = skb->len;

	res = run_filter(skb, sk, snaplen);
	if (!res)
		goto drop_n_restore;
	if (snaplen > res)
		snaplen = res;

	if (atomic_read(&sk->sk_rmem_alloc) >= sk->sk_rcvbuf)
		goto drop_n_acct;

	if (skb_shared(skb)) {
		struct sk_buff *nskb = skb_clone(skb, GFP_ATOMIC);
		if (nskb == NULL)
			goto drop_n_acct;

		if (skb_head != skb->data) {
			skb->data = skb_head;
			skb->len = skb_len;
		}
		consume_skb(skb);
		skb = nskb;
	}

	sock_skb_cb_check_size(sizeof(*PACKET_SKB_CB(skb)) + MAX_ADDR_LEN - 8);

	sll = &PACKET_SKB_CB(skb)->sa.ll;
	sll->sll_hatype = dev->type;
	sll->sll_pkttype = skb->pkt_type;
	if (unlikely(po->origdev))
		sll->sll_ifindex = orig_dev->ifindex;
	else
		sll->sll_ifindex = dev->ifindex;

	sll->sll_halen = dev_parse_header(skb, sll->sll_addr);

	/* sll->sll_family and sll->sll_protocol are set in packet_recvmsg().
	 * Use their space for storing the original skb length.
	 */
	PACKET_SKB_CB(skb)->sa.origlen = skb->len;

	if (pskb_trim(skb, snaplen))
		goto drop_n_acct;

	skb_set_owner_r(skb, sk);
	skb->dev = NULL;
	skb_dst_drop(skb);

	/* drop conntrack reference */
	nf_reset(skb);

	spin_lock(&sk->sk_receive_queue.lock);
	po->stats.stats1.tp_packets++;
	sock_skb_set_dropcount(sk, skb);
	__skb_queue_tail(&sk->sk_receive_queue, skb);
	spin_unlock(&sk->sk_receive_queue.lock);
	sk->sk_data_ready(sk);
	return 0;

drop_n_acct:
	is_drop_n_account = true;
	spin_lock(&sk->sk_receive_queue.lock);
	po->stats.stats1.tp_drops++;
	atomic_inc(&sk->sk_drops);
	spin_unlock(&sk->sk_receive_queue.lock);

drop_n_restore:
	if (skb_head != skb->data && skb_shared(skb)) {
		skb->data = skb_head;
		skb->len = skb_len;
	}
drop:
	if (!is_drop_n_account)
		consume_skb(skb);
	else
		kfree_skb(skb);
	return 0;
}

static int tpacket_rcv(struct sk_buff *skb, struct net_device *dev,
		       struct packet_type *pt, struct net_device *orig_dev)
{
	struct sock *sk;
	struct packet_sock *po;
	struct sockaddr_ll *sll;
	union tpacket_uhdr h;
	u8 *skb_head = skb->data;
	int skb_len = skb->len;
	unsigned int snaplen, res;
	unsigned long status = TP_STATUS_USER;
	unsigned short macoff, netoff, hdrlen;
	struct sk_buff *copy_skb = NULL;
	struct timespec ts;
	__u32 ts_status;
	bool is_drop_n_account = false;

	/* struct tpacket{2,3}_hdr is aligned to a multiple of TPACKET_ALIGNMENT.
	 * We may add members to them until current aligned size without forcing
	 * userspace to call getsockopt(..., PACKET_HDRLEN, ...).
	 */
	BUILD_BUG_ON(TPACKET_ALIGN(sizeof(*h.h2)) != 32);
	BUILD_BUG_ON(TPACKET_ALIGN(sizeof(*h.h3)) != 48);

	if (skb->pkt_type == PACKET_LOOPBACK)
		goto drop;

	sk = pt->af_packet_priv;
	po = pkt_sk(sk);

	if (!net_eq(dev_net(dev), sock_net(sk)))
		goto drop;

	if (dev->header_ops) {
		if (sk->sk_type != SOCK_DGRAM)
			skb_push(skb, skb->data - skb_mac_header(skb));
		else if (skb->pkt_type == PACKET_OUTGOING) {
			/* Special case: outgoing packets have ll header at head */
			skb_pull(skb, skb_network_offset(skb));
		}
	}

	snaplen = skb->len;

	res = run_filter(skb, sk, snaplen);
	if (!res)
		goto drop_n_restore;

	if (skb->ip_summed == CHECKSUM_PARTIAL)
		status |= TP_STATUS_CSUMNOTREADY;
	else if (skb->pkt_type != PACKET_OUTGOING &&
		 (skb->ip_summed == CHECKSUM_COMPLETE ||
		  skb_csum_unnecessary(skb)))
		status |= TP_STATUS_CSUM_VALID;

	if (snaplen > res)
		snaplen = res;

	if (sk->sk_type == SOCK_DGRAM) {
		macoff = netoff = TPACKET_ALIGN(po->tp_hdrlen) + 16 +
				  po->tp_reserve;
	} else {
		unsigned int maclen = skb_network_offset(skb);
		netoff = TPACKET_ALIGN(po->tp_hdrlen +
				       (maclen < 16 ? 16 : maclen)) +
				       po->tp_reserve;
		if (po->has_vnet_hdr)
			netoff += sizeof(struct virtio_net_hdr);
		macoff = netoff - maclen;
	}
	if (po->tp_version <= TPACKET_V2) {
		if (macoff + snaplen > po->rx_ring.frame_size) {
			if (po->copy_thresh &&
			    atomic_read(&sk->sk_rmem_alloc) < sk->sk_rcvbuf) {
				if (skb_shared(skb)) {
					copy_skb = skb_clone(skb, GFP_ATOMIC);
				} else {
					copy_skb = skb_get(skb);
					skb_head = skb->data;
				}
				if (copy_skb)
					skb_set_owner_r(copy_skb, sk);
			}
			snaplen = po->rx_ring.frame_size - macoff;
			if ((int)snaplen < 0)
				snaplen = 0;
		}
	} else if (unlikely(macoff + snaplen >
			    GET_PBDQC_FROM_RB(&po->rx_ring)->max_frame_len)) {
		u32 nval;

		nval = GET_PBDQC_FROM_RB(&po->rx_ring)->max_frame_len - macoff;
		pr_err_once("tpacket_rcv: packet too big, clamped from %u to %u. macoff=%u\n",
			    snaplen, nval, macoff);
		snaplen = nval;
		if (unlikely((int)snaplen < 0)) {
			snaplen = 0;
			macoff = GET_PBDQC_FROM_RB(&po->rx_ring)->max_frame_len;
		}
	}
	spin_lock(&sk->sk_receive_queue.lock);
	h.raw = packet_current_rx_frame(po, skb,
					TP_STATUS_KERNEL, (macoff+snaplen));
	if (!h.raw)
		goto drop_n_account;
	if (po->tp_version <= TPACKET_V2) {
		packet_increment_rx_head(po, &po->rx_ring);
	/*
	 * LOSING will be reported till you read the stats,
	 * because it's COR - Clear On Read.
	 * Anyways, moving it for V1/V2 only as V3 doesn't need this
	 * at packet level.
	 */
		if (po->stats.stats1.tp_drops)
			status |= TP_STATUS_LOSING;
	}
	po->stats.stats1.tp_packets++;
	if (copy_skb) {
		status |= TP_STATUS_COPY;
		__skb_queue_tail(&sk->sk_receive_queue, copy_skb);
	}
	spin_unlock(&sk->sk_receive_queue.lock);

	if (po->has_vnet_hdr) {
		if (virtio_net_hdr_from_skb(skb, h.raw + macoff -
					    sizeof(struct virtio_net_hdr),
					    vio_le(), true)) {
			spin_lock(&sk->sk_receive_queue.lock);
			goto drop_n_account;
		}
	}

	skb_copy_bits(skb, 0, h.raw + macoff, snaplen);

	if (!(ts_status = tpacket_get_timestamp(skb, &ts, po->tp_tstamp)))
		getnstimeofday(&ts);

	status |= ts_status;

	switch (po->tp_version) {
	case TPACKET_V1:
		h.h1->tp_len = skb->len;
		h.h1->tp_snaplen = snaplen;
		h.h1->tp_mac = macoff;
		h.h1->tp_net = netoff;
		h.h1->tp_sec = ts.tv_sec;
		h.h1->tp_usec = ts.tv_nsec / NSEC_PER_USEC;
		hdrlen = sizeof(*h.h1);
		break;
	case TPACKET_V2:
		h.h2->tp_len = skb->len;
		h.h2->tp_snaplen = snaplen;
		h.h2->tp_mac = macoff;
		h.h2->tp_net = netoff;
		h.h2->tp_sec = ts.tv_sec;
		h.h2->tp_nsec = ts.tv_nsec;
		if (skb_vlan_tag_present(skb)) {
			h.h2->tp_vlan_tci = skb_vlan_tag_get(skb);
			h.h2->tp_vlan_tpid = ntohs(skb->vlan_proto);
			status |= TP_STATUS_VLAN_VALID | TP_STATUS_VLAN_TPID_VALID;
		} else {
			h.h2->tp_vlan_tci = 0;
			h.h2->tp_vlan_tpid = 0;
		}
		memset(h.h2->tp_padding, 0, sizeof(h.h2->tp_padding));
		hdrlen = sizeof(*h.h2);
		break;
	case TPACKET_V3:
		/* tp_nxt_offset,vlan are already populated above.
		 * So DONT clear those fields here
		 */
		h.h3->tp_status |= status;
		h.h3->tp_len = skb->len;
		h.h3->tp_snaplen = snaplen;
		h.h3->tp_mac = macoff;
		h.h3->tp_net = netoff;
		h.h3->tp_sec  = ts.tv_sec;
		h.h3->tp_nsec = ts.tv_nsec;
		memset(h.h3->tp_padding, 0, sizeof(h.h3->tp_padding));
		hdrlen = sizeof(*h.h3);
		break;
	default:
		BUG();
	}

	sll = h.raw + TPACKET_ALIGN(hdrlen);
	sll->sll_halen = dev_parse_header(skb, sll->sll_addr);
	sll->sll_family = AF_PACKET;
	sll->sll_hatype = dev->type;
	sll->sll_protocol = skb->protocol;
	sll->sll_pkttype = skb->pkt_type;
	if (unlikely(po->origdev))
		sll->sll_ifindex = orig_dev->ifindex;
	else
		sll->sll_ifindex = dev->ifindex;

	smp_mb();

#if ARCH_IMPLEMENTS_FLUSH_DCACHE_PAGE == 1
	if (po->tp_version <= TPACKET_V2) {
		u8 *start, *end;

		end = (u8 *) PAGE_ALIGN((unsigned long) h.raw +
					macoff + snaplen);

		for (start = h.raw; start < end; start += PAGE_SIZE)
			flush_dcache_page(pgv_to_page(start));
	}
	smp_wmb();
#endif

	if (po->tp_version <= TPACKET_V2) {
		__packet_set_status(po, h.raw, status);
		sk->sk_data_ready(sk);
	} else {
		prb_clear_blk_fill_status(&po->rx_ring);
	}

drop_n_restore:
	if (skb_head != skb->data && skb_shared(skb)) {
		skb->data = skb_head;
		skb->len = skb_len;
	}
drop:
	if (!is_drop_n_account)
		consume_skb(skb);
	else
		kfree_skb(skb);
	return 0;

drop_n_account:
	is_drop_n_account = true;
	po->stats.stats1.tp_drops++;
	spin_unlock(&sk->sk_receive_queue.lock);

	sk->sk_data_ready(sk);
	kfree_skb(copy_skb);
	goto drop_n_restore;
}

static void tpacket_destruct_skb(struct sk_buff *skb)
{
	struct packet_sock *po = pkt_sk(skb->sk);

	if (likely(po->tx_ring.pg_vec)) {
		void *ph;
		__u32 ts;

		ph = skb_shinfo(skb)->destructor_arg;
		packet_dec_pending(&po->tx_ring);

		ts = __packet_set_timestamp(po, ph, skb);
		__packet_set_status(po, ph, TP_STATUS_AVAILABLE | ts);
	}

	sock_wfree(skb);
}

static void tpacket_set_protocol(const struct net_device *dev,
				 struct sk_buff *skb)
{
	if (dev->type == ARPHRD_ETHER) {
		skb_reset_mac_header(skb);
		skb->protocol = eth_hdr(skb)->h_proto;
	}
}

static int __packet_snd_vnet_parse(struct virtio_net_hdr *vnet_hdr, size_t len)
{
	if ((vnet_hdr->flags & VIRTIO_NET_HDR_F_NEEDS_CSUM) &&
	    (__virtio16_to_cpu(vio_le(), vnet_hdr->csum_start) +
	     __virtio16_to_cpu(vio_le(), vnet_hdr->csum_offset) + 2 >
	      __virtio16_to_cpu(vio_le(), vnet_hdr->hdr_len)))
		vnet_hdr->hdr_len = __cpu_to_virtio16(vio_le(),
			 __virtio16_to_cpu(vio_le(), vnet_hdr->csum_start) +
			__virtio16_to_cpu(vio_le(), vnet_hdr->csum_offset) + 2);

	if (__virtio16_to_cpu(vio_le(), vnet_hdr->hdr_len) > len)
		return -EINVAL;

	return 0;
}

static int packet_snd_vnet_parse(struct msghdr *msg, size_t *len,
				 struct virtio_net_hdr *vnet_hdr)
{
	if (*len < sizeof(*vnet_hdr))
		return -EINVAL;
	*len -= sizeof(*vnet_hdr);

	if (!copy_from_iter_full(vnet_hdr, sizeof(*vnet_hdr), &msg->msg_iter))
		return -EFAULT;

	return __packet_snd_vnet_parse(vnet_hdr, *len);
}

static int tpacket_fill_skb(struct packet_sock *po, struct sk_buff *skb,
		void *frame, struct net_device *dev, void *data, int tp_len,
		__be16 proto, unsigned char *addr, int hlen, int copylen,
		const struct sockcm_cookie *sockc)
{
	union tpacket_uhdr ph;
	int to_write, offset, len, nr_frags, len_max;
	struct socket *sock = po->sk.sk_socket;
	struct page *page;
	int err;

	ph.raw = frame;

	skb->protocol = proto;
	skb->dev = dev;
	skb->priority = po->sk.sk_priority;
	skb->mark = po->sk.sk_mark;
	sock_tx_timestamp(&po->sk, sockc->tsflags, &skb_shinfo(skb)->tx_flags);
	skb_shinfo(skb)->destructor_arg = ph.raw;

	skb_reserve(skb, hlen);
	skb_reset_network_header(skb);

	to_write = tp_len;

	if (sock->type == SOCK_DGRAM) {
		err = dev_hard_header(skb, dev, ntohs(proto), addr,
				NULL, tp_len);
		if (unlikely(err < 0))
			return -EINVAL;
	} else if (copylen) {
		int hdrlen = min_t(int, copylen, tp_len);

		skb_push(skb, dev->hard_header_len);
		skb_put(skb, copylen - dev->hard_header_len);
		err = skb_store_bits(skb, 0, data, hdrlen);
		if (unlikely(err))
			return err;
		if (!dev_validate_header(dev, skb->data, hdrlen))
			return -EINVAL;
		if (!skb->protocol)
			tpacket_set_protocol(dev, skb);

		data += hdrlen;
		to_write -= hdrlen;
	}

	offset = offset_in_page(data);
	len_max = PAGE_SIZE - offset;
	len = ((to_write > len_max) ? len_max : to_write);

	skb->data_len = to_write;
	skb->len += to_write;
	skb->truesize += to_write;
	atomic_add(to_write, &po->sk.sk_wmem_alloc);

	while (likely(to_write)) {
		nr_frags = skb_shinfo(skb)->nr_frags;

		if (unlikely(nr_frags >= MAX_SKB_FRAGS)) {
			pr_err("Packet exceed the number of skb frags(%lu)\n",
			       MAX_SKB_FRAGS);
			return -EFAULT;
		}

		page = pgv_to_page(data);
		data += len;
		flush_dcache_page(page);
		get_page(page);
		skb_fill_page_desc(skb, nr_frags, page, offset, len);
		to_write -= len;
		offset = 0;
		len_max = PAGE_SIZE;
		len = ((to_write > len_max) ? len_max : to_write);
	}

	skb_probe_transport_header(skb, 0);

	return tp_len;
}

static int tpacket_parse_header(struct packet_sock *po, void *frame,
				int size_max, void **data)
{
	union tpacket_uhdr ph;
	int tp_len, off;

	ph.raw = frame;

	switch (po->tp_version) {
	case TPACKET_V2:
		tp_len = ph.h2->tp_len;
		break;
	default:
		tp_len = ph.h1->tp_len;
		break;
	}
	if (unlikely(tp_len > size_max)) {
		pr_err("packet size is too long (%d > %d)\n", tp_len, size_max);
		return -EMSGSIZE;
	}

	if (unlikely(po->tp_tx_has_off)) {
		int off_min, off_max;

		off_min = po->tp_hdrlen - sizeof(struct sockaddr_ll);
		off_max = po->tx_ring.frame_size - tp_len;
		if (po->sk.sk_type == SOCK_DGRAM) {
			switch (po->tp_version) {
			case TPACKET_V2:
				off = ph.h2->tp_net;
				break;
			default:
				off = ph.h1->tp_net;
				break;
			}
		} else {
			switch (po->tp_version) {
			case TPACKET_V2:
				off = ph.h2->tp_mac;
				break;
			default:
				off = ph.h1->tp_mac;
				break;
			}
		}
		if (unlikely((off < off_min) || (off_max < off)))
			return -EINVAL;
	} else {
		off = po->tp_hdrlen - sizeof(struct sockaddr_ll);
	}

	*data = frame + off;
	return tp_len;
}

static int tpacket_snd(struct packet_sock *po, struct msghdr *msg)
{
	struct sk_buff *skb;
	struct net_device *dev;
	struct virtio_net_hdr *vnet_hdr = NULL;
	struct sockcm_cookie sockc;
	__be16 proto;
	int err, reserve = 0;
	void *ph;
	DECLARE_SOCKADDR(struct sockaddr_ll *, saddr, msg->msg_name);
	bool need_wait = !(msg->msg_flags & MSG_DONTWAIT);
	int tp_len, size_max;
	unsigned char *addr;
	void *data;
	int len_sum = 0;
	int status = TP_STATUS_AVAILABLE;
	int hlen, tlen, copylen = 0;

	mutex_lock(&po->pg_vec_lock);

	if (likely(saddr == NULL)) {
		dev	= packet_cached_dev_get(po);
		proto	= po->num;
		addr	= NULL;
	} else {
		err = -EINVAL;
		if (msg->msg_namelen < sizeof(struct sockaddr_ll))
			goto out;
		if (msg->msg_namelen < (saddr->sll_halen
					+ offsetof(struct sockaddr_ll,
						sll_addr)))
			goto out;
		proto	= saddr->sll_protocol;
		addr	= saddr->sll_addr;
		dev = dev_get_by_index(sock_net(&po->sk), saddr->sll_ifindex);
	}

	sockc.tsflags = po->sk.sk_tsflags;
	if (msg->msg_controllen) {
		err = sock_cmsg_send(&po->sk, msg, &sockc);
		if (unlikely(err))
			goto out;
	}

	err = -ENXIO;
	if (unlikely(dev == NULL))
		goto out;
	err = -ENETDOWN;
	if (unlikely(!(dev->flags & IFF_UP)))
		goto out_put;

	if (po->sk.sk_socket->type == SOCK_RAW)
		reserve = dev->hard_header_len;
	size_max = po->tx_ring.frame_size
		- (po->tp_hdrlen - sizeof(struct sockaddr_ll));

	if ((size_max > dev->mtu + reserve + VLAN_HLEN) && !po->has_vnet_hdr)
		size_max = dev->mtu + reserve + VLAN_HLEN;

	do {
		ph = packet_current_frame(po, &po->tx_ring,
					  TP_STATUS_SEND_REQUEST);
		if (unlikely(ph == NULL)) {
			if (need_wait && need_resched())
				schedule();
			continue;
		}

		skb = NULL;
		tp_len = tpacket_parse_header(po, ph, size_max, &data);
		if (tp_len < 0)
			goto tpacket_error;

		status = TP_STATUS_SEND_REQUEST;
		hlen = LL_RESERVED_SPACE(dev);
		tlen = dev->needed_tailroom;
		if (po->has_vnet_hdr) {
			vnet_hdr = data;
			data += sizeof(*vnet_hdr);
			tp_len -= sizeof(*vnet_hdr);
			if (tp_len < 0 ||
			    __packet_snd_vnet_parse(vnet_hdr, tp_len)) {
				tp_len = -EINVAL;
				goto tpacket_error;
			}
			copylen = __virtio16_to_cpu(vio_le(),
						    vnet_hdr->hdr_len);
		}
		copylen = max_t(int, copylen, dev->hard_header_len);
		skb = sock_alloc_send_skb(&po->sk,
				hlen + tlen + sizeof(struct sockaddr_ll) +
				(copylen - dev->hard_header_len),
				!need_wait, &err);

		if (unlikely(skb == NULL)) {
			/* we assume the socket was initially writeable ... */
			if (likely(len_sum > 0))
				err = len_sum;
			goto out_status;
		}
		tp_len = tpacket_fill_skb(po, skb, ph, dev, data, tp_len, proto,
					  addr, hlen, copylen, &sockc);
		if (likely(tp_len >= 0) &&
		    tp_len > dev->mtu + reserve &&
		    !po->has_vnet_hdr &&
		    !packet_extra_vlan_len_allowed(dev, skb))
			tp_len = -EMSGSIZE;

		if (unlikely(tp_len < 0)) {
tpacket_error:
			if (po->tp_loss) {
				__packet_set_status(po, ph,
						TP_STATUS_AVAILABLE);
				packet_increment_head(&po->tx_ring);
				kfree_skb(skb);
				continue;
			} else {
				status = TP_STATUS_WRONG_FORMAT;
				err = tp_len;
				goto out_status;
			}
		}

		if (po->has_vnet_hdr && virtio_net_hdr_to_skb(skb, vnet_hdr,
							      vio_le())) {
			tp_len = -EINVAL;
			goto tpacket_error;
		}

		packet_pick_tx_queue(dev, skb);

		skb->destructor = tpacket_destruct_skb;
		__packet_set_status(po, ph, TP_STATUS_SENDING);
		packet_inc_pending(&po->tx_ring);

		status = TP_STATUS_SEND_REQUEST;
		err = po->xmit(skb);
		if (unlikely(err > 0)) {
			err = net_xmit_errno(err);
			if (err && __packet_get_status(po, ph) ==
				   TP_STATUS_AVAILABLE) {
				/* skb was destructed already */
				skb = NULL;
				goto out_status;
			}
			/*
			 * skb was dropped but not destructed yet;
			 * let's treat it like congestion or err < 0
			 */
			err = 0;
		}
		packet_increment_head(&po->tx_ring);
		len_sum += tp_len;
	} while (likely((ph != NULL) ||
		/* Note: packet_read_pending() might be slow if we have
		 * to call it as it's per_cpu variable, but in fast-path
		 * we already short-circuit the loop with the first
		 * condition, and luckily don't have to go that path
		 * anyway.
		 */
		 (need_wait && packet_read_pending(&po->tx_ring))));

	err = len_sum;
	goto out_put;

out_status:
	__packet_set_status(po, ph, status);
	kfree_skb(skb);
out_put:
	dev_put(dev);
out:
	mutex_unlock(&po->pg_vec_lock);
	return err;
}

static struct sk_buff *packet_alloc_skb(struct sock *sk, size_t prepad,
				        size_t reserve, size_t len,
				        size_t linear, int noblock,
				        int *err)
{
	struct sk_buff *skb;

	/* Under a page?  Don't bother with paged skb. */
	if (prepad + len < PAGE_SIZE || !linear)
		linear = len;

	skb = sock_alloc_send_pskb(sk, prepad + linear, len - linear, noblock,
				   err, 0);
	if (!skb)
		return NULL;

	skb_reserve(skb, reserve);
	skb_put(skb, linear);
	skb->data_len = len - linear;
	skb->len += len - linear;

	return skb;
}

static int packet_snd(struct socket *sock, struct msghdr *msg, size_t len)
{
	struct sock *sk = sock->sk;
	DECLARE_SOCKADDR(struct sockaddr_ll *, saddr, msg->msg_name);
	struct sk_buff *skb;
	struct net_device *dev;
	__be16 proto;
	unsigned char *addr;
	int err, reserve = 0;
	struct sockcm_cookie sockc;
	struct virtio_net_hdr vnet_hdr = { 0 };
	int offset = 0;
	struct packet_sock *po = pkt_sk(sk);
	int hlen, tlen, linear;
	int extra_len = 0;

	/*
	 *	Get and verify the address.
	 */

	if (likely(saddr == NULL)) {
		dev	= packet_cached_dev_get(po);
		proto	= po->num;
		addr	= NULL;
	} else {
		err = -EINVAL;
		if (msg->msg_namelen < sizeof(struct sockaddr_ll))
			goto out;
		if (msg->msg_namelen < (saddr->sll_halen + offsetof(struct sockaddr_ll, sll_addr)))
			goto out;
		proto	= saddr->sll_protocol;
		addr	= saddr->sll_addr;
		dev = dev_get_by_index(sock_net(sk), saddr->sll_ifindex);
	}

	err = -ENXIO;
	if (unlikely(dev == NULL))
		goto out_unlock;
	err = -ENETDOWN;
	if (unlikely(!(dev->flags & IFF_UP)))
		goto out_unlock;

	sockc.tsflags = sk->sk_tsflags;
	sockc.mark = sk->sk_mark;
	if (msg->msg_controllen) {
		err = sock_cmsg_send(sk, msg, &sockc);
		if (unlikely(err))
			goto out_unlock;
	}

	if (sock->type == SOCK_RAW)
		reserve = dev->hard_header_len;
	if (po->has_vnet_hdr) {
		err = packet_snd_vnet_parse(msg, &len, &vnet_hdr);
		if (err)
			goto out_unlock;
	}

	if (unlikely(sock_flag(sk, SOCK_NOFCS))) {
		if (!netif_supports_nofcs(dev)) {
			err = -EPROTONOSUPPORT;
			goto out_unlock;
		}
		extra_len = 4; /* We're doing our own CRC */
	}

	err = -EMSGSIZE;
	if (!vnet_hdr.gso_type &&
	    (len > dev->mtu + reserve + VLAN_HLEN + extra_len))
		goto out_unlock;

	err = -ENOBUFS;
	hlen = LL_RESERVED_SPACE(dev);
	tlen = dev->needed_tailroom;
	linear = __virtio16_to_cpu(vio_le(), vnet_hdr.hdr_len);
	linear = max(linear, min_t(int, len, dev->hard_header_len));
	skb = packet_alloc_skb(sk, hlen + tlen, hlen, len, linear,
			       msg->msg_flags & MSG_DONTWAIT, &err);
	if (skb == NULL)
		goto out_unlock;

	skb_set_network_header(skb, reserve);

	err = -EINVAL;
	if (sock->type == SOCK_DGRAM) {
		offset = dev_hard_header(skb, dev, ntohs(proto), addr, NULL, len);
		if (unlikely(offset < 0))
			goto out_free;
	}

	/* Returns -EFAULT on error */
	err = skb_copy_datagram_from_iter(skb, offset, &msg->msg_iter, len);
	if (err)
		goto out_free;

	if (sock->type == SOCK_RAW &&
	    !dev_validate_header(dev, skb->data, len)) {
		err = -EINVAL;
		goto out_free;
	}

	sock_tx_timestamp(sk, sockc.tsflags, &skb_shinfo(skb)->tx_flags);

	if (!vnet_hdr.gso_type && (len > dev->mtu + reserve + extra_len) &&
	    !packet_extra_vlan_len_allowed(dev, skb)) {
		err = -EMSGSIZE;
		goto out_free;
	}

	skb->protocol = proto;
	skb->dev = dev;
	skb->priority = sk->sk_priority;
	skb->mark = sockc.mark;

	packet_pick_tx_queue(dev, skb);

	if (po->has_vnet_hdr) {
		err = virtio_net_hdr_to_skb(skb, &vnet_hdr, vio_le());
		if (err)
			goto out_free;
		len += sizeof(vnet_hdr);
	}

	skb_probe_transport_header(skb, reserve);

	if (unlikely(extra_len == 4))
		skb->no_fcs = 1;

	err = po->xmit(skb);
	if (err > 0 && (err = net_xmit_errno(err)) != 0)
		goto out_unlock;

	dev_put(dev);

	return len;

out_free:
	kfree_skb(skb);
out_unlock:
	if (dev)
		dev_put(dev);
out:
	return err;
}

static int packet_sendmsg(struct socket *sock, struct msghdr *msg, size_t len)
{
	struct sock *sk = sock->sk;
	struct packet_sock *po = pkt_sk(sk);

	if (po->tx_ring.pg_vec)
		return tpacket_snd(po, msg);
	else
		return packet_snd(sock, msg, len);
}

/*
 *	Close a PACKET socket. This is fairly simple. We immediately go
 *	to 'closed' state and remove our protocol entry in the device list.
 */

static int packet_release(struct socket *sock)
{
	struct sock *sk = sock->sk;
	struct packet_sock *po;
	struct net *net;
	union tpacket_req_u req_u;

	if (!sk)
		return 0;

	net = sock_net(sk);
	po = pkt_sk(sk);

	mutex_lock(&net->packet.sklist_lock);
	sk_del_node_init_rcu(sk);
	mutex_unlock(&net->packet.sklist_lock);

	preempt_disable();
	sock_prot_inuse_add(net, sk->sk_prot, -1);
	preempt_enable();

	spin_lock(&po->bind_lock);
	unregister_prot_hook(sk, false);
	packet_cached_dev_reset(po);

	if (po->prot_hook.dev) {
		dev_put(po->prot_hook.dev);
		po->prot_hook.dev = NULL;
	}
	spin_unlock(&po->bind_lock);

	packet_flush_mclist(sk);

	if (po->rx_ring.pg_vec) {
		memset(&req_u, 0, sizeof(req_u));
		packet_set_ring(sk, &req_u, 1, 0);
	}

	if (po->tx_ring.pg_vec) {
		memset(&req_u, 0, sizeof(req_u));
		packet_set_ring(sk, &req_u, 1, 1);
	}

	fanout_release(sk);

	synchronize_net();
	/*
	 *	Now the socket is dead. No more input will appear.
	 */
	sock_orphan(sk);
	sock->sk = NULL;

	/* Purge queues */

	skb_queue_purge(&sk->sk_receive_queue);
	packet_free_pending(po);
	sk_refcnt_debug_release(sk);

	sock_put(sk);
	return 0;
}

/*
 *	Attach a packet hook.
 */

static int packet_do_bind(struct sock *sk, const char *name, int ifindex,
			  __be16 proto)
{
	struct packet_sock *po = pkt_sk(sk);
	struct net_device *dev_curr;
	__be16 proto_curr;
	bool need_rehook;
	struct net_device *dev = NULL;
	int ret = 0;
	bool unlisted = false;

	if (po->fanout)
		return -EINVAL;

	lock_sock(sk);
	spin_lock(&po->bind_lock);
	rcu_read_lock();

	if (name) {
		dev = dev_get_by_name_rcu(sock_net(sk), name);
		if (!dev) {
			ret = -ENODEV;
			goto out_unlock;
		}
	} else if (ifindex) {
		dev = dev_get_by_index_rcu(sock_net(sk), ifindex);
		if (!dev) {
			ret = -ENODEV;
			goto out_unlock;
		}
	}

	if (dev)
		dev_hold(dev);

	proto_curr = po->prot_hook.type;
	dev_curr = po->prot_hook.dev;

	need_rehook = proto_curr != proto || dev_curr != dev;

	if (need_rehook) {
		if (po->running) {
			rcu_read_unlock();
			__unregister_prot_hook(sk, true);
			rcu_read_lock();
			dev_curr = po->prot_hook.dev;
			if (dev)
				unlisted = !dev_get_by_index_rcu(sock_net(sk),
								 dev->ifindex);
		}

		po->num = proto;
		po->prot_hook.type = proto;

		if (unlikely(unlisted)) {
			dev_put(dev);
			po->prot_hook.dev = NULL;
			po->ifindex = -1;
			packet_cached_dev_reset(po);
		} else {
			po->prot_hook.dev = dev;
			po->ifindex = dev ? dev->ifindex : 0;
			packet_cached_dev_assign(po, dev);
		}
	}
	if (dev_curr)
		dev_put(dev_curr);

	if (proto == 0 || !need_rehook)
		goto out_unlock;

	if (!unlisted && (!dev || (dev->flags & IFF_UP))) {
		register_prot_hook(sk);
	} else {
		sk->sk_err = ENETDOWN;
		if (!sock_flag(sk, SOCK_DEAD))
			sk->sk_error_report(sk);
	}

out_unlock:
	rcu_read_unlock();
	spin_unlock(&po->bind_lock);
	release_sock(sk);
	return ret;
}

/*
 *	Bind a packet socket to a device
 */

static int packet_bind_spkt(struct socket *sock, struct sockaddr *uaddr,
			    int addr_len)
{
	struct sock *sk = sock->sk;
	char name[15];

	/*
	 *	Check legality
	 */

	if (addr_len != sizeof(struct sockaddr))
		return -EINVAL;
	strlcpy(name, uaddr->sa_data, sizeof(name));

	return packet_do_bind(sk, name, 0, pkt_sk(sk)->num);
}

static int packet_bind(struct socket *sock, struct sockaddr *uaddr, int addr_len)
{
	struct sockaddr_ll *sll = (struct sockaddr_ll *)uaddr;
	struct sock *sk = sock->sk;

	/*
	 *	Check legality
	 */

	if (addr_len < sizeof(struct sockaddr_ll))
		return -EINVAL;
	if (sll->sll_family != AF_PACKET)
		return -EINVAL;

	return packet_do_bind(sk, NULL, sll->sll_ifindex,
			      sll->sll_protocol ? : pkt_sk(sk)->num);
}

static struct proto packet_proto = {
	.name	  = "PACKET",
	.owner	  = THIS_MODULE,
	.obj_size = sizeof(struct packet_sock),
};

/*
 *	Create a packet of type SOCK_PACKET.
 */

static int packet_create(struct net *net, struct socket *sock, int protocol,
			 int kern)
{
	struct sock *sk;
	struct packet_sock *po;
	__be16 proto = (__force __be16)protocol; /* weird, but documented */
	int err;

	if (!ns_capable(net->user_ns, CAP_NET_RAW))
		return -EPERM;
	if (sock->type != SOCK_DGRAM && sock->type != SOCK_RAW &&
	    sock->type != SOCK_PACKET)
		return -ESOCKTNOSUPPORT;

	sock->state = SS_UNCONNECTED;

	err = -ENOBUFS;
	sk = sk_alloc(net, PF_PACKET, GFP_KERNEL, &packet_proto, kern);
	if (sk == NULL)
		goto out;

	sock->ops = &packet_ops;
	if (sock->type == SOCK_PACKET)
		sock->ops = &packet_ops_spkt;

	sock_init_data(sock, sk);

	po = pkt_sk(sk);
	sk->sk_family = PF_PACKET;
	po->num = proto;
	po->xmit = dev_queue_xmit;

	err = packet_alloc_pending(po);
	if (err)
		goto out2;

	packet_cached_dev_reset(po);

	sk->sk_destruct = packet_sock_destruct;
	sk_refcnt_debug_inc(sk);

	/*
	 *	Attach a protocol block
	 */

	spin_lock_init(&po->bind_lock);
	mutex_init(&po->pg_vec_lock);
	po->rollover = NULL;
	po->prot_hook.func = packet_rcv;

	if (sock->type == SOCK_PACKET)
		po->prot_hook.func = packet_rcv_spkt;

	po->prot_hook.af_packet_priv = sk;

	if (proto) {
		po->prot_hook.type = proto;
		register_prot_hook(sk);
	}

	mutex_lock(&net->packet.sklist_lock);
	sk_add_node_rcu(sk, &net->packet.sklist);
	mutex_unlock(&net->packet.sklist_lock);

	preempt_disable();
	sock_prot_inuse_add(net, &packet_proto, 1);
	preempt_enable();

	return 0;
out2:
	sk_free(sk);
out:
	return err;
}

/*
 *	Pull a packet from our receive queue and hand it to the user.
 *	If necessary we block.
 */

static int packet_recvmsg(struct socket *sock, struct msghdr *msg, size_t len,
			  int flags)
{
	struct sock *sk = sock->sk;
	struct sk_buff *skb;
	int copied, err;
	int vnet_hdr_len = 0;
	unsigned int origlen = 0;

	err = -EINVAL;
	if (flags & ~(MSG_PEEK|MSG_DONTWAIT|MSG_TRUNC|MSG_CMSG_COMPAT|MSG_ERRQUEUE))
		goto out;

#if 0
	/* What error should we return now? EUNATTACH? */
	if (pkt_sk(sk)->ifindex < 0)
		return -ENODEV;
#endif

	if (flags & MSG_ERRQUEUE) {
		err = sock_recv_errqueue(sk, msg, len,
					 SOL_PACKET, PACKET_TX_TIMESTAMP);
		goto out;
	}

	/*
	 *	Call the generic datagram receiver. This handles all sorts
	 *	of horrible races and re-entrancy so we can forget about it
	 *	in the protocol layers.
	 *
	 *	Now it will return ENETDOWN, if device have just gone down,
	 *	but then it will block.
	 */

	skb = skb_recv_datagram(sk, flags, flags & MSG_DONTWAIT, &err);

	/*
	 *	An error occurred so return it. Because skb_recv_datagram()
	 *	handles the blocking we don't see and worry about blocking
	 *	retries.
	 */

	if (skb == NULL)
		goto out;

	if (pkt_sk(sk)->pressure)
		packet_rcv_has_room(pkt_sk(sk), NULL);

	if (pkt_sk(sk)->has_vnet_hdr) {
		err = packet_rcv_vnet(msg, skb, &len);
		if (err)
			goto out_free;
		vnet_hdr_len = sizeof(struct virtio_net_hdr);
	}

	/* You lose any data beyond the buffer you gave. If it worries
	 * a user program they can ask the device for its MTU
	 * anyway.
	 */
	copied = skb->len;
	if (copied > len) {
		copied = len;
		msg->msg_flags |= MSG_TRUNC;
	}

	err = skb_copy_datagram_msg(skb, 0, msg, copied);
	if (err)
		goto out_free;

	if (sock->type != SOCK_PACKET) {
		struct sockaddr_ll *sll = &PACKET_SKB_CB(skb)->sa.ll;

		/* Original length was stored in sockaddr_ll fields */
		origlen = PACKET_SKB_CB(skb)->sa.origlen;
		sll->sll_family = AF_PACKET;
		sll->sll_protocol = skb->protocol;
	}

	sock_recv_ts_and_drops(msg, sk, skb);

	if (msg->msg_name) {
		/* If the address length field is there to be filled
		 * in, we fill it in now.
		 */
		if (sock->type == SOCK_PACKET) {
			__sockaddr_check_size(sizeof(struct sockaddr_pkt));
			msg->msg_namelen = sizeof(struct sockaddr_pkt);
		} else {
			struct sockaddr_ll *sll = &PACKET_SKB_CB(skb)->sa.ll;

			msg->msg_namelen = sll->sll_halen +
				offsetof(struct sockaddr_ll, sll_addr);
		}
		memcpy(msg->msg_name, &PACKET_SKB_CB(skb)->sa,
		       msg->msg_namelen);
	}

	if (pkt_sk(sk)->auxdata) {
		struct tpacket_auxdata aux;

		aux.tp_status = TP_STATUS_USER;
		if (skb->ip_summed == CHECKSUM_PARTIAL)
			aux.tp_status |= TP_STATUS_CSUMNOTREADY;
		else if (skb->pkt_type != PACKET_OUTGOING &&
			 (skb->ip_summed == CHECKSUM_COMPLETE ||
			  skb_csum_unnecessary(skb)))
			aux.tp_status |= TP_STATUS_CSUM_VALID;

		aux.tp_len = origlen;
		aux.tp_snaplen = skb->len;
		aux.tp_mac = 0;
		aux.tp_net = skb_network_offset(skb);
		if (skb_vlan_tag_present(skb)) {
			aux.tp_vlan_tci = skb_vlan_tag_get(skb);
			aux.tp_vlan_tpid = ntohs(skb->vlan_proto);
			aux.tp_status |= TP_STATUS_VLAN_VALID | TP_STATUS_VLAN_TPID_VALID;
		} else {
			aux.tp_vlan_tci = 0;
			aux.tp_vlan_tpid = 0;
		}
		put_cmsg(msg, SOL_PACKET, PACKET_AUXDATA, sizeof(aux), &aux);
	}

	/*
	 *	Free or return the buffer as appropriate. Again this
	 *	hides all the races and re-entrancy issues from us.
	 */
	err = vnet_hdr_len + ((flags&MSG_TRUNC) ? skb->len : copied);

out_free:
	skb_free_datagram(sk, skb);
out:
	return err;
}

static int packet_getname_spkt(struct socket *sock, struct sockaddr *uaddr,
			       int *uaddr_len, int peer)
{
	struct net_device *dev;
	struct sock *sk	= sock->sk;

	if (peer)
		return -EOPNOTSUPP;

	uaddr->sa_family = AF_PACKET;
	memset(uaddr->sa_data, 0, sizeof(uaddr->sa_data));
	rcu_read_lock();
	dev = dev_get_by_index_rcu(sock_net(sk), pkt_sk(sk)->ifindex);
	if (dev)
		strlcpy(uaddr->sa_data, dev->name, sizeof(uaddr->sa_data));
	rcu_read_unlock();
	*uaddr_len = sizeof(*uaddr);

	return 0;
}

static int packet_getname(struct socket *sock, struct sockaddr *uaddr,
			  int *uaddr_len, int peer)
{
	struct net_device *dev;
	struct sock *sk = sock->sk;
	struct packet_sock *po = pkt_sk(sk);
	DECLARE_SOCKADDR(struct sockaddr_ll *, sll, uaddr);

	if (peer)
		return -EOPNOTSUPP;

	sll->sll_family = AF_PACKET;
	sll->sll_ifindex = po->ifindex;
	sll->sll_protocol = po->num;
	sll->sll_pkttype = 0;
	rcu_read_lock();
	dev = dev_get_by_index_rcu(sock_net(sk), po->ifindex);
	if (dev) {
		sll->sll_hatype = dev->type;
		sll->sll_halen = dev->addr_len;
		memcpy(sll->sll_addr, dev->dev_addr, dev->addr_len);
	} else {
		sll->sll_hatype = 0;	/* Bad: we have no ARPHRD_UNSPEC */
		sll->sll_halen = 0;
	}
	rcu_read_unlock();
	*uaddr_len = offsetof(struct sockaddr_ll, sll_addr) + sll->sll_halen;

	return 0;
}

static int packet_dev_mc(struct net_device *dev, struct packet_mclist *i,
			 int what)
{
	switch (i->type) {
	case PACKET_MR_MULTICAST:
		if (i->alen != dev->addr_len)
			return -EINVAL;
		if (what > 0)
			return dev_mc_add(dev, i->addr);
		else
			return dev_mc_del(dev, i->addr);
		break;
	case PACKET_MR_PROMISC:
		return dev_set_promiscuity(dev, what);
	case PACKET_MR_ALLMULTI:
		return dev_set_allmulti(dev, what);
	case PACKET_MR_UNICAST:
		if (i->alen != dev->addr_len)
			return -EINVAL;
		if (what > 0)
			return dev_uc_add(dev, i->addr);
		else
			return dev_uc_del(dev, i->addr);
		break;
	default:
		break;
	}
	return 0;
}

static void packet_dev_mclist_delete(struct net_device *dev,
				     struct packet_mclist **mlp)
{
	struct packet_mclist *ml;

	while ((ml = *mlp) != NULL) {
		if (ml->ifindex == dev->ifindex) {
			packet_dev_mc(dev, ml, -1);
			*mlp = ml->next;
			kfree(ml);
		} else
			mlp = &ml->next;
	}
}

static int packet_mc_add(struct sock *sk, struct packet_mreq_max *mreq)
{
	struct packet_sock *po = pkt_sk(sk);
	struct packet_mclist *ml, *i;
	struct net_device *dev;
	int err;

	rtnl_lock();

	err = -ENODEV;
	dev = __dev_get_by_index(sock_net(sk), mreq->mr_ifindex);
	if (!dev)
		goto done;

	err = -EINVAL;
	if (mreq->mr_alen > dev->addr_len)
		goto done;

	err = -ENOBUFS;
	i = kmalloc(sizeof(*i), GFP_KERNEL);
	if (i == NULL)
		goto done;

	err = 0;
	for (ml = po->mclist; ml; ml = ml->next) {
		if (ml->ifindex == mreq->mr_ifindex &&
		    ml->type == mreq->mr_type &&
		    ml->alen == mreq->mr_alen &&
		    memcmp(ml->addr, mreq->mr_address, ml->alen) == 0) {
			ml->count++;
			/* Free the new element ... */
			kfree(i);
			goto done;
		}
	}

	i->type = mreq->mr_type;
	i->ifindex = mreq->mr_ifindex;
	i->alen = mreq->mr_alen;
	memcpy(i->addr, mreq->mr_address, i->alen);
	memset(i->addr + i->alen, 0, sizeof(i->addr) - i->alen);
	i->count = 1;
	i->next = po->mclist;
	po->mclist = i;
	err = packet_dev_mc(dev, i, 1);
	if (err) {
		po->mclist = i->next;
		kfree(i);
	}

done:
	rtnl_unlock();
	return err;
}

static int packet_mc_drop(struct sock *sk, struct packet_mreq_max *mreq)
{
	struct packet_mclist *ml, **mlp;

	rtnl_lock();

	for (mlp = &pkt_sk(sk)->mclist; (ml = *mlp) != NULL; mlp = &ml->next) {
		if (ml->ifindex == mreq->mr_ifindex &&
		    ml->type == mreq->mr_type &&
		    ml->alen == mreq->mr_alen &&
		    memcmp(ml->addr, mreq->mr_address, ml->alen) == 0) {
			if (--ml->count == 0) {
				struct net_device *dev;
				*mlp = ml->next;
				dev = __dev_get_by_index(sock_net(sk), ml->ifindex);
				if (dev)
					packet_dev_mc(dev, ml, -1);
				kfree(ml);
			}
			break;
		}
	}
	rtnl_unlock();
	return 0;
}

static void packet_flush_mclist(struct sock *sk)
{
	struct packet_sock *po = pkt_sk(sk);
	struct packet_mclist *ml;

	if (!po->mclist)
		return;

	rtnl_lock();
	while ((ml = po->mclist) != NULL) {
		struct net_device *dev;

		po->mclist = ml->next;
		dev = __dev_get_by_index(sock_net(sk), ml->ifindex);
		if (dev != NULL)
			packet_dev_mc(dev, ml, -1);
		kfree(ml);
	}
	rtnl_unlock();
}

static int
packet_setsockopt(struct socket *sock, int level, int optname, char __user *optval, unsigned int optlen)
{
	struct sock *sk = sock->sk;
	struct packet_sock *po = pkt_sk(sk);
	int ret;

	if (level != SOL_PACKET)
		return -ENOPROTOOPT;

	switch (optname) {
	case PACKET_ADD_MEMBERSHIP:
	case PACKET_DROP_MEMBERSHIP:
	{
		struct packet_mreq_max mreq;
		int len = optlen;
		memset(&mreq, 0, sizeof(mreq));
		if (len < sizeof(struct packet_mreq))
			return -EINVAL;
		if (len > sizeof(mreq))
			len = sizeof(mreq);
		if (copy_from_user(&mreq, optval, len))
			return -EFAULT;
		if (len < (mreq.mr_alen + offsetof(struct packet_mreq, mr_address)))
			return -EINVAL;
		if (optname == PACKET_ADD_MEMBERSHIP)
			ret = packet_mc_add(sk, &mreq);
		else
			ret = packet_mc_drop(sk, &mreq);
		return ret;
	}

	case PACKET_RX_RING:
	case PACKET_TX_RING:
	{
		union tpacket_req_u req_u;
		int len;

		switch (po->tp_version) {
		case TPACKET_V1:
		case TPACKET_V2:
			len = sizeof(req_u.req);
			break;
		case TPACKET_V3:
		default:
			len = sizeof(req_u.req3);
			break;
		}
		if (optlen < len)
			return -EINVAL;
		if (copy_from_user(&req_u.req, optval, len))
			return -EFAULT;
		return packet_set_ring(sk, &req_u, 0,
			optname == PACKET_TX_RING);
	}
	case PACKET_COPY_THRESH:
	{
		int val;

		if (optlen != sizeof(val))
			return -EINVAL;
		if (copy_from_user(&val, optval, sizeof(val)))
			return -EFAULT;

		pkt_sk(sk)->copy_thresh = val;
		return 0;
	}
	case PACKET_VERSION:
	{
		int val;

		if (optlen != sizeof(val))
			return -EINVAL;
		if (copy_from_user(&val, optval, sizeof(val)))
			return -EFAULT;
		switch (val) {
		case TPACKET_V1:
		case TPACKET_V2:
		case TPACKET_V3:
			break;
		default:
			return -EINVAL;
		}
		lock_sock(sk);
		if (po->rx_ring.pg_vec || po->tx_ring.pg_vec) {
			ret = -EBUSY;
		} else {
			po->tp_version = val;
			ret = 0;
		}
		release_sock(sk);
		return ret;
	}
	case PACKET_RESERVE:
	{
		unsigned int val;

		if (optlen != sizeof(val))
			return -EINVAL;
		if (po->rx_ring.pg_vec || po->tx_ring.pg_vec)
			return -EBUSY;
		if (copy_from_user(&val, optval, sizeof(val)))
			return -EFAULT;
		po->tp_reserve = val;
		return 0;
	}
	case PACKET_LOSS:
	{
		unsigned int val;

		if (optlen != sizeof(val))
			return -EINVAL;
		if (po->rx_ring.pg_vec || po->tx_ring.pg_vec)
			return -EBUSY;
		if (copy_from_user(&val, optval, sizeof(val)))
			return -EFAULT;
		po->tp_loss = !!val;
		return 0;
	}
	case PACKET_AUXDATA:
	{
		int val;

		if (optlen < sizeof(val))
			return -EINVAL;
		if (copy_from_user(&val, optval, sizeof(val)))
			return -EFAULT;

		po->auxdata = !!val;
		return 0;
	}
	case PACKET_ORIGDEV:
	{
		int val;

		if (optlen < sizeof(val))
			return -EINVAL;
		if (copy_from_user(&val, optval, sizeof(val)))
			return -EFAULT;

		po->origdev = !!val;
		return 0;
	}
	case PACKET_VNET_HDR:
	{
		int val;

		if (sock->type != SOCK_RAW)
			return -EINVAL;
		if (po->rx_ring.pg_vec || po->tx_ring.pg_vec)
			return -EBUSY;
		if (optlen < sizeof(val))
			return -EINVAL;
		if (copy_from_user(&val, optval, sizeof(val)))
			return -EFAULT;

		po->has_vnet_hdr = !!val;
		return 0;
	}
	case PACKET_TIMESTAMP:
	{
		int val;

		if (optlen != sizeof(val))
			return -EINVAL;
		if (copy_from_user(&val, optval, sizeof(val)))
			return -EFAULT;

		po->tp_tstamp = val;
		return 0;
	}
	case PACKET_FANOUT:
	{
		int val;

		if (optlen != sizeof(val))
			return -EINVAL;
		if (copy_from_user(&val, optval, sizeof(val)))
			return -EFAULT;

		return fanout_add(sk, val & 0xffff, val >> 16);
	}
	case PACKET_FANOUT_DATA:
	{
		if (!po->fanout)
			return -EINVAL;

		return fanout_set_data(po, optval, optlen);
	}
	case PACKET_TX_HAS_OFF:
	{
		unsigned int val;

		if (optlen != sizeof(val))
			return -EINVAL;
		if (po->rx_ring.pg_vec || po->tx_ring.pg_vec)
			return -EBUSY;
		if (copy_from_user(&val, optval, sizeof(val)))
			return -EFAULT;
		po->tp_tx_has_off = !!val;
		return 0;
	}
	case PACKET_QDISC_BYPASS:
	{
		int val;

		if (optlen != sizeof(val))
			return -EINVAL;
		if (copy_from_user(&val, optval, sizeof(val)))
			return -EFAULT;

		po->xmit = val ? packet_direct_xmit : dev_queue_xmit;
		return 0;
	}
	default:
		return -ENOPROTOOPT;
	}
}

static int packet_getsockopt(struct socket *sock, int level, int optname,
			     char __user *optval, int __user *optlen)
{
	int len;
	int val, lv = sizeof(val);
	struct sock *sk = sock->sk;
	struct packet_sock *po = pkt_sk(sk);
	void *data = &val;
	union tpacket_stats_u st;
	struct tpacket_rollover_stats rstats;

	if (level != SOL_PACKET)
		return -ENOPROTOOPT;

	if (get_user(len, optlen))
		return -EFAULT;

	if (len < 0)
		return -EINVAL;

	switch (optname) {
	case PACKET_STATISTICS:
		spin_lock_bh(&sk->sk_receive_queue.lock);
		memcpy(&st, &po->stats, sizeof(st));
		memset(&po->stats, 0, sizeof(po->stats));
		spin_unlock_bh(&sk->sk_receive_queue.lock);

		if (po->tp_version == TPACKET_V3) {
			lv = sizeof(struct tpacket_stats_v3);
			st.stats3.tp_packets += st.stats3.tp_drops;
			data = &st.stats3;
		} else {
			lv = sizeof(struct tpacket_stats);
			st.stats1.tp_packets += st.stats1.tp_drops;
			data = &st.stats1;
		}

		break;
	case PACKET_AUXDATA:
		val = po->auxdata;
		break;
	case PACKET_ORIGDEV:
		val = po->origdev;
		break;
	case PACKET_VNET_HDR:
		val = po->has_vnet_hdr;
		break;
	case PACKET_VERSION:
		val = po->tp_version;
		break;
	case PACKET_HDRLEN:
		if (len > sizeof(int))
			len = sizeof(int);
		if (copy_from_user(&val, optval, len))
			return -EFAULT;
		switch (val) {
		case TPACKET_V1:
			val = sizeof(struct tpacket_hdr);
			break;
		case TPACKET_V2:
			val = sizeof(struct tpacket2_hdr);
			break;
		case TPACKET_V3:
			val = sizeof(struct tpacket3_hdr);
			break;
		default:
			return -EINVAL;
		}
		break;
	case PACKET_RESERVE:
		val = po->tp_reserve;
		break;
	case PACKET_LOSS:
		val = po->tp_loss;
		break;
	case PACKET_TIMESTAMP:
		val = po->tp_tstamp;
		break;
	case PACKET_FANOUT:
		val = (po->fanout ?
		       ((u32)po->fanout->id |
			((u32)po->fanout->type << 16) |
			((u32)po->fanout->flags << 24)) :
		       0);
		break;
	case PACKET_ROLLOVER_STATS:
		if (!po->rollover)
			return -EINVAL;
		rstats.tp_all = atomic_long_read(&po->rollover->num);
		rstats.tp_huge = atomic_long_read(&po->rollover->num_huge);
		rstats.tp_failed = atomic_long_read(&po->rollover->num_failed);
		data = &rstats;
		lv = sizeof(rstats);
		break;
	case PACKET_TX_HAS_OFF:
		val = po->tp_tx_has_off;
		break;
	case PACKET_QDISC_BYPASS:
		val = packet_use_direct_xmit(po);
		break;
	default:
		return -ENOPROTOOPT;
	}

	if (len > lv)
		len = lv;
	if (put_user(len, optlen))
		return -EFAULT;
	if (copy_to_user(optval, data, len))
		return -EFAULT;
	return 0;
}


#ifdef CONFIG_COMPAT
static int compat_packet_setsockopt(struct socket *sock, int level, int optname,
				    char __user *optval, unsigned int optlen)
{
	struct packet_sock *po = pkt_sk(sock->sk);

	if (level != SOL_PACKET)
		return -ENOPROTOOPT;

	if (optname == PACKET_FANOUT_DATA &&
	    po->fanout && po->fanout->type == PACKET_FANOUT_CBPF) {
		optval = (char __user *)get_compat_bpf_fprog(optval);
		if (!optval)
			return -EFAULT;
		optlen = sizeof(struct sock_fprog);
	}

	return packet_setsockopt(sock, level, optname, optval, optlen);
}
#endif

static int packet_notifier(struct notifier_block *this,
			   unsigned long msg, void *ptr)
{
	struct sock *sk;
	struct net_device *dev = netdev_notifier_info_to_dev(ptr);
	struct net *net = dev_net(dev);

	rcu_read_lock();
	sk_for_each_rcu(sk, &net->packet.sklist) {
		struct packet_sock *po = pkt_sk(sk);

		switch (msg) {
		case NETDEV_UNREGISTER:
			if (po->mclist)
				packet_dev_mclist_delete(dev, &po->mclist);
			/* fallthrough */

		case NETDEV_DOWN:
			if (dev->ifindex == po->ifindex) {
				spin_lock(&po->bind_lock);
				if (po->running) {
					__unregister_prot_hook(sk, false);
					sk->sk_err = ENETDOWN;
					if (!sock_flag(sk, SOCK_DEAD))
						sk->sk_error_report(sk);
				}
				if (msg == NETDEV_UNREGISTER) {
					packet_cached_dev_reset(po);
					fanout_release(sk);
					po->ifindex = -1;
					if (po->prot_hook.dev)
						dev_put(po->prot_hook.dev);
					po->prot_hook.dev = NULL;
				}
				spin_unlock(&po->bind_lock);
			}
			break;
		case NETDEV_UP:
			if (dev->ifindex == po->ifindex) {
				spin_lock(&po->bind_lock);
				if (po->num)
					register_prot_hook(sk);
				spin_unlock(&po->bind_lock);
			}
			break;
		}
	}
	rcu_read_unlock();
	return NOTIFY_DONE;
}


static int packet_ioctl(struct socket *sock, unsigned int cmd,
			unsigned long arg)
{
	struct sock *sk = sock->sk;

	switch (cmd) {
	case SIOCOUTQ:
	{
		int amount = sk_wmem_alloc_get(sk);

		return put_user(amount, (int __user *)arg);
	}
	case SIOCINQ:
	{
		struct sk_buff *skb;
		int amount = 0;

		spin_lock_bh(&sk->sk_receive_queue.lock);
		skb = skb_peek(&sk->sk_receive_queue);
		if (skb)
			amount = skb->len;
		spin_unlock_bh(&sk->sk_receive_queue.lock);
		return put_user(amount, (int __user *)arg);
	}
	case SIOCGSTAMP:
		return sock_get_timestamp(sk, (struct timeval __user *)arg);
	case SIOCGSTAMPNS:
		return sock_get_timestampns(sk, (struct timespec __user *)arg);

#ifdef CONFIG_INET
	case SIOCADDRT:
	case SIOCDELRT:
	case SIOCDARP:
	case SIOCGARP:
	case SIOCSARP:
	case SIOCGIFADDR:
	case SIOCSIFADDR:
	case SIOCGIFBRDADDR:
	case SIOCSIFBRDADDR:
	case SIOCGIFNETMASK:
	case SIOCSIFNETMASK:
	case SIOCGIFDSTADDR:
	case SIOCSIFDSTADDR:
	case SIOCSIFFLAGS:
		return inet_dgram_ops.ioctl(sock, cmd, arg);
#endif

	default:
		return -ENOIOCTLCMD;
	}
	return 0;
}

static unsigned int packet_poll(struct file *file, struct socket *sock,
				poll_table *wait)
{
	struct sock *sk = sock->sk;
	struct packet_sock *po = pkt_sk(sk);
	unsigned int mask = datagram_poll(file, sock, wait);

	spin_lock_bh(&sk->sk_receive_queue.lock);
	if (po->rx_ring.pg_vec) {
		if (!packet_previous_rx_frame(po, &po->rx_ring,
			TP_STATUS_KERNEL))
			mask |= POLLIN | POLLRDNORM;
	}
	if (po->pressure && __packet_rcv_has_room(po, NULL) == ROOM_NORMAL)
		po->pressure = 0;
	spin_unlock_bh(&sk->sk_receive_queue.lock);
	spin_lock_bh(&sk->sk_write_queue.lock);
	if (po->tx_ring.pg_vec) {
		if (packet_current_frame(po, &po->tx_ring, TP_STATUS_AVAILABLE))
			mask |= POLLOUT | POLLWRNORM;
	}
	spin_unlock_bh(&sk->sk_write_queue.lock);
	return mask;
}


/* Dirty? Well, I still did not learn better way to account
 * for user mmaps.
 */

static void packet_mm_open(struct vm_area_struct *vma)
{
	struct file *file = vma->vm_file;
	struct socket *sock = file->private_data;
	struct sock *sk = sock->sk;

	if (sk)
		atomic_inc(&pkt_sk(sk)->mapped);
}

static void packet_mm_close(struct vm_area_struct *vma)
{
	struct file *file = vma->vm_file;
	struct socket *sock = file->private_data;
	struct sock *sk = sock->sk;

	if (sk)
		atomic_dec(&pkt_sk(sk)->mapped);
}

static const struct vm_operations_struct packet_mmap_ops = {
	.open	=	packet_mm_open,
	.close	=	packet_mm_close,
};

static void free_pg_vec(struct pgv *pg_vec, unsigned int order,
			unsigned int len)
{
	int i;

	for (i = 0; i < len; i++) {
		if (likely(pg_vec[i].buffer)) {
			if (is_vmalloc_addr(pg_vec[i].buffer))
				vfree(pg_vec[i].buffer);
			else
				free_pages((unsigned long)pg_vec[i].buffer,
					   order);
			pg_vec[i].buffer = NULL;
		}
	}
	kfree(pg_vec);
}

static char *alloc_one_pg_vec_page(unsigned long order)
{
	char *buffer;
	gfp_t gfp_flags = GFP_KERNEL | __GFP_COMP |
			  __GFP_ZERO | __GFP_NOWARN | __GFP_NORETRY;

	buffer = (char *) __get_free_pages(gfp_flags, order);
	if (buffer)
		return buffer;

	/* __get_free_pages failed, fall back to vmalloc */
	buffer = vzalloc((1 << order) * PAGE_SIZE);
	if (buffer)
		return buffer;

	/* vmalloc failed, lets dig into swap here */
	gfp_flags &= ~__GFP_NORETRY;
	buffer = (char *) __get_free_pages(gfp_flags, order);
	if (buffer)
		return buffer;

	/* complete and utter failure */
	return NULL;
}

static struct pgv *alloc_pg_vec(struct tpacket_req *req, int order)
{
	unsigned int block_nr = req->tp_block_nr;
	struct pgv *pg_vec;
	int i;

	pg_vec = kcalloc(block_nr, sizeof(struct pgv), GFP_KERNEL);
	if (unlikely(!pg_vec))
		goto out;

	for (i = 0; i < block_nr; i++) {
		pg_vec[i].buffer = alloc_one_pg_vec_page(order);
		if (unlikely(!pg_vec[i].buffer))
			goto out_free_pgvec;
	}

out:
	return pg_vec;

out_free_pgvec:
	free_pg_vec(pg_vec, order, block_nr);
	pg_vec = NULL;
	goto out;
}

static int packet_set_ring(struct sock *sk, union tpacket_req_u *req_u,
		int closing, int tx_ring)
{
	struct pgv *pg_vec = NULL;
	struct packet_sock *po = pkt_sk(sk);
	int was_running, order = 0;
	struct packet_ring_buffer *rb;
	struct sk_buff_head *rb_queue;
	__be16 num;
	int err = -EINVAL;
	/* Added to avoid minimal code churn */
	struct tpacket_req *req = &req_u->req;

	lock_sock(sk);
	/* Opening a Tx-ring is NOT supported in TPACKET_V3 */
	if (!closing && tx_ring && (po->tp_version > TPACKET_V2)) {
		net_warn_ratelimited("Tx-ring is not supported.\n");
		goto out;
	}

	rb = tx_ring ? &po->tx_ring : &po->rx_ring;
	rb_queue = tx_ring ? &sk->sk_write_queue : &sk->sk_receive_queue;

	err = -EBUSY;
	if (!closing) {
		if (atomic_read(&po->mapped))
			goto out;
		if (packet_read_pending(rb))
			goto out;
	}

	if (req->tp_block_nr) {
		/* Sanity tests and some calculations */
		err = -EBUSY;
		if (unlikely(rb->pg_vec))
			goto out;

		switch (po->tp_version) {
		case TPACKET_V1:
			po->tp_hdrlen = TPACKET_HDRLEN;
			break;
		case TPACKET_V2:
			po->tp_hdrlen = TPACKET2_HDRLEN;
			break;
		case TPACKET_V3:
			po->tp_hdrlen = TPACKET3_HDRLEN;
			break;
		}

		err = -EINVAL;
		if (unlikely((int)req->tp_block_size <= 0))
			goto out;
		if (unlikely(!PAGE_ALIGNED(req->tp_block_size)))
			goto out;
		if (po->tp_version >= TPACKET_V3 &&
		    (int)(req->tp_block_size -
			  BLK_PLUS_PRIV(req_u->req3.tp_sizeof_priv)) <= 0)
			goto out;
		if (unlikely(req->tp_frame_size < po->tp_hdrlen +
					po->tp_reserve))
			goto out;
		if (unlikely(req->tp_frame_size & (TPACKET_ALIGNMENT - 1)))
			goto out;

		rb->frames_per_block = req->tp_block_size / req->tp_frame_size;
		if (unlikely(rb->frames_per_block == 0))
			goto out;
		if (unlikely((rb->frames_per_block * req->tp_block_nr) !=
					req->tp_frame_nr))
			goto out;

		err = -ENOMEM;
		order = get_order(req->tp_block_size);
		pg_vec = alloc_pg_vec(req, order);
		if (unlikely(!pg_vec))
			goto out;
		switch (po->tp_version) {
		case TPACKET_V3:
		/* Transmit path is not supported. We checked
		 * it above but just being paranoid
		 */
			if (!tx_ring)
				init_prb_bdqc(po, rb, pg_vec, req_u);
			break;
		default:
			break;
		}
	}
	/* Done */
	else {
		err = -EINVAL;
		if (unlikely(req->tp_frame_nr))
			goto out;
	}


	/* Detach socket from network */
	spin_lock(&po->bind_lock);
	was_running = po->running;
	num = po->num;
	if (was_running) {
		po->num = 0;
		__unregister_prot_hook(sk, false);
	}
	spin_unlock(&po->bind_lock);

	synchronize_net();

	err = -EBUSY;
	mutex_lock(&po->pg_vec_lock);
	if (closing || atomic_read(&po->mapped) == 0) {
		err = 0;
		spin_lock_bh(&rb_queue->lock);
		swap(rb->pg_vec, pg_vec);
		rb->frame_max = (req->tp_frame_nr - 1);
		rb->head = 0;
		rb->frame_size = req->tp_frame_size;
		spin_unlock_bh(&rb_queue->lock);

		swap(rb->pg_vec_order, order);
		swap(rb->pg_vec_len, req->tp_block_nr);

		rb->pg_vec_pages = req->tp_block_size/PAGE_SIZE;
		po->prot_hook.func = (po->rx_ring.pg_vec) ?
						tpacket_rcv : packet_rcv;
		skb_queue_purge(rb_queue);
		if (atomic_read(&po->mapped))
			pr_err("packet_mmap: vma is busy: %d\n",
			       atomic_read(&po->mapped));
	}
	mutex_unlock(&po->pg_vec_lock);

	spin_lock(&po->bind_lock);
	if (was_running) {
		po->num = num;
		register_prot_hook(sk);
	}
	spin_unlock(&po->bind_lock);
	if (closing && (po->tp_version > TPACKET_V2)) {
		/* Because we don't support block-based V3 on tx-ring */
		if (!tx_ring)
			prb_shutdown_retire_blk_timer(po, rb_queue);
	}

	if (pg_vec)
		free_pg_vec(pg_vec, order, req->tp_block_nr);
out:
	release_sock(sk);
	return err;
}

static int packet_mmap(struct file *file, struct socket *sock,
		struct vm_area_struct *vma)
{
	struct sock *sk = sock->sk;
	struct packet_sock *po = pkt_sk(sk);
	unsigned long size, expected_size;
	struct packet_ring_buffer *rb;
	unsigned long start;
	int err = -EINVAL;
	int i;

	if (vma->vm_pgoff)
		return -EINVAL;

	mutex_lock(&po->pg_vec_lock);

	expected_size = 0;
	for (rb = &po->rx_ring; rb <= &po->tx_ring; rb++) {
		if (rb->pg_vec) {
			expected_size += rb->pg_vec_len
						* rb->pg_vec_pages
						* PAGE_SIZE;
		}
	}

	if (expected_size == 0)
		goto out;

	size = vma->vm_end - vma->vm_start;
	if (size != expected_size)
		goto out;

	start = vma->vm_start;
	for (rb = &po->rx_ring; rb <= &po->tx_ring; rb++) {
		if (rb->pg_vec == NULL)
			continue;

		for (i = 0; i < rb->pg_vec_len; i++) {
			struct page *page;
			void *kaddr = rb->pg_vec[i].buffer;
			int pg_num;

			for (pg_num = 0; pg_num < rb->pg_vec_pages; pg_num++) {
				page = pgv_to_page(kaddr);
				err = vm_insert_page(vma, start, page);
				if (unlikely(err))
					goto out;
				start += PAGE_SIZE;
				kaddr += PAGE_SIZE;
			}
		}
	}

	atomic_inc(&po->mapped);
	vma->vm_ops = &packet_mmap_ops;
	err = 0;

out:
	mutex_unlock(&po->pg_vec_lock);
	return err;
}

static const struct proto_ops packet_ops_spkt = {
	.family =	PF_PACKET,
	.owner =	THIS_MODULE,
	.release =	packet_release,
	.bind =		packet_bind_spkt,
	.connect =	sock_no_connect,
	.socketpair =	sock_no_socketpair,
	.accept =	sock_no_accept,
	.getname =	packet_getname_spkt,
	.poll =		datagram_poll,
	.ioctl =	packet_ioctl,
	.listen =	sock_no_listen,
	.shutdown =	sock_no_shutdown,
	.setsockopt =	sock_no_setsockopt,
	.getsockopt =	sock_no_getsockopt,
	.sendmsg =	packet_sendmsg_spkt,
	.recvmsg =	packet_recvmsg,
	.mmap =		sock_no_mmap,
	.sendpage =	sock_no_sendpage,
};

static const struct proto_ops packet_ops = {
	.family =	PF_PACKET,
	.owner =	THIS_MODULE,
	.release =	packet_release,
	.bind =		packet_bind,
	.connect =	sock_no_connect,
	.socketpair =	sock_no_socketpair,
	.accept =	sock_no_accept,
	.getname =	packet_getname,
	.poll =		packet_poll,
	.ioctl =	packet_ioctl,
	.listen =	sock_no_listen,
	.shutdown =	sock_no_shutdown,
	.setsockopt =	packet_setsockopt,
	.getsockopt =	packet_getsockopt,
#ifdef CONFIG_COMPAT
	.compat_setsockopt = compat_packet_setsockopt,
#endif
	.sendmsg =	packet_sendmsg,
	.recvmsg =	packet_recvmsg,
	.mmap =		packet_mmap,
	.sendpage =	sock_no_sendpage,
};

static const struct net_proto_family packet_family_ops = {
	.family =	PF_PACKET,
	.create =	packet_create,
	.owner	=	THIS_MODULE,
};

static struct notifier_block packet_netdev_notifier = {
	.notifier_call =	packet_notifier,
};

#ifdef CONFIG_PROC_FS

static void *packet_seq_start(struct seq_file *seq, loff_t *pos)
	__acquires(RCU)
{
	struct net *net = seq_file_net(seq);

	rcu_read_lock();
	return seq_hlist_start_head_rcu(&net->packet.sklist, *pos);
}

static void *packet_seq_next(struct seq_file *seq, void *v, loff_t *pos)
{
	struct net *net = seq_file_net(seq);
	return seq_hlist_next_rcu(v, &net->packet.sklist, pos);
}

static void packet_seq_stop(struct seq_file *seq, void *v)
	__releases(RCU)
{
	rcu_read_unlock();
}

static int packet_seq_show(struct seq_file *seq, void *v)
{
	if (v == SEQ_START_TOKEN)
		seq_puts(seq, "sk       RefCnt Type Proto  Iface R Rmem   User   Inode\n");
	else {
		struct sock *s = sk_entry(v);
		const struct packet_sock *po = pkt_sk(s);

		seq_printf(seq,
			   "%pK %-6d %-4d %04x   %-5d %1d %-6u %-6u %-6lu\n",
			   s,
			   atomic_read(&s->sk_refcnt),
			   s->sk_type,
			   ntohs(po->num),
			   po->ifindex,
			   po->running,
			   atomic_read(&s->sk_rmem_alloc),
			   from_kuid_munged(seq_user_ns(seq), sock_i_uid(s)),
			   sock_i_ino(s));
	}

	return 0;
}

static const struct seq_operations packet_seq_ops = {
	.start	= packet_seq_start,
	.next	= packet_seq_next,
	.stop	= packet_seq_stop,
	.show	= packet_seq_show,
};

static int packet_seq_open(struct inode *inode, struct file *file)
{
	return seq_open_net(inode, file, &packet_seq_ops,
			    sizeof(struct seq_net_private));
}

static const struct file_operations packet_seq_fops = {
	.owner		= THIS_MODULE,
	.open		= packet_seq_open,
	.read		= seq_read,
	.llseek		= seq_lseek,
	.release	= seq_release_net,
};

#endif

static int __net_init packet_net_init(struct net *net)
{
	mutex_init(&net->packet.sklist_lock);
	INIT_HLIST_HEAD(&net->packet.sklist);

	if (!proc_create("packet", 0, net->proc_net, &packet_seq_fops))
		return -ENOMEM;

	return 0;
}

static void __net_exit packet_net_exit(struct net *net)
{
	remove_proc_entry("packet", net->proc_net);
}

static struct pernet_operations packet_net_ops = {
	.init = packet_net_init,
	.exit = packet_net_exit,
};


static void __exit packet_exit(void)
{
	unregister_netdevice_notifier(&packet_netdev_notifier);
	unregister_pernet_subsys(&packet_net_ops);
	sock_unregister(PF_PACKET);
	proto_unregister(&packet_proto);
}

static int __init packet_init(void)
{
	int rc = proto_register(&packet_proto, 0);

	if (rc != 0)
		goto out;

	sock_register(&packet_family_ops);
	register_pernet_subsys(&packet_net_ops);
	register_netdevice_notifier(&packet_netdev_notifier);
out:
	return rc;
}

module_init(packet_init);
module_exit(packet_exit);
MODULE_LICENSE("GPL");
MODULE_ALIAS_NETPROTO(PF_PACKET);<|MERGE_RESOLUTION|>--- conflicted
+++ resolved
@@ -1967,20 +1967,6 @@
 	return res;
 }
 
-<<<<<<< HEAD
-static int __packet_rcv_vnet(const struct sk_buff *skb,
-			     struct virtio_net_hdr *vnet_hdr)
-{
-	*vnet_hdr = (const struct virtio_net_hdr) { 0 };
-
-	if (virtio_net_hdr_from_skb(skb, vnet_hdr, vio_le(), true))
-		BUG();
-
-	return 0;
-}
-
-=======
->>>>>>> a062067a
 static int packet_rcv_vnet(struct msghdr *msg, const struct sk_buff *skb,
 			   size_t *len)
 {
