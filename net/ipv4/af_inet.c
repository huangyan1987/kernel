--- conflicted
+++ resolved
@@ -692,12 +692,6 @@
 	return sk->sk_prot->sendmsg(iocb, sk, msg, size);
 }
 
-/* KABI safe workaround for 2.6.22.6 tcp_sendmsg change -jeffm */
-static int inet_tcp_sendmsg(struct kiocb *iocb, struct socket *sock,
-                     struct msghdr *msg, size_t size)
-{
-	return tcp_sendmsg(iocb, sock->sk, msg, size);
-}
 
 static ssize_t inet_sendpage(struct socket *sock, struct page *page, int offset, size_t size, int flags)
 {
@@ -837,11 +831,7 @@
 	.shutdown	   = inet_shutdown,
 	.setsockopt	   = sock_common_setsockopt,
 	.getsockopt	   = sock_common_getsockopt,
-<<<<<<< HEAD
-	.sendmsg	   = inet_tcp_sendmsg,
-=======
 	.sendmsg	   = tcp_sendmsg,
->>>>>>> 4367388f
 	.recvmsg	   = sock_common_recvmsg,
 	.mmap		   = sock_no_mmap,
 	.sendpage	   = tcp_sendpage,
