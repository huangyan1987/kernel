// SPDX-License-Identifier: GPL-2.0-or-later
/*
 * INET		An implementation of the TCP/IP protocol suite for the LINUX
 *		operating system.  INET is implemented using the  BSD Socket
 *		interface as the means of communication with the user level.
 *
 *		PF_INET protocol family socket handler.
 *
 * Authors:	Ross Biro
 *		Fred N. van Kempen, <waltje@uWalt.NL.Mugnet.ORG>
 *		Florian La Roche, <flla@stud.uni-sb.de>
 *		Alan Cox, <A.Cox@swansea.ac.uk>
 *
 * Changes (see also sock.c)
 *
 *		piggy,
 *		Karl Knutson	:	Socket protocol table
 *		A.N.Kuznetsov	:	Socket death error in accept().
 *		John Richardson :	Fix non blocking error in connect()
 *					so sockets that fail to connect
 *					don't return -EINPROGRESS.
 *		Alan Cox	:	Asynchronous I/O support
 *		Alan Cox	:	Keep correct socket pointer on sock
 *					structures
 *					when accept() ed
 *		Alan Cox	:	Semantics of SO_LINGER aren't state
 *					moved to close when you look carefully.
 *					With this fixed and the accept bug fixed
 *					some RPC stuff seems happier.
 *		Niibe Yutaka	:	4.4BSD style write async I/O
 *		Alan Cox,
 *		Tony Gale 	:	Fixed reuse semantics.
 *		Alan Cox	:	bind() shouldn't abort existing but dead
 *					sockets. Stops FTP netin:.. I hope.
 *		Alan Cox	:	bind() works correctly for RAW sockets.
 *					Note that FreeBSD at least was broken
 *					in this respect so be careful with
 *					compatibility tests...
 *		Alan Cox	:	routing cache support
 *		Alan Cox	:	memzero the socket structure for
 *					compactness.
 *		Matt Day	:	nonblock connect error handler
 *		Alan Cox	:	Allow large numbers of pending sockets
 *					(eg for big web sites), but only if
 *					specifically application requested.
 *		Alan Cox	:	New buffering throughout IP. Used
 *					dumbly.
 *		Alan Cox	:	New buffering now used smartly.
 *		Alan Cox	:	BSD rather than common sense
 *					interpretation of listen.
 *		Germano Caronni	:	Assorted small races.
 *		Alan Cox	:	sendmsg/recvmsg basic support.
 *		Alan Cox	:	Only sendmsg/recvmsg now supported.
 *		Alan Cox	:	Locked down bind (see security list).
 *		Alan Cox	:	Loosened bind a little.
 *		Mike McLagan	:	ADD/DEL DLCI Ioctls
 *	Willy Konynenberg	:	Transparent proxying support.
 *		David S. Miller	:	New socket lookup architecture.
 *					Some other random speedups.
 *		Cyrus Durgin	:	Cleaned up file for kmod hacks.
 *		Andi Kleen	:	Fix inet_stream_connect TCP race.
 */

#define pr_fmt(fmt) "IPv4: " fmt

#include <linux/err.h>
#include <linux/errno.h>
#include <linux/types.h>
#include <linux/socket.h>
#include <linux/in.h>
#include <linux/kernel.h>
#include <linux/kmod.h>
#include <linux/sched.h>
#include <linux/timer.h>
#include <linux/string.h>
#include <linux/sockios.h>
#include <linux/net.h>
#include <linux/capability.h>
#include <linux/fcntl.h>
#include <linux/mm.h>
#include <linux/interrupt.h>
#include <linux/stat.h>
#include <linux/init.h>
#include <linux/poll.h>
#include <linux/netfilter_ipv4.h>
#include <linux/random.h>
#include <linux/slab.h>

#include <linux/uaccess.h>

#include <linux/inet.h>
#include <linux/igmp.h>
#include <linux/inetdevice.h>
#include <linux/netdevice.h>
#include <net/checksum.h>
#include <net/ip.h>
#include <net/protocol.h>
#include <net/arp.h>
#include <net/route.h>
#include <net/ip_fib.h>
#include <net/inet_connection_sock.h>
#include <net/tcp.h>
#include <net/udp.h>
#include <net/udplite.h>
#include <net/ping.h>
#include <linux/skbuff.h>
#include <net/sock.h>
#include <net/raw.h>
#include <net/icmp.h>
#include <net/inet_common.h>
#include <net/ip_tunnels.h>
#include <net/xfrm.h>
#include <net/net_namespace.h>
#include <net/secure_seq.h>
#ifdef CONFIG_IP_MROUTE
#include <linux/mroute.h>
#endif
#include <net/l3mdev.h>
#include <net/compat.h>

#include <trace/events/sock.h>

/* The inetsw table contains everything that inet_create needs to
 * build a new socket.
 */
static struct list_head inetsw[SOCK_MAX];
static DEFINE_SPINLOCK(inetsw_lock);

/* New destruction routine */

void inet_sock_destruct(struct sock *sk)
{
	struct inet_sock *inet = inet_sk(sk);

	__skb_queue_purge(&sk->sk_receive_queue);
	if (sk->sk_rx_skb_cache) {
		__kfree_skb(sk->sk_rx_skb_cache);
		sk->sk_rx_skb_cache = NULL;
	}
	__skb_queue_purge(&sk->sk_error_queue);

	sk_mem_reclaim(sk);

	if (sk->sk_type == SOCK_STREAM && sk->sk_state != TCP_CLOSE) {
		pr_err("Attempt to release TCP socket in state %d %p\n",
		       sk->sk_state, sk);
		return;
	}
	if (!sock_flag(sk, SOCK_DEAD)) {
		pr_err("Attempt to release alive inet socket %p\n", sk);
		return;
	}

	WARN_ON(atomic_read(&sk->sk_rmem_alloc));
	WARN_ON(refcount_read(&sk->sk_wmem_alloc));
	WARN_ON(sk->sk_wmem_queued);
	WARN_ON(sk->sk_forward_alloc);

	kfree(rcu_dereference_protected(inet->inet_opt, 1));
	dst_release(rcu_dereference_protected(sk->sk_dst_cache, 1));
	dst_release(sk->sk_rx_dst);
	sk_refcnt_debug_dec(sk);
}
EXPORT_SYMBOL(inet_sock_destruct);

/*
 *	The routines beyond this point handle the behaviour of an AF_INET
 *	socket object. Mostly it punts to the subprotocols of IP to do
 *	the work.
 */

/*
 *	Automatically bind an unbound socket.
 */

static int inet_autobind(struct sock *sk)
{
	struct inet_sock *inet;
	/* We may need to bind the socket. */
	lock_sock(sk);
	inet = inet_sk(sk);
	if (!inet->inet_num) {
		if (sk->sk_prot->get_port(sk, 0)) {
			release_sock(sk);
			return -EAGAIN;
		}
		inet->inet_sport = htons(inet->inet_num);
	}
	release_sock(sk);
	return 0;
}

/*
 *	Move a socket into listening state.
 */
int inet_listen(struct socket *sock, int backlog)
{
	struct sock *sk = sock->sk;
	unsigned char old_state;
	int err, tcp_fastopen;

	lock_sock(sk);

	err = -EINVAL;
	if (sock->state != SS_UNCONNECTED || sock->type != SOCK_STREAM)
		goto out;

	old_state = sk->sk_state;
	if (!((1 << old_state) & (TCPF_CLOSE | TCPF_LISTEN)))
		goto out;

	WRITE_ONCE(sk->sk_max_ack_backlog, backlog);
	/* Really, if the socket is already in listen state
	 * we can only allow the backlog to be adjusted.
	 */
	if (old_state != TCP_LISTEN) {
		/* Enable TFO w/o requiring TCP_FASTOPEN socket option.
		 * Note that only TCP sockets (SOCK_STREAM) will reach here.
		 * Also fastopen backlog may already been set via the option
		 * because the socket was in TCP_LISTEN state previously but
		 * was shutdown() rather than close().
		 */
		tcp_fastopen = sock_net(sk)->ipv4.sysctl_tcp_fastopen;
		if ((tcp_fastopen & TFO_SERVER_WO_SOCKOPT1) &&
		    (tcp_fastopen & TFO_SERVER_ENABLE) &&
		    !inet_csk(sk)->icsk_accept_queue.fastopenq.max_qlen) {
			fastopen_queue_tune(sk, backlog);
			tcp_fastopen_init_key_once(sock_net(sk));
		}

		err = inet_csk_listen_start(sk, backlog);
		if (err)
			goto out;
		tcp_call_bpf(sk, BPF_SOCK_OPS_TCP_LISTEN_CB, 0, NULL);
	}
	err = 0;

out:
	release_sock(sk);
	return err;
}
EXPORT_SYMBOL(inet_listen);

/*
 *	Create an inet socket.
 */

static int inet_create(struct net *net, struct socket *sock, int protocol,
		       int kern)
{
	struct sock *sk;
	struct inet_protosw *answer;
	struct inet_sock *inet;
	struct proto *answer_prot;
	unsigned char answer_flags;
	int try_loading_module = 0;
	int err;

	if (protocol < 0 || protocol >= IPPROTO_MAX)
		return -EINVAL;

	sock->state = SS_UNCONNECTED;

	/* Look for the requested type/protocol pair. */
lookup_protocol:
	err = -ESOCKTNOSUPPORT;
	rcu_read_lock();
	list_for_each_entry_rcu(answer, &inetsw[sock->type], list) {

		err = 0;
		/* Check the non-wild match. */
		if (protocol == answer->protocol) {
			if (protocol != IPPROTO_IP)
				break;
		} else {
			/* Check for the two wild cases. */
			if (IPPROTO_IP == protocol) {
				protocol = answer->protocol;
				break;
			}
			if (IPPROTO_IP == answer->protocol)
				break;
		}
		err = -EPROTONOSUPPORT;
	}

	if (unlikely(err)) {
		if (try_loading_module < 2) {
			rcu_read_unlock();
			/*
			 * Be more specific, e.g. net-pf-2-proto-132-type-1
			 * (net-pf-PF_INET-proto-IPPROTO_SCTP-type-SOCK_STREAM)
			 */
			if (++try_loading_module == 1)
				request_module("net-pf-%d-proto-%d-type-%d",
					       PF_INET, protocol, sock->type);
			/*
			 * Fall back to generic, e.g. net-pf-2-proto-132
			 * (net-pf-PF_INET-proto-IPPROTO_SCTP)
			 */
			else
				request_module("net-pf-%d-proto-%d",
					       PF_INET, protocol);
			goto lookup_protocol;
		} else
			goto out_rcu_unlock;
	}

	err = -EPERM;
	if (sock->type == SOCK_RAW && !kern &&
	    !ns_capable(net->user_ns, CAP_NET_RAW))
		goto out_rcu_unlock;

	sock->ops = answer->ops;
	answer_prot = answer->prot;
	answer_flags = answer->flags;
	rcu_read_unlock();

	WARN_ON(!answer_prot->slab);

	err = -ENOMEM;
	sk = sk_alloc(net, PF_INET, GFP_KERNEL, answer_prot, kern);
	if (!sk)
		goto out;

	err = 0;
	if (INET_PROTOSW_REUSE & answer_flags)
		sk->sk_reuse = SK_CAN_REUSE;

	inet = inet_sk(sk);
	inet->is_icsk = (INET_PROTOSW_ICSK & answer_flags) != 0;

	inet->nodefrag = 0;

	if (SOCK_RAW == sock->type) {
		inet->inet_num = protocol;
		if (IPPROTO_RAW == protocol)
			inet->hdrincl = 1;
	}

	if (net->ipv4.sysctl_ip_no_pmtu_disc)
		inet->pmtudisc = IP_PMTUDISC_DONT;
	else
		inet->pmtudisc = IP_PMTUDISC_WANT;

	inet->inet_id = 0;

	sock_init_data(sock, sk);

	sk->sk_destruct	   = inet_sock_destruct;
	sk->sk_protocol	   = protocol;
	sk->sk_backlog_rcv = sk->sk_prot->backlog_rcv;

	inet->uc_ttl	= -1;
	inet->mc_loop	= 1;
	inet->mc_ttl	= 1;
	inet->mc_all	= 1;
	inet->mc_index	= 0;
	inet->mc_list	= NULL;
	inet->rcv_tos	= 0;

	sk_refcnt_debug_inc(sk);

	if (inet->inet_num) {
		/* It assumes that any protocol which allows
		 * the user to assign a number at socket
		 * creation time automatically
		 * shares.
		 */
		inet->inet_sport = htons(inet->inet_num);
		/* Add to protocol hash chains. */
		err = sk->sk_prot->hash(sk);
		if (err) {
			sk_common_release(sk);
			goto out;
		}
	}

	if (sk->sk_prot->init) {
		err = sk->sk_prot->init(sk);
		if (err) {
			sk_common_release(sk);
			goto out;
		}
	}

	if (!kern) {
		err = BPF_CGROUP_RUN_PROG_INET_SOCK(sk);
		if (err) {
			sk_common_release(sk);
			goto out;
		}
	}
out:
	return err;
out_rcu_unlock:
	rcu_read_unlock();
	goto out;
}


/*
 *	The peer socket should always be NULL (or else). When we call this
 *	function we are destroying the object and from then on nobody
 *	should refer to it.
 */
int inet_release(struct socket *sock)
{
	struct sock *sk = sock->sk;

	if (sk) {
		long timeout;

		if (!sk->sk_kern_sock)
			BPF_CGROUP_RUN_PROG_INET_SOCK_RELEASE(sk);

		/* Applications forget to leave groups before exiting */
		ip_mc_drop_socket(sk);

		/* If linger is set, we don't return until the close
		 * is complete.  Otherwise we return immediately. The
		 * actually closing is done the same either way.
		 *
		 * If the close is due to the process exiting, we never
		 * linger..
		 */
		timeout = 0;
		if (sock_flag(sk, SOCK_LINGER) &&
		    !(current->flags & PF_EXITING))
			timeout = sk->sk_lingertime;
		sk->sk_prot->close(sk, timeout);
		sock->sk = NULL;
	}
	return 0;
}
EXPORT_SYMBOL(inet_release);

int inet_bind(struct socket *sock, struct sockaddr *uaddr, int addr_len)
{
	struct sock *sk = sock->sk;
	u32 flags = BIND_WITH_LOCK;
	int err;

	/* If the socket has its own bind function then use it. (RAW) */
	if (sk->sk_prot->bind) {
		return sk->sk_prot->bind(sk, uaddr, addr_len);
	}
	if (addr_len < sizeof(struct sockaddr_in))
		return -EINVAL;

	/* BPF prog is run before any checks are done so that if the prog
	 * changes context in a wrong way it will be caught.
	 */
	err = BPF_CGROUP_RUN_PROG_INET_BIND_LOCK(sk, uaddr,
						 BPF_CGROUP_INET4_BIND, &flags);
	if (err)
		return err;

<<<<<<< HEAD
	return __inet_bind(sk, uaddr, addr_len, BIND_WITH_LOCK);
=======
	return __inet_bind(sk, uaddr, addr_len, flags);
>>>>>>> 7d2a07b7
}
EXPORT_SYMBOL(inet_bind);

int __inet_bind(struct sock *sk, struct sockaddr *uaddr, int addr_len,
		u32 flags)
{
	struct sockaddr_in *addr = (struct sockaddr_in *)uaddr;
	struct inet_sock *inet = inet_sk(sk);
	struct net *net = sock_net(sk);
	unsigned short snum;
	int chk_addr_ret;
	u32 tb_id = RT_TABLE_LOCAL;
	int err;

	if (addr->sin_family != AF_INET) {
		/* Compatibility games : accept AF_UNSPEC (mapped to AF_INET)
		 * only if s_addr is INADDR_ANY.
		 */
		err = -EAFNOSUPPORT;
		if (addr->sin_family != AF_UNSPEC ||
		    addr->sin_addr.s_addr != htonl(INADDR_ANY))
			goto out;
	}

	tb_id = l3mdev_fib_table_by_index(net, sk->sk_bound_dev_if) ? : tb_id;
	chk_addr_ret = inet_addr_type_table(net, addr->sin_addr.s_addr, tb_id);

	/* Not specified by any standard per-se, however it breaks too
	 * many applications when removed.  It is unfortunate since
	 * allowing applications to make a non-local bind solves
	 * several problems with systems using dynamic addressing.
	 * (ie. your servers still start up even if your ISDN link
	 *  is temporarily down)
	 */
	err = -EADDRNOTAVAIL;
	if (!inet_can_nonlocal_bind(net, inet) &&
	    addr->sin_addr.s_addr != htonl(INADDR_ANY) &&
	    chk_addr_ret != RTN_LOCAL &&
	    chk_addr_ret != RTN_MULTICAST &&
	    chk_addr_ret != RTN_BROADCAST)
		goto out;

	snum = ntohs(addr->sin_port);
	err = -EACCES;
	if (!(flags & BIND_NO_CAP_NET_BIND_SERVICE) &&
	    snum && inet_port_requires_bind_service(net, snum) &&
	    !ns_capable(net->user_ns, CAP_NET_BIND_SERVICE))
		goto out;

	/*      We keep a pair of addresses. rcv_saddr is the one
	 *      used by hash lookups, and saddr is used for transmit.
	 *
	 *      In the BSD API these are the same except where it
	 *      would be illegal to use them (multicast/broadcast) in
	 *      which case the sending device address is used.
	 */
	if (flags & BIND_WITH_LOCK)
		lock_sock(sk);

	/* Check these errors (active socket, double bind). */
	err = -EINVAL;
	if (sk->sk_state != TCP_CLOSE || inet->inet_num)
		goto out_release_sock;

	inet->inet_rcv_saddr = inet->inet_saddr = addr->sin_addr.s_addr;
	if (chk_addr_ret == RTN_MULTICAST || chk_addr_ret == RTN_BROADCAST)
		inet->inet_saddr = 0;  /* Use device */

	/* Make sure we are allowed to bind here. */
	if (snum || !(inet->bind_address_no_port ||
		      (flags & BIND_FORCE_ADDRESS_NO_PORT))) {
		if (sk->sk_prot->get_port(sk, snum)) {
			inet->inet_saddr = inet->inet_rcv_saddr = 0;
			err = -EADDRINUSE;
			goto out_release_sock;
		}
		if (!(flags & BIND_FROM_BPF)) {
			err = BPF_CGROUP_RUN_PROG_INET4_POST_BIND(sk);
			if (err) {
				inet->inet_saddr = inet->inet_rcv_saddr = 0;
				goto out_release_sock;
			}
		}
	}

	if (inet->inet_rcv_saddr)
		sk->sk_userlocks |= SOCK_BINDADDR_LOCK;
	if (snum)
		sk->sk_userlocks |= SOCK_BINDPORT_LOCK;
	inet->inet_sport = htons(inet->inet_num);
	inet->inet_daddr = 0;
	inet->inet_dport = 0;
	sk_dst_reset(sk);
	err = 0;
out_release_sock:
	if (flags & BIND_WITH_LOCK)
		release_sock(sk);
out:
	return err;
}

int inet_dgram_connect(struct socket *sock, struct sockaddr *uaddr,
		       int addr_len, int flags)
{
	struct sock *sk = sock->sk;
	int err;

	if (addr_len < sizeof(uaddr->sa_family))
		return -EINVAL;
	if (uaddr->sa_family == AF_UNSPEC)
		return sk->sk_prot->disconnect(sk, flags);

	if (BPF_CGROUP_PRE_CONNECT_ENABLED(sk)) {
		err = sk->sk_prot->pre_connect(sk, uaddr, addr_len);
		if (err)
			return err;
	}

	if (data_race(!inet_sk(sk)->inet_num) && inet_autobind(sk))
		return -EAGAIN;
	return sk->sk_prot->connect(sk, uaddr, addr_len);
}
EXPORT_SYMBOL(inet_dgram_connect);

static long inet_wait_for_connect(struct sock *sk, long timeo, int writebias)
{
	DEFINE_WAIT_FUNC(wait, woken_wake_function);

	add_wait_queue(sk_sleep(sk), &wait);
	sk->sk_write_pending += writebias;

	/* Basic assumption: if someone sets sk->sk_err, he _must_
	 * change state of the socket from TCP_SYN_*.
	 * Connect() does not allow to get error notifications
	 * without closing the socket.
	 */
	while ((1 << sk->sk_state) & (TCPF_SYN_SENT | TCPF_SYN_RECV)) {
		release_sock(sk);
		timeo = wait_woken(&wait, TASK_INTERRUPTIBLE, timeo);
		lock_sock(sk);
		if (signal_pending(current) || !timeo)
			break;
	}
	remove_wait_queue(sk_sleep(sk), &wait);
	sk->sk_write_pending -= writebias;
	return timeo;
}

/*
 *	Connect to a remote host. There is regrettably still a little
 *	TCP 'magic' in here.
 */
int __inet_stream_connect(struct socket *sock, struct sockaddr *uaddr,
			  int addr_len, int flags, int is_sendmsg)
{
	struct sock *sk = sock->sk;
	int err;
	long timeo;

	/*
	 * uaddr can be NULL and addr_len can be 0 if:
	 * sk is a TCP fastopen active socket and
	 * TCP_FASTOPEN_CONNECT sockopt is set and
	 * we already have a valid cookie for this socket.
	 * In this case, user can call write() after connect().
	 * write() will invoke tcp_sendmsg_fastopen() which calls
	 * __inet_stream_connect().
	 */
	if (uaddr) {
		if (addr_len < sizeof(uaddr->sa_family))
			return -EINVAL;

		if (uaddr->sa_family == AF_UNSPEC) {
			err = sk->sk_prot->disconnect(sk, flags);
			sock->state = err ? SS_DISCONNECTING : SS_UNCONNECTED;
			goto out;
		}
	}

	switch (sock->state) {
	default:
		err = -EINVAL;
		goto out;
	case SS_CONNECTED:
		err = -EISCONN;
		goto out;
	case SS_CONNECTING:
		if (inet_sk(sk)->defer_connect)
			err = is_sendmsg ? -EINPROGRESS : -EISCONN;
		else
			err = -EALREADY;
		/* Fall out of switch with err, set for this state */
		break;
	case SS_UNCONNECTED:
		err = -EISCONN;
		if (sk->sk_state != TCP_CLOSE)
			goto out;

		if (BPF_CGROUP_PRE_CONNECT_ENABLED(sk)) {
			err = sk->sk_prot->pre_connect(sk, uaddr, addr_len);
			if (err)
				goto out;
		}

		err = sk->sk_prot->connect(sk, uaddr, addr_len);
		if (err < 0)
			goto out;

		sock->state = SS_CONNECTING;

		if (!err && inet_sk(sk)->defer_connect)
			goto out;

		/* Just entered SS_CONNECTING state; the only
		 * difference is that return value in non-blocking
		 * case is EINPROGRESS, rather than EALREADY.
		 */
		err = -EINPROGRESS;
		break;
	}

	timeo = sock_sndtimeo(sk, flags & O_NONBLOCK);

	if ((1 << sk->sk_state) & (TCPF_SYN_SENT | TCPF_SYN_RECV)) {
		int writebias = (sk->sk_protocol == IPPROTO_TCP) &&
				tcp_sk(sk)->fastopen_req &&
				tcp_sk(sk)->fastopen_req->data ? 1 : 0;

		/* Error code is set above */
		if (!timeo || !inet_wait_for_connect(sk, timeo, writebias))
			goto out;

		err = sock_intr_errno(timeo);
		if (signal_pending(current))
			goto out;
	}

	/* Connection was closed by RST, timeout, ICMP error
	 * or another process disconnected us.
	 */
	if (sk->sk_state == TCP_CLOSE)
		goto sock_error;

	/* sk->sk_err may be not zero now, if RECVERR was ordered by user
	 * and error was received after socket entered established state.
	 * Hence, it is handled normally after connect() return successfully.
	 */

	sock->state = SS_CONNECTED;
	err = 0;
out:
	return err;

sock_error:
	err = sock_error(sk) ? : -ECONNABORTED;
	sock->state = SS_UNCONNECTED;
	if (sk->sk_prot->disconnect(sk, flags))
		sock->state = SS_DISCONNECTING;
	goto out;
}
EXPORT_SYMBOL(__inet_stream_connect);

int inet_stream_connect(struct socket *sock, struct sockaddr *uaddr,
			int addr_len, int flags)
{
	int err;

	lock_sock(sock->sk);
	err = __inet_stream_connect(sock, uaddr, addr_len, flags, 0);
	release_sock(sock->sk);
	return err;
}
EXPORT_SYMBOL(inet_stream_connect);

/*
 *	Accept a pending connection. The TCP layer now gives BSD semantics.
 */

int inet_accept(struct socket *sock, struct socket *newsock, int flags,
		bool kern)
{
	struct sock *sk1 = sock->sk;
	int err = -EINVAL;
	struct sock *sk2 = sk1->sk_prot->accept(sk1, flags, &err, kern);

	if (!sk2)
		goto do_err;

	lock_sock(sk2);

	sock_rps_record_flow(sk2);
	WARN_ON(!((1 << sk2->sk_state) &
		  (TCPF_ESTABLISHED | TCPF_SYN_RECV |
		  TCPF_CLOSE_WAIT | TCPF_CLOSE)));

	sock_graft(sk2, newsock);

	newsock->state = SS_CONNECTED;
	err = 0;
	release_sock(sk2);
do_err:
	return err;
}
EXPORT_SYMBOL(inet_accept);

/*
 *	This does both peername and sockname.
 */
int inet_getname(struct socket *sock, struct sockaddr *uaddr,
		 int peer)
{
	struct sock *sk		= sock->sk;
	struct inet_sock *inet	= inet_sk(sk);
	DECLARE_SOCKADDR(struct sockaddr_in *, sin, uaddr);

	sin->sin_family = AF_INET;
	if (peer) {
		if (!inet->inet_dport ||
		    (((1 << sk->sk_state) & (TCPF_CLOSE | TCPF_SYN_SENT)) &&
		     peer == 1))
			return -ENOTCONN;
		sin->sin_port = inet->inet_dport;
		sin->sin_addr.s_addr = inet->inet_daddr;
		BPF_CGROUP_RUN_SA_PROG_LOCK(sk, (struct sockaddr *)sin,
					    BPF_CGROUP_INET4_GETPEERNAME,
					    NULL);
	} else {
		__be32 addr = inet->inet_rcv_saddr;
		if (!addr)
			addr = inet->inet_saddr;
		sin->sin_port = inet->inet_sport;
		sin->sin_addr.s_addr = addr;
		BPF_CGROUP_RUN_SA_PROG_LOCK(sk, (struct sockaddr *)sin,
					    BPF_CGROUP_INET4_GETSOCKNAME,
					    NULL);
	}
	if (cgroup_bpf_enabled)
		BPF_CGROUP_RUN_SA_PROG_LOCK(sk, (struct sockaddr *)sin,
					    peer ? BPF_CGROUP_INET4_GETPEERNAME :
						   BPF_CGROUP_INET4_GETSOCKNAME,
					    NULL);
	memset(sin->sin_zero, 0, sizeof(sin->sin_zero));
	return sizeof(*sin);
}
EXPORT_SYMBOL(inet_getname);

int inet_send_prepare(struct sock *sk)
{
	sock_rps_record_flow(sk);

	/* We may need to bind the socket. */
	if (data_race(!inet_sk(sk)->inet_num) && !sk->sk_prot->no_autobind &&
	    inet_autobind(sk))
		return -EAGAIN;

	return 0;
}
EXPORT_SYMBOL_GPL(inet_send_prepare);

int inet_sendmsg(struct socket *sock, struct msghdr *msg, size_t size)
{
	struct sock *sk = sock->sk;

	if (unlikely(inet_send_prepare(sk)))
		return -EAGAIN;

	return INDIRECT_CALL_2(sk->sk_prot->sendmsg, tcp_sendmsg, udp_sendmsg,
			       sk, msg, size);
}
EXPORT_SYMBOL(inet_sendmsg);

ssize_t inet_sendpage(struct socket *sock, struct page *page, int offset,
		      size_t size, int flags)
{
	struct sock *sk = sock->sk;

	if (unlikely(inet_send_prepare(sk)))
		return -EAGAIN;

	if (sk->sk_prot->sendpage)
		return sk->sk_prot->sendpage(sk, page, offset, size, flags);
	return sock_no_sendpage(sock, page, offset, size, flags);
}
EXPORT_SYMBOL(inet_sendpage);

INDIRECT_CALLABLE_DECLARE(int udp_recvmsg(struct sock *, struct msghdr *,
					  size_t, int, int, int *));
int inet_recvmsg(struct socket *sock, struct msghdr *msg, size_t size,
		 int flags)
{
	struct sock *sk = sock->sk;
	int addr_len = 0;
	int err;

	if (likely(!(flags & MSG_ERRQUEUE)))
		sock_rps_record_flow(sk);

	err = INDIRECT_CALL_2(sk->sk_prot->recvmsg, tcp_recvmsg, udp_recvmsg,
			      sk, msg, size, flags & MSG_DONTWAIT,
			      flags & ~MSG_DONTWAIT, &addr_len);
	if (err >= 0)
		msg->msg_namelen = addr_len;
	return err;
}
EXPORT_SYMBOL(inet_recvmsg);

int inet_shutdown(struct socket *sock, int how)
{
	struct sock *sk = sock->sk;
	int err = 0;

	/* This should really check to make sure
	 * the socket is a TCP socket. (WHY AC...)
	 */
	how++; /* maps 0->1 has the advantage of making bit 1 rcvs and
		       1->2 bit 2 snds.
		       2->3 */
	if ((how & ~SHUTDOWN_MASK) || !how)	/* MAXINT->0 */
		return -EINVAL;

	lock_sock(sk);
	if (sock->state == SS_CONNECTING) {
		if ((1 << sk->sk_state) &
		    (TCPF_SYN_SENT | TCPF_SYN_RECV | TCPF_CLOSE))
			sock->state = SS_DISCONNECTING;
		else
			sock->state = SS_CONNECTED;
	}

	switch (sk->sk_state) {
	case TCP_CLOSE:
		err = -ENOTCONN;
		/* Hack to wake up other listeners, who can poll for
		   EPOLLHUP, even on eg. unconnected UDP sockets -- RR */
		fallthrough;
	default:
		sk->sk_shutdown |= how;
		if (sk->sk_prot->shutdown)
			sk->sk_prot->shutdown(sk, how);
		break;

	/* Remaining two branches are temporary solution for missing
	 * close() in multithreaded environment. It is _not_ a good idea,
	 * but we have no choice until close() is repaired at VFS level.
	 */
	case TCP_LISTEN:
		if (!(how & RCV_SHUTDOWN))
			break;
		fallthrough;
	case TCP_SYN_SENT:
		err = sk->sk_prot->disconnect(sk, O_NONBLOCK);
		sock->state = err ? SS_DISCONNECTING : SS_UNCONNECTED;
		break;
	}

	/* Wake up anyone sleeping in poll. */
	sk->sk_state_change(sk);
	release_sock(sk);
	return err;
}
EXPORT_SYMBOL(inet_shutdown);

/*
 *	ioctl() calls you can issue on an INET socket. Most of these are
 *	device configuration and stuff and very rarely used. Some ioctls
 *	pass on to the socket itself.
 *
 *	NOTE: I like the idea of a module for the config stuff. ie ifconfig
 *	loads the devconfigure module does its configuring and unloads it.
 *	There's a good 20K of config code hanging around the kernel.
 */

int inet_ioctl(struct socket *sock, unsigned int cmd, unsigned long arg)
{
	struct sock *sk = sock->sk;
	int err = 0;
	struct net *net = sock_net(sk);
	void __user *p = (void __user *)arg;
	struct ifreq ifr;
	struct rtentry rt;

	switch (cmd) {
	case SIOCADDRT:
	case SIOCDELRT:
		if (copy_from_user(&rt, p, sizeof(struct rtentry)))
			return -EFAULT;
		err = ip_rt_ioctl(net, cmd, &rt);
		break;
	case SIOCRTMSG:
		err = -EINVAL;
		break;
	case SIOCDARP:
	case SIOCGARP:
	case SIOCSARP:
		err = arp_ioctl(net, cmd, (void __user *)arg);
		break;
	case SIOCGIFADDR:
	case SIOCGIFBRDADDR:
	case SIOCGIFNETMASK:
	case SIOCGIFDSTADDR:
	case SIOCGIFPFLAGS:
		if (copy_from_user(&ifr, p, sizeof(struct ifreq)))
			return -EFAULT;
		err = devinet_ioctl(net, cmd, &ifr);
		if (!err && copy_to_user(p, &ifr, sizeof(struct ifreq)))
			err = -EFAULT;
		break;

	case SIOCSIFADDR:
	case SIOCSIFBRDADDR:
	case SIOCSIFNETMASK:
	case SIOCSIFDSTADDR:
	case SIOCSIFPFLAGS:
	case SIOCSIFFLAGS:
		if (copy_from_user(&ifr, p, sizeof(struct ifreq)))
			return -EFAULT;
		err = devinet_ioctl(net, cmd, &ifr);
		break;
	default:
		if (sk->sk_prot->ioctl)
			err = sk->sk_prot->ioctl(sk, cmd, arg);
		else
			err = -ENOIOCTLCMD;
		break;
	}
	return err;
}
EXPORT_SYMBOL(inet_ioctl);

#ifdef CONFIG_COMPAT
static int inet_compat_routing_ioctl(struct sock *sk, unsigned int cmd,
		struct compat_rtentry __user *ur)
{
	compat_uptr_t rtdev;
	struct rtentry rt;

	if (copy_from_user(&rt.rt_dst, &ur->rt_dst,
			3 * sizeof(struct sockaddr)) ||
	    get_user(rt.rt_flags, &ur->rt_flags) ||
	    get_user(rt.rt_metric, &ur->rt_metric) ||
	    get_user(rt.rt_mtu, &ur->rt_mtu) ||
	    get_user(rt.rt_window, &ur->rt_window) ||
	    get_user(rt.rt_irtt, &ur->rt_irtt) ||
	    get_user(rtdev, &ur->rt_dev))
		return -EFAULT;

	rt.rt_dev = compat_ptr(rtdev);
	return ip_rt_ioctl(sock_net(sk), cmd, &rt);
}

static int inet_compat_ioctl(struct socket *sock, unsigned int cmd, unsigned long arg)
{
	void __user *argp = compat_ptr(arg);
	struct sock *sk = sock->sk;

	switch (cmd) {
	case SIOCADDRT:
	case SIOCDELRT:
		return inet_compat_routing_ioctl(sk, cmd, argp);
	default:
		if (!sk->sk_prot->compat_ioctl)
			return -ENOIOCTLCMD;
		return sk->sk_prot->compat_ioctl(sk, cmd, arg);
	}
}
#endif /* CONFIG_COMPAT */

const struct proto_ops inet_stream_ops = {
	.family		   = PF_INET,
	.owner		   = THIS_MODULE,
	.release	   = inet_release,
	.bind		   = inet_bind,
	.connect	   = inet_stream_connect,
	.socketpair	   = sock_no_socketpair,
	.accept		   = inet_accept,
	.getname	   = inet_getname,
	.poll		   = tcp_poll,
	.ioctl		   = inet_ioctl,
	.gettstamp	   = sock_gettstamp,
	.listen		   = inet_listen,
	.shutdown	   = inet_shutdown,
	.setsockopt	   = sock_common_setsockopt,
	.getsockopt	   = sock_common_getsockopt,
	.sendmsg	   = inet_sendmsg,
	.recvmsg	   = inet_recvmsg,
#ifdef CONFIG_MMU
	.mmap		   = tcp_mmap,
#endif
	.sendpage	   = inet_sendpage,
	.splice_read	   = tcp_splice_read,
	.read_sock	   = tcp_read_sock,
	.sendmsg_locked    = tcp_sendmsg_locked,
	.sendpage_locked   = tcp_sendpage_locked,
	.peek_len	   = tcp_peek_len,
#ifdef CONFIG_COMPAT
	.compat_ioctl	   = inet_compat_ioctl,
#endif
	.set_rcvlowat	   = tcp_set_rcvlowat,
};
EXPORT_SYMBOL(inet_stream_ops);

const struct proto_ops inet_dgram_ops = {
	.family		   = PF_INET,
	.owner		   = THIS_MODULE,
	.release	   = inet_release,
	.bind		   = inet_bind,
	.connect	   = inet_dgram_connect,
	.socketpair	   = sock_no_socketpair,
	.accept		   = sock_no_accept,
	.getname	   = inet_getname,
	.poll		   = udp_poll,
	.ioctl		   = inet_ioctl,
	.gettstamp	   = sock_gettstamp,
	.listen		   = sock_no_listen,
	.shutdown	   = inet_shutdown,
	.setsockopt	   = sock_common_setsockopt,
	.getsockopt	   = sock_common_getsockopt,
	.sendmsg	   = inet_sendmsg,
	.read_sock	   = udp_read_sock,
	.recvmsg	   = inet_recvmsg,
	.mmap		   = sock_no_mmap,
	.sendpage	   = inet_sendpage,
	.set_peek_off	   = sk_set_peek_off,
#ifdef CONFIG_COMPAT
	.compat_ioctl	   = inet_compat_ioctl,
#endif
};
EXPORT_SYMBOL(inet_dgram_ops);

/*
 * For SOCK_RAW sockets; should be the same as inet_dgram_ops but without
 * udp_poll
 */
static const struct proto_ops inet_sockraw_ops = {
	.family		   = PF_INET,
	.owner		   = THIS_MODULE,
	.release	   = inet_release,
	.bind		   = inet_bind,
	.connect	   = inet_dgram_connect,
	.socketpair	   = sock_no_socketpair,
	.accept		   = sock_no_accept,
	.getname	   = inet_getname,
	.poll		   = datagram_poll,
	.ioctl		   = inet_ioctl,
	.gettstamp	   = sock_gettstamp,
	.listen		   = sock_no_listen,
	.shutdown	   = inet_shutdown,
	.setsockopt	   = sock_common_setsockopt,
	.getsockopt	   = sock_common_getsockopt,
	.sendmsg	   = inet_sendmsg,
	.recvmsg	   = inet_recvmsg,
	.mmap		   = sock_no_mmap,
	.sendpage	   = inet_sendpage,
#ifdef CONFIG_COMPAT
	.compat_ioctl	   = inet_compat_ioctl,
#endif
};

static const struct net_proto_family inet_family_ops = {
	.family = PF_INET,
	.create = inet_create,
	.owner	= THIS_MODULE,
};

/* Upon startup we insert all the elements in inetsw_array[] into
 * the linked list inetsw.
 */
static struct inet_protosw inetsw_array[] =
{
	{
		.type =       SOCK_STREAM,
		.protocol =   IPPROTO_TCP,
		.prot =       &tcp_prot,
		.ops =        &inet_stream_ops,
		.flags =      INET_PROTOSW_PERMANENT |
			      INET_PROTOSW_ICSK,
	},

	{
		.type =       SOCK_DGRAM,
		.protocol =   IPPROTO_UDP,
		.prot =       &udp_prot,
		.ops =        &inet_dgram_ops,
		.flags =      INET_PROTOSW_PERMANENT,
       },

       {
		.type =       SOCK_DGRAM,
		.protocol =   IPPROTO_ICMP,
		.prot =       &ping_prot,
		.ops =        &inet_sockraw_ops,
		.flags =      INET_PROTOSW_REUSE,
       },

       {
	       .type =       SOCK_RAW,
	       .protocol =   IPPROTO_IP,	/* wild card */
	       .prot =       &raw_prot,
	       .ops =        &inet_sockraw_ops,
	       .flags =      INET_PROTOSW_REUSE,
       }
};

#define INETSW_ARRAY_LEN ARRAY_SIZE(inetsw_array)

void inet_register_protosw(struct inet_protosw *p)
{
	struct list_head *lh;
	struct inet_protosw *answer;
	int protocol = p->protocol;
	struct list_head *last_perm;

	spin_lock_bh(&inetsw_lock);

	if (p->type >= SOCK_MAX)
		goto out_illegal;

	/* If we are trying to override a permanent protocol, bail. */
	last_perm = &inetsw[p->type];
	list_for_each(lh, &inetsw[p->type]) {
		answer = list_entry(lh, struct inet_protosw, list);
		/* Check only the non-wild match. */
		if ((INET_PROTOSW_PERMANENT & answer->flags) == 0)
			break;
		if (protocol == answer->protocol)
			goto out_permanent;
		last_perm = lh;
	}

	/* Add the new entry after the last permanent entry if any, so that
	 * the new entry does not override a permanent entry when matched with
	 * a wild-card protocol. But it is allowed to override any existing
	 * non-permanent entry.  This means that when we remove this entry, the
	 * system automatically returns to the old behavior.
	 */
	list_add_rcu(&p->list, last_perm);
out:
	spin_unlock_bh(&inetsw_lock);

	return;

out_permanent:
	pr_err("Attempt to override permanent protocol %d\n", protocol);
	goto out;

out_illegal:
	pr_err("Ignoring attempt to register invalid socket type %d\n",
	       p->type);
	goto out;
}
EXPORT_SYMBOL(inet_register_protosw);

void inet_unregister_protosw(struct inet_protosw *p)
{
	if (INET_PROTOSW_PERMANENT & p->flags) {
		pr_err("Attempt to unregister permanent protocol %d\n",
		       p->protocol);
	} else {
		spin_lock_bh(&inetsw_lock);
		list_del_rcu(&p->list);
		spin_unlock_bh(&inetsw_lock);

		synchronize_net();
	}
}
EXPORT_SYMBOL(inet_unregister_protosw);

static int inet_sk_reselect_saddr(struct sock *sk)
{
	struct inet_sock *inet = inet_sk(sk);
	__be32 old_saddr = inet->inet_saddr;
	__be32 daddr = inet->inet_daddr;
	struct flowi4 *fl4;
	struct rtable *rt;
	__be32 new_saddr;
	struct ip_options_rcu *inet_opt;

	inet_opt = rcu_dereference_protected(inet->inet_opt,
					     lockdep_sock_is_held(sk));
	if (inet_opt && inet_opt->opt.srr)
		daddr = inet_opt->opt.faddr;

	/* Query new route. */
	fl4 = &inet->cork.fl.u.ip4;
	rt = ip_route_connect(fl4, daddr, 0, RT_CONN_FLAGS(sk),
			      sk->sk_bound_dev_if, sk->sk_protocol,
			      inet->inet_sport, inet->inet_dport, sk);
	if (IS_ERR(rt))
		return PTR_ERR(rt);

	sk_setup_caps(sk, &rt->dst);

	new_saddr = fl4->saddr;

	if (new_saddr == old_saddr)
		return 0;

	if (sock_net(sk)->ipv4.sysctl_ip_dynaddr > 1) {
		pr_info("%s(): shifting inet->saddr from %pI4 to %pI4\n",
			__func__, &old_saddr, &new_saddr);
	}

	inet->inet_saddr = inet->inet_rcv_saddr = new_saddr;

	/*
	 * XXX The only one ugly spot where we need to
	 * XXX really change the sockets identity after
	 * XXX it has entered the hashes. -DaveM
	 *
	 * Besides that, it does not check for connection
	 * uniqueness. Wait for troubles.
	 */
	return __sk_prot_rehash(sk);
}

int inet_sk_rebuild_header(struct sock *sk)
{
	struct inet_sock *inet = inet_sk(sk);
	struct rtable *rt = (struct rtable *)__sk_dst_check(sk, 0);
	__be32 daddr;
	struct ip_options_rcu *inet_opt;
	struct flowi4 *fl4;
	int err;

	/* Route is OK, nothing to do. */
	if (rt)
		return 0;

	/* Reroute. */
	rcu_read_lock();
	inet_opt = rcu_dereference(inet->inet_opt);
	daddr = inet->inet_daddr;
	if (inet_opt && inet_opt->opt.srr)
		daddr = inet_opt->opt.faddr;
	rcu_read_unlock();
	fl4 = &inet->cork.fl.u.ip4;
	rt = ip_route_output_ports(sock_net(sk), fl4, sk, daddr, inet->inet_saddr,
				   inet->inet_dport, inet->inet_sport,
				   sk->sk_protocol, RT_CONN_FLAGS(sk),
				   sk->sk_bound_dev_if);
	if (!IS_ERR(rt)) {
		err = 0;
		sk_setup_caps(sk, &rt->dst);
	} else {
		err = PTR_ERR(rt);

		/* Routing failed... */
		sk->sk_route_caps = 0;
		/*
		 * Other protocols have to map its equivalent state to TCP_SYN_SENT.
		 * DCCP maps its DCCP_REQUESTING state to TCP_SYN_SENT. -acme
		 */
		if (!sock_net(sk)->ipv4.sysctl_ip_dynaddr ||
		    sk->sk_state != TCP_SYN_SENT ||
		    (sk->sk_userlocks & SOCK_BINDADDR_LOCK) ||
		    (err = inet_sk_reselect_saddr(sk)) != 0)
			sk->sk_err_soft = -err;
	}

	return err;
}
EXPORT_SYMBOL(inet_sk_rebuild_header);

void inet_sk_set_state(struct sock *sk, int state)
{
	trace_inet_sock_set_state(sk, sk->sk_state, state);
	sk->sk_state = state;
}
EXPORT_SYMBOL(inet_sk_set_state);

void inet_sk_state_store(struct sock *sk, int newstate)
{
	trace_inet_sock_set_state(sk, sk->sk_state, newstate);
	smp_store_release(&sk->sk_state, newstate);
}

struct sk_buff *inet_gso_segment(struct sk_buff *skb,
				 netdev_features_t features)
{
	bool udpfrag = false, fixedid = false, gso_partial, encap;
	struct sk_buff *segs = ERR_PTR(-EINVAL);
	const struct net_offload *ops;
	unsigned int offset = 0;
	struct iphdr *iph;
	int proto, tot_len;
	int nhoff;
	int ihl;
	int id;

	skb_reset_network_header(skb);
	nhoff = skb_network_header(skb) - skb_mac_header(skb);
	if (unlikely(!pskb_may_pull(skb, sizeof(*iph))))
		goto out;

	iph = ip_hdr(skb);
	ihl = iph->ihl * 4;
	if (ihl < sizeof(*iph))
		goto out;

	id = ntohs(iph->id);
	proto = iph->protocol;

	/* Warning: after this point, iph might be no longer valid */
	if (unlikely(!pskb_may_pull(skb, ihl)))
		goto out;
	__skb_pull(skb, ihl);

	encap = SKB_GSO_CB(skb)->encap_level > 0;
	if (encap)
		features &= skb->dev->hw_enc_features;
	SKB_GSO_CB(skb)->encap_level += ihl;

	skb_reset_transport_header(skb);

	segs = ERR_PTR(-EPROTONOSUPPORT);

	if (!skb->encapsulation || encap) {
		udpfrag = !!(skb_shinfo(skb)->gso_type & SKB_GSO_UDP);
		fixedid = !!(skb_shinfo(skb)->gso_type & SKB_GSO_TCP_FIXEDID);

		/* fixed ID is invalid if DF bit is not set */
		if (fixedid && !(ip_hdr(skb)->frag_off & htons(IP_DF)))
			goto out;
	}

	ops = rcu_dereference(inet_offloads[proto]);
	if (likely(ops && ops->callbacks.gso_segment))
		segs = ops->callbacks.gso_segment(skb, features);

	if (IS_ERR_OR_NULL(segs))
		goto out;

	gso_partial = !!(skb_shinfo(segs)->gso_type & SKB_GSO_PARTIAL);

	skb = segs;
	do {
		iph = (struct iphdr *)(skb_mac_header(skb) + nhoff);
		if (udpfrag) {
			iph->frag_off = htons(offset >> 3);
			if (skb->next)
				iph->frag_off |= htons(IP_MF);
			offset += skb->len - nhoff - ihl;
			tot_len = skb->len - nhoff;
		} else if (skb_is_gso(skb)) {
			if (!fixedid) {
				iph->id = htons(id);
				id += skb_shinfo(skb)->gso_segs;
			}

			if (gso_partial)
				tot_len = skb_shinfo(skb)->gso_size +
					  SKB_GSO_CB(skb)->data_offset +
					  skb->head - (unsigned char *)iph;
			else
				tot_len = skb->len - nhoff;
		} else {
			if (!fixedid)
				iph->id = htons(id++);
			tot_len = skb->len - nhoff;
		}
		iph->tot_len = htons(tot_len);
		ip_send_check(iph);
		if (encap)
			skb_reset_inner_headers(skb);
		skb->network_header = (u8 *)iph - skb->head;
		skb_reset_mac_len(skb);
	} while ((skb = skb->next));

out:
	return segs;
}

static struct sk_buff *ipip_gso_segment(struct sk_buff *skb,
					netdev_features_t features)
{
	if (!(skb_shinfo(skb)->gso_type & SKB_GSO_IPXIP4))
		return ERR_PTR(-EINVAL);

	return inet_gso_segment(skb, features);
}

struct sk_buff *inet_gro_receive(struct list_head *head, struct sk_buff *skb)
{
	const struct net_offload *ops;
	struct sk_buff *pp = NULL;
	const struct iphdr *iph;
	struct sk_buff *p;
	unsigned int hlen;
	unsigned int off;
	unsigned int id;
	int flush = 1;
	int proto;

	off = skb_gro_offset(skb);
	hlen = off + sizeof(*iph);
	iph = skb_gro_header_fast(skb, off);
	if (skb_gro_header_hard(skb, hlen)) {
		iph = skb_gro_header_slow(skb, hlen, off);
		if (unlikely(!iph))
			goto out;
	}

	proto = iph->protocol;

	rcu_read_lock();
	ops = rcu_dereference(inet_offloads[proto]);
	if (!ops || !ops->callbacks.gro_receive)
		goto out_unlock;

	if (*(u8 *)iph != 0x45)
		goto out_unlock;

	if (ip_is_fragment(iph))
		goto out_unlock;

	if (unlikely(ip_fast_csum((u8 *)iph, 5)))
		goto out_unlock;

	id = ntohl(*(__be32 *)&iph->id);
	flush = (u16)((ntohl(*(__be32 *)iph) ^ skb_gro_len(skb)) | (id & ~IP_DF));
	id >>= 16;

	list_for_each_entry(p, head, list) {
		struct iphdr *iph2;
		u16 flush_id;

		if (!NAPI_GRO_CB(p)->same_flow)
			continue;

		iph2 = (struct iphdr *)(p->data + off);
		/* The above works because, with the exception of the top
		 * (inner most) layer, we only aggregate pkts with the same
		 * hdr length so all the hdrs we'll need to verify will start
		 * at the same offset.
		 */
		if ((iph->protocol ^ iph2->protocol) |
		    ((__force u32)iph->saddr ^ (__force u32)iph2->saddr) |
		    ((__force u32)iph->daddr ^ (__force u32)iph2->daddr)) {
			NAPI_GRO_CB(p)->same_flow = 0;
			continue;
		}

		/* All fields must match except length and checksum. */
		NAPI_GRO_CB(p)->flush |=
			(iph->ttl ^ iph2->ttl) |
			(iph->tos ^ iph2->tos) |
			((iph->frag_off ^ iph2->frag_off) & htons(IP_DF));

		NAPI_GRO_CB(p)->flush |= flush;

		/* We need to store of the IP ID check to be included later
		 * when we can verify that this packet does in fact belong
		 * to a given flow.
		 */
		flush_id = (u16)(id - ntohs(iph2->id));

		/* This bit of code makes it much easier for us to identify
		 * the cases where we are doing atomic vs non-atomic IP ID
		 * checks.  Specifically an atomic check can return IP ID
		 * values 0 - 0xFFFF, while a non-atomic check can only
		 * return 0 or 0xFFFF.
		 */
		if (!NAPI_GRO_CB(p)->is_atomic ||
		    !(iph->frag_off & htons(IP_DF))) {
			flush_id ^= NAPI_GRO_CB(p)->count;
			flush_id = flush_id ? 0xFFFF : 0;
		}

		/* If the previous IP ID value was based on an atomic
		 * datagram we can overwrite the value and ignore it.
		 */
		if (NAPI_GRO_CB(skb)->is_atomic)
			NAPI_GRO_CB(p)->flush_id = flush_id;
		else
			NAPI_GRO_CB(p)->flush_id |= flush_id;
	}

	NAPI_GRO_CB(skb)->is_atomic = !!(iph->frag_off & htons(IP_DF));
	NAPI_GRO_CB(skb)->flush |= flush;
	skb_set_network_header(skb, off);
	/* The above will be needed by the transport layer if there is one
	 * immediately following this IP hdr.
	 */

	/* Note : No need to call skb_gro_postpull_rcsum() here,
	 * as we already checked checksum over ipv4 header was 0
	 */
	skb_gro_pull(skb, sizeof(*iph));
	skb_set_transport_header(skb, skb_gro_offset(skb));

	pp = indirect_call_gro_receive(tcp4_gro_receive, udp4_gro_receive,
				       ops->callbacks.gro_receive, head, skb);

out_unlock:
	rcu_read_unlock();

out:
	skb_gro_flush_final(skb, pp, flush);

	return pp;
}

static struct sk_buff *ipip_gro_receive(struct list_head *head,
					struct sk_buff *skb)
{
	if (NAPI_GRO_CB(skb)->encap_mark) {
		NAPI_GRO_CB(skb)->flush = 1;
		return NULL;
	}

	NAPI_GRO_CB(skb)->encap_mark = 1;

	return inet_gro_receive(head, skb);
}

#define SECONDS_PER_DAY	86400

/* inet_current_timestamp - Return IP network timestamp
 *
 * Return milliseconds since midnight in network byte order.
 */
__be32 inet_current_timestamp(void)
{
	u32 secs;
	u32 msecs;
	struct timespec64 ts;

	ktime_get_real_ts64(&ts);

	/* Get secs since midnight. */
	(void)div_u64_rem(ts.tv_sec, SECONDS_PER_DAY, &secs);
	/* Convert to msecs. */
	msecs = secs * MSEC_PER_SEC;
	/* Convert nsec to msec. */
	msecs += (u32)ts.tv_nsec / NSEC_PER_MSEC;

	/* Convert to network byte order. */
	return htonl(msecs);
}
EXPORT_SYMBOL(inet_current_timestamp);

int inet_recv_error(struct sock *sk, struct msghdr *msg, int len, int *addr_len)
{
	if (sk->sk_family == AF_INET)
		return ip_recv_error(sk, msg, len, addr_len);
#if IS_ENABLED(CONFIG_IPV6)
	if (sk->sk_family == AF_INET6)
		return pingv6_ops.ipv6_recv_error(sk, msg, len, addr_len);
#endif
	return -EINVAL;
}

int inet_gro_complete(struct sk_buff *skb, int nhoff)
{
	__be16 newlen = htons(skb->len - nhoff);
	struct iphdr *iph = (struct iphdr *)(skb->data + nhoff);
	const struct net_offload *ops;
	int proto = iph->protocol;
	int err = -ENOSYS;

	if (skb->encapsulation) {
		skb_set_inner_protocol(skb, cpu_to_be16(ETH_P_IP));
		skb_set_inner_network_header(skb, nhoff);
	}

	csum_replace2(&iph->check, iph->tot_len, newlen);
	iph->tot_len = newlen;

	rcu_read_lock();
	ops = rcu_dereference(inet_offloads[proto]);
	if (WARN_ON(!ops || !ops->callbacks.gro_complete))
		goto out_unlock;

	/* Only need to add sizeof(*iph) to get to the next hdr below
	 * because any hdr with option will have been flushed in
	 * inet_gro_receive().
	 */
	err = INDIRECT_CALL_2(ops->callbacks.gro_complete,
			      tcp4_gro_complete, udp4_gro_complete,
			      skb, nhoff + sizeof(*iph));

out_unlock:
	rcu_read_unlock();

	return err;
}

static int ipip_gro_complete(struct sk_buff *skb, int nhoff)
{
	skb->encapsulation = 1;
	skb_shinfo(skb)->gso_type |= SKB_GSO_IPXIP4;
	return inet_gro_complete(skb, nhoff);
}

int inet_ctl_sock_create(struct sock **sk, unsigned short family,
			 unsigned short type, unsigned char protocol,
			 struct net *net)
{
	struct socket *sock;
	int rc = sock_create_kern(net, family, type, protocol, &sock);

	if (rc == 0) {
		*sk = sock->sk;
		(*sk)->sk_allocation = GFP_ATOMIC;
		/*
		 * Unhash it so that IP input processing does not even see it,
		 * we do not wish this socket to see incoming packets.
		 */
		(*sk)->sk_prot->unhash(*sk);
	}
	return rc;
}
EXPORT_SYMBOL_GPL(inet_ctl_sock_create);

u64 snmp_get_cpu_field(void __percpu *mib, int cpu, int offt)
{
	return  *(((unsigned long *)per_cpu_ptr(mib, cpu)) + offt);
}
EXPORT_SYMBOL_GPL(snmp_get_cpu_field);

unsigned long snmp_fold_field(void __percpu *mib, int offt)
{
	unsigned long res = 0;
	int i;

	for_each_possible_cpu(i)
		res += snmp_get_cpu_field(mib, i, offt);
	return res;
}
EXPORT_SYMBOL_GPL(snmp_fold_field);

#if BITS_PER_LONG==32

u64 snmp_get_cpu_field64(void __percpu *mib, int cpu, int offt,
			 size_t syncp_offset)
{
	void *bhptr;
	struct u64_stats_sync *syncp;
	u64 v;
	unsigned int start;

	bhptr = per_cpu_ptr(mib, cpu);
	syncp = (struct u64_stats_sync *)(bhptr + syncp_offset);
	do {
		start = u64_stats_fetch_begin_irq(syncp);
		v = *(((u64 *)bhptr) + offt);
	} while (u64_stats_fetch_retry_irq(syncp, start));

	return v;
}
EXPORT_SYMBOL_GPL(snmp_get_cpu_field64);

u64 snmp_fold_field64(void __percpu *mib, int offt, size_t syncp_offset)
{
	u64 res = 0;
	int cpu;

	for_each_possible_cpu(cpu) {
		res += snmp_get_cpu_field64(mib, cpu, offt, syncp_offset);
	}
	return res;
}
EXPORT_SYMBOL_GPL(snmp_fold_field64);
#endif

#ifdef CONFIG_IP_MULTICAST
static const struct net_protocol igmp_protocol = {
	.handler =	igmp_rcv,
};
#endif

/* thinking of making this const? Don't.
 * early_demux can change based on sysctl.
 */
static struct net_protocol tcp_protocol = {
	.early_demux	=	tcp_v4_early_demux,
	.early_demux_handler =  tcp_v4_early_demux,
	.handler	=	tcp_v4_rcv,
	.err_handler	=	tcp_v4_err,
	.no_policy	=	1,
	.icmp_strict_tag_validation = 1,
};

/* thinking of making this const? Don't.
 * early_demux can change based on sysctl.
 */
static struct net_protocol udp_protocol = {
	.early_demux =	udp_v4_early_demux,
	.early_demux_handler =	udp_v4_early_demux,
	.handler =	udp_rcv,
	.err_handler =	udp_err,
	.no_policy =	1,
};

static const struct net_protocol icmp_protocol = {
	.handler =	icmp_rcv,
	.err_handler =	icmp_err,
	.no_policy =	1,
};

static __net_init int ipv4_mib_init_net(struct net *net)
{
	int i;

	net->mib.tcp_statistics = alloc_percpu(struct tcp_mib);
	if (!net->mib.tcp_statistics)
		goto err_tcp_mib;
	net->mib.ip_statistics = alloc_percpu(struct ipstats_mib);
	if (!net->mib.ip_statistics)
		goto err_ip_mib;

	for_each_possible_cpu(i) {
		struct ipstats_mib *af_inet_stats;
		af_inet_stats = per_cpu_ptr(net->mib.ip_statistics, i);
		u64_stats_init(&af_inet_stats->syncp);
	}

	net->mib.net_statistics = alloc_percpu(struct linux_mib);
	if (!net->mib.net_statistics)
		goto err_net_mib;
	net->mib.udp_statistics = alloc_percpu(struct udp_mib);
	if (!net->mib.udp_statistics)
		goto err_udp_mib;
	net->mib.udplite_statistics = alloc_percpu(struct udp_mib);
	if (!net->mib.udplite_statistics)
		goto err_udplite_mib;
	net->mib.icmp_statistics = alloc_percpu(struct icmp_mib);
	if (!net->mib.icmp_statistics)
		goto err_icmp_mib;
	net->mib.icmpmsg_statistics = kzalloc(sizeof(struct icmpmsg_mib),
					      GFP_KERNEL);
	if (!net->mib.icmpmsg_statistics)
		goto err_icmpmsg_mib;

	tcp_mib_init(net);
	return 0;

err_icmpmsg_mib:
	free_percpu(net->mib.icmp_statistics);
err_icmp_mib:
	free_percpu(net->mib.udplite_statistics);
err_udplite_mib:
	free_percpu(net->mib.udp_statistics);
err_udp_mib:
	free_percpu(net->mib.net_statistics);
err_net_mib:
	free_percpu(net->mib.ip_statistics);
err_ip_mib:
	free_percpu(net->mib.tcp_statistics);
err_tcp_mib:
	return -ENOMEM;
}

static __net_exit void ipv4_mib_exit_net(struct net *net)
{
	kfree(net->mib.icmpmsg_statistics);
	free_percpu(net->mib.icmp_statistics);
	free_percpu(net->mib.udplite_statistics);
	free_percpu(net->mib.udp_statistics);
	free_percpu(net->mib.net_statistics);
	free_percpu(net->mib.ip_statistics);
	free_percpu(net->mib.tcp_statistics);
#ifdef CONFIG_MPTCP
	/* allocated on demand, see mptcp_init_sock() */
	free_percpu(net->mib.mptcp_statistics);
#endif
}

static __net_initdata struct pernet_operations ipv4_mib_ops = {
	.init = ipv4_mib_init_net,
	.exit = ipv4_mib_exit_net,
};

static int __init init_ipv4_mibs(void)
{
	return register_pernet_subsys(&ipv4_mib_ops);
}

static __net_init int inet_init_net(struct net *net)
{
	/*
	 * Set defaults for local port range
	 */
	seqlock_init(&net->ipv4.ip_local_ports.lock);
	net->ipv4.ip_local_ports.range[0] =  32768;
	net->ipv4.ip_local_ports.range[1] =  60999;

	seqlock_init(&net->ipv4.ping_group_range.lock);
	/*
	 * Sane defaults - nobody may create ping sockets.
	 * Boot scripts should set this to distro-specific group.
	 */
	net->ipv4.ping_group_range.range[0] = make_kgid(&init_user_ns, 1);
	net->ipv4.ping_group_range.range[1] = make_kgid(&init_user_ns, 0);

	/* Default values for sysctl-controlled parameters.
	 * We set them here, in case sysctl is not compiled.
	 */
	net->ipv4.sysctl_ip_default_ttl = IPDEFTTL;
	net->ipv4.sysctl_ip_fwd_update_priority = 1;
	net->ipv4.sysctl_ip_dynaddr = 0;
	net->ipv4.sysctl_ip_early_demux = 1;
	net->ipv4.sysctl_udp_early_demux = 1;
	net->ipv4.sysctl_tcp_early_demux = 1;
	net->ipv4.sysctl_nexthop_compat_mode = 1;
#ifdef CONFIG_SYSCTL
	net->ipv4.sysctl_ip_prot_sock = PROT_SOCK;
#endif

	/* Some igmp sysctl, whose values are always used */
	net->ipv4.sysctl_igmp_max_memberships = 20;
	net->ipv4.sysctl_igmp_max_msf = 10;
	/* IGMP reports for link-local multicast groups are enabled by default */
	net->ipv4.sysctl_igmp_llm_reports = 1;
	net->ipv4.sysctl_igmp_qrv = 2;

	net->ipv4.sysctl_fib_notify_on_flag_change = 0;

	return 0;
}

static __net_initdata struct pernet_operations af_inet_ops = {
	.init = inet_init_net,
};

static int __init init_inet_pernet_ops(void)
{
	return register_pernet_subsys(&af_inet_ops);
}

static int ipv4_proc_init(void);

/*
 *	IP protocol layer initialiser
 */

static struct packet_offload ip_packet_offload __read_mostly = {
	.type = cpu_to_be16(ETH_P_IP),
	.callbacks = {
		.gso_segment = inet_gso_segment,
		.gro_receive = inet_gro_receive,
		.gro_complete = inet_gro_complete,
	},
};

static const struct net_offload ipip_offload = {
	.callbacks = {
		.gso_segment	= ipip_gso_segment,
		.gro_receive	= ipip_gro_receive,
		.gro_complete	= ipip_gro_complete,
	},
};

static int __init ipip_offload_init(void)
{
	return inet_add_offload(&ipip_offload, IPPROTO_IPIP);
}

static int __init ipv4_offload_init(void)
{
	/*
	 * Add offloads
	 */
	if (udpv4_offload_init() < 0)
		pr_crit("%s: Cannot add UDP protocol offload\n", __func__);
	if (tcpv4_offload_init() < 0)
		pr_crit("%s: Cannot add TCP protocol offload\n", __func__);
	if (ipip_offload_init() < 0)
		pr_crit("%s: Cannot add IPIP protocol offload\n", __func__);

	dev_add_offload(&ip_packet_offload);
	return 0;
}

fs_initcall(ipv4_offload_init);

static struct packet_type ip_packet_type __read_mostly = {
	.type = cpu_to_be16(ETH_P_IP),
	.func = ip_rcv,
	.list_func = ip_list_rcv,
};

static int __init inet_init(void)
{
	struct inet_protosw *q;
	struct list_head *r;
	int rc;

	sock_skb_cb_check_size(sizeof(struct inet_skb_parm));

	rc = proto_register(&tcp_prot, 1);
	if (rc)
		goto out;

	rc = proto_register(&udp_prot, 1);
	if (rc)
		goto out_unregister_tcp_proto;

	rc = proto_register(&raw_prot, 1);
	if (rc)
		goto out_unregister_udp_proto;

	rc = proto_register(&ping_prot, 1);
	if (rc)
		goto out_unregister_raw_proto;

	/*
	 *	Tell SOCKET that we are alive...
	 */

	(void)sock_register(&inet_family_ops);

#ifdef CONFIG_SYSCTL
	ip_static_sysctl_init();
#endif

	/*
	 *	Add all the base protocols.
	 */

	if (inet_add_protocol(&icmp_protocol, IPPROTO_ICMP) < 0)
		pr_crit("%s: Cannot add ICMP protocol\n", __func__);
	if (inet_add_protocol(&udp_protocol, IPPROTO_UDP) < 0)
		pr_crit("%s: Cannot add UDP protocol\n", __func__);
	if (inet_add_protocol(&tcp_protocol, IPPROTO_TCP) < 0)
		pr_crit("%s: Cannot add TCP protocol\n", __func__);
#ifdef CONFIG_IP_MULTICAST
	if (inet_add_protocol(&igmp_protocol, IPPROTO_IGMP) < 0)
		pr_crit("%s: Cannot add IGMP protocol\n", __func__);
#endif

	/* Register the socket-side information for inet_create. */
	for (r = &inetsw[0]; r < &inetsw[SOCK_MAX]; ++r)
		INIT_LIST_HEAD(r);

	for (q = inetsw_array; q < &inetsw_array[INETSW_ARRAY_LEN]; ++q)
		inet_register_protosw(q);

	/*
	 *	Set the ARP module up
	 */

	arp_init();

	/*
	 *	Set the IP module up
	 */

	ip_init();

	/* Setup TCP slab cache for open requests. */
	tcp_init();

	/* Setup UDP memory threshold */
	udp_init();

	/* Add UDP-Lite (RFC 3828) */
	udplite4_register();

	raw_init();

	ping_init();

	/*
	 *	Set the ICMP layer up
	 */

	if (icmp_init() < 0)
		panic("Failed to create the ICMP control socket.\n");

	/*
	 *	Initialise the multicast router
	 */
#if defined(CONFIG_IP_MROUTE)
	if (ip_mr_init())
		pr_crit("%s: Cannot init ipv4 mroute\n", __func__);
#endif

	if (init_inet_pernet_ops())
		pr_crit("%s: Cannot init ipv4 inet pernet ops\n", __func__);
	/*
	 *	Initialise per-cpu ipv4 mibs
	 */

	if (init_ipv4_mibs())
		pr_crit("%s: Cannot init ipv4 mibs\n", __func__);

	ipv4_proc_init();

	ipfrag_init();

	dev_add_pack(&ip_packet_type);

	ip_tunnel_core_init();

	rc = 0;
out:
	return rc;
out_unregister_raw_proto:
	proto_unregister(&raw_prot);
out_unregister_udp_proto:
	proto_unregister(&udp_prot);
out_unregister_tcp_proto:
	proto_unregister(&tcp_prot);
	goto out;
}

fs_initcall(inet_init);

/* ------------------------------------------------------------------------ */

#ifdef CONFIG_PROC_FS
static int __init ipv4_proc_init(void)
{
	int rc = 0;

	if (raw_proc_init())
		goto out_raw;
	if (tcp4_proc_init())
		goto out_tcp;
	if (udp4_proc_init())
		goto out_udp;
	if (ping_proc_init())
		goto out_ping;
	if (ip_misc_proc_init())
		goto out_misc;
out:
	return rc;
out_misc:
	ping_proc_exit();
out_ping:
	udp4_proc_exit();
out_udp:
	tcp4_proc_exit();
out_tcp:
	raw_proc_exit();
out_raw:
	rc = -ENOMEM;
	goto out;
}

#else /* CONFIG_PROC_FS */
static int __init ipv4_proc_init(void)
{
	return 0;
}
#endif /* CONFIG_PROC_FS */<|MERGE_RESOLUTION|>--- conflicted
+++ resolved
@@ -456,11 +456,7 @@
 	if (err)
 		return err;
 
-<<<<<<< HEAD
-	return __inet_bind(sk, uaddr, addr_len, BIND_WITH_LOCK);
-=======
 	return __inet_bind(sk, uaddr, addr_len, flags);
->>>>>>> 7d2a07b7
 }
 EXPORT_SYMBOL(inet_bind);
 
@@ -797,11 +793,6 @@
 					    BPF_CGROUP_INET4_GETSOCKNAME,
 					    NULL);
 	}
-	if (cgroup_bpf_enabled)
-		BPF_CGROUP_RUN_SA_PROG_LOCK(sk, (struct sockaddr *)sin,
-					    peer ? BPF_CGROUP_INET4_GETPEERNAME :
-						   BPF_CGROUP_INET4_GETSOCKNAME,
-					    NULL);
 	memset(sin->sin_zero, 0, sizeof(sin->sin_zero));
 	return sizeof(*sin);
 }
