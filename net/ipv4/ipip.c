--- conflicted
+++ resolved
@@ -217,125 +217,12 @@
 	if (unlikely(skb->protocol != htons(ETH_P_IP)))
 		goto tx_error;
 
-<<<<<<< HEAD
-	old_iph = ip_hdr(skb);
-
-	if (tos & 1)
-		tos = old_iph->tos;
-
-	memset(&(IPCB(skb)->opt), 0, sizeof(IPCB(skb)->opt));
-	if (!dst) {
-		/* NBMA tunnel */
-		if ((rt = skb_rtable(skb)) == NULL) {
-			dev->stats.tx_fifo_errors++;
-			goto tx_error;
-		}
-		dst = rt_nexthop(rt, old_iph->daddr);
-	}
-
-	rt = ip_route_output_ports(dev_net(dev), &fl4, NULL,
-				   dst, tiph->saddr,
-				   0, 0,
-				   IPPROTO_IPIP, RT_TOS(tos),
-				   tunnel->parms.link);
-	if (IS_ERR(rt)) {
-		dev->stats.tx_carrier_errors++;
-		goto tx_error_icmp;
-	}
-	tdev = rt->dst.dev;
-
-	if (tdev == dev) {
-		ip_rt_put(rt);
-		dev->stats.collisions++;
-		goto tx_error;
-	}
-
-	df |= old_iph->frag_off & htons(IP_DF);
-
-	if (df) {
-		mtu = dst_mtu(&rt->dst) - sizeof(struct iphdr);
-
-		if (mtu < 68) {
-			dev->stats.collisions++;
-			ip_rt_put(rt);
-			goto tx_error;
-		}
-
-		if (skb_dst(skb))
-			skb_dst(skb)->ops->update_pmtu(skb_dst(skb), NULL, skb, mtu);
-
-		if ((old_iph->frag_off & htons(IP_DF)) &&
-		    mtu < ntohs(old_iph->tot_len)) {
-			icmp_send(skb, ICMP_DEST_UNREACH, ICMP_FRAG_NEEDED,
-				  htonl(mtu));
-			ip_rt_put(rt);
-			goto tx_error;
-		}
-	}
-
-	if (tunnel->err_count > 0) {
-		if (time_before(jiffies,
-				tunnel->err_time + IPTUNNEL_ERR_TIMEO)) {
-			tunnel->err_count--;
-			dst_link_failure(skb);
-		} else
-			tunnel->err_count = 0;
-	}
-
-	/*
-	 * Okay, now see if we can stuff it in the buffer as-is.
-	 */
-	max_headroom = (LL_RESERVED_SPACE(tdev)+sizeof(struct iphdr));
-
-	if (skb_headroom(skb) < max_headroom || skb_shared(skb) ||
-	    (skb_cloned(skb) && !skb_clone_writable(skb, 0))) {
-		struct sk_buff *new_skb = skb_realloc_headroom(skb, max_headroom);
-		if (!new_skb) {
-			ip_rt_put(rt);
-			dev->stats.tx_dropped++;
-			dev_kfree_skb(skb);
-			return NETDEV_TX_OK;
-		}
-		if (skb->sk)
-			skb_set_owner_w(new_skb, skb->sk);
-		dev_kfree_skb(skb);
-		skb = new_skb;
-		old_iph = ip_hdr(skb);
-	}
-
-	skb->transport_header = skb->network_header;
-	skb_push(skb, sizeof(struct iphdr));
-	skb_reset_network_header(skb);
-	IPCB(skb)->flags &= ~(IPSKB_XFRM_TUNNEL_SIZE | IPSKB_XFRM_TRANSFORMED |
-			      IPSKB_REROUTED);
-	skb_dst_drop(skb);
-	skb_dst_set(skb, &rt->dst);
-
-	/*
-	 *	Push down and install the IPIP header.
-	 */
-
-	iph 			=	ip_hdr(skb);
-	iph->version		=	4;
-	iph->ihl		=	sizeof(struct iphdr)>>2;
-	iph->frag_off		=	df;
-	iph->protocol		=	IPPROTO_IPIP;
-	iph->tos		=	INET_ECN_encapsulate(tos, old_iph->tos);
-	iph->daddr		=	fl4.daddr;
-	iph->saddr		=	fl4.saddr;
-
-	if ((iph->ttl = tiph->ttl) == 0)
-		iph->ttl	=	old_iph->ttl;
-
-	iptunnel_xmit(skb, dev);
-=======
 	if (likely(!skb->encapsulation)) {
 		skb_reset_inner_headers(skb);
 		skb->encapsulation = 1;
 	}
 
 	ip_tunnel_xmit(skb, dev, tiph);
->>>>>>> 30b4eb63
 	return NETDEV_TX_OK;
 
 tx_error:
