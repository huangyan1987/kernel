--- conflicted
+++ resolved
@@ -498,18 +498,10 @@
  */
 u32 ip_idents_reserve(u32 hash, int segs)
 {
-<<<<<<< HEAD
-	u32 *p_tstamp = ip_tstamps + hash % IP_IDENTS_SZ;
-	atomic_t *p_id = ip_idents + hash % IP_IDENTS_SZ;
-	u32 old = READ_ONCE(*p_tstamp);
-	u32 now = (u32)jiffies;
-	u32 delta = 0;
-=======
 	u32 bucket, old, now = (u32)jiffies;
 	atomic_t *p_id;
 	u32 *p_tstamp;
-	u32 new, delta = 0;
->>>>>>> a13a01be
+	u32 delta = 0;
 
 	bucket = hash & ip_idents_mask;
 	p_tstamp = ip_tstamps + bucket;
