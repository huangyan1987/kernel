/*
 * Copyright (c) 2013 Nicira, Inc.
 *
 * This program is free software; you can redistribute it and/or
 * modify it under the terms of version 2 of the GNU General Public
 * License as published by the Free Software Foundation.
 *
 * This program is distributed in the hope that it will be useful, but
 * WITHOUT ANY WARRANTY; without even the implied warranty of
 * MERCHANTABILITY or FITNESS FOR A PARTICULAR PURPOSE. See the GNU
 * General Public License for more details.
 *
 * You should have received a copy of the GNU General Public License
 * along with this program; if not, write to the Free Software
 * Foundation, Inc., 51 Franklin Street, Fifth Floor, Boston, MA
 * 02110-1301, USA
 */

#define pr_fmt(fmt) KBUILD_MODNAME ": " fmt

#include <linux/types.h>
#include <linux/kernel.h>
#include <linux/skbuff.h>
#include <linux/netdevice.h>
#include <linux/in.h>
#include <linux/if_arp.h>
#include <linux/mroute.h>
#include <linux/init.h>
#include <linux/in6.h>
#include <linux/inetdevice.h>
#include <linux/netfilter_ipv4.h>
#include <linux/etherdevice.h>
#include <linux/if_ether.h>
#include <linux/if_vlan.h>

#include <net/ip.h>
#include <net/icmp.h>
#include <net/protocol.h>
#include <net/ip_tunnels.h>
#include <net/arp.h>
#include <net/checksum.h>
#include <net/dsfield.h>
#include <net/inet_ecn.h>
#include <net/xfrm.h>
#include <net/net_namespace.h>
#include <net/netns/generic.h>
#include <net/rtnetlink.h>

int iptunnel_xmit(struct rtable *rt, struct sk_buff *skb,
		  __be32 src, __be32 dst, __u8 proto,
		  __u8 tos, __u8 ttl, __be16 df, bool xnet)
{
	int pkt_len = skb->len;
	struct iphdr *iph;
	int err;

	skb_scrub_packet(skb, xnet);

	skb_clear_hash(skb);
	skb_dst_set(skb, &rt->dst);
	memset(IPCB(skb), 0, sizeof(*IPCB(skb)));

	/* Push down and install the IP header. */
	skb_push(skb, sizeof(struct iphdr));
	skb_reset_network_header(skb);

	iph = ip_hdr(skb);

	iph->version	=	4;
	iph->ihl	=	sizeof(struct iphdr) >> 2;
	iph->frag_off	=	df;
	iph->protocol	=	proto;
	iph->tos	=	tos;
	iph->daddr	=	dst;
	iph->saddr	=	src;
	iph->ttl	=	ttl;
	__ip_select_ident(iph, &rt->dst, (skb_shinfo(skb)->gso_segs ?: 1) - 1);

	err = ip_local_out(skb);
	if (unlikely(net_xmit_eval(err)))
		pkt_len = 0;
	return pkt_len;
}
EXPORT_SYMBOL_GPL(iptunnel_xmit);

int iptunnel_pull_header(struct sk_buff *skb, int hdr_len, __be16 inner_proto)
{
	if (unlikely(!pskb_may_pull(skb, hdr_len)))
		return -ENOMEM;

	skb_pull_rcsum(skb, hdr_len);

	if (inner_proto == htons(ETH_P_TEB)) {
		struct ethhdr *eh = (struct ethhdr *)skb->data;

		if (unlikely(!pskb_may_pull(skb, ETH_HLEN)))
			return -ENOMEM;

		if (likely(ntohs(eh->h_proto) >= ETH_P_802_3_MIN))
			skb->protocol = eh->h_proto;
		else
			skb->protocol = htons(ETH_P_802_2);

	} else {
		skb->protocol = inner_proto;
	}

	nf_reset(skb);
	secpath_reset(skb);
<<<<<<< HEAD
	if (!skb->l4_rxhash)
		skb->rxhash = 0;
=======
	skb_clear_hash_if_not_l4(skb);
	skb_dst_drop(skb);
>>>>>>> f9287c7a
	skb->vlan_tci = 0;
	skb_set_queue_mapping(skb, 0);
	skb->pkt_type = PACKET_HOST;
	return 0;
}
EXPORT_SYMBOL_GPL(iptunnel_pull_header);

struct sk_buff *iptunnel_handle_offloads(struct sk_buff *skb,
					 bool csum_help,
					 int gso_type_mask)
{
	int err;

	if (likely(!skb->encapsulation)) {
		skb_reset_inner_headers(skb);
		skb->encapsulation = 1;
	}

	if (skb_is_gso(skb)) {
		err = skb_unclone(skb, GFP_ATOMIC);
		if (unlikely(err))
			goto error;
		skb_shinfo(skb)->gso_type |= gso_type_mask;
		return skb;
	}

	if (skb->ip_summed == CHECKSUM_PARTIAL && csum_help) {
		err = skb_checksum_help(skb);
		if (unlikely(err))
			goto error;
	} else if (skb->ip_summed != CHECKSUM_PARTIAL)
		skb->ip_summed = CHECKSUM_NONE;

	return skb;
error:
	kfree_skb(skb);
	return ERR_PTR(err);
}
EXPORT_SYMBOL_GPL(iptunnel_handle_offloads);

/* Often modified stats are per cpu, other are shared (netdev->stats) */
struct rtnl_link_stats64 *ip_tunnel_get_stats64(struct net_device *dev,
						struct rtnl_link_stats64 *tot)
{
	int i;

	for_each_possible_cpu(i) {
		const struct pcpu_sw_netstats *tstats =
						   per_cpu_ptr(dev->tstats, i);
		u64 rx_packets, rx_bytes, tx_packets, tx_bytes;
		unsigned int start;

		do {
			start = u64_stats_fetch_begin_bh(&tstats->syncp);
			rx_packets = tstats->rx_packets;
			tx_packets = tstats->tx_packets;
			rx_bytes = tstats->rx_bytes;
			tx_bytes = tstats->tx_bytes;
		} while (u64_stats_fetch_retry_bh(&tstats->syncp, start));

		tot->rx_packets += rx_packets;
		tot->tx_packets += tx_packets;
		tot->rx_bytes   += rx_bytes;
		tot->tx_bytes   += tx_bytes;
	}

	tot->multicast = dev->stats.multicast;

	tot->rx_crc_errors = dev->stats.rx_crc_errors;
	tot->rx_fifo_errors = dev->stats.rx_fifo_errors;
	tot->rx_length_errors = dev->stats.rx_length_errors;
	tot->rx_frame_errors = dev->stats.rx_frame_errors;
	tot->rx_errors = dev->stats.rx_errors;

	tot->tx_fifo_errors = dev->stats.tx_fifo_errors;
	tot->tx_carrier_errors = dev->stats.tx_carrier_errors;
	tot->tx_dropped = dev->stats.tx_dropped;
	tot->tx_aborted_errors = dev->stats.tx_aborted_errors;
	tot->tx_errors = dev->stats.tx_errors;

	tot->collisions  = dev->stats.collisions;

	return tot;
}
EXPORT_SYMBOL_GPL(ip_tunnel_get_stats64);<|MERGE_RESOLUTION|>--- conflicted
+++ resolved
@@ -107,13 +107,8 @@
 
 	nf_reset(skb);
 	secpath_reset(skb);
-<<<<<<< HEAD
-	if (!skb->l4_rxhash)
-		skb->rxhash = 0;
-=======
 	skb_clear_hash_if_not_l4(skb);
 	skb_dst_drop(skb);
->>>>>>> f9287c7a
 	skb->vlan_tci = 0;
 	skb_set_queue_mapping(skb, 0);
 	skb->pkt_type = PACKET_HOST;
