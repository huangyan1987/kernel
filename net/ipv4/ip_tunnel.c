--- conflicted
+++ resolved
@@ -106,13 +106,6 @@
 	struct dst_entry *dst;
 
 	rcu_read_lock();
-<<<<<<< HEAD
-	dst = rcu_dereference(this_cpu_ptr(t->dst_cache)->dst);
-	if (dst && !atomic_inc_not_zero(&dst->__refcnt))
-		dst = NULL;
-	if (dst) {
-		if (dst->obsolete && dst->ops->check(dst, cookie) == NULL) {
-=======
 	idst = this_cpu_ptr(t->dst_cache);
 	dst = rcu_dereference(idst->dst);
 	if (dst && !atomic_inc_not_zero(&dst->__refcnt))
@@ -121,7 +114,6 @@
 		if (!dst->obsolete || dst->ops->check(dst, cookie)) {
 			*saddr = idst->saddr;
 		} else {
->>>>>>> 1ebcafff
 			tunnel_dst_reset(t);
 			dst_release(dst);
 			dst = NULL;
