// SPDX-License-Identifier: GPL-2.0-or-later
/*
 * INET		An implementation of the TCP/IP protocol suite for the LINUX
 *		operating system.  INET is implemented using the  BSD Socket
 *		interface as the means of communication with the user level.
 *
 *		Implementation of the Transmission Control Protocol(TCP).
 *
 * Authors:	Ross Biro
 *		Fred N. van Kempen, <waltje@uWalt.NL.Mugnet.ORG>
 *		Mark Evans, <evansmp@uhura.aston.ac.uk>
 *		Corey Minyard <wf-rch!minyard@relay.EU.net>
 *		Florian La Roche, <flla@stud.uni-sb.de>
 *		Charles Hedrick, <hedrick@klinzhai.rutgers.edu>
 *		Linus Torvalds, <torvalds@cs.helsinki.fi>
 *		Alan Cox, <gw4pts@gw4pts.ampr.org>
 *		Matthew Dillon, <dillon@apollo.west.oic.com>
 *		Arnt Gulbrandsen, <agulbra@nvg.unit.no>
 *		Jorge Cwik, <jorge@laser.satlink.net>
 *
 * Fixes:
 *		Alan Cox	:	Numerous verify_area() calls
 *		Alan Cox	:	Set the ACK bit on a reset
 *		Alan Cox	:	Stopped it crashing if it closed while
 *					sk->inuse=1 and was trying to connect
 *					(tcp_err()).
 *		Alan Cox	:	All icmp error handling was broken
 *					pointers passed where wrong and the
 *					socket was looked up backwards. Nobody
 *					tested any icmp error code obviously.
 *		Alan Cox	:	tcp_err() now handled properly. It
 *					wakes people on errors. poll
 *					behaves and the icmp error race
 *					has gone by moving it into sock.c
 *		Alan Cox	:	tcp_send_reset() fixed to work for
 *					everything not just packets for
 *					unknown sockets.
 *		Alan Cox	:	tcp option processing.
 *		Alan Cox	:	Reset tweaked (still not 100%) [Had
 *					syn rule wrong]
 *		Herp Rosmanith  :	More reset fixes
 *		Alan Cox	:	No longer acks invalid rst frames.
 *					Acking any kind of RST is right out.
 *		Alan Cox	:	Sets an ignore me flag on an rst
 *					receive otherwise odd bits of prattle
 *					escape still
 *		Alan Cox	:	Fixed another acking RST frame bug.
 *					Should stop LAN workplace lockups.
 *		Alan Cox	: 	Some tidyups using the new skb list
 *					facilities
 *		Alan Cox	:	sk->keepopen now seems to work
 *		Alan Cox	:	Pulls options out correctly on accepts
 *		Alan Cox	:	Fixed assorted sk->rqueue->next errors
 *		Alan Cox	:	PSH doesn't end a TCP read. Switched a
 *					bit to skb ops.
 *		Alan Cox	:	Tidied tcp_data to avoid a potential
 *					nasty.
 *		Alan Cox	:	Added some better commenting, as the
 *					tcp is hard to follow
 *		Alan Cox	:	Removed incorrect check for 20 * psh
 *	Michael O'Reilly	:	ack < copied bug fix.
 *	Johannes Stille		:	Misc tcp fixes (not all in yet).
 *		Alan Cox	:	FIN with no memory -> CRASH
 *		Alan Cox	:	Added socket option proto entries.
 *					Also added awareness of them to accept.
 *		Alan Cox	:	Added TCP options (SOL_TCP)
 *		Alan Cox	:	Switched wakeup calls to callbacks,
 *					so the kernel can layer network
 *					sockets.
 *		Alan Cox	:	Use ip_tos/ip_ttl settings.
 *		Alan Cox	:	Handle FIN (more) properly (we hope).
 *		Alan Cox	:	RST frames sent on unsynchronised
 *					state ack error.
 *		Alan Cox	:	Put in missing check for SYN bit.
 *		Alan Cox	:	Added tcp_select_window() aka NET2E
 *					window non shrink trick.
 *		Alan Cox	:	Added a couple of small NET2E timer
 *					fixes
 *		Charles Hedrick :	TCP fixes
 *		Toomas Tamm	:	TCP window fixes
 *		Alan Cox	:	Small URG fix to rlogin ^C ack fight
 *		Charles Hedrick	:	Rewrote most of it to actually work
 *		Linus		:	Rewrote tcp_read() and URG handling
 *					completely
 *		Gerhard Koerting:	Fixed some missing timer handling
 *		Matthew Dillon  :	Reworked TCP machine states as per RFC
 *		Gerhard Koerting:	PC/TCP workarounds
 *		Adam Caldwell	:	Assorted timer/timing errors
 *		Matthew Dillon	:	Fixed another RST bug
 *		Alan Cox	:	Move to kernel side addressing changes.
 *		Alan Cox	:	Beginning work on TCP fastpathing
 *					(not yet usable)
 *		Arnt Gulbrandsen:	Turbocharged tcp_check() routine.
 *		Alan Cox	:	TCP fast path debugging
 *		Alan Cox	:	Window clamping
 *		Michael Riepe	:	Bug in tcp_check()
 *		Matt Dillon	:	More TCP improvements and RST bug fixes
 *		Matt Dillon	:	Yet more small nasties remove from the
 *					TCP code (Be very nice to this man if
 *					tcp finally works 100%) 8)
 *		Alan Cox	:	BSD accept semantics.
 *		Alan Cox	:	Reset on closedown bug.
 *	Peter De Schrijver	:	ENOTCONN check missing in tcp_sendto().
 *		Michael Pall	:	Handle poll() after URG properly in
 *					all cases.
 *		Michael Pall	:	Undo the last fix in tcp_read_urg()
 *					(multi URG PUSH broke rlogin).
 *		Michael Pall	:	Fix the multi URG PUSH problem in
 *					tcp_readable(), poll() after URG
 *					works now.
 *		Michael Pall	:	recv(...,MSG_OOB) never blocks in the
 *					BSD api.
 *		Alan Cox	:	Changed the semantics of sk->socket to
 *					fix a race and a signal problem with
 *					accept() and async I/O.
 *		Alan Cox	:	Relaxed the rules on tcp_sendto().
 *		Yury Shevchuk	:	Really fixed accept() blocking problem.
 *		Craig I. Hagan  :	Allow for BSD compatible TIME_WAIT for
 *					clients/servers which listen in on
 *					fixed ports.
 *		Alan Cox	:	Cleaned the above up and shrank it to
 *					a sensible code size.
 *		Alan Cox	:	Self connect lockup fix.
 *		Alan Cox	:	No connect to multicast.
 *		Ross Biro	:	Close unaccepted children on master
 *					socket close.
 *		Alan Cox	:	Reset tracing code.
 *		Alan Cox	:	Spurious resets on shutdown.
 *		Alan Cox	:	Giant 15 minute/60 second timer error
 *		Alan Cox	:	Small whoops in polling before an
 *					accept.
 *		Alan Cox	:	Kept the state trace facility since
 *					it's handy for debugging.
 *		Alan Cox	:	More reset handler fixes.
 *		Alan Cox	:	Started rewriting the code based on
 *					the RFC's for other useful protocol
 *					references see: Comer, KA9Q NOS, and
 *					for a reference on the difference
 *					between specifications and how BSD
 *					works see the 4.4lite source.
 *		A.N.Kuznetsov	:	Don't time wait on completion of tidy
 *					close.
 *		Linus Torvalds	:	Fin/Shutdown & copied_seq changes.
 *		Linus Torvalds	:	Fixed BSD port reuse to work first syn
 *		Alan Cox	:	Reimplemented timers as per the RFC
 *					and using multiple timers for sanity.
 *		Alan Cox	:	Small bug fixes, and a lot of new
 *					comments.
 *		Alan Cox	:	Fixed dual reader crash by locking
 *					the buffers (much like datagram.c)
 *		Alan Cox	:	Fixed stuck sockets in probe. A probe
 *					now gets fed up of retrying without
 *					(even a no space) answer.
 *		Alan Cox	:	Extracted closing code better
 *		Alan Cox	:	Fixed the closing state machine to
 *					resemble the RFC.
 *		Alan Cox	:	More 'per spec' fixes.
 *		Jorge Cwik	:	Even faster checksumming.
 *		Alan Cox	:	tcp_data() doesn't ack illegal PSH
 *					only frames. At least one pc tcp stack
 *					generates them.
 *		Alan Cox	:	Cache last socket.
 *		Alan Cox	:	Per route irtt.
 *		Matt Day	:	poll()->select() match BSD precisely on error
 *		Alan Cox	:	New buffers
 *		Marc Tamsky	:	Various sk->prot->retransmits and
 *					sk->retransmits misupdating fixed.
 *					Fixed tcp_write_timeout: stuck close,
 *					and TCP syn retries gets used now.
 *		Mark Yarvis	:	In tcp_read_wakeup(), don't send an
 *					ack if state is TCP_CLOSED.
 *		Alan Cox	:	Look up device on a retransmit - routes may
 *					change. Doesn't yet cope with MSS shrink right
 *					but it's a start!
 *		Marc Tamsky	:	Closing in closing fixes.
 *		Mike Shaver	:	RFC1122 verifications.
 *		Alan Cox	:	rcv_saddr errors.
 *		Alan Cox	:	Block double connect().
 *		Alan Cox	:	Small hooks for enSKIP.
 *		Alexey Kuznetsov:	Path MTU discovery.
 *		Alan Cox	:	Support soft errors.
 *		Alan Cox	:	Fix MTU discovery pathological case
 *					when the remote claims no mtu!
 *		Marc Tamsky	:	TCP_CLOSE fix.
 *		Colin (G3TNE)	:	Send a reset on syn ack replies in
 *					window but wrong (fixes NT lpd problems)
 *		Pedro Roque	:	Better TCP window handling, delayed ack.
 *		Joerg Reuter	:	No modification of locked buffers in
 *					tcp_do_retransmit()
 *		Eric Schenk	:	Changed receiver side silly window
 *					avoidance algorithm to BSD style
 *					algorithm. This doubles throughput
 *					against machines running Solaris,
 *					and seems to result in general
 *					improvement.
 *	Stefan Magdalinski	:	adjusted tcp_readable() to fix FIONREAD
 *	Willy Konynenberg	:	Transparent proxying support.
 *	Mike McLagan		:	Routing by source
 *		Keith Owens	:	Do proper merging with partial SKB's in
 *					tcp_do_sendmsg to avoid burstiness.
 *		Eric Schenk	:	Fix fast close down bug with
 *					shutdown() followed by close().
 *		Andi Kleen 	:	Make poll agree with SIGIO
 *	Salvatore Sanfilippo	:	Support SO_LINGER with linger == 1 and
 *					lingertime == 0 (RFC 793 ABORT Call)
 *	Hirokazu Takahashi	:	Use copy_from_user() instead of
 *					csum_and_copy_from_user() if possible.
 *
 * Description of States:
 *
 *	TCP_SYN_SENT		sent a connection request, waiting for ack
 *
 *	TCP_SYN_RECV		received a connection request, sent ack,
 *				waiting for final ack in three-way handshake.
 *
 *	TCP_ESTABLISHED		connection established
 *
 *	TCP_FIN_WAIT1		our side has shutdown, waiting to complete
 *				transmission of remaining buffered data
 *
 *	TCP_FIN_WAIT2		all buffered data sent, waiting for remote
 *				to shutdown
 *
 *	TCP_CLOSING		both sides have shutdown but we still have
 *				data we have to finish sending
 *
 *	TCP_TIME_WAIT		timeout to catch resent junk before entering
 *				closed, can only be entered from FIN_WAIT2
 *				or CLOSING.  Required because the other end
 *				may not have gotten our last ACK causing it
 *				to retransmit the data packet (which we ignore)
 *
 *	TCP_CLOSE_WAIT		remote side has shutdown and is waiting for
 *				us to finish writing our data and to shutdown
 *				(we have to close() to move on to LAST_ACK)
 *
 *	TCP_LAST_ACK		out side has shutdown after remote has
 *				shutdown.  There may still be data in our
 *				buffer that we have to finish sending
 *
 *	TCP_CLOSE		socket is finished
 */

#define pr_fmt(fmt) "TCP: " fmt

#include <crypto/hash.h>
#include <linux/kernel.h>
#include <linux/module.h>
#include <linux/types.h>
#include <linux/fcntl.h>
#include <linux/poll.h>
#include <linux/inet_diag.h>
#include <linux/init.h>
#include <linux/fs.h>
#include <linux/skbuff.h>
#include <linux/scatterlist.h>
#include <linux/splice.h>
#include <linux/net.h>
#include <linux/socket.h>
#include <linux/random.h>
#include <linux/memblock.h>
#include <linux/highmem.h>
#include <linux/swap.h>
#include <linux/cache.h>
#include <linux/err.h>
#include <linux/time.h>
#include <linux/slab.h>
#include <linux/errqueue.h>
#include <linux/static_key.h>
#include <linux/btf.h>

#include <net/icmp.h>
#include <net/inet_common.h>
#include <net/tcp.h>
#include <net/mptcp.h>
#include <net/xfrm.h>
#include <net/ip.h>
#include <net/sock.h>

#include <linux/uaccess.h>
#include <asm/ioctls.h>
#include <net/busy_poll.h>

/* Track pending CMSGs. */
enum {
	TCP_CMSG_INQ = 1,
	TCP_CMSG_TS = 2
};

struct percpu_counter tcp_orphan_count;
EXPORT_SYMBOL_GPL(tcp_orphan_count);

long sysctl_tcp_mem[3] __read_mostly;
EXPORT_SYMBOL(sysctl_tcp_mem);

atomic_long_t tcp_memory_allocated;	/* Current allocated memory. */
EXPORT_SYMBOL(tcp_memory_allocated);

#if IS_ENABLED(CONFIG_SMC)
DEFINE_STATIC_KEY_FALSE(tcp_have_smc);
EXPORT_SYMBOL(tcp_have_smc);
#endif

/*
 * Current number of TCP sockets.
 */
struct percpu_counter tcp_sockets_allocated;
EXPORT_SYMBOL(tcp_sockets_allocated);

/*
 * TCP splice context
 */
struct tcp_splice_state {
	struct pipe_inode_info *pipe;
	size_t len;
	unsigned int flags;
};

/*
 * Pressure flag: try to collapse.
 * Technical note: it is used by multiple contexts non atomically.
 * All the __sk_mem_schedule() is of this nature: accounting
 * is strict, actions are advisory and have some latency.
 */
unsigned long tcp_memory_pressure __read_mostly;
EXPORT_SYMBOL_GPL(tcp_memory_pressure);

DEFINE_STATIC_KEY_FALSE(tcp_rx_skb_cache_key);
EXPORT_SYMBOL(tcp_rx_skb_cache_key);

DEFINE_STATIC_KEY_FALSE(tcp_tx_skb_cache_key);

void tcp_enter_memory_pressure(struct sock *sk)
{
	unsigned long val;

	if (READ_ONCE(tcp_memory_pressure))
		return;
	val = jiffies;

	if (!val)
		val--;
	if (!cmpxchg(&tcp_memory_pressure, 0, val))
		NET_INC_STATS(sock_net(sk), LINUX_MIB_TCPMEMORYPRESSURES);
}
EXPORT_SYMBOL_GPL(tcp_enter_memory_pressure);

void tcp_leave_memory_pressure(struct sock *sk)
{
	unsigned long val;

	if (!READ_ONCE(tcp_memory_pressure))
		return;
	val = xchg(&tcp_memory_pressure, 0);
	if (val)
		NET_ADD_STATS(sock_net(sk), LINUX_MIB_TCPMEMORYPRESSURESCHRONO,
			      jiffies_to_msecs(jiffies - val));
}
EXPORT_SYMBOL_GPL(tcp_leave_memory_pressure);

/* Convert seconds to retransmits based on initial and max timeout */
static u8 secs_to_retrans(int seconds, int timeout, int rto_max)
{
	u8 res = 0;

	if (seconds > 0) {
		int period = timeout;

		res = 1;
		while (seconds > period && res < 255) {
			res++;
			timeout <<= 1;
			if (timeout > rto_max)
				timeout = rto_max;
			period += timeout;
		}
	}
	return res;
}

/* Convert retransmits to seconds based on initial and max timeout */
static int retrans_to_secs(u8 retrans, int timeout, int rto_max)
{
	int period = 0;

	if (retrans > 0) {
		period = timeout;
		while (--retrans) {
			timeout <<= 1;
			if (timeout > rto_max)
				timeout = rto_max;
			period += timeout;
		}
	}
	return period;
}

static u64 tcp_compute_delivery_rate(const struct tcp_sock *tp)
{
	u32 rate = READ_ONCE(tp->rate_delivered);
	u32 intv = READ_ONCE(tp->rate_interval_us);
	u64 rate64 = 0;

	if (rate && intv) {
		rate64 = (u64)rate * tp->mss_cache * USEC_PER_SEC;
		do_div(rate64, intv);
	}
	return rate64;
}

/* Address-family independent initialization for a tcp_sock.
 *
 * NOTE: A lot of things set to zero explicitly by call to
 *       sk_alloc() so need not be done here.
 */
void tcp_init_sock(struct sock *sk)
{
	struct inet_connection_sock *icsk = inet_csk(sk);
	struct tcp_sock *tp = tcp_sk(sk);

	tp->out_of_order_queue = RB_ROOT;
	sk->tcp_rtx_queue = RB_ROOT;
	tcp_init_xmit_timers(sk);
	INIT_LIST_HEAD(&tp->tsq_node);
	INIT_LIST_HEAD(&tp->tsorted_sent_queue);

	icsk->icsk_rto = TCP_TIMEOUT_INIT;
	icsk->icsk_rto_min = TCP_RTO_MIN;
	icsk->icsk_delack_max = TCP_DELACK_MAX;
	tp->mdev_us = jiffies_to_usecs(TCP_TIMEOUT_INIT);
	minmax_reset(&tp->rtt_min, tcp_jiffies32, ~0U);

	/* So many TCP implementations out there (incorrectly) count the
	 * initial SYN frame in their delayed-ACK and congestion control
	 * algorithms that we must have the following bandaid to talk
	 * efficiently to them.  -DaveM
	 */
	tp->snd_cwnd = TCP_INIT_CWND;

	/* There's a bubble in the pipe until at least the first ACK. */
	tp->app_limited = ~0U;

	/* See draft-stevens-tcpca-spec-01 for discussion of the
	 * initialization of these values.
	 */
	tp->snd_ssthresh = TCP_INFINITE_SSTHRESH;
	tp->snd_cwnd_clamp = ~0;
	tp->mss_cache = TCP_MSS_DEFAULT;

	tp->reordering = sock_net(sk)->ipv4.sysctl_tcp_reordering;
	tcp_assign_congestion_control(sk);

	tp->tsoffset = 0;
	tp->rack.reo_wnd_steps = 1;

	sk->sk_write_space = sk_stream_write_space;
	sock_set_flag(sk, SOCK_USE_WRITE_QUEUE);

	icsk->icsk_sync_mss = tcp_sync_mss;

	WRITE_ONCE(sk->sk_sndbuf, sock_net(sk)->ipv4.sysctl_tcp_wmem[1]);
	WRITE_ONCE(sk->sk_rcvbuf, sock_net(sk)->ipv4.sysctl_tcp_rmem[1]);

	sk_sockets_allocated_inc(sk);
	sk->sk_route_forced_caps = NETIF_F_GSO;
}
EXPORT_SYMBOL(tcp_init_sock);

static void tcp_tx_timestamp(struct sock *sk, u16 tsflags)
{
	struct sk_buff *skb = tcp_write_queue_tail(sk);

	if (tsflags && skb) {
		struct skb_shared_info *shinfo = skb_shinfo(skb);
		struct tcp_skb_cb *tcb = TCP_SKB_CB(skb);

		sock_tx_timestamp(sk, tsflags, &shinfo->tx_flags);
		if (tsflags & SOF_TIMESTAMPING_TX_ACK)
			tcb->txstamp_ack = 1;
		if (tsflags & SOF_TIMESTAMPING_TX_RECORD_MASK)
			shinfo->tskey = TCP_SKB_CB(skb)->seq + skb->len - 1;
	}
}

static bool tcp_stream_is_readable(struct sock *sk, int target)
{
<<<<<<< HEAD
	int avail = READ_ONCE(tp->rcv_nxt) - READ_ONCE(tp->copied_seq);

	if (avail > 0) {
		if (avail >= target)
			return true;
		if (tcp_rmem_pressure(sk))
			return true;
	}
=======
	if (tcp_epollin_ready(sk, target))
		return true;

>>>>>>> 7d2a07b7
	if (sk->sk_prot->stream_memory_read)
		return sk->sk_prot->stream_memory_read(sk);
	return false;
}

/*
 *	Wait for a TCP event.
 *
 *	Note that we don't need to lock the socket, as the upper poll layers
 *	take care of normal races (between the test and the event) and we don't
 *	go look at any of the socket buffers directly.
 */
__poll_t tcp_poll(struct file *file, struct socket *sock, poll_table *wait)
{
	__poll_t mask;
	struct sock *sk = sock->sk;
	const struct tcp_sock *tp = tcp_sk(sk);
	int state;

	sock_poll_wait(file, sock, wait);

	state = inet_sk_state_load(sk);
	if (state == TCP_LISTEN)
		return inet_csk_listen_poll(sk);

	/* Socket is not locked. We are protected from async events
	 * by poll logic and correct handling of state changes
	 * made by other threads is impossible in any case.
	 */

	mask = 0;

	/*
	 * EPOLLHUP is certainly not done right. But poll() doesn't
	 * have a notion of HUP in just one direction, and for a
	 * socket the read side is more interesting.
	 *
	 * Some poll() documentation says that EPOLLHUP is incompatible
	 * with the EPOLLOUT/POLLWR flags, so somebody should check this
	 * all. But careful, it tends to be safer to return too many
	 * bits than too few, and you can easily break real applications
	 * if you don't tell them that something has hung up!
	 *
	 * Check-me.
	 *
	 * Check number 1. EPOLLHUP is _UNMASKABLE_ event (see UNIX98 and
	 * our fs/select.c). It means that after we received EOF,
	 * poll always returns immediately, making impossible poll() on write()
	 * in state CLOSE_WAIT. One solution is evident --- to set EPOLLHUP
	 * if and only if shutdown has been made in both directions.
	 * Actually, it is interesting to look how Solaris and DUX
	 * solve this dilemma. I would prefer, if EPOLLHUP were maskable,
	 * then we could set it on SND_SHUTDOWN. BTW examples given
	 * in Stevens' books assume exactly this behaviour, it explains
	 * why EPOLLHUP is incompatible with EPOLLOUT.	--ANK
	 *
	 * NOTE. Check for TCP_CLOSE is added. The goal is to prevent
	 * blocking on fresh not-connected or disconnected socket. --ANK
	 */
	if (sk->sk_shutdown == SHUTDOWN_MASK || state == TCP_CLOSE)
		mask |= EPOLLHUP;
	if (sk->sk_shutdown & RCV_SHUTDOWN)
		mask |= EPOLLIN | EPOLLRDNORM | EPOLLRDHUP;

	/* Connected or passive Fast Open socket? */
	if (state != TCP_SYN_SENT &&
	    (state != TCP_SYN_RECV || rcu_access_pointer(tp->fastopen_rsk))) {
		int target = sock_rcvlowat(sk, 0, INT_MAX);

		if (READ_ONCE(tp->urg_seq) == READ_ONCE(tp->copied_seq) &&
		    !sock_flag(sk, SOCK_URGINLINE) &&
		    tp->urg_data)
			target++;

		if (tcp_stream_is_readable(sk, target))
			mask |= EPOLLIN | EPOLLRDNORM;

		if (!(sk->sk_shutdown & SEND_SHUTDOWN)) {
			if (__sk_stream_is_writeable(sk, 1)) {
				mask |= EPOLLOUT | EPOLLWRNORM;
			} else {  /* send SIGIO later */
				sk_set_bit(SOCKWQ_ASYNC_NOSPACE, sk);
				set_bit(SOCK_NOSPACE, &sk->sk_socket->flags);

				/* Race breaker. If space is freed after
				 * wspace test but before the flags are set,
				 * IO signal will be lost. Memory barrier
				 * pairs with the input side.
				 */
				smp_mb__after_atomic();
				if (__sk_stream_is_writeable(sk, 1))
					mask |= EPOLLOUT | EPOLLWRNORM;
			}
		} else
			mask |= EPOLLOUT | EPOLLWRNORM;

		if (tp->urg_data & TCP_URG_VALID)
			mask |= EPOLLPRI;
	} else if (state == TCP_SYN_SENT && inet_sk(sk)->defer_connect) {
		/* Active TCP fastopen socket with defer_connect
		 * Return EPOLLOUT so application can call write()
		 * in order for kernel to generate SYN+data
		 */
		mask |= EPOLLOUT | EPOLLWRNORM;
	}
	/* This barrier is coupled with smp_wmb() in tcp_reset() */
	smp_rmb();
	if (sk->sk_err || !skb_queue_empty_lockless(&sk->sk_error_queue))
		mask |= EPOLLERR;

	return mask;
}
EXPORT_SYMBOL(tcp_poll);

int tcp_ioctl(struct sock *sk, int cmd, unsigned long arg)
{
	struct tcp_sock *tp = tcp_sk(sk);
	int answ;
	bool slow;

	switch (cmd) {
	case SIOCINQ:
		if (sk->sk_state == TCP_LISTEN)
			return -EINVAL;

		slow = lock_sock_fast(sk);
		answ = tcp_inq(sk);
		unlock_sock_fast(sk, slow);
		break;
	case SIOCATMARK:
		answ = tp->urg_data &&
		       READ_ONCE(tp->urg_seq) == READ_ONCE(tp->copied_seq);
		break;
	case SIOCOUTQ:
		if (sk->sk_state == TCP_LISTEN)
			return -EINVAL;

		if ((1 << sk->sk_state) & (TCPF_SYN_SENT | TCPF_SYN_RECV))
			answ = 0;
		else
			answ = READ_ONCE(tp->write_seq) - tp->snd_una;
		break;
	case SIOCOUTQNSD:
		if (sk->sk_state == TCP_LISTEN)
			return -EINVAL;

		if ((1 << sk->sk_state) & (TCPF_SYN_SENT | TCPF_SYN_RECV))
			answ = 0;
		else
			answ = READ_ONCE(tp->write_seq) -
			       READ_ONCE(tp->snd_nxt);
		break;
	default:
		return -ENOIOCTLCMD;
	}

	return put_user(answ, (int __user *)arg);
}
EXPORT_SYMBOL(tcp_ioctl);

static inline void tcp_mark_push(struct tcp_sock *tp, struct sk_buff *skb)
{
	TCP_SKB_CB(skb)->tcp_flags |= TCPHDR_PSH;
	tp->pushed_seq = tp->write_seq;
}

static inline bool forced_push(const struct tcp_sock *tp)
{
	return after(tp->write_seq, tp->pushed_seq + (tp->max_window >> 1));
}

static void skb_entail(struct sock *sk, struct sk_buff *skb)
{
	struct tcp_sock *tp = tcp_sk(sk);
	struct tcp_skb_cb *tcb = TCP_SKB_CB(skb);

	skb->csum    = 0;
	tcb->seq     = tcb->end_seq = tp->write_seq;
	tcb->tcp_flags = TCPHDR_ACK;
	tcb->sacked  = 0;
	__skb_header_release(skb);
	tcp_add_write_queue_tail(sk, skb);
	sk_wmem_queued_add(sk, skb->truesize);
	sk_mem_charge(sk, skb->truesize);
	if (tp->nonagle & TCP_NAGLE_PUSH)
		tp->nonagle &= ~TCP_NAGLE_PUSH;

	tcp_slow_start_after_idle_check(sk);
}

static inline void tcp_mark_urg(struct tcp_sock *tp, int flags)
{
	if (flags & MSG_OOB)
		tp->snd_up = tp->write_seq;
}

/* If a not yet filled skb is pushed, do not send it if
 * we have data packets in Qdisc or NIC queues :
 * Because TX completion will happen shortly, it gives a chance
 * to coalesce future sendmsg() payload into this skb, without
 * need for a timer, and with no latency trade off.
 * As packets containing data payload have a bigger truesize
 * than pure acks (dataless) packets, the last checks prevent
 * autocorking if we only have an ACK in Qdisc/NIC queues,
 * or if TX completion was delayed after we processed ACK packet.
 */
static bool tcp_should_autocork(struct sock *sk, struct sk_buff *skb,
				int size_goal)
{
	return skb->len < size_goal &&
	       sock_net(sk)->ipv4.sysctl_tcp_autocorking &&
	       !tcp_rtx_queue_empty(sk) &&
	       refcount_read(&sk->sk_wmem_alloc) > skb->truesize;
}

void tcp_push(struct sock *sk, int flags, int mss_now,
	      int nonagle, int size_goal)
{
	struct tcp_sock *tp = tcp_sk(sk);
	struct sk_buff *skb;

	skb = tcp_write_queue_tail(sk);
	if (!skb)
		return;
	if (!(flags & MSG_MORE) || forced_push(tp))
		tcp_mark_push(tp, skb);

	tcp_mark_urg(tp, flags);

	if (tcp_should_autocork(sk, skb, size_goal)) {

		/* avoid atomic op if TSQ_THROTTLED bit is already set */
		if (!test_bit(TSQ_THROTTLED, &sk->sk_tsq_flags)) {
			NET_INC_STATS(sock_net(sk), LINUX_MIB_TCPAUTOCORKING);
			set_bit(TSQ_THROTTLED, &sk->sk_tsq_flags);
		}
		/* It is possible TX completion already happened
		 * before we set TSQ_THROTTLED.
		 */
		if (refcount_read(&sk->sk_wmem_alloc) > skb->truesize)
			return;
	}

	if (flags & MSG_MORE)
		nonagle = TCP_NAGLE_CORK;

	__tcp_push_pending_frames(sk, mss_now, nonagle);
}

static int tcp_splice_data_recv(read_descriptor_t *rd_desc, struct sk_buff *skb,
				unsigned int offset, size_t len)
{
	struct tcp_splice_state *tss = rd_desc->arg.data;
	int ret;

	ret = skb_splice_bits(skb, skb->sk, offset, tss->pipe,
			      min(rd_desc->count, len), tss->flags);
	if (ret > 0)
		rd_desc->count -= ret;
	return ret;
}

static int __tcp_splice_read(struct sock *sk, struct tcp_splice_state *tss)
{
	/* Store TCP splice context information in read_descriptor_t. */
	read_descriptor_t rd_desc = {
		.arg.data = tss,
		.count	  = tss->len,
	};

	return tcp_read_sock(sk, &rd_desc, tcp_splice_data_recv);
}

/**
 *  tcp_splice_read - splice data from TCP socket to a pipe
 * @sock:	socket to splice from
 * @ppos:	position (not valid)
 * @pipe:	pipe to splice to
 * @len:	number of bytes to splice
 * @flags:	splice modifier flags
 *
 * Description:
 *    Will read pages from given socket and fill them into a pipe.
 *
 **/
ssize_t tcp_splice_read(struct socket *sock, loff_t *ppos,
			struct pipe_inode_info *pipe, size_t len,
			unsigned int flags)
{
	struct sock *sk = sock->sk;
	struct tcp_splice_state tss = {
		.pipe = pipe,
		.len = len,
		.flags = flags,
	};
	long timeo;
	ssize_t spliced;
	int ret;

	sock_rps_record_flow(sk);
	/*
	 * We can't seek on a socket input
	 */
	if (unlikely(*ppos))
		return -ESPIPE;

	ret = spliced = 0;

	lock_sock(sk);

	timeo = sock_rcvtimeo(sk, sock->file->f_flags & O_NONBLOCK);
	while (tss.len) {
		ret = __tcp_splice_read(sk, &tss);
		if (ret < 0)
			break;
		else if (!ret) {
			if (spliced)
				break;
			if (sock_flag(sk, SOCK_DONE))
				break;
			if (sk->sk_err) {
				ret = sock_error(sk);
				break;
			}
			if (sk->sk_shutdown & RCV_SHUTDOWN)
				break;
			if (sk->sk_state == TCP_CLOSE) {
				/*
				 * This occurs when user tries to read
				 * from never connected socket.
				 */
				ret = -ENOTCONN;
				break;
			}
			if (!timeo) {
				ret = -EAGAIN;
				break;
			}
			/* if __tcp_splice_read() got nothing while we have
			 * an skb in receive queue, we do not want to loop.
			 * This might happen with URG data.
			 */
			if (!skb_queue_empty(&sk->sk_receive_queue))
				break;
			sk_wait_data(sk, &timeo, NULL);
			if (signal_pending(current)) {
				ret = sock_intr_errno(timeo);
				break;
			}
			continue;
		}
		tss.len -= ret;
		spliced += ret;

		if (!timeo)
			break;
		release_sock(sk);
		lock_sock(sk);

		if (sk->sk_err || sk->sk_state == TCP_CLOSE ||
		    (sk->sk_shutdown & RCV_SHUTDOWN) ||
		    signal_pending(current))
			break;
	}

	release_sock(sk);

	if (spliced)
		return spliced;

	return ret;
}
EXPORT_SYMBOL(tcp_splice_read);

struct sk_buff *sk_stream_alloc_skb(struct sock *sk, int size, gfp_t gfp,
				    bool force_schedule)
{
	struct sk_buff *skb;

	if (likely(!size)) {
		skb = sk->sk_tx_skb_cache;
		if (skb) {
			skb->truesize = SKB_TRUESIZE(skb_end_offset(skb));
			sk->sk_tx_skb_cache = NULL;
			pskb_trim(skb, 0);
			INIT_LIST_HEAD(&skb->tcp_tsorted_anchor);
			skb_shinfo(skb)->tx_flags = 0;
			memset(TCP_SKB_CB(skb), 0, sizeof(struct tcp_skb_cb));
			return skb;
		}
	}
	/* The TCP header must be at least 32-bit aligned.  */
	size = ALIGN(size, 4);

	if (unlikely(tcp_under_memory_pressure(sk)))
		sk_mem_reclaim_partial(sk);

	skb = alloc_skb_fclone(size + sk->sk_prot->max_header, gfp);
	if (likely(skb)) {
		bool mem_scheduled;

		if (force_schedule) {
			mem_scheduled = true;
			sk_forced_mem_schedule(sk, skb->truesize);
		} else {
			mem_scheduled = sk_wmem_schedule(sk, skb->truesize);
		}
		if (likely(mem_scheduled)) {
			skb_reserve(skb, sk->sk_prot->max_header);
			/*
			 * Make sure that we have exactly size bytes
			 * available to the caller, no more, no less.
			 */
			skb->reserved_tailroom = skb->end - skb->tail - size;
			INIT_LIST_HEAD(&skb->tcp_tsorted_anchor);
			return skb;
		}
		__kfree_skb(skb);
	} else {
		sk->sk_prot->enter_memory_pressure(sk);
		sk_stream_moderate_sndbuf(sk);
	}
	return NULL;
}

static unsigned int tcp_xmit_size_goal(struct sock *sk, u32 mss_now,
				       int large_allowed)
{
	struct tcp_sock *tp = tcp_sk(sk);
	u32 new_size_goal, size_goal;

	if (!large_allowed)
		return mss_now;

	/* Note : tcp_tso_autosize() will eventually split this later */
	new_size_goal = sk->sk_gso_max_size - 1 - MAX_TCP_HEADER;
	new_size_goal = tcp_bound_to_half_wnd(tp, new_size_goal);

	/* We try hard to avoid divides here */
	size_goal = tp->gso_segs * mss_now;
	if (unlikely(new_size_goal < size_goal ||
		     new_size_goal >= size_goal + mss_now)) {
		tp->gso_segs = min_t(u16, new_size_goal / mss_now,
				     sk->sk_gso_max_segs);
		size_goal = tp->gso_segs * mss_now;
	}

	return max(size_goal, mss_now);
}

int tcp_send_mss(struct sock *sk, int *size_goal, int flags)
{
	int mss_now;

	mss_now = tcp_current_mss(sk);
	*size_goal = tcp_xmit_size_goal(sk, mss_now, !(flags & MSG_OOB));

	return mss_now;
}

/* In some cases, both sendpage() and sendmsg() could have added
 * an skb to the write queue, but failed adding payload on it.
 * We need to remove it to consume less memory, but more
 * importantly be able to generate EPOLLOUT for Edge Trigger epoll()
 * users.
 */
void tcp_remove_empty_skb(struct sock *sk, struct sk_buff *skb)
{
	if (skb && !skb->len) {
		tcp_unlink_write_queue(skb, sk);
		if (tcp_write_queue_empty(sk))
			tcp_chrono_stop(sk, TCP_CHRONO_BUSY);
		sk_wmem_free_skb(sk, skb);
	}
}

struct sk_buff *tcp_build_frag(struct sock *sk, int size_goal, int flags,
			       struct page *page, int offset, size_t *size)
{
	struct sk_buff *skb = tcp_write_queue_tail(sk);
	struct tcp_sock *tp = tcp_sk(sk);
	bool can_coalesce;
	int copy, i;

	if (!skb || (copy = size_goal - skb->len) <= 0 ||
	    !tcp_skb_can_collapse_to(skb)) {
new_segment:
		if (!sk_stream_memory_free(sk))
			return NULL;

		skb = sk_stream_alloc_skb(sk, 0, sk->sk_allocation,
					  tcp_rtx_and_write_queues_empty(sk));
		if (!skb)
			return NULL;

#ifdef CONFIG_TLS_DEVICE
		skb->decrypted = !!(flags & MSG_SENDPAGE_DECRYPTED);
#endif
		skb_entail(sk, skb);
		copy = size_goal;
	}

	if (copy > *size)
		copy = *size;

	i = skb_shinfo(skb)->nr_frags;
	can_coalesce = skb_can_coalesce(skb, i, page, offset);
	if (!can_coalesce && i >= sysctl_max_skb_frags) {
		tcp_mark_push(tp, skb);
		goto new_segment;
	}
	if (!sk_wmem_schedule(sk, copy))
		return NULL;

	if (can_coalesce) {
		skb_frag_size_add(&skb_shinfo(skb)->frags[i - 1], copy);
	} else {
		get_page(page);
		skb_fill_page_desc(skb, i, page, offset, copy);
	}

	if (!(flags & MSG_NO_SHARED_FRAGS))
		skb_shinfo(skb)->flags |= SKBFL_SHARED_FRAG;

	skb->len += copy;
	skb->data_len += copy;
	skb->truesize += copy;
	sk_wmem_queued_add(sk, copy);
	sk_mem_charge(sk, copy);
	skb->ip_summed = CHECKSUM_PARTIAL;
	WRITE_ONCE(tp->write_seq, tp->write_seq + copy);
	TCP_SKB_CB(skb)->end_seq += copy;
	tcp_skb_pcount_set(skb, 0);

	*size = copy;
	return skb;
}

ssize_t do_tcp_sendpages(struct sock *sk, struct page *page, int offset,
			 size_t size, int flags)
{
	struct tcp_sock *tp = tcp_sk(sk);
	int mss_now, size_goal;
	int err;
	ssize_t copied;
	long timeo = sock_sndtimeo(sk, flags & MSG_DONTWAIT);

	if (IS_ENABLED(CONFIG_DEBUG_VM) &&
	    WARN_ONCE(!sendpage_ok(page),
		      "page must not be a Slab one and have page_count > 0"))
		return -EINVAL;

	/* Wait for a connection to finish. One exception is TCP Fast Open
	 * (passive side) where data is allowed to be sent before a connection
	 * is fully established.
	 */
	if (((1 << sk->sk_state) & ~(TCPF_ESTABLISHED | TCPF_CLOSE_WAIT)) &&
	    !tcp_passive_fastopen(sk)) {
		err = sk_stream_wait_connect(sk, &timeo);
		if (err != 0)
			goto out_err;
	}

	sk_clear_bit(SOCKWQ_ASYNC_NOSPACE, sk);

	mss_now = tcp_send_mss(sk, &size_goal, flags);
	copied = 0;

	err = -EPIPE;
	if (sk->sk_err || (sk->sk_shutdown & SEND_SHUTDOWN))
		goto out_err;

	while (size > 0) {
		struct sk_buff *skb;
		size_t copy = size;

<<<<<<< HEAD
		if (!skb || (copy = size_goal - skb->len) <= 0 ||
		    !tcp_skb_can_collapse_to(skb)) {
new_segment:
			if (!sk_stream_memory_free(sk))
				goto wait_for_sndbuf;

			skb = sk_stream_alloc_skb(sk, 0, sk->sk_allocation,
					tcp_rtx_and_write_queues_empty(sk));
			if (!skb)
				goto wait_for_memory;

#ifdef CONFIG_TLS_DEVICE
			skb->decrypted = !!(flags & MSG_SENDPAGE_DECRYPTED);
#endif
			skb_entail(sk, skb);
			copy = size_goal;
		}

		if (copy > size)
			copy = size;

		i = skb_shinfo(skb)->nr_frags;
		can_coalesce = skb_can_coalesce(skb, i, page, offset);
		if (!can_coalesce && i >= sysctl_max_skb_frags) {
			tcp_mark_push(tp, skb);
			goto new_segment;
		}
		if (!sk_wmem_schedule(sk, copy))
			goto wait_for_memory;

		if (can_coalesce) {
			skb_frag_size_add(&skb_shinfo(skb)->frags[i - 1], copy);
		} else {
			get_page(page);
			skb_fill_page_desc(skb, i, page, offset, copy);
		}

		if (!(flags & MSG_NO_SHARED_FRAGS))
			skb_shinfo(skb)->tx_flags |= SKBTX_SHARED_FRAG;

		skb->len += copy;
		skb->data_len += copy;
		skb->truesize += copy;
		sk_wmem_queued_add(sk, copy);
		sk_mem_charge(sk, copy);
		skb->ip_summed = CHECKSUM_PARTIAL;
		WRITE_ONCE(tp->write_seq, tp->write_seq + copy);
		TCP_SKB_CB(skb)->end_seq += copy;
		tcp_skb_pcount_set(skb, 0);
=======
		skb = tcp_build_frag(sk, size_goal, flags, page, offset, &copy);
		if (!skb)
			goto wait_for_space;
>>>>>>> 7d2a07b7

		if (!copied)
			TCP_SKB_CB(skb)->tcp_flags &= ~TCPHDR_PSH;

		copied += copy;
		offset += copy;
		size -= copy;
		if (!size)
			goto out;

		if (skb->len < size_goal || (flags & MSG_OOB))
			continue;

		if (forced_push(tp)) {
			tcp_mark_push(tp, skb);
			__tcp_push_pending_frames(sk, mss_now, TCP_NAGLE_PUSH);
		} else if (skb == tcp_send_head(sk))
			tcp_push_one(sk, mss_now);
		continue;

wait_for_space:
		set_bit(SOCK_NOSPACE, &sk->sk_socket->flags);
		tcp_push(sk, flags & ~MSG_MORE, mss_now,
			 TCP_NAGLE_PUSH, size_goal);

		err = sk_stream_wait_memory(sk, &timeo);
		if (err != 0)
			goto do_error;

		mss_now = tcp_send_mss(sk, &size_goal, flags);
	}

out:
	if (copied) {
		tcp_tx_timestamp(sk, sk->sk_tsflags);
		if (!(flags & MSG_SENDPAGE_NOTLAST))
			tcp_push(sk, flags, mss_now, tp->nonagle, size_goal);
	}
	return copied;

do_error:
	tcp_remove_empty_skb(sk, tcp_write_queue_tail(sk));
	if (copied)
		goto out;
out_err:
	/* make sure we wake any epoll edge trigger waiter */
	if (unlikely(tcp_rtx_and_write_queues_empty(sk) && err == -EAGAIN)) {
		sk->sk_write_space(sk);
		tcp_chrono_stop(sk, TCP_CHRONO_SNDBUF_LIMITED);
	}
	return sk_stream_error(sk, flags, err);
}
EXPORT_SYMBOL_GPL(do_tcp_sendpages);

int tcp_sendpage_locked(struct sock *sk, struct page *page, int offset,
			size_t size, int flags)
{
	if (!(sk->sk_route_caps & NETIF_F_SG))
		return sock_no_sendpage_locked(sk, page, offset, size, flags);

	tcp_rate_check_app_limited(sk);  /* is sending application-limited? */

	return do_tcp_sendpages(sk, page, offset, size, flags);
}
EXPORT_SYMBOL_GPL(tcp_sendpage_locked);

int tcp_sendpage(struct sock *sk, struct page *page, int offset,
		 size_t size, int flags)
{
	int ret;

	lock_sock(sk);
	ret = tcp_sendpage_locked(sk, page, offset, size, flags);
	release_sock(sk);

	return ret;
}
EXPORT_SYMBOL(tcp_sendpage);

void tcp_free_fastopen_req(struct tcp_sock *tp)
{
	if (tp->fastopen_req) {
		kfree(tp->fastopen_req);
		tp->fastopen_req = NULL;
	}
}

static int tcp_sendmsg_fastopen(struct sock *sk, struct msghdr *msg,
				int *copied, size_t size,
				struct ubuf_info *uarg)
{
	struct tcp_sock *tp = tcp_sk(sk);
	struct inet_sock *inet = inet_sk(sk);
	struct sockaddr *uaddr = msg->msg_name;
	int err, flags;

	if (!(sock_net(sk)->ipv4.sysctl_tcp_fastopen & TFO_CLIENT_ENABLE) ||
	    (uaddr && msg->msg_namelen >= sizeof(uaddr->sa_family) &&
	     uaddr->sa_family == AF_UNSPEC))
		return -EOPNOTSUPP;
	if (tp->fastopen_req)
		return -EALREADY; /* Another Fast Open is in progress */

	tp->fastopen_req = kzalloc(sizeof(struct tcp_fastopen_request),
				   sk->sk_allocation);
	if (unlikely(!tp->fastopen_req))
		return -ENOBUFS;
	tp->fastopen_req->data = msg;
	tp->fastopen_req->size = size;
	tp->fastopen_req->uarg = uarg;

	if (inet->defer_connect) {
		err = tcp_connect(sk);
		/* Same failure procedure as in tcp_v4/6_connect */
		if (err) {
			tcp_set_state(sk, TCP_CLOSE);
			inet->inet_dport = 0;
			sk->sk_route_caps = 0;
		}
	}
	flags = (msg->msg_flags & MSG_DONTWAIT) ? O_NONBLOCK : 0;
	err = __inet_stream_connect(sk->sk_socket, uaddr,
				    msg->msg_namelen, flags, 1);
	/* fastopen_req could already be freed in __inet_stream_connect
	 * if the connection times out or gets rst
	 */
	if (tp->fastopen_req) {
		*copied = tp->fastopen_req->copied;
		tcp_free_fastopen_req(tp);
		inet->defer_connect = 0;
	}
	return err;
}

int tcp_sendmsg_locked(struct sock *sk, struct msghdr *msg, size_t size)
{
	struct tcp_sock *tp = tcp_sk(sk);
	struct ubuf_info *uarg = NULL;
	struct sk_buff *skb;
	struct sockcm_cookie sockc;
	int flags, err, copied = 0;
	int mss_now = 0, size_goal, copied_syn = 0;
	int process_backlog = 0;
	bool zc = false;
	long timeo;

	flags = msg->msg_flags;

	if (flags & MSG_ZEROCOPY && size && sock_flag(sk, SOCK_ZEROCOPY)) {
		skb = tcp_write_queue_tail(sk);
		uarg = msg_zerocopy_realloc(sk, size, skb_zcopy(skb));
		if (!uarg) {
			err = -ENOBUFS;
			goto out_err;
		}

		zc = sk->sk_route_caps & NETIF_F_SG;
		if (!zc)
			uarg->zerocopy = 0;
	}

	if (unlikely(flags & MSG_FASTOPEN || inet_sk(sk)->defer_connect) &&
	    !tp->repair) {
		err = tcp_sendmsg_fastopen(sk, msg, &copied_syn, size, uarg);
		if (err == -EINPROGRESS && copied_syn > 0)
			goto out;
		else if (err)
			goto out_err;
	}

	timeo = sock_sndtimeo(sk, flags & MSG_DONTWAIT);

	tcp_rate_check_app_limited(sk);  /* is sending application-limited? */

	/* Wait for a connection to finish. One exception is TCP Fast Open
	 * (passive side) where data is allowed to be sent before a connection
	 * is fully established.
	 */
	if (((1 << sk->sk_state) & ~(TCPF_ESTABLISHED | TCPF_CLOSE_WAIT)) &&
	    !tcp_passive_fastopen(sk)) {
		err = sk_stream_wait_connect(sk, &timeo);
		if (err != 0)
			goto do_error;
	}

	if (unlikely(tp->repair)) {
		if (tp->repair_queue == TCP_RECV_QUEUE) {
			copied = tcp_send_rcvq(sk, msg, size);
			goto out_nopush;
		}

		err = -EINVAL;
		if (tp->repair_queue == TCP_NO_QUEUE)
			goto out_err;

		/* 'common' sending to sendq */
	}

	sockcm_init(&sockc, sk);
	if (msg->msg_controllen) {
		err = sock_cmsg_send(sk, msg, &sockc);
		if (unlikely(err)) {
			err = -EINVAL;
			goto out_err;
		}
	}

	/* This should be in poll */
	sk_clear_bit(SOCKWQ_ASYNC_NOSPACE, sk);

	/* Ok commence sending. */
	copied = 0;

restart:
	mss_now = tcp_send_mss(sk, &size_goal, flags);

	err = -EPIPE;
	if (sk->sk_err || (sk->sk_shutdown & SEND_SHUTDOWN))
		goto do_error;

	while (msg_data_left(msg)) {
		int copy = 0;

		skb = tcp_write_queue_tail(sk);
		if (skb)
			copy = size_goal - skb->len;

		if (copy <= 0 || !tcp_skb_can_collapse_to(skb)) {
			bool first_skb;

new_segment:
			if (!sk_stream_memory_free(sk))
				goto wait_for_space;

			if (unlikely(process_backlog >= 16)) {
				process_backlog = 0;
				if (sk_flush_backlog(sk))
					goto restart;
			}
			first_skb = tcp_rtx_and_write_queues_empty(sk);
			skb = sk_stream_alloc_skb(sk, 0, sk->sk_allocation,
						  first_skb);
			if (!skb)
				goto wait_for_space;

			process_backlog++;
			skb->ip_summed = CHECKSUM_PARTIAL;

			skb_entail(sk, skb);
			copy = size_goal;

			/* All packets are restored as if they have
			 * already been sent. skb_mstamp_ns isn't set to
			 * avoid wrong rtt estimation.
			 */
			if (tp->repair)
				TCP_SKB_CB(skb)->sacked |= TCPCB_REPAIRED;
		}

		/* Try to append data to the end of skb. */
		if (copy > msg_data_left(msg))
			copy = msg_data_left(msg);

		/* Where to copy to? */
		if (skb_availroom(skb) > 0 && !zc) {
			/* We have some space in skb head. Superb! */
			copy = min_t(int, copy, skb_availroom(skb));
			err = skb_add_data_nocache(sk, skb, &msg->msg_iter, copy);
			if (err)
				goto do_fault;
		} else if (!zc) {
			bool merge = true;
			int i = skb_shinfo(skb)->nr_frags;
			struct page_frag *pfrag = sk_page_frag(sk);

			if (!sk_page_frag_refill(sk, pfrag))
				goto wait_for_space;

			if (!skb_can_coalesce(skb, i, pfrag->page,
					      pfrag->offset)) {
				if (i >= sysctl_max_skb_frags) {
					tcp_mark_push(tp, skb);
					goto new_segment;
				}
				merge = false;
			}

			copy = min_t(int, copy, pfrag->size - pfrag->offset);

			if (!sk_wmem_schedule(sk, copy))
				goto wait_for_space;

			err = skb_copy_to_page_nocache(sk, &msg->msg_iter, skb,
						       pfrag->page,
						       pfrag->offset,
						       copy);
			if (err)
				goto do_error;

			/* Update the skb. */
			if (merge) {
				skb_frag_size_add(&skb_shinfo(skb)->frags[i - 1], copy);
			} else {
				skb_fill_page_desc(skb, i, pfrag->page,
						   pfrag->offset, copy);
				page_ref_inc(pfrag->page);
			}
			pfrag->offset += copy;
		} else {
			if (!sk_wmem_schedule(sk, copy))
				goto wait_for_space;

			err = skb_zerocopy_iter_stream(sk, skb, msg, copy, uarg);
			if (err == -EMSGSIZE || err == -EEXIST) {
				tcp_mark_push(tp, skb);
				goto new_segment;
			}
			if (err < 0)
				goto do_error;
			copy = err;
		}

		if (!copied)
			TCP_SKB_CB(skb)->tcp_flags &= ~TCPHDR_PSH;

		WRITE_ONCE(tp->write_seq, tp->write_seq + copy);
		TCP_SKB_CB(skb)->end_seq += copy;
		tcp_skb_pcount_set(skb, 0);

		copied += copy;
		if (!msg_data_left(msg)) {
			if (unlikely(flags & MSG_EOR))
				TCP_SKB_CB(skb)->eor = 1;
			goto out;
		}

		if (skb->len < size_goal || (flags & MSG_OOB) || unlikely(tp->repair))
			continue;

		if (forced_push(tp)) {
			tcp_mark_push(tp, skb);
			__tcp_push_pending_frames(sk, mss_now, TCP_NAGLE_PUSH);
		} else if (skb == tcp_send_head(sk))
			tcp_push_one(sk, mss_now);
		continue;

wait_for_space:
		set_bit(SOCK_NOSPACE, &sk->sk_socket->flags);
		if (copied)
			tcp_push(sk, flags & ~MSG_MORE, mss_now,
				 TCP_NAGLE_PUSH, size_goal);

		err = sk_stream_wait_memory(sk, &timeo);
		if (err != 0)
			goto do_error;

		mss_now = tcp_send_mss(sk, &size_goal, flags);
	}

out:
	if (copied) {
		tcp_tx_timestamp(sk, sockc.tsflags);
		tcp_push(sk, flags, mss_now, tp->nonagle, size_goal);
	}
out_nopush:
	net_zcopy_put(uarg);
	return copied + copied_syn;

do_error:
	skb = tcp_write_queue_tail(sk);
do_fault:
	tcp_remove_empty_skb(sk, skb);

	if (copied + copied_syn)
		goto out;
out_err:
	net_zcopy_put_abort(uarg, true);
	err = sk_stream_error(sk, flags, err);
	/* make sure we wake any epoll edge trigger waiter */
	if (unlikely(tcp_rtx_and_write_queues_empty(sk) && err == -EAGAIN)) {
		sk->sk_write_space(sk);
		tcp_chrono_stop(sk, TCP_CHRONO_SNDBUF_LIMITED);
	}
	return err;
}
EXPORT_SYMBOL_GPL(tcp_sendmsg_locked);

int tcp_sendmsg(struct sock *sk, struct msghdr *msg, size_t size)
{
	int ret;

	lock_sock(sk);
	ret = tcp_sendmsg_locked(sk, msg, size);
	release_sock(sk);

	return ret;
}
EXPORT_SYMBOL(tcp_sendmsg);

/*
 *	Handle reading urgent data. BSD has very simple semantics for
 *	this, no blocking and very strange errors 8)
 */

static int tcp_recv_urg(struct sock *sk, struct msghdr *msg, int len, int flags)
{
	struct tcp_sock *tp = tcp_sk(sk);

	/* No URG data to read. */
	if (sock_flag(sk, SOCK_URGINLINE) || !tp->urg_data ||
	    tp->urg_data == TCP_URG_READ)
		return -EINVAL;	/* Yes this is right ! */

	if (sk->sk_state == TCP_CLOSE && !sock_flag(sk, SOCK_DONE))
		return -ENOTCONN;

	if (tp->urg_data & TCP_URG_VALID) {
		int err = 0;
		char c = tp->urg_data;

		if (!(flags & MSG_PEEK))
			tp->urg_data = TCP_URG_READ;

		/* Read urgent data. */
		msg->msg_flags |= MSG_OOB;

		if (len > 0) {
			if (!(flags & MSG_TRUNC))
				err = memcpy_to_msg(msg, &c, 1);
			len = 1;
		} else
			msg->msg_flags |= MSG_TRUNC;

		return err ? -EFAULT : len;
	}

	if (sk->sk_state == TCP_CLOSE || (sk->sk_shutdown & RCV_SHUTDOWN))
		return 0;

	/* Fixed the recv(..., MSG_OOB) behaviour.  BSD docs and
	 * the available implementations agree in this case:
	 * this call should never block, independent of the
	 * blocking state of the socket.
	 * Mike <pall@rz.uni-karlsruhe.de>
	 */
	return -EAGAIN;
}

static int tcp_peek_sndq(struct sock *sk, struct msghdr *msg, int len)
{
	struct sk_buff *skb;
	int copied = 0, err = 0;

	/* XXX -- need to support SO_PEEK_OFF */

	skb_rbtree_walk(skb, &sk->tcp_rtx_queue) {
		err = skb_copy_datagram_msg(skb, 0, msg, skb->len);
		if (err)
			return err;
		copied += skb->len;
	}

	skb_queue_walk(&sk->sk_write_queue, skb) {
		err = skb_copy_datagram_msg(skb, 0, msg, skb->len);
		if (err)
			break;

		copied += skb->len;
	}

	return err ?: copied;
}

/* Clean up the receive buffer for full frames taken by the user,
 * then send an ACK if necessary.  COPIED is the number of bytes
 * tcp_recvmsg has given to the user so far, it speeds up the
 * calculation of whether or not we must ACK for the sake of
 * a window update.
 */
void tcp_cleanup_rbuf(struct sock *sk, int copied)
{
	struct tcp_sock *tp = tcp_sk(sk);
	bool time_to_ack = false;

	struct sk_buff *skb = skb_peek(&sk->sk_receive_queue);

	WARN(skb && !before(tp->copied_seq, TCP_SKB_CB(skb)->end_seq),
	     "cleanup rbuf bug: copied %X seq %X rcvnxt %X\n",
	     tp->copied_seq, TCP_SKB_CB(skb)->end_seq, tp->rcv_nxt);

	if (inet_csk_ack_scheduled(sk)) {
		const struct inet_connection_sock *icsk = inet_csk(sk);

		if (/* Once-per-two-segments ACK was not sent by tcp_input.c */
		    tp->rcv_nxt - tp->rcv_wup > icsk->icsk_ack.rcv_mss ||
		    /*
		     * If this read emptied read buffer, we send ACK, if
		     * connection is not bidirectional, user drained
		     * receive buffer and there was a small segment
		     * in queue.
		     */
		    (copied > 0 &&
		     ((icsk->icsk_ack.pending & ICSK_ACK_PUSHED2) ||
		      ((icsk->icsk_ack.pending & ICSK_ACK_PUSHED) &&
		       !inet_csk_in_pingpong_mode(sk))) &&
		      !atomic_read(&sk->sk_rmem_alloc)))
			time_to_ack = true;
	}

	/* We send an ACK if we can now advertise a non-zero window
	 * which has been raised "significantly".
	 *
	 * Even if window raised up to infinity, do not send window open ACK
	 * in states, where we will not receive more. It is useless.
	 */
	if (copied > 0 && !time_to_ack && !(sk->sk_shutdown & RCV_SHUTDOWN)) {
		__u32 rcv_window_now = tcp_receive_window(tp);

		/* Optimize, __tcp_select_window() is not cheap. */
		if (2*rcv_window_now <= tp->window_clamp) {
			__u32 new_window = __tcp_select_window(sk);

			/* Send ACK now, if this read freed lots of space
			 * in our buffer. Certainly, new_window is new window.
			 * We can advertise it now, if it is not less than current one.
			 * "Lots" means "at least twice" here.
			 */
			if (new_window && new_window >= 2 * rcv_window_now)
				time_to_ack = true;
		}
	}
	if (time_to_ack)
		tcp_send_ack(sk);
}

static struct sk_buff *tcp_recv_skb(struct sock *sk, u32 seq, u32 *off)
{
	struct sk_buff *skb;
	u32 offset;

	while ((skb = skb_peek(&sk->sk_receive_queue)) != NULL) {
		offset = seq - TCP_SKB_CB(skb)->seq;
		if (unlikely(TCP_SKB_CB(skb)->tcp_flags & TCPHDR_SYN)) {
			pr_err_once("%s: found a SYN, please report !\n", __func__);
			offset--;
		}
		if (offset < skb->len || (TCP_SKB_CB(skb)->tcp_flags & TCPHDR_FIN)) {
			*off = offset;
			return skb;
		}
		/* This looks weird, but this can happen if TCP collapsing
		 * splitted a fat GRO packet, while we released socket lock
		 * in skb_splice_bits()
		 */
		sk_eat_skb(sk, skb);
	}
	return NULL;
}

/*
 * This routine provides an alternative to tcp_recvmsg() for routines
 * that would like to handle copying from skbuffs directly in 'sendfile'
 * fashion.
 * Note:
 *	- It is assumed that the socket was locked by the caller.
 *	- The routine does not block.
 *	- At present, there is no support for reading OOB data
 *	  or for 'peeking' the socket using this routine
 *	  (although both would be easy to implement).
 */
int tcp_read_sock(struct sock *sk, read_descriptor_t *desc,
		  sk_read_actor_t recv_actor)
{
	struct sk_buff *skb;
	struct tcp_sock *tp = tcp_sk(sk);
	u32 seq = tp->copied_seq;
	u32 offset;
	int copied = 0;

	if (sk->sk_state == TCP_LISTEN)
		return -ENOTCONN;
	while ((skb = tcp_recv_skb(sk, seq, &offset)) != NULL) {
		if (offset < skb->len) {
			int used;
			size_t len;

			len = skb->len - offset;
			/* Stop reading if we hit a patch of urgent data */
			if (tp->urg_data) {
				u32 urg_offset = tp->urg_seq - seq;
				if (urg_offset < len)
					len = urg_offset;
				if (!len)
					break;
			}
			used = recv_actor(desc, skb, offset, len);
			if (used <= 0) {
				if (!copied)
					copied = used;
				break;
			} else if (used <= len) {
				seq += used;
				copied += used;
				offset += used;
			}
			/* If recv_actor drops the lock (e.g. TCP splice
			 * receive) the skb pointer might be invalid when
			 * getting here: tcp_collapse might have deleted it
			 * while aggregating skbs from the socket queue.
			 */
			skb = tcp_recv_skb(sk, seq - 1, &offset);
			if (!skb)
				break;
			/* TCP coalescing might have appended data to the skb.
			 * Try to splice more frags
			 */
			if (offset + 1 != skb->len)
				continue;
		}
		if (TCP_SKB_CB(skb)->tcp_flags & TCPHDR_FIN) {
			sk_eat_skb(sk, skb);
			++seq;
			break;
		}
		sk_eat_skb(sk, skb);
		if (!desc->count)
			break;
		WRITE_ONCE(tp->copied_seq, seq);
	}
	WRITE_ONCE(tp->copied_seq, seq);

	tcp_rcv_space_adjust(sk);

	/* Clean up data we have read: This will do ACK frames. */
	if (copied > 0) {
		tcp_recv_skb(sk, seq, &offset);
		tcp_cleanup_rbuf(sk, copied);
	}
	return copied;
}
EXPORT_SYMBOL(tcp_read_sock);

int tcp_peek_len(struct socket *sock)
{
	return tcp_inq(sock->sk);
}
EXPORT_SYMBOL(tcp_peek_len);

/* Make sure sk_rcvbuf is big enough to satisfy SO_RCVLOWAT hint */
int tcp_set_rcvlowat(struct sock *sk, int val)
{
	int cap;

	if (sk->sk_userlocks & SOCK_RCVBUF_LOCK)
		cap = sk->sk_rcvbuf >> 1;
	else
		cap = sock_net(sk)->ipv4.sysctl_tcp_rmem[2] >> 1;
	val = min(val, cap);
	WRITE_ONCE(sk->sk_rcvlowat, val ? : 1);

	/* Check if we need to signal EPOLLIN right now */
	tcp_data_ready(sk);

	if (sk->sk_userlocks & SOCK_RCVBUF_LOCK)
		return 0;

	val <<= 1;
	if (val > sk->sk_rcvbuf) {
		WRITE_ONCE(sk->sk_rcvbuf, val);
		tcp_sk(sk)->window_clamp = tcp_win_from_space(sk, val);
	}
	return 0;
}
EXPORT_SYMBOL(tcp_set_rcvlowat);

void tcp_update_recv_tstamps(struct sk_buff *skb,
			     struct scm_timestamping_internal *tss)
{
	if (skb->tstamp)
		tss->ts[0] = ktime_to_timespec64(skb->tstamp);
	else
		tss->ts[0] = (struct timespec64) {0};

	if (skb_hwtstamps(skb)->hwtstamp)
		tss->ts[2] = ktime_to_timespec64(skb_hwtstamps(skb)->hwtstamp);
	else
		tss->ts[2] = (struct timespec64) {0};
}

#ifdef CONFIG_MMU
static const struct vm_operations_struct tcp_vm_ops = {
};

int tcp_mmap(struct file *file, struct socket *sock,
	     struct vm_area_struct *vma)
{
	if (vma->vm_flags & (VM_WRITE | VM_EXEC))
		return -EPERM;
	vma->vm_flags &= ~(VM_MAYWRITE | VM_MAYEXEC);

	/* Instruct vm_insert_page() to not mmap_read_lock(mm) */
	vma->vm_flags |= VM_MIXEDMAP;

	vma->vm_ops = &tcp_vm_ops;
	return 0;
}
EXPORT_SYMBOL(tcp_mmap);

static skb_frag_t *skb_advance_to_frag(struct sk_buff *skb, u32 offset_skb,
				       u32 *offset_frag)
{
	skb_frag_t *frag;

	offset_skb -= skb_headlen(skb);
	if ((int)offset_skb < 0 || skb_has_frag_list(skb))
		return NULL;

	frag = skb_shinfo(skb)->frags;
	while (offset_skb) {
		if (skb_frag_size(frag) > offset_skb) {
			*offset_frag = offset_skb;
			return frag;
		}
		offset_skb -= skb_frag_size(frag);
		++frag;
	}
	*offset_frag = 0;
	return frag;
}

static bool can_map_frag(const skb_frag_t *frag)
{
	return skb_frag_size(frag) == PAGE_SIZE && !skb_frag_off(frag);
}

static int find_next_mappable_frag(const skb_frag_t *frag,
				   int remaining_in_skb)
{
	int offset = 0;

	if (likely(can_map_frag(frag)))
		return 0;

	while (offset < remaining_in_skb && !can_map_frag(frag)) {
		offset += skb_frag_size(frag);
		++frag;
	}
	return offset;
}

static void tcp_zerocopy_set_hint_for_skb(struct sock *sk,
					  struct tcp_zerocopy_receive *zc,
					  struct sk_buff *skb, u32 offset)
{
	u32 frag_offset, partial_frag_remainder = 0;
	int mappable_offset;
	skb_frag_t *frag;

	/* worst case: skip to next skb. try to improve on this case below */
	zc->recv_skip_hint = skb->len - offset;

	/* Find the frag containing this offset (and how far into that frag) */
	frag = skb_advance_to_frag(skb, offset, &frag_offset);
	if (!frag)
		return;

	if (frag_offset) {
		struct skb_shared_info *info = skb_shinfo(skb);

		/* We read part of the last frag, must recvmsg() rest of skb. */
		if (frag == &info->frags[info->nr_frags - 1])
			return;

		/* Else, we must at least read the remainder in this frag. */
		partial_frag_remainder = skb_frag_size(frag) - frag_offset;
		zc->recv_skip_hint -= partial_frag_remainder;
		++frag;
	}

	/* partial_frag_remainder: If part way through a frag, must read rest.
	 * mappable_offset: Bytes till next mappable frag, *not* counting bytes
	 * in partial_frag_remainder.
	 */
	mappable_offset = find_next_mappable_frag(frag, zc->recv_skip_hint);
	zc->recv_skip_hint = mappable_offset + partial_frag_remainder;
}

static int tcp_recvmsg_locked(struct sock *sk, struct msghdr *msg, size_t len,
			      int nonblock, int flags,
			      struct scm_timestamping_internal *tss,
			      int *cmsg_flags);
static int receive_fallback_to_copy(struct sock *sk,
				    struct tcp_zerocopy_receive *zc, int inq,
				    struct scm_timestamping_internal *tss)
{
	unsigned long copy_address = (unsigned long)zc->copybuf_address;
	struct msghdr msg = {};
	struct iovec iov;
	int err;

	zc->length = 0;
	zc->recv_skip_hint = 0;

	if (copy_address != zc->copybuf_address)
		return -EINVAL;

	err = import_single_range(READ, (void __user *)copy_address,
				  inq, &iov, &msg.msg_iter);
	if (err)
		return err;

	err = tcp_recvmsg_locked(sk, &msg, inq, /*nonblock=*/1, /*flags=*/0,
				 tss, &zc->msg_flags);
	if (err < 0)
		return err;

	zc->copybuf_len = err;
	if (likely(zc->copybuf_len)) {
		struct sk_buff *skb;
		u32 offset;

		skb = tcp_recv_skb(sk, tcp_sk(sk)->copied_seq, &offset);
		if (skb)
			tcp_zerocopy_set_hint_for_skb(sk, zc, skb, offset);
	}
	return 0;
}

static int tcp_copy_straggler_data(struct tcp_zerocopy_receive *zc,
				   struct sk_buff *skb, u32 copylen,
				   u32 *offset, u32 *seq)
{
	unsigned long copy_address = (unsigned long)zc->copybuf_address;
	struct msghdr msg = {};
	struct iovec iov;
	int err;

	if (copy_address != zc->copybuf_address)
		return -EINVAL;

	err = import_single_range(READ, (void __user *)copy_address,
				  copylen, &iov, &msg.msg_iter);
	if (err)
		return err;
	err = skb_copy_datagram_msg(skb, *offset, &msg, copylen);
	if (err)
		return err;
	zc->recv_skip_hint -= copylen;
	*offset += copylen;
	*seq += copylen;
	return (__s32)copylen;
}

static int tcp_zc_handle_leftover(struct tcp_zerocopy_receive *zc,
				  struct sock *sk,
				  struct sk_buff *skb,
				  u32 *seq,
				  s32 copybuf_len,
				  struct scm_timestamping_internal *tss)
{
	u32 offset, copylen = min_t(u32, copybuf_len, zc->recv_skip_hint);

	if (!copylen)
		return 0;
	/* skb is null if inq < PAGE_SIZE. */
	if (skb) {
		offset = *seq - TCP_SKB_CB(skb)->seq;
	} else {
		skb = tcp_recv_skb(sk, *seq, &offset);
		if (TCP_SKB_CB(skb)->has_rxtstamp) {
			tcp_update_recv_tstamps(skb, tss);
			zc->msg_flags |= TCP_CMSG_TS;
		}
	}

	zc->copybuf_len = tcp_copy_straggler_data(zc, skb, copylen, &offset,
						  seq);
	return zc->copybuf_len < 0 ? 0 : copylen;
}

static int tcp_zerocopy_vm_insert_batch_error(struct vm_area_struct *vma,
					      struct page **pending_pages,
					      unsigned long pages_remaining,
					      unsigned long *address,
					      u32 *length,
					      u32 *seq,
					      struct tcp_zerocopy_receive *zc,
					      u32 total_bytes_to_map,
					      int err)
{
	/* At least one page did not map. Try zapping if we skipped earlier. */
	if (err == -EBUSY &&
	    zc->flags & TCP_RECEIVE_ZEROCOPY_FLAG_TLB_CLEAN_HINT) {
		u32 maybe_zap_len;

		maybe_zap_len = total_bytes_to_map -  /* All bytes to map */
				*length + /* Mapped or pending */
				(pages_remaining * PAGE_SIZE); /* Failed map. */
		zap_page_range(vma, *address, maybe_zap_len);
		err = 0;
	}

	if (!err) {
		unsigned long leftover_pages = pages_remaining;
		int bytes_mapped;

		/* We called zap_page_range, try to reinsert. */
		err = vm_insert_pages(vma, *address,
				      pending_pages,
				      &pages_remaining);
		bytes_mapped = PAGE_SIZE * (leftover_pages - pages_remaining);
		*seq += bytes_mapped;
		*address += bytes_mapped;
	}
	if (err) {
		/* Either we were unable to zap, OR we zapped, retried an
		 * insert, and still had an issue. Either ways, pages_remaining
		 * is the number of pages we were unable to map, and we unroll
		 * some state we speculatively touched before.
		 */
		const int bytes_not_mapped = PAGE_SIZE * pages_remaining;

		*length -= bytes_not_mapped;
		zc->recv_skip_hint += bytes_not_mapped;
	}
	return err;
}

static int tcp_zerocopy_vm_insert_batch(struct vm_area_struct *vma,
					struct page **pages,
					unsigned int pages_to_map,
					unsigned long *address,
					u32 *length,
					u32 *seq,
					struct tcp_zerocopy_receive *zc,
					u32 total_bytes_to_map)
{
	unsigned long pages_remaining = pages_to_map;
	unsigned int pages_mapped;
	unsigned int bytes_mapped;
	int err;

	err = vm_insert_pages(vma, *address, pages, &pages_remaining);
	pages_mapped = pages_to_map - (unsigned int)pages_remaining;
	bytes_mapped = PAGE_SIZE * pages_mapped;
	/* Even if vm_insert_pages fails, it may have partially succeeded in
	 * mapping (some but not all of the pages).
	 */
	*seq += bytes_mapped;
	*address += bytes_mapped;

	if (likely(!err))
		return 0;

	/* Error: maybe zap and retry + rollback state for failed inserts. */
	return tcp_zerocopy_vm_insert_batch_error(vma, pages + pages_mapped,
		pages_remaining, address, length, seq, zc, total_bytes_to_map,
		err);
}

#define TCP_VALID_ZC_MSG_FLAGS   (TCP_CMSG_TS)
static void tcp_zc_finalize_rx_tstamp(struct sock *sk,
				      struct tcp_zerocopy_receive *zc,
				      struct scm_timestamping_internal *tss)
{
	unsigned long msg_control_addr;
	struct msghdr cmsg_dummy;

	msg_control_addr = (unsigned long)zc->msg_control;
	cmsg_dummy.msg_control = (void *)msg_control_addr;
	cmsg_dummy.msg_controllen =
		(__kernel_size_t)zc->msg_controllen;
	cmsg_dummy.msg_flags = in_compat_syscall()
		? MSG_CMSG_COMPAT : 0;
	cmsg_dummy.msg_control_is_user = true;
	zc->msg_flags = 0;
	if (zc->msg_control == msg_control_addr &&
	    zc->msg_controllen == cmsg_dummy.msg_controllen) {
		tcp_recv_timestamp(&cmsg_dummy, sk, tss);
		zc->msg_control = (__u64)
			((uintptr_t)cmsg_dummy.msg_control);
		zc->msg_controllen =
			(__u64)cmsg_dummy.msg_controllen;
		zc->msg_flags = (__u32)cmsg_dummy.msg_flags;
	}
}

#define TCP_ZEROCOPY_PAGE_BATCH_SIZE 32
static int tcp_zerocopy_receive(struct sock *sk,
				struct tcp_zerocopy_receive *zc,
				struct scm_timestamping_internal *tss)
{
	u32 length = 0, offset, vma_len, avail_len, copylen = 0;
	unsigned long address = (unsigned long)zc->address;
<<<<<<< HEAD
	u32 length = 0, seq, offset, zap_len;
	const skb_frag_t *frags = NULL;
=======
	struct page *pages[TCP_ZEROCOPY_PAGE_BATCH_SIZE];
	s32 copybuf_len = zc->copybuf_len;
	struct tcp_sock *tp = tcp_sk(sk);
	const skb_frag_t *frags = NULL;
	unsigned int pages_to_map = 0;
>>>>>>> 7d2a07b7
	struct vm_area_struct *vma;
	struct sk_buff *skb = NULL;
	u32 seq = tp->copied_seq;
	u32 total_bytes_to_map;
	int inq = tcp_inq(sk);
	int ret;

	zc->copybuf_len = 0;
	zc->msg_flags = 0;

	if (address & (PAGE_SIZE - 1) || address != zc->address)
		return -EINVAL;

	if (sk->sk_state == TCP_LISTEN)
		return -ENOTCONN;

	sock_rps_record_flow(sk);

	if (inq && inq <= copybuf_len)
		return receive_fallback_to_copy(sk, zc, inq, tss);

<<<<<<< HEAD
	vma = find_vma(current->mm, address);
	if (!vma || vma->vm_start > address || vma->vm_ops != &tcp_vm_ops) {
		up_read(&current->mm->mmap_sem);
		return -EINVAL;
	}
	zc->length = min_t(unsigned long, zc->length, vma->vm_end - address);

	tp = tcp_sk(sk);
	seq = tp->copied_seq;
	inq = tcp_inq(sk);
	zc->length = min_t(u32, zc->length, inq);
	zap_len = zc->length & ~(PAGE_SIZE - 1);
	if (zap_len) {
		zap_page_range(vma, address, zap_len);
		zc->recv_skip_hint = 0;
	} else {
		zc->recv_skip_hint = zc->length;
=======
	if (inq < PAGE_SIZE) {
		zc->length = 0;
		zc->recv_skip_hint = inq;
		if (!inq && sock_flag(sk, SOCK_DONE))
			return -EIO;
		return 0;
	}

	mmap_read_lock(current->mm);

	vma = vma_lookup(current->mm, address);
	if (!vma || vma->vm_ops != &tcp_vm_ops) {
		mmap_read_unlock(current->mm);
		return -EINVAL;
	}
	vma_len = min_t(unsigned long, zc->length, vma->vm_end - address);
	avail_len = min_t(u32, vma_len, inq);
	total_bytes_to_map = avail_len & ~(PAGE_SIZE - 1);
	if (total_bytes_to_map) {
		if (!(zc->flags & TCP_RECEIVE_ZEROCOPY_FLAG_TLB_CLEAN_HINT))
			zap_page_range(vma, address, total_bytes_to_map);
		zc->length = total_bytes_to_map;
		zc->recv_skip_hint = 0;
	} else {
		zc->length = avail_len;
		zc->recv_skip_hint = avail_len;
>>>>>>> 7d2a07b7
	}
	ret = 0;
	while (length + PAGE_SIZE <= zc->length) {
		int mappable_offset;
		struct page *page;

		if (zc->recv_skip_hint < PAGE_SIZE) {
			u32 offset_frag;

			if (skb) {
				if (zc->recv_skip_hint > 0)
					break;
				skb = skb->next;
				offset = seq - TCP_SKB_CB(skb)->seq;
			} else {
				skb = tcp_recv_skb(sk, seq, &offset);
			}

			if (TCP_SKB_CB(skb)->has_rxtstamp) {
				tcp_update_recv_tstamps(skb, tss);
				zc->msg_flags |= TCP_CMSG_TS;
			}
			zc->recv_skip_hint = skb->len - offset;
			frags = skb_advance_to_frag(skb, offset, &offset_frag);
			if (!frags || offset_frag)
				break;
<<<<<<< HEAD
			frags = skb_shinfo(skb)->frags;
			while (offset) {
				if (skb_frag_size(frags) > offset)
					goto out;
				offset -= skb_frag_size(frags);
				frags++;
			}
		}
		if (skb_frag_size(frags) != PAGE_SIZE || skb_frag_off(frags)) {
			int remaining = zc->recv_skip_hint;

			while (remaining && (skb_frag_size(frags) != PAGE_SIZE ||
					     skb_frag_off(frags))) {
				remaining -= skb_frag_size(frags);
				frags++;
			}
			zc->recv_skip_hint -= remaining;
=======
		}

		mappable_offset = find_next_mappable_frag(frags,
							  zc->recv_skip_hint);
		if (mappable_offset) {
			zc->recv_skip_hint = mappable_offset;
>>>>>>> 7d2a07b7
			break;
		}
		page = skb_frag_page(frags);
		prefetchw(page);
		pages[pages_to_map++] = page;
		length += PAGE_SIZE;
		zc->recv_skip_hint -= PAGE_SIZE;
		frags++;
		if (pages_to_map == TCP_ZEROCOPY_PAGE_BATCH_SIZE ||
		    zc->recv_skip_hint < PAGE_SIZE) {
			/* Either full batch, or we're about to go to next skb
			 * (and we cannot unroll failed ops across skbs).
			 */
			ret = tcp_zerocopy_vm_insert_batch(vma, pages,
							   pages_to_map,
							   &address, &length,
							   &seq, zc,
							   total_bytes_to_map);
			if (ret)
				goto out;
			pages_to_map = 0;
		}
	}
	if (pages_to_map) {
		ret = tcp_zerocopy_vm_insert_batch(vma, pages, pages_to_map,
						   &address, &length, &seq,
						   zc, total_bytes_to_map);
	}
out:
<<<<<<< HEAD
	up_read(&current->mm->mmap_sem);
	if (length) {
=======
	mmap_read_unlock(current->mm);
	/* Try to copy straggler data. */
	if (!ret)
		copylen = tcp_zc_handle_leftover(zc, sk, skb, &seq, copybuf_len, tss);

	if (length + copylen) {
>>>>>>> 7d2a07b7
		WRITE_ONCE(tp->copied_seq, seq);
		tcp_rcv_space_adjust(sk);

		/* Clean up data we have read: This will do ACK frames. */
		tcp_recv_skb(sk, seq, &offset);
		tcp_cleanup_rbuf(sk, length + copylen);
		ret = 0;
		if (length == zc->length)
			zc->recv_skip_hint = 0;
	} else {
		if (!zc->recv_skip_hint && sock_flag(sk, SOCK_DONE))
			ret = -EIO;
	}
	zc->length = length;
	return ret;
}
#endif

/* Similar to __sock_recv_timestamp, but does not require an skb */
void tcp_recv_timestamp(struct msghdr *msg, const struct sock *sk,
			struct scm_timestamping_internal *tss)
{
	int new_tstamp = sock_flag(sk, SOCK_TSTAMP_NEW);
	bool has_timestamping = false;

	if (tss->ts[0].tv_sec || tss->ts[0].tv_nsec) {
		if (sock_flag(sk, SOCK_RCVTSTAMP)) {
			if (sock_flag(sk, SOCK_RCVTSTAMPNS)) {
				if (new_tstamp) {
					struct __kernel_timespec kts = {
						.tv_sec = tss->ts[0].tv_sec,
						.tv_nsec = tss->ts[0].tv_nsec,
					};
					put_cmsg(msg, SOL_SOCKET, SO_TIMESTAMPNS_NEW,
						 sizeof(kts), &kts);
				} else {
					struct __kernel_old_timespec ts_old = {
						.tv_sec = tss->ts[0].tv_sec,
						.tv_nsec = tss->ts[0].tv_nsec,
					};
					put_cmsg(msg, SOL_SOCKET, SO_TIMESTAMPNS_OLD,
						 sizeof(ts_old), &ts_old);
				}
			} else {
				if (new_tstamp) {
					struct __kernel_sock_timeval stv = {
						.tv_sec = tss->ts[0].tv_sec,
						.tv_usec = tss->ts[0].tv_nsec / 1000,
					};
					put_cmsg(msg, SOL_SOCKET, SO_TIMESTAMP_NEW,
						 sizeof(stv), &stv);
				} else {
					struct __kernel_old_timeval tv = {
						.tv_sec = tss->ts[0].tv_sec,
						.tv_usec = tss->ts[0].tv_nsec / 1000,
					};
					put_cmsg(msg, SOL_SOCKET, SO_TIMESTAMP_OLD,
						 sizeof(tv), &tv);
				}
			}
		}

		if (sk->sk_tsflags & SOF_TIMESTAMPING_SOFTWARE)
			has_timestamping = true;
		else
			tss->ts[0] = (struct timespec64) {0};
	}

	if (tss->ts[2].tv_sec || tss->ts[2].tv_nsec) {
		if (sk->sk_tsflags & SOF_TIMESTAMPING_RAW_HARDWARE)
			has_timestamping = true;
		else
			tss->ts[2] = (struct timespec64) {0};
	}

	if (has_timestamping) {
		tss->ts[1] = (struct timespec64) {0};
		if (sock_flag(sk, SOCK_TSTAMP_NEW))
			put_cmsg_scm_timestamping64(msg, tss);
		else
			put_cmsg_scm_timestamping(msg, tss);
	}
}

static int tcp_inq_hint(struct sock *sk)
{
	const struct tcp_sock *tp = tcp_sk(sk);
	u32 copied_seq = READ_ONCE(tp->copied_seq);
	u32 rcv_nxt = READ_ONCE(tp->rcv_nxt);
	int inq;

	inq = rcv_nxt - copied_seq;
	if (unlikely(inq < 0 || copied_seq != READ_ONCE(tp->copied_seq))) {
		lock_sock(sk);
		inq = tp->rcv_nxt - tp->copied_seq;
		release_sock(sk);
	}
	/* After receiving a FIN, tell the user-space to continue reading
	 * by returning a non-zero inq.
	 */
	if (inq == 0 && sock_flag(sk, SOCK_DONE))
		inq = 1;
	return inq;
}

/*
 *	This routine copies from a sock struct into the user buffer.
 *
 *	Technical note: in 2.3 we work on _locked_ socket, so that
 *	tricks with *seq access order and skb->users are not required.
 *	Probably, code can be easily improved even more.
 */

static int tcp_recvmsg_locked(struct sock *sk, struct msghdr *msg, size_t len,
			      int nonblock, int flags,
			      struct scm_timestamping_internal *tss,
			      int *cmsg_flags)
{
	struct tcp_sock *tp = tcp_sk(sk);
	int copied = 0;
	u32 peek_seq;
	u32 *seq;
	unsigned long used;
	int err;
	int target;		/* Read at least this many bytes */
	long timeo;
	struct sk_buff *skb, *last;
	u32 urg_hole = 0;
<<<<<<< HEAD
	struct scm_timestamping_internal tss;
	int cmsg_flags;

	if (unlikely(flags & MSG_ERRQUEUE))
		return inet_recv_error(sk, msg, len, addr_len);

	if (sk_can_busy_loop(sk) && skb_queue_empty_lockless(&sk->sk_receive_queue) &&
	    (sk->sk_state == TCP_ESTABLISHED))
		sk_busy_loop(sk, nonblock);

	lock_sock(sk);
=======
>>>>>>> 7d2a07b7

	err = -ENOTCONN;
	if (sk->sk_state == TCP_LISTEN)
		goto out;

<<<<<<< HEAD
	cmsg_flags = tp->recvmsg_inq ? 1 : 0;
=======
	if (tp->recvmsg_inq)
		*cmsg_flags = TCP_CMSG_INQ;
>>>>>>> 7d2a07b7
	timeo = sock_rcvtimeo(sk, nonblock);

	/* Urgent data needs to be handled specially. */
	if (flags & MSG_OOB)
		goto recv_urg;

	if (unlikely(tp->repair)) {
		err = -EPERM;
		if (!(flags & MSG_PEEK))
			goto out;

		if (tp->repair_queue == TCP_SEND_QUEUE)
			goto recv_sndq;

		err = -EINVAL;
		if (tp->repair_queue == TCP_NO_QUEUE)
			goto out;

		/* 'common' recv queue MSG_PEEK-ing */
	}

	seq = &tp->copied_seq;
	if (flags & MSG_PEEK) {
		peek_seq = tp->copied_seq;
		seq = &peek_seq;
	}

	target = sock_rcvlowat(sk, flags & MSG_WAITALL, len);

	do {
		u32 offset;

		/* Are we at urgent data? Stop if we have read anything or have SIGURG pending. */
		if (tp->urg_data && tp->urg_seq == *seq) {
			if (copied)
				break;
			if (signal_pending(current)) {
				copied = timeo ? sock_intr_errno(timeo) : -EAGAIN;
				break;
			}
		}

		/* Next get a buffer. */

		last = skb_peek_tail(&sk->sk_receive_queue);
		skb_queue_walk(&sk->sk_receive_queue, skb) {
			last = skb;
			/* Now that we have two receive queues this
			 * shouldn't happen.
			 */
			if (WARN(before(*seq, TCP_SKB_CB(skb)->seq),
				 "TCP recvmsg seq # bug: copied %X, seq %X, rcvnxt %X, fl %X\n",
				 *seq, TCP_SKB_CB(skb)->seq, tp->rcv_nxt,
				 flags))
				break;

			offset = *seq - TCP_SKB_CB(skb)->seq;
			if (unlikely(TCP_SKB_CB(skb)->tcp_flags & TCPHDR_SYN)) {
				pr_err_once("%s: found a SYN, please report !\n", __func__);
				offset--;
			}
			if (offset < skb->len)
				goto found_ok_skb;
			if (TCP_SKB_CB(skb)->tcp_flags & TCPHDR_FIN)
				goto found_fin_ok;
			WARN(!(flags & MSG_PEEK),
			     "TCP recvmsg seq # bug 2: copied %X, seq %X, rcvnxt %X, fl %X\n",
			     *seq, TCP_SKB_CB(skb)->seq, tp->rcv_nxt, flags);
		}

		/* Well, if we have backlog, try to process it now yet. */

		if (copied >= target && !READ_ONCE(sk->sk_backlog.tail))
			break;

		if (copied) {
			if (sk->sk_err ||
			    sk->sk_state == TCP_CLOSE ||
			    (sk->sk_shutdown & RCV_SHUTDOWN) ||
			    !timeo ||
			    signal_pending(current))
				break;
		} else {
			if (sock_flag(sk, SOCK_DONE))
				break;

			if (sk->sk_err) {
				copied = sock_error(sk);
				break;
			}

			if (sk->sk_shutdown & RCV_SHUTDOWN)
				break;

			if (sk->sk_state == TCP_CLOSE) {
				/* This occurs when user tries to read
				 * from never connected socket.
				 */
				copied = -ENOTCONN;
				break;
			}

			if (!timeo) {
				copied = -EAGAIN;
				break;
			}

			if (signal_pending(current)) {
				copied = sock_intr_errno(timeo);
				break;
			}
		}

		tcp_cleanup_rbuf(sk, copied);

		if (copied >= target) {
			/* Do not sleep, just process backlog. */
			release_sock(sk);
			lock_sock(sk);
		} else {
			sk_wait_data(sk, &timeo, last);
		}

		if ((flags & MSG_PEEK) &&
		    (peek_seq - copied - urg_hole != tp->copied_seq)) {
			net_dbg_ratelimited("TCP(%s:%d): Application bug, race in MSG_PEEK\n",
					    current->comm,
					    task_pid_nr(current));
			peek_seq = tp->copied_seq;
		}
		continue;

found_ok_skb:
		/* Ok so how much can we use? */
		used = skb->len - offset;
		if (len < used)
			used = len;

		/* Do we have urgent data here? */
		if (tp->urg_data) {
			u32 urg_offset = tp->urg_seq - *seq;
			if (urg_offset < used) {
				if (!urg_offset) {
					if (!sock_flag(sk, SOCK_URGINLINE)) {
						WRITE_ONCE(*seq, *seq + 1);
						urg_hole++;
						offset++;
						used--;
						if (!used)
							goto skip_copy;
					}
				} else
					used = urg_offset;
			}
		}

		if (!(flags & MSG_TRUNC)) {
			err = skb_copy_datagram_msg(skb, offset, msg, used);
			if (err) {
				/* Exception. Bailout! */
				if (!copied)
					copied = -EFAULT;
				break;
			}
		}

		WRITE_ONCE(*seq, *seq + used);
		copied += used;
		len -= used;

		tcp_rcv_space_adjust(sk);

skip_copy:
		if (tp->urg_data && after(tp->copied_seq, tp->urg_seq)) {
			tp->urg_data = 0;
			tcp_fast_path_check(sk);
		}

		if (TCP_SKB_CB(skb)->has_rxtstamp) {
<<<<<<< HEAD
			tcp_update_recv_tstamps(skb, &tss);
			cmsg_flags |= 2;
=======
			tcp_update_recv_tstamps(skb, tss);
			*cmsg_flags |= TCP_CMSG_TS;
>>>>>>> 7d2a07b7
		}

		if (used + offset < skb->len)
			continue;

		if (TCP_SKB_CB(skb)->tcp_flags & TCPHDR_FIN)
			goto found_fin_ok;
		if (!(flags & MSG_PEEK))
			sk_eat_skb(sk, skb);
		continue;

found_fin_ok:
		/* Process the FIN. */
		WRITE_ONCE(*seq, *seq + 1);
		if (!(flags & MSG_PEEK))
			sk_eat_skb(sk, skb);
		break;
	} while (len > 0);

	/* According to UNIX98, msg_name/msg_namelen are ignored
	 * on connected socket. I was just happy when found this 8) --ANK
	 */

	/* Clean up data we have read: This will do ACK frames. */
	tcp_cleanup_rbuf(sk, copied);
<<<<<<< HEAD

	release_sock(sk);

	if (cmsg_flags) {
		if (cmsg_flags & 2)
			tcp_recv_timestamp(msg, sk, &tss);
		if (cmsg_flags & 1) {
			inq = tcp_inq_hint(sk);
			put_cmsg(msg, SOL_TCP, TCP_CM_INQ, sizeof(inq), &inq);
		}
	}

=======
>>>>>>> 7d2a07b7
	return copied;

out:
	return err;

recv_urg:
	err = tcp_recv_urg(sk, msg, len, flags);
	goto out;

recv_sndq:
	err = tcp_peek_sndq(sk, msg, len);
	goto out;
}

int tcp_recvmsg(struct sock *sk, struct msghdr *msg, size_t len, int nonblock,
		int flags, int *addr_len)
{
	int cmsg_flags = 0, ret, inq;
	struct scm_timestamping_internal tss;

	if (unlikely(flags & MSG_ERRQUEUE))
		return inet_recv_error(sk, msg, len, addr_len);

	if (sk_can_busy_loop(sk) &&
	    skb_queue_empty_lockless(&sk->sk_receive_queue) &&
	    sk->sk_state == TCP_ESTABLISHED)
		sk_busy_loop(sk, nonblock);

	lock_sock(sk);
	ret = tcp_recvmsg_locked(sk, msg, len, nonblock, flags, &tss,
				 &cmsg_flags);
	release_sock(sk);

	if (cmsg_flags && ret >= 0) {
		if (cmsg_flags & TCP_CMSG_TS)
			tcp_recv_timestamp(msg, sk, &tss);
		if (cmsg_flags & TCP_CMSG_INQ) {
			inq = tcp_inq_hint(sk);
			put_cmsg(msg, SOL_TCP, TCP_CM_INQ, sizeof(inq), &inq);
		}
	}
	return ret;
}
EXPORT_SYMBOL(tcp_recvmsg);

void tcp_set_state(struct sock *sk, int state)
{
	int oldstate = sk->sk_state;

	/* We defined a new enum for TCP states that are exported in BPF
	 * so as not force the internal TCP states to be frozen. The
	 * following checks will detect if an internal state value ever
	 * differs from the BPF value. If this ever happens, then we will
	 * need to remap the internal value to the BPF value before calling
	 * tcp_call_bpf_2arg.
	 */
	BUILD_BUG_ON((int)BPF_TCP_ESTABLISHED != (int)TCP_ESTABLISHED);
	BUILD_BUG_ON((int)BPF_TCP_SYN_SENT != (int)TCP_SYN_SENT);
	BUILD_BUG_ON((int)BPF_TCP_SYN_RECV != (int)TCP_SYN_RECV);
	BUILD_BUG_ON((int)BPF_TCP_FIN_WAIT1 != (int)TCP_FIN_WAIT1);
	BUILD_BUG_ON((int)BPF_TCP_FIN_WAIT2 != (int)TCP_FIN_WAIT2);
	BUILD_BUG_ON((int)BPF_TCP_TIME_WAIT != (int)TCP_TIME_WAIT);
	BUILD_BUG_ON((int)BPF_TCP_CLOSE != (int)TCP_CLOSE);
	BUILD_BUG_ON((int)BPF_TCP_CLOSE_WAIT != (int)TCP_CLOSE_WAIT);
	BUILD_BUG_ON((int)BPF_TCP_LAST_ACK != (int)TCP_LAST_ACK);
	BUILD_BUG_ON((int)BPF_TCP_LISTEN != (int)TCP_LISTEN);
	BUILD_BUG_ON((int)BPF_TCP_CLOSING != (int)TCP_CLOSING);
	BUILD_BUG_ON((int)BPF_TCP_NEW_SYN_RECV != (int)TCP_NEW_SYN_RECV);
	BUILD_BUG_ON((int)BPF_TCP_MAX_STATES != (int)TCP_MAX_STATES);

	/* bpf uapi header bpf.h defines an anonymous enum with values
	 * BPF_TCP_* used by bpf programs. Currently gcc built vmlinux
	 * is able to emit this enum in DWARF due to the above BUILD_BUG_ON.
	 * But clang built vmlinux does not have this enum in DWARF
	 * since clang removes the above code before generating IR/debuginfo.
	 * Let us explicitly emit the type debuginfo to ensure the
	 * above-mentioned anonymous enum in the vmlinux DWARF and hence BTF
	 * regardless of which compiler is used.
	 */
	BTF_TYPE_EMIT_ENUM(BPF_TCP_ESTABLISHED);

	if (BPF_SOCK_OPS_TEST_FLAG(tcp_sk(sk), BPF_SOCK_OPS_STATE_CB_FLAG))
		tcp_call_bpf_2arg(sk, BPF_SOCK_OPS_STATE_CB, oldstate, state);

	switch (state) {
	case TCP_ESTABLISHED:
		if (oldstate != TCP_ESTABLISHED)
			TCP_INC_STATS(sock_net(sk), TCP_MIB_CURRESTAB);
		break;

	case TCP_CLOSE:
		if (oldstate == TCP_CLOSE_WAIT || oldstate == TCP_ESTABLISHED)
			TCP_INC_STATS(sock_net(sk), TCP_MIB_ESTABRESETS);

		sk->sk_prot->unhash(sk);
		if (inet_csk(sk)->icsk_bind_hash &&
		    !(sk->sk_userlocks & SOCK_BINDPORT_LOCK))
			inet_put_port(sk);
		fallthrough;
	default:
		if (oldstate == TCP_ESTABLISHED)
			TCP_DEC_STATS(sock_net(sk), TCP_MIB_CURRESTAB);
	}

	/* Change state AFTER socket is unhashed to avoid closed
	 * socket sitting in hash tables.
	 */
	inet_sk_state_store(sk, state);
}
EXPORT_SYMBOL_GPL(tcp_set_state);

/*
 *	State processing on a close. This implements the state shift for
 *	sending our FIN frame. Note that we only send a FIN for some
 *	states. A shutdown() may have already sent the FIN, or we may be
 *	closed.
 */

static const unsigned char new_state[16] = {
  /* current state:        new state:      action:	*/
  [0 /* (Invalid) */]	= TCP_CLOSE,
  [TCP_ESTABLISHED]	= TCP_FIN_WAIT1 | TCP_ACTION_FIN,
  [TCP_SYN_SENT]	= TCP_CLOSE,
  [TCP_SYN_RECV]	= TCP_FIN_WAIT1 | TCP_ACTION_FIN,
  [TCP_FIN_WAIT1]	= TCP_FIN_WAIT1,
  [TCP_FIN_WAIT2]	= TCP_FIN_WAIT2,
  [TCP_TIME_WAIT]	= TCP_CLOSE,
  [TCP_CLOSE]		= TCP_CLOSE,
  [TCP_CLOSE_WAIT]	= TCP_LAST_ACK  | TCP_ACTION_FIN,
  [TCP_LAST_ACK]	= TCP_LAST_ACK,
  [TCP_LISTEN]		= TCP_CLOSE,
  [TCP_CLOSING]		= TCP_CLOSING,
  [TCP_NEW_SYN_RECV]	= TCP_CLOSE,	/* should not happen ! */
};

static int tcp_close_state(struct sock *sk)
{
	int next = (int)new_state[sk->sk_state];
	int ns = next & TCP_STATE_MASK;

	tcp_set_state(sk, ns);

	return next & TCP_ACTION_FIN;
}

/*
 *	Shutdown the sending side of a connection. Much like close except
 *	that we don't receive shut down or sock_set_flag(sk, SOCK_DEAD).
 */

void tcp_shutdown(struct sock *sk, int how)
{
	/*	We need to grab some memory, and put together a FIN,
	 *	and then put it into the queue to be sent.
	 *		Tim MacKenzie(tym@dibbler.cs.monash.edu.au) 4 Dec '92.
	 */
	if (!(how & SEND_SHUTDOWN))
		return;

	/* If we've already sent a FIN, or it's a closed state, skip this. */
	if ((1 << sk->sk_state) &
	    (TCPF_ESTABLISHED | TCPF_SYN_SENT |
	     TCPF_SYN_RECV | TCPF_CLOSE_WAIT)) {
		/* Clear out any half completed packets.  FIN if needed. */
		if (tcp_close_state(sk))
			tcp_send_fin(sk);
	}
}
EXPORT_SYMBOL(tcp_shutdown);

bool tcp_check_oom(struct sock *sk, int shift)
{
	bool too_many_orphans, out_of_socket_memory;

	too_many_orphans = tcp_too_many_orphans(sk, shift);
	out_of_socket_memory = tcp_out_of_memory(sk);

	if (too_many_orphans)
		net_info_ratelimited("too many orphaned sockets\n");
	if (out_of_socket_memory)
		net_info_ratelimited("out of memory -- consider tuning tcp_mem\n");
	return too_many_orphans || out_of_socket_memory;
}

void __tcp_close(struct sock *sk, long timeout)
{
	struct sk_buff *skb;
	int data_was_unread = 0;
	int state;

	sk->sk_shutdown = SHUTDOWN_MASK;

	if (sk->sk_state == TCP_LISTEN) {
		tcp_set_state(sk, TCP_CLOSE);

		/* Special case. */
		inet_csk_listen_stop(sk);

		goto adjudge_to_death;
	}

	/*  We need to flush the recv. buffs.  We do this only on the
	 *  descriptor close, not protocol-sourced closes, because the
	 *  reader process may not have drained the data yet!
	 */
	while ((skb = __skb_dequeue(&sk->sk_receive_queue)) != NULL) {
		u32 len = TCP_SKB_CB(skb)->end_seq - TCP_SKB_CB(skb)->seq;

		if (TCP_SKB_CB(skb)->tcp_flags & TCPHDR_FIN)
			len--;
		data_was_unread += len;
		__kfree_skb(skb);
	}

	sk_mem_reclaim(sk);

	/* If socket has been already reset (e.g. in tcp_reset()) - kill it. */
	if (sk->sk_state == TCP_CLOSE)
		goto adjudge_to_death;

	/* As outlined in RFC 2525, section 2.17, we send a RST here because
	 * data was lost. To witness the awful effects of the old behavior of
	 * always doing a FIN, run an older 2.1.x kernel or 2.0.x, start a bulk
	 * GET in an FTP client, suspend the process, wait for the client to
	 * advertise a zero window, then kill -9 the FTP client, wheee...
	 * Note: timeout is always zero in such a case.
	 */
	if (unlikely(tcp_sk(sk)->repair)) {
		sk->sk_prot->disconnect(sk, 0);
	} else if (data_was_unread) {
		/* Unread data was tossed, zap the connection. */
		NET_INC_STATS(sock_net(sk), LINUX_MIB_TCPABORTONCLOSE);
		tcp_set_state(sk, TCP_CLOSE);
		tcp_send_active_reset(sk, sk->sk_allocation);
	} else if (sock_flag(sk, SOCK_LINGER) && !sk->sk_lingertime) {
		/* Check zero linger _after_ checking for unread data. */
		sk->sk_prot->disconnect(sk, 0);
		NET_INC_STATS(sock_net(sk), LINUX_MIB_TCPABORTONDATA);
	} else if (tcp_close_state(sk)) {
		/* We FIN if the application ate all the data before
		 * zapping the connection.
		 */

		/* RED-PEN. Formally speaking, we have broken TCP state
		 * machine. State transitions:
		 *
		 * TCP_ESTABLISHED -> TCP_FIN_WAIT1
		 * TCP_SYN_RECV	-> TCP_FIN_WAIT1 (forget it, it's impossible)
		 * TCP_CLOSE_WAIT -> TCP_LAST_ACK
		 *
		 * are legal only when FIN has been sent (i.e. in window),
		 * rather than queued out of window. Purists blame.
		 *
		 * F.e. "RFC state" is ESTABLISHED,
		 * if Linux state is FIN-WAIT-1, but FIN is still not sent.
		 *
		 * The visible declinations are that sometimes
		 * we enter time-wait state, when it is not required really
		 * (harmless), do not send active resets, when they are
		 * required by specs (TCP_ESTABLISHED, TCP_CLOSE_WAIT, when
		 * they look as CLOSING or LAST_ACK for Linux)
		 * Probably, I missed some more holelets.
		 * 						--ANK
		 * XXX (TFO) - To start off we don't support SYN+ACK+FIN
		 * in a single packet! (May consider it later but will
		 * probably need API support or TCP_CORK SYN-ACK until
		 * data is written and socket is closed.)
		 */
		tcp_send_fin(sk);
	}

	sk_stream_wait_close(sk, timeout);

adjudge_to_death:
	state = sk->sk_state;
	sock_hold(sk);
	sock_orphan(sk);

	local_bh_disable();
	bh_lock_sock(sk);
	/* remove backlog if any, without releasing ownership. */
	__release_sock(sk);

	percpu_counter_inc(sk->sk_prot->orphan_count);

	/* Have we already been destroyed by a softirq or backlog? */
	if (state != TCP_CLOSE && sk->sk_state == TCP_CLOSE)
		goto out;

	/*	This is a (useful) BSD violating of the RFC. There is a
	 *	problem with TCP as specified in that the other end could
	 *	keep a socket open forever with no application left this end.
	 *	We use a 1 minute timeout (about the same as BSD) then kill
	 *	our end. If they send after that then tough - BUT: long enough
	 *	that we won't make the old 4*rto = almost no time - whoops
	 *	reset mistake.
	 *
	 *	Nope, it was not mistake. It is really desired behaviour
	 *	f.e. on http servers, when such sockets are useless, but
	 *	consume significant resources. Let's do it with special
	 *	linger2	option.					--ANK
	 */

	if (sk->sk_state == TCP_FIN_WAIT2) {
		struct tcp_sock *tp = tcp_sk(sk);
		if (tp->linger2 < 0) {
			tcp_set_state(sk, TCP_CLOSE);
			tcp_send_active_reset(sk, GFP_ATOMIC);
			__NET_INC_STATS(sock_net(sk),
					LINUX_MIB_TCPABORTONLINGER);
		} else {
			const int tmo = tcp_fin_time(sk);

			if (tmo > TCP_TIMEWAIT_LEN) {
				inet_csk_reset_keepalive_timer(sk,
						tmo - TCP_TIMEWAIT_LEN);
			} else {
				tcp_time_wait(sk, TCP_FIN_WAIT2, tmo);
				goto out;
			}
		}
	}
	if (sk->sk_state != TCP_CLOSE) {
		sk_mem_reclaim(sk);
		if (tcp_check_oom(sk, 0)) {
			tcp_set_state(sk, TCP_CLOSE);
			tcp_send_active_reset(sk, GFP_ATOMIC);
			__NET_INC_STATS(sock_net(sk),
					LINUX_MIB_TCPABORTONMEMORY);
		} else if (!check_net(sock_net(sk))) {
			/* Not possible to send reset; just close */
			tcp_set_state(sk, TCP_CLOSE);
		}
	}

	if (sk->sk_state == TCP_CLOSE) {
		struct request_sock *req;

		req = rcu_dereference_protected(tcp_sk(sk)->fastopen_rsk,
						lockdep_sock_is_held(sk));
		/* We could get here with a non-NULL req if the socket is
		 * aborted (e.g., closed with unread data) before 3WHS
		 * finishes.
		 */
		if (req)
			reqsk_fastopen_remove(sk, req, false);
		inet_csk_destroy_sock(sk);
	}
	/* Otherwise, socket is reprieved until protocol close. */

out:
	bh_unlock_sock(sk);
	local_bh_enable();
}

void tcp_close(struct sock *sk, long timeout)
{
	lock_sock(sk);
	__tcp_close(sk, timeout);
	release_sock(sk);
	sock_put(sk);
}
EXPORT_SYMBOL(tcp_close);

/* These states need RST on ABORT according to RFC793 */

static inline bool tcp_need_reset(int state)
{
	return (1 << state) &
	       (TCPF_ESTABLISHED | TCPF_CLOSE_WAIT | TCPF_FIN_WAIT1 |
		TCPF_FIN_WAIT2 | TCPF_SYN_RECV);
}

static void tcp_rtx_queue_purge(struct sock *sk)
{
	struct rb_node *p = rb_first(&sk->tcp_rtx_queue);

	tcp_sk(sk)->highest_sack = NULL;
	while (p) {
		struct sk_buff *skb = rb_to_skb(p);

		p = rb_next(p);
		/* Since we are deleting whole queue, no need to
		 * list_del(&skb->tcp_tsorted_anchor)
		 */
		tcp_rtx_queue_unlink(skb, sk);
		sk_wmem_free_skb(sk, skb);
	}
}

void tcp_write_queue_purge(struct sock *sk)
{
	struct sk_buff *skb;

	tcp_chrono_stop(sk, TCP_CHRONO_BUSY);
	while ((skb = __skb_dequeue(&sk->sk_write_queue)) != NULL) {
		tcp_skb_tsorted_anchor_cleanup(skb);
		sk_wmem_free_skb(sk, skb);
	}
	tcp_rtx_queue_purge(sk);
	skb = sk->sk_tx_skb_cache;
	if (skb) {
		__kfree_skb(skb);
		sk->sk_tx_skb_cache = NULL;
	}
	INIT_LIST_HEAD(&tcp_sk(sk)->tsorted_sent_queue);
	sk_mem_reclaim(sk);
	tcp_clear_all_retrans_hints(tcp_sk(sk));
	tcp_sk(sk)->packets_out = 0;
	inet_csk(sk)->icsk_backoff = 0;
}

int tcp_disconnect(struct sock *sk, int flags)
{
	struct inet_sock *inet = inet_sk(sk);
	struct inet_connection_sock *icsk = inet_csk(sk);
	struct tcp_sock *tp = tcp_sk(sk);
	int old_state = sk->sk_state;
	u32 seq;

	if (old_state != TCP_CLOSE)
		tcp_set_state(sk, TCP_CLOSE);

	/* ABORT function of RFC793 */
	if (old_state == TCP_LISTEN) {
		inet_csk_listen_stop(sk);
	} else if (unlikely(tp->repair)) {
		sk->sk_err = ECONNABORTED;
	} else if (tcp_need_reset(old_state) ||
		   (tp->snd_nxt != tp->write_seq &&
		    (1 << old_state) & (TCPF_CLOSING | TCPF_LAST_ACK))) {
		/* The last check adjusts for discrepancy of Linux wrt. RFC
		 * states
		 */
		tcp_send_active_reset(sk, gfp_any());
		sk->sk_err = ECONNRESET;
	} else if (old_state == TCP_SYN_SENT)
		sk->sk_err = ECONNRESET;

	tcp_clear_xmit_timers(sk);
	__skb_queue_purge(&sk->sk_receive_queue);
	if (sk->sk_rx_skb_cache) {
		__kfree_skb(sk->sk_rx_skb_cache);
		sk->sk_rx_skb_cache = NULL;
	}
	WRITE_ONCE(tp->copied_seq, tp->rcv_nxt);
	tp->urg_data = 0;
	tcp_write_queue_purge(sk);
	tcp_fastopen_active_disable_ofo_check(sk);
	skb_rbtree_purge(&tp->out_of_order_queue);

	inet->inet_dport = 0;

	if (!(sk->sk_userlocks & SOCK_BINDADDR_LOCK))
		inet_reset_saddr(sk);

	sk->sk_shutdown = 0;
	sock_reset_flag(sk, SOCK_DONE);
	tp->srtt_us = 0;
	tp->mdev_us = jiffies_to_usecs(TCP_TIMEOUT_INIT);
	tp->rcv_rtt_last_tsecr = 0;

	seq = tp->write_seq + tp->max_window + 2;
	if (!seq)
		seq = 1;
	WRITE_ONCE(tp->write_seq, seq);

	icsk->icsk_backoff = 0;
	icsk->icsk_probes_out = 0;
	icsk->icsk_probes_tstamp = 0;
	icsk->icsk_rto = TCP_TIMEOUT_INIT;
	icsk->icsk_rto_min = TCP_RTO_MIN;
	icsk->icsk_delack_max = TCP_DELACK_MAX;
	tp->snd_ssthresh = TCP_INFINITE_SSTHRESH;
	tp->snd_cwnd = TCP_INIT_CWND;
	tp->snd_cwnd_cnt = 0;
	tp->window_clamp = 0;
	tp->delivered = 0;
	tp->delivered_ce = 0;
	if (icsk->icsk_ca_ops->release)
		icsk->icsk_ca_ops->release(sk);
	memset(icsk->icsk_ca_priv, 0, sizeof(icsk->icsk_ca_priv));
<<<<<<< HEAD
=======
	icsk->icsk_ca_initialized = 0;
>>>>>>> 7d2a07b7
	tcp_set_ca_state(sk, TCP_CA_Open);
	tp->is_sack_reneg = 0;
	tcp_clear_retrans(tp);
	tp->total_retrans = 0;
	inet_csk_delack_init(sk);
	/* Initialize rcv_mss to TCP_MIN_MSS to avoid division by 0
	 * issue in __tcp_select_window()
	 */
	icsk->icsk_ack.rcv_mss = TCP_MIN_MSS;
	memset(&tp->rx_opt, 0, sizeof(tp->rx_opt));
	__sk_dst_reset(sk);
	dst_release(sk->sk_rx_dst);
	sk->sk_rx_dst = NULL;
	tcp_saved_syn_free(tp);
	tp->compressed_ack = 0;
	tp->segs_in = 0;
	tp->segs_out = 0;
	tp->bytes_sent = 0;
	tp->bytes_acked = 0;
	tp->bytes_received = 0;
	tp->bytes_retrans = 0;
	tp->data_segs_in = 0;
	tp->data_segs_out = 0;
	tp->duplicate_sack[0].start_seq = 0;
	tp->duplicate_sack[0].end_seq = 0;
	tp->dsack_dups = 0;
	tp->reord_seen = 0;
	tp->retrans_out = 0;
	tp->sacked_out = 0;
	tp->tlp_high_seq = 0;
	tp->last_oow_ack_time = 0;
	/* There's a bubble in the pipe until at least the first ACK. */
	tp->app_limited = ~0U;
	tp->rack.mstamp = 0;
	tp->rack.advanced = 0;
	tp->rack.reo_wnd_steps = 1;
	tp->rack.last_delivered = 0;
	tp->rack.reo_wnd_persist = 0;
	tp->rack.dsack_seen = 0;
	tp->syn_data_acked = 0;
	tp->rx_opt.saw_tstamp = 0;
	tp->rx_opt.dsack = 0;
	tp->rx_opt.num_sacks = 0;
	tp->rcv_ooopack = 0;


	/* Clean up fastopen related fields */
	tcp_free_fastopen_req(tp);
	inet->defer_connect = 0;
	tp->fastopen_client_fail = 0;

	WARN_ON(inet->inet_num && !icsk->icsk_bind_hash);

	if (sk->sk_frag.page) {
		put_page(sk->sk_frag.page);
		sk->sk_frag.page = NULL;
		sk->sk_frag.offset = 0;
	}

	sk_error_report(sk);
	return 0;
}
EXPORT_SYMBOL(tcp_disconnect);

static inline bool tcp_can_repair_sock(const struct sock *sk)
{
	return ns_capable(sock_net(sk)->user_ns, CAP_NET_ADMIN) &&
		(sk->sk_state != TCP_LISTEN);
}

static int tcp_repair_set_window(struct tcp_sock *tp, sockptr_t optbuf, int len)
{
	struct tcp_repair_window opt;

	if (!tp->repair)
		return -EPERM;

	if (len != sizeof(opt))
		return -EINVAL;

	if (copy_from_sockptr(&opt, optbuf, sizeof(opt)))
		return -EFAULT;

	if (opt.max_window < opt.snd_wnd)
		return -EINVAL;

	if (after(opt.snd_wl1, tp->rcv_nxt + opt.rcv_wnd))
		return -EINVAL;

	if (after(opt.rcv_wup, tp->rcv_nxt))
		return -EINVAL;

	tp->snd_wl1	= opt.snd_wl1;
	tp->snd_wnd	= opt.snd_wnd;
	tp->max_window	= opt.max_window;

	tp->rcv_wnd	= opt.rcv_wnd;
	tp->rcv_wup	= opt.rcv_wup;

	return 0;
}

static int tcp_repair_options_est(struct sock *sk, sockptr_t optbuf,
		unsigned int len)
{
	struct tcp_sock *tp = tcp_sk(sk);
	struct tcp_repair_opt opt;
	size_t offset = 0;

	while (len >= sizeof(opt)) {
		if (copy_from_sockptr_offset(&opt, optbuf, offset, sizeof(opt)))
			return -EFAULT;

		offset += sizeof(opt);
		len -= sizeof(opt);

		switch (opt.opt_code) {
		case TCPOPT_MSS:
			tp->rx_opt.mss_clamp = opt.opt_val;
			tcp_mtup_init(sk);
			break;
		case TCPOPT_WINDOW:
			{
				u16 snd_wscale = opt.opt_val & 0xFFFF;
				u16 rcv_wscale = opt.opt_val >> 16;

				if (snd_wscale > TCP_MAX_WSCALE || rcv_wscale > TCP_MAX_WSCALE)
					return -EFBIG;

				tp->rx_opt.snd_wscale = snd_wscale;
				tp->rx_opt.rcv_wscale = rcv_wscale;
				tp->rx_opt.wscale_ok = 1;
			}
			break;
		case TCPOPT_SACK_PERM:
			if (opt.opt_val != 0)
				return -EINVAL;

			tp->rx_opt.sack_ok |= TCP_SACK_SEEN;
			break;
		case TCPOPT_TIMESTAMP:
			if (opt.opt_val != 0)
				return -EINVAL;

			tp->rx_opt.tstamp_ok = 1;
			break;
		}
	}

	return 0;
}

DEFINE_STATIC_KEY_FALSE(tcp_tx_delay_enabled);
EXPORT_SYMBOL(tcp_tx_delay_enabled);

static void tcp_enable_tx_delay(void)
{
	if (!static_branch_unlikely(&tcp_tx_delay_enabled)) {
		static int __tcp_tx_delay_enabled = 0;

		if (cmpxchg(&__tcp_tx_delay_enabled, 0, 1) == 0) {
			static_branch_enable(&tcp_tx_delay_enabled);
			pr_info("TCP_TX_DELAY enabled\n");
		}
	}
}

/* When set indicates to always queue non-full frames.  Later the user clears
 * this option and we transmit any pending partial frames in the queue.  This is
 * meant to be used alongside sendfile() to get properly filled frames when the
 * user (for example) must write out headers with a write() call first and then
 * use sendfile to send out the data parts.
 *
 * TCP_CORK can be set together with TCP_NODELAY and it is stronger than
 * TCP_NODELAY.
 */
static void __tcp_sock_set_cork(struct sock *sk, bool on)
{
	struct tcp_sock *tp = tcp_sk(sk);

	if (on) {
		tp->nonagle |= TCP_NAGLE_CORK;
	} else {
		tp->nonagle &= ~TCP_NAGLE_CORK;
		if (tp->nonagle & TCP_NAGLE_OFF)
			tp->nonagle |= TCP_NAGLE_PUSH;
		tcp_push_pending_frames(sk);
	}
}

void tcp_sock_set_cork(struct sock *sk, bool on)
{
	lock_sock(sk);
	__tcp_sock_set_cork(sk, on);
	release_sock(sk);
}
EXPORT_SYMBOL(tcp_sock_set_cork);

/* TCP_NODELAY is weaker than TCP_CORK, so that this option on corked socket is
 * remembered, but it is not activated until cork is cleared.
 *
 * However, when TCP_NODELAY is set we make an explicit push, which overrides
 * even TCP_CORK for currently queued segments.
 */
static void __tcp_sock_set_nodelay(struct sock *sk, bool on)
{
	if (on) {
		tcp_sk(sk)->nonagle |= TCP_NAGLE_OFF|TCP_NAGLE_PUSH;
		tcp_push_pending_frames(sk);
	} else {
		tcp_sk(sk)->nonagle &= ~TCP_NAGLE_OFF;
	}
}

void tcp_sock_set_nodelay(struct sock *sk)
{
	lock_sock(sk);
	__tcp_sock_set_nodelay(sk, true);
	release_sock(sk);
}
EXPORT_SYMBOL(tcp_sock_set_nodelay);

static void __tcp_sock_set_quickack(struct sock *sk, int val)
{
	if (!val) {
		inet_csk_enter_pingpong_mode(sk);
		return;
	}

	inet_csk_exit_pingpong_mode(sk);
	if ((1 << sk->sk_state) & (TCPF_ESTABLISHED | TCPF_CLOSE_WAIT) &&
	    inet_csk_ack_scheduled(sk)) {
		inet_csk(sk)->icsk_ack.pending |= ICSK_ACK_PUSHED;
		tcp_cleanup_rbuf(sk, 1);
		if (!(val & 1))
			inet_csk_enter_pingpong_mode(sk);
	}
}

void tcp_sock_set_quickack(struct sock *sk, int val)
{
	lock_sock(sk);
	__tcp_sock_set_quickack(sk, val);
	release_sock(sk);
}
EXPORT_SYMBOL(tcp_sock_set_quickack);

int tcp_sock_set_syncnt(struct sock *sk, int val)
{
	if (val < 1 || val > MAX_TCP_SYNCNT)
		return -EINVAL;

	lock_sock(sk);
	inet_csk(sk)->icsk_syn_retries = val;
	release_sock(sk);
	return 0;
}
EXPORT_SYMBOL(tcp_sock_set_syncnt);

void tcp_sock_set_user_timeout(struct sock *sk, u32 val)
{
	lock_sock(sk);
	inet_csk(sk)->icsk_user_timeout = val;
	release_sock(sk);
}
EXPORT_SYMBOL(tcp_sock_set_user_timeout);

int tcp_sock_set_keepidle_locked(struct sock *sk, int val)
{
	struct tcp_sock *tp = tcp_sk(sk);

	if (val < 1 || val > MAX_TCP_KEEPIDLE)
		return -EINVAL;

	tp->keepalive_time = val * HZ;
	if (sock_flag(sk, SOCK_KEEPOPEN) &&
	    !((1 << sk->sk_state) & (TCPF_CLOSE | TCPF_LISTEN))) {
		u32 elapsed = keepalive_time_elapsed(tp);

		if (tp->keepalive_time > elapsed)
			elapsed = tp->keepalive_time - elapsed;
		else
			elapsed = 0;
		inet_csk_reset_keepalive_timer(sk, elapsed);
	}

	return 0;
}

int tcp_sock_set_keepidle(struct sock *sk, int val)
{
	int err;

	lock_sock(sk);
	err = tcp_sock_set_keepidle_locked(sk, val);
	release_sock(sk);
	return err;
}
EXPORT_SYMBOL(tcp_sock_set_keepidle);

int tcp_sock_set_keepintvl(struct sock *sk, int val)
{
	if (val < 1 || val > MAX_TCP_KEEPINTVL)
		return -EINVAL;

	lock_sock(sk);
	tcp_sk(sk)->keepalive_intvl = val * HZ;
	release_sock(sk);
	return 0;
}
EXPORT_SYMBOL(tcp_sock_set_keepintvl);

int tcp_sock_set_keepcnt(struct sock *sk, int val)
{
	if (val < 1 || val > MAX_TCP_KEEPCNT)
		return -EINVAL;

	lock_sock(sk);
	tcp_sk(sk)->keepalive_probes = val;
	release_sock(sk);
	return 0;
}
EXPORT_SYMBOL(tcp_sock_set_keepcnt);

<<<<<<< HEAD
=======
int tcp_set_window_clamp(struct sock *sk, int val)
{
	struct tcp_sock *tp = tcp_sk(sk);

	if (!val) {
		if (sk->sk_state != TCP_CLOSE)
			return -EINVAL;
		tp->window_clamp = 0;
	} else {
		tp->window_clamp = val < SOCK_MIN_RCVBUF / 2 ?
			SOCK_MIN_RCVBUF / 2 : val;
	}
	return 0;
}

>>>>>>> 7d2a07b7
/*
 *	Socket option code for TCP.
 */
static int do_tcp_setsockopt(struct sock *sk, int level, int optname,
		sockptr_t optval, unsigned int optlen)
{
	struct tcp_sock *tp = tcp_sk(sk);
	struct inet_connection_sock *icsk = inet_csk(sk);
	struct net *net = sock_net(sk);
	int val;
	int err = 0;

	/* These are data/string values, all the others are ints */
	switch (optname) {
	case TCP_CONGESTION: {
		char name[TCP_CA_NAME_MAX];

		if (optlen < 1)
			return -EINVAL;

		val = strncpy_from_sockptr(name, optval,
					min_t(long, TCP_CA_NAME_MAX-1, optlen));
		if (val < 0)
			return -EFAULT;
		name[val] = 0;

		lock_sock(sk);
		err = tcp_set_congestion_control(sk, name, true,
						 ns_capable(sock_net(sk)->user_ns,
							    CAP_NET_ADMIN));
		release_sock(sk);
		return err;
	}
	case TCP_ULP: {
		char name[TCP_ULP_NAME_MAX];

		if (optlen < 1)
			return -EINVAL;

		val = strncpy_from_sockptr(name, optval,
					min_t(long, TCP_ULP_NAME_MAX - 1,
					      optlen));
		if (val < 0)
			return -EFAULT;
		name[val] = 0;

		lock_sock(sk);
		err = tcp_set_ulp(sk, name);
		release_sock(sk);
		return err;
	}
	case TCP_FASTOPEN_KEY: {
		__u8 key[TCP_FASTOPEN_KEY_BUF_LENGTH];
		__u8 *backup_key = NULL;

		/* Allow a backup key as well to facilitate key rotation
		 * First key is the active one.
		 */
		if (optlen != TCP_FASTOPEN_KEY_LENGTH &&
		    optlen != TCP_FASTOPEN_KEY_BUF_LENGTH)
			return -EINVAL;

		if (copy_from_sockptr(key, optval, optlen))
			return -EFAULT;

		if (optlen == TCP_FASTOPEN_KEY_BUF_LENGTH)
			backup_key = key + TCP_FASTOPEN_KEY_LENGTH;

		return tcp_fastopen_reset_cipher(net, sk, key, backup_key);
	}
	default:
		/* fallthru */
		break;
	}

	if (optlen < sizeof(int))
		return -EINVAL;

	if (copy_from_sockptr(&val, optval, sizeof(val)))
		return -EFAULT;

	lock_sock(sk);

	switch (optname) {
	case TCP_MAXSEG:
		/* Values greater than interface MTU won't take effect. However
		 * at the point when this call is done we typically don't yet
		 * know which interface is going to be used
		 */
		if (val && (val < TCP_MIN_MSS || val > MAX_TCP_WINDOW)) {
			err = -EINVAL;
			break;
		}
		tp->rx_opt.user_mss = val;
		break;

	case TCP_NODELAY:
		__tcp_sock_set_nodelay(sk, val);
		break;

	case TCP_THIN_LINEAR_TIMEOUTS:
		if (val < 0 || val > 1)
			err = -EINVAL;
		else
			tp->thin_lto = val;
		break;

	case TCP_THIN_DUPACK:
		if (val < 0 || val > 1)
			err = -EINVAL;
		break;

	case TCP_REPAIR:
		if (!tcp_can_repair_sock(sk))
			err = -EPERM;
		else if (val == TCP_REPAIR_ON) {
			tp->repair = 1;
			sk->sk_reuse = SK_FORCE_REUSE;
			tp->repair_queue = TCP_NO_QUEUE;
		} else if (val == TCP_REPAIR_OFF) {
			tp->repair = 0;
			sk->sk_reuse = SK_NO_REUSE;
			tcp_send_window_probe(sk);
		} else if (val == TCP_REPAIR_OFF_NO_WP) {
			tp->repair = 0;
			sk->sk_reuse = SK_NO_REUSE;
		} else
			err = -EINVAL;

		break;

	case TCP_REPAIR_QUEUE:
		if (!tp->repair)
			err = -EPERM;
		else if ((unsigned int)val < TCP_QUEUES_NR)
			tp->repair_queue = val;
		else
			err = -EINVAL;
		break;

	case TCP_QUEUE_SEQ:
		if (sk->sk_state != TCP_CLOSE) {
			err = -EPERM;
<<<<<<< HEAD
		else if (tp->repair_queue == TCP_SEND_QUEUE)
			WRITE_ONCE(tp->write_seq, val);
		else if (tp->repair_queue == TCP_RECV_QUEUE) {
			WRITE_ONCE(tp->rcv_nxt, val);
			WRITE_ONCE(tp->copied_seq, val);
		}
		else
=======
		} else if (tp->repair_queue == TCP_SEND_QUEUE) {
			if (!tcp_rtx_queue_empty(sk))
				err = -EPERM;
			else
				WRITE_ONCE(tp->write_seq, val);
		} else if (tp->repair_queue == TCP_RECV_QUEUE) {
			if (tp->rcv_nxt != tp->copied_seq) {
				err = -EPERM;
			} else {
				WRITE_ONCE(tp->rcv_nxt, val);
				WRITE_ONCE(tp->copied_seq, val);
			}
		} else {
>>>>>>> 7d2a07b7
			err = -EINVAL;
		}
		break;

	case TCP_REPAIR_OPTIONS:
		if (!tp->repair)
			err = -EINVAL;
		else if (sk->sk_state == TCP_ESTABLISHED)
			err = tcp_repair_options_est(sk, optval, optlen);
		else
			err = -EPERM;
		break;

	case TCP_CORK:
		__tcp_sock_set_cork(sk, val);
		break;

	case TCP_KEEPIDLE:
		err = tcp_sock_set_keepidle_locked(sk, val);
		break;
	case TCP_KEEPINTVL:
		if (val < 1 || val > MAX_TCP_KEEPINTVL)
			err = -EINVAL;
		else
			tp->keepalive_intvl = val * HZ;
		break;
	case TCP_KEEPCNT:
		if (val < 1 || val > MAX_TCP_KEEPCNT)
			err = -EINVAL;
		else
			tp->keepalive_probes = val;
		break;
	case TCP_SYNCNT:
		if (val < 1 || val > MAX_TCP_SYNCNT)
			err = -EINVAL;
		else
			icsk->icsk_syn_retries = val;
		break;

	case TCP_SAVE_SYN:
		/* 0: disable, 1: enable, 2: start from ether_header */
		if (val < 0 || val > 2)
			err = -EINVAL;
		else
			tp->save_syn = val;
		break;

	case TCP_LINGER2:
		if (val < 0)
			tp->linger2 = -1;
		else if (val > TCP_FIN_TIMEOUT_MAX / HZ)
			tp->linger2 = TCP_FIN_TIMEOUT_MAX;
		else
			tp->linger2 = val * HZ;
		break;

	case TCP_DEFER_ACCEPT:
		/* Translate value in seconds to number of retransmits */
		icsk->icsk_accept_queue.rskq_defer_accept =
			secs_to_retrans(val, TCP_TIMEOUT_INIT / HZ,
					TCP_RTO_MAX / HZ);
		break;

	case TCP_WINDOW_CLAMP:
		err = tcp_set_window_clamp(sk, val);
		break;

	case TCP_QUICKACK:
		__tcp_sock_set_quickack(sk, val);
		break;

#ifdef CONFIG_TCP_MD5SIG
	case TCP_MD5SIG:
	case TCP_MD5SIG_EXT:
		err = tp->af_specific->md5_parse(sk, optname, optval, optlen);
		break;
#endif
	case TCP_USER_TIMEOUT:
		/* Cap the max time in ms TCP will retry or probe the window
		 * before giving up and aborting (ETIMEDOUT) a connection.
		 */
		if (val < 0)
			err = -EINVAL;
		else
			icsk->icsk_user_timeout = val;
		break;

	case TCP_FASTOPEN:
		if (val >= 0 && ((1 << sk->sk_state) & (TCPF_CLOSE |
		    TCPF_LISTEN))) {
			tcp_fastopen_init_key_once(net);

			fastopen_queue_tune(sk, val);
		} else {
			err = -EINVAL;
		}
		break;
	case TCP_FASTOPEN_CONNECT:
		if (val > 1 || val < 0) {
			err = -EINVAL;
		} else if (net->ipv4.sysctl_tcp_fastopen & TFO_CLIENT_ENABLE) {
			if (sk->sk_state == TCP_CLOSE)
				tp->fastopen_connect = val;
			else
				err = -EINVAL;
		} else {
			err = -EOPNOTSUPP;
		}
		break;
	case TCP_FASTOPEN_NO_COOKIE:
		if (val > 1 || val < 0)
			err = -EINVAL;
		else if (!((1 << sk->sk_state) & (TCPF_CLOSE | TCPF_LISTEN)))
			err = -EINVAL;
		else
			tp->fastopen_no_cookie = val;
		break;
	case TCP_TIMESTAMP:
		if (!tp->repair)
			err = -EPERM;
		else
			tp->tsoffset = val - tcp_time_stamp_raw();
		break;
	case TCP_REPAIR_WINDOW:
		err = tcp_repair_set_window(tp, optval, optlen);
		break;
	case TCP_NOTSENT_LOWAT:
		tp->notsent_lowat = val;
		sk->sk_write_space(sk);
		break;
	case TCP_INQ:
		if (val > 1 || val < 0)
			err = -EINVAL;
		else
			tp->recvmsg_inq = val;
		break;
	case TCP_TX_DELAY:
		if (val)
			tcp_enable_tx_delay();
		tp->tcp_tx_delay = val;
		break;
	default:
		err = -ENOPROTOOPT;
		break;
	}

	release_sock(sk);
	return err;
}

int tcp_setsockopt(struct sock *sk, int level, int optname, sockptr_t optval,
		   unsigned int optlen)
{
	const struct inet_connection_sock *icsk = inet_csk(sk);

	if (level != SOL_TCP)
		return icsk->icsk_af_ops->setsockopt(sk, level, optname,
						     optval, optlen);
	return do_tcp_setsockopt(sk, level, optname, optval, optlen);
}
EXPORT_SYMBOL(tcp_setsockopt);

static void tcp_get_info_chrono_stats(const struct tcp_sock *tp,
				      struct tcp_info *info)
{
	u64 stats[__TCP_CHRONO_MAX], total = 0;
	enum tcp_chrono i;

	for (i = TCP_CHRONO_BUSY; i < __TCP_CHRONO_MAX; ++i) {
		stats[i] = tp->chrono_stat[i - 1];
		if (i == tp->chrono_type)
			stats[i] += tcp_jiffies32 - tp->chrono_start;
		stats[i] *= USEC_PER_SEC / HZ;
		total += stats[i];
	}

	info->tcpi_busy_time = total;
	info->tcpi_rwnd_limited = stats[TCP_CHRONO_RWND_LIMITED];
	info->tcpi_sndbuf_limited = stats[TCP_CHRONO_SNDBUF_LIMITED];
}

/* Return information about state of tcp endpoint in API format. */
void tcp_get_info(struct sock *sk, struct tcp_info *info)
{
	const struct tcp_sock *tp = tcp_sk(sk); /* iff sk_type == SOCK_STREAM */
	const struct inet_connection_sock *icsk = inet_csk(sk);
	unsigned long rate;
	u32 now;
	u64 rate64;
	bool slow;

	memset(info, 0, sizeof(*info));
	if (sk->sk_type != SOCK_STREAM)
		return;

	info->tcpi_state = inet_sk_state_load(sk);

	/* Report meaningful fields for all TCP states, including listeners */
	rate = READ_ONCE(sk->sk_pacing_rate);
	rate64 = (rate != ~0UL) ? rate : ~0ULL;
	info->tcpi_pacing_rate = rate64;

	rate = READ_ONCE(sk->sk_max_pacing_rate);
	rate64 = (rate != ~0UL) ? rate : ~0ULL;
	info->tcpi_max_pacing_rate = rate64;

	info->tcpi_reordering = tp->reordering;
	info->tcpi_snd_cwnd = tp->snd_cwnd;

	if (info->tcpi_state == TCP_LISTEN) {
		/* listeners aliased fields :
		 * tcpi_unacked -> Number of children ready for accept()
		 * tcpi_sacked  -> max backlog
		 */
		info->tcpi_unacked = READ_ONCE(sk->sk_ack_backlog);
		info->tcpi_sacked = READ_ONCE(sk->sk_max_ack_backlog);
		return;
	}

	slow = lock_sock_fast(sk);

	info->tcpi_ca_state = icsk->icsk_ca_state;
	info->tcpi_retransmits = icsk->icsk_retransmits;
	info->tcpi_probes = icsk->icsk_probes_out;
	info->tcpi_backoff = icsk->icsk_backoff;

	if (tp->rx_opt.tstamp_ok)
		info->tcpi_options |= TCPI_OPT_TIMESTAMPS;
	if (tcp_is_sack(tp))
		info->tcpi_options |= TCPI_OPT_SACK;
	if (tp->rx_opt.wscale_ok) {
		info->tcpi_options |= TCPI_OPT_WSCALE;
		info->tcpi_snd_wscale = tp->rx_opt.snd_wscale;
		info->tcpi_rcv_wscale = tp->rx_opt.rcv_wscale;
	}

	if (tp->ecn_flags & TCP_ECN_OK)
		info->tcpi_options |= TCPI_OPT_ECN;
	if (tp->ecn_flags & TCP_ECN_SEEN)
		info->tcpi_options |= TCPI_OPT_ECN_SEEN;
	if (tp->syn_data_acked)
		info->tcpi_options |= TCPI_OPT_SYN_DATA;

	info->tcpi_rto = jiffies_to_usecs(icsk->icsk_rto);
	info->tcpi_ato = jiffies_to_usecs(icsk->icsk_ack.ato);
	info->tcpi_snd_mss = tp->mss_cache;
	info->tcpi_rcv_mss = icsk->icsk_ack.rcv_mss;

	info->tcpi_unacked = tp->packets_out;
	info->tcpi_sacked = tp->sacked_out;

	info->tcpi_lost = tp->lost_out;
	info->tcpi_retrans = tp->retrans_out;

	now = tcp_jiffies32;
	info->tcpi_last_data_sent = jiffies_to_msecs(now - tp->lsndtime);
	info->tcpi_last_data_recv = jiffies_to_msecs(now - icsk->icsk_ack.lrcvtime);
	info->tcpi_last_ack_recv = jiffies_to_msecs(now - tp->rcv_tstamp);

	info->tcpi_pmtu = icsk->icsk_pmtu_cookie;
	info->tcpi_rcv_ssthresh = tp->rcv_ssthresh;
	info->tcpi_rtt = tp->srtt_us >> 3;
	info->tcpi_rttvar = tp->mdev_us >> 2;
	info->tcpi_snd_ssthresh = tp->snd_ssthresh;
	info->tcpi_advmss = tp->advmss;

	info->tcpi_rcv_rtt = tp->rcv_rtt_est.rtt_us >> 3;
	info->tcpi_rcv_space = tp->rcvq_space.space;

	info->tcpi_total_retrans = tp->total_retrans;

	info->tcpi_bytes_acked = tp->bytes_acked;
	info->tcpi_bytes_received = tp->bytes_received;
	info->tcpi_notsent_bytes = max_t(int, 0, tp->write_seq - tp->snd_nxt);
	tcp_get_info_chrono_stats(tp, info);

	info->tcpi_segs_out = tp->segs_out;
	info->tcpi_segs_in = tp->segs_in;

	info->tcpi_min_rtt = tcp_min_rtt(tp);
	info->tcpi_data_segs_in = tp->data_segs_in;
	info->tcpi_data_segs_out = tp->data_segs_out;

	info->tcpi_delivery_rate_app_limited = tp->rate_app_limited ? 1 : 0;
	rate64 = tcp_compute_delivery_rate(tp);
	if (rate64)
		info->tcpi_delivery_rate = rate64;
	info->tcpi_delivered = tp->delivered;
	info->tcpi_delivered_ce = tp->delivered_ce;
	info->tcpi_bytes_sent = tp->bytes_sent;
	info->tcpi_bytes_retrans = tp->bytes_retrans;
	info->tcpi_dsack_dups = tp->dsack_dups;
	info->tcpi_reord_seen = tp->reord_seen;
	info->tcpi_rcv_ooopack = tp->rcv_ooopack;
	info->tcpi_snd_wnd = tp->snd_wnd;
	info->tcpi_fastopen_client_fail = tp->fastopen_client_fail;
	unlock_sock_fast(sk, slow);
}
EXPORT_SYMBOL_GPL(tcp_get_info);

static size_t tcp_opt_stats_get_size(void)
{
	return
		nla_total_size_64bit(sizeof(u64)) + /* TCP_NLA_BUSY */
		nla_total_size_64bit(sizeof(u64)) + /* TCP_NLA_RWND_LIMITED */
		nla_total_size_64bit(sizeof(u64)) + /* TCP_NLA_SNDBUF_LIMITED */
		nla_total_size_64bit(sizeof(u64)) + /* TCP_NLA_DATA_SEGS_OUT */
		nla_total_size_64bit(sizeof(u64)) + /* TCP_NLA_TOTAL_RETRANS */
		nla_total_size_64bit(sizeof(u64)) + /* TCP_NLA_PACING_RATE */
		nla_total_size_64bit(sizeof(u64)) + /* TCP_NLA_DELIVERY_RATE */
		nla_total_size(sizeof(u32)) + /* TCP_NLA_SND_CWND */
		nla_total_size(sizeof(u32)) + /* TCP_NLA_REORDERING */
		nla_total_size(sizeof(u32)) + /* TCP_NLA_MIN_RTT */
		nla_total_size(sizeof(u8)) + /* TCP_NLA_RECUR_RETRANS */
		nla_total_size(sizeof(u8)) + /* TCP_NLA_DELIVERY_RATE_APP_LMT */
		nla_total_size(sizeof(u32)) + /* TCP_NLA_SNDQ_SIZE */
		nla_total_size(sizeof(u8)) + /* TCP_NLA_CA_STATE */
		nla_total_size(sizeof(u32)) + /* TCP_NLA_SND_SSTHRESH */
		nla_total_size(sizeof(u32)) + /* TCP_NLA_DELIVERED */
		nla_total_size(sizeof(u32)) + /* TCP_NLA_DELIVERED_CE */
		nla_total_size_64bit(sizeof(u64)) + /* TCP_NLA_BYTES_SENT */
		nla_total_size_64bit(sizeof(u64)) + /* TCP_NLA_BYTES_RETRANS */
		nla_total_size(sizeof(u32)) + /* TCP_NLA_DSACK_DUPS */
		nla_total_size(sizeof(u32)) + /* TCP_NLA_REORD_SEEN */
		nla_total_size(sizeof(u32)) + /* TCP_NLA_SRTT */
		nla_total_size(sizeof(u16)) + /* TCP_NLA_TIMEOUT_REHASH */
		nla_total_size(sizeof(u32)) + /* TCP_NLA_BYTES_NOTSENT */
		nla_total_size_64bit(sizeof(u64)) + /* TCP_NLA_EDT */
		nla_total_size(sizeof(u8)) + /* TCP_NLA_TTL */
		0;
}

/* Returns TTL or hop limit of an incoming packet from skb. */
static u8 tcp_skb_ttl_or_hop_limit(const struct sk_buff *skb)
{
	if (skb->protocol == htons(ETH_P_IP))
		return ip_hdr(skb)->ttl;
	else if (skb->protocol == htons(ETH_P_IPV6))
		return ipv6_hdr(skb)->hop_limit;
	else
		return 0;
}

struct sk_buff *tcp_get_timestamping_opt_stats(const struct sock *sk,
					       const struct sk_buff *orig_skb,
					       const struct sk_buff *ack_skb)
{
	const struct tcp_sock *tp = tcp_sk(sk);
	struct sk_buff *stats;
	struct tcp_info info;
	unsigned long rate;
	u64 rate64;

	stats = alloc_skb(tcp_opt_stats_get_size(), GFP_ATOMIC);
	if (!stats)
		return NULL;

	tcp_get_info_chrono_stats(tp, &info);
	nla_put_u64_64bit(stats, TCP_NLA_BUSY,
			  info.tcpi_busy_time, TCP_NLA_PAD);
	nla_put_u64_64bit(stats, TCP_NLA_RWND_LIMITED,
			  info.tcpi_rwnd_limited, TCP_NLA_PAD);
	nla_put_u64_64bit(stats, TCP_NLA_SNDBUF_LIMITED,
			  info.tcpi_sndbuf_limited, TCP_NLA_PAD);
	nla_put_u64_64bit(stats, TCP_NLA_DATA_SEGS_OUT,
			  tp->data_segs_out, TCP_NLA_PAD);
	nla_put_u64_64bit(stats, TCP_NLA_TOTAL_RETRANS,
			  tp->total_retrans, TCP_NLA_PAD);

	rate = READ_ONCE(sk->sk_pacing_rate);
	rate64 = (rate != ~0UL) ? rate : ~0ULL;
	nla_put_u64_64bit(stats, TCP_NLA_PACING_RATE, rate64, TCP_NLA_PAD);

	rate64 = tcp_compute_delivery_rate(tp);
	nla_put_u64_64bit(stats, TCP_NLA_DELIVERY_RATE, rate64, TCP_NLA_PAD);

	nla_put_u32(stats, TCP_NLA_SND_CWND, tp->snd_cwnd);
	nla_put_u32(stats, TCP_NLA_REORDERING, tp->reordering);
	nla_put_u32(stats, TCP_NLA_MIN_RTT, tcp_min_rtt(tp));

	nla_put_u8(stats, TCP_NLA_RECUR_RETRANS, inet_csk(sk)->icsk_retransmits);
	nla_put_u8(stats, TCP_NLA_DELIVERY_RATE_APP_LMT, !!tp->rate_app_limited);
	nla_put_u32(stats, TCP_NLA_SND_SSTHRESH, tp->snd_ssthresh);
	nla_put_u32(stats, TCP_NLA_DELIVERED, tp->delivered);
	nla_put_u32(stats, TCP_NLA_DELIVERED_CE, tp->delivered_ce);

	nla_put_u32(stats, TCP_NLA_SNDQ_SIZE, tp->write_seq - tp->snd_una);
	nla_put_u8(stats, TCP_NLA_CA_STATE, inet_csk(sk)->icsk_ca_state);

	nla_put_u64_64bit(stats, TCP_NLA_BYTES_SENT, tp->bytes_sent,
			  TCP_NLA_PAD);
	nla_put_u64_64bit(stats, TCP_NLA_BYTES_RETRANS, tp->bytes_retrans,
			  TCP_NLA_PAD);
	nla_put_u32(stats, TCP_NLA_DSACK_DUPS, tp->dsack_dups);
	nla_put_u32(stats, TCP_NLA_REORD_SEEN, tp->reord_seen);
	nla_put_u32(stats, TCP_NLA_SRTT, tp->srtt_us >> 3);
	nla_put_u16(stats, TCP_NLA_TIMEOUT_REHASH, tp->timeout_rehash);
	nla_put_u32(stats, TCP_NLA_BYTES_NOTSENT,
		    max_t(int, 0, tp->write_seq - tp->snd_nxt));
	nla_put_u64_64bit(stats, TCP_NLA_EDT, orig_skb->skb_mstamp_ns,
			  TCP_NLA_PAD);
	if (ack_skb)
		nla_put_u8(stats, TCP_NLA_TTL,
			   tcp_skb_ttl_or_hop_limit(ack_skb));

	return stats;
}

static int do_tcp_getsockopt(struct sock *sk, int level,
		int optname, char __user *optval, int __user *optlen)
{
	struct inet_connection_sock *icsk = inet_csk(sk);
	struct tcp_sock *tp = tcp_sk(sk);
	struct net *net = sock_net(sk);
	int val, len;

	if (get_user(len, optlen))
		return -EFAULT;

	len = min_t(unsigned int, len, sizeof(int));

	if (len < 0)
		return -EINVAL;

	switch (optname) {
	case TCP_MAXSEG:
		val = tp->mss_cache;
		if (!val && ((1 << sk->sk_state) & (TCPF_CLOSE | TCPF_LISTEN)))
			val = tp->rx_opt.user_mss;
		if (tp->repair)
			val = tp->rx_opt.mss_clamp;
		break;
	case TCP_NODELAY:
		val = !!(tp->nonagle&TCP_NAGLE_OFF);
		break;
	case TCP_CORK:
		val = !!(tp->nonagle&TCP_NAGLE_CORK);
		break;
	case TCP_KEEPIDLE:
		val = keepalive_time_when(tp) / HZ;
		break;
	case TCP_KEEPINTVL:
		val = keepalive_intvl_when(tp) / HZ;
		break;
	case TCP_KEEPCNT:
		val = keepalive_probes(tp);
		break;
	case TCP_SYNCNT:
		val = icsk->icsk_syn_retries ? : net->ipv4.sysctl_tcp_syn_retries;
		break;
	case TCP_LINGER2:
		val = tp->linger2;
		if (val >= 0)
			val = (val ? : net->ipv4.sysctl_tcp_fin_timeout) / HZ;
		break;
	case TCP_DEFER_ACCEPT:
		val = retrans_to_secs(icsk->icsk_accept_queue.rskq_defer_accept,
				      TCP_TIMEOUT_INIT / HZ, TCP_RTO_MAX / HZ);
		break;
	case TCP_WINDOW_CLAMP:
		val = tp->window_clamp;
		break;
	case TCP_INFO: {
		struct tcp_info info;

		if (get_user(len, optlen))
			return -EFAULT;

		tcp_get_info(sk, &info);

		len = min_t(unsigned int, len, sizeof(info));
		if (put_user(len, optlen))
			return -EFAULT;
		if (copy_to_user(optval, &info, len))
			return -EFAULT;
		return 0;
	}
	case TCP_CC_INFO: {
		const struct tcp_congestion_ops *ca_ops;
		union tcp_cc_info info;
		size_t sz = 0;
		int attr;

		if (get_user(len, optlen))
			return -EFAULT;

		ca_ops = icsk->icsk_ca_ops;
		if (ca_ops && ca_ops->get_info)
			sz = ca_ops->get_info(sk, ~0U, &attr, &info);

		len = min_t(unsigned int, len, sz);
		if (put_user(len, optlen))
			return -EFAULT;
		if (copy_to_user(optval, &info, len))
			return -EFAULT;
		return 0;
	}
	case TCP_QUICKACK:
		val = !inet_csk_in_pingpong_mode(sk);
		break;

	case TCP_CONGESTION:
		if (get_user(len, optlen))
			return -EFAULT;
		len = min_t(unsigned int, len, TCP_CA_NAME_MAX);
		if (put_user(len, optlen))
			return -EFAULT;
		if (copy_to_user(optval, icsk->icsk_ca_ops->name, len))
			return -EFAULT;
		return 0;

	case TCP_ULP:
		if (get_user(len, optlen))
			return -EFAULT;
		len = min_t(unsigned int, len, TCP_ULP_NAME_MAX);
		if (!icsk->icsk_ulp_ops) {
			if (put_user(0, optlen))
				return -EFAULT;
			return 0;
		}
		if (put_user(len, optlen))
			return -EFAULT;
		if (copy_to_user(optval, icsk->icsk_ulp_ops->name, len))
			return -EFAULT;
		return 0;

	case TCP_FASTOPEN_KEY: {
		u64 key[TCP_FASTOPEN_KEY_BUF_LENGTH / sizeof(u64)];
		unsigned int key_len;

		if (get_user(len, optlen))
			return -EFAULT;

		key_len = tcp_fastopen_get_cipher(net, icsk, key) *
				TCP_FASTOPEN_KEY_LENGTH;
		len = min_t(unsigned int, len, key_len);
		if (put_user(len, optlen))
			return -EFAULT;
		if (copy_to_user(optval, key, len))
			return -EFAULT;
		return 0;
	}
	case TCP_THIN_LINEAR_TIMEOUTS:
		val = tp->thin_lto;
		break;

	case TCP_THIN_DUPACK:
		val = 0;
		break;

	case TCP_REPAIR:
		val = tp->repair;
		break;

	case TCP_REPAIR_QUEUE:
		if (tp->repair)
			val = tp->repair_queue;
		else
			return -EINVAL;
		break;

	case TCP_REPAIR_WINDOW: {
		struct tcp_repair_window opt;

		if (get_user(len, optlen))
			return -EFAULT;

		if (len != sizeof(opt))
			return -EINVAL;

		if (!tp->repair)
			return -EPERM;

		opt.snd_wl1	= tp->snd_wl1;
		opt.snd_wnd	= tp->snd_wnd;
		opt.max_window	= tp->max_window;
		opt.rcv_wnd	= tp->rcv_wnd;
		opt.rcv_wup	= tp->rcv_wup;

		if (copy_to_user(optval, &opt, len))
			return -EFAULT;
		return 0;
	}
	case TCP_QUEUE_SEQ:
		if (tp->repair_queue == TCP_SEND_QUEUE)
			val = tp->write_seq;
		else if (tp->repair_queue == TCP_RECV_QUEUE)
			val = tp->rcv_nxt;
		else
			return -EINVAL;
		break;

	case TCP_USER_TIMEOUT:
		val = icsk->icsk_user_timeout;
		break;

	case TCP_FASTOPEN:
		val = icsk->icsk_accept_queue.fastopenq.max_qlen;
		break;

	case TCP_FASTOPEN_CONNECT:
		val = tp->fastopen_connect;
		break;

	case TCP_FASTOPEN_NO_COOKIE:
		val = tp->fastopen_no_cookie;
		break;

	case TCP_TX_DELAY:
		val = tp->tcp_tx_delay;
		break;

	case TCP_TIMESTAMP:
		val = tcp_time_stamp_raw() + tp->tsoffset;
		break;
	case TCP_NOTSENT_LOWAT:
		val = tp->notsent_lowat;
		break;
	case TCP_INQ:
		val = tp->recvmsg_inq;
		break;
	case TCP_SAVE_SYN:
		val = tp->save_syn;
		break;
	case TCP_SAVED_SYN: {
		if (get_user(len, optlen))
			return -EFAULT;

		lock_sock(sk);
		if (tp->saved_syn) {
			if (len < tcp_saved_syn_len(tp->saved_syn)) {
				if (put_user(tcp_saved_syn_len(tp->saved_syn),
					     optlen)) {
					release_sock(sk);
					return -EFAULT;
				}
				release_sock(sk);
				return -EINVAL;
			}
			len = tcp_saved_syn_len(tp->saved_syn);
			if (put_user(len, optlen)) {
				release_sock(sk);
				return -EFAULT;
			}
			if (copy_to_user(optval, tp->saved_syn->data, len)) {
				release_sock(sk);
				return -EFAULT;
			}
			tcp_saved_syn_free(tp);
			release_sock(sk);
		} else {
			release_sock(sk);
			len = 0;
			if (put_user(len, optlen))
				return -EFAULT;
		}
		return 0;
	}
#ifdef CONFIG_MMU
	case TCP_ZEROCOPY_RECEIVE: {
		struct scm_timestamping_internal tss;
		struct tcp_zerocopy_receive zc = {};
		int err;

		if (get_user(len, optlen))
			return -EFAULT;
		if (len < 0 ||
		    len < offsetofend(struct tcp_zerocopy_receive, length))
			return -EINVAL;
		if (unlikely(len > sizeof(zc))) {
			err = check_zeroed_user(optval + sizeof(zc),
						len - sizeof(zc));
			if (err < 1)
				return err == 0 ? -EINVAL : err;
			len = sizeof(zc);
			if (put_user(len, optlen))
				return -EFAULT;
		}
		if (copy_from_user(&zc, optval, len))
			return -EFAULT;
		if (zc.reserved)
			return -EINVAL;
		if (zc.msg_flags &  ~(TCP_VALID_ZC_MSG_FLAGS))
			return -EINVAL;
		lock_sock(sk);
		err = tcp_zerocopy_receive(sk, &zc, &tss);
		err = BPF_CGROUP_RUN_PROG_GETSOCKOPT_KERN(sk, level, optname,
							  &zc, &len, err);
		release_sock(sk);
		if (len >= offsetofend(struct tcp_zerocopy_receive, msg_flags))
			goto zerocopy_rcv_cmsg;
		switch (len) {
		case offsetofend(struct tcp_zerocopy_receive, msg_flags):
			goto zerocopy_rcv_cmsg;
		case offsetofend(struct tcp_zerocopy_receive, msg_controllen):
		case offsetofend(struct tcp_zerocopy_receive, msg_control):
		case offsetofend(struct tcp_zerocopy_receive, flags):
		case offsetofend(struct tcp_zerocopy_receive, copybuf_len):
		case offsetofend(struct tcp_zerocopy_receive, copybuf_address):
		case offsetofend(struct tcp_zerocopy_receive, err):
			goto zerocopy_rcv_sk_err;
		case offsetofend(struct tcp_zerocopy_receive, inq):
			goto zerocopy_rcv_inq;
		case offsetofend(struct tcp_zerocopy_receive, length):
		default:
			goto zerocopy_rcv_out;
		}
zerocopy_rcv_cmsg:
		if (zc.msg_flags & TCP_CMSG_TS)
			tcp_zc_finalize_rx_tstamp(sk, &zc, &tss);
		else
			zc.msg_flags = 0;
zerocopy_rcv_sk_err:
		if (!err)
			zc.err = sock_error(sk);
zerocopy_rcv_inq:
		zc.inq = tcp_inq_hint(sk);
zerocopy_rcv_out:
		if (!err && copy_to_user(optval, &zc, len))
			err = -EFAULT;
		return err;
	}
#endif
	default:
		return -ENOPROTOOPT;
	}

	if (put_user(len, optlen))
		return -EFAULT;
	if (copy_to_user(optval, &val, len))
		return -EFAULT;
	return 0;
}

bool tcp_bpf_bypass_getsockopt(int level, int optname)
{
	/* TCP do_tcp_getsockopt has optimized getsockopt implementation
	 * to avoid extra socket lock for TCP_ZEROCOPY_RECEIVE.
	 */
	if (level == SOL_TCP && optname == TCP_ZEROCOPY_RECEIVE)
		return true;

	return false;
}
EXPORT_SYMBOL(tcp_bpf_bypass_getsockopt);

int tcp_getsockopt(struct sock *sk, int level, int optname, char __user *optval,
		   int __user *optlen)
{
	struct inet_connection_sock *icsk = inet_csk(sk);

	if (level != SOL_TCP)
		return icsk->icsk_af_ops->getsockopt(sk, level, optname,
						     optval, optlen);
	return do_tcp_getsockopt(sk, level, optname, optval, optlen);
}
EXPORT_SYMBOL(tcp_getsockopt);

#ifdef CONFIG_TCP_MD5SIG
static DEFINE_PER_CPU(struct tcp_md5sig_pool, tcp_md5sig_pool);
static DEFINE_MUTEX(tcp_md5sig_mutex);
static bool tcp_md5sig_pool_populated = false;

static void __tcp_alloc_md5sig_pool(void)
{
	struct crypto_ahash *hash;
	int cpu;

	hash = crypto_alloc_ahash("md5", 0, CRYPTO_ALG_ASYNC);
	if (IS_ERR(hash))
		return;

	for_each_possible_cpu(cpu) {
		void *scratch = per_cpu(tcp_md5sig_pool, cpu).scratch;
		struct ahash_request *req;

		if (!scratch) {
			scratch = kmalloc_node(sizeof(union tcp_md5sum_block) +
					       sizeof(struct tcphdr),
					       GFP_KERNEL,
					       cpu_to_node(cpu));
			if (!scratch)
				return;
			per_cpu(tcp_md5sig_pool, cpu).scratch = scratch;
		}
		if (per_cpu(tcp_md5sig_pool, cpu).md5_req)
			continue;

		req = ahash_request_alloc(hash, GFP_KERNEL);
		if (!req)
			return;

		ahash_request_set_callback(req, 0, NULL, NULL);

		per_cpu(tcp_md5sig_pool, cpu).md5_req = req;
	}
	/* before setting tcp_md5sig_pool_populated, we must commit all writes
	 * to memory. See smp_rmb() in tcp_get_md5sig_pool()
	 */
	smp_wmb();
	tcp_md5sig_pool_populated = true;
}

bool tcp_alloc_md5sig_pool(void)
{
	if (unlikely(!tcp_md5sig_pool_populated)) {
		mutex_lock(&tcp_md5sig_mutex);

		if (!tcp_md5sig_pool_populated) {
			__tcp_alloc_md5sig_pool();
			if (tcp_md5sig_pool_populated)
				static_branch_inc(&tcp_md5_needed);
		}

		mutex_unlock(&tcp_md5sig_mutex);
	}
	return tcp_md5sig_pool_populated;
}
EXPORT_SYMBOL(tcp_alloc_md5sig_pool);


/**
 *	tcp_get_md5sig_pool - get md5sig_pool for this user
 *
 *	We use percpu structure, so if we succeed, we exit with preemption
 *	and BH disabled, to make sure another thread or softirq handling
 *	wont try to get same context.
 */
struct tcp_md5sig_pool *tcp_get_md5sig_pool(void)
{
	local_bh_disable();

	if (tcp_md5sig_pool_populated) {
		/* coupled with smp_wmb() in __tcp_alloc_md5sig_pool() */
		smp_rmb();
		return this_cpu_ptr(&tcp_md5sig_pool);
	}
	local_bh_enable();
	return NULL;
}
EXPORT_SYMBOL(tcp_get_md5sig_pool);

int tcp_md5_hash_skb_data(struct tcp_md5sig_pool *hp,
			  const struct sk_buff *skb, unsigned int header_len)
{
	struct scatterlist sg;
	const struct tcphdr *tp = tcp_hdr(skb);
	struct ahash_request *req = hp->md5_req;
	unsigned int i;
	const unsigned int head_data_len = skb_headlen(skb) > header_len ?
					   skb_headlen(skb) - header_len : 0;
	const struct skb_shared_info *shi = skb_shinfo(skb);
	struct sk_buff *frag_iter;

	sg_init_table(&sg, 1);

	sg_set_buf(&sg, ((u8 *) tp) + header_len, head_data_len);
	ahash_request_set_crypt(req, &sg, NULL, head_data_len);
	if (crypto_ahash_update(req))
		return 1;

	for (i = 0; i < shi->nr_frags; ++i) {
		const skb_frag_t *f = &shi->frags[i];
		unsigned int offset = skb_frag_off(f);
		struct page *page = skb_frag_page(f) + (offset >> PAGE_SHIFT);

		sg_set_page(&sg, page, skb_frag_size(f),
			    offset_in_page(offset));
		ahash_request_set_crypt(req, &sg, NULL, skb_frag_size(f));
		if (crypto_ahash_update(req))
			return 1;
	}

	skb_walk_frags(skb, frag_iter)
		if (tcp_md5_hash_skb_data(hp, frag_iter, 0))
			return 1;

	return 0;
}
EXPORT_SYMBOL(tcp_md5_hash_skb_data);

int tcp_md5_hash_key(struct tcp_md5sig_pool *hp, const struct tcp_md5sig_key *key)
{
	u8 keylen = READ_ONCE(key->keylen); /* paired with WRITE_ONCE() in tcp_md5_do_add */
	struct scatterlist sg;

	sg_init_one(&sg, key->key, keylen);
	ahash_request_set_crypt(hp->md5_req, &sg, NULL, keylen);

<<<<<<< HEAD
	return crypto_ahash_update(hp->md5_req);
=======
	/* We use data_race() because tcp_md5_do_add() might change key->key under us */
	return data_race(crypto_ahash_update(hp->md5_req));
>>>>>>> 7d2a07b7
}
EXPORT_SYMBOL(tcp_md5_hash_key);

#endif

void tcp_done(struct sock *sk)
{
	struct request_sock *req;

	/* We might be called with a new socket, after
	 * inet_csk_prepare_forced_close() has been called
	 * so we can not use lockdep_sock_is_held(sk)
	 */
	req = rcu_dereference_protected(tcp_sk(sk)->fastopen_rsk, 1);

	if (sk->sk_state == TCP_SYN_SENT || sk->sk_state == TCP_SYN_RECV)
		TCP_INC_STATS(sock_net(sk), TCP_MIB_ATTEMPTFAILS);

	tcp_set_state(sk, TCP_CLOSE);
	tcp_clear_xmit_timers(sk);
	if (req)
		reqsk_fastopen_remove(sk, req, false);

	sk->sk_shutdown = SHUTDOWN_MASK;

	if (!sock_flag(sk, SOCK_DEAD))
		sk->sk_state_change(sk);
	else
		inet_csk_destroy_sock(sk);
}
EXPORT_SYMBOL_GPL(tcp_done);

int tcp_abort(struct sock *sk, int err)
{
	if (!sk_fullsock(sk)) {
		if (sk->sk_state == TCP_NEW_SYN_RECV) {
			struct request_sock *req = inet_reqsk(sk);

			local_bh_disable();
			inet_csk_reqsk_queue_drop(req->rsk_listener, req);
			local_bh_enable();
			return 0;
		}
		return -EOPNOTSUPP;
	}

	/* Don't race with userspace socket closes such as tcp_close. */
	lock_sock(sk);

	if (sk->sk_state == TCP_LISTEN) {
		tcp_set_state(sk, TCP_CLOSE);
		inet_csk_listen_stop(sk);
	}

	/* Don't race with BH socket closes such as inet_csk_listen_stop. */
	local_bh_disable();
	bh_lock_sock(sk);

	if (!sock_flag(sk, SOCK_DEAD)) {
		sk->sk_err = err;
		/* This barrier is coupled with smp_rmb() in tcp_poll() */
		smp_wmb();
		sk_error_report(sk);
		if (tcp_need_reset(sk->sk_state))
			tcp_send_active_reset(sk, GFP_ATOMIC);
		tcp_done(sk);
	}

	bh_unlock_sock(sk);
	local_bh_enable();
	tcp_write_queue_purge(sk);
	release_sock(sk);
	return 0;
}
EXPORT_SYMBOL_GPL(tcp_abort);

extern struct tcp_congestion_ops tcp_reno;

static __initdata unsigned long thash_entries;
static int __init set_thash_entries(char *str)
{
	ssize_t ret;

	if (!str)
		return 0;

	ret = kstrtoul(str, 0, &thash_entries);
	if (ret)
		return 0;

	return 1;
}
__setup("thash_entries=", set_thash_entries);

static void __init tcp_init_mem(void)
{
	unsigned long limit = nr_free_buffer_pages() / 16;

	limit = max(limit, 128UL);
	sysctl_tcp_mem[0] = limit / 4 * 3;		/* 4.68 % */
	sysctl_tcp_mem[1] = limit;			/* 6.25 % */
	sysctl_tcp_mem[2] = sysctl_tcp_mem[0] * 2;	/* 9.37 % */
}

void __init tcp_init(void)
{
	int max_rshare, max_wshare, cnt;
	unsigned long limit;
	unsigned int i;

	BUILD_BUG_ON(TCP_MIN_SND_MSS <= MAX_TCP_OPTION_SPACE);
	BUILD_BUG_ON(sizeof(struct tcp_skb_cb) >
		     sizeof_field(struct sk_buff, cb));

	percpu_counter_init(&tcp_sockets_allocated, 0, GFP_KERNEL);
	percpu_counter_init(&tcp_orphan_count, 0, GFP_KERNEL);
	inet_hashinfo_init(&tcp_hashinfo);
	inet_hashinfo2_init(&tcp_hashinfo, "tcp_listen_portaddr_hash",
			    thash_entries, 21,  /* one slot per 2 MB*/
			    0, 64 * 1024);
	tcp_hashinfo.bind_bucket_cachep =
		kmem_cache_create("tcp_bind_bucket",
				  sizeof(struct inet_bind_bucket), 0,
				  SLAB_HWCACHE_ALIGN|SLAB_PANIC, NULL);

	/* Size and allocate the main established and bind bucket
	 * hash tables.
	 *
	 * The methodology is similar to that of the buffer cache.
	 */
	tcp_hashinfo.ehash =
		alloc_large_system_hash("TCP established",
					sizeof(struct inet_ehash_bucket),
					thash_entries,
					17, /* one slot per 128 KB of memory */
					0,
					NULL,
					&tcp_hashinfo.ehash_mask,
					0,
					thash_entries ? 0 : 512 * 1024);
	for (i = 0; i <= tcp_hashinfo.ehash_mask; i++)
		INIT_HLIST_NULLS_HEAD(&tcp_hashinfo.ehash[i].chain, i);

	if (inet_ehash_locks_alloc(&tcp_hashinfo))
		panic("TCP: failed to alloc ehash_locks");
	tcp_hashinfo.bhash =
		alloc_large_system_hash("TCP bind",
					sizeof(struct inet_bind_hashbucket),
					tcp_hashinfo.ehash_mask + 1,
					17, /* one slot per 128 KB of memory */
					0,
					&tcp_hashinfo.bhash_size,
					NULL,
					0,
					64 * 1024);
	tcp_hashinfo.bhash_size = 1U << tcp_hashinfo.bhash_size;
	for (i = 0; i < tcp_hashinfo.bhash_size; i++) {
		spin_lock_init(&tcp_hashinfo.bhash[i].lock);
		INIT_HLIST_HEAD(&tcp_hashinfo.bhash[i].chain);
	}


	cnt = tcp_hashinfo.ehash_mask + 1;
	sysctl_tcp_max_orphans = cnt / 2;

	tcp_init_mem();
	/* Set per-socket limits to no more than 1/128 the pressure threshold */
	limit = nr_free_buffer_pages() << (PAGE_SHIFT - 7);
	max_wshare = min(4UL*1024*1024, limit);
	max_rshare = min(6UL*1024*1024, limit);

	init_net.ipv4.sysctl_tcp_wmem[0] = SK_MEM_QUANTUM;
	init_net.ipv4.sysctl_tcp_wmem[1] = 16*1024;
	init_net.ipv4.sysctl_tcp_wmem[2] = max(64*1024, max_wshare);

	init_net.ipv4.sysctl_tcp_rmem[0] = SK_MEM_QUANTUM;
	init_net.ipv4.sysctl_tcp_rmem[1] = 131072;
	init_net.ipv4.sysctl_tcp_rmem[2] = max(131072, max_rshare);

	pr_info("Hash tables configured (established %u bind %u)\n",
		tcp_hashinfo.ehash_mask + 1, tcp_hashinfo.bhash_size);

	tcp_v4_init();
	tcp_metrics_init();
	BUG_ON(tcp_register_congestion_control(&tcp_reno) != 0);
	tcp_tasklet_init();
	mptcp_init();
}<|MERGE_RESOLUTION|>--- conflicted
+++ resolved
@@ -484,20 +484,9 @@
 
 static bool tcp_stream_is_readable(struct sock *sk, int target)
 {
-<<<<<<< HEAD
-	int avail = READ_ONCE(tp->rcv_nxt) - READ_ONCE(tp->copied_seq);
-
-	if (avail > 0) {
-		if (avail >= target)
-			return true;
-		if (tcp_rmem_pressure(sk))
-			return true;
-	}
-=======
 	if (tcp_epollin_ready(sk, target))
 		return true;
 
->>>>>>> 7d2a07b7
 	if (sk->sk_prot->stream_memory_read)
 		return sk->sk_prot->stream_memory_read(sk);
 	return false;
@@ -1074,61 +1063,9 @@
 		struct sk_buff *skb;
 		size_t copy = size;
 
-<<<<<<< HEAD
-		if (!skb || (copy = size_goal - skb->len) <= 0 ||
-		    !tcp_skb_can_collapse_to(skb)) {
-new_segment:
-			if (!sk_stream_memory_free(sk))
-				goto wait_for_sndbuf;
-
-			skb = sk_stream_alloc_skb(sk, 0, sk->sk_allocation,
-					tcp_rtx_and_write_queues_empty(sk));
-			if (!skb)
-				goto wait_for_memory;
-
-#ifdef CONFIG_TLS_DEVICE
-			skb->decrypted = !!(flags & MSG_SENDPAGE_DECRYPTED);
-#endif
-			skb_entail(sk, skb);
-			copy = size_goal;
-		}
-
-		if (copy > size)
-			copy = size;
-
-		i = skb_shinfo(skb)->nr_frags;
-		can_coalesce = skb_can_coalesce(skb, i, page, offset);
-		if (!can_coalesce && i >= sysctl_max_skb_frags) {
-			tcp_mark_push(tp, skb);
-			goto new_segment;
-		}
-		if (!sk_wmem_schedule(sk, copy))
-			goto wait_for_memory;
-
-		if (can_coalesce) {
-			skb_frag_size_add(&skb_shinfo(skb)->frags[i - 1], copy);
-		} else {
-			get_page(page);
-			skb_fill_page_desc(skb, i, page, offset, copy);
-		}
-
-		if (!(flags & MSG_NO_SHARED_FRAGS))
-			skb_shinfo(skb)->tx_flags |= SKBTX_SHARED_FRAG;
-
-		skb->len += copy;
-		skb->data_len += copy;
-		skb->truesize += copy;
-		sk_wmem_queued_add(sk, copy);
-		sk_mem_charge(sk, copy);
-		skb->ip_summed = CHECKSUM_PARTIAL;
-		WRITE_ONCE(tp->write_seq, tp->write_seq + copy);
-		TCP_SKB_CB(skb)->end_seq += copy;
-		tcp_skb_pcount_set(skb, 0);
-=======
 		skb = tcp_build_frag(sk, size_goal, flags, page, offset, &copy);
 		if (!skb)
 			goto wait_for_space;
->>>>>>> 7d2a07b7
 
 		if (!copied)
 			TCP_SKB_CB(skb)->tcp_flags &= ~TCPHDR_PSH;
@@ -2123,16 +2060,11 @@
 {
 	u32 length = 0, offset, vma_len, avail_len, copylen = 0;
 	unsigned long address = (unsigned long)zc->address;
-<<<<<<< HEAD
-	u32 length = 0, seq, offset, zap_len;
-	const skb_frag_t *frags = NULL;
-=======
 	struct page *pages[TCP_ZEROCOPY_PAGE_BATCH_SIZE];
 	s32 copybuf_len = zc->copybuf_len;
 	struct tcp_sock *tp = tcp_sk(sk);
 	const skb_frag_t *frags = NULL;
 	unsigned int pages_to_map = 0;
->>>>>>> 7d2a07b7
 	struct vm_area_struct *vma;
 	struct sk_buff *skb = NULL;
 	u32 seq = tp->copied_seq;
@@ -2154,25 +2086,6 @@
 	if (inq && inq <= copybuf_len)
 		return receive_fallback_to_copy(sk, zc, inq, tss);
 
-<<<<<<< HEAD
-	vma = find_vma(current->mm, address);
-	if (!vma || vma->vm_start > address || vma->vm_ops != &tcp_vm_ops) {
-		up_read(&current->mm->mmap_sem);
-		return -EINVAL;
-	}
-	zc->length = min_t(unsigned long, zc->length, vma->vm_end - address);
-
-	tp = tcp_sk(sk);
-	seq = tp->copied_seq;
-	inq = tcp_inq(sk);
-	zc->length = min_t(u32, zc->length, inq);
-	zap_len = zc->length & ~(PAGE_SIZE - 1);
-	if (zap_len) {
-		zap_page_range(vma, address, zap_len);
-		zc->recv_skip_hint = 0;
-	} else {
-		zc->recv_skip_hint = zc->length;
-=======
 	if (inq < PAGE_SIZE) {
 		zc->length = 0;
 		zc->recv_skip_hint = inq;
@@ -2199,7 +2112,6 @@
 	} else {
 		zc->length = avail_len;
 		zc->recv_skip_hint = avail_len;
->>>>>>> 7d2a07b7
 	}
 	ret = 0;
 	while (length + PAGE_SIZE <= zc->length) {
@@ -2226,32 +2138,12 @@
 			frags = skb_advance_to_frag(skb, offset, &offset_frag);
 			if (!frags || offset_frag)
 				break;
-<<<<<<< HEAD
-			frags = skb_shinfo(skb)->frags;
-			while (offset) {
-				if (skb_frag_size(frags) > offset)
-					goto out;
-				offset -= skb_frag_size(frags);
-				frags++;
-			}
-		}
-		if (skb_frag_size(frags) != PAGE_SIZE || skb_frag_off(frags)) {
-			int remaining = zc->recv_skip_hint;
-
-			while (remaining && (skb_frag_size(frags) != PAGE_SIZE ||
-					     skb_frag_off(frags))) {
-				remaining -= skb_frag_size(frags);
-				frags++;
-			}
-			zc->recv_skip_hint -= remaining;
-=======
 		}
 
 		mappable_offset = find_next_mappable_frag(frags,
 							  zc->recv_skip_hint);
 		if (mappable_offset) {
 			zc->recv_skip_hint = mappable_offset;
->>>>>>> 7d2a07b7
 			break;
 		}
 		page = skb_frag_page(frags);
@@ -2281,17 +2173,12 @@
 						   zc, total_bytes_to_map);
 	}
 out:
-<<<<<<< HEAD
-	up_read(&current->mm->mmap_sem);
-	if (length) {
-=======
 	mmap_read_unlock(current->mm);
 	/* Try to copy straggler data. */
 	if (!ret)
 		copylen = tcp_zc_handle_leftover(zc, sk, skb, &seq, copybuf_len, tss);
 
 	if (length + copylen) {
->>>>>>> 7d2a07b7
 		WRITE_ONCE(tp->copied_seq, seq);
 		tcp_rcv_space_adjust(sk);
 
@@ -2420,31 +2307,13 @@
 	long timeo;
 	struct sk_buff *skb, *last;
 	u32 urg_hole = 0;
-<<<<<<< HEAD
-	struct scm_timestamping_internal tss;
-	int cmsg_flags;
-
-	if (unlikely(flags & MSG_ERRQUEUE))
-		return inet_recv_error(sk, msg, len, addr_len);
-
-	if (sk_can_busy_loop(sk) && skb_queue_empty_lockless(&sk->sk_receive_queue) &&
-	    (sk->sk_state == TCP_ESTABLISHED))
-		sk_busy_loop(sk, nonblock);
-
-	lock_sock(sk);
-=======
->>>>>>> 7d2a07b7
 
 	err = -ENOTCONN;
 	if (sk->sk_state == TCP_LISTEN)
 		goto out;
 
-<<<<<<< HEAD
-	cmsg_flags = tp->recvmsg_inq ? 1 : 0;
-=======
 	if (tp->recvmsg_inq)
 		*cmsg_flags = TCP_CMSG_INQ;
->>>>>>> 7d2a07b7
 	timeo = sock_rcvtimeo(sk, nonblock);
 
 	/* Urgent data needs to be handled specially. */
@@ -2624,13 +2493,8 @@
 		}
 
 		if (TCP_SKB_CB(skb)->has_rxtstamp) {
-<<<<<<< HEAD
-			tcp_update_recv_tstamps(skb, &tss);
-			cmsg_flags |= 2;
-=======
 			tcp_update_recv_tstamps(skb, tss);
 			*cmsg_flags |= TCP_CMSG_TS;
->>>>>>> 7d2a07b7
 		}
 
 		if (used + offset < skb->len)
@@ -2656,21 +2520,6 @@
 
 	/* Clean up data we have read: This will do ACK frames. */
 	tcp_cleanup_rbuf(sk, copied);
-<<<<<<< HEAD
-
-	release_sock(sk);
-
-	if (cmsg_flags) {
-		if (cmsg_flags & 2)
-			tcp_recv_timestamp(msg, sk, &tss);
-		if (cmsg_flags & 1) {
-			inq = tcp_inq_hint(sk);
-			put_cmsg(msg, SOL_TCP, TCP_CM_INQ, sizeof(inq), &inq);
-		}
-	}
-
-=======
->>>>>>> 7d2a07b7
 	return copied;
 
 out:
@@ -3153,10 +3002,7 @@
 	if (icsk->icsk_ca_ops->release)
 		icsk->icsk_ca_ops->release(sk);
 	memset(icsk->icsk_ca_priv, 0, sizeof(icsk->icsk_ca_priv));
-<<<<<<< HEAD
-=======
 	icsk->icsk_ca_initialized = 0;
->>>>>>> 7d2a07b7
 	tcp_set_ca_state(sk, TCP_CA_Open);
 	tp->is_sack_reneg = 0;
 	tcp_clear_retrans(tp);
@@ -3481,8 +3327,6 @@
 }
 EXPORT_SYMBOL(tcp_sock_set_keepcnt);
 
-<<<<<<< HEAD
-=======
 int tcp_set_window_clamp(struct sock *sk, int val)
 {
 	struct tcp_sock *tp = tcp_sk(sk);
@@ -3498,7 +3342,6 @@
 	return 0;
 }
 
->>>>>>> 7d2a07b7
 /*
  *	Socket option code for TCP.
  */
@@ -3642,15 +3485,6 @@
 	case TCP_QUEUE_SEQ:
 		if (sk->sk_state != TCP_CLOSE) {
 			err = -EPERM;
-<<<<<<< HEAD
-		else if (tp->repair_queue == TCP_SEND_QUEUE)
-			WRITE_ONCE(tp->write_seq, val);
-		else if (tp->repair_queue == TCP_RECV_QUEUE) {
-			WRITE_ONCE(tp->rcv_nxt, val);
-			WRITE_ONCE(tp->copied_seq, val);
-		}
-		else
-=======
 		} else if (tp->repair_queue == TCP_SEND_QUEUE) {
 			if (!tcp_rtx_queue_empty(sk))
 				err = -EPERM;
@@ -3664,7 +3498,6 @@
 				WRITE_ONCE(tp->copied_seq, val);
 			}
 		} else {
->>>>>>> 7d2a07b7
 			err = -EINVAL;
 		}
 		break;
@@ -4554,12 +4387,8 @@
 	sg_init_one(&sg, key->key, keylen);
 	ahash_request_set_crypt(hp->md5_req, &sg, NULL, keylen);
 
-<<<<<<< HEAD
-	return crypto_ahash_update(hp->md5_req);
-=======
 	/* We use data_race() because tcp_md5_do_add() might change key->key under us */
 	return data_race(crypto_ahash_update(hp->md5_req));
->>>>>>> 7d2a07b7
 }
 EXPORT_SYMBOL(tcp_md5_hash_key);
 
