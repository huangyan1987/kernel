--- conflicted
+++ resolved
@@ -1070,10 +1070,7 @@
 
 	return do_tcp_sendpages(sk, page, offset, size, flags);
 }
-<<<<<<< HEAD
-=======
 EXPORT_SYMBOL_GPL(tcp_sendpage_locked);
->>>>>>> d5395b5f
 
 int tcp_sendpage(struct sock *sk, struct page *page, int offset,
 		 size_t size, int flags)
@@ -1417,10 +1414,7 @@
 	}
 	return err;
 }
-<<<<<<< HEAD
-=======
 EXPORT_SYMBOL_GPL(tcp_sendmsg_locked);
->>>>>>> d5395b5f
 
 int tcp_sendmsg(struct sock *sk, struct msghdr *msg, size_t size)
 {
