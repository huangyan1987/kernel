--- conflicted
+++ resolved
@@ -25,11 +25,7 @@
 #define NH_DEV_HASHBITS  8
 #define NH_DEV_HASHSIZE (1U << NH_DEV_HASHBITS)
 
-<<<<<<< HEAD
-static const struct nla_policy rtm_nh_policy[NHA_MAX + 1] = {
-=======
 static const struct nla_policy rtm_nh_policy_new[] = {
->>>>>>> 7d2a07b7
 	[NHA_ID]		= { .type = NLA_U32 },
 	[NHA_GROUP]		= { .type = NLA_BINARY },
 	[NHA_GROUP_TYPE]	= { .type = NLA_U16 },
@@ -51,18 +47,6 @@
 	[NHA_GROUPS]		= { .type = NLA_FLAG },
 	[NHA_MASTER]		= { .type = NLA_U32 },
 	[NHA_FDB]		= { .type = NLA_FLAG },
-<<<<<<< HEAD
-};
-
-static int call_nexthop_notifiers(struct net *net,
-				  enum nexthop_event_type event_type,
-				  struct nexthop *nh)
-{
-	int err;
-
-	err = atomic_notifier_call_chain(&net->nexthop.notifier_chain,
-					 event_type, nh);
-=======
 };
 
 static const struct nla_policy rtm_nh_res_policy_new[] = {
@@ -454,7 +438,6 @@
 	err = nb->notifier_call(nb, event_type, &info);
 	nh_notifier_info_fini(&info, nh);
 
->>>>>>> 7d2a07b7
 	return notifier_to_errno(err);
 }
 
@@ -492,16 +475,11 @@
 		WARN_ON(!list_empty(&nhge->nh_list));
 		nexthop_put(nhge->nh);
 	}
-<<<<<<< HEAD
-
-	WARN_ON(nhg->spare == nhg);
-=======
 
 	WARN_ON(nhg->spare == nhg);
 
 	if (nhg->resilient)
 		vfree(rcu_dereference_raw(nhg->res_table));
->>>>>>> 7d2a07b7
 
 	kfree(nhg->spare);
 	kfree(nhg);
@@ -886,37 +864,11 @@
 		rtnl_set_sk_err(info->nl_net, RTNLGRP_NEXTHOP, err);
 }
 
-<<<<<<< HEAD
-static bool valid_group_nh(struct nexthop *nh, unsigned int npaths,
-			   bool *is_fdb, struct netlink_ext_ack *extack)
-=======
 static unsigned long nh_res_bucket_used_time(const struct nh_res_bucket *bucket)
->>>>>>> 7d2a07b7
 {
 	return (unsigned long)atomic_long_read(&bucket->used_time);
 }
 
-<<<<<<< HEAD
-		/* nested multipath (group within a group) is not
-		 * supported
-		 */
-		if (nhg->mpath) {
-			NL_SET_ERR_MSG(extack,
-				       "Multipath group can not be a nexthop within a group");
-			return false;
-		}
-		*is_fdb = nhg->fdb_nh;
-	} else {
-		struct nh_info *nhi = rtnl_dereference(nh->nh_info);
-
-		if (nhi->reject_nh && npaths > 1) {
-			NL_SET_ERR_MSG(extack,
-				       "Blackhole nexthop can not be used in a group with more than 1 path");
-			return false;
-		}
-		*is_fdb = nhi->fdb_nh;
-	}
-=======
 static unsigned long
 nh_res_bucket_idle_point(const struct nh_res_table *res_table,
 			 const struct nh_res_bucket *bucket,
@@ -927,49 +879,10 @@
 	/* Bucket was not used since it was migrated. The idle time is now. */
 	if (time == bucket->migrated_time)
 		return now;
->>>>>>> 7d2a07b7
 
 	return time + res_table->idle_timer;
 }
 
-<<<<<<< HEAD
-static int nh_check_attr_fdb_group(struct nexthop *nh, u8 *nh_family,
-				   struct netlink_ext_ack *extack)
-{
-	struct nh_info *nhi;
-
-	nhi = rtnl_dereference(nh->nh_info);
-
-	if (!nhi->fdb_nh) {
-		NL_SET_ERR_MSG(extack, "FDB nexthop group can only have fdb nexthops");
-		return -EINVAL;
-	}
-
-	if (*nh_family == AF_UNSPEC) {
-		*nh_family = nhi->family;
-	} else if (*nh_family != nhi->family) {
-		NL_SET_ERR_MSG(extack, "FDB nexthop group cannot have mixed family nexthops");
-		return -EINVAL;
-	}
-
-	return 0;
-}
-
-static int nh_check_attr_group(struct net *net, struct nlattr *tb[],
-			       struct netlink_ext_ack *extack)
-{
-	unsigned int len = nla_len(tb[NHA_GROUP]);
-	u8 nh_family = AF_UNSPEC;
-	struct nexthop_grp *nhg;
-	unsigned int i, j;
-	u8 nhg_fdb = 0;
-
-	if (!len || len & (sizeof(struct nexthop_grp) - 1)) {
-		NL_SET_ERR_MSG(extack,
-			       "Invalid length for nexthop group attribute");
-		return -EINVAL;
-	}
-=======
 static unsigned long
 nh_res_table_unb_point(const struct nh_res_table *res_table)
 {
@@ -980,7 +893,6 @@
 				   struct nh_res_bucket *bucket)
 {
 	unsigned long now = jiffies;
->>>>>>> 7d2a07b7
 
 	atomic_long_set(&bucket->used_time, (long)now);
 	bucket->migrated_time = now;
@@ -1180,20 +1092,6 @@
 			return -EINVAL;
 
 		if (nhg_fdb && nh_check_attr_fdb_group(nh, &nh_family, extack))
-<<<<<<< HEAD
-			return -EINVAL;
-
-		if (!nhg_fdb && is_fdb_nh) {
-			NL_SET_ERR_MSG(extack, "Non FDB nexthop group cannot have fdb nexthops");
-			return -EINVAL;
-		}
-	}
-	for (i = NHA_GROUP_TYPE + 1; i < __NHA_MAX; ++i) {
-		if (!tb[i])
-			continue;
-		if (i == NHA_FDB)
-			continue;
-=======
 			return -EINVAL;
 
 		if (!nhg_fdb && is_fdb_nh) {
@@ -1212,7 +1110,6 @@
 				continue;
 			break;
 		}
->>>>>>> 7d2a07b7
 		NL_SET_ERR_MSG(extack,
 			       "No other attributes can be set in nexthop groups");
 		return -EINVAL;
@@ -1532,69 +1429,16 @@
 	}
 }
 
-<<<<<<< HEAD
-static void remove_nh_grp_entry(struct net *net, struct nh_grp_entry *nhge,
-				struct nl_info *nlinfo)
-{
-	struct nh_grp_entry *nhges, *new_nhges;
-	struct nexthop *nhp = nhge->nh_parent;
-	struct nexthop *nh = nhge->nh;
-	struct nh_group *nhg, *newg;
-	int i, j;
-=======
 static void nh_res_bucket_set_nh(struct nh_res_bucket *bucket,
 				 struct nh_grp_entry *nhge)
 {
 	nh_res_bucket_unset_nh(bucket);
->>>>>>> 7d2a07b7
 
 	bucket->occupied = true;
 	rcu_assign_pointer(bucket->nh_entry, nhge);
 	nhge->res.count_buckets++;
 }
 
-<<<<<<< HEAD
-	nhg = rtnl_dereference(nhp->nh_grp);
-	newg = nhg->spare;
-
-	/* last entry, keep it visible and remove the parent */
-	if (nhg->num_nh == 1) {
-		remove_nexthop(net, nhp, nlinfo);
-		return;
-	}
-
-	newg->has_v4 = nhg->has_v4;
-	newg->mpath = nhg->mpath;
-	newg->fdb_nh = nhg->fdb_nh;
-	newg->num_nh = nhg->num_nh;
-
-	/* copy old entries to new except the one getting removed */
-	nhges = nhg->nh_entries;
-	new_nhges = newg->nh_entries;
-	for (i = 0, j = 0; i < nhg->num_nh; ++i) {
-		/* current nexthop getting removed */
-		if (nhg->nh_entries[i].nh == nh) {
-			newg->num_nh--;
-			continue;
-		}
-
-		list_del(&nhges[i].nh_list);
-		new_nhges[j].nh_parent = nhges[i].nh_parent;
-		new_nhges[j].nh = nhges[i].nh;
-		new_nhges[j].weight = nhges[i].weight;
-		list_add(&new_nhges[j].nh_list, &new_nhges[j].nh->grp_list);
-		j++;
-	}
-
-	nh_group_rebalance(newg);
-	rcu_assign_pointer(nhp->nh_grp, newg);
-
-	list_del(&nhge->nh_list);
-	nexthop_put(nhge->nh);
-
-	if (nlinfo)
-		nexthop_notify(RTM_NEWNEXTHOP, nhp, nlinfo);
-=======
 static bool nh_res_bucket_should_migrate(struct nh_res_table *res_table,
 					 struct nh_res_bucket *bucket,
 					 unsigned long *deadline, bool *force)
@@ -1651,22 +1495,12 @@
 
 	nh_res_time_set_deadline(idle_point, deadline);
 	return false;
->>>>>>> 7d2a07b7
 }
 
 static bool nh_res_bucket_migrate(struct nh_res_table *res_table,
 				  u16 bucket_index, bool notify,
 				  bool notify_nl, bool force)
 {
-<<<<<<< HEAD
-	struct nh_grp_entry *nhge, *tmp;
-
-	list_for_each_entry_safe(nhge, tmp, &nh->grp_list, nh_list)
-		remove_nh_grp_entry(net, nhge, nlinfo);
-
-	/* make sure all see the newly published array before releasing rtnl */
-	synchronize_net();
-=======
 	struct nh_res_bucket *bucket = &res_table->nh_buckets[bucket_index];
 	struct nh_grp_entry *new_nhge;
 	struct netlink_ext_ack extack;
@@ -1714,7 +1548,6 @@
 	if (nh_res_nhge_is_balanced(new_nhge))
 		list_del(&new_nhge->res.uw_nh_entry);
 	return true;
->>>>>>> 7d2a07b7
 }
 
 #define NH_RES_UPKEEP_DW_MINIMUM_INTERVAL (HZ / 2)
@@ -1775,32 +1608,13 @@
 		if (time_before(deadline, min_deadline))
 			deadline = min_deadline;
 
-<<<<<<< HEAD
-		list_del_init(&nhge->nh_list);
-=======
 		queue_delayed_work(system_power_efficient_wq,
 				   &res_table->upkeep_dw, deadline - now);
->>>>>>> 7d2a07b7
 	}
 }
 
 static void nh_res_table_upkeep_dw(struct work_struct *work)
 {
-<<<<<<< HEAD
-	struct fib6_info *f6i, *tmp;
-	bool do_flush = false;
-	struct fib_info *fi;
-
-	call_nexthop_notifiers(net, NEXTHOP_EVENT_DEL, nh);
-
-	list_for_each_entry(fi, &nh->fi_list, nh_list) {
-		fi->fib_flags |= RTNH_F_DEAD;
-		do_flush = true;
-	}
-	if (do_flush)
-		fib_flush(net);
-
-=======
 	struct delayed_work *dw = to_delayed_work(work);
 	struct nh_res_table *res_table;
 
@@ -2038,7 +1852,6 @@
 	if (do_flush)
 		fib_flush(net);
 
->>>>>>> 7d2a07b7
 	/* ip6_del_rt removes the entry from this list hence the _safe */
 	list_for_each_entry_safe(f6i, tmp, &nh->f6i_list, nh_list) {
 		/* __ip6_del_rt does a release, so do a hold here */
@@ -2642,14 +2455,11 @@
 		nhg->is_multipath = true;
 	}
 
-<<<<<<< HEAD
-=======
 	WARN_ON_ONCE(nhg->hash_threshold + nhg->resilient != 1);
 
 	if (nhg->hash_threshold)
 		nh_hthr_group_rebalance(nhg);
 
->>>>>>> 7d2a07b7
 	if (cfg->nh_fdb)
 		nhg->fdb_nh = 1;
 
@@ -3256,55 +3066,13 @@
 	return false;
 }
 
-<<<<<<< HEAD
-static int nh_valid_dump_req(const struct nlmsghdr *nlh, int *dev_idx,
-			     int *master_idx, bool *group_filter,
-			     bool *fdb_filter, struct netlink_callback *cb)
-=======
 static int __nh_valid_dump_req(const struct nlmsghdr *nlh, struct nlattr **tb,
 			       struct nh_dump_filter *filter,
 			       struct netlink_ext_ack *extack)
->>>>>>> 7d2a07b7
 {
 	struct nhmsg *nhm;
 	u32 idx;
 
-<<<<<<< HEAD
-	err = nlmsg_parse(nlh, sizeof(*nhm), tb, NHA_MAX, rtm_nh_policy,
-			  NULL);
-	if (err < 0)
-		return err;
-
-	for (i = 0; i <= NHA_MAX; ++i) {
-		if (!tb[i])
-			continue;
-
-		switch (i) {
-		case NHA_OIF:
-			idx = nla_get_u32(tb[i]);
-			if (idx > INT_MAX) {
-				NL_SET_ERR_MSG(extack, "Invalid device index");
-				return -EINVAL;
-			}
-			*dev_idx = idx;
-			break;
-		case NHA_MASTER:
-			idx = nla_get_u32(tb[i]);
-			if (idx > INT_MAX) {
-				NL_SET_ERR_MSG(extack, "Invalid master device index");
-				return -EINVAL;
-			}
-			*master_idx = idx;
-			break;
-		case NHA_GROUPS:
-			*group_filter = true;
-			break;
-		case NHA_FDB:
-			*fdb_filter = true;
-			break;
-		default:
-			NL_SET_ERR_MSG(extack, "Unsupported attribute in dump request");
-=======
 	if (tb[NHA_OIF]) {
 		idx = nla_get_u32(tb[NHA_OIF]);
 		if (idx > INT_MAX) {
@@ -3317,7 +3085,6 @@
 		idx = nla_get_u32(tb[NHA_MASTER]);
 		if (idx > INT_MAX) {
 			NL_SET_ERR_MSG(extack, "Invalid master device index");
->>>>>>> 7d2a07b7
 			return -EINVAL;
 		}
 		filter->master_idx = idx;
@@ -3411,19 +3178,6 @@
 /* rtnl */
 static int rtm_dump_nexthop(struct sk_buff *skb, struct netlink_callback *cb)
 {
-<<<<<<< HEAD
-	bool group_filter = false, fdb_filter = false;
-	struct nhmsg *nhm = nlmsg_data(cb->nlh);
-	int dev_filter_idx = 0, master_idx = 0;
-	struct net *net = sock_net(skb->sk);
-	struct rb_root *root = &net->nexthop.rb_root;
-	struct rb_node *node;
-	int idx = 0, s_idx;
-	int err;
-
-	err = nh_valid_dump_req(cb->nlh, &dev_filter_idx, &master_idx,
-				&group_filter, &fdb_filter, cb);
-=======
 	struct rtm_dump_nh_ctx *ctx = rtm_dump_nh_ctx(cb);
 	struct net *net = sock_net(skb->sk);
 	struct rb_root *root = &net->nexthop.rb_root;
@@ -3431,7 +3185,6 @@
 	int err;
 
 	err = nh_valid_dump_req(cb->nlh, &filter, cb);
->>>>>>> 7d2a07b7
 	if (err < 0)
 		return err;
 
@@ -3809,11 +3562,6 @@
 	.notifier_call = nh_netdev_event,
 };
 
-<<<<<<< HEAD
-int register_nexthop_notifier(struct net *net, struct notifier_block *nb)
-{
-	return atomic_notifier_chain_register(&net->nexthop.notifier_chain, nb);
-=======
 static int nexthops_dump(struct net *net, struct notifier_block *nb,
 			 struct netlink_ext_ack *extack)
 {
@@ -3848,19 +3596,11 @@
 unlock:
 	rtnl_unlock();
 	return err;
->>>>>>> 7d2a07b7
 }
 EXPORT_SYMBOL(register_nexthop_notifier);
 
 int unregister_nexthop_notifier(struct net *net, struct notifier_block *nb)
 {
-<<<<<<< HEAD
-	return atomic_notifier_chain_unregister(&net->nexthop.notifier_chain,
-						nb);
-}
-EXPORT_SYMBOL(unregister_nexthop_notifier);
-
-=======
 	return blocking_notifier_chain_unregister(&net->nexthop.notifier_chain,
 						  nb);
 }
@@ -3956,7 +3696,6 @@
 }
 EXPORT_SYMBOL(nexthop_res_grp_activity_update);
 
->>>>>>> 7d2a07b7
 static void __net_exit nexthop_net_exit(struct net *net)
 {
 	rtnl_lock();
@@ -3973,11 +3712,7 @@
 	net->nexthop.devhash = kzalloc(sz, GFP_KERNEL);
 	if (!net->nexthop.devhash)
 		return -ENOMEM;
-<<<<<<< HEAD
-	ATOMIC_INIT_NOTIFIER_HEAD(&net->nexthop.notifier_chain);
-=======
 	BLOCKING_INIT_NOTIFIER_HEAD(&net->nexthop.notifier_chain);
->>>>>>> 7d2a07b7
 
 	return 0;
 }
