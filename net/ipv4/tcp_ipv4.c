// SPDX-License-Identifier: GPL-2.0-or-later
/*
 * INET		An implementation of the TCP/IP protocol suite for the LINUX
 *		operating system.  INET is implemented using the  BSD Socket
 *		interface as the means of communication with the user level.
 *
 *		Implementation of the Transmission Control Protocol(TCP).
 *
 *		IPv4 specific functions
 *
 *		code split from:
 *		linux/ipv4/tcp.c
 *		linux/ipv4/tcp_input.c
 *		linux/ipv4/tcp_output.c
 *
 *		See tcp.c for author information
 */

/*
 * Changes:
 *		David S. Miller	:	New socket lookup architecture.
 *					This code is dedicated to John Dyson.
 *		David S. Miller :	Change semantics of established hash,
 *					half is devoted to TIME_WAIT sockets
 *					and the rest go in the other half.
 *		Andi Kleen :		Add support for syncookies and fixed
 *					some bugs: ip options weren't passed to
 *					the TCP layer, missed a check for an
 *					ACK bit.
 *		Andi Kleen :		Implemented fast path mtu discovery.
 *	     				Fixed many serious bugs in the
 *					request_sock handling and moved
 *					most of it into the af independent code.
 *					Added tail drop and some other bugfixes.
 *					Added new listen semantics.
 *		Mike McLagan	:	Routing by source
 *	Juan Jose Ciarlante:		ip_dynaddr bits
 *		Andi Kleen:		various fixes.
 *	Vitaly E. Lavrov	:	Transparent proxy revived after year
 *					coma.
 *	Andi Kleen		:	Fix new listen.
 *	Andi Kleen		:	Fix accept error reporting.
 *	YOSHIFUJI Hideaki @USAGI and:	Support IPV6_V6ONLY socket option, which
 *	Alexey Kuznetsov		allow both IPv4 and IPv6 sockets to bind
 *					a single port at the same time.
 */

#define pr_fmt(fmt) "TCP: " fmt

#include <linux/bottom_half.h>
#include <linux/types.h>
#include <linux/fcntl.h>
#include <linux/module.h>
#include <linux/random.h>
#include <linux/cache.h>
#include <linux/jhash.h>
#include <linux/init.h>
#include <linux/times.h>
#include <linux/slab.h>

#include <net/net_namespace.h>
#include <net/icmp.h>
#include <net/inet_hashtables.h>
#include <net/tcp.h>
#include <net/transp_v6.h>
#include <net/ipv6.h>
#include <net/inet_common.h>
#include <net/timewait_sock.h>
#include <net/xfrm.h>
#include <net/secure_seq.h>
#include <net/busy_poll.h>

#include <linux/inet.h>
#include <linux/ipv6.h>
#include <linux/stddef.h>
#include <linux/proc_fs.h>
#include <linux/seq_file.h>
#include <linux/inetdevice.h>
#include <linux/btf_ids.h>

#include <crypto/hash.h>
#include <linux/scatterlist.h>

#include <trace/events/tcp.h>

#ifdef CONFIG_TCP_MD5SIG
static int tcp_v4_md5_hash_hdr(char *md5_hash, const struct tcp_md5sig_key *key,
			       __be32 daddr, __be32 saddr, const struct tcphdr *th);
#endif

struct inet_hashinfo tcp_hashinfo;
EXPORT_SYMBOL(tcp_hashinfo);

static u32 tcp_v4_init_seq(const struct sk_buff *skb)
{
	return secure_tcp_seq(ip_hdr(skb)->daddr,
			      ip_hdr(skb)->saddr,
			      tcp_hdr(skb)->dest,
			      tcp_hdr(skb)->source);
}

static u32 tcp_v4_init_ts_off(const struct net *net, const struct sk_buff *skb)
{
	return secure_tcp_ts_off(net, ip_hdr(skb)->daddr, ip_hdr(skb)->saddr);
}

int tcp_twsk_unique(struct sock *sk, struct sock *sktw, void *twp)
{
	const struct inet_timewait_sock *tw = inet_twsk(sktw);
	const struct tcp_timewait_sock *tcptw = tcp_twsk(sktw);
	struct tcp_sock *tp = tcp_sk(sk);
	int reuse = sock_net(sk)->ipv4.sysctl_tcp_tw_reuse;

	if (reuse == 2) {
		/* Still does not detect *everything* that goes through
		 * lo, since we require a loopback src or dst address
		 * or direct binding to 'lo' interface.
		 */
		bool loopback = false;
		if (tw->tw_bound_dev_if == LOOPBACK_IFINDEX)
			loopback = true;
#if IS_ENABLED(CONFIG_IPV6)
		if (tw->tw_family == AF_INET6) {
			if (ipv6_addr_loopback(&tw->tw_v6_daddr) ||
			    ipv6_addr_v4mapped_loopback(&tw->tw_v6_daddr) ||
			    ipv6_addr_loopback(&tw->tw_v6_rcv_saddr) ||
			    ipv6_addr_v4mapped_loopback(&tw->tw_v6_rcv_saddr))
				loopback = true;
		} else
#endif
		{
			if (ipv4_is_loopback(tw->tw_daddr) ||
			    ipv4_is_loopback(tw->tw_rcv_saddr))
				loopback = true;
		}
		if (!loopback)
			reuse = 0;
	}

	/* With PAWS, it is safe from the viewpoint
	   of data integrity. Even without PAWS it is safe provided sequence
	   spaces do not overlap i.e. at data rates <= 80Mbit/sec.

	   Actually, the idea is close to VJ's one, only timestamp cache is
	   held not per host, but per port pair and TW bucket is used as state
	   holder.

	   If TW bucket has been already destroyed we fall back to VJ's scheme
	   and use initial timestamp retrieved from peer table.
	 */
	if (tcptw->tw_ts_recent_stamp &&
	    (!twp || (reuse && time_after32(ktime_get_seconds(),
					    tcptw->tw_ts_recent_stamp)))) {
		/* In case of repair and re-using TIME-WAIT sockets we still
		 * want to be sure that it is safe as above but honor the
		 * sequence numbers and time stamps set as part of the repair
		 * process.
		 *
		 * Without this check re-using a TIME-WAIT socket with TCP
		 * repair would accumulate a -1 on the repair assigned
		 * sequence number. The first time it is reused the sequence
		 * is -1, the second time -2, etc. This fixes that issue
		 * without appearing to create any others.
		 */
		if (likely(!tp->repair)) {
			u32 seq = tcptw->tw_snd_nxt + 65535 + 2;

			if (!seq)
				seq = 1;
			WRITE_ONCE(tp->write_seq, seq);
			tp->rx_opt.ts_recent	   = tcptw->tw_ts_recent;
			tp->rx_opt.ts_recent_stamp = tcptw->tw_ts_recent_stamp;
		}
		sock_hold(sktw);
		return 1;
	}

	return 0;
}
EXPORT_SYMBOL_GPL(tcp_twsk_unique);

static int tcp_v4_pre_connect(struct sock *sk, struct sockaddr *uaddr,
			      int addr_len)
{
	/* This check is replicated from tcp_v4_connect() and intended to
	 * prevent BPF program called below from accessing bytes that are out
	 * of the bound specified by user in addr_len.
	 */
	if (addr_len < sizeof(struct sockaddr_in))
		return -EINVAL;

	sock_owned_by_me(sk);

	return BPF_CGROUP_RUN_PROG_INET4_CONNECT(sk, uaddr);
}

/* This will initiate an outgoing connection. */
int tcp_v4_connect(struct sock *sk, struct sockaddr *uaddr, int addr_len)
{
	struct sockaddr_in *usin = (struct sockaddr_in *)uaddr;
	struct inet_sock *inet = inet_sk(sk);
	struct tcp_sock *tp = tcp_sk(sk);
	__be16 orig_sport, orig_dport;
	__be32 daddr, nexthop;
	struct flowi4 *fl4;
	struct rtable *rt;
	int err;
	struct ip_options_rcu *inet_opt;
	struct inet_timewait_death_row *tcp_death_row = &sock_net(sk)->ipv4.tcp_death_row;

	if (addr_len < sizeof(struct sockaddr_in))
		return -EINVAL;

	if (usin->sin_family != AF_INET)
		return -EAFNOSUPPORT;

	nexthop = daddr = usin->sin_addr.s_addr;
	inet_opt = rcu_dereference_protected(inet->inet_opt,
					     lockdep_sock_is_held(sk));
	if (inet_opt && inet_opt->opt.srr) {
		if (!daddr)
			return -EINVAL;
		nexthop = inet_opt->opt.faddr;
	}

	orig_sport = inet->inet_sport;
	orig_dport = usin->sin_port;
	fl4 = &inet->cork.fl.u.ip4;
	rt = ip_route_connect(fl4, nexthop, inet->inet_saddr,
			      RT_CONN_FLAGS(sk), sk->sk_bound_dev_if,
			      IPPROTO_TCP,
			      orig_sport, orig_dport, sk);
	if (IS_ERR(rt)) {
		err = PTR_ERR(rt);
		if (err == -ENETUNREACH)
			IP_INC_STATS(sock_net(sk), IPSTATS_MIB_OUTNOROUTES);
		return err;
	}

	if (rt->rt_flags & (RTCF_MULTICAST | RTCF_BROADCAST)) {
		ip_rt_put(rt);
		return -ENETUNREACH;
	}

	if (!inet_opt || !inet_opt->opt.srr)
		daddr = fl4->daddr;

	if (!inet->inet_saddr)
		inet->inet_saddr = fl4->saddr;
	sk_rcv_saddr_set(sk, inet->inet_saddr);

	if (tp->rx_opt.ts_recent_stamp && inet->inet_daddr != daddr) {
		/* Reset inherited state */
		tp->rx_opt.ts_recent	   = 0;
		tp->rx_opt.ts_recent_stamp = 0;
		if (likely(!tp->repair))
			WRITE_ONCE(tp->write_seq, 0);
	}

	inet->inet_dport = usin->sin_port;
	sk_daddr_set(sk, daddr);

	inet_csk(sk)->icsk_ext_hdr_len = 0;
	if (inet_opt)
		inet_csk(sk)->icsk_ext_hdr_len = inet_opt->opt.optlen;

	tp->rx_opt.mss_clamp = TCP_MSS_DEFAULT;

	/* Socket identity is still unknown (sport may be zero).
	 * However we set state to SYN-SENT and not releasing socket
	 * lock select source port, enter ourselves into the hash tables and
	 * complete initialization after this.
	 */
	tcp_set_state(sk, TCP_SYN_SENT);
	err = inet_hash_connect(tcp_death_row, sk);
	if (err)
		goto failure;

	sk_set_txhash(sk);

	rt = ip_route_newports(fl4, rt, orig_sport, orig_dport,
			       inet->inet_sport, inet->inet_dport, sk);
	if (IS_ERR(rt)) {
		err = PTR_ERR(rt);
		rt = NULL;
		goto failure;
	}
	/* OK, now commit destination to socket.  */
	sk->sk_gso_type = SKB_GSO_TCPV4;
	sk_setup_caps(sk, &rt->dst);
	rt = NULL;

	if (likely(!tp->repair)) {
		if (!tp->write_seq)
			WRITE_ONCE(tp->write_seq,
				   secure_tcp_seq(inet->inet_saddr,
						  inet->inet_daddr,
						  inet->inet_sport,
						  usin->sin_port));
		tp->tsoffset = secure_tcp_ts_off(sock_net(sk),
						 inet->inet_saddr,
						 inet->inet_daddr);
	}

	inet->inet_id = prandom_u32();

	if (tcp_fastopen_defer_connect(sk, &err))
		return err;
	if (err)
		goto failure;

	err = tcp_connect(sk);

	if (err)
		goto failure;

	return 0;

failure:
	/*
	 * This unhashes the socket and releases the local port,
	 * if necessary.
	 */
	tcp_set_state(sk, TCP_CLOSE);
	ip_rt_put(rt);
	sk->sk_route_caps = 0;
	inet->inet_dport = 0;
	return err;
}
EXPORT_SYMBOL(tcp_v4_connect);

/*
 * This routine reacts to ICMP_FRAG_NEEDED mtu indications as defined in RFC1191.
 * It can be called through tcp_release_cb() if socket was owned by user
 * at the time tcp_v4_err() was called to handle ICMP message.
 */
void tcp_v4_mtu_reduced(struct sock *sk)
{
	struct inet_sock *inet = inet_sk(sk);
	struct dst_entry *dst;
	u32 mtu;

	if ((1 << sk->sk_state) & (TCPF_LISTEN | TCPF_CLOSE))
		return;
	mtu = READ_ONCE(tcp_sk(sk)->mtu_info);
	dst = inet_csk_update_pmtu(sk, mtu);
	if (!dst)
		return;

	/* Something is about to be wrong... Remember soft error
	 * for the case, if this connection will not able to recover.
	 */
	if (mtu < dst_mtu(dst) && ip_dont_fragment(sk, dst))
		sk->sk_err_soft = EMSGSIZE;

	mtu = dst_mtu(dst);

	if (inet->pmtudisc != IP_PMTUDISC_DONT &&
	    ip_sk_accept_pmtu(sk) &&
	    inet_csk(sk)->icsk_pmtu_cookie > mtu) {
		tcp_sync_mss(sk, mtu);

		/* Resend the TCP packet because it's
		 * clear that the old packet has been
		 * dropped. This is the new "fast" path mtu
		 * discovery.
		 */
		tcp_simple_retransmit(sk);
	} /* else let the usual retransmit timer handle it */
}
EXPORT_SYMBOL(tcp_v4_mtu_reduced);

static void do_redirect(struct sk_buff *skb, struct sock *sk)
{
	struct dst_entry *dst = __sk_dst_check(sk, 0);

	if (dst)
		dst->ops->redirect(dst, sk, skb);
}


/* handle ICMP messages on TCP_NEW_SYN_RECV request sockets */
void tcp_req_err(struct sock *sk, u32 seq, bool abort)
{
	struct request_sock *req = inet_reqsk(sk);
	struct net *net = sock_net(sk);

	/* ICMPs are not backlogged, hence we cannot get
	 * an established socket here.
	 */
	if (seq != tcp_rsk(req)->snt_isn) {
		__NET_INC_STATS(net, LINUX_MIB_OUTOFWINDOWICMPS);
	} else if (abort) {
		/*
		 * Still in SYN_RECV, just remove it silently.
		 * There is no good way to pass the error to the newly
		 * created socket, and POSIX does not want network
		 * errors returned from accept().
		 */
		inet_csk_reqsk_queue_drop(req->rsk_listener, req);
		tcp_listendrop(req->rsk_listener);
	}
	reqsk_put(req);
}
EXPORT_SYMBOL(tcp_req_err);

/* TCP-LD (RFC 6069) logic */
void tcp_ld_RTO_revert(struct sock *sk, u32 seq)
{
	struct inet_connection_sock *icsk = inet_csk(sk);
	struct tcp_sock *tp = tcp_sk(sk);
	struct sk_buff *skb;
	s32 remaining;
	u32 delta_us;

	if (sock_owned_by_user(sk))
		return;

	if (seq != tp->snd_una  || !icsk->icsk_retransmits ||
	    !icsk->icsk_backoff)
		return;

	skb = tcp_rtx_queue_head(sk);
	if (WARN_ON_ONCE(!skb))
		return;

	icsk->icsk_backoff--;
	icsk->icsk_rto = tp->srtt_us ? __tcp_set_rto(tp) : TCP_TIMEOUT_INIT;
	icsk->icsk_rto = inet_csk_rto_backoff(icsk, TCP_RTO_MAX);

	tcp_mstamp_refresh(tp);
	delta_us = (u32)(tp->tcp_mstamp - tcp_skb_timestamp_us(skb));
	remaining = icsk->icsk_rto - usecs_to_jiffies(delta_us);

	if (remaining > 0) {
		inet_csk_reset_xmit_timer(sk, ICSK_TIME_RETRANS,
					  remaining, TCP_RTO_MAX);
	} else {
		/* RTO revert clocked out retransmission.
		 * Will retransmit now.
		 */
		tcp_retransmit_timer(sk);
	}
}
EXPORT_SYMBOL(tcp_ld_RTO_revert);

/*
 * This routine is called by the ICMP module when it gets some
 * sort of error condition.  If err < 0 then the socket should
 * be closed and the error returned to the user.  If err > 0
 * it's just the icmp type << 8 | icmp code.  After adjustment
 * header points to the first 8 bytes of the tcp header.  We need
 * to find the appropriate port.
 *
 * The locking strategy used here is very "optimistic". When
 * someone else accesses the socket the ICMP is just dropped
 * and for some paths there is no check at all.
 * A more general error queue to queue errors for later handling
 * is probably better.
 *
 */

int tcp_v4_err(struct sk_buff *skb, u32 info)
{
	const struct iphdr *iph = (const struct iphdr *)skb->data;
	struct tcphdr *th = (struct tcphdr *)(skb->data + (iph->ihl << 2));
	struct tcp_sock *tp;
	struct inet_sock *inet;
	const int type = icmp_hdr(skb)->type;
	const int code = icmp_hdr(skb)->code;
	struct sock *sk;
	struct request_sock *fastopen;
	u32 seq, snd_una;
	int err;
	struct net *net = dev_net(skb->dev);

	sk = __inet_lookup_established(net, &tcp_hashinfo, iph->daddr,
				       th->dest, iph->saddr, ntohs(th->source),
				       inet_iif(skb), 0);
	if (!sk) {
		__ICMP_INC_STATS(net, ICMP_MIB_INERRORS);
		return -ENOENT;
	}
	if (sk->sk_state == TCP_TIME_WAIT) {
		inet_twsk_put(inet_twsk(sk));
		return 0;
	}
	seq = ntohl(th->seq);
	if (sk->sk_state == TCP_NEW_SYN_RECV) {
		tcp_req_err(sk, seq, type == ICMP_PARAMETERPROB ||
				     type == ICMP_TIME_EXCEEDED ||
				     (type == ICMP_DEST_UNREACH &&
				      (code == ICMP_NET_UNREACH ||
				       code == ICMP_HOST_UNREACH)));
		return 0;
	}

	bh_lock_sock(sk);
	/* If too many ICMPs get dropped on busy
	 * servers this needs to be solved differently.
	 * We do take care of PMTU discovery (RFC1191) special case :
	 * we can receive locally generated ICMP messages while socket is held.
	 */
	if (sock_owned_by_user(sk)) {
		if (!(type == ICMP_DEST_UNREACH && code == ICMP_FRAG_NEEDED))
			__NET_INC_STATS(net, LINUX_MIB_LOCKDROPPEDICMPS);
	}
	if (sk->sk_state == TCP_CLOSE)
		goto out;

	if (unlikely(iph->ttl < inet_sk(sk)->min_ttl)) {
		__NET_INC_STATS(net, LINUX_MIB_TCPMINTTLDROP);
		goto out;
	}

	tp = tcp_sk(sk);
	/* XXX (TFO) - tp->snd_una should be ISN (tcp_create_openreq_child() */
	fastopen = rcu_dereference(tp->fastopen_rsk);
	snd_una = fastopen ? tcp_rsk(fastopen)->snt_isn : tp->snd_una;
	if (sk->sk_state != TCP_LISTEN &&
	    !between(seq, snd_una, tp->snd_nxt)) {
		__NET_INC_STATS(net, LINUX_MIB_OUTOFWINDOWICMPS);
		goto out;
	}

	switch (type) {
	case ICMP_REDIRECT:
		if (!sock_owned_by_user(sk))
			do_redirect(skb, sk);
		goto out;
	case ICMP_SOURCE_QUENCH:
		/* Just silently ignore these. */
		goto out;
	case ICMP_PARAMETERPROB:
		err = EPROTO;
		break;
	case ICMP_DEST_UNREACH:
		if (code > NR_ICMP_UNREACH)
			goto out;

		if (code == ICMP_FRAG_NEEDED) { /* PMTU discovery (RFC1191) */
			/* We are not interested in TCP_LISTEN and open_requests
			 * (SYN-ACKs send out by Linux are always <576bytes so
			 * they should go through unfragmented).
			 */
			if (sk->sk_state == TCP_LISTEN)
				goto out;

			WRITE_ONCE(tp->mtu_info, info);
			if (!sock_owned_by_user(sk)) {
				tcp_v4_mtu_reduced(sk);
			} else {
				if (!test_and_set_bit(TCP_MTU_REDUCED_DEFERRED, &sk->sk_tsq_flags))
					sock_hold(sk);
			}
			goto out;
		}

		err = icmp_err_convert[code].errno;
		/* check if this ICMP message allows revert of backoff.
		 * (see RFC 6069)
		 */
		if (!fastopen &&
		    (code == ICMP_NET_UNREACH || code == ICMP_HOST_UNREACH))
			tcp_ld_RTO_revert(sk, seq);
		break;
	case ICMP_TIME_EXCEEDED:
		err = EHOSTUNREACH;
		break;
	default:
		goto out;
	}

	switch (sk->sk_state) {
	case TCP_SYN_SENT:
	case TCP_SYN_RECV:
		/* Only in fast or simultaneous open. If a fast open socket is
		 * already accepted it is treated as a connected one below.
		 */
		if (fastopen && !fastopen->sk)
			break;

		ip_icmp_error(sk, skb, err, th->dest, info, (u8 *)th);

		if (!sock_owned_by_user(sk)) {
			sk->sk_err = err;

			sk_error_report(sk);

			tcp_done(sk);
		} else {
			sk->sk_err_soft = err;
		}
		goto out;
	}

	/* If we've already connected we will keep trying
	 * until we time out, or the user gives up.
	 *
	 * rfc1122 4.2.3.9 allows to consider as hard errors
	 * only PROTO_UNREACH and PORT_UNREACH (well, FRAG_FAILED too,
	 * but it is obsoleted by pmtu discovery).
	 *
	 * Note, that in modern internet, where routing is unreliable
	 * and in each dark corner broken firewalls sit, sending random
	 * errors ordered by their masters even this two messages finally lose
	 * their original sense (even Linux sends invalid PORT_UNREACHs)
	 *
	 * Now we are in compliance with RFCs.
	 *							--ANK (980905)
	 */

	inet = inet_sk(sk);
	if (!sock_owned_by_user(sk) && inet->recverr) {
		sk->sk_err = err;
		sk_error_report(sk);
	} else	{ /* Only an error on timeout */
		sk->sk_err_soft = err;
	}

out:
	bh_unlock_sock(sk);
	sock_put(sk);
	return 0;
}

void __tcp_v4_send_check(struct sk_buff *skb, __be32 saddr, __be32 daddr)
{
	struct tcphdr *th = tcp_hdr(skb);

	th->check = ~tcp_v4_check(skb->len, saddr, daddr, 0);
	skb->csum_start = skb_transport_header(skb) - skb->head;
	skb->csum_offset = offsetof(struct tcphdr, check);
}

/* This routine computes an IPv4 TCP checksum. */
void tcp_v4_send_check(struct sock *sk, struct sk_buff *skb)
{
	const struct inet_sock *inet = inet_sk(sk);

	__tcp_v4_send_check(skb, inet->inet_saddr, inet->inet_daddr);
}
EXPORT_SYMBOL(tcp_v4_send_check);

/*
 *	This routine will send an RST to the other tcp.
 *
 *	Someone asks: why I NEVER use socket parameters (TOS, TTL etc.)
 *		      for reset.
 *	Answer: if a packet caused RST, it is not for a socket
 *		existing in our system, if it is matched to a socket,
 *		it is just duplicate segment or bug in other side's TCP.
 *		So that we build reply only basing on parameters
 *		arrived with segment.
 *	Exception: precedence violation. We do not implement it in any case.
 */

#ifdef CONFIG_TCP_MD5SIG
#define OPTION_BYTES TCPOLEN_MD5SIG_ALIGNED
#else
#define OPTION_BYTES sizeof(__be32)
#endif

static void tcp_v4_send_reset(const struct sock *sk, struct sk_buff *skb)
{
	const struct tcphdr *th = tcp_hdr(skb);
	struct {
		struct tcphdr th;
		__be32 opt[OPTION_BYTES / sizeof(__be32)];
	} rep;
	struct ip_reply_arg arg;
#ifdef CONFIG_TCP_MD5SIG
	struct tcp_md5sig_key *key = NULL;
	const __u8 *hash_location = NULL;
	unsigned char newhash[16];
	int genhash;
	struct sock *sk1 = NULL;
#endif
	u64 transmit_time = 0;
	struct sock *ctl_sk;
	struct net *net;

	/* Never send a reset in response to a reset. */
	if (th->rst)
		return;

	/* If sk not NULL, it means we did a successful lookup and incoming
	 * route had to be correct. prequeue might have dropped our dst.
	 */
	if (!sk && skb_rtable(skb)->rt_type != RTN_LOCAL)
		return;

	/* Swap the send and the receive. */
	memset(&rep, 0, sizeof(rep));
	rep.th.dest   = th->source;
	rep.th.source = th->dest;
	rep.th.doff   = sizeof(struct tcphdr) / 4;
	rep.th.rst    = 1;

	if (th->ack) {
		rep.th.seq = th->ack_seq;
	} else {
		rep.th.ack = 1;
		rep.th.ack_seq = htonl(ntohl(th->seq) + th->syn + th->fin +
				       skb->len - (th->doff << 2));
	}

	memset(&arg, 0, sizeof(arg));
	arg.iov[0].iov_base = (unsigned char *)&rep;
	arg.iov[0].iov_len  = sizeof(rep.th);

	net = sk ? sock_net(sk) : dev_net(skb_dst(skb)->dev);
#ifdef CONFIG_TCP_MD5SIG
	rcu_read_lock();
	hash_location = tcp_parse_md5sig_option(th);
	if (sk && sk_fullsock(sk)) {
		const union tcp_md5_addr *addr;
		int l3index;

		/* sdif set, means packet ingressed via a device
		 * in an L3 domain and inet_iif is set to it.
		 */
		l3index = tcp_v4_sdif(skb) ? inet_iif(skb) : 0;
		addr = (union tcp_md5_addr *)&ip_hdr(skb)->saddr;
		key = tcp_md5_do_lookup(sk, l3index, addr, AF_INET);
	} else if (hash_location) {
		const union tcp_md5_addr *addr;
		int sdif = tcp_v4_sdif(skb);
		int dif = inet_iif(skb);
		int l3index;

		/*
		 * active side is lost. Try to find listening socket through
		 * source port, and then find md5 key through listening socket.
		 * we are not loose security here:
		 * Incoming packet is checked with md5 hash with finding key,
		 * no RST generated if md5 hash doesn't match.
		 */
		sk1 = __inet_lookup_listener(net, &tcp_hashinfo, NULL, 0,
					     ip_hdr(skb)->saddr,
					     th->source, ip_hdr(skb)->daddr,
					     ntohs(th->source), dif, sdif);
		/* don't send rst if it can't find key */
		if (!sk1)
			goto out;

		/* sdif set, means packet ingressed via a device
		 * in an L3 domain and dif is set to it.
		 */
		l3index = sdif ? dif : 0;
		addr = (union tcp_md5_addr *)&ip_hdr(skb)->saddr;
		key = tcp_md5_do_lookup(sk1, l3index, addr, AF_INET);
		if (!key)
			goto out;


		genhash = tcp_v4_md5_hash_skb(newhash, key, NULL, skb);
		if (genhash || memcmp(hash_location, newhash, 16) != 0)
			goto out;

	}

	if (key) {
		rep.opt[0] = htonl((TCPOPT_NOP << 24) |
				   (TCPOPT_NOP << 16) |
				   (TCPOPT_MD5SIG << 8) |
				   TCPOLEN_MD5SIG);
		/* Update length and the length the header thinks exists */
		arg.iov[0].iov_len += TCPOLEN_MD5SIG_ALIGNED;
		rep.th.doff = arg.iov[0].iov_len / 4;

		tcp_v4_md5_hash_hdr((__u8 *) &rep.opt[1],
				     key, ip_hdr(skb)->saddr,
				     ip_hdr(skb)->daddr, &rep.th);
	}
#endif
	/* Can't co-exist with TCPMD5, hence check rep.opt[0] */
	if (rep.opt[0] == 0) {
		__be32 mrst = mptcp_reset_option(skb);

		if (mrst) {
			rep.opt[0] = mrst;
			arg.iov[0].iov_len += sizeof(mrst);
			rep.th.doff = arg.iov[0].iov_len / 4;
		}
	}

	arg.csum = csum_tcpudp_nofold(ip_hdr(skb)->daddr,
				      ip_hdr(skb)->saddr, /* XXX */
				      arg.iov[0].iov_len, IPPROTO_TCP, 0);
	arg.csumoffset = offsetof(struct tcphdr, check) / 2;
	arg.flags = (sk && inet_sk_transparent(sk)) ? IP_REPLY_ARG_NOSRCCHECK : 0;

	/* When socket is gone, all binding information is lost.
	 * routing might fail in this case. No choice here, if we choose to force
	 * input interface, we will misroute in case of asymmetric route.
	 */
	if (sk) {
		arg.bound_dev_if = sk->sk_bound_dev_if;
		if (sk_fullsock(sk))
			trace_tcp_send_reset(sk, skb);
	}

	BUILD_BUG_ON(offsetof(struct sock, sk_bound_dev_if) !=
		     offsetof(struct inet_timewait_sock, tw_bound_dev_if));

	arg.tos = ip_hdr(skb)->tos;
	arg.uid = sock_net_uid(net, sk && sk_fullsock(sk) ? sk : NULL);
	local_bh_disable();
	ctl_sk = this_cpu_read(*net->ipv4.tcp_sk);
	if (sk) {
		ctl_sk->sk_mark = (sk->sk_state == TCP_TIME_WAIT) ?
				   inet_twsk(sk)->tw_mark : sk->sk_mark;
		ctl_sk->sk_priority = (sk->sk_state == TCP_TIME_WAIT) ?
				   inet_twsk(sk)->tw_priority : sk->sk_priority;
		transmit_time = tcp_transmit_time(sk);
	}
	ip_send_unicast_reply(ctl_sk,
			      skb, &TCP_SKB_CB(skb)->header.h4.opt,
			      ip_hdr(skb)->saddr, ip_hdr(skb)->daddr,
			      &arg, arg.iov[0].iov_len,
			      transmit_time);

	ctl_sk->sk_mark = 0;
	__TCP_INC_STATS(net, TCP_MIB_OUTSEGS);
	__TCP_INC_STATS(net, TCP_MIB_OUTRSTS);
	local_bh_enable();

#ifdef CONFIG_TCP_MD5SIG
out:
	rcu_read_unlock();
#endif
}

/* The code following below sending ACKs in SYN-RECV and TIME-WAIT states
   outside socket context is ugly, certainly. What can I do?
 */

static void tcp_v4_send_ack(const struct sock *sk,
			    struct sk_buff *skb, u32 seq, u32 ack,
			    u32 win, u32 tsval, u32 tsecr, int oif,
			    struct tcp_md5sig_key *key,
			    int reply_flags, u8 tos)
{
	const struct tcphdr *th = tcp_hdr(skb);
	struct {
		struct tcphdr th;
		__be32 opt[(TCPOLEN_TSTAMP_ALIGNED >> 2)
#ifdef CONFIG_TCP_MD5SIG
			   + (TCPOLEN_MD5SIG_ALIGNED >> 2)
#endif
			];
	} rep;
	struct net *net = sock_net(sk);
	struct ip_reply_arg arg;
	struct sock *ctl_sk;
	u64 transmit_time;

	memset(&rep.th, 0, sizeof(struct tcphdr));
	memset(&arg, 0, sizeof(arg));

	arg.iov[0].iov_base = (unsigned char *)&rep;
	arg.iov[0].iov_len  = sizeof(rep.th);
	if (tsecr) {
		rep.opt[0] = htonl((TCPOPT_NOP << 24) | (TCPOPT_NOP << 16) |
				   (TCPOPT_TIMESTAMP << 8) |
				   TCPOLEN_TIMESTAMP);
		rep.opt[1] = htonl(tsval);
		rep.opt[2] = htonl(tsecr);
		arg.iov[0].iov_len += TCPOLEN_TSTAMP_ALIGNED;
	}

	/* Swap the send and the receive. */
	rep.th.dest    = th->source;
	rep.th.source  = th->dest;
	rep.th.doff    = arg.iov[0].iov_len / 4;
	rep.th.seq     = htonl(seq);
	rep.th.ack_seq = htonl(ack);
	rep.th.ack     = 1;
	rep.th.window  = htons(win);

#ifdef CONFIG_TCP_MD5SIG
	if (key) {
		int offset = (tsecr) ? 3 : 0;

		rep.opt[offset++] = htonl((TCPOPT_NOP << 24) |
					  (TCPOPT_NOP << 16) |
					  (TCPOPT_MD5SIG << 8) |
					  TCPOLEN_MD5SIG);
		arg.iov[0].iov_len += TCPOLEN_MD5SIG_ALIGNED;
		rep.th.doff = arg.iov[0].iov_len/4;

		tcp_v4_md5_hash_hdr((__u8 *) &rep.opt[offset],
				    key, ip_hdr(skb)->saddr,
				    ip_hdr(skb)->daddr, &rep.th);
	}
#endif
	arg.flags = reply_flags;
	arg.csum = csum_tcpudp_nofold(ip_hdr(skb)->daddr,
				      ip_hdr(skb)->saddr, /* XXX */
				      arg.iov[0].iov_len, IPPROTO_TCP, 0);
	arg.csumoffset = offsetof(struct tcphdr, check) / 2;
	if (oif)
		arg.bound_dev_if = oif;
	arg.tos = tos;
	arg.uid = sock_net_uid(net, sk_fullsock(sk) ? sk : NULL);
	local_bh_disable();
	ctl_sk = this_cpu_read(*net->ipv4.tcp_sk);
	ctl_sk->sk_mark = (sk->sk_state == TCP_TIME_WAIT) ?
			   inet_twsk(sk)->tw_mark : sk->sk_mark;
	ctl_sk->sk_priority = (sk->sk_state == TCP_TIME_WAIT) ?
			   inet_twsk(sk)->tw_priority : sk->sk_priority;
	transmit_time = tcp_transmit_time(sk);
	ip_send_unicast_reply(ctl_sk,
			      skb, &TCP_SKB_CB(skb)->header.h4.opt,
			      ip_hdr(skb)->saddr, ip_hdr(skb)->daddr,
			      &arg, arg.iov[0].iov_len,
			      transmit_time);

	ctl_sk->sk_mark = 0;
	__TCP_INC_STATS(net, TCP_MIB_OUTSEGS);
	local_bh_enable();
}

static void tcp_v4_timewait_ack(struct sock *sk, struct sk_buff *skb)
{
	struct inet_timewait_sock *tw = inet_twsk(sk);
	struct tcp_timewait_sock *tcptw = tcp_twsk(sk);

	tcp_v4_send_ack(sk, skb,
			tcptw->tw_snd_nxt, tcptw->tw_rcv_nxt,
			tcptw->tw_rcv_wnd >> tw->tw_rcv_wscale,
			tcp_time_stamp_raw() + tcptw->tw_ts_offset,
			tcptw->tw_ts_recent,
			tw->tw_bound_dev_if,
			tcp_twsk_md5_key(tcptw),
			tw->tw_transparent ? IP_REPLY_ARG_NOSRCCHECK : 0,
			tw->tw_tos
			);

	inet_twsk_put(tw);
}

static void tcp_v4_reqsk_send_ack(const struct sock *sk, struct sk_buff *skb,
				  struct request_sock *req)
{
	const union tcp_md5_addr *addr;
	int l3index;

	/* sk->sk_state == TCP_LISTEN -> for regular TCP_SYN_RECV
	 * sk->sk_state == TCP_SYN_RECV -> for Fast Open.
	 */
	u32 seq = (sk->sk_state == TCP_LISTEN) ? tcp_rsk(req)->snt_isn + 1 :
					     tcp_sk(sk)->snd_nxt;

	/* RFC 7323 2.3
	 * The window field (SEG.WND) of every outgoing segment, with the
	 * exception of <SYN> segments, MUST be right-shifted by
	 * Rcv.Wind.Shift bits:
	 */
	addr = (union tcp_md5_addr *)&ip_hdr(skb)->saddr;
	l3index = tcp_v4_sdif(skb) ? inet_iif(skb) : 0;
	tcp_v4_send_ack(sk, skb, seq,
			tcp_rsk(req)->rcv_nxt,
			req->rsk_rcv_wnd >> inet_rsk(req)->rcv_wscale,
			tcp_time_stamp_raw() + tcp_rsk(req)->ts_off,
			req->ts_recent,
			0,
			tcp_md5_do_lookup(sk, l3index, addr, AF_INET),
			inet_rsk(req)->no_srccheck ? IP_REPLY_ARG_NOSRCCHECK : 0,
			ip_hdr(skb)->tos);
}

/*
 *	Send a SYN-ACK after having received a SYN.
 *	This still operates on a request_sock only, not on a big
 *	socket.
 */
static int tcp_v4_send_synack(const struct sock *sk, struct dst_entry *dst,
			      struct flowi *fl,
			      struct request_sock *req,
			      struct tcp_fastopen_cookie *foc,
			      enum tcp_synack_type synack_type,
			      struct sk_buff *syn_skb)
{
	const struct inet_request_sock *ireq = inet_rsk(req);
	struct flowi4 fl4;
	int err = -1;
	struct sk_buff *skb;
	u8 tos;

	/* First, grab a route. */
	if (!dst && (dst = inet_csk_route_req(sk, &fl4, req)) == NULL)
		return -1;

	skb = tcp_make_synack(sk, dst, req, foc, synack_type, syn_skb);

	if (skb) {
		__tcp_v4_send_check(skb, ireq->ir_loc_addr, ireq->ir_rmt_addr);

		tos = sock_net(sk)->ipv4.sysctl_tcp_reflect_tos ?
				(tcp_rsk(req)->syn_tos & ~INET_ECN_MASK) |
				(inet_sk(sk)->tos & INET_ECN_MASK) :
				inet_sk(sk)->tos;

		if (!INET_ECN_is_capable(tos) &&
		    tcp_bpf_ca_needs_ecn((struct sock *)req))
			tos |= INET_ECN_ECT_0;

		rcu_read_lock();
		err = ip_build_and_send_pkt(skb, sk, ireq->ir_loc_addr,
					    ireq->ir_rmt_addr,
					    rcu_dereference(ireq->ireq_opt),
					    tos);
		rcu_read_unlock();
		err = net_xmit_eval(err);
	}

	return err;
}

/*
 *	IPv4 request_sock destructor.
 */
static void tcp_v4_reqsk_destructor(struct request_sock *req)
{
	kfree(rcu_dereference_protected(inet_rsk(req)->ireq_opt, 1));
}

#ifdef CONFIG_TCP_MD5SIG
/*
 * RFC2385 MD5 checksumming requires a mapping of
 * IP address->MD5 Key.
 * We need to maintain these in the sk structure.
 */

DEFINE_STATIC_KEY_FALSE(tcp_md5_needed);
EXPORT_SYMBOL(tcp_md5_needed);

/* Find the Key structure for an address.  */
struct tcp_md5sig_key *__tcp_md5_do_lookup(const struct sock *sk, int l3index,
					   const union tcp_md5_addr *addr,
					   int family)
{
	const struct tcp_sock *tp = tcp_sk(sk);
	struct tcp_md5sig_key *key;
	const struct tcp_md5sig_info *md5sig;
	__be32 mask;
	struct tcp_md5sig_key *best_match = NULL;
	bool match;

	/* caller either holds rcu_read_lock() or socket lock */
	md5sig = rcu_dereference_check(tp->md5sig_info,
				       lockdep_sock_is_held(sk));
	if (!md5sig)
		return NULL;

	hlist_for_each_entry_rcu(key, &md5sig->head, node,
				 lockdep_sock_is_held(sk)) {
		if (key->family != family)
			continue;
		if (key->l3index && key->l3index != l3index)
			continue;
		if (family == AF_INET) {
			mask = inet_make_mask(key->prefixlen);
			match = (key->addr.a4.s_addr & mask) ==
				(addr->a4.s_addr & mask);
#if IS_ENABLED(CONFIG_IPV6)
		} else if (family == AF_INET6) {
			match = ipv6_prefix_equal(&key->addr.a6, &addr->a6,
						  key->prefixlen);
#endif
		} else {
			match = false;
		}

		if (match && (!best_match ||
			      key->prefixlen > best_match->prefixlen))
			best_match = key;
	}
	return best_match;
}
EXPORT_SYMBOL(__tcp_md5_do_lookup);

static struct tcp_md5sig_key *tcp_md5_do_lookup_exact(const struct sock *sk,
						      const union tcp_md5_addr *addr,
						      int family, u8 prefixlen,
						      int l3index)
{
	const struct tcp_sock *tp = tcp_sk(sk);
	struct tcp_md5sig_key *key;
	unsigned int size = sizeof(struct in_addr);
	const struct tcp_md5sig_info *md5sig;

	/* caller either holds rcu_read_lock() or socket lock */
	md5sig = rcu_dereference_check(tp->md5sig_info,
				       lockdep_sock_is_held(sk));
	if (!md5sig)
		return NULL;
#if IS_ENABLED(CONFIG_IPV6)
	if (family == AF_INET6)
		size = sizeof(struct in6_addr);
#endif
	hlist_for_each_entry_rcu(key, &md5sig->head, node,
				 lockdep_sock_is_held(sk)) {
		if (key->family != family)
			continue;
		if (key->l3index && key->l3index != l3index)
			continue;
		if (!memcmp(&key->addr, addr, size) &&
		    key->prefixlen == prefixlen)
			return key;
	}
	return NULL;
}

struct tcp_md5sig_key *tcp_v4_md5_lookup(const struct sock *sk,
					 const struct sock *addr_sk)
{
	const union tcp_md5_addr *addr;
	int l3index;

	l3index = l3mdev_master_ifindex_by_index(sock_net(sk),
						 addr_sk->sk_bound_dev_if);
	addr = (const union tcp_md5_addr *)&addr_sk->sk_daddr;
	return tcp_md5_do_lookup(sk, l3index, addr, AF_INET);
}
EXPORT_SYMBOL(tcp_v4_md5_lookup);

/* This can be called on a newly created socket, from other files */
int tcp_md5_do_add(struct sock *sk, const union tcp_md5_addr *addr,
		   int family, u8 prefixlen, int l3index,
		   const u8 *newkey, u8 newkeylen, gfp_t gfp)
{
	/* Add Key to the list */
	struct tcp_md5sig_key *key;
	struct tcp_sock *tp = tcp_sk(sk);
	struct tcp_md5sig_info *md5sig;

	key = tcp_md5_do_lookup_exact(sk, addr, family, prefixlen, l3index);
	if (key) {
		/* Pre-existing entry - just update that one.
		 * Note that the key might be used concurrently.
<<<<<<< HEAD
		 */
		memcpy(key->key, newkey, newkeylen);
=======
		 * data_race() is telling kcsan that we do not care of
		 * key mismatches, since changing MD5 key on live flows
		 * can lead to packet drops.
		 */
		data_race(memcpy(key->key, newkey, newkeylen));
>>>>>>> 7d2a07b7

		/* Pairs with READ_ONCE() in tcp_md5_hash_key().
		 * Also note that a reader could catch new key->keylen value
		 * but old key->key[], this is the reason we use __GFP_ZERO
		 * at sock_kmalloc() time below these lines.
		 */
		WRITE_ONCE(key->keylen, newkeylen);

		return 0;
	}

	md5sig = rcu_dereference_protected(tp->md5sig_info,
					   lockdep_sock_is_held(sk));
	if (!md5sig) {
		md5sig = kmalloc(sizeof(*md5sig), gfp);
		if (!md5sig)
			return -ENOMEM;

		sk_nocaps_add(sk, NETIF_F_GSO_MASK);
		INIT_HLIST_HEAD(&md5sig->head);
		rcu_assign_pointer(tp->md5sig_info, md5sig);
	}

	key = sock_kmalloc(sk, sizeof(*key), gfp | __GFP_ZERO);
	if (!key)
		return -ENOMEM;
	if (!tcp_alloc_md5sig_pool()) {
		sock_kfree_s(sk, key, sizeof(*key));
		return -ENOMEM;
	}

	memcpy(key->key, newkey, newkeylen);
	key->keylen = newkeylen;
	key->family = family;
	key->prefixlen = prefixlen;
	key->l3index = l3index;
	memcpy(&key->addr, addr,
	       (family == AF_INET6) ? sizeof(struct in6_addr) :
				      sizeof(struct in_addr));
	hlist_add_head_rcu(&key->node, &md5sig->head);
	return 0;
}
EXPORT_SYMBOL(tcp_md5_do_add);

int tcp_md5_do_del(struct sock *sk, const union tcp_md5_addr *addr, int family,
		   u8 prefixlen, int l3index)
{
	struct tcp_md5sig_key *key;

	key = tcp_md5_do_lookup_exact(sk, addr, family, prefixlen, l3index);
	if (!key)
		return -ENOENT;
	hlist_del_rcu(&key->node);
	atomic_sub(sizeof(*key), &sk->sk_omem_alloc);
	kfree_rcu(key, rcu);
	return 0;
}
EXPORT_SYMBOL(tcp_md5_do_del);

static void tcp_clear_md5_list(struct sock *sk)
{
	struct tcp_sock *tp = tcp_sk(sk);
	struct tcp_md5sig_key *key;
	struct hlist_node *n;
	struct tcp_md5sig_info *md5sig;

	md5sig = rcu_dereference_protected(tp->md5sig_info, 1);

	hlist_for_each_entry_safe(key, n, &md5sig->head, node) {
		hlist_del_rcu(&key->node);
		atomic_sub(sizeof(*key), &sk->sk_omem_alloc);
		kfree_rcu(key, rcu);
	}
}

static int tcp_v4_parse_md5_keys(struct sock *sk, int optname,
				 sockptr_t optval, int optlen)
{
	struct tcp_md5sig cmd;
	struct sockaddr_in *sin = (struct sockaddr_in *)&cmd.tcpm_addr;
	const union tcp_md5_addr *addr;
	u8 prefixlen = 32;
	int l3index = 0;

	if (optlen < sizeof(cmd))
		return -EINVAL;

	if (copy_from_sockptr(&cmd, optval, sizeof(cmd)))
		return -EFAULT;

	if (sin->sin_family != AF_INET)
		return -EINVAL;

	if (optname == TCP_MD5SIG_EXT &&
	    cmd.tcpm_flags & TCP_MD5SIG_FLAG_PREFIX) {
		prefixlen = cmd.tcpm_prefixlen;
		if (prefixlen > 32)
			return -EINVAL;
	}

	if (optname == TCP_MD5SIG_EXT &&
	    cmd.tcpm_flags & TCP_MD5SIG_FLAG_IFINDEX) {
		struct net_device *dev;

		rcu_read_lock();
		dev = dev_get_by_index_rcu(sock_net(sk), cmd.tcpm_ifindex);
		if (dev && netif_is_l3_master(dev))
			l3index = dev->ifindex;

		rcu_read_unlock();

		/* ok to reference set/not set outside of rcu;
		 * right now device MUST be an L3 master
		 */
		if (!dev || !l3index)
			return -EINVAL;
	}

	addr = (union tcp_md5_addr *)&sin->sin_addr.s_addr;

	if (!cmd.tcpm_keylen)
		return tcp_md5_do_del(sk, addr, AF_INET, prefixlen, l3index);

	if (cmd.tcpm_keylen > TCP_MD5SIG_MAXKEYLEN)
		return -EINVAL;

	return tcp_md5_do_add(sk, addr, AF_INET, prefixlen, l3index,
			      cmd.tcpm_key, cmd.tcpm_keylen, GFP_KERNEL);
}

static int tcp_v4_md5_hash_headers(struct tcp_md5sig_pool *hp,
				   __be32 daddr, __be32 saddr,
				   const struct tcphdr *th, int nbytes)
{
	struct tcp4_pseudohdr *bp;
	struct scatterlist sg;
	struct tcphdr *_th;

	bp = hp->scratch;
	bp->saddr = saddr;
	bp->daddr = daddr;
	bp->pad = 0;
	bp->protocol = IPPROTO_TCP;
	bp->len = cpu_to_be16(nbytes);

	_th = (struct tcphdr *)(bp + 1);
	memcpy(_th, th, sizeof(*th));
	_th->check = 0;

	sg_init_one(&sg, bp, sizeof(*bp) + sizeof(*th));
	ahash_request_set_crypt(hp->md5_req, &sg, NULL,
				sizeof(*bp) + sizeof(*th));
	return crypto_ahash_update(hp->md5_req);
}

static int tcp_v4_md5_hash_hdr(char *md5_hash, const struct tcp_md5sig_key *key,
			       __be32 daddr, __be32 saddr, const struct tcphdr *th)
{
	struct tcp_md5sig_pool *hp;
	struct ahash_request *req;

	hp = tcp_get_md5sig_pool();
	if (!hp)
		goto clear_hash_noput;
	req = hp->md5_req;

	if (crypto_ahash_init(req))
		goto clear_hash;
	if (tcp_v4_md5_hash_headers(hp, daddr, saddr, th, th->doff << 2))
		goto clear_hash;
	if (tcp_md5_hash_key(hp, key))
		goto clear_hash;
	ahash_request_set_crypt(req, NULL, md5_hash, 0);
	if (crypto_ahash_final(req))
		goto clear_hash;

	tcp_put_md5sig_pool();
	return 0;

clear_hash:
	tcp_put_md5sig_pool();
clear_hash_noput:
	memset(md5_hash, 0, 16);
	return 1;
}

int tcp_v4_md5_hash_skb(char *md5_hash, const struct tcp_md5sig_key *key,
			const struct sock *sk,
			const struct sk_buff *skb)
{
	struct tcp_md5sig_pool *hp;
	struct ahash_request *req;
	const struct tcphdr *th = tcp_hdr(skb);
	__be32 saddr, daddr;

	if (sk) { /* valid for establish/request sockets */
		saddr = sk->sk_rcv_saddr;
		daddr = sk->sk_daddr;
	} else {
		const struct iphdr *iph = ip_hdr(skb);
		saddr = iph->saddr;
		daddr = iph->daddr;
	}

	hp = tcp_get_md5sig_pool();
	if (!hp)
		goto clear_hash_noput;
	req = hp->md5_req;

	if (crypto_ahash_init(req))
		goto clear_hash;

	if (tcp_v4_md5_hash_headers(hp, daddr, saddr, th, skb->len))
		goto clear_hash;
	if (tcp_md5_hash_skb_data(hp, skb, th->doff << 2))
		goto clear_hash;
	if (tcp_md5_hash_key(hp, key))
		goto clear_hash;
	ahash_request_set_crypt(req, NULL, md5_hash, 0);
	if (crypto_ahash_final(req))
		goto clear_hash;

	tcp_put_md5sig_pool();
	return 0;

clear_hash:
	tcp_put_md5sig_pool();
clear_hash_noput:
	memset(md5_hash, 0, 16);
	return 1;
}
EXPORT_SYMBOL(tcp_v4_md5_hash_skb);

#endif

/* Called with rcu_read_lock() */
static bool tcp_v4_inbound_md5_hash(const struct sock *sk,
				    const struct sk_buff *skb,
				    int dif, int sdif)
{
#ifdef CONFIG_TCP_MD5SIG
	/*
	 * This gets called for each TCP segment that arrives
	 * so we want to be efficient.
	 * We have 3 drop cases:
	 * o No MD5 hash and one expected.
	 * o MD5 hash and we're not expecting one.
	 * o MD5 hash and its wrong.
	 */
	const __u8 *hash_location = NULL;
	struct tcp_md5sig_key *hash_expected;
	const struct iphdr *iph = ip_hdr(skb);
	const struct tcphdr *th = tcp_hdr(skb);
	const union tcp_md5_addr *addr;
	unsigned char newhash[16];
	int genhash, l3index;

	/* sdif set, means packet ingressed via a device
	 * in an L3 domain and dif is set to the l3mdev
	 */
	l3index = sdif ? dif : 0;

	addr = (union tcp_md5_addr *)&iph->saddr;
	hash_expected = tcp_md5_do_lookup(sk, l3index, addr, AF_INET);
	hash_location = tcp_parse_md5sig_option(th);

	/* We've parsed the options - do we have a hash? */
	if (!hash_expected && !hash_location)
		return false;

	if (hash_expected && !hash_location) {
		NET_INC_STATS(sock_net(sk), LINUX_MIB_TCPMD5NOTFOUND);
		return true;
	}

	if (!hash_expected && hash_location) {
		NET_INC_STATS(sock_net(sk), LINUX_MIB_TCPMD5UNEXPECTED);
		return true;
	}

	/* Okay, so this is hash_expected and hash_location -
	 * so we need to calculate the checksum.
	 */
	genhash = tcp_v4_md5_hash_skb(newhash,
				      hash_expected,
				      NULL, skb);

	if (genhash || memcmp(hash_location, newhash, 16) != 0) {
		NET_INC_STATS(sock_net(sk), LINUX_MIB_TCPMD5FAILURE);
		net_info_ratelimited("MD5 Hash failed for (%pI4, %d)->(%pI4, %d)%s L3 index %d\n",
				     &iph->saddr, ntohs(th->source),
				     &iph->daddr, ntohs(th->dest),
				     genhash ? " tcp_v4_calc_md5_hash failed"
				     : "", l3index);
		return true;
	}
	return false;
#endif
	return false;
}

static void tcp_v4_init_req(struct request_sock *req,
			    const struct sock *sk_listener,
			    struct sk_buff *skb)
{
	struct inet_request_sock *ireq = inet_rsk(req);
	struct net *net = sock_net(sk_listener);

	sk_rcv_saddr_set(req_to_sk(req), ip_hdr(skb)->daddr);
	sk_daddr_set(req_to_sk(req), ip_hdr(skb)->saddr);
	RCU_INIT_POINTER(ireq->ireq_opt, tcp_v4_save_options(net, skb));
}

static struct dst_entry *tcp_v4_route_req(const struct sock *sk,
					  struct sk_buff *skb,
					  struct flowi *fl,
					  struct request_sock *req)
{
	tcp_v4_init_req(req, sk, skb);

	if (security_inet_conn_request(sk, skb, req))
		return NULL;

	return inet_csk_route_req(sk, &fl->u.ip4, req);
}

struct request_sock_ops tcp_request_sock_ops __read_mostly = {
	.family		=	PF_INET,
	.obj_size	=	sizeof(struct tcp_request_sock),
	.rtx_syn_ack	=	tcp_rtx_synack,
	.send_ack	=	tcp_v4_reqsk_send_ack,
	.destructor	=	tcp_v4_reqsk_destructor,
	.send_reset	=	tcp_v4_send_reset,
	.syn_ack_timeout =	tcp_syn_ack_timeout,
};

const struct tcp_request_sock_ops tcp_request_sock_ipv4_ops = {
	.mss_clamp	=	TCP_MSS_DEFAULT,
#ifdef CONFIG_TCP_MD5SIG
	.req_md5_lookup	=	tcp_v4_md5_lookup,
	.calc_md5_hash	=	tcp_v4_md5_hash_skb,
#endif
#ifdef CONFIG_SYN_COOKIES
	.cookie_init_seq =	cookie_v4_init_sequence,
#endif
	.route_req	=	tcp_v4_route_req,
	.init_seq	=	tcp_v4_init_seq,
	.init_ts_off	=	tcp_v4_init_ts_off,
	.send_synack	=	tcp_v4_send_synack,
};

int tcp_v4_conn_request(struct sock *sk, struct sk_buff *skb)
{
	/* Never answer to SYNs send to broadcast or multicast */
	if (skb_rtable(skb)->rt_flags & (RTCF_BROADCAST | RTCF_MULTICAST))
		goto drop;

	return tcp_conn_request(&tcp_request_sock_ops,
				&tcp_request_sock_ipv4_ops, sk, skb);

drop:
	tcp_listendrop(sk);
	return 0;
}
EXPORT_SYMBOL(tcp_v4_conn_request);


/*
 * The three way handshake has completed - we got a valid synack -
 * now create the new socket.
 */
struct sock *tcp_v4_syn_recv_sock(const struct sock *sk, struct sk_buff *skb,
				  struct request_sock *req,
				  struct dst_entry *dst,
				  struct request_sock *req_unhash,
				  bool *own_req)
{
	struct inet_request_sock *ireq;
	bool found_dup_sk = false;
	struct inet_sock *newinet;
	struct tcp_sock *newtp;
	struct sock *newsk;
#ifdef CONFIG_TCP_MD5SIG
	const union tcp_md5_addr *addr;
	struct tcp_md5sig_key *key;
	int l3index;
#endif
	struct ip_options_rcu *inet_opt;

	if (sk_acceptq_is_full(sk))
		goto exit_overflow;

	newsk = tcp_create_openreq_child(sk, req, skb);
	if (!newsk)
		goto exit_nonewsk;

	newsk->sk_gso_type = SKB_GSO_TCPV4;
	inet_sk_rx_dst_set(newsk, skb);

	newtp		      = tcp_sk(newsk);
	newinet		      = inet_sk(newsk);
	ireq		      = inet_rsk(req);
	sk_daddr_set(newsk, ireq->ir_rmt_addr);
	sk_rcv_saddr_set(newsk, ireq->ir_loc_addr);
	newsk->sk_bound_dev_if = ireq->ir_iif;
	newinet->inet_saddr   = ireq->ir_loc_addr;
	inet_opt	      = rcu_dereference(ireq->ireq_opt);
	RCU_INIT_POINTER(newinet->inet_opt, inet_opt);
	newinet->mc_index     = inet_iif(skb);
	newinet->mc_ttl	      = ip_hdr(skb)->ttl;
	newinet->rcv_tos      = ip_hdr(skb)->tos;
	inet_csk(newsk)->icsk_ext_hdr_len = 0;
	if (inet_opt)
		inet_csk(newsk)->icsk_ext_hdr_len = inet_opt->opt.optlen;
	newinet->inet_id = prandom_u32();
<<<<<<< HEAD
=======

	/* Set ToS of the new socket based upon the value of incoming SYN.
	 * ECT bits are set later in tcp_init_transfer().
	 */
	if (sock_net(sk)->ipv4.sysctl_tcp_reflect_tos)
		newinet->tos = tcp_rsk(req)->syn_tos & ~INET_ECN_MASK;
>>>>>>> 7d2a07b7

	if (!dst) {
		dst = inet_csk_route_child_sock(sk, newsk, req);
		if (!dst)
			goto put_and_exit;
	} else {
		/* syncookie case : see end of cookie_v4_check() */
	}
	sk_setup_caps(newsk, dst);

	tcp_ca_openreq_child(newsk, dst);

	tcp_sync_mss(newsk, dst_mtu(dst));
	newtp->advmss = tcp_mss_clamp(tcp_sk(sk), dst_metric_advmss(dst));

	tcp_initialize_rcv_mss(newsk);

#ifdef CONFIG_TCP_MD5SIG
	l3index = l3mdev_master_ifindex_by_index(sock_net(sk), ireq->ir_iif);
	/* Copy over the MD5 key from the original socket */
	addr = (union tcp_md5_addr *)&newinet->inet_daddr;
	key = tcp_md5_do_lookup(sk, l3index, addr, AF_INET);
	if (key) {
		/*
		 * We're using one, so create a matching key
		 * on the newsk structure. If we fail to get
		 * memory, then we end up not copying the key
		 * across. Shucks.
		 */
		tcp_md5_do_add(newsk, addr, AF_INET, 32, l3index,
			       key->key, key->keylen, GFP_ATOMIC);
		sk_nocaps_add(newsk, NETIF_F_GSO_MASK);
	}
#endif

	if (__inet_inherit_port(sk, newsk) < 0)
		goto put_and_exit;
	*own_req = inet_ehash_nolisten(newsk, req_to_sk(req_unhash),
				       &found_dup_sk);
	if (likely(*own_req)) {
		tcp_move_syn(newtp, req);
		ireq->ireq_opt = NULL;
	} else {
		newinet->inet_opt = NULL;

		if (!req_unhash && found_dup_sk) {
			/* This code path should only be executed in the
			 * syncookie case only
			 */
			bh_unlock_sock(newsk);
			sock_put(newsk);
			newsk = NULL;
		}
	}
	return newsk;

exit_overflow:
	NET_INC_STATS(sock_net(sk), LINUX_MIB_LISTENOVERFLOWS);
exit_nonewsk:
	dst_release(dst);
exit:
	tcp_listendrop(sk);
	return NULL;
put_and_exit:
	newinet->inet_opt = NULL;
	inet_csk_prepare_forced_close(newsk);
	tcp_done(newsk);
	goto exit;
}
EXPORT_SYMBOL(tcp_v4_syn_recv_sock);

static struct sock *tcp_v4_cookie_check(struct sock *sk, struct sk_buff *skb)
{
#ifdef CONFIG_SYN_COOKIES
	const struct tcphdr *th = tcp_hdr(skb);

	if (!th->syn)
		sk = cookie_v4_check(sk, skb);
#endif
	return sk;
}

u16 tcp_v4_get_syncookie(struct sock *sk, struct iphdr *iph,
			 struct tcphdr *th, u32 *cookie)
{
	u16 mss = 0;
#ifdef CONFIG_SYN_COOKIES
	mss = tcp_get_syncookie_mss(&tcp_request_sock_ops,
				    &tcp_request_sock_ipv4_ops, sk, th);
	if (mss) {
		*cookie = __cookie_v4_init_sequence(iph, th, &mss);
		tcp_synq_overflow(sk);
	}
#endif
	return mss;
}

<<<<<<< HEAD
=======
INDIRECT_CALLABLE_DECLARE(struct dst_entry *ipv4_dst_check(struct dst_entry *,
							   u32));
>>>>>>> 7d2a07b7
/* The socket must have it's spinlock held when we get
 * here, unless it is a TCP_LISTEN socket.
 *
 * We have a potential double-lock case here, so even when
 * doing backlog processing we use the BH locking scheme.
 * This is because we cannot sleep with the original spinlock
 * held.
 */
int tcp_v4_do_rcv(struct sock *sk, struct sk_buff *skb)
{
	struct sock *rsk;

	if (sk->sk_state == TCP_ESTABLISHED) { /* Fast path */
		struct dst_entry *dst = sk->sk_rx_dst;

		sock_rps_save_rxhash(sk, skb);
		sk_mark_napi_id(sk, skb);
		if (dst) {
			if (inet_sk(sk)->rx_dst_ifindex != skb->skb_iif ||
			    !INDIRECT_CALL_1(dst->ops->check, ipv4_dst_check,
					     dst, 0)) {
				dst_release(dst);
				sk->sk_rx_dst = NULL;
			}
		}
		tcp_rcv_established(sk, skb);
		return 0;
	}

	if (tcp_checksum_complete(skb))
		goto csum_err;

	if (sk->sk_state == TCP_LISTEN) {
		struct sock *nsk = tcp_v4_cookie_check(sk, skb);

		if (!nsk)
			goto discard;
		if (nsk != sk) {
			if (tcp_child_process(sk, nsk, skb)) {
				rsk = nsk;
				goto reset;
			}
			return 0;
		}
	} else
		sock_rps_save_rxhash(sk, skb);

	if (tcp_rcv_state_process(sk, skb)) {
		rsk = sk;
		goto reset;
	}
	return 0;

reset:
	tcp_v4_send_reset(rsk, skb);
discard:
	kfree_skb(skb);
	/* Be careful here. If this function gets more complicated and
	 * gcc suffers from register pressure on the x86, sk (in %ebx)
	 * might be destroyed here. This current version compiles correctly,
	 * but you have been warned.
	 */
	return 0;

csum_err:
	trace_tcp_bad_csum(skb);
	TCP_INC_STATS(sock_net(sk), TCP_MIB_CSUMERRORS);
	TCP_INC_STATS(sock_net(sk), TCP_MIB_INERRS);
	goto discard;
}
EXPORT_SYMBOL(tcp_v4_do_rcv);

int tcp_v4_early_demux(struct sk_buff *skb)
{
	const struct iphdr *iph;
	const struct tcphdr *th;
	struct sock *sk;

	if (skb->pkt_type != PACKET_HOST)
		return 0;

	if (!pskb_may_pull(skb, skb_transport_offset(skb) + sizeof(struct tcphdr)))
		return 0;

	iph = ip_hdr(skb);
	th = tcp_hdr(skb);

	if (th->doff < sizeof(struct tcphdr) / 4)
		return 0;

	sk = __inet_lookup_established(dev_net(skb->dev), &tcp_hashinfo,
				       iph->saddr, th->source,
				       iph->daddr, ntohs(th->dest),
				       skb->skb_iif, inet_sdif(skb));
	if (sk) {
		skb->sk = sk;
		skb->destructor = sock_edemux;
		if (sk_fullsock(sk)) {
			struct dst_entry *dst = READ_ONCE(sk->sk_rx_dst);

			if (dst)
				dst = dst_check(dst, 0);
			if (dst &&
			    inet_sk(sk)->rx_dst_ifindex == skb->skb_iif)
				skb_dst_set_noref(skb, dst);
		}
	}
	return 0;
}

bool tcp_add_backlog(struct sock *sk, struct sk_buff *skb)
{
	u32 limit = READ_ONCE(sk->sk_rcvbuf) + READ_ONCE(sk->sk_sndbuf);
<<<<<<< HEAD
=======
	u32 tail_gso_size, tail_gso_segs;
>>>>>>> 7d2a07b7
	struct skb_shared_info *shinfo;
	const struct tcphdr *th;
	struct tcphdr *thtail;
	struct sk_buff *tail;
	unsigned int hdrlen;
	bool fragstolen;
	u32 gso_segs;
	u32 gso_size;
	int delta;

	/* In case all data was pulled from skb frags (in __pskb_pull_tail()),
	 * we can fix skb->truesize to its real value to avoid future drops.
	 * This is valid because skb is not yet charged to the socket.
	 * It has been noticed pure SACK packets were sometimes dropped
	 * (if cooked by drivers without copybreak feature).
	 */
	skb_condense(skb);

	skb_dst_drop(skb);

	if (unlikely(tcp_checksum_complete(skb))) {
		bh_unlock_sock(sk);
		trace_tcp_bad_csum(skb);
		__TCP_INC_STATS(sock_net(sk), TCP_MIB_CSUMERRORS);
		__TCP_INC_STATS(sock_net(sk), TCP_MIB_INERRS);
		return true;
	}

	/* Attempt coalescing to last skb in backlog, even if we are
	 * above the limits.
	 * This is okay because skb capacity is limited to MAX_SKB_FRAGS.
	 */
	th = (const struct tcphdr *)skb->data;
	hdrlen = th->doff * 4;

	tail = sk->sk_backlog.tail;
	if (!tail)
		goto no_coalesce;
	thtail = (struct tcphdr *)tail->data;

	if (TCP_SKB_CB(tail)->end_seq != TCP_SKB_CB(skb)->seq ||
	    TCP_SKB_CB(tail)->ip_dsfield != TCP_SKB_CB(skb)->ip_dsfield ||
	    ((TCP_SKB_CB(tail)->tcp_flags |
	      TCP_SKB_CB(skb)->tcp_flags) & (TCPHDR_SYN | TCPHDR_RST | TCPHDR_URG)) ||
	    !((TCP_SKB_CB(tail)->tcp_flags &
	      TCP_SKB_CB(skb)->tcp_flags) & TCPHDR_ACK) ||
	    ((TCP_SKB_CB(tail)->tcp_flags ^
	      TCP_SKB_CB(skb)->tcp_flags) & (TCPHDR_ECE | TCPHDR_CWR)) ||
#ifdef CONFIG_TLS_DEVICE
	    tail->decrypted != skb->decrypted ||
#endif
	    thtail->doff != th->doff ||
	    memcmp(thtail + 1, th + 1, hdrlen - sizeof(*th)))
		goto no_coalesce;

	__skb_pull(skb, hdrlen);

	shinfo = skb_shinfo(skb);
	gso_size = shinfo->gso_size ?: skb->len;
	gso_segs = shinfo->gso_segs ?: 1;

	shinfo = skb_shinfo(tail);
	tail_gso_size = shinfo->gso_size ?: (tail->len - hdrlen);
	tail_gso_segs = shinfo->gso_segs ?: 1;

	if (skb_try_coalesce(tail, skb, &fragstolen, &delta)) {
		TCP_SKB_CB(tail)->end_seq = TCP_SKB_CB(skb)->end_seq;

		if (likely(!before(TCP_SKB_CB(skb)->ack_seq, TCP_SKB_CB(tail)->ack_seq))) {
			TCP_SKB_CB(tail)->ack_seq = TCP_SKB_CB(skb)->ack_seq;
			thtail->window = th->window;
		}

		/* We have to update both TCP_SKB_CB(tail)->tcp_flags and
		 * thtail->fin, so that the fast path in tcp_rcv_established()
		 * is not entered if we append a packet with a FIN.
		 * SYN, RST, URG are not present.
		 * ACK is set on both packets.
		 * PSH : we do not really care in TCP stack,
		 *       at least for 'GRO' packets.
		 */
		thtail->fin |= th->fin;
		TCP_SKB_CB(tail)->tcp_flags |= TCP_SKB_CB(skb)->tcp_flags;

		if (TCP_SKB_CB(skb)->has_rxtstamp) {
			TCP_SKB_CB(tail)->has_rxtstamp = true;
			tail->tstamp = skb->tstamp;
			skb_hwtstamps(tail)->hwtstamp = skb_hwtstamps(skb)->hwtstamp;
		}

		/* Not as strict as GRO. We only need to carry mss max value */
		shinfo->gso_size = max(gso_size, tail_gso_size);
		shinfo->gso_segs = min_t(u32, gso_segs + tail_gso_segs, 0xFFFF);

		sk->sk_backlog.len += delta;
		__NET_INC_STATS(sock_net(sk),
				LINUX_MIB_TCPBACKLOGCOALESCE);
		kfree_skb_partial(skb, fragstolen);
		return false;
	}
	__skb_push(skb, hdrlen);

no_coalesce:
	/* Only socket owner can try to collapse/prune rx queues
	 * to reduce memory overhead, so add a little headroom here.
	 * Few sockets backlog are possibly concurrently non empty.
	 */
	limit += 64*1024;

	if (unlikely(sk_add_backlog(sk, skb, limit))) {
		bh_unlock_sock(sk);
		__NET_INC_STATS(sock_net(sk), LINUX_MIB_TCPBACKLOGDROP);
		return true;
	}
	return false;
}
EXPORT_SYMBOL(tcp_add_backlog);

int tcp_filter(struct sock *sk, struct sk_buff *skb)
{
	struct tcphdr *th = (struct tcphdr *)skb->data;

	return sk_filter_trim_cap(sk, skb, th->doff * 4);
}
EXPORT_SYMBOL(tcp_filter);

static void tcp_v4_restore_cb(struct sk_buff *skb)
{
	memmove(IPCB(skb), &TCP_SKB_CB(skb)->header.h4,
		sizeof(struct inet_skb_parm));
}

static void tcp_v4_fill_cb(struct sk_buff *skb, const struct iphdr *iph,
			   const struct tcphdr *th)
{
	/* This is tricky : We move IPCB at its correct location into TCP_SKB_CB()
	 * barrier() makes sure compiler wont play fool^Waliasing games.
	 */
	memmove(&TCP_SKB_CB(skb)->header.h4, IPCB(skb),
		sizeof(struct inet_skb_parm));
	barrier();

	TCP_SKB_CB(skb)->seq = ntohl(th->seq);
	TCP_SKB_CB(skb)->end_seq = (TCP_SKB_CB(skb)->seq + th->syn + th->fin +
				    skb->len - th->doff * 4);
	TCP_SKB_CB(skb)->ack_seq = ntohl(th->ack_seq);
	TCP_SKB_CB(skb)->tcp_flags = tcp_flag_byte(th);
	TCP_SKB_CB(skb)->tcp_tw_isn = 0;
	TCP_SKB_CB(skb)->ip_dsfield = ipv4_get_dsfield(iph);
	TCP_SKB_CB(skb)->sacked	 = 0;
	TCP_SKB_CB(skb)->has_rxtstamp =
			skb->tstamp || skb_hwtstamps(skb)->hwtstamp;
}

/*
 *	From tcp_input.c
 */

int tcp_v4_rcv(struct sk_buff *skb)
{
	struct net *net = dev_net(skb->dev);
	struct sk_buff *skb_to_free;
	int sdif = inet_sdif(skb);
	int dif = inet_iif(skb);
	const struct iphdr *iph;
	const struct tcphdr *th;
	bool refcounted;
	struct sock *sk;
	int ret;

	if (skb->pkt_type != PACKET_HOST)
		goto discard_it;

	/* Count it even if it's bad */
	__TCP_INC_STATS(net, TCP_MIB_INSEGS);

	if (!pskb_may_pull(skb, sizeof(struct tcphdr)))
		goto discard_it;

	th = (const struct tcphdr *)skb->data;

	if (unlikely(th->doff < sizeof(struct tcphdr) / 4))
		goto bad_packet;
	if (!pskb_may_pull(skb, th->doff * 4))
		goto discard_it;

	/* An explanation is required here, I think.
	 * Packet length and doff are validated by header prediction,
	 * provided case of th->doff==0 is eliminated.
	 * So, we defer the checks. */

	if (skb_checksum_init(skb, IPPROTO_TCP, inet_compute_pseudo))
		goto csum_error;

	th = (const struct tcphdr *)skb->data;
	iph = ip_hdr(skb);
lookup:
	sk = __inet_lookup_skb(&tcp_hashinfo, skb, __tcp_hdrlen(th), th->source,
			       th->dest, sdif, &refcounted);
	if (!sk)
		goto no_tcp_socket;

process:
	if (sk->sk_state == TCP_TIME_WAIT)
		goto do_time_wait;

	if (sk->sk_state == TCP_NEW_SYN_RECV) {
		struct request_sock *req = inet_reqsk(sk);
		bool req_stolen = false;
		struct sock *nsk;

		sk = req->rsk_listener;
		if (unlikely(tcp_v4_inbound_md5_hash(sk, skb, dif, sdif))) {
			sk_drops_add(sk, skb);
			reqsk_put(req);
			goto discard_it;
		}
		if (tcp_checksum_complete(skb)) {
			reqsk_put(req);
			goto csum_error;
		}
		if (unlikely(sk->sk_state != TCP_LISTEN)) {
			nsk = reuseport_migrate_sock(sk, req_to_sk(req), skb);
			if (!nsk) {
				inet_csk_reqsk_queue_drop_and_put(sk, req);
				goto lookup;
			}
			sk = nsk;
			/* reuseport_migrate_sock() has already held one sk_refcnt
			 * before returning.
			 */
		} else {
			/* We own a reference on the listener, increase it again
			 * as we might lose it too soon.
			 */
			sock_hold(sk);
		}
		refcounted = true;
		nsk = NULL;
		if (!tcp_filter(sk, skb)) {
			th = (const struct tcphdr *)skb->data;
			iph = ip_hdr(skb);
			tcp_v4_fill_cb(skb, iph, th);
			nsk = tcp_check_req(sk, skb, req, false, &req_stolen);
		}
		if (!nsk) {
			reqsk_put(req);
			if (req_stolen) {
				/* Another cpu got exclusive access to req
				 * and created a full blown socket.
				 * Try to feed this packet to this socket
				 * instead of discarding it.
				 */
				tcp_v4_restore_cb(skb);
				sock_put(sk);
				goto lookup;
			}
			goto discard_and_relse;
		}
		if (nsk == sk) {
			reqsk_put(req);
			tcp_v4_restore_cb(skb);
		} else if (tcp_child_process(sk, nsk, skb)) {
			tcp_v4_send_reset(nsk, skb);
			goto discard_and_relse;
		} else {
			sock_put(sk);
			return 0;
		}
	}
	if (unlikely(iph->ttl < inet_sk(sk)->min_ttl)) {
		__NET_INC_STATS(net, LINUX_MIB_TCPMINTTLDROP);
		goto discard_and_relse;
	}

	if (!xfrm4_policy_check(sk, XFRM_POLICY_IN, skb))
		goto discard_and_relse;

	if (tcp_v4_inbound_md5_hash(sk, skb, dif, sdif))
		goto discard_and_relse;

	nf_reset_ct(skb);

	if (tcp_filter(sk, skb))
		goto discard_and_relse;
	th = (const struct tcphdr *)skb->data;
	iph = ip_hdr(skb);
	tcp_v4_fill_cb(skb, iph, th);

	skb->dev = NULL;

	if (sk->sk_state == TCP_LISTEN) {
		ret = tcp_v4_do_rcv(sk, skb);
		goto put_and_return;
	}

	sk_incoming_cpu_update(sk);

	bh_lock_sock_nested(sk);
	tcp_segs_in(tcp_sk(sk), skb);
	ret = 0;
	if (!sock_owned_by_user(sk)) {
		skb_to_free = sk->sk_rx_skb_cache;
		sk->sk_rx_skb_cache = NULL;
		ret = tcp_v4_do_rcv(sk, skb);
	} else {
		if (tcp_add_backlog(sk, skb))
			goto discard_and_relse;
		skb_to_free = NULL;
	}
	bh_unlock_sock(sk);
	if (skb_to_free)
		__kfree_skb(skb_to_free);

put_and_return:
	if (refcounted)
		sock_put(sk);

	return ret;

no_tcp_socket:
	if (!xfrm4_policy_check(NULL, XFRM_POLICY_IN, skb))
		goto discard_it;

	tcp_v4_fill_cb(skb, iph, th);

	if (tcp_checksum_complete(skb)) {
csum_error:
		trace_tcp_bad_csum(skb);
		__TCP_INC_STATS(net, TCP_MIB_CSUMERRORS);
bad_packet:
		__TCP_INC_STATS(net, TCP_MIB_INERRS);
	} else {
		tcp_v4_send_reset(NULL, skb);
	}

discard_it:
	/* Discard frame. */
	kfree_skb(skb);
	return 0;

discard_and_relse:
	sk_drops_add(sk, skb);
	if (refcounted)
		sock_put(sk);
	goto discard_it;

do_time_wait:
	if (!xfrm4_policy_check(NULL, XFRM_POLICY_IN, skb)) {
		inet_twsk_put(inet_twsk(sk));
		goto discard_it;
	}

	tcp_v4_fill_cb(skb, iph, th);

	if (tcp_checksum_complete(skb)) {
		inet_twsk_put(inet_twsk(sk));
		goto csum_error;
	}
	switch (tcp_timewait_state_process(inet_twsk(sk), skb, th)) {
	case TCP_TW_SYN: {
		struct sock *sk2 = inet_lookup_listener(dev_net(skb->dev),
							&tcp_hashinfo, skb,
							__tcp_hdrlen(th),
							iph->saddr, th->source,
							iph->daddr, th->dest,
							inet_iif(skb),
							sdif);
		if (sk2) {
			inet_twsk_deschedule_put(inet_twsk(sk));
			sk = sk2;
			tcp_v4_restore_cb(skb);
			refcounted = false;
			goto process;
		}
	}
		/* to ACK */
		fallthrough;
	case TCP_TW_ACK:
		tcp_v4_timewait_ack(sk, skb);
		break;
	case TCP_TW_RST:
		tcp_v4_send_reset(sk, skb);
		inet_twsk_deschedule_put(inet_twsk(sk));
		goto discard_it;
	case TCP_TW_SUCCESS:;
	}
	goto discard_it;
}

static struct timewait_sock_ops tcp_timewait_sock_ops = {
	.twsk_obj_size	= sizeof(struct tcp_timewait_sock),
	.twsk_unique	= tcp_twsk_unique,
	.twsk_destructor= tcp_twsk_destructor,
};

void inet_sk_rx_dst_set(struct sock *sk, const struct sk_buff *skb)
{
	struct dst_entry *dst = skb_dst(skb);

	if (dst && dst_hold_safe(dst)) {
		sk->sk_rx_dst = dst;
		inet_sk(sk)->rx_dst_ifindex = skb->skb_iif;
	}
}
EXPORT_SYMBOL(inet_sk_rx_dst_set);

const struct inet_connection_sock_af_ops ipv4_specific = {
	.queue_xmit	   = ip_queue_xmit,
	.send_check	   = tcp_v4_send_check,
	.rebuild_header	   = inet_sk_rebuild_header,
	.sk_rx_dst_set	   = inet_sk_rx_dst_set,
	.conn_request	   = tcp_v4_conn_request,
	.syn_recv_sock	   = tcp_v4_syn_recv_sock,
	.net_header_len	   = sizeof(struct iphdr),
	.setsockopt	   = ip_setsockopt,
	.getsockopt	   = ip_getsockopt,
	.addr2sockaddr	   = inet_csk_addr2sockaddr,
	.sockaddr_len	   = sizeof(struct sockaddr_in),
	.mtu_reduced	   = tcp_v4_mtu_reduced,
};
EXPORT_SYMBOL(ipv4_specific);

#ifdef CONFIG_TCP_MD5SIG
static const struct tcp_sock_af_ops tcp_sock_ipv4_specific = {
	.md5_lookup		= tcp_v4_md5_lookup,
	.calc_md5_hash		= tcp_v4_md5_hash_skb,
	.md5_parse		= tcp_v4_parse_md5_keys,
};
#endif

/* NOTE: A lot of things set to zero explicitly by call to
 *       sk_alloc() so need not be done here.
 */
static int tcp_v4_init_sock(struct sock *sk)
{
	struct inet_connection_sock *icsk = inet_csk(sk);

	tcp_init_sock(sk);

	icsk->icsk_af_ops = &ipv4_specific;

#ifdef CONFIG_TCP_MD5SIG
	tcp_sk(sk)->af_specific = &tcp_sock_ipv4_specific;
#endif

	return 0;
}

void tcp_v4_destroy_sock(struct sock *sk)
{
	struct tcp_sock *tp = tcp_sk(sk);

	trace_tcp_destroy_sock(sk);

	tcp_clear_xmit_timers(sk);

	tcp_cleanup_congestion_control(sk);

	tcp_cleanup_ulp(sk);

	/* Cleanup up the write buffer. */
	tcp_write_queue_purge(sk);

	/* Check if we want to disable active TFO */
	tcp_fastopen_active_disable_ofo_check(sk);

	/* Cleans up our, hopefully empty, out_of_order_queue. */
	skb_rbtree_purge(&tp->out_of_order_queue);

#ifdef CONFIG_TCP_MD5SIG
	/* Clean up the MD5 key list, if any */
	if (tp->md5sig_info) {
		tcp_clear_md5_list(sk);
		kfree_rcu(rcu_dereference_protected(tp->md5sig_info, 1), rcu);
		tp->md5sig_info = NULL;
	}
#endif

	/* Clean up a referenced TCP bind bucket. */
	if (inet_csk(sk)->icsk_bind_hash)
		inet_put_port(sk);

	BUG_ON(rcu_access_pointer(tp->fastopen_rsk));

	/* If socket is aborted during connect operation */
	tcp_free_fastopen_req(tp);
	tcp_fastopen_destroy_cipher(sk);
	tcp_saved_syn_free(tp);

	sk_sockets_allocated_dec(sk);
}
EXPORT_SYMBOL(tcp_v4_destroy_sock);

#ifdef CONFIG_PROC_FS
/* Proc filesystem TCP sock list dumping. */

/*
 * Get next listener socket follow cur.  If cur is NULL, get first socket
 * starting from bucket given in st->bucket; when st->bucket is zero the
 * very first socket in the hash table is returned.
 */
static void *listening_get_next(struct seq_file *seq, void *cur)
{
	struct tcp_seq_afinfo *afinfo;
	struct tcp_iter_state *st = seq->private;
	struct net *net = seq_file_net(seq);
	struct inet_listen_hashbucket *ilb;
	struct hlist_nulls_node *node;
	struct sock *sk = cur;

	if (st->bpf_seq_afinfo)
		afinfo = st->bpf_seq_afinfo;
	else
		afinfo = PDE_DATA(file_inode(seq->file));

	if (!sk) {
get_head:
		ilb = &tcp_hashinfo.listening_hash[st->bucket];
		spin_lock(&ilb->lock);
		sk = sk_nulls_head(&ilb->nulls_head);
		st->offset = 0;
		goto get_sk;
	}
	ilb = &tcp_hashinfo.listening_hash[st->bucket];
	++st->num;
	++st->offset;

	sk = sk_nulls_next(sk);
get_sk:
	sk_nulls_for_each_from(sk, node) {
		if (!net_eq(sock_net(sk), net))
			continue;
		if (afinfo->family == AF_UNSPEC ||
		    sk->sk_family == afinfo->family)
			return sk;
	}
	spin_unlock(&ilb->lock);
	st->offset = 0;
	if (++st->bucket < INET_LHTABLE_SIZE)
		goto get_head;
	return NULL;
}

static void *listening_get_idx(struct seq_file *seq, loff_t *pos)
{
	struct tcp_iter_state *st = seq->private;
	void *rc;

	st->bucket = 0;
	st->offset = 0;
	rc = listening_get_next(seq, NULL);

	while (rc && *pos) {
		rc = listening_get_next(seq, rc);
		--*pos;
	}
	return rc;
}

static inline bool empty_bucket(const struct tcp_iter_state *st)
{
	return hlist_nulls_empty(&tcp_hashinfo.ehash[st->bucket].chain);
}

/*
 * Get first established socket starting from bucket given in st->bucket.
 * If st->bucket is zero, the very first socket in the hash is returned.
 */
static void *established_get_first(struct seq_file *seq)
{
	struct tcp_seq_afinfo *afinfo;
	struct tcp_iter_state *st = seq->private;
	struct net *net = seq_file_net(seq);
	void *rc = NULL;

	if (st->bpf_seq_afinfo)
		afinfo = st->bpf_seq_afinfo;
	else
		afinfo = PDE_DATA(file_inode(seq->file));

	st->offset = 0;
	for (; st->bucket <= tcp_hashinfo.ehash_mask; ++st->bucket) {
		struct sock *sk;
		struct hlist_nulls_node *node;
		spinlock_t *lock = inet_ehash_lockp(&tcp_hashinfo, st->bucket);

		/* Lockless fast path for the common case of empty buckets */
		if (empty_bucket(st))
			continue;

		spin_lock_bh(lock);
		sk_nulls_for_each(sk, node, &tcp_hashinfo.ehash[st->bucket].chain) {
			if ((afinfo->family != AF_UNSPEC &&
			     sk->sk_family != afinfo->family) ||
			    !net_eq(sock_net(sk), net)) {
				continue;
			}
			rc = sk;
			goto out;
		}
		spin_unlock_bh(lock);
	}
out:
	return rc;
}

static void *established_get_next(struct seq_file *seq, void *cur)
{
	struct tcp_seq_afinfo *afinfo;
	struct sock *sk = cur;
	struct hlist_nulls_node *node;
	struct tcp_iter_state *st = seq->private;
	struct net *net = seq_file_net(seq);

	if (st->bpf_seq_afinfo)
		afinfo = st->bpf_seq_afinfo;
	else
		afinfo = PDE_DATA(file_inode(seq->file));

	++st->num;
	++st->offset;

	sk = sk_nulls_next(sk);

	sk_nulls_for_each_from(sk, node) {
		if ((afinfo->family == AF_UNSPEC ||
		     sk->sk_family == afinfo->family) &&
		    net_eq(sock_net(sk), net))
			return sk;
	}

	spin_unlock_bh(inet_ehash_lockp(&tcp_hashinfo, st->bucket));
	++st->bucket;
	return established_get_first(seq);
}

static void *established_get_idx(struct seq_file *seq, loff_t pos)
{
	struct tcp_iter_state *st = seq->private;
	void *rc;

	st->bucket = 0;
	rc = established_get_first(seq);

	while (rc && pos) {
		rc = established_get_next(seq, rc);
		--pos;
	}
	return rc;
}

static void *tcp_get_idx(struct seq_file *seq, loff_t pos)
{
	void *rc;
	struct tcp_iter_state *st = seq->private;

	st->state = TCP_SEQ_STATE_LISTENING;
	rc	  = listening_get_idx(seq, &pos);

	if (!rc) {
		st->state = TCP_SEQ_STATE_ESTABLISHED;
		rc	  = established_get_idx(seq, pos);
	}

	return rc;
}

static void *tcp_seek_last_pos(struct seq_file *seq)
{
	struct tcp_iter_state *st = seq->private;
	int offset = st->offset;
	int orig_num = st->num;
	void *rc = NULL;

	switch (st->state) {
	case TCP_SEQ_STATE_LISTENING:
		if (st->bucket >= INET_LHTABLE_SIZE)
			break;
		st->state = TCP_SEQ_STATE_LISTENING;
		rc = listening_get_next(seq, NULL);
		while (offset-- && rc)
			rc = listening_get_next(seq, rc);
		if (rc)
			break;
		st->bucket = 0;
		st->state = TCP_SEQ_STATE_ESTABLISHED;
		fallthrough;
	case TCP_SEQ_STATE_ESTABLISHED:
		if (st->bucket > tcp_hashinfo.ehash_mask)
			break;
		rc = established_get_first(seq);
		while (offset-- && rc)
			rc = established_get_next(seq, rc);
	}

	st->num = orig_num;

	return rc;
}

void *tcp_seq_start(struct seq_file *seq, loff_t *pos)
{
	struct tcp_iter_state *st = seq->private;
	void *rc;

	if (*pos && *pos == st->last_pos) {
		rc = tcp_seek_last_pos(seq);
		if (rc)
			goto out;
	}

	st->state = TCP_SEQ_STATE_LISTENING;
	st->num = 0;
	st->bucket = 0;
	st->offset = 0;
	rc = *pos ? tcp_get_idx(seq, *pos - 1) : SEQ_START_TOKEN;

out:
	st->last_pos = *pos;
	return rc;
}
EXPORT_SYMBOL(tcp_seq_start);

void *tcp_seq_next(struct seq_file *seq, void *v, loff_t *pos)
{
	struct tcp_iter_state *st = seq->private;
	void *rc = NULL;

	if (v == SEQ_START_TOKEN) {
		rc = tcp_get_idx(seq, 0);
		goto out;
	}

	switch (st->state) {
	case TCP_SEQ_STATE_LISTENING:
		rc = listening_get_next(seq, v);
		if (!rc) {
			st->state = TCP_SEQ_STATE_ESTABLISHED;
			st->bucket = 0;
			st->offset = 0;
			rc	  = established_get_first(seq);
		}
		break;
	case TCP_SEQ_STATE_ESTABLISHED:
		rc = established_get_next(seq, v);
		break;
	}
out:
	++*pos;
	st->last_pos = *pos;
	return rc;
}
EXPORT_SYMBOL(tcp_seq_next);

void tcp_seq_stop(struct seq_file *seq, void *v)
{
	struct tcp_iter_state *st = seq->private;

	switch (st->state) {
	case TCP_SEQ_STATE_LISTENING:
		if (v != SEQ_START_TOKEN)
			spin_unlock(&tcp_hashinfo.listening_hash[st->bucket].lock);
		break;
	case TCP_SEQ_STATE_ESTABLISHED:
		if (v)
			spin_unlock_bh(inet_ehash_lockp(&tcp_hashinfo, st->bucket));
		break;
	}
}
EXPORT_SYMBOL(tcp_seq_stop);

static void get_openreq4(const struct request_sock *req,
			 struct seq_file *f, int i)
{
	const struct inet_request_sock *ireq = inet_rsk(req);
	long delta = req->rsk_timer.expires - jiffies;

	seq_printf(f, "%4d: %08X:%04X %08X:%04X"
		" %02X %08X:%08X %02X:%08lX %08X %5u %8d %u %d %pK",
		i,
		ireq->ir_loc_addr,
		ireq->ir_num,
		ireq->ir_rmt_addr,
		ntohs(ireq->ir_rmt_port),
		TCP_SYN_RECV,
		0, 0, /* could print option size, but that is af dependent. */
		1,    /* timers active (only the expire timer) */
		jiffies_delta_to_clock_t(delta),
		req->num_timeout,
		from_kuid_munged(seq_user_ns(f),
				 sock_i_uid(req->rsk_listener)),
		0,  /* non standard timer */
		0, /* open_requests have no inode */
		0,
		req);
}

static void get_tcp4_sock(struct sock *sk, struct seq_file *f, int i)
{
	int timer_active;
	unsigned long timer_expires;
	const struct tcp_sock *tp = tcp_sk(sk);
	const struct inet_connection_sock *icsk = inet_csk(sk);
	const struct inet_sock *inet = inet_sk(sk);
	const struct fastopen_queue *fastopenq = &icsk->icsk_accept_queue.fastopenq;
	__be32 dest = inet->inet_daddr;
	__be32 src = inet->inet_rcv_saddr;
	__u16 destp = ntohs(inet->inet_dport);
	__u16 srcp = ntohs(inet->inet_sport);
	int rx_queue;
	int state;

	if (icsk->icsk_pending == ICSK_TIME_RETRANS ||
	    icsk->icsk_pending == ICSK_TIME_REO_TIMEOUT ||
	    icsk->icsk_pending == ICSK_TIME_LOSS_PROBE) {
		timer_active	= 1;
		timer_expires	= icsk->icsk_timeout;
	} else if (icsk->icsk_pending == ICSK_TIME_PROBE0) {
		timer_active	= 4;
		timer_expires	= icsk->icsk_timeout;
	} else if (timer_pending(&sk->sk_timer)) {
		timer_active	= 2;
		timer_expires	= sk->sk_timer.expires;
	} else {
		timer_active	= 0;
		timer_expires = jiffies;
	}

	state = inet_sk_state_load(sk);
	if (state == TCP_LISTEN)
		rx_queue = READ_ONCE(sk->sk_ack_backlog);
	else
		/* Because we don't lock the socket,
		 * we might find a transient negative value.
		 */
		rx_queue = max_t(int, READ_ONCE(tp->rcv_nxt) -
				      READ_ONCE(tp->copied_seq), 0);

	seq_printf(f, "%4d: %08X:%04X %08X:%04X %02X %08X:%08X %02X:%08lX "
			"%08X %5u %8d %lu %d %pK %lu %lu %u %u %d",
		i, src, srcp, dest, destp, state,
		READ_ONCE(tp->write_seq) - tp->snd_una,
		rx_queue,
		timer_active,
		jiffies_delta_to_clock_t(timer_expires - jiffies),
		icsk->icsk_retransmits,
		from_kuid_munged(seq_user_ns(f), sock_i_uid(sk)),
		icsk->icsk_probes_out,
		sock_i_ino(sk),
		refcount_read(&sk->sk_refcnt), sk,
		jiffies_to_clock_t(icsk->icsk_rto),
		jiffies_to_clock_t(icsk->icsk_ack.ato),
		(icsk->icsk_ack.quick << 1) | inet_csk_in_pingpong_mode(sk),
		tp->snd_cwnd,
		state == TCP_LISTEN ?
		    fastopenq->max_qlen :
		    (tcp_in_initial_slowstart(tp) ? -1 : tp->snd_ssthresh));
}

static void get_timewait4_sock(const struct inet_timewait_sock *tw,
			       struct seq_file *f, int i)
{
	long delta = tw->tw_timer.expires - jiffies;
	__be32 dest, src;
	__u16 destp, srcp;

	dest  = tw->tw_daddr;
	src   = tw->tw_rcv_saddr;
	destp = ntohs(tw->tw_dport);
	srcp  = ntohs(tw->tw_sport);

	seq_printf(f, "%4d: %08X:%04X %08X:%04X"
		" %02X %08X:%08X %02X:%08lX %08X %5d %8d %d %d %pK",
		i, src, srcp, dest, destp, tw->tw_substate, 0, 0,
		3, jiffies_delta_to_clock_t(delta), 0, 0, 0, 0,
		refcount_read(&tw->tw_refcnt), tw);
}

#define TMPSZ 150

static int tcp4_seq_show(struct seq_file *seq, void *v)
{
	struct tcp_iter_state *st;
	struct sock *sk = v;

	seq_setwidth(seq, TMPSZ - 1);
	if (v == SEQ_START_TOKEN) {
		seq_puts(seq, "  sl  local_address rem_address   st tx_queue "
			   "rx_queue tr tm->when retrnsmt   uid  timeout "
			   "inode");
		goto out;
	}
	st = seq->private;

	if (sk->sk_state == TCP_TIME_WAIT)
		get_timewait4_sock(v, seq, st->num);
	else if (sk->sk_state == TCP_NEW_SYN_RECV)
		get_openreq4(v, seq, st->num);
	else
		get_tcp4_sock(v, seq, st->num);
out:
	seq_pad(seq, '\n');
	return 0;
}

#ifdef CONFIG_BPF_SYSCALL
struct bpf_iter__tcp {
	__bpf_md_ptr(struct bpf_iter_meta *, meta);
	__bpf_md_ptr(struct sock_common *, sk_common);
	uid_t uid __aligned(8);
};

static int tcp_prog_seq_show(struct bpf_prog *prog, struct bpf_iter_meta *meta,
			     struct sock_common *sk_common, uid_t uid)
{
	struct bpf_iter__tcp ctx;

	meta->seq_num--;  /* skip SEQ_START_TOKEN */
	ctx.meta = meta;
	ctx.sk_common = sk_common;
	ctx.uid = uid;
	return bpf_iter_run_prog(prog, &ctx);
}

static int bpf_iter_tcp_seq_show(struct seq_file *seq, void *v)
{
	struct bpf_iter_meta meta;
	struct bpf_prog *prog;
	struct sock *sk = v;
	uid_t uid;

	if (v == SEQ_START_TOKEN)
		return 0;

	if (sk->sk_state == TCP_TIME_WAIT) {
		uid = 0;
	} else if (sk->sk_state == TCP_NEW_SYN_RECV) {
		const struct request_sock *req = v;

		uid = from_kuid_munged(seq_user_ns(seq),
				       sock_i_uid(req->rsk_listener));
	} else {
		uid = from_kuid_munged(seq_user_ns(seq), sock_i_uid(sk));
	}

	meta.seq = seq;
	prog = bpf_iter_get_info(&meta, false);
	return tcp_prog_seq_show(prog, &meta, v, uid);
}

static void bpf_iter_tcp_seq_stop(struct seq_file *seq, void *v)
{
	struct bpf_iter_meta meta;
	struct bpf_prog *prog;

	if (!v) {
		meta.seq = seq;
		prog = bpf_iter_get_info(&meta, true);
		if (prog)
			(void)tcp_prog_seq_show(prog, &meta, v, 0);
	}

	tcp_seq_stop(seq, v);
}

static const struct seq_operations bpf_iter_tcp_seq_ops = {
	.show		= bpf_iter_tcp_seq_show,
	.start		= tcp_seq_start,
	.next		= tcp_seq_next,
	.stop		= bpf_iter_tcp_seq_stop,
};
#endif

static const struct seq_operations tcp4_seq_ops = {
	.show		= tcp4_seq_show,
	.start		= tcp_seq_start,
	.next		= tcp_seq_next,
	.stop		= tcp_seq_stop,
};

static struct tcp_seq_afinfo tcp4_seq_afinfo = {
	.family		= AF_INET,
};

static int __net_init tcp4_proc_init_net(struct net *net)
{
	if (!proc_create_net_data("tcp", 0444, net->proc_net, &tcp4_seq_ops,
			sizeof(struct tcp_iter_state), &tcp4_seq_afinfo))
		return -ENOMEM;
	return 0;
}

static void __net_exit tcp4_proc_exit_net(struct net *net)
{
	remove_proc_entry("tcp", net->proc_net);
}

static struct pernet_operations tcp4_net_ops = {
	.init = tcp4_proc_init_net,
	.exit = tcp4_proc_exit_net,
};

int __init tcp4_proc_init(void)
{
	return register_pernet_subsys(&tcp4_net_ops);
}

void tcp4_proc_exit(void)
{
	unregister_pernet_subsys(&tcp4_net_ops);
}
#endif /* CONFIG_PROC_FS */

/* @wake is one when sk_stream_write_space() calls us.
 * This sends EPOLLOUT only if notsent_bytes is half the limit.
 * This mimics the strategy used in sock_def_write_space().
 */
bool tcp_stream_memory_free(const struct sock *sk, int wake)
{
	const struct tcp_sock *tp = tcp_sk(sk);
	u32 notsent_bytes = READ_ONCE(tp->write_seq) -
			    READ_ONCE(tp->snd_nxt);

	return (notsent_bytes << wake) < tcp_notsent_lowat(tp);
}
EXPORT_SYMBOL(tcp_stream_memory_free);

struct proto tcp_prot = {
	.name			= "TCP",
	.owner			= THIS_MODULE,
	.close			= tcp_close,
	.pre_connect		= tcp_v4_pre_connect,
	.connect		= tcp_v4_connect,
	.disconnect		= tcp_disconnect,
	.accept			= inet_csk_accept,
	.ioctl			= tcp_ioctl,
	.init			= tcp_v4_init_sock,
	.destroy		= tcp_v4_destroy_sock,
	.shutdown		= tcp_shutdown,
	.setsockopt		= tcp_setsockopt,
	.getsockopt		= tcp_getsockopt,
	.bpf_bypass_getsockopt	= tcp_bpf_bypass_getsockopt,
	.keepalive		= tcp_set_keepalive,
	.recvmsg		= tcp_recvmsg,
	.sendmsg		= tcp_sendmsg,
	.sendpage		= tcp_sendpage,
	.backlog_rcv		= tcp_v4_do_rcv,
	.release_cb		= tcp_release_cb,
	.hash			= inet_hash,
	.unhash			= inet_unhash,
	.get_port		= inet_csk_get_port,
#ifdef CONFIG_BPF_SYSCALL
	.psock_update_sk_prot	= tcp_bpf_update_proto,
#endif
	.enter_memory_pressure	= tcp_enter_memory_pressure,
	.leave_memory_pressure	= tcp_leave_memory_pressure,
	.stream_memory_free	= tcp_stream_memory_free,
	.sockets_allocated	= &tcp_sockets_allocated,
	.orphan_count		= &tcp_orphan_count,
	.memory_allocated	= &tcp_memory_allocated,
	.memory_pressure	= &tcp_memory_pressure,
	.sysctl_mem		= sysctl_tcp_mem,
	.sysctl_wmem_offset	= offsetof(struct net, ipv4.sysctl_tcp_wmem),
	.sysctl_rmem_offset	= offsetof(struct net, ipv4.sysctl_tcp_rmem),
	.max_header		= MAX_TCP_HEADER,
	.obj_size		= sizeof(struct tcp_sock),
	.slab_flags		= SLAB_TYPESAFE_BY_RCU,
	.twsk_prot		= &tcp_timewait_sock_ops,
	.rsk_prot		= &tcp_request_sock_ops,
	.h.hashinfo		= &tcp_hashinfo,
	.no_autobind		= true,
	.diag_destroy		= tcp_abort,
};
EXPORT_SYMBOL(tcp_prot);

static void __net_exit tcp_sk_exit(struct net *net)
{
	int cpu;

	if (net->ipv4.tcp_congestion_control)
		bpf_module_put(net->ipv4.tcp_congestion_control,
			       net->ipv4.tcp_congestion_control->owner);

	for_each_possible_cpu(cpu)
		inet_ctl_sock_destroy(*per_cpu_ptr(net->ipv4.tcp_sk, cpu));
	free_percpu(net->ipv4.tcp_sk);
}

static int __net_init tcp_sk_init(struct net *net)
{
	int res, cpu, cnt;

	net->ipv4.tcp_sk = alloc_percpu(struct sock *);
	if (!net->ipv4.tcp_sk)
		return -ENOMEM;

	for_each_possible_cpu(cpu) {
		struct sock *sk;

		res = inet_ctl_sock_create(&sk, PF_INET, SOCK_RAW,
					   IPPROTO_TCP, net);
		if (res)
			goto fail;
		sock_set_flag(sk, SOCK_USE_WRITE_QUEUE);

		/* Please enforce IP_DF and IPID==0 for RST and
		 * ACK sent in SYN-RECV and TIME-WAIT state.
		 */
		inet_sk(sk)->pmtudisc = IP_PMTUDISC_DO;

		*per_cpu_ptr(net->ipv4.tcp_sk, cpu) = sk;
	}

	net->ipv4.sysctl_tcp_ecn = 2;
	net->ipv4.sysctl_tcp_ecn_fallback = 1;

	net->ipv4.sysctl_tcp_base_mss = TCP_BASE_MSS;
	net->ipv4.sysctl_tcp_min_snd_mss = TCP_MIN_SND_MSS;
	net->ipv4.sysctl_tcp_probe_threshold = TCP_PROBE_THRESHOLD;
	net->ipv4.sysctl_tcp_probe_interval = TCP_PROBE_INTERVAL;
	net->ipv4.sysctl_tcp_mtu_probe_floor = TCP_MIN_SND_MSS;

	net->ipv4.sysctl_tcp_keepalive_time = TCP_KEEPALIVE_TIME;
	net->ipv4.sysctl_tcp_keepalive_probes = TCP_KEEPALIVE_PROBES;
	net->ipv4.sysctl_tcp_keepalive_intvl = TCP_KEEPALIVE_INTVL;

	net->ipv4.sysctl_tcp_syn_retries = TCP_SYN_RETRIES;
	net->ipv4.sysctl_tcp_synack_retries = TCP_SYNACK_RETRIES;
	net->ipv4.sysctl_tcp_syncookies = 1;
	net->ipv4.sysctl_tcp_reordering = TCP_FASTRETRANS_THRESH;
	net->ipv4.sysctl_tcp_retries1 = TCP_RETR1;
	net->ipv4.sysctl_tcp_retries2 = TCP_RETR2;
	net->ipv4.sysctl_tcp_orphan_retries = 0;
	net->ipv4.sysctl_tcp_fin_timeout = TCP_FIN_TIMEOUT;
	net->ipv4.sysctl_tcp_notsent_lowat = UINT_MAX;
	net->ipv4.sysctl_tcp_tw_reuse = 2;
	net->ipv4.sysctl_tcp_no_ssthresh_metrics_save = 1;

	cnt = tcp_hashinfo.ehash_mask + 1;
	net->ipv4.tcp_death_row.sysctl_max_tw_buckets = cnt / 2;
	net->ipv4.tcp_death_row.hashinfo = &tcp_hashinfo;

	net->ipv4.sysctl_max_syn_backlog = max(128, cnt / 128);
	net->ipv4.sysctl_tcp_sack = 1;
	net->ipv4.sysctl_tcp_window_scaling = 1;
	net->ipv4.sysctl_tcp_timestamps = 1;
	net->ipv4.sysctl_tcp_early_retrans = 3;
	net->ipv4.sysctl_tcp_recovery = TCP_RACK_LOSS_DETECTION;
	net->ipv4.sysctl_tcp_slow_start_after_idle = 1; /* By default, RFC2861 behavior.  */
	net->ipv4.sysctl_tcp_retrans_collapse = 1;
	net->ipv4.sysctl_tcp_max_reordering = 300;
	net->ipv4.sysctl_tcp_dsack = 1;
	net->ipv4.sysctl_tcp_app_win = 31;
	net->ipv4.sysctl_tcp_adv_win_scale = 1;
	net->ipv4.sysctl_tcp_frto = 2;
	net->ipv4.sysctl_tcp_moderate_rcvbuf = 1;
	/* This limits the percentage of the congestion window which we
	 * will allow a single TSO frame to consume.  Building TSO frames
	 * which are too large can cause TCP streams to be bursty.
	 */
	net->ipv4.sysctl_tcp_tso_win_divisor = 3;
	/* Default TSQ limit of 16 TSO segments */
	net->ipv4.sysctl_tcp_limit_output_bytes = 16 * 65536;
	/* rfc5961 challenge ack rate limiting */
	net->ipv4.sysctl_tcp_challenge_ack_limit = 1000;
	net->ipv4.sysctl_tcp_min_tso_segs = 2;
	net->ipv4.sysctl_tcp_min_rtt_wlen = 300;
	net->ipv4.sysctl_tcp_autocorking = 1;
	net->ipv4.sysctl_tcp_invalid_ratelimit = HZ/2;
	net->ipv4.sysctl_tcp_pacing_ss_ratio = 200;
	net->ipv4.sysctl_tcp_pacing_ca_ratio = 120;
	if (net != &init_net) {
		memcpy(net->ipv4.sysctl_tcp_rmem,
		       init_net.ipv4.sysctl_tcp_rmem,
		       sizeof(init_net.ipv4.sysctl_tcp_rmem));
		memcpy(net->ipv4.sysctl_tcp_wmem,
		       init_net.ipv4.sysctl_tcp_wmem,
		       sizeof(init_net.ipv4.sysctl_tcp_wmem));
	}
	net->ipv4.sysctl_tcp_comp_sack_delay_ns = NSEC_PER_MSEC;
	net->ipv4.sysctl_tcp_comp_sack_slack_ns = 100 * NSEC_PER_USEC;
	net->ipv4.sysctl_tcp_comp_sack_nr = 44;
	net->ipv4.sysctl_tcp_fastopen = TFO_CLIENT_ENABLE;
	spin_lock_init(&net->ipv4.tcp_fastopen_ctx_lock);
	net->ipv4.sysctl_tcp_fastopen_blackhole_timeout = 0;
	atomic_set(&net->ipv4.tfo_active_disable_times, 0);

	/* Reno is always built in */
	if (!net_eq(net, &init_net) &&
	    bpf_try_module_get(init_net.ipv4.tcp_congestion_control,
			       init_net.ipv4.tcp_congestion_control->owner))
		net->ipv4.tcp_congestion_control = init_net.ipv4.tcp_congestion_control;
	else
		net->ipv4.tcp_congestion_control = &tcp_reno;

	return 0;
fail:
	tcp_sk_exit(net);

	return res;
}

static void __net_exit tcp_sk_exit_batch(struct list_head *net_exit_list)
{
	struct net *net;

	inet_twsk_purge(&tcp_hashinfo, AF_INET);

	list_for_each_entry(net, net_exit_list, exit_list)
		tcp_fastopen_ctx_destroy(net);
}

static struct pernet_operations __net_initdata tcp_sk_ops = {
       .init	   = tcp_sk_init,
       .exit	   = tcp_sk_exit,
       .exit_batch = tcp_sk_exit_batch,
};

#if defined(CONFIG_BPF_SYSCALL) && defined(CONFIG_PROC_FS)
DEFINE_BPF_ITER_FUNC(tcp, struct bpf_iter_meta *meta,
		     struct sock_common *sk_common, uid_t uid)

static int bpf_iter_init_tcp(void *priv_data, struct bpf_iter_aux_info *aux)
{
	struct tcp_iter_state *st = priv_data;
	struct tcp_seq_afinfo *afinfo;
	int ret;

	afinfo = kmalloc(sizeof(*afinfo), GFP_USER | __GFP_NOWARN);
	if (!afinfo)
		return -ENOMEM;

	afinfo->family = AF_UNSPEC;
	st->bpf_seq_afinfo = afinfo;
	ret = bpf_iter_init_seq_net(priv_data, aux);
	if (ret)
		kfree(afinfo);
	return ret;
}

static void bpf_iter_fini_tcp(void *priv_data)
{
	struct tcp_iter_state *st = priv_data;

	kfree(st->bpf_seq_afinfo);
	bpf_iter_fini_seq_net(priv_data);
}

static const struct bpf_iter_seq_info tcp_seq_info = {
	.seq_ops		= &bpf_iter_tcp_seq_ops,
	.init_seq_private	= bpf_iter_init_tcp,
	.fini_seq_private	= bpf_iter_fini_tcp,
	.seq_priv_size		= sizeof(struct tcp_iter_state),
};

static struct bpf_iter_reg tcp_reg_info = {
	.target			= "tcp",
	.ctx_arg_info_size	= 1,
	.ctx_arg_info		= {
		{ offsetof(struct bpf_iter__tcp, sk_common),
		  PTR_TO_BTF_ID_OR_NULL },
	},
	.seq_info		= &tcp_seq_info,
};

static void __init bpf_iter_register(void)
{
	tcp_reg_info.ctx_arg_info[0].btf_id = btf_sock_ids[BTF_SOCK_TYPE_SOCK_COMMON];
	if (bpf_iter_reg_target(&tcp_reg_info))
		pr_warn("Warning: could not register bpf iterator tcp\n");
}

#endif

void __init tcp_v4_init(void)
{
	if (register_pernet_subsys(&tcp_sk_ops))
		panic("Failed to create the TCP control socket.\n");

#if defined(CONFIG_BPF_SYSCALL) && defined(CONFIG_PROC_FS)
	bpf_iter_register();
#endif
}<|MERGE_RESOLUTION|>--- conflicted
+++ resolved
@@ -1141,16 +1141,11 @@
 	if (key) {
 		/* Pre-existing entry - just update that one.
 		 * Note that the key might be used concurrently.
-<<<<<<< HEAD
-		 */
-		memcpy(key->key, newkey, newkeylen);
-=======
 		 * data_race() is telling kcsan that we do not care of
 		 * key mismatches, since changing MD5 key on live flows
 		 * can lead to packet drops.
 		 */
 		data_race(memcpy(key->key, newkey, newkeylen));
->>>>>>> 7d2a07b7
 
 		/* Pairs with READ_ONCE() in tcp_md5_hash_key().
 		 * Also note that a reader could catch new key->keylen value
@@ -1566,15 +1561,12 @@
 	if (inet_opt)
 		inet_csk(newsk)->icsk_ext_hdr_len = inet_opt->opt.optlen;
 	newinet->inet_id = prandom_u32();
-<<<<<<< HEAD
-=======
 
 	/* Set ToS of the new socket based upon the value of incoming SYN.
 	 * ECT bits are set later in tcp_init_transfer().
 	 */
 	if (sock_net(sk)->ipv4.sysctl_tcp_reflect_tos)
 		newinet->tos = tcp_rsk(req)->syn_tos & ~INET_ECN_MASK;
->>>>>>> 7d2a07b7
 
 	if (!dst) {
 		dst = inet_csk_route_child_sock(sk, newsk, req);
@@ -1672,11 +1664,8 @@
 	return mss;
 }
 
-<<<<<<< HEAD
-=======
 INDIRECT_CALLABLE_DECLARE(struct dst_entry *ipv4_dst_check(struct dst_entry *,
 							   u32));
->>>>>>> 7d2a07b7
 /* The socket must have it's spinlock held when we get
  * here, unless it is a TCP_LISTEN socket.
  *
@@ -1790,10 +1779,7 @@
 bool tcp_add_backlog(struct sock *sk, struct sk_buff *skb)
 {
 	u32 limit = READ_ONCE(sk->sk_rcvbuf) + READ_ONCE(sk->sk_sndbuf);
-<<<<<<< HEAD
-=======
 	u32 tail_gso_size, tail_gso_segs;
->>>>>>> 7d2a07b7
 	struct skb_shared_info *shinfo;
 	const struct tcphdr *th;
 	struct tcphdr *thtail;
