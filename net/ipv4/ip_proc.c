--- conflicted
+++ resolved
@@ -299,16 +299,7 @@
 				continue;
 			if (l--)
 				continue;
-<<<<<<< HEAD
-			*pos = (bucket << UDP_HASH_POS_BITS) | ppos;
-			/*
-			 * temporary HACK till we have a solution to
-			 * get more state passed to seq_show -acme
-			 */
-			seq->private = (void *)(long)bucket;
-=======
 			*pos = i;
->>>>>>> 339d35f7
 			goto out;
 		}
 out:
@@ -379,11 +370,7 @@
 		char tmpbuf[129];
 		struct udp_iter_state *state = seq->private;
 
-<<<<<<< HEAD
-		udp_format_sock(v, tmpbuf, (long)seq->private);
-=======
 		udp_format_sock(v, tmpbuf, state->bucket);
->>>>>>> 339d35f7
 		seq_printf(seq, "%-127s\n", tmpbuf);
 	}
 	return 0;
