--- conflicted
+++ resolved
@@ -377,46 +377,8 @@
 	if (write && ret == 0)
 		tcp_fastopen_active_timeout_reset();
 
-<<<<<<< HEAD
-=======
 	return ret;
 }
-
-static int proc_tcp_available_ulp(struct ctl_table *ctl,
-				  int write,
-				  void __user *buffer, size_t *lenp,
-				  loff_t *ppos)
-{
-	struct ctl_table tbl = { .maxlen = TCP_ULP_BUF_MAX, };
-	int ret;
-
-	tbl.data = kmalloc(tbl.maxlen, GFP_USER);
-	if (!tbl.data)
-		return -ENOMEM;
-	tcp_get_available_ulp(tbl.data, TCP_ULP_BUF_MAX);
-	ret = proc_dostring(&tbl, write, buffer, lenp, ppos);
-	kfree(tbl.data);
-
-	return ret;
-}
-
-#ifdef CONFIG_IP_ROUTE_MULTIPATH
-static int proc_fib_multipath_hash_policy(struct ctl_table *table, int write,
-					  void __user *buffer, size_t *lenp,
-					  loff_t *ppos)
-{
-	struct net *net = container_of(table->data, struct net,
-	    ipv4.sysctl_fib_multipath_hash_policy);
-	int ret;
-
-	ret = proc_dointvec_minmax(table, write, buffer, lenp, ppos);
-	if (write && ret == 0)
-		call_netevent_notifiers(NETEVENT_MULTIPATH_HASH_UPDATE, net);
-
->>>>>>> 7ce58816
-	return ret;
-}
-#endif
 
 static int proc_tcp_available_ulp(struct ctl_table *ctl,
 				  int write,
