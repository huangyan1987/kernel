--- conflicted
+++ resolved
@@ -3336,10 +3336,6 @@
 	int prior_sacked = tp->sacked_out;
 	int pkts_acked = 0;
 	int previous_packets_out = 0;
-<<<<<<< HEAD
-	bool frto_cwnd = false;
-=======
->>>>>>> 30b4eb63
 
 	/* If the ack is older than previous acks
 	 * then we can probably ignore it.
@@ -3418,15 +3414,6 @@
 	flag |= tcp_clean_rtx_queue(sk, prior_fackets, prior_snd_una);
 
 	pkts_acked = previous_packets_out - tp->packets_out;
-<<<<<<< HEAD
-
-	if (tp->frto_counter)
-		frto_cwnd = tcp_process_frto(sk, flag);
-	/* Guarantee sacktag reordering detection against wrap-arounds */
-	if (before(tp->frto_highmark, tp->snd_una))
-		tp->frto_highmark = 0;
-=======
->>>>>>> 30b4eb63
 
 	if (tcp_ack_is_dubious(sk, flag)) {
 		/* Advance CWND, if state allows this. */
