/*
 * INET		An implementation of the TCP/IP protocol suite for the LINUX
 *		operating system.  INET is implemented using the  BSD Socket
 *		interface as the means of communication with the user level.
 *
 *		Implementation of the Transmission Control Protocol(TCP).
 *
 * Version:	$Id: tcp_input.c,v 1.243 2002/02/01 22:01:04 davem Exp $
 *
 * Authors:	Ross Biro, <bir7@leland.Stanford.Edu>
 *		Fred N. van Kempen, <waltje@uWalt.NL.Mugnet.ORG>
 *		Mark Evans, <evansmp@uhura.aston.ac.uk>
 *		Corey Minyard <wf-rch!minyard@relay.EU.net>
 *		Florian La Roche, <flla@stud.uni-sb.de>
 *		Charles Hedrick, <hedrick@klinzhai.rutgers.edu>
 *		Linus Torvalds, <torvalds@cs.helsinki.fi>
 *		Alan Cox, <gw4pts@gw4pts.ampr.org>
 *		Matthew Dillon, <dillon@apollo.west.oic.com>
 *		Arnt Gulbrandsen, <agulbra@nvg.unit.no>
 *		Jorge Cwik, <jorge@laser.satlink.net>
 */

/*
 * Changes:
 *		Pedro Roque	:	Fast Retransmit/Recovery.
 *					Two receive queues.
 *					Retransmit queue handled by TCP.
 *					Better retransmit timer handling.
 *					New congestion avoidance.
 *					Header prediction.
 *					Variable renaming.
 *
 *		Eric		:	Fast Retransmit.
 *		Randy Scott	:	MSS option defines.
 *		Eric Schenk	:	Fixes to slow start algorithm.
 *		Eric Schenk	:	Yet another double ACK bug.
 *		Eric Schenk	:	Delayed ACK bug fixes.
 *		Eric Schenk	:	Floyd style fast retrans war avoidance.
 *		David S. Miller	:	Don't allow zero congestion window.
 *		Eric Schenk	:	Fix retransmitter so that it sends
 *					next packet on ack of previous packet.
 *		Andi Kleen	:	Moved open_request checking here
 *					and process RSTs for open_requests.
 *		Andi Kleen	:	Better prune_queue, and other fixes.
 *		Andrey Savochkin:	Fix RTT measurements in the presnce of
 *					timestamps.
 *		Andrey Savochkin:	Check sequence numbers correctly when
 *					removing SACKs due to in sequence incoming
 *					data segments.
 *		Andi Kleen:		Make sure we never ack data there is not
 *					enough room for. Also make this condition
 *					a fatal error if it might still happen.
 *		Andi Kleen:		Add tcp_measure_rcv_mss to make 
 *					connections with MSS<min(MTU,ann. MSS)
 *					work without delayed acks. 
 *		Andi Kleen:		Process packets with PSH set in the
 *					fast path.
 *		J Hadi Salim:		ECN support
 *	 	Andrei Gurtov,
 *		Pasi Sarolahti,
 *		Panu Kuhlberg:		Experimental audit of TCP (re)transmission
 *					engine. Lots of bugs are found.
 *		Pasi Sarolahti:		F-RTO for dealing with spurious RTOs
 *		Angelo Dell'Aera:	TCP Westwood+ support
 */

#include <linux/config.h>
#include <linux/mm.h>
#include <linux/module.h>
#include <linux/sysctl.h>
#include <net/tcp.h>
#include <net/inet_common.h>
#include <linux/ipsec.h>

int sysctl_tcp_timestamps = 1;
int sysctl_tcp_window_scaling = 1;
int sysctl_tcp_sack = 1;
int sysctl_tcp_fack = 1;
int sysctl_tcp_reordering = TCP_FASTRETRANS_THRESH;
int sysctl_tcp_ecn;
int sysctl_tcp_dsack = 1;
int sysctl_tcp_app_win = 31;
int sysctl_tcp_adv_win_scale = 2;

int sysctl_tcp_stdurg;
int sysctl_tcp_rfc1337;
int sysctl_tcp_max_orphans = NR_FILE;
int sysctl_tcp_frto;
int sysctl_tcp_nometrics_save;
int sysctl_tcp_westwood;
int sysctl_tcp_vegas_cong_avoid;

int sysctl_tcp_moderate_rcvbuf = 1;

/* Default values of the Vegas variables, in fixed-point representation
 * with V_PARAM_SHIFT bits to the right of the binary point.
 */
#define V_PARAM_SHIFT 1
int sysctl_tcp_vegas_alpha = 1<<V_PARAM_SHIFT;
int sysctl_tcp_vegas_beta  = 3<<V_PARAM_SHIFT;
int sysctl_tcp_vegas_gamma = 1<<V_PARAM_SHIFT;
int sysctl_tcp_bic = 1;
int sysctl_tcp_bic_fast_convergence = 1;
int sysctl_tcp_bic_low_window = 14;

#define FLAG_DATA		0x01 /* Incoming frame contained data.		*/
#define FLAG_WIN_UPDATE		0x02 /* Incoming ACK was a window update.	*/
#define FLAG_DATA_ACKED		0x04 /* This ACK acknowledged new data.		*/
#define FLAG_RETRANS_DATA_ACKED	0x08 /* "" "" some of which was retransmitted.	*/
#define FLAG_SYN_ACKED		0x10 /* This ACK acknowledged SYN.		*/
#define FLAG_DATA_SACKED	0x20 /* New SACK.				*/
#define FLAG_ECE		0x40 /* ECE in this ACK				*/
#define FLAG_DATA_LOST		0x80 /* SACK detected data lossage.		*/
#define FLAG_SLOWPATH		0x100 /* Do not skip RFC checks for window update.*/

#define FLAG_ACKED		(FLAG_DATA_ACKED|FLAG_SYN_ACKED)
#define FLAG_NOT_DUP		(FLAG_DATA|FLAG_WIN_UPDATE|FLAG_ACKED)
#define FLAG_CA_ALERT		(FLAG_DATA_SACKED|FLAG_ECE)
#define FLAG_FORWARD_PROGRESS	(FLAG_ACKED|FLAG_DATA_SACKED)

#define IsReno(tp) ((tp)->sack_ok == 0)
#define IsFack(tp) ((tp)->sack_ok & 2)
#define IsDSack(tp) ((tp)->sack_ok & 4)

#define TCP_REMNANT (TCP_FLAG_FIN|TCP_FLAG_URG|TCP_FLAG_SYN|TCP_FLAG_PSH)

/* Adapt the MSS value used to make delayed ack decision to the 
 * real world.
 */ 
static __inline__ void tcp_measure_rcv_mss(struct tcp_opt *tp, struct sk_buff *skb)
{
	unsigned int len, lss;

	lss = tp->ack.last_seg_size; 
	tp->ack.last_seg_size = 0; 

	/* skb->len may jitter because of SACKs, even if peer
	 * sends good full-sized frames.
	 */
	len = skb->len;
	if (len >= tp->ack.rcv_mss) {
		tp->ack.rcv_mss = len;
	} else {
		/* Otherwise, we make more careful check taking into account,
		 * that SACKs block is variable.
		 *
		 * "len" is invariant segment length, including TCP header.
		 */
		len += skb->data - skb->h.raw;
		if (len >= TCP_MIN_RCVMSS + sizeof(struct tcphdr) ||
		    /* If PSH is not set, packet should be
		     * full sized, provided peer TCP is not badly broken.
		     * This observation (if it is correct 8)) allows
		     * to handle super-low mtu links fairly.
		     */
		    (len >= TCP_MIN_MSS + sizeof(struct tcphdr) &&
		     !(tcp_flag_word(skb->h.th)&TCP_REMNANT))) {
			/* Subtract also invariant (if peer is RFC compliant),
			 * tcp header plus fixed timestamp option length.
			 * Resulting "len" is MSS free of SACK jitter.
			 */
			len -= tp->tcp_header_len;
			tp->ack.last_seg_size = len;
			if (len == lss) {
				tp->ack.rcv_mss = len;
				return;
			}
		}
		tp->ack.pending |= TCP_ACK_PUSHED;
	}
}

static void tcp_incr_quickack(struct tcp_opt *tp)
{
	unsigned quickacks = tp->rcv_wnd/(2*tp->ack.rcv_mss);

	if (quickacks==0)
		quickacks=2;
	if (quickacks > tp->ack.quick)
		tp->ack.quick = min(quickacks, TCP_MAX_QUICKACKS);
}

void tcp_enter_quickack_mode(struct tcp_opt *tp)
{
	tcp_incr_quickack(tp);
	tp->ack.pingpong = 0;
	tp->ack.ato = TCP_ATO_MIN;
}

/* Send ACKs quickly, if "quick" count is not exhausted
 * and the session is not interactive.
 */

static __inline__ int tcp_in_quickack_mode(struct tcp_opt *tp)
{
	return (tp->ack.quick && !tp->ack.pingpong);
}

/* Buffer size and advertised window tuning.
 *
 * 1. Tuning sk->sk_sndbuf, when connection enters established state.
 */

static void tcp_fixup_sndbuf(struct sock *sk)
{
	int sndmem = tcp_sk(sk)->mss_clamp + MAX_TCP_HEADER + 16 +
		     sizeof(struct sk_buff);

	if (sk->sk_sndbuf < 3 * sndmem)
		sk->sk_sndbuf = min(3 * sndmem, tcp_prot.sysctl_wmem[2]);
}

/* 2. Tuning advertised window (window_clamp, rcv_ssthresh)
 *
 * All tcp_full_space() is split to two parts: "network" buffer, allocated
 * forward and advertised in receiver window (tp->rcv_wnd) and
 * "application buffer", required to isolate scheduling/application
 * latencies from network.
 * window_clamp is maximal advertised window. It can be less than
 * tcp_full_space(), in this case tcp_full_space() - window_clamp
 * is reserved for "application" buffer. The less window_clamp is
 * the smoother our behaviour from viewpoint of network, but the lower
 * throughput and the higher sensitivity of the connection to losses. 8)
 *
 * rcv_ssthresh is more strict window_clamp used at "slow start"
 * phase to predict further behaviour of this connection.
 * It is used for two goals:
 * - to enforce header prediction at sender, even when application
 *   requires some significant "application buffer". It is check #1.
 * - to prevent pruning of receive queue because of misprediction
 *   of receiver window. Check #2.
 *
 * The scheme does not work when sender sends good segments opening
 * window and then starts to feed us spagetti. But it should work
 * in common situations. Otherwise, we have to rely on queue collapsing.
 */

/* Slow part of check#2. */
static int
__tcp_grow_window(struct sock *sk, struct tcp_opt *tp, struct sk_buff *skb)
{
	/* Optimize this! */
	int truesize = tcp_win_from_space(skb->truesize)/2;
	int window = tcp_full_space(sk)/2;

	while (tp->rcv_ssthresh <= window) {
		if (truesize <= skb->len)
			return 2*tp->ack.rcv_mss;

		truesize >>= 1;
		window >>= 1;
	}
	return 0;
}

static __inline__ void
tcp_grow_window(struct sock *sk, struct tcp_opt *tp, struct sk_buff *skb)
{
	/* Check #1 */
	if (tp->rcv_ssthresh < tp->window_clamp &&
	    (int)tp->rcv_ssthresh < tcp_space(sk) &&
	    !tcp_prot.memory_pressure) {
		int incr;

		/* Check #2. Increase window, if skb with such overhead
		 * will fit to rcvbuf in future.
		 */
		if (tcp_win_from_space(skb->truesize) <= skb->len)
			incr = 2*tp->advmss;
		else
			incr = __tcp_grow_window(sk, tp, skb);

		if (incr) {
			tp->rcv_ssthresh = min(tp->rcv_ssthresh + incr, tp->window_clamp);
			tp->ack.quick |= 1;
		}
	}
}

/* 3. Tuning rcvbuf, when connection enters established state. */

static void tcp_fixup_rcvbuf(struct sock *sk)
{
	struct tcp_opt *tp = tcp_sk(sk);
	int rcvmem = tp->advmss + MAX_TCP_HEADER + 16 + sizeof(struct sk_buff);

	/* Try to select rcvbuf so that 4 mss-sized segments
	 * will fit to window and correspoding skbs will fit to our rcvbuf.
	 * (was 3; 4 is minimum to allow fast retransmit to work.)
	 */
	while (tcp_win_from_space(rcvmem) < tp->advmss)
		rcvmem += 128;
	if (sk->sk_rcvbuf < 4 * rcvmem)
		sk->sk_rcvbuf = min(4 * rcvmem, tcp_prot.sysctl_rmem[2]);
}

/* 4. Try to fixup all. It is made iimediately after connection enters
 *    established state.
 */
static void tcp_init_buffer_space(struct sock *sk)
{
	struct tcp_opt *tp = tcp_sk(sk);
	int maxwin;

	if (!(sk->sk_userlocks & SOCK_RCVBUF_LOCK))
		tcp_fixup_rcvbuf(sk);
	if (!(sk->sk_userlocks & SOCK_SNDBUF_LOCK))
		tcp_fixup_sndbuf(sk);

	tp->rcvq_space.space = tp->rcv_wnd;

	maxwin = tcp_full_space(sk);

	if (tp->window_clamp >= maxwin) {
		tp->window_clamp = maxwin;

		if (sysctl_tcp_app_win && maxwin > 4 * tp->advmss)
			tp->window_clamp = max(maxwin -
					       (maxwin >> sysctl_tcp_app_win),
					       4 * tp->advmss);
	}

	/* Force reservation of one segment. */
	if (sysctl_tcp_app_win &&
	    tp->window_clamp > 2 * tp->advmss &&
	    tp->window_clamp + tp->advmss > maxwin)
		tp->window_clamp = max(2 * tp->advmss, maxwin - tp->advmss);

	tp->rcv_ssthresh = min(tp->rcv_ssthresh, tp->window_clamp);
	tp->snd_cwnd_stamp = tcp_time_stamp;
}

/* 5. Recalculate window clamp after socket hit its memory bounds. */
static void tcp_clamp_window(struct sock *sk, struct tcp_opt *tp)
{
	struct sk_buff *skb;
	unsigned int app_win = tp->rcv_nxt - tp->copied_seq;
	int ofo_win = 0;

	tp->ack.quick = 0;

	skb_queue_walk(&tp->out_of_order_queue, skb) {
		ofo_win += skb->len;
	}

	/* If overcommit is due to out of order segments,
	 * do not clamp window. Try to expand rcvbuf instead.
	 */
	if (ofo_win) {
		if (sk->sk_rcvbuf < tcp_prot.sysctl_rmem[2] &&
		    !(sk->sk_userlocks & SOCK_RCVBUF_LOCK) &&
		    !tcp_prot.memory_pressure &&
		    atomic_read(&tcp_prot.memory_allocated) < tcp_prot.sysctl_mem[0])
			sk->sk_rcvbuf = min(atomic_read(&sk->sk_rmem_alloc),
					    tcp_prot.sysctl_rmem[2]);
	}
	if (atomic_read(&sk->sk_rmem_alloc) > sk->sk_rcvbuf) {
		app_win += ofo_win;
		if (atomic_read(&sk->sk_rmem_alloc) >= 2 * sk->sk_rcvbuf)
			app_win >>= 1;
		if (app_win > tp->ack.rcv_mss)
			app_win -= tp->ack.rcv_mss;
		app_win = max(app_win, 2U*tp->advmss);

		if (!ofo_win)
			tp->window_clamp = min(tp->window_clamp, app_win);
		tp->rcv_ssthresh = min(tp->window_clamp, 2U*tp->advmss);
	}
}

/* Receiver "autotuning" code.
 *
 * The algorithm for RTT estimation w/o timestamps is based on
 * Dynamic Right-Sizing (DRS) by Wu Feng and Mike Fisk of LANL.
 * <http://www.lanl.gov/radiant/website/pubs/drs/lacsi2001.ps>
 *
 * More detail on this code can be found at
 * <http://www.psc.edu/~jheffner/senior_thesis.ps>,
 * though this reference is out of date.  A new paper
 * is pending.
 */
static void tcp_rcv_rtt_update(struct tcp_opt *tp, u32 sample, int win_dep)
{
	u32 new_sample = tp->rcv_rtt_est.rtt;
	long m = sample;

	if (m == 0)
		m = 1;

	if (new_sample != 0) {
		/* If we sample in larger samples in the non-timestamp
		 * case, we could grossly overestimate the RTT especially
		 * with chatty applications or bulk transfer apps which
		 * are stalled on filesystem I/O.
		 *
		 * Also, since we are only going for a minimum in the
		 * non-timestamp case, we do not smoothe things out
		 * else with timestamps disabled convergance takes too
		 * long.
		 */
		if (!win_dep) {
			m -= (new_sample >> 3);
			new_sample += m;
		} else if (m < new_sample)
			new_sample = m << 3;
	} else {
		/* No previous mesaure. */
		new_sample = m << 3;
	}

	if (tp->rcv_rtt_est.rtt != new_sample)
		tp->rcv_rtt_est.rtt = new_sample;
}

static inline void tcp_rcv_rtt_measure(struct tcp_opt *tp)
{
	if (tp->rcv_rtt_est.time == 0)
		goto new_measure;
	if (before(tp->rcv_nxt, tp->rcv_rtt_est.seq))
		return;
	tcp_rcv_rtt_update(tp,
			   jiffies - tp->rcv_rtt_est.time,
			   1);

new_measure:
	tp->rcv_rtt_est.seq = tp->rcv_nxt + tp->rcv_wnd;
	tp->rcv_rtt_est.time = tcp_time_stamp;
}

static inline void tcp_rcv_rtt_measure_ts(struct tcp_opt *tp, struct sk_buff *skb)
{
	if (tp->rcv_tsecr &&
	    (TCP_SKB_CB(skb)->end_seq -
	     TCP_SKB_CB(skb)->seq >= tp->ack.rcv_mss))
		tcp_rcv_rtt_update(tp, tcp_time_stamp - tp->rcv_tsecr, 0);
}

/*
 * This function should be called every time data is copied to user space.
 * It calculates the appropriate TCP receive buffer space.
 */
void tcp_rcv_space_adjust(struct sock *sk)
{
	struct tcp_opt *tp = tcp_sk(sk);
	int time;
	int space;
	
	if (tp->rcvq_space.time == 0)
		goto new_measure;
	
	time = tcp_time_stamp - tp->rcvq_space.time;
	if (time < (tp->rcv_rtt_est.rtt >> 3) ||
	    tp->rcv_rtt_est.rtt == 0)
		return;
	
	space = 2 * (tp->copied_seq - tp->rcvq_space.seq);

	space = max(tp->rcvq_space.space, space);

	if (tp->rcvq_space.space != space) {
		int rcvmem;

		tp->rcvq_space.space = space;

		if (sysctl_tcp_moderate_rcvbuf) {
			int new_clamp = space;

			/* Receive space grows, normalize in order to
			 * take into account packet headers and sk_buff
			 * structure overhead.
			 */
			space /= tp->advmss;
			if (!space)
				space = 1;
			rcvmem = (tp->advmss + MAX_TCP_HEADER +
				  16 + sizeof(struct sk_buff));
			while (tcp_win_from_space(rcvmem) < tp->advmss)
				rcvmem += 128;
			space *= rcvmem;
<<<<<<< HEAD
			space = min(space, sysctl_tcp_rmem[2]);
=======
			space = min(space, tcp_prot.sysctl_rmem[2]);
>>>>>>> 334cdf67
			if (space > sk->sk_rcvbuf) {
				sk->sk_rcvbuf = space;

				/* Make the window clamp follow along.  */
				tp->window_clamp = new_clamp;
			}
		}
	}
	
new_measure:
	tp->rcvq_space.seq = tp->copied_seq;
	tp->rcvq_space.time = tcp_time_stamp;
}

/* There is something which you must keep in mind when you analyze the
 * behavior of the tp->ato delayed ack timeout interval.  When a
 * connection starts up, we want to ack as quickly as possible.  The
 * problem is that "good" TCP's do slow start at the beginning of data
 * transmission.  The means that until we send the first few ACK's the
 * sender will sit on his end and only queue most of his data, because
 * he can only send snd_cwnd unacked packets at any given time.  For
 * each ACK we send, he increments snd_cwnd and transmits more of his
 * queue.  -DaveM
 */
static void tcp_event_data_recv(struct sock *sk, struct tcp_opt *tp, struct sk_buff *skb)
{
	u32 now;

	tcp_schedule_ack(tp);

	tcp_measure_rcv_mss(tp, skb);

	tcp_rcv_rtt_measure(tp);
	
	now = tcp_time_stamp;

	if (!tp->ack.ato) {
		/* The _first_ data packet received, initialize
		 * delayed ACK engine.
		 */
		tcp_incr_quickack(tp);
		tp->ack.ato = TCP_ATO_MIN;
	} else {
		int m = now - tp->ack.lrcvtime;

		if (m <= TCP_ATO_MIN/2) {
			/* The fastest case is the first. */
			tp->ack.ato = (tp->ack.ato>>1) + TCP_ATO_MIN/2;
		} else if (m < tp->ack.ato) {
			tp->ack.ato = (tp->ack.ato>>1) + m;
			if (tp->ack.ato > tp->rto)
				tp->ack.ato = tp->rto;
		} else if (m > tp->rto) {
			/* Too long gap. Apparently sender falled to
			 * restart window, so that we send ACKs quickly.
			 */
			tcp_incr_quickack(tp);
			sk_stream_mem_reclaim(sk);
		}
	}
	tp->ack.lrcvtime = now;

	TCP_ECN_check_ce(tp, skb);

	if (skb->len >= 128)
		tcp_grow_window(sk, tp, skb);
}

/* Set up a new TCP connection, depending on whether it should be
 * using Vegas or not.
 */    
void tcp_vegas_init(struct tcp_opt *tp)
{
	if (sysctl_tcp_vegas_cong_avoid) {
		tp->vegas.do_vegas = 1;
		tp->vegas.baseRTT = 0x7fffffff;
		tcp_vegas_enable(tp);
	} else 
		tcp_vegas_disable(tp);
}

/* Do RTT sampling needed for Vegas.
 * Basically we:
 *   o min-filter RTT samples from within an RTT to get the current
 *     propagation delay + queuing delay (we are min-filtering to try to
 *     avoid the effects of delayed ACKs)
 *   o min-filter RTT samples from a much longer window (forever for now)
 *     to find the propagation delay (baseRTT)
 */
static inline void vegas_rtt_calc(struct tcp_opt *tp, __u32 rtt)
{
	__u32 vrtt = rtt + 1; /* Never allow zero rtt or baseRTT */

	/* Filter to find propagation delay: */
	if (vrtt < tp->vegas.baseRTT) 
		tp->vegas.baseRTT = vrtt;

	/* Find the min RTT during the last RTT to find
	 * the current prop. delay + queuing delay:
	 */
	tp->vegas.minRTT = min(tp->vegas.minRTT, vrtt);
	tp->vegas.cntRTT++;
}

/* Called to compute a smoothed rtt estimate. The data fed to this
 * routine either comes from timestamps, or from segments that were
 * known _not_ to have been retransmitted [see Karn/Partridge
 * Proceedings SIGCOMM 87]. The algorithm is from the SIGCOMM 88
 * piece by Van Jacobson.
 * NOTE: the next three routines used to be one big routine.
 * To save cycles in the RFC 1323 implementation it was better to break
 * it up into three procedures. -- erics
 */
static void tcp_rtt_estimator(struct tcp_opt *tp, __u32 mrtt)
{
	long m = mrtt; /* RTT */

	if (tcp_vegas_enabled(tp))
		vegas_rtt_calc(tp, mrtt);

	/*	The following amusing code comes from Jacobson's
	 *	article in SIGCOMM '88.  Note that rtt and mdev
	 *	are scaled versions of rtt and mean deviation.
	 *	This is designed to be as fast as possible 
	 *	m stands for "measurement".
	 *
	 *	On a 1990 paper the rto value is changed to:
	 *	RTO = rtt + 4 * mdev
	 *
	 * Funny. This algorithm seems to be very broken.
	 * These formulae increase RTO, when it should be decreased, increase
	 * too slowly, when it should be incresed fastly, decrease too fastly
	 * etc. I guess in BSD RTO takes ONE value, so that it is absolutely
	 * does not matter how to _calculate_ it. Seems, it was trap
	 * that VJ failed to avoid. 8)
	 */
	if(m == 0)
		m = 1;
	if (tp->srtt != 0) {
		m -= (tp->srtt >> 3);	/* m is now error in rtt est */
		tp->srtt += m;		/* rtt = 7/8 rtt + 1/8 new */
		if (m < 0) {
			m = -m;		/* m is now abs(error) */
			m -= (tp->mdev >> 2);   /* similar update on mdev */
			/* This is similar to one of Eifel findings.
			 * Eifel blocks mdev updates when rtt decreases.
			 * This solution is a bit different: we use finer gain
			 * for mdev in this case (alpha*beta).
			 * Like Eifel it also prevents growth of rto,
			 * but also it limits too fast rto decreases,
			 * happening in pure Eifel.
			 */
			if (m > 0)
				m >>= 3;
		} else {
			m -= (tp->mdev >> 2);   /* similar update on mdev */
		}
		tp->mdev += m;	    	/* mdev = 3/4 mdev + 1/4 new */
		if (tp->mdev > tp->mdev_max) {
			tp->mdev_max = tp->mdev;
			if (tp->mdev_max > tp->rttvar)
				tp->rttvar = tp->mdev_max;
		}
		if (after(tp->snd_una, tp->rtt_seq)) {
			if (tp->mdev_max < tp->rttvar)
				tp->rttvar -= (tp->rttvar-tp->mdev_max)>>2;
			tp->rtt_seq = tp->snd_nxt;
			tp->mdev_max = TCP_RTO_MIN;
		}
	} else {
		/* no previous measure. */
		tp->srtt = m<<3;	/* take the measured time to be rtt */
		tp->mdev = m<<1;	/* make sure rto = 3*rtt */
		tp->mdev_max = tp->rttvar = max(tp->mdev, TCP_RTO_MIN);
		tp->rtt_seq = tp->snd_nxt;
	}

	tcp_westwood_update_rtt(tp, tp->srtt >> 3);
}

/* Calculate rto without backoff.  This is the second half of Van Jacobson's
 * routine referred to above.
 */
static __inline__ void tcp_set_rto(struct tcp_opt *tp)
{
	/* Old crap is replaced with new one. 8)
	 *
	 * More seriously:
	 * 1. If rtt variance happened to be less 50msec, it is hallucination.
	 *    It cannot be less due to utterly erratic ACK generation made
	 *    at least by solaris and freebsd. "Erratic ACKs" has _nothing_
	 *    to do with delayed acks, because at cwnd>2 true delack timeout
	 *    is invisible. Actually, Linux-2.4 also generates erratic
	 *    ACKs in some curcumstances.
	 */
	tp->rto = (tp->srtt >> 3) + tp->rttvar;

	/* 2. Fixups made earlier cannot be right.
	 *    If we do not estimate RTO correctly without them,
	 *    all the algo is pure shit and should be replaced
	 *    with correct one. It is exaclty, which we pretend to do.
	 */
}

/* NOTE: clamping at TCP_RTO_MIN is not required, current algo
 * guarantees that rto is higher.
 */
static __inline__ void tcp_bound_rto(struct tcp_opt *tp)
{
	if (tp->rto > TCP_RTO_MAX)
		tp->rto = TCP_RTO_MAX;
}

/* Save metrics learned by this TCP session.
   This function is called only, when TCP finishes successfully
   i.e. when it enters TIME-WAIT or goes from LAST-ACK to CLOSE.
 */
void tcp_update_metrics(struct sock *sk)
{
	struct tcp_opt *tp = tcp_sk(sk);
	struct dst_entry *dst = __sk_dst_get(sk);

	if (sysctl_tcp_nometrics_save)
		return;

	dst_confirm(dst);

	if (dst && (dst->flags&DST_HOST)) {
		int m;

		if (tp->backoff || !tp->srtt) {
			/* This session failed to estimate rtt. Why?
			 * Probably, no packets returned in time.
			 * Reset our results.
			 */
			if (!(dst_metric_locked(dst, RTAX_RTT)))
				dst->metrics[RTAX_RTT-1] = 0;
			return;
		}

		m = dst_metric(dst, RTAX_RTT) - tp->srtt;

		/* If newly calculated rtt larger than stored one,
		 * store new one. Otherwise, use EWMA. Remember,
		 * rtt overestimation is always better than underestimation.
		 */
		if (!(dst_metric_locked(dst, RTAX_RTT))) {
			if (m <= 0)
				dst->metrics[RTAX_RTT-1] = tp->srtt;
			else
				dst->metrics[RTAX_RTT-1] -= (m>>3);
		}

		if (!(dst_metric_locked(dst, RTAX_RTTVAR))) {
			if (m < 0)
				m = -m;

			/* Scale deviation to rttvar fixed point */
			m >>= 1;
			if (m < tp->mdev)
				m = tp->mdev;

			if (m >= dst_metric(dst, RTAX_RTTVAR))
				dst->metrics[RTAX_RTTVAR-1] = m;
			else
				dst->metrics[RTAX_RTTVAR-1] -=
					(dst->metrics[RTAX_RTTVAR-1] - m)>>2;
		}

		if (tp->snd_ssthresh >= 0xFFFF) {
			/* Slow start still did not finish. */
			if (dst_metric(dst, RTAX_SSTHRESH) &&
			    !dst_metric_locked(dst, RTAX_SSTHRESH) &&
			    (tp->snd_cwnd >> 1) > dst_metric(dst, RTAX_SSTHRESH))
				dst->metrics[RTAX_SSTHRESH-1] = tp->snd_cwnd >> 1;
			if (!dst_metric_locked(dst, RTAX_CWND) &&
			    tp->snd_cwnd > dst_metric(dst, RTAX_CWND))
				dst->metrics[RTAX_CWND-1] = tp->snd_cwnd;
		} else if (tp->snd_cwnd > tp->snd_ssthresh &&
			   tp->ca_state == TCP_CA_Open) {
			/* Cong. avoidance phase, cwnd is reliable. */
			if (!dst_metric_locked(dst, RTAX_SSTHRESH))
				dst->metrics[RTAX_SSTHRESH-1] =
					max(tp->snd_cwnd >> 1, tp->snd_ssthresh);
			if (!dst_metric_locked(dst, RTAX_CWND))
				dst->metrics[RTAX_CWND-1] = (dst->metrics[RTAX_CWND-1] + tp->snd_cwnd) >> 1;
		} else {
			/* Else slow start did not finish, cwnd is non-sense,
			   ssthresh may be also invalid.
			 */
			if (!dst_metric_locked(dst, RTAX_CWND))
				dst->metrics[RTAX_CWND-1] = (dst->metrics[RTAX_CWND-1] + tp->snd_ssthresh) >> 1;
			if (dst->metrics[RTAX_SSTHRESH-1] &&
			    !dst_metric_locked(dst, RTAX_SSTHRESH) &&
			    tp->snd_ssthresh > dst->metrics[RTAX_SSTHRESH-1])
				dst->metrics[RTAX_SSTHRESH-1] = tp->snd_ssthresh;
		}

		if (!dst_metric_locked(dst, RTAX_REORDERING)) {
			if (dst->metrics[RTAX_REORDERING-1] < tp->reordering &&
			    tp->reordering != sysctl_tcp_reordering)
				dst->metrics[RTAX_REORDERING-1] = tp->reordering;
		}
	}
}

/* Numbers are taken from RFC2414.  */
__u32 tcp_init_cwnd(struct tcp_opt *tp, struct dst_entry *dst)
{
	__u32 cwnd = (dst ? dst_metric(dst, RTAX_INITCWND) : 0);

	if (!cwnd) {
		if (tp->mss_cache > 1460)
			cwnd = 2;
		else
			cwnd = (tp->mss_cache > 1095) ? 3 : 4;
	}
	return min_t(__u32, cwnd, tp->snd_cwnd_clamp);
}

/* Initialize metrics on socket. */

static void tcp_init_metrics(struct sock *sk)
{
	struct tcp_opt *tp = tcp_sk(sk);
	struct dst_entry *dst = __sk_dst_get(sk);

	if (dst == NULL)
		goto reset;

	dst_confirm(dst);

	if (dst_metric_locked(dst, RTAX_CWND))
		tp->snd_cwnd_clamp = dst_metric(dst, RTAX_CWND);
	if (dst_metric(dst, RTAX_SSTHRESH)) {
		tp->snd_ssthresh = dst_metric(dst, RTAX_SSTHRESH);
		if (tp->snd_ssthresh > tp->snd_cwnd_clamp)
			tp->snd_ssthresh = tp->snd_cwnd_clamp;
	}
	if (dst_metric(dst, RTAX_REORDERING) &&
	    tp->reordering != dst_metric(dst, RTAX_REORDERING)) {
		tp->sack_ok &= ~2;
		tp->reordering = dst_metric(dst, RTAX_REORDERING);
	}

	if (dst_metric(dst, RTAX_RTT) == 0)
		goto reset;

	if (!tp->srtt && dst_metric(dst, RTAX_RTT) < (TCP_TIMEOUT_INIT << 3))
		goto reset;

	/* Initial rtt is determined from SYN,SYN-ACK.
	 * The segment is small and rtt may appear much
	 * less than real one. Use per-dst memory
	 * to make it more realistic.
	 *
	 * A bit of theory. RTT is time passed after "normal" sized packet
	 * is sent until it is ACKed. In normal curcumstances sending small
	 * packets force peer to delay ACKs and calculation is correct too.
	 * The algorithm is adaptive and, provided we follow specs, it
	 * NEVER underestimate RTT. BUT! If peer tries to make some clever
	 * tricks sort of "quick acks" for time long enough to decrease RTT
	 * to low value, and then abruptly stops to do it and starts to delay
	 * ACKs, wait for troubles.
	 */
	if (dst_metric(dst, RTAX_RTT) > tp->srtt)
		tp->srtt = dst_metric(dst, RTAX_RTT);
	if (dst_metric(dst, RTAX_RTTVAR) > tp->mdev) {
		tp->mdev = dst_metric(dst, RTAX_RTTVAR);
		tp->mdev_max = tp->rttvar = max(tp->mdev, TCP_RTO_MIN);
	}
	tcp_set_rto(tp);
	tcp_bound_rto(tp);
	if (tp->rto < TCP_TIMEOUT_INIT && !tp->saw_tstamp)
		goto reset;
	tp->snd_cwnd = tcp_init_cwnd(tp, dst);
	tp->snd_cwnd_stamp = tcp_time_stamp;
	return;

reset:
	/* Play conservative. If timestamps are not
	 * supported, TCP will fail to recalculate correct
	 * rtt, if initial rto is too small. FORGET ALL AND RESET!
	 */
	if (!tp->saw_tstamp && tp->srtt) {
		tp->srtt = 0;
		tp->mdev = tp->mdev_max = tp->rttvar = TCP_TIMEOUT_INIT;
		tp->rto = TCP_TIMEOUT_INIT;
	}
}

static void tcp_update_reordering(struct tcp_opt *tp, int metric, int ts)
{
	if (metric > tp->reordering) {
		tp->reordering = min(TCP_MAX_REORDERING, metric);

		/* This exciting event is worth to be remembered. 8) */
		if (ts)
			NET_INC_STATS_BH(TCPTSReorder);
		else if (IsReno(tp))
			NET_INC_STATS_BH(TCPRenoReorder);
		else if (IsFack(tp))
			NET_INC_STATS_BH(TCPFACKReorder);
		else
			NET_INC_STATS_BH(TCPSACKReorder);
#if FASTRETRANS_DEBUG > 1
		printk(KERN_DEBUG "Disorder%d %d %u f%u s%u rr%d\n",
		       tp->sack_ok, tp->ca_state,
		       tp->reordering, tp->fackets_out, tp->sacked_out,
		       tp->undo_marker ? tp->undo_retrans : 0);
#endif
		/* Disable FACK yet. */
		tp->sack_ok &= ~2;
	}
}

/* This procedure tags the retransmission queue when SACKs arrive.
 *
 * We have three tag bits: SACKED(S), RETRANS(R) and LOST(L).
 * Packets in queue with these bits set are counted in variables
 * sacked_out, retrans_out and lost_out, correspondingly.
 *
 * Valid combinations are:
 * Tag  InFlight	Description
 * 0	1		- orig segment is in flight.
 * S	0		- nothing flies, orig reached receiver.
 * L	0		- nothing flies, orig lost by net.
 * R	2		- both orig and retransmit are in flight.
 * L|R	1		- orig is lost, retransmit is in flight.
 * S|R  1		- orig reached receiver, retrans is still in flight.
 * (L|S|R is logically valid, it could occur when L|R is sacked,
 *  but it is equivalent to plain S and code short-curcuits it to S.
 *  L|S is logically invalid, it would mean -1 packet in flight 8))
 *
 * These 6 states form finite state machine, controlled by the following events:
 * 1. New ACK (+SACK) arrives. (tcp_sacktag_write_queue())
 * 2. Retransmission. (tcp_retransmit_skb(), tcp_xmit_retransmit_queue())
 * 3. Loss detection event of one of three flavors:
 *	A. Scoreboard estimator decided the packet is lost.
 *	   A'. Reno "three dupacks" marks head of queue lost.
 *	   A''. Its FACK modfication, head until snd.fack is lost.
 *	B. SACK arrives sacking data transmitted after never retransmitted
 *	   hole was sent out.
 *	C. SACK arrives sacking SND.NXT at the moment, when the
 *	   segment was retransmitted.
 * 4. D-SACK added new rule: D-SACK changes any tag to S.
 *
 * It is pleasant to note, that state diagram turns out to be commutative,
 * so that we are allowed not to be bothered by order of our actions,
 * when multiple events arrive simultaneously. (see the function below).
 *
 * Reordering detection.
 * --------------------
 * Reordering metric is maximal distance, which a packet can be displaced
 * in packet stream. With SACKs we can estimate it:
 *
 * 1. SACK fills old hole and the corresponding segment was not
 *    ever retransmitted -> reordering. Alas, we cannot use it
 *    when segment was retransmitted.
 * 2. The last flaw is solved with D-SACK. D-SACK arrives
 *    for retransmitted and already SACKed segment -> reordering..
 * Both of these heuristics are not used in Loss state, when we cannot
 * account for retransmits accurately.
 */
static int
tcp_sacktag_write_queue(struct sock *sk, struct sk_buff *ack_skb, u32 prior_snd_una)
{
	struct tcp_opt *tp = tcp_sk(sk);
	unsigned char *ptr = ack_skb->h.raw + TCP_SKB_CB(ack_skb)->sacked;
	struct tcp_sack_block *sp = (struct tcp_sack_block *)(ptr+2);
	int num_sacks = (ptr[1] - TCPOLEN_SACK_BASE)>>3;
	int reord = tp->packets_out;
	int prior_fackets;
	u32 lost_retrans = 0;
	int flag = 0;
	int i;

	/* So, SACKs for already sent large segments will be lost.
	 * Not good, but alternative is to resegment the queue. */
	if (sk->sk_route_caps & NETIF_F_TSO) {
		sk->sk_route_caps &= ~NETIF_F_TSO;
		sk->sk_no_largesend = 1;
		tp->mss_cache = tp->mss_cache_std;
	}

	if (!tp->sacked_out)
		tp->fackets_out = 0;
	prior_fackets = tp->fackets_out;

	for (i=0; i<num_sacks; i++, sp++) {
		struct sk_buff *skb;
		__u32 start_seq = ntohl(sp->start_seq);
		__u32 end_seq = ntohl(sp->end_seq);
		int fack_count = 0;
		int dup_sack = 0;

		/* Check for D-SACK. */
		if (i == 0) {
			u32 ack = TCP_SKB_CB(ack_skb)->ack_seq;

			if (before(start_seq, ack)) {
				dup_sack = 1;
				tp->sack_ok |= 4;
				NET_INC_STATS_BH(TCPDSACKRecv);
			} else if (num_sacks > 1 &&
				   !after(end_seq, ntohl(sp[1].end_seq)) &&
				   !before(start_seq, ntohl(sp[1].start_seq))) {
				dup_sack = 1;
				tp->sack_ok |= 4;
				NET_INC_STATS_BH(TCPDSACKOfoRecv);
			}

			/* D-SACK for already forgotten data...
			 * Do dumb counting. */
			if (dup_sack &&
			    !after(end_seq, prior_snd_una) &&
			    after(end_seq, tp->undo_marker))
				tp->undo_retrans--;

			/* Eliminate too old ACKs, but take into
			 * account more or less fresh ones, they can
			 * contain valid SACK info.
			 */
			if (before(ack, prior_snd_una - tp->max_window))
				return 0;
		}

		/* Event "B" in the comment above. */
		if (after(end_seq, tp->high_seq))
			flag |= FLAG_DATA_LOST;

		sk_stream_for_retrans_queue(skb, sk) {
			u8 sacked = TCP_SKB_CB(skb)->sacked;
			int in_sack;

			/* The retransmission queue is always in order, so
			 * we can short-circuit the walk early.
			 */
			if(!before(TCP_SKB_CB(skb)->seq, end_seq))
				break;

			fack_count++;

			in_sack = !after(start_seq, TCP_SKB_CB(skb)->seq) &&
				!before(end_seq, TCP_SKB_CB(skb)->end_seq);

			/* Account D-SACK for retransmitted packet. */
			if ((dup_sack && in_sack) &&
			    (sacked & TCPCB_RETRANS) &&
			    after(TCP_SKB_CB(skb)->end_seq, tp->undo_marker))
				tp->undo_retrans--;

			/* The frame is ACKed. */
			if (!after(TCP_SKB_CB(skb)->end_seq, tp->snd_una)) {
				if (sacked&TCPCB_RETRANS) {
					if ((dup_sack && in_sack) &&
					    (sacked&TCPCB_SACKED_ACKED))
						reord = min(fack_count, reord);
				} else {
					/* If it was in a hole, we detected reordering. */
					if (fack_count < prior_fackets &&
					    !(sacked&TCPCB_SACKED_ACKED))
						reord = min(fack_count, reord);
				}

				/* Nothing to do; acked frame is about to be dropped. */
				continue;
			}

			if ((sacked&TCPCB_SACKED_RETRANS) &&
			    after(end_seq, TCP_SKB_CB(skb)->ack_seq) &&
			    (!lost_retrans || after(end_seq, lost_retrans)))
				lost_retrans = end_seq;

			if (!in_sack)
				continue;

			if (!(sacked&TCPCB_SACKED_ACKED)) {
				if (sacked & TCPCB_SACKED_RETRANS) {
					/* If the segment is not tagged as lost,
					 * we do not clear RETRANS, believing
					 * that retransmission is still in flight.
					 */
					if (sacked & TCPCB_LOST) {
						TCP_SKB_CB(skb)->sacked &= ~(TCPCB_LOST|TCPCB_SACKED_RETRANS);
						tp->lost_out--;
						tp->retrans_out--;
					}
				} else {
					/* New sack for not retransmitted frame,
					 * which was in hole. It is reordering.
					 */
					if (!(sacked & TCPCB_RETRANS) &&
					    fack_count < prior_fackets)
						reord = min(fack_count, reord);

					if (sacked & TCPCB_LOST) {
						TCP_SKB_CB(skb)->sacked &= ~TCPCB_LOST;
						tp->lost_out--;
					}
				}

				TCP_SKB_CB(skb)->sacked |= TCPCB_SACKED_ACKED;
				flag |= FLAG_DATA_SACKED;
				tp->sacked_out++;

				if (fack_count > tp->fackets_out)
					tp->fackets_out = fack_count;
			} else {
				if (dup_sack && (sacked&TCPCB_RETRANS))
					reord = min(fack_count, reord);
			}

			/* D-SACK. We can detect redundant retransmission
			 * in S|R and plain R frames and clear it.
			 * undo_retrans is decreased above, L|R frames
			 * are accounted above as well.
			 */
			if (dup_sack &&
			    (TCP_SKB_CB(skb)->sacked&TCPCB_SACKED_RETRANS)) {
				TCP_SKB_CB(skb)->sacked &= ~TCPCB_SACKED_RETRANS;
				tp->retrans_out--;
			}
		}
	}

	/* Check for lost retransmit. This superb idea is
	 * borrowed from "ratehalving". Event "C".
	 * Later note: FACK people cheated me again 8),
	 * we have to account for reordering! Ugly,
	 * but should help.
	 */
	if (lost_retrans && tp->ca_state == TCP_CA_Recovery) {
		struct sk_buff *skb;

		sk_stream_for_retrans_queue(skb, sk) {
			if (after(TCP_SKB_CB(skb)->seq, lost_retrans))
				break;
			if (!after(TCP_SKB_CB(skb)->end_seq, tp->snd_una))
				continue;
			if ((TCP_SKB_CB(skb)->sacked&TCPCB_SACKED_RETRANS) &&
			    after(lost_retrans, TCP_SKB_CB(skb)->ack_seq) &&
			    (IsFack(tp) ||
			     !before(lost_retrans,
				     TCP_SKB_CB(skb)->ack_seq + tp->reordering *
				     tp->mss_cache))) {
				TCP_SKB_CB(skb)->sacked &= ~TCPCB_SACKED_RETRANS;
				tp->retrans_out--;

				if (!(TCP_SKB_CB(skb)->sacked&(TCPCB_LOST|TCPCB_SACKED_ACKED))) {
					tp->lost_out++;
					TCP_SKB_CB(skb)->sacked |= TCPCB_LOST;
					flag |= FLAG_DATA_SACKED;
					NET_INC_STATS_BH(TCPLostRetransmit);
				}
			}
		}
	}

	tp->left_out = tp->sacked_out + tp->lost_out;

	if (reord < tp->fackets_out && tp->ca_state != TCP_CA_Loss)
		tcp_update_reordering(tp, (tp->fackets_out + 1) - reord, 0);

#if FASTRETRANS_DEBUG > 0
	BUG_TRAP((int)tp->sacked_out >= 0);
	BUG_TRAP((int)tp->lost_out >= 0);
	BUG_TRAP((int)tp->retrans_out >= 0);
	BUG_TRAP((int)tcp_packets_in_flight(tp) >= 0);
#endif
	return flag;
}

/* RTO occurred, but do not yet enter loss state. Instead, transmit two new
 * segments to see from the next ACKs whether any data was really missing.
 * If the RTO was spurious, new ACKs should arrive.
 */
void tcp_enter_frto(struct sock *sk)
{
	struct tcp_opt *tp = tcp_sk(sk);
	struct sk_buff *skb;

	tp->frto_counter = 1;

	if (tp->ca_state <= TCP_CA_Disorder ||
            tp->snd_una == tp->high_seq ||
            (tp->ca_state == TCP_CA_Loss && !tp->retransmits)) {
		tp->prior_ssthresh = tcp_current_ssthresh(tp);
		if (!tcp_westwood_ssthresh(tp))
			tp->snd_ssthresh = tcp_recalc_ssthresh(tp);
	}

	/* Have to clear retransmission markers here to keep the bookkeeping
	 * in shape, even though we are not yet in Loss state.
	 * If something was really lost, it is eventually caught up
	 * in tcp_enter_frto_loss.
	 */
	tp->retrans_out = 0;
	tp->undo_marker = tp->snd_una;
	tp->undo_retrans = 0;

	sk_stream_for_retrans_queue(skb, sk) {
		TCP_SKB_CB(skb)->sacked &= ~TCPCB_RETRANS;
	}
	tcp_sync_left_out(tp);

	tcp_set_ca_state(tp, TCP_CA_Open);
	tp->frto_highmark = tp->snd_nxt;
}

/* Enter Loss state after F-RTO was applied. Dupack arrived after RTO,
 * which indicates that we should follow the traditional RTO recovery,
 * i.e. mark everything lost and do go-back-N retransmission.
 */
static void tcp_enter_frto_loss(struct sock *sk)
{
	struct tcp_opt *tp = tcp_sk(sk);
	struct sk_buff *skb;
	int cnt = 0;

	tp->sacked_out = 0;
	tp->lost_out = 0;
	tp->fackets_out = 0;

	sk_stream_for_retrans_queue(skb, sk) {
		cnt++;
		TCP_SKB_CB(skb)->sacked &= ~TCPCB_LOST;
		if (!(TCP_SKB_CB(skb)->sacked&TCPCB_SACKED_ACKED)) {

			/* Do not mark those segments lost that were
			 * forward transmitted after RTO
			 */
			if(!after(TCP_SKB_CB(skb)->end_seq,
				   tp->frto_highmark)) {
				TCP_SKB_CB(skb)->sacked |= TCPCB_LOST;
				tp->lost_out++;
			}
		} else {
			tp->sacked_out++;
			tp->fackets_out = cnt;
		}
	}
	tcp_sync_left_out(tp);

	tp->snd_cwnd = tp->frto_counter + tcp_packets_in_flight(tp)+1;
	tp->snd_cwnd_cnt = 0;
	tp->snd_cwnd_stamp = tcp_time_stamp;
	tp->undo_marker = 0;
	tp->frto_counter = 0;

	tp->reordering = min_t(unsigned int, tp->reordering,
					     sysctl_tcp_reordering);
	tcp_set_ca_state(tp, TCP_CA_Loss);
	tp->high_seq = tp->frto_highmark;
	TCP_ECN_queue_cwr(tp);
}

void tcp_clear_retrans(struct tcp_opt *tp)
{
	tp->left_out = 0;
	tp->retrans_out = 0;

	tp->fackets_out = 0;
	tp->sacked_out = 0;
	tp->lost_out = 0;

	tp->undo_marker = 0;
	tp->undo_retrans = 0;
}

/* Enter Loss state. If "how" is not zero, forget all SACK information
 * and reset tags completely, otherwise preserve SACKs. If receiver
 * dropped its ofo queue, we will know this due to reneging detection.
 */
void tcp_enter_loss(struct sock *sk, int how)
{
	struct tcp_opt *tp = tcp_sk(sk);
	struct sk_buff *skb;
	int cnt = 0;

	/* Reduce ssthresh if it has not yet been made inside this window. */
	if (tp->ca_state <= TCP_CA_Disorder || tp->snd_una == tp->high_seq ||
	    (tp->ca_state == TCP_CA_Loss && !tp->retransmits)) {
		tp->prior_ssthresh = tcp_current_ssthresh(tp);
		tp->snd_ssthresh = tcp_recalc_ssthresh(tp);
	}
	tp->snd_cwnd	   = 1;
	tp->snd_cwnd_cnt   = 0;
	tp->snd_cwnd_stamp = tcp_time_stamp;

	tcp_clear_retrans(tp);

	/* Push undo marker, if it was plain RTO and nothing
	 * was retransmitted. */
	if (!how)
		tp->undo_marker = tp->snd_una;

	sk_stream_for_retrans_queue(skb, sk) {
		cnt++;
		if (TCP_SKB_CB(skb)->sacked&TCPCB_RETRANS)
			tp->undo_marker = 0;
		TCP_SKB_CB(skb)->sacked &= (~TCPCB_TAGBITS)|TCPCB_SACKED_ACKED;
		if (!(TCP_SKB_CB(skb)->sacked&TCPCB_SACKED_ACKED) || how) {
			TCP_SKB_CB(skb)->sacked &= ~TCPCB_SACKED_ACKED;
			TCP_SKB_CB(skb)->sacked |= TCPCB_LOST;
			tp->lost_out++;
		} else {
			tp->sacked_out++;
			tp->fackets_out = cnt;
		}
	}
	tcp_sync_left_out(tp);

	tp->reordering = min_t(unsigned int, tp->reordering,
					     sysctl_tcp_reordering);
	tcp_set_ca_state(tp, TCP_CA_Loss);
	tp->high_seq = tp->snd_nxt;
	TCP_ECN_queue_cwr(tp);
}

static int tcp_check_sack_reneging(struct sock *sk, struct tcp_opt *tp)
{
	struct sk_buff *skb;

	/* If ACK arrived pointing to a remembered SACK,
	 * it means that our remembered SACKs do not reflect
	 * real state of receiver i.e.
	 * receiver _host_ is heavily congested (or buggy).
	 * Do processing similar to RTO timeout.
	 */
	if ((skb = skb_peek(&sk->sk_write_queue)) != NULL &&
	    (TCP_SKB_CB(skb)->sacked & TCPCB_SACKED_ACKED)) {
		NET_INC_STATS_BH(TCPSACKReneging);

		tcp_enter_loss(sk, 1);
		tp->retransmits++;
		tcp_retransmit_skb(sk, skb_peek(&sk->sk_write_queue));
		tcp_reset_xmit_timer(sk, TCP_TIME_RETRANS, tp->rto);
		return 1;
	}
	return 0;
}

static inline int tcp_fackets_out(struct tcp_opt *tp)
{
	return IsReno(tp) ? tp->sacked_out+1 : tp->fackets_out;
}

static inline int tcp_skb_timedout(struct tcp_opt *tp, struct sk_buff *skb)
{
	return (tcp_time_stamp - TCP_SKB_CB(skb)->when > tp->rto);
}

static inline int tcp_head_timedout(struct sock *sk, struct tcp_opt *tp)
{
	return tp->packets_out &&
	       tcp_skb_timedout(tp, skb_peek(&sk->sk_write_queue));
}

/* Linux NewReno/SACK/FACK/ECN state machine.
 * --------------------------------------
 *
 * "Open"	Normal state, no dubious events, fast path.
 * "Disorder"   In all the respects it is "Open",
 *		but requires a bit more attention. It is entered when
 *		we see some SACKs or dupacks. It is split of "Open"
 *		mainly to move some processing from fast path to slow one.
 * "CWR"	CWND was reduced due to some Congestion Notification event.
 *		It can be ECN, ICMP source quench, local device congestion.
 * "Recovery"	CWND was reduced, we are fast-retransmitting.
 * "Loss"	CWND was reduced due to RTO timeout or SACK reneging.
 *
 * tcp_fastretrans_alert() is entered:
 * - each incoming ACK, if state is not "Open"
 * - when arrived ACK is unusual, namely:
 *	* SACK
 *	* Duplicate ACK.
 *	* ECN ECE.
 *
 * Counting packets in flight is pretty simple.
 *
 *	in_flight = packets_out - left_out + retrans_out
 *
 *	packets_out is SND.NXT-SND.UNA counted in packets.
 *
 *	retrans_out is number of retransmitted segments.
 *
 *	left_out is number of segments left network, but not ACKed yet.
 *
 *		left_out = sacked_out + lost_out
 *
 *     sacked_out: Packets, which arrived to receiver out of order
 *		   and hence not ACKed. With SACKs this number is simply
 *		   amount of SACKed data. Even without SACKs
 *		   it is easy to give pretty reliable estimate of this number,
 *		   counting duplicate ACKs.
 *
 *       lost_out: Packets lost by network. TCP has no explicit
 *		   "loss notification" feedback from network (for now).
 *		   It means that this number can be only _guessed_.
 *		   Actually, it is the heuristics to predict lossage that
 *		   distinguishes different algorithms.
 *
 *	F.e. after RTO, when all the queue is considered as lost,
 *	lost_out = packets_out and in_flight = retrans_out.
 *
 *		Essentially, we have now two algorithms counting
 *		lost packets.
 *
 *		FACK: It is the simplest heuristics. As soon as we decided
 *		that something is lost, we decide that _all_ not SACKed
 *		packets until the most forward SACK are lost. I.e.
 *		lost_out = fackets_out - sacked_out and left_out = fackets_out.
 *		It is absolutely correct estimate, if network does not reorder
 *		packets. And it loses any connection to reality when reordering
 *		takes place. We use FACK by default until reordering
 *		is suspected on the path to this destination.
 *
 *		NewReno: when Recovery is entered, we assume that one segment
 *		is lost (classic Reno). While we are in Recovery and
 *		a partial ACK arrives, we assume that one more packet
 *		is lost (NewReno). This heuristics are the same in NewReno
 *		and SACK.
 *
 *  Imagine, that's all! Forget about all this shamanism about CWND inflation
 *  deflation etc. CWND is real congestion window, never inflated, changes
 *  only according to classic VJ rules.
 *
 * Really tricky (and requiring careful tuning) part of algorithm
 * is hidden in functions tcp_time_to_recover() and tcp_xmit_retransmit_queue().
 * The first determines the moment _when_ we should reduce CWND and,
 * hence, slow down forward transmission. In fact, it determines the moment
 * when we decide that hole is caused by loss, rather than by a reorder.
 *
 * tcp_xmit_retransmit_queue() decides, _what_ we should retransmit to fill
 * holes, caused by lost packets.
 *
 * And the most logically complicated part of algorithm is undo
 * heuristics. We detect false retransmits due to both too early
 * fast retransmit (reordering) and underestimated RTO, analyzing
 * timestamps and D-SACKs. When we detect that some segments were
 * retransmitted by mistake and CWND reduction was wrong, we undo
 * window reduction and abort recovery phase. This logic is hidden
 * inside several functions named tcp_try_undo_<something>.
 */

/* This function decides, when we should leave Disordered state
 * and enter Recovery phase, reducing congestion window.
 *
 * Main question: may we further continue forward transmission
 * with the same cwnd?
 */
static int
tcp_time_to_recover(struct sock *sk, struct tcp_opt *tp)
{
	/* Trick#1: The loss is proven. */
	if (tp->lost_out)
		return 1;

	/* Not-A-Trick#2 : Classic rule... */
	if (tcp_fackets_out(tp) > tp->reordering)
		return 1;

	/* Trick#3 : when we use RFC2988 timer restart, fast
	 * retransmit can be triggered by timeout of queue head.
	 */
	if (tcp_head_timedout(sk, tp))
		return 1;

	/* Trick#4: It is still not OK... But will it be useful to delay
	 * recovery more?
	 */
	if (tp->packets_out <= tp->reordering &&
	    tp->sacked_out >= max_t(__u32, tp->packets_out/2, sysctl_tcp_reordering) &&
	    !tcp_may_send_now(sk, tp)) {
		/* We have nothing to send. This connection is limited
		 * either by receiver window or by application.
		 */
		return 1;
	}

	return 0;
}

/* If we receive more dupacks than we expected counting segments
 * in assumption of absent reordering, interpret this as reordering.
 * The only another reason could be bug in receiver TCP.
 */
static void tcp_check_reno_reordering(struct tcp_opt *tp, int addend)
{
	u32 holes;

	holes = max(tp->lost_out, 1U);
	holes = min(holes, tp->packets_out);

	if (tp->sacked_out + holes > tp->packets_out) {
		tp->sacked_out = tp->packets_out - holes;
		tcp_update_reordering(tp, tp->packets_out+addend, 0);
	}
}

/* Emulate SACKs for SACKless connection: account for a new dupack. */

static void tcp_add_reno_sack(struct tcp_opt *tp)
{
	++tp->sacked_out;
	tcp_check_reno_reordering(tp, 0);
	tcp_sync_left_out(tp);
}

/* Account for ACK, ACKing some data in Reno Recovery phase. */

static void tcp_remove_reno_sacks(struct sock *sk, struct tcp_opt *tp, int acked)
{
	if (acked > 0) {
		/* One ACK acked hole. The rest eat duplicate ACKs. */
		if (acked-1 >= tp->sacked_out)
			tp->sacked_out = 0;
		else
			tp->sacked_out -= acked-1;
	}
	tcp_check_reno_reordering(tp, acked);
	tcp_sync_left_out(tp);
}

static inline void tcp_reset_reno_sack(struct tcp_opt *tp)
{
	tp->sacked_out = 0;
	tp->left_out = tp->lost_out;
}

/* Mark head of queue up as lost. */
static void
tcp_mark_head_lost(struct sock *sk, struct tcp_opt *tp, int packets, u32 high_seq)
{
	struct sk_buff *skb;
	int cnt = packets;

	BUG_TRAP(cnt <= tp->packets_out);

	sk_stream_for_retrans_queue(skb, sk) {
		if (--cnt < 0 || after(TCP_SKB_CB(skb)->end_seq, high_seq))
			break;
		if (!(TCP_SKB_CB(skb)->sacked&TCPCB_TAGBITS)) {
			TCP_SKB_CB(skb)->sacked |= TCPCB_LOST;
			tp->lost_out++;
		}
	}
	tcp_sync_left_out(tp);
}

/* Account newly detected lost packet(s) */

static void tcp_update_scoreboard(struct sock *sk, struct tcp_opt *tp)
{
	if (IsFack(tp)) {
		int lost = tp->fackets_out - tp->reordering;
		if (lost <= 0)
			lost = 1;
		tcp_mark_head_lost(sk, tp, lost, tp->high_seq);
	} else {
		tcp_mark_head_lost(sk, tp, 1, tp->high_seq);
	}

	/* New heuristics: it is possible only after we switched
	 * to restart timer each time when something is ACKed.
	 * Hence, we can detect timed out packets during fast
	 * retransmit without falling to slow start.
	 */
	if (tcp_head_timedout(sk, tp)) {
		struct sk_buff *skb;

		sk_stream_for_retrans_queue(skb, sk) {
			if (tcp_skb_timedout(tp, skb) &&
			    !(TCP_SKB_CB(skb)->sacked&TCPCB_TAGBITS)) {
				TCP_SKB_CB(skb)->sacked |= TCPCB_LOST;
				tp->lost_out++;
			}
		}
		tcp_sync_left_out(tp);
	}
}

/* CWND moderation, preventing bursts due to too big ACKs
 * in dubious situations.
 */
static __inline__ void tcp_moderate_cwnd(struct tcp_opt *tp)
{
	tp->snd_cwnd = min(tp->snd_cwnd,
			   tcp_packets_in_flight(tp)+tcp_max_burst(tp));
	tp->snd_cwnd_stamp = tcp_time_stamp;
}

/* Decrease cwnd each second ack. */

static void tcp_cwnd_down(struct tcp_opt *tp)
{
	int decr = tp->snd_cwnd_cnt + 1;
	__u32 limit;

	/*
	 * TCP Westwood
	 * Here limit is evaluated as BWestimation*RTTmin (for obtaining it
	 * in packets we use mss_cache). If sysctl_tcp_westwood is off
	 * tcp_westwood_bw_rttmin() returns 0. In such case snd_ssthresh is
	 * still used as usual. It prevents other strange cases in which
	 * BWE*RTTmin could assume value 0. It should not happen but...
	 */

	if (!(limit = tcp_westwood_bw_rttmin(tp)))
		limit = tp->snd_ssthresh/2;

	tp->snd_cwnd_cnt = decr&1;
	decr >>= 1;

	if (decr && tp->snd_cwnd > limit)
		tp->snd_cwnd -= decr;

	tp->snd_cwnd = min(tp->snd_cwnd, tcp_packets_in_flight(tp)+1);
	tp->snd_cwnd_stamp = tcp_time_stamp;
}

/* Nothing was retransmitted or returned timestamp is less
 * than timestamp of the first retransmission.
 */
static __inline__ int tcp_packet_delayed(struct tcp_opt *tp)
{
	return !tp->retrans_stamp ||
		(tp->saw_tstamp && tp->rcv_tsecr &&
		 (__s32)(tp->rcv_tsecr - tp->retrans_stamp) < 0);
}

/* Undo procedures. */

#if FASTRETRANS_DEBUG > 1
static void DBGUNDO(struct sock *sk, struct tcp_opt *tp, const char *msg)
{
	struct inet_opt *inet = inet_sk(sk);
	printk(KERN_DEBUG "Undo %s %u.%u.%u.%u/%u c%u l%u ss%u/%u p%u\n",
	       msg,
	       NIPQUAD(inet->daddr), ntohs(inet->dport),
	       tp->snd_cwnd, tp->left_out,
	       tp->snd_ssthresh, tp->prior_ssthresh, tp->packets_out);
}
#else
#define DBGUNDO(x...) do { } while (0)
#endif

static void tcp_undo_cwr(struct tcp_opt *tp, int undo)
{
	if (tp->prior_ssthresh) {
		tp->snd_cwnd = max(tp->snd_cwnd, tp->snd_ssthresh<<1);

		if (undo && tp->prior_ssthresh > tp->snd_ssthresh) {
			tp->snd_ssthresh = tp->prior_ssthresh;
			TCP_ECN_withdraw_cwr(tp);
		}
	} else {
		tp->snd_cwnd = max(tp->snd_cwnd, tp->snd_ssthresh);
	}
	tcp_moderate_cwnd(tp);
	tp->snd_cwnd_stamp = tcp_time_stamp;
}

static inline int tcp_may_undo(struct tcp_opt *tp)
{
	return tp->undo_marker &&
		(!tp->undo_retrans || tcp_packet_delayed(tp));
}

/* People celebrate: "We love our President!" */
static int tcp_try_undo_recovery(struct sock *sk, struct tcp_opt *tp)
{
	if (tcp_may_undo(tp)) {
		/* Happy end! We did not retransmit anything
		 * or our original transmission succeeded.
		 */
		DBGUNDO(sk, tp, tp->ca_state == TCP_CA_Loss ? "loss" : "retrans");
		tcp_undo_cwr(tp, 1);
		if (tp->ca_state == TCP_CA_Loss)
			NET_INC_STATS_BH(TCPLossUndo);
		else
			NET_INC_STATS_BH(TCPFullUndo);
		tp->undo_marker = 0;
	}
	if (tp->snd_una == tp->high_seq && IsReno(tp)) {
		/* Hold old state until something *above* high_seq
		 * is ACKed. For Reno it is MUST to prevent false
		 * fast retransmits (RFC2582). SACK TCP is safe. */
		tcp_moderate_cwnd(tp);
		return 1;
	}
	tcp_set_ca_state(tp, TCP_CA_Open);
	return 0;
}

/* Try to undo cwnd reduction, because D-SACKs acked all retransmitted data */
static void tcp_try_undo_dsack(struct sock *sk, struct tcp_opt *tp)
{
	if (tp->undo_marker && !tp->undo_retrans) {
		DBGUNDO(sk, tp, "D-SACK");
		tcp_undo_cwr(tp, 1);
		tp->undo_marker = 0;
		NET_INC_STATS_BH(TCPDSACKUndo);
	}
}

/* Undo during fast recovery after partial ACK. */

static int tcp_try_undo_partial(struct sock *sk, struct tcp_opt *tp, int acked)
{
	/* Partial ACK arrived. Force Hoe's retransmit. */
	int failed = IsReno(tp) || tp->fackets_out>tp->reordering;

	if (tcp_may_undo(tp)) {
		/* Plain luck! Hole if filled with delayed
		 * packet, rather than with a retransmit.
		 */
		if (tp->retrans_out == 0)
			tp->retrans_stamp = 0;

		tcp_update_reordering(tp, tcp_fackets_out(tp)+acked, 1);

		DBGUNDO(sk, tp, "Hoe");
		tcp_undo_cwr(tp, 0);
		NET_INC_STATS_BH(TCPPartialUndo);

		/* So... Do not make Hoe's retransmit yet.
		 * If the first packet was delayed, the rest
		 * ones are most probably delayed as well.
		 */
		failed = 0;
	}
	return failed;
}

/* Undo during loss recovery after partial ACK. */
static int tcp_try_undo_loss(struct sock *sk, struct tcp_opt *tp)
{
	if (tcp_may_undo(tp)) {
		struct sk_buff *skb;
		sk_stream_for_retrans_queue(skb, sk) {
			TCP_SKB_CB(skb)->sacked &= ~TCPCB_LOST;
		}
		DBGUNDO(sk, tp, "partial loss");
		tp->lost_out = 0;
		tp->left_out = tp->sacked_out;
		tcp_undo_cwr(tp, 1);
		NET_INC_STATS_BH(TCPLossUndo);
		tp->retransmits = 0;
		tp->undo_marker = 0;
		if (!IsReno(tp))
			tcp_set_ca_state(tp, TCP_CA_Open);
		return 1;
	}
	return 0;
}

static __inline__ void tcp_complete_cwr(struct tcp_opt *tp)
{
	if (tcp_westwood_cwnd(tp)) 
		tp->snd_ssthresh = tp->snd_cwnd;
	else
		tp->snd_cwnd = min(tp->snd_cwnd, tp->snd_ssthresh);
	tp->snd_cwnd_stamp = tcp_time_stamp;
}

static void tcp_try_to_open(struct sock *sk, struct tcp_opt *tp, int flag)
{
	tp->left_out = tp->sacked_out;

	if (tp->retrans_out == 0)
		tp->retrans_stamp = 0;

	if (flag&FLAG_ECE)
		tcp_enter_cwr(tp);

	if (tp->ca_state != TCP_CA_CWR) {
		int state = TCP_CA_Open;

		if (tp->left_out ||
		    tp->retrans_out ||
		    tp->undo_marker)
			state = TCP_CA_Disorder;

		if (tp->ca_state != state) {
			tcp_set_ca_state(tp, state);
			tp->high_seq = tp->snd_nxt;
		}
		tcp_moderate_cwnd(tp);
	} else {
		tcp_cwnd_down(tp);
	}
}

/* Process an event, which can update packets-in-flight not trivially.
 * Main goal of this function is to calculate new estimate for left_out,
 * taking into account both packets sitting in receiver's buffer and
 * packets lost by network.
 *
 * Besides that it does CWND reduction, when packet loss is detected
 * and changes state of machine.
 *
 * It does _not_ decide what to send, it is made in function
 * tcp_xmit_retransmit_queue().
 */
static void
tcp_fastretrans_alert(struct sock *sk, u32 prior_snd_una,
		      int prior_packets, int flag)
{
	struct tcp_opt *tp = tcp_sk(sk);
	int is_dupack = (tp->snd_una == prior_snd_una && !(flag&FLAG_NOT_DUP));

	/* Some technical things:
	 * 1. Reno does not count dupacks (sacked_out) automatically. */
	if (!tp->packets_out)
		tp->sacked_out = 0;
        /* 2. SACK counts snd_fack in packets inaccurately. */
	if (tp->sacked_out == 0)
		tp->fackets_out = 0;

        /* Now state machine starts.
	 * A. ECE, hence prohibit cwnd undoing, the reduction is required. */
	if (flag&FLAG_ECE)
		tp->prior_ssthresh = 0;

	/* B. In all the states check for reneging SACKs. */
	if (tp->sacked_out && tcp_check_sack_reneging(sk, tp))
		return;

	/* C. Process data loss notification, provided it is valid. */
	if ((flag&FLAG_DATA_LOST) &&
	    before(tp->snd_una, tp->high_seq) &&
	    tp->ca_state != TCP_CA_Open &&
	    tp->fackets_out > tp->reordering) {
		tcp_mark_head_lost(sk, tp, tp->fackets_out-tp->reordering, tp->high_seq);
		NET_INC_STATS_BH(TCPLoss);
	}

	/* D. Synchronize left_out to current state. */
	tcp_sync_left_out(tp);

	/* E. Check state exit conditions. State can be terminated
	 *    when high_seq is ACKed. */
	if (tp->ca_state == TCP_CA_Open) {
		if (!sysctl_tcp_frto)
			BUG_TRAP(tp->retrans_out == 0);
		tp->retrans_stamp = 0;
	} else if (!before(tp->snd_una, tp->high_seq)) {
		switch (tp->ca_state) {
		case TCP_CA_Loss:
			tp->retransmits = 0;
			if (tcp_try_undo_recovery(sk, tp))
				return;
			break;

		case TCP_CA_CWR:
			/* CWR is to be held something *above* high_seq
			 * is ACKed for CWR bit to reach receiver. */
			if (tp->snd_una != tp->high_seq) {
				tcp_complete_cwr(tp);
				tcp_set_ca_state(tp, TCP_CA_Open);
			}
			break;

		case TCP_CA_Disorder:
			tcp_try_undo_dsack(sk, tp);
			if (!tp->undo_marker ||
			    /* For SACK case do not Open to allow to undo
			     * catching for all duplicate ACKs. */
			    IsReno(tp) || tp->snd_una != tp->high_seq) {
				tp->undo_marker = 0;
				tcp_set_ca_state(tp, TCP_CA_Open);
			}
			break;

		case TCP_CA_Recovery:
			if (IsReno(tp))
				tcp_reset_reno_sack(tp);
			if (tcp_try_undo_recovery(sk, tp))
				return;
			tcp_complete_cwr(tp);
			break;
		}
	}

	/* F. Process state. */
	switch (tp->ca_state) {
	case TCP_CA_Recovery:
		if (prior_snd_una == tp->snd_una) {
			if (IsReno(tp) && is_dupack)
				tcp_add_reno_sack(tp);
		} else {
			int acked = prior_packets - tp->packets_out;
			if (IsReno(tp))
				tcp_remove_reno_sacks(sk, tp, acked);
			is_dupack = tcp_try_undo_partial(sk, tp, acked);
		}
		break;
	case TCP_CA_Loss:
		if (flag&FLAG_DATA_ACKED)
			tp->retransmits = 0;
		if (!tcp_try_undo_loss(sk, tp)) {
			tcp_moderate_cwnd(tp);
			tcp_xmit_retransmit_queue(sk);
			return;
		}
		if (tp->ca_state != TCP_CA_Open)
			return;
		/* Loss is undone; fall through to processing in Open state. */
	default:
		if (IsReno(tp)) {
			if (tp->snd_una != prior_snd_una)
				tcp_reset_reno_sack(tp);
			if (is_dupack)
				tcp_add_reno_sack(tp);
		}

		if (tp->ca_state == TCP_CA_Disorder)
			tcp_try_undo_dsack(sk, tp);

		if (!tcp_time_to_recover(sk, tp)) {
			tcp_try_to_open(sk, tp, flag);
			return;
		}

		/* Otherwise enter Recovery state */

		if (IsReno(tp))
			NET_INC_STATS_BH(TCPRenoRecovery);
		else
			NET_INC_STATS_BH(TCPSackRecovery);

		tp->high_seq = tp->snd_nxt;
		tp->prior_ssthresh = 0;
		tp->undo_marker = tp->snd_una;
		tp->undo_retrans = tp->retrans_out;

		if (tp->ca_state < TCP_CA_CWR) {
			if (!(flag&FLAG_ECE))
				tp->prior_ssthresh = tcp_current_ssthresh(tp);
			tp->snd_ssthresh = tcp_recalc_ssthresh(tp);
			TCP_ECN_queue_cwr(tp);
		}

		tp->snd_cwnd_cnt = 0;
		tcp_set_ca_state(tp, TCP_CA_Recovery);
	}

	if (is_dupack || tcp_head_timedout(sk, tp))
		tcp_update_scoreboard(sk, tp);
	tcp_cwnd_down(tp);
	tcp_xmit_retransmit_queue(sk);
}

/* Read draft-ietf-tcplw-high-performance before mucking
 * with this code. (Superceeds RFC1323)
 */
static void tcp_ack_saw_tstamp(struct tcp_opt *tp, int flag)
{
	__u32 seq_rtt;

	/* RTTM Rule: A TSecr value received in a segment is used to
	 * update the averaged RTT measurement only if the segment
	 * acknowledges some new data, i.e., only if it advances the
	 * left edge of the send window.
	 *
	 * See draft-ietf-tcplw-high-performance-00, section 3.3.
	 * 1998/04/10 Andrey V. Savochkin <saw@msu.ru>
	 *
	 * Changed: reset backoff as soon as we see the first valid sample.
	 * If we do not, we get strongly overstimated rto. With timestamps
	 * samples are accepted even from very old segments: f.e., when rtt=1
	 * increases to 8, we retransmit 5 times and after 8 seconds delayed
	 * answer arrives rto becomes 120 seconds! If at least one of segments
	 * in window is lost... Voila.	 			--ANK (010210)
	 */
	seq_rtt = tcp_time_stamp - tp->rcv_tsecr;
	tcp_rtt_estimator(tp, seq_rtt);
	tcp_set_rto(tp);
	tp->backoff = 0;
	tcp_bound_rto(tp);
}

static void tcp_ack_no_tstamp(struct tcp_opt *tp, u32 seq_rtt, int flag)
{
	/* We don't have a timestamp. Can only use
	 * packets that are not retransmitted to determine
	 * rtt estimates. Also, we must not reset the
	 * backoff for rto until we get a non-retransmitted
	 * packet. This allows us to deal with a situation
	 * where the network delay has increased suddenly.
	 * I.e. Karn's algorithm. (SIGCOMM '87, p5.)
	 */

	if (flag & FLAG_RETRANS_DATA_ACKED)
		return;

	tcp_rtt_estimator(tp, seq_rtt);
	tcp_set_rto(tp);
	tp->backoff = 0;
	tcp_bound_rto(tp);
}

static __inline__ void
tcp_ack_update_rtt(struct tcp_opt *tp, int flag, s32 seq_rtt)
{
	/* Note that peer MAY send zero echo. In this case it is ignored. (rfc1323) */
	if (tp->saw_tstamp && tp->rcv_tsecr)
		tcp_ack_saw_tstamp(tp, flag);
	else if (seq_rtt >= 0)
		tcp_ack_no_tstamp(tp, seq_rtt, flag);
}

/*
 * Compute congestion window to use.
 *
 * This is from the implementation of BICTCP in
 * Lison-Xu, Kahaled Harfoush, and Injog Rhee.
 *  "Binary Increase Congestion Control for Fast, Long Distance
 *  Networks" in InfoComm 2004
 * Available from:
 *  http://www.csc.ncsu.edu/faculty/rhee/export/bitcp.pdf
 *
 * Unless BIC is enabled and congestion window is large
 * this behaves the same as the original Reno.
 */
static inline __u32 bictcp_cwnd(struct tcp_opt *tp)
{
	/* orignal Reno behaviour */
	if (!sysctl_tcp_bic)
		return tp->snd_cwnd;

	if (tp->bictcp.last_cwnd == tp->snd_cwnd)
		return tp->bictcp.cnt; /*  same cwnd, no update */
      
	tp->bictcp.last_cwnd = tp->snd_cwnd;
      
	/* start off normal */
	if (tp->snd_cwnd <= sysctl_tcp_bic_low_window)
		tp->bictcp.cnt = tp->snd_cwnd;

	/* binary increase */
	else if (tp->snd_cwnd < tp->bictcp.last_max_cwnd) {
		__u32 	dist = (tp->bictcp.last_max_cwnd - tp->snd_cwnd)
			/ BICTCP_B;

		if (dist > BICTCP_MAX_INCREMENT)
			/* linear increase */
			tp->bictcp.cnt = tp->snd_cwnd / BICTCP_MAX_INCREMENT;
		else if (dist <= 1U)
			/* binary search increase */
			tp->bictcp.cnt = tp->snd_cwnd * BICTCP_FUNC_OF_MIN_INCR
				/ BICTCP_B;
		else
			/* binary search increase */
			tp->bictcp.cnt = tp->snd_cwnd / dist;
	} else {
		/* slow start amd linear increase */
		if (tp->snd_cwnd < tp->bictcp.last_max_cwnd + BICTCP_B)
			/* slow start */
			tp->bictcp.cnt = tp->snd_cwnd * BICTCP_FUNC_OF_MIN_INCR
				/ BICTCP_B;
		else if (tp->snd_cwnd < tp->bictcp.last_max_cwnd
			 		+ BICTCP_MAX_INCREMENT*(BICTCP_B-1))
			/* slow start */
			tp->bictcp.cnt = tp->snd_cwnd * (BICTCP_B-1)
				/ (tp->snd_cwnd-tp->bictcp.last_max_cwnd);
		else
			/* linear increase */
			tp->bictcp.cnt = tp->snd_cwnd / BICTCP_MAX_INCREMENT;
	}
	return tp->bictcp.cnt;
}

/* This is Jacobson's slow start and congestion avoidance. 
 * SIGCOMM '88, p. 328.
 */
static __inline__ void reno_cong_avoid(struct tcp_opt *tp)
{
        if (tp->snd_cwnd <= tp->snd_ssthresh) {
                /* In "safe" area, increase. */
		if (tp->snd_cwnd < tp->snd_cwnd_clamp)
			tp->snd_cwnd++;
	} else {
                /* In dangerous area, increase slowly.
		 * In theory this is tp->snd_cwnd += 1 / tp->snd_cwnd
		 */
		if (tp->snd_cwnd_cnt >= bictcp_cwnd(tp)) {
			if (tp->snd_cwnd < tp->snd_cwnd_clamp)
				tp->snd_cwnd++;
			tp->snd_cwnd_cnt=0;
		} else
			tp->snd_cwnd_cnt++;
        }
	tp->snd_cwnd_stamp = tcp_time_stamp;
}

/* This is based on the congestion detection/avoidance scheme described in
 *    Lawrence S. Brakmo and Larry L. Peterson.
 *    "TCP Vegas: End to end congestion avoidance on a global internet."
 *    IEEE Journal on Selected Areas in Communication, 13(8):1465--1480,
 *    October 1995. Available from:
 *	ftp://ftp.cs.arizona.edu/xkernel/Papers/jsac.ps
 *
 * See http://www.cs.arizona.edu/xkernel/ for their implementation.
 * The main aspects that distinguish this implementation from the
 * Arizona Vegas implementation are:
 *   o We do not change the loss detection or recovery mechanisms of
 *     Linux in any way. Linux already recovers from losses quite well,
 *     using fine-grained timers, NewReno, and FACK.
 *   o To avoid the performance penalty imposed by increasing cwnd
 *     only every-other RTT during slow start, we increase during
 *     every RTT during slow start, just like Reno.
 *   o Largely to allow continuous cwnd growth during slow start,
 *     we use the rate at which ACKs come back as the "actual"
 *     rate, rather than the rate at which data is sent.
 *   o To speed convergence to the right rate, we set the cwnd
 *     to achieve the right ("actual") rate when we exit slow start.
 *   o To filter out the noise caused by delayed ACKs, we use the
 *     minimum RTT sample observed during the last RTT to calculate
 *     the actual rate.
 *   o When the sender re-starts from idle, it waits until it has
 *     received ACKs for an entire flight of new data before making
 *     a cwnd adjustment decision. The original Vegas implementation
 *     assumed senders never went idle.
 */
static void vegas_cong_avoid(struct tcp_opt *tp, u32 ack, u32 seq_rtt)
{
	/* The key players are v_beg_snd_una and v_beg_snd_nxt.
	 *
	 * These are so named because they represent the approximate values
	 * of snd_una and snd_nxt at the beginning of the current RTT. More
	 * precisely, they represent the amount of data sent during the RTT.
	 * At the end of the RTT, when we receive an ACK for v_beg_snd_nxt,
	 * we will calculate that (v_beg_snd_nxt - v_beg_snd_una) outstanding
	 * bytes of data have been ACKed during the course of the RTT, giving
	 * an "actual" rate of:
	 *
	 *     (v_beg_snd_nxt - v_beg_snd_una) / (rtt duration)
	 *
	 * Unfortunately, v_beg_snd_una is not exactly equal to snd_una,
	 * because delayed ACKs can cover more than one segment, so they
	 * don't line up nicely with the boundaries of RTTs.
	 *
	 * Another unfortunate fact of life is that delayed ACKs delay the
	 * advance of the left edge of our send window, so that the number
	 * of bytes we send in an RTT is often less than our cwnd will allow.
	 * So we keep track of our cwnd separately, in v_beg_snd_cwnd.
	 */

	if (after(ack, tp->vegas.beg_snd_nxt)) {
		/* Do the Vegas once-per-RTT cwnd adjustment. */
		u32 old_wnd, old_snd_cwnd;

		
		/* Here old_wnd is essentially the window of data that was
		 * sent during the previous RTT, and has all
		 * been acknowledged in the course of the RTT that ended
		 * with the ACK we just received. Likewise, old_snd_cwnd
		 * is the cwnd during the previous RTT.
		 */
		old_wnd = (tp->vegas.beg_snd_nxt - tp->vegas.beg_snd_una) /
			tp->mss_cache;
		old_snd_cwnd = tp->vegas.beg_snd_cwnd;

		/* Save the extent of the current window so we can use this
		 * at the end of the next RTT.
		 */
		tp->vegas.beg_snd_una  = tp->vegas.beg_snd_nxt;
		tp->vegas.beg_snd_nxt  = tp->snd_nxt;
		tp->vegas.beg_snd_cwnd = tp->snd_cwnd;

		/* Take into account the current RTT sample too, to
		 * decrease the impact of delayed acks. This double counts
		 * this sample since we count it for the next window as well,
		 * but that's not too awful, since we're taking the min,
		 * rather than averaging.
		 */
		vegas_rtt_calc(tp, seq_rtt);

		/* We do the Vegas calculations only if we got enough RTT
		 * samples that we can be reasonably sure that we got
		 * at least one RTT sample that wasn't from a delayed ACK.
		 * If we only had 2 samples total,
		 * then that means we're getting only 1 ACK per RTT, which
		 * means they're almost certainly delayed ACKs.
		 * If  we have 3 samples, we should be OK.
		 */

		if (tp->vegas.cntRTT <= 2) {
			/* We don't have enough RTT samples to do the Vegas
			 * calculation, so we'll behave like Reno.
			 */
			if (tp->snd_cwnd > tp->snd_ssthresh)
				tp->snd_cwnd++;
		} else {
			u32 rtt, target_cwnd, diff;

			/* We have enough RTT samples, so, using the Vegas
			 * algorithm, we determine if we should increase or
			 * decrease cwnd, and by how much.
			 */

			/* Pluck out the RTT we are using for the Vegas
			 * calculations. This is the min RTT seen during the
			 * last RTT. Taking the min filters out the effects
			 * of delayed ACKs, at the cost of noticing congestion
			 * a bit later.
			 */
			rtt = tp->vegas.minRTT;

			/* Calculate the cwnd we should have, if we weren't
			 * going too fast.
			 *
			 * This is:
			 *     (actual rate in segments) * baseRTT
			 * We keep it as a fixed point number with
			 * V_PARAM_SHIFT bits to the right of the binary point.
			 */
			target_cwnd = ((old_wnd * tp->vegas.baseRTT)
				       << V_PARAM_SHIFT) / rtt;

			/* Calculate the difference between the window we had,
			 * and the window we would like to have. This quantity
			 * is the "Diff" from the Arizona Vegas papers.
			 *
			 * Again, this is a fixed point number with
			 * V_PARAM_SHIFT bits to the right of the binary
			 * point.
			 */
			diff = (old_wnd << V_PARAM_SHIFT) - target_cwnd;

			if (tp->snd_cwnd < tp->snd_ssthresh) {
				/* Slow start.  */
				if (diff > sysctl_tcp_vegas_gamma) {
					/* Going too fast. Time to slow down
					 * and switch to congestion avoidance.
					 */
					tp->snd_ssthresh = 2;

					/* Set cwnd to match the actual rate
					 * exactly:
					 *   cwnd = (actual rate) * baseRTT
					 * Then we add 1 because the integer
					 * truncation robs us of full link
					 * utilization.
					 */
					tp->snd_cwnd = min(tp->snd_cwnd,
							   (target_cwnd >>
							    V_PARAM_SHIFT)+1);

				}
			} else {
				/* Congestion avoidance. */
				u32 next_snd_cwnd;

				/* Figure out where we would like cwnd
				 * to be.
				 */
				if (diff > sysctl_tcp_vegas_beta) {
					/* The old window was too fast, so
					 * we slow down.
					 */
					next_snd_cwnd = old_snd_cwnd - 1;
				} else if (diff < sysctl_tcp_vegas_alpha) {
					/* We don't have enough extra packets
					 * in the network, so speed up.
					 */
					next_snd_cwnd = old_snd_cwnd + 1;
				} else {
					/* Sending just as fast as we
					 * should be.
					 */
					next_snd_cwnd = old_snd_cwnd;
				}

				/* Adjust cwnd upward or downward, toward the
				 * desired value.
				 */
				if (next_snd_cwnd > tp->snd_cwnd)
					tp->snd_cwnd++;
				else if (next_snd_cwnd < tp->snd_cwnd)
					tp->snd_cwnd--;
			}
		}

		/* Wipe the slate clean for the next RTT. */
		tp->vegas.cntRTT = 0;
		tp->vegas.minRTT = 0x7fffffff;
	}

	/* The following code is executed for every ack we receive,
	 * except for conditions checked in should_advance_cwnd()
	 * before the call to tcp_cong_avoid(). Mainly this means that
	 * we only execute this code if the ack actually acked some
	 * data.
	 */

	/* If we are in slow start, increase our cwnd in response to this ACK.
	 * (If we are not in slow start then we are in congestion avoidance,
	 * and adjust our congestion window only once per RTT. See the code
	 * above.)
	 */
	if (tp->snd_cwnd <= tp->snd_ssthresh) 
		tp->snd_cwnd++;

	/* to keep cwnd from growing without bound */
	tp->snd_cwnd = min_t(u32, tp->snd_cwnd, tp->snd_cwnd_clamp);

	/* Make sure that we are never so timid as to reduce our cwnd below
	 * 2 MSS.
	 *
	 * Going below 2 MSS would risk huge delayed ACKs from our receiver.
	 */
	tp->snd_cwnd = max(tp->snd_cwnd, 2U);

	tp->snd_cwnd_stamp = tcp_time_stamp;
}

static inline void tcp_cong_avoid(struct tcp_opt *tp, u32 ack, u32 seq_rtt)
{
	if (tcp_vegas_enabled(tp))
		vegas_cong_avoid(tp, ack, seq_rtt);
	else
		reno_cong_avoid(tp);
}

/* Restart timer after forward progress on connection.
 * RFC2988 recommends to restart timer to now+rto.
 */

static __inline__ void tcp_ack_packets_out(struct sock *sk, struct tcp_opt *tp)
{
	if (tp->packets_out==0) {
		tcp_clear_xmit_timer(sk, TCP_TIME_RETRANS);
	} else {
		tcp_reset_xmit_timer(sk, TCP_TIME_RETRANS, tp->rto);
	}
}

/* Remove acknowledged frames from the retransmission queue. */
static int tcp_clean_rtx_queue(struct sock *sk, __s32 *seq_rtt_p)
{
	struct tcp_opt *tp = tcp_sk(sk);
	struct sk_buff *skb;
	__u32 now = tcp_time_stamp;
	int acked = 0;
	__s32 seq_rtt = -1;

	while ((skb = skb_peek(&sk->sk_write_queue)) && skb != sk->sk_send_head) {
		struct tcp_skb_cb *scb = TCP_SKB_CB(skb); 
		__u8 sacked = scb->sacked;

		/* If our packet is before the ack sequence we can
		 * discard it as it's confirmed to have arrived at
		 * the other end.
		 */
		if (after(scb->end_seq, tp->snd_una))
			break;

		/* Initial outgoing SYN's get put onto the write_queue
		 * just like anything else we transmit.  It is not
		 * true data, and if we misinform our callers that
		 * this ACK acks real data, we will erroneously exit
		 * connection startup slow start one packet too
		 * quickly.  This is severely frowned upon behavior.
		 */
		if(!(scb->flags & TCPCB_FLAG_SYN)) {
			acked |= FLAG_DATA_ACKED;
		} else {
			acked |= FLAG_SYN_ACKED;
			tp->retrans_stamp = 0;
		}

		if (sacked) {
			if(sacked & TCPCB_RETRANS) {
				if(sacked & TCPCB_SACKED_RETRANS)
					tp->retrans_out--;
				acked |= FLAG_RETRANS_DATA_ACKED;
				seq_rtt = -1;
			} else if (seq_rtt < 0)
				seq_rtt = now - scb->when;
			if(sacked & TCPCB_SACKED_ACKED)
				tp->sacked_out--;
			if(sacked & TCPCB_LOST)
				tp->lost_out--;
			if(sacked & TCPCB_URG) {
				if (tp->urg_mode &&
				    !before(scb->end_seq, tp->snd_up))
					tp->urg_mode = 0;
			}
		} else if (seq_rtt < 0)
			seq_rtt = now - scb->when;
		if (tp->fackets_out)
			tp->fackets_out--;
		tp->packets_out--;
		__skb_unlink(skb, skb->list);
		sk_stream_free_skb(sk, skb);
	}

	if (acked&FLAG_ACKED) {
		tcp_ack_update_rtt(tp, acked, seq_rtt);
		tcp_ack_packets_out(sk, tp);
	}

#if FASTRETRANS_DEBUG > 0
	BUG_TRAP((int)tp->sacked_out >= 0);
	BUG_TRAP((int)tp->lost_out >= 0);
	BUG_TRAP((int)tp->retrans_out >= 0);
	if (!tp->packets_out && tp->sack_ok) {
		if (tp->lost_out) {
			printk(KERN_DEBUG "Leak l=%u %d\n", tp->lost_out,
							    tp->ca_state);
			tp->lost_out = 0;
		}
		if (tp->sacked_out) {
			printk(KERN_DEBUG "Leak s=%u %d\n", tp->sacked_out,
							    tp->ca_state);
			tp->sacked_out = 0;
		}
		if (tp->retrans_out) {
			printk(KERN_DEBUG "Leak r=%u %d\n", tp->retrans_out,
							    tp->ca_state);
			tp->retrans_out = 0;
		}
	}
#endif
	*seq_rtt_p = seq_rtt;
	return acked;
}

static void tcp_ack_probe(struct sock *sk)
{
	struct tcp_opt *tp = tcp_sk(sk);

	/* Was it a usable window open? */

	if (!after(TCP_SKB_CB(sk->sk_send_head)->end_seq,
		   tp->snd_una + tp->snd_wnd)) {
		tp->backoff = 0;
		tcp_clear_xmit_timer(sk, TCP_TIME_PROBE0);
		/* Socket must be waked up by subsequent tcp_data_snd_check().
		 * This function is not for random using!
		 */
	} else {
		tcp_reset_xmit_timer(sk, TCP_TIME_PROBE0,
				     min(tp->rto << tp->backoff, TCP_RTO_MAX));
	}
}

static __inline__ int tcp_ack_is_dubious(struct tcp_opt *tp, int flag)
{
	return (!(flag & FLAG_NOT_DUP) || (flag & FLAG_CA_ALERT) ||
		tp->ca_state != TCP_CA_Open);
}

static __inline__ int tcp_may_raise_cwnd(struct tcp_opt *tp, int flag)
{
	return (!(flag & FLAG_ECE) || tp->snd_cwnd < tp->snd_ssthresh) &&
		!((1<<tp->ca_state)&(TCPF_CA_Recovery|TCPF_CA_CWR));
}

/* Check that window update is acceptable.
 * The function assumes that snd_una<=ack<=snd_next.
 */
static __inline__ int
tcp_may_update_window(struct tcp_opt *tp, u32 ack, u32 ack_seq, u32 nwin)
{
	return (after(ack, tp->snd_una) ||
		after(ack_seq, tp->snd_wl1) ||
		(ack_seq == tp->snd_wl1 && nwin > tp->snd_wnd));
}

/* Update our send window.
 *
 * Window update algorithm, described in RFC793/RFC1122 (used in linux-2.2
 * and in FreeBSD. NetBSD's one is even worse.) is wrong.
 */
static int tcp_ack_update_window(struct sock *sk, struct tcp_opt *tp,
				 struct sk_buff *skb, u32 ack, u32 ack_seq)
{
	int flag = 0;
	u32 nwin = ntohs(skb->h.th->window);

	if (likely(!skb->h.th->syn))
		nwin <<= tp->snd_wscale;

	if (tcp_may_update_window(tp, ack, ack_seq, nwin)) {
		flag |= FLAG_WIN_UPDATE;
		tcp_update_wl(tp, ack, ack_seq);

		if (tp->snd_wnd != nwin) {
			tp->snd_wnd = nwin;

			/* Note, it is the only place, where
			 * fast path is recovered for sending TCP.
			 */
			tcp_fast_path_check(sk, tp);

			if (nwin > tp->max_window) {
				tp->max_window = nwin;
				tcp_sync_mss(sk, tp->pmtu_cookie);
			}
		}
	}

	tp->snd_una = ack;

	return flag;
}

static void tcp_process_frto(struct sock *sk, u32 prior_snd_una)
{
	struct tcp_opt *tp = tcp_sk(sk);
	
	tcp_sync_left_out(tp);
	
	if (tp->snd_una == prior_snd_una ||
	    !before(tp->snd_una, tp->frto_highmark)) {
		/* RTO was caused by loss, start retransmitting in
		 * go-back-N slow start
		 */
		tcp_enter_frto_loss(sk);
		return;
	}

	if (tp->frto_counter == 1) {
		/* First ACK after RTO advances the window: allow two new
		 * segments out.
		 */
		tp->snd_cwnd = tcp_packets_in_flight(tp) + 2;
	} else {
		/* Also the second ACK after RTO advances the window.
		 * The RTO was likely spurious. Reduce cwnd and continue
		 * in congestion avoidance
		 */
		tp->snd_cwnd = min(tp->snd_cwnd, tp->snd_ssthresh);
		tcp_moderate_cwnd(tp);
	}

	/* F-RTO affects on two new ACKs following RTO.
	 * At latest on third ACK the TCP behavor is back to normal.
	 */
	tp->frto_counter = (tp->frto_counter + 1) % 3;
}

/*
 * TCP Westwood+
 */

/*
 * @init_westwood
 * This function initializes fields used in TCP Westwood+. We can't
 * get no information about RTTmin at this time so we simply set it to
 * TCP_WESTWOOD_INIT_RTT. This value was chosen to be too conservative
 * since in this way we're sure it will be updated in a consistent
 * way as soon as possible. It will reasonably happen within the first
 * RTT period of the connection lifetime.
 */

static void init_westwood(struct sock *sk)
{
        struct tcp_opt *tp = tcp_sk(sk);

        tp->westwood.bw_ns_est = 0;
        tp->westwood.bw_est = 0;
        tp->westwood.accounted = 0;
        tp->westwood.cumul_ack = 0;
        tp->westwood.rtt_win_sx = tcp_time_stamp;
        tp->westwood.rtt = TCP_WESTWOOD_INIT_RTT;
        tp->westwood.rtt_min = TCP_WESTWOOD_INIT_RTT;
        tp->westwood.snd_una = tp->snd_una;
}

/*
 * @westwood_do_filter
 * Low-pass filter. Implemented using constant coeffients.
 */

static inline __u32 westwood_do_filter(__u32 a, __u32 b)
{
	return (((7 * a) + b) >> 3);
}

static void westwood_filter(struct sock *sk, __u32 delta)
{
	struct tcp_opt *tp = tcp_sk(sk);

	tp->westwood.bw_ns_est =
		westwood_do_filter(tp->westwood.bw_ns_est, 
				   tp->westwood.bk / delta);
	tp->westwood.bw_est =
		westwood_do_filter(tp->westwood.bw_est,
				   tp->westwood.bw_ns_est);
}

/* 
 * @westwood_update_rttmin
 * It is used to update RTTmin. In this case we MUST NOT use
 * WESTWOOD_RTT_MIN minimum bound since we could be on a LAN!
 */

static inline __u32 westwood_update_rttmin(struct sock *sk)
{
	struct tcp_opt *tp = tcp_sk(sk);
	__u32 rttmin = tp->westwood.rtt_min;

	if (tp->westwood.rtt == 0)
		return(rttmin);

	if (tp->westwood.rtt < tp->westwood.rtt_min || !rttmin)
		rttmin = tp->westwood.rtt;

	return(rttmin);
}

/*
 * @westwood_acked
 * Evaluate increases for dk. 
 */

static inline __u32 westwood_acked(struct sock *sk)
{
	struct tcp_opt *tp = tcp_sk(sk);

	return ((tp->snd_una) - (tp->westwood.snd_una));
}

/*
 * @westwood_new_window
 * It evaluates if we are receiving data inside the same RTT window as
 * when we started.
 * Return value:
 * It returns 0 if we are still evaluating samples in the same RTT
 * window, 1 if the sample has to be considered in the next window.
 */

static int westwood_new_window(struct sock *sk)
{
	struct tcp_opt *tp = tcp_sk(sk);
	__u32 left_bound;
	__u32 rtt;
	int ret = 0;

	left_bound = tp->westwood.rtt_win_sx;
	rtt = max(tp->westwood.rtt, (u32) TCP_WESTWOOD_RTT_MIN);

	/*
	 * A RTT-window has passed. Be careful since if RTT is less than
	 * 50ms we don't filter but we continue 'building the sample'.
	 * This minimum limit was choosen since an estimation on small
	 * time intervals is better to avoid...
	 * Obvioulsy on a LAN we reasonably will always have
	 * right_bound = left_bound + WESTWOOD_RTT_MIN
         */

	if ((left_bound + rtt) < tcp_time_stamp)
		ret = 1;

	return ret;
}

/*
 * @westwood_update_window
 * It updates RTT evaluation window if it is the right moment to do
 * it. If so it calls filter for evaluating bandwidth. 
 */

static void __westwood_update_window(struct sock *sk, __u32 now)
{
	struct tcp_opt *tp = tcp_sk(sk);
	__u32 delta = now - tp->westwood.rtt_win_sx;

        if (!delta)
                return;

	if (tp->westwood.rtt)
                westwood_filter(sk, delta);

        tp->westwood.bk = 0;
        tp->westwood.rtt_win_sx = tcp_time_stamp;
}


static void westwood_update_window(struct sock *sk, __u32 now)
{
	if (westwood_new_window(sk)) 
		__westwood_update_window(sk, now);
}

/*
 * @__tcp_westwood_fast_bw
 * It is called when we are in fast path. In particular it is called when
 * header prediction is successfull. In such case infact update is
 * straight forward and doesn't need any particular care.
 */

void __tcp_westwood_fast_bw(struct sock *sk, struct sk_buff *skb)
{
	struct tcp_opt *tp = tcp_sk(sk);

	westwood_update_window(sk, tcp_time_stamp);

	tp->westwood.bk += westwood_acked(sk);
	tp->westwood.snd_una = tp->snd_una;
	tp->westwood.rtt_min = westwood_update_rttmin(sk);
}


/*
 * @westwood_dupack_update
 * It updates accounted and cumul_ack when receiving a dupack.
 */

static void westwood_dupack_update(struct sock *sk)
{
	struct tcp_opt *tp = tcp_sk(sk);

	tp->westwood.accounted += tp->mss_cache;
	tp->westwood.cumul_ack = tp->mss_cache;
}

static inline int westwood_may_change_cumul(struct tcp_opt *tp)
{
	return ((tp->westwood.cumul_ack) > tp->mss_cache);
}

static inline void westwood_partial_update(struct tcp_opt *tp)
{
	tp->westwood.accounted -= tp->westwood.cumul_ack;
	tp->westwood.cumul_ack = tp->mss_cache;
}

static inline void westwood_complete_update(struct tcp_opt *tp)
{
	tp->westwood.cumul_ack -= tp->westwood.accounted;
	tp->westwood.accounted = 0;
}

/*
 * @westwood_acked_count
 * This function evaluates cumul_ack for evaluating dk in case of
 * delayed or partial acks.
 */

static __u32 westwood_acked_count(struct sock *sk)
{
	struct tcp_opt *tp = tcp_sk(sk);

	tp->westwood.cumul_ack = westwood_acked(sk);

        /* If cumul_ack is 0 this is a dupack since it's not moving
         * tp->snd_una.
         */
        if (!(tp->westwood.cumul_ack))
                westwood_dupack_update(sk);

        if (westwood_may_change_cumul(tp)) {
		/* Partial or delayed ack */
		if ((tp->westwood.accounted) >= (tp->westwood.cumul_ack))
			westwood_partial_update(tp);
		else
			westwood_complete_update(tp);
	}

	tp->westwood.snd_una = tp->snd_una;

	return tp->westwood.cumul_ack;
}


/*
 * @__tcp_westwood_slow_bw
 * It is called when something is going wrong..even if there could
 * be no problems! Infact a simple delayed packet may trigger a
 * dupack. But we need to be careful in such case.
 */

void __tcp_westwood_slow_bw(struct sock *sk, struct sk_buff *skb)
{
	struct tcp_opt *tp = tcp_sk(sk);

	westwood_update_window(sk, tcp_time_stamp);

	tp->westwood.bk += westwood_acked_count(sk);
	tp->westwood.rtt_min = westwood_update_rttmin(sk);
}

/* This routine deals with incoming acks, but not outgoing ones. */
static int tcp_ack(struct sock *sk, struct sk_buff *skb, int flag)
{
	struct tcp_opt *tp = tcp_sk(sk);
	u32 prior_snd_una = tp->snd_una;
	u32 ack_seq = TCP_SKB_CB(skb)->seq;
	u32 ack = TCP_SKB_CB(skb)->ack_seq;
	u32 prior_in_flight;
	s32 seq_rtt;
	int prior_packets;

	/* If the ack is newer than sent or older than previous acks
	 * then we can probably ignore it.
	 */
	if (after(ack, tp->snd_nxt))
		goto uninteresting_ack;

	if (before(ack, prior_snd_una))
		goto old_ack;

	if (!(flag&FLAG_SLOWPATH) && after(ack, prior_snd_una)) {
		/* Window is constant, pure forward advance.
		 * No more checks are required.
		 * Note, we use the fact that SND.UNA>=SND.WL2.
		 */
		tcp_update_wl(tp, ack, ack_seq);
		tp->snd_una = ack;
		tcp_westwood_fast_bw(sk, skb);
		flag |= FLAG_WIN_UPDATE;

		NET_INC_STATS_BH(TCPHPAcks);
	} else {
		if (ack_seq != TCP_SKB_CB(skb)->end_seq)
			flag |= FLAG_DATA;
		else
			NET_INC_STATS_BH(TCPPureAcks);

		flag |= tcp_ack_update_window(sk, tp, skb, ack, ack_seq);

		if (TCP_SKB_CB(skb)->sacked)
			flag |= tcp_sacktag_write_queue(sk, skb, prior_snd_una);

		if (TCP_ECN_rcv_ecn_echo(tp, skb->h.th))
			flag |= FLAG_ECE;

		tcp_westwood_slow_bw(sk,skb);
	}

	/* We passed data and got it acked, remove any soft error
	 * log. Something worked...
	 */
	sk->sk_err_soft = 0;
	tp->rcv_tstamp = tcp_time_stamp;
	prior_packets = tp->packets_out;
	if (!prior_packets)
		goto no_queue;

	prior_in_flight = tcp_packets_in_flight(tp);

	/* See if we can take anything off of the retransmit queue. */
	flag |= tcp_clean_rtx_queue(sk, &seq_rtt);

	if (tp->frto_counter)
		tcp_process_frto(sk, prior_snd_una);

	if (tcp_ack_is_dubious(tp, flag)) {
		/* Advanve CWND, if state allows this. */
		if ((flag & FLAG_DATA_ACKED) &&
		    (tcp_vegas_enabled(tp) || prior_in_flight >= tp->snd_cwnd) &&
		    tcp_may_raise_cwnd(tp, flag))
			tcp_cong_avoid(tp, ack, seq_rtt);
		tcp_fastretrans_alert(sk, prior_snd_una, prior_packets, flag);
	} else {
		if ((flag & FLAG_DATA_ACKED) && 
		    (tcp_vegas_enabled(tp) || prior_in_flight >= tp->snd_cwnd))
			tcp_cong_avoid(tp, ack, seq_rtt);
	}

	if ((flag & FLAG_FORWARD_PROGRESS) || !(flag&FLAG_NOT_DUP))
		dst_confirm(sk->sk_dst_cache);

	return 1;

no_queue:
	tp->probes_out = 0;

	/* If this ack opens up a zero window, clear backoff.  It was
	 * being used to time the probes, and is probably far higher than
	 * it needs to be for normal retransmission.
	 */
	if (sk->sk_send_head)
		tcp_ack_probe(sk);
	return 1;

old_ack:
	if (TCP_SKB_CB(skb)->sacked)
		tcp_sacktag_write_queue(sk, skb, prior_snd_una);

uninteresting_ack:
	SOCK_DEBUG(sk, "Ack %u out of %u:%u\n", ack, tp->snd_una, tp->snd_nxt);
	return 0;
}


/* Look for tcp options. Normally only called on SYN and SYNACK packets.
 * But, this can also be called on packets in the established flow when
 * the fast version below fails.
 */
void tcp_parse_options(struct sk_buff *skb, struct tcp_opt *tp, int estab)
{
	unsigned char *ptr;
	struct tcphdr *th = skb->h.th;
	int length=(th->doff*4)-sizeof(struct tcphdr);

	ptr = (unsigned char *)(th + 1);
	tp->saw_tstamp = 0;

	while(length>0) {
	  	int opcode=*ptr++;
		int opsize;

		switch (opcode) {
			case TCPOPT_EOL:
				return;
			case TCPOPT_NOP:	/* Ref: RFC 793 section 3.1 */
				length--;
				continue;
			default:
				opsize=*ptr++;
				if (opsize < 2) /* "silly options" */
					return;
				if (opsize > length)
					return;	/* don't parse partial options */
	  			switch(opcode) {
				case TCPOPT_MSS:
					if(opsize==TCPOLEN_MSS && th->syn && !estab) {
						u16 in_mss = ntohs(*(__u16 *)ptr);
						if (in_mss) {
							if (tp->user_mss && tp->user_mss < in_mss)
								in_mss = tp->user_mss;
							tp->mss_clamp = in_mss;
						}
					}
					break;
				case TCPOPT_WINDOW:
					if(opsize==TCPOLEN_WINDOW && th->syn && !estab)
						if (sysctl_tcp_window_scaling) {
							tp->wscale_ok = 1;
							tp->snd_wscale = *(__u8 *)ptr;
							if(tp->snd_wscale > 14) {
								if(net_ratelimit())
									printk("tcp_parse_options: Illegal window "
									       "scaling value %d >14 received.",
									       tp->snd_wscale);
								tp->snd_wscale = 14;
							}
						}
					break;
				case TCPOPT_TIMESTAMP:
					if(opsize==TCPOLEN_TIMESTAMP) {
						if ((estab && tp->tstamp_ok) ||
						    (!estab && sysctl_tcp_timestamps)) {
							tp->saw_tstamp = 1;
							tp->rcv_tsval = ntohl(*(__u32 *)ptr);
							tp->rcv_tsecr = ntohl(*(__u32 *)(ptr+4));
						}
					}
					break;
				case TCPOPT_SACK_PERM:
					if(opsize==TCPOLEN_SACK_PERM && th->syn && !estab) {
						if (sysctl_tcp_sack) {
							tp->sack_ok = 1;
							tcp_sack_reset(tp);
						}
					}
					break;

				case TCPOPT_SACK:
					if((opsize >= (TCPOLEN_SACK_BASE + TCPOLEN_SACK_PERBLOCK)) &&
					   !((opsize - TCPOLEN_SACK_BASE) % TCPOLEN_SACK_PERBLOCK) &&
					   tp->sack_ok) {
						TCP_SKB_CB(skb)->sacked = (ptr - 2) - (unsigned char *)th;
					}
	  			};
	  			ptr+=opsize-2;
	  			length-=opsize;
	  	};
	}
}

/* Fast parse options. This hopes to only see timestamps.
 * If it is wrong it falls back on tcp_parse_options().
 */
static __inline__ int tcp_fast_parse_options(struct sk_buff *skb, struct tcphdr *th, struct tcp_opt *tp)
{
	if (th->doff == sizeof(struct tcphdr)>>2) {
		tp->saw_tstamp = 0;
		return 0;
	} else if (tp->tstamp_ok &&
		   th->doff == (sizeof(struct tcphdr)>>2)+(TCPOLEN_TSTAMP_ALIGNED>>2)) {
		__u32 *ptr = (__u32 *)(th + 1);
		if (*ptr == ntohl((TCPOPT_NOP << 24) | (TCPOPT_NOP << 16)
				  | (TCPOPT_TIMESTAMP << 8) | TCPOLEN_TIMESTAMP)) {
			tp->saw_tstamp = 1;
			++ptr;
			tp->rcv_tsval = ntohl(*ptr);
			++ptr;
			tp->rcv_tsecr = ntohl(*ptr);
			return 1;
		}
	}
	tcp_parse_options(skb, tp, 1);
	return 1;
}

static __inline__ void
tcp_store_ts_recent(struct tcp_opt *tp)
{
	tp->ts_recent = tp->rcv_tsval;
	tp->ts_recent_stamp = xtime.tv_sec;
}

static __inline__ void
tcp_replace_ts_recent(struct tcp_opt *tp, u32 seq)
{
	if (tp->saw_tstamp && !after(seq, tp->rcv_wup)) {
		/* PAWS bug workaround wrt. ACK frames, the PAWS discard
		 * extra check below makes sure this can only happen
		 * for pure ACK frames.  -DaveM
		 *
		 * Not only, also it occurs for expired timestamps.
		 */

		if((s32)(tp->rcv_tsval - tp->ts_recent) >= 0 ||
		   xtime.tv_sec >= tp->ts_recent_stamp + TCP_PAWS_24DAYS)
			tcp_store_ts_recent(tp);
	}
}

/* Sorry, PAWS as specified is broken wrt. pure-ACKs -DaveM
 *
 * It is not fatal. If this ACK does _not_ change critical state (seqs, window)
 * it can pass through stack. So, the following predicate verifies that
 * this segment is not used for anything but congestion avoidance or
 * fast retransmit. Moreover, we even are able to eliminate most of such
 * second order effects, if we apply some small "replay" window (~RTO)
 * to timestamp space.
 *
 * All these measures still do not guarantee that we reject wrapped ACKs
 * on networks with high bandwidth, when sequence space is recycled fastly,
 * but it guarantees that such events will be very rare and do not affect
 * connection seriously. This doesn't look nice, but alas, PAWS is really
 * buggy extension.
 *
 * [ Later note. Even worse! It is buggy for segments _with_ data. RFC
 * states that events when retransmit arrives after original data are rare.
 * It is a blatant lie. VJ forgot about fast retransmit! 8)8) It is
 * the biggest problem on large power networks even with minor reordering.
 * OK, let's give it small replay window. If peer clock is even 1hz, it is safe
 * up to bandwidth of 18Gigabit/sec. 8) ]
 */

static int tcp_disordered_ack(struct tcp_opt *tp, struct sk_buff *skb)
{
	struct tcphdr *th = skb->h.th;
	u32 seq = TCP_SKB_CB(skb)->seq;
	u32 ack = TCP_SKB_CB(skb)->ack_seq;

	return (/* 1. Pure ACK with correct sequence number. */
		(th->ack && seq == TCP_SKB_CB(skb)->end_seq && seq == tp->rcv_nxt) &&

		/* 2. ... and duplicate ACK. */
		ack == tp->snd_una &&

		/* 3. ... and does not update window. */
		!tcp_may_update_window(tp, ack, seq, ntohs(th->window)<<tp->snd_wscale) &&

		/* 4. ... and sits in replay window. */
		(s32)(tp->ts_recent - tp->rcv_tsval) <= (tp->rto*1024)/HZ);
}

static __inline__ int tcp_paws_discard(struct tcp_opt *tp, struct sk_buff *skb)
{
	return ((s32)(tp->ts_recent - tp->rcv_tsval) > TCP_PAWS_WINDOW &&
		xtime.tv_sec < tp->ts_recent_stamp + TCP_PAWS_24DAYS &&
		!tcp_disordered_ack(tp, skb));
}

/* Check segment sequence number for validity.
 *
 * Segment controls are considered valid, if the segment
 * fits to the window after truncation to the window. Acceptability
 * of data (and SYN, FIN, of course) is checked separately.
 * See tcp_data_queue(), for example.
 *
 * Also, controls (RST is main one) are accepted using RCV.WUP instead
 * of RCV.NXT. Peer still did not advance his SND.UNA when we
 * delayed ACK, so that hisSND.UNA<=ourRCV.WUP.
 * (borrowed from freebsd)
 */

static inline int tcp_sequence(struct tcp_opt *tp, u32 seq, u32 end_seq)
{
	return	!before(end_seq, tp->rcv_wup) &&
		!after(seq, tp->rcv_nxt + tcp_receive_window(tp));
}

/* When we get a reset we do this. */
static void tcp_reset(struct sock *sk)
{
	/* We want the right error as BSD sees it (and indeed as we do). */
	switch (sk->sk_state) {
		case TCP_SYN_SENT:
			sk->sk_err = ECONNREFUSED;
			break;
		case TCP_CLOSE_WAIT:
			sk->sk_err = EPIPE;
			break;
		case TCP_CLOSE:
			return;
		default:
			sk->sk_err = ECONNRESET;
	}

	if (!sock_flag(sk, SOCK_DEAD))
		sk->sk_error_report(sk);

	tcp_done(sk);
}

/*
 * 	Process the FIN bit. This now behaves as it is supposed to work
 *	and the FIN takes effect when it is validly part of sequence
 *	space. Not before when we get holes.
 *
 *	If we are ESTABLISHED, a received fin moves us to CLOSE-WAIT
 *	(and thence onto LAST-ACK and finally, CLOSE, we never enter
 *	TIME-WAIT)
 *
 *	If we are in FINWAIT-1, a received FIN indicates simultaneous
 *	close and we go into CLOSING (and later onto TIME-WAIT)
 *
 *	If we are in FINWAIT-2, a received FIN moves us to TIME-WAIT.
 */
static void tcp_fin(struct sk_buff *skb, struct sock *sk, struct tcphdr *th)
{
	struct tcp_opt *tp = tcp_sk(sk);

	tcp_schedule_ack(tp);

	sk->sk_shutdown |= RCV_SHUTDOWN;
	sock_set_flag(sk, SOCK_DONE);

	switch (sk->sk_state) {
		case TCP_SYN_RECV:
		case TCP_ESTABLISHED:
			/* Move to CLOSE_WAIT */
			tcp_set_state(sk, TCP_CLOSE_WAIT);
			tp->ack.pingpong = 1;
			break;

		case TCP_CLOSE_WAIT:
		case TCP_CLOSING:
			/* Received a retransmission of the FIN, do
			 * nothing.
			 */
			break;
		case TCP_LAST_ACK:
			/* RFC793: Remain in the LAST-ACK state. */
			break;

		case TCP_FIN_WAIT1:
			/* This case occurs when a simultaneous close
			 * happens, we must ack the received FIN and
			 * enter the CLOSING state.
			 */
			tcp_send_ack(sk);
			tcp_set_state(sk, TCP_CLOSING);
			break;
		case TCP_FIN_WAIT2:
			/* Received a FIN -- send ACK and enter TIME_WAIT. */
			tcp_send_ack(sk);
			tcp_time_wait(sk, TCP_TIME_WAIT, 0);
			break;
		default:
			/* Only TCP_LISTEN and TCP_CLOSE are left, in these
			 * cases we should never reach this piece of code.
			 */
			printk(KERN_ERR "%s: Impossible, sk->sk_state=%d\n",
			       __FUNCTION__, sk->sk_state);
			break;
	};

	/* It _is_ possible, that we have something out-of-order _after_ FIN.
	 * Probably, we should reset in this case. For now drop them.
	 */
	__skb_queue_purge(&tp->out_of_order_queue);
	if (tp->sack_ok)
		tcp_sack_reset(tp);
	sk_stream_mem_reclaim(sk);

	if (!sock_flag(sk, SOCK_DEAD)) {
		sk->sk_state_change(sk);

		/* Do not send POLL_HUP for half duplex close. */
		if (sk->sk_shutdown == SHUTDOWN_MASK ||
		    sk->sk_state == TCP_CLOSE)
			sk_wake_async(sk, 1, POLL_HUP);
		else
			sk_wake_async(sk, 1, POLL_IN);
	}
}

static __inline__ int
tcp_sack_extend(struct tcp_sack_block *sp, u32 seq, u32 end_seq)
{
	if (!after(seq, sp->end_seq) && !after(sp->start_seq, end_seq)) {
		if (before(seq, sp->start_seq))
			sp->start_seq = seq;
		if (after(end_seq, sp->end_seq))
			sp->end_seq = end_seq;
		return 1;
	}
	return 0;
}

static __inline__ void tcp_dsack_set(struct tcp_opt *tp, u32 seq, u32 end_seq)
{
	if (tp->sack_ok && sysctl_tcp_dsack) {
		if (before(seq, tp->rcv_nxt))
			NET_INC_STATS_BH(TCPDSACKOldSent);
		else
			NET_INC_STATS_BH(TCPDSACKOfoSent);

		tp->dsack = 1;
		tp->duplicate_sack[0].start_seq = seq;
		tp->duplicate_sack[0].end_seq = end_seq;
		tp->eff_sacks = min(tp->num_sacks+1, 4-tp->tstamp_ok);
	}
}

static __inline__ void tcp_dsack_extend(struct tcp_opt *tp, u32 seq, u32 end_seq)
{
	if (!tp->dsack)
		tcp_dsack_set(tp, seq, end_seq);
	else
		tcp_sack_extend(tp->duplicate_sack, seq, end_seq);
}

static void tcp_send_dupack(struct sock *sk, struct sk_buff *skb)
{
	struct tcp_opt *tp = tcp_sk(sk);

	if (TCP_SKB_CB(skb)->end_seq != TCP_SKB_CB(skb)->seq &&
	    before(TCP_SKB_CB(skb)->seq, tp->rcv_nxt)) {
		NET_INC_STATS_BH(DelayedACKLost);
		tcp_enter_quickack_mode(tp);

		if (tp->sack_ok && sysctl_tcp_dsack) {
			u32 end_seq = TCP_SKB_CB(skb)->end_seq;

			if (after(TCP_SKB_CB(skb)->end_seq, tp->rcv_nxt))
				end_seq = tp->rcv_nxt;
			tcp_dsack_set(tp, TCP_SKB_CB(skb)->seq, end_seq);
		}
	}

	tcp_send_ack(sk);
}

/* These routines update the SACK block as out-of-order packets arrive or
 * in-order packets close up the sequence space.
 */
static void tcp_sack_maybe_coalesce(struct tcp_opt *tp)
{
	int this_sack;
	struct tcp_sack_block *sp = &tp->selective_acks[0];
	struct tcp_sack_block *swalk = sp+1;

	/* See if the recent change to the first SACK eats into
	 * or hits the sequence space of other SACK blocks, if so coalesce.
	 */
	for (this_sack = 1; this_sack < tp->num_sacks; ) {
		if (tcp_sack_extend(sp, swalk->start_seq, swalk->end_seq)) {
			int i;

			/* Zap SWALK, by moving every further SACK up by one slot.
			 * Decrease num_sacks.
			 */
			tp->num_sacks--;
			tp->eff_sacks = min(tp->num_sacks+tp->dsack, 4-tp->tstamp_ok);
			for(i=this_sack; i < tp->num_sacks; i++)
				sp[i] = sp[i+1];
			continue;
		}
		this_sack++, swalk++;
	}
}

static __inline__ void tcp_sack_swap(struct tcp_sack_block *sack1, struct tcp_sack_block *sack2)
{
	__u32 tmp;

	tmp = sack1->start_seq;
	sack1->start_seq = sack2->start_seq;
	sack2->start_seq = tmp;

	tmp = sack1->end_seq;
	sack1->end_seq = sack2->end_seq;
	sack2->end_seq = tmp;
}

static void tcp_sack_new_ofo_skb(struct sock *sk, u32 seq, u32 end_seq)
{
	struct tcp_opt *tp = tcp_sk(sk);
	struct tcp_sack_block *sp = &tp->selective_acks[0];
	int cur_sacks = tp->num_sacks;
	int this_sack;

	if (!cur_sacks)
		goto new_sack;

	for (this_sack=0; this_sack<cur_sacks; this_sack++, sp++) {
		if (tcp_sack_extend(sp, seq, end_seq)) {
			/* Rotate this_sack to the first one. */
			for (; this_sack>0; this_sack--, sp--)
				tcp_sack_swap(sp, sp-1);
			if (cur_sacks > 1)
				tcp_sack_maybe_coalesce(tp);
			return;
		}
	}

	/* Could not find an adjacent existing SACK, build a new one,
	 * put it at the front, and shift everyone else down.  We
	 * always know there is at least one SACK present already here.
	 *
	 * If the sack array is full, forget about the last one.
	 */
	if (this_sack >= 4) {
		this_sack--;
		tp->num_sacks--;
		sp--;
	}
	for(; this_sack > 0; this_sack--, sp--)
		*sp = *(sp-1);

new_sack:
	/* Build the new head SACK, and we're done. */
	sp->start_seq = seq;
	sp->end_seq = end_seq;
	tp->num_sacks++;
	tp->eff_sacks = min(tp->num_sacks + tp->dsack, 4 - tp->tstamp_ok);
}

/* RCV.NXT advances, some SACKs should be eaten. */

static void tcp_sack_remove(struct tcp_opt *tp)
{
	struct tcp_sack_block *sp = &tp->selective_acks[0];
	int num_sacks = tp->num_sacks;
	int this_sack;

	/* Empty ofo queue, hence, all the SACKs are eaten. Clear. */
	if (skb_queue_len(&tp->out_of_order_queue) == 0) {
		tp->num_sacks = 0;
		tp->eff_sacks = tp->dsack;
		return;
	}

	for(this_sack = 0; this_sack < num_sacks; ) {
		/* Check if the start of the sack is covered by RCV.NXT. */
		if (!before(tp->rcv_nxt, sp->start_seq)) {
			int i;

			/* RCV.NXT must cover all the block! */
			BUG_TRAP(!before(tp->rcv_nxt, sp->end_seq));

			/* Zap this SACK, by moving forward any other SACKS. */
			for (i=this_sack+1; i < num_sacks; i++)
				tp->selective_acks[i-1] = tp->selective_acks[i];
			num_sacks--;
			continue;
		}
		this_sack++;
		sp++;
	}
	if (num_sacks != tp->num_sacks) {
		tp->num_sacks = num_sacks;
		tp->eff_sacks = min(tp->num_sacks+tp->dsack, 4-tp->tstamp_ok);
	}
}

/* This one checks to see if we can put data from the
 * out_of_order queue into the receive_queue.
 */
static void tcp_ofo_queue(struct sock *sk)
{
	struct tcp_opt *tp = tcp_sk(sk);
	__u32 dsack_high = tp->rcv_nxt;
	struct sk_buff *skb;

	while ((skb = skb_peek(&tp->out_of_order_queue)) != NULL) {
		if (after(TCP_SKB_CB(skb)->seq, tp->rcv_nxt))
			break;

		if (before(TCP_SKB_CB(skb)->seq, dsack_high)) {
			__u32 dsack = dsack_high;
			if (before(TCP_SKB_CB(skb)->end_seq, dsack_high))
				dsack_high = TCP_SKB_CB(skb)->end_seq;
			tcp_dsack_extend(tp, TCP_SKB_CB(skb)->seq, dsack);
		}

		if (!after(TCP_SKB_CB(skb)->end_seq, tp->rcv_nxt)) {
			SOCK_DEBUG(sk, "ofo packet was already received \n");
			__skb_unlink(skb, skb->list);
			__kfree_skb(skb);
			continue;
		}
		SOCK_DEBUG(sk, "ofo requeuing : rcv_next %X seq %X - %X\n",
			   tp->rcv_nxt, TCP_SKB_CB(skb)->seq,
			   TCP_SKB_CB(skb)->end_seq);

		__skb_unlink(skb, skb->list);
		__skb_queue_tail(&sk->sk_receive_queue, skb);
		tp->rcv_nxt = TCP_SKB_CB(skb)->end_seq;
		if(skb->h.th->fin)
			tcp_fin(skb, sk, skb->h.th);
	}
}

static inline int tcp_rmem_schedule(struct sock *sk, struct sk_buff *skb)
{
	return (int)skb->truesize <= sk->sk_forward_alloc ||
		sk_stream_mem_schedule(sk, skb->truesize, 1);
}

static int tcp_prune_queue(struct sock *sk);

static void tcp_data_queue(struct sock *sk, struct sk_buff *skb)
{
	struct tcphdr *th = skb->h.th;
	struct tcp_opt *tp = tcp_sk(sk);
	int eaten = -1;

	if (TCP_SKB_CB(skb)->seq == TCP_SKB_CB(skb)->end_seq)
		goto drop;

	th = skb->h.th;
	__skb_pull(skb, th->doff*4);

	TCP_ECN_accept_cwr(tp, skb);

	if (tp->dsack) {
		tp->dsack = 0;
		tp->eff_sacks = min_t(unsigned int, tp->num_sacks,
						    4 - tp->tstamp_ok);
	}

	/*  Queue data for delivery to the user.
	 *  Packets in sequence go to the receive queue.
	 *  Out of sequence packets to the out_of_order_queue.
	 */
	if (TCP_SKB_CB(skb)->seq == tp->rcv_nxt) {
		if (tcp_receive_window(tp) == 0)
			goto out_of_window;

		/* Ok. In sequence. In window. */
		if (tp->ucopy.task == current &&
		    tp->copied_seq == tp->rcv_nxt && tp->ucopy.len &&
		    sock_owned_by_user(sk) && !tp->urg_data) {
			int chunk = min_t(unsigned int, skb->len,
							tp->ucopy.len);

			__set_current_state(TASK_RUNNING);

			local_bh_enable();
			if (!skb_copy_datagram_iovec(skb, 0, tp->ucopy.iov, chunk)) {
				tp->ucopy.len -= chunk;
				tp->copied_seq += chunk;
				eaten = (chunk == skb->len && !th->fin);
				tcp_rcv_space_adjust(sk);
			}
			local_bh_disable();
		}

		if (eaten <= 0) {
queue_and_out:
			if (eaten < 0 &&
			    (atomic_read(&sk->sk_rmem_alloc) > sk->sk_rcvbuf ||
			     !tcp_rmem_schedule(sk, skb))) {
				if (tcp_prune_queue(sk) < 0 || !tcp_rmem_schedule(sk, skb))
					goto drop;
			}
			sk_stream_set_owner_r(skb, sk);
			__skb_queue_tail(&sk->sk_receive_queue, skb);
		}
		tp->rcv_nxt = TCP_SKB_CB(skb)->end_seq;
		if(skb->len)
			tcp_event_data_recv(sk, tp, skb);
		if(th->fin)
			tcp_fin(skb, sk, th);

		if (skb_queue_len(&tp->out_of_order_queue)) {
			tcp_ofo_queue(sk);

			/* RFC2581. 4.2. SHOULD send immediate ACK, when
			 * gap in queue is filled.
			 */
			if (!skb_queue_len(&tp->out_of_order_queue))
				tp->ack.pingpong = 0;
		}

		if (tp->num_sacks)
			tcp_sack_remove(tp);

		tcp_fast_path_check(sk, tp);

		if (eaten > 0)
			__kfree_skb(skb);
		else if (!sock_flag(sk, SOCK_DEAD))
			sk->sk_data_ready(sk, 0);
		return;
	}

	if (!after(TCP_SKB_CB(skb)->end_seq, tp->rcv_nxt)) {
		/* A retransmit, 2nd most common case.  Force an immediate ack. */
		NET_INC_STATS_BH(DelayedACKLost);
		tcp_dsack_set(tp, TCP_SKB_CB(skb)->seq, TCP_SKB_CB(skb)->end_seq);

out_of_window:
		tcp_enter_quickack_mode(tp);
		tcp_schedule_ack(tp);
drop:
		__kfree_skb(skb);
		return;
	}

	/* Out of window. F.e. zero window probe. */
	if (!before(TCP_SKB_CB(skb)->seq, tp->rcv_nxt + tcp_receive_window(tp)))
		goto out_of_window;

	tcp_enter_quickack_mode(tp);

	if (before(TCP_SKB_CB(skb)->seq, tp->rcv_nxt)) {
		/* Partial packet, seq < rcv_next < end_seq */
		SOCK_DEBUG(sk, "partial packet: rcv_next %X seq %X - %X\n",
			   tp->rcv_nxt, TCP_SKB_CB(skb)->seq,
			   TCP_SKB_CB(skb)->end_seq);

		tcp_dsack_set(tp, TCP_SKB_CB(skb)->seq, tp->rcv_nxt);
		
		/* If window is closed, drop tail of packet. But after
		 * remembering D-SACK for its head made in previous line.
		 */
		if (!tcp_receive_window(tp))
			goto out_of_window;
		goto queue_and_out;
	}

	TCP_ECN_check_ce(tp, skb);

	if (atomic_read(&sk->sk_rmem_alloc) > sk->sk_rcvbuf ||
	    !tcp_rmem_schedule(sk, skb)) {
		if (tcp_prune_queue(sk) < 0 || !tcp_rmem_schedule(sk, skb))
			goto drop;
	}

	/* Disable header prediction. */
	tp->pred_flags = 0;
	tcp_schedule_ack(tp);

	SOCK_DEBUG(sk, "out of order segment: rcv_next %X seq %X - %X\n",
		   tp->rcv_nxt, TCP_SKB_CB(skb)->seq, TCP_SKB_CB(skb)->end_seq);

	sk_stream_set_owner_r(skb, sk);

	if (!skb_peek(&tp->out_of_order_queue)) {
		/* Initial out of order segment, build 1 SACK. */
		if (tp->sack_ok) {
			tp->num_sacks = 1;
			tp->dsack     = 0;
			tp->eff_sacks = 1;
			tp->selective_acks[0].start_seq = TCP_SKB_CB(skb)->seq;
			tp->selective_acks[0].end_seq =
						TCP_SKB_CB(skb)->end_seq;
		}
		__skb_queue_head(&tp->out_of_order_queue,skb);
	} else {
		struct sk_buff *skb1 = tp->out_of_order_queue.prev;
		u32 seq = TCP_SKB_CB(skb)->seq;
		u32 end_seq = TCP_SKB_CB(skb)->end_seq;

		if (seq == TCP_SKB_CB(skb1)->end_seq) {
			__skb_append(skb1, skb);

			if (!tp->num_sacks ||
			    tp->selective_acks[0].end_seq != seq)
				goto add_sack;

			/* Common case: data arrive in order after hole. */
			tp->selective_acks[0].end_seq = end_seq;
			return;
		}

		/* Find place to insert this segment. */
		do {
			if (!after(TCP_SKB_CB(skb1)->seq, seq))
				break;
		} while ((skb1 = skb1->prev) !=
			 (struct sk_buff*)&tp->out_of_order_queue);

		/* Do skb overlap to previous one? */
		if (skb1 != (struct sk_buff*)&tp->out_of_order_queue &&
		    before(seq, TCP_SKB_CB(skb1)->end_seq)) {
			if (!after(end_seq, TCP_SKB_CB(skb1)->end_seq)) {
				/* All the bits are present. Drop. */
				__kfree_skb(skb);
				tcp_dsack_set(tp, seq, end_seq);
				goto add_sack;
			}
			if (after(seq, TCP_SKB_CB(skb1)->seq)) {
				/* Partial overlap. */
				tcp_dsack_set(tp, seq, TCP_SKB_CB(skb1)->end_seq);
			} else {
				skb1 = skb1->prev;
			}
		}
		__skb_insert(skb, skb1, skb1->next, &tp->out_of_order_queue);
		
		/* And clean segments covered by new one as whole. */
		while ((skb1 = skb->next) !=
		       (struct sk_buff*)&tp->out_of_order_queue &&
		       after(end_seq, TCP_SKB_CB(skb1)->seq)) {
		       if (before(end_seq, TCP_SKB_CB(skb1)->end_seq)) {
			       tcp_dsack_extend(tp, TCP_SKB_CB(skb1)->seq, end_seq);
			       break;
		       }
		       __skb_unlink(skb1, skb1->list);
		       tcp_dsack_extend(tp, TCP_SKB_CB(skb1)->seq, TCP_SKB_CB(skb1)->end_seq);
		       __kfree_skb(skb1);
		}

add_sack:
		if (tp->sack_ok)
			tcp_sack_new_ofo_skb(sk, seq, end_seq);
	}
}

/* Collapse contiguous sequence of skbs head..tail with
 * sequence numbers start..end.
 * Segments with FIN/SYN are not collapsed (only because this
 * simplifies code)
 */
static void
tcp_collapse(struct sock *sk, struct sk_buff *head,
	     struct sk_buff *tail, u32 start, u32 end)
{
	struct sk_buff *skb;

	/* First, check that queue is collapsable and find
	 * the point where collapsing can be useful. */
	for (skb = head; skb != tail; ) {
		/* No new bits? It is possible on ofo queue. */
		if (!before(start, TCP_SKB_CB(skb)->end_seq)) {
			struct sk_buff *next = skb->next;
			__skb_unlink(skb, skb->list);
			__kfree_skb(skb);
			NET_INC_STATS_BH(TCPRcvCollapsed);
			skb = next;
			continue;
		}

		/* The first skb to collapse is:
		 * - not SYN/FIN and
		 * - bloated or contains data before "start" or
		 *   overlaps to the next one.
		 */
		if (!skb->h.th->syn && !skb->h.th->fin &&
		    (tcp_win_from_space(skb->truesize) > skb->len ||
		     before(TCP_SKB_CB(skb)->seq, start) ||
		     (skb->next != tail &&
		      TCP_SKB_CB(skb)->end_seq != TCP_SKB_CB(skb->next)->seq)))
			break;

		/* Decided to skip this, advance start seq. */
		start = TCP_SKB_CB(skb)->end_seq;
		skb = skb->next;
	}
	if (skb == tail || skb->h.th->syn || skb->h.th->fin)
		return;

	while (before(start, end)) {
		struct sk_buff *nskb;
		int header = skb_headroom(skb);
		int copy = (PAGE_SIZE - sizeof(struct sk_buff) -
			    sizeof(struct skb_shared_info) - header - 31)&~15;

		/* Too big header? This can happen with IPv6. */
		if (copy < 0)
			return;
		if (end-start < copy)
			copy = end-start;
		nskb = alloc_skb(copy+header, GFP_ATOMIC);
		if (!nskb)
			return;
		skb_reserve(nskb, header);
		memcpy(nskb->head, skb->head, header);
		nskb->nh.raw = nskb->head + (skb->nh.raw-skb->head);
		nskb->h.raw = nskb->head + (skb->h.raw-skb->head);
		nskb->mac.raw = nskb->head + (skb->mac.raw-skb->head);
		memcpy(nskb->cb, skb->cb, sizeof(skb->cb));
		TCP_SKB_CB(nskb)->seq = TCP_SKB_CB(nskb)->end_seq = start;
		__skb_insert(nskb, skb->prev, skb, skb->list);
		sk_stream_set_owner_r(nskb, sk);

		/* Copy data, releasing collapsed skbs. */
		while (copy > 0) {
			int offset = start - TCP_SKB_CB(skb)->seq;
			int size = TCP_SKB_CB(skb)->end_seq - start;

			if (offset < 0) BUG();
			if (size > 0) {
				size = min(copy, size);
				if (skb_copy_bits(skb, offset, skb_put(nskb, size), size))
					BUG();
				TCP_SKB_CB(nskb)->end_seq += size;
				copy -= size;
				start += size;
			}
			if (!before(start, TCP_SKB_CB(skb)->end_seq)) {
				struct sk_buff *next = skb->next;
				__skb_unlink(skb, skb->list);
				__kfree_skb(skb);
				NET_INC_STATS_BH(TCPRcvCollapsed);
				skb = next;
				if (skb == tail || skb->h.th->syn || skb->h.th->fin)
					return;
			}
		}
	}
}

/* Collapse ofo queue. Algorithm: select contiguous sequence of skbs
 * and tcp_collapse() them until all the queue is collapsed.
 */
static void tcp_collapse_ofo_queue(struct sock *sk)
{
	struct tcp_opt *tp = tcp_sk(sk);
	struct sk_buff *skb = skb_peek(&tp->out_of_order_queue);
	struct sk_buff *head;
	u32 start, end;

	if (skb == NULL)
		return;

	start = TCP_SKB_CB(skb)->seq;
	end = TCP_SKB_CB(skb)->end_seq;
	head = skb;

	for (;;) {
		skb = skb->next;

		/* Segment is terminated when we see gap or when
		 * we are at the end of all the queue. */
		if (skb == (struct sk_buff *)&tp->out_of_order_queue ||
		    after(TCP_SKB_CB(skb)->seq, end) ||
		    before(TCP_SKB_CB(skb)->end_seq, start)) {
			tcp_collapse(sk, head, skb, start, end);
			head = skb;
			if (skb == (struct sk_buff *)&tp->out_of_order_queue)
				break;
			/* Start new segment */
			start = TCP_SKB_CB(skb)->seq;
			end = TCP_SKB_CB(skb)->end_seq;
		} else {
			if (before(TCP_SKB_CB(skb)->seq, start))
				start = TCP_SKB_CB(skb)->seq;
			if (after(TCP_SKB_CB(skb)->end_seq, end))
				end = TCP_SKB_CB(skb)->end_seq;
		}
	}
}

/* Reduce allocated memory if we can, trying to get
 * the socket within its memory limits again.
 *
 * Return less than zero if we should start dropping frames
 * until the socket owning process reads some of the data
 * to stabilize the situation.
 */
static int tcp_prune_queue(struct sock *sk)
{
	struct tcp_opt *tp = tcp_sk(sk); 

	SOCK_DEBUG(sk, "prune_queue: c=%x\n", tp->copied_seq);

	NET_INC_STATS_BH(PruneCalled);

	if (atomic_read(&sk->sk_rmem_alloc) >= sk->sk_rcvbuf)
		tcp_clamp_window(sk, tp);
	else if (tcp_prot.memory_pressure)
		tp->rcv_ssthresh = min(tp->rcv_ssthresh, 4U * tp->advmss);

	tcp_collapse_ofo_queue(sk);
	tcp_collapse(sk, sk->sk_receive_queue.next,
		     (struct sk_buff*)&sk->sk_receive_queue,
		     tp->copied_seq, tp->rcv_nxt);
	sk_stream_mem_reclaim(sk);

	if (atomic_read(&sk->sk_rmem_alloc) <= sk->sk_rcvbuf)
		return 0;

	/* Collapsing did not help, destructive actions follow.
	 * This must not ever occur. */

	/* First, purge the out_of_order queue. */
	if (skb_queue_len(&tp->out_of_order_queue)) {
		NET_ADD_STATS_BH(OfoPruned,
				 skb_queue_len(&tp->out_of_order_queue));
		__skb_queue_purge(&tp->out_of_order_queue);

		/* Reset SACK state.  A conforming SACK implementation will
		 * do the same at a timeout based retransmit.  When a connection
		 * is in a sad state like this, we care only about integrity
		 * of the connection not performance.
		 */
		if (tp->sack_ok)
			tcp_sack_reset(tp);
		sk_stream_mem_reclaim(sk);
	}

	if (atomic_read(&sk->sk_rmem_alloc) <= sk->sk_rcvbuf)
		return 0;

	/* If we are really being abused, tell the caller to silently
	 * drop receive data on the floor.  It will get retransmitted
	 * and hopefully then we'll have sufficient space.
	 */
	NET_INC_STATS_BH(RcvPruned);

	/* Massive buffer overcommit. */
	tp->pred_flags = 0;
	return -1;
}


/* RFC2861, slow part. Adjust cwnd, after it was not full during one rto.
 * As additional protections, we do not touch cwnd in retransmission phases,
 * and if application hit its sndbuf limit recently.
 */
void tcp_cwnd_application_limited(struct sock *sk)
{
	struct tcp_opt *tp = tcp_sk(sk);

	if (tp->ca_state == TCP_CA_Open &&
	    sk->sk_socket && !test_bit(SOCK_NOSPACE, &sk->sk_socket->flags)) {
		/* Limited by application or receiver window. */
		u32 win_used = max(tp->snd_cwnd_used, 2U);
		if (win_used < tp->snd_cwnd) {
			tp->snd_ssthresh = tcp_current_ssthresh(tp);
			tp->snd_cwnd = (tp->snd_cwnd + win_used) >> 1;
		}
		tp->snd_cwnd_used = 0;
	}
	tp->snd_cwnd_stamp = tcp_time_stamp;
}


/* When incoming ACK allowed to free some skb from write_queue,
 * we remember this event in flag sk->sk_queue_shrunk and wake up socket
 * on the exit from tcp input handler.
 *
 * PROBLEM: sndbuf expansion does not work well with largesend.
 */
static void tcp_new_space(struct sock *sk)
{
	struct tcp_opt *tp = tcp_sk(sk);

	if (tp->packets_out < tp->snd_cwnd &&
	    !(sk->sk_userlocks & SOCK_SNDBUF_LOCK) &&
	    !tcp_prot.memory_pressure &&
	    atomic_read(&tcp_prot.memory_allocated) < tcp_prot.sysctl_mem[0]) {
 		int sndmem = max_t(u32, tp->mss_clamp, tp->mss_cache) +
			MAX_TCP_HEADER + 16 + sizeof(struct sk_buff),
		    demanded = max_t(unsigned int, tp->snd_cwnd,
						   tp->reordering + 1);
		sndmem *= 2*demanded;
		if (sndmem > sk->sk_sndbuf)
			sk->sk_sndbuf = min(sndmem, tcp_prot.sysctl_wmem[2]);
		tp->snd_cwnd_stamp = tcp_time_stamp;
	}

	sk->sk_write_space(sk);
}

static inline void tcp_check_space(struct sock *sk)
{
	if (sk->sk_queue_shrunk) {
		sk->sk_queue_shrunk = 0;
		if (sk->sk_socket &&
		    test_bit(SOCK_NOSPACE, &sk->sk_socket->flags))
			tcp_new_space(sk);
	}
}

static void __tcp_data_snd_check(struct sock *sk, struct sk_buff *skb)
{
	struct tcp_opt *tp = tcp_sk(sk);

	if (after(TCP_SKB_CB(skb)->end_seq, tp->snd_una + tp->snd_wnd) ||
	    tcp_packets_in_flight(tp) >= tp->snd_cwnd ||
	    tcp_write_xmit(sk, tp->nonagle))
		tcp_check_probe_timer(sk, tp);
}

static __inline__ void tcp_data_snd_check(struct sock *sk)
{
	struct sk_buff *skb = sk->sk_send_head;

	if (skb != NULL)
		__tcp_data_snd_check(sk, skb);
	tcp_check_space(sk);
}

/*
 * Check if sending an ack is needed.
 */
static void __tcp_ack_snd_check(struct sock *sk, int ofo_possible)
{
	struct tcp_opt *tp = tcp_sk(sk);

	    /* More than one full frame received... */
	if (((tp->rcv_nxt - tp->rcv_wup) > tp->ack.rcv_mss
	     /* ... and right edge of window advances far enough.
	      * (tcp_recvmsg() will send ACK otherwise). Or...
	      */
	     && __tcp_select_window(sk) >= tp->rcv_wnd) ||
	    /* We ACK each frame or... */
	    tcp_in_quickack_mode(tp) ||
	    /* We have out of order data. */
	    (ofo_possible &&
	     skb_peek(&tp->out_of_order_queue))) {
		/* Then ack it now */
		tcp_send_ack(sk);
	} else {
		/* Else, send delayed ack. */
		tcp_send_delayed_ack(sk);
	}
}

static __inline__ void tcp_ack_snd_check(struct sock *sk)
{
	struct tcp_opt *tp = tcp_sk(sk);
	if (!tcp_ack_scheduled(tp)) {
		/* We sent a data segment already. */
		return;
	}
	__tcp_ack_snd_check(sk, 1);
}

/*
 *	This routine is only called when we have urgent data
 *	signalled. Its the 'slow' part of tcp_urg. It could be
 *	moved inline now as tcp_urg is only called from one
 *	place. We handle URGent data wrong. We have to - as
 *	BSD still doesn't use the correction from RFC961.
 *	For 1003.1g we should support a new option TCP_STDURG to permit
 *	either form (or just set the sysctl tcp_stdurg).
 */
 
static void tcp_check_urg(struct sock * sk, struct tcphdr * th)
{
	struct tcp_opt *tp = tcp_sk(sk);
	u32 ptr = ntohs(th->urg_ptr);

	if (ptr && !sysctl_tcp_stdurg)
		ptr--;
	ptr += ntohl(th->seq);

	/* Ignore urgent data that we've already seen and read. */
	if (after(tp->copied_seq, ptr))
		return;

	/* Do not replay urg ptr.
	 *
	 * NOTE: interesting situation not covered by specs.
	 * Misbehaving sender may send urg ptr, pointing to segment,
	 * which we already have in ofo queue. We are not able to fetch
	 * such data and will stay in TCP_URG_NOTYET until will be eaten
	 * by recvmsg(). Seems, we are not obliged to handle such wicked
	 * situations. But it is worth to think about possibility of some
	 * DoSes using some hypothetical application level deadlock.
	 */
	if (before(ptr, tp->rcv_nxt))
		return;

	/* Do we already have a newer (or duplicate) urgent pointer? */
	if (tp->urg_data && !after(ptr, tp->urg_seq))
		return;

	/* Tell the world about our new urgent pointer. */
	sk_send_sigurg(sk);

	/* We may be adding urgent data when the last byte read was
	 * urgent. To do this requires some care. We cannot just ignore
	 * tp->copied_seq since we would read the last urgent byte again
	 * as data, nor can we alter copied_seq until this data arrives
	 * or we break the sematics of SIOCATMARK (and thus sockatmark())
	 *
	 * NOTE. Double Dutch. Rendering to plain English: author of comment
	 * above did something sort of 	send("A", MSG_OOB); send("B", MSG_OOB);
	 * and expect that both A and B disappear from stream. This is _wrong_.
	 * Though this happens in BSD with high probability, this is occasional.
	 * Any application relying on this is buggy. Note also, that fix "works"
	 * only in this artificial test. Insert some normal data between A and B and we will
	 * decline of BSD again. Verdict: it is better to remove to trap
	 * buggy users.
	 */
	if (tp->urg_seq == tp->copied_seq && tp->urg_data &&
	    !sock_flag(sk, SOCK_URGINLINE) &&
	    tp->copied_seq != tp->rcv_nxt) {
		struct sk_buff *skb = skb_peek(&sk->sk_receive_queue);
		tp->copied_seq++;
		if (skb && !before(tp->copied_seq, TCP_SKB_CB(skb)->end_seq)) {
			__skb_unlink(skb, skb->list);
			__kfree_skb(skb);
		}
	}

	tp->urg_data   = TCP_URG_NOTYET;
	tp->urg_seq    = ptr;

	/* Disable header prediction. */
	tp->pred_flags = 0;
}

/* This is the 'fast' part of urgent handling. */
static void tcp_urg(struct sock *sk, struct sk_buff *skb, struct tcphdr *th)
{
	struct tcp_opt *tp = tcp_sk(sk);

	/* Check if we get a new urgent pointer - normally not. */
	if (th->urg)
		tcp_check_urg(sk,th);

	/* Do we wait for any urgent data? - normally not... */
	if (tp->urg_data == TCP_URG_NOTYET) {
		u32 ptr = tp->urg_seq - ntohl(th->seq) + (th->doff * 4) -
			  th->syn;

		/* Is the urgent pointer pointing into this packet? */	 
		if (ptr < skb->len) {
			u8 tmp;
			if (skb_copy_bits(skb, ptr, &tmp, 1))
				BUG();
			tp->urg_data = TCP_URG_VALID | tmp;
			if (!sock_flag(sk, SOCK_DEAD))
				sk->sk_data_ready(sk, 0);
		}
	}
}

static int tcp_copy_to_iovec(struct sock *sk, struct sk_buff *skb, int hlen)
{
	struct tcp_opt *tp = tcp_sk(sk);
	int chunk = skb->len - hlen;
	int err;

	local_bh_enable();
	if (skb->ip_summed==CHECKSUM_UNNECESSARY)
		err = skb_copy_datagram_iovec(skb, hlen, tp->ucopy.iov, chunk);
	else
		err = skb_copy_and_csum_datagram_iovec(skb, hlen,
						       tp->ucopy.iov);

	if (!err) {
		tp->ucopy.len -= chunk;
		tp->copied_seq += chunk;
		tcp_rcv_space_adjust(sk);
	}

	local_bh_disable();
	return err;
}

static int __tcp_checksum_complete_user(struct sock *sk, struct sk_buff *skb)
{
	int result;

	if (sock_owned_by_user(sk)) {
		local_bh_enable();
		result = __tcp_checksum_complete(skb);
		local_bh_disable();
	} else {
		result = __tcp_checksum_complete(skb);
	}
	return result;
}

static __inline__ int
tcp_checksum_complete_user(struct sock *sk, struct sk_buff *skb)
{
	return skb->ip_summed != CHECKSUM_UNNECESSARY &&
		__tcp_checksum_complete_user(sk, skb);
}

/*
 *	TCP receive function for the ESTABLISHED state. 
 *
 *	It is split into a fast path and a slow path. The fast path is 
 * 	disabled when:
 *	- A zero window was announced from us - zero window probing
 *        is only handled properly in the slow path. 
 *	- Out of order segments arrived.
 *	- Urgent data is expected.
 *	- There is no buffer space left
 *	- Unexpected TCP flags/window values/header lengths are received
 *	  (detected by checking the TCP header against pred_flags) 
 *	- Data is sent in both directions. Fast path only supports pure senders
 *	  or pure receivers (this means either the sequence number or the ack
 *	  value must stay constant)
 *	- Unexpected TCP option.
 *
 *	When these conditions are not satisfied it drops into a standard 
 *	receive procedure patterned after RFC793 to handle all cases.
 *	The first three cases are guaranteed by proper pred_flags setting,
 *	the rest is checked inline. Fast processing is turned on in 
 *	tcp_data_queue when everything is OK.
 */
int tcp_rcv_established(struct sock *sk, struct sk_buff *skb,
			struct tcphdr *th, unsigned len)
{
	struct tcp_opt *tp = tcp_sk(sk);

	/*
	 *	Header prediction.
	 *	The code loosely follows the one in the famous 
	 *	"30 instruction TCP receive" Van Jacobson mail.
	 *	
	 *	Van's trick is to deposit buffers into socket queue 
	 *	on a device interrupt, to call tcp_recv function
	 *	on the receive process context and checksum and copy
	 *	the buffer to user space. smart...
	 *
	 *	Our current scheme is not silly either but we take the 
	 *	extra cost of the net_bh soft interrupt processing...
	 *	We do checksum and copy also but from device to kernel.
	 */

	tp->saw_tstamp = 0;

	/*	pred_flags is 0xS?10 << 16 + snd_wnd
	 *	if header_predition is to be made
	 *	'S' will always be tp->tcp_header_len >> 2
	 *	'?' will be 0 for the fast path, otherwise pred_flags is 0 to
	 *  turn it off	(when there are holes in the receive 
	 *	 space for instance)
	 *	PSH flag is ignored.
	 */

	if ((tcp_flag_word(th) & TCP_HP_BITS) == tp->pred_flags &&
		TCP_SKB_CB(skb)->seq == tp->rcv_nxt) {
		int tcp_header_len = tp->tcp_header_len;

		/* Timestamp header prediction: tcp_header_len
		 * is automatically equal to th->doff*4 due to pred_flags
		 * match.
		 */

		/* Check timestamp */
		if (tcp_header_len == sizeof(struct tcphdr) + TCPOLEN_TSTAMP_ALIGNED) {
			__u32 *ptr = (__u32 *)(th + 1);

			/* No? Slow path! */
			if (*ptr != ntohl((TCPOPT_NOP << 24) | (TCPOPT_NOP << 16)
					  | (TCPOPT_TIMESTAMP << 8) | TCPOLEN_TIMESTAMP))
				goto slow_path;

			tp->saw_tstamp = 1;
			++ptr; 
			tp->rcv_tsval = ntohl(*ptr);
			++ptr;
			tp->rcv_tsecr = ntohl(*ptr);

			/* If PAWS failed, check it more carefully in slow path */
			if ((s32)(tp->rcv_tsval - tp->ts_recent) < 0)
				goto slow_path;

			/* DO NOT update ts_recent here, if checksum fails
			 * and timestamp was corrupted part, it will result
			 * in a hung connection since we will drop all
			 * future packets due to the PAWS test.
			 */
		}

		if (len <= tcp_header_len) {
			/* Bulk data transfer: sender */
			if (len == tcp_header_len) {
				/* Predicted packet is in window by definition.
				 * seq == rcv_nxt and rcv_wup <= rcv_nxt.
				 * Hence, check seq<=rcv_wup reduces to:
				 */
				if (tcp_header_len ==
				    (sizeof(struct tcphdr) + TCPOLEN_TSTAMP_ALIGNED) &&
				    tp->rcv_nxt == tp->rcv_wup)
					tcp_store_ts_recent(tp);

				tcp_rcv_rtt_measure_ts(tp, skb);

				/* We know that such packets are checksummed
				 * on entry.
				 */
				tcp_ack(sk, skb, 0);
				__kfree_skb(skb); 
				tcp_data_snd_check(sk);
				return 0;
			} else { /* Header too small */
				TCP_INC_STATS_BH(TcpInErrs);
				goto discard;
			}
		} else {
			int eaten = 0;

			if (tp->ucopy.task == current &&
			    tp->copied_seq == tp->rcv_nxt &&
			    len - tcp_header_len <= tp->ucopy.len &&
			    sock_owned_by_user(sk)) {
				__set_current_state(TASK_RUNNING);

				if (!tcp_copy_to_iovec(sk, skb, tcp_header_len)) {
					/* Predicted packet is in window by definition.
					 * seq == rcv_nxt and rcv_wup <= rcv_nxt.
					 * Hence, check seq<=rcv_wup reduces to:
					 */
					if (tcp_header_len ==
					    (sizeof(struct tcphdr) +
					     TCPOLEN_TSTAMP_ALIGNED) &&
					    tp->rcv_nxt == tp->rcv_wup)
						tcp_store_ts_recent(tp);

					tcp_rcv_rtt_measure_ts(tp, skb);

					__skb_pull(skb, tcp_header_len);
					tp->rcv_nxt = TCP_SKB_CB(skb)->end_seq;
					NET_INC_STATS_BH(TCPHPHitsToUser);
					eaten = 1;
				}
			}
			if (!eaten) {
				if (tcp_checksum_complete_user(sk, skb))
					goto csum_error;

				/* Predicted packet is in window by definition.
				 * seq == rcv_nxt and rcv_wup <= rcv_nxt.
				 * Hence, check seq<=rcv_wup reduces to:
				 */
				if (tcp_header_len ==
				    (sizeof(struct tcphdr) + TCPOLEN_TSTAMP_ALIGNED) &&
				    tp->rcv_nxt == tp->rcv_wup)
					tcp_store_ts_recent(tp);

				tcp_rcv_rtt_measure_ts(tp, skb);

				if ((int)skb->truesize > sk->sk_forward_alloc)
					goto step5;

				NET_INC_STATS_BH(TCPHPHits);

				/* Bulk data transfer: receiver */
				__skb_pull(skb,tcp_header_len);
				__skb_queue_tail(&sk->sk_receive_queue, skb);
				sk_stream_set_owner_r(skb, sk);
				tp->rcv_nxt = TCP_SKB_CB(skb)->end_seq;
			}

			tcp_event_data_recv(sk, tp, skb);

			if (TCP_SKB_CB(skb)->ack_seq != tp->snd_una) {
				/* Well, only one small jumplet in fast path... */
				tcp_ack(sk, skb, FLAG_DATA);
				tcp_data_snd_check(sk);
				if (!tcp_ack_scheduled(tp))
					goto no_ack;
			}

			if (eaten) {
				if (tcp_in_quickack_mode(tp)) {
					tcp_send_ack(sk);
				} else {
					tcp_send_delayed_ack(sk);
				}
			} else {
				__tcp_ack_snd_check(sk, 0);
			}

no_ack:
			if (eaten)
				__kfree_skb(skb);
			else
				sk->sk_data_ready(sk, 0);
			return 0;
		}
	}

slow_path:
	if (len < (th->doff<<2) || tcp_checksum_complete_user(sk, skb))
		goto csum_error;

	/*
	 * RFC1323: H1. Apply PAWS check first.
	 */
	if (tcp_fast_parse_options(skb, th, tp) && tp->saw_tstamp &&
	    tcp_paws_discard(tp, skb)) {
		if (!th->rst) {
			NET_INC_STATS_BH(PAWSEstabRejected);
			tcp_send_dupack(sk, skb);
			goto discard;
		}
		/* Resets are accepted even if PAWS failed.

		   ts_recent update must be made after we are sure
		   that the packet is in window.
		 */
	}

	/*
	 *	Standard slow path.
	 */

	if (!tcp_sequence(tp, TCP_SKB_CB(skb)->seq, TCP_SKB_CB(skb)->end_seq)) {
		/* RFC793, page 37: "In all states except SYN-SENT, all reset
		 * (RST) segments are validated by checking their SEQ-fields."
		 * And page 69: "If an incoming segment is not acceptable,
		 * an acknowledgment should be sent in reply (unless the RST bit
		 * is set, if so drop the segment and return)".
		 */
		if (!th->rst)
			tcp_send_dupack(sk, skb);
		goto discard;
	}

	if(th->rst) {
		tcp_reset(sk);
		goto discard;
	}

	tcp_replace_ts_recent(tp, TCP_SKB_CB(skb)->seq);

	if (th->syn && !before(TCP_SKB_CB(skb)->seq, tp->rcv_nxt)) {
		TCP_INC_STATS_BH(TcpInErrs);
		NET_INC_STATS_BH(TCPAbortOnSyn);
		tcp_reset(sk);
		return 1;
	}

step5:
	if(th->ack)
		tcp_ack(sk, skb, FLAG_SLOWPATH);

	tcp_rcv_rtt_measure_ts(tp, skb);

	/* Process urgent data. */
	tcp_urg(sk, skb, th);

	/* step 7: process the segment text */
	tcp_data_queue(sk, skb);

	tcp_data_snd_check(sk);
	tcp_ack_snd_check(sk);
	return 0;

csum_error:
	TCP_INC_STATS_BH(TcpInErrs);

discard:
	__kfree_skb(skb);
	return 0;
}

static int tcp_rcv_synsent_state_process(struct sock *sk, struct sk_buff *skb,
					 struct tcphdr *th, unsigned len)
{
	struct tcp_opt *tp = tcp_sk(sk);
	int saved_clamp = tp->mss_clamp;

	tcp_parse_options(skb, tp, 0);

	if (th->ack) {
		/* rfc793:
		 * "If the state is SYN-SENT then
		 *    first check the ACK bit
		 *      If the ACK bit is set
		 *	  If SEG.ACK =< ISS, or SEG.ACK > SND.NXT, send
		 *        a reset (unless the RST bit is set, if so drop
		 *        the segment and return)"
		 *
		 *  We do not send data with SYN, so that RFC-correct
		 *  test reduces to:
		 */
		if (TCP_SKB_CB(skb)->ack_seq != tp->snd_nxt)
			goto reset_and_undo;

		if (tp->saw_tstamp && tp->rcv_tsecr &&
		    !between(tp->rcv_tsecr, tp->retrans_stamp,
			     tcp_time_stamp)) {
			NET_INC_STATS_BH(PAWSActiveRejected);
			goto reset_and_undo;
		}

		/* Now ACK is acceptable.
		 *
		 * "If the RST bit is set
		 *    If the ACK was acceptable then signal the user "error:
		 *    connection reset", drop the segment, enter CLOSED state,
		 *    delete TCB, and return."
		 */

		if (th->rst) {
			tcp_reset(sk);
			goto discard;
		}

		/* rfc793:
		 *   "fifth, if neither of the SYN or RST bits is set then
		 *    drop the segment and return."
		 *
		 *    See note below!
		 *                                        --ANK(990513)
		 */
		if (!th->syn)
			goto discard_and_undo;

		/* rfc793:
		 *   "If the SYN bit is on ...
		 *    are acceptable then ...
		 *    (our SYN has been ACKed), change the connection
		 *    state to ESTABLISHED..."
		 */

		TCP_ECN_rcv_synack(tp, th);
		if (tp->ecn_flags&TCP_ECN_OK)
			sk->sk_no_largesend = 1;

		tp->snd_wl1 = TCP_SKB_CB(skb)->seq;
		tcp_ack(sk, skb, FLAG_SLOWPATH);

		/* Ok.. it's good. Set up sequence numbers and
		 * move to established.
		 */
		tp->rcv_nxt = TCP_SKB_CB(skb)->seq + 1;
		tp->rcv_wup = TCP_SKB_CB(skb)->seq + 1;

		/* RFC1323: The window in SYN & SYN/ACK segments is
		 * never scaled.
		 */
		tp->snd_wnd = ntohs(th->window);
		tcp_init_wl(tp, TCP_SKB_CB(skb)->ack_seq, TCP_SKB_CB(skb)->seq);

		if (!tp->wscale_ok) {
			tp->snd_wscale = tp->rcv_wscale = 0;
			tp->window_clamp = min(tp->window_clamp, 65535U);
		}

		if (tp->saw_tstamp) {
			tp->tstamp_ok	   = 1;
			tp->tcp_header_len =
				sizeof(struct tcphdr) + TCPOLEN_TSTAMP_ALIGNED;
			tp->advmss	    -= TCPOLEN_TSTAMP_ALIGNED;
			tcp_store_ts_recent(tp);
		} else {
			tp->tcp_header_len = sizeof(struct tcphdr);
		}

		if (tp->sack_ok && sysctl_tcp_fack)
			tp->sack_ok |= 2;

		tcp_sync_mss(sk, tp->pmtu_cookie);
		tcp_initialize_rcv_mss(sk);

		/* Remember, tcp_poll() does not lock socket!
		 * Change state from SYN-SENT only after copied_seq
		 * is initialized. */
		tp->copied_seq = tp->rcv_nxt;
		mb();
		tcp_set_state(sk, TCP_ESTABLISHED);

		/* Make sure socket is routed, for correct metrics.  */
		tp->af_specific->rebuild_header(sk);

		tcp_init_metrics(sk);

		/* Prevent spurious tcp_cwnd_restart() on first data
		 * packet.
		 */
		tp->lsndtime = tcp_time_stamp;

		tcp_init_buffer_space(sk);

		if (sock_flag(sk, SOCK_KEEPOPEN))
			tcp_reset_keepalive_timer(sk, keepalive_time_when(tp));

		if (!tp->snd_wscale)
			__tcp_fast_path_on(tp, tp->snd_wnd);
		else
			tp->pred_flags = 0;

		if (!sock_flag(sk, SOCK_DEAD)) {
			sk->sk_state_change(sk);
			sk_wake_async(sk, 0, POLL_OUT);
		}

		if (sk->sk_write_pending || tp->defer_accept || tp->ack.pingpong) {
			/* Save one ACK. Data will be ready after
			 * several ticks, if write_pending is set.
			 *
			 * It may be deleted, but with this feature tcpdumps
			 * look so _wonderfully_ clever, that I was not able
			 * to stand against the temptation 8)     --ANK
			 */
			tcp_schedule_ack(tp);
			tp->ack.lrcvtime = tcp_time_stamp;
			tp->ack.ato	 = TCP_ATO_MIN;
			tcp_incr_quickack(tp);
			tcp_enter_quickack_mode(tp);
			tcp_reset_xmit_timer(sk, TCP_TIME_DACK, TCP_DELACK_MAX);

discard:
			__kfree_skb(skb);
			return 0;
		} else {
			tcp_send_ack(sk);
		}
		return -1;
	}

	/* No ACK in the segment */

	if (th->rst) {
		/* rfc793:
		 * "If the RST bit is set
		 *
		 *      Otherwise (no ACK) drop the segment and return."
		 */

		goto discard_and_undo;
	}

	/* PAWS check. */
	if (tp->ts_recent_stamp && tp->saw_tstamp && tcp_paws_check(tp, 0))
		goto discard_and_undo;

	if (th->syn) {
		/* We see SYN without ACK. It is attempt of
		 * simultaneous connect with crossed SYNs.
		 * Particularly, it can be connect to self.
		 */
		tcp_set_state(sk, TCP_SYN_RECV);

		if (tp->saw_tstamp) {
			tp->tstamp_ok = 1;
			tcp_store_ts_recent(tp);
			tp->tcp_header_len =
				sizeof(struct tcphdr) + TCPOLEN_TSTAMP_ALIGNED;
		} else {
			tp->tcp_header_len = sizeof(struct tcphdr);
		}

		tp->rcv_nxt = TCP_SKB_CB(skb)->seq + 1;
		tp->rcv_wup = TCP_SKB_CB(skb)->seq + 1;

		/* RFC1323: The window in SYN & SYN/ACK segments is
		 * never scaled.
		 */
		tp->snd_wnd    = ntohs(th->window);
		tp->snd_wl1    = TCP_SKB_CB(skb)->seq;
		tp->max_window = tp->snd_wnd;

		TCP_ECN_rcv_syn(tp, th);
		if (tp->ecn_flags&TCP_ECN_OK)
			sk->sk_no_largesend = 1;

		tcp_sync_mss(sk, tp->pmtu_cookie);
		tcp_initialize_rcv_mss(sk);


		tcp_send_synack(sk);
#if 0
		/* Note, we could accept data and URG from this segment.
		 * There are no obstacles to make this.
		 *
		 * However, if we ignore data in ACKless segments sometimes,
		 * we have no reasons to accept it sometimes.
		 * Also, seems the code doing it in step6 of tcp_rcv_state_process
		 * is not flawless. So, discard packet for sanity.
		 * Uncomment this return to process the data.
		 */
		return -1;
#else
		goto discard;
#endif
	}
	/* "fifth, if neither of the SYN or RST bits is set then
	 * drop the segment and return."
	 */

discard_and_undo:
	tcp_clear_options(tp);
	tp->mss_clamp = saved_clamp;
	goto discard;

reset_and_undo:
	tcp_clear_options(tp);
	tp->mss_clamp = saved_clamp;
	return 1;
}


/*
 *	This function implements the receiving procedure of RFC 793 for
 *	all states except ESTABLISHED and TIME_WAIT. 
 *	It's called from both tcp_v4_rcv and tcp_v6_rcv and should be
 *	address independent.
 */
	
int tcp_rcv_state_process(struct sock *sk, struct sk_buff *skb,
			  struct tcphdr *th, unsigned len)
{
	struct tcp_opt *tp = tcp_sk(sk);
	int queued = 0;

	tp->saw_tstamp = 0;

	switch (sk->sk_state) {
	case TCP_CLOSE:
		goto discard;

	case TCP_LISTEN:
		if(th->ack)
			return 1;

		if(th->rst)
			goto discard;

		if(th->syn) {
			if(tp->af_specific->conn_request(sk, skb) < 0)
				return 1;

			init_westwood(sk);

			/* Now we have several options: In theory there is 
			 * nothing else in the frame. KA9Q has an option to 
			 * send data with the syn, BSD accepts data with the
			 * syn up to the [to be] advertised window and 
			 * Solaris 2.1 gives you a protocol error. For now 
			 * we just ignore it, that fits the spec precisely 
			 * and avoids incompatibilities. It would be nice in
			 * future to drop through and process the data.
			 *
			 * Now that TTCP is starting to be used we ought to 
			 * queue this data.
			 * But, this leaves one open to an easy denial of
		 	 * service attack, and SYN cookies can't defend
			 * against this problem. So, we drop the data
			 * in the interest of security over speed.
			 */
			goto discard;
		}
		goto discard;

	case TCP_SYN_SENT:
		init_westwood(sk);

		queued = tcp_rcv_synsent_state_process(sk, skb, th, len);
		if (queued >= 0)
			return queued;

		/* Do step6 onward by hand. */
		tcp_urg(sk, skb, th);
		__kfree_skb(skb);
		tcp_data_snd_check(sk);
		return 0;
	}

	if (tcp_fast_parse_options(skb, th, tp) && tp->saw_tstamp &&
	    tcp_paws_discard(tp, skb)) {
		if (!th->rst) {
			NET_INC_STATS_BH(PAWSEstabRejected);
			tcp_send_dupack(sk, skb);
			goto discard;
		}
		/* Reset is accepted even if it did not pass PAWS. */
	}

	/* step 1: check sequence number */
	if (!tcp_sequence(tp, TCP_SKB_CB(skb)->seq, TCP_SKB_CB(skb)->end_seq)) {
		if (!th->rst)
			tcp_send_dupack(sk, skb);
		goto discard;
	}

	/* step 2: check RST bit */
	if(th->rst) {
		tcp_reset(sk);
		goto discard;
	}

	tcp_replace_ts_recent(tp, TCP_SKB_CB(skb)->seq);

	/* step 3: check security and precedence [ignored] */

	/*	step 4:
	 *
	 *	Check for a SYN in window.
	 */
	if (th->syn && !before(TCP_SKB_CB(skb)->seq, tp->rcv_nxt)) {
		NET_INC_STATS_BH(TCPAbortOnSyn);
		tcp_reset(sk);
		return 1;
	}

	/* step 5: check the ACK field */
	if (th->ack) {
		int acceptable = tcp_ack(sk, skb, FLAG_SLOWPATH);

		switch(sk->sk_state) {
		case TCP_SYN_RECV:
			if (acceptable) {
				tp->copied_seq = tp->rcv_nxt;
				mb();
				tcp_set_state(sk, TCP_ESTABLISHED);
				sk->sk_state_change(sk);

				/* Note, that this wakeup is only for marginal
				 * crossed SYN case. Passively open sockets
				 * are not waked up, because sk->sk_sleep ==
				 * NULL and sk->sk_socket == NULL.
				 */
				if (sk->sk_socket) {
					sk_wake_async(sk,0,POLL_OUT);
				}

				tp->snd_una = TCP_SKB_CB(skb)->ack_seq;
				tp->snd_wnd = ntohs(th->window) <<
					      tp->snd_wscale;
				tcp_init_wl(tp, TCP_SKB_CB(skb)->ack_seq,
					    TCP_SKB_CB(skb)->seq);

				/* tcp_ack considers this ACK as duplicate
				 * and does not calculate rtt.
				 * Fix it at least with timestamps.
				 */
				if (tp->saw_tstamp && tp->rcv_tsecr &&
				    !tp->srtt)
					tcp_ack_saw_tstamp(tp, 0);

				if (tp->tstamp_ok)
					tp->advmss -= TCPOLEN_TSTAMP_ALIGNED;

				/* Make sure socket is routed, for
				 * correct metrics.
				 */
				tp->af_specific->rebuild_header(sk);

				tcp_init_metrics(sk);

				/* Prevent spurious tcp_cwnd_restart() on
				 * first data packet.
				 */
				tp->lsndtime = tcp_time_stamp;

				tcp_initialize_rcv_mss(sk);
				tcp_init_buffer_space(sk);
				tcp_fast_path_on(tp);
			} else {
				return 1;
			}
			break;

		case TCP_FIN_WAIT1:
			if (tp->snd_una == tp->write_seq) {
				tcp_set_state(sk, TCP_FIN_WAIT2);
				sk->sk_shutdown |= SEND_SHUTDOWN;
				dst_confirm(sk->sk_dst_cache);

				if (!sock_flag(sk, SOCK_DEAD))
					/* Wake up lingering close() */
					sk->sk_state_change(sk);
				else {
					int tmo;

					if (tp->linger2 < 0 ||
					    (TCP_SKB_CB(skb)->end_seq != TCP_SKB_CB(skb)->seq &&
					     after(TCP_SKB_CB(skb)->end_seq - th->fin, tp->rcv_nxt))) {
						tcp_done(sk);
						NET_INC_STATS_BH(TCPAbortOnData);
						return 1;
					}

					tmo = tcp_fin_time(tp);
					if (tmo > TCP_TIMEWAIT_LEN) {
						tcp_reset_keepalive_timer(sk, tmo - TCP_TIMEWAIT_LEN);
					} else if (th->fin || sock_owned_by_user(sk)) {
						/* Bad case. We could lose such FIN otherwise.
						 * It is not a big problem, but it looks confusing
						 * and not so rare event. We still can lose it now,
						 * if it spins in bh_lock_sock(), but it is really
						 * marginal case.
						 */
						tcp_reset_keepalive_timer(sk, tmo);
					} else {
						tcp_time_wait(sk, TCP_FIN_WAIT2, tmo);
						goto discard;
					}
				}
			}
			break;

		case TCP_CLOSING:
			if (tp->snd_una == tp->write_seq) {
				tcp_time_wait(sk, TCP_TIME_WAIT, 0);
				goto discard;
			}
			break;

		case TCP_LAST_ACK:
			if (tp->snd_una == tp->write_seq) {
				tcp_update_metrics(sk);
				tcp_done(sk);
				goto discard;
			}
			break;
		}
	} else
		goto discard;

	/* step 6: check the URG bit */
	tcp_urg(sk, skb, th);

	/* step 7: process the segment text */
	switch (sk->sk_state) {
	case TCP_CLOSE_WAIT:
	case TCP_CLOSING:
	case TCP_LAST_ACK:
		if (!before(TCP_SKB_CB(skb)->seq, tp->rcv_nxt))
			break;
	case TCP_FIN_WAIT1:
	case TCP_FIN_WAIT2:
		/* RFC 793 says to queue data in these states,
		 * RFC 1122 says we MUST send a reset. 
		 * BSD 4.4 also does reset.
		 */
		if (sk->sk_shutdown & RCV_SHUTDOWN) {
			if (TCP_SKB_CB(skb)->end_seq != TCP_SKB_CB(skb)->seq &&
			    after(TCP_SKB_CB(skb)->end_seq - th->fin, tp->rcv_nxt)) {
				NET_INC_STATS_BH(TCPAbortOnData);
				tcp_reset(sk);
				return 1;
			}
		}
		/* Fall through */
	case TCP_ESTABLISHED: 
		tcp_data_queue(sk, skb);
		queued = 1;
		break;
	}

	/* tcp_data could move socket to TIME-WAIT */
	if (sk->sk_state != TCP_CLOSE) {
		tcp_data_snd_check(sk);
		tcp_ack_snd_check(sk);
	}

	if (!queued) { 
discard:
		__kfree_skb(skb);
	}
	return 0;
}

EXPORT_SYMBOL(sysctl_tcp_ecn);
EXPORT_SYMBOL(sysctl_tcp_reordering);
EXPORT_SYMBOL(tcp_cwnd_application_limited);
EXPORT_SYMBOL(tcp_parse_options);
EXPORT_SYMBOL(tcp_rcv_established);
EXPORT_SYMBOL(tcp_rcv_state_process);<|MERGE_RESOLUTION|>--- conflicted
+++ resolved
@@ -477,11 +477,7 @@
 			while (tcp_win_from_space(rcvmem) < tp->advmss)
 				rcvmem += 128;
 			space *= rcvmem;
-<<<<<<< HEAD
-			space = min(space, sysctl_tcp_rmem[2]);
-=======
 			space = min(space, tcp_prot.sysctl_rmem[2]);
->>>>>>> 334cdf67
 			if (space > sk->sk_rcvbuf) {
 				sk->sk_rcvbuf = space;
 
