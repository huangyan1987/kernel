/*
   BlueZ - Bluetooth protocol stack for Linux
   Copyright (C) 2000-2001 Qualcomm Incorporated

   Written 2000,2001 by Maxim Krasnyansky <maxk@qualcomm.com>

   This program is free software; you can redistribute it and/or modify
   it under the terms of the GNU General Public License version 2 as
   published by the Free Software Foundation;

   THE SOFTWARE IS PROVIDED "AS IS", WITHOUT WARRANTY OF ANY KIND, EXPRESS
   OR IMPLIED, INCLUDING BUT NOT LIMITED TO THE WARRANTIES OF MERCHANTABILITY,
   FITNESS FOR A PARTICULAR PURPOSE AND NONINFRINGEMENT OF THIRD PARTY RIGHTS.
   IN NO EVENT SHALL THE COPYRIGHT HOLDER(S) AND AUTHOR(S) BE LIABLE FOR ANY
   CLAIM, OR ANY SPECIAL INDIRECT OR CONSEQUENTIAL DAMAGES, OR ANY DAMAGES
   WHATSOEVER RESULTING FROM LOSS OF USE, DATA OR PROFITS, WHETHER IN AN
   ACTION OF CONTRACT, NEGLIGENCE OR OTHER TORTIOUS ACTION, ARISING OUT OF
   OR IN CONNECTION WITH THE USE OR PERFORMANCE OF THIS SOFTWARE.

   ALL LIABILITY, INCLUDING LIABILITY FOR INFRINGEMENT OF ANY PATENTS,
   COPYRIGHTS, TRADEMARKS OR OTHER RIGHTS, RELATING TO USE OF THIS
   SOFTWARE IS DISCLAIMED.
*/

/* Bluetooth SCO sockets. */

#include <linux/module.h>
#include <linux/debugfs.h>
#include <linux/seq_file.h>
#include <linux/sched/signal.h>

#include <net/bluetooth/bluetooth.h>
#include <net/bluetooth/hci_core.h>
#include <net/bluetooth/sco.h>

static bool disable_esco;

static const struct proto_ops sco_sock_ops;

static struct bt_sock_list sco_sk_list = {
	.lock = __RW_LOCK_UNLOCKED(sco_sk_list.lock)
};

/* ---- SCO connections ---- */
struct sco_conn {
	struct hci_conn	*hcon;

	spinlock_t	lock;
	struct sock	*sk;

	struct delayed_work	timeout_work;

	unsigned int    mtu;
};

#define sco_conn_lock(c)	spin_lock(&c->lock)
#define sco_conn_unlock(c)	spin_unlock(&c->lock)

static void sco_sock_close(struct sock *sk);
static void sco_sock_kill(struct sock *sk);

/* ----- SCO socket info ----- */
#define sco_pi(sk) ((struct sco_pinfo *) sk)

struct sco_pinfo {
	struct bt_sock	bt;
	bdaddr_t	src;
	bdaddr_t	dst;
	__u32		flags;
	__u16		setting;
	__u8		cmsg_mask;
	struct sco_conn	*conn;
};

/* ---- SCO timers ---- */
#define SCO_CONN_TIMEOUT	(HZ * 40)
#define SCO_DISCONN_TIMEOUT	(HZ * 2)

static void sco_sock_timeout(struct work_struct *work)
{
	struct sco_conn *conn = container_of(work, struct sco_conn,
					     timeout_work.work);
	struct sock *sk;

	sco_conn_lock(conn);
	sk = conn->sk;
	if (sk)
		sock_hold(sk);
	sco_conn_unlock(conn);

	if (!sk)
		return;

	BT_DBG("sock %p state %d", sk, sk->sk_state);

	lock_sock(sk);
	sk->sk_err = ETIMEDOUT;
	sk->sk_state_change(sk);
	release_sock(sk);
<<<<<<< HEAD

	sco_sock_kill(sk);
=======
>>>>>>> 6880fa6c
	sock_put(sk);
}

static void sco_sock_set_timer(struct sock *sk, long timeout)
{
	if (!sco_pi(sk)->conn)
		return;

	BT_DBG("sock %p state %d timeout %ld", sk, sk->sk_state, timeout);
	cancel_delayed_work(&sco_pi(sk)->conn->timeout_work);
	schedule_delayed_work(&sco_pi(sk)->conn->timeout_work, timeout);
}

static void sco_sock_clear_timer(struct sock *sk)
{
	if (!sco_pi(sk)->conn)
		return;

	BT_DBG("sock %p state %d", sk, sk->sk_state);
	cancel_delayed_work(&sco_pi(sk)->conn->timeout_work);
}

/* ---- SCO connections ---- */
static struct sco_conn *sco_conn_add(struct hci_conn *hcon)
{
	struct hci_dev *hdev = hcon->hdev;
	struct sco_conn *conn = hcon->sco_data;

	if (conn)
		return conn;

	conn = kzalloc(sizeof(struct sco_conn), GFP_KERNEL);
	if (!conn)
		return NULL;

	spin_lock_init(&conn->lock);

	hcon->sco_data = conn;
	conn->hcon = hcon;

	if (hdev->sco_mtu > 0)
		conn->mtu = hdev->sco_mtu;
	else
		conn->mtu = 60;

	BT_DBG("hcon %p conn %p", hcon, conn);

	return conn;
}

/* Delete channel.
 * Must be called on the locked socket. */
static void sco_chan_del(struct sock *sk, int err)
{
	struct sco_conn *conn;

	conn = sco_pi(sk)->conn;

	BT_DBG("sk %p, conn %p, err %d", sk, conn, err);

	if (conn) {
		sco_conn_lock(conn);
		conn->sk = NULL;
		sco_pi(sk)->conn = NULL;
		sco_conn_unlock(conn);

		if (conn->hcon)
			hci_conn_drop(conn->hcon);
	}

	sk->sk_state = BT_CLOSED;
	sk->sk_err   = err;
	sk->sk_state_change(sk);

	sock_set_flag(sk, SOCK_ZAPPED);
}

static void sco_conn_del(struct hci_conn *hcon, int err)
{
	struct sco_conn *conn = hcon->sco_data;
	struct sock *sk;

	if (!conn)
		return;

	BT_DBG("hcon %p conn %p, err %d", hcon, conn, err);

	/* Kill socket */
	sco_conn_lock(conn);
	sk = conn->sk;
	sco_conn_unlock(conn);

	if (sk) {
		sock_hold(sk);
		lock_sock(sk);
		sco_sock_clear_timer(sk);
		sco_chan_del(sk, err);
		release_sock(sk);
<<<<<<< HEAD
		sco_sock_kill(sk);
=======
>>>>>>> 6880fa6c
		sock_put(sk);

		/* Ensure no more work items will run before freeing conn. */
		cancel_delayed_work_sync(&conn->timeout_work);
	}

	hcon->sco_data = NULL;
	kfree(conn);
}

static void __sco_chan_add(struct sco_conn *conn, struct sock *sk,
			   struct sock *parent)
{
	BT_DBG("conn %p", conn);

	sco_pi(sk)->conn = conn;
	conn->sk = sk;

	INIT_DELAYED_WORK(&conn->timeout_work, sco_sock_timeout);

	if (parent)
		bt_accept_enqueue(parent, sk, true);
}

static int sco_chan_add(struct sco_conn *conn, struct sock *sk,
			struct sock *parent)
{
	int err = 0;

	sco_conn_lock(conn);
	if (conn->sk)
		err = -EBUSY;
	else
		__sco_chan_add(conn, sk, parent);

	sco_conn_unlock(conn);
	return err;
}

static int sco_connect(struct hci_dev *hdev, struct sock *sk)
{
	struct sco_conn *conn;
	struct hci_conn *hcon;
	int err, type;

	BT_DBG("%pMR -> %pMR", &sco_pi(sk)->src, &sco_pi(sk)->dst);

	if (lmp_esco_capable(hdev) && !disable_esco)
		type = ESCO_LINK;
	else
		type = SCO_LINK;

	if (sco_pi(sk)->setting == BT_VOICE_TRANSPARENT &&
	    (!lmp_transp_capable(hdev) || !lmp_esco_capable(hdev)))
		return -EOPNOTSUPP;

	hcon = hci_connect_sco(hdev, type, &sco_pi(sk)->dst,
			       sco_pi(sk)->setting);
	if (IS_ERR(hcon))
		return PTR_ERR(hcon);

	conn = sco_conn_add(hcon);
	if (!conn) {
		hci_conn_drop(hcon);
		return -ENOMEM;
	}

	/* Update source addr of the socket */
	bacpy(&sco_pi(sk)->src, &hcon->src);

	err = sco_chan_add(conn, sk, NULL);
	if (err)
		return err;

	if (hcon->state == BT_CONNECTED) {
		sco_sock_clear_timer(sk);
		sk->sk_state = BT_CONNECTED;
	} else {
		sk->sk_state = BT_CONNECT;
		sco_sock_set_timer(sk, sk->sk_sndtimeo);
	}

	return err;
}

static int sco_send_frame(struct sock *sk, void *buf, int len,
			  unsigned int msg_flags)
{
	struct sco_conn *conn = sco_pi(sk)->conn;
	struct sk_buff *skb;
	int err;

	/* Check outgoing MTU */
	if (len > conn->mtu)
		return -EINVAL;

	BT_DBG("sk %p len %d", sk, len);

	skb = bt_skb_send_alloc(sk, len, msg_flags & MSG_DONTWAIT, &err);
	if (!skb)
		return err;

	memcpy(skb_put(skb, len), buf, len);
	hci_send_sco(conn->hcon, skb);

	return len;
}

static void sco_recv_frame(struct sco_conn *conn, struct sk_buff *skb)
{
	struct sock *sk;

	sco_conn_lock(conn);
	sk = conn->sk;
	sco_conn_unlock(conn);

	if (!sk)
		goto drop;

	BT_DBG("sk %p len %u", sk, skb->len);

	if (sk->sk_state != BT_CONNECTED)
		goto drop;

	if (!sock_queue_rcv_skb(sk, skb))
		return;

drop:
	kfree_skb(skb);
}

/* -------- Socket interface ---------- */
static struct sock *__sco_get_sock_listen_by_addr(bdaddr_t *ba)
{
	struct sock *sk;

	sk_for_each(sk, &sco_sk_list.head) {
		if (sk->sk_state != BT_LISTEN)
			continue;

		if (!bacmp(&sco_pi(sk)->src, ba))
			return sk;
	}

	return NULL;
}

/* Find socket listening on source bdaddr.
 * Returns closest match.
 */
static struct sock *sco_get_sock_listen(bdaddr_t *src)
{
	struct sock *sk = NULL, *sk1 = NULL;

	read_lock(&sco_sk_list.lock);

	sk_for_each(sk, &sco_sk_list.head) {
		if (sk->sk_state != BT_LISTEN)
			continue;

		/* Exact match. */
		if (!bacmp(&sco_pi(sk)->src, src))
			break;

		/* Closest match */
		if (!bacmp(&sco_pi(sk)->src, BDADDR_ANY))
			sk1 = sk;
	}

	read_unlock(&sco_sk_list.lock);

	return sk ? sk : sk1;
}

static void sco_sock_destruct(struct sock *sk)
{
	BT_DBG("sk %p", sk);

	skb_queue_purge(&sk->sk_receive_queue);
	skb_queue_purge(&sk->sk_write_queue);
}

static void sco_sock_cleanup_listen(struct sock *parent)
{
	struct sock *sk;

	BT_DBG("parent %p", parent);

	/* Close not yet accepted channels */
	while ((sk = bt_accept_dequeue(parent, NULL))) {
		sco_sock_close(sk);
		sco_sock_kill(sk);
	}

	parent->sk_state  = BT_CLOSED;
	sock_set_flag(parent, SOCK_ZAPPED);
}

/* Kill socket (only if zapped and orphan)
 * Must be called on unlocked socket.
 */
static void sco_sock_kill(struct sock *sk)
{
	if (!sock_flag(sk, SOCK_ZAPPED) || sk->sk_socket)
		return;

	BT_DBG("sk %p state %d", sk, sk->sk_state);

	/* Kill poor orphan */
	bt_sock_unlink(&sco_sk_list, sk);
	sock_set_flag(sk, SOCK_DEAD);
	sock_put(sk);
}

static void __sco_sock_close(struct sock *sk)
{
	BT_DBG("sk %p state %d socket %p", sk, sk->sk_state, sk->sk_socket);

	switch (sk->sk_state) {
	case BT_LISTEN:
		sco_sock_cleanup_listen(sk);
		break;

	case BT_CONNECTED:
	case BT_CONFIG:
		if (sco_pi(sk)->conn->hcon) {
			sk->sk_state = BT_DISCONN;
			sco_sock_set_timer(sk, SCO_DISCONN_TIMEOUT);
			sco_conn_lock(sco_pi(sk)->conn);
			hci_conn_drop(sco_pi(sk)->conn->hcon);
			sco_pi(sk)->conn->hcon = NULL;
			sco_conn_unlock(sco_pi(sk)->conn);
		} else
			sco_chan_del(sk, ECONNRESET);
		break;

	case BT_CONNECT2:
	case BT_CONNECT:
	case BT_DISCONN:
		sco_chan_del(sk, ECONNRESET);
		break;

	default:
		sock_set_flag(sk, SOCK_ZAPPED);
		break;
	}
}

/* Must be called on unlocked socket. */
static void sco_sock_close(struct sock *sk)
{
	lock_sock(sk);
	sco_sock_clear_timer(sk);
	__sco_sock_close(sk);
	release_sock(sk);
}

static void sco_skb_put_cmsg(struct sk_buff *skb, struct msghdr *msg,
			     struct sock *sk)
{
	if (sco_pi(sk)->cmsg_mask & SCO_CMSG_PKT_STATUS)
		put_cmsg(msg, SOL_BLUETOOTH, BT_SCM_PKT_STATUS,
			 sizeof(bt_cb(skb)->sco.pkt_status),
			 &bt_cb(skb)->sco.pkt_status);
}

static void sco_sock_init(struct sock *sk, struct sock *parent)
{
	BT_DBG("sk %p", sk);

	if (parent) {
		sk->sk_type = parent->sk_type;
		bt_sk(sk)->flags = bt_sk(parent)->flags;
		security_sk_clone(parent, sk);
	} else {
		bt_sk(sk)->skb_put_cmsg = sco_skb_put_cmsg;
	}
}

static struct proto sco_proto = {
	.name		= "SCO",
	.owner		= THIS_MODULE,
	.obj_size	= sizeof(struct sco_pinfo)
};

static struct sock *sco_sock_alloc(struct net *net, struct socket *sock,
				   int proto, gfp_t prio, int kern)
{
	struct sock *sk;

	sk = sk_alloc(net, PF_BLUETOOTH, prio, &sco_proto, kern);
	if (!sk)
		return NULL;

	sock_init_data(sock, sk);
	INIT_LIST_HEAD(&bt_sk(sk)->accept_q);

	sk->sk_destruct = sco_sock_destruct;
	sk->sk_sndtimeo = SCO_CONN_TIMEOUT;

	sock_reset_flag(sk, SOCK_ZAPPED);

	sk->sk_protocol = proto;
	sk->sk_state    = BT_OPEN;

	sco_pi(sk)->setting = BT_VOICE_CVSD_16BIT;

	bt_sock_link(&sco_sk_list, sk);
	return sk;
}

static int sco_sock_create(struct net *net, struct socket *sock, int protocol,
			   int kern)
{
	struct sock *sk;

	BT_DBG("sock %p", sock);

	sock->state = SS_UNCONNECTED;

	if (sock->type != SOCK_SEQPACKET)
		return -ESOCKTNOSUPPORT;

	sock->ops = &sco_sock_ops;

	sk = sco_sock_alloc(net, sock, protocol, GFP_ATOMIC, kern);
	if (!sk)
		return -ENOMEM;

	sco_sock_init(sk, NULL);
	return 0;
}

static int sco_sock_bind(struct socket *sock, struct sockaddr *addr,
			 int addr_len)
{
	struct sockaddr_sco *sa = (struct sockaddr_sco *) addr;
	struct sock *sk = sock->sk;
	int err = 0;

	if (!addr || addr_len < sizeof(struct sockaddr_sco) ||
	    addr->sa_family != AF_BLUETOOTH)
		return -EINVAL;

	BT_DBG("sk %p %pMR", sk, &sa->sco_bdaddr);

	lock_sock(sk);

	if (sk->sk_state != BT_OPEN) {
		err = -EBADFD;
		goto done;
	}

	if (sk->sk_type != SOCK_SEQPACKET) {
		err = -EINVAL;
		goto done;
	}

	bacpy(&sco_pi(sk)->src, &sa->sco_bdaddr);

	sk->sk_state = BT_BOUND;

done:
	release_sock(sk);
	return err;
}

static int sco_sock_connect(struct socket *sock, struct sockaddr *addr, int alen, int flags)
{
	struct sockaddr_sco *sa = (struct sockaddr_sco *) addr;
	struct sock *sk = sock->sk;
	struct hci_dev  *hdev;
	int err;

	BT_DBG("sk %p", sk);

	if (alen < sizeof(struct sockaddr_sco) ||
	    addr->sa_family != AF_BLUETOOTH)
		return -EINVAL;

	if (sk->sk_state != BT_OPEN && sk->sk_state != BT_BOUND)
		return -EBADFD;

	if (sk->sk_type != SOCK_SEQPACKET)
		return -EINVAL;

	hdev = hci_get_route(&sa->sco_bdaddr, &sco_pi(sk)->src, BDADDR_BREDR);
	if (!hdev)
		return -EHOSTUNREACH;
	hci_dev_lock(hdev);

	lock_sock(sk);

	/* Set destination address and psm */
	bacpy(&sco_pi(sk)->dst, &sa->sco_bdaddr);

	err = sco_connect(hdev, sk);
	hci_dev_unlock(hdev);
	hci_dev_put(hdev);
	if (err)
		goto done;

	err = bt_sock_wait_state(sk, BT_CONNECTED,
				 sock_sndtimeo(sk, flags & O_NONBLOCK));

done:
	release_sock(sk);
	return err;
}

static int sco_sock_listen(struct socket *sock, int backlog)
{
	struct sock *sk = sock->sk;
	bdaddr_t *src = &sco_pi(sk)->src;
	int err = 0;

	BT_DBG("sk %p backlog %d", sk, backlog);

	lock_sock(sk);

	if (sk->sk_state != BT_BOUND) {
		err = -EBADFD;
		goto done;
	}

	if (sk->sk_type != SOCK_SEQPACKET) {
		err = -EINVAL;
		goto done;
	}

	write_lock(&sco_sk_list.lock);

	if (__sco_get_sock_listen_by_addr(src)) {
		err = -EADDRINUSE;
		goto unlock;
	}

	sk->sk_max_ack_backlog = backlog;
	sk->sk_ack_backlog = 0;

	sk->sk_state = BT_LISTEN;

unlock:
	write_unlock(&sco_sk_list.lock);

done:
	release_sock(sk);
	return err;
}

static int sco_sock_accept(struct socket *sock, struct socket *newsock,
			   int flags, bool kern)
{
	DEFINE_WAIT_FUNC(wait, woken_wake_function);
	struct sock *sk = sock->sk, *ch;
	long timeo;
	int err = 0;

	lock_sock(sk);

	timeo = sock_rcvtimeo(sk, flags & O_NONBLOCK);

	BT_DBG("sk %p timeo %ld", sk, timeo);

	/* Wait for an incoming connection. (wake-one). */
	add_wait_queue_exclusive(sk_sleep(sk), &wait);
	while (1) {
		if (sk->sk_state != BT_LISTEN) {
			err = -EBADFD;
			break;
		}

		ch = bt_accept_dequeue(sk, newsock);
		if (ch)
			break;

		if (!timeo) {
			err = -EAGAIN;
			break;
		}

		if (signal_pending(current)) {
			err = sock_intr_errno(timeo);
			break;
		}

		release_sock(sk);

		timeo = wait_woken(&wait, TASK_INTERRUPTIBLE, timeo);
		lock_sock(sk);
	}
	remove_wait_queue(sk_sleep(sk), &wait);

	if (err)
		goto done;

	newsock->state = SS_CONNECTED;

	BT_DBG("new socket %p", ch);

done:
	release_sock(sk);
	return err;
}

static int sco_sock_getname(struct socket *sock, struct sockaddr *addr,
			    int peer)
{
	struct sockaddr_sco *sa = (struct sockaddr_sco *) addr;
	struct sock *sk = sock->sk;

	BT_DBG("sock %p, sk %p", sock, sk);

	addr->sa_family = AF_BLUETOOTH;

	if (peer)
		bacpy(&sa->sco_bdaddr, &sco_pi(sk)->dst);
	else
		bacpy(&sa->sco_bdaddr, &sco_pi(sk)->src);

	return sizeof(struct sockaddr_sco);
}

static int sco_sock_sendmsg(struct socket *sock, struct msghdr *msg,
			    size_t len)
{
	struct sock *sk = sock->sk;
	void *buf;
	int err;

	BT_DBG("sock %p, sk %p", sock, sk);

	err = sock_error(sk);
	if (err)
		return err;

	if (msg->msg_flags & MSG_OOB)
		return -EOPNOTSUPP;

	buf = kmalloc(len, GFP_KERNEL);
	if (!buf)
		return -ENOMEM;

	if (memcpy_from_msg(buf, msg, len)) {
		kfree(buf);
		return -EFAULT;
	}

	lock_sock(sk);

	if (sk->sk_state == BT_CONNECTED)
		err = sco_send_frame(sk, buf, len, msg->msg_flags);
	else
		err = -ENOTCONN;

	release_sock(sk);
	kfree(buf);
	return err;
}

static void sco_conn_defer_accept(struct hci_conn *conn, u16 setting)
{
	struct hci_dev *hdev = conn->hdev;

	BT_DBG("conn %p", conn);

	conn->state = BT_CONFIG;

	if (!lmp_esco_capable(hdev)) {
		struct hci_cp_accept_conn_req cp;

		bacpy(&cp.bdaddr, &conn->dst);
		cp.role = 0x00; /* Ignored */

		hci_send_cmd(hdev, HCI_OP_ACCEPT_CONN_REQ, sizeof(cp), &cp);
	} else {
		struct hci_cp_accept_sync_conn_req cp;

		bacpy(&cp.bdaddr, &conn->dst);
		cp.pkt_type = cpu_to_le16(conn->pkt_type);

		cp.tx_bandwidth   = cpu_to_le32(0x00001f40);
		cp.rx_bandwidth   = cpu_to_le32(0x00001f40);
		cp.content_format = cpu_to_le16(setting);

		switch (setting & SCO_AIRMODE_MASK) {
		case SCO_AIRMODE_TRANSP:
			if (conn->pkt_type & ESCO_2EV3)
				cp.max_latency = cpu_to_le16(0x0008);
			else
				cp.max_latency = cpu_to_le16(0x000D);
			cp.retrans_effort = 0x02;
			break;
		case SCO_AIRMODE_CVSD:
			cp.max_latency = cpu_to_le16(0xffff);
			cp.retrans_effort = 0xff;
			break;
		default:
			/* use CVSD settings as fallback */
			cp.max_latency = cpu_to_le16(0xffff);
			cp.retrans_effort = 0xff;
			break;
		}

		hci_send_cmd(hdev, HCI_OP_ACCEPT_SYNC_CONN_REQ,
			     sizeof(cp), &cp);
	}
}

static int sco_sock_recvmsg(struct socket *sock, struct msghdr *msg,
			    size_t len, int flags)
{
	struct sock *sk = sock->sk;
	struct sco_pinfo *pi = sco_pi(sk);

	lock_sock(sk);

	if (sk->sk_state == BT_CONNECT2 &&
	    test_bit(BT_SK_DEFER_SETUP, &bt_sk(sk)->flags)) {
		sco_conn_defer_accept(pi->conn->hcon, pi->setting);
		sk->sk_state = BT_CONFIG;

		release_sock(sk);
		return 0;
	}

	release_sock(sk);

	return bt_sock_recvmsg(sock, msg, len, flags);
}

static int sco_sock_setsockopt(struct socket *sock, int level, int optname,
			       sockptr_t optval, unsigned int optlen)
{
	struct sock *sk = sock->sk;
	int len, err = 0;
	struct bt_voice voice;
	u32 opt;

	BT_DBG("sk %p", sk);

	lock_sock(sk);

	switch (optname) {

	case BT_DEFER_SETUP:
		if (sk->sk_state != BT_BOUND && sk->sk_state != BT_LISTEN) {
			err = -EINVAL;
			break;
		}

		if (copy_from_sockptr(&opt, optval, sizeof(u32))) {
			err = -EFAULT;
			break;
		}

		if (opt)
			set_bit(BT_SK_DEFER_SETUP, &bt_sk(sk)->flags);
		else
			clear_bit(BT_SK_DEFER_SETUP, &bt_sk(sk)->flags);
		break;

	case BT_VOICE:
		if (sk->sk_state != BT_OPEN && sk->sk_state != BT_BOUND &&
		    sk->sk_state != BT_CONNECT2) {
			err = -EINVAL;
			break;
		}

		voice.setting = sco_pi(sk)->setting;

		len = min_t(unsigned int, sizeof(voice), optlen);
		if (copy_from_sockptr(&voice, optval, len)) {
			err = -EFAULT;
			break;
		}

		/* Explicitly check for these values */
		if (voice.setting != BT_VOICE_TRANSPARENT &&
		    voice.setting != BT_VOICE_CVSD_16BIT) {
			err = -EINVAL;
			break;
		}

		sco_pi(sk)->setting = voice.setting;
		break;

	case BT_PKT_STATUS:
		if (copy_from_sockptr(&opt, optval, sizeof(u32))) {
			err = -EFAULT;
			break;
		}

		if (opt)
			sco_pi(sk)->cmsg_mask |= SCO_CMSG_PKT_STATUS;
		else
			sco_pi(sk)->cmsg_mask &= SCO_CMSG_PKT_STATUS;
		break;

	default:
		err = -ENOPROTOOPT;
		break;
	}

	release_sock(sk);
	return err;
}

static int sco_sock_getsockopt_old(struct socket *sock, int optname,
				   char __user *optval, int __user *optlen)
{
	struct sock *sk = sock->sk;
	struct sco_options opts;
	struct sco_conninfo cinfo;
	int len, err = 0;

	BT_DBG("sk %p", sk);

	if (get_user(len, optlen))
		return -EFAULT;

	lock_sock(sk);

	switch (optname) {
	case SCO_OPTIONS:
		if (sk->sk_state != BT_CONNECTED &&
		    !(sk->sk_state == BT_CONNECT2 &&
		      test_bit(BT_SK_DEFER_SETUP, &bt_sk(sk)->flags))) {
			err = -ENOTCONN;
			break;
		}

		opts.mtu = sco_pi(sk)->conn->mtu;

		BT_DBG("mtu %u", opts.mtu);

		len = min_t(unsigned int, len, sizeof(opts));
		if (copy_to_user(optval, (char *)&opts, len))
			err = -EFAULT;

		break;

	case SCO_CONNINFO:
		if (sk->sk_state != BT_CONNECTED &&
		    !(sk->sk_state == BT_CONNECT2 &&
		      test_bit(BT_SK_DEFER_SETUP, &bt_sk(sk)->flags))) {
			err = -ENOTCONN;
			break;
		}

		memset(&cinfo, 0, sizeof(cinfo));
		cinfo.hci_handle = sco_pi(sk)->conn->hcon->handle;
		memcpy(cinfo.dev_class, sco_pi(sk)->conn->hcon->dev_class, 3);

		len = min_t(unsigned int, len, sizeof(cinfo));
		if (copy_to_user(optval, (char *)&cinfo, len))
			err = -EFAULT;

		break;

	default:
		err = -ENOPROTOOPT;
		break;
	}

	release_sock(sk);
	return err;
}

static int sco_sock_getsockopt(struct socket *sock, int level, int optname,
			       char __user *optval, int __user *optlen)
{
	struct sock *sk = sock->sk;
	int len, err = 0;
	struct bt_voice voice;
	u32 phys;
	int pkt_status;

	BT_DBG("sk %p", sk);

	if (level == SOL_SCO)
		return sco_sock_getsockopt_old(sock, optname, optval, optlen);

	if (get_user(len, optlen))
		return -EFAULT;

	lock_sock(sk);

	switch (optname) {

	case BT_DEFER_SETUP:
		if (sk->sk_state != BT_BOUND && sk->sk_state != BT_LISTEN) {
			err = -EINVAL;
			break;
		}

		if (put_user(test_bit(BT_SK_DEFER_SETUP, &bt_sk(sk)->flags),
			     (u32 __user *)optval))
			err = -EFAULT;

		break;

	case BT_VOICE:
		voice.setting = sco_pi(sk)->setting;

		len = min_t(unsigned int, len, sizeof(voice));
		if (copy_to_user(optval, (char *)&voice, len))
			err = -EFAULT;

		break;

	case BT_PHY:
		if (sk->sk_state != BT_CONNECTED) {
			err = -ENOTCONN;
			break;
		}

		phys = hci_conn_get_phy(sco_pi(sk)->conn->hcon);

		if (put_user(phys, (u32 __user *) optval))
			err = -EFAULT;
		break;

	case BT_PKT_STATUS:
		pkt_status = (sco_pi(sk)->cmsg_mask & SCO_CMSG_PKT_STATUS);

		if (put_user(pkt_status, (int __user *)optval))
			err = -EFAULT;
		break;

	case BT_SNDMTU:
	case BT_RCVMTU:
		if (sk->sk_state != BT_CONNECTED) {
			err = -ENOTCONN;
			break;
		}

		if (put_user(sco_pi(sk)->conn->mtu, (u32 __user *)optval))
			err = -EFAULT;
		break;

	default:
		err = -ENOPROTOOPT;
		break;
	}

	release_sock(sk);
	return err;
}

static int sco_sock_shutdown(struct socket *sock, int how)
{
	struct sock *sk = sock->sk;
	int err = 0;

	BT_DBG("sock %p, sk %p", sock, sk);

	if (!sk)
		return 0;

	sock_hold(sk);
	lock_sock(sk);

	if (!sk->sk_shutdown) {
		sk->sk_shutdown = SHUTDOWN_MASK;
		sco_sock_clear_timer(sk);
		__sco_sock_close(sk);

		if (sock_flag(sk, SOCK_LINGER) && sk->sk_lingertime &&
		    !(current->flags & PF_EXITING))
			err = bt_sock_wait_state(sk, BT_CLOSED,
						 sk->sk_lingertime);
	}

	release_sock(sk);
	sock_put(sk);

	return err;
}

static int sco_sock_release(struct socket *sock)
{
	struct sock *sk = sock->sk;
	int err = 0;

	BT_DBG("sock %p, sk %p", sock, sk);

	if (!sk)
		return 0;

	sco_sock_close(sk);

	if (sock_flag(sk, SOCK_LINGER) && sk->sk_lingertime &&
	    !(current->flags & PF_EXITING)) {
		lock_sock(sk);
		err = bt_sock_wait_state(sk, BT_CLOSED, sk->sk_lingertime);
		release_sock(sk);
	}

	sock_orphan(sk);
	sco_sock_kill(sk);
	return err;
}

static void sco_conn_ready(struct sco_conn *conn)
{
	struct sock *parent;
	struct sock *sk = conn->sk;

	BT_DBG("conn %p", conn);

	if (sk) {
		lock_sock(sk);
		sco_sock_clear_timer(sk);
<<<<<<< HEAD
		lock_sock(sk);
=======
>>>>>>> 6880fa6c
		sk->sk_state = BT_CONNECTED;
		sk->sk_state_change(sk);
		release_sock(sk);
	} else {
		sco_conn_lock(conn);

		if (!conn->hcon) {
			sco_conn_unlock(conn);
			return;
		}

		parent = sco_get_sock_listen(&conn->hcon->src);
		if (!parent) {
			sco_conn_unlock(conn);
			return;
		}

		lock_sock(parent);

		sk = sco_sock_alloc(sock_net(parent), NULL,
				    BTPROTO_SCO, GFP_ATOMIC, 0);
		if (!sk) {
			release_sock(parent);
			sco_conn_unlock(conn);
			return;
		}

		sco_sock_init(sk, parent);

		bacpy(&sco_pi(sk)->src, &conn->hcon->src);
		bacpy(&sco_pi(sk)->dst, &conn->hcon->dst);

		hci_conn_hold(conn->hcon);
		__sco_chan_add(conn, sk, parent);

		if (test_bit(BT_SK_DEFER_SETUP, &bt_sk(parent)->flags))
			sk->sk_state = BT_CONNECT2;
		else
			sk->sk_state = BT_CONNECTED;

		/* Wake up parent */
		parent->sk_data_ready(parent);

		release_sock(parent);

		sco_conn_unlock(conn);
	}
}

/* ----- SCO interface with lower layer (HCI) ----- */
int sco_connect_ind(struct hci_dev *hdev, bdaddr_t *bdaddr, __u8 *flags)
{
	struct sock *sk;
	int lm = 0;

	BT_DBG("hdev %s, bdaddr %pMR", hdev->name, bdaddr);

	/* Find listening sockets */
	read_lock(&sco_sk_list.lock);
	sk_for_each(sk, &sco_sk_list.head) {
		if (sk->sk_state != BT_LISTEN)
			continue;

		if (!bacmp(&sco_pi(sk)->src, &hdev->bdaddr) ||
		    !bacmp(&sco_pi(sk)->src, BDADDR_ANY)) {
			lm |= HCI_LM_ACCEPT;

			if (test_bit(BT_SK_DEFER_SETUP, &bt_sk(sk)->flags))
				*flags |= HCI_PROTO_DEFER;
			break;
		}
	}
	read_unlock(&sco_sk_list.lock);

	return lm;
}

static void sco_connect_cfm(struct hci_conn *hcon, __u8 status)
{
	if (hcon->type != SCO_LINK && hcon->type != ESCO_LINK)
		return;

	BT_DBG("hcon %p bdaddr %pMR status %u", hcon, &hcon->dst, status);

	if (!status) {
		struct sco_conn *conn;

		conn = sco_conn_add(hcon);
		if (conn)
			sco_conn_ready(conn);
	} else
		sco_conn_del(hcon, bt_to_errno(status));
}

static void sco_disconn_cfm(struct hci_conn *hcon, __u8 reason)
{
	if (hcon->type != SCO_LINK && hcon->type != ESCO_LINK)
		return;

	BT_DBG("hcon %p reason %d", hcon, reason);

	sco_conn_del(hcon, bt_to_errno(reason));
}

void sco_recv_scodata(struct hci_conn *hcon, struct sk_buff *skb)
{
	struct sco_conn *conn = hcon->sco_data;

	if (!conn)
		goto drop;

	BT_DBG("conn %p len %u", conn, skb->len);

	if (skb->len) {
		sco_recv_frame(conn, skb);
		return;
	}

drop:
	kfree_skb(skb);
}

static struct hci_cb sco_cb = {
	.name		= "SCO",
	.connect_cfm	= sco_connect_cfm,
	.disconn_cfm	= sco_disconn_cfm,
};

static int sco_debugfs_show(struct seq_file *f, void *p)
{
	struct sock *sk;

	read_lock(&sco_sk_list.lock);

	sk_for_each(sk, &sco_sk_list.head) {
		seq_printf(f, "%pMR %pMR %d\n", &sco_pi(sk)->src,
			   &sco_pi(sk)->dst, sk->sk_state);
	}

	read_unlock(&sco_sk_list.lock);

	return 0;
}

DEFINE_SHOW_ATTRIBUTE(sco_debugfs);

static struct dentry *sco_debugfs;

static const struct proto_ops sco_sock_ops = {
	.family		= PF_BLUETOOTH,
	.owner		= THIS_MODULE,
	.release	= sco_sock_release,
	.bind		= sco_sock_bind,
	.connect	= sco_sock_connect,
	.listen		= sco_sock_listen,
	.accept		= sco_sock_accept,
	.getname	= sco_sock_getname,
	.sendmsg	= sco_sock_sendmsg,
	.recvmsg	= sco_sock_recvmsg,
	.poll		= bt_sock_poll,
	.ioctl		= bt_sock_ioctl,
	.gettstamp	= sock_gettstamp,
	.mmap		= sock_no_mmap,
	.socketpair	= sock_no_socketpair,
	.shutdown	= sco_sock_shutdown,
	.setsockopt	= sco_sock_setsockopt,
	.getsockopt	= sco_sock_getsockopt
};

static const struct net_proto_family sco_sock_family_ops = {
	.family	= PF_BLUETOOTH,
	.owner	= THIS_MODULE,
	.create	= sco_sock_create,
};

int __init sco_init(void)
{
	int err;

	BUILD_BUG_ON(sizeof(struct sockaddr_sco) > sizeof(struct sockaddr));

	err = proto_register(&sco_proto, 0);
	if (err < 0)
		return err;

	err = bt_sock_register(BTPROTO_SCO, &sco_sock_family_ops);
	if (err < 0) {
		BT_ERR("SCO socket registration failed");
		goto error;
	}

	err = bt_procfs_init(&init_net, "sco", &sco_sk_list, NULL);
	if (err < 0) {
		BT_ERR("Failed to create SCO proc file");
		bt_sock_unregister(BTPROTO_SCO);
		goto error;
	}

	BT_INFO("SCO socket layer initialized");

	hci_register_cb(&sco_cb);

	if (IS_ERR_OR_NULL(bt_debugfs))
		return 0;

	sco_debugfs = debugfs_create_file("sco", 0444, bt_debugfs,
					  NULL, &sco_debugfs_fops);

	return 0;

error:
	proto_unregister(&sco_proto);
	return err;
}

void sco_exit(void)
{
	bt_procfs_cleanup(&init_net, "sco");

	debugfs_remove(sco_debugfs);

	hci_unregister_cb(&sco_cb);

	bt_sock_unregister(BTPROTO_SCO);

	proto_unregister(&sco_proto);
}

module_param(disable_esco, bool, 0644);
MODULE_PARM_DESC(disable_esco, "Disable eSCO connection creation");<|MERGE_RESOLUTION|>--- conflicted
+++ resolved
@@ -97,11 +97,6 @@
 	sk->sk_err = ETIMEDOUT;
 	sk->sk_state_change(sk);
 	release_sock(sk);
-<<<<<<< HEAD
-
-	sco_sock_kill(sk);
-=======
->>>>>>> 6880fa6c
 	sock_put(sk);
 }
 
@@ -200,10 +195,6 @@
 		sco_sock_clear_timer(sk);
 		sco_chan_del(sk, err);
 		release_sock(sk);
-<<<<<<< HEAD
-		sco_sock_kill(sk);
-=======
->>>>>>> 6880fa6c
 		sock_put(sk);
 
 		/* Ensure no more work items will run before freeing conn. */
@@ -1118,10 +1109,6 @@
 	if (sk) {
 		lock_sock(sk);
 		sco_sock_clear_timer(sk);
-<<<<<<< HEAD
-		lock_sock(sk);
-=======
->>>>>>> 6880fa6c
 		sk->sk_state = BT_CONNECTED;
 		sk->sk_state_change(sk);
 		release_sock(sk);
