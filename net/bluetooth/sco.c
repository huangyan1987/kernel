--- conflicted
+++ resolved
@@ -97,10 +97,6 @@
 	sk->sk_err = ETIMEDOUT;
 	sk->sk_state_change(sk);
 	release_sock(sk);
-<<<<<<< HEAD
-
-=======
->>>>>>> c5ffbcff
 	sock_put(sk);
 }
 
