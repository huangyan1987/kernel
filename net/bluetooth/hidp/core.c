/*
   HIDP implementation for Linux Bluetooth stack (BlueZ).
   Copyright (C) 2003-2004 Marcel Holtmann <marcel@holtmann.org>
   Copyright (C) 2013 David Herrmann <dh.herrmann@gmail.com>

   This program is free software; you can redistribute it and/or modify
   it under the terms of the GNU General Public License version 2 as
   published by the Free Software Foundation;

   THE SOFTWARE IS PROVIDED "AS IS", WITHOUT WARRANTY OF ANY KIND, EXPRESS
   OR IMPLIED, INCLUDING BUT NOT LIMITED TO THE WARRANTIES OF MERCHANTABILITY,
   FITNESS FOR A PARTICULAR PURPOSE AND NONINFRINGEMENT OF THIRD PARTY RIGHTS.
   IN NO EVENT SHALL THE COPYRIGHT HOLDER(S) AND AUTHOR(S) BE LIABLE FOR ANY
   CLAIM, OR ANY SPECIAL INDIRECT OR CONSEQUENTIAL DAMAGES, OR ANY DAMAGES
   WHATSOEVER RESULTING FROM LOSS OF USE, DATA OR PROFITS, WHETHER IN AN
   ACTION OF CONTRACT, NEGLIGENCE OR OTHER TORTIOUS ACTION, ARISING OUT OF
   OR IN CONNECTION WITH THE USE OR PERFORMANCE OF THIS SOFTWARE.

   ALL LIABILITY, INCLUDING LIABILITY FOR INFRINGEMENT OF ANY PATENTS,
   COPYRIGHTS, TRADEMARKS OR OTHER RIGHTS, RELATING TO USE OF THIS
   SOFTWARE IS DISCLAIMED.
*/

#include <linux/kref.h>
#include <linux/module.h>
#include <linux/file.h>
#include <linux/kthread.h>
#include <linux/hidraw.h>

#include <net/bluetooth/bluetooth.h>
#include <net/bluetooth/hci_core.h>
#include <net/bluetooth/l2cap.h>

#include "hidp.h"

#define VERSION "1.2"

static DECLARE_RWSEM(hidp_session_sem);
static DECLARE_WAIT_QUEUE_HEAD(hidp_session_wq);
static LIST_HEAD(hidp_session_list);

static unsigned char hidp_keycode[256] = {
	  0,   0,   0,   0,  30,  48,  46,  32,  18,  33,  34,  35,  23,  36,
	 37,  38,  50,  49,  24,  25,  16,  19,  31,  20,  22,  47,  17,  45,
	 21,  44,   2,   3,   4,   5,   6,   7,   8,   9,  10,  11,  28,   1,
	 14,  15,  57,  12,  13,  26,  27,  43,  43,  39,  40,  41,  51,  52,
	 53,  58,  59,  60,  61,  62,  63,  64,  65,  66,  67,  68,  87,  88,
	 99,  70, 119, 110, 102, 104, 111, 107, 109, 106, 105, 108, 103,  69,
	 98,  55,  74,  78,  96,  79,  80,  81,  75,  76,  77,  71,  72,  73,
	 82,  83,  86, 127, 116, 117, 183, 184, 185, 186, 187, 188, 189, 190,
	191, 192, 193, 194, 134, 138, 130, 132, 128, 129, 131, 137, 133, 135,
	136, 113, 115, 114,   0,   0,   0, 121,   0,  89,  93, 124,  92,  94,
	 95,   0,   0,   0, 122, 123,  90,  91,  85,   0,   0,   0,   0,   0,
	  0,   0,   0,   0,   0,   0,   0,   0,   0,   0,   0,   0,   0,   0,
	  0,   0,   0,   0,   0,   0,   0,   0,   0,   0,   0,   0,   0,   0,
	  0,   0,   0,   0,   0,   0,   0,   0,   0,   0,   0,   0,   0,   0,
	  0,   0,   0,   0,   0,   0,   0,   0,   0,   0,   0,   0,   0,   0,
	  0,   0,   0,   0,   0,   0,   0,   0,   0,   0,   0,   0,   0,   0,
	 29,  42,  56, 125,  97,  54, 100, 126, 164, 166, 165, 163, 161, 115,
	114, 113, 150, 158, 159, 128, 136, 177, 178, 176, 142, 152, 173, 140
};

static unsigned char hidp_mkeyspat[] = { 0x01, 0x01, 0x01, 0x01, 0x01, 0x01 };

static int hidp_session_probe(struct l2cap_conn *conn,
			      struct l2cap_user *user);
static void hidp_session_remove(struct l2cap_conn *conn,
				struct l2cap_user *user);
static int hidp_session_thread(void *arg);
static void hidp_session_terminate(struct hidp_session *s);

static void hidp_copy_session(struct hidp_session *session, struct hidp_conninfo *ci)
{
	u32 valid_flags = 0;
	memset(ci, 0, sizeof(*ci));
	bacpy(&ci->bdaddr, &session->bdaddr);

	ci->flags = session->flags & valid_flags;
	ci->state = BT_CONNECTED;

	if (session->input) {
		ci->vendor  = session->input->id.vendor;
		ci->product = session->input->id.product;
		ci->version = session->input->id.version;
		if (session->input->name)
			strlcpy(ci->name, session->input->name, 128);
		else
			strlcpy(ci->name, "HID Boot Device", 128);
	} else if (session->hid) {
		ci->vendor  = session->hid->vendor;
		ci->product = session->hid->product;
		ci->version = session->hid->version;
		strlcpy(ci->name, session->hid->name, 128);
	}
}

/* assemble skb, queue message on @transmit and wake up the session thread */
static int hidp_send_message(struct hidp_session *session, struct socket *sock,
			     struct sk_buff_head *transmit, unsigned char hdr,
			     const unsigned char *data, int size)
{
	struct sk_buff *skb;
	struct sock *sk = sock->sk;

	BT_DBG("session %p data %p size %d", session, data, size);

	if (atomic_read(&session->terminate))
		return -EIO;

	skb = alloc_skb(size + 1, GFP_ATOMIC);
	if (!skb) {
		BT_ERR("Can't allocate memory for new frame");
		return -ENOMEM;
	}

	*skb_put(skb, 1) = hdr;
	if (data && size > 0)
		skb_put_data(skb, data, size);

	skb_queue_tail(transmit, skb);
	wake_up_interruptible(sk_sleep(sk));

	return 0;
}

static int hidp_send_ctrl_message(struct hidp_session *session,
				  unsigned char hdr, const unsigned char *data,
				  int size)
{
	return hidp_send_message(session, session->ctrl_sock,
				 &session->ctrl_transmit, hdr, data, size);
}

static int hidp_send_intr_message(struct hidp_session *session,
				  unsigned char hdr, const unsigned char *data,
				  int size)
{
	return hidp_send_message(session, session->intr_sock,
				 &session->intr_transmit, hdr, data, size);
}

static int hidp_input_event(struct input_dev *dev, unsigned int type,
			    unsigned int code, int value)
{
	struct hidp_session *session = input_get_drvdata(dev);
	unsigned char newleds;
	unsigned char hdr, data[2];

	BT_DBG("session %p type %d code %d value %d",
	       session, type, code, value);

	if (type != EV_LED)
		return -1;

	newleds = (!!test_bit(LED_KANA,    dev->led) << 3) |
		  (!!test_bit(LED_COMPOSE, dev->led) << 3) |
		  (!!test_bit(LED_SCROLLL, dev->led) << 2) |
		  (!!test_bit(LED_CAPSL,   dev->led) << 1) |
		  (!!test_bit(LED_NUML,    dev->led) << 0);

	if (session->leds == newleds)
		return 0;

	session->leds = newleds;

	hdr = HIDP_TRANS_DATA | HIDP_DATA_RTYPE_OUPUT;
	data[0] = 0x01;
	data[1] = newleds;

	return hidp_send_intr_message(session, hdr, data, 2);
}

static void hidp_input_report(struct hidp_session *session, struct sk_buff *skb)
{
	struct input_dev *dev = session->input;
	unsigned char *keys = session->keys;
	unsigned char *udata = skb->data + 1;
	signed char *sdata = skb->data + 1;
	int i, size = skb->len - 1;

	switch (skb->data[0]) {
	case 0x01:	/* Keyboard report */
		for (i = 0; i < 8; i++)
			input_report_key(dev, hidp_keycode[i + 224], (udata[0] >> i) & 1);

		/* If all the key codes have been set to 0x01, it means
		 * too many keys were pressed at the same time. */
		if (!memcmp(udata + 2, hidp_mkeyspat, 6))
			break;

		for (i = 2; i < 8; i++) {
			if (keys[i] > 3 && memscan(udata + 2, keys[i], 6) == udata + 8) {
				if (hidp_keycode[keys[i]])
					input_report_key(dev, hidp_keycode[keys[i]], 0);
				else
					BT_ERR("Unknown key (scancode %#x) released.", keys[i]);
			}

			if (udata[i] > 3 && memscan(keys + 2, udata[i], 6) == keys + 8) {
				if (hidp_keycode[udata[i]])
					input_report_key(dev, hidp_keycode[udata[i]], 1);
				else
					BT_ERR("Unknown key (scancode %#x) pressed.", udata[i]);
			}
		}

		memcpy(keys, udata, 8);
		break;

	case 0x02:	/* Mouse report */
		input_report_key(dev, BTN_LEFT,   sdata[0] & 0x01);
		input_report_key(dev, BTN_RIGHT,  sdata[0] & 0x02);
		input_report_key(dev, BTN_MIDDLE, sdata[0] & 0x04);
		input_report_key(dev, BTN_SIDE,   sdata[0] & 0x08);
		input_report_key(dev, BTN_EXTRA,  sdata[0] & 0x10);

		input_report_rel(dev, REL_X, sdata[1]);
		input_report_rel(dev, REL_Y, sdata[2]);

		if (size > 3)
			input_report_rel(dev, REL_WHEEL, sdata[3]);
		break;
	}

	input_sync(dev);
}

static int hidp_get_raw_report(struct hid_device *hid,
		unsigned char report_number,
		unsigned char *data, size_t count,
		unsigned char report_type)
{
	struct hidp_session *session = hid->driver_data;
	struct sk_buff *skb;
	size_t len;
	int numbered_reports = hid->report_enum[report_type].numbered;
	int ret;

	if (atomic_read(&session->terminate))
		return -EIO;

	switch (report_type) {
	case HID_FEATURE_REPORT:
		report_type = HIDP_TRANS_GET_REPORT | HIDP_DATA_RTYPE_FEATURE;
		break;
	case HID_INPUT_REPORT:
		report_type = HIDP_TRANS_GET_REPORT | HIDP_DATA_RTYPE_INPUT;
		break;
	case HID_OUTPUT_REPORT:
		report_type = HIDP_TRANS_GET_REPORT | HIDP_DATA_RTYPE_OUPUT;
		break;
	default:
		return -EINVAL;
	}

	if (mutex_lock_interruptible(&session->report_mutex))
		return -ERESTARTSYS;

	/* Set up our wait, and send the report request to the device. */
	session->waiting_report_type = report_type & HIDP_DATA_RTYPE_MASK;
	session->waiting_report_number = numbered_reports ? report_number : -1;
	set_bit(HIDP_WAITING_FOR_RETURN, &session->flags);
	data[0] = report_number;
	ret = hidp_send_ctrl_message(session, report_type, data, 1);
	if (ret)
		goto err;

	/* Wait for the return of the report. The returned report
	   gets put in session->report_return.  */
	while (test_bit(HIDP_WAITING_FOR_RETURN, &session->flags) &&
	       !atomic_read(&session->terminate)) {
		int res;

		res = wait_event_interruptible_timeout(session->report_queue,
			!test_bit(HIDP_WAITING_FOR_RETURN, &session->flags)
				|| atomic_read(&session->terminate),
			5*HZ);
		if (res == 0) {
			/* timeout */
			ret = -EIO;
			goto err;
		}
		if (res < 0) {
			/* signal */
			ret = -ERESTARTSYS;
			goto err;
		}
	}

	skb = session->report_return;
	if (skb) {
		len = skb->len < count ? skb->len : count;
		memcpy(data, skb->data, len);

		kfree_skb(skb);
		session->report_return = NULL;
	} else {
		/* Device returned a HANDSHAKE, indicating  protocol error. */
		len = -EIO;
	}

	clear_bit(HIDP_WAITING_FOR_RETURN, &session->flags);
	mutex_unlock(&session->report_mutex);

	return len;

err:
	clear_bit(HIDP_WAITING_FOR_RETURN, &session->flags);
	mutex_unlock(&session->report_mutex);
	return ret;
}

static int hidp_set_raw_report(struct hid_device *hid, unsigned char reportnum,
			       unsigned char *data, size_t count,
			       unsigned char report_type)
{
	struct hidp_session *session = hid->driver_data;
	int ret;

	switch (report_type) {
	case HID_FEATURE_REPORT:
		report_type = HIDP_TRANS_SET_REPORT | HIDP_DATA_RTYPE_FEATURE;
		break;
	case HID_INPUT_REPORT:
		report_type = HIDP_TRANS_SET_REPORT | HIDP_DATA_RTYPE_INPUT;
		break;
	case HID_OUTPUT_REPORT:
		report_type = HIDP_TRANS_SET_REPORT | HIDP_DATA_RTYPE_OUPUT;
		break;
	default:
		return -EINVAL;
	}

	if (mutex_lock_interruptible(&session->report_mutex))
		return -ERESTARTSYS;

	/* Set up our wait, and send the report request to the device. */
	data[0] = reportnum;
	set_bit(HIDP_WAITING_FOR_SEND_ACK, &session->flags);
	ret = hidp_send_ctrl_message(session, report_type, data, count);
	if (ret)
		goto err;

	/* Wait for the ACK from the device. */
	while (test_bit(HIDP_WAITING_FOR_SEND_ACK, &session->flags) &&
	       !atomic_read(&session->terminate)) {
		int res;

		res = wait_event_interruptible_timeout(session->report_queue,
			!test_bit(HIDP_WAITING_FOR_SEND_ACK, &session->flags)
				|| atomic_read(&session->terminate),
			10*HZ);
		if (res == 0) {
			/* timeout */
			ret = -EIO;
			goto err;
		}
		if (res < 0) {
			/* signal */
			ret = -ERESTARTSYS;
			goto err;
		}
	}

	if (!session->output_report_success) {
		ret = -EIO;
		goto err;
	}

	ret = count;

err:
	clear_bit(HIDP_WAITING_FOR_SEND_ACK, &session->flags);
	mutex_unlock(&session->report_mutex);
	return ret;
}

static int hidp_output_report(struct hid_device *hid, __u8 *data, size_t count)
{
	struct hidp_session *session = hid->driver_data;

	return hidp_send_intr_message(session,
				      HIDP_TRANS_DATA | HIDP_DATA_RTYPE_OUPUT,
				      data, count);
}

static int hidp_raw_request(struct hid_device *hid, unsigned char reportnum,
			    __u8 *buf, size_t len, unsigned char rtype,
			    int reqtype)
{
	switch (reqtype) {
	case HID_REQ_GET_REPORT:
		return hidp_get_raw_report(hid, reportnum, buf, len, rtype);
	case HID_REQ_SET_REPORT:
		return hidp_set_raw_report(hid, reportnum, buf, len, rtype);
	default:
		return -EIO;
	}
}

static void hidp_idle_timeout(unsigned long arg)
{
	struct hidp_session *session = (struct hidp_session *) arg;

	/* The HIDP user-space API only contains calls to add and remove
	 * devices. There is no way to forward events of any kind. Therefore,
	 * we have to forcefully disconnect a device on idle-timeouts. This is
	 * unfortunate and weird API design, but it is spec-compliant and
	 * required for backwards-compatibility. Hence, on idle-timeout, we
	 * signal driver-detach events, so poll() will be woken up with an
	 * error-condition on both sockets.
	 */

	session->intr_sock->sk->sk_err = EUNATCH;
	session->ctrl_sock->sk->sk_err = EUNATCH;
	wake_up_interruptible(sk_sleep(session->intr_sock->sk));
	wake_up_interruptible(sk_sleep(session->ctrl_sock->sk));

	hidp_session_terminate(session);
}

static void hidp_set_timer(struct hidp_session *session)
{
	if (session->idle_to > 0)
		mod_timer(&session->timer, jiffies + HZ * session->idle_to);
}

static void hidp_del_timer(struct hidp_session *session)
{
	if (session->idle_to > 0)
		del_timer(&session->timer);
}

static void hidp_process_report(struct hidp_session *session,
				int type, const u8 *data, int len, int intr)
{
	if (len > HID_MAX_BUFFER_SIZE)
		len = HID_MAX_BUFFER_SIZE;

	memcpy(session->input_buf, data, len);
	hid_input_report(session->hid, type, session->input_buf, len, intr);
}

static void hidp_process_handshake(struct hidp_session *session,
					unsigned char param)
{
	BT_DBG("session %p param 0x%02x", session, param);
	session->output_report_success = 0; /* default condition */

	switch (param) {
	case HIDP_HSHK_SUCCESSFUL:
		/* FIXME: Call into SET_ GET_ handlers here */
		session->output_report_success = 1;
		break;

	case HIDP_HSHK_NOT_READY:
	case HIDP_HSHK_ERR_INVALID_REPORT_ID:
	case HIDP_HSHK_ERR_UNSUPPORTED_REQUEST:
	case HIDP_HSHK_ERR_INVALID_PARAMETER:
		if (test_and_clear_bit(HIDP_WAITING_FOR_RETURN, &session->flags))
			wake_up_interruptible(&session->report_queue);

		/* FIXME: Call into SET_ GET_ handlers here */
		break;

	case HIDP_HSHK_ERR_UNKNOWN:
		break;

	case HIDP_HSHK_ERR_FATAL:
		/* Device requests a reboot, as this is the only way this error
		 * can be recovered. */
		hidp_send_ctrl_message(session,
			HIDP_TRANS_HID_CONTROL | HIDP_CTRL_SOFT_RESET, NULL, 0);
		break;

	default:
		hidp_send_ctrl_message(session,
			HIDP_TRANS_HANDSHAKE | HIDP_HSHK_ERR_INVALID_PARAMETER, NULL, 0);
		break;
	}

	/* Wake up the waiting thread. */
	if (test_and_clear_bit(HIDP_WAITING_FOR_SEND_ACK, &session->flags))
		wake_up_interruptible(&session->report_queue);
}

static void hidp_process_hid_control(struct hidp_session *session,
					unsigned char param)
{
	BT_DBG("session %p param 0x%02x", session, param);

	if (param == HIDP_CTRL_VIRTUAL_CABLE_UNPLUG) {
		/* Flush the transmit queues */
		skb_queue_purge(&session->ctrl_transmit);
		skb_queue_purge(&session->intr_transmit);

		hidp_session_terminate(session);
	}
}

/* Returns true if the passed-in skb should be freed by the caller. */
static int hidp_process_data(struct hidp_session *session, struct sk_buff *skb,
				unsigned char param)
{
	int done_with_skb = 1;
	BT_DBG("session %p skb %p len %d param 0x%02x", session, skb, skb->len, param);

	switch (param) {
	case HIDP_DATA_RTYPE_INPUT:
		hidp_set_timer(session);

		if (session->input)
			hidp_input_report(session, skb);

		if (session->hid)
			hidp_process_report(session, HID_INPUT_REPORT,
					    skb->data, skb->len, 0);
		break;

	case HIDP_DATA_RTYPE_OTHER:
	case HIDP_DATA_RTYPE_OUPUT:
	case HIDP_DATA_RTYPE_FEATURE:
		break;

	default:
		hidp_send_ctrl_message(session,
			HIDP_TRANS_HANDSHAKE | HIDP_HSHK_ERR_INVALID_PARAMETER, NULL, 0);
	}

	if (test_bit(HIDP_WAITING_FOR_RETURN, &session->flags) &&
				param == session->waiting_report_type) {
		if (session->waiting_report_number < 0 ||
		    session->waiting_report_number == skb->data[0]) {
			/* hidp_get_raw_report() is waiting on this report. */
			session->report_return = skb;
			done_with_skb = 0;
			clear_bit(HIDP_WAITING_FOR_RETURN, &session->flags);
			wake_up_interruptible(&session->report_queue);
		}
	}

	return done_with_skb;
}

static void hidp_recv_ctrl_frame(struct hidp_session *session,
					struct sk_buff *skb)
{
	unsigned char hdr, type, param;
	int free_skb = 1;

	BT_DBG("session %p skb %p len %d", session, skb, skb->len);

	hdr = skb->data[0];
	skb_pull(skb, 1);

	type = hdr & HIDP_HEADER_TRANS_MASK;
	param = hdr & HIDP_HEADER_PARAM_MASK;

	switch (type) {
	case HIDP_TRANS_HANDSHAKE:
		hidp_process_handshake(session, param);
		break;

	case HIDP_TRANS_HID_CONTROL:
		hidp_process_hid_control(session, param);
		break;

	case HIDP_TRANS_DATA:
		free_skb = hidp_process_data(session, skb, param);
		break;

	default:
		hidp_send_ctrl_message(session,
			HIDP_TRANS_HANDSHAKE | HIDP_HSHK_ERR_UNSUPPORTED_REQUEST, NULL, 0);
		break;
	}

	if (free_skb)
		kfree_skb(skb);
}

static void hidp_recv_intr_frame(struct hidp_session *session,
				struct sk_buff *skb)
{
	unsigned char hdr;

	BT_DBG("session %p skb %p len %d", session, skb, skb->len);

	hdr = skb->data[0];
	skb_pull(skb, 1);

	if (hdr == (HIDP_TRANS_DATA | HIDP_DATA_RTYPE_INPUT)) {
		hidp_set_timer(session);

		if (session->input)
			hidp_input_report(session, skb);

		if (session->hid) {
			hidp_process_report(session, HID_INPUT_REPORT,
					    skb->data, skb->len, 1);
			BT_DBG("report len %d", skb->len);
		}
	} else {
		BT_DBG("Unsupported protocol header 0x%02x", hdr);
	}

	kfree_skb(skb);
}

static int hidp_send_frame(struct socket *sock, unsigned char *data, int len)
{
	struct kvec iv = { data, len };
	struct msghdr msg;

	BT_DBG("sock %p data %p len %d", sock, data, len);

	if (!len)
		return 0;

	memset(&msg, 0, sizeof(msg));

	return kernel_sendmsg(sock, &msg, &iv, 1, len);
}

/* dequeue message from @transmit and send via @sock */
static void hidp_process_transmit(struct hidp_session *session,
				  struct sk_buff_head *transmit,
				  struct socket *sock)
{
	struct sk_buff *skb;
	int ret;

	BT_DBG("session %p", session);

	while ((skb = skb_dequeue(transmit))) {
		ret = hidp_send_frame(sock, skb->data, skb->len);
		if (ret == -EAGAIN) {
			skb_queue_head(transmit, skb);
			break;
		} else if (ret < 0) {
			hidp_session_terminate(session);
			kfree_skb(skb);
			break;
		}

		hidp_set_timer(session);
		kfree_skb(skb);
	}
}

static int hidp_setup_input(struct hidp_session *session,
				struct hidp_connadd_req *req)
{
	struct input_dev *input;
	int i;

	input = input_allocate_device();
	if (!input)
		return -ENOMEM;

	session->input = input;

	input_set_drvdata(input, session);

	input->name = "Bluetooth HID Boot Protocol Device";

	input->id.bustype = BUS_BLUETOOTH;
	input->id.vendor  = req->vendor;
	input->id.product = req->product;
	input->id.version = req->version;

	if (req->subclass & 0x40) {
		set_bit(EV_KEY, input->evbit);
		set_bit(EV_LED, input->evbit);
		set_bit(EV_REP, input->evbit);

		set_bit(LED_NUML,    input->ledbit);
		set_bit(LED_CAPSL,   input->ledbit);
		set_bit(LED_SCROLLL, input->ledbit);
		set_bit(LED_COMPOSE, input->ledbit);
		set_bit(LED_KANA,    input->ledbit);

		for (i = 0; i < sizeof(hidp_keycode); i++)
			set_bit(hidp_keycode[i], input->keybit);
		clear_bit(0, input->keybit);
	}

	if (req->subclass & 0x80) {
		input->evbit[0] = BIT_MASK(EV_KEY) | BIT_MASK(EV_REL);
		input->keybit[BIT_WORD(BTN_MOUSE)] = BIT_MASK(BTN_LEFT) |
			BIT_MASK(BTN_RIGHT) | BIT_MASK(BTN_MIDDLE);
		input->relbit[0] = BIT_MASK(REL_X) | BIT_MASK(REL_Y);
		input->keybit[BIT_WORD(BTN_MOUSE)] |= BIT_MASK(BTN_SIDE) |
			BIT_MASK(BTN_EXTRA);
		input->relbit[0] |= BIT_MASK(REL_WHEEL);
	}

	input->dev.parent = &session->conn->hcon->dev;

	input->event = hidp_input_event;

	return 0;
}

static int hidp_open(struct hid_device *hid)
{
	return 0;
}

static void hidp_close(struct hid_device *hid)
{
}

static int hidp_parse(struct hid_device *hid)
{
	struct hidp_session *session = hid->driver_data;

	return hid_parse_report(session->hid, session->rd_data,
			session->rd_size);
}

static int hidp_start(struct hid_device *hid)
{
	return 0;
}

static void hidp_stop(struct hid_device *hid)
{
	struct hidp_session *session = hid->driver_data;

	skb_queue_purge(&session->ctrl_transmit);
	skb_queue_purge(&session->intr_transmit);

	hid->claimed = 0;
}

static struct hid_ll_driver hidp_hid_driver = {
	.parse = hidp_parse,
	.start = hidp_start,
	.stop = hidp_stop,
	.open  = hidp_open,
	.close = hidp_close,
	.raw_request = hidp_raw_request,
	.output_report = hidp_output_report,
};

/* This function sets up the hid device. It does not add it
   to the HID system. That is done in hidp_add_connection(). */
static int hidp_setup_hid(struct hidp_session *session,
				struct hidp_connadd_req *req)
{
	struct hid_device *hid;
	int err;

	session->rd_data = memdup_user(req->rd_data, req->rd_size);
	if (IS_ERR(session->rd_data))
		return PTR_ERR(session->rd_data);

	session->rd_size = req->rd_size;

	hid = hid_allocate_device();
	if (IS_ERR(hid)) {
		err = PTR_ERR(hid);
		goto fault;
	}

	session->hid = hid;

	hid->driver_data = session;

	hid->bus     = BUS_BLUETOOTH;
	hid->vendor  = req->vendor;
	hid->product = req->product;
	hid->version = req->version;
	hid->country = req->country;

	strncpy(hid->name, req->name, sizeof(req->name) - 1);

	snprintf(hid->phys, sizeof(hid->phys), "%pMR",
		 &l2cap_pi(session->ctrl_sock->sk)->chan->src);

	/* NOTE: Some device modules depend on the dst address being stored in
	 * uniq. Please be aware of this before making changes to this behavior.
	 */
	snprintf(hid->uniq, sizeof(hid->uniq), "%pMR",
		 &l2cap_pi(session->ctrl_sock->sk)->chan->dst);

	hid->dev.parent = &session->conn->hcon->dev;
	hid->ll_driver = &hidp_hid_driver;

	/* True if device is blacklisted in drivers/hid/hid-core.c */
	if (hid_ignore(hid)) {
		hid_destroy_device(session->hid);
		session->hid = NULL;
		return -ENODEV;
	}

	return 0;

fault:
	kfree(session->rd_data);
	session->rd_data = NULL;

	return err;
}

/* initialize session devices */
static int hidp_session_dev_init(struct hidp_session *session,
				 struct hidp_connadd_req *req)
{
	int ret;

	if (req->rd_size > 0) {
		ret = hidp_setup_hid(session, req);
		if (ret && ret != -ENODEV)
			return ret;
	}

	if (!session->hid) {
		ret = hidp_setup_input(session, req);
		if (ret < 0)
			return ret;
	}

	return 0;
}

/* destroy session devices */
static void hidp_session_dev_destroy(struct hidp_session *session)
{
	if (session->hid)
		put_device(&session->hid->dev);
	else if (session->input)
		input_put_device(session->input);

	kfree(session->rd_data);
	session->rd_data = NULL;
}

/* add HID/input devices to their underlying bus systems */
static int hidp_session_dev_add(struct hidp_session *session)
{
	int ret;

	/* Both HID and input systems drop a ref-count when unregistering the
	 * device but they don't take a ref-count when registering them. Work
	 * around this by explicitly taking a refcount during registration
	 * which is dropped automatically by unregistering the devices. */

	if (session->hid) {
		ret = hid_add_device(session->hid);
		if (ret)
			return ret;
		get_device(&session->hid->dev);
	} else if (session->input) {
		ret = input_register_device(session->input);
		if (ret)
			return ret;
		input_get_device(session->input);
	}

	return 0;
}

/* remove HID/input devices from their bus systems */
static void hidp_session_dev_del(struct hidp_session *session)
{
	if (session->hid)
		hid_destroy_device(session->hid);
	else if (session->input)
		input_unregister_device(session->input);
}

/*
 * Asynchronous device registration
 * HID device drivers might want to perform I/O during initialization to
 * detect device types. Therefore, call device registration in a separate
 * worker so the HIDP thread can schedule I/O operations.
 * Note that this must be called after the worker thread was initialized
 * successfully. This will then add the devices and increase session state
 * on success, otherwise it will terminate the session thread.
 */
static void hidp_session_dev_work(struct work_struct *work)
{
	struct hidp_session *session = container_of(work,
						    struct hidp_session,
						    dev_init);
	int ret;

	ret = hidp_session_dev_add(session);
	if (!ret)
		atomic_inc(&session->state);
	else
		hidp_session_terminate(session);
}

/*
 * Create new session object
 * Allocate session object, initialize static fields, copy input data into the
 * object and take a reference to all sub-objects.
 * This returns 0 on success and puts a pointer to the new session object in
 * \out. Otherwise, an error code is returned.
 * The new session object has an initial ref-count of 1.
 */
static int hidp_session_new(struct hidp_session **out, const bdaddr_t *bdaddr,
			    struct socket *ctrl_sock,
			    struct socket *intr_sock,
			    struct hidp_connadd_req *req,
			    struct l2cap_conn *conn)
{
	struct hidp_session *session;
	int ret;
	struct bt_sock *ctrl, *intr;

	ctrl = bt_sk(ctrl_sock->sk);
	intr = bt_sk(intr_sock->sk);

	session = kzalloc(sizeof(*session), GFP_KERNEL);
	if (!session)
		return -ENOMEM;

	/* object and runtime management */
	kref_init(&session->ref);
	atomic_set(&session->state, HIDP_SESSION_IDLING);
	init_waitqueue_head(&session->state_queue);
	session->flags = req->flags & BIT(HIDP_BLUETOOTH_VENDOR_ID);

	/* connection management */
	bacpy(&session->bdaddr, bdaddr);
	session->conn = l2cap_conn_get(conn);
	session->user.probe = hidp_session_probe;
	session->user.remove = hidp_session_remove;
	INIT_LIST_HEAD(&session->user.list);
	session->ctrl_sock = ctrl_sock;
	session->intr_sock = intr_sock;
	skb_queue_head_init(&session->ctrl_transmit);
	skb_queue_head_init(&session->intr_transmit);
	session->ctrl_mtu = min_t(uint, l2cap_pi(ctrl)->chan->omtu,
					l2cap_pi(ctrl)->chan->imtu);
	session->intr_mtu = min_t(uint, l2cap_pi(intr)->chan->omtu,
					l2cap_pi(intr)->chan->imtu);
	session->idle_to = req->idle_to;

	/* device management */
	INIT_WORK(&session->dev_init, hidp_session_dev_work);
	setup_timer(&session->timer, hidp_idle_timeout,
		    (unsigned long)session);

	/* session data */
	mutex_init(&session->report_mutex);
	init_waitqueue_head(&session->report_queue);

	ret = hidp_session_dev_init(session, req);
	if (ret)
		goto err_free;

	get_file(session->intr_sock->file);
	get_file(session->ctrl_sock->file);
	*out = session;
	return 0;

err_free:
	l2cap_conn_put(session->conn);
	kfree(session);
	return ret;
}

/* increase ref-count of the given session by one */
static void hidp_session_get(struct hidp_session *session)
{
	kref_get(&session->ref);
}

/* release callback */
static void session_free(struct kref *ref)
{
	struct hidp_session *session = container_of(ref, struct hidp_session,
						    ref);

	hidp_session_dev_destroy(session);
	skb_queue_purge(&session->ctrl_transmit);
	skb_queue_purge(&session->intr_transmit);
	fput(session->intr_sock->file);
	fput(session->ctrl_sock->file);
	l2cap_conn_put(session->conn);
	kfree(session);
}

/* decrease ref-count of the given session by one */
static void hidp_session_put(struct hidp_session *session)
{
	kref_put(&session->ref, session_free);
}

/*
 * Search the list of active sessions for a session with target address
 * \bdaddr. You must hold at least a read-lock on \hidp_session_sem. As long as
 * you do not release this lock, the session objects cannot vanish and you can
 * safely take a reference to the session yourself.
 */
static struct hidp_session *__hidp_session_find(const bdaddr_t *bdaddr)
{
	struct hidp_session *session;

	list_for_each_entry(session, &hidp_session_list, list) {
		if (!bacmp(bdaddr, &session->bdaddr))
			return session;
	}

	return NULL;
}

/*
 * Same as __hidp_session_find() but no locks must be held. This also takes a
 * reference of the returned session (if non-NULL) so you must drop this
 * reference if you no longer use the object.
 */
static struct hidp_session *hidp_session_find(const bdaddr_t *bdaddr)
{
	struct hidp_session *session;

	down_read(&hidp_session_sem);

	session = __hidp_session_find(bdaddr);
	if (session)
		hidp_session_get(session);

	up_read(&hidp_session_sem);

	return session;
}

/*
 * Start session synchronously
 * This starts a session thread and waits until initialization
 * is done or returns an error if it couldn't be started.
 * If this returns 0 the session thread is up and running. You must call
 * hipd_session_stop_sync() before deleting any runtime resources.
 */
static int hidp_session_start_sync(struct hidp_session *session)
{
	unsigned int vendor, product;

	if (session->hid) {
		vendor  = session->hid->vendor;
		product = session->hid->product;
	} else if (session->input) {
		vendor  = session->input->id.vendor;
		product = session->input->id.product;
	} else {
		vendor = 0x0000;
		product = 0x0000;
	}

	session->task = kthread_run(hidp_session_thread, session,
				    "khidpd_%04x%04x", vendor, product);
	if (IS_ERR(session->task))
		return PTR_ERR(session->task);

	while (atomic_read(&session->state) <= HIDP_SESSION_IDLING)
		wait_event(session->state_queue,
			   atomic_read(&session->state) > HIDP_SESSION_IDLING);

	return 0;
}

/*
 * Terminate session thread
 * Wake up session thread and notify it to stop. This is asynchronous and
 * returns immediately. Call this whenever a runtime error occurs and you want
 * the session to stop.
 * Note: wake_up_interruptible() performs any necessary memory-barriers for us.
 */
static void hidp_session_terminate(struct hidp_session *session)
{
	atomic_inc(&session->terminate);
	wake_up_interruptible(&hidp_session_wq);
}

/*
 * Probe HIDP session
 * This is called from the l2cap_conn core when our l2cap_user object is bound
 * to the hci-connection. We get the session via the \user object and can now
 * start the session thread, link it into the global session list and
 * schedule HID/input device registration.
 * The global session-list owns its own reference to the session object so you
 * can drop your own reference after registering the l2cap_user object.
 */
static int hidp_session_probe(struct l2cap_conn *conn,
			      struct l2cap_user *user)
{
	struct hidp_session *session = container_of(user,
						    struct hidp_session,
						    user);
	struct hidp_session *s;
	int ret;

	down_write(&hidp_session_sem);

	/* check that no other session for this device exists */
	s = __hidp_session_find(&session->bdaddr);
	if (s) {
		ret = -EEXIST;
		goto out_unlock;
	}

	if (session->input) {
		ret = hidp_session_dev_add(session);
		if (ret)
			goto out_unlock;
	}

	ret = hidp_session_start_sync(session);
	if (ret)
		goto out_del;

	/* HID device registration is async to allow I/O during probe */
	if (session->input)
		atomic_inc(&session->state);
	else
		schedule_work(&session->dev_init);

	hidp_session_get(session);
	list_add(&session->list, &hidp_session_list);
	ret = 0;
	goto out_unlock;

out_del:
	if (session->input)
		hidp_session_dev_del(session);
out_unlock:
	up_write(&hidp_session_sem);
	return ret;
}

/*
 * Remove HIDP session
 * Called from the l2cap_conn core when either we explicitly unregistered
 * the l2cap_user object or if the underlying connection is shut down.
 * We signal the hidp-session thread to shut down, unregister the HID/input
 * devices and unlink the session from the global list.
 * This drops the reference to the session that is owned by the global
 * session-list.
 * Note: We _must_ not synchronosly wait for the session-thread to shut down.
 * This is, because the session-thread might be waiting for an HCI lock that is
 * held while we are called. Therefore, we only unregister the devices and
 * notify the session-thread to terminate. The thread itself owns a reference
 * to the session object so it can safely shut down.
 */
static void hidp_session_remove(struct l2cap_conn *conn,
				struct l2cap_user *user)
{
	struct hidp_session *session = container_of(user,
						    struct hidp_session,
						    user);

	down_write(&hidp_session_sem);

	hidp_session_terminate(session);

	cancel_work_sync(&session->dev_init);
	if (session->input ||
	    atomic_read(&session->state) > HIDP_SESSION_PREPARING)
		hidp_session_dev_del(session);

	list_del(&session->list);

	up_write(&hidp_session_sem);

	hidp_session_put(session);
}

/*
 * Session Worker
 * This performs the actual main-loop of the HIDP worker. We first check
 * whether the underlying connection is still alive, then parse all pending
 * messages and finally send all outstanding messages.
 */
static void hidp_session_run(struct hidp_session *session)
{
	struct sock *ctrl_sk = session->ctrl_sock->sk;
	struct sock *intr_sk = session->intr_sock->sk;
	struct sk_buff *skb;
	DEFINE_WAIT_FUNC(wait, woken_wake_function);

	add_wait_queue(&hidp_session_wq, &wait);
	for (;;) {
		/*
		 * This thread can be woken up two ways:
		 *  - You call hidp_session_terminate() which sets the
		 *    session->terminate flag and wakes this thread up.
		 *  - Via modifying the socket state of ctrl/intr_sock. This
		 *    thread is woken up by ->sk_state_changed().
		 */

		/* Ensure session->terminate is updated */
		smp_mb__before_atomic();
		if (atomic_read(&session->terminate))
			break;

		if (ctrl_sk->sk_state != BT_CONNECTED ||
		    intr_sk->sk_state != BT_CONNECTED)
			break;

		/* parse incoming intr-skbs */
		while ((skb = skb_dequeue(&intr_sk->sk_receive_queue))) {
			skb_orphan(skb);
			if (!skb_linearize(skb))
				hidp_recv_intr_frame(session, skb);
			else
				kfree_skb(skb);
		}

		/* send pending intr-skbs */
		hidp_process_transmit(session, &session->intr_transmit,
				      session->intr_sock);

		/* parse incoming ctrl-skbs */
		while ((skb = skb_dequeue(&ctrl_sk->sk_receive_queue))) {
			skb_orphan(skb);
			if (!skb_linearize(skb))
				hidp_recv_ctrl_frame(session, skb);
			else
				kfree_skb(skb);
		}

		/* send pending ctrl-skbs */
		hidp_process_transmit(session, &session->ctrl_transmit,
				      session->ctrl_sock);

		wait_woken(&wait, TASK_INTERRUPTIBLE, MAX_SCHEDULE_TIMEOUT);
	}
	remove_wait_queue(&hidp_session_wq, &wait);

	atomic_inc(&session->terminate);

	/* Ensure session->terminate is updated */
	smp_mb__after_atomic();
}

<<<<<<< HEAD
static int hidp_session_wake_function(wait_queue_t *wait,
=======
static int hidp_session_wake_function(wait_queue_entry_t *wait,
>>>>>>> baf56116
				      unsigned int mode,
				      int sync, void *key)
{
	wake_up_interruptible(&hidp_session_wq);
	return false;
}

/*
 * HIDP session thread
 * This thread runs the I/O for a single HIDP session. Startup is synchronous
 * which allows us to take references to ourself here instead of doing that in
 * the caller.
 * When we are ready to run we notify the caller and call hidp_session_run().
 */
static int hidp_session_thread(void *arg)
{
	struct hidp_session *session = arg;
	DEFINE_WAIT_FUNC(ctrl_wait, hidp_session_wake_function);
	DEFINE_WAIT_FUNC(intr_wait, hidp_session_wake_function);

	BT_DBG("session %p", session);

	/* initialize runtime environment */
	hidp_session_get(session);
	__module_get(THIS_MODULE);
	set_user_nice(current, -15);
	hidp_set_timer(session);

	add_wait_queue(sk_sleep(session->ctrl_sock->sk), &ctrl_wait);
	add_wait_queue(sk_sleep(session->intr_sock->sk), &intr_wait);
	/* This memory barrier is paired with wq_has_sleeper(). See
	 * sock_poll_wait() for more information why this is needed. */
	smp_mb();

	/* notify synchronous startup that we're ready */
	atomic_inc(&session->state);
	wake_up(&session->state_queue);

	/* run session */
	hidp_session_run(session);

	/* cleanup runtime environment */
	remove_wait_queue(sk_sleep(session->intr_sock->sk), &intr_wait);
	remove_wait_queue(sk_sleep(session->intr_sock->sk), &ctrl_wait);
	wake_up_interruptible(&session->report_queue);
	hidp_del_timer(session);

	/*
	 * If we stopped ourself due to any internal signal, we should try to
	 * unregister our own session here to avoid having it linger until the
	 * parent l2cap_conn dies or user-space cleans it up.
	 * This does not deadlock as we don't do any synchronous shutdown.
	 * Instead, this call has the same semantics as if user-space tried to
	 * delete the session.
	 */
	l2cap_unregister_user(session->conn, &session->user);
	hidp_session_put(session);

	module_put_and_exit(0);
	return 0;
}

static int hidp_verify_sockets(struct socket *ctrl_sock,
			       struct socket *intr_sock)
{
	struct l2cap_chan *ctrl_chan, *intr_chan;
	struct bt_sock *ctrl, *intr;
	struct hidp_session *session;

	if (!l2cap_is_socket(ctrl_sock) || !l2cap_is_socket(intr_sock))
		return -EINVAL;

	ctrl_chan = l2cap_pi(ctrl_sock->sk)->chan;
	intr_chan = l2cap_pi(intr_sock->sk)->chan;

	if (bacmp(&ctrl_chan->src, &intr_chan->src) ||
	    bacmp(&ctrl_chan->dst, &intr_chan->dst))
		return -ENOTUNIQ;

	ctrl = bt_sk(ctrl_sock->sk);
	intr = bt_sk(intr_sock->sk);

	if (ctrl->sk.sk_state != BT_CONNECTED ||
	    intr->sk.sk_state != BT_CONNECTED)
		return -EBADFD;

	/* early session check, we check again during session registration */
	session = hidp_session_find(&ctrl_chan->dst);
	if (session) {
		hidp_session_put(session);
		return -EEXIST;
	}

	return 0;
}

int hidp_connection_add(struct hidp_connadd_req *req,
			struct socket *ctrl_sock,
			struct socket *intr_sock)
{
	u32 valid_flags = BIT(HIDP_VIRTUAL_CABLE_UNPLUG) |
			  BIT(HIDP_BOOT_PROTOCOL_MODE);
	struct hidp_session *session;
	struct l2cap_conn *conn;
	struct l2cap_chan *chan;
	int ret;

	ret = hidp_verify_sockets(ctrl_sock, intr_sock);
	if (ret)
		return ret;

	if (req->flags & ~valid_flags)
		return -EINVAL;

	chan = l2cap_pi(ctrl_sock->sk)->chan;
	conn = NULL;
	l2cap_chan_lock(chan);
	if (chan->conn)
		conn = l2cap_conn_get(chan->conn);
	l2cap_chan_unlock(chan);

	if (!conn)
		return -EBADFD;

	ret = hidp_session_new(&session, &chan->dst, ctrl_sock,
			       intr_sock, req, conn);
	if (ret)
		goto out_conn;

	ret = l2cap_register_user(conn, &session->user);
	if (ret)
		goto out_session;

	ret = 0;

out_session:
	hidp_session_put(session);
out_conn:
	l2cap_conn_put(conn);
	return ret;
}

int hidp_connection_del(struct hidp_conndel_req *req)
{
	u32 valid_flags = BIT(HIDP_VIRTUAL_CABLE_UNPLUG);
	struct hidp_session *session;

	if (req->flags & ~valid_flags)
		return -EINVAL;

	session = hidp_session_find(&req->bdaddr);
	if (!session)
		return -ENOENT;

	if (req->flags & BIT(HIDP_VIRTUAL_CABLE_UNPLUG))
		hidp_send_ctrl_message(session,
				       HIDP_TRANS_HID_CONTROL |
				         HIDP_CTRL_VIRTUAL_CABLE_UNPLUG,
				       NULL, 0);
	else
		l2cap_unregister_user(session->conn, &session->user);

	hidp_session_put(session);

	return 0;
}

int hidp_get_connlist(struct hidp_connlist_req *req)
{
	struct hidp_session *session;
	int err = 0, n = 0;

	BT_DBG("");

	down_read(&hidp_session_sem);

	list_for_each_entry(session, &hidp_session_list, list) {
		struct hidp_conninfo ci;

		hidp_copy_session(session, &ci);

		if (copy_to_user(req->ci, &ci, sizeof(ci))) {
			err = -EFAULT;
			break;
		}

		if (++n >= req->cnum)
			break;

		req->ci++;
	}
	req->cnum = n;

	up_read(&hidp_session_sem);
	return err;
}

int hidp_get_conninfo(struct hidp_conninfo *ci)
{
	struct hidp_session *session;

	session = hidp_session_find(&ci->bdaddr);
	if (session) {
		hidp_copy_session(session, ci);
		hidp_session_put(session);
	}

	return session ? 0 : -ENOENT;
}

static int __init hidp_init(void)
{
	BT_INFO("HIDP (Human Interface Emulation) ver %s", VERSION);

	return hidp_init_sockets();
}

static void __exit hidp_exit(void)
{
	hidp_cleanup_sockets();
}

module_init(hidp_init);
module_exit(hidp_exit);

MODULE_AUTHOR("Marcel Holtmann <marcel@holtmann.org>");
MODULE_AUTHOR("David Herrmann <dh.herrmann@gmail.com>");
MODULE_DESCRIPTION("Bluetooth HIDP ver " VERSION);
MODULE_VERSION(VERSION);
MODULE_LICENSE("GPL");
MODULE_ALIAS("bt-proto-6");<|MERGE_RESOLUTION|>--- conflicted
+++ resolved
@@ -1238,11 +1238,7 @@
 	smp_mb__after_atomic();
 }
 
-<<<<<<< HEAD
-static int hidp_session_wake_function(wait_queue_t *wait,
-=======
 static int hidp_session_wake_function(wait_queue_entry_t *wait,
->>>>>>> baf56116
 				      unsigned int mode,
 				      int sync, void *key)
 {
