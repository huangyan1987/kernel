--- conflicted
+++ resolved
@@ -766,18 +766,10 @@
 		/* Wake up sockets using this dead device */
 		read_lock(&hci_sk_list.lock);
 		sk_for_each(sk, &hci_sk_list.head) {
-<<<<<<< HEAD
-			lock_sock(sk);
-=======
->>>>>>> ce52819a
 			if (hci_pi(sk)->hdev == hdev) {
 				sk->sk_err = EPIPE;
 				sk->sk_state_change(sk);
 			}
-<<<<<<< HEAD
-			release_sock(sk);
-=======
->>>>>>> ce52819a
 		}
 		read_unlock(&hci_sk_list.lock);
 	}
