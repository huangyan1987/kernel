--- conflicted
+++ resolved
@@ -3179,16 +3179,7 @@
 
 done:
 	if (status) {
-<<<<<<< HEAD
-		conn->state = BT_CLOSED;
-		if (conn->type == ACL_LINK)
-			mgmt_connect_failed(hdev, &conn->dst, conn->type,
-					    conn->dst_type, status);
-		hci_connect_cfm(conn, status);
-		hci_conn_del(conn);
-=======
 		hci_conn_failed(conn, status);
->>>>>>> 8db86851
 	} else if (ev->link_type == SCO_LINK) {
 		switch (conn->setting & SCO_AIRMODE_MASK) {
 		case SCO_AIRMODE_CVSD:
