--- conflicted
+++ resolved
@@ -12,11 +12,7 @@
 static void ocelot_xmit_get_vlan_info(struct sk_buff *skb, struct dsa_port *dp,
 				      u64 *vlan_tci, u64 *tag_type)
 {
-<<<<<<< HEAD
-	struct net_device *br = READ_ONCE(dp->bridge_dev);
-=======
 	struct net_device *br = dsa_port_bridge_dev_get(dp);
->>>>>>> 754e0b0e
 	struct vlan_ethhdr *hdr;
 	u16 proto, tci;
 
