--- conflicted
+++ resolved
@@ -562,10 +562,6 @@
 {
 	struct devlink_port *dlp = &dp->devlink_port;
 	struct dsa_switch *ds = dp->ds;
-<<<<<<< HEAD
-	struct dsa_mac_addr *a, *tmp;
-=======
->>>>>>> 8db86851
 
 	if (!dp->setup)
 		return;
