--- conflicted
+++ resolved
@@ -3544,10 +3544,7 @@
 	case SIOCSARP:
 	case SIOCGARP:
 	case SIOCDARP:
-<<<<<<< HEAD
-=======
 	case SIOCOUTQ:
->>>>>>> 0d3821eb
 	case SIOCOUTQNSD:
 	case SIOCATMARK:
 		return sock_do_ioctl(net, sock, cmd, arg);
