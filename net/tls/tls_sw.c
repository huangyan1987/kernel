--- conflicted
+++ resolved
@@ -261,7 +261,7 @@
 			      int length, int *pages_used,
 			      unsigned int *size_used,
 			      struct scatterlist *to, int to_max_pages,
-			      bool charge, bool revert)
+			      bool charge)
 {
 	struct page *pages[MAX_SKB_FRAGS];
 
@@ -317,8 +317,6 @@
 		iov_iter_revert(from, size - *size_used);
 	*size_used = size;
 	*pages_used = num_elem;
-	if (revert)
-		iov_iter_revert(from, size);
 
 	return rc;
 }
@@ -420,7 +418,7 @@
 				&ctx->sg_plaintext_size,
 				ctx->sg_plaintext_data,
 				ARRAY_SIZE(ctx->sg_plaintext_data),
-				true, false);
+				true);
 			if (ret)
 				goto fallback_to_reg_send;
 
@@ -901,40 +899,12 @@
 			if (!is_kvec && to_copy <= len &&
 			    likely(!(flags & MSG_PEEK)))
 				zc = true;
-<<<<<<< HEAD
-				sg_init_table(sgin, MAX_SKB_FRAGS + 1);
-				sg_set_buf(&sgin[0], ctx->rx_aad_plaintext,
-					   TLS_AAD_SPACE_SIZE);
-
-				err = zerocopy_from_iter(sk, &msg->msg_iter,
-							 to_copy, &pages,
-							 &chunk, &sgin[1],
-							 MAX_SKB_FRAGS,	false, true);
-				if (err < 0)
-					goto fallback_to_reg_recv;
-
-				err = decrypt_skb(sk, skb, sgin);
-				for (; pages > 0; pages--)
-					put_page(sg_page(&sgin[pages]));
-				if (err < 0) {
-					tls_err_abort(sk, EBADMSG);
-					goto recv_end;
-				}
-			} else {
-fallback_to_reg_recv:
-				err = decrypt_skb(sk, skb, NULL);
-				if (err < 0) {
-					tls_err_abort(sk, EBADMSG);
-					goto recv_end;
-				}
-=======
 
 			err = decrypt_skb_update(sk, skb, &msg->msg_iter,
 						 &chunk, &zc);
 			if (err < 0) {
 				tls_err_abort(sk, EBADMSG);
 				goto recv_end;
->>>>>>> 8e6fbfc0
 			}
 			ctx->decrypted = true;
 		}
@@ -1217,18 +1187,12 @@
 	}
 
 	if (tx) {
-<<<<<<< HEAD
-=======
 		crypto_init_wait(&sw_ctx_tx->async_wait);
->>>>>>> 8e6fbfc0
 		crypto_info = &ctx->crypto_send.info;
 		cctx = &ctx->tx;
 		aead = &sw_ctx_tx->aead_send;
 	} else {
-<<<<<<< HEAD
-=======
 		crypto_init_wait(&sw_ctx_rx->async_wait);
->>>>>>> 8e6fbfc0
 		crypto_info = &ctx->crypto_recv.info;
 		cctx = &ctx->rx;
 		aead = &sw_ctx_rx->aead_recv;
