// SPDX-License-Identifier: GPL-2.0-only
#include <linux/kernel.h>
#include <linux/netdevice.h>
#include <linux/rtnetlink.h>
#include <linux/slab.h>
#include <net/switchdev.h>

#include "br_private.h"
#include "br_private_tunnel.h"

static void nbp_vlan_set_vlan_dev_state(struct net_bridge_port *p, u16 vid);

static inline int br_vlan_cmp(struct rhashtable_compare_arg *arg,
			      const void *ptr)
{
	const struct net_bridge_vlan *vle = ptr;
	u16 vid = *(u16 *)arg->key;

	return vle->vid != vid;
}

static const struct rhashtable_params br_vlan_rht_params = {
	.head_offset = offsetof(struct net_bridge_vlan, vnode),
	.key_offset = offsetof(struct net_bridge_vlan, vid),
	.key_len = sizeof(u16),
	.nelem_hint = 3,
	.max_size = VLAN_N_VID,
	.obj_cmpfn = br_vlan_cmp,
	.automatic_shrinking = true,
};

static struct net_bridge_vlan *br_vlan_lookup(struct rhashtable *tbl, u16 vid)
{
	return rhashtable_lookup_fast(tbl, &vid, br_vlan_rht_params);
}

static bool __vlan_add_pvid(struct net_bridge_vlan_group *vg,
			    const struct net_bridge_vlan *v)
{
	if (vg->pvid == v->vid)
		return false;

	smp_wmb();
	br_vlan_set_pvid_state(vg, v->state);
	vg->pvid = v->vid;

	return true;
}

static bool __vlan_delete_pvid(struct net_bridge_vlan_group *vg, u16 vid)
{
	if (vg->pvid != vid)
		return false;

	smp_wmb();
	vg->pvid = 0;

	return true;
}

/* return true if anything changed, false otherwise */
static bool __vlan_add_flags(struct net_bridge_vlan *v, u16 flags)
{
	struct net_bridge_vlan_group *vg;
	u16 old_flags = v->flags;
	bool ret;

	if (br_vlan_is_master(v))
		vg = br_vlan_group(v->br);
	else
		vg = nbp_vlan_group(v->port);

	if (flags & BRIDGE_VLAN_INFO_PVID)
		ret = __vlan_add_pvid(vg, v);
	else
		ret = __vlan_delete_pvid(vg, v->vid);

	if (flags & BRIDGE_VLAN_INFO_UNTAGGED)
		v->flags |= BRIDGE_VLAN_INFO_UNTAGGED;
	else
		v->flags &= ~BRIDGE_VLAN_INFO_UNTAGGED;

	return ret || !!(old_flags ^ v->flags);
}

static int __vlan_vid_add(struct net_device *dev, struct net_bridge *br,
			  struct net_bridge_vlan *v, u16 flags,
			  struct netlink_ext_ack *extack)
{
	int err;

	/* Try switchdev op first. In case it is not supported, fallback to
	 * 8021q add.
	 */
	err = br_switchdev_port_vlan_add(dev, v->vid, flags, extack);
	if (err == -EOPNOTSUPP)
		return vlan_vid_add(dev, br->vlan_proto, v->vid);
	v->priv_flags |= BR_VLFLAG_ADDED_BY_SWITCHDEV;
	return err;
}

static void __vlan_add_list(struct net_bridge_vlan *v)
{
	struct net_bridge_vlan_group *vg;
	struct list_head *headp, *hpos;
	struct net_bridge_vlan *vent;

	if (br_vlan_is_master(v))
		vg = br_vlan_group(v->br);
	else
		vg = nbp_vlan_group(v->port);

	headp = &vg->vlan_list;
	list_for_each_prev(hpos, headp) {
		vent = list_entry(hpos, struct net_bridge_vlan, vlist);
		if (v->vid >= vent->vid)
			break;
	}
	list_add_rcu(&v->vlist, hpos);
}

static void __vlan_del_list(struct net_bridge_vlan *v)
{
	list_del_rcu(&v->vlist);
}

static int __vlan_vid_del(struct net_device *dev, struct net_bridge *br,
			  const struct net_bridge_vlan *v)
{
	int err;

	/* Try switchdev op first. In case it is not supported, fallback to
	 * 8021q del.
	 */
	err = br_switchdev_port_vlan_del(dev, v->vid);
	if (!(v->priv_flags & BR_VLFLAG_ADDED_BY_SWITCHDEV))
		vlan_vid_del(dev, br->vlan_proto, v->vid);
	return err == -EOPNOTSUPP ? 0 : err;
}

/* Returns a master vlan, if it didn't exist it gets created. In all cases
 * a reference is taken to the master vlan before returning.
 */
static struct net_bridge_vlan *
br_vlan_get_master(struct net_bridge *br, u16 vid,
		   struct netlink_ext_ack *extack)
{
	struct net_bridge_vlan_group *vg;
	struct net_bridge_vlan *masterv;

	vg = br_vlan_group(br);
	masterv = br_vlan_find(vg, vid);
	if (!masterv) {
		bool changed;

		/* missing global ctx, create it now */
		if (br_vlan_add(br, vid, 0, &changed, extack))
			return NULL;
		masterv = br_vlan_find(vg, vid);
		if (WARN_ON(!masterv))
			return NULL;
		refcount_set(&masterv->refcnt, 1);
		return masterv;
	}
	refcount_inc(&masterv->refcnt);

	return masterv;
}

static void br_master_vlan_rcu_free(struct rcu_head *rcu)
{
	struct net_bridge_vlan *v;

	v = container_of(rcu, struct net_bridge_vlan, rcu);
	WARN_ON(!br_vlan_is_master(v));
	free_percpu(v->stats);
	v->stats = NULL;
	kfree(v);
}

static void br_vlan_put_master(struct net_bridge_vlan *masterv)
{
	struct net_bridge_vlan_group *vg;

	if (!br_vlan_is_master(masterv))
		return;

	vg = br_vlan_group(masterv->br);
	if (refcount_dec_and_test(&masterv->refcnt)) {
		rhashtable_remove_fast(&vg->vlan_hash,
				       &masterv->vnode, br_vlan_rht_params);
		__vlan_del_list(masterv);
		call_rcu(&masterv->rcu, br_master_vlan_rcu_free);
	}
}

static void nbp_vlan_rcu_free(struct rcu_head *rcu)
{
	struct net_bridge_vlan *v;

	v = container_of(rcu, struct net_bridge_vlan, rcu);
	WARN_ON(br_vlan_is_master(v));
	/* if we had per-port stats configured then free them here */
	if (v->priv_flags & BR_VLFLAG_PER_PORT_STATS)
		free_percpu(v->stats);
	v->stats = NULL;
	kfree(v);
}

/* This is the shared VLAN add function which works for both ports and bridge
 * devices. There are four possible calls to this function in terms of the
 * vlan entry type:
 * 1. vlan is being added on a port (no master flags, global entry exists)
 * 2. vlan is being added on a bridge (both master and brentry flags)
 * 3. vlan is being added on a port, but a global entry didn't exist which
 *    is being created right now (master flag set, brentry flag unset), the
 *    global entry is used for global per-vlan features, but not for filtering
 * 4. same as 3 but with both master and brentry flags set so the entry
 *    will be used for filtering in both the port and the bridge
 */
static int __vlan_add(struct net_bridge_vlan *v, u16 flags,
		      struct netlink_ext_ack *extack)
{
	struct net_bridge_vlan *masterv = NULL;
	struct net_bridge_port *p = NULL;
	struct net_bridge_vlan_group *vg;
	struct net_device *dev;
	struct net_bridge *br;
	int err;

	if (br_vlan_is_master(v)) {
		br = v->br;
		dev = br->dev;
		vg = br_vlan_group(br);
	} else {
		p = v->port;
		br = p->br;
		dev = p->dev;
		vg = nbp_vlan_group(p);
	}

	if (p) {
		/* Add VLAN to the device filter if it is supported.
		 * This ensures tagged traffic enters the bridge when
		 * promiscuous mode is disabled by br_manage_promisc().
		 */
		err = __vlan_vid_add(dev, br, v, flags, extack);
		if (err)
			goto out;

		/* need to work on the master vlan too */
		if (flags & BRIDGE_VLAN_INFO_MASTER) {
			bool changed;

			err = br_vlan_add(br, v->vid,
					  flags | BRIDGE_VLAN_INFO_BRENTRY,
					  &changed, extack);
			if (err)
				goto out_filt;

			if (changed)
				br_vlan_notify(br, NULL, v->vid, 0,
					       RTM_NEWVLAN);
		}

		masterv = br_vlan_get_master(br, v->vid, extack);
		if (!masterv) {
			err = -ENOMEM;
			goto out_filt;
		}
		v->brvlan = masterv;
		if (br_opt_get(br, BROPT_VLAN_STATS_PER_PORT)) {
			v->stats =
			     netdev_alloc_pcpu_stats(struct pcpu_sw_netstats);
			if (!v->stats) {
				err = -ENOMEM;
				goto out_filt;
			}
			v->priv_flags |= BR_VLFLAG_PER_PORT_STATS;
		} else {
			v->stats = masterv->stats;
		}
	} else {
		err = br_switchdev_port_vlan_add(dev, v->vid, flags, extack);
		if (err && err != -EOPNOTSUPP)
			goto out;
	}

	/* Add the dev mac and count the vlan only if it's usable */
	if (br_vlan_should_use(v)) {
		err = br_fdb_insert(br, p, dev->dev_addr, v->vid);
		if (err) {
			br_err(br, "failed insert local address into bridge forwarding table\n");
			goto out_filt;
		}
		vg->num_vlans++;
	}

	/* set the state before publishing */
	v->state = BR_STATE_FORWARDING;

	err = rhashtable_lookup_insert_fast(&vg->vlan_hash, &v->vnode,
					    br_vlan_rht_params);
	if (err)
		goto out_fdb_insert;

	__vlan_add_list(v);
	__vlan_add_flags(v, flags);

	if (p)
		nbp_vlan_set_vlan_dev_state(p, v->vid);
out:
	return err;

out_fdb_insert:
	if (br_vlan_should_use(v)) {
		br_fdb_find_delete_local(br, p, dev->dev_addr, v->vid);
		vg->num_vlans--;
	}

out_filt:
	if (p) {
		__vlan_vid_del(dev, br, v);
		if (masterv) {
			if (v->stats && masterv->stats != v->stats)
				free_percpu(v->stats);
			v->stats = NULL;

			br_vlan_put_master(masterv);
			v->brvlan = NULL;
		}
	} else {
		br_switchdev_port_vlan_del(dev, v->vid);
	}

	goto out;
}

static int __vlan_del(struct net_bridge_vlan *v)
{
	struct net_bridge_vlan *masterv = v;
	struct net_bridge_vlan_group *vg;
	struct net_bridge_port *p = NULL;
	int err = 0;

	if (br_vlan_is_master(v)) {
		vg = br_vlan_group(v->br);
	} else {
		p = v->port;
		vg = nbp_vlan_group(v->port);
		masterv = v->brvlan;
	}

	__vlan_delete_pvid(vg, v->vid);
	if (p) {
		err = __vlan_vid_del(p->dev, p->br, v);
		if (err)
			goto out;
	} else {
		err = br_switchdev_port_vlan_del(v->br->dev, v->vid);
		if (err && err != -EOPNOTSUPP)
			goto out;
		err = 0;
	}

	if (br_vlan_should_use(v)) {
		v->flags &= ~BRIDGE_VLAN_INFO_BRENTRY;
		vg->num_vlans--;
	}

	if (masterv != v) {
		vlan_tunnel_info_del(vg, v);
		rhashtable_remove_fast(&vg->vlan_hash, &v->vnode,
				       br_vlan_rht_params);
		__vlan_del_list(v);
		nbp_vlan_set_vlan_dev_state(p, v->vid);
		call_rcu(&v->rcu, nbp_vlan_rcu_free);
	}

	br_vlan_put_master(masterv);
out:
	return err;
}

static void __vlan_group_free(struct net_bridge_vlan_group *vg)
{
	WARN_ON(!list_empty(&vg->vlan_list));
	rhashtable_destroy(&vg->vlan_hash);
	vlan_tunnel_deinit(vg);
	kfree(vg);
}

static void __vlan_flush(const struct net_bridge *br,
			 const struct net_bridge_port *p,
			 struct net_bridge_vlan_group *vg)
{
	struct net_bridge_vlan *vlan, *tmp;
	u16 v_start = 0, v_end = 0;

	__vlan_delete_pvid(vg, vg->pvid);
	list_for_each_entry_safe(vlan, tmp, &vg->vlan_list, vlist) {
		/* take care of disjoint ranges */
		if (!v_start) {
			v_start = vlan->vid;
		} else if (vlan->vid - v_end != 1) {
			/* found range end, notify and start next one */
			br_vlan_notify(br, p, v_start, v_end, RTM_DELVLAN);
			v_start = vlan->vid;
		}
		v_end = vlan->vid;

		__vlan_del(vlan);
	}

	/* notify about the last/whole vlan range */
	if (v_start)
		br_vlan_notify(br, p, v_start, v_end, RTM_DELVLAN);
}

struct sk_buff *br_handle_vlan(struct net_bridge *br,
			       const struct net_bridge_port *p,
			       struct net_bridge_vlan_group *vg,
			       struct sk_buff *skb)
{
	struct pcpu_sw_netstats *stats;
	struct net_bridge_vlan *v;
	u16 vid;

	/* If this packet was not filtered at input, let it pass */
	if (!BR_INPUT_SKB_CB(skb)->vlan_filtered)
		goto out;

	/* At this point, we know that the frame was filtered and contains
	 * a valid vlan id.  If the vlan id has untagged flag set,
	 * send untagged; otherwise, send tagged.
	 */
	br_vlan_get_tag(skb, &vid);
	v = br_vlan_find(vg, vid);
	/* Vlan entry must be configured at this point.  The
	 * only exception is the bridge is set in promisc mode and the
	 * packet is destined for the bridge device.  In this case
	 * pass the packet as is.
	 */
	if (!v || !br_vlan_should_use(v)) {
		if ((br->dev->flags & IFF_PROMISC) && skb->dev == br->dev) {
			goto out;
		} else {
			kfree_skb(skb);
			return NULL;
		}
	}
	if (br_opt_get(br, BROPT_VLAN_STATS_ENABLED)) {
		stats = this_cpu_ptr(v->stats);
		u64_stats_update_begin(&stats->syncp);
		stats->tx_bytes += skb->len;
		stats->tx_packets++;
		u64_stats_update_end(&stats->syncp);
	}

	if (v->flags & BRIDGE_VLAN_INFO_UNTAGGED)
		__vlan_hwaccel_clear_tag(skb);

	if (p && (p->flags & BR_VLAN_TUNNEL) &&
	    br_handle_egress_vlan_tunnel(skb, v)) {
		kfree_skb(skb);
		return NULL;
	}
out:
	return skb;
}

/* Called under RCU */
static bool __allowed_ingress(const struct net_bridge *br,
			      struct net_bridge_vlan_group *vg,
			      struct sk_buff *skb, u16 *vid,
			      u8 *state)
{
	struct pcpu_sw_netstats *stats;
	struct net_bridge_vlan *v;
	bool tagged;

	BR_INPUT_SKB_CB(skb)->vlan_filtered = true;
	/* If vlan tx offload is disabled on bridge device and frame was
	 * sent from vlan device on the bridge device, it does not have
	 * HW accelerated vlan tag.
	 */
	if (unlikely(!skb_vlan_tag_present(skb) &&
		     skb->protocol == br->vlan_proto)) {
		skb = skb_vlan_untag(skb);
		if (unlikely(!skb))
			return false;
	}

	if (!br_vlan_get_tag(skb, vid)) {
		/* Tagged frame */
		if (skb->vlan_proto != br->vlan_proto) {
			/* Protocol-mismatch, empty out vlan_tci for new tag */
			skb_push(skb, ETH_HLEN);
			skb = vlan_insert_tag_set_proto(skb, skb->vlan_proto,
							skb_vlan_tag_get(skb));
			if (unlikely(!skb))
				return false;

			skb_pull(skb, ETH_HLEN);
			skb_reset_mac_len(skb);
			*vid = 0;
			tagged = false;
		} else {
			tagged = true;
		}
	} else {
		/* Untagged frame */
		tagged = false;
	}

	if (!*vid) {
		u16 pvid = br_get_pvid(vg);

		/* Frame had a tag with VID 0 or did not have a tag.
		 * See if pvid is set on this port.  That tells us which
		 * vlan untagged or priority-tagged traffic belongs to.
		 */
		if (!pvid)
			goto drop;

		/* PVID is set on this port.  Any untagged or priority-tagged
		 * ingress frame is considered to belong to this vlan.
		 */
		*vid = pvid;
		if (likely(!tagged))
			/* Untagged Frame. */
			__vlan_hwaccel_put_tag(skb, br->vlan_proto, pvid);
		else
			/* Priority-tagged Frame.
			 * At this point, we know that skb->vlan_tci VID
			 * field was 0.
			 * We update only VID field and preserve PCP field.
			 */
			skb->vlan_tci |= pvid;

		/* if stats are disabled we can avoid the lookup */
		if (!br_opt_get(br, BROPT_VLAN_STATS_ENABLED)) {
			if (*state == BR_STATE_FORWARDING) {
				*state = br_vlan_get_pvid_state(vg);
				return br_vlan_state_allowed(*state, true);
			} else {
				return true;
			}
		}
	}
	v = br_vlan_find(vg, *vid);
	if (!v || !br_vlan_should_use(v))
		goto drop;

	if (*state == BR_STATE_FORWARDING) {
		*state = br_vlan_get_state(v);
		if (!br_vlan_state_allowed(*state, true))
			goto drop;
	}

	if (br_opt_get(br, BROPT_VLAN_STATS_ENABLED)) {
		stats = this_cpu_ptr(v->stats);
		u64_stats_update_begin(&stats->syncp);
		stats->rx_bytes += skb->len;
		stats->rx_packets++;
		u64_stats_update_end(&stats->syncp);
	}

	return true;

drop:
	kfree_skb(skb);
	return false;
}

bool br_allowed_ingress(const struct net_bridge *br,
			struct net_bridge_vlan_group *vg, struct sk_buff *skb,
			u16 *vid, u8 *state)
{
	/* If VLAN filtering is disabled on the bridge, all packets are
	 * permitted.
	 */
	if (!br_opt_get(br, BROPT_VLAN_ENABLED)) {
		BR_INPUT_SKB_CB(skb)->vlan_filtered = false;
		return true;
	}

	return __allowed_ingress(br, vg, skb, vid, state);
}

/* Called under RCU. */
bool br_allowed_egress(struct net_bridge_vlan_group *vg,
		       const struct sk_buff *skb)
{
	const struct net_bridge_vlan *v;
	u16 vid;

	/* If this packet was not filtered at input, let it pass */
	if (!BR_INPUT_SKB_CB(skb)->vlan_filtered)
		return true;

	br_vlan_get_tag(skb, &vid);
	v = br_vlan_find(vg, vid);
	if (v && br_vlan_should_use(v) &&
	    br_vlan_state_allowed(br_vlan_get_state(v), false))
		return true;

	return false;
}

/* Called under RCU */
bool br_should_learn(struct net_bridge_port *p, struct sk_buff *skb, u16 *vid)
{
	struct net_bridge_vlan_group *vg;
	struct net_bridge *br = p->br;
	struct net_bridge_vlan *v;

	/* If filtering was disabled at input, let it pass. */
	if (!br_opt_get(br, BROPT_VLAN_ENABLED))
		return true;

	vg = nbp_vlan_group_rcu(p);
	if (!vg || !vg->num_vlans)
		return false;

	if (!br_vlan_get_tag(skb, vid) && skb->vlan_proto != br->vlan_proto)
		*vid = 0;

	if (!*vid) {
		*vid = br_get_pvid(vg);
		if (!*vid ||
		    !br_vlan_state_allowed(br_vlan_get_pvid_state(vg), true))
			return false;

		return true;
	}

	v = br_vlan_find(vg, *vid);
	if (v && br_vlan_state_allowed(br_vlan_get_state(v), true))
		return true;

	return false;
}

static int br_vlan_add_existing(struct net_bridge *br,
				struct net_bridge_vlan_group *vg,
				struct net_bridge_vlan *vlan,
				u16 flags, bool *changed,
				struct netlink_ext_ack *extack)
{
	int err;

	err = br_switchdev_port_vlan_add(br->dev, vlan->vid, flags, extack);
	if (err && err != -EOPNOTSUPP)
		return err;

	if (!br_vlan_is_brentry(vlan)) {
		/* Trying to change flags of non-existent bridge vlan */
		if (!(flags & BRIDGE_VLAN_INFO_BRENTRY)) {
			err = -EINVAL;
			goto err_flags;
		}
		/* It was only kept for port vlans, now make it real */
		err = br_fdb_insert(br, NULL, br->dev->dev_addr,
				    vlan->vid);
		if (err) {
			br_err(br, "failed to insert local address into bridge forwarding table\n");
			goto err_fdb_insert;
		}

		refcount_inc(&vlan->refcnt);
		vlan->flags |= BRIDGE_VLAN_INFO_BRENTRY;
		vg->num_vlans++;
		*changed = true;
	}

	if (__vlan_add_flags(vlan, flags))
		*changed = true;

	return 0;

err_fdb_insert:
err_flags:
	br_switchdev_port_vlan_del(br->dev, vlan->vid);
	return err;
}

/* Must be protected by RTNL.
 * Must be called with vid in range from 1 to 4094 inclusive.
 * changed must be true only if the vlan was created or updated
 */
int br_vlan_add(struct net_bridge *br, u16 vid, u16 flags, bool *changed,
		struct netlink_ext_ack *extack)
{
	struct net_bridge_vlan_group *vg;
	struct net_bridge_vlan *vlan;
	int ret;

	ASSERT_RTNL();

	*changed = false;
	vg = br_vlan_group(br);
	vlan = br_vlan_find(vg, vid);
	if (vlan)
		return br_vlan_add_existing(br, vg, vlan, flags, changed,
					    extack);

	vlan = kzalloc(sizeof(*vlan), GFP_KERNEL);
	if (!vlan)
		return -ENOMEM;

	vlan->stats = netdev_alloc_pcpu_stats(struct pcpu_sw_netstats);
	if (!vlan->stats) {
		kfree(vlan);
		return -ENOMEM;
	}
	vlan->vid = vid;
	vlan->flags = flags | BRIDGE_VLAN_INFO_MASTER;
	vlan->flags &= ~BRIDGE_VLAN_INFO_PVID;
	vlan->br = br;
	if (flags & BRIDGE_VLAN_INFO_BRENTRY)
		refcount_set(&vlan->refcnt, 1);
	ret = __vlan_add(vlan, flags, extack);
	if (ret) {
		free_percpu(vlan->stats);
		kfree(vlan);
	} else {
		*changed = true;
	}

	return ret;
}

/* Must be protected by RTNL.
 * Must be called with vid in range from 1 to 4094 inclusive.
 */
int br_vlan_delete(struct net_bridge *br, u16 vid)
{
	struct net_bridge_vlan_group *vg;
	struct net_bridge_vlan *v;

	ASSERT_RTNL();

	vg = br_vlan_group(br);
	v = br_vlan_find(vg, vid);
	if (!v || !br_vlan_is_brentry(v))
		return -ENOENT;

	br_fdb_find_delete_local(br, NULL, br->dev->dev_addr, vid);
	br_fdb_delete_by_port(br, NULL, vid, 0);

	vlan_tunnel_info_del(vg, v);

	return __vlan_del(v);
}

void br_vlan_flush(struct net_bridge *br)
{
	struct net_bridge_vlan_group *vg;

	ASSERT_RTNL();

	vg = br_vlan_group(br);
	__vlan_flush(br, NULL, vg);
	RCU_INIT_POINTER(br->vlgrp, NULL);
	synchronize_rcu();
	__vlan_group_free(vg);
}

struct net_bridge_vlan *br_vlan_find(struct net_bridge_vlan_group *vg, u16 vid)
{
	if (!vg)
		return NULL;

	return br_vlan_lookup(&vg->vlan_hash, vid);
}

/* Must be protected by RTNL. */
static void recalculate_group_addr(struct net_bridge *br)
{
	if (br_opt_get(br, BROPT_GROUP_ADDR_SET))
		return;

	spin_lock_bh(&br->lock);
	if (!br_opt_get(br, BROPT_VLAN_ENABLED) ||
	    br->vlan_proto == htons(ETH_P_8021Q)) {
		/* Bridge Group Address */
		br->group_addr[5] = 0x00;
	} else { /* vlan_enabled && ETH_P_8021AD */
		/* Provider Bridge Group Address */
		br->group_addr[5] = 0x08;
	}
	spin_unlock_bh(&br->lock);
}

/* Must be protected by RTNL. */
void br_recalculate_fwd_mask(struct net_bridge *br)
{
	if (!br_opt_get(br, BROPT_VLAN_ENABLED) ||
	    br->vlan_proto == htons(ETH_P_8021Q))
		br->group_fwd_mask_required = BR_GROUPFWD_DEFAULT;
	else /* vlan_enabled && ETH_P_8021AD */
		br->group_fwd_mask_required = BR_GROUPFWD_8021AD &
					      ~(1u << br->group_addr[5]);
}

int br_vlan_filter_toggle(struct net_bridge *br, unsigned long val,
			  struct netlink_ext_ack *extack)
{
	struct switchdev_attr attr = {
		.orig_dev = br->dev,
		.id = SWITCHDEV_ATTR_ID_BRIDGE_VLAN_FILTERING,
		.flags = SWITCHDEV_F_SKIP_EOPNOTSUPP,
		.u.vlan_filtering = val,
	};
	int err;

	if (br_opt_get(br, BROPT_VLAN_ENABLED) == !!val)
		return 0;

	err = switchdev_port_attr_set(br->dev, &attr, extack);
	if (err && err != -EOPNOTSUPP)
		return err;

	br_opt_toggle(br, BROPT_VLAN_ENABLED, !!val);
	br_manage_promisc(br);
	recalculate_group_addr(br);
	br_recalculate_fwd_mask(br);

	return 0;
}

bool br_vlan_enabled(const struct net_device *dev)
{
	struct net_bridge *br = netdev_priv(dev);

	return br_opt_get(br, BROPT_VLAN_ENABLED);
}
EXPORT_SYMBOL_GPL(br_vlan_enabled);

int br_vlan_get_proto(const struct net_device *dev, u16 *p_proto)
{
	struct net_bridge *br = netdev_priv(dev);

	*p_proto = ntohs(br->vlan_proto);

	return 0;
}
EXPORT_SYMBOL_GPL(br_vlan_get_proto);

int __br_vlan_set_proto(struct net_bridge *br, __be16 proto,
			struct netlink_ext_ack *extack)
{
	struct switchdev_attr attr = {
		.orig_dev = br->dev,
		.id = SWITCHDEV_ATTR_ID_BRIDGE_VLAN_PROTOCOL,
		.flags = SWITCHDEV_F_SKIP_EOPNOTSUPP,
		.u.vlan_protocol = ntohs(proto),
	};
	int err = 0;
	struct net_bridge_port *p;
	struct net_bridge_vlan *vlan;
	struct net_bridge_vlan_group *vg;
	__be16 oldproto = br->vlan_proto;

	if (br->vlan_proto == proto)
		return 0;

	err = switchdev_port_attr_set(br->dev, &attr, extack);
	if (err && err != -EOPNOTSUPP)
		return err;

	/* Add VLANs for the new proto to the device filter. */
	list_for_each_entry(p, &br->port_list, list) {
		vg = nbp_vlan_group(p);
		list_for_each_entry(vlan, &vg->vlan_list, vlist) {
			err = vlan_vid_add(p->dev, proto, vlan->vid);
			if (err)
				goto err_filt;
		}
	}

	br->vlan_proto = proto;

	recalculate_group_addr(br);
	br_recalculate_fwd_mask(br);

	/* Delete VLANs for the old proto from the device filter. */
	list_for_each_entry(p, &br->port_list, list) {
		vg = nbp_vlan_group(p);
		list_for_each_entry(vlan, &vg->vlan_list, vlist)
			vlan_vid_del(p->dev, oldproto, vlan->vid);
	}

	return 0;

err_filt:
	attr.u.vlan_protocol = ntohs(oldproto);
	switchdev_port_attr_set(br->dev, &attr, NULL);

	list_for_each_entry_continue_reverse(vlan, &vg->vlan_list, vlist)
		vlan_vid_del(p->dev, proto, vlan->vid);

	list_for_each_entry_continue_reverse(p, &br->port_list, list) {
		vg = nbp_vlan_group(p);
		list_for_each_entry(vlan, &vg->vlan_list, vlist)
			vlan_vid_del(p->dev, proto, vlan->vid);
	}

	return err;
}

int br_vlan_set_proto(struct net_bridge *br, unsigned long val,
		      struct netlink_ext_ack *extack)
{
	if (!eth_type_vlan(htons(val)))
		return -EPROTONOSUPPORT;

	return __br_vlan_set_proto(br, htons(val), extack);
}

int br_vlan_set_stats(struct net_bridge *br, unsigned long val)
{
	switch (val) {
	case 0:
	case 1:
		br_opt_toggle(br, BROPT_VLAN_STATS_ENABLED, !!val);
		break;
	default:
		return -EINVAL;
	}

	return 0;
}

int br_vlan_set_stats_per_port(struct net_bridge *br, unsigned long val)
{
	struct net_bridge_port *p;

	/* allow to change the option if there are no port vlans configured */
	list_for_each_entry(p, &br->port_list, list) {
		struct net_bridge_vlan_group *vg = nbp_vlan_group(p);

		if (vg->num_vlans)
			return -EBUSY;
	}

	switch (val) {
	case 0:
	case 1:
		br_opt_toggle(br, BROPT_VLAN_STATS_PER_PORT, !!val);
		break;
	default:
		return -EINVAL;
	}

	return 0;
}

static bool vlan_default_pvid(struct net_bridge_vlan_group *vg, u16 vid)
{
	struct net_bridge_vlan *v;

	if (vid != vg->pvid)
		return false;

	v = br_vlan_lookup(&vg->vlan_hash, vid);
	if (v && br_vlan_should_use(v) &&
	    (v->flags & BRIDGE_VLAN_INFO_UNTAGGED))
		return true;

	return false;
}

static void br_vlan_disable_default_pvid(struct net_bridge *br)
{
	struct net_bridge_port *p;
	u16 pvid = br->default_pvid;

	/* Disable default_pvid on all ports where it is still
	 * configured.
	 */
	if (vlan_default_pvid(br_vlan_group(br), pvid)) {
		if (!br_vlan_delete(br, pvid))
			br_vlan_notify(br, NULL, pvid, 0, RTM_DELVLAN);
	}

	list_for_each_entry(p, &br->port_list, list) {
		if (vlan_default_pvid(nbp_vlan_group(p), pvid) &&
		    !nbp_vlan_delete(p, pvid))
			br_vlan_notify(br, p, pvid, 0, RTM_DELVLAN);
	}

	br->default_pvid = 0;
}

int __br_vlan_set_default_pvid(struct net_bridge *br, u16 pvid,
			       struct netlink_ext_ack *extack)
{
	const struct net_bridge_vlan *pvent;
	struct net_bridge_vlan_group *vg;
	struct net_bridge_port *p;
	unsigned long *changed;
	bool vlchange;
	u16 old_pvid;
	int err = 0;

	if (!pvid) {
		br_vlan_disable_default_pvid(br);
		return 0;
	}

	changed = bitmap_zalloc(BR_MAX_PORTS, GFP_KERNEL);
	if (!changed)
		return -ENOMEM;

	old_pvid = br->default_pvid;

	/* Update default_pvid config only if we do not conflict with
	 * user configuration.
	 */
	vg = br_vlan_group(br);
	pvent = br_vlan_find(vg, pvid);
	if ((!old_pvid || vlan_default_pvid(vg, old_pvid)) &&
	    (!pvent || !br_vlan_should_use(pvent))) {
		err = br_vlan_add(br, pvid,
				  BRIDGE_VLAN_INFO_PVID |
				  BRIDGE_VLAN_INFO_UNTAGGED |
				  BRIDGE_VLAN_INFO_BRENTRY,
				  &vlchange, extack);
		if (err)
			goto out;

		if (br_vlan_delete(br, old_pvid))
			br_vlan_notify(br, NULL, old_pvid, 0, RTM_DELVLAN);
		br_vlan_notify(br, NULL, pvid, 0, RTM_NEWVLAN);
		set_bit(0, changed);
	}

	list_for_each_entry(p, &br->port_list, list) {
		/* Update default_pvid config only if we do not conflict with
		 * user configuration.
		 */
		vg = nbp_vlan_group(p);
		if ((old_pvid &&
		     !vlan_default_pvid(vg, old_pvid)) ||
		    br_vlan_find(vg, pvid))
			continue;

		err = nbp_vlan_add(p, pvid,
				   BRIDGE_VLAN_INFO_PVID |
				   BRIDGE_VLAN_INFO_UNTAGGED,
				   &vlchange, extack);
		if (err)
			goto err_port;
		if (nbp_vlan_delete(p, old_pvid))
			br_vlan_notify(br, p, old_pvid, 0, RTM_DELVLAN);
		br_vlan_notify(p->br, p, pvid, 0, RTM_NEWVLAN);
		set_bit(p->port_no, changed);
	}

	br->default_pvid = pvid;

out:
	bitmap_free(changed);
	return err;

err_port:
	list_for_each_entry_continue_reverse(p, &br->port_list, list) {
		if (!test_bit(p->port_no, changed))
			continue;

		if (old_pvid) {
			nbp_vlan_add(p, old_pvid,
				     BRIDGE_VLAN_INFO_PVID |
				     BRIDGE_VLAN_INFO_UNTAGGED,
				     &vlchange, NULL);
			br_vlan_notify(p->br, p, old_pvid, 0, RTM_NEWVLAN);
		}
		nbp_vlan_delete(p, pvid);
		br_vlan_notify(br, p, pvid, 0, RTM_DELVLAN);
	}

	if (test_bit(0, changed)) {
		if (old_pvid) {
			br_vlan_add(br, old_pvid,
				    BRIDGE_VLAN_INFO_PVID |
				    BRIDGE_VLAN_INFO_UNTAGGED |
				    BRIDGE_VLAN_INFO_BRENTRY,
				    &vlchange, NULL);
			br_vlan_notify(br, NULL, old_pvid, 0, RTM_NEWVLAN);
		}
		br_vlan_delete(br, pvid);
		br_vlan_notify(br, NULL, pvid, 0, RTM_DELVLAN);
	}
	goto out;
}

int br_vlan_set_default_pvid(struct net_bridge *br, unsigned long val,
			     struct netlink_ext_ack *extack)
{
	u16 pvid = val;
	int err = 0;

	if (val >= VLAN_VID_MASK)
		return -EINVAL;

	if (pvid == br->default_pvid)
		goto out;

	/* Only allow default pvid change when filtering is disabled */
	if (br_opt_get(br, BROPT_VLAN_ENABLED)) {
		pr_info_once("Please disable vlan filtering to change default_pvid\n");
		err = -EPERM;
		goto out;
	}
	err = __br_vlan_set_default_pvid(br, pvid, extack);
out:
	return err;
}

int br_vlan_init(struct net_bridge *br)
{
	struct net_bridge_vlan_group *vg;
	int ret = -ENOMEM;

	vg = kzalloc(sizeof(*vg), GFP_KERNEL);
	if (!vg)
		goto out;
	ret = rhashtable_init(&vg->vlan_hash, &br_vlan_rht_params);
	if (ret)
		goto err_rhtbl;
	ret = vlan_tunnel_init(vg);
	if (ret)
		goto err_tunnel_init;
	INIT_LIST_HEAD(&vg->vlan_list);
	br->vlan_proto = htons(ETH_P_8021Q);
	br->default_pvid = 1;
	rcu_assign_pointer(br->vlgrp, vg);

out:
	return ret;

err_tunnel_init:
	rhashtable_destroy(&vg->vlan_hash);
err_rhtbl:
	kfree(vg);

	goto out;
}

int nbp_vlan_init(struct net_bridge_port *p, struct netlink_ext_ack *extack)
{
	struct switchdev_attr attr = {
		.orig_dev = p->br->dev,
		.id = SWITCHDEV_ATTR_ID_BRIDGE_VLAN_FILTERING,
		.flags = SWITCHDEV_F_SKIP_EOPNOTSUPP,
		.u.vlan_filtering = br_opt_get(p->br, BROPT_VLAN_ENABLED),
	};
	struct net_bridge_vlan_group *vg;
	int ret = -ENOMEM;

	vg = kzalloc(sizeof(struct net_bridge_vlan_group), GFP_KERNEL);
	if (!vg)
		goto out;

	ret = switchdev_port_attr_set(p->dev, &attr, extack);
	if (ret && ret != -EOPNOTSUPP)
		goto err_vlan_enabled;

	ret = rhashtable_init(&vg->vlan_hash, &br_vlan_rht_params);
	if (ret)
		goto err_rhtbl;
	ret = vlan_tunnel_init(vg);
	if (ret)
		goto err_tunnel_init;
	INIT_LIST_HEAD(&vg->vlan_list);
	rcu_assign_pointer(p->vlgrp, vg);
	if (p->br->default_pvid) {
		bool changed;

		ret = nbp_vlan_add(p, p->br->default_pvid,
				   BRIDGE_VLAN_INFO_PVID |
				   BRIDGE_VLAN_INFO_UNTAGGED,
				   &changed, extack);
		if (ret)
			goto err_vlan_add;
		br_vlan_notify(p->br, p, p->br->default_pvid, 0, RTM_NEWVLAN);
	}
out:
	return ret;

err_vlan_add:
	RCU_INIT_POINTER(p->vlgrp, NULL);
	synchronize_rcu();
	vlan_tunnel_deinit(vg);
err_tunnel_init:
	rhashtable_destroy(&vg->vlan_hash);
err_rhtbl:
err_vlan_enabled:
	kfree(vg);

	goto out;
}

/* Must be protected by RTNL.
 * Must be called with vid in range from 1 to 4094 inclusive.
 * changed must be true only if the vlan was created or updated
 */
int nbp_vlan_add(struct net_bridge_port *port, u16 vid, u16 flags,
		 bool *changed, struct netlink_ext_ack *extack)
{
	struct net_bridge_vlan *vlan;
	int ret;

	ASSERT_RTNL();

	*changed = false;
	vlan = br_vlan_find(nbp_vlan_group(port), vid);
	if (vlan) {
		/* Pass the flags to the hardware bridge */
		ret = br_switchdev_port_vlan_add(port->dev, vid, flags, extack);
		if (ret && ret != -EOPNOTSUPP)
			return ret;
		*changed = __vlan_add_flags(vlan, flags);

		return 0;
	}

	vlan = kzalloc(sizeof(*vlan), GFP_KERNEL);
	if (!vlan)
		return -ENOMEM;

	vlan->vid = vid;
	vlan->port = port;
	ret = __vlan_add(vlan, flags, extack);
	if (ret)
		kfree(vlan);
	else
		*changed = true;

	return ret;
}

/* Must be protected by RTNL.
 * Must be called with vid in range from 1 to 4094 inclusive.
 */
int nbp_vlan_delete(struct net_bridge_port *port, u16 vid)
{
	struct net_bridge_vlan *v;

	ASSERT_RTNL();

	v = br_vlan_find(nbp_vlan_group(port), vid);
	if (!v)
		return -ENOENT;
	br_fdb_find_delete_local(port->br, port, port->dev->dev_addr, vid);
	br_fdb_delete_by_port(port->br, port, vid, 0);

	return __vlan_del(v);
}

void nbp_vlan_flush(struct net_bridge_port *port)
{
	struct net_bridge_vlan_group *vg;

	ASSERT_RTNL();

	vg = nbp_vlan_group(port);
	__vlan_flush(port->br, port, vg);
	RCU_INIT_POINTER(port->vlgrp, NULL);
	synchronize_rcu();
	__vlan_group_free(vg);
}

void br_vlan_get_stats(const struct net_bridge_vlan *v,
		       struct pcpu_sw_netstats *stats)
{
	int i;

	memset(stats, 0, sizeof(*stats));
	for_each_possible_cpu(i) {
		u64 rxpackets, rxbytes, txpackets, txbytes;
		struct pcpu_sw_netstats *cpu_stats;
		unsigned int start;

		cpu_stats = per_cpu_ptr(v->stats, i);
		do {
			start = u64_stats_fetch_begin_irq(&cpu_stats->syncp);
			rxpackets = cpu_stats->rx_packets;
			rxbytes = cpu_stats->rx_bytes;
			txbytes = cpu_stats->tx_bytes;
			txpackets = cpu_stats->tx_packets;
		} while (u64_stats_fetch_retry_irq(&cpu_stats->syncp, start));

		stats->rx_packets += rxpackets;
		stats->rx_bytes += rxbytes;
		stats->tx_bytes += txbytes;
		stats->tx_packets += txpackets;
	}
}

int br_vlan_get_pvid(const struct net_device *dev, u16 *p_pvid)
{
	struct net_bridge_vlan_group *vg;
	struct net_bridge_port *p;

	ASSERT_RTNL();
	p = br_port_get_check_rtnl(dev);
	if (p)
		vg = nbp_vlan_group(p);
	else if (netif_is_bridge_master(dev))
		vg = br_vlan_group(netdev_priv(dev));
	else
		return -EINVAL;

	*p_pvid = br_get_pvid(vg);
	return 0;
}
EXPORT_SYMBOL_GPL(br_vlan_get_pvid);
<<<<<<< HEAD
=======

int br_vlan_get_pvid_rcu(const struct net_device *dev, u16 *p_pvid)
{
	struct net_bridge_vlan_group *vg;
	struct net_bridge_port *p;

	p = br_port_get_check_rcu(dev);
	if (p)
		vg = nbp_vlan_group_rcu(p);
	else if (netif_is_bridge_master(dev))
		vg = br_vlan_group_rcu(netdev_priv(dev));
	else
		return -EINVAL;

	*p_pvid = br_get_pvid(vg);
	return 0;
}
EXPORT_SYMBOL_GPL(br_vlan_get_pvid_rcu);
>>>>>>> 7d2a07b7

void br_vlan_fill_forward_path_pvid(struct net_bridge *br,
				    struct net_device_path_ctx *ctx,
				    struct net_device_path *path)
{
	struct net_bridge_vlan_group *vg;
<<<<<<< HEAD
	struct net_bridge_port *p;

	p = br_port_get_check_rcu(dev);
	if (p)
		vg = nbp_vlan_group_rcu(p);
	else if (netif_is_bridge_master(dev))
		vg = br_vlan_group_rcu(netdev_priv(dev));
	else
		return -EINVAL;

	*p_pvid = br_get_pvid(vg);
=======
	int idx = ctx->num_vlans - 1;
	u16 vid;

	path->bridge.vlan_mode = DEV_PATH_BR_VLAN_KEEP;

	if (!br_opt_get(br, BROPT_VLAN_ENABLED))
		return;

	vg = br_vlan_group(br);

	if (idx >= 0 &&
	    ctx->vlan[idx].proto == br->vlan_proto) {
		vid = ctx->vlan[idx].id;
	} else {
		path->bridge.vlan_mode = DEV_PATH_BR_VLAN_TAG;
		vid = br_get_pvid(vg);
	}

	path->bridge.vlan_id = vid;
	path->bridge.vlan_proto = br->vlan_proto;
}

int br_vlan_fill_forward_path_mode(struct net_bridge *br,
				   struct net_bridge_port *dst,
				   struct net_device_path *path)
{
	struct net_bridge_vlan_group *vg;
	struct net_bridge_vlan *v;

	if (!br_opt_get(br, BROPT_VLAN_ENABLED))
		return 0;

	vg = nbp_vlan_group_rcu(dst);
	v = br_vlan_find(vg, path->bridge.vlan_id);
	if (!v || !br_vlan_should_use(v))
		return -EINVAL;

	if (!(v->flags & BRIDGE_VLAN_INFO_UNTAGGED))
		return 0;

	if (path->bridge.vlan_mode == DEV_PATH_BR_VLAN_TAG)
		path->bridge.vlan_mode = DEV_PATH_BR_VLAN_KEEP;
	else if (v->priv_flags & BR_VLFLAG_ADDED_BY_SWITCHDEV)
		path->bridge.vlan_mode = DEV_PATH_BR_VLAN_UNTAG_HW;
	else
		path->bridge.vlan_mode = DEV_PATH_BR_VLAN_UNTAG;

>>>>>>> 7d2a07b7
	return 0;
}

int br_vlan_get_info(const struct net_device *dev, u16 vid,
		     struct bridge_vlan_info *p_vinfo)
{
	struct net_bridge_vlan_group *vg;
	struct net_bridge_vlan *v;
	struct net_bridge_port *p;

	ASSERT_RTNL();
	p = br_port_get_check_rtnl(dev);
	if (p)
		vg = nbp_vlan_group(p);
	else if (netif_is_bridge_master(dev))
		vg = br_vlan_group(netdev_priv(dev));
	else
		return -EINVAL;

	v = br_vlan_find(vg, vid);
	if (!v)
		return -ENOENT;

	p_vinfo->vid = vid;
	p_vinfo->flags = v->flags;
	if (vid == br_get_pvid(vg))
		p_vinfo->flags |= BRIDGE_VLAN_INFO_PVID;
	return 0;
}
EXPORT_SYMBOL_GPL(br_vlan_get_info);

static int br_vlan_is_bind_vlan_dev(const struct net_device *dev)
{
	return is_vlan_dev(dev) &&
		!!(vlan_dev_priv(dev)->flags & VLAN_FLAG_BRIDGE_BINDING);
}

static int br_vlan_is_bind_vlan_dev_fn(struct net_device *dev,
			       __always_unused struct netdev_nested_priv *priv)
{
	return br_vlan_is_bind_vlan_dev(dev);
}

static bool br_vlan_has_upper_bind_vlan_dev(struct net_device *dev)
{
	int found;

	rcu_read_lock();
	found = netdev_walk_all_upper_dev_rcu(dev, br_vlan_is_bind_vlan_dev_fn,
					      NULL);
	rcu_read_unlock();

	return !!found;
}

struct br_vlan_bind_walk_data {
	u16 vid;
	struct net_device *result;
};

static int br_vlan_match_bind_vlan_dev_fn(struct net_device *dev,
					  struct netdev_nested_priv *priv)
{
	struct br_vlan_bind_walk_data *data = priv->data;
	int found = 0;

	if (br_vlan_is_bind_vlan_dev(dev) &&
	    vlan_dev_priv(dev)->vlan_id == data->vid) {
		data->result = dev;
		found = 1;
	}

	return found;
}

static struct net_device *
br_vlan_get_upper_bind_vlan_dev(struct net_device *dev, u16 vid)
{
	struct br_vlan_bind_walk_data data = {
		.vid = vid,
	};
	struct netdev_nested_priv priv = {
		.data = (void *)&data,
	};

	rcu_read_lock();
	netdev_walk_all_upper_dev_rcu(dev, br_vlan_match_bind_vlan_dev_fn,
				      &priv);
	rcu_read_unlock();

	return data.result;
}

static bool br_vlan_is_dev_up(const struct net_device *dev)
{
	return  !!(dev->flags & IFF_UP) && netif_oper_up(dev);
}

static void br_vlan_set_vlan_dev_state(const struct net_bridge *br,
				       struct net_device *vlan_dev)
{
	u16 vid = vlan_dev_priv(vlan_dev)->vlan_id;
	struct net_bridge_vlan_group *vg;
	struct net_bridge_port *p;
	bool has_carrier = false;

	if (!netif_carrier_ok(br->dev)) {
		netif_carrier_off(vlan_dev);
		return;
	}

	list_for_each_entry(p, &br->port_list, list) {
		vg = nbp_vlan_group(p);
		if (br_vlan_find(vg, vid) && br_vlan_is_dev_up(p->dev)) {
			has_carrier = true;
			break;
		}
	}

	if (has_carrier)
		netif_carrier_on(vlan_dev);
	else
		netif_carrier_off(vlan_dev);
}

static void br_vlan_set_all_vlan_dev_state(struct net_bridge_port *p)
{
	struct net_bridge_vlan_group *vg = nbp_vlan_group(p);
	struct net_bridge_vlan *vlan;
	struct net_device *vlan_dev;

	list_for_each_entry(vlan, &vg->vlan_list, vlist) {
		vlan_dev = br_vlan_get_upper_bind_vlan_dev(p->br->dev,
							   vlan->vid);
		if (vlan_dev) {
			if (br_vlan_is_dev_up(p->dev)) {
				if (netif_carrier_ok(p->br->dev))
					netif_carrier_on(vlan_dev);
			} else {
				br_vlan_set_vlan_dev_state(p->br, vlan_dev);
			}
		}
	}
}

static void br_vlan_upper_change(struct net_device *dev,
				 struct net_device *upper_dev,
				 bool linking)
{
	struct net_bridge *br = netdev_priv(dev);

	if (!br_vlan_is_bind_vlan_dev(upper_dev))
		return;

	if (linking) {
		br_vlan_set_vlan_dev_state(br, upper_dev);
		br_opt_toggle(br, BROPT_VLAN_BRIDGE_BINDING, true);
	} else {
		br_opt_toggle(br, BROPT_VLAN_BRIDGE_BINDING,
			      br_vlan_has_upper_bind_vlan_dev(dev));
	}
}

struct br_vlan_link_state_walk_data {
	struct net_bridge *br;
};

static int br_vlan_link_state_change_fn(struct net_device *vlan_dev,
					struct netdev_nested_priv *priv)
{
	struct br_vlan_link_state_walk_data *data = priv->data;

	if (br_vlan_is_bind_vlan_dev(vlan_dev))
		br_vlan_set_vlan_dev_state(data->br, vlan_dev);

	return 0;
}

static void br_vlan_link_state_change(struct net_device *dev,
				      struct net_bridge *br)
{
	struct br_vlan_link_state_walk_data data = {
		.br = br
	};
	struct netdev_nested_priv priv = {
		.data = (void *)&data,
	};

	rcu_read_lock();
	netdev_walk_all_upper_dev_rcu(dev, br_vlan_link_state_change_fn,
				      &priv);
	rcu_read_unlock();
}

/* Must be protected by RTNL. */
static void nbp_vlan_set_vlan_dev_state(struct net_bridge_port *p, u16 vid)
{
	struct net_device *vlan_dev;

	if (!br_opt_get(p->br, BROPT_VLAN_BRIDGE_BINDING))
		return;

	vlan_dev = br_vlan_get_upper_bind_vlan_dev(p->br->dev, vid);
	if (vlan_dev)
		br_vlan_set_vlan_dev_state(p->br, vlan_dev);
}

/* Must be protected by RTNL. */
int br_vlan_bridge_event(struct net_device *dev, unsigned long event, void *ptr)
{
	struct netdev_notifier_changeupper_info *info;
	struct net_bridge *br = netdev_priv(dev);
	int vlcmd = 0, ret = 0;
	bool changed = false;

	switch (event) {
	case NETDEV_REGISTER:
		ret = br_vlan_add(br, br->default_pvid,
				  BRIDGE_VLAN_INFO_PVID |
				  BRIDGE_VLAN_INFO_UNTAGGED |
				  BRIDGE_VLAN_INFO_BRENTRY, &changed, NULL);
		vlcmd = RTM_NEWVLAN;
		break;
	case NETDEV_UNREGISTER:
		changed = !br_vlan_delete(br, br->default_pvid);
		vlcmd = RTM_DELVLAN;
		break;
	case NETDEV_CHANGEUPPER:
		info = ptr;
		br_vlan_upper_change(dev, info->upper_dev, info->linking);
		break;

	case NETDEV_CHANGE:
	case NETDEV_UP:
		if (!br_opt_get(br, BROPT_VLAN_BRIDGE_BINDING))
			break;
		br_vlan_link_state_change(dev, br);
		break;
	}
	if (changed)
		br_vlan_notify(br, NULL, br->default_pvid, 0, vlcmd);

	return ret;
}

/* Must be protected by RTNL. */
void br_vlan_port_event(struct net_bridge_port *p, unsigned long event)
{
	if (!br_opt_get(p->br, BROPT_VLAN_BRIDGE_BINDING))
		return;

	switch (event) {
	case NETDEV_CHANGE:
	case NETDEV_DOWN:
	case NETDEV_UP:
		br_vlan_set_all_vlan_dev_state(p);
		break;
	}
}

static bool br_vlan_stats_fill(struct sk_buff *skb,
			       const struct net_bridge_vlan *v)
{
<<<<<<< HEAD
	struct br_vlan_stats stats;
=======
	struct pcpu_sw_netstats stats;
>>>>>>> 7d2a07b7
	struct nlattr *nest;

	nest = nla_nest_start(skb, BRIDGE_VLANDB_ENTRY_STATS);
	if (!nest)
		return false;

	br_vlan_get_stats(v, &stats);
	if (nla_put_u64_64bit(skb, BRIDGE_VLANDB_STATS_RX_BYTES, stats.rx_bytes,
			      BRIDGE_VLANDB_STATS_PAD) ||
	    nla_put_u64_64bit(skb, BRIDGE_VLANDB_STATS_RX_PACKETS,
			      stats.rx_packets, BRIDGE_VLANDB_STATS_PAD) ||
	    nla_put_u64_64bit(skb, BRIDGE_VLANDB_STATS_TX_BYTES, stats.tx_bytes,
			      BRIDGE_VLANDB_STATS_PAD) ||
	    nla_put_u64_64bit(skb, BRIDGE_VLANDB_STATS_TX_PACKETS,
			      stats.tx_packets, BRIDGE_VLANDB_STATS_PAD))
		goto out_err;

	nla_nest_end(skb, nest);

	return true;

out_err:
	nla_nest_cancel(skb, nest);
	return false;
}

/* v_opts is used to dump the options which must be equal in the whole range */
static bool br_vlan_fill_vids(struct sk_buff *skb, u16 vid, u16 vid_range,
			      const struct net_bridge_vlan *v_opts,
			      u16 flags,
			      bool dump_stats)
{
	struct bridge_vlan_info info;
	struct nlattr *nest;

	nest = nla_nest_start(skb, BRIDGE_VLANDB_ENTRY);
	if (!nest)
		return false;

	memset(&info, 0, sizeof(info));
	info.vid = vid;
	if (flags & BRIDGE_VLAN_INFO_UNTAGGED)
		info.flags |= BRIDGE_VLAN_INFO_UNTAGGED;
	if (flags & BRIDGE_VLAN_INFO_PVID)
		info.flags |= BRIDGE_VLAN_INFO_PVID;

	if (nla_put(skb, BRIDGE_VLANDB_ENTRY_INFO, sizeof(info), &info))
		goto out_err;

	if (vid_range && vid < vid_range &&
	    !(flags & BRIDGE_VLAN_INFO_PVID) &&
	    nla_put_u16(skb, BRIDGE_VLANDB_ENTRY_RANGE, vid_range))
		goto out_err;

	if (v_opts) {
		if (!br_vlan_opts_fill(skb, v_opts))
			goto out_err;

		if (dump_stats && !br_vlan_stats_fill(skb, v_opts))
			goto out_err;
	}

	nla_nest_end(skb, nest);

	return true;

out_err:
	nla_nest_cancel(skb, nest);
	return false;
}

static size_t rtnl_vlan_nlmsg_size(void)
{
	return NLMSG_ALIGN(sizeof(struct br_vlan_msg))
		+ nla_total_size(0) /* BRIDGE_VLANDB_ENTRY */
		+ nla_total_size(sizeof(u16)) /* BRIDGE_VLANDB_ENTRY_RANGE */
		+ nla_total_size(sizeof(struct bridge_vlan_info)) /* BRIDGE_VLANDB_ENTRY_INFO */
		+ br_vlan_opts_nl_size(); /* bridge vlan options */
}

void br_vlan_notify(const struct net_bridge *br,
		    const struct net_bridge_port *p,
		    u16 vid, u16 vid_range,
		    int cmd)
{
	struct net_bridge_vlan_group *vg;
	struct net_bridge_vlan *v = NULL;
	struct br_vlan_msg *bvm;
	struct nlmsghdr *nlh;
	struct sk_buff *skb;
	int err = -ENOBUFS;
	struct net *net;
	u16 flags = 0;
	int ifindex;

	/* right now notifications are done only with rtnl held */
	ASSERT_RTNL();

	if (p) {
		ifindex = p->dev->ifindex;
		vg = nbp_vlan_group(p);
		net = dev_net(p->dev);
	} else {
		ifindex = br->dev->ifindex;
		vg = br_vlan_group(br);
		net = dev_net(br->dev);
	}

	skb = nlmsg_new(rtnl_vlan_nlmsg_size(), GFP_KERNEL);
	if (!skb)
		goto out_err;

	err = -EMSGSIZE;
	nlh = nlmsg_put(skb, 0, 0, cmd, sizeof(*bvm), 0);
	if (!nlh)
		goto out_err;
	bvm = nlmsg_data(nlh);
	memset(bvm, 0, sizeof(*bvm));
	bvm->family = AF_BRIDGE;
	bvm->ifindex = ifindex;

	switch (cmd) {
	case RTM_NEWVLAN:
		/* need to find the vlan due to flags/options */
		v = br_vlan_find(vg, vid);
		if (!v || !br_vlan_should_use(v))
			goto out_kfree;

		flags = v->flags;
		if (br_get_pvid(vg) == v->vid)
			flags |= BRIDGE_VLAN_INFO_PVID;
		break;
	case RTM_DELVLAN:
		break;
	default:
		goto out_kfree;
	}

	if (!br_vlan_fill_vids(skb, vid, vid_range, v, flags, false))
		goto out_err;

	nlmsg_end(skb, nlh);
	rtnl_notify(skb, net, 0, RTNLGRP_BRVLAN, NULL, GFP_KERNEL);
	return;

out_err:
	rtnl_set_sk_err(net, RTNLGRP_BRVLAN, err);
out_kfree:
	kfree_skb(skb);
}

<<<<<<< HEAD
=======
static int br_vlan_replay_one(struct notifier_block *nb,
			      struct net_device *dev,
			      struct switchdev_obj_port_vlan *vlan,
			      const void *ctx, unsigned long action,
			      struct netlink_ext_ack *extack)
{
	struct switchdev_notifier_port_obj_info obj_info = {
		.info = {
			.dev = dev,
			.extack = extack,
			.ctx = ctx,
		},
		.obj = &vlan->obj,
	};
	int err;

	err = nb->notifier_call(nb, action, &obj_info);
	return notifier_to_errno(err);
}

int br_vlan_replay(struct net_device *br_dev, struct net_device *dev,
		   const void *ctx, bool adding, struct notifier_block *nb,
		   struct netlink_ext_ack *extack)
{
	struct net_bridge_vlan_group *vg;
	struct net_bridge_vlan *v;
	struct net_bridge_port *p;
	struct net_bridge *br;
	unsigned long action;
	int err = 0;
	u16 pvid;

	ASSERT_RTNL();

	if (!netif_is_bridge_master(br_dev))
		return -EINVAL;

	if (!netif_is_bridge_master(dev) && !netif_is_bridge_port(dev))
		return -EINVAL;

	if (netif_is_bridge_master(dev)) {
		br = netdev_priv(dev);
		vg = br_vlan_group(br);
		p = NULL;
	} else {
		p = br_port_get_rtnl(dev);
		if (WARN_ON(!p))
			return -EINVAL;
		vg = nbp_vlan_group(p);
		br = p->br;
	}

	if (!vg)
		return 0;

	if (adding)
		action = SWITCHDEV_PORT_OBJ_ADD;
	else
		action = SWITCHDEV_PORT_OBJ_DEL;

	pvid = br_get_pvid(vg);

	list_for_each_entry(v, &vg->vlan_list, vlist) {
		struct switchdev_obj_port_vlan vlan = {
			.obj.orig_dev = dev,
			.obj.id = SWITCHDEV_OBJ_ID_PORT_VLAN,
			.flags = br_vlan_flags(v, pvid),
			.vid = v->vid,
		};

		if (!br_vlan_should_use(v))
			continue;

		err = br_vlan_replay_one(nb, dev, &vlan, ctx, action, extack);
		if (err)
			return err;
	}

	return err;
}
EXPORT_SYMBOL_GPL(br_vlan_replay);

>>>>>>> 7d2a07b7
/* check if v_curr can enter a range ending in range_end */
bool br_vlan_can_enter_range(const struct net_bridge_vlan *v_curr,
			     const struct net_bridge_vlan *range_end)
{
	return v_curr->vid - range_end->vid == 1 &&
	       range_end->flags == v_curr->flags &&
	       br_vlan_opts_eq_range(v_curr, range_end);
}

static int br_vlan_dump_dev(const struct net_device *dev,
			    struct sk_buff *skb,
			    struct netlink_callback *cb,
			    u32 dump_flags)
{
	struct net_bridge_vlan *v, *range_start = NULL, *range_end = NULL;
	bool dump_stats = !!(dump_flags & BRIDGE_VLANDB_DUMPF_STATS);
	struct net_bridge_vlan_group *vg;
	int idx = 0, s_idx = cb->args[1];
	struct nlmsghdr *nlh = NULL;
	struct net_bridge_port *p;
	struct br_vlan_msg *bvm;
	struct net_bridge *br;
	int err = 0;
	u16 pvid;

	if (!netif_is_bridge_master(dev) && !netif_is_bridge_port(dev))
		return -EINVAL;

	if (netif_is_bridge_master(dev)) {
		br = netdev_priv(dev);
		vg = br_vlan_group_rcu(br);
		p = NULL;
	} else {
		p = br_port_get_rcu(dev);
		if (WARN_ON(!p))
			return -EINVAL;
		vg = nbp_vlan_group_rcu(p);
		br = p->br;
	}

	if (!vg)
		return 0;

	nlh = nlmsg_put(skb, NETLINK_CB(cb->skb).portid, cb->nlh->nlmsg_seq,
			RTM_NEWVLAN, sizeof(*bvm), NLM_F_MULTI);
	if (!nlh)
		return -EMSGSIZE;
	bvm = nlmsg_data(nlh);
	memset(bvm, 0, sizeof(*bvm));
	bvm->family = PF_BRIDGE;
	bvm->ifindex = dev->ifindex;
	pvid = br_get_pvid(vg);

	/* idx must stay at range's beginning until it is filled in */
	list_for_each_entry_rcu(v, &vg->vlan_list, vlist) {
		if (!br_vlan_should_use(v))
			continue;
		if (idx < s_idx) {
			idx++;
			continue;
		}

		if (!range_start) {
			range_start = v;
			range_end = v;
			continue;
		}

		if (dump_stats || v->vid == pvid ||
		    !br_vlan_can_enter_range(v, range_end)) {
			u16 vlan_flags = br_vlan_flags(range_start, pvid);

			if (!br_vlan_fill_vids(skb, range_start->vid,
					       range_end->vid, range_start,
					       vlan_flags, dump_stats)) {
				err = -EMSGSIZE;
				break;
			}
			/* advance number of filled vlans */
			idx += range_end->vid - range_start->vid + 1;

			range_start = v;
		}
		range_end = v;
	}

	/* err will be 0 and range_start will be set in 3 cases here:
	 * - first vlan (range_start == range_end)
	 * - last vlan (range_start == range_end, not in range)
	 * - last vlan range (range_start != range_end, in range)
	 */
	if (!err && range_start &&
	    !br_vlan_fill_vids(skb, range_start->vid, range_end->vid,
			       range_start, br_vlan_flags(range_start, pvid),
			       dump_stats))
		err = -EMSGSIZE;

	cb->args[1] = err ? idx : 0;

	nlmsg_end(skb, nlh);

	return err;
}

static const struct nla_policy br_vlan_db_dump_pol[BRIDGE_VLANDB_DUMP_MAX + 1] = {
	[BRIDGE_VLANDB_DUMP_FLAGS] = { .type = NLA_U32 },
};

static int br_vlan_rtm_dump(struct sk_buff *skb, struct netlink_callback *cb)
{
	struct nlattr *dtb[BRIDGE_VLANDB_DUMP_MAX + 1];
	int idx = 0, err = 0, s_idx = cb->args[0];
	struct net *net = sock_net(skb->sk);
	struct br_vlan_msg *bvm;
	struct net_device *dev;
	u32 dump_flags = 0;

	err = nlmsg_parse(cb->nlh, sizeof(*bvm), dtb, BRIDGE_VLANDB_DUMP_MAX,
			  br_vlan_db_dump_pol, cb->extack);
	if (err < 0)
		return err;

	bvm = nlmsg_data(cb->nlh);
	if (dtb[BRIDGE_VLANDB_DUMP_FLAGS])
		dump_flags = nla_get_u32(dtb[BRIDGE_VLANDB_DUMP_FLAGS]);

	rcu_read_lock();
	if (bvm->ifindex) {
		dev = dev_get_by_index_rcu(net, bvm->ifindex);
		if (!dev) {
			err = -ENODEV;
			goto out_err;
		}
		err = br_vlan_dump_dev(dev, skb, cb, dump_flags);
		if (err && err != -EMSGSIZE)
			goto out_err;
	} else {
		for_each_netdev_rcu(net, dev) {
			if (idx < s_idx)
				goto skip;

			err = br_vlan_dump_dev(dev, skb, cb, dump_flags);
			if (err == -EMSGSIZE)
				break;
skip:
			idx++;
		}
	}
	cb->args[0] = idx;
	rcu_read_unlock();

	return skb->len;

out_err:
	rcu_read_unlock();

	return err;
}

static const struct nla_policy br_vlan_db_policy[BRIDGE_VLANDB_ENTRY_MAX + 1] = {
<<<<<<< HEAD
	[BRIDGE_VLANDB_ENTRY_INFO]	= { .type = NLA_EXACT_LEN,
					    .len = sizeof(struct bridge_vlan_info) },
=======
	[BRIDGE_VLANDB_ENTRY_INFO]	=
		NLA_POLICY_EXACT_LEN(sizeof(struct bridge_vlan_info)),
>>>>>>> 7d2a07b7
	[BRIDGE_VLANDB_ENTRY_RANGE]	= { .type = NLA_U16 },
	[BRIDGE_VLANDB_ENTRY_STATE]	= { .type = NLA_U8 },
	[BRIDGE_VLANDB_ENTRY_TUNNEL_INFO] = { .type = NLA_NESTED },
};

static int br_vlan_rtm_process_one(struct net_device *dev,
				   const struct nlattr *attr,
				   int cmd, struct netlink_ext_ack *extack)
{
	struct bridge_vlan_info *vinfo, vrange_end, *vinfo_last = NULL;
	struct nlattr *tb[BRIDGE_VLANDB_ENTRY_MAX + 1];
	bool changed = false, skip_processing = false;
	struct net_bridge_vlan_group *vg;
	struct net_bridge_port *p = NULL;
	int err = 0, cmdmap = 0;
	struct net_bridge *br;

	if (netif_is_bridge_master(dev)) {
		br = netdev_priv(dev);
		vg = br_vlan_group(br);
	} else {
		p = br_port_get_rtnl(dev);
		if (WARN_ON(!p))
			return -ENODEV;
		br = p->br;
		vg = nbp_vlan_group(p);
	}

	if (WARN_ON(!vg))
		return -ENODEV;

	err = nla_parse_nested(tb, BRIDGE_VLANDB_ENTRY_MAX, attr,
			       br_vlan_db_policy, extack);
	if (err)
		return err;

	if (!tb[BRIDGE_VLANDB_ENTRY_INFO]) {
		NL_SET_ERR_MSG_MOD(extack, "Missing vlan entry info");
		return -EINVAL;
	}
	memset(&vrange_end, 0, sizeof(vrange_end));

	vinfo = nla_data(tb[BRIDGE_VLANDB_ENTRY_INFO]);
	if (vinfo->flags & (BRIDGE_VLAN_INFO_RANGE_BEGIN |
			    BRIDGE_VLAN_INFO_RANGE_END)) {
		NL_SET_ERR_MSG_MOD(extack, "Old-style vlan ranges are not allowed when using RTM vlan calls");
		return -EINVAL;
	}
	if (!br_vlan_valid_id(vinfo->vid, extack))
		return -EINVAL;

	if (tb[BRIDGE_VLANDB_ENTRY_RANGE]) {
		vrange_end.vid = nla_get_u16(tb[BRIDGE_VLANDB_ENTRY_RANGE]);
		/* validate user-provided flags without RANGE_BEGIN */
		vrange_end.flags = BRIDGE_VLAN_INFO_RANGE_END | vinfo->flags;
		vinfo->flags |= BRIDGE_VLAN_INFO_RANGE_BEGIN;

		/* vinfo_last is the range start, vinfo the range end */
		vinfo_last = vinfo;
		vinfo = &vrange_end;

		if (!br_vlan_valid_id(vinfo->vid, extack) ||
		    !br_vlan_valid_range(vinfo, vinfo_last, extack))
			return -EINVAL;
	}

	switch (cmd) {
	case RTM_NEWVLAN:
		cmdmap = RTM_SETLINK;
		skip_processing = !!(vinfo->flags & BRIDGE_VLAN_INFO_ONLY_OPTS);
		break;
	case RTM_DELVLAN:
		cmdmap = RTM_DELLINK;
		break;
	}

	if (!skip_processing) {
		struct bridge_vlan_info *tmp_last = vinfo_last;

		/* br_process_vlan_info may overwrite vinfo_last */
		err = br_process_vlan_info(br, p, cmdmap, vinfo, &tmp_last,
					   &changed, extack);

		/* notify first if anything changed */
		if (changed)
			br_ifinfo_notify(cmdmap, br, p);

		if (err)
			return err;
	}

	/* deal with options */
	if (cmd == RTM_NEWVLAN) {
		struct net_bridge_vlan *range_start, *range_end;

		if (vinfo_last) {
			range_start = br_vlan_find(vg, vinfo_last->vid);
			range_end = br_vlan_find(vg, vinfo->vid);
		} else {
			range_start = br_vlan_find(vg, vinfo->vid);
			range_end = range_start;
		}

		err = br_vlan_process_options(br, p, range_start, range_end,
					      tb, extack);
	}

	return err;
}

static int br_vlan_rtm_process(struct sk_buff *skb, struct nlmsghdr *nlh,
			       struct netlink_ext_ack *extack)
{
	struct net *net = sock_net(skb->sk);
	struct br_vlan_msg *bvm;
	struct net_device *dev;
	struct nlattr *attr;
	int err, vlans = 0;
	int rem;

	/* this should validate the header and check for remaining bytes */
	err = nlmsg_parse(nlh, sizeof(*bvm), NULL, BRIDGE_VLANDB_MAX, NULL,
			  extack);
	if (err < 0)
		return err;

	bvm = nlmsg_data(nlh);
	dev = __dev_get_by_index(net, bvm->ifindex);
	if (!dev)
		return -ENODEV;

	if (!netif_is_bridge_master(dev) && !netif_is_bridge_port(dev)) {
		NL_SET_ERR_MSG_MOD(extack, "The device is not a valid bridge or bridge port");
		return -EINVAL;
	}

	nlmsg_for_each_attr(attr, nlh, sizeof(*bvm), rem) {
		if (nla_type(attr) != BRIDGE_VLANDB_ENTRY)
			continue;

		vlans++;
		err = br_vlan_rtm_process_one(dev, attr, nlh->nlmsg_type,
					      extack);
		if (err)
			break;
	}
	if (!vlans) {
		NL_SET_ERR_MSG_MOD(extack, "No vlans found to process");
		err = -EINVAL;
	}

	return err;
}

void br_vlan_rtnl_init(void)
{
	rtnl_register_module(THIS_MODULE, PF_BRIDGE, RTM_GETVLAN, NULL,
			     br_vlan_rtm_dump, 0);
	rtnl_register_module(THIS_MODULE, PF_BRIDGE, RTM_NEWVLAN,
			     br_vlan_rtm_process, NULL, 0);
	rtnl_register_module(THIS_MODULE, PF_BRIDGE, RTM_DELVLAN,
			     br_vlan_rtm_process, NULL, 0);
}

void br_vlan_rtnl_uninit(void)
{
	rtnl_unregister(PF_BRIDGE, RTM_GETVLAN);
	rtnl_unregister(PF_BRIDGE, RTM_NEWVLAN);
	rtnl_unregister(PF_BRIDGE, RTM_DELVLAN);
}<|MERGE_RESOLUTION|>--- conflicted
+++ resolved
@@ -1318,8 +1318,6 @@
 	return 0;
 }
 EXPORT_SYMBOL_GPL(br_vlan_get_pvid);
-<<<<<<< HEAD
-=======
 
 int br_vlan_get_pvid_rcu(const struct net_device *dev, u16 *p_pvid)
 {
@@ -1338,26 +1336,12 @@
 	return 0;
 }
 EXPORT_SYMBOL_GPL(br_vlan_get_pvid_rcu);
->>>>>>> 7d2a07b7
 
 void br_vlan_fill_forward_path_pvid(struct net_bridge *br,
 				    struct net_device_path_ctx *ctx,
 				    struct net_device_path *path)
 {
 	struct net_bridge_vlan_group *vg;
-<<<<<<< HEAD
-	struct net_bridge_port *p;
-
-	p = br_port_get_check_rcu(dev);
-	if (p)
-		vg = nbp_vlan_group_rcu(p);
-	else if (netif_is_bridge_master(dev))
-		vg = br_vlan_group_rcu(netdev_priv(dev));
-	else
-		return -EINVAL;
-
-	*p_pvid = br_get_pvid(vg);
-=======
 	int idx = ctx->num_vlans - 1;
 	u16 vid;
 
@@ -1405,7 +1389,6 @@
 	else
 		path->bridge.vlan_mode = DEV_PATH_BR_VLAN_UNTAG;
 
->>>>>>> 7d2a07b7
 	return 0;
 }
 
@@ -1669,11 +1652,7 @@
 static bool br_vlan_stats_fill(struct sk_buff *skb,
 			       const struct net_bridge_vlan *v)
 {
-<<<<<<< HEAD
-	struct br_vlan_stats stats;
-=======
 	struct pcpu_sw_netstats stats;
->>>>>>> 7d2a07b7
 	struct nlattr *nest;
 
 	nest = nla_nest_start(skb, BRIDGE_VLANDB_ENTRY_STATS);
@@ -1825,8 +1804,6 @@
 	kfree_skb(skb);
 }
 
-<<<<<<< HEAD
-=======
 static int br_vlan_replay_one(struct notifier_block *nb,
 			      struct net_device *dev,
 			      struct switchdev_obj_port_vlan *vlan,
@@ -1909,7 +1886,6 @@
 }
 EXPORT_SYMBOL_GPL(br_vlan_replay);
 
->>>>>>> 7d2a07b7
 /* check if v_curr can enter a range ending in range_end */
 bool br_vlan_can_enter_range(const struct net_bridge_vlan *v_curr,
 			     const struct net_bridge_vlan *range_end)
@@ -2070,13 +2046,8 @@
 }
 
 static const struct nla_policy br_vlan_db_policy[BRIDGE_VLANDB_ENTRY_MAX + 1] = {
-<<<<<<< HEAD
-	[BRIDGE_VLANDB_ENTRY_INFO]	= { .type = NLA_EXACT_LEN,
-					    .len = sizeof(struct bridge_vlan_info) },
-=======
 	[BRIDGE_VLANDB_ENTRY_INFO]	=
 		NLA_POLICY_EXACT_LEN(sizeof(struct bridge_vlan_info)),
->>>>>>> 7d2a07b7
 	[BRIDGE_VLANDB_ENTRY_RANGE]	= { .type = NLA_U16 },
 	[BRIDGE_VLANDB_ENTRY_STATE]	= { .type = NLA_U8 },
 	[BRIDGE_VLANDB_ENTRY_TUNNEL_INFO] = { .type = NLA_NESTED },
