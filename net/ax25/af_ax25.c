// SPDX-License-Identifier: GPL-2.0-or-later
/*
 *
 * Copyright (C) Alan Cox GW4PTS (alan@lxorguk.ukuu.org.uk)
 * Copyright (C) Jonathan Naylor G4KLX (g4klx@g4klx.demon.co.uk)
 * Copyright (C) Darryl Miles G7LED (dlm@g7led.demon.co.uk)
 * Copyright (C) Steven Whitehouse GW7RRM (stevew@acm.org)
 * Copyright (C) Joerg Reuter DL1BKE (jreuter@yaina.de)
 * Copyright (C) Hans-Joachim Hetscher DD8NE (dd8ne@bnv-bamberg.de)
 * Copyright (C) Hans Alblas PE1AYX (hans@esrac.ele.tue.nl)
 * Copyright (C) Frederic Rible F1OAT (frible@teaser.fr)
 */
#include <linux/capability.h>
#include <linux/module.h>
#include <linux/errno.h>
#include <linux/types.h>
#include <linux/socket.h>
#include <linux/in.h>
#include <linux/kernel.h>
#include <linux/sched/signal.h>
#include <linux/timer.h>
#include <linux/string.h>
#include <linux/sockios.h>
#include <linux/net.h>
#include <linux/slab.h>
#include <net/ax25.h>
#include <linux/inet.h>
#include <linux/netdevice.h>
#include <linux/if_arp.h>
#include <linux/skbuff.h>
#include <net/sock.h>
#include <linux/uaccess.h>
#include <linux/fcntl.h>
#include <linux/termios.h>	/* For TIOCINQ/OUTQ */
#include <linux/mm.h>
#include <linux/interrupt.h>
#include <linux/notifier.h>
#include <linux/proc_fs.h>
#include <linux/stat.h>
#include <linux/sysctl.h>
#include <linux/init.h>
#include <linux/spinlock.h>
#include <net/net_namespace.h>
#include <net/tcp_states.h>
#include <net/ip.h>
#include <net/arp.h>



HLIST_HEAD(ax25_list);
DEFINE_SPINLOCK(ax25_list_lock);

static const struct proto_ops ax25_proto_ops;

static void ax25_free_sock(struct sock *sk)
{
	ax25_cb_put(sk_to_ax25(sk));
}

/*
 *	Socket removal during an interrupt is now safe.
 */
static void ax25_cb_del(ax25_cb *ax25)
{
	if (!hlist_unhashed(&ax25->ax25_node)) {
		spin_lock_bh(&ax25_list_lock);
		hlist_del_init(&ax25->ax25_node);
		spin_unlock_bh(&ax25_list_lock);
		ax25_cb_put(ax25);
	}
}

/*
 *	Kill all bound sockets on a dropped device.
 */
static void ax25_kill_by_device(struct net_device *dev)
{
	ax25_dev *ax25_dev;
	ax25_cb *s;
	struct sock *sk;

	if ((ax25_dev = ax25_dev_ax25dev(dev)) == NULL)
		return;

	spin_lock_bh(&ax25_list_lock);
again:
	ax25_for_each(s, &ax25_list) {
		if (s->ax25_dev == ax25_dev) {
			sk = s->sk;
			if (!sk) {
				spin_unlock_bh(&ax25_list_lock);
				s->ax25_dev = NULL;
				ax25_disconnect(s, ENETUNREACH);
				spin_lock_bh(&ax25_list_lock);
				goto again;
			}
			sock_hold(sk);
			spin_unlock_bh(&ax25_list_lock);
			lock_sock(sk);
			s->ax25_dev = NULL;
<<<<<<< HEAD
			release_sock(sk);
=======
			dev_put_track(ax25_dev->dev, &ax25_dev->dev_tracker);
			ax25_dev_put(ax25_dev);
>>>>>>> bd2e72b9
			ax25_disconnect(s, ENETUNREACH);
			release_sock(sk);
			spin_lock_bh(&ax25_list_lock);
			sock_put(sk);
			/* The entry could have been deleted from the
			 * list meanwhile and thus the next pointer is
			 * no longer valid.  Play it safe and restart
			 * the scan.  Forward progress is ensured
			 * because we set s->ax25_dev to NULL and we
			 * are never passed a NULL 'dev' argument.
			 */
			goto again;
		}
	}
	spin_unlock_bh(&ax25_list_lock);
}

/*
 *	Handle device status changes.
 */
static int ax25_device_event(struct notifier_block *this, unsigned long event,
			     void *ptr)
{
	struct net_device *dev = netdev_notifier_info_to_dev(ptr);

	if (!net_eq(dev_net(dev), &init_net))
		return NOTIFY_DONE;

	/* Reject non AX.25 devices */
	if (dev->type != ARPHRD_AX25)
		return NOTIFY_DONE;

	switch (event) {
	case NETDEV_UP:
		ax25_dev_device_up(dev);
		break;
	case NETDEV_DOWN:
		ax25_kill_by_device(dev);
		ax25_rt_device_down(dev);
		ax25_dev_device_down(dev);
		break;
	default:
		break;
	}

	return NOTIFY_DONE;
}

/*
 *	Add a socket to the bound sockets list.
 */
void ax25_cb_add(ax25_cb *ax25)
{
	spin_lock_bh(&ax25_list_lock);
	ax25_cb_hold(ax25);
	hlist_add_head(&ax25->ax25_node, &ax25_list);
	spin_unlock_bh(&ax25_list_lock);
}

/*
 *	Find a socket that wants to accept the SABM we have just
 *	received.
 */
struct sock *ax25_find_listener(ax25_address *addr, int digi,
	struct net_device *dev, int type)
{
	ax25_cb *s;

	spin_lock(&ax25_list_lock);
	ax25_for_each(s, &ax25_list) {
		if ((s->iamdigi && !digi) || (!s->iamdigi && digi))
			continue;
		if (s->sk && !ax25cmp(&s->source_addr, addr) &&
		    s->sk->sk_type == type && s->sk->sk_state == TCP_LISTEN) {
			/* If device is null we match any device */
			if (s->ax25_dev == NULL || s->ax25_dev->dev == dev) {
				sock_hold(s->sk);
				spin_unlock(&ax25_list_lock);
				return s->sk;
			}
		}
	}
	spin_unlock(&ax25_list_lock);

	return NULL;
}

/*
 *	Find an AX.25 socket given both ends.
 */
struct sock *ax25_get_socket(ax25_address *my_addr, ax25_address *dest_addr,
	int type)
{
	struct sock *sk = NULL;
	ax25_cb *s;

	spin_lock(&ax25_list_lock);
	ax25_for_each(s, &ax25_list) {
		if (s->sk && !ax25cmp(&s->source_addr, my_addr) &&
		    !ax25cmp(&s->dest_addr, dest_addr) &&
		    s->sk->sk_type == type) {
			sk = s->sk;
			sock_hold(sk);
			break;
		}
	}

	spin_unlock(&ax25_list_lock);

	return sk;
}

/*
 *	Find an AX.25 control block given both ends. It will only pick up
 *	floating AX.25 control blocks or non Raw socket bound control blocks.
 */
ax25_cb *ax25_find_cb(const ax25_address *src_addr, ax25_address *dest_addr,
	ax25_digi *digi, struct net_device *dev)
{
	ax25_cb *s;

	spin_lock_bh(&ax25_list_lock);
	ax25_for_each(s, &ax25_list) {
		if (s->sk && s->sk->sk_type != SOCK_SEQPACKET)
			continue;
		if (s->ax25_dev == NULL)
			continue;
		if (ax25cmp(&s->source_addr, src_addr) == 0 && ax25cmp(&s->dest_addr, dest_addr) == 0 && s->ax25_dev->dev == dev) {
			if (digi != NULL && digi->ndigi != 0) {
				if (s->digipeat == NULL)
					continue;
				if (ax25digicmp(s->digipeat, digi) != 0)
					continue;
			} else {
				if (s->digipeat != NULL && s->digipeat->ndigi != 0)
					continue;
			}
			ax25_cb_hold(s);
			spin_unlock_bh(&ax25_list_lock);

			return s;
		}
	}
	spin_unlock_bh(&ax25_list_lock);

	return NULL;
}

EXPORT_SYMBOL(ax25_find_cb);

void ax25_send_to_raw(ax25_address *addr, struct sk_buff *skb, int proto)
{
	ax25_cb *s;
	struct sk_buff *copy;

	spin_lock(&ax25_list_lock);
	ax25_for_each(s, &ax25_list) {
		if (s->sk != NULL && ax25cmp(&s->source_addr, addr) == 0 &&
		    s->sk->sk_type == SOCK_RAW &&
		    s->sk->sk_protocol == proto &&
		    s->ax25_dev->dev == skb->dev &&
		    atomic_read(&s->sk->sk_rmem_alloc) <= s->sk->sk_rcvbuf) {
			if ((copy = skb_clone(skb, GFP_ATOMIC)) == NULL)
				continue;
			if (sock_queue_rcv_skb(s->sk, copy) != 0)
				kfree_skb(copy);
		}
	}
	spin_unlock(&ax25_list_lock);
}

/*
 *	Deferred destroy.
 */
void ax25_destroy_socket(ax25_cb *);

/*
 *	Handler for deferred kills.
 */
static void ax25_destroy_timer(struct timer_list *t)
{
	ax25_cb *ax25 = from_timer(ax25, t, dtimer);
	struct sock *sk;

	sk=ax25->sk;

	bh_lock_sock(sk);
	sock_hold(sk);
	ax25_destroy_socket(ax25);
	bh_unlock_sock(sk);
	sock_put(sk);
}

/*
 *	This is called from user mode and the timers. Thus it protects itself
 *	against interrupt users but doesn't worry about being called during
 *	work. Once it is removed from the queue no interrupt or bottom half
 *	will touch it and we are (fairly 8-) ) safe.
 */
void ax25_destroy_socket(ax25_cb *ax25)
{
	struct sk_buff *skb;

	ax25_cb_del(ax25);

	ax25_stop_heartbeat(ax25);
	ax25_stop_t1timer(ax25);
	ax25_stop_t2timer(ax25);
	ax25_stop_t3timer(ax25);
	ax25_stop_idletimer(ax25);

	ax25_clear_queues(ax25);	/* Flush the queues */

	if (ax25->sk != NULL) {
		while ((skb = skb_dequeue(&ax25->sk->sk_receive_queue)) != NULL) {
			if (skb->sk != ax25->sk) {
				/* A pending connection */
				ax25_cb *sax25 = sk_to_ax25(skb->sk);

				/* Queue the unaccepted socket for death */
				sock_orphan(skb->sk);

				/* 9A4GL: hack to release unaccepted sockets */
				skb->sk->sk_state = TCP_LISTEN;

				ax25_start_heartbeat(sax25);
				sax25->state = AX25_STATE_0;
			}

			kfree_skb(skb);
		}
		skb_queue_purge(&ax25->sk->sk_write_queue);
	}

	if (ax25->sk != NULL) {
		if (sk_has_allocations(ax25->sk)) {
			/* Defer: outstanding buffers */
			timer_setup(&ax25->dtimer, ax25_destroy_timer, 0);
			ax25->dtimer.expires  = jiffies + 2 * HZ;
			add_timer(&ax25->dtimer);
		} else {
			struct sock *sk=ax25->sk;
			ax25->sk=NULL;
			sock_put(sk);
		}
	} else {
		ax25_cb_put(ax25);
	}
}

/*
 * dl1bke 960311: set parameters for existing AX.25 connections,
 *		  includes a KILL command to abort any connection.
 *		  VERY useful for debugging ;-)
 */
static int ax25_ctl_ioctl(const unsigned int cmd, void __user *arg)
{
	struct ax25_ctl_struct ax25_ctl;
	ax25_digi digi;
	ax25_dev *ax25_dev;
	ax25_cb *ax25;
	unsigned int k;
	int ret = 0;

	if (copy_from_user(&ax25_ctl, arg, sizeof(ax25_ctl)))
		return -EFAULT;

	if (ax25_ctl.digi_count > AX25_MAX_DIGIS)
		return -EINVAL;

	if (ax25_ctl.arg > ULONG_MAX / HZ && ax25_ctl.cmd != AX25_KILL)
		return -EINVAL;

	ax25_dev = ax25_addr_ax25dev(&ax25_ctl.port_addr);
	if (!ax25_dev)
		return -ENODEV;

	digi.ndigi = ax25_ctl.digi_count;
	for (k = 0; k < digi.ndigi; k++)
		digi.calls[k] = ax25_ctl.digi_addr[k];

	ax25 = ax25_find_cb(&ax25_ctl.source_addr, &ax25_ctl.dest_addr, &digi, ax25_dev->dev);
	if (!ax25) {
		ax25_dev_put(ax25_dev);
		return -ENOTCONN;
	}

	switch (ax25_ctl.cmd) {
	case AX25_KILL:
		ax25_send_control(ax25, AX25_DISC, AX25_POLLON, AX25_COMMAND);
#ifdef CONFIG_AX25_DAMA_SLAVE
		if (ax25_dev->dama.slave && ax25->ax25_dev->values[AX25_VALUES_PROTOCOL] == AX25_PROTO_DAMA_SLAVE)
			ax25_dama_off(ax25);
#endif
		ax25_disconnect(ax25, ENETRESET);
		break;

	case AX25_WINDOW:
		if (ax25->modulus == AX25_MODULUS) {
			if (ax25_ctl.arg < 1 || ax25_ctl.arg > 7)
				goto einval_put;
		} else {
			if (ax25_ctl.arg < 1 || ax25_ctl.arg > 63)
				goto einval_put;
		}
		ax25->window = ax25_ctl.arg;
		break;

	case AX25_T1:
		if (ax25_ctl.arg < 1 || ax25_ctl.arg > ULONG_MAX / HZ)
			goto einval_put;
		ax25->rtt = (ax25_ctl.arg * HZ) / 2;
		ax25->t1  = ax25_ctl.arg * HZ;
		break;

	case AX25_T2:
		if (ax25_ctl.arg < 1 || ax25_ctl.arg > ULONG_MAX / HZ)
			goto einval_put;
		ax25->t2 = ax25_ctl.arg * HZ;
		break;

	case AX25_N2:
		if (ax25_ctl.arg < 1 || ax25_ctl.arg > 31)
			goto einval_put;
		ax25->n2count = 0;
		ax25->n2 = ax25_ctl.arg;
		break;

	case AX25_T3:
		if (ax25_ctl.arg > ULONG_MAX / HZ)
			goto einval_put;
		ax25->t3 = ax25_ctl.arg * HZ;
		break;

	case AX25_IDLE:
		if (ax25_ctl.arg > ULONG_MAX / (60 * HZ))
			goto einval_put;

		ax25->idle = ax25_ctl.arg * 60 * HZ;
		break;

	case AX25_PACLEN:
		if (ax25_ctl.arg < 16 || ax25_ctl.arg > 65535)
			goto einval_put;
		ax25->paclen = ax25_ctl.arg;
		break;

	default:
		goto einval_put;
	  }

out_put:
	ax25_dev_put(ax25_dev);
	ax25_cb_put(ax25);
	return ret;

einval_put:
	ret = -EINVAL;
	goto out_put;
}

static void ax25_fillin_cb_from_dev(ax25_cb *ax25, ax25_dev *ax25_dev)
{
	ax25->rtt     = msecs_to_jiffies(ax25_dev->values[AX25_VALUES_T1]) / 2;
	ax25->t1      = msecs_to_jiffies(ax25_dev->values[AX25_VALUES_T1]);
	ax25->t2      = msecs_to_jiffies(ax25_dev->values[AX25_VALUES_T2]);
	ax25->t3      = msecs_to_jiffies(ax25_dev->values[AX25_VALUES_T3]);
	ax25->n2      = ax25_dev->values[AX25_VALUES_N2];
	ax25->paclen  = ax25_dev->values[AX25_VALUES_PACLEN];
	ax25->idle    = msecs_to_jiffies(ax25_dev->values[AX25_VALUES_IDLE]);
	ax25->backoff = ax25_dev->values[AX25_VALUES_BACKOFF];

	if (ax25_dev->values[AX25_VALUES_AXDEFMODE]) {
		ax25->modulus = AX25_EMODULUS;
		ax25->window  = ax25_dev->values[AX25_VALUES_EWINDOW];
	} else {
		ax25->modulus = AX25_MODULUS;
		ax25->window  = ax25_dev->values[AX25_VALUES_WINDOW];
	}
}

/*
 *	Fill in a created AX.25 created control block with the default
 *	values for a particular device.
 */
void ax25_fillin_cb(ax25_cb *ax25, ax25_dev *ax25_dev)
{
	ax25->ax25_dev = ax25_dev;

	if (ax25->ax25_dev != NULL) {
		ax25_fillin_cb_from_dev(ax25, ax25_dev);
		return;
	}

	/*
	 * No device, use kernel / AX.25 spec default values
	 */
	ax25->rtt     = msecs_to_jiffies(AX25_DEF_T1) / 2;
	ax25->t1      = msecs_to_jiffies(AX25_DEF_T1);
	ax25->t2      = msecs_to_jiffies(AX25_DEF_T2);
	ax25->t3      = msecs_to_jiffies(AX25_DEF_T3);
	ax25->n2      = AX25_DEF_N2;
	ax25->paclen  = AX25_DEF_PACLEN;
	ax25->idle    = msecs_to_jiffies(AX25_DEF_IDLE);
	ax25->backoff = AX25_DEF_BACKOFF;

	if (AX25_DEF_AXDEFMODE) {
		ax25->modulus = AX25_EMODULUS;
		ax25->window  = AX25_DEF_EWINDOW;
	} else {
		ax25->modulus = AX25_MODULUS;
		ax25->window  = AX25_DEF_WINDOW;
	}
}

/*
 * Create an empty AX.25 control block.
 */
ax25_cb *ax25_create_cb(void)
{
	ax25_cb *ax25;

	if ((ax25 = kzalloc(sizeof(*ax25), GFP_ATOMIC)) == NULL)
		return NULL;

	refcount_set(&ax25->refcount, 1);

	skb_queue_head_init(&ax25->write_queue);
	skb_queue_head_init(&ax25->frag_queue);
	skb_queue_head_init(&ax25->ack_queue);
	skb_queue_head_init(&ax25->reseq_queue);

	ax25_setup_timers(ax25);

	ax25_fillin_cb(ax25, NULL);

	ax25->state = AX25_STATE_0;

	return ax25;
}

/*
 *	Handling for system calls applied via the various interfaces to an
 *	AX25 socket object
 */

static int ax25_setsockopt(struct socket *sock, int level, int optname,
		sockptr_t optval, unsigned int optlen)
{
	struct sock *sk = sock->sk;
	ax25_cb *ax25;
	struct net_device *dev;
	char devname[IFNAMSIZ];
	unsigned int opt;
	int res = 0;

	if (level != SOL_AX25)
		return -ENOPROTOOPT;

	if (optlen < sizeof(unsigned int))
		return -EINVAL;

	if (copy_from_sockptr(&opt, optval, sizeof(unsigned int)))
		return -EFAULT;

	lock_sock(sk);
	ax25 = sk_to_ax25(sk);

	switch (optname) {
	case AX25_WINDOW:
		if (ax25->modulus == AX25_MODULUS) {
			if (opt < 1 || opt > 7) {
				res = -EINVAL;
				break;
			}
		} else {
			if (opt < 1 || opt > 63) {
				res = -EINVAL;
				break;
			}
		}
		ax25->window = opt;
		break;

	case AX25_T1:
		if (opt < 1 || opt > UINT_MAX / HZ) {
			res = -EINVAL;
			break;
		}
		ax25->rtt = (opt * HZ) >> 1;
		ax25->t1  = opt * HZ;
		break;

	case AX25_T2:
		if (opt < 1 || opt > UINT_MAX / HZ) {
			res = -EINVAL;
			break;
		}
		ax25->t2 = opt * HZ;
		break;

	case AX25_N2:
		if (opt < 1 || opt > 31) {
			res = -EINVAL;
			break;
		}
		ax25->n2 = opt;
		break;

	case AX25_T3:
		if (opt < 1 || opt > UINT_MAX / HZ) {
			res = -EINVAL;
			break;
		}
		ax25->t3 = opt * HZ;
		break;

	case AX25_IDLE:
		if (opt > UINT_MAX / (60 * HZ)) {
			res = -EINVAL;
			break;
		}
		ax25->idle = opt * 60 * HZ;
		break;

	case AX25_BACKOFF:
		if (opt > 2) {
			res = -EINVAL;
			break;
		}
		ax25->backoff = opt;
		break;

	case AX25_EXTSEQ:
		ax25->modulus = opt ? AX25_EMODULUS : AX25_MODULUS;
		break;

	case AX25_PIDINCL:
		ax25->pidincl = opt ? 1 : 0;
		break;

	case AX25_IAMDIGI:
		ax25->iamdigi = opt ? 1 : 0;
		break;

	case AX25_PACLEN:
		if (opt < 16 || opt > 65535) {
			res = -EINVAL;
			break;
		}
		ax25->paclen = opt;
		break;

	case SO_BINDTODEVICE:
		if (optlen > IFNAMSIZ - 1)
			optlen = IFNAMSIZ - 1;

		memset(devname, 0, sizeof(devname));

		if (copy_from_sockptr(devname, optval, optlen)) {
			res = -EFAULT;
			break;
		}

		if (sk->sk_type == SOCK_SEQPACKET &&
		   (sock->state != SS_UNCONNECTED ||
		    sk->sk_state == TCP_LISTEN)) {
			res = -EADDRNOTAVAIL;
			break;
		}

		rtnl_lock();
		dev = __dev_get_by_name(&init_net, devname);
		if (!dev) {
			rtnl_unlock();
			res = -ENODEV;
			break;
		}

		ax25->ax25_dev = ax25_dev_ax25dev(dev);
		if (!ax25->ax25_dev) {
			rtnl_unlock();
			res = -ENODEV;
			break;
		}
		ax25_fillin_cb(ax25, ax25->ax25_dev);
		rtnl_unlock();
		break;

	default:
		res = -ENOPROTOOPT;
	}
	release_sock(sk);

	return res;
}

static int ax25_getsockopt(struct socket *sock, int level, int optname,
	char __user *optval, int __user *optlen)
{
	struct sock *sk = sock->sk;
	ax25_cb *ax25;
	struct ax25_dev *ax25_dev;
	char devname[IFNAMSIZ];
	void *valptr;
	int val = 0;
	int maxlen, length;

	if (level != SOL_AX25)
		return -ENOPROTOOPT;

	if (get_user(maxlen, optlen))
		return -EFAULT;

	if (maxlen < 1)
		return -EFAULT;

	valptr = (void *) &val;
	length = min_t(unsigned int, maxlen, sizeof(int));

	lock_sock(sk);
	ax25 = sk_to_ax25(sk);

	switch (optname) {
	case AX25_WINDOW:
		val = ax25->window;
		break;

	case AX25_T1:
		val = ax25->t1 / HZ;
		break;

	case AX25_T2:
		val = ax25->t2 / HZ;
		break;

	case AX25_N2:
		val = ax25->n2;
		break;

	case AX25_T3:
		val = ax25->t3 / HZ;
		break;

	case AX25_IDLE:
		val = ax25->idle / (60 * HZ);
		break;

	case AX25_BACKOFF:
		val = ax25->backoff;
		break;

	case AX25_EXTSEQ:
		val = (ax25->modulus == AX25_EMODULUS);
		break;

	case AX25_PIDINCL:
		val = ax25->pidincl;
		break;

	case AX25_IAMDIGI:
		val = ax25->iamdigi;
		break;

	case AX25_PACLEN:
		val = ax25->paclen;
		break;

	case SO_BINDTODEVICE:
		ax25_dev = ax25->ax25_dev;

		if (ax25_dev != NULL && ax25_dev->dev != NULL) {
			strlcpy(devname, ax25_dev->dev->name, sizeof(devname));
			length = strlen(devname) + 1;
		} else {
			*devname = '\0';
			length = 1;
		}

		valptr = (void *) devname;
		break;

	default:
		release_sock(sk);
		return -ENOPROTOOPT;
	}
	release_sock(sk);

	if (put_user(length, optlen))
		return -EFAULT;

	return copy_to_user(optval, valptr, length) ? -EFAULT : 0;
}

static int ax25_listen(struct socket *sock, int backlog)
{
	struct sock *sk = sock->sk;
	int res = 0;

	lock_sock(sk);
	if (sk->sk_type == SOCK_SEQPACKET && sk->sk_state != TCP_LISTEN) {
		sk->sk_max_ack_backlog = backlog;
		sk->sk_state           = TCP_LISTEN;
		goto out;
	}
	res = -EOPNOTSUPP;

out:
	release_sock(sk);

	return res;
}

/*
 * XXX: when creating ax25_sock we should update the .obj_size setting
 * below.
 */
static struct proto ax25_proto = {
	.name	  = "AX25",
	.owner	  = THIS_MODULE,
	.obj_size = sizeof(struct ax25_sock),
};

static int ax25_create(struct net *net, struct socket *sock, int protocol,
		       int kern)
{
	struct sock *sk;
	ax25_cb *ax25;

	if (protocol < 0 || protocol > U8_MAX)
		return -EINVAL;

	if (!net_eq(net, &init_net))
		return -EAFNOSUPPORT;

	switch (sock->type) {
	case SOCK_DGRAM:
		if (protocol == 0 || protocol == PF_AX25)
			protocol = AX25_P_TEXT;
		break;

	case SOCK_SEQPACKET:
		switch (protocol) {
		case 0:
		case PF_AX25:	/* For CLX */
			protocol = AX25_P_TEXT;
			break;
		case AX25_P_SEGMENT:
#ifdef CONFIG_INET
		case AX25_P_ARP:
		case AX25_P_IP:
#endif
#ifdef CONFIG_NETROM
		case AX25_P_NETROM:
#endif
#ifdef CONFIG_ROSE
		case AX25_P_ROSE:
#endif
			return -ESOCKTNOSUPPORT;
#ifdef CONFIG_NETROM_MODULE
		case AX25_P_NETROM:
			if (ax25_protocol_is_registered(AX25_P_NETROM))
				return -ESOCKTNOSUPPORT;
			break;
#endif
#ifdef CONFIG_ROSE_MODULE
		case AX25_P_ROSE:
			if (ax25_protocol_is_registered(AX25_P_ROSE))
				return -ESOCKTNOSUPPORT;
			break;
#endif
		default:
			break;
		}
		break;

	case SOCK_RAW:
		if (!capable(CAP_NET_RAW))
			return -EPERM;
		break;
	default:
		return -ESOCKTNOSUPPORT;
	}

	sk = sk_alloc(net, PF_AX25, GFP_ATOMIC, &ax25_proto, kern);
	if (sk == NULL)
		return -ENOMEM;

	ax25 = ax25_sk(sk)->cb = ax25_create_cb();
	if (!ax25) {
		sk_free(sk);
		return -ENOMEM;
	}

	sock_init_data(sock, sk);

	sk->sk_destruct = ax25_free_sock;
	sock->ops    = &ax25_proto_ops;
	sk->sk_protocol = protocol;

	ax25->sk    = sk;

	return 0;
}

struct sock *ax25_make_new(struct sock *osk, struct ax25_dev *ax25_dev)
{
	struct sock *sk;
	ax25_cb *ax25, *oax25;

	sk = sk_alloc(sock_net(osk), PF_AX25, GFP_ATOMIC, osk->sk_prot, 0);
	if (sk == NULL)
		return NULL;

	if ((ax25 = ax25_create_cb()) == NULL) {
		sk_free(sk);
		return NULL;
	}

	switch (osk->sk_type) {
	case SOCK_DGRAM:
		break;
	case SOCK_SEQPACKET:
		break;
	default:
		sk_free(sk);
		ax25_cb_put(ax25);
		return NULL;
	}

	sock_init_data(NULL, sk);

	sk->sk_type     = osk->sk_type;
	sk->sk_priority = osk->sk_priority;
	sk->sk_protocol = osk->sk_protocol;
	sk->sk_rcvbuf   = osk->sk_rcvbuf;
	sk->sk_sndbuf   = osk->sk_sndbuf;
	sk->sk_state    = TCP_ESTABLISHED;
	sock_copy_flags(sk, osk);

	oax25 = sk_to_ax25(osk);

	ax25->modulus = oax25->modulus;
	ax25->backoff = oax25->backoff;
	ax25->pidincl = oax25->pidincl;
	ax25->iamdigi = oax25->iamdigi;
	ax25->rtt     = oax25->rtt;
	ax25->t1      = oax25->t1;
	ax25->t2      = oax25->t2;
	ax25->t3      = oax25->t3;
	ax25->n2      = oax25->n2;
	ax25->idle    = oax25->idle;
	ax25->paclen  = oax25->paclen;
	ax25->window  = oax25->window;

	ax25->ax25_dev    = ax25_dev;
	ax25->source_addr = oax25->source_addr;

	if (oax25->digipeat != NULL) {
		ax25->digipeat = kmemdup(oax25->digipeat, sizeof(ax25_digi),
					 GFP_ATOMIC);
		if (ax25->digipeat == NULL) {
			sk_free(sk);
			ax25_cb_put(ax25);
			return NULL;
		}
	}

	ax25_sk(sk)->cb = ax25;
	sk->sk_destruct = ax25_free_sock;
	ax25->sk    = sk;

	return sk;
}

static int ax25_release(struct socket *sock)
{
	struct sock *sk = sock->sk;
	ax25_cb *ax25;

	if (sk == NULL)
		return 0;

	sock_hold(sk);
	sock_orphan(sk);
	lock_sock(sk);
	ax25 = sk_to_ax25(sk);

	if (sk->sk_type == SOCK_SEQPACKET) {
		switch (ax25->state) {
		case AX25_STATE_0:
			release_sock(sk);
			ax25_disconnect(ax25, 0);
			lock_sock(sk);
			ax25_destroy_socket(ax25);
			break;

		case AX25_STATE_1:
		case AX25_STATE_2:
			ax25_send_control(ax25, AX25_DISC, AX25_POLLON, AX25_COMMAND);
			release_sock(sk);
			ax25_disconnect(ax25, 0);
			lock_sock(sk);
			if (!sock_flag(ax25->sk, SOCK_DESTROY))
				ax25_destroy_socket(ax25);
			break;

		case AX25_STATE_3:
		case AX25_STATE_4:
			ax25_clear_queues(ax25);
			ax25->n2count = 0;

			switch (ax25->ax25_dev->values[AX25_VALUES_PROTOCOL]) {
			case AX25_PROTO_STD_SIMPLEX:
			case AX25_PROTO_STD_DUPLEX:
				ax25_send_control(ax25,
						  AX25_DISC,
						  AX25_POLLON,
						  AX25_COMMAND);
				ax25_stop_t2timer(ax25);
				ax25_stop_t3timer(ax25);
				ax25_stop_idletimer(ax25);
				break;
#ifdef CONFIG_AX25_DAMA_SLAVE
			case AX25_PROTO_DAMA_SLAVE:
				ax25_stop_t3timer(ax25);
				ax25_stop_idletimer(ax25);
				break;
#endif
			}
			ax25_calculate_t1(ax25);
			ax25_start_t1timer(ax25);
			ax25->state = AX25_STATE_2;
			sk->sk_state                = TCP_CLOSE;
			sk->sk_shutdown            |= SEND_SHUTDOWN;
			sk->sk_state_change(sk);
			sock_set_flag(sk, SOCK_DESTROY);
			break;

		default:
			break;
		}
	} else {
		sk->sk_state     = TCP_CLOSE;
		sk->sk_shutdown |= SEND_SHUTDOWN;
		sk->sk_state_change(sk);
		ax25_destroy_socket(ax25);
	}

	sock->sk   = NULL;
	release_sock(sk);
	sock_put(sk);

	return 0;
}

/*
 *	We support a funny extension here so you can (as root) give any callsign
 *	digipeated via a local address as source. This hack is obsolete now
 *	that we've implemented support for SO_BINDTODEVICE. It is however small
 *	and trivially backward compatible.
 */
static int ax25_bind(struct socket *sock, struct sockaddr *uaddr, int addr_len)
{
	struct sock *sk = sock->sk;
	struct full_sockaddr_ax25 *addr = (struct full_sockaddr_ax25 *)uaddr;
	ax25_dev *ax25_dev = NULL;
	ax25_uid_assoc *user;
	ax25_address call;
	ax25_cb *ax25;
	int err = 0;

	if (addr_len != sizeof(struct sockaddr_ax25) &&
	    addr_len != sizeof(struct full_sockaddr_ax25))
		/* support for old structure may go away some time
		 * ax25_bind(): uses old (6 digipeater) socket structure.
		 */
		if ((addr_len < sizeof(struct sockaddr_ax25) + sizeof(ax25_address) * 6) ||
		    (addr_len > sizeof(struct full_sockaddr_ax25)))
			return -EINVAL;

	if (addr->fsa_ax25.sax25_family != AF_AX25)
		return -EINVAL;

	user = ax25_findbyuid(current_euid());
	if (user) {
		call = user->call;
		ax25_uid_put(user);
	} else {
		if (ax25_uid_policy && !capable(CAP_NET_ADMIN))
			return -EACCES;

		call = addr->fsa_ax25.sax25_call;
	}

	lock_sock(sk);

	ax25 = sk_to_ax25(sk);
	if (!sock_flag(sk, SOCK_ZAPPED)) {
		err = -EINVAL;
		goto out;
	}

	ax25->source_addr = call;

	/*
	 * User already set interface with SO_BINDTODEVICE
	 */
	if (ax25->ax25_dev != NULL)
		goto done;

	if (addr_len > sizeof(struct sockaddr_ax25) && addr->fsa_ax25.sax25_ndigis == 1) {
		if (ax25cmp(&addr->fsa_digipeater[0], &null_ax25_address) != 0 &&
		    (ax25_dev = ax25_addr_ax25dev(&addr->fsa_digipeater[0])) == NULL) {
			err = -EADDRNOTAVAIL;
			goto out;
		}
	} else {
		if ((ax25_dev = ax25_addr_ax25dev(&addr->fsa_ax25.sax25_call)) == NULL) {
			err = -EADDRNOTAVAIL;
			goto out;
		}
	}

	if (ax25_dev) {
		ax25_fillin_cb(ax25, ax25_dev);
		dev_hold_track(ax25_dev->dev, &ax25_dev->dev_tracker, GFP_ATOMIC);
	}

done:
	ax25_cb_add(ax25);
	sock_reset_flag(sk, SOCK_ZAPPED);

out:
	release_sock(sk);

	return err;
}

/*
 *	FIXME: nonblock behaviour looks like it may have a bug.
 */
static int __must_check ax25_connect(struct socket *sock,
	struct sockaddr *uaddr, int addr_len, int flags)
{
	struct sock *sk = sock->sk;
	ax25_cb *ax25 = sk_to_ax25(sk), *ax25t;
	struct full_sockaddr_ax25 *fsa = (struct full_sockaddr_ax25 *)uaddr;
	ax25_digi *digi = NULL;
	int ct = 0, err = 0;

	/*
	 * some sanity checks. code further down depends on this
	 */

	if (addr_len == sizeof(struct sockaddr_ax25))
		/* support for this will go away in early 2.5.x
		 * ax25_connect(): uses obsolete socket structure
		 */
		;
	else if (addr_len != sizeof(struct full_sockaddr_ax25))
		/* support for old structure may go away some time
		 * ax25_connect(): uses old (6 digipeater) socket structure.
		 */
		if ((addr_len < sizeof(struct sockaddr_ax25) + sizeof(ax25_address) * 6) ||
		    (addr_len > sizeof(struct full_sockaddr_ax25)))
			return -EINVAL;


	if (fsa->fsa_ax25.sax25_family != AF_AX25)
		return -EINVAL;

	lock_sock(sk);

	/* deal with restarts */
	if (sock->state == SS_CONNECTING) {
		switch (sk->sk_state) {
		case TCP_SYN_SENT: /* still trying */
			err = -EINPROGRESS;
			goto out_release;

		case TCP_ESTABLISHED: /* connection established */
			sock->state = SS_CONNECTED;
			goto out_release;

		case TCP_CLOSE: /* connection refused */
			sock->state = SS_UNCONNECTED;
			err = -ECONNREFUSED;
			goto out_release;
		}
	}

	if (sk->sk_state == TCP_ESTABLISHED && sk->sk_type == SOCK_SEQPACKET) {
		err = -EISCONN;	/* No reconnect on a seqpacket socket */
		goto out_release;
	}

	sk->sk_state   = TCP_CLOSE;
	sock->state = SS_UNCONNECTED;

	kfree(ax25->digipeat);
	ax25->digipeat = NULL;

	/*
	 *	Handle digi-peaters to be used.
	 */
	if (addr_len > sizeof(struct sockaddr_ax25) &&
	    fsa->fsa_ax25.sax25_ndigis != 0) {
		/* Valid number of digipeaters ? */
		if (fsa->fsa_ax25.sax25_ndigis < 1 ||
		    fsa->fsa_ax25.sax25_ndigis > AX25_MAX_DIGIS ||
		    addr_len < sizeof(struct sockaddr_ax25) +
		    sizeof(ax25_address) * fsa->fsa_ax25.sax25_ndigis) {
			err = -EINVAL;
			goto out_release;
		}

		if ((digi = kmalloc(sizeof(ax25_digi), GFP_KERNEL)) == NULL) {
			err = -ENOBUFS;
			goto out_release;
		}

		digi->ndigi      = fsa->fsa_ax25.sax25_ndigis;
		digi->lastrepeat = -1;

		while (ct < fsa->fsa_ax25.sax25_ndigis) {
			if ((fsa->fsa_digipeater[ct].ax25_call[6] &
			     AX25_HBIT) && ax25->iamdigi) {
				digi->repeated[ct] = 1;
				digi->lastrepeat   = ct;
			} else {
				digi->repeated[ct] = 0;
			}
			digi->calls[ct] = fsa->fsa_digipeater[ct];
			ct++;
		}
	}

	/*
	 *	Must bind first - autobinding in this may or may not work. If
	 *	the socket is already bound, check to see if the device has
	 *	been filled in, error if it hasn't.
	 */
	if (sock_flag(sk, SOCK_ZAPPED)) {
		/* check if we can remove this feature. It is broken. */
		printk(KERN_WARNING "ax25_connect(): %s uses autobind, please contact jreuter@yaina.de\n",
			current->comm);
		if ((err = ax25_rt_autobind(ax25, &fsa->fsa_ax25.sax25_call)) < 0) {
			kfree(digi);
			goto out_release;
		}

		ax25_fillin_cb(ax25, ax25->ax25_dev);
		ax25_cb_add(ax25);
	} else {
		if (ax25->ax25_dev == NULL) {
			kfree(digi);
			err = -EHOSTUNREACH;
			goto out_release;
		}
	}

	if (sk->sk_type == SOCK_SEQPACKET &&
	    (ax25t=ax25_find_cb(&ax25->source_addr, &fsa->fsa_ax25.sax25_call, digi,
			 ax25->ax25_dev->dev))) {
		kfree(digi);
		err = -EADDRINUSE;		/* Already such a connection */
		ax25_cb_put(ax25t);
		goto out_release;
	}

	ax25->dest_addr = fsa->fsa_ax25.sax25_call;
	ax25->digipeat  = digi;

	/* First the easy one */
	if (sk->sk_type != SOCK_SEQPACKET) {
		sock->state = SS_CONNECTED;
		sk->sk_state   = TCP_ESTABLISHED;
		goto out_release;
	}

	/* Move to connecting socket, ax.25 lapb WAIT_UA.. */
	sock->state        = SS_CONNECTING;
	sk->sk_state          = TCP_SYN_SENT;

	switch (ax25->ax25_dev->values[AX25_VALUES_PROTOCOL]) {
	case AX25_PROTO_STD_SIMPLEX:
	case AX25_PROTO_STD_DUPLEX:
		ax25_std_establish_data_link(ax25);
		break;

#ifdef CONFIG_AX25_DAMA_SLAVE
	case AX25_PROTO_DAMA_SLAVE:
		ax25->modulus = AX25_MODULUS;
		ax25->window  = ax25->ax25_dev->values[AX25_VALUES_WINDOW];
		if (ax25->ax25_dev->dama.slave)
			ax25_ds_establish_data_link(ax25);
		else
			ax25_std_establish_data_link(ax25);
		break;
#endif
	}

	ax25->state = AX25_STATE_1;

	ax25_start_heartbeat(ax25);

	/* Now the loop */
	if (sk->sk_state != TCP_ESTABLISHED && (flags & O_NONBLOCK)) {
		err = -EINPROGRESS;
		goto out_release;
	}

	if (sk->sk_state == TCP_SYN_SENT) {
		DEFINE_WAIT(wait);

		for (;;) {
			prepare_to_wait(sk_sleep(sk), &wait,
					TASK_INTERRUPTIBLE);
			if (sk->sk_state != TCP_SYN_SENT)
				break;
			if (!signal_pending(current)) {
				release_sock(sk);
				schedule();
				lock_sock(sk);
				continue;
			}
			err = -ERESTARTSYS;
			break;
		}
		finish_wait(sk_sleep(sk), &wait);

		if (err)
			goto out_release;
	}

	if (sk->sk_state != TCP_ESTABLISHED) {
		/* Not in ABM, not in WAIT_UA -> failed */
		sock->state = SS_UNCONNECTED;
		err = sock_error(sk);	/* Always set at this point */
		goto out_release;
	}

	sock->state = SS_CONNECTED;

	err = 0;
out_release:
	release_sock(sk);

	return err;
}

static int ax25_accept(struct socket *sock, struct socket *newsock, int flags,
		       bool kern)
{
	struct sk_buff *skb;
	struct sock *newsk;
	DEFINE_WAIT(wait);
	struct sock *sk;
	int err = 0;

	if (sock->state != SS_UNCONNECTED)
		return -EINVAL;

	if ((sk = sock->sk) == NULL)
		return -EINVAL;

	lock_sock(sk);
	if (sk->sk_type != SOCK_SEQPACKET) {
		err = -EOPNOTSUPP;
		goto out;
	}

	if (sk->sk_state != TCP_LISTEN) {
		err = -EINVAL;
		goto out;
	}

	/*
	 *	The read queue this time is holding sockets ready to use
	 *	hooked into the SABM we saved
	 */
	for (;;) {
		prepare_to_wait(sk_sleep(sk), &wait, TASK_INTERRUPTIBLE);
		skb = skb_dequeue(&sk->sk_receive_queue);
		if (skb)
			break;

		if (flags & O_NONBLOCK) {
			err = -EWOULDBLOCK;
			break;
		}
		if (!signal_pending(current)) {
			release_sock(sk);
			schedule();
			lock_sock(sk);
			continue;
		}
		err = -ERESTARTSYS;
		break;
	}
	finish_wait(sk_sleep(sk), &wait);

	if (err)
		goto out;

	newsk		 = skb->sk;
	sock_graft(newsk, newsock);

	/* Now attach up the new socket */
	kfree_skb(skb);
	sk_acceptq_removed(sk);
	newsock->state = SS_CONNECTED;

out:
	release_sock(sk);

	return err;
}

static int ax25_getname(struct socket *sock, struct sockaddr *uaddr,
	int peer)
{
	struct full_sockaddr_ax25 *fsa = (struct full_sockaddr_ax25 *)uaddr;
	struct sock *sk = sock->sk;
	unsigned char ndigi, i;
	ax25_cb *ax25;
	int err = 0;

	memset(fsa, 0, sizeof(*fsa));
	lock_sock(sk);
	ax25 = sk_to_ax25(sk);

	if (peer != 0) {
		if (sk->sk_state != TCP_ESTABLISHED) {
			err = -ENOTCONN;
			goto out;
		}

		fsa->fsa_ax25.sax25_family = AF_AX25;
		fsa->fsa_ax25.sax25_call   = ax25->dest_addr;

		if (ax25->digipeat != NULL) {
			ndigi = ax25->digipeat->ndigi;
			fsa->fsa_ax25.sax25_ndigis = ndigi;
			for (i = 0; i < ndigi; i++)
				fsa->fsa_digipeater[i] =
						ax25->digipeat->calls[i];
		}
	} else {
		fsa->fsa_ax25.sax25_family = AF_AX25;
		fsa->fsa_ax25.sax25_call   = ax25->source_addr;
		fsa->fsa_ax25.sax25_ndigis = 1;
		if (ax25->ax25_dev != NULL) {
			memcpy(&fsa->fsa_digipeater[0],
			       ax25->ax25_dev->dev->dev_addr, AX25_ADDR_LEN);
		} else {
			fsa->fsa_digipeater[0] = null_ax25_address;
		}
	}
	err = sizeof (struct full_sockaddr_ax25);

out:
	release_sock(sk);

	return err;
}

static int ax25_sendmsg(struct socket *sock, struct msghdr *msg, size_t len)
{
	DECLARE_SOCKADDR(struct sockaddr_ax25 *, usax, msg->msg_name);
	struct sock *sk = sock->sk;
	struct sockaddr_ax25 sax;
	struct sk_buff *skb;
	ax25_digi dtmp, *dp;
	ax25_cb *ax25;
	size_t size;
	int lv, err, addr_len = msg->msg_namelen;

	if (msg->msg_flags & ~(MSG_DONTWAIT|MSG_EOR|MSG_CMSG_COMPAT))
		return -EINVAL;

	lock_sock(sk);
	ax25 = sk_to_ax25(sk);

	if (sock_flag(sk, SOCK_ZAPPED)) {
		err = -EADDRNOTAVAIL;
		goto out;
	}

	if (sk->sk_shutdown & SEND_SHUTDOWN) {
		send_sig(SIGPIPE, current, 0);
		err = -EPIPE;
		goto out;
	}

	if (ax25->ax25_dev == NULL) {
		err = -ENETUNREACH;
		goto out;
	}

	if (len > ax25->ax25_dev->dev->mtu) {
		err = -EMSGSIZE;
		goto out;
	}

	if (usax != NULL) {
		if (usax->sax25_family != AF_AX25) {
			err = -EINVAL;
			goto out;
		}

		if (addr_len == sizeof(struct sockaddr_ax25))
			/* ax25_sendmsg(): uses obsolete socket structure */
			;
		else if (addr_len != sizeof(struct full_sockaddr_ax25))
			/* support for old structure may go away some time
			 * ax25_sendmsg(): uses old (6 digipeater)
			 * socket structure.
			 */
			if ((addr_len < sizeof(struct sockaddr_ax25) + sizeof(ax25_address) * 6) ||
			    (addr_len > sizeof(struct full_sockaddr_ax25))) {
				err = -EINVAL;
				goto out;
			}


		if (addr_len > sizeof(struct sockaddr_ax25) && usax->sax25_ndigis != 0) {
			int ct           = 0;
			struct full_sockaddr_ax25 *fsa = (struct full_sockaddr_ax25 *)usax;

			/* Valid number of digipeaters ? */
			if (usax->sax25_ndigis < 1 ||
			    usax->sax25_ndigis > AX25_MAX_DIGIS ||
			    addr_len < sizeof(struct sockaddr_ax25) +
			    sizeof(ax25_address) * usax->sax25_ndigis) {
				err = -EINVAL;
				goto out;
			}

			dtmp.ndigi      = usax->sax25_ndigis;

			while (ct < usax->sax25_ndigis) {
				dtmp.repeated[ct] = 0;
				dtmp.calls[ct]    = fsa->fsa_digipeater[ct];
				ct++;
			}

			dtmp.lastrepeat = 0;
		}

		sax = *usax;
		if (sk->sk_type == SOCK_SEQPACKET &&
		    ax25cmp(&ax25->dest_addr, &sax.sax25_call)) {
			err = -EISCONN;
			goto out;
		}
		if (usax->sax25_ndigis == 0)
			dp = NULL;
		else
			dp = &dtmp;
	} else {
		/*
		 *	FIXME: 1003.1g - if the socket is like this because
		 *	it has become closed (not started closed) and is VC
		 *	we ought to SIGPIPE, EPIPE
		 */
		if (sk->sk_state != TCP_ESTABLISHED) {
			err = -ENOTCONN;
			goto out;
		}
		sax.sax25_family = AF_AX25;
		sax.sax25_call   = ax25->dest_addr;
		dp = ax25->digipeat;
	}

	/* Build a packet */
	/* Assume the worst case */
	size = len + ax25->ax25_dev->dev->hard_header_len;

	skb = sock_alloc_send_skb(sk, size, msg->msg_flags&MSG_DONTWAIT, &err);
	if (skb == NULL)
		goto out;

	skb_reserve(skb, size - len);

	/* User data follows immediately after the AX.25 data */
	if (memcpy_from_msg(skb_put(skb, len), msg, len)) {
		err = -EFAULT;
		kfree_skb(skb);
		goto out;
	}

	skb_reset_network_header(skb);

	/* Add the PID if one is not supplied by the user in the skb */
	if (!ax25->pidincl)
		*(u8 *)skb_push(skb, 1) = sk->sk_protocol;

	if (sk->sk_type == SOCK_SEQPACKET) {
		/* Connected mode sockets go via the LAPB machine */
		if (sk->sk_state != TCP_ESTABLISHED) {
			kfree_skb(skb);
			err = -ENOTCONN;
			goto out;
		}

		/* Shove it onto the queue and kick */
		ax25_output(ax25, ax25->paclen, skb);

		err = len;
		goto out;
	}

	skb_push(skb, 1 + ax25_addr_size(dp));

	/* Building AX.25 Header */

	/* Build an AX.25 header */
	lv = ax25_addr_build(skb->data, &ax25->source_addr, &sax.sax25_call,
			     dp, AX25_COMMAND, AX25_MODULUS);

	skb_set_transport_header(skb, lv);

	*skb_transport_header(skb) = AX25_UI;

	/* Datagram frames go straight out of the door as UI */
	ax25_queue_xmit(skb, ax25->ax25_dev->dev);

	err = len;

out:
	release_sock(sk);

	return err;
}

static int ax25_recvmsg(struct socket *sock, struct msghdr *msg, size_t size,
			int flags)
{
	struct sock *sk = sock->sk;
	struct sk_buff *skb;
	int copied;
	int err = 0;

	lock_sock(sk);
	/*
	 * 	This works for seqpacket too. The receiver has ordered the
	 *	queue for us! We do one quick check first though
	 */
	if (sk->sk_type == SOCK_SEQPACKET && sk->sk_state != TCP_ESTABLISHED) {
		err =  -ENOTCONN;
		goto out;
	}

	/* Now we can treat all alike */
	skb = skb_recv_datagram(sk, flags & ~MSG_DONTWAIT,
				flags & MSG_DONTWAIT, &err);
	if (skb == NULL)
		goto out;

	if (!sk_to_ax25(sk)->pidincl)
		skb_pull(skb, 1);		/* Remove PID */

	skb_reset_transport_header(skb);
	copied = skb->len;

	if (copied > size) {
		copied = size;
		msg->msg_flags |= MSG_TRUNC;
	}

	skb_copy_datagram_msg(skb, 0, msg, copied);

	if (msg->msg_name) {
		ax25_digi digi;
		ax25_address src;
		const unsigned char *mac = skb_mac_header(skb);
		DECLARE_SOCKADDR(struct sockaddr_ax25 *, sax, msg->msg_name);

		memset(sax, 0, sizeof(struct full_sockaddr_ax25));
		ax25_addr_parse(mac + 1, skb->data - mac - 1, &src, NULL,
				&digi, NULL, NULL);
		sax->sax25_family = AF_AX25;
		/* We set this correctly, even though we may not let the
		   application know the digi calls further down (because it
		   did NOT ask to know them).  This could get political... **/
		sax->sax25_ndigis = digi.ndigi;
		sax->sax25_call   = src;

		if (sax->sax25_ndigis != 0) {
			int ct;
			struct full_sockaddr_ax25 *fsa = (struct full_sockaddr_ax25 *)sax;

			for (ct = 0; ct < digi.ndigi; ct++)
				fsa->fsa_digipeater[ct] = digi.calls[ct];
		}
		msg->msg_namelen = sizeof(struct full_sockaddr_ax25);
	}

	skb_free_datagram(sk, skb);
	err = copied;

out:
	release_sock(sk);

	return err;
}

static int ax25_shutdown(struct socket *sk, int how)
{
	/* FIXME - generate DM and RNR states */
	return -EOPNOTSUPP;
}

static int ax25_ioctl(struct socket *sock, unsigned int cmd, unsigned long arg)
{
	struct sock *sk = sock->sk;
	void __user *argp = (void __user *)arg;
	int res = 0;

	lock_sock(sk);
	switch (cmd) {
	case TIOCOUTQ: {
		long amount;

		amount = sk->sk_sndbuf - sk_wmem_alloc_get(sk);
		if (amount < 0)
			amount = 0;
		res = put_user(amount, (int __user *)argp);
		break;
	}

	case TIOCINQ: {
		struct sk_buff *skb;
		long amount = 0L;
		/* These two are safe on a single CPU system as only user tasks fiddle here */
		if ((skb = skb_peek(&sk->sk_receive_queue)) != NULL)
			amount = skb->len;
		res = put_user(amount, (int __user *) argp);
		break;
	}

	case SIOCAX25ADDUID:	/* Add a uid to the uid/call map table */
	case SIOCAX25DELUID:	/* Delete a uid from the uid/call map table */
	case SIOCAX25GETUID: {
		struct sockaddr_ax25 sax25;
		if (copy_from_user(&sax25, argp, sizeof(sax25))) {
			res = -EFAULT;
			break;
		}
		res = ax25_uid_ioctl(cmd, &sax25);
		break;
	}

	case SIOCAX25NOUID: {	/* Set the default policy (default/bar) */
		long amount;
		if (!capable(CAP_NET_ADMIN)) {
			res = -EPERM;
			break;
		}
		if (get_user(amount, (long __user *)argp)) {
			res = -EFAULT;
			break;
		}
		if (amount < 0 || amount > AX25_NOUID_BLOCK) {
			res = -EINVAL;
			break;
		}
		ax25_uid_policy = amount;
		res = 0;
		break;
	}

	case SIOCADDRT:
	case SIOCDELRT:
	case SIOCAX25OPTRT:
		if (!capable(CAP_NET_ADMIN)) {
			res = -EPERM;
			break;
		}
		res = ax25_rt_ioctl(cmd, argp);
		break;

	case SIOCAX25CTLCON:
		if (!capable(CAP_NET_ADMIN)) {
			res = -EPERM;
			break;
		}
		res = ax25_ctl_ioctl(cmd, argp);
		break;

	case SIOCAX25GETINFO:
	case SIOCAX25GETINFOOLD: {
		ax25_cb *ax25 = sk_to_ax25(sk);
		struct ax25_info_struct ax25_info;

		ax25_info.t1        = ax25->t1   / HZ;
		ax25_info.t2        = ax25->t2   / HZ;
		ax25_info.t3        = ax25->t3   / HZ;
		ax25_info.idle      = ax25->idle / (60 * HZ);
		ax25_info.n2        = ax25->n2;
		ax25_info.t1timer   = ax25_display_timer(&ax25->t1timer)   / HZ;
		ax25_info.t2timer   = ax25_display_timer(&ax25->t2timer)   / HZ;
		ax25_info.t3timer   = ax25_display_timer(&ax25->t3timer)   / HZ;
		ax25_info.idletimer = ax25_display_timer(&ax25->idletimer) / (60 * HZ);
		ax25_info.n2count   = ax25->n2count;
		ax25_info.state     = ax25->state;
		ax25_info.rcv_q     = sk_rmem_alloc_get(sk);
		ax25_info.snd_q     = sk_wmem_alloc_get(sk);
		ax25_info.vs        = ax25->vs;
		ax25_info.vr        = ax25->vr;
		ax25_info.va        = ax25->va;
		ax25_info.vs_max    = ax25->vs; /* reserved */
		ax25_info.paclen    = ax25->paclen;
		ax25_info.window    = ax25->window;

		/* old structure? */
		if (cmd == SIOCAX25GETINFOOLD) {
			static int warned = 0;
			if (!warned) {
				printk(KERN_INFO "%s uses old SIOCAX25GETINFO\n",
					current->comm);
				warned=1;
			}

			if (copy_to_user(argp, &ax25_info, sizeof(struct ax25_info_struct_deprecated))) {
				res = -EFAULT;
				break;
			}
		} else {
			if (copy_to_user(argp, &ax25_info, sizeof(struct ax25_info_struct))) {
				res = -EINVAL;
				break;
			}
		}
		res = 0;
		break;
	}

	case SIOCAX25ADDFWD:
	case SIOCAX25DELFWD: {
		struct ax25_fwd_struct ax25_fwd;
		if (!capable(CAP_NET_ADMIN)) {
			res = -EPERM;
			break;
		}
		if (copy_from_user(&ax25_fwd, argp, sizeof(ax25_fwd))) {
			res = -EFAULT;
			break;
		}
		res = ax25_fwd_ioctl(cmd, &ax25_fwd);
		break;
	}

	case SIOCGIFADDR:
	case SIOCSIFADDR:
	case SIOCGIFDSTADDR:
	case SIOCSIFDSTADDR:
	case SIOCGIFBRDADDR:
	case SIOCSIFBRDADDR:
	case SIOCGIFNETMASK:
	case SIOCSIFNETMASK:
	case SIOCGIFMETRIC:
	case SIOCSIFMETRIC:
		res = -EINVAL;
		break;

	default:
		res = -ENOIOCTLCMD;
		break;
	}
	release_sock(sk);

	return res;
}

#ifdef CONFIG_PROC_FS

static void *ax25_info_start(struct seq_file *seq, loff_t *pos)
	__acquires(ax25_list_lock)
{
	spin_lock_bh(&ax25_list_lock);
	return seq_hlist_start(&ax25_list, *pos);
}

static void *ax25_info_next(struct seq_file *seq, void *v, loff_t *pos)
{
	return seq_hlist_next(v, &ax25_list, pos);
}

static void ax25_info_stop(struct seq_file *seq, void *v)
	__releases(ax25_list_lock)
{
	spin_unlock_bh(&ax25_list_lock);
}

static int ax25_info_show(struct seq_file *seq, void *v)
{
	ax25_cb *ax25 = hlist_entry(v, struct ax25_cb, ax25_node);
	char buf[11];
	int k;


	/*
	 * New format:
	 * magic dev src_addr dest_addr,digi1,digi2,.. st vs vr va t1 t1 t2 t2 t3 t3 idle idle n2 n2 rtt window paclen Snd-Q Rcv-Q inode
	 */

	seq_printf(seq, "%p %s %s%s ",
		   ax25,
		   ax25->ax25_dev == NULL? "???" : ax25->ax25_dev->dev->name,
		   ax2asc(buf, &ax25->source_addr),
		   ax25->iamdigi? "*":"");
	seq_printf(seq, "%s", ax2asc(buf, &ax25->dest_addr));

	for (k=0; (ax25->digipeat != NULL) && (k < ax25->digipeat->ndigi); k++) {
		seq_printf(seq, ",%s%s",
			   ax2asc(buf, &ax25->digipeat->calls[k]),
			   ax25->digipeat->repeated[k]? "*":"");
	}

	seq_printf(seq, " %d %d %d %d %lu %lu %lu %lu %lu %lu %lu %lu %d %d %lu %d %d",
		   ax25->state,
		   ax25->vs, ax25->vr, ax25->va,
		   ax25_display_timer(&ax25->t1timer) / HZ, ax25->t1 / HZ,
		   ax25_display_timer(&ax25->t2timer) / HZ, ax25->t2 / HZ,
		   ax25_display_timer(&ax25->t3timer) / HZ, ax25->t3 / HZ,
		   ax25_display_timer(&ax25->idletimer) / (60 * HZ),
		   ax25->idle / (60 * HZ),
		   ax25->n2count, ax25->n2,
		   ax25->rtt / HZ,
		   ax25->window,
		   ax25->paclen);

	if (ax25->sk != NULL) {
		seq_printf(seq, " %d %d %lu\n",
			   sk_wmem_alloc_get(ax25->sk),
			   sk_rmem_alloc_get(ax25->sk),
			   sock_i_ino(ax25->sk));
	} else {
		seq_puts(seq, " * * *\n");
	}
	return 0;
}

static const struct seq_operations ax25_info_seqops = {
	.start = ax25_info_start,
	.next = ax25_info_next,
	.stop = ax25_info_stop,
	.show = ax25_info_show,
};
#endif

static const struct net_proto_family ax25_family_ops = {
	.family =	PF_AX25,
	.create =	ax25_create,
	.owner	=	THIS_MODULE,
};

static const struct proto_ops ax25_proto_ops = {
	.family		= PF_AX25,
	.owner		= THIS_MODULE,
	.release	= ax25_release,
	.bind		= ax25_bind,
	.connect	= ax25_connect,
	.socketpair	= sock_no_socketpair,
	.accept		= ax25_accept,
	.getname	= ax25_getname,
	.poll		= datagram_poll,
	.ioctl		= ax25_ioctl,
	.gettstamp	= sock_gettstamp,
	.listen		= ax25_listen,
	.shutdown	= ax25_shutdown,
	.setsockopt	= ax25_setsockopt,
	.getsockopt	= ax25_getsockopt,
	.sendmsg	= ax25_sendmsg,
	.recvmsg	= ax25_recvmsg,
	.mmap		= sock_no_mmap,
	.sendpage	= sock_no_sendpage,
};

/*
 *	Called by socket.c on kernel start up
 */
static struct packet_type ax25_packet_type __read_mostly = {
	.type	=	cpu_to_be16(ETH_P_AX25),
	.func	=	ax25_kiss_rcv,
};

static struct notifier_block ax25_dev_notifier = {
	.notifier_call = ax25_device_event,
};

static int __init ax25_init(void)
{
	int rc = proto_register(&ax25_proto, 0);

	if (rc != 0)
		goto out;

	sock_register(&ax25_family_ops);
	dev_add_pack(&ax25_packet_type);
	register_netdevice_notifier(&ax25_dev_notifier);

	proc_create_seq("ax25_route", 0444, init_net.proc_net, &ax25_rt_seqops);
	proc_create_seq("ax25", 0444, init_net.proc_net, &ax25_info_seqops);
	proc_create_seq("ax25_calls", 0444, init_net.proc_net,
			&ax25_uid_seqops);
out:
	return rc;
}
module_init(ax25_init);


MODULE_AUTHOR("Jonathan Naylor G4KLX <g4klx@g4klx.demon.co.uk>");
MODULE_DESCRIPTION("The amateur radio AX.25 link layer protocol");
MODULE_LICENSE("GPL");
MODULE_ALIAS_NETPROTO(PF_AX25);

static void __exit ax25_exit(void)
{
	remove_proc_entry("ax25_route", init_net.proc_net);
	remove_proc_entry("ax25", init_net.proc_net);
	remove_proc_entry("ax25_calls", init_net.proc_net);

	unregister_netdevice_notifier(&ax25_dev_notifier);

	dev_remove_pack(&ax25_packet_type);

	sock_unregister(PF_AX25);
	proto_unregister(&ax25_proto);

	ax25_rt_free();
	ax25_uid_free();
	ax25_dev_free();
}
module_exit(ax25_exit);<|MERGE_RESOLUTION|>--- conflicted
+++ resolved
@@ -98,12 +98,8 @@
 			spin_unlock_bh(&ax25_list_lock);
 			lock_sock(sk);
 			s->ax25_dev = NULL;
-<<<<<<< HEAD
-			release_sock(sk);
-=======
 			dev_put_track(ax25_dev->dev, &ax25_dev->dev_tracker);
 			ax25_dev_put(ax25_dev);
->>>>>>> bd2e72b9
 			ax25_disconnect(s, ENETUNREACH);
 			release_sock(sk);
 			spin_lock_bh(&ax25_list_lock);
