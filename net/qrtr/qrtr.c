// SPDX-License-Identifier: GPL-2.0-only
/*
 * Copyright (c) 2015, Sony Mobile Communications Inc.
 * Copyright (c) 2013, The Linux Foundation. All rights reserved.
 */
#include <linux/module.h>
#include <linux/netlink.h>
#include <linux/qrtr.h>
#include <linux/termios.h>	/* For TIOCINQ/OUTQ */
#include <linux/spinlock.h>
#include <linux/wait.h>

#include <net/sock.h>

#include "qrtr.h"

#define QRTR_PROTO_VER_1 1
#define QRTR_PROTO_VER_2 3

/* auto-bind range */
#define QRTR_MIN_EPH_SOCKET 0x4000
#define QRTR_MAX_EPH_SOCKET 0x7fff
#define QRTR_EPH_PORT_RANGE \
		XA_LIMIT(QRTR_MIN_EPH_SOCKET, QRTR_MAX_EPH_SOCKET)

/**
 * struct qrtr_hdr_v1 - (I|R)PCrouter packet header version 1
 * @version: protocol version
 * @type: packet type; one of QRTR_TYPE_*
 * @src_node_id: source node
 * @src_port_id: source port
 * @confirm_rx: boolean; whether a resume-tx packet should be send in reply
 * @size: length of packet, excluding this header
 * @dst_node_id: destination node
 * @dst_port_id: destination port
 */
struct qrtr_hdr_v1 {
	__le32 version;
	__le32 type;
	__le32 src_node_id;
	__le32 src_port_id;
	__le32 confirm_rx;
	__le32 size;
	__le32 dst_node_id;
	__le32 dst_port_id;
} __packed;

/**
 * struct qrtr_hdr_v2 - (I|R)PCrouter packet header later versions
 * @version: protocol version
 * @type: packet type; one of QRTR_TYPE_*
 * @flags: bitmask of QRTR_FLAGS_*
 * @optlen: length of optional header data
 * @size: length of packet, excluding this header and optlen
 * @src_node_id: source node
 * @src_port_id: source port
 * @dst_node_id: destination node
 * @dst_port_id: destination port
 */
struct qrtr_hdr_v2 {
	u8 version;
	u8 type;
	u8 flags;
	u8 optlen;
	__le32 size;
	__le16 src_node_id;
	__le16 src_port_id;
	__le16 dst_node_id;
	__le16 dst_port_id;
};

#define QRTR_FLAGS_CONFIRM_RX	BIT(0)

struct qrtr_cb {
	u32 src_node;
	u32 src_port;
	u32 dst_node;
	u32 dst_port;

	u8 type;
	u8 confirm_rx;
};

#define QRTR_HDR_MAX_SIZE max_t(size_t, sizeof(struct qrtr_hdr_v1), \
					sizeof(struct qrtr_hdr_v2))

struct qrtr_sock {
	/* WARNING: sk must be the first member */
	struct sock sk;
	struct sockaddr_qrtr us;
	struct sockaddr_qrtr peer;
};

static inline struct qrtr_sock *qrtr_sk(struct sock *sk)
{
	BUILD_BUG_ON(offsetof(struct qrtr_sock, sk) != 0);
	return container_of(sk, struct qrtr_sock, sk);
}

static unsigned int qrtr_local_nid = 1;

/* for node ids */
static RADIX_TREE(qrtr_nodes, GFP_ATOMIC);
static DEFINE_SPINLOCK(qrtr_nodes_lock);
/* broadcast list */
static LIST_HEAD(qrtr_all_nodes);
/* lock for qrtr_all_nodes and node reference */
static DEFINE_MUTEX(qrtr_node_lock);

/* local port allocation management */
static DEFINE_XARRAY_ALLOC(qrtr_ports);

/**
 * struct qrtr_node - endpoint node
 * @ep_lock: lock for endpoint management and callbacks
 * @ep: endpoint
 * @ref: reference count for node
 * @nid: node id
 * @qrtr_tx_flow: tree of qrtr_tx_flow, keyed by node << 32 | port
 * @qrtr_tx_lock: lock for qrtr_tx_flow inserts
 * @rx_queue: receive queue
 * @item: list item for broadcast list
 */
struct qrtr_node {
	struct mutex ep_lock;
	struct qrtr_endpoint *ep;
	struct kref ref;
	unsigned int nid;

	struct radix_tree_root qrtr_tx_flow;
	struct mutex qrtr_tx_lock; /* for qrtr_tx_flow */

	struct sk_buff_head rx_queue;
	struct list_head item;
};

/**
 * struct qrtr_tx_flow - tx flow control
 * @resume_tx: waiters for a resume tx from the remote
 * @pending: number of waiting senders
 * @tx_failed: indicates that a message with confirm_rx flag was lost
 */
struct qrtr_tx_flow {
	struct wait_queue_head resume_tx;
	int pending;
	int tx_failed;
};

#define QRTR_TX_FLOW_HIGH	10
#define QRTR_TX_FLOW_LOW	5

static int qrtr_local_enqueue(struct qrtr_node *node, struct sk_buff *skb,
			      int type, struct sockaddr_qrtr *from,
			      struct sockaddr_qrtr *to);
static int qrtr_bcast_enqueue(struct qrtr_node *node, struct sk_buff *skb,
			      int type, struct sockaddr_qrtr *from,
			      struct sockaddr_qrtr *to);
static struct qrtr_sock *qrtr_port_lookup(int port);
static void qrtr_port_put(struct qrtr_sock *ipc);

/* Release node resources and free the node.
 *
 * Do not call directly, use qrtr_node_release.  To be used with
 * kref_put_mutex.  As such, the node mutex is expected to be locked on call.
 */
static void __qrtr_node_release(struct kref *kref)
{
	struct qrtr_node *node = container_of(kref, struct qrtr_node, ref);
	struct radix_tree_iter iter;
	struct qrtr_tx_flow *flow;
	unsigned long flags;
	void __rcu **slot;

	spin_lock_irqsave(&qrtr_nodes_lock, flags);
	/* If the node is a bridge for other nodes, there are possibly
	 * multiple entries pointing to our released node, delete them all.
	 */
	radix_tree_for_each_slot(slot, &qrtr_nodes, &iter, 0) {
		if (*slot == node)
			radix_tree_iter_delete(&qrtr_nodes, &iter, slot);
	}
	spin_unlock_irqrestore(&qrtr_nodes_lock, flags);

	list_del(&node->item);
	mutex_unlock(&qrtr_node_lock);

	cancel_work_sync(&node->work);
	skb_queue_purge(&node->rx_queue);

	/* Free tx flow counters */
	radix_tree_for_each_slot(slot, &node->qrtr_tx_flow, &iter, 0) {
		flow = *slot;
		radix_tree_iter_delete(&node->qrtr_tx_flow, &iter, slot);
		kfree(flow);
	}
	kfree(node);
}

/* Increment reference to node. */
static struct qrtr_node *qrtr_node_acquire(struct qrtr_node *node)
{
	if (node)
		kref_get(&node->ref);
	return node;
}

/* Decrement reference to node and release as necessary. */
static void qrtr_node_release(struct qrtr_node *node)
{
	if (!node)
		return;
	kref_put_mutex(&node->ref, __qrtr_node_release, &qrtr_node_lock);
}

/**
 * qrtr_tx_resume() - reset flow control counter
 * @node:	qrtr_node that the QRTR_TYPE_RESUME_TX packet arrived on
 * @skb:	resume_tx packet
 */
static void qrtr_tx_resume(struct qrtr_node *node, struct sk_buff *skb)
{
	struct qrtr_ctrl_pkt *pkt = (struct qrtr_ctrl_pkt *)skb->data;
	u64 remote_node = le32_to_cpu(pkt->client.node);
	u32 remote_port = le32_to_cpu(pkt->client.port);
	struct qrtr_tx_flow *flow;
	unsigned long key;

	key = remote_node << 32 | remote_port;

	rcu_read_lock();
	flow = radix_tree_lookup(&node->qrtr_tx_flow, key);
	rcu_read_unlock();
	if (flow) {
		spin_lock(&flow->resume_tx.lock);
		flow->pending = 0;
		spin_unlock(&flow->resume_tx.lock);
		wake_up_interruptible_all(&flow->resume_tx);
	}

	consume_skb(skb);
}

/**
 * qrtr_tx_wait() - flow control for outgoing packets
 * @node:	qrtr_node that the packet is to be send to
 * @dest_node:	node id of the destination
 * @dest_port:	port number of the destination
 * @type:	type of message
 *
 * The flow control scheme is based around the low and high "watermarks". When
 * the low watermark is passed the confirm_rx flag is set on the outgoing
 * message, which will trigger the remote to send a control message of the type
 * QRTR_TYPE_RESUME_TX to reset the counter. If the high watermark is hit
 * further transmision should be paused.
 *
 * Return: 1 if confirm_rx should be set, 0 otherwise or errno failure
 */
static int qrtr_tx_wait(struct qrtr_node *node, int dest_node, int dest_port,
			int type)
{
	unsigned long key = (u64)dest_node << 32 | dest_port;
	struct qrtr_tx_flow *flow;
	int confirm_rx = 0;
	int ret;

	/* Never set confirm_rx on non-data packets */
	if (type != QRTR_TYPE_DATA)
		return 0;

	mutex_lock(&node->qrtr_tx_lock);
	flow = radix_tree_lookup(&node->qrtr_tx_flow, key);
	if (!flow) {
		flow = kzalloc(sizeof(*flow), GFP_KERNEL);
		if (flow) {
			init_waitqueue_head(&flow->resume_tx);
			if (radix_tree_insert(&node->qrtr_tx_flow, key, flow)) {
				kfree(flow);
				flow = NULL;
			}
		}
	}
	mutex_unlock(&node->qrtr_tx_lock);

	/* Set confirm_rx if we where unable to find and allocate a flow */
	if (!flow)
		return 1;

	spin_lock_irq(&flow->resume_tx.lock);
	ret = wait_event_interruptible_locked_irq(flow->resume_tx,
						  flow->pending < QRTR_TX_FLOW_HIGH ||
						  flow->tx_failed ||
						  !node->ep);
	if (ret < 0) {
		confirm_rx = ret;
	} else if (!node->ep) {
		confirm_rx = -EPIPE;
	} else if (flow->tx_failed) {
		flow->tx_failed = 0;
		confirm_rx = 1;
	} else {
		flow->pending++;
		confirm_rx = flow->pending == QRTR_TX_FLOW_LOW;
	}
	spin_unlock_irq(&flow->resume_tx.lock);

	return confirm_rx;
}

/**
 * qrtr_tx_flow_failed() - flag that tx of confirm_rx flagged messages failed
 * @node:	qrtr_node that the packet is to be send to
 * @dest_node:	node id of the destination
 * @dest_port:	port number of the destination
 *
 * Signal that the transmission of a message with confirm_rx flag failed. The
 * flow's "pending" counter will keep incrementing towards QRTR_TX_FLOW_HIGH,
 * at which point transmission would stall forever waiting for the resume TX
 * message associated with the dropped confirm_rx message.
 * Work around this by marking the flow as having a failed transmission and
 * cause the next transmission attempt to be sent with the confirm_rx.
 */
static void qrtr_tx_flow_failed(struct qrtr_node *node, int dest_node,
				int dest_port)
{
	unsigned long key = (u64)dest_node << 32 | dest_port;
	struct qrtr_tx_flow *flow;

	rcu_read_lock();
	flow = radix_tree_lookup(&node->qrtr_tx_flow, key);
	rcu_read_unlock();
	if (flow) {
		spin_lock_irq(&flow->resume_tx.lock);
		flow->tx_failed = 1;
		spin_unlock_irq(&flow->resume_tx.lock);
	}
}

/* Pass an outgoing packet socket buffer to the endpoint driver. */
static int qrtr_node_enqueue(struct qrtr_node *node, struct sk_buff *skb,
			     int type, struct sockaddr_qrtr *from,
			     struct sockaddr_qrtr *to)
{
	struct qrtr_hdr_v1 *hdr;
	size_t len = skb->len;
	int rc, confirm_rx;

	confirm_rx = qrtr_tx_wait(node, to->sq_node, to->sq_port, type);
	if (confirm_rx < 0) {
		kfree_skb(skb);
		return confirm_rx;
	}

	hdr = skb_push(skb, sizeof(*hdr));
	hdr->version = cpu_to_le32(QRTR_PROTO_VER_1);
	hdr->type = cpu_to_le32(type);
	hdr->src_node_id = cpu_to_le32(from->sq_node);
	hdr->src_port_id = cpu_to_le32(from->sq_port);
	if (to->sq_port == QRTR_PORT_CTRL) {
		hdr->dst_node_id = cpu_to_le32(node->nid);
		hdr->dst_port_id = cpu_to_le32(QRTR_PORT_CTRL);
	} else {
		hdr->dst_node_id = cpu_to_le32(to->sq_node);
		hdr->dst_port_id = cpu_to_le32(to->sq_port);
	}

	hdr->size = cpu_to_le32(len);
	hdr->confirm_rx = !!confirm_rx;

	rc = skb_put_padto(skb, ALIGN(len, 4) + sizeof(*hdr));

	if (!rc) {
		mutex_lock(&node->ep_lock);
		rc = -ENODEV;
		if (node->ep)
			rc = node->ep->xmit(node->ep, skb);
		else
			kfree_skb(skb);
		mutex_unlock(&node->ep_lock);
	}
	/* Need to ensure that a subsequent message carries the otherwise lost
	 * confirm_rx flag if we dropped this one */
	if (rc && confirm_rx)
		qrtr_tx_flow_failed(node, to->sq_node, to->sq_port);

	return rc;
}

/* Lookup node by id.
 *
 * callers must release with qrtr_node_release()
 */
static struct qrtr_node *qrtr_node_lookup(unsigned int nid)
{
	struct qrtr_node *node;
	unsigned long flags;

	spin_lock_irqsave(&qrtr_nodes_lock, flags);
	node = radix_tree_lookup(&qrtr_nodes, nid);
	node = qrtr_node_acquire(node);
	spin_unlock_irqrestore(&qrtr_nodes_lock, flags);

	return node;
}

/* Assign node id to node.
 *
 * This is mostly useful for automatic node id assignment, based on
 * the source id in the incoming packet.
 */
static void qrtr_node_assign(struct qrtr_node *node, unsigned int nid)
{
	unsigned long flags;

	if (nid == QRTR_EP_NID_AUTO)
		return;

	spin_lock_irqsave(&qrtr_nodes_lock, flags);
	radix_tree_insert(&qrtr_nodes, nid, node);
	if (node->nid == QRTR_EP_NID_AUTO)
		node->nid = nid;
	spin_unlock_irqrestore(&qrtr_nodes_lock, flags);
}

/**
 * qrtr_endpoint_post() - post incoming data
 * @ep: endpoint handle
 * @data: data pointer
 * @len: size of data in bytes
 *
 * Return: 0 on success; negative error code on failure
 */
int qrtr_endpoint_post(struct qrtr_endpoint *ep, const void *data, size_t len)
{
	struct qrtr_node *node = ep->node;
	const struct qrtr_hdr_v1 *v1;
	const struct qrtr_hdr_v2 *v2;
	struct qrtr_sock *ipc;
	struct sk_buff *skb;
	struct qrtr_cb *cb;
	size_t size;
	unsigned int ver;
	size_t hdrlen;

	if (len == 0 || len & 3)
		return -EINVAL;

	skb = __netdev_alloc_skb(NULL, len, GFP_ATOMIC | __GFP_NOWARN);
	if (!skb)
		return -ENOMEM;

	cb = (struct qrtr_cb *)skb->cb;

	/* Version field in v1 is little endian, so this works for both cases */
	ver = *(u8*)data;

	switch (ver) {
	case QRTR_PROTO_VER_1:
		if (len < sizeof(*v1))
			goto err;
		v1 = data;
		hdrlen = sizeof(*v1);

		cb->type = le32_to_cpu(v1->type);
		cb->src_node = le32_to_cpu(v1->src_node_id);
		cb->src_port = le32_to_cpu(v1->src_port_id);
		cb->confirm_rx = !!v1->confirm_rx;
		cb->dst_node = le32_to_cpu(v1->dst_node_id);
		cb->dst_port = le32_to_cpu(v1->dst_port_id);

		size = le32_to_cpu(v1->size);
		break;
	case QRTR_PROTO_VER_2:
		if (len < sizeof(*v2))
			goto err;
		v2 = data;
		hdrlen = sizeof(*v2) + v2->optlen;

		cb->type = v2->type;
		cb->confirm_rx = !!(v2->flags & QRTR_FLAGS_CONFIRM_RX);
		cb->src_node = le16_to_cpu(v2->src_node_id);
		cb->src_port = le16_to_cpu(v2->src_port_id);
		cb->dst_node = le16_to_cpu(v2->dst_node_id);
		cb->dst_port = le16_to_cpu(v2->dst_port_id);

		if (cb->src_port == (u16)QRTR_PORT_CTRL)
			cb->src_port = QRTR_PORT_CTRL;
		if (cb->dst_port == (u16)QRTR_PORT_CTRL)
			cb->dst_port = QRTR_PORT_CTRL;

		size = le32_to_cpu(v2->size);
		break;
	default:
		pr_err("qrtr: Invalid version %d\n", ver);
		goto err;
	}

	if (!size || len != ALIGN(size, 4) + hdrlen)
		goto err;

	if (cb->dst_port != QRTR_PORT_CTRL && cb->type != QRTR_TYPE_DATA &&
	    cb->type != QRTR_TYPE_RESUME_TX)
		goto err;

	skb_put_data(skb, data + hdrlen, size);

	qrtr_node_assign(node, cb->src_node);

	if (cb->type == QRTR_TYPE_NEW_SERVER) {
		/* Remote node endpoint can bridge other distant nodes */
		const struct qrtr_ctrl_pkt *pkt = data + hdrlen;

		qrtr_node_assign(node, le32_to_cpu(pkt->server.node));
	}

	if (cb->type == QRTR_TYPE_RESUME_TX) {
		qrtr_tx_resume(node, skb);
	} else {
		ipc = qrtr_port_lookup(cb->dst_port);
		if (!ipc)
			goto err;

		if (sock_queue_rcv_skb(&ipc->sk, skb)) {
			qrtr_port_put(ipc);
			goto err;
		}

		qrtr_port_put(ipc);
	}

	return 0;

err:
	kfree_skb(skb);
	return -EINVAL;

}
EXPORT_SYMBOL_GPL(qrtr_endpoint_post);

/**
 * qrtr_alloc_ctrl_packet() - allocate control packet skb
 * @pkt: reference to qrtr_ctrl_pkt pointer
 * @flags: the type of memory to allocate
 *
 * Returns newly allocated sk_buff, or NULL on failure
 *
 * This function allocates a sk_buff large enough to carry a qrtr_ctrl_pkt and
 * on success returns a reference to the control packet in @pkt.
 */
static struct sk_buff *qrtr_alloc_ctrl_packet(struct qrtr_ctrl_pkt **pkt,
					      gfp_t flags)
{
	const int pkt_len = sizeof(struct qrtr_ctrl_pkt);
	struct sk_buff *skb;

	skb = alloc_skb(QRTR_HDR_MAX_SIZE + pkt_len, flags);
	if (!skb)
		return NULL;

	skb_reserve(skb, QRTR_HDR_MAX_SIZE);
	*pkt = skb_put_zero(skb, pkt_len);

	return skb;
}

/**
 * qrtr_endpoint_register() - register a new endpoint
 * @ep: endpoint to register
 * @nid: desired node id; may be QRTR_EP_NID_AUTO for auto-assignment
 * Return: 0 on success; negative error code on failure
 *
 * The specified endpoint must have the xmit function pointer set on call.
 */
int qrtr_endpoint_register(struct qrtr_endpoint *ep, unsigned int nid)
{
	struct qrtr_node *node;

	if (!ep || !ep->xmit)
		return -EINVAL;

	node = kzalloc(sizeof(*node), GFP_KERNEL);
	if (!node)
		return -ENOMEM;

	kref_init(&node->ref);
	mutex_init(&node->ep_lock);
	skb_queue_head_init(&node->rx_queue);
	node->nid = QRTR_EP_NID_AUTO;
	node->ep = ep;

	INIT_RADIX_TREE(&node->qrtr_tx_flow, GFP_KERNEL);
	mutex_init(&node->qrtr_tx_lock);

	qrtr_node_assign(node, nid);

	mutex_lock(&qrtr_node_lock);
	list_add(&node->item, &qrtr_all_nodes);
	mutex_unlock(&qrtr_node_lock);
	ep->node = node;

	return 0;
}
EXPORT_SYMBOL_GPL(qrtr_endpoint_register);

/**
 * qrtr_endpoint_unregister - unregister endpoint
 * @ep: endpoint to unregister
 */
void qrtr_endpoint_unregister(struct qrtr_endpoint *ep)
{
	struct qrtr_node *node = ep->node;
	struct sockaddr_qrtr src = {AF_QIPCRTR, node->nid, QRTR_PORT_CTRL};
	struct sockaddr_qrtr dst = {AF_QIPCRTR, qrtr_local_nid, QRTR_PORT_CTRL};
	struct radix_tree_iter iter;
	struct qrtr_ctrl_pkt *pkt;
	struct qrtr_tx_flow *flow;
	struct sk_buff *skb;
	unsigned long flags;
	void __rcu **slot;

	mutex_lock(&node->ep_lock);
	node->ep = NULL;
	mutex_unlock(&node->ep_lock);

	/* Notify the local controller about the event */
	spin_lock_irqsave(&qrtr_nodes_lock, flags);
	radix_tree_for_each_slot(slot, &qrtr_nodes, &iter, 0) {
		if (*slot != node)
			continue;
		src.sq_node = iter.index;
		skb = qrtr_alloc_ctrl_packet(&pkt, GFP_ATOMIC);
		if (skb) {
			pkt->cmd = cpu_to_le32(QRTR_TYPE_BYE);
			qrtr_local_enqueue(NULL, skb, QRTR_TYPE_BYE, &src, &dst);
		}
	}
	spin_unlock_irqrestore(&qrtr_nodes_lock, flags);

	/* Wake up any transmitters waiting for resume-tx from the node */
	mutex_lock(&node->qrtr_tx_lock);
	radix_tree_for_each_slot(slot, &node->qrtr_tx_flow, &iter, 0) {
		flow = *slot;
		wake_up_interruptible_all(&flow->resume_tx);
	}
	mutex_unlock(&node->qrtr_tx_lock);

	qrtr_node_release(node);
	ep->node = NULL;
}
EXPORT_SYMBOL_GPL(qrtr_endpoint_unregister);

/* Lookup socket by port.
 *
 * Callers must release with qrtr_port_put()
 */
static struct qrtr_sock *qrtr_port_lookup(int port)
{
	struct qrtr_sock *ipc;

	if (port == QRTR_PORT_CTRL)
		port = 0;

	rcu_read_lock();
	ipc = xa_load(&qrtr_ports, port);
	if (ipc)
		sock_hold(&ipc->sk);
	rcu_read_unlock();

	return ipc;
}

/* Release acquired socket. */
static void qrtr_port_put(struct qrtr_sock *ipc)
{
	sock_put(&ipc->sk);
}

/* Remove port assignment. */
static void qrtr_port_remove(struct qrtr_sock *ipc)
{
	struct qrtr_ctrl_pkt *pkt;
	struct sk_buff *skb;
	int port = ipc->us.sq_port;
	struct sockaddr_qrtr to;

	to.sq_family = AF_QIPCRTR;
	to.sq_node = QRTR_NODE_BCAST;
	to.sq_port = QRTR_PORT_CTRL;

	skb = qrtr_alloc_ctrl_packet(&pkt, GFP_KERNEL);
	if (skb) {
		pkt->cmd = cpu_to_le32(QRTR_TYPE_DEL_CLIENT);
		pkt->client.node = cpu_to_le32(ipc->us.sq_node);
		pkt->client.port = cpu_to_le32(ipc->us.sq_port);

		skb_set_owner_w(skb, &ipc->sk);
		qrtr_bcast_enqueue(NULL, skb, QRTR_TYPE_DEL_CLIENT, &ipc->us,
				   &to);
	}

	if (port == QRTR_PORT_CTRL)
		port = 0;

	__sock_put(&ipc->sk);

	xa_erase(&qrtr_ports, port);

	/* Ensure that if qrtr_port_lookup() did enter the RCU read section we
	 * wait for it to up increment the refcount */
	synchronize_rcu();
}

/* Assign port number to socket.
 *
 * Specify port in the integer pointed to by port, and it will be adjusted
 * on return as necesssary.
 *
 * Port may be:
 *   0: Assign ephemeral port in [QRTR_MIN_EPH_SOCKET, QRTR_MAX_EPH_SOCKET]
 *   <QRTR_MIN_EPH_SOCKET: Specified; requires CAP_NET_ADMIN
 *   >QRTR_MIN_EPH_SOCKET: Specified; available to all
 */
static int qrtr_port_assign(struct qrtr_sock *ipc, int *port)
{
	u32 min_port;
	int rc;

	if (!*port) {
<<<<<<< HEAD
		min_port = QRTR_MIN_EPH_SOCKET;
		rc = idr_alloc_u32(&qrtr_ports, ipc, &min_port, QRTR_MAX_EPH_SOCKET, GFP_ATOMIC);
		if (!rc)
			*port = min_port;
	} else if (*port < QRTR_MIN_EPH_SOCKET && !capable(CAP_NET_ADMIN)) {
		rc = -EACCES;
	} else if (*port == QRTR_PORT_CTRL) {
		min_port = 0;
		rc = idr_alloc_u32(&qrtr_ports, ipc, &min_port, 0, GFP_ATOMIC);
	} else {
		min_port = *port;
		rc = idr_alloc_u32(&qrtr_ports, ipc, &min_port, *port, GFP_ATOMIC);
		if (!rc)
			*port = min_port;
=======
		rc = xa_alloc(&qrtr_ports, port, ipc, QRTR_EPH_PORT_RANGE,
				GFP_KERNEL);
	} else if (*port < QRTR_MIN_EPH_SOCKET && !capable(CAP_NET_ADMIN)) {
		rc = -EACCES;
	} else if (*port == QRTR_PORT_CTRL) {
		rc = xa_insert(&qrtr_ports, 0, ipc, GFP_KERNEL);
	} else {
		rc = xa_insert(&qrtr_ports, *port, ipc, GFP_KERNEL);
>>>>>>> 7d2a07b7
	}

	if (rc == -EBUSY)
		return -EADDRINUSE;
	else if (rc < 0)
		return rc;

	sock_hold(&ipc->sk);

	return 0;
}

/* Reset all non-control ports */
static void qrtr_reset_ports(void)
{
	struct qrtr_sock *ipc;
	unsigned long index;

	rcu_read_lock();
	xa_for_each_start(&qrtr_ports, index, ipc, 1) {
		sock_hold(&ipc->sk);
		ipc->sk.sk_err = ENETRESET;
		sk_error_report(&ipc->sk);
		sock_put(&ipc->sk);
	}
	rcu_read_unlock();
}

/* Bind socket to address.
 *
 * Socket should be locked upon call.
 */
static int __qrtr_bind(struct socket *sock,
		       const struct sockaddr_qrtr *addr, int zapped)
{
	struct qrtr_sock *ipc = qrtr_sk(sock->sk);
	struct sock *sk = sock->sk;
	int port;
	int rc;

	/* rebinding ok */
	if (!zapped && addr->sq_port == ipc->us.sq_port)
		return 0;

	port = addr->sq_port;
	rc = qrtr_port_assign(ipc, &port);
	if (rc)
		return rc;

	/* unbind previous, if any */
	if (!zapped)
		qrtr_port_remove(ipc);
	ipc->us.sq_port = port;

	sock_reset_flag(sk, SOCK_ZAPPED);

	/* Notify all open ports about the new controller */
	if (port == QRTR_PORT_CTRL)
		qrtr_reset_ports();

	return 0;
}

/* Auto bind to an ephemeral port. */
static int qrtr_autobind(struct socket *sock)
{
	struct sock *sk = sock->sk;
	struct sockaddr_qrtr addr;

	if (!sock_flag(sk, SOCK_ZAPPED))
		return 0;

	addr.sq_family = AF_QIPCRTR;
	addr.sq_node = qrtr_local_nid;
	addr.sq_port = 0;

	return __qrtr_bind(sock, &addr, 1);
}

/* Bind socket to specified sockaddr. */
static int qrtr_bind(struct socket *sock, struct sockaddr *saddr, int len)
{
	DECLARE_SOCKADDR(struct sockaddr_qrtr *, addr, saddr);
	struct qrtr_sock *ipc = qrtr_sk(sock->sk);
	struct sock *sk = sock->sk;
	int rc;

	if (len < sizeof(*addr) || addr->sq_family != AF_QIPCRTR)
		return -EINVAL;

	if (addr->sq_node != ipc->us.sq_node)
		return -EINVAL;

	lock_sock(sk);
	rc = __qrtr_bind(sock, addr, sock_flag(sk, SOCK_ZAPPED));
	release_sock(sk);

	return rc;
}

/* Queue packet to local peer socket. */
static int qrtr_local_enqueue(struct qrtr_node *node, struct sk_buff *skb,
			      int type, struct sockaddr_qrtr *from,
			      struct sockaddr_qrtr *to)
{
	struct qrtr_sock *ipc;
	struct qrtr_cb *cb;

	ipc = qrtr_port_lookup(to->sq_port);
	if (!ipc || &ipc->sk == skb->sk) { /* do not send to self */
		if (ipc)
			qrtr_port_put(ipc);
		kfree_skb(skb);
		return -ENODEV;
	}

	cb = (struct qrtr_cb *)skb->cb;
	cb->src_node = from->sq_node;
	cb->src_port = from->sq_port;

	if (sock_queue_rcv_skb(&ipc->sk, skb)) {
		qrtr_port_put(ipc);
		kfree_skb(skb);
		return -ENOSPC;
	}

	qrtr_port_put(ipc);

	return 0;
}

/* Queue packet for broadcast. */
static int qrtr_bcast_enqueue(struct qrtr_node *node, struct sk_buff *skb,
			      int type, struct sockaddr_qrtr *from,
			      struct sockaddr_qrtr *to)
{
	struct sk_buff *skbn;

	mutex_lock(&qrtr_node_lock);
	list_for_each_entry(node, &qrtr_all_nodes, item) {
		skbn = skb_clone(skb, GFP_KERNEL);
		if (!skbn)
			break;
		skb_set_owner_w(skbn, skb->sk);
		qrtr_node_enqueue(node, skbn, type, from, to);
	}
	mutex_unlock(&qrtr_node_lock);

	qrtr_local_enqueue(NULL, skb, type, from, to);

	return 0;
}

static int qrtr_sendmsg(struct socket *sock, struct msghdr *msg, size_t len)
{
	DECLARE_SOCKADDR(struct sockaddr_qrtr *, addr, msg->msg_name);
	int (*enqueue_fn)(struct qrtr_node *, struct sk_buff *, int,
			  struct sockaddr_qrtr *, struct sockaddr_qrtr *);
	__le32 qrtr_type = cpu_to_le32(QRTR_TYPE_DATA);
	struct qrtr_sock *ipc = qrtr_sk(sock->sk);
	struct sock *sk = sock->sk;
	struct qrtr_node *node;
	struct sk_buff *skb;
	size_t plen;
	u32 type;
	int rc;

	if (msg->msg_flags & ~(MSG_DONTWAIT))
		return -EINVAL;

	if (len > 65535)
		return -EMSGSIZE;

	lock_sock(sk);

	if (addr) {
		if (msg->msg_namelen < sizeof(*addr)) {
			release_sock(sk);
			return -EINVAL;
		}

		if (addr->sq_family != AF_QIPCRTR) {
			release_sock(sk);
			return -EINVAL;
		}

		rc = qrtr_autobind(sock);
		if (rc) {
			release_sock(sk);
			return rc;
		}
	} else if (sk->sk_state == TCP_ESTABLISHED) {
		addr = &ipc->peer;
	} else {
		release_sock(sk);
		return -ENOTCONN;
	}

	node = NULL;
	if (addr->sq_node == QRTR_NODE_BCAST) {
		if (addr->sq_port != QRTR_PORT_CTRL &&
		    qrtr_local_nid != QRTR_NODE_BCAST) {
			release_sock(sk);
			return -ENOTCONN;
		}
		enqueue_fn = qrtr_bcast_enqueue;
	} else if (addr->sq_node == ipc->us.sq_node) {
		enqueue_fn = qrtr_local_enqueue;
	} else {
		node = qrtr_node_lookup(addr->sq_node);
		if (!node) {
			release_sock(sk);
			return -ECONNRESET;
		}
		enqueue_fn = qrtr_node_enqueue;
	}

	plen = (len + 3) & ~3;
	skb = sock_alloc_send_skb(sk, plen + QRTR_HDR_MAX_SIZE,
				  msg->msg_flags & MSG_DONTWAIT, &rc);
	if (!skb) {
		rc = -ENOMEM;
		goto out_node;
	}

	skb_reserve(skb, QRTR_HDR_MAX_SIZE);

	rc = memcpy_from_msg(skb_put(skb, len), msg, len);
	if (rc) {
		kfree_skb(skb);
		goto out_node;
	}

	if (ipc->us.sq_port == QRTR_PORT_CTRL) {
		if (len < 4) {
			rc = -EINVAL;
			kfree_skb(skb);
			goto out_node;
		}

		/* control messages already require the type as 'command' */
		skb_copy_bits(skb, 0, &qrtr_type, 4);
	}

	type = le32_to_cpu(qrtr_type);
	rc = enqueue_fn(node, skb, type, &ipc->us, addr);
	if (rc >= 0)
		rc = len;

out_node:
	qrtr_node_release(node);
	release_sock(sk);

	return rc;
}

static int qrtr_send_resume_tx(struct qrtr_cb *cb)
{
	struct sockaddr_qrtr remote = { AF_QIPCRTR, cb->src_node, cb->src_port };
	struct sockaddr_qrtr local = { AF_QIPCRTR, cb->dst_node, cb->dst_port };
	struct qrtr_ctrl_pkt *pkt;
	struct qrtr_node *node;
	struct sk_buff *skb;
	int ret;

	node = qrtr_node_lookup(remote.sq_node);
	if (!node)
		return -EINVAL;

	skb = qrtr_alloc_ctrl_packet(&pkt, GFP_KERNEL);
	if (!skb)
		return -ENOMEM;

	pkt->cmd = cpu_to_le32(QRTR_TYPE_RESUME_TX);
	pkt->client.node = cpu_to_le32(cb->dst_node);
	pkt->client.port = cpu_to_le32(cb->dst_port);

	ret = qrtr_node_enqueue(node, skb, QRTR_TYPE_RESUME_TX, &local, &remote);

	qrtr_node_release(node);

	return ret;
}

static int qrtr_recvmsg(struct socket *sock, struct msghdr *msg,
			size_t size, int flags)
{
	DECLARE_SOCKADDR(struct sockaddr_qrtr *, addr, msg->msg_name);
	struct sock *sk = sock->sk;
	struct sk_buff *skb;
	struct qrtr_cb *cb;
	int copied, rc;

	lock_sock(sk);

	if (sock_flag(sk, SOCK_ZAPPED)) {
		release_sock(sk);
		return -EADDRNOTAVAIL;
	}

	skb = skb_recv_datagram(sk, flags & ~MSG_DONTWAIT,
				flags & MSG_DONTWAIT, &rc);
	if (!skb) {
		release_sock(sk);
		return rc;
	}
	cb = (struct qrtr_cb *)skb->cb;

	copied = skb->len;
	if (copied > size) {
		copied = size;
		msg->msg_flags |= MSG_TRUNC;
	}

	rc = skb_copy_datagram_msg(skb, 0, msg, copied);
	if (rc < 0)
		goto out;
	rc = copied;

	if (addr) {
		/* There is an anonymous 2-byte hole after sq_family,
		 * make sure to clear it.
		 */
		memset(addr, 0, sizeof(*addr));

<<<<<<< HEAD
		cb = (struct qrtr_cb *)skb->cb;
=======
>>>>>>> 7d2a07b7
		addr->sq_family = AF_QIPCRTR;
		addr->sq_node = cb->src_node;
		addr->sq_port = cb->src_port;
		msg->msg_namelen = sizeof(*addr);
	}

out:
	if (cb->confirm_rx)
		qrtr_send_resume_tx(cb);

	skb_free_datagram(sk, skb);
	release_sock(sk);

	return rc;
}

static int qrtr_connect(struct socket *sock, struct sockaddr *saddr,
			int len, int flags)
{
	DECLARE_SOCKADDR(struct sockaddr_qrtr *, addr, saddr);
	struct qrtr_sock *ipc = qrtr_sk(sock->sk);
	struct sock *sk = sock->sk;
	int rc;

	if (len < sizeof(*addr) || addr->sq_family != AF_QIPCRTR)
		return -EINVAL;

	lock_sock(sk);

	sk->sk_state = TCP_CLOSE;
	sock->state = SS_UNCONNECTED;

	rc = qrtr_autobind(sock);
	if (rc) {
		release_sock(sk);
		return rc;
	}

	ipc->peer = *addr;
	sock->state = SS_CONNECTED;
	sk->sk_state = TCP_ESTABLISHED;

	release_sock(sk);

	return 0;
}

static int qrtr_getname(struct socket *sock, struct sockaddr *saddr,
			int peer)
{
	struct qrtr_sock *ipc = qrtr_sk(sock->sk);
	struct sockaddr_qrtr qaddr;
	struct sock *sk = sock->sk;

	lock_sock(sk);
	if (peer) {
		if (sk->sk_state != TCP_ESTABLISHED) {
			release_sock(sk);
			return -ENOTCONN;
		}

		qaddr = ipc->peer;
	} else {
		qaddr = ipc->us;
	}
	release_sock(sk);

	qaddr.sq_family = AF_QIPCRTR;

	memcpy(saddr, &qaddr, sizeof(qaddr));

	return sizeof(qaddr);
}

static int qrtr_ioctl(struct socket *sock, unsigned int cmd, unsigned long arg)
{
	void __user *argp = (void __user *)arg;
	struct qrtr_sock *ipc = qrtr_sk(sock->sk);
	struct sock *sk = sock->sk;
	struct sockaddr_qrtr *sq;
	struct sk_buff *skb;
	struct ifreq ifr;
	long len = 0;
	int rc = 0;

	lock_sock(sk);

	switch (cmd) {
	case TIOCOUTQ:
		len = sk->sk_sndbuf - sk_wmem_alloc_get(sk);
		if (len < 0)
			len = 0;
		rc = put_user(len, (int __user *)argp);
		break;
	case TIOCINQ:
		skb = skb_peek(&sk->sk_receive_queue);
		if (skb)
			len = skb->len;
		rc = put_user(len, (int __user *)argp);
		break;
	case SIOCGIFADDR:
		if (copy_from_user(&ifr, argp, sizeof(ifr))) {
			rc = -EFAULT;
			break;
		}

		sq = (struct sockaddr_qrtr *)&ifr.ifr_addr;
		*sq = ipc->us;
		if (copy_to_user(argp, &ifr, sizeof(ifr))) {
			rc = -EFAULT;
			break;
		}
		break;
	case SIOCADDRT:
	case SIOCDELRT:
	case SIOCSIFADDR:
	case SIOCGIFDSTADDR:
	case SIOCSIFDSTADDR:
	case SIOCGIFBRDADDR:
	case SIOCSIFBRDADDR:
	case SIOCGIFNETMASK:
	case SIOCSIFNETMASK:
		rc = -EINVAL;
		break;
	default:
		rc = -ENOIOCTLCMD;
		break;
	}

	release_sock(sk);

	return rc;
}

static int qrtr_release(struct socket *sock)
{
	struct sock *sk = sock->sk;
	struct qrtr_sock *ipc;

	if (!sk)
		return 0;

	lock_sock(sk);

	ipc = qrtr_sk(sk);
	sk->sk_shutdown = SHUTDOWN_MASK;
	if (!sock_flag(sk, SOCK_DEAD))
		sk->sk_state_change(sk);

	sock_set_flag(sk, SOCK_DEAD);
	sock_orphan(sk);
	sock->sk = NULL;

	if (!sock_flag(sk, SOCK_ZAPPED))
		qrtr_port_remove(ipc);

	skb_queue_purge(&sk->sk_receive_queue);

	release_sock(sk);
	sock_put(sk);

	return 0;
}

static const struct proto_ops qrtr_proto_ops = {
	.owner		= THIS_MODULE,
	.family		= AF_QIPCRTR,
	.bind		= qrtr_bind,
	.connect	= qrtr_connect,
	.socketpair	= sock_no_socketpair,
	.accept		= sock_no_accept,
	.listen		= sock_no_listen,
	.sendmsg	= qrtr_sendmsg,
	.recvmsg	= qrtr_recvmsg,
	.getname	= qrtr_getname,
	.ioctl		= qrtr_ioctl,
	.gettstamp	= sock_gettstamp,
	.poll		= datagram_poll,
	.shutdown	= sock_no_shutdown,
	.release	= qrtr_release,
	.mmap		= sock_no_mmap,
	.sendpage	= sock_no_sendpage,
};

static struct proto qrtr_proto = {
	.name		= "QIPCRTR",
	.owner		= THIS_MODULE,
	.obj_size	= sizeof(struct qrtr_sock),
};

static int qrtr_create(struct net *net, struct socket *sock,
		       int protocol, int kern)
{
	struct qrtr_sock *ipc;
	struct sock *sk;

	if (sock->type != SOCK_DGRAM)
		return -EPROTOTYPE;

	sk = sk_alloc(net, AF_QIPCRTR, GFP_KERNEL, &qrtr_proto, kern);
	if (!sk)
		return -ENOMEM;

	sock_set_flag(sk, SOCK_ZAPPED);

	sock_init_data(sock, sk);
	sock->ops = &qrtr_proto_ops;

	ipc = qrtr_sk(sk);
	ipc->us.sq_family = AF_QIPCRTR;
	ipc->us.sq_node = qrtr_local_nid;
	ipc->us.sq_port = 0;

	return 0;
}

static const struct net_proto_family qrtr_family = {
	.owner	= THIS_MODULE,
	.family	= AF_QIPCRTR,
	.create	= qrtr_create,
};

static int __init qrtr_proto_init(void)
{
	int rc;

	rc = proto_register(&qrtr_proto, 1);
	if (rc)
		return rc;

	rc = sock_register(&qrtr_family);
	if (rc)
		goto err_proto;

	rc = qrtr_ns_init();
	if (rc)
		goto err_sock;

	return 0;

err_sock:
	sock_unregister(qrtr_family.family);
err_proto:
	proto_unregister(&qrtr_proto);
	return rc;
}
postcore_initcall(qrtr_proto_init);

static void __exit qrtr_proto_fini(void)
{
	qrtr_ns_remove();
	sock_unregister(qrtr_family.family);
	proto_unregister(&qrtr_proto);
}
module_exit(qrtr_proto_fini);

MODULE_DESCRIPTION("Qualcomm IPC-router driver");
MODULE_LICENSE("GPL v2");
MODULE_ALIAS_NETPROTO(PF_QIPCRTR);<|MERGE_RESOLUTION|>--- conflicted
+++ resolved
@@ -184,7 +184,6 @@
 	list_del(&node->item);
 	mutex_unlock(&qrtr_node_lock);
 
-	cancel_work_sync(&node->work);
 	skb_queue_purge(&node->rx_queue);
 
 	/* Free tx flow counters */
@@ -721,26 +720,9 @@
  */
 static int qrtr_port_assign(struct qrtr_sock *ipc, int *port)
 {
-	u32 min_port;
 	int rc;
 
 	if (!*port) {
-<<<<<<< HEAD
-		min_port = QRTR_MIN_EPH_SOCKET;
-		rc = idr_alloc_u32(&qrtr_ports, ipc, &min_port, QRTR_MAX_EPH_SOCKET, GFP_ATOMIC);
-		if (!rc)
-			*port = min_port;
-	} else if (*port < QRTR_MIN_EPH_SOCKET && !capable(CAP_NET_ADMIN)) {
-		rc = -EACCES;
-	} else if (*port == QRTR_PORT_CTRL) {
-		min_port = 0;
-		rc = idr_alloc_u32(&qrtr_ports, ipc, &min_port, 0, GFP_ATOMIC);
-	} else {
-		min_port = *port;
-		rc = idr_alloc_u32(&qrtr_ports, ipc, &min_port, *port, GFP_ATOMIC);
-		if (!rc)
-			*port = min_port;
-=======
 		rc = xa_alloc(&qrtr_ports, port, ipc, QRTR_EPH_PORT_RANGE,
 				GFP_KERNEL);
 	} else if (*port < QRTR_MIN_EPH_SOCKET && !capable(CAP_NET_ADMIN)) {
@@ -749,7 +731,6 @@
 		rc = xa_insert(&qrtr_ports, 0, ipc, GFP_KERNEL);
 	} else {
 		rc = xa_insert(&qrtr_ports, *port, ipc, GFP_KERNEL);
->>>>>>> 7d2a07b7
 	}
 
 	if (rc == -EBUSY)
@@ -1075,10 +1056,6 @@
 		 */
 		memset(addr, 0, sizeof(*addr));
 
-<<<<<<< HEAD
-		cb = (struct qrtr_cb *)skb->cb;
-=======
->>>>>>> 7d2a07b7
 		addr->sq_family = AF_QIPCRTR;
 		addr->sq_node = cb->src_node;
 		addr->sq_port = cb->src_port;
