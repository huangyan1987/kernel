--- conflicted
+++ resolved
@@ -403,38 +403,6 @@
 	if (facilities_len == 0 || (unsigned)facilities_len > packet_len)
 		return 0;
 
-<<<<<<< HEAD
-	while (facilities_len > 0) {
-		if (*p == 0x00) {
-			facilities_len--;
-			p++;
-
-			switch (*p) {
-			case FAC_NATIONAL:		/* National */
-				len = rose_parse_national(p + 1, facilities, facilities_len - 1);
-				if (len < 0)
-					return 0;
-				facilities_len -= len + 1;
-				p += len + 1;
-				break;
-
-			case FAC_CCITT:		/* CCITT */
-				len = rose_parse_ccitt(p + 1, facilities, facilities_len - 1);
-				if (len < 0)
-					return 0;
-				facilities_len -= len + 1;
-				p += len + 1;
-				break;
-
-			default:
-				printk(KERN_DEBUG "ROSE: rose_parse_facilities - unknown facilities family %02X\n", *p);
-				facilities_len--;
-				p++;
-				break;
-			}
-		} else
-			break;	/* Error in facilities format */
-=======
 	while (facilities_len >= 3 && *p == 0x00) {
 		facilities_len--;
 		p++;
@@ -460,7 +428,6 @@
 			return 0;
 		facilities_len -= len + 1;
 		p += len + 1;
->>>>>>> ab799a3f
 	}
 
 	return facilities_len == 0;
