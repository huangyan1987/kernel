// SPDX-License-Identifier: GPL-2.0-or-later
/*
 * net/sched/sch_red.c	Random Early Detection queue.
 *
 * Authors:	Alexey Kuznetsov, <kuznet@ms2.inr.ac.ru>
 *
 * Changes:
 * J Hadi Salim 980914:	computation fixes
 * Alexey Makarenko <makar@phoenix.kharkov.ua> 990814: qave on idle link was calculated incorrectly.
 * J Hadi Salim 980816:  ECN support
 */

#include <linux/module.h>
#include <linux/types.h>
#include <linux/kernel.h>
#include <linux/skbuff.h>
#include <net/pkt_sched.h>
#include <net/pkt_cls.h>
#include <net/inet_ecn.h>
#include <net/red.h>


/*	Parameters, settable by user:
	-----------------------------

	limit		- bytes (must be > qth_max + burst)

	Hard limit on queue length, should be chosen >qth_max
	to allow packet bursts. This parameter does not
	affect the algorithms behaviour and can be chosen
	arbitrarily high (well, less than ram size)
	Really, this limit will never be reached
	if RED works correctly.
 */

struct red_sched_data {
	u32			limit;		/* HARD maximal queue length */

	unsigned char		flags;
	/* Non-flags in tc_red_qopt.flags. */
	unsigned char		userbits;

	struct timer_list	adapt_timer;
	struct Qdisc		*sch;
	struct red_parms	parms;
	struct red_vars		vars;
	struct red_stats	stats;
	struct Qdisc		*qdisc;
	struct tcf_qevent	qe_early_drop;
	struct tcf_qevent	qe_mark;
};

#define TC_RED_SUPPORTED_FLAGS (TC_RED_HISTORIC_FLAGS | TC_RED_NODROP)

static inline int red_use_ecn(struct red_sched_data *q)
{
	return q->flags & TC_RED_ECN;
}

static inline int red_use_harddrop(struct red_sched_data *q)
{
	return q->flags & TC_RED_HARDDROP;
}

static int red_use_nodrop(struct red_sched_data *q)
{
	return q->flags & TC_RED_NODROP;
}

static int red_enqueue(struct sk_buff *skb, struct Qdisc *sch,
		       struct sk_buff **to_free)
{
	struct red_sched_data *q = qdisc_priv(sch);
	struct Qdisc *child = q->qdisc;
	int ret;

	q->vars.qavg = red_calc_qavg(&q->parms,
				     &q->vars,
				     child->qstats.backlog);

	if (red_is_idling(&q->vars))
		red_end_of_idle_period(&q->vars);

	switch (red_action(&q->parms, &q->vars, q->vars.qavg)) {
	case RED_DONT_MARK:
		break;

	case RED_PROB_MARK:
		qdisc_qstats_overlimit(sch);
		if (!red_use_ecn(q)) {
			q->stats.prob_drop++;
			goto congestion_drop;
		}

		if (INET_ECN_set_ce(skb)) {
			q->stats.prob_mark++;
			skb = tcf_qevent_handle(&q->qe_mark, sch, skb, to_free, &ret);
			if (!skb)
				return NET_XMIT_CN | ret;
		} else if (!red_use_nodrop(q)) {
			q->stats.prob_drop++;
			goto congestion_drop;
		}

		/* Non-ECT packet in ECN nodrop mode: queue it. */
		break;

	case RED_HARD_MARK:
		qdisc_qstats_overlimit(sch);
		if (red_use_harddrop(q) || !red_use_ecn(q)) {
			q->stats.forced_drop++;
			goto congestion_drop;
		}

		if (INET_ECN_set_ce(skb)) {
			q->stats.forced_mark++;
			skb = tcf_qevent_handle(&q->qe_mark, sch, skb, to_free, &ret);
			if (!skb)
				return NET_XMIT_CN | ret;
		} else if (!red_use_nodrop(q)) {
			q->stats.forced_drop++;
			goto congestion_drop;
		}

		/* Non-ECT packet in ECN nodrop mode: queue it. */
		break;
	}

	ret = qdisc_enqueue(skb, child, to_free);
	if (likely(ret == NET_XMIT_SUCCESS)) {
		qdisc_qstats_backlog_inc(sch, skb);
		sch->q.qlen++;
	} else if (net_xmit_drop_count(ret)) {
		q->stats.pdrop++;
		qdisc_qstats_drop(sch);
	}
	return ret;

congestion_drop:
	skb = tcf_qevent_handle(&q->qe_early_drop, sch, skb, to_free, &ret);
	if (!skb)
		return NET_XMIT_CN | ret;

	qdisc_drop(skb, sch, to_free);
	return NET_XMIT_CN;
}

static struct sk_buff *red_dequeue(struct Qdisc *sch)
{
	struct sk_buff *skb;
	struct red_sched_data *q = qdisc_priv(sch);
	struct Qdisc *child = q->qdisc;

	skb = child->dequeue(child);
	if (skb) {
		qdisc_bstats_update(sch, skb);
		qdisc_qstats_backlog_dec(sch, skb);
		sch->q.qlen--;
	} else {
		if (!red_is_idling(&q->vars))
			red_start_of_idle_period(&q->vars);
	}
	return skb;
}

static struct sk_buff *red_peek(struct Qdisc *sch)
{
	struct red_sched_data *q = qdisc_priv(sch);
	struct Qdisc *child = q->qdisc;

	return child->ops->peek(child);
}

static void red_reset(struct Qdisc *sch)
{
	struct red_sched_data *q = qdisc_priv(sch);

	qdisc_reset(q->qdisc);
	sch->qstats.backlog = 0;
	sch->q.qlen = 0;
	red_restart(&q->vars);
}

static int red_offload(struct Qdisc *sch, bool enable)
{
	struct red_sched_data *q = qdisc_priv(sch);
	struct net_device *dev = qdisc_dev(sch);
	struct tc_red_qopt_offload opt = {
		.handle = sch->handle,
		.parent = sch->parent,
	};

	if (!tc_can_offload(dev) || !dev->netdev_ops->ndo_setup_tc)
		return -EOPNOTSUPP;

	if (enable) {
		opt.command = TC_RED_REPLACE;
		opt.set.min = q->parms.qth_min >> q->parms.Wlog;
		opt.set.max = q->parms.qth_max >> q->parms.Wlog;
		opt.set.probability = q->parms.max_P;
		opt.set.limit = q->limit;
		opt.set.is_ecn = red_use_ecn(q);
		opt.set.is_harddrop = red_use_harddrop(q);
		opt.set.is_nodrop = red_use_nodrop(q);
		opt.set.qstats = &sch->qstats;
	} else {
		opt.command = TC_RED_DESTROY;
	}

	return dev->netdev_ops->ndo_setup_tc(dev, TC_SETUP_QDISC_RED, &opt);
}

static void red_destroy(struct Qdisc *sch)
{
	struct red_sched_data *q = qdisc_priv(sch);

	tcf_qevent_destroy(&q->qe_mark, sch);
	tcf_qevent_destroy(&q->qe_early_drop, sch);
	del_timer_sync(&q->adapt_timer);
	red_offload(sch, false);
	qdisc_put(q->qdisc);
}

static const struct nla_policy red_policy[TCA_RED_MAX + 1] = {
	[TCA_RED_UNSPEC] = { .strict_start_type = TCA_RED_FLAGS },
	[TCA_RED_PARMS]	= { .len = sizeof(struct tc_red_qopt) },
	[TCA_RED_STAB]	= { .len = RED_STAB_SIZE },
	[TCA_RED_MAX_P] = { .type = NLA_U32 },
	[TCA_RED_FLAGS] = NLA_POLICY_BITFIELD32(TC_RED_SUPPORTED_FLAGS),
	[TCA_RED_EARLY_DROP_BLOCK] = { .type = NLA_U32 },
	[TCA_RED_MARK_BLOCK] = { .type = NLA_U32 },
};

static int __red_change(struct Qdisc *sch, struct nlattr **tb,
			struct netlink_ext_ack *extack)
{
	struct Qdisc *old_child = NULL, *child = NULL;
	struct red_sched_data *q = qdisc_priv(sch);
	struct nla_bitfield32 flags_bf;
	struct tc_red_qopt *ctl;
	unsigned char userbits;
	unsigned char flags;
	int err;
	u32 max_P;
<<<<<<< HEAD
=======
	u8 *stab;
>>>>>>> 7d2a07b7

	if (tb[TCA_RED_PARMS] == NULL ||
	    tb[TCA_RED_STAB] == NULL)
		return -EINVAL;

	max_P = tb[TCA_RED_MAX_P] ? nla_get_u32(tb[TCA_RED_MAX_P]) : 0;

	ctl = nla_data(tb[TCA_RED_PARMS]);
	stab = nla_data(tb[TCA_RED_STAB]);
	if (!red_check_params(ctl->qth_min, ctl->qth_max, ctl->Wlog,
			      ctl->Scell_log, stab))
		return -EINVAL;

	err = red_get_flags(ctl->flags, TC_RED_HISTORIC_FLAGS,
			    tb[TCA_RED_FLAGS], TC_RED_SUPPORTED_FLAGS,
			    &flags_bf, &userbits, extack);
	if (err)
		return err;

	if (ctl->limit > 0) {
		child = fifo_create_dflt(sch, &bfifo_qdisc_ops, ctl->limit,
					 extack);
		if (IS_ERR(child))
			return PTR_ERR(child);

		/* child is fifo, no need to check for noop_qdisc */
		qdisc_hash_add(child, true);
	}

	sch_tree_lock(sch);

	flags = (q->flags & ~flags_bf.selector) | flags_bf.value;
	err = red_validate_flags(flags, extack);
	if (err)
		goto unlock_out;

	q->flags = flags;
	q->userbits = userbits;
	q->limit = ctl->limit;
	if (child) {
		qdisc_tree_flush_backlog(q->qdisc);
		old_child = q->qdisc;
		q->qdisc = child;
	}

	red_set_parms(&q->parms,
		      ctl->qth_min, ctl->qth_max, ctl->Wlog,
		      ctl->Plog, ctl->Scell_log,
		      stab,
		      max_P);
	red_set_vars(&q->vars);

	del_timer(&q->adapt_timer);
	if (ctl->flags & TC_RED_ADAPTATIVE)
		mod_timer(&q->adapt_timer, jiffies + HZ/2);

	if (!q->qdisc->q.qlen)
		red_start_of_idle_period(&q->vars);

	sch_tree_unlock(sch);

	red_offload(sch, true);

	if (old_child)
		qdisc_put(old_child);
	return 0;

unlock_out:
	sch_tree_unlock(sch);
	if (child)
		qdisc_put(child);
	return err;
}

static inline void red_adaptative_timer(struct timer_list *t)
{
	struct red_sched_data *q = from_timer(q, t, adapt_timer);
	struct Qdisc *sch = q->sch;
	spinlock_t *root_lock = qdisc_lock(qdisc_root_sleeping(sch));

	spin_lock(root_lock);
	red_adaptative_algo(&q->parms, &q->vars);
	mod_timer(&q->adapt_timer, jiffies + HZ/2);
	spin_unlock(root_lock);
}

static int red_init(struct Qdisc *sch, struct nlattr *opt,
		    struct netlink_ext_ack *extack)
{
	struct red_sched_data *q = qdisc_priv(sch);
	struct nlattr *tb[TCA_RED_MAX + 1];
	int err;

	q->qdisc = &noop_qdisc;
	q->sch = sch;
	timer_setup(&q->adapt_timer, red_adaptative_timer, 0);

	if (!opt)
		return -EINVAL;

	err = nla_parse_nested_deprecated(tb, TCA_RED_MAX, opt, red_policy,
					  extack);
	if (err < 0)
		return err;

	err = __red_change(sch, tb, extack);
	if (err)
		return err;

	err = tcf_qevent_init(&q->qe_early_drop, sch,
			      FLOW_BLOCK_BINDER_TYPE_RED_EARLY_DROP,
			      tb[TCA_RED_EARLY_DROP_BLOCK], extack);
	if (err)
		return err;

	return tcf_qevent_init(&q->qe_mark, sch,
			       FLOW_BLOCK_BINDER_TYPE_RED_MARK,
			       tb[TCA_RED_MARK_BLOCK], extack);
}

static int red_change(struct Qdisc *sch, struct nlattr *opt,
		      struct netlink_ext_ack *extack)
{
	struct red_sched_data *q = qdisc_priv(sch);
	struct nlattr *tb[TCA_RED_MAX + 1];
	int err;

	if (!opt)
		return -EINVAL;

	err = nla_parse_nested_deprecated(tb, TCA_RED_MAX, opt, red_policy,
					  extack);
	if (err < 0)
		return err;

	err = tcf_qevent_validate_change(&q->qe_early_drop,
					 tb[TCA_RED_EARLY_DROP_BLOCK], extack);
	if (err)
		return err;

	err = tcf_qevent_validate_change(&q->qe_mark,
					 tb[TCA_RED_MARK_BLOCK], extack);
	if (err)
		return err;

	return __red_change(sch, tb, extack);
}

static int red_dump_offload_stats(struct Qdisc *sch)
{
	struct tc_red_qopt_offload hw_stats = {
		.command = TC_RED_STATS,
		.handle = sch->handle,
		.parent = sch->parent,
		{
			.stats.bstats = &sch->bstats,
			.stats.qstats = &sch->qstats,
		},
	};

	return qdisc_offload_dump_helper(sch, TC_SETUP_QDISC_RED, &hw_stats);
}

static int red_dump(struct Qdisc *sch, struct sk_buff *skb)
{
	struct red_sched_data *q = qdisc_priv(sch);
	struct nlattr *opts = NULL;
	struct tc_red_qopt opt = {
		.limit		= q->limit,
		.flags		= (q->flags & TC_RED_HISTORIC_FLAGS) |
				  q->userbits,
		.qth_min	= q->parms.qth_min >> q->parms.Wlog,
		.qth_max	= q->parms.qth_max >> q->parms.Wlog,
		.Wlog		= q->parms.Wlog,
		.Plog		= q->parms.Plog,
		.Scell_log	= q->parms.Scell_log,
	};
	int err;

	err = red_dump_offload_stats(sch);
	if (err)
		goto nla_put_failure;

	opts = nla_nest_start_noflag(skb, TCA_OPTIONS);
	if (opts == NULL)
		goto nla_put_failure;
	if (nla_put(skb, TCA_RED_PARMS, sizeof(opt), &opt) ||
	    nla_put_u32(skb, TCA_RED_MAX_P, q->parms.max_P) ||
	    nla_put_bitfield32(skb, TCA_RED_FLAGS,
			       q->flags, TC_RED_SUPPORTED_FLAGS) ||
	    tcf_qevent_dump(skb, TCA_RED_MARK_BLOCK, &q->qe_mark) ||
	    tcf_qevent_dump(skb, TCA_RED_EARLY_DROP_BLOCK, &q->qe_early_drop))
		goto nla_put_failure;
	return nla_nest_end(skb, opts);

nla_put_failure:
	nla_nest_cancel(skb, opts);
	return -EMSGSIZE;
}

static int red_dump_stats(struct Qdisc *sch, struct gnet_dump *d)
{
	struct red_sched_data *q = qdisc_priv(sch);
	struct net_device *dev = qdisc_dev(sch);
	struct tc_red_xstats st = {0};

	if (sch->flags & TCQ_F_OFFLOADED) {
		struct tc_red_qopt_offload hw_stats_request = {
			.command = TC_RED_XSTATS,
			.handle = sch->handle,
			.parent = sch->parent,
			{
				.xstats = &q->stats,
			},
		};
		dev->netdev_ops->ndo_setup_tc(dev, TC_SETUP_QDISC_RED,
					      &hw_stats_request);
	}
	st.early = q->stats.prob_drop + q->stats.forced_drop;
	st.pdrop = q->stats.pdrop;
	st.other = q->stats.other;
	st.marked = q->stats.prob_mark + q->stats.forced_mark;

	return gnet_stats_copy_app(d, &st, sizeof(st));
}

static int red_dump_class(struct Qdisc *sch, unsigned long cl,
			  struct sk_buff *skb, struct tcmsg *tcm)
{
	struct red_sched_data *q = qdisc_priv(sch);

	tcm->tcm_handle |= TC_H_MIN(1);
	tcm->tcm_info = q->qdisc->handle;
	return 0;
}

static void red_graft_offload(struct Qdisc *sch,
			      struct Qdisc *new, struct Qdisc *old,
			      struct netlink_ext_ack *extack)
{
	struct tc_red_qopt_offload graft_offload = {
		.handle		= sch->handle,
		.parent		= sch->parent,
		.child_handle	= new->handle,
		.command	= TC_RED_GRAFT,
	};

	qdisc_offload_graft_helper(qdisc_dev(sch), sch, new, old,
				   TC_SETUP_QDISC_RED, &graft_offload, extack);
}

static int red_graft(struct Qdisc *sch, unsigned long arg, struct Qdisc *new,
		     struct Qdisc **old, struct netlink_ext_ack *extack)
{
	struct red_sched_data *q = qdisc_priv(sch);

	if (new == NULL)
		new = &noop_qdisc;

	*old = qdisc_replace(sch, new, &q->qdisc);

	red_graft_offload(sch, new, *old, extack);
	return 0;
}

static struct Qdisc *red_leaf(struct Qdisc *sch, unsigned long arg)
{
	struct red_sched_data *q = qdisc_priv(sch);
	return q->qdisc;
}

static unsigned long red_find(struct Qdisc *sch, u32 classid)
{
	return 1;
}

static void red_walk(struct Qdisc *sch, struct qdisc_walker *walker)
{
	if (!walker->stop) {
		if (walker->count >= walker->skip)
			if (walker->fn(sch, 1, walker) < 0) {
				walker->stop = 1;
				return;
			}
		walker->count++;
	}
}

static const struct Qdisc_class_ops red_class_ops = {
	.graft		=	red_graft,
	.leaf		=	red_leaf,
	.find		=	red_find,
	.walk		=	red_walk,
	.dump		=	red_dump_class,
};

static struct Qdisc_ops red_qdisc_ops __read_mostly = {
	.id		=	"red",
	.priv_size	=	sizeof(struct red_sched_data),
	.cl_ops		=	&red_class_ops,
	.enqueue	=	red_enqueue,
	.dequeue	=	red_dequeue,
	.peek		=	red_peek,
	.init		=	red_init,
	.reset		=	red_reset,
	.destroy	=	red_destroy,
	.change		=	red_change,
	.dump		=	red_dump,
	.dump_stats	=	red_dump_stats,
	.owner		=	THIS_MODULE,
};

static int __init red_module_init(void)
{
	return register_qdisc(&red_qdisc_ops);
}

static void __exit red_module_exit(void)
{
	unregister_qdisc(&red_qdisc_ops);
}

module_init(red_module_init)
module_exit(red_module_exit)

MODULE_LICENSE("GPL");<|MERGE_RESOLUTION|>--- conflicted
+++ resolved
@@ -242,10 +242,7 @@
 	unsigned char flags;
 	int err;
 	u32 max_P;
-<<<<<<< HEAD
-=======
 	u8 *stab;
->>>>>>> 7d2a07b7
 
 	if (tb[TCA_RED_PARMS] == NULL ||
 	    tb[TCA_RED_STAB] == NULL)
