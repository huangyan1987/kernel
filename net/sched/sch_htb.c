--- conflicted
+++ resolved
@@ -919,11 +919,7 @@
 	q->now = ktime_to_ns(ktime_get());
 	start_at = jiffies;
 
-<<<<<<< HEAD
-	next_event = q->now + 5LLU * PSCHED_TICKS_PER_SEC;
-=======
 	next_event = q->now + 5LLU * NSEC_PER_SEC;
->>>>>>> 81881a45
 
 	for (level = 0; level < TC_HTB_MAXDEPTH; level++) {
 		/* common case optimization - skip event handler quickly */
