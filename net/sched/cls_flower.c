// SPDX-License-Identifier: GPL-2.0-or-later
/*
 * net/sched/cls_flower.c		Flower classifier
 *
 * Copyright (c) 2015 Jiri Pirko <jiri@resnulli.us>
 */

#include <linux/kernel.h>
#include <linux/init.h>
#include <linux/module.h>
#include <linux/rhashtable.h>
#include <linux/workqueue.h>
#include <linux/refcount.h>

#include <linux/if_ether.h>
#include <linux/in6.h>
#include <linux/ip.h>
#include <linux/mpls.h>

#include <net/sch_generic.h>
#include <net/pkt_cls.h>
#include <net/pkt_sched.h>
#include <net/ip.h>
#include <net/flow_dissector.h>
#include <net/geneve.h>
#include <net/vxlan.h>
#include <net/erspan.h>

#include <net/dst.h>
#include <net/dst_metadata.h>

#include <uapi/linux/netfilter/nf_conntrack_common.h>

#define TCA_FLOWER_KEY_CT_FLAGS_MAX \
		((__TCA_FLOWER_KEY_CT_FLAGS_MAX - 1) << 1)
#define TCA_FLOWER_KEY_CT_FLAGS_MASK \
		(TCA_FLOWER_KEY_CT_FLAGS_MAX - 1)

struct fl_flow_key {
	struct flow_dissector_key_meta meta;
	struct flow_dissector_key_control control;
	struct flow_dissector_key_control enc_control;
	struct flow_dissector_key_basic basic;
	struct flow_dissector_key_eth_addrs eth;
	struct flow_dissector_key_vlan vlan;
	struct flow_dissector_key_vlan cvlan;
	union {
		struct flow_dissector_key_ipv4_addrs ipv4;
		struct flow_dissector_key_ipv6_addrs ipv6;
	};
	struct flow_dissector_key_ports tp;
	struct flow_dissector_key_icmp icmp;
	struct flow_dissector_key_arp arp;
	struct flow_dissector_key_keyid enc_key_id;
	union {
		struct flow_dissector_key_ipv4_addrs enc_ipv4;
		struct flow_dissector_key_ipv6_addrs enc_ipv6;
	};
	struct flow_dissector_key_ports enc_tp;
	struct flow_dissector_key_mpls mpls;
	struct flow_dissector_key_tcp tcp;
	struct flow_dissector_key_ip ip;
	struct flow_dissector_key_ip enc_ip;
	struct flow_dissector_key_enc_opts enc_opts;
	union {
		struct flow_dissector_key_ports tp;
		struct {
			struct flow_dissector_key_ports tp_min;
			struct flow_dissector_key_ports tp_max;
		};
	} tp_range;
	struct flow_dissector_key_ct ct;
	struct flow_dissector_key_hash hash;
} __aligned(BITS_PER_LONG / 8); /* Ensure that we can do comparisons as longs. */

struct fl_flow_mask_range {
	unsigned short int start;
	unsigned short int end;
};

struct fl_flow_mask {
	struct fl_flow_key key;
	struct fl_flow_mask_range range;
	u32 flags;
	struct rhash_head ht_node;
	struct rhashtable ht;
	struct rhashtable_params filter_ht_params;
	struct flow_dissector dissector;
	struct list_head filters;
	struct rcu_work rwork;
	struct list_head list;
	refcount_t refcnt;
};

struct fl_flow_tmplt {
	struct fl_flow_key dummy_key;
	struct fl_flow_key mask;
	struct flow_dissector dissector;
	struct tcf_chain *chain;
};

struct cls_fl_head {
	struct rhashtable ht;
	spinlock_t masks_lock; /* Protect masks list */
	struct list_head masks;
	struct list_head hw_filters;
	struct rcu_work rwork;
	struct idr handle_idr;
};

struct cls_fl_filter {
	struct fl_flow_mask *mask;
	struct rhash_head ht_node;
	struct fl_flow_key mkey;
	struct tcf_exts exts;
	struct tcf_result res;
	struct fl_flow_key key;
	struct list_head list;
	struct list_head hw_list;
	u32 handle;
	u32 flags;
	u32 in_hw_count;
	struct rcu_work rwork;
	struct net_device *hw_dev;
	/* Flower classifier is unlocked, which means that its reference counter
	 * can be changed concurrently without any kind of external
	 * synchronization. Use atomic reference counter to be concurrency-safe.
	 */
	refcount_t refcnt;
	bool deleted;
};

static const struct rhashtable_params mask_ht_params = {
	.key_offset = offsetof(struct fl_flow_mask, key),
	.key_len = sizeof(struct fl_flow_key),
	.head_offset = offsetof(struct fl_flow_mask, ht_node),
	.automatic_shrinking = true,
};

static unsigned short int fl_mask_range(const struct fl_flow_mask *mask)
{
	return mask->range.end - mask->range.start;
}

static void fl_mask_update_range(struct fl_flow_mask *mask)
{
	const u8 *bytes = (const u8 *) &mask->key;
	size_t size = sizeof(mask->key);
	size_t i, first = 0, last;

	for (i = 0; i < size; i++) {
		if (bytes[i]) {
			first = i;
			break;
		}
	}
	last = first;
	for (i = size - 1; i != first; i--) {
		if (bytes[i]) {
			last = i;
			break;
		}
	}
	mask->range.start = rounddown(first, sizeof(long));
	mask->range.end = roundup(last + 1, sizeof(long));
}

static void *fl_key_get_start(struct fl_flow_key *key,
			      const struct fl_flow_mask *mask)
{
	return (u8 *) key + mask->range.start;
}

static void fl_set_masked_key(struct fl_flow_key *mkey, struct fl_flow_key *key,
			      struct fl_flow_mask *mask)
{
	const long *lkey = fl_key_get_start(key, mask);
	const long *lmask = fl_key_get_start(&mask->key, mask);
	long *lmkey = fl_key_get_start(mkey, mask);
	int i;

	for (i = 0; i < fl_mask_range(mask); i += sizeof(long))
		*lmkey++ = *lkey++ & *lmask++;
}

static bool fl_mask_fits_tmplt(struct fl_flow_tmplt *tmplt,
			       struct fl_flow_mask *mask)
{
	const long *lmask = fl_key_get_start(&mask->key, mask);
	const long *ltmplt;
	int i;

	if (!tmplt)
		return true;
	ltmplt = fl_key_get_start(&tmplt->mask, mask);
	for (i = 0; i < fl_mask_range(mask); i += sizeof(long)) {
		if (~*ltmplt++ & *lmask++)
			return false;
	}
	return true;
}

static void fl_clear_masked_range(struct fl_flow_key *key,
				  struct fl_flow_mask *mask)
{
	memset(fl_key_get_start(key, mask), 0, fl_mask_range(mask));
}

static bool fl_range_port_dst_cmp(struct cls_fl_filter *filter,
				  struct fl_flow_key *key,
				  struct fl_flow_key *mkey)
{
	u16 min_mask, max_mask, min_val, max_val;

	min_mask = ntohs(filter->mask->key.tp_range.tp_min.dst);
	max_mask = ntohs(filter->mask->key.tp_range.tp_max.dst);
	min_val = ntohs(filter->key.tp_range.tp_min.dst);
	max_val = ntohs(filter->key.tp_range.tp_max.dst);

	if (min_mask && max_mask) {
		if (ntohs(key->tp_range.tp.dst) < min_val ||
		    ntohs(key->tp_range.tp.dst) > max_val)
			return false;

		/* skb does not have min and max values */
		mkey->tp_range.tp_min.dst = filter->mkey.tp_range.tp_min.dst;
		mkey->tp_range.tp_max.dst = filter->mkey.tp_range.tp_max.dst;
	}
	return true;
}

static bool fl_range_port_src_cmp(struct cls_fl_filter *filter,
				  struct fl_flow_key *key,
				  struct fl_flow_key *mkey)
{
	u16 min_mask, max_mask, min_val, max_val;

	min_mask = ntohs(filter->mask->key.tp_range.tp_min.src);
	max_mask = ntohs(filter->mask->key.tp_range.tp_max.src);
	min_val = ntohs(filter->key.tp_range.tp_min.src);
	max_val = ntohs(filter->key.tp_range.tp_max.src);

	if (min_mask && max_mask) {
		if (ntohs(key->tp_range.tp.src) < min_val ||
		    ntohs(key->tp_range.tp.src) > max_val)
			return false;

		/* skb does not have min and max values */
		mkey->tp_range.tp_min.src = filter->mkey.tp_range.tp_min.src;
		mkey->tp_range.tp_max.src = filter->mkey.tp_range.tp_max.src;
	}
	return true;
}

static struct cls_fl_filter *__fl_lookup(struct fl_flow_mask *mask,
					 struct fl_flow_key *mkey)
{
	return rhashtable_lookup_fast(&mask->ht, fl_key_get_start(mkey, mask),
				      mask->filter_ht_params);
}

static struct cls_fl_filter *fl_lookup_range(struct fl_flow_mask *mask,
					     struct fl_flow_key *mkey,
					     struct fl_flow_key *key)
{
	struct cls_fl_filter *filter, *f;

	list_for_each_entry_rcu(filter, &mask->filters, list) {
		if (!fl_range_port_dst_cmp(filter, key, mkey))
			continue;

		if (!fl_range_port_src_cmp(filter, key, mkey))
			continue;

		f = __fl_lookup(mask, mkey);
		if (f)
			return f;
	}
	return NULL;
}

static noinline_for_stack
struct cls_fl_filter *fl_mask_lookup(struct fl_flow_mask *mask, struct fl_flow_key *key)
{
	struct fl_flow_key mkey;

	fl_set_masked_key(&mkey, key, mask);
	if ((mask->flags & TCA_FLOWER_MASK_FLAGS_RANGE))
		return fl_lookup_range(mask, &mkey, key);

	return __fl_lookup(mask, &mkey);
}

static u16 fl_ct_info_to_flower_map[] = {
	[IP_CT_ESTABLISHED] =		TCA_FLOWER_KEY_CT_FLAGS_TRACKED |
					TCA_FLOWER_KEY_CT_FLAGS_ESTABLISHED,
	[IP_CT_RELATED] =		TCA_FLOWER_KEY_CT_FLAGS_TRACKED |
					TCA_FLOWER_KEY_CT_FLAGS_RELATED,
	[IP_CT_ESTABLISHED_REPLY] =	TCA_FLOWER_KEY_CT_FLAGS_TRACKED |
					TCA_FLOWER_KEY_CT_FLAGS_ESTABLISHED |
					TCA_FLOWER_KEY_CT_FLAGS_REPLY,
	[IP_CT_RELATED_REPLY] =		TCA_FLOWER_KEY_CT_FLAGS_TRACKED |
					TCA_FLOWER_KEY_CT_FLAGS_RELATED |
					TCA_FLOWER_KEY_CT_FLAGS_REPLY,
	[IP_CT_NEW] =			TCA_FLOWER_KEY_CT_FLAGS_TRACKED |
					TCA_FLOWER_KEY_CT_FLAGS_NEW,
};

static int fl_classify(struct sk_buff *skb, const struct tcf_proto *tp,
		       struct tcf_result *res)
{
	struct cls_fl_head *head = rcu_dereference_bh(tp->root);
	bool post_ct = tc_skb_cb(skb)->post_ct;
<<<<<<< HEAD
=======
	u16 zone = tc_skb_cb(skb)->zone;
>>>>>>> 0b67be0e
	struct fl_flow_key skb_key;
	struct fl_flow_mask *mask;
	struct cls_fl_filter *f;

	list_for_each_entry_rcu(mask, &head->masks, list) {
		flow_dissector_init_keys(&skb_key.control, &skb_key.basic);
		fl_clear_masked_range(&skb_key, mask);

		skb_flow_dissect_meta(skb, &mask->dissector, &skb_key);
		/* skb_flow_dissect() does not set n_proto in case an unknown
		 * protocol, so do it rather here.
		 */
		skb_key.basic.n_proto = skb_protocol(skb, false);
		skb_flow_dissect_tunnel_info(skb, &mask->dissector, &skb_key);
		skb_flow_dissect_ct(skb, &mask->dissector, &skb_key,
				    fl_ct_info_to_flower_map,
				    ARRAY_SIZE(fl_ct_info_to_flower_map),
				    post_ct, zone);
		skb_flow_dissect_hash(skb, &mask->dissector, &skb_key);
		skb_flow_dissect(skb, &mask->dissector, &skb_key,
				 FLOW_DISSECTOR_F_STOP_BEFORE_ENCAP);

		f = fl_mask_lookup(mask, &skb_key);
		if (f && !tc_skip_sw(f->flags)) {
			*res = f->res;
			return tcf_exts_exec(skb, &f->exts, res);
		}
	}
	return -1;
}

static int fl_init(struct tcf_proto *tp)
{
	struct cls_fl_head *head;

	head = kzalloc(sizeof(*head), GFP_KERNEL);
	if (!head)
		return -ENOBUFS;

	spin_lock_init(&head->masks_lock);
	INIT_LIST_HEAD_RCU(&head->masks);
	INIT_LIST_HEAD(&head->hw_filters);
	rcu_assign_pointer(tp->root, head);
	idr_init(&head->handle_idr);

	return rhashtable_init(&head->ht, &mask_ht_params);
}

static void fl_mask_free(struct fl_flow_mask *mask, bool mask_init_done)
{
	/* temporary masks don't have their filters list and ht initialized */
	if (mask_init_done) {
		WARN_ON(!list_empty(&mask->filters));
		rhashtable_destroy(&mask->ht);
	}
	kfree(mask);
}

static void fl_mask_free_work(struct work_struct *work)
{
	struct fl_flow_mask *mask = container_of(to_rcu_work(work),
						 struct fl_flow_mask, rwork);

	fl_mask_free(mask, true);
}

static void fl_uninit_mask_free_work(struct work_struct *work)
{
	struct fl_flow_mask *mask = container_of(to_rcu_work(work),
						 struct fl_flow_mask, rwork);

	fl_mask_free(mask, false);
}

static bool fl_mask_put(struct cls_fl_head *head, struct fl_flow_mask *mask)
{
	if (!refcount_dec_and_test(&mask->refcnt))
		return false;

	rhashtable_remove_fast(&head->ht, &mask->ht_node, mask_ht_params);

	spin_lock(&head->masks_lock);
	list_del_rcu(&mask->list);
	spin_unlock(&head->masks_lock);

	tcf_queue_work(&mask->rwork, fl_mask_free_work);

	return true;
}

static struct cls_fl_head *fl_head_dereference(struct tcf_proto *tp)
{
	/* Flower classifier only changes root pointer during init and destroy.
	 * Users must obtain reference to tcf_proto instance before calling its
	 * API, so tp->root pointer is protected from concurrent call to
	 * fl_destroy() by reference counting.
	 */
	return rcu_dereference_raw(tp->root);
}

static void __fl_destroy_filter(struct cls_fl_filter *f)
{
	tcf_exts_destroy(&f->exts);
	tcf_exts_put_net(&f->exts);
	kfree(f);
}

static void fl_destroy_filter_work(struct work_struct *work)
{
	struct cls_fl_filter *f = container_of(to_rcu_work(work),
					struct cls_fl_filter, rwork);

	__fl_destroy_filter(f);
}

static void fl_hw_destroy_filter(struct tcf_proto *tp, struct cls_fl_filter *f,
				 bool rtnl_held, struct netlink_ext_ack *extack)
{
	struct tcf_block *block = tp->chain->block;
	struct flow_cls_offload cls_flower = {};

	tc_cls_common_offload_init(&cls_flower.common, tp, f->flags, extack);
	cls_flower.command = FLOW_CLS_DESTROY;
	cls_flower.cookie = (unsigned long) f;

	tc_setup_cb_destroy(block, tp, TC_SETUP_CLSFLOWER, &cls_flower, false,
			    &f->flags, &f->in_hw_count, rtnl_held);

}

static int fl_hw_replace_filter(struct tcf_proto *tp,
				struct cls_fl_filter *f, bool rtnl_held,
				struct netlink_ext_ack *extack)
{
	struct tcf_block *block = tp->chain->block;
	struct flow_cls_offload cls_flower = {};
	bool skip_sw = tc_skip_sw(f->flags);
	int err = 0;

	cls_flower.rule = flow_rule_alloc(tcf_exts_num_actions(&f->exts));
	if (!cls_flower.rule)
		return -ENOMEM;

	tc_cls_common_offload_init(&cls_flower.common, tp, f->flags, extack);
	cls_flower.command = FLOW_CLS_REPLACE;
	cls_flower.cookie = (unsigned long) f;
	cls_flower.rule->match.dissector = &f->mask->dissector;
	cls_flower.rule->match.mask = &f->mask->key;
	cls_flower.rule->match.key = &f->mkey;
	cls_flower.classid = f->res.classid;

	err = tc_setup_flow_action(&cls_flower.rule->action, &f->exts);
	if (err) {
		kfree(cls_flower.rule);
		if (skip_sw) {
			NL_SET_ERR_MSG_MOD(extack, "Failed to setup flow action");
			return err;
		}
		return 0;
	}

	err = tc_setup_cb_add(block, tp, TC_SETUP_CLSFLOWER, &cls_flower,
			      skip_sw, &f->flags, &f->in_hw_count, rtnl_held);
	tc_cleanup_flow_action(&cls_flower.rule->action);
	kfree(cls_flower.rule);

	if (err) {
		fl_hw_destroy_filter(tp, f, rtnl_held, NULL);
		return err;
	}

	if (skip_sw && !(f->flags & TCA_CLS_FLAGS_IN_HW))
		return -EINVAL;

	return 0;
}

static void fl_hw_update_stats(struct tcf_proto *tp, struct cls_fl_filter *f,
			       bool rtnl_held)
{
	struct tcf_block *block = tp->chain->block;
	struct flow_cls_offload cls_flower = {};

	tc_cls_common_offload_init(&cls_flower.common, tp, f->flags, NULL);
	cls_flower.command = FLOW_CLS_STATS;
	cls_flower.cookie = (unsigned long) f;
	cls_flower.classid = f->res.classid;

	tc_setup_cb_call(block, TC_SETUP_CLSFLOWER, &cls_flower, false,
			 rtnl_held);

	tcf_exts_stats_update(&f->exts, cls_flower.stats.bytes,
			      cls_flower.stats.pkts,
			      cls_flower.stats.drops,
			      cls_flower.stats.lastused,
			      cls_flower.stats.used_hw_stats,
			      cls_flower.stats.used_hw_stats_valid);
}

static void __fl_put(struct cls_fl_filter *f)
{
	if (!refcount_dec_and_test(&f->refcnt))
		return;

	if (tcf_exts_get_net(&f->exts))
		tcf_queue_work(&f->rwork, fl_destroy_filter_work);
	else
		__fl_destroy_filter(f);
}

static struct cls_fl_filter *__fl_get(struct cls_fl_head *head, u32 handle)
{
	struct cls_fl_filter *f;

	rcu_read_lock();
	f = idr_find(&head->handle_idr, handle);
	if (f && !refcount_inc_not_zero(&f->refcnt))
		f = NULL;
	rcu_read_unlock();

	return f;
}

static int __fl_delete(struct tcf_proto *tp, struct cls_fl_filter *f,
		       bool *last, bool rtnl_held,
		       struct netlink_ext_ack *extack)
{
	struct cls_fl_head *head = fl_head_dereference(tp);

	*last = false;

	spin_lock(&tp->lock);
	if (f->deleted) {
		spin_unlock(&tp->lock);
		return -ENOENT;
	}

	f->deleted = true;
	rhashtable_remove_fast(&f->mask->ht, &f->ht_node,
			       f->mask->filter_ht_params);
	idr_remove(&head->handle_idr, f->handle);
	list_del_rcu(&f->list);
	spin_unlock(&tp->lock);

	*last = fl_mask_put(head, f->mask);
	if (!tc_skip_hw(f->flags))
		fl_hw_destroy_filter(tp, f, rtnl_held, extack);
	tcf_unbind_filter(tp, &f->res);
	__fl_put(f);

	return 0;
}

static void fl_destroy_sleepable(struct work_struct *work)
{
	struct cls_fl_head *head = container_of(to_rcu_work(work),
						struct cls_fl_head,
						rwork);

	rhashtable_destroy(&head->ht);
	kfree(head);
	module_put(THIS_MODULE);
}

static void fl_destroy(struct tcf_proto *tp, bool rtnl_held,
		       struct netlink_ext_ack *extack)
{
	struct cls_fl_head *head = fl_head_dereference(tp);
	struct fl_flow_mask *mask, *next_mask;
	struct cls_fl_filter *f, *next;
	bool last;

	list_for_each_entry_safe(mask, next_mask, &head->masks, list) {
		list_for_each_entry_safe(f, next, &mask->filters, list) {
			__fl_delete(tp, f, &last, rtnl_held, extack);
			if (last)
				break;
		}
	}
	idr_destroy(&head->handle_idr);

	__module_get(THIS_MODULE);
	tcf_queue_work(&head->rwork, fl_destroy_sleepable);
}

static void fl_put(struct tcf_proto *tp, void *arg)
{
	struct cls_fl_filter *f = arg;

	__fl_put(f);
}

static void *fl_get(struct tcf_proto *tp, u32 handle)
{
	struct cls_fl_head *head = fl_head_dereference(tp);

	return __fl_get(head, handle);
}

static const struct nla_policy fl_policy[TCA_FLOWER_MAX + 1] = {
	[TCA_FLOWER_UNSPEC]		= { .type = NLA_UNSPEC },
	[TCA_FLOWER_CLASSID]		= { .type = NLA_U32 },
	[TCA_FLOWER_INDEV]		= { .type = NLA_STRING,
					    .len = IFNAMSIZ },
	[TCA_FLOWER_KEY_ETH_DST]	= { .len = ETH_ALEN },
	[TCA_FLOWER_KEY_ETH_DST_MASK]	= { .len = ETH_ALEN },
	[TCA_FLOWER_KEY_ETH_SRC]	= { .len = ETH_ALEN },
	[TCA_FLOWER_KEY_ETH_SRC_MASK]	= { .len = ETH_ALEN },
	[TCA_FLOWER_KEY_ETH_TYPE]	= { .type = NLA_U16 },
	[TCA_FLOWER_KEY_IP_PROTO]	= { .type = NLA_U8 },
	[TCA_FLOWER_KEY_IPV4_SRC]	= { .type = NLA_U32 },
	[TCA_FLOWER_KEY_IPV4_SRC_MASK]	= { .type = NLA_U32 },
	[TCA_FLOWER_KEY_IPV4_DST]	= { .type = NLA_U32 },
	[TCA_FLOWER_KEY_IPV4_DST_MASK]	= { .type = NLA_U32 },
	[TCA_FLOWER_KEY_IPV6_SRC]	= { .len = sizeof(struct in6_addr) },
	[TCA_FLOWER_KEY_IPV6_SRC_MASK]	= { .len = sizeof(struct in6_addr) },
	[TCA_FLOWER_KEY_IPV6_DST]	= { .len = sizeof(struct in6_addr) },
	[TCA_FLOWER_KEY_IPV6_DST_MASK]	= { .len = sizeof(struct in6_addr) },
	[TCA_FLOWER_KEY_TCP_SRC]	= { .type = NLA_U16 },
	[TCA_FLOWER_KEY_TCP_DST]	= { .type = NLA_U16 },
	[TCA_FLOWER_KEY_UDP_SRC]	= { .type = NLA_U16 },
	[TCA_FLOWER_KEY_UDP_DST]	= { .type = NLA_U16 },
	[TCA_FLOWER_KEY_VLAN_ID]	= { .type = NLA_U16 },
	[TCA_FLOWER_KEY_VLAN_PRIO]	= { .type = NLA_U8 },
	[TCA_FLOWER_KEY_VLAN_ETH_TYPE]	= { .type = NLA_U16 },
	[TCA_FLOWER_KEY_ENC_KEY_ID]	= { .type = NLA_U32 },
	[TCA_FLOWER_KEY_ENC_IPV4_SRC]	= { .type = NLA_U32 },
	[TCA_FLOWER_KEY_ENC_IPV4_SRC_MASK] = { .type = NLA_U32 },
	[TCA_FLOWER_KEY_ENC_IPV4_DST]	= { .type = NLA_U32 },
	[TCA_FLOWER_KEY_ENC_IPV4_DST_MASK] = { .type = NLA_U32 },
	[TCA_FLOWER_KEY_ENC_IPV6_SRC]	= { .len = sizeof(struct in6_addr) },
	[TCA_FLOWER_KEY_ENC_IPV6_SRC_MASK] = { .len = sizeof(struct in6_addr) },
	[TCA_FLOWER_KEY_ENC_IPV6_DST]	= { .len = sizeof(struct in6_addr) },
	[TCA_FLOWER_KEY_ENC_IPV6_DST_MASK] = { .len = sizeof(struct in6_addr) },
	[TCA_FLOWER_KEY_TCP_SRC_MASK]	= { .type = NLA_U16 },
	[TCA_FLOWER_KEY_TCP_DST_MASK]	= { .type = NLA_U16 },
	[TCA_FLOWER_KEY_UDP_SRC_MASK]	= { .type = NLA_U16 },
	[TCA_FLOWER_KEY_UDP_DST_MASK]	= { .type = NLA_U16 },
	[TCA_FLOWER_KEY_SCTP_SRC_MASK]	= { .type = NLA_U16 },
	[TCA_FLOWER_KEY_SCTP_DST_MASK]	= { .type = NLA_U16 },
	[TCA_FLOWER_KEY_SCTP_SRC]	= { .type = NLA_U16 },
	[TCA_FLOWER_KEY_SCTP_DST]	= { .type = NLA_U16 },
	[TCA_FLOWER_KEY_ENC_UDP_SRC_PORT]	= { .type = NLA_U16 },
	[TCA_FLOWER_KEY_ENC_UDP_SRC_PORT_MASK]	= { .type = NLA_U16 },
	[TCA_FLOWER_KEY_ENC_UDP_DST_PORT]	= { .type = NLA_U16 },
	[TCA_FLOWER_KEY_ENC_UDP_DST_PORT_MASK]	= { .type = NLA_U16 },
	[TCA_FLOWER_KEY_FLAGS]		= { .type = NLA_U32 },
	[TCA_FLOWER_KEY_FLAGS_MASK]	= { .type = NLA_U32 },
	[TCA_FLOWER_KEY_ICMPV4_TYPE]	= { .type = NLA_U8 },
	[TCA_FLOWER_KEY_ICMPV4_TYPE_MASK] = { .type = NLA_U8 },
	[TCA_FLOWER_KEY_ICMPV4_CODE]	= { .type = NLA_U8 },
	[TCA_FLOWER_KEY_ICMPV4_CODE_MASK] = { .type = NLA_U8 },
	[TCA_FLOWER_KEY_ICMPV6_TYPE]	= { .type = NLA_U8 },
	[TCA_FLOWER_KEY_ICMPV6_TYPE_MASK] = { .type = NLA_U8 },
	[TCA_FLOWER_KEY_ICMPV6_CODE]	= { .type = NLA_U8 },
	[TCA_FLOWER_KEY_ICMPV6_CODE_MASK] = { .type = NLA_U8 },
	[TCA_FLOWER_KEY_ARP_SIP]	= { .type = NLA_U32 },
	[TCA_FLOWER_KEY_ARP_SIP_MASK]	= { .type = NLA_U32 },
	[TCA_FLOWER_KEY_ARP_TIP]	= { .type = NLA_U32 },
	[TCA_FLOWER_KEY_ARP_TIP_MASK]	= { .type = NLA_U32 },
	[TCA_FLOWER_KEY_ARP_OP]		= { .type = NLA_U8 },
	[TCA_FLOWER_KEY_ARP_OP_MASK]	= { .type = NLA_U8 },
	[TCA_FLOWER_KEY_ARP_SHA]	= { .len = ETH_ALEN },
	[TCA_FLOWER_KEY_ARP_SHA_MASK]	= { .len = ETH_ALEN },
	[TCA_FLOWER_KEY_ARP_THA]	= { .len = ETH_ALEN },
	[TCA_FLOWER_KEY_ARP_THA_MASK]	= { .len = ETH_ALEN },
	[TCA_FLOWER_KEY_MPLS_TTL]	= { .type = NLA_U8 },
	[TCA_FLOWER_KEY_MPLS_BOS]	= { .type = NLA_U8 },
	[TCA_FLOWER_KEY_MPLS_TC]	= { .type = NLA_U8 },
	[TCA_FLOWER_KEY_MPLS_LABEL]	= { .type = NLA_U32 },
	[TCA_FLOWER_KEY_MPLS_OPTS]	= { .type = NLA_NESTED },
	[TCA_FLOWER_KEY_TCP_FLAGS]	= { .type = NLA_U16 },
	[TCA_FLOWER_KEY_TCP_FLAGS_MASK]	= { .type = NLA_U16 },
	[TCA_FLOWER_KEY_IP_TOS]		= { .type = NLA_U8 },
	[TCA_FLOWER_KEY_IP_TOS_MASK]	= { .type = NLA_U8 },
	[TCA_FLOWER_KEY_IP_TTL]		= { .type = NLA_U8 },
	[TCA_FLOWER_KEY_IP_TTL_MASK]	= { .type = NLA_U8 },
	[TCA_FLOWER_KEY_CVLAN_ID]	= { .type = NLA_U16 },
	[TCA_FLOWER_KEY_CVLAN_PRIO]	= { .type = NLA_U8 },
	[TCA_FLOWER_KEY_CVLAN_ETH_TYPE]	= { .type = NLA_U16 },
	[TCA_FLOWER_KEY_ENC_IP_TOS]	= { .type = NLA_U8 },
	[TCA_FLOWER_KEY_ENC_IP_TOS_MASK] = { .type = NLA_U8 },
	[TCA_FLOWER_KEY_ENC_IP_TTL]	 = { .type = NLA_U8 },
	[TCA_FLOWER_KEY_ENC_IP_TTL_MASK] = { .type = NLA_U8 },
	[TCA_FLOWER_KEY_ENC_OPTS]	= { .type = NLA_NESTED },
	[TCA_FLOWER_KEY_ENC_OPTS_MASK]	= { .type = NLA_NESTED },
	[TCA_FLOWER_KEY_CT_STATE]	=
		NLA_POLICY_MASK(NLA_U16, TCA_FLOWER_KEY_CT_FLAGS_MASK),
	[TCA_FLOWER_KEY_CT_STATE_MASK]	=
		NLA_POLICY_MASK(NLA_U16, TCA_FLOWER_KEY_CT_FLAGS_MASK),
	[TCA_FLOWER_KEY_CT_ZONE]	= { .type = NLA_U16 },
	[TCA_FLOWER_KEY_CT_ZONE_MASK]	= { .type = NLA_U16 },
	[TCA_FLOWER_KEY_CT_MARK]	= { .type = NLA_U32 },
	[TCA_FLOWER_KEY_CT_MARK_MASK]	= { .type = NLA_U32 },
	[TCA_FLOWER_KEY_CT_LABELS]	= { .type = NLA_BINARY,
					    .len = 128 / BITS_PER_BYTE },
	[TCA_FLOWER_KEY_CT_LABELS_MASK]	= { .type = NLA_BINARY,
					    .len = 128 / BITS_PER_BYTE },
	[TCA_FLOWER_FLAGS]		= { .type = NLA_U32 },
	[TCA_FLOWER_KEY_HASH]		= { .type = NLA_U32 },
	[TCA_FLOWER_KEY_HASH_MASK]	= { .type = NLA_U32 },

};

static const struct nla_policy
enc_opts_policy[TCA_FLOWER_KEY_ENC_OPTS_MAX + 1] = {
	[TCA_FLOWER_KEY_ENC_OPTS_UNSPEC]        = {
		.strict_start_type = TCA_FLOWER_KEY_ENC_OPTS_VXLAN },
	[TCA_FLOWER_KEY_ENC_OPTS_GENEVE]        = { .type = NLA_NESTED },
	[TCA_FLOWER_KEY_ENC_OPTS_VXLAN]         = { .type = NLA_NESTED },
	[TCA_FLOWER_KEY_ENC_OPTS_ERSPAN]        = { .type = NLA_NESTED },
};

static const struct nla_policy
geneve_opt_policy[TCA_FLOWER_KEY_ENC_OPT_GENEVE_MAX + 1] = {
	[TCA_FLOWER_KEY_ENC_OPT_GENEVE_CLASS]      = { .type = NLA_U16 },
	[TCA_FLOWER_KEY_ENC_OPT_GENEVE_TYPE]       = { .type = NLA_U8 },
	[TCA_FLOWER_KEY_ENC_OPT_GENEVE_DATA]       = { .type = NLA_BINARY,
						       .len = 128 },
};

static const struct nla_policy
vxlan_opt_policy[TCA_FLOWER_KEY_ENC_OPT_VXLAN_MAX + 1] = {
	[TCA_FLOWER_KEY_ENC_OPT_VXLAN_GBP]         = { .type = NLA_U32 },
};

static const struct nla_policy
erspan_opt_policy[TCA_FLOWER_KEY_ENC_OPT_ERSPAN_MAX + 1] = {
	[TCA_FLOWER_KEY_ENC_OPT_ERSPAN_VER]        = { .type = NLA_U8 },
	[TCA_FLOWER_KEY_ENC_OPT_ERSPAN_INDEX]      = { .type = NLA_U32 },
	[TCA_FLOWER_KEY_ENC_OPT_ERSPAN_DIR]        = { .type = NLA_U8 },
	[TCA_FLOWER_KEY_ENC_OPT_ERSPAN_HWID]       = { .type = NLA_U8 },
};

static const struct nla_policy
mpls_stack_entry_policy[TCA_FLOWER_KEY_MPLS_OPT_LSE_MAX + 1] = {
	[TCA_FLOWER_KEY_MPLS_OPT_LSE_DEPTH]    = { .type = NLA_U8 },
	[TCA_FLOWER_KEY_MPLS_OPT_LSE_TTL]      = { .type = NLA_U8 },
	[TCA_FLOWER_KEY_MPLS_OPT_LSE_BOS]      = { .type = NLA_U8 },
	[TCA_FLOWER_KEY_MPLS_OPT_LSE_TC]       = { .type = NLA_U8 },
	[TCA_FLOWER_KEY_MPLS_OPT_LSE_LABEL]    = { .type = NLA_U32 },
};

static void fl_set_key_val(struct nlattr **tb,
			   void *val, int val_type,
			   void *mask, int mask_type, int len)
{
	if (!tb[val_type])
		return;
	nla_memcpy(val, tb[val_type], len);
	if (mask_type == TCA_FLOWER_UNSPEC || !tb[mask_type])
		memset(mask, 0xff, len);
	else
		nla_memcpy(mask, tb[mask_type], len);
}

static int fl_set_key_port_range(struct nlattr **tb, struct fl_flow_key *key,
				 struct fl_flow_key *mask,
				 struct netlink_ext_ack *extack)
{
	fl_set_key_val(tb, &key->tp_range.tp_min.dst,
		       TCA_FLOWER_KEY_PORT_DST_MIN, &mask->tp_range.tp_min.dst,
		       TCA_FLOWER_UNSPEC, sizeof(key->tp_range.tp_min.dst));
	fl_set_key_val(tb, &key->tp_range.tp_max.dst,
		       TCA_FLOWER_KEY_PORT_DST_MAX, &mask->tp_range.tp_max.dst,
		       TCA_FLOWER_UNSPEC, sizeof(key->tp_range.tp_max.dst));
	fl_set_key_val(tb, &key->tp_range.tp_min.src,
		       TCA_FLOWER_KEY_PORT_SRC_MIN, &mask->tp_range.tp_min.src,
		       TCA_FLOWER_UNSPEC, sizeof(key->tp_range.tp_min.src));
	fl_set_key_val(tb, &key->tp_range.tp_max.src,
		       TCA_FLOWER_KEY_PORT_SRC_MAX, &mask->tp_range.tp_max.src,
		       TCA_FLOWER_UNSPEC, sizeof(key->tp_range.tp_max.src));

	if (mask->tp_range.tp_min.dst && mask->tp_range.tp_max.dst &&
	    ntohs(key->tp_range.tp_max.dst) <=
	    ntohs(key->tp_range.tp_min.dst)) {
		NL_SET_ERR_MSG_ATTR(extack,
				    tb[TCA_FLOWER_KEY_PORT_DST_MIN],
				    "Invalid destination port range (min must be strictly smaller than max)");
		return -EINVAL;
	}
	if (mask->tp_range.tp_min.src && mask->tp_range.tp_max.src &&
	    ntohs(key->tp_range.tp_max.src) <=
	    ntohs(key->tp_range.tp_min.src)) {
		NL_SET_ERR_MSG_ATTR(extack,
				    tb[TCA_FLOWER_KEY_PORT_SRC_MIN],
				    "Invalid source port range (min must be strictly smaller than max)");
		return -EINVAL;
	}

	return 0;
}

static int fl_set_key_mpls_lse(const struct nlattr *nla_lse,
			       struct flow_dissector_key_mpls *key_val,
			       struct flow_dissector_key_mpls *key_mask,
			       struct netlink_ext_ack *extack)
{
	struct nlattr *tb[TCA_FLOWER_KEY_MPLS_OPT_LSE_MAX + 1];
	struct flow_dissector_mpls_lse *lse_mask;
	struct flow_dissector_mpls_lse *lse_val;
	u8 lse_index;
	u8 depth;
	int err;

	err = nla_parse_nested(tb, TCA_FLOWER_KEY_MPLS_OPT_LSE_MAX, nla_lse,
			       mpls_stack_entry_policy, extack);
	if (err < 0)
		return err;

	if (!tb[TCA_FLOWER_KEY_MPLS_OPT_LSE_DEPTH]) {
		NL_SET_ERR_MSG(extack, "Missing MPLS option \"depth\"");
		return -EINVAL;
	}

	depth = nla_get_u8(tb[TCA_FLOWER_KEY_MPLS_OPT_LSE_DEPTH]);

	/* LSE depth starts at 1, for consistency with terminology used by
	 * RFC 3031 (section 3.9), where depth 0 refers to unlabeled packets.
	 */
	if (depth < 1 || depth > FLOW_DIS_MPLS_MAX) {
		NL_SET_ERR_MSG_ATTR(extack,
				    tb[TCA_FLOWER_KEY_MPLS_OPT_LSE_DEPTH],
				    "Invalid MPLS depth");
		return -EINVAL;
	}
	lse_index = depth - 1;

	dissector_set_mpls_lse(key_val, lse_index);
	dissector_set_mpls_lse(key_mask, lse_index);

	lse_val = &key_val->ls[lse_index];
	lse_mask = &key_mask->ls[lse_index];

	if (tb[TCA_FLOWER_KEY_MPLS_OPT_LSE_TTL]) {
		lse_val->mpls_ttl = nla_get_u8(tb[TCA_FLOWER_KEY_MPLS_OPT_LSE_TTL]);
		lse_mask->mpls_ttl = MPLS_TTL_MASK;
	}
	if (tb[TCA_FLOWER_KEY_MPLS_OPT_LSE_BOS]) {
		u8 bos = nla_get_u8(tb[TCA_FLOWER_KEY_MPLS_OPT_LSE_BOS]);

		if (bos & ~MPLS_BOS_MASK) {
			NL_SET_ERR_MSG_ATTR(extack,
					    tb[TCA_FLOWER_KEY_MPLS_OPT_LSE_BOS],
					    "Bottom Of Stack (BOS) must be 0 or 1");
			return -EINVAL;
		}
		lse_val->mpls_bos = bos;
		lse_mask->mpls_bos = MPLS_BOS_MASK;
	}
	if (tb[TCA_FLOWER_KEY_MPLS_OPT_LSE_TC]) {
		u8 tc = nla_get_u8(tb[TCA_FLOWER_KEY_MPLS_OPT_LSE_TC]);

		if (tc & ~MPLS_TC_MASK) {
			NL_SET_ERR_MSG_ATTR(extack,
					    tb[TCA_FLOWER_KEY_MPLS_OPT_LSE_TC],
					    "Traffic Class (TC) must be between 0 and 7");
			return -EINVAL;
		}
		lse_val->mpls_tc = tc;
		lse_mask->mpls_tc = MPLS_TC_MASK;
	}
	if (tb[TCA_FLOWER_KEY_MPLS_OPT_LSE_LABEL]) {
		u32 label = nla_get_u32(tb[TCA_FLOWER_KEY_MPLS_OPT_LSE_LABEL]);

		if (label & ~MPLS_LABEL_MASK) {
			NL_SET_ERR_MSG_ATTR(extack,
					    tb[TCA_FLOWER_KEY_MPLS_OPT_LSE_LABEL],
					    "Label must be between 0 and 1048575");
			return -EINVAL;
		}
		lse_val->mpls_label = label;
		lse_mask->mpls_label = MPLS_LABEL_MASK;
	}

	return 0;
}

static int fl_set_key_mpls_opts(const struct nlattr *nla_mpls_opts,
				struct flow_dissector_key_mpls *key_val,
				struct flow_dissector_key_mpls *key_mask,
				struct netlink_ext_ack *extack)
{
	struct nlattr *nla_lse;
	int rem;
	int err;

	if (!(nla_mpls_opts->nla_type & NLA_F_NESTED)) {
		NL_SET_ERR_MSG_ATTR(extack, nla_mpls_opts,
				    "NLA_F_NESTED is missing");
		return -EINVAL;
	}

	nla_for_each_nested(nla_lse, nla_mpls_opts, rem) {
		if (nla_type(nla_lse) != TCA_FLOWER_KEY_MPLS_OPTS_LSE) {
			NL_SET_ERR_MSG_ATTR(extack, nla_lse,
					    "Invalid MPLS option type");
			return -EINVAL;
		}

		err = fl_set_key_mpls_lse(nla_lse, key_val, key_mask, extack);
		if (err < 0)
			return err;
	}
	if (rem) {
		NL_SET_ERR_MSG(extack,
			       "Bytes leftover after parsing MPLS options");
		return -EINVAL;
	}

	return 0;
}

static int fl_set_key_mpls(struct nlattr **tb,
			   struct flow_dissector_key_mpls *key_val,
			   struct flow_dissector_key_mpls *key_mask,
			   struct netlink_ext_ack *extack)
{
	struct flow_dissector_mpls_lse *lse_mask;
	struct flow_dissector_mpls_lse *lse_val;

	if (tb[TCA_FLOWER_KEY_MPLS_OPTS]) {
		if (tb[TCA_FLOWER_KEY_MPLS_TTL] ||
		    tb[TCA_FLOWER_KEY_MPLS_BOS] ||
		    tb[TCA_FLOWER_KEY_MPLS_TC] ||
		    tb[TCA_FLOWER_KEY_MPLS_LABEL]) {
			NL_SET_ERR_MSG_ATTR(extack,
					    tb[TCA_FLOWER_KEY_MPLS_OPTS],
					    "MPLS label, Traffic Class, Bottom Of Stack and Time To Live must be encapsulated in the MPLS options attribute");
			return -EBADMSG;
		}

		return fl_set_key_mpls_opts(tb[TCA_FLOWER_KEY_MPLS_OPTS],
					    key_val, key_mask, extack);
	}

	lse_val = &key_val->ls[0];
	lse_mask = &key_mask->ls[0];

	if (tb[TCA_FLOWER_KEY_MPLS_TTL]) {
		lse_val->mpls_ttl = nla_get_u8(tb[TCA_FLOWER_KEY_MPLS_TTL]);
		lse_mask->mpls_ttl = MPLS_TTL_MASK;
		dissector_set_mpls_lse(key_val, 0);
		dissector_set_mpls_lse(key_mask, 0);
	}
	if (tb[TCA_FLOWER_KEY_MPLS_BOS]) {
		u8 bos = nla_get_u8(tb[TCA_FLOWER_KEY_MPLS_BOS]);

		if (bos & ~MPLS_BOS_MASK) {
			NL_SET_ERR_MSG_ATTR(extack,
					    tb[TCA_FLOWER_KEY_MPLS_BOS],
					    "Bottom Of Stack (BOS) must be 0 or 1");
			return -EINVAL;
		}
		lse_val->mpls_bos = bos;
		lse_mask->mpls_bos = MPLS_BOS_MASK;
		dissector_set_mpls_lse(key_val, 0);
		dissector_set_mpls_lse(key_mask, 0);
	}
	if (tb[TCA_FLOWER_KEY_MPLS_TC]) {
		u8 tc = nla_get_u8(tb[TCA_FLOWER_KEY_MPLS_TC]);

		if (tc & ~MPLS_TC_MASK) {
			NL_SET_ERR_MSG_ATTR(extack,
					    tb[TCA_FLOWER_KEY_MPLS_TC],
					    "Traffic Class (TC) must be between 0 and 7");
			return -EINVAL;
		}
		lse_val->mpls_tc = tc;
		lse_mask->mpls_tc = MPLS_TC_MASK;
		dissector_set_mpls_lse(key_val, 0);
		dissector_set_mpls_lse(key_mask, 0);
	}
	if (tb[TCA_FLOWER_KEY_MPLS_LABEL]) {
		u32 label = nla_get_u32(tb[TCA_FLOWER_KEY_MPLS_LABEL]);

		if (label & ~MPLS_LABEL_MASK) {
			NL_SET_ERR_MSG_ATTR(extack,
					    tb[TCA_FLOWER_KEY_MPLS_LABEL],
					    "Label must be between 0 and 1048575");
			return -EINVAL;
		}
		lse_val->mpls_label = label;
		lse_mask->mpls_label = MPLS_LABEL_MASK;
		dissector_set_mpls_lse(key_val, 0);
		dissector_set_mpls_lse(key_mask, 0);
	}
	return 0;
}

static void fl_set_key_vlan(struct nlattr **tb,
			    __be16 ethertype,
			    int vlan_id_key, int vlan_prio_key,
			    struct flow_dissector_key_vlan *key_val,
			    struct flow_dissector_key_vlan *key_mask)
{
#define VLAN_PRIORITY_MASK	0x7

	if (tb[vlan_id_key]) {
		key_val->vlan_id =
			nla_get_u16(tb[vlan_id_key]) & VLAN_VID_MASK;
		key_mask->vlan_id = VLAN_VID_MASK;
	}
	if (tb[vlan_prio_key]) {
		key_val->vlan_priority =
			nla_get_u8(tb[vlan_prio_key]) &
			VLAN_PRIORITY_MASK;
		key_mask->vlan_priority = VLAN_PRIORITY_MASK;
	}
	key_val->vlan_tpid = ethertype;
	key_mask->vlan_tpid = cpu_to_be16(~0);
}

static void fl_set_key_flag(u32 flower_key, u32 flower_mask,
			    u32 *dissector_key, u32 *dissector_mask,
			    u32 flower_flag_bit, u32 dissector_flag_bit)
{
	if (flower_mask & flower_flag_bit) {
		*dissector_mask |= dissector_flag_bit;
		if (flower_key & flower_flag_bit)
			*dissector_key |= dissector_flag_bit;
	}
}

static int fl_set_key_flags(struct nlattr **tb, u32 *flags_key,
			    u32 *flags_mask, struct netlink_ext_ack *extack)
{
	u32 key, mask;

	/* mask is mandatory for flags */
	if (!tb[TCA_FLOWER_KEY_FLAGS_MASK]) {
		NL_SET_ERR_MSG(extack, "Missing flags mask");
		return -EINVAL;
	}

	key = be32_to_cpu(nla_get_be32(tb[TCA_FLOWER_KEY_FLAGS]));
	mask = be32_to_cpu(nla_get_be32(tb[TCA_FLOWER_KEY_FLAGS_MASK]));

	*flags_key  = 0;
	*flags_mask = 0;

	fl_set_key_flag(key, mask, flags_key, flags_mask,
			TCA_FLOWER_KEY_FLAGS_IS_FRAGMENT, FLOW_DIS_IS_FRAGMENT);
	fl_set_key_flag(key, mask, flags_key, flags_mask,
			TCA_FLOWER_KEY_FLAGS_FRAG_IS_FIRST,
			FLOW_DIS_FIRST_FRAG);

	return 0;
}

static void fl_set_key_ip(struct nlattr **tb, bool encap,
			  struct flow_dissector_key_ip *key,
			  struct flow_dissector_key_ip *mask)
{
	int tos_key = encap ? TCA_FLOWER_KEY_ENC_IP_TOS : TCA_FLOWER_KEY_IP_TOS;
	int ttl_key = encap ? TCA_FLOWER_KEY_ENC_IP_TTL : TCA_FLOWER_KEY_IP_TTL;
	int tos_mask = encap ? TCA_FLOWER_KEY_ENC_IP_TOS_MASK : TCA_FLOWER_KEY_IP_TOS_MASK;
	int ttl_mask = encap ? TCA_FLOWER_KEY_ENC_IP_TTL_MASK : TCA_FLOWER_KEY_IP_TTL_MASK;

	fl_set_key_val(tb, &key->tos, tos_key, &mask->tos, tos_mask, sizeof(key->tos));
	fl_set_key_val(tb, &key->ttl, ttl_key, &mask->ttl, ttl_mask, sizeof(key->ttl));
}

static int fl_set_geneve_opt(const struct nlattr *nla, struct fl_flow_key *key,
			     int depth, int option_len,
			     struct netlink_ext_ack *extack)
{
	struct nlattr *tb[TCA_FLOWER_KEY_ENC_OPT_GENEVE_MAX + 1];
	struct nlattr *class = NULL, *type = NULL, *data = NULL;
	struct geneve_opt *opt;
	int err, data_len = 0;

	if (option_len > sizeof(struct geneve_opt))
		data_len = option_len - sizeof(struct geneve_opt);

	opt = (struct geneve_opt *)&key->enc_opts.data[key->enc_opts.len];
	memset(opt, 0xff, option_len);
	opt->length = data_len / 4;
	opt->r1 = 0;
	opt->r2 = 0;
	opt->r3 = 0;

	/* If no mask has been prodived we assume an exact match. */
	if (!depth)
		return sizeof(struct geneve_opt) + data_len;

	if (nla_type(nla) != TCA_FLOWER_KEY_ENC_OPTS_GENEVE) {
		NL_SET_ERR_MSG(extack, "Non-geneve option type for mask");
		return -EINVAL;
	}

	err = nla_parse_nested_deprecated(tb,
					  TCA_FLOWER_KEY_ENC_OPT_GENEVE_MAX,
					  nla, geneve_opt_policy, extack);
	if (err < 0)
		return err;

	/* We are not allowed to omit any of CLASS, TYPE or DATA
	 * fields from the key.
	 */
	if (!option_len &&
	    (!tb[TCA_FLOWER_KEY_ENC_OPT_GENEVE_CLASS] ||
	     !tb[TCA_FLOWER_KEY_ENC_OPT_GENEVE_TYPE] ||
	     !tb[TCA_FLOWER_KEY_ENC_OPT_GENEVE_DATA])) {
		NL_SET_ERR_MSG(extack, "Missing tunnel key geneve option class, type or data");
		return -EINVAL;
	}

	/* Omitting any of CLASS, TYPE or DATA fields is allowed
	 * for the mask.
	 */
	if (tb[TCA_FLOWER_KEY_ENC_OPT_GENEVE_DATA]) {
		int new_len = key->enc_opts.len;

		data = tb[TCA_FLOWER_KEY_ENC_OPT_GENEVE_DATA];
		data_len = nla_len(data);
		if (data_len < 4) {
			NL_SET_ERR_MSG(extack, "Tunnel key geneve option data is less than 4 bytes long");
			return -ERANGE;
		}
		if (data_len % 4) {
			NL_SET_ERR_MSG(extack, "Tunnel key geneve option data is not a multiple of 4 bytes long");
			return -ERANGE;
		}

		new_len += sizeof(struct geneve_opt) + data_len;
		BUILD_BUG_ON(FLOW_DIS_TUN_OPTS_MAX != IP_TUNNEL_OPTS_MAX);
		if (new_len > FLOW_DIS_TUN_OPTS_MAX) {
			NL_SET_ERR_MSG(extack, "Tunnel options exceeds max size");
			return -ERANGE;
		}
		opt->length = data_len / 4;
		memcpy(opt->opt_data, nla_data(data), data_len);
	}

	if (tb[TCA_FLOWER_KEY_ENC_OPT_GENEVE_CLASS]) {
		class = tb[TCA_FLOWER_KEY_ENC_OPT_GENEVE_CLASS];
		opt->opt_class = nla_get_be16(class);
	}

	if (tb[TCA_FLOWER_KEY_ENC_OPT_GENEVE_TYPE]) {
		type = tb[TCA_FLOWER_KEY_ENC_OPT_GENEVE_TYPE];
		opt->type = nla_get_u8(type);
	}

	return sizeof(struct geneve_opt) + data_len;
}

static int fl_set_vxlan_opt(const struct nlattr *nla, struct fl_flow_key *key,
			    int depth, int option_len,
			    struct netlink_ext_ack *extack)
{
	struct nlattr *tb[TCA_FLOWER_KEY_ENC_OPT_VXLAN_MAX + 1];
	struct vxlan_metadata *md;
	int err;

	md = (struct vxlan_metadata *)&key->enc_opts.data[key->enc_opts.len];
	memset(md, 0xff, sizeof(*md));

	if (!depth)
		return sizeof(*md);

	if (nla_type(nla) != TCA_FLOWER_KEY_ENC_OPTS_VXLAN) {
		NL_SET_ERR_MSG(extack, "Non-vxlan option type for mask");
		return -EINVAL;
	}

	err = nla_parse_nested(tb, TCA_FLOWER_KEY_ENC_OPT_VXLAN_MAX, nla,
			       vxlan_opt_policy, extack);
	if (err < 0)
		return err;

	if (!option_len && !tb[TCA_FLOWER_KEY_ENC_OPT_VXLAN_GBP]) {
		NL_SET_ERR_MSG(extack, "Missing tunnel key vxlan option gbp");
		return -EINVAL;
	}

	if (tb[TCA_FLOWER_KEY_ENC_OPT_VXLAN_GBP]) {
		md->gbp = nla_get_u32(tb[TCA_FLOWER_KEY_ENC_OPT_VXLAN_GBP]);
		md->gbp &= VXLAN_GBP_MASK;
	}

	return sizeof(*md);
}

static int fl_set_erspan_opt(const struct nlattr *nla, struct fl_flow_key *key,
			     int depth, int option_len,
			     struct netlink_ext_ack *extack)
{
	struct nlattr *tb[TCA_FLOWER_KEY_ENC_OPT_ERSPAN_MAX + 1];
	struct erspan_metadata *md;
	int err;

	md = (struct erspan_metadata *)&key->enc_opts.data[key->enc_opts.len];
	memset(md, 0xff, sizeof(*md));
	md->version = 1;

	if (!depth)
		return sizeof(*md);

	if (nla_type(nla) != TCA_FLOWER_KEY_ENC_OPTS_ERSPAN) {
		NL_SET_ERR_MSG(extack, "Non-erspan option type for mask");
		return -EINVAL;
	}

	err = nla_parse_nested(tb, TCA_FLOWER_KEY_ENC_OPT_ERSPAN_MAX, nla,
			       erspan_opt_policy, extack);
	if (err < 0)
		return err;

	if (!option_len && !tb[TCA_FLOWER_KEY_ENC_OPT_ERSPAN_VER]) {
		NL_SET_ERR_MSG(extack, "Missing tunnel key erspan option ver");
		return -EINVAL;
	}

	if (tb[TCA_FLOWER_KEY_ENC_OPT_ERSPAN_VER])
		md->version = nla_get_u8(tb[TCA_FLOWER_KEY_ENC_OPT_ERSPAN_VER]);

	if (md->version == 1) {
		if (!option_len && !tb[TCA_FLOWER_KEY_ENC_OPT_ERSPAN_INDEX]) {
			NL_SET_ERR_MSG(extack, "Missing tunnel key erspan option index");
			return -EINVAL;
		}
		if (tb[TCA_FLOWER_KEY_ENC_OPT_ERSPAN_INDEX]) {
			nla = tb[TCA_FLOWER_KEY_ENC_OPT_ERSPAN_INDEX];
			memset(&md->u, 0x00, sizeof(md->u));
			md->u.index = nla_get_be32(nla);
		}
	} else if (md->version == 2) {
		if (!option_len && (!tb[TCA_FLOWER_KEY_ENC_OPT_ERSPAN_DIR] ||
				    !tb[TCA_FLOWER_KEY_ENC_OPT_ERSPAN_HWID])) {
			NL_SET_ERR_MSG(extack, "Missing tunnel key erspan option dir or hwid");
			return -EINVAL;
		}
		if (tb[TCA_FLOWER_KEY_ENC_OPT_ERSPAN_DIR]) {
			nla = tb[TCA_FLOWER_KEY_ENC_OPT_ERSPAN_DIR];
			md->u.md2.dir = nla_get_u8(nla);
		}
		if (tb[TCA_FLOWER_KEY_ENC_OPT_ERSPAN_HWID]) {
			nla = tb[TCA_FLOWER_KEY_ENC_OPT_ERSPAN_HWID];
			set_hwid(&md->u.md2, nla_get_u8(nla));
		}
	} else {
		NL_SET_ERR_MSG(extack, "Tunnel key erspan option ver is incorrect");
		return -EINVAL;
	}

	return sizeof(*md);
}

static int fl_set_enc_opt(struct nlattr **tb, struct fl_flow_key *key,
			  struct fl_flow_key *mask,
			  struct netlink_ext_ack *extack)
{
	const struct nlattr *nla_enc_key, *nla_opt_key, *nla_opt_msk = NULL;
	int err, option_len, key_depth, msk_depth = 0;

	err = nla_validate_nested_deprecated(tb[TCA_FLOWER_KEY_ENC_OPTS],
					     TCA_FLOWER_KEY_ENC_OPTS_MAX,
					     enc_opts_policy, extack);
	if (err)
		return err;

	nla_enc_key = nla_data(tb[TCA_FLOWER_KEY_ENC_OPTS]);

	if (tb[TCA_FLOWER_KEY_ENC_OPTS_MASK]) {
		err = nla_validate_nested_deprecated(tb[TCA_FLOWER_KEY_ENC_OPTS_MASK],
						     TCA_FLOWER_KEY_ENC_OPTS_MAX,
						     enc_opts_policy, extack);
		if (err)
			return err;

		nla_opt_msk = nla_data(tb[TCA_FLOWER_KEY_ENC_OPTS_MASK]);
		msk_depth = nla_len(tb[TCA_FLOWER_KEY_ENC_OPTS_MASK]);
		if (!nla_ok(nla_opt_msk, msk_depth)) {
			NL_SET_ERR_MSG(extack, "Invalid nested attribute for masks");
			return -EINVAL;
		}
	}

	nla_for_each_attr(nla_opt_key, nla_enc_key,
			  nla_len(tb[TCA_FLOWER_KEY_ENC_OPTS]), key_depth) {
		switch (nla_type(nla_opt_key)) {
		case TCA_FLOWER_KEY_ENC_OPTS_GENEVE:
			if (key->enc_opts.dst_opt_type &&
			    key->enc_opts.dst_opt_type != TUNNEL_GENEVE_OPT) {
				NL_SET_ERR_MSG(extack, "Duplicate type for geneve options");
				return -EINVAL;
			}
			option_len = 0;
			key->enc_opts.dst_opt_type = TUNNEL_GENEVE_OPT;
			option_len = fl_set_geneve_opt(nla_opt_key, key,
						       key_depth, option_len,
						       extack);
			if (option_len < 0)
				return option_len;

			key->enc_opts.len += option_len;
			/* At the same time we need to parse through the mask
			 * in order to verify exact and mask attribute lengths.
			 */
			mask->enc_opts.dst_opt_type = TUNNEL_GENEVE_OPT;
			option_len = fl_set_geneve_opt(nla_opt_msk, mask,
						       msk_depth, option_len,
						       extack);
			if (option_len < 0)
				return option_len;

			mask->enc_opts.len += option_len;
			if (key->enc_opts.len != mask->enc_opts.len) {
				NL_SET_ERR_MSG(extack, "Key and mask miss aligned");
				return -EINVAL;
			}
			break;
		case TCA_FLOWER_KEY_ENC_OPTS_VXLAN:
			if (key->enc_opts.dst_opt_type) {
				NL_SET_ERR_MSG(extack, "Duplicate type for vxlan options");
				return -EINVAL;
			}
			option_len = 0;
			key->enc_opts.dst_opt_type = TUNNEL_VXLAN_OPT;
			option_len = fl_set_vxlan_opt(nla_opt_key, key,
						      key_depth, option_len,
						      extack);
			if (option_len < 0)
				return option_len;

			key->enc_opts.len += option_len;
			/* At the same time we need to parse through the mask
			 * in order to verify exact and mask attribute lengths.
			 */
			mask->enc_opts.dst_opt_type = TUNNEL_VXLAN_OPT;
			option_len = fl_set_vxlan_opt(nla_opt_msk, mask,
						      msk_depth, option_len,
						      extack);
			if (option_len < 0)
				return option_len;

			mask->enc_opts.len += option_len;
			if (key->enc_opts.len != mask->enc_opts.len) {
				NL_SET_ERR_MSG(extack, "Key and mask miss aligned");
				return -EINVAL;
			}
			break;
		case TCA_FLOWER_KEY_ENC_OPTS_ERSPAN:
			if (key->enc_opts.dst_opt_type) {
				NL_SET_ERR_MSG(extack, "Duplicate type for erspan options");
				return -EINVAL;
			}
			option_len = 0;
			key->enc_opts.dst_opt_type = TUNNEL_ERSPAN_OPT;
			option_len = fl_set_erspan_opt(nla_opt_key, key,
						       key_depth, option_len,
						       extack);
			if (option_len < 0)
				return option_len;

			key->enc_opts.len += option_len;
			/* At the same time we need to parse through the mask
			 * in order to verify exact and mask attribute lengths.
			 */
			mask->enc_opts.dst_opt_type = TUNNEL_ERSPAN_OPT;
			option_len = fl_set_erspan_opt(nla_opt_msk, mask,
						       msk_depth, option_len,
						       extack);
			if (option_len < 0)
				return option_len;

			mask->enc_opts.len += option_len;
			if (key->enc_opts.len != mask->enc_opts.len) {
				NL_SET_ERR_MSG(extack, "Key and mask miss aligned");
				return -EINVAL;
			}
			break;
		default:
			NL_SET_ERR_MSG(extack, "Unknown tunnel option type");
			return -EINVAL;
		}

		if (!msk_depth)
			continue;

		if (!nla_ok(nla_opt_msk, msk_depth)) {
			NL_SET_ERR_MSG(extack, "A mask attribute is invalid");
			return -EINVAL;
		}
		nla_opt_msk = nla_next(nla_opt_msk, &msk_depth);
	}

	return 0;
}

static int fl_validate_ct_state(u16 state, struct nlattr *tb,
				struct netlink_ext_ack *extack)
{
	if (state && !(state & TCA_FLOWER_KEY_CT_FLAGS_TRACKED)) {
		NL_SET_ERR_MSG_ATTR(extack, tb,
				    "no trk, so no other flag can be set");
		return -EINVAL;
	}

	if (state & TCA_FLOWER_KEY_CT_FLAGS_NEW &&
	    state & TCA_FLOWER_KEY_CT_FLAGS_ESTABLISHED) {
		NL_SET_ERR_MSG_ATTR(extack, tb,
				    "new and est are mutually exclusive");
		return -EINVAL;
	}

	if (state & TCA_FLOWER_KEY_CT_FLAGS_INVALID &&
	    state & ~(TCA_FLOWER_KEY_CT_FLAGS_TRACKED |
		      TCA_FLOWER_KEY_CT_FLAGS_INVALID)) {
		NL_SET_ERR_MSG_ATTR(extack, tb,
				    "when inv is set, only trk may be set");
		return -EINVAL;
	}

	if (state & TCA_FLOWER_KEY_CT_FLAGS_NEW &&
	    state & TCA_FLOWER_KEY_CT_FLAGS_REPLY) {
		NL_SET_ERR_MSG_ATTR(extack, tb,
				    "new and rpl are mutually exclusive");
		return -EINVAL;
	}

	return 0;
}

static int fl_set_key_ct(struct nlattr **tb,
			 struct flow_dissector_key_ct *key,
			 struct flow_dissector_key_ct *mask,
			 struct netlink_ext_ack *extack)
{
	if (tb[TCA_FLOWER_KEY_CT_STATE]) {
		int err;

		if (!IS_ENABLED(CONFIG_NF_CONNTRACK)) {
			NL_SET_ERR_MSG(extack, "Conntrack isn't enabled");
			return -EOPNOTSUPP;
		}
		fl_set_key_val(tb, &key->ct_state, TCA_FLOWER_KEY_CT_STATE,
			       &mask->ct_state, TCA_FLOWER_KEY_CT_STATE_MASK,
			       sizeof(key->ct_state));

		err = fl_validate_ct_state(key->ct_state & mask->ct_state,
					   tb[TCA_FLOWER_KEY_CT_STATE_MASK],
					   extack);
		if (err)
			return err;

	}
	if (tb[TCA_FLOWER_KEY_CT_ZONE]) {
		if (!IS_ENABLED(CONFIG_NF_CONNTRACK_ZONES)) {
			NL_SET_ERR_MSG(extack, "Conntrack zones isn't enabled");
			return -EOPNOTSUPP;
		}
		fl_set_key_val(tb, &key->ct_zone, TCA_FLOWER_KEY_CT_ZONE,
			       &mask->ct_zone, TCA_FLOWER_KEY_CT_ZONE_MASK,
			       sizeof(key->ct_zone));
	}
	if (tb[TCA_FLOWER_KEY_CT_MARK]) {
		if (!IS_ENABLED(CONFIG_NF_CONNTRACK_MARK)) {
			NL_SET_ERR_MSG(extack, "Conntrack mark isn't enabled");
			return -EOPNOTSUPP;
		}
		fl_set_key_val(tb, &key->ct_mark, TCA_FLOWER_KEY_CT_MARK,
			       &mask->ct_mark, TCA_FLOWER_KEY_CT_MARK_MASK,
			       sizeof(key->ct_mark));
	}
	if (tb[TCA_FLOWER_KEY_CT_LABELS]) {
		if (!IS_ENABLED(CONFIG_NF_CONNTRACK_LABELS)) {
			NL_SET_ERR_MSG(extack, "Conntrack labels aren't enabled");
			return -EOPNOTSUPP;
		}
		fl_set_key_val(tb, key->ct_labels, TCA_FLOWER_KEY_CT_LABELS,
			       mask->ct_labels, TCA_FLOWER_KEY_CT_LABELS_MASK,
			       sizeof(key->ct_labels));
	}

	return 0;
}

static int fl_set_key(struct net *net, struct nlattr **tb,
		      struct fl_flow_key *key, struct fl_flow_key *mask,
		      struct netlink_ext_ack *extack)
{
	__be16 ethertype;
	int ret = 0;

	if (tb[TCA_FLOWER_INDEV]) {
		int err = tcf_change_indev(net, tb[TCA_FLOWER_INDEV], extack);
		if (err < 0)
			return err;
		key->meta.ingress_ifindex = err;
		mask->meta.ingress_ifindex = 0xffffffff;
	}

	fl_set_key_val(tb, key->eth.dst, TCA_FLOWER_KEY_ETH_DST,
		       mask->eth.dst, TCA_FLOWER_KEY_ETH_DST_MASK,
		       sizeof(key->eth.dst));
	fl_set_key_val(tb, key->eth.src, TCA_FLOWER_KEY_ETH_SRC,
		       mask->eth.src, TCA_FLOWER_KEY_ETH_SRC_MASK,
		       sizeof(key->eth.src));

	if (tb[TCA_FLOWER_KEY_ETH_TYPE]) {
		ethertype = nla_get_be16(tb[TCA_FLOWER_KEY_ETH_TYPE]);

		if (eth_type_vlan(ethertype)) {
			fl_set_key_vlan(tb, ethertype, TCA_FLOWER_KEY_VLAN_ID,
					TCA_FLOWER_KEY_VLAN_PRIO, &key->vlan,
					&mask->vlan);

			if (tb[TCA_FLOWER_KEY_VLAN_ETH_TYPE]) {
				ethertype = nla_get_be16(tb[TCA_FLOWER_KEY_VLAN_ETH_TYPE]);
				if (eth_type_vlan(ethertype)) {
					fl_set_key_vlan(tb, ethertype,
							TCA_FLOWER_KEY_CVLAN_ID,
							TCA_FLOWER_KEY_CVLAN_PRIO,
							&key->cvlan, &mask->cvlan);
					fl_set_key_val(tb, &key->basic.n_proto,
						       TCA_FLOWER_KEY_CVLAN_ETH_TYPE,
						       &mask->basic.n_proto,
						       TCA_FLOWER_UNSPEC,
						       sizeof(key->basic.n_proto));
				} else {
					key->basic.n_proto = ethertype;
					mask->basic.n_proto = cpu_to_be16(~0);
				}
			}
		} else {
			key->basic.n_proto = ethertype;
			mask->basic.n_proto = cpu_to_be16(~0);
		}
	}

	if (key->basic.n_proto == htons(ETH_P_IP) ||
	    key->basic.n_proto == htons(ETH_P_IPV6)) {
		fl_set_key_val(tb, &key->basic.ip_proto, TCA_FLOWER_KEY_IP_PROTO,
			       &mask->basic.ip_proto, TCA_FLOWER_UNSPEC,
			       sizeof(key->basic.ip_proto));
		fl_set_key_ip(tb, false, &key->ip, &mask->ip);
	}

	if (tb[TCA_FLOWER_KEY_IPV4_SRC] || tb[TCA_FLOWER_KEY_IPV4_DST]) {
		key->control.addr_type = FLOW_DISSECTOR_KEY_IPV4_ADDRS;
		mask->control.addr_type = ~0;
		fl_set_key_val(tb, &key->ipv4.src, TCA_FLOWER_KEY_IPV4_SRC,
			       &mask->ipv4.src, TCA_FLOWER_KEY_IPV4_SRC_MASK,
			       sizeof(key->ipv4.src));
		fl_set_key_val(tb, &key->ipv4.dst, TCA_FLOWER_KEY_IPV4_DST,
			       &mask->ipv4.dst, TCA_FLOWER_KEY_IPV4_DST_MASK,
			       sizeof(key->ipv4.dst));
	} else if (tb[TCA_FLOWER_KEY_IPV6_SRC] || tb[TCA_FLOWER_KEY_IPV6_DST]) {
		key->control.addr_type = FLOW_DISSECTOR_KEY_IPV6_ADDRS;
		mask->control.addr_type = ~0;
		fl_set_key_val(tb, &key->ipv6.src, TCA_FLOWER_KEY_IPV6_SRC,
			       &mask->ipv6.src, TCA_FLOWER_KEY_IPV6_SRC_MASK,
			       sizeof(key->ipv6.src));
		fl_set_key_val(tb, &key->ipv6.dst, TCA_FLOWER_KEY_IPV6_DST,
			       &mask->ipv6.dst, TCA_FLOWER_KEY_IPV6_DST_MASK,
			       sizeof(key->ipv6.dst));
	}

	if (key->basic.ip_proto == IPPROTO_TCP) {
		fl_set_key_val(tb, &key->tp.src, TCA_FLOWER_KEY_TCP_SRC,
			       &mask->tp.src, TCA_FLOWER_KEY_TCP_SRC_MASK,
			       sizeof(key->tp.src));
		fl_set_key_val(tb, &key->tp.dst, TCA_FLOWER_KEY_TCP_DST,
			       &mask->tp.dst, TCA_FLOWER_KEY_TCP_DST_MASK,
			       sizeof(key->tp.dst));
		fl_set_key_val(tb, &key->tcp.flags, TCA_FLOWER_KEY_TCP_FLAGS,
			       &mask->tcp.flags, TCA_FLOWER_KEY_TCP_FLAGS_MASK,
			       sizeof(key->tcp.flags));
	} else if (key->basic.ip_proto == IPPROTO_UDP) {
		fl_set_key_val(tb, &key->tp.src, TCA_FLOWER_KEY_UDP_SRC,
			       &mask->tp.src, TCA_FLOWER_KEY_UDP_SRC_MASK,
			       sizeof(key->tp.src));
		fl_set_key_val(tb, &key->tp.dst, TCA_FLOWER_KEY_UDP_DST,
			       &mask->tp.dst, TCA_FLOWER_KEY_UDP_DST_MASK,
			       sizeof(key->tp.dst));
	} else if (key->basic.ip_proto == IPPROTO_SCTP) {
		fl_set_key_val(tb, &key->tp.src, TCA_FLOWER_KEY_SCTP_SRC,
			       &mask->tp.src, TCA_FLOWER_KEY_SCTP_SRC_MASK,
			       sizeof(key->tp.src));
		fl_set_key_val(tb, &key->tp.dst, TCA_FLOWER_KEY_SCTP_DST,
			       &mask->tp.dst, TCA_FLOWER_KEY_SCTP_DST_MASK,
			       sizeof(key->tp.dst));
	} else if (key->basic.n_proto == htons(ETH_P_IP) &&
		   key->basic.ip_proto == IPPROTO_ICMP) {
		fl_set_key_val(tb, &key->icmp.type, TCA_FLOWER_KEY_ICMPV4_TYPE,
			       &mask->icmp.type,
			       TCA_FLOWER_KEY_ICMPV4_TYPE_MASK,
			       sizeof(key->icmp.type));
		fl_set_key_val(tb, &key->icmp.code, TCA_FLOWER_KEY_ICMPV4_CODE,
			       &mask->icmp.code,
			       TCA_FLOWER_KEY_ICMPV4_CODE_MASK,
			       sizeof(key->icmp.code));
	} else if (key->basic.n_proto == htons(ETH_P_IPV6) &&
		   key->basic.ip_proto == IPPROTO_ICMPV6) {
		fl_set_key_val(tb, &key->icmp.type, TCA_FLOWER_KEY_ICMPV6_TYPE,
			       &mask->icmp.type,
			       TCA_FLOWER_KEY_ICMPV6_TYPE_MASK,
			       sizeof(key->icmp.type));
		fl_set_key_val(tb, &key->icmp.code, TCA_FLOWER_KEY_ICMPV6_CODE,
			       &mask->icmp.code,
			       TCA_FLOWER_KEY_ICMPV6_CODE_MASK,
			       sizeof(key->icmp.code));
	} else if (key->basic.n_proto == htons(ETH_P_MPLS_UC) ||
		   key->basic.n_proto == htons(ETH_P_MPLS_MC)) {
		ret = fl_set_key_mpls(tb, &key->mpls, &mask->mpls, extack);
		if (ret)
			return ret;
	} else if (key->basic.n_proto == htons(ETH_P_ARP) ||
		   key->basic.n_proto == htons(ETH_P_RARP)) {
		fl_set_key_val(tb, &key->arp.sip, TCA_FLOWER_KEY_ARP_SIP,
			       &mask->arp.sip, TCA_FLOWER_KEY_ARP_SIP_MASK,
			       sizeof(key->arp.sip));
		fl_set_key_val(tb, &key->arp.tip, TCA_FLOWER_KEY_ARP_TIP,
			       &mask->arp.tip, TCA_FLOWER_KEY_ARP_TIP_MASK,
			       sizeof(key->arp.tip));
		fl_set_key_val(tb, &key->arp.op, TCA_FLOWER_KEY_ARP_OP,
			       &mask->arp.op, TCA_FLOWER_KEY_ARP_OP_MASK,
			       sizeof(key->arp.op));
		fl_set_key_val(tb, key->arp.sha, TCA_FLOWER_KEY_ARP_SHA,
			       mask->arp.sha, TCA_FLOWER_KEY_ARP_SHA_MASK,
			       sizeof(key->arp.sha));
		fl_set_key_val(tb, key->arp.tha, TCA_FLOWER_KEY_ARP_THA,
			       mask->arp.tha, TCA_FLOWER_KEY_ARP_THA_MASK,
			       sizeof(key->arp.tha));
	}

	if (key->basic.ip_proto == IPPROTO_TCP ||
	    key->basic.ip_proto == IPPROTO_UDP ||
	    key->basic.ip_proto == IPPROTO_SCTP) {
		ret = fl_set_key_port_range(tb, key, mask, extack);
		if (ret)
			return ret;
	}

	if (tb[TCA_FLOWER_KEY_ENC_IPV4_SRC] ||
	    tb[TCA_FLOWER_KEY_ENC_IPV4_DST]) {
		key->enc_control.addr_type = FLOW_DISSECTOR_KEY_IPV4_ADDRS;
		mask->enc_control.addr_type = ~0;
		fl_set_key_val(tb, &key->enc_ipv4.src,
			       TCA_FLOWER_KEY_ENC_IPV4_SRC,
			       &mask->enc_ipv4.src,
			       TCA_FLOWER_KEY_ENC_IPV4_SRC_MASK,
			       sizeof(key->enc_ipv4.src));
		fl_set_key_val(tb, &key->enc_ipv4.dst,
			       TCA_FLOWER_KEY_ENC_IPV4_DST,
			       &mask->enc_ipv4.dst,
			       TCA_FLOWER_KEY_ENC_IPV4_DST_MASK,
			       sizeof(key->enc_ipv4.dst));
	}

	if (tb[TCA_FLOWER_KEY_ENC_IPV6_SRC] ||
	    tb[TCA_FLOWER_KEY_ENC_IPV6_DST]) {
		key->enc_control.addr_type = FLOW_DISSECTOR_KEY_IPV6_ADDRS;
		mask->enc_control.addr_type = ~0;
		fl_set_key_val(tb, &key->enc_ipv6.src,
			       TCA_FLOWER_KEY_ENC_IPV6_SRC,
			       &mask->enc_ipv6.src,
			       TCA_FLOWER_KEY_ENC_IPV6_SRC_MASK,
			       sizeof(key->enc_ipv6.src));
		fl_set_key_val(tb, &key->enc_ipv6.dst,
			       TCA_FLOWER_KEY_ENC_IPV6_DST,
			       &mask->enc_ipv6.dst,
			       TCA_FLOWER_KEY_ENC_IPV6_DST_MASK,
			       sizeof(key->enc_ipv6.dst));
	}

	fl_set_key_val(tb, &key->enc_key_id.keyid, TCA_FLOWER_KEY_ENC_KEY_ID,
		       &mask->enc_key_id.keyid, TCA_FLOWER_UNSPEC,
		       sizeof(key->enc_key_id.keyid));

	fl_set_key_val(tb, &key->enc_tp.src, TCA_FLOWER_KEY_ENC_UDP_SRC_PORT,
		       &mask->enc_tp.src, TCA_FLOWER_KEY_ENC_UDP_SRC_PORT_MASK,
		       sizeof(key->enc_tp.src));

	fl_set_key_val(tb, &key->enc_tp.dst, TCA_FLOWER_KEY_ENC_UDP_DST_PORT,
		       &mask->enc_tp.dst, TCA_FLOWER_KEY_ENC_UDP_DST_PORT_MASK,
		       sizeof(key->enc_tp.dst));

	fl_set_key_ip(tb, true, &key->enc_ip, &mask->enc_ip);

	fl_set_key_val(tb, &key->hash.hash, TCA_FLOWER_KEY_HASH,
		       &mask->hash.hash, TCA_FLOWER_KEY_HASH_MASK,
		       sizeof(key->hash.hash));

	if (tb[TCA_FLOWER_KEY_ENC_OPTS]) {
		ret = fl_set_enc_opt(tb, key, mask, extack);
		if (ret)
			return ret;
	}

	ret = fl_set_key_ct(tb, &key->ct, &mask->ct, extack);
	if (ret)
		return ret;

	if (tb[TCA_FLOWER_KEY_FLAGS])
		ret = fl_set_key_flags(tb, &key->control.flags,
				       &mask->control.flags, extack);

	return ret;
}

static void fl_mask_copy(struct fl_flow_mask *dst,
			 struct fl_flow_mask *src)
{
	const void *psrc = fl_key_get_start(&src->key, src);
	void *pdst = fl_key_get_start(&dst->key, src);

	memcpy(pdst, psrc, fl_mask_range(src));
	dst->range = src->range;
}

static const struct rhashtable_params fl_ht_params = {
	.key_offset = offsetof(struct cls_fl_filter, mkey), /* base offset */
	.head_offset = offsetof(struct cls_fl_filter, ht_node),
	.automatic_shrinking = true,
};

static int fl_init_mask_hashtable(struct fl_flow_mask *mask)
{
	mask->filter_ht_params = fl_ht_params;
	mask->filter_ht_params.key_len = fl_mask_range(mask);
	mask->filter_ht_params.key_offset += mask->range.start;

	return rhashtable_init(&mask->ht, &mask->filter_ht_params);
}

#define FL_KEY_MEMBER_OFFSET(member) offsetof(struct fl_flow_key, member)
#define FL_KEY_MEMBER_SIZE(member) sizeof_field(struct fl_flow_key, member)

#define FL_KEY_IS_MASKED(mask, member)						\
	memchr_inv(((char *)mask) + FL_KEY_MEMBER_OFFSET(member),		\
		   0, FL_KEY_MEMBER_SIZE(member))				\

#define FL_KEY_SET(keys, cnt, id, member)					\
	do {									\
		keys[cnt].key_id = id;						\
		keys[cnt].offset = FL_KEY_MEMBER_OFFSET(member);		\
		cnt++;								\
	} while(0);

#define FL_KEY_SET_IF_MASKED(mask, keys, cnt, id, member)			\
	do {									\
		if (FL_KEY_IS_MASKED(mask, member))				\
			FL_KEY_SET(keys, cnt, id, member);			\
	} while(0);

static void fl_init_dissector(struct flow_dissector *dissector,
			      struct fl_flow_key *mask)
{
	struct flow_dissector_key keys[FLOW_DISSECTOR_KEY_MAX];
	size_t cnt = 0;

	FL_KEY_SET_IF_MASKED(mask, keys, cnt,
			     FLOW_DISSECTOR_KEY_META, meta);
	FL_KEY_SET(keys, cnt, FLOW_DISSECTOR_KEY_CONTROL, control);
	FL_KEY_SET(keys, cnt, FLOW_DISSECTOR_KEY_BASIC, basic);
	FL_KEY_SET_IF_MASKED(mask, keys, cnt,
			     FLOW_DISSECTOR_KEY_ETH_ADDRS, eth);
	FL_KEY_SET_IF_MASKED(mask, keys, cnt,
			     FLOW_DISSECTOR_KEY_IPV4_ADDRS, ipv4);
	FL_KEY_SET_IF_MASKED(mask, keys, cnt,
			     FLOW_DISSECTOR_KEY_IPV6_ADDRS, ipv6);
	FL_KEY_SET_IF_MASKED(mask, keys, cnt,
			     FLOW_DISSECTOR_KEY_PORTS, tp);
	FL_KEY_SET_IF_MASKED(mask, keys, cnt,
			     FLOW_DISSECTOR_KEY_PORTS_RANGE, tp_range);
	FL_KEY_SET_IF_MASKED(mask, keys, cnt,
			     FLOW_DISSECTOR_KEY_IP, ip);
	FL_KEY_SET_IF_MASKED(mask, keys, cnt,
			     FLOW_DISSECTOR_KEY_TCP, tcp);
	FL_KEY_SET_IF_MASKED(mask, keys, cnt,
			     FLOW_DISSECTOR_KEY_ICMP, icmp);
	FL_KEY_SET_IF_MASKED(mask, keys, cnt,
			     FLOW_DISSECTOR_KEY_ARP, arp);
	FL_KEY_SET_IF_MASKED(mask, keys, cnt,
			     FLOW_DISSECTOR_KEY_MPLS, mpls);
	FL_KEY_SET_IF_MASKED(mask, keys, cnt,
			     FLOW_DISSECTOR_KEY_VLAN, vlan);
	FL_KEY_SET_IF_MASKED(mask, keys, cnt,
			     FLOW_DISSECTOR_KEY_CVLAN, cvlan);
	FL_KEY_SET_IF_MASKED(mask, keys, cnt,
			     FLOW_DISSECTOR_KEY_ENC_KEYID, enc_key_id);
	FL_KEY_SET_IF_MASKED(mask, keys, cnt,
			     FLOW_DISSECTOR_KEY_ENC_IPV4_ADDRS, enc_ipv4);
	FL_KEY_SET_IF_MASKED(mask, keys, cnt,
			     FLOW_DISSECTOR_KEY_ENC_IPV6_ADDRS, enc_ipv6);
	if (FL_KEY_IS_MASKED(mask, enc_ipv4) ||
	    FL_KEY_IS_MASKED(mask, enc_ipv6))
		FL_KEY_SET(keys, cnt, FLOW_DISSECTOR_KEY_ENC_CONTROL,
			   enc_control);
	FL_KEY_SET_IF_MASKED(mask, keys, cnt,
			     FLOW_DISSECTOR_KEY_ENC_PORTS, enc_tp);
	FL_KEY_SET_IF_MASKED(mask, keys, cnt,
			     FLOW_DISSECTOR_KEY_ENC_IP, enc_ip);
	FL_KEY_SET_IF_MASKED(mask, keys, cnt,
			     FLOW_DISSECTOR_KEY_ENC_OPTS, enc_opts);
	FL_KEY_SET_IF_MASKED(mask, keys, cnt,
			     FLOW_DISSECTOR_KEY_CT, ct);
	FL_KEY_SET_IF_MASKED(mask, keys, cnt,
			     FLOW_DISSECTOR_KEY_HASH, hash);

	skb_flow_dissector_init(dissector, keys, cnt);
}

static struct fl_flow_mask *fl_create_new_mask(struct cls_fl_head *head,
					       struct fl_flow_mask *mask)
{
	struct fl_flow_mask *newmask;
	int err;

	newmask = kzalloc(sizeof(*newmask), GFP_KERNEL);
	if (!newmask)
		return ERR_PTR(-ENOMEM);

	fl_mask_copy(newmask, mask);

	if ((newmask->key.tp_range.tp_min.dst &&
	     newmask->key.tp_range.tp_max.dst) ||
	    (newmask->key.tp_range.tp_min.src &&
	     newmask->key.tp_range.tp_max.src))
		newmask->flags |= TCA_FLOWER_MASK_FLAGS_RANGE;

	err = fl_init_mask_hashtable(newmask);
	if (err)
		goto errout_free;

	fl_init_dissector(&newmask->dissector, &newmask->key);

	INIT_LIST_HEAD_RCU(&newmask->filters);

	refcount_set(&newmask->refcnt, 1);
	err = rhashtable_replace_fast(&head->ht, &mask->ht_node,
				      &newmask->ht_node, mask_ht_params);
	if (err)
		goto errout_destroy;

	spin_lock(&head->masks_lock);
	list_add_tail_rcu(&newmask->list, &head->masks);
	spin_unlock(&head->masks_lock);

	return newmask;

errout_destroy:
	rhashtable_destroy(&newmask->ht);
errout_free:
	kfree(newmask);

	return ERR_PTR(err);
}

static int fl_check_assign_mask(struct cls_fl_head *head,
				struct cls_fl_filter *fnew,
				struct cls_fl_filter *fold,
				struct fl_flow_mask *mask)
{
	struct fl_flow_mask *newmask;
	int ret = 0;

	rcu_read_lock();

	/* Insert mask as temporary node to prevent concurrent creation of mask
	 * with same key. Any concurrent lookups with same key will return
	 * -EAGAIN because mask's refcnt is zero.
	 */
	fnew->mask = rhashtable_lookup_get_insert_fast(&head->ht,
						       &mask->ht_node,
						       mask_ht_params);
	if (!fnew->mask) {
		rcu_read_unlock();

		if (fold) {
			ret = -EINVAL;
			goto errout_cleanup;
		}

		newmask = fl_create_new_mask(head, mask);
		if (IS_ERR(newmask)) {
			ret = PTR_ERR(newmask);
			goto errout_cleanup;
		}

		fnew->mask = newmask;
		return 0;
	} else if (IS_ERR(fnew->mask)) {
		ret = PTR_ERR(fnew->mask);
	} else if (fold && fold->mask != fnew->mask) {
		ret = -EINVAL;
	} else if (!refcount_inc_not_zero(&fnew->mask->refcnt)) {
		/* Mask was deleted concurrently, try again */
		ret = -EAGAIN;
	}
	rcu_read_unlock();
	return ret;

errout_cleanup:
	rhashtable_remove_fast(&head->ht, &mask->ht_node,
			       mask_ht_params);
	return ret;
}

static int fl_set_parms(struct net *net, struct tcf_proto *tp,
			struct cls_fl_filter *f, struct fl_flow_mask *mask,
			unsigned long base, struct nlattr **tb,
			struct nlattr *est,
			struct fl_flow_tmplt *tmplt, u32 flags,
			struct netlink_ext_ack *extack)
{
	int err;

	err = tcf_exts_validate(net, tp, tb, est, &f->exts, flags, extack);
	if (err < 0)
		return err;

	if (tb[TCA_FLOWER_CLASSID]) {
		f->res.classid = nla_get_u32(tb[TCA_FLOWER_CLASSID]);
		if (flags & TCA_ACT_FLAGS_NO_RTNL)
			rtnl_lock();
		tcf_bind_filter(tp, &f->res, base);
		if (flags & TCA_ACT_FLAGS_NO_RTNL)
			rtnl_unlock();
	}

	err = fl_set_key(net, tb, &f->key, &mask->key, extack);
	if (err)
		return err;

	fl_mask_update_range(mask);
	fl_set_masked_key(&f->mkey, &f->key, mask);

	if (!fl_mask_fits_tmplt(tmplt, mask)) {
		NL_SET_ERR_MSG_MOD(extack, "Mask does not fit the template");
		return -EINVAL;
	}

	return 0;
}

static int fl_ht_insert_unique(struct cls_fl_filter *fnew,
			       struct cls_fl_filter *fold,
			       bool *in_ht)
{
	struct fl_flow_mask *mask = fnew->mask;
	int err;

	err = rhashtable_lookup_insert_fast(&mask->ht,
					    &fnew->ht_node,
					    mask->filter_ht_params);
	if (err) {
		*in_ht = false;
		/* It is okay if filter with same key exists when
		 * overwriting.
		 */
		return fold && err == -EEXIST ? 0 : err;
	}

	*in_ht = true;
	return 0;
}

static int fl_change(struct net *net, struct sk_buff *in_skb,
		     struct tcf_proto *tp, unsigned long base,
		     u32 handle, struct nlattr **tca,
		     void **arg, u32 flags,
		     struct netlink_ext_ack *extack)
{
	struct cls_fl_head *head = fl_head_dereference(tp);
	bool rtnl_held = !(flags & TCA_ACT_FLAGS_NO_RTNL);
	struct cls_fl_filter *fold = *arg;
	struct cls_fl_filter *fnew;
	struct fl_flow_mask *mask;
	struct nlattr **tb;
	bool in_ht;
	int err;

	if (!tca[TCA_OPTIONS]) {
		err = -EINVAL;
		goto errout_fold;
	}

	mask = kzalloc(sizeof(struct fl_flow_mask), GFP_KERNEL);
	if (!mask) {
		err = -ENOBUFS;
		goto errout_fold;
	}

	tb = kcalloc(TCA_FLOWER_MAX + 1, sizeof(struct nlattr *), GFP_KERNEL);
	if (!tb) {
		err = -ENOBUFS;
		goto errout_mask_alloc;
	}

	err = nla_parse_nested_deprecated(tb, TCA_FLOWER_MAX,
					  tca[TCA_OPTIONS], fl_policy, NULL);
	if (err < 0)
		goto errout_tb;

	if (fold && handle && fold->handle != handle) {
		err = -EINVAL;
		goto errout_tb;
	}

	fnew = kzalloc(sizeof(*fnew), GFP_KERNEL);
	if (!fnew) {
		err = -ENOBUFS;
		goto errout_tb;
	}
	INIT_LIST_HEAD(&fnew->hw_list);
	refcount_set(&fnew->refcnt, 1);

	err = tcf_exts_init(&fnew->exts, net, TCA_FLOWER_ACT, 0);
	if (err < 0)
		goto errout;

	if (tb[TCA_FLOWER_FLAGS]) {
		fnew->flags = nla_get_u32(tb[TCA_FLOWER_FLAGS]);

		if (!tc_flags_valid(fnew->flags)) {
			err = -EINVAL;
			goto errout;
		}
	}

	err = fl_set_parms(net, tp, fnew, mask, base, tb, tca[TCA_RATE],
			   tp->chain->tmplt_priv, flags, extack);
	if (err)
		goto errout;

	err = fl_check_assign_mask(head, fnew, fold, mask);
	if (err)
		goto errout;

	err = fl_ht_insert_unique(fnew, fold, &in_ht);
	if (err)
		goto errout_mask;

	if (!tc_skip_hw(fnew->flags)) {
		err = fl_hw_replace_filter(tp, fnew, rtnl_held, extack);
		if (err)
			goto errout_ht;
	}

	if (!tc_in_hw(fnew->flags))
		fnew->flags |= TCA_CLS_FLAGS_NOT_IN_HW;

	spin_lock(&tp->lock);

	/* tp was deleted concurrently. -EAGAIN will cause caller to lookup
	 * proto again or create new one, if necessary.
	 */
	if (tp->deleting) {
		err = -EAGAIN;
		goto errout_hw;
	}

	if (fold) {
		/* Fold filter was deleted concurrently. Retry lookup. */
		if (fold->deleted) {
			err = -EAGAIN;
			goto errout_hw;
		}

		fnew->handle = handle;

		if (!in_ht) {
			struct rhashtable_params params =
				fnew->mask->filter_ht_params;

			err = rhashtable_insert_fast(&fnew->mask->ht,
						     &fnew->ht_node,
						     params);
			if (err)
				goto errout_hw;
			in_ht = true;
		}

		refcount_inc(&fnew->refcnt);
		rhashtable_remove_fast(&fold->mask->ht,
				       &fold->ht_node,
				       fold->mask->filter_ht_params);
		idr_replace(&head->handle_idr, fnew, fnew->handle);
		list_replace_rcu(&fold->list, &fnew->list);
		fold->deleted = true;

		spin_unlock(&tp->lock);

		fl_mask_put(head, fold->mask);
		if (!tc_skip_hw(fold->flags))
			fl_hw_destroy_filter(tp, fold, rtnl_held, NULL);
		tcf_unbind_filter(tp, &fold->res);
		/* Caller holds reference to fold, so refcnt is always > 0
		 * after this.
		 */
		refcount_dec(&fold->refcnt);
		__fl_put(fold);
	} else {
		if (handle) {
			/* user specifies a handle and it doesn't exist */
			err = idr_alloc_u32(&head->handle_idr, fnew, &handle,
					    handle, GFP_ATOMIC);

			/* Filter with specified handle was concurrently
			 * inserted after initial check in cls_api. This is not
			 * necessarily an error if NLM_F_EXCL is not set in
			 * message flags. Returning EAGAIN will cause cls_api to
			 * try to update concurrently inserted rule.
			 */
			if (err == -ENOSPC)
				err = -EAGAIN;
		} else {
			handle = 1;
			err = idr_alloc_u32(&head->handle_idr, fnew, &handle,
					    INT_MAX, GFP_ATOMIC);
		}
		if (err)
			goto errout_hw;

		refcount_inc(&fnew->refcnt);
		fnew->handle = handle;
		list_add_tail_rcu(&fnew->list, &fnew->mask->filters);
		spin_unlock(&tp->lock);
	}

	*arg = fnew;

	kfree(tb);
	tcf_queue_work(&mask->rwork, fl_uninit_mask_free_work);
	return 0;

errout_ht:
	spin_lock(&tp->lock);
errout_hw:
	fnew->deleted = true;
	spin_unlock(&tp->lock);
	if (!tc_skip_hw(fnew->flags))
		fl_hw_destroy_filter(tp, fnew, rtnl_held, NULL);
	if (in_ht)
		rhashtable_remove_fast(&fnew->mask->ht, &fnew->ht_node,
				       fnew->mask->filter_ht_params);
errout_mask:
	fl_mask_put(head, fnew->mask);
errout:
	__fl_put(fnew);
errout_tb:
	kfree(tb);
errout_mask_alloc:
	tcf_queue_work(&mask->rwork, fl_uninit_mask_free_work);
errout_fold:
	if (fold)
		__fl_put(fold);
	return err;
}

static int fl_delete(struct tcf_proto *tp, void *arg, bool *last,
		     bool rtnl_held, struct netlink_ext_ack *extack)
{
	struct cls_fl_head *head = fl_head_dereference(tp);
	struct cls_fl_filter *f = arg;
	bool last_on_mask;
	int err = 0;

	err = __fl_delete(tp, f, &last_on_mask, rtnl_held, extack);
	*last = list_empty(&head->masks);
	__fl_put(f);

	return err;
}

static void fl_walk(struct tcf_proto *tp, struct tcf_walker *arg,
		    bool rtnl_held)
{
	struct cls_fl_head *head = fl_head_dereference(tp);
	unsigned long id = arg->cookie, tmp;
	struct cls_fl_filter *f;

	arg->count = arg->skip;

	rcu_read_lock();
	idr_for_each_entry_continue_ul(&head->handle_idr, f, tmp, id) {
		/* don't return filters that are being deleted */
		if (!refcount_inc_not_zero(&f->refcnt))
			continue;
		rcu_read_unlock();

		if (arg->fn(tp, f, arg) < 0) {
			__fl_put(f);
			arg->stop = 1;
			rcu_read_lock();
			break;
		}
		__fl_put(f);
		arg->count++;
		rcu_read_lock();
	}
	rcu_read_unlock();
	arg->cookie = id;
}

static struct cls_fl_filter *
fl_get_next_hw_filter(struct tcf_proto *tp, struct cls_fl_filter *f, bool add)
{
	struct cls_fl_head *head = fl_head_dereference(tp);

	spin_lock(&tp->lock);
	if (list_empty(&head->hw_filters)) {
		spin_unlock(&tp->lock);
		return NULL;
	}

	if (!f)
		f = list_entry(&head->hw_filters, struct cls_fl_filter,
			       hw_list);
	list_for_each_entry_continue(f, &head->hw_filters, hw_list) {
		if (!(add && f->deleted) && refcount_inc_not_zero(&f->refcnt)) {
			spin_unlock(&tp->lock);
			return f;
		}
	}

	spin_unlock(&tp->lock);
	return NULL;
}

static int fl_reoffload(struct tcf_proto *tp, bool add, flow_setup_cb_t *cb,
			void *cb_priv, struct netlink_ext_ack *extack)
{
	struct tcf_block *block = tp->chain->block;
	struct flow_cls_offload cls_flower = {};
	struct cls_fl_filter *f = NULL;
	int err;

	/* hw_filters list can only be changed by hw offload functions after
	 * obtaining rtnl lock. Make sure it is not changed while reoffload is
	 * iterating it.
	 */
	ASSERT_RTNL();

	while ((f = fl_get_next_hw_filter(tp, f, add))) {
		cls_flower.rule =
			flow_rule_alloc(tcf_exts_num_actions(&f->exts));
		if (!cls_flower.rule) {
			__fl_put(f);
			return -ENOMEM;
		}

		tc_cls_common_offload_init(&cls_flower.common, tp, f->flags,
					   extack);
		cls_flower.command = add ?
			FLOW_CLS_REPLACE : FLOW_CLS_DESTROY;
		cls_flower.cookie = (unsigned long)f;
		cls_flower.rule->match.dissector = &f->mask->dissector;
		cls_flower.rule->match.mask = &f->mask->key;
		cls_flower.rule->match.key = &f->mkey;

		err = tc_setup_flow_action(&cls_flower.rule->action, &f->exts);
		if (err) {
			kfree(cls_flower.rule);
			if (tc_skip_sw(f->flags)) {
				NL_SET_ERR_MSG_MOD(extack, "Failed to setup flow action");
				__fl_put(f);
				return err;
			}
			goto next_flow;
		}

		cls_flower.classid = f->res.classid;

		err = tc_setup_cb_reoffload(block, tp, add, cb,
					    TC_SETUP_CLSFLOWER, &cls_flower,
					    cb_priv, &f->flags,
					    &f->in_hw_count);
		tc_cleanup_flow_action(&cls_flower.rule->action);
		kfree(cls_flower.rule);

		if (err) {
			__fl_put(f);
			return err;
		}
next_flow:
		__fl_put(f);
	}

	return 0;
}

static void fl_hw_add(struct tcf_proto *tp, void *type_data)
{
	struct flow_cls_offload *cls_flower = type_data;
	struct cls_fl_filter *f =
		(struct cls_fl_filter *) cls_flower->cookie;
	struct cls_fl_head *head = fl_head_dereference(tp);

	spin_lock(&tp->lock);
	list_add(&f->hw_list, &head->hw_filters);
	spin_unlock(&tp->lock);
}

static void fl_hw_del(struct tcf_proto *tp, void *type_data)
{
	struct flow_cls_offload *cls_flower = type_data;
	struct cls_fl_filter *f =
		(struct cls_fl_filter *) cls_flower->cookie;

	spin_lock(&tp->lock);
	if (!list_empty(&f->hw_list))
		list_del_init(&f->hw_list);
	spin_unlock(&tp->lock);
}

static int fl_hw_create_tmplt(struct tcf_chain *chain,
			      struct fl_flow_tmplt *tmplt)
{
	struct flow_cls_offload cls_flower = {};
	struct tcf_block *block = chain->block;

	cls_flower.rule = flow_rule_alloc(0);
	if (!cls_flower.rule)
		return -ENOMEM;

	cls_flower.common.chain_index = chain->index;
	cls_flower.command = FLOW_CLS_TMPLT_CREATE;
	cls_flower.cookie = (unsigned long) tmplt;
	cls_flower.rule->match.dissector = &tmplt->dissector;
	cls_flower.rule->match.mask = &tmplt->mask;
	cls_flower.rule->match.key = &tmplt->dummy_key;

	/* We don't care if driver (any of them) fails to handle this
	 * call. It serves just as a hint for it.
	 */
	tc_setup_cb_call(block, TC_SETUP_CLSFLOWER, &cls_flower, false, true);
	kfree(cls_flower.rule);

	return 0;
}

static void fl_hw_destroy_tmplt(struct tcf_chain *chain,
				struct fl_flow_tmplt *tmplt)
{
	struct flow_cls_offload cls_flower = {};
	struct tcf_block *block = chain->block;

	cls_flower.common.chain_index = chain->index;
	cls_flower.command = FLOW_CLS_TMPLT_DESTROY;
	cls_flower.cookie = (unsigned long) tmplt;

	tc_setup_cb_call(block, TC_SETUP_CLSFLOWER, &cls_flower, false, true);
}

static void *fl_tmplt_create(struct net *net, struct tcf_chain *chain,
			     struct nlattr **tca,
			     struct netlink_ext_ack *extack)
{
	struct fl_flow_tmplt *tmplt;
	struct nlattr **tb;
	int err;

	if (!tca[TCA_OPTIONS])
		return ERR_PTR(-EINVAL);

	tb = kcalloc(TCA_FLOWER_MAX + 1, sizeof(struct nlattr *), GFP_KERNEL);
	if (!tb)
		return ERR_PTR(-ENOBUFS);
	err = nla_parse_nested_deprecated(tb, TCA_FLOWER_MAX,
					  tca[TCA_OPTIONS], fl_policy, NULL);
	if (err)
		goto errout_tb;

	tmplt = kzalloc(sizeof(*tmplt), GFP_KERNEL);
	if (!tmplt) {
		err = -ENOMEM;
		goto errout_tb;
	}
	tmplt->chain = chain;
	err = fl_set_key(net, tb, &tmplt->dummy_key, &tmplt->mask, extack);
	if (err)
		goto errout_tmplt;

	fl_init_dissector(&tmplt->dissector, &tmplt->mask);

	err = fl_hw_create_tmplt(chain, tmplt);
	if (err)
		goto errout_tmplt;

	kfree(tb);
	return tmplt;

errout_tmplt:
	kfree(tmplt);
errout_tb:
	kfree(tb);
	return ERR_PTR(err);
}

static void fl_tmplt_destroy(void *tmplt_priv)
{
	struct fl_flow_tmplt *tmplt = tmplt_priv;

	fl_hw_destroy_tmplt(tmplt->chain, tmplt);
	kfree(tmplt);
}

static int fl_dump_key_val(struct sk_buff *skb,
			   void *val, int val_type,
			   void *mask, int mask_type, int len)
{
	int err;

	if (!memchr_inv(mask, 0, len))
		return 0;
	err = nla_put(skb, val_type, len, val);
	if (err)
		return err;
	if (mask_type != TCA_FLOWER_UNSPEC) {
		err = nla_put(skb, mask_type, len, mask);
		if (err)
			return err;
	}
	return 0;
}

static int fl_dump_key_port_range(struct sk_buff *skb, struct fl_flow_key *key,
				  struct fl_flow_key *mask)
{
	if (fl_dump_key_val(skb, &key->tp_range.tp_min.dst,
			    TCA_FLOWER_KEY_PORT_DST_MIN,
			    &mask->tp_range.tp_min.dst, TCA_FLOWER_UNSPEC,
			    sizeof(key->tp_range.tp_min.dst)) ||
	    fl_dump_key_val(skb, &key->tp_range.tp_max.dst,
			    TCA_FLOWER_KEY_PORT_DST_MAX,
			    &mask->tp_range.tp_max.dst, TCA_FLOWER_UNSPEC,
			    sizeof(key->tp_range.tp_max.dst)) ||
	    fl_dump_key_val(skb, &key->tp_range.tp_min.src,
			    TCA_FLOWER_KEY_PORT_SRC_MIN,
			    &mask->tp_range.tp_min.src, TCA_FLOWER_UNSPEC,
			    sizeof(key->tp_range.tp_min.src)) ||
	    fl_dump_key_val(skb, &key->tp_range.tp_max.src,
			    TCA_FLOWER_KEY_PORT_SRC_MAX,
			    &mask->tp_range.tp_max.src, TCA_FLOWER_UNSPEC,
			    sizeof(key->tp_range.tp_max.src)))
		return -1;

	return 0;
}

static int fl_dump_key_mpls_opt_lse(struct sk_buff *skb,
				    struct flow_dissector_key_mpls *mpls_key,
				    struct flow_dissector_key_mpls *mpls_mask,
				    u8 lse_index)
{
	struct flow_dissector_mpls_lse *lse_mask = &mpls_mask->ls[lse_index];
	struct flow_dissector_mpls_lse *lse_key = &mpls_key->ls[lse_index];
	int err;

	err = nla_put_u8(skb, TCA_FLOWER_KEY_MPLS_OPT_LSE_DEPTH,
			 lse_index + 1);
	if (err)
		return err;

	if (lse_mask->mpls_ttl) {
		err = nla_put_u8(skb, TCA_FLOWER_KEY_MPLS_OPT_LSE_TTL,
				 lse_key->mpls_ttl);
		if (err)
			return err;
	}
	if (lse_mask->mpls_bos) {
		err = nla_put_u8(skb, TCA_FLOWER_KEY_MPLS_OPT_LSE_BOS,
				 lse_key->mpls_bos);
		if (err)
			return err;
	}
	if (lse_mask->mpls_tc) {
		err = nla_put_u8(skb, TCA_FLOWER_KEY_MPLS_OPT_LSE_TC,
				 lse_key->mpls_tc);
		if (err)
			return err;
	}
	if (lse_mask->mpls_label) {
		err = nla_put_u32(skb, TCA_FLOWER_KEY_MPLS_OPT_LSE_LABEL,
				  lse_key->mpls_label);
		if (err)
			return err;
	}

	return 0;
}

static int fl_dump_key_mpls_opts(struct sk_buff *skb,
				 struct flow_dissector_key_mpls *mpls_key,
				 struct flow_dissector_key_mpls *mpls_mask)
{
	struct nlattr *opts;
	struct nlattr *lse;
	u8 lse_index;
	int err;

	opts = nla_nest_start(skb, TCA_FLOWER_KEY_MPLS_OPTS);
	if (!opts)
		return -EMSGSIZE;

	for (lse_index = 0; lse_index < FLOW_DIS_MPLS_MAX; lse_index++) {
		if (!(mpls_mask->used_lses & 1 << lse_index))
			continue;

		lse = nla_nest_start(skb, TCA_FLOWER_KEY_MPLS_OPTS_LSE);
		if (!lse) {
			err = -EMSGSIZE;
			goto err_opts;
		}

		err = fl_dump_key_mpls_opt_lse(skb, mpls_key, mpls_mask,
					       lse_index);
		if (err)
			goto err_opts_lse;
		nla_nest_end(skb, lse);
	}
	nla_nest_end(skb, opts);

	return 0;

err_opts_lse:
	nla_nest_cancel(skb, lse);
err_opts:
	nla_nest_cancel(skb, opts);

	return err;
}

static int fl_dump_key_mpls(struct sk_buff *skb,
			    struct flow_dissector_key_mpls *mpls_key,
			    struct flow_dissector_key_mpls *mpls_mask)
{
	struct flow_dissector_mpls_lse *lse_mask;
	struct flow_dissector_mpls_lse *lse_key;
	int err;

	if (!mpls_mask->used_lses)
		return 0;

	lse_mask = &mpls_mask->ls[0];
	lse_key = &mpls_key->ls[0];

	/* For backward compatibility, don't use the MPLS nested attributes if
	 * the rule can be expressed using the old attributes.
	 */
	if (mpls_mask->used_lses & ~1 ||
	    (!lse_mask->mpls_ttl && !lse_mask->mpls_bos &&
	     !lse_mask->mpls_tc && !lse_mask->mpls_label))
		return fl_dump_key_mpls_opts(skb, mpls_key, mpls_mask);

	if (lse_mask->mpls_ttl) {
		err = nla_put_u8(skb, TCA_FLOWER_KEY_MPLS_TTL,
				 lse_key->mpls_ttl);
		if (err)
			return err;
	}
	if (lse_mask->mpls_tc) {
		err = nla_put_u8(skb, TCA_FLOWER_KEY_MPLS_TC,
				 lse_key->mpls_tc);
		if (err)
			return err;
	}
	if (lse_mask->mpls_label) {
		err = nla_put_u32(skb, TCA_FLOWER_KEY_MPLS_LABEL,
				  lse_key->mpls_label);
		if (err)
			return err;
	}
	if (lse_mask->mpls_bos) {
		err = nla_put_u8(skb, TCA_FLOWER_KEY_MPLS_BOS,
				 lse_key->mpls_bos);
		if (err)
			return err;
	}
	return 0;
}

static int fl_dump_key_ip(struct sk_buff *skb, bool encap,
			  struct flow_dissector_key_ip *key,
			  struct flow_dissector_key_ip *mask)
{
	int tos_key = encap ? TCA_FLOWER_KEY_ENC_IP_TOS : TCA_FLOWER_KEY_IP_TOS;
	int ttl_key = encap ? TCA_FLOWER_KEY_ENC_IP_TTL : TCA_FLOWER_KEY_IP_TTL;
	int tos_mask = encap ? TCA_FLOWER_KEY_ENC_IP_TOS_MASK : TCA_FLOWER_KEY_IP_TOS_MASK;
	int ttl_mask = encap ? TCA_FLOWER_KEY_ENC_IP_TTL_MASK : TCA_FLOWER_KEY_IP_TTL_MASK;

	if (fl_dump_key_val(skb, &key->tos, tos_key, &mask->tos, tos_mask, sizeof(key->tos)) ||
	    fl_dump_key_val(skb, &key->ttl, ttl_key, &mask->ttl, ttl_mask, sizeof(key->ttl)))
		return -1;

	return 0;
}

static int fl_dump_key_vlan(struct sk_buff *skb,
			    int vlan_id_key, int vlan_prio_key,
			    struct flow_dissector_key_vlan *vlan_key,
			    struct flow_dissector_key_vlan *vlan_mask)
{
	int err;

	if (!memchr_inv(vlan_mask, 0, sizeof(*vlan_mask)))
		return 0;
	if (vlan_mask->vlan_id) {
		err = nla_put_u16(skb, vlan_id_key,
				  vlan_key->vlan_id);
		if (err)
			return err;
	}
	if (vlan_mask->vlan_priority) {
		err = nla_put_u8(skb, vlan_prio_key,
				 vlan_key->vlan_priority);
		if (err)
			return err;
	}
	return 0;
}

static void fl_get_key_flag(u32 dissector_key, u32 dissector_mask,
			    u32 *flower_key, u32 *flower_mask,
			    u32 flower_flag_bit, u32 dissector_flag_bit)
{
	if (dissector_mask & dissector_flag_bit) {
		*flower_mask |= flower_flag_bit;
		if (dissector_key & dissector_flag_bit)
			*flower_key |= flower_flag_bit;
	}
}

static int fl_dump_key_flags(struct sk_buff *skb, u32 flags_key, u32 flags_mask)
{
	u32 key, mask;
	__be32 _key, _mask;
	int err;

	if (!memchr_inv(&flags_mask, 0, sizeof(flags_mask)))
		return 0;

	key = 0;
	mask = 0;

	fl_get_key_flag(flags_key, flags_mask, &key, &mask,
			TCA_FLOWER_KEY_FLAGS_IS_FRAGMENT, FLOW_DIS_IS_FRAGMENT);
	fl_get_key_flag(flags_key, flags_mask, &key, &mask,
			TCA_FLOWER_KEY_FLAGS_FRAG_IS_FIRST,
			FLOW_DIS_FIRST_FRAG);

	_key = cpu_to_be32(key);
	_mask = cpu_to_be32(mask);

	err = nla_put(skb, TCA_FLOWER_KEY_FLAGS, 4, &_key);
	if (err)
		return err;

	return nla_put(skb, TCA_FLOWER_KEY_FLAGS_MASK, 4, &_mask);
}

static int fl_dump_key_geneve_opt(struct sk_buff *skb,
				  struct flow_dissector_key_enc_opts *enc_opts)
{
	struct geneve_opt *opt;
	struct nlattr *nest;
	int opt_off = 0;

	nest = nla_nest_start_noflag(skb, TCA_FLOWER_KEY_ENC_OPTS_GENEVE);
	if (!nest)
		goto nla_put_failure;

	while (enc_opts->len > opt_off) {
		opt = (struct geneve_opt *)&enc_opts->data[opt_off];

		if (nla_put_be16(skb, TCA_FLOWER_KEY_ENC_OPT_GENEVE_CLASS,
				 opt->opt_class))
			goto nla_put_failure;
		if (nla_put_u8(skb, TCA_FLOWER_KEY_ENC_OPT_GENEVE_TYPE,
			       opt->type))
			goto nla_put_failure;
		if (nla_put(skb, TCA_FLOWER_KEY_ENC_OPT_GENEVE_DATA,
			    opt->length * 4, opt->opt_data))
			goto nla_put_failure;

		opt_off += sizeof(struct geneve_opt) + opt->length * 4;
	}
	nla_nest_end(skb, nest);
	return 0;

nla_put_failure:
	nla_nest_cancel(skb, nest);
	return -EMSGSIZE;
}

static int fl_dump_key_vxlan_opt(struct sk_buff *skb,
				 struct flow_dissector_key_enc_opts *enc_opts)
{
	struct vxlan_metadata *md;
	struct nlattr *nest;

	nest = nla_nest_start_noflag(skb, TCA_FLOWER_KEY_ENC_OPTS_VXLAN);
	if (!nest)
		goto nla_put_failure;

	md = (struct vxlan_metadata *)&enc_opts->data[0];
	if (nla_put_u32(skb, TCA_FLOWER_KEY_ENC_OPT_VXLAN_GBP, md->gbp))
		goto nla_put_failure;

	nla_nest_end(skb, nest);
	return 0;

nla_put_failure:
	nla_nest_cancel(skb, nest);
	return -EMSGSIZE;
}

static int fl_dump_key_erspan_opt(struct sk_buff *skb,
				  struct flow_dissector_key_enc_opts *enc_opts)
{
	struct erspan_metadata *md;
	struct nlattr *nest;

	nest = nla_nest_start_noflag(skb, TCA_FLOWER_KEY_ENC_OPTS_ERSPAN);
	if (!nest)
		goto nla_put_failure;

	md = (struct erspan_metadata *)&enc_opts->data[0];
	if (nla_put_u8(skb, TCA_FLOWER_KEY_ENC_OPT_ERSPAN_VER, md->version))
		goto nla_put_failure;

	if (md->version == 1 &&
	    nla_put_be32(skb, TCA_FLOWER_KEY_ENC_OPT_ERSPAN_INDEX, md->u.index))
		goto nla_put_failure;

	if (md->version == 2 &&
	    (nla_put_u8(skb, TCA_FLOWER_KEY_ENC_OPT_ERSPAN_DIR,
			md->u.md2.dir) ||
	     nla_put_u8(skb, TCA_FLOWER_KEY_ENC_OPT_ERSPAN_HWID,
			get_hwid(&md->u.md2))))
		goto nla_put_failure;

	nla_nest_end(skb, nest);
	return 0;

nla_put_failure:
	nla_nest_cancel(skb, nest);
	return -EMSGSIZE;
}

static int fl_dump_key_ct(struct sk_buff *skb,
			  struct flow_dissector_key_ct *key,
			  struct flow_dissector_key_ct *mask)
{
	if (IS_ENABLED(CONFIG_NF_CONNTRACK) &&
	    fl_dump_key_val(skb, &key->ct_state, TCA_FLOWER_KEY_CT_STATE,
			    &mask->ct_state, TCA_FLOWER_KEY_CT_STATE_MASK,
			    sizeof(key->ct_state)))
		goto nla_put_failure;

	if (IS_ENABLED(CONFIG_NF_CONNTRACK_ZONES) &&
	    fl_dump_key_val(skb, &key->ct_zone, TCA_FLOWER_KEY_CT_ZONE,
			    &mask->ct_zone, TCA_FLOWER_KEY_CT_ZONE_MASK,
			    sizeof(key->ct_zone)))
		goto nla_put_failure;

	if (IS_ENABLED(CONFIG_NF_CONNTRACK_MARK) &&
	    fl_dump_key_val(skb, &key->ct_mark, TCA_FLOWER_KEY_CT_MARK,
			    &mask->ct_mark, TCA_FLOWER_KEY_CT_MARK_MASK,
			    sizeof(key->ct_mark)))
		goto nla_put_failure;

	if (IS_ENABLED(CONFIG_NF_CONNTRACK_LABELS) &&
	    fl_dump_key_val(skb, &key->ct_labels, TCA_FLOWER_KEY_CT_LABELS,
			    &mask->ct_labels, TCA_FLOWER_KEY_CT_LABELS_MASK,
			    sizeof(key->ct_labels)))
		goto nla_put_failure;

	return 0;

nla_put_failure:
	return -EMSGSIZE;
}

static int fl_dump_key_options(struct sk_buff *skb, int enc_opt_type,
			       struct flow_dissector_key_enc_opts *enc_opts)
{
	struct nlattr *nest;
	int err;

	if (!enc_opts->len)
		return 0;

	nest = nla_nest_start_noflag(skb, enc_opt_type);
	if (!nest)
		goto nla_put_failure;

	switch (enc_opts->dst_opt_type) {
	case TUNNEL_GENEVE_OPT:
		err = fl_dump_key_geneve_opt(skb, enc_opts);
		if (err)
			goto nla_put_failure;
		break;
	case TUNNEL_VXLAN_OPT:
		err = fl_dump_key_vxlan_opt(skb, enc_opts);
		if (err)
			goto nla_put_failure;
		break;
	case TUNNEL_ERSPAN_OPT:
		err = fl_dump_key_erspan_opt(skb, enc_opts);
		if (err)
			goto nla_put_failure;
		break;
	default:
		goto nla_put_failure;
	}
	nla_nest_end(skb, nest);
	return 0;

nla_put_failure:
	nla_nest_cancel(skb, nest);
	return -EMSGSIZE;
}

static int fl_dump_key_enc_opt(struct sk_buff *skb,
			       struct flow_dissector_key_enc_opts *key_opts,
			       struct flow_dissector_key_enc_opts *msk_opts)
{
	int err;

	err = fl_dump_key_options(skb, TCA_FLOWER_KEY_ENC_OPTS, key_opts);
	if (err)
		return err;

	return fl_dump_key_options(skb, TCA_FLOWER_KEY_ENC_OPTS_MASK, msk_opts);
}

static int fl_dump_key(struct sk_buff *skb, struct net *net,
		       struct fl_flow_key *key, struct fl_flow_key *mask)
{
	if (mask->meta.ingress_ifindex) {
		struct net_device *dev;

		dev = __dev_get_by_index(net, key->meta.ingress_ifindex);
		if (dev && nla_put_string(skb, TCA_FLOWER_INDEV, dev->name))
			goto nla_put_failure;
	}

	if (fl_dump_key_val(skb, key->eth.dst, TCA_FLOWER_KEY_ETH_DST,
			    mask->eth.dst, TCA_FLOWER_KEY_ETH_DST_MASK,
			    sizeof(key->eth.dst)) ||
	    fl_dump_key_val(skb, key->eth.src, TCA_FLOWER_KEY_ETH_SRC,
			    mask->eth.src, TCA_FLOWER_KEY_ETH_SRC_MASK,
			    sizeof(key->eth.src)) ||
	    fl_dump_key_val(skb, &key->basic.n_proto, TCA_FLOWER_KEY_ETH_TYPE,
			    &mask->basic.n_proto, TCA_FLOWER_UNSPEC,
			    sizeof(key->basic.n_proto)))
		goto nla_put_failure;

	if (fl_dump_key_mpls(skb, &key->mpls, &mask->mpls))
		goto nla_put_failure;

	if (fl_dump_key_vlan(skb, TCA_FLOWER_KEY_VLAN_ID,
			     TCA_FLOWER_KEY_VLAN_PRIO, &key->vlan, &mask->vlan))
		goto nla_put_failure;

	if (fl_dump_key_vlan(skb, TCA_FLOWER_KEY_CVLAN_ID,
			     TCA_FLOWER_KEY_CVLAN_PRIO,
			     &key->cvlan, &mask->cvlan) ||
	    (mask->cvlan.vlan_tpid &&
	     nla_put_be16(skb, TCA_FLOWER_KEY_VLAN_ETH_TYPE,
			  key->cvlan.vlan_tpid)))
		goto nla_put_failure;

	if (mask->basic.n_proto) {
		if (mask->cvlan.vlan_tpid) {
			if (nla_put_be16(skb, TCA_FLOWER_KEY_CVLAN_ETH_TYPE,
					 key->basic.n_proto))
				goto nla_put_failure;
		} else if (mask->vlan.vlan_tpid) {
			if (nla_put_be16(skb, TCA_FLOWER_KEY_VLAN_ETH_TYPE,
					 key->basic.n_proto))
				goto nla_put_failure;
		}
	}

	if ((key->basic.n_proto == htons(ETH_P_IP) ||
	     key->basic.n_proto == htons(ETH_P_IPV6)) &&
	    (fl_dump_key_val(skb, &key->basic.ip_proto, TCA_FLOWER_KEY_IP_PROTO,
			    &mask->basic.ip_proto, TCA_FLOWER_UNSPEC,
			    sizeof(key->basic.ip_proto)) ||
	    fl_dump_key_ip(skb, false, &key->ip, &mask->ip)))
		goto nla_put_failure;

	if (key->control.addr_type == FLOW_DISSECTOR_KEY_IPV4_ADDRS &&
	    (fl_dump_key_val(skb, &key->ipv4.src, TCA_FLOWER_KEY_IPV4_SRC,
			     &mask->ipv4.src, TCA_FLOWER_KEY_IPV4_SRC_MASK,
			     sizeof(key->ipv4.src)) ||
	     fl_dump_key_val(skb, &key->ipv4.dst, TCA_FLOWER_KEY_IPV4_DST,
			     &mask->ipv4.dst, TCA_FLOWER_KEY_IPV4_DST_MASK,
			     sizeof(key->ipv4.dst))))
		goto nla_put_failure;
	else if (key->control.addr_type == FLOW_DISSECTOR_KEY_IPV6_ADDRS &&
		 (fl_dump_key_val(skb, &key->ipv6.src, TCA_FLOWER_KEY_IPV6_SRC,
				  &mask->ipv6.src, TCA_FLOWER_KEY_IPV6_SRC_MASK,
				  sizeof(key->ipv6.src)) ||
		  fl_dump_key_val(skb, &key->ipv6.dst, TCA_FLOWER_KEY_IPV6_DST,
				  &mask->ipv6.dst, TCA_FLOWER_KEY_IPV6_DST_MASK,
				  sizeof(key->ipv6.dst))))
		goto nla_put_failure;

	if (key->basic.ip_proto == IPPROTO_TCP &&
	    (fl_dump_key_val(skb, &key->tp.src, TCA_FLOWER_KEY_TCP_SRC,
			     &mask->tp.src, TCA_FLOWER_KEY_TCP_SRC_MASK,
			     sizeof(key->tp.src)) ||
	     fl_dump_key_val(skb, &key->tp.dst, TCA_FLOWER_KEY_TCP_DST,
			     &mask->tp.dst, TCA_FLOWER_KEY_TCP_DST_MASK,
			     sizeof(key->tp.dst)) ||
	     fl_dump_key_val(skb, &key->tcp.flags, TCA_FLOWER_KEY_TCP_FLAGS,
			     &mask->tcp.flags, TCA_FLOWER_KEY_TCP_FLAGS_MASK,
			     sizeof(key->tcp.flags))))
		goto nla_put_failure;
	else if (key->basic.ip_proto == IPPROTO_UDP &&
		 (fl_dump_key_val(skb, &key->tp.src, TCA_FLOWER_KEY_UDP_SRC,
				  &mask->tp.src, TCA_FLOWER_KEY_UDP_SRC_MASK,
				  sizeof(key->tp.src)) ||
		  fl_dump_key_val(skb, &key->tp.dst, TCA_FLOWER_KEY_UDP_DST,
				  &mask->tp.dst, TCA_FLOWER_KEY_UDP_DST_MASK,
				  sizeof(key->tp.dst))))
		goto nla_put_failure;
	else if (key->basic.ip_proto == IPPROTO_SCTP &&
		 (fl_dump_key_val(skb, &key->tp.src, TCA_FLOWER_KEY_SCTP_SRC,
				  &mask->tp.src, TCA_FLOWER_KEY_SCTP_SRC_MASK,
				  sizeof(key->tp.src)) ||
		  fl_dump_key_val(skb, &key->tp.dst, TCA_FLOWER_KEY_SCTP_DST,
				  &mask->tp.dst, TCA_FLOWER_KEY_SCTP_DST_MASK,
				  sizeof(key->tp.dst))))
		goto nla_put_failure;
	else if (key->basic.n_proto == htons(ETH_P_IP) &&
		 key->basic.ip_proto == IPPROTO_ICMP &&
		 (fl_dump_key_val(skb, &key->icmp.type,
				  TCA_FLOWER_KEY_ICMPV4_TYPE, &mask->icmp.type,
				  TCA_FLOWER_KEY_ICMPV4_TYPE_MASK,
				  sizeof(key->icmp.type)) ||
		  fl_dump_key_val(skb, &key->icmp.code,
				  TCA_FLOWER_KEY_ICMPV4_CODE, &mask->icmp.code,
				  TCA_FLOWER_KEY_ICMPV4_CODE_MASK,
				  sizeof(key->icmp.code))))
		goto nla_put_failure;
	else if (key->basic.n_proto == htons(ETH_P_IPV6) &&
		 key->basic.ip_proto == IPPROTO_ICMPV6 &&
		 (fl_dump_key_val(skb, &key->icmp.type,
				  TCA_FLOWER_KEY_ICMPV6_TYPE, &mask->icmp.type,
				  TCA_FLOWER_KEY_ICMPV6_TYPE_MASK,
				  sizeof(key->icmp.type)) ||
		  fl_dump_key_val(skb, &key->icmp.code,
				  TCA_FLOWER_KEY_ICMPV6_CODE, &mask->icmp.code,
				  TCA_FLOWER_KEY_ICMPV6_CODE_MASK,
				  sizeof(key->icmp.code))))
		goto nla_put_failure;
	else if ((key->basic.n_proto == htons(ETH_P_ARP) ||
		  key->basic.n_proto == htons(ETH_P_RARP)) &&
		 (fl_dump_key_val(skb, &key->arp.sip,
				  TCA_FLOWER_KEY_ARP_SIP, &mask->arp.sip,
				  TCA_FLOWER_KEY_ARP_SIP_MASK,
				  sizeof(key->arp.sip)) ||
		  fl_dump_key_val(skb, &key->arp.tip,
				  TCA_FLOWER_KEY_ARP_TIP, &mask->arp.tip,
				  TCA_FLOWER_KEY_ARP_TIP_MASK,
				  sizeof(key->arp.tip)) ||
		  fl_dump_key_val(skb, &key->arp.op,
				  TCA_FLOWER_KEY_ARP_OP, &mask->arp.op,
				  TCA_FLOWER_KEY_ARP_OP_MASK,
				  sizeof(key->arp.op)) ||
		  fl_dump_key_val(skb, key->arp.sha, TCA_FLOWER_KEY_ARP_SHA,
				  mask->arp.sha, TCA_FLOWER_KEY_ARP_SHA_MASK,
				  sizeof(key->arp.sha)) ||
		  fl_dump_key_val(skb, key->arp.tha, TCA_FLOWER_KEY_ARP_THA,
				  mask->arp.tha, TCA_FLOWER_KEY_ARP_THA_MASK,
				  sizeof(key->arp.tha))))
		goto nla_put_failure;

	if ((key->basic.ip_proto == IPPROTO_TCP ||
	     key->basic.ip_proto == IPPROTO_UDP ||
	     key->basic.ip_proto == IPPROTO_SCTP) &&
	     fl_dump_key_port_range(skb, key, mask))
		goto nla_put_failure;

	if (key->enc_control.addr_type == FLOW_DISSECTOR_KEY_IPV4_ADDRS &&
	    (fl_dump_key_val(skb, &key->enc_ipv4.src,
			    TCA_FLOWER_KEY_ENC_IPV4_SRC, &mask->enc_ipv4.src,
			    TCA_FLOWER_KEY_ENC_IPV4_SRC_MASK,
			    sizeof(key->enc_ipv4.src)) ||
	     fl_dump_key_val(skb, &key->enc_ipv4.dst,
			     TCA_FLOWER_KEY_ENC_IPV4_DST, &mask->enc_ipv4.dst,
			     TCA_FLOWER_KEY_ENC_IPV4_DST_MASK,
			     sizeof(key->enc_ipv4.dst))))
		goto nla_put_failure;
	else if (key->enc_control.addr_type == FLOW_DISSECTOR_KEY_IPV6_ADDRS &&
		 (fl_dump_key_val(skb, &key->enc_ipv6.src,
			    TCA_FLOWER_KEY_ENC_IPV6_SRC, &mask->enc_ipv6.src,
			    TCA_FLOWER_KEY_ENC_IPV6_SRC_MASK,
			    sizeof(key->enc_ipv6.src)) ||
		 fl_dump_key_val(skb, &key->enc_ipv6.dst,
				 TCA_FLOWER_KEY_ENC_IPV6_DST,
				 &mask->enc_ipv6.dst,
				 TCA_FLOWER_KEY_ENC_IPV6_DST_MASK,
			    sizeof(key->enc_ipv6.dst))))
		goto nla_put_failure;

	if (fl_dump_key_val(skb, &key->enc_key_id, TCA_FLOWER_KEY_ENC_KEY_ID,
			    &mask->enc_key_id, TCA_FLOWER_UNSPEC,
			    sizeof(key->enc_key_id)) ||
	    fl_dump_key_val(skb, &key->enc_tp.src,
			    TCA_FLOWER_KEY_ENC_UDP_SRC_PORT,
			    &mask->enc_tp.src,
			    TCA_FLOWER_KEY_ENC_UDP_SRC_PORT_MASK,
			    sizeof(key->enc_tp.src)) ||
	    fl_dump_key_val(skb, &key->enc_tp.dst,
			    TCA_FLOWER_KEY_ENC_UDP_DST_PORT,
			    &mask->enc_tp.dst,
			    TCA_FLOWER_KEY_ENC_UDP_DST_PORT_MASK,
			    sizeof(key->enc_tp.dst)) ||
	    fl_dump_key_ip(skb, true, &key->enc_ip, &mask->enc_ip) ||
	    fl_dump_key_enc_opt(skb, &key->enc_opts, &mask->enc_opts))
		goto nla_put_failure;

	if (fl_dump_key_ct(skb, &key->ct, &mask->ct))
		goto nla_put_failure;

	if (fl_dump_key_flags(skb, key->control.flags, mask->control.flags))
		goto nla_put_failure;

	if (fl_dump_key_val(skb, &key->hash.hash, TCA_FLOWER_KEY_HASH,
			     &mask->hash.hash, TCA_FLOWER_KEY_HASH_MASK,
			     sizeof(key->hash.hash)))
		goto nla_put_failure;

	return 0;

nla_put_failure:
	return -EMSGSIZE;
}

static int fl_dump(struct net *net, struct tcf_proto *tp, void *fh,
		   struct sk_buff *skb, struct tcmsg *t, bool rtnl_held)
{
	struct cls_fl_filter *f = fh;
	struct nlattr *nest;
	struct fl_flow_key *key, *mask;
	bool skip_hw;

	if (!f)
		return skb->len;

	t->tcm_handle = f->handle;

	nest = nla_nest_start_noflag(skb, TCA_OPTIONS);
	if (!nest)
		goto nla_put_failure;

	spin_lock(&tp->lock);

	if (f->res.classid &&
	    nla_put_u32(skb, TCA_FLOWER_CLASSID, f->res.classid))
		goto nla_put_failure_locked;

	key = &f->key;
	mask = &f->mask->key;
	skip_hw = tc_skip_hw(f->flags);

	if (fl_dump_key(skb, net, key, mask))
		goto nla_put_failure_locked;

	if (f->flags && nla_put_u32(skb, TCA_FLOWER_FLAGS, f->flags))
		goto nla_put_failure_locked;

	spin_unlock(&tp->lock);

	if (!skip_hw)
		fl_hw_update_stats(tp, f, rtnl_held);

	if (nla_put_u32(skb, TCA_FLOWER_IN_HW_COUNT, f->in_hw_count))
		goto nla_put_failure;

	if (tcf_exts_dump(skb, &f->exts))
		goto nla_put_failure;

	nla_nest_end(skb, nest);

	if (tcf_exts_dump_stats(skb, &f->exts) < 0)
		goto nla_put_failure;

	return skb->len;

nla_put_failure_locked:
	spin_unlock(&tp->lock);
nla_put_failure:
	nla_nest_cancel(skb, nest);
	return -1;
}

static int fl_terse_dump(struct net *net, struct tcf_proto *tp, void *fh,
			 struct sk_buff *skb, struct tcmsg *t, bool rtnl_held)
{
	struct cls_fl_filter *f = fh;
	struct nlattr *nest;
	bool skip_hw;

	if (!f)
		return skb->len;

	t->tcm_handle = f->handle;

	nest = nla_nest_start_noflag(skb, TCA_OPTIONS);
	if (!nest)
		goto nla_put_failure;

	spin_lock(&tp->lock);

	skip_hw = tc_skip_hw(f->flags);

	if (f->flags && nla_put_u32(skb, TCA_FLOWER_FLAGS, f->flags))
		goto nla_put_failure_locked;

	spin_unlock(&tp->lock);

	if (!skip_hw)
		fl_hw_update_stats(tp, f, rtnl_held);

	if (tcf_exts_terse_dump(skb, &f->exts))
		goto nla_put_failure;

	nla_nest_end(skb, nest);

	return skb->len;

nla_put_failure_locked:
	spin_unlock(&tp->lock);
nla_put_failure:
	nla_nest_cancel(skb, nest);
	return -1;
}

static int fl_tmplt_dump(struct sk_buff *skb, struct net *net, void *tmplt_priv)
{
	struct fl_flow_tmplt *tmplt = tmplt_priv;
	struct fl_flow_key *key, *mask;
	struct nlattr *nest;

	nest = nla_nest_start_noflag(skb, TCA_OPTIONS);
	if (!nest)
		goto nla_put_failure;

	key = &tmplt->dummy_key;
	mask = &tmplt->mask;

	if (fl_dump_key(skb, net, key, mask))
		goto nla_put_failure;

	nla_nest_end(skb, nest);

	return skb->len;

nla_put_failure:
	nla_nest_cancel(skb, nest);
	return -EMSGSIZE;
}

static void fl_bind_class(void *fh, u32 classid, unsigned long cl, void *q,
			  unsigned long base)
{
	struct cls_fl_filter *f = fh;

	if (f && f->res.classid == classid) {
		if (cl)
			__tcf_bind_filter(q, &f->res, base);
		else
			__tcf_unbind_filter(q, &f->res);
	}
}

static bool fl_delete_empty(struct tcf_proto *tp)
{
	struct cls_fl_head *head = fl_head_dereference(tp);

	spin_lock(&tp->lock);
	tp->deleting = idr_is_empty(&head->handle_idr);
	spin_unlock(&tp->lock);

	return tp->deleting;
}

static struct tcf_proto_ops cls_fl_ops __read_mostly = {
	.kind		= "flower",
	.classify	= fl_classify,
	.init		= fl_init,
	.destroy	= fl_destroy,
	.get		= fl_get,
	.put		= fl_put,
	.change		= fl_change,
	.delete		= fl_delete,
	.delete_empty	= fl_delete_empty,
	.walk		= fl_walk,
	.reoffload	= fl_reoffload,
	.hw_add		= fl_hw_add,
	.hw_del		= fl_hw_del,
	.dump		= fl_dump,
	.terse_dump	= fl_terse_dump,
	.bind_class	= fl_bind_class,
	.tmplt_create	= fl_tmplt_create,
	.tmplt_destroy	= fl_tmplt_destroy,
	.tmplt_dump	= fl_tmplt_dump,
	.owner		= THIS_MODULE,
	.flags		= TCF_PROTO_OPS_DOIT_UNLOCKED,
};

static int __init cls_fl_init(void)
{
	return register_tcf_proto_ops(&cls_fl_ops);
}

static void __exit cls_fl_exit(void)
{
	unregister_tcf_proto_ops(&cls_fl_ops);
}

module_init(cls_fl_init);
module_exit(cls_fl_exit);

MODULE_AUTHOR("Jiri Pirko <jiri@resnulli.us>");
MODULE_DESCRIPTION("Flower classifier");
MODULE_LICENSE("GPL v2");<|MERGE_RESOLUTION|>--- conflicted
+++ resolved
@@ -311,10 +311,7 @@
 {
 	struct cls_fl_head *head = rcu_dereference_bh(tp->root);
 	bool post_ct = tc_skb_cb(skb)->post_ct;
-<<<<<<< HEAD
-=======
 	u16 zone = tc_skb_cb(skb)->zone;
->>>>>>> 0b67be0e
 	struct fl_flow_key skb_key;
 	struct fl_flow_mask *mask;
 	struct cls_fl_filter *f;
