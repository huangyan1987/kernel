--- conflicted
+++ resolved
@@ -672,11 +672,7 @@
 		hlist_del(&tp_c->hnode);
 
 		while ((ht = rtnl_dereference(tp_c->hlist)) != NULL) {
-<<<<<<< HEAD
-			u32_clear_hnode(tp, ht);
-=======
 			u32_clear_hnode(tp, ht, extack);
->>>>>>> 022a1d6c
 			RCU_INIT_POINTER(tp_c->hlist, ht->next);
 
 			/* u32_destroy_key() will later free ht for us, if it's
@@ -968,12 +964,8 @@
 		}
 
 		if ((n->flags ^ flags) &
-<<<<<<< HEAD
-		    ~(TCA_CLS_FLAGS_IN_HW | TCA_CLS_FLAGS_NOT_IN_HW))
-=======
 		    ~(TCA_CLS_FLAGS_IN_HW | TCA_CLS_FLAGS_NOT_IN_HW)) {
 			NL_SET_ERR_MSG_MOD(extack, "Key node flags do not match passed flags");
->>>>>>> 022a1d6c
 			return -EINVAL;
 		}
 
