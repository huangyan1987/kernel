--- conflicted
+++ resolved
@@ -805,7 +805,6 @@
 	return c;
 }
 
-<<<<<<< HEAD
 static bool tcf_action_valid(int action)
 {
 	int opcode = TC_ACT_EXT_OPCODE(action);
@@ -814,7 +813,7 @@
 		return action <= TC_ACT_VALUE_MAX;
 	return opcode <= TC_ACT_EXT_OPCODE_MAX || action == TC_ACT_UNSPEC;
 }
-=======
+
 static const struct nla_policy tcf_action_policy[TCA_ACT_MAX + 1] = {
 	[TCA_ACT_KIND]		= { .type = NLA_STRING },
 	[TCA_ACT_INDEX]		= { .type = NLA_U32 },
@@ -822,7 +821,6 @@
 				    .len = TC_COOKIE_MAX_SIZE },
 	[TCA_ACT_OPTIONS]	= { .type = NLA_NESTED },
 };
->>>>>>> 24a9fd45
 
 struct tc_action *tcf_action_init_1(struct net *net, struct tcf_proto *tp,
 				    struct nlattr *nla, struct nlattr *est,
@@ -839,12 +837,7 @@
 	int err;
 
 	if (name == NULL) {
-<<<<<<< HEAD
-		err = nla_parse_nested(tb, TCA_ACT_MAX, nla, NULL, extack);
-=======
-		err = nla_parse_nested(tb, TCA_ACT_MAX, nla,
-						  tcf_action_policy, NULL);
->>>>>>> 24a9fd45
+		err = nla_parse_nested(tb, TCA_ACT_MAX, nla, tcf_action_policy, extack);
 		if (err < 0)
 			goto err_out;
 		err = -EINVAL;
@@ -853,20 +846,8 @@
 			NL_SET_ERR_MSG(extack, "TC action kind must be specified");
 			goto err_out;
 		}
-		if (nla_strlcpy(act_name, kind, IFNAMSIZ) >= IFNAMSIZ) {
-			NL_SET_ERR_MSG(extack, "TC action name too long");
+		if (nla_strlcpy(act_name, kind, IFNAMSIZ) >= IFNAMSIZ)
 			goto err_out;
-<<<<<<< HEAD
-		}
-		if (tb[TCA_ACT_COOKIE]) {
-			int cklen = nla_len(tb[TCA_ACT_COOKIE]);
-
-			if (cklen > TC_COOKIE_MAX_SIZE) {
-				NL_SET_ERR_MSG(extack, "TC cookie size above the maximum");
-				goto err_out;
-			}
-=======
->>>>>>> 24a9fd45
 
 		if (tb[TCA_ACT_COOKIE]) {
 			cookie = nla_memdup_cookie(tb);
@@ -1106,12 +1087,7 @@
 	int index;
 	int err;
 
-<<<<<<< HEAD
-	err = nla_parse_nested(tb, TCA_ACT_MAX, nla, NULL, extack);
-=======
-	err = nla_parse_nested(tb, TCA_ACT_MAX, nla,
-					  tcf_action_policy, NULL);
->>>>>>> 24a9fd45
+	err = nla_parse_nested(tb, TCA_ACT_MAX, nla, tcf_action_policy, extack);
 	if (err < 0)
 		goto err_out;
 
@@ -1165,12 +1141,7 @@
 
 	b = skb_tail_pointer(skb);
 
-<<<<<<< HEAD
-	err = nla_parse_nested(tb, TCA_ACT_MAX, nla, NULL, extack);
-=======
-	err = nla_parse_nested(tb, TCA_ACT_MAX, nla,
-					  tcf_action_policy, NULL);
->>>>>>> 24a9fd45
+	err = nla_parse_nested(tb, TCA_ACT_MAX, nla, tcf_action_policy, extack);
 	if (err < 0)
 		goto err_out;
 
