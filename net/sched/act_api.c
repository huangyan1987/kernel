/*
 * net/sched/act_api.c	Packet action API.
 *
 *		This program is free software; you can redistribute it and/or
 *		modify it under the terms of the GNU General Public License
 *		as published by the Free Software Foundation; either version
 *		2 of the License, or (at your option) any later version.
 *
 * Author:	Jamal Hadi Salim
 *
 *
 */

#include <linux/types.h>
#include <linux/kernel.h>
#include <linux/string.h>
#include <linux/errno.h>
#include <linux/slab.h>
#include <linux/skbuff.h>
#include <linux/init.h>
#include <linux/kmod.h>
#include <linux/err.h>
#include <linux/module.h>
#include <net/net_namespace.h>
#include <net/sock.h>
#include <net/sch_generic.h>
#include <net/pkt_cls.h>
#include <net/act_api.h>
#include <net/netlink.h>

static int tcf_action_goto_chain_init(struct tc_action *a, struct tcf_proto *tp)
{
	u32 chain_index = a->tcfa_action & TC_ACT_EXT_VAL_MASK;

	if (!tp)
		return -EINVAL;
	a->goto_chain = tcf_chain_get(tp->chain->block, chain_index, true);
	if (!a->goto_chain)
		return -ENOMEM;
	return 0;
}

static void tcf_action_goto_chain_fini(struct tc_action *a)
{
	tcf_chain_put(a->goto_chain);
}

static void tcf_action_goto_chain_exec(const struct tc_action *a,
				       struct tcf_result *res)
{
	const struct tcf_chain *chain = a->goto_chain;

	res->goto_tp = rcu_dereference_bh(chain->filter_chain);
}

/* XXX: For standalone actions, we don't need a RCU grace period either, because
 * actions are always connected to filters and filters are already destroyed in
 * RCU callbacks, so after a RCU grace period actions are already disconnected
 * from filters. Readers later can not find us.
 */
static void free_tcf(struct tc_action *p)
{
	free_percpu(p->cpu_bstats);
	free_percpu(p->cpu_qstats);

	if (p->act_cookie) {
		kfree(p->act_cookie->data);
		kfree(p->act_cookie);
	}
	if (p->goto_chain)
		tcf_action_goto_chain_fini(p);

	kfree(p);
}

static void tcf_idr_remove(struct tcf_idrinfo *idrinfo, struct tc_action *p)
{
	spin_lock_bh(&idrinfo->lock);
	idr_remove_ext(&idrinfo->action_idr, p->tcfa_index);
	spin_unlock_bh(&idrinfo->lock);
	gen_kill_estimator(&p->tcfa_rate_est);
	free_tcf(p);
}

int __tcf_idr_release(struct tc_action *p, bool bind, bool strict)
{
	int ret = 0;

	ASSERT_RTNL();

	if (p) {
		if (bind)
			p->tcfa_bindcnt--;
		else if (strict && p->tcfa_bindcnt > 0)
			return -EPERM;

		p->tcfa_refcnt--;
		if (p->tcfa_bindcnt <= 0 && p->tcfa_refcnt <= 0) {
			if (p->ops->cleanup)
				p->ops->cleanup(p, bind);
			tcf_idr_remove(p->idrinfo, p);
			ret = ACT_P_DELETED;
		}
	}

	return ret;
}
EXPORT_SYMBOL(__tcf_idr_release);

static int tcf_dump_walker(struct tcf_idrinfo *idrinfo, struct sk_buff *skb,
			   struct netlink_callback *cb)
{
	int err = 0, index = -1, s_i = 0, n_i = 0;
	u32 act_flags = cb->args[2];
	unsigned long jiffy_since = cb->args[3];
	struct nlattr *nest;
	struct idr *idr = &idrinfo->action_idr;
	struct tc_action *p;
	unsigned long id = 1;

	spin_lock_bh(&idrinfo->lock);

	s_i = cb->args[0];

	idr_for_each_entry_ext(idr, p, id) {
		index++;
		if (index < s_i)
			continue;

		if (jiffy_since &&
		    time_after(jiffy_since,
			       (unsigned long)p->tcfa_tm.lastuse))
			continue;

		nest = nla_nest_start(skb, n_i);
		if (!nest)
			goto nla_put_failure;
		err = tcf_action_dump_1(skb, p, 0, 0);
		if (err < 0) {
			index--;
			nlmsg_trim(skb, nest);
			goto done;
		}
		nla_nest_end(skb, nest);
		n_i++;
		if (!(act_flags & TCA_FLAG_LARGE_DUMP_ON) &&
		    n_i >= TCA_ACT_MAX_PRIO)
			goto done;
	}
done:
	if (index >= 0)
		cb->args[0] = index + 1;

	spin_unlock_bh(&idrinfo->lock);
	if (n_i) {
		if (act_flags & TCA_FLAG_LARGE_DUMP_ON)
			cb->args[1] = n_i;
	}
	return n_i;

nla_put_failure:
	nla_nest_cancel(skb, nest);
	goto done;
}

static int tcf_del_walker(struct tcf_idrinfo *idrinfo, struct sk_buff *skb,
			  const struct tc_action_ops *ops)
{
	struct nlattr *nest;
	int n_i = 0;
	int ret = -EINVAL;
	struct idr *idr = &idrinfo->action_idr;
	struct tc_action *p;
	unsigned long id = 1;

	nest = nla_nest_start(skb, 0);
	if (nest == NULL)
		goto nla_put_failure;
	if (nla_put_string(skb, TCA_KIND, ops->kind))
		goto nla_put_failure;
<<<<<<< HEAD
	for (i = 0; i < (hinfo->hmask + 1); i++) {
		struct hlist_head *head;
		struct hlist_node *n;
		struct tc_action *p;

		head = &hinfo->htab[tcf_hash(i, hinfo->hmask)];
		hlist_for_each_entry_safe(p, n, head, tcfa_head) {
			ret = __tcf_hash_release(p, false, true);
			if (ret == ACT_P_DELETED) {
				module_put(ops->owner);
				n_i++;
			} else if (ret < 0)
				goto nla_put_failure;
=======

	idr_for_each_entry_ext(idr, p, id) {
		ret = __tcf_idr_release(p, false, true);
		if (ret == ACT_P_DELETED) {
			module_put(ops->owner);
			n_i++;
		} else if (ret < 0) {
			goto nla_put_failure;
>>>>>>> ef03de22
		}
	}
	if (nla_put_u32(skb, TCA_FCNT, n_i))
		goto nla_put_failure;
	nla_nest_end(skb, nest);

	return n_i;
nla_put_failure:
	nla_nest_cancel(skb, nest);
	return ret;
}

int tcf_generic_walker(struct tc_action_net *tn, struct sk_buff *skb,
		       struct netlink_callback *cb, int type,
		       const struct tc_action_ops *ops)
{
	struct tcf_idrinfo *idrinfo = tn->idrinfo;

	if (type == RTM_DELACTION) {
		return tcf_del_walker(idrinfo, skb, ops);
	} else if (type == RTM_GETACTION) {
		return tcf_dump_walker(idrinfo, skb, cb);
	} else {
		WARN(1, "tcf_generic_walker: unknown action %d\n", type);
		return -EINVAL;
	}
}
EXPORT_SYMBOL(tcf_generic_walker);

static struct tc_action *tcf_idr_lookup(u32 index, struct tcf_idrinfo *idrinfo)
{
	struct tc_action *p = NULL;

	spin_lock_bh(&idrinfo->lock);
	p = idr_find_ext(&idrinfo->action_idr, index);
	spin_unlock_bh(&idrinfo->lock);

	return p;
}

int tcf_idr_search(struct tc_action_net *tn, struct tc_action **a, u32 index)
{
	struct tcf_idrinfo *idrinfo = tn->idrinfo;
	struct tc_action *p = tcf_idr_lookup(index, idrinfo);

	if (p) {
		*a = p;
		return 1;
	}
	return 0;
}
EXPORT_SYMBOL(tcf_idr_search);

bool tcf_idr_check(struct tc_action_net *tn, u32 index, struct tc_action **a,
		   int bind)
{
	struct tcf_idrinfo *idrinfo = tn->idrinfo;
	struct tc_action *p = tcf_idr_lookup(index, idrinfo);

	if (index && p) {
		if (bind)
			p->tcfa_bindcnt++;
		p->tcfa_refcnt++;
		*a = p;
		return true;
	}
	return false;
}
EXPORT_SYMBOL(tcf_idr_check);

void tcf_idr_cleanup(struct tc_action *a, struct nlattr *est)
{
	if (est)
		gen_kill_estimator(&a->tcfa_rate_est);
	free_tcf(a);
}
EXPORT_SYMBOL(tcf_idr_cleanup);

int tcf_idr_create(struct tc_action_net *tn, u32 index, struct nlattr *est,
		   struct tc_action **a, const struct tc_action_ops *ops,
		   int bind, bool cpustats)
{
	struct tc_action *p = kzalloc(ops->size, GFP_KERNEL);
	struct tcf_idrinfo *idrinfo = tn->idrinfo;
	struct idr *idr = &idrinfo->action_idr;
	int err = -ENOMEM;
	unsigned long idr_index;

	if (unlikely(!p))
		return -ENOMEM;
	p->tcfa_refcnt = 1;
	if (bind)
		p->tcfa_bindcnt = 1;

	if (cpustats) {
		p->cpu_bstats = netdev_alloc_pcpu_stats(struct gnet_stats_basic_cpu);
		if (!p->cpu_bstats) {
err1:
			kfree(p);
			return err;
		}
		p->cpu_qstats = alloc_percpu(struct gnet_stats_queue);
		if (!p->cpu_qstats) {
err2:
			free_percpu(p->cpu_bstats);
			goto err1;
		}
	}
	spin_lock_init(&p->tcfa_lock);
	/* user doesn't specify an index */
	if (!index) {
		idr_preload(GFP_KERNEL);
		spin_lock_bh(&idrinfo->lock);
		err = idr_alloc_ext(idr, NULL, &idr_index, 1, 0,
				    GFP_ATOMIC);
		spin_unlock_bh(&idrinfo->lock);
		idr_preload_end();
		if (err) {
err3:
			free_percpu(p->cpu_qstats);
			goto err2;
		}
		p->tcfa_index = idr_index;
	} else {
		idr_preload(GFP_KERNEL);
		spin_lock_bh(&idrinfo->lock);
		err = idr_alloc_ext(idr, NULL, NULL, index, index + 1,
				    GFP_ATOMIC);
		spin_unlock_bh(&idrinfo->lock);
		idr_preload_end();
		if (err)
			goto err3;
		p->tcfa_index = index;
	}

	p->tcfa_tm.install = jiffies;
	p->tcfa_tm.lastuse = jiffies;
	p->tcfa_tm.firstuse = 0;
	if (est) {
		err = gen_new_estimator(&p->tcfa_bstats, p->cpu_bstats,
					&p->tcfa_rate_est,
					&p->tcfa_lock, NULL, est);
		if (err) {
			goto err3;
		}
	}

	p->idrinfo = idrinfo;
	p->ops = ops;
	INIT_LIST_HEAD(&p->list);
	*a = p;
	return 0;
}
EXPORT_SYMBOL(tcf_idr_create);

void tcf_idr_insert(struct tc_action_net *tn, struct tc_action *a)
{
	struct tcf_idrinfo *idrinfo = tn->idrinfo;

	spin_lock_bh(&idrinfo->lock);
	idr_replace_ext(&idrinfo->action_idr, a, a->tcfa_index);
	spin_unlock_bh(&idrinfo->lock);
}
EXPORT_SYMBOL(tcf_idr_insert);

void tcf_idrinfo_destroy(const struct tc_action_ops *ops,
			 struct tcf_idrinfo *idrinfo)
{
	struct idr *idr = &idrinfo->action_idr;
	struct tc_action *p;
	int ret;
	unsigned long id = 1;

	idr_for_each_entry_ext(idr, p, id) {
		ret = __tcf_idr_release(p, false, true);
		if (ret == ACT_P_DELETED)
			module_put(ops->owner);
		else if (ret < 0)
			return;
	}
	idr_destroy(&idrinfo->action_idr);
}
EXPORT_SYMBOL(tcf_idrinfo_destroy);

static LIST_HEAD(act_base);
static DEFINE_RWLOCK(act_mod_lock);

int tcf_register_action(struct tc_action_ops *act,
			struct pernet_operations *ops)
{
	struct tc_action_ops *a;
	int ret;

	if (!act->act || !act->dump || !act->init || !act->walk || !act->lookup)
		return -EINVAL;

	/* We have to register pernet ops before making the action ops visible,
	 * otherwise tcf_action_init_1() could get a partially initialized
	 * netns.
	 */
	ret = register_pernet_subsys(ops);
	if (ret)
		return ret;

	write_lock(&act_mod_lock);
	list_for_each_entry(a, &act_base, head) {
		if (act->type == a->type || (strcmp(act->kind, a->kind) == 0)) {
			write_unlock(&act_mod_lock);
			unregister_pernet_subsys(ops);
			return -EEXIST;
		}
	}
	list_add_tail(&act->head, &act_base);
	write_unlock(&act_mod_lock);

	return 0;
}
EXPORT_SYMBOL(tcf_register_action);

int tcf_unregister_action(struct tc_action_ops *act,
			  struct pernet_operations *ops)
{
	struct tc_action_ops *a;
	int err = -ENOENT;

	write_lock(&act_mod_lock);
	list_for_each_entry(a, &act_base, head) {
		if (a == act) {
			list_del(&act->head);
			err = 0;
			break;
		}
	}
	write_unlock(&act_mod_lock);
	if (!err)
		unregister_pernet_subsys(ops);
	return err;
}
EXPORT_SYMBOL(tcf_unregister_action);

/* lookup by name */
static struct tc_action_ops *tc_lookup_action_n(char *kind)
{
	struct tc_action_ops *a, *res = NULL;

	if (kind) {
		read_lock(&act_mod_lock);
		list_for_each_entry(a, &act_base, head) {
			if (strcmp(kind, a->kind) == 0) {
				if (try_module_get(a->owner))
					res = a;
				break;
			}
		}
		read_unlock(&act_mod_lock);
	}
	return res;
}

/* lookup by nlattr */
static struct tc_action_ops *tc_lookup_action(struct nlattr *kind)
{
	struct tc_action_ops *a, *res = NULL;

	if (kind) {
		read_lock(&act_mod_lock);
		list_for_each_entry(a, &act_base, head) {
			if (nla_strcmp(kind, a->kind) == 0) {
				if (try_module_get(a->owner))
					res = a;
				break;
			}
		}
		read_unlock(&act_mod_lock);
	}
	return res;
}

/*TCA_ACT_MAX_PRIO is 32, there count upto 32 */
#define TCA_ACT_MAX_PRIO_MASK 0x1FF
int tcf_action_exec(struct sk_buff *skb, struct tc_action **actions,
		    int nr_actions, struct tcf_result *res)
{
	u32 jmp_prgcnt = 0;
	u32 jmp_ttl = TCA_ACT_MAX_PRIO; /*matches actions per filter */
	int i;
	int ret = TC_ACT_OK;

	if (skb_skip_tc_classify(skb))
		return TC_ACT_OK;

restart_act_graph:
	for (i = 0; i < nr_actions; i++) {
		const struct tc_action *a = actions[i];

		if (jmp_prgcnt > 0) {
			jmp_prgcnt -= 1;
			continue;
		}
repeat:
		ret = a->ops->act(skb, a, res);
		if (ret == TC_ACT_REPEAT)
			goto repeat;	/* we need a ttl - JHS */

		if (TC_ACT_EXT_CMP(ret, TC_ACT_JUMP)) {
			jmp_prgcnt = ret & TCA_ACT_MAX_PRIO_MASK;
			if (!jmp_prgcnt || (jmp_prgcnt > nr_actions)) {
				/* faulty opcode, stop pipeline */
				return TC_ACT_OK;
			} else {
				jmp_ttl -= 1;
				if (jmp_ttl > 0)
					goto restart_act_graph;
				else /* faulty graph, stop pipeline */
					return TC_ACT_OK;
			}
		} else if (TC_ACT_EXT_CMP(ret, TC_ACT_GOTO_CHAIN)) {
			tcf_action_goto_chain_exec(a, res);
		}

		if (ret != TC_ACT_PIPE)
			break;
	}

	return ret;
}
EXPORT_SYMBOL(tcf_action_exec);

int tcf_action_destroy(struct list_head *actions, int bind)
{
	const struct tc_action_ops *ops;
	struct tc_action *a, *tmp;
	int ret = 0;

	list_for_each_entry_safe(a, tmp, actions, list) {
		ops = a->ops;
<<<<<<< HEAD
		ret = __tcf_hash_release(a, bind, true);
=======
		ret = __tcf_idr_release(a, bind, true);
>>>>>>> ef03de22
		if (ret == ACT_P_DELETED)
			module_put(ops->owner);
		else if (ret < 0)
			return ret;
	}
	return ret;
}

int
tcf_action_dump_old(struct sk_buff *skb, struct tc_action *a, int bind, int ref)
{
	return a->ops->dump(skb, a, bind, ref);
}

int
tcf_action_dump_1(struct sk_buff *skb, struct tc_action *a, int bind, int ref)
{
	int err = -EINVAL;
	unsigned char *b = skb_tail_pointer(skb);
	struct nlattr *nest;

	if (nla_put_string(skb, TCA_KIND, a->ops->kind))
		goto nla_put_failure;
	if (tcf_action_copy_stats(skb, a, 0))
		goto nla_put_failure;
	if (a->act_cookie) {
		if (nla_put(skb, TCA_ACT_COOKIE, a->act_cookie->len,
			    a->act_cookie->data))
			goto nla_put_failure;
	}

	nest = nla_nest_start(skb, TCA_OPTIONS);
	if (nest == NULL)
		goto nla_put_failure;
	err = tcf_action_dump_old(skb, a, bind, ref);
	if (err > 0) {
		nla_nest_end(skb, nest);
		return err;
	}

nla_put_failure:
	nlmsg_trim(skb, b);
	return -1;
}
EXPORT_SYMBOL(tcf_action_dump_1);

int tcf_action_dump(struct sk_buff *skb, struct list_head *actions,
		    int bind, int ref)
{
	struct tc_action *a;
	int err = -EINVAL;
	struct nlattr *nest;

	list_for_each_entry(a, actions, list) {
		nest = nla_nest_start(skb, a->order);
		if (nest == NULL)
			goto nla_put_failure;
		err = tcf_action_dump_1(skb, a, bind, ref);
		if (err < 0)
			goto errout;
		nla_nest_end(skb, nest);
	}

	return 0;

nla_put_failure:
	err = -EINVAL;
errout:
	nla_nest_cancel(skb, nest);
	return err;
}

static struct tc_cookie *nla_memdup_cookie(struct nlattr **tb)
{
	struct tc_cookie *c = kzalloc(sizeof(*c), GFP_KERNEL);
	if (!c)
		return NULL;

	c->data = nla_memdup(tb[TCA_ACT_COOKIE], GFP_KERNEL);
	if (!c->data) {
		kfree(c);
		return NULL;
	}
	c->len = nla_len(tb[TCA_ACT_COOKIE]);

	return c;
}

struct tc_action *tcf_action_init_1(struct net *net, struct tcf_proto *tp,
				    struct nlattr *nla, struct nlattr *est,
				    char *name, int ovr, int bind)
{
	struct tc_action *a;
	struct tc_action_ops *a_o;
	struct tc_cookie *cookie = NULL;
	char act_name[IFNAMSIZ];
	struct nlattr *tb[TCA_ACT_MAX + 1];
	struct nlattr *kind;
	int err;

	if (name == NULL) {
		err = nla_parse_nested(tb, TCA_ACT_MAX, nla, NULL, NULL);
		if (err < 0)
			goto err_out;
		err = -EINVAL;
		kind = tb[TCA_ACT_KIND];
		if (kind == NULL)
			goto err_out;
		if (nla_strlcpy(act_name, kind, IFNAMSIZ) >= IFNAMSIZ)
			goto err_out;
		if (tb[TCA_ACT_COOKIE]) {
			int cklen = nla_len(tb[TCA_ACT_COOKIE]);

			if (cklen > TC_COOKIE_MAX_SIZE)
				goto err_out;

			cookie = nla_memdup_cookie(tb);
			if (!cookie) {
				err = -ENOMEM;
				goto err_out;
			}
		}
	} else {
		err = -EINVAL;
		if (strlcpy(act_name, name, IFNAMSIZ) >= IFNAMSIZ)
			goto err_out;
	}

	a_o = tc_lookup_action_n(act_name);
	if (a_o == NULL) {
#ifdef CONFIG_MODULES
		rtnl_unlock();
		request_module("act_%s", act_name);
		rtnl_lock();

		a_o = tc_lookup_action_n(act_name);

		/* We dropped the RTNL semaphore in order to
		 * perform the module load.  So, even if we
		 * succeeded in loading the module we have to
		 * tell the caller to replay the request.  We
		 * indicate this using -EAGAIN.
		 */
		if (a_o != NULL) {
			err = -EAGAIN;
			goto err_mod;
		}
#endif
		err = -ENOENT;
		goto err_out;
	}

	/* backward compatibility for policer */
	if (name == NULL)
		err = a_o->init(net, tb[TCA_ACT_OPTIONS], est, &a, ovr, bind);
	else
		err = a_o->init(net, nla, est, &a, ovr, bind);
	if (err < 0)
		goto err_mod;

	if (name == NULL && tb[TCA_ACT_COOKIE]) {
		if (a->act_cookie) {
			kfree(a->act_cookie->data);
			kfree(a->act_cookie);
		}
		a->act_cookie = cookie;
	}

	/* module count goes up only when brand new policy is created
	 * if it exists and is only bound to in a_o->init() then
	 * ACT_P_CREATED is not returned (a zero is).
	 */
	if (err != ACT_P_CREATED)
		module_put(a_o->owner);

	if (TC_ACT_EXT_CMP(a->tcfa_action, TC_ACT_GOTO_CHAIN)) {
		err = tcf_action_goto_chain_init(a, tp);
		if (err) {
			LIST_HEAD(actions);

			list_add_tail(&a->list, &actions);
			tcf_action_destroy(&actions, bind);
			return ERR_PTR(err);
		}
	}

	return a;

err_mod:
	module_put(a_o->owner);
err_out:
	if (cookie) {
		kfree(cookie->data);
		kfree(cookie);
	}
	return ERR_PTR(err);
}

static void cleanup_a(struct list_head *actions, int ovr)
{
	struct tc_action *a;

	if (!ovr)
		return;

	list_for_each_entry(a, actions, list)
		a->tcfa_refcnt--;
}

int tcf_action_init(struct net *net, struct tcf_proto *tp, struct nlattr *nla,
		    struct nlattr *est, char *name, int ovr, int bind,
		    struct list_head *actions)
{
	struct nlattr *tb[TCA_ACT_MAX_PRIO + 1];
	struct tc_action *act;
	int err;
	int i;

	err = nla_parse_nested(tb, TCA_ACT_MAX_PRIO, nla, NULL, NULL);
	if (err < 0)
		return err;

	for (i = 1; i <= TCA_ACT_MAX_PRIO && tb[i]; i++) {
		act = tcf_action_init_1(net, tp, tb[i], est, name, ovr, bind);
		if (IS_ERR(act)) {
			err = PTR_ERR(act);
			goto err;
		}
		act->order = i;
		if (ovr)
			act->tcfa_refcnt++;
		list_add_tail(&act->list, actions);
	}

	/* Remove the temp refcnt which was necessary to protect against
	 * destroying an existing action which was being replaced
	 */
	cleanup_a(actions, ovr);
	return 0;

err:
	tcf_action_destroy(actions, bind);
	return err;
}

int tcf_action_copy_stats(struct sk_buff *skb, struct tc_action *p,
			  int compat_mode)
{
	int err = 0;
	struct gnet_dump d;

	if (p == NULL)
		goto errout;

	/* compat_mode being true specifies a call that is supposed
	 * to add additional backward compatibility statistic TLVs.
	 */
	if (compat_mode) {
		if (p->type == TCA_OLD_COMPAT)
			err = gnet_stats_start_copy_compat(skb, 0,
							   TCA_STATS,
							   TCA_XSTATS,
							   &p->tcfa_lock, &d,
							   TCA_PAD);
		else
			return 0;
	} else
		err = gnet_stats_start_copy(skb, TCA_ACT_STATS,
					    &p->tcfa_lock, &d, TCA_ACT_PAD);

	if (err < 0)
		goto errout;

	if (gnet_stats_copy_basic(NULL, &d, p->cpu_bstats, &p->tcfa_bstats) < 0 ||
	    gnet_stats_copy_rate_est(&d, &p->tcfa_rate_est) < 0 ||
	    gnet_stats_copy_queue(&d, p->cpu_qstats,
				  &p->tcfa_qstats,
				  p->tcfa_qstats.qlen) < 0)
		goto errout;

	if (gnet_stats_finish_copy(&d) < 0)
		goto errout;

	return 0;

errout:
	return -1;
}

static int tca_get_fill(struct sk_buff *skb, struct list_head *actions,
			u32 portid, u32 seq, u16 flags, int event, int bind,
			int ref)
{
	struct tcamsg *t;
	struct nlmsghdr *nlh;
	unsigned char *b = skb_tail_pointer(skb);
	struct nlattr *nest;

	nlh = nlmsg_put(skb, portid, seq, event, sizeof(*t), flags);
	if (!nlh)
		goto out_nlmsg_trim;
	t = nlmsg_data(nlh);
	t->tca_family = AF_UNSPEC;
	t->tca__pad1 = 0;
	t->tca__pad2 = 0;

	nest = nla_nest_start(skb, TCA_ACT_TAB);
	if (nest == NULL)
		goto out_nlmsg_trim;

	if (tcf_action_dump(skb, actions, bind, ref) < 0)
		goto out_nlmsg_trim;

	nla_nest_end(skb, nest);

	nlh->nlmsg_len = skb_tail_pointer(skb) - b;
	return skb->len;

out_nlmsg_trim:
	nlmsg_trim(skb, b);
	return -1;
}

static int
tcf_get_notify(struct net *net, u32 portid, struct nlmsghdr *n,
	       struct list_head *actions, int event)
{
	struct sk_buff *skb;

	skb = alloc_skb(NLMSG_GOODSIZE, GFP_KERNEL);
	if (!skb)
		return -ENOBUFS;
	if (tca_get_fill(skb, actions, portid, n->nlmsg_seq, 0, event,
			 0, 0) <= 0) {
		kfree_skb(skb);
		return -EINVAL;
	}

	return rtnl_unicast(skb, net, portid);
}

static struct tc_action *tcf_action_get_1(struct net *net, struct nlattr *nla,
					  struct nlmsghdr *n, u32 portid)
{
	struct nlattr *tb[TCA_ACT_MAX + 1];
	const struct tc_action_ops *ops;
	struct tc_action *a;
	int index;
	int err;

	err = nla_parse_nested(tb, TCA_ACT_MAX, nla, NULL, NULL);
	if (err < 0)
		goto err_out;

	err = -EINVAL;
	if (tb[TCA_ACT_INDEX] == NULL ||
	    nla_len(tb[TCA_ACT_INDEX]) < sizeof(index))
		goto err_out;
	index = nla_get_u32(tb[TCA_ACT_INDEX]);

	err = -EINVAL;
	ops = tc_lookup_action(tb[TCA_ACT_KIND]);
	if (!ops) /* could happen in batch of actions */
		goto err_out;
	err = -ENOENT;
	if (ops->lookup(net, &a, index) == 0)
		goto err_mod;

	module_put(ops->owner);
	return a;

err_mod:
	module_put(ops->owner);
err_out:
	return ERR_PTR(err);
}

static int tca_action_flush(struct net *net, struct nlattr *nla,
			    struct nlmsghdr *n, u32 portid)
{
	struct sk_buff *skb;
	unsigned char *b;
	struct nlmsghdr *nlh;
	struct tcamsg *t;
	struct netlink_callback dcb;
	struct nlattr *nest;
	struct nlattr *tb[TCA_ACT_MAX + 1];
	const struct tc_action_ops *ops;
	struct nlattr *kind;
	int err = -ENOMEM;

	skb = alloc_skb(NLMSG_GOODSIZE, GFP_KERNEL);
	if (!skb) {
		pr_debug("tca_action_flush: failed skb alloc\n");
		return err;
	}

	b = skb_tail_pointer(skb);

	err = nla_parse_nested(tb, TCA_ACT_MAX, nla, NULL, NULL);
	if (err < 0)
		goto err_out;

	err = -EINVAL;
	kind = tb[TCA_ACT_KIND];
	ops = tc_lookup_action(kind);
	if (!ops) /*some idjot trying to flush unknown action */
		goto err_out;

	nlh = nlmsg_put(skb, portid, n->nlmsg_seq, RTM_DELACTION,
			sizeof(*t), 0);
	if (!nlh)
		goto out_module_put;
	t = nlmsg_data(nlh);
	t->tca_family = AF_UNSPEC;
	t->tca__pad1 = 0;
	t->tca__pad2 = 0;

	nest = nla_nest_start(skb, TCA_ACT_TAB);
	if (nest == NULL)
		goto out_module_put;

	err = ops->walk(net, skb, &dcb, RTM_DELACTION, ops);
	if (err <= 0)
		goto out_module_put;

	nla_nest_end(skb, nest);

	nlh->nlmsg_len = skb_tail_pointer(skb) - b;
	nlh->nlmsg_flags |= NLM_F_ROOT;
	module_put(ops->owner);
	err = rtnetlink_send(skb, net, portid, RTNLGRP_TC,
			     n->nlmsg_flags & NLM_F_ECHO);
	if (err > 0)
		return 0;

	return err;

out_module_put:
	module_put(ops->owner);
err_out:
	kfree_skb(skb);
	return err;
}

static int
tcf_del_notify(struct net *net, struct nlmsghdr *n, struct list_head *actions,
	       u32 portid)
{
	int ret;
	struct sk_buff *skb;

	skb = alloc_skb(NLMSG_GOODSIZE, GFP_KERNEL);
	if (!skb)
		return -ENOBUFS;

	if (tca_get_fill(skb, actions, portid, n->nlmsg_seq, 0, RTM_DELACTION,
			 0, 1) <= 0) {
		kfree_skb(skb);
		return -EINVAL;
	}

	/* now do the delete */
	ret = tcf_action_destroy(actions, 0);
	if (ret < 0) {
		kfree_skb(skb);
		return ret;
	}

	ret = rtnetlink_send(skb, net, portid, RTNLGRP_TC,
			     n->nlmsg_flags & NLM_F_ECHO);
	if (ret > 0)
		return 0;
	return ret;
}

static int
tca_action_gd(struct net *net, struct nlattr *nla, struct nlmsghdr *n,
	      u32 portid, int event)
{
	int i, ret;
	struct nlattr *tb[TCA_ACT_MAX_PRIO + 1];
	struct tc_action *act;
	LIST_HEAD(actions);

	ret = nla_parse_nested(tb, TCA_ACT_MAX_PRIO, nla, NULL, NULL);
	if (ret < 0)
		return ret;

	if (event == RTM_DELACTION && n->nlmsg_flags & NLM_F_ROOT) {
		if (tb[1] != NULL)
			return tca_action_flush(net, tb[1], n, portid);
		else
			return -EINVAL;
	}

	for (i = 1; i <= TCA_ACT_MAX_PRIO && tb[i]; i++) {
		act = tcf_action_get_1(net, tb[i], n, portid);
		if (IS_ERR(act)) {
			ret = PTR_ERR(act);
			goto err;
		}
		act->order = i;
		list_add_tail(&act->list, &actions);
	}

	if (event == RTM_GETACTION)
		ret = tcf_get_notify(net, portid, n, &actions, event);
	else { /* delete */
		ret = tcf_del_notify(net, n, &actions, portid);
		if (ret)
			goto err;
		return ret;
	}
err:
	if (event != RTM_GETACTION)
		tcf_action_destroy(&actions, 0);
	return ret;
}

static int
tcf_add_notify(struct net *net, struct nlmsghdr *n, struct list_head *actions,
	       u32 portid)
{
	struct sk_buff *skb;
	int err = 0;

	skb = alloc_skb(NLMSG_GOODSIZE, GFP_KERNEL);
	if (!skb)
		return -ENOBUFS;

	if (tca_get_fill(skb, actions, portid, n->nlmsg_seq, n->nlmsg_flags,
			 RTM_NEWACTION, 0, 0) <= 0) {
		kfree_skb(skb);
		return -EINVAL;
	}

	err = rtnetlink_send(skb, net, portid, RTNLGRP_TC,
			     n->nlmsg_flags & NLM_F_ECHO);
	if (err > 0)
		err = 0;
	return err;
}

static int tcf_action_add(struct net *net, struct nlattr *nla,
			  struct nlmsghdr *n, u32 portid, int ovr)
{
	int ret = 0;
	LIST_HEAD(actions);

	ret = tcf_action_init(net, NULL, nla, NULL, NULL, ovr, 0, &actions);
	if (ret)
		return ret;

	return tcf_add_notify(net, n, &actions, portid);
}

static u32 tcaa_root_flags_allowed = TCA_FLAG_LARGE_DUMP_ON;
static const struct nla_policy tcaa_policy[TCA_ROOT_MAX + 1] = {
	[TCA_ROOT_FLAGS] = { .type = NLA_BITFIELD32,
			     .validation_data = &tcaa_root_flags_allowed },
	[TCA_ROOT_TIME_DELTA]      = { .type = NLA_U32 },
};

static int tc_ctl_action(struct sk_buff *skb, struct nlmsghdr *n,
			 struct netlink_ext_ack *extack)
{
	struct net *net = sock_net(skb->sk);
	struct nlattr *tca[TCA_ROOT_MAX + 1];
	u32 portid = skb ? NETLINK_CB(skb).portid : 0;
	int ret = 0, ovr = 0;

	if ((n->nlmsg_type != RTM_GETACTION) &&
	    !netlink_capable(skb, CAP_NET_ADMIN))
		return -EPERM;

	ret = nlmsg_parse(n, sizeof(struct tcamsg), tca, TCA_ROOT_MAX, NULL,
			  extack);
	if (ret < 0)
		return ret;

	if (tca[TCA_ACT_TAB] == NULL) {
		pr_notice("tc_ctl_action: received NO action attribs\n");
		return -EINVAL;
	}

	/* n->nlmsg_flags & NLM_F_CREATE */
	switch (n->nlmsg_type) {
	case RTM_NEWACTION:
		/* we are going to assume all other flags
		 * imply create only if it doesn't exist
		 * Note that CREATE | EXCL implies that
		 * but since we want avoid ambiguity (eg when flags
		 * is zero) then just set this
		 */
		if (n->nlmsg_flags & NLM_F_REPLACE)
			ovr = 1;
replay:
		ret = tcf_action_add(net, tca[TCA_ACT_TAB], n, portid, ovr);
		if (ret == -EAGAIN)
			goto replay;
		break;
	case RTM_DELACTION:
		ret = tca_action_gd(net, tca[TCA_ACT_TAB], n,
				    portid, RTM_DELACTION);
		break;
	case RTM_GETACTION:
		ret = tca_action_gd(net, tca[TCA_ACT_TAB], n,
				    portid, RTM_GETACTION);
		break;
	default:
		BUG();
	}

	return ret;
}

static struct nlattr *find_dump_kind(struct nlattr **nla)
{
	struct nlattr *tb1, *tb2[TCA_ACT_MAX + 1];
	struct nlattr *tb[TCA_ACT_MAX_PRIO + 1];
	struct nlattr *kind;

	tb1 = nla[TCA_ACT_TAB];
	if (tb1 == NULL)
		return NULL;

	if (nla_parse(tb, TCA_ACT_MAX_PRIO, nla_data(tb1),
		      NLMSG_ALIGN(nla_len(tb1)), NULL, NULL) < 0)
		return NULL;

	if (tb[1] == NULL)
		return NULL;
	if (nla_parse_nested(tb2, TCA_ACT_MAX, tb[1], NULL, NULL) < 0)
		return NULL;
	kind = tb2[TCA_ACT_KIND];

	return kind;
}

static int tc_dump_action(struct sk_buff *skb, struct netlink_callback *cb)
{
	struct net *net = sock_net(skb->sk);
	struct nlmsghdr *nlh;
	unsigned char *b = skb_tail_pointer(skb);
	struct nlattr *nest;
	struct tc_action_ops *a_o;
	int ret = 0;
	struct tcamsg *t = (struct tcamsg *) nlmsg_data(cb->nlh);
	struct nlattr *tb[TCA_ROOT_MAX + 1];
	struct nlattr *count_attr = NULL;
	unsigned long jiffy_since = 0;
	struct nlattr *kind = NULL;
	struct nla_bitfield32 bf;
	u32 msecs_since = 0;
	u32 act_count = 0;

	ret = nlmsg_parse(cb->nlh, sizeof(struct tcamsg), tb, TCA_ROOT_MAX,
			  tcaa_policy, NULL);
	if (ret < 0)
		return ret;

	kind = find_dump_kind(tb);
	if (kind == NULL) {
		pr_info("tc_dump_action: action bad kind\n");
		return 0;
	}

	a_o = tc_lookup_action(kind);
	if (a_o == NULL)
		return 0;

	cb->args[2] = 0;
	if (tb[TCA_ROOT_FLAGS]) {
		bf = nla_get_bitfield32(tb[TCA_ROOT_FLAGS]);
		cb->args[2] = bf.value;
	}

	if (tb[TCA_ROOT_TIME_DELTA]) {
		msecs_since = nla_get_u32(tb[TCA_ROOT_TIME_DELTA]);
	}

	nlh = nlmsg_put(skb, NETLINK_CB(cb->skb).portid, cb->nlh->nlmsg_seq,
			cb->nlh->nlmsg_type, sizeof(*t), 0);
	if (!nlh)
		goto out_module_put;

	if (msecs_since)
		jiffy_since = jiffies - msecs_to_jiffies(msecs_since);

	t = nlmsg_data(nlh);
	t->tca_family = AF_UNSPEC;
	t->tca__pad1 = 0;
	t->tca__pad2 = 0;
	cb->args[3] = jiffy_since;
	count_attr = nla_reserve(skb, TCA_ROOT_COUNT, sizeof(u32));
	if (!count_attr)
		goto out_module_put;

	nest = nla_nest_start(skb, TCA_ACT_TAB);
	if (nest == NULL)
		goto out_module_put;

	ret = a_o->walk(net, skb, cb, RTM_GETACTION, a_o);
	if (ret < 0)
		goto out_module_put;

	if (ret > 0) {
		nla_nest_end(skb, nest);
		ret = skb->len;
		act_count = cb->args[1];
		memcpy(nla_data(count_attr), &act_count, sizeof(u32));
		cb->args[1] = 0;
	} else
		nlmsg_trim(skb, b);

	nlh->nlmsg_len = skb_tail_pointer(skb) - b;
	if (NETLINK_CB(cb->skb).portid && ret)
		nlh->nlmsg_flags |= NLM_F_MULTI;
	module_put(a_o->owner);
	return skb->len;

out_module_put:
	module_put(a_o->owner);
	nlmsg_trim(skb, b);
	return skb->len;
}

static int __init tc_action_init(void)
{
	rtnl_register(PF_UNSPEC, RTM_NEWACTION, tc_ctl_action, NULL, 0);
	rtnl_register(PF_UNSPEC, RTM_DELACTION, tc_ctl_action, NULL, 0);
	rtnl_register(PF_UNSPEC, RTM_GETACTION, tc_ctl_action, tc_dump_action,
		      0);

	return 0;
}

subsys_initcall(tc_action_init);<|MERGE_RESOLUTION|>--- conflicted
+++ resolved
@@ -178,21 +178,6 @@
 		goto nla_put_failure;
 	if (nla_put_string(skb, TCA_KIND, ops->kind))
 		goto nla_put_failure;
-<<<<<<< HEAD
-	for (i = 0; i < (hinfo->hmask + 1); i++) {
-		struct hlist_head *head;
-		struct hlist_node *n;
-		struct tc_action *p;
-
-		head = &hinfo->htab[tcf_hash(i, hinfo->hmask)];
-		hlist_for_each_entry_safe(p, n, head, tcfa_head) {
-			ret = __tcf_hash_release(p, false, true);
-			if (ret == ACT_P_DELETED) {
-				module_put(ops->owner);
-				n_i++;
-			} else if (ret < 0)
-				goto nla_put_failure;
-=======
 
 	idr_for_each_entry_ext(idr, p, id) {
 		ret = __tcf_idr_release(p, false, true);
@@ -201,7 +186,6 @@
 			n_i++;
 		} else if (ret < 0) {
 			goto nla_put_failure;
->>>>>>> ef03de22
 		}
 	}
 	if (nla_put_u32(skb, TCA_FCNT, n_i))
@@ -538,11 +522,7 @@
 
 	list_for_each_entry_safe(a, tmp, actions, list) {
 		ops = a->ops;
-<<<<<<< HEAD
-		ret = __tcf_hash_release(a, bind, true);
-=======
 		ret = __tcf_idr_release(a, bind, true);
->>>>>>> ef03de22
 		if (ret == ACT_P_DELETED)
 			module_put(ops->owner);
 		else if (ret < 0)
