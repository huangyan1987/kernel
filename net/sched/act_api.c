--- conflicted
+++ resolved
@@ -199,20 +199,13 @@
 	struct idr *idr = &idrinfo->action_idr;
 	struct tc_action *p;
 	unsigned long id = 1;
-<<<<<<< HEAD
-=======
 	unsigned long tmp;
->>>>>>> 0cbc4fbf
 
 	mutex_lock(&idrinfo->lock);
 
 	s_i = cb->args[0];
 
-<<<<<<< HEAD
-	idr_for_each_entry_ul(idr, p, id) {
-=======
 	idr_for_each_entry_ul(idr, p, tmp, id) {
->>>>>>> 0cbc4fbf
 		index++;
 		if (index < s_i)
 			continue;
@@ -278,10 +271,7 @@
 	struct idr *idr = &idrinfo->action_idr;
 	struct tc_action *p;
 	unsigned long id = 1;
-<<<<<<< HEAD
-=======
 	unsigned long tmp;
->>>>>>> 0cbc4fbf
 
 	nest = nla_nest_start(skb, 0);
 	if (nest == NULL)
@@ -290,11 +280,7 @@
 		goto nla_put_failure;
 
 	mutex_lock(&idrinfo->lock);
-<<<<<<< HEAD
-	idr_for_each_entry_ul(idr, p, id) {
-=======
 	idr_for_each_entry_ul(idr, p, tmp, id) {
->>>>>>> 0cbc4fbf
 		ret = tcf_idr_release_unsafe(p);
 		if (ret == ACT_P_DELETED) {
 			module_put(ops->owner);
@@ -527,14 +513,9 @@
 	struct tc_action *p;
 	int ret;
 	unsigned long id = 1;
-<<<<<<< HEAD
-
-	idr_for_each_entry_ul(idr, p, id) {
-=======
 	unsigned long tmp;
 
 	idr_for_each_entry_ul(idr, p, tmp, id) {
->>>>>>> 0cbc4fbf
 		ret = __tcf_idr_release(p, false, true);
 		if (ret == ACT_P_DELETED)
 			module_put(ops->owner);
