--- conflicted
+++ resolved
@@ -223,11 +223,7 @@
 static bool tcf_proto_check_kind(struct nlattr *kind, char *name)
 {
 	if (kind)
-<<<<<<< HEAD
-		return nla_strlcpy(name, kind, IFNAMSIZ) >= IFNAMSIZ;
-=======
 		return nla_strscpy(name, kind, IFNAMSIZ) < 0;
->>>>>>> 7d2a07b7
 	memset(name, 0, IFNAMSIZ);
 	return false;
 }
@@ -312,21 +308,12 @@
 	if (refcount_dec_and_test(&tp->refcnt))
 		tcf_proto_destroy(tp, rtnl_held, true, extack);
 }
-<<<<<<< HEAD
 
 static bool tcf_proto_check_delete(struct tcf_proto *tp)
 {
 	if (tp->ops->delete_empty)
 		return tp->ops->delete_empty(tp);
 
-=======
-
-static bool tcf_proto_check_delete(struct tcf_proto *tp)
-{
-	if (tp->ops->delete_empty)
-		return tp->ops->delete_empty(tp);
-
->>>>>>> 7d2a07b7
 	tp->deleting = true;
 	return tp->deleting;
 }
@@ -693,7 +680,6 @@
 
 	if (dev->netdev_ops->ndo_setup_tc) {
 		int err;
-<<<<<<< HEAD
 
 		err = dev->netdev_ops->ndo_setup_tc(dev, TC_SETUP_BLOCK, &bo);
 		if (err < 0) {
@@ -705,19 +691,6 @@
 		return tcf_block_setup(block, &bo);
 	}
 
-=======
-
-		err = dev->netdev_ops->ndo_setup_tc(dev, TC_SETUP_BLOCK, &bo);
-		if (err < 0) {
-			if (err != -EOPNOTSUPP)
-				NL_SET_ERR_MSG(extack, "Driver ndo_setup_tc failed");
-			return err;
-		}
-
-		return tcf_block_setup(block, &bo);
-	}
-
->>>>>>> 7d2a07b7
 	flow_indr_dev_setup_offload(dev, sch, TC_SETUP_BLOCK, block, &bo,
 				    tc_block_indr_cleanup);
 	tcf_block_setup(block, &bo);
@@ -1558,11 +1531,7 @@
 				 u32 *last_executed_chain)
 {
 #ifdef CONFIG_NET_CLS_ACT
-<<<<<<< HEAD
-	const int max_reclassify_loop = 4;
-=======
 	const int max_reclassify_loop = 16;
->>>>>>> 7d2a07b7
 	const struct tcf_proto *first_tp;
 	int limit = 0;
 
@@ -1660,10 +1629,7 @@
 			return TC_ACT_SHOT;
 		ext->chain = last_executed_chain;
 		ext->mru = qdisc_skb_cb(skb)->mru;
-<<<<<<< HEAD
-=======
 		ext->post_ct = qdisc_skb_cb(skb)->post_ct;
->>>>>>> 7d2a07b7
 	}
 
 	return ret;
@@ -3554,7 +3520,27 @@
 #endif
 }
 
-<<<<<<< HEAD
+static void tcf_gate_entry_destructor(void *priv)
+{
+	struct action_gate_entry *oe = priv;
+
+	kfree(oe);
+}
+
+static int tcf_gate_get_entries(struct flow_action_entry *entry,
+				const struct tc_action *act)
+{
+	entry->gate.entries = tcf_gate_get_list(act);
+
+	if (!entry->gate.entries)
+		return -EINVAL;
+
+	entry->destructor = tcf_gate_entry_destructor;
+	entry->destructor_priv = entry->gate.entries;
+
+	return 0;
+}
+
 static enum flow_action_hw_stats tc_act_hw_stats(u8 hw_stats)
 {
 	if (WARN_ON_ONCE(hw_stats > TCA_ACT_HW_STATS_ANY))
@@ -3565,42 +3551,6 @@
 	return hw_stats;
 }
 
-=======
->>>>>>> 7d2a07b7
-static void tcf_gate_entry_destructor(void *priv)
-{
-	struct action_gate_entry *oe = priv;
-
-	kfree(oe);
-}
-
-static int tcf_gate_get_entries(struct flow_action_entry *entry,
-				const struct tc_action *act)
-{
-	entry->gate.entries = tcf_gate_get_list(act);
-
-	if (!entry->gate.entries)
-		return -EINVAL;
-
-	entry->destructor = tcf_gate_entry_destructor;
-	entry->destructor_priv = entry->gate.entries;
-
-	return 0;
-}
-
-<<<<<<< HEAD
-=======
-static enum flow_action_hw_stats tc_act_hw_stats(u8 hw_stats)
-{
-	if (WARN_ON_ONCE(hw_stats > TCA_ACT_HW_STATS_ANY))
-		return FLOW_ACTION_HW_STATS_DONT_CARE;
-	else if (!hw_stats)
-		return FLOW_ACTION_HW_STATS_DISABLED;
-
-	return hw_stats;
-}
-
->>>>>>> 7d2a07b7
 int tc_setup_flow_action(struct flow_action *flow_action,
 			 const struct tcf_exts *exts)
 {
@@ -3712,12 +3662,9 @@
 			entry->police.burst = tcf_police_burst(act);
 			entry->police.rate_bytes_ps =
 				tcf_police_rate_bytes_ps(act);
-<<<<<<< HEAD
-=======
 			entry->police.burst_pkt = tcf_police_burst_pkt(act);
 			entry->police.rate_pkt_ps =
 				tcf_police_rate_pkt_ps(act);
->>>>>>> 7d2a07b7
 			entry->police.mtu = tcf_police_tcfp_mtu(act);
 			entry->police.index = act->tcfa_index;
 		} else if (is_tcf_ct(act)) {
