--- conflicted
+++ resolved
@@ -1526,15 +1526,10 @@
 	unsigned int i;
 
 	for (i = 0; i < q->clhash.hashsize; i++) {
-<<<<<<< HEAD
-		hlist_for_each_entry(cl, &q->clhash.hash[i], cl_common.hnode)
-			tcf_block_put(cl->block);
-=======
 		hlist_for_each_entry(cl, &q->clhash.hash[i], cl_common.hnode) {
 			tcf_block_put(cl->block);
 			cl->block = NULL;
 		}
->>>>>>> 6b0ca60c
 	}
 	for (i = 0; i < q->clhash.hashsize; i++) {
 		hlist_for_each_entry_safe(cl, next, &q->clhash.hash[i],
