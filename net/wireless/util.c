/*
 * Wireless utility functions
 *
 * Copyright 2007-2009	Johannes Berg <johannes@sipsolutions.net>
 * Copyright 2013-2014  Intel Mobile Communications GmbH
 * Copyright 2017	Intel Deutschland GmbH
 */
#include <linux/export.h>
#include <linux/bitops.h>
#include <linux/etherdevice.h>
#include <linux/slab.h>
#include <net/cfg80211.h>
#include <net/ip.h>
#include <net/dsfield.h>
#include <linux/if_vlan.h>
#include <linux/mpls.h>
#include <linux/gcd.h>
#include "core.h"
#include "rdev-ops.h"


struct ieee80211_rate *
ieee80211_get_response_rate(struct ieee80211_supported_band *sband,
			    u32 basic_rates, int bitrate)
{
	struct ieee80211_rate *result = &sband->bitrates[0];
	int i;

	for (i = 0; i < sband->n_bitrates; i++) {
		if (!(basic_rates & BIT(i)))
			continue;
		if (sband->bitrates[i].bitrate > bitrate)
			continue;
		result = &sband->bitrates[i];
	}

	return result;
}
EXPORT_SYMBOL(ieee80211_get_response_rate);

u32 ieee80211_mandatory_rates(struct ieee80211_supported_band *sband,
			      enum nl80211_bss_scan_width scan_width)
{
	struct ieee80211_rate *bitrates;
	u32 mandatory_rates = 0;
	enum ieee80211_rate_flags mandatory_flag;
	int i;

	if (WARN_ON(!sband))
		return 1;

	if (sband->band == NL80211_BAND_2GHZ) {
		if (scan_width == NL80211_BSS_CHAN_WIDTH_5 ||
		    scan_width == NL80211_BSS_CHAN_WIDTH_10)
			mandatory_flag = IEEE80211_RATE_MANDATORY_G;
		else
			mandatory_flag = IEEE80211_RATE_MANDATORY_B;
	} else {
		mandatory_flag = IEEE80211_RATE_MANDATORY_A;
	}

	bitrates = sband->bitrates;
	for (i = 0; i < sband->n_bitrates; i++)
		if (bitrates[i].flags & mandatory_flag)
			mandatory_rates |= BIT(i);
	return mandatory_rates;
}
EXPORT_SYMBOL(ieee80211_mandatory_rates);

int ieee80211_channel_to_frequency(int chan, enum nl80211_band band)
{
	/* see 802.11 17.3.8.3.2 and Annex J
	 * there are overlapping channel numbers in 5GHz and 2GHz bands */
	if (chan <= 0)
		return 0; /* not supported */
	switch (band) {
	case NL80211_BAND_2GHZ:
		if (chan == 14)
			return 2484;
		else if (chan < 14)
			return 2407 + chan * 5;
		break;
	case NL80211_BAND_5GHZ:
		if (chan >= 182 && chan <= 196)
			return 4000 + chan * 5;
		else
			return 5000 + chan * 5;
		break;
	case NL80211_BAND_60GHZ:
		if (chan < 5)
			return 56160 + chan * 2160;
		break;
	default:
		;
	}
	return 0; /* not supported */
}
EXPORT_SYMBOL(ieee80211_channel_to_frequency);

int ieee80211_frequency_to_channel(int freq)
{
	/* see 802.11 17.3.8.3.2 and Annex J */
	if (freq == 2484)
		return 14;
	else if (freq < 2484)
		return (freq - 2407) / 5;
	else if (freq >= 4910 && freq <= 4980)
		return (freq - 4000) / 5;
	else if (freq <= 45000) /* DMG band lower limit */
		return (freq - 5000) / 5;
	else if (freq >= 58320 && freq <= 64800)
		return (freq - 56160) / 2160;
	else
		return 0;
}
EXPORT_SYMBOL(ieee80211_frequency_to_channel);

struct ieee80211_channel *ieee80211_get_channel(struct wiphy *wiphy, int freq)
{
	enum nl80211_band band;
	struct ieee80211_supported_band *sband;
	int i;

	for (band = 0; band < NUM_NL80211_BANDS; band++) {
		sband = wiphy->bands[band];

		if (!sband)
			continue;

		for (i = 0; i < sband->n_channels; i++) {
			if (sband->channels[i].center_freq == freq)
				return &sband->channels[i];
		}
	}

	return NULL;
}
EXPORT_SYMBOL(ieee80211_get_channel);

static void set_mandatory_flags_band(struct ieee80211_supported_band *sband)
{
	int i, want;

	switch (sband->band) {
	case NL80211_BAND_5GHZ:
		want = 3;
		for (i = 0; i < sband->n_bitrates; i++) {
			if (sband->bitrates[i].bitrate == 60 ||
			    sband->bitrates[i].bitrate == 120 ||
			    sband->bitrates[i].bitrate == 240) {
				sband->bitrates[i].flags |=
					IEEE80211_RATE_MANDATORY_A;
				want--;
			}
		}
		WARN_ON(want);
		break;
	case NL80211_BAND_2GHZ:
		want = 7;
		for (i = 0; i < sband->n_bitrates; i++) {
			switch (sband->bitrates[i].bitrate) {
			case 10:
			case 20:
			case 55:
			case 110:
				sband->bitrates[i].flags |=
					IEEE80211_RATE_MANDATORY_B |
					IEEE80211_RATE_MANDATORY_G;
				want--;
				break;
			case 60:
			case 120:
			case 240:
				sband->bitrates[i].flags |=
					IEEE80211_RATE_MANDATORY_G;
				want--;
				/* fall through */
			default:
				sband->bitrates[i].flags |=
					IEEE80211_RATE_ERP_G;
				break;
			}
		}
		WARN_ON(want != 0 && want != 3);
		break;
	case NL80211_BAND_60GHZ:
		/* check for mandatory HT MCS 1..4 */
		WARN_ON(!sband->ht_cap.ht_supported);
		WARN_ON((sband->ht_cap.mcs.rx_mask[0] & 0x1e) != 0x1e);
		break;
	case NUM_NL80211_BANDS:
	default:
		WARN_ON(1);
		break;
	}
}

void ieee80211_set_bitrate_flags(struct wiphy *wiphy)
{
	enum nl80211_band band;

	for (band = 0; band < NUM_NL80211_BANDS; band++)
		if (wiphy->bands[band])
			set_mandatory_flags_band(wiphy->bands[band]);
}

bool cfg80211_supported_cipher_suite(struct wiphy *wiphy, u32 cipher)
{
	int i;
	for (i = 0; i < wiphy->n_cipher_suites; i++)
		if (cipher == wiphy->cipher_suites[i])
			return true;
	return false;
}

int cfg80211_validate_key_settings(struct cfg80211_registered_device *rdev,
				   struct key_params *params, int key_idx,
				   bool pairwise, const u8 *mac_addr)
{
	if (key_idx < 0 || key_idx > 5)
		return -EINVAL;

	if (!pairwise && mac_addr && !(rdev->wiphy.flags & WIPHY_FLAG_IBSS_RSN))
		return -EINVAL;

	if (pairwise && !mac_addr)
		return -EINVAL;

	switch (params->cipher) {
	case WLAN_CIPHER_SUITE_TKIP:
	case WLAN_CIPHER_SUITE_CCMP:
	case WLAN_CIPHER_SUITE_CCMP_256:
	case WLAN_CIPHER_SUITE_GCMP:
	case WLAN_CIPHER_SUITE_GCMP_256:
		/* Disallow pairwise keys with non-zero index unless it's WEP
		 * or a vendor specific cipher (because current deployments use
		 * pairwise WEP keys with non-zero indices and for vendor
		 * specific ciphers this should be validated in the driver or
		 * hardware level - but 802.11i clearly specifies to use zero)
		 */
		if (pairwise && key_idx)
			return -EINVAL;
		break;
	case WLAN_CIPHER_SUITE_AES_CMAC:
	case WLAN_CIPHER_SUITE_BIP_CMAC_256:
	case WLAN_CIPHER_SUITE_BIP_GMAC_128:
	case WLAN_CIPHER_SUITE_BIP_GMAC_256:
		/* Disallow BIP (group-only) cipher as pairwise cipher */
		if (pairwise)
			return -EINVAL;
		if (key_idx < 4)
			return -EINVAL;
		break;
	case WLAN_CIPHER_SUITE_WEP40:
	case WLAN_CIPHER_SUITE_WEP104:
		if (key_idx > 3)
			return -EINVAL;
	default:
		break;
	}

	switch (params->cipher) {
	case WLAN_CIPHER_SUITE_WEP40:
		if (params->key_len != WLAN_KEY_LEN_WEP40)
			return -EINVAL;
		break;
	case WLAN_CIPHER_SUITE_TKIP:
		if (params->key_len != WLAN_KEY_LEN_TKIP)
			return -EINVAL;
		break;
	case WLAN_CIPHER_SUITE_CCMP:
		if (params->key_len != WLAN_KEY_LEN_CCMP)
			return -EINVAL;
		break;
	case WLAN_CIPHER_SUITE_CCMP_256:
		if (params->key_len != WLAN_KEY_LEN_CCMP_256)
			return -EINVAL;
		break;
	case WLAN_CIPHER_SUITE_GCMP:
		if (params->key_len != WLAN_KEY_LEN_GCMP)
			return -EINVAL;
		break;
	case WLAN_CIPHER_SUITE_GCMP_256:
		if (params->key_len != WLAN_KEY_LEN_GCMP_256)
			return -EINVAL;
		break;
	case WLAN_CIPHER_SUITE_WEP104:
		if (params->key_len != WLAN_KEY_LEN_WEP104)
			return -EINVAL;
		break;
	case WLAN_CIPHER_SUITE_AES_CMAC:
		if (params->key_len != WLAN_KEY_LEN_AES_CMAC)
			return -EINVAL;
		break;
	case WLAN_CIPHER_SUITE_BIP_CMAC_256:
		if (params->key_len != WLAN_KEY_LEN_BIP_CMAC_256)
			return -EINVAL;
		break;
	case WLAN_CIPHER_SUITE_BIP_GMAC_128:
		if (params->key_len != WLAN_KEY_LEN_BIP_GMAC_128)
			return -EINVAL;
		break;
	case WLAN_CIPHER_SUITE_BIP_GMAC_256:
		if (params->key_len != WLAN_KEY_LEN_BIP_GMAC_256)
			return -EINVAL;
		break;
	default:
		/*
		 * We don't know anything about this algorithm,
		 * allow using it -- but the driver must check
		 * all parameters! We still check below whether
		 * or not the driver supports this algorithm,
		 * of course.
		 */
		break;
	}

	if (params->seq) {
		switch (params->cipher) {
		case WLAN_CIPHER_SUITE_WEP40:
		case WLAN_CIPHER_SUITE_WEP104:
			/* These ciphers do not use key sequence */
			return -EINVAL;
		case WLAN_CIPHER_SUITE_TKIP:
		case WLAN_CIPHER_SUITE_CCMP:
		case WLAN_CIPHER_SUITE_CCMP_256:
		case WLAN_CIPHER_SUITE_GCMP:
		case WLAN_CIPHER_SUITE_GCMP_256:
		case WLAN_CIPHER_SUITE_AES_CMAC:
		case WLAN_CIPHER_SUITE_BIP_CMAC_256:
		case WLAN_CIPHER_SUITE_BIP_GMAC_128:
		case WLAN_CIPHER_SUITE_BIP_GMAC_256:
			if (params->seq_len != 6)
				return -EINVAL;
			break;
		}
	}

	if (!cfg80211_supported_cipher_suite(&rdev->wiphy, params->cipher))
		return -EINVAL;

	return 0;
}

unsigned int __attribute_const__ ieee80211_hdrlen(__le16 fc)
{
	unsigned int hdrlen = 24;

	if (ieee80211_is_data(fc)) {
		if (ieee80211_has_a4(fc))
			hdrlen = 30;
		if (ieee80211_is_data_qos(fc)) {
			hdrlen += IEEE80211_QOS_CTL_LEN;
			if (ieee80211_has_order(fc))
				hdrlen += IEEE80211_HT_CTL_LEN;
		}
		goto out;
	}

	if (ieee80211_is_mgmt(fc)) {
		if (ieee80211_has_order(fc))
			hdrlen += IEEE80211_HT_CTL_LEN;
		goto out;
	}

	if (ieee80211_is_ctl(fc)) {
		/*
		 * ACK and CTS are 10 bytes, all others 16. To see how
		 * to get this condition consider
		 *   subtype mask:   0b0000000011110000 (0x00F0)
		 *   ACK subtype:    0b0000000011010000 (0x00D0)
		 *   CTS subtype:    0b0000000011000000 (0x00C0)
		 *   bits that matter:         ^^^      (0x00E0)
		 *   value of those: 0b0000000011000000 (0x00C0)
		 */
		if ((fc & cpu_to_le16(0x00E0)) == cpu_to_le16(0x00C0))
			hdrlen = 10;
		else
			hdrlen = 16;
	}
out:
	return hdrlen;
}
EXPORT_SYMBOL(ieee80211_hdrlen);

unsigned int ieee80211_get_hdrlen_from_skb(const struct sk_buff *skb)
{
	const struct ieee80211_hdr *hdr =
			(const struct ieee80211_hdr *)skb->data;
	unsigned int hdrlen;

	if (unlikely(skb->len < 10))
		return 0;
	hdrlen = ieee80211_hdrlen(hdr->frame_control);
	if (unlikely(hdrlen > skb->len))
		return 0;
	return hdrlen;
}
EXPORT_SYMBOL(ieee80211_get_hdrlen_from_skb);

static unsigned int __ieee80211_get_mesh_hdrlen(u8 flags)
{
	int ae = flags & MESH_FLAGS_AE;
	/* 802.11-2012, 8.2.4.7.3 */
	switch (ae) {
	default:
	case 0:
		return 6;
	case MESH_FLAGS_AE_A4:
		return 12;
	case MESH_FLAGS_AE_A5_A6:
		return 18;
	}
}

unsigned int ieee80211_get_mesh_hdrlen(struct ieee80211s_hdr *meshhdr)
{
	return __ieee80211_get_mesh_hdrlen(meshhdr->flags);
}
EXPORT_SYMBOL(ieee80211_get_mesh_hdrlen);

<<<<<<< HEAD
int ieee80211_data_to_8023_exthdr(struct sk_buff *skb, struct ethhdr *ehdr,
				  const u8 *addr, enum nl80211_iftype iftype,
				  u8 data_offset)
=======
int __ieee80211_data_to_8023_exthdr(struct sk_buff *skb, struct ethhdr *ehdr,
				  const u8 *addr, enum nl80211_iftype iftype,
				  bool is_amsdu)
>>>>>>> dcf4212d
{
	struct ieee80211_hdr *hdr = (struct ieee80211_hdr *) skb->data;
	struct {
		u8 hdr[ETH_ALEN] __aligned(2);
		__be16 proto;
	} payload;
	struct ethhdr tmp;
	u16 hdrlen;
	u8 mesh_flags = 0;

	if (unlikely(!ieee80211_is_data_present(hdr->frame_control)))
		return -1;

	hdrlen = ieee80211_hdrlen(hdr->frame_control) + data_offset;
	if (skb->len < hdrlen + 8)
		return -1;

	/* convert IEEE 802.11 header + possible LLC headers into Ethernet
	 * header
	 * IEEE 802.11 address fields:
	 * ToDS FromDS Addr1 Addr2 Addr3 Addr4
	 *   0     0   DA    SA    BSSID n/a
	 *   0     1   DA    BSSID SA    n/a
	 *   1     0   BSSID SA    DA    n/a
	 *   1     1   RA    TA    DA    SA
	 */
	memcpy(tmp.h_dest, ieee80211_get_DA(hdr), ETH_ALEN);
	memcpy(tmp.h_source, ieee80211_get_SA(hdr), ETH_ALEN);

	if (iftype == NL80211_IFTYPE_MESH_POINT)
		skb_copy_bits(skb, hdrlen, &mesh_flags, 1);

	mesh_flags &= MESH_FLAGS_AE;

	switch (hdr->frame_control &
		cpu_to_le16(IEEE80211_FCTL_TODS | IEEE80211_FCTL_FROMDS)) {
	case cpu_to_le16(IEEE80211_FCTL_TODS):
		if (unlikely(iftype != NL80211_IFTYPE_AP &&
			     iftype != NL80211_IFTYPE_AP_VLAN &&
			     iftype != NL80211_IFTYPE_P2P_GO))
			return -1;
		break;
	case cpu_to_le16(IEEE80211_FCTL_TODS | IEEE80211_FCTL_FROMDS):
		if (unlikely(iftype != NL80211_IFTYPE_WDS &&
			     iftype != NL80211_IFTYPE_MESH_POINT &&
			     iftype != NL80211_IFTYPE_AP_VLAN &&
			     iftype != NL80211_IFTYPE_STATION))
			return -1;
		if (iftype == NL80211_IFTYPE_MESH_POINT) {
			if (mesh_flags == MESH_FLAGS_AE_A4)
				return -1;
			if (mesh_flags == MESH_FLAGS_AE_A5_A6) {
				skb_copy_bits(skb, hdrlen +
					offsetof(struct ieee80211s_hdr, eaddr1),
					tmp.h_dest, 2 * ETH_ALEN);
			}
			hdrlen += __ieee80211_get_mesh_hdrlen(mesh_flags);
		}
		break;
	case cpu_to_le16(IEEE80211_FCTL_FROMDS):
		if ((iftype != NL80211_IFTYPE_STATION &&
		     iftype != NL80211_IFTYPE_P2P_CLIENT &&
		     iftype != NL80211_IFTYPE_MESH_POINT) ||
		    (is_multicast_ether_addr(tmp.h_dest) &&
		     ether_addr_equal(tmp.h_source, addr)))
			return -1;
		if (iftype == NL80211_IFTYPE_MESH_POINT) {
			if (mesh_flags == MESH_FLAGS_AE_A5_A6)
				return -1;
			if (mesh_flags == MESH_FLAGS_AE_A4)
				skb_copy_bits(skb, hdrlen +
					offsetof(struct ieee80211s_hdr, eaddr1),
					tmp.h_source, ETH_ALEN);
			hdrlen += __ieee80211_get_mesh_hdrlen(mesh_flags);
		}
		break;
	case cpu_to_le16(0):
		if (iftype != NL80211_IFTYPE_ADHOC &&
		    iftype != NL80211_IFTYPE_STATION &&
		    iftype != NL80211_IFTYPE_OCB)
				return -1;
		break;
	}

	skb_copy_bits(skb, hdrlen, &payload, sizeof(payload));
	tmp.h_proto = payload.proto;

	if (likely((!is_amsdu && ether_addr_equal(payload.hdr, rfc1042_header) &&
		    tmp.h_proto != htons(ETH_P_AARP) &&
		    tmp.h_proto != htons(ETH_P_IPX)) ||
		   ether_addr_equal(payload.hdr, bridge_tunnel_header)))
		/* remove RFC1042 or Bridge-Tunnel encapsulation and
		 * replace EtherType */
		hdrlen += ETH_ALEN + 2;
	else
		tmp.h_proto = htons(skb->len - hdrlen);

	pskb_pull(skb, hdrlen);

	if (!ehdr)
		ehdr = skb_push(skb, sizeof(struct ethhdr));
	memcpy(ehdr, &tmp, sizeof(tmp));

	return 0;
}
EXPORT_SYMBOL(__ieee80211_data_to_8023_exthdr);

// XXX for SLE kABI compatibility
#undef ieee80211_data_to_8023_exthdr
int ieee80211_data_to_8023_exthdr(struct sk_buff *skb, struct ethhdr *ehdr,
				  const u8 *addr, enum nl80211_iftype iftype)
{
	return __ieee80211_data_to_8023_exthdr(skb, ehdr, addr, iftype, false);
}
EXPORT_SYMBOL(ieee80211_data_to_8023_exthdr);

static void
__frame_add_frag(struct sk_buff *skb, struct page *page,
		 void *ptr, int len, int size)
{
	struct skb_shared_info *sh = skb_shinfo(skb);
	int page_offset;

	get_page(page);
	page_offset = ptr - page_address(page);
	skb_add_rx_frag(skb, sh->nr_frags, page, page_offset, len, size);
}

static void
__ieee80211_amsdu_copy_frag(struct sk_buff *skb, struct sk_buff *frame,
			    int offset, int len)
{
	struct skb_shared_info *sh = skb_shinfo(skb);
	const skb_frag_t *frag = &sh->frags[0];
	struct page *frag_page;
	void *frag_ptr;
	int frag_len, frag_size;
	int head_size = skb->len - skb->data_len;
	int cur_len;

	frag_page = virt_to_head_page(skb->head);
	frag_ptr = skb->data;
	frag_size = head_size;

	while (offset >= frag_size) {
		offset -= frag_size;
		frag_page = skb_frag_page(frag);
		frag_ptr = skb_frag_address(frag);
		frag_size = skb_frag_size(frag);
		frag++;
	}

	frag_ptr += offset;
	frag_len = frag_size - offset;

	cur_len = min(len, frag_len);

	__frame_add_frag(frame, frag_page, frag_ptr, cur_len, frag_size);
	len -= cur_len;

	while (len > 0) {
		frag_len = skb_frag_size(frag);
		cur_len = min(len, frag_len);
		__frame_add_frag(frame, skb_frag_page(frag),
				 skb_frag_address(frag), cur_len, frag_len);
		len -= cur_len;
		frag++;
	}
}

static struct sk_buff *
__ieee80211_amsdu_copy(struct sk_buff *skb, unsigned int hlen,
		       int offset, int len, bool reuse_frag)
{
	struct sk_buff *frame;
	int cur_len = len;

	if (skb->len - offset < len)
		return NULL;

	/*
	 * When reusing framents, copy some data to the head to simplify
	 * ethernet header handling and speed up protocol header processing
	 * in the stack later.
	 */
	if (reuse_frag)
		cur_len = min_t(int, len, 32);

	/*
	 * Allocate and reserve two bytes more for payload
	 * alignment since sizeof(struct ethhdr) is 14.
	 */
	frame = dev_alloc_skb(hlen + sizeof(struct ethhdr) + 2 + cur_len);
	if (!frame)
		return NULL;

	skb_reserve(frame, hlen + sizeof(struct ethhdr) + 2);
	skb_copy_bits(skb, offset, skb_put(frame, cur_len), cur_len);

	len -= cur_len;
	if (!len)
		return frame;

	offset += cur_len;
	__ieee80211_amsdu_copy_frag(skb, frame, offset, len);

	return frame;
}

void ieee80211_amsdu_to_8023s(struct sk_buff *skb, struct sk_buff_head *list,
			      const u8 *addr, enum nl80211_iftype iftype,
			      const unsigned int extra_headroom,
			      const u8 *check_da, const u8 *check_sa)
{
	unsigned int hlen = ALIGN(extra_headroom, 4);
	struct sk_buff *frame = NULL;
	u16 ethertype;
	u8 *payload;
	int offset = 0, remaining;
	struct ethhdr eth;
	bool reuse_frag = skb->head_frag && !skb_has_frag_list(skb);
	bool reuse_skb = false;
	bool last = false;

	while (!last) {
		unsigned int subframe_len;
		int len;
		u8 padding;

		skb_copy_bits(skb, offset, &eth, sizeof(eth));
		len = ntohs(eth.h_proto);
		subframe_len = sizeof(struct ethhdr) + len;
		padding = (4 - subframe_len) & 0x3;

		/* the last MSDU has no padding */
		remaining = skb->len - offset;
		if (subframe_len > remaining)
			goto purge;

		offset += sizeof(struct ethhdr);
		last = remaining <= subframe_len + padding;

		/* FIXME: should we really accept multicast DA? */
		if ((check_da && !is_multicast_ether_addr(eth.h_dest) &&
		     !ether_addr_equal(check_da, eth.h_dest)) ||
		    (check_sa && !ether_addr_equal(check_sa, eth.h_source))) {
			offset += len + padding;
			continue;
		}

		/* reuse skb for the last subframe */
		if (!skb_is_nonlinear(skb) && !reuse_frag && last) {
			skb_pull(skb, offset);
			frame = skb;
			reuse_skb = true;
		} else {
			frame = __ieee80211_amsdu_copy(skb, hlen, offset, len,
						       reuse_frag);
			if (!frame)
				goto purge;

			offset += len + padding;
		}

		skb_reset_network_header(frame);
		frame->dev = skb->dev;
		frame->priority = skb->priority;

		payload = frame->data;
		ethertype = (payload[6] << 8) | payload[7];
		if (likely((ether_addr_equal(payload, rfc1042_header) &&
			    ethertype != ETH_P_AARP && ethertype != ETH_P_IPX) ||
			   ether_addr_equal(payload, bridge_tunnel_header))) {
			eth.h_proto = htons(ethertype);
			skb_pull(frame, ETH_ALEN + 2);
		}

		memcpy(skb_push(frame, sizeof(eth)), &eth, sizeof(eth));
		__skb_queue_tail(list, frame);
	}

	if (!reuse_skb)
		dev_kfree_skb(skb);

	return;

 purge:
	__skb_queue_purge(list);
	dev_kfree_skb(skb);
}
EXPORT_SYMBOL(ieee80211_amsdu_to_8023s);

/* Given a data frame determine the 802.1p/1d tag to use. */
unsigned int cfg80211_classify8021d(struct sk_buff *skb,
				    struct cfg80211_qos_map *qos_map)
{
	unsigned int dscp;
	unsigned char vlan_priority;

	/* skb->priority values from 256->263 are magic values to
	 * directly indicate a specific 802.1d priority.  This is used
	 * to allow 802.1d priority to be passed directly in from VLAN
	 * tags, etc.
	 */
	if (skb->priority >= 256 && skb->priority <= 263)
		return skb->priority - 256;

	if (skb_vlan_tag_present(skb)) {
		vlan_priority = (skb_vlan_tag_get(skb) & VLAN_PRIO_MASK)
			>> VLAN_PRIO_SHIFT;
		if (vlan_priority > 0)
			return vlan_priority;
	}

	switch (skb->protocol) {
	case htons(ETH_P_IP):
		dscp = ipv4_get_dsfield(ip_hdr(skb)) & 0xfc;
		break;
	case htons(ETH_P_IPV6):
		dscp = ipv6_get_dsfield(ipv6_hdr(skb)) & 0xfc;
		break;
	case htons(ETH_P_MPLS_UC):
	case htons(ETH_P_MPLS_MC): {
		struct mpls_label mpls_tmp, *mpls;

		mpls = skb_header_pointer(skb, sizeof(struct ethhdr),
					  sizeof(*mpls), &mpls_tmp);
		if (!mpls)
			return 0;

		return (ntohl(mpls->entry) & MPLS_LS_TC_MASK)
			>> MPLS_LS_TC_SHIFT;
	}
	case htons(ETH_P_80221):
		/* 802.21 is always network control traffic */
		return 7;
	default:
		return 0;
	}

	if (qos_map) {
		unsigned int i, tmp_dscp = dscp >> 2;

		for (i = 0; i < qos_map->num_des; i++) {
			if (tmp_dscp == qos_map->dscp_exception[i].dscp)
				return qos_map->dscp_exception[i].up;
		}

		for (i = 0; i < 8; i++) {
			if (tmp_dscp >= qos_map->up[i].low &&
			    tmp_dscp <= qos_map->up[i].high)
				return i;
		}
	}

	return dscp >> 5;
}
EXPORT_SYMBOL(cfg80211_classify8021d);

const u8 *ieee80211_bss_get_ie(struct cfg80211_bss *bss, u8 ie)
{
	const struct cfg80211_bss_ies *ies;

	ies = rcu_dereference(bss->ies);
	if (!ies)
		return NULL;

	return cfg80211_find_ie(ie, ies->data, ies->len);
}
EXPORT_SYMBOL(ieee80211_bss_get_ie);

void cfg80211_upload_connect_keys(struct wireless_dev *wdev)
{
	struct cfg80211_registered_device *rdev = wiphy_to_rdev(wdev->wiphy);
	struct net_device *dev = wdev->netdev;
	int i;

	if (!wdev->connect_keys)
		return;

	for (i = 0; i < CFG80211_MAX_WEP_KEYS; i++) {
		if (!wdev->connect_keys->params[i].cipher)
			continue;
		if (rdev_add_key(rdev, dev, i, false, NULL,
				 &wdev->connect_keys->params[i])) {
			netdev_err(dev, "failed to set key %d\n", i);
			continue;
		}
		if (wdev->connect_keys->def == i &&
		    rdev_set_default_key(rdev, dev, i, true, true)) {
			netdev_err(dev, "failed to set defkey %d\n", i);
			continue;
		}
	}

	kzfree(wdev->connect_keys);
	wdev->connect_keys = NULL;
}

void cfg80211_process_wdev_events(struct wireless_dev *wdev)
{
	struct cfg80211_event *ev;
	unsigned long flags;

	spin_lock_irqsave(&wdev->event_lock, flags);
	while (!list_empty(&wdev->event_list)) {
		ev = list_first_entry(&wdev->event_list,
				      struct cfg80211_event, list);
		list_del(&ev->list);
		spin_unlock_irqrestore(&wdev->event_lock, flags);

		wdev_lock(wdev);
		switch (ev->type) {
		case EVENT_CONNECT_RESULT:
			__cfg80211_connect_result(
				wdev->netdev,
				&ev->cr,
				ev->cr.status == WLAN_STATUS_SUCCESS);
			break;
		case EVENT_ROAMED:
			__cfg80211_roamed(wdev, &ev->rm);
			break;
		case EVENT_DISCONNECTED:
			__cfg80211_disconnected(wdev->netdev,
						ev->dc.ie, ev->dc.ie_len,
						ev->dc.reason,
						!ev->dc.locally_generated);
			break;
		case EVENT_IBSS_JOINED:
			__cfg80211_ibss_joined(wdev->netdev, ev->ij.bssid,
					       ev->ij.channel);
			break;
		case EVENT_STOPPED:
			__cfg80211_leave(wiphy_to_rdev(wdev->wiphy), wdev);
			break;
		case EVENT_PORT_AUTHORIZED:
			__cfg80211_port_authorized(wdev, ev->pa.bssid);
			break;
		}
		wdev_unlock(wdev);

		kfree(ev);

		spin_lock_irqsave(&wdev->event_lock, flags);
	}
	spin_unlock_irqrestore(&wdev->event_lock, flags);
}

void cfg80211_process_rdev_events(struct cfg80211_registered_device *rdev)
{
	struct wireless_dev *wdev;

	ASSERT_RTNL();

	list_for_each_entry(wdev, &rdev->wiphy.wdev_list, list)
		cfg80211_process_wdev_events(wdev);
}

int cfg80211_change_iface(struct cfg80211_registered_device *rdev,
			  struct net_device *dev, enum nl80211_iftype ntype,
			  struct vif_params *params)
{
	int err;
	enum nl80211_iftype otype = dev->ieee80211_ptr->iftype;

	ASSERT_RTNL();

	/* don't support changing VLANs, you just re-create them */
	if (otype == NL80211_IFTYPE_AP_VLAN)
		return -EOPNOTSUPP;

	/* cannot change into P2P device or NAN */
	if (ntype == NL80211_IFTYPE_P2P_DEVICE ||
	    ntype == NL80211_IFTYPE_NAN)
		return -EOPNOTSUPP;

	if (!rdev->ops->change_virtual_intf ||
	    !(rdev->wiphy.interface_modes & (1 << ntype)))
		return -EOPNOTSUPP;

	/* if it's part of a bridge, reject changing type to station/ibss */
	if ((dev->priv_flags & IFF_BRIDGE_PORT) &&
	    (ntype == NL80211_IFTYPE_ADHOC ||
	     ntype == NL80211_IFTYPE_STATION ||
	     ntype == NL80211_IFTYPE_P2P_CLIENT))
		return -EBUSY;

	if (ntype != otype) {
		dev->ieee80211_ptr->use_4addr = false;
		dev->ieee80211_ptr->mesh_id_up_len = 0;
		wdev_lock(dev->ieee80211_ptr);
		rdev_set_qos_map(rdev, dev, NULL);
		wdev_unlock(dev->ieee80211_ptr);

		switch (otype) {
		case NL80211_IFTYPE_AP:
			cfg80211_stop_ap(rdev, dev, true);
			break;
		case NL80211_IFTYPE_ADHOC:
			cfg80211_leave_ibss(rdev, dev, false);
			break;
		case NL80211_IFTYPE_STATION:
		case NL80211_IFTYPE_P2P_CLIENT:
			wdev_lock(dev->ieee80211_ptr);
			cfg80211_disconnect(rdev, dev,
					    WLAN_REASON_DEAUTH_LEAVING, true);
			wdev_unlock(dev->ieee80211_ptr);
			break;
		case NL80211_IFTYPE_MESH_POINT:
			/* mesh should be handled? */
			break;
		default:
			break;
		}

		cfg80211_process_rdev_events(rdev);
		cfg80211_mlme_purge_registrations(dev->ieee80211_ptr);
	}

	err = rdev_change_virtual_intf(rdev, dev, ntype, params);

	WARN_ON(!err && dev->ieee80211_ptr->iftype != ntype);

	if (!err && params && params->use_4addr != -1)
		dev->ieee80211_ptr->use_4addr = params->use_4addr;

	if (!err) {
		dev->priv_flags &= ~IFF_DONT_BRIDGE;
		switch (ntype) {
		case NL80211_IFTYPE_STATION:
			if (dev->ieee80211_ptr->use_4addr)
				break;
			/* fall through */
		case NL80211_IFTYPE_OCB:
		case NL80211_IFTYPE_P2P_CLIENT:
		case NL80211_IFTYPE_ADHOC:
			dev->priv_flags |= IFF_DONT_BRIDGE;
			break;
		case NL80211_IFTYPE_P2P_GO:
		case NL80211_IFTYPE_AP:
		case NL80211_IFTYPE_AP_VLAN:
		case NL80211_IFTYPE_WDS:
		case NL80211_IFTYPE_MESH_POINT:
			/* bridging OK */
			break;
		case NL80211_IFTYPE_MONITOR:
			/* monitor can't bridge anyway */
			break;
		case NL80211_IFTYPE_UNSPECIFIED:
		case NUM_NL80211_IFTYPES:
			/* not happening */
			break;
		case NL80211_IFTYPE_P2P_DEVICE:
		case NL80211_IFTYPE_NAN:
			WARN_ON(1);
			break;
		}
	}

	if (!err && ntype != otype && netif_running(dev)) {
		cfg80211_update_iface_num(rdev, ntype, 1);
		cfg80211_update_iface_num(rdev, otype, -1);
	}

	return err;
}

static u32 cfg80211_calculate_bitrate_ht(struct rate_info *rate)
{
	int modulation, streams, bitrate;

	/* the formula below does only work for MCS values smaller than 32 */
	if (WARN_ON_ONCE(rate->mcs >= 32))
		return 0;

	modulation = rate->mcs & 7;
	streams = (rate->mcs >> 3) + 1;

	bitrate = (rate->bw == RATE_INFO_BW_40) ? 13500000 : 6500000;

	if (modulation < 4)
		bitrate *= (modulation + 1);
	else if (modulation == 4)
		bitrate *= (modulation + 2);
	else
		bitrate *= (modulation + 3);

	bitrate *= streams;

	if (rate->flags & RATE_INFO_FLAGS_SHORT_GI)
		bitrate = (bitrate / 9) * 10;

	/* do NOT round down here */
	return (bitrate + 50000) / 100000;
}

static u32 cfg80211_calculate_bitrate_60g(struct rate_info *rate)
{
	static const u32 __mcs2bitrate[] = {
		/* control PHY */
		[0] =   275,
		/* SC PHY */
		[1] =  3850,
		[2] =  7700,
		[3] =  9625,
		[4] = 11550,
		[5] = 12512, /* 1251.25 mbps */
		[6] = 15400,
		[7] = 19250,
		[8] = 23100,
		[9] = 25025,
		[10] = 30800,
		[11] = 38500,
		[12] = 46200,
		/* OFDM PHY */
		[13] =  6930,
		[14] =  8662, /* 866.25 mbps */
		[15] = 13860,
		[16] = 17325,
		[17] = 20790,
		[18] = 27720,
		[19] = 34650,
		[20] = 41580,
		[21] = 45045,
		[22] = 51975,
		[23] = 62370,
		[24] = 67568, /* 6756.75 mbps */
		/* LP-SC PHY */
		[25] =  6260,
		[26] =  8340,
		[27] = 11120,
		[28] = 12510,
		[29] = 16680,
		[30] = 22240,
		[31] = 25030,
	};

	if (WARN_ON_ONCE(rate->mcs >= ARRAY_SIZE(__mcs2bitrate)))
		return 0;

	return __mcs2bitrate[rate->mcs];
}

static u32 cfg80211_calculate_bitrate_vht(struct rate_info *rate)
{
	static const u32 base[4][10] = {
		{   6500000,
		   13000000,
		   19500000,
		   26000000,
		   39000000,
		   52000000,
		   58500000,
		   65000000,
		   78000000,
		/* not in the spec, but some devices use this: */
		   86500000,
		},
		{  13500000,
		   27000000,
		   40500000,
		   54000000,
		   81000000,
		  108000000,
		  121500000,
		  135000000,
		  162000000,
		  180000000,
		},
		{  29300000,
		   58500000,
		   87800000,
		  117000000,
		  175500000,
		  234000000,
		  263300000,
		  292500000,
		  351000000,
		  390000000,
		},
		{  58500000,
		  117000000,
		  175500000,
		  234000000,
		  351000000,
		  468000000,
		  526500000,
		  585000000,
		  702000000,
		  780000000,
		},
	};
	u32 bitrate;
	int idx;

	if (rate->mcs > 9)
		goto warn;

	switch (rate->bw) {
	case RATE_INFO_BW_160:
		idx = 3;
		break;
	case RATE_INFO_BW_80:
		idx = 2;
		break;
	case RATE_INFO_BW_40:
		idx = 1;
		break;
	case RATE_INFO_BW_5:
	case RATE_INFO_BW_10:
	default:
		goto warn;
	case RATE_INFO_BW_20:
		idx = 0;
	}

	bitrate = base[idx][rate->mcs];
	bitrate *= rate->nss;

	if (rate->flags & RATE_INFO_FLAGS_SHORT_GI)
		bitrate = (bitrate / 9) * 10;

	/* do NOT round down here */
	return (bitrate + 50000) / 100000;
 warn:
	WARN_ONCE(1, "invalid rate bw=%d, mcs=%d, nss=%d\n",
		  rate->bw, rate->mcs, rate->nss);
	return 0;
}

static u32 cfg80211_calculate_bitrate_he(struct rate_info *rate)
{
#define SCALE 2048
	u16 mcs_divisors[12] = {
		34133, /* 16.666666... */
		17067, /*  8.333333... */
		11378, /*  5.555555... */
		 8533, /*  4.166666... */
		 5689, /*  2.777777... */
		 4267, /*  2.083333... */
		 3923, /*  1.851851... */
		 3413, /*  1.666666... */
		 2844, /*  1.388888... */
		 2560, /*  1.250000... */
		 2276, /*  1.111111... */
		 2048, /*  1.000000... */
	};
	u32 rates_160M[3] = { 960777777, 907400000, 816666666 };
	u32 rates_969[3] =  { 480388888, 453700000, 408333333 };
	u32 rates_484[3] =  { 229411111, 216666666, 195000000 };
	u32 rates_242[3] =  { 114711111, 108333333,  97500000 };
	u32 rates_106[3] =  {  40000000,  37777777,  34000000 };
	u32 rates_52[3]  =  {  18820000,  17777777,  16000000 };
	u32 rates_26[3]  =  {   9411111,   8888888,   8000000 };
	u64 tmp;
	u32 result;

	if (WARN_ON_ONCE(rate->mcs > 11))
		return 0;

	if (WARN_ON_ONCE(rate->he_gi > NL80211_RATE_INFO_HE_GI_3_2))
		return 0;
	if (WARN_ON_ONCE(rate->he_ru_alloc >
			 NL80211_RATE_INFO_HE_RU_ALLOC_2x996))
		return 0;
	if (WARN_ON_ONCE(rate->nss < 1 || rate->nss > 8))
		return 0;

	if (rate->bw == RATE_INFO_BW_160)
		result = rates_160M[rate->he_gi];
	else if (rate->bw == RATE_INFO_BW_80 ||
		 (rate->bw == RATE_INFO_BW_HE_RU &&
		  rate->he_ru_alloc == NL80211_RATE_INFO_HE_RU_ALLOC_996))
		result = rates_969[rate->he_gi];
	else if (rate->bw == RATE_INFO_BW_40 ||
		 (rate->bw == RATE_INFO_BW_HE_RU &&
		  rate->he_ru_alloc == NL80211_RATE_INFO_HE_RU_ALLOC_484))
		result = rates_484[rate->he_gi];
	else if (rate->bw == RATE_INFO_BW_20 ||
		 (rate->bw == RATE_INFO_BW_HE_RU &&
		  rate->he_ru_alloc == NL80211_RATE_INFO_HE_RU_ALLOC_242))
		result = rates_242[rate->he_gi];
	else if (rate->bw == RATE_INFO_BW_HE_RU &&
		 rate->he_ru_alloc == NL80211_RATE_INFO_HE_RU_ALLOC_106)
		result = rates_106[rate->he_gi];
	else if (rate->bw == RATE_INFO_BW_HE_RU &&
		 rate->he_ru_alloc == NL80211_RATE_INFO_HE_RU_ALLOC_52)
		result = rates_52[rate->he_gi];
	else if (rate->bw == RATE_INFO_BW_HE_RU &&
		 rate->he_ru_alloc == NL80211_RATE_INFO_HE_RU_ALLOC_26)
		result = rates_26[rate->he_gi];
	else if (WARN(1, "invalid HE MCS: bw:%d, ru:%d\n",
		      rate->bw, rate->he_ru_alloc))
		return 0;

	/* now scale to the appropriate MCS */
	tmp = result;
	tmp *= SCALE;
	do_div(tmp, mcs_divisors[rate->mcs]);
	result = tmp;

	/* and take NSS, DCM into account */
	result = (result * rate->nss) / 8;
	if (rate->he_dcm)
		result /= 2;

	return result / 10000;
}

u32 cfg80211_calculate_bitrate(struct rate_info *rate)
{
	if (rate->flags & RATE_INFO_FLAGS_MCS)
		return cfg80211_calculate_bitrate_ht(rate);
	if (rate->flags & RATE_INFO_FLAGS_60G)
		return cfg80211_calculate_bitrate_60g(rate);
	if (rate->flags & RATE_INFO_FLAGS_VHT_MCS)
		return cfg80211_calculate_bitrate_vht(rate);
	if (rate->flags & RATE_INFO_FLAGS_HE_MCS)
		return cfg80211_calculate_bitrate_he(rate);

	return rate->legacy;
}
EXPORT_SYMBOL(cfg80211_calculate_bitrate);

int cfg80211_get_p2p_attr(const u8 *ies, unsigned int len,
			  enum ieee80211_p2p_attr_id attr,
			  u8 *buf, unsigned int bufsize)
{
	u8 *out = buf;
	u16 attr_remaining = 0;
	bool desired_attr = false;
	u16 desired_len = 0;

	while (len > 0) {
		unsigned int iedatalen;
		unsigned int copy;
		const u8 *iedata;

		if (len < 2)
			return -EILSEQ;
		iedatalen = ies[1];
		if (iedatalen + 2 > len)
			return -EILSEQ;

		if (ies[0] != WLAN_EID_VENDOR_SPECIFIC)
			goto cont;

		if (iedatalen < 4)
			goto cont;

		iedata = ies + 2;

		/* check WFA OUI, P2P subtype */
		if (iedata[0] != 0x50 || iedata[1] != 0x6f ||
		    iedata[2] != 0x9a || iedata[3] != 0x09)
			goto cont;

		iedatalen -= 4;
		iedata += 4;

		/* check attribute continuation into this IE */
		copy = min_t(unsigned int, attr_remaining, iedatalen);
		if (copy && desired_attr) {
			desired_len += copy;
			if (out) {
				memcpy(out, iedata, min(bufsize, copy));
				out += min(bufsize, copy);
				bufsize -= min(bufsize, copy);
			}


			if (copy == attr_remaining)
				return desired_len;
		}

		attr_remaining -= copy;
		if (attr_remaining)
			goto cont;

		iedatalen -= copy;
		iedata += copy;

		while (iedatalen > 0) {
			u16 attr_len;

			/* P2P attribute ID & size must fit */
			if (iedatalen < 3)
				return -EILSEQ;
			desired_attr = iedata[0] == attr;
			attr_len = get_unaligned_le16(iedata + 1);
			iedatalen -= 3;
			iedata += 3;

			copy = min_t(unsigned int, attr_len, iedatalen);

			if (desired_attr) {
				desired_len += copy;
				if (out) {
					memcpy(out, iedata, min(bufsize, copy));
					out += min(bufsize, copy);
					bufsize -= min(bufsize, copy);
				}

				if (copy == attr_len)
					return desired_len;
			}

			iedata += copy;
			iedatalen -= copy;
			attr_remaining = attr_len - copy;
		}

 cont:
		len -= ies[1] + 2;
		ies += ies[1] + 2;
	}

	if (attr_remaining && desired_attr)
		return -EILSEQ;

	return -ENOENT;
}
EXPORT_SYMBOL(cfg80211_get_p2p_attr);

static bool ieee80211_id_in_list(const u8 *ids, int n_ids, u8 id, bool id_ext)
{
	int i;

	/* Make sure array values are legal */
	if (WARN_ON(ids[n_ids - 1] == WLAN_EID_EXTENSION))
		return false;

	i = 0;
	while (i < n_ids) {
		if (ids[i] == WLAN_EID_EXTENSION) {
			if (id_ext && (ids[i + 1] == id))
				return true;

			i += 2;
			continue;
		}

		if (ids[i] == id && !id_ext)
			return true;

		i++;
	}
	return false;
}

static size_t skip_ie(const u8 *ies, size_t ielen, size_t pos)
{
	/* we assume a validly formed IEs buffer */
	u8 len = ies[pos + 1];

	pos += 2 + len;

	/* the IE itself must have 255 bytes for fragments to follow */
	if (len < 255)
		return pos;

	while (pos < ielen && ies[pos] == WLAN_EID_FRAGMENT) {
		len = ies[pos + 1];
		pos += 2 + len;
	}

	return pos;
}

size_t ieee80211_ie_split_ric(const u8 *ies, size_t ielen,
			      const u8 *ids, int n_ids,
			      const u8 *after_ric, int n_after_ric,
			      size_t offset)
{
	size_t pos = offset;

	while (pos < ielen) {
		u8 ext = 0;

		if (ies[pos] == WLAN_EID_EXTENSION)
			ext = 2;
		if ((pos + ext) >= ielen)
			break;

		if (!ieee80211_id_in_list(ids, n_ids, ies[pos + ext],
					  ies[pos] == WLAN_EID_EXTENSION))
			break;

		if (ies[pos] == WLAN_EID_RIC_DATA && n_after_ric) {
			pos = skip_ie(ies, ielen, pos);

			while (pos < ielen) {
				if (ies[pos] == WLAN_EID_EXTENSION)
					ext = 2;
				else
					ext = 0;

				if ((pos + ext) >= ielen)
					break;

				if (!ieee80211_id_in_list(after_ric,
							  n_after_ric,
							  ies[pos + ext],
							  ext == 2))
					pos = skip_ie(ies, ielen, pos);
				else
					break;
			}
		} else {
			pos = skip_ie(ies, ielen, pos);
		}
	}

	return pos;
}
EXPORT_SYMBOL(ieee80211_ie_split_ric);

bool ieee80211_operating_class_to_band(u8 operating_class,
				       enum nl80211_band *band)
{
	switch (operating_class) {
	case 112:
	case 115 ... 127:
	case 128 ... 130:
		*band = NL80211_BAND_5GHZ;
		return true;
	case 81:
	case 82:
	case 83:
	case 84:
		*band = NL80211_BAND_2GHZ;
		return true;
	case 180:
		*band = NL80211_BAND_60GHZ;
		return true;
	}

	return false;
}
EXPORT_SYMBOL(ieee80211_operating_class_to_band);

bool ieee80211_chandef_to_operating_class(struct cfg80211_chan_def *chandef,
					  u8 *op_class)
{
	u8 vht_opclass;
	u32 freq = chandef->center_freq1;

	if (freq >= 2412 && freq <= 2472) {
		if (chandef->width > NL80211_CHAN_WIDTH_40)
			return false;

		/* 2.407 GHz, channels 1..13 */
		if (chandef->width == NL80211_CHAN_WIDTH_40) {
			if (freq > chandef->chan->center_freq)
				*op_class = 83; /* HT40+ */
			else
				*op_class = 84; /* HT40- */
		} else {
			*op_class = 81;
		}

		return true;
	}

	if (freq == 2484) {
		if (chandef->width > NL80211_CHAN_WIDTH_40)
			return false;

		*op_class = 82; /* channel 14 */
		return true;
	}

	switch (chandef->width) {
	case NL80211_CHAN_WIDTH_80:
		vht_opclass = 128;
		break;
	case NL80211_CHAN_WIDTH_160:
		vht_opclass = 129;
		break;
	case NL80211_CHAN_WIDTH_80P80:
		vht_opclass = 130;
		break;
	case NL80211_CHAN_WIDTH_10:
	case NL80211_CHAN_WIDTH_5:
		return false; /* unsupported for now */
	default:
		vht_opclass = 0;
		break;
	}

	/* 5 GHz, channels 36..48 */
	if (freq >= 5180 && freq <= 5240) {
		if (vht_opclass) {
			*op_class = vht_opclass;
		} else if (chandef->width == NL80211_CHAN_WIDTH_40) {
			if (freq > chandef->chan->center_freq)
				*op_class = 116;
			else
				*op_class = 117;
		} else {
			*op_class = 115;
		}

		return true;
	}

	/* 5 GHz, channels 52..64 */
	if (freq >= 5260 && freq <= 5320) {
		if (vht_opclass) {
			*op_class = vht_opclass;
		} else if (chandef->width == NL80211_CHAN_WIDTH_40) {
			if (freq > chandef->chan->center_freq)
				*op_class = 119;
			else
				*op_class = 120;
		} else {
			*op_class = 118;
		}

		return true;
	}

	/* 5 GHz, channels 100..144 */
	if (freq >= 5500 && freq <= 5720) {
		if (vht_opclass) {
			*op_class = vht_opclass;
		} else if (chandef->width == NL80211_CHAN_WIDTH_40) {
			if (freq > chandef->chan->center_freq)
				*op_class = 122;
			else
				*op_class = 123;
		} else {
			*op_class = 121;
		}

		return true;
	}

	/* 5 GHz, channels 149..169 */
	if (freq >= 5745 && freq <= 5845) {
		if (vht_opclass) {
			*op_class = vht_opclass;
		} else if (chandef->width == NL80211_CHAN_WIDTH_40) {
			if (freq > chandef->chan->center_freq)
				*op_class = 126;
			else
				*op_class = 127;
		} else if (freq <= 5805) {
			*op_class = 124;
		} else {
			*op_class = 125;
		}

		return true;
	}

	/* 56.16 GHz, channel 1..4 */
	if (freq >= 56160 + 2160 * 1 && freq <= 56160 + 2160 * 4) {
		if (chandef->width >= NL80211_CHAN_WIDTH_40)
			return false;

		*op_class = 180;
		return true;
	}

	/* not supported yet */
	return false;
}
EXPORT_SYMBOL(ieee80211_chandef_to_operating_class);

static void cfg80211_calculate_bi_data(struct wiphy *wiphy, u32 new_beacon_int,
				       u32 *beacon_int_gcd,
				       bool *beacon_int_different)
{
	struct wireless_dev *wdev;

	*beacon_int_gcd = 0;
	*beacon_int_different = false;

	list_for_each_entry(wdev, &wiphy->wdev_list, list) {
		if (!wdev->beacon_interval)
			continue;

		if (!*beacon_int_gcd) {
			*beacon_int_gcd = wdev->beacon_interval;
			continue;
		}

		if (wdev->beacon_interval == *beacon_int_gcd)
			continue;

		*beacon_int_different = true;
		*beacon_int_gcd = gcd(*beacon_int_gcd, wdev->beacon_interval);
	}

	if (new_beacon_int && *beacon_int_gcd != new_beacon_int) {
		if (*beacon_int_gcd)
			*beacon_int_different = true;
		*beacon_int_gcd = gcd(*beacon_int_gcd, new_beacon_int);
	}
}

int cfg80211_validate_beacon_int(struct cfg80211_registered_device *rdev,
				 enum nl80211_iftype iftype, u32 beacon_int)
{
	/*
	 * This is just a basic pre-condition check; if interface combinations
	 * are possible the driver must already be checking those with a call
	 * to cfg80211_check_combinations(), in which case we'll validate more
	 * through the cfg80211_calculate_bi_data() call and code in
	 * cfg80211_iter_combinations().
	 */

	if (beacon_int < 10 || beacon_int > 10000)
		return -EINVAL;

	return 0;
}

int cfg80211_iter_combinations(struct wiphy *wiphy,
			       struct iface_combination_params *params,
			       void (*iter)(const struct ieee80211_iface_combination *c,
					    void *data),
			       void *data)
{
	const struct ieee80211_regdomain *regdom;
	enum nl80211_dfs_regions region = 0;
	int i, j, iftype;
	int num_interfaces = 0;
	u32 used_iftypes = 0;
	u32 beacon_int_gcd;
	bool beacon_int_different;

	/*
	 * This is a bit strange, since the iteration used to rely only on
	 * the data given by the driver, but here it now relies on context,
	 * in form of the currently operating interfaces.
	 * This is OK for all current users, and saves us from having to
	 * push the GCD calculations into all the drivers.
	 * In the future, this should probably rely more on data that's in
	 * cfg80211 already - the only thing not would appear to be any new
	 * interfaces (while being brought up) and channel/radar data.
	 */
	cfg80211_calculate_bi_data(wiphy, params->new_beacon_int,
				   &beacon_int_gcd, &beacon_int_different);

	if (params->radar_detect) {
		rcu_read_lock();
		regdom = rcu_dereference(cfg80211_regdomain);
		if (regdom)
			region = regdom->dfs_region;
		rcu_read_unlock();
	}

	for (iftype = 0; iftype < NUM_NL80211_IFTYPES; iftype++) {
		num_interfaces += params->iftype_num[iftype];
		if (params->iftype_num[iftype] > 0 &&
		    !cfg80211_iftype_allowed(wiphy, iftype, 0, 1))
			used_iftypes |= BIT(iftype);
	}

	for (i = 0; i < wiphy->n_iface_combinations; i++) {
		const struct ieee80211_iface_combination *c;
		struct ieee80211_iface_limit *limits;
		u32 all_iftypes = 0;

		c = &wiphy->iface_combinations[i];

		if (num_interfaces > c->max_interfaces)
			continue;
		if (params->num_different_channels > c->num_different_channels)
			continue;

		limits = kmemdup(c->limits, sizeof(limits[0]) * c->n_limits,
				 GFP_KERNEL);
		if (!limits)
			return -ENOMEM;

		for (iftype = 0; iftype < NUM_NL80211_IFTYPES; iftype++) {
			if (cfg80211_iftype_allowed(wiphy, iftype, 0, 1))
				continue;
			for (j = 0; j < c->n_limits; j++) {
				all_iftypes |= limits[j].types;
				if (!(limits[j].types & BIT(iftype)))
					continue;
				if (limits[j].max < params->iftype_num[iftype])
					goto cont;
				limits[j].max -= params->iftype_num[iftype];
			}
		}

		if (params->radar_detect !=
			(c->radar_detect_widths & params->radar_detect))
			goto cont;

		if (params->radar_detect && c->radar_detect_regions &&
		    !(c->radar_detect_regions & BIT(region)))
			goto cont;

		/* Finally check that all iftypes that we're currently
		 * using are actually part of this combination. If they
		 * aren't then we can't use this combination and have
		 * to continue to the next.
		 */
		if ((all_iftypes & used_iftypes) != used_iftypes)
			goto cont;

		if (beacon_int_gcd) {
			if (c->beacon_int_min_gcd &&
			    beacon_int_gcd < c->beacon_int_min_gcd)
				goto cont;
			if (!c->beacon_int_min_gcd && beacon_int_different)
				goto cont;
		}

		/* This combination covered all interface types and
		 * supported the requested numbers, so we're good.
		 */

		(*iter)(c, data);
 cont:
		kfree(limits);
	}

	return 0;
}
EXPORT_SYMBOL(cfg80211_iter_combinations);

static void
cfg80211_iter_sum_ifcombs(const struct ieee80211_iface_combination *c,
			  void *data)
{
	int *num = data;
	(*num)++;
}

int cfg80211_check_combinations(struct wiphy *wiphy,
				struct iface_combination_params *params)
{
	int err, num = 0;

	err = cfg80211_iter_combinations(wiphy, params,
					 cfg80211_iter_sum_ifcombs, &num);
	if (err)
		return err;
	if (num == 0)
		return -EBUSY;

	return 0;
}
EXPORT_SYMBOL(cfg80211_check_combinations);

int ieee80211_get_ratemask(struct ieee80211_supported_band *sband,
			   const u8 *rates, unsigned int n_rates,
			   u32 *mask)
{
	int i, j;

	if (!sband)
		return -EINVAL;

	if (n_rates == 0 || n_rates > NL80211_MAX_SUPP_RATES)
		return -EINVAL;

	*mask = 0;

	for (i = 0; i < n_rates; i++) {
		int rate = (rates[i] & 0x7f) * 5;
		bool found = false;

		for (j = 0; j < sband->n_bitrates; j++) {
			if (sband->bitrates[j].bitrate == rate) {
				found = true;
				*mask |= BIT(j);
				break;
			}
		}
		if (!found)
			return -EINVAL;
	}

	/*
	 * mask must have at least one bit set here since we
	 * didn't accept a 0-length rates array nor allowed
	 * entries in the array that didn't exist
	 */

	return 0;
}

unsigned int ieee80211_get_num_supported_channels(struct wiphy *wiphy)
{
	enum nl80211_band band;
	unsigned int n_channels = 0;

	for (band = 0; band < NUM_NL80211_BANDS; band++)
		if (wiphy->bands[band])
			n_channels += wiphy->bands[band]->n_channels;

	return n_channels;
}
EXPORT_SYMBOL(ieee80211_get_num_supported_channels);

int cfg80211_get_station(struct net_device *dev, const u8 *mac_addr,
			 struct station_info *sinfo)
{
	struct cfg80211_registered_device *rdev;
	struct wireless_dev *wdev;

	wdev = dev->ieee80211_ptr;
	if (!wdev)
		return -EOPNOTSUPP;

	rdev = wiphy_to_rdev(wdev->wiphy);
	if (!rdev->ops->get_station)
		return -EOPNOTSUPP;

	memset(sinfo, 0, sizeof(*sinfo));

	return rdev_get_station(rdev, dev, mac_addr, sinfo);
}
EXPORT_SYMBOL(cfg80211_get_station);

void cfg80211_free_nan_func(struct cfg80211_nan_func *f)
{
	int i;

	if (!f)
		return;

	kfree(f->serv_spec_info);
	kfree(f->srf_bf);
	kfree(f->srf_macs);
	for (i = 0; i < f->num_rx_filters; i++)
		kfree(f->rx_filters[i].filter);

	for (i = 0; i < f->num_tx_filters; i++)
		kfree(f->tx_filters[i].filter);

	kfree(f->rx_filters);
	kfree(f->tx_filters);
	kfree(f);
}
EXPORT_SYMBOL(cfg80211_free_nan_func);

bool cfg80211_does_bw_fit_range(const struct ieee80211_freq_range *freq_range,
				u32 center_freq_khz, u32 bw_khz)
{
	u32 start_freq_khz, end_freq_khz;

	start_freq_khz = center_freq_khz - (bw_khz / 2);
	end_freq_khz = center_freq_khz + (bw_khz / 2);

	if (start_freq_khz >= freq_range->start_freq_khz &&
	    end_freq_khz <= freq_range->end_freq_khz)
		return true;

	return false;
}

int cfg80211_sinfo_alloc_tid_stats(struct station_info *sinfo, gfp_t gfp)
{
	sinfo->pertid = kcalloc(IEEE80211_NUM_TIDS + 1,
				sizeof(*(sinfo->pertid)),
				gfp);
	if (!sinfo->pertid)
		return -ENOMEM;

	return 0;
}
EXPORT_SYMBOL(cfg80211_sinfo_alloc_tid_stats);

/* See IEEE 802.1H for LLC/SNAP encapsulation/decapsulation */
/* Ethernet-II snap header (RFC1042 for most EtherTypes) */
const unsigned char rfc1042_header[] __aligned(2) =
	{ 0xaa, 0xaa, 0x03, 0x00, 0x00, 0x00 };
EXPORT_SYMBOL(rfc1042_header);

/* Bridge-Tunnel header (for EtherTypes ETH_P_AARP and ETH_P_IPX) */
const unsigned char bridge_tunnel_header[] __aligned(2) =
	{ 0xaa, 0xaa, 0x03, 0x00, 0x00, 0xf8 };
EXPORT_SYMBOL(bridge_tunnel_header);

/* Layer 2 Update frame (802.2 Type 1 LLC XID Update response) */
struct iapp_layer2_update {
	u8 da[ETH_ALEN];	/* broadcast */
	u8 sa[ETH_ALEN];	/* STA addr */
	__be16 len;		/* 6 */
	u8 dsap;		/* 0 */
	u8 ssap;		/* 0 */
	u8 control;
	u8 xid_info[3];
} __packed;

void cfg80211_send_layer2_update(struct net_device *dev, const u8 *addr)
{
	struct iapp_layer2_update *msg;
	struct sk_buff *skb;

	/* Send Level 2 Update Frame to update forwarding tables in layer 2
	 * bridge devices */

	skb = dev_alloc_skb(sizeof(*msg));
	if (!skb)
		return;
	msg = skb_put(skb, sizeof(*msg));

	/* 802.2 Type 1 Logical Link Control (LLC) Exchange Identifier (XID)
	 * Update response frame; IEEE Std 802.2-1998, 5.4.1.2.1 */

	eth_broadcast_addr(msg->da);
	ether_addr_copy(msg->sa, addr);
	msg->len = htons(6);
	msg->dsap = 0;
	msg->ssap = 0x01;	/* NULL LSAP, CR Bit: Response */
	msg->control = 0xaf;	/* XID response lsb.1111F101.
				 * F=0 (no poll command; unsolicited frame) */
	msg->xid_info[0] = 0x81;	/* XID format identifier */
	msg->xid_info[1] = 1;	/* LLC types/classes: Type 1 LLC */
	msg->xid_info[2] = 0;	/* XID sender's receive window size (RW) */

	skb->dev = dev;
	skb->protocol = eth_type_trans(skb, dev);
	memset(skb->cb, 0, sizeof(skb->cb));
	netif_rx_ni(skb);
}
EXPORT_SYMBOL(cfg80211_send_layer2_update);

bool cfg80211_iftype_allowed(struct wiphy *wiphy, enum nl80211_iftype iftype,
			     bool is_4addr, u8 check_swif)

{
	bool is_vlan = iftype == NL80211_IFTYPE_AP_VLAN;

	switch (check_swif) {
	case 0:
		if (is_vlan && is_4addr)
			return wiphy->flags & WIPHY_FLAG_4ADDR_AP;
		return wiphy->interface_modes & BIT(iftype);
	case 1:
		if (!(wiphy->software_iftypes & BIT(iftype)) && is_vlan)
			return wiphy->flags & WIPHY_FLAG_4ADDR_AP;
		return wiphy->software_iftypes & BIT(iftype);
	default:
		break;
	}

	return false;
}
EXPORT_SYMBOL(cfg80211_iftype_allowed);<|MERGE_RESOLUTION|>--- conflicted
+++ resolved
@@ -419,15 +419,9 @@
 }
 EXPORT_SYMBOL(ieee80211_get_mesh_hdrlen);
 
-<<<<<<< HEAD
-int ieee80211_data_to_8023_exthdr(struct sk_buff *skb, struct ethhdr *ehdr,
-				  const u8 *addr, enum nl80211_iftype iftype,
-				  u8 data_offset)
-=======
 int __ieee80211_data_to_8023_exthdr(struct sk_buff *skb, struct ethhdr *ehdr,
-				  const u8 *addr, enum nl80211_iftype iftype,
-				  bool is_amsdu)
->>>>>>> dcf4212d
+				    const u8 *addr, enum nl80211_iftype iftype,
+				    u8 data_offset, bool is_amsdu)
 {
 	struct ieee80211_hdr *hdr = (struct ieee80211_hdr *) skb->data;
 	struct {
@@ -537,10 +531,12 @@
 
 // XXX for SLE kABI compatibility
 #undef ieee80211_data_to_8023_exthdr
+
 int ieee80211_data_to_8023_exthdr(struct sk_buff *skb, struct ethhdr *ehdr,
-				  const u8 *addr, enum nl80211_iftype iftype)
-{
-	return __ieee80211_data_to_8023_exthdr(skb, ehdr, addr, iftype, false);
+				    const u8 *addr, enum nl80211_iftype iftype,
+				    u8 data_offset)
+{
+	return __ieee80211_data_to_8023_exthdr(skb, ehdr, addr, iftype, data_offset, false);
 }
 EXPORT_SYMBOL(ieee80211_data_to_8023_exthdr);
 
