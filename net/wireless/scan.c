--- conflicted
+++ resolved
@@ -2358,15 +2358,9 @@
 		elem = cfg80211_find_elem(WLAN_EID_S1G_BCN_COMPAT,
 					  variable, ielen);
 		if (!elem)
-<<<<<<< HEAD
 			return NULL;
 		if (elem->datalen < sizeof(*compat))
 			return NULL;
-=======
-			return NULL;
-		if (elem->datalen < sizeof(*compat))
-			return NULL;
->>>>>>> 65820f91
 		compat = (void *)elem->data;
 		bssid = ext->u.s1g_beacon.sa;
 		capability = le16_to_cpu(compat->compat_info);
