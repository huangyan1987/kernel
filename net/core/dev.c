/*
 *      NET3    Protocol independent device support routines.
 *
 *		This program is free software; you can redistribute it and/or
 *		modify it under the terms of the GNU General Public License
 *		as published by the Free Software Foundation; either version
 *		2 of the License, or (at your option) any later version.
 *
 *	Derived from the non IP parts of dev.c 1.0.19
 *              Authors:	Ross Biro
 *				Fred N. van Kempen, <waltje@uWalt.NL.Mugnet.ORG>
 *				Mark Evans, <evansmp@uhura.aston.ac.uk>
 *
 *	Additional Authors:
 *		Florian la Roche <rzsfl@rz.uni-sb.de>
 *		Alan Cox <gw4pts@gw4pts.ampr.org>
 *		David Hinds <dahinds@users.sourceforge.net>
 *		Alexey Kuznetsov <kuznet@ms2.inr.ac.ru>
 *		Adam Sulmicki <adam@cfar.umd.edu>
 *              Pekka Riikonen <priikone@poesidon.pspt.fi>
 *
 *	Changes:
 *              D.J. Barrow     :       Fixed bug where dev->refcnt gets set
 *                                      to 2 if register_netdev gets called
 *                                      before net_dev_init & also removed a
 *                                      few lines of code in the process.
 *		Alan Cox	:	device private ioctl copies fields back.
 *		Alan Cox	:	Transmit queue code does relevant
 *					stunts to keep the queue safe.
 *		Alan Cox	:	Fixed double lock.
 *		Alan Cox	:	Fixed promisc NULL pointer trap
 *		????????	:	Support the full private ioctl range
 *		Alan Cox	:	Moved ioctl permission check into
 *					drivers
 *		Tim Kordas	:	SIOCADDMULTI/SIOCDELMULTI
 *		Alan Cox	:	100 backlog just doesn't cut it when
 *					you start doing multicast video 8)
 *		Alan Cox	:	Rewrote net_bh and list manager.
 *              Alan Cox        :       Fix ETH_P_ALL echoback lengths.
 *		Alan Cox	:	Took out transmit every packet pass
 *					Saved a few bytes in the ioctl handler
 *		Alan Cox	:	Network driver sets packet type before
 *					calling netif_rx. Saves a function
 *					call a packet.
 *		Alan Cox	:	Hashed net_bh()
 *		Richard Kooijman:	Timestamp fixes.
 *		Alan Cox	:	Wrong field in SIOCGIFDSTADDR
 *		Alan Cox	:	Device lock protection.
 *              Alan Cox        :       Fixed nasty side effect of device close
 *					changes.
 *		Rudi Cilibrasi	:	Pass the right thing to
 *					set_mac_address()
 *		Dave Miller	:	32bit quantity for the device lock to
 *					make it work out on a Sparc.
 *		Bjorn Ekwall	:	Added KERNELD hack.
 *		Alan Cox	:	Cleaned up the backlog initialise.
 *		Craig Metz	:	SIOCGIFCONF fix if space for under
 *					1 device.
 *	    Thomas Bogendoerfer :	Return ENODEV for dev_open, if there
 *					is no device open function.
 *		Andi Kleen	:	Fix error reporting for SIOCGIFCONF
 *	    Michael Chastain	:	Fix signed/unsigned for SIOCGIFCONF
 *		Cyrus Durgin	:	Cleaned for KMOD
 *		Adam Sulmicki   :	Bug Fix : Network Device Unload
 *					A network device unload needs to purge
 *					the backlog queue.
 *	Paul Rusty Russell	:	SIOCSIFNAME
 *              Pekka Riikonen  :	Netdev boot-time settings code
 *              Andrew Morton   :       Make unregister_netdevice wait
 *                                      indefinitely on dev->refcnt
 *              J Hadi Salim    :       - Backlog queue sampling
 *				        - netif_rx() feedback
 */

#include <linux/uaccess.h>
#include <linux/bitops.h>
#include <linux/capability.h>
#include <linux/cpu.h>
#include <linux/types.h>
#include <linux/kernel.h>
#include <linux/hash.h>
#include <linux/slab.h>
#include <linux/sched.h>
#include <linux/sched/mm.h>
#include <linux/mutex.h>
#include <linux/string.h>
#include <linux/mm.h>
#include <linux/socket.h>
#include <linux/sockios.h>
#include <linux/errno.h>
#include <linux/interrupt.h>
#include <linux/if_ether.h>
#include <linux/netdevice.h>
#include <linux/etherdevice.h>
#include <linux/ethtool.h>
#include <linux/notifier.h>
#include <linux/skbuff.h>
#include <linux/bpf.h>
#include <linux/bpf_trace.h>
#include <net/net_namespace.h>
#include <net/sock.h>
#include <net/busy_poll.h>
#include <linux/rtnetlink.h>
#include <linux/stat.h>
#include <net/dst.h>
#include <net/dst_metadata.h>
#include <net/pkt_sched.h>
#include <net/pkt_cls.h>
#include <net/checksum.h>
#include <net/xfrm.h>
#include <linux/highmem.h>
#include <linux/init.h>
#include <linux/module.h>
#include <linux/netpoll.h>
#include <linux/rcupdate.h>
#include <linux/delay.h>
#include <net/iw_handler.h>
#include <asm/current.h>
#include <linux/audit.h>
#include <linux/dmaengine.h>
#include <linux/err.h>
#include <linux/ctype.h>
#include <linux/if_arp.h>
#include <linux/if_vlan.h>
#include <linux/ip.h>
#include <net/ip.h>
#include <net/mpls.h>
#include <linux/ipv6.h>
#include <linux/in.h>
#include <linux/jhash.h>
#include <linux/random.h>
#include <trace/events/napi.h>
#include <trace/events/net.h>
#include <trace/events/skb.h>
#include <linux/pci.h>
#include <linux/inetdevice.h>
#include <linux/cpu_rmap.h>
#include <linux/static_key.h>
#include <linux/hashtable.h>
#include <linux/vmalloc.h>
#include <linux/if_macvlan.h>
#include <linux/errqueue.h>
#include <linux/hrtimer.h>
#include <linux/netfilter_ingress.h>
#include <linux/crash_dump.h>
#include <linux/sctp.h>

#include "net-sysfs.h"

/* Instead of increasing this, you should create a hash table. */
#define MAX_GRO_SKBS 8

/* This should be increased if a protocol with a bigger head is added. */
#define GRO_MAX_HEAD (MAX_HEADER + 128)

static DEFINE_SPINLOCK(ptype_lock);
static DEFINE_SPINLOCK(offload_lock);
struct list_head ptype_base[PTYPE_HASH_SIZE] __read_mostly;
struct list_head ptype_all __read_mostly;	/* Taps */
static struct list_head offload_base __read_mostly;

static int netif_rx_internal(struct sk_buff *skb);
static int call_netdevice_notifiers_info(unsigned long val,
					 struct net_device *dev,
					 struct netdev_notifier_info *info);
static struct napi_struct *napi_by_id(unsigned int napi_id);

/*
 * The @dev_base_head list is protected by @dev_base_lock and the rtnl
 * semaphore.
 *
 * Pure readers hold dev_base_lock for reading, or rcu_read_lock()
 *
 * Writers must hold the rtnl semaphore while they loop through the
 * dev_base_head list, and hold dev_base_lock for writing when they do the
 * actual updates.  This allows pure readers to access the list even
 * while a writer is preparing to update it.
 *
 * To put it another way, dev_base_lock is held for writing only to
 * protect against pure readers; the rtnl semaphore provides the
 * protection against other writers.
 *
 * See, for example usages, register_netdevice() and
 * unregister_netdevice(), which must be called with the rtnl
 * semaphore held.
 */
DEFINE_RWLOCK(dev_base_lock);
EXPORT_SYMBOL(dev_base_lock);

/* protects napi_hash addition/deletion and napi_gen_id */
static DEFINE_SPINLOCK(napi_hash_lock);

static unsigned int napi_gen_id = NR_CPUS;
static DEFINE_READ_MOSTLY_HASHTABLE(napi_hash, 8);

static seqcount_t devnet_rename_seq;

static inline void dev_base_seq_inc(struct net *net)
{
	while (++net->dev_base_seq == 0)
		;
}

static inline struct hlist_head *dev_name_hash(struct net *net, const char *name)
{
	unsigned int hash = full_name_hash(net, name, strnlen(name, IFNAMSIZ));

	return &net->dev_name_head[hash_32(hash, NETDEV_HASHBITS)];
}

static inline struct hlist_head *dev_index_hash(struct net *net, int ifindex)
{
	return &net->dev_index_head[ifindex & (NETDEV_HASHENTRIES - 1)];
}

static inline void rps_lock(struct softnet_data *sd)
{
#ifdef CONFIG_RPS
	spin_lock(&sd->input_pkt_queue.lock);
#endif
}

static inline void rps_unlock(struct softnet_data *sd)
{
#ifdef CONFIG_RPS
	spin_unlock(&sd->input_pkt_queue.lock);
#endif
}

/* Device list insertion */
static void list_netdevice(struct net_device *dev)
{
	struct net *net = dev_net(dev);

	ASSERT_RTNL();

	write_lock_bh(&dev_base_lock);
	list_add_tail_rcu(&dev->dev_list, &net->dev_base_head);
	hlist_add_head_rcu(&dev->name_hlist, dev_name_hash(net, dev->name));
	hlist_add_head_rcu(&dev->index_hlist,
			   dev_index_hash(net, dev->ifindex));
	write_unlock_bh(&dev_base_lock);

	dev_base_seq_inc(net);
}

/* Device list removal
 * caller must respect a RCU grace period before freeing/reusing dev
 */
static void unlist_netdevice(struct net_device *dev)
{
	ASSERT_RTNL();

	/* Unlink dev from the device chain */
	write_lock_bh(&dev_base_lock);
	list_del_rcu(&dev->dev_list);
	hlist_del_rcu(&dev->name_hlist);
	hlist_del_rcu(&dev->index_hlist);
	write_unlock_bh(&dev_base_lock);

	dev_base_seq_inc(dev_net(dev));
}

/*
 *	Our notifier list
 */

static RAW_NOTIFIER_HEAD(netdev_chain);

/*
 *	Device drivers call our routines to queue packets here. We empty the
 *	queue in the local softnet handler.
 */

DEFINE_PER_CPU_ALIGNED(struct softnet_data, softnet_data);
EXPORT_PER_CPU_SYMBOL(softnet_data);

#ifdef CONFIG_LOCKDEP
/*
 * register_netdevice() inits txq->_xmit_lock and sets lockdep class
 * according to dev->type
 */
static const unsigned short netdev_lock_type[] = {
	 ARPHRD_NETROM, ARPHRD_ETHER, ARPHRD_EETHER, ARPHRD_AX25,
	 ARPHRD_PRONET, ARPHRD_CHAOS, ARPHRD_IEEE802, ARPHRD_ARCNET,
	 ARPHRD_APPLETLK, ARPHRD_DLCI, ARPHRD_ATM, ARPHRD_METRICOM,
	 ARPHRD_IEEE1394, ARPHRD_EUI64, ARPHRD_INFINIBAND, ARPHRD_SLIP,
	 ARPHRD_CSLIP, ARPHRD_SLIP6, ARPHRD_CSLIP6, ARPHRD_RSRVD,
	 ARPHRD_ADAPT, ARPHRD_ROSE, ARPHRD_X25, ARPHRD_HWX25,
	 ARPHRD_PPP, ARPHRD_CISCO, ARPHRD_LAPB, ARPHRD_DDCMP,
	 ARPHRD_RAWHDLC, ARPHRD_TUNNEL, ARPHRD_TUNNEL6, ARPHRD_FRAD,
	 ARPHRD_SKIP, ARPHRD_LOOPBACK, ARPHRD_LOCALTLK, ARPHRD_FDDI,
	 ARPHRD_BIF, ARPHRD_SIT, ARPHRD_IPDDP, ARPHRD_IPGRE,
	 ARPHRD_PIMREG, ARPHRD_HIPPI, ARPHRD_ASH, ARPHRD_ECONET,
	 ARPHRD_IRDA, ARPHRD_FCPP, ARPHRD_FCAL, ARPHRD_FCPL,
	 ARPHRD_FCFABRIC, ARPHRD_IEEE80211, ARPHRD_IEEE80211_PRISM,
	 ARPHRD_IEEE80211_RADIOTAP, ARPHRD_PHONET, ARPHRD_PHONET_PIPE,
	 ARPHRD_IEEE802154, ARPHRD_VOID, ARPHRD_NONE};

static const char *const netdev_lock_name[] = {
	"_xmit_NETROM", "_xmit_ETHER", "_xmit_EETHER", "_xmit_AX25",
	"_xmit_PRONET", "_xmit_CHAOS", "_xmit_IEEE802", "_xmit_ARCNET",
	"_xmit_APPLETLK", "_xmit_DLCI", "_xmit_ATM", "_xmit_METRICOM",
	"_xmit_IEEE1394", "_xmit_EUI64", "_xmit_INFINIBAND", "_xmit_SLIP",
	"_xmit_CSLIP", "_xmit_SLIP6", "_xmit_CSLIP6", "_xmit_RSRVD",
	"_xmit_ADAPT", "_xmit_ROSE", "_xmit_X25", "_xmit_HWX25",
	"_xmit_PPP", "_xmit_CISCO", "_xmit_LAPB", "_xmit_DDCMP",
	"_xmit_RAWHDLC", "_xmit_TUNNEL", "_xmit_TUNNEL6", "_xmit_FRAD",
	"_xmit_SKIP", "_xmit_LOOPBACK", "_xmit_LOCALTLK", "_xmit_FDDI",
	"_xmit_BIF", "_xmit_SIT", "_xmit_IPDDP", "_xmit_IPGRE",
	"_xmit_PIMREG", "_xmit_HIPPI", "_xmit_ASH", "_xmit_ECONET",
	"_xmit_IRDA", "_xmit_FCPP", "_xmit_FCAL", "_xmit_FCPL",
	"_xmit_FCFABRIC", "_xmit_IEEE80211", "_xmit_IEEE80211_PRISM",
	"_xmit_IEEE80211_RADIOTAP", "_xmit_PHONET", "_xmit_PHONET_PIPE",
	"_xmit_IEEE802154", "_xmit_VOID", "_xmit_NONE"};

static struct lock_class_key netdev_xmit_lock_key[ARRAY_SIZE(netdev_lock_type)];
static struct lock_class_key netdev_addr_lock_key[ARRAY_SIZE(netdev_lock_type)];

static inline unsigned short netdev_lock_pos(unsigned short dev_type)
{
	int i;

	for (i = 0; i < ARRAY_SIZE(netdev_lock_type); i++)
		if (netdev_lock_type[i] == dev_type)
			return i;
	/* the last key is used by default */
	return ARRAY_SIZE(netdev_lock_type) - 1;
}

static inline void netdev_set_xmit_lockdep_class(spinlock_t *lock,
						 unsigned short dev_type)
{
	int i;

	i = netdev_lock_pos(dev_type);
	lockdep_set_class_and_name(lock, &netdev_xmit_lock_key[i],
				   netdev_lock_name[i]);
}

static inline void netdev_set_addr_lockdep_class(struct net_device *dev)
{
	int i;

	i = netdev_lock_pos(dev->type);
	lockdep_set_class_and_name(&dev->addr_list_lock,
				   &netdev_addr_lock_key[i],
				   netdev_lock_name[i]);
}
#else
static inline void netdev_set_xmit_lockdep_class(spinlock_t *lock,
						 unsigned short dev_type)
{
}
static inline void netdev_set_addr_lockdep_class(struct net_device *dev)
{
}
#endif

/*******************************************************************************
 *
 *		Protocol management and registration routines
 *
 *******************************************************************************/


/*
 *	Add a protocol ID to the list. Now that the input handler is
 *	smarter we can dispense with all the messy stuff that used to be
 *	here.
 *
 *	BEWARE!!! Protocol handlers, mangling input packets,
 *	MUST BE last in hash buckets and checking protocol handlers
 *	MUST start from promiscuous ptype_all chain in net_bh.
 *	It is true now, do not change it.
 *	Explanation follows: if protocol handler, mangling packet, will
 *	be the first on list, it is not able to sense, that packet
 *	is cloned and should be copied-on-write, so that it will
 *	change it and subsequent readers will get broken packet.
 *							--ANK (980803)
 */

static inline struct list_head *ptype_head(const struct packet_type *pt)
{
	if (pt->type == htons(ETH_P_ALL))
		return pt->dev ? &pt->dev->ptype_all : &ptype_all;
	else
		return pt->dev ? &pt->dev->ptype_specific :
				 &ptype_base[ntohs(pt->type) & PTYPE_HASH_MASK];
}

/**
 *	dev_add_pack - add packet handler
 *	@pt: packet type declaration
 *
 *	Add a protocol handler to the networking stack. The passed &packet_type
 *	is linked into kernel lists and may not be freed until it has been
 *	removed from the kernel lists.
 *
 *	This call does not sleep therefore it can not
 *	guarantee all CPU's that are in middle of receiving packets
 *	will see the new packet type (until the next received packet).
 */

void dev_add_pack(struct packet_type *pt)
{
	struct list_head *head = ptype_head(pt);

	spin_lock(&ptype_lock);
	list_add_rcu(&pt->list, head);
	spin_unlock(&ptype_lock);
}
EXPORT_SYMBOL(dev_add_pack);

/**
 *	__dev_remove_pack	 - remove packet handler
 *	@pt: packet type declaration
 *
 *	Remove a protocol handler that was previously added to the kernel
 *	protocol handlers by dev_add_pack(). The passed &packet_type is removed
 *	from the kernel lists and can be freed or reused once this function
 *	returns.
 *
 *      The packet type might still be in use by receivers
 *	and must not be freed until after all the CPU's have gone
 *	through a quiescent state.
 */
void __dev_remove_pack(struct packet_type *pt)
{
	struct list_head *head = ptype_head(pt);
	struct packet_type *pt1;

	spin_lock(&ptype_lock);

	list_for_each_entry(pt1, head, list) {
		if (pt == pt1) {
			list_del_rcu(&pt->list);
			goto out;
		}
	}

	pr_warn("dev_remove_pack: %p not found\n", pt);
out:
	spin_unlock(&ptype_lock);
}
EXPORT_SYMBOL(__dev_remove_pack);

/**
 *	dev_remove_pack	 - remove packet handler
 *	@pt: packet type declaration
 *
 *	Remove a protocol handler that was previously added to the kernel
 *	protocol handlers by dev_add_pack(). The passed &packet_type is removed
 *	from the kernel lists and can be freed or reused once this function
 *	returns.
 *
 *	This call sleeps to guarantee that no CPU is looking at the packet
 *	type after return.
 */
void dev_remove_pack(struct packet_type *pt)
{
	__dev_remove_pack(pt);

	synchronize_net();
}
EXPORT_SYMBOL(dev_remove_pack);


/**
 *	dev_add_offload - register offload handlers
 *	@po: protocol offload declaration
 *
 *	Add protocol offload handlers to the networking stack. The passed
 *	&proto_offload is linked into kernel lists and may not be freed until
 *	it has been removed from the kernel lists.
 *
 *	This call does not sleep therefore it can not
 *	guarantee all CPU's that are in middle of receiving packets
 *	will see the new offload handlers (until the next received packet).
 */
void dev_add_offload(struct packet_offload *po)
{
	struct packet_offload *elem;

	spin_lock(&offload_lock);
	list_for_each_entry(elem, &offload_base, list) {
		if (po->priority < elem->priority)
			break;
	}
	list_add_rcu(&po->list, elem->list.prev);
	spin_unlock(&offload_lock);
}
EXPORT_SYMBOL(dev_add_offload);

/**
 *	__dev_remove_offload	 - remove offload handler
 *	@po: packet offload declaration
 *
 *	Remove a protocol offload handler that was previously added to the
 *	kernel offload handlers by dev_add_offload(). The passed &offload_type
 *	is removed from the kernel lists and can be freed or reused once this
 *	function returns.
 *
 *      The packet type might still be in use by receivers
 *	and must not be freed until after all the CPU's have gone
 *	through a quiescent state.
 */
static void __dev_remove_offload(struct packet_offload *po)
{
	struct list_head *head = &offload_base;
	struct packet_offload *po1;

	spin_lock(&offload_lock);

	list_for_each_entry(po1, head, list) {
		if (po == po1) {
			list_del_rcu(&po->list);
			goto out;
		}
	}

	pr_warn("dev_remove_offload: %p not found\n", po);
out:
	spin_unlock(&offload_lock);
}

/**
 *	dev_remove_offload	 - remove packet offload handler
 *	@po: packet offload declaration
 *
 *	Remove a packet offload handler that was previously added to the kernel
 *	offload handlers by dev_add_offload(). The passed &offload_type is
 *	removed from the kernel lists and can be freed or reused once this
 *	function returns.
 *
 *	This call sleeps to guarantee that no CPU is looking at the packet
 *	type after return.
 */
void dev_remove_offload(struct packet_offload *po)
{
	__dev_remove_offload(po);

	synchronize_net();
}
EXPORT_SYMBOL(dev_remove_offload);

/******************************************************************************
 *
 *		      Device Boot-time Settings Routines
 *
 ******************************************************************************/

/* Boot time configuration table */
static struct netdev_boot_setup dev_boot_setup[NETDEV_BOOT_SETUP_MAX];

/**
 *	netdev_boot_setup_add	- add new setup entry
 *	@name: name of the device
 *	@map: configured settings for the device
 *
 *	Adds new setup entry to the dev_boot_setup list.  The function
 *	returns 0 on error and 1 on success.  This is a generic routine to
 *	all netdevices.
 */
static int netdev_boot_setup_add(char *name, struct ifmap *map)
{
	struct netdev_boot_setup *s;
	int i;

	s = dev_boot_setup;
	for (i = 0; i < NETDEV_BOOT_SETUP_MAX; i++) {
		if (s[i].name[0] == '\0' || s[i].name[0] == ' ') {
			memset(s[i].name, 0, sizeof(s[i].name));
			strlcpy(s[i].name, name, IFNAMSIZ);
			memcpy(&s[i].map, map, sizeof(s[i].map));
			break;
		}
	}

	return i >= NETDEV_BOOT_SETUP_MAX ? 0 : 1;
}

/**
 * netdev_boot_setup_check	- check boot time settings
 * @dev: the netdevice
 *
 * Check boot time settings for the device.
 * The found settings are set for the device to be used
 * later in the device probing.
 * Returns 0 if no settings found, 1 if they are.
 */
int netdev_boot_setup_check(struct net_device *dev)
{
	struct netdev_boot_setup *s = dev_boot_setup;
	int i;

	for (i = 0; i < NETDEV_BOOT_SETUP_MAX; i++) {
		if (s[i].name[0] != '\0' && s[i].name[0] != ' ' &&
		    !strcmp(dev->name, s[i].name)) {
			dev->irq = s[i].map.irq;
			dev->base_addr = s[i].map.base_addr;
			dev->mem_start = s[i].map.mem_start;
			dev->mem_end = s[i].map.mem_end;
			return 1;
		}
	}
	return 0;
}
EXPORT_SYMBOL(netdev_boot_setup_check);


/**
 * netdev_boot_base	- get address from boot time settings
 * @prefix: prefix for network device
 * @unit: id for network device
 *
 * Check boot time settings for the base address of device.
 * The found settings are set for the device to be used
 * later in the device probing.
 * Returns 0 if no settings found.
 */
unsigned long netdev_boot_base(const char *prefix, int unit)
{
	const struct netdev_boot_setup *s = dev_boot_setup;
	char name[IFNAMSIZ];
	int i;

	sprintf(name, "%s%d", prefix, unit);

	/*
	 * If device already registered then return base of 1
	 * to indicate not to probe for this interface
	 */
	if (__dev_get_by_name(&init_net, name))
		return 1;

	for (i = 0; i < NETDEV_BOOT_SETUP_MAX; i++)
		if (!strcmp(name, s[i].name))
			return s[i].map.base_addr;
	return 0;
}

/*
 * Saves at boot time configured settings for any netdevice.
 */
int __init netdev_boot_setup(char *str)
{
	int ints[5];
	struct ifmap map;

	str = get_options(str, ARRAY_SIZE(ints), ints);
	if (!str || !*str)
		return 0;

	/* Save settings */
	memset(&map, 0, sizeof(map));
	if (ints[0] > 0)
		map.irq = ints[1];
	if (ints[0] > 1)
		map.base_addr = ints[2];
	if (ints[0] > 2)
		map.mem_start = ints[3];
	if (ints[0] > 3)
		map.mem_end = ints[4];

	/* Add new entry to the list */
	return netdev_boot_setup_add(str, &map);
}

__setup("netdev=", netdev_boot_setup);

/*******************************************************************************
 *
 *			    Device Interface Subroutines
 *
 *******************************************************************************/

/**
 *	dev_get_iflink	- get 'iflink' value of a interface
 *	@dev: targeted interface
 *
 *	Indicates the ifindex the interface is linked to.
 *	Physical interfaces have the same 'ifindex' and 'iflink' values.
 */

int dev_get_iflink(const struct net_device *dev)
{
	if (dev->netdev_ops && dev->netdev_ops->ndo_get_iflink)
		return dev->netdev_ops->ndo_get_iflink(dev);

	return dev->ifindex;
}
EXPORT_SYMBOL(dev_get_iflink);

/**
 *	dev_fill_metadata_dst - Retrieve tunnel egress information.
 *	@dev: targeted interface
 *	@skb: The packet.
 *
 *	For better visibility of tunnel traffic OVS needs to retrieve
 *	egress tunnel information for a packet. Following API allows
 *	user to get this info.
 */
int dev_fill_metadata_dst(struct net_device *dev, struct sk_buff *skb)
{
	struct ip_tunnel_info *info;

	if (!dev->netdev_ops  || !dev->netdev_ops->ndo_fill_metadata_dst)
		return -EINVAL;

	info = skb_tunnel_info_unclone(skb);
	if (!info)
		return -ENOMEM;
	if (unlikely(!(info->mode & IP_TUNNEL_INFO_TX)))
		return -EINVAL;

	return dev->netdev_ops->ndo_fill_metadata_dst(dev, skb);
}
EXPORT_SYMBOL_GPL(dev_fill_metadata_dst);

/**
 *	__dev_get_by_name	- find a device by its name
 *	@net: the applicable net namespace
 *	@name: name to find
 *
 *	Find an interface by name. Must be called under RTNL semaphore
 *	or @dev_base_lock. If the name is found a pointer to the device
 *	is returned. If the name is not found then %NULL is returned. The
 *	reference counters are not incremented so the caller must be
 *	careful with locks.
 */

struct net_device *__dev_get_by_name(struct net *net, const char *name)
{
	struct net_device *dev;
	struct hlist_head *head = dev_name_hash(net, name);

	hlist_for_each_entry(dev, head, name_hlist)
		if (!strncmp(dev->name, name, IFNAMSIZ))
			return dev;

	return NULL;
}
EXPORT_SYMBOL(__dev_get_by_name);

/**
 * dev_get_by_name_rcu	- find a device by its name
 * @net: the applicable net namespace
 * @name: name to find
 *
 * Find an interface by name.
 * If the name is found a pointer to the device is returned.
 * If the name is not found then %NULL is returned.
 * The reference counters are not incremented so the caller must be
 * careful with locks. The caller must hold RCU lock.
 */

struct net_device *dev_get_by_name_rcu(struct net *net, const char *name)
{
	struct net_device *dev;
	struct hlist_head *head = dev_name_hash(net, name);

	hlist_for_each_entry_rcu(dev, head, name_hlist)
		if (!strncmp(dev->name, name, IFNAMSIZ))
			return dev;

	return NULL;
}
EXPORT_SYMBOL(dev_get_by_name_rcu);

/**
 *	dev_get_by_name		- find a device by its name
 *	@net: the applicable net namespace
 *	@name: name to find
 *
 *	Find an interface by name. This can be called from any
 *	context and does its own locking. The returned handle has
 *	the usage count incremented and the caller must use dev_put() to
 *	release it when it is no longer needed. %NULL is returned if no
 *	matching device is found.
 */

struct net_device *dev_get_by_name(struct net *net, const char *name)
{
	struct net_device *dev;

	rcu_read_lock();
	dev = dev_get_by_name_rcu(net, name);
	if (dev)
		dev_hold(dev);
	rcu_read_unlock();
	return dev;
}
EXPORT_SYMBOL(dev_get_by_name);

/**
 *	__dev_get_by_index - find a device by its ifindex
 *	@net: the applicable net namespace
 *	@ifindex: index of device
 *
 *	Search for an interface by index. Returns %NULL if the device
 *	is not found or a pointer to the device. The device has not
 *	had its reference counter increased so the caller must be careful
 *	about locking. The caller must hold either the RTNL semaphore
 *	or @dev_base_lock.
 */

struct net_device *__dev_get_by_index(struct net *net, int ifindex)
{
	struct net_device *dev;
	struct hlist_head *head = dev_index_hash(net, ifindex);

	hlist_for_each_entry(dev, head, index_hlist)
		if (dev->ifindex == ifindex)
			return dev;

	return NULL;
}
EXPORT_SYMBOL(__dev_get_by_index);

/**
 *	dev_get_by_index_rcu - find a device by its ifindex
 *	@net: the applicable net namespace
 *	@ifindex: index of device
 *
 *	Search for an interface by index. Returns %NULL if the device
 *	is not found or a pointer to the device. The device has not
 *	had its reference counter increased so the caller must be careful
 *	about locking. The caller must hold RCU lock.
 */

struct net_device *dev_get_by_index_rcu(struct net *net, int ifindex)
{
	struct net_device *dev;
	struct hlist_head *head = dev_index_hash(net, ifindex);

	hlist_for_each_entry_rcu(dev, head, index_hlist)
		if (dev->ifindex == ifindex)
			return dev;

	return NULL;
}
EXPORT_SYMBOL(dev_get_by_index_rcu);


/**
 *	dev_get_by_index - find a device by its ifindex
 *	@net: the applicable net namespace
 *	@ifindex: index of device
 *
 *	Search for an interface by index. Returns NULL if the device
 *	is not found or a pointer to the device. The device returned has
 *	had a reference added and the pointer is safe until the user calls
 *	dev_put to indicate they have finished with it.
 */

struct net_device *dev_get_by_index(struct net *net, int ifindex)
{
	struct net_device *dev;

	rcu_read_lock();
	dev = dev_get_by_index_rcu(net, ifindex);
	if (dev)
		dev_hold(dev);
	rcu_read_unlock();
	return dev;
}
EXPORT_SYMBOL(dev_get_by_index);

/**
 *	dev_get_by_napi_id - find a device by napi_id
 *	@napi_id: ID of the NAPI struct
 *
 *	Search for an interface by NAPI ID. Returns %NULL if the device
 *	is not found or a pointer to the device. The device has not had
 *	its reference counter increased so the caller must be careful
 *	about locking. The caller must hold RCU lock.
 */

struct net_device *dev_get_by_napi_id(unsigned int napi_id)
{
	struct napi_struct *napi;

	WARN_ON_ONCE(!rcu_read_lock_held());

	if (napi_id < MIN_NAPI_ID)
		return NULL;

	napi = napi_by_id(napi_id);

	return napi ? napi->dev : NULL;
}
EXPORT_SYMBOL(dev_get_by_napi_id);

/**
 *	netdev_get_name - get a netdevice name, knowing its ifindex.
 *	@net: network namespace
 *	@name: a pointer to the buffer where the name will be stored.
 *	@ifindex: the ifindex of the interface to get the name from.
 *
 *	The use of raw_seqcount_begin() and cond_resched() before
 *	retrying is required as we want to give the writers a chance
 *	to complete when CONFIG_PREEMPT is not set.
 */
int netdev_get_name(struct net *net, char *name, int ifindex)
{
	struct net_device *dev;
	unsigned int seq;

retry:
	seq = raw_seqcount_begin(&devnet_rename_seq);
	rcu_read_lock();
	dev = dev_get_by_index_rcu(net, ifindex);
	if (!dev) {
		rcu_read_unlock();
		return -ENODEV;
	}

	strcpy(name, dev->name);
	rcu_read_unlock();
	if (read_seqcount_retry(&devnet_rename_seq, seq)) {
		cond_resched();
		goto retry;
	}

	return 0;
}

/**
 *	dev_getbyhwaddr_rcu - find a device by its hardware address
 *	@net: the applicable net namespace
 *	@type: media type of device
 *	@ha: hardware address
 *
 *	Search for an interface by MAC address. Returns NULL if the device
 *	is not found or a pointer to the device.
 *	The caller must hold RCU or RTNL.
 *	The returned device has not had its ref count increased
 *	and the caller must therefore be careful about locking
 *
 */

struct net_device *dev_getbyhwaddr_rcu(struct net *net, unsigned short type,
				       const char *ha)
{
	struct net_device *dev;

	for_each_netdev_rcu(net, dev)
		if (dev->type == type &&
		    !memcmp(dev->dev_addr, ha, dev->addr_len))
			return dev;

	return NULL;
}
EXPORT_SYMBOL(dev_getbyhwaddr_rcu);

struct net_device *__dev_getfirstbyhwtype(struct net *net, unsigned short type)
{
	struct net_device *dev;

	ASSERT_RTNL();
	for_each_netdev(net, dev)
		if (dev->type == type)
			return dev;

	return NULL;
}
EXPORT_SYMBOL(__dev_getfirstbyhwtype);

struct net_device *dev_getfirstbyhwtype(struct net *net, unsigned short type)
{
	struct net_device *dev, *ret = NULL;

	rcu_read_lock();
	for_each_netdev_rcu(net, dev)
		if (dev->type == type) {
			dev_hold(dev);
			ret = dev;
			break;
		}
	rcu_read_unlock();
	return ret;
}
EXPORT_SYMBOL(dev_getfirstbyhwtype);

/**
 *	__dev_get_by_flags - find any device with given flags
 *	@net: the applicable net namespace
 *	@if_flags: IFF_* values
 *	@mask: bitmask of bits in if_flags to check
 *
 *	Search for any interface with the given flags. Returns NULL if a device
 *	is not found or a pointer to the device. Must be called inside
 *	rtnl_lock(), and result refcount is unchanged.
 */

struct net_device *__dev_get_by_flags(struct net *net, unsigned short if_flags,
				      unsigned short mask)
{
	struct net_device *dev, *ret;

	ASSERT_RTNL();

	ret = NULL;
	for_each_netdev(net, dev) {
		if (((dev->flags ^ if_flags) & mask) == 0) {
			ret = dev;
			break;
		}
	}
	return ret;
}
EXPORT_SYMBOL(__dev_get_by_flags);

/**
 *	dev_valid_name - check if name is okay for network device
 *	@name: name string
 *
 *	Network device names need to be valid file names to
 *	to allow sysfs to work.  We also disallow any kind of
 *	whitespace.
 */
bool dev_valid_name(const char *name)
{
	if (*name == '\0')
		return false;
	if (strlen(name) >= IFNAMSIZ)
		return false;
	if (!strcmp(name, ".") || !strcmp(name, ".."))
		return false;

	while (*name) {
		if (*name == '/' || *name == ':' || isspace(*name))
			return false;
		name++;
	}
	return true;
}
EXPORT_SYMBOL(dev_valid_name);

/**
 *	__dev_alloc_name - allocate a name for a device
 *	@net: network namespace to allocate the device name in
 *	@name: name format string
 *	@buf:  scratch buffer and result name string
 *
 *	Passed a format string - eg "lt%d" it will try and find a suitable
 *	id. It scans list of devices to build up a free map, then chooses
 *	the first empty slot. The caller must hold the dev_base or rtnl lock
 *	while allocating the name and adding the device in order to avoid
 *	duplicates.
 *	Limited to bits_per_byte * page size devices (ie 32K on most platforms).
 *	Returns the number of the unit assigned or a negative errno code.
 */

static int __dev_alloc_name(struct net *net, const char *name, char *buf)
{
	int i = 0;
	const char *p;
	const int max_netdevices = 8*PAGE_SIZE;
	unsigned long *inuse;
	struct net_device *d;

	p = strnchr(name, IFNAMSIZ-1, '%');
	if (p) {
		/*
		 * Verify the string as this thing may have come from
		 * the user.  There must be either one "%d" and no other "%"
		 * characters.
		 */
		if (p[1] != 'd' || strchr(p + 2, '%'))
			return -EINVAL;

		/* Use one page as a bit array of possible slots */
		inuse = (unsigned long *) get_zeroed_page(GFP_ATOMIC);
		if (!inuse)
			return -ENOMEM;

		for_each_netdev(net, d) {
			if (!sscanf(d->name, name, &i))
				continue;
			if (i < 0 || i >= max_netdevices)
				continue;

			/*  avoid cases where sscanf is not exact inverse of printf */
			snprintf(buf, IFNAMSIZ, name, i);
			if (!strncmp(buf, d->name, IFNAMSIZ))
				set_bit(i, inuse);
		}

		i = find_first_zero_bit(inuse, max_netdevices);
		free_page((unsigned long) inuse);
	}

	if (buf != name)
		snprintf(buf, IFNAMSIZ, name, i);
	if (!__dev_get_by_name(net, buf))
		return i;

	/* It is possible to run out of possible slots
	 * when the name is long and there isn't enough space left
	 * for the digits, or if all bits are used.
	 */
	return -ENFILE;
}

/**
 *	dev_alloc_name - allocate a name for a device
 *	@dev: device
 *	@name: name format string
 *
 *	Passed a format string - eg "lt%d" it will try and find a suitable
 *	id. It scans list of devices to build up a free map, then chooses
 *	the first empty slot. The caller must hold the dev_base or rtnl lock
 *	while allocating the name and adding the device in order to avoid
 *	duplicates.
 *	Limited to bits_per_byte * page size devices (ie 32K on most platforms).
 *	Returns the number of the unit assigned or a negative errno code.
 */

int dev_alloc_name(struct net_device *dev, const char *name)
{
	char buf[IFNAMSIZ];
	struct net *net;
	int ret;

	BUG_ON(!dev_net(dev));
	net = dev_net(dev);
	ret = __dev_alloc_name(net, name, buf);
	if (ret >= 0)
		strlcpy(dev->name, buf, IFNAMSIZ);
	return ret;
}
EXPORT_SYMBOL(dev_alloc_name);

static int dev_alloc_name_ns(struct net *net,
			     struct net_device *dev,
			     const char *name)
{
	char buf[IFNAMSIZ];
	int ret;

	ret = __dev_alloc_name(net, name, buf);
	if (ret >= 0)
		strlcpy(dev->name, buf, IFNAMSIZ);
	return ret;
}

static int dev_get_valid_name(struct net *net,
			      struct net_device *dev,
			      const char *name)
{
	BUG_ON(!net);

	if (!dev_valid_name(name))
		return -EINVAL;

	if (strchr(name, '%'))
		return dev_alloc_name_ns(net, dev, name);
	else if (__dev_get_by_name(net, name))
		return -EEXIST;
	else if (dev->name != name)
		strlcpy(dev->name, name, IFNAMSIZ);

	return 0;
}

/**
 *	dev_change_name - change name of a device
 *	@dev: device
 *	@newname: name (or format string) must be at least IFNAMSIZ
 *
 *	Change name of a device, can pass format strings "eth%d".
 *	for wildcarding.
 */
int dev_change_name(struct net_device *dev, const char *newname)
{
	unsigned char old_assign_type;
	char oldname[IFNAMSIZ];
	int err = 0;
	int ret;
	struct net *net;

	ASSERT_RTNL();
	BUG_ON(!dev_net(dev));

	net = dev_net(dev);
	if (dev->flags & IFF_UP)
		return -EBUSY;

	write_seqcount_begin(&devnet_rename_seq);

	if (strncmp(newname, dev->name, IFNAMSIZ) == 0) {
		write_seqcount_end(&devnet_rename_seq);
		return 0;
	}

	memcpy(oldname, dev->name, IFNAMSIZ);

	err = dev_get_valid_name(net, dev, newname);
	if (err < 0) {
		write_seqcount_end(&devnet_rename_seq);
		return err;
	}

	if (oldname[0] && !strchr(oldname, '%'))
		netdev_info(dev, "renamed from %s\n", oldname);

	old_assign_type = dev->name_assign_type;
	dev->name_assign_type = NET_NAME_RENAMED;

rollback:
	ret = device_rename(&dev->dev, dev->name);
	if (ret) {
		memcpy(dev->name, oldname, IFNAMSIZ);
		dev->name_assign_type = old_assign_type;
		write_seqcount_end(&devnet_rename_seq);
		return ret;
	}

	write_seqcount_end(&devnet_rename_seq);

	netdev_adjacent_rename_links(dev, oldname);

	write_lock_bh(&dev_base_lock);
	hlist_del_rcu(&dev->name_hlist);
	write_unlock_bh(&dev_base_lock);

	synchronize_rcu();

	write_lock_bh(&dev_base_lock);
	hlist_add_head_rcu(&dev->name_hlist, dev_name_hash(net, dev->name));
	write_unlock_bh(&dev_base_lock);

	ret = call_netdevice_notifiers(NETDEV_CHANGENAME, dev);
	ret = notifier_to_errno(ret);

	if (ret) {
		/* err >= 0 after dev_alloc_name() or stores the first errno */
		if (err >= 0) {
			err = ret;
			write_seqcount_begin(&devnet_rename_seq);
			memcpy(dev->name, oldname, IFNAMSIZ);
			memcpy(oldname, newname, IFNAMSIZ);
			dev->name_assign_type = old_assign_type;
			old_assign_type = NET_NAME_RENAMED;
			goto rollback;
		} else {
			pr_err("%s: name change rollback failed: %d\n",
			       dev->name, ret);
		}
	}

	return err;
}

/**
 *	dev_set_alias - change ifalias of a device
 *	@dev: device
 *	@alias: name up to IFALIASZ
 *	@len: limit of bytes to copy from info
 *
 *	Set ifalias for a device,
 */
int dev_set_alias(struct net_device *dev, const char *alias, size_t len)
{
	char *new_ifalias;

	ASSERT_RTNL();

	if (len >= IFALIASZ)
		return -EINVAL;

	if (!len) {
		kfree(dev->ifalias);
		dev->ifalias = NULL;
		return 0;
	}

	new_ifalias = krealloc(dev->ifalias, len + 1, GFP_KERNEL);
	if (!new_ifalias)
		return -ENOMEM;
	dev->ifalias = new_ifalias;
	memcpy(dev->ifalias, alias, len);
	dev->ifalias[len] = 0;

	return len;
}


/**
 *	netdev_features_change - device changes features
 *	@dev: device to cause notification
 *
 *	Called to indicate a device has changed features.
 */
void netdev_features_change(struct net_device *dev)
{
	call_netdevice_notifiers(NETDEV_FEAT_CHANGE, dev);
}
EXPORT_SYMBOL(netdev_features_change);

/**
 *	netdev_state_change - device changes state
 *	@dev: device to cause notification
 *
 *	Called to indicate a device has changed state. This function calls
 *	the notifier chains for netdev_chain and sends a NEWLINK message
 *	to the routing socket.
 */
void netdev_state_change(struct net_device *dev)
{
	if (dev->flags & IFF_UP) {
		struct netdev_notifier_change_info change_info;

		change_info.flags_changed = 0;
		call_netdevice_notifiers_info(NETDEV_CHANGE, dev,
					      &change_info.info);
		rtmsg_ifinfo(RTM_NEWLINK, dev, 0, GFP_KERNEL);
	}
}
EXPORT_SYMBOL(netdev_state_change);

/**
 * netdev_notify_peers - notify network peers about existence of @dev
 * @dev: network device
 *
 * Generate traffic such that interested network peers are aware of
 * @dev, such as by generating a gratuitous ARP. This may be used when
 * a device wants to inform the rest of the network about some sort of
 * reconfiguration such as a failover event or virtual machine
 * migration.
 */
void netdev_notify_peers(struct net_device *dev)
{
	rtnl_lock();
	call_netdevice_notifiers(NETDEV_NOTIFY_PEERS, dev);
	call_netdevice_notifiers(NETDEV_RESEND_IGMP, dev);
	rtnl_unlock();
}
EXPORT_SYMBOL(netdev_notify_peers);

static int __dev_open(struct net_device *dev)
{
	const struct net_device_ops *ops = dev->netdev_ops;
	int ret;

	ASSERT_RTNL();

	if (!netif_device_present(dev))
		return -ENODEV;

	/* Block netpoll from trying to do any rx path servicing.
	 * If we don't do this there is a chance ndo_poll_controller
	 * or ndo_poll may be running while we open the device
	 */
	netpoll_poll_disable(dev);

	ret = call_netdevice_notifiers(NETDEV_PRE_UP, dev);
	ret = notifier_to_errno(ret);
	if (ret)
		return ret;

	set_bit(__LINK_STATE_START, &dev->state);

	if (ops->ndo_validate_addr)
		ret = ops->ndo_validate_addr(dev);

	if (!ret && ops->ndo_open)
		ret = ops->ndo_open(dev);

	netpoll_poll_enable(dev);

	if (ret)
		clear_bit(__LINK_STATE_START, &dev->state);
	else {
		dev->flags |= IFF_UP;
		dev_set_rx_mode(dev);
		dev_activate(dev);
		add_device_randomness(dev->dev_addr, dev->addr_len);
	}

	return ret;
}

/**
 *	dev_open	- prepare an interface for use.
 *	@dev:	device to open
 *
 *	Takes a device from down to up state. The device's private open
 *	function is invoked and then the multicast lists are loaded. Finally
 *	the device is moved into the up state and a %NETDEV_UP message is
 *	sent to the netdev notifier chain.
 *
 *	Calling this function on an active interface is a nop. On a failure
 *	a negative errno code is returned.
 */
int dev_open(struct net_device *dev)
{
	int ret;

	if (dev->flags & IFF_UP)
		return 0;

	ret = __dev_open(dev);
	if (ret < 0)
		return ret;

	rtmsg_ifinfo(RTM_NEWLINK, dev, IFF_UP|IFF_RUNNING, GFP_KERNEL);
	call_netdevice_notifiers(NETDEV_UP, dev);

	return ret;
}
EXPORT_SYMBOL(dev_open);

static int __dev_close_many(struct list_head *head)
{
	struct net_device *dev;

	ASSERT_RTNL();
	might_sleep();

	list_for_each_entry(dev, head, close_list) {
		/* Temporarily disable netpoll until the interface is down */
		netpoll_poll_disable(dev);

		call_netdevice_notifiers(NETDEV_GOING_DOWN, dev);

		clear_bit(__LINK_STATE_START, &dev->state);

		/* Synchronize to scheduled poll. We cannot touch poll list, it
		 * can be even on different cpu. So just clear netif_running().
		 *
		 * dev->stop() will invoke napi_disable() on all of it's
		 * napi_struct instances on this device.
		 */
		smp_mb__after_atomic(); /* Commit netif_running(). */
	}

	dev_deactivate_many(head);

	list_for_each_entry(dev, head, close_list) {
		const struct net_device_ops *ops = dev->netdev_ops;

		/*
		 *	Call the device specific close. This cannot fail.
		 *	Only if device is UP
		 *
		 *	We allow it to be called even after a DETACH hot-plug
		 *	event.
		 */
		if (ops->ndo_stop)
			ops->ndo_stop(dev);

		dev->flags &= ~IFF_UP;
		netpoll_poll_enable(dev);
	}

	return 0;
}

static int __dev_close(struct net_device *dev)
{
	int retval;
	LIST_HEAD(single);

	list_add(&dev->close_list, &single);
	retval = __dev_close_many(&single);
	list_del(&single);

	return retval;
}

int dev_close_many(struct list_head *head, bool unlink)
{
	struct net_device *dev, *tmp;

	/* Remove the devices that don't need to be closed */
	list_for_each_entry_safe(dev, tmp, head, close_list)
		if (!(dev->flags & IFF_UP))
			list_del_init(&dev->close_list);

	__dev_close_many(head);

	list_for_each_entry_safe(dev, tmp, head, close_list) {
		rtmsg_ifinfo(RTM_NEWLINK, dev, IFF_UP|IFF_RUNNING, GFP_KERNEL);
		call_netdevice_notifiers(NETDEV_DOWN, dev);
		if (unlink)
			list_del_init(&dev->close_list);
	}

	return 0;
}
EXPORT_SYMBOL(dev_close_many);

/**
 *	dev_close - shutdown an interface.
 *	@dev: device to shutdown
 *
 *	This function moves an active device into down state. A
 *	%NETDEV_GOING_DOWN is sent to the netdev notifier chain. The device
 *	is then deactivated and finally a %NETDEV_DOWN is sent to the notifier
 *	chain.
 */
int dev_close(struct net_device *dev)
{
	if (dev->flags & IFF_UP) {
		LIST_HEAD(single);

		list_add(&dev->close_list, &single);
		dev_close_many(&single, true);
		list_del(&single);
	}
	return 0;
}
EXPORT_SYMBOL(dev_close);


/**
 *	dev_disable_lro - disable Large Receive Offload on a device
 *	@dev: device
 *
 *	Disable Large Receive Offload (LRO) on a net device.  Must be
 *	called under RTNL.  This is needed if received packets may be
 *	forwarded to another interface.
 */
void dev_disable_lro(struct net_device *dev)
{
	struct net_device *lower_dev;
	struct list_head *iter;

	dev->wanted_features &= ~NETIF_F_LRO;
	netdev_update_features(dev);

	if (unlikely(dev->features & NETIF_F_LRO))
		netdev_WARN(dev, "failed to disable LRO!\n");

	netdev_for_each_lower_dev(dev, lower_dev, iter)
		dev_disable_lro(lower_dev);
}
EXPORT_SYMBOL(dev_disable_lro);

static int call_netdevice_notifier(struct notifier_block *nb, unsigned long val,
				   struct net_device *dev)
{
	struct netdev_notifier_info info;

	netdev_notifier_info_init(&info, dev);
	return nb->notifier_call(nb, val, &info);
}

static int dev_boot_phase = 1;

/**
 * register_netdevice_notifier - register a network notifier block
 * @nb: notifier
 *
 * Register a notifier to be called when network device events occur.
 * The notifier passed is linked into the kernel structures and must
 * not be reused until it has been unregistered. A negative errno code
 * is returned on a failure.
 *
 * When registered all registration and up events are replayed
 * to the new notifier to allow device to have a race free
 * view of the network device list.
 */

int register_netdevice_notifier(struct notifier_block *nb)
{
	struct net_device *dev;
	struct net_device *last;
	struct net *net;
	int err;

	rtnl_lock();
	err = raw_notifier_chain_register(&netdev_chain, nb);
	if (err)
		goto unlock;
	if (dev_boot_phase)
		goto unlock;
	for_each_net(net) {
		for_each_netdev(net, dev) {
			err = call_netdevice_notifier(nb, NETDEV_REGISTER, dev);
			err = notifier_to_errno(err);
			if (err)
				goto rollback;

			if (!(dev->flags & IFF_UP))
				continue;

			call_netdevice_notifier(nb, NETDEV_UP, dev);
		}
	}

unlock:
	rtnl_unlock();
	return err;

rollback:
	last = dev;
	for_each_net(net) {
		for_each_netdev(net, dev) {
			if (dev == last)
				goto outroll;

			if (dev->flags & IFF_UP) {
				call_netdevice_notifier(nb, NETDEV_GOING_DOWN,
							dev);
				call_netdevice_notifier(nb, NETDEV_DOWN, dev);
			}
			call_netdevice_notifier(nb, NETDEV_UNREGISTER, dev);
		}
	}

outroll:
	raw_notifier_chain_unregister(&netdev_chain, nb);
	goto unlock;
}
EXPORT_SYMBOL(register_netdevice_notifier);

/**
 * unregister_netdevice_notifier - unregister a network notifier block
 * @nb: notifier
 *
 * Unregister a notifier previously registered by
 * register_netdevice_notifier(). The notifier is unlinked into the
 * kernel structures and may then be reused. A negative errno code
 * is returned on a failure.
 *
 * After unregistering unregister and down device events are synthesized
 * for all devices on the device list to the removed notifier to remove
 * the need for special case cleanup code.
 */

int unregister_netdevice_notifier(struct notifier_block *nb)
{
	struct net_device *dev;
	struct net *net;
	int err;

	rtnl_lock();
	err = raw_notifier_chain_unregister(&netdev_chain, nb);
	if (err)
		goto unlock;

	for_each_net(net) {
		for_each_netdev(net, dev) {
			if (dev->flags & IFF_UP) {
				call_netdevice_notifier(nb, NETDEV_GOING_DOWN,
							dev);
				call_netdevice_notifier(nb, NETDEV_DOWN, dev);
			}
			call_netdevice_notifier(nb, NETDEV_UNREGISTER, dev);
		}
	}
unlock:
	rtnl_unlock();
	return err;
}
EXPORT_SYMBOL(unregister_netdevice_notifier);

/**
 *	call_netdevice_notifiers_info - call all network notifier blocks
 *	@val: value passed unmodified to notifier function
 *	@dev: net_device pointer passed unmodified to notifier function
 *	@info: notifier information data
 *
 *	Call all network notifier blocks.  Parameters and return value
 *	are as for raw_notifier_call_chain().
 */

static int call_netdevice_notifiers_info(unsigned long val,
					 struct net_device *dev,
					 struct netdev_notifier_info *info)
{
	ASSERT_RTNL();
	netdev_notifier_info_init(info, dev);
	return raw_notifier_call_chain(&netdev_chain, val, info);
}

/**
 *	call_netdevice_notifiers - call all network notifier blocks
 *      @val: value passed unmodified to notifier function
 *      @dev: net_device pointer passed unmodified to notifier function
 *
 *	Call all network notifier blocks.  Parameters and return value
 *	are as for raw_notifier_call_chain().
 */

int call_netdevice_notifiers(unsigned long val, struct net_device *dev)
{
	struct netdev_notifier_info info;

	return call_netdevice_notifiers_info(val, dev, &info);
}
EXPORT_SYMBOL(call_netdevice_notifiers);

#ifdef CONFIG_NET_INGRESS
static struct static_key ingress_needed __read_mostly;

void net_inc_ingress_queue(void)
{
	static_key_slow_inc(&ingress_needed);
}
EXPORT_SYMBOL_GPL(net_inc_ingress_queue);

void net_dec_ingress_queue(void)
{
	static_key_slow_dec(&ingress_needed);
}
EXPORT_SYMBOL_GPL(net_dec_ingress_queue);
#endif

#ifdef CONFIG_NET_EGRESS
static struct static_key egress_needed __read_mostly;

void net_inc_egress_queue(void)
{
	static_key_slow_inc(&egress_needed);
}
EXPORT_SYMBOL_GPL(net_inc_egress_queue);

void net_dec_egress_queue(void)
{
	static_key_slow_dec(&egress_needed);
}
EXPORT_SYMBOL_GPL(net_dec_egress_queue);
#endif

static struct static_key netstamp_needed __read_mostly;
#ifdef HAVE_JUMP_LABEL
static atomic_t netstamp_needed_deferred;
static atomic_t netstamp_wanted;
static void netstamp_clear(struct work_struct *work)
{
	int deferred = atomic_xchg(&netstamp_needed_deferred, 0);
	int wanted;

	wanted = atomic_add_return(deferred, &netstamp_wanted);
	if (wanted > 0)
		static_key_enable(&netstamp_needed);
	else
		static_key_disable(&netstamp_needed);
}
static DECLARE_WORK(netstamp_work, netstamp_clear);
#endif

void net_enable_timestamp(void)
{
#ifdef HAVE_JUMP_LABEL
	int wanted;

	while (1) {
		wanted = atomic_read(&netstamp_wanted);
		if (wanted <= 0)
			break;
		if (atomic_cmpxchg(&netstamp_wanted, wanted, wanted + 1) == wanted)
			return;
	}
	atomic_inc(&netstamp_needed_deferred);
	schedule_work(&netstamp_work);
#else
	static_key_slow_inc(&netstamp_needed);
#endif
}
EXPORT_SYMBOL(net_enable_timestamp);

void net_disable_timestamp(void)
{
#ifdef HAVE_JUMP_LABEL
	int wanted;

	while (1) {
		wanted = atomic_read(&netstamp_wanted);
		if (wanted <= 1)
			break;
		if (atomic_cmpxchg(&netstamp_wanted, wanted, wanted - 1) == wanted)
			return;
	}
	atomic_dec(&netstamp_needed_deferred);
	schedule_work(&netstamp_work);
#else
	static_key_slow_dec(&netstamp_needed);
#endif
}
EXPORT_SYMBOL(net_disable_timestamp);

static inline void net_timestamp_set(struct sk_buff *skb)
{
	skb->tstamp = 0;
	if (static_key_false(&netstamp_needed))
		__net_timestamp(skb);
}

#define net_timestamp_check(COND, SKB)			\
	if (static_key_false(&netstamp_needed)) {		\
		if ((COND) && !(SKB)->tstamp)	\
			__net_timestamp(SKB);		\
	}						\

bool is_skb_forwardable(const struct net_device *dev, const struct sk_buff *skb)
{
	unsigned int len;

	if (!(dev->flags & IFF_UP))
		return false;

	len = dev->mtu + dev->hard_header_len + VLAN_HLEN;
	if (skb->len <= len)
		return true;

	/* if TSO is enabled, we don't care about the length as the packet
	 * could be forwarded without being segmented before
	 */
	if (skb_is_gso(skb))
		return true;

	return false;
}
EXPORT_SYMBOL_GPL(is_skb_forwardable);

int __dev_forward_skb(struct net_device *dev, struct sk_buff *skb)
{
	int ret = ____dev_forward_skb(dev, skb);

	if (likely(!ret)) {
		skb->protocol = eth_type_trans(skb, dev);
		skb_postpull_rcsum(skb, eth_hdr(skb), ETH_HLEN);
	}

	return ret;
}
EXPORT_SYMBOL_GPL(__dev_forward_skb);

/**
 * dev_forward_skb - loopback an skb to another netif
 *
 * @dev: destination network device
 * @skb: buffer to forward
 *
 * return values:
 *	NET_RX_SUCCESS	(no congestion)
 *	NET_RX_DROP     (packet was dropped, but freed)
 *
 * dev_forward_skb can be used for injecting an skb from the
 * start_xmit function of one device into the receive queue
 * of another device.
 *
 * The receiving device may be in another namespace, so
 * we have to clear all information in the skb that could
 * impact namespace isolation.
 */
int dev_forward_skb(struct net_device *dev, struct sk_buff *skb)
{
	return __dev_forward_skb(dev, skb) ?: netif_rx_internal(skb);
}
EXPORT_SYMBOL_GPL(dev_forward_skb);

static inline int deliver_skb(struct sk_buff *skb,
			      struct packet_type *pt_prev,
			      struct net_device *orig_dev)
{
	if (unlikely(skb_orphan_frags(skb, GFP_ATOMIC)))
		return -ENOMEM;
	atomic_inc(&skb->users);
	return pt_prev->func(skb, skb->dev, pt_prev, orig_dev);
}

static inline void deliver_ptype_list_skb(struct sk_buff *skb,
					  struct packet_type **pt,
					  struct net_device *orig_dev,
					  __be16 type,
					  struct list_head *ptype_list)
{
	struct packet_type *ptype, *pt_prev = *pt;

	list_for_each_entry_rcu(ptype, ptype_list, list) {
		if (ptype->type != type)
			continue;
		if (pt_prev)
			deliver_skb(skb, pt_prev, orig_dev);
		pt_prev = ptype;
	}
	*pt = pt_prev;
}

static inline bool skb_loop_sk(struct packet_type *ptype, struct sk_buff *skb)
{
	if (!ptype->af_packet_priv || !skb->sk)
		return false;

	if (ptype->id_match)
		return ptype->id_match(ptype, skb->sk);
	else if ((struct sock *)ptype->af_packet_priv == skb->sk)
		return true;

	return false;
}

/*
 *	Support routine. Sends outgoing frames to any network
 *	taps currently in use.
 */

void dev_queue_xmit_nit(struct sk_buff *skb, struct net_device *dev)
{
	struct packet_type *ptype;
	struct sk_buff *skb2 = NULL;
	struct packet_type *pt_prev = NULL;
	struct list_head *ptype_list = &ptype_all;

	rcu_read_lock();
again:
	list_for_each_entry_rcu(ptype, ptype_list, list) {
		/* Never send packets back to the socket
		 * they originated from - MvS (miquels@drinkel.ow.org)
		 */
		if (skb_loop_sk(ptype, skb))
			continue;

		if (pt_prev) {
			deliver_skb(skb2, pt_prev, skb->dev);
			pt_prev = ptype;
			continue;
		}

		/* need to clone skb, done only once */
		skb2 = skb_clone(skb, GFP_ATOMIC);
		if (!skb2)
			goto out_unlock;

		net_timestamp_set(skb2);

		/* skb->nh should be correctly
		 * set by sender, so that the second statement is
		 * just protection against buggy protocols.
		 */
		skb_reset_mac_header(skb2);

		if (skb_network_header(skb2) < skb2->data ||
		    skb_network_header(skb2) > skb_tail_pointer(skb2)) {
			net_crit_ratelimited("protocol %04x is buggy, dev %s\n",
					     ntohs(skb2->protocol),
					     dev->name);
			skb_reset_network_header(skb2);
		}

		skb2->transport_header = skb2->network_header;
		skb2->pkt_type = PACKET_OUTGOING;
		pt_prev = ptype;
	}

	if (ptype_list == &ptype_all) {
		ptype_list = &dev->ptype_all;
		goto again;
	}
out_unlock:
	if (pt_prev)
		pt_prev->func(skb2, skb->dev, pt_prev, skb->dev);
	rcu_read_unlock();
}
EXPORT_SYMBOL_GPL(dev_queue_xmit_nit);

/**
 * netif_setup_tc - Handle tc mappings on real_num_tx_queues change
 * @dev: Network device
 * @txq: number of queues available
 *
 * If real_num_tx_queues is changed the tc mappings may no longer be
 * valid. To resolve this verify the tc mapping remains valid and if
 * not NULL the mapping. With no priorities mapping to this
 * offset/count pair it will no longer be used. In the worst case TC0
 * is invalid nothing can be done so disable priority mappings. If is
 * expected that drivers will fix this mapping if they can before
 * calling netif_set_real_num_tx_queues.
 */
static void netif_setup_tc(struct net_device *dev, unsigned int txq)
{
	int i;
	struct netdev_tc_txq *tc = &dev->tc_to_txq[0];

	/* If TC0 is invalidated disable TC mapping */
	if (tc->offset + tc->count > txq) {
		pr_warn("Number of in use tx queues changed invalidating tc mappings. Priority traffic classification disabled!\n");
		dev->num_tc = 0;
		return;
	}

	/* Invalidated prio to tc mappings set to TC0 */
	for (i = 1; i < TC_BITMASK + 1; i++) {
		int q = netdev_get_prio_tc_map(dev, i);

		tc = &dev->tc_to_txq[q];
		if (tc->offset + tc->count > txq) {
			pr_warn("Number of in use tx queues changed. Priority %i to tc mapping %i is no longer valid. Setting map to 0\n",
				i, q);
			netdev_set_prio_tc_map(dev, i, 0);
		}
	}
}

int netdev_txq_to_tc(struct net_device *dev, unsigned int txq)
{
	if (dev->num_tc) {
		struct netdev_tc_txq *tc = &dev->tc_to_txq[0];
		int i;

		for (i = 0; i < TC_MAX_QUEUE; i++, tc++) {
			if ((txq - tc->offset) < tc->count)
				return i;
		}

		return -1;
	}

	return 0;
}

#ifdef CONFIG_XPS
static DEFINE_MUTEX(xps_map_mutex);
#define xmap_dereference(P)		\
	rcu_dereference_protected((P), lockdep_is_held(&xps_map_mutex))

static bool remove_xps_queue(struct xps_dev_maps *dev_maps,
			     int tci, u16 index)
{
	struct xps_map *map = NULL;
	int pos;

	if (dev_maps)
		map = xmap_dereference(dev_maps->cpu_map[tci]);
	if (!map)
		return false;

	for (pos = map->len; pos--;) {
		if (map->queues[pos] != index)
			continue;

		if (map->len > 1) {
			map->queues[pos] = map->queues[--map->len];
			break;
		}

		RCU_INIT_POINTER(dev_maps->cpu_map[tci], NULL);
		kfree_rcu(map, rcu);
		return false;
	}

	return true;
}

static bool remove_xps_queue_cpu(struct net_device *dev,
				 struct xps_dev_maps *dev_maps,
				 int cpu, u16 offset, u16 count)
{
	int num_tc = dev->num_tc ? : 1;
	bool active = false;
	int tci;

	for (tci = cpu * num_tc; num_tc--; tci++) {
		int i, j;

		for (i = count, j = offset; i--; j++) {
			if (!remove_xps_queue(dev_maps, cpu, j))
				break;
		}

		active |= i < 0;
	}

	return active;
}

static void netif_reset_xps_queues(struct net_device *dev, u16 offset,
				   u16 count)
{
	struct xps_dev_maps *dev_maps;
	int cpu, i;
	bool active = false;

	mutex_lock(&xps_map_mutex);
	dev_maps = xmap_dereference(dev->xps_maps);

	if (!dev_maps)
		goto out_no_maps;

	for_each_possible_cpu(cpu)
		active |= remove_xps_queue_cpu(dev, dev_maps, cpu,
					       offset, count);

	if (!active) {
		RCU_INIT_POINTER(dev->xps_maps, NULL);
		kfree_rcu(dev_maps, rcu);
	}

	for (i = offset + (count - 1); count--; i--)
		netdev_queue_numa_node_write(netdev_get_tx_queue(dev, i),
					     NUMA_NO_NODE);

out_no_maps:
	mutex_unlock(&xps_map_mutex);
}

static void netif_reset_xps_queues_gt(struct net_device *dev, u16 index)
{
	netif_reset_xps_queues(dev, index, dev->num_tx_queues - index);
}

static struct xps_map *expand_xps_map(struct xps_map *map,
				      int cpu, u16 index)
{
	struct xps_map *new_map;
	int alloc_len = XPS_MIN_MAP_ALLOC;
	int i, pos;

	for (pos = 0; map && pos < map->len; pos++) {
		if (map->queues[pos] != index)
			continue;
		return map;
	}

	/* Need to add queue to this CPU's existing map */
	if (map) {
		if (pos < map->alloc_len)
			return map;

		alloc_len = map->alloc_len * 2;
	}

	/* Need to allocate new map to store queue on this CPU's map */
	new_map = kzalloc_node(XPS_MAP_SIZE(alloc_len), GFP_KERNEL,
			       cpu_to_node(cpu));
	if (!new_map)
		return NULL;

	for (i = 0; i < pos; i++)
		new_map->queues[i] = map->queues[i];
	new_map->alloc_len = alloc_len;
	new_map->len = pos;

	return new_map;
}

int netif_set_xps_queue(struct net_device *dev, const struct cpumask *mask,
			u16 index)
{
	struct xps_dev_maps *dev_maps, *new_dev_maps = NULL;
	int i, cpu, tci, numa_node_id = -2;
	int maps_sz, num_tc = 1, tc = 0;
	struct xps_map *map, *new_map;
	bool active = false;

	if (dev->num_tc) {
		num_tc = dev->num_tc;
		tc = netdev_txq_to_tc(dev, index);
		if (tc < 0)
			return -EINVAL;
	}

	maps_sz = XPS_DEV_MAPS_SIZE(num_tc);
	if (maps_sz < L1_CACHE_BYTES)
		maps_sz = L1_CACHE_BYTES;

	mutex_lock(&xps_map_mutex);

	dev_maps = xmap_dereference(dev->xps_maps);

	/* allocate memory for queue storage */
	for_each_cpu_and(cpu, cpu_online_mask, mask) {
		if (!new_dev_maps)
			new_dev_maps = kzalloc(maps_sz, GFP_KERNEL);
		if (!new_dev_maps) {
			mutex_unlock(&xps_map_mutex);
			return -ENOMEM;
		}

		tci = cpu * num_tc + tc;
		map = dev_maps ? xmap_dereference(dev_maps->cpu_map[tci]) :
				 NULL;

		map = expand_xps_map(map, cpu, index);
		if (!map)
			goto error;

		RCU_INIT_POINTER(new_dev_maps->cpu_map[tci], map);
	}

	if (!new_dev_maps)
		goto out_no_new_maps;

	for_each_possible_cpu(cpu) {
		/* copy maps belonging to foreign traffic classes */
		for (i = tc, tci = cpu * num_tc; dev_maps && i--; tci++) {
			/* fill in the new device map from the old device map */
			map = xmap_dereference(dev_maps->cpu_map[tci]);
			RCU_INIT_POINTER(new_dev_maps->cpu_map[tci], map);
		}

		/* We need to explicitly update tci as prevous loop
		 * could break out early if dev_maps is NULL.
		 */
		tci = cpu * num_tc + tc;

		if (cpumask_test_cpu(cpu, mask) && cpu_online(cpu)) {
			/* add queue to CPU maps */
			int pos = 0;

			map = xmap_dereference(new_dev_maps->cpu_map[tci]);
			while ((pos < map->len) && (map->queues[pos] != index))
				pos++;

			if (pos == map->len)
				map->queues[map->len++] = index;
#ifdef CONFIG_NUMA
			if (numa_node_id == -2)
				numa_node_id = cpu_to_node(cpu);
			else if (numa_node_id != cpu_to_node(cpu))
				numa_node_id = -1;
#endif
		} else if (dev_maps) {
			/* fill in the new device map from the old device map */
			map = xmap_dereference(dev_maps->cpu_map[tci]);
			RCU_INIT_POINTER(new_dev_maps->cpu_map[tci], map);
		}

		/* copy maps belonging to foreign traffic classes */
		for (i = num_tc - tc, tci++; dev_maps && --i; tci++) {
			/* fill in the new device map from the old device map */
			map = xmap_dereference(dev_maps->cpu_map[tci]);
			RCU_INIT_POINTER(new_dev_maps->cpu_map[tci], map);
		}
	}

	rcu_assign_pointer(dev->xps_maps, new_dev_maps);

	/* Cleanup old maps */
	if (!dev_maps)
		goto out_no_old_maps;

	for_each_possible_cpu(cpu) {
		for (i = num_tc, tci = cpu * num_tc; i--; tci++) {
			new_map = xmap_dereference(new_dev_maps->cpu_map[tci]);
			map = xmap_dereference(dev_maps->cpu_map[tci]);
			if (map && map != new_map)
				kfree_rcu(map, rcu);
		}
	}

	kfree_rcu(dev_maps, rcu);

out_no_old_maps:
	dev_maps = new_dev_maps;
	active = true;

out_no_new_maps:
	/* update Tx queue numa node */
	netdev_queue_numa_node_write(netdev_get_tx_queue(dev, index),
				     (numa_node_id >= 0) ? numa_node_id :
				     NUMA_NO_NODE);

	if (!dev_maps)
		goto out_no_maps;

	/* removes queue from unused CPUs */
	for_each_possible_cpu(cpu) {
		for (i = tc, tci = cpu * num_tc; i--; tci++)
			active |= remove_xps_queue(dev_maps, tci, index);
		if (!cpumask_test_cpu(cpu, mask) || !cpu_online(cpu))
			active |= remove_xps_queue(dev_maps, tci, index);
		for (i = num_tc - tc, tci++; --i; tci++)
			active |= remove_xps_queue(dev_maps, tci, index);
	}

	/* free map if not active */
	if (!active) {
		RCU_INIT_POINTER(dev->xps_maps, NULL);
		kfree_rcu(dev_maps, rcu);
	}

out_no_maps:
	mutex_unlock(&xps_map_mutex);

	return 0;
error:
	/* remove any maps that we added */
	for_each_possible_cpu(cpu) {
		for (i = num_tc, tci = cpu * num_tc; i--; tci++) {
			new_map = xmap_dereference(new_dev_maps->cpu_map[tci]);
			map = dev_maps ?
			      xmap_dereference(dev_maps->cpu_map[tci]) :
			      NULL;
			if (new_map && new_map != map)
				kfree(new_map);
		}
	}

	mutex_unlock(&xps_map_mutex);

	kfree(new_dev_maps);
	return -ENOMEM;
}
EXPORT_SYMBOL(netif_set_xps_queue);

#endif
void netdev_reset_tc(struct net_device *dev)
{
#ifdef CONFIG_XPS
	netif_reset_xps_queues_gt(dev, 0);
#endif
	dev->num_tc = 0;
	memset(dev->tc_to_txq, 0, sizeof(dev->tc_to_txq));
	memset(dev->prio_tc_map, 0, sizeof(dev->prio_tc_map));
}
EXPORT_SYMBOL(netdev_reset_tc);

int netdev_set_tc_queue(struct net_device *dev, u8 tc, u16 count, u16 offset)
{
	if (tc >= dev->num_tc)
		return -EINVAL;

#ifdef CONFIG_XPS
	netif_reset_xps_queues(dev, offset, count);
#endif
	dev->tc_to_txq[tc].count = count;
	dev->tc_to_txq[tc].offset = offset;
	return 0;
}
EXPORT_SYMBOL(netdev_set_tc_queue);

int netdev_set_num_tc(struct net_device *dev, u8 num_tc)
{
	if (num_tc > TC_MAX_QUEUE)
		return -EINVAL;

#ifdef CONFIG_XPS
	netif_reset_xps_queues_gt(dev, 0);
#endif
	dev->num_tc = num_tc;
	return 0;
}
EXPORT_SYMBOL(netdev_set_num_tc);

/*
 * Routine to help set real_num_tx_queues. To avoid skbs mapped to queues
 * greater then real_num_tx_queues stale skbs on the qdisc must be flushed.
 */
int netif_set_real_num_tx_queues(struct net_device *dev, unsigned int txq)
{
	int rc;

	if (txq < 1 || txq > dev->num_tx_queues)
		return -EINVAL;

	if (dev->reg_state == NETREG_REGISTERED ||
	    dev->reg_state == NETREG_UNREGISTERING) {
		ASSERT_RTNL();

		rc = netdev_queue_update_kobjects(dev, dev->real_num_tx_queues,
						  txq);
		if (rc)
			return rc;

		if (dev->num_tc)
			netif_setup_tc(dev, txq);

		if (txq < dev->real_num_tx_queues) {
			qdisc_reset_all_tx_gt(dev, txq);
#ifdef CONFIG_XPS
			netif_reset_xps_queues_gt(dev, txq);
#endif
		}
	}

	dev->real_num_tx_queues = txq;
	return 0;
}
EXPORT_SYMBOL(netif_set_real_num_tx_queues);

#ifdef CONFIG_SYSFS
/**
 *	netif_set_real_num_rx_queues - set actual number of RX queues used
 *	@dev: Network device
 *	@rxq: Actual number of RX queues
 *
 *	This must be called either with the rtnl_lock held or before
 *	registration of the net device.  Returns 0 on success, or a
 *	negative error code.  If called before registration, it always
 *	succeeds.
 */
int netif_set_real_num_rx_queues(struct net_device *dev, unsigned int rxq)
{
	int rc;

	if (rxq < 1 || rxq > dev->num_rx_queues)
		return -EINVAL;

	if (dev->reg_state == NETREG_REGISTERED) {
		ASSERT_RTNL();

		rc = net_rx_queue_update_kobjects(dev, dev->real_num_rx_queues,
						  rxq);
		if (rc)
			return rc;
	}

	dev->real_num_rx_queues = rxq;
	return 0;
}
EXPORT_SYMBOL(netif_set_real_num_rx_queues);
#endif

/**
 * netif_get_num_default_rss_queues - default number of RSS queues
 *
 * This routine should set an upper limit on the number of RSS queues
 * used by default by multiqueue devices.
 */
int netif_get_num_default_rss_queues(void)
{
	return is_kdump_kernel() ?
		1 : min_t(int, DEFAULT_MAX_NUM_RSS_QUEUES, num_online_cpus());
}
EXPORT_SYMBOL(netif_get_num_default_rss_queues);

static void __netif_reschedule(struct Qdisc *q)
{
	struct softnet_data *sd;
	unsigned long flags;

	local_irq_save(flags);
	sd = this_cpu_ptr(&softnet_data);
	q->next_sched = NULL;
	*sd->output_queue_tailp = q;
	sd->output_queue_tailp = &q->next_sched;
	raise_softirq_irqoff(NET_TX_SOFTIRQ);
	local_irq_restore(flags);
}

void __netif_schedule(struct Qdisc *q)
{
	if (!test_and_set_bit(__QDISC_STATE_SCHED, &q->state))
		__netif_reschedule(q);
}
EXPORT_SYMBOL(__netif_schedule);

struct dev_kfree_skb_cb {
	enum skb_free_reason reason;
};

static struct dev_kfree_skb_cb *get_kfree_skb_cb(const struct sk_buff *skb)
{
	return (struct dev_kfree_skb_cb *)skb->cb;
}

void netif_schedule_queue(struct netdev_queue *txq)
{
	rcu_read_lock();
	if (!(txq->state & QUEUE_STATE_ANY_XOFF)) {
		struct Qdisc *q = rcu_dereference(txq->qdisc);

		__netif_schedule(q);
	}
	rcu_read_unlock();
}
EXPORT_SYMBOL(netif_schedule_queue);

void netif_tx_wake_queue(struct netdev_queue *dev_queue)
{
	if (test_and_clear_bit(__QUEUE_STATE_DRV_XOFF, &dev_queue->state)) {
		struct Qdisc *q;

		rcu_read_lock();
		q = rcu_dereference(dev_queue->qdisc);
		__netif_schedule(q);
		rcu_read_unlock();
	}
}
EXPORT_SYMBOL(netif_tx_wake_queue);

void __dev_kfree_skb_irq(struct sk_buff *skb, enum skb_free_reason reason)
{
	unsigned long flags;

	if (unlikely(!skb))
		return;

	if (likely(atomic_read(&skb->users) == 1)) {
		smp_rmb();
		atomic_set(&skb->users, 0);
	} else if (likely(!atomic_dec_and_test(&skb->users))) {
		return;
	}
	get_kfree_skb_cb(skb)->reason = reason;
	local_irq_save(flags);
	skb->next = __this_cpu_read(softnet_data.completion_queue);
	__this_cpu_write(softnet_data.completion_queue, skb);
	raise_softirq_irqoff(NET_TX_SOFTIRQ);
	local_irq_restore(flags);
}
EXPORT_SYMBOL(__dev_kfree_skb_irq);

void __dev_kfree_skb_any(struct sk_buff *skb, enum skb_free_reason reason)
{
	if (in_irq() || irqs_disabled())
		__dev_kfree_skb_irq(skb, reason);
	else
		dev_kfree_skb(skb);
}
EXPORT_SYMBOL(__dev_kfree_skb_any);


/**
 * netif_device_detach - mark device as removed
 * @dev: network device
 *
 * Mark device as removed from system and therefore no longer available.
 */
void netif_device_detach(struct net_device *dev)
{
	if (test_and_clear_bit(__LINK_STATE_PRESENT, &dev->state) &&
	    netif_running(dev)) {
		netif_tx_stop_all_queues(dev);
	}
}
EXPORT_SYMBOL(netif_device_detach);

/**
 * netif_device_attach - mark device as attached
 * @dev: network device
 *
 * Mark device as attached from system and restart if needed.
 */
void netif_device_attach(struct net_device *dev)
{
	if (!test_and_set_bit(__LINK_STATE_PRESENT, &dev->state) &&
	    netif_running(dev)) {
		netif_tx_wake_all_queues(dev);
		__netdev_watchdog_up(dev);
	}
}
EXPORT_SYMBOL(netif_device_attach);

/*
 * Returns a Tx hash based on the given packet descriptor a Tx queues' number
 * to be used as a distribution range.
 */
u16 __skb_tx_hash(const struct net_device *dev, struct sk_buff *skb,
		  unsigned int num_tx_queues)
{
	u32 hash;
	u16 qoffset = 0;
	u16 qcount = num_tx_queues;

	if (skb_rx_queue_recorded(skb)) {
		hash = skb_get_rx_queue(skb);
		while (unlikely(hash >= num_tx_queues))
			hash -= num_tx_queues;
		return hash;
	}

	if (dev->num_tc) {
		u8 tc = netdev_get_prio_tc_map(dev, skb->priority);

		qoffset = dev->tc_to_txq[tc].offset;
		qcount = dev->tc_to_txq[tc].count;
	}

	return (u16) reciprocal_scale(skb_get_hash(skb), qcount) + qoffset;
}
EXPORT_SYMBOL(__skb_tx_hash);

static void skb_warn_bad_offload(const struct sk_buff *skb)
{
	static const netdev_features_t null_features;
	struct net_device *dev = skb->dev;
	const char *name = "";

	if (!net_ratelimit())
		return;

	if (dev) {
		if (dev->dev.parent)
			name = dev_driver_string(dev->dev.parent);
		else
			name = netdev_name(dev);
	}
	WARN(1, "%s: caps=(%pNF, %pNF) len=%d data_len=%d gso_size=%d "
	     "gso_type=%d ip_summed=%d\n",
	     name, dev ? &dev->features : &null_features,
	     skb->sk ? &skb->sk->sk_route_caps : &null_features,
	     skb->len, skb->data_len, skb_shinfo(skb)->gso_size,
	     skb_shinfo(skb)->gso_type, skb->ip_summed);
}

/*
 * Invalidate hardware checksum when packet is to be mangled, and
 * complete checksum manually on outgoing path.
 */
int skb_checksum_help(struct sk_buff *skb)
{
	__wsum csum;
	int ret = 0, offset;

	if (skb->ip_summed == CHECKSUM_COMPLETE)
		goto out_set_summed;

	if (unlikely(skb_shinfo(skb)->gso_size)) {
		skb_warn_bad_offload(skb);
		return -EINVAL;
	}

	/* Before computing a checksum, we should make sure no frag could
	 * be modified by an external entity : checksum could be wrong.
	 */
	if (skb_has_shared_frag(skb)) {
		ret = __skb_linearize(skb);
		if (ret)
			goto out;
	}

	offset = skb_checksum_start_offset(skb);
	BUG_ON(offset >= skb_headlen(skb));
	csum = skb_checksum(skb, offset, skb->len - offset, 0);

	offset += skb->csum_offset;
	BUG_ON(offset + sizeof(__sum16) > skb_headlen(skb));

	if (skb_cloned(skb) &&
	    !skb_clone_writable(skb, offset + sizeof(__sum16))) {
		ret = pskb_expand_head(skb, 0, 0, GFP_ATOMIC);
		if (ret)
			goto out;
	}

	*(__sum16 *)(skb->data + offset) = csum_fold(csum) ?: CSUM_MANGLED_0;
out_set_summed:
	skb->ip_summed = CHECKSUM_NONE;
out:
	return ret;
}
EXPORT_SYMBOL(skb_checksum_help);

int skb_crc32c_csum_help(struct sk_buff *skb)
{
	__le32 crc32c_csum;
	int ret = 0, offset, start;

	if (skb->ip_summed != CHECKSUM_PARTIAL)
		goto out;

	if (unlikely(skb_is_gso(skb)))
		goto out;

	/* Before computing a checksum, we should make sure no frag could
	 * be modified by an external entity : checksum could be wrong.
	 */
	if (unlikely(skb_has_shared_frag(skb))) {
		ret = __skb_linearize(skb);
		if (ret)
			goto out;
	}
	start = skb_checksum_start_offset(skb);
	offset = start + offsetof(struct sctphdr, checksum);
	if (WARN_ON_ONCE(offset >= skb_headlen(skb))) {
		ret = -EINVAL;
		goto out;
	}
	if (skb_cloned(skb) &&
	    !skb_clone_writable(skb, offset + sizeof(__le32))) {
		ret = pskb_expand_head(skb, 0, 0, GFP_ATOMIC);
		if (ret)
			goto out;
	}
	crc32c_csum = cpu_to_le32(~__skb_checksum(skb, start,
						  skb->len - start, ~(__u32)0,
						  crc32c_csum_stub));
	*(__le32 *)(skb->data + offset) = crc32c_csum;
	skb->ip_summed = CHECKSUM_NONE;
	skb->csum_not_inet = 0;
out:
	return ret;
}

__be16 skb_network_protocol(struct sk_buff *skb, int *depth)
{
	__be16 type = skb->protocol;

	/* Tunnel gso handlers can set protocol to ethernet. */
	if (type == htons(ETH_P_TEB)) {
		struct ethhdr *eth;

		if (unlikely(!pskb_may_pull(skb, sizeof(struct ethhdr))))
			return 0;

		eth = (struct ethhdr *)skb_mac_header(skb);
		type = eth->h_proto;
	}

	return __vlan_get_protocol(skb, type, depth);
}

/**
 *	skb_mac_gso_segment - mac layer segmentation handler.
 *	@skb: buffer to segment
 *	@features: features for the output path (see dev->features)
 */
struct sk_buff *skb_mac_gso_segment(struct sk_buff *skb,
				    netdev_features_t features)
{
	struct sk_buff *segs = ERR_PTR(-EPROTONOSUPPORT);
	struct packet_offload *ptype;
	int vlan_depth = skb->mac_len;
	__be16 type = skb_network_protocol(skb, &vlan_depth);

	if (unlikely(!type))
		return ERR_PTR(-EINVAL);

	__skb_pull(skb, vlan_depth);

	rcu_read_lock();
	list_for_each_entry_rcu(ptype, &offload_base, list) {
		if (ptype->type == type && ptype->callbacks.gso_segment) {
			segs = ptype->callbacks.gso_segment(skb, features);
			break;
		}
	}
	rcu_read_unlock();

	__skb_push(skb, skb->data - skb_mac_header(skb));

	return segs;
}
EXPORT_SYMBOL(skb_mac_gso_segment);


/* openvswitch calls this on rx path, so we need a different check.
 */
static inline bool skb_needs_check(struct sk_buff *skb, bool tx_path)
{
	if (tx_path)
		return skb->ip_summed != CHECKSUM_PARTIAL &&
		       skb->ip_summed != CHECKSUM_UNNECESSARY;

	return skb->ip_summed == CHECKSUM_NONE;
}

/**
 *	__skb_gso_segment - Perform segmentation on skb.
 *	@skb: buffer to segment
 *	@features: features for the output path (see dev->features)
 *	@tx_path: whether it is called in TX path
 *
 *	This function segments the given skb and returns a list of segments.
 *
 *	It may return NULL if the skb requires no segmentation.  This is
 *	only possible when GSO is used for verifying header integrity.
 *
 *	Segmentation preserves SKB_SGO_CB_OFFSET bytes of previous skb cb.
 */
struct sk_buff *__skb_gso_segment(struct sk_buff *skb,
				  netdev_features_t features, bool tx_path)
{
	struct sk_buff *segs;

	if (unlikely(skb_needs_check(skb, tx_path))) {
		int err;

		/* We're going to init ->check field in TCP or UDP header */
		err = skb_cow_head(skb, 0);
		if (err < 0)
			return ERR_PTR(err);
	}

	/* Only report GSO partial support if it will enable us to
	 * support segmentation on this frame without needing additional
	 * work.
	 */
	if (features & NETIF_F_GSO_PARTIAL) {
		netdev_features_t partial_features = NETIF_F_GSO_ROBUST;
		struct net_device *dev = skb->dev;

		partial_features |= dev->features & dev->gso_partial_features;
		if (!skb_gso_ok(skb, features | partial_features))
			features &= ~NETIF_F_GSO_PARTIAL;
	}

	BUILD_BUG_ON(SKB_SGO_CB_OFFSET +
		     sizeof(*SKB_GSO_CB(skb)) > sizeof(skb->cb));

	SKB_GSO_CB(skb)->mac_offset = skb_headroom(skb);
	SKB_GSO_CB(skb)->encap_level = 0;

	skb_reset_mac_header(skb);
	skb_reset_mac_len(skb);

	segs = skb_mac_gso_segment(skb, features);

	if (unlikely(skb_needs_check(skb, tx_path)))
		skb_warn_bad_offload(skb);

	return segs;
}
EXPORT_SYMBOL(__skb_gso_segment);

/* Take action when hardware reception checksum errors are detected. */
#ifdef CONFIG_BUG
void netdev_rx_csum_fault(struct net_device *dev)
{
	if (net_ratelimit()) {
		pr_err("%s: hw csum failure\n", dev ? dev->name : "<unknown>");
		dump_stack();
	}
}
EXPORT_SYMBOL(netdev_rx_csum_fault);
#endif

/* Actually, we should eliminate this check as soon as we know, that:
 * 1. IOMMU is present and allows to map all the memory.
 * 2. No high memory really exists on this machine.
 */

static int illegal_highdma(struct net_device *dev, struct sk_buff *skb)
{
#ifdef CONFIG_HIGHMEM
	int i;

	if (!(dev->features & NETIF_F_HIGHDMA)) {
		for (i = 0; i < skb_shinfo(skb)->nr_frags; i++) {
			skb_frag_t *frag = &skb_shinfo(skb)->frags[i];

			if (PageHighMem(skb_frag_page(frag)))
				return 1;
		}
	}

	if (PCI_DMA_BUS_IS_PHYS) {
		struct device *pdev = dev->dev.parent;

		if (!pdev)
			return 0;
		for (i = 0; i < skb_shinfo(skb)->nr_frags; i++) {
			skb_frag_t *frag = &skb_shinfo(skb)->frags[i];
			dma_addr_t addr = page_to_phys(skb_frag_page(frag));

			if (!pdev->dma_mask || addr + PAGE_SIZE - 1 > *pdev->dma_mask)
				return 1;
		}
	}
#endif
	return 0;
}

/* If MPLS offload request, verify we are testing hardware MPLS features
 * instead of standard features for the netdev.
 */
#if IS_ENABLED(CONFIG_NET_MPLS_GSO)
static netdev_features_t net_mpls_features(struct sk_buff *skb,
					   netdev_features_t features,
					   __be16 type)
{
	if (eth_p_mpls(type))
		features &= skb->dev->mpls_features;

	return features;
}
#else
static netdev_features_t net_mpls_features(struct sk_buff *skb,
					   netdev_features_t features,
					   __be16 type)
{
	return features;
}
#endif

static netdev_features_t harmonize_features(struct sk_buff *skb,
	netdev_features_t features)
{
	int tmp;
	__be16 type;

	type = skb_network_protocol(skb, &tmp);
	features = net_mpls_features(skb, features, type);

	if (skb->ip_summed != CHECKSUM_NONE &&
	    !can_checksum_protocol(features, type)) {
		features &= ~(NETIF_F_CSUM_MASK | NETIF_F_GSO_MASK);
	}
	if (illegal_highdma(skb->dev, skb))
		features &= ~NETIF_F_SG;

	return features;
}

netdev_features_t passthru_features_check(struct sk_buff *skb,
					  struct net_device *dev,
					  netdev_features_t features)
{
	return features;
}
EXPORT_SYMBOL(passthru_features_check);

static netdev_features_t dflt_features_check(const struct sk_buff *skb,
					     struct net_device *dev,
					     netdev_features_t features)
{
	return vlan_features_check(skb, features);
}

static netdev_features_t gso_features_check(const struct sk_buff *skb,
					    struct net_device *dev,
					    netdev_features_t features)
{
	u16 gso_segs = skb_shinfo(skb)->gso_segs;

	if (gso_segs > dev->gso_max_segs)
		return features & ~NETIF_F_GSO_MASK;

	/* Support for GSO partial features requires software
	 * intervention before we can actually process the packets
	 * so we need to strip support for any partial features now
	 * and we can pull them back in after we have partially
	 * segmented the frame.
	 */
	if (!(skb_shinfo(skb)->gso_type & SKB_GSO_PARTIAL))
		features &= ~dev->gso_partial_features;

	/* Make sure to clear the IPv4 ID mangling feature if the
	 * IPv4 header has the potential to be fragmented.
	 */
	if (skb_shinfo(skb)->gso_type & SKB_GSO_TCPV4) {
		struct iphdr *iph = skb->encapsulation ?
				    inner_ip_hdr(skb) : ip_hdr(skb);

		if (!(iph->frag_off & htons(IP_DF)))
			features &= ~NETIF_F_TSO_MANGLEID;
	}

	return features;
}

netdev_features_t netif_skb_features(struct sk_buff *skb)
{
	struct net_device *dev = skb->dev;
	netdev_features_t features = dev->features;

	if (skb_is_gso(skb))
		features = gso_features_check(skb, dev, features);

	/* If encapsulation offload request, verify we are testing
	 * hardware encapsulation features instead of standard
	 * features for the netdev
	 */
	if (skb->encapsulation)
		features &= dev->hw_enc_features;

	if (skb_vlan_tagged(skb))
		features = netdev_intersect_features(features,
						     dev->vlan_features |
						     NETIF_F_HW_VLAN_CTAG_TX |
						     NETIF_F_HW_VLAN_STAG_TX);

	if (dev->netdev_ops->ndo_features_check)
		features &= dev->netdev_ops->ndo_features_check(skb, dev,
								features);
	else
		features &= dflt_features_check(skb, dev, features);

	return harmonize_features(skb, features);
}
EXPORT_SYMBOL(netif_skb_features);

static int xmit_one(struct sk_buff *skb, struct net_device *dev,
		    struct netdev_queue *txq, bool more)
{
	unsigned int len;
	int rc;

	if (!list_empty(&ptype_all) || !list_empty(&dev->ptype_all))
		dev_queue_xmit_nit(skb, dev);

	len = skb->len;
	trace_net_dev_start_xmit(skb, dev);
	rc = netdev_start_xmit(skb, dev, txq, more);
	trace_net_dev_xmit(skb, rc, dev, len);

	return rc;
}

struct sk_buff *dev_hard_start_xmit(struct sk_buff *first, struct net_device *dev,
				    struct netdev_queue *txq, int *ret)
{
	struct sk_buff *skb = first;
	int rc = NETDEV_TX_OK;

	while (skb) {
		struct sk_buff *next = skb->next;

		skb->next = NULL;
		rc = xmit_one(skb, dev, txq, next != NULL);
		if (unlikely(!dev_xmit_complete(rc))) {
			skb->next = next;
			goto out;
		}

		skb = next;
		if (netif_xmit_stopped(txq) && skb) {
			rc = NETDEV_TX_BUSY;
			break;
		}
	}

out:
	*ret = rc;
	return skb;
}

static struct sk_buff *validate_xmit_vlan(struct sk_buff *skb,
					  netdev_features_t features)
{
	if (skb_vlan_tag_present(skb) &&
	    !vlan_hw_offload_capable(features, skb->vlan_proto))
		skb = __vlan_hwaccel_push_inside(skb);
	return skb;
}

int skb_csum_hwoffload_help(struct sk_buff *skb,
			    const netdev_features_t features)
{
	if (unlikely(skb->csum_not_inet))
		return !!(features & NETIF_F_SCTP_CRC) ? 0 :
			skb_crc32c_csum_help(skb);

	return !!(features & NETIF_F_CSUM_MASK) ? 0 : skb_checksum_help(skb);
}
EXPORT_SYMBOL(skb_csum_hwoffload_help);

static struct sk_buff *validate_xmit_skb(struct sk_buff *skb, struct net_device *dev)
{
	netdev_features_t features;

	features = netif_skb_features(skb);
	skb = validate_xmit_vlan(skb, features);
	if (unlikely(!skb))
		goto out_null;

	if (netif_needs_gso(skb, features)) {
		struct sk_buff *segs;

		segs = skb_gso_segment(skb, features);
		if (IS_ERR(segs)) {
			goto out_kfree_skb;
		} else if (segs) {
			consume_skb(skb);
			skb = segs;
		}
	} else {
		if (skb_needs_linearize(skb, features) &&
		    __skb_linearize(skb))
			goto out_kfree_skb;

		if (validate_xmit_xfrm(skb, features))
			goto out_kfree_skb;

		/* If packet is not checksummed and device does not
		 * support checksumming for this protocol, complete
		 * checksumming here.
		 */
		if (skb->ip_summed == CHECKSUM_PARTIAL) {
			if (skb->encapsulation)
				skb_set_inner_transport_header(skb,
							       skb_checksum_start_offset(skb));
			else
				skb_set_transport_header(skb,
							 skb_checksum_start_offset(skb));
			if (skb_csum_hwoffload_help(skb, features))
				goto out_kfree_skb;
		}
	}

	return skb;

out_kfree_skb:
	kfree_skb(skb);
out_null:
	atomic_long_inc(&dev->tx_dropped);
	return NULL;
}

struct sk_buff *validate_xmit_skb_list(struct sk_buff *skb, struct net_device *dev)
{
	struct sk_buff *next, *head = NULL, *tail;

	for (; skb != NULL; skb = next) {
		next = skb->next;
		skb->next = NULL;

		/* in case skb wont be segmented, point to itself */
		skb->prev = skb;

		skb = validate_xmit_skb(skb, dev);
		if (!skb)
			continue;

		if (!head)
			head = skb;
		else
			tail->next = skb;
		/* If skb was segmented, skb->prev points to
		 * the last segment. If not, it still contains skb.
		 */
		tail = skb->prev;
	}
	return head;
}
EXPORT_SYMBOL_GPL(validate_xmit_skb_list);

static void qdisc_pkt_len_init(struct sk_buff *skb)
{
	const struct skb_shared_info *shinfo = skb_shinfo(skb);

	qdisc_skb_cb(skb)->pkt_len = skb->len;

	/* To get more precise estimation of bytes sent on wire,
	 * we add to pkt_len the headers size of all segments
	 */
	if (shinfo->gso_size)  {
		unsigned int hdr_len;
		u16 gso_segs = shinfo->gso_segs;

		/* mac layer + network layer */
		hdr_len = skb_transport_header(skb) - skb_mac_header(skb);

		/* + transport layer */
		if (likely(shinfo->gso_type & (SKB_GSO_TCPV4 | SKB_GSO_TCPV6)))
			hdr_len += tcp_hdrlen(skb);
		else
			hdr_len += sizeof(struct udphdr);

		if (shinfo->gso_type & SKB_GSO_DODGY)
			gso_segs = DIV_ROUND_UP(skb->len - hdr_len,
						shinfo->gso_size);

		qdisc_skb_cb(skb)->pkt_len += (gso_segs - 1) * hdr_len;
	}
}

static inline int __dev_xmit_skb(struct sk_buff *skb, struct Qdisc *q,
				 struct net_device *dev,
				 struct netdev_queue *txq)
{
	spinlock_t *root_lock = qdisc_lock(q);
	struct sk_buff *to_free = NULL;
	bool contended;
	int rc;

	qdisc_calculate_pkt_len(skb, q);
	/*
	 * Heuristic to force contended enqueues to serialize on a
	 * separate lock before trying to get qdisc main lock.
	 * This permits qdisc->running owner to get the lock more
	 * often and dequeue packets faster.
	 */
	contended = qdisc_is_running(q);
	if (unlikely(contended))
		spin_lock(&q->busylock);

	spin_lock(root_lock);
	if (unlikely(test_bit(__QDISC_STATE_DEACTIVATED, &q->state))) {
		__qdisc_drop(skb, &to_free);
		rc = NET_XMIT_DROP;
	} else if ((q->flags & TCQ_F_CAN_BYPASS) && !qdisc_qlen(q) &&
		   qdisc_run_begin(q)) {
		/*
		 * This is a work-conserving queue; there are no old skbs
		 * waiting to be sent out; and the qdisc is not running -
		 * xmit the skb directly.
		 */

		qdisc_bstats_update(q, skb);

		if (sch_direct_xmit(skb, q, dev, txq, root_lock, true)) {
			if (unlikely(contended)) {
				spin_unlock(&q->busylock);
				contended = false;
			}
			__qdisc_run(q);
		} else
			qdisc_run_end(q);

		rc = NET_XMIT_SUCCESS;
	} else {
		rc = q->enqueue(skb, q, &to_free) & NET_XMIT_MASK;
		if (qdisc_run_begin(q)) {
			if (unlikely(contended)) {
				spin_unlock(&q->busylock);
				contended = false;
			}
			__qdisc_run(q);
		}
	}
	spin_unlock(root_lock);
	if (unlikely(to_free))
		kfree_skb_list(to_free);
	if (unlikely(contended))
		spin_unlock(&q->busylock);
	return rc;
}

#if IS_ENABLED(CONFIG_CGROUP_NET_PRIO)
static void skb_update_prio(struct sk_buff *skb)
{
	struct netprio_map *map = rcu_dereference_bh(skb->dev->priomap);

	if (!skb->priority && skb->sk && map) {
		unsigned int prioidx =
			sock_cgroup_prioidx(&skb->sk->sk_cgrp_data);

		if (prioidx < map->priomap_len)
			skb->priority = map->priomap[prioidx];
	}
}
#else
#define skb_update_prio(skb)
#endif

DEFINE_PER_CPU(int, xmit_recursion);
EXPORT_SYMBOL(xmit_recursion);

/**
 *	dev_loopback_xmit - loop back @skb
 *	@net: network namespace this loopback is happening in
 *	@sk:  sk needed to be a netfilter okfn
 *	@skb: buffer to transmit
 */
int dev_loopback_xmit(struct net *net, struct sock *sk, struct sk_buff *skb)
{
	skb_reset_mac_header(skb);
	__skb_pull(skb, skb_network_offset(skb));
	skb->pkt_type = PACKET_LOOPBACK;
	skb->ip_summed = CHECKSUM_UNNECESSARY;
	WARN_ON(!skb_dst(skb));
	skb_dst_force(skb);
	netif_rx_ni(skb);
	return 0;
}
EXPORT_SYMBOL(dev_loopback_xmit);

#ifdef CONFIG_NET_EGRESS
static struct sk_buff *
sch_handle_egress(struct sk_buff *skb, int *ret, struct net_device *dev)
{
	struct tcf_proto *cl = rcu_dereference_bh(dev->egress_cl_list);
	struct tcf_result cl_res;

	if (!cl)
		return skb;

	/* qdisc_skb_cb(skb)->pkt_len was already set by the caller. */
	qdisc_bstats_cpu_update(cl->q, skb);

	switch (tcf_classify(skb, cl, &cl_res, false)) {
	case TC_ACT_OK:
	case TC_ACT_RECLASSIFY:
		skb->tc_index = TC_H_MIN(cl_res.classid);
		break;
	case TC_ACT_SHOT:
		qdisc_qstats_cpu_drop(cl->q);
		*ret = NET_XMIT_DROP;
		kfree_skb(skb);
		return NULL;
	case TC_ACT_STOLEN:
	case TC_ACT_QUEUED:
	case TC_ACT_TRAP:
		*ret = NET_XMIT_SUCCESS;
		consume_skb(skb);
		return NULL;
	case TC_ACT_REDIRECT:
		/* No need to push/pop skb's mac_header here on egress! */
		skb_do_redirect(skb);
		*ret = NET_XMIT_SUCCESS;
		return NULL;
	default:
		break;
	}

	return skb;
}
#endif /* CONFIG_NET_EGRESS */

static inline int get_xps_queue(struct net_device *dev, struct sk_buff *skb)
{
#ifdef CONFIG_XPS
	struct xps_dev_maps *dev_maps;
	struct xps_map *map;
	int queue_index = -1;

	rcu_read_lock();
	dev_maps = rcu_dereference(dev->xps_maps);
	if (dev_maps) {
		unsigned int tci = skb->sender_cpu - 1;

		if (dev->num_tc) {
			tci *= dev->num_tc;
			tci += netdev_get_prio_tc_map(dev, skb->priority);
		}

		map = rcu_dereference(dev_maps->cpu_map[tci]);
		if (map) {
			if (map->len == 1)
				queue_index = map->queues[0];
			else
				queue_index = map->queues[reciprocal_scale(skb_get_hash(skb),
									   map->len)];
			if (unlikely(queue_index >= dev->real_num_tx_queues))
				queue_index = -1;
		}
	}
	rcu_read_unlock();

	return queue_index;
#else
	return -1;
#endif
}

static u16 __netdev_pick_tx(struct net_device *dev, struct sk_buff *skb)
{
	struct sock *sk = skb->sk;
	int queue_index = sk_tx_queue_get(sk);

	if (queue_index < 0 || skb->ooo_okay ||
	    queue_index >= dev->real_num_tx_queues) {
		int new_index = get_xps_queue(dev, skb);

		if (new_index < 0)
			new_index = skb_tx_hash(dev, skb);

		if (queue_index != new_index && sk &&
		    sk_fullsock(sk) &&
		    rcu_access_pointer(sk->sk_dst_cache))
			sk_tx_queue_set(sk, new_index);

		queue_index = new_index;
	}

	return queue_index;
}

struct netdev_queue *netdev_pick_tx(struct net_device *dev,
				    struct sk_buff *skb,
				    void *accel_priv)
{
	int queue_index = 0;

#ifdef CONFIG_XPS
	u32 sender_cpu = skb->sender_cpu - 1;

	if (sender_cpu >= (u32)NR_CPUS)
		skb->sender_cpu = raw_smp_processor_id() + 1;
#endif

	if (dev->real_num_tx_queues != 1) {
		const struct net_device_ops *ops = dev->netdev_ops;

		if (ops->ndo_select_queue)
			queue_index = ops->ndo_select_queue(dev, skb, accel_priv,
							    __netdev_pick_tx);
		else
			queue_index = __netdev_pick_tx(dev, skb);

		if (!accel_priv)
			queue_index = netdev_cap_txqueue(dev, queue_index);
	}

	skb_set_queue_mapping(skb, queue_index);
	return netdev_get_tx_queue(dev, queue_index);
}

/**
 *	__dev_queue_xmit - transmit a buffer
 *	@skb: buffer to transmit
 *	@accel_priv: private data used for L2 forwarding offload
 *
 *	Queue a buffer for transmission to a network device. The caller must
 *	have set the device and priority and built the buffer before calling
 *	this function. The function can be called from an interrupt.
 *
 *	A negative errno code is returned on a failure. A success does not
 *	guarantee the frame will be transmitted as it may be dropped due
 *	to congestion or traffic shaping.
 *
 * -----------------------------------------------------------------------------------
 *      I notice this method can also return errors from the queue disciplines,
 *      including NET_XMIT_DROP, which is a positive value.  So, errors can also
 *      be positive.
 *
 *      Regardless of the return value, the skb is consumed, so it is currently
 *      difficult to retry a send to this method.  (You can bump the ref count
 *      before sending to hold a reference for retry if you are careful.)
 *
 *      When calling this method, interrupts MUST be enabled.  This is because
 *      the BH enable code must have IRQs enabled so that it will not deadlock.
 *          --BLG
 */
static int __dev_queue_xmit(struct sk_buff *skb, void *accel_priv)
{
	struct net_device *dev = skb->dev;
	struct netdev_queue *txq;
	struct Qdisc *q;
	int rc = -ENOMEM;

	skb_reset_mac_header(skb);

	if (unlikely(skb_shinfo(skb)->tx_flags & SKBTX_SCHED_TSTAMP))
		__skb_tstamp_tx(skb, NULL, skb->sk, SCM_TSTAMP_SCHED);

	/* Disable soft irqs for various locks below. Also
	 * stops preemption for RCU.
	 */
	rcu_read_lock_bh();

	skb_update_prio(skb);

	qdisc_pkt_len_init(skb);
#ifdef CONFIG_NET_CLS_ACT
	skb->tc_at_ingress = 0;
# ifdef CONFIG_NET_EGRESS
	if (static_key_false(&egress_needed)) {
		skb = sch_handle_egress(skb, &rc, dev);
		if (!skb)
			goto out;
	}
# endif
#endif
	/* If device/qdisc don't need skb->dst, release it right now while
	 * its hot in this cpu cache.
	 */
	if (dev->priv_flags & IFF_XMIT_DST_RELEASE)
		skb_dst_drop(skb);
	else
		skb_dst_force(skb);

	txq = netdev_pick_tx(dev, skb, accel_priv);
	q = rcu_dereference_bh(txq->qdisc);

	trace_net_dev_queue(skb);
	if (q->enqueue) {
		rc = __dev_xmit_skb(skb, q, dev, txq);
		goto out;
	}

	/* The device has no queue. Common case for software devices:
	 * loopback, all the sorts of tunnels...

	 * Really, it is unlikely that netif_tx_lock protection is necessary
	 * here.  (f.e. loopback and IP tunnels are clean ignoring statistics
	 * counters.)
	 * However, it is possible, that they rely on protection
	 * made by us here.

	 * Check this and shot the lock. It is not prone from deadlocks.
	 *Either shot noqueue qdisc, it is even simpler 8)
	 */
	if (dev->flags & IFF_UP) {
		int cpu = smp_processor_id(); /* ok because BHs are off */

		if (txq->xmit_lock_owner != cpu) {
			if (unlikely(__this_cpu_read(xmit_recursion) >
				     XMIT_RECURSION_LIMIT))
				goto recursion_alert;

			skb = validate_xmit_skb(skb, dev);
			if (!skb)
				goto out;

			HARD_TX_LOCK(dev, txq, cpu);

			if (!netif_xmit_stopped(txq)) {
				__this_cpu_inc(xmit_recursion);
				skb = dev_hard_start_xmit(skb, dev, txq, &rc);
				__this_cpu_dec(xmit_recursion);
				if (dev_xmit_complete(rc)) {
					HARD_TX_UNLOCK(dev, txq);
					goto out;
				}
			}
			HARD_TX_UNLOCK(dev, txq);
			net_crit_ratelimited("Virtual device %s asks to queue packet!\n",
					     dev->name);
		} else {
			/* Recursion is detected! It is possible,
			 * unfortunately
			 */
recursion_alert:
			net_crit_ratelimited("Dead loop on virtual device %s, fix it urgently!\n",
					     dev->name);
		}
	}

	rc = -ENETDOWN;
	rcu_read_unlock_bh();

	atomic_long_inc(&dev->tx_dropped);
	kfree_skb_list(skb);
	return rc;
out:
	rcu_read_unlock_bh();
	return rc;
}

int dev_queue_xmit(struct sk_buff *skb)
{
	return __dev_queue_xmit(skb, NULL);
}
EXPORT_SYMBOL(dev_queue_xmit);

int dev_queue_xmit_accel(struct sk_buff *skb, void *accel_priv)
{
	return __dev_queue_xmit(skb, accel_priv);
}
EXPORT_SYMBOL(dev_queue_xmit_accel);


/*************************************************************************
 *			Receiver routines
 *************************************************************************/

int netdev_max_backlog __read_mostly = 1000;
EXPORT_SYMBOL(netdev_max_backlog);

int netdev_tstamp_prequeue __read_mostly = 1;
int netdev_budget __read_mostly = 300;
unsigned int __read_mostly netdev_budget_usecs = 2000;
int weight_p __read_mostly = 64;           /* old backlog weight */
int dev_weight_rx_bias __read_mostly = 1;  /* bias for backlog weight */
int dev_weight_tx_bias __read_mostly = 1;  /* bias for output_queue quota */
int dev_rx_weight __read_mostly = 64;
int dev_tx_weight __read_mostly = 64;

/* Called with irq disabled */
static inline void ____napi_schedule(struct softnet_data *sd,
				     struct napi_struct *napi)
{
	list_add_tail(&napi->poll_list, &sd->poll_list);
	__raise_softirq_irqoff(NET_RX_SOFTIRQ);
}

#ifdef CONFIG_RPS

/* One global table that all flow-based protocols share. */
struct rps_sock_flow_table __rcu *rps_sock_flow_table __read_mostly;
EXPORT_SYMBOL(rps_sock_flow_table);
u32 rps_cpu_mask __read_mostly;
EXPORT_SYMBOL(rps_cpu_mask);

struct static_key rps_needed __read_mostly;
EXPORT_SYMBOL(rps_needed);
struct static_key rfs_needed __read_mostly;
EXPORT_SYMBOL(rfs_needed);

static struct rps_dev_flow *
set_rps_cpu(struct net_device *dev, struct sk_buff *skb,
	    struct rps_dev_flow *rflow, u16 next_cpu)
{
	if (next_cpu < nr_cpu_ids) {
#ifdef CONFIG_RFS_ACCEL
		struct netdev_rx_queue *rxqueue;
		struct rps_dev_flow_table *flow_table;
		struct rps_dev_flow *old_rflow;
		u32 flow_id;
		u16 rxq_index;
		int rc;

		/* Should we steer this flow to a different hardware queue? */
		if (!skb_rx_queue_recorded(skb) || !dev->rx_cpu_rmap ||
		    !(dev->features & NETIF_F_NTUPLE))
			goto out;
		rxq_index = cpu_rmap_lookup_index(dev->rx_cpu_rmap, next_cpu);
		if (rxq_index == skb_get_rx_queue(skb))
			goto out;

		rxqueue = dev->_rx + rxq_index;
		flow_table = rcu_dereference(rxqueue->rps_flow_table);
		if (!flow_table)
			goto out;
		flow_id = skb_get_hash(skb) & flow_table->mask;
		rc = dev->netdev_ops->ndo_rx_flow_steer(dev, skb,
							rxq_index, flow_id);
		if (rc < 0)
			goto out;
		old_rflow = rflow;
		rflow = &flow_table->flows[flow_id];
		rflow->filter = rc;
		if (old_rflow->filter == rflow->filter)
			old_rflow->filter = RPS_NO_FILTER;
	out:
#endif
		rflow->last_qtail =
			per_cpu(softnet_data, next_cpu).input_queue_head;
	}

	rflow->cpu = next_cpu;
	return rflow;
}

/*
 * get_rps_cpu is called from netif_receive_skb and returns the target
 * CPU from the RPS map of the receiving queue for a given skb.
 * rcu_read_lock must be held on entry.
 */
static int get_rps_cpu(struct net_device *dev, struct sk_buff *skb,
		       struct rps_dev_flow **rflowp)
{
	const struct rps_sock_flow_table *sock_flow_table;
	struct netdev_rx_queue *rxqueue = dev->_rx;
	struct rps_dev_flow_table *flow_table;
	struct rps_map *map;
	int cpu = -1;
	u32 tcpu;
	u32 hash;

	if (skb_rx_queue_recorded(skb)) {
		u16 index = skb_get_rx_queue(skb);

		if (unlikely(index >= dev->real_num_rx_queues)) {
			WARN_ONCE(dev->real_num_rx_queues > 1,
				  "%s received packet on queue %u, but number "
				  "of RX queues is %u\n",
				  dev->name, index, dev->real_num_rx_queues);
			goto done;
		}
		rxqueue += index;
	}

	/* Avoid computing hash if RFS/RPS is not active for this rxqueue */

	flow_table = rcu_dereference(rxqueue->rps_flow_table);
	map = rcu_dereference(rxqueue->rps_map);
	if (!flow_table && !map)
		goto done;

	skb_reset_network_header(skb);
	hash = skb_get_hash(skb);
	if (!hash)
		goto done;

	sock_flow_table = rcu_dereference(rps_sock_flow_table);
	if (flow_table && sock_flow_table) {
		struct rps_dev_flow *rflow;
		u32 next_cpu;
		u32 ident;

		/* First check into global flow table if there is a match */
		ident = sock_flow_table->ents[hash & sock_flow_table->mask];
		if ((ident ^ hash) & ~rps_cpu_mask)
			goto try_rps;

		next_cpu = ident & rps_cpu_mask;

		/* OK, now we know there is a match,
		 * we can look at the local (per receive queue) flow table
		 */
		rflow = &flow_table->flows[hash & flow_table->mask];
		tcpu = rflow->cpu;

		/*
		 * If the desired CPU (where last recvmsg was done) is
		 * different from current CPU (one in the rx-queue flow
		 * table entry), switch if one of the following holds:
		 *   - Current CPU is unset (>= nr_cpu_ids).
		 *   - Current CPU is offline.
		 *   - The current CPU's queue tail has advanced beyond the
		 *     last packet that was enqueued using this table entry.
		 *     This guarantees that all previous packets for the flow
		 *     have been dequeued, thus preserving in order delivery.
		 */
		if (unlikely(tcpu != next_cpu) &&
		    (tcpu >= nr_cpu_ids || !cpu_online(tcpu) ||
		     ((int)(per_cpu(softnet_data, tcpu).input_queue_head -
		      rflow->last_qtail)) >= 0)) {
			tcpu = next_cpu;
			rflow = set_rps_cpu(dev, skb, rflow, next_cpu);
		}

		if (tcpu < nr_cpu_ids && cpu_online(tcpu)) {
			*rflowp = rflow;
			cpu = tcpu;
			goto done;
		}
	}

try_rps:

	if (map) {
		tcpu = map->cpus[reciprocal_scale(hash, map->len)];
		if (cpu_online(tcpu)) {
			cpu = tcpu;
			goto done;
		}
	}

done:
	return cpu;
}

#ifdef CONFIG_RFS_ACCEL

/**
 * rps_may_expire_flow - check whether an RFS hardware filter may be removed
 * @dev: Device on which the filter was set
 * @rxq_index: RX queue index
 * @flow_id: Flow ID passed to ndo_rx_flow_steer()
 * @filter_id: Filter ID returned by ndo_rx_flow_steer()
 *
 * Drivers that implement ndo_rx_flow_steer() should periodically call
 * this function for each installed filter and remove the filters for
 * which it returns %true.
 */
bool rps_may_expire_flow(struct net_device *dev, u16 rxq_index,
			 u32 flow_id, u16 filter_id)
{
	struct netdev_rx_queue *rxqueue = dev->_rx + rxq_index;
	struct rps_dev_flow_table *flow_table;
	struct rps_dev_flow *rflow;
	bool expire = true;
	unsigned int cpu;

	rcu_read_lock();
	flow_table = rcu_dereference(rxqueue->rps_flow_table);
	if (flow_table && flow_id <= flow_table->mask) {
		rflow = &flow_table->flows[flow_id];
		cpu = ACCESS_ONCE(rflow->cpu);
		if (rflow->filter == filter_id && cpu < nr_cpu_ids &&
		    ((int)(per_cpu(softnet_data, cpu).input_queue_head -
			   rflow->last_qtail) <
		     (int)(10 * flow_table->mask)))
			expire = false;
	}
	rcu_read_unlock();
	return expire;
}
EXPORT_SYMBOL(rps_may_expire_flow);

#endif /* CONFIG_RFS_ACCEL */

/* Called from hardirq (IPI) context */
static void rps_trigger_softirq(void *data)
{
	struct softnet_data *sd = data;

	____napi_schedule(sd, &sd->backlog);
	sd->received_rps++;
}

#endif /* CONFIG_RPS */

/*
 * Check if this softnet_data structure is another cpu one
 * If yes, queue it to our IPI list and return 1
 * If no, return 0
 */
static int rps_ipi_queued(struct softnet_data *sd)
{
#ifdef CONFIG_RPS
	struct softnet_data *mysd = this_cpu_ptr(&softnet_data);

	if (sd != mysd) {
		sd->rps_ipi_next = mysd->rps_ipi_list;
		mysd->rps_ipi_list = sd;

		__raise_softirq_irqoff(NET_RX_SOFTIRQ);
		return 1;
	}
#endif /* CONFIG_RPS */
	return 0;
}

#ifdef CONFIG_NET_FLOW_LIMIT
int netdev_flow_limit_table_len __read_mostly = (1 << 12);
#endif

static bool skb_flow_limit(struct sk_buff *skb, unsigned int qlen)
{
#ifdef CONFIG_NET_FLOW_LIMIT
	struct sd_flow_limit *fl;
	struct softnet_data *sd;
	unsigned int old_flow, new_flow;

	if (qlen < (netdev_max_backlog >> 1))
		return false;

	sd = this_cpu_ptr(&softnet_data);

	rcu_read_lock();
	fl = rcu_dereference(sd->flow_limit);
	if (fl) {
		new_flow = skb_get_hash(skb) & (fl->num_buckets - 1);
		old_flow = fl->history[fl->history_head];
		fl->history[fl->history_head] = new_flow;

		fl->history_head++;
		fl->history_head &= FLOW_LIMIT_HISTORY - 1;

		if (likely(fl->buckets[old_flow]))
			fl->buckets[old_flow]--;

		if (++fl->buckets[new_flow] > (FLOW_LIMIT_HISTORY >> 1)) {
			fl->count++;
			rcu_read_unlock();
			return true;
		}
	}
	rcu_read_unlock();
#endif
	return false;
}

/*
 * enqueue_to_backlog is called to queue an skb to a per CPU backlog
 * queue (may be a remote CPU queue).
 */
static int enqueue_to_backlog(struct sk_buff *skb, int cpu,
			      unsigned int *qtail)
{
	struct softnet_data *sd;
	unsigned long flags;
	unsigned int qlen;

	sd = &per_cpu(softnet_data, cpu);

	local_irq_save(flags);

	rps_lock(sd);
	if (!netif_running(skb->dev))
		goto drop;
	qlen = skb_queue_len(&sd->input_pkt_queue);
	if (qlen <= netdev_max_backlog && !skb_flow_limit(skb, qlen)) {
		if (qlen) {
enqueue:
			__skb_queue_tail(&sd->input_pkt_queue, skb);
			input_queue_tail_incr_save(sd, qtail);
			rps_unlock(sd);
			local_irq_restore(flags);
			return NET_RX_SUCCESS;
		}

		/* Schedule NAPI for backlog device
		 * We can use non atomic operation since we own the queue lock
		 */
		if (!__test_and_set_bit(NAPI_STATE_SCHED, &sd->backlog.state)) {
			if (!rps_ipi_queued(sd))
				____napi_schedule(sd, &sd->backlog);
		}
		goto enqueue;
	}

drop:
	sd->dropped++;
	rps_unlock(sd);

	local_irq_restore(flags);

	atomic_long_inc(&skb->dev->rx_dropped);
	kfree_skb(skb);
	return NET_RX_DROP;
}

static int netif_rx_internal(struct sk_buff *skb)
{
	int ret;

	net_timestamp_check(netdev_tstamp_prequeue, skb);

	trace_netif_rx(skb);
#ifdef CONFIG_RPS
	if (static_key_false(&rps_needed)) {
		struct rps_dev_flow voidflow, *rflow = &voidflow;
		int cpu;

		preempt_disable();
		rcu_read_lock();

		cpu = get_rps_cpu(skb->dev, skb, &rflow);
		if (cpu < 0)
			cpu = smp_processor_id();

		ret = enqueue_to_backlog(skb, cpu, &rflow->last_qtail);

		rcu_read_unlock();
		preempt_enable();
	} else
#endif
	{
		unsigned int qtail;

		ret = enqueue_to_backlog(skb, get_cpu(), &qtail);
		put_cpu();
	}
	return ret;
}

/**
 *	netif_rx	-	post buffer to the network code
 *	@skb: buffer to post
 *
 *	This function receives a packet from a device driver and queues it for
 *	the upper (protocol) levels to process.  It always succeeds. The buffer
 *	may be dropped during processing for congestion control or by the
 *	protocol layers.
 *
 *	return values:
 *	NET_RX_SUCCESS	(no congestion)
 *	NET_RX_DROP     (packet was dropped)
 *
 */

int netif_rx(struct sk_buff *skb)
{
	trace_netif_rx_entry(skb);

	return netif_rx_internal(skb);
}
EXPORT_SYMBOL(netif_rx);

int netif_rx_ni(struct sk_buff *skb)
{
	int err;

	trace_netif_rx_ni_entry(skb);

	preempt_disable();
	err = netif_rx_internal(skb);
	if (local_softirq_pending())
		do_softirq();
	preempt_enable();

	return err;
}
EXPORT_SYMBOL(netif_rx_ni);

static __latent_entropy void net_tx_action(struct softirq_action *h)
{
	struct softnet_data *sd = this_cpu_ptr(&softnet_data);

	if (sd->completion_queue) {
		struct sk_buff *clist;

		local_irq_disable();
		clist = sd->completion_queue;
		sd->completion_queue = NULL;
		local_irq_enable();

		while (clist) {
			struct sk_buff *skb = clist;

			clist = clist->next;

			WARN_ON(atomic_read(&skb->users));
			if (likely(get_kfree_skb_cb(skb)->reason == SKB_REASON_CONSUMED))
				trace_consume_skb(skb);
			else
				trace_kfree_skb(skb, net_tx_action);

			if (skb->fclone != SKB_FCLONE_UNAVAILABLE)
				__kfree_skb(skb);
			else
				__kfree_skb_defer(skb);
		}

		__kfree_skb_flush();
	}

	if (sd->output_queue) {
		struct Qdisc *head;

		local_irq_disable();
		head = sd->output_queue;
		sd->output_queue = NULL;
		sd->output_queue_tailp = &sd->output_queue;
		local_irq_enable();

		while (head) {
			struct Qdisc *q = head;
			spinlock_t *root_lock;

			head = head->next_sched;

			root_lock = qdisc_lock(q);
			spin_lock(root_lock);
			/* We need to make sure head->next_sched is read
			 * before clearing __QDISC_STATE_SCHED
			 */
			smp_mb__before_atomic();
			clear_bit(__QDISC_STATE_SCHED, &q->state);
			qdisc_run(q);
			spin_unlock(root_lock);
		}
	}
}

#if IS_ENABLED(CONFIG_BRIDGE) && IS_ENABLED(CONFIG_ATM_LANE)
/* This hook is defined here for ATM LANE */
int (*br_fdb_test_addr_hook)(struct net_device *dev,
			     unsigned char *addr) __read_mostly;
EXPORT_SYMBOL_GPL(br_fdb_test_addr_hook);
#endif

static inline struct sk_buff *
sch_handle_ingress(struct sk_buff *skb, struct packet_type **pt_prev, int *ret,
		   struct net_device *orig_dev)
{
#ifdef CONFIG_NET_CLS_ACT
	struct tcf_proto *cl = rcu_dereference_bh(skb->dev->ingress_cl_list);
	struct tcf_result cl_res;

	/* If there's at least one ingress present somewhere (so
	 * we get here via enabled static key), remaining devices
	 * that are not configured with an ingress qdisc will bail
	 * out here.
	 */
	if (!cl)
		return skb;
	if (*pt_prev) {
		*ret = deliver_skb(skb, *pt_prev, orig_dev);
		*pt_prev = NULL;
	}

	qdisc_skb_cb(skb)->pkt_len = skb->len;
	skb->tc_at_ingress = 1;
	qdisc_bstats_cpu_update(cl->q, skb);

	switch (tcf_classify(skb, cl, &cl_res, false)) {
	case TC_ACT_OK:
	case TC_ACT_RECLASSIFY:
		skb->tc_index = TC_H_MIN(cl_res.classid);
		break;
	case TC_ACT_SHOT:
		qdisc_qstats_cpu_drop(cl->q);
		kfree_skb(skb);
		return NULL;
	case TC_ACT_STOLEN:
	case TC_ACT_QUEUED:
	case TC_ACT_TRAP:
		consume_skb(skb);
		return NULL;
	case TC_ACT_REDIRECT:
		/* skb_mac_header check was done by cls/act_bpf, so
		 * we can safely push the L2 header back before
		 * redirecting to another netdev
		 */
		__skb_push(skb, skb->mac_len);
		skb_do_redirect(skb);
		return NULL;
	default:
		break;
	}
#endif /* CONFIG_NET_CLS_ACT */
	return skb;
}

/**
 *	netdev_is_rx_handler_busy - check if receive handler is registered
 *	@dev: device to check
 *
 *	Check if a receive handler is already registered for a given device.
 *	Return true if there one.
 *
 *	The caller must hold the rtnl_mutex.
 */
bool netdev_is_rx_handler_busy(struct net_device *dev)
{
	ASSERT_RTNL();
	return dev && rtnl_dereference(dev->rx_handler);
}
EXPORT_SYMBOL_GPL(netdev_is_rx_handler_busy);

/**
 *	netdev_rx_handler_register - register receive handler
 *	@dev: device to register a handler for
 *	@rx_handler: receive handler to register
 *	@rx_handler_data: data pointer that is used by rx handler
 *
 *	Register a receive handler for a device. This handler will then be
 *	called from __netif_receive_skb. A negative errno code is returned
 *	on a failure.
 *
 *	The caller must hold the rtnl_mutex.
 *
 *	For a general description of rx_handler, see enum rx_handler_result.
 */
int netdev_rx_handler_register(struct net_device *dev,
			       rx_handler_func_t *rx_handler,
			       void *rx_handler_data)
{
	if (netdev_is_rx_handler_busy(dev))
		return -EBUSY;

	/* Note: rx_handler_data must be set before rx_handler */
	rcu_assign_pointer(dev->rx_handler_data, rx_handler_data);
	rcu_assign_pointer(dev->rx_handler, rx_handler);

	return 0;
}
EXPORT_SYMBOL_GPL(netdev_rx_handler_register);

/**
 *	netdev_rx_handler_unregister - unregister receive handler
 *	@dev: device to unregister a handler from
 *
 *	Unregister a receive handler from a device.
 *
 *	The caller must hold the rtnl_mutex.
 */
void netdev_rx_handler_unregister(struct net_device *dev)
{

	ASSERT_RTNL();
	RCU_INIT_POINTER(dev->rx_handler, NULL);
	/* a reader seeing a non NULL rx_handler in a rcu_read_lock()
	 * section has a guarantee to see a non NULL rx_handler_data
	 * as well.
	 */
	synchronize_net();
	RCU_INIT_POINTER(dev->rx_handler_data, NULL);
}
EXPORT_SYMBOL_GPL(netdev_rx_handler_unregister);

/*
 * Limit the use of PFMEMALLOC reserves to those protocols that implement
 * the special handling of PFMEMALLOC skbs.
 */
static bool skb_pfmemalloc_protocol(struct sk_buff *skb)
{
	switch (skb->protocol) {
	case htons(ETH_P_ARP):
	case htons(ETH_P_IP):
	case htons(ETH_P_IPV6):
	case htons(ETH_P_8021Q):
	case htons(ETH_P_8021AD):
		return true;
	default:
		return false;
	}
}

static inline int nf_ingress(struct sk_buff *skb, struct packet_type **pt_prev,
			     int *ret, struct net_device *orig_dev)
{
#ifdef CONFIG_NETFILTER_INGRESS
	if (nf_hook_ingress_active(skb)) {
		int ingress_retval;

		if (*pt_prev) {
			*ret = deliver_skb(skb, *pt_prev, orig_dev);
			*pt_prev = NULL;
		}

		rcu_read_lock();
		ingress_retval = nf_hook_ingress(skb);
		rcu_read_unlock();
		return ingress_retval;
	}
#endif /* CONFIG_NETFILTER_INGRESS */
	return 0;
}

static int __netif_receive_skb_core(struct sk_buff *skb, bool pfmemalloc)
{
	struct packet_type *ptype, *pt_prev;
	rx_handler_func_t *rx_handler;
	struct net_device *orig_dev;
	bool deliver_exact = false;
	int ret = NET_RX_DROP;
	__be16 type;

	net_timestamp_check(!netdev_tstamp_prequeue, skb);

	trace_netif_receive_skb(skb);

	orig_dev = skb->dev;

	skb_reset_network_header(skb);
	if (!skb_transport_header_was_set(skb))
		skb_reset_transport_header(skb);
	skb_reset_mac_len(skb);

	pt_prev = NULL;

another_round:
	skb->skb_iif = skb->dev->ifindex;

	__this_cpu_inc(softnet_data.processed);

	if (skb->protocol == cpu_to_be16(ETH_P_8021Q) ||
	    skb->protocol == cpu_to_be16(ETH_P_8021AD)) {
		skb = skb_vlan_untag(skb);
		if (unlikely(!skb))
			goto out;
	}

	if (skb_skip_tc_classify(skb))
		goto skip_classify;

	if (pfmemalloc)
		goto skip_taps;

	list_for_each_entry_rcu(ptype, &ptype_all, list) {
		if (pt_prev)
			ret = deliver_skb(skb, pt_prev, orig_dev);
		pt_prev = ptype;
	}

	list_for_each_entry_rcu(ptype, &skb->dev->ptype_all, list) {
		if (pt_prev)
			ret = deliver_skb(skb, pt_prev, orig_dev);
		pt_prev = ptype;
	}

skip_taps:
#ifdef CONFIG_NET_INGRESS
	if (static_key_false(&ingress_needed)) {
		skb = sch_handle_ingress(skb, &pt_prev, &ret, orig_dev);
		if (!skb)
			goto out;

		if (nf_ingress(skb, &pt_prev, &ret, orig_dev) < 0)
			goto out;
	}
#endif
	skb_reset_tc(skb);
skip_classify:
	if (pfmemalloc && !skb_pfmemalloc_protocol(skb))
		goto drop;

	if (skb_vlan_tag_present(skb)) {
		if (pt_prev) {
			ret = deliver_skb(skb, pt_prev, orig_dev);
			pt_prev = NULL;
		}
		if (vlan_do_receive(&skb))
			goto another_round;
		else if (unlikely(!skb))
			goto out;
	}

	rx_handler = rcu_dereference(skb->dev->rx_handler);
	if (rx_handler) {
		if (pt_prev) {
			ret = deliver_skb(skb, pt_prev, orig_dev);
			pt_prev = NULL;
		}
		switch (rx_handler(&skb)) {
		case RX_HANDLER_CONSUMED:
			ret = NET_RX_SUCCESS;
			goto out;
		case RX_HANDLER_ANOTHER:
			goto another_round;
		case RX_HANDLER_EXACT:
			deliver_exact = true;
		case RX_HANDLER_PASS:
			break;
		default:
			BUG();
		}
	}

	if (unlikely(skb_vlan_tag_present(skb))) {
		if (skb_vlan_tag_get_id(skb))
			skb->pkt_type = PACKET_OTHERHOST;
		/* Note: we might in the future use prio bits
		 * and set skb->priority like in vlan_do_receive()
		 * For the time being, just ignore Priority Code Point
		 */
		skb->vlan_tci = 0;
	}

	type = skb->protocol;

	/* deliver only exact match when indicated */
	if (likely(!deliver_exact)) {
		deliver_ptype_list_skb(skb, &pt_prev, orig_dev, type,
				       &ptype_base[ntohs(type) &
						   PTYPE_HASH_MASK]);
	}

	deliver_ptype_list_skb(skb, &pt_prev, orig_dev, type,
			       &orig_dev->ptype_specific);

	if (unlikely(skb->dev != orig_dev)) {
		deliver_ptype_list_skb(skb, &pt_prev, orig_dev, type,
				       &skb->dev->ptype_specific);
	}

	if (pt_prev) {
		if (unlikely(skb_orphan_frags(skb, GFP_ATOMIC)))
			goto drop;
		else
			ret = pt_prev->func(skb, skb->dev, pt_prev, orig_dev);
	} else {
drop:
		if (!deliver_exact)
			atomic_long_inc(&skb->dev->rx_dropped);
		else
			atomic_long_inc(&skb->dev->rx_nohandler);
		kfree_skb(skb);
		/* Jamal, now you will not able to escape explaining
		 * me how you were going to use this. :-)
		 */
		ret = NET_RX_DROP;
	}

out:
	return ret;
}

static int __netif_receive_skb(struct sk_buff *skb)
{
	int ret;

	if (sk_memalloc_socks() && skb_pfmemalloc(skb)) {
		unsigned int noreclaim_flag;

		/*
		 * PFMEMALLOC skbs are special, they should
		 * - be delivered to SOCK_MEMALLOC sockets only
		 * - stay away from userspace
		 * - have bounded memory usage
		 *
		 * Use PF_MEMALLOC as this saves us from propagating the allocation
		 * context down to all allocation sites.
		 */
		noreclaim_flag = memalloc_noreclaim_save();
		ret = __netif_receive_skb_core(skb, true);
		memalloc_noreclaim_restore(noreclaim_flag);
	} else
		ret = __netif_receive_skb_core(skb, false);

	return ret;
}

static struct static_key generic_xdp_needed __read_mostly;

static int generic_xdp_install(struct net_device *dev, struct netdev_xdp *xdp)
{
	struct bpf_prog *old = rtnl_dereference(dev->xdp_prog);
	struct bpf_prog *new = xdp->prog;
	int ret = 0;

	switch (xdp->command) {
	case XDP_SETUP_PROG:
		rcu_assign_pointer(dev->xdp_prog, new);
		if (old)
			bpf_prog_put(old);

		if (old && !new) {
			static_key_slow_dec(&generic_xdp_needed);
		} else if (new && !old) {
			static_key_slow_inc(&generic_xdp_needed);
			dev_disable_lro(dev);
		}
		break;

	case XDP_QUERY_PROG:
		xdp->prog_attached = !!old;
		xdp->prog_id = old ? old->aux->id : 0;
		break;

	default:
		ret = -EINVAL;
		break;
	}

	return ret;
}

static u32 netif_receive_generic_xdp(struct sk_buff *skb,
				     struct bpf_prog *xdp_prog)
{
	struct xdp_buff xdp;
	u32 act = XDP_DROP;
	void *orig_data;
	int hlen, off;
	u32 mac_len;

	/* Reinjected packets coming from act_mirred or similar should
	 * not get XDP generic processing.
	 */
	if (skb_cloned(skb))
		return XDP_PASS;

	if (skb_linearize(skb))
		goto do_drop;

	/* The XDP program wants to see the packet starting at the MAC
	 * header.
	 */
	mac_len = skb->data - skb_mac_header(skb);
	hlen = skb_headlen(skb) + mac_len;
	xdp.data = skb->data - mac_len;
	xdp.data_end = xdp.data + hlen;
	xdp.data_hard_start = skb->data - skb_headroom(skb);
	orig_data = xdp.data;

	act = bpf_prog_run_xdp(xdp_prog, &xdp);

	off = xdp.data - orig_data;
	if (off > 0)
		__skb_pull(skb, off);
	else if (off < 0)
		__skb_push(skb, -off);

	switch (act) {
	case XDP_TX:
		__skb_push(skb, mac_len);
		/* fall through */
	case XDP_PASS:
		break;

	default:
		bpf_warn_invalid_xdp_action(act);
		/* fall through */
	case XDP_ABORTED:
		trace_xdp_exception(skb->dev, xdp_prog, act);
		/* fall through */
	case XDP_DROP:
	do_drop:
		kfree_skb(skb);
		break;
	}

	return act;
}

/* When doing generic XDP we have to bypass the qdisc layer and the
 * network taps in order to match in-driver-XDP behavior.
 */
static void generic_xdp_tx(struct sk_buff *skb, struct bpf_prog *xdp_prog)
{
	struct net_device *dev = skb->dev;
	struct netdev_queue *txq;
	bool free_skb = true;
	int cpu, rc;

	txq = netdev_pick_tx(dev, skb, NULL);
	cpu = smp_processor_id();
	HARD_TX_LOCK(dev, txq, cpu);
	if (!netif_xmit_stopped(txq)) {
		rc = netdev_start_xmit(skb, dev, txq, 0);
		if (dev_xmit_complete(rc))
			free_skb = false;
	}
	HARD_TX_UNLOCK(dev, txq);
	if (free_skb) {
		trace_xdp_exception(dev, xdp_prog, XDP_TX);
		kfree_skb(skb);
	}
}

static int netif_receive_skb_internal(struct sk_buff *skb)
{
	int ret;

	net_timestamp_check(netdev_tstamp_prequeue, skb);

	if (skb_defer_rx_timestamp(skb))
		return NET_RX_SUCCESS;

	rcu_read_lock();

	if (static_key_false(&generic_xdp_needed)) {
		struct bpf_prog *xdp_prog = rcu_dereference(skb->dev->xdp_prog);

		if (xdp_prog) {
			u32 act = netif_receive_generic_xdp(skb, xdp_prog);

			if (act != XDP_PASS) {
				rcu_read_unlock();
				if (act == XDP_TX)
					generic_xdp_tx(skb, xdp_prog);
				return NET_RX_DROP;
			}
		}
	}

#ifdef CONFIG_RPS
	if (static_key_false(&rps_needed)) {
		struct rps_dev_flow voidflow, *rflow = &voidflow;
		int cpu = get_rps_cpu(skb->dev, skb, &rflow);

		if (cpu >= 0) {
			ret = enqueue_to_backlog(skb, cpu, &rflow->last_qtail);
			rcu_read_unlock();
			return ret;
		}
	}
#endif
	ret = __netif_receive_skb(skb);
	rcu_read_unlock();
	return ret;
}

/**
 *	netif_receive_skb - process receive buffer from network
 *	@skb: buffer to process
 *
 *	netif_receive_skb() is the main receive data processing function.
 *	It always succeeds. The buffer may be dropped during processing
 *	for congestion control or by the protocol layers.
 *
 *	This function may only be called from softirq context and interrupts
 *	should be enabled.
 *
 *	Return values (usually ignored):
 *	NET_RX_SUCCESS: no congestion
 *	NET_RX_DROP: packet was dropped
 */
int netif_receive_skb(struct sk_buff *skb)
{
	trace_netif_receive_skb_entry(skb);

	return netif_receive_skb_internal(skb);
}
EXPORT_SYMBOL(netif_receive_skb);

DEFINE_PER_CPU(struct work_struct, flush_works);

/* Network device is going away, flush any packets still pending */
static void flush_backlog(struct work_struct *work)
{
	struct sk_buff *skb, *tmp;
	struct softnet_data *sd;

	local_bh_disable();
	sd = this_cpu_ptr(&softnet_data);

	local_irq_disable();
	rps_lock(sd);
	skb_queue_walk_safe(&sd->input_pkt_queue, skb, tmp) {
		if (skb->dev->reg_state == NETREG_UNREGISTERING) {
			__skb_unlink(skb, &sd->input_pkt_queue);
			kfree_skb(skb);
			input_queue_head_incr(sd);
		}
	}
	rps_unlock(sd);
	local_irq_enable();

	skb_queue_walk_safe(&sd->process_queue, skb, tmp) {
		if (skb->dev->reg_state == NETREG_UNREGISTERING) {
			__skb_unlink(skb, &sd->process_queue);
			kfree_skb(skb);
			input_queue_head_incr(sd);
		}
	}
	local_bh_enable();
}

static void flush_all_backlogs(void)
{
	unsigned int cpu;

	get_online_cpus();

	for_each_online_cpu(cpu)
		queue_work_on(cpu, system_highpri_wq,
			      per_cpu_ptr(&flush_works, cpu));

	for_each_online_cpu(cpu)
		flush_work(per_cpu_ptr(&flush_works, cpu));

	put_online_cpus();
}

static int napi_gro_complete(struct sk_buff *skb)
{
	struct packet_offload *ptype;
	__be16 type = skb->protocol;
	struct list_head *head = &offload_base;
	int err = -ENOENT;

	BUILD_BUG_ON(sizeof(struct napi_gro_cb) > sizeof(skb->cb));

	if (NAPI_GRO_CB(skb)->count == 1) {
		skb_shinfo(skb)->gso_size = 0;
		goto out;
	}

	rcu_read_lock();
	list_for_each_entry_rcu(ptype, head, list) {
		if (ptype->type != type || !ptype->callbacks.gro_complete)
			continue;

		err = ptype->callbacks.gro_complete(skb, 0);
		break;
	}
	rcu_read_unlock();

	if (err) {
		WARN_ON(&ptype->list == head);
		kfree_skb(skb);
		return NET_RX_SUCCESS;
	}

out:
	return netif_receive_skb_internal(skb);
}

/* napi->gro_list contains packets ordered by age.
 * youngest packets at the head of it.
 * Complete skbs in reverse order to reduce latencies.
 */
void napi_gro_flush(struct napi_struct *napi, bool flush_old)
{
	struct sk_buff *skb, *prev = NULL;

	/* scan list and build reverse chain */
	for (skb = napi->gro_list; skb != NULL; skb = skb->next) {
		skb->prev = prev;
		prev = skb;
	}

	for (skb = prev; skb; skb = prev) {
		skb->next = NULL;

		if (flush_old && NAPI_GRO_CB(skb)->age == jiffies)
			return;

		prev = skb->prev;
		napi_gro_complete(skb);
		napi->gro_count--;
	}

	napi->gro_list = NULL;
}
EXPORT_SYMBOL(napi_gro_flush);

static void gro_list_prepare(struct napi_struct *napi, struct sk_buff *skb)
{
	struct sk_buff *p;
	unsigned int maclen = skb->dev->hard_header_len;
	u32 hash = skb_get_hash_raw(skb);

	for (p = napi->gro_list; p; p = p->next) {
		unsigned long diffs;

		NAPI_GRO_CB(p)->flush = 0;

		if (hash != skb_get_hash_raw(p)) {
			NAPI_GRO_CB(p)->same_flow = 0;
			continue;
		}

		diffs = (unsigned long)p->dev ^ (unsigned long)skb->dev;
		diffs |= p->vlan_tci ^ skb->vlan_tci;
		diffs |= skb_metadata_dst_cmp(p, skb);
		if (maclen == ETH_HLEN)
			diffs |= compare_ether_header(skb_mac_header(p),
						      skb_mac_header(skb));
		else if (!diffs)
			diffs = memcmp(skb_mac_header(p),
				       skb_mac_header(skb),
				       maclen);
		NAPI_GRO_CB(p)->same_flow = !diffs;
	}
}

static void skb_gro_reset_offset(struct sk_buff *skb)
{
	const struct skb_shared_info *pinfo = skb_shinfo(skb);
	const skb_frag_t *frag0 = &pinfo->frags[0];

	NAPI_GRO_CB(skb)->data_offset = 0;
	NAPI_GRO_CB(skb)->frag0 = NULL;
	NAPI_GRO_CB(skb)->frag0_len = 0;

	if (skb_mac_header(skb) == skb_tail_pointer(skb) &&
	    pinfo->nr_frags &&
	    !PageHighMem(skb_frag_page(frag0))) {
		NAPI_GRO_CB(skb)->frag0 = skb_frag_address(frag0);
		NAPI_GRO_CB(skb)->frag0_len = min_t(unsigned int,
						    skb_frag_size(frag0),
						    skb->end - skb->tail);
	}
}

static void gro_pull_from_frag0(struct sk_buff *skb, int grow)
{
	struct skb_shared_info *pinfo = skb_shinfo(skb);

	BUG_ON(skb->end - skb->tail < grow);

	memcpy(skb_tail_pointer(skb), NAPI_GRO_CB(skb)->frag0, grow);

	skb->data_len -= grow;
	skb->tail += grow;

	pinfo->frags[0].page_offset += grow;
	skb_frag_size_sub(&pinfo->frags[0], grow);

	if (unlikely(!skb_frag_size(&pinfo->frags[0]))) {
		skb_frag_unref(skb, 0);
		memmove(pinfo->frags, pinfo->frags + 1,
			--pinfo->nr_frags * sizeof(pinfo->frags[0]));
	}
}

static enum gro_result dev_gro_receive(struct napi_struct *napi, struct sk_buff *skb)
{
	struct sk_buff **pp = NULL;
	struct packet_offload *ptype;
	__be16 type = skb->protocol;
	struct list_head *head = &offload_base;
	int same_flow;
	enum gro_result ret;
	int grow;

	if (netif_elide_gro(skb->dev))
		goto normal;

	gro_list_prepare(napi, skb);

	rcu_read_lock();
	list_for_each_entry_rcu(ptype, head, list) {
		if (ptype->type != type || !ptype->callbacks.gro_receive)
			continue;

		skb_set_network_header(skb, skb_gro_offset(skb));
		skb_reset_mac_len(skb);
		NAPI_GRO_CB(skb)->same_flow = 0;
		NAPI_GRO_CB(skb)->flush = skb_is_gso(skb) || skb_has_frag_list(skb);
		NAPI_GRO_CB(skb)->free = 0;
		NAPI_GRO_CB(skb)->encap_mark = 0;
		NAPI_GRO_CB(skb)->recursion_counter = 0;
		NAPI_GRO_CB(skb)->is_fou = 0;
		NAPI_GRO_CB(skb)->is_atomic = 1;
		NAPI_GRO_CB(skb)->gro_remcsum_start = 0;

		/* Setup for GRO checksum validation */
		switch (skb->ip_summed) {
		case CHECKSUM_COMPLETE:
			NAPI_GRO_CB(skb)->csum = skb->csum;
			NAPI_GRO_CB(skb)->csum_valid = 1;
			NAPI_GRO_CB(skb)->csum_cnt = 0;
			break;
		case CHECKSUM_UNNECESSARY:
			NAPI_GRO_CB(skb)->csum_cnt = skb->csum_level + 1;
			NAPI_GRO_CB(skb)->csum_valid = 0;
			break;
		default:
			NAPI_GRO_CB(skb)->csum_cnt = 0;
			NAPI_GRO_CB(skb)->csum_valid = 0;
		}

		pp = ptype->callbacks.gro_receive(&napi->gro_list, skb);
		break;
	}
	rcu_read_unlock();

	if (&ptype->list == head)
		goto normal;

	if (IS_ERR(pp) && PTR_ERR(pp) == -EINPROGRESS) {
		ret = GRO_CONSUMED;
		goto ok;
	}

	same_flow = NAPI_GRO_CB(skb)->same_flow;
	ret = NAPI_GRO_CB(skb)->free ? GRO_MERGED_FREE : GRO_MERGED;

	if (pp) {
		struct sk_buff *nskb = *pp;

		*pp = nskb->next;
		nskb->next = NULL;
		napi_gro_complete(nskb);
		napi->gro_count--;
	}

	if (same_flow)
		goto ok;

	if (NAPI_GRO_CB(skb)->flush)
		goto normal;

	if (unlikely(napi->gro_count >= MAX_GRO_SKBS)) {
		struct sk_buff *nskb = napi->gro_list;

		/* locate the end of the list to select the 'oldest' flow */
		while (nskb->next) {
			pp = &nskb->next;
			nskb = *pp;
		}
		*pp = NULL;
		nskb->next = NULL;
		napi_gro_complete(nskb);
	} else {
		napi->gro_count++;
	}
	NAPI_GRO_CB(skb)->count = 1;
	NAPI_GRO_CB(skb)->age = jiffies;
	NAPI_GRO_CB(skb)->last = skb;
	skb_shinfo(skb)->gso_size = skb_gro_len(skb);
	skb->next = napi->gro_list;
	napi->gro_list = skb;
	ret = GRO_HELD;

pull:
	grow = skb_gro_offset(skb) - skb_headlen(skb);
	if (grow > 0)
		gro_pull_from_frag0(skb, grow);
ok:
	return ret;

normal:
	ret = GRO_NORMAL;
	goto pull;
}

struct packet_offload *gro_find_receive_by_type(__be16 type)
{
	struct list_head *offload_head = &offload_base;
	struct packet_offload *ptype;

	list_for_each_entry_rcu(ptype, offload_head, list) {
		if (ptype->type != type || !ptype->callbacks.gro_receive)
			continue;
		return ptype;
	}
	return NULL;
}
EXPORT_SYMBOL(gro_find_receive_by_type);

struct packet_offload *gro_find_complete_by_type(__be16 type)
{
	struct list_head *offload_head = &offload_base;
	struct packet_offload *ptype;

	list_for_each_entry_rcu(ptype, offload_head, list) {
		if (ptype->type != type || !ptype->callbacks.gro_complete)
			continue;
		return ptype;
	}
	return NULL;
}
EXPORT_SYMBOL(gro_find_complete_by_type);

static void napi_skb_free_stolen_head(struct sk_buff *skb)
{
	skb_dst_drop(skb);
	secpath_reset(skb);
	kmem_cache_free(skbuff_head_cache, skb);
}

static gro_result_t napi_skb_finish(gro_result_t ret, struct sk_buff *skb)
{
	switch (ret) {
	case GRO_NORMAL:
		if (netif_receive_skb_internal(skb))
			ret = GRO_DROP;
		break;

	case GRO_DROP:
		kfree_skb(skb);
		break;

	case GRO_MERGED_FREE:
		if (NAPI_GRO_CB(skb)->free == NAPI_GRO_FREE_STOLEN_HEAD)
			napi_skb_free_stolen_head(skb);
		else
			__kfree_skb(skb);
		break;

	case GRO_HELD:
	case GRO_MERGED:
	case GRO_CONSUMED:
		break;
	}

	return ret;
}

gro_result_t napi_gro_receive(struct napi_struct *napi, struct sk_buff *skb)
{
	skb_mark_napi_id(skb, napi);
	trace_napi_gro_receive_entry(skb);

	skb_gro_reset_offset(skb);

	return napi_skb_finish(dev_gro_receive(napi, skb), skb);
}
EXPORT_SYMBOL(napi_gro_receive);

static void napi_reuse_skb(struct napi_struct *napi, struct sk_buff *skb)
{
	if (unlikely(skb->pfmemalloc)) {
		consume_skb(skb);
		return;
	}
	__skb_pull(skb, skb_headlen(skb));
	/* restore the reserve we had after netdev_alloc_skb_ip_align() */
	skb_reserve(skb, NET_SKB_PAD + NET_IP_ALIGN - skb_headroom(skb));
	skb->vlan_tci = 0;
	skb->dev = napi->dev;
	skb->skb_iif = 0;
	skb->encapsulation = 0;
	skb_shinfo(skb)->gso_type = 0;
	skb->truesize = SKB_TRUESIZE(skb_end_offset(skb));
	secpath_reset(skb);

	napi->skb = skb;
}

struct sk_buff *napi_get_frags(struct napi_struct *napi)
{
	struct sk_buff *skb = napi->skb;

	if (!skb) {
		skb = napi_alloc_skb(napi, GRO_MAX_HEAD);
		if (skb) {
			napi->skb = skb;
			skb_mark_napi_id(skb, napi);
		}
	}
	return skb;
}
EXPORT_SYMBOL(napi_get_frags);

static gro_result_t napi_frags_finish(struct napi_struct *napi,
				      struct sk_buff *skb,
				      gro_result_t ret)
{
	switch (ret) {
	case GRO_NORMAL:
	case GRO_HELD:
		__skb_push(skb, ETH_HLEN);
		skb->protocol = eth_type_trans(skb, skb->dev);
		if (ret == GRO_NORMAL && netif_receive_skb_internal(skb))
			ret = GRO_DROP;
		break;

	case GRO_DROP:
		napi_reuse_skb(napi, skb);
		break;

	case GRO_MERGED_FREE:
		if (NAPI_GRO_CB(skb)->free == NAPI_GRO_FREE_STOLEN_HEAD)
			napi_skb_free_stolen_head(skb);
		else
			napi_reuse_skb(napi, skb);
		break;

	case GRO_MERGED:
	case GRO_CONSUMED:
		break;
	}

	return ret;
}

/* Upper GRO stack assumes network header starts at gro_offset=0
 * Drivers could call both napi_gro_frags() and napi_gro_receive()
 * We copy ethernet header into skb->data to have a common layout.
 */
static struct sk_buff *napi_frags_skb(struct napi_struct *napi)
{
	struct sk_buff *skb = napi->skb;
	const struct ethhdr *eth;
	unsigned int hlen = sizeof(*eth);

	napi->skb = NULL;

	skb_reset_mac_header(skb);
	skb_gro_reset_offset(skb);

	eth = skb_gro_header_fast(skb, 0);
	if (unlikely(skb_gro_header_hard(skb, hlen))) {
		eth = skb_gro_header_slow(skb, hlen, 0);
		if (unlikely(!eth)) {
			net_warn_ratelimited("%s: dropping impossible skb from %s\n",
					     __func__, napi->dev->name);
			napi_reuse_skb(napi, skb);
			return NULL;
		}
	} else {
		gro_pull_from_frag0(skb, hlen);
		NAPI_GRO_CB(skb)->frag0 += hlen;
		NAPI_GRO_CB(skb)->frag0_len -= hlen;
	}
	__skb_pull(skb, hlen);

	/*
	 * This works because the only protocols we care about don't require
	 * special handling.
	 * We'll fix it up properly in napi_frags_finish()
	 */
	skb->protocol = eth->h_proto;

	return skb;
}

gro_result_t napi_gro_frags(struct napi_struct *napi)
{
	struct sk_buff *skb = napi_frags_skb(napi);

	if (!skb)
		return GRO_DROP;

	trace_napi_gro_frags_entry(skb);

	return napi_frags_finish(napi, skb, dev_gro_receive(napi, skb));
}
EXPORT_SYMBOL(napi_gro_frags);

/* Compute the checksum from gro_offset and return the folded value
 * after adding in any pseudo checksum.
 */
__sum16 __skb_gro_checksum_complete(struct sk_buff *skb)
{
	__wsum wsum;
	__sum16 sum;

	wsum = skb_checksum(skb, skb_gro_offset(skb), skb_gro_len(skb), 0);

	/* NAPI_GRO_CB(skb)->csum holds pseudo checksum */
	sum = csum_fold(csum_add(NAPI_GRO_CB(skb)->csum, wsum));
	if (likely(!sum)) {
		if (unlikely(skb->ip_summed == CHECKSUM_COMPLETE) &&
		    !skb->csum_complete_sw)
			netdev_rx_csum_fault(skb->dev);
	}

	NAPI_GRO_CB(skb)->csum = wsum;
	NAPI_GRO_CB(skb)->csum_valid = 1;

	return sum;
}
EXPORT_SYMBOL(__skb_gro_checksum_complete);

static void net_rps_send_ipi(struct softnet_data *remsd)
{
#ifdef CONFIG_RPS
	while (remsd) {
		struct softnet_data *next = remsd->rps_ipi_next;

		if (cpu_online(remsd->cpu))
			smp_call_function_single_async(remsd->cpu, &remsd->csd);
		remsd = next;
	}
#endif
}

/*
 * net_rps_action_and_irq_enable sends any pending IPI's for rps.
 * Note: called with local irq disabled, but exits with local irq enabled.
 */
static void net_rps_action_and_irq_enable(struct softnet_data *sd)
{
#ifdef CONFIG_RPS
	struct softnet_data *remsd = sd->rps_ipi_list;

	if (remsd) {
		sd->rps_ipi_list = NULL;

		local_irq_enable();

		/* Send pending IPI's to kick RPS processing on remote cpus. */
		net_rps_send_ipi(remsd);
	} else
#endif
		local_irq_enable();
}

static bool sd_has_rps_ipi_waiting(struct softnet_data *sd)
{
#ifdef CONFIG_RPS
	return sd->rps_ipi_list != NULL;
#else
	return false;
#endif
}

static int process_backlog(struct napi_struct *napi, int quota)
{
	struct softnet_data *sd = container_of(napi, struct softnet_data, backlog);
	bool again = true;
	int work = 0;

	/* Check if we have pending ipi, its better to send them now,
	 * not waiting net_rx_action() end.
	 */
	if (sd_has_rps_ipi_waiting(sd)) {
		local_irq_disable();
		net_rps_action_and_irq_enable(sd);
	}

	napi->weight = dev_rx_weight;
	while (again) {
		struct sk_buff *skb;

		while ((skb = __skb_dequeue(&sd->process_queue))) {
			rcu_read_lock();
			__netif_receive_skb(skb);
			rcu_read_unlock();
			input_queue_head_incr(sd);
			if (++work >= quota)
				return work;

		}

		local_irq_disable();
		rps_lock(sd);
		if (skb_queue_empty(&sd->input_pkt_queue)) {
			/*
			 * Inline a custom version of __napi_complete().
			 * only current cpu owns and manipulates this napi,
			 * and NAPI_STATE_SCHED is the only possible flag set
			 * on backlog.
			 * We can use a plain write instead of clear_bit(),
			 * and we dont need an smp_mb() memory barrier.
			 */
			napi->state = 0;
			again = false;
		} else {
			skb_queue_splice_tail_init(&sd->input_pkt_queue,
						   &sd->process_queue);
		}
		rps_unlock(sd);
		local_irq_enable();
	}

	return work;
}

/**
 * __napi_schedule - schedule for receive
 * @n: entry to schedule
 *
 * The entry's receive function will be scheduled to run.
 * Consider using __napi_schedule_irqoff() if hard irqs are masked.
 */
void __napi_schedule(struct napi_struct *n)
{
	unsigned long flags;

	local_irq_save(flags);
	____napi_schedule(this_cpu_ptr(&softnet_data), n);
	local_irq_restore(flags);
}
EXPORT_SYMBOL(__napi_schedule);

/**
 *	napi_schedule_prep - check if napi can be scheduled
 *	@n: napi context
 *
 * Test if NAPI routine is already running, and if not mark
 * it as running.  This is used as a condition variable
 * insure only one NAPI poll instance runs.  We also make
 * sure there is no pending NAPI disable.
 */
bool napi_schedule_prep(struct napi_struct *n)
{
	unsigned long val, new;

	do {
		val = READ_ONCE(n->state);
		if (unlikely(val & NAPIF_STATE_DISABLE))
			return false;
		new = val | NAPIF_STATE_SCHED;

		/* Sets STATE_MISSED bit if STATE_SCHED was already set
		 * This was suggested by Alexander Duyck, as compiler
		 * emits better code than :
		 * if (val & NAPIF_STATE_SCHED)
		 *     new |= NAPIF_STATE_MISSED;
		 */
		new |= (val & NAPIF_STATE_SCHED) / NAPIF_STATE_SCHED *
						   NAPIF_STATE_MISSED;
	} while (cmpxchg(&n->state, val, new) != val);

	return !(val & NAPIF_STATE_SCHED);
}
EXPORT_SYMBOL(napi_schedule_prep);

/**
 * __napi_schedule_irqoff - schedule for receive
 * @n: entry to schedule
 *
 * Variant of __napi_schedule() assuming hard irqs are masked
 */
void __napi_schedule_irqoff(struct napi_struct *n)
{
	____napi_schedule(this_cpu_ptr(&softnet_data), n);
}
EXPORT_SYMBOL(__napi_schedule_irqoff);

bool napi_complete_done(struct napi_struct *n, int work_done)
{
	unsigned long flags, val, new;

	/*
	 * 1) Don't let napi dequeue from the cpu poll list
	 *    just in case its running on a different cpu.
	 * 2) If we are busy polling, do nothing here, we have
	 *    the guarantee we will be called later.
	 */
	if (unlikely(n->state & (NAPIF_STATE_NPSVC |
				 NAPIF_STATE_IN_BUSY_POLL)))
		return false;

	if (n->gro_list) {
		unsigned long timeout = 0;

		if (work_done)
			timeout = n->dev->gro_flush_timeout;

		if (timeout)
			hrtimer_start(&n->timer, ns_to_ktime(timeout),
				      HRTIMER_MODE_REL_PINNED);
		else
			napi_gro_flush(n, false);
	}
	if (unlikely(!list_empty(&n->poll_list))) {
		/* If n->poll_list is not empty, we need to mask irqs */
		local_irq_save(flags);
		list_del_init(&n->poll_list);
		local_irq_restore(flags);
	}

	do {
		val = READ_ONCE(n->state);

		WARN_ON_ONCE(!(val & NAPIF_STATE_SCHED));

		new = val & ~(NAPIF_STATE_MISSED | NAPIF_STATE_SCHED);

		/* If STATE_MISSED was set, leave STATE_SCHED set,
		 * because we will call napi->poll() one more time.
		 * This C code was suggested by Alexander Duyck to help gcc.
		 */
		new |= (val & NAPIF_STATE_MISSED) / NAPIF_STATE_MISSED *
						    NAPIF_STATE_SCHED;
	} while (cmpxchg(&n->state, val, new) != val);

	if (unlikely(val & NAPIF_STATE_MISSED)) {
		__napi_schedule(n);
		return false;
	}

	return true;
}
EXPORT_SYMBOL(napi_complete_done);

/* must be called under rcu_read_lock(), as we dont take a reference */
static struct napi_struct *napi_by_id(unsigned int napi_id)
{
	unsigned int hash = napi_id % HASH_SIZE(napi_hash);
	struct napi_struct *napi;

	hlist_for_each_entry_rcu(napi, &napi_hash[hash], napi_hash_node)
		if (napi->napi_id == napi_id)
			return napi;

	return NULL;
}

#if defined(CONFIG_NET_RX_BUSY_POLL)

#define BUSY_POLL_BUDGET 8

static void busy_poll_stop(struct napi_struct *napi, void *have_poll_lock)
{
	int rc;

	/* Busy polling means there is a high chance device driver hard irq
	 * could not grab NAPI_STATE_SCHED, and that NAPI_STATE_MISSED was
	 * set in napi_schedule_prep().
	 * Since we are about to call napi->poll() once more, we can safely
	 * clear NAPI_STATE_MISSED.
	 *
	 * Note: x86 could use a single "lock and ..." instruction
	 * to perform these two clear_bit()
	 */
	clear_bit(NAPI_STATE_MISSED, &napi->state);
	clear_bit(NAPI_STATE_IN_BUSY_POLL, &napi->state);

	local_bh_disable();

	/* All we really want here is to re-enable device interrupts.
	 * Ideally, a new ndo_busy_poll_stop() could avoid another round.
	 */
	rc = napi->poll(napi, BUSY_POLL_BUDGET);
	netpoll_poll_unlock(have_poll_lock);
	if (rc == BUSY_POLL_BUDGET)
		__napi_schedule(napi);
	local_bh_enable();
}

void napi_busy_loop(unsigned int napi_id,
		    bool (*loop_end)(void *, unsigned long),
		    void *loop_end_arg)
{
	unsigned long start_time = loop_end ? busy_loop_current_time() : 0;
	int (*napi_poll)(struct napi_struct *napi, int budget);
	void *have_poll_lock = NULL;
	struct napi_struct *napi;

restart:
	napi_poll = NULL;

	rcu_read_lock();

	napi = napi_by_id(napi_id);
	if (!napi)
		goto out;

	preempt_disable();
	for (;;) {
		int work = 0;

		local_bh_disable();
		if (!napi_poll) {
			unsigned long val = READ_ONCE(napi->state);

			/* If multiple threads are competing for this napi,
			 * we avoid dirtying napi->state as much as we can.
			 */
			if (val & (NAPIF_STATE_DISABLE | NAPIF_STATE_SCHED |
				   NAPIF_STATE_IN_BUSY_POLL))
				goto count;
			if (cmpxchg(&napi->state, val,
				    val | NAPIF_STATE_IN_BUSY_POLL |
					  NAPIF_STATE_SCHED) != val)
				goto count;
			have_poll_lock = netpoll_poll_lock(napi);
			napi_poll = napi->poll;
		}
		work = napi_poll(napi, BUSY_POLL_BUDGET);
		trace_napi_poll(napi, work, BUSY_POLL_BUDGET);
count:
		if (work > 0)
			__NET_ADD_STATS(dev_net(napi->dev),
					LINUX_MIB_BUSYPOLLRXPACKETS, work);
		local_bh_enable();

		if (!loop_end || loop_end(loop_end_arg, start_time))
			break;

		if (unlikely(need_resched())) {
			if (napi_poll)
				busy_poll_stop(napi, have_poll_lock);
			preempt_enable();
			rcu_read_unlock();
			cond_resched();
			if (loop_end(loop_end_arg, start_time))
				return;
			goto restart;
		}
		cpu_relax();
	}
	if (napi_poll)
		busy_poll_stop(napi, have_poll_lock);
	preempt_enable();
out:
	rcu_read_unlock();
}
EXPORT_SYMBOL(napi_busy_loop);

#endif /* CONFIG_NET_RX_BUSY_POLL */

static void napi_hash_add(struct napi_struct *napi)
{
	if (test_bit(NAPI_STATE_NO_BUSY_POLL, &napi->state) ||
	    test_and_set_bit(NAPI_STATE_HASHED, &napi->state))
		return;

	spin_lock(&napi_hash_lock);

	/* 0..NR_CPUS range is reserved for sender_cpu use */
	do {
		if (unlikely(++napi_gen_id < MIN_NAPI_ID))
			napi_gen_id = MIN_NAPI_ID;
	} while (napi_by_id(napi_gen_id));
	napi->napi_id = napi_gen_id;

	hlist_add_head_rcu(&napi->napi_hash_node,
			   &napi_hash[napi->napi_id % HASH_SIZE(napi_hash)]);

	spin_unlock(&napi_hash_lock);
}

/* Warning : caller is responsible to make sure rcu grace period
 * is respected before freeing memory containing @napi
 */
bool napi_hash_del(struct napi_struct *napi)
{
	bool rcu_sync_needed = false;

	spin_lock(&napi_hash_lock);

	if (test_and_clear_bit(NAPI_STATE_HASHED, &napi->state)) {
		rcu_sync_needed = true;
		hlist_del_rcu(&napi->napi_hash_node);
	}
	spin_unlock(&napi_hash_lock);
	return rcu_sync_needed;
}
EXPORT_SYMBOL_GPL(napi_hash_del);

static enum hrtimer_restart napi_watchdog(struct hrtimer *timer)
{
	struct napi_struct *napi;

	napi = container_of(timer, struct napi_struct, timer);

	/* Note : we use a relaxed variant of napi_schedule_prep() not setting
	 * NAPI_STATE_MISSED, since we do not react to a device IRQ.
	 */
	if (napi->gro_list && !napi_disable_pending(napi) &&
	    !test_and_set_bit(NAPI_STATE_SCHED, &napi->state))
		__napi_schedule_irqoff(napi);

	return HRTIMER_NORESTART;
}

void netif_napi_add(struct net_device *dev, struct napi_struct *napi,
		    int (*poll)(struct napi_struct *, int), int weight)
{
	INIT_LIST_HEAD(&napi->poll_list);
	hrtimer_init(&napi->timer, CLOCK_MONOTONIC, HRTIMER_MODE_REL_PINNED);
	napi->timer.function = napi_watchdog;
	napi->gro_count = 0;
	napi->gro_list = NULL;
	napi->skb = NULL;
	napi->poll = poll;
	if (weight > NAPI_POLL_WEIGHT)
		pr_err_once("netif_napi_add() called with weight %d on device %s\n",
			    weight, dev->name);
	napi->weight = weight;
	list_add(&napi->dev_list, &dev->napi_list);
	napi->dev = dev;
#ifdef CONFIG_NETPOLL
	napi->poll_owner = -1;
#endif
	set_bit(NAPI_STATE_SCHED, &napi->state);
	napi_hash_add(napi);
}
EXPORT_SYMBOL(netif_napi_add);

void napi_disable(struct napi_struct *n)
{
	might_sleep();
	set_bit(NAPI_STATE_DISABLE, &n->state);

	while (test_and_set_bit(NAPI_STATE_SCHED, &n->state))
		msleep(1);
	while (test_and_set_bit(NAPI_STATE_NPSVC, &n->state))
		msleep(1);

	hrtimer_cancel(&n->timer);

	clear_bit(NAPI_STATE_DISABLE, &n->state);
}
EXPORT_SYMBOL(napi_disable);

/* Must be called in process context */
void netif_napi_del(struct napi_struct *napi)
{
	might_sleep();
	if (napi_hash_del(napi))
		synchronize_net();
	list_del_init(&napi->dev_list);
	napi_free_frags(napi);

	kfree_skb_list(napi->gro_list);
	napi->gro_list = NULL;
	napi->gro_count = 0;
}
EXPORT_SYMBOL(netif_napi_del);

static int napi_poll(struct napi_struct *n, struct list_head *repoll)
{
	void *have;
	int work, weight;

	list_del_init(&n->poll_list);

	have = netpoll_poll_lock(n);

	weight = n->weight;

	/* This NAPI_STATE_SCHED test is for avoiding a race
	 * with netpoll's poll_napi().  Only the entity which
	 * obtains the lock and sees NAPI_STATE_SCHED set will
	 * actually make the ->poll() call.  Therefore we avoid
	 * accidentally calling ->poll() when NAPI is not scheduled.
	 */
	work = 0;
	if (test_bit(NAPI_STATE_SCHED, &n->state)) {
		work = n->poll(n, weight);
		trace_napi_poll(n, work, weight);
	}

	WARN_ON_ONCE(work > weight);

	if (likely(work < weight))
		goto out_unlock;

	/* Drivers must not modify the NAPI state if they
	 * consume the entire weight.  In such cases this code
	 * still "owns" the NAPI instance and therefore can
	 * move the instance around on the list at-will.
	 */
	if (unlikely(napi_disable_pending(n))) {
		napi_complete(n);
		goto out_unlock;
	}

	if (n->gro_list) {
		/* flush too old packets
		 * If HZ < 1000, flush all packets.
		 */
		napi_gro_flush(n, HZ >= 1000);
	}

	/* Some drivers may have called napi_schedule
	 * prior to exhausting their budget.
	 */
	if (unlikely(!list_empty(&n->poll_list))) {
		pr_warn_once("%s: Budget exhausted after napi rescheduled\n",
			     n->dev ? n->dev->name : "backlog");
		goto out_unlock;
	}

	list_add_tail(&n->poll_list, repoll);

out_unlock:
	netpoll_poll_unlock(have);

	return work;
}

static __latent_entropy void net_rx_action(struct softirq_action *h)
{
	struct softnet_data *sd = this_cpu_ptr(&softnet_data);
	unsigned long time_limit = jiffies +
		usecs_to_jiffies(netdev_budget_usecs);
	int budget = netdev_budget;
	LIST_HEAD(list);
	LIST_HEAD(repoll);

	local_irq_disable();
	list_splice_init(&sd->poll_list, &list);
	local_irq_enable();

	for (;;) {
		struct napi_struct *n;

		if (list_empty(&list)) {
			if (!sd_has_rps_ipi_waiting(sd) && list_empty(&repoll))
				goto out;
			break;
		}

		n = list_first_entry(&list, struct napi_struct, poll_list);
		budget -= napi_poll(n, &repoll);

		/* If softirq window is exhausted then punt.
		 * Allow this to run for 2 jiffies since which will allow
		 * an average latency of 1.5/HZ.
		 */
		if (unlikely(budget <= 0 ||
			     time_after_eq(jiffies, time_limit))) {
			sd->time_squeeze++;
			break;
		}
	}

	local_irq_disable();

	list_splice_tail_init(&sd->poll_list, &list);
	list_splice_tail(&repoll, &list);
	list_splice(&list, &sd->poll_list);
	if (!list_empty(&sd->poll_list))
		__raise_softirq_irqoff(NET_RX_SOFTIRQ);

	net_rps_action_and_irq_enable(sd);
out:
	__kfree_skb_flush();
}

struct netdev_adjacent {
	struct net_device *dev;

	/* upper master flag, there can only be one master device per list */
	bool master;

	/* counter for the number of times this device was added to us */
	u16 ref_nr;

	/* private field for the users */
	void *private;

	struct list_head list;
	struct rcu_head rcu;
};

static struct netdev_adjacent *__netdev_find_adj(struct net_device *adj_dev,
						 struct list_head *adj_list)
{
	struct netdev_adjacent *adj;

	list_for_each_entry(adj, adj_list, list) {
		if (adj->dev == adj_dev)
			return adj;
	}
	return NULL;
}

static int __netdev_has_upper_dev(struct net_device *upper_dev, void *data)
{
	struct net_device *dev = data;

	return upper_dev == dev;
}

/**
 * netdev_has_upper_dev - Check if device is linked to an upper device
 * @dev: device
 * @upper_dev: upper device to check
 *
 * Find out if a device is linked to specified upper device and return true
 * in case it is. Note that this checks only immediate upper device,
 * not through a complete stack of devices. The caller must hold the RTNL lock.
 */
bool netdev_has_upper_dev(struct net_device *dev,
			  struct net_device *upper_dev)
{
	ASSERT_RTNL();

	return netdev_walk_all_upper_dev_rcu(dev, __netdev_has_upper_dev,
					     upper_dev);
}
EXPORT_SYMBOL(netdev_has_upper_dev);

/**
 * netdev_has_upper_dev_all - Check if device is linked to an upper device
 * @dev: device
 * @upper_dev: upper device to check
 *
 * Find out if a device is linked to specified upper device and return true
 * in case it is. Note that this checks the entire upper device chain.
 * The caller must hold rcu lock.
 */

bool netdev_has_upper_dev_all_rcu(struct net_device *dev,
				  struct net_device *upper_dev)
{
	return !!netdev_walk_all_upper_dev_rcu(dev, __netdev_has_upper_dev,
					       upper_dev);
}
EXPORT_SYMBOL(netdev_has_upper_dev_all_rcu);

/**
 * netdev_has_any_upper_dev - Check if device is linked to some device
 * @dev: device
 *
 * Find out if a device is linked to an upper device and return true in case
 * it is. The caller must hold the RTNL lock.
 */
static bool netdev_has_any_upper_dev(struct net_device *dev)
{
	ASSERT_RTNL();

	return !list_empty(&dev->adj_list.upper);
}

/**
 * netdev_master_upper_dev_get - Get master upper device
 * @dev: device
 *
 * Find a master upper device and return pointer to it or NULL in case
 * it's not there. The caller must hold the RTNL lock.
 */
struct net_device *netdev_master_upper_dev_get(struct net_device *dev)
{
	struct netdev_adjacent *upper;

	ASSERT_RTNL();

	if (list_empty(&dev->adj_list.upper))
		return NULL;

	upper = list_first_entry(&dev->adj_list.upper,
				 struct netdev_adjacent, list);
	if (likely(upper->master))
		return upper->dev;
	return NULL;
}
EXPORT_SYMBOL(netdev_master_upper_dev_get);

/**
 * netdev_has_any_lower_dev - Check if device is linked to some device
 * @dev: device
 *
 * Find out if a device is linked to a lower device and return true in case
 * it is. The caller must hold the RTNL lock.
 */
static bool netdev_has_any_lower_dev(struct net_device *dev)
{
	ASSERT_RTNL();

	return !list_empty(&dev->adj_list.lower);
}

void *netdev_adjacent_get_private(struct list_head *adj_list)
{
	struct netdev_adjacent *adj;

	adj = list_entry(adj_list, struct netdev_adjacent, list);

	return adj->private;
}
EXPORT_SYMBOL(netdev_adjacent_get_private);

/**
 * netdev_upper_get_next_dev_rcu - Get the next dev from upper list
 * @dev: device
 * @iter: list_head ** of the current position
 *
 * Gets the next device from the dev's upper list, starting from iter
 * position. The caller must hold RCU read lock.
 */
struct net_device *netdev_upper_get_next_dev_rcu(struct net_device *dev,
						 struct list_head **iter)
{
	struct netdev_adjacent *upper;

	WARN_ON_ONCE(!rcu_read_lock_held() && !lockdep_rtnl_is_held());

	upper = list_entry_rcu((*iter)->next, struct netdev_adjacent, list);

	if (&upper->list == &dev->adj_list.upper)
		return NULL;

	*iter = &upper->list;

	return upper->dev;
}
EXPORT_SYMBOL(netdev_upper_get_next_dev_rcu);

static struct net_device *netdev_next_upper_dev_rcu(struct net_device *dev,
						    struct list_head **iter)
{
	struct netdev_adjacent *upper;

	WARN_ON_ONCE(!rcu_read_lock_held() && !lockdep_rtnl_is_held());

	upper = list_entry_rcu((*iter)->next, struct netdev_adjacent, list);

	if (&upper->list == &dev->adj_list.upper)
		return NULL;

	*iter = &upper->list;

	return upper->dev;
}

int netdev_walk_all_upper_dev_rcu(struct net_device *dev,
				  int (*fn)(struct net_device *dev,
					    void *data),
				  void *data)
{
	struct net_device *udev;
	struct list_head *iter;
	int ret;

	for (iter = &dev->adj_list.upper,
	     udev = netdev_next_upper_dev_rcu(dev, &iter);
	     udev;
	     udev = netdev_next_upper_dev_rcu(dev, &iter)) {
		/* first is the upper device itself */
		ret = fn(udev, data);
		if (ret)
			return ret;

		/* then look at all of its upper devices */
		ret = netdev_walk_all_upper_dev_rcu(udev, fn, data);
		if (ret)
			return ret;
	}

	return 0;
}
EXPORT_SYMBOL_GPL(netdev_walk_all_upper_dev_rcu);

/**
 * netdev_lower_get_next_private - Get the next ->private from the
 *				   lower neighbour list
 * @dev: device
 * @iter: list_head ** of the current position
 *
 * Gets the next netdev_adjacent->private from the dev's lower neighbour
 * list, starting from iter position. The caller must hold either hold the
 * RTNL lock or its own locking that guarantees that the neighbour lower
 * list will remain unchanged.
 */
void *netdev_lower_get_next_private(struct net_device *dev,
				    struct list_head **iter)
{
	struct netdev_adjacent *lower;

	lower = list_entry(*iter, struct netdev_adjacent, list);

	if (&lower->list == &dev->adj_list.lower)
		return NULL;

	*iter = lower->list.next;

	return lower->private;
}
EXPORT_SYMBOL(netdev_lower_get_next_private);

/**
 * netdev_lower_get_next_private_rcu - Get the next ->private from the
 *				       lower neighbour list, RCU
 *				       variant
 * @dev: device
 * @iter: list_head ** of the current position
 *
 * Gets the next netdev_adjacent->private from the dev's lower neighbour
 * list, starting from iter position. The caller must hold RCU read lock.
 */
void *netdev_lower_get_next_private_rcu(struct net_device *dev,
					struct list_head **iter)
{
	struct netdev_adjacent *lower;

	WARN_ON_ONCE(!rcu_read_lock_held());

	lower = list_entry_rcu((*iter)->next, struct netdev_adjacent, list);

	if (&lower->list == &dev->adj_list.lower)
		return NULL;

	*iter = &lower->list;

	return lower->private;
}
EXPORT_SYMBOL(netdev_lower_get_next_private_rcu);

/**
 * netdev_lower_get_next - Get the next device from the lower neighbour
 *                         list
 * @dev: device
 * @iter: list_head ** of the current position
 *
 * Gets the next netdev_adjacent from the dev's lower neighbour
 * list, starting from iter position. The caller must hold RTNL lock or
 * its own locking that guarantees that the neighbour lower
 * list will remain unchanged.
 */
void *netdev_lower_get_next(struct net_device *dev, struct list_head **iter)
{
	struct netdev_adjacent *lower;

	lower = list_entry(*iter, struct netdev_adjacent, list);

	if (&lower->list == &dev->adj_list.lower)
		return NULL;

	*iter = lower->list.next;

	return lower->dev;
}
EXPORT_SYMBOL(netdev_lower_get_next);

static struct net_device *netdev_next_lower_dev(struct net_device *dev,
						struct list_head **iter)
{
	struct netdev_adjacent *lower;

	lower = list_entry((*iter)->next, struct netdev_adjacent, list);

	if (&lower->list == &dev->adj_list.lower)
		return NULL;

	*iter = &lower->list;

	return lower->dev;
}

int netdev_walk_all_lower_dev(struct net_device *dev,
			      int (*fn)(struct net_device *dev,
					void *data),
			      void *data)
{
	struct net_device *ldev;
	struct list_head *iter;
	int ret;

	for (iter = &dev->adj_list.lower,
	     ldev = netdev_next_lower_dev(dev, &iter);
	     ldev;
	     ldev = netdev_next_lower_dev(dev, &iter)) {
		/* first is the lower device itself */
		ret = fn(ldev, data);
		if (ret)
			return ret;

		/* then look at all of its lower devices */
		ret = netdev_walk_all_lower_dev(ldev, fn, data);
		if (ret)
			return ret;
	}

	return 0;
}
EXPORT_SYMBOL_GPL(netdev_walk_all_lower_dev);

static struct net_device *netdev_next_lower_dev_rcu(struct net_device *dev,
						    struct list_head **iter)
{
	struct netdev_adjacent *lower;

	lower = list_entry_rcu((*iter)->next, struct netdev_adjacent, list);
	if (&lower->list == &dev->adj_list.lower)
		return NULL;

	*iter = &lower->list;

	return lower->dev;
}

int netdev_walk_all_lower_dev_rcu(struct net_device *dev,
				  int (*fn)(struct net_device *dev,
					    void *data),
				  void *data)
{
	struct net_device *ldev;
	struct list_head *iter;
	int ret;

	for (iter = &dev->adj_list.lower,
	     ldev = netdev_next_lower_dev_rcu(dev, &iter);
	     ldev;
	     ldev = netdev_next_lower_dev_rcu(dev, &iter)) {
		/* first is the lower device itself */
		ret = fn(ldev, data);
		if (ret)
			return ret;

		/* then look at all of its lower devices */
		ret = netdev_walk_all_lower_dev_rcu(ldev, fn, data);
		if (ret)
			return ret;
	}

	return 0;
}
EXPORT_SYMBOL_GPL(netdev_walk_all_lower_dev_rcu);

/**
 * netdev_lower_get_first_private_rcu - Get the first ->private from the
 *				       lower neighbour list, RCU
 *				       variant
 * @dev: device
 *
 * Gets the first netdev_adjacent->private from the dev's lower neighbour
 * list. The caller must hold RCU read lock.
 */
void *netdev_lower_get_first_private_rcu(struct net_device *dev)
{
	struct netdev_adjacent *lower;

	lower = list_first_or_null_rcu(&dev->adj_list.lower,
			struct netdev_adjacent, list);
	if (lower)
		return lower->private;
	return NULL;
}
EXPORT_SYMBOL(netdev_lower_get_first_private_rcu);

/**
 * netdev_master_upper_dev_get_rcu - Get master upper device
 * @dev: device
 *
 * Find a master upper device and return pointer to it or NULL in case
 * it's not there. The caller must hold the RCU read lock.
 */
struct net_device *netdev_master_upper_dev_get_rcu(struct net_device *dev)
{
	struct netdev_adjacent *upper;

	upper = list_first_or_null_rcu(&dev->adj_list.upper,
				       struct netdev_adjacent, list);
	if (upper && likely(upper->master))
		return upper->dev;
	return NULL;
}
EXPORT_SYMBOL(netdev_master_upper_dev_get_rcu);

static int netdev_adjacent_sysfs_add(struct net_device *dev,
			      struct net_device *adj_dev,
			      struct list_head *dev_list)
{
	char linkname[IFNAMSIZ+7];

	sprintf(linkname, dev_list == &dev->adj_list.upper ?
		"upper_%s" : "lower_%s", adj_dev->name);
	return sysfs_create_link(&(dev->dev.kobj), &(adj_dev->dev.kobj),
				 linkname);
}
static void netdev_adjacent_sysfs_del(struct net_device *dev,
			       char *name,
			       struct list_head *dev_list)
{
	char linkname[IFNAMSIZ+7];

	sprintf(linkname, dev_list == &dev->adj_list.upper ?
		"upper_%s" : "lower_%s", name);
	sysfs_remove_link(&(dev->dev.kobj), linkname);
}

static inline bool netdev_adjacent_is_neigh_list(struct net_device *dev,
						 struct net_device *adj_dev,
						 struct list_head *dev_list)
{
	return (dev_list == &dev->adj_list.upper ||
		dev_list == &dev->adj_list.lower) &&
		net_eq(dev_net(dev), dev_net(adj_dev));
}

static int __netdev_adjacent_dev_insert(struct net_device *dev,
					struct net_device *adj_dev,
					struct list_head *dev_list,
					void *private, bool master)
{
	struct netdev_adjacent *adj;
	int ret;

	adj = __netdev_find_adj(adj_dev, dev_list);

	if (adj) {
		adj->ref_nr += 1;
		pr_debug("Insert adjacency: dev %s adj_dev %s adj->ref_nr %d\n",
			 dev->name, adj_dev->name, adj->ref_nr);

		return 0;
	}

	adj = kmalloc(sizeof(*adj), GFP_KERNEL);
	if (!adj)
		return -ENOMEM;

	adj->dev = adj_dev;
	adj->master = master;
	adj->ref_nr = 1;
	adj->private = private;
	dev_hold(adj_dev);

	pr_debug("Insert adjacency: dev %s adj_dev %s adj->ref_nr %d; dev_hold on %s\n",
		 dev->name, adj_dev->name, adj->ref_nr, adj_dev->name);

	if (netdev_adjacent_is_neigh_list(dev, adj_dev, dev_list)) {
		ret = netdev_adjacent_sysfs_add(dev, adj_dev, dev_list);
		if (ret)
			goto free_adj;
	}

	/* Ensure that master link is always the first item in list. */
	if (master) {
		ret = sysfs_create_link(&(dev->dev.kobj),
					&(adj_dev->dev.kobj), "master");
		if (ret)
			goto remove_symlinks;

		list_add_rcu(&adj->list, dev_list);
	} else {
		list_add_tail_rcu(&adj->list, dev_list);
	}

	return 0;

remove_symlinks:
	if (netdev_adjacent_is_neigh_list(dev, adj_dev, dev_list))
		netdev_adjacent_sysfs_del(dev, adj_dev->name, dev_list);
free_adj:
	kfree(adj);
	dev_put(adj_dev);

	return ret;
}

static void __netdev_adjacent_dev_remove(struct net_device *dev,
					 struct net_device *adj_dev,
					 u16 ref_nr,
					 struct list_head *dev_list)
{
	struct netdev_adjacent *adj;

	pr_debug("Remove adjacency: dev %s adj_dev %s ref_nr %d\n",
		 dev->name, adj_dev->name, ref_nr);

	adj = __netdev_find_adj(adj_dev, dev_list);

	if (!adj) {
		pr_err("Adjacency does not exist for device %s from %s\n",
		       dev->name, adj_dev->name);
		WARN_ON(1);
		return;
	}

	if (adj->ref_nr > ref_nr) {
		pr_debug("adjacency: %s to %s ref_nr - %d = %d\n",
			 dev->name, adj_dev->name, ref_nr,
			 adj->ref_nr - ref_nr);
		adj->ref_nr -= ref_nr;
		return;
	}

	if (adj->master)
		sysfs_remove_link(&(dev->dev.kobj), "master");

	if (netdev_adjacent_is_neigh_list(dev, adj_dev, dev_list))
		netdev_adjacent_sysfs_del(dev, adj_dev->name, dev_list);

	list_del_rcu(&adj->list);
	pr_debug("adjacency: dev_put for %s, because link removed from %s to %s\n",
		 adj_dev->name, dev->name, adj_dev->name);
	dev_put(adj_dev);
	kfree_rcu(adj, rcu);
}

static int __netdev_adjacent_dev_link_lists(struct net_device *dev,
					    struct net_device *upper_dev,
					    struct list_head *up_list,
					    struct list_head *down_list,
					    void *private, bool master)
{
	int ret;

	ret = __netdev_adjacent_dev_insert(dev, upper_dev, up_list,
					   private, master);
	if (ret)
		return ret;

	ret = __netdev_adjacent_dev_insert(upper_dev, dev, down_list,
					   private, false);
	if (ret) {
		__netdev_adjacent_dev_remove(dev, upper_dev, 1, up_list);
		return ret;
	}

	return 0;
}

static void __netdev_adjacent_dev_unlink_lists(struct net_device *dev,
					       struct net_device *upper_dev,
					       u16 ref_nr,
					       struct list_head *up_list,
					       struct list_head *down_list)
{
	__netdev_adjacent_dev_remove(dev, upper_dev, ref_nr, up_list);
	__netdev_adjacent_dev_remove(upper_dev, dev, ref_nr, down_list);
}

static int __netdev_adjacent_dev_link_neighbour(struct net_device *dev,
						struct net_device *upper_dev,
						void *private, bool master)
{
	return __netdev_adjacent_dev_link_lists(dev, upper_dev,
						&dev->adj_list.upper,
						&upper_dev->adj_list.lower,
						private, master);
}

static void __netdev_adjacent_dev_unlink_neighbour(struct net_device *dev,
						   struct net_device *upper_dev)
{
	__netdev_adjacent_dev_unlink_lists(dev, upper_dev, 1,
					   &dev->adj_list.upper,
					   &upper_dev->adj_list.lower);
}

static int __netdev_upper_dev_link(struct net_device *dev,
				   struct net_device *upper_dev, bool master,
				   void *upper_priv, void *upper_info)
{
	struct netdev_notifier_changeupper_info changeupper_info;
	int ret = 0;

	ASSERT_RTNL();

	if (dev == upper_dev)
		return -EBUSY;

	/* To prevent loops, check if dev is not upper device to upper_dev. */
	if (netdev_has_upper_dev(upper_dev, dev))
		return -EBUSY;

	if (netdev_has_upper_dev(dev, upper_dev))
		return -EEXIST;

	if (master && netdev_master_upper_dev_get(dev))
		return -EBUSY;

	changeupper_info.upper_dev = upper_dev;
	changeupper_info.master = master;
	changeupper_info.linking = true;
	changeupper_info.upper_info = upper_info;

	ret = call_netdevice_notifiers_info(NETDEV_PRECHANGEUPPER, dev,
					    &changeupper_info.info);
	ret = notifier_to_errno(ret);
	if (ret)
		return ret;

	ret = __netdev_adjacent_dev_link_neighbour(dev, upper_dev, upper_priv,
						   master);
	if (ret)
		return ret;

	ret = call_netdevice_notifiers_info(NETDEV_CHANGEUPPER, dev,
					    &changeupper_info.info);
	ret = notifier_to_errno(ret);
	if (ret)
		goto rollback;

	return 0;

rollback:
	__netdev_adjacent_dev_unlink_neighbour(dev, upper_dev);

	return ret;
}

/**
 * netdev_upper_dev_link - Add a link to the upper device
 * @dev: device
 * @upper_dev: new upper device
 *
 * Adds a link to device which is upper to this one. The caller must hold
 * the RTNL lock. On a failure a negative errno code is returned.
 * On success the reference counts are adjusted and the function
 * returns zero.
 */
int netdev_upper_dev_link(struct net_device *dev,
			  struct net_device *upper_dev)
{
	return __netdev_upper_dev_link(dev, upper_dev, false, NULL, NULL);
}
EXPORT_SYMBOL(netdev_upper_dev_link);

/**
 * netdev_master_upper_dev_link - Add a master link to the upper device
 * @dev: device
 * @upper_dev: new upper device
 * @upper_priv: upper device private
 * @upper_info: upper info to be passed down via notifier
 *
 * Adds a link to device which is upper to this one. In this case, only
 * one master upper device can be linked, although other non-master devices
 * might be linked as well. The caller must hold the RTNL lock.
 * On a failure a negative errno code is returned. On success the reference
 * counts are adjusted and the function returns zero.
 */
int netdev_master_upper_dev_link(struct net_device *dev,
				 struct net_device *upper_dev,
				 void *upper_priv, void *upper_info)
{
	return __netdev_upper_dev_link(dev, upper_dev, true,
				       upper_priv, upper_info);
}
EXPORT_SYMBOL(netdev_master_upper_dev_link);

/**
 * netdev_upper_dev_unlink - Removes a link to upper device
 * @dev: device
 * @upper_dev: new upper device
 *
 * Removes a link to device which is upper to this one. The caller must hold
 * the RTNL lock.
 */
void netdev_upper_dev_unlink(struct net_device *dev,
			     struct net_device *upper_dev)
{
	struct netdev_notifier_changeupper_info changeupper_info;

	ASSERT_RTNL();

	changeupper_info.upper_dev = upper_dev;
	changeupper_info.master = netdev_master_upper_dev_get(dev) == upper_dev;
	changeupper_info.linking = false;

	call_netdevice_notifiers_info(NETDEV_PRECHANGEUPPER, dev,
				      &changeupper_info.info);

	__netdev_adjacent_dev_unlink_neighbour(dev, upper_dev);

	call_netdevice_notifiers_info(NETDEV_CHANGEUPPER, dev,
				      &changeupper_info.info);
}
EXPORT_SYMBOL(netdev_upper_dev_unlink);

/**
 * netdev_bonding_info_change - Dispatch event about slave change
 * @dev: device
 * @bonding_info: info to dispatch
 *
 * Send NETDEV_BONDING_INFO to netdev notifiers with info.
 * The caller must hold the RTNL lock.
 */
void netdev_bonding_info_change(struct net_device *dev,
				struct netdev_bonding_info *bonding_info)
{
	struct netdev_notifier_bonding_info	info;

	memcpy(&info.bonding_info, bonding_info,
	       sizeof(struct netdev_bonding_info));
	call_netdevice_notifiers_info(NETDEV_BONDING_INFO, dev,
				      &info.info);
}
EXPORT_SYMBOL(netdev_bonding_info_change);

static void netdev_adjacent_add_links(struct net_device *dev)
{
	struct netdev_adjacent *iter;

	struct net *net = dev_net(dev);

	list_for_each_entry(iter, &dev->adj_list.upper, list) {
		if (!net_eq(net, dev_net(iter->dev)))
			continue;
		netdev_adjacent_sysfs_add(iter->dev, dev,
					  &iter->dev->adj_list.lower);
		netdev_adjacent_sysfs_add(dev, iter->dev,
					  &dev->adj_list.upper);
	}

	list_for_each_entry(iter, &dev->adj_list.lower, list) {
		if (!net_eq(net, dev_net(iter->dev)))
			continue;
		netdev_adjacent_sysfs_add(iter->dev, dev,
					  &iter->dev->adj_list.upper);
		netdev_adjacent_sysfs_add(dev, iter->dev,
					  &dev->adj_list.lower);
	}
}

static void netdev_adjacent_del_links(struct net_device *dev)
{
	struct netdev_adjacent *iter;

	struct net *net = dev_net(dev);

	list_for_each_entry(iter, &dev->adj_list.upper, list) {
		if (!net_eq(net, dev_net(iter->dev)))
			continue;
		netdev_adjacent_sysfs_del(iter->dev, dev->name,
					  &iter->dev->adj_list.lower);
		netdev_adjacent_sysfs_del(dev, iter->dev->name,
					  &dev->adj_list.upper);
	}

	list_for_each_entry(iter, &dev->adj_list.lower, list) {
		if (!net_eq(net, dev_net(iter->dev)))
			continue;
		netdev_adjacent_sysfs_del(iter->dev, dev->name,
					  &iter->dev->adj_list.upper);
		netdev_adjacent_sysfs_del(dev, iter->dev->name,
					  &dev->adj_list.lower);
	}
}

void netdev_adjacent_rename_links(struct net_device *dev, char *oldname)
{
	struct netdev_adjacent *iter;

	struct net *net = dev_net(dev);

	list_for_each_entry(iter, &dev->adj_list.upper, list) {
		if (!net_eq(net, dev_net(iter->dev)))
			continue;
		netdev_adjacent_sysfs_del(iter->dev, oldname,
					  &iter->dev->adj_list.lower);
		netdev_adjacent_sysfs_add(iter->dev, dev,
					  &iter->dev->adj_list.lower);
	}

	list_for_each_entry(iter, &dev->adj_list.lower, list) {
		if (!net_eq(net, dev_net(iter->dev)))
			continue;
		netdev_adjacent_sysfs_del(iter->dev, oldname,
					  &iter->dev->adj_list.upper);
		netdev_adjacent_sysfs_add(iter->dev, dev,
					  &iter->dev->adj_list.upper);
	}
}

void *netdev_lower_dev_get_private(struct net_device *dev,
				   struct net_device *lower_dev)
{
	struct netdev_adjacent *lower;

	if (!lower_dev)
		return NULL;
	lower = __netdev_find_adj(lower_dev, &dev->adj_list.lower);
	if (!lower)
		return NULL;

	return lower->private;
}
EXPORT_SYMBOL(netdev_lower_dev_get_private);


int dev_get_nest_level(struct net_device *dev)
{
	struct net_device *lower = NULL;
	struct list_head *iter;
	int max_nest = -1;
	int nest;

	ASSERT_RTNL();

	netdev_for_each_lower_dev(dev, lower, iter) {
		nest = dev_get_nest_level(lower);
		if (max_nest < nest)
			max_nest = nest;
	}

	return max_nest + 1;
}
EXPORT_SYMBOL(dev_get_nest_level);

/**
 * netdev_lower_change - Dispatch event about lower device state change
 * @lower_dev: device
 * @lower_state_info: state to dispatch
 *
 * Send NETDEV_CHANGELOWERSTATE to netdev notifiers with info.
 * The caller must hold the RTNL lock.
 */
void netdev_lower_state_changed(struct net_device *lower_dev,
				void *lower_state_info)
{
	struct netdev_notifier_changelowerstate_info changelowerstate_info;

	ASSERT_RTNL();
	changelowerstate_info.lower_state_info = lower_state_info;
	call_netdevice_notifiers_info(NETDEV_CHANGELOWERSTATE, lower_dev,
				      &changelowerstate_info.info);
}
EXPORT_SYMBOL(netdev_lower_state_changed);

static void dev_change_rx_flags(struct net_device *dev, int flags)
{
	const struct net_device_ops *ops = dev->netdev_ops;

	if (ops->ndo_change_rx_flags)
		ops->ndo_change_rx_flags(dev, flags);
}

static int __dev_set_promiscuity(struct net_device *dev, int inc, bool notify)
{
	unsigned int old_flags = dev->flags;
	kuid_t uid;
	kgid_t gid;

	ASSERT_RTNL();

	dev->flags |= IFF_PROMISC;
	dev->promiscuity += inc;
	if (dev->promiscuity == 0) {
		/*
		 * Avoid overflow.
		 * If inc causes overflow, untouch promisc and return error.
		 */
		if (inc < 0)
			dev->flags &= ~IFF_PROMISC;
		else {
			dev->promiscuity -= inc;
			pr_warn("%s: promiscuity touches roof, set promiscuity failed. promiscuity feature of device might be broken.\n",
				dev->name);
			return -EOVERFLOW;
		}
	}
	if (dev->flags != old_flags) {
		pr_info("device %s %s promiscuous mode\n",
			dev->name,
			dev->flags & IFF_PROMISC ? "entered" : "left");
		if (audit_enabled) {
			current_uid_gid(&uid, &gid);
			audit_log(current->audit_context, GFP_ATOMIC,
				AUDIT_ANOM_PROMISCUOUS,
				"dev=%s prom=%d old_prom=%d auid=%u uid=%u gid=%u ses=%u",
				dev->name, (dev->flags & IFF_PROMISC),
				(old_flags & IFF_PROMISC),
				from_kuid(&init_user_ns, audit_get_loginuid(current)),
				from_kuid(&init_user_ns, uid),
				from_kgid(&init_user_ns, gid),
				audit_get_sessionid(current));
		}

		dev_change_rx_flags(dev, IFF_PROMISC);
	}
	if (notify)
		__dev_notify_flags(dev, old_flags, IFF_PROMISC);
	return 0;
}

/**
 *	dev_set_promiscuity	- update promiscuity count on a device
 *	@dev: device
 *	@inc: modifier
 *
 *	Add or remove promiscuity from a device. While the count in the device
 *	remains above zero the interface remains promiscuous. Once it hits zero
 *	the device reverts back to normal filtering operation. A negative inc
 *	value is used to drop promiscuity on the device.
 *	Return 0 if successful or a negative errno code on error.
 */
int dev_set_promiscuity(struct net_device *dev, int inc)
{
	unsigned int old_flags = dev->flags;
	int err;

	err = __dev_set_promiscuity(dev, inc, true);
	if (err < 0)
		return err;
	if (dev->flags != old_flags)
		dev_set_rx_mode(dev);
	return err;
}
EXPORT_SYMBOL(dev_set_promiscuity);

static int __dev_set_allmulti(struct net_device *dev, int inc, bool notify)
{
	unsigned int old_flags = dev->flags, old_gflags = dev->gflags;

	ASSERT_RTNL();

	dev->flags |= IFF_ALLMULTI;
	dev->allmulti += inc;
	if (dev->allmulti == 0) {
		/*
		 * Avoid overflow.
		 * If inc causes overflow, untouch allmulti and return error.
		 */
		if (inc < 0)
			dev->flags &= ~IFF_ALLMULTI;
		else {
			dev->allmulti -= inc;
			pr_warn("%s: allmulti touches roof, set allmulti failed. allmulti feature of device might be broken.\n",
				dev->name);
			return -EOVERFLOW;
		}
	}
	if (dev->flags ^ old_flags) {
		dev_change_rx_flags(dev, IFF_ALLMULTI);
		dev_set_rx_mode(dev);
		if (notify)
			__dev_notify_flags(dev, old_flags,
					   dev->gflags ^ old_gflags);
	}
	return 0;
}

/**
 *	dev_set_allmulti	- update allmulti count on a device
 *	@dev: device
 *	@inc: modifier
 *
 *	Add or remove reception of all multicast frames to a device. While the
 *	count in the device remains above zero the interface remains listening
 *	to all interfaces. Once it hits zero the device reverts back to normal
 *	filtering operation. A negative @inc value is used to drop the counter
 *	when releasing a resource needing all multicasts.
 *	Return 0 if successful or a negative errno code on error.
 */

int dev_set_allmulti(struct net_device *dev, int inc)
{
	return __dev_set_allmulti(dev, inc, true);
}
EXPORT_SYMBOL(dev_set_allmulti);

/*
 *	Upload unicast and multicast address lists to device and
 *	configure RX filtering. When the device doesn't support unicast
 *	filtering it is put in promiscuous mode while unicast addresses
 *	are present.
 */
void __dev_set_rx_mode(struct net_device *dev)
{
	const struct net_device_ops *ops = dev->netdev_ops;

	/* dev_open will call this function so the list will stay sane. */
	if (!(dev->flags&IFF_UP))
		return;

	if (!netif_device_present(dev))
		return;

	if (!(dev->priv_flags & IFF_UNICAST_FLT)) {
		/* Unicast addresses changes may only happen under the rtnl,
		 * therefore calling __dev_set_promiscuity here is safe.
		 */
		if (!netdev_uc_empty(dev) && !dev->uc_promisc) {
			__dev_set_promiscuity(dev, 1, false);
			dev->uc_promisc = true;
		} else if (netdev_uc_empty(dev) && dev->uc_promisc) {
			__dev_set_promiscuity(dev, -1, false);
			dev->uc_promisc = false;
		}
	}

	if (ops->ndo_set_rx_mode)
		ops->ndo_set_rx_mode(dev);
}

void dev_set_rx_mode(struct net_device *dev)
{
	netif_addr_lock_bh(dev);
	__dev_set_rx_mode(dev);
	netif_addr_unlock_bh(dev);
}

/**
 *	dev_get_flags - get flags reported to userspace
 *	@dev: device
 *
 *	Get the combination of flag bits exported through APIs to userspace.
 */
unsigned int dev_get_flags(const struct net_device *dev)
{
	unsigned int flags;

	flags = (dev->flags & ~(IFF_PROMISC |
				IFF_ALLMULTI |
				IFF_RUNNING |
				IFF_LOWER_UP |
				IFF_DORMANT)) |
		(dev->gflags & (IFF_PROMISC |
				IFF_ALLMULTI));

	if (netif_running(dev)) {
		if (netif_oper_up(dev))
			flags |= IFF_RUNNING;
		if (netif_carrier_ok(dev))
			flags |= IFF_LOWER_UP;
		if (netif_dormant(dev))
			flags |= IFF_DORMANT;
	}

	return flags;
}
EXPORT_SYMBOL(dev_get_flags);

int __dev_change_flags(struct net_device *dev, unsigned int flags)
{
	unsigned int old_flags = dev->flags;
	int ret;

	ASSERT_RTNL();

	/*
	 *	Set the flags on our device.
	 */

	dev->flags = (flags & (IFF_DEBUG | IFF_NOTRAILERS | IFF_NOARP |
			       IFF_DYNAMIC | IFF_MULTICAST | IFF_PORTSEL |
			       IFF_AUTOMEDIA)) |
		     (dev->flags & (IFF_UP | IFF_VOLATILE | IFF_PROMISC |
				    IFF_ALLMULTI));

	/*
	 *	Load in the correct multicast list now the flags have changed.
	 */

	if ((old_flags ^ flags) & IFF_MULTICAST)
		dev_change_rx_flags(dev, IFF_MULTICAST);

	dev_set_rx_mode(dev);

	/*
	 *	Have we downed the interface. We handle IFF_UP ourselves
	 *	according to user attempts to set it, rather than blindly
	 *	setting it.
	 */

	ret = 0;
	if ((old_flags ^ flags) & IFF_UP)
		ret = ((old_flags & IFF_UP) ? __dev_close : __dev_open)(dev);

	if ((flags ^ dev->gflags) & IFF_PROMISC) {
		int inc = (flags & IFF_PROMISC) ? 1 : -1;
		unsigned int old_flags = dev->flags;

		dev->gflags ^= IFF_PROMISC;

		if (__dev_set_promiscuity(dev, inc, false) >= 0)
			if (dev->flags != old_flags)
				dev_set_rx_mode(dev);
	}

	/* NOTE: order of synchronization of IFF_PROMISC and IFF_ALLMULTI
	 * is important. Some (broken) drivers set IFF_PROMISC, when
	 * IFF_ALLMULTI is requested not asking us and not reporting.
	 */
	if ((flags ^ dev->gflags) & IFF_ALLMULTI) {
		int inc = (flags & IFF_ALLMULTI) ? 1 : -1;

		dev->gflags ^= IFF_ALLMULTI;
		__dev_set_allmulti(dev, inc, false);
	}

	return ret;
}

void __dev_notify_flags(struct net_device *dev, unsigned int old_flags,
			unsigned int gchanges)
{
	unsigned int changes = dev->flags ^ old_flags;

	if (gchanges)
		rtmsg_ifinfo(RTM_NEWLINK, dev, gchanges, GFP_ATOMIC);

	if (changes & IFF_UP) {
		if (dev->flags & IFF_UP)
			call_netdevice_notifiers(NETDEV_UP, dev);
		else
			call_netdevice_notifiers(NETDEV_DOWN, dev);
	}

	if (dev->flags & IFF_UP &&
	    (changes & ~(IFF_UP | IFF_PROMISC | IFF_ALLMULTI | IFF_VOLATILE))) {
		struct netdev_notifier_change_info change_info;

		change_info.flags_changed = changes;
		call_netdevice_notifiers_info(NETDEV_CHANGE, dev,
					      &change_info.info);
	}
}

/**
 *	dev_change_flags - change device settings
 *	@dev: device
 *	@flags: device state flags
 *
 *	Change settings on device based state flags. The flags are
 *	in the userspace exported format.
 */
int dev_change_flags(struct net_device *dev, unsigned int flags)
{
	int ret;
	unsigned int changes, old_flags = dev->flags, old_gflags = dev->gflags;

	ret = __dev_change_flags(dev, flags);
	if (ret < 0)
		return ret;

	changes = (old_flags ^ dev->flags) | (old_gflags ^ dev->gflags);
	__dev_notify_flags(dev, old_flags, changes);
	return ret;
}
EXPORT_SYMBOL(dev_change_flags);

static int __dev_set_mtu(struct net_device *dev, int new_mtu)
{
	const struct net_device_ops *ops = dev->netdev_ops;

	if (ops->ndo_change_mtu)
		return ops->ndo_change_mtu(dev, new_mtu);

	dev->mtu = new_mtu;
	return 0;
}

/**
 *	dev_set_mtu - Change maximum transfer unit
 *	@dev: device
 *	@new_mtu: new transfer unit
 *
 *	Change the maximum transfer size of the network device.
 */
int dev_set_mtu(struct net_device *dev, int new_mtu)
{
	int err, orig_mtu;

	if (new_mtu == dev->mtu)
		return 0;

	/* MTU must be positive, and in range */
	if (new_mtu < 0 || new_mtu < dev->min_mtu) {
		net_err_ratelimited("%s: Invalid MTU %d requested, hw min %d\n",
				    dev->name, new_mtu, dev->min_mtu);
		return -EINVAL;
	}

	if (dev->max_mtu > 0 && new_mtu > dev->max_mtu) {
		net_err_ratelimited("%s: Invalid MTU %d requested, hw max %d\n",
				    dev->name, new_mtu, dev->max_mtu);
		return -EINVAL;
	}

	if (!netif_device_present(dev))
		return -ENODEV;

	err = call_netdevice_notifiers(NETDEV_PRECHANGEMTU, dev);
	err = notifier_to_errno(err);
	if (err)
		return err;

	orig_mtu = dev->mtu;
	err = __dev_set_mtu(dev, new_mtu);

	if (!err) {
		err = call_netdevice_notifiers(NETDEV_CHANGEMTU, dev);
		err = notifier_to_errno(err);
		if (err) {
			/* setting mtu back and notifying everyone again,
			 * so that they have a chance to revert changes.
			 */
			__dev_set_mtu(dev, orig_mtu);
			call_netdevice_notifiers(NETDEV_CHANGEMTU, dev);
		}
	}
	return err;
}
EXPORT_SYMBOL(dev_set_mtu);

/**
 *	dev_set_group - Change group this device belongs to
 *	@dev: device
 *	@new_group: group this device should belong to
 */
void dev_set_group(struct net_device *dev, int new_group)
{
	dev->group = new_group;
}
EXPORT_SYMBOL(dev_set_group);

/**
 *	dev_set_mac_address - Change Media Access Control Address
 *	@dev: device
 *	@sa: new address
 *
 *	Change the hardware (MAC) address of the device
 */
int dev_set_mac_address(struct net_device *dev, struct sockaddr *sa)
{
	const struct net_device_ops *ops = dev->netdev_ops;
	int err;

	if (!ops->ndo_set_mac_address)
		return -EOPNOTSUPP;
	if (sa->sa_family != dev->type)
		return -EINVAL;
	if (!netif_device_present(dev))
		return -ENODEV;
	err = ops->ndo_set_mac_address(dev, sa);
	if (err)
		return err;
	dev->addr_assign_type = NET_ADDR_SET;
	call_netdevice_notifiers(NETDEV_CHANGEADDR, dev);
	add_device_randomness(dev->dev_addr, dev->addr_len);
	return 0;
}
EXPORT_SYMBOL(dev_set_mac_address);

/**
 *	dev_change_carrier - Change device carrier
 *	@dev: device
 *	@new_carrier: new value
 *
 *	Change device carrier
 */
int dev_change_carrier(struct net_device *dev, bool new_carrier)
{
	const struct net_device_ops *ops = dev->netdev_ops;

	if (!ops->ndo_change_carrier)
		return -EOPNOTSUPP;
	if (!netif_device_present(dev))
		return -ENODEV;
	return ops->ndo_change_carrier(dev, new_carrier);
}
EXPORT_SYMBOL(dev_change_carrier);

/**
 *	dev_get_phys_port_id - Get device physical port ID
 *	@dev: device
 *	@ppid: port ID
 *
 *	Get device physical port ID
 */
int dev_get_phys_port_id(struct net_device *dev,
			 struct netdev_phys_item_id *ppid)
{
	const struct net_device_ops *ops = dev->netdev_ops;

	if (!ops->ndo_get_phys_port_id)
		return -EOPNOTSUPP;
	return ops->ndo_get_phys_port_id(dev, ppid);
}
EXPORT_SYMBOL(dev_get_phys_port_id);

/**
 *	dev_get_phys_port_name - Get device physical port name
 *	@dev: device
 *	@name: port name
 *	@len: limit of bytes to copy to name
 *
 *	Get device physical port name
 */
int dev_get_phys_port_name(struct net_device *dev,
			   char *name, size_t len)
{
	const struct net_device_ops *ops = dev->netdev_ops;

	if (!ops->ndo_get_phys_port_name)
		return -EOPNOTSUPP;
	return ops->ndo_get_phys_port_name(dev, name, len);
}
EXPORT_SYMBOL(dev_get_phys_port_name);

/**
 *	dev_change_proto_down - update protocol port state information
 *	@dev: device
 *	@proto_down: new value
 *
 *	This info can be used by switch drivers to set the phys state of the
 *	port.
 */
int dev_change_proto_down(struct net_device *dev, bool proto_down)
{
	const struct net_device_ops *ops = dev->netdev_ops;

	if (!ops->ndo_change_proto_down)
		return -EOPNOTSUPP;
	if (!netif_device_present(dev))
		return -ENODEV;
	return ops->ndo_change_proto_down(dev, proto_down);
}
EXPORT_SYMBOL(dev_change_proto_down);

<<<<<<< HEAD
bool __dev_xdp_attached(struct net_device *dev, xdp_op_t xdp_op,
			u32 *prog_id)
=======
u8 __dev_xdp_attached(struct net_device *dev, xdp_op_t xdp_op, u32 *prog_id)
>>>>>>> 6b0ca60c
{
	struct netdev_xdp xdp;

	memset(&xdp, 0, sizeof(xdp));
	xdp.command = XDP_QUERY_PROG;

	/* Query must always succeed. */
	WARN_ON(xdp_op(dev, &xdp) < 0);
	if (prog_id)
		*prog_id = xdp.prog_id;

	return xdp.prog_attached;
}

static int dev_xdp_install(struct net_device *dev, xdp_op_t xdp_op,
			   struct netlink_ext_ack *extack, u32 flags,
			   struct bpf_prog *prog)
{
	struct netdev_xdp xdp;

	memset(&xdp, 0, sizeof(xdp));
	if (flags & XDP_FLAGS_HW_MODE)
		xdp.command = XDP_SETUP_PROG_HW;
	else
		xdp.command = XDP_SETUP_PROG;
	xdp.extack = extack;
	xdp.flags = flags;
	xdp.prog = prog;

	return xdp_op(dev, &xdp);
}

/**
 *	dev_change_xdp_fd - set or clear a bpf program for a device rx path
 *	@dev: device
 *	@extack: netlink extended ack
 *	@fd: new program fd or negative value to clear
 *	@flags: xdp-related flags
 *
 *	Set or clear a bpf program for a device
 */
int dev_change_xdp_fd(struct net_device *dev, struct netlink_ext_ack *extack,
		      int fd, u32 flags)
{
	const struct net_device_ops *ops = dev->netdev_ops;
	struct bpf_prog *prog = NULL;
	xdp_op_t xdp_op, xdp_chk;
	int err;

	ASSERT_RTNL();

	xdp_op = xdp_chk = ops->ndo_xdp;
	if (!xdp_op && (flags & (XDP_FLAGS_DRV_MODE | XDP_FLAGS_HW_MODE)))
		return -EOPNOTSUPP;
	if (!xdp_op || (flags & XDP_FLAGS_SKB_MODE))
		xdp_op = generic_xdp_install;
	if (xdp_op == xdp_chk)
		xdp_chk = generic_xdp_install;

	if (fd >= 0) {
		if (xdp_chk && __dev_xdp_attached(dev, xdp_chk, NULL))
			return -EEXIST;
		if ((flags & XDP_FLAGS_UPDATE_IF_NOEXIST) &&
		    __dev_xdp_attached(dev, xdp_op, NULL))
			return -EBUSY;

		prog = bpf_prog_get_type(fd, BPF_PROG_TYPE_XDP);
		if (IS_ERR(prog))
			return PTR_ERR(prog);
	}

	err = dev_xdp_install(dev, xdp_op, extack, flags, prog);
	if (err < 0 && prog)
		bpf_prog_put(prog);

	return err;
}

/**
 *	dev_new_index	-	allocate an ifindex
 *	@net: the applicable net namespace
 *
 *	Returns a suitable unique value for a new device interface
 *	number.  The caller must hold the rtnl semaphore or the
 *	dev_base_lock to be sure it remains unique.
 */
static int dev_new_index(struct net *net)
{
	int ifindex = net->ifindex;

	for (;;) {
		if (++ifindex <= 0)
			ifindex = 1;
		if (!__dev_get_by_index(net, ifindex))
			return net->ifindex = ifindex;
	}
}

/* Delayed registration/unregisteration */
static LIST_HEAD(net_todo_list);
DECLARE_WAIT_QUEUE_HEAD(netdev_unregistering_wq);

static void net_set_todo(struct net_device *dev)
{
	list_add_tail(&dev->todo_list, &net_todo_list);
	dev_net(dev)->dev_unreg_count++;
}

static void rollback_registered_many(struct list_head *head)
{
	struct net_device *dev, *tmp;
	LIST_HEAD(close_head);

	BUG_ON(dev_boot_phase);
	ASSERT_RTNL();

	list_for_each_entry_safe(dev, tmp, head, unreg_list) {
		/* Some devices call without registering
		 * for initialization unwind. Remove those
		 * devices and proceed with the remaining.
		 */
		if (dev->reg_state == NETREG_UNINITIALIZED) {
			pr_debug("unregister_netdevice: device %s/%p never was registered\n",
				 dev->name, dev);

			WARN_ON(1);
			list_del(&dev->unreg_list);
			continue;
		}
		dev->dismantle = true;
		BUG_ON(dev->reg_state != NETREG_REGISTERED);
	}

	/* If device is running, close it first. */
	list_for_each_entry(dev, head, unreg_list)
		list_add_tail(&dev->close_list, &close_head);
	dev_close_many(&close_head, true);

	list_for_each_entry(dev, head, unreg_list) {
		/* And unlink it from device chain. */
		unlist_netdevice(dev);

		dev->reg_state = NETREG_UNREGISTERING;
	}
	flush_all_backlogs();

	synchronize_net();

	list_for_each_entry(dev, head, unreg_list) {
		struct sk_buff *skb = NULL;

		/* Shutdown queueing discipline. */
		dev_shutdown(dev);


		/* Notify protocols, that we are about to destroy
		 * this device. They should clean all the things.
		 */
		call_netdevice_notifiers(NETDEV_UNREGISTER, dev);

		if (!dev->rtnl_link_ops ||
		    dev->rtnl_link_state == RTNL_LINK_INITIALIZED)
			skb = rtmsg_ifinfo_build_skb(RTM_DELLINK, dev, ~0U, 0,
						     GFP_KERNEL);

		/*
		 *	Flush the unicast and multicast chains
		 */
		dev_uc_flush(dev);
		dev_mc_flush(dev);

		if (dev->netdev_ops->ndo_uninit)
			dev->netdev_ops->ndo_uninit(dev);

		if (skb)
			rtmsg_ifinfo_send(skb, dev, GFP_KERNEL);

		/* Notifier chain MUST detach us all upper devices. */
		WARN_ON(netdev_has_any_upper_dev(dev));
		WARN_ON(netdev_has_any_lower_dev(dev));

		/* Remove entries from kobject tree */
		netdev_unregister_kobject(dev);
#ifdef CONFIG_XPS
		/* Remove XPS queueing entries */
		netif_reset_xps_queues_gt(dev, 0);
#endif
	}

	synchronize_net();

	list_for_each_entry(dev, head, unreg_list)
		dev_put(dev);
}

static void rollback_registered(struct net_device *dev)
{
	LIST_HEAD(single);

	list_add(&dev->unreg_list, &single);
	rollback_registered_many(&single);
	list_del(&single);
}

static netdev_features_t netdev_sync_upper_features(struct net_device *lower,
	struct net_device *upper, netdev_features_t features)
{
	netdev_features_t upper_disables = NETIF_F_UPPER_DISABLES;
	netdev_features_t feature;
	int feature_bit;

	for_each_netdev_feature(&upper_disables, feature_bit) {
		feature = __NETIF_F_BIT(feature_bit);
		if (!(upper->wanted_features & feature)
		    && (features & feature)) {
			netdev_dbg(lower, "Dropping feature %pNF, upper dev %s has it off.\n",
				   &feature, upper->name);
			features &= ~feature;
		}
	}

	return features;
}

static void netdev_sync_lower_features(struct net_device *upper,
	struct net_device *lower, netdev_features_t features)
{
	netdev_features_t upper_disables = NETIF_F_UPPER_DISABLES;
	netdev_features_t feature;
	int feature_bit;

	for_each_netdev_feature(&upper_disables, feature_bit) {
		feature = __NETIF_F_BIT(feature_bit);
		if (!(features & feature) && (lower->features & feature)) {
			netdev_dbg(upper, "Disabling feature %pNF on lower dev %s.\n",
				   &feature, lower->name);
			lower->wanted_features &= ~feature;
			netdev_update_features(lower);

			if (unlikely(lower->features & feature))
				netdev_WARN(upper, "failed to disable %pNF on %s!\n",
					    &feature, lower->name);
		}
	}
}

static netdev_features_t netdev_fix_features(struct net_device *dev,
	netdev_features_t features)
{
	/* Fix illegal checksum combinations */
	if ((features & NETIF_F_HW_CSUM) &&
	    (features & (NETIF_F_IP_CSUM|NETIF_F_IPV6_CSUM))) {
		netdev_warn(dev, "mixed HW and IP checksum settings.\n");
		features &= ~(NETIF_F_IP_CSUM|NETIF_F_IPV6_CSUM);
	}

	/* TSO requires that SG is present as well. */
	if ((features & NETIF_F_ALL_TSO) && !(features & NETIF_F_SG)) {
		netdev_dbg(dev, "Dropping TSO features since no SG feature.\n");
		features &= ~NETIF_F_ALL_TSO;
	}

	if ((features & NETIF_F_TSO) && !(features & NETIF_F_HW_CSUM) &&
					!(features & NETIF_F_IP_CSUM)) {
		netdev_dbg(dev, "Dropping TSO features since no CSUM feature.\n");
		features &= ~NETIF_F_TSO;
		features &= ~NETIF_F_TSO_ECN;
	}

	if ((features & NETIF_F_TSO6) && !(features & NETIF_F_HW_CSUM) &&
					 !(features & NETIF_F_IPV6_CSUM)) {
		netdev_dbg(dev, "Dropping TSO6 features since no CSUM feature.\n");
		features &= ~NETIF_F_TSO6;
	}

	/* TSO with IPv4 ID mangling requires IPv4 TSO be enabled */
	if ((features & NETIF_F_TSO_MANGLEID) && !(features & NETIF_F_TSO))
		features &= ~NETIF_F_TSO_MANGLEID;

	/* TSO ECN requires that TSO is present as well. */
	if ((features & NETIF_F_ALL_TSO) == NETIF_F_TSO_ECN)
		features &= ~NETIF_F_TSO_ECN;

	/* Software GSO depends on SG. */
	if ((features & NETIF_F_GSO) && !(features & NETIF_F_SG)) {
		netdev_dbg(dev, "Dropping NETIF_F_GSO since no SG feature.\n");
		features &= ~NETIF_F_GSO;
	}

	/* UFO needs SG and checksumming */
	if (features & NETIF_F_UFO) {
		/* maybe split UFO into V4 and V6? */
		if (!(features & NETIF_F_HW_CSUM) &&
		    ((features & (NETIF_F_IP_CSUM | NETIF_F_IPV6_CSUM)) !=
		     (NETIF_F_IP_CSUM | NETIF_F_IPV6_CSUM))) {
			netdev_dbg(dev,
				"Dropping NETIF_F_UFO since no checksum offload features.\n");
			features &= ~NETIF_F_UFO;
		}

		if (!(features & NETIF_F_SG)) {
			netdev_dbg(dev,
				"Dropping NETIF_F_UFO since no NETIF_F_SG feature.\n");
			features &= ~NETIF_F_UFO;
		}
	}

	/* GSO partial features require GSO partial be set */
	if ((features & dev->gso_partial_features) &&
	    !(features & NETIF_F_GSO_PARTIAL)) {
		netdev_dbg(dev,
			   "Dropping partially supported GSO features since no GSO partial.\n");
		features &= ~dev->gso_partial_features;
	}

	return features;
}

int __netdev_update_features(struct net_device *dev)
{
	struct net_device *upper, *lower;
	netdev_features_t features;
	struct list_head *iter;
	int err = -1;

	ASSERT_RTNL();

	features = netdev_get_wanted_features(dev);

	if (dev->netdev_ops->ndo_fix_features)
		features = dev->netdev_ops->ndo_fix_features(dev, features);

	/* driver might be less strict about feature dependencies */
	features = netdev_fix_features(dev, features);

	/* some features can't be enabled if they're off an an upper device */
	netdev_for_each_upper_dev_rcu(dev, upper, iter)
		features = netdev_sync_upper_features(dev, upper, features);

	if (dev->features == features)
		goto sync_lower;

	netdev_dbg(dev, "Features changed: %pNF -> %pNF\n",
		&dev->features, &features);

	if (dev->netdev_ops->ndo_set_features)
		err = dev->netdev_ops->ndo_set_features(dev, features);
	else
		err = 0;

	if (unlikely(err < 0)) {
		netdev_err(dev,
			"set_features() failed (%d); wanted %pNF, left %pNF\n",
			err, &features, &dev->features);
		/* return non-0 since some features might have changed and
		 * it's better to fire a spurious notification than miss it
		 */
		return -1;
	}

sync_lower:
	/* some features must be disabled on lower devices when disabled
	 * on an upper device (think: bonding master or bridge)
	 */
	netdev_for_each_lower_dev(dev, lower, iter)
		netdev_sync_lower_features(dev, lower, features);

	if (!err)
		dev->features = features;

	return err < 0 ? 0 : 1;
}

/**
 *	netdev_update_features - recalculate device features
 *	@dev: the device to check
 *
 *	Recalculate dev->features set and send notifications if it
 *	has changed. Should be called after driver or hardware dependent
 *	conditions might have changed that influence the features.
 */
void netdev_update_features(struct net_device *dev)
{
	if (__netdev_update_features(dev))
		netdev_features_change(dev);
}
EXPORT_SYMBOL(netdev_update_features);

/**
 *	netdev_change_features - recalculate device features
 *	@dev: the device to check
 *
 *	Recalculate dev->features set and send notifications even
 *	if they have not changed. Should be called instead of
 *	netdev_update_features() if also dev->vlan_features might
 *	have changed to allow the changes to be propagated to stacked
 *	VLAN devices.
 */
void netdev_change_features(struct net_device *dev)
{
	__netdev_update_features(dev);
	netdev_features_change(dev);
}
EXPORT_SYMBOL(netdev_change_features);

/**
 *	netif_stacked_transfer_operstate -	transfer operstate
 *	@rootdev: the root or lower level device to transfer state from
 *	@dev: the device to transfer operstate to
 *
 *	Transfer operational state from root to device. This is normally
 *	called when a stacking relationship exists between the root
 *	device and the device(a leaf device).
 */
void netif_stacked_transfer_operstate(const struct net_device *rootdev,
					struct net_device *dev)
{
	if (rootdev->operstate == IF_OPER_DORMANT)
		netif_dormant_on(dev);
	else
		netif_dormant_off(dev);

	if (netif_carrier_ok(rootdev))
		netif_carrier_on(dev);
	else
		netif_carrier_off(dev);
}
EXPORT_SYMBOL(netif_stacked_transfer_operstate);

#ifdef CONFIG_SYSFS
static int netif_alloc_rx_queues(struct net_device *dev)
{
	unsigned int i, count = dev->num_rx_queues;
	struct netdev_rx_queue *rx;
	size_t sz = count * sizeof(*rx);

	BUG_ON(count < 1);

	rx = kvzalloc(sz, GFP_KERNEL | __GFP_REPEAT);
	if (!rx)
		return -ENOMEM;

	dev->_rx = rx;

	for (i = 0; i < count; i++)
		rx[i].dev = dev;
	return 0;
}
#endif

static void netdev_init_one_queue(struct net_device *dev,
				  struct netdev_queue *queue, void *_unused)
{
	/* Initialize queue lock */
	spin_lock_init(&queue->_xmit_lock);
	netdev_set_xmit_lockdep_class(&queue->_xmit_lock, dev->type);
	queue->xmit_lock_owner = -1;
	netdev_queue_numa_node_write(queue, NUMA_NO_NODE);
	queue->dev = dev;
#ifdef CONFIG_BQL
	dql_init(&queue->dql, HZ);
#endif
}

static void netif_free_tx_queues(struct net_device *dev)
{
	kvfree(dev->_tx);
}

static int netif_alloc_netdev_queues(struct net_device *dev)
{
	unsigned int count = dev->num_tx_queues;
	struct netdev_queue *tx;
	size_t sz = count * sizeof(*tx);

	if (count < 1 || count > 0xffff)
		return -EINVAL;

	tx = kvzalloc(sz, GFP_KERNEL | __GFP_REPEAT);
	if (!tx)
		return -ENOMEM;

	dev->_tx = tx;

	netdev_for_each_tx_queue(dev, netdev_init_one_queue, NULL);
	spin_lock_init(&dev->tx_global_lock);

	return 0;
}

void netif_tx_stop_all_queues(struct net_device *dev)
{
	unsigned int i;

	for (i = 0; i < dev->num_tx_queues; i++) {
		struct netdev_queue *txq = netdev_get_tx_queue(dev, i);

		netif_tx_stop_queue(txq);
	}
}
EXPORT_SYMBOL(netif_tx_stop_all_queues);

/**
 *	register_netdevice	- register a network device
 *	@dev: device to register
 *
 *	Take a completed network device structure and add it to the kernel
 *	interfaces. A %NETDEV_REGISTER message is sent to the netdev notifier
 *	chain. 0 is returned on success. A negative errno code is returned
 *	on a failure to set up the device, or if the name is a duplicate.
 *
 *	Callers must hold the rtnl semaphore. You may want
 *	register_netdev() instead of this.
 *
 *	BUGS:
 *	The locking appears insufficient to guarantee two parallel registers
 *	will not get the same name.
 */

int register_netdevice(struct net_device *dev)
{
	int ret;
	struct net *net = dev_net(dev);

	BUG_ON(dev_boot_phase);
	ASSERT_RTNL();

	might_sleep();

	/* When net_device's are persistent, this will be fatal. */
	BUG_ON(dev->reg_state != NETREG_UNINITIALIZED);
	BUG_ON(!net);

	spin_lock_init(&dev->addr_list_lock);
	netdev_set_addr_lockdep_class(dev);

	ret = dev_get_valid_name(net, dev, dev->name);
	if (ret < 0)
		goto out;

	/* Init, if this function is available */
	if (dev->netdev_ops->ndo_init) {
		ret = dev->netdev_ops->ndo_init(dev);
		if (ret) {
			if (ret > 0)
				ret = -EIO;
			goto out;
		}
	}

	if (((dev->hw_features | dev->features) &
	     NETIF_F_HW_VLAN_CTAG_FILTER) &&
	    (!dev->netdev_ops->ndo_vlan_rx_add_vid ||
	     !dev->netdev_ops->ndo_vlan_rx_kill_vid)) {
		netdev_WARN(dev, "Buggy VLAN acceleration in driver!\n");
		ret = -EINVAL;
		goto err_uninit;
	}

	ret = -EBUSY;
	if (!dev->ifindex)
		dev->ifindex = dev_new_index(net);
	else if (__dev_get_by_index(net, dev->ifindex))
		goto err_uninit;

	/* Transfer changeable features to wanted_features and enable
	 * software offloads (GSO and GRO).
	 */
	dev->hw_features |= NETIF_F_SOFT_FEATURES;
	dev->features |= NETIF_F_SOFT_FEATURES;
	dev->wanted_features = dev->features & dev->hw_features;

	if (!(dev->flags & IFF_LOOPBACK))
		dev->hw_features |= NETIF_F_NOCACHE_COPY;

	/* If IPv4 TCP segmentation offload is supported we should also
	 * allow the device to enable segmenting the frame with the option
	 * of ignoring a static IP ID value.  This doesn't enable the
	 * feature itself but allows the user to enable it later.
	 */
	if (dev->hw_features & NETIF_F_TSO)
		dev->hw_features |= NETIF_F_TSO_MANGLEID;
	if (dev->vlan_features & NETIF_F_TSO)
		dev->vlan_features |= NETIF_F_TSO_MANGLEID;
	if (dev->mpls_features & NETIF_F_TSO)
		dev->mpls_features |= NETIF_F_TSO_MANGLEID;
	if (dev->hw_enc_features & NETIF_F_TSO)
		dev->hw_enc_features |= NETIF_F_TSO_MANGLEID;

	/* Make NETIF_F_HIGHDMA inheritable to VLAN devices.
	 */
	dev->vlan_features |= NETIF_F_HIGHDMA;

	/* Make NETIF_F_SG inheritable to tunnel devices.
	 */
	dev->hw_enc_features |= NETIF_F_SG | NETIF_F_GSO_PARTIAL;

	/* Make NETIF_F_SG inheritable to MPLS.
	 */
	dev->mpls_features |= NETIF_F_SG;

	ret = call_netdevice_notifiers(NETDEV_POST_INIT, dev);
	ret = notifier_to_errno(ret);
	if (ret)
		goto err_uninit;

	ret = netdev_register_kobject(dev);
	if (ret)
		goto err_uninit;
	dev->reg_state = NETREG_REGISTERED;

	__netdev_update_features(dev);

	/*
	 *	Default initial state at registry is that the
	 *	device is present.
	 */

	set_bit(__LINK_STATE_PRESENT, &dev->state);

	linkwatch_init_dev(dev);

	dev_init_scheduler(dev);
	dev_hold(dev);
	list_netdevice(dev);
	add_device_randomness(dev->dev_addr, dev->addr_len);

	/* If the device has permanent device address, driver should
	 * set dev_addr and also addr_assign_type should be set to
	 * NET_ADDR_PERM (default value).
	 */
	if (dev->addr_assign_type == NET_ADDR_PERM)
		memcpy(dev->perm_addr, dev->dev_addr, dev->addr_len);

	/* Notify protocols, that a new device appeared. */
	ret = call_netdevice_notifiers(NETDEV_REGISTER, dev);
	ret = notifier_to_errno(ret);
	if (ret) {
		rollback_registered(dev);
		dev->reg_state = NETREG_UNREGISTERED;
	}
	/*
	 *	Prevent userspace races by waiting until the network
	 *	device is fully setup before sending notifications.
	 */
	if (!dev->rtnl_link_ops ||
	    dev->rtnl_link_state == RTNL_LINK_INITIALIZED)
		rtmsg_ifinfo(RTM_NEWLINK, dev, ~0U, GFP_KERNEL);

out:
	return ret;

err_uninit:
	if (dev->netdev_ops->ndo_uninit)
		dev->netdev_ops->ndo_uninit(dev);
	if (dev->priv_destructor)
		dev->priv_destructor(dev);
	goto out;
}
EXPORT_SYMBOL(register_netdevice);

/**
 *	init_dummy_netdev	- init a dummy network device for NAPI
 *	@dev: device to init
 *
 *	This takes a network device structure and initialize the minimum
 *	amount of fields so it can be used to schedule NAPI polls without
 *	registering a full blown interface. This is to be used by drivers
 *	that need to tie several hardware interfaces to a single NAPI
 *	poll scheduler due to HW limitations.
 */
int init_dummy_netdev(struct net_device *dev)
{
	/* Clear everything. Note we don't initialize spinlocks
	 * are they aren't supposed to be taken by any of the
	 * NAPI code and this dummy netdev is supposed to be
	 * only ever used for NAPI polls
	 */
	memset(dev, 0, sizeof(struct net_device));

	/* make sure we BUG if trying to hit standard
	 * register/unregister code path
	 */
	dev->reg_state = NETREG_DUMMY;

	/* NAPI wants this */
	INIT_LIST_HEAD(&dev->napi_list);

	/* a dummy interface is started by default */
	set_bit(__LINK_STATE_PRESENT, &dev->state);
	set_bit(__LINK_STATE_START, &dev->state);

	/* Note : We dont allocate pcpu_refcnt for dummy devices,
	 * because users of this 'device' dont need to change
	 * its refcount.
	 */

	return 0;
}
EXPORT_SYMBOL_GPL(init_dummy_netdev);


/**
 *	register_netdev	- register a network device
 *	@dev: device to register
 *
 *	Take a completed network device structure and add it to the kernel
 *	interfaces. A %NETDEV_REGISTER message is sent to the netdev notifier
 *	chain. 0 is returned on success. A negative errno code is returned
 *	on a failure to set up the device, or if the name is a duplicate.
 *
 *	This is a wrapper around register_netdevice that takes the rtnl semaphore
 *	and expands the device name if you passed a format string to
 *	alloc_netdev.
 */
int register_netdev(struct net_device *dev)
{
	int err;

	rtnl_lock();
	err = register_netdevice(dev);
	rtnl_unlock();
	return err;
}
EXPORT_SYMBOL(register_netdev);

int netdev_refcnt_read(const struct net_device *dev)
{
	int i, refcnt = 0;

	for_each_possible_cpu(i)
		refcnt += *per_cpu_ptr(dev->pcpu_refcnt, i);
	return refcnt;
}
EXPORT_SYMBOL(netdev_refcnt_read);

/**
 * netdev_wait_allrefs - wait until all references are gone.
 * @dev: target net_device
 *
 * This is called when unregistering network devices.
 *
 * Any protocol or device that holds a reference should register
 * for netdevice notification, and cleanup and put back the
 * reference if they receive an UNREGISTER event.
 * We can get stuck here if buggy protocols don't correctly
 * call dev_put.
 */
static void netdev_wait_allrefs(struct net_device *dev)
{
	unsigned long rebroadcast_time, warning_time;
	int refcnt;

	linkwatch_forget_dev(dev);

	rebroadcast_time = warning_time = jiffies;
	refcnt = netdev_refcnt_read(dev);

	while (refcnt != 0) {
		if (time_after(jiffies, rebroadcast_time + 1 * HZ)) {
			rtnl_lock();

			/* Rebroadcast unregister notification */
			call_netdevice_notifiers(NETDEV_UNREGISTER, dev);

			__rtnl_unlock();
			rcu_barrier();
			rtnl_lock();

			call_netdevice_notifiers(NETDEV_UNREGISTER_FINAL, dev);
			if (test_bit(__LINK_STATE_LINKWATCH_PENDING,
				     &dev->state)) {
				/* We must not have linkwatch events
				 * pending on unregister. If this
				 * happens, we simply run the queue
				 * unscheduled, resulting in a noop
				 * for this device.
				 */
				linkwatch_run_queue();
			}

			__rtnl_unlock();

			rebroadcast_time = jiffies;
		}

		msleep(250);

		refcnt = netdev_refcnt_read(dev);

		if (time_after(jiffies, warning_time + 10 * HZ)) {
			pr_emerg("unregister_netdevice: waiting for %s to become free. Usage count = %d\n",
				 dev->name, refcnt);
			warning_time = jiffies;
		}
	}
}

/* The sequence is:
 *
 *	rtnl_lock();
 *	...
 *	register_netdevice(x1);
 *	register_netdevice(x2);
 *	...
 *	unregister_netdevice(y1);
 *	unregister_netdevice(y2);
 *      ...
 *	rtnl_unlock();
 *	free_netdev(y1);
 *	free_netdev(y2);
 *
 * We are invoked by rtnl_unlock().
 * This allows us to deal with problems:
 * 1) We can delete sysfs objects which invoke hotplug
 *    without deadlocking with linkwatch via keventd.
 * 2) Since we run with the RTNL semaphore not held, we can sleep
 *    safely in order to wait for the netdev refcnt to drop to zero.
 *
 * We must not return until all unregister events added during
 * the interval the lock was held have been completed.
 */
void netdev_run_todo(void)
{
	struct list_head list;

	/* Snapshot list, allow later requests */
	list_replace_init(&net_todo_list, &list);

	__rtnl_unlock();


	/* Wait for rcu callbacks to finish before next phase */
	if (!list_empty(&list))
		rcu_barrier();

	while (!list_empty(&list)) {
		struct net_device *dev
			= list_first_entry(&list, struct net_device, todo_list);
		list_del(&dev->todo_list);

		rtnl_lock();
		call_netdevice_notifiers(NETDEV_UNREGISTER_FINAL, dev);
		__rtnl_unlock();

		if (unlikely(dev->reg_state != NETREG_UNREGISTERING)) {
			pr_err("network todo '%s' but state %d\n",
			       dev->name, dev->reg_state);
			dump_stack();
			continue;
		}

		dev->reg_state = NETREG_UNREGISTERED;

		netdev_wait_allrefs(dev);

		/* paranoia */
		BUG_ON(netdev_refcnt_read(dev));
		BUG_ON(!list_empty(&dev->ptype_all));
		BUG_ON(!list_empty(&dev->ptype_specific));
		WARN_ON(rcu_access_pointer(dev->ip_ptr));
		WARN_ON(rcu_access_pointer(dev->ip6_ptr));
		WARN_ON(dev->dn_ptr);

		if (dev->priv_destructor)
			dev->priv_destructor(dev);
		if (dev->needs_free_netdev)
			free_netdev(dev);

		/* Report a network device has been unregistered */
		rtnl_lock();
		dev_net(dev)->dev_unreg_count--;
		__rtnl_unlock();
		wake_up(&netdev_unregistering_wq);

		/* Free network device */
		kobject_put(&dev->dev.kobj);
	}
}

/* Convert net_device_stats to rtnl_link_stats64. rtnl_link_stats64 has
 * all the same fields in the same order as net_device_stats, with only
 * the type differing, but rtnl_link_stats64 may have additional fields
 * at the end for newer counters.
 */
void netdev_stats_to_stats64(struct rtnl_link_stats64 *stats64,
			     const struct net_device_stats *netdev_stats)
{
#if BITS_PER_LONG == 64
	BUILD_BUG_ON(sizeof(*stats64) < sizeof(*netdev_stats));
	memcpy(stats64, netdev_stats, sizeof(*netdev_stats));
	/* zero out counters that only exist in rtnl_link_stats64 */
	memset((char *)stats64 + sizeof(*netdev_stats), 0,
	       sizeof(*stats64) - sizeof(*netdev_stats));
#else
	size_t i, n = sizeof(*netdev_stats) / sizeof(unsigned long);
	const unsigned long *src = (const unsigned long *)netdev_stats;
	u64 *dst = (u64 *)stats64;

	BUILD_BUG_ON(n > sizeof(*stats64) / sizeof(u64));
	for (i = 0; i < n; i++)
		dst[i] = src[i];
	/* zero out counters that only exist in rtnl_link_stats64 */
	memset((char *)stats64 + n * sizeof(u64), 0,
	       sizeof(*stats64) - n * sizeof(u64));
#endif
}
EXPORT_SYMBOL(netdev_stats_to_stats64);

/**
 *	dev_get_stats	- get network device statistics
 *	@dev: device to get statistics from
 *	@storage: place to store stats
 *
 *	Get network statistics from device. Return @storage.
 *	The device driver may provide its own method by setting
 *	dev->netdev_ops->get_stats64 or dev->netdev_ops->get_stats;
 *	otherwise the internal statistics structure is used.
 */
struct rtnl_link_stats64 *dev_get_stats(struct net_device *dev,
					struct rtnl_link_stats64 *storage)
{
	const struct net_device_ops *ops = dev->netdev_ops;

	if (ops->ndo_get_stats64) {
		memset(storage, 0, sizeof(*storage));
		ops->ndo_get_stats64(dev, storage);
	} else if (ops->ndo_get_stats) {
		netdev_stats_to_stats64(storage, ops->ndo_get_stats(dev));
	} else {
		netdev_stats_to_stats64(storage, &dev->stats);
	}
	storage->rx_dropped += (unsigned long)atomic_long_read(&dev->rx_dropped);
	storage->tx_dropped += (unsigned long)atomic_long_read(&dev->tx_dropped);
	storage->rx_nohandler += (unsigned long)atomic_long_read(&dev->rx_nohandler);
	return storage;
}
EXPORT_SYMBOL(dev_get_stats);

struct netdev_queue *dev_ingress_queue_create(struct net_device *dev)
{
	struct netdev_queue *queue = dev_ingress_queue(dev);

#ifdef CONFIG_NET_CLS_ACT
	if (queue)
		return queue;
	queue = kzalloc(sizeof(*queue), GFP_KERNEL);
	if (!queue)
		return NULL;
	netdev_init_one_queue(dev, queue, NULL);
	RCU_INIT_POINTER(queue->qdisc, &noop_qdisc);
	queue->qdisc_sleeping = &noop_qdisc;
	rcu_assign_pointer(dev->ingress_queue, queue);
#endif
	return queue;
}

static const struct ethtool_ops default_ethtool_ops;

void netdev_set_default_ethtool_ops(struct net_device *dev,
				    const struct ethtool_ops *ops)
{
	if (dev->ethtool_ops == &default_ethtool_ops)
		dev->ethtool_ops = ops;
}
EXPORT_SYMBOL_GPL(netdev_set_default_ethtool_ops);

void netdev_freemem(struct net_device *dev)
{
	char *addr = (char *)dev - dev->padded;

	kvfree(addr);
}

/**
 * alloc_netdev_mqs - allocate network device
 * @sizeof_priv: size of private data to allocate space for
 * @name: device name format string
 * @name_assign_type: origin of device name
 * @setup: callback to initialize device
 * @txqs: the number of TX subqueues to allocate
 * @rxqs: the number of RX subqueues to allocate
 *
 * Allocates a struct net_device with private data area for driver use
 * and performs basic initialization.  Also allocates subqueue structs
 * for each queue on the device.
 */
struct net_device *alloc_netdev_mqs(int sizeof_priv, const char *name,
		unsigned char name_assign_type,
		void (*setup)(struct net_device *),
		unsigned int txqs, unsigned int rxqs)
{
	struct net_device *dev;
	size_t alloc_size;
	struct net_device *p;

	BUG_ON(strlen(name) >= sizeof(dev->name));

	if (txqs < 1) {
		pr_err("alloc_netdev: Unable to allocate device with zero queues\n");
		return NULL;
	}

#ifdef CONFIG_SYSFS
	if (rxqs < 1) {
		pr_err("alloc_netdev: Unable to allocate device with zero RX queues\n");
		return NULL;
	}
#endif

	alloc_size = sizeof(struct net_device);
	if (sizeof_priv) {
		/* ensure 32-byte alignment of private area */
		alloc_size = ALIGN(alloc_size, NETDEV_ALIGN);
		alloc_size += sizeof_priv;
	}
	/* ensure 32-byte alignment of whole construct */
	alloc_size += NETDEV_ALIGN - 1;

	p = kvzalloc(alloc_size, GFP_KERNEL | __GFP_REPEAT);
	if (!p)
		return NULL;

	dev = PTR_ALIGN(p, NETDEV_ALIGN);
	dev->padded = (char *)dev - (char *)p;

	dev->pcpu_refcnt = alloc_percpu(int);
	if (!dev->pcpu_refcnt)
		goto free_dev;

	if (dev_addr_init(dev))
		goto free_pcpu;

	dev_mc_init(dev);
	dev_uc_init(dev);

	dev_net_set(dev, &init_net);

	dev->gso_max_size = GSO_MAX_SIZE;
	dev->gso_max_segs = GSO_MAX_SEGS;

	INIT_LIST_HEAD(&dev->napi_list);
	INIT_LIST_HEAD(&dev->unreg_list);
	INIT_LIST_HEAD(&dev->close_list);
	INIT_LIST_HEAD(&dev->link_watch_list);
	INIT_LIST_HEAD(&dev->adj_list.upper);
	INIT_LIST_HEAD(&dev->adj_list.lower);
	INIT_LIST_HEAD(&dev->ptype_all);
	INIT_LIST_HEAD(&dev->ptype_specific);
#ifdef CONFIG_NET_SCHED
	hash_init(dev->qdisc_hash);
#endif
	dev->priv_flags = IFF_XMIT_DST_RELEASE | IFF_XMIT_DST_RELEASE_PERM;
	setup(dev);

	if (!dev->tx_queue_len) {
		dev->priv_flags |= IFF_NO_QUEUE;
		dev->tx_queue_len = DEFAULT_TX_QUEUE_LEN;
	}

	dev->num_tx_queues = txqs;
	dev->real_num_tx_queues = txqs;
	if (netif_alloc_netdev_queues(dev))
		goto free_all;

#ifdef CONFIG_SYSFS
	dev->num_rx_queues = rxqs;
	dev->real_num_rx_queues = rxqs;
	if (netif_alloc_rx_queues(dev))
		goto free_all;
#endif

	strcpy(dev->name, name);
	dev->name_assign_type = name_assign_type;
	dev->group = INIT_NETDEV_GROUP;
	if (!dev->ethtool_ops)
		dev->ethtool_ops = &default_ethtool_ops;

	nf_hook_ingress_init(dev);

	return dev;

free_all:
	free_netdev(dev);
	return NULL;

free_pcpu:
	free_percpu(dev->pcpu_refcnt);
free_dev:
	netdev_freemem(dev);
	return NULL;
}
EXPORT_SYMBOL(alloc_netdev_mqs);

/**
 * free_netdev - free network device
 * @dev: device
 *
 * This function does the last stage of destroying an allocated device
 * interface. The reference to the device object is released. If this
 * is the last reference then it will be freed.Must be called in process
 * context.
 */
void free_netdev(struct net_device *dev)
{
	struct napi_struct *p, *n;
	struct bpf_prog *prog;

	might_sleep();
	netif_free_tx_queues(dev);
#ifdef CONFIG_SYSFS
	kvfree(dev->_rx);
#endif

	kfree(rcu_dereference_protected(dev->ingress_queue, 1));

	/* Flush device addresses */
	dev_addr_flush(dev);

	list_for_each_entry_safe(p, n, &dev->napi_list, dev_list)
		netif_napi_del(p);

	free_percpu(dev->pcpu_refcnt);
	dev->pcpu_refcnt = NULL;

	prog = rcu_dereference_protected(dev->xdp_prog, 1);
	if (prog) {
		bpf_prog_put(prog);
		static_key_slow_dec(&generic_xdp_needed);
	}

	/*  Compatibility with error handling in drivers */
	if (dev->reg_state == NETREG_UNINITIALIZED) {
		netdev_freemem(dev);
		return;
	}

	BUG_ON(dev->reg_state != NETREG_UNREGISTERED);
	dev->reg_state = NETREG_RELEASED;

	/* will free via device release */
	put_device(&dev->dev);
}
EXPORT_SYMBOL(free_netdev);

/**
 *	synchronize_net -  Synchronize with packet receive processing
 *
 *	Wait for packets currently being received to be done.
 *	Does not block later packets from starting.
 */
void synchronize_net(void)
{
	might_sleep();
	if (rtnl_is_locked())
		synchronize_rcu_expedited();
	else
		synchronize_rcu();
}
EXPORT_SYMBOL(synchronize_net);

/**
 *	unregister_netdevice_queue - remove device from the kernel
 *	@dev: device
 *	@head: list
 *
 *	This function shuts down a device interface and removes it
 *	from the kernel tables.
 *	If head not NULL, device is queued to be unregistered later.
 *
 *	Callers must hold the rtnl semaphore.  You may want
 *	unregister_netdev() instead of this.
 */

void unregister_netdevice_queue(struct net_device *dev, struct list_head *head)
{
	ASSERT_RTNL();

	if (head) {
		list_move_tail(&dev->unreg_list, head);
	} else {
		rollback_registered(dev);
		/* Finish processing unregister after unlock */
		net_set_todo(dev);
	}
}
EXPORT_SYMBOL(unregister_netdevice_queue);

/**
 *	unregister_netdevice_many - unregister many devices
 *	@head: list of devices
 *
 *  Note: As most callers use a stack allocated list_head,
 *  we force a list_del() to make sure stack wont be corrupted later.
 */
void unregister_netdevice_many(struct list_head *head)
{
	struct net_device *dev;

	if (!list_empty(head)) {
		rollback_registered_many(head);
		list_for_each_entry(dev, head, unreg_list)
			net_set_todo(dev);
		list_del(head);
	}
}
EXPORT_SYMBOL(unregister_netdevice_many);

/**
 *	unregister_netdev - remove device from the kernel
 *	@dev: device
 *
 *	This function shuts down a device interface and removes it
 *	from the kernel tables.
 *
 *	This is just a wrapper for unregister_netdevice that takes
 *	the rtnl semaphore.  In general you want to use this and not
 *	unregister_netdevice.
 */
void unregister_netdev(struct net_device *dev)
{
	rtnl_lock();
	unregister_netdevice(dev);
	rtnl_unlock();
}
EXPORT_SYMBOL(unregister_netdev);

/**
 *	dev_change_net_namespace - move device to different nethost namespace
 *	@dev: device
 *	@net: network namespace
 *	@pat: If not NULL name pattern to try if the current device name
 *	      is already taken in the destination network namespace.
 *
 *	This function shuts down a device interface and moves it
 *	to a new network namespace. On success 0 is returned, on
 *	a failure a netagive errno code is returned.
 *
 *	Callers must hold the rtnl semaphore.
 */

int dev_change_net_namespace(struct net_device *dev, struct net *net, const char *pat)
{
	int err;

	ASSERT_RTNL();

	/* Don't allow namespace local devices to be moved. */
	err = -EINVAL;
	if (dev->features & NETIF_F_NETNS_LOCAL)
		goto out;

	/* Ensure the device has been registrered */
	if (dev->reg_state != NETREG_REGISTERED)
		goto out;

	/* Get out if there is nothing todo */
	err = 0;
	if (net_eq(dev_net(dev), net))
		goto out;

	/* Pick the destination device name, and ensure
	 * we can use it in the destination network namespace.
	 */
	err = -EEXIST;
	if (__dev_get_by_name(net, dev->name)) {
		/* We get here if we can't use the current device name */
		if (!pat)
			goto out;
		if (dev_get_valid_name(net, dev, pat) < 0)
			goto out;
	}

	/*
	 * And now a mini version of register_netdevice unregister_netdevice.
	 */

	/* If device is running close it first. */
	dev_close(dev);

	/* And unlink it from device chain */
	err = -ENODEV;
	unlist_netdevice(dev);

	synchronize_net();

	/* Shutdown queueing discipline. */
	dev_shutdown(dev);

	/* Notify protocols, that we are about to destroy
	 * this device. They should clean all the things.
	 *
	 * Note that dev->reg_state stays at NETREG_REGISTERED.
	 * This is wanted because this way 8021q and macvlan know
	 * the device is just moving and can keep their slaves up.
	 */
	call_netdevice_notifiers(NETDEV_UNREGISTER, dev);
	rcu_barrier();
	call_netdevice_notifiers(NETDEV_UNREGISTER_FINAL, dev);
	rtmsg_ifinfo(RTM_DELLINK, dev, ~0U, GFP_KERNEL);

	/*
	 *	Flush the unicast and multicast chains
	 */
	dev_uc_flush(dev);
	dev_mc_flush(dev);

	/* Send a netdev-removed uevent to the old namespace */
	kobject_uevent(&dev->dev.kobj, KOBJ_REMOVE);
	netdev_adjacent_del_links(dev);

	/* Actually switch the network namespace */
	dev_net_set(dev, net);

	/* If there is an ifindex conflict assign a new one */
	if (__dev_get_by_index(net, dev->ifindex))
		dev->ifindex = dev_new_index(net);

	/* Send a netdev-add uevent to the new namespace */
	kobject_uevent(&dev->dev.kobj, KOBJ_ADD);
	netdev_adjacent_add_links(dev);

	/* Fixup kobjects */
	err = device_rename(&dev->dev, dev->name);
	WARN_ON(err);

	/* Add the device back in the hashes */
	list_netdevice(dev);

	/* Notify protocols, that a new device appeared. */
	call_netdevice_notifiers(NETDEV_REGISTER, dev);

	/*
	 *	Prevent userspace races by waiting until the network
	 *	device is fully setup before sending notifications.
	 */
	rtmsg_ifinfo(RTM_NEWLINK, dev, ~0U, GFP_KERNEL);

	synchronize_net();
	err = 0;
out:
	return err;
}
EXPORT_SYMBOL_GPL(dev_change_net_namespace);

static int dev_cpu_dead(unsigned int oldcpu)
{
	struct sk_buff **list_skb;
	struct sk_buff *skb;
	unsigned int cpu;
	struct softnet_data *sd, *oldsd, *remsd = NULL;

	local_irq_disable();
	cpu = smp_processor_id();
	sd = &per_cpu(softnet_data, cpu);
	oldsd = &per_cpu(softnet_data, oldcpu);

	/* Find end of our completion_queue. */
	list_skb = &sd->completion_queue;
	while (*list_skb)
		list_skb = &(*list_skb)->next;
	/* Append completion queue from offline CPU. */
	*list_skb = oldsd->completion_queue;
	oldsd->completion_queue = NULL;

	/* Append output queue from offline CPU. */
	if (oldsd->output_queue) {
		*sd->output_queue_tailp = oldsd->output_queue;
		sd->output_queue_tailp = oldsd->output_queue_tailp;
		oldsd->output_queue = NULL;
		oldsd->output_queue_tailp = &oldsd->output_queue;
	}
	/* Append NAPI poll list from offline CPU, with one exception :
	 * process_backlog() must be called by cpu owning percpu backlog.
	 * We properly handle process_queue & input_pkt_queue later.
	 */
	while (!list_empty(&oldsd->poll_list)) {
		struct napi_struct *napi = list_first_entry(&oldsd->poll_list,
							    struct napi_struct,
							    poll_list);

		list_del_init(&napi->poll_list);
		if (napi->poll == process_backlog)
			napi->state = 0;
		else
			____napi_schedule(sd, napi);
	}

	raise_softirq_irqoff(NET_TX_SOFTIRQ);
	local_irq_enable();

#ifdef CONFIG_RPS
	remsd = oldsd->rps_ipi_list;
	oldsd->rps_ipi_list = NULL;
#endif
	/* send out pending IPI's on offline CPU */
	net_rps_send_ipi(remsd);

	/* Process offline CPU's input_pkt_queue */
	while ((skb = __skb_dequeue(&oldsd->process_queue))) {
		netif_rx_ni(skb);
		input_queue_head_incr(oldsd);
	}
	while ((skb = skb_dequeue(&oldsd->input_pkt_queue))) {
		netif_rx_ni(skb);
		input_queue_head_incr(oldsd);
	}

	return 0;
}

/**
 *	netdev_increment_features - increment feature set by one
 *	@all: current feature set
 *	@one: new feature set
 *	@mask: mask feature set
 *
 *	Computes a new feature set after adding a device with feature set
 *	@one to the master device with current feature set @all.  Will not
 *	enable anything that is off in @mask. Returns the new feature set.
 */
netdev_features_t netdev_increment_features(netdev_features_t all,
	netdev_features_t one, netdev_features_t mask)
{
	if (mask & NETIF_F_HW_CSUM)
		mask |= NETIF_F_CSUM_MASK;
	mask |= NETIF_F_VLAN_CHALLENGED;

	all |= one & (NETIF_F_ONE_FOR_ALL | NETIF_F_CSUM_MASK) & mask;
	all &= one | ~NETIF_F_ALL_FOR_ALL;

	/* If one device supports hw checksumming, set for all. */
	if (all & NETIF_F_HW_CSUM)
		all &= ~(NETIF_F_CSUM_MASK & ~NETIF_F_HW_CSUM);

	return all;
}
EXPORT_SYMBOL(netdev_increment_features);

static struct hlist_head * __net_init netdev_create_hash(void)
{
	int i;
	struct hlist_head *hash;

	hash = kmalloc(sizeof(*hash) * NETDEV_HASHENTRIES, GFP_KERNEL);
	if (hash != NULL)
		for (i = 0; i < NETDEV_HASHENTRIES; i++)
			INIT_HLIST_HEAD(&hash[i]);

	return hash;
}

/* Initialize per network namespace state */
static int __net_init netdev_init(struct net *net)
{
	if (net != &init_net)
		INIT_LIST_HEAD(&net->dev_base_head);

	net->dev_name_head = netdev_create_hash();
	if (net->dev_name_head == NULL)
		goto err_name;

	net->dev_index_head = netdev_create_hash();
	if (net->dev_index_head == NULL)
		goto err_idx;

	return 0;

err_idx:
	kfree(net->dev_name_head);
err_name:
	return -ENOMEM;
}

/**
 *	netdev_drivername - network driver for the device
 *	@dev: network device
 *
 *	Determine network driver for device.
 */
const char *netdev_drivername(const struct net_device *dev)
{
	const struct device_driver *driver;
	const struct device *parent;
	const char *empty = "";

	parent = dev->dev.parent;
	if (!parent)
		return empty;

	driver = parent->driver;
	if (driver && driver->name)
		return driver->name;
	return empty;
}

static void __netdev_printk(const char *level, const struct net_device *dev,
			    struct va_format *vaf)
{
	if (dev && dev->dev.parent) {
		dev_printk_emit(level[1] - '0',
				dev->dev.parent,
				"%s %s %s%s: %pV",
				dev_driver_string(dev->dev.parent),
				dev_name(dev->dev.parent),
				netdev_name(dev), netdev_reg_state(dev),
				vaf);
	} else if (dev) {
		printk("%s%s%s: %pV",
		       level, netdev_name(dev), netdev_reg_state(dev), vaf);
	} else {
		printk("%s(NULL net_device): %pV", level, vaf);
	}
}

void netdev_printk(const char *level, const struct net_device *dev,
		   const char *format, ...)
{
	struct va_format vaf;
	va_list args;

	va_start(args, format);

	vaf.fmt = format;
	vaf.va = &args;

	__netdev_printk(level, dev, &vaf);

	va_end(args);
}
EXPORT_SYMBOL(netdev_printk);

#define define_netdev_printk_level(func, level)			\
void func(const struct net_device *dev, const char *fmt, ...)	\
{								\
	struct va_format vaf;					\
	va_list args;						\
								\
	va_start(args, fmt);					\
								\
	vaf.fmt = fmt;						\
	vaf.va = &args;						\
								\
	__netdev_printk(level, dev, &vaf);			\
								\
	va_end(args);						\
}								\
EXPORT_SYMBOL(func);

define_netdev_printk_level(netdev_emerg, KERN_EMERG);
define_netdev_printk_level(netdev_alert, KERN_ALERT);
define_netdev_printk_level(netdev_crit, KERN_CRIT);
define_netdev_printk_level(netdev_err, KERN_ERR);
define_netdev_printk_level(netdev_warn, KERN_WARNING);
define_netdev_printk_level(netdev_notice, KERN_NOTICE);
define_netdev_printk_level(netdev_info, KERN_INFO);

static void __net_exit netdev_exit(struct net *net)
{
	kfree(net->dev_name_head);
	kfree(net->dev_index_head);
}

static struct pernet_operations __net_initdata netdev_net_ops = {
	.init = netdev_init,
	.exit = netdev_exit,
};

static void __net_exit default_device_exit(struct net *net)
{
	struct net_device *dev, *aux;
	/*
	 * Push all migratable network devices back to the
	 * initial network namespace
	 */
	rtnl_lock();
	for_each_netdev_safe(net, dev, aux) {
		int err;
		char fb_name[IFNAMSIZ];

		/* Ignore unmoveable devices (i.e. loopback) */
		if (dev->features & NETIF_F_NETNS_LOCAL)
			continue;

		/* Leave virtual devices for the generic cleanup */
		if (dev->rtnl_link_ops)
			continue;

		/* Push remaining network devices to init_net */
		snprintf(fb_name, IFNAMSIZ, "dev%d", dev->ifindex);
		err = dev_change_net_namespace(dev, &init_net, fb_name);
		if (err) {
			pr_emerg("%s: failed to move %s to init_net: %d\n",
				 __func__, dev->name, err);
			BUG();
		}
	}
	rtnl_unlock();
}

static void __net_exit rtnl_lock_unregistering(struct list_head *net_list)
{
	/* Return with the rtnl_lock held when there are no network
	 * devices unregistering in any network namespace in net_list.
	 */
	struct net *net;
	bool unregistering;
	DEFINE_WAIT_FUNC(wait, woken_wake_function);

	add_wait_queue(&netdev_unregistering_wq, &wait);
	for (;;) {
		unregistering = false;
		rtnl_lock();
		list_for_each_entry(net, net_list, exit_list) {
			if (net->dev_unreg_count > 0) {
				unregistering = true;
				break;
			}
		}
		if (!unregistering)
			break;
		__rtnl_unlock();

		wait_woken(&wait, TASK_UNINTERRUPTIBLE, MAX_SCHEDULE_TIMEOUT);
	}
	remove_wait_queue(&netdev_unregistering_wq, &wait);
}

static void __net_exit default_device_exit_batch(struct list_head *net_list)
{
	/* At exit all network devices most be removed from a network
	 * namespace.  Do this in the reverse order of registration.
	 * Do this across as many network namespaces as possible to
	 * improve batching efficiency.
	 */
	struct net_device *dev;
	struct net *net;
	LIST_HEAD(dev_kill_list);

	/* To prevent network device cleanup code from dereferencing
	 * loopback devices or network devices that have been freed
	 * wait here for all pending unregistrations to complete,
	 * before unregistring the loopback device and allowing the
	 * network namespace be freed.
	 *
	 * The netdev todo list containing all network devices
	 * unregistrations that happen in default_device_exit_batch
	 * will run in the rtnl_unlock() at the end of
	 * default_device_exit_batch.
	 */
	rtnl_lock_unregistering(net_list);
	list_for_each_entry(net, net_list, exit_list) {
		for_each_netdev_reverse(net, dev) {
			if (dev->rtnl_link_ops && dev->rtnl_link_ops->dellink)
				dev->rtnl_link_ops->dellink(dev, &dev_kill_list);
			else
				unregister_netdevice_queue(dev, &dev_kill_list);
		}
	}
	unregister_netdevice_many(&dev_kill_list);
	rtnl_unlock();
}

static struct pernet_operations __net_initdata default_device_ops = {
	.exit = default_device_exit,
	.exit_batch = default_device_exit_batch,
};

/*
 *	Initialize the DEV module. At boot time this walks the device list and
 *	unhooks any devices that fail to initialise (normally hardware not
 *	present) and leaves us with a valid list of present and active devices.
 *
 */

/*
 *       This is called single threaded during boot, so no need
 *       to take the rtnl semaphore.
 */
static int __init net_dev_init(void)
{
	int i, rc = -ENOMEM;

	BUG_ON(!dev_boot_phase);

	if (dev_proc_init())
		goto out;

	if (netdev_kobject_init())
		goto out;

	INIT_LIST_HEAD(&ptype_all);
	for (i = 0; i < PTYPE_HASH_SIZE; i++)
		INIT_LIST_HEAD(&ptype_base[i]);

	INIT_LIST_HEAD(&offload_base);

	if (register_pernet_subsys(&netdev_net_ops))
		goto out;

	/*
	 *	Initialise the packet receive queues.
	 */

	for_each_possible_cpu(i) {
		struct work_struct *flush = per_cpu_ptr(&flush_works, i);
		struct softnet_data *sd = &per_cpu(softnet_data, i);

		INIT_WORK(flush, flush_backlog);

		skb_queue_head_init(&sd->input_pkt_queue);
		skb_queue_head_init(&sd->process_queue);
		INIT_LIST_HEAD(&sd->poll_list);
		sd->output_queue_tailp = &sd->output_queue;
#ifdef CONFIG_RPS
		sd->csd.func = rps_trigger_softirq;
		sd->csd.info = sd;
		sd->cpu = i;
#endif

		sd->backlog.poll = process_backlog;
		sd->backlog.weight = weight_p;
	}

	dev_boot_phase = 0;

	/* The loopback device is special if any other network devices
	 * is present in a network namespace the loopback device must
	 * be present. Since we now dynamically allocate and free the
	 * loopback device ensure this invariant is maintained by
	 * keeping the loopback device as the first device on the
	 * list of network devices.  Ensuring the loopback devices
	 * is the first device that appears and the last network device
	 * that disappears.
	 */
	if (register_pernet_device(&loopback_net_ops))
		goto out;

	if (register_pernet_device(&default_device_ops))
		goto out;

	open_softirq(NET_TX_SOFTIRQ, net_tx_action);
	open_softirq(NET_RX_SOFTIRQ, net_rx_action);

	rc = cpuhp_setup_state_nocalls(CPUHP_NET_DEV_DEAD, "net/dev:dead",
				       NULL, dev_cpu_dead);
	WARN_ON(rc < 0);
	dst_subsys_init();
	rc = 0;
out:
	return rc;
}

subsys_initcall(net_dev_init);<|MERGE_RESOLUTION|>--- conflicted
+++ resolved
@@ -6944,12 +6944,7 @@
 }
 EXPORT_SYMBOL(dev_change_proto_down);
 
-<<<<<<< HEAD
-bool __dev_xdp_attached(struct net_device *dev, xdp_op_t xdp_op,
-			u32 *prog_id)
-=======
 u8 __dev_xdp_attached(struct net_device *dev, xdp_op_t xdp_op, u32 *prog_id)
->>>>>>> 6b0ca60c
 {
 	struct netdev_xdp xdp;
 
