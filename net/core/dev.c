/*
 *      NET3    Protocol independent device support routines.
 *
 *		This program is free software; you can redistribute it and/or
 *		modify it under the terms of the GNU General Public License
 *		as published by the Free Software Foundation; either version
 *		2 of the License, or (at your option) any later version.
 *
 *	Derived from the non IP parts of dev.c 1.0.19
 *              Authors:	Ross Biro
 *				Fred N. van Kempen, <waltje@uWalt.NL.Mugnet.ORG>
 *				Mark Evans, <evansmp@uhura.aston.ac.uk>
 *
 *	Additional Authors:
 *		Florian la Roche <rzsfl@rz.uni-sb.de>
 *		Alan Cox <gw4pts@gw4pts.ampr.org>
 *		David Hinds <dahinds@users.sourceforge.net>
 *		Alexey Kuznetsov <kuznet@ms2.inr.ac.ru>
 *		Adam Sulmicki <adam@cfar.umd.edu>
 *              Pekka Riikonen <priikone@poesidon.pspt.fi>
 *
 *	Changes:
 *              D.J. Barrow     :       Fixed bug where dev->refcnt gets set
 *                                      to 2 if register_netdev gets called
 *                                      before net_dev_init & also removed a
 *                                      few lines of code in the process.
 *		Alan Cox	:	device private ioctl copies fields back.
 *		Alan Cox	:	Transmit queue code does relevant
 *					stunts to keep the queue safe.
 *		Alan Cox	:	Fixed double lock.
 *		Alan Cox	:	Fixed promisc NULL pointer trap
 *		????????	:	Support the full private ioctl range
 *		Alan Cox	:	Moved ioctl permission check into
 *					drivers
 *		Tim Kordas	:	SIOCADDMULTI/SIOCDELMULTI
 *		Alan Cox	:	100 backlog just doesn't cut it when
 *					you start doing multicast video 8)
 *		Alan Cox	:	Rewrote net_bh and list manager.
 *              Alan Cox        :       Fix ETH_P_ALL echoback lengths.
 *		Alan Cox	:	Took out transmit every packet pass
 *					Saved a few bytes in the ioctl handler
 *		Alan Cox	:	Network driver sets packet type before
 *					calling netif_rx. Saves a function
 *					call a packet.
 *		Alan Cox	:	Hashed net_bh()
 *		Richard Kooijman:	Timestamp fixes.
 *		Alan Cox	:	Wrong field in SIOCGIFDSTADDR
 *		Alan Cox	:	Device lock protection.
 *              Alan Cox        :       Fixed nasty side effect of device close
 *					changes.
 *		Rudi Cilibrasi	:	Pass the right thing to
 *					set_mac_address()
 *		Dave Miller	:	32bit quantity for the device lock to
 *					make it work out on a Sparc.
 *		Bjorn Ekwall	:	Added KERNELD hack.
 *		Alan Cox	:	Cleaned up the backlog initialise.
 *		Craig Metz	:	SIOCGIFCONF fix if space for under
 *					1 device.
 *	    Thomas Bogendoerfer :	Return ENODEV for dev_open, if there
 *					is no device open function.
 *		Andi Kleen	:	Fix error reporting for SIOCGIFCONF
 *	    Michael Chastain	:	Fix signed/unsigned for SIOCGIFCONF
 *		Cyrus Durgin	:	Cleaned for KMOD
 *		Adam Sulmicki   :	Bug Fix : Network Device Unload
 *					A network device unload needs to purge
 *					the backlog queue.
 *	Paul Rusty Russell	:	SIOCSIFNAME
 *              Pekka Riikonen  :	Netdev boot-time settings code
 *              Andrew Morton   :       Make unregister_netdevice wait
 *                                      indefinitely on dev->refcnt
 *              J Hadi Salim    :       - Backlog queue sampling
 *				        - netif_rx() feedback
 */

#include <linux/uaccess.h>
#include <linux/bitops.h>
#include <linux/capability.h>
#include <linux/cpu.h>
#include <linux/types.h>
#include <linux/kernel.h>
#include <linux/hash.h>
#include <linux/slab.h>
#include <linux/sched.h>
#include <linux/sched/mm.h>
#include <linux/mutex.h>
#include <linux/string.h>
#include <linux/mm.h>
#include <linux/socket.h>
#include <linux/sockios.h>
#include <linux/errno.h>
#include <linux/interrupt.h>
#include <linux/if_ether.h>
#include <linux/netdevice.h>
#include <linux/etherdevice.h>
#include <linux/ethtool.h>
#include <linux/skbuff.h>
#include <linux/bpf.h>
#include <linux/bpf_trace.h>
#include <net/net_namespace.h>
#include <net/sock.h>
#include <net/busy_poll.h>
#include <linux/rtnetlink.h>
#include <linux/stat.h>
#include <net/dst.h>
#include <net/dst_metadata.h>
#include <net/pkt_sched.h>
#include <net/pkt_cls.h>
#include <net/checksum.h>
#include <net/xfrm.h>
#include <linux/highmem.h>
#include <linux/init.h>
#include <linux/module.h>
#include <linux/netpoll.h>
#include <linux/rcupdate.h>
#include <linux/delay.h>
#include <net/iw_handler.h>
#include <asm/current.h>
#include <linux/audit.h>
#include <linux/dmaengine.h>
#include <linux/err.h>
#include <linux/ctype.h>
#include <linux/if_arp.h>
#include <linux/if_vlan.h>
#include <linux/ip.h>
#include <net/ip.h>
#include <net/mpls.h>
#include <linux/ipv6.h>
#include <linux/in.h>
#include <linux/jhash.h>
#include <linux/random.h>
#include <trace/events/napi.h>
#include <trace/events/net.h>
#include <trace/events/skb.h>
#include <linux/pci.h>
#include <linux/inetdevice.h>
#include <linux/cpu_rmap.h>
#include <linux/static_key.h>
#include <linux/hashtable.h>
#include <linux/vmalloc.h>
#include <linux/if_macvlan.h>
#include <linux/errqueue.h>
#include <linux/hrtimer.h>
#include <linux/netfilter_ingress.h>
#include <linux/crash_dump.h>
#include <linux/sctp.h>
#include <net/udp_tunnel.h>
#include <linux/net_namespace.h>

#include "net-sysfs.h"

#define MAX_GRO_SKBS 8

/* This should be increased if a protocol with a bigger head is added. */
#define GRO_MAX_HEAD (MAX_HEADER + 128)

static DEFINE_SPINLOCK(ptype_lock);
static DEFINE_SPINLOCK(offload_lock);
struct list_head ptype_base[PTYPE_HASH_SIZE] __read_mostly;
struct list_head ptype_all __read_mostly;	/* Taps */
static struct list_head offload_base __read_mostly;

static int netif_rx_internal(struct sk_buff *skb);
static int call_netdevice_notifiers_info(unsigned long val,
					 struct netdev_notifier_info *info);
static struct napi_struct *napi_by_id(unsigned int napi_id);

/*
 * The @dev_base_head list is protected by @dev_base_lock and the rtnl
 * semaphore.
 *
 * Pure readers hold dev_base_lock for reading, or rcu_read_lock()
 *
 * Writers must hold the rtnl semaphore while they loop through the
 * dev_base_head list, and hold dev_base_lock for writing when they do the
 * actual updates.  This allows pure readers to access the list even
 * while a writer is preparing to update it.
 *
 * To put it another way, dev_base_lock is held for writing only to
 * protect against pure readers; the rtnl semaphore provides the
 * protection against other writers.
 *
 * See, for example usages, register_netdevice() and
 * unregister_netdevice(), which must be called with the rtnl
 * semaphore held.
 */
DEFINE_RWLOCK(dev_base_lock);
EXPORT_SYMBOL(dev_base_lock);

static DEFINE_MUTEX(ifalias_mutex);

/* protects napi_hash addition/deletion and napi_gen_id */
static DEFINE_SPINLOCK(napi_hash_lock);

static unsigned int napi_gen_id = NR_CPUS;
static DEFINE_READ_MOSTLY_HASHTABLE(napi_hash, 8);

static seqcount_t devnet_rename_seq;

static inline void dev_base_seq_inc(struct net *net)
{
	while (++net->dev_base_seq == 0)
		;
}

static inline struct hlist_head *dev_name_hash(struct net *net, const char *name)
{
	unsigned int hash = full_name_hash(net, name, strnlen(name, IFNAMSIZ));

	return &net->dev_name_head[hash_32(hash, NETDEV_HASHBITS)];
}

static inline struct hlist_head *dev_index_hash(struct net *net, int ifindex)
{
	return &net->dev_index_head[ifindex & (NETDEV_HASHENTRIES - 1)];
}

static inline void rps_lock(struct softnet_data *sd)
{
#ifdef CONFIG_RPS
	spin_lock(&sd->input_pkt_queue.lock);
#endif
}

static inline void rps_unlock(struct softnet_data *sd)
{
#ifdef CONFIG_RPS
	spin_unlock(&sd->input_pkt_queue.lock);
#endif
}

/* Device list insertion */
static void list_netdevice(struct net_device *dev)
{
	struct net *net = dev_net(dev);

	ASSERT_RTNL();

	write_lock_bh(&dev_base_lock);
	list_add_tail_rcu(&dev->dev_list, &net->dev_base_head);
	hlist_add_head_rcu(&dev->name_hlist, dev_name_hash(net, dev->name));
	hlist_add_head_rcu(&dev->index_hlist,
			   dev_index_hash(net, dev->ifindex));
	write_unlock_bh(&dev_base_lock);

	dev_base_seq_inc(net);
}

/* Device list removal
 * caller must respect a RCU grace period before freeing/reusing dev
 */
static void unlist_netdevice(struct net_device *dev)
{
	ASSERT_RTNL();

	/* Unlink dev from the device chain */
	write_lock_bh(&dev_base_lock);
	list_del_rcu(&dev->dev_list);
	hlist_del_rcu(&dev->name_hlist);
	hlist_del_rcu(&dev->index_hlist);
	write_unlock_bh(&dev_base_lock);

	dev_base_seq_inc(dev_net(dev));
}

/*
 *	Our notifier list
 */

static RAW_NOTIFIER_HEAD(netdev_chain);

/*
 *	Device drivers call our routines to queue packets here. We empty the
 *	queue in the local softnet handler.
 */

DEFINE_PER_CPU_ALIGNED(struct softnet_data, softnet_data);
EXPORT_PER_CPU_SYMBOL(softnet_data);

#ifdef CONFIG_LOCKDEP
/*
 * register_netdevice() inits txq->_xmit_lock and sets lockdep class
 * according to dev->type
 */
static const unsigned short netdev_lock_type[] = {
	 ARPHRD_NETROM, ARPHRD_ETHER, ARPHRD_EETHER, ARPHRD_AX25,
	 ARPHRD_PRONET, ARPHRD_CHAOS, ARPHRD_IEEE802, ARPHRD_ARCNET,
	 ARPHRD_APPLETLK, ARPHRD_DLCI, ARPHRD_ATM, ARPHRD_METRICOM,
	 ARPHRD_IEEE1394, ARPHRD_EUI64, ARPHRD_INFINIBAND, ARPHRD_SLIP,
	 ARPHRD_CSLIP, ARPHRD_SLIP6, ARPHRD_CSLIP6, ARPHRD_RSRVD,
	 ARPHRD_ADAPT, ARPHRD_ROSE, ARPHRD_X25, ARPHRD_HWX25,
	 ARPHRD_PPP, ARPHRD_CISCO, ARPHRD_LAPB, ARPHRD_DDCMP,
	 ARPHRD_RAWHDLC, ARPHRD_TUNNEL, ARPHRD_TUNNEL6, ARPHRD_FRAD,
	 ARPHRD_SKIP, ARPHRD_LOOPBACK, ARPHRD_LOCALTLK, ARPHRD_FDDI,
	 ARPHRD_BIF, ARPHRD_SIT, ARPHRD_IPDDP, ARPHRD_IPGRE,
	 ARPHRD_PIMREG, ARPHRD_HIPPI, ARPHRD_ASH, ARPHRD_ECONET,
	 ARPHRD_IRDA, ARPHRD_FCPP, ARPHRD_FCAL, ARPHRD_FCPL,
	 ARPHRD_FCFABRIC, ARPHRD_IEEE80211, ARPHRD_IEEE80211_PRISM,
	 ARPHRD_IEEE80211_RADIOTAP, ARPHRD_PHONET, ARPHRD_PHONET_PIPE,
	 ARPHRD_IEEE802154, ARPHRD_VOID, ARPHRD_NONE};

static const char *const netdev_lock_name[] = {
	"_xmit_NETROM", "_xmit_ETHER", "_xmit_EETHER", "_xmit_AX25",
	"_xmit_PRONET", "_xmit_CHAOS", "_xmit_IEEE802", "_xmit_ARCNET",
	"_xmit_APPLETLK", "_xmit_DLCI", "_xmit_ATM", "_xmit_METRICOM",
	"_xmit_IEEE1394", "_xmit_EUI64", "_xmit_INFINIBAND", "_xmit_SLIP",
	"_xmit_CSLIP", "_xmit_SLIP6", "_xmit_CSLIP6", "_xmit_RSRVD",
	"_xmit_ADAPT", "_xmit_ROSE", "_xmit_X25", "_xmit_HWX25",
	"_xmit_PPP", "_xmit_CISCO", "_xmit_LAPB", "_xmit_DDCMP",
	"_xmit_RAWHDLC", "_xmit_TUNNEL", "_xmit_TUNNEL6", "_xmit_FRAD",
	"_xmit_SKIP", "_xmit_LOOPBACK", "_xmit_LOCALTLK", "_xmit_FDDI",
	"_xmit_BIF", "_xmit_SIT", "_xmit_IPDDP", "_xmit_IPGRE",
	"_xmit_PIMREG", "_xmit_HIPPI", "_xmit_ASH", "_xmit_ECONET",
	"_xmit_IRDA", "_xmit_FCPP", "_xmit_FCAL", "_xmit_FCPL",
	"_xmit_FCFABRIC", "_xmit_IEEE80211", "_xmit_IEEE80211_PRISM",
	"_xmit_IEEE80211_RADIOTAP", "_xmit_PHONET", "_xmit_PHONET_PIPE",
	"_xmit_IEEE802154", "_xmit_VOID", "_xmit_NONE"};

static struct lock_class_key netdev_xmit_lock_key[ARRAY_SIZE(netdev_lock_type)];
static struct lock_class_key netdev_addr_lock_key[ARRAY_SIZE(netdev_lock_type)];

static inline unsigned short netdev_lock_pos(unsigned short dev_type)
{
	int i;

	for (i = 0; i < ARRAY_SIZE(netdev_lock_type); i++)
		if (netdev_lock_type[i] == dev_type)
			return i;
	/* the last key is used by default */
	return ARRAY_SIZE(netdev_lock_type) - 1;
}

static inline void netdev_set_xmit_lockdep_class(spinlock_t *lock,
						 unsigned short dev_type)
{
	int i;

	i = netdev_lock_pos(dev_type);
	lockdep_set_class_and_name(lock, &netdev_xmit_lock_key[i],
				   netdev_lock_name[i]);
}

static inline void netdev_set_addr_lockdep_class(struct net_device *dev)
{
	int i;

	i = netdev_lock_pos(dev->type);
	lockdep_set_class_and_name(&dev->addr_list_lock,
				   &netdev_addr_lock_key[i],
				   netdev_lock_name[i]);
}
#else
static inline void netdev_set_xmit_lockdep_class(spinlock_t *lock,
						 unsigned short dev_type)
{
}
static inline void netdev_set_addr_lockdep_class(struct net_device *dev)
{
}
#endif

/*******************************************************************************
 *
 *		Protocol management and registration routines
 *
 *******************************************************************************/


/*
 *	Add a protocol ID to the list. Now that the input handler is
 *	smarter we can dispense with all the messy stuff that used to be
 *	here.
 *
 *	BEWARE!!! Protocol handlers, mangling input packets,
 *	MUST BE last in hash buckets and checking protocol handlers
 *	MUST start from promiscuous ptype_all chain in net_bh.
 *	It is true now, do not change it.
 *	Explanation follows: if protocol handler, mangling packet, will
 *	be the first on list, it is not able to sense, that packet
 *	is cloned and should be copied-on-write, so that it will
 *	change it and subsequent readers will get broken packet.
 *							--ANK (980803)
 */

static inline struct list_head *ptype_head(const struct packet_type *pt)
{
	if (pt->type == htons(ETH_P_ALL))
		return pt->dev ? &pt->dev->ptype_all : &ptype_all;
	else
		return pt->dev ? &pt->dev->ptype_specific :
				 &ptype_base[ntohs(pt->type) & PTYPE_HASH_MASK];
}

/**
 *	dev_add_pack - add packet handler
 *	@pt: packet type declaration
 *
 *	Add a protocol handler to the networking stack. The passed &packet_type
 *	is linked into kernel lists and may not be freed until it has been
 *	removed from the kernel lists.
 *
 *	This call does not sleep therefore it can not
 *	guarantee all CPU's that are in middle of receiving packets
 *	will see the new packet type (until the next received packet).
 */

void dev_add_pack(struct packet_type *pt)
{
	struct list_head *head = ptype_head(pt);

	spin_lock(&ptype_lock);
	list_add_rcu(&pt->list, head);
	spin_unlock(&ptype_lock);
}
EXPORT_SYMBOL(dev_add_pack);

/**
 *	__dev_remove_pack	 - remove packet handler
 *	@pt: packet type declaration
 *
 *	Remove a protocol handler that was previously added to the kernel
 *	protocol handlers by dev_add_pack(). The passed &packet_type is removed
 *	from the kernel lists and can be freed or reused once this function
 *	returns.
 *
 *      The packet type might still be in use by receivers
 *	and must not be freed until after all the CPU's have gone
 *	through a quiescent state.
 */
void __dev_remove_pack(struct packet_type *pt)
{
	struct list_head *head = ptype_head(pt);
	struct packet_type *pt1;

	spin_lock(&ptype_lock);

	list_for_each_entry(pt1, head, list) {
		if (pt == pt1) {
			list_del_rcu(&pt->list);
			goto out;
		}
	}

	pr_warn("dev_remove_pack: %p not found\n", pt);
out:
	spin_unlock(&ptype_lock);
}
EXPORT_SYMBOL(__dev_remove_pack);

/**
 *	dev_remove_pack	 - remove packet handler
 *	@pt: packet type declaration
 *
 *	Remove a protocol handler that was previously added to the kernel
 *	protocol handlers by dev_add_pack(). The passed &packet_type is removed
 *	from the kernel lists and can be freed or reused once this function
 *	returns.
 *
 *	This call sleeps to guarantee that no CPU is looking at the packet
 *	type after return.
 */
void dev_remove_pack(struct packet_type *pt)
{
	__dev_remove_pack(pt);

	synchronize_net();
}
EXPORT_SYMBOL(dev_remove_pack);


/**
 *	dev_add_offload - register offload handlers
 *	@po: protocol offload declaration
 *
 *	Add protocol offload handlers to the networking stack. The passed
 *	&proto_offload is linked into kernel lists and may not be freed until
 *	it has been removed from the kernel lists.
 *
 *	This call does not sleep therefore it can not
 *	guarantee all CPU's that are in middle of receiving packets
 *	will see the new offload handlers (until the next received packet).
 */
void dev_add_offload(struct packet_offload *po)
{
	struct packet_offload *elem;

	spin_lock(&offload_lock);
	list_for_each_entry(elem, &offload_base, list) {
		if (po->priority < elem->priority)
			break;
	}
	list_add_rcu(&po->list, elem->list.prev);
	spin_unlock(&offload_lock);
}
EXPORT_SYMBOL(dev_add_offload);

/**
 *	__dev_remove_offload	 - remove offload handler
 *	@po: packet offload declaration
 *
 *	Remove a protocol offload handler that was previously added to the
 *	kernel offload handlers by dev_add_offload(). The passed &offload_type
 *	is removed from the kernel lists and can be freed or reused once this
 *	function returns.
 *
 *      The packet type might still be in use by receivers
 *	and must not be freed until after all the CPU's have gone
 *	through a quiescent state.
 */
static void __dev_remove_offload(struct packet_offload *po)
{
	struct list_head *head = &offload_base;
	struct packet_offload *po1;

	spin_lock(&offload_lock);

	list_for_each_entry(po1, head, list) {
		if (po == po1) {
			list_del_rcu(&po->list);
			goto out;
		}
	}

	pr_warn("dev_remove_offload: %p not found\n", po);
out:
	spin_unlock(&offload_lock);
}

/**
 *	dev_remove_offload	 - remove packet offload handler
 *	@po: packet offload declaration
 *
 *	Remove a packet offload handler that was previously added to the kernel
 *	offload handlers by dev_add_offload(). The passed &offload_type is
 *	removed from the kernel lists and can be freed or reused once this
 *	function returns.
 *
 *	This call sleeps to guarantee that no CPU is looking at the packet
 *	type after return.
 */
void dev_remove_offload(struct packet_offload *po)
{
	__dev_remove_offload(po);

	synchronize_net();
}
EXPORT_SYMBOL(dev_remove_offload);

/******************************************************************************
 *
 *		      Device Boot-time Settings Routines
 *
 ******************************************************************************/

/* Boot time configuration table */
static struct netdev_boot_setup dev_boot_setup[NETDEV_BOOT_SETUP_MAX];

/**
 *	netdev_boot_setup_add	- add new setup entry
 *	@name: name of the device
 *	@map: configured settings for the device
 *
 *	Adds new setup entry to the dev_boot_setup list.  The function
 *	returns 0 on error and 1 on success.  This is a generic routine to
 *	all netdevices.
 */
static int netdev_boot_setup_add(char *name, struct ifmap *map)
{
	struct netdev_boot_setup *s;
	int i;

	s = dev_boot_setup;
	for (i = 0; i < NETDEV_BOOT_SETUP_MAX; i++) {
		if (s[i].name[0] == '\0' || s[i].name[0] == ' ') {
			memset(s[i].name, 0, sizeof(s[i].name));
			strlcpy(s[i].name, name, IFNAMSIZ);
			memcpy(&s[i].map, map, sizeof(s[i].map));
			break;
		}
	}

	return i >= NETDEV_BOOT_SETUP_MAX ? 0 : 1;
}

/**
 * netdev_boot_setup_check	- check boot time settings
 * @dev: the netdevice
 *
 * Check boot time settings for the device.
 * The found settings are set for the device to be used
 * later in the device probing.
 * Returns 0 if no settings found, 1 if they are.
 */
int netdev_boot_setup_check(struct net_device *dev)
{
	struct netdev_boot_setup *s = dev_boot_setup;
	int i;

	for (i = 0; i < NETDEV_BOOT_SETUP_MAX; i++) {
		if (s[i].name[0] != '\0' && s[i].name[0] != ' ' &&
		    !strcmp(dev->name, s[i].name)) {
			dev->irq = s[i].map.irq;
			dev->base_addr = s[i].map.base_addr;
			dev->mem_start = s[i].map.mem_start;
			dev->mem_end = s[i].map.mem_end;
			return 1;
		}
	}
	return 0;
}
EXPORT_SYMBOL(netdev_boot_setup_check);


/**
 * netdev_boot_base	- get address from boot time settings
 * @prefix: prefix for network device
 * @unit: id for network device
 *
 * Check boot time settings for the base address of device.
 * The found settings are set for the device to be used
 * later in the device probing.
 * Returns 0 if no settings found.
 */
unsigned long netdev_boot_base(const char *prefix, int unit)
{
	const struct netdev_boot_setup *s = dev_boot_setup;
	char name[IFNAMSIZ];
	int i;

	sprintf(name, "%s%d", prefix, unit);

	/*
	 * If device already registered then return base of 1
	 * to indicate not to probe for this interface
	 */
	if (__dev_get_by_name(&init_net, name))
		return 1;

	for (i = 0; i < NETDEV_BOOT_SETUP_MAX; i++)
		if (!strcmp(name, s[i].name))
			return s[i].map.base_addr;
	return 0;
}

/*
 * Saves at boot time configured settings for any netdevice.
 */
int __init netdev_boot_setup(char *str)
{
	int ints[5];
	struct ifmap map;

	str = get_options(str, ARRAY_SIZE(ints), ints);
	if (!str || !*str)
		return 0;

	/* Save settings */
	memset(&map, 0, sizeof(map));
	if (ints[0] > 0)
		map.irq = ints[1];
	if (ints[0] > 1)
		map.base_addr = ints[2];
	if (ints[0] > 2)
		map.mem_start = ints[3];
	if (ints[0] > 3)
		map.mem_end = ints[4];

	/* Add new entry to the list */
	return netdev_boot_setup_add(str, &map);
}

__setup("netdev=", netdev_boot_setup);

/*******************************************************************************
 *
 *			    Device Interface Subroutines
 *
 *******************************************************************************/

/**
 *	dev_get_iflink	- get 'iflink' value of a interface
 *	@dev: targeted interface
 *
 *	Indicates the ifindex the interface is linked to.
 *	Physical interfaces have the same 'ifindex' and 'iflink' values.
 */

int dev_get_iflink(const struct net_device *dev)
{
	if (dev->netdev_ops && dev->netdev_ops->ndo_get_iflink)
		return dev->netdev_ops->ndo_get_iflink(dev);

	return dev->ifindex;
}
EXPORT_SYMBOL(dev_get_iflink);

/**
 *	dev_fill_metadata_dst - Retrieve tunnel egress information.
 *	@dev: targeted interface
 *	@skb: The packet.
 *
 *	For better visibility of tunnel traffic OVS needs to retrieve
 *	egress tunnel information for a packet. Following API allows
 *	user to get this info.
 */
int dev_fill_metadata_dst(struct net_device *dev, struct sk_buff *skb)
{
	struct ip_tunnel_info *info;

	if (!dev->netdev_ops  || !dev->netdev_ops->ndo_fill_metadata_dst)
		return -EINVAL;

	info = skb_tunnel_info_unclone(skb);
	if (!info)
		return -ENOMEM;
	if (unlikely(!(info->mode & IP_TUNNEL_INFO_TX)))
		return -EINVAL;

	return dev->netdev_ops->ndo_fill_metadata_dst(dev, skb);
}
EXPORT_SYMBOL_GPL(dev_fill_metadata_dst);

/**
 *	__dev_get_by_name	- find a device by its name
 *	@net: the applicable net namespace
 *	@name: name to find
 *
 *	Find an interface by name. Must be called under RTNL semaphore
 *	or @dev_base_lock. If the name is found a pointer to the device
 *	is returned. If the name is not found then %NULL is returned. The
 *	reference counters are not incremented so the caller must be
 *	careful with locks.
 */

struct net_device *__dev_get_by_name(struct net *net, const char *name)
{
	struct net_device *dev;
	struct hlist_head *head = dev_name_hash(net, name);

	hlist_for_each_entry(dev, head, name_hlist)
		if (!strncmp(dev->name, name, IFNAMSIZ))
			return dev;

	return NULL;
}
EXPORT_SYMBOL(__dev_get_by_name);

/**
 * dev_get_by_name_rcu	- find a device by its name
 * @net: the applicable net namespace
 * @name: name to find
 *
 * Find an interface by name.
 * If the name is found a pointer to the device is returned.
 * If the name is not found then %NULL is returned.
 * The reference counters are not incremented so the caller must be
 * careful with locks. The caller must hold RCU lock.
 */

struct net_device *dev_get_by_name_rcu(struct net *net, const char *name)
{
	struct net_device *dev;
	struct hlist_head *head = dev_name_hash(net, name);

	hlist_for_each_entry_rcu(dev, head, name_hlist)
		if (!strncmp(dev->name, name, IFNAMSIZ))
			return dev;

	return NULL;
}
EXPORT_SYMBOL(dev_get_by_name_rcu);

/**
 *	dev_get_by_name		- find a device by its name
 *	@net: the applicable net namespace
 *	@name: name to find
 *
 *	Find an interface by name. This can be called from any
 *	context and does its own locking. The returned handle has
 *	the usage count incremented and the caller must use dev_put() to
 *	release it when it is no longer needed. %NULL is returned if no
 *	matching device is found.
 */

struct net_device *dev_get_by_name(struct net *net, const char *name)
{
	struct net_device *dev;

	rcu_read_lock();
	dev = dev_get_by_name_rcu(net, name);
	if (dev)
		dev_hold(dev);
	rcu_read_unlock();
	return dev;
}
EXPORT_SYMBOL(dev_get_by_name);

/**
 *	__dev_get_by_index - find a device by its ifindex
 *	@net: the applicable net namespace
 *	@ifindex: index of device
 *
 *	Search for an interface by index. Returns %NULL if the device
 *	is not found or a pointer to the device. The device has not
 *	had its reference counter increased so the caller must be careful
 *	about locking. The caller must hold either the RTNL semaphore
 *	or @dev_base_lock.
 */

struct net_device *__dev_get_by_index(struct net *net, int ifindex)
{
	struct net_device *dev;
	struct hlist_head *head = dev_index_hash(net, ifindex);

	hlist_for_each_entry(dev, head, index_hlist)
		if (dev->ifindex == ifindex)
			return dev;

	return NULL;
}
EXPORT_SYMBOL(__dev_get_by_index);

/**
 *	dev_get_by_index_rcu - find a device by its ifindex
 *	@net: the applicable net namespace
 *	@ifindex: index of device
 *
 *	Search for an interface by index. Returns %NULL if the device
 *	is not found or a pointer to the device. The device has not
 *	had its reference counter increased so the caller must be careful
 *	about locking. The caller must hold RCU lock.
 */

struct net_device *dev_get_by_index_rcu(struct net *net, int ifindex)
{
	struct net_device *dev;
	struct hlist_head *head = dev_index_hash(net, ifindex);

	hlist_for_each_entry_rcu(dev, head, index_hlist)
		if (dev->ifindex == ifindex)
			return dev;

	return NULL;
}
EXPORT_SYMBOL(dev_get_by_index_rcu);


/**
 *	dev_get_by_index - find a device by its ifindex
 *	@net: the applicable net namespace
 *	@ifindex: index of device
 *
 *	Search for an interface by index. Returns NULL if the device
 *	is not found or a pointer to the device. The device returned has
 *	had a reference added and the pointer is safe until the user calls
 *	dev_put to indicate they have finished with it.
 */

struct net_device *dev_get_by_index(struct net *net, int ifindex)
{
	struct net_device *dev;

	rcu_read_lock();
	dev = dev_get_by_index_rcu(net, ifindex);
	if (dev)
		dev_hold(dev);
	rcu_read_unlock();
	return dev;
}
EXPORT_SYMBOL(dev_get_by_index);

/**
 *	dev_get_by_napi_id - find a device by napi_id
 *	@napi_id: ID of the NAPI struct
 *
 *	Search for an interface by NAPI ID. Returns %NULL if the device
 *	is not found or a pointer to the device. The device has not had
 *	its reference counter increased so the caller must be careful
 *	about locking. The caller must hold RCU lock.
 */

struct net_device *dev_get_by_napi_id(unsigned int napi_id)
{
	struct napi_struct *napi;

	WARN_ON_ONCE(!rcu_read_lock_held());

	if (napi_id < MIN_NAPI_ID)
		return NULL;

	napi = napi_by_id(napi_id);

	return napi ? napi->dev : NULL;
}
EXPORT_SYMBOL(dev_get_by_napi_id);

/**
 *	netdev_get_name - get a netdevice name, knowing its ifindex.
 *	@net: network namespace
 *	@name: a pointer to the buffer where the name will be stored.
 *	@ifindex: the ifindex of the interface to get the name from.
 *
 *	The use of raw_seqcount_begin() and cond_resched() before
 *	retrying is required as we want to give the writers a chance
 *	to complete when CONFIG_PREEMPT is not set.
 */
int netdev_get_name(struct net *net, char *name, int ifindex)
{
	struct net_device *dev;
	unsigned int seq;

retry:
	seq = raw_seqcount_begin(&devnet_rename_seq);
	rcu_read_lock();
	dev = dev_get_by_index_rcu(net, ifindex);
	if (!dev) {
		rcu_read_unlock();
		return -ENODEV;
	}

	strcpy(name, dev->name);
	rcu_read_unlock();
	if (read_seqcount_retry(&devnet_rename_seq, seq)) {
		cond_resched();
		goto retry;
	}

	return 0;
}

/**
 *	dev_getbyhwaddr_rcu - find a device by its hardware address
 *	@net: the applicable net namespace
 *	@type: media type of device
 *	@ha: hardware address
 *
 *	Search for an interface by MAC address. Returns NULL if the device
 *	is not found or a pointer to the device.
 *	The caller must hold RCU or RTNL.
 *	The returned device has not had its ref count increased
 *	and the caller must therefore be careful about locking
 *
 */

struct net_device *dev_getbyhwaddr_rcu(struct net *net, unsigned short type,
				       const char *ha)
{
	struct net_device *dev;

	for_each_netdev_rcu(net, dev)
		if (dev->type == type &&
		    !memcmp(dev->dev_addr, ha, dev->addr_len))
			return dev;

	return NULL;
}
EXPORT_SYMBOL(dev_getbyhwaddr_rcu);

struct net_device *__dev_getfirstbyhwtype(struct net *net, unsigned short type)
{
	struct net_device *dev;

	ASSERT_RTNL();
	for_each_netdev(net, dev)
		if (dev->type == type)
			return dev;

	return NULL;
}
EXPORT_SYMBOL(__dev_getfirstbyhwtype);

struct net_device *dev_getfirstbyhwtype(struct net *net, unsigned short type)
{
	struct net_device *dev, *ret = NULL;

	rcu_read_lock();
	for_each_netdev_rcu(net, dev)
		if (dev->type == type) {
			dev_hold(dev);
			ret = dev;
			break;
		}
	rcu_read_unlock();
	return ret;
}
EXPORT_SYMBOL(dev_getfirstbyhwtype);

/**
 *	__dev_get_by_flags - find any device with given flags
 *	@net: the applicable net namespace
 *	@if_flags: IFF_* values
 *	@mask: bitmask of bits in if_flags to check
 *
 *	Search for any interface with the given flags. Returns NULL if a device
 *	is not found or a pointer to the device. Must be called inside
 *	rtnl_lock(), and result refcount is unchanged.
 */

struct net_device *__dev_get_by_flags(struct net *net, unsigned short if_flags,
				      unsigned short mask)
{
	struct net_device *dev, *ret;

	ASSERT_RTNL();

	ret = NULL;
	for_each_netdev(net, dev) {
		if (((dev->flags ^ if_flags) & mask) == 0) {
			ret = dev;
			break;
		}
	}
	return ret;
}
EXPORT_SYMBOL(__dev_get_by_flags);

/**
 *	dev_valid_name - check if name is okay for network device
 *	@name: name string
 *
 *	Network device names need to be valid file names to
 *	to allow sysfs to work.  We also disallow any kind of
 *	whitespace.
 */
bool dev_valid_name(const char *name)
{
	if (*name == '\0')
		return false;
	if (strnlen(name, IFNAMSIZ) == IFNAMSIZ)
		return false;
	if (!strcmp(name, ".") || !strcmp(name, ".."))
		return false;

	while (*name) {
		if (*name == '/' || *name == ':' || isspace(*name))
			return false;
		name++;
	}
	return true;
}
EXPORT_SYMBOL(dev_valid_name);

/**
 *	__dev_alloc_name - allocate a name for a device
 *	@net: network namespace to allocate the device name in
 *	@name: name format string
 *	@buf:  scratch buffer and result name string
 *
 *	Passed a format string - eg "lt%d" it will try and find a suitable
 *	id. It scans list of devices to build up a free map, then chooses
 *	the first empty slot. The caller must hold the dev_base or rtnl lock
 *	while allocating the name and adding the device in order to avoid
 *	duplicates.
 *	Limited to bits_per_byte * page size devices (ie 32K on most platforms).
 *	Returns the number of the unit assigned or a negative errno code.
 */

static int __dev_alloc_name(struct net *net, const char *name, char *buf)
{
	int i = 0;
	const char *p;
	const int max_netdevices = 8*PAGE_SIZE;
	unsigned long *inuse;
	struct net_device *d;

	if (!dev_valid_name(name))
		return -EINVAL;

	p = strchr(name, '%');
	if (p) {
		/*
		 * Verify the string as this thing may have come from
		 * the user.  There must be either one "%d" and no other "%"
		 * characters.
		 */
		if (p[1] != 'd' || strchr(p + 2, '%'))
			return -EINVAL;

		/* Use one page as a bit array of possible slots */
		inuse = (unsigned long *) get_zeroed_page(GFP_ATOMIC);
		if (!inuse)
			return -ENOMEM;

		for_each_netdev(net, d) {
			if (!sscanf(d->name, name, &i))
				continue;
			if (i < 0 || i >= max_netdevices)
				continue;

			/*  avoid cases where sscanf is not exact inverse of printf */
			snprintf(buf, IFNAMSIZ, name, i);
			if (!strncmp(buf, d->name, IFNAMSIZ))
				set_bit(i, inuse);
		}

		i = find_first_zero_bit(inuse, max_netdevices);
		free_page((unsigned long) inuse);
	}

	snprintf(buf, IFNAMSIZ, name, i);
	if (!__dev_get_by_name(net, buf))
		return i;

	/* It is possible to run out of possible slots
	 * when the name is long and there isn't enough space left
	 * for the digits, or if all bits are used.
	 */
	return -ENFILE;
}

static int dev_alloc_name_ns(struct net *net,
			     struct net_device *dev,
			     const char *name)
{
	char buf[IFNAMSIZ];
	int ret;

	BUG_ON(!net);
	ret = __dev_alloc_name(net, name, buf);
	if (ret >= 0)
		strlcpy(dev->name, buf, IFNAMSIZ);
	return ret;
}

/**
 *	dev_alloc_name - allocate a name for a device
 *	@dev: device
 *	@name: name format string
 *
 *	Passed a format string - eg "lt%d" it will try and find a suitable
 *	id. It scans list of devices to build up a free map, then chooses
 *	the first empty slot. The caller must hold the dev_base or rtnl lock
 *	while allocating the name and adding the device in order to avoid
 *	duplicates.
 *	Limited to bits_per_byte * page size devices (ie 32K on most platforms).
 *	Returns the number of the unit assigned or a negative errno code.
 */

int dev_alloc_name(struct net_device *dev, const char *name)
{
	return dev_alloc_name_ns(dev_net(dev), dev, name);
}
EXPORT_SYMBOL(dev_alloc_name);

int dev_get_valid_name(struct net *net, struct net_device *dev,
		       const char *name)
{
	BUG_ON(!net);

	if (!dev_valid_name(name))
		return -EINVAL;

	if (strchr(name, '%'))
		return dev_alloc_name_ns(net, dev, name);
	else if (__dev_get_by_name(net, name))
		return -EEXIST;
	else if (dev->name != name)
		strlcpy(dev->name, name, IFNAMSIZ);

	return 0;
}
EXPORT_SYMBOL(dev_get_valid_name);

/**
 *	dev_change_name - change name of a device
 *	@dev: device
 *	@newname: name (or format string) must be at least IFNAMSIZ
 *
 *	Change name of a device, can pass format strings "eth%d".
 *	for wildcarding.
 */
int dev_change_name(struct net_device *dev, const char *newname)
{
	unsigned char old_assign_type;
	char oldname[IFNAMSIZ];
	int err = 0;
	int ret;
	struct net *net;

	ASSERT_RTNL();
	BUG_ON(!dev_net(dev));

	net = dev_net(dev);
	if (dev->flags & IFF_UP)
		return -EBUSY;

	write_seqcount_begin(&devnet_rename_seq);

	if (strncmp(newname, dev->name, IFNAMSIZ) == 0) {
		write_seqcount_end(&devnet_rename_seq);
		return 0;
	}

	memcpy(oldname, dev->name, IFNAMSIZ);

	err = dev_get_valid_name(net, dev, newname);
	if (err < 0) {
		write_seqcount_end(&devnet_rename_seq);
		return err;
	}

	if (oldname[0] && !strchr(oldname, '%'))
		netdev_info(dev, "renamed from %s\n", oldname);

	old_assign_type = dev->name_assign_type;
	dev->name_assign_type = NET_NAME_RENAMED;

rollback:
	ret = device_rename(&dev->dev, dev->name);
	if (ret) {
		memcpy(dev->name, oldname, IFNAMSIZ);
		dev->name_assign_type = old_assign_type;
		write_seqcount_end(&devnet_rename_seq);
		return ret;
	}

	write_seqcount_end(&devnet_rename_seq);

	netdev_adjacent_rename_links(dev, oldname);

	write_lock_bh(&dev_base_lock);
	hlist_del_rcu(&dev->name_hlist);
	write_unlock_bh(&dev_base_lock);

	synchronize_rcu();

	write_lock_bh(&dev_base_lock);
	hlist_add_head_rcu(&dev->name_hlist, dev_name_hash(net, dev->name));
	write_unlock_bh(&dev_base_lock);

	ret = call_netdevice_notifiers(NETDEV_CHANGENAME, dev);
	ret = notifier_to_errno(ret);

	if (ret) {
		/* err >= 0 after dev_alloc_name() or stores the first errno */
		if (err >= 0) {
			err = ret;
			write_seqcount_begin(&devnet_rename_seq);
			memcpy(dev->name, oldname, IFNAMSIZ);
			memcpy(oldname, newname, IFNAMSIZ);
			dev->name_assign_type = old_assign_type;
			old_assign_type = NET_NAME_RENAMED;
			goto rollback;
		} else {
			pr_err("%s: name change rollback failed: %d\n",
			       dev->name, ret);
		}
	}

	return err;
}

/**
 *	dev_set_alias - change ifalias of a device
 *	@dev: device
 *	@alias: name up to IFALIASZ
 *	@len: limit of bytes to copy from info
 *
 *	Set ifalias for a device,
 */
int dev_set_alias(struct net_device *dev, const char *alias, size_t len)
{
	struct dev_ifalias *new_alias = NULL;

	if (len >= IFALIASZ)
		return -EINVAL;

	if (len) {
		new_alias = kmalloc(sizeof(*new_alias) + len + 1, GFP_KERNEL);
		if (!new_alias)
			return -ENOMEM;

		memcpy(new_alias->ifalias, alias, len);
		new_alias->ifalias[len] = 0;
	}

	mutex_lock(&ifalias_mutex);
	rcu_swap_protected(dev->ifalias, new_alias,
			   mutex_is_locked(&ifalias_mutex));
	mutex_unlock(&ifalias_mutex);

	if (new_alias)
		kfree_rcu(new_alias, rcuhead);

	return len;
}
EXPORT_SYMBOL(dev_set_alias);

/**
 *	dev_get_alias - get ifalias of a device
 *	@dev: device
 *	@name: buffer to store name of ifalias
 *	@len: size of buffer
 *
 *	get ifalias for a device.  Caller must make sure dev cannot go
 *	away,  e.g. rcu read lock or own a reference count to device.
 */
int dev_get_alias(const struct net_device *dev, char *name, size_t len)
{
	const struct dev_ifalias *alias;
	int ret = 0;

	rcu_read_lock();
	alias = rcu_dereference(dev->ifalias);
	if (alias)
		ret = snprintf(name, len, "%s", alias->ifalias);
	rcu_read_unlock();

	return ret;
}

/**
 *	netdev_features_change - device changes features
 *	@dev: device to cause notification
 *
 *	Called to indicate a device has changed features.
 */
void netdev_features_change(struct net_device *dev)
{
	call_netdevice_notifiers(NETDEV_FEAT_CHANGE, dev);
}
EXPORT_SYMBOL(netdev_features_change);

/**
 *	netdev_state_change - device changes state
 *	@dev: device to cause notification
 *
 *	Called to indicate a device has changed state. This function calls
 *	the notifier chains for netdev_chain and sends a NEWLINK message
 *	to the routing socket.
 */
void netdev_state_change(struct net_device *dev)
{
	if (dev->flags & IFF_UP) {
		struct netdev_notifier_change_info change_info = {
			.info.dev = dev,
		};

		call_netdevice_notifiers_info(NETDEV_CHANGE,
					      &change_info.info);
		rtmsg_ifinfo(RTM_NEWLINK, dev, 0, GFP_KERNEL);
	}
}
EXPORT_SYMBOL(netdev_state_change);

/**
 * netdev_notify_peers - notify network peers about existence of @dev
 * @dev: network device
 *
 * Generate traffic such that interested network peers are aware of
 * @dev, such as by generating a gratuitous ARP. This may be used when
 * a device wants to inform the rest of the network about some sort of
 * reconfiguration such as a failover event or virtual machine
 * migration.
 */
void netdev_notify_peers(struct net_device *dev)
{
	rtnl_lock();
	call_netdevice_notifiers(NETDEV_NOTIFY_PEERS, dev);
	call_netdevice_notifiers(NETDEV_RESEND_IGMP, dev);
	rtnl_unlock();
}
EXPORT_SYMBOL(netdev_notify_peers);

static int __dev_open(struct net_device *dev)
{
	const struct net_device_ops *ops = dev->netdev_ops;
	int ret;

	ASSERT_RTNL();

	if (!netif_device_present(dev))
		return -ENODEV;

	/* Block netpoll from trying to do any rx path servicing.
	 * If we don't do this there is a chance ndo_poll_controller
	 * or ndo_poll may be running while we open the device
	 */
	netpoll_poll_disable(dev);

	ret = call_netdevice_notifiers(NETDEV_PRE_UP, dev);
	ret = notifier_to_errno(ret);
	if (ret)
		return ret;

	set_bit(__LINK_STATE_START, &dev->state);

	if (ops->ndo_validate_addr)
		ret = ops->ndo_validate_addr(dev);

	if (!ret && ops->ndo_open)
		ret = ops->ndo_open(dev);

	netpoll_poll_enable(dev);

	if (ret)
		clear_bit(__LINK_STATE_START, &dev->state);
	else {
		dev->flags |= IFF_UP;
		dev_set_rx_mode(dev);
		dev_activate(dev);
		add_device_randomness(dev->dev_addr, dev->addr_len);
	}

	return ret;
}

/**
 *	dev_open	- prepare an interface for use.
 *	@dev:	device to open
 *
 *	Takes a device from down to up state. The device's private open
 *	function is invoked and then the multicast lists are loaded. Finally
 *	the device is moved into the up state and a %NETDEV_UP message is
 *	sent to the netdev notifier chain.
 *
 *	Calling this function on an active interface is a nop. On a failure
 *	a negative errno code is returned.
 */
int dev_open(struct net_device *dev)
{
	int ret;

	if (dev->flags & IFF_UP)
		return 0;

	ret = __dev_open(dev);
	if (ret < 0)
		return ret;

	rtmsg_ifinfo(RTM_NEWLINK, dev, IFF_UP|IFF_RUNNING, GFP_KERNEL);
	call_netdevice_notifiers(NETDEV_UP, dev);

	return ret;
}
EXPORT_SYMBOL(dev_open);

static void __dev_close_many(struct list_head *head)
{
	struct net_device *dev;

	ASSERT_RTNL();
	might_sleep();

	list_for_each_entry(dev, head, close_list) {
		/* Temporarily disable netpoll until the interface is down */
		netpoll_poll_disable(dev);

		call_netdevice_notifiers(NETDEV_GOING_DOWN, dev);

		clear_bit(__LINK_STATE_START, &dev->state);

		/* Synchronize to scheduled poll. We cannot touch poll list, it
		 * can be even on different cpu. So just clear netif_running().
		 *
		 * dev->stop() will invoke napi_disable() on all of it's
		 * napi_struct instances on this device.
		 */
		smp_mb__after_atomic(); /* Commit netif_running(). */
	}

	dev_deactivate_many(head);

	list_for_each_entry(dev, head, close_list) {
		const struct net_device_ops *ops = dev->netdev_ops;

		/*
		 *	Call the device specific close. This cannot fail.
		 *	Only if device is UP
		 *
		 *	We allow it to be called even after a DETACH hot-plug
		 *	event.
		 */
		if (ops->ndo_stop)
			ops->ndo_stop(dev);

		dev->flags &= ~IFF_UP;
		netpoll_poll_enable(dev);
	}
}

static void __dev_close(struct net_device *dev)
{
	LIST_HEAD(single);

	list_add(&dev->close_list, &single);
	__dev_close_many(&single);
	list_del(&single);
}

void dev_close_many(struct list_head *head, bool unlink)
{
	struct net_device *dev, *tmp;

	/* Remove the devices that don't need to be closed */
	list_for_each_entry_safe(dev, tmp, head, close_list)
		if (!(dev->flags & IFF_UP))
			list_del_init(&dev->close_list);

	__dev_close_many(head);

	list_for_each_entry_safe(dev, tmp, head, close_list) {
		rtmsg_ifinfo(RTM_NEWLINK, dev, IFF_UP|IFF_RUNNING, GFP_KERNEL);
		call_netdevice_notifiers(NETDEV_DOWN, dev);
		if (unlink)
			list_del_init(&dev->close_list);
	}
}
EXPORT_SYMBOL(dev_close_many);

/**
 *	dev_close - shutdown an interface.
 *	@dev: device to shutdown
 *
 *	This function moves an active device into down state. A
 *	%NETDEV_GOING_DOWN is sent to the netdev notifier chain. The device
 *	is then deactivated and finally a %NETDEV_DOWN is sent to the notifier
 *	chain.
 */
void dev_close(struct net_device *dev)
{
	if (dev->flags & IFF_UP) {
		LIST_HEAD(single);

		list_add(&dev->close_list, &single);
		dev_close_many(&single, true);
		list_del(&single);
	}
}
EXPORT_SYMBOL(dev_close);


/**
 *	dev_disable_lro - disable Large Receive Offload on a device
 *	@dev: device
 *
 *	Disable Large Receive Offload (LRO) on a net device.  Must be
 *	called under RTNL.  This is needed if received packets may be
 *	forwarded to another interface.
 */
void dev_disable_lro(struct net_device *dev)
{
	struct net_device *lower_dev;
	struct list_head *iter;

	dev->wanted_features &= ~NETIF_F_LRO;
	netdev_update_features(dev);

	if (unlikely(dev->features & NETIF_F_LRO))
		netdev_WARN(dev, "failed to disable LRO!\n");

	netdev_for_each_lower_dev(dev, lower_dev, iter)
		dev_disable_lro(lower_dev);
}
EXPORT_SYMBOL(dev_disable_lro);

/**
 *	dev_disable_gro_hw - disable HW Generic Receive Offload on a device
 *	@dev: device
 *
 *	Disable HW Generic Receive Offload (GRO_HW) on a net device.  Must be
 *	called under RTNL.  This is needed if Generic XDP is installed on
 *	the device.
 */
static void dev_disable_gro_hw(struct net_device *dev)
{
	dev->wanted_features &= ~NETIF_F_GRO_HW;
	netdev_update_features(dev);

	if (unlikely(dev->features & NETIF_F_GRO_HW))
		netdev_WARN(dev, "failed to disable GRO_HW!\n");
}

const char *netdev_cmd_to_name(enum netdev_cmd cmd)
{
#define N(val) 						\
	case NETDEV_##val:				\
		return "NETDEV_" __stringify(val);
	switch (cmd) {
	N(UP) N(DOWN) N(REBOOT) N(CHANGE) N(REGISTER) N(UNREGISTER)
	N(CHANGEMTU) N(CHANGEADDR) N(GOING_DOWN) N(CHANGENAME) N(FEAT_CHANGE)
	N(BONDING_FAILOVER) N(PRE_UP) N(PRE_TYPE_CHANGE) N(POST_TYPE_CHANGE)
	N(POST_INIT) N(RELEASE) N(NOTIFY_PEERS) N(JOIN) N(CHANGEUPPER)
	N(RESEND_IGMP) N(PRECHANGEMTU) N(CHANGEINFODATA) N(BONDING_INFO)
	N(PRECHANGEUPPER) N(CHANGELOWERSTATE) N(UDP_TUNNEL_PUSH_INFO)
	N(UDP_TUNNEL_DROP_INFO) N(CHANGE_TX_QUEUE_LEN)
	N(CVLAN_FILTER_PUSH_INFO) N(CVLAN_FILTER_DROP_INFO)
	N(SVLAN_FILTER_PUSH_INFO) N(SVLAN_FILTER_DROP_INFO)
	}
#undef N
	return "UNKNOWN_NETDEV_EVENT";
}
EXPORT_SYMBOL_GPL(netdev_cmd_to_name);

static int call_netdevice_notifier(struct notifier_block *nb, unsigned long val,
				   struct net_device *dev)
{
	struct netdev_notifier_info info = {
		.dev = dev,
	};

	return nb->notifier_call(nb, val, &info);
}

static int dev_boot_phase = 1;

/**
 * register_netdevice_notifier - register a network notifier block
 * @nb: notifier
 *
 * Register a notifier to be called when network device events occur.
 * The notifier passed is linked into the kernel structures and must
 * not be reused until it has been unregistered. A negative errno code
 * is returned on a failure.
 *
 * When registered all registration and up events are replayed
 * to the new notifier to allow device to have a race free
 * view of the network device list.
 */

int register_netdevice_notifier(struct notifier_block *nb)
{
	struct net_device *dev;
	struct net_device *last;
	struct net *net;
	int err;

	/* Close race with setup_net() and cleanup_net() */
	down_write(&pernet_ops_rwsem);
	rtnl_lock();
	err = raw_notifier_chain_register(&netdev_chain, nb);
	if (err)
		goto unlock;
	if (dev_boot_phase)
		goto unlock;
	for_each_net(net) {
		for_each_netdev(net, dev) {
			err = call_netdevice_notifier(nb, NETDEV_REGISTER, dev);
			err = notifier_to_errno(err);
			if (err)
				goto rollback;

			if (!(dev->flags & IFF_UP))
				continue;

			call_netdevice_notifier(nb, NETDEV_UP, dev);
		}
	}

unlock:
	rtnl_unlock();
	up_write(&pernet_ops_rwsem);
	return err;

rollback:
	last = dev;
	for_each_net(net) {
		for_each_netdev(net, dev) {
			if (dev == last)
				goto outroll;

			if (dev->flags & IFF_UP) {
				call_netdevice_notifier(nb, NETDEV_GOING_DOWN,
							dev);
				call_netdevice_notifier(nb, NETDEV_DOWN, dev);
			}
			call_netdevice_notifier(nb, NETDEV_UNREGISTER, dev);
		}
	}

outroll:
	raw_notifier_chain_unregister(&netdev_chain, nb);
	goto unlock;
}
EXPORT_SYMBOL(register_netdevice_notifier);

/**
 * unregister_netdevice_notifier - unregister a network notifier block
 * @nb: notifier
 *
 * Unregister a notifier previously registered by
 * register_netdevice_notifier(). The notifier is unlinked into the
 * kernel structures and may then be reused. A negative errno code
 * is returned on a failure.
 *
 * After unregistering unregister and down device events are synthesized
 * for all devices on the device list to the removed notifier to remove
 * the need for special case cleanup code.
 */

int unregister_netdevice_notifier(struct notifier_block *nb)
{
	struct net_device *dev;
	struct net *net;
	int err;

	/* Close race with setup_net() and cleanup_net() */
	down_write(&pernet_ops_rwsem);
	rtnl_lock();
	err = raw_notifier_chain_unregister(&netdev_chain, nb);
	if (err)
		goto unlock;

	for_each_net(net) {
		for_each_netdev(net, dev) {
			if (dev->flags & IFF_UP) {
				call_netdevice_notifier(nb, NETDEV_GOING_DOWN,
							dev);
				call_netdevice_notifier(nb, NETDEV_DOWN, dev);
			}
			call_netdevice_notifier(nb, NETDEV_UNREGISTER, dev);
		}
	}
unlock:
	rtnl_unlock();
	up_write(&pernet_ops_rwsem);
	return err;
}
EXPORT_SYMBOL(unregister_netdevice_notifier);

/**
 *	call_netdevice_notifiers_info - call all network notifier blocks
 *	@val: value passed unmodified to notifier function
 *	@info: notifier information data
 *
 *	Call all network notifier blocks.  Parameters and return value
 *	are as for raw_notifier_call_chain().
 */

static int call_netdevice_notifiers_info(unsigned long val,
					 struct netdev_notifier_info *info)
{
	ASSERT_RTNL();
	return raw_notifier_call_chain(&netdev_chain, val, info);
}

/**
 *	call_netdevice_notifiers - call all network notifier blocks
 *      @val: value passed unmodified to notifier function
 *      @dev: net_device pointer passed unmodified to notifier function
 *
 *	Call all network notifier blocks.  Parameters and return value
 *	are as for raw_notifier_call_chain().
 */

int call_netdevice_notifiers(unsigned long val, struct net_device *dev)
{
	struct netdev_notifier_info info = {
		.dev = dev,
	};

	return call_netdevice_notifiers_info(val, &info);
}
EXPORT_SYMBOL(call_netdevice_notifiers);

/**
 *	call_netdevice_notifiers_mtu - call all network notifier blocks
 *	@val: value passed unmodified to notifier function
 *	@dev: net_device pointer passed unmodified to notifier function
 *	@arg: additional u32 argument passed to the notifier function
 *
 *	Call all network notifier blocks.  Parameters and return value
 *	are as for raw_notifier_call_chain().
 */
static int call_netdevice_notifiers_mtu(unsigned long val,
					struct net_device *dev, u32 arg)
{
	struct netdev_notifier_info_ext info = {
		.info.dev = dev,
		.ext.mtu = arg,
	};

	BUILD_BUG_ON(offsetof(struct netdev_notifier_info_ext, info) != 0);

	return call_netdevice_notifiers_info(val, &info.info);
}

#ifdef CONFIG_NET_INGRESS
static DEFINE_STATIC_KEY_FALSE(ingress_needed_key);

void net_inc_ingress_queue(void)
{
	static_branch_inc(&ingress_needed_key);
}
EXPORT_SYMBOL_GPL(net_inc_ingress_queue);

void net_dec_ingress_queue(void)
{
	static_branch_dec(&ingress_needed_key);
}
EXPORT_SYMBOL_GPL(net_dec_ingress_queue);
#endif

#ifdef CONFIG_NET_EGRESS
static DEFINE_STATIC_KEY_FALSE(egress_needed_key);

void net_inc_egress_queue(void)
{
	static_branch_inc(&egress_needed_key);
}
EXPORT_SYMBOL_GPL(net_inc_egress_queue);

void net_dec_egress_queue(void)
{
	static_branch_dec(&egress_needed_key);
}
EXPORT_SYMBOL_GPL(net_dec_egress_queue);
#endif

static DEFINE_STATIC_KEY_FALSE(netstamp_needed_key);
#ifdef HAVE_JUMP_LABEL
static atomic_t netstamp_needed_deferred;
static atomic_t netstamp_wanted;
static void netstamp_clear(struct work_struct *work)
{
	int deferred = atomic_xchg(&netstamp_needed_deferred, 0);
	int wanted;

	wanted = atomic_add_return(deferred, &netstamp_wanted);
	if (wanted > 0)
		static_branch_enable(&netstamp_needed_key);
	else
		static_branch_disable(&netstamp_needed_key);
}
static DECLARE_WORK(netstamp_work, netstamp_clear);
#endif

void net_enable_timestamp(void)
{
#ifdef HAVE_JUMP_LABEL
	int wanted;

	while (1) {
		wanted = atomic_read(&netstamp_wanted);
		if (wanted <= 0)
			break;
		if (atomic_cmpxchg(&netstamp_wanted, wanted, wanted + 1) == wanted)
			return;
	}
	atomic_inc(&netstamp_needed_deferred);
	schedule_work(&netstamp_work);
#else
	static_branch_inc(&netstamp_needed_key);
#endif
}
EXPORT_SYMBOL(net_enable_timestamp);

void net_disable_timestamp(void)
{
#ifdef HAVE_JUMP_LABEL
	int wanted;

	while (1) {
		wanted = atomic_read(&netstamp_wanted);
		if (wanted <= 1)
			break;
		if (atomic_cmpxchg(&netstamp_wanted, wanted, wanted - 1) == wanted)
			return;
	}
	atomic_dec(&netstamp_needed_deferred);
	schedule_work(&netstamp_work);
#else
	static_branch_dec(&netstamp_needed_key);
#endif
}
EXPORT_SYMBOL(net_disable_timestamp);

static inline void net_timestamp_set(struct sk_buff *skb)
{
	skb->tstamp = 0;
	if (static_branch_unlikely(&netstamp_needed_key))
		__net_timestamp(skb);
}

#define net_timestamp_check(COND, SKB)				\
	if (static_branch_unlikely(&netstamp_needed_key)) {	\
		if ((COND) && !(SKB)->tstamp)			\
			__net_timestamp(SKB);			\
	}							\

bool is_skb_forwardable(const struct net_device *dev, const struct sk_buff *skb)
{
	unsigned int len;

	if (!(dev->flags & IFF_UP))
		return false;

	len = dev->mtu + dev->hard_header_len + VLAN_HLEN;
	if (skb->len <= len)
		return true;

	/* if TSO is enabled, we don't care about the length as the packet
	 * could be forwarded without being segmented before
	 */
	if (skb_is_gso(skb))
		return true;

	return false;
}
EXPORT_SYMBOL_GPL(is_skb_forwardable);

int __dev_forward_skb(struct net_device *dev, struct sk_buff *skb)
{
	int ret = ____dev_forward_skb(dev, skb);

	if (likely(!ret)) {
		skb->protocol = eth_type_trans(skb, dev);
		skb_postpull_rcsum(skb, eth_hdr(skb), ETH_HLEN);
	}

	return ret;
}
EXPORT_SYMBOL_GPL(__dev_forward_skb);

/**
 * dev_forward_skb - loopback an skb to another netif
 *
 * @dev: destination network device
 * @skb: buffer to forward
 *
 * return values:
 *	NET_RX_SUCCESS	(no congestion)
 *	NET_RX_DROP     (packet was dropped, but freed)
 *
 * dev_forward_skb can be used for injecting an skb from the
 * start_xmit function of one device into the receive queue
 * of another device.
 *
 * The receiving device may be in another namespace, so
 * we have to clear all information in the skb that could
 * impact namespace isolation.
 */
int dev_forward_skb(struct net_device *dev, struct sk_buff *skb)
{
	return __dev_forward_skb(dev, skb) ?: netif_rx_internal(skb);
}
EXPORT_SYMBOL_GPL(dev_forward_skb);

static inline int deliver_skb(struct sk_buff *skb,
			      struct packet_type *pt_prev,
			      struct net_device *orig_dev)
{
	if (unlikely(skb_orphan_frags_rx(skb, GFP_ATOMIC)))
		return -ENOMEM;
	refcount_inc(&skb->users);
	return pt_prev->func(skb, skb->dev, pt_prev, orig_dev);
}

static inline void deliver_ptype_list_skb(struct sk_buff *skb,
					  struct packet_type **pt,
					  struct net_device *orig_dev,
					  __be16 type,
					  struct list_head *ptype_list)
{
	struct packet_type *ptype, *pt_prev = *pt;

	list_for_each_entry_rcu(ptype, ptype_list, list) {
		if (ptype->type != type)
			continue;
		if (pt_prev)
			deliver_skb(skb, pt_prev, orig_dev);
		pt_prev = ptype;
	}
	*pt = pt_prev;
}

static inline bool skb_loop_sk(struct packet_type *ptype, struct sk_buff *skb)
{
	if (!ptype->af_packet_priv || !skb->sk)
		return false;

	if (ptype->id_match)
		return ptype->id_match(ptype, skb->sk);
	else if ((struct sock *)ptype->af_packet_priv == skb->sk)
		return true;

	return false;
}

/**
 * dev_nit_active - return true if any network interface taps are in use
 *
 * @dev: network device to check for the presence of taps
 */
bool dev_nit_active(struct net_device *dev)
{
	return !list_empty(&ptype_all) || !list_empty(&dev->ptype_all);
}
EXPORT_SYMBOL_GPL(dev_nit_active);

/*
 *	Support routine. Sends outgoing frames to any network
 *	taps currently in use.
 */

void dev_queue_xmit_nit(struct sk_buff *skb, struct net_device *dev)
{
	struct packet_type *ptype;
	struct sk_buff *skb2 = NULL;
	struct packet_type *pt_prev = NULL;
	struct list_head *ptype_list = &ptype_all;

	rcu_read_lock();
again:
	list_for_each_entry_rcu(ptype, ptype_list, list) {
		if (ptype->ignore_outgoing)
			continue;

		/* Never send packets back to the socket
		 * they originated from - MvS (miquels@drinkel.ow.org)
		 */
		if (skb_loop_sk(ptype, skb))
			continue;

		if (pt_prev) {
			deliver_skb(skb2, pt_prev, skb->dev);
			pt_prev = ptype;
			continue;
		}

		/* need to clone skb, done only once */
		skb2 = skb_clone(skb, GFP_ATOMIC);
		if (!skb2)
			goto out_unlock;

		net_timestamp_set(skb2);

		/* skb->nh should be correctly
		 * set by sender, so that the second statement is
		 * just protection against buggy protocols.
		 */
		skb_reset_mac_header(skb2);

		if (skb_network_header(skb2) < skb2->data ||
		    skb_network_header(skb2) > skb_tail_pointer(skb2)) {
			net_crit_ratelimited("protocol %04x is buggy, dev %s\n",
					     ntohs(skb2->protocol),
					     dev->name);
			skb_reset_network_header(skb2);
		}

		skb2->transport_header = skb2->network_header;
		skb2->pkt_type = PACKET_OUTGOING;
		pt_prev = ptype;
	}

	if (ptype_list == &ptype_all) {
		ptype_list = &dev->ptype_all;
		goto again;
	}
out_unlock:
	if (pt_prev) {
		if (!skb_orphan_frags_rx(skb2, GFP_ATOMIC))
			pt_prev->func(skb2, skb->dev, pt_prev, skb->dev);
		else
			kfree_skb(skb2);
	}
	rcu_read_unlock();
}
EXPORT_SYMBOL_GPL(dev_queue_xmit_nit);

/**
 * netif_setup_tc - Handle tc mappings on real_num_tx_queues change
 * @dev: Network device
 * @txq: number of queues available
 *
 * If real_num_tx_queues is changed the tc mappings may no longer be
 * valid. To resolve this verify the tc mapping remains valid and if
 * not NULL the mapping. With no priorities mapping to this
 * offset/count pair it will no longer be used. In the worst case TC0
 * is invalid nothing can be done so disable priority mappings. If is
 * expected that drivers will fix this mapping if they can before
 * calling netif_set_real_num_tx_queues.
 */
static void netif_setup_tc(struct net_device *dev, unsigned int txq)
{
	int i;
	struct netdev_tc_txq *tc = &dev->tc_to_txq[0];

	/* If TC0 is invalidated disable TC mapping */
	if (tc->offset + tc->count > txq) {
		pr_warn("Number of in use tx queues changed invalidating tc mappings. Priority traffic classification disabled!\n");
		dev->num_tc = 0;
		return;
	}

	/* Invalidated prio to tc mappings set to TC0 */
	for (i = 1; i < TC_BITMASK + 1; i++) {
		int q = netdev_get_prio_tc_map(dev, i);

		tc = &dev->tc_to_txq[q];
		if (tc->offset + tc->count > txq) {
			pr_warn("Number of in use tx queues changed. Priority %i to tc mapping %i is no longer valid. Setting map to 0\n",
				i, q);
			netdev_set_prio_tc_map(dev, i, 0);
		}
	}
}

int netdev_txq_to_tc(struct net_device *dev, unsigned int txq)
{
	if (dev->num_tc) {
		struct netdev_tc_txq *tc = &dev->tc_to_txq[0];
		int i;

		/* walk through the TCs and see if it falls into any of them */
		for (i = 0; i < TC_MAX_QUEUE; i++, tc++) {
			if ((txq - tc->offset) < tc->count)
				return i;
		}

		/* didn't find it, just return -1 to indicate no match */
		return -1;
	}

	return 0;
}
EXPORT_SYMBOL(netdev_txq_to_tc);

#ifdef CONFIG_XPS
struct static_key xps_needed __read_mostly;
EXPORT_SYMBOL(xps_needed);
struct static_key xps_rxqs_needed __read_mostly;
EXPORT_SYMBOL(xps_rxqs_needed);
static DEFINE_MUTEX(xps_map_mutex);
#define xmap_dereference(P)		\
	rcu_dereference_protected((P), lockdep_is_held(&xps_map_mutex))

static bool remove_xps_queue(struct xps_dev_maps *dev_maps,
			     int tci, u16 index)
{
	struct xps_map *map = NULL;
	int pos;

	if (dev_maps)
		map = xmap_dereference(dev_maps->attr_map[tci]);
	if (!map)
		return false;

	for (pos = map->len; pos--;) {
		if (map->queues[pos] != index)
			continue;

		if (map->len > 1) {
			map->queues[pos] = map->queues[--map->len];
			break;
		}

		RCU_INIT_POINTER(dev_maps->attr_map[tci], NULL);
		kfree_rcu(map, rcu);
		return false;
	}

	return true;
}

static bool remove_xps_queue_cpu(struct net_device *dev,
				 struct xps_dev_maps *dev_maps,
				 int cpu, u16 offset, u16 count)
{
	int num_tc = dev->num_tc ? : 1;
	bool active = false;
	int tci;

	for (tci = cpu * num_tc; num_tc--; tci++) {
		int i, j;

		for (i = count, j = offset; i--; j++) {
			if (!remove_xps_queue(dev_maps, tci, j))
				break;
		}

		active |= i < 0;
	}

	return active;
}

static void reset_xps_maps(struct net_device *dev,
			   struct xps_dev_maps *dev_maps,
			   bool is_rxqs_map)
{
	if (is_rxqs_map) {
		static_key_slow_dec_cpuslocked(&xps_rxqs_needed);
		RCU_INIT_POINTER(dev->xps_rxqs_map, NULL);
	} else {
		RCU_INIT_POINTER(dev->xps_cpus_map, NULL);
	}
	static_key_slow_dec_cpuslocked(&xps_needed);
	kfree_rcu(dev_maps, rcu);
}

static void clean_xps_maps(struct net_device *dev, const unsigned long *mask,
			   struct xps_dev_maps *dev_maps, unsigned int nr_ids,
			   u16 offset, u16 count, bool is_rxqs_map)
{
	bool active = false;
	int i, j;

	for (j = -1; j = netif_attrmask_next(j, mask, nr_ids),
	     j < nr_ids;)
		active |= remove_xps_queue_cpu(dev, dev_maps, j, offset,
					       count);
	if (!active)
		reset_xps_maps(dev, dev_maps, is_rxqs_map);

	if (!is_rxqs_map) {
		for (i = offset + (count - 1); count--; i--) {
			netdev_queue_numa_node_write(
				netdev_get_tx_queue(dev, i),
				NUMA_NO_NODE);
		}
	}
}

static void netif_reset_xps_queues(struct net_device *dev, u16 offset,
				   u16 count)
{
	const unsigned long *possible_mask = NULL;
	struct xps_dev_maps *dev_maps;
	unsigned int nr_ids;

	if (!static_key_false(&xps_needed))
		return;

	cpus_read_lock();
	mutex_lock(&xps_map_mutex);

	if (static_key_false(&xps_rxqs_needed)) {
		dev_maps = xmap_dereference(dev->xps_rxqs_map);
		if (dev_maps) {
			nr_ids = dev->num_rx_queues;
			clean_xps_maps(dev, possible_mask, dev_maps, nr_ids,
				       offset, count, true);
		}
	}

	dev_maps = xmap_dereference(dev->xps_cpus_map);
	if (!dev_maps)
		goto out_no_maps;

	if (num_possible_cpus() > 1)
		possible_mask = cpumask_bits(cpu_possible_mask);
	nr_ids = nr_cpu_ids;
	clean_xps_maps(dev, possible_mask, dev_maps, nr_ids, offset, count,
		       false);

out_no_maps:
	mutex_unlock(&xps_map_mutex);
	cpus_read_unlock();
}

static void netif_reset_xps_queues_gt(struct net_device *dev, u16 index)
{
	netif_reset_xps_queues(dev, index, dev->num_tx_queues - index);
}

static struct xps_map *expand_xps_map(struct xps_map *map, int attr_index,
				      u16 index, bool is_rxqs_map)
{
	struct xps_map *new_map;
	int alloc_len = XPS_MIN_MAP_ALLOC;
	int i, pos;

	for (pos = 0; map && pos < map->len; pos++) {
		if (map->queues[pos] != index)
			continue;
		return map;
	}

	/* Need to add tx-queue to this CPU's/rx-queue's existing map */
	if (map) {
		if (pos < map->alloc_len)
			return map;

		alloc_len = map->alloc_len * 2;
	}

	/* Need to allocate new map to store tx-queue on this CPU's/rx-queue's
	 *  map
	 */
	if (is_rxqs_map)
		new_map = kzalloc(XPS_MAP_SIZE(alloc_len), GFP_KERNEL);
	else
		new_map = kzalloc_node(XPS_MAP_SIZE(alloc_len), GFP_KERNEL,
				       cpu_to_node(attr_index));
	if (!new_map)
		return NULL;

	for (i = 0; i < pos; i++)
		new_map->queues[i] = map->queues[i];
	new_map->alloc_len = alloc_len;
	new_map->len = pos;

	return new_map;
}

/* Must be called under cpus_read_lock */
int __netif_set_xps_queue(struct net_device *dev, const unsigned long *mask,
			  u16 index, bool is_rxqs_map)
{
	const unsigned long *online_mask = NULL, *possible_mask = NULL;
	struct xps_dev_maps *dev_maps, *new_dev_maps = NULL;
	int i, j, tci, numa_node_id = -2;
	int maps_sz, num_tc = 1, tc = 0;
	struct xps_map *map, *new_map;
	bool active = false;
	unsigned int nr_ids;

	if (dev->num_tc) {
		/* Do not allow XPS on subordinate device directly */
		num_tc = dev->num_tc;
		if (num_tc < 0)
			return -EINVAL;

		/* If queue belongs to subordinate dev use its map */
		dev = netdev_get_tx_queue(dev, index)->sb_dev ? : dev;

		tc = netdev_txq_to_tc(dev, index);
		if (tc < 0)
			return -EINVAL;
	}

	mutex_lock(&xps_map_mutex);
	if (is_rxqs_map) {
		maps_sz = XPS_RXQ_DEV_MAPS_SIZE(num_tc, dev->num_rx_queues);
		dev_maps = xmap_dereference(dev->xps_rxqs_map);
		nr_ids = dev->num_rx_queues;
	} else {
		maps_sz = XPS_CPU_DEV_MAPS_SIZE(num_tc);
		if (num_possible_cpus() > 1) {
			online_mask = cpumask_bits(cpu_online_mask);
			possible_mask = cpumask_bits(cpu_possible_mask);
		}
		dev_maps = xmap_dereference(dev->xps_cpus_map);
		nr_ids = nr_cpu_ids;
	}

	if (maps_sz < L1_CACHE_BYTES)
		maps_sz = L1_CACHE_BYTES;

	/* allocate memory for queue storage */
	for (j = -1; j = netif_attrmask_next_and(j, online_mask, mask, nr_ids),
	     j < nr_ids;) {
		if (!new_dev_maps)
			new_dev_maps = kzalloc(maps_sz, GFP_KERNEL);
		if (!new_dev_maps) {
			mutex_unlock(&xps_map_mutex);
			return -ENOMEM;
		}

		tci = j * num_tc + tc;
		map = dev_maps ? xmap_dereference(dev_maps->attr_map[tci]) :
				 NULL;

		map = expand_xps_map(map, j, index, is_rxqs_map);
		if (!map)
			goto error;

		RCU_INIT_POINTER(new_dev_maps->attr_map[tci], map);
	}

	if (!new_dev_maps)
		goto out_no_new_maps;

	if (!dev_maps) {
		/* Increment static keys at most once per type */
		static_key_slow_inc_cpuslocked(&xps_needed);
		if (is_rxqs_map)
			static_key_slow_inc_cpuslocked(&xps_rxqs_needed);
	}

	for (j = -1; j = netif_attrmask_next(j, possible_mask, nr_ids),
	     j < nr_ids;) {
		/* copy maps belonging to foreign traffic classes */
		for (i = tc, tci = j * num_tc; dev_maps && i--; tci++) {
			/* fill in the new device map from the old device map */
			map = xmap_dereference(dev_maps->attr_map[tci]);
			RCU_INIT_POINTER(new_dev_maps->attr_map[tci], map);
		}

		/* We need to explicitly update tci as prevous loop
		 * could break out early if dev_maps is NULL.
		 */
		tci = j * num_tc + tc;

		if (netif_attr_test_mask(j, mask, nr_ids) &&
		    netif_attr_test_online(j, online_mask, nr_ids)) {
			/* add tx-queue to CPU/rx-queue maps */
			int pos = 0;

			map = xmap_dereference(new_dev_maps->attr_map[tci]);
			while ((pos < map->len) && (map->queues[pos] != index))
				pos++;

			if (pos == map->len)
				map->queues[map->len++] = index;
#ifdef CONFIG_NUMA
			if (!is_rxqs_map) {
				if (numa_node_id == -2)
					numa_node_id = cpu_to_node(j);
				else if (numa_node_id != cpu_to_node(j))
					numa_node_id = -1;
			}
#endif
		} else if (dev_maps) {
			/* fill in the new device map from the old device map */
			map = xmap_dereference(dev_maps->attr_map[tci]);
			RCU_INIT_POINTER(new_dev_maps->attr_map[tci], map);
		}

		/* copy maps belonging to foreign traffic classes */
		for (i = num_tc - tc, tci++; dev_maps && --i; tci++) {
			/* fill in the new device map from the old device map */
			map = xmap_dereference(dev_maps->attr_map[tci]);
			RCU_INIT_POINTER(new_dev_maps->attr_map[tci], map);
		}
	}

	if (is_rxqs_map)
		rcu_assign_pointer(dev->xps_rxqs_map, new_dev_maps);
	else
		rcu_assign_pointer(dev->xps_cpus_map, new_dev_maps);

	/* Cleanup old maps */
	if (!dev_maps)
		goto out_no_old_maps;

	for (j = -1; j = netif_attrmask_next(j, possible_mask, nr_ids),
	     j < nr_ids;) {
		for (i = num_tc, tci = j * num_tc; i--; tci++) {
			new_map = xmap_dereference(new_dev_maps->attr_map[tci]);
			map = xmap_dereference(dev_maps->attr_map[tci]);
			if (map && map != new_map)
				kfree_rcu(map, rcu);
		}
	}

	kfree_rcu(dev_maps, rcu);

out_no_old_maps:
	dev_maps = new_dev_maps;
	active = true;

out_no_new_maps:
	if (!is_rxqs_map) {
		/* update Tx queue numa node */
		netdev_queue_numa_node_write(netdev_get_tx_queue(dev, index),
					     (numa_node_id >= 0) ?
					     numa_node_id : NUMA_NO_NODE);
	}

	if (!dev_maps)
		goto out_no_maps;

	/* removes tx-queue from unused CPUs/rx-queues */
	for (j = -1; j = netif_attrmask_next(j, possible_mask, nr_ids),
	     j < nr_ids;) {
		for (i = tc, tci = j * num_tc; i--; tci++)
			active |= remove_xps_queue(dev_maps, tci, index);
		if (!netif_attr_test_mask(j, mask, nr_ids) ||
		    !netif_attr_test_online(j, online_mask, nr_ids))
			active |= remove_xps_queue(dev_maps, tci, index);
		for (i = num_tc - tc, tci++; --i; tci++)
			active |= remove_xps_queue(dev_maps, tci, index);
	}

	/* free map if not active */
	if (!active)
		reset_xps_maps(dev, dev_maps, is_rxqs_map);

out_no_maps:
	mutex_unlock(&xps_map_mutex);

	return 0;
error:
	/* remove any maps that we added */
	for (j = -1; j = netif_attrmask_next(j, possible_mask, nr_ids),
	     j < nr_ids;) {
		for (i = num_tc, tci = j * num_tc; i--; tci++) {
			new_map = xmap_dereference(new_dev_maps->attr_map[tci]);
			map = dev_maps ?
			      xmap_dereference(dev_maps->attr_map[tci]) :
			      NULL;
			if (new_map && new_map != map)
				kfree(new_map);
		}
	}

	mutex_unlock(&xps_map_mutex);

	kfree(new_dev_maps);
	return -ENOMEM;
}
EXPORT_SYMBOL_GPL(__netif_set_xps_queue);

int netif_set_xps_queue(struct net_device *dev, const struct cpumask *mask,
			u16 index)
{
	int ret;

	cpus_read_lock();
	ret =  __netif_set_xps_queue(dev, cpumask_bits(mask), index, false);
	cpus_read_unlock();

	return ret;
}
EXPORT_SYMBOL(netif_set_xps_queue);

#endif
static void netdev_unbind_all_sb_channels(struct net_device *dev)
{
	struct netdev_queue *txq = &dev->_tx[dev->num_tx_queues];

	/* Unbind any subordinate channels */
	while (txq-- != &dev->_tx[0]) {
		if (txq->sb_dev)
			netdev_unbind_sb_channel(dev, txq->sb_dev);
	}
}

void netdev_reset_tc(struct net_device *dev)
{
#ifdef CONFIG_XPS
	netif_reset_xps_queues_gt(dev, 0);
#endif
	netdev_unbind_all_sb_channels(dev);

	/* Reset TC configuration of device */
	dev->num_tc = 0;
	memset(dev->tc_to_txq, 0, sizeof(dev->tc_to_txq));
	memset(dev->prio_tc_map, 0, sizeof(dev->prio_tc_map));
}
EXPORT_SYMBOL(netdev_reset_tc);

int netdev_set_tc_queue(struct net_device *dev, u8 tc, u16 count, u16 offset)
{
	if (tc >= dev->num_tc)
		return -EINVAL;

#ifdef CONFIG_XPS
	netif_reset_xps_queues(dev, offset, count);
#endif
	dev->tc_to_txq[tc].count = count;
	dev->tc_to_txq[tc].offset = offset;
	return 0;
}
EXPORT_SYMBOL(netdev_set_tc_queue);

int netdev_set_num_tc(struct net_device *dev, u8 num_tc)
{
	if (num_tc > TC_MAX_QUEUE)
		return -EINVAL;

#ifdef CONFIG_XPS
	netif_reset_xps_queues_gt(dev, 0);
#endif
	netdev_unbind_all_sb_channels(dev);

	dev->num_tc = num_tc;
	return 0;
}
EXPORT_SYMBOL(netdev_set_num_tc);

void netdev_unbind_sb_channel(struct net_device *dev,
			      struct net_device *sb_dev)
{
	struct netdev_queue *txq = &dev->_tx[dev->num_tx_queues];

#ifdef CONFIG_XPS
	netif_reset_xps_queues_gt(sb_dev, 0);
#endif
	memset(sb_dev->tc_to_txq, 0, sizeof(sb_dev->tc_to_txq));
	memset(sb_dev->prio_tc_map, 0, sizeof(sb_dev->prio_tc_map));

	while (txq-- != &dev->_tx[0]) {
		if (txq->sb_dev == sb_dev)
			txq->sb_dev = NULL;
	}
}
EXPORT_SYMBOL(netdev_unbind_sb_channel);

int netdev_bind_sb_channel_queue(struct net_device *dev,
				 struct net_device *sb_dev,
				 u8 tc, u16 count, u16 offset)
{
	/* Make certain the sb_dev and dev are already configured */
	if (sb_dev->num_tc >= 0 || tc >= dev->num_tc)
		return -EINVAL;

	/* We cannot hand out queues we don't have */
	if ((offset + count) > dev->real_num_tx_queues)
		return -EINVAL;

	/* Record the mapping */
	sb_dev->tc_to_txq[tc].count = count;
	sb_dev->tc_to_txq[tc].offset = offset;

	/* Provide a way for Tx queue to find the tc_to_txq map or
	 * XPS map for itself.
	 */
	while (count--)
		netdev_get_tx_queue(dev, count + offset)->sb_dev = sb_dev;

	return 0;
}
EXPORT_SYMBOL(netdev_bind_sb_channel_queue);

int netdev_set_sb_channel(struct net_device *dev, u16 channel)
{
	/* Do not use a multiqueue device to represent a subordinate channel */
	if (netif_is_multiqueue(dev))
		return -ENODEV;

	/* We allow channels 1 - 32767 to be used for subordinate channels.
	 * Channel 0 is meant to be "native" mode and used only to represent
	 * the main root device. We allow writing 0 to reset the device back
	 * to normal mode after being used as a subordinate channel.
	 */
	if (channel > S16_MAX)
		return -EINVAL;

	dev->num_tc = -channel;

	return 0;
}
EXPORT_SYMBOL(netdev_set_sb_channel);

/*
 * Routine to help set real_num_tx_queues. To avoid skbs mapped to queues
 * greater than real_num_tx_queues stale skbs on the qdisc must be flushed.
 */
int netif_set_real_num_tx_queues(struct net_device *dev, unsigned int txq)
{
	bool disabling;
	int rc;

	disabling = txq < dev->real_num_tx_queues;

	if (txq < 1 || txq > dev->num_tx_queues)
		return -EINVAL;

	if (dev->reg_state == NETREG_REGISTERED ||
	    dev->reg_state == NETREG_UNREGISTERING) {
		ASSERT_RTNL();

		rc = netdev_queue_update_kobjects(dev, dev->real_num_tx_queues,
						  txq);
		if (rc)
			return rc;

		if (dev->num_tc)
			netif_setup_tc(dev, txq);

		dev->real_num_tx_queues = txq;

		if (disabling) {
			synchronize_net();
			qdisc_reset_all_tx_gt(dev, txq);
#ifdef CONFIG_XPS
			netif_reset_xps_queues_gt(dev, txq);
#endif
		}
	} else {
		dev->real_num_tx_queues = txq;
	}

	return 0;
}
EXPORT_SYMBOL(netif_set_real_num_tx_queues);

#ifdef CONFIG_SYSFS
/**
 *	netif_set_real_num_rx_queues - set actual number of RX queues used
 *	@dev: Network device
 *	@rxq: Actual number of RX queues
 *
 *	This must be called either with the rtnl_lock held or before
 *	registration of the net device.  Returns 0 on success, or a
 *	negative error code.  If called before registration, it always
 *	succeeds.
 */
int netif_set_real_num_rx_queues(struct net_device *dev, unsigned int rxq)
{
	int rc;

	if (rxq < 1 || rxq > dev->num_rx_queues)
		return -EINVAL;

	if (dev->reg_state == NETREG_REGISTERED) {
		ASSERT_RTNL();

		rc = net_rx_queue_update_kobjects(dev, dev->real_num_rx_queues,
						  rxq);
		if (rc)
			return rc;
	}

	dev->real_num_rx_queues = rxq;
	return 0;
}
EXPORT_SYMBOL(netif_set_real_num_rx_queues);
#endif

/**
 * netif_get_num_default_rss_queues - default number of RSS queues
 *
 * This routine should set an upper limit on the number of RSS queues
 * used by default by multiqueue devices.
 */
int netif_get_num_default_rss_queues(void)
{
	return is_kdump_kernel() ?
		1 : min_t(int, DEFAULT_MAX_NUM_RSS_QUEUES, num_online_cpus());
}
EXPORT_SYMBOL(netif_get_num_default_rss_queues);

static void __netif_reschedule(struct Qdisc *q)
{
	struct softnet_data *sd;
	unsigned long flags;

	local_irq_save(flags);
	sd = this_cpu_ptr(&softnet_data);
	q->next_sched = NULL;
	*sd->output_queue_tailp = q;
	sd->output_queue_tailp = &q->next_sched;
	raise_softirq_irqoff(NET_TX_SOFTIRQ);
	local_irq_restore(flags);
}

void __netif_schedule(struct Qdisc *q)
{
	if (!test_and_set_bit(__QDISC_STATE_SCHED, &q->state))
		__netif_reschedule(q);
}
EXPORT_SYMBOL(__netif_schedule);

struct dev_kfree_skb_cb {
	enum skb_free_reason reason;
};

static struct dev_kfree_skb_cb *get_kfree_skb_cb(const struct sk_buff *skb)
{
	return (struct dev_kfree_skb_cb *)skb->cb;
}

void netif_schedule_queue(struct netdev_queue *txq)
{
	rcu_read_lock();
	if (!(txq->state & QUEUE_STATE_ANY_XOFF)) {
		struct Qdisc *q = rcu_dereference(txq->qdisc);

		__netif_schedule(q);
	}
	rcu_read_unlock();
}
EXPORT_SYMBOL(netif_schedule_queue);

void netif_tx_wake_queue(struct netdev_queue *dev_queue)
{
	if (test_and_clear_bit(__QUEUE_STATE_DRV_XOFF, &dev_queue->state)) {
		struct Qdisc *q;

		rcu_read_lock();
		q = rcu_dereference(dev_queue->qdisc);
		__netif_schedule(q);
		rcu_read_unlock();
	}
}
EXPORT_SYMBOL(netif_tx_wake_queue);

void __dev_kfree_skb_irq(struct sk_buff *skb, enum skb_free_reason reason)
{
	unsigned long flags;

	if (unlikely(!skb))
		return;

	if (likely(refcount_read(&skb->users) == 1)) {
		smp_rmb();
		refcount_set(&skb->users, 0);
	} else if (likely(!refcount_dec_and_test(&skb->users))) {
		return;
	}
	get_kfree_skb_cb(skb)->reason = reason;
	local_irq_save(flags);
	skb->next = __this_cpu_read(softnet_data.completion_queue);
	__this_cpu_write(softnet_data.completion_queue, skb);
	raise_softirq_irqoff(NET_TX_SOFTIRQ);
	local_irq_restore(flags);
}
EXPORT_SYMBOL(__dev_kfree_skb_irq);

void __dev_kfree_skb_any(struct sk_buff *skb, enum skb_free_reason reason)
{
	if (in_irq() || irqs_disabled())
		__dev_kfree_skb_irq(skb, reason);
	else
		dev_kfree_skb(skb);
}
EXPORT_SYMBOL(__dev_kfree_skb_any);


/**
 * netif_device_detach - mark device as removed
 * @dev: network device
 *
 * Mark device as removed from system and therefore no longer available.
 */
void netif_device_detach(struct net_device *dev)
{
	if (test_and_clear_bit(__LINK_STATE_PRESENT, &dev->state) &&
	    netif_running(dev)) {
		netif_tx_stop_all_queues(dev);
	}
}
EXPORT_SYMBOL(netif_device_detach);

/**
 * netif_device_attach - mark device as attached
 * @dev: network device
 *
 * Mark device as attached from system and restart if needed.
 */
void netif_device_attach(struct net_device *dev)
{
	if (!test_and_set_bit(__LINK_STATE_PRESENT, &dev->state) &&
	    netif_running(dev)) {
		netif_tx_wake_all_queues(dev);
		__netdev_watchdog_up(dev);
	}
}
EXPORT_SYMBOL(netif_device_attach);

/*
 * Returns a Tx hash based on the given packet descriptor a Tx queues' number
 * to be used as a distribution range.
 */
static u16 skb_tx_hash(const struct net_device *dev,
		       const struct net_device *sb_dev,
		       struct sk_buff *skb)
{
	u32 hash;
	u16 qoffset = 0;
	u16 qcount = dev->real_num_tx_queues;

	if (dev->num_tc) {
		u8 tc = netdev_get_prio_tc_map(dev, skb->priority);

		qoffset = sb_dev->tc_to_txq[tc].offset;
		qcount = sb_dev->tc_to_txq[tc].count;
	}

	if (skb_rx_queue_recorded(skb)) {
		hash = skb_get_rx_queue(skb);
		while (unlikely(hash >= qcount))
			hash -= qcount;
		return hash + qoffset;
	}

	return (u16) reciprocal_scale(skb_get_hash(skb), qcount) + qoffset;
}

static void skb_warn_bad_offload(const struct sk_buff *skb)
{
	static const netdev_features_t null_features;
	struct net_device *dev = skb->dev;
	const char *name = "";

	if (!net_ratelimit())
		return;

	if (dev) {
		if (dev->dev.parent)
			name = dev_driver_string(dev->dev.parent);
		else
			name = netdev_name(dev);
	}
	WARN(1, "%s: caps=(%pNF, %pNF) len=%d data_len=%d gso_size=%d "
	     "gso_type=%d ip_summed=%d\n",
	     name, dev ? &dev->features : &null_features,
	     skb->sk ? &skb->sk->sk_route_caps : &null_features,
	     skb->len, skb->data_len, skb_shinfo(skb)->gso_size,
	     skb_shinfo(skb)->gso_type, skb->ip_summed);
}

/*
 * Invalidate hardware checksum when packet is to be mangled, and
 * complete checksum manually on outgoing path.
 */
int skb_checksum_help(struct sk_buff *skb)
{
	__wsum csum;
	int ret = 0, offset;

	if (skb->ip_summed == CHECKSUM_COMPLETE)
		goto out_set_summed;

	if (unlikely(skb_shinfo(skb)->gso_size)) {
		skb_warn_bad_offload(skb);
		return -EINVAL;
	}

	/* Before computing a checksum, we should make sure no frag could
	 * be modified by an external entity : checksum could be wrong.
	 */
	if (skb_has_shared_frag(skb)) {
		ret = __skb_linearize(skb);
		if (ret)
			goto out;
	}

	offset = skb_checksum_start_offset(skb);
	BUG_ON(offset >= skb_headlen(skb));
	csum = skb_checksum(skb, offset, skb->len - offset, 0);

	offset += skb->csum_offset;
	BUG_ON(offset + sizeof(__sum16) > skb_headlen(skb));

	if (skb_cloned(skb) &&
	    !skb_clone_writable(skb, offset + sizeof(__sum16))) {
		ret = pskb_expand_head(skb, 0, 0, GFP_ATOMIC);
		if (ret)
			goto out;
	}

	*(__sum16 *)(skb->data + offset) = csum_fold(csum) ?: CSUM_MANGLED_0;
out_set_summed:
	skb->ip_summed = CHECKSUM_NONE;
out:
	return ret;
}
EXPORT_SYMBOL(skb_checksum_help);

int skb_crc32c_csum_help(struct sk_buff *skb)
{
	__le32 crc32c_csum;
	int ret = 0, offset, start;

	if (skb->ip_summed != CHECKSUM_PARTIAL)
		goto out;

	if (unlikely(skb_is_gso(skb)))
		goto out;

	/* Before computing a checksum, we should make sure no frag could
	 * be modified by an external entity : checksum could be wrong.
	 */
	if (unlikely(skb_has_shared_frag(skb))) {
		ret = __skb_linearize(skb);
		if (ret)
			goto out;
	}
	start = skb_checksum_start_offset(skb);
	offset = start + offsetof(struct sctphdr, checksum);
	if (WARN_ON_ONCE(offset >= skb_headlen(skb))) {
		ret = -EINVAL;
		goto out;
	}
	if (skb_cloned(skb) &&
	    !skb_clone_writable(skb, offset + sizeof(__le32))) {
		ret = pskb_expand_head(skb, 0, 0, GFP_ATOMIC);
		if (ret)
			goto out;
	}
	crc32c_csum = cpu_to_le32(~__skb_checksum(skb, start,
						  skb->len - start, ~(__u32)0,
						  crc32c_csum_stub));
	*(__le32 *)(skb->data + offset) = crc32c_csum;
	skb->ip_summed = CHECKSUM_NONE;
	skb->csum_not_inet = 0;
out:
	return ret;
}

__be16 skb_network_protocol(struct sk_buff *skb, int *depth)
{
	__be16 type = skb->protocol;

	/* Tunnel gso handlers can set protocol to ethernet. */
	if (type == htons(ETH_P_TEB)) {
		struct ethhdr *eth;

		if (unlikely(!pskb_may_pull(skb, sizeof(struct ethhdr))))
			return 0;

		eth = (struct ethhdr *)skb->data;
		type = eth->h_proto;
	}

	return __vlan_get_protocol(skb, type, depth);
}

/**
 *	skb_mac_gso_segment - mac layer segmentation handler.
 *	@skb: buffer to segment
 *	@features: features for the output path (see dev->features)
 */
struct sk_buff *skb_mac_gso_segment(struct sk_buff *skb,
				    netdev_features_t features)
{
	struct sk_buff *segs = ERR_PTR(-EPROTONOSUPPORT);
	struct packet_offload *ptype;
	int vlan_depth = skb->mac_len;
	__be16 type = skb_network_protocol(skb, &vlan_depth);

	if (unlikely(!type))
		return ERR_PTR(-EINVAL);

	__skb_pull(skb, vlan_depth);

	rcu_read_lock();
	list_for_each_entry_rcu(ptype, &offload_base, list) {
		if (ptype->type == type && ptype->callbacks.gso_segment) {
			segs = ptype->callbacks.gso_segment(skb, features);
			break;
		}
	}
	rcu_read_unlock();

	__skb_push(skb, skb->data - skb_mac_header(skb));

	return segs;
}
EXPORT_SYMBOL(skb_mac_gso_segment);


/* openvswitch calls this on rx path, so we need a different check.
 */
static inline bool skb_needs_check(struct sk_buff *skb, bool tx_path)
{
	if (tx_path)
		return skb->ip_summed != CHECKSUM_PARTIAL &&
		       skb->ip_summed != CHECKSUM_UNNECESSARY;

	return skb->ip_summed == CHECKSUM_NONE;
}

/**
 *	__skb_gso_segment - Perform segmentation on skb.
 *	@skb: buffer to segment
 *	@features: features for the output path (see dev->features)
 *	@tx_path: whether it is called in TX path
 *
 *	This function segments the given skb and returns a list of segments.
 *
 *	It may return NULL if the skb requires no segmentation.  This is
 *	only possible when GSO is used for verifying header integrity.
 *
 *	Segmentation preserves SKB_SGO_CB_OFFSET bytes of previous skb cb.
 */
struct sk_buff *__skb_gso_segment(struct sk_buff *skb,
				  netdev_features_t features, bool tx_path)
{
	struct sk_buff *segs;

	if (unlikely(skb_needs_check(skb, tx_path))) {
		int err;

		/* We're going to init ->check field in TCP or UDP header */
		err = skb_cow_head(skb, 0);
		if (err < 0)
			return ERR_PTR(err);
	}

	/* Only report GSO partial support if it will enable us to
	 * support segmentation on this frame without needing additional
	 * work.
	 */
	if (features & NETIF_F_GSO_PARTIAL) {
		netdev_features_t partial_features = NETIF_F_GSO_ROBUST;
		struct net_device *dev = skb->dev;

		partial_features |= dev->features & dev->gso_partial_features;
		if (!skb_gso_ok(skb, features | partial_features))
			features &= ~NETIF_F_GSO_PARTIAL;
	}

	BUILD_BUG_ON(SKB_SGO_CB_OFFSET +
		     sizeof(*SKB_GSO_CB(skb)) > sizeof(skb->cb));

	SKB_GSO_CB(skb)->mac_offset = skb_headroom(skb);
	SKB_GSO_CB(skb)->encap_level = 0;

	skb_reset_mac_header(skb);
	skb_reset_mac_len(skb);

	segs = skb_mac_gso_segment(skb, features);

	if (unlikely(skb_needs_check(skb, tx_path) && !IS_ERR(segs)))
		skb_warn_bad_offload(skb);

	return segs;
}
EXPORT_SYMBOL(__skb_gso_segment);

/* Take action when hardware reception checksum errors are detected. */
#ifdef CONFIG_BUG
void netdev_rx_csum_fault(struct net_device *dev)
{
	if (net_ratelimit()) {
		pr_err("%s: hw csum failure\n", dev ? dev->name : "<unknown>");
		dump_stack();
	}
}
EXPORT_SYMBOL(netdev_rx_csum_fault);
#endif

/* XXX: check that highmem exists at all on the given machine. */
static int illegal_highdma(struct net_device *dev, struct sk_buff *skb)
{
#ifdef CONFIG_HIGHMEM
	int i;

	if (!(dev->features & NETIF_F_HIGHDMA)) {
		for (i = 0; i < skb_shinfo(skb)->nr_frags; i++) {
			skb_frag_t *frag = &skb_shinfo(skb)->frags[i];

			if (PageHighMem(skb_frag_page(frag)))
				return 1;
		}
	}
#endif
	return 0;
}

/* If MPLS offload request, verify we are testing hardware MPLS features
 * instead of standard features for the netdev.
 */
#if IS_ENABLED(CONFIG_NET_MPLS_GSO)
static netdev_features_t net_mpls_features(struct sk_buff *skb,
					   netdev_features_t features,
					   __be16 type)
{
	if (eth_p_mpls(type))
		features &= skb->dev->mpls_features;

	return features;
}
#else
static netdev_features_t net_mpls_features(struct sk_buff *skb,
					   netdev_features_t features,
					   __be16 type)
{
	return features;
}
#endif

static netdev_features_t harmonize_features(struct sk_buff *skb,
	netdev_features_t features)
{
	int tmp;
	__be16 type;

	type = skb_network_protocol(skb, &tmp);
	features = net_mpls_features(skb, features, type);

	if (skb->ip_summed != CHECKSUM_NONE &&
	    !can_checksum_protocol(features, type)) {
		features &= ~(NETIF_F_CSUM_MASK | NETIF_F_GSO_MASK);
	}
	if (illegal_highdma(skb->dev, skb))
		features &= ~NETIF_F_SG;

	return features;
}

netdev_features_t passthru_features_check(struct sk_buff *skb,
					  struct net_device *dev,
					  netdev_features_t features)
{
	return features;
}
EXPORT_SYMBOL(passthru_features_check);

static netdev_features_t dflt_features_check(struct sk_buff *skb,
					     struct net_device *dev,
					     netdev_features_t features)
{
	return vlan_features_check(skb, features);
}

static netdev_features_t gso_features_check(const struct sk_buff *skb,
					    struct net_device *dev,
					    netdev_features_t features)
{
	u16 gso_segs = skb_shinfo(skb)->gso_segs;

	if (gso_segs > dev->gso_max_segs)
		return features & ~NETIF_F_GSO_MASK;

	/* Support for GSO partial features requires software
	 * intervention before we can actually process the packets
	 * so we need to strip support for any partial features now
	 * and we can pull them back in after we have partially
	 * segmented the frame.
	 */
	if (!(skb_shinfo(skb)->gso_type & SKB_GSO_PARTIAL))
		features &= ~dev->gso_partial_features;

	/* Make sure to clear the IPv4 ID mangling feature if the
	 * IPv4 header has the potential to be fragmented.
	 */
	if (skb_shinfo(skb)->gso_type & SKB_GSO_TCPV4) {
		struct iphdr *iph = skb->encapsulation ?
				    inner_ip_hdr(skb) : ip_hdr(skb);

		if (!(iph->frag_off & htons(IP_DF)))
			features &= ~NETIF_F_TSO_MANGLEID;
	}

	return features;
}

netdev_features_t netif_skb_features(struct sk_buff *skb)
{
	struct net_device *dev = skb->dev;
	netdev_features_t features = dev->features;

	if (skb_is_gso(skb))
		features = gso_features_check(skb, dev, features);

	/* If encapsulation offload request, verify we are testing
	 * hardware encapsulation features instead of standard
	 * features for the netdev
	 */
	if (skb->encapsulation)
		features &= dev->hw_enc_features;

	if (skb_vlan_tagged(skb))
		features = netdev_intersect_features(features,
						     dev->vlan_features |
						     NETIF_F_HW_VLAN_CTAG_TX |
						     NETIF_F_HW_VLAN_STAG_TX);

	if (dev->netdev_ops->ndo_features_check)
		features &= dev->netdev_ops->ndo_features_check(skb, dev,
								features);
	else
		features &= dflt_features_check(skb, dev, features);

	return harmonize_features(skb, features);
}
EXPORT_SYMBOL(netif_skb_features);

static int xmit_one(struct sk_buff *skb, struct net_device *dev,
		    struct netdev_queue *txq, bool more)
{
	unsigned int len;
	int rc;

	if (dev_nit_active(dev))
		dev_queue_xmit_nit(skb, dev);

	len = skb->len;
	trace_net_dev_start_xmit(skb, dev);
	rc = netdev_start_xmit(skb, dev, txq, more);
	trace_net_dev_xmit(skb, rc, dev, len);

	return rc;
}

struct sk_buff *dev_hard_start_xmit(struct sk_buff *first, struct net_device *dev,
				    struct netdev_queue *txq, int *ret)
{
	struct sk_buff *skb = first;
	int rc = NETDEV_TX_OK;

	while (skb) {
		struct sk_buff *next = skb->next;

		skb_mark_not_on_list(skb);
		rc = xmit_one(skb, dev, txq, next != NULL);
		if (unlikely(!dev_xmit_complete(rc))) {
			skb->next = next;
			goto out;
		}

		skb = next;
		if (netif_tx_queue_stopped(txq) && skb) {
			rc = NETDEV_TX_BUSY;
			break;
		}
	}

out:
	*ret = rc;
	return skb;
}

static struct sk_buff *validate_xmit_vlan(struct sk_buff *skb,
					  netdev_features_t features)
{
	if (skb_vlan_tag_present(skb) &&
	    !vlan_hw_offload_capable(features, skb->vlan_proto))
		skb = __vlan_hwaccel_push_inside(skb);
	return skb;
}

int skb_csum_hwoffload_help(struct sk_buff *skb,
			    const netdev_features_t features)
{
	if (unlikely(skb->csum_not_inet))
		return !!(features & NETIF_F_SCTP_CRC) ? 0 :
			skb_crc32c_csum_help(skb);

	return !!(features & NETIF_F_CSUM_MASK) ? 0 : skb_checksum_help(skb);
}
EXPORT_SYMBOL(skb_csum_hwoffload_help);

static struct sk_buff *validate_xmit_skb(struct sk_buff *skb, struct net_device *dev, bool *again)
{
	netdev_features_t features;

	features = netif_skb_features(skb);
	skb = validate_xmit_vlan(skb, features);
	if (unlikely(!skb))
		goto out_null;

	skb = sk_validate_xmit_skb(skb, dev);
	if (unlikely(!skb))
		goto out_null;

	if (netif_needs_gso(skb, features)) {
		struct sk_buff *segs;

		segs = skb_gso_segment(skb, features);
		if (IS_ERR(segs)) {
			goto out_kfree_skb;
		} else if (segs) {
			consume_skb(skb);
			skb = segs;
		}
	} else {
		if (skb_needs_linearize(skb, features) &&
		    __skb_linearize(skb))
			goto out_kfree_skb;

		/* If packet is not checksummed and device does not
		 * support checksumming for this protocol, complete
		 * checksumming here.
		 */
		if (skb->ip_summed == CHECKSUM_PARTIAL) {
			if (skb->encapsulation)
				skb_set_inner_transport_header(skb,
							       skb_checksum_start_offset(skb));
			else
				skb_set_transport_header(skb,
							 skb_checksum_start_offset(skb));
			if (skb_csum_hwoffload_help(skb, features))
				goto out_kfree_skb;
		}
	}

	skb = validate_xmit_xfrm(skb, features, again);

	return skb;

out_kfree_skb:
	kfree_skb(skb);
out_null:
	atomic_long_inc(&dev->tx_dropped);
	return NULL;
}

struct sk_buff *validate_xmit_skb_list(struct sk_buff *skb, struct net_device *dev, bool *again)
{
	struct sk_buff *next, *head = NULL, *tail;

	for (; skb != NULL; skb = next) {
		next = skb->next;
		skb_mark_not_on_list(skb);

		/* in case skb wont be segmented, point to itself */
		skb->prev = skb;

		skb = validate_xmit_skb(skb, dev, again);
		if (!skb)
			continue;

		if (!head)
			head = skb;
		else
			tail->next = skb;
		/* If skb was segmented, skb->prev points to
		 * the last segment. If not, it still contains skb.
		 */
		tail = skb->prev;
	}
	return head;
}
EXPORT_SYMBOL_GPL(validate_xmit_skb_list);

static void qdisc_pkt_len_init(struct sk_buff *skb)
{
	const struct skb_shared_info *shinfo = skb_shinfo(skb);

	qdisc_skb_cb(skb)->pkt_len = skb->len;

	/* To get more precise estimation of bytes sent on wire,
	 * we add to pkt_len the headers size of all segments
	 */
	if (shinfo->gso_size)  {
		unsigned int hdr_len;
		u16 gso_segs = shinfo->gso_segs;

		/* mac layer + network layer */
		hdr_len = skb_transport_header(skb) - skb_mac_header(skb);

		/* + transport layer */
		if (likely(shinfo->gso_type & (SKB_GSO_TCPV4 | SKB_GSO_TCPV6))) {
			const struct tcphdr *th;
			struct tcphdr _tcphdr;

			th = skb_header_pointer(skb, skb_transport_offset(skb),
						sizeof(_tcphdr), &_tcphdr);
			if (likely(th))
				hdr_len += __tcp_hdrlen(th);
		} else {
			struct udphdr _udphdr;

			if (skb_header_pointer(skb, skb_transport_offset(skb),
					       sizeof(_udphdr), &_udphdr))
				hdr_len += sizeof(struct udphdr);
		}

		if (shinfo->gso_type & SKB_GSO_DODGY)
			gso_segs = DIV_ROUND_UP(skb->len - hdr_len,
						shinfo->gso_size);

		qdisc_skb_cb(skb)->pkt_len += (gso_segs - 1) * hdr_len;
	}
}

static inline int __dev_xmit_skb(struct sk_buff *skb, struct Qdisc *q,
				 struct net_device *dev,
				 struct netdev_queue *txq)
{
	spinlock_t *root_lock = qdisc_lock(q);
	struct sk_buff *to_free = NULL;
	bool contended;
	int rc;

	qdisc_calculate_pkt_len(skb, q);

	if (q->flags & TCQ_F_NOLOCK) {
		if (unlikely(test_bit(__QDISC_STATE_DEACTIVATED, &q->state))) {
			__qdisc_drop(skb, &to_free);
			rc = NET_XMIT_DROP;
		} else {
			rc = q->enqueue(skb, q, &to_free) & NET_XMIT_MASK;
			qdisc_run(q);
		}

		if (unlikely(to_free))
			kfree_skb_list(to_free);
		return rc;
	}

	/*
	 * Heuristic to force contended enqueues to serialize on a
	 * separate lock before trying to get qdisc main lock.
	 * This permits qdisc->running owner to get the lock more
	 * often and dequeue packets faster.
	 */
	contended = qdisc_is_running(q);
	if (unlikely(contended))
		spin_lock(&q->busylock);

	spin_lock(root_lock);
	if (unlikely(test_bit(__QDISC_STATE_DEACTIVATED, &q->state))) {
		__qdisc_drop(skb, &to_free);
		rc = NET_XMIT_DROP;
	} else if ((q->flags & TCQ_F_CAN_BYPASS) && !qdisc_qlen(q) &&
		   qdisc_run_begin(q)) {
		/*
		 * This is a work-conserving queue; there are no old skbs
		 * waiting to be sent out; and the qdisc is not running -
		 * xmit the skb directly.
		 */

		qdisc_bstats_update(q, skb);

		if (sch_direct_xmit(skb, q, dev, txq, root_lock, true)) {
			if (unlikely(contended)) {
				spin_unlock(&q->busylock);
				contended = false;
			}
			__qdisc_run(q);
		}

		qdisc_run_end(q);
		rc = NET_XMIT_SUCCESS;
	} else {
		rc = q->enqueue(skb, q, &to_free) & NET_XMIT_MASK;
		if (qdisc_run_begin(q)) {
			if (unlikely(contended)) {
				spin_unlock(&q->busylock);
				contended = false;
			}
			__qdisc_run(q);
			qdisc_run_end(q);
		}
	}
	spin_unlock(root_lock);
	if (unlikely(to_free))
		kfree_skb_list(to_free);
	if (unlikely(contended))
		spin_unlock(&q->busylock);
	return rc;
}

#if IS_ENABLED(CONFIG_CGROUP_NET_PRIO)
static void skb_update_prio(struct sk_buff *skb)
{
	const struct netprio_map *map;
	const struct sock *sk;
	unsigned int prioidx;

	if (skb->priority)
		return;
	map = rcu_dereference_bh(skb->dev->priomap);
	if (!map)
		return;
	sk = skb_to_full_sk(skb);
	if (!sk)
		return;

	prioidx = sock_cgroup_prioidx(&sk->sk_cgrp_data);

	if (prioidx < map->priomap_len)
		skb->priority = map->priomap[prioidx];
}
#else
#define skb_update_prio(skb)
#endif

DEFINE_PER_CPU(int, xmit_recursion);
EXPORT_SYMBOL(xmit_recursion);

/**
 *	dev_loopback_xmit - loop back @skb
 *	@net: network namespace this loopback is happening in
 *	@sk:  sk needed to be a netfilter okfn
 *	@skb: buffer to transmit
 */
int dev_loopback_xmit(struct net *net, struct sock *sk, struct sk_buff *skb)
{
	skb_reset_mac_header(skb);
	__skb_pull(skb, skb_network_offset(skb));
	skb->pkt_type = PACKET_LOOPBACK;
	skb->ip_summed = CHECKSUM_UNNECESSARY;
	WARN_ON(!skb_dst(skb));
	skb_dst_force(skb);
	netif_rx_ni(skb);
	return 0;
}
EXPORT_SYMBOL(dev_loopback_xmit);

#ifdef CONFIG_NET_EGRESS
static struct sk_buff *
sch_handle_egress(struct sk_buff *skb, int *ret, struct net_device *dev)
{
	struct mini_Qdisc *miniq = rcu_dereference_bh(dev->miniq_egress);
	struct tcf_result cl_res;

	if (!miniq)
		return skb;

	/* qdisc_skb_cb(skb)->pkt_len was already set by the caller. */
	mini_qdisc_bstats_cpu_update(miniq, skb);

	switch (tcf_classify(skb, miniq->filter_list, &cl_res, false)) {
	case TC_ACT_OK:
	case TC_ACT_RECLASSIFY:
		skb->tc_index = TC_H_MIN(cl_res.classid);
		break;
	case TC_ACT_SHOT:
		mini_qdisc_qstats_cpu_drop(miniq);
		*ret = NET_XMIT_DROP;
		kfree_skb(skb);
		return NULL;
	case TC_ACT_STOLEN:
	case TC_ACT_QUEUED:
	case TC_ACT_TRAP:
		*ret = NET_XMIT_SUCCESS;
		consume_skb(skb);
		return NULL;
	case TC_ACT_REDIRECT:
		/* No need to push/pop skb's mac_header here on egress! */
		skb_do_redirect(skb);
		*ret = NET_XMIT_SUCCESS;
		return NULL;
	default:
		break;
	}

	return skb;
}
#endif /* CONFIG_NET_EGRESS */

#ifdef CONFIG_XPS
static int __get_xps_queue_idx(struct net_device *dev, struct sk_buff *skb,
			       struct xps_dev_maps *dev_maps, unsigned int tci)
{
	struct xps_map *map;
	int queue_index = -1;

	if (dev->num_tc) {
		tci *= dev->num_tc;
		tci += netdev_get_prio_tc_map(dev, skb->priority);
	}

	map = rcu_dereference(dev_maps->attr_map[tci]);
	if (map) {
		if (map->len == 1)
			queue_index = map->queues[0];
		else
			queue_index = map->queues[reciprocal_scale(
						skb_get_hash(skb), map->len)];
		if (unlikely(queue_index >= dev->real_num_tx_queues))
			queue_index = -1;
	}
	return queue_index;
}
#endif

static int get_xps_queue(struct net_device *dev, struct net_device *sb_dev,
			 struct sk_buff *skb)
{
#ifdef CONFIG_XPS
	struct xps_dev_maps *dev_maps;
	struct sock *sk = skb->sk;
	int queue_index = -1;

	if (!static_key_false(&xps_needed))
		return -1;

	rcu_read_lock();
	if (!static_key_false(&xps_rxqs_needed))
		goto get_cpus_map;

	dev_maps = rcu_dereference(sb_dev->xps_rxqs_map);
	if (dev_maps) {
		int tci = sk_rx_queue_get(sk);

		if (tci >= 0 && tci < dev->num_rx_queues)
			queue_index = __get_xps_queue_idx(dev, skb, dev_maps,
							  tci);
	}

get_cpus_map:
	if (queue_index < 0) {
		dev_maps = rcu_dereference(sb_dev->xps_cpus_map);
		if (dev_maps) {
			unsigned int tci = skb->sender_cpu - 1;

			queue_index = __get_xps_queue_idx(dev, skb, dev_maps,
							  tci);
		}
	}
	rcu_read_unlock();

	return queue_index;
#else
	return -1;
#endif
}

u16 dev_pick_tx_zero(struct net_device *dev, struct sk_buff *skb,
		     struct net_device *sb_dev,
		     select_queue_fallback_t fallback)
{
	return 0;
}
EXPORT_SYMBOL(dev_pick_tx_zero);

u16 dev_pick_tx_cpu_id(struct net_device *dev, struct sk_buff *skb,
		       struct net_device *sb_dev,
		       select_queue_fallback_t fallback)
{
	return (u16)raw_smp_processor_id() % dev->real_num_tx_queues;
}
EXPORT_SYMBOL(dev_pick_tx_cpu_id);

static u16 __netdev_pick_tx(struct net_device *dev, struct sk_buff *skb,
			    struct net_device *sb_dev)
{
	struct sock *sk = skb->sk;
	int queue_index = sk_tx_queue_get(sk);

	sb_dev = sb_dev ? : dev;

	if (queue_index < 0 || skb->ooo_okay ||
	    queue_index >= dev->real_num_tx_queues) {
		int new_index = get_xps_queue(dev, sb_dev, skb);

		if (new_index < 0)
			new_index = skb_tx_hash(dev, sb_dev, skb);

		if (queue_index != new_index && sk &&
		    sk_fullsock(sk) &&
		    rcu_access_pointer(sk->sk_dst_cache))
			sk_tx_queue_set(sk, new_index);

		queue_index = new_index;
	}

	return queue_index;
}

struct netdev_queue *netdev_pick_tx(struct net_device *dev,
				    struct sk_buff *skb,
				    struct net_device *sb_dev)
{
	int queue_index = 0;

#ifdef CONFIG_XPS
	u32 sender_cpu = skb->sender_cpu - 1;

	if (sender_cpu >= (u32)NR_CPUS)
		skb->sender_cpu = raw_smp_processor_id() + 1;
#endif

	if (dev->real_num_tx_queues != 1) {
		const struct net_device_ops *ops = dev->netdev_ops;

		if (ops->ndo_select_queue)
			queue_index = ops->ndo_select_queue(dev, skb, sb_dev,
							    __netdev_pick_tx);
		else
			queue_index = __netdev_pick_tx(dev, skb, sb_dev);

		queue_index = netdev_cap_txqueue(dev, queue_index);
	}

	skb_set_queue_mapping(skb, queue_index);
	return netdev_get_tx_queue(dev, queue_index);
}

/**
 *	__dev_queue_xmit - transmit a buffer
 *	@skb: buffer to transmit
 *	@sb_dev: suboordinate device used for L2 forwarding offload
 *
 *	Queue a buffer for transmission to a network device. The caller must
 *	have set the device and priority and built the buffer before calling
 *	this function. The function can be called from an interrupt.
 *
 *	A negative errno code is returned on a failure. A success does not
 *	guarantee the frame will be transmitted as it may be dropped due
 *	to congestion or traffic shaping.
 *
 * -----------------------------------------------------------------------------------
 *      I notice this method can also return errors from the queue disciplines,
 *      including NET_XMIT_DROP, which is a positive value.  So, errors can also
 *      be positive.
 *
 *      Regardless of the return value, the skb is consumed, so it is currently
 *      difficult to retry a send to this method.  (You can bump the ref count
 *      before sending to hold a reference for retry if you are careful.)
 *
 *      When calling this method, interrupts MUST be enabled.  This is because
 *      the BH enable code must have IRQs enabled so that it will not deadlock.
 *          --BLG
 */
static int __dev_queue_xmit(struct sk_buff *skb, struct net_device *sb_dev)
{
	struct net_device *dev = skb->dev;
	struct netdev_queue *txq;
	struct Qdisc *q;
	int rc = -ENOMEM;
	bool again = false;

	skb_reset_mac_header(skb);

	if (unlikely(skb_shinfo(skb)->tx_flags & SKBTX_SCHED_TSTAMP))
		__skb_tstamp_tx(skb, NULL, skb->sk, SCM_TSTAMP_SCHED);

	/* Disable soft irqs for various locks below. Also
	 * stops preemption for RCU.
	 */
	rcu_read_lock_bh();

	skb_update_prio(skb);

	qdisc_pkt_len_init(skb);
#ifdef CONFIG_NET_CLS_ACT
	skb->tc_at_ingress = 0;
# ifdef CONFIG_NET_EGRESS
	if (static_branch_unlikely(&egress_needed_key)) {
		skb = sch_handle_egress(skb, &rc, dev);
		if (!skb)
			goto out;
	}
# endif
#endif
	/* If device/qdisc don't need skb->dst, release it right now while
	 * its hot in this cpu cache.
	 */
	if (dev->priv_flags & IFF_XMIT_DST_RELEASE)
		skb_dst_drop(skb);
	else
		skb_dst_force(skb);

	txq = netdev_pick_tx(dev, skb, sb_dev);
	q = rcu_dereference_bh(txq->qdisc);

	trace_net_dev_queue(skb);
	if (q->enqueue) {
		rc = __dev_xmit_skb(skb, q, dev, txq);
		goto out;
	}

	/* The device has no queue. Common case for software devices:
	 * loopback, all the sorts of tunnels...

	 * Really, it is unlikely that netif_tx_lock protection is necessary
	 * here.  (f.e. loopback and IP tunnels are clean ignoring statistics
	 * counters.)
	 * However, it is possible, that they rely on protection
	 * made by us here.

	 * Check this and shot the lock. It is not prone from deadlocks.
	 *Either shot noqueue qdisc, it is even simpler 8)
	 */
	if (dev->flags & IFF_UP) {
		int cpu = smp_processor_id(); /* ok because BHs are off */

		if (txq->xmit_lock_owner != cpu) {
			if (unlikely(__this_cpu_read(xmit_recursion) >
				     XMIT_RECURSION_LIMIT))
				goto recursion_alert;

			skb = validate_xmit_skb(skb, dev, &again);
			if (!skb)
				goto out;

			HARD_TX_LOCK(dev, txq, cpu);

			if (!netif_xmit_stopped(txq)) {
				__this_cpu_inc(xmit_recursion);
				skb = dev_hard_start_xmit(skb, dev, txq, &rc);
				__this_cpu_dec(xmit_recursion);
				if (dev_xmit_complete(rc)) {
					HARD_TX_UNLOCK(dev, txq);
					goto out;
				}
			}
			HARD_TX_UNLOCK(dev, txq);
			net_crit_ratelimited("Virtual device %s asks to queue packet!\n",
					     dev->name);
		} else {
			/* Recursion is detected! It is possible,
			 * unfortunately
			 */
recursion_alert:
			net_crit_ratelimited("Dead loop on virtual device %s, fix it urgently!\n",
					     dev->name);
		}
	}

	rc = -ENETDOWN;
	rcu_read_unlock_bh();

	atomic_long_inc(&dev->tx_dropped);
	kfree_skb_list(skb);
	return rc;
out:
	rcu_read_unlock_bh();
	return rc;
}

int dev_queue_xmit(struct sk_buff *skb)
{
	return __dev_queue_xmit(skb, NULL);
}
EXPORT_SYMBOL(dev_queue_xmit);

int dev_queue_xmit_accel(struct sk_buff *skb, struct net_device *sb_dev)
{
	return __dev_queue_xmit(skb, sb_dev);
}
EXPORT_SYMBOL(dev_queue_xmit_accel);

int dev_direct_xmit(struct sk_buff *skb, u16 queue_id)
{
	struct net_device *dev = skb->dev;
	struct sk_buff *orig_skb = skb;
	struct netdev_queue *txq;
	int ret = NETDEV_TX_BUSY;
	bool again = false;

	if (unlikely(!netif_running(dev) ||
		     !netif_carrier_ok(dev)))
		goto drop;

	skb = validate_xmit_skb_list(skb, dev, &again);
	if (skb != orig_skb)
		goto drop;

	skb_set_queue_mapping(skb, queue_id);
	txq = skb_get_tx_queue(dev, skb);

	local_bh_disable();

	HARD_TX_LOCK(dev, txq, smp_processor_id());
	if (!netif_xmit_frozen_or_drv_stopped(txq))
		ret = netdev_start_xmit(skb, dev, txq, false);
	HARD_TX_UNLOCK(dev, txq);

	local_bh_enable();

	if (!dev_xmit_complete(ret))
		kfree_skb(skb);

	return ret;
drop:
	atomic_long_inc(&dev->tx_dropped);
	kfree_skb_list(skb);
	return NET_XMIT_DROP;
}
EXPORT_SYMBOL(dev_direct_xmit);

/*************************************************************************
 *			Receiver routines
 *************************************************************************/

int netdev_max_backlog __read_mostly = 1000;
EXPORT_SYMBOL(netdev_max_backlog);

int netdev_tstamp_prequeue __read_mostly = 1;
int netdev_budget __read_mostly = 300;
unsigned int __read_mostly netdev_budget_usecs = 2000;
int weight_p __read_mostly = 64;           /* old backlog weight */
int dev_weight_rx_bias __read_mostly = 1;  /* bias for backlog weight */
int dev_weight_tx_bias __read_mostly = 1;  /* bias for output_queue quota */
int dev_rx_weight __read_mostly = 64;
int dev_tx_weight __read_mostly = 64;

/* Called with irq disabled */
static inline void ____napi_schedule(struct softnet_data *sd,
				     struct napi_struct *napi)
{
	list_add_tail(&napi->poll_list, &sd->poll_list);
	__raise_softirq_irqoff(NET_RX_SOFTIRQ);
}

#ifdef CONFIG_RPS

/* One global table that all flow-based protocols share. */
struct rps_sock_flow_table __rcu *rps_sock_flow_table __read_mostly;
EXPORT_SYMBOL(rps_sock_flow_table);
u32 rps_cpu_mask __read_mostly;
EXPORT_SYMBOL(rps_cpu_mask);

struct static_key rps_needed __read_mostly;
EXPORT_SYMBOL(rps_needed);
struct static_key rfs_needed __read_mostly;
EXPORT_SYMBOL(rfs_needed);

static struct rps_dev_flow *
set_rps_cpu(struct net_device *dev, struct sk_buff *skb,
	    struct rps_dev_flow *rflow, u16 next_cpu)
{
	if (next_cpu < nr_cpu_ids) {
#ifdef CONFIG_RFS_ACCEL
		struct netdev_rx_queue *rxqueue;
		struct rps_dev_flow_table *flow_table;
		struct rps_dev_flow *old_rflow;
		u32 flow_id;
		u16 rxq_index;
		int rc;

		/* Should we steer this flow to a different hardware queue? */
		if (!skb_rx_queue_recorded(skb) || !dev->rx_cpu_rmap ||
		    !(dev->features & NETIF_F_NTUPLE))
			goto out;
		rxq_index = cpu_rmap_lookup_index(dev->rx_cpu_rmap, next_cpu);
		if (rxq_index == skb_get_rx_queue(skb))
			goto out;

		rxqueue = dev->_rx + rxq_index;
		flow_table = rcu_dereference(rxqueue->rps_flow_table);
		if (!flow_table)
			goto out;
		flow_id = skb_get_hash(skb) & flow_table->mask;
		rc = dev->netdev_ops->ndo_rx_flow_steer(dev, skb,
							rxq_index, flow_id);
		if (rc < 0)
			goto out;
		old_rflow = rflow;
		rflow = &flow_table->flows[flow_id];
		rflow->filter = rc;
		if (old_rflow->filter == rflow->filter)
			old_rflow->filter = RPS_NO_FILTER;
	out:
#endif
		rflow->last_qtail =
			per_cpu(softnet_data, next_cpu).input_queue_head;
	}

	rflow->cpu = next_cpu;
	return rflow;
}

/*
 * get_rps_cpu is called from netif_receive_skb and returns the target
 * CPU from the RPS map of the receiving queue for a given skb.
 * rcu_read_lock must be held on entry.
 */
static int get_rps_cpu(struct net_device *dev, struct sk_buff *skb,
		       struct rps_dev_flow **rflowp)
{
	const struct rps_sock_flow_table *sock_flow_table;
	struct netdev_rx_queue *rxqueue = dev->_rx;
	struct rps_dev_flow_table *flow_table;
	struct rps_map *map;
	int cpu = -1;
	u32 tcpu;
	u32 hash;

	if (skb_rx_queue_recorded(skb)) {
		u16 index = skb_get_rx_queue(skb);

		if (unlikely(index >= dev->real_num_rx_queues)) {
			WARN_ONCE(dev->real_num_rx_queues > 1,
				  "%s received packet on queue %u, but number "
				  "of RX queues is %u\n",
				  dev->name, index, dev->real_num_rx_queues);
			goto done;
		}
		rxqueue += index;
	}

	/* Avoid computing hash if RFS/RPS is not active for this rxqueue */

	flow_table = rcu_dereference(rxqueue->rps_flow_table);
	map = rcu_dereference(rxqueue->rps_map);
	if (!flow_table && !map)
		goto done;

	skb_reset_network_header(skb);
	hash = skb_get_hash(skb);
	if (!hash)
		goto done;

	sock_flow_table = rcu_dereference(rps_sock_flow_table);
	if (flow_table && sock_flow_table) {
		struct rps_dev_flow *rflow;
		u32 next_cpu;
		u32 ident;

		/* First check into global flow table if there is a match */
		ident = sock_flow_table->ents[hash & sock_flow_table->mask];
		if ((ident ^ hash) & ~rps_cpu_mask)
			goto try_rps;

		next_cpu = ident & rps_cpu_mask;

		/* OK, now we know there is a match,
		 * we can look at the local (per receive queue) flow table
		 */
		rflow = &flow_table->flows[hash & flow_table->mask];
		tcpu = rflow->cpu;

		/*
		 * If the desired CPU (where last recvmsg was done) is
		 * different from current CPU (one in the rx-queue flow
		 * table entry), switch if one of the following holds:
		 *   - Current CPU is unset (>= nr_cpu_ids).
		 *   - Current CPU is offline.
		 *   - The current CPU's queue tail has advanced beyond the
		 *     last packet that was enqueued using this table entry.
		 *     This guarantees that all previous packets for the flow
		 *     have been dequeued, thus preserving in order delivery.
		 */
		if (unlikely(tcpu != next_cpu) &&
		    (tcpu >= nr_cpu_ids || !cpu_online(tcpu) ||
		     ((int)(per_cpu(softnet_data, tcpu).input_queue_head -
		      rflow->last_qtail)) >= 0)) {
			tcpu = next_cpu;
			rflow = set_rps_cpu(dev, skb, rflow, next_cpu);
		}

		if (tcpu < nr_cpu_ids && cpu_online(tcpu)) {
			*rflowp = rflow;
			cpu = tcpu;
			goto done;
		}
	}

try_rps:

	if (map) {
		tcpu = map->cpus[reciprocal_scale(hash, map->len)];
		if (cpu_online(tcpu)) {
			cpu = tcpu;
			goto done;
		}
	}

done:
	return cpu;
}

#ifdef CONFIG_RFS_ACCEL

/**
 * rps_may_expire_flow - check whether an RFS hardware filter may be removed
 * @dev: Device on which the filter was set
 * @rxq_index: RX queue index
 * @flow_id: Flow ID passed to ndo_rx_flow_steer()
 * @filter_id: Filter ID returned by ndo_rx_flow_steer()
 *
 * Drivers that implement ndo_rx_flow_steer() should periodically call
 * this function for each installed filter and remove the filters for
 * which it returns %true.
 */
bool rps_may_expire_flow(struct net_device *dev, u16 rxq_index,
			 u32 flow_id, u16 filter_id)
{
	struct netdev_rx_queue *rxqueue = dev->_rx + rxq_index;
	struct rps_dev_flow_table *flow_table;
	struct rps_dev_flow *rflow;
	bool expire = true;
	unsigned int cpu;

	rcu_read_lock();
	flow_table = rcu_dereference(rxqueue->rps_flow_table);
	if (flow_table && flow_id <= flow_table->mask) {
		rflow = &flow_table->flows[flow_id];
		cpu = READ_ONCE(rflow->cpu);
		if (rflow->filter == filter_id && cpu < nr_cpu_ids &&
		    ((int)(per_cpu(softnet_data, cpu).input_queue_head -
			   rflow->last_qtail) <
		     (int)(10 * flow_table->mask)))
			expire = false;
	}
	rcu_read_unlock();
	return expire;
}
EXPORT_SYMBOL(rps_may_expire_flow);

#endif /* CONFIG_RFS_ACCEL */

/* Called from hardirq (IPI) context */
static void rps_trigger_softirq(void *data)
{
	struct softnet_data *sd = data;

	____napi_schedule(sd, &sd->backlog);
	sd->received_rps++;
}

#endif /* CONFIG_RPS */

/*
 * Check if this softnet_data structure is another cpu one
 * If yes, queue it to our IPI list and return 1
 * If no, return 0
 */
static int rps_ipi_queued(struct softnet_data *sd)
{
#ifdef CONFIG_RPS
	struct softnet_data *mysd = this_cpu_ptr(&softnet_data);

	if (sd != mysd) {
		sd->rps_ipi_next = mysd->rps_ipi_list;
		mysd->rps_ipi_list = sd;

		__raise_softirq_irqoff(NET_RX_SOFTIRQ);
		return 1;
	}
#endif /* CONFIG_RPS */
	return 0;
}

#ifdef CONFIG_NET_FLOW_LIMIT
int netdev_flow_limit_table_len __read_mostly = (1 << 12);
#endif

static bool skb_flow_limit(struct sk_buff *skb, unsigned int qlen)
{
#ifdef CONFIG_NET_FLOW_LIMIT
	struct sd_flow_limit *fl;
	struct softnet_data *sd;
	unsigned int old_flow, new_flow;

	if (qlen < (netdev_max_backlog >> 1))
		return false;

	sd = this_cpu_ptr(&softnet_data);

	rcu_read_lock();
	fl = rcu_dereference(sd->flow_limit);
	if (fl) {
		new_flow = skb_get_hash(skb) & (fl->num_buckets - 1);
		old_flow = fl->history[fl->history_head];
		fl->history[fl->history_head] = new_flow;

		fl->history_head++;
		fl->history_head &= FLOW_LIMIT_HISTORY - 1;

		if (likely(fl->buckets[old_flow]))
			fl->buckets[old_flow]--;

		if (++fl->buckets[new_flow] > (FLOW_LIMIT_HISTORY >> 1)) {
			fl->count++;
			rcu_read_unlock();
			return true;
		}
	}
	rcu_read_unlock();
#endif
	return false;
}

/*
 * enqueue_to_backlog is called to queue an skb to a per CPU backlog
 * queue (may be a remote CPU queue).
 */
static int enqueue_to_backlog(struct sk_buff *skb, int cpu,
			      unsigned int *qtail)
{
	struct softnet_data *sd;
	unsigned long flags;
	unsigned int qlen;

	sd = &per_cpu(softnet_data, cpu);

	local_irq_save(flags);

	rps_lock(sd);
	if (!netif_running(skb->dev))
		goto drop;
	qlen = skb_queue_len(&sd->input_pkt_queue);
	if (qlen <= netdev_max_backlog && !skb_flow_limit(skb, qlen)) {
		if (qlen) {
enqueue:
			__skb_queue_tail(&sd->input_pkt_queue, skb);
			input_queue_tail_incr_save(sd, qtail);
			rps_unlock(sd);
			local_irq_restore(flags);
			return NET_RX_SUCCESS;
		}

		/* Schedule NAPI for backlog device
		 * We can use non atomic operation since we own the queue lock
		 */
		if (!__test_and_set_bit(NAPI_STATE_SCHED, &sd->backlog.state)) {
			if (!rps_ipi_queued(sd))
				____napi_schedule(sd, &sd->backlog);
		}
		goto enqueue;
	}

drop:
	sd->dropped++;
	rps_unlock(sd);

	local_irq_restore(flags);

	atomic_long_inc(&skb->dev->rx_dropped);
	kfree_skb(skb);
	return NET_RX_DROP;
}

static struct netdev_rx_queue *netif_get_rxqueue(struct sk_buff *skb)
{
	struct net_device *dev = skb->dev;
	struct netdev_rx_queue *rxqueue;

	rxqueue = dev->_rx;

	if (skb_rx_queue_recorded(skb)) {
		u16 index = skb_get_rx_queue(skb);

		if (unlikely(index >= dev->real_num_rx_queues)) {
			WARN_ONCE(dev->real_num_rx_queues > 1,
				  "%s received packet on queue %u, but number "
				  "of RX queues is %u\n",
				  dev->name, index, dev->real_num_rx_queues);

			return rxqueue; /* Return first rxqueue */
		}
		rxqueue += index;
	}
	return rxqueue;
}

static u32 netif_receive_generic_xdp(struct sk_buff *skb,
				     struct xdp_buff *xdp,
				     struct bpf_prog *xdp_prog)
{
	struct netdev_rx_queue *rxqueue;
	void *orig_data, *orig_data_end;
	u32 metalen, act = XDP_DROP;
	__be16 orig_eth_type;
	struct ethhdr *eth;
	bool orig_bcast;
	int hlen, off;
	u32 mac_len;

	/* Reinjected packets coming from act_mirred or similar should
	 * not get XDP generic processing.
	 */
	if (skb_cloned(skb) || skb_is_tc_redirected(skb))
		return XDP_PASS;

	/* XDP packets must be linear and must have sufficient headroom
	 * of XDP_PACKET_HEADROOM bytes. This is the guarantee that also
	 * native XDP provides, thus we need to do it here as well.
	 */
	if (skb_is_nonlinear(skb) ||
	    skb_headroom(skb) < XDP_PACKET_HEADROOM) {
		int hroom = XDP_PACKET_HEADROOM - skb_headroom(skb);
		int troom = skb->tail + skb->data_len - skb->end;

		/* In case we have to go down the path and also linearize,
		 * then lets do the pskb_expand_head() work just once here.
		 */
		if (pskb_expand_head(skb,
				     hroom > 0 ? ALIGN(hroom, NET_SKB_PAD) : 0,
				     troom > 0 ? troom + 128 : 0, GFP_ATOMIC))
			goto do_drop;
		if (skb_linearize(skb))
			goto do_drop;
	}

	/* The XDP program wants to see the packet starting at the MAC
	 * header.
	 */
	mac_len = skb->data - skb_mac_header(skb);
	hlen = skb_headlen(skb) + mac_len;
	xdp->data = skb->data - mac_len;
	xdp->data_meta = xdp->data;
	xdp->data_end = xdp->data + hlen;
	xdp->data_hard_start = skb->data - skb_headroom(skb);
	orig_data_end = xdp->data_end;
	orig_data = xdp->data;
	eth = (struct ethhdr *)xdp->data;
	orig_bcast = is_multicast_ether_addr_64bits(eth->h_dest);
	orig_eth_type = eth->h_proto;

	rxqueue = netif_get_rxqueue(skb);
	xdp->rxq = &rxqueue->xdp_rxq;

	act = bpf_prog_run_xdp(xdp_prog, xdp);

	off = xdp->data - orig_data;
	if (off > 0)
		__skb_pull(skb, off);
	else if (off < 0)
		__skb_push(skb, -off);
	skb->mac_header += off;

	/* check if bpf_xdp_adjust_tail was used. it can only "shrink"
	 * pckt.
	 */
	off = orig_data_end - xdp->data_end;
	if (off != 0) {
		skb_set_tail_pointer(skb, xdp->data_end - xdp->data);
		skb->len -= off;

	}

	/* check if XDP changed eth hdr such SKB needs update */
	eth = (struct ethhdr *)xdp->data;
	if ((orig_eth_type != eth->h_proto) ||
	    (orig_bcast != is_multicast_ether_addr_64bits(eth->h_dest))) {
		__skb_push(skb, ETH_HLEN);
		skb->protocol = eth_type_trans(skb, skb->dev);
	}

	switch (act) {
	case XDP_REDIRECT:
	case XDP_TX:
		__skb_push(skb, mac_len);
		break;
	case XDP_PASS:
		metalen = xdp->data - xdp->data_meta;
		if (metalen)
			skb_metadata_set(skb, metalen);
		break;
	default:
		bpf_warn_invalid_xdp_action(act);
		/* fall through */
	case XDP_ABORTED:
		trace_xdp_exception(skb->dev, xdp_prog, act);
		/* fall through */
	case XDP_DROP:
	do_drop:
		kfree_skb(skb);
		break;
	}

	return act;
}

/* When doing generic XDP we have to bypass the qdisc layer and the
 * network taps in order to match in-driver-XDP behavior.
 */
void generic_xdp_tx(struct sk_buff *skb, struct bpf_prog *xdp_prog)
{
	struct net_device *dev = skb->dev;
	struct netdev_queue *txq;
	bool free_skb = true;
	int cpu, rc;

	txq = netdev_pick_tx(dev, skb, NULL);
	cpu = smp_processor_id();
	HARD_TX_LOCK(dev, txq, cpu);
	if (!netif_xmit_stopped(txq)) {
		rc = netdev_start_xmit(skb, dev, txq, 0);
		if (dev_xmit_complete(rc))
			free_skb = false;
	}
	HARD_TX_UNLOCK(dev, txq);
	if (free_skb) {
		trace_xdp_exception(dev, xdp_prog, XDP_TX);
		kfree_skb(skb);
	}
}
EXPORT_SYMBOL_GPL(generic_xdp_tx);

static DEFINE_STATIC_KEY_FALSE(generic_xdp_needed_key);

int do_xdp_generic(struct bpf_prog *xdp_prog, struct sk_buff *skb)
{
	if (xdp_prog) {
		struct xdp_buff xdp;
		u32 act;
		int err;

		act = netif_receive_generic_xdp(skb, &xdp, xdp_prog);
		if (act != XDP_PASS) {
			switch (act) {
			case XDP_REDIRECT:
				err = xdp_do_generic_redirect(skb->dev, skb,
							      &xdp, xdp_prog);
				if (err)
					goto out_redir;
				break;
			case XDP_TX:
				generic_xdp_tx(skb, xdp_prog);
				break;
			}
			return XDP_DROP;
		}
	}
	return XDP_PASS;
out_redir:
	kfree_skb(skb);
	return XDP_DROP;
}
EXPORT_SYMBOL_GPL(do_xdp_generic);

static int netif_rx_internal(struct sk_buff *skb)
{
	int ret;

	net_timestamp_check(netdev_tstamp_prequeue, skb);

	trace_netif_rx(skb);

	if (static_branch_unlikely(&generic_xdp_needed_key)) {
		int ret;

		preempt_disable();
		rcu_read_lock();
		ret = do_xdp_generic(rcu_dereference(skb->dev->xdp_prog), skb);
		rcu_read_unlock();
		preempt_enable();

		/* Consider XDP consuming the packet a success from
		 * the netdev point of view we do not want to count
		 * this as an error.
		 */
		if (ret != XDP_PASS)
			return NET_RX_SUCCESS;
	}

#ifdef CONFIG_RPS
	if (static_key_false(&rps_needed)) {
		struct rps_dev_flow voidflow, *rflow = &voidflow;
		int cpu;

		preempt_disable();
		rcu_read_lock();

		cpu = get_rps_cpu(skb->dev, skb, &rflow);
		if (cpu < 0)
			cpu = smp_processor_id();

		ret = enqueue_to_backlog(skb, cpu, &rflow->last_qtail);

		rcu_read_unlock();
		preempt_enable();
	} else
#endif
	{
		unsigned int qtail;

		ret = enqueue_to_backlog(skb, get_cpu(), &qtail);
		put_cpu();
	}
	return ret;
}

/**
 *	netif_rx	-	post buffer to the network code
 *	@skb: buffer to post
 *
 *	This function receives a packet from a device driver and queues it for
 *	the upper (protocol) levels to process.  It always succeeds. The buffer
 *	may be dropped during processing for congestion control or by the
 *	protocol layers.
 *
 *	return values:
 *	NET_RX_SUCCESS	(no congestion)
 *	NET_RX_DROP     (packet was dropped)
 *
 */

int netif_rx(struct sk_buff *skb)
{
	trace_netif_rx_entry(skb);

	return netif_rx_internal(skb);
}
EXPORT_SYMBOL(netif_rx);

int netif_rx_ni(struct sk_buff *skb)
{
	int err;

	trace_netif_rx_ni_entry(skb);

	preempt_disable();
	err = netif_rx_internal(skb);
	if (local_softirq_pending())
		do_softirq();
	preempt_enable();

	return err;
}
EXPORT_SYMBOL(netif_rx_ni);

static __latent_entropy void net_tx_action(struct softirq_action *h)
{
	struct softnet_data *sd = this_cpu_ptr(&softnet_data);

	if (sd->completion_queue) {
		struct sk_buff *clist;

		local_irq_disable();
		clist = sd->completion_queue;
		sd->completion_queue = NULL;
		local_irq_enable();

		while (clist) {
			struct sk_buff *skb = clist;

			clist = clist->next;

			WARN_ON(refcount_read(&skb->users));
			if (likely(get_kfree_skb_cb(skb)->reason == SKB_REASON_CONSUMED))
				trace_consume_skb(skb);
			else
				trace_kfree_skb(skb, net_tx_action);

			if (skb->fclone != SKB_FCLONE_UNAVAILABLE)
				__kfree_skb(skb);
			else
				__kfree_skb_defer(skb);
		}

		__kfree_skb_flush();
	}

	if (sd->output_queue) {
		struct Qdisc *head;

		local_irq_disable();
		head = sd->output_queue;
		sd->output_queue = NULL;
		sd->output_queue_tailp = &sd->output_queue;
		local_irq_enable();

		while (head) {
			struct Qdisc *q = head;
			spinlock_t *root_lock = NULL;

			head = head->next_sched;

			if (!(q->flags & TCQ_F_NOLOCK)) {
				root_lock = qdisc_lock(q);
				spin_lock(root_lock);
			}
			/* We need to make sure head->next_sched is read
			 * before clearing __QDISC_STATE_SCHED
			 */
			smp_mb__before_atomic();
			clear_bit(__QDISC_STATE_SCHED, &q->state);
			qdisc_run(q);
			if (root_lock)
				spin_unlock(root_lock);
		}
	}

	xfrm_dev_backlog(sd);
}

#if IS_ENABLED(CONFIG_BRIDGE) && IS_ENABLED(CONFIG_ATM_LANE)
/* This hook is defined here for ATM LANE */
int (*br_fdb_test_addr_hook)(struct net_device *dev,
			     unsigned char *addr) __read_mostly;
EXPORT_SYMBOL_GPL(br_fdb_test_addr_hook);
#endif

static inline struct sk_buff *
sch_handle_ingress(struct sk_buff *skb, struct packet_type **pt_prev, int *ret,
		   struct net_device *orig_dev)
{
#ifdef CONFIG_NET_CLS_ACT
	struct mini_Qdisc *miniq = rcu_dereference_bh(skb->dev->miniq_ingress);
	struct tcf_result cl_res;

	/* If there's at least one ingress present somewhere (so
	 * we get here via enabled static key), remaining devices
	 * that are not configured with an ingress qdisc will bail
	 * out here.
	 */
	if (!miniq)
		return skb;

	if (*pt_prev) {
		*ret = deliver_skb(skb, *pt_prev, orig_dev);
		*pt_prev = NULL;
	}

	qdisc_skb_cb(skb)->pkt_len = skb->len;
	skb->tc_at_ingress = 1;
	mini_qdisc_bstats_cpu_update(miniq, skb);

	switch (tcf_classify(skb, miniq->filter_list, &cl_res, false)) {
	case TC_ACT_OK:
	case TC_ACT_RECLASSIFY:
		skb->tc_index = TC_H_MIN(cl_res.classid);
		break;
	case TC_ACT_SHOT:
		mini_qdisc_qstats_cpu_drop(miniq);
		kfree_skb(skb);
		return NULL;
	case TC_ACT_STOLEN:
	case TC_ACT_QUEUED:
	case TC_ACT_TRAP:
		consume_skb(skb);
		return NULL;
	case TC_ACT_REDIRECT:
		/* skb_mac_header check was done by cls/act_bpf, so
		 * we can safely push the L2 header back before
		 * redirecting to another netdev
		 */
		__skb_push(skb, skb->mac_len);
		skb_do_redirect(skb);
		return NULL;
	case TC_ACT_REINSERT:
		/* this does not scrub the packet, and updates stats on error */
		skb_tc_reinsert(skb, &cl_res);
		return NULL;
	default:
		break;
	}
#endif /* CONFIG_NET_CLS_ACT */
	return skb;
}

/**
 *	netdev_is_rx_handler_busy - check if receive handler is registered
 *	@dev: device to check
 *
 *	Check if a receive handler is already registered for a given device.
 *	Return true if there one.
 *
 *	The caller must hold the rtnl_mutex.
 */
bool netdev_is_rx_handler_busy(struct net_device *dev)
{
	ASSERT_RTNL();
	return dev && rtnl_dereference(dev->rx_handler);
}
EXPORT_SYMBOL_GPL(netdev_is_rx_handler_busy);

/**
 *	netdev_rx_handler_register - register receive handler
 *	@dev: device to register a handler for
 *	@rx_handler: receive handler to register
 *	@rx_handler_data: data pointer that is used by rx handler
 *
 *	Register a receive handler for a device. This handler will then be
 *	called from __netif_receive_skb. A negative errno code is returned
 *	on a failure.
 *
 *	The caller must hold the rtnl_mutex.
 *
 *	For a general description of rx_handler, see enum rx_handler_result.
 */
int netdev_rx_handler_register(struct net_device *dev,
			       rx_handler_func_t *rx_handler,
			       void *rx_handler_data)
{
	if (netdev_is_rx_handler_busy(dev))
		return -EBUSY;

	if (dev->priv_flags & IFF_NO_RX_HANDLER)
		return -EINVAL;

	/* Note: rx_handler_data must be set before rx_handler */
	rcu_assign_pointer(dev->rx_handler_data, rx_handler_data);
	rcu_assign_pointer(dev->rx_handler, rx_handler);

	return 0;
}
EXPORT_SYMBOL_GPL(netdev_rx_handler_register);

/**
 *	netdev_rx_handler_unregister - unregister receive handler
 *	@dev: device to unregister a handler from
 *
 *	Unregister a receive handler from a device.
 *
 *	The caller must hold the rtnl_mutex.
 */
void netdev_rx_handler_unregister(struct net_device *dev)
{

	ASSERT_RTNL();
	RCU_INIT_POINTER(dev->rx_handler, NULL);
	/* a reader seeing a non NULL rx_handler in a rcu_read_lock()
	 * section has a guarantee to see a non NULL rx_handler_data
	 * as well.
	 */
	synchronize_net();
	RCU_INIT_POINTER(dev->rx_handler_data, NULL);
}
EXPORT_SYMBOL_GPL(netdev_rx_handler_unregister);

/*
 * Limit the use of PFMEMALLOC reserves to those protocols that implement
 * the special handling of PFMEMALLOC skbs.
 */
static bool skb_pfmemalloc_protocol(struct sk_buff *skb)
{
	switch (skb->protocol) {
	case htons(ETH_P_ARP):
	case htons(ETH_P_IP):
	case htons(ETH_P_IPV6):
	case htons(ETH_P_8021Q):
	case htons(ETH_P_8021AD):
		return true;
	default:
		return false;
	}
}

static inline int nf_ingress(struct sk_buff *skb, struct packet_type **pt_prev,
			     int *ret, struct net_device *orig_dev)
{
#ifdef CONFIG_NETFILTER_INGRESS
	if (nf_hook_ingress_active(skb)) {
		int ingress_retval;

		if (*pt_prev) {
			*ret = deliver_skb(skb, *pt_prev, orig_dev);
			*pt_prev = NULL;
		}

		rcu_read_lock();
		ingress_retval = nf_hook_ingress(skb);
		rcu_read_unlock();
		return ingress_retval;
	}
#endif /* CONFIG_NETFILTER_INGRESS */
	return 0;
}

static int __netif_receive_skb_core(struct sk_buff *skb, bool pfmemalloc,
				    struct packet_type **ppt_prev)
{
	struct packet_type *ptype, *pt_prev;
	rx_handler_func_t *rx_handler;
	struct net_device *orig_dev;
	bool deliver_exact = false;
	int ret = NET_RX_DROP;
	__be16 type;

	net_timestamp_check(!netdev_tstamp_prequeue, skb);

	trace_netif_receive_skb(skb);

	orig_dev = skb->dev;

	skb_reset_network_header(skb);
	if (!skb_transport_header_was_set(skb))
		skb_reset_transport_header(skb);
	skb_reset_mac_len(skb);

	pt_prev = NULL;

another_round:
	skb->skb_iif = skb->dev->ifindex;

	__this_cpu_inc(softnet_data.processed);

	if (skb->protocol == cpu_to_be16(ETH_P_8021Q) ||
	    skb->protocol == cpu_to_be16(ETH_P_8021AD)) {
		skb = skb_vlan_untag(skb);
		if (unlikely(!skb))
			goto out;
	}

	if (skb_skip_tc_classify(skb))
		goto skip_classify;

	if (pfmemalloc)
		goto skip_taps;

	list_for_each_entry_rcu(ptype, &ptype_all, list) {
		if (pt_prev)
			ret = deliver_skb(skb, pt_prev, orig_dev);
		pt_prev = ptype;
	}

	list_for_each_entry_rcu(ptype, &skb->dev->ptype_all, list) {
		if (pt_prev)
			ret = deliver_skb(skb, pt_prev, orig_dev);
		pt_prev = ptype;
	}

skip_taps:
#ifdef CONFIG_NET_INGRESS
	if (static_branch_unlikely(&ingress_needed_key)) {
		skb = sch_handle_ingress(skb, &pt_prev, &ret, orig_dev);
		if (!skb)
			goto out;

		if (nf_ingress(skb, &pt_prev, &ret, orig_dev) < 0)
			goto out;
	}
#endif
	skb_reset_tc(skb);
skip_classify:
	if (pfmemalloc && !skb_pfmemalloc_protocol(skb))
		goto drop;

	if (skb_vlan_tag_present(skb)) {
		if (pt_prev) {
			ret = deliver_skb(skb, pt_prev, orig_dev);
			pt_prev = NULL;
		}
		if (vlan_do_receive(&skb))
			goto another_round;
		else if (unlikely(!skb))
			goto out;
	}

	rx_handler = rcu_dereference(skb->dev->rx_handler);
	if (rx_handler) {
		if (pt_prev) {
			ret = deliver_skb(skb, pt_prev, orig_dev);
			pt_prev = NULL;
		}
		switch (rx_handler(&skb)) {
		case RX_HANDLER_CONSUMED:
			ret = NET_RX_SUCCESS;
			goto out;
		case RX_HANDLER_ANOTHER:
			goto another_round;
		case RX_HANDLER_EXACT:
			deliver_exact = true;
		case RX_HANDLER_PASS:
			break;
		default:
			BUG();
		}
	}

	if (unlikely(skb_vlan_tag_present(skb))) {
		if (skb_vlan_tag_get_id(skb))
			skb->pkt_type = PACKET_OTHERHOST;
		/* Note: we might in the future use prio bits
		 * and set skb->priority like in vlan_do_receive()
		 * For the time being, just ignore Priority Code Point
		 */
		skb->vlan_tci = 0;
	}

	type = skb->protocol;

	/* deliver only exact match when indicated */
	if (likely(!deliver_exact)) {
		deliver_ptype_list_skb(skb, &pt_prev, orig_dev, type,
				       &ptype_base[ntohs(type) &
						   PTYPE_HASH_MASK]);
	}

	deliver_ptype_list_skb(skb, &pt_prev, orig_dev, type,
			       &orig_dev->ptype_specific);

	if (unlikely(skb->dev != orig_dev)) {
		deliver_ptype_list_skb(skb, &pt_prev, orig_dev, type,
				       &skb->dev->ptype_specific);
	}

	if (pt_prev) {
		if (unlikely(skb_orphan_frags_rx(skb, GFP_ATOMIC)))
			goto drop;
		*ppt_prev = pt_prev;
	} else {
drop:
		if (!deliver_exact)
			atomic_long_inc(&skb->dev->rx_dropped);
		else
			atomic_long_inc(&skb->dev->rx_nohandler);
		kfree_skb(skb);
		/* Jamal, now you will not able to escape explaining
		 * me how you were going to use this. :-)
		 */
		ret = NET_RX_DROP;
	}

out:
	return ret;
}

static int __netif_receive_skb_one_core(struct sk_buff *skb, bool pfmemalloc)
{
	struct net_device *orig_dev = skb->dev;
	struct packet_type *pt_prev = NULL;
	int ret;

	ret = __netif_receive_skb_core(skb, pfmemalloc, &pt_prev);
	if (pt_prev)
		ret = pt_prev->func(skb, skb->dev, pt_prev, orig_dev);
	return ret;
}

/**
 *	netif_receive_skb_core - special purpose version of netif_receive_skb
 *	@skb: buffer to process
 *
 *	More direct receive version of netif_receive_skb().  It should
 *	only be used by callers that have a need to skip RPS and Generic XDP.
 *	Caller must also take care of handling if (page_is_)pfmemalloc.
 *
 *	This function may only be called from softirq context and interrupts
 *	should be enabled.
 *
 *	Return values (usually ignored):
 *	NET_RX_SUCCESS: no congestion
 *	NET_RX_DROP: packet was dropped
 */
int netif_receive_skb_core(struct sk_buff *skb)
{
	int ret;

	rcu_read_lock();
	ret = __netif_receive_skb_one_core(skb, false);
	rcu_read_unlock();

	return ret;
}
EXPORT_SYMBOL(netif_receive_skb_core);

static inline void __netif_receive_skb_list_ptype(struct list_head *head,
						  struct packet_type *pt_prev,
						  struct net_device *orig_dev)
{
	struct sk_buff *skb, *next;

	if (!pt_prev)
		return;
	if (list_empty(head))
		return;
	if (pt_prev->list_func != NULL)
		pt_prev->list_func(head, pt_prev, orig_dev);
	else
		list_for_each_entry_safe(skb, next, head, list)
			pt_prev->func(skb, skb->dev, pt_prev, orig_dev);
}

static void __netif_receive_skb_list_core(struct list_head *head, bool pfmemalloc)
{
	/* Fast-path assumptions:
	 * - There is no RX handler.
	 * - Only one packet_type matches.
	 * If either of these fails, we will end up doing some per-packet
	 * processing in-line, then handling the 'last ptype' for the whole
	 * sublist.  This can't cause out-of-order delivery to any single ptype,
	 * because the 'last ptype' must be constant across the sublist, and all
	 * other ptypes are handled per-packet.
	 */
	/* Current (common) ptype of sublist */
	struct packet_type *pt_curr = NULL;
	/* Current (common) orig_dev of sublist */
	struct net_device *od_curr = NULL;
	struct list_head sublist;
	struct sk_buff *skb, *next;

	INIT_LIST_HEAD(&sublist);
	list_for_each_entry_safe(skb, next, head, list) {
		struct net_device *orig_dev = skb->dev;
		struct packet_type *pt_prev = NULL;

		skb_list_del_init(skb);
		__netif_receive_skb_core(skb, pfmemalloc, &pt_prev);
		if (!pt_prev)
			continue;
		if (pt_curr != pt_prev || od_curr != orig_dev) {
			/* dispatch old sublist */
			__netif_receive_skb_list_ptype(&sublist, pt_curr, od_curr);
			/* start new sublist */
			INIT_LIST_HEAD(&sublist);
			pt_curr = pt_prev;
			od_curr = orig_dev;
		}
		list_add_tail(&skb->list, &sublist);
	}

	/* dispatch final sublist */
	__netif_receive_skb_list_ptype(&sublist, pt_curr, od_curr);
}

static int __netif_receive_skb(struct sk_buff *skb)
{
	int ret;

	if (sk_memalloc_socks() && skb_pfmemalloc(skb)) {
		unsigned int noreclaim_flag;

		/*
		 * PFMEMALLOC skbs are special, they should
		 * - be delivered to SOCK_MEMALLOC sockets only
		 * - stay away from userspace
		 * - have bounded memory usage
		 *
		 * Use PF_MEMALLOC as this saves us from propagating the allocation
		 * context down to all allocation sites.
		 */
		noreclaim_flag = memalloc_noreclaim_save();
		ret = __netif_receive_skb_one_core(skb, true);
		memalloc_noreclaim_restore(noreclaim_flag);
	} else
		ret = __netif_receive_skb_one_core(skb, false);

	return ret;
}

static void __netif_receive_skb_list(struct list_head *head)
{
	unsigned long noreclaim_flag = 0;
	struct sk_buff *skb, *next;
	bool pfmemalloc = false; /* Is current sublist PF_MEMALLOC? */

	list_for_each_entry_safe(skb, next, head, list) {
		if ((sk_memalloc_socks() && skb_pfmemalloc(skb)) != pfmemalloc) {
			struct list_head sublist;

			/* Handle the previous sublist */
			list_cut_before(&sublist, head, &skb->list);
			if (!list_empty(&sublist))
				__netif_receive_skb_list_core(&sublist, pfmemalloc);
			pfmemalloc = !pfmemalloc;
			/* See comments in __netif_receive_skb */
			if (pfmemalloc)
				noreclaim_flag = memalloc_noreclaim_save();
			else
				memalloc_noreclaim_restore(noreclaim_flag);
		}
	}
	/* Handle the remaining sublist */
	if (!list_empty(head))
		__netif_receive_skb_list_core(head, pfmemalloc);
	/* Restore pflags */
	if (pfmemalloc)
		memalloc_noreclaim_restore(noreclaim_flag);
}

static int generic_xdp_install(struct net_device *dev, struct netdev_bpf *xdp)
{
	struct bpf_prog *old = rtnl_dereference(dev->xdp_prog);
	struct bpf_prog *new = xdp->prog;
	int ret = 0;

	switch (xdp->command) {
	case XDP_SETUP_PROG:
		rcu_assign_pointer(dev->xdp_prog, new);
		if (old)
			bpf_prog_put(old);

		if (old && !new) {
			static_branch_dec(&generic_xdp_needed_key);
		} else if (new && !old) {
			static_branch_inc(&generic_xdp_needed_key);
			dev_disable_lro(dev);
			dev_disable_gro_hw(dev);
		}
		break;

	case XDP_QUERY_PROG:
		xdp->prog_id = old ? old->aux->id : 0;
		break;

	default:
		ret = -EINVAL;
		break;
	}

	return ret;
}

static int netif_receive_skb_internal(struct sk_buff *skb)
{
	int ret;

	net_timestamp_check(netdev_tstamp_prequeue, skb);

	if (skb_defer_rx_timestamp(skb))
		return NET_RX_SUCCESS;

	if (static_branch_unlikely(&generic_xdp_needed_key)) {
		int ret;

		preempt_disable();
		rcu_read_lock();
		ret = do_xdp_generic(rcu_dereference(skb->dev->xdp_prog), skb);
		rcu_read_unlock();
		preempt_enable();

		if (ret != XDP_PASS)
			return NET_RX_DROP;
	}

	rcu_read_lock();
#ifdef CONFIG_RPS
	if (static_key_false(&rps_needed)) {
		struct rps_dev_flow voidflow, *rflow = &voidflow;
		int cpu = get_rps_cpu(skb->dev, skb, &rflow);

		if (cpu >= 0) {
			ret = enqueue_to_backlog(skb, cpu, &rflow->last_qtail);
			rcu_read_unlock();
			return ret;
		}
	}
#endif
	ret = __netif_receive_skb(skb);
	rcu_read_unlock();
	return ret;
}

static void netif_receive_skb_list_internal(struct list_head *head)
{
	struct bpf_prog *xdp_prog = NULL;
	struct sk_buff *skb, *next;
	struct list_head sublist;

	INIT_LIST_HEAD(&sublist);
	list_for_each_entry_safe(skb, next, head, list) {
		net_timestamp_check(netdev_tstamp_prequeue, skb);
		skb_list_del_init(skb);
		if (!skb_defer_rx_timestamp(skb))
			list_add_tail(&skb->list, &sublist);
	}
	list_splice_init(&sublist, head);

	if (static_branch_unlikely(&generic_xdp_needed_key)) {
		preempt_disable();
		rcu_read_lock();
		list_for_each_entry_safe(skb, next, head, list) {
			xdp_prog = rcu_dereference(skb->dev->xdp_prog);
			skb_list_del_init(skb);
			if (do_xdp_generic(xdp_prog, skb) == XDP_PASS)
				list_add_tail(&skb->list, &sublist);
		}
		rcu_read_unlock();
		preempt_enable();
		/* Put passed packets back on main list */
		list_splice_init(&sublist, head);
	}

	rcu_read_lock();
#ifdef CONFIG_RPS
	if (static_key_false(&rps_needed)) {
		list_for_each_entry_safe(skb, next, head, list) {
			struct rps_dev_flow voidflow, *rflow = &voidflow;
			int cpu = get_rps_cpu(skb->dev, skb, &rflow);

			if (cpu >= 0) {
				/* Will be handled, remove from list */
				skb_list_del_init(skb);
				enqueue_to_backlog(skb, cpu, &rflow->last_qtail);
			}
		}
	}
#endif
	__netif_receive_skb_list(head);
	rcu_read_unlock();
}

/**
 *	netif_receive_skb - process receive buffer from network
 *	@skb: buffer to process
 *
 *	netif_receive_skb() is the main receive data processing function.
 *	It always succeeds. The buffer may be dropped during processing
 *	for congestion control or by the protocol layers.
 *
 *	This function may only be called from softirq context and interrupts
 *	should be enabled.
 *
 *	Return values (usually ignored):
 *	NET_RX_SUCCESS: no congestion
 *	NET_RX_DROP: packet was dropped
 */
int netif_receive_skb(struct sk_buff *skb)
{
	trace_netif_receive_skb_entry(skb);

	return netif_receive_skb_internal(skb);
}
EXPORT_SYMBOL(netif_receive_skb);

/**
 *	netif_receive_skb_list - process many receive buffers from network
 *	@head: list of skbs to process.
 *
 *	Since return value of netif_receive_skb() is normally ignored, and
 *	wouldn't be meaningful for a list, this function returns void.
 *
 *	This function may only be called from softirq context and interrupts
 *	should be enabled.
 */
void netif_receive_skb_list(struct list_head *head)
{
	struct sk_buff *skb;

	if (list_empty(head))
		return;
	list_for_each_entry(skb, head, list)
		trace_netif_receive_skb_list_entry(skb);
	netif_receive_skb_list_internal(head);
}
EXPORT_SYMBOL(netif_receive_skb_list);

DEFINE_PER_CPU(struct work_struct, flush_works);

/* Network device is going away, flush any packets still pending */
static void flush_backlog(struct work_struct *work)
{
	struct sk_buff *skb, *tmp;
	struct softnet_data *sd;

	local_bh_disable();
	sd = this_cpu_ptr(&softnet_data);

	local_irq_disable();
	rps_lock(sd);
	skb_queue_walk_safe(&sd->input_pkt_queue, skb, tmp) {
		if (skb->dev->reg_state == NETREG_UNREGISTERING) {
			__skb_unlink(skb, &sd->input_pkt_queue);
			kfree_skb(skb);
			input_queue_head_incr(sd);
		}
	}
	rps_unlock(sd);
	local_irq_enable();

	skb_queue_walk_safe(&sd->process_queue, skb, tmp) {
		if (skb->dev->reg_state == NETREG_UNREGISTERING) {
			__skb_unlink(skb, &sd->process_queue);
			kfree_skb(skb);
			input_queue_head_incr(sd);
		}
	}
	local_bh_enable();
}

static void flush_all_backlogs(void)
{
	unsigned int cpu;

	get_online_cpus();

	for_each_online_cpu(cpu)
		queue_work_on(cpu, system_highpri_wq,
			      per_cpu_ptr(&flush_works, cpu));

	for_each_online_cpu(cpu)
		flush_work(per_cpu_ptr(&flush_works, cpu));

	put_online_cpus();
}

static int napi_gro_complete(struct sk_buff *skb)
{
	struct packet_offload *ptype;
	__be16 type = skb->protocol;
	struct list_head *head = &offload_base;
	int err = -ENOENT;

	BUILD_BUG_ON(sizeof(struct napi_gro_cb) > sizeof(skb->cb));

	if (NAPI_GRO_CB(skb)->count == 1) {
		skb_shinfo(skb)->gso_size = 0;
		goto out;
	}

	rcu_read_lock();
	list_for_each_entry_rcu(ptype, head, list) {
		if (ptype->type != type || !ptype->callbacks.gro_complete)
			continue;

		err = ptype->callbacks.gro_complete(skb, 0);
		break;
	}
	rcu_read_unlock();

	if (err) {
		WARN_ON(&ptype->list == head);
		kfree_skb(skb);
		return NET_RX_SUCCESS;
	}

out:
	return netif_receive_skb_internal(skb);
}

static void __napi_gro_flush_chain(struct napi_struct *napi, u32 index,
				   bool flush_old)
{
	struct list_head *head = &napi->gro_hash[index].list;
	struct sk_buff *skb, *p;

	list_for_each_entry_safe_reverse(skb, p, head, list) {
		if (flush_old && NAPI_GRO_CB(skb)->age == jiffies)
			return;
		skb_list_del_init(skb);
		napi_gro_complete(skb);
		napi->gro_hash[index].count--;
	}

	if (!napi->gro_hash[index].count)
		__clear_bit(index, &napi->gro_bitmask);
}

/* napi->gro_hash[].list contains packets ordered by age.
 * youngest packets at the head of it.
 * Complete skbs in reverse order to reduce latencies.
 */
void napi_gro_flush(struct napi_struct *napi, bool flush_old)
{
	u32 i;

	for (i = 0; i < GRO_HASH_BUCKETS; i++) {
		if (test_bit(i, &napi->gro_bitmask))
			__napi_gro_flush_chain(napi, i, flush_old);
	}
}
EXPORT_SYMBOL(napi_gro_flush);

static struct list_head *gro_list_prepare(struct napi_struct *napi,
					  struct sk_buff *skb)
{
	unsigned int maclen = skb->dev->hard_header_len;
	u32 hash = skb_get_hash_raw(skb);
	struct list_head *head;
	struct sk_buff *p;

	head = &napi->gro_hash[hash & (GRO_HASH_BUCKETS - 1)].list;
	list_for_each_entry(p, head, list) {
		unsigned long diffs;

		NAPI_GRO_CB(p)->flush = 0;

		if (hash != skb_get_hash_raw(p)) {
			NAPI_GRO_CB(p)->same_flow = 0;
			continue;
		}

		diffs = (unsigned long)p->dev ^ (unsigned long)skb->dev;
		diffs |= p->vlan_tci ^ skb->vlan_tci;
		diffs |= skb_metadata_dst_cmp(p, skb);
		diffs |= skb_metadata_differs(p, skb);
		if (maclen == ETH_HLEN)
			diffs |= compare_ether_header(skb_mac_header(p),
						      skb_mac_header(skb));
		else if (!diffs)
			diffs = memcmp(skb_mac_header(p),
				       skb_mac_header(skb),
				       maclen);
		NAPI_GRO_CB(p)->same_flow = !diffs;
	}

	return head;
}

static void skb_gro_reset_offset(struct sk_buff *skb)
{
	const struct skb_shared_info *pinfo = skb_shinfo(skb);
	const skb_frag_t *frag0 = &pinfo->frags[0];

	NAPI_GRO_CB(skb)->data_offset = 0;
	NAPI_GRO_CB(skb)->frag0 = NULL;
	NAPI_GRO_CB(skb)->frag0_len = 0;

	if (skb_mac_header(skb) == skb_tail_pointer(skb) &&
	    pinfo->nr_frags &&
	    !PageHighMem(skb_frag_page(frag0))) {
		NAPI_GRO_CB(skb)->frag0 = skb_frag_address(frag0);
		NAPI_GRO_CB(skb)->frag0_len = min_t(unsigned int,
						    skb_frag_size(frag0),
						    skb->end - skb->tail);
	}
}

static void gro_pull_from_frag0(struct sk_buff *skb, int grow)
{
	struct skb_shared_info *pinfo = skb_shinfo(skb);

	BUG_ON(skb->end - skb->tail < grow);

	memcpy(skb_tail_pointer(skb), NAPI_GRO_CB(skb)->frag0, grow);

	skb->data_len -= grow;
	skb->tail += grow;

	pinfo->frags[0].page_offset += grow;
	skb_frag_size_sub(&pinfo->frags[0], grow);

	if (unlikely(!skb_frag_size(&pinfo->frags[0]))) {
		skb_frag_unref(skb, 0);
		memmove(pinfo->frags, pinfo->frags + 1,
			--pinfo->nr_frags * sizeof(pinfo->frags[0]));
	}
}

static void gro_flush_oldest(struct list_head *head)
{
	struct sk_buff *oldest;

	oldest = list_last_entry(head, struct sk_buff, list);

	/* We are called with head length >= MAX_GRO_SKBS, so this is
	 * impossible.
	 */
	if (WARN_ON_ONCE(!oldest))
		return;

	/* Do not adjust napi->gro_hash[].count, caller is adding a new
	 * SKB to the chain.
	 */
<<<<<<< HEAD
	list_del(&oldest->list);
	oldest->next = NULL;
=======
	skb_list_del_init(oldest);
>>>>>>> e2afa97a
	napi_gro_complete(oldest);
}

static enum gro_result dev_gro_receive(struct napi_struct *napi, struct sk_buff *skb)
{
	u32 hash = skb_get_hash_raw(skb) & (GRO_HASH_BUCKETS - 1);
	struct list_head *head = &offload_base;
	struct packet_offload *ptype;
	__be16 type = skb->protocol;
	struct list_head *gro_head;
	struct sk_buff *pp = NULL;
	enum gro_result ret;
	int same_flow;
	int grow;

	if (netif_elide_gro(skb->dev))
		goto normal;

	gro_head = gro_list_prepare(napi, skb);

	rcu_read_lock();
	list_for_each_entry_rcu(ptype, head, list) {
		if (ptype->type != type || !ptype->callbacks.gro_receive)
			continue;

		skb_set_network_header(skb, skb_gro_offset(skb));
		skb_reset_mac_len(skb);
		NAPI_GRO_CB(skb)->same_flow = 0;
		NAPI_GRO_CB(skb)->flush = skb_is_gso(skb) || skb_has_frag_list(skb);
		NAPI_GRO_CB(skb)->free = 0;
		NAPI_GRO_CB(skb)->encap_mark = 0;
		NAPI_GRO_CB(skb)->recursion_counter = 0;
		NAPI_GRO_CB(skb)->is_fou = 0;
		NAPI_GRO_CB(skb)->is_atomic = 1;
		NAPI_GRO_CB(skb)->gro_remcsum_start = 0;

		/* Setup for GRO checksum validation */
		switch (skb->ip_summed) {
		case CHECKSUM_COMPLETE:
			NAPI_GRO_CB(skb)->csum = skb->csum;
			NAPI_GRO_CB(skb)->csum_valid = 1;
			NAPI_GRO_CB(skb)->csum_cnt = 0;
			break;
		case CHECKSUM_UNNECESSARY:
			NAPI_GRO_CB(skb)->csum_cnt = skb->csum_level + 1;
			NAPI_GRO_CB(skb)->csum_valid = 0;
			break;
		default:
			NAPI_GRO_CB(skb)->csum_cnt = 0;
			NAPI_GRO_CB(skb)->csum_valid = 0;
		}

		pp = ptype->callbacks.gro_receive(gro_head, skb);
		break;
	}
	rcu_read_unlock();

	if (&ptype->list == head)
		goto normal;

	if (IS_ERR(pp) && PTR_ERR(pp) == -EINPROGRESS) {
		ret = GRO_CONSUMED;
		goto ok;
	}

	same_flow = NAPI_GRO_CB(skb)->same_flow;
	ret = NAPI_GRO_CB(skb)->free ? GRO_MERGED_FREE : GRO_MERGED;

	if (pp) {
		skb_list_del_init(pp);
		napi_gro_complete(pp);
		napi->gro_hash[hash].count--;
	}

	if (same_flow)
		goto ok;

	if (NAPI_GRO_CB(skb)->flush)
		goto normal;

	if (unlikely(napi->gro_hash[hash].count >= MAX_GRO_SKBS)) {
		gro_flush_oldest(gro_head);
	} else {
		napi->gro_hash[hash].count++;
	}
	NAPI_GRO_CB(skb)->count = 1;
	NAPI_GRO_CB(skb)->age = jiffies;
	NAPI_GRO_CB(skb)->last = skb;
	skb_shinfo(skb)->gso_size = skb_gro_len(skb);
	list_add(&skb->list, gro_head);
	ret = GRO_HELD;

pull:
	grow = skb_gro_offset(skb) - skb_headlen(skb);
	if (grow > 0)
		gro_pull_from_frag0(skb, grow);
ok:
	if (napi->gro_hash[hash].count) {
		if (!test_bit(hash, &napi->gro_bitmask))
			__set_bit(hash, &napi->gro_bitmask);
	} else if (test_bit(hash, &napi->gro_bitmask)) {
		__clear_bit(hash, &napi->gro_bitmask);
	}

	return ret;

normal:
	ret = GRO_NORMAL;
	goto pull;
}

struct packet_offload *gro_find_receive_by_type(__be16 type)
{
	struct list_head *offload_head = &offload_base;
	struct packet_offload *ptype;

	list_for_each_entry_rcu(ptype, offload_head, list) {
		if (ptype->type != type || !ptype->callbacks.gro_receive)
			continue;
		return ptype;
	}
	return NULL;
}
EXPORT_SYMBOL(gro_find_receive_by_type);

struct packet_offload *gro_find_complete_by_type(__be16 type)
{
	struct list_head *offload_head = &offload_base;
	struct packet_offload *ptype;

	list_for_each_entry_rcu(ptype, offload_head, list) {
		if (ptype->type != type || !ptype->callbacks.gro_complete)
			continue;
		return ptype;
	}
	return NULL;
}
EXPORT_SYMBOL(gro_find_complete_by_type);

static void napi_skb_free_stolen_head(struct sk_buff *skb)
{
	skb_dst_drop(skb);
	secpath_reset(skb);
	kmem_cache_free(skbuff_head_cache, skb);
}

static gro_result_t napi_skb_finish(gro_result_t ret, struct sk_buff *skb)
{
	switch (ret) {
	case GRO_NORMAL:
		if (netif_receive_skb_internal(skb))
			ret = GRO_DROP;
		break;

	case GRO_DROP:
		kfree_skb(skb);
		break;

	case GRO_MERGED_FREE:
		if (NAPI_GRO_CB(skb)->free == NAPI_GRO_FREE_STOLEN_HEAD)
			napi_skb_free_stolen_head(skb);
		else
			__kfree_skb(skb);
		break;

	case GRO_HELD:
	case GRO_MERGED:
	case GRO_CONSUMED:
		break;
	}

	return ret;
}

gro_result_t napi_gro_receive(struct napi_struct *napi, struct sk_buff *skb)
{
	skb_mark_napi_id(skb, napi);
	trace_napi_gro_receive_entry(skb);

	skb_gro_reset_offset(skb);

	return napi_skb_finish(dev_gro_receive(napi, skb), skb);
}
EXPORT_SYMBOL(napi_gro_receive);

static void napi_reuse_skb(struct napi_struct *napi, struct sk_buff *skb)
{
	if (unlikely(skb->pfmemalloc)) {
		consume_skb(skb);
		return;
	}
	__skb_pull(skb, skb_headlen(skb));
	/* restore the reserve we had after netdev_alloc_skb_ip_align() */
	skb_reserve(skb, NET_SKB_PAD + NET_IP_ALIGN - skb_headroom(skb));
	skb->vlan_tci = 0;
	skb->dev = napi->dev;
	skb->skb_iif = 0;

	/* eth_type_trans() assumes pkt_type is PACKET_HOST */
	skb->pkt_type = PACKET_HOST;

	skb->encapsulation = 0;
	skb_shinfo(skb)->gso_type = 0;
	skb->truesize = SKB_TRUESIZE(skb_end_offset(skb));
	secpath_reset(skb);

	napi->skb = skb;
}

struct sk_buff *napi_get_frags(struct napi_struct *napi)
{
	struct sk_buff *skb = napi->skb;

	if (!skb) {
		skb = napi_alloc_skb(napi, GRO_MAX_HEAD);
		if (skb) {
			napi->skb = skb;
			skb_mark_napi_id(skb, napi);
		}
	}
	return skb;
}
EXPORT_SYMBOL(napi_get_frags);

static gro_result_t napi_frags_finish(struct napi_struct *napi,
				      struct sk_buff *skb,
				      gro_result_t ret)
{
	switch (ret) {
	case GRO_NORMAL:
	case GRO_HELD:
		__skb_push(skb, ETH_HLEN);
		skb->protocol = eth_type_trans(skb, skb->dev);
		if (ret == GRO_NORMAL && netif_receive_skb_internal(skb))
			ret = GRO_DROP;
		break;

	case GRO_DROP:
		napi_reuse_skb(napi, skb);
		break;

	case GRO_MERGED_FREE:
		if (NAPI_GRO_CB(skb)->free == NAPI_GRO_FREE_STOLEN_HEAD)
			napi_skb_free_stolen_head(skb);
		else
			napi_reuse_skb(napi, skb);
		break;

	case GRO_MERGED:
	case GRO_CONSUMED:
		break;
	}

	return ret;
}

/* Upper GRO stack assumes network header starts at gro_offset=0
 * Drivers could call both napi_gro_frags() and napi_gro_receive()
 * We copy ethernet header into skb->data to have a common layout.
 */
static struct sk_buff *napi_frags_skb(struct napi_struct *napi)
{
	struct sk_buff *skb = napi->skb;
	const struct ethhdr *eth;
	unsigned int hlen = sizeof(*eth);

	napi->skb = NULL;

	skb_reset_mac_header(skb);
	skb_gro_reset_offset(skb);

	eth = skb_gro_header_fast(skb, 0);
	if (unlikely(skb_gro_header_hard(skb, hlen))) {
		eth = skb_gro_header_slow(skb, hlen, 0);
		if (unlikely(!eth)) {
			net_warn_ratelimited("%s: dropping impossible skb from %s\n",
					     __func__, napi->dev->name);
			napi_reuse_skb(napi, skb);
			return NULL;
		}
	} else {
		gro_pull_from_frag0(skb, hlen);
		NAPI_GRO_CB(skb)->frag0 += hlen;
		NAPI_GRO_CB(skb)->frag0_len -= hlen;
	}
	__skb_pull(skb, hlen);

	/*
	 * This works because the only protocols we care about don't require
	 * special handling.
	 * We'll fix it up properly in napi_frags_finish()
	 */
	skb->protocol = eth->h_proto;

	return skb;
}

gro_result_t napi_gro_frags(struct napi_struct *napi)
{
	struct sk_buff *skb = napi_frags_skb(napi);

	if (!skb)
		return GRO_DROP;

	trace_napi_gro_frags_entry(skb);

	return napi_frags_finish(napi, skb, dev_gro_receive(napi, skb));
}
EXPORT_SYMBOL(napi_gro_frags);

/* Compute the checksum from gro_offset and return the folded value
 * after adding in any pseudo checksum.
 */
__sum16 __skb_gro_checksum_complete(struct sk_buff *skb)
{
	__wsum wsum;
	__sum16 sum;

	wsum = skb_checksum(skb, skb_gro_offset(skb), skb_gro_len(skb), 0);

	/* NAPI_GRO_CB(skb)->csum holds pseudo checksum */
	sum = csum_fold(csum_add(NAPI_GRO_CB(skb)->csum, wsum));
	if (likely(!sum)) {
		if (unlikely(skb->ip_summed == CHECKSUM_COMPLETE) &&
		    !skb->csum_complete_sw)
			netdev_rx_csum_fault(skb->dev);
	}

	NAPI_GRO_CB(skb)->csum = wsum;
	NAPI_GRO_CB(skb)->csum_valid = 1;

	return sum;
}
EXPORT_SYMBOL(__skb_gro_checksum_complete);

static void net_rps_send_ipi(struct softnet_data *remsd)
{
#ifdef CONFIG_RPS
	while (remsd) {
		struct softnet_data *next = remsd->rps_ipi_next;

		if (cpu_online(remsd->cpu))
			smp_call_function_single_async(remsd->cpu, &remsd->csd);
		remsd = next;
	}
#endif
}

/*
 * net_rps_action_and_irq_enable sends any pending IPI's for rps.
 * Note: called with local irq disabled, but exits with local irq enabled.
 */
static void net_rps_action_and_irq_enable(struct softnet_data *sd)
{
#ifdef CONFIG_RPS
	struct softnet_data *remsd = sd->rps_ipi_list;

	if (remsd) {
		sd->rps_ipi_list = NULL;

		local_irq_enable();

		/* Send pending IPI's to kick RPS processing on remote cpus. */
		net_rps_send_ipi(remsd);
	} else
#endif
		local_irq_enable();
}

static bool sd_has_rps_ipi_waiting(struct softnet_data *sd)
{
#ifdef CONFIG_RPS
	return sd->rps_ipi_list != NULL;
#else
	return false;
#endif
}

static int process_backlog(struct napi_struct *napi, int quota)
{
	struct softnet_data *sd = container_of(napi, struct softnet_data, backlog);
	bool again = true;
	int work = 0;

	/* Check if we have pending ipi, its better to send them now,
	 * not waiting net_rx_action() end.
	 */
	if (sd_has_rps_ipi_waiting(sd)) {
		local_irq_disable();
		net_rps_action_and_irq_enable(sd);
	}

	napi->weight = dev_rx_weight;
	while (again) {
		struct sk_buff *skb;

		while ((skb = __skb_dequeue(&sd->process_queue))) {
			rcu_read_lock();
			__netif_receive_skb(skb);
			rcu_read_unlock();
			input_queue_head_incr(sd);
			if (++work >= quota)
				return work;

		}

		local_irq_disable();
		rps_lock(sd);
		if (skb_queue_empty(&sd->input_pkt_queue)) {
			/*
			 * Inline a custom version of __napi_complete().
			 * only current cpu owns and manipulates this napi,
			 * and NAPI_STATE_SCHED is the only possible flag set
			 * on backlog.
			 * We can use a plain write instead of clear_bit(),
			 * and we dont need an smp_mb() memory barrier.
			 */
			napi->state = 0;
			again = false;
		} else {
			skb_queue_splice_tail_init(&sd->input_pkt_queue,
						   &sd->process_queue);
		}
		rps_unlock(sd);
		local_irq_enable();
	}

	return work;
}

/**
 * __napi_schedule - schedule for receive
 * @n: entry to schedule
 *
 * The entry's receive function will be scheduled to run.
 * Consider using __napi_schedule_irqoff() if hard irqs are masked.
 */
void __napi_schedule(struct napi_struct *n)
{
	unsigned long flags;

	local_irq_save(flags);
	____napi_schedule(this_cpu_ptr(&softnet_data), n);
	local_irq_restore(flags);
}
EXPORT_SYMBOL(__napi_schedule);

/**
 *	napi_schedule_prep - check if napi can be scheduled
 *	@n: napi context
 *
 * Test if NAPI routine is already running, and if not mark
 * it as running.  This is used as a condition variable
 * insure only one NAPI poll instance runs.  We also make
 * sure there is no pending NAPI disable.
 */
bool napi_schedule_prep(struct napi_struct *n)
{
	unsigned long val, new;

	do {
		val = READ_ONCE(n->state);
		if (unlikely(val & NAPIF_STATE_DISABLE))
			return false;
		new = val | NAPIF_STATE_SCHED;

		/* Sets STATE_MISSED bit if STATE_SCHED was already set
		 * This was suggested by Alexander Duyck, as compiler
		 * emits better code than :
		 * if (val & NAPIF_STATE_SCHED)
		 *     new |= NAPIF_STATE_MISSED;
		 */
		new |= (val & NAPIF_STATE_SCHED) / NAPIF_STATE_SCHED *
						   NAPIF_STATE_MISSED;
	} while (cmpxchg(&n->state, val, new) != val);

	return !(val & NAPIF_STATE_SCHED);
}
EXPORT_SYMBOL(napi_schedule_prep);

/**
 * __napi_schedule_irqoff - schedule for receive
 * @n: entry to schedule
 *
 * Variant of __napi_schedule() assuming hard irqs are masked
 */
void __napi_schedule_irqoff(struct napi_struct *n)
{
	____napi_schedule(this_cpu_ptr(&softnet_data), n);
}
EXPORT_SYMBOL(__napi_schedule_irqoff);

bool napi_complete_done(struct napi_struct *n, int work_done)
{
	unsigned long flags, val, new;

	/*
	 * 1) Don't let napi dequeue from the cpu poll list
	 *    just in case its running on a different cpu.
	 * 2) If we are busy polling, do nothing here, we have
	 *    the guarantee we will be called later.
	 */
	if (unlikely(n->state & (NAPIF_STATE_NPSVC |
				 NAPIF_STATE_IN_BUSY_POLL)))
		return false;

	if (n->gro_bitmask) {
		unsigned long timeout = 0;

		if (work_done)
			timeout = n->dev->gro_flush_timeout;

		/* When the NAPI instance uses a timeout and keeps postponing
		 * it, we need to bound somehow the time packets are kept in
		 * the GRO layer
		 */
		napi_gro_flush(n, !!timeout);
		if (timeout)
			hrtimer_start(&n->timer, ns_to_ktime(timeout),
				      HRTIMER_MODE_REL_PINNED);
	}
	if (unlikely(!list_empty(&n->poll_list))) {
		/* If n->poll_list is not empty, we need to mask irqs */
		local_irq_save(flags);
		list_del_init(&n->poll_list);
		local_irq_restore(flags);
	}

	do {
		val = READ_ONCE(n->state);

		WARN_ON_ONCE(!(val & NAPIF_STATE_SCHED));

		new = val & ~(NAPIF_STATE_MISSED | NAPIF_STATE_SCHED);

		/* If STATE_MISSED was set, leave STATE_SCHED set,
		 * because we will call napi->poll() one more time.
		 * This C code was suggested by Alexander Duyck to help gcc.
		 */
		new |= (val & NAPIF_STATE_MISSED) / NAPIF_STATE_MISSED *
						    NAPIF_STATE_SCHED;
	} while (cmpxchg(&n->state, val, new) != val);

	if (unlikely(val & NAPIF_STATE_MISSED)) {
		__napi_schedule(n);
		return false;
	}

	return true;
}
EXPORT_SYMBOL(napi_complete_done);

/* must be called under rcu_read_lock(), as we dont take a reference */
static struct napi_struct *napi_by_id(unsigned int napi_id)
{
	unsigned int hash = napi_id % HASH_SIZE(napi_hash);
	struct napi_struct *napi;

	hlist_for_each_entry_rcu(napi, &napi_hash[hash], napi_hash_node)
		if (napi->napi_id == napi_id)
			return napi;

	return NULL;
}

#if defined(CONFIG_NET_RX_BUSY_POLL)

#define BUSY_POLL_BUDGET 8

static void busy_poll_stop(struct napi_struct *napi, void *have_poll_lock)
{
	int rc;

	/* Busy polling means there is a high chance device driver hard irq
	 * could not grab NAPI_STATE_SCHED, and that NAPI_STATE_MISSED was
	 * set in napi_schedule_prep().
	 * Since we are about to call napi->poll() once more, we can safely
	 * clear NAPI_STATE_MISSED.
	 *
	 * Note: x86 could use a single "lock and ..." instruction
	 * to perform these two clear_bit()
	 */
	clear_bit(NAPI_STATE_MISSED, &napi->state);
	clear_bit(NAPI_STATE_IN_BUSY_POLL, &napi->state);

	local_bh_disable();

	/* All we really want here is to re-enable device interrupts.
	 * Ideally, a new ndo_busy_poll_stop() could avoid another round.
	 */
	rc = napi->poll(napi, BUSY_POLL_BUDGET);
	trace_napi_poll(napi, rc, BUSY_POLL_BUDGET);
	netpoll_poll_unlock(have_poll_lock);
	if (rc == BUSY_POLL_BUDGET)
		__napi_schedule(napi);
	local_bh_enable();
}

void napi_busy_loop(unsigned int napi_id,
		    bool (*loop_end)(void *, unsigned long),
		    void *loop_end_arg)
{
	unsigned long start_time = loop_end ? busy_loop_current_time() : 0;
	int (*napi_poll)(struct napi_struct *napi, int budget);
	void *have_poll_lock = NULL;
	struct napi_struct *napi;

restart:
	napi_poll = NULL;

	rcu_read_lock();

	napi = napi_by_id(napi_id);
	if (!napi)
		goto out;

	preempt_disable();
	for (;;) {
		int work = 0;

		local_bh_disable();
		if (!napi_poll) {
			unsigned long val = READ_ONCE(napi->state);

			/* If multiple threads are competing for this napi,
			 * we avoid dirtying napi->state as much as we can.
			 */
			if (val & (NAPIF_STATE_DISABLE | NAPIF_STATE_SCHED |
				   NAPIF_STATE_IN_BUSY_POLL))
				goto count;
			if (cmpxchg(&napi->state, val,
				    val | NAPIF_STATE_IN_BUSY_POLL |
					  NAPIF_STATE_SCHED) != val)
				goto count;
			have_poll_lock = netpoll_poll_lock(napi);
			napi_poll = napi->poll;
		}
		work = napi_poll(napi, BUSY_POLL_BUDGET);
		trace_napi_poll(napi, work, BUSY_POLL_BUDGET);
count:
		if (work > 0)
			__NET_ADD_STATS(dev_net(napi->dev),
					LINUX_MIB_BUSYPOLLRXPACKETS, work);
		local_bh_enable();

		if (!loop_end || loop_end(loop_end_arg, start_time))
			break;

		if (unlikely(need_resched())) {
			if (napi_poll)
				busy_poll_stop(napi, have_poll_lock);
			preempt_enable();
			rcu_read_unlock();
			cond_resched();
			if (loop_end(loop_end_arg, start_time))
				return;
			goto restart;
		}
		cpu_relax();
	}
	if (napi_poll)
		busy_poll_stop(napi, have_poll_lock);
	preempt_enable();
out:
	rcu_read_unlock();
}
EXPORT_SYMBOL(napi_busy_loop);

#endif /* CONFIG_NET_RX_BUSY_POLL */

static void napi_hash_add(struct napi_struct *napi)
{
	if (test_bit(NAPI_STATE_NO_BUSY_POLL, &napi->state) ||
	    test_and_set_bit(NAPI_STATE_HASHED, &napi->state))
		return;

	spin_lock(&napi_hash_lock);

	/* 0..NR_CPUS range is reserved for sender_cpu use */
	do {
		if (unlikely(++napi_gen_id < MIN_NAPI_ID))
			napi_gen_id = MIN_NAPI_ID;
	} while (napi_by_id(napi_gen_id));
	napi->napi_id = napi_gen_id;

	hlist_add_head_rcu(&napi->napi_hash_node,
			   &napi_hash[napi->napi_id % HASH_SIZE(napi_hash)]);

	spin_unlock(&napi_hash_lock);
}

/* Warning : caller is responsible to make sure rcu grace period
 * is respected before freeing memory containing @napi
 */
bool napi_hash_del(struct napi_struct *napi)
{
	bool rcu_sync_needed = false;

	spin_lock(&napi_hash_lock);

	if (test_and_clear_bit(NAPI_STATE_HASHED, &napi->state)) {
		rcu_sync_needed = true;
		hlist_del_rcu(&napi->napi_hash_node);
	}
	spin_unlock(&napi_hash_lock);
	return rcu_sync_needed;
}
EXPORT_SYMBOL_GPL(napi_hash_del);

static enum hrtimer_restart napi_watchdog(struct hrtimer *timer)
{
	struct napi_struct *napi;

	napi = container_of(timer, struct napi_struct, timer);

	/* Note : we use a relaxed variant of napi_schedule_prep() not setting
	 * NAPI_STATE_MISSED, since we do not react to a device IRQ.
	 */
	if (napi->gro_bitmask && !napi_disable_pending(napi) &&
	    !test_and_set_bit(NAPI_STATE_SCHED, &napi->state))
		__napi_schedule_irqoff(napi);

	return HRTIMER_NORESTART;
}

static void init_gro_hash(struct napi_struct *napi)
{
	int i;

	for (i = 0; i < GRO_HASH_BUCKETS; i++) {
		INIT_LIST_HEAD(&napi->gro_hash[i].list);
		napi->gro_hash[i].count = 0;
	}
	napi->gro_bitmask = 0;
}

void netif_napi_add(struct net_device *dev, struct napi_struct *napi,
		    int (*poll)(struct napi_struct *, int), int weight)
{
	INIT_LIST_HEAD(&napi->poll_list);
	hrtimer_init(&napi->timer, CLOCK_MONOTONIC, HRTIMER_MODE_REL_PINNED);
	napi->timer.function = napi_watchdog;
	init_gro_hash(napi);
	napi->skb = NULL;
	napi->poll = poll;
	if (weight > NAPI_POLL_WEIGHT)
		netdev_err_once(dev, "%s() called with weight %d\n", __func__,
				weight);
	napi->weight = weight;
	list_add(&napi->dev_list, &dev->napi_list);
	napi->dev = dev;
#ifdef CONFIG_NETPOLL
	napi->poll_owner = -1;
#endif
	set_bit(NAPI_STATE_SCHED, &napi->state);
	napi_hash_add(napi);
}
EXPORT_SYMBOL(netif_napi_add);

void napi_disable(struct napi_struct *n)
{
	might_sleep();
	set_bit(NAPI_STATE_DISABLE, &n->state);

	while (test_and_set_bit(NAPI_STATE_SCHED, &n->state))
		msleep(1);
	while (test_and_set_bit(NAPI_STATE_NPSVC, &n->state))
		msleep(1);

	hrtimer_cancel(&n->timer);

	clear_bit(NAPI_STATE_DISABLE, &n->state);
}
EXPORT_SYMBOL(napi_disable);

static void flush_gro_hash(struct napi_struct *napi)
{
	int i;

	for (i = 0; i < GRO_HASH_BUCKETS; i++) {
		struct sk_buff *skb, *n;

		list_for_each_entry_safe(skb, n, &napi->gro_hash[i].list, list)
			kfree_skb(skb);
		napi->gro_hash[i].count = 0;
	}
}

/* Must be called in process context */
void netif_napi_del(struct napi_struct *napi)
{
	might_sleep();
	if (napi_hash_del(napi))
		synchronize_net();
	list_del_init(&napi->dev_list);
	napi_free_frags(napi);

	flush_gro_hash(napi);
	napi->gro_bitmask = 0;
}
EXPORT_SYMBOL(netif_napi_del);

static int napi_poll(struct napi_struct *n, struct list_head *repoll)
{
	void *have;
	int work, weight;

	list_del_init(&n->poll_list);

	have = netpoll_poll_lock(n);

	weight = n->weight;

	/* This NAPI_STATE_SCHED test is for avoiding a race
	 * with netpoll's poll_napi().  Only the entity which
	 * obtains the lock and sees NAPI_STATE_SCHED set will
	 * actually make the ->poll() call.  Therefore we avoid
	 * accidentally calling ->poll() when NAPI is not scheduled.
	 */
	work = 0;
	if (test_bit(NAPI_STATE_SCHED, &n->state)) {
		work = n->poll(n, weight);
		trace_napi_poll(n, work, weight);
	}

	WARN_ON_ONCE(work > weight);

	if (likely(work < weight))
		goto out_unlock;

	/* Drivers must not modify the NAPI state if they
	 * consume the entire weight.  In such cases this code
	 * still "owns" the NAPI instance and therefore can
	 * move the instance around on the list at-will.
	 */
	if (unlikely(napi_disable_pending(n))) {
		napi_complete(n);
		goto out_unlock;
	}

	if (n->gro_bitmask) {
		/* flush too old packets
		 * If HZ < 1000, flush all packets.
		 */
		napi_gro_flush(n, HZ >= 1000);
	}

	/* Some drivers may have called napi_schedule
	 * prior to exhausting their budget.
	 */
	if (unlikely(!list_empty(&n->poll_list))) {
		pr_warn_once("%s: Budget exhausted after napi rescheduled\n",
			     n->dev ? n->dev->name : "backlog");
		goto out_unlock;
	}

	list_add_tail(&n->poll_list, repoll);

out_unlock:
	netpoll_poll_unlock(have);

	return work;
}

static __latent_entropy void net_rx_action(struct softirq_action *h)
{
	struct softnet_data *sd = this_cpu_ptr(&softnet_data);
	unsigned long time_limit = jiffies +
		usecs_to_jiffies(netdev_budget_usecs);
	int budget = netdev_budget;
	LIST_HEAD(list);
	LIST_HEAD(repoll);

	local_irq_disable();
	list_splice_init(&sd->poll_list, &list);
	local_irq_enable();

	for (;;) {
		struct napi_struct *n;

		if (list_empty(&list)) {
			if (!sd_has_rps_ipi_waiting(sd) && list_empty(&repoll))
				goto out;
			break;
		}

		n = list_first_entry(&list, struct napi_struct, poll_list);
		budget -= napi_poll(n, &repoll);

		/* If softirq window is exhausted then punt.
		 * Allow this to run for 2 jiffies since which will allow
		 * an average latency of 1.5/HZ.
		 */
		if (unlikely(budget <= 0 ||
			     time_after_eq(jiffies, time_limit))) {
			sd->time_squeeze++;
			break;
		}
	}

	local_irq_disable();

	list_splice_tail_init(&sd->poll_list, &list);
	list_splice_tail(&repoll, &list);
	list_splice(&list, &sd->poll_list);
	if (!list_empty(&sd->poll_list))
		__raise_softirq_irqoff(NET_RX_SOFTIRQ);

	net_rps_action_and_irq_enable(sd);
out:
	__kfree_skb_flush();
}

struct netdev_adjacent {
	struct net_device *dev;

	/* upper master flag, there can only be one master device per list */
	bool master;

	/* counter for the number of times this device was added to us */
	u16 ref_nr;

	/* private field for the users */
	void *private;

	struct list_head list;
	struct rcu_head rcu;
};

static struct netdev_adjacent *__netdev_find_adj(struct net_device *adj_dev,
						 struct list_head *adj_list)
{
	struct netdev_adjacent *adj;

	list_for_each_entry(adj, adj_list, list) {
		if (adj->dev == adj_dev)
			return adj;
	}
	return NULL;
}

static int __netdev_has_upper_dev(struct net_device *upper_dev, void *data)
{
	struct net_device *dev = data;

	return upper_dev == dev;
}

/**
 * netdev_has_upper_dev - Check if device is linked to an upper device
 * @dev: device
 * @upper_dev: upper device to check
 *
 * Find out if a device is linked to specified upper device and return true
 * in case it is. Note that this checks only immediate upper device,
 * not through a complete stack of devices. The caller must hold the RTNL lock.
 */
bool netdev_has_upper_dev(struct net_device *dev,
			  struct net_device *upper_dev)
{
	ASSERT_RTNL();

	return netdev_walk_all_upper_dev_rcu(dev, __netdev_has_upper_dev,
					     upper_dev);
}
EXPORT_SYMBOL(netdev_has_upper_dev);

/**
 * netdev_has_upper_dev_all - Check if device is linked to an upper device
 * @dev: device
 * @upper_dev: upper device to check
 *
 * Find out if a device is linked to specified upper device and return true
 * in case it is. Note that this checks the entire upper device chain.
 * The caller must hold rcu lock.
 */

bool netdev_has_upper_dev_all_rcu(struct net_device *dev,
				  struct net_device *upper_dev)
{
	return !!netdev_walk_all_upper_dev_rcu(dev, __netdev_has_upper_dev,
					       upper_dev);
}
EXPORT_SYMBOL(netdev_has_upper_dev_all_rcu);

/**
 * netdev_has_any_upper_dev - Check if device is linked to some device
 * @dev: device
 *
 * Find out if a device is linked to an upper device and return true in case
 * it is. The caller must hold the RTNL lock.
 */
bool netdev_has_any_upper_dev(struct net_device *dev)
{
	ASSERT_RTNL();

	return !list_empty(&dev->adj_list.upper);
}
EXPORT_SYMBOL(netdev_has_any_upper_dev);

/**
 * netdev_master_upper_dev_get - Get master upper device
 * @dev: device
 *
 * Find a master upper device and return pointer to it or NULL in case
 * it's not there. The caller must hold the RTNL lock.
 */
struct net_device *netdev_master_upper_dev_get(struct net_device *dev)
{
	struct netdev_adjacent *upper;

	ASSERT_RTNL();

	if (list_empty(&dev->adj_list.upper))
		return NULL;

	upper = list_first_entry(&dev->adj_list.upper,
				 struct netdev_adjacent, list);
	if (likely(upper->master))
		return upper->dev;
	return NULL;
}
EXPORT_SYMBOL(netdev_master_upper_dev_get);

/**
 * netdev_has_any_lower_dev - Check if device is linked to some device
 * @dev: device
 *
 * Find out if a device is linked to a lower device and return true in case
 * it is. The caller must hold the RTNL lock.
 */
static bool netdev_has_any_lower_dev(struct net_device *dev)
{
	ASSERT_RTNL();

	return !list_empty(&dev->adj_list.lower);
}

void *netdev_adjacent_get_private(struct list_head *adj_list)
{
	struct netdev_adjacent *adj;

	adj = list_entry(adj_list, struct netdev_adjacent, list);

	return adj->private;
}
EXPORT_SYMBOL(netdev_adjacent_get_private);

/**
 * netdev_upper_get_next_dev_rcu - Get the next dev from upper list
 * @dev: device
 * @iter: list_head ** of the current position
 *
 * Gets the next device from the dev's upper list, starting from iter
 * position. The caller must hold RCU read lock.
 */
struct net_device *netdev_upper_get_next_dev_rcu(struct net_device *dev,
						 struct list_head **iter)
{
	struct netdev_adjacent *upper;

	WARN_ON_ONCE(!rcu_read_lock_held() && !lockdep_rtnl_is_held());

	upper = list_entry_rcu((*iter)->next, struct netdev_adjacent, list);

	if (&upper->list == &dev->adj_list.upper)
		return NULL;

	*iter = &upper->list;

	return upper->dev;
}
EXPORT_SYMBOL(netdev_upper_get_next_dev_rcu);

static struct net_device *netdev_next_upper_dev_rcu(struct net_device *dev,
						    struct list_head **iter)
{
	struct netdev_adjacent *upper;

	WARN_ON_ONCE(!rcu_read_lock_held() && !lockdep_rtnl_is_held());

	upper = list_entry_rcu((*iter)->next, struct netdev_adjacent, list);

	if (&upper->list == &dev->adj_list.upper)
		return NULL;

	*iter = &upper->list;

	return upper->dev;
}

int netdev_walk_all_upper_dev_rcu(struct net_device *dev,
				  int (*fn)(struct net_device *dev,
					    void *data),
				  void *data)
{
	struct net_device *udev;
	struct list_head *iter;
	int ret;

	for (iter = &dev->adj_list.upper,
	     udev = netdev_next_upper_dev_rcu(dev, &iter);
	     udev;
	     udev = netdev_next_upper_dev_rcu(dev, &iter)) {
		/* first is the upper device itself */
		ret = fn(udev, data);
		if (ret)
			return ret;

		/* then look at all of its upper devices */
		ret = netdev_walk_all_upper_dev_rcu(udev, fn, data);
		if (ret)
			return ret;
	}

	return 0;
}
EXPORT_SYMBOL_GPL(netdev_walk_all_upper_dev_rcu);

/**
 * netdev_lower_get_next_private - Get the next ->private from the
 *				   lower neighbour list
 * @dev: device
 * @iter: list_head ** of the current position
 *
 * Gets the next netdev_adjacent->private from the dev's lower neighbour
 * list, starting from iter position. The caller must hold either hold the
 * RTNL lock or its own locking that guarantees that the neighbour lower
 * list will remain unchanged.
 */
void *netdev_lower_get_next_private(struct net_device *dev,
				    struct list_head **iter)
{
	struct netdev_adjacent *lower;

	lower = list_entry(*iter, struct netdev_adjacent, list);

	if (&lower->list == &dev->adj_list.lower)
		return NULL;

	*iter = lower->list.next;

	return lower->private;
}
EXPORT_SYMBOL(netdev_lower_get_next_private);

/**
 * netdev_lower_get_next_private_rcu - Get the next ->private from the
 *				       lower neighbour list, RCU
 *				       variant
 * @dev: device
 * @iter: list_head ** of the current position
 *
 * Gets the next netdev_adjacent->private from the dev's lower neighbour
 * list, starting from iter position. The caller must hold RCU read lock.
 */
void *netdev_lower_get_next_private_rcu(struct net_device *dev,
					struct list_head **iter)
{
	struct netdev_adjacent *lower;

	WARN_ON_ONCE(!rcu_read_lock_held());

	lower = list_entry_rcu((*iter)->next, struct netdev_adjacent, list);

	if (&lower->list == &dev->adj_list.lower)
		return NULL;

	*iter = &lower->list;

	return lower->private;
}
EXPORT_SYMBOL(netdev_lower_get_next_private_rcu);

/**
 * netdev_lower_get_next - Get the next device from the lower neighbour
 *                         list
 * @dev: device
 * @iter: list_head ** of the current position
 *
 * Gets the next netdev_adjacent from the dev's lower neighbour
 * list, starting from iter position. The caller must hold RTNL lock or
 * its own locking that guarantees that the neighbour lower
 * list will remain unchanged.
 */
void *netdev_lower_get_next(struct net_device *dev, struct list_head **iter)
{
	struct netdev_adjacent *lower;

	lower = list_entry(*iter, struct netdev_adjacent, list);

	if (&lower->list == &dev->adj_list.lower)
		return NULL;

	*iter = lower->list.next;

	return lower->dev;
}
EXPORT_SYMBOL(netdev_lower_get_next);

static struct net_device *netdev_next_lower_dev(struct net_device *dev,
						struct list_head **iter)
{
	struct netdev_adjacent *lower;

	lower = list_entry((*iter)->next, struct netdev_adjacent, list);

	if (&lower->list == &dev->adj_list.lower)
		return NULL;

	*iter = &lower->list;

	return lower->dev;
}

int netdev_walk_all_lower_dev(struct net_device *dev,
			      int (*fn)(struct net_device *dev,
					void *data),
			      void *data)
{
	struct net_device *ldev;
	struct list_head *iter;
	int ret;

	for (iter = &dev->adj_list.lower,
	     ldev = netdev_next_lower_dev(dev, &iter);
	     ldev;
	     ldev = netdev_next_lower_dev(dev, &iter)) {
		/* first is the lower device itself */
		ret = fn(ldev, data);
		if (ret)
			return ret;

		/* then look at all of its lower devices */
		ret = netdev_walk_all_lower_dev(ldev, fn, data);
		if (ret)
			return ret;
	}

	return 0;
}
EXPORT_SYMBOL_GPL(netdev_walk_all_lower_dev);

static struct net_device *netdev_next_lower_dev_rcu(struct net_device *dev,
						    struct list_head **iter)
{
	struct netdev_adjacent *lower;

	lower = list_entry_rcu((*iter)->next, struct netdev_adjacent, list);
	if (&lower->list == &dev->adj_list.lower)
		return NULL;

	*iter = &lower->list;

	return lower->dev;
}

int netdev_walk_all_lower_dev_rcu(struct net_device *dev,
				  int (*fn)(struct net_device *dev,
					    void *data),
				  void *data)
{
	struct net_device *ldev;
	struct list_head *iter;
	int ret;

	for (iter = &dev->adj_list.lower,
	     ldev = netdev_next_lower_dev_rcu(dev, &iter);
	     ldev;
	     ldev = netdev_next_lower_dev_rcu(dev, &iter)) {
		/* first is the lower device itself */
		ret = fn(ldev, data);
		if (ret)
			return ret;

		/* then look at all of its lower devices */
		ret = netdev_walk_all_lower_dev_rcu(ldev, fn, data);
		if (ret)
			return ret;
	}

	return 0;
}
EXPORT_SYMBOL_GPL(netdev_walk_all_lower_dev_rcu);

/**
 * netdev_lower_get_first_private_rcu - Get the first ->private from the
 *				       lower neighbour list, RCU
 *				       variant
 * @dev: device
 *
 * Gets the first netdev_adjacent->private from the dev's lower neighbour
 * list. The caller must hold RCU read lock.
 */
void *netdev_lower_get_first_private_rcu(struct net_device *dev)
{
	struct netdev_adjacent *lower;

	lower = list_first_or_null_rcu(&dev->adj_list.lower,
			struct netdev_adjacent, list);
	if (lower)
		return lower->private;
	return NULL;
}
EXPORT_SYMBOL(netdev_lower_get_first_private_rcu);

/**
 * netdev_master_upper_dev_get_rcu - Get master upper device
 * @dev: device
 *
 * Find a master upper device and return pointer to it or NULL in case
 * it's not there. The caller must hold the RCU read lock.
 */
struct net_device *netdev_master_upper_dev_get_rcu(struct net_device *dev)
{
	struct netdev_adjacent *upper;

	upper = list_first_or_null_rcu(&dev->adj_list.upper,
				       struct netdev_adjacent, list);
	if (upper && likely(upper->master))
		return upper->dev;
	return NULL;
}
EXPORT_SYMBOL(netdev_master_upper_dev_get_rcu);

static int netdev_adjacent_sysfs_add(struct net_device *dev,
			      struct net_device *adj_dev,
			      struct list_head *dev_list)
{
	char linkname[IFNAMSIZ+7];

	sprintf(linkname, dev_list == &dev->adj_list.upper ?
		"upper_%s" : "lower_%s", adj_dev->name);
	return sysfs_create_link(&(dev->dev.kobj), &(adj_dev->dev.kobj),
				 linkname);
}
static void netdev_adjacent_sysfs_del(struct net_device *dev,
			       char *name,
			       struct list_head *dev_list)
{
	char linkname[IFNAMSIZ+7];

	sprintf(linkname, dev_list == &dev->adj_list.upper ?
		"upper_%s" : "lower_%s", name);
	sysfs_remove_link(&(dev->dev.kobj), linkname);
}

static inline bool netdev_adjacent_is_neigh_list(struct net_device *dev,
						 struct net_device *adj_dev,
						 struct list_head *dev_list)
{
	return (dev_list == &dev->adj_list.upper ||
		dev_list == &dev->adj_list.lower) &&
		net_eq(dev_net(dev), dev_net(adj_dev));
}

static int __netdev_adjacent_dev_insert(struct net_device *dev,
					struct net_device *adj_dev,
					struct list_head *dev_list,
					void *private, bool master)
{
	struct netdev_adjacent *adj;
	int ret;

	adj = __netdev_find_adj(adj_dev, dev_list);

	if (adj) {
		adj->ref_nr += 1;
		pr_debug("Insert adjacency: dev %s adj_dev %s adj->ref_nr %d\n",
			 dev->name, adj_dev->name, adj->ref_nr);

		return 0;
	}

	adj = kmalloc(sizeof(*adj), GFP_KERNEL);
	if (!adj)
		return -ENOMEM;

	adj->dev = adj_dev;
	adj->master = master;
	adj->ref_nr = 1;
	adj->private = private;
	dev_hold(adj_dev);

	pr_debug("Insert adjacency: dev %s adj_dev %s adj->ref_nr %d; dev_hold on %s\n",
		 dev->name, adj_dev->name, adj->ref_nr, adj_dev->name);

	if (netdev_adjacent_is_neigh_list(dev, adj_dev, dev_list)) {
		ret = netdev_adjacent_sysfs_add(dev, adj_dev, dev_list);
		if (ret)
			goto free_adj;
	}

	/* Ensure that master link is always the first item in list. */
	if (master) {
		ret = sysfs_create_link(&(dev->dev.kobj),
					&(adj_dev->dev.kobj), "master");
		if (ret)
			goto remove_symlinks;

		list_add_rcu(&adj->list, dev_list);
	} else {
		list_add_tail_rcu(&adj->list, dev_list);
	}

	return 0;

remove_symlinks:
	if (netdev_adjacent_is_neigh_list(dev, adj_dev, dev_list))
		netdev_adjacent_sysfs_del(dev, adj_dev->name, dev_list);
free_adj:
	kfree(adj);
	dev_put(adj_dev);

	return ret;
}

static void __netdev_adjacent_dev_remove(struct net_device *dev,
					 struct net_device *adj_dev,
					 u16 ref_nr,
					 struct list_head *dev_list)
{
	struct netdev_adjacent *adj;

	pr_debug("Remove adjacency: dev %s adj_dev %s ref_nr %d\n",
		 dev->name, adj_dev->name, ref_nr);

	adj = __netdev_find_adj(adj_dev, dev_list);

	if (!adj) {
		pr_err("Adjacency does not exist for device %s from %s\n",
		       dev->name, adj_dev->name);
		WARN_ON(1);
		return;
	}

	if (adj->ref_nr > ref_nr) {
		pr_debug("adjacency: %s to %s ref_nr - %d = %d\n",
			 dev->name, adj_dev->name, ref_nr,
			 adj->ref_nr - ref_nr);
		adj->ref_nr -= ref_nr;
		return;
	}

	if (adj->master)
		sysfs_remove_link(&(dev->dev.kobj), "master");

	if (netdev_adjacent_is_neigh_list(dev, adj_dev, dev_list))
		netdev_adjacent_sysfs_del(dev, adj_dev->name, dev_list);

	list_del_rcu(&adj->list);
	pr_debug("adjacency: dev_put for %s, because link removed from %s to %s\n",
		 adj_dev->name, dev->name, adj_dev->name);
	dev_put(adj_dev);
	kfree_rcu(adj, rcu);
}

static int __netdev_adjacent_dev_link_lists(struct net_device *dev,
					    struct net_device *upper_dev,
					    struct list_head *up_list,
					    struct list_head *down_list,
					    void *private, bool master)
{
	int ret;

	ret = __netdev_adjacent_dev_insert(dev, upper_dev, up_list,
					   private, master);
	if (ret)
		return ret;

	ret = __netdev_adjacent_dev_insert(upper_dev, dev, down_list,
					   private, false);
	if (ret) {
		__netdev_adjacent_dev_remove(dev, upper_dev, 1, up_list);
		return ret;
	}

	return 0;
}

static void __netdev_adjacent_dev_unlink_lists(struct net_device *dev,
					       struct net_device *upper_dev,
					       u16 ref_nr,
					       struct list_head *up_list,
					       struct list_head *down_list)
{
	__netdev_adjacent_dev_remove(dev, upper_dev, ref_nr, up_list);
	__netdev_adjacent_dev_remove(upper_dev, dev, ref_nr, down_list);
}

static int __netdev_adjacent_dev_link_neighbour(struct net_device *dev,
						struct net_device *upper_dev,
						void *private, bool master)
{
	return __netdev_adjacent_dev_link_lists(dev, upper_dev,
						&dev->adj_list.upper,
						&upper_dev->adj_list.lower,
						private, master);
}

static void __netdev_adjacent_dev_unlink_neighbour(struct net_device *dev,
						   struct net_device *upper_dev)
{
	__netdev_adjacent_dev_unlink_lists(dev, upper_dev, 1,
					   &dev->adj_list.upper,
					   &upper_dev->adj_list.lower);
}

static int __netdev_upper_dev_link(struct net_device *dev,
				   struct net_device *upper_dev, bool master,
				   void *upper_priv, void *upper_info,
				   struct netlink_ext_ack *extack)
{
	struct netdev_notifier_changeupper_info changeupper_info = {
		.info = {
			.dev = dev,
			.extack = extack,
		},
		.upper_dev = upper_dev,
		.master = master,
		.linking = true,
		.upper_info = upper_info,
	};
	struct net_device *master_dev;
	int ret = 0;

	ASSERT_RTNL();

	if (dev == upper_dev)
		return -EBUSY;

	/* To prevent loops, check if dev is not upper device to upper_dev. */
	if (netdev_has_upper_dev(upper_dev, dev))
		return -EBUSY;

	if (!master) {
		if (netdev_has_upper_dev(dev, upper_dev))
			return -EEXIST;
	} else {
		master_dev = netdev_master_upper_dev_get(dev);
		if (master_dev)
			return master_dev == upper_dev ? -EEXIST : -EBUSY;
	}

	ret = call_netdevice_notifiers_info(NETDEV_PRECHANGEUPPER,
					    &changeupper_info.info);
	ret = notifier_to_errno(ret);
	if (ret)
		return ret;

	ret = __netdev_adjacent_dev_link_neighbour(dev, upper_dev, upper_priv,
						   master);
	if (ret)
		return ret;

	ret = call_netdevice_notifiers_info(NETDEV_CHANGEUPPER,
					    &changeupper_info.info);
	ret = notifier_to_errno(ret);
	if (ret)
		goto rollback;

	return 0;

rollback:
	__netdev_adjacent_dev_unlink_neighbour(dev, upper_dev);

	return ret;
}

/**
 * netdev_upper_dev_link - Add a link to the upper device
 * @dev: device
 * @upper_dev: new upper device
 * @extack: netlink extended ack
 *
 * Adds a link to device which is upper to this one. The caller must hold
 * the RTNL lock. On a failure a negative errno code is returned.
 * On success the reference counts are adjusted and the function
 * returns zero.
 */
int netdev_upper_dev_link(struct net_device *dev,
			  struct net_device *upper_dev,
			  struct netlink_ext_ack *extack)
{
	return __netdev_upper_dev_link(dev, upper_dev, false,
				       NULL, NULL, extack);
}
EXPORT_SYMBOL(netdev_upper_dev_link);

/**
 * netdev_master_upper_dev_link - Add a master link to the upper device
 * @dev: device
 * @upper_dev: new upper device
 * @upper_priv: upper device private
 * @upper_info: upper info to be passed down via notifier
 * @extack: netlink extended ack
 *
 * Adds a link to device which is upper to this one. In this case, only
 * one master upper device can be linked, although other non-master devices
 * might be linked as well. The caller must hold the RTNL lock.
 * On a failure a negative errno code is returned. On success the reference
 * counts are adjusted and the function returns zero.
 */
int netdev_master_upper_dev_link(struct net_device *dev,
				 struct net_device *upper_dev,
				 void *upper_priv, void *upper_info,
				 struct netlink_ext_ack *extack)
{
	return __netdev_upper_dev_link(dev, upper_dev, true,
				       upper_priv, upper_info, extack);
}
EXPORT_SYMBOL(netdev_master_upper_dev_link);

/**
 * netdev_upper_dev_unlink - Removes a link to upper device
 * @dev: device
 * @upper_dev: new upper device
 *
 * Removes a link to device which is upper to this one. The caller must hold
 * the RTNL lock.
 */
void netdev_upper_dev_unlink(struct net_device *dev,
			     struct net_device *upper_dev)
{
	struct netdev_notifier_changeupper_info changeupper_info = {
		.info = {
			.dev = dev,
		},
		.upper_dev = upper_dev,
		.linking = false,
	};

	ASSERT_RTNL();

	changeupper_info.master = netdev_master_upper_dev_get(dev) == upper_dev;

	call_netdevice_notifiers_info(NETDEV_PRECHANGEUPPER,
				      &changeupper_info.info);

	__netdev_adjacent_dev_unlink_neighbour(dev, upper_dev);

	call_netdevice_notifiers_info(NETDEV_CHANGEUPPER,
				      &changeupper_info.info);
}
EXPORT_SYMBOL(netdev_upper_dev_unlink);

/**
 * netdev_bonding_info_change - Dispatch event about slave change
 * @dev: device
 * @bonding_info: info to dispatch
 *
 * Send NETDEV_BONDING_INFO to netdev notifiers with info.
 * The caller must hold the RTNL lock.
 */
void netdev_bonding_info_change(struct net_device *dev,
				struct netdev_bonding_info *bonding_info)
{
	struct netdev_notifier_bonding_info info = {
		.info.dev = dev,
	};

	memcpy(&info.bonding_info, bonding_info,
	       sizeof(struct netdev_bonding_info));
	call_netdevice_notifiers_info(NETDEV_BONDING_INFO,
				      &info.info);
}
EXPORT_SYMBOL(netdev_bonding_info_change);

static void netdev_adjacent_add_links(struct net_device *dev)
{
	struct netdev_adjacent *iter;

	struct net *net = dev_net(dev);

	list_for_each_entry(iter, &dev->adj_list.upper, list) {
		if (!net_eq(net, dev_net(iter->dev)))
			continue;
		netdev_adjacent_sysfs_add(iter->dev, dev,
					  &iter->dev->adj_list.lower);
		netdev_adjacent_sysfs_add(dev, iter->dev,
					  &dev->adj_list.upper);
	}

	list_for_each_entry(iter, &dev->adj_list.lower, list) {
		if (!net_eq(net, dev_net(iter->dev)))
			continue;
		netdev_adjacent_sysfs_add(iter->dev, dev,
					  &iter->dev->adj_list.upper);
		netdev_adjacent_sysfs_add(dev, iter->dev,
					  &dev->adj_list.lower);
	}
}

static void netdev_adjacent_del_links(struct net_device *dev)
{
	struct netdev_adjacent *iter;

	struct net *net = dev_net(dev);

	list_for_each_entry(iter, &dev->adj_list.upper, list) {
		if (!net_eq(net, dev_net(iter->dev)))
			continue;
		netdev_adjacent_sysfs_del(iter->dev, dev->name,
					  &iter->dev->adj_list.lower);
		netdev_adjacent_sysfs_del(dev, iter->dev->name,
					  &dev->adj_list.upper);
	}

	list_for_each_entry(iter, &dev->adj_list.lower, list) {
		if (!net_eq(net, dev_net(iter->dev)))
			continue;
		netdev_adjacent_sysfs_del(iter->dev, dev->name,
					  &iter->dev->adj_list.upper);
		netdev_adjacent_sysfs_del(dev, iter->dev->name,
					  &dev->adj_list.lower);
	}
}

void netdev_adjacent_rename_links(struct net_device *dev, char *oldname)
{
	struct netdev_adjacent *iter;

	struct net *net = dev_net(dev);

	list_for_each_entry(iter, &dev->adj_list.upper, list) {
		if (!net_eq(net, dev_net(iter->dev)))
			continue;
		netdev_adjacent_sysfs_del(iter->dev, oldname,
					  &iter->dev->adj_list.lower);
		netdev_adjacent_sysfs_add(iter->dev, dev,
					  &iter->dev->adj_list.lower);
	}

	list_for_each_entry(iter, &dev->adj_list.lower, list) {
		if (!net_eq(net, dev_net(iter->dev)))
			continue;
		netdev_adjacent_sysfs_del(iter->dev, oldname,
					  &iter->dev->adj_list.upper);
		netdev_adjacent_sysfs_add(iter->dev, dev,
					  &iter->dev->adj_list.upper);
	}
}

void *netdev_lower_dev_get_private(struct net_device *dev,
				   struct net_device *lower_dev)
{
	struct netdev_adjacent *lower;

	if (!lower_dev)
		return NULL;
	lower = __netdev_find_adj(lower_dev, &dev->adj_list.lower);
	if (!lower)
		return NULL;

	return lower->private;
}
EXPORT_SYMBOL(netdev_lower_dev_get_private);


int dev_get_nest_level(struct net_device *dev)
{
	struct net_device *lower = NULL;
	struct list_head *iter;
	int max_nest = -1;
	int nest;

	ASSERT_RTNL();

	netdev_for_each_lower_dev(dev, lower, iter) {
		nest = dev_get_nest_level(lower);
		if (max_nest < nest)
			max_nest = nest;
	}

	return max_nest + 1;
}
EXPORT_SYMBOL(dev_get_nest_level);

/**
 * netdev_lower_change - Dispatch event about lower device state change
 * @lower_dev: device
 * @lower_state_info: state to dispatch
 *
 * Send NETDEV_CHANGELOWERSTATE to netdev notifiers with info.
 * The caller must hold the RTNL lock.
 */
void netdev_lower_state_changed(struct net_device *lower_dev,
				void *lower_state_info)
{
	struct netdev_notifier_changelowerstate_info changelowerstate_info = {
		.info.dev = lower_dev,
	};

	ASSERT_RTNL();
	changelowerstate_info.lower_state_info = lower_state_info;
	call_netdevice_notifiers_info(NETDEV_CHANGELOWERSTATE,
				      &changelowerstate_info.info);
}
EXPORT_SYMBOL(netdev_lower_state_changed);

static void dev_change_rx_flags(struct net_device *dev, int flags)
{
	const struct net_device_ops *ops = dev->netdev_ops;

	if (ops->ndo_change_rx_flags)
		ops->ndo_change_rx_flags(dev, flags);
}

static int __dev_set_promiscuity(struct net_device *dev, int inc, bool notify)
{
	unsigned int old_flags = dev->flags;
	kuid_t uid;
	kgid_t gid;

	ASSERT_RTNL();

	dev->flags |= IFF_PROMISC;
	dev->promiscuity += inc;
	if (dev->promiscuity == 0) {
		/*
		 * Avoid overflow.
		 * If inc causes overflow, untouch promisc and return error.
		 */
		if (inc < 0)
			dev->flags &= ~IFF_PROMISC;
		else {
			dev->promiscuity -= inc;
			pr_warn("%s: promiscuity touches roof, set promiscuity failed. promiscuity feature of device might be broken.\n",
				dev->name);
			return -EOVERFLOW;
		}
	}
	if (dev->flags != old_flags) {
		pr_info("device %s %s promiscuous mode\n",
			dev->name,
			dev->flags & IFF_PROMISC ? "entered" : "left");
		if (audit_enabled) {
			current_uid_gid(&uid, &gid);
			audit_log(audit_context(), GFP_ATOMIC,
				  AUDIT_ANOM_PROMISCUOUS,
				  "dev=%s prom=%d old_prom=%d auid=%u uid=%u gid=%u ses=%u",
				  dev->name, (dev->flags & IFF_PROMISC),
				  (old_flags & IFF_PROMISC),
				  from_kuid(&init_user_ns, audit_get_loginuid(current)),
				  from_kuid(&init_user_ns, uid),
				  from_kgid(&init_user_ns, gid),
				  audit_get_sessionid(current));
		}

		dev_change_rx_flags(dev, IFF_PROMISC);
	}
	if (notify)
		__dev_notify_flags(dev, old_flags, IFF_PROMISC);
	return 0;
}

/**
 *	dev_set_promiscuity	- update promiscuity count on a device
 *	@dev: device
 *	@inc: modifier
 *
 *	Add or remove promiscuity from a device. While the count in the device
 *	remains above zero the interface remains promiscuous. Once it hits zero
 *	the device reverts back to normal filtering operation. A negative inc
 *	value is used to drop promiscuity on the device.
 *	Return 0 if successful or a negative errno code on error.
 */
int dev_set_promiscuity(struct net_device *dev, int inc)
{
	unsigned int old_flags = dev->flags;
	int err;

	err = __dev_set_promiscuity(dev, inc, true);
	if (err < 0)
		return err;
	if (dev->flags != old_flags)
		dev_set_rx_mode(dev);
	return err;
}
EXPORT_SYMBOL(dev_set_promiscuity);

static int __dev_set_allmulti(struct net_device *dev, int inc, bool notify)
{
	unsigned int old_flags = dev->flags, old_gflags = dev->gflags;

	ASSERT_RTNL();

	dev->flags |= IFF_ALLMULTI;
	dev->allmulti += inc;
	if (dev->allmulti == 0) {
		/*
		 * Avoid overflow.
		 * If inc causes overflow, untouch allmulti and return error.
		 */
		if (inc < 0)
			dev->flags &= ~IFF_ALLMULTI;
		else {
			dev->allmulti -= inc;
			pr_warn("%s: allmulti touches roof, set allmulti failed. allmulti feature of device might be broken.\n",
				dev->name);
			return -EOVERFLOW;
		}
	}
	if (dev->flags ^ old_flags) {
		dev_change_rx_flags(dev, IFF_ALLMULTI);
		dev_set_rx_mode(dev);
		if (notify)
			__dev_notify_flags(dev, old_flags,
					   dev->gflags ^ old_gflags);
	}
	return 0;
}

/**
 *	dev_set_allmulti	- update allmulti count on a device
 *	@dev: device
 *	@inc: modifier
 *
 *	Add or remove reception of all multicast frames to a device. While the
 *	count in the device remains above zero the interface remains listening
 *	to all interfaces. Once it hits zero the device reverts back to normal
 *	filtering operation. A negative @inc value is used to drop the counter
 *	when releasing a resource needing all multicasts.
 *	Return 0 if successful or a negative errno code on error.
 */

int dev_set_allmulti(struct net_device *dev, int inc)
{
	return __dev_set_allmulti(dev, inc, true);
}
EXPORT_SYMBOL(dev_set_allmulti);

/*
 *	Upload unicast and multicast address lists to device and
 *	configure RX filtering. When the device doesn't support unicast
 *	filtering it is put in promiscuous mode while unicast addresses
 *	are present.
 */
void __dev_set_rx_mode(struct net_device *dev)
{
	const struct net_device_ops *ops = dev->netdev_ops;

	/* dev_open will call this function so the list will stay sane. */
	if (!(dev->flags&IFF_UP))
		return;

	if (!netif_device_present(dev))
		return;

	if (!(dev->priv_flags & IFF_UNICAST_FLT)) {
		/* Unicast addresses changes may only happen under the rtnl,
		 * therefore calling __dev_set_promiscuity here is safe.
		 */
		if (!netdev_uc_empty(dev) && !dev->uc_promisc) {
			__dev_set_promiscuity(dev, 1, false);
			dev->uc_promisc = true;
		} else if (netdev_uc_empty(dev) && dev->uc_promisc) {
			__dev_set_promiscuity(dev, -1, false);
			dev->uc_promisc = false;
		}
	}

	if (ops->ndo_set_rx_mode)
		ops->ndo_set_rx_mode(dev);
}

void dev_set_rx_mode(struct net_device *dev)
{
	netif_addr_lock_bh(dev);
	__dev_set_rx_mode(dev);
	netif_addr_unlock_bh(dev);
}

/**
 *	dev_get_flags - get flags reported to userspace
 *	@dev: device
 *
 *	Get the combination of flag bits exported through APIs to userspace.
 */
unsigned int dev_get_flags(const struct net_device *dev)
{
	unsigned int flags;

	flags = (dev->flags & ~(IFF_PROMISC |
				IFF_ALLMULTI |
				IFF_RUNNING |
				IFF_LOWER_UP |
				IFF_DORMANT)) |
		(dev->gflags & (IFF_PROMISC |
				IFF_ALLMULTI));

	if (netif_running(dev)) {
		if (netif_oper_up(dev))
			flags |= IFF_RUNNING;
		if (netif_carrier_ok(dev))
			flags |= IFF_LOWER_UP;
		if (netif_dormant(dev))
			flags |= IFF_DORMANT;
	}

	return flags;
}
EXPORT_SYMBOL(dev_get_flags);

int __dev_change_flags(struct net_device *dev, unsigned int flags)
{
	unsigned int old_flags = dev->flags;
	int ret;

	ASSERT_RTNL();

	/*
	 *	Set the flags on our device.
	 */

	dev->flags = (flags & (IFF_DEBUG | IFF_NOTRAILERS | IFF_NOARP |
			       IFF_DYNAMIC | IFF_MULTICAST | IFF_PORTSEL |
			       IFF_AUTOMEDIA)) |
		     (dev->flags & (IFF_UP | IFF_VOLATILE | IFF_PROMISC |
				    IFF_ALLMULTI));

	/*
	 *	Load in the correct multicast list now the flags have changed.
	 */

	if ((old_flags ^ flags) & IFF_MULTICAST)
		dev_change_rx_flags(dev, IFF_MULTICAST);

	dev_set_rx_mode(dev);

	/*
	 *	Have we downed the interface. We handle IFF_UP ourselves
	 *	according to user attempts to set it, rather than blindly
	 *	setting it.
	 */

	ret = 0;
	if ((old_flags ^ flags) & IFF_UP) {
		if (old_flags & IFF_UP)
			__dev_close(dev);
		else
			ret = __dev_open(dev);
	}

	if ((flags ^ dev->gflags) & IFF_PROMISC) {
		int inc = (flags & IFF_PROMISC) ? 1 : -1;
		unsigned int old_flags = dev->flags;

		dev->gflags ^= IFF_PROMISC;

		if (__dev_set_promiscuity(dev, inc, false) >= 0)
			if (dev->flags != old_flags)
				dev_set_rx_mode(dev);
	}

	/* NOTE: order of synchronization of IFF_PROMISC and IFF_ALLMULTI
	 * is important. Some (broken) drivers set IFF_PROMISC, when
	 * IFF_ALLMULTI is requested not asking us and not reporting.
	 */
	if ((flags ^ dev->gflags) & IFF_ALLMULTI) {
		int inc = (flags & IFF_ALLMULTI) ? 1 : -1;

		dev->gflags ^= IFF_ALLMULTI;
		__dev_set_allmulti(dev, inc, false);
	}

	return ret;
}

void __dev_notify_flags(struct net_device *dev, unsigned int old_flags,
			unsigned int gchanges)
{
	unsigned int changes = dev->flags ^ old_flags;

	if (gchanges)
		rtmsg_ifinfo(RTM_NEWLINK, dev, gchanges, GFP_ATOMIC);

	if (changes & IFF_UP) {
		if (dev->flags & IFF_UP)
			call_netdevice_notifiers(NETDEV_UP, dev);
		else
			call_netdevice_notifiers(NETDEV_DOWN, dev);
	}

	if (dev->flags & IFF_UP &&
	    (changes & ~(IFF_UP | IFF_PROMISC | IFF_ALLMULTI | IFF_VOLATILE))) {
		struct netdev_notifier_change_info change_info = {
			.info = {
				.dev = dev,
			},
			.flags_changed = changes,
		};

		call_netdevice_notifiers_info(NETDEV_CHANGE, &change_info.info);
	}
}

/**
 *	dev_change_flags - change device settings
 *	@dev: device
 *	@flags: device state flags
 *
 *	Change settings on device based state flags. The flags are
 *	in the userspace exported format.
 */
int dev_change_flags(struct net_device *dev, unsigned int flags)
{
	int ret;
	unsigned int changes, old_flags = dev->flags, old_gflags = dev->gflags;

	ret = __dev_change_flags(dev, flags);
	if (ret < 0)
		return ret;

	changes = (old_flags ^ dev->flags) | (old_gflags ^ dev->gflags);
	__dev_notify_flags(dev, old_flags, changes);
	return ret;
}
EXPORT_SYMBOL(dev_change_flags);

int __dev_set_mtu(struct net_device *dev, int new_mtu)
{
	const struct net_device_ops *ops = dev->netdev_ops;

	if (ops->ndo_change_mtu)
		return ops->ndo_change_mtu(dev, new_mtu);

	dev->mtu = new_mtu;
	return 0;
}
EXPORT_SYMBOL(__dev_set_mtu);

/**
 *	dev_set_mtu_ext - Change maximum transfer unit
 *	@dev: device
 *	@new_mtu: new transfer unit
 *	@extack: netlink extended ack
 *
 *	Change the maximum transfer size of the network device.
 */
int dev_set_mtu_ext(struct net_device *dev, int new_mtu,
		    struct netlink_ext_ack *extack)
{
	int err, orig_mtu;

	if (new_mtu == dev->mtu)
		return 0;

	/* MTU must be positive, and in range */
	if (new_mtu < 0 || new_mtu < dev->min_mtu) {
		NL_SET_ERR_MSG(extack, "mtu less than device minimum");
		return -EINVAL;
	}

	if (dev->max_mtu > 0 && new_mtu > dev->max_mtu) {
		NL_SET_ERR_MSG(extack, "mtu greater than device maximum");
		return -EINVAL;
	}

	if (!netif_device_present(dev))
		return -ENODEV;

	err = call_netdevice_notifiers(NETDEV_PRECHANGEMTU, dev);
	err = notifier_to_errno(err);
	if (err)
		return err;

	orig_mtu = dev->mtu;
	err = __dev_set_mtu(dev, new_mtu);

	if (!err) {
		err = call_netdevice_notifiers_mtu(NETDEV_CHANGEMTU, dev,
						   orig_mtu);
		err = notifier_to_errno(err);
		if (err) {
			/* setting mtu back and notifying everyone again,
			 * so that they have a chance to revert changes.
			 */
			__dev_set_mtu(dev, orig_mtu);
			call_netdevice_notifiers_mtu(NETDEV_CHANGEMTU, dev,
						     new_mtu);
		}
	}
	return err;
}

int dev_set_mtu(struct net_device *dev, int new_mtu)
{
	struct netlink_ext_ack extack;
	int err;

	memset(&extack, 0, sizeof(extack));
	err = dev_set_mtu_ext(dev, new_mtu, &extack);
	if (err && extack._msg)
		net_err_ratelimited("%s: %s\n", dev->name, extack._msg);
	return err;
}
EXPORT_SYMBOL(dev_set_mtu);

/**
 *	dev_change_tx_queue_len - Change TX queue length of a netdevice
 *	@dev: device
 *	@new_len: new tx queue length
 */
int dev_change_tx_queue_len(struct net_device *dev, unsigned long new_len)
{
	unsigned int orig_len = dev->tx_queue_len;
	int res;

	if (new_len != (unsigned int)new_len)
		return -ERANGE;

	if (new_len != orig_len) {
		dev->tx_queue_len = new_len;
		res = call_netdevice_notifiers(NETDEV_CHANGE_TX_QUEUE_LEN, dev);
		res = notifier_to_errno(res);
		if (res)
			goto err_rollback;
		res = dev_qdisc_change_tx_queue_len(dev);
		if (res)
			goto err_rollback;
	}

	return 0;

err_rollback:
	netdev_err(dev, "refused to change device tx_queue_len\n");
	dev->tx_queue_len = orig_len;
	return res;
}

/**
 *	dev_set_group - Change group this device belongs to
 *	@dev: device
 *	@new_group: group this device should belong to
 */
void dev_set_group(struct net_device *dev, int new_group)
{
	dev->group = new_group;
}
EXPORT_SYMBOL(dev_set_group);

/**
 *	dev_set_mac_address - Change Media Access Control Address
 *	@dev: device
 *	@sa: new address
 *
 *	Change the hardware (MAC) address of the device
 */
int dev_set_mac_address(struct net_device *dev, struct sockaddr *sa)
{
	const struct net_device_ops *ops = dev->netdev_ops;
	int err;

	if (!ops->ndo_set_mac_address)
		return -EOPNOTSUPP;
	if (sa->sa_family != dev->type)
		return -EINVAL;
	if (!netif_device_present(dev))
		return -ENODEV;
	err = ops->ndo_set_mac_address(dev, sa);
	if (err)
		return err;
	dev->addr_assign_type = NET_ADDR_SET;
	call_netdevice_notifiers(NETDEV_CHANGEADDR, dev);
	add_device_randomness(dev->dev_addr, dev->addr_len);
	return 0;
}
EXPORT_SYMBOL(dev_set_mac_address);

/**
 *	dev_change_carrier - Change device carrier
 *	@dev: device
 *	@new_carrier: new value
 *
 *	Change device carrier
 */
int dev_change_carrier(struct net_device *dev, bool new_carrier)
{
	const struct net_device_ops *ops = dev->netdev_ops;

	if (!ops->ndo_change_carrier)
		return -EOPNOTSUPP;
	if (!netif_device_present(dev))
		return -ENODEV;
	return ops->ndo_change_carrier(dev, new_carrier);
}
EXPORT_SYMBOL(dev_change_carrier);

/**
 *	dev_get_phys_port_id - Get device physical port ID
 *	@dev: device
 *	@ppid: port ID
 *
 *	Get device physical port ID
 */
int dev_get_phys_port_id(struct net_device *dev,
			 struct netdev_phys_item_id *ppid)
{
	const struct net_device_ops *ops = dev->netdev_ops;

	if (!ops->ndo_get_phys_port_id)
		return -EOPNOTSUPP;
	return ops->ndo_get_phys_port_id(dev, ppid);
}
EXPORT_SYMBOL(dev_get_phys_port_id);

/**
 *	dev_get_phys_port_name - Get device physical port name
 *	@dev: device
 *	@name: port name
 *	@len: limit of bytes to copy to name
 *
 *	Get device physical port name
 */
int dev_get_phys_port_name(struct net_device *dev,
			   char *name, size_t len)
{
	const struct net_device_ops *ops = dev->netdev_ops;

	if (!ops->ndo_get_phys_port_name)
		return -EOPNOTSUPP;
	return ops->ndo_get_phys_port_name(dev, name, len);
}
EXPORT_SYMBOL(dev_get_phys_port_name);

/**
 *	dev_change_proto_down - update protocol port state information
 *	@dev: device
 *	@proto_down: new value
 *
 *	This info can be used by switch drivers to set the phys state of the
 *	port.
 */
int dev_change_proto_down(struct net_device *dev, bool proto_down)
{
	const struct net_device_ops *ops = dev->netdev_ops;

	if (!ops->ndo_change_proto_down)
		return -EOPNOTSUPP;
	if (!netif_device_present(dev))
		return -ENODEV;
	return ops->ndo_change_proto_down(dev, proto_down);
}
EXPORT_SYMBOL(dev_change_proto_down);

u32 __dev_xdp_query(struct net_device *dev, bpf_op_t bpf_op,
		    enum bpf_netdev_command cmd)
{
	struct netdev_bpf xdp;

	if (!bpf_op)
		return 0;

	memset(&xdp, 0, sizeof(xdp));
	xdp.command = cmd;

	/* Query must always succeed. */
	WARN_ON(bpf_op(dev, &xdp) < 0 && cmd == XDP_QUERY_PROG);

	return xdp.prog_id;
}

static int dev_xdp_install(struct net_device *dev, bpf_op_t bpf_op,
			   struct netlink_ext_ack *extack, u32 flags,
			   struct bpf_prog *prog)
{
	struct netdev_bpf xdp;

	memset(&xdp, 0, sizeof(xdp));
	if (flags & XDP_FLAGS_HW_MODE)
		xdp.command = XDP_SETUP_PROG_HW;
	else
		xdp.command = XDP_SETUP_PROG;
	xdp.extack = extack;
	xdp.flags = flags;
	xdp.prog = prog;

	return bpf_op(dev, &xdp);
}

static void dev_xdp_uninstall(struct net_device *dev)
{
	struct netdev_bpf xdp;
	bpf_op_t ndo_bpf;

	/* Remove generic XDP */
	WARN_ON(dev_xdp_install(dev, generic_xdp_install, NULL, 0, NULL));

	/* Remove from the driver */
	ndo_bpf = dev->netdev_ops->ndo_bpf;
	if (!ndo_bpf)
		return;

	memset(&xdp, 0, sizeof(xdp));
	xdp.command = XDP_QUERY_PROG;
	WARN_ON(ndo_bpf(dev, &xdp));
	if (xdp.prog_id)
		WARN_ON(dev_xdp_install(dev, ndo_bpf, NULL, xdp.prog_flags,
					NULL));

	/* Remove HW offload */
	memset(&xdp, 0, sizeof(xdp));
	xdp.command = XDP_QUERY_PROG_HW;
	if (!ndo_bpf(dev, &xdp) && xdp.prog_id)
		WARN_ON(dev_xdp_install(dev, ndo_bpf, NULL, xdp.prog_flags,
					NULL));
}

/**
 *	dev_change_xdp_fd - set or clear a bpf program for a device rx path
 *	@dev: device
 *	@extack: netlink extended ack
 *	@fd: new program fd or negative value to clear
 *	@flags: xdp-related flags
 *
 *	Set or clear a bpf program for a device
 */
int dev_change_xdp_fd(struct net_device *dev, struct netlink_ext_ack *extack,
		      int fd, u32 flags)
{
	const struct net_device_ops *ops = dev->netdev_ops;
	enum bpf_netdev_command query;
	struct bpf_prog *prog = NULL;
	bpf_op_t bpf_op, bpf_chk;
	int err;

	ASSERT_RTNL();

	query = flags & XDP_FLAGS_HW_MODE ? XDP_QUERY_PROG_HW : XDP_QUERY_PROG;

	bpf_op = bpf_chk = ops->ndo_bpf;
	if (!bpf_op && (flags & (XDP_FLAGS_DRV_MODE | XDP_FLAGS_HW_MODE)))
		return -EOPNOTSUPP;
	if (!bpf_op || (flags & XDP_FLAGS_SKB_MODE))
		bpf_op = generic_xdp_install;
	if (bpf_op == bpf_chk)
		bpf_chk = generic_xdp_install;

	if (fd >= 0) {
		if (__dev_xdp_query(dev, bpf_chk, XDP_QUERY_PROG) ||
		    __dev_xdp_query(dev, bpf_chk, XDP_QUERY_PROG_HW))
			return -EEXIST;
		if ((flags & XDP_FLAGS_UPDATE_IF_NOEXIST) &&
		    __dev_xdp_query(dev, bpf_op, query))
			return -EBUSY;

		prog = bpf_prog_get_type_dev(fd, BPF_PROG_TYPE_XDP,
					     bpf_op == ops->ndo_bpf);
		if (IS_ERR(prog))
			return PTR_ERR(prog);

		if (!(flags & XDP_FLAGS_HW_MODE) &&
		    bpf_prog_is_dev_bound(prog->aux)) {
			NL_SET_ERR_MSG(extack, "using device-bound program without HW_MODE flag is not supported");
			bpf_prog_put(prog);
			return -EINVAL;
		}
	}

	err = dev_xdp_install(dev, bpf_op, extack, flags, prog);
	if (err < 0 && prog)
		bpf_prog_put(prog);

	return err;
}

/**
 *	dev_new_index	-	allocate an ifindex
 *	@net: the applicable net namespace
 *
 *	Returns a suitable unique value for a new device interface
 *	number.  The caller must hold the rtnl semaphore or the
 *	dev_base_lock to be sure it remains unique.
 */
static int dev_new_index(struct net *net)
{
	int ifindex = net->ifindex;

	for (;;) {
		if (++ifindex <= 0)
			ifindex = 1;
		if (!__dev_get_by_index(net, ifindex))
			return net->ifindex = ifindex;
	}
}

/* Delayed registration/unregisteration */
static LIST_HEAD(net_todo_list);
DECLARE_WAIT_QUEUE_HEAD(netdev_unregistering_wq);

static void net_set_todo(struct net_device *dev)
{
	list_add_tail(&dev->todo_list, &net_todo_list);
	dev_net(dev)->dev_unreg_count++;
}

static void rollback_registered_many(struct list_head *head)
{
	struct net_device *dev, *tmp;
	LIST_HEAD(close_head);

	BUG_ON(dev_boot_phase);
	ASSERT_RTNL();

	list_for_each_entry_safe(dev, tmp, head, unreg_list) {
		/* Some devices call without registering
		 * for initialization unwind. Remove those
		 * devices and proceed with the remaining.
		 */
		if (dev->reg_state == NETREG_UNINITIALIZED) {
			pr_debug("unregister_netdevice: device %s/%p never was registered\n",
				 dev->name, dev);

			WARN_ON(1);
			list_del(&dev->unreg_list);
			continue;
		}
		dev->dismantle = true;
		BUG_ON(dev->reg_state != NETREG_REGISTERED);
	}

	/* If device is running, close it first. */
	list_for_each_entry(dev, head, unreg_list)
		list_add_tail(&dev->close_list, &close_head);
	dev_close_many(&close_head, true);

	list_for_each_entry(dev, head, unreg_list) {
		/* And unlink it from device chain. */
		unlist_netdevice(dev);

		dev->reg_state = NETREG_UNREGISTERING;
	}
	flush_all_backlogs();

	synchronize_net();

	list_for_each_entry(dev, head, unreg_list) {
		struct sk_buff *skb = NULL;

		/* Shutdown queueing discipline. */
		dev_shutdown(dev);

		dev_xdp_uninstall(dev);

		/* Notify protocols, that we are about to destroy
		 * this device. They should clean all the things.
		 */
		call_netdevice_notifiers(NETDEV_UNREGISTER, dev);

		if (!dev->rtnl_link_ops ||
		    dev->rtnl_link_state == RTNL_LINK_INITIALIZED)
			skb = rtmsg_ifinfo_build_skb(RTM_DELLINK, dev, ~0U, 0,
						     GFP_KERNEL, NULL, 0);

		/*
		 *	Flush the unicast and multicast chains
		 */
		dev_uc_flush(dev);
		dev_mc_flush(dev);

		if (dev->netdev_ops->ndo_uninit)
			dev->netdev_ops->ndo_uninit(dev);

		if (skb)
			rtmsg_ifinfo_send(skb, dev, GFP_KERNEL);

		/* Notifier chain MUST detach us all upper devices. */
		WARN_ON(netdev_has_any_upper_dev(dev));
		WARN_ON(netdev_has_any_lower_dev(dev));

		/* Remove entries from kobject tree */
		netdev_unregister_kobject(dev);
#ifdef CONFIG_XPS
		/* Remove XPS queueing entries */
		netif_reset_xps_queues_gt(dev, 0);
#endif
	}

	synchronize_net();

	list_for_each_entry(dev, head, unreg_list)
		dev_put(dev);
}

static void rollback_registered(struct net_device *dev)
{
	LIST_HEAD(single);

	list_add(&dev->unreg_list, &single);
	rollback_registered_many(&single);
	list_del(&single);
}

static netdev_features_t netdev_sync_upper_features(struct net_device *lower,
	struct net_device *upper, netdev_features_t features)
{
	netdev_features_t upper_disables = NETIF_F_UPPER_DISABLES;
	netdev_features_t feature;
	int feature_bit;

	for_each_netdev_feature(&upper_disables, feature_bit) {
		feature = __NETIF_F_BIT(feature_bit);
		if (!(upper->wanted_features & feature)
		    && (features & feature)) {
			netdev_dbg(lower, "Dropping feature %pNF, upper dev %s has it off.\n",
				   &feature, upper->name);
			features &= ~feature;
		}
	}

	return features;
}

static void netdev_sync_lower_features(struct net_device *upper,
	struct net_device *lower, netdev_features_t features)
{
	netdev_features_t upper_disables = NETIF_F_UPPER_DISABLES;
	netdev_features_t feature;
	int feature_bit;

	for_each_netdev_feature(&upper_disables, feature_bit) {
		feature = __NETIF_F_BIT(feature_bit);
		if (!(features & feature) && (lower->features & feature)) {
			netdev_dbg(upper, "Disabling feature %pNF on lower dev %s.\n",
				   &feature, lower->name);
			lower->wanted_features &= ~feature;
			netdev_update_features(lower);

			if (unlikely(lower->features & feature))
				netdev_WARN(upper, "failed to disable %pNF on %s!\n",
					    &feature, lower->name);
		}
	}
}

static netdev_features_t netdev_fix_features(struct net_device *dev,
	netdev_features_t features)
{
	/* Fix illegal checksum combinations */
	if ((features & NETIF_F_HW_CSUM) &&
	    (features & (NETIF_F_IP_CSUM|NETIF_F_IPV6_CSUM))) {
		netdev_warn(dev, "mixed HW and IP checksum settings.\n");
		features &= ~(NETIF_F_IP_CSUM|NETIF_F_IPV6_CSUM);
	}

	/* TSO requires that SG is present as well. */
	if ((features & NETIF_F_ALL_TSO) && !(features & NETIF_F_SG)) {
		netdev_dbg(dev, "Dropping TSO features since no SG feature.\n");
		features &= ~NETIF_F_ALL_TSO;
	}

	if ((features & NETIF_F_TSO) && !(features & NETIF_F_HW_CSUM) &&
					!(features & NETIF_F_IP_CSUM)) {
		netdev_dbg(dev, "Dropping TSO features since no CSUM feature.\n");
		features &= ~NETIF_F_TSO;
		features &= ~NETIF_F_TSO_ECN;
	}

	if ((features & NETIF_F_TSO6) && !(features & NETIF_F_HW_CSUM) &&
					 !(features & NETIF_F_IPV6_CSUM)) {
		netdev_dbg(dev, "Dropping TSO6 features since no CSUM feature.\n");
		features &= ~NETIF_F_TSO6;
	}

	/* TSO with IPv4 ID mangling requires IPv4 TSO be enabled */
	if ((features & NETIF_F_TSO_MANGLEID) && !(features & NETIF_F_TSO))
		features &= ~NETIF_F_TSO_MANGLEID;

	/* TSO ECN requires that TSO is present as well. */
	if ((features & NETIF_F_ALL_TSO) == NETIF_F_TSO_ECN)
		features &= ~NETIF_F_TSO_ECN;

	/* Software GSO depends on SG. */
	if ((features & NETIF_F_GSO) && !(features & NETIF_F_SG)) {
		netdev_dbg(dev, "Dropping NETIF_F_GSO since no SG feature.\n");
		features &= ~NETIF_F_GSO;
	}

	/* GSO partial features require GSO partial be set */
	if ((features & dev->gso_partial_features) &&
	    !(features & NETIF_F_GSO_PARTIAL)) {
		netdev_dbg(dev,
			   "Dropping partially supported GSO features since no GSO partial.\n");
		features &= ~dev->gso_partial_features;
	}

	if (!(features & NETIF_F_RXCSUM)) {
		/* NETIF_F_GRO_HW implies doing RXCSUM since every packet
		 * successfully merged by hardware must also have the
		 * checksum verified by hardware.  If the user does not
		 * want to enable RXCSUM, logically, we should disable GRO_HW.
		 */
		if (features & NETIF_F_GRO_HW) {
			netdev_dbg(dev, "Dropping NETIF_F_GRO_HW since no RXCSUM feature.\n");
			features &= ~NETIF_F_GRO_HW;
		}
	}

	/* LRO/HW-GRO features cannot be combined with RX-FCS */
	if (features & NETIF_F_RXFCS) {
		if (features & NETIF_F_LRO) {
			netdev_dbg(dev, "Dropping LRO feature since RX-FCS is requested.\n");
			features &= ~NETIF_F_LRO;
		}

		if (features & NETIF_F_GRO_HW) {
			netdev_dbg(dev, "Dropping HW-GRO feature since RX-FCS is requested.\n");
			features &= ~NETIF_F_GRO_HW;
		}
	}

	return features;
}

int __netdev_update_features(struct net_device *dev)
{
	struct net_device *upper, *lower;
	netdev_features_t features;
	struct list_head *iter;
	int err = -1;

	ASSERT_RTNL();

	features = netdev_get_wanted_features(dev);

	if (dev->netdev_ops->ndo_fix_features)
		features = dev->netdev_ops->ndo_fix_features(dev, features);

	/* driver might be less strict about feature dependencies */
	features = netdev_fix_features(dev, features);

	/* some features can't be enabled if they're off an an upper device */
	netdev_for_each_upper_dev_rcu(dev, upper, iter)
		features = netdev_sync_upper_features(dev, upper, features);

	if (dev->features == features)
		goto sync_lower;

	netdev_dbg(dev, "Features changed: %pNF -> %pNF\n",
		&dev->features, &features);

	if (dev->netdev_ops->ndo_set_features)
		err = dev->netdev_ops->ndo_set_features(dev, features);
	else
		err = 0;

	if (unlikely(err < 0)) {
		netdev_err(dev,
			"set_features() failed (%d); wanted %pNF, left %pNF\n",
			err, &features, &dev->features);
		/* return non-0 since some features might have changed and
		 * it's better to fire a spurious notification than miss it
		 */
		return -1;
	}

sync_lower:
	/* some features must be disabled on lower devices when disabled
	 * on an upper device (think: bonding master or bridge)
	 */
	netdev_for_each_lower_dev(dev, lower, iter)
		netdev_sync_lower_features(dev, lower, features);

	if (!err) {
		netdev_features_t diff = features ^ dev->features;

		if (diff & NETIF_F_RX_UDP_TUNNEL_PORT) {
			/* udp_tunnel_{get,drop}_rx_info both need
			 * NETIF_F_RX_UDP_TUNNEL_PORT enabled on the
			 * device, or they won't do anything.
			 * Thus we need to update dev->features
			 * *before* calling udp_tunnel_get_rx_info,
			 * but *after* calling udp_tunnel_drop_rx_info.
			 */
			if (features & NETIF_F_RX_UDP_TUNNEL_PORT) {
				dev->features = features;
				udp_tunnel_get_rx_info(dev);
			} else {
				udp_tunnel_drop_rx_info(dev);
			}
		}

		if (diff & NETIF_F_HW_VLAN_CTAG_FILTER) {
			if (features & NETIF_F_HW_VLAN_CTAG_FILTER) {
				dev->features = features;
				err |= vlan_get_rx_ctag_filter_info(dev);
			} else {
				vlan_drop_rx_ctag_filter_info(dev);
			}
		}

		if (diff & NETIF_F_HW_VLAN_STAG_FILTER) {
			if (features & NETIF_F_HW_VLAN_STAG_FILTER) {
				dev->features = features;
				err |= vlan_get_rx_stag_filter_info(dev);
			} else {
				vlan_drop_rx_stag_filter_info(dev);
			}
		}

		dev->features = features;
	}

	return err < 0 ? 0 : 1;
}

/**
 *	netdev_update_features - recalculate device features
 *	@dev: the device to check
 *
 *	Recalculate dev->features set and send notifications if it
 *	has changed. Should be called after driver or hardware dependent
 *	conditions might have changed that influence the features.
 */
void netdev_update_features(struct net_device *dev)
{
	if (__netdev_update_features(dev))
		netdev_features_change(dev);
}
EXPORT_SYMBOL(netdev_update_features);

/**
 *	netdev_change_features - recalculate device features
 *	@dev: the device to check
 *
 *	Recalculate dev->features set and send notifications even
 *	if they have not changed. Should be called instead of
 *	netdev_update_features() if also dev->vlan_features might
 *	have changed to allow the changes to be propagated to stacked
 *	VLAN devices.
 */
void netdev_change_features(struct net_device *dev)
{
	__netdev_update_features(dev);
	netdev_features_change(dev);
}
EXPORT_SYMBOL(netdev_change_features);

/**
 *	netif_stacked_transfer_operstate -	transfer operstate
 *	@rootdev: the root or lower level device to transfer state from
 *	@dev: the device to transfer operstate to
 *
 *	Transfer operational state from root to device. This is normally
 *	called when a stacking relationship exists between the root
 *	device and the device(a leaf device).
 */
void netif_stacked_transfer_operstate(const struct net_device *rootdev,
					struct net_device *dev)
{
	if (rootdev->operstate == IF_OPER_DORMANT)
		netif_dormant_on(dev);
	else
		netif_dormant_off(dev);

	if (netif_carrier_ok(rootdev))
		netif_carrier_on(dev);
	else
		netif_carrier_off(dev);
}
EXPORT_SYMBOL(netif_stacked_transfer_operstate);

static int netif_alloc_rx_queues(struct net_device *dev)
{
	unsigned int i, count = dev->num_rx_queues;
	struct netdev_rx_queue *rx;
	size_t sz = count * sizeof(*rx);
	int err = 0;

	BUG_ON(count < 1);

	rx = kvzalloc(sz, GFP_KERNEL | __GFP_RETRY_MAYFAIL);
	if (!rx)
		return -ENOMEM;

	dev->_rx = rx;

	for (i = 0; i < count; i++) {
		rx[i].dev = dev;

		/* XDP RX-queue setup */
		err = xdp_rxq_info_reg(&rx[i].xdp_rxq, dev, i);
		if (err < 0)
			goto err_rxq_info;
	}
	return 0;

err_rxq_info:
	/* Rollback successful reg's and free other resources */
	while (i--)
		xdp_rxq_info_unreg(&rx[i].xdp_rxq);
	kvfree(dev->_rx);
	dev->_rx = NULL;
	return err;
}

static void netif_free_rx_queues(struct net_device *dev)
{
	unsigned int i, count = dev->num_rx_queues;

	/* netif_alloc_rx_queues alloc failed, resources have been unreg'ed */
	if (!dev->_rx)
		return;

	for (i = 0; i < count; i++)
		xdp_rxq_info_unreg(&dev->_rx[i].xdp_rxq);

	kvfree(dev->_rx);
}

static void netdev_init_one_queue(struct net_device *dev,
				  struct netdev_queue *queue, void *_unused)
{
	/* Initialize queue lock */
	spin_lock_init(&queue->_xmit_lock);
	netdev_set_xmit_lockdep_class(&queue->_xmit_lock, dev->type);
	queue->xmit_lock_owner = -1;
	netdev_queue_numa_node_write(queue, NUMA_NO_NODE);
	queue->dev = dev;
#ifdef CONFIG_BQL
	dql_init(&queue->dql, HZ);
#endif
}

static void netif_free_tx_queues(struct net_device *dev)
{
	kvfree(dev->_tx);
}

static int netif_alloc_netdev_queues(struct net_device *dev)
{
	unsigned int count = dev->num_tx_queues;
	struct netdev_queue *tx;
	size_t sz = count * sizeof(*tx);

	if (count < 1 || count > 0xffff)
		return -EINVAL;

	tx = kvzalloc(sz, GFP_KERNEL | __GFP_RETRY_MAYFAIL);
	if (!tx)
		return -ENOMEM;

	dev->_tx = tx;

	netdev_for_each_tx_queue(dev, netdev_init_one_queue, NULL);
	spin_lock_init(&dev->tx_global_lock);

	return 0;
}

void netif_tx_stop_all_queues(struct net_device *dev)
{
	unsigned int i;

	for (i = 0; i < dev->num_tx_queues; i++) {
		struct netdev_queue *txq = netdev_get_tx_queue(dev, i);

		netif_tx_stop_queue(txq);
	}
}
EXPORT_SYMBOL(netif_tx_stop_all_queues);

/**
 *	register_netdevice	- register a network device
 *	@dev: device to register
 *
 *	Take a completed network device structure and add it to the kernel
 *	interfaces. A %NETDEV_REGISTER message is sent to the netdev notifier
 *	chain. 0 is returned on success. A negative errno code is returned
 *	on a failure to set up the device, or if the name is a duplicate.
 *
 *	Callers must hold the rtnl semaphore. You may want
 *	register_netdev() instead of this.
 *
 *	BUGS:
 *	The locking appears insufficient to guarantee two parallel registers
 *	will not get the same name.
 */

int register_netdevice(struct net_device *dev)
{
	int ret;
	struct net *net = dev_net(dev);

	BUILD_BUG_ON(sizeof(netdev_features_t) * BITS_PER_BYTE <
		     NETDEV_FEATURE_COUNT);
	BUG_ON(dev_boot_phase);
	ASSERT_RTNL();

	might_sleep();

	/* When net_device's are persistent, this will be fatal. */
	BUG_ON(dev->reg_state != NETREG_UNINITIALIZED);
	BUG_ON(!net);

	spin_lock_init(&dev->addr_list_lock);
	netdev_set_addr_lockdep_class(dev);

	ret = dev_get_valid_name(net, dev, dev->name);
	if (ret < 0)
		goto out;

	/* Init, if this function is available */
	if (dev->netdev_ops->ndo_init) {
		ret = dev->netdev_ops->ndo_init(dev);
		if (ret) {
			if (ret > 0)
				ret = -EIO;
			goto out;
		}
	}

	if (((dev->hw_features | dev->features) &
	     NETIF_F_HW_VLAN_CTAG_FILTER) &&
	    (!dev->netdev_ops->ndo_vlan_rx_add_vid ||
	     !dev->netdev_ops->ndo_vlan_rx_kill_vid)) {
		netdev_WARN(dev, "Buggy VLAN acceleration in driver!\n");
		ret = -EINVAL;
		goto err_uninit;
	}

	ret = -EBUSY;
	if (!dev->ifindex)
		dev->ifindex = dev_new_index(net);
	else if (__dev_get_by_index(net, dev->ifindex))
		goto err_uninit;

	/* Transfer changeable features to wanted_features and enable
	 * software offloads (GSO and GRO).
	 */
	dev->hw_features |= NETIF_F_SOFT_FEATURES;
	dev->features |= NETIF_F_SOFT_FEATURES;

	if (dev->netdev_ops->ndo_udp_tunnel_add) {
		dev->features |= NETIF_F_RX_UDP_TUNNEL_PORT;
		dev->hw_features |= NETIF_F_RX_UDP_TUNNEL_PORT;
	}

	dev->wanted_features = dev->features & dev->hw_features;

	if (!(dev->flags & IFF_LOOPBACK))
		dev->hw_features |= NETIF_F_NOCACHE_COPY;

	/* If IPv4 TCP segmentation offload is supported we should also
	 * allow the device to enable segmenting the frame with the option
	 * of ignoring a static IP ID value.  This doesn't enable the
	 * feature itself but allows the user to enable it later.
	 */
	if (dev->hw_features & NETIF_F_TSO)
		dev->hw_features |= NETIF_F_TSO_MANGLEID;
	if (dev->vlan_features & NETIF_F_TSO)
		dev->vlan_features |= NETIF_F_TSO_MANGLEID;
	if (dev->mpls_features & NETIF_F_TSO)
		dev->mpls_features |= NETIF_F_TSO_MANGLEID;
	if (dev->hw_enc_features & NETIF_F_TSO)
		dev->hw_enc_features |= NETIF_F_TSO_MANGLEID;

	/* Make NETIF_F_HIGHDMA inheritable to VLAN devices.
	 */
	dev->vlan_features |= NETIF_F_HIGHDMA;

	/* Make NETIF_F_SG inheritable to tunnel devices.
	 */
	dev->hw_enc_features |= NETIF_F_SG | NETIF_F_GSO_PARTIAL;

	/* Make NETIF_F_SG inheritable to MPLS.
	 */
	dev->mpls_features |= NETIF_F_SG;

	ret = call_netdevice_notifiers(NETDEV_POST_INIT, dev);
	ret = notifier_to_errno(ret);
	if (ret)
		goto err_uninit;

	ret = netdev_register_kobject(dev);
	if (ret)
		goto err_uninit;
	dev->reg_state = NETREG_REGISTERED;

	__netdev_update_features(dev);

	/*
	 *	Default initial state at registry is that the
	 *	device is present.
	 */

	set_bit(__LINK_STATE_PRESENT, &dev->state);

	linkwatch_init_dev(dev);

	dev_init_scheduler(dev);
	dev_hold(dev);
	list_netdevice(dev);
	add_device_randomness(dev->dev_addr, dev->addr_len);

	/* If the device has permanent device address, driver should
	 * set dev_addr and also addr_assign_type should be set to
	 * NET_ADDR_PERM (default value).
	 */
	if (dev->addr_assign_type == NET_ADDR_PERM)
		memcpy(dev->perm_addr, dev->dev_addr, dev->addr_len);

	/* Notify protocols, that a new device appeared. */
	ret = call_netdevice_notifiers(NETDEV_REGISTER, dev);
	ret = notifier_to_errno(ret);
	if (ret) {
		rollback_registered(dev);
		dev->reg_state = NETREG_UNREGISTERED;
	}
	/*
	 *	Prevent userspace races by waiting until the network
	 *	device is fully setup before sending notifications.
	 */
	if (!dev->rtnl_link_ops ||
	    dev->rtnl_link_state == RTNL_LINK_INITIALIZED)
		rtmsg_ifinfo(RTM_NEWLINK, dev, ~0U, GFP_KERNEL);

out:
	return ret;

err_uninit:
	if (dev->netdev_ops->ndo_uninit)
		dev->netdev_ops->ndo_uninit(dev);
	if (dev->priv_destructor)
		dev->priv_destructor(dev);
	goto out;
}
EXPORT_SYMBOL(register_netdevice);

/**
 *	init_dummy_netdev	- init a dummy network device for NAPI
 *	@dev: device to init
 *
 *	This takes a network device structure and initialize the minimum
 *	amount of fields so it can be used to schedule NAPI polls without
 *	registering a full blown interface. This is to be used by drivers
 *	that need to tie several hardware interfaces to a single NAPI
 *	poll scheduler due to HW limitations.
 */
int init_dummy_netdev(struct net_device *dev)
{
	/* Clear everything. Note we don't initialize spinlocks
	 * are they aren't supposed to be taken by any of the
	 * NAPI code and this dummy netdev is supposed to be
	 * only ever used for NAPI polls
	 */
	memset(dev, 0, sizeof(struct net_device));

	/* make sure we BUG if trying to hit standard
	 * register/unregister code path
	 */
	dev->reg_state = NETREG_DUMMY;

	/* NAPI wants this */
	INIT_LIST_HEAD(&dev->napi_list);

	/* a dummy interface is started by default */
	set_bit(__LINK_STATE_PRESENT, &dev->state);
	set_bit(__LINK_STATE_START, &dev->state);

	/* Note : We dont allocate pcpu_refcnt for dummy devices,
	 * because users of this 'device' dont need to change
	 * its refcount.
	 */

	return 0;
}
EXPORT_SYMBOL_GPL(init_dummy_netdev);


/**
 *	register_netdev	- register a network device
 *	@dev: device to register
 *
 *	Take a completed network device structure and add it to the kernel
 *	interfaces. A %NETDEV_REGISTER message is sent to the netdev notifier
 *	chain. 0 is returned on success. A negative errno code is returned
 *	on a failure to set up the device, or if the name is a duplicate.
 *
 *	This is a wrapper around register_netdevice that takes the rtnl semaphore
 *	and expands the device name if you passed a format string to
 *	alloc_netdev.
 */
int register_netdev(struct net_device *dev)
{
	int err;

	if (rtnl_lock_killable())
		return -EINTR;
	err = register_netdevice(dev);
	rtnl_unlock();
	return err;
}
EXPORT_SYMBOL(register_netdev);

int netdev_refcnt_read(const struct net_device *dev)
{
	int i, refcnt = 0;

	for_each_possible_cpu(i)
		refcnt += *per_cpu_ptr(dev->pcpu_refcnt, i);
	return refcnt;
}
EXPORT_SYMBOL(netdev_refcnt_read);

/**
 * netdev_wait_allrefs - wait until all references are gone.
 * @dev: target net_device
 *
 * This is called when unregistering network devices.
 *
 * Any protocol or device that holds a reference should register
 * for netdevice notification, and cleanup and put back the
 * reference if they receive an UNREGISTER event.
 * We can get stuck here if buggy protocols don't correctly
 * call dev_put.
 */
static void netdev_wait_allrefs(struct net_device *dev)
{
	unsigned long rebroadcast_time, warning_time;
	int refcnt;

	linkwatch_forget_dev(dev);

	rebroadcast_time = warning_time = jiffies;
	refcnt = netdev_refcnt_read(dev);

	while (refcnt != 0) {
		if (time_after(jiffies, rebroadcast_time + 1 * HZ)) {
			rtnl_lock();

			/* Rebroadcast unregister notification */
			call_netdevice_notifiers(NETDEV_UNREGISTER, dev);

			__rtnl_unlock();
			rcu_barrier();
			rtnl_lock();

			if (test_bit(__LINK_STATE_LINKWATCH_PENDING,
				     &dev->state)) {
				/* We must not have linkwatch events
				 * pending on unregister. If this
				 * happens, we simply run the queue
				 * unscheduled, resulting in a noop
				 * for this device.
				 */
				linkwatch_run_queue();
			}

			__rtnl_unlock();

			rebroadcast_time = jiffies;
		}

		msleep(250);

		refcnt = netdev_refcnt_read(dev);

		if (time_after(jiffies, warning_time + 10 * HZ)) {
			pr_emerg("unregister_netdevice: waiting for %s to become free. Usage count = %d\n",
				 dev->name, refcnt);
			warning_time = jiffies;
		}
	}
}

/* The sequence is:
 *
 *	rtnl_lock();
 *	...
 *	register_netdevice(x1);
 *	register_netdevice(x2);
 *	...
 *	unregister_netdevice(y1);
 *	unregister_netdevice(y2);
 *      ...
 *	rtnl_unlock();
 *	free_netdev(y1);
 *	free_netdev(y2);
 *
 * We are invoked by rtnl_unlock().
 * This allows us to deal with problems:
 * 1) We can delete sysfs objects which invoke hotplug
 *    without deadlocking with linkwatch via keventd.
 * 2) Since we run with the RTNL semaphore not held, we can sleep
 *    safely in order to wait for the netdev refcnt to drop to zero.
 *
 * We must not return until all unregister events added during
 * the interval the lock was held have been completed.
 */
void netdev_run_todo(void)
{
	struct list_head list;

	/* Snapshot list, allow later requests */
	list_replace_init(&net_todo_list, &list);

	__rtnl_unlock();


	/* Wait for rcu callbacks to finish before next phase */
	if (!list_empty(&list))
		rcu_barrier();

	while (!list_empty(&list)) {
		struct net_device *dev
			= list_first_entry(&list, struct net_device, todo_list);
		list_del(&dev->todo_list);

		if (unlikely(dev->reg_state != NETREG_UNREGISTERING)) {
			pr_err("network todo '%s' but state %d\n",
			       dev->name, dev->reg_state);
			dump_stack();
			continue;
		}

		dev->reg_state = NETREG_UNREGISTERED;

		netdev_wait_allrefs(dev);

		/* paranoia */
		BUG_ON(netdev_refcnt_read(dev));
		BUG_ON(!list_empty(&dev->ptype_all));
		BUG_ON(!list_empty(&dev->ptype_specific));
		WARN_ON(rcu_access_pointer(dev->ip_ptr));
		WARN_ON(rcu_access_pointer(dev->ip6_ptr));
#if IS_ENABLED(CONFIG_DECNET)
		WARN_ON(dev->dn_ptr);
#endif
		if (dev->priv_destructor)
			dev->priv_destructor(dev);
		if (dev->needs_free_netdev)
			free_netdev(dev);

		/* Report a network device has been unregistered */
		rtnl_lock();
		dev_net(dev)->dev_unreg_count--;
		__rtnl_unlock();
		wake_up(&netdev_unregistering_wq);

		/* Free network device */
		kobject_put(&dev->dev.kobj);
	}
}

/* Convert net_device_stats to rtnl_link_stats64. rtnl_link_stats64 has
 * all the same fields in the same order as net_device_stats, with only
 * the type differing, but rtnl_link_stats64 may have additional fields
 * at the end for newer counters.
 */
void netdev_stats_to_stats64(struct rtnl_link_stats64 *stats64,
			     const struct net_device_stats *netdev_stats)
{
#if BITS_PER_LONG == 64
	BUILD_BUG_ON(sizeof(*stats64) < sizeof(*netdev_stats));
	memcpy(stats64, netdev_stats, sizeof(*netdev_stats));
	/* zero out counters that only exist in rtnl_link_stats64 */
	memset((char *)stats64 + sizeof(*netdev_stats), 0,
	       sizeof(*stats64) - sizeof(*netdev_stats));
#else
	size_t i, n = sizeof(*netdev_stats) / sizeof(unsigned long);
	const unsigned long *src = (const unsigned long *)netdev_stats;
	u64 *dst = (u64 *)stats64;

	BUILD_BUG_ON(n > sizeof(*stats64) / sizeof(u64));
	for (i = 0; i < n; i++)
		dst[i] = src[i];
	/* zero out counters that only exist in rtnl_link_stats64 */
	memset((char *)stats64 + n * sizeof(u64), 0,
	       sizeof(*stats64) - n * sizeof(u64));
#endif
}
EXPORT_SYMBOL(netdev_stats_to_stats64);

/**
 *	dev_get_stats	- get network device statistics
 *	@dev: device to get statistics from
 *	@storage: place to store stats
 *
 *	Get network statistics from device. Return @storage.
 *	The device driver may provide its own method by setting
 *	dev->netdev_ops->get_stats64 or dev->netdev_ops->get_stats;
 *	otherwise the internal statistics structure is used.
 */
struct rtnl_link_stats64 *dev_get_stats(struct net_device *dev,
					struct rtnl_link_stats64 *storage)
{
	const struct net_device_ops *ops = dev->netdev_ops;

	if (ops->ndo_get_stats64) {
		memset(storage, 0, sizeof(*storage));
		ops->ndo_get_stats64(dev, storage);
	} else if (ops->ndo_get_stats) {
		netdev_stats_to_stats64(storage, ops->ndo_get_stats(dev));
	} else {
		netdev_stats_to_stats64(storage, &dev->stats);
	}
	storage->rx_dropped += (unsigned long)atomic_long_read(&dev->rx_dropped);
	storage->tx_dropped += (unsigned long)atomic_long_read(&dev->tx_dropped);
	storage->rx_nohandler += (unsigned long)atomic_long_read(&dev->rx_nohandler);
	return storage;
}
EXPORT_SYMBOL(dev_get_stats);

struct netdev_queue *dev_ingress_queue_create(struct net_device *dev)
{
	struct netdev_queue *queue = dev_ingress_queue(dev);

#ifdef CONFIG_NET_CLS_ACT
	if (queue)
		return queue;
	queue = kzalloc(sizeof(*queue), GFP_KERNEL);
	if (!queue)
		return NULL;
	netdev_init_one_queue(dev, queue, NULL);
	RCU_INIT_POINTER(queue->qdisc, &noop_qdisc);
	queue->qdisc_sleeping = &noop_qdisc;
	rcu_assign_pointer(dev->ingress_queue, queue);
#endif
	return queue;
}

static const struct ethtool_ops default_ethtool_ops;

void netdev_set_default_ethtool_ops(struct net_device *dev,
				    const struct ethtool_ops *ops)
{
	if (dev->ethtool_ops == &default_ethtool_ops)
		dev->ethtool_ops = ops;
}
EXPORT_SYMBOL_GPL(netdev_set_default_ethtool_ops);

void netdev_freemem(struct net_device *dev)
{
	char *addr = (char *)dev - dev->padded;

	kvfree(addr);
}

/**
 * alloc_netdev_mqs - allocate network device
 * @sizeof_priv: size of private data to allocate space for
 * @name: device name format string
 * @name_assign_type: origin of device name
 * @setup: callback to initialize device
 * @txqs: the number of TX subqueues to allocate
 * @rxqs: the number of RX subqueues to allocate
 *
 * Allocates a struct net_device with private data area for driver use
 * and performs basic initialization.  Also allocates subqueue structs
 * for each queue on the device.
 */
struct net_device *alloc_netdev_mqs(int sizeof_priv, const char *name,
		unsigned char name_assign_type,
		void (*setup)(struct net_device *),
		unsigned int txqs, unsigned int rxqs)
{
	struct net_device *dev;
	unsigned int alloc_size;
	struct net_device *p;

	BUG_ON(strlen(name) >= sizeof(dev->name));

	if (txqs < 1) {
		pr_err("alloc_netdev: Unable to allocate device with zero queues\n");
		return NULL;
	}

	if (rxqs < 1) {
		pr_err("alloc_netdev: Unable to allocate device with zero RX queues\n");
		return NULL;
	}

	alloc_size = sizeof(struct net_device);
	if (sizeof_priv) {
		/* ensure 32-byte alignment of private area */
		alloc_size = ALIGN(alloc_size, NETDEV_ALIGN);
		alloc_size += sizeof_priv;
	}
	/* ensure 32-byte alignment of whole construct */
	alloc_size += NETDEV_ALIGN - 1;

	p = kvzalloc(alloc_size, GFP_KERNEL | __GFP_RETRY_MAYFAIL);
	if (!p)
		return NULL;

	dev = PTR_ALIGN(p, NETDEV_ALIGN);
	dev->padded = (char *)dev - (char *)p;

	dev->pcpu_refcnt = alloc_percpu(int);
	if (!dev->pcpu_refcnt)
		goto free_dev;

	if (dev_addr_init(dev))
		goto free_pcpu;

	dev_mc_init(dev);
	dev_uc_init(dev);

	dev_net_set(dev, &init_net);

	dev->gso_max_size = GSO_MAX_SIZE;
	dev->gso_max_segs = GSO_MAX_SEGS;

	INIT_LIST_HEAD(&dev->napi_list);
	INIT_LIST_HEAD(&dev->unreg_list);
	INIT_LIST_HEAD(&dev->close_list);
	INIT_LIST_HEAD(&dev->link_watch_list);
	INIT_LIST_HEAD(&dev->adj_list.upper);
	INIT_LIST_HEAD(&dev->adj_list.lower);
	INIT_LIST_HEAD(&dev->ptype_all);
	INIT_LIST_HEAD(&dev->ptype_specific);
#ifdef CONFIG_NET_SCHED
	hash_init(dev->qdisc_hash);
#endif
	dev->priv_flags = IFF_XMIT_DST_RELEASE | IFF_XMIT_DST_RELEASE_PERM;
	setup(dev);

	if (!dev->tx_queue_len) {
		dev->priv_flags |= IFF_NO_QUEUE;
		dev->tx_queue_len = DEFAULT_TX_QUEUE_LEN;
	}

	dev->num_tx_queues = txqs;
	dev->real_num_tx_queues = txqs;
	if (netif_alloc_netdev_queues(dev))
		goto free_all;

	dev->num_rx_queues = rxqs;
	dev->real_num_rx_queues = rxqs;
	if (netif_alloc_rx_queues(dev))
		goto free_all;

	strcpy(dev->name, name);
	dev->name_assign_type = name_assign_type;
	dev->group = INIT_NETDEV_GROUP;
	if (!dev->ethtool_ops)
		dev->ethtool_ops = &default_ethtool_ops;

	nf_hook_ingress_init(dev);

	return dev;

free_all:
	free_netdev(dev);
	return NULL;

free_pcpu:
	free_percpu(dev->pcpu_refcnt);
free_dev:
	netdev_freemem(dev);
	return NULL;
}
EXPORT_SYMBOL(alloc_netdev_mqs);

/**
 * free_netdev - free network device
 * @dev: device
 *
 * This function does the last stage of destroying an allocated device
 * interface. The reference to the device object is released. If this
 * is the last reference then it will be freed.Must be called in process
 * context.
 */
void free_netdev(struct net_device *dev)
{
	struct napi_struct *p, *n;

	might_sleep();
	netif_free_tx_queues(dev);
	netif_free_rx_queues(dev);

	kfree(rcu_dereference_protected(dev->ingress_queue, 1));

	/* Flush device addresses */
	dev_addr_flush(dev);

	list_for_each_entry_safe(p, n, &dev->napi_list, dev_list)
		netif_napi_del(p);

	free_percpu(dev->pcpu_refcnt);
	dev->pcpu_refcnt = NULL;

	/*  Compatibility with error handling in drivers */
	if (dev->reg_state == NETREG_UNINITIALIZED) {
		netdev_freemem(dev);
		return;
	}

	BUG_ON(dev->reg_state != NETREG_UNREGISTERED);
	dev->reg_state = NETREG_RELEASED;

	/* will free via device release */
	put_device(&dev->dev);
}
EXPORT_SYMBOL(free_netdev);

/**
 *	synchronize_net -  Synchronize with packet receive processing
 *
 *	Wait for packets currently being received to be done.
 *	Does not block later packets from starting.
 */
void synchronize_net(void)
{
	might_sleep();
	if (rtnl_is_locked())
		synchronize_rcu_expedited();
	else
		synchronize_rcu();
}
EXPORT_SYMBOL(synchronize_net);

/**
 *	unregister_netdevice_queue - remove device from the kernel
 *	@dev: device
 *	@head: list
 *
 *	This function shuts down a device interface and removes it
 *	from the kernel tables.
 *	If head not NULL, device is queued to be unregistered later.
 *
 *	Callers must hold the rtnl semaphore.  You may want
 *	unregister_netdev() instead of this.
 */

void unregister_netdevice_queue(struct net_device *dev, struct list_head *head)
{
	ASSERT_RTNL();

	if (head) {
		list_move_tail(&dev->unreg_list, head);
	} else {
		rollback_registered(dev);
		/* Finish processing unregister after unlock */
		net_set_todo(dev);
	}
}
EXPORT_SYMBOL(unregister_netdevice_queue);

/**
 *	unregister_netdevice_many - unregister many devices
 *	@head: list of devices
 *
 *  Note: As most callers use a stack allocated list_head,
 *  we force a list_del() to make sure stack wont be corrupted later.
 */
void unregister_netdevice_many(struct list_head *head)
{
	struct net_device *dev;

	if (!list_empty(head)) {
		rollback_registered_many(head);
		list_for_each_entry(dev, head, unreg_list)
			net_set_todo(dev);
		list_del(head);
	}
}
EXPORT_SYMBOL(unregister_netdevice_many);

/**
 *	unregister_netdev - remove device from the kernel
 *	@dev: device
 *
 *	This function shuts down a device interface and removes it
 *	from the kernel tables.
 *
 *	This is just a wrapper for unregister_netdevice that takes
 *	the rtnl semaphore.  In general you want to use this and not
 *	unregister_netdevice.
 */
void unregister_netdev(struct net_device *dev)
{
	rtnl_lock();
	unregister_netdevice(dev);
	rtnl_unlock();
}
EXPORT_SYMBOL(unregister_netdev);

/**
 *	dev_change_net_namespace - move device to different nethost namespace
 *	@dev: device
 *	@net: network namespace
 *	@pat: If not NULL name pattern to try if the current device name
 *	      is already taken in the destination network namespace.
 *
 *	This function shuts down a device interface and moves it
 *	to a new network namespace. On success 0 is returned, on
 *	a failure a netagive errno code is returned.
 *
 *	Callers must hold the rtnl semaphore.
 */

int dev_change_net_namespace(struct net_device *dev, struct net *net, const char *pat)
{
	int err, new_nsid, new_ifindex;

	ASSERT_RTNL();

	/* Don't allow namespace local devices to be moved. */
	err = -EINVAL;
	if (dev->features & NETIF_F_NETNS_LOCAL)
		goto out;

	/* Ensure the device has been registrered */
	if (dev->reg_state != NETREG_REGISTERED)
		goto out;

	/* Get out if there is nothing todo */
	err = 0;
	if (net_eq(dev_net(dev), net))
		goto out;

	/* Pick the destination device name, and ensure
	 * we can use it in the destination network namespace.
	 */
	err = -EEXIST;
	if (__dev_get_by_name(net, dev->name)) {
		/* We get here if we can't use the current device name */
		if (!pat)
			goto out;
		err = dev_get_valid_name(net, dev, pat);
		if (err < 0)
			goto out;
	}

	/*
	 * And now a mini version of register_netdevice unregister_netdevice.
	 */

	/* If device is running close it first. */
	dev_close(dev);

	/* And unlink it from device chain */
	unlist_netdevice(dev);

	synchronize_net();

	/* Shutdown queueing discipline. */
	dev_shutdown(dev);

	/* Notify protocols, that we are about to destroy
	 * this device. They should clean all the things.
	 *
	 * Note that dev->reg_state stays at NETREG_REGISTERED.
	 * This is wanted because this way 8021q and macvlan know
	 * the device is just moving and can keep their slaves up.
	 */
	call_netdevice_notifiers(NETDEV_UNREGISTER, dev);
	rcu_barrier();

	new_nsid = peernet2id_alloc(dev_net(dev), net);
	/* If there is an ifindex conflict assign a new one */
	if (__dev_get_by_index(net, dev->ifindex))
		new_ifindex = dev_new_index(net);
	else
		new_ifindex = dev->ifindex;

	rtmsg_ifinfo_newnet(RTM_DELLINK, dev, ~0U, GFP_KERNEL, &new_nsid,
			    new_ifindex);

	/*
	 *	Flush the unicast and multicast chains
	 */
	dev_uc_flush(dev);
	dev_mc_flush(dev);

	/* Send a netdev-removed uevent to the old namespace */
	kobject_uevent(&dev->dev.kobj, KOBJ_REMOVE);
	netdev_adjacent_del_links(dev);

	/* Actually switch the network namespace */
	dev_net_set(dev, net);
	dev->ifindex = new_ifindex;

	/* Send a netdev-add uevent to the new namespace */
	kobject_uevent(&dev->dev.kobj, KOBJ_ADD);
	netdev_adjacent_add_links(dev);

	/* Fixup kobjects */
	err = device_rename(&dev->dev, dev->name);
	WARN_ON(err);

	/* Add the device back in the hashes */
	list_netdevice(dev);

	/* Notify protocols, that a new device appeared. */
	call_netdevice_notifiers(NETDEV_REGISTER, dev);

	/*
	 *	Prevent userspace races by waiting until the network
	 *	device is fully setup before sending notifications.
	 */
	rtmsg_ifinfo(RTM_NEWLINK, dev, ~0U, GFP_KERNEL);

	synchronize_net();
	err = 0;
out:
	return err;
}
EXPORT_SYMBOL_GPL(dev_change_net_namespace);

static int dev_cpu_dead(unsigned int oldcpu)
{
	struct sk_buff **list_skb;
	struct sk_buff *skb;
	unsigned int cpu;
	struct softnet_data *sd, *oldsd, *remsd = NULL;

	local_irq_disable();
	cpu = smp_processor_id();
	sd = &per_cpu(softnet_data, cpu);
	oldsd = &per_cpu(softnet_data, oldcpu);

	/* Find end of our completion_queue. */
	list_skb = &sd->completion_queue;
	while (*list_skb)
		list_skb = &(*list_skb)->next;
	/* Append completion queue from offline CPU. */
	*list_skb = oldsd->completion_queue;
	oldsd->completion_queue = NULL;

	/* Append output queue from offline CPU. */
	if (oldsd->output_queue) {
		*sd->output_queue_tailp = oldsd->output_queue;
		sd->output_queue_tailp = oldsd->output_queue_tailp;
		oldsd->output_queue = NULL;
		oldsd->output_queue_tailp = &oldsd->output_queue;
	}
	/* Append NAPI poll list from offline CPU, with one exception :
	 * process_backlog() must be called by cpu owning percpu backlog.
	 * We properly handle process_queue & input_pkt_queue later.
	 */
	while (!list_empty(&oldsd->poll_list)) {
		struct napi_struct *napi = list_first_entry(&oldsd->poll_list,
							    struct napi_struct,
							    poll_list);

		list_del_init(&napi->poll_list);
		if (napi->poll == process_backlog)
			napi->state = 0;
		else
			____napi_schedule(sd, napi);
	}

	raise_softirq_irqoff(NET_TX_SOFTIRQ);
	local_irq_enable();

#ifdef CONFIG_RPS
	remsd = oldsd->rps_ipi_list;
	oldsd->rps_ipi_list = NULL;
#endif
	/* send out pending IPI's on offline CPU */
	net_rps_send_ipi(remsd);

	/* Process offline CPU's input_pkt_queue */
	while ((skb = __skb_dequeue(&oldsd->process_queue))) {
		netif_rx_ni(skb);
		input_queue_head_incr(oldsd);
	}
	while ((skb = skb_dequeue(&oldsd->input_pkt_queue))) {
		netif_rx_ni(skb);
		input_queue_head_incr(oldsd);
	}

	return 0;
}

/**
 *	netdev_increment_features - increment feature set by one
 *	@all: current feature set
 *	@one: new feature set
 *	@mask: mask feature set
 *
 *	Computes a new feature set after adding a device with feature set
 *	@one to the master device with current feature set @all.  Will not
 *	enable anything that is off in @mask. Returns the new feature set.
 */
netdev_features_t netdev_increment_features(netdev_features_t all,
	netdev_features_t one, netdev_features_t mask)
{
	if (mask & NETIF_F_HW_CSUM)
		mask |= NETIF_F_CSUM_MASK;
	mask |= NETIF_F_VLAN_CHALLENGED;

	all |= one & (NETIF_F_ONE_FOR_ALL | NETIF_F_CSUM_MASK) & mask;
	all &= one | ~NETIF_F_ALL_FOR_ALL;

	/* If one device supports hw checksumming, set for all. */
	if (all & NETIF_F_HW_CSUM)
		all &= ~(NETIF_F_CSUM_MASK & ~NETIF_F_HW_CSUM);

	return all;
}
EXPORT_SYMBOL(netdev_increment_features);

static struct hlist_head * __net_init netdev_create_hash(void)
{
	int i;
	struct hlist_head *hash;

	hash = kmalloc_array(NETDEV_HASHENTRIES, sizeof(*hash), GFP_KERNEL);
	if (hash != NULL)
		for (i = 0; i < NETDEV_HASHENTRIES; i++)
			INIT_HLIST_HEAD(&hash[i]);

	return hash;
}

/* Initialize per network namespace state */
static int __net_init netdev_init(struct net *net)
{
	BUILD_BUG_ON(GRO_HASH_BUCKETS >
		     8 * FIELD_SIZEOF(struct napi_struct, gro_bitmask));

	if (net != &init_net)
		INIT_LIST_HEAD(&net->dev_base_head);

	net->dev_name_head = netdev_create_hash();
	if (net->dev_name_head == NULL)
		goto err_name;

	net->dev_index_head = netdev_create_hash();
	if (net->dev_index_head == NULL)
		goto err_idx;

	return 0;

err_idx:
	kfree(net->dev_name_head);
err_name:
	return -ENOMEM;
}

/**
 *	netdev_drivername - network driver for the device
 *	@dev: network device
 *
 *	Determine network driver for device.
 */
const char *netdev_drivername(const struct net_device *dev)
{
	const struct device_driver *driver;
	const struct device *parent;
	const char *empty = "";

	parent = dev->dev.parent;
	if (!parent)
		return empty;

	driver = parent->driver;
	if (driver && driver->name)
		return driver->name;
	return empty;
}

static void __netdev_printk(const char *level, const struct net_device *dev,
			    struct va_format *vaf)
{
	if (dev && dev->dev.parent) {
		dev_printk_emit(level[1] - '0',
				dev->dev.parent,
				"%s %s %s%s: %pV",
				dev_driver_string(dev->dev.parent),
				dev_name(dev->dev.parent),
				netdev_name(dev), netdev_reg_state(dev),
				vaf);
	} else if (dev) {
		printk("%s%s%s: %pV",
		       level, netdev_name(dev), netdev_reg_state(dev), vaf);
	} else {
		printk("%s(NULL net_device): %pV", level, vaf);
	}
}

void netdev_printk(const char *level, const struct net_device *dev,
		   const char *format, ...)
{
	struct va_format vaf;
	va_list args;

	va_start(args, format);

	vaf.fmt = format;
	vaf.va = &args;

	__netdev_printk(level, dev, &vaf);

	va_end(args);
}
EXPORT_SYMBOL(netdev_printk);

#define define_netdev_printk_level(func, level)			\
void func(const struct net_device *dev, const char *fmt, ...)	\
{								\
	struct va_format vaf;					\
	va_list args;						\
								\
	va_start(args, fmt);					\
								\
	vaf.fmt = fmt;						\
	vaf.va = &args;						\
								\
	__netdev_printk(level, dev, &vaf);			\
								\
	va_end(args);						\
}								\
EXPORT_SYMBOL(func);

define_netdev_printk_level(netdev_emerg, KERN_EMERG);
define_netdev_printk_level(netdev_alert, KERN_ALERT);
define_netdev_printk_level(netdev_crit, KERN_CRIT);
define_netdev_printk_level(netdev_err, KERN_ERR);
define_netdev_printk_level(netdev_warn, KERN_WARNING);
define_netdev_printk_level(netdev_notice, KERN_NOTICE);
define_netdev_printk_level(netdev_info, KERN_INFO);

static void __net_exit netdev_exit(struct net *net)
{
	kfree(net->dev_name_head);
	kfree(net->dev_index_head);
	if (net != &init_net)
		WARN_ON_ONCE(!list_empty(&net->dev_base_head));
}

static struct pernet_operations __net_initdata netdev_net_ops = {
	.init = netdev_init,
	.exit = netdev_exit,
};

static void __net_exit default_device_exit(struct net *net)
{
	struct net_device *dev, *aux;
	/*
	 * Push all migratable network devices back to the
	 * initial network namespace
	 */
	rtnl_lock();
	for_each_netdev_safe(net, dev, aux) {
		int err;
		char fb_name[IFNAMSIZ];

		/* Ignore unmoveable devices (i.e. loopback) */
		if (dev->features & NETIF_F_NETNS_LOCAL)
			continue;

		/* Leave virtual devices for the generic cleanup */
		if (dev->rtnl_link_ops)
			continue;

		/* Push remaining network devices to init_net */
		snprintf(fb_name, IFNAMSIZ, "dev%d", dev->ifindex);
		err = dev_change_net_namespace(dev, &init_net, fb_name);
		if (err) {
			pr_emerg("%s: failed to move %s to init_net: %d\n",
				 __func__, dev->name, err);
			BUG();
		}
	}
	rtnl_unlock();
}

static void __net_exit rtnl_lock_unregistering(struct list_head *net_list)
{
	/* Return with the rtnl_lock held when there are no network
	 * devices unregistering in any network namespace in net_list.
	 */
	struct net *net;
	bool unregistering;
	DEFINE_WAIT_FUNC(wait, woken_wake_function);

	add_wait_queue(&netdev_unregistering_wq, &wait);
	for (;;) {
		unregistering = false;
		rtnl_lock();
		list_for_each_entry(net, net_list, exit_list) {
			if (net->dev_unreg_count > 0) {
				unregistering = true;
				break;
			}
		}
		if (!unregistering)
			break;
		__rtnl_unlock();

		wait_woken(&wait, TASK_UNINTERRUPTIBLE, MAX_SCHEDULE_TIMEOUT);
	}
	remove_wait_queue(&netdev_unregistering_wq, &wait);
}

static void __net_exit default_device_exit_batch(struct list_head *net_list)
{
	/* At exit all network devices most be removed from a network
	 * namespace.  Do this in the reverse order of registration.
	 * Do this across as many network namespaces as possible to
	 * improve batching efficiency.
	 */
	struct net_device *dev;
	struct net *net;
	LIST_HEAD(dev_kill_list);

	/* To prevent network device cleanup code from dereferencing
	 * loopback devices or network devices that have been freed
	 * wait here for all pending unregistrations to complete,
	 * before unregistring the loopback device and allowing the
	 * network namespace be freed.
	 *
	 * The netdev todo list containing all network devices
	 * unregistrations that happen in default_device_exit_batch
	 * will run in the rtnl_unlock() at the end of
	 * default_device_exit_batch.
	 */
	rtnl_lock_unregistering(net_list);
	list_for_each_entry(net, net_list, exit_list) {
		for_each_netdev_reverse(net, dev) {
			if (dev->rtnl_link_ops && dev->rtnl_link_ops->dellink)
				dev->rtnl_link_ops->dellink(dev, &dev_kill_list);
			else
				unregister_netdevice_queue(dev, &dev_kill_list);
		}
	}
	unregister_netdevice_many(&dev_kill_list);
	rtnl_unlock();
}

static struct pernet_operations __net_initdata default_device_ops = {
	.exit = default_device_exit,
	.exit_batch = default_device_exit_batch,
};

/*
 *	Initialize the DEV module. At boot time this walks the device list and
 *	unhooks any devices that fail to initialise (normally hardware not
 *	present) and leaves us with a valid list of present and active devices.
 *
 */

/*
 *       This is called single threaded during boot, so no need
 *       to take the rtnl semaphore.
 */
static int __init net_dev_init(void)
{
	int i, rc = -ENOMEM;

	BUG_ON(!dev_boot_phase);

	if (dev_proc_init())
		goto out;

	if (netdev_kobject_init())
		goto out;

	INIT_LIST_HEAD(&ptype_all);
	for (i = 0; i < PTYPE_HASH_SIZE; i++)
		INIT_LIST_HEAD(&ptype_base[i]);

	INIT_LIST_HEAD(&offload_base);

	if (register_pernet_subsys(&netdev_net_ops))
		goto out;

	/*
	 *	Initialise the packet receive queues.
	 */

	for_each_possible_cpu(i) {
		struct work_struct *flush = per_cpu_ptr(&flush_works, i);
		struct softnet_data *sd = &per_cpu(softnet_data, i);

		INIT_WORK(flush, flush_backlog);

		skb_queue_head_init(&sd->input_pkt_queue);
		skb_queue_head_init(&sd->process_queue);
#ifdef CONFIG_XFRM_OFFLOAD
		skb_queue_head_init(&sd->xfrm_backlog);
#endif
		INIT_LIST_HEAD(&sd->poll_list);
		sd->output_queue_tailp = &sd->output_queue;
#ifdef CONFIG_RPS
		sd->csd.func = rps_trigger_softirq;
		sd->csd.info = sd;
		sd->cpu = i;
#endif

		init_gro_hash(&sd->backlog);
		sd->backlog.poll = process_backlog;
		sd->backlog.weight = weight_p;
	}

	dev_boot_phase = 0;

	/* The loopback device is special if any other network devices
	 * is present in a network namespace the loopback device must
	 * be present. Since we now dynamically allocate and free the
	 * loopback device ensure this invariant is maintained by
	 * keeping the loopback device as the first device on the
	 * list of network devices.  Ensuring the loopback devices
	 * is the first device that appears and the last network device
	 * that disappears.
	 */
	if (register_pernet_device(&loopback_net_ops))
		goto out;

	if (register_pernet_device(&default_device_ops))
		goto out;

	open_softirq(NET_TX_SOFTIRQ, net_tx_action);
	open_softirq(NET_RX_SOFTIRQ, net_rx_action);

	rc = cpuhp_setup_state_nocalls(CPUHP_NET_DEV_DEAD, "net/dev:dead",
				       NULL, dev_cpu_dead);
	WARN_ON(rc < 0);
	rc = 0;
out:
	return rc;
}

subsys_initcall(net_dev_init);<|MERGE_RESOLUTION|>--- conflicted
+++ resolved
@@ -5462,12 +5462,7 @@
 	/* Do not adjust napi->gro_hash[].count, caller is adding a new
 	 * SKB to the chain.
 	 */
-<<<<<<< HEAD
-	list_del(&oldest->list);
-	oldest->next = NULL;
-=======
 	skb_list_del_init(oldest);
->>>>>>> e2afa97a
 	napi_gro_complete(oldest);
 }
 
