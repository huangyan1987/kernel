// SPDX-License-Identifier: GPL-2.0-or-later
/*
 *	Generic address resolution entity
 *
 *	Authors:
 *	Pedro Roque		<roque@di.fc.ul.pt>
 *	Alexey Kuznetsov	<kuznet@ms2.inr.ac.ru>
 *
 *	Fixes:
 *	Vitaly E. Lavrov	releasing NULL neighbor in neigh_add.
 *	Harald Welte		Add neighbour cache statistics like rtstat
 */

#define pr_fmt(fmt) KBUILD_MODNAME ": " fmt

#include <linux/slab.h>
#include <linux/kmemleak.h>
#include <linux/types.h>
#include <linux/kernel.h>
#include <linux/module.h>
#include <linux/socket.h>
#include <linux/netdevice.h>
#include <linux/proc_fs.h>
#ifdef CONFIG_SYSCTL
#include <linux/sysctl.h>
#endif
#include <linux/times.h>
#include <net/net_namespace.h>
#include <net/neighbour.h>
#include <net/arp.h>
#include <net/dst.h>
#include <net/sock.h>
#include <net/netevent.h>
#include <net/netlink.h>
#include <linux/rtnetlink.h>
#include <linux/random.h>
#include <linux/string.h>
#include <linux/log2.h>
#include <linux/inetdevice.h>
#include <net/addrconf.h>

#include <trace/events/neigh.h>

#define NEIGH_DEBUG 1
#define neigh_dbg(level, fmt, ...)		\
do {						\
	if (level <= NEIGH_DEBUG)		\
		pr_debug(fmt, ##__VA_ARGS__);	\
} while (0)

#define PNEIGH_HASHMASK		0xF

static void neigh_timer_handler(struct timer_list *t);
static void __neigh_notify(struct neighbour *n, int type, int flags,
			   u32 pid);
static void neigh_update_notify(struct neighbour *neigh, u32 nlmsg_pid);
static int pneigh_ifdown_and_unlock(struct neigh_table *tbl,
				    struct net_device *dev);

#ifdef CONFIG_PROC_FS
static const struct seq_operations neigh_stat_seq_ops;
#endif

/*
   Neighbour hash table buckets are protected with rwlock tbl->lock.

   - All the scans/updates to hash buckets MUST be made under this lock.
   - NOTHING clever should be made under this lock: no callbacks
     to protocol backends, no attempts to send something to network.
     It will result in deadlocks, if backend/driver wants to use neighbour
     cache.
   - If the entry requires some non-trivial actions, increase
     its reference count and release table lock.

   Neighbour entries are protected:
   - with reference count.
   - with rwlock neigh->lock

   Reference count prevents destruction.

   neigh->lock mainly serializes ll address data and its validity state.
   However, the same lock is used to protect another entry fields:
    - timer
    - resolution queue

   Again, nothing clever shall be made under neigh->lock,
   the most complicated procedure, which we allow is dev->hard_header.
   It is supposed, that dev->hard_header is simplistic and does
   not make callbacks to neighbour tables.
 */

static int neigh_blackhole(struct neighbour *neigh, struct sk_buff *skb)
{
	kfree_skb(skb);
	return -ENETDOWN;
}

static void neigh_cleanup_and_release(struct neighbour *neigh)
{
	trace_neigh_cleanup_and_release(neigh, 0);
	__neigh_notify(neigh, RTM_DELNEIGH, 0, 0);
	call_netevent_notifiers(NETEVENT_NEIGH_UPDATE, neigh);
	neigh_release(neigh);
}

/*
 * It is random distribution in the interval (1/2)*base...(3/2)*base.
 * It corresponds to default IPv6 settings and is not overridable,
 * because it is really reasonable choice.
 */

unsigned long neigh_rand_reach_time(unsigned long base)
{
	return base ? (prandom_u32() % base) + (base >> 1) : 0;
}
EXPORT_SYMBOL(neigh_rand_reach_time);

static void neigh_mark_dead(struct neighbour *n)
{
	n->dead = 1;
	if (!list_empty(&n->gc_list)) {
		list_del_init(&n->gc_list);
		atomic_dec(&n->tbl->gc_entries);
	}
}

static void neigh_update_gc_list(struct neighbour *n)
{
	bool on_gc_list, exempt_from_gc;

	write_lock_bh(&n->tbl->lock);
	write_lock(&n->lock);

	if (n->dead)
		goto out;

	/* remove from the gc list if new state is permanent or if neighbor
	 * is externally learned; otherwise entry should be on the gc list
	 */
	exempt_from_gc = n->nud_state & NUD_PERMANENT ||
			 n->flags & NTF_EXT_LEARNED;
	on_gc_list = !list_empty(&n->gc_list);

	if (exempt_from_gc && on_gc_list) {
		list_del_init(&n->gc_list);
		atomic_dec(&n->tbl->gc_entries);
	} else if (!exempt_from_gc && !on_gc_list) {
		/* add entries to the tail; cleaning removes from the front */
		list_add_tail(&n->gc_list, &n->tbl->gc_list);
		atomic_inc(&n->tbl->gc_entries);
	}

out:
	write_unlock(&n->lock);
	write_unlock_bh(&n->tbl->lock);
}

static bool neigh_update_ext_learned(struct neighbour *neigh, u32 flags,
				     int *notify)
{
	bool rc = false;
	u8 ndm_flags;

	if (!(flags & NEIGH_UPDATE_F_ADMIN))
		return rc;

	ndm_flags = (flags & NEIGH_UPDATE_F_EXT_LEARNED) ? NTF_EXT_LEARNED : 0;
	if ((neigh->flags ^ ndm_flags) & NTF_EXT_LEARNED) {
		if (ndm_flags & NTF_EXT_LEARNED)
			neigh->flags |= NTF_EXT_LEARNED;
		else
			neigh->flags &= ~NTF_EXT_LEARNED;
		rc = true;
		*notify = 1;
	}

	return rc;
}

static bool neigh_del(struct neighbour *n, struct neighbour __rcu **np,
		      struct neigh_table *tbl)
{
	bool retval = false;

	write_lock(&n->lock);
	if (refcount_read(&n->refcnt) == 1) {
		struct neighbour *neigh;

		neigh = rcu_dereference_protected(n->next,
						  lockdep_is_held(&tbl->lock));
		rcu_assign_pointer(*np, neigh);
		neigh_mark_dead(n);
		retval = true;
	}
	write_unlock(&n->lock);
	if (retval)
		neigh_cleanup_and_release(n);
	return retval;
}

bool neigh_remove_one(struct neighbour *ndel, struct neigh_table *tbl)
{
	struct neigh_hash_table *nht;
	void *pkey = ndel->primary_key;
	u32 hash_val;
	struct neighbour *n;
	struct neighbour __rcu **np;

	nht = rcu_dereference_protected(tbl->nht,
					lockdep_is_held(&tbl->lock));
	hash_val = tbl->hash(pkey, ndel->dev, nht->hash_rnd);
	hash_val = hash_val >> (32 - nht->hash_shift);

	np = &nht->hash_buckets[hash_val];
	while ((n = rcu_dereference_protected(*np,
					      lockdep_is_held(&tbl->lock)))) {
		if (n == ndel)
			return neigh_del(n, np, tbl);
		np = &n->next;
	}
	return false;
}

static int neigh_forced_gc(struct neigh_table *tbl)
{
	int max_clean = atomic_read(&tbl->gc_entries) - tbl->gc_thresh2;
	unsigned long tref = jiffies - 5 * HZ;
	struct neighbour *n, *tmp;
	int shrunk = 0;

	NEIGH_CACHE_STAT_INC(tbl, forced_gc_runs);

	write_lock_bh(&tbl->lock);

	list_for_each_entry_safe(n, tmp, &tbl->gc_list, gc_list) {
		if (refcount_read(&n->refcnt) == 1) {
			bool remove = false;

			write_lock(&n->lock);
			if ((n->nud_state == NUD_FAILED) ||
			    (n->nud_state == NUD_NOARP) ||
			    (tbl->is_multicast &&
			     tbl->is_multicast(n->primary_key)) ||
			    time_after(tref, n->updated))
				remove = true;
			write_unlock(&n->lock);

			if (remove && neigh_remove_one(n, tbl))
				shrunk++;
			if (shrunk >= max_clean)
				break;
		}
	}

	tbl->last_flush = jiffies;

	write_unlock_bh(&tbl->lock);

	return shrunk;
}

static void neigh_add_timer(struct neighbour *n, unsigned long when)
{
	neigh_hold(n);
	if (unlikely(mod_timer(&n->timer, when))) {
		printk("NEIGH: BUG, double timer add, state is %x\n",
		       n->nud_state);
		dump_stack();
	}
}

static int neigh_del_timer(struct neighbour *n)
{
	if ((n->nud_state & NUD_IN_TIMER) &&
	    del_timer(&n->timer)) {
		neigh_release(n);
		return 1;
	}
	return 0;
}

static void pneigh_queue_purge(struct sk_buff_head *list)
{
	struct sk_buff *skb;

	while ((skb = skb_dequeue(list)) != NULL) {
		dev_put(skb->dev);
		kfree_skb(skb);
	}
}

static void neigh_flush_dev(struct neigh_table *tbl, struct net_device *dev,
			    bool skip_perm)
{
	int i;
	struct neigh_hash_table *nht;

	nht = rcu_dereference_protected(tbl->nht,
					lockdep_is_held(&tbl->lock));

	for (i = 0; i < (1 << nht->hash_shift); i++) {
		struct neighbour *n;
		struct neighbour __rcu **np = &nht->hash_buckets[i];

		while ((n = rcu_dereference_protected(*np,
					lockdep_is_held(&tbl->lock))) != NULL) {
			if (dev && n->dev != dev) {
				np = &n->next;
				continue;
			}
			if (skip_perm && n->nud_state & NUD_PERMANENT) {
				np = &n->next;
				continue;
			}
			rcu_assign_pointer(*np,
				   rcu_dereference_protected(n->next,
						lockdep_is_held(&tbl->lock)));
			write_lock(&n->lock);
			neigh_del_timer(n);
			neigh_mark_dead(n);
			if (refcount_read(&n->refcnt) != 1) {
				/* The most unpleasant situation.
				   We must destroy neighbour entry,
				   but someone still uses it.

				   The destroy will be delayed until
				   the last user releases us, but
				   we must kill timers etc. and move
				   it to safe state.
				 */
				__skb_queue_purge(&n->arp_queue);
				n->arp_queue_len_bytes = 0;
				n->output = neigh_blackhole;
				if (n->nud_state & NUD_VALID)
					n->nud_state = NUD_NOARP;
				else
					n->nud_state = NUD_NONE;
				neigh_dbg(2, "neigh %p is stray\n", n);
			}
			write_unlock(&n->lock);
			neigh_cleanup_and_release(n);
		}
	}
}

void neigh_changeaddr(struct neigh_table *tbl, struct net_device *dev)
{
	write_lock_bh(&tbl->lock);
	neigh_flush_dev(tbl, dev, false);
	write_unlock_bh(&tbl->lock);
}
EXPORT_SYMBOL(neigh_changeaddr);

static int __neigh_ifdown(struct neigh_table *tbl, struct net_device *dev,
			  bool skip_perm)
{
	write_lock_bh(&tbl->lock);
	neigh_flush_dev(tbl, dev, skip_perm);
	pneigh_ifdown_and_unlock(tbl, dev);

	del_timer_sync(&tbl->proxy_timer);
	pneigh_queue_purge(&tbl->proxy_queue);
	return 0;
}

int neigh_carrier_down(struct neigh_table *tbl, struct net_device *dev)
{
	__neigh_ifdown(tbl, dev, true);
	return 0;
}
EXPORT_SYMBOL(neigh_carrier_down);

int neigh_ifdown(struct neigh_table *tbl, struct net_device *dev)
{
	__neigh_ifdown(tbl, dev, false);
	return 0;
}
EXPORT_SYMBOL(neigh_ifdown);

static struct neighbour *neigh_alloc(struct neigh_table *tbl,
				     struct net_device *dev,
				     bool exempt_from_gc)
{
	struct neighbour *n = NULL;
	unsigned long now = jiffies;
	int entries;

	if (exempt_from_gc)
		goto do_alloc;

	entries = atomic_inc_return(&tbl->gc_entries) - 1;
	if (entries >= tbl->gc_thresh3 ||
	    (entries >= tbl->gc_thresh2 &&
	     time_after(now, tbl->last_flush + 5 * HZ))) {
		if (!neigh_forced_gc(tbl) &&
		    entries >= tbl->gc_thresh3) {
			net_info_ratelimited("%s: neighbor table overflow!\n",
					     tbl->id);
			NEIGH_CACHE_STAT_INC(tbl, table_fulls);
			goto out_entries;
		}
	}

do_alloc:
	n = kzalloc(tbl->entry_size + dev->neigh_priv_len, GFP_ATOMIC);
	if (!n)
		goto out_entries;

	__skb_queue_head_init(&n->arp_queue);
	rwlock_init(&n->lock);
	seqlock_init(&n->ha_lock);
	n->updated	  = n->used = now;
	n->nud_state	  = NUD_NONE;
	n->output	  = neigh_blackhole;
	seqlock_init(&n->hh.hh_lock);
	n->parms	  = neigh_parms_clone(&tbl->parms);
	timer_setup(&n->timer, neigh_timer_handler, 0);

	NEIGH_CACHE_STAT_INC(tbl, allocs);
	n->tbl		  = tbl;
	refcount_set(&n->refcnt, 1);
	n->dead		  = 1;
	INIT_LIST_HEAD(&n->gc_list);

	atomic_inc(&tbl->entries);
out:
	return n;

out_entries:
	if (!exempt_from_gc)
		atomic_dec(&tbl->gc_entries);
	goto out;
}

static void neigh_get_hash_rnd(u32 *x)
{
	*x = get_random_u32() | 1;
}

static struct neigh_hash_table *neigh_hash_alloc(unsigned int shift)
{
	size_t size = (1 << shift) * sizeof(struct neighbour *);
	struct neigh_hash_table *ret;
	struct neighbour __rcu **buckets;
	int i;

	ret = kmalloc(sizeof(*ret), GFP_ATOMIC);
	if (!ret)
		return NULL;
	if (size <= PAGE_SIZE) {
		buckets = kzalloc(size, GFP_ATOMIC);
	} else {
		buckets = (struct neighbour __rcu **)
			  __get_free_pages(GFP_ATOMIC | __GFP_ZERO,
					   get_order(size));
		kmemleak_alloc(buckets, size, 1, GFP_ATOMIC);
	}
	if (!buckets) {
		kfree(ret);
		return NULL;
	}
	ret->hash_buckets = buckets;
	ret->hash_shift = shift;
	for (i = 0; i < NEIGH_NUM_HASH_RND; i++)
		neigh_get_hash_rnd(&ret->hash_rnd[i]);
	return ret;
}

static void neigh_hash_free_rcu(struct rcu_head *head)
{
	struct neigh_hash_table *nht = container_of(head,
						    struct neigh_hash_table,
						    rcu);
	size_t size = (1 << nht->hash_shift) * sizeof(struct neighbour *);
	struct neighbour __rcu **buckets = nht->hash_buckets;

	if (size <= PAGE_SIZE) {
		kfree(buckets);
	} else {
		kmemleak_free(buckets);
		free_pages((unsigned long)buckets, get_order(size));
	}
	kfree(nht);
}

static struct neigh_hash_table *neigh_hash_grow(struct neigh_table *tbl,
						unsigned long new_shift)
{
	unsigned int i, hash;
	struct neigh_hash_table *new_nht, *old_nht;

	NEIGH_CACHE_STAT_INC(tbl, hash_grows);

	old_nht = rcu_dereference_protected(tbl->nht,
					    lockdep_is_held(&tbl->lock));
	new_nht = neigh_hash_alloc(new_shift);
	if (!new_nht)
		return old_nht;

	for (i = 0; i < (1 << old_nht->hash_shift); i++) {
		struct neighbour *n, *next;

		for (n = rcu_dereference_protected(old_nht->hash_buckets[i],
						   lockdep_is_held(&tbl->lock));
		     n != NULL;
		     n = next) {
			hash = tbl->hash(n->primary_key, n->dev,
					 new_nht->hash_rnd);

			hash >>= (32 - new_nht->hash_shift);
			next = rcu_dereference_protected(n->next,
						lockdep_is_held(&tbl->lock));

			rcu_assign_pointer(n->next,
					   rcu_dereference_protected(
						new_nht->hash_buckets[hash],
						lockdep_is_held(&tbl->lock)));
			rcu_assign_pointer(new_nht->hash_buckets[hash], n);
		}
	}

	rcu_assign_pointer(tbl->nht, new_nht);
	call_rcu(&old_nht->rcu, neigh_hash_free_rcu);
	return new_nht;
}

struct neighbour *neigh_lookup(struct neigh_table *tbl, const void *pkey,
			       struct net_device *dev)
{
	struct neighbour *n;

	NEIGH_CACHE_STAT_INC(tbl, lookups);

	rcu_read_lock_bh();
	n = __neigh_lookup_noref(tbl, pkey, dev);
	if (n) {
		if (!refcount_inc_not_zero(&n->refcnt))
			n = NULL;
		NEIGH_CACHE_STAT_INC(tbl, hits);
	}

	rcu_read_unlock_bh();
	return n;
}
EXPORT_SYMBOL(neigh_lookup);

struct neighbour *neigh_lookup_nodev(struct neigh_table *tbl, struct net *net,
				     const void *pkey)
{
	struct neighbour *n;
	unsigned int key_len = tbl->key_len;
	u32 hash_val;
	struct neigh_hash_table *nht;

	NEIGH_CACHE_STAT_INC(tbl, lookups);

	rcu_read_lock_bh();
	nht = rcu_dereference_bh(tbl->nht);
	hash_val = tbl->hash(pkey, NULL, nht->hash_rnd) >> (32 - nht->hash_shift);

	for (n = rcu_dereference_bh(nht->hash_buckets[hash_val]);
	     n != NULL;
	     n = rcu_dereference_bh(n->next)) {
		if (!memcmp(n->primary_key, pkey, key_len) &&
		    net_eq(dev_net(n->dev), net)) {
			if (!refcount_inc_not_zero(&n->refcnt))
				n = NULL;
			NEIGH_CACHE_STAT_INC(tbl, hits);
			break;
		}
	}

	rcu_read_unlock_bh();
	return n;
}
EXPORT_SYMBOL(neigh_lookup_nodev);

static struct neighbour *___neigh_create(struct neigh_table *tbl,
					 const void *pkey,
					 struct net_device *dev,
					 bool exempt_from_gc, bool want_ref)
{
	struct neighbour *n1, *rc, *n = neigh_alloc(tbl, dev, exempt_from_gc);
	u32 hash_val;
	unsigned int key_len = tbl->key_len;
	int error;
	struct neigh_hash_table *nht;

	trace_neigh_create(tbl, dev, pkey, n, exempt_from_gc);

	if (!n) {
		rc = ERR_PTR(-ENOBUFS);
		goto out;
	}

	memcpy(n->primary_key, pkey, key_len);
	n->dev = dev;
	dev_hold(dev);

	/* Protocol specific setup. */
	if (tbl->constructor &&	(error = tbl->constructor(n)) < 0) {
		rc = ERR_PTR(error);
		goto out_neigh_release;
	}

	if (dev->netdev_ops->ndo_neigh_construct) {
		error = dev->netdev_ops->ndo_neigh_construct(dev, n);
		if (error < 0) {
			rc = ERR_PTR(error);
			goto out_neigh_release;
		}
	}

	/* Device specific setup. */
	if (n->parms->neigh_setup &&
	    (error = n->parms->neigh_setup(n)) < 0) {
		rc = ERR_PTR(error);
		goto out_neigh_release;
	}

	n->confirmed = jiffies - (NEIGH_VAR(n->parms, BASE_REACHABLE_TIME) << 1);

	write_lock_bh(&tbl->lock);
	nht = rcu_dereference_protected(tbl->nht,
					lockdep_is_held(&tbl->lock));

	if (atomic_read(&tbl->entries) > (1 << nht->hash_shift))
		nht = neigh_hash_grow(tbl, nht->hash_shift + 1);

	hash_val = tbl->hash(n->primary_key, dev, nht->hash_rnd) >> (32 - nht->hash_shift);

	if (n->parms->dead) {
		rc = ERR_PTR(-EINVAL);
		goto out_tbl_unlock;
	}

	for (n1 = rcu_dereference_protected(nht->hash_buckets[hash_val],
					    lockdep_is_held(&tbl->lock));
	     n1 != NULL;
	     n1 = rcu_dereference_protected(n1->next,
			lockdep_is_held(&tbl->lock))) {
		if (dev == n1->dev && !memcmp(n1->primary_key, n->primary_key, key_len)) {
			if (want_ref)
				neigh_hold(n1);
			rc = n1;
			goto out_tbl_unlock;
		}
	}

	n->dead = 0;
	if (!exempt_from_gc)
		list_add_tail(&n->gc_list, &n->tbl->gc_list);

	if (want_ref)
		neigh_hold(n);
	rcu_assign_pointer(n->next,
			   rcu_dereference_protected(nht->hash_buckets[hash_val],
						     lockdep_is_held(&tbl->lock)));
	rcu_assign_pointer(nht->hash_buckets[hash_val], n);
	write_unlock_bh(&tbl->lock);
	neigh_dbg(2, "neigh %p is created\n", n);
	rc = n;
out:
	return rc;
out_tbl_unlock:
	write_unlock_bh(&tbl->lock);
out_neigh_release:
	if (!exempt_from_gc)
		atomic_dec(&tbl->gc_entries);
	neigh_release(n);
	goto out;
}

struct neighbour *__neigh_create(struct neigh_table *tbl, const void *pkey,
				 struct net_device *dev, bool want_ref)
{
	return ___neigh_create(tbl, pkey, dev, false, want_ref);
}
EXPORT_SYMBOL(__neigh_create);

static u32 pneigh_hash(const void *pkey, unsigned int key_len)
{
	u32 hash_val = *(u32 *)(pkey + key_len - 4);
	hash_val ^= (hash_val >> 16);
	hash_val ^= hash_val >> 8;
	hash_val ^= hash_val >> 4;
	hash_val &= PNEIGH_HASHMASK;
	return hash_val;
}

static struct pneigh_entry *__pneigh_lookup_1(struct pneigh_entry *n,
					      struct net *net,
					      const void *pkey,
					      unsigned int key_len,
					      struct net_device *dev)
{
	while (n) {
		if (!memcmp(n->key, pkey, key_len) &&
		    net_eq(pneigh_net(n), net) &&
		    (n->dev == dev || !n->dev))
			return n;
		n = n->next;
	}
	return NULL;
}

struct pneigh_entry *__pneigh_lookup(struct neigh_table *tbl,
		struct net *net, const void *pkey, struct net_device *dev)
{
	unsigned int key_len = tbl->key_len;
	u32 hash_val = pneigh_hash(pkey, key_len);

	return __pneigh_lookup_1(tbl->phash_buckets[hash_val],
				 net, pkey, key_len, dev);
}
EXPORT_SYMBOL_GPL(__pneigh_lookup);

struct pneigh_entry * pneigh_lookup(struct neigh_table *tbl,
				    struct net *net, const void *pkey,
				    struct net_device *dev, int creat)
{
	struct pneigh_entry *n;
	unsigned int key_len = tbl->key_len;
	u32 hash_val = pneigh_hash(pkey, key_len);

	read_lock_bh(&tbl->lock);
	n = __pneigh_lookup_1(tbl->phash_buckets[hash_val],
			      net, pkey, key_len, dev);
	read_unlock_bh(&tbl->lock);

	if (n || !creat)
		goto out;

	ASSERT_RTNL();

	n = kmalloc(sizeof(*n) + key_len, GFP_KERNEL);
	if (!n)
		goto out;

	n->protocol = 0;
	write_pnet(&n->net, net);
	memcpy(n->key, pkey, key_len);
	n->dev = dev;
	if (dev)
		dev_hold(dev);

	if (tbl->pconstructor && tbl->pconstructor(n)) {
		if (dev)
			dev_put(dev);
		kfree(n);
		n = NULL;
		goto out;
	}

	write_lock_bh(&tbl->lock);
	n->next = tbl->phash_buckets[hash_val];
	tbl->phash_buckets[hash_val] = n;
	write_unlock_bh(&tbl->lock);
out:
	return n;
}
EXPORT_SYMBOL(pneigh_lookup);


int pneigh_delete(struct neigh_table *tbl, struct net *net, const void *pkey,
		  struct net_device *dev)
{
	struct pneigh_entry *n, **np;
	unsigned int key_len = tbl->key_len;
	u32 hash_val = pneigh_hash(pkey, key_len);

	write_lock_bh(&tbl->lock);
	for (np = &tbl->phash_buckets[hash_val]; (n = *np) != NULL;
	     np = &n->next) {
		if (!memcmp(n->key, pkey, key_len) && n->dev == dev &&
		    net_eq(pneigh_net(n), net)) {
			*np = n->next;
			write_unlock_bh(&tbl->lock);
			if (tbl->pdestructor)
				tbl->pdestructor(n);
			if (n->dev)
				dev_put(n->dev);
			kfree(n);
			return 0;
		}
	}
	write_unlock_bh(&tbl->lock);
	return -ENOENT;
}

static int pneigh_ifdown_and_unlock(struct neigh_table *tbl,
				    struct net_device *dev)
{
	struct pneigh_entry *n, **np, *freelist = NULL;
	u32 h;

	for (h = 0; h <= PNEIGH_HASHMASK; h++) {
		np = &tbl->phash_buckets[h];
		while ((n = *np) != NULL) {
			if (!dev || n->dev == dev) {
				*np = n->next;
				n->next = freelist;
				freelist = n;
				continue;
			}
			np = &n->next;
		}
	}
	write_unlock_bh(&tbl->lock);
	while ((n = freelist)) {
		freelist = n->next;
		n->next = NULL;
		if (tbl->pdestructor)
			tbl->pdestructor(n);
		if (n->dev)
			dev_put(n->dev);
		kfree(n);
	}
	return -ENOENT;
}

static void neigh_parms_destroy(struct neigh_parms *parms);

static inline void neigh_parms_put(struct neigh_parms *parms)
{
	if (refcount_dec_and_test(&parms->refcnt))
		neigh_parms_destroy(parms);
}

/*
 *	neighbour must already be out of the table;
 *
 */
void neigh_destroy(struct neighbour *neigh)
{
	struct net_device *dev = neigh->dev;

	NEIGH_CACHE_STAT_INC(neigh->tbl, destroys);

	if (!neigh->dead) {
		pr_warn("Destroying alive neighbour %p\n", neigh);
		dump_stack();
		return;
	}

	if (neigh_del_timer(neigh))
		pr_warn("Impossible event\n");

	write_lock_bh(&neigh->lock);
	__skb_queue_purge(&neigh->arp_queue);
	write_unlock_bh(&neigh->lock);
	neigh->arp_queue_len_bytes = 0;

	if (dev->netdev_ops->ndo_neigh_destroy)
		dev->netdev_ops->ndo_neigh_destroy(dev, neigh);

	dev_put(dev);
	neigh_parms_put(neigh->parms);

	neigh_dbg(2, "neigh %p is destroyed\n", neigh);

	atomic_dec(&neigh->tbl->entries);
	kfree_rcu(neigh, rcu);
}
EXPORT_SYMBOL(neigh_destroy);

/* Neighbour state is suspicious;
   disable fast path.

   Called with write_locked neigh.
 */
static void neigh_suspect(struct neighbour *neigh)
{
	neigh_dbg(2, "neigh %p is suspected\n", neigh);

	neigh->output = neigh->ops->output;
}

/* Neighbour state is OK;
   enable fast path.

   Called with write_locked neigh.
 */
static void neigh_connect(struct neighbour *neigh)
{
	neigh_dbg(2, "neigh %p is connected\n", neigh);

	neigh->output = neigh->ops->connected_output;
}

static void neigh_periodic_work(struct work_struct *work)
{
	struct neigh_table *tbl = container_of(work, struct neigh_table, gc_work.work);
	struct neighbour *n;
	struct neighbour __rcu **np;
	unsigned int i;
	struct neigh_hash_table *nht;

	NEIGH_CACHE_STAT_INC(tbl, periodic_gc_runs);

	write_lock_bh(&tbl->lock);
	nht = rcu_dereference_protected(tbl->nht,
					lockdep_is_held(&tbl->lock));

	/*
	 *	periodically recompute ReachableTime from random function
	 */

	if (time_after(jiffies, tbl->last_rand + 300 * HZ)) {
		struct neigh_parms *p;
		tbl->last_rand = jiffies;
		list_for_each_entry(p, &tbl->parms_list, list)
			p->reachable_time =
				neigh_rand_reach_time(NEIGH_VAR(p, BASE_REACHABLE_TIME));
	}

	if (atomic_read(&tbl->entries) < tbl->gc_thresh1)
		goto out;

	for (i = 0 ; i < (1 << nht->hash_shift); i++) {
		np = &nht->hash_buckets[i];

		while ((n = rcu_dereference_protected(*np,
				lockdep_is_held(&tbl->lock))) != NULL) {
			unsigned int state;

			write_lock(&n->lock);

			state = n->nud_state;
			if ((state & (NUD_PERMANENT | NUD_IN_TIMER)) ||
			    (n->flags & NTF_EXT_LEARNED)) {
				write_unlock(&n->lock);
				goto next_elt;
			}

			if (time_before(n->used, n->confirmed))
				n->used = n->confirmed;

			if (refcount_read(&n->refcnt) == 1 &&
			    (state == NUD_FAILED ||
			     time_after(jiffies, n->used + NEIGH_VAR(n->parms, GC_STALETIME)))) {
				*np = n->next;
				neigh_mark_dead(n);
				write_unlock(&n->lock);
				neigh_cleanup_and_release(n);
				continue;
			}
			write_unlock(&n->lock);

next_elt:
			np = &n->next;
		}
		/*
		 * It's fine to release lock here, even if hash table
		 * grows while we are preempted.
		 */
		write_unlock_bh(&tbl->lock);
		cond_resched();
		write_lock_bh(&tbl->lock);
		nht = rcu_dereference_protected(tbl->nht,
						lockdep_is_held(&tbl->lock));
	}
out:
	/* Cycle through all hash buckets every BASE_REACHABLE_TIME/2 ticks.
	 * ARP entry timeouts range from 1/2 BASE_REACHABLE_TIME to 3/2
	 * BASE_REACHABLE_TIME.
	 */
	queue_delayed_work(system_power_efficient_wq, &tbl->gc_work,
			      NEIGH_VAR(&tbl->parms, BASE_REACHABLE_TIME) >> 1);
	write_unlock_bh(&tbl->lock);
}

static __inline__ int neigh_max_probes(struct neighbour *n)
{
	struct neigh_parms *p = n->parms;
	return NEIGH_VAR(p, UCAST_PROBES) + NEIGH_VAR(p, APP_PROBES) +
	       (n->nud_state & NUD_PROBE ? NEIGH_VAR(p, MCAST_REPROBES) :
	        NEIGH_VAR(p, MCAST_PROBES));
}

static void neigh_invalidate(struct neighbour *neigh)
	__releases(neigh->lock)
	__acquires(neigh->lock)
{
	struct sk_buff *skb;

	NEIGH_CACHE_STAT_INC(neigh->tbl, res_failed);
	neigh_dbg(2, "neigh %p is failed\n", neigh);
	neigh->updated = jiffies;

	/* It is very thin place. report_unreachable is very complicated
	   routine. Particularly, it can hit the same neighbour entry!

	   So that, we try to be accurate and avoid dead loop. --ANK
	 */
	while (neigh->nud_state == NUD_FAILED &&
	       (skb = __skb_dequeue(&neigh->arp_queue)) != NULL) {
		write_unlock(&neigh->lock);
		neigh->ops->error_report(neigh, skb);
		write_lock(&neigh->lock);
	}
	__skb_queue_purge(&neigh->arp_queue);
	neigh->arp_queue_len_bytes = 0;
}

static void neigh_probe(struct neighbour *neigh)
	__releases(neigh->lock)
{
	struct sk_buff *skb = skb_peek_tail(&neigh->arp_queue);
	/* keep skb alive even if arp_queue overflows */
	if (skb)
		skb = skb_clone(skb, GFP_ATOMIC);
	write_unlock(&neigh->lock);
	if (neigh->ops->solicit)
		neigh->ops->solicit(neigh, skb);
	atomic_inc(&neigh->probes);
	consume_skb(skb);
}

/* Called when a timer expires for a neighbour entry. */

static void neigh_timer_handler(struct timer_list *t)
{
	unsigned long now, next;
	struct neighbour *neigh = from_timer(neigh, t, timer);
	unsigned int state;
	int notify = 0;

	write_lock(&neigh->lock);

	state = neigh->nud_state;
	now = jiffies;
	next = now + HZ;

	if (!(state & NUD_IN_TIMER))
		goto out;

	if (state & NUD_REACHABLE) {
		if (time_before_eq(now,
				   neigh->confirmed + neigh->parms->reachable_time)) {
			neigh_dbg(2, "neigh %p is still alive\n", neigh);
			next = neigh->confirmed + neigh->parms->reachable_time;
		} else if (time_before_eq(now,
					  neigh->used +
					  NEIGH_VAR(neigh->parms, DELAY_PROBE_TIME))) {
			neigh_dbg(2, "neigh %p is delayed\n", neigh);
			neigh->nud_state = NUD_DELAY;
			neigh->updated = jiffies;
			neigh_suspect(neigh);
			next = now + NEIGH_VAR(neigh->parms, DELAY_PROBE_TIME);
		} else {
			neigh_dbg(2, "neigh %p is suspected\n", neigh);
			neigh->nud_state = NUD_STALE;
			neigh->updated = jiffies;
			neigh_suspect(neigh);
			notify = 1;
		}
	} else if (state & NUD_DELAY) {
		if (time_before_eq(now,
				   neigh->confirmed +
				   NEIGH_VAR(neigh->parms, DELAY_PROBE_TIME))) {
			neigh_dbg(2, "neigh %p is now reachable\n", neigh);
			neigh->nud_state = NUD_REACHABLE;
			neigh->updated = jiffies;
			neigh_connect(neigh);
			notify = 1;
			next = neigh->confirmed + neigh->parms->reachable_time;
		} else {
			neigh_dbg(2, "neigh %p is probed\n", neigh);
			neigh->nud_state = NUD_PROBE;
			neigh->updated = jiffies;
			atomic_set(&neigh->probes, 0);
			notify = 1;
			next = now + max(NEIGH_VAR(neigh->parms, RETRANS_TIME),
					 HZ/100);
		}
	} else {
		/* NUD_PROBE|NUD_INCOMPLETE */
		next = now + max(NEIGH_VAR(neigh->parms, RETRANS_TIME), HZ/100);
	}

	if ((neigh->nud_state & (NUD_INCOMPLETE | NUD_PROBE)) &&
	    atomic_read(&neigh->probes) >= neigh_max_probes(neigh)) {
		neigh->nud_state = NUD_FAILED;
		notify = 1;
		neigh_invalidate(neigh);
		goto out;
	}

	if (neigh->nud_state & NUD_IN_TIMER) {
		if (time_before(next, jiffies + HZ/100))
			next = jiffies + HZ/100;
		if (!mod_timer(&neigh->timer, next))
			neigh_hold(neigh);
	}
	if (neigh->nud_state & (NUD_INCOMPLETE | NUD_PROBE)) {
		neigh_probe(neigh);
	} else {
out:
		write_unlock(&neigh->lock);
	}

	if (notify)
		neigh_update_notify(neigh, 0);

	trace_neigh_timer_handler(neigh, 0);

	neigh_release(neigh);
}

int __neigh_event_send(struct neighbour *neigh, struct sk_buff *skb)
{
	int rc;
	bool immediate_probe = false;

	write_lock_bh(&neigh->lock);

	rc = 0;
	if (neigh->nud_state & (NUD_CONNECTED | NUD_DELAY | NUD_PROBE))
		goto out_unlock_bh;
	if (neigh->dead)
		goto out_dead;

	if (!(neigh->nud_state & (NUD_STALE | NUD_INCOMPLETE))) {
		if (NEIGH_VAR(neigh->parms, MCAST_PROBES) +
		    NEIGH_VAR(neigh->parms, APP_PROBES)) {
			unsigned long next, now = jiffies;

			atomic_set(&neigh->probes,
				   NEIGH_VAR(neigh->parms, UCAST_PROBES));
			neigh_del_timer(neigh);
			neigh->nud_state     = NUD_INCOMPLETE;
			neigh->updated = now;
			next = now + max(NEIGH_VAR(neigh->parms, RETRANS_TIME),
					 HZ/100);
			neigh_add_timer(neigh, next);
			immediate_probe = true;
		} else {
			neigh->nud_state = NUD_FAILED;
			neigh->updated = jiffies;
			write_unlock_bh(&neigh->lock);

			kfree_skb(skb);
			return 1;
		}
	} else if (neigh->nud_state & NUD_STALE) {
		neigh_dbg(2, "neigh %p is delayed\n", neigh);
		neigh_del_timer(neigh);
		neigh->nud_state = NUD_DELAY;
		neigh->updated = jiffies;
		neigh_add_timer(neigh, jiffies +
				NEIGH_VAR(neigh->parms, DELAY_PROBE_TIME));
	}

	if (neigh->nud_state == NUD_INCOMPLETE) {
		if (skb) {
			while (neigh->arp_queue_len_bytes + skb->truesize >
			       NEIGH_VAR(neigh->parms, QUEUE_LEN_BYTES)) {
				struct sk_buff *buff;

				buff = __skb_dequeue(&neigh->arp_queue);
				if (!buff)
					break;
				neigh->arp_queue_len_bytes -= buff->truesize;
				kfree_skb(buff);
				NEIGH_CACHE_STAT_INC(neigh->tbl, unres_discards);
			}
			skb_dst_force(skb);
			__skb_queue_tail(&neigh->arp_queue, skb);
			neigh->arp_queue_len_bytes += skb->truesize;
		}
		rc = 1;
	}
out_unlock_bh:
	if (immediate_probe)
		neigh_probe(neigh);
	else
		write_unlock(&neigh->lock);
	local_bh_enable();
	trace_neigh_event_send_done(neigh, rc);
	return rc;

out_dead:
	if (neigh->nud_state & NUD_STALE)
		goto out_unlock_bh;
	write_unlock_bh(&neigh->lock);
	kfree_skb(skb);
	trace_neigh_event_send_dead(neigh, 1);
	return 1;
}
EXPORT_SYMBOL(__neigh_event_send);

static void neigh_update_hhs(struct neighbour *neigh)
{
	struct hh_cache *hh;
	void (*update)(struct hh_cache*, const struct net_device*, const unsigned char *)
		= NULL;

	if (neigh->dev->header_ops)
		update = neigh->dev->header_ops->cache_update;

	if (update) {
		hh = &neigh->hh;
		if (READ_ONCE(hh->hh_len)) {
			write_seqlock_bh(&hh->hh_lock);
			update(hh, neigh->dev, neigh->ha);
			write_sequnlock_bh(&hh->hh_lock);
		}
	}
}



/* Generic update routine.
   -- lladdr is new lladdr or NULL, if it is not supplied.
   -- new    is new state.
   -- flags
	NEIGH_UPDATE_F_OVERRIDE allows to override existing lladdr,
				if it is different.
	NEIGH_UPDATE_F_WEAK_OVERRIDE will suspect existing "connected"
				lladdr instead of overriding it
				if it is different.
	NEIGH_UPDATE_F_ADMIN	means that the change is administrative.

	NEIGH_UPDATE_F_OVERRIDE_ISROUTER allows to override existing
				NTF_ROUTER flag.
	NEIGH_UPDATE_F_ISROUTER	indicates if the neighbour is known as
				a router.

   Caller MUST hold reference count on the entry.
 */

static int __neigh_update(struct neighbour *neigh, const u8 *lladdr,
			  u8 new, u32 flags, u32 nlmsg_pid,
			  struct netlink_ext_ack *extack)
{
	bool ext_learn_change = false;
	u8 old;
	int err;
	int notify = 0;
	struct net_device *dev;
	int update_isrouter = 0;

	trace_neigh_update(neigh, lladdr, new, flags, nlmsg_pid);

	write_lock_bh(&neigh->lock);

	dev    = neigh->dev;
	old    = neigh->nud_state;
	err    = -EPERM;

	if (neigh->dead) {
		NL_SET_ERR_MSG(extack, "Neighbor entry is now dead");
		new = old;
		goto out;
	}
	if (!(flags & NEIGH_UPDATE_F_ADMIN) &&
	    (old & (NUD_NOARP | NUD_PERMANENT)))
		goto out;

	ext_learn_change = neigh_update_ext_learned(neigh, flags, &notify);

	if (!(new & NUD_VALID)) {
		neigh_del_timer(neigh);
		if (old & NUD_CONNECTED)
			neigh_suspect(neigh);
		neigh->nud_state = new;
		err = 0;
		notify = old & NUD_VALID;
		if ((old & (NUD_INCOMPLETE | NUD_PROBE)) &&
		    (new & NUD_FAILED)) {
			neigh_invalidate(neigh);
			notify = 1;
		}
		goto out;
	}

	/* Compare new lladdr with cached one */
	if (!dev->addr_len) {
		/* First case: device needs no address. */
		lladdr = neigh->ha;
	} else if (lladdr) {
		/* The second case: if something is already cached
		   and a new address is proposed:
		   - compare new & old
		   - if they are different, check override flag
		 */
		if ((old & NUD_VALID) &&
		    !memcmp(lladdr, neigh->ha, dev->addr_len))
			lladdr = neigh->ha;
	} else {
		/* No address is supplied; if we know something,
		   use it, otherwise discard the request.
		 */
		err = -EINVAL;
		if (!(old & NUD_VALID)) {
			NL_SET_ERR_MSG(extack, "No link layer address given");
			goto out;
		}
		lladdr = neigh->ha;
	}

	/* Update confirmed timestamp for neighbour entry after we
	 * received ARP packet even if it doesn't change IP to MAC binding.
	 */
	if (new & NUD_CONNECTED)
		neigh->confirmed = jiffies;

	/* If entry was valid and address is not changed,
	   do not change entry state, if new one is STALE.
	 */
	err = 0;
	update_isrouter = flags & NEIGH_UPDATE_F_OVERRIDE_ISROUTER;
	if (old & NUD_VALID) {
		if (lladdr != neigh->ha && !(flags & NEIGH_UPDATE_F_OVERRIDE)) {
			update_isrouter = 0;
			if ((flags & NEIGH_UPDATE_F_WEAK_OVERRIDE) &&
			    (old & NUD_CONNECTED)) {
				lladdr = neigh->ha;
				new = NUD_STALE;
			} else
				goto out;
		} else {
			if (lladdr == neigh->ha && new == NUD_STALE &&
			    !(flags & NEIGH_UPDATE_F_ADMIN))
				new = old;
		}
	}

	/* Update timestamp only once we know we will make a change to the
	 * neighbour entry. Otherwise we risk to move the locktime window with
	 * noop updates and ignore relevant ARP updates.
	 */
	if (new != old || lladdr != neigh->ha)
		neigh->updated = jiffies;

	if (new != old) {
		neigh_del_timer(neigh);
		if (new & NUD_PROBE)
			atomic_set(&neigh->probes, 0);
		if (new & NUD_IN_TIMER)
			neigh_add_timer(neigh, (jiffies +
						((new & NUD_REACHABLE) ?
						 neigh->parms->reachable_time :
						 0)));
		neigh->nud_state = new;
		notify = 1;
	}

	if (lladdr != neigh->ha) {
		write_seqlock(&neigh->ha_lock);
		memcpy(&neigh->ha, lladdr, dev->addr_len);
		write_sequnlock(&neigh->ha_lock);
		neigh_update_hhs(neigh);
		if (!(new & NUD_CONNECTED))
			neigh->confirmed = jiffies -
				      (NEIGH_VAR(neigh->parms, BASE_REACHABLE_TIME) << 1);
		notify = 1;
	}
	if (new == old)
		goto out;
	if (new & NUD_CONNECTED)
		neigh_connect(neigh);
	else
		neigh_suspect(neigh);
	if (!(old & NUD_VALID)) {
		struct sk_buff *skb;

		/* Again: avoid dead loop if something went wrong */

		while (neigh->nud_state & NUD_VALID &&
		       (skb = __skb_dequeue(&neigh->arp_queue)) != NULL) {
			struct dst_entry *dst = skb_dst(skb);
			struct neighbour *n2, *n1 = neigh;
			write_unlock_bh(&neigh->lock);

			rcu_read_lock();

			/* Why not just use 'neigh' as-is?  The problem is that
			 * things such as shaper, eql, and sch_teql can end up
			 * using alternative, different, neigh objects to output
			 * the packet in the output path.  So what we need to do
			 * here is re-lookup the top-level neigh in the path so
			 * we can reinject the packet there.
			 */
			n2 = NULL;
			if (dst && dst->obsolete != DST_OBSOLETE_DEAD) {
				n2 = dst_neigh_lookup_skb(dst, skb);
				if (n2)
					n1 = n2;
			}
			n1->output(n1, skb);
			if (n2)
				neigh_release(n2);
			rcu_read_unlock();

			write_lock_bh(&neigh->lock);
		}
		__skb_queue_purge(&neigh->arp_queue);
		neigh->arp_queue_len_bytes = 0;
	}
out:
	if (update_isrouter)
		neigh_update_is_router(neigh, flags, &notify);
	write_unlock_bh(&neigh->lock);

	if (((new ^ old) & NUD_PERMANENT) || ext_learn_change)
		neigh_update_gc_list(neigh);

	if (notify)
		neigh_update_notify(neigh, nlmsg_pid);

	trace_neigh_update_done(neigh, err);

	return err;
}

int neigh_update(struct neighbour *neigh, const u8 *lladdr, u8 new,
		 u32 flags, u32 nlmsg_pid)
{
	return __neigh_update(neigh, lladdr, new, flags, nlmsg_pid, NULL);
}
EXPORT_SYMBOL(neigh_update);

/* Update the neigh to listen temporarily for probe responses, even if it is
 * in a NUD_FAILED state. The caller has to hold neigh->lock for writing.
 */
void __neigh_set_probe_once(struct neighbour *neigh)
{
	if (neigh->dead)
		return;
	neigh->updated = jiffies;
	if (!(neigh->nud_state & NUD_FAILED))
		return;
	neigh->nud_state = NUD_INCOMPLETE;
	atomic_set(&neigh->probes, neigh_max_probes(neigh));
	neigh_add_timer(neigh,
			jiffies + max(NEIGH_VAR(neigh->parms, RETRANS_TIME),
				      HZ/100));
}
EXPORT_SYMBOL(__neigh_set_probe_once);

struct neighbour *neigh_event_ns(struct neigh_table *tbl,
				 u8 *lladdr, void *saddr,
				 struct net_device *dev)
{
	struct neighbour *neigh = __neigh_lookup(tbl, saddr, dev,
						 lladdr || !dev->addr_len);
	if (neigh)
		neigh_update(neigh, lladdr, NUD_STALE,
			     NEIGH_UPDATE_F_OVERRIDE, 0);
	return neigh;
}
EXPORT_SYMBOL(neigh_event_ns);

/* called with read_lock_bh(&n->lock); */
static void neigh_hh_init(struct neighbour *n)
{
	struct net_device *dev = n->dev;
	__be16 prot = n->tbl->protocol;
	struct hh_cache	*hh = &n->hh;

	write_lock_bh(&n->lock);

	/* Only one thread can come in here and initialize the
	 * hh_cache entry.
	 */
	if (!hh->hh_len)
		dev->header_ops->cache(n, hh, prot);

	write_unlock_bh(&n->lock);
}

/* Slow and careful. */

int neigh_resolve_output(struct neighbour *neigh, struct sk_buff *skb)
{
	int rc = 0;

	if (!neigh_event_send(neigh, skb)) {
		int err;
		struct net_device *dev = neigh->dev;
		unsigned int seq;

		if (dev->header_ops->cache && !READ_ONCE(neigh->hh.hh_len))
			neigh_hh_init(neigh);

		do {
			__skb_pull(skb, skb_network_offset(skb));
			seq = read_seqbegin(&neigh->ha_lock);
			err = dev_hard_header(skb, dev, ntohs(skb->protocol),
					      neigh->ha, NULL, skb->len);
		} while (read_seqretry(&neigh->ha_lock, seq));

		if (err >= 0)
			rc = dev_queue_xmit(skb);
		else
			goto out_kfree_skb;
	}
out:
	return rc;
out_kfree_skb:
	rc = -EINVAL;
	kfree_skb(skb);
	goto out;
}
EXPORT_SYMBOL(neigh_resolve_output);

/* As fast as possible without hh cache */

int neigh_connected_output(struct neighbour *neigh, struct sk_buff *skb)
{
	struct net_device *dev = neigh->dev;
	unsigned int seq;
	int err;

	do {
		__skb_pull(skb, skb_network_offset(skb));
		seq = read_seqbegin(&neigh->ha_lock);
		err = dev_hard_header(skb, dev, ntohs(skb->protocol),
				      neigh->ha, NULL, skb->len);
	} while (read_seqretry(&neigh->ha_lock, seq));

	if (err >= 0)
		err = dev_queue_xmit(skb);
	else {
		err = -EINVAL;
		kfree_skb(skb);
	}
	return err;
}
EXPORT_SYMBOL(neigh_connected_output);

int neigh_direct_output(struct neighbour *neigh, struct sk_buff *skb)
{
	return dev_queue_xmit(skb);
}
EXPORT_SYMBOL(neigh_direct_output);

static void neigh_proxy_process(struct timer_list *t)
{
	struct neigh_table *tbl = from_timer(tbl, t, proxy_timer);
	long sched_next = 0;
	unsigned long now = jiffies;
	struct sk_buff *skb, *n;

	spin_lock(&tbl->proxy_queue.lock);

	skb_queue_walk_safe(&tbl->proxy_queue, skb, n) {
		long tdif = NEIGH_CB(skb)->sched_next - now;

		if (tdif <= 0) {
			struct net_device *dev = skb->dev;

			__skb_unlink(skb, &tbl->proxy_queue);
			if (tbl->proxy_redo && netif_running(dev)) {
				rcu_read_lock();
				tbl->proxy_redo(skb);
				rcu_read_unlock();
			} else {
				kfree_skb(skb);
			}

			dev_put(dev);
		} else if (!sched_next || tdif < sched_next)
			sched_next = tdif;
	}
	del_timer(&tbl->proxy_timer);
	if (sched_next)
		mod_timer(&tbl->proxy_timer, jiffies + sched_next);
	spin_unlock(&tbl->proxy_queue.lock);
}

void pneigh_enqueue(struct neigh_table *tbl, struct neigh_parms *p,
		    struct sk_buff *skb)
{
	unsigned long sched_next = jiffies +
			prandom_u32_max(NEIGH_VAR(p, PROXY_DELAY));

	if (tbl->proxy_queue.qlen > NEIGH_VAR(p, PROXY_QLEN)) {
		kfree_skb(skb);
		return;
	}

	NEIGH_CB(skb)->sched_next = sched_next;
	NEIGH_CB(skb)->flags |= LOCALLY_ENQUEUED;

	spin_lock(&tbl->proxy_queue.lock);
	if (del_timer(&tbl->proxy_timer)) {
		if (time_before(tbl->proxy_timer.expires, sched_next))
			sched_next = tbl->proxy_timer.expires;
	}
	skb_dst_drop(skb);
	dev_hold(skb->dev);
	__skb_queue_tail(&tbl->proxy_queue, skb);
	mod_timer(&tbl->proxy_timer, sched_next);
	spin_unlock(&tbl->proxy_queue.lock);
}
EXPORT_SYMBOL(pneigh_enqueue);

static inline struct neigh_parms *lookup_neigh_parms(struct neigh_table *tbl,
						      struct net *net, int ifindex)
{
	struct neigh_parms *p;

	list_for_each_entry(p, &tbl->parms_list, list) {
		if ((p->dev && p->dev->ifindex == ifindex && net_eq(neigh_parms_net(p), net)) ||
		    (!p->dev && !ifindex && net_eq(net, &init_net)))
			return p;
	}

	return NULL;
}

struct neigh_parms *neigh_parms_alloc(struct net_device *dev,
				      struct neigh_table *tbl)
{
	struct neigh_parms *p;
	struct net *net = dev_net(dev);
	const struct net_device_ops *ops = dev->netdev_ops;

	p = kmemdup(&tbl->parms, sizeof(*p), GFP_KERNEL);
	if (p) {
		p->tbl		  = tbl;
		refcount_set(&p->refcnt, 1);
		p->reachable_time =
				neigh_rand_reach_time(NEIGH_VAR(p, BASE_REACHABLE_TIME));
		dev_hold(dev);
		p->dev = dev;
		write_pnet(&p->net, net);
		p->sysctl_table = NULL;

		if (ops->ndo_neigh_setup && ops->ndo_neigh_setup(dev, p)) {
			dev_put(dev);
			kfree(p);
			return NULL;
		}

		write_lock_bh(&tbl->lock);
		list_add(&p->list, &tbl->parms.list);
		write_unlock_bh(&tbl->lock);

		neigh_parms_data_state_cleanall(p);
	}
	return p;
}
EXPORT_SYMBOL(neigh_parms_alloc);

static void neigh_rcu_free_parms(struct rcu_head *head)
{
	struct neigh_parms *parms =
		container_of(head, struct neigh_parms, rcu_head);

	neigh_parms_put(parms);
}

void neigh_parms_release(struct neigh_table *tbl, struct neigh_parms *parms)
{
	if (!parms || parms == &tbl->parms)
		return;
	write_lock_bh(&tbl->lock);
	list_del(&parms->list);
	parms->dead = 1;
	write_unlock_bh(&tbl->lock);
	if (parms->dev)
		dev_put(parms->dev);
	call_rcu(&parms->rcu_head, neigh_rcu_free_parms);
}
EXPORT_SYMBOL(neigh_parms_release);

static void neigh_parms_destroy(struct neigh_parms *parms)
{
	kfree(parms);
}

static struct lock_class_key neigh_table_proxy_queue_class;

static struct neigh_table *neigh_tables[NEIGH_NR_TABLES] __read_mostly;

void neigh_table_init(int index, struct neigh_table *tbl)
{
	unsigned long now = jiffies;
	unsigned long phsize;

	INIT_LIST_HEAD(&tbl->parms_list);
	INIT_LIST_HEAD(&tbl->gc_list);
	list_add(&tbl->parms.list, &tbl->parms_list);
	write_pnet(&tbl->parms.net, &init_net);
	refcount_set(&tbl->parms.refcnt, 1);
	tbl->parms.reachable_time =
			  neigh_rand_reach_time(NEIGH_VAR(&tbl->parms, BASE_REACHABLE_TIME));

	tbl->stats = alloc_percpu(struct neigh_statistics);
	if (!tbl->stats)
		panic("cannot create neighbour cache statistics");

#ifdef CONFIG_PROC_FS
	if (!proc_create_seq_data(tbl->id, 0, init_net.proc_net_stat,
			      &neigh_stat_seq_ops, tbl))
		panic("cannot create neighbour proc dir entry");
#endif

	RCU_INIT_POINTER(tbl->nht, neigh_hash_alloc(3));

	phsize = (PNEIGH_HASHMASK + 1) * sizeof(struct pneigh_entry *);
	tbl->phash_buckets = kzalloc(phsize, GFP_KERNEL);

	if (!tbl->nht || !tbl->phash_buckets)
		panic("cannot allocate neighbour cache hashes");

	if (!tbl->entry_size)
		tbl->entry_size = ALIGN(offsetof(struct neighbour, primary_key) +
					tbl->key_len, NEIGH_PRIV_ALIGN);
	else
		WARN_ON(tbl->entry_size % NEIGH_PRIV_ALIGN);

	rwlock_init(&tbl->lock);
	INIT_DEFERRABLE_WORK(&tbl->gc_work, neigh_periodic_work);
	queue_delayed_work(system_power_efficient_wq, &tbl->gc_work,
			tbl->parms.reachable_time);
	timer_setup(&tbl->proxy_timer, neigh_proxy_process, 0);
	skb_queue_head_init_class(&tbl->proxy_queue,
			&neigh_table_proxy_queue_class);

	tbl->last_flush = now;
	tbl->last_rand	= now + tbl->parms.reachable_time * 20;

	neigh_tables[index] = tbl;
}
EXPORT_SYMBOL(neigh_table_init);

int neigh_table_clear(int index, struct neigh_table *tbl)
{
	neigh_tables[index] = NULL;
	/* It is not clean... Fix it to unload IPv6 module safely */
	cancel_delayed_work_sync(&tbl->gc_work);
	del_timer_sync(&tbl->proxy_timer);
	pneigh_queue_purge(&tbl->proxy_queue);
	neigh_ifdown(tbl, NULL);
	if (atomic_read(&tbl->entries))
		pr_crit("neighbour leakage\n");

	call_rcu(&rcu_dereference_protected(tbl->nht, 1)->rcu,
		 neigh_hash_free_rcu);
	tbl->nht = NULL;

	kfree(tbl->phash_buckets);
	tbl->phash_buckets = NULL;

	remove_proc_entry(tbl->id, init_net.proc_net_stat);

	free_percpu(tbl->stats);
	tbl->stats = NULL;

	return 0;
}
EXPORT_SYMBOL(neigh_table_clear);

static struct neigh_table *neigh_find_table(int family)
{
	struct neigh_table *tbl = NULL;

	switch (family) {
	case AF_INET:
		tbl = neigh_tables[NEIGH_ARP_TABLE];
		break;
	case AF_INET6:
		tbl = neigh_tables[NEIGH_ND_TABLE];
		break;
	case AF_DECnet:
		tbl = neigh_tables[NEIGH_DN_TABLE];
		break;
	}

	return tbl;
}

const struct nla_policy nda_policy[NDA_MAX+1] = {
	[NDA_UNSPEC]		= { .strict_start_type = NDA_NH_ID },
	[NDA_DST]		= { .type = NLA_BINARY, .len = MAX_ADDR_LEN },
	[NDA_LLADDR]		= { .type = NLA_BINARY, .len = MAX_ADDR_LEN },
	[NDA_CACHEINFO]		= { .len = sizeof(struct nda_cacheinfo) },
	[NDA_PROBES]		= { .type = NLA_U32 },
	[NDA_VLAN]		= { .type = NLA_U16 },
	[NDA_PORT]		= { .type = NLA_U16 },
	[NDA_VNI]		= { .type = NLA_U32 },
	[NDA_IFINDEX]		= { .type = NLA_U32 },
	[NDA_MASTER]		= { .type = NLA_U32 },
	[NDA_PROTOCOL]		= { .type = NLA_U8 },
	[NDA_NH_ID]		= { .type = NLA_U32 },
<<<<<<< HEAD
=======
	[NDA_FDB_EXT_ATTRS]	= { .type = NLA_NESTED },
>>>>>>> 7d2a07b7
};

static int neigh_delete(struct sk_buff *skb, struct nlmsghdr *nlh,
			struct netlink_ext_ack *extack)
{
	struct net *net = sock_net(skb->sk);
	struct ndmsg *ndm;
	struct nlattr *dst_attr;
	struct neigh_table *tbl;
	struct neighbour *neigh;
	struct net_device *dev = NULL;
	int err = -EINVAL;

	ASSERT_RTNL();
	if (nlmsg_len(nlh) < sizeof(*ndm))
		goto out;

	dst_attr = nlmsg_find_attr(nlh, sizeof(*ndm), NDA_DST);
	if (!dst_attr) {
		NL_SET_ERR_MSG(extack, "Network address not specified");
		goto out;
	}

	ndm = nlmsg_data(nlh);
	if (ndm->ndm_ifindex) {
		dev = __dev_get_by_index(net, ndm->ndm_ifindex);
		if (dev == NULL) {
			err = -ENODEV;
			goto out;
		}
	}

	tbl = neigh_find_table(ndm->ndm_family);
	if (tbl == NULL)
		return -EAFNOSUPPORT;

	if (nla_len(dst_attr) < (int)tbl->key_len) {
		NL_SET_ERR_MSG(extack, "Invalid network address");
		goto out;
	}

	if (ndm->ndm_flags & NTF_PROXY) {
		err = pneigh_delete(tbl, net, nla_data(dst_attr), dev);
		goto out;
	}

	if (dev == NULL)
		goto out;

	neigh = neigh_lookup(tbl, nla_data(dst_attr), dev);
	if (neigh == NULL) {
		err = -ENOENT;
		goto out;
	}

	err = __neigh_update(neigh, NULL, NUD_FAILED,
			     NEIGH_UPDATE_F_OVERRIDE | NEIGH_UPDATE_F_ADMIN,
			     NETLINK_CB(skb).portid, extack);
	write_lock_bh(&tbl->lock);
	neigh_release(neigh);
	neigh_remove_one(neigh, tbl);
	write_unlock_bh(&tbl->lock);

out:
	return err;
}

static int neigh_add(struct sk_buff *skb, struct nlmsghdr *nlh,
		     struct netlink_ext_ack *extack)
{
	int flags = NEIGH_UPDATE_F_ADMIN | NEIGH_UPDATE_F_OVERRIDE |
		NEIGH_UPDATE_F_OVERRIDE_ISROUTER;
	struct net *net = sock_net(skb->sk);
	struct ndmsg *ndm;
	struct nlattr *tb[NDA_MAX+1];
	struct neigh_table *tbl;
	struct net_device *dev = NULL;
	struct neighbour *neigh;
	void *dst, *lladdr;
	u8 protocol = 0;
	int err;

	ASSERT_RTNL();
	err = nlmsg_parse_deprecated(nlh, sizeof(*ndm), tb, NDA_MAX,
				     nda_policy, extack);
	if (err < 0)
		goto out;

	err = -EINVAL;
	if (!tb[NDA_DST]) {
		NL_SET_ERR_MSG(extack, "Network address not specified");
		goto out;
	}

	ndm = nlmsg_data(nlh);
	if (ndm->ndm_ifindex) {
		dev = __dev_get_by_index(net, ndm->ndm_ifindex);
		if (dev == NULL) {
			err = -ENODEV;
			goto out;
		}

		if (tb[NDA_LLADDR] && nla_len(tb[NDA_LLADDR]) < dev->addr_len) {
			NL_SET_ERR_MSG(extack, "Invalid link address");
			goto out;
		}
	}

	tbl = neigh_find_table(ndm->ndm_family);
	if (tbl == NULL)
		return -EAFNOSUPPORT;

	if (nla_len(tb[NDA_DST]) < (int)tbl->key_len) {
		NL_SET_ERR_MSG(extack, "Invalid network address");
		goto out;
	}

	dst = nla_data(tb[NDA_DST]);
	lladdr = tb[NDA_LLADDR] ? nla_data(tb[NDA_LLADDR]) : NULL;

	if (tb[NDA_PROTOCOL])
		protocol = nla_get_u8(tb[NDA_PROTOCOL]);

	if (ndm->ndm_flags & NTF_PROXY) {
		struct pneigh_entry *pn;

		err = -ENOBUFS;
		pn = pneigh_lookup(tbl, net, dst, dev, 1);
		if (pn) {
			pn->flags = ndm->ndm_flags;
			if (protocol)
				pn->protocol = protocol;
			err = 0;
		}
		goto out;
	}

	if (!dev) {
		NL_SET_ERR_MSG(extack, "Device not specified");
		goto out;
	}

	if (tbl->allow_add && !tbl->allow_add(dev, extack)) {
		err = -EINVAL;
		goto out;
	}

	neigh = neigh_lookup(tbl, dst, dev);
	if (neigh == NULL) {
		bool exempt_from_gc;

		if (!(nlh->nlmsg_flags & NLM_F_CREATE)) {
			err = -ENOENT;
			goto out;
		}

		exempt_from_gc = ndm->ndm_state & NUD_PERMANENT ||
				 ndm->ndm_flags & NTF_EXT_LEARNED;
		neigh = ___neigh_create(tbl, dst, dev, exempt_from_gc, true);
		if (IS_ERR(neigh)) {
			err = PTR_ERR(neigh);
			goto out;
		}
	} else {
		if (nlh->nlmsg_flags & NLM_F_EXCL) {
			err = -EEXIST;
			neigh_release(neigh);
			goto out;
		}

		if (!(nlh->nlmsg_flags & NLM_F_REPLACE))
			flags &= ~(NEIGH_UPDATE_F_OVERRIDE |
				   NEIGH_UPDATE_F_OVERRIDE_ISROUTER);
	}

	if (protocol)
		neigh->protocol = protocol;

	if (ndm->ndm_flags & NTF_EXT_LEARNED)
		flags |= NEIGH_UPDATE_F_EXT_LEARNED;

	if (ndm->ndm_flags & NTF_ROUTER)
		flags |= NEIGH_UPDATE_F_ISROUTER;

	if (ndm->ndm_flags & NTF_USE) {
		neigh_event_send(neigh, NULL);
		err = 0;
	} else
		err = __neigh_update(neigh, lladdr, ndm->ndm_state, flags,
				     NETLINK_CB(skb).portid, extack);

	neigh_release(neigh);

out:
	return err;
}

static int neightbl_fill_parms(struct sk_buff *skb, struct neigh_parms *parms)
{
	struct nlattr *nest;

	nest = nla_nest_start_noflag(skb, NDTA_PARMS);
	if (nest == NULL)
		return -ENOBUFS;

	if ((parms->dev &&
	     nla_put_u32(skb, NDTPA_IFINDEX, parms->dev->ifindex)) ||
	    nla_put_u32(skb, NDTPA_REFCNT, refcount_read(&parms->refcnt)) ||
	    nla_put_u32(skb, NDTPA_QUEUE_LENBYTES,
			NEIGH_VAR(parms, QUEUE_LEN_BYTES)) ||
	    /* approximative value for deprecated QUEUE_LEN (in packets) */
	    nla_put_u32(skb, NDTPA_QUEUE_LEN,
			NEIGH_VAR(parms, QUEUE_LEN_BYTES) / SKB_TRUESIZE(ETH_FRAME_LEN)) ||
	    nla_put_u32(skb, NDTPA_PROXY_QLEN, NEIGH_VAR(parms, PROXY_QLEN)) ||
	    nla_put_u32(skb, NDTPA_APP_PROBES, NEIGH_VAR(parms, APP_PROBES)) ||
	    nla_put_u32(skb, NDTPA_UCAST_PROBES,
			NEIGH_VAR(parms, UCAST_PROBES)) ||
	    nla_put_u32(skb, NDTPA_MCAST_PROBES,
			NEIGH_VAR(parms, MCAST_PROBES)) ||
	    nla_put_u32(skb, NDTPA_MCAST_REPROBES,
			NEIGH_VAR(parms, MCAST_REPROBES)) ||
	    nla_put_msecs(skb, NDTPA_REACHABLE_TIME, parms->reachable_time,
			  NDTPA_PAD) ||
	    nla_put_msecs(skb, NDTPA_BASE_REACHABLE_TIME,
			  NEIGH_VAR(parms, BASE_REACHABLE_TIME), NDTPA_PAD) ||
	    nla_put_msecs(skb, NDTPA_GC_STALETIME,
			  NEIGH_VAR(parms, GC_STALETIME), NDTPA_PAD) ||
	    nla_put_msecs(skb, NDTPA_DELAY_PROBE_TIME,
			  NEIGH_VAR(parms, DELAY_PROBE_TIME), NDTPA_PAD) ||
	    nla_put_msecs(skb, NDTPA_RETRANS_TIME,
			  NEIGH_VAR(parms, RETRANS_TIME), NDTPA_PAD) ||
	    nla_put_msecs(skb, NDTPA_ANYCAST_DELAY,
			  NEIGH_VAR(parms, ANYCAST_DELAY), NDTPA_PAD) ||
	    nla_put_msecs(skb, NDTPA_PROXY_DELAY,
			  NEIGH_VAR(parms, PROXY_DELAY), NDTPA_PAD) ||
	    nla_put_msecs(skb, NDTPA_LOCKTIME,
			  NEIGH_VAR(parms, LOCKTIME), NDTPA_PAD))
		goto nla_put_failure;
	return nla_nest_end(skb, nest);

nla_put_failure:
	nla_nest_cancel(skb, nest);
	return -EMSGSIZE;
}

static int neightbl_fill_info(struct sk_buff *skb, struct neigh_table *tbl,
			      u32 pid, u32 seq, int type, int flags)
{
	struct nlmsghdr *nlh;
	struct ndtmsg *ndtmsg;

	nlh = nlmsg_put(skb, pid, seq, type, sizeof(*ndtmsg), flags);
	if (nlh == NULL)
		return -EMSGSIZE;

	ndtmsg = nlmsg_data(nlh);

	read_lock_bh(&tbl->lock);
	ndtmsg->ndtm_family = tbl->family;
	ndtmsg->ndtm_pad1   = 0;
	ndtmsg->ndtm_pad2   = 0;

	if (nla_put_string(skb, NDTA_NAME, tbl->id) ||
	    nla_put_msecs(skb, NDTA_GC_INTERVAL, tbl->gc_interval, NDTA_PAD) ||
	    nla_put_u32(skb, NDTA_THRESH1, tbl->gc_thresh1) ||
	    nla_put_u32(skb, NDTA_THRESH2, tbl->gc_thresh2) ||
	    nla_put_u32(skb, NDTA_THRESH3, tbl->gc_thresh3))
		goto nla_put_failure;
	{
		unsigned long now = jiffies;
		long flush_delta = now - tbl->last_flush;
		long rand_delta = now - tbl->last_rand;
		struct neigh_hash_table *nht;
		struct ndt_config ndc = {
			.ndtc_key_len		= tbl->key_len,
			.ndtc_entry_size	= tbl->entry_size,
			.ndtc_entries		= atomic_read(&tbl->entries),
			.ndtc_last_flush	= jiffies_to_msecs(flush_delta),
			.ndtc_last_rand		= jiffies_to_msecs(rand_delta),
			.ndtc_proxy_qlen	= tbl->proxy_queue.qlen,
		};

		rcu_read_lock_bh();
		nht = rcu_dereference_bh(tbl->nht);
		ndc.ndtc_hash_rnd = nht->hash_rnd[0];
		ndc.ndtc_hash_mask = ((1 << nht->hash_shift) - 1);
		rcu_read_unlock_bh();

		if (nla_put(skb, NDTA_CONFIG, sizeof(ndc), &ndc))
			goto nla_put_failure;
	}

	{
		int cpu;
		struct ndt_stats ndst;

		memset(&ndst, 0, sizeof(ndst));

		for_each_possible_cpu(cpu) {
			struct neigh_statistics	*st;

			st = per_cpu_ptr(tbl->stats, cpu);
			ndst.ndts_allocs		+= st->allocs;
			ndst.ndts_destroys		+= st->destroys;
			ndst.ndts_hash_grows		+= st->hash_grows;
			ndst.ndts_res_failed		+= st->res_failed;
			ndst.ndts_lookups		+= st->lookups;
			ndst.ndts_hits			+= st->hits;
			ndst.ndts_rcv_probes_mcast	+= st->rcv_probes_mcast;
			ndst.ndts_rcv_probes_ucast	+= st->rcv_probes_ucast;
			ndst.ndts_periodic_gc_runs	+= st->periodic_gc_runs;
			ndst.ndts_forced_gc_runs	+= st->forced_gc_runs;
			ndst.ndts_table_fulls		+= st->table_fulls;
		}

		if (nla_put_64bit(skb, NDTA_STATS, sizeof(ndst), &ndst,
				  NDTA_PAD))
			goto nla_put_failure;
	}

	BUG_ON(tbl->parms.dev);
	if (neightbl_fill_parms(skb, &tbl->parms) < 0)
		goto nla_put_failure;

	read_unlock_bh(&tbl->lock);
	nlmsg_end(skb, nlh);
	return 0;

nla_put_failure:
	read_unlock_bh(&tbl->lock);
	nlmsg_cancel(skb, nlh);
	return -EMSGSIZE;
}

static int neightbl_fill_param_info(struct sk_buff *skb,
				    struct neigh_table *tbl,
				    struct neigh_parms *parms,
				    u32 pid, u32 seq, int type,
				    unsigned int flags)
{
	struct ndtmsg *ndtmsg;
	struct nlmsghdr *nlh;

	nlh = nlmsg_put(skb, pid, seq, type, sizeof(*ndtmsg), flags);
	if (nlh == NULL)
		return -EMSGSIZE;

	ndtmsg = nlmsg_data(nlh);

	read_lock_bh(&tbl->lock);
	ndtmsg->ndtm_family = tbl->family;
	ndtmsg->ndtm_pad1   = 0;
	ndtmsg->ndtm_pad2   = 0;

	if (nla_put_string(skb, NDTA_NAME, tbl->id) < 0 ||
	    neightbl_fill_parms(skb, parms) < 0)
		goto errout;

	read_unlock_bh(&tbl->lock);
	nlmsg_end(skb, nlh);
	return 0;
errout:
	read_unlock_bh(&tbl->lock);
	nlmsg_cancel(skb, nlh);
	return -EMSGSIZE;
}

static const struct nla_policy nl_neightbl_policy[NDTA_MAX+1] = {
	[NDTA_NAME]		= { .type = NLA_STRING },
	[NDTA_THRESH1]		= { .type = NLA_U32 },
	[NDTA_THRESH2]		= { .type = NLA_U32 },
	[NDTA_THRESH3]		= { .type = NLA_U32 },
	[NDTA_GC_INTERVAL]	= { .type = NLA_U64 },
	[NDTA_PARMS]		= { .type = NLA_NESTED },
};

static const struct nla_policy nl_ntbl_parm_policy[NDTPA_MAX+1] = {
	[NDTPA_IFINDEX]			= { .type = NLA_U32 },
	[NDTPA_QUEUE_LEN]		= { .type = NLA_U32 },
	[NDTPA_PROXY_QLEN]		= { .type = NLA_U32 },
	[NDTPA_APP_PROBES]		= { .type = NLA_U32 },
	[NDTPA_UCAST_PROBES]		= { .type = NLA_U32 },
	[NDTPA_MCAST_PROBES]		= { .type = NLA_U32 },
	[NDTPA_MCAST_REPROBES]		= { .type = NLA_U32 },
	[NDTPA_BASE_REACHABLE_TIME]	= { .type = NLA_U64 },
	[NDTPA_GC_STALETIME]		= { .type = NLA_U64 },
	[NDTPA_DELAY_PROBE_TIME]	= { .type = NLA_U64 },
	[NDTPA_RETRANS_TIME]		= { .type = NLA_U64 },
	[NDTPA_ANYCAST_DELAY]		= { .type = NLA_U64 },
	[NDTPA_PROXY_DELAY]		= { .type = NLA_U64 },
	[NDTPA_LOCKTIME]		= { .type = NLA_U64 },
};

static int neightbl_set(struct sk_buff *skb, struct nlmsghdr *nlh,
			struct netlink_ext_ack *extack)
{
	struct net *net = sock_net(skb->sk);
	struct neigh_table *tbl;
	struct ndtmsg *ndtmsg;
	struct nlattr *tb[NDTA_MAX+1];
	bool found = false;
	int err, tidx;

	err = nlmsg_parse_deprecated(nlh, sizeof(*ndtmsg), tb, NDTA_MAX,
				     nl_neightbl_policy, extack);
	if (err < 0)
		goto errout;

	if (tb[NDTA_NAME] == NULL) {
		err = -EINVAL;
		goto errout;
	}

	ndtmsg = nlmsg_data(nlh);

	for (tidx = 0; tidx < NEIGH_NR_TABLES; tidx++) {
		tbl = neigh_tables[tidx];
		if (!tbl)
			continue;
		if (ndtmsg->ndtm_family && tbl->family != ndtmsg->ndtm_family)
			continue;
		if (nla_strcmp(tb[NDTA_NAME], tbl->id) == 0) {
			found = true;
			break;
		}
	}

	if (!found)
		return -ENOENT;

	/*
	 * We acquire tbl->lock to be nice to the periodic timers and
	 * make sure they always see a consistent set of values.
	 */
	write_lock_bh(&tbl->lock);

	if (tb[NDTA_PARMS]) {
		struct nlattr *tbp[NDTPA_MAX+1];
		struct neigh_parms *p;
		int i, ifindex = 0;

		err = nla_parse_nested_deprecated(tbp, NDTPA_MAX,
						  tb[NDTA_PARMS],
						  nl_ntbl_parm_policy, extack);
		if (err < 0)
			goto errout_tbl_lock;

		if (tbp[NDTPA_IFINDEX])
			ifindex = nla_get_u32(tbp[NDTPA_IFINDEX]);

		p = lookup_neigh_parms(tbl, net, ifindex);
		if (p == NULL) {
			err = -ENOENT;
			goto errout_tbl_lock;
		}

		for (i = 1; i <= NDTPA_MAX; i++) {
			if (tbp[i] == NULL)
				continue;

			switch (i) {
			case NDTPA_QUEUE_LEN:
				NEIGH_VAR_SET(p, QUEUE_LEN_BYTES,
					      nla_get_u32(tbp[i]) *
					      SKB_TRUESIZE(ETH_FRAME_LEN));
				break;
			case NDTPA_QUEUE_LENBYTES:
				NEIGH_VAR_SET(p, QUEUE_LEN_BYTES,
					      nla_get_u32(tbp[i]));
				break;
			case NDTPA_PROXY_QLEN:
				NEIGH_VAR_SET(p, PROXY_QLEN,
					      nla_get_u32(tbp[i]));
				break;
			case NDTPA_APP_PROBES:
				NEIGH_VAR_SET(p, APP_PROBES,
					      nla_get_u32(tbp[i]));
				break;
			case NDTPA_UCAST_PROBES:
				NEIGH_VAR_SET(p, UCAST_PROBES,
					      nla_get_u32(tbp[i]));
				break;
			case NDTPA_MCAST_PROBES:
				NEIGH_VAR_SET(p, MCAST_PROBES,
					      nla_get_u32(tbp[i]));
				break;
			case NDTPA_MCAST_REPROBES:
				NEIGH_VAR_SET(p, MCAST_REPROBES,
					      nla_get_u32(tbp[i]));
				break;
			case NDTPA_BASE_REACHABLE_TIME:
				NEIGH_VAR_SET(p, BASE_REACHABLE_TIME,
					      nla_get_msecs(tbp[i]));
				/* update reachable_time as well, otherwise, the change will
				 * only be effective after the next time neigh_periodic_work
				 * decides to recompute it (can be multiple minutes)
				 */
				p->reachable_time =
					neigh_rand_reach_time(NEIGH_VAR(p, BASE_REACHABLE_TIME));
				break;
			case NDTPA_GC_STALETIME:
				NEIGH_VAR_SET(p, GC_STALETIME,
					      nla_get_msecs(tbp[i]));
				break;
			case NDTPA_DELAY_PROBE_TIME:
				NEIGH_VAR_SET(p, DELAY_PROBE_TIME,
					      nla_get_msecs(tbp[i]));
				call_netevent_notifiers(NETEVENT_DELAY_PROBE_TIME_UPDATE, p);
				break;
			case NDTPA_RETRANS_TIME:
				NEIGH_VAR_SET(p, RETRANS_TIME,
					      nla_get_msecs(tbp[i]));
				break;
			case NDTPA_ANYCAST_DELAY:
				NEIGH_VAR_SET(p, ANYCAST_DELAY,
					      nla_get_msecs(tbp[i]));
				break;
			case NDTPA_PROXY_DELAY:
				NEIGH_VAR_SET(p, PROXY_DELAY,
					      nla_get_msecs(tbp[i]));
				break;
			case NDTPA_LOCKTIME:
				NEIGH_VAR_SET(p, LOCKTIME,
					      nla_get_msecs(tbp[i]));
				break;
			}
		}
	}

	err = -ENOENT;
	if ((tb[NDTA_THRESH1] || tb[NDTA_THRESH2] ||
	     tb[NDTA_THRESH3] || tb[NDTA_GC_INTERVAL]) &&
	    !net_eq(net, &init_net))
		goto errout_tbl_lock;

	if (tb[NDTA_THRESH1])
		tbl->gc_thresh1 = nla_get_u32(tb[NDTA_THRESH1]);

	if (tb[NDTA_THRESH2])
		tbl->gc_thresh2 = nla_get_u32(tb[NDTA_THRESH2]);

	if (tb[NDTA_THRESH3])
		tbl->gc_thresh3 = nla_get_u32(tb[NDTA_THRESH3]);

	if (tb[NDTA_GC_INTERVAL])
		tbl->gc_interval = nla_get_msecs(tb[NDTA_GC_INTERVAL]);

	err = 0;

errout_tbl_lock:
	write_unlock_bh(&tbl->lock);
errout:
	return err;
}

static int neightbl_valid_dump_info(const struct nlmsghdr *nlh,
				    struct netlink_ext_ack *extack)
{
	struct ndtmsg *ndtm;

	if (nlh->nlmsg_len < nlmsg_msg_size(sizeof(*ndtm))) {
		NL_SET_ERR_MSG(extack, "Invalid header for neighbor table dump request");
		return -EINVAL;
	}

	ndtm = nlmsg_data(nlh);
	if (ndtm->ndtm_pad1  || ndtm->ndtm_pad2) {
		NL_SET_ERR_MSG(extack, "Invalid values in header for neighbor table dump request");
		return -EINVAL;
	}

	if (nlmsg_attrlen(nlh, sizeof(*ndtm))) {
		NL_SET_ERR_MSG(extack, "Invalid data after header in neighbor table dump request");
		return -EINVAL;
	}

	return 0;
}

static int neightbl_dump_info(struct sk_buff *skb, struct netlink_callback *cb)
{
	const struct nlmsghdr *nlh = cb->nlh;
	struct net *net = sock_net(skb->sk);
	int family, tidx, nidx = 0;
	int tbl_skip = cb->args[0];
	int neigh_skip = cb->args[1];
	struct neigh_table *tbl;

	if (cb->strict_check) {
		int err = neightbl_valid_dump_info(nlh, cb->extack);

		if (err < 0)
			return err;
	}

	family = ((struct rtgenmsg *)nlmsg_data(nlh))->rtgen_family;

	for (tidx = 0; tidx < NEIGH_NR_TABLES; tidx++) {
		struct neigh_parms *p;

		tbl = neigh_tables[tidx];
		if (!tbl)
			continue;

		if (tidx < tbl_skip || (family && tbl->family != family))
			continue;

		if (neightbl_fill_info(skb, tbl, NETLINK_CB(cb->skb).portid,
				       nlh->nlmsg_seq, RTM_NEWNEIGHTBL,
				       NLM_F_MULTI) < 0)
			break;

		nidx = 0;
		p = list_next_entry(&tbl->parms, list);
		list_for_each_entry_from(p, &tbl->parms_list, list) {
			if (!net_eq(neigh_parms_net(p), net))
				continue;

			if (nidx < neigh_skip)
				goto next;

			if (neightbl_fill_param_info(skb, tbl, p,
						     NETLINK_CB(cb->skb).portid,
						     nlh->nlmsg_seq,
						     RTM_NEWNEIGHTBL,
						     NLM_F_MULTI) < 0)
				goto out;
		next:
			nidx++;
		}

		neigh_skip = 0;
	}
out:
	cb->args[0] = tidx;
	cb->args[1] = nidx;

	return skb->len;
}

static int neigh_fill_info(struct sk_buff *skb, struct neighbour *neigh,
			   u32 pid, u32 seq, int type, unsigned int flags)
{
	unsigned long now = jiffies;
	struct nda_cacheinfo ci;
	struct nlmsghdr *nlh;
	struct ndmsg *ndm;

	nlh = nlmsg_put(skb, pid, seq, type, sizeof(*ndm), flags);
	if (nlh == NULL)
		return -EMSGSIZE;

	ndm = nlmsg_data(nlh);
	ndm->ndm_family	 = neigh->ops->family;
	ndm->ndm_pad1    = 0;
	ndm->ndm_pad2    = 0;
	ndm->ndm_flags	 = neigh->flags;
	ndm->ndm_type	 = neigh->type;
	ndm->ndm_ifindex = neigh->dev->ifindex;

	if (nla_put(skb, NDA_DST, neigh->tbl->key_len, neigh->primary_key))
		goto nla_put_failure;

	read_lock_bh(&neigh->lock);
	ndm->ndm_state	 = neigh->nud_state;
	if (neigh->nud_state & NUD_VALID) {
		char haddr[MAX_ADDR_LEN];

		neigh_ha_snapshot(haddr, neigh, neigh->dev);
		if (nla_put(skb, NDA_LLADDR, neigh->dev->addr_len, haddr) < 0) {
			read_unlock_bh(&neigh->lock);
			goto nla_put_failure;
		}
	}

	ci.ndm_used	 = jiffies_to_clock_t(now - neigh->used);
	ci.ndm_confirmed = jiffies_to_clock_t(now - neigh->confirmed);
	ci.ndm_updated	 = jiffies_to_clock_t(now - neigh->updated);
	ci.ndm_refcnt	 = refcount_read(&neigh->refcnt) - 1;
	read_unlock_bh(&neigh->lock);

	if (nla_put_u32(skb, NDA_PROBES, atomic_read(&neigh->probes)) ||
	    nla_put(skb, NDA_CACHEINFO, sizeof(ci), &ci))
		goto nla_put_failure;

	if (neigh->protocol && nla_put_u8(skb, NDA_PROTOCOL, neigh->protocol))
		goto nla_put_failure;

	nlmsg_end(skb, nlh);
	return 0;

nla_put_failure:
	nlmsg_cancel(skb, nlh);
	return -EMSGSIZE;
}

static int pneigh_fill_info(struct sk_buff *skb, struct pneigh_entry *pn,
			    u32 pid, u32 seq, int type, unsigned int flags,
			    struct neigh_table *tbl)
{
	struct nlmsghdr *nlh;
	struct ndmsg *ndm;

	nlh = nlmsg_put(skb, pid, seq, type, sizeof(*ndm), flags);
	if (nlh == NULL)
		return -EMSGSIZE;

	ndm = nlmsg_data(nlh);
	ndm->ndm_family	 = tbl->family;
	ndm->ndm_pad1    = 0;
	ndm->ndm_pad2    = 0;
	ndm->ndm_flags	 = pn->flags | NTF_PROXY;
	ndm->ndm_type	 = RTN_UNICAST;
	ndm->ndm_ifindex = pn->dev ? pn->dev->ifindex : 0;
	ndm->ndm_state	 = NUD_NONE;

	if (nla_put(skb, NDA_DST, tbl->key_len, pn->key))
		goto nla_put_failure;

	if (pn->protocol && nla_put_u8(skb, NDA_PROTOCOL, pn->protocol))
		goto nla_put_failure;

	nlmsg_end(skb, nlh);
	return 0;

nla_put_failure:
	nlmsg_cancel(skb, nlh);
	return -EMSGSIZE;
}

static void neigh_update_notify(struct neighbour *neigh, u32 nlmsg_pid)
{
	call_netevent_notifiers(NETEVENT_NEIGH_UPDATE, neigh);
	__neigh_notify(neigh, RTM_NEWNEIGH, 0, nlmsg_pid);
}

static bool neigh_master_filtered(struct net_device *dev, int master_idx)
{
	struct net_device *master;

	if (!master_idx)
		return false;

	master = dev ? netdev_master_upper_dev_get(dev) : NULL;
	if (!master || master->ifindex != master_idx)
		return true;

	return false;
}

static bool neigh_ifindex_filtered(struct net_device *dev, int filter_idx)
{
	if (filter_idx && (!dev || dev->ifindex != filter_idx))
		return true;

	return false;
}

struct neigh_dump_filter {
	int master_idx;
	int dev_idx;
};

static int neigh_dump_table(struct neigh_table *tbl, struct sk_buff *skb,
			    struct netlink_callback *cb,
			    struct neigh_dump_filter *filter)
{
	struct net *net = sock_net(skb->sk);
	struct neighbour *n;
	int rc, h, s_h = cb->args[1];
	int idx, s_idx = idx = cb->args[2];
	struct neigh_hash_table *nht;
	unsigned int flags = NLM_F_MULTI;

	if (filter->dev_idx || filter->master_idx)
		flags |= NLM_F_DUMP_FILTERED;

	rcu_read_lock_bh();
	nht = rcu_dereference_bh(tbl->nht);

	for (h = s_h; h < (1 << nht->hash_shift); h++) {
		if (h > s_h)
			s_idx = 0;
		for (n = rcu_dereference_bh(nht->hash_buckets[h]), idx = 0;
		     n != NULL;
		     n = rcu_dereference_bh(n->next)) {
			if (idx < s_idx || !net_eq(dev_net(n->dev), net))
				goto next;
			if (neigh_ifindex_filtered(n->dev, filter->dev_idx) ||
			    neigh_master_filtered(n->dev, filter->master_idx))
				goto next;
			if (neigh_fill_info(skb, n, NETLINK_CB(cb->skb).portid,
					    cb->nlh->nlmsg_seq,
					    RTM_NEWNEIGH,
					    flags) < 0) {
				rc = -1;
				goto out;
			}
next:
			idx++;
		}
	}
	rc = skb->len;
out:
	rcu_read_unlock_bh();
	cb->args[1] = h;
	cb->args[2] = idx;
	return rc;
}

static int pneigh_dump_table(struct neigh_table *tbl, struct sk_buff *skb,
			     struct netlink_callback *cb,
			     struct neigh_dump_filter *filter)
{
	struct pneigh_entry *n;
	struct net *net = sock_net(skb->sk);
	int rc, h, s_h = cb->args[3];
	int idx, s_idx = idx = cb->args[4];
	unsigned int flags = NLM_F_MULTI;

	if (filter->dev_idx || filter->master_idx)
		flags |= NLM_F_DUMP_FILTERED;

	read_lock_bh(&tbl->lock);

	for (h = s_h; h <= PNEIGH_HASHMASK; h++) {
		if (h > s_h)
			s_idx = 0;
		for (n = tbl->phash_buckets[h], idx = 0; n; n = n->next) {
			if (idx < s_idx || pneigh_net(n) != net)
				goto next;
			if (neigh_ifindex_filtered(n->dev, filter->dev_idx) ||
			    neigh_master_filtered(n->dev, filter->master_idx))
				goto next;
			if (pneigh_fill_info(skb, n, NETLINK_CB(cb->skb).portid,
					    cb->nlh->nlmsg_seq,
					    RTM_NEWNEIGH, flags, tbl) < 0) {
				read_unlock_bh(&tbl->lock);
				rc = -1;
				goto out;
			}
		next:
			idx++;
		}
	}

	read_unlock_bh(&tbl->lock);
	rc = skb->len;
out:
	cb->args[3] = h;
	cb->args[4] = idx;
	return rc;

}

static int neigh_valid_dump_req(const struct nlmsghdr *nlh,
				bool strict_check,
				struct neigh_dump_filter *filter,
				struct netlink_ext_ack *extack)
{
	struct nlattr *tb[NDA_MAX + 1];
	int err, i;

	if (strict_check) {
		struct ndmsg *ndm;

		if (nlh->nlmsg_len < nlmsg_msg_size(sizeof(*ndm))) {
			NL_SET_ERR_MSG(extack, "Invalid header for neighbor dump request");
			return -EINVAL;
		}

		ndm = nlmsg_data(nlh);
		if (ndm->ndm_pad1  || ndm->ndm_pad2  || ndm->ndm_ifindex ||
		    ndm->ndm_state || ndm->ndm_type) {
			NL_SET_ERR_MSG(extack, "Invalid values in header for neighbor dump request");
			return -EINVAL;
		}

		if (ndm->ndm_flags & ~NTF_PROXY) {
			NL_SET_ERR_MSG(extack, "Invalid flags in header for neighbor dump request");
			return -EINVAL;
		}

		err = nlmsg_parse_deprecated_strict(nlh, sizeof(struct ndmsg),
						    tb, NDA_MAX, nda_policy,
						    extack);
	} else {
		err = nlmsg_parse_deprecated(nlh, sizeof(struct ndmsg), tb,
					     NDA_MAX, nda_policy, extack);
	}
	if (err < 0)
		return err;

	for (i = 0; i <= NDA_MAX; ++i) {
		if (!tb[i])
			continue;

		/* all new attributes should require strict_check */
		switch (i) {
		case NDA_IFINDEX:
			filter->dev_idx = nla_get_u32(tb[i]);
			break;
		case NDA_MASTER:
			filter->master_idx = nla_get_u32(tb[i]);
			break;
		default:
			if (strict_check) {
				NL_SET_ERR_MSG(extack, "Unsupported attribute in neighbor dump request");
				return -EINVAL;
			}
		}
	}

	return 0;
}

static int neigh_dump_info(struct sk_buff *skb, struct netlink_callback *cb)
{
	const struct nlmsghdr *nlh = cb->nlh;
	struct neigh_dump_filter filter = {};
	struct neigh_table *tbl;
	int t, family, s_t;
	int proxy = 0;
	int err;

	family = ((struct rtgenmsg *)nlmsg_data(nlh))->rtgen_family;

	/* check for full ndmsg structure presence, family member is
	 * the same for both structures
	 */
	if (nlmsg_len(nlh) >= sizeof(struct ndmsg) &&
	    ((struct ndmsg *)nlmsg_data(nlh))->ndm_flags == NTF_PROXY)
		proxy = 1;

	err = neigh_valid_dump_req(nlh, cb->strict_check, &filter, cb->extack);
	if (err < 0 && cb->strict_check)
		return err;

	s_t = cb->args[0];

	for (t = 0; t < NEIGH_NR_TABLES; t++) {
		tbl = neigh_tables[t];

		if (!tbl)
			continue;
		if (t < s_t || (family && tbl->family != family))
			continue;
		if (t > s_t)
			memset(&cb->args[1], 0, sizeof(cb->args) -
						sizeof(cb->args[0]));
		if (proxy)
			err = pneigh_dump_table(tbl, skb, cb, &filter);
		else
			err = neigh_dump_table(tbl, skb, cb, &filter);
		if (err < 0)
			break;
	}

	cb->args[0] = t;
	return skb->len;
}

static int neigh_valid_get_req(const struct nlmsghdr *nlh,
			       struct neigh_table **tbl,
			       void **dst, int *dev_idx, u8 *ndm_flags,
			       struct netlink_ext_ack *extack)
{
	struct nlattr *tb[NDA_MAX + 1];
	struct ndmsg *ndm;
	int err, i;

	if (nlh->nlmsg_len < nlmsg_msg_size(sizeof(*ndm))) {
		NL_SET_ERR_MSG(extack, "Invalid header for neighbor get request");
		return -EINVAL;
	}

	ndm = nlmsg_data(nlh);
	if (ndm->ndm_pad1  || ndm->ndm_pad2  || ndm->ndm_state ||
	    ndm->ndm_type) {
		NL_SET_ERR_MSG(extack, "Invalid values in header for neighbor get request");
		return -EINVAL;
	}

	if (ndm->ndm_flags & ~NTF_PROXY) {
		NL_SET_ERR_MSG(extack, "Invalid flags in header for neighbor get request");
		return -EINVAL;
	}

	err = nlmsg_parse_deprecated_strict(nlh, sizeof(struct ndmsg), tb,
					    NDA_MAX, nda_policy, extack);
	if (err < 0)
		return err;

	*ndm_flags = ndm->ndm_flags;
	*dev_idx = ndm->ndm_ifindex;
	*tbl = neigh_find_table(ndm->ndm_family);
	if (*tbl == NULL) {
		NL_SET_ERR_MSG(extack, "Unsupported family in header for neighbor get request");
		return -EAFNOSUPPORT;
	}

	for (i = 0; i <= NDA_MAX; ++i) {
		if (!tb[i])
			continue;

		switch (i) {
		case NDA_DST:
			if (nla_len(tb[i]) != (int)(*tbl)->key_len) {
				NL_SET_ERR_MSG(extack, "Invalid network address in neighbor get request");
				return -EINVAL;
			}
			*dst = nla_data(tb[i]);
			break;
		default:
			NL_SET_ERR_MSG(extack, "Unsupported attribute in neighbor get request");
			return -EINVAL;
		}
	}

	return 0;
}

static inline size_t neigh_nlmsg_size(void)
{
	return NLMSG_ALIGN(sizeof(struct ndmsg))
	       + nla_total_size(MAX_ADDR_LEN) /* NDA_DST */
	       + nla_total_size(MAX_ADDR_LEN) /* NDA_LLADDR */
	       + nla_total_size(sizeof(struct nda_cacheinfo))
	       + nla_total_size(4)  /* NDA_PROBES */
	       + nla_total_size(1); /* NDA_PROTOCOL */
}

static int neigh_get_reply(struct net *net, struct neighbour *neigh,
			   u32 pid, u32 seq)
{
	struct sk_buff *skb;
	int err = 0;

	skb = nlmsg_new(neigh_nlmsg_size(), GFP_KERNEL);
	if (!skb)
		return -ENOBUFS;

	err = neigh_fill_info(skb, neigh, pid, seq, RTM_NEWNEIGH, 0);
	if (err) {
		kfree_skb(skb);
		goto errout;
	}

	err = rtnl_unicast(skb, net, pid);
errout:
	return err;
}

static inline size_t pneigh_nlmsg_size(void)
{
	return NLMSG_ALIGN(sizeof(struct ndmsg))
	       + nla_total_size(MAX_ADDR_LEN) /* NDA_DST */
	       + nla_total_size(1); /* NDA_PROTOCOL */
}

static int pneigh_get_reply(struct net *net, struct pneigh_entry *neigh,
			    u32 pid, u32 seq, struct neigh_table *tbl)
{
	struct sk_buff *skb;
	int err = 0;

	skb = nlmsg_new(pneigh_nlmsg_size(), GFP_KERNEL);
	if (!skb)
		return -ENOBUFS;

	err = pneigh_fill_info(skb, neigh, pid, seq, RTM_NEWNEIGH, 0, tbl);
	if (err) {
		kfree_skb(skb);
		goto errout;
	}

	err = rtnl_unicast(skb, net, pid);
errout:
	return err;
}

static int neigh_get(struct sk_buff *in_skb, struct nlmsghdr *nlh,
		     struct netlink_ext_ack *extack)
{
	struct net *net = sock_net(in_skb->sk);
	struct net_device *dev = NULL;
	struct neigh_table *tbl = NULL;
	struct neighbour *neigh;
	void *dst = NULL;
	u8 ndm_flags = 0;
	int dev_idx = 0;
	int err;

	err = neigh_valid_get_req(nlh, &tbl, &dst, &dev_idx, &ndm_flags,
				  extack);
	if (err < 0)
		return err;

	if (dev_idx) {
		dev = __dev_get_by_index(net, dev_idx);
		if (!dev) {
			NL_SET_ERR_MSG(extack, "Unknown device ifindex");
			return -ENODEV;
		}
	}

	if (!dst) {
		NL_SET_ERR_MSG(extack, "Network address not specified");
		return -EINVAL;
	}

	if (ndm_flags & NTF_PROXY) {
		struct pneigh_entry *pn;

		pn = pneigh_lookup(tbl, net, dst, dev, 0);
		if (!pn) {
			NL_SET_ERR_MSG(extack, "Proxy neighbour entry not found");
			return -ENOENT;
		}
		return pneigh_get_reply(net, pn, NETLINK_CB(in_skb).portid,
					nlh->nlmsg_seq, tbl);
	}

	if (!dev) {
		NL_SET_ERR_MSG(extack, "No device specified");
		return -EINVAL;
	}

	neigh = neigh_lookup(tbl, dst, dev);
	if (!neigh) {
		NL_SET_ERR_MSG(extack, "Neighbour entry not found");
		return -ENOENT;
	}

	err = neigh_get_reply(net, neigh, NETLINK_CB(in_skb).portid,
			      nlh->nlmsg_seq);

	neigh_release(neigh);

	return err;
}

void neigh_for_each(struct neigh_table *tbl, void (*cb)(struct neighbour *, void *), void *cookie)
{
	int chain;
	struct neigh_hash_table *nht;

	rcu_read_lock_bh();
	nht = rcu_dereference_bh(tbl->nht);

	read_lock(&tbl->lock); /* avoid resizes */
	for (chain = 0; chain < (1 << nht->hash_shift); chain++) {
		struct neighbour *n;

		for (n = rcu_dereference_bh(nht->hash_buckets[chain]);
		     n != NULL;
		     n = rcu_dereference_bh(n->next))
			cb(n, cookie);
	}
	read_unlock(&tbl->lock);
	rcu_read_unlock_bh();
}
EXPORT_SYMBOL(neigh_for_each);

/* The tbl->lock must be held as a writer and BH disabled. */
void __neigh_for_each_release(struct neigh_table *tbl,
			      int (*cb)(struct neighbour *))
{
	int chain;
	struct neigh_hash_table *nht;

	nht = rcu_dereference_protected(tbl->nht,
					lockdep_is_held(&tbl->lock));
	for (chain = 0; chain < (1 << nht->hash_shift); chain++) {
		struct neighbour *n;
		struct neighbour __rcu **np;

		np = &nht->hash_buckets[chain];
		while ((n = rcu_dereference_protected(*np,
					lockdep_is_held(&tbl->lock))) != NULL) {
			int release;

			write_lock(&n->lock);
			release = cb(n);
			if (release) {
				rcu_assign_pointer(*np,
					rcu_dereference_protected(n->next,
						lockdep_is_held(&tbl->lock)));
				neigh_mark_dead(n);
			} else
				np = &n->next;
			write_unlock(&n->lock);
			if (release)
				neigh_cleanup_and_release(n);
		}
	}
}
EXPORT_SYMBOL(__neigh_for_each_release);

int neigh_xmit(int index, struct net_device *dev,
	       const void *addr, struct sk_buff *skb)
{
	int err = -EAFNOSUPPORT;
	if (likely(index < NEIGH_NR_TABLES)) {
		struct neigh_table *tbl;
		struct neighbour *neigh;

		tbl = neigh_tables[index];
		if (!tbl)
			goto out;
		rcu_read_lock_bh();
		if (index == NEIGH_ARP_TABLE) {
			u32 key = *((u32 *)addr);

			neigh = __ipv4_neigh_lookup_noref(dev, key);
		} else {
			neigh = __neigh_lookup_noref(tbl, addr, dev);
		}
		if (!neigh)
			neigh = __neigh_create(tbl, addr, dev, false);
		err = PTR_ERR(neigh);
		if (IS_ERR(neigh)) {
			rcu_read_unlock_bh();
			goto out_kfree_skb;
		}
		err = neigh->output(neigh, skb);
		rcu_read_unlock_bh();
	}
	else if (index == NEIGH_LINK_TABLE) {
		err = dev_hard_header(skb, dev, ntohs(skb->protocol),
				      addr, NULL, skb->len);
		if (err < 0)
			goto out_kfree_skb;
		err = dev_queue_xmit(skb);
	}
out:
	return err;
out_kfree_skb:
	kfree_skb(skb);
	goto out;
}
EXPORT_SYMBOL(neigh_xmit);

#ifdef CONFIG_PROC_FS

static struct neighbour *neigh_get_first(struct seq_file *seq)
{
	struct neigh_seq_state *state = seq->private;
	struct net *net = seq_file_net(seq);
	struct neigh_hash_table *nht = state->nht;
	struct neighbour *n = NULL;
	int bucket;

	state->flags &= ~NEIGH_SEQ_IS_PNEIGH;
	for (bucket = 0; bucket < (1 << nht->hash_shift); bucket++) {
		n = rcu_dereference_bh(nht->hash_buckets[bucket]);

		while (n) {
			if (!net_eq(dev_net(n->dev), net))
				goto next;
			if (state->neigh_sub_iter) {
				loff_t fakep = 0;
				void *v;

				v = state->neigh_sub_iter(state, n, &fakep);
				if (!v)
					goto next;
			}
			if (!(state->flags & NEIGH_SEQ_SKIP_NOARP))
				break;
			if (n->nud_state & ~NUD_NOARP)
				break;
next:
			n = rcu_dereference_bh(n->next);
		}

		if (n)
			break;
	}
	state->bucket = bucket;

	return n;
}

static struct neighbour *neigh_get_next(struct seq_file *seq,
					struct neighbour *n,
					loff_t *pos)
{
	struct neigh_seq_state *state = seq->private;
	struct net *net = seq_file_net(seq);
	struct neigh_hash_table *nht = state->nht;

	if (state->neigh_sub_iter) {
		void *v = state->neigh_sub_iter(state, n, pos);
		if (v)
			return n;
	}
	n = rcu_dereference_bh(n->next);

	while (1) {
		while (n) {
			if (!net_eq(dev_net(n->dev), net))
				goto next;
			if (state->neigh_sub_iter) {
				void *v = state->neigh_sub_iter(state, n, pos);
				if (v)
					return n;
				goto next;
			}
			if (!(state->flags & NEIGH_SEQ_SKIP_NOARP))
				break;

			if (n->nud_state & ~NUD_NOARP)
				break;
next:
			n = rcu_dereference_bh(n->next);
		}

		if (n)
			break;

		if (++state->bucket >= (1 << nht->hash_shift))
			break;

		n = rcu_dereference_bh(nht->hash_buckets[state->bucket]);
	}

	if (n && pos)
		--(*pos);
	return n;
}

static struct neighbour *neigh_get_idx(struct seq_file *seq, loff_t *pos)
{
	struct neighbour *n = neigh_get_first(seq);

	if (n) {
		--(*pos);
		while (*pos) {
			n = neigh_get_next(seq, n, pos);
			if (!n)
				break;
		}
	}
	return *pos ? NULL : n;
}

static struct pneigh_entry *pneigh_get_first(struct seq_file *seq)
{
	struct neigh_seq_state *state = seq->private;
	struct net *net = seq_file_net(seq);
	struct neigh_table *tbl = state->tbl;
	struct pneigh_entry *pn = NULL;
	int bucket;

	state->flags |= NEIGH_SEQ_IS_PNEIGH;
	for (bucket = 0; bucket <= PNEIGH_HASHMASK; bucket++) {
		pn = tbl->phash_buckets[bucket];
		while (pn && !net_eq(pneigh_net(pn), net))
			pn = pn->next;
		if (pn)
			break;
	}
	state->bucket = bucket;

	return pn;
}

static struct pneigh_entry *pneigh_get_next(struct seq_file *seq,
					    struct pneigh_entry *pn,
					    loff_t *pos)
{
	struct neigh_seq_state *state = seq->private;
	struct net *net = seq_file_net(seq);
	struct neigh_table *tbl = state->tbl;

	do {
		pn = pn->next;
	} while (pn && !net_eq(pneigh_net(pn), net));

	while (!pn) {
		if (++state->bucket > PNEIGH_HASHMASK)
			break;
		pn = tbl->phash_buckets[state->bucket];
		while (pn && !net_eq(pneigh_net(pn), net))
			pn = pn->next;
		if (pn)
			break;
	}

	if (pn && pos)
		--(*pos);

	return pn;
}

static struct pneigh_entry *pneigh_get_idx(struct seq_file *seq, loff_t *pos)
{
	struct pneigh_entry *pn = pneigh_get_first(seq);

	if (pn) {
		--(*pos);
		while (*pos) {
			pn = pneigh_get_next(seq, pn, pos);
			if (!pn)
				break;
		}
	}
	return *pos ? NULL : pn;
}

static void *neigh_get_idx_any(struct seq_file *seq, loff_t *pos)
{
	struct neigh_seq_state *state = seq->private;
	void *rc;
	loff_t idxpos = *pos;

	rc = neigh_get_idx(seq, &idxpos);
	if (!rc && !(state->flags & NEIGH_SEQ_NEIGH_ONLY))
		rc = pneigh_get_idx(seq, &idxpos);

	return rc;
}

void *neigh_seq_start(struct seq_file *seq, loff_t *pos, struct neigh_table *tbl, unsigned int neigh_seq_flags)
	__acquires(tbl->lock)
	__acquires(rcu_bh)
{
	struct neigh_seq_state *state = seq->private;

	state->tbl = tbl;
	state->bucket = 0;
	state->flags = (neigh_seq_flags & ~NEIGH_SEQ_IS_PNEIGH);

	rcu_read_lock_bh();
	state->nht = rcu_dereference_bh(tbl->nht);
	read_lock(&tbl->lock);

	return *pos ? neigh_get_idx_any(seq, pos) : SEQ_START_TOKEN;
}
EXPORT_SYMBOL(neigh_seq_start);

void *neigh_seq_next(struct seq_file *seq, void *v, loff_t *pos)
{
	struct neigh_seq_state *state;
	void *rc;

	if (v == SEQ_START_TOKEN) {
		rc = neigh_get_first(seq);
		goto out;
	}

	state = seq->private;
	if (!(state->flags & NEIGH_SEQ_IS_PNEIGH)) {
		rc = neigh_get_next(seq, v, NULL);
		if (rc)
			goto out;
		if (!(state->flags & NEIGH_SEQ_NEIGH_ONLY))
			rc = pneigh_get_first(seq);
	} else {
		BUG_ON(state->flags & NEIGH_SEQ_NEIGH_ONLY);
		rc = pneigh_get_next(seq, v, NULL);
	}
out:
	++(*pos);
	return rc;
}
EXPORT_SYMBOL(neigh_seq_next);

void neigh_seq_stop(struct seq_file *seq, void *v)
	__releases(tbl->lock)
	__releases(rcu_bh)
{
	struct neigh_seq_state *state = seq->private;
	struct neigh_table *tbl = state->tbl;

	read_unlock(&tbl->lock);
	rcu_read_unlock_bh();
}
EXPORT_SYMBOL(neigh_seq_stop);

/* statistics via seq_file */

static void *neigh_stat_seq_start(struct seq_file *seq, loff_t *pos)
{
	struct neigh_table *tbl = PDE_DATA(file_inode(seq->file));
	int cpu;

	if (*pos == 0)
		return SEQ_START_TOKEN;

	for (cpu = *pos-1; cpu < nr_cpu_ids; ++cpu) {
		if (!cpu_possible(cpu))
			continue;
		*pos = cpu+1;
		return per_cpu_ptr(tbl->stats, cpu);
	}
	return NULL;
}

static void *neigh_stat_seq_next(struct seq_file *seq, void *v, loff_t *pos)
{
	struct neigh_table *tbl = PDE_DATA(file_inode(seq->file));
	int cpu;

	for (cpu = *pos; cpu < nr_cpu_ids; ++cpu) {
		if (!cpu_possible(cpu))
			continue;
		*pos = cpu+1;
		return per_cpu_ptr(tbl->stats, cpu);
	}
	(*pos)++;
	return NULL;
}

static void neigh_stat_seq_stop(struct seq_file *seq, void *v)
{

}

static int neigh_stat_seq_show(struct seq_file *seq, void *v)
{
	struct neigh_table *tbl = PDE_DATA(file_inode(seq->file));
	struct neigh_statistics *st = v;

	if (v == SEQ_START_TOKEN) {
		seq_printf(seq, "entries  allocs destroys hash_grows  lookups hits  res_failed  rcv_probes_mcast rcv_probes_ucast  periodic_gc_runs forced_gc_runs unresolved_discards table_fulls\n");
		return 0;
	}

	seq_printf(seq, "%08x  %08lx %08lx %08lx  %08lx %08lx  %08lx  "
			"%08lx %08lx  %08lx %08lx %08lx %08lx\n",
		   atomic_read(&tbl->entries),

		   st->allocs,
		   st->destroys,
		   st->hash_grows,

		   st->lookups,
		   st->hits,

		   st->res_failed,

		   st->rcv_probes_mcast,
		   st->rcv_probes_ucast,

		   st->periodic_gc_runs,
		   st->forced_gc_runs,
		   st->unres_discards,
		   st->table_fulls
		   );

	return 0;
}

static const struct seq_operations neigh_stat_seq_ops = {
	.start	= neigh_stat_seq_start,
	.next	= neigh_stat_seq_next,
	.stop	= neigh_stat_seq_stop,
	.show	= neigh_stat_seq_show,
};
#endif /* CONFIG_PROC_FS */

static void __neigh_notify(struct neighbour *n, int type, int flags,
			   u32 pid)
{
	struct net *net = dev_net(n->dev);
	struct sk_buff *skb;
	int err = -ENOBUFS;

	skb = nlmsg_new(neigh_nlmsg_size(), GFP_ATOMIC);
	if (skb == NULL)
		goto errout;

	err = neigh_fill_info(skb, n, pid, 0, type, flags);
	if (err < 0) {
		/* -EMSGSIZE implies BUG in neigh_nlmsg_size() */
		WARN_ON(err == -EMSGSIZE);
		kfree_skb(skb);
		goto errout;
	}
	rtnl_notify(skb, net, 0, RTNLGRP_NEIGH, NULL, GFP_ATOMIC);
	return;
errout:
	if (err < 0)
		rtnl_set_sk_err(net, RTNLGRP_NEIGH, err);
}

void neigh_app_ns(struct neighbour *n)
{
	__neigh_notify(n, RTM_GETNEIGH, NLM_F_REQUEST, 0);
}
EXPORT_SYMBOL(neigh_app_ns);

#ifdef CONFIG_SYSCTL
static int unres_qlen_max = INT_MAX / SKB_TRUESIZE(ETH_FRAME_LEN);

static int proc_unres_qlen(struct ctl_table *ctl, int write,
			   void *buffer, size_t *lenp, loff_t *ppos)
{
	int size, ret;
	struct ctl_table tmp = *ctl;

	tmp.extra1 = SYSCTL_ZERO;
	tmp.extra2 = &unres_qlen_max;
	tmp.data = &size;

	size = *(int *)ctl->data / SKB_TRUESIZE(ETH_FRAME_LEN);
	ret = proc_dointvec_minmax(&tmp, write, buffer, lenp, ppos);

	if (write && !ret)
		*(int *)ctl->data = size * SKB_TRUESIZE(ETH_FRAME_LEN);
	return ret;
}

static struct neigh_parms *neigh_get_dev_parms_rcu(struct net_device *dev,
						   int family)
{
	switch (family) {
	case AF_INET:
		return __in_dev_arp_parms_get_rcu(dev);
	case AF_INET6:
		return __in6_dev_nd_parms_get_rcu(dev);
	}
	return NULL;
}

static void neigh_copy_dflt_parms(struct net *net, struct neigh_parms *p,
				  int index)
{
	struct net_device *dev;
	int family = neigh_parms_family(p);

	rcu_read_lock();
	for_each_netdev_rcu(net, dev) {
		struct neigh_parms *dst_p =
				neigh_get_dev_parms_rcu(dev, family);

		if (dst_p && !test_bit(index, dst_p->data_state))
			dst_p->data[index] = p->data[index];
	}
	rcu_read_unlock();
}

static void neigh_proc_update(struct ctl_table *ctl, int write)
{
	struct net_device *dev = ctl->extra1;
	struct neigh_parms *p = ctl->extra2;
	struct net *net = neigh_parms_net(p);
	int index = (int *) ctl->data - p->data;

	if (!write)
		return;

	set_bit(index, p->data_state);
	if (index == NEIGH_VAR_DELAY_PROBE_TIME)
		call_netevent_notifiers(NETEVENT_DELAY_PROBE_TIME_UPDATE, p);
	if (!dev) /* NULL dev means this is default value */
		neigh_copy_dflt_parms(net, p, index);
}

static int neigh_proc_dointvec_zero_intmax(struct ctl_table *ctl, int write,
					   void *buffer, size_t *lenp,
					   loff_t *ppos)
{
	struct ctl_table tmp = *ctl;
	int ret;

	tmp.extra1 = SYSCTL_ZERO;
	tmp.extra2 = SYSCTL_INT_MAX;

	ret = proc_dointvec_minmax(&tmp, write, buffer, lenp, ppos);
	neigh_proc_update(ctl, write);
	return ret;
}

int neigh_proc_dointvec(struct ctl_table *ctl, int write, void *buffer,
			size_t *lenp, loff_t *ppos)
{
	int ret = proc_dointvec(ctl, write, buffer, lenp, ppos);

	neigh_proc_update(ctl, write);
	return ret;
}
EXPORT_SYMBOL(neigh_proc_dointvec);

int neigh_proc_dointvec_jiffies(struct ctl_table *ctl, int write, void *buffer,
				size_t *lenp, loff_t *ppos)
{
	int ret = proc_dointvec_jiffies(ctl, write, buffer, lenp, ppos);

	neigh_proc_update(ctl, write);
	return ret;
}
EXPORT_SYMBOL(neigh_proc_dointvec_jiffies);

static int neigh_proc_dointvec_userhz_jiffies(struct ctl_table *ctl, int write,
					      void *buffer, size_t *lenp,
					      loff_t *ppos)
{
	int ret = proc_dointvec_userhz_jiffies(ctl, write, buffer, lenp, ppos);

	neigh_proc_update(ctl, write);
	return ret;
}

int neigh_proc_dointvec_ms_jiffies(struct ctl_table *ctl, int write,
				   void *buffer, size_t *lenp, loff_t *ppos)
{
	int ret = proc_dointvec_ms_jiffies(ctl, write, buffer, lenp, ppos);

	neigh_proc_update(ctl, write);
	return ret;
}
EXPORT_SYMBOL(neigh_proc_dointvec_ms_jiffies);

static int neigh_proc_dointvec_unres_qlen(struct ctl_table *ctl, int write,
					  void *buffer, size_t *lenp,
					  loff_t *ppos)
{
	int ret = proc_unres_qlen(ctl, write, buffer, lenp, ppos);

	neigh_proc_update(ctl, write);
	return ret;
}

static int neigh_proc_base_reachable_time(struct ctl_table *ctl, int write,
					  void *buffer, size_t *lenp,
					  loff_t *ppos)
{
	struct neigh_parms *p = ctl->extra2;
	int ret;

	if (strcmp(ctl->procname, "base_reachable_time") == 0)
		ret = neigh_proc_dointvec_jiffies(ctl, write, buffer, lenp, ppos);
	else if (strcmp(ctl->procname, "base_reachable_time_ms") == 0)
		ret = neigh_proc_dointvec_ms_jiffies(ctl, write, buffer, lenp, ppos);
	else
		ret = -1;

	if (write && ret == 0) {
		/* update reachable_time as well, otherwise, the change will
		 * only be effective after the next time neigh_periodic_work
		 * decides to recompute it
		 */
		p->reachable_time =
			neigh_rand_reach_time(NEIGH_VAR(p, BASE_REACHABLE_TIME));
	}
	return ret;
}

#define NEIGH_PARMS_DATA_OFFSET(index)	\
	(&((struct neigh_parms *) 0)->data[index])

#define NEIGH_SYSCTL_ENTRY(attr, data_attr, name, mval, proc) \
	[NEIGH_VAR_ ## attr] = { \
		.procname	= name, \
		.data		= NEIGH_PARMS_DATA_OFFSET(NEIGH_VAR_ ## data_attr), \
		.maxlen		= sizeof(int), \
		.mode		= mval, \
		.proc_handler	= proc, \
	}

#define NEIGH_SYSCTL_ZERO_INTMAX_ENTRY(attr, name) \
	NEIGH_SYSCTL_ENTRY(attr, attr, name, 0644, neigh_proc_dointvec_zero_intmax)

#define NEIGH_SYSCTL_JIFFIES_ENTRY(attr, name) \
	NEIGH_SYSCTL_ENTRY(attr, attr, name, 0644, neigh_proc_dointvec_jiffies)

#define NEIGH_SYSCTL_USERHZ_JIFFIES_ENTRY(attr, name) \
	NEIGH_SYSCTL_ENTRY(attr, attr, name, 0644, neigh_proc_dointvec_userhz_jiffies)

#define NEIGH_SYSCTL_MS_JIFFIES_REUSED_ENTRY(attr, data_attr, name) \
	NEIGH_SYSCTL_ENTRY(attr, data_attr, name, 0644, neigh_proc_dointvec_ms_jiffies)

#define NEIGH_SYSCTL_UNRES_QLEN_REUSED_ENTRY(attr, data_attr, name) \
	NEIGH_SYSCTL_ENTRY(attr, data_attr, name, 0644, neigh_proc_dointvec_unres_qlen)

static struct neigh_sysctl_table {
	struct ctl_table_header *sysctl_header;
	struct ctl_table neigh_vars[NEIGH_VAR_MAX + 1];
} neigh_sysctl_template __read_mostly = {
	.neigh_vars = {
		NEIGH_SYSCTL_ZERO_INTMAX_ENTRY(MCAST_PROBES, "mcast_solicit"),
		NEIGH_SYSCTL_ZERO_INTMAX_ENTRY(UCAST_PROBES, "ucast_solicit"),
		NEIGH_SYSCTL_ZERO_INTMAX_ENTRY(APP_PROBES, "app_solicit"),
		NEIGH_SYSCTL_ZERO_INTMAX_ENTRY(MCAST_REPROBES, "mcast_resolicit"),
		NEIGH_SYSCTL_USERHZ_JIFFIES_ENTRY(RETRANS_TIME, "retrans_time"),
		NEIGH_SYSCTL_JIFFIES_ENTRY(BASE_REACHABLE_TIME, "base_reachable_time"),
		NEIGH_SYSCTL_JIFFIES_ENTRY(DELAY_PROBE_TIME, "delay_first_probe_time"),
		NEIGH_SYSCTL_JIFFIES_ENTRY(GC_STALETIME, "gc_stale_time"),
		NEIGH_SYSCTL_ZERO_INTMAX_ENTRY(QUEUE_LEN_BYTES, "unres_qlen_bytes"),
		NEIGH_SYSCTL_ZERO_INTMAX_ENTRY(PROXY_QLEN, "proxy_qlen"),
		NEIGH_SYSCTL_USERHZ_JIFFIES_ENTRY(ANYCAST_DELAY, "anycast_delay"),
		NEIGH_SYSCTL_USERHZ_JIFFIES_ENTRY(PROXY_DELAY, "proxy_delay"),
		NEIGH_SYSCTL_USERHZ_JIFFIES_ENTRY(LOCKTIME, "locktime"),
		NEIGH_SYSCTL_UNRES_QLEN_REUSED_ENTRY(QUEUE_LEN, QUEUE_LEN_BYTES, "unres_qlen"),
		NEIGH_SYSCTL_MS_JIFFIES_REUSED_ENTRY(RETRANS_TIME_MS, RETRANS_TIME, "retrans_time_ms"),
		NEIGH_SYSCTL_MS_JIFFIES_REUSED_ENTRY(BASE_REACHABLE_TIME_MS, BASE_REACHABLE_TIME, "base_reachable_time_ms"),
		[NEIGH_VAR_GC_INTERVAL] = {
			.procname	= "gc_interval",
			.maxlen		= sizeof(int),
			.mode		= 0644,
			.proc_handler	= proc_dointvec_jiffies,
		},
		[NEIGH_VAR_GC_THRESH1] = {
			.procname	= "gc_thresh1",
			.maxlen		= sizeof(int),
			.mode		= 0644,
			.extra1		= SYSCTL_ZERO,
			.extra2		= SYSCTL_INT_MAX,
			.proc_handler	= proc_dointvec_minmax,
		},
		[NEIGH_VAR_GC_THRESH2] = {
			.procname	= "gc_thresh2",
			.maxlen		= sizeof(int),
			.mode		= 0644,
			.extra1		= SYSCTL_ZERO,
			.extra2		= SYSCTL_INT_MAX,
			.proc_handler	= proc_dointvec_minmax,
		},
		[NEIGH_VAR_GC_THRESH3] = {
			.procname	= "gc_thresh3",
			.maxlen		= sizeof(int),
			.mode		= 0644,
			.extra1		= SYSCTL_ZERO,
			.extra2		= SYSCTL_INT_MAX,
			.proc_handler	= proc_dointvec_minmax,
		},
		{},
	},
};

int neigh_sysctl_register(struct net_device *dev, struct neigh_parms *p,
			  proc_handler *handler)
{
	int i;
	struct neigh_sysctl_table *t;
	const char *dev_name_source;
	char neigh_path[ sizeof("net//neigh/") + IFNAMSIZ + IFNAMSIZ ];
	char *p_name;

	t = kmemdup(&neigh_sysctl_template, sizeof(*t), GFP_KERNEL);
	if (!t)
		goto err;

	for (i = 0; i < NEIGH_VAR_GC_INTERVAL; i++) {
		t->neigh_vars[i].data += (long) p;
		t->neigh_vars[i].extra1 = dev;
		t->neigh_vars[i].extra2 = p;
	}

	if (dev) {
		dev_name_source = dev->name;
		/* Terminate the table early */
		memset(&t->neigh_vars[NEIGH_VAR_GC_INTERVAL], 0,
		       sizeof(t->neigh_vars[NEIGH_VAR_GC_INTERVAL]));
	} else {
		struct neigh_table *tbl = p->tbl;
		dev_name_source = "default";
		t->neigh_vars[NEIGH_VAR_GC_INTERVAL].data = &tbl->gc_interval;
		t->neigh_vars[NEIGH_VAR_GC_THRESH1].data = &tbl->gc_thresh1;
		t->neigh_vars[NEIGH_VAR_GC_THRESH2].data = &tbl->gc_thresh2;
		t->neigh_vars[NEIGH_VAR_GC_THRESH3].data = &tbl->gc_thresh3;
	}

	if (handler) {
		/* RetransTime */
		t->neigh_vars[NEIGH_VAR_RETRANS_TIME].proc_handler = handler;
		/* ReachableTime */
		t->neigh_vars[NEIGH_VAR_BASE_REACHABLE_TIME].proc_handler = handler;
		/* RetransTime (in milliseconds)*/
		t->neigh_vars[NEIGH_VAR_RETRANS_TIME_MS].proc_handler = handler;
		/* ReachableTime (in milliseconds) */
		t->neigh_vars[NEIGH_VAR_BASE_REACHABLE_TIME_MS].proc_handler = handler;
	} else {
		/* Those handlers will update p->reachable_time after
		 * base_reachable_time(_ms) is set to ensure the new timer starts being
		 * applied after the next neighbour update instead of waiting for
		 * neigh_periodic_work to update its value (can be multiple minutes)
		 * So any handler that replaces them should do this as well
		 */
		/* ReachableTime */
		t->neigh_vars[NEIGH_VAR_BASE_REACHABLE_TIME].proc_handler =
			neigh_proc_base_reachable_time;
		/* ReachableTime (in milliseconds) */
		t->neigh_vars[NEIGH_VAR_BASE_REACHABLE_TIME_MS].proc_handler =
			neigh_proc_base_reachable_time;
	}

	/* Don't export sysctls to unprivileged users */
	if (neigh_parms_net(p)->user_ns != &init_user_ns)
		t->neigh_vars[0].procname = NULL;

	switch (neigh_parms_family(p)) {
	case AF_INET:
	      p_name = "ipv4";
	      break;
	case AF_INET6:
	      p_name = "ipv6";
	      break;
	default:
	      BUG();
	}

	snprintf(neigh_path, sizeof(neigh_path), "net/%s/neigh/%s",
		p_name, dev_name_source);
	t->sysctl_header =
		register_net_sysctl(neigh_parms_net(p), neigh_path, t->neigh_vars);
	if (!t->sysctl_header)
		goto free;

	p->sysctl_table = t;
	return 0;

free:
	kfree(t);
err:
	return -ENOBUFS;
}
EXPORT_SYMBOL(neigh_sysctl_register);

void neigh_sysctl_unregister(struct neigh_parms *p)
{
	if (p->sysctl_table) {
		struct neigh_sysctl_table *t = p->sysctl_table;
		p->sysctl_table = NULL;
		unregister_net_sysctl_table(t->sysctl_header);
		kfree(t);
	}
}
EXPORT_SYMBOL(neigh_sysctl_unregister);

#endif	/* CONFIG_SYSCTL */

static int __init neigh_init(void)
{
	rtnl_register(PF_UNSPEC, RTM_NEWNEIGH, neigh_add, NULL, 0);
	rtnl_register(PF_UNSPEC, RTM_DELNEIGH, neigh_delete, NULL, 0);
	rtnl_register(PF_UNSPEC, RTM_GETNEIGH, neigh_get, neigh_dump_info, 0);

	rtnl_register(PF_UNSPEC, RTM_GETNEIGHTBL, NULL, neightbl_dump_info,
		      0);
	rtnl_register(PF_UNSPEC, RTM_SETNEIGHTBL, neightbl_set, NULL, 0);

	return 0;
}

subsys_initcall(neigh_init);<|MERGE_RESOLUTION|>--- conflicted
+++ resolved
@@ -1788,10 +1788,7 @@
 	[NDA_MASTER]		= { .type = NLA_U32 },
 	[NDA_PROTOCOL]		= { .type = NLA_U8 },
 	[NDA_NH_ID]		= { .type = NLA_U32 },
-<<<<<<< HEAD
-=======
 	[NDA_FDB_EXT_ATTRS]	= { .type = NLA_NESTED },
->>>>>>> 7d2a07b7
 };
 
 static int neigh_delete(struct sk_buff *skb, struct nlmsghdr *nlh,
