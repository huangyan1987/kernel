--- conflicted
+++ resolved
@@ -2893,12 +2893,8 @@
 	if (unlikely(!proto))
 		return ERR_PTR(-EINVAL);
 
-<<<<<<< HEAD
-	csum = !!can_checksum_protocol(features, proto);
-=======
 	csum = !head_skb->encap_hdr_csum &&
 	    !!can_checksum_protocol(features, proto);
->>>>>>> 1ebcafff
 
 	headroom = skb_headroom(head_skb);
 	pos = skb_headlen(head_skb);
