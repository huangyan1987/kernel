// SPDX-License-Identifier: GPL-2.0
/*
 * To speed up listener socket lookup, create an array to store all sockets
 * listening on the same port.  This allows a decision to be made after finding
 * the first socket.  An optional BPF program can also be configured for
 * selecting the socket index from the array of available sockets.
 */

#include <net/ip.h>
#include <net/sock_reuseport.h>
#include <linux/bpf.h>
#include <linux/idr.h>
#include <linux/filter.h>
#include <linux/rcupdate.h>

#define INIT_SOCKS 128

DEFINE_SPINLOCK(reuseport_lock);

static DEFINE_IDA(reuseport_ida);
static int reuseport_resurrect(struct sock *sk, struct sock_reuseport *old_reuse,
			       struct sock_reuseport *reuse, bool bind_inany);

<<<<<<< HEAD
=======
static int reuseport_sock_index(struct sock *sk,
				const struct sock_reuseport *reuse,
				bool closed)
{
	int left, right;

	if (!closed) {
		left = 0;
		right = reuse->num_socks;
	} else {
		left = reuse->max_socks - reuse->num_closed_socks;
		right = reuse->max_socks;
	}

	for (; left < right; left++)
		if (reuse->socks[left] == sk)
			return left;
	return -1;
}

static void __reuseport_add_sock(struct sock *sk,
				 struct sock_reuseport *reuse)
{
	reuse->socks[reuse->num_socks] = sk;
	/* paired with smp_rmb() in reuseport_(select|migrate)_sock() */
	smp_wmb();
	reuse->num_socks++;
}

static bool __reuseport_detach_sock(struct sock *sk,
				    struct sock_reuseport *reuse)
{
	int i = reuseport_sock_index(sk, reuse, false);

	if (i == -1)
		return false;

	reuse->socks[i] = reuse->socks[reuse->num_socks - 1];
	reuse->num_socks--;

	return true;
}

static void __reuseport_add_closed_sock(struct sock *sk,
					struct sock_reuseport *reuse)
{
	reuse->socks[reuse->max_socks - reuse->num_closed_socks - 1] = sk;
	/* paired with READ_ONCE() in inet_csk_bind_conflict() */
	WRITE_ONCE(reuse->num_closed_socks, reuse->num_closed_socks + 1);
}

static bool __reuseport_detach_closed_sock(struct sock *sk,
					   struct sock_reuseport *reuse)
{
	int i = reuseport_sock_index(sk, reuse, true);

	if (i == -1)
		return false;

	reuse->socks[i] = reuse->socks[reuse->max_socks - reuse->num_closed_socks];
	/* paired with READ_ONCE() in inet_csk_bind_conflict() */
	WRITE_ONCE(reuse->num_closed_socks, reuse->num_closed_socks - 1);

	return true;
}

>>>>>>> 7d2a07b7
static struct sock_reuseport *__reuseport_alloc(unsigned int max_socks)
{
	unsigned int size = sizeof(struct sock_reuseport) +
		      sizeof(struct sock *) * max_socks;
	struct sock_reuseport *reuse = kzalloc(size, GFP_ATOMIC);

	if (!reuse)
		return NULL;

	reuse->max_socks = max_socks;

	RCU_INIT_POINTER(reuse->prog, NULL);
	return reuse;
}

int reuseport_alloc(struct sock *sk, bool bind_inany)
{
	struct sock_reuseport *reuse;
	int id, ret = 0;

	/* bh lock used since this function call may precede hlist lock in
	 * soft irq of receive path or setsockopt from process context
	 */
	spin_lock_bh(&reuseport_lock);

	/* Allocation attempts can occur concurrently via the setsockopt path
	 * and the bind/hash path.  Nothing to do when we lose the race.
	 */
	reuse = rcu_dereference_protected(sk->sk_reuseport_cb,
					  lockdep_is_held(&reuseport_lock));
	if (reuse) {
		if (reuse->num_closed_socks) {
			/* sk was shutdown()ed before */
			ret = reuseport_resurrect(sk, reuse, NULL, bind_inany);
			goto out;
		}

		/* Only set reuse->bind_inany if the bind_inany is true.
		 * Otherwise, it will overwrite the reuse->bind_inany
		 * which was set by the bind/hash path.
		 */
		if (bind_inany)
			reuse->bind_inany = bind_inany;
		goto out;
	}

	reuse = __reuseport_alloc(INIT_SOCKS);
	if (!reuse) {
		ret = -ENOMEM;
		goto out;
	}

	id = ida_alloc(&reuseport_ida, GFP_ATOMIC);
	if (id < 0) {
		kfree(reuse);
		ret = id;
		goto out;
	}

	reuse->reuseport_id = id;
<<<<<<< HEAD
=======
	reuse->bind_inany = bind_inany;
>>>>>>> 7d2a07b7
	reuse->socks[0] = sk;
	reuse->num_socks = 1;
	rcu_assign_pointer(sk->sk_reuseport_cb, reuse);

out:
	spin_unlock_bh(&reuseport_lock);

	return ret;
}
EXPORT_SYMBOL(reuseport_alloc);

static struct sock_reuseport *reuseport_grow(struct sock_reuseport *reuse)
{
	struct sock_reuseport *more_reuse;
	u32 more_socks_size, i;

	more_socks_size = reuse->max_socks * 2U;
	if (more_socks_size > U16_MAX) {
		if (reuse->num_closed_socks) {
			/* Make room by removing a closed sk.
			 * The child has already been migrated.
			 * Only reqsk left at this point.
			 */
			struct sock *sk;

			sk = reuse->socks[reuse->max_socks - reuse->num_closed_socks];
			RCU_INIT_POINTER(sk->sk_reuseport_cb, NULL);
			__reuseport_detach_closed_sock(sk, reuse);

			return reuse;
		}

		return NULL;
	}

	more_reuse = __reuseport_alloc(more_socks_size);
	if (!more_reuse)
		return NULL;

	more_reuse->num_socks = reuse->num_socks;
	more_reuse->num_closed_socks = reuse->num_closed_socks;
	more_reuse->prog = reuse->prog;
	more_reuse->reuseport_id = reuse->reuseport_id;
	more_reuse->bind_inany = reuse->bind_inany;
	more_reuse->has_conns = reuse->has_conns;

	memcpy(more_reuse->socks, reuse->socks,
	       reuse->num_socks * sizeof(struct sock *));
	memcpy(more_reuse->socks +
	       (more_reuse->max_socks - more_reuse->num_closed_socks),
	       reuse->socks + (reuse->max_socks - reuse->num_closed_socks),
	       reuse->num_closed_socks * sizeof(struct sock *));
	more_reuse->synq_overflow_ts = READ_ONCE(reuse->synq_overflow_ts);

	for (i = 0; i < reuse->max_socks; ++i)
		rcu_assign_pointer(reuse->socks[i]->sk_reuseport_cb,
				   more_reuse);

	/* Note: we use kfree_rcu here instead of reuseport_free_rcu so
	 * that reuse and more_reuse can temporarily share a reference
	 * to prog.
	 */
	kfree_rcu(reuse, rcu);
	return more_reuse;
}

static void reuseport_free_rcu(struct rcu_head *head)
{
	struct sock_reuseport *reuse;

	reuse = container_of(head, struct sock_reuseport, rcu);
	sk_reuseport_prog_free(rcu_dereference_protected(reuse->prog, 1));
	ida_free(&reuseport_ida, reuse->reuseport_id);
	kfree(reuse);
}

/**
 *  reuseport_add_sock - Add a socket to the reuseport group of another.
 *  @sk:  New socket to add to the group.
 *  @sk2: Socket belonging to the existing reuseport group.
 *  @bind_inany: Whether or not the group is bound to a local INANY address.
 *
 *  May return ENOMEM and not add socket to group under memory pressure.
 */
int reuseport_add_sock(struct sock *sk, struct sock *sk2, bool bind_inany)
{
	struct sock_reuseport *old_reuse, *reuse;

	if (!rcu_access_pointer(sk2->sk_reuseport_cb)) {
		int err = reuseport_alloc(sk2, bind_inany);

		if (err)
			return err;
	}

	spin_lock_bh(&reuseport_lock);
	reuse = rcu_dereference_protected(sk2->sk_reuseport_cb,
					  lockdep_is_held(&reuseport_lock));
	old_reuse = rcu_dereference_protected(sk->sk_reuseport_cb,
					      lockdep_is_held(&reuseport_lock));
	if (old_reuse && old_reuse->num_closed_socks) {
		/* sk was shutdown()ed before */
		int err = reuseport_resurrect(sk, old_reuse, reuse, reuse->bind_inany);

		spin_unlock_bh(&reuseport_lock);
		return err;
	}

	if (old_reuse && old_reuse->num_socks != 1) {
		spin_unlock_bh(&reuseport_lock);
		return -EBUSY;
	}

	if (reuse->num_socks + reuse->num_closed_socks == reuse->max_socks) {
		reuse = reuseport_grow(reuse);
		if (!reuse) {
			spin_unlock_bh(&reuseport_lock);
			return -ENOMEM;
		}
	}

	__reuseport_add_sock(sk, reuse);
	rcu_assign_pointer(sk->sk_reuseport_cb, reuse);

	spin_unlock_bh(&reuseport_lock);

	if (old_reuse)
		call_rcu(&old_reuse->rcu, reuseport_free_rcu);
	return 0;
}
EXPORT_SYMBOL(reuseport_add_sock);

static int reuseport_resurrect(struct sock *sk, struct sock_reuseport *old_reuse,
			       struct sock_reuseport *reuse, bool bind_inany)
{
	if (old_reuse == reuse) {
		/* If sk was in the same reuseport group, just pop sk out of
		 * the closed section and push sk into the listening section.
		 */
		__reuseport_detach_closed_sock(sk, old_reuse);
		__reuseport_add_sock(sk, old_reuse);
		return 0;
	}

	if (!reuse) {
		/* In bind()/listen() path, we cannot carry over the eBPF prog
		 * for the shutdown()ed socket. In setsockopt() path, we should
		 * not change the eBPF prog of listening sockets by attaching a
		 * prog to the shutdown()ed socket. Thus, we will allocate a new
		 * reuseport group and detach sk from the old group.
		 */
		int id;

		reuse = __reuseport_alloc(INIT_SOCKS);
		if (!reuse)
			return -ENOMEM;

		id = ida_alloc(&reuseport_ida, GFP_ATOMIC);
		if (id < 0) {
			kfree(reuse);
			return id;
		}

		reuse->reuseport_id = id;
		reuse->bind_inany = bind_inany;
	} else {
		/* Move sk from the old group to the new one if
		 * - all the other listeners in the old group were close()d or
		 *   shutdown()ed, and then sk2 has listen()ed on the same port
		 * OR
		 * - sk listen()ed without bind() (or with autobind), was
		 *   shutdown()ed, and then listen()s on another port which
		 *   sk2 listen()s on.
		 */
		if (reuse->num_socks + reuse->num_closed_socks == reuse->max_socks) {
			reuse = reuseport_grow(reuse);
			if (!reuse)
				return -ENOMEM;
		}
	}

	__reuseport_detach_closed_sock(sk, old_reuse);
	__reuseport_add_sock(sk, reuse);
	rcu_assign_pointer(sk->sk_reuseport_cb, reuse);

	if (old_reuse->num_socks + old_reuse->num_closed_socks == 0)
		call_rcu(&old_reuse->rcu, reuseport_free_rcu);

	return 0;
}

void reuseport_detach_sock(struct sock *sk)
{
	struct sock_reuseport *reuse;

	spin_lock_bh(&reuseport_lock);
	reuse = rcu_dereference_protected(sk->sk_reuseport_cb,
					  lockdep_is_held(&reuseport_lock));

<<<<<<< HEAD
=======
	/* reuseport_grow() has detached a closed sk */
	if (!reuse)
		goto out;

>>>>>>> 7d2a07b7
	/* Notify the bpf side. The sk may be added to a sockarray
	 * map. If so, sockarray logic will remove it from the map.
	 *
	 * Other bpf map types that work with reuseport, like sockmap,
	 * don't need an explicit callback from here. They override sk
	 * unhash/close ops to remove the sk from the map before we
	 * get to this point.
	 */
	bpf_sk_reuseport_detach(sk);

	rcu_assign_pointer(sk->sk_reuseport_cb, NULL);

	if (!__reuseport_detach_closed_sock(sk, reuse))
		__reuseport_detach_sock(sk, reuse);

	if (reuse->num_socks + reuse->num_closed_socks == 0)
		call_rcu(&reuse->rcu, reuseport_free_rcu);

out:
	spin_unlock_bh(&reuseport_lock);
}
EXPORT_SYMBOL(reuseport_detach_sock);

void reuseport_stop_listen_sock(struct sock *sk)
{
	if (sk->sk_protocol == IPPROTO_TCP) {
		struct sock_reuseport *reuse;
		struct bpf_prog *prog;

		spin_lock_bh(&reuseport_lock);

		reuse = rcu_dereference_protected(sk->sk_reuseport_cb,
						  lockdep_is_held(&reuseport_lock));
		prog = rcu_dereference_protected(reuse->prog,
						 lockdep_is_held(&reuseport_lock));

		if (sock_net(sk)->ipv4.sysctl_tcp_migrate_req ||
		    (prog && prog->expected_attach_type == BPF_SK_REUSEPORT_SELECT_OR_MIGRATE)) {
			/* Migration capable, move sk from the listening section
			 * to the closed section.
			 */
			bpf_sk_reuseport_detach(sk);

			__reuseport_detach_sock(sk, reuse);
			__reuseport_add_closed_sock(sk, reuse);

			spin_unlock_bh(&reuseport_lock);
			return;
		}

		spin_unlock_bh(&reuseport_lock);
	}

	/* Not capable to do migration, detach immediately */
	reuseport_detach_sock(sk);
}
EXPORT_SYMBOL(reuseport_stop_listen_sock);

static struct sock *run_bpf_filter(struct sock_reuseport *reuse, u16 socks,
				   struct bpf_prog *prog, struct sk_buff *skb,
				   int hdr_len)
{
	struct sk_buff *nskb = NULL;
	u32 index;

	if (skb_shared(skb)) {
		nskb = skb_clone(skb, GFP_ATOMIC);
		if (!nskb)
			return NULL;
		skb = nskb;
	}

	/* temporarily advance data past protocol header */
	if (!pskb_pull(skb, hdr_len)) {
		kfree_skb(nskb);
		return NULL;
	}
	index = bpf_prog_run_save_cb(prog, skb);
	__skb_push(skb, hdr_len);

	consume_skb(nskb);

	if (index >= socks)
		return NULL;

	return reuse->socks[index];
}

static struct sock *reuseport_select_sock_by_hash(struct sock_reuseport *reuse,
						  u32 hash, u16 num_socks)
{
	int i, j;

	i = j = reciprocal_scale(hash, num_socks);
	while (reuse->socks[i]->sk_state == TCP_ESTABLISHED) {
		i++;
		if (i >= num_socks)
			i = 0;
		if (i == j)
			return NULL;
	}

	return reuse->socks[i];
}

/**
 *  reuseport_select_sock - Select a socket from an SO_REUSEPORT group.
 *  @sk: First socket in the group.
 *  @hash: When no BPF filter is available, use this hash to select.
 *  @skb: skb to run through BPF filter.
 *  @hdr_len: BPF filter expects skb data pointer at payload data.  If
 *    the skb does not yet point at the payload, this parameter represents
 *    how far the pointer needs to advance to reach the payload.
 *  Returns a socket that should receive the packet (or NULL on error).
 */
struct sock *reuseport_select_sock(struct sock *sk,
				   u32 hash,
				   struct sk_buff *skb,
				   int hdr_len)
{
	struct sock_reuseport *reuse;
	struct bpf_prog *prog;
	struct sock *sk2 = NULL;
	u16 socks;

	rcu_read_lock();
	reuse = rcu_dereference(sk->sk_reuseport_cb);

	/* if memory allocation failed or add call is not yet complete */
	if (!reuse)
		goto out;

	prog = rcu_dereference(reuse->prog);
	socks = READ_ONCE(reuse->num_socks);
	if (likely(socks)) {
		/* paired with smp_wmb() in __reuseport_add_sock() */
		smp_rmb();

		if (!prog || !skb)
			goto select_by_hash;

		if (prog->type == BPF_PROG_TYPE_SK_REUSEPORT)
			sk2 = bpf_run_sk_reuseport(reuse, sk, prog, skb, NULL, hash);
		else
			sk2 = run_bpf_filter(reuse, socks, prog, skb, hdr_len);

select_by_hash:
		/* no bpf or invalid bpf result: fall back to hash usage */
<<<<<<< HEAD
		if (!sk2) {
			int i, j;

			i = j = reciprocal_scale(hash, socks);
			while (reuse->socks[i]->sk_state == TCP_ESTABLISHED) {
				i++;
				if (i >= socks)
					i = 0;
				if (i == j)
					goto out;
			}
			sk2 = reuse->socks[i];
		}
=======
		if (!sk2)
			sk2 = reuseport_select_sock_by_hash(reuse, hash, socks);
>>>>>>> 7d2a07b7
	}

out:
	rcu_read_unlock();
	return sk2;
}
EXPORT_SYMBOL(reuseport_select_sock);

/**
 *  reuseport_migrate_sock - Select a socket from an SO_REUSEPORT group.
 *  @sk: close()ed or shutdown()ed socket in the group.
 *  @migrating_sk: ESTABLISHED/SYN_RECV full socket in the accept queue or
 *    NEW_SYN_RECV request socket during 3WHS.
 *  @skb: skb to run through BPF filter.
 *  Returns a socket (with sk_refcnt +1) that should accept the child socket
 *  (or NULL on error).
 */
struct sock *reuseport_migrate_sock(struct sock *sk,
				    struct sock *migrating_sk,
				    struct sk_buff *skb)
{
	struct sock_reuseport *reuse;
	struct sock *nsk = NULL;
	bool allocated = false;
	struct bpf_prog *prog;
	u16 socks;
	u32 hash;

	rcu_read_lock();

	reuse = rcu_dereference(sk->sk_reuseport_cb);
	if (!reuse)
		goto out;

	socks = READ_ONCE(reuse->num_socks);
	if (unlikely(!socks))
		goto failure;

	/* paired with smp_wmb() in __reuseport_add_sock() */
	smp_rmb();

	hash = migrating_sk->sk_hash;
	prog = rcu_dereference(reuse->prog);
	if (!prog || prog->expected_attach_type != BPF_SK_REUSEPORT_SELECT_OR_MIGRATE) {
		if (sock_net(sk)->ipv4.sysctl_tcp_migrate_req)
			goto select_by_hash;
		goto failure;
	}

	if (!skb) {
		skb = alloc_skb(0, GFP_ATOMIC);
		if (!skb)
			goto failure;
		allocated = true;
	}

	nsk = bpf_run_sk_reuseport(reuse, sk, prog, skb, migrating_sk, hash);

	if (allocated)
		kfree_skb(skb);

select_by_hash:
	if (!nsk)
		nsk = reuseport_select_sock_by_hash(reuse, hash, socks);

	if (IS_ERR_OR_NULL(nsk) || unlikely(!refcount_inc_not_zero(&nsk->sk_refcnt))) {
		nsk = NULL;
		goto failure;
	}

out:
	rcu_read_unlock();
	return nsk;

failure:
	__NET_INC_STATS(sock_net(sk), LINUX_MIB_TCPMIGRATEREQFAILURE);
	goto out;
}
EXPORT_SYMBOL(reuseport_migrate_sock);

int reuseport_attach_prog(struct sock *sk, struct bpf_prog *prog)
{
	struct sock_reuseport *reuse;
	struct bpf_prog *old_prog;

	if (sk_unhashed(sk)) {
		int err;

		if (!sk->sk_reuseport)
			return -EINVAL;

		err = reuseport_alloc(sk, false);
		if (err)
			return err;
	} else if (!rcu_access_pointer(sk->sk_reuseport_cb)) {
		/* The socket wasn't bound with SO_REUSEPORT */
		return -EINVAL;
	}

	spin_lock_bh(&reuseport_lock);
	reuse = rcu_dereference_protected(sk->sk_reuseport_cb,
					  lockdep_is_held(&reuseport_lock));
	old_prog = rcu_dereference_protected(reuse->prog,
					     lockdep_is_held(&reuseport_lock));
	rcu_assign_pointer(reuse->prog, prog);
	spin_unlock_bh(&reuseport_lock);

	sk_reuseport_prog_free(old_prog);
	return 0;
}
EXPORT_SYMBOL(reuseport_attach_prog);

int reuseport_detach_prog(struct sock *sk)
{
	struct sock_reuseport *reuse;
	struct bpf_prog *old_prog;

	old_prog = NULL;
	spin_lock_bh(&reuseport_lock);
	reuse = rcu_dereference_protected(sk->sk_reuseport_cb,
					  lockdep_is_held(&reuseport_lock));
<<<<<<< HEAD
=======

	/* reuse must be checked after acquiring the reuseport_lock
	 * because reuseport_grow() can detach a closed sk.
	 */
	if (!reuse) {
		spin_unlock_bh(&reuseport_lock);
		return sk->sk_reuseport ? -ENOENT : -EINVAL;
	}

	if (sk_unhashed(sk) && reuse->num_closed_socks) {
		spin_unlock_bh(&reuseport_lock);
		return -ENOENT;
	}

>>>>>>> 7d2a07b7
	old_prog = rcu_replace_pointer(reuse->prog, old_prog,
				       lockdep_is_held(&reuseport_lock));
	spin_unlock_bh(&reuseport_lock);

	if (!old_prog)
		return -ENOENT;

	sk_reuseport_prog_free(old_prog);
	return 0;
}
EXPORT_SYMBOL(reuseport_detach_prog);<|MERGE_RESOLUTION|>--- conflicted
+++ resolved
@@ -21,8 +21,6 @@
 static int reuseport_resurrect(struct sock *sk, struct sock_reuseport *old_reuse,
 			       struct sock_reuseport *reuse, bool bind_inany);
 
-<<<<<<< HEAD
-=======
 static int reuseport_sock_index(struct sock *sk,
 				const struct sock_reuseport *reuse,
 				bool closed)
@@ -89,7 +87,6 @@
 	return true;
 }
 
->>>>>>> 7d2a07b7
 static struct sock_reuseport *__reuseport_alloc(unsigned int max_socks)
 {
 	unsigned int size = sizeof(struct sock_reuseport) +
@@ -150,10 +147,7 @@
 	}
 
 	reuse->reuseport_id = id;
-<<<<<<< HEAD
-=======
 	reuse->bind_inany = bind_inany;
->>>>>>> 7d2a07b7
 	reuse->socks[0] = sk;
 	reuse->num_socks = 1;
 	rcu_assign_pointer(sk->sk_reuseport_cb, reuse);
@@ -353,13 +347,10 @@
 	reuse = rcu_dereference_protected(sk->sk_reuseport_cb,
 					  lockdep_is_held(&reuseport_lock));
 
-<<<<<<< HEAD
-=======
 	/* reuseport_grow() has detached a closed sk */
 	if (!reuse)
 		goto out;
 
->>>>>>> 7d2a07b7
 	/* Notify the bpf side. The sk may be added to a sockarray
 	 * map. If so, sockarray logic will remove it from the map.
 	 *
@@ -508,24 +499,8 @@
 
 select_by_hash:
 		/* no bpf or invalid bpf result: fall back to hash usage */
-<<<<<<< HEAD
-		if (!sk2) {
-			int i, j;
-
-			i = j = reciprocal_scale(hash, socks);
-			while (reuse->socks[i]->sk_state == TCP_ESTABLISHED) {
-				i++;
-				if (i >= socks)
-					i = 0;
-				if (i == j)
-					goto out;
-			}
-			sk2 = reuse->socks[i];
-		}
-=======
 		if (!sk2)
 			sk2 = reuseport_select_sock_by_hash(reuse, hash, socks);
->>>>>>> 7d2a07b7
 	}
 
 out:
@@ -647,8 +622,6 @@
 	spin_lock_bh(&reuseport_lock);
 	reuse = rcu_dereference_protected(sk->sk_reuseport_cb,
 					  lockdep_is_held(&reuseport_lock));
-<<<<<<< HEAD
-=======
 
 	/* reuse must be checked after acquiring the reuseport_lock
 	 * because reuseport_grow() can detach a closed sk.
@@ -663,7 +636,6 @@
 		return -ENOENT;
 	}
 
->>>>>>> 7d2a07b7
 	old_prog = rcu_replace_pointer(reuse->prog, old_prog,
 				       lockdep_is_held(&reuseport_lock));
 	spin_unlock_bh(&reuseport_lock);
