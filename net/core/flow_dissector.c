--- conflicted
+++ resolved
@@ -734,15 +734,8 @@
 	flow_keys->nhoff = nhoff;
 	flow_keys->thoff = flow_keys->nhoff;
 
-<<<<<<< HEAD
-	bpf_compute_data_pointers((struct sk_buff *)skb);
-
-	preempt_disable();
-	result = BPF_PROG_RUN(prog, skb);
-=======
 	preempt_disable();
 	result = BPF_PROG_RUN(prog, ctx);
->>>>>>> a188339c
 	preempt_enable();
 
 	flow_keys->nhoff = clamp_t(u16, flow_keys->nhoff, nhoff, hlen);
