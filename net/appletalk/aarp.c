/*
 *	AARP:		An implementation of the AppleTalk AARP protocol for
 *			Ethernet 'ELAP'.
 *
 *		Alan Cox  <Alan.Cox@linux.org>
 *
 *	This doesn't fit cleanly with the IP arp. Potentially we can use
 *	the generic neighbour discovery code to clean this up.
 *
 *	FIXME:
 *		We ought to handle the retransmits with a single list and a 
 *	separate fast timer for when it is needed.
 *		Use neighbour discovery code.
 *		Token Ring Support.
 *
 *		This program is free software; you can redistribute it and/or
 *		modify it under the terms of the GNU General Public License
 *		as published by the Free Software Foundation; either version
 *		2 of the License, or (at your option) any later version.
 *
 *
 *	References:
 *		Inside AppleTalk (2nd Ed).
 *	Fixes:
 *		Jaume Grau	-	flush caches on AARP_PROBE
 *		Rob Newberry	-	Added proxy AARP and AARP proc fs, 
 *					moved probing from DDP module.
 *		Arnaldo C. Melo -	don't mangle rx packets
 *
 */

#include <linux/config.h>
#if defined(CONFIG_ATALK) || defined(CONFIG_ATALK_MODULE) 
#include <asm/uaccess.h>
#include <asm/system.h>
#include <asm/bitops.h>
#include <linux/types.h>
#include <linux/kernel.h>
#include <linux/sched.h>
#include <linux/string.h>
#include <linux/mm.h>
#include <linux/socket.h>
#include <linux/sockios.h>
#include <linux/in.h>
#include <linux/errno.h>
#include <linux/interrupt.h>
#include <linux/if_ether.h>
#include <linux/inet.h>
#include <linux/notifier.h>
#include <linux/netdevice.h>
#include <linux/etherdevice.h>
#include <linux/if_arp.h>
#include <linux/skbuff.h>
#include <linux/spinlock.h>
#include <net/sock.h>
#include <net/datalink.h>
#include <net/psnap.h>
#include <linux/atalk.h>
#include <linux/init.h>
#include <linux/proc_fs.h>
#include <linux/module.h>

int sysctl_aarp_expiry_time = AARP_EXPIRY_TIME;
int sysctl_aarp_tick_time = AARP_TICK_TIME;
int sysctl_aarp_retransmit_limit = AARP_RETRANSMIT_LIMIT;
int sysctl_aarp_resolve_time = AARP_RESOLVE_TIME;

/* Lists of aarp entries */
/**
 *	struct aarp_entry - AARP entry
 *	@last_sent - Last time we xmitted the aarp request 
 *	@packet_queue - Queue of frames wait for resolution
 *	@status - Used for proxy AARP
 *	expires_at - Entry expiry time
 *	target_addr - DDP Address
 *	dev - Device to use
 *	hwaddr - Physical i/f address of target/router
 *	xmit_count - When this hits 10 we give up
 *	next - Next entry in chain
 */
struct aarp_entry {
	/* These first two are only used for unresolved entries */
	unsigned long		last_sent;
	struct sk_buff_head	packet_queue;
	int			status;
	unsigned long		expires_at;
	struct at_addr		target_addr;
	struct net_device	*dev;
	char			hwaddr[6];
	unsigned short		xmit_count;
	struct aarp_entry	*next;
};

/* Hashed list of resolved, unresolved and proxy entries */
static struct aarp_entry *resolved[AARP_HASH_SIZE];
static struct aarp_entry *unresolved[AARP_HASH_SIZE];
static struct aarp_entry *proxies[AARP_HASH_SIZE];
static int unresolved_count;

/* One lock protects it all. */
static spinlock_t aarp_lock = SPIN_LOCK_UNLOCKED;

/* Used to walk the list and purge/kick entries.  */
static struct timer_list aarp_timer;

/*
 *	Delete an aarp queue
 *
 *	Must run under aarp_lock.
 */
static void __aarp_expire(struct aarp_entry *a)
{
	skb_queue_purge(&a->packet_queue);
	kfree(a);
}

/*
 *	Send an aarp queue entry request
 *
 *	Must run under aarp_lock.
 */
 
static void __aarp_send_query(struct aarp_entry *a)
{
	static char aarp_eth_multicast[ETH_ALEN] =
		{ 0x09, 0x00, 0x07, 0xFF, 0xFF, 0xFF };
	struct net_device *dev = a->dev;
	int len = dev->hard_header_len + sizeof(struct elapaarp) +
		aarp_dl->header_length;
	struct sk_buff *skb = alloc_skb(len, GFP_ATOMIC);
	struct at_addr *sat = atalk_find_dev_addr(dev);
	struct elapaarp *eah;
	
	if (!skb)
		return;

	if (!sat) {
		kfree_skb(skb);
		return;
	}
	
	/* Set up the buffer */		
	skb_reserve(skb, dev->hard_header_len + aarp_dl->header_length);
	eah		=	(struct elapaarp *)skb_put(skb,
						sizeof(struct elapaarp));
	skb->protocol   =       htons(ETH_P_ATALK);
	skb->nh.raw     =       skb->h.raw = (void *) eah;
	skb->dev	=	dev;
	
	/* Set up the ARP */
	eah->hw_type	=	htons(AARP_HW_TYPE_ETHERNET);
	eah->pa_type	=	htons(ETH_P_ATALK);
	eah->hw_len	=	ETH_ALEN;	
	eah->pa_len	=	AARP_PA_ALEN;
	eah->function	=	htons(AARP_REQUEST);
	
	memcpy(eah->hw_src, dev->dev_addr, ETH_ALEN);
	
	eah->pa_src_zero=	0;
	eah->pa_src_net	=	sat->s_net;
	eah->pa_src_node=	sat->s_node;
	
	memset(eah->hw_dst, '\0', ETH_ALEN);
	
	eah->pa_dst_zero=	0;
	eah->pa_dst_net	=	a->target_addr.s_net;
	eah->pa_dst_node=	a->target_addr.s_node;
	
	/* Add ELAP headers and set target to the AARP multicast */
	aarp_dl->datalink_header(aarp_dl, skb, aarp_eth_multicast);	

	/* Send it */	
	dev_queue_xmit(skb);
	/* Update the sending count */
	a->xmit_count++;
}

/* This runs under aarp_lock and in softint context, so only atomic memory
 * allocations can be used. */
static void aarp_send_reply(struct net_device *dev, struct at_addr *us,
			    struct at_addr *them, unsigned char *sha)
{
	int len = dev->hard_header_len + sizeof(struct elapaarp) +
			aarp_dl->header_length;
	struct sk_buff *skb = alloc_skb(len, GFP_ATOMIC);
	struct elapaarp *eah;
	
	if (!skb)
		return;
	
	/* Set up the buffer */
	skb_reserve(skb, dev->hard_header_len + aarp_dl->header_length);
	eah		=	(struct elapaarp *)skb_put(skb,
					sizeof(struct elapaarp));	 
	skb->protocol   =       htons(ETH_P_ATALK);
	skb->nh.raw     =       skb->h.raw = (void *) eah;
	skb->dev	=	dev;
	
	/* Set up the ARP */
	eah->hw_type	=	htons(AARP_HW_TYPE_ETHERNET);
	eah->pa_type	=	htons(ETH_P_ATALK);
	eah->hw_len	=	ETH_ALEN;	
	eah->pa_len	=	AARP_PA_ALEN;
	eah->function	=	htons(AARP_REPLY);
	
	memcpy(eah->hw_src, dev->dev_addr, ETH_ALEN);
	
	eah->pa_src_zero=	0;
	eah->pa_src_net	=	us->s_net;
	eah->pa_src_node=	us->s_node;
	
	if (!sha)
		memset(eah->hw_dst, '\0', ETH_ALEN);
	else
		memcpy(eah->hw_dst, sha, ETH_ALEN);
	
	eah->pa_dst_zero=	0;
	eah->pa_dst_net	=	them->s_net;
	eah->pa_dst_node=	them->s_node;
	
	/* Add ELAP headers and set target to the AARP multicast */
	aarp_dl->datalink_header(aarp_dl, skb, sha);	
	/* Send it */	
	dev_queue_xmit(skb);
}

/*
 *	Send probe frames. Called from aarp_probe_network and
 *	aarp_proxy_probe_network.
 */

void aarp_send_probe(struct net_device *dev, struct at_addr *us)
{
	int len = dev->hard_header_len + sizeof(struct elapaarp) +
			aarp_dl->header_length;
	struct sk_buff *skb = alloc_skb(len, GFP_ATOMIC);
	static char aarp_eth_multicast[ETH_ALEN] =
		{ 0x09, 0x00, 0x07, 0xFF, 0xFF, 0xFF };
	struct elapaarp *eah;

	if (!skb)
		return;

	/* Set up the buffer */
	skb_reserve(skb, dev->hard_header_len + aarp_dl->header_length);
	eah		=	(struct elapaarp *)skb_put(skb,
					sizeof(struct elapaarp));
	skb->protocol   =       htons(ETH_P_ATALK);
	skb->nh.raw     =       skb->h.raw = (void *) eah;
	skb->dev	=	dev;

	/* Set up the ARP */
	eah->hw_type	=	htons(AARP_HW_TYPE_ETHERNET);
	eah->pa_type	=	htons(ETH_P_ATALK);
	eah->hw_len	=	ETH_ALEN;
	eah->pa_len	=	AARP_PA_ALEN;
	eah->function	=	htons(AARP_PROBE);

	memcpy(eah->hw_src, dev->dev_addr, ETH_ALEN);

	eah->pa_src_zero=	0;
	eah->pa_src_net	=	us->s_net;
	eah->pa_src_node=	us->s_node;

	memset(eah->hw_dst, '\0', ETH_ALEN);

	eah->pa_dst_zero=	0;
	eah->pa_dst_net	=	us->s_net;
	eah->pa_dst_node=	us->s_node;

	/* Add ELAP headers and set target to the AARP multicast */
	aarp_dl->datalink_header(aarp_dl, skb, aarp_eth_multicast);
	/* Send it */
	dev_queue_xmit(skb);
}
	
/*
 *	Handle an aarp timer expire
 *
 *	Must run under the aarp_lock.
 */

static void __aarp_expire_timer(struct aarp_entry **n)
{
	struct aarp_entry *t;

	while (*n)
		/* Expired ? */
		if (time_after(jiffies, (*n)->expires_at)) {
			t = *n;
			*n = (*n)->next;
			__aarp_expire(t);
		} else
			n = &((*n)->next);
}

/*
 *	Kick all pending requests 5 times a second.
 *
 *	Must run under the aarp_lock.
 */
 
static void __aarp_kick(struct aarp_entry **n)
{
	struct aarp_entry *t;

	while (*n)
		/* Expired: if this will be the 11th tx, we delete instead. */
		if ((*n)->xmit_count >= sysctl_aarp_retransmit_limit) {
			t = *n;
			*n = (*n)->next;
			__aarp_expire(t);
		} else {
			__aarp_send_query(*n);
			n = &((*n)->next);
		}
}

/*
 *	A device has gone down. Take all entries referring to the device
 *	and remove them.
 *
 *	Must run under the aarp_lock.
 */
 
static void __aarp_expire_device(struct aarp_entry **n, struct net_device *dev)
{
	struct aarp_entry *t;

	while (*n)
		if ((*n)->dev == dev) {
			t = *n;
			*n = (*n)->next;
			__aarp_expire(t);
		} else
			n = &((*n)->next);
}
		
/* Handle the timer event */
static void aarp_expire_timeout(unsigned long unused)
{
	int ct;

	spin_lock_bh(&aarp_lock);

	for (ct = 0; ct < AARP_HASH_SIZE; ct++) {
		__aarp_expire_timer(&resolved[ct]);
		__aarp_kick(&unresolved[ct]);
		__aarp_expire_timer(&unresolved[ct]);
		__aarp_expire_timer(&proxies[ct]);
	}

	spin_unlock_bh(&aarp_lock);
	mod_timer(&aarp_timer, jiffies + 
		  (unresolved_count ? sysctl_aarp_tick_time :
		   sysctl_aarp_expiry_time));
}

/* Network device notifier chain handler. */
static int aarp_device_event(struct notifier_block *this, unsigned long event,
				void *ptr)
{
	int ct;

	if (event == NETDEV_DOWN) {
		spin_lock_bh(&aarp_lock);

		for (ct = 0; ct < AARP_HASH_SIZE; ct++) {
			__aarp_expire_device(&resolved[ct], ptr);
			__aarp_expire_device(&unresolved[ct], ptr);
			__aarp_expire_device(&proxies[ct], ptr);
		}

		spin_unlock_bh(&aarp_lock);
	}
	return NOTIFY_DONE;
}

/*
 *	Create a new aarp entry.  This must use GFP_ATOMIC because it
 *	runs while holding spinlocks.
 */
 
static struct aarp_entry *aarp_alloc(void)
{
	struct aarp_entry *a = kmalloc(sizeof(*a), GFP_ATOMIC);

	if (a)
		skb_queue_head_init(&a->packet_queue);
	return a;
}

/*
 * Find an entry. We might return an expired but not yet purged entry. We
 * don't care as it will do no harm.
 *
 * This must run under the aarp_lock.
 */
static struct aarp_entry *__aarp_find_entry(struct aarp_entry *list,
					    struct net_device *dev,
					    struct at_addr *sat)
{
	while (list) {
		if (list->target_addr.s_net == sat->s_net &&
		    list->target_addr.s_node == sat->s_node &&
		    list->dev == dev)
			break;
		list = list->next;
	}

	return list;
}

/* Called from the DDP code, and thus must be exported. */
void aarp_proxy_remove(struct net_device *dev, struct at_addr *sa)
{
	int hash = sa->s_node % (AARP_HASH_SIZE - 1);
	struct aarp_entry *a;

	spin_lock_bh(&aarp_lock);

	a = __aarp_find_entry(proxies[hash], dev, sa);
	if (a)
		a->expires_at = jiffies - 1;

	spin_unlock_bh(&aarp_lock);
}

/* This must run under aarp_lock. */
static struct at_addr *__aarp_proxy_find(struct net_device *dev,
					 struct at_addr *sa)
{
	int hash = sa->s_node % (AARP_HASH_SIZE - 1);
	struct aarp_entry *a = __aarp_find_entry(proxies[hash], dev, sa);

	return a ? sa : NULL;
}

/*
 * Probe a Phase 1 device or a device that requires its Net:Node to
 * be set via an ioctl.
 */
void aarp_send_probe_phase1(struct atalk_iface *iface)
{
	struct ifreq atreq;
	struct sockaddr_at *sa = (struct sockaddr_at *)&atreq.ifr_addr;

	sa->sat_addr.s_node = iface->address.s_node;
	sa->sat_addr.s_net = ntohs(iface->address.s_net);

	/* We pass the Net:Node to the drivers/cards by a Device ioctl. */
	if (!(iface->dev->do_ioctl(iface->dev, &atreq, SIOCSIFADDR))) {
		(void)iface->dev->do_ioctl(iface->dev, &atreq, SIOCGIFADDR);
		if (iface->address.s_net != htons(sa->sat_addr.s_net) ||
		    iface->address.s_node != sa->sat_addr.s_node)
			iface->status |= ATIF_PROBE_FAIL;

		iface->address.s_net  = htons(sa->sat_addr.s_net);
		iface->address.s_node = sa->sat_addr.s_node;
	}
}


void aarp_probe_network(struct atalk_iface *atif)
{
	if (atif->dev->type == ARPHRD_LOCALTLK ||
	    atif->dev->type == ARPHRD_PPP) 
		aarp_send_probe_phase1(atif);
	else {
		unsigned int count;

		for (count = 0; count < AARP_RETRANSMIT_LIMIT; count++) {
			aarp_send_probe(atif->dev, &atif->address);

			/* Defer 1/10th */
			current->state = TASK_INTERRUPTIBLE;
			schedule_timeout(HZ / 10);
							
			if (atif->status & ATIF_PROBE_FAIL)
				break;
		}
	}
}

int aarp_proxy_probe_network(struct atalk_iface *atif, struct at_addr *sa)
{
	int hash, retval = -EPROTONOSUPPORT;
	struct aarp_entry *entry;
	unsigned int count;
	
	/*
	 * we don't currently support LocalTalk or PPP for proxy AARP;
	 * if someone wants to try and add it, have fun
	 */
	if (atif->dev->type == ARPHRD_LOCALTLK ||
	    atif->dev->type == ARPHRD_PPP)
		goto out;
		
	/* 
	 * create a new AARP entry with the flags set to be published -- 
	 * we need this one to hang around even if it's in use
	 */
	entry = aarp_alloc();
	retval = -ENOMEM;
	if (!entry)
		goto out;
	
	entry->expires_at = -1;
	entry->status = ATIF_PROBE;
	entry->target_addr.s_node = sa->s_node;
	entry->target_addr.s_net = sa->s_net;
	entry->dev = atif->dev;

	spin_lock_bh(&aarp_lock);

	hash = sa->s_node % (AARP_HASH_SIZE - 1);
	entry->next = proxies[hash];
	proxies[hash] = entry;
	
	for (count = 0; count < AARP_RETRANSMIT_LIMIT; count++) {
		aarp_send_probe(atif->dev, sa);

		/* Defer 1/10th */
		current->state = TASK_INTERRUPTIBLE;
		spin_unlock_bh(&aarp_lock);
		schedule_timeout(HZ / 10);
		spin_lock_bh(&aarp_lock);

		if (entry->status & ATIF_PROBE_FAIL)
			break;
	}
	
	if (entry->status & ATIF_PROBE_FAIL) {
		entry->expires_at = jiffies - 1; /* free the entry */
		retval = -EADDRINUSE; /* return network full */
	} else { /* clear the probing flag */
		entry->status &= ~ATIF_PROBE;
		retval = 1;
	}

	spin_unlock_bh(&aarp_lock);
out:
	return retval;
}

/* Send a DDP frame */
int aarp_send_ddp(struct net_device *dev,struct sk_buff *skb,
			struct at_addr *sa, void *hwaddr)
{
	static char ddp_eth_multicast[ETH_ALEN] =
		{ 0x09, 0x00, 0x07, 0xFF, 0xFF, 0xFF };
	int hash;
	struct aarp_entry *a;
	
	skb->nh.raw = skb->data;
	
	/* Check for LocalTalk first */
	if (dev->type == ARPHRD_LOCALTLK) {
		struct at_addr *at = atalk_find_dev_addr(dev);
		struct ddpehdr *ddp = (struct ddpehdr *)skb->data;
		int ft = 2;
		
		/*
		 *	Compressible ?
		 * 
		 *	IFF: src_net==dest_net==device_net
		 *	(zero matches anything)
		 */
		 
		if ((!ddp->deh_snet || at->s_net == ddp->deh_snet) &&
		    (!ddp->deh_dnet || at->s_net == ddp->deh_dnet)) {
			skb_pull(skb, sizeof(struct ddpehdr) - 4);

			/*
			 *	The upper two remaining bytes are the port 
			 *	numbers	we just happen to need. Now put the 
			 *	length in the lower two.
			 */
			*((__u16 *)skb->data) = htons(skb->len);
			ft = 1;
		}
		/*
		 *	Nice and easy. No AARP type protocols occur here
		 *	so we can just shovel it out with a 3 byte LLAP header
		 */
		 
		skb_push(skb, 3);
		skb->data[0] = sa->s_node;
		skb->data[1] = at->s_node;
		skb->data[2] = ft;
		skb->dev = dev;
		goto sendit;
	}	

	/* On a PPP link we neither compress nor aarp.  */
	if (dev->type == ARPHRD_PPP) {
		skb->protocol = htons(ETH_P_PPPTALK);
		skb->dev = dev;
		goto sendit;
	}
	 
	/* Non ELAP we cannot do. */
	if (dev->type != ARPHRD_ETHER)
		return -1;

	skb->dev = dev;
	skb->protocol = htons(ETH_P_ATALK);
	hash = sa->s_node % (AARP_HASH_SIZE - 1);
	
	/* Do we have a resolved entry? */
	if (sa->s_node == ATADDR_BCAST) {
		ddp_dl->datalink_header(ddp_dl, skb, ddp_eth_multicast);
		goto sendit;
	}

	spin_lock_bh(&aarp_lock);
	a = __aarp_find_entry(resolved[hash], dev, sa);

	if (a) { /* Return 1 and fill in the address */
		a->expires_at = jiffies + (sysctl_aarp_expiry_time * 10);
		ddp_dl->datalink_header(ddp_dl, skb, a->hwaddr);
		spin_unlock_bh(&aarp_lock);
		goto sendit;
	}

	/* Do we have an unresolved entry: This is the less common path */
	a = __aarp_find_entry(unresolved[hash], dev, sa);
	if (a) { /* Queue onto the unresolved queue */
		skb_queue_tail(&a->packet_queue, skb);
		goto out_unlock;
	}

	/* Allocate a new entry */
	a = aarp_alloc();
	if (!a) {
		/* Whoops slipped... good job it's an unreliable protocol 8) */
		spin_unlock_bh(&aarp_lock);
		return -1;
	}

	/* Set up the queue */
	skb_queue_tail(&a->packet_queue, skb);
	a->expires_at	 = jiffies + sysctl_aarp_resolve_time;
	a->dev		 = dev;
	a->next		 = unresolved[hash];
	a->target_addr	 = *sa;
	a->xmit_count	 = 0;
	unresolved[hash] = a;
	unresolved_count++;

	/* Send an initial request for the address */
	__aarp_send_query(a);

	/*
	 *	Switch to fast timer if needed (That is if this is the
	 *	first unresolved entry to get added)
	 */

	if (unresolved_count == 1)
		mod_timer(&aarp_timer, jiffies + sysctl_aarp_tick_time);

	/* Now finally, it is safe to drop the lock. */
out_unlock:
	spin_unlock_bh(&aarp_lock);

	/* Tell the ddp layer we have taken over for this frame. */
	return 0;

sendit:
	if (skb->sk)
		skb->priority = skb->sk->priority;
	dev_queue_xmit(skb);
	return 1;
}

/*
 *	An entry in the aarp unresolved queue has become resolved. Send
 *	all the frames queued under it.
 *
 *	Must run under aarp_lock.
 */
static void __aarp_resolved(struct aarp_entry **list, struct aarp_entry *a,
				int hash)
{
	struct sk_buff *skb;

	while (*list)
		if (*list == a) {
			unresolved_count--;
			*list = a->next;

			/* Move into the resolved list */
			a->next = resolved[hash];
			resolved[hash] = a;

			/* Kick frames off */
			while ((skb = skb_dequeue(&a->packet_queue)) != NULL) {
				a->expires_at = jiffies +
						sysctl_aarp_expiry_time * 10;
				ddp_dl->datalink_header(ddp_dl, skb, a->hwaddr);
				if (skb->sk)
					skb->priority = skb->sk->priority;
				dev_queue_xmit(skb);
			}
		} else 
			list = &((*list)->next);
}

/*
 *	This is called by the SNAP driver whenever we see an AARP SNAP
 *	frame. We currently only support Ethernet.
 */
static int aarp_rcv(struct sk_buff *skb, struct net_device *dev,
		    struct packet_type *pt)
{
	struct elapaarp *ea = (struct elapaarp *)skb->h.raw;
	int hash, ret = 0;
	__u16 function;
	struct aarp_entry *a;
	struct at_addr sa, *ma, da;
	struct atalk_iface *ifa;

	/* We only do Ethernet SNAP AARP. */
	if (dev->type != ARPHRD_ETHER)
		goto out0;

	/* Frame size ok? */
	if (!skb_pull(skb, sizeof(*ea)))
		goto out0;

	function = ntohs(ea->function);

	/* Sanity check fields. */
	if (function < AARP_REQUEST || function > AARP_PROBE ||
	    ea->hw_len != ETH_ALEN || ea->pa_len != AARP_PA_ALEN ||
	    ea->pa_src_zero || ea->pa_dst_zero)
		goto out0;

	/* Looks good. */
	hash = ea->pa_src_node % (AARP_HASH_SIZE - 1);

	/* Build an address. */
	sa.s_node = ea->pa_src_node;
	sa.s_net = ea->pa_src_net;

	/* Process the packet. Check for replies of me. */
	ifa = atalk_find_dev(dev);
	if (!ifa)
		goto out1;

	if (ifa->status & ATIF_PROBE &&
	    ifa->address.s_node == ea->pa_dst_node &&
	    ifa->address.s_net == ea->pa_dst_net) {
		ifa->status |= ATIF_PROBE_FAIL; /* Fail the probe (in use) */
		goto out1;
	}

	/* Check for replies of proxy AARP entries */
	da.s_node = ea->pa_dst_node;
	da.s_net  = ea->pa_dst_net;

	spin_lock_bh(&aarp_lock);
	a = __aarp_find_entry(proxies[hash], dev, &da);

	if (a && a->status & ATIF_PROBE) {
		a->status |= ATIF_PROBE_FAIL;
		/*
		 * we do not respond to probe or request packets for
		 * this address while we are probing this address
		 */
		goto unlock;
	}

	switch (function) {
		case AARP_REPLY:	
			if (!unresolved_count)	/* Speed up */
				break;

			/* Find the entry.  */
			a = __aarp_find_entry(unresolved[hash],dev,&sa);
			if (!a || dev != a->dev)
				break;

			/* We can fill one in - this is good. */
			memcpy(a->hwaddr,ea->hw_src,ETH_ALEN);
			__aarp_resolved(&unresolved[hash],a,hash);
			if (!unresolved_count)
				mod_timer(&aarp_timer,
					  jiffies + sysctl_aarp_expiry_time);
			break;
			
		case AARP_REQUEST:
		case AARP_PROBE:
			/*
			 *	If it is my address set ma to my address and
			 *	reply. We can treat probe and request the
			 *	same. Probe simply means we shouldn't cache
			 *	the querying host, as in a probe they are
			 *	proposing an address not using one.
			 *	
			 *	Support for proxy-AARP added. We check if the
			 *	address is one of our proxies before we toss
			 *	the packet out.
			 */
			 
			sa.s_node = ea->pa_dst_node;
			sa.s_net = ea->pa_dst_net;

			/* See if we have a matching proxy. */
			ma = __aarp_proxy_find(dev, &sa);
			if (!ma)
				ma = &ifa->address;
			else { /* We need to make a copy of the entry. */
				da.s_node = sa.s_node;
				da.s_net = da.s_net;
				ma = &da;
			}

			if (function == AARP_PROBE) {
				/* A probe implies someone trying to get an
				 * address. So as a precaution flush any
				 * entries we have for this address. */
				struct aarp_entry *a = __aarp_find_entry(
					resolved[sa.s_node%(AARP_HASH_SIZE-1)],
					skb->dev, &sa);
				/* Make it expire next tick - that avoids us
				 * getting into a probe/flush/learn/probe/
				 * flush/learn cycle during probing of a slow
				 * to respond host addr. */
				if (a) {
					a->expires_at = jiffies - 1;
					mod_timer(&aarp_timer, jiffies +
							sysctl_aarp_tick_time);
				}
			}

			if (sa.s_node != ma->s_node)
				break;

			if (sa.s_net && ma->s_net && sa.s_net != ma->s_net)
				break;

			sa.s_node = ea->pa_src_node;
			sa.s_net = ea->pa_src_net;
			
			/* aarp_my_address has found the address to use for us.
			*/
			aarp_send_reply(dev, ma, &sa, ea->hw_src);
			break;
	}

unlock:
	spin_unlock_bh(&aarp_lock);
out1:
	ret = 1;
out0:
	kfree_skb(skb);
	return ret;
}

static struct notifier_block aarp_notifier = {
<<<<<<< HEAD
	.notifier_call =aarp_device_event,
=======
	.notifier_call = aarp_device_event,
>>>>>>> 1d086a5d
};

static char aarp_snap_id[] = { 0x00, 0x00, 0x00, 0x80, 0xF3 };

void __init aarp_proto_init(void)
{
	aarp_dl = register_snap_client(aarp_snap_id, aarp_rcv);
	if (!aarp_dl)
		printk(KERN_CRIT "Unable to register AARP with SNAP.\n");
	init_timer(&aarp_timer);
	aarp_timer.function = aarp_expire_timeout;
	aarp_timer.data	    = 0;
	aarp_timer.expires  = jiffies + sysctl_aarp_expiry_time;
	add_timer(&aarp_timer);
	register_netdevice_notifier(&aarp_notifier);
}

/* Remove the AARP entries associated with a device. */
void aarp_device_down(struct net_device *dev)
{
	int ct;

	spin_lock_bh(&aarp_lock);

	for (ct = 0; ct < AARP_HASH_SIZE; ct++) {
		__aarp_expire_device(&resolved[ct], dev);
		__aarp_expire_device(&unresolved[ct], dev);
		__aarp_expire_device(&proxies[ct], dev);
	}

	spin_unlock_bh(&aarp_lock);
}

/* Called from proc fs */
static int aarp_get_info(char *buffer, char **start, off_t offset, int length)
{
	/* we should dump all our AARP entries */
	struct aarp_entry *entry;
	int ct, len = sprintf(buffer,
			      "%-10.10s  %-10.10s%-18.18s%12.12s%12.12s "
			      "xmit_count  status\n",
			      "address", "device", "hw addr", "last_sent",
			      "expires");

	spin_lock_bh(&aarp_lock);

	for (ct = 0; ct < AARP_HASH_SIZE; ct++) {
		for (entry = resolved[ct]; entry; entry = entry->next) {
			len += sprintf(buffer + len, "%6u:%-3u  ",
				(unsigned int)ntohs(entry->target_addr.s_net),
				(unsigned int)(entry->target_addr.s_node));
			len += sprintf(buffer + len, "%-10.10s",
				       entry->dev->name);
			len += sprintf(buffer + len,
				       "%2.2X:%2.2X:%2.2X:%2.2X:%2.2X:%2.2X",
				       (int)(entry->hwaddr[0] & 0x000000FF),
				       (int)(entry->hwaddr[1] & 0x000000FF),
				       (int)(entry->hwaddr[2] & 0x000000FF),
				       (int)(entry->hwaddr[3] & 0x000000FF),
				       (int)(entry->hwaddr[4] & 0x000000FF),
				       (int)(entry->hwaddr[5] & 0x000000FF));
			len += sprintf(buffer + len, "%12lu ""%12lu ",
				       (unsigned long)entry->last_sent,
				       (unsigned long)entry->expires_at);
			len += sprintf(buffer + len, "%10u",
				       (unsigned int)entry->xmit_count);

			len += sprintf(buffer + len, "   resolved\n");
		}
	}

	for (ct = 0; ct < AARP_HASH_SIZE; ct++) {
		for (entry = unresolved[ct]; entry; entry = entry->next) {
			len += sprintf(buffer + len, "%6u:%-3u  ",
				(unsigned int)ntohs(entry->target_addr.s_net),
				(unsigned int)(entry->target_addr.s_node));
			len += sprintf(buffer + len, "%-10.10s",
				       entry->dev->name);
			len += sprintf(buffer + len,
				       "%2.2X:%2.2X:%2.2X:%2.2X:%2.2X:%2.2X",
				       (int)(entry->hwaddr[0] & 0x000000FF),
				       (int)(entry->hwaddr[1] & 0x000000FF),
				       (int)(entry->hwaddr[2] & 0x000000FF),
				       (int)(entry->hwaddr[3] & 0x000000FF),
				       (int)(entry->hwaddr[4] & 0x000000FF),
				       (int)(entry->hwaddr[5] & 0x000000FF));
			len += sprintf(buffer + len, "%12lu ""%12lu ",
				       (unsigned long)entry->last_sent,
				       (unsigned long)entry->expires_at);
			len += sprintf(buffer + len, "%10u",
				       (unsigned int)entry->xmit_count);
			len += sprintf(buffer + len, " unresolved\n");
		}
	}

	for (ct = 0; ct < AARP_HASH_SIZE; ct++) {
		for (entry = proxies[ct]; entry; entry = entry->next) {
			len += sprintf(buffer + len, "%6u:%-3u  ",
				(unsigned int)ntohs(entry->target_addr.s_net),
				(unsigned int)(entry->target_addr.s_node));
			len += sprintf(buffer + len, "%-10.10s",
				       entry->dev->name);
			len += sprintf(buffer + len,
				       "%2.2X:%2.2X:%2.2X:%2.2X:%2.2X:%2.2X",
				       (int)(entry->hwaddr[0] & 0x000000FF),
				       (int)(entry->hwaddr[1] & 0x000000FF),
				       (int)(entry->hwaddr[2] & 0x000000FF),
				       (int)(entry->hwaddr[3] & 0x000000FF),
				       (int)(entry->hwaddr[4] & 0x000000FF),
				       (int)(entry->hwaddr[5] & 0x000000FF));
			len += sprintf(buffer + len, "%12lu ""%12lu ",
				       (unsigned long)entry->last_sent,
				       (unsigned long)entry->expires_at);
			len += sprintf(buffer + len, "%10u",
				       (unsigned int)entry->xmit_count);
			len += sprintf(buffer + len, "      proxy\n");
		}
	}

	spin_unlock_bh(&aarp_lock);
	return len;
}

#ifdef MODULE
/* General module cleanup. Called from cleanup_module() in ddp.c. */
void aarp_cleanup_module(void)
{
	del_timer(&aarp_timer);
	unregister_netdevice_notifier(&aarp_notifier);
	unregister_snap_client(aarp_snap_id);
}
#endif  /* MODULE */
#ifdef CONFIG_PROC_FS
void aarp_register_proc_fs(void)
{
	proc_net_create("aarp", 0, aarp_get_info);
}

void aarp_unregister_proc_fs(void)
{
	proc_net_remove("aarp");
}
#endif
#endif  /* CONFIG_ATALK || CONFIG_ATALK_MODULE */
MODULE_LICENSE("GPL");<|MERGE_RESOLUTION|>--- conflicted
+++ resolved
@@ -859,11 +859,7 @@
 }
 
 static struct notifier_block aarp_notifier = {
-<<<<<<< HEAD
 	.notifier_call =aarp_device_event,
-=======
-	.notifier_call = aarp_device_event,
->>>>>>> 1d086a5d
 };
 
 static char aarp_snap_id[] = { 0x00, 0x00, 0x00, 0x80, 0xF3 };
