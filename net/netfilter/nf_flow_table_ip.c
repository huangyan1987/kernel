// SPDX-License-Identifier: GPL-2.0-only
#include <linux/kernel.h>
#include <linux/init.h>
#include <linux/module.h>
#include <linux/netfilter.h>
#include <linux/rhashtable.h>
#include <linux/ip.h>
#include <linux/ipv6.h>
#include <linux/netdevice.h>
#include <linux/if_ether.h>
#include <linux/if_pppox.h>
#include <linux/ppp_defs.h>
#include <net/ip.h>
#include <net/ipv6.h>
#include <net/ip6_route.h>
#include <net/neighbour.h>
#include <net/netfilter/nf_flow_table.h>
#include <net/netfilter/nf_conntrack_acct.h>
/* For layer 4 checksum field offset. */
#include <linux/tcp.h>
#include <linux/udp.h>

static int nf_flow_state_check(struct flow_offload *flow, int proto,
			       struct sk_buff *skb, unsigned int thoff)
{
	struct tcphdr *tcph;

	if (proto != IPPROTO_TCP)
		return 0;

	tcph = (void *)(skb_network_header(skb) + thoff);
	if (unlikely(tcph->fin || tcph->rst)) {
		flow_offload_teardown(flow);
		return -1;
	}

	return 0;
}

static void nf_flow_nat_ip_tcp(struct sk_buff *skb, unsigned int thoff,
			       __be32 addr, __be32 new_addr)
{
	struct tcphdr *tcph;

	tcph = (void *)(skb_network_header(skb) + thoff);
	inet_proto_csum_replace4(&tcph->check, skb, addr, new_addr, true);
}

static void nf_flow_nat_ip_udp(struct sk_buff *skb, unsigned int thoff,
			       __be32 addr, __be32 new_addr)
{
	struct udphdr *udph;

	udph = (void *)(skb_network_header(skb) + thoff);
	if (udph->check || skb->ip_summed == CHECKSUM_PARTIAL) {
		inet_proto_csum_replace4(&udph->check, skb, addr,
					 new_addr, true);
		if (!udph->check)
			udph->check = CSUM_MANGLED_0;
	}
}

static void nf_flow_nat_ip_l4proto(struct sk_buff *skb, struct iphdr *iph,
				   unsigned int thoff, __be32 addr,
				   __be32 new_addr)
{
	switch (iph->protocol) {
	case IPPROTO_TCP:
		nf_flow_nat_ip_tcp(skb, thoff, addr, new_addr);
		break;
	case IPPROTO_UDP:
		nf_flow_nat_ip_udp(skb, thoff, addr, new_addr);
		break;
	}
}

static void nf_flow_snat_ip(const struct flow_offload *flow,
			    struct sk_buff *skb, struct iphdr *iph,
			    unsigned int thoff, enum flow_offload_tuple_dir dir)
{
	__be32 addr, new_addr;

	switch (dir) {
	case FLOW_OFFLOAD_DIR_ORIGINAL:
		addr = iph->saddr;
		new_addr = flow->tuplehash[FLOW_OFFLOAD_DIR_REPLY].tuple.dst_v4.s_addr;
		iph->saddr = new_addr;
		break;
	case FLOW_OFFLOAD_DIR_REPLY:
		addr = iph->daddr;
		new_addr = flow->tuplehash[FLOW_OFFLOAD_DIR_ORIGINAL].tuple.src_v4.s_addr;
		iph->daddr = new_addr;
		break;
	}
	csum_replace4(&iph->check, addr, new_addr);

	nf_flow_nat_ip_l4proto(skb, iph, thoff, addr, new_addr);
}

static void nf_flow_dnat_ip(const struct flow_offload *flow,
			    struct sk_buff *skb, struct iphdr *iph,
			    unsigned int thoff, enum flow_offload_tuple_dir dir)
{
	__be32 addr, new_addr;

	switch (dir) {
	case FLOW_OFFLOAD_DIR_ORIGINAL:
		addr = iph->daddr;
		new_addr = flow->tuplehash[FLOW_OFFLOAD_DIR_REPLY].tuple.src_v4.s_addr;
		iph->daddr = new_addr;
		break;
	case FLOW_OFFLOAD_DIR_REPLY:
		addr = iph->saddr;
		new_addr = flow->tuplehash[FLOW_OFFLOAD_DIR_ORIGINAL].tuple.dst_v4.s_addr;
		iph->saddr = new_addr;
		break;
	}
	csum_replace4(&iph->check, addr, new_addr);

	nf_flow_nat_ip_l4proto(skb, iph, thoff, addr, new_addr);
}

static void nf_flow_nat_ip(const struct flow_offload *flow, struct sk_buff *skb,
			  unsigned int thoff, enum flow_offload_tuple_dir dir,
			  struct iphdr *iph)
{
<<<<<<< HEAD
	struct iphdr *iph = ip_hdr(skb);

	if (test_bit(NF_FLOW_SNAT, &flow->flags) &&
	    (nf_flow_snat_port(flow, skb, thoff, iph->protocol, dir) < 0 ||
	     nf_flow_snat_ip(flow, skb, ip_hdr(skb), thoff, dir) < 0))
		return -1;

	iph = ip_hdr(skb);
	if (test_bit(NF_FLOW_DNAT, &flow->flags) &&
	    (nf_flow_dnat_port(flow, skb, thoff, iph->protocol, dir) < 0 ||
	     nf_flow_dnat_ip(flow, skb, ip_hdr(skb), thoff, dir) < 0))
		return -1;

	return 0;
=======
	if (test_bit(NF_FLOW_SNAT, &flow->flags)) {
		nf_flow_snat_port(flow, skb, thoff, iph->protocol, dir);
		nf_flow_snat_ip(flow, skb, iph, thoff, dir);
	}
	if (test_bit(NF_FLOW_DNAT, &flow->flags)) {
		nf_flow_dnat_port(flow, skb, thoff, iph->protocol, dir);
		nf_flow_dnat_ip(flow, skb, iph, thoff, dir);
	}
>>>>>>> 7d2a07b7
}

static bool ip_has_options(unsigned int thoff)
{
	return thoff != sizeof(struct iphdr);
}

static void nf_flow_tuple_encap(struct sk_buff *skb,
				struct flow_offload_tuple *tuple)
{
	struct vlan_ethhdr *veth;
	struct pppoe_hdr *phdr;
	int i = 0;

	if (skb_vlan_tag_present(skb)) {
		tuple->encap[i].id = skb_vlan_tag_get(skb);
		tuple->encap[i].proto = skb->vlan_proto;
		i++;
	}
	switch (skb->protocol) {
	case htons(ETH_P_8021Q):
		veth = (struct vlan_ethhdr *)skb_mac_header(skb);
		tuple->encap[i].id = ntohs(veth->h_vlan_TCI);
		tuple->encap[i].proto = skb->protocol;
		break;
	case htons(ETH_P_PPP_SES):
		phdr = (struct pppoe_hdr *)skb_mac_header(skb);
		tuple->encap[i].id = ntohs(phdr->sid);
		tuple->encap[i].proto = skb->protocol;
		break;
	}
}

static int nf_flow_tuple_ip(struct sk_buff *skb, const struct net_device *dev,
			    struct flow_offload_tuple *tuple, u32 *hdrsize,
			    u32 offset)
{
	struct flow_ports *ports;
	unsigned int thoff;
	struct iphdr *iph;

	if (!pskb_may_pull(skb, sizeof(*iph) + offset))
		return -1;

	iph = (struct iphdr *)(skb_network_header(skb) + offset);
	thoff = (iph->ihl * 4);

	if (ip_is_fragment(iph) ||
	    unlikely(ip_has_options(thoff)))
		return -1;

	thoff += offset;

	switch (iph->protocol) {
	case IPPROTO_TCP:
		*hdrsize = sizeof(struct tcphdr);
		break;
	case IPPROTO_UDP:
		*hdrsize = sizeof(struct udphdr);
		break;
	default:
		return -1;
	}

	if (iph->ttl <= 1)
		return -1;

	if (!pskb_may_pull(skb, thoff + *hdrsize))
		return -1;

<<<<<<< HEAD
	iph = ip_hdr(skb);
=======
	iph = (struct iphdr *)(skb_network_header(skb) + offset);
>>>>>>> 7d2a07b7
	ports = (struct flow_ports *)(skb_network_header(skb) + thoff);

	tuple->src_v4.s_addr	= iph->saddr;
	tuple->dst_v4.s_addr	= iph->daddr;
	tuple->src_port		= ports->source;
	tuple->dst_port		= ports->dest;
	tuple->l3proto		= AF_INET;
	tuple->l4proto		= iph->protocol;
	tuple->iifidx		= dev->ifindex;
	nf_flow_tuple_encap(skb, tuple);

	return 0;
}

/* Based on ip_exceeds_mtu(). */
static bool nf_flow_exceeds_mtu(const struct sk_buff *skb, unsigned int mtu)
{
	if (skb->len <= mtu)
		return false;

	if (skb_is_gso(skb) && skb_gso_validate_network_len(skb, mtu))
		return false;

	return true;
}

static unsigned int nf_flow_xmit_xfrm(struct sk_buff *skb,
				      const struct nf_hook_state *state,
				      struct dst_entry *dst)
{
	skb_orphan(skb);
	skb_dst_set_noref(skb, dst);
	dst_output(state->net, state->sk, skb);
	return NF_STOLEN;
}

static inline __be16 nf_flow_pppoe_proto(const struct sk_buff *skb)
{
	__be16 proto;

	proto = *((__be16 *)(skb_mac_header(skb) + ETH_HLEN +
			     sizeof(struct pppoe_hdr)));
	switch (proto) {
	case htons(PPP_IP):
		return htons(ETH_P_IP);
	case htons(PPP_IPV6):
		return htons(ETH_P_IPV6);
	}

	return 0;
}

static bool nf_flow_skb_encap_protocol(const struct sk_buff *skb, __be16 proto,
				       u32 *offset)
{
	struct vlan_ethhdr *veth;

	switch (skb->protocol) {
	case htons(ETH_P_8021Q):
		veth = (struct vlan_ethhdr *)skb_mac_header(skb);
		if (veth->h_vlan_encapsulated_proto == proto) {
			*offset += VLAN_HLEN;
			return true;
		}
		break;
	case htons(ETH_P_PPP_SES):
		if (nf_flow_pppoe_proto(skb) == proto) {
			*offset += PPPOE_SES_HLEN;
			return true;
		}
		break;
	}

	return false;
}

static void nf_flow_encap_pop(struct sk_buff *skb,
			      struct flow_offload_tuple_rhash *tuplehash)
{
	struct vlan_hdr *vlan_hdr;
	int i;

	for (i = 0; i < tuplehash->tuple.encap_num; i++) {
		if (skb_vlan_tag_present(skb)) {
			__vlan_hwaccel_clear_tag(skb);
			continue;
		}
		switch (skb->protocol) {
		case htons(ETH_P_8021Q):
			vlan_hdr = (struct vlan_hdr *)skb->data;
			__skb_pull(skb, VLAN_HLEN);
			vlan_set_encap_proto(skb, vlan_hdr);
			skb_reset_network_header(skb);
			break;
		case htons(ETH_P_PPP_SES):
			skb->protocol = nf_flow_pppoe_proto(skb);
			skb_pull(skb, PPPOE_SES_HLEN);
			skb_reset_network_header(skb);
			break;
		}
	}
}

static unsigned int nf_flow_queue_xmit(struct net *net, struct sk_buff *skb,
				       const struct flow_offload_tuple_rhash *tuplehash,
				       unsigned short type)
{
	struct net_device *outdev;

	outdev = dev_get_by_index_rcu(net, tuplehash->tuple.out.ifidx);
	if (!outdev)
		return NF_DROP;

	skb->dev = outdev;
	dev_hard_header(skb, skb->dev, type, tuplehash->tuple.out.h_dest,
			tuplehash->tuple.out.h_source, skb->len);
	dev_queue_xmit(skb);

	return NF_STOLEN;
}

unsigned int
nf_flow_offload_ip_hook(void *priv, struct sk_buff *skb,
			const struct nf_hook_state *state)
{
	struct flow_offload_tuple_rhash *tuplehash;
	struct nf_flowtable *flow_table = priv;
	struct flow_offload_tuple tuple = {};
	enum flow_offload_tuple_dir dir;
	struct flow_offload *flow;
	struct net_device *outdev;
	u32 hdrsize, offset = 0;
	unsigned int thoff, mtu;
	struct rtable *rt;
	struct iphdr *iph;
	__be32 nexthop;
	int ret;

	if (skb->protocol != htons(ETH_P_IP) &&
	    !nf_flow_skb_encap_protocol(skb, htons(ETH_P_IP), &offset))
		return NF_ACCEPT;

	if (nf_flow_tuple_ip(skb, state->in, &tuple, &hdrsize, offset) < 0)
		return NF_ACCEPT;

	tuplehash = flow_offload_lookup(flow_table, &tuple);
	if (tuplehash == NULL)
		return NF_ACCEPT;

	dir = tuplehash->tuple.dir;
	flow = container_of(tuplehash, struct flow_offload, tuplehash[dir]);

	mtu = flow->tuplehash[dir].tuple.mtu + offset;
	if (unlikely(nf_flow_exceeds_mtu(skb, mtu)))
		return NF_ACCEPT;

<<<<<<< HEAD
	if (skb_try_make_writable(skb, sizeof(*iph)))
		return NF_DROP;

	thoff = ip_hdr(skb)->ihl * 4;
	if (nf_flow_state_check(flow, ip_hdr(skb)->protocol, skb, thoff))
		return NF_ACCEPT;

	flow_offload_refresh(flow_table, flow);

	if (nf_flow_offload_dst_check(&rt->dst)) {
		flow_offload_teardown(flow);
=======
	iph = (struct iphdr *)(skb_network_header(skb) + offset);
	thoff = (iph->ihl * 4) + offset;
	if (nf_flow_state_check(flow, iph->protocol, skb, thoff))
>>>>>>> 7d2a07b7
		return NF_ACCEPT;

	if (skb_try_make_writable(skb, thoff + hdrsize))
		return NF_DROP;

<<<<<<< HEAD
=======
	flow_offload_refresh(flow_table, flow);

	nf_flow_encap_pop(skb, tuplehash);
	thoff -= offset;

>>>>>>> 7d2a07b7
	iph = ip_hdr(skb);
	nf_flow_nat_ip(flow, skb, thoff, dir, iph);

	ip_decrease_ttl(iph);
	skb->tstamp = 0;

	if (flow_table->flags & NF_FLOWTABLE_COUNTER)
		nf_ct_acct_update(flow->ct, tuplehash->tuple.dir, skb->len);

<<<<<<< HEAD
	if (unlikely(dst_xfrm(&rt->dst))) {
=======
	if (unlikely(tuplehash->tuple.xmit_type == FLOW_OFFLOAD_XMIT_XFRM)) {
		rt = (struct rtable *)tuplehash->tuple.dst_cache;
>>>>>>> 7d2a07b7
		memset(skb->cb, 0, sizeof(struct inet_skb_parm));
		IPCB(skb)->iif = skb->dev->ifindex;
		IPCB(skb)->flags = IPSKB_FORWARDED;
		return nf_flow_xmit_xfrm(skb, state, &rt->dst);
	}

	switch (tuplehash->tuple.xmit_type) {
	case FLOW_OFFLOAD_XMIT_NEIGH:
		rt = (struct rtable *)tuplehash->tuple.dst_cache;
		outdev = rt->dst.dev;
		skb->dev = outdev;
		nexthop = rt_nexthop(rt, flow->tuplehash[!dir].tuple.src_v4.s_addr);
		skb_dst_set_noref(skb, &rt->dst);
		neigh_xmit(NEIGH_ARP_TABLE, outdev, &nexthop, skb);
		ret = NF_STOLEN;
		break;
	case FLOW_OFFLOAD_XMIT_DIRECT:
		ret = nf_flow_queue_xmit(state->net, skb, tuplehash, ETH_P_IP);
		if (ret == NF_DROP)
			flow_offload_teardown(flow);
		break;
	}

	return ret;
}
EXPORT_SYMBOL_GPL(nf_flow_offload_ip_hook);

static void nf_flow_nat_ipv6_tcp(struct sk_buff *skb, unsigned int thoff,
				 struct in6_addr *addr,
				 struct in6_addr *new_addr,
				 struct ipv6hdr *ip6h)
{
	struct tcphdr *tcph;

	tcph = (void *)(skb_network_header(skb) + thoff);
	inet_proto_csum_replace16(&tcph->check, skb, addr->s6_addr32,
				  new_addr->s6_addr32, true);
}

static void nf_flow_nat_ipv6_udp(struct sk_buff *skb, unsigned int thoff,
				 struct in6_addr *addr,
				 struct in6_addr *new_addr)
{
	struct udphdr *udph;

	udph = (void *)(skb_network_header(skb) + thoff);
	if (udph->check || skb->ip_summed == CHECKSUM_PARTIAL) {
		inet_proto_csum_replace16(&udph->check, skb, addr->s6_addr32,
					  new_addr->s6_addr32, true);
		if (!udph->check)
			udph->check = CSUM_MANGLED_0;
	}
}

static void nf_flow_nat_ipv6_l4proto(struct sk_buff *skb, struct ipv6hdr *ip6h,
				     unsigned int thoff, struct in6_addr *addr,
				     struct in6_addr *new_addr)
{
	switch (ip6h->nexthdr) {
	case IPPROTO_TCP:
		nf_flow_nat_ipv6_tcp(skb, thoff, addr, new_addr, ip6h);
		break;
	case IPPROTO_UDP:
		nf_flow_nat_ipv6_udp(skb, thoff, addr, new_addr);
		break;
	}
}

static void nf_flow_snat_ipv6(const struct flow_offload *flow,
			      struct sk_buff *skb, struct ipv6hdr *ip6h,
			      unsigned int thoff,
			      enum flow_offload_tuple_dir dir)
{
	struct in6_addr addr, new_addr;

	switch (dir) {
	case FLOW_OFFLOAD_DIR_ORIGINAL:
		addr = ip6h->saddr;
		new_addr = flow->tuplehash[FLOW_OFFLOAD_DIR_REPLY].tuple.dst_v6;
		ip6h->saddr = new_addr;
		break;
	case FLOW_OFFLOAD_DIR_REPLY:
		addr = ip6h->daddr;
		new_addr = flow->tuplehash[FLOW_OFFLOAD_DIR_ORIGINAL].tuple.src_v6;
		ip6h->daddr = new_addr;
		break;
	}

	nf_flow_nat_ipv6_l4proto(skb, ip6h, thoff, &addr, &new_addr);
}

static void nf_flow_dnat_ipv6(const struct flow_offload *flow,
			      struct sk_buff *skb, struct ipv6hdr *ip6h,
			      unsigned int thoff,
			      enum flow_offload_tuple_dir dir)
{
	struct in6_addr addr, new_addr;

	switch (dir) {
	case FLOW_OFFLOAD_DIR_ORIGINAL:
		addr = ip6h->daddr;
		new_addr = flow->tuplehash[FLOW_OFFLOAD_DIR_REPLY].tuple.src_v6;
		ip6h->daddr = new_addr;
		break;
	case FLOW_OFFLOAD_DIR_REPLY:
		addr = ip6h->saddr;
		new_addr = flow->tuplehash[FLOW_OFFLOAD_DIR_ORIGINAL].tuple.dst_v6;
		ip6h->saddr = new_addr;
		break;
	}

	nf_flow_nat_ipv6_l4proto(skb, ip6h, thoff, &addr, &new_addr);
}

static void nf_flow_nat_ipv6(const struct flow_offload *flow,
			     struct sk_buff *skb,
			     enum flow_offload_tuple_dir dir,
			     struct ipv6hdr *ip6h)
{
	unsigned int thoff = sizeof(*ip6h);

<<<<<<< HEAD
	if (test_bit(NF_FLOW_SNAT, &flow->flags) &&
	    (nf_flow_snat_port(flow, skb, thoff, ip6h->nexthdr, dir) < 0 ||
	     nf_flow_snat_ipv6(flow, skb, ipv6_hdr(skb), thoff, dir) < 0))
		return -1;

	ip6h = ipv6_hdr(skb);
	if (test_bit(NF_FLOW_DNAT, &flow->flags) &&
	    (nf_flow_dnat_port(flow, skb, thoff, ip6h->nexthdr, dir) < 0 ||
	     nf_flow_dnat_ipv6(flow, skb, ipv6_hdr(skb), thoff, dir) < 0))
		return -1;

	return 0;
=======
	if (test_bit(NF_FLOW_SNAT, &flow->flags)) {
		nf_flow_snat_port(flow, skb, thoff, ip6h->nexthdr, dir);
		nf_flow_snat_ipv6(flow, skb, ip6h, thoff, dir);
	}
	if (test_bit(NF_FLOW_DNAT, &flow->flags)) {
		nf_flow_dnat_port(flow, skb, thoff, ip6h->nexthdr, dir);
		nf_flow_dnat_ipv6(flow, skb, ip6h, thoff, dir);
	}
>>>>>>> 7d2a07b7
}

static int nf_flow_tuple_ipv6(struct sk_buff *skb, const struct net_device *dev,
			      struct flow_offload_tuple *tuple, u32 *hdrsize,
			      u32 offset)
{
	struct flow_ports *ports;
	struct ipv6hdr *ip6h;
	unsigned int thoff;

	thoff = sizeof(*ip6h) + offset;
	if (!pskb_may_pull(skb, thoff))
		return -1;

	ip6h = (struct ipv6hdr *)(skb_network_header(skb) + offset);

	switch (ip6h->nexthdr) {
	case IPPROTO_TCP:
		*hdrsize = sizeof(struct tcphdr);
		break;
	case IPPROTO_UDP:
		*hdrsize = sizeof(struct udphdr);
		break;
	default:
		return -1;
	}

	if (ip6h->hop_limit <= 1)
		return -1;

	if (!pskb_may_pull(skb, thoff + *hdrsize))
		return -1;

<<<<<<< HEAD
	ip6h = ipv6_hdr(skb);
=======
	ip6h = (struct ipv6hdr *)(skb_network_header(skb) + offset);
>>>>>>> 7d2a07b7
	ports = (struct flow_ports *)(skb_network_header(skb) + thoff);

	tuple->src_v6		= ip6h->saddr;
	tuple->dst_v6		= ip6h->daddr;
	tuple->src_port		= ports->source;
	tuple->dst_port		= ports->dest;
	tuple->l3proto		= AF_INET6;
	tuple->l4proto		= ip6h->nexthdr;
	tuple->iifidx		= dev->ifindex;
	nf_flow_tuple_encap(skb, tuple);

	return 0;
}

unsigned int
nf_flow_offload_ipv6_hook(void *priv, struct sk_buff *skb,
			  const struct nf_hook_state *state)
{
	struct flow_offload_tuple_rhash *tuplehash;
	struct nf_flowtable *flow_table = priv;
	struct flow_offload_tuple tuple = {};
	enum flow_offload_tuple_dir dir;
	const struct in6_addr *nexthop;
	struct flow_offload *flow;
	struct net_device *outdev;
	unsigned int thoff, mtu;
	u32 hdrsize, offset = 0;
	struct ipv6hdr *ip6h;
	struct rt6_info *rt;
	int ret;

	if (skb->protocol != htons(ETH_P_IPV6) &&
	    !nf_flow_skb_encap_protocol(skb, htons(ETH_P_IPV6), &offset))
		return NF_ACCEPT;

	if (nf_flow_tuple_ipv6(skb, state->in, &tuple, &hdrsize, offset) < 0)
		return NF_ACCEPT;

	tuplehash = flow_offload_lookup(flow_table, &tuple);
	if (tuplehash == NULL)
		return NF_ACCEPT;

	dir = tuplehash->tuple.dir;
	flow = container_of(tuplehash, struct flow_offload, tuplehash[dir]);

	mtu = flow->tuplehash[dir].tuple.mtu + offset;
	if (unlikely(nf_flow_exceeds_mtu(skb, mtu)))
		return NF_ACCEPT;

<<<<<<< HEAD
	flow_offload_refresh(flow_table, flow);

	if (nf_flow_offload_dst_check(&rt->dst)) {
		flow_offload_teardown(flow);
=======
	ip6h = (struct ipv6hdr *)(skb_network_header(skb) + offset);
	thoff = sizeof(*ip6h) + offset;
	if (nf_flow_state_check(flow, ip6h->nexthdr, skb, thoff))
>>>>>>> 7d2a07b7
		return NF_ACCEPT;

	if (skb_try_make_writable(skb, thoff + hdrsize))
		return NF_DROP;

	flow_offload_refresh(flow_table, flow);

	nf_flow_encap_pop(skb, tuplehash);

	ip6h = ipv6_hdr(skb);
	nf_flow_nat_ipv6(flow, skb, dir, ip6h);

	ip6h->hop_limit--;
	skb->tstamp = 0;

	if (flow_table->flags & NF_FLOWTABLE_COUNTER)
		nf_ct_acct_update(flow->ct, tuplehash->tuple.dir, skb->len);

<<<<<<< HEAD
	if (unlikely(dst_xfrm(&rt->dst))) {
=======
	if (unlikely(tuplehash->tuple.xmit_type == FLOW_OFFLOAD_XMIT_XFRM)) {
		rt = (struct rt6_info *)tuplehash->tuple.dst_cache;
>>>>>>> 7d2a07b7
		memset(skb->cb, 0, sizeof(struct inet6_skb_parm));
		IP6CB(skb)->iif = skb->dev->ifindex;
		IP6CB(skb)->flags = IP6SKB_FORWARDED;
		return nf_flow_xmit_xfrm(skb, state, &rt->dst);
	}

	switch (tuplehash->tuple.xmit_type) {
	case FLOW_OFFLOAD_XMIT_NEIGH:
		rt = (struct rt6_info *)tuplehash->tuple.dst_cache;
		outdev = rt->dst.dev;
		skb->dev = outdev;
		nexthop = rt6_nexthop(rt, &flow->tuplehash[!dir].tuple.src_v6);
		skb_dst_set_noref(skb, &rt->dst);
		neigh_xmit(NEIGH_ND_TABLE, outdev, nexthop, skb);
		ret = NF_STOLEN;
		break;
	case FLOW_OFFLOAD_XMIT_DIRECT:
		ret = nf_flow_queue_xmit(state->net, skb, tuplehash, ETH_P_IPV6);
		if (ret == NF_DROP)
			flow_offload_teardown(flow);
		break;
	}

	return ret;
}
EXPORT_SYMBOL_GPL(nf_flow_offload_ipv6_hook);<|MERGE_RESOLUTION|>--- conflicted
+++ resolved
@@ -124,22 +124,6 @@
 			  unsigned int thoff, enum flow_offload_tuple_dir dir,
 			  struct iphdr *iph)
 {
-<<<<<<< HEAD
-	struct iphdr *iph = ip_hdr(skb);
-
-	if (test_bit(NF_FLOW_SNAT, &flow->flags) &&
-	    (nf_flow_snat_port(flow, skb, thoff, iph->protocol, dir) < 0 ||
-	     nf_flow_snat_ip(flow, skb, ip_hdr(skb), thoff, dir) < 0))
-		return -1;
-
-	iph = ip_hdr(skb);
-	if (test_bit(NF_FLOW_DNAT, &flow->flags) &&
-	    (nf_flow_dnat_port(flow, skb, thoff, iph->protocol, dir) < 0 ||
-	     nf_flow_dnat_ip(flow, skb, ip_hdr(skb), thoff, dir) < 0))
-		return -1;
-
-	return 0;
-=======
 	if (test_bit(NF_FLOW_SNAT, &flow->flags)) {
 		nf_flow_snat_port(flow, skb, thoff, iph->protocol, dir);
 		nf_flow_snat_ip(flow, skb, iph, thoff, dir);
@@ -148,7 +132,6 @@
 		nf_flow_dnat_port(flow, skb, thoff, iph->protocol, dir);
 		nf_flow_dnat_ip(flow, skb, iph, thoff, dir);
 	}
->>>>>>> 7d2a07b7
 }
 
 static bool ip_has_options(unsigned int thoff)
@@ -219,11 +202,7 @@
 	if (!pskb_may_pull(skb, thoff + *hdrsize))
 		return -1;
 
-<<<<<<< HEAD
-	iph = ip_hdr(skb);
-=======
 	iph = (struct iphdr *)(skb_network_header(skb) + offset);
->>>>>>> 7d2a07b7
 	ports = (struct flow_ports *)(skb_network_header(skb) + thoff);
 
 	tuple->src_v4.s_addr	= iph->saddr;
@@ -380,36 +359,19 @@
 	if (unlikely(nf_flow_exceeds_mtu(skb, mtu)))
 		return NF_ACCEPT;
 
-<<<<<<< HEAD
-	if (skb_try_make_writable(skb, sizeof(*iph)))
-		return NF_DROP;
-
-	thoff = ip_hdr(skb)->ihl * 4;
-	if (nf_flow_state_check(flow, ip_hdr(skb)->protocol, skb, thoff))
-		return NF_ACCEPT;
-
-	flow_offload_refresh(flow_table, flow);
-
-	if (nf_flow_offload_dst_check(&rt->dst)) {
-		flow_offload_teardown(flow);
-=======
 	iph = (struct iphdr *)(skb_network_header(skb) + offset);
 	thoff = (iph->ihl * 4) + offset;
 	if (nf_flow_state_check(flow, iph->protocol, skb, thoff))
->>>>>>> 7d2a07b7
 		return NF_ACCEPT;
 
 	if (skb_try_make_writable(skb, thoff + hdrsize))
 		return NF_DROP;
 
-<<<<<<< HEAD
-=======
 	flow_offload_refresh(flow_table, flow);
 
 	nf_flow_encap_pop(skb, tuplehash);
 	thoff -= offset;
 
->>>>>>> 7d2a07b7
 	iph = ip_hdr(skb);
 	nf_flow_nat_ip(flow, skb, thoff, dir, iph);
 
@@ -419,12 +381,8 @@
 	if (flow_table->flags & NF_FLOWTABLE_COUNTER)
 		nf_ct_acct_update(flow->ct, tuplehash->tuple.dir, skb->len);
 
-<<<<<<< HEAD
-	if (unlikely(dst_xfrm(&rt->dst))) {
-=======
 	if (unlikely(tuplehash->tuple.xmit_type == FLOW_OFFLOAD_XMIT_XFRM)) {
 		rt = (struct rtable *)tuplehash->tuple.dst_cache;
->>>>>>> 7d2a07b7
 		memset(skb->cb, 0, sizeof(struct inet_skb_parm));
 		IPCB(skb)->iif = skb->dev->ifindex;
 		IPCB(skb)->flags = IPSKB_FORWARDED;
@@ -546,20 +504,6 @@
 {
 	unsigned int thoff = sizeof(*ip6h);
 
-<<<<<<< HEAD
-	if (test_bit(NF_FLOW_SNAT, &flow->flags) &&
-	    (nf_flow_snat_port(flow, skb, thoff, ip6h->nexthdr, dir) < 0 ||
-	     nf_flow_snat_ipv6(flow, skb, ipv6_hdr(skb), thoff, dir) < 0))
-		return -1;
-
-	ip6h = ipv6_hdr(skb);
-	if (test_bit(NF_FLOW_DNAT, &flow->flags) &&
-	    (nf_flow_dnat_port(flow, skb, thoff, ip6h->nexthdr, dir) < 0 ||
-	     nf_flow_dnat_ipv6(flow, skb, ipv6_hdr(skb), thoff, dir) < 0))
-		return -1;
-
-	return 0;
-=======
 	if (test_bit(NF_FLOW_SNAT, &flow->flags)) {
 		nf_flow_snat_port(flow, skb, thoff, ip6h->nexthdr, dir);
 		nf_flow_snat_ipv6(flow, skb, ip6h, thoff, dir);
@@ -568,7 +512,6 @@
 		nf_flow_dnat_port(flow, skb, thoff, ip6h->nexthdr, dir);
 		nf_flow_dnat_ipv6(flow, skb, ip6h, thoff, dir);
 	}
->>>>>>> 7d2a07b7
 }
 
 static int nf_flow_tuple_ipv6(struct sk_buff *skb, const struct net_device *dev,
@@ -602,11 +545,7 @@
 	if (!pskb_may_pull(skb, thoff + *hdrsize))
 		return -1;
 
-<<<<<<< HEAD
-	ip6h = ipv6_hdr(skb);
-=======
 	ip6h = (struct ipv6hdr *)(skb_network_header(skb) + offset);
->>>>>>> 7d2a07b7
 	ports = (struct flow_ports *)(skb_network_header(skb) + thoff);
 
 	tuple->src_v6		= ip6h->saddr;
@@ -656,16 +595,9 @@
 	if (unlikely(nf_flow_exceeds_mtu(skb, mtu)))
 		return NF_ACCEPT;
 
-<<<<<<< HEAD
-	flow_offload_refresh(flow_table, flow);
-
-	if (nf_flow_offload_dst_check(&rt->dst)) {
-		flow_offload_teardown(flow);
-=======
 	ip6h = (struct ipv6hdr *)(skb_network_header(skb) + offset);
 	thoff = sizeof(*ip6h) + offset;
 	if (nf_flow_state_check(flow, ip6h->nexthdr, skb, thoff))
->>>>>>> 7d2a07b7
 		return NF_ACCEPT;
 
 	if (skb_try_make_writable(skb, thoff + hdrsize))
@@ -684,12 +616,8 @@
 	if (flow_table->flags & NF_FLOWTABLE_COUNTER)
 		nf_ct_acct_update(flow->ct, tuplehash->tuple.dir, skb->len);
 
-<<<<<<< HEAD
-	if (unlikely(dst_xfrm(&rt->dst))) {
-=======
 	if (unlikely(tuplehash->tuple.xmit_type == FLOW_OFFLOAD_XMIT_XFRM)) {
 		rt = (struct rt6_info *)tuplehash->tuple.dst_cache;
->>>>>>> 7d2a07b7
 		memset(skb->cb, 0, sizeof(struct inet6_skb_parm));
 		IP6CB(skb)->iif = skb->dev->ifindex;
 		IP6CB(skb)->flags = IP6SKB_FORWARDED;
