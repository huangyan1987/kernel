--- conflicted
+++ resolved
@@ -121,36 +121,37 @@
 };
 EXPORT_SYMBOL_GPL(nf_ct_l4proto_find);
 
-<<<<<<< HEAD
-static unsigned int ipv4_helper(void *priv,
-				struct sk_buff *skb,
-				const struct nf_hook_state *state)
-=======
 unsigned int nf_confirm(struct sk_buff *skb, unsigned int protoff,
 			struct nf_conn *ct, enum ip_conntrack_info ctinfo)
->>>>>>> 5f9e832c
-{
-	struct nf_conn *ct;
-	enum ip_conntrack_info ctinfo;
+{
 	const struct nf_conn_help *help;
-	const struct nf_conntrack_helper *helper;
-
-	/* This is where we call the helper: as the packet goes out. */
-	ct = nf_ct_get(skb, &ctinfo);
-	if (!ct || ctinfo == IP_CT_RELATED_REPLY)
-		return NF_ACCEPT;
 
 	help = nfct_help(ct);
-	if (!help)
-		return NF_ACCEPT;
-
-	/* rcu_read_lock()ed by nf_hook_thresh */
-	helper = rcu_dereference(help->helper);
-	if (!helper)
-		return NF_ACCEPT;
-
-	return helper->help(skb, skb_network_offset(skb) + ip_hdrlen(skb),
-			    ct, ctinfo);
+	if (help) {
+		const struct nf_conntrack_helper *helper;
+		int ret;
+
+		/* rcu_read_lock()ed by nf_hook_thresh */
+		helper = rcu_dereference(help->helper);
+		if (helper) {
+			ret = helper->help(skb,
+					   protoff,
+					   ct, ctinfo);
+			if (ret != NF_ACCEPT)
+				return ret;
+		}
+	}
+
+	if (test_bit(IPS_SEQ_ADJUST_BIT, &ct->status) &&
+	    !nf_is_loopback_packet(skb)) {
+		if (!nf_ct_seq_adjust(skb, ct, ctinfo, protoff)) {
+			NF_CT_STAT_INC_ATOMIC(nf_ct_net(ct), drop);
+			return NF_DROP;
+		}
+	}
+
+	/* We've seen it coming out the other side: confirm it */
+	return nf_conntrack_confirm(skb);
 }
 EXPORT_SYMBOL_GPL(nf_confirm);
 
@@ -158,24 +159,16 @@
 				 struct sk_buff *skb,
 				 const struct nf_hook_state *state)
 {
+	enum ip_conntrack_info ctinfo;
 	struct nf_conn *ct;
-	enum ip_conntrack_info ctinfo;
 
 	ct = nf_ct_get(skb, &ctinfo);
 	if (!ct || ctinfo == IP_CT_RELATED_REPLY)
-		goto out;
-
-	/* adjust seqs for loopback traffic only in outgoing direction */
-	if (test_bit(IPS_SEQ_ADJUST_BIT, &ct->status) &&
-	    !nf_is_loopback_packet(skb)) {
-		if (!nf_ct_seq_adjust(skb, ct, ctinfo, ip_hdrlen(skb))) {
-			NF_CT_STAT_INC_ATOMIC(nf_ct_net(ct), drop);
-			return NF_DROP;
-		}
-	}
-out:
-	/* We've seen it coming out the other side: confirm it */
-	return nf_conntrack_confirm(skb);
+		return nf_conntrack_confirm(skb);
+
+	return nf_confirm(skb,
+			  skb_network_offset(skb) + ip_hdrlen(skb),
+			  ct, ctinfo);
 }
 
 static unsigned int ipv4_conntrack_in(void *priv,
@@ -224,22 +217,10 @@
 		.priority	= NF_IP_PRI_CONNTRACK,
 	},
 	{
-		.hook		= ipv4_helper,
-		.pf		= NFPROTO_IPV4,
-		.hooknum	= NF_INET_POST_ROUTING,
-		.priority	= NF_IP_PRI_CONNTRACK_HELPER,
-	},
-	{
 		.hook		= ipv4_confirm,
 		.pf		= NFPROTO_IPV4,
 		.hooknum	= NF_INET_POST_ROUTING,
 		.priority	= NF_IP_PRI_CONNTRACK_CONFIRM,
-	},
-	{
-		.hook		= ipv4_helper,
-		.pf		= NFPROTO_IPV4,
-		.hooknum	= NF_INET_LOCAL_IN,
-		.priority	= NF_IP_PRI_CONNTRACK_HELPER,
 	},
 	{
 		.hook		= ipv4_confirm,
@@ -386,31 +367,21 @@
 	struct nf_conn *ct;
 	enum ip_conntrack_info ctinfo;
 	unsigned char pnum = ipv6_hdr(skb)->nexthdr;
+	__be16 frag_off;
 	int protoff;
-	__be16 frag_off;
 
 	ct = nf_ct_get(skb, &ctinfo);
 	if (!ct || ctinfo == IP_CT_RELATED_REPLY)
-		goto out;
+		return nf_conntrack_confirm(skb);
 
 	protoff = ipv6_skip_exthdr(skb, sizeof(struct ipv6hdr), &pnum,
 				   &frag_off);
 	if (protoff < 0 || (frag_off & htons(~0x7)) != 0) {
 		pr_debug("proto header not found\n");
-		goto out;
-	}
-
-	/* adjust seqs for loopback traffic only in outgoing direction */
-	if (test_bit(IPS_SEQ_ADJUST_BIT, &ct->status) &&
-	    !nf_is_loopback_packet(skb)) {
-		if (!nf_ct_seq_adjust(skb, ct, ctinfo, protoff)) {
-			NF_CT_STAT_INC_ATOMIC(nf_ct_net(ct), drop);
-			return NF_DROP;
-		}
-	}
-out:
-	/* We've seen it coming out the other side: confirm it */
-	return nf_conntrack_confirm(skb);
+		return nf_conntrack_confirm(skb);
+	}
+
+	return nf_confirm(skb, protoff, ct, ctinfo);
 }
 
 static unsigned int ipv6_conntrack_in(void *priv,
@@ -425,42 +396,6 @@
 					 const struct nf_hook_state *state)
 {
 	return nf_conntrack_in(skb, state);
-}
-
-static unsigned int ipv6_helper(void *priv,
-				struct sk_buff *skb,
-				const struct nf_hook_state *state)
-{
-	struct nf_conn *ct;
-	const struct nf_conn_help *help;
-	const struct nf_conntrack_helper *helper;
-	enum ip_conntrack_info ctinfo;
-	__be16 frag_off;
-	int protoff;
-	u8 nexthdr;
-
-	/* This is where we call the helper: as the packet goes out. */
-	ct = nf_ct_get(skb, &ctinfo);
-	if (!ct || ctinfo == IP_CT_RELATED_REPLY)
-		return NF_ACCEPT;
-
-	help = nfct_help(ct);
-	if (!help)
-		return NF_ACCEPT;
-	/* rcu_read_lock()ed by nf_hook_thresh */
-	helper = rcu_dereference(help->helper);
-	if (!helper)
-		return NF_ACCEPT;
-
-	nexthdr = ipv6_hdr(skb)->nexthdr;
-	protoff = ipv6_skip_exthdr(skb, sizeof(struct ipv6hdr), &nexthdr,
-				   &frag_off);
-	if (protoff < 0 || (frag_off & htons(~0x7)) != 0) {
-		pr_debug("proto header not found\n");
-		return NF_ACCEPT;
-	}
-
-	return helper->help(skb, protoff, ct, ctinfo);
 }
 
 static const struct nf_hook_ops ipv6_conntrack_ops[] = {
@@ -477,22 +412,10 @@
 		.priority	= NF_IP6_PRI_CONNTRACK,
 	},
 	{
-		.hook		= ipv6_helper,
-		.pf		= NFPROTO_IPV6,
-		.hooknum	= NF_INET_POST_ROUTING,
-		.priority	= NF_IP6_PRI_CONNTRACK_HELPER,
-	},
-	{
 		.hook		= ipv6_confirm,
 		.pf		= NFPROTO_IPV6,
 		.hooknum	= NF_INET_POST_ROUTING,
 		.priority	= NF_IP6_PRI_LAST,
-	},
-	{
-		.hook		= ipv6_helper,
-		.pf		= NFPROTO_IPV6,
-		.hooknum	= NF_INET_LOCAL_IN,
-		.priority	= NF_IP6_PRI_CONNTRACK_HELPER,
 	},
 	{
 		.hook		= ipv6_confirm,
