/* Netfilter messages via netlink socket. Allows for user space
 * protocol helpers and general trouble making from userspace.
 *
 * (C) 2001 by Jay Schulist <jschlst@samba.org>,
 * (C) 2002-2005 by Harald Welte <laforge@gnumonks.org>
 * (C) 2005-2017 by Pablo Neira Ayuso <pablo@netfilter.org>
 *
 * Initial netfilter messages via netlink development funded and
 * generally made possible by Network Robots, Inc. (www.networkrobots.com)
 *
 * Further development of this code funded by Astaro AG (http://www.astaro.com)
 *
 * This software may be used and distributed according to the terms
 * of the GNU General Public License, incorporated herein by reference.
 */

#include <linux/module.h>
#include <linux/types.h>
#include <linux/socket.h>
#include <linux/kernel.h>
#include <linux/string.h>
#include <linux/sockios.h>
#include <linux/net.h>
#include <linux/skbuff.h>
#include <linux/uaccess.h>
#include <net/sock.h>
#include <linux/init.h>
#include <linux/sched/signal.h>

#include <net/netlink.h>
#include <net/netns/generic.h>
#include <linux/netfilter/nfnetlink.h>

MODULE_LICENSE("GPL");
MODULE_AUTHOR("Harald Welte <laforge@netfilter.org>");
MODULE_ALIAS_NET_PF_PROTO(PF_NETLINK, NETLINK_NETFILTER);
MODULE_DESCRIPTION("Netfilter messages via netlink socket");

#define nfnl_dereference_protected(id) \
	rcu_dereference_protected(table[(id)].subsys, \
				  lockdep_nfnl_is_held((id)))

#define NFNL_MAX_ATTR_COUNT	32

static unsigned int nfnetlink_pernet_id __read_mostly;

struct nfnl_net {
	struct sock *nfnl;
};

static struct {
	struct mutex				mutex;
	const struct nfnetlink_subsystem __rcu	*subsys;
} table[NFNL_SUBSYS_COUNT];

static struct lock_class_key nfnl_lockdep_keys[NFNL_SUBSYS_COUNT];

static const char *const nfnl_lockdep_names[NFNL_SUBSYS_COUNT] = {
	[NFNL_SUBSYS_NONE] = "nfnl_subsys_none",
	[NFNL_SUBSYS_CTNETLINK] = "nfnl_subsys_ctnetlink",
	[NFNL_SUBSYS_CTNETLINK_EXP] = "nfnl_subsys_ctnetlink_exp",
	[NFNL_SUBSYS_QUEUE] = "nfnl_subsys_queue",
	[NFNL_SUBSYS_ULOG] = "nfnl_subsys_ulog",
	[NFNL_SUBSYS_OSF] = "nfnl_subsys_osf",
	[NFNL_SUBSYS_IPSET] = "nfnl_subsys_ipset",
	[NFNL_SUBSYS_ACCT] = "nfnl_subsys_acct",
	[NFNL_SUBSYS_CTNETLINK_TIMEOUT] = "nfnl_subsys_cttimeout",
	[NFNL_SUBSYS_CTHELPER] = "nfnl_subsys_cthelper",
	[NFNL_SUBSYS_NFTABLES] = "nfnl_subsys_nftables",
	[NFNL_SUBSYS_NFT_COMPAT] = "nfnl_subsys_nftcompat",
	[NFNL_SUBSYS_HOOK] = "nfnl_subsys_hook",
};

static const int nfnl_group2type[NFNLGRP_MAX+1] = {
	[NFNLGRP_CONNTRACK_NEW]		= NFNL_SUBSYS_CTNETLINK,
	[NFNLGRP_CONNTRACK_UPDATE]	= NFNL_SUBSYS_CTNETLINK,
	[NFNLGRP_CONNTRACK_DESTROY]	= NFNL_SUBSYS_CTNETLINK,
	[NFNLGRP_CONNTRACK_EXP_NEW]	= NFNL_SUBSYS_CTNETLINK_EXP,
	[NFNLGRP_CONNTRACK_EXP_UPDATE]	= NFNL_SUBSYS_CTNETLINK_EXP,
	[NFNLGRP_CONNTRACK_EXP_DESTROY] = NFNL_SUBSYS_CTNETLINK_EXP,
	[NFNLGRP_NFTABLES]		= NFNL_SUBSYS_NFTABLES,
	[NFNLGRP_ACCT_QUOTA]		= NFNL_SUBSYS_ACCT,
	[NFNLGRP_NFTRACE]		= NFNL_SUBSYS_NFTABLES,
};

static struct nfnl_net *nfnl_pernet(struct net *net)
{
	return net_generic(net, nfnetlink_pernet_id);
}

void nfnl_lock(__u8 subsys_id)
{
	mutex_lock(&table[subsys_id].mutex);
}
EXPORT_SYMBOL_GPL(nfnl_lock);

void nfnl_unlock(__u8 subsys_id)
{
	mutex_unlock(&table[subsys_id].mutex);
}
EXPORT_SYMBOL_GPL(nfnl_unlock);

#ifdef CONFIG_PROVE_LOCKING
bool lockdep_nfnl_is_held(u8 subsys_id)
{
	return lockdep_is_held(&table[subsys_id].mutex);
}
EXPORT_SYMBOL_GPL(lockdep_nfnl_is_held);
#endif

int nfnetlink_subsys_register(const struct nfnetlink_subsystem *n)
{
	u8 cb_id;

	/* Sanity-check attr_count size to avoid stack buffer overflow. */
	for (cb_id = 0; cb_id < n->cb_count; cb_id++)
		if (WARN_ON(n->cb[cb_id].attr_count > NFNL_MAX_ATTR_COUNT))
			return -EINVAL;

	nfnl_lock(n->subsys_id);
	if (table[n->subsys_id].subsys) {
		nfnl_unlock(n->subsys_id);
		return -EBUSY;
	}
	rcu_assign_pointer(table[n->subsys_id].subsys, n);
	nfnl_unlock(n->subsys_id);

	return 0;
}
EXPORT_SYMBOL_GPL(nfnetlink_subsys_register);

int nfnetlink_subsys_unregister(const struct nfnetlink_subsystem *n)
{
	nfnl_lock(n->subsys_id);
	table[n->subsys_id].subsys = NULL;
	nfnl_unlock(n->subsys_id);
	synchronize_rcu();
	return 0;
}
EXPORT_SYMBOL_GPL(nfnetlink_subsys_unregister);

static inline const struct nfnetlink_subsystem *nfnetlink_get_subsys(u16 type)
{
	u8 subsys_id = NFNL_SUBSYS_ID(type);

	if (subsys_id >= NFNL_SUBSYS_COUNT)
		return NULL;

	return rcu_dereference(table[subsys_id].subsys);
}

static inline const struct nfnl_callback *
nfnetlink_find_client(u16 type, const struct nfnetlink_subsystem *ss)
{
	u8 cb_id = NFNL_MSG_TYPE(type);

	if (cb_id >= ss->cb_count)
		return NULL;

	return &ss->cb[cb_id];
}

int nfnetlink_has_listeners(struct net *net, unsigned int group)
{
	struct nfnl_net *nfnlnet = nfnl_pernet(net);

	return netlink_has_listeners(nfnlnet->nfnl, group);
}
EXPORT_SYMBOL_GPL(nfnetlink_has_listeners);

int nfnetlink_send(struct sk_buff *skb, struct net *net, u32 portid,
		   unsigned int group, int echo, gfp_t flags)
{
	struct nfnl_net *nfnlnet = nfnl_pernet(net);

	return nlmsg_notify(nfnlnet->nfnl, skb, portid, group, echo, flags);
}
EXPORT_SYMBOL_GPL(nfnetlink_send);

int nfnetlink_set_err(struct net *net, u32 portid, u32 group, int error)
{
	struct nfnl_net *nfnlnet = nfnl_pernet(net);

	return netlink_set_err(nfnlnet->nfnl, portid, group, error);
}
EXPORT_SYMBOL_GPL(nfnetlink_set_err);

int nfnetlink_unicast(struct sk_buff *skb, struct net *net, u32 portid)
{
<<<<<<< HEAD
	int err;

	err = nlmsg_unicast(net->nfnl, skb, portid);
=======
	struct nfnl_net *nfnlnet = nfnl_pernet(net);
	int err;

	err = nlmsg_unicast(nfnlnet->nfnl, skb, portid);
>>>>>>> 7d2a07b7
	if (err == -EAGAIN)
		err = -ENOBUFS;

	return err;
}
EXPORT_SYMBOL_GPL(nfnetlink_unicast);

void nfnetlink_broadcast(struct net *net, struct sk_buff *skb, __u32 portid,
			 __u32 group, gfp_t allocation)
{
	struct nfnl_net *nfnlnet = nfnl_pernet(net);

	netlink_broadcast(nfnlnet->nfnl, skb, portid, group, allocation);
}
EXPORT_SYMBOL_GPL(nfnetlink_broadcast);

/* Process one complete nfnetlink message. */
static int nfnetlink_rcv_msg(struct sk_buff *skb, struct nlmsghdr *nlh,
			     struct netlink_ext_ack *extack)
{
	struct net *net = sock_net(skb->sk);
	const struct nfnl_callback *nc;
	const struct nfnetlink_subsystem *ss;
	int type, err;

	/* All the messages must at least contain nfgenmsg */
	if (nlmsg_len(nlh) < sizeof(struct nfgenmsg))
		return 0;

	type = nlh->nlmsg_type;
replay:
	rcu_read_lock();

	ss = nfnetlink_get_subsys(type);
	if (!ss) {
#ifdef CONFIG_MODULES
		rcu_read_unlock();
		request_module("nfnetlink-subsys-%d", NFNL_SUBSYS_ID(type));
		rcu_read_lock();
		ss = nfnetlink_get_subsys(type);
		if (!ss)
#endif
		{
			rcu_read_unlock();
			return -EINVAL;
		}
	}

	nc = nfnetlink_find_client(type, ss);
	if (!nc) {
		rcu_read_unlock();
		return -EINVAL;
	}

	{
		int min_len = nlmsg_total_size(sizeof(struct nfgenmsg));
		struct nfnl_net *nfnlnet = nfnl_pernet(net);
		u8 cb_id = NFNL_MSG_TYPE(nlh->nlmsg_type);
		struct nlattr *cda[NFNL_MAX_ATTR_COUNT + 1];
		struct nlattr *attr = (void *)nlh + min_len;
		int attrlen = nlh->nlmsg_len - min_len;
		__u8 subsys_id = NFNL_SUBSYS_ID(type);
		struct nfnl_info info = {
			.net	= net,
			.sk	= nfnlnet->nfnl,
			.nlh	= nlh,
			.nfmsg	= nlmsg_data(nlh),
			.extack	= extack,
		};

		/* Sanity-check NFNL_MAX_ATTR_COUNT */
		if (ss->cb[cb_id].attr_count > NFNL_MAX_ATTR_COUNT) {
			rcu_read_unlock();
			return -ENOMEM;
		}

		err = nla_parse_deprecated(cda, ss->cb[cb_id].attr_count,
					   attr, attrlen,
					   ss->cb[cb_id].policy, extack);
		if (err < 0) {
			rcu_read_unlock();
			return err;
		}

		if (!nc->call) {
			rcu_read_unlock();
			return -EINVAL;
		}

		switch (nc->type) {
		case NFNL_CB_RCU:
			err = nc->call(skb, &info, (const struct nlattr **)cda);
			rcu_read_unlock();
			break;
		case NFNL_CB_MUTEX:
			rcu_read_unlock();
			nfnl_lock(subsys_id);
			if (nfnl_dereference_protected(subsys_id) != ss ||
			    nfnetlink_find_client(type, ss) != nc) {
				err = -EAGAIN;
				break;
			}
			err = nc->call(skb, &info, (const struct nlattr **)cda);
			nfnl_unlock(subsys_id);
			break;
		default:
			rcu_read_unlock();
			err = -EINVAL;
			break;
		}
		if (err == -EAGAIN)
			goto replay;
		return err;
	}
}

struct nfnl_err {
	struct list_head	head;
	struct nlmsghdr		*nlh;
	int			err;
	struct netlink_ext_ack	extack;
};

static int nfnl_err_add(struct list_head *list, struct nlmsghdr *nlh, int err,
			const struct netlink_ext_ack *extack)
{
	struct nfnl_err *nfnl_err;

	nfnl_err = kmalloc(sizeof(struct nfnl_err), GFP_KERNEL);
	if (nfnl_err == NULL)
		return -ENOMEM;

	nfnl_err->nlh = nlh;
	nfnl_err->err = err;
	nfnl_err->extack = *extack;
	list_add_tail(&nfnl_err->head, list);

	return 0;
}

static void nfnl_err_del(struct nfnl_err *nfnl_err)
{
	list_del(&nfnl_err->head);
	kfree(nfnl_err);
}

static void nfnl_err_reset(struct list_head *err_list)
{
	struct nfnl_err *nfnl_err, *next;

	list_for_each_entry_safe(nfnl_err, next, err_list, head)
		nfnl_err_del(nfnl_err);
}

static void nfnl_err_deliver(struct list_head *err_list, struct sk_buff *skb)
{
	struct nfnl_err *nfnl_err, *next;

	list_for_each_entry_safe(nfnl_err, next, err_list, head) {
		netlink_ack(skb, nfnl_err->nlh, nfnl_err->err,
			    &nfnl_err->extack);
		nfnl_err_del(nfnl_err);
	}
}

enum {
	NFNL_BATCH_FAILURE	= (1 << 0),
	NFNL_BATCH_DONE		= (1 << 1),
	NFNL_BATCH_REPLAY	= (1 << 2),
};

static void nfnetlink_rcv_batch(struct sk_buff *skb, struct nlmsghdr *nlh,
				u16 subsys_id, u32 genid)
{
	struct sk_buff *oskb = skb;
	struct net *net = sock_net(skb->sk);
	const struct nfnetlink_subsystem *ss;
	const struct nfnl_callback *nc;
	struct netlink_ext_ack extack;
	LIST_HEAD(err_list);
	u32 status;
	int err;

	if (subsys_id >= NFNL_SUBSYS_COUNT)
		return netlink_ack(skb, nlh, -EINVAL, NULL);
replay:
	status = 0;
replay_abort:
	skb = netlink_skb_clone(oskb, GFP_KERNEL);
	if (!skb)
		return netlink_ack(oskb, nlh, -ENOMEM, NULL);

	nfnl_lock(subsys_id);
	ss = nfnl_dereference_protected(subsys_id);
	if (!ss) {
#ifdef CONFIG_MODULES
		nfnl_unlock(subsys_id);
		request_module("nfnetlink-subsys-%d", subsys_id);
		nfnl_lock(subsys_id);
		ss = nfnl_dereference_protected(subsys_id);
		if (!ss)
#endif
		{
			nfnl_unlock(subsys_id);
			netlink_ack(oskb, nlh, -EOPNOTSUPP, NULL);
			return kfree_skb(skb);
		}
	}

	if (!ss->valid_genid || !ss->commit || !ss->abort) {
		nfnl_unlock(subsys_id);
		netlink_ack(oskb, nlh, -EOPNOTSUPP, NULL);
		return kfree_skb(skb);
	}

	if (!try_module_get(ss->owner)) {
		nfnl_unlock(subsys_id);
		netlink_ack(oskb, nlh, -EOPNOTSUPP, NULL);
		return kfree_skb(skb);
	}

	if (!ss->valid_genid(net, genid)) {
		module_put(ss->owner);
		nfnl_unlock(subsys_id);
		netlink_ack(oskb, nlh, -ERESTART, NULL);
		return kfree_skb(skb);
	}

	nfnl_unlock(subsys_id);

	while (skb->len >= nlmsg_total_size(0)) {
		int msglen, type;

		if (fatal_signal_pending(current)) {
			nfnl_err_reset(&err_list);
			err = -EINTR;
			status = NFNL_BATCH_FAILURE;
			goto done;
		}

		memset(&extack, 0, sizeof(extack));
		nlh = nlmsg_hdr(skb);
		err = 0;

		if (nlh->nlmsg_len < NLMSG_HDRLEN ||
		    skb->len < nlh->nlmsg_len ||
		    nlmsg_len(nlh) < sizeof(struct nfgenmsg)) {
			nfnl_err_reset(&err_list);
			status |= NFNL_BATCH_FAILURE;
			goto done;
		}

		/* Only requests are handled by the kernel */
		if (!(nlh->nlmsg_flags & NLM_F_REQUEST)) {
			err = -EINVAL;
			goto ack;
		}

		type = nlh->nlmsg_type;
		if (type == NFNL_MSG_BATCH_BEGIN) {
			/* Malformed: Batch begin twice */
			nfnl_err_reset(&err_list);
			status |= NFNL_BATCH_FAILURE;
			goto done;
		} else if (type == NFNL_MSG_BATCH_END) {
			status |= NFNL_BATCH_DONE;
			goto done;
		} else if (type < NLMSG_MIN_TYPE) {
			err = -EINVAL;
			goto ack;
		}

		/* We only accept a batch with messages for the same
		 * subsystem.
		 */
		if (NFNL_SUBSYS_ID(type) != subsys_id) {
			err = -EINVAL;
			goto ack;
		}

		nc = nfnetlink_find_client(type, ss);
		if (!nc) {
			err = -EINVAL;
			goto ack;
		}

		if (nc->type != NFNL_CB_BATCH) {
			err = -EINVAL;
			goto ack;
		}

		{
			int min_len = nlmsg_total_size(sizeof(struct nfgenmsg));
			struct nfnl_net *nfnlnet = nfnl_pernet(net);
			struct nlattr *cda[NFNL_MAX_ATTR_COUNT + 1];
			struct nlattr *attr = (void *)nlh + min_len;
			u8 cb_id = NFNL_MSG_TYPE(nlh->nlmsg_type);
			int attrlen = nlh->nlmsg_len - min_len;
			struct nfnl_info info = {
				.net	= net,
				.sk	= nfnlnet->nfnl,
				.nlh	= nlh,
				.nfmsg	= nlmsg_data(nlh),
				.extack	= &extack,
			};

			/* Sanity-check NFTA_MAX_ATTR */
			if (ss->cb[cb_id].attr_count > NFNL_MAX_ATTR_COUNT) {
				err = -ENOMEM;
				goto ack;
			}

			err = nla_parse_deprecated(cda,
						   ss->cb[cb_id].attr_count,
						   attr, attrlen,
						   ss->cb[cb_id].policy, NULL);
			if (err < 0)
				goto ack;

			err = nc->call(skb, &info, (const struct nlattr **)cda);

			/* The lock was released to autoload some module, we
			 * have to abort and start from scratch using the
			 * original skb.
			 */
			if (err == -EAGAIN) {
				status |= NFNL_BATCH_REPLAY;
				goto done;
			}
		}
ack:
		if (nlh->nlmsg_flags & NLM_F_ACK || err) {
			/* Errors are delivered once the full batch has been
			 * processed, this avoids that the same error is
			 * reported several times when replaying the batch.
			 */
			if (nfnl_err_add(&err_list, nlh, err, &extack) < 0) {
				/* We failed to enqueue an error, reset the
				 * list of errors and send OOM to userspace
				 * pointing to the batch header.
				 */
				nfnl_err_reset(&err_list);
				netlink_ack(oskb, nlmsg_hdr(oskb), -ENOMEM,
					    NULL);
				status |= NFNL_BATCH_FAILURE;
				goto done;
			}
			/* We don't stop processing the batch on errors, thus,
			 * userspace gets all the errors that the batch
			 * triggers.
			 */
			if (err)
				status |= NFNL_BATCH_FAILURE;
		}

		msglen = NLMSG_ALIGN(nlh->nlmsg_len);
		if (msglen > skb->len)
			msglen = skb->len;
		skb_pull(skb, msglen);
	}
done:
	if (status & NFNL_BATCH_REPLAY) {
<<<<<<< HEAD
		ss->abort(net, oskb, true);
=======
		ss->abort(net, oskb, NFNL_ABORT_AUTOLOAD);
>>>>>>> 7d2a07b7
		nfnl_err_reset(&err_list);
		kfree_skb(skb);
		module_put(ss->owner);
		goto replay;
	} else if (status == NFNL_BATCH_DONE) {
		err = ss->commit(net, oskb);
		if (err == -EAGAIN) {
			status |= NFNL_BATCH_REPLAY;
			goto done;
		} else if (err) {
<<<<<<< HEAD
			ss->abort(net, oskb, false);
			netlink_ack(oskb, nlmsg_hdr(oskb), err, NULL);
		}
	} else {
		ss->abort(net, oskb, false);
=======
			ss->abort(net, oskb, NFNL_ABORT_NONE);
			netlink_ack(oskb, nlmsg_hdr(oskb), err, NULL);
		}
	} else {
		enum nfnl_abort_action abort_action;

		if (status & NFNL_BATCH_FAILURE)
			abort_action = NFNL_ABORT_NONE;
		else
			abort_action = NFNL_ABORT_VALIDATE;

		err = ss->abort(net, oskb, abort_action);
		if (err == -EAGAIN) {
			nfnl_err_reset(&err_list);
			kfree_skb(skb);
			module_put(ss->owner);
			status |= NFNL_BATCH_FAILURE;
			goto replay_abort;
		}
>>>>>>> 7d2a07b7
	}
	if (ss->cleanup)
		ss->cleanup(net);

	nfnl_err_deliver(&err_list, oskb);
	kfree_skb(skb);
	module_put(ss->owner);
}

static const struct nla_policy nfnl_batch_policy[NFNL_BATCH_MAX + 1] = {
	[NFNL_BATCH_GENID]	= { .type = NLA_U32 },
};

static void nfnetlink_rcv_skb_batch(struct sk_buff *skb, struct nlmsghdr *nlh)
{
	int min_len = nlmsg_total_size(sizeof(struct nfgenmsg));
	struct nlattr *attr = (void *)nlh + min_len;
	struct nlattr *cda[NFNL_BATCH_MAX + 1];
	int attrlen = nlh->nlmsg_len - min_len;
	struct nfgenmsg *nfgenmsg;
	int msglen, err;
	u32 gen_id = 0;
	u16 res_id;

	msglen = NLMSG_ALIGN(nlh->nlmsg_len);
	if (msglen > skb->len)
		msglen = skb->len;

	if (skb->len < NLMSG_HDRLEN + sizeof(struct nfgenmsg))
		return;

	err = nla_parse_deprecated(cda, NFNL_BATCH_MAX, attr, attrlen,
				   nfnl_batch_policy, NULL);
	if (err < 0) {
		netlink_ack(skb, nlh, err, NULL);
		return;
	}
	if (cda[NFNL_BATCH_GENID])
		gen_id = ntohl(nla_get_be32(cda[NFNL_BATCH_GENID]));

	nfgenmsg = nlmsg_data(nlh);
	skb_pull(skb, msglen);
	/* Work around old nft using host byte order */
	if (nfgenmsg->res_id == NFNL_SUBSYS_NFTABLES)
		res_id = NFNL_SUBSYS_NFTABLES;
	else
		res_id = ntohs(nfgenmsg->res_id);

	nfnetlink_rcv_batch(skb, nlh, res_id, gen_id);
}

static void nfnetlink_rcv(struct sk_buff *skb)
{
	struct nlmsghdr *nlh = nlmsg_hdr(skb);

	if (skb->len < NLMSG_HDRLEN ||
	    nlh->nlmsg_len < NLMSG_HDRLEN ||
	    skb->len < nlh->nlmsg_len)
		return;

	if (!netlink_net_capable(skb, CAP_NET_ADMIN)) {
		netlink_ack(skb, nlh, -EPERM, NULL);
		return;
	}

	if (nlh->nlmsg_type == NFNL_MSG_BATCH_BEGIN)
		nfnetlink_rcv_skb_batch(skb, nlh);
	else
		netlink_rcv_skb(skb, nfnetlink_rcv_msg);
}

#ifdef CONFIG_MODULES
static int nfnetlink_bind(struct net *net, int group)
{
	const struct nfnetlink_subsystem *ss;
	int type;

	if (group <= NFNLGRP_NONE || group > NFNLGRP_MAX)
		return 0;

	type = nfnl_group2type[group];

	rcu_read_lock();
	ss = nfnetlink_get_subsys(type << 8);
	rcu_read_unlock();
	if (!ss)
		request_module_nowait("nfnetlink-subsys-%d", type);
	return 0;
}
#endif

static int __net_init nfnetlink_net_init(struct net *net)
{
	struct nfnl_net *nfnlnet = nfnl_pernet(net);
	struct netlink_kernel_cfg cfg = {
		.groups	= NFNLGRP_MAX,
		.input	= nfnetlink_rcv,
#ifdef CONFIG_MODULES
		.bind	= nfnetlink_bind,
#endif
	};

	nfnlnet->nfnl = netlink_kernel_create(net, NETLINK_NETFILTER, &cfg);
	if (!nfnlnet->nfnl)
		return -ENOMEM;
	return 0;
}

static void __net_exit nfnetlink_net_exit_batch(struct list_head *net_exit_list)
{
	struct nfnl_net *nfnlnet;
	struct net *net;

	list_for_each_entry(net, net_exit_list, exit_list) {
		nfnlnet = nfnl_pernet(net);

		netlink_kernel_release(nfnlnet->nfnl);
	}
}

static struct pernet_operations nfnetlink_net_ops = {
	.init		= nfnetlink_net_init,
	.exit_batch	= nfnetlink_net_exit_batch,
	.id		= &nfnetlink_pernet_id,
	.size		= sizeof(struct nfnl_net),
};

static int __init nfnetlink_init(void)
{
	int i;

	for (i = NFNLGRP_NONE + 1; i <= NFNLGRP_MAX; i++)
		BUG_ON(nfnl_group2type[i] == NFNL_SUBSYS_NONE);

	for (i=0; i<NFNL_SUBSYS_COUNT; i++)
		__mutex_init(&table[i].mutex, nfnl_lockdep_names[i], &nfnl_lockdep_keys[i]);

	return register_pernet_subsys(&nfnetlink_net_ops);
}

static void __exit nfnetlink_exit(void)
{
	unregister_pernet_subsys(&nfnetlink_net_ops);
}
module_init(nfnetlink_init);
module_exit(nfnetlink_exit);<|MERGE_RESOLUTION|>--- conflicted
+++ resolved
@@ -187,16 +187,10 @@
 
 int nfnetlink_unicast(struct sk_buff *skb, struct net *net, u32 portid)
 {
-<<<<<<< HEAD
-	int err;
-
-	err = nlmsg_unicast(net->nfnl, skb, portid);
-=======
 	struct nfnl_net *nfnlnet = nfnl_pernet(net);
 	int err;
 
 	err = nlmsg_unicast(nfnlnet->nfnl, skb, portid);
->>>>>>> 7d2a07b7
 	if (err == -EAGAIN)
 		err = -ENOBUFS;
 
@@ -559,11 +553,7 @@
 	}
 done:
 	if (status & NFNL_BATCH_REPLAY) {
-<<<<<<< HEAD
-		ss->abort(net, oskb, true);
-=======
 		ss->abort(net, oskb, NFNL_ABORT_AUTOLOAD);
->>>>>>> 7d2a07b7
 		nfnl_err_reset(&err_list);
 		kfree_skb(skb);
 		module_put(ss->owner);
@@ -574,13 +564,6 @@
 			status |= NFNL_BATCH_REPLAY;
 			goto done;
 		} else if (err) {
-<<<<<<< HEAD
-			ss->abort(net, oskb, false);
-			netlink_ack(oskb, nlmsg_hdr(oskb), err, NULL);
-		}
-	} else {
-		ss->abort(net, oskb, false);
-=======
 			ss->abort(net, oskb, NFNL_ABORT_NONE);
 			netlink_ack(oskb, nlmsg_hdr(oskb), err, NULL);
 		}
@@ -600,7 +583,6 @@
 			status |= NFNL_BATCH_FAILURE;
 			goto replay_abort;
 		}
->>>>>>> 7d2a07b7
 	}
 	if (ss->cleanup)
 		ss->cleanup(net);
