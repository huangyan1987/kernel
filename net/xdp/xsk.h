--- conflicted
+++ resolved
@@ -11,16 +11,6 @@
 #define XSK_NEXT_PG_CONTIG_SHIFT 0
 #define XSK_NEXT_PG_CONTIG_MASK BIT_ULL(XSK_NEXT_PG_CONTIG_SHIFT)
 
-<<<<<<< HEAD
-/* Flags for the umem flags field.
- *
- * The NEED_WAKEUP flag is 1 due to the reuse of the flags field for public
- * flags. See inlude/uapi/include/linux/if_xdp.h.
- */
-#define XDP_UMEM_USES_NEED_WAKEUP BIT(1)
-
-=======
->>>>>>> 7d2a07b7
 struct xdp_ring_offset_v1 {
 	__u64 producer;
 	__u64 consumer;
@@ -41,11 +31,7 @@
 struct xsk_map_node {
 	struct list_head node;
 	struct xsk_map *map;
-<<<<<<< HEAD
-	struct xdp_sock **map_entry;
-=======
 	struct xdp_sock __rcu **map_entry;
->>>>>>> 7d2a07b7
 };
 
 static inline struct xdp_sock *xdp_sk(struct sock *sk)
@@ -53,18 +39,10 @@
 	return (struct xdp_sock *)sk;
 }
 
-<<<<<<< HEAD
-bool xsk_is_setup_for_bpf_map(struct xdp_sock *xs);
-void xsk_map_try_sock_delete(struct xsk_map *map, struct xdp_sock *xs,
-			     struct xdp_sock **map_entry);
-int xsk_map_inc(struct xsk_map *map);
-void xsk_map_put(struct xsk_map *map);
-=======
 void xsk_map_try_sock_delete(struct xsk_map *map, struct xdp_sock *xs,
 			     struct xdp_sock __rcu **map_entry);
 void xsk_clear_pool_at_qid(struct net_device *dev, u16 queue_id);
 int xsk_reg_pool_at_qid(struct net_device *dev, struct xsk_buff_pool *pool,
 			u16 queue_id);
->>>>>>> 7d2a07b7
 
 #endif /* XSK_H_ */