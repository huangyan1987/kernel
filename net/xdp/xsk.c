// SPDX-License-Identifier: GPL-2.0
/* XDP sockets
 *
 * AF_XDP sockets allows a channel between XDP programs and userspace
 * applications.
 * Copyright(c) 2018 Intel Corporation.
 *
 * Author(s): Björn Töpel <bjorn.topel@intel.com>
 *	      Magnus Karlsson <magnus.karlsson@intel.com>
 */

#define pr_fmt(fmt) "AF_XDP: %s: " fmt, __func__

#include <linux/if_xdp.h>
#include <linux/init.h>
#include <linux/sched/mm.h>
#include <linux/sched/signal.h>
#include <linux/sched/task.h>
#include <linux/socket.h>
#include <linux/file.h>
#include <linux/uaccess.h>
#include <linux/net.h>
#include <linux/netdevice.h>
#include <linux/rculist.h>
#include <net/xdp_sock_drv.h>
<<<<<<< HEAD
=======
#include <net/busy_poll.h>
>>>>>>> 7d2a07b7
#include <net/xdp.h>

#include "xsk_queue.h"
#include "xdp_umem.h"
#include "xsk.h"

#define TX_BATCH_SIZE 32

static DEFINE_PER_CPU(struct list_head, xskmap_flush_list);

<<<<<<< HEAD
bool xsk_is_setup_for_bpf_map(struct xdp_sock *xs)
=======
void xsk_set_rx_need_wakeup(struct xsk_buff_pool *pool)
{
	if (pool->cached_need_wakeup & XDP_WAKEUP_RX)
		return;

	pool->fq->ring->flags |= XDP_RING_NEED_WAKEUP;
	pool->cached_need_wakeup |= XDP_WAKEUP_RX;
}
EXPORT_SYMBOL(xsk_set_rx_need_wakeup);

void xsk_set_tx_need_wakeup(struct xsk_buff_pool *pool)
{
	struct xdp_sock *xs;

	if (pool->cached_need_wakeup & XDP_WAKEUP_TX)
		return;

	rcu_read_lock();
	list_for_each_entry_rcu(xs, &pool->xsk_tx_list, tx_list) {
		xs->tx->ring->flags |= XDP_RING_NEED_WAKEUP;
	}
	rcu_read_unlock();

	pool->cached_need_wakeup |= XDP_WAKEUP_TX;
}
EXPORT_SYMBOL(xsk_set_tx_need_wakeup);

void xsk_clear_rx_need_wakeup(struct xsk_buff_pool *pool)
{
	if (!(pool->cached_need_wakeup & XDP_WAKEUP_RX))
		return;

	pool->fq->ring->flags &= ~XDP_RING_NEED_WAKEUP;
	pool->cached_need_wakeup &= ~XDP_WAKEUP_RX;
}
EXPORT_SYMBOL(xsk_clear_rx_need_wakeup);

void xsk_clear_tx_need_wakeup(struct xsk_buff_pool *pool)
>>>>>>> 7d2a07b7
{
	struct xdp_sock *xs;

	if (!(pool->cached_need_wakeup & XDP_WAKEUP_TX))
		return;

	rcu_read_lock();
	list_for_each_entry_rcu(xs, &pool->xsk_tx_list, tx_list) {
		xs->tx->ring->flags &= ~XDP_RING_NEED_WAKEUP;
	}
	rcu_read_unlock();

	pool->cached_need_wakeup &= ~XDP_WAKEUP_TX;
}
EXPORT_SYMBOL(xsk_clear_tx_need_wakeup);

<<<<<<< HEAD
void xsk_set_rx_need_wakeup(struct xsk_buff_pool *pool)
{
	struct xdp_umem *umem = pool->umem;

	if (umem->need_wakeup & XDP_WAKEUP_RX)
		return;

	umem->fq->ring->flags |= XDP_RING_NEED_WAKEUP;
	umem->need_wakeup |= XDP_WAKEUP_RX;
}
EXPORT_SYMBOL(xsk_set_rx_need_wakeup);

void xsk_set_tx_need_wakeup(struct xsk_buff_pool *pool)
{
	struct xdp_umem *umem = pool->umem;
	struct xdp_sock *xs;

	if (umem->need_wakeup & XDP_WAKEUP_TX)
		return;

	rcu_read_lock();
	list_for_each_entry_rcu(xs, &umem->xsk_tx_list, list) {
		xs->tx->ring->flags |= XDP_RING_NEED_WAKEUP;
	}
	rcu_read_unlock();

	umem->need_wakeup |= XDP_WAKEUP_TX;
}
EXPORT_SYMBOL(xsk_set_tx_need_wakeup);

void xsk_clear_rx_need_wakeup(struct xsk_buff_pool *pool)
{
	struct xdp_umem *umem = pool->umem;

	if (!(umem->need_wakeup & XDP_WAKEUP_RX))
		return;

	umem->fq->ring->flags &= ~XDP_RING_NEED_WAKEUP;
	umem->need_wakeup &= ~XDP_WAKEUP_RX;
}
EXPORT_SYMBOL(xsk_clear_rx_need_wakeup);

void xsk_clear_tx_need_wakeup(struct xsk_buff_pool *pool)
{
	struct xdp_umem *umem = pool->umem;
	struct xdp_sock *xs;

	if (!(umem->need_wakeup & XDP_WAKEUP_TX))
		return;

	rcu_read_lock();
	list_for_each_entry_rcu(xs, &umem->xsk_tx_list, list) {
		xs->tx->ring->flags &= ~XDP_RING_NEED_WAKEUP;
	}
	rcu_read_unlock();

	umem->need_wakeup &= ~XDP_WAKEUP_TX;
}
EXPORT_SYMBOL(xsk_clear_tx_need_wakeup);

bool xsk_uses_need_wakeup(struct xsk_buff_pool *pool)
{
	return pool->umem->flags & XDP_UMEM_USES_NEED_WAKEUP;
}
EXPORT_SYMBOL(xsk_uses_need_wakeup);
=======
bool xsk_uses_need_wakeup(struct xsk_buff_pool *pool)
{
	return pool->uses_need_wakeup;
}
EXPORT_SYMBOL(xsk_uses_need_wakeup);

struct xsk_buff_pool *xsk_get_pool_from_qid(struct net_device *dev,
					    u16 queue_id)
{
	if (queue_id < dev->real_num_rx_queues)
		return dev->_rx[queue_id].pool;
	if (queue_id < dev->real_num_tx_queues)
		return dev->_tx[queue_id].pool;

	return NULL;
}
EXPORT_SYMBOL(xsk_get_pool_from_qid);

void xsk_clear_pool_at_qid(struct net_device *dev, u16 queue_id)
{
	if (queue_id < dev->num_rx_queues)
		dev->_rx[queue_id].pool = NULL;
	if (queue_id < dev->num_tx_queues)
		dev->_tx[queue_id].pool = NULL;
}

/* The buffer pool is stored both in the _rx struct and the _tx struct as we do
 * not know if the device has more tx queues than rx, or the opposite.
 * This might also change during run time.
 */
int xsk_reg_pool_at_qid(struct net_device *dev, struct xsk_buff_pool *pool,
			u16 queue_id)
{
	if (queue_id >= max_t(unsigned int,
			      dev->real_num_rx_queues,
			      dev->real_num_tx_queues))
		return -EINVAL;

	if (queue_id < dev->real_num_rx_queues)
		dev->_rx[queue_id].pool = pool;
	if (queue_id < dev->real_num_tx_queues)
		dev->_tx[queue_id].pool = pool;

	return 0;
}
>>>>>>> 7d2a07b7

void xp_release(struct xdp_buff_xsk *xskb)
{
	xskb->pool->free_heads[xskb->pool->free_heads_cnt++] = xskb;
}

static u64 xp_get_handle(struct xdp_buff_xsk *xskb)
{
	u64 offset = xskb->xdp.data - xskb->xdp.data_hard_start;

	offset += xskb->pool->headroom;
	if (!xskb->pool->unaligned)
		return xskb->orig_addr + offset;
	return xskb->orig_addr + (offset << XSK_UNALIGNED_BUF_OFFSET_SHIFT);
}

static int __xsk_rcv_zc(struct xdp_sock *xs, struct xdp_buff *xdp, u32 len)
{
	struct xdp_buff_xsk *xskb = container_of(xdp, struct xdp_buff_xsk, xdp);
	u64 addr;
	int err;

	addr = xp_get_handle(xskb);
	err = xskq_prod_reserve_desc(xs->rx, addr, len);
	if (err) {
		xs->rx_queue_full++;
		return err;
	}

	xp_release(xskb);
	return 0;
}
<<<<<<< HEAD

static void xsk_copy_xdp(struct xdp_buff *to, struct xdp_buff *from, u32 len)
{
	void *from_buf, *to_buf;
	u32 metalen;

=======

static void xsk_copy_xdp(struct xdp_buff *to, struct xdp_buff *from, u32 len)
{
	void *from_buf, *to_buf;
	u32 metalen;

>>>>>>> 7d2a07b7
	if (unlikely(xdp_data_meta_unsupported(from))) {
		from_buf = from->data;
		to_buf = to->data;
		metalen = 0;
	} else {
		from_buf = from->data_meta;
		metalen = from->data - from->data_meta;
		to_buf = to->data - metalen;
	}

	memcpy(to_buf, from_buf, len + metalen);
<<<<<<< HEAD
}

static int __xsk_rcv(struct xdp_sock *xs, struct xdp_buff *xdp, u32 len,
		     bool explicit_free)
{
	struct xdp_buff *xsk_xdp;
	int err;

	if (len > xsk_pool_get_rx_frame_size(xs->pool)) {
		xs->rx_dropped++;
		return -ENOSPC;
	}

	xsk_xdp = xsk_buff_alloc(xs->pool);
	if (!xsk_xdp) {
		xs->rx_dropped++;
		return -ENOSPC;
	}

	xsk_copy_xdp(xsk_xdp, xdp, len);
	err = __xsk_rcv_zc(xs, xsk_xdp, len);
	if (err) {
		xsk_buff_free(xsk_xdp);
		return err;
	}
	if (explicit_free)
		xdp_return_buff(xdp);
	return 0;
}

static bool xsk_is_bound(struct xdp_sock *xs)
{
	if (READ_ONCE(xs->state) == XSK_BOUND) {
		/* Matches smp_wmb() in bind(). */
		smp_rmb();
		return true;
	}
	return false;
}

static int xsk_rcv(struct xdp_sock *xs, struct xdp_buff *xdp,
		   bool explicit_free)
=======
}

static int __xsk_rcv(struct xdp_sock *xs, struct xdp_buff *xdp)
{
	struct xdp_buff *xsk_xdp;
	int err;
	u32 len;

	len = xdp->data_end - xdp->data;
	if (len > xsk_pool_get_rx_frame_size(xs->pool)) {
		xs->rx_dropped++;
		return -ENOSPC;
	}

	xsk_xdp = xsk_buff_alloc(xs->pool);
	if (!xsk_xdp) {
		xs->rx_dropped++;
		return -ENOSPC;
	}

	xsk_copy_xdp(xsk_xdp, xdp, len);
	err = __xsk_rcv_zc(xs, xsk_xdp, len);
	if (err) {
		xsk_buff_free(xsk_xdp);
		return err;
	}
	return 0;
}

static bool xsk_tx_writeable(struct xdp_sock *xs)
{
	if (xskq_cons_present_entries(xs->tx) > xs->tx->nentries / 2)
		return false;

	return true;
}

static bool xsk_is_bound(struct xdp_sock *xs)
{
	if (READ_ONCE(xs->state) == XSK_BOUND) {
		/* Matches smp_wmb() in bind(). */
		smp_rmb();
		return true;
	}
	return false;
}

static int xsk_rcv_check(struct xdp_sock *xs, struct xdp_buff *xdp)
>>>>>>> 7d2a07b7
{
	if (!xsk_is_bound(xs))
		return -EINVAL;

	if (!xsk_is_bound(xs))
		return -EINVAL;

	if (xs->dev != xdp->rxq->dev || xs->queue_id != xdp->rxq->queue_index)
		return -EINVAL;

<<<<<<< HEAD
	len = xdp->data_end - xdp->data;

	return xdp->rxq->mem.type == MEM_TYPE_XSK_BUFF_POOL ?
		__xsk_rcv_zc(xs, xdp, len) :
		__xsk_rcv(xs, xdp, len, explicit_free);
=======
	sk_mark_napi_id_once_xdp(&xs->sk, xdp);
	return 0;
>>>>>>> 7d2a07b7
}

static void xsk_flush(struct xdp_sock *xs)
{
	xskq_prod_submit(xs->rx);
<<<<<<< HEAD
	__xskq_cons_release(xs->umem->fq);
=======
	__xskq_cons_release(xs->pool->fq);
>>>>>>> 7d2a07b7
	sock_def_readable(&xs->sk);
}

int xsk_generic_rcv(struct xdp_sock *xs, struct xdp_buff *xdp)
{
	int err;

	spin_lock_bh(&xs->rx_lock);
<<<<<<< HEAD
	err = xsk_rcv(xs, xdp, false);
	xsk_flush(xs);
=======
	err = xsk_rcv_check(xs, xdp);
	if (!err) {
		err = __xsk_rcv(xs, xdp);
		xsk_flush(xs);
	}
>>>>>>> 7d2a07b7
	spin_unlock_bh(&xs->rx_lock);
	return err;
}

<<<<<<< HEAD
int __xsk_map_redirect(struct xdp_sock *xs, struct xdp_buff *xdp)
{
	struct list_head *flush_list = this_cpu_ptr(&xskmap_flush_list);
	int err;

	err = xsk_rcv(xs, xdp, true);
=======
static int xsk_rcv(struct xdp_sock *xs, struct xdp_buff *xdp)
{
	int err;
	u32 len;

	err = xsk_rcv_check(xs, xdp);
	if (err)
		return err;

	if (xdp->rxq->mem.type == MEM_TYPE_XSK_BUFF_POOL) {
		len = xdp->data_end - xdp->data;
		return __xsk_rcv_zc(xs, xdp, len);
	}

	err = __xsk_rcv(xs, xdp);
	if (!err)
		xdp_return_buff(xdp);
	return err;
}

int __xsk_map_redirect(struct xdp_sock *xs, struct xdp_buff *xdp)
{
	struct list_head *flush_list = this_cpu_ptr(&xskmap_flush_list);
	int err;

	err = xsk_rcv(xs, xdp);
>>>>>>> 7d2a07b7
	if (err)
		return err;

	if (!xs->flush_node.prev)
		list_add(&xs->flush_node, flush_list);

	return 0;
}

void __xsk_map_flush(void)
{
	struct list_head *flush_list = this_cpu_ptr(&xskmap_flush_list);
	struct xdp_sock *xs, *tmp;

	list_for_each_entry_safe(xs, tmp, flush_list, flush_node) {
		xsk_flush(xs);
		__list_del_clearprev(&xs->flush_node);
	}
}

void xsk_tx_completed(struct xsk_buff_pool *pool, u32 nb_entries)
{
<<<<<<< HEAD
	xskq_prod_submit_n(pool->umem->cq, nb_entries);
=======
	xskq_prod_submit_n(pool->cq, nb_entries);
>>>>>>> 7d2a07b7
}
EXPORT_SYMBOL(xsk_tx_completed);

void xsk_tx_release(struct xsk_buff_pool *pool)
{
	struct xdp_sock *xs;

	rcu_read_lock();
<<<<<<< HEAD
	list_for_each_entry_rcu(xs, &pool->umem->xsk_tx_list, list) {
		__xskq_cons_release(xs->tx);
		xs->sk.sk_write_space(&xs->sk);
=======
	list_for_each_entry_rcu(xs, &pool->xsk_tx_list, tx_list) {
		__xskq_cons_release(xs->tx);
		if (xsk_tx_writeable(xs))
			xs->sk.sk_write_space(&xs->sk);
>>>>>>> 7d2a07b7
	}
	rcu_read_unlock();
}
EXPORT_SYMBOL(xsk_tx_release);

bool xsk_tx_peek_desc(struct xsk_buff_pool *pool, struct xdp_desc *desc)
{
	struct xdp_umem *umem = pool->umem;
	struct xdp_sock *xs;

	rcu_read_lock();
<<<<<<< HEAD
	list_for_each_entry_rcu(xs, &umem->xsk_tx_list, list) {
		if (!xskq_cons_peek_desc(xs->tx, desc, umem)) {
=======
	list_for_each_entry_rcu(xs, &pool->xsk_tx_list, tx_list) {
		if (!xskq_cons_peek_desc(xs->tx, desc, pool)) {
>>>>>>> 7d2a07b7
			xs->tx->queue_empty_descs++;
			continue;
		}

		/* This is the backpressure mechanism for the Tx path.
		 * Reserve space in the completion queue and only proceed
		 * if there is space in it. This avoids having to implement
		 * any buffering in the Tx path.
		 */
<<<<<<< HEAD
		if (xskq_prod_reserve_addr(umem->cq, desc->addr))
=======
		if (xskq_prod_reserve_addr(pool->cq, desc->addr))
>>>>>>> 7d2a07b7
			goto out;

		xskq_cons_release(xs->tx);
		rcu_read_unlock();
		return true;
	}

out:
	rcu_read_unlock();
	return false;
}
EXPORT_SYMBOL(xsk_tx_peek_desc);

<<<<<<< HEAD
=======
static u32 xsk_tx_peek_release_fallback(struct xsk_buff_pool *pool, struct xdp_desc *descs,
					u32 max_entries)
{
	u32 nb_pkts = 0;

	while (nb_pkts < max_entries && xsk_tx_peek_desc(pool, &descs[nb_pkts]))
		nb_pkts++;

	xsk_tx_release(pool);
	return nb_pkts;
}

u32 xsk_tx_peek_release_desc_batch(struct xsk_buff_pool *pool, struct xdp_desc *descs,
				   u32 max_entries)
{
	struct xdp_sock *xs;
	u32 nb_pkts;

	rcu_read_lock();
	if (!list_is_singular(&pool->xsk_tx_list)) {
		/* Fallback to the non-batched version */
		rcu_read_unlock();
		return xsk_tx_peek_release_fallback(pool, descs, max_entries);
	}

	xs = list_first_or_null_rcu(&pool->xsk_tx_list, struct xdp_sock, tx_list);
	if (!xs) {
		nb_pkts = 0;
		goto out;
	}

	nb_pkts = xskq_cons_peek_desc_batch(xs->tx, descs, pool, max_entries);
	if (!nb_pkts) {
		xs->tx->queue_empty_descs++;
		goto out;
	}

	/* This is the backpressure mechanism for the Tx path. Try to
	 * reserve space in the completion queue for all packets, but
	 * if there are fewer slots available, just process that many
	 * packets. This avoids having to implement any buffering in
	 * the Tx path.
	 */
	nb_pkts = xskq_prod_reserve_addr_batch(pool->cq, descs, nb_pkts);
	if (!nb_pkts)
		goto out;

	xskq_cons_release_n(xs->tx, nb_pkts);
	__xskq_cons_release(xs->tx);
	xs->sk.sk_write_space(&xs->sk);

out:
	rcu_read_unlock();
	return nb_pkts;
}
EXPORT_SYMBOL(xsk_tx_peek_release_desc_batch);

>>>>>>> 7d2a07b7
static int xsk_wakeup(struct xdp_sock *xs, u8 flags)
{
	struct net_device *dev = xs->dev;
	int err;

	rcu_read_lock();
	err = dev->netdev_ops->ndo_xsk_wakeup(dev, xs->queue_id, flags);
	rcu_read_unlock();

	return err;
}

static int xsk_zc_xmit(struct xdp_sock *xs)
{
	return xsk_wakeup(xs, XDP_WAKEUP_TX);
}

static void xsk_destruct_skb(struct sk_buff *skb)
{
	u64 addr = (u64)(long)skb_shinfo(skb)->destructor_arg;
	struct xdp_sock *xs = xdp_sk(skb->sk);
	unsigned long flags;

<<<<<<< HEAD
	spin_lock_irqsave(&xs->tx_completion_lock, flags);
	xskq_prod_submit_addr(xs->umem->cq, addr);
	spin_unlock_irqrestore(&xs->tx_completion_lock, flags);
=======
	spin_lock_irqsave(&xs->pool->cq_lock, flags);
	xskq_prod_submit_addr(xs->pool->cq, addr);
	spin_unlock_irqrestore(&xs->pool->cq_lock, flags);
>>>>>>> 7d2a07b7

	sock_wfree(skb);
}

<<<<<<< HEAD
=======
static struct sk_buff *xsk_build_skb_zerocopy(struct xdp_sock *xs,
					      struct xdp_desc *desc)
{
	struct xsk_buff_pool *pool = xs->pool;
	u32 hr, len, ts, offset, copy, copied;
	struct sk_buff *skb;
	struct page *page;
	void *buffer;
	int err, i;
	u64 addr;

	hr = max(NET_SKB_PAD, L1_CACHE_ALIGN(xs->dev->needed_headroom));

	skb = sock_alloc_send_skb(&xs->sk, hr, 1, &err);
	if (unlikely(!skb))
		return ERR_PTR(err);

	skb_reserve(skb, hr);

	addr = desc->addr;
	len = desc->len;
	ts = pool->unaligned ? len : pool->chunk_size;

	buffer = xsk_buff_raw_get_data(pool, addr);
	offset = offset_in_page(buffer);
	addr = buffer - pool->addrs;

	for (copied = 0, i = 0; copied < len; i++) {
		page = pool->umem->pgs[addr >> PAGE_SHIFT];
		get_page(page);

		copy = min_t(u32, PAGE_SIZE - offset, len - copied);
		skb_fill_page_desc(skb, i, page, offset, copy);

		copied += copy;
		addr += copy;
		offset = 0;
	}

	skb->len += len;
	skb->data_len += len;
	skb->truesize += ts;

	refcount_add(ts, &xs->sk.sk_wmem_alloc);

	return skb;
}

static struct sk_buff *xsk_build_skb(struct xdp_sock *xs,
				     struct xdp_desc *desc)
{
	struct net_device *dev = xs->dev;
	struct sk_buff *skb;

	if (dev->priv_flags & IFF_TX_SKB_NO_LINEAR) {
		skb = xsk_build_skb_zerocopy(xs, desc);
		if (IS_ERR(skb))
			return skb;
	} else {
		u32 hr, tr, len;
		void *buffer;
		int err;

		hr = max(NET_SKB_PAD, L1_CACHE_ALIGN(dev->needed_headroom));
		tr = dev->needed_tailroom;
		len = desc->len;

		skb = sock_alloc_send_skb(&xs->sk, hr + len + tr, 1, &err);
		if (unlikely(!skb))
			return ERR_PTR(err);

		skb_reserve(skb, hr);
		skb_put(skb, len);

		buffer = xsk_buff_raw_get_data(xs->pool, desc->addr);
		err = skb_store_bits(skb, 0, buffer, len);
		if (unlikely(err)) {
			kfree_skb(skb);
			return ERR_PTR(err);
		}
	}

	skb->dev = dev;
	skb->priority = xs->sk.sk_priority;
	skb->mark = xs->sk.sk_mark;
	skb_shinfo(skb)->destructor_arg = (void *)(long)desc->addr;
	skb->destructor = xsk_destruct_skb;

	return skb;
}

>>>>>>> 7d2a07b7
static int xsk_generic_xmit(struct sock *sk)
{
	struct xdp_sock *xs = xdp_sk(sk);
	u32 max_batch = TX_BATCH_SIZE;
	bool sent_frame = false;
	struct xdp_desc desc;
	struct sk_buff *skb;
	unsigned long flags;
	int err = 0;
	u32 hr, tr;

	mutex_lock(&xs->mutex);

	if (xs->queue_id >= xs->dev->real_num_tx_queues)
		goto out;

<<<<<<< HEAD
	hr = max(NET_SKB_PAD, L1_CACHE_ALIGN(xs->dev->needed_headroom));
	tr = xs->dev->needed_tailroom;

	while (xskq_cons_peek_desc(xs->tx, &desc, xs->umem)) {
		char *buffer;
		u64 addr;
		u32 len;

=======
	while (xskq_cons_peek_desc(xs->tx, &desc, xs->pool)) {
>>>>>>> 7d2a07b7
		if (max_batch-- == 0) {
			err = -EAGAIN;
			goto out;
		}

<<<<<<< HEAD
		len = desc.len;
		skb = sock_alloc_send_skb(sk, hr + len + tr, 1, &err);
		if (unlikely(!skb))
=======
		skb = xsk_build_skb(xs, &desc);
		if (IS_ERR(skb)) {
			err = PTR_ERR(skb);
>>>>>>> 7d2a07b7
			goto out;

<<<<<<< HEAD
		skb_reserve(skb, hr);
		skb_put(skb, len);

		addr = desc.addr;
		buffer = xsk_buff_raw_get_data(xs->pool, addr);
		err = skb_store_bits(skb, 0, buffer, len);
=======
>>>>>>> 7d2a07b7
		/* This is the backpressure mechanism for the Tx path.
		 * Reserve space in the completion queue and only proceed
		 * if there is space in it. This avoids having to implement
		 * any buffering in the Tx path.
		 */
<<<<<<< HEAD
		if (unlikely(err) || xskq_prod_reserve(xs->umem->cq)) {
=======
		spin_lock_irqsave(&xs->pool->cq_lock, flags);
		if (xskq_prod_reserve(xs->pool->cq)) {
			spin_unlock_irqrestore(&xs->pool->cq_lock, flags);
>>>>>>> 7d2a07b7
			kfree_skb(skb);
			goto out;
		}
		spin_unlock_irqrestore(&xs->pool->cq_lock, flags);

		err = __dev_direct_xmit(skb, xs->queue_id);
		if  (err == NETDEV_TX_BUSY) {
			/* Tell user-space to retry the send */
			skb->destructor = sock_wfree;
			spin_lock_irqsave(&xs->pool->cq_lock, flags);
			xskq_prod_cancel(xs->pool->cq);
			spin_unlock_irqrestore(&xs->pool->cq_lock, flags);
			/* Free skb without triggering the perf drop trace */
			consume_skb(skb);
			err = -EAGAIN;
			goto out;
		}

<<<<<<< HEAD
		skb->dev = xs->dev;
		skb->priority = sk->sk_priority;
		skb->mark = sk->sk_mark;
		skb_shinfo(skb)->destructor_arg = (void *)(long)desc.addr;
		skb->destructor = xsk_destruct_skb;

		err = dev_direct_xmit(skb, xs->queue_id);
=======
>>>>>>> 7d2a07b7
		xskq_cons_release(xs->tx);
		/* Ignore NET_XMIT_CN as packet might have been sent */
		if (err == NET_XMIT_DROP) {
			/* SKB completed but not sent */
			err = -EBUSY;
			goto out;
		}

		sent_frame = true;
	}

	xs->tx->queue_empty_descs++;

out:
	if (sent_frame)
		if (xsk_tx_writeable(xs))
			sk->sk_write_space(sk);

	mutex_unlock(&xs->mutex);
	return err;
}

static int __xsk_sendmsg(struct sock *sk)
<<<<<<< HEAD
=======
{
	struct xdp_sock *xs = xdp_sk(sk);

	if (unlikely(!(xs->dev->flags & IFF_UP)))
		return -ENETDOWN;
	if (unlikely(!xs->tx))
		return -ENOBUFS;

	return xs->zc ? xsk_zc_xmit(xs) : xsk_generic_xmit(sk);
}

static bool xsk_no_wakeup(struct sock *sk)
{
#ifdef CONFIG_NET_RX_BUSY_POLL
	/* Prefer busy-polling, skip the wakeup. */
	return READ_ONCE(sk->sk_prefer_busy_poll) && READ_ONCE(sk->sk_ll_usec) &&
		READ_ONCE(sk->sk_napi_id) >= MIN_NAPI_ID;
#else
	return false;
#endif
}

static int xsk_sendmsg(struct socket *sock, struct msghdr *m, size_t total_len)
>>>>>>> 7d2a07b7
{
	struct xdp_sock *xs = xdp_sk(sk);
	struct xsk_buff_pool *pool;

	if (unlikely(!xsk_is_bound(xs)))
		return -ENXIO;
	if (unlikely(need_wait))
		return -EOPNOTSUPP;

	if (sk_can_busy_loop(sk))
		sk_busy_loop(sk, 1); /* only support non-blocking sockets */

	if (xsk_no_wakeup(sk))
		return 0;

	pool = xs->pool;
	if (pool->cached_need_wakeup & XDP_WAKEUP_TX)
		return __xsk_sendmsg(sk);
	return 0;
}

static int xsk_recvmsg(struct socket *sock, struct msghdr *m, size_t len, int flags)
{
	bool need_wait = !(flags & MSG_DONTWAIT);
	struct sock *sk = sock->sk;
	struct xdp_sock *xs = xdp_sk(sk);

<<<<<<< HEAD
=======
	if (unlikely(!xsk_is_bound(xs)))
		return -ENXIO;
>>>>>>> 7d2a07b7
	if (unlikely(!(xs->dev->flags & IFF_UP)))
		return -ENETDOWN;
	if (unlikely(!xs->rx))
		return -ENOBUFS;
<<<<<<< HEAD

	return xs->zc ? xsk_zc_xmit(xs) : xsk_generic_xmit(sk);
}

static int xsk_sendmsg(struct socket *sock, struct msghdr *m, size_t total_len)
{
	bool need_wait = !(m->msg_flags & MSG_DONTWAIT);
	struct sock *sk = sock->sk;
	struct xdp_sock *xs = xdp_sk(sk);

	if (unlikely(!xsk_is_bound(xs)))
		return -ENXIO;
	if (unlikely(need_wait))
		return -EOPNOTSUPP;

	return __xsk_sendmsg(sk);
=======
	if (unlikely(need_wait))
		return -EOPNOTSUPP;

	if (sk_can_busy_loop(sk))
		sk_busy_loop(sk, 1); /* only support non-blocking sockets */

	if (xsk_no_wakeup(sk))
		return 0;

	if (xs->pool->cached_need_wakeup & XDP_WAKEUP_RX && xs->zc)
		return xsk_wakeup(xs, XDP_WAKEUP_RX);
	return 0;
>>>>>>> 7d2a07b7
}

static __poll_t xsk_poll(struct file *file, struct socket *sock,
			     struct poll_table_struct *wait)
{
<<<<<<< HEAD
	__poll_t mask = datagram_poll(file, sock, wait);
	struct sock *sk = sock->sk;
	struct xdp_sock *xs = xdp_sk(sk);
	struct xdp_umem *umem;

	if (unlikely(!xsk_is_bound(xs)))
		return mask;

	umem = xs->umem;

	if (umem->need_wakeup) {
		if (xs->zc)
			xsk_wakeup(xs, umem->need_wakeup);
		else
			/* Poll needs to drive Tx also in copy mode */
			__xsk_sendmsg(sk);
	}

	if (xs->rx && !xskq_prod_is_empty(xs->rx))
		mask |= EPOLLIN | EPOLLRDNORM;
	if (xs->tx && !xskq_cons_is_full(xs->tx))
=======
	__poll_t mask = 0;
	struct sock *sk = sock->sk;
	struct xdp_sock *xs = xdp_sk(sk);
	struct xsk_buff_pool *pool;

	sock_poll_wait(file, sock, wait);

	if (unlikely(!xsk_is_bound(xs)))
		return mask;

	pool = xs->pool;

	if (pool->cached_need_wakeup) {
		if (xs->zc)
			xsk_wakeup(xs, pool->cached_need_wakeup);
		else
			/* Poll needs to drive Tx also in copy mode */
			__xsk_sendmsg(sk);
	}

	if (xs->rx && !xskq_prod_is_empty(xs->rx))
		mask |= EPOLLIN | EPOLLRDNORM;
	if (xs->tx && xsk_tx_writeable(xs))
>>>>>>> 7d2a07b7
		mask |= EPOLLOUT | EPOLLWRNORM;

	return mask;
}

static int xsk_init_queue(u32 entries, struct xsk_queue **queue,
			  bool umem_queue)
{
	struct xsk_queue *q;

	if (entries == 0 || *queue || !is_power_of_2(entries))
		return -EINVAL;

	q = xskq_create(entries, umem_queue);
	if (!q)
		return -ENOMEM;

	/* Make sure queue is ready before it can be seen by others */
	smp_wmb();
	WRITE_ONCE(*queue, q);
	return 0;
}

static void xsk_unbind_dev(struct xdp_sock *xs)
{
	struct net_device *dev = xs->dev;

	if (xs->state != XSK_BOUND)
		return;
	WRITE_ONCE(xs->state, XSK_UNBOUND);

	/* Wait for driver to stop using the xdp socket. */
	xp_del_xsk(xs->pool, xs);
	xs->dev = NULL;
	synchronize_net();
	dev_put(dev);
}

static struct xsk_map *xsk_get_map_list_entry(struct xdp_sock *xs,
<<<<<<< HEAD
					      struct xdp_sock ***map_entry)
=======
					      struct xdp_sock __rcu ***map_entry)
>>>>>>> 7d2a07b7
{
	struct xsk_map *map = NULL;
	struct xsk_map_node *node;

	*map_entry = NULL;

	spin_lock_bh(&xs->map_list_lock);
	node = list_first_entry_or_null(&xs->map_list, struct xsk_map_node,
					node);
	if (node) {
<<<<<<< HEAD
		WARN_ON(xsk_map_inc(node->map));
=======
		bpf_map_inc(&node->map->map);
>>>>>>> 7d2a07b7
		map = node->map;
		*map_entry = node->map_entry;
	}
	spin_unlock_bh(&xs->map_list_lock);
	return map;
}

static void xsk_delete_from_maps(struct xdp_sock *xs)
{
	/* This function removes the current XDP socket from all the
	 * maps it resides in. We need to take extra care here, due to
	 * the two locks involved. Each map has a lock synchronizing
	 * updates to the entries, and each socket has a lock that
	 * synchronizes access to the list of maps (map_list). For
	 * deadlock avoidance the locks need to be taken in the order
	 * "map lock"->"socket map list lock". We start off by
	 * accessing the socket map list, and take a reference to the
	 * map to guarantee existence between the
	 * xsk_get_map_list_entry() and xsk_map_try_sock_delete()
	 * calls. Then we ask the map to remove the socket, which
	 * tries to remove the socket from the map. Note that there
	 * might be updates to the map between
	 * xsk_get_map_list_entry() and xsk_map_try_sock_delete().
	 */
<<<<<<< HEAD
	struct xdp_sock **map_entry = NULL;
=======
	struct xdp_sock __rcu **map_entry = NULL;
>>>>>>> 7d2a07b7
	struct xsk_map *map;

	while ((map = xsk_get_map_list_entry(xs, &map_entry))) {
		xsk_map_try_sock_delete(map, xs, map_entry);
<<<<<<< HEAD
		xsk_map_put(map);
=======
		bpf_map_put(&map->map);
>>>>>>> 7d2a07b7
	}
}

static int xsk_release(struct socket *sock)
{
	struct sock *sk = sock->sk;
	struct xdp_sock *xs = xdp_sk(sk);
	struct net *net;

	if (!sk)
		return 0;

	net = sock_net(sk);

	mutex_lock(&net->xdp.lock);
	sk_del_node_init_rcu(sk);
	mutex_unlock(&net->xdp.lock);

	local_bh_disable();
	sock_prot_inuse_add(net, sk->sk_prot, -1);
	local_bh_enable();

	xsk_delete_from_maps(xs);
	mutex_lock(&xs->mutex);
	xsk_unbind_dev(xs);
	mutex_unlock(&xs->mutex);

	xskq_destroy(xs->rx);
	xskq_destroy(xs->tx);
	xskq_destroy(xs->fq_tmp);
	xskq_destroy(xs->cq_tmp);

	sock_orphan(sk);
	sock->sk = NULL;

	sk_refcnt_debug_release(sk);
	sock_put(sk);

	return 0;
}

static struct socket *xsk_lookup_xsk_from_fd(int fd)
{
	struct socket *sock;
	int err;

	sock = sockfd_lookup(fd, &err);
	if (!sock)
		return ERR_PTR(-ENOTSOCK);

	if (sock->sk->sk_family != PF_XDP) {
		sockfd_put(sock);
		return ERR_PTR(-ENOPROTOOPT);
	}

	return sock;
}

static bool xsk_validate_queues(struct xdp_sock *xs)
{
	return xs->fq_tmp && xs->cq_tmp;
}

static int xsk_bind(struct socket *sock, struct sockaddr *addr, int addr_len)
{
	struct sockaddr_xdp *sxdp = (struct sockaddr_xdp *)addr;
	struct sock *sk = sock->sk;
	struct xdp_sock *xs = xdp_sk(sk);
	struct net_device *dev;
	u32 flags, qid;
	int err = 0;

	if (addr_len < sizeof(struct sockaddr_xdp))
		return -EINVAL;
	if (sxdp->sxdp_family != AF_XDP)
		return -EINVAL;

	flags = sxdp->sxdp_flags;
	if (flags & ~(XDP_SHARED_UMEM | XDP_COPY | XDP_ZEROCOPY |
		      XDP_USE_NEED_WAKEUP))
		return -EINVAL;

	rtnl_lock();
	mutex_lock(&xs->mutex);
	if (xs->state != XSK_READY) {
		err = -EBUSY;
		goto out_release;
	}

	dev = dev_get_by_index(sock_net(sk), sxdp->sxdp_ifindex);
	if (!dev) {
		err = -ENODEV;
		goto out_release;
	}

	if (!xs->rx && !xs->tx) {
		err = -EINVAL;
		goto out_unlock;
	}

	qid = sxdp->sxdp_queue_id;

	if (flags & XDP_SHARED_UMEM) {
		struct xdp_sock *umem_xs;
		struct socket *sock;

		if ((flags & XDP_COPY) || (flags & XDP_ZEROCOPY) ||
		    (flags & XDP_USE_NEED_WAKEUP)) {
			/* Cannot specify flags for shared sockets. */
			err = -EINVAL;
			goto out_unlock;
		}

		if (xs->umem) {
			/* We have already our own. */
			err = -EINVAL;
			goto out_unlock;
		}

		sock = xsk_lookup_xsk_from_fd(sxdp->sxdp_shared_umem_fd);
		if (IS_ERR(sock)) {
			err = PTR_ERR(sock);
			goto out_unlock;
		}

		umem_xs = xdp_sk(sock->sk);
		if (!xsk_is_bound(umem_xs)) {
			err = -EBADF;
			sockfd_put(sock);
			goto out_unlock;
		}
<<<<<<< HEAD
		if (umem_xs->dev != dev || umem_xs->queue_id != qid) {
			err = -EINVAL;
			sockfd_put(sock);
			goto out_unlock;
=======

		if (umem_xs->queue_id != qid || umem_xs->dev != dev) {
			/* Share the umem with another socket on another qid
			 * and/or device.
			 */
			xs->pool = xp_create_and_assign_umem(xs,
							     umem_xs->umem);
			if (!xs->pool) {
				err = -ENOMEM;
				sockfd_put(sock);
				goto out_unlock;
			}

			err = xp_assign_dev_shared(xs->pool, umem_xs->umem,
						   dev, qid);
			if (err) {
				xp_destroy(xs->pool);
				xs->pool = NULL;
				sockfd_put(sock);
				goto out_unlock;
			}
		} else {
			/* Share the buffer pool with the other socket. */
			if (xs->fq_tmp || xs->cq_tmp) {
				/* Do not allow setting your own fq or cq. */
				err = -EINVAL;
				sockfd_put(sock);
				goto out_unlock;
			}

			xp_get_pool(umem_xs->pool);
			xs->pool = umem_xs->pool;
>>>>>>> 7d2a07b7
		}

		xdp_get_umem(umem_xs->umem);
		WRITE_ONCE(xs->umem, umem_xs->umem);
		sockfd_put(sock);
	} else if (!xs->umem || !xsk_validate_queues(xs)) {
		err = -EINVAL;
		goto out_unlock;
	} else {
		/* This xsk has its own umem. */
<<<<<<< HEAD
		err = xdp_umem_assign_dev(xs->umem, dev, qid, flags);
		if (err)
=======
		xs->pool = xp_create_and_assign_umem(xs, xs->umem);
		if (!xs->pool) {
			err = -ENOMEM;
			goto out_unlock;
		}

		err = xp_assign_dev(xs->pool, dev, qid, flags);
		if (err) {
			xp_destroy(xs->pool);
			xs->pool = NULL;
>>>>>>> 7d2a07b7
			goto out_unlock;
		}
	}

	/* FQ and CQ are now owned by the buffer pool and cleaned up with it. */
	xs->fq_tmp = NULL;
	xs->cq_tmp = NULL;

	xs->dev = dev;
	xs->zc = xs->umem->zc;
	xs->queue_id = qid;
<<<<<<< HEAD
	xdp_add_sk_umem(xs->umem, xs);
=======
	xp_add_xsk(xs->pool, xs);
>>>>>>> 7d2a07b7

out_unlock:
	if (err) {
		dev_put(dev);
	} else {
		/* Matches smp_rmb() in bind() for shared umem
		 * sockets, and xsk_is_bound().
		 */
		smp_wmb();
		WRITE_ONCE(xs->state, XSK_BOUND);
	}
out_release:
	mutex_unlock(&xs->mutex);
	rtnl_unlock();
	return err;
}

struct xdp_umem_reg_v1 {
	__u64 addr; /* Start of packet data area */
	__u64 len; /* Length of packet data area */
	__u32 chunk_size;
	__u32 headroom;
};

static int xsk_setsockopt(struct socket *sock, int level, int optname,
			  sockptr_t optval, unsigned int optlen)
{
	struct sock *sk = sock->sk;
	struct xdp_sock *xs = xdp_sk(sk);
	int err;

	if (level != SOL_XDP)
		return -ENOPROTOOPT;

	switch (optname) {
	case XDP_RX_RING:
	case XDP_TX_RING:
	{
		struct xsk_queue **q;
		int entries;

		if (optlen < sizeof(entries))
			return -EINVAL;
		if (copy_from_sockptr(&entries, optval, sizeof(entries)))
			return -EFAULT;

		mutex_lock(&xs->mutex);
		if (xs->state != XSK_READY) {
			mutex_unlock(&xs->mutex);
			return -EBUSY;
		}
		q = (optname == XDP_TX_RING) ? &xs->tx : &xs->rx;
		err = xsk_init_queue(entries, q, false);
		if (!err && optname == XDP_TX_RING)
			/* Tx needs to be explicitly woken up the first time */
			xs->tx->ring->flags |= XDP_RING_NEED_WAKEUP;
		mutex_unlock(&xs->mutex);
		return err;
	}
	case XDP_UMEM_REG:
	{
		size_t mr_size = sizeof(struct xdp_umem_reg);
		struct xdp_umem_reg mr = {};
		struct xdp_umem *umem;

		if (optlen < sizeof(struct xdp_umem_reg_v1))
			return -EINVAL;
		else if (optlen < sizeof(mr))
			mr_size = sizeof(struct xdp_umem_reg_v1);

<<<<<<< HEAD
		if (copy_from_user(&mr, optval, mr_size))
=======
		if (copy_from_sockptr(&mr, optval, mr_size))
>>>>>>> 7d2a07b7
			return -EFAULT;

		mutex_lock(&xs->mutex);
		if (xs->state != XSK_READY || xs->umem) {
			mutex_unlock(&xs->mutex);
			return -EBUSY;
		}

		umem = xdp_umem_create(&mr);
		if (IS_ERR(umem)) {
			mutex_unlock(&xs->mutex);
			return PTR_ERR(umem);
		}

		xs->pool = umem->pool;

		/* Make sure umem is ready before it can be seen by others */
		smp_wmb();
		WRITE_ONCE(xs->umem, umem);
		mutex_unlock(&xs->mutex);
		return 0;
	}
	case XDP_UMEM_FILL_RING:
	case XDP_UMEM_COMPLETION_RING:
	{
		struct xsk_queue **q;
		int entries;

		if (copy_from_sockptr(&entries, optval, sizeof(entries)))
			return -EFAULT;

		mutex_lock(&xs->mutex);
		if (xs->state != XSK_READY) {
			mutex_unlock(&xs->mutex);
			return -EBUSY;
		}

		q = (optname == XDP_UMEM_FILL_RING) ? &xs->fq_tmp :
			&xs->cq_tmp;
		err = xsk_init_queue(entries, q, true);
		if (optname == XDP_UMEM_FILL_RING)
			xp_set_fq(xs->umem->pool, *q);
		mutex_unlock(&xs->mutex);
		return err;
	}
	default:
		break;
	}

	return -ENOPROTOOPT;
}

static void xsk_enter_rxtx_offsets(struct xdp_ring_offset_v1 *ring)
{
	ring->producer = offsetof(struct xdp_rxtx_ring, ptrs.producer);
	ring->consumer = offsetof(struct xdp_rxtx_ring, ptrs.consumer);
	ring->desc = offsetof(struct xdp_rxtx_ring, desc);
}

static void xsk_enter_umem_offsets(struct xdp_ring_offset_v1 *ring)
{
	ring->producer = offsetof(struct xdp_umem_ring, ptrs.producer);
	ring->consumer = offsetof(struct xdp_umem_ring, ptrs.consumer);
	ring->desc = offsetof(struct xdp_umem_ring, desc);
}

struct xdp_statistics_v1 {
	__u64 rx_dropped;
	__u64 rx_invalid_descs;
	__u64 tx_invalid_descs;
};

static int xsk_getsockopt(struct socket *sock, int level, int optname,
			  char __user *optval, int __user *optlen)
{
	struct sock *sk = sock->sk;
	struct xdp_sock *xs = xdp_sk(sk);
	int len;

	if (level != SOL_XDP)
		return -ENOPROTOOPT;

	if (get_user(len, optlen))
		return -EFAULT;
	if (len < 0)
		return -EINVAL;

	switch (optname) {
	case XDP_STATISTICS:
	{
		struct xdp_statistics stats = {};
		bool extra_stats = true;
		size_t stats_size;

		if (len < sizeof(struct xdp_statistics_v1)) {
			return -EINVAL;
		} else if (len < sizeof(stats)) {
			extra_stats = false;
			stats_size = sizeof(struct xdp_statistics_v1);
		} else {
			stats_size = sizeof(stats);
		}

		mutex_lock(&xs->mutex);
		stats.rx_dropped = xs->rx_dropped;
		if (extra_stats) {
			stats.rx_ring_full = xs->rx_queue_full;
			stats.rx_fill_ring_empty_descs =
<<<<<<< HEAD
				xs->umem ? xskq_nb_queue_empty_descs(xs->umem->fq) : 0;
=======
				xs->pool ? xskq_nb_queue_empty_descs(xs->pool->fq) : 0;
>>>>>>> 7d2a07b7
			stats.tx_ring_empty_descs = xskq_nb_queue_empty_descs(xs->tx);
		} else {
			stats.rx_dropped += xs->rx_queue_full;
		}
		stats.rx_invalid_descs = xskq_nb_invalid_descs(xs->rx);
		stats.tx_invalid_descs = xskq_nb_invalid_descs(xs->tx);
		mutex_unlock(&xs->mutex);

		if (copy_to_user(optval, &stats, stats_size))
			return -EFAULT;
		if (put_user(stats_size, optlen))
			return -EFAULT;

		return 0;
	}
	case XDP_MMAP_OFFSETS:
	{
		struct xdp_mmap_offsets off;
		struct xdp_mmap_offsets_v1 off_v1;
		bool flags_supported = true;
		void *to_copy;

		if (len < sizeof(off_v1))
			return -EINVAL;
		else if (len < sizeof(off))
			flags_supported = false;

		if (flags_supported) {
			/* xdp_ring_offset is identical to xdp_ring_offset_v1
			 * except for the flags field added to the end.
			 */
			xsk_enter_rxtx_offsets((struct xdp_ring_offset_v1 *)
					       &off.rx);
			xsk_enter_rxtx_offsets((struct xdp_ring_offset_v1 *)
					       &off.tx);
			xsk_enter_umem_offsets((struct xdp_ring_offset_v1 *)
					       &off.fr);
			xsk_enter_umem_offsets((struct xdp_ring_offset_v1 *)
					       &off.cr);
			off.rx.flags = offsetof(struct xdp_rxtx_ring,
						ptrs.flags);
			off.tx.flags = offsetof(struct xdp_rxtx_ring,
						ptrs.flags);
			off.fr.flags = offsetof(struct xdp_umem_ring,
						ptrs.flags);
			off.cr.flags = offsetof(struct xdp_umem_ring,
						ptrs.flags);

			len = sizeof(off);
			to_copy = &off;
		} else {
			xsk_enter_rxtx_offsets(&off_v1.rx);
			xsk_enter_rxtx_offsets(&off_v1.tx);
			xsk_enter_umem_offsets(&off_v1.fr);
			xsk_enter_umem_offsets(&off_v1.cr);

			len = sizeof(off_v1);
			to_copy = &off_v1;
		}

		if (copy_to_user(optval, to_copy, len))
			return -EFAULT;
		if (put_user(len, optlen))
			return -EFAULT;

		return 0;
	}
	case XDP_OPTIONS:
	{
		struct xdp_options opts = {};

		if (len < sizeof(opts))
			return -EINVAL;

		mutex_lock(&xs->mutex);
		if (xs->zc)
			opts.flags |= XDP_OPTIONS_ZEROCOPY;
		mutex_unlock(&xs->mutex);

		len = sizeof(opts);
		if (copy_to_user(optval, &opts, len))
			return -EFAULT;
		if (put_user(len, optlen))
			return -EFAULT;

		return 0;
	}
	default:
		break;
	}

	return -EOPNOTSUPP;
}

static int xsk_mmap(struct file *file, struct socket *sock,
		    struct vm_area_struct *vma)
{
	loff_t offset = (loff_t)vma->vm_pgoff << PAGE_SHIFT;
	unsigned long size = vma->vm_end - vma->vm_start;
	struct xdp_sock *xs = xdp_sk(sock->sk);
	struct xsk_queue *q = NULL;
	unsigned long pfn;
	struct page *qpg;

	if (READ_ONCE(xs->state) != XSK_READY)
		return -EBUSY;

	if (offset == XDP_PGOFF_RX_RING) {
		q = READ_ONCE(xs->rx);
	} else if (offset == XDP_PGOFF_TX_RING) {
		q = READ_ONCE(xs->tx);
	} else {
		/* Matches the smp_wmb() in XDP_UMEM_REG */
		smp_rmb();
		if (offset == XDP_UMEM_PGOFF_FILL_RING)
			q = READ_ONCE(xs->fq_tmp);
		else if (offset == XDP_UMEM_PGOFF_COMPLETION_RING)
			q = READ_ONCE(xs->cq_tmp);
	}

	if (!q)
		return -EINVAL;

	/* Matches the smp_wmb() in xsk_init_queue */
	smp_rmb();
	qpg = virt_to_head_page(q->ring);
	if (size > page_size(qpg))
		return -EINVAL;

	pfn = virt_to_phys(q->ring) >> PAGE_SHIFT;
	return remap_pfn_range(vma, vma->vm_start, pfn,
			       size, vma->vm_page_prot);
}

static int xsk_notifier(struct notifier_block *this,
			unsigned long msg, void *ptr)
{
	struct net_device *dev = netdev_notifier_info_to_dev(ptr);
	struct net *net = dev_net(dev);
	struct sock *sk;

	switch (msg) {
	case NETDEV_UNREGISTER:
		mutex_lock(&net->xdp.lock);
		sk_for_each(sk, &net->xdp.list) {
			struct xdp_sock *xs = xdp_sk(sk);

			mutex_lock(&xs->mutex);
			if (xs->dev == dev) {
				sk->sk_err = ENETDOWN;
				if (!sock_flag(sk, SOCK_DEAD))
					sk_error_report(sk);

				xsk_unbind_dev(xs);

				/* Clear device references. */
				xp_clear_dev(xs->pool);
			}
			mutex_unlock(&xs->mutex);
		}
		mutex_unlock(&net->xdp.lock);
		break;
	}
	return NOTIFY_DONE;
}

static struct proto xsk_proto = {
	.name =		"XDP",
	.owner =	THIS_MODULE,
	.obj_size =	sizeof(struct xdp_sock),
};

static const struct proto_ops xsk_proto_ops = {
	.family		= PF_XDP,
	.owner		= THIS_MODULE,
	.release	= xsk_release,
	.bind		= xsk_bind,
	.connect	= sock_no_connect,
	.socketpair	= sock_no_socketpair,
	.accept		= sock_no_accept,
	.getname	= sock_no_getname,
	.poll		= xsk_poll,
	.ioctl		= sock_no_ioctl,
	.listen		= sock_no_listen,
	.shutdown	= sock_no_shutdown,
	.setsockopt	= xsk_setsockopt,
	.getsockopt	= xsk_getsockopt,
	.sendmsg	= xsk_sendmsg,
	.recvmsg	= xsk_recvmsg,
	.mmap		= xsk_mmap,
	.sendpage	= sock_no_sendpage,
};

static void xsk_destruct(struct sock *sk)
{
	struct xdp_sock *xs = xdp_sk(sk);

	if (!sock_flag(sk, SOCK_DEAD))
		return;

	if (!xp_put_pool(xs->pool))
		xdp_put_umem(xs->umem, !xs->pool);

	sk_refcnt_debug_dec(sk);
}

static int xsk_create(struct net *net, struct socket *sock, int protocol,
		      int kern)
{
	struct xdp_sock *xs;
	struct sock *sk;

	if (!ns_capable(net->user_ns, CAP_NET_RAW))
		return -EPERM;
	if (sock->type != SOCK_RAW)
		return -ESOCKTNOSUPPORT;

	if (protocol)
		return -EPROTONOSUPPORT;

	sock->state = SS_UNCONNECTED;

	sk = sk_alloc(net, PF_XDP, GFP_KERNEL, &xsk_proto, kern);
	if (!sk)
		return -ENOBUFS;

	sock->ops = &xsk_proto_ops;

	sock_init_data(sock, sk);

	sk->sk_family = PF_XDP;

	sk->sk_destruct = xsk_destruct;
	sk_refcnt_debug_inc(sk);

	sock_set_flag(sk, SOCK_RCU_FREE);

	xs = xdp_sk(sk);
	xs->state = XSK_READY;
	mutex_init(&xs->mutex);
	spin_lock_init(&xs->rx_lock);

	INIT_LIST_HEAD(&xs->map_list);
	spin_lock_init(&xs->map_list_lock);

	INIT_LIST_HEAD(&xs->map_list);
	spin_lock_init(&xs->map_list_lock);

	mutex_lock(&net->xdp.lock);
	sk_add_node_rcu(sk, &net->xdp.list);
	mutex_unlock(&net->xdp.lock);

	local_bh_disable();
	sock_prot_inuse_add(net, &xsk_proto, 1);
	local_bh_enable();

	return 0;
}

static const struct net_proto_family xsk_family_ops = {
	.family = PF_XDP,
	.create = xsk_create,
	.owner	= THIS_MODULE,
};

static struct notifier_block xsk_netdev_notifier = {
	.notifier_call	= xsk_notifier,
};

static int __net_init xsk_net_init(struct net *net)
{
	mutex_init(&net->xdp.lock);
	INIT_HLIST_HEAD(&net->xdp.list);
	return 0;
}

static void __net_exit xsk_net_exit(struct net *net)
{
	WARN_ON_ONCE(!hlist_empty(&net->xdp.list));
}

static struct pernet_operations xsk_net_ops = {
	.init = xsk_net_init,
	.exit = xsk_net_exit,
};

static int __init xsk_init(void)
{
	int err, cpu;

	err = proto_register(&xsk_proto, 0 /* no slab */);
	if (err)
		goto out;

	err = sock_register(&xsk_family_ops);
	if (err)
		goto out_proto;

	err = register_pernet_subsys(&xsk_net_ops);
	if (err)
		goto out_sk;

	err = register_netdevice_notifier(&xsk_netdev_notifier);
	if (err)
		goto out_pernet;

	for_each_possible_cpu(cpu)
		INIT_LIST_HEAD(&per_cpu(xskmap_flush_list, cpu));
	return 0;

out_pernet:
	unregister_pernet_subsys(&xsk_net_ops);
out_sk:
	sock_unregister(PF_XDP);
out_proto:
	proto_unregister(&xsk_proto);
out:
	return err;
}

fs_initcall(xsk_init);<|MERGE_RESOLUTION|>--- conflicted
+++ resolved
@@ -23,10 +23,7 @@
 #include <linux/netdevice.h>
 #include <linux/rculist.h>
 #include <net/xdp_sock_drv.h>
-<<<<<<< HEAD
-=======
 #include <net/busy_poll.h>
->>>>>>> 7d2a07b7
 #include <net/xdp.h>
 
 #include "xsk_queue.h"
@@ -37,9 +34,6 @@
 
 static DEFINE_PER_CPU(struct list_head, xskmap_flush_list);
 
-<<<<<<< HEAD
-bool xsk_is_setup_for_bpf_map(struct xdp_sock *xs)
-=======
 void xsk_set_rx_need_wakeup(struct xsk_buff_pool *pool)
 {
 	if (pool->cached_need_wakeup & XDP_WAKEUP_RX)
@@ -78,7 +72,6 @@
 EXPORT_SYMBOL(xsk_clear_rx_need_wakeup);
 
 void xsk_clear_tx_need_wakeup(struct xsk_buff_pool *pool)
->>>>>>> 7d2a07b7
 {
 	struct xdp_sock *xs;
 
@@ -95,73 +88,6 @@
 }
 EXPORT_SYMBOL(xsk_clear_tx_need_wakeup);
 
-<<<<<<< HEAD
-void xsk_set_rx_need_wakeup(struct xsk_buff_pool *pool)
-{
-	struct xdp_umem *umem = pool->umem;
-
-	if (umem->need_wakeup & XDP_WAKEUP_RX)
-		return;
-
-	umem->fq->ring->flags |= XDP_RING_NEED_WAKEUP;
-	umem->need_wakeup |= XDP_WAKEUP_RX;
-}
-EXPORT_SYMBOL(xsk_set_rx_need_wakeup);
-
-void xsk_set_tx_need_wakeup(struct xsk_buff_pool *pool)
-{
-	struct xdp_umem *umem = pool->umem;
-	struct xdp_sock *xs;
-
-	if (umem->need_wakeup & XDP_WAKEUP_TX)
-		return;
-
-	rcu_read_lock();
-	list_for_each_entry_rcu(xs, &umem->xsk_tx_list, list) {
-		xs->tx->ring->flags |= XDP_RING_NEED_WAKEUP;
-	}
-	rcu_read_unlock();
-
-	umem->need_wakeup |= XDP_WAKEUP_TX;
-}
-EXPORT_SYMBOL(xsk_set_tx_need_wakeup);
-
-void xsk_clear_rx_need_wakeup(struct xsk_buff_pool *pool)
-{
-	struct xdp_umem *umem = pool->umem;
-
-	if (!(umem->need_wakeup & XDP_WAKEUP_RX))
-		return;
-
-	umem->fq->ring->flags &= ~XDP_RING_NEED_WAKEUP;
-	umem->need_wakeup &= ~XDP_WAKEUP_RX;
-}
-EXPORT_SYMBOL(xsk_clear_rx_need_wakeup);
-
-void xsk_clear_tx_need_wakeup(struct xsk_buff_pool *pool)
-{
-	struct xdp_umem *umem = pool->umem;
-	struct xdp_sock *xs;
-
-	if (!(umem->need_wakeup & XDP_WAKEUP_TX))
-		return;
-
-	rcu_read_lock();
-	list_for_each_entry_rcu(xs, &umem->xsk_tx_list, list) {
-		xs->tx->ring->flags &= ~XDP_RING_NEED_WAKEUP;
-	}
-	rcu_read_unlock();
-
-	umem->need_wakeup &= ~XDP_WAKEUP_TX;
-}
-EXPORT_SYMBOL(xsk_clear_tx_need_wakeup);
-
-bool xsk_uses_need_wakeup(struct xsk_buff_pool *pool)
-{
-	return pool->umem->flags & XDP_UMEM_USES_NEED_WAKEUP;
-}
-EXPORT_SYMBOL(xsk_uses_need_wakeup);
-=======
 bool xsk_uses_need_wakeup(struct xsk_buff_pool *pool)
 {
 	return pool->uses_need_wakeup;
@@ -207,7 +133,6 @@
 
 	return 0;
 }
->>>>>>> 7d2a07b7
 
 void xp_release(struct xdp_buff_xsk *xskb)
 {
@@ -240,21 +165,12 @@
 	xp_release(xskb);
 	return 0;
 }
-<<<<<<< HEAD
 
 static void xsk_copy_xdp(struct xdp_buff *to, struct xdp_buff *from, u32 len)
 {
 	void *from_buf, *to_buf;
 	u32 metalen;
 
-=======
-
-static void xsk_copy_xdp(struct xdp_buff *to, struct xdp_buff *from, u32 len)
-{
-	void *from_buf, *to_buf;
-	u32 metalen;
-
->>>>>>> 7d2a07b7
 	if (unlikely(xdp_data_meta_unsupported(from))) {
 		from_buf = from->data;
 		to_buf = to->data;
@@ -266,15 +182,15 @@
 	}
 
 	memcpy(to_buf, from_buf, len + metalen);
-<<<<<<< HEAD
-}
-
-static int __xsk_rcv(struct xdp_sock *xs, struct xdp_buff *xdp, u32 len,
-		     bool explicit_free)
+}
+
+static int __xsk_rcv(struct xdp_sock *xs, struct xdp_buff *xdp)
 {
 	struct xdp_buff *xsk_xdp;
 	int err;
-
+	u32 len;
+
+	len = xdp->data_end - xdp->data;
 	if (len > xsk_pool_get_rx_frame_size(xs->pool)) {
 		xs->rx_dropped++;
 		return -ENOSPC;
@@ -292,9 +208,15 @@
 		xsk_buff_free(xsk_xdp);
 		return err;
 	}
-	if (explicit_free)
-		xdp_return_buff(xdp);
 	return 0;
+}
+
+static bool xsk_tx_writeable(struct xdp_sock *xs)
+{
+	if (xskq_cons_present_entries(xs->tx) > xs->tx->nentries / 2)
+		return false;
+
+	return true;
 }
 
 static bool xsk_is_bound(struct xdp_sock *xs)
@@ -307,88 +229,22 @@
 	return false;
 }
 
-static int xsk_rcv(struct xdp_sock *xs, struct xdp_buff *xdp,
-		   bool explicit_free)
-=======
-}
-
-static int __xsk_rcv(struct xdp_sock *xs, struct xdp_buff *xdp)
-{
-	struct xdp_buff *xsk_xdp;
-	int err;
-	u32 len;
-
-	len = xdp->data_end - xdp->data;
-	if (len > xsk_pool_get_rx_frame_size(xs->pool)) {
-		xs->rx_dropped++;
-		return -ENOSPC;
-	}
-
-	xsk_xdp = xsk_buff_alloc(xs->pool);
-	if (!xsk_xdp) {
-		xs->rx_dropped++;
-		return -ENOSPC;
-	}
-
-	xsk_copy_xdp(xsk_xdp, xdp, len);
-	err = __xsk_rcv_zc(xs, xsk_xdp, len);
-	if (err) {
-		xsk_buff_free(xsk_xdp);
-		return err;
-	}
-	return 0;
-}
-
-static bool xsk_tx_writeable(struct xdp_sock *xs)
-{
-	if (xskq_cons_present_entries(xs->tx) > xs->tx->nentries / 2)
-		return false;
-
-	return true;
-}
-
-static bool xsk_is_bound(struct xdp_sock *xs)
-{
-	if (READ_ONCE(xs->state) == XSK_BOUND) {
-		/* Matches smp_wmb() in bind(). */
-		smp_rmb();
-		return true;
-	}
-	return false;
-}
-
 static int xsk_rcv_check(struct xdp_sock *xs, struct xdp_buff *xdp)
->>>>>>> 7d2a07b7
 {
 	if (!xsk_is_bound(xs))
 		return -EINVAL;
 
-	if (!xsk_is_bound(xs))
-		return -EINVAL;
-
 	if (xs->dev != xdp->rxq->dev || xs->queue_id != xdp->rxq->queue_index)
 		return -EINVAL;
 
-<<<<<<< HEAD
-	len = xdp->data_end - xdp->data;
-
-	return xdp->rxq->mem.type == MEM_TYPE_XSK_BUFF_POOL ?
-		__xsk_rcv_zc(xs, xdp, len) :
-		__xsk_rcv(xs, xdp, len, explicit_free);
-=======
 	sk_mark_napi_id_once_xdp(&xs->sk, xdp);
 	return 0;
->>>>>>> 7d2a07b7
 }
 
 static void xsk_flush(struct xdp_sock *xs)
 {
 	xskq_prod_submit(xs->rx);
-<<<<<<< HEAD
-	__xskq_cons_release(xs->umem->fq);
-=======
 	__xskq_cons_release(xs->pool->fq);
->>>>>>> 7d2a07b7
 	sock_def_readable(&xs->sk);
 }
 
@@ -397,28 +253,15 @@
 	int err;
 
 	spin_lock_bh(&xs->rx_lock);
-<<<<<<< HEAD
-	err = xsk_rcv(xs, xdp, false);
-	xsk_flush(xs);
-=======
 	err = xsk_rcv_check(xs, xdp);
 	if (!err) {
 		err = __xsk_rcv(xs, xdp);
 		xsk_flush(xs);
 	}
->>>>>>> 7d2a07b7
 	spin_unlock_bh(&xs->rx_lock);
 	return err;
 }
 
-<<<<<<< HEAD
-int __xsk_map_redirect(struct xdp_sock *xs, struct xdp_buff *xdp)
-{
-	struct list_head *flush_list = this_cpu_ptr(&xskmap_flush_list);
-	int err;
-
-	err = xsk_rcv(xs, xdp, true);
-=======
 static int xsk_rcv(struct xdp_sock *xs, struct xdp_buff *xdp)
 {
 	int err;
@@ -445,7 +288,6 @@
 	int err;
 
 	err = xsk_rcv(xs, xdp);
->>>>>>> 7d2a07b7
 	if (err)
 		return err;
 
@@ -468,11 +310,7 @@
 
 void xsk_tx_completed(struct xsk_buff_pool *pool, u32 nb_entries)
 {
-<<<<<<< HEAD
-	xskq_prod_submit_n(pool->umem->cq, nb_entries);
-=======
 	xskq_prod_submit_n(pool->cq, nb_entries);
->>>>>>> 7d2a07b7
 }
 EXPORT_SYMBOL(xsk_tx_completed);
 
@@ -481,16 +319,10 @@
 	struct xdp_sock *xs;
 
 	rcu_read_lock();
-<<<<<<< HEAD
-	list_for_each_entry_rcu(xs, &pool->umem->xsk_tx_list, list) {
-		__xskq_cons_release(xs->tx);
-		xs->sk.sk_write_space(&xs->sk);
-=======
 	list_for_each_entry_rcu(xs, &pool->xsk_tx_list, tx_list) {
 		__xskq_cons_release(xs->tx);
 		if (xsk_tx_writeable(xs))
 			xs->sk.sk_write_space(&xs->sk);
->>>>>>> 7d2a07b7
 	}
 	rcu_read_unlock();
 }
@@ -498,17 +330,11 @@
 
 bool xsk_tx_peek_desc(struct xsk_buff_pool *pool, struct xdp_desc *desc)
 {
-	struct xdp_umem *umem = pool->umem;
 	struct xdp_sock *xs;
 
 	rcu_read_lock();
-<<<<<<< HEAD
-	list_for_each_entry_rcu(xs, &umem->xsk_tx_list, list) {
-		if (!xskq_cons_peek_desc(xs->tx, desc, umem)) {
-=======
 	list_for_each_entry_rcu(xs, &pool->xsk_tx_list, tx_list) {
 		if (!xskq_cons_peek_desc(xs->tx, desc, pool)) {
->>>>>>> 7d2a07b7
 			xs->tx->queue_empty_descs++;
 			continue;
 		}
@@ -518,11 +344,7 @@
 		 * if there is space in it. This avoids having to implement
 		 * any buffering in the Tx path.
 		 */
-<<<<<<< HEAD
-		if (xskq_prod_reserve_addr(umem->cq, desc->addr))
-=======
 		if (xskq_prod_reserve_addr(pool->cq, desc->addr))
->>>>>>> 7d2a07b7
 			goto out;
 
 		xskq_cons_release(xs->tx);
@@ -536,8 +358,6 @@
 }
 EXPORT_SYMBOL(xsk_tx_peek_desc);
 
-<<<<<<< HEAD
-=======
 static u32 xsk_tx_peek_release_fallback(struct xsk_buff_pool *pool, struct xdp_desc *descs,
 					u32 max_entries)
 {
@@ -595,7 +415,6 @@
 }
 EXPORT_SYMBOL(xsk_tx_peek_release_desc_batch);
 
->>>>>>> 7d2a07b7
 static int xsk_wakeup(struct xdp_sock *xs, u8 flags)
 {
 	struct net_device *dev = xs->dev;
@@ -619,21 +438,13 @@
 	struct xdp_sock *xs = xdp_sk(skb->sk);
 	unsigned long flags;
 
-<<<<<<< HEAD
-	spin_lock_irqsave(&xs->tx_completion_lock, flags);
-	xskq_prod_submit_addr(xs->umem->cq, addr);
-	spin_unlock_irqrestore(&xs->tx_completion_lock, flags);
-=======
 	spin_lock_irqsave(&xs->pool->cq_lock, flags);
 	xskq_prod_submit_addr(xs->pool->cq, addr);
 	spin_unlock_irqrestore(&xs->pool->cq_lock, flags);
->>>>>>> 7d2a07b7
 
 	sock_wfree(skb);
 }
 
-<<<<<<< HEAD
-=======
 static struct sk_buff *xsk_build_skb_zerocopy(struct xdp_sock *xs,
 					      struct xdp_desc *desc)
 {
@@ -725,7 +536,6 @@
 	return skb;
 }
 
->>>>>>> 7d2a07b7
 static int xsk_generic_xmit(struct sock *sk)
 {
 	struct xdp_sock *xs = xdp_sk(sk);
@@ -735,62 +545,32 @@
 	struct sk_buff *skb;
 	unsigned long flags;
 	int err = 0;
-	u32 hr, tr;
 
 	mutex_lock(&xs->mutex);
 
 	if (xs->queue_id >= xs->dev->real_num_tx_queues)
 		goto out;
 
-<<<<<<< HEAD
-	hr = max(NET_SKB_PAD, L1_CACHE_ALIGN(xs->dev->needed_headroom));
-	tr = xs->dev->needed_tailroom;
-
-	while (xskq_cons_peek_desc(xs->tx, &desc, xs->umem)) {
-		char *buffer;
-		u64 addr;
-		u32 len;
-
-=======
 	while (xskq_cons_peek_desc(xs->tx, &desc, xs->pool)) {
->>>>>>> 7d2a07b7
 		if (max_batch-- == 0) {
 			err = -EAGAIN;
 			goto out;
 		}
 
-<<<<<<< HEAD
-		len = desc.len;
-		skb = sock_alloc_send_skb(sk, hr + len + tr, 1, &err);
-		if (unlikely(!skb))
-=======
 		skb = xsk_build_skb(xs, &desc);
 		if (IS_ERR(skb)) {
 			err = PTR_ERR(skb);
->>>>>>> 7d2a07b7
 			goto out;
-
-<<<<<<< HEAD
-		skb_reserve(skb, hr);
-		skb_put(skb, len);
-
-		addr = desc.addr;
-		buffer = xsk_buff_raw_get_data(xs->pool, addr);
-		err = skb_store_bits(skb, 0, buffer, len);
-=======
->>>>>>> 7d2a07b7
+		}
+
 		/* This is the backpressure mechanism for the Tx path.
 		 * Reserve space in the completion queue and only proceed
 		 * if there is space in it. This avoids having to implement
 		 * any buffering in the Tx path.
 		 */
-<<<<<<< HEAD
-		if (unlikely(err) || xskq_prod_reserve(xs->umem->cq)) {
-=======
 		spin_lock_irqsave(&xs->pool->cq_lock, flags);
 		if (xskq_prod_reserve(xs->pool->cq)) {
 			spin_unlock_irqrestore(&xs->pool->cq_lock, flags);
->>>>>>> 7d2a07b7
 			kfree_skb(skb);
 			goto out;
 		}
@@ -809,16 +589,6 @@
 			goto out;
 		}
 
-<<<<<<< HEAD
-		skb->dev = xs->dev;
-		skb->priority = sk->sk_priority;
-		skb->mark = sk->sk_mark;
-		skb_shinfo(skb)->destructor_arg = (void *)(long)desc.addr;
-		skb->destructor = xsk_destruct_skb;
-
-		err = dev_direct_xmit(skb, xs->queue_id);
-=======
->>>>>>> 7d2a07b7
 		xskq_cons_release(xs->tx);
 		/* Ignore NET_XMIT_CN as packet might have been sent */
 		if (err == NET_XMIT_DROP) {
@@ -842,8 +612,6 @@
 }
 
 static int __xsk_sendmsg(struct sock *sk)
-<<<<<<< HEAD
-=======
 {
 	struct xdp_sock *xs = xdp_sk(sk);
 
@@ -867,8 +635,9 @@
 }
 
 static int xsk_sendmsg(struct socket *sock, struct msghdr *m, size_t total_len)
->>>>>>> 7d2a07b7
-{
+{
+	bool need_wait = !(m->msg_flags & MSG_DONTWAIT);
+	struct sock *sk = sock->sk;
 	struct xdp_sock *xs = xdp_sk(sk);
 	struct xsk_buff_pool *pool;
 
@@ -895,33 +664,12 @@
 	struct sock *sk = sock->sk;
 	struct xdp_sock *xs = xdp_sk(sk);
 
-<<<<<<< HEAD
-=======
 	if (unlikely(!xsk_is_bound(xs)))
 		return -ENXIO;
->>>>>>> 7d2a07b7
 	if (unlikely(!(xs->dev->flags & IFF_UP)))
 		return -ENETDOWN;
 	if (unlikely(!xs->rx))
 		return -ENOBUFS;
-<<<<<<< HEAD
-
-	return xs->zc ? xsk_zc_xmit(xs) : xsk_generic_xmit(sk);
-}
-
-static int xsk_sendmsg(struct socket *sock, struct msghdr *m, size_t total_len)
-{
-	bool need_wait = !(m->msg_flags & MSG_DONTWAIT);
-	struct sock *sk = sock->sk;
-	struct xdp_sock *xs = xdp_sk(sk);
-
-	if (unlikely(!xsk_is_bound(xs)))
-		return -ENXIO;
-	if (unlikely(need_wait))
-		return -EOPNOTSUPP;
-
-	return __xsk_sendmsg(sk);
-=======
 	if (unlikely(need_wait))
 		return -EOPNOTSUPP;
 
@@ -934,35 +682,11 @@
 	if (xs->pool->cached_need_wakeup & XDP_WAKEUP_RX && xs->zc)
 		return xsk_wakeup(xs, XDP_WAKEUP_RX);
 	return 0;
->>>>>>> 7d2a07b7
 }
 
 static __poll_t xsk_poll(struct file *file, struct socket *sock,
 			     struct poll_table_struct *wait)
 {
-<<<<<<< HEAD
-	__poll_t mask = datagram_poll(file, sock, wait);
-	struct sock *sk = sock->sk;
-	struct xdp_sock *xs = xdp_sk(sk);
-	struct xdp_umem *umem;
-
-	if (unlikely(!xsk_is_bound(xs)))
-		return mask;
-
-	umem = xs->umem;
-
-	if (umem->need_wakeup) {
-		if (xs->zc)
-			xsk_wakeup(xs, umem->need_wakeup);
-		else
-			/* Poll needs to drive Tx also in copy mode */
-			__xsk_sendmsg(sk);
-	}
-
-	if (xs->rx && !xskq_prod_is_empty(xs->rx))
-		mask |= EPOLLIN | EPOLLRDNORM;
-	if (xs->tx && !xskq_cons_is_full(xs->tx))
-=======
 	__poll_t mask = 0;
 	struct sock *sk = sock->sk;
 	struct xdp_sock *xs = xdp_sk(sk);
@@ -986,7 +710,6 @@
 	if (xs->rx && !xskq_prod_is_empty(xs->rx))
 		mask |= EPOLLIN | EPOLLRDNORM;
 	if (xs->tx && xsk_tx_writeable(xs))
->>>>>>> 7d2a07b7
 		mask |= EPOLLOUT | EPOLLWRNORM;
 
 	return mask;
@@ -1026,11 +749,7 @@
 }
 
 static struct xsk_map *xsk_get_map_list_entry(struct xdp_sock *xs,
-<<<<<<< HEAD
-					      struct xdp_sock ***map_entry)
-=======
 					      struct xdp_sock __rcu ***map_entry)
->>>>>>> 7d2a07b7
 {
 	struct xsk_map *map = NULL;
 	struct xsk_map_node *node;
@@ -1041,11 +760,7 @@
 	node = list_first_entry_or_null(&xs->map_list, struct xsk_map_node,
 					node);
 	if (node) {
-<<<<<<< HEAD
-		WARN_ON(xsk_map_inc(node->map));
-=======
 		bpf_map_inc(&node->map->map);
->>>>>>> 7d2a07b7
 		map = node->map;
 		*map_entry = node->map_entry;
 	}
@@ -1070,20 +785,12 @@
 	 * might be updates to the map between
 	 * xsk_get_map_list_entry() and xsk_map_try_sock_delete().
 	 */
-<<<<<<< HEAD
-	struct xdp_sock **map_entry = NULL;
-=======
 	struct xdp_sock __rcu **map_entry = NULL;
->>>>>>> 7d2a07b7
 	struct xsk_map *map;
 
 	while ((map = xsk_get_map_list_entry(xs, &map_entry))) {
 		xsk_map_try_sock_delete(map, xs, map_entry);
-<<<<<<< HEAD
-		xsk_map_put(map);
-=======
 		bpf_map_put(&map->map);
->>>>>>> 7d2a07b7
 	}
 }
 
@@ -1215,12 +922,6 @@
 			sockfd_put(sock);
 			goto out_unlock;
 		}
-<<<<<<< HEAD
-		if (umem_xs->dev != dev || umem_xs->queue_id != qid) {
-			err = -EINVAL;
-			sockfd_put(sock);
-			goto out_unlock;
-=======
 
 		if (umem_xs->queue_id != qid || umem_xs->dev != dev) {
 			/* Share the umem with another socket on another qid
@@ -1253,7 +954,6 @@
 
 			xp_get_pool(umem_xs->pool);
 			xs->pool = umem_xs->pool;
->>>>>>> 7d2a07b7
 		}
 
 		xdp_get_umem(umem_xs->umem);
@@ -1264,10 +964,6 @@
 		goto out_unlock;
 	} else {
 		/* This xsk has its own umem. */
-<<<<<<< HEAD
-		err = xdp_umem_assign_dev(xs->umem, dev, qid, flags);
-		if (err)
-=======
 		xs->pool = xp_create_and_assign_umem(xs, xs->umem);
 		if (!xs->pool) {
 			err = -ENOMEM;
@@ -1278,7 +974,6 @@
 		if (err) {
 			xp_destroy(xs->pool);
 			xs->pool = NULL;
->>>>>>> 7d2a07b7
 			goto out_unlock;
 		}
 	}
@@ -1290,11 +985,7 @@
 	xs->dev = dev;
 	xs->zc = xs->umem->zc;
 	xs->queue_id = qid;
-<<<<<<< HEAD
-	xdp_add_sk_umem(xs->umem, xs);
-=======
 	xp_add_xsk(xs->pool, xs);
->>>>>>> 7d2a07b7
 
 out_unlock:
 	if (err) {
@@ -1365,11 +1056,7 @@
 		else if (optlen < sizeof(mr))
 			mr_size = sizeof(struct xdp_umem_reg_v1);
 
-<<<<<<< HEAD
-		if (copy_from_user(&mr, optval, mr_size))
-=======
 		if (copy_from_sockptr(&mr, optval, mr_size))
->>>>>>> 7d2a07b7
 			return -EFAULT;
 
 		mutex_lock(&xs->mutex);
@@ -1383,8 +1070,6 @@
 			mutex_unlock(&xs->mutex);
 			return PTR_ERR(umem);
 		}
-
-		xs->pool = umem->pool;
 
 		/* Make sure umem is ready before it can be seen by others */
 		smp_wmb();
@@ -1410,8 +1095,6 @@
 		q = (optname == XDP_UMEM_FILL_RING) ? &xs->fq_tmp :
 			&xs->cq_tmp;
 		err = xsk_init_queue(entries, q, true);
-		if (optname == XDP_UMEM_FILL_RING)
-			xp_set_fq(xs->umem->pool, *q);
 		mutex_unlock(&xs->mutex);
 		return err;
 	}
@@ -1478,11 +1161,7 @@
 		if (extra_stats) {
 			stats.rx_ring_full = xs->rx_queue_full;
 			stats.rx_fill_ring_empty_descs =
-<<<<<<< HEAD
-				xs->umem ? xskq_nb_queue_empty_descs(xs->umem->fq) : 0;
-=======
 				xs->pool ? xskq_nb_queue_empty_descs(xs->pool->fq) : 0;
->>>>>>> 7d2a07b7
 			stats.tx_ring_empty_descs = xskq_nb_queue_empty_descs(xs->tx);
 		} else {
 			stats.rx_dropped += xs->rx_queue_full;
@@ -1728,9 +1407,6 @@
 	INIT_LIST_HEAD(&xs->map_list);
 	spin_lock_init(&xs->map_list_lock);
 
-	INIT_LIST_HEAD(&xs->map_list);
-	spin_lock_init(&xs->map_list_lock);
-
 	mutex_lock(&net->xdp.lock);
 	sk_add_node_rcu(sk, &net->xdp.list);
 	mutex_unlock(&net->xdp.lock);
