/*
 * linux/net/sunrpc/xprtsock.c
 *
 * Client-side transport implementation for sockets.
 *
 * TCP callback races fixes (C) 1998 Red Hat
 * TCP send fixes (C) 1998 Red Hat
 * TCP NFS related read + write fixes
 *  (C) 1999 Dave Airlie, University of Limerick, Ireland <airlied@linux.ie>
 *
 * Rewrite of larges part of the code in order to stabilize TCP stuff.
 * Fix behaviour when socket buffer is full.
 *  (C) 1999 Trond Myklebust <trond.myklebust@fys.uio.no>
 *
 * IP socket transport implementation, (C) 2005 Chuck Lever <cel@netapp.com>
 *
 * IPv6 support contributed by Gilles Quillard, Bull Open Source, 2005.
 *   <gilles.quillard@bull.net>
 */

#include <linux/types.h>
#include <linux/slab.h>
#include <linux/module.h>
#include <linux/capability.h>
#include <linux/pagemap.h>
#include <linux/errno.h>
#include <linux/socket.h>
#include <linux/in.h>
#include <linux/net.h>
#include <linux/mm.h>
#include <linux/udp.h>
#include <linux/tcp.h>
#include <linux/sunrpc/clnt.h>
#include <linux/sunrpc/sched.h>
#include <linux/sunrpc/xprtsock.h>
#include <linux/file.h>

#include <net/sock.h>
#include <net/checksum.h>
#include <net/udp.h>
#include <net/tcp.h>

/*
 * xprtsock tunables
 */
unsigned int xprt_udp_slot_table_entries = RPC_DEF_SLOT_TABLE;
unsigned int xprt_tcp_slot_table_entries = RPC_DEF_SLOT_TABLE;

unsigned int xprt_min_resvport = RPC_DEF_MIN_RESVPORT;
unsigned int xprt_max_resvport = RPC_DEF_MAX_RESVPORT;

#define XS_TCP_LINGER_TO	(15U * HZ)
static unsigned int xs_tcp_fin_timeout __read_mostly = XS_TCP_LINGER_TO;

/*
 * We can register our own files under /proc/sys/sunrpc by
 * calling register_sysctl_table() again.  The files in that
 * directory become the union of all files registered there.
 *
 * We simply need to make sure that we don't collide with
 * someone else's file names!
 */

#ifdef RPC_DEBUG

static unsigned int min_slot_table_size = RPC_MIN_SLOT_TABLE;
static unsigned int max_slot_table_size = RPC_MAX_SLOT_TABLE;
static unsigned int xprt_min_resvport_limit = RPC_MIN_RESVPORT;
static unsigned int xprt_max_resvport_limit = RPC_MAX_RESVPORT;

static struct ctl_table_header *sunrpc_table_header;

/*
 * FIXME: changing the UDP slot table size should also resize the UDP
 *        socket buffers for existing UDP transports
 */
static ctl_table xs_tunables_table[] = {
	{
		.ctl_name	= CTL_SLOTTABLE_UDP,
		.procname	= "udp_slot_table_entries",
		.data		= &xprt_udp_slot_table_entries,
		.maxlen		= sizeof(unsigned int),
		.mode		= 0644,
		.proc_handler	= &proc_dointvec_minmax,
		.strategy	= &sysctl_intvec,
		.extra1		= &min_slot_table_size,
		.extra2		= &max_slot_table_size
	},
	{
		.ctl_name	= CTL_SLOTTABLE_TCP,
		.procname	= "tcp_slot_table_entries",
		.data		= &xprt_tcp_slot_table_entries,
		.maxlen		= sizeof(unsigned int),
		.mode		= 0644,
		.proc_handler	= &proc_dointvec_minmax,
		.strategy	= &sysctl_intvec,
		.extra1		= &min_slot_table_size,
		.extra2		= &max_slot_table_size
	},
	{
		.ctl_name	= CTL_MIN_RESVPORT,
		.procname	= "min_resvport",
		.data		= &xprt_min_resvport,
		.maxlen		= sizeof(unsigned int),
		.mode		= 0644,
		.proc_handler	= &proc_dointvec_minmax,
		.strategy	= &sysctl_intvec,
		.extra1		= &xprt_min_resvport_limit,
		.extra2		= &xprt_max_resvport_limit
	},
	{
		.ctl_name	= CTL_MAX_RESVPORT,
		.procname	= "max_resvport",
		.data		= &xprt_max_resvport,
		.maxlen		= sizeof(unsigned int),
		.mode		= 0644,
		.proc_handler	= &proc_dointvec_minmax,
		.strategy	= &sysctl_intvec,
		.extra1		= &xprt_min_resvport_limit,
		.extra2		= &xprt_max_resvport_limit
	},
	{
		.procname	= "tcp_fin_timeout",
		.data		= &xs_tcp_fin_timeout,
		.maxlen		= sizeof(xs_tcp_fin_timeout),
		.mode		= 0644,
		.proc_handler	= &proc_dointvec_jiffies,
		.strategy	= sysctl_jiffies
	},
	{
		.ctl_name = 0,
	},
};

static ctl_table sunrpc_table[] = {
	{
		.ctl_name	= CTL_SUNRPC,
		.procname	= "sunrpc",
		.mode		= 0555,
		.child		= xs_tunables_table
	},
	{
		.ctl_name = 0,
	},
};

#endif

/*
 * Time out for an RPC UDP socket connect.  UDP socket connects are
 * synchronous, but we set a timeout anyway in case of resource
 * exhaustion on the local host.
 */
#define XS_UDP_CONN_TO		(5U * HZ)

/*
 * Wait duration for an RPC TCP connection to be established.  Solaris
 * NFS over TCP uses 60 seconds, for example, which is in line with how
 * long a server takes to reboot.
 */
#define XS_TCP_CONN_TO		(60U * HZ)

/*
 * Wait duration for a reply from the RPC portmapper.
 */
#define XS_BIND_TO		(60U * HZ)

/*
 * Delay if a UDP socket connect error occurs.  This is most likely some
 * kind of resource problem on the local host.
 */
#define XS_UDP_REEST_TO		(2U * HZ)

/*
 * The reestablish timeout allows clients to delay for a bit before attempting
 * to reconnect to a server that just dropped our connection.
 *
 * We implement an exponential backoff when trying to reestablish a TCP
 * transport connection with the server.  Some servers like to drop a TCP
 * connection when they are overworked, so we start with a short timeout and
 * increase over time if the server is down or not responding.
 */
#define XS_TCP_INIT_REEST_TO	(3U * HZ)
#define XS_TCP_MAX_REEST_TO	(5U * 60 * HZ)

/*
 * TCP idle timeout; client drops the transport socket if it is idle
 * for this long.  Note that we also timeout UDP sockets to prevent
 * holding port numbers when there is no RPC traffic.
 */
#define XS_IDLE_DISC_TO		(5U * 60 * HZ)

#ifdef RPC_DEBUG
# undef  RPC_DEBUG_DATA
# define RPCDBG_FACILITY	RPCDBG_TRANS
#endif

#ifdef RPC_DEBUG_DATA
static void xs_pktdump(char *msg, u32 *packet, unsigned int count)
{
	u8 *buf = (u8 *) packet;
	int j;

	dprintk("RPC:       %s\n", msg);
	for (j = 0; j < count && j < 128; j += 4) {
		if (!(j & 31)) {
			if (j)
				dprintk("\n");
			dprintk("0x%04x ", j);
		}
		dprintk("%02x%02x%02x%02x ",
			buf[j], buf[j+1], buf[j+2], buf[j+3]);
	}
	dprintk("\n");
}
#else
static inline void xs_pktdump(char *msg, u32 *packet, unsigned int count)
{
	/* NOP */
}
#endif

struct sock_xprt {
	struct rpc_xprt		xprt;

	/*
	 * Network layer
	 */
	struct socket *		sock;
	struct sock *		inet;

	/*
	 * State of TCP reply receive
	 */
	__be32			tcp_fraghdr,
				tcp_xid;

	u32			tcp_offset,
				tcp_reclen;

	unsigned long		tcp_copied,
				tcp_flags;

	/*
	 * Connection of transports
	 */
	struct delayed_work	connect_worker;
	struct sockaddr_storage	addr;
	unsigned short		port;

	/*
	 * UDP socket buffer size parameters
	 */
	size_t			rcvsize,
				sndsize;

	/*
	 * Saved socket callback addresses
	 */
	void			(*old_data_ready)(struct sock *, int);
	void			(*old_state_change)(struct sock *);
	void			(*old_write_space)(struct sock *);
	void			(*old_error_report)(struct sock *);
};

/*
 * TCP receive state flags
 */
#define TCP_RCV_LAST_FRAG	(1UL << 0)
#define TCP_RCV_COPY_FRAGHDR	(1UL << 1)
#define TCP_RCV_COPY_XID	(1UL << 2)
#define TCP_RCV_COPY_DATA	(1UL << 3)

static inline struct sockaddr *xs_addr(struct rpc_xprt *xprt)
{
	return (struct sockaddr *) &xprt->addr;
}

static inline struct sockaddr_in *xs_addr_in(struct rpc_xprt *xprt)
{
	return (struct sockaddr_in *) &xprt->addr;
}

static inline struct sockaddr_in6 *xs_addr_in6(struct rpc_xprt *xprt)
{
	return (struct sockaddr_in6 *) &xprt->addr;
}

static void xs_format_ipv4_peer_addresses(struct rpc_xprt *xprt,
					  const char *protocol,
					  const char *netid)
{
	struct sockaddr_in *addr = xs_addr_in(xprt);
	char *buf;

	buf = kzalloc(20, GFP_KERNEL);
	if (buf) {
		snprintf(buf, 20, "%pI4", &addr->sin_addr.s_addr);
	}
	xprt->address_strings[RPC_DISPLAY_ADDR] = buf;

	buf = kzalloc(8, GFP_KERNEL);
	if (buf) {
		snprintf(buf, 8, "%u",
				ntohs(addr->sin_port));
	}
	xprt->address_strings[RPC_DISPLAY_PORT] = buf;

	xprt->address_strings[RPC_DISPLAY_PROTO] = protocol;

	buf = kzalloc(48, GFP_KERNEL);
	if (buf) {
		snprintf(buf, 48, "addr=%pI4 port=%u proto=%s",
			&addr->sin_addr.s_addr,
			ntohs(addr->sin_port),
			protocol);
	}
	xprt->address_strings[RPC_DISPLAY_ALL] = buf;

	buf = kzalloc(10, GFP_KERNEL);
	if (buf) {
		snprintf(buf, 10, "%02x%02x%02x%02x",
				NIPQUAD(addr->sin_addr.s_addr));
	}
	xprt->address_strings[RPC_DISPLAY_HEX_ADDR] = buf;

	buf = kzalloc(8, GFP_KERNEL);
	if (buf) {
		snprintf(buf, 8, "%4hx",
				ntohs(addr->sin_port));
	}
	xprt->address_strings[RPC_DISPLAY_HEX_PORT] = buf;

	buf = kzalloc(30, GFP_KERNEL);
	if (buf) {
		snprintf(buf, 30, "%pI4.%u.%u",
				&addr->sin_addr.s_addr,
				ntohs(addr->sin_port) >> 8,
				ntohs(addr->sin_port) & 0xff);
	}
	xprt->address_strings[RPC_DISPLAY_UNIVERSAL_ADDR] = buf;

	xprt->address_strings[RPC_DISPLAY_NETID] = netid;
}

static void xs_format_ipv6_peer_addresses(struct rpc_xprt *xprt,
					  const char *protocol,
					  const char *netid)
{
	struct sockaddr_in6 *addr = xs_addr_in6(xprt);
	char *buf;

	buf = kzalloc(40, GFP_KERNEL);
	if (buf) {
		snprintf(buf, 40, "%pI6",&addr->sin6_addr);
	}
	xprt->address_strings[RPC_DISPLAY_ADDR] = buf;

	buf = kzalloc(8, GFP_KERNEL);
	if (buf) {
		snprintf(buf, 8, "%u",
				ntohs(addr->sin6_port));
	}
	xprt->address_strings[RPC_DISPLAY_PORT] = buf;

	xprt->address_strings[RPC_DISPLAY_PROTO] = protocol;

	buf = kzalloc(64, GFP_KERNEL);
	if (buf) {
		snprintf(buf, 64, "addr=%pI6 port=%u proto=%s",
				&addr->sin6_addr,
				ntohs(addr->sin6_port),
				protocol);
	}
	xprt->address_strings[RPC_DISPLAY_ALL] = buf;

	buf = kzalloc(36, GFP_KERNEL);
	if (buf)
		snprintf(buf, 36, "%pi6", &addr->sin6_addr);

	xprt->address_strings[RPC_DISPLAY_HEX_ADDR] = buf;

	buf = kzalloc(8, GFP_KERNEL);
	if (buf) {
		snprintf(buf, 8, "%4hx",
				ntohs(addr->sin6_port));
	}
	xprt->address_strings[RPC_DISPLAY_HEX_PORT] = buf;

	buf = kzalloc(50, GFP_KERNEL);
	if (buf) {
		snprintf(buf, 50, "%pI6.%u.%u",
			 &addr->sin6_addr,
			 ntohs(addr->sin6_port) >> 8,
			 ntohs(addr->sin6_port) & 0xff);
	}
	xprt->address_strings[RPC_DISPLAY_UNIVERSAL_ADDR] = buf;

	xprt->address_strings[RPC_DISPLAY_NETID] = netid;
}

static void xs_free_peer_addresses(struct rpc_xprt *xprt)
{
	unsigned int i;

	for (i = 0; i < RPC_DISPLAY_MAX; i++)
		switch (i) {
		case RPC_DISPLAY_PROTO:
		case RPC_DISPLAY_NETID:
			continue;
		default:
			kfree(xprt->address_strings[i]);
		}
}

#define XS_SENDMSG_FLAGS	(MSG_DONTWAIT | MSG_NOSIGNAL)

static int xs_send_kvec(struct socket *sock, struct sockaddr *addr, int addrlen, struct kvec *vec, unsigned int base, int more)
{
	struct msghdr msg = {
		.msg_name	= addr,
		.msg_namelen	= addrlen,
		.msg_flags	= XS_SENDMSG_FLAGS | (more ? MSG_MORE : 0),
	};
	struct kvec iov = {
		.iov_base	= vec->iov_base + base,
		.iov_len	= vec->iov_len - base,
	};

	if (iov.iov_len != 0)
		return kernel_sendmsg(sock, &msg, &iov, 1, iov.iov_len);
	return kernel_sendmsg(sock, &msg, NULL, 0, 0);
}

static int xs_send_pagedata(struct socket *sock, struct xdr_buf *xdr, unsigned int base, int more)
{
	struct page **ppage;
	unsigned int remainder;
	int err, sent = 0;

	remainder = xdr->page_len - base;
	base += xdr->page_base;
	ppage = xdr->pages + (base >> PAGE_SHIFT);
	base &= ~PAGE_MASK;
	for(;;) {
		unsigned int len = min_t(unsigned int, PAGE_SIZE - base, remainder);
		int flags = XS_SENDMSG_FLAGS;

		remainder -= len;
		if (remainder != 0 || more)
			flags |= MSG_MORE;
		err = sock->ops->sendpage(sock, *ppage, base, len, flags);
		if (remainder == 0 || err != len)
			break;
		sent += err;
		ppage++;
		base = 0;
	}
	if (sent == 0)
		return err;
	if (err > 0)
		sent += err;
	return sent;
}

/**
 * xs_sendpages - write pages directly to a socket
 * @sock: socket to send on
 * @addr: UDP only -- address of destination
 * @addrlen: UDP only -- length of destination address
 * @xdr: buffer containing this request
 * @base: starting position in the buffer
 *
 */
static int xs_sendpages(struct socket *sock, struct sockaddr *addr, int addrlen, struct xdr_buf *xdr, unsigned int base)
{
	unsigned int remainder = xdr->len - base;
	int err, sent = 0;

	if (unlikely(!sock))
		return -ENOTSOCK;

	clear_bit(SOCK_ASYNC_NOSPACE, &sock->flags);
	if (base != 0) {
		addr = NULL;
		addrlen = 0;
	}

	if (base < xdr->head[0].iov_len || addr != NULL) {
		unsigned int len = xdr->head[0].iov_len - base;
		remainder -= len;
		err = xs_send_kvec(sock, addr, addrlen, &xdr->head[0], base, remainder != 0);
		if (remainder == 0 || err != len)
			goto out;
		sent += err;
		base = 0;
	} else
		base -= xdr->head[0].iov_len;

	if (base < xdr->page_len) {
		unsigned int len = xdr->page_len - base;
		remainder -= len;
		err = xs_send_pagedata(sock, xdr, base, remainder != 0);
		if (remainder == 0 || err != len)
			goto out;
		sent += err;
		base = 0;
	} else
		base -= xdr->page_len;

	if (base >= xdr->tail[0].iov_len)
		return sent;
	err = xs_send_kvec(sock, NULL, 0, &xdr->tail[0], base, 0);
out:
	if (sent == 0)
		return err;
	if (err > 0)
		sent += err;
	return sent;
}

static void xs_nospace_callback(struct rpc_task *task)
{
	struct sock_xprt *transport = container_of(task->tk_rqstp->rq_xprt, struct sock_xprt, xprt);

	transport->inet->sk_write_pending--;
	clear_bit(SOCK_ASYNC_NOSPACE, &transport->sock->flags);
}

/**
 * xs_nospace - place task on wait queue if transmit was incomplete
 * @task: task to put to sleep
 *
 */
static int xs_nospace(struct rpc_task *task)
{
	struct rpc_rqst *req = task->tk_rqstp;
	struct rpc_xprt *xprt = req->rq_xprt;
	struct sock_xprt *transport = container_of(xprt, struct sock_xprt, xprt);
	int ret = 0;

	dprintk("RPC: %5u xmit incomplete (%u left of %u)\n",
			task->tk_pid, req->rq_slen - req->rq_bytes_sent,
			req->rq_slen);

	/* Protect against races with write_space */
	spin_lock_bh(&xprt->transport_lock);

	/* Don't race with disconnect */
	if (xprt_connected(xprt)) {
		if (test_bit(SOCK_ASYNC_NOSPACE, &transport->sock->flags)) {
			ret = -EAGAIN;
			/*
			 * Notify TCP that we're limited by the application
			 * window size
			 */
			set_bit(SOCK_NOSPACE, &transport->sock->flags);
			transport->inet->sk_write_pending++;
			/* ...and wait for more buffer space */
			xprt_wait_for_buffer_space(task, xs_nospace_callback);
		}
	} else {
		clear_bit(SOCK_ASYNC_NOSPACE, &transport->sock->flags);
		ret = -ENOTCONN;
	}

	spin_unlock_bh(&xprt->transport_lock);
	return ret;
}

/**
 * xs_udp_send_request - write an RPC request to a UDP socket
 * @task: address of RPC task that manages the state of an RPC request
 *
 * Return values:
 *        0:	The request has been sent
 *   EAGAIN:	The socket was blocked, please call again later to
 *		complete the request
 * ENOTCONN:	Caller needs to invoke connect logic then call again
 *    other:	Some other error occured, the request was not sent
 */
static int xs_udp_send_request(struct rpc_task *task)
{
	struct rpc_rqst *req = task->tk_rqstp;
	struct rpc_xprt *xprt = req->rq_xprt;
	struct sock_xprt *transport = container_of(xprt, struct sock_xprt, xprt);
	struct xdr_buf *xdr = &req->rq_snd_buf;
	int status;

	xs_pktdump("packet data:",
				req->rq_svec->iov_base,
				req->rq_svec->iov_len);

	if (!xprt_bound(xprt))
		return -ENOTCONN;
	status = xs_sendpages(transport->sock,
			      xs_addr(xprt),
			      xprt->addrlen, xdr,
			      req->rq_bytes_sent);

	dprintk("RPC:       xs_udp_send_request(%u) = %d\n",
			xdr->len - req->rq_bytes_sent, status);

	if (status >= 0) {
		task->tk_bytes_sent += status;
		if (status >= req->rq_slen)
			return 0;
		/* Still some bytes left; set up for a retry later. */
		status = -EAGAIN;
	}
	if (!transport->sock)
		goto out;

	switch (status) {
	case -ENOTSOCK:
		status = -ENOTCONN;
		/* Should we call xs_close() here? */
		break;
	case -EAGAIN:
		status = xs_nospace(task);
		break;
	default:
		dprintk("RPC:       sendmsg returned unrecognized error %d\n",
			-status);
	case -ENETUNREACH:
	case -EPIPE:
	case -ECONNREFUSED:
		/* When the server has died, an ICMP port unreachable message
		 * prompts ECONNREFUSED. */
		clear_bit(SOCK_ASYNC_NOSPACE, &transport->sock->flags);
	}
out:
	return status;
}

/**
 * xs_tcp_shutdown - gracefully shut down a TCP socket
 * @xprt: transport
 *
 * Initiates a graceful shutdown of the TCP socket by calling the
 * equivalent of shutdown(SHUT_WR);
 */
static void xs_tcp_shutdown(struct rpc_xprt *xprt)
{
	struct sock_xprt *transport = container_of(xprt, struct sock_xprt, xprt);
	struct socket *sock = transport->sock;

	if (sock != NULL)
		kernel_sock_shutdown(sock, SHUT_WR);
}

static inline void xs_encode_tcp_record_marker(struct xdr_buf *buf)
{
	u32 reclen = buf->len - sizeof(rpc_fraghdr);
	rpc_fraghdr *base = buf->head[0].iov_base;
	*base = htonl(RPC_LAST_STREAM_FRAGMENT | reclen);
}

/**
 * xs_tcp_send_request - write an RPC request to a TCP socket
 * @task: address of RPC task that manages the state of an RPC request
 *
 * Return values:
 *        0:	The request has been sent
 *   EAGAIN:	The socket was blocked, please call again later to
 *		complete the request
 * ENOTCONN:	Caller needs to invoke connect logic then call again
 *    other:	Some other error occured, the request was not sent
 *
 * XXX: In the case of soft timeouts, should we eventually give up
 *	if sendmsg is not able to make progress?
 */
static int xs_tcp_send_request(struct rpc_task *task)
{
	struct rpc_rqst *req = task->tk_rqstp;
	struct rpc_xprt *xprt = req->rq_xprt;
	struct sock_xprt *transport = container_of(xprt, struct sock_xprt, xprt);
	struct xdr_buf *xdr = &req->rq_snd_buf;
	int status;

	xs_encode_tcp_record_marker(&req->rq_snd_buf);

	xs_pktdump("packet data:",
				req->rq_svec->iov_base,
				req->rq_svec->iov_len);

	/* Continue transmitting the packet/record. We must be careful
	 * to cope with writespace callbacks arriving _after_ we have
	 * called sendmsg(). */
	while (1) {
		status = xs_sendpages(transport->sock,
					NULL, 0, xdr, req->rq_bytes_sent);

		dprintk("RPC:       xs_tcp_send_request(%u) = %d\n",
				xdr->len - req->rq_bytes_sent, status);

		if (unlikely(status < 0))
			break;

		/* If we've sent the entire packet, immediately
		 * reset the count of bytes sent. */
		req->rq_bytes_sent += status;
		task->tk_bytes_sent += status;
		if (likely(req->rq_bytes_sent >= req->rq_slen)) {
			req->rq_bytes_sent = 0;
			return 0;
		}

		if (status != 0)
			continue;
		status = -EAGAIN;
		break;
	}
	if (!transport->sock)
		goto out;

	switch (status) {
	case -ENOTSOCK:
		status = -ENOTCONN;
		/* Should we call xs_close() here? */
		break;
	case -EAGAIN:
		status = xs_nospace(task);
		break;
	default:
		dprintk("RPC:       sendmsg returned unrecognized error %d\n",
			-status);
	case -ECONNRESET:
	case -EPIPE:
		xs_tcp_shutdown(xprt);
	case -ECONNREFUSED:
	case -ENOTCONN:
		clear_bit(SOCK_ASYNC_NOSPACE, &transport->sock->flags);
	}
out:
	return status;
}

/**
 * xs_tcp_release_xprt - clean up after a tcp transmission
 * @xprt: transport
 * @task: rpc task
 *
 * This cleans up if an error causes us to abort the transmission of a request.
 * In this case, the socket may need to be reset in order to avoid confusing
 * the server.
 */
static void xs_tcp_release_xprt(struct rpc_xprt *xprt, struct rpc_task *task)
{
	struct rpc_rqst *req;

	if (task != xprt->snd_task)
		return;
	if (task == NULL)
		goto out_release;
	req = task->tk_rqstp;
	if (req->rq_bytes_sent == 0)
		goto out_release;
	if (req->rq_bytes_sent == req->rq_snd_buf.len)
		goto out_release;
	set_bit(XPRT_CLOSE_WAIT, &task->tk_xprt->state);
out_release:
	xprt_release_xprt(xprt, task);
}

static void xs_save_old_callbacks(struct sock_xprt *transport, struct sock *sk)
{
	transport->old_data_ready = sk->sk_data_ready;
	transport->old_state_change = sk->sk_state_change;
	transport->old_write_space = sk->sk_write_space;
	transport->old_error_report = sk->sk_error_report;
}

static void xs_restore_old_callbacks(struct sock_xprt *transport, struct sock *sk)
{
	sk->sk_data_ready = transport->old_data_ready;
	sk->sk_state_change = transport->old_state_change;
	sk->sk_write_space = transport->old_write_space;
	sk->sk_error_report = transport->old_error_report;
}

static void xs_reset_transport(struct sock_xprt *transport)
{
	struct socket *sock = transport->sock;
	struct sock *sk = transport->inet;

	if (sk == NULL)
		return;

	write_lock_bh(&sk->sk_callback_lock);
	transport->inet = NULL;
	transport->sock = NULL;

	sk->sk_user_data = NULL;

	xs_restore_old_callbacks(transport, sk);
	write_unlock_bh(&sk->sk_callback_lock);

	sk->sk_no_check = 0;

	sock_release(sock);
}

/**
 * xs_close - close a socket
 * @xprt: transport
 *
 * This is used when all requests are complete; ie, no DRC state remains
 * on the server we want to save.
 */
static void xs_close(struct rpc_xprt *xprt)
{
	struct sock_xprt *transport = container_of(xprt, struct sock_xprt, xprt);

	dprintk("RPC:       xs_close xprt %p\n", xprt);

	xs_reset_transport(transport);

	smp_mb__before_clear_bit();
	clear_bit(XPRT_CONNECTION_ABORT, &xprt->state);
	clear_bit(XPRT_CLOSE_WAIT, &xprt->state);
	clear_bit(XPRT_CLOSING, &xprt->state);
	smp_mb__after_clear_bit();
	xprt_disconnect_done(xprt);
}

/**
 * xs_destroy - prepare to shutdown a transport
 * @xprt: doomed transport
 *
 */
static void xs_destroy(struct rpc_xprt *xprt)
{
	struct sock_xprt *transport = container_of(xprt, struct sock_xprt, xprt);

	dprintk("RPC:       xs_destroy xprt %p\n", xprt);

	cancel_rearming_delayed_work(&transport->connect_worker);

	xs_close(xprt);
	xs_free_peer_addresses(xprt);
	kfree(xprt->slot);
	kfree(xprt);
	module_put(THIS_MODULE);
}

static inline struct rpc_xprt *xprt_from_sock(struct sock *sk)
{
	return (struct rpc_xprt *) sk->sk_user_data;
}

/**
 * xs_udp_data_ready - "data ready" callback for UDP sockets
 * @sk: socket with data to read
 * @len: how much data to read
 *
 */
static void xs_udp_data_ready(struct sock *sk, int len)
{
	struct rpc_task *task;
	struct rpc_xprt *xprt;
	struct rpc_rqst *rovr;
	struct sk_buff *skb;
	int err, repsize, copied;
	u32 _xid;
	__be32 *xp;

	read_lock(&sk->sk_callback_lock);
	dprintk("RPC:       xs_udp_data_ready...\n");
	if (!(xprt = xprt_from_sock(sk)))
		goto out;

	if ((skb = skb_recv_datagram(sk, 0, 1, &err)) == NULL)
		goto out;

	if (xprt->shutdown)
		goto dropit;

	repsize = skb->len - sizeof(struct udphdr);
	if (repsize < 4) {
		dprintk("RPC:       impossible RPC reply size %d!\n", repsize);
		goto dropit;
	}

	/* Copy the XID from the skb... */
	xp = skb_header_pointer(skb, sizeof(struct udphdr),
				sizeof(_xid), &_xid);
	if (xp == NULL)
		goto dropit;

	/* Look up and lock the request corresponding to the given XID */
	spin_lock(&xprt->transport_lock);
	rovr = xprt_lookup_rqst(xprt, *xp);
	if (!rovr)
		goto out_unlock;
	task = rovr->rq_task;

	if ((copied = rovr->rq_private_buf.buflen) > repsize)
		copied = repsize;

	/* Suck it into the iovec, verify checksum if not done by hw. */
	if (csum_partial_copy_to_xdr(&rovr->rq_private_buf, skb)) {
		UDPX_INC_STATS_BH(sk, UDP_MIB_INERRORS);
		goto out_unlock;
	}

	UDPX_INC_STATS_BH(sk, UDP_MIB_INDATAGRAMS);

	/* Something worked... */
	dst_confirm(skb->dst);

	xprt_adjust_cwnd(task, copied);
	xprt_update_rtt(task);
	xprt_complete_rqst(task, copied);

 out_unlock:
	spin_unlock(&xprt->transport_lock);
 dropit:
	skb_free_datagram(sk, skb);
 out:
	read_unlock(&sk->sk_callback_lock);
}

static inline void xs_tcp_read_fraghdr(struct rpc_xprt *xprt, struct xdr_skb_reader *desc)
{
	struct sock_xprt *transport = container_of(xprt, struct sock_xprt, xprt);
	size_t len, used;
	char *p;

	p = ((char *) &transport->tcp_fraghdr) + transport->tcp_offset;
	len = sizeof(transport->tcp_fraghdr) - transport->tcp_offset;
	used = xdr_skb_read_bits(desc, p, len);
	transport->tcp_offset += used;
	if (used != len)
		return;

	transport->tcp_reclen = ntohl(transport->tcp_fraghdr);
	if (transport->tcp_reclen & RPC_LAST_STREAM_FRAGMENT)
		transport->tcp_flags |= TCP_RCV_LAST_FRAG;
	else
		transport->tcp_flags &= ~TCP_RCV_LAST_FRAG;
	transport->tcp_reclen &= RPC_FRAGMENT_SIZE_MASK;

	transport->tcp_flags &= ~TCP_RCV_COPY_FRAGHDR;
	transport->tcp_offset = 0;

	/* Sanity check of the record length */
	if (unlikely(transport->tcp_reclen < 4)) {
		dprintk("RPC:       invalid TCP record fragment length\n");
		xprt_force_disconnect(xprt);
		return;
	}
	dprintk("RPC:       reading TCP record fragment of length %d\n",
			transport->tcp_reclen);
}

static void xs_tcp_check_fraghdr(struct sock_xprt *transport)
{
	if (transport->tcp_offset == transport->tcp_reclen) {
		transport->tcp_flags |= TCP_RCV_COPY_FRAGHDR;
		transport->tcp_offset = 0;
		if (transport->tcp_flags & TCP_RCV_LAST_FRAG) {
			transport->tcp_flags &= ~TCP_RCV_COPY_DATA;
			transport->tcp_flags |= TCP_RCV_COPY_XID;
			transport->tcp_copied = 0;
		}
	}
}

static inline void xs_tcp_read_xid(struct sock_xprt *transport, struct xdr_skb_reader *desc)
{
	size_t len, used;
	char *p;

	len = sizeof(transport->tcp_xid) - transport->tcp_offset;
	dprintk("RPC:       reading XID (%Zu bytes)\n", len);
	p = ((char *) &transport->tcp_xid) + transport->tcp_offset;
	used = xdr_skb_read_bits(desc, p, len);
	transport->tcp_offset += used;
	if (used != len)
		return;
	transport->tcp_flags &= ~TCP_RCV_COPY_XID;
	transport->tcp_flags |= TCP_RCV_COPY_DATA;
	transport->tcp_copied = 4;
	dprintk("RPC:       reading reply for XID %08x\n",
			ntohl(transport->tcp_xid));
	xs_tcp_check_fraghdr(transport);
}

static inline void xs_tcp_read_request(struct rpc_xprt *xprt, struct xdr_skb_reader *desc)
{
	struct sock_xprt *transport = container_of(xprt, struct sock_xprt, xprt);
	struct rpc_rqst *req;
	struct xdr_buf *rcvbuf;
	size_t len;
	ssize_t r;

	/* Find and lock the request corresponding to this xid */
	spin_lock(&xprt->transport_lock);
	req = xprt_lookup_rqst(xprt, transport->tcp_xid);
	if (!req) {
		transport->tcp_flags &= ~TCP_RCV_COPY_DATA;
		dprintk("RPC:       XID %08x request not found!\n",
				ntohl(transport->tcp_xid));
		spin_unlock(&xprt->transport_lock);
		return;
	}

	rcvbuf = &req->rq_private_buf;
	len = desc->count;
	if (len > transport->tcp_reclen - transport->tcp_offset) {
		struct xdr_skb_reader my_desc;

		len = transport->tcp_reclen - transport->tcp_offset;
		memcpy(&my_desc, desc, sizeof(my_desc));
		my_desc.count = len;
		r = xdr_partial_copy_from_skb(rcvbuf, transport->tcp_copied,
					  &my_desc, xdr_skb_read_bits);
		desc->count -= r;
		desc->offset += r;
	} else
		r = xdr_partial_copy_from_skb(rcvbuf, transport->tcp_copied,
					  desc, xdr_skb_read_bits);

	if (r > 0) {
		transport->tcp_copied += r;
		transport->tcp_offset += r;
	}
	if (r != len) {
		/* Error when copying to the receive buffer,
		 * usually because we weren't able to allocate
		 * additional buffer pages. All we can do now
		 * is turn off TCP_RCV_COPY_DATA, so the request
		 * will not receive any additional updates,
		 * and time out.
		 * Any remaining data from this record will
		 * be discarded.
		 */
		transport->tcp_flags &= ~TCP_RCV_COPY_DATA;
		dprintk("RPC:       XID %08x truncated request\n",
				ntohl(transport->tcp_xid));
		dprintk("RPC:       xprt = %p, tcp_copied = %lu, "
				"tcp_offset = %u, tcp_reclen = %u\n",
				xprt, transport->tcp_copied,
				transport->tcp_offset, transport->tcp_reclen);
		goto out;
	}

	dprintk("RPC:       XID %08x read %Zd bytes\n",
			ntohl(transport->tcp_xid), r);
	dprintk("RPC:       xprt = %p, tcp_copied = %lu, tcp_offset = %u, "
			"tcp_reclen = %u\n", xprt, transport->tcp_copied,
			transport->tcp_offset, transport->tcp_reclen);

	if (transport->tcp_copied == req->rq_private_buf.buflen)
		transport->tcp_flags &= ~TCP_RCV_COPY_DATA;
	else if (transport->tcp_offset == transport->tcp_reclen) {
		if (transport->tcp_flags & TCP_RCV_LAST_FRAG)
			transport->tcp_flags &= ~TCP_RCV_COPY_DATA;
	}

out:
	if (!(transport->tcp_flags & TCP_RCV_COPY_DATA))
		xprt_complete_rqst(req->rq_task, transport->tcp_copied);
	spin_unlock(&xprt->transport_lock);
	xs_tcp_check_fraghdr(transport);
}

static inline void xs_tcp_read_discard(struct sock_xprt *transport, struct xdr_skb_reader *desc)
{
	size_t len;

	len = transport->tcp_reclen - transport->tcp_offset;
	if (len > desc->count)
		len = desc->count;
	desc->count -= len;
	desc->offset += len;
	transport->tcp_offset += len;
	dprintk("RPC:       discarded %Zu bytes\n", len);
	xs_tcp_check_fraghdr(transport);
}

static int xs_tcp_data_recv(read_descriptor_t *rd_desc, struct sk_buff *skb, unsigned int offset, size_t len)
{
	struct rpc_xprt *xprt = rd_desc->arg.data;
	struct sock_xprt *transport = container_of(xprt, struct sock_xprt, xprt);
	struct xdr_skb_reader desc = {
		.skb	= skb,
		.offset	= offset,
		.count	= len,
	};

	dprintk("RPC:       xs_tcp_data_recv started\n");
	do {
		/* Read in a new fragment marker if necessary */
		/* Can we ever really expect to get completely empty fragments? */
		if (transport->tcp_flags & TCP_RCV_COPY_FRAGHDR) {
			xs_tcp_read_fraghdr(xprt, &desc);
			continue;
		}
		/* Read in the xid if necessary */
		if (transport->tcp_flags & TCP_RCV_COPY_XID) {
			xs_tcp_read_xid(transport, &desc);
			continue;
		}
		/* Read in the request data */
		if (transport->tcp_flags & TCP_RCV_COPY_DATA) {
			xs_tcp_read_request(xprt, &desc);
			continue;
		}
		/* Skip over any trailing bytes on short reads */
		xs_tcp_read_discard(transport, &desc);
	} while (desc.count);
	dprintk("RPC:       xs_tcp_data_recv done\n");
	return len - desc.count;
}

/**
 * xs_tcp_data_ready - "data ready" callback for TCP sockets
 * @sk: socket with data to read
 * @bytes: how much data to read
 *
 */
static void xs_tcp_data_ready(struct sock *sk, int bytes)
{
	struct rpc_xprt *xprt;
	read_descriptor_t rd_desc;
	int read;

	dprintk("RPC:       xs_tcp_data_ready...\n");

	read_lock(&sk->sk_callback_lock);
	if (!(xprt = xprt_from_sock(sk)))
		goto out;
	if (xprt->shutdown)
		goto out;

	/* We use rd_desc to pass struct xprt to xs_tcp_data_recv */
	rd_desc.arg.data = xprt;
	do {
		rd_desc.count = 65536;
		read = tcp_read_sock(sk, &rd_desc, xs_tcp_data_recv);
	} while (read > 0);
out:
	read_unlock(&sk->sk_callback_lock);
}

/*
 * Do the equivalent of linger/linger2 handling for dealing with
 * broken servers that don't close the socket in a timely
 * fashion
 */
static void xs_tcp_schedule_linger_timeout(struct rpc_xprt *xprt,
		unsigned long timeout)
{
	struct sock_xprt *transport;

	if (xprt_test_and_set_connecting(xprt))
		return;
	set_bit(XPRT_CONNECTION_ABORT, &xprt->state);
	transport = container_of(xprt, struct sock_xprt, xprt);
	queue_delayed_work(rpciod_workqueue, &transport->connect_worker,
			   timeout);
}

static void xs_tcp_cancel_linger_timeout(struct rpc_xprt *xprt)
{
	struct sock_xprt *transport;

	transport = container_of(xprt, struct sock_xprt, xprt);

	if (!test_bit(XPRT_CONNECTION_ABORT, &xprt->state) ||
	    !cancel_delayed_work(&transport->connect_worker))
		return;
	clear_bit(XPRT_CONNECTION_ABORT, &xprt->state);
	xprt_clear_connecting(xprt);
}

static void xs_sock_mark_closed(struct rpc_xprt *xprt)
{
	smp_mb__before_clear_bit();
	clear_bit(XPRT_CLOSE_WAIT, &xprt->state);
	clear_bit(XPRT_CLOSING, &xprt->state);
	smp_mb__after_clear_bit();
	/* Mark transport as closed and wake up all pending tasks */
	xprt_disconnect_done(xprt);
}

/**
 * xs_tcp_state_change - callback to handle TCP socket state changes
 * @sk: socket whose state has changed
 *
 */
static void xs_tcp_state_change(struct sock *sk)
{
	struct rpc_xprt *xprt;

	read_lock(&sk->sk_callback_lock);
	if (!(xprt = xprt_from_sock(sk)))
		goto out;
	dprintk("RPC:       xs_tcp_state_change client %p...\n", xprt);
	dprintk("RPC:       state %x conn %d dead %d zapped %d\n",
			sk->sk_state, xprt_connected(xprt),
			sock_flag(sk, SOCK_DEAD),
			sock_flag(sk, SOCK_ZAPPED));

	switch (sk->sk_state) {
	case TCP_ESTABLISHED:
		spin_lock_bh(&xprt->transport_lock);
		if (!xprt_test_and_set_connected(xprt)) {
			struct sock_xprt *transport = container_of(xprt,
					struct sock_xprt, xprt);

			/* Reset TCP record info */
			transport->tcp_offset = 0;
			transport->tcp_reclen = 0;
			transport->tcp_copied = 0;
			transport->tcp_flags =
				TCP_RCV_COPY_FRAGHDR | TCP_RCV_COPY_XID;

			xprt_wake_pending_tasks(xprt, -EAGAIN);
		}
		spin_unlock_bh(&xprt->transport_lock);
		break;
	case TCP_FIN_WAIT1:
		/* The client initiated a shutdown of the socket */
		xprt->connect_cookie++;
		xprt->reestablish_timeout = 0;
		set_bit(XPRT_CLOSING, &xprt->state);
		smp_mb__before_clear_bit();
		clear_bit(XPRT_CONNECTED, &xprt->state);
		clear_bit(XPRT_CLOSE_WAIT, &xprt->state);
		smp_mb__after_clear_bit();
		xs_tcp_schedule_linger_timeout(xprt, xs_tcp_fin_timeout);
		break;
	case TCP_CLOSE_WAIT:
		/* The server initiated a shutdown of the socket */
		xprt_force_disconnect(xprt);
	case TCP_SYN_SENT:
		xprt->connect_cookie++;
	case TCP_CLOSING:
		/*
		 * If the server closed down the connection, make sure that
		 * we back off before reconnecting
		 */
		if (xprt->reestablish_timeout < XS_TCP_INIT_REEST_TO)
			xprt->reestablish_timeout = XS_TCP_INIT_REEST_TO;
		break;
	case TCP_LAST_ACK:
		set_bit(XPRT_CLOSING, &xprt->state);
		xs_tcp_schedule_linger_timeout(xprt, xs_tcp_fin_timeout);
		smp_mb__before_clear_bit();
		clear_bit(XPRT_CONNECTED, &xprt->state);
		smp_mb__after_clear_bit();
		break;
	case TCP_CLOSE:
		xs_tcp_cancel_linger_timeout(xprt);
		xs_sock_mark_closed(xprt);
	}
 out:
	read_unlock(&sk->sk_callback_lock);
}

/**
 * xs_error_report - callback mainly for catching socket errors
 * @sk: socket
 */
static void xs_error_report(struct sock *sk)
{
	struct rpc_xprt *xprt;

	read_lock(&sk->sk_callback_lock);
	if (!(xprt = xprt_from_sock(sk)))
		goto out;
	dprintk("RPC:       %s client %p...\n"
			"RPC:       error %d\n",
			__func__, xprt, sk->sk_err);
	xprt_wake_pending_tasks(xprt, -EAGAIN);
out:
	read_unlock(&sk->sk_callback_lock);
}

static void xs_write_space(struct sock *sk)
{
	struct socket *sock;
	struct rpc_xprt *xprt;

	if (unlikely(!(sock = sk->sk_socket)))
		return;
	clear_bit(SOCK_NOSPACE, &sock->flags);

	if (unlikely(!(xprt = xprt_from_sock(sk))))
		return;
	if (test_and_clear_bit(SOCK_ASYNC_NOSPACE, &sock->flags) == 0)
		return;

	xprt_write_space(xprt);
}

/**
 * xs_udp_write_space - callback invoked when socket buffer space
 *                             becomes available
 * @sk: socket whose state has changed
 *
 * Called when more output buffer space is available for this socket.
 * We try not to wake our writers until they can make "significant"
 * progress, otherwise we'll waste resources thrashing kernel_sendmsg
 * with a bunch of small requests.
 */
static void xs_udp_write_space(struct sock *sk)
{
	read_lock(&sk->sk_callback_lock);

	/* from net/core/sock.c:sock_def_write_space */
	if (sock_writeable(sk))
		xs_write_space(sk);

	read_unlock(&sk->sk_callback_lock);
}

/**
 * xs_tcp_write_space - callback invoked when socket buffer space
 *                             becomes available
 * @sk: socket whose state has changed
 *
 * Called when more output buffer space is available for this socket.
 * We try not to wake our writers until they can make "significant"
 * progress, otherwise we'll waste resources thrashing kernel_sendmsg
 * with a bunch of small requests.
 */
static void xs_tcp_write_space(struct sock *sk)
{
	read_lock(&sk->sk_callback_lock);

	/* from net/core/stream.c:sk_stream_write_space */
	if (sk_stream_wspace(sk) >= sk_stream_min_wspace(sk))
		xs_write_space(sk);

	read_unlock(&sk->sk_callback_lock);
}

static void xs_udp_do_set_buffer_size(struct rpc_xprt *xprt)
{
	struct sock_xprt *transport = container_of(xprt, struct sock_xprt, xprt);
	struct sock *sk = transport->inet;

	if (transport->rcvsize) {
		sk->sk_userlocks |= SOCK_RCVBUF_LOCK;
		sk->sk_rcvbuf = transport->rcvsize * xprt->max_reqs * 2;
	}
	if (transport->sndsize) {
		sk->sk_userlocks |= SOCK_SNDBUF_LOCK;
		sk->sk_sndbuf = transport->sndsize * xprt->max_reqs * 2;
		sk->sk_write_space(sk);
	}
}

/**
 * xs_udp_set_buffer_size - set send and receive limits
 * @xprt: generic transport
 * @sndsize: requested size of send buffer, in bytes
 * @rcvsize: requested size of receive buffer, in bytes
 *
 * Set socket send and receive buffer size limits.
 */
static void xs_udp_set_buffer_size(struct rpc_xprt *xprt, size_t sndsize, size_t rcvsize)
{
	struct sock_xprt *transport = container_of(xprt, struct sock_xprt, xprt);

	transport->sndsize = 0;
	if (sndsize)
		transport->sndsize = sndsize + 1024;
	transport->rcvsize = 0;
	if (rcvsize)
		transport->rcvsize = rcvsize + 1024;

	xs_udp_do_set_buffer_size(xprt);
}

/**
 * xs_udp_timer - called when a retransmit timeout occurs on a UDP transport
 * @task: task that timed out
 *
 * Adjust the congestion window after a retransmit timeout has occurred.
 */
static void xs_udp_timer(struct rpc_task *task)
{
	xprt_adjust_cwnd(task, -ETIMEDOUT);
}

static unsigned short xs_get_random_port(void)
{
	unsigned short range = xprt_max_resvport - xprt_min_resvport;
	unsigned short rand = (unsigned short) net_random() % range;
	return rand + xprt_min_resvport;
}

/**
 * xs_set_port - reset the port number in the remote endpoint address
 * @xprt: generic transport
 * @port: new port number
 *
 */
static void xs_set_port(struct rpc_xprt *xprt, unsigned short port)
{
	struct sockaddr *addr = xs_addr(xprt);

	dprintk("RPC:       setting port for xprt %p to %u\n", xprt, port);

	switch (addr->sa_family) {
	case AF_INET:
		((struct sockaddr_in *)addr)->sin_port = htons(port);
		break;
	case AF_INET6:
		((struct sockaddr_in6 *)addr)->sin6_port = htons(port);
		break;
	default:
		BUG();
	}
}

static unsigned short xs_get_srcport(struct sock_xprt *transport, struct socket *sock)
{
	unsigned short port = transport->port;

	if (port == 0 && transport->xprt.resvport)
		port = xs_get_random_port();
	return port;
}

static unsigned short xs_next_srcport(struct sock_xprt *transport, struct socket *sock, unsigned short port)
{
	if (transport->port != 0)
		transport->port = 0;
	if (!transport->xprt.resvport)
		return 0;
	if (port <= xprt_min_resvport || port > xprt_max_resvport)
		return xprt_max_resvport;
	return --port;
}

static int xs_bind4(struct sock_xprt *transport, struct socket *sock)
{
	struct sockaddr_in myaddr = {
		.sin_family = AF_INET,
	};
	struct sockaddr_in *sa;
	int err, nloop = 0;
	unsigned short port = xs_get_srcport(transport, sock);
	unsigned short last;

	sa = (struct sockaddr_in *)&transport->addr;
	myaddr.sin_addr = sa->sin_addr;
	do {
		myaddr.sin_port = htons(port);
		err = kernel_bind(sock, (struct sockaddr *) &myaddr,
						sizeof(myaddr));
		if (port == 0)
			break;
		if (err == 0) {
			transport->port = port;
			break;
		}
		last = port;
		port = xs_next_srcport(transport, sock, port);
		if (port > last)
			nloop++;
	} while (err == -EADDRINUSE && nloop != 2);
	dprintk("RPC:       %s %pI4:%u: %s (%d)\n",
			__func__, &myaddr.sin_addr,
			port, err ? "failed" : "ok", err);
	return err;
}

static int xs_bind6(struct sock_xprt *transport, struct socket *sock)
{
	struct sockaddr_in6 myaddr = {
		.sin6_family = AF_INET6,
	};
	struct sockaddr_in6 *sa;
	int err, nloop = 0;
	unsigned short port = xs_get_srcport(transport, sock);
	unsigned short last;

	sa = (struct sockaddr_in6 *)&transport->addr;
	myaddr.sin6_addr = sa->sin6_addr;
	do {
		myaddr.sin6_port = htons(port);
		err = kernel_bind(sock, (struct sockaddr *) &myaddr,
						sizeof(myaddr));
		if (port == 0)
			break;
		if (err == 0) {
			transport->port = port;
			break;
		}
		last = port;
		port = xs_next_srcport(transport, sock, port);
		if (port > last)
			nloop++;
	} while (err == -EADDRINUSE && nloop != 2);
	dprintk("RPC:       xs_bind6 %pI6:%u: %s (%d)\n",
		&myaddr.sin6_addr, port, err ? "failed" : "ok", err);
	return err;
}

#ifdef CONFIG_DEBUG_LOCK_ALLOC
static struct lock_class_key xs_key[2];
static struct lock_class_key xs_slock_key[2];

static inline void xs_reclassify_socket4(struct socket *sock)
{
	struct sock *sk = sock->sk;

	BUG_ON(sock_owned_by_user(sk));
	sock_lock_init_class_and_name(sk, "slock-AF_INET-RPC",
		&xs_slock_key[0], "sk_lock-AF_INET-RPC", &xs_key[0]);
}

static inline void xs_reclassify_socket6(struct socket *sock)
{
	struct sock *sk = sock->sk;

	BUG_ON(sock_owned_by_user(sk));
	sock_lock_init_class_and_name(sk, "slock-AF_INET6-RPC",
		&xs_slock_key[1], "sk_lock-AF_INET6-RPC", &xs_key[1]);
}
#else
static inline void xs_reclassify_socket4(struct socket *sock)
{
}

static inline void xs_reclassify_socket6(struct socket *sock)
{
}
#endif

#ifdef CONFIG_SUNRPC_SWAP
static void xs_set_memalloc(struct rpc_xprt *xprt)
{
	struct sock_xprt *transport = container_of(xprt, struct sock_xprt, xprt);

	if (xprt->swapper)
		sk_set_memalloc(transport->inet);
}

#define RPC_BUF_RESERVE_PAGES \
	kmalloc_estimate_objs(sizeof(struct rpc_rqst), GFP_KERNEL, RPC_MAX_SLOT_TABLE)
#define RPC_RESERVE_PAGES	(RPC_BUF_RESERVE_PAGES + TX_RESERVE_PAGES)

/**
 * xs_swapper - Tag this transport as being used for swap.
 * @xprt: transport to tag
 * @enable: enable/disable
 *
 */
int xs_swapper(struct rpc_xprt *xprt, int enable)
{
	struct sock_xprt *transport = container_of(xprt, struct sock_xprt, xprt);
	int err = 0;

	if (enable) {
		/*
		 * keep one extra sock reference so the reserve won't dip
		 * when the socket gets reconnected.
		 */
		err = sk_adjust_memalloc(1, RPC_RESERVE_PAGES);
		if (!err) {
			xprt->swapper = 1;
			xs_set_memalloc(xprt);
		}
	} else if (xprt->swapper) {
		xprt->swapper = 0;
		sk_clear_memalloc(transport->inet);
		sk_adjust_memalloc(-1, -RPC_RESERVE_PAGES);
	}

	return err;
}
EXPORT_SYMBOL_GPL(xs_swapper);
#else
static void xs_set_memalloc(struct rpc_xprt *xprt)
{
}
#endif

static void xs_udp_finish_connecting(struct rpc_xprt *xprt, struct socket *sock)
{
	struct sock_xprt *transport = container_of(xprt, struct sock_xprt, xprt);

	if (!transport->inet) {
		struct sock *sk = sock->sk;

		write_lock_bh(&sk->sk_callback_lock);

		xs_save_old_callbacks(transport, sk);

		sk->sk_user_data = xprt;
		sk->sk_data_ready = xs_udp_data_ready;
		sk->sk_write_space = xs_udp_write_space;
		sk->sk_error_report = xs_error_report;
		sk->sk_no_check = UDP_CSUM_NORCV;
		sk->sk_allocation = GFP_ATOMIC;

		xprt_set_connected(xprt);

		/* Reset to new socket */
		transport->sock = sock;
		transport->inet = sk;

		xs_set_memalloc(xprt);

		write_unlock_bh(&sk->sk_callback_lock);
	}
	xs_udp_do_set_buffer_size(xprt);
}

/**
 * xs_udp_connect_worker4 - set up a UDP socket
 * @work: RPC transport to connect
 *
 * Invoked by a work queue tasklet.
 */
static void xs_udp_connect_worker4(struct work_struct *work)
{
	struct sock_xprt *transport =
		container_of(work, struct sock_xprt, connect_worker.work);
	struct rpc_xprt *xprt = &transport->xprt;
	struct socket *sock = transport->sock;
	unsigned long pflags = current->flags;
	int err, status = -EIO;

	if (xprt->shutdown)
		goto out;

	if (xprt->swapper)
		current->flags |= PF_MEMALLOC;

	/* Start by resetting any existing state */
	xs_reset_transport(transport);

	err = sock_create_kern(PF_INET, SOCK_DGRAM, IPPROTO_UDP, &sock);
	if (err < 0) {
		dprintk("RPC:       can't create UDP transport socket (%d).\n", -err);
		goto out;
	}
	xs_reclassify_socket4(sock);

	if (xs_bind4(transport, sock)) {
		sock_release(sock);
		goto out;
	}

	dprintk("RPC:       worker connecting xprt %p to address: %s\n",
			xprt, xprt->address_strings[RPC_DISPLAY_ALL]);

	xs_udp_finish_connecting(xprt, sock);
	status = 0;
out:
	xprt_clear_connecting(xprt);
<<<<<<< HEAD
	tsk_restore_flags(current, pflags, PF_MEMALLOC);
=======
	xprt_wake_pending_tasks(xprt, status);
>>>>>>> 0882e8dd
}

/**
 * xs_udp_connect_worker6 - set up a UDP socket
 * @work: RPC transport to connect
 *
 * Invoked by a work queue tasklet.
 */
static void xs_udp_connect_worker6(struct work_struct *work)
{
	struct sock_xprt *transport =
		container_of(work, struct sock_xprt, connect_worker.work);
	struct rpc_xprt *xprt = &transport->xprt;
	struct socket *sock = transport->sock;
	unsigned long pflags = current->flags;
	int err, status = -EIO;

	if (xprt->shutdown)
		goto out;

	if (xprt->swapper)
		current->flags |= PF_MEMALLOC;

	/* Start by resetting any existing state */
	xs_reset_transport(transport);

	err = sock_create_kern(PF_INET6, SOCK_DGRAM, IPPROTO_UDP, &sock);
	if (err < 0) {
		dprintk("RPC:       can't create UDP transport socket (%d).\n", -err);
		goto out;
	}
	xs_reclassify_socket6(sock);

	if (xs_bind6(transport, sock) < 0) {
		sock_release(sock);
		goto out;
	}

	dprintk("RPC:       worker connecting xprt %p to address: %s\n",
			xprt, xprt->address_strings[RPC_DISPLAY_ALL]);

	xs_udp_finish_connecting(xprt, sock);
	status = 0;
out:
	xprt_clear_connecting(xprt);
<<<<<<< HEAD
	tsk_restore_flags(current, pflags, PF_MEMALLOC);
=======
	xprt_wake_pending_tasks(xprt, status);
>>>>>>> 0882e8dd
}

/*
 * We need to preserve the port number so the reply cache on the server can
 * find our cached RPC replies when we get around to reconnecting.
 */
static void xs_abort_connection(struct rpc_xprt *xprt, struct sock_xprt *transport)
{
	int result;
	struct sockaddr any;

	dprintk("RPC:       disconnecting xprt %p to reuse port\n", xprt);

	/*
	 * Disconnect the transport socket by doing a connect operation
	 * with AF_UNSPEC.  This should return immediately...
	 */
	memset(&any, 0, sizeof(any));
	any.sa_family = AF_UNSPEC;
	result = kernel_connect(transport->sock, &any, sizeof(any), 0);
	if (!result)
		xs_sock_mark_closed(xprt);
	else
		dprintk("RPC:       AF_UNSPEC connect return code %d\n",
				result);
}

static void xs_tcp_reuse_connection(struct rpc_xprt *xprt, struct sock_xprt *transport)
{
	unsigned int state = transport->inet->sk_state;

	if (state == TCP_CLOSE && transport->sock->state == SS_UNCONNECTED)
		return;
	if ((1 << state) & (TCPF_ESTABLISHED|TCPF_SYN_SENT))
		return;
	xs_abort_connection(xprt, transport);
}

static int xs_tcp_finish_connecting(struct rpc_xprt *xprt, struct socket *sock)
{
	struct sock_xprt *transport = container_of(xprt, struct sock_xprt, xprt);

	if (!transport->inet) {
		struct sock *sk = sock->sk;

		write_lock_bh(&sk->sk_callback_lock);

		xs_save_old_callbacks(transport, sk);

		sk->sk_user_data = xprt;
		sk->sk_data_ready = xs_tcp_data_ready;
		sk->sk_state_change = xs_tcp_state_change;
		sk->sk_write_space = xs_tcp_write_space;
		sk->sk_error_report = xs_error_report;
		sk->sk_allocation = GFP_ATOMIC;

		/* socket options */
		sk->sk_userlocks |= SOCK_BINDPORT_LOCK;
		sock_reset_flag(sk, SOCK_LINGER);
		tcp_sk(sk)->linger2 = 0;
		tcp_sk(sk)->nonagle |= TCP_NAGLE_OFF;

		xprt_clear_connected(xprt);

		/* Reset to new socket */
		transport->sock = sock;
		transport->inet = sk;

		write_unlock_bh(&sk->sk_callback_lock);
	}

	if (!xprt_bound(xprt))
		return -ENOTCONN;

	xs_set_memalloc(xprt);

	/* Tell the socket layer to start connecting... */
	xprt->stat.connect_count++;
	xprt->stat.connect_start = jiffies;
	return kernel_connect(sock, xs_addr(xprt), xprt->addrlen, O_NONBLOCK);
}

/**
 * xs_tcp_setup_socket - create a TCP socket and connect to a remote endpoint
 * @xprt: RPC transport to connect
 * @transport: socket transport to connect
 * @create_sock: function to create a socket of the correct type
 *
 * Invoked by a work queue tasklet.
 */
static void xs_tcp_setup_socket(struct rpc_xprt *xprt,
		struct sock_xprt *transport,
		struct socket *(*create_sock)(struct rpc_xprt *,
			struct sock_xprt *))
{
	struct socket *sock = transport->sock;
<<<<<<< HEAD
	unsigned long pflags = current->flags;
	int err, status = -EIO;
=======
	int status = -EIO;
>>>>>>> 0882e8dd

	if (xprt->shutdown)
		goto out;

	if (xprt->swapper)
		current->flags |= PF_MEMALLOC;

	if (!sock) {
		clear_bit(XPRT_CONNECTION_ABORT, &xprt->state);
		sock = create_sock(xprt, transport);
		if (IS_ERR(sock)) {
			status = PTR_ERR(sock);
			goto out;
		}
	} else {
		int abort_and_exit;

		abort_and_exit = test_and_clear_bit(XPRT_CONNECTION_ABORT,
				&xprt->state);
		/* "close" the socket, preserving the local port */
		xs_tcp_reuse_connection(xprt, transport);

		if (abort_and_exit)
			goto out_eagain;
	}

	dprintk("RPC:       worker connecting xprt %p to address: %s\n",
			xprt, xprt->address_strings[RPC_DISPLAY_ALL]);

	status = xs_tcp_finish_connecting(xprt, sock);
	dprintk("RPC:       %p connect status %d connected %d sock state %d\n",
			xprt, -status, xprt_connected(xprt),
			sock->sk->sk_state);
	switch (status) {
	case -ECONNREFUSED:
	case -ECONNRESET:
	case -ENETUNREACH:
		/* retry with existing socket, after a delay */
	case 0:
	case -EINPROGRESS:
	case -EALREADY:
		xprt_clear_connecting(xprt);
		return;
	}
	/* get rid of existing socket, and retry */
	xs_tcp_shutdown(xprt);
	printk("%s: connect returned unhandled error %d\n",
			__func__, status);
out_eagain:
	status = -EAGAIN;
out:
	xprt_clear_connecting(xprt);
<<<<<<< HEAD
	tsk_restore_flags(current, pflags, PF_MEMALLOC);
=======
	xprt_wake_pending_tasks(xprt, status);
}

static struct socket *xs_create_tcp_sock4(struct rpc_xprt *xprt,
		struct sock_xprt *transport)
{
	struct socket *sock;
	int err;

	/* start from scratch */
	err = sock_create_kern(PF_INET, SOCK_STREAM, IPPROTO_TCP, &sock);
	if (err < 0) {
		dprintk("RPC:       can't create TCP transport socket (%d).\n",
				-err);
		goto out_err;
	}
	xs_reclassify_socket4(sock);

	if (xs_bind4(transport, sock) < 0) {
		sock_release(sock);
		goto out_err;
	}
	return sock;
out_err:
	return ERR_PTR(-EIO);
>>>>>>> 0882e8dd
}

/**
 * xs_tcp_connect_worker4 - connect a TCP socket to a remote endpoint
 * @work: RPC transport to connect
 *
 * Invoked by a work queue tasklet.
 */
static void xs_tcp_connect_worker4(struct work_struct *work)
{
	struct sock_xprt *transport =
		container_of(work, struct sock_xprt, connect_worker.work);
	struct rpc_xprt *xprt = &transport->xprt;
<<<<<<< HEAD
	struct socket *sock = transport->sock;
	unsigned long pflags = current->flags;
	int err, status = -EIO;

	if (xprt->shutdown)
		goto out;

	if (xprt->swapper)
		current->flags |= PF_MEMALLOC;

	if (!sock) {
		/* start from scratch */
		if ((err = sock_create_kern(PF_INET6, SOCK_STREAM, IPPROTO_TCP, &sock)) < 0) {
			dprintk("RPC:       can't create TCP transport socket (%d).\n", -err);
			goto out;
		}
		xs_reclassify_socket6(sock);
=======

	xs_tcp_setup_socket(xprt, transport, xs_create_tcp_sock4);
}
>>>>>>> 0882e8dd

static struct socket *xs_create_tcp_sock6(struct rpc_xprt *xprt,
		struct sock_xprt *transport)
{
	struct socket *sock;
	int err;

	/* start from scratch */
	err = sock_create_kern(PF_INET6, SOCK_STREAM, IPPROTO_TCP, &sock);
	if (err < 0) {
		dprintk("RPC:       can't create TCP transport socket (%d).\n",
				-err);
		goto out_err;
	}
	xs_reclassify_socket6(sock);

	if (xs_bind6(transport, sock) < 0) {
		sock_release(sock);
		goto out_err;
	}
<<<<<<< HEAD
out:
	xprt_wake_pending_tasks(xprt, status);
out_clear:
	xprt_clear_connecting(xprt);
	tsk_restore_flags(current, pflags, PF_MEMALLOC);
=======
	return sock;
out_err:
	return ERR_PTR(-EIO);
}

/**
 * xs_tcp_connect_worker6 - connect a TCP socket to a remote endpoint
 * @work: RPC transport to connect
 *
 * Invoked by a work queue tasklet.
 */
static void xs_tcp_connect_worker6(struct work_struct *work)
{
	struct sock_xprt *transport =
		container_of(work, struct sock_xprt, connect_worker.work);
	struct rpc_xprt *xprt = &transport->xprt;

	xs_tcp_setup_socket(xprt, transport, xs_create_tcp_sock6);
>>>>>>> 0882e8dd
}

/**
 * xs_connect - connect a socket to a remote endpoint
 * @task: address of RPC task that manages state of connect request
 *
 * TCP: If the remote end dropped the connection, delay reconnecting.
 *
 * UDP socket connects are synchronous, but we use a work queue anyway
 * to guarantee that even unprivileged user processes can set up a
 * socket on a privileged port.
 *
 * If a UDP socket connect fails, the delay behavior here prevents
 * retry floods (hard mounts).
 */
static void xs_connect(struct rpc_task *task)
{
	struct rpc_xprt *xprt = task->tk_xprt;
	struct sock_xprt *transport = container_of(xprt, struct sock_xprt, xprt);

	if (xprt_test_and_set_connecting(xprt))
		return;

	if (transport->sock != NULL) {
		dprintk("RPC:       xs_connect delayed xprt %p for %lu "
				"seconds\n",
				xprt, xprt->reestablish_timeout / HZ);
		queue_delayed_work(rpciod_workqueue,
				   &transport->connect_worker,
				   xprt->reestablish_timeout);
		xprt->reestablish_timeout <<= 1;
		if (xprt->reestablish_timeout > XS_TCP_MAX_REEST_TO)
			xprt->reestablish_timeout = XS_TCP_MAX_REEST_TO;
	} else {
		dprintk("RPC:       xs_connect scheduled xprt %p\n", xprt);
		queue_delayed_work(rpciod_workqueue,
				   &transport->connect_worker, 0);
	}
}

static void xs_tcp_connect(struct rpc_task *task)
{
	struct rpc_xprt *xprt = task->tk_xprt;

	/* Exit if we need to wait for socket shutdown to complete */
	if (test_bit(XPRT_CLOSING, &xprt->state))
		return;
	xs_connect(task);
}

/**
 * xs_udp_print_stats - display UDP socket-specifc stats
 * @xprt: rpc_xprt struct containing statistics
 * @seq: output file
 *
 */
static void xs_udp_print_stats(struct rpc_xprt *xprt, struct seq_file *seq)
{
	struct sock_xprt *transport = container_of(xprt, struct sock_xprt, xprt);

	seq_printf(seq, "\txprt:\tudp %u %lu %lu %lu %lu %Lu %Lu\n",
			transport->port,
			xprt->stat.bind_count,
			xprt->stat.sends,
			xprt->stat.recvs,
			xprt->stat.bad_xids,
			xprt->stat.req_u,
			xprt->stat.bklog_u);
}

/**
 * xs_tcp_print_stats - display TCP socket-specifc stats
 * @xprt: rpc_xprt struct containing statistics
 * @seq: output file
 *
 */
static void xs_tcp_print_stats(struct rpc_xprt *xprt, struct seq_file *seq)
{
	struct sock_xprt *transport = container_of(xprt, struct sock_xprt, xprt);
	long idle_time = 0;

	if (xprt_connected(xprt))
		idle_time = (long)(jiffies - xprt->last_used) / HZ;

	seq_printf(seq, "\txprt:\ttcp %u %lu %lu %lu %ld %lu %lu %lu %Lu %Lu\n",
			transport->port,
			xprt->stat.bind_count,
			xprt->stat.connect_count,
			xprt->stat.connect_time,
			idle_time,
			xprt->stat.sends,
			xprt->stat.recvs,
			xprt->stat.bad_xids,
			xprt->stat.req_u,
			xprt->stat.bklog_u);
}

static struct rpc_xprt_ops xs_udp_ops = {
	.set_buffer_size	= xs_udp_set_buffer_size,
	.reserve_xprt		= xprt_reserve_xprt_cong,
	.release_xprt		= xprt_release_xprt_cong,
	.rpcbind		= rpcb_getport_async,
	.set_port		= xs_set_port,
	.connect		= xs_connect,
	.buf_alloc		= rpc_malloc,
	.buf_free		= rpc_free,
	.send_request		= xs_udp_send_request,
	.set_retrans_timeout	= xprt_set_retrans_timeout_rtt,
	.timer			= xs_udp_timer,
	.release_request	= xprt_release_rqst_cong,
	.close			= xs_close,
	.destroy		= xs_destroy,
	.print_stats		= xs_udp_print_stats,
};

static struct rpc_xprt_ops xs_tcp_ops = {
	.reserve_xprt		= xprt_reserve_xprt,
	.release_xprt		= xs_tcp_release_xprt,
	.rpcbind		= rpcb_getport_async,
	.set_port		= xs_set_port,
	.connect		= xs_tcp_connect,
	.buf_alloc		= rpc_malloc,
	.buf_free		= rpc_free,
	.send_request		= xs_tcp_send_request,
	.set_retrans_timeout	= xprt_set_retrans_timeout_def,
	.close			= xs_tcp_shutdown,
	.destroy		= xs_destroy,
	.print_stats		= xs_tcp_print_stats,
};

static struct rpc_xprt *xs_setup_xprt(struct xprt_create *args,
				      unsigned int slot_table_size)
{
	struct rpc_xprt *xprt;
	struct sock_xprt *new;

	if (args->addrlen > sizeof(xprt->addr)) {
		dprintk("RPC:       xs_setup_xprt: address too large\n");
		return ERR_PTR(-EBADF);
	}

	new = kzalloc(sizeof(*new), GFP_KERNEL);
	if (new == NULL) {
		dprintk("RPC:       xs_setup_xprt: couldn't allocate "
				"rpc_xprt\n");
		return ERR_PTR(-ENOMEM);
	}
	xprt = &new->xprt;

	xprt->max_reqs = slot_table_size;
	xprt->slot = kcalloc(xprt->max_reqs, sizeof(struct rpc_rqst), GFP_KERNEL);
	if (xprt->slot == NULL) {
		kfree(xprt);
		dprintk("RPC:       xs_setup_xprt: couldn't allocate slot "
				"table\n");
		return ERR_PTR(-ENOMEM);
	}

	memcpy(&xprt->addr, args->dstaddr, args->addrlen);
	xprt->addrlen = args->addrlen;
	if (args->srcaddr)
		memcpy(&new->addr, args->srcaddr, args->addrlen);

	return xprt;
}

static const struct rpc_timeout xs_udp_default_timeout = {
	.to_initval = 5 * HZ,
	.to_maxval = 30 * HZ,
	.to_increment = 5 * HZ,
	.to_retries = 5,
};

/**
 * xs_setup_udp - Set up transport to use a UDP socket
 * @args: rpc transport creation arguments
 *
 */
static struct rpc_xprt *xs_setup_udp(struct xprt_create *args)
{
	struct sockaddr *addr = args->dstaddr;
	struct rpc_xprt *xprt;
	struct sock_xprt *transport;

	xprt = xs_setup_xprt(args, xprt_udp_slot_table_entries);
	if (IS_ERR(xprt))
		return xprt;
	transport = container_of(xprt, struct sock_xprt, xprt);

	xprt->prot = IPPROTO_UDP;
	xprt->tsh_size = 0;
	/* XXX: header size can vary due to auth type, IPv6, etc. */
	xprt->max_payload = (1U << 16) - (MAX_HEADER << 3);

	xprt->bind_timeout = XS_BIND_TO;
	xprt->connect_timeout = XS_UDP_CONN_TO;
	xprt->reestablish_timeout = XS_UDP_REEST_TO;
	xprt->idle_timeout = XS_IDLE_DISC_TO;

	xprt->ops = &xs_udp_ops;

	xprt->timeout = &xs_udp_default_timeout;

	switch (addr->sa_family) {
	case AF_INET:
		if (((struct sockaddr_in *)addr)->sin_port != htons(0))
			xprt_set_bound(xprt);

		INIT_DELAYED_WORK(&transport->connect_worker,
					xs_udp_connect_worker4);
		xs_format_ipv4_peer_addresses(xprt, "udp", RPCBIND_NETID_UDP);
		break;
	case AF_INET6:
		if (((struct sockaddr_in6 *)addr)->sin6_port != htons(0))
			xprt_set_bound(xprt);

		INIT_DELAYED_WORK(&transport->connect_worker,
					xs_udp_connect_worker6);
		xs_format_ipv6_peer_addresses(xprt, "udp", RPCBIND_NETID_UDP6);
		break;
	default:
		kfree(xprt);
		return ERR_PTR(-EAFNOSUPPORT);
	}

	dprintk("RPC:       set up transport to address %s\n",
			xprt->address_strings[RPC_DISPLAY_ALL]);

	if (try_module_get(THIS_MODULE))
		return xprt;

	kfree(xprt->slot);
	kfree(xprt);
	return ERR_PTR(-EINVAL);
}

static const struct rpc_timeout xs_tcp_default_timeout = {
	.to_initval = 60 * HZ,
	.to_maxval = 60 * HZ,
	.to_retries = 2,
};

/**
 * xs_setup_tcp - Set up transport to use a TCP socket
 * @args: rpc transport creation arguments
 *
 */
static struct rpc_xprt *xs_setup_tcp(struct xprt_create *args)
{
	struct sockaddr *addr = args->dstaddr;
	struct rpc_xprt *xprt;
	struct sock_xprt *transport;

	xprt = xs_setup_xprt(args, xprt_tcp_slot_table_entries);
	if (IS_ERR(xprt))
		return xprt;
	transport = container_of(xprt, struct sock_xprt, xprt);

	xprt->prot = IPPROTO_TCP;
	xprt->tsh_size = sizeof(rpc_fraghdr) / sizeof(u32);
	xprt->max_payload = RPC_MAX_FRAGMENT_SIZE;

	xprt->bind_timeout = XS_BIND_TO;
	xprt->connect_timeout = XS_TCP_CONN_TO;
	xprt->reestablish_timeout = XS_TCP_INIT_REEST_TO;
	xprt->idle_timeout = XS_IDLE_DISC_TO;

	xprt->ops = &xs_tcp_ops;
	xprt->timeout = &xs_tcp_default_timeout;

	switch (addr->sa_family) {
	case AF_INET:
		if (((struct sockaddr_in *)addr)->sin_port != htons(0))
			xprt_set_bound(xprt);

		INIT_DELAYED_WORK(&transport->connect_worker, xs_tcp_connect_worker4);
		xs_format_ipv4_peer_addresses(xprt, "tcp", RPCBIND_NETID_TCP);
		break;
	case AF_INET6:
		if (((struct sockaddr_in6 *)addr)->sin6_port != htons(0))
			xprt_set_bound(xprt);

		INIT_DELAYED_WORK(&transport->connect_worker, xs_tcp_connect_worker6);
		xs_format_ipv6_peer_addresses(xprt, "tcp", RPCBIND_NETID_TCP6);
		break;
	default:
		kfree(xprt);
		return ERR_PTR(-EAFNOSUPPORT);
	}

	dprintk("RPC:       set up transport to address %s\n",
			xprt->address_strings[RPC_DISPLAY_ALL]);

	if (try_module_get(THIS_MODULE))
		return xprt;

	kfree(xprt->slot);
	kfree(xprt);
	return ERR_PTR(-EINVAL);
}

static struct xprt_class	xs_udp_transport = {
	.list		= LIST_HEAD_INIT(xs_udp_transport.list),
	.name		= "udp",
	.owner		= THIS_MODULE,
	.ident		= IPPROTO_UDP,
	.setup		= xs_setup_udp,
};

static struct xprt_class	xs_tcp_transport = {
	.list		= LIST_HEAD_INIT(xs_tcp_transport.list),
	.name		= "tcp",
	.owner		= THIS_MODULE,
	.ident		= IPPROTO_TCP,
	.setup		= xs_setup_tcp,
};

/**
 * init_socket_xprt - set up xprtsock's sysctls, register with RPC client
 *
 */
int init_socket_xprt(void)
{
#ifdef RPC_DEBUG
	if (!sunrpc_table_header)
		sunrpc_table_header = register_sysctl_table(sunrpc_table);
#endif

	xprt_register_transport(&xs_udp_transport);
	xprt_register_transport(&xs_tcp_transport);

	return 0;
}

/**
 * cleanup_socket_xprt - remove xprtsock's sysctls, unregister
 *
 */
void cleanup_socket_xprt(void)
{
#ifdef RPC_DEBUG
	if (sunrpc_table_header) {
		unregister_sysctl_table(sunrpc_table_header);
		sunrpc_table_header = NULL;
	}
#endif

	xprt_unregister_transport(&xs_udp_transport);
	xprt_unregister_transport(&xs_tcp_transport);
}<|MERGE_RESOLUTION|>--- conflicted
+++ resolved
@@ -1535,55 +1535,6 @@
 }
 #endif
 
-#ifdef CONFIG_SUNRPC_SWAP
-static void xs_set_memalloc(struct rpc_xprt *xprt)
-{
-	struct sock_xprt *transport = container_of(xprt, struct sock_xprt, xprt);
-
-	if (xprt->swapper)
-		sk_set_memalloc(transport->inet);
-}
-
-#define RPC_BUF_RESERVE_PAGES \
-	kmalloc_estimate_objs(sizeof(struct rpc_rqst), GFP_KERNEL, RPC_MAX_SLOT_TABLE)
-#define RPC_RESERVE_PAGES	(RPC_BUF_RESERVE_PAGES + TX_RESERVE_PAGES)
-
-/**
- * xs_swapper - Tag this transport as being used for swap.
- * @xprt: transport to tag
- * @enable: enable/disable
- *
- */
-int xs_swapper(struct rpc_xprt *xprt, int enable)
-{
-	struct sock_xprt *transport = container_of(xprt, struct sock_xprt, xprt);
-	int err = 0;
-
-	if (enable) {
-		/*
-		 * keep one extra sock reference so the reserve won't dip
-		 * when the socket gets reconnected.
-		 */
-		err = sk_adjust_memalloc(1, RPC_RESERVE_PAGES);
-		if (!err) {
-			xprt->swapper = 1;
-			xs_set_memalloc(xprt);
-		}
-	} else if (xprt->swapper) {
-		xprt->swapper = 0;
-		sk_clear_memalloc(transport->inet);
-		sk_adjust_memalloc(-1, -RPC_RESERVE_PAGES);
-	}
-
-	return err;
-}
-EXPORT_SYMBOL_GPL(xs_swapper);
-#else
-static void xs_set_memalloc(struct rpc_xprt *xprt)
-{
-}
-#endif
-
 static void xs_udp_finish_connecting(struct rpc_xprt *xprt, struct socket *sock)
 {
 	struct sock_xprt *transport = container_of(xprt, struct sock_xprt, xprt);
@@ -1608,8 +1559,6 @@
 		transport->sock = sock;
 		transport->inet = sk;
 
-		xs_set_memalloc(xprt);
-
 		write_unlock_bh(&sk->sk_callback_lock);
 	}
 	xs_udp_do_set_buffer_size(xprt);
@@ -1627,14 +1576,10 @@
 		container_of(work, struct sock_xprt, connect_worker.work);
 	struct rpc_xprt *xprt = &transport->xprt;
 	struct socket *sock = transport->sock;
-	unsigned long pflags = current->flags;
 	int err, status = -EIO;
 
 	if (xprt->shutdown)
 		goto out;
-
-	if (xprt->swapper)
-		current->flags |= PF_MEMALLOC;
 
 	/* Start by resetting any existing state */
 	xs_reset_transport(transport);
@@ -1658,11 +1603,7 @@
 	status = 0;
 out:
 	xprt_clear_connecting(xprt);
-<<<<<<< HEAD
-	tsk_restore_flags(current, pflags, PF_MEMALLOC);
-=======
 	xprt_wake_pending_tasks(xprt, status);
->>>>>>> 0882e8dd
 }
 
 /**
@@ -1677,14 +1618,10 @@
 		container_of(work, struct sock_xprt, connect_worker.work);
 	struct rpc_xprt *xprt = &transport->xprt;
 	struct socket *sock = transport->sock;
-	unsigned long pflags = current->flags;
 	int err, status = -EIO;
 
 	if (xprt->shutdown)
 		goto out;
-
-	if (xprt->swapper)
-		current->flags |= PF_MEMALLOC;
 
 	/* Start by resetting any existing state */
 	xs_reset_transport(transport);
@@ -1708,11 +1645,7 @@
 	status = 0;
 out:
 	xprt_clear_connecting(xprt);
-<<<<<<< HEAD
-	tsk_restore_flags(current, pflags, PF_MEMALLOC);
-=======
 	xprt_wake_pending_tasks(xprt, status);
->>>>>>> 0882e8dd
 }
 
 /*
@@ -1787,8 +1720,6 @@
 	if (!xprt_bound(xprt))
 		return -ENOTCONN;
 
-	xs_set_memalloc(xprt);
-
 	/* Tell the socket layer to start connecting... */
 	xprt->stat.connect_count++;
 	xprt->stat.connect_start = jiffies;
@@ -1809,18 +1740,10 @@
 			struct sock_xprt *))
 {
 	struct socket *sock = transport->sock;
-<<<<<<< HEAD
-	unsigned long pflags = current->flags;
-	int err, status = -EIO;
-=======
 	int status = -EIO;
->>>>>>> 0882e8dd
 
 	if (xprt->shutdown)
 		goto out;
-
-	if (xprt->swapper)
-		current->flags |= PF_MEMALLOC;
 
 	if (!sock) {
 		clear_bit(XPRT_CONNECTION_ABORT, &xprt->state);
@@ -1867,9 +1790,6 @@
 	status = -EAGAIN;
 out:
 	xprt_clear_connecting(xprt);
-<<<<<<< HEAD
-	tsk_restore_flags(current, pflags, PF_MEMALLOC);
-=======
 	xprt_wake_pending_tasks(xprt, status);
 }
 
@@ -1895,7 +1815,6 @@
 	return sock;
 out_err:
 	return ERR_PTR(-EIO);
->>>>>>> 0882e8dd
 }
 
 /**
@@ -1909,29 +1828,9 @@
 	struct sock_xprt *transport =
 		container_of(work, struct sock_xprt, connect_worker.work);
 	struct rpc_xprt *xprt = &transport->xprt;
-<<<<<<< HEAD
-	struct socket *sock = transport->sock;
-	unsigned long pflags = current->flags;
-	int err, status = -EIO;
-
-	if (xprt->shutdown)
-		goto out;
-
-	if (xprt->swapper)
-		current->flags |= PF_MEMALLOC;
-
-	if (!sock) {
-		/* start from scratch */
-		if ((err = sock_create_kern(PF_INET6, SOCK_STREAM, IPPROTO_TCP, &sock)) < 0) {
-			dprintk("RPC:       can't create TCP transport socket (%d).\n", -err);
-			goto out;
-		}
-		xs_reclassify_socket6(sock);
-=======
 
 	xs_tcp_setup_socket(xprt, transport, xs_create_tcp_sock4);
 }
->>>>>>> 0882e8dd
 
 static struct socket *xs_create_tcp_sock6(struct rpc_xprt *xprt,
 		struct sock_xprt *transport)
@@ -1952,13 +1851,6 @@
 		sock_release(sock);
 		goto out_err;
 	}
-<<<<<<< HEAD
-out:
-	xprt_wake_pending_tasks(xprt, status);
-out_clear:
-	xprt_clear_connecting(xprt);
-	tsk_restore_flags(current, pflags, PF_MEMALLOC);
-=======
 	return sock;
 out_err:
 	return ERR_PTR(-EIO);
@@ -1977,7 +1869,6 @@
 	struct rpc_xprt *xprt = &transport->xprt;
 
 	xs_tcp_setup_socket(xprt, transport, xs_create_tcp_sock6);
->>>>>>> 0882e8dd
 }
 
 /**
