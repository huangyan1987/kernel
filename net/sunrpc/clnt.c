/*
 *  linux/net/sunrpc/clnt.c
 *
 *  This file contains the high-level RPC interface.
 *  It is modeled as a finite state machine to support both synchronous
 *  and asynchronous requests.
 *
 *  -	RPC header generation and argument serialization.
 *  -	Credential refresh.
 *  -	TCP connect handling.
 *  -	Retry of operation when it is suspected the operation failed because
 *	of uid squashing on the server, or when the credentials were stale
 *	and need to be refreshed, or when a packet was damaged in transit.
 *	This may be have to be moved to the VFS layer.
 *
 *  Copyright (C) 1992,1993 Rick Sladkey <jrs@world.std.com>
 *  Copyright (C) 1995,1996 Olaf Kirch <okir@monad.swb.de>
 */


#include <linux/module.h>
#include <linux/types.h>
#include <linux/kallsyms.h>
#include <linux/mm.h>
#include <linux/namei.h>
#include <linux/mount.h>
#include <linux/slab.h>
#include <linux/rcupdate.h>
#include <linux/utsname.h>
#include <linux/workqueue.h>
#include <linux/in.h>
#include <linux/in6.h>
#include <linux/un.h>

#include <linux/sunrpc/clnt.h>
#include <linux/sunrpc/addr.h>
#include <linux/sunrpc/rpc_pipe_fs.h>
#include <linux/sunrpc/metrics.h>
#include <linux/sunrpc/bc_xprt.h>
#include <trace/events/sunrpc.h>

#include "sunrpc.h"
#include "netns.h"

#if IS_ENABLED(CONFIG_SUNRPC_DEBUG)
# define RPCDBG_FACILITY	RPCDBG_CALL
#endif

#define dprint_status(t)					\
	dprintk("RPC: %5u %s (status %d)\n", t->tk_pid,		\
			__func__, t->tk_status)

/*
 * All RPC clients are linked into this list
 */

static DECLARE_WAIT_QUEUE_HEAD(destroy_wait);


static void	call_start(struct rpc_task *task);
static void	call_reserve(struct rpc_task *task);
static void	call_reserveresult(struct rpc_task *task);
static void	call_allocate(struct rpc_task *task);
static void	call_decode(struct rpc_task *task);
static void	call_bind(struct rpc_task *task);
static void	call_bind_status(struct rpc_task *task);
static void	call_transmit(struct rpc_task *task);
#if defined(CONFIG_SUNRPC_BACKCHANNEL)
static void	call_bc_transmit(struct rpc_task *task);
#endif /* CONFIG_SUNRPC_BACKCHANNEL */
static void	call_status(struct rpc_task *task);
static void	call_transmit_status(struct rpc_task *task);
static void	call_refresh(struct rpc_task *task);
static void	call_refreshresult(struct rpc_task *task);
static void	call_timeout(struct rpc_task *task);
static void	call_connect(struct rpc_task *task);
static void	call_connect_status(struct rpc_task *task);

static __be32	*rpc_encode_header(struct rpc_task *task);
static __be32	*rpc_verify_header(struct rpc_task *task);
static int	rpc_ping(struct rpc_clnt *clnt);

static void rpc_register_client(struct rpc_clnt *clnt)
{
	struct net *net = rpc_net_ns(clnt);
	struct sunrpc_net *sn = net_generic(net, sunrpc_net_id);

	spin_lock(&sn->rpc_client_lock);
	list_add(&clnt->cl_clients, &sn->all_clients);
	spin_unlock(&sn->rpc_client_lock);
}

static void rpc_unregister_client(struct rpc_clnt *clnt)
{
	struct net *net = rpc_net_ns(clnt);
	struct sunrpc_net *sn = net_generic(net, sunrpc_net_id);

	spin_lock(&sn->rpc_client_lock);
	list_del(&clnt->cl_clients);
	spin_unlock(&sn->rpc_client_lock);
}

static void __rpc_clnt_remove_pipedir(struct rpc_clnt *clnt)
{
	rpc_remove_client_dir(clnt);
}

static void rpc_clnt_remove_pipedir(struct rpc_clnt *clnt)
{
	struct net *net = rpc_net_ns(clnt);
	struct super_block *pipefs_sb;

	pipefs_sb = rpc_get_sb_net(net);
	if (pipefs_sb) {
		__rpc_clnt_remove_pipedir(clnt);
		rpc_put_sb_net(net);
	}
}

static struct dentry *rpc_setup_pipedir_sb(struct super_block *sb,
				    struct rpc_clnt *clnt)
{
	static uint32_t clntid;
	const char *dir_name = clnt->cl_program->pipe_dir_name;
	char name[15];
	struct dentry *dir, *dentry;

	dir = rpc_d_lookup_sb(sb, dir_name);
	if (dir == NULL) {
		pr_info("RPC: pipefs directory doesn't exist: %s\n", dir_name);
		return dir;
	}
	for (;;) {
		snprintf(name, sizeof(name), "clnt%x", (unsigned int)clntid++);
		name[sizeof(name) - 1] = '\0';
		dentry = rpc_create_client_dir(dir, name, clnt);
		if (!IS_ERR(dentry))
			break;
		if (dentry == ERR_PTR(-EEXIST))
			continue;
		printk(KERN_INFO "RPC: Couldn't create pipefs entry"
				" %s/%s, error %ld\n",
				dir_name, name, PTR_ERR(dentry));
		break;
	}
	dput(dir);
	return dentry;
}

static int
rpc_setup_pipedir(struct super_block *pipefs_sb, struct rpc_clnt *clnt)
{
	struct dentry *dentry;

	if (clnt->cl_program->pipe_dir_name != NULL) {
		dentry = rpc_setup_pipedir_sb(pipefs_sb, clnt);
		if (IS_ERR(dentry))
			return PTR_ERR(dentry);
	}
	return 0;
}

static int rpc_clnt_skip_event(struct rpc_clnt *clnt, unsigned long event)
{
	if (clnt->cl_program->pipe_dir_name == NULL)
		return 1;

	switch (event) {
	case RPC_PIPEFS_MOUNT:
		if (clnt->cl_pipedir_objects.pdh_dentry != NULL)
			return 1;
		if (atomic_read(&clnt->cl_count) == 0)
			return 1;
		break;
	case RPC_PIPEFS_UMOUNT:
		if (clnt->cl_pipedir_objects.pdh_dentry == NULL)
			return 1;
		break;
	}
	return 0;
}

static int __rpc_clnt_handle_event(struct rpc_clnt *clnt, unsigned long event,
				   struct super_block *sb)
{
	struct dentry *dentry;

	switch (event) {
	case RPC_PIPEFS_MOUNT:
		dentry = rpc_setup_pipedir_sb(sb, clnt);
		if (!dentry)
			return -ENOENT;
		if (IS_ERR(dentry))
			return PTR_ERR(dentry);
		break;
	case RPC_PIPEFS_UMOUNT:
		__rpc_clnt_remove_pipedir(clnt);
		break;
	default:
		printk(KERN_ERR "%s: unknown event: %ld\n", __func__, event);
		return -ENOTSUPP;
	}
	return 0;
}

static int __rpc_pipefs_event(struct rpc_clnt *clnt, unsigned long event,
				struct super_block *sb)
{
	int error = 0;

	for (;; clnt = clnt->cl_parent) {
		if (!rpc_clnt_skip_event(clnt, event))
			error = __rpc_clnt_handle_event(clnt, event, sb);
		if (error || clnt == clnt->cl_parent)
			break;
	}
	return error;
}

static struct rpc_clnt *rpc_get_client_for_event(struct net *net, int event)
{
	struct sunrpc_net *sn = net_generic(net, sunrpc_net_id);
	struct rpc_clnt *clnt;

	spin_lock(&sn->rpc_client_lock);
	list_for_each_entry(clnt, &sn->all_clients, cl_clients) {
		if (rpc_clnt_skip_event(clnt, event))
			continue;
		spin_unlock(&sn->rpc_client_lock);
		return clnt;
	}
	spin_unlock(&sn->rpc_client_lock);
	return NULL;
}

static int rpc_pipefs_event(struct notifier_block *nb, unsigned long event,
			    void *ptr)
{
	struct super_block *sb = ptr;
	struct rpc_clnt *clnt;
	int error = 0;

	while ((clnt = rpc_get_client_for_event(sb->s_fs_info, event))) {
		error = __rpc_pipefs_event(clnt, event, sb);
		if (error)
			break;
	}
	return error;
}

static struct notifier_block rpc_clients_block = {
	.notifier_call	= rpc_pipefs_event,
	.priority	= SUNRPC_PIPEFS_RPC_PRIO,
};

int rpc_clients_notifier_register(void)
{
	return rpc_pipefs_notifier_register(&rpc_clients_block);
}

void rpc_clients_notifier_unregister(void)
{
	return rpc_pipefs_notifier_unregister(&rpc_clients_block);
}

static struct rpc_xprt *rpc_clnt_set_transport(struct rpc_clnt *clnt,
		struct rpc_xprt *xprt,
		const struct rpc_timeout *timeout)
{
	struct rpc_xprt *old;

	spin_lock(&clnt->cl_lock);
	old = rcu_dereference_protected(clnt->cl_xprt,
			lockdep_is_held(&clnt->cl_lock));

	if (!xprt_bound(xprt))
		clnt->cl_autobind = 1;

	clnt->cl_timeout = timeout;
	rcu_assign_pointer(clnt->cl_xprt, xprt);
	spin_unlock(&clnt->cl_lock);

	return old;
}

static void rpc_clnt_set_nodename(struct rpc_clnt *clnt, const char *nodename)
{
	clnt->cl_nodelen = strlcpy(clnt->cl_nodename,
			nodename, sizeof(clnt->cl_nodename));
}

static int rpc_client_register(struct rpc_clnt *clnt,
			       rpc_authflavor_t pseudoflavor,
			       const char *client_name)
{
	struct rpc_auth_create_args auth_args = {
		.pseudoflavor = pseudoflavor,
		.target_name = client_name,
	};
	struct rpc_auth *auth;
	struct net *net = rpc_net_ns(clnt);
	struct super_block *pipefs_sb;
	int err;

	rpc_clnt_debugfs_register(clnt);

	pipefs_sb = rpc_get_sb_net(net);
	if (pipefs_sb) {
		err = rpc_setup_pipedir(pipefs_sb, clnt);
		if (err)
			goto out;
	}

	rpc_register_client(clnt);
	if (pipefs_sb)
		rpc_put_sb_net(net);

	auth = rpcauth_create(&auth_args, clnt);
	if (IS_ERR(auth)) {
		dprintk("RPC:       Couldn't create auth handle (flavor %u)\n",
				pseudoflavor);
		err = PTR_ERR(auth);
		goto err_auth;
	}
	return 0;
err_auth:
	pipefs_sb = rpc_get_sb_net(net);
	rpc_unregister_client(clnt);
	__rpc_clnt_remove_pipedir(clnt);
out:
	if (pipefs_sb)
		rpc_put_sb_net(net);
	rpc_clnt_debugfs_unregister(clnt);
	return err;
}

static DEFINE_IDA(rpc_clids);

void rpc_cleanup_clids(void)
{
	ida_destroy(&rpc_clids);
}

static int rpc_alloc_clid(struct rpc_clnt *clnt)
{
	int clid;

	clid = ida_simple_get(&rpc_clids, 0, 0, GFP_KERNEL);
	if (clid < 0)
		return clid;
	clnt->cl_clid = clid;
	return 0;
}

static void rpc_free_clid(struct rpc_clnt *clnt)
{
	ida_simple_remove(&rpc_clids, clnt->cl_clid);
}

static struct rpc_clnt * rpc_new_client(const struct rpc_create_args *args,
		struct rpc_xprt_switch *xps,
		struct rpc_xprt *xprt,
		struct rpc_clnt *parent)
{
	const struct rpc_program *program = args->program;
	const struct rpc_version *version;
	struct rpc_clnt *clnt = NULL;
	const struct rpc_timeout *timeout;
	const char *nodename = args->nodename;
	int err;

	/* sanity check the name before trying to print it */
	dprintk("RPC:       creating %s client for %s (xprt %p)\n",
			program->name, args->servername, xprt);

	err = rpciod_up();
	if (err)
		goto out_no_rpciod;

	err = -EINVAL;
	if (args->version >= program->nrvers)
		goto out_err;
	version = program->version[args->version];
	if (version == NULL)
		goto out_err;

	err = -ENOMEM;
	clnt = kzalloc(sizeof(*clnt), GFP_KERNEL);
	if (!clnt)
		goto out_err;
	clnt->cl_parent = parent ? : clnt;

	err = rpc_alloc_clid(clnt);
	if (err)
		goto out_no_clid;

	clnt->cl_procinfo = version->procs;
	clnt->cl_maxproc  = version->nrprocs;
	clnt->cl_prog     = args->prognumber ? : program->number;
	clnt->cl_vers     = version->number;
	clnt->cl_stats    = program->stats;
	clnt->cl_metrics  = rpc_alloc_iostats(clnt);
	rpc_init_pipe_dir_head(&clnt->cl_pipedir_objects);
	err = -ENOMEM;
	if (clnt->cl_metrics == NULL)
		goto out_no_stats;
	clnt->cl_program  = program;
	INIT_LIST_HEAD(&clnt->cl_tasks);
	spin_lock_init(&clnt->cl_lock);

	timeout = xprt->timeout;
	if (args->timeout != NULL) {
		memcpy(&clnt->cl_timeout_default, args->timeout,
				sizeof(clnt->cl_timeout_default));
		timeout = &clnt->cl_timeout_default;
	}

	rpc_clnt_set_transport(clnt, xprt, timeout);
	xprt_iter_init(&clnt->cl_xpi, xps);
	xprt_switch_put(xps);

	clnt->cl_rtt = &clnt->cl_rtt_default;
	rpc_init_rtt(&clnt->cl_rtt_default, clnt->cl_timeout->to_initval);

	atomic_set(&clnt->cl_count, 1);

	if (nodename == NULL)
		nodename = utsname()->nodename;
	/* save the nodename */
	rpc_clnt_set_nodename(clnt, nodename);

	err = rpc_client_register(clnt, args->authflavor, args->client_name);
	if (err)
		goto out_no_path;
	if (parent)
		atomic_inc(&parent->cl_count);
	return clnt;

out_no_path:
	rpc_free_iostats(clnt->cl_metrics);
out_no_stats:
	rpc_free_clid(clnt);
out_no_clid:
	kfree(clnt);
out_err:
	rpciod_down();
out_no_rpciod:
	xprt_switch_put(xps);
	xprt_put(xprt);
	return ERR_PTR(err);
}

static struct rpc_clnt *rpc_create_xprt(struct rpc_create_args *args,
					struct rpc_xprt *xprt)
{
	struct rpc_clnt *clnt = NULL;
	struct rpc_xprt_switch *xps;

	if (args->bc_xprt && args->bc_xprt->xpt_bc_xps) {
		WARN_ON_ONCE(!(args->protocol & XPRT_TRANSPORT_BC));
		xps = args->bc_xprt->xpt_bc_xps;
		xprt_switch_get(xps);
	} else {
		xps = xprt_switch_alloc(xprt, GFP_KERNEL);
		if (xps == NULL) {
			xprt_put(xprt);
			return ERR_PTR(-ENOMEM);
		}
		if (xprt->bc_xprt) {
			xprt_switch_get(xps);
			xprt->bc_xprt->xpt_bc_xps = xps;
		}
	}
	clnt = rpc_new_client(args, xps, xprt, NULL);
	if (IS_ERR(clnt))
		return clnt;

	if (!(args->flags & RPC_CLNT_CREATE_NOPING)) {
		int err = rpc_ping(clnt);
		if (err != 0) {
			rpc_shutdown_client(clnt);
			return ERR_PTR(err);
		}
	}

	clnt->cl_softrtry = 1;
	if (args->flags & RPC_CLNT_CREATE_HARDRTRY)
		clnt->cl_softrtry = 0;

	if (args->flags & RPC_CLNT_CREATE_AUTOBIND)
		clnt->cl_autobind = 1;
	if (args->flags & RPC_CLNT_CREATE_NO_RETRANS_TIMEOUT)
		clnt->cl_noretranstimeo = 1;
	if (args->flags & RPC_CLNT_CREATE_DISCRTRY)
		clnt->cl_discrtry = 1;
	if (!(args->flags & RPC_CLNT_CREATE_QUIET))
		clnt->cl_chatty = 1;

	return clnt;
}

/**
 * rpc_create - create an RPC client and transport with one call
 * @args: rpc_clnt create argument structure
 *
 * Creates and initializes an RPC transport and an RPC client.
 *
 * It can ping the server in order to determine if it is up, and to see if
 * it supports this program and version.  RPC_CLNT_CREATE_NOPING disables
 * this behavior so asynchronous tasks can also use rpc_create.
 */
struct rpc_clnt *rpc_create(struct rpc_create_args *args)
{
	struct rpc_xprt *xprt;
	struct xprt_create xprtargs = {
		.net = args->net,
		.ident = args->protocol,
		.srcaddr = args->saddress,
		.dstaddr = args->address,
		.addrlen = args->addrsize,
		.servername = args->servername,
		.bc_xprt = args->bc_xprt,
		.init_xid = prandom_u32(),
	};
	char servername[48];
	struct rpc_clnt *clnt;
	int i;

	if (args->bc_xprt) {
		WARN_ON_ONCE(!(args->protocol & XPRT_TRANSPORT_BC));
		xprt = args->bc_xprt->xpt_bc_xprt;
		if (xprt) {
			xprt_get(xprt);
			return rpc_create_xprt(args, xprt);
		}
	}

	if (args->flags & RPC_CLNT_CREATE_INFINITE_SLOTS)
		xprtargs.flags |= XPRT_CREATE_INFINITE_SLOTS;
	if (args->flags & RPC_CLNT_CREATE_NO_IDLE_TIMEOUT)
		xprtargs.flags |= XPRT_CREATE_NO_IDLE_TIMEOUT;
	/*
	 * If the caller chooses not to specify a hostname, whip
	 * up a string representation of the passed-in address.
	 */
	if (xprtargs.servername == NULL) {
		struct sockaddr_un *sun =
				(struct sockaddr_un *)args->address;
		struct sockaddr_in *sin =
				(struct sockaddr_in *)args->address;
		struct sockaddr_in6 *sin6 =
				(struct sockaddr_in6 *)args->address;

		servername[0] = '\0';
		switch (args->address->sa_family) {
		case AF_LOCAL:
			snprintf(servername, sizeof(servername), "%s",
				 sun->sun_path);
			break;
		case AF_INET:
			snprintf(servername, sizeof(servername), "%pI4",
				 &sin->sin_addr.s_addr);
			break;
		case AF_INET6:
			snprintf(servername, sizeof(servername), "%pI6",
				 &sin6->sin6_addr);
			break;
		default:
			/* caller wants default server name, but
			 * address family isn't recognized. */
			return ERR_PTR(-EINVAL);
		}
		xprtargs.servername = servername;
	}

	if (args->nconnect)
		xprtargs.bitmask_len = fls(args->nconnect - 1);
	else
		xprtargs.bitmask_len = 0;
	xprtargs.transport_id = 0;

	xprt = xprt_create_transport(&xprtargs);
	if (IS_ERR(xprt))
		return (struct rpc_clnt *)xprt;

	/*
	 * By default, kernel RPC client connects from a reserved port.
	 * CAP_NET_BIND_SERVICE will not be set for unprivileged requesters,
	 * but it is always enabled for rpciod, which handles the connect
	 * operation.
	 */
	xprt->resvport = 1;
	if (args->flags & RPC_CLNT_CREATE_NONPRIVPORT)
		xprt->resvport = 0;
	xprt->reuseport = 0;
	if (args->flags & RPC_CLNT_CREATE_REUSEPORT)
		xprt->reuseport = 1;

	clnt = rpc_create_xprt(args, xprt);
	if (IS_ERR(clnt) || args->nconnect <= 1)
		return clnt;

	for (i = 0; i < args->nconnect - 1; i++) {
		xprtargs.transport_id += 1;
		if (rpc_clnt_add_xprt(clnt, &xprtargs, NULL, NULL) < 0)
			break;
	}
	return clnt;
}
EXPORT_SYMBOL_GPL(rpc_create);

/*
 * This function clones the RPC client structure. It allows us to share the
 * same transport while varying parameters such as the authentication
 * flavour.
 */
static struct rpc_clnt *__rpc_clone_client(struct rpc_create_args *args,
					   struct rpc_clnt *clnt)
{
	struct rpc_xprt_switch *xps;
	struct rpc_xprt *xprt;
	struct rpc_clnt *new;
	int err;

	err = -ENOMEM;
	rcu_read_lock();
	xprt = xprt_get(rcu_dereference(clnt->cl_xprt));
	xps = xprt_switch_get(rcu_dereference(clnt->cl_xpi.xpi_xpswitch));
	rcu_read_unlock();
	if (xprt == NULL || xps == NULL) {
		xprt_put(xprt);
		xprt_switch_put(xps);
		goto out_err;
	}
	args->servername = xprt->servername;
	args->nodename = clnt->cl_nodename;

	new = rpc_new_client(args, xps, xprt, clnt);
	if (IS_ERR(new)) {
		err = PTR_ERR(new);
		goto out_err;
	}

	/* Turn off autobind on clones */
	new->cl_autobind = 0;
	new->cl_softrtry = clnt->cl_softrtry;
	new->cl_noretranstimeo = clnt->cl_noretranstimeo;
	new->cl_discrtry = clnt->cl_discrtry;
	new->cl_chatty = clnt->cl_chatty;
	return new;

out_err:
	dprintk("RPC:       %s: returned error %d\n", __func__, err);
	return ERR_PTR(err);
}

/**
 * rpc_clone_client - Clone an RPC client structure
 *
 * @clnt: RPC client whose parameters are copied
 *
 * Returns a fresh RPC client or an ERR_PTR.
 */
struct rpc_clnt *rpc_clone_client(struct rpc_clnt *clnt)
{
	struct rpc_create_args args = {
		.program	= clnt->cl_program,
		.prognumber	= clnt->cl_prog,
		.version	= clnt->cl_vers,
		.authflavor	= clnt->cl_auth->au_flavor,
	};
	return __rpc_clone_client(&args, clnt);
}
EXPORT_SYMBOL_GPL(rpc_clone_client);

/**
 * rpc_clone_client_set_auth - Clone an RPC client structure and set its auth
 *
 * @clnt: RPC client whose parameters are copied
 * @flavor: security flavor for new client
 *
 * Returns a fresh RPC client or an ERR_PTR.
 */
struct rpc_clnt *
rpc_clone_client_set_auth(struct rpc_clnt *clnt, rpc_authflavor_t flavor)
{
	struct rpc_create_args args = {
		.program	= clnt->cl_program,
		.prognumber	= clnt->cl_prog,
		.version	= clnt->cl_vers,
		.authflavor	= flavor,
	};
	return __rpc_clone_client(&args, clnt);
}
EXPORT_SYMBOL_GPL(rpc_clone_client_set_auth);

/**
 * rpc_switch_client_transport: switch the RPC transport on the fly
 * @clnt: pointer to a struct rpc_clnt
 * @args: pointer to the new transport arguments
 * @timeout: pointer to the new timeout parameters
 *
 * This function allows the caller to switch the RPC transport for the
 * rpc_clnt structure 'clnt' to allow it to connect to a mirrored NFS
 * server, for instance.  It assumes that the caller has ensured that
 * there are no active RPC tasks by using some form of locking.
 *
 * Returns zero if "clnt" is now using the new xprt.  Otherwise a
 * negative errno is returned, and "clnt" continues to use the old
 * xprt.
 */
int rpc_switch_client_transport(struct rpc_clnt *clnt,
		struct xprt_create *args,
		const struct rpc_timeout *timeout)
{
	const struct rpc_timeout *old_timeo;
	rpc_authflavor_t pseudoflavor;
	struct rpc_xprt_switch *xps, *oldxps;
	struct rpc_xprt *xprt, *old;
	struct rpc_clnt *parent;
	int err;

	xprt = xprt_create_transport(args);
	if (IS_ERR(xprt)) {
		dprintk("RPC:       failed to create new xprt for clnt %p\n",
			clnt);
		return PTR_ERR(xprt);
	}

	xps = xprt_switch_alloc(xprt, GFP_KERNEL);
	if (xps == NULL) {
		xprt_put(xprt);
		return -ENOMEM;
	}

	pseudoflavor = clnt->cl_auth->au_flavor;

	old_timeo = clnt->cl_timeout;
	old = rpc_clnt_set_transport(clnt, xprt, timeout);
	oldxps = xprt_iter_xchg_switch(&clnt->cl_xpi, xps);

	rpc_unregister_client(clnt);
	__rpc_clnt_remove_pipedir(clnt);
	rpc_clnt_debugfs_unregister(clnt);

	/*
	 * A new transport was created.  "clnt" therefore
	 * becomes the root of a new cl_parent tree.  clnt's
	 * children, if it has any, still point to the old xprt.
	 */
	parent = clnt->cl_parent;
	clnt->cl_parent = clnt;

	/*
	 * The old rpc_auth cache cannot be re-used.  GSS
	 * contexts in particular are between a single
	 * client and server.
	 */
	err = rpc_client_register(clnt, pseudoflavor, NULL);
	if (err)
		goto out_revert;

	synchronize_rcu();
	if (parent != clnt)
		rpc_release_client(parent);
	xprt_switch_put(oldxps);
	xprt_put(old);
	dprintk("RPC:       replaced xprt for clnt %p\n", clnt);
	return 0;

out_revert:
	xps = xprt_iter_xchg_switch(&clnt->cl_xpi, oldxps);
	rpc_clnt_set_transport(clnt, old, old_timeo);
	clnt->cl_parent = parent;
	rpc_client_register(clnt, pseudoflavor, NULL);
	xprt_switch_put(xps);
	xprt_put(xprt);
	dprintk("RPC:       failed to switch xprt for clnt %p\n", clnt);
	return err;
}
EXPORT_SYMBOL_GPL(rpc_switch_client_transport);

static
int rpc_clnt_xprt_iter_init(struct rpc_clnt *clnt, struct rpc_xprt_iter *xpi)
{
	struct rpc_xprt_switch *xps;

	rcu_read_lock();
	xps = xprt_switch_get(rcu_dereference(clnt->cl_xpi.xpi_xpswitch));
	rcu_read_unlock();
	if (xps == NULL)
		return -EAGAIN;
	xprt_iter_init_listall(xpi, xps);
	xprt_switch_put(xps);
	return 0;
}

/**
 * rpc_clnt_iterate_for_each_xprt - Apply a function to all transports
 * @clnt: pointer to client
 * @fn: function to apply
 * @data: void pointer to function data
 *
 * Iterates through the list of RPC transports currently attached to the
 * client and applies the function fn(clnt, xprt, data).
 *
 * On error, the iteration stops, and the function returns the error value.
 */
int rpc_clnt_iterate_for_each_xprt(struct rpc_clnt *clnt,
		int (*fn)(struct rpc_clnt *, struct rpc_xprt *, void *),
		void *data)
{
	struct rpc_xprt_iter xpi;
	int ret;

	ret = rpc_clnt_xprt_iter_init(clnt, &xpi);
	if (ret)
		return ret;
	for (;;) {
		struct rpc_xprt *xprt = xprt_iter_get_next(&xpi);

		if (!xprt)
			break;
		ret = fn(clnt, xprt, data);
		xprt_put(xprt);
		if (ret < 0)
			break;
	}
	xprt_iter_destroy(&xpi);
	return ret;
}
EXPORT_SYMBOL_GPL(rpc_clnt_iterate_for_each_xprt);

/*
 * Kill all tasks for the given client.
 * XXX: kill their descendants as well?
 */
void rpc_killall_tasks(struct rpc_clnt *clnt)
{
	struct rpc_task	*rovr;


	if (list_empty(&clnt->cl_tasks))
		return;
	dprintk("RPC:       killing all tasks for client %p\n", clnt);
	/*
	 * Spin lock all_tasks to prevent changes...
	 */
	spin_lock(&clnt->cl_lock);
	list_for_each_entry(rovr, &clnt->cl_tasks, tk_task) {
		if (!RPC_IS_ACTIVATED(rovr))
			continue;
		if (!(rovr->tk_flags & RPC_TASK_KILLED)) {
			rovr->tk_flags |= RPC_TASK_KILLED;
			rpc_exit(rovr, -EIO);
			if (RPC_IS_QUEUED(rovr))
				rpc_wake_up_queued_task(rovr->tk_waitqueue,
							rovr);
		}
	}
	spin_unlock(&clnt->cl_lock);
}
EXPORT_SYMBOL_GPL(rpc_killall_tasks);

/*
 * Properly shut down an RPC client, terminating all outstanding
 * requests.
 */
void rpc_shutdown_client(struct rpc_clnt *clnt)
{
	might_sleep();

	dprintk_rcu("RPC:       shutting down %s client for %s\n",
			clnt->cl_program->name,
			rcu_dereference(clnt->cl_xprt)->servername);

	while (!list_empty(&clnt->cl_tasks)) {
		rpc_killall_tasks(clnt);
		wait_event_timeout(destroy_wait,
			list_empty(&clnt->cl_tasks), 1*HZ);
	}

	rpc_release_client(clnt);
}
EXPORT_SYMBOL_GPL(rpc_shutdown_client);

/*
 * Free an RPC client
 */
static void rpc_free_client_work(struct work_struct *work)
{
	struct rpc_clnt *clnt = container_of(work, struct rpc_clnt, cl_work);

	/* These might block on processes that might allocate memory,
	 * so they cannot be called in rpciod, so they are handled separately
	 * here.
	 */
	rpc_clnt_debugfs_unregister(clnt);
	rpc_clnt_remove_pipedir(clnt);
	xprt_put(rcu_dereference_raw(clnt->cl_xprt));

	kfree(clnt);
	rpciod_down();
}
static struct rpc_clnt *
rpc_free_client(struct rpc_clnt *clnt)
{
	struct rpc_clnt *parent = NULL;

	dprintk_rcu("RPC:       destroying %s client for %s\n",
			clnt->cl_program->name,
			rcu_dereference(clnt->cl_xprt)->servername);
	if (clnt->cl_parent != clnt)
		parent = clnt->cl_parent;
	rpc_unregister_client(clnt);
	rpc_free_iostats(clnt->cl_metrics);
	clnt->cl_metrics = NULL;
	xprt_iter_destroy(&clnt->cl_xpi);
	rpc_free_clid(clnt);

	INIT_WORK(&clnt->cl_work, rpc_free_client_work);
	schedule_work(&clnt->cl_work);
	return parent;
}

/*
 * Free an RPC client
 */
static struct rpc_clnt * 
rpc_free_auth(struct rpc_clnt *clnt)
{
	if (clnt->cl_auth == NULL)
		return rpc_free_client(clnt);

	/*
	 * Note: RPCSEC_GSS may need to send NULL RPC calls in order to
	 *       release remaining GSS contexts. This mechanism ensures
	 *       that it can do so safely.
	 */
	atomic_inc(&clnt->cl_count);
	rpcauth_release(clnt->cl_auth);
	clnt->cl_auth = NULL;
	if (atomic_dec_and_test(&clnt->cl_count))
		return rpc_free_client(clnt);
	return NULL;
}

/*
 * Release reference to the RPC client
 */
void
rpc_release_client(struct rpc_clnt *clnt)
{
	dprintk("RPC:       rpc_release_client(%p)\n", clnt);

	do {
		if (list_empty(&clnt->cl_tasks))
			wake_up(&destroy_wait);
		if (!atomic_dec_and_test(&clnt->cl_count))
			break;
		clnt = rpc_free_auth(clnt);
	} while (clnt != NULL);
}
EXPORT_SYMBOL_GPL(rpc_release_client);

/**
 * rpc_bind_new_program - bind a new RPC program to an existing client
 * @old: old rpc_client
 * @program: rpc program to set
 * @vers: rpc program version
 *
 * Clones the rpc client and sets up a new RPC program. This is mainly
 * of use for enabling different RPC programs to share the same transport.
 * The Sun NFSv2/v3 ACL protocol can do this.
 */
struct rpc_clnt *rpc_bind_new_program(struct rpc_clnt *old,
				      const struct rpc_program *program,
				      u32 vers)
{
	struct rpc_create_args args = {
		.program	= program,
		.prognumber	= program->number,
		.version	= vers,
		.authflavor	= old->cl_auth->au_flavor,
	};
	struct rpc_clnt *clnt;
	int err;

	clnt = __rpc_clone_client(&args, old);
	if (IS_ERR(clnt))
		goto out;
	err = rpc_ping(clnt);
	if (err != 0) {
		rpc_shutdown_client(clnt);
		clnt = ERR_PTR(err);
	}
out:
	return clnt;
}
EXPORT_SYMBOL_GPL(rpc_bind_new_program);

<<<<<<< HEAD
static struct rpc_xprt *
rpc_task_get_xprt(struct rpc_clnt *clnt)
{
	struct rpc_xprt_switch *xps;
	struct rpc_xprt *xprt= xprt_iter_get_next(&clnt->cl_xpi);
=======
struct rpc_xprt *
rpc_task_get_xprt(struct rpc_clnt *clnt, struct rpc_xprt *xprt)
{
	struct rpc_xprt_switch *xps;
>>>>>>> d5395b5f

	if (!xprt)
		return NULL;
	rcu_read_lock();
	xps = rcu_dereference(clnt->cl_xpi.xpi_xpswitch);
	atomic_long_inc(&xps->xps_queuelen);
	rcu_read_unlock();
	atomic_long_inc(&xprt->queuelen);

	return xprt;
}

static void
rpc_task_release_xprt(struct rpc_clnt *clnt, struct rpc_xprt *xprt)
{
	struct rpc_xprt_switch *xps;

	atomic_long_dec(&xprt->queuelen);
	rcu_read_lock();
	xps = rcu_dereference(clnt->cl_xpi.xpi_xpswitch);
	atomic_long_dec(&xps->xps_queuelen);
	rcu_read_unlock();

	xprt_put(xprt);
}

void rpc_task_release_transport(struct rpc_task *task)
{
	struct rpc_xprt *xprt = task->tk_xprt;

	if (xprt) {
		task->tk_xprt = NULL;
		if (task->tk_client)
			rpc_task_release_xprt(task->tk_client, xprt);
		else
			xprt_put(xprt);
	}
}
EXPORT_SYMBOL_GPL(rpc_task_release_transport);

void rpc_task_release_client(struct rpc_task *task)
{
	struct rpc_clnt *clnt = task->tk_client;

	rpc_task_release_transport(task);
	if (clnt != NULL) {
		/* Remove from client task list */
		spin_lock(&clnt->cl_lock);
		list_del(&task->tk_task);
		spin_unlock(&clnt->cl_lock);
		task->tk_client = NULL;

		rpc_release_client(clnt);
	}
}

static struct rpc_xprt *
rpc_task_get_first_xprt(struct rpc_clnt *clnt)
{
	struct rpc_xprt *xprt;

	rcu_read_lock();
	xprt = xprt_get(rcu_dereference(clnt->cl_xprt));
	rcu_read_unlock();

<<<<<<< HEAD
	return xprt;
=======
	return rpc_task_get_xprt(clnt, xprt);
}

static struct rpc_xprt *
rpc_task_get_next_xprt(struct rpc_clnt *clnt)
{
	return rpc_task_get_xprt(clnt, xprt_iter_get_next(&clnt->cl_xpi));
>>>>>>> d5395b5f
}

static
void rpc_task_set_transport(struct rpc_task *task, struct rpc_clnt *clnt)
{
	if (task->tk_xprt)
		return;
	if (task->tk_flags & RPC_TASK_NO_ROUND_ROBIN)
		task->tk_xprt = rpc_task_get_first_xprt(clnt);
	else
<<<<<<< HEAD
		task->tk_xprt = rpc_task_get_xprt(clnt);
=======
		task->tk_xprt = rpc_task_get_next_xprt(clnt);
>>>>>>> d5395b5f
}

static
void rpc_task_set_client(struct rpc_task *task, struct rpc_clnt *clnt)
{

	if (clnt != NULL) {
		rpc_task_set_transport(task, clnt);
		task->tk_client = clnt;
		atomic_inc(&clnt->cl_count);
		if (clnt->cl_softrtry)
			task->tk_flags |= RPC_TASK_SOFT;
		if (clnt->cl_noretranstimeo)
			task->tk_flags |= RPC_TASK_NO_RETRANS_TIMEOUT;
		/* Add to the client's list of all tasks */
		spin_lock(&clnt->cl_lock);
		list_add_tail(&task->tk_task, &clnt->cl_tasks);
		spin_unlock(&clnt->cl_lock);
	}
}

static void
rpc_task_set_rpc_message(struct rpc_task *task, const struct rpc_message *msg)
{
	if (msg != NULL) {
		task->tk_msg.rpc_proc = msg->rpc_proc;
		task->tk_msg.rpc_argp = msg->rpc_argp;
		task->tk_msg.rpc_resp = msg->rpc_resp;
		if (msg->rpc_cred != NULL)
			task->tk_msg.rpc_cred = get_rpccred(msg->rpc_cred);
	}
}

/*
 * Default callback for async RPC calls
 */
static void
rpc_default_callback(struct rpc_task *task, void *data)
{
}

static const struct rpc_call_ops rpc_default_ops = {
	.rpc_call_done = rpc_default_callback,
};

/**
 * rpc_run_task - Allocate a new RPC task, then run rpc_execute against it
 * @task_setup_data: pointer to task initialisation data
 */
struct rpc_task *rpc_run_task(const struct rpc_task_setup *task_setup_data)
{
	struct rpc_task *task;

	task = rpc_new_task(task_setup_data);

	rpc_task_set_client(task, task_setup_data->rpc_client);
	rpc_task_set_rpc_message(task, task_setup_data->rpc_message);

	if (task->tk_action == NULL)
		rpc_call_start(task);

	atomic_inc(&task->tk_count);
	rpc_execute(task);
	return task;
}
EXPORT_SYMBOL_GPL(rpc_run_task);

/**
 * rpc_call_sync - Perform a synchronous RPC call
 * @clnt: pointer to RPC client
 * @msg: RPC call parameters
 * @flags: RPC call flags
 */
int rpc_call_sync(struct rpc_clnt *clnt, const struct rpc_message *msg, int flags)
{
	struct rpc_task	*task;
	struct rpc_task_setup task_setup_data = {
		.rpc_client = clnt,
		.rpc_message = msg,
		.callback_ops = &rpc_default_ops,
		.flags = flags,
	};
	int status;

	WARN_ON_ONCE(flags & RPC_TASK_ASYNC);
	if (flags & RPC_TASK_ASYNC) {
		rpc_release_calldata(task_setup_data.callback_ops,
			task_setup_data.callback_data);
		return -EINVAL;
	}

	task = rpc_run_task(&task_setup_data);
	if (IS_ERR(task))
		return PTR_ERR(task);
	status = task->tk_status;
	rpc_put_task(task);
	return status;
}
EXPORT_SYMBOL_GPL(rpc_call_sync);

/**
 * rpc_call_async - Perform an asynchronous RPC call
 * @clnt: pointer to RPC client
 * @msg: RPC call parameters
 * @flags: RPC call flags
 * @tk_ops: RPC call ops
 * @data: user call data
 */
int
rpc_call_async(struct rpc_clnt *clnt, const struct rpc_message *msg, int flags,
	       const struct rpc_call_ops *tk_ops, void *data)
{
	struct rpc_task	*task;
	struct rpc_task_setup task_setup_data = {
		.rpc_client = clnt,
		.rpc_message = msg,
		.callback_ops = tk_ops,
		.callback_data = data,
		.flags = flags|RPC_TASK_ASYNC,
	};

	task = rpc_run_task(&task_setup_data);
	if (IS_ERR(task))
		return PTR_ERR(task);
	rpc_put_task(task);
	return 0;
}
EXPORT_SYMBOL_GPL(rpc_call_async);

#if defined(CONFIG_SUNRPC_BACKCHANNEL)
/**
 * rpc_run_bc_task - Allocate a new RPC task for backchannel use, then run
 * rpc_execute against it
 * @req: RPC request
 */
struct rpc_task *rpc_run_bc_task(struct rpc_rqst *req)
{
	struct rpc_task *task;
	struct xdr_buf *xbufp = &req->rq_snd_buf;
	struct rpc_task_setup task_setup_data = {
		.callback_ops = &rpc_default_ops,
		.flags = RPC_TASK_SOFTCONN,
	};

	dprintk("RPC: rpc_run_bc_task req= %p\n", req);
	/*
	 * Create an rpc_task to send the data
	 */
	task = rpc_new_task(&task_setup_data);
	task->tk_rqstp = req;

	/*
	 * Set up the xdr_buf length.
	 * This also indicates that the buffer is XDR encoded already.
	 */
	xbufp->len = xbufp->head[0].iov_len + xbufp->page_len +
			xbufp->tail[0].iov_len;

	task->tk_action = call_bc_transmit;
	atomic_inc(&task->tk_count);
	WARN_ON_ONCE(atomic_read(&task->tk_count) != 2);
	rpc_execute(task);

	dprintk("RPC: rpc_run_bc_task: task= %p\n", task);
	return task;
}
#endif /* CONFIG_SUNRPC_BACKCHANNEL */

void
rpc_call_start(struct rpc_task *task)
{
	task->tk_action = call_start;
}
EXPORT_SYMBOL_GPL(rpc_call_start);

/**
 * rpc_peeraddr - extract remote peer address from clnt's xprt
 * @clnt: RPC client structure
 * @buf: target buffer
 * @bufsize: length of target buffer
 *
 * Returns the number of bytes that are actually in the stored address.
 */
size_t rpc_peeraddr(struct rpc_clnt *clnt, struct sockaddr *buf, size_t bufsize)
{
	size_t bytes;
	struct rpc_xprt *xprt;

	rcu_read_lock();
	xprt = rcu_dereference(clnt->cl_xprt);

	bytes = xprt->addrlen;
	if (bytes > bufsize)
		bytes = bufsize;
	memcpy(buf, &xprt->addr, bytes);
	rcu_read_unlock();

	return bytes;
}
EXPORT_SYMBOL_GPL(rpc_peeraddr);

/**
 * rpc_peeraddr2str - return remote peer address in printable format
 * @clnt: RPC client structure
 * @format: address format
 *
 * NB: the lifetime of the memory referenced by the returned pointer is
 * the same as the rpc_xprt itself.  As long as the caller uses this
 * pointer, it must hold the RCU read lock.
 */
const char *rpc_peeraddr2str(struct rpc_clnt *clnt,
			     enum rpc_display_format_t format)
{
	struct rpc_xprt *xprt;

	xprt = rcu_dereference(clnt->cl_xprt);

	if (xprt->address_strings[format] != NULL)
		return xprt->address_strings[format];
	else
		return "unprintable";
}
EXPORT_SYMBOL_GPL(rpc_peeraddr2str);

static const struct sockaddr_in rpc_inaddr_loopback = {
	.sin_family		= AF_INET,
	.sin_addr.s_addr	= htonl(INADDR_ANY),
};

static const struct sockaddr_in6 rpc_in6addr_loopback = {
	.sin6_family		= AF_INET6,
	.sin6_addr		= IN6ADDR_ANY_INIT,
};

/*
 * Try a getsockname() on a connected datagram socket.  Using a
 * connected datagram socket prevents leaving a socket in TIME_WAIT.
 * This conserves the ephemeral port number space.
 *
 * Returns zero and fills in "buf" if successful; otherwise, a
 * negative errno is returned.
 */
static int rpc_sockname(struct net *net, struct sockaddr *sap, size_t salen,
			struct sockaddr *buf, int buflen)
{
	struct socket *sock;
	int err;

	err = __sock_create(net, sap->sa_family,
				SOCK_DGRAM, IPPROTO_UDP, &sock, 1);
	if (err < 0) {
		dprintk("RPC:       can't create UDP socket (%d)\n", err);
		goto out;
	}

	switch (sap->sa_family) {
	case AF_INET:
		err = kernel_bind(sock,
				(struct sockaddr *)&rpc_inaddr_loopback,
				sizeof(rpc_inaddr_loopback));
		break;
	case AF_INET6:
		err = kernel_bind(sock,
				(struct sockaddr *)&rpc_in6addr_loopback,
				sizeof(rpc_in6addr_loopback));
		break;
	default:
		err = -EAFNOSUPPORT;
		goto out;
	}
	if (err < 0) {
		dprintk("RPC:       can't bind UDP socket (%d)\n", err);
		goto out_release;
	}

	err = kernel_connect(sock, sap, salen, 0);
	if (err < 0) {
		dprintk("RPC:       can't connect UDP socket (%d)\n", err);
		goto out_release;
	}

	err = kernel_getsockname(sock, buf, &buflen);
	if (err < 0) {
		dprintk("RPC:       getsockname failed (%d)\n", err);
		goto out_release;
	}

	err = 0;
	if (buf->sa_family == AF_INET6) {
		struct sockaddr_in6 *sin6 = (struct sockaddr_in6 *)buf;
		sin6->sin6_scope_id = 0;
	}
	dprintk("RPC:       %s succeeded\n", __func__);

out_release:
	sock_release(sock);
out:
	return err;
}

/*
 * Scraping a connected socket failed, so we don't have a useable
 * local address.  Fallback: generate an address that will prevent
 * the server from calling us back.
 *
 * Returns zero and fills in "buf" if successful; otherwise, a
 * negative errno is returned.
 */
static int rpc_anyaddr(int family, struct sockaddr *buf, size_t buflen)
{
	switch (family) {
	case AF_INET:
		if (buflen < sizeof(rpc_inaddr_loopback))
			return -EINVAL;
		memcpy(buf, &rpc_inaddr_loopback,
				sizeof(rpc_inaddr_loopback));
		break;
	case AF_INET6:
		if (buflen < sizeof(rpc_in6addr_loopback))
			return -EINVAL;
		memcpy(buf, &rpc_in6addr_loopback,
				sizeof(rpc_in6addr_loopback));
		break;
	default:
		dprintk("RPC:       %s: address family not supported\n",
			__func__);
		return -EAFNOSUPPORT;
	}
	dprintk("RPC:       %s: succeeded\n", __func__);
	return 0;
}

/**
 * rpc_localaddr - discover local endpoint address for an RPC client
 * @clnt: RPC client structure
 * @buf: target buffer
 * @buflen: size of target buffer, in bytes
 *
 * Returns zero and fills in "buf" and "buflen" if successful;
 * otherwise, a negative errno is returned.
 *
 * This works even if the underlying transport is not currently connected,
 * or if the upper layer never previously provided a source address.
 *
 * The result of this function call is transient: multiple calls in
 * succession may give different results, depending on how local
 * networking configuration changes over time.
 */
int rpc_localaddr(struct rpc_clnt *clnt, struct sockaddr *buf, size_t buflen)
{
	struct sockaddr_storage address;
	struct sockaddr *sap = (struct sockaddr *)&address;
	struct rpc_xprt *xprt;
	struct net *net;
	size_t salen;
	int err;

	rcu_read_lock();
	xprt = rcu_dereference(clnt->cl_xprt);
	salen = xprt->addrlen;
	memcpy(sap, &xprt->addr, salen);
	net = get_net(xprt->xprt_net);
	rcu_read_unlock();

	rpc_set_port(sap, 0);
	err = rpc_sockname(net, sap, salen, buf, buflen);
	put_net(net);
	if (err != 0)
		/* Couldn't discover local address, return ANYADDR */
		return rpc_anyaddr(sap->sa_family, buf, buflen);
	return 0;
}
EXPORT_SYMBOL_GPL(rpc_localaddr);

void
rpc_setbufsize(struct rpc_clnt *clnt, unsigned int sndsize, unsigned int rcvsize)
{
	struct rpc_xprt *xprt;

	rcu_read_lock();
	xprt = rcu_dereference(clnt->cl_xprt);
	if (xprt->ops->set_buffer_size)
		xprt->ops->set_buffer_size(xprt, sndsize, rcvsize);
	rcu_read_unlock();
}
EXPORT_SYMBOL_GPL(rpc_setbufsize);

/**
 * rpc_protocol - Get transport protocol number for an RPC client
 * @clnt: RPC client to query
 *
 */
int rpc_protocol(struct rpc_clnt *clnt)
{
	int protocol;

	rcu_read_lock();
	protocol = rcu_dereference(clnt->cl_xprt)->prot;
	rcu_read_unlock();
	return protocol;
}
EXPORT_SYMBOL_GPL(rpc_protocol);

/**
 * rpc_net_ns - Get the network namespace for this RPC client
 * @clnt: RPC client to query
 *
 */
struct net *rpc_net_ns(struct rpc_clnt *clnt)
{
	struct net *ret;

	rcu_read_lock();
	ret = rcu_dereference(clnt->cl_xprt)->xprt_net;
	rcu_read_unlock();
	return ret;
}
EXPORT_SYMBOL_GPL(rpc_net_ns);

/**
 * rpc_max_payload - Get maximum payload size for a transport, in bytes
 * @clnt: RPC client to query
 *
 * For stream transports, this is one RPC record fragment (see RFC
 * 1831), as we don't support multi-record requests yet.  For datagram
 * transports, this is the size of an IP packet minus the IP, UDP, and
 * RPC header sizes.
 */
size_t rpc_max_payload(struct rpc_clnt *clnt)
{
	size_t ret;

	rcu_read_lock();
	ret = rcu_dereference(clnt->cl_xprt)->max_payload;
	rcu_read_unlock();
	return ret;
}
EXPORT_SYMBOL_GPL(rpc_max_payload);

/**
 * rpc_max_bc_payload - Get maximum backchannel payload size, in bytes
 * @clnt: RPC client to query
 */
size_t rpc_max_bc_payload(struct rpc_clnt *clnt)
{
	struct rpc_xprt *xprt;
	size_t ret;

	rcu_read_lock();
	xprt = rcu_dereference(clnt->cl_xprt);
	ret = xprt->ops->bc_maxpayload(xprt);
	rcu_read_unlock();
	return ret;
}
EXPORT_SYMBOL_GPL(rpc_max_bc_payload);

/**
 * rpc_force_rebind - force transport to check that remote port is unchanged
 * @clnt: client to rebind
 *
 */
void rpc_force_rebind(struct rpc_clnt *clnt)
{
	if (clnt->cl_autobind) {
		rcu_read_lock();
		xprt_clear_bound(rcu_dereference(clnt->cl_xprt));
		rcu_read_unlock();
	}
}
EXPORT_SYMBOL_GPL(rpc_force_rebind);

/*
 * Restart an (async) RPC call from the call_prepare state.
 * Usually called from within the exit handler.
 */
int
rpc_restart_call_prepare(struct rpc_task *task)
{
	if (RPC_ASSASSINATED(task))
		return 0;
	task->tk_action = call_start;
	task->tk_status = 0;
	if (task->tk_ops->rpc_call_prepare != NULL)
		task->tk_action = rpc_prepare_task;
	return 1;
}
EXPORT_SYMBOL_GPL(rpc_restart_call_prepare);

/*
 * Restart an (async) RPC call. Usually called from within the
 * exit handler.
 */
int
rpc_restart_call(struct rpc_task *task)
{
	if (RPC_ASSASSINATED(task))
		return 0;
	task->tk_action = call_start;
	task->tk_status = 0;
	return 1;
}
EXPORT_SYMBOL_GPL(rpc_restart_call);

#if IS_ENABLED(CONFIG_SUNRPC_DEBUG)
const char
*rpc_proc_name(const struct rpc_task *task)
{
	const struct rpc_procinfo *proc = task->tk_msg.rpc_proc;

	if (proc) {
		if (proc->p_name)
			return proc->p_name;
		else
			return "NULL";
	} else
		return "no proc";
}
#endif

/*
 * 0.  Initial state
 *
 *     Other FSM states can be visited zero or more times, but
 *     this state is visited exactly once for each RPC.
 */
static void
call_start(struct rpc_task *task)
{
	struct rpc_clnt	*clnt = task->tk_client;

	dprintk("RPC: %5u call_start %s%d proc %s (%s)\n", task->tk_pid,
			clnt->cl_program->name, clnt->cl_vers,
			rpc_proc_name(task),
			(RPC_IS_ASYNC(task) ? "async" : "sync"));

	/* Increment call count */
	task->tk_msg.rpc_proc->p_count++;
	clnt->cl_stats->rpccnt++;
	task->tk_action = call_reserve;
	rpc_task_set_transport(task, clnt);
}

/*
 * 1.	Reserve an RPC call slot
 */
static void
call_reserve(struct rpc_task *task)
{
	dprint_status(task);

	task->tk_status  = 0;
	task->tk_action  = call_reserveresult;
	xprt_reserve(task);
}

static void call_retry_reserve(struct rpc_task *task);

/*
 * 1b.	Grok the result of xprt_reserve()
 */
static void
call_reserveresult(struct rpc_task *task)
{
	int status = task->tk_status;

	dprint_status(task);

	/*
	 * After a call to xprt_reserve(), we must have either
	 * a request slot or else an error status.
	 */
	task->tk_status = 0;
	if (status >= 0) {
		if (task->tk_rqstp) {
			task->tk_action = call_refresh;
			return;
		}

		printk(KERN_ERR "%s: status=%d, but no request slot, exiting\n",
				__func__, status);
		rpc_exit(task, -EIO);
		return;
	}

	switch (status) {
	case -ENOMEM:
		rpc_delay(task, HZ >> 2);
	case -EAGAIN:	/* woken up; retry */
		task->tk_action = call_retry_reserve;
		return;
	case -EIO:	/* probably a shutdown */
		break;
	default:
		printk(KERN_ERR "%s: unrecognized error %d, exiting\n",
				__func__, status);
		break;
	}
	rpc_exit(task, status);
}

/*
 * 1c.	Retry reserving an RPC call slot
 */
static void
call_retry_reserve(struct rpc_task *task)
{
	dprint_status(task);

	task->tk_status  = 0;
	task->tk_action  = call_reserveresult;
	xprt_retry_reserve(task);
}

/*
 * 2.	Bind and/or refresh the credentials
 */
static void
call_refresh(struct rpc_task *task)
{
	dprint_status(task);

	task->tk_action = call_refreshresult;
	task->tk_status = 0;
	task->tk_client->cl_stats->rpcauthrefresh++;
	rpcauth_refreshcred(task);
}

/*
 * 2a.	Process the results of a credential refresh
 */
static void
call_refreshresult(struct rpc_task *task)
{
	int status = task->tk_status;

	dprint_status(task);

	task->tk_status = 0;
	task->tk_action = call_refresh;
	switch (status) {
	case 0:
		if (rpcauth_uptodatecred(task)) {
			task->tk_action = call_allocate;
			return;
		}
		/* Use rate-limiting and a max number of retries if refresh
		 * had status 0 but failed to update the cred.
		 */
	case -ETIMEDOUT:
		rpc_delay(task, 3*HZ);
	case -EAGAIN:
		status = -EACCES;
	case -EKEYEXPIRED:
		if (!task->tk_cred_retry)
			break;
		task->tk_cred_retry--;
		dprintk("RPC: %5u %s: retry refresh creds\n",
				task->tk_pid, __func__);
		return;
	case -ENOMEM:
		rpc_delay(task, HZ >> 4);
		return;
	}
	dprintk("RPC: %5u %s: refresh creds failed with error %d\n",
				task->tk_pid, __func__, status);
	rpc_exit(task, status);
}

/*
 * 2b.	Allocate the buffer. For details, see sched.c:rpc_malloc.
 *	(Note: buffer memory is freed in xprt_release).
 */
static void
call_allocate(struct rpc_task *task)
{
	unsigned int slack = task->tk_rqstp->rq_cred->cr_auth->au_cslack;
	struct rpc_rqst *req = task->tk_rqstp;
	struct rpc_xprt *xprt = req->rq_xprt;
	struct rpc_procinfo *proc = task->tk_msg.rpc_proc;
	int status;

	dprint_status(task);

	task->tk_status = 0;
	task->tk_action = call_bind;

	if (req->rq_buffer)
		return;

	if (proc->p_proc != 0) {
		BUG_ON(proc->p_arglen == 0);
		if (proc->p_decode != NULL)
			BUG_ON(proc->p_replen == 0);
	}

	/*
	 * Calculate the size (in quads) of the RPC call
	 * and reply headers, and convert both values
	 * to byte sizes.
	 */
	req->rq_callsize = RPC_CALLHDRSIZE + (slack << 1) + proc->p_arglen;
	req->rq_callsize <<= 2;
	req->rq_rcvsize = RPC_REPHDRSIZE + slack + proc->p_replen;
	req->rq_rcvsize <<= 2;

	status = xprt->ops->buf_alloc(task);
	if (status == 0)
		return;
	if (status != -ENOMEM) {
		rpc_exit(task, status);
		return;
	}

	dprintk("RPC: %5u rpc_buffer allocation failed\n", task->tk_pid);

	if (RPC_IS_ASYNC(task) || !fatal_signal_pending(current)) {
		task->tk_action = call_allocate;
		rpc_delay(task, HZ>>4);
		return;
	}

	rpc_exit(task, -ERESTARTSYS);
}

static inline int
rpc_task_need_encode(struct rpc_task *task)
{
	return task->tk_rqstp->rq_snd_buf.len == 0;
}

static inline void
rpc_task_force_reencode(struct rpc_task *task)
{
	task->tk_rqstp->rq_snd_buf.len = 0;
	task->tk_rqstp->rq_bytes_sent = 0;
}

/*
 * 3.	Encode arguments of an RPC call
 */
static void
rpc_xdr_encode(struct rpc_task *task)
{
	struct rpc_rqst	*req = task->tk_rqstp;
	kxdreproc_t	encode;
	__be32		*p;

	dprint_status(task);

	xdr_buf_init(&req->rq_snd_buf,
		     req->rq_buffer,
		     req->rq_callsize);
	xdr_buf_init(&req->rq_rcv_buf,
		     req->rq_rbuffer,
		     req->rq_rcvsize);

	p = rpc_encode_header(task);
	if (p == NULL) {
		printk(KERN_INFO "RPC: couldn't encode RPC header, exit EIO\n");
		rpc_exit(task, -EIO);
		return;
	}

	encode = task->tk_msg.rpc_proc->p_encode;
	if (encode == NULL)
		return;

	task->tk_status = rpcauth_wrap_req(task, encode, req, p,
			task->tk_msg.rpc_argp);
}

/*
 * 4.	Get the server port number if not yet set
 */
static void
call_bind(struct rpc_task *task)
{
	struct rpc_xprt *xprt = task->tk_rqstp->rq_xprt;

	dprint_status(task);

	task->tk_action = call_connect;
	if (!xprt_bound(xprt)) {
		task->tk_action = call_bind_status;
		task->tk_timeout = xprt->bind_timeout;
		xprt->ops->rpcbind(task);
	}
}

/*
 * 4a.	Sort out bind result
 */
static void
call_bind_status(struct rpc_task *task)
{
	int status = -EIO;

	if (task->tk_status >= 0) {
		dprint_status(task);
		task->tk_status = 0;
		task->tk_action = call_connect;
		return;
	}

	trace_rpc_bind_status(task);
	switch (task->tk_status) {
	case -ENOMEM:
		dprintk("RPC: %5u rpcbind out of memory\n", task->tk_pid);
		rpc_delay(task, HZ >> 2);
		goto retry_timeout;
	case -EACCES:
		dprintk("RPC: %5u remote rpcbind: RPC program/version "
				"unavailable\n", task->tk_pid);
		/* fail immediately if this is an RPC ping */
		if (task->tk_msg.rpc_proc->p_proc == 0) {
			status = -EOPNOTSUPP;
			break;
		}
		if (task->tk_rebind_retry == 0)
			break;
		task->tk_rebind_retry--;
		rpc_delay(task, 3*HZ);
		goto retry_timeout;
	case -ETIMEDOUT:
		dprintk("RPC: %5u rpcbind request timed out\n",
				task->tk_pid);
		goto retry_timeout;
	case -EPFNOSUPPORT:
		/* server doesn't support any rpcbind version we know of */
		dprintk("RPC: %5u unrecognized remote rpcbind service\n",
				task->tk_pid);
		break;
	case -EPROTONOSUPPORT:
		dprintk("RPC: %5u remote rpcbind version unavailable, retrying\n",
				task->tk_pid);
		goto retry_timeout;
	case -ECONNREFUSED:		/* connection problems */
	case -ECONNRESET:
	case -ECONNABORTED:
	case -ENOTCONN:
	case -EHOSTDOWN:
	case -EHOSTUNREACH:
	case -ENETUNREACH:
	case -ENOBUFS:
	case -EPIPE:
		dprintk("RPC: %5u remote rpcbind unreachable: %d\n",
				task->tk_pid, task->tk_status);
		if (!RPC_IS_SOFTCONN(task)) {
			rpc_delay(task, 5*HZ);
			goto retry_timeout;
		}
		status = task->tk_status;
		break;
	default:
		dprintk("RPC: %5u unrecognized rpcbind error (%d)\n",
				task->tk_pid, -task->tk_status);
	}

	rpc_exit(task, status);
	return;

retry_timeout:
	task->tk_status = 0;
	task->tk_action = call_timeout;
}

/*
 * 4b.	Connect to the RPC server
 */
static void
call_connect(struct rpc_task *task)
{
	struct rpc_xprt *xprt = task->tk_rqstp->rq_xprt;

	dprintk("RPC: %5u call_connect xprt %p %s connected\n",
			task->tk_pid, xprt,
			(xprt_connected(xprt) ? "is" : "is not"));

	task->tk_action = call_transmit;
	if (!xprt_connected(xprt)) {
		task->tk_action = call_connect_status;
		if (task->tk_status < 0)
			return;
		if (task->tk_flags & RPC_TASK_NOCONNECT) {
			rpc_exit(task, -ENOTCONN);
			return;
		}
		xprt_connect(task);
	}
}

/*
 * 4c.	Sort out connect result
 */
static void
call_connect_status(struct rpc_task *task)
{
	struct rpc_clnt *clnt = task->tk_client;
	int status = task->tk_status;

	dprint_status(task);

	trace_rpc_connect_status(task, status);
	task->tk_status = 0;
	switch (status) {
	case -ECONNREFUSED:
	case -ECONNRESET:
	case -ECONNABORTED:
	case -ENETUNREACH:
	case -EHOSTUNREACH:
	case -EADDRINUSE:
	case -ENOBUFS:
	case -EPIPE:
		xprt_conditional_disconnect(task->tk_rqstp->rq_xprt,
					    task->tk_rqstp->rq_connect_cookie);
		if (RPC_IS_SOFTCONN(task))
			break;
		/* retry with existing socket, after a delay */
		rpc_delay(task, 3*HZ);
	case -EAGAIN:
		/* Check for timeouts before looping back to call_bind */
	case -ETIMEDOUT:
		task->tk_action = call_timeout;
		return;
	case 0:
		clnt->cl_stats->netreconn++;
		task->tk_action = call_transmit;
		return;
	}
	rpc_exit(task, status);
}

/*
 * 5.	Transmit the RPC request, and wait for reply
 */
static void
call_transmit(struct rpc_task *task)
{
	int is_retrans = RPC_WAS_SENT(task);

	dprint_status(task);

	task->tk_action = call_status;
	if (task->tk_status < 0)
		return;
	if (!xprt_prepare_transmit(task))
		return;
	task->tk_action = call_transmit_status;
	/* Encode here so that rpcsec_gss can use correct sequence number. */
	if (rpc_task_need_encode(task)) {
		rpc_xdr_encode(task);
		/* Did the encode result in an error condition? */
		if (task->tk_status != 0) {
			/* Was the error nonfatal? */
			if (task->tk_status == -EAGAIN)
				rpc_delay(task, HZ >> 4);
			else
				rpc_exit(task, task->tk_status);
			return;
		}
	}
	xprt_transmit(task);
	if (task->tk_status < 0)
		return;
	if (is_retrans)
		task->tk_client->cl_stats->rpcretrans++;
	/*
	 * On success, ensure that we call xprt_end_transmit() before sleeping
	 * in order to allow access to the socket to other RPC requests.
	 */
	call_transmit_status(task);
	if (rpc_reply_expected(task))
		return;
	task->tk_action = rpc_exit_task;
	rpc_wake_up_queued_task(&task->tk_rqstp->rq_xprt->pending, task);
}

/*
 * 5a.	Handle cleanup after a transmission
 */
static void
call_transmit_status(struct rpc_task *task)
{
	task->tk_action = call_status;

	/*
	 * Common case: success.  Force the compiler to put this
	 * test first.
	 */
	if (task->tk_status == 0) {
		xprt_end_transmit(task);
		rpc_task_force_reencode(task);
		return;
	}

	switch (task->tk_status) {
	case -EAGAIN:
	case -ENOBUFS:
		break;
	default:
		dprint_status(task);
		xprt_end_transmit(task);
		rpc_task_force_reencode(task);
		break;
		/*
		 * Special cases: if we've been waiting on the
		 * socket's write_space() callback, or if the
		 * socket just returned a connection error,
		 * then hold onto the transport lock.
		 */
	case -ECONNREFUSED:
	case -EHOSTDOWN:
	case -EHOSTUNREACH:
	case -ENETUNREACH:
	case -EPERM:
		if (RPC_IS_SOFTCONN(task)) {
			xprt_end_transmit(task);
			rpc_exit(task, task->tk_status);
			break;
		}
	case -ECONNRESET:
	case -ECONNABORTED:
	case -EADDRINUSE:
	case -ENOTCONN:
	case -EPIPE:
		rpc_task_force_reencode(task);
	}
}

#if defined(CONFIG_SUNRPC_BACKCHANNEL)
/*
 * 5b.	Send the backchannel RPC reply.  On error, drop the reply.  In
 * addition, disconnect on connectivity errors.
 */
static void
call_bc_transmit(struct rpc_task *task)
{
	struct rpc_rqst *req = task->tk_rqstp;

	if (!xprt_prepare_transmit(task))
		goto out_retry;

	if (task->tk_status < 0) {
		printk(KERN_NOTICE "RPC: Could not send backchannel reply "
			"error: %d\n", task->tk_status);
		goto out_done;
	}
	if (req->rq_connect_cookie != req->rq_xprt->connect_cookie)
		req->rq_bytes_sent = 0;

	xprt_transmit(task);

	if (task->tk_status == -EAGAIN)
		goto out_nospace;

	xprt_end_transmit(task);
	dprint_status(task);
	switch (task->tk_status) {
	case 0:
		/* Success */
	case -EHOSTDOWN:
	case -EHOSTUNREACH:
	case -ENETUNREACH:
	case -ECONNRESET:
	case -ECONNREFUSED:
	case -EADDRINUSE:
	case -ENOTCONN:
	case -EPIPE:
		break;
	case -ETIMEDOUT:
		/*
		 * Problem reaching the server.  Disconnect and let the
		 * forechannel reestablish the connection.  The server will
		 * have to retransmit the backchannel request and we'll
		 * reprocess it.  Since these ops are idempotent, there's no
		 * need to cache our reply at this time.
		 */
		printk(KERN_NOTICE "RPC: Could not send backchannel reply "
			"error: %d\n", task->tk_status);
		xprt_conditional_disconnect(req->rq_xprt,
			req->rq_connect_cookie);
		break;
	default:
		/*
		 * We were unable to reply and will have to drop the
		 * request.  The server should reconnect and retransmit.
		 */
		WARN_ON_ONCE(task->tk_status == -EAGAIN);
		printk(KERN_NOTICE "RPC: Could not send backchannel reply "
			"error: %d\n", task->tk_status);
		break;
	}
	rpc_wake_up_queued_task(&req->rq_xprt->pending, task);
out_done:
	task->tk_action = rpc_exit_task;
	return;
out_nospace:
	req->rq_connect_cookie = req->rq_xprt->connect_cookie;
out_retry:
	task->tk_status = 0;
}
#endif /* CONFIG_SUNRPC_BACKCHANNEL */

/*
 * 6.	Sort out the RPC call status
 */
static void
call_status(struct rpc_task *task)
{
	struct rpc_clnt	*clnt = task->tk_client;
	struct rpc_rqst	*req = task->tk_rqstp;
	int		status;

	if (req->rq_reply_bytes_recvd > 0 && !req->rq_bytes_sent)
		task->tk_status = req->rq_reply_bytes_recvd;

	dprint_status(task);

	status = task->tk_status;
	if (status >= 0) {
		task->tk_action = call_decode;
		return;
	}

	trace_rpc_call_status(task);
	task->tk_status = 0;
	switch(status) {
	case -EHOSTDOWN:
	case -EHOSTUNREACH:
	case -ENETUNREACH:
	case -EPERM:
		if (RPC_IS_SOFTCONN(task)) {
			rpc_exit(task, status);
			break;
		}
		/*
		 * Delay any retries for 3 seconds, then handle as if it
		 * were a timeout.
		 */
		rpc_delay(task, 3*HZ);
	case -ETIMEDOUT:
		task->tk_action = call_timeout;
		if (!(task->tk_flags & RPC_TASK_NO_RETRANS_TIMEOUT)
		    && task->tk_client->cl_discrtry)
			xprt_conditional_disconnect(req->rq_xprt,
					req->rq_connect_cookie);
		break;
	case -ECONNREFUSED:
	case -ECONNRESET:
	case -ECONNABORTED:
	case -ENOTCONN:
		rpc_force_rebind(clnt);
		break;
	case -EADDRINUSE:
		rpc_delay(task, 3*HZ);
	case -EPIPE:
		task->tk_action = call_bind;
		break;
	case -ENOBUFS:
		rpc_delay(task, HZ>>2);
	case -EAGAIN:
		task->tk_action = call_transmit;
		break;
	case -EIO:
		/* shutdown or soft timeout */
		rpc_exit(task, status);
		break;
	default:
		if (clnt->cl_chatty)
			printk("%s: RPC call returned error %d\n",
			       clnt->cl_program->name, -status);
		rpc_exit(task, status);
	}
}

/*
 * 6a.	Handle RPC timeout
 * 	We do not release the request slot, so we keep using the
 *	same XID for all retransmits.
 */
static void
call_timeout(struct rpc_task *task)
{
	struct rpc_clnt	*clnt = task->tk_client;

	if (xprt_adjust_timeout(task->tk_rqstp) == 0) {
		dprintk("RPC: %5u call_timeout (minor)\n", task->tk_pid);
		goto retry;
	}

	dprintk("RPC: %5u call_timeout (major)\n", task->tk_pid);
	task->tk_timeouts++;

	if (RPC_IS_SOFTCONN(task)) {
		rpc_exit(task, -ETIMEDOUT);
		return;
	}
	if (RPC_IS_SOFT(task)) {
		if (clnt->cl_chatty) {
			pr_notice_ratelimited(
				"%s: server %s not responding, timed out\n",
				clnt->cl_program->name,
				task->tk_xprt->servername);
		}
		if (task->tk_flags & RPC_TASK_TIMEOUT)
			rpc_exit(task, -ETIMEDOUT);
		else
			rpc_exit(task, -EIO);
		return;
	}

	if (!(task->tk_flags & RPC_CALL_MAJORSEEN)) {
		task->tk_flags |= RPC_CALL_MAJORSEEN;
		if (clnt->cl_chatty) {
			pr_notice_ratelimited(
				"%s: server %s not responding, still trying\n",
				clnt->cl_program->name,
				task->tk_xprt->servername);
		}
	}
	rpc_force_rebind(clnt);
	/*
	 * Did our request time out due to an RPCSEC_GSS out-of-sequence
	 * event? RFC2203 requires the server to drop all such requests.
	 */
	rpcauth_invalcred(task);

retry:
	task->tk_action = call_bind;
	task->tk_status = 0;
}

/*
 * 7.	Decode the RPC reply
 */
static void
call_decode(struct rpc_task *task)
{
	struct rpc_clnt	*clnt = task->tk_client;
	struct rpc_rqst	*req = task->tk_rqstp;
	kxdrdproc_t	decode = task->tk_msg.rpc_proc->p_decode;
	__be32		*p;

	dprint_status(task);

	if (task->tk_flags & RPC_CALL_MAJORSEEN) {
		if (clnt->cl_chatty) {
			pr_notice_ratelimited("%s: server %s OK\n",
				clnt->cl_program->name,
				task->tk_xprt->servername);
		}
		task->tk_flags &= ~RPC_CALL_MAJORSEEN;
	}

	/*
	 * Ensure that we see all writes made by xprt_complete_rqst()
	 * before it changed req->rq_reply_bytes_recvd.
	 */
	smp_rmb();
	req->rq_rcv_buf.len = req->rq_private_buf.len;

	/* Check that the softirq receive buffer is valid */
	WARN_ON(memcmp(&req->rq_rcv_buf, &req->rq_private_buf,
				sizeof(req->rq_rcv_buf)) != 0);

	if (req->rq_rcv_buf.len < 12) {
		if (!RPC_IS_SOFT(task)) {
			task->tk_action = call_bind;
			goto out_retry;
		}
		dprintk("RPC:       %s: too small RPC reply size (%d bytes)\n",
				clnt->cl_program->name, task->tk_status);
		task->tk_action = call_timeout;
		goto out_retry;
	}

	p = rpc_verify_header(task);
	if (IS_ERR(p)) {
		if (p == ERR_PTR(-EAGAIN))
			goto out_retry;
		return;
	}

	task->tk_action = rpc_exit_task;

	if (decode) {
		task->tk_status = rpcauth_unwrap_resp(task, decode, req, p,
						      task->tk_msg.rpc_resp);
	}
	dprintk("RPC: %5u call_decode result %d\n", task->tk_pid,
			task->tk_status);
	return;
out_retry:
	task->tk_status = 0;
	/* Note: rpc_verify_header() may have freed the RPC slot */
	if (task->tk_rqstp == req) {
		req->rq_reply_bytes_recvd = req->rq_rcv_buf.len = 0;
		if (task->tk_client->cl_discrtry)
			xprt_conditional_disconnect(req->rq_xprt,
					req->rq_connect_cookie);
	}
}

static __be32 *
rpc_encode_header(struct rpc_task *task)
{
	struct rpc_clnt *clnt = task->tk_client;
	struct rpc_rqst	*req = task->tk_rqstp;
	__be32		*p = req->rq_svec[0].iov_base;

	/* FIXME: check buffer size? */

	p = xprt_skip_transport_header(req->rq_xprt, p);
	*p++ = req->rq_xid;		/* XID */
	*p++ = htonl(RPC_CALL);		/* CALL */
	*p++ = htonl(RPC_VERSION);	/* RPC version */
	*p++ = htonl(clnt->cl_prog);	/* program number */
	*p++ = htonl(clnt->cl_vers);	/* program version */
	*p++ = htonl(task->tk_msg.rpc_proc->p_proc);	/* procedure */
	p = rpcauth_marshcred(task, p);
	req->rq_slen = xdr_adjust_iovec(&req->rq_svec[0], p);
	return p;
}

static __be32 *
rpc_verify_header(struct rpc_task *task)
{
	struct rpc_clnt *clnt = task->tk_client;
	struct kvec *iov = &task->tk_rqstp->rq_rcv_buf.head[0];
	int len = task->tk_rqstp->rq_rcv_buf.len >> 2;
	__be32	*p = iov->iov_base;
	u32 n;
	int error = -EACCES;

	if ((task->tk_rqstp->rq_rcv_buf.len & 3) != 0) {
		/* RFC-1014 says that the representation of XDR data must be a
		 * multiple of four bytes
		 * - if it isn't pointer subtraction in the NFS client may give
		 *   undefined results
		 */
		dprintk("RPC: %5u %s: XDR representation not a multiple of"
		       " 4 bytes: 0x%x\n", task->tk_pid, __func__,
		       task->tk_rqstp->rq_rcv_buf.len);
		error = -EIO;
		goto out_err;
	}
	if ((len -= 3) < 0)
		goto out_overflow;

	p += 1; /* skip XID */
	if ((n = ntohl(*p++)) != RPC_REPLY) {
		dprintk("RPC: %5u %s: not an RPC reply: %x\n",
			task->tk_pid, __func__, n);
		error = -EIO;
		goto out_garbage;
	}

	if ((n = ntohl(*p++)) != RPC_MSG_ACCEPTED) {
		if (--len < 0)
			goto out_overflow;
		switch ((n = ntohl(*p++))) {
		case RPC_AUTH_ERROR:
			break;
		case RPC_MISMATCH:
			dprintk("RPC: %5u %s: RPC call version mismatch!\n",
				task->tk_pid, __func__);
			error = -EPROTONOSUPPORT;
			goto out_err;
		default:
			dprintk("RPC: %5u %s: RPC call rejected, "
				"unknown error: %x\n",
				task->tk_pid, __func__, n);
			error = -EIO;
			goto out_err;
		}
		if (--len < 0)
			goto out_overflow;
		switch ((n = ntohl(*p++))) {
		case RPC_AUTH_REJECTEDCRED:
		case RPC_AUTH_REJECTEDVERF:
		case RPCSEC_GSS_CREDPROBLEM:
		case RPCSEC_GSS_CTXPROBLEM:
			if (!task->tk_cred_retry)
				break;
			task->tk_cred_retry--;
			dprintk("RPC: %5u %s: retry stale creds\n",
					task->tk_pid, __func__);
			rpcauth_invalcred(task);
			/* Ensure we obtain a new XID! */
			xprt_release(task);
			task->tk_action = call_reserve;
			goto out_retry;
		case RPC_AUTH_BADCRED:
		case RPC_AUTH_BADVERF:
			/* possibly garbled cred/verf? */
			if (!task->tk_garb_retry)
				break;
			task->tk_garb_retry--;
			dprintk("RPC: %5u %s: retry garbled creds\n",
					task->tk_pid, __func__);
			task->tk_action = call_bind;
			goto out_retry;
		case RPC_AUTH_TOOWEAK:
			printk(KERN_NOTICE "RPC: server %s requires stronger "
			       "authentication.\n",
			       task->tk_xprt->servername);
			break;
		default:
			dprintk("RPC: %5u %s: unknown auth error: %x\n",
					task->tk_pid, __func__, n);
			error = -EIO;
		}
		dprintk("RPC: %5u %s: call rejected %d\n",
				task->tk_pid, __func__, n);
		goto out_err;
	}
	p = rpcauth_checkverf(task, p);
	if (IS_ERR(p)) {
		error = PTR_ERR(p);
		dprintk("RPC: %5u %s: auth check failed with %d\n",
				task->tk_pid, __func__, error);
		goto out_garbage;		/* bad verifier, retry */
	}
	len = p - (__be32 *)iov->iov_base - 1;
	if (len < 0)
		goto out_overflow;
	switch ((n = ntohl(*p++))) {
	case RPC_SUCCESS:
		return p;
	case RPC_PROG_UNAVAIL:
		dprintk("RPC: %5u %s: program %u is unsupported "
				"by server %s\n", task->tk_pid, __func__,
				(unsigned int)clnt->cl_prog,
				task->tk_xprt->servername);
		error = -EPFNOSUPPORT;
		goto out_err;
	case RPC_PROG_MISMATCH:
		dprintk("RPC: %5u %s: program %u, version %u unsupported "
				"by server %s\n", task->tk_pid, __func__,
				(unsigned int)clnt->cl_prog,
				(unsigned int)clnt->cl_vers,
				task->tk_xprt->servername);
		error = -EPROTONOSUPPORT;
		goto out_err;
	case RPC_PROC_UNAVAIL:
		dprintk("RPC: %5u %s: proc %s unsupported by program %u, "
				"version %u on server %s\n",
				task->tk_pid, __func__,
				rpc_proc_name(task),
				clnt->cl_prog, clnt->cl_vers,
				task->tk_xprt->servername);
		error = -EOPNOTSUPP;
		goto out_err;
	case RPC_GARBAGE_ARGS:
		dprintk("RPC: %5u %s: server saw garbage\n",
				task->tk_pid, __func__);
		break;			/* retry */
	default:
		dprintk("RPC: %5u %s: server accept status: %x\n",
				task->tk_pid, __func__, n);
		/* Also retry */
	}

out_garbage:
	clnt->cl_stats->rpcgarbage++;
	if (task->tk_garb_retry) {
		task->tk_garb_retry--;
		dprintk("RPC: %5u %s: retrying\n",
				task->tk_pid, __func__);
		task->tk_action = call_bind;
out_retry:
		return ERR_PTR(-EAGAIN);
	}
out_err:
	rpc_exit(task, error);
	dprintk("RPC: %5u %s: call failed with error %d\n", task->tk_pid,
			__func__, error);
	return ERR_PTR(error);
out_overflow:
	dprintk("RPC: %5u %s: server reply was truncated.\n", task->tk_pid,
			__func__);
	goto out_garbage;
}

static void rpcproc_encode_null(void *rqstp, struct xdr_stream *xdr, void *obj)
{
}

static int rpcproc_decode_null(void *rqstp, struct xdr_stream *xdr, void *obj)
{
	return 0;
}

static struct rpc_procinfo rpcproc_null = {
	.p_encode = rpcproc_encode_null,
	.p_decode = rpcproc_decode_null,
};

static int rpc_ping(struct rpc_clnt *clnt)
{
	struct rpc_message msg = {
		.rpc_proc = &rpcproc_null,
	};
	int err;
	msg.rpc_cred = authnull_ops.lookup_cred(NULL, NULL, 0);
	err = rpc_call_sync(clnt, &msg, RPC_TASK_SOFT | RPC_TASK_SOFTCONN);
	put_rpccred(msg.rpc_cred);
	return err;
}

static
struct rpc_task *rpc_call_null_helper(struct rpc_clnt *clnt,
		struct rpc_xprt *xprt, struct rpc_cred *cred, int flags,
		const struct rpc_call_ops *ops, void *data)
{
	struct rpc_message msg = {
		.rpc_proc = &rpcproc_null,
		.rpc_cred = cred,
	};
	struct rpc_task_setup task_setup_data = {
		.rpc_client = clnt,
		.rpc_xprt = xprt,
		.rpc_message = &msg,
		.callback_ops = (ops != NULL) ? ops : &rpc_default_ops,
		.callback_data = data,
		.flags = flags,
	};

	return rpc_run_task(&task_setup_data);
}

struct rpc_task *rpc_call_null(struct rpc_clnt *clnt, struct rpc_cred *cred, int flags)
{
	return rpc_call_null_helper(clnt, NULL, cred, flags, NULL, NULL);
}
EXPORT_SYMBOL_GPL(rpc_call_null);

struct rpc_cb_add_xprt_calldata {
	struct rpc_xprt_switch *xps;
	struct rpc_xprt *xprt;
};

static void rpc_cb_add_xprt_done(struct rpc_task *task, void *calldata)
{
	struct rpc_cb_add_xprt_calldata *data = calldata;

	if (task->tk_status == 0)
		rpc_xprt_switch_add_xprt(data->xps, data->xprt);
}

static void rpc_cb_add_xprt_release(void *calldata)
{
	struct rpc_cb_add_xprt_calldata *data = calldata;

	xprt_put(data->xprt);
	xprt_switch_put(data->xps);
	kfree(data);
}

static const struct rpc_call_ops rpc_cb_add_xprt_call_ops = {
	.rpc_call_done = rpc_cb_add_xprt_done,
	.rpc_release = rpc_cb_add_xprt_release,
};

/**
 * rpc_clnt_test_and_add_xprt - Test and add a new transport to a rpc_clnt
 * @clnt: pointer to struct rpc_clnt
 * @xps: pointer to struct rpc_xprt_switch,
 * @xprt: pointer struct rpc_xprt
 * @dummy: unused
 */
int rpc_clnt_test_and_add_xprt(struct rpc_clnt *clnt,
		struct rpc_xprt_switch *xps, struct rpc_xprt *xprt,
		void *dummy)
{
	struct rpc_cb_add_xprt_calldata *data;
	struct rpc_cred *cred;
	struct rpc_task *task;

	data = kmalloc(sizeof(*data), GFP_NOFS);
	if (!data)
		return -ENOMEM;
	data->xps = xprt_switch_get(xps);
	data->xprt = xprt_get(xprt);
	if (rpc_xprt_switch_has_addr(data->xps, (struct sockaddr *)&xprt->addr)) {
		rpc_cb_add_xprt_release(data);
		goto success;
	}

	cred = authnull_ops.lookup_cred(NULL, NULL, 0);
	task = rpc_call_null_helper(clnt, xprt, cred,
			RPC_TASK_SOFT|RPC_TASK_SOFTCONN|RPC_TASK_ASYNC,
			&rpc_cb_add_xprt_call_ops, data);
	put_rpccred(cred);
	if (IS_ERR(task))
		return PTR_ERR(task);
	rpc_put_task(task);
success:
	return 1;
}
EXPORT_SYMBOL_GPL(rpc_clnt_test_and_add_xprt);

/**
 * rpc_clnt_setup_test_and_add_xprt()
 *
 * This is an rpc_clnt_add_xprt setup() function which returns 1 so:
 *   1) caller of the test function must dereference the rpc_xprt_switch
 *   and the rpc_xprt.
 *   2) test function must call rpc_xprt_switch_add_xprt, usually in
 *   the rpc_call_done routine.
 *
 * Upon success (return of 1), the test function adds the new
 * transport to the rpc_clnt xprt switch
 *
 * @clnt: struct rpc_clnt to get the new transport
 * @xps:  the rpc_xprt_switch to hold the new transport
 * @xprt: the rpc_xprt to test
 * @data: a struct rpc_add_xprt_test pointer that holds the test function
 *        and test function call data
 */
int rpc_clnt_setup_test_and_add_xprt(struct rpc_clnt *clnt,
				     struct rpc_xprt_switch *xps,
				     struct rpc_xprt *xprt,
				     void *data)
{
	struct rpc_cred *cred;
	struct rpc_task *task;
	struct rpc_add_xprt_test *xtest = (struct rpc_add_xprt_test *)data;
	int status = -EADDRINUSE;

	xprt = xprt_get(xprt);
	xprt_switch_get(xps);

	if (rpc_xprt_switch_has_addr(xps, (struct sockaddr *)&xprt->addr))
		goto out_err;

	/* Test the connection */
	cred = authnull_ops.lookup_cred(NULL, NULL, 0);
	task = rpc_call_null_helper(clnt, xprt, cred,
				    RPC_TASK_SOFT | RPC_TASK_SOFTCONN,
				    NULL, NULL);
	put_rpccred(cred);
	if (IS_ERR(task)) {
		status = PTR_ERR(task);
		goto out_err;
	}
	status = task->tk_status;
	rpc_put_task(task);

	if (status < 0)
		goto out_err;

	/* rpc_xprt_switch and rpc_xprt are deferrenced by add_xprt_test() */
	xtest->add_xprt_test(clnt, xprt, xtest->data);

	/* so that rpc_clnt_add_xprt does not call rpc_xprt_switch_add_xprt */
	return 1;
out_err:
	xprt_put(xprt);
	xprt_switch_put(xps);
	pr_info("RPC:   rpc_clnt_test_xprt failed: %d addr %s not added\n",
		status, xprt->address_strings[RPC_DISPLAY_ADDR]);
	return status;
}
EXPORT_SYMBOL_GPL(rpc_clnt_setup_test_and_add_xprt);

/**
 * rpc_clnt_add_xprt - Add a new transport to a rpc_clnt
 * @clnt: pointer to struct rpc_clnt
 * @xprtargs: pointer to struct xprt_create
 * @setup: callback to test and/or set up the connection
 * @data: pointer to setup function data
 *
 * Creates a new transport using the parameters set in args and
 * adds it to clnt.
 * If ping is set, then test that connectivity succeeds before
 * adding the new transport.
 *
 */
int rpc_clnt_add_xprt(struct rpc_clnt *clnt,
		struct xprt_create *xprtargs,
		int (*setup)(struct rpc_clnt *,
			struct rpc_xprt_switch *,
			struct rpc_xprt *,
			void *),
		void *data)
{
	struct rpc_xprt_switch *xps;
	struct rpc_xprt *xprt;
	unsigned long connect_timeout;
	unsigned long reconnect_timeout;
	unsigned char resvport, reuseport;
	int ret = 0;

	rcu_read_lock();
	xps = xprt_switch_get(rcu_dereference(clnt->cl_xpi.xpi_xpswitch));
	xprt = xprt_iter_xprt(&clnt->cl_xpi);
	if (xps == NULL || xprt == NULL) {
		rcu_read_unlock();
		return -EAGAIN;
	}
	resvport = xprt->resvport;
	reuseport = xprt->reuseport;
	connect_timeout = xprt->connect_timeout;
	reconnect_timeout = xprt->max_reconnect_timeout;
	rcu_read_unlock();

	xprt = xprt_create_transport(xprtargs);
	if (IS_ERR(xprt)) {
		ret = PTR_ERR(xprt);
		goto out_put_switch;
	}
	xprt->resvport = resvport;
	xprt->reuseport = reuseport;
	if (xprt->ops->set_connect_timeout != NULL)
		xprt->ops->set_connect_timeout(xprt,
				connect_timeout,
				reconnect_timeout);

	rpc_xprt_switch_set_roundrobin(xps);
	if (setup) {
		ret = setup(clnt, xps, xprt, data);
		if (ret != 0)
			goto out_put_xprt;
	}
	rpc_xprt_switch_add_xprt(xps, xprt);
out_put_xprt:
	xprt_put(xprt);
out_put_switch:
	xprt_switch_put(xps);
	return ret;
}
EXPORT_SYMBOL_GPL(rpc_clnt_add_xprt);

struct connect_timeout_data {
	unsigned long connect_timeout;
	unsigned long reconnect_timeout;
};

static int
rpc_xprt_set_connect_timeout(struct rpc_clnt *clnt,
		struct rpc_xprt *xprt,
		void *data)
{
	struct connect_timeout_data *timeo = data;

	if (xprt->ops->set_connect_timeout)
		xprt->ops->set_connect_timeout(xprt,
				timeo->connect_timeout,
				timeo->reconnect_timeout);
	return 0;
}

void
rpc_set_connect_timeout(struct rpc_clnt *clnt,
		unsigned long connect_timeout,
		unsigned long reconnect_timeout)
{
	struct connect_timeout_data timeout = {
		.connect_timeout = connect_timeout,
		.reconnect_timeout = reconnect_timeout,
	};
	rpc_clnt_iterate_for_each_xprt(clnt,
			rpc_xprt_set_connect_timeout,
			&timeout);
}
EXPORT_SYMBOL_GPL(rpc_set_connect_timeout);

void rpc_clnt_xprt_switch_put(struct rpc_clnt *clnt)
{
	rcu_read_lock();
	xprt_switch_put(rcu_dereference(clnt->cl_xpi.xpi_xpswitch));
	rcu_read_unlock();
}
EXPORT_SYMBOL_GPL(rpc_clnt_xprt_switch_put);

void rpc_clnt_xprt_switch_add_xprt(struct rpc_clnt *clnt, struct rpc_xprt *xprt)
{
	rcu_read_lock();
	rpc_xprt_switch_add_xprt(rcu_dereference(clnt->cl_xpi.xpi_xpswitch),
				 xprt);
	rcu_read_unlock();
}
EXPORT_SYMBOL_GPL(rpc_clnt_xprt_switch_add_xprt);

bool rpc_clnt_xprt_switch_has_addr(struct rpc_clnt *clnt,
				   const struct sockaddr *sap)
{
	struct rpc_xprt_switch *xps;
	bool ret;

	rcu_read_lock();
	xps = rcu_dereference(clnt->cl_xpi.xpi_xpswitch);
	ret = rpc_xprt_switch_has_addr(xps, sap);
	rcu_read_unlock();
	return ret;
}
EXPORT_SYMBOL_GPL(rpc_clnt_xprt_switch_has_addr);

#if IS_ENABLED(CONFIG_SUNRPC_DEBUG)
static void rpc_show_header(void)
{
	printk(KERN_INFO "-pid- flgs status -client- --rqstp- "
		"-timeout ---ops--\n");
}

static void rpc_show_task(const struct rpc_clnt *clnt,
			  const struct rpc_task *task)
{
	const char *rpc_waitq = "none";

	if (RPC_IS_QUEUED(task))
		rpc_waitq = rpc_qname(task->tk_waitqueue);

	printk(KERN_INFO "%5u %04x %6d %8p %8p %8ld %8p %sv%u %s a:%ps q:%s\n",
		task->tk_pid, task->tk_flags, task->tk_status,
		clnt, task->tk_rqstp, task->tk_timeout, task->tk_ops,
		clnt->cl_program->name, clnt->cl_vers, rpc_proc_name(task),
		task->tk_action, rpc_waitq);
}

void rpc_show_tasks(struct net *net)
{
	struct rpc_clnt *clnt;
	struct rpc_task *task;
	int header = 0;
	struct sunrpc_net *sn = net_generic(net, sunrpc_net_id);

	spin_lock(&sn->rpc_client_lock);
	list_for_each_entry(clnt, &sn->all_clients, cl_clients) {
		spin_lock(&clnt->cl_lock);
		list_for_each_entry(task, &clnt->cl_tasks, tk_task) {
			if (!header) {
				rpc_show_header();
				header++;
			}
			rpc_show_task(clnt, task);
		}
		spin_unlock(&clnt->cl_lock);
	}
	spin_unlock(&sn->rpc_client_lock);
}
#endif

#if IS_ENABLED(CONFIG_SUNRPC_SWAP)
static int
rpc_clnt_swap_activate_callback(struct rpc_clnt *clnt,
		struct rpc_xprt *xprt,
		void *dummy)
{
	return xprt_enable_swap(xprt);
}

int
rpc_clnt_swap_activate(struct rpc_clnt *clnt)
{
	if (atomic_inc_return(&clnt->cl_swapper) == 1)
		return rpc_clnt_iterate_for_each_xprt(clnt,
				rpc_clnt_swap_activate_callback, NULL);
	return 0;
}
EXPORT_SYMBOL_GPL(rpc_clnt_swap_activate);

static int
rpc_clnt_swap_deactivate_callback(struct rpc_clnt *clnt,
		struct rpc_xprt *xprt,
		void *dummy)
{
	xprt_disable_swap(xprt);
	return 0;
}

void
rpc_clnt_swap_deactivate(struct rpc_clnt *clnt)
{
	if (atomic_dec_if_positive(&clnt->cl_swapper) == 0)
		rpc_clnt_iterate_for_each_xprt(clnt,
				rpc_clnt_swap_deactivate_callback, NULL);
}
EXPORT_SYMBOL_GPL(rpc_clnt_swap_deactivate);
#endif /* CONFIG_SUNRPC_SWAP */<|MERGE_RESOLUTION|>--- conflicted
+++ resolved
@@ -999,18 +999,10 @@
 }
 EXPORT_SYMBOL_GPL(rpc_bind_new_program);
 
-<<<<<<< HEAD
-static struct rpc_xprt *
-rpc_task_get_xprt(struct rpc_clnt *clnt)
-{
-	struct rpc_xprt_switch *xps;
-	struct rpc_xprt *xprt= xprt_iter_get_next(&clnt->cl_xpi);
-=======
 struct rpc_xprt *
 rpc_task_get_xprt(struct rpc_clnt *clnt, struct rpc_xprt *xprt)
 {
 	struct rpc_xprt_switch *xps;
->>>>>>> d5395b5f
 
 	if (!xprt)
 		return NULL;
@@ -1076,9 +1068,6 @@
 	xprt = xprt_get(rcu_dereference(clnt->cl_xprt));
 	rcu_read_unlock();
 
-<<<<<<< HEAD
-	return xprt;
-=======
 	return rpc_task_get_xprt(clnt, xprt);
 }
 
@@ -1086,7 +1075,6 @@
 rpc_task_get_next_xprt(struct rpc_clnt *clnt)
 {
 	return rpc_task_get_xprt(clnt, xprt_iter_get_next(&clnt->cl_xpi));
->>>>>>> d5395b5f
 }
 
 static
@@ -1097,11 +1085,7 @@
 	if (task->tk_flags & RPC_TASK_NO_ROUND_ROBIN)
 		task->tk_xprt = rpc_task_get_first_xprt(clnt);
 	else
-<<<<<<< HEAD
-		task->tk_xprt = rpc_task_get_xprt(clnt);
-=======
 		task->tk_xprt = rpc_task_get_next_xprt(clnt);
->>>>>>> d5395b5f
 }
 
 static
