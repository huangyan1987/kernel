--- conflicted
+++ resolved
@@ -557,17 +557,6 @@
 
 	/* On error, the MRs get destroyed once the QP has drained. */
 	trace_xprtrdma_post_linv_err(req, rc);
-<<<<<<< HEAD
-	while (bad_wr) {
-		frwr = container_of(bad_wr, struct rpcrdma_frwr,
-				    fr_invwr);
-		mr = container_of(frwr, struct rpcrdma_mr, frwr);
-		bad_wr = bad_wr->next;
-
-		frwr_mr_recycle(mr);
-	}
-=======
->>>>>>> 07fa30c8
 }
 
 /**
