/*
 * net/sunrpc/cache.c
 *
 * Generic code for various authentication-related caches
 * used by sunrpc clients and servers.
 *
 * Copyright (C) 2002 Neil Brown <neilb@cse.unsw.edu.au>
 *
 * Released under terms in GPL version 2.  See COPYING.
 *
 */

#include <linux/types.h>
#include <linux/fs.h>
#include <linux/file.h>
#include <linux/slab.h>
#include <linux/signal.h>
#include <linux/sched.h>
#include <linux/kmod.h>
#include <linux/list.h>
#include <linux/module.h>
#include <linux/ctype.h>
#include <asm/uaccess.h>
#include <linux/poll.h>
#include <linux/seq_file.h>
#include <linux/proc_fs.h>
#include <linux/net.h>
#include <linux/workqueue.h>
#include <linux/mutex.h>
#include <linux/pagemap.h>
#include <linux/smp_lock.h>
#include <asm/ioctls.h>
#include <linux/sunrpc/types.h>
#include <linux/sunrpc/cache.h>
#include <linux/sunrpc/stats.h>
#include <linux/sunrpc/rpc_pipe_fs.h>
#include <linux/smp_lock.h>

#define	 RPCDBG_FACILITY RPCDBG_CACHE

static int cache_defer_req(struct cache_req *req, struct cache_head *item);
static void cache_revisit_request(struct cache_head *item);

static void cache_init(struct cache_head *h)
{
	time_t now = monotonic_seconds();
	h->next = NULL;
	h->flags = 0;
	kref_init(&h->ref);
	h->expiry_time = now + CACHE_NEW_EXPIRY;
	h->last_refresh = now;
}

static inline int cache_is_expired(struct cache_detail *detail, struct cache_head *h)
{
	return  (h->expiry_time < get_seconds()) ||
		(detail->flush_time > h->last_refresh);
}

struct cache_head *sunrpc_cache_lookup(struct cache_detail *detail,
				       struct cache_head *key, int hash)
{
	struct cache_head **head,  **hp;
	struct cache_head *new = NULL, *freeme = NULL;

	head = &detail->hash_table[hash];

	read_lock(&detail->hash_lock);

	for (hp=head; *hp != NULL ; hp = &(*hp)->next) {
		struct cache_head *tmp = *hp;
		if (detail->match(tmp, key)) {
			if (cache_is_expired(detail, tmp))
				/* This entry is expired, we will discard it. */
				break;
			cache_get(tmp);
			read_unlock(&detail->hash_lock);
			return tmp;
		}
	}
	read_unlock(&detail->hash_lock);
	/* Didn't find anything, insert an empty entry */

	new = detail->alloc();
	if (!new)
		return NULL;
	/* must fully initialise 'new', else
	 * we might get lose if we need to
	 * cache_put it soon.
	 */
	cache_init(new);
	detail->init(new, key);

	write_lock(&detail->hash_lock);

	/* check if entry appeared while we slept */
	for (hp=head; *hp != NULL ; hp = &(*hp)->next) {
		struct cache_head *tmp = *hp;
		if (detail->match(tmp, key)) {
			if (cache_is_expired(detail, tmp)) {
				*hp = tmp->next;
				tmp->next = NULL;
				detail->entries --;
				freeme = tmp;
				break;
			}
			cache_get(tmp);
			write_unlock(&detail->hash_lock);
			cache_put(new, detail);
			return tmp;
		}
	}
	new->next = *head;
	*head = new;
	detail->entries++;
	cache_get(new);
	write_unlock(&detail->hash_lock);

	if (freeme)
		cache_put(freeme, detail);
	return new;
}
EXPORT_SYMBOL_GPL(sunrpc_cache_lookup);


static void cache_dequeue(struct cache_detail *detail, struct cache_head *ch);

static void cache_fresh_locked(struct cache_head *head, time_t expiry)
{
	head->expiry_time = expiry;
	head->last_refresh = monotonic_seconds();
	set_bit(CACHE_VALID, &head->flags);
}

static void cache_fresh_unlocked(struct cache_head *head,
				 struct cache_detail *detail)
{
	if (test_and_clear_bit(CACHE_PENDING, &head->flags)) {
		cache_revisit_request(head);
		cache_dequeue(detail, head);
	}
}

struct cache_head *sunrpc_cache_update(struct cache_detail *detail,
				       struct cache_head *new, struct cache_head *old, int hash)
{
	/* The 'old' entry is to be replaced by 'new'.
	 * If 'old' is not VALID, we update it directly,
	 * otherwise we need to replace it
	 */
	struct cache_head **head;
	struct cache_head *tmp;

	if (!test_bit(CACHE_VALID, &old->flags)) {
		write_lock(&detail->hash_lock);
		if (!test_bit(CACHE_VALID, &old->flags)) {
			if (test_bit(CACHE_NEGATIVE, &new->flags))
				set_bit(CACHE_NEGATIVE, &old->flags);
			else
				detail->update(old, new);
			cache_fresh_locked(old, new->expiry_time);
			write_unlock(&detail->hash_lock);
			cache_fresh_unlocked(old, detail);
			return old;
		}
		write_unlock(&detail->hash_lock);
	}
	/* We need to insert a new entry */
	tmp = detail->alloc();
	if (!tmp) {
		cache_put(old, detail);
		return NULL;
	}
	cache_init(tmp);
	detail->init(tmp, old);
	head = &detail->hash_table[hash];

	write_lock(&detail->hash_lock);
	if (test_bit(CACHE_NEGATIVE, &new->flags))
		set_bit(CACHE_NEGATIVE, &tmp->flags);
	else
		detail->update(tmp, new);
	tmp->next = *head;
	*head = tmp;
	detail->entries++;
	cache_get(tmp);
	cache_fresh_locked(tmp, new->expiry_time);
	cache_fresh_locked(old, 0);
	write_unlock(&detail->hash_lock);
	cache_fresh_unlocked(tmp, detail);
	cache_fresh_unlocked(old, detail);
	cache_put(old, detail);
	return tmp;
}
EXPORT_SYMBOL_GPL(sunrpc_cache_update);

static int cache_make_upcall(struct cache_detail *cd, struct cache_head *h)
{
	if (!cd->cache_upcall)
		return -EINVAL;
	return cd->cache_upcall(cd, h);
}

static inline int cache_is_valid(struct cache_detail *detail, struct cache_head *h)
{
<<<<<<< HEAD
	if (!test_bit(CACHE_VALID, &h->flags) ||
	    h->expiry_time < monotonic_seconds())
		return -EAGAIN;
	else if (detail->flush_time > h->last_refresh)
=======
	if (!test_bit(CACHE_VALID, &h->flags))
>>>>>>> e44a21b7
		return -EAGAIN;
	else {
		/* entry is valid */
		if (test_bit(CACHE_NEGATIVE, &h->flags))
			return -ENOENT;
		else
			return 0;
	}
}

/*
 * This is the generic cache management routine for all
 * the authentication caches.
 * It checks the currency of a cache item and will (later)
 * initiate an upcall to fill it if needed.
 *
 *
 * Returns 0 if the cache_head can be used, or cache_puts it and returns
 * -EAGAIN if upcall is pending and request has been queued
 * -ETIMEDOUT if upcall failed or request could not be queue or
 *           upcall completed but item is still invalid (implying that
 *           the cache item has been replaced with a newer one).
 * -ENOENT if cache entry was negative
 */
int cache_check(struct cache_detail *detail,
		    struct cache_head *h, struct cache_req *rqstp)
{
	int rv;
	long refresh_age, age;

	/* First decide return status as best we can */
	rv = cache_is_valid(detail, h);

	/* now see if we want to start an upcall */
	refresh_age = (h->expiry_time - h->last_refresh);
	age = monotonic_seconds() - h->last_refresh;

	if (rqstp == NULL) {
		if (rv == -EAGAIN)
			rv = -ENOENT;
	} else if (rv == -EAGAIN || age > refresh_age/2) {
		dprintk("RPC:       Want update, refage=%ld, age=%ld\n",
				refresh_age, age);
		if (!test_and_set_bit(CACHE_PENDING, &h->flags)) {
			switch (cache_make_upcall(detail, h)) {
			case -EINVAL:
				clear_bit(CACHE_PENDING, &h->flags);
				cache_revisit_request(h);
				if (rv == -EAGAIN) {
					set_bit(CACHE_NEGATIVE, &h->flags);
					cache_fresh_locked(h, monotonic_seconds()+CACHE_NEW_EXPIRY);
					cache_fresh_unlocked(h, detail);
					rv = -ENOENT;
				}
				break;

			case -EAGAIN:
				clear_bit(CACHE_PENDING, &h->flags);
				cache_revisit_request(h);
				break;
			}
		}
	}

	if (rv == -EAGAIN) {
		if (cache_defer_req(rqstp, h) < 0) {
			/* Request is not deferred */
			rv = cache_is_valid(detail, h);
			if (rv == -EAGAIN)
				rv = -ETIMEDOUT;
		}
	}
	if (rv)
		cache_put(h, detail);
	return rv;
}
EXPORT_SYMBOL_GPL(cache_check);

/*
 * caches need to be periodically cleaned.
 * For this we maintain a list of cache_detail and
 * a current pointer into that list and into the table
 * for that entry.
 *
 * Each time clean_cache is called it finds the next non-empty entry
 * in the current table and walks the list in that entry
 * looking for entries that can be removed.
 *
 * An entry gets removed if:
 * - The expiry is before current time
 * - The last_refresh time is before the flush_time for that cache
 *
 * later we might drop old entries with non-NEVER expiry if that table
 * is getting 'full' for some definition of 'full'
 *
 * The question of "how often to scan a table" is an interesting one
 * and is answered in part by the use of the "nextcheck" field in the
 * cache_detail.
 * When a scan of a table begins, the nextcheck field is set to a time
 * that is well into the future.
 * While scanning, if an expiry time is found that is earlier than the
 * current nextcheck time, nextcheck is set to that expiry time.
 * If the flush_time is ever set to a time earlier than the nextcheck
 * time, the nextcheck time is then set to that flush_time.
 *
 * A table is then only scanned if the current time is at least
 * the nextcheck time.
 *
 */

static LIST_HEAD(cache_list);
static DEFINE_SPINLOCK(cache_list_lock);
static struct cache_detail *current_detail;
static int current_index;

static void do_cache_clean(struct work_struct *work);
static DECLARE_DELAYED_WORK(cache_cleaner, do_cache_clean);

static void sunrpc_init_cache_detail(struct cache_detail *cd)
{
	rwlock_init(&cd->hash_lock);
	INIT_LIST_HEAD(&cd->queue);
	spin_lock(&cache_list_lock);
	cd->nextcheck = 0;
	cd->entries = 0;
	atomic_set(&cd->readers, 0);
	cd->last_close = 0;
	cd->last_warn = -1;
	list_add(&cd->others, &cache_list);
	spin_unlock(&cache_list_lock);

	/* start the cleaning process */
	schedule_delayed_work(&cache_cleaner, 0);
}

static void sunrpc_destroy_cache_detail(struct cache_detail *cd)
{
	cache_purge(cd);
	spin_lock(&cache_list_lock);
	write_lock(&cd->hash_lock);
	if (cd->entries || atomic_read(&cd->inuse)) {
		write_unlock(&cd->hash_lock);
		spin_unlock(&cache_list_lock);
		goto out;
	}
	if (current_detail == cd)
		current_detail = NULL;
	list_del_init(&cd->others);
	write_unlock(&cd->hash_lock);
	spin_unlock(&cache_list_lock);
	if (list_empty(&cache_list)) {
		/* module must be being unloaded so its safe to kill the worker */
		cancel_delayed_work_sync(&cache_cleaner);
	}
	return;
out:
	printk(KERN_ERR "nfsd: failed to unregister %s cache\n", cd->name);
}

/* clean cache tries to find something to clean
 * and cleans it.
 * It returns 1 if it cleaned something,
 *            0 if it didn't find anything this time
 *           -1 if it fell off the end of the list.
 */
static int cache_clean(void)
{
	int rv = 0;
	struct list_head *next;

	spin_lock(&cache_list_lock);

	/* find a suitable table if we don't already have one */
	while (current_detail == NULL ||
	    current_index >= current_detail->hash_size) {
		if (current_detail)
			next = current_detail->others.next;
		else
			next = cache_list.next;
		if (next == &cache_list) {
			current_detail = NULL;
			spin_unlock(&cache_list_lock);
			return -1;
		}
		current_detail = list_entry(next, struct cache_detail, others);
		if (current_detail->nextcheck > monotonic_seconds())
			current_index = current_detail->hash_size;
		else {
			current_index = 0;
			current_detail->nextcheck = monotonic_seconds()+30*60;
		}
	}

	/* find a non-empty bucket in the table */
	while (current_detail &&
	       current_index < current_detail->hash_size &&
	       current_detail->hash_table[current_index] == NULL)
		current_index++;

	/* find a cleanable entry in the bucket and clean it, or set to next bucket */

	if (current_detail && current_index < current_detail->hash_size) {
		struct cache_head *ch, **cp;
		struct cache_detail *d;

		write_lock(&current_detail->hash_lock);

		/* Ok, now to clean this strand */

		cp = & current_detail->hash_table[current_index];
		for (ch = *cp ; ch ; cp = & ch->next, ch = *cp) {
			if (current_detail->nextcheck > ch->expiry_time)
				current_detail->nextcheck = ch->expiry_time+1;
<<<<<<< HEAD
			if (ch->expiry_time >= monotonic_seconds() &&
			    ch->last_refresh >= current_detail->flush_time)
=======
			if (!cache_is_expired(current_detail, ch))
>>>>>>> e44a21b7
				continue;

			*cp = ch->next;
			ch->next = NULL;
			current_detail->entries--;
			rv = 1;
			break;
		}

		write_unlock(&current_detail->hash_lock);
		d = current_detail;
		if (!ch)
			current_index ++;
		spin_unlock(&cache_list_lock);
		if (ch) {
			if (test_and_clear_bit(CACHE_PENDING, &ch->flags))
				cache_dequeue(current_detail, ch);
			cache_revisit_request(ch);
			cache_put(ch, d);
		}
	} else
		spin_unlock(&cache_list_lock);

	return rv;
}

/*
 * We want to regularly clean the cache, so we need to schedule some work ...
 */
static void do_cache_clean(struct work_struct *work)
{
	int delay = 5;
	if (cache_clean() == -1)
		delay = round_jiffies_relative(30*HZ);

	if (list_empty(&cache_list))
		delay = 0;

	if (delay)
		schedule_delayed_work(&cache_cleaner, delay);
}


/*
 * Clean all caches promptly.  This just calls cache_clean
 * repeatedly until we are sure that every cache has had a chance to
 * be fully cleaned
 */
void cache_flush(void)
{
	while (cache_clean() != -1)
		cond_resched();
	while (cache_clean() != -1)
		cond_resched();
}
EXPORT_SYMBOL_GPL(cache_flush);

void cache_purge(struct cache_detail *detail)
{
	detail->flush_time = LONG_MAX;
	detail->nextcheck = monotonic_seconds();
	cache_flush();
	detail->flush_time = 1;
}
EXPORT_SYMBOL_GPL(cache_purge);


/*
 * Deferral and Revisiting of Requests.
 *
 * If a cache lookup finds a pending entry, we
 * need to defer the request and revisit it later.
 * All deferred requests are stored in a hash table,
 * indexed by "struct cache_head *".
 * As it may be wasteful to store a whole request
 * structure, we allow the request to provide a
 * deferred form, which must contain a
 * 'struct cache_deferred_req'
 * This cache_deferred_req contains a method to allow
 * it to be revisited when cache info is available
 */

#define	DFR_HASHSIZE	(PAGE_SIZE/sizeof(struct list_head))
#define	DFR_HASH(item)	((((long)item)>>4 ^ (((long)item)>>13)) % DFR_HASHSIZE)

#define	DFR_MAX	300	/* ??? */

static DEFINE_SPINLOCK(cache_defer_lock);
static LIST_HEAD(cache_defer_list);
static struct list_head cache_defer_hash[DFR_HASHSIZE];
static int cache_defer_cnt;

struct thread_deferred_req {
	struct cache_deferred_req handle;
	wait_queue_head_t wait;
};
static void cache_restart_thread(struct cache_deferred_req *dreq, int too_many)
{
	struct thread_deferred_req *dr =
		container_of(dreq, struct thread_deferred_req, handle);
	wake_up(&dr->wait);
}

static int cache_defer_req(struct cache_req *req, struct cache_head *item)
{
	struct cache_deferred_req *dreq, *discard;
	int hash = DFR_HASH(item);
	struct thread_deferred_req sleeper;

	if (cache_defer_cnt >= DFR_MAX) {
		/* too much in the cache, randomly drop this one,
		 * or continue and drop the oldest below
		 */
		if (net_random()&1)
			return -ENOMEM;
	}
	if (req->thread_wait) {
		dreq = &sleeper.handle;
		init_waitqueue_head(&sleeper.wait);
		dreq->revisit = cache_restart_thread;
	} else
		dreq = req->defer(req);

 retry:
	if (dreq == NULL)
		return -ENOMEM;

	dreq->item = item;

	spin_lock(&cache_defer_lock);

	list_add(&dreq->recent, &cache_defer_list);

	if (cache_defer_hash[hash].next == NULL)
		INIT_LIST_HEAD(&cache_defer_hash[hash]);
	list_add(&dreq->hash, &cache_defer_hash[hash]);

	/* it is in, now maybe clean up */
	discard = NULL;
	if (++cache_defer_cnt > DFR_MAX) {
		discard = list_entry(cache_defer_list.prev,
				     struct cache_deferred_req, recent);
		list_del_init(&discard->recent);
		list_del_init(&discard->hash);
		cache_defer_cnt--;
	}
	spin_unlock(&cache_defer_lock);

	if (discard)
		/* there was one too many */
		discard->revisit(discard, 1);

	if (!test_bit(CACHE_PENDING, &item->flags)) {
		/* must have just been validated... */
		cache_revisit_request(item);
		return -EAGAIN;
	}

	if (dreq == &sleeper.handle) {
		wait_event_interruptible_timeout(
			sleeper.wait,
			!test_bit(CACHE_PENDING, &item->flags)
			|| list_empty(&sleeper.handle.hash),
			req->thread_wait);
		spin_lock(&cache_defer_lock);
		if (!list_empty(&sleeper.handle.hash)) {
			list_del_init(&sleeper.handle.recent);
			list_del_init(&sleeper.handle.hash);
			cache_defer_cnt--;
		}
		spin_unlock(&cache_defer_lock);
		if (test_bit(CACHE_PENDING, &item->flags)) {
			/* item is still pending, try request
			 * deferral
			 */
			dreq = req->defer(req);
			goto retry;
		}
		return -EAGAIN;
	}
	return 0;
}

static void cache_revisit_request(struct cache_head *item)
{
	struct cache_deferred_req *dreq;
	struct list_head pending;

	struct list_head *lp;
	int hash = DFR_HASH(item);

	INIT_LIST_HEAD(&pending);
	spin_lock(&cache_defer_lock);

	lp = cache_defer_hash[hash].next;
	if (lp) {
		while (lp != &cache_defer_hash[hash]) {
			dreq = list_entry(lp, struct cache_deferred_req, hash);
			lp = lp->next;
			if (dreq->item == item) {
				list_del_init(&dreq->hash);
				list_move(&dreq->recent, &pending);
				cache_defer_cnt--;
			}
		}
	}
	spin_unlock(&cache_defer_lock);

	while (!list_empty(&pending)) {
		dreq = list_entry(pending.next, struct cache_deferred_req, recent);
		list_del_init(&dreq->recent);
		dreq->revisit(dreq, 0);
	}
}

void cache_clean_deferred(void *owner)
{
	struct cache_deferred_req *dreq, *tmp;
	struct list_head pending;


	INIT_LIST_HEAD(&pending);
	spin_lock(&cache_defer_lock);

	list_for_each_entry_safe(dreq, tmp, &cache_defer_list, recent) {
		if (dreq->owner == owner) {
			list_del_init(&dreq->hash);
			list_move(&dreq->recent, &pending);
			cache_defer_cnt--;
		}
	}
	spin_unlock(&cache_defer_lock);

	while (!list_empty(&pending)) {
		dreq = list_entry(pending.next, struct cache_deferred_req, recent);
		list_del_init(&dreq->recent);
		dreq->revisit(dreq, 1);
	}
}

/*
 * communicate with user-space
 *
 * We have a magic /proc file - /proc/sunrpc/<cachename>/channel.
 * On read, you get a full request, or block.
 * On write, an update request is processed.
 * Poll works if anything to read, and always allows write.
 *
 * Implemented by linked list of requests.  Each open file has
 * a ->private that also exists in this list.  New requests are added
 * to the end and may wakeup and preceding readers.
 * New readers are added to the head.  If, on read, an item is found with
 * CACHE_UPCALLING clear, we free it from the list.
 *
 */

static DEFINE_SPINLOCK(queue_lock);
static DEFINE_MUTEX(queue_io_mutex);

struct cache_queue {
	struct list_head	list;
	int			reader;	/* if 0, then request */
};
struct cache_request {
	struct cache_queue	q;
	struct cache_head	*item;
	char			* buf;
	int			len;
	int			readers;
};
struct cache_reader {
	struct cache_queue	q;
	int			offset;	/* if non-0, we have a refcnt on next request */
};

static ssize_t cache_read(struct file *filp, char __user *buf, size_t count,
			  loff_t *ppos, struct cache_detail *cd)
{
	struct cache_reader *rp = filp->private_data;
	struct cache_request *rq;
	struct inode *inode = filp->f_path.dentry->d_inode;
	int err;

	if (count == 0)
		return 0;

	mutex_lock(&inode->i_mutex); /* protect against multiple concurrent
			      * readers on this file */
 again:
	spin_lock(&queue_lock);
	/* need to find next request */
	while (rp->q.list.next != &cd->queue &&
	       list_entry(rp->q.list.next, struct cache_queue, list)
	       ->reader) {
		struct list_head *next = rp->q.list.next;
		list_move(&rp->q.list, next);
	}
	if (rp->q.list.next == &cd->queue) {
		spin_unlock(&queue_lock);
		mutex_unlock(&inode->i_mutex);
		BUG_ON(rp->offset);
		return 0;
	}
	rq = container_of(rp->q.list.next, struct cache_request, q.list);
	BUG_ON(rq->q.reader);
	if (rp->offset == 0)
		rq->readers++;
	spin_unlock(&queue_lock);

	if (rp->offset == 0 && !test_bit(CACHE_PENDING, &rq->item->flags)) {
		err = -EAGAIN;
		spin_lock(&queue_lock);
		list_move(&rp->q.list, &rq->q.list);
		spin_unlock(&queue_lock);
	} else {
		if (rp->offset + count > rq->len)
			count = rq->len - rp->offset;
		err = -EFAULT;
		if (copy_to_user(buf, rq->buf + rp->offset, count))
			goto out;
		rp->offset += count;
		if (rp->offset >= rq->len) {
			rp->offset = 0;
			spin_lock(&queue_lock);
			list_move(&rp->q.list, &rq->q.list);
			spin_unlock(&queue_lock);
		}
		err = 0;
	}
 out:
	if (rp->offset == 0) {
		/* need to release rq */
		spin_lock(&queue_lock);
		rq->readers--;
		if (rq->readers == 0 &&
		    !test_bit(CACHE_PENDING, &rq->item->flags)) {
			list_del(&rq->q.list);
			spin_unlock(&queue_lock);
			cache_put(rq->item, cd);
			kfree(rq->buf);
			kfree(rq);
		} else
			spin_unlock(&queue_lock);
	}
	if (err == -EAGAIN)
		goto again;
	mutex_unlock(&inode->i_mutex);
	return err ? err :  count;
}

static ssize_t cache_do_downcall(char *kaddr, const char __user *buf,
				 size_t count, struct cache_detail *cd)
{
	ssize_t ret;

	if (copy_from_user(kaddr, buf, count))
		return -EFAULT;
	kaddr[count] = '\0';
	ret = cd->cache_parse(cd, kaddr, count);
	if (!ret)
		ret = count;
	return ret;
}

static ssize_t cache_slow_downcall(const char __user *buf,
				   size_t count, struct cache_detail *cd)
{
	static char write_buf[8192]; /* protected by queue_io_mutex */
	ssize_t ret = -EINVAL;

	if (count >= sizeof(write_buf))
		goto out;
	mutex_lock(&queue_io_mutex);
	ret = cache_do_downcall(write_buf, buf, count, cd);
	mutex_unlock(&queue_io_mutex);
out:
	return ret;
}

static ssize_t cache_downcall(struct address_space *mapping,
			      const char __user *buf,
			      size_t count, struct cache_detail *cd)
{
	struct page *page;
	char *kaddr;
	ssize_t ret = -ENOMEM;

	if (count >= PAGE_CACHE_SIZE)
		goto out_slow;

	page = find_or_create_page(mapping, 0, GFP_KERNEL);
	if (!page)
		goto out_slow;

	kaddr = kmap(page);
	ret = cache_do_downcall(kaddr, buf, count, cd);
	kunmap(page);
	unlock_page(page);
	page_cache_release(page);
	return ret;
out_slow:
	return cache_slow_downcall(buf, count, cd);
}

static ssize_t cache_write(struct file *filp, const char __user *buf,
			   size_t count, loff_t *ppos,
			   struct cache_detail *cd)
{
	struct address_space *mapping = filp->f_mapping;
	struct inode *inode = filp->f_path.dentry->d_inode;
	ssize_t ret = -EINVAL;

	if (!cd->cache_parse)
		goto out;

	mutex_lock(&inode->i_mutex);
	ret = cache_downcall(mapping, buf, count, cd);
	mutex_unlock(&inode->i_mutex);
out:
	return ret;
}

static DECLARE_WAIT_QUEUE_HEAD(queue_wait);

static unsigned int cache_poll(struct file *filp, poll_table *wait,
			       struct cache_detail *cd)
{
	unsigned int mask;
	struct cache_reader *rp = filp->private_data;
	struct cache_queue *cq;

	poll_wait(filp, &queue_wait, wait);

	/* alway allow write */
	mask = POLL_OUT | POLLWRNORM;

	if (!rp)
		return mask;

	spin_lock(&queue_lock);

	for (cq= &rp->q; &cq->list != &cd->queue;
	     cq = list_entry(cq->list.next, struct cache_queue, list))
		if (!cq->reader) {
			mask |= POLLIN | POLLRDNORM;
			break;
		}
	spin_unlock(&queue_lock);
	return mask;
}

static int cache_ioctl(struct inode *ino, struct file *filp,
		       unsigned int cmd, unsigned long arg,
		       struct cache_detail *cd)
{
	int len = 0;
	struct cache_reader *rp = filp->private_data;
	struct cache_queue *cq;

	if (cmd != FIONREAD || !rp)
		return -EINVAL;

	spin_lock(&queue_lock);

	/* only find the length remaining in current request,
	 * or the length of the next request
	 */
	for (cq= &rp->q; &cq->list != &cd->queue;
	     cq = list_entry(cq->list.next, struct cache_queue, list))
		if (!cq->reader) {
			struct cache_request *cr =
				container_of(cq, struct cache_request, q);
			len = cr->len - rp->offset;
			break;
		}
	spin_unlock(&queue_lock);

	return put_user(len, (int __user *)arg);
}

static int cache_open(struct inode *inode, struct file *filp,
		      struct cache_detail *cd)
{
	struct cache_reader *rp = NULL;

	if (!cd || !try_module_get(cd->owner))
		return -EACCES;
	nonseekable_open(inode, filp);
	if (filp->f_mode & FMODE_READ) {
		rp = kmalloc(sizeof(*rp), GFP_KERNEL);
		if (!rp)
			return -ENOMEM;
		rp->offset = 0;
		rp->q.reader = 1;
		atomic_inc(&cd->readers);
		spin_lock(&queue_lock);
		list_add(&rp->q.list, &cd->queue);
		spin_unlock(&queue_lock);
	}
	filp->private_data = rp;
	return 0;
}

static int cache_release(struct inode *inode, struct file *filp,
			 struct cache_detail *cd)
{
	struct cache_reader *rp = filp->private_data;

	if (rp) {
		spin_lock(&queue_lock);
		if (rp->offset) {
			struct cache_queue *cq;
			for (cq= &rp->q; &cq->list != &cd->queue;
			     cq = list_entry(cq->list.next, struct cache_queue, list))
				if (!cq->reader) {
					container_of(cq, struct cache_request, q)
						->readers--;
					break;
				}
			rp->offset = 0;
		}
		list_del(&rp->q.list);
		spin_unlock(&queue_lock);

		filp->private_data = NULL;
		kfree(rp);

		cd->last_close = get_seconds();
		atomic_dec(&cd->readers);
	}
	module_put(cd->owner);
	return 0;
}



static void cache_dequeue(struct cache_detail *detail, struct cache_head *ch)
{
	struct cache_queue *cq;
	spin_lock(&queue_lock);
	list_for_each_entry(cq, &detail->queue, list)
		if (!cq->reader) {
			struct cache_request *cr = container_of(cq, struct cache_request, q);
			if (cr->item != ch)
				continue;
			if (cr->readers != 0)
				continue;
			list_del(&cr->q.list);
			spin_unlock(&queue_lock);
			cache_put(cr->item, detail);
			kfree(cr->buf);
			kfree(cr);
			return;
		}
	spin_unlock(&queue_lock);
}

/*
 * Support routines for text-based upcalls.
 * Fields are separated by spaces.
 * Fields are either mangled to quote space tab newline slosh with slosh
 * or a hexified with a leading \x
 * Record is terminated with newline.
 *
 */

void qword_add(char **bpp, int *lp, char *str)
{
	char *bp = *bpp;
	int len = *lp;
	char c;

	if (len < 0) return;

	while ((c=*str++) && len)
		switch(c) {
		case ' ':
		case '\t':
		case '\n':
		case '\\':
			if (len >= 4) {
				*bp++ = '\\';
				*bp++ = '0' + ((c & 0300)>>6);
				*bp++ = '0' + ((c & 0070)>>3);
				*bp++ = '0' + ((c & 0007)>>0);
			}
			len -= 4;
			break;
		default:
			*bp++ = c;
			len--;
		}
	if (c || len <1) len = -1;
	else {
		*bp++ = ' ';
		len--;
	}
	*bpp = bp;
	*lp = len;
}
EXPORT_SYMBOL_GPL(qword_add);

void qword_addhex(char **bpp, int *lp, char *buf, int blen)
{
	char *bp = *bpp;
	int len = *lp;

	if (len < 0) return;

	if (len > 2) {
		*bp++ = '\\';
		*bp++ = 'x';
		len -= 2;
		while (blen && len >= 2) {
			unsigned char c = *buf++;
			*bp++ = '0' + ((c&0xf0)>>4) + (c>=0xa0)*('a'-'9'-1);
			*bp++ = '0' + (c&0x0f) + ((c&0x0f)>=0x0a)*('a'-'9'-1);
			len -= 2;
			blen--;
		}
	}
	if (blen || len<1) len = -1;
	else {
		*bp++ = ' ';
		len--;
	}
	*bpp = bp;
	*lp = len;
}
EXPORT_SYMBOL_GPL(qword_addhex);

static void warn_no_listener(struct cache_detail *detail)
{
	if (detail->last_warn != detail->last_close) {
		detail->last_warn = detail->last_close;
		if (detail->warn_no_listener)
			detail->warn_no_listener(detail, detail->last_close != 0);
	}
}

/*
 * register an upcall request to user-space and queue it up for read() by the
 * upcall daemon.
 *
 * Each request is at most one page long.
 */
int sunrpc_cache_pipe_upcall(struct cache_detail *detail, struct cache_head *h,
		void (*cache_request)(struct cache_detail *,
				      struct cache_head *,
				      char **,
				      int *))
{

	char *buf;
	struct cache_request *crq;
	char *bp;
	int len;

	if (atomic_read(&detail->readers) == 0 &&
	    detail->last_close < get_seconds() - 30) {
			warn_no_listener(detail);
			return -EINVAL;
	}

	buf = kmalloc(PAGE_SIZE, GFP_KERNEL);
	if (!buf)
		return -EAGAIN;

	crq = kmalloc(sizeof (*crq), GFP_KERNEL);
	if (!crq) {
		kfree(buf);
		return -EAGAIN;
	}

	bp = buf; len = PAGE_SIZE;

	cache_request(detail, h, &bp, &len);

	if (len < 0) {
		kfree(buf);
		kfree(crq);
		return -EAGAIN;
	}
	crq->q.reader = 0;
	crq->item = cache_get(h);
	crq->buf = buf;
	crq->len = PAGE_SIZE - len;
	crq->readers = 0;
	spin_lock(&queue_lock);
	list_add_tail(&crq->q.list, &detail->queue);
	spin_unlock(&queue_lock);
	wake_up(&queue_wait);
	return 0;
}
EXPORT_SYMBOL_GPL(sunrpc_cache_pipe_upcall);

/*
 * parse a message from user-space and pass it
 * to an appropriate cache
 * Messages are, like requests, separated into fields by
 * spaces and dequotes as \xHEXSTRING or embedded \nnn octal
 *
 * Message is
 *   reply cachename expiry key ... content....
 *
 * key and content are both parsed by cache
 */

#define isodigit(c) (isdigit(c) && c <= '7')
int qword_get(char **bpp, char *dest, int bufsize)
{
	/* return bytes copied, or -1 on error */
	char *bp = *bpp;
	int len = 0;

	while (*bp == ' ') bp++;

	if (bp[0] == '\\' && bp[1] == 'x') {
		/* HEX STRING */
		bp += 2;
		while (isxdigit(bp[0]) && isxdigit(bp[1]) && len < bufsize) {
			int byte = isdigit(*bp) ? *bp-'0' : toupper(*bp)-'A'+10;
			bp++;
			byte <<= 4;
			byte |= isdigit(*bp) ? *bp-'0' : toupper(*bp)-'A'+10;
			*dest++ = byte;
			bp++;
			len++;
		}
	} else {
		/* text with \nnn octal quoting */
		while (*bp != ' ' && *bp != '\n' && *bp && len < bufsize-1) {
			if (*bp == '\\' &&
			    isodigit(bp[1]) && (bp[1] <= '3') &&
			    isodigit(bp[2]) &&
			    isodigit(bp[3])) {
				int byte = (*++bp -'0');
				bp++;
				byte = (byte << 3) | (*bp++ - '0');
				byte = (byte << 3) | (*bp++ - '0');
				*dest++ = byte;
				len++;
			} else {
				*dest++ = *bp++;
				len++;
			}
		}
	}

	if (*bp != ' ' && *bp != '\n' && *bp != '\0')
		return -1;
	while (*bp == ' ') bp++;
	*bpp = bp;
	*dest = '\0';
	return len;
}
EXPORT_SYMBOL_GPL(qword_get);


/*
 * support /proc/sunrpc/cache/$CACHENAME/content
 * as a seqfile.
 * We call ->cache_show passing NULL for the item to
 * get a header, then pass each real item in the cache
 */

struct handle {
	struct cache_detail *cd;
};

static void *c_start(struct seq_file *m, loff_t *pos)
	__acquires(cd->hash_lock)
{
	loff_t n = *pos;
	unsigned hash, entry;
	struct cache_head *ch;
	struct cache_detail *cd = ((struct handle*)m->private)->cd;


	read_lock(&cd->hash_lock);
	if (!n--)
		return SEQ_START_TOKEN;
	hash = n >> 32;
	entry = n & ((1LL<<32) - 1);

	for (ch=cd->hash_table[hash]; ch; ch=ch->next)
		if (!entry--)
			return ch;
	n &= ~((1LL<<32) - 1);
	do {
		hash++;
		n += 1LL<<32;
	} while(hash < cd->hash_size &&
		cd->hash_table[hash]==NULL);
	if (hash >= cd->hash_size)
		return NULL;
	*pos = n+1;
	return cd->hash_table[hash];
}

static void *c_next(struct seq_file *m, void *p, loff_t *pos)
{
	struct cache_head *ch = p;
	int hash = (*pos >> 32);
	struct cache_detail *cd = ((struct handle*)m->private)->cd;

	if (p == SEQ_START_TOKEN)
		hash = 0;
	else if (ch->next == NULL) {
		hash++;
		*pos += 1LL<<32;
	} else {
		++*pos;
		return ch->next;
	}
	*pos &= ~((1LL<<32) - 1);
	while (hash < cd->hash_size &&
	       cd->hash_table[hash] == NULL) {
		hash++;
		*pos += 1LL<<32;
	}
	if (hash >= cd->hash_size)
		return NULL;
	++*pos;
	return cd->hash_table[hash];
}

static void c_stop(struct seq_file *m, void *p)
	__releases(cd->hash_lock)
{
	struct cache_detail *cd = ((struct handle*)m->private)->cd;
	read_unlock(&cd->hash_lock);
}

static int c_show(struct seq_file *m, void *p)
{
	struct cache_head *cp = p;
	struct cache_detail *cd = ((struct handle*)m->private)->cd;

	if (p == SEQ_START_TOKEN)
		return cd->cache_show(m, cd, NULL);

	ifdebug(CACHE)
		seq_printf(m, "# expiry=%ld refcnt=%d flags=%lx\n",
			   cp->expiry_time - monotonic_seconds() + get_seconds(),
			   atomic_read(&cp->ref.refcount), cp->flags);
	cache_get(cp);
	if (cache_check(cd, cp, NULL))
		/* cache_check does a cache_put on failure */
		seq_printf(m, "# ");
	else
		cache_put(cp, cd);

	return cd->cache_show(m, cd, cp);
}

static const struct seq_operations cache_content_op = {
	.start	= c_start,
	.next	= c_next,
	.stop	= c_stop,
	.show	= c_show,
};

static int content_open(struct inode *inode, struct file *file,
			struct cache_detail *cd)
{
	struct handle *han;

	if (!cd || !try_module_get(cd->owner))
		return -EACCES;
	han = __seq_open_private(file, &cache_content_op, sizeof(*han));
	if (han == NULL) {
		module_put(cd->owner);
		return -ENOMEM;
	}

	han->cd = cd;
	return 0;
}

static int content_release(struct inode *inode, struct file *file,
		struct cache_detail *cd)
{
	int ret = seq_release_private(inode, file);
	module_put(cd->owner);
	return ret;
}

static int open_flush(struct inode *inode, struct file *file,
			struct cache_detail *cd)
{
	if (!cd || !try_module_get(cd->owner))
		return -EACCES;
	return nonseekable_open(inode, file);
}

static int release_flush(struct inode *inode, struct file *file,
			struct cache_detail *cd)
{
	module_put(cd->owner);
	return 0;
}

static ssize_t read_flush(struct file *file, char __user *buf,
			  size_t count, loff_t *ppos,
			  struct cache_detail *cd)
{
	char tbuf[20];
	unsigned long p = *ppos;
	size_t len;

	sprintf(tbuf, "%lu\n", (cd->flush_time - monotonic_seconds()
				+ get_seconds()));
	len = strlen(tbuf);
	if (p >= len)
		return 0;
	len -= p;
	if (len > count)
		len = count;
	if (copy_to_user(buf, (void*)(tbuf+p), len))
		return -EFAULT;
	*ppos += len;
	return len;
}

static ssize_t write_flush(struct file *file, const char __user *buf,
			   size_t count, loff_t *ppos,
			   struct cache_detail *cd)
{
	char tbuf[20];
	char *bp, *ep;

	if (*ppos || count > sizeof(tbuf)-1)
		return -EINVAL;
	if (copy_from_user(tbuf, buf, count))
		return -EFAULT;
	tbuf[count] = 0;
	simple_strtoul(tbuf, &ep, 0);
	if (*ep && *ep != '\n')
		return -EINVAL;

	bp = tbuf;
	cd->flush_time = get_expiry(&bp);
	cd->nextcheck = monotonic_seconds();
	cache_flush();

	*ppos += count;
	return count;
}

static ssize_t cache_read_procfs(struct file *filp, char __user *buf,
				 size_t count, loff_t *ppos)
{
	struct cache_detail *cd = PDE(filp->f_path.dentry->d_inode)->data;

	return cache_read(filp, buf, count, ppos, cd);
}

static ssize_t cache_write_procfs(struct file *filp, const char __user *buf,
				  size_t count, loff_t *ppos)
{
	struct cache_detail *cd = PDE(filp->f_path.dentry->d_inode)->data;

	return cache_write(filp, buf, count, ppos, cd);
}

static unsigned int cache_poll_procfs(struct file *filp, poll_table *wait)
{
	struct cache_detail *cd = PDE(filp->f_path.dentry->d_inode)->data;

	return cache_poll(filp, wait, cd);
}

static long cache_ioctl_procfs(struct file *filp,
			       unsigned int cmd, unsigned long arg)
{
	long ret;
	struct inode *inode = filp->f_path.dentry->d_inode;
	struct cache_detail *cd = PDE(inode)->data;

	lock_kernel();
	ret = cache_ioctl(inode, filp, cmd, arg, cd);
	unlock_kernel();

	return ret;
}

static int cache_open_procfs(struct inode *inode, struct file *filp)
{
	struct cache_detail *cd = PDE(inode)->data;

	return cache_open(inode, filp, cd);
}

static int cache_release_procfs(struct inode *inode, struct file *filp)
{
	struct cache_detail *cd = PDE(inode)->data;

	return cache_release(inode, filp, cd);
}

static const struct file_operations cache_file_operations_procfs = {
	.owner		= THIS_MODULE,
	.llseek		= no_llseek,
	.read		= cache_read_procfs,
	.write		= cache_write_procfs,
	.poll		= cache_poll_procfs,
	.unlocked_ioctl	= cache_ioctl_procfs, /* for FIONREAD */
	.open		= cache_open_procfs,
	.release	= cache_release_procfs,
};

static int content_open_procfs(struct inode *inode, struct file *filp)
{
	struct cache_detail *cd = PDE(inode)->data;

	return content_open(inode, filp, cd);
}

static int content_release_procfs(struct inode *inode, struct file *filp)
{
	struct cache_detail *cd = PDE(inode)->data;

	return content_release(inode, filp, cd);
}

static const struct file_operations content_file_operations_procfs = {
	.open		= content_open_procfs,
	.read		= seq_read,
	.llseek		= seq_lseek,
	.release	= content_release_procfs,
};

static int open_flush_procfs(struct inode *inode, struct file *filp)
{
	struct cache_detail *cd = PDE(inode)->data;

	return open_flush(inode, filp, cd);
}

static int release_flush_procfs(struct inode *inode, struct file *filp)
{
	struct cache_detail *cd = PDE(inode)->data;

	return release_flush(inode, filp, cd);
}

static ssize_t read_flush_procfs(struct file *filp, char __user *buf,
			    size_t count, loff_t *ppos)
{
	struct cache_detail *cd = PDE(filp->f_path.dentry->d_inode)->data;

	return read_flush(filp, buf, count, ppos, cd);
}

static ssize_t write_flush_procfs(struct file *filp,
				  const char __user *buf,
				  size_t count, loff_t *ppos)
{
	struct cache_detail *cd = PDE(filp->f_path.dentry->d_inode)->data;

	return write_flush(filp, buf, count, ppos, cd);
}

static const struct file_operations cache_flush_operations_procfs = {
	.open		= open_flush_procfs,
	.read		= read_flush_procfs,
	.write		= write_flush_procfs,
	.release	= release_flush_procfs,
};

static void remove_cache_proc_entries(struct cache_detail *cd)
{
	if (cd->u.procfs.proc_ent == NULL)
		return;
	if (cd->u.procfs.flush_ent)
		remove_proc_entry("flush", cd->u.procfs.proc_ent);
	if (cd->u.procfs.channel_ent)
		remove_proc_entry("channel", cd->u.procfs.proc_ent);
	if (cd->u.procfs.content_ent)
		remove_proc_entry("content", cd->u.procfs.proc_ent);
	cd->u.procfs.proc_ent = NULL;
	remove_proc_entry(cd->name, proc_net_rpc);
}

#ifdef CONFIG_PROC_FS
static int create_cache_proc_entries(struct cache_detail *cd)
{
	struct proc_dir_entry *p;

	cd->u.procfs.proc_ent = proc_mkdir(cd->name, proc_net_rpc);
	if (cd->u.procfs.proc_ent == NULL)
		goto out_nomem;
	cd->u.procfs.channel_ent = NULL;
	cd->u.procfs.content_ent = NULL;

	p = proc_create_data("flush", S_IFREG|S_IRUSR|S_IWUSR,
			     cd->u.procfs.proc_ent,
			     &cache_flush_operations_procfs, cd);
	cd->u.procfs.flush_ent = p;
	if (p == NULL)
		goto out_nomem;

	if (cd->cache_upcall || cd->cache_parse) {
		p = proc_create_data("channel", S_IFREG|S_IRUSR|S_IWUSR,
				     cd->u.procfs.proc_ent,
				     &cache_file_operations_procfs, cd);
		cd->u.procfs.channel_ent = p;
		if (p == NULL)
			goto out_nomem;
	}
	if (cd->cache_show) {
		p = proc_create_data("content", S_IFREG|S_IRUSR|S_IWUSR,
				cd->u.procfs.proc_ent,
				&content_file_operations_procfs, cd);
		cd->u.procfs.content_ent = p;
		if (p == NULL)
			goto out_nomem;
	}
	return 0;
out_nomem:
	remove_cache_proc_entries(cd);
	return -ENOMEM;
}
#else /* CONFIG_PROC_FS */
static int create_cache_proc_entries(struct cache_detail *cd)
{
	return 0;
}
#endif

int cache_register(struct cache_detail *cd)
{
	int ret;

	sunrpc_init_cache_detail(cd);
	ret = create_cache_proc_entries(cd);
	if (ret)
		sunrpc_destroy_cache_detail(cd);
	return ret;
}
EXPORT_SYMBOL_GPL(cache_register);

void cache_unregister(struct cache_detail *cd)
{
	remove_cache_proc_entries(cd);
	sunrpc_destroy_cache_detail(cd);
}
EXPORT_SYMBOL_GPL(cache_unregister);

static ssize_t cache_read_pipefs(struct file *filp, char __user *buf,
				 size_t count, loff_t *ppos)
{
	struct cache_detail *cd = RPC_I(filp->f_path.dentry->d_inode)->private;

	return cache_read(filp, buf, count, ppos, cd);
}

static ssize_t cache_write_pipefs(struct file *filp, const char __user *buf,
				  size_t count, loff_t *ppos)
{
	struct cache_detail *cd = RPC_I(filp->f_path.dentry->d_inode)->private;

	return cache_write(filp, buf, count, ppos, cd);
}

static unsigned int cache_poll_pipefs(struct file *filp, poll_table *wait)
{
	struct cache_detail *cd = RPC_I(filp->f_path.dentry->d_inode)->private;

	return cache_poll(filp, wait, cd);
}

static long cache_ioctl_pipefs(struct file *filp,
			      unsigned int cmd, unsigned long arg)
{
	struct inode *inode = filp->f_dentry->d_inode;
	struct cache_detail *cd = RPC_I(inode)->private;
	long ret;

	lock_kernel();
	ret = cache_ioctl(inode, filp, cmd, arg, cd);
	unlock_kernel();

	return ret;
}

static int cache_open_pipefs(struct inode *inode, struct file *filp)
{
	struct cache_detail *cd = RPC_I(inode)->private;

	return cache_open(inode, filp, cd);
}

static int cache_release_pipefs(struct inode *inode, struct file *filp)
{
	struct cache_detail *cd = RPC_I(inode)->private;

	return cache_release(inode, filp, cd);
}

const struct file_operations cache_file_operations_pipefs = {
	.owner		= THIS_MODULE,
	.llseek		= no_llseek,
	.read		= cache_read_pipefs,
	.write		= cache_write_pipefs,
	.poll		= cache_poll_pipefs,
	.unlocked_ioctl	= cache_ioctl_pipefs, /* for FIONREAD */
	.open		= cache_open_pipefs,
	.release	= cache_release_pipefs,
};

static int content_open_pipefs(struct inode *inode, struct file *filp)
{
	struct cache_detail *cd = RPC_I(inode)->private;

	return content_open(inode, filp, cd);
}

static int content_release_pipefs(struct inode *inode, struct file *filp)
{
	struct cache_detail *cd = RPC_I(inode)->private;

	return content_release(inode, filp, cd);
}

const struct file_operations content_file_operations_pipefs = {
	.open		= content_open_pipefs,
	.read		= seq_read,
	.llseek		= seq_lseek,
	.release	= content_release_pipefs,
};

static int open_flush_pipefs(struct inode *inode, struct file *filp)
{
	struct cache_detail *cd = RPC_I(inode)->private;

	return open_flush(inode, filp, cd);
}

static int release_flush_pipefs(struct inode *inode, struct file *filp)
{
	struct cache_detail *cd = RPC_I(inode)->private;

	return release_flush(inode, filp, cd);
}

static ssize_t read_flush_pipefs(struct file *filp, char __user *buf,
			    size_t count, loff_t *ppos)
{
	struct cache_detail *cd = RPC_I(filp->f_path.dentry->d_inode)->private;

	return read_flush(filp, buf, count, ppos, cd);
}

static ssize_t write_flush_pipefs(struct file *filp,
				  const char __user *buf,
				  size_t count, loff_t *ppos)
{
	struct cache_detail *cd = RPC_I(filp->f_path.dentry->d_inode)->private;

	return write_flush(filp, buf, count, ppos, cd);
}

const struct file_operations cache_flush_operations_pipefs = {
	.open		= open_flush_pipefs,
	.read		= read_flush_pipefs,
	.write		= write_flush_pipefs,
	.release	= release_flush_pipefs,
};

int sunrpc_cache_register_pipefs(struct dentry *parent,
				 const char *name, mode_t umode,
				 struct cache_detail *cd)
{
	struct qstr q;
	struct dentry *dir;
	int ret = 0;

	sunrpc_init_cache_detail(cd);
	q.name = name;
	q.len = strlen(name);
	q.hash = full_name_hash(q.name, q.len);
	dir = rpc_create_cache_dir(parent, &q, umode, cd);
	if (!IS_ERR(dir))
		cd->u.pipefs.dir = dir;
	else {
		sunrpc_destroy_cache_detail(cd);
		ret = PTR_ERR(dir);
	}
	return ret;
}
EXPORT_SYMBOL_GPL(sunrpc_cache_register_pipefs);

void sunrpc_cache_unregister_pipefs(struct cache_detail *cd)
{
	rpc_remove_cache_dir(cd->u.pipefs.dir);
	cd->u.pipefs.dir = NULL;
	sunrpc_destroy_cache_detail(cd);
}
EXPORT_SYMBOL_GPL(sunrpc_cache_unregister_pipefs);
<|MERGE_RESOLUTION|>--- conflicted
+++ resolved
@@ -43,7 +43,7 @@
 
 static void cache_init(struct cache_head *h)
 {
-	time_t now = monotonic_seconds();
+	time_t now = get_seconds();
 	h->next = NULL;
 	h->flags = 0;
 	kref_init(&h->ref);
@@ -128,7 +128,7 @@
 static void cache_fresh_locked(struct cache_head *head, time_t expiry)
 {
 	head->expiry_time = expiry;
-	head->last_refresh = monotonic_seconds();
+	head->last_refresh = get_seconds();
 	set_bit(CACHE_VALID, &head->flags);
 }
 
@@ -203,14 +203,7 @@
 
 static inline int cache_is_valid(struct cache_detail *detail, struct cache_head *h)
 {
-<<<<<<< HEAD
-	if (!test_bit(CACHE_VALID, &h->flags) ||
-	    h->expiry_time < monotonic_seconds())
-		return -EAGAIN;
-	else if (detail->flush_time > h->last_refresh)
-=======
 	if (!test_bit(CACHE_VALID, &h->flags))
->>>>>>> e44a21b7
 		return -EAGAIN;
 	else {
 		/* entry is valid */
@@ -246,7 +239,7 @@
 
 	/* now see if we want to start an upcall */
 	refresh_age = (h->expiry_time - h->last_refresh);
-	age = monotonic_seconds() - h->last_refresh;
+	age = get_seconds() - h->last_refresh;
 
 	if (rqstp == NULL) {
 		if (rv == -EAGAIN)
@@ -261,7 +254,7 @@
 				cache_revisit_request(h);
 				if (rv == -EAGAIN) {
 					set_bit(CACHE_NEGATIVE, &h->flags);
-					cache_fresh_locked(h, monotonic_seconds()+CACHE_NEW_EXPIRY);
+					cache_fresh_locked(h, get_seconds()+CACHE_NEW_EXPIRY);
 					cache_fresh_unlocked(h, detail);
 					rv = -ENOENT;
 				}
@@ -396,11 +389,11 @@
 			return -1;
 		}
 		current_detail = list_entry(next, struct cache_detail, others);
-		if (current_detail->nextcheck > monotonic_seconds())
+		if (current_detail->nextcheck > get_seconds())
 			current_index = current_detail->hash_size;
 		else {
 			current_index = 0;
-			current_detail->nextcheck = monotonic_seconds()+30*60;
+			current_detail->nextcheck = get_seconds()+30*60;
 		}
 	}
 
@@ -424,12 +417,7 @@
 		for (ch = *cp ; ch ; cp = & ch->next, ch = *cp) {
 			if (current_detail->nextcheck > ch->expiry_time)
 				current_detail->nextcheck = ch->expiry_time+1;
-<<<<<<< HEAD
-			if (ch->expiry_time >= monotonic_seconds() &&
-			    ch->last_refresh >= current_detail->flush_time)
-=======
 			if (!cache_is_expired(current_detail, ch))
->>>>>>> e44a21b7
 				continue;
 
 			*cp = ch->next;
@@ -490,7 +478,7 @@
 void cache_purge(struct cache_detail *detail)
 {
 	detail->flush_time = LONG_MAX;
-	detail->nextcheck = monotonic_seconds();
+	detail->nextcheck = get_seconds();
 	cache_flush();
 	detail->flush_time = 1;
 }
@@ -522,22 +510,10 @@
 static struct list_head cache_defer_hash[DFR_HASHSIZE];
 static int cache_defer_cnt;
 
-struct thread_deferred_req {
-	struct cache_deferred_req handle;
-	wait_queue_head_t wait;
-};
-static void cache_restart_thread(struct cache_deferred_req *dreq, int too_many)
-{
-	struct thread_deferred_req *dr =
-		container_of(dreq, struct thread_deferred_req, handle);
-	wake_up(&dr->wait);
-}
-
 static int cache_defer_req(struct cache_req *req, struct cache_head *item)
 {
 	struct cache_deferred_req *dreq, *discard;
 	int hash = DFR_HASH(item);
-	struct thread_deferred_req sleeper;
 
 	if (cache_defer_cnt >= DFR_MAX) {
 		/* too much in the cache, randomly drop this one,
@@ -546,14 +522,7 @@
 		if (net_random()&1)
 			return -ENOMEM;
 	}
-	if (req->thread_wait) {
-		dreq = &sleeper.handle;
-		init_waitqueue_head(&sleeper.wait);
-		dreq->revisit = cache_restart_thread;
-	} else
-		dreq = req->defer(req);
-
- retry:
+	dreq = req->defer(req);
 	if (dreq == NULL)
 		return -ENOMEM;
 
@@ -585,29 +554,6 @@
 	if (!test_bit(CACHE_PENDING, &item->flags)) {
 		/* must have just been validated... */
 		cache_revisit_request(item);
-		return -EAGAIN;
-	}
-
-	if (dreq == &sleeper.handle) {
-		wait_event_interruptible_timeout(
-			sleeper.wait,
-			!test_bit(CACHE_PENDING, &item->flags)
-			|| list_empty(&sleeper.handle.hash),
-			req->thread_wait);
-		spin_lock(&cache_defer_lock);
-		if (!list_empty(&sleeper.handle.hash)) {
-			list_del_init(&sleeper.handle.recent);
-			list_del_init(&sleeper.handle.hash);
-			cache_defer_cnt--;
-		}
-		spin_unlock(&cache_defer_lock);
-		if (test_bit(CACHE_PENDING, &item->flags)) {
-			/* item is still pending, try request
-			 * deferral
-			 */
-			dreq = req->defer(req);
-			goto retry;
-		}
 		return -EAGAIN;
 	}
 	return 0;
@@ -1274,8 +1220,7 @@
 
 	ifdebug(CACHE)
 		seq_printf(m, "# expiry=%ld refcnt=%d flags=%lx\n",
-			   cp->expiry_time - monotonic_seconds() + get_seconds(),
-			   atomic_read(&cp->ref.refcount), cp->flags);
+			   cp->expiry_time, atomic_read(&cp->ref.refcount), cp->flags);
 	cache_get(cp);
 	if (cache_check(cd, cp, NULL))
 		/* cache_check does a cache_put on failure */
@@ -1341,8 +1286,7 @@
 	unsigned long p = *ppos;
 	size_t len;
 
-	sprintf(tbuf, "%lu\n", (cd->flush_time - monotonic_seconds()
-				+ get_seconds()));
+	sprintf(tbuf, "%lu\n", cd->flush_time);
 	len = strlen(tbuf);
 	if (p >= len)
 		return 0;
@@ -1360,20 +1304,19 @@
 			   struct cache_detail *cd)
 {
 	char tbuf[20];
-	char *bp, *ep;
-
+	char *ep;
+	long flushtime;
 	if (*ppos || count > sizeof(tbuf)-1)
 		return -EINVAL;
 	if (copy_from_user(tbuf, buf, count))
 		return -EFAULT;
 	tbuf[count] = 0;
-	simple_strtoul(tbuf, &ep, 0);
+	flushtime = simple_strtoul(tbuf, &ep, 0);
 	if (*ep && *ep != '\n')
 		return -EINVAL;
 
-	bp = tbuf;
-	cd->flush_time = get_expiry(&bp);
-	cd->nextcheck = monotonic_seconds();
+	cd->flush_time = flushtime;
+	cd->nextcheck = get_seconds();
 	cache_flush();
 
 	*ppos += count;
