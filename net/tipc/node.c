--- conflicted
+++ resolved
@@ -331,30 +331,6 @@
 		pr_warn("Node creation failed, no memory\n");
 		goto exit;
 	}
-<<<<<<< HEAD
-	n_ptr->addr = addr;
-	n_ptr->net = net;
-	n_ptr->capabilities = capabilities;
-	kref_init(&n_ptr->kref);
-	spin_lock_init(&n_ptr->lock);
-	INIT_HLIST_NODE(&n_ptr->hash);
-	INIT_LIST_HEAD(&n_ptr->list);
-	INIT_LIST_HEAD(&n_ptr->publ_list);
-	INIT_LIST_HEAD(&n_ptr->conn_sks);
-	skb_queue_head_init(&n_ptr->bc_entry.namedq);
-	skb_queue_head_init(&n_ptr->bc_entry.inputq1);
-	__skb_queue_head_init(&n_ptr->bc_entry.arrvq);
-	skb_queue_head_init(&n_ptr->bc_entry.inputq2);
-	n_ptr->state = SELF_DOWN_PEER_LEAVING;
-	n_ptr->signature = INVALID_NODE_SIG;
-	n_ptr->active_links[0] = INVALID_BEARER_ID;
-	n_ptr->active_links[1] = INVALID_BEARER_ID;
-	if (!tipc_link_bc_create(net, tipc_own_addr(net), n_ptr->addr,
-				 U16_MAX, tipc_bc_sndlink(net)->window,
-				 n_ptr->capabilities,
-				 &n_ptr->bc_entry.inputq1,
-				 &n_ptr->bc_entry.namedq,
-=======
 	n->addr = addr;
 	n->net = net;
 	n->capabilities = capabilities;
@@ -380,7 +356,6 @@
 				 n->capabilities,
 				 &n->bc_entry.inputq1,
 				 &n->bc_entry.namedq,
->>>>>>> 05ec7de7
 				 tipc_bc_sndlink(net),
 				 &n->bc_entry.link)) {
 		pr_warn("Broadcast rcv link creation failed, no memory\n");
@@ -388,17 +363,6 @@
 		n = NULL;
 		goto exit;
 	}
-<<<<<<< HEAD
-	tipc_node_get(n_ptr);
-	setup_timer(&n_ptr->timer, tipc_node_timeout, (unsigned long)n_ptr);
-	n_ptr->keepalive_intv = U32_MAX;
-	hlist_add_head_rcu(&n_ptr->hash, &tn->node_htable[tipc_hashfn(addr)]);
-	list_for_each_entry_rcu(temp_node, &tn->node_list, list) {
-		if (n_ptr->addr < temp_node->addr)
-			break;
-	}
-	list_add_tail_rcu(&n_ptr->list, &temp_node->list);
-=======
 	tipc_node_get(n);
 	setup_timer(&n->timer, tipc_node_timeout, (unsigned long)n);
 	n->keepalive_intv = U32_MAX;
@@ -408,7 +372,6 @@
 			break;
 	}
 	list_add_tail_rcu(&n->list, &temp_node->list);
->>>>>>> 05ec7de7
 exit:
 	spin_unlock_bh(&tn->node_list_lock);
 	return n;
