--- conflicted
+++ resolved
@@ -465,11 +465,7 @@
 		return;
 	if ((dlen < new_dlen) || ntohs(arrv_dom->len) != new_dlen)
 		return;
-<<<<<<< HEAD
-	if (new_member_cnt >= MAX_MON_DOMAIN)
-=======
 	if (new_member_cnt > MAX_MON_DOMAIN)
->>>>>>> ab17de49
 		return;
 
 	/* Synch generation numbers with peer if link just came up */
