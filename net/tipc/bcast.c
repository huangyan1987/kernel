--- conflicted
+++ resolved
@@ -332,126 +332,6 @@
 		tipc_sk_rcv(net, inputq);
 }
 
-<<<<<<< HEAD
-static int __tipc_nl_add_bc_link_stat(struct sk_buff *skb,
-				      struct tipc_stats *stats)
-{
-	int i;
-	struct nlattr *nest;
-
-	struct nla_map {
-		__u32 key;
-		__u32 val;
-	};
-
-	struct nla_map map[] = {
-		{TIPC_NLA_STATS_RX_INFO, stats->recv_info},
-		{TIPC_NLA_STATS_RX_FRAGMENTS, stats->recv_fragments},
-		{TIPC_NLA_STATS_RX_FRAGMENTED, stats->recv_fragmented},
-		{TIPC_NLA_STATS_RX_BUNDLES, stats->recv_bundles},
-		{TIPC_NLA_STATS_RX_BUNDLED, stats->recv_bundled},
-		{TIPC_NLA_STATS_TX_INFO, stats->sent_info},
-		{TIPC_NLA_STATS_TX_FRAGMENTS, stats->sent_fragments},
-		{TIPC_NLA_STATS_TX_FRAGMENTED, stats->sent_fragmented},
-		{TIPC_NLA_STATS_TX_BUNDLES, stats->sent_bundles},
-		{TIPC_NLA_STATS_TX_BUNDLED, stats->sent_bundled},
-		{TIPC_NLA_STATS_RX_NACKS, stats->recv_nacks},
-		{TIPC_NLA_STATS_RX_DEFERRED, stats->deferred_recv},
-		{TIPC_NLA_STATS_TX_NACKS, stats->sent_nacks},
-		{TIPC_NLA_STATS_TX_ACKS, stats->sent_acks},
-		{TIPC_NLA_STATS_RETRANSMITTED, stats->retransmitted},
-		{TIPC_NLA_STATS_DUPLICATES, stats->duplicates},
-		{TIPC_NLA_STATS_LINK_CONGS, stats->link_congs},
-		{TIPC_NLA_STATS_MAX_QUEUE, stats->max_queue_sz},
-		{TIPC_NLA_STATS_AVG_QUEUE, stats->queue_sz_counts ?
-			(stats->accu_queue_sz / stats->queue_sz_counts) : 0}
-	};
-
-	nest = nla_nest_start(skb, TIPC_NLA_LINK_STATS);
-	if (!nest)
-		return -EMSGSIZE;
-
-	for (i = 0; i <  ARRAY_SIZE(map); i++)
-		if (nla_put_u32(skb, map[i].key, map[i].val))
-			goto msg_full;
-
-	nla_nest_end(skb, nest);
-
-	return 0;
-msg_full:
-	nla_nest_cancel(skb, nest);
-
-	return -EMSGSIZE;
-}
-
-int tipc_nl_add_bc_link(struct net *net, struct tipc_nl_msg *msg)
-{
-	int err;
-	void *hdr;
-	struct nlattr *attrs;
-	struct nlattr *prop;
-	struct tipc_net *tn = net_generic(net, tipc_net_id);
-	struct tipc_link *bcl = tn->bcl;
-
-	if (!bcl)
-		return 0;
-
-	tipc_bcast_lock(net);
-
-	hdr = genlmsg_put(msg->skb, msg->portid, msg->seq, &tipc_genl_family,
-			  NLM_F_MULTI, TIPC_NL_LINK_GET);
-	if (!hdr) {
-		tipc_bcast_unlock(net);
-		return -EMSGSIZE;
-	}
-
-	attrs = nla_nest_start(msg->skb, TIPC_NLA_LINK);
-	if (!attrs)
-		goto msg_full;
-
-	/* The broadcast link is always up */
-	if (nla_put_flag(msg->skb, TIPC_NLA_LINK_UP))
-		goto attr_msg_full;
-
-	if (nla_put_flag(msg->skb, TIPC_NLA_LINK_BROADCAST))
-		goto attr_msg_full;
-	if (nla_put_string(msg->skb, TIPC_NLA_LINK_NAME, bcl->name))
-		goto attr_msg_full;
-	if (nla_put_u32(msg->skb, TIPC_NLA_LINK_RX, bcl->rcv_nxt))
-		goto attr_msg_full;
-	if (nla_put_u32(msg->skb, TIPC_NLA_LINK_TX, bcl->snd_nxt))
-		goto attr_msg_full;
-
-	prop = nla_nest_start(msg->skb, TIPC_NLA_LINK_PROP);
-	if (!prop)
-		goto attr_msg_full;
-	if (nla_put_u32(msg->skb, TIPC_NLA_PROP_WIN, bcl->window))
-		goto prop_msg_full;
-	nla_nest_end(msg->skb, prop);
-
-	err = __tipc_nl_add_bc_link_stat(msg->skb, &bcl->stats);
-	if (err)
-		goto attr_msg_full;
-
-	tipc_bcast_unlock(net);
-	nla_nest_end(msg->skb, attrs);
-	genlmsg_end(msg->skb, hdr);
-
-	return 0;
-
-prop_msg_full:
-	nla_nest_cancel(msg->skb, prop);
-attr_msg_full:
-	nla_nest_cancel(msg->skb, attrs);
-msg_full:
-	tipc_bcast_unlock(net);
-	genlmsg_cancel(msg->skb, hdr);
-
-	return -EMSGSIZE;
-}
-
-=======
->>>>>>> 05ec7de7
 int tipc_bclink_reset_stats(struct net *net)
 {
 	struct tipc_link *l = tipc_bc_sndlink(net);
