--- conflicted
+++ resolved
@@ -230,10 +230,7 @@
 #define IEEE80211_STA_AUTO_SSID_SEL	BIT(10)
 #define IEEE80211_STA_AUTO_BSSID_SEL	BIT(11)
 #define IEEE80211_STA_AUTO_CHANNEL_SEL	BIT(12)
-<<<<<<< HEAD
-=======
 #define IEEE80211_STA_PRIVACY_INVOKED	BIT(13)
->>>>>>> 9418d5dc
 struct ieee80211_if_sta {
 	enum {
 		IEEE80211_DISABLED, IEEE80211_AUTHENTICATE,
@@ -263,10 +260,6 @@
 	unsigned long request;
 	struct sk_buff_head skb_queue;
 
-<<<<<<< HEAD
-	int key_management_enabled;
-=======
->>>>>>> 9418d5dc
 	unsigned long last_probe;
 
 #define IEEE80211_AUTH_ALG_OPEN BIT(0)
