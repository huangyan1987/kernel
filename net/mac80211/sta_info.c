--- conflicted
+++ resolved
@@ -1140,17 +1140,12 @@
 		buffered += tmp - count;
 	}
 
-<<<<<<< HEAD
-	ieee80211_add_pending_skbs_fn(local, &pending, clear_sta_ps_flags, sta);
-	spin_unlock(&sta->ps_lock);
-=======
 	ieee80211_add_pending_skbs(local, &pending);
 	clear_sta_flag(sta, WLAN_STA_PS_DRIVER);
 	clear_sta_flag(sta, WLAN_STA_PS_STA);
 	spin_unlock(&sta->ps_lock);
 
 	atomic_dec(&ps->num_sta_ps);
->>>>>>> f9287c7a
 
 	/* This station just woke up and isn't aware of our SMPS state */
 	if (!ieee80211_smps_is_restrictive(sta->known_smps_mode,
