--- conflicted
+++ resolved
@@ -2255,9 +2255,6 @@
 	if (rx->sta)
 		cache = &rx->sta->frags;
 
-	if (rx->sta)
-		cache = &sta_frags(rx->sta);
-
 	if (likely(!ieee80211_has_morefrags(fc) && frag == 0))
 		goto out;
 
@@ -4561,58 +4558,7 @@
 	/* push the addresses in front */
 	memcpy(skb_push(skb, sizeof(addrs)), &addrs, sizeof(addrs));
 
-<<<<<<< HEAD
-	skb->dev = fast_rx->dev;
-
-	ieee80211_rx_stats(fast_rx->dev, skb->len);
-
-	/* The seqno index has the same property as needed
-	 * for the rx_msdu field, i.e. it is IEEE80211_NUM_TIDS
-	 * for non-QoS-data frames. Here we know it's a data
-	 * frame, so count MSDUs.
-	 */
-	u64_stats_update_begin(&stats->syncp);
-	stats->msdu[rx->seqno_idx]++;
-	stats->bytes += orig_len;
-	u64_stats_update_end(&stats->syncp);
-
-	if (fast_rx->internal_forward) {
-		struct sk_buff *xmit_skb = NULL;
-		if (is_multicast_ether_addr(addrs.da)) {
-			xmit_skb = skb_copy(skb, GFP_ATOMIC);
-		} else if (!ether_addr_equal(addrs.da, addrs.sa) &&
-			   sta_info_get(rx->sdata, addrs.da)) {
-			xmit_skb = skb;
-			skb = NULL;
-		}
-
-		if (xmit_skb) {
-			/*
-			 * Send to wireless media and increase priority by 256
-			 * to keep the received priority instead of
-			 * reclassifying the frame (see cfg80211_classify8021d).
-			 */
-			xmit_skb->priority += 256;
-			xmit_skb->protocol = htons(ETH_P_802_3);
-			skb_reset_network_header(xmit_skb);
-			skb_reset_mac_header(xmit_skb);
-			dev_queue_xmit(xmit_skb);
-		}
-
-		if (!skb)
-			return true;
-	}
-
-	/* deliver to local stack */
-	skb->protocol = eth_type_trans(skb, fast_rx->dev);
-	memset(skb->cb, 0, sizeof(skb->cb));
-	if (rx->list)
-		list_add_tail(&skb->list, rx->list);
-	else
-		netif_receive_skb(skb);
-=======
 	ieee80211_rx_8023(rx, fast_rx, orig_len);
->>>>>>> 7d2a07b7
 
 	return true;
  drop:
@@ -4933,22 +4879,14 @@
 
 	status->rx_flags = 0;
 
-<<<<<<< HEAD
-=======
 	kcov_remote_start_common(skb_get_kcov_handle(skb));
 
->>>>>>> 7d2a07b7
 	/*
 	 * Frames with failed FCS/PLCP checksum are not returned,
 	 * all other frames are returned without radiotap header
 	 * if it was previously present.
 	 * Also, frames with less than 16 bytes are dropped.
 	 */
-<<<<<<< HEAD
-	skb = ieee80211_rx_monitor(local, skb, rate);
-	if (!skb)
-		return;
-=======
 	if (!(status->flag & RX_FLAG_8023))
 		skb = ieee80211_rx_monitor(local, skb, rate);
 	if (skb) {
@@ -4961,7 +4899,6 @@
 		else
 			__ieee80211_rx_handle_packet(hw, pubsta, skb, list);
 	}
->>>>>>> 7d2a07b7
 
 	kcov_remote_stop();
 	return;
@@ -4976,9 +4913,6 @@
 	struct sk_buff *tmp;
 	LIST_HEAD(list);
 
-<<<<<<< HEAD
-	__ieee80211_rx_handle_packet(hw, pubsta, skb, list);
-=======
 
 	/*
 	 * key references and virtual interfaces are protected using RCU
@@ -4988,7 +4922,6 @@
 	rcu_read_lock();
 	ieee80211_rx_list(hw, pubsta, skb, &list);
 	rcu_read_unlock();
->>>>>>> 7d2a07b7
 
 	if (!napi) {
 		netif_receive_skb_list(&list);
@@ -5000,34 +4933,6 @@
 		napi_gro_receive(napi, skb);
 	}
 }
-EXPORT_SYMBOL(ieee80211_rx_list);
-
-void ieee80211_rx_napi(struct ieee80211_hw *hw, struct ieee80211_sta *pubsta,
-		       struct sk_buff *skb, struct napi_struct *napi)
-{
-	struct sk_buff *tmp;
-	LIST_HEAD(list);
-
-
-	/*
-	 * key references and virtual interfaces are protected using RCU
-	 * and this requires that we are in a read-side RCU section during
-	 * receive processing
-	 */
-	rcu_read_lock();
-	ieee80211_rx_list(hw, pubsta, skb, &list);
-	rcu_read_unlock();
-
-	if (!napi) {
-		netif_receive_skb_list(&list);
-		return;
-	}
-
-	list_for_each_entry_safe(skb, tmp, &list, list) {
-		skb_list_del_init(skb);
-		napi_gro_receive(napi, skb);
-	}
-}
 EXPORT_SYMBOL(ieee80211_rx_napi);
 
 /* This is a version of the rx handler that can be called from hard irq
