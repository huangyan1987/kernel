--- conflicted
+++ resolved
@@ -638,17 +638,6 @@
 		local->fragmentation_threshold = frag->value & ~0x1;
 	}
 
-<<<<<<< HEAD
-	/* If the wlan card performs fragmentation in hardware/firmware,
-	 * configure it here */
-
-	if (local->ops->set_frag_threshold)
-		return local->ops->set_frag_threshold(
-			local_to_hw(local),
-			local->fragmentation_threshold);
-
-=======
->>>>>>> 18e352e4
 	return 0;
 }
 
