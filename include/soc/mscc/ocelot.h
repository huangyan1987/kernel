/* SPDX-License-Identifier: (GPL-2.0 OR MIT) */
/* Copyright (c) 2017 Microsemi Corporation
 */

#ifndef _SOC_MSCC_OCELOT_H
#define _SOC_MSCC_OCELOT_H

#include <linux/ptp_clock_kernel.h>
#include <linux/net_tstamp.h>
#include <linux/if_vlan.h>
#include <linux/regmap.h>
#include <net/dsa.h>

/* Port Group IDs (PGID) are masks of destination ports.
 *
 * For L2 forwarding, the switch performs 3 lookups in the PGID table for each
 * frame, and forwards the frame to the ports that are present in the logical
 * AND of all 3 PGIDs.
 *
 * These PGID lookups are:
 * - In one of PGID[0-63]: for the destination masks. There are 2 paths by
 *   which the switch selects a destination PGID:
 *     - The {DMAC, VID} is present in the MAC table. In that case, the
 *       destination PGID is given by the DEST_IDX field of the MAC table entry
 *       that matched.
 *     - The {DMAC, VID} is not present in the MAC table (it is unknown). The
 *       frame is disseminated as being either unicast, multicast or broadcast,
 *       and according to that, the destination PGID is chosen as being the
 *       value contained by ANA_FLOODING_FLD_UNICAST,
 *       ANA_FLOODING_FLD_MULTICAST or ANA_FLOODING_FLD_BROADCAST.
 *   The destination PGID can be an unicast set: the first PGIDs, 0 to
 *   ocelot->num_phys_ports - 1, or a multicast set: the PGIDs from
 *   ocelot->num_phys_ports to 63. By convention, a unicast PGID corresponds to
 *   a physical port and has a single bit set in the destination ports mask:
 *   that corresponding to the port number itself. In contrast, a multicast
 *   PGID will have potentially more than one single bit set in the destination
 *   ports mask.
 * - In one of PGID[64-79]: for the aggregation mask. The switch classifier
 *   dissects each frame and generates a 4-bit Link Aggregation Code which is
 *   used for this second PGID table lookup. The goal of link aggregation is to
 *   hash multiple flows within the same LAG on to different destination ports.
 *   The first lookup will result in a PGID with all the LAG members present in
 *   the destination ports mask, and the second lookup, by Link Aggregation
 *   Code, will ensure that each flow gets forwarded only to a single port out
 *   of that mask (there are no duplicates).
 * - In one of PGID[80-90]: for the source mask. The third time, the PGID table
 *   is indexed with the ingress port (plus 80). These PGIDs answer the
 *   question "is port i allowed to forward traffic to port j?" If yes, then
 *   BIT(j) of PGID 80+i will be found set. The third PGID lookup can be used
 *   to enforce the L2 forwarding matrix imposed by e.g. a Linux bridge.
 */

/* Reserve some destination PGIDs at the end of the range:
 * PGID_BLACKHOLE: used for not forwarding the frames
 * PGID_CPU: used for whitelisting certain MAC addresses, such as the addresses
 *           of the switch port net devices, towards the CPU port module.
 * PGID_UC: the flooding destinations for unknown unicast traffic.
 * PGID_MC: the flooding destinations for non-IP multicast traffic.
 * PGID_MCIPV4: the flooding destinations for IPv4 multicast traffic.
 * PGID_MCIPV6: the flooding destinations for IPv6 multicast traffic.
 * PGID_BC: the flooding destinations for broadcast traffic.
 */
#define PGID_BLACKHOLE			57
#define PGID_CPU			58
#define PGID_UC				59
#define PGID_MC				60
#define PGID_MCIPV4			61
#define PGID_MCIPV6			62
#define PGID_BC				63

#define for_each_unicast_dest_pgid(ocelot, pgid)		\
	for ((pgid) = 0;					\
	     (pgid) < (ocelot)->num_phys_ports;			\
	     (pgid)++)

#define for_each_nonreserved_multicast_dest_pgid(ocelot, pgid)	\
	for ((pgid) = (ocelot)->num_phys_ports + 1;		\
	     (pgid) < PGID_BLACKHOLE;				\
	     (pgid)++)

#define for_each_aggr_pgid(ocelot, pgid)			\
	for ((pgid) = PGID_AGGR;				\
	     (pgid) < PGID_SRC;					\
	     (pgid)++)

/* Aggregation PGIDs, one per Link Aggregation Code */
#define PGID_AGGR			64

/* Source PGIDs, one per physical port */
#define PGID_SRC			80

#define OCELOT_NUM_TC			8

#define OCELOT_SPEED_2500		0
#define OCELOT_SPEED_1000		1
#define OCELOT_SPEED_100		2
#define OCELOT_SPEED_10			3

#define OCELOT_PTP_PINS_NUM		4

#define TARGET_OFFSET			24
#define REG_MASK			GENMASK(TARGET_OFFSET - 1, 0)
#define REG(reg, offset)		[reg & REG_MASK] = offset

#define REG_RESERVED_ADDR		0xffffffff
#define REG_RESERVED(reg)		REG(reg, REG_RESERVED_ADDR)

#define OCELOT_MRP_CPUQ			7

enum ocelot_target {
	ANA = 1,
	QS,
	QSYS,
	REW,
	SYS,
	S0,
	S1,
	S2,
	HSIO,
	PTP,
	GCB,
	DEV_GMII,
	TARGET_MAX,
};

enum ocelot_reg {
	ANA_ADVLEARN = ANA << TARGET_OFFSET,
	ANA_VLANMASK,
	ANA_PORT_B_DOMAIN,
	ANA_ANAGEFIL,
	ANA_ANEVENTS,
	ANA_STORMLIMIT_BURST,
	ANA_STORMLIMIT_CFG,
	ANA_ISOLATED_PORTS,
	ANA_COMMUNITY_PORTS,
	ANA_AUTOAGE,
	ANA_MACTOPTIONS,
	ANA_LEARNDISC,
	ANA_AGENCTRL,
	ANA_MIRRORPORTS,
	ANA_EMIRRORPORTS,
	ANA_FLOODING,
	ANA_FLOODING_IPMC,
	ANA_SFLOW_CFG,
	ANA_PORT_MODE,
	ANA_CUT_THRU_CFG,
	ANA_PGID_PGID,
	ANA_TABLES_ANMOVED,
	ANA_TABLES_MACHDATA,
	ANA_TABLES_MACLDATA,
	ANA_TABLES_STREAMDATA,
	ANA_TABLES_MACACCESS,
	ANA_TABLES_MACTINDX,
	ANA_TABLES_VLANACCESS,
	ANA_TABLES_VLANTIDX,
	ANA_TABLES_ISDXACCESS,
	ANA_TABLES_ISDXTIDX,
	ANA_TABLES_ENTRYLIM,
	ANA_TABLES_PTP_ID_HIGH,
	ANA_TABLES_PTP_ID_LOW,
	ANA_TABLES_STREAMACCESS,
	ANA_TABLES_STREAMTIDX,
	ANA_TABLES_SEQ_HISTORY,
	ANA_TABLES_SEQ_MASK,
	ANA_TABLES_SFID_MASK,
	ANA_TABLES_SFIDACCESS,
	ANA_TABLES_SFIDTIDX,
	ANA_MSTI_STATE,
	ANA_OAM_UPM_LM_CNT,
	ANA_SG_ACCESS_CTRL,
	ANA_SG_CONFIG_REG_1,
	ANA_SG_CONFIG_REG_2,
	ANA_SG_CONFIG_REG_3,
	ANA_SG_CONFIG_REG_4,
	ANA_SG_CONFIG_REG_5,
	ANA_SG_GCL_GS_CONFIG,
	ANA_SG_GCL_TI_CONFIG,
	ANA_SG_STATUS_REG_1,
	ANA_SG_STATUS_REG_2,
	ANA_SG_STATUS_REG_3,
	ANA_PORT_VLAN_CFG,
	ANA_PORT_DROP_CFG,
	ANA_PORT_QOS_CFG,
	ANA_PORT_VCAP_CFG,
	ANA_PORT_VCAP_S1_KEY_CFG,
	ANA_PORT_VCAP_S2_CFG,
	ANA_PORT_PCP_DEI_MAP,
	ANA_PORT_CPU_FWD_CFG,
	ANA_PORT_CPU_FWD_BPDU_CFG,
	ANA_PORT_CPU_FWD_GARP_CFG,
	ANA_PORT_CPU_FWD_CCM_CFG,
	ANA_PORT_PORT_CFG,
	ANA_PORT_POL_CFG,
	ANA_PORT_PTP_CFG,
	ANA_PORT_PTP_DLY1_CFG,
	ANA_PORT_PTP_DLY2_CFG,
	ANA_PORT_SFID_CFG,
	ANA_PFC_PFC_CFG,
	ANA_PFC_PFC_TIMER,
	ANA_IPT_OAM_MEP_CFG,
	ANA_IPT_IPT,
	ANA_PPT_PPT,
	ANA_FID_MAP_FID_MAP,
	ANA_AGGR_CFG,
	ANA_CPUQ_CFG,
	ANA_CPUQ_CFG2,
	ANA_CPUQ_8021_CFG,
	ANA_DSCP_CFG,
	ANA_DSCP_REWR_CFG,
	ANA_VCAP_RNG_TYPE_CFG,
	ANA_VCAP_RNG_VAL_CFG,
	ANA_VRAP_CFG,
	ANA_VRAP_HDR_DATA,
	ANA_VRAP_HDR_MASK,
	ANA_DISCARD_CFG,
	ANA_FID_CFG,
	ANA_POL_PIR_CFG,
	ANA_POL_CIR_CFG,
	ANA_POL_MODE_CFG,
	ANA_POL_PIR_STATE,
	ANA_POL_CIR_STATE,
	ANA_POL_STATE,
	ANA_POL_FLOWC,
	ANA_POL_HYST,
	ANA_POL_MISC_CFG,
	QS_XTR_GRP_CFG = QS << TARGET_OFFSET,
	QS_XTR_RD,
	QS_XTR_FRM_PRUNING,
	QS_XTR_FLUSH,
	QS_XTR_DATA_PRESENT,
	QS_XTR_CFG,
	QS_INJ_GRP_CFG,
	QS_INJ_WR,
	QS_INJ_CTRL,
	QS_INJ_STATUS,
	QS_INJ_ERR,
	QS_INH_DBG,
	QSYS_PORT_MODE = QSYS << TARGET_OFFSET,
	QSYS_SWITCH_PORT_MODE,
	QSYS_STAT_CNT_CFG,
	QSYS_EEE_CFG,
	QSYS_EEE_THRES,
	QSYS_IGR_NO_SHARING,
	QSYS_EGR_NO_SHARING,
	QSYS_SW_STATUS,
	QSYS_EXT_CPU_CFG,
	QSYS_PAD_CFG,
	QSYS_CPU_GROUP_MAP,
	QSYS_QMAP,
	QSYS_ISDX_SGRP,
	QSYS_TIMED_FRAME_ENTRY,
	QSYS_TFRM_MISC,
	QSYS_TFRM_PORT_DLY,
	QSYS_TFRM_TIMER_CFG_1,
	QSYS_TFRM_TIMER_CFG_2,
	QSYS_TFRM_TIMER_CFG_3,
	QSYS_TFRM_TIMER_CFG_4,
	QSYS_TFRM_TIMER_CFG_5,
	QSYS_TFRM_TIMER_CFG_6,
	QSYS_TFRM_TIMER_CFG_7,
	QSYS_TFRM_TIMER_CFG_8,
	QSYS_RED_PROFILE,
	QSYS_RES_QOS_MODE,
	QSYS_RES_CFG,
	QSYS_RES_STAT,
	QSYS_EGR_DROP_MODE,
	QSYS_EQ_CTRL,
	QSYS_EVENTS_CORE,
	QSYS_QMAXSDU_CFG_0,
	QSYS_QMAXSDU_CFG_1,
	QSYS_QMAXSDU_CFG_2,
	QSYS_QMAXSDU_CFG_3,
	QSYS_QMAXSDU_CFG_4,
	QSYS_QMAXSDU_CFG_5,
	QSYS_QMAXSDU_CFG_6,
	QSYS_QMAXSDU_CFG_7,
	QSYS_PREEMPTION_CFG,
	QSYS_CIR_CFG,
	QSYS_EIR_CFG,
	QSYS_SE_CFG,
	QSYS_SE_DWRR_CFG,
	QSYS_SE_CONNECT,
	QSYS_SE_DLB_SENSE,
	QSYS_CIR_STATE,
	QSYS_EIR_STATE,
	QSYS_SE_STATE,
	QSYS_HSCH_MISC_CFG,
	QSYS_TAG_CONFIG,
	QSYS_TAS_PARAM_CFG_CTRL,
	QSYS_PORT_MAX_SDU,
	QSYS_PARAM_CFG_REG_1,
	QSYS_PARAM_CFG_REG_2,
	QSYS_PARAM_CFG_REG_3,
	QSYS_PARAM_CFG_REG_4,
	QSYS_PARAM_CFG_REG_5,
	QSYS_GCL_CFG_REG_1,
	QSYS_GCL_CFG_REG_2,
	QSYS_PARAM_STATUS_REG_1,
	QSYS_PARAM_STATUS_REG_2,
	QSYS_PARAM_STATUS_REG_3,
	QSYS_PARAM_STATUS_REG_4,
	QSYS_PARAM_STATUS_REG_5,
	QSYS_PARAM_STATUS_REG_6,
	QSYS_PARAM_STATUS_REG_7,
	QSYS_PARAM_STATUS_REG_8,
	QSYS_PARAM_STATUS_REG_9,
	QSYS_GCL_STATUS_REG_1,
	QSYS_GCL_STATUS_REG_2,
	REW_PORT_VLAN_CFG = REW << TARGET_OFFSET,
	REW_TAG_CFG,
	REW_PORT_CFG,
	REW_DSCP_CFG,
	REW_PCP_DEI_QOS_MAP_CFG,
	REW_PTP_CFG,
	REW_PTP_DLY1_CFG,
	REW_RED_TAG_CFG,
	REW_DSCP_REMAP_DP1_CFG,
	REW_DSCP_REMAP_CFG,
	REW_STAT_CFG,
	REW_REW_STICKY,
	REW_PPT,
	SYS_COUNT_RX_OCTETS = SYS << TARGET_OFFSET,
	SYS_COUNT_RX_UNICAST,
	SYS_COUNT_RX_MULTICAST,
	SYS_COUNT_RX_BROADCAST,
	SYS_COUNT_RX_SHORTS,
	SYS_COUNT_RX_FRAGMENTS,
	SYS_COUNT_RX_JABBERS,
	SYS_COUNT_RX_CRC_ALIGN_ERRS,
	SYS_COUNT_RX_SYM_ERRS,
	SYS_COUNT_RX_64,
	SYS_COUNT_RX_65_127,
	SYS_COUNT_RX_128_255,
	SYS_COUNT_RX_256_1023,
	SYS_COUNT_RX_1024_1526,
	SYS_COUNT_RX_1527_MAX,
	SYS_COUNT_RX_PAUSE,
	SYS_COUNT_RX_CONTROL,
	SYS_COUNT_RX_LONGS,
	SYS_COUNT_RX_CLASSIFIED_DROPS,
	SYS_COUNT_TX_OCTETS,
	SYS_COUNT_TX_UNICAST,
	SYS_COUNT_TX_MULTICAST,
	SYS_COUNT_TX_BROADCAST,
	SYS_COUNT_TX_COLLISION,
	SYS_COUNT_TX_DROPS,
	SYS_COUNT_TX_PAUSE,
	SYS_COUNT_TX_64,
	SYS_COUNT_TX_65_127,
	SYS_COUNT_TX_128_511,
	SYS_COUNT_TX_512_1023,
	SYS_COUNT_TX_1024_1526,
	SYS_COUNT_TX_1527_MAX,
	SYS_COUNT_TX_AGING,
	SYS_RESET_CFG,
	SYS_SR_ETYPE_CFG,
	SYS_VLAN_ETYPE_CFG,
	SYS_PORT_MODE,
	SYS_FRONT_PORT_MODE,
	SYS_FRM_AGING,
	SYS_STAT_CFG,
	SYS_SW_STATUS,
	SYS_MISC_CFG,
	SYS_REW_MAC_HIGH_CFG,
	SYS_REW_MAC_LOW_CFG,
	SYS_TIMESTAMP_OFFSET,
	SYS_CMID,
	SYS_PAUSE_CFG,
	SYS_PAUSE_TOT_CFG,
	SYS_ATOP,
	SYS_ATOP_TOT_CFG,
	SYS_MAC_FC_CFG,
	SYS_MMGT,
	SYS_MMGT_FAST,
	SYS_EVENTS_DIF,
	SYS_EVENTS_CORE,
	SYS_CNT,
	SYS_PTP_STATUS,
	SYS_PTP_TXSTAMP,
	SYS_PTP_NXT,
	SYS_PTP_CFG,
	SYS_RAM_INIT,
	SYS_CM_ADDR,
	SYS_CM_DATA_WR,
	SYS_CM_DATA_RD,
	SYS_CM_OP,
	SYS_CM_DATA,
	PTP_PIN_CFG = PTP << TARGET_OFFSET,
	PTP_PIN_TOD_SEC_MSB,
	PTP_PIN_TOD_SEC_LSB,
	PTP_PIN_TOD_NSEC,
	PTP_PIN_WF_HIGH_PERIOD,
	PTP_PIN_WF_LOW_PERIOD,
	PTP_CFG_MISC,
	PTP_CLK_CFG_ADJ_CFG,
	PTP_CLK_CFG_ADJ_FREQ,
	GCB_SOFT_RST = GCB << TARGET_OFFSET,
	GCB_MIIM_MII_STATUS,
	GCB_MIIM_MII_CMD,
	GCB_MIIM_MII_DATA,
	DEV_CLOCK_CFG = DEV_GMII << TARGET_OFFSET,
	DEV_PORT_MISC,
	DEV_EVENTS,
	DEV_EEE_CFG,
	DEV_RX_PATH_DELAY,
	DEV_TX_PATH_DELAY,
	DEV_PTP_PREDICT_CFG,
	DEV_MAC_ENA_CFG,
	DEV_MAC_MODE_CFG,
	DEV_MAC_MAXLEN_CFG,
	DEV_MAC_TAGS_CFG,
	DEV_MAC_ADV_CHK_CFG,
	DEV_MAC_IFG_CFG,
	DEV_MAC_HDX_CFG,
	DEV_MAC_DBG_CFG,
	DEV_MAC_FC_MAC_LOW_CFG,
	DEV_MAC_FC_MAC_HIGH_CFG,
	DEV_MAC_STICKY,
	PCS1G_CFG,
	PCS1G_MODE_CFG,
	PCS1G_SD_CFG,
	PCS1G_ANEG_CFG,
	PCS1G_ANEG_NP_CFG,
	PCS1G_LB_CFG,
	PCS1G_DBG_CFG,
	PCS1G_CDET_CFG,
	PCS1G_ANEG_STATUS,
	PCS1G_ANEG_NP_STATUS,
	PCS1G_LINK_STATUS,
	PCS1G_LINK_DOWN_CNT,
	PCS1G_STICKY,
	PCS1G_DEBUG_STATUS,
	PCS1G_LPI_CFG,
	PCS1G_LPI_WAKE_ERROR_CNT,
	PCS1G_LPI_STATUS,
	PCS1G_TSTPAT_MODE_CFG,
	PCS1G_TSTPAT_STATUS,
	DEV_PCS_FX100_CFG,
	DEV_PCS_FX100_STATUS,
};

enum ocelot_regfield {
	ANA_ADVLEARN_VLAN_CHK,
	ANA_ADVLEARN_LEARN_MIRROR,
	ANA_ANEVENTS_FLOOD_DISCARD,
	ANA_ANEVENTS_MSTI_DROP,
	ANA_ANEVENTS_ACLKILL,
	ANA_ANEVENTS_ACLUSED,
	ANA_ANEVENTS_AUTOAGE,
	ANA_ANEVENTS_VS2TTL1,
	ANA_ANEVENTS_STORM_DROP,
	ANA_ANEVENTS_LEARN_DROP,
	ANA_ANEVENTS_AGED_ENTRY,
	ANA_ANEVENTS_CPU_LEARN_FAILED,
	ANA_ANEVENTS_AUTO_LEARN_FAILED,
	ANA_ANEVENTS_LEARN_REMOVE,
	ANA_ANEVENTS_AUTO_LEARNED,
	ANA_ANEVENTS_AUTO_MOVED,
	ANA_ANEVENTS_DROPPED,
	ANA_ANEVENTS_CLASSIFIED_DROP,
	ANA_ANEVENTS_CLASSIFIED_COPY,
	ANA_ANEVENTS_VLAN_DISCARD,
	ANA_ANEVENTS_FWD_DISCARD,
	ANA_ANEVENTS_MULTICAST_FLOOD,
	ANA_ANEVENTS_UNICAST_FLOOD,
	ANA_ANEVENTS_DEST_KNOWN,
	ANA_ANEVENTS_BUCKET3_MATCH,
	ANA_ANEVENTS_BUCKET2_MATCH,
	ANA_ANEVENTS_BUCKET1_MATCH,
	ANA_ANEVENTS_BUCKET0_MATCH,
	ANA_ANEVENTS_CPU_OPERATION,
	ANA_ANEVENTS_DMAC_LOOKUP,
	ANA_ANEVENTS_SMAC_LOOKUP,
	ANA_ANEVENTS_SEQ_GEN_ERR_0,
	ANA_ANEVENTS_SEQ_GEN_ERR_1,
	ANA_TABLES_MACACCESS_B_DOM,
	ANA_TABLES_MACTINDX_BUCKET,
	ANA_TABLES_MACTINDX_M_INDEX,
	QSYS_SWITCH_PORT_MODE_PORT_ENA,
	QSYS_SWITCH_PORT_MODE_SCH_NEXT_CFG,
	QSYS_SWITCH_PORT_MODE_YEL_RSRVD,
	QSYS_SWITCH_PORT_MODE_INGRESS_DROP_MODE,
	QSYS_SWITCH_PORT_MODE_TX_PFC_ENA,
	QSYS_SWITCH_PORT_MODE_TX_PFC_MODE,
	QSYS_TIMED_FRAME_ENTRY_TFRM_VLD,
	QSYS_TIMED_FRAME_ENTRY_TFRM_FP,
	QSYS_TIMED_FRAME_ENTRY_TFRM_PORTNO,
	QSYS_TIMED_FRAME_ENTRY_TFRM_TM_SEL,
	QSYS_TIMED_FRAME_ENTRY_TFRM_TM_T,
	SYS_PORT_MODE_DATA_WO_TS,
	SYS_PORT_MODE_INCL_INJ_HDR,
	SYS_PORT_MODE_INCL_XTR_HDR,
	SYS_PORT_MODE_INCL_HDR_ERR,
	SYS_RESET_CFG_CORE_ENA,
	SYS_RESET_CFG_MEM_ENA,
	SYS_RESET_CFG_MEM_INIT,
	GCB_SOFT_RST_SWC_RST,
	GCB_MIIM_MII_STATUS_PENDING,
	GCB_MIIM_MII_STATUS_BUSY,
	SYS_PAUSE_CFG_PAUSE_START,
	SYS_PAUSE_CFG_PAUSE_STOP,
	SYS_PAUSE_CFG_PAUSE_ENA,
	REGFIELD_MAX
};

enum {
	/* VCAP_CORE_CFG */
	VCAP_CORE_UPDATE_CTRL,
	VCAP_CORE_MV_CFG,
	/* VCAP_CORE_CACHE */
	VCAP_CACHE_ENTRY_DAT,
	VCAP_CACHE_MASK_DAT,
	VCAP_CACHE_ACTION_DAT,
	VCAP_CACHE_CNT_DAT,
	VCAP_CACHE_TG_DAT,
	/* VCAP_CONST */
	VCAP_CONST_VCAP_VER,
	VCAP_CONST_ENTRY_WIDTH,
	VCAP_CONST_ENTRY_CNT,
	VCAP_CONST_ENTRY_SWCNT,
	VCAP_CONST_ENTRY_TG_WIDTH,
	VCAP_CONST_ACTION_DEF_CNT,
	VCAP_CONST_ACTION_WIDTH,
	VCAP_CONST_CNT_WIDTH,
	VCAP_CONST_CORE_CNT,
	VCAP_CONST_IF_CNT,
};

enum ocelot_ptp_pins {
	PTP_PIN_0,
	PTP_PIN_1,
	PTP_PIN_2,
	PTP_PIN_3,
	TOD_ACC_PIN
};

struct ocelot_stat_layout {
	u32 offset;
	char name[ETH_GSTRING_LEN];
};

enum ocelot_tag_prefix {
	OCELOT_TAG_PREFIX_DISABLED	= 0,
	OCELOT_TAG_PREFIX_NONE,
	OCELOT_TAG_PREFIX_SHORT,
	OCELOT_TAG_PREFIX_LONG,
};

struct ocelot;

struct ocelot_ops {
	struct net_device *(*port_to_netdev)(struct ocelot *ocelot, int port);
	int (*netdev_to_port)(struct net_device *dev);
	int (*reset)(struct ocelot *ocelot);
	u16 (*wm_enc)(u16 value);
	u16 (*wm_dec)(u16 value);
	void (*wm_stat)(u32 val, u32 *inuse, u32 *maxuse);
};

struct ocelot_vcap_block {
	struct list_head rules;
	int count;
	int pol_lpr;
};

struct ocelot_vlan {
	bool valid;
	u16 vid;
};

enum ocelot_sb {
	OCELOT_SB_BUF,
	OCELOT_SB_REF,
	OCELOT_SB_NUM,
};

enum ocelot_sb_pool {
	OCELOT_SB_POOL_ING,
	OCELOT_SB_POOL_EGR,
	OCELOT_SB_POOL_NUM,
};

#define OCELOT_QUIRK_PCS_PERFORMS_RATE_ADAPTATION	BIT(0)
#define OCELOT_QUIRK_QSGMII_PORTS_MUST_BE_UP		BIT(1)

struct ocelot_port {
	struct ocelot			*ocelot;

	struct regmap			*target;

	bool				vlan_aware;
	/* VLAN that untagged frames are classified to, on ingress */
	struct ocelot_vlan		pvid_vlan;
	/* The VLAN ID that will be transmitted as untagged, on egress */
	struct ocelot_vlan		native_vlan;

	unsigned int			ptp_skbs_in_flight;
	u8				ptp_cmd;
	struct sk_buff_head		tx_skbs;
	u8				ts_id;

	phy_interface_t			phy_mode;

	u8				*xmit_template;
	bool				is_dsa_8021q_cpu;
	bool				learn_ena;

	struct net_device		*bond;
	bool				lag_tx_active;

	u16				mrp_ring_id;

	struct net_device		*bridge;
	u8				stp_state;
};

struct ocelot {
	struct device			*dev;
	struct devlink			*devlink;
	struct devlink_port		*devlink_ports;

	const struct ocelot_ops		*ops;
	struct regmap			*targets[TARGET_MAX];
	struct regmap_field		*regfields[REGFIELD_MAX];
	const u32 *const		*map;
	const struct ocelot_stat_layout	*stats_layout;
	unsigned int			num_stats;

	u32				pool_size[OCELOT_SB_NUM][OCELOT_SB_POOL_NUM];
	int				packet_buffer_size;
	int				num_frame_refs;
	int				num_mact_rows;

	struct ocelot_port		**ports;

	u8				base_mac[ETH_ALEN];

	/* Keep track of the vlan port masks */
	u32				vlan_mask[VLAN_N_VID];

	/* Switches like VSC9959 have flooding per traffic class */
	int				num_flooding_pgids;

	/* In tables like ANA:PORT and the ANA:PGID:PGID mask,
	 * the CPU is located after the physical ports (at the
	 * num_phys_ports index).
	 */
	u8				num_phys_ports;

	int				npi;

	enum ocelot_tag_prefix		npi_inj_prefix;
	enum ocelot_tag_prefix		npi_xtr_prefix;

	struct list_head		multicast;
	struct list_head		pgids;

	struct list_head		dummy_rules;
	struct ocelot_vcap_block	block[3];
	struct vcap_props		*vcap;

	/* Workqueue to check statistics for overflow with its lock */
	struct mutex			stats_lock;
	u64				*stats;
	struct delayed_work		stats_work;
	struct workqueue_struct		*stats_queue;

	struct workqueue_struct		*owq;

	u8				ptp:1;
	struct ptp_clock		*ptp_clock;
	struct ptp_clock_info		ptp_info;
	struct hwtstamp_config		hwtstamp_config;
	unsigned int			ptp_skbs_in_flight;
	/* Protects the 2-step TX timestamp ID logic */
	spinlock_t			ts_id_lock;
	/* Protects the PTP interface state */
	struct mutex			ptp_lock;
	/* Protects the PTP clock */
	spinlock_t			ptp_clock_lock;
	struct ptp_pin_desc		ptp_pins[OCELOT_PTP_PINS_NUM];
};

struct ocelot_policer {
	u32 rate; /* kilobit per second */
	u32 burst; /* bytes */
};

<<<<<<< HEAD
struct ocelot_skb_cb {
	struct sk_buff *clone;
	unsigned int ptp_class; /* valid only for clones */
	u8 ptp_cmd;
	u8 ts_id;
};

#define OCELOT_SKB_CB(skb) \
	((struct ocelot_skb_cb *)((skb)->cb))

=======
>>>>>>> c5ffbcff
#define ocelot_read_ix(ocelot, reg, gi, ri) __ocelot_read_ix(ocelot, reg, reg##_GSZ * (gi) + reg##_RSZ * (ri))
#define ocelot_read_gix(ocelot, reg, gi) __ocelot_read_ix(ocelot, reg, reg##_GSZ * (gi))
#define ocelot_read_rix(ocelot, reg, ri) __ocelot_read_ix(ocelot, reg, reg##_RSZ * (ri))
#define ocelot_read(ocelot, reg) __ocelot_read_ix(ocelot, reg, 0)

#define ocelot_write_ix(ocelot, val, reg, gi, ri) __ocelot_write_ix(ocelot, val, reg, reg##_GSZ * (gi) + reg##_RSZ * (ri))
#define ocelot_write_gix(ocelot, val, reg, gi) __ocelot_write_ix(ocelot, val, reg, reg##_GSZ * (gi))
#define ocelot_write_rix(ocelot, val, reg, ri) __ocelot_write_ix(ocelot, val, reg, reg##_RSZ * (ri))
#define ocelot_write(ocelot, val, reg) __ocelot_write_ix(ocelot, val, reg, 0)

#define ocelot_rmw_ix(ocelot, val, m, reg, gi, ri) __ocelot_rmw_ix(ocelot, val, m, reg, reg##_GSZ * (gi) + reg##_RSZ * (ri))
#define ocelot_rmw_gix(ocelot, val, m, reg, gi) __ocelot_rmw_ix(ocelot, val, m, reg, reg##_GSZ * (gi))
#define ocelot_rmw_rix(ocelot, val, m, reg, ri) __ocelot_rmw_ix(ocelot, val, m, reg, reg##_RSZ * (ri))
#define ocelot_rmw(ocelot, val, m, reg) __ocelot_rmw_ix(ocelot, val, m, reg, 0)

#define ocelot_field_write(ocelot, reg, val) regmap_field_write((ocelot)->regfields[(reg)], (val))
#define ocelot_field_read(ocelot, reg, val) regmap_field_read((ocelot)->regfields[(reg)], (val))
#define ocelot_fields_write(ocelot, id, reg, val) regmap_fields_write((ocelot)->regfields[(reg)], (id), (val))
#define ocelot_fields_read(ocelot, id, reg, val) regmap_fields_read((ocelot)->regfields[(reg)], (id), (val))

#define ocelot_target_read_ix(ocelot, target, reg, gi, ri) \
	__ocelot_target_read_ix(ocelot, target, reg, reg##_GSZ * (gi) + reg##_RSZ * (ri))
#define ocelot_target_read_gix(ocelot, target, reg, gi) \
	__ocelot_target_read_ix(ocelot, target, reg, reg##_GSZ * (gi))
#define ocelot_target_read_rix(ocelot, target, reg, ri) \
	__ocelot_target_read_ix(ocelot, target, reg, reg##_RSZ * (ri))
#define ocelot_target_read(ocelot, target, reg) \
	__ocelot_target_read_ix(ocelot, target, reg, 0)

#define ocelot_target_write_ix(ocelot, target, val, reg, gi, ri) \
	__ocelot_target_write_ix(ocelot, target, val, reg, reg##_GSZ * (gi) + reg##_RSZ * (ri))
#define ocelot_target_write_gix(ocelot, target, val, reg, gi) \
	__ocelot_target_write_ix(ocelot, target, val, reg, reg##_GSZ * (gi))
#define ocelot_target_write_rix(ocelot, target, val, reg, ri) \
	__ocelot_target_write_ix(ocelot, target, val, reg, reg##_RSZ * (ri))
#define ocelot_target_write(ocelot, target, val, reg) \
	__ocelot_target_write_ix(ocelot, target, val, reg, 0)

/* I/O */
u32 ocelot_port_readl(struct ocelot_port *port, u32 reg);
void ocelot_port_writel(struct ocelot_port *port, u32 val, u32 reg);
void ocelot_port_rmwl(struct ocelot_port *port, u32 val, u32 mask, u32 reg);
u32 __ocelot_read_ix(struct ocelot *ocelot, u32 reg, u32 offset);
void __ocelot_write_ix(struct ocelot *ocelot, u32 val, u32 reg, u32 offset);
void __ocelot_rmw_ix(struct ocelot *ocelot, u32 val, u32 mask, u32 reg,
		     u32 offset);
u32 __ocelot_target_read_ix(struct ocelot *ocelot, enum ocelot_target target,
			    u32 reg, u32 offset);
void __ocelot_target_write_ix(struct ocelot *ocelot, enum ocelot_target target,
			      u32 val, u32 reg, u32 offset);

/* Packet I/O */
bool ocelot_can_inject(struct ocelot *ocelot, int grp);
void ocelot_port_inject_frame(struct ocelot *ocelot, int port, int grp,
			      u32 rew_op, struct sk_buff *skb);
int ocelot_xtr_poll_frame(struct ocelot *ocelot, int grp, struct sk_buff **skb);
void ocelot_drain_cpu_queue(struct ocelot *ocelot, int grp);

/* Hardware initialization */
int ocelot_regfields_init(struct ocelot *ocelot,
			  const struct reg_field *const regfields);
struct regmap *ocelot_regmap_init(struct ocelot *ocelot, struct resource *res);
int ocelot_init(struct ocelot *ocelot);
void ocelot_deinit(struct ocelot *ocelot);
void ocelot_init_port(struct ocelot *ocelot, int port);
void ocelot_deinit_port(struct ocelot *ocelot, int port);

/* DSA callbacks */
void ocelot_get_strings(struct ocelot *ocelot, int port, u32 sset, u8 *data);
void ocelot_get_ethtool_stats(struct ocelot *ocelot, int port, u64 *data);
int ocelot_get_sset_count(struct ocelot *ocelot, int port, int sset);
int ocelot_get_ts_info(struct ocelot *ocelot, int port,
		       struct ethtool_ts_info *info);
void ocelot_set_ageing_time(struct ocelot *ocelot, unsigned int msecs);
int ocelot_port_vlan_filtering(struct ocelot *ocelot, int port, bool enabled,
			       struct netlink_ext_ack *extack);
void ocelot_bridge_stp_state_set(struct ocelot *ocelot, int port, u8 state);
void ocelot_apply_bridge_fwd_mask(struct ocelot *ocelot);
int ocelot_port_pre_bridge_flags(struct ocelot *ocelot, int port,
				 struct switchdev_brport_flags val);
void ocelot_port_bridge_flags(struct ocelot *ocelot, int port,
			      struct switchdev_brport_flags val);
void ocelot_port_bridge_join(struct ocelot *ocelot, int port,
			     struct net_device *bridge);
void ocelot_port_bridge_leave(struct ocelot *ocelot, int port,
			      struct net_device *bridge);
int ocelot_fdb_dump(struct ocelot *ocelot, int port,
		    dsa_fdb_dump_cb_t *cb, void *data);
int ocelot_fdb_add(struct ocelot *ocelot, int port,
		   const unsigned char *addr, u16 vid);
int ocelot_fdb_del(struct ocelot *ocelot, int port,
		   const unsigned char *addr, u16 vid);
int ocelot_vlan_prepare(struct ocelot *ocelot, int port, u16 vid, bool pvid,
			bool untagged, struct netlink_ext_ack *extack);
int ocelot_vlan_add(struct ocelot *ocelot, int port, u16 vid, bool pvid,
		    bool untagged);
int ocelot_vlan_del(struct ocelot *ocelot, int port, u16 vid);
int ocelot_hwstamp_get(struct ocelot *ocelot, int port, struct ifreq *ifr);
int ocelot_hwstamp_set(struct ocelot *ocelot, int port, struct ifreq *ifr);
int ocelot_port_txtstamp_request(struct ocelot *ocelot, int port,
				 struct sk_buff *skb,
				 struct sk_buff **clone);
void ocelot_get_txtstamp(struct ocelot *ocelot);
void ocelot_port_set_maxlen(struct ocelot *ocelot, int port, size_t sdu);
int ocelot_get_max_mtu(struct ocelot *ocelot, int port);
int ocelot_port_policer_add(struct ocelot *ocelot, int port,
			    struct ocelot_policer *pol);
int ocelot_port_policer_del(struct ocelot *ocelot, int port);
int ocelot_cls_flower_replace(struct ocelot *ocelot, int port,
			      struct flow_cls_offload *f, bool ingress);
int ocelot_cls_flower_destroy(struct ocelot *ocelot, int port,
			      struct flow_cls_offload *f, bool ingress);
int ocelot_cls_flower_stats(struct ocelot *ocelot, int port,
			    struct flow_cls_offload *f, bool ingress);
int ocelot_port_mdb_add(struct ocelot *ocelot, int port,
			const struct switchdev_obj_port_mdb *mdb);
int ocelot_port_mdb_del(struct ocelot *ocelot, int port,
			const struct switchdev_obj_port_mdb *mdb);
int ocelot_port_lag_join(struct ocelot *ocelot, int port,
			 struct net_device *bond,
			 struct netdev_lag_upper_info *info);
void ocelot_port_lag_leave(struct ocelot *ocelot, int port,
			   struct net_device *bond);
void ocelot_port_lag_change(struct ocelot *ocelot, int port, bool lag_tx_active);

int ocelot_devlink_sb_register(struct ocelot *ocelot);
void ocelot_devlink_sb_unregister(struct ocelot *ocelot);
int ocelot_sb_pool_get(struct ocelot *ocelot, unsigned int sb_index,
		       u16 pool_index,
		       struct devlink_sb_pool_info *pool_info);
int ocelot_sb_pool_set(struct ocelot *ocelot, unsigned int sb_index,
		       u16 pool_index, u32 size,
		       enum devlink_sb_threshold_type threshold_type,
		       struct netlink_ext_ack *extack);
int ocelot_sb_port_pool_get(struct ocelot *ocelot, int port,
			    unsigned int sb_index, u16 pool_index,
			    u32 *p_threshold);
int ocelot_sb_port_pool_set(struct ocelot *ocelot, int port,
			    unsigned int sb_index, u16 pool_index,
			    u32 threshold, struct netlink_ext_ack *extack);
int ocelot_sb_tc_pool_bind_get(struct ocelot *ocelot, int port,
			       unsigned int sb_index, u16 tc_index,
			       enum devlink_sb_pool_type pool_type,
			       u16 *p_pool_index, u32 *p_threshold);
int ocelot_sb_tc_pool_bind_set(struct ocelot *ocelot, int port,
			       unsigned int sb_index, u16 tc_index,
			       enum devlink_sb_pool_type pool_type,
			       u16 pool_index, u32 threshold,
			       struct netlink_ext_ack *extack);
int ocelot_sb_occ_snapshot(struct ocelot *ocelot, unsigned int sb_index);
int ocelot_sb_occ_max_clear(struct ocelot *ocelot, unsigned int sb_index);
int ocelot_sb_occ_port_pool_get(struct ocelot *ocelot, int port,
				unsigned int sb_index, u16 pool_index,
				u32 *p_cur, u32 *p_max);
int ocelot_sb_occ_tc_port_bind_get(struct ocelot *ocelot, int port,
				   unsigned int sb_index, u16 tc_index,
				   enum devlink_sb_pool_type pool_type,
				   u32 *p_cur, u32 *p_max);

void ocelot_phylink_mac_link_down(struct ocelot *ocelot, int port,
				  unsigned int link_an_mode,
				  phy_interface_t interface,
				  unsigned long quirks);
void ocelot_phylink_mac_link_up(struct ocelot *ocelot, int port,
				struct phy_device *phydev,
				unsigned int link_an_mode,
				phy_interface_t interface,
				int speed, int duplex,
				bool tx_pause, bool rx_pause,
				unsigned long quirks);

#if IS_ENABLED(CONFIG_BRIDGE_MRP)
int ocelot_mrp_add(struct ocelot *ocelot, int port,
		   const struct switchdev_obj_mrp *mrp);
int ocelot_mrp_del(struct ocelot *ocelot, int port,
		   const struct switchdev_obj_mrp *mrp);
int ocelot_mrp_add_ring_role(struct ocelot *ocelot, int port,
			     const struct switchdev_obj_ring_role_mrp *mrp);
int ocelot_mrp_del_ring_role(struct ocelot *ocelot, int port,
			     const struct switchdev_obj_ring_role_mrp *mrp);
#else
static inline int ocelot_mrp_add(struct ocelot *ocelot, int port,
				 const struct switchdev_obj_mrp *mrp)
{
	return -EOPNOTSUPP;
}

static inline int ocelot_mrp_del(struct ocelot *ocelot, int port,
				 const struct switchdev_obj_mrp *mrp)
{
	return -EOPNOTSUPP;
}

static inline int
ocelot_mrp_add_ring_role(struct ocelot *ocelot, int port,
			 const struct switchdev_obj_ring_role_mrp *mrp)
{
	return -EOPNOTSUPP;
}

static inline int
ocelot_mrp_del_ring_role(struct ocelot *ocelot, int port,
			 const struct switchdev_obj_ring_role_mrp *mrp)
{
	return -EOPNOTSUPP;
}
#endif

#endif<|MERGE_RESOLUTION|>--- conflicted
+++ resolved
@@ -686,19 +686,6 @@
 	u32 burst; /* bytes */
 };
 
-<<<<<<< HEAD
-struct ocelot_skb_cb {
-	struct sk_buff *clone;
-	unsigned int ptp_class; /* valid only for clones */
-	u8 ptp_cmd;
-	u8 ts_id;
-};
-
-#define OCELOT_SKB_CB(skb) \
-	((struct ocelot_skb_cb *)((skb)->cb))
-
-=======
->>>>>>> c5ffbcff
 #define ocelot_read_ix(ocelot, reg, gi, ri) __ocelot_read_ix(ocelot, reg, reg##_GSZ * (gi) + reg##_RSZ * (ri))
 #define ocelot_read_gix(ocelot, reg, gi) __ocelot_read_ix(ocelot, reg, reg##_GSZ * (gi))
 #define ocelot_read_rix(ocelot, reg, ri) __ocelot_read_ix(ocelot, reg, reg##_RSZ * (ri))
