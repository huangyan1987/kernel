--- conflicted
+++ resolved
@@ -122,11 +122,7 @@
 }
 
 /* We do nothing. */
-<<<<<<< HEAD
-#define dma_unmap_page(dev, addr, size, dir)	do { } while (0)
-=======
 #define dma_unmap_page(dev, handle, size, dir)	do { } while (0)
->>>>>>> 30e74fea
 
 static inline int
 dma_map_sg(struct device *dev, struct scatterlist *sg, int nents,
