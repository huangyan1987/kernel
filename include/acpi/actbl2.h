--- conflicted
+++ resolved
@@ -3,11 +3,7 @@
  *
  * Name: actbl2.h - ACPI Table Definitions (tables not in ACPI spec)
  *
-<<<<<<< HEAD
- * Copyright (C) 2000 - 2020, Intel Corp.
-=======
  * Copyright (C) 2000 - 2021, Intel Corp.
->>>>>>> 7d2a07b7
  *
  *****************************************************************************/
 
@@ -51,10 +47,7 @@
 #define ACPI_SIG_SDEI           "SDEI"	/* Software Delegated Exception Interface Table */
 #define ACPI_SIG_SDEV           "SDEV"	/* Secure Devices table */
 #define ACPI_SIG_NHLT           "NHLT"	/* Non-HDAudio Link Table */
-<<<<<<< HEAD
-=======
 #define ACPI_SIG_SVKL           "SVKL"	/* Storage Volume Key Location Table */
->>>>>>> 7d2a07b7
 
 /*
  * All tables must be byte-packed to match the ACPI specification, since
@@ -316,10 +309,7 @@
 enum acpi_ivrs_type {
 	ACPI_IVRS_TYPE_HARDWARE1 = 0x10,
 	ACPI_IVRS_TYPE_HARDWARE2 = 0x11,
-<<<<<<< HEAD
-=======
 	ACPI_IVRS_TYPE_HARDWARE3 = 0x40,
->>>>>>> 7d2a07b7
 	ACPI_IVRS_TYPE_MEMORY1 = 0x20,
 	ACPI_IVRS_TYPE_MEMORY2 = 0x21,
 	ACPI_IVRS_TYPE_MEMORY3 = 0x22
