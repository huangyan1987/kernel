--- conflicted
+++ resolved
@@ -153,12 +153,8 @@
  * An executable for which elf_read_implies_exec() returns TRUE will
  * have the READ_IMPLIES_EXEC personality flag set automatically.
  */
-<<<<<<< HEAD
-#define elf_read_implies_exec_binary(ex, have_pt_gnu_stack) (!(have_pt_gnu_stack))
-=======
 #define elf_read_implies_exec_binary(ex, have_pt_gnu_stack)   \
 	 (!(have_pt_gnu_stack))
->>>>>>> 9d53e4dd
 
 extern int dump_task_regs (struct task_struct *, elf_gregset_t *);
 extern int dump_task_fpu (struct task_struct *, elf_fpregset_t *);
