--- conflicted
+++ resolved
@@ -260,41 +260,22 @@
 extern long find_next_bit(const unsigned long * addr, long size, long offset);
 
 /* return index of first bet set in val or max when no bit is set */
-<<<<<<< HEAD
-static inline unsigned long __scanbit(unsigned long val, unsigned long max) 
-{ 
-	asm("bsfq %1,%0 ; cmovz %2,%0" : "=&r" (val) : "r" (val), "r" (max)); 
+static inline unsigned long __scanbit(unsigned long val, unsigned long max)
+{
+	asm("bsfq %1,%0 ; cmovz %2,%0" : "=&r" (val) : "r" (val), "r" (max));
 	return val;
-} 
+}
 
 #define find_first_bit(addr,size) \
 ((__builtin_constant_p(size) && size <= BITS_PER_LONG ? \
   (__scanbit(*(unsigned long *)addr,(size))) : \
   find_first_bit(addr,size)))
-  
+
 #define find_next_bit(addr,size,off) \
 ((__builtin_constant_p(size) && size <= BITS_PER_LONG ? 	  \
   ((off) + (__scanbit((*(unsigned long *)addr) >> (off),(size)-(off)))) : \
 	find_next_bit(addr,size,off)))
 
-=======
-static inline unsigned long __scanbit(unsigned long val, unsigned long max)
-{
-	asm("bsfq %1,%0 ; cmovz %2,%0" : "=&r" (val) : "r" (val), "r" (max));
-	return val;
-}
-
-#define find_first_bit(addr,size) \
-((__builtin_constant_p(size) && size <= BITS_PER_LONG ? \
-  (__scanbit(*(unsigned long *)addr,(size))) : \
-  find_first_bit(addr,size)))
-
-#define find_next_bit(addr,size,off) \
-((__builtin_constant_p(size) && size <= BITS_PER_LONG ? 	  \
-  ((off) + (__scanbit((*(unsigned long *)addr) >> (off),(size)-(off)))) : \
-	find_next_bit(addr,size,off)))
-
->>>>>>> 8a690d16
 #define find_first_zero_bit(addr,size) \
 ((__builtin_constant_p(size) && size <= BITS_PER_LONG ? \
   (__scanbit(~*(unsigned long *)addr,(size))) : \
