/* SPDX-License-Identifier: GPL-2.0 */
#ifndef _LINUX_SCHED_H
#define _LINUX_SCHED_H

/*
 * Define 'struct task_struct' and provide the main scheduler
 * APIs (schedule(), wakeup variants, etc.)
 */

#include <uapi/linux/sched.h>

#include <asm/current.h>

#include <linux/pid.h>
#include <linux/sem.h>
#include <linux/shm.h>
#include <linux/kcov.h>
#include <linux/mutex.h>
#include <linux/plist.h>
#include <linux/hrtimer.h>
#include <linux/seccomp.h>
#include <linux/nodemask.h>
#include <linux/rcupdate.h>
#include <linux/refcount.h>
#include <linux/resource.h>
#include <linux/latencytop.h>
#include <linux/sched/prio.h>
#include <linux/sched/types.h>
#include <linux/signal_types.h>
#include <linux/mm_types_task.h>
#include <linux/task_io_accounting.h>
#include <linux/posix-timers.h>
#include <linux/rseq.h>
#include <asm/kmap_types.h>

/* task_struct member predeclarations (sorted alphabetically): */
struct audit_context;
struct backing_dev_info;
struct bio_list;
struct blk_plug;
struct capture_control;
struct cfs_rq;
struct fs_struct;
struct futex_pi_state;
struct io_context;
struct mempolicy;
struct nameidata;
struct nsproxy;
struct perf_event_context;
struct pid_namespace;
struct pipe_inode_info;
struct rcu_node;
struct reclaim_state;
struct robust_list_head;
struct root_domain;
struct rq;
struct sched_attr;
struct sched_param;
struct seq_file;
struct sighand_struct;
struct signal_struct;
struct task_delay_info;
struct task_group;

/*
 * Task state bitmask. NOTE! These bits are also
 * encoded in fs/proc/array.c: get_task_state().
 *
 * We have two separate sets of flags: task->state
 * is about runnability, while task->exit_state are
 * about the task exiting. Confusing, but this way
 * modifying one set can't modify the other one by
 * mistake.
 */

/* Used in tsk->state: */
#define TASK_RUNNING			0x0000
#define TASK_INTERRUPTIBLE		0x0001
#define TASK_UNINTERRUPTIBLE		0x0002
#define __TASK_STOPPED			0x0004
#define __TASK_TRACED			0x0008
/* Used in tsk->exit_state: */
#define EXIT_DEAD			0x0010
#define EXIT_ZOMBIE			0x0020
#define EXIT_TRACE			(EXIT_ZOMBIE | EXIT_DEAD)
/* Used in tsk->state again: */
#define TASK_PARKED			0x0040
#define TASK_DEAD			0x0080
#define TASK_WAKEKILL			0x0100
#define TASK_WAKING			0x0200
#define TASK_NOLOAD			0x0400
#define TASK_NEW			0x0800
#define TASK_STATE_MAX			0x1000

/* Convenience macros for the sake of set_current_state: */
#define TASK_KILLABLE			(TASK_WAKEKILL | TASK_UNINTERRUPTIBLE)
#define TASK_STOPPED			(TASK_WAKEKILL | __TASK_STOPPED)
#define TASK_TRACED			(TASK_WAKEKILL | __TASK_TRACED)

#define TASK_IDLE			(TASK_UNINTERRUPTIBLE | TASK_NOLOAD)

/* Convenience macros for the sake of wake_up(): */
#define TASK_NORMAL			(TASK_INTERRUPTIBLE | TASK_UNINTERRUPTIBLE)

/* get_task_state(): */
#define TASK_REPORT			(TASK_RUNNING | TASK_INTERRUPTIBLE | \
					 TASK_UNINTERRUPTIBLE | __TASK_STOPPED | \
					 __TASK_TRACED | EXIT_DEAD | EXIT_ZOMBIE | \
					 TASK_PARKED)

#define task_is_stopped(task)		((task->state & __TASK_STOPPED) != 0)

<<<<<<< HEAD
#define task_contributes_to_load(task)	((task->state & TASK_UNINTERRUPTIBLE) != 0 && \
					 (task->flags & PF_FROZEN) == 0 && \
					 (task->state & TASK_NOLOAD) == 0)
=======
#define task_is_stopped_or_traced(task)	((task->state & (__TASK_STOPPED | __TASK_TRACED)) != 0)
>>>>>>> 2113dd2b

#ifdef CONFIG_DEBUG_ATOMIC_SLEEP

/*
 * Special states are those that do not use the normal wait-loop pattern. See
 * the comment with set_special_state().
 */
#define is_special_task_state(state)				\
	((state) & (__TASK_STOPPED | __TASK_TRACED | TASK_PARKED | TASK_DEAD))

#define __set_current_state(state_value)			\
	do {							\
		WARN_ON_ONCE(is_special_task_state(state_value));\
		current->task_state_change = _THIS_IP_;		\
		current->state = (state_value);			\
	} while (0)

#define set_current_state(state_value)				\
	do {							\
		WARN_ON_ONCE(is_special_task_state(state_value));\
		current->task_state_change = _THIS_IP_;		\
		smp_store_mb(current->state, (state_value));	\
	} while (0)

#define __set_current_state_no_track(state_value)		\
	current->state = (state_value);

#define set_special_state(state_value)					\
	do {								\
		unsigned long flags; /* may shadow */			\
		WARN_ON_ONCE(!is_special_task_state(state_value));	\
		raw_spin_lock_irqsave(&current->pi_lock, flags);	\
		current->task_state_change = _THIS_IP_;			\
		current->state = (state_value);				\
		raw_spin_unlock_irqrestore(&current->pi_lock, flags);	\
	} while (0)

#else
/*
 * set_current_state() includes a barrier so that the write of current->state
 * is correctly serialised wrt the caller's subsequent test of whether to
 * actually sleep:
 *
 *   for (;;) {
 *	set_current_state(TASK_UNINTERRUPTIBLE);
 *	if (!need_sleep)
 *		break;
 *
 *	schedule();
 *   }
 *   __set_current_state(TASK_RUNNING);
 *
 * If the caller does not need such serialisation (because, for instance, the
 * condition test and condition change and wakeup are under the same lock) then
 * use __set_current_state().
 *
 * The above is typically ordered against the wakeup, which does:
 *
 *   need_sleep = false;
 *   wake_up_state(p, TASK_UNINTERRUPTIBLE);
 *
 * where wake_up_state() executes a full memory barrier before accessing the
 * task state.
 *
 * Wakeup will do: if (@state & p->state) p->state = TASK_RUNNING, that is,
 * once it observes the TASK_UNINTERRUPTIBLE store the waking CPU can issue a
 * TASK_RUNNING store which can collide with __set_current_state(TASK_RUNNING).
 *
 * However, with slightly different timing the wakeup TASK_RUNNING store can
 * also collide with the TASK_UNINTERRUPTIBLE store. Losing that store is not
 * a problem either because that will result in one extra go around the loop
 * and our @cond test will save the day.
 *
 * Also see the comments of try_to_wake_up().
 */
#define __set_current_state(state_value)				\
	current->state = (state_value)

#define set_current_state(state_value)					\
	smp_store_mb(current->state, (state_value))

#define __set_current_state_no_track(state_value)	\
	__set_current_state(state_value)

/*
 * set_special_state() should be used for those states when the blocking task
 * can not use the regular condition based wait-loop. In that case we must
 * serialize against wakeups such that any possible in-flight TASK_RUNNING stores
 * will not collide with our state change.
 */
#define set_special_state(state_value)					\
	do {								\
		unsigned long flags; /* may shadow */			\
		raw_spin_lock_irqsave(&current->pi_lock, flags);	\
		current->state = (state_value);				\
		raw_spin_unlock_irqrestore(&current->pi_lock, flags);	\
	} while (0)

#endif

/* Task command name length: */
#define TASK_COMM_LEN			16

extern void scheduler_tick(void);

#define	MAX_SCHEDULE_TIMEOUT		LONG_MAX

extern long schedule_timeout(long timeout);
extern long schedule_timeout_interruptible(long timeout);
extern long schedule_timeout_killable(long timeout);
extern long schedule_timeout_uninterruptible(long timeout);
extern long schedule_timeout_idle(long timeout);
asmlinkage void schedule(void);
extern void schedule_preempt_disabled(void);

extern int __must_check io_schedule_prepare(void);
extern void io_schedule_finish(int token);
extern long io_schedule_timeout(long timeout);
extern void io_schedule(void);

int cpu_nr_pinned(int cpu);

/**
 * struct prev_cputime - snapshot of system and user cputime
 * @utime: time spent in user mode
 * @stime: time spent in system mode
 * @lock: protects the above two fields
 *
 * Stores previous user/system time values such that we can guarantee
 * monotonicity.
 */
struct prev_cputime {
#ifndef CONFIG_VIRT_CPU_ACCOUNTING_NATIVE
	u64				utime;
	u64				stime;
	raw_spinlock_t			lock;
#endif
};

enum vtime_state {
	/* Task is sleeping or running in a CPU with VTIME inactive: */
	VTIME_INACTIVE = 0,
	/* Task runs in userspace in a CPU with VTIME active: */
	VTIME_USER,
	/* Task runs in kernelspace in a CPU with VTIME active: */
	VTIME_SYS,
};

struct vtime {
	seqcount_t		seqcount;
	unsigned long long	starttime;
	enum vtime_state	state;
	u64			utime;
	u64			stime;
	u64			gtime;
};

/*
 * Utilization clamp constraints.
 * @UCLAMP_MIN:	Minimum utilization
 * @UCLAMP_MAX:	Maximum utilization
 * @UCLAMP_CNT:	Utilization clamp constraints count
 */
enum uclamp_id {
	UCLAMP_MIN = 0,
	UCLAMP_MAX,
	UCLAMP_CNT
};

#ifdef CONFIG_SMP
extern struct root_domain def_root_domain;
extern struct mutex sched_domains_mutex;
#endif

struct sched_info {
#ifdef CONFIG_SCHED_INFO
	/* Cumulative counters: */

	/* # of times we have run on this CPU: */
	unsigned long			pcount;

	/* Time spent waiting on a runqueue: */
	unsigned long long		run_delay;

	/* Timestamps: */

	/* When did we last run on a CPU? */
	unsigned long long		last_arrival;

	/* When were we last queued to run? */
	unsigned long long		last_queued;

#endif /* CONFIG_SCHED_INFO */
};

/*
 * Integer metrics need fixed point arithmetic, e.g., sched/fair
 * has a few: load, load_avg, util_avg, freq, and capacity.
 *
 * We define a basic fixed point arithmetic range, and then formalize
 * all these metrics based on that basic range.
 */
# define SCHED_FIXEDPOINT_SHIFT		10
# define SCHED_FIXEDPOINT_SCALE		(1L << SCHED_FIXEDPOINT_SHIFT)

/* Increase resolution of cpu_capacity calculations */
# define SCHED_CAPACITY_SHIFT		SCHED_FIXEDPOINT_SHIFT
# define SCHED_CAPACITY_SCALE		(1L << SCHED_CAPACITY_SHIFT)

struct load_weight {
	unsigned long			weight;
	u32				inv_weight;
};

/**
 * struct util_est - Estimation utilization of FAIR tasks
 * @enqueued: instantaneous estimated utilization of a task/cpu
 * @ewma:     the Exponential Weighted Moving Average (EWMA)
 *            utilization of a task
 *
 * Support data structure to track an Exponential Weighted Moving Average
 * (EWMA) of a FAIR task's utilization. New samples are added to the moving
 * average each time a task completes an activation. Sample's weight is chosen
 * so that the EWMA will be relatively insensitive to transient changes to the
 * task's workload.
 *
 * The enqueued attribute has a slightly different meaning for tasks and cpus:
 * - task:   the task's util_avg at last task dequeue time
 * - cfs_rq: the sum of util_est.enqueued for each RUNNABLE task on that CPU
 * Thus, the util_est.enqueued of a task represents the contribution on the
 * estimated utilization of the CPU where that task is currently enqueued.
 *
 * Only for tasks we track a moving average of the past instantaneous
 * estimated utilization. This allows to absorb sporadic drops in utilization
 * of an otherwise almost periodic task.
 */
struct util_est {
	unsigned int			enqueued;
	unsigned int			ewma;
#define UTIL_EST_WEIGHT_SHIFT		2
} __attribute__((__aligned__(sizeof(u64))));

/*
 * The load/runnable/util_avg accumulates an infinite geometric series
 * (see __update_load_avg_cfs_rq() in kernel/sched/pelt.c).
 *
 * [load_avg definition]
 *
 *   load_avg = runnable% * scale_load_down(load)
 *
 * [runnable_avg definition]
 *
 *   runnable_avg = runnable% * SCHED_CAPACITY_SCALE
 *
 * [util_avg definition]
 *
 *   util_avg = running% * SCHED_CAPACITY_SCALE
 *
 * where runnable% is the time ratio that a sched_entity is runnable and
 * running% the time ratio that a sched_entity is running.
 *
 * For cfs_rq, they are the aggregated values of all runnable and blocked
 * sched_entities.
 *
 * The load/runnable/util_avg doesn't direcly factor frequency scaling and CPU
 * capacity scaling. The scaling is done through the rq_clock_pelt that is used
 * for computing those signals (see update_rq_clock_pelt())
 *
 * N.B., the above ratios (runnable% and running%) themselves are in the
 * range of [0, 1]. To do fixed point arithmetics, we therefore scale them
 * to as large a range as necessary. This is for example reflected by
 * util_avg's SCHED_CAPACITY_SCALE.
 *
 * [Overflow issue]
 *
 * The 64-bit load_sum can have 4353082796 (=2^64/47742/88761) entities
 * with the highest load (=88761), always runnable on a single cfs_rq,
 * and should not overflow as the number already hits PID_MAX_LIMIT.
 *
 * For all other cases (including 32-bit kernels), struct load_weight's
 * weight will overflow first before we do, because:
 *
 *    Max(load_avg) <= Max(load.weight)
 *
 * Then it is the load_weight's responsibility to consider overflow
 * issues.
 */
struct sched_avg {
	u64				last_update_time;
	u64				load_sum;
	u64				runnable_sum;
	u32				util_sum;
	u32				period_contrib;
	unsigned long			load_avg;
	unsigned long			runnable_avg;
	unsigned long			util_avg;
	struct util_est			util_est;
} ____cacheline_aligned;

struct sched_statistics {
#ifdef CONFIG_SCHEDSTATS
	u64				wait_start;
	u64				wait_max;
	u64				wait_count;
	u64				wait_sum;
	u64				iowait_count;
	u64				iowait_sum;

	u64				sleep_start;
	u64				sleep_max;
	s64				sum_sleep_runtime;

	u64				block_start;
	u64				block_max;
	u64				exec_max;
	u64				slice_max;

	u64				nr_migrations_cold;
	u64				nr_failed_migrations_affine;
	u64				nr_failed_migrations_running;
	u64				nr_failed_migrations_hot;
	u64				nr_forced_migrations;

	u64				nr_wakeups;
	u64				nr_wakeups_sync;
	u64				nr_wakeups_migrate;
	u64				nr_wakeups_local;
	u64				nr_wakeups_remote;
	u64				nr_wakeups_affine;
	u64				nr_wakeups_affine_attempts;
	u64				nr_wakeups_passive;
	u64				nr_wakeups_idle;
#endif
};

struct sched_entity {
	/* For load-balancing: */
	struct load_weight		load;
	struct rb_node			run_node;
	struct list_head		group_node;
	unsigned int			on_rq;

	u64				exec_start;
	u64				sum_exec_runtime;
	u64				vruntime;
	u64				prev_sum_exec_runtime;

	u64				nr_migrations;

	struct sched_statistics		statistics;

#ifdef CONFIG_FAIR_GROUP_SCHED
	int				depth;
	struct sched_entity		*parent;
	/* rq on which this entity is (to be) queued: */
	struct cfs_rq			*cfs_rq;
	/* rq "owned" by this entity/group: */
	struct cfs_rq			*my_q;
	/* cached value of my_q->h_nr_running */
	unsigned long			runnable_weight;
#endif

#ifdef CONFIG_SMP
	/*
	 * Per entity load average tracking.
	 *
	 * Put into separate cache line so it does not
	 * collide with read-mostly values above.
	 */
	struct sched_avg		avg;
#endif
};

struct sched_rt_entity {
	struct list_head		run_list;
	unsigned long			timeout;
	unsigned long			watchdog_stamp;
	unsigned int			time_slice;
	unsigned short			on_rq;
	unsigned short			on_list;

	struct sched_rt_entity		*back;
#ifdef CONFIG_RT_GROUP_SCHED
	struct sched_rt_entity		*parent;
	/* rq on which this entity is (to be) queued: */
	struct rt_rq			*rt_rq;
	/* rq "owned" by this entity/group: */
	struct rt_rq			*my_q;
#endif
	void *suse_kabi_padding;
} __randomize_layout;

struct sched_dl_entity {
	struct rb_node			rb_node;

	/*
	 * Original scheduling parameters. Copied here from sched_attr
	 * during sched_setattr(), they will remain the same until
	 * the next sched_setattr().
	 */
	u64				dl_runtime;	/* Maximum runtime for each instance	*/
	u64				dl_deadline;	/* Relative deadline of each instance	*/
	u64				dl_period;	/* Separation of two instances (period) */
	u64				dl_bw;		/* dl_runtime / dl_period		*/
	u64				dl_density;	/* dl_runtime / dl_deadline		*/

	/*
	 * Actual scheduling parameters. Initialized with the values above,
	 * they are continuously updated during task execution. Note that
	 * the remaining runtime could be < 0 in case we are in overrun.
	 */
	s64				runtime;	/* Remaining runtime for this instance	*/
	u64				deadline;	/* Absolute deadline for this instance	*/
	unsigned int			flags;		/* Specifying the scheduler behaviour	*/

	/*
	 * Some bool flags:
	 *
	 * @dl_throttled tells if we exhausted the runtime. If so, the
	 * task has to wait for a replenishment to be performed at the
	 * next firing of dl_timer.
	 *
	 * @dl_boosted tells if we are boosted due to DI. If so we are
	 * outside bandwidth enforcement mechanism (but only until we
	 * exit the critical section);
	 *
	 * @dl_yielded tells if task gave up the CPU before consuming
	 * all its available runtime during the last job.
	 *
	 * @dl_non_contending tells if the task is inactive while still
	 * contributing to the active utilization. In other words, it
	 * indicates if the inactive timer has been armed and its handler
	 * has not been executed yet. This flag is useful to avoid race
	 * conditions between the inactive timer handler and the wakeup
	 * code.
	 *
	 * @dl_overrun tells if the task asked to be informed about runtime
	 * overruns.
	 */
	unsigned int			dl_throttled      : 1;
	unsigned int			dl_boosted        : 1;
	unsigned int			dl_yielded        : 1;
	unsigned int			dl_non_contending : 1;
	unsigned int			dl_overrun	  : 1;

	/*
	 * Bandwidth enforcement timer. Each -deadline task has its
	 * own bandwidth to be enforced, thus we need one timer per task.
	 */
	struct hrtimer			dl_timer;

	/*
	 * Inactive timer, responsible for decreasing the active utilization
	 * at the "0-lag time". When a -deadline task blocks, it contributes
	 * to GRUB's active utilization until the "0-lag time", hence a
	 * timer is needed to decrease the active utilization at the correct
	 * time.
	 */
	struct hrtimer inactive_timer;
};

#ifdef CONFIG_UCLAMP_TASK
/* Number of utilization clamp buckets (shorter alias) */
#define UCLAMP_BUCKETS CONFIG_UCLAMP_BUCKETS_COUNT

/*
 * Utilization clamp for a scheduling entity
 * @value:		clamp value "assigned" to a se
 * @bucket_id:		bucket index corresponding to the "assigned" value
 * @active:		the se is currently refcounted in a rq's bucket
 * @user_defined:	the requested clamp value comes from user-space
 *
 * The bucket_id is the index of the clamp bucket matching the clamp value
 * which is pre-computed and stored to avoid expensive integer divisions from
 * the fast path.
 *
 * The active bit is set whenever a task has got an "effective" value assigned,
 * which can be different from the clamp value "requested" from user-space.
 * This allows to know a task is refcounted in the rq's bucket corresponding
 * to the "effective" bucket_id.
 *
 * The user_defined bit is set whenever a task has got a task-specific clamp
 * value requested from userspace, i.e. the system defaults apply to this task
 * just as a restriction. This allows to relax default clamps when a less
 * restrictive task-specific value has been requested, thus allowing to
 * implement a "nice" semantic. For example, a task running with a 20%
 * default boost can still drop its own boosting to 0%.
 */
struct uclamp_se {
	unsigned int value		: bits_per(SCHED_CAPACITY_SCALE);
	unsigned int bucket_id		: bits_per(UCLAMP_BUCKETS);
	unsigned int active		: 1;
	unsigned int user_defined	: 1;
};
#endif /* CONFIG_UCLAMP_TASK */

union rcu_special {
	struct {
		u8			blocked;
		u8			need_qs;
		u8			exp_hint; /* Hint for performance. */
		u8			deferred_qs;
	} b; /* Bits. */
	u32 s; /* Set of bits. */
};

enum perf_event_task_context {
	perf_invalid_context = -1,
	perf_hw_context = 0,
	perf_sw_context,
	perf_nr_task_contexts,
};

struct wake_q_node {
	struct wake_q_node *next;
};

struct task_struct {
#ifdef CONFIG_THREAD_INFO_IN_TASK
	/*
	 * For reasons of header soup (see current_thread_info()), this
	 * must be the first element of task_struct.
	 */
	struct thread_info		thread_info;
#endif
	/* -1 unrunnable, 0 runnable, >0 stopped: */
	volatile long			state;
	/* saved state for "spinlock sleepers" */
	volatile long			saved_state;

	/*
	 * This begins the randomizable portion of task_struct. Only
	 * scheduling-critical items should be added above here.
	 */
	randomized_struct_fields_start

	void				*stack;
	refcount_t			usage;
	/* Per task flags (PF_*), defined further below: */
	unsigned int			flags;
	unsigned int			ptrace;

#ifdef CONFIG_SMP
	struct llist_node		wake_entry;
	int				on_cpu;
#ifdef CONFIG_THREAD_INFO_IN_TASK
	/* Current CPU: */
	unsigned int			cpu;
#endif
	unsigned int			wakee_flips;
	unsigned long			wakee_flip_decay_ts;
	struct task_struct		*last_wakee;

	/*
	 * recent_used_cpu is initially set as the last CPU used by a task
	 * that wakes affine another task. Waker/wakee relationships can
	 * push tasks around a CPU where each wakeup moves to the next one.
	 * Tracking a recently used CPU allows a quick search for a recently
	 * used CPU that may be idle.
	 */
	int				recent_used_cpu;
	int				wake_cpu;
#endif
	int				on_rq;

	int				prio;
	int				static_prio;
	int				normal_prio;
	unsigned int			rt_priority;

	const struct sched_class	*sched_class;
	struct sched_entity		se;
	struct sched_rt_entity		rt;
#ifdef CONFIG_CGROUP_SCHED
	struct task_group		*sched_task_group;
#endif
	struct sched_dl_entity		dl;

#ifdef CONFIG_UCLAMP_TASK
	/* Clamp values requested for a scheduling entity */
	struct uclamp_se		uclamp_req[UCLAMP_CNT];
	/* Effective clamp values used for a scheduling entity */
	struct uclamp_se		uclamp[UCLAMP_CNT];
#endif

#ifdef CONFIG_PREEMPT_NOTIFIERS
	/* List of struct preempt_notifier: */
	struct hlist_head		preempt_notifiers;
#endif

#ifdef CONFIG_BLK_DEV_IO_TRACE
	unsigned int			btrace_seq;
#endif

	unsigned int			policy;
	int				nr_cpus_allowed;
	const cpumask_t			*cpus_ptr;
	cpumask_t			cpus_mask;
#if defined(CONFIG_SMP) && defined(CONFIG_PREEMPT_RT)
	int				migrate_disable;
	bool				migrate_disable_scheduled;
# ifdef CONFIG_SCHED_DEBUG
	int				pinned_on_cpu;
# endif
#elif !defined(CONFIG_SMP) && defined(CONFIG_PREEMPT_RT)
# ifdef CONFIG_SCHED_DEBUG
	int				migrate_disable;
# endif
#endif
#ifdef CONFIG_PREEMPT_RT
	int				sleeping_lock;
#endif

#ifdef CONFIG_PREEMPT_RCU
	int				rcu_read_lock_nesting;
	union rcu_special		rcu_read_unlock_special;
	struct list_head		rcu_node_entry;
	struct rcu_node			*rcu_blocked_node;
#endif /* #ifdef CONFIG_PREEMPT_RCU */

#ifdef CONFIG_TASKS_RCU
	unsigned long			rcu_tasks_nvcsw;
	u8				rcu_tasks_holdout;
	u8				rcu_tasks_idx;
	int				rcu_tasks_idle_cpu;
	struct list_head		rcu_tasks_holdout_list;
#endif /* #ifdef CONFIG_TASKS_RCU */

	struct sched_info		sched_info;

	struct list_head		tasks;
#ifdef CONFIG_SMP
	struct plist_node		pushable_tasks;
	struct rb_node			pushable_dl_tasks;
#endif

	struct mm_struct		*mm;
	struct mm_struct		*active_mm;

	/* Per-thread vma caching: */
	struct vmacache			vmacache;

#ifdef SPLIT_RSS_COUNTING
	struct task_rss_stat		rss_stat;
#endif
	int				exit_state;
	int				exit_code;
	int				exit_signal;
	/* The signal sent when the parent dies: */
	int				pdeath_signal;
	/* JOBCTL_*, siglock protected: */
	unsigned long			jobctl;

	/* Used for emulating ABI behavior of previous Linux versions: */
	unsigned int			personality;

	/* Scheduler bits, serialized by scheduler locks: */
	unsigned			sched_reset_on_fork:1;
	unsigned			sched_contributes_to_load:1;
	unsigned			sched_migrated:1;
	unsigned			sched_remote_wakeup:1;
#ifdef CONFIG_PSI
	unsigned			sched_psi_wake_requeue:1;
#endif

	/* Force alignment to the next boundary: */
	unsigned			:0;

	/* Unserialized, strictly 'current' */

	/* Bit to tell LSMs we're in execve(): */
	unsigned			in_execve:1;
	unsigned			in_iowait:1;
#ifndef TIF_RESTORE_SIGMASK
	unsigned			restore_sigmask:1;
#endif
#ifdef CONFIG_MEMCG
	unsigned			in_user_fault:1;
#endif
#ifdef CONFIG_COMPAT_BRK
	unsigned			brk_randomized:1;
#endif
#ifdef CONFIG_CGROUPS
	/* disallow userland-initiated cgroup migration */
	unsigned			no_cgroup_migration:1;
	/* task is frozen/stopped (used by the cgroup freezer) */
	unsigned			frozen:1;
#endif
#ifdef CONFIG_BLK_CGROUP
	/* to be used once the psi infrastructure lands upstream. */
	unsigned			use_memdelay:1;
#endif

	unsigned long			atomic_flags; /* Flags requiring atomic access. */

	struct restart_block		restart_block;

	pid_t				pid;
	pid_t				tgid;

#ifdef CONFIG_STACKPROTECTOR
	/* Canary value for the -fstack-protector GCC feature: */
	unsigned long			stack_canary;
#endif
	/*
	 * Pointers to the (original) parent process, youngest child, younger sibling,
	 * older sibling, respectively.  (p->father can be replaced with
	 * p->real_parent->pid)
	 */

	/* Real parent process: */
	struct task_struct __rcu	*real_parent;

	/* Recipient of SIGCHLD, wait4() reports: */
	struct task_struct __rcu	*parent;

	/*
	 * Children/sibling form the list of natural children:
	 */
	struct list_head		children;
	struct list_head		sibling;
	struct task_struct		*group_leader;

	/*
	 * 'ptraced' is the list of tasks this task is using ptrace() on.
	 *
	 * This includes both natural children and PTRACE_ATTACH targets.
	 * 'ptrace_entry' is this task's link on the p->parent->ptraced list.
	 */
	struct list_head		ptraced;
	struct list_head		ptrace_entry;

	/* PID/PID hash table linkage. */
	struct pid			*thread_pid;
	struct hlist_node		pid_links[PIDTYPE_MAX];
	struct list_head		thread_group;
	struct list_head		thread_node;

	struct completion		*vfork_done;

	/* CLONE_CHILD_SETTID: */
	int __user			*set_child_tid;

	/* CLONE_CHILD_CLEARTID: */
	int __user			*clear_child_tid;

	u64				utime;
	u64				stime;
#ifdef CONFIG_ARCH_HAS_SCALED_CPUTIME
	u64				utimescaled;
	u64				stimescaled;
#endif
	u64				gtime;
	struct prev_cputime		prev_cputime;
#ifdef CONFIG_VIRT_CPU_ACCOUNTING_GEN
	struct vtime			vtime;
#endif

#ifdef CONFIG_NO_HZ_FULL
	atomic_t			tick_dep_mask;
#endif
	/* Context switch counts: */
	unsigned long			nvcsw;
	unsigned long			nivcsw;

	/* Monotonic time in nsecs: */
	u64				start_time;

	/* Boot based time in nsecs: */
	u64				real_start_time;

	/* MM fault and swap info: this can arguably be seen as either mm-specific or thread-specific: */
	unsigned long			min_flt;
	unsigned long			maj_flt;

	/* Empty if CONFIG_POSIX_CPUTIMERS=n */
	struct posix_cputimers		posix_cputimers;

	/* Process credentials: */

	/* Tracer's credentials at attach: */
	const struct cred __rcu		*ptracer_cred;

	/* Objective and real subjective task credentials (COW): */
	const struct cred __rcu		*real_cred;

	/* Effective (overridable) subjective task credentials (COW): */
	const struct cred __rcu		*cred;

#ifdef CONFIG_KEYS
	/* Cached requested key. */
	struct key			*cached_requested_key;
#endif

	/*
	 * executable name, excluding path.
	 *
	 * - normally initialized setup_new_exec()
	 * - access it with [gs]et_task_comm()
	 * - lock it with task_lock()
	 */
	char				comm[TASK_COMM_LEN];

	struct nameidata		*nameidata;

#ifdef CONFIG_SYSVIPC
	struct sysv_sem			sysvsem;
	struct sysv_shm			sysvshm;
#endif
#ifdef CONFIG_DETECT_HUNG_TASK
	unsigned long			last_switch_count;
	unsigned long			last_switch_time;
#endif
	/* Filesystem information: */
	struct fs_struct		*fs;

	/* Open file information: */
	struct files_struct		*files;

	/* Namespaces: */
	struct nsproxy			*nsproxy;

	/* Signal handlers: */
	struct signal_struct		*signal;
	struct sighand_struct		*sighand;
	struct sigqueue			*sigqueue_cache;

	sigset_t			blocked;
	sigset_t			real_blocked;
	/* Restored if set_restore_sigmask() was used: */
	sigset_t			saved_sigmask;
	struct sigpending		pending;
#ifdef CONFIG_PREEMPT_RT
	/* TODO: move me into ->restart_block ? */
	struct				kernel_siginfo forced_info;
#endif
	unsigned long			sas_ss_sp;
	size_t				sas_ss_size;
	unsigned int			sas_ss_flags;

	struct callback_head		*task_works;

#ifdef CONFIG_AUDIT
#ifdef CONFIG_AUDITSYSCALL
	struct audit_context		*audit_context;
#endif
	kuid_t				loginuid;
	unsigned int			sessionid;
#endif
	struct seccomp			seccomp;

	/* Thread group tracking: */
	u32				parent_exec_id;
	u32				self_exec_id;

	/* Protection against (de-)allocation: mm, files, fs, tty, keyrings, mems_allowed, mempolicy: */
	spinlock_t			alloc_lock;

	/* Protection of the PI data structures: */
	raw_spinlock_t			pi_lock;

	struct wake_q_node		wake_q;
	struct wake_q_node		wake_q_sleeper;

#ifdef CONFIG_RT_MUTEXES
	/* PI waiters blocked on a rt_mutex held by this task: */
	struct rb_root_cached		pi_waiters;
	/* Updated under owner's pi_lock and rq lock */
	struct task_struct		*pi_top_task;
	/* Deadlock detection and priority inheritance handling: */
	struct rt_mutex_waiter		*pi_blocked_on;
#endif

#ifdef CONFIG_DEBUG_MUTEXES
	/* Mutex deadlock detection: */
	struct mutex_waiter		*blocked_on;
#endif

#ifdef CONFIG_TRACE_IRQFLAGS
	unsigned int			irq_events;
	unsigned long			hardirq_enable_ip;
	unsigned long			hardirq_disable_ip;
	unsigned int			hardirq_enable_event;
	unsigned int			hardirq_disable_event;
	int				hardirqs_enabled;
	int				hardirq_context;
	unsigned long			softirq_disable_ip;
	unsigned long			softirq_enable_ip;
	unsigned int			softirq_disable_event;
	unsigned int			softirq_enable_event;
	int				softirqs_enabled;
	int				softirq_context;
#endif
#ifdef CONFIG_PREEMPT_RT
	int				softirq_count;
#endif

#ifdef CONFIG_LOCKDEP
# define MAX_LOCK_DEPTH			48UL
	u64				curr_chain_key;
	int				lockdep_depth;
	unsigned int			lockdep_recursion;
	struct held_lock		held_locks[MAX_LOCK_DEPTH];
#endif

#ifdef CONFIG_UBSAN
	unsigned int			in_ubsan;
#endif

	/* Journalling filesystem info: */
	void				*journal_info;

	/* Stacked block device info: */
	struct bio_list			*bio_list;

#ifdef CONFIG_BLOCK
	/* Stack plugging: */
	struct blk_plug			*plug;
#endif

	/* VM state: */
	struct reclaim_state		*reclaim_state;

	struct backing_dev_info		*backing_dev_info;

	struct io_context		*io_context;

#ifdef CONFIG_COMPACTION
	struct capture_control		*capture_control;
#endif
	/* Ptrace state: */
	unsigned long			ptrace_message;
	kernel_siginfo_t		*last_siginfo;

	struct task_io_accounting	ioac;
#ifdef CONFIG_PSI
	/* Pressure stall state */
	unsigned int			psi_flags;
#endif
#ifdef CONFIG_TASK_XACCT
	/* Accumulated RSS usage: */
	u64				acct_rss_mem1;
	/* Accumulated virtual memory usage: */
	u64				acct_vm_mem1;
	/* stime + utime since last update: */
	u64				acct_timexpd;
#endif
#ifdef CONFIG_CPUSETS
	/* Protected by ->alloc_lock: */
	nodemask_t			mems_allowed;
	/* Seqence number to catch updates: */
	seqcount_t			mems_allowed_seq;
	int				cpuset_mem_spread_rotor;
	int				cpuset_slab_spread_rotor;
#endif
#ifdef CONFIG_CGROUPS
	/* Control Group info protected by css_set_lock: */
	struct css_set __rcu		*cgroups;
	/* cg_list protected by css_set_lock and tsk->alloc_lock: */
	struct list_head		cg_list;
#endif
#ifdef CONFIG_X86_CPU_RESCTRL
	u32				closid;
	u32				rmid;
#endif
#ifdef CONFIG_FUTEX
	struct robust_list_head __user	*robust_list;
#ifdef CONFIG_COMPAT
	struct compat_robust_list_head __user *compat_robust_list;
#endif
	struct list_head		pi_state_list;
	struct futex_pi_state		*pi_state_cache;
	struct mutex			futex_exit_mutex;
	unsigned int			futex_state;
#endif
#ifdef CONFIG_PERF_EVENTS
	struct perf_event_context	*perf_event_ctxp[perf_nr_task_contexts];
	struct mutex			perf_event_mutex;
	struct list_head		perf_event_list;
#endif
#ifdef CONFIG_DEBUG_PREEMPT
	unsigned long			preempt_disable_ip;
#endif
#ifdef CONFIG_NUMA
	/* Protected by alloc_lock: */
	struct mempolicy		*mempolicy;
	short				il_prev;
	short				pref_node_fork;
#endif
#ifdef CONFIG_NUMA_BALANCING
	int				numa_scan_seq;
	unsigned int			numa_scan_period;
	unsigned int			numa_scan_period_max;
	int				numa_preferred_nid;
	unsigned long			numa_migrate_retry;
	/* Migration stamp: */
	u64				node_stamp;
	u64				last_task_numa_placement;
	u64				last_sum_exec_runtime;
	struct callback_head		numa_work;

	/*
	 * This pointer is only modified for current in syscall and
	 * pagefault context (and for tasks being destroyed), so it can be read
	 * from any of the following contexts:
	 *  - RCU read-side critical section
	 *  - current->numa_group from everywhere
	 *  - task's runqueue locked, task not running
	 */
	struct numa_group __rcu		*numa_group;

	/*
	 * numa_faults is an array split into four regions:
	 * faults_memory, faults_cpu, faults_memory_buffer, faults_cpu_buffer
	 * in this precise order.
	 *
	 * faults_memory: Exponential decaying average of faults on a per-node
	 * basis. Scheduling placement decisions are made based on these
	 * counts. The values remain static for the duration of a PTE scan.
	 * faults_cpu: Track the nodes the process was running on when a NUMA
	 * hinting fault was incurred.
	 * faults_memory_buffer and faults_cpu_buffer: Record faults per node
	 * during the current scan window. When the scan completes, the counts
	 * in faults_memory and faults_cpu decay and these values are copied.
	 */
	unsigned long			*numa_faults;
	unsigned long			total_numa_faults;

	/*
	 * numa_faults_locality tracks if faults recorded during the last
	 * scan window were remote/local or failed to migrate. The task scan
	 * period is adapted based on the locality of the faults with different
	 * weights depending on whether they were shared or private faults
	 */
	unsigned long			numa_faults_locality[3];

	unsigned long			numa_pages_migrated;
#endif /* CONFIG_NUMA_BALANCING */

#ifdef CONFIG_RSEQ
	struct rseq __user *rseq;
	u32 rseq_sig;
	/*
	 * RmW on rseq_event_mask must be performed atomically
	 * with respect to preemption.
	 */
	unsigned long rseq_event_mask;
#endif

	struct tlbflush_unmap_batch	tlb_ubc;

	union {
		refcount_t		rcu_users;
		struct rcu_head		rcu;
	};

	/* Cache last used pipe for splice(): */
	struct pipe_inode_info		*splice_pipe;

	struct page_frag		task_frag;

#ifdef CONFIG_TASK_DELAY_ACCT
	struct task_delay_info		*delays;
#endif

#ifdef CONFIG_FAULT_INJECTION
	int				make_it_fail;
	unsigned int			fail_nth;
#endif
	/*
	 * When (nr_dirtied >= nr_dirtied_pause), it's time to call
	 * balance_dirty_pages() for a dirty throttling pause:
	 */
	int				nr_dirtied;
	int				nr_dirtied_pause;
	/* Start of a write-and-pause period: */
	unsigned long			dirty_paused_when;

#ifdef CONFIG_LATENCYTOP
	int				latency_record_count;
	struct latency_record		latency_record[LT_SAVECOUNT];
#endif
	/*
	 * Time slack values; these are used to round up poll() and
	 * select() etc timeout values. These are in nanoseconds.
	 */
	u64				timer_slack_ns;
	u64				default_timer_slack_ns;

#ifdef CONFIG_KASAN
	unsigned int			kasan_depth;
#endif

#ifdef CONFIG_FUNCTION_GRAPH_TRACER
	/* Index of current stored address in ret_stack: */
	int				curr_ret_stack;
	int				curr_ret_depth;

	/* Stack of return addresses for return function tracing: */
	struct ftrace_ret_stack		*ret_stack;

	/* Timestamp for last schedule: */
	unsigned long long		ftrace_timestamp;

	/*
	 * Number of functions that haven't been traced
	 * because of depth overrun:
	 */
	atomic_t			trace_overrun;

	/* Pause tracing: */
	atomic_t			tracing_graph_pause;
#endif

#ifdef CONFIG_TRACING
	/* State flags for use by tracers: */
	unsigned long			trace;

	/* Bitmask and counter of trace recursion: */
	unsigned long			trace_recursion;
#endif /* CONFIG_TRACING */

#ifdef CONFIG_KCOV
	/* Coverage collection mode enabled for this task (0 if disabled): */
	unsigned int			kcov_mode;

	/* Size of the kcov_area: */
	unsigned int			kcov_size;

	/* Buffer for coverage collection: */
	void				*kcov_area;

	/* KCOV descriptor wired with this task or NULL: */
	struct kcov			*kcov;
#endif

#ifdef CONFIG_MEMCG
	struct mem_cgroup		*memcg_in_oom;
	gfp_t				memcg_oom_gfp_mask;
	int				memcg_oom_order;

	/* Number of pages to reclaim on returning to userland: */
	unsigned int			memcg_nr_pages_over_high;

	/* Used by memcontrol for targeted memcg charge: */
	struct mem_cgroup		*active_memcg;
#endif

#ifdef CONFIG_BLK_CGROUP
	struct request_queue		*throttle_queue;
#endif

#ifdef CONFIG_UPROBES
	struct uprobe_task		*utask;
#endif
#if defined(CONFIG_BCACHE) || defined(CONFIG_BCACHE_MODULE)
	unsigned int			sequential_io;
	unsigned int			sequential_io_avg;
#endif
#ifdef CONFIG_PREEMPT_RT
# if defined CONFIG_HIGHMEM || defined CONFIG_X86_32
	int				kmap_idx;
	pte_t				kmap_pte[KM_TYPE_NR];
# endif
#endif
#ifdef CONFIG_DEBUG_ATOMIC_SLEEP
	unsigned long			task_state_change;
#endif
	int				pagefault_disabled;
#ifdef CONFIG_MMU
	struct task_struct		*oom_reaper_list;
#endif
#ifdef CONFIG_VMAP_STACK
	struct vm_struct		*stack_vm_area;
#endif
#ifdef CONFIG_THREAD_INFO_IN_TASK
	/* A live task holds one reference: */
	refcount_t			stack_refcount;
#endif
#ifdef CONFIG_LIVEPATCH
	int patch_state;
#endif
#ifdef CONFIG_SECURITY
	/* Used by LSM modules for access restriction: */
	void				*security;
#endif

#ifdef CONFIG_GCC_PLUGIN_STACKLEAK
	unsigned long			lowest_stack;
	unsigned long			prev_lowest_stack;
#endif
	void				*suse_kabi_padding;

	/*
	 * New fields for task_struct should be added above here, so that
	 * they are included in the randomized portion of task_struct.
	 */
	randomized_struct_fields_end

	/* CPU-specific state of this task: */
	struct thread_struct		thread;

	/*
	 * WARNING: on x86, 'thread_struct' contains a variable-sized
	 * structure.  It *MUST* be at the end of 'task_struct'.
	 *
	 * Do not put anything below here!
	 */
};

static inline struct pid *task_pid(struct task_struct *task)
{
	return task->thread_pid;
}

/*
 * the helpers to get the task's different pids as they are seen
 * from various namespaces
 *
 * task_xid_nr()     : global id, i.e. the id seen from the init namespace;
 * task_xid_vnr()    : virtual id, i.e. the id seen from the pid namespace of
 *                     current.
 * task_xid_nr_ns()  : id seen from the ns specified;
 *
 * see also pid_nr() etc in include/linux/pid.h
 */
pid_t __task_pid_nr_ns(struct task_struct *task, enum pid_type type, struct pid_namespace *ns);

static inline pid_t task_pid_nr(struct task_struct *tsk)
{
	return tsk->pid;
}

static inline pid_t task_pid_nr_ns(struct task_struct *tsk, struct pid_namespace *ns)
{
	return __task_pid_nr_ns(tsk, PIDTYPE_PID, ns);
}

static inline pid_t task_pid_vnr(struct task_struct *tsk)
{
	return __task_pid_nr_ns(tsk, PIDTYPE_PID, NULL);
}


static inline pid_t task_tgid_nr(struct task_struct *tsk)
{
	return tsk->tgid;
}

/**
 * pid_alive - check that a task structure is not stale
 * @p: Task structure to be checked.
 *
 * Test if a process is not yet dead (at most zombie state)
 * If pid_alive fails, then pointers within the task structure
 * can be stale and must not be dereferenced.
 *
 * Return: 1 if the process is alive. 0 otherwise.
 */
static inline int pid_alive(const struct task_struct *p)
{
	return p->thread_pid != NULL;
}

static inline pid_t task_pgrp_nr_ns(struct task_struct *tsk, struct pid_namespace *ns)
{
	return __task_pid_nr_ns(tsk, PIDTYPE_PGID, ns);
}

static inline pid_t task_pgrp_vnr(struct task_struct *tsk)
{
	return __task_pid_nr_ns(tsk, PIDTYPE_PGID, NULL);
}


static inline pid_t task_session_nr_ns(struct task_struct *tsk, struct pid_namespace *ns)
{
	return __task_pid_nr_ns(tsk, PIDTYPE_SID, ns);
}

static inline pid_t task_session_vnr(struct task_struct *tsk)
{
	return __task_pid_nr_ns(tsk, PIDTYPE_SID, NULL);
}

static inline pid_t task_tgid_nr_ns(struct task_struct *tsk, struct pid_namespace *ns)
{
	return __task_pid_nr_ns(tsk, PIDTYPE_TGID, ns);
}

static inline pid_t task_tgid_vnr(struct task_struct *tsk)
{
	return __task_pid_nr_ns(tsk, PIDTYPE_TGID, NULL);
}

static inline pid_t task_ppid_nr_ns(const struct task_struct *tsk, struct pid_namespace *ns)
{
	pid_t pid = 0;

	rcu_read_lock();
	if (pid_alive(tsk))
		pid = task_tgid_nr_ns(rcu_dereference(tsk->real_parent), ns);
	rcu_read_unlock();

	return pid;
}

static inline pid_t task_ppid_nr(const struct task_struct *tsk)
{
	return task_ppid_nr_ns(tsk, &init_pid_ns);
}

/* Obsolete, do not use: */
static inline pid_t task_pgrp_nr(struct task_struct *tsk)
{
	return task_pgrp_nr_ns(tsk, &init_pid_ns);
}

#define TASK_REPORT_IDLE	(TASK_REPORT + 1)
#define TASK_REPORT_MAX		(TASK_REPORT_IDLE << 1)

static inline unsigned int task_state_index(struct task_struct *tsk)
{
	unsigned int tsk_state = READ_ONCE(tsk->state);
	unsigned int state = (tsk_state | tsk->exit_state) & TASK_REPORT;

	BUILD_BUG_ON_NOT_POWER_OF_2(TASK_REPORT_MAX);

	if (tsk_state == TASK_IDLE)
		state = TASK_REPORT_IDLE;

	return fls(state);
}

static inline char task_index_to_char(unsigned int state)
{
	static const char state_char[] = "RSDTtXZPI";

	BUILD_BUG_ON(1 + ilog2(TASK_REPORT_MAX) != sizeof(state_char) - 1);

	return state_char[state];
}

static inline char task_state_to_char(struct task_struct *tsk)
{
	return task_index_to_char(task_state_index(tsk));
}

/**
 * is_global_init - check if a task structure is init. Since init
 * is free to have sub-threads we need to check tgid.
 * @tsk: Task structure to be checked.
 *
 * Check if a task structure is the first user space task the kernel created.
 *
 * Return: 1 if the task structure is init. 0 otherwise.
 */
static inline int is_global_init(struct task_struct *tsk)
{
	return task_tgid_nr(tsk) == 1;
}

extern struct pid *cad_pid;

/*
 * Per process flags
 */
#define PF_IDLE			0x00000002	/* I am an IDLE thread */
#define PF_EXITING		0x00000004	/* Getting shut down */
#define PF_VCPU			0x00000010	/* I'm a virtual CPU */
#define PF_WQ_WORKER		0x00000020	/* I'm a workqueue worker */
#define PF_FORKNOEXEC		0x00000040	/* Forked but didn't exec */
#define PF_MCE_PROCESS		0x00000080      /* Process policy on mce errors */
#define PF_SUPERPRIV		0x00000100	/* Used super-user privileges */
#define PF_DUMPCORE		0x00000200	/* Dumped core */
#define PF_SIGNALED		0x00000400	/* Killed by a signal */
#define PF_MEMALLOC		0x00000800	/* Allocating memory */
#define PF_NPROC_EXCEEDED	0x00001000	/* set_user() noticed that RLIMIT_NPROC was exceeded */
#define PF_USED_MATH		0x00002000	/* If unset the fpu must be initialized before use */
#define PF_USED_ASYNC		0x00004000	/* Used async_schedule*(), used by module init */
#define PF_NOFREEZE		0x00008000	/* This thread should not be frozen */
#define PF_FROZEN		0x00010000	/* Frozen for system suspend */
#define PF_KSWAPD		0x00020000	/* I am kswapd */
#define PF_MEMALLOC_NOFS	0x00040000	/* All allocation requests will inherit GFP_NOFS */
#define PF_MEMALLOC_NOIO	0x00080000	/* All allocation requests will inherit GFP_NOIO */
#define PF_LOCAL_THROTTLE	0x00100000	/* Throttle me less: I clean memory */
#define PF_KTHREAD		0x00200000	/* I am a kernel thread */
#define PF_RANDOMIZE		0x00400000	/* Randomize virtual address space */
#define PF_SWAPWRITE		0x00800000	/* Allowed to write to swap */
#define PF_MEMSTALL		0x01000000	/* Stalled due to lack of memory */
#define PF_UMH			0x02000000	/* I'm an Usermodehelper process */
#define PF_NO_SETAFFINITY	0x04000000	/* Userland is not allowed to meddle with cpus_mask */
#define PF_MCE_EARLY		0x08000000      /* Early kill for mce process policy */
#define PF_MEMALLOC_NOCMA	0x10000000	/* All allocation request will have _GFP_MOVABLE cleared */
#define PF_FREEZER_SKIP		0x40000000	/* Freezer should not count it as freezable */
#define PF_SUSPEND_TASK		0x80000000      /* This thread called freeze_processes() and should not be frozen */

/*
 * Only the _current_ task can read/write to tsk->flags, but other
 * tasks can access tsk->flags in readonly mode for example
 * with tsk_used_math (like during threaded core dumping).
 * There is however an exception to this rule during ptrace
 * or during fork: the ptracer task is allowed to write to the
 * child->flags of its traced child (same goes for fork, the parent
 * can write to the child->flags), because we're guaranteed the
 * child is not running and in turn not changing child->flags
 * at the same time the parent does it.
 */
#define clear_stopped_child_used_math(child)	do { (child)->flags &= ~PF_USED_MATH; } while (0)
#define set_stopped_child_used_math(child)	do { (child)->flags |= PF_USED_MATH; } while (0)
#define clear_used_math()			clear_stopped_child_used_math(current)
#define set_used_math()				set_stopped_child_used_math(current)

#define conditional_stopped_child_used_math(condition, child) \
	do { (child)->flags &= ~PF_USED_MATH, (child)->flags |= (condition) ? PF_USED_MATH : 0; } while (0)

#define conditional_used_math(condition)	conditional_stopped_child_used_math(condition, current)

#define copy_to_stopped_child_used_math(child) \
	do { (child)->flags &= ~PF_USED_MATH, (child)->flags |= current->flags & PF_USED_MATH; } while (0)

/* NOTE: this will return 0 or PF_USED_MATH, it will never return 1 */
#define tsk_used_math(p)			((p)->flags & PF_USED_MATH)
#define used_math()				tsk_used_math(current)

static inline bool is_percpu_thread(void)
{
#ifdef CONFIG_SMP
	return (current->flags & PF_NO_SETAFFINITY) &&
		(current->nr_cpus_allowed  == 1);
#else
	return true;
#endif
}

/* Per-process atomic flags. */
#define PFA_NO_NEW_PRIVS		0	/* May not gain new privileges. */
#define PFA_SPREAD_PAGE			1	/* Spread page cache over cpuset */
#define PFA_SPREAD_SLAB			2	/* Spread some slab caches over cpuset */
#define PFA_SPEC_SSB_DISABLE		3	/* Speculative Store Bypass disabled */
#define PFA_SPEC_SSB_FORCE_DISABLE	4	/* Speculative Store Bypass force disabled*/
#define PFA_SPEC_IB_DISABLE		5	/* Indirect branch speculation restricted */
#define PFA_SPEC_IB_FORCE_DISABLE	6	/* Indirect branch speculation permanently restricted */
#define PFA_SPEC_SSB_NOEXEC		7	/* Speculative Store Bypass clear on execve() */

#define TASK_PFA_TEST(name, func)					\
	static inline bool task_##func(struct task_struct *p)		\
	{ return test_bit(PFA_##name, &p->atomic_flags); }

#define TASK_PFA_SET(name, func)					\
	static inline void task_set_##func(struct task_struct *p)	\
	{ set_bit(PFA_##name, &p->atomic_flags); }

#define TASK_PFA_CLEAR(name, func)					\
	static inline void task_clear_##func(struct task_struct *p)	\
	{ clear_bit(PFA_##name, &p->atomic_flags); }

TASK_PFA_TEST(NO_NEW_PRIVS, no_new_privs)
TASK_PFA_SET(NO_NEW_PRIVS, no_new_privs)

TASK_PFA_TEST(SPREAD_PAGE, spread_page)
TASK_PFA_SET(SPREAD_PAGE, spread_page)
TASK_PFA_CLEAR(SPREAD_PAGE, spread_page)

TASK_PFA_TEST(SPREAD_SLAB, spread_slab)
TASK_PFA_SET(SPREAD_SLAB, spread_slab)
TASK_PFA_CLEAR(SPREAD_SLAB, spread_slab)

TASK_PFA_TEST(SPEC_SSB_DISABLE, spec_ssb_disable)
TASK_PFA_SET(SPEC_SSB_DISABLE, spec_ssb_disable)
TASK_PFA_CLEAR(SPEC_SSB_DISABLE, spec_ssb_disable)

TASK_PFA_TEST(SPEC_SSB_NOEXEC, spec_ssb_noexec)
TASK_PFA_SET(SPEC_SSB_NOEXEC, spec_ssb_noexec)
TASK_PFA_CLEAR(SPEC_SSB_NOEXEC, spec_ssb_noexec)

TASK_PFA_TEST(SPEC_SSB_FORCE_DISABLE, spec_ssb_force_disable)
TASK_PFA_SET(SPEC_SSB_FORCE_DISABLE, spec_ssb_force_disable)

TASK_PFA_TEST(SPEC_IB_DISABLE, spec_ib_disable)
TASK_PFA_SET(SPEC_IB_DISABLE, spec_ib_disable)
TASK_PFA_CLEAR(SPEC_IB_DISABLE, spec_ib_disable)

TASK_PFA_TEST(SPEC_IB_FORCE_DISABLE, spec_ib_force_disable)
TASK_PFA_SET(SPEC_IB_FORCE_DISABLE, spec_ib_force_disable)

static inline void
current_restore_flags(unsigned long orig_flags, unsigned long flags)
{
	current->flags &= ~flags;
	current->flags |= orig_flags & flags;
}

extern int cpuset_cpumask_can_shrink(const struct cpumask *cur, const struct cpumask *trial);
extern int task_can_attach(struct task_struct *p, const struct cpumask *cs_cpus_allowed);
#ifdef CONFIG_SMP
extern void do_set_cpus_allowed(struct task_struct *p, const struct cpumask *new_mask);
extern int set_cpus_allowed_ptr(struct task_struct *p, const struct cpumask *new_mask);
#else
static inline void do_set_cpus_allowed(struct task_struct *p, const struct cpumask *new_mask)
{
}
static inline int set_cpus_allowed_ptr(struct task_struct *p, const struct cpumask *new_mask)
{
	if (!cpumask_test_cpu(0, new_mask))
		return -EINVAL;
	return 0;
}
#endif

extern int yield_to(struct task_struct *p, bool preempt);
extern void set_user_nice(struct task_struct *p, long nice);
extern int task_prio(const struct task_struct *p);

/**
 * task_nice - return the nice value of a given task.
 * @p: the task in question.
 *
 * Return: The nice value [ -20 ... 0 ... 19 ].
 */
static inline int task_nice(const struct task_struct *p)
{
	return PRIO_TO_NICE((p)->static_prio);
}

extern int can_nice(const struct task_struct *p, const int nice);
extern int task_curr(const struct task_struct *p);
extern int idle_cpu(int cpu);
extern int available_idle_cpu(int cpu);
extern int sched_setscheduler(struct task_struct *, int, const struct sched_param *);
extern int sched_setscheduler_nocheck(struct task_struct *, int, const struct sched_param *);
extern int sched_setattr(struct task_struct *, const struct sched_attr *);
extern int sched_setattr_nocheck(struct task_struct *, const struct sched_attr *);
extern struct task_struct *idle_task(int cpu);

/**
 * is_idle_task - is the specified task an idle task?
 * @p: the task in question.
 *
 * Return: 1 if @p is an idle task. 0 otherwise.
 */
static inline bool is_idle_task(const struct task_struct *p)
{
	return !!(p->flags & PF_IDLE);
}

extern struct task_struct *curr_task(int cpu);
extern void ia64_set_curr_task(int cpu, struct task_struct *p);

void yield(void);

union thread_union {
#ifndef CONFIG_ARCH_TASK_STRUCT_ON_STACK
	struct task_struct task;
#endif
#ifndef CONFIG_THREAD_INFO_IN_TASK
	struct thread_info thread_info;
#endif
	unsigned long stack[THREAD_SIZE/sizeof(long)];
};

#ifndef CONFIG_THREAD_INFO_IN_TASK
extern struct thread_info init_thread_info;
#endif

extern unsigned long init_stack[THREAD_SIZE / sizeof(unsigned long)];

#ifdef CONFIG_THREAD_INFO_IN_TASK
static inline struct thread_info *task_thread_info(struct task_struct *task)
{
	return &task->thread_info;
}
#elif !defined(__HAVE_THREAD_FUNCTIONS)
# define task_thread_info(task)	((struct thread_info *)(task)->stack)
#endif

/*
 * find a task by one of its numerical ids
 *
 * find_task_by_pid_ns():
 *      finds a task by its pid in the specified namespace
 * find_task_by_vpid():
 *      finds a task by its virtual pid
 *
 * see also find_vpid() etc in include/linux/pid.h
 */

extern struct task_struct *find_task_by_vpid(pid_t nr);
extern struct task_struct *find_task_by_pid_ns(pid_t nr, struct pid_namespace *ns);

/*
 * find a task by its virtual pid and get the task struct
 */
extern struct task_struct *find_get_task_by_vpid(pid_t nr);

extern int wake_up_state(struct task_struct *tsk, unsigned int state);
extern int wake_up_process(struct task_struct *tsk);
extern int wake_up_lock_sleeper(struct task_struct *tsk);
extern void wake_up_new_task(struct task_struct *tsk);

#ifdef CONFIG_SMP
extern void kick_process(struct task_struct *tsk);
#else
static inline void kick_process(struct task_struct *tsk) { }
#endif

extern void __set_task_comm(struct task_struct *tsk, const char *from, bool exec);

static inline void set_task_comm(struct task_struct *tsk, const char *from)
{
	__set_task_comm(tsk, from, false);
}

extern char *__get_task_comm(char *to, size_t len, struct task_struct *tsk);
#define get_task_comm(buf, tsk) ({			\
	BUILD_BUG_ON(sizeof(buf) != TASK_COMM_LEN);	\
	__get_task_comm(buf, sizeof(buf), tsk);		\
})

#ifdef CONFIG_SMP
void scheduler_ipi(void);
extern unsigned long wait_task_inactive(struct task_struct *, long match_state);
#else
static inline void scheduler_ipi(void) { }
static inline unsigned long wait_task_inactive(struct task_struct *p, long match_state)
{
	return 1;
}
#endif

/*
 * Set thread flags in other task's structures.
 * See asm/thread_info.h for TIF_xxxx flags available:
 */
static inline void set_tsk_thread_flag(struct task_struct *tsk, int flag)
{
	set_ti_thread_flag(task_thread_info(tsk), flag);
}

static inline void clear_tsk_thread_flag(struct task_struct *tsk, int flag)
{
	clear_ti_thread_flag(task_thread_info(tsk), flag);
}

static inline void update_tsk_thread_flag(struct task_struct *tsk, int flag,
					  bool value)
{
	update_ti_thread_flag(task_thread_info(tsk), flag, value);
}

static inline int test_and_set_tsk_thread_flag(struct task_struct *tsk, int flag)
{
	return test_and_set_ti_thread_flag(task_thread_info(tsk), flag);
}

static inline int test_and_clear_tsk_thread_flag(struct task_struct *tsk, int flag)
{
	return test_and_clear_ti_thread_flag(task_thread_info(tsk), flag);
}

static inline int test_tsk_thread_flag(struct task_struct *tsk, int flag)
{
	return test_ti_thread_flag(task_thread_info(tsk), flag);
}

static inline void set_tsk_need_resched(struct task_struct *tsk)
{
	set_tsk_thread_flag(tsk,TIF_NEED_RESCHED);
}

static inline void clear_tsk_need_resched(struct task_struct *tsk)
{
	clear_tsk_thread_flag(tsk,TIF_NEED_RESCHED);
}

static inline int test_tsk_need_resched(struct task_struct *tsk)
{
	return unlikely(test_tsk_thread_flag(tsk,TIF_NEED_RESCHED));
}

#ifdef CONFIG_PREEMPT_LAZY
static inline void set_tsk_need_resched_lazy(struct task_struct *tsk)
{
	set_tsk_thread_flag(tsk,TIF_NEED_RESCHED_LAZY);
}

static inline void clear_tsk_need_resched_lazy(struct task_struct *tsk)
{
	clear_tsk_thread_flag(tsk,TIF_NEED_RESCHED_LAZY);
}

static inline int test_tsk_need_resched_lazy(struct task_struct *tsk)
{
	return unlikely(test_tsk_thread_flag(tsk,TIF_NEED_RESCHED_LAZY));
}

static inline int need_resched_lazy(void)
{
	return test_thread_flag(TIF_NEED_RESCHED_LAZY);
}

static inline int need_resched_now(void)
{
	return test_thread_flag(TIF_NEED_RESCHED);
}

#else
static inline void clear_tsk_need_resched_lazy(struct task_struct *tsk) { }
static inline int need_resched_lazy(void) { return 0; }

static inline int need_resched_now(void)
{
	return test_thread_flag(TIF_NEED_RESCHED);
}

#endif


static inline bool __task_is_stopped_or_traced(struct task_struct *task)
{
	if (task->state & (__TASK_STOPPED | __TASK_TRACED))
		return true;
#ifdef CONFIG_PREEMPT_RT
	if (task->saved_state & (__TASK_STOPPED | __TASK_TRACED))
		return true;
#endif
	return false;
}

static inline bool task_is_stopped_or_traced(struct task_struct *task)
{
	bool traced_stopped;

#ifdef CONFIG_PREEMPT_RT
	unsigned long flags;

	raw_spin_lock_irqsave(&task->pi_lock, flags);
	traced_stopped = __task_is_stopped_or_traced(task);
	raw_spin_unlock_irqrestore(&task->pi_lock, flags);
#else
	traced_stopped = __task_is_stopped_or_traced(task);
#endif
	return traced_stopped;
}

static inline bool task_is_traced(struct task_struct *task)
{
	bool traced = false;

	if (task->state & __TASK_TRACED)
		return true;
#ifdef CONFIG_PREEMPT_RT
	/* in case the task is sleeping on tasklist_lock */
	raw_spin_lock_irq(&task->pi_lock);
	if (task->state & __TASK_TRACED)
		traced = true;
	else if (task->saved_state & __TASK_TRACED)
		traced = true;
	raw_spin_unlock_irq(&task->pi_lock);
#endif
	return traced;
}

/*
 * cond_resched() and cond_resched_lock(): latency reduction via
 * explicit rescheduling in places that are safe. The return
 * value indicates whether a reschedule was done in fact.
 * cond_resched_lock() will drop the spinlock before scheduling,
 */
#ifndef CONFIG_PREEMPTION
extern int _cond_resched(void);
#else
static inline int _cond_resched(void) { return 0; }
#endif

#define cond_resched() ({			\
	___might_sleep(__FILE__, __LINE__, 0);	\
	_cond_resched();			\
})

extern int __cond_resched_lock(spinlock_t *lock);

#define cond_resched_lock(lock) ({				\
	___might_sleep(__FILE__, __LINE__, PREEMPT_LOCK_OFFSET);\
	__cond_resched_lock(lock);				\
})

static inline void cond_resched_rcu(void)
{
#if defined(CONFIG_DEBUG_ATOMIC_SLEEP) || !defined(CONFIG_PREEMPT_RCU)
	rcu_read_unlock();
	cond_resched();
	rcu_read_lock();
#endif
}

/*
 * Does a critical section need to be broken due to another
 * task waiting?: (technically does not depend on CONFIG_PREEMPTION,
 * but a general need for low latency)
 */
static inline int spin_needbreak(spinlock_t *lock)
{
#ifdef CONFIG_PREEMPTION
	return spin_is_contended(lock);
#else
	return 0;
#endif
}

static __always_inline bool need_resched(void)
{
	return unlikely(tif_need_resched());
}

#ifdef CONFIG_PREEMPT_RT
static inline void sleeping_lock_inc(void)
{
	current->sleeping_lock++;
}

static inline void sleeping_lock_dec(void)
{
	current->sleeping_lock--;
}

#else

static inline void sleeping_lock_inc(void) { }
static inline void sleeping_lock_dec(void) { }
#endif

/*
 * Wrappers for p->thread_info->cpu access. No-op on UP.
 */
#ifdef CONFIG_SMP

static inline unsigned int task_cpu(const struct task_struct *p)
{
#ifdef CONFIG_THREAD_INFO_IN_TASK
	return READ_ONCE(p->cpu);
#else
	return READ_ONCE(task_thread_info(p)->cpu);
#endif
}

extern void set_task_cpu(struct task_struct *p, unsigned int cpu);

#else

static inline unsigned int task_cpu(const struct task_struct *p)
{
	return 0;
}

static inline void set_task_cpu(struct task_struct *p, unsigned int cpu)
{
}

#endif /* CONFIG_SMP */

/*
 * In order to reduce various lock holder preemption latencies provide an
 * interface to see if a vCPU is currently running or not.
 *
 * This allows us to terminate optimistic spin loops and block, analogous to
 * the native optimistic spin heuristic of testing if the lock owner task is
 * running or not.
 */
#ifndef vcpu_is_preempted
# define vcpu_is_preempted(cpu)	false
#endif

extern long sched_setaffinity(pid_t pid, const struct cpumask *new_mask);
extern long sched_getaffinity(pid_t pid, struct cpumask *mask);

#ifndef TASK_SIZE_OF
#define TASK_SIZE_OF(tsk)	TASK_SIZE
#endif

/* Cpuset runqueue behavior modifier flags */
enum
{
	RQ_TICK		= 1 << 0,
	RQ_HPC		= 1 << 1,
	RQ_HPCRT	= 1 << 2,
	RQ_CLEAR	= ~0,
};

#ifdef CONFIG_HPC_CPUSETS
extern int runqueue_is_flagged(int cpu, unsigned flag);
extern int runqueue_is_isolated(int cpu);
extern void cpuset_flags_set(int cpu, unsigned bits);
extern void cpuset_flags_clr(int cpu, unsigned bits);
#else /* !CONFIG_HPC_CPUSETS */
static inline int runqueue_is_flagged(int cpu, unsigned flag) { return 0; }
static inline int runqueue_is_isolated(int cpu) { return 0; }
static inline void cpuset_flag_set(int cpu, unsigned bits) { }
static inline void cpuset_flag_clr(int cpu, unsigned bits) { }
#endif /* CONFIG_HPC_CPUSETS */

#ifdef CONFIG_RSEQ

/*
 * Map the event mask on the user-space ABI enum rseq_cs_flags
 * for direct mask checks.
 */
enum rseq_event_mask_bits {
	RSEQ_EVENT_PREEMPT_BIT	= RSEQ_CS_FLAG_NO_RESTART_ON_PREEMPT_BIT,
	RSEQ_EVENT_SIGNAL_BIT	= RSEQ_CS_FLAG_NO_RESTART_ON_SIGNAL_BIT,
	RSEQ_EVENT_MIGRATE_BIT	= RSEQ_CS_FLAG_NO_RESTART_ON_MIGRATE_BIT,
};

enum rseq_event_mask {
	RSEQ_EVENT_PREEMPT	= (1U << RSEQ_EVENT_PREEMPT_BIT),
	RSEQ_EVENT_SIGNAL	= (1U << RSEQ_EVENT_SIGNAL_BIT),
	RSEQ_EVENT_MIGRATE	= (1U << RSEQ_EVENT_MIGRATE_BIT),
};

static inline void rseq_set_notify_resume(struct task_struct *t)
{
	if (t->rseq)
		set_tsk_thread_flag(t, TIF_NOTIFY_RESUME);
}

void __rseq_handle_notify_resume(struct ksignal *sig, struct pt_regs *regs);

static inline void rseq_handle_notify_resume(struct ksignal *ksig,
					     struct pt_regs *regs)
{
	if (current->rseq)
		__rseq_handle_notify_resume(ksig, regs);
}

static inline void rseq_signal_deliver(struct ksignal *ksig,
				       struct pt_regs *regs)
{
	preempt_disable();
	__set_bit(RSEQ_EVENT_SIGNAL_BIT, &current->rseq_event_mask);
	preempt_enable();
	rseq_handle_notify_resume(ksig, regs);
}

/* rseq_preempt() requires preemption to be disabled. */
static inline void rseq_preempt(struct task_struct *t)
{
	__set_bit(RSEQ_EVENT_PREEMPT_BIT, &t->rseq_event_mask);
	rseq_set_notify_resume(t);
}

/* rseq_migrate() requires preemption to be disabled. */
static inline void rseq_migrate(struct task_struct *t)
{
	__set_bit(RSEQ_EVENT_MIGRATE_BIT, &t->rseq_event_mask);
	rseq_set_notify_resume(t);
}

/*
 * If parent process has a registered restartable sequences area, the
 * child inherits. Only applies when forking a process, not a thread.
 */
static inline void rseq_fork(struct task_struct *t, unsigned long clone_flags)
{
	if (clone_flags & CLONE_THREAD) {
		t->rseq = NULL;
		t->rseq_sig = 0;
		t->rseq_event_mask = 0;
	} else {
		t->rseq = current->rseq;
		t->rseq_sig = current->rseq_sig;
		t->rseq_event_mask = current->rseq_event_mask;
	}
}

static inline void rseq_execve(struct task_struct *t)
{
	t->rseq = NULL;
	t->rseq_sig = 0;
	t->rseq_event_mask = 0;
}

#else

static inline void rseq_set_notify_resume(struct task_struct *t)
{
}
static inline void rseq_handle_notify_resume(struct ksignal *ksig,
					     struct pt_regs *regs)
{
}
static inline void rseq_signal_deliver(struct ksignal *ksig,
				       struct pt_regs *regs)
{
}
static inline void rseq_preempt(struct task_struct *t)
{
}
static inline void rseq_migrate(struct task_struct *t)
{
}
static inline void rseq_fork(struct task_struct *t, unsigned long clone_flags)
{
}
static inline void rseq_execve(struct task_struct *t)
{
}

#endif

void __exit_umh(struct task_struct *tsk);

static inline void exit_umh(struct task_struct *tsk)
{
	if (unlikely(tsk->flags & PF_UMH))
		__exit_umh(tsk);
}

#ifdef CONFIG_DEBUG_RSEQ

void rseq_syscall(struct pt_regs *regs);

#else

static inline void rseq_syscall(struct pt_regs *regs)
{
}

#endif

const struct sched_avg *sched_trace_cfs_rq_avg(struct cfs_rq *cfs_rq);
char *sched_trace_cfs_rq_path(struct cfs_rq *cfs_rq, char *str, int len);
int sched_trace_cfs_rq_cpu(struct cfs_rq *cfs_rq);

const struct sched_avg *sched_trace_rq_avg_rt(struct rq *rq);
const struct sched_avg *sched_trace_rq_avg_dl(struct rq *rq);
const struct sched_avg *sched_trace_rq_avg_irq(struct rq *rq);

int sched_trace_rq_cpu(struct rq *rq);

const struct cpumask *sched_trace_rd_span(struct root_domain *rd);

extern struct task_struct *takedown_cpu_task;

#endif<|MERGE_RESOLUTION|>--- conflicted
+++ resolved
@@ -109,14 +109,6 @@
 					 TASK_PARKED)
 
 #define task_is_stopped(task)		((task->state & __TASK_STOPPED) != 0)
-
-<<<<<<< HEAD
-#define task_contributes_to_load(task)	((task->state & TASK_UNINTERRUPTIBLE) != 0 && \
-					 (task->flags & PF_FROZEN) == 0 && \
-					 (task->state & TASK_NOLOAD) == 0)
-=======
-#define task_is_stopped_or_traced(task)	((task->state & (__TASK_STOPPED | __TASK_TRACED)) != 0)
->>>>>>> 2113dd2b
 
 #ifdef CONFIG_DEBUG_ATOMIC_SLEEP
 
