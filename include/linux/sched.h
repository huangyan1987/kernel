#ifndef _LINUX_SCHED_H
#define _LINUX_SCHED_H

/*
 * Define 'struct task_struct' and provide the main scheduler
 * APIs (schedule(), wakeup variants, etc.)
 */

#include <uapi/linux/sched.h>

#include <asm/current.h>

#include <linux/pid.h>
#include <linux/sem.h>
#include <linux/shm.h>
#include <linux/kcov.h>
#include <linux/mutex.h>
#include <linux/plist.h>
#include <linux/hrtimer.h>
#include <linux/seccomp.h>
#include <linux/nodemask.h>
#include <linux/rcupdate.h>
#include <linux/resource.h>
#include <linux/latencytop.h>
#include <linux/sched/prio.h>
#include <linux/signal_types.h>
#include <linux/mm_types_task.h>
#include <linux/task_io_accounting.h>

/* task_struct member predeclarations (sorted alphabetically): */
struct audit_context;
struct backing_dev_info;
struct bio_list;
struct blk_plug;
struct cfs_rq;
struct fs_struct;
struct futex_pi_state;
struct io_context;
struct mempolicy;
struct nameidata;
struct nsproxy;
struct perf_event_context;
struct pid_namespace;
struct pipe_inode_info;
struct rcu_node;
struct reclaim_state;
struct robust_list_head;
struct sched_attr;
struct sched_param;
struct seq_file;
struct sighand_struct;
struct signal_struct;
struct task_delay_info;
struct task_group;

/*
 * Task state bitmask. NOTE! These bits are also
 * encoded in fs/proc/array.c: get_task_state().
 *
 * We have two separate sets of flags: task->state
 * is about runnability, while task->exit_state are
 * about the task exiting. Confusing, but this way
 * modifying one set can't modify the other one by
 * mistake.
 */

/* Used in tsk->state: */
#define TASK_RUNNING			0
#define TASK_INTERRUPTIBLE		1
#define TASK_UNINTERRUPTIBLE		2
#define __TASK_STOPPED			4
#define __TASK_TRACED			8
/* Used in tsk->exit_state: */
#define EXIT_DEAD			16
#define EXIT_ZOMBIE			32
#define EXIT_TRACE			(EXIT_ZOMBIE | EXIT_DEAD)
/* Used in tsk->state again: */
#define TASK_DEAD			64
#define TASK_WAKEKILL			128
#define TASK_WAKING			256
#define TASK_PARKED			512
#define TASK_NOLOAD			1024
#define TASK_NEW			2048
#define TASK_STATE_MAX			4096

#define TASK_STATE_TO_CHAR_STR		"RSDTtXZxKWPNn"

/* Convenience macros for the sake of set_current_state: */
#define TASK_KILLABLE			(TASK_WAKEKILL | TASK_UNINTERRUPTIBLE)
#define TASK_STOPPED			(TASK_WAKEKILL | __TASK_STOPPED)
#define TASK_TRACED			(TASK_WAKEKILL | __TASK_TRACED)

#define TASK_IDLE			(TASK_UNINTERRUPTIBLE | TASK_NOLOAD)

/* Convenience macros for the sake of wake_up(): */
#define TASK_NORMAL			(TASK_INTERRUPTIBLE | TASK_UNINTERRUPTIBLE)
#define TASK_ALL			(TASK_NORMAL | __TASK_STOPPED | __TASK_TRACED)

/* get_task_state(): */
#define TASK_REPORT			(TASK_RUNNING | TASK_INTERRUPTIBLE | \
					 TASK_UNINTERRUPTIBLE | __TASK_STOPPED | \
					 __TASK_TRACED | EXIT_ZOMBIE | EXIT_DEAD)

#define task_is_traced(task)		((task->state & __TASK_TRACED) != 0)

#define task_is_stopped(task)		((task->state & __TASK_STOPPED) != 0)

#define task_is_stopped_or_traced(task)	((task->state & (__TASK_STOPPED | __TASK_TRACED)) != 0)

#define task_contributes_to_load(task)	((task->state & TASK_UNINTERRUPTIBLE) != 0 && \
					 (task->flags & PF_FROZEN) == 0 && \
					 (task->state & TASK_NOLOAD) == 0)

#ifdef CONFIG_DEBUG_ATOMIC_SLEEP

#define __set_current_state(state_value)			\
	do {							\
		current->task_state_change = _THIS_IP_;		\
		current->state = (state_value);			\
	} while (0)
#define set_current_state(state_value)				\
	do {							\
		current->task_state_change = _THIS_IP_;		\
		smp_store_mb(current->state, (state_value));	\
	} while (0)

#else
/*
 * set_current_state() includes a barrier so that the write of current->state
 * is correctly serialised wrt the caller's subsequent test of whether to
 * actually sleep:
 *
 *   for (;;) {
 *	set_current_state(TASK_UNINTERRUPTIBLE);
 *	if (!need_sleep)
 *		break;
 *
 *	schedule();
 *   }
 *   __set_current_state(TASK_RUNNING);
 *
 * If the caller does not need such serialisation (because, for instance, the
 * condition test and condition change and wakeup are under the same lock) then
 * use __set_current_state().
 *
 * The above is typically ordered against the wakeup, which does:
 *
 *	need_sleep = false;
 *	wake_up_state(p, TASK_UNINTERRUPTIBLE);
 *
 * Where wake_up_state() (and all other wakeup primitives) imply enough
 * barriers to order the store of the variable against wakeup.
 *
 * Wakeup will do: if (@state & p->state) p->state = TASK_RUNNING, that is,
 * once it observes the TASK_UNINTERRUPTIBLE store the waking CPU can issue a
 * TASK_RUNNING store which can collide with __set_current_state(TASK_RUNNING).
 *
 * This is obviously fine, since they both store the exact same value.
 *
 * Also see the comments of try_to_wake_up().
 */
#define __set_current_state(state_value) do { current->state = (state_value); } while (0)
#define set_current_state(state_value)	 smp_store_mb(current->state, (state_value))
#endif

/* Task command name length: */
#define TASK_COMM_LEN			16

extern cpumask_var_t			cpu_isolated_map;

extern void scheduler_tick(void);

#define	MAX_SCHEDULE_TIMEOUT		LONG_MAX

extern long schedule_timeout(long timeout);
extern long schedule_timeout_interruptible(long timeout);
extern long schedule_timeout_killable(long timeout);
extern long schedule_timeout_uninterruptible(long timeout);
extern long schedule_timeout_idle(long timeout);
asmlinkage void schedule(void);
extern void schedule_preempt_disabled(void);

extern int __must_check io_schedule_prepare(void);
extern void io_schedule_finish(int token);
extern long io_schedule_timeout(long timeout);
extern void io_schedule(void);

/**
 * struct prev_cputime - snapshot of system and user cputime
 * @utime: time spent in user mode
 * @stime: time spent in system mode
 * @lock: protects the above two fields
 *
 * Stores previous user/system time values such that we can guarantee
 * monotonicity.
 */
struct prev_cputime {
#ifndef CONFIG_VIRT_CPU_ACCOUNTING_NATIVE
	u64				utime;
	u64				stime;
	raw_spinlock_t			lock;
#endif
};

/**
 * struct task_cputime - collected CPU time counts
 * @utime:		time spent in user mode, in nanoseconds
 * @stime:		time spent in kernel mode, in nanoseconds
 * @sum_exec_runtime:	total time spent on the CPU, in nanoseconds
 *
 * This structure groups together three kinds of CPU time that are tracked for
 * threads and thread groups.  Most things considering CPU time want to group
 * these counts together and treat all three of them in parallel.
 */
struct task_cputime {
	u64				utime;
	u64				stime;
	unsigned long long		sum_exec_runtime;
};

/* Alternate field names when used on cache expirations: */
#define virt_exp			utime
#define prof_exp			stime
#define sched_exp			sum_exec_runtime

enum vtime_state {
	/* Task is sleeping or running in a CPU with VTIME inactive: */
	VTIME_INACTIVE = 0,
	/* Task runs in userspace in a CPU with VTIME active: */
	VTIME_USER,
	/* Task runs in kernelspace in a CPU with VTIME active: */
	VTIME_SYS,
};

struct vtime {
	seqcount_t		seqcount;
	unsigned long long	starttime;
	enum vtime_state	state;
	u64			utime;
	u64			stime;
	u64			gtime;
};

struct sched_info {
#ifdef CONFIG_SCHED_INFO
	/* Cumulative counters: */

	/* # of times we have run on this CPU: */
	unsigned long			pcount;

	/* Time spent waiting on a runqueue: */
	unsigned long long		run_delay;

	/* Timestamps: */

	/* When did we last run on a CPU? */
	unsigned long long		last_arrival;

	/* When were we last queued to run? */
	unsigned long long		last_queued;

#endif /* CONFIG_SCHED_INFO */
};

/*
 * Integer metrics need fixed point arithmetic, e.g., sched/fair
 * has a few: load, load_avg, util_avg, freq, and capacity.
 *
 * We define a basic fixed point arithmetic range, and then formalize
 * all these metrics based on that basic range.
 */
# define SCHED_FIXEDPOINT_SHIFT		10
# define SCHED_FIXEDPOINT_SCALE		(1L << SCHED_FIXEDPOINT_SHIFT)

struct load_weight {
	unsigned long			weight;
	u32				inv_weight;
};

/*
 * The load_avg/util_avg accumulates an infinite geometric series
 * (see __update_load_avg() in kernel/sched/fair.c).
 *
 * [load_avg definition]
 *
 *   load_avg = runnable% * scale_load_down(load)
 *
 * where runnable% is the time ratio that a sched_entity is runnable.
 * For cfs_rq, it is the aggregated load_avg of all runnable and
 * blocked sched_entities.
 *
 * load_avg may also take frequency scaling into account:
 *
 *   load_avg = runnable% * scale_load_down(load) * freq%
 *
 * where freq% is the CPU frequency normalized to the highest frequency.
 *
 * [util_avg definition]
 *
 *   util_avg = running% * SCHED_CAPACITY_SCALE
 *
 * where running% is the time ratio that a sched_entity is running on
 * a CPU. For cfs_rq, it is the aggregated util_avg of all runnable
 * and blocked sched_entities.
 *
 * util_avg may also factor frequency scaling and CPU capacity scaling:
 *
 *   util_avg = running% * SCHED_CAPACITY_SCALE * freq% * capacity%
 *
 * where freq% is the same as above, and capacity% is the CPU capacity
 * normalized to the greatest capacity (due to uarch differences, etc).
 *
 * N.B., the above ratios (runnable%, running%, freq%, and capacity%)
 * themselves are in the range of [0, 1]. To do fixed point arithmetics,
 * we therefore scale them to as large a range as necessary. This is for
 * example reflected by util_avg's SCHED_CAPACITY_SCALE.
 *
 * [Overflow issue]
 *
 * The 64-bit load_sum can have 4353082796 (=2^64/47742/88761) entities
 * with the highest load (=88761), always runnable on a single cfs_rq,
 * and should not overflow as the number already hits PID_MAX_LIMIT.
 *
 * For all other cases (including 32-bit kernels), struct load_weight's
 * weight will overflow first before we do, because:
 *
 *    Max(load_avg) <= Max(load.weight)
 *
 * Then it is the load_weight's responsibility to consider overflow
 * issues.
 */
struct sched_avg {
	u64				last_update_time;
	u64				load_sum;
	u64				runnable_load_sum;
	u32				util_sum;
	u32				period_contrib;
	unsigned long			load_avg;
	unsigned long			runnable_load_avg;
	unsigned long			util_avg;
};

struct sched_statistics {
#ifdef CONFIG_SCHEDSTATS
	u64				wait_start;
	u64				wait_max;
	u64				wait_count;
	u64				wait_sum;
	u64				iowait_count;
	u64				iowait_sum;

	u64				sleep_start;
	u64				sleep_max;
	s64				sum_sleep_runtime;

	u64				block_start;
	u64				block_max;
	u64				exec_max;
	u64				slice_max;

	u64				nr_migrations_cold;
	u64				nr_failed_migrations_affine;
	u64				nr_failed_migrations_running;
	u64				nr_failed_migrations_hot;
	u64				nr_forced_migrations;

	u64				nr_wakeups;
	u64				nr_wakeups_sync;
	u64				nr_wakeups_migrate;
	u64				nr_wakeups_local;
	u64				nr_wakeups_remote;
	u64				nr_wakeups_affine;
	u64				nr_wakeups_affine_attempts;
	u64				nr_wakeups_passive;
	u64				nr_wakeups_idle;
#endif
};

struct sched_entity {
	/* For load-balancing: */
	struct load_weight		load;
	unsigned long			runnable_weight;
	struct rb_node			run_node;
	struct list_head		group_node;
	unsigned int			on_rq;

	u64				exec_start;
	u64				sum_exec_runtime;
	u64				vruntime;
	u64				prev_sum_exec_runtime;

	u64				nr_migrations;

	struct sched_statistics		statistics;

#ifdef CONFIG_FAIR_GROUP_SCHED
	int				depth;
	struct sched_entity		*parent;
	/* rq on which this entity is (to be) queued: */
	struct cfs_rq			*cfs_rq;
	/* rq "owned" by this entity/group: */
	struct cfs_rq			*my_q;
#endif

#ifdef CONFIG_SMP
	/*
	 * Per entity load average tracking.
	 *
	 * Put into separate cache line so it does not
	 * collide with read-mostly values above.
	 */
	struct sched_avg		avg ____cacheline_aligned_in_smp;
#endif
};

struct sched_rt_entity {
	struct list_head		run_list;
	unsigned long			timeout;
	unsigned long			watchdog_stamp;
	unsigned int			time_slice;
	unsigned short			on_rq;
	unsigned short			on_list;

	struct sched_rt_entity		*back;
#ifdef CONFIG_RT_GROUP_SCHED
	struct sched_rt_entity		*parent;
	/* rq on which this entity is (to be) queued: */
	struct rt_rq			*rt_rq;
	/* rq "owned" by this entity/group: */
	struct rt_rq			*my_q;
#endif
	void *suse_kabi_padding;
};

struct sched_dl_entity {
	struct rb_node			rb_node;

	/*
	 * Original scheduling parameters. Copied here from sched_attr
	 * during sched_setattr(), they will remain the same until
	 * the next sched_setattr().
	 */
	u64				dl_runtime;	/* Maximum runtime for each instance	*/
	u64				dl_deadline;	/* Relative deadline of each instance	*/
	u64				dl_period;	/* Separation of two instances (period) */
	u64				dl_bw;		/* dl_runtime / dl_deadline		*/

	/*
	 * Actual scheduling parameters. Initialized with the values above,
	 * they are continously updated during task execution. Note that
	 * the remaining runtime could be < 0 in case we are in overrun.
	 */
	s64				runtime;	/* Remaining runtime for this instance	*/
	u64				deadline;	/* Absolute deadline for this instance	*/
	unsigned int			flags;		/* Specifying the scheduler behaviour	*/

	/*
	 * Some bool flags:
	 *
	 * @dl_throttled tells if we exhausted the runtime. If so, the
	 * task has to wait for a replenishment to be performed at the
	 * next firing of dl_timer.
	 *
	 * @dl_boosted tells if we are boosted due to DI. If so we are
	 * outside bandwidth enforcement mechanism (but only until we
	 * exit the critical section);
	 *
	 * @dl_yielded tells if task gave up the CPU before consuming
	 * all its available runtime during the last job.
	 */
	int				dl_throttled;
	int				dl_boosted;
	int				dl_yielded;

	/*
	 * Bandwidth enforcement timer. Each -deadline task has its
	 * own bandwidth to be enforced, thus we need one timer per task.
	 */
	struct hrtimer			dl_timer;
};

union rcu_special {
	struct {
		u8			blocked;
		u8			need_qs;
		u8			exp_need_qs;

		/* Otherwise the compiler can store garbage here: */
		u8			pad;
	} b; /* Bits. */
	u32 s; /* Set of bits. */
};

enum perf_event_task_context {
	perf_invalid_context = -1,
	perf_hw_context = 0,
	perf_sw_context,
	perf_nr_task_contexts,
};

struct wake_q_node {
	struct wake_q_node *next;
};

struct task_struct {
#ifdef CONFIG_THREAD_INFO_IN_TASK
	/*
	 * For reasons of header soup (see current_thread_info()), this
	 * must be the first element of task_struct.
	 */
	struct thread_info		thread_info;
#endif
	/* -1 unrunnable, 0 runnable, >0 stopped: */
	volatile long			state;
	void				*stack;
	atomic_t			usage;
	/* Per task flags (PF_*), defined further below: */
	unsigned int			flags;
	unsigned int			ptrace;

#ifdef CONFIG_SMP
	struct llist_node		wake_entry;
	int				on_cpu;
#ifdef CONFIG_THREAD_INFO_IN_TASK
	/* Current CPU: */
	unsigned int			cpu;
#endif
	unsigned int			wakee_flips;
	unsigned long			wakee_flip_decay_ts;
	struct task_struct		*last_wakee;

	/*
	 * recent_used_cpu is initially set as the last CPU used by a task
	 * that wakes affine another task. Waker/wakee relationships can
	 * push tasks around a CPU where each wakeup moves to the next one.
	 * Tracking a recently used CPU allows a quick search for a recently
	 * used CPU that may be idle.
	 */
	int				recent_used_cpu;
	int				wake_cpu;
#endif
	int				on_rq;

	int				prio;
	int				static_prio;
	int				normal_prio;
	unsigned int			rt_priority;

	const struct sched_class	*sched_class;
	struct sched_entity		se;
	struct sched_rt_entity		rt;
#ifdef CONFIG_CGROUP_SCHED
	struct task_group		*sched_task_group;
#endif
	struct sched_dl_entity		dl;

#ifdef CONFIG_PREEMPT_NOTIFIERS
	/* List of struct preempt_notifier: */
	struct hlist_head		preempt_notifiers;
#endif

#ifdef CONFIG_BLK_DEV_IO_TRACE
	unsigned int			btrace_seq;
#endif

	unsigned int			policy;
	int				nr_cpus_allowed;
	cpumask_t			cpus_allowed;

#ifdef CONFIG_PREEMPT_RCU
	int				rcu_read_lock_nesting;
	union rcu_special		rcu_read_unlock_special;
	struct list_head		rcu_node_entry;
	struct rcu_node			*rcu_blocked_node;
#endif /* #ifdef CONFIG_PREEMPT_RCU */

#ifdef CONFIG_TASKS_RCU
	unsigned long			rcu_tasks_nvcsw;
	bool				rcu_tasks_holdout;
	struct list_head		rcu_tasks_holdout_list;
	int				rcu_tasks_idle_cpu;
#endif /* #ifdef CONFIG_TASKS_RCU */

	struct sched_info		sched_info;

	struct list_head		tasks;
#ifdef CONFIG_SMP
	struct plist_node		pushable_tasks;
	struct rb_node			pushable_dl_tasks;
#endif

	struct mm_struct		*mm;
	struct mm_struct		*active_mm;

	/* Per-thread vma caching: */
	struct vmacache			vmacache;

#ifdef SPLIT_RSS_COUNTING
	struct task_rss_stat		rss_stat;
#endif
	int				exit_state;
	int				exit_code;
	int				exit_signal;
	/* The signal sent when the parent dies: */
	int				pdeath_signal;
	/* JOBCTL_*, siglock protected: */
	unsigned long			jobctl;

	/* Used for emulating ABI behavior of previous Linux versions: */
	unsigned int			personality;

	/* Scheduler bits, serialized by scheduler locks: */
	unsigned			sched_reset_on_fork:1;
	unsigned			sched_contributes_to_load:1;
	unsigned			sched_migrated:1;
	unsigned			sched_remote_wakeup:1;
	/* Force alignment to the next boundary: */
	unsigned			:0;

	/* Unserialized, strictly 'current' */

	/* Bit to tell LSMs we're in execve(): */
	unsigned			in_execve:1;
	unsigned			in_iowait:1;
#ifndef TIF_RESTORE_SIGMASK
	unsigned			restore_sigmask:1;
#endif
#ifdef CONFIG_MEMCG
	unsigned			memcg_may_oom:1;
#ifndef CONFIG_SLOB
	unsigned			memcg_kmem_skip_account:1;
#endif
#endif
#ifdef CONFIG_COMPAT_BRK
	unsigned			brk_randomized:1;
#endif
#ifdef CONFIG_CGROUPS
	/* disallow userland-initiated cgroup migration */
	unsigned			no_cgroup_migration:1;
#endif

	unsigned long			atomic_flags; /* Flags requiring atomic access. */

	struct restart_block		restart_block;

	pid_t				pid;
	pid_t				tgid;

#ifdef CONFIG_CC_STACKPROTECTOR
	/* Canary value for the -fstack-protector GCC feature: */
	unsigned long			stack_canary;
#endif
	/*
	 * Pointers to the (original) parent process, youngest child, younger sibling,
	 * older sibling, respectively.  (p->father can be replaced with
	 * p->real_parent->pid)
	 */

	/* Real parent process: */
	struct task_struct __rcu	*real_parent;

	/* Recipient of SIGCHLD, wait4() reports: */
	struct task_struct __rcu	*parent;

	/*
	 * Children/sibling form the list of natural children:
	 */
	struct list_head		children;
	struct list_head		sibling;
	struct task_struct		*group_leader;

	/*
	 * 'ptraced' is the list of tasks this task is using ptrace() on.
	 *
	 * This includes both natural children and PTRACE_ATTACH targets.
	 * 'ptrace_entry' is this task's link on the p->parent->ptraced list.
	 */
	struct list_head		ptraced;
	struct list_head		ptrace_entry;

	/* PID/PID hash table linkage. */
	struct pid_link			pids[PIDTYPE_MAX];
	struct list_head		thread_group;
	struct list_head		thread_node;

	struct completion		*vfork_done;

	/* CLONE_CHILD_SETTID: */
	int __user			*set_child_tid;

	/* CLONE_CHILD_CLEARTID: */
	int __user			*clear_child_tid;

	u64				utime;
	u64				stime;
#ifdef CONFIG_ARCH_HAS_SCALED_CPUTIME
	u64				utimescaled;
	u64				stimescaled;
#endif
	u64				gtime;
	struct prev_cputime		prev_cputime;
#ifdef CONFIG_VIRT_CPU_ACCOUNTING_GEN
	struct vtime			vtime;
#endif

#ifdef CONFIG_NO_HZ_FULL
	atomic_t			tick_dep_mask;
#endif
	/* Context switch counts: */
	unsigned long			nvcsw;
	unsigned long			nivcsw;

	/* Monotonic time in nsecs: */
	u64				start_time;

	/* Boot based time in nsecs: */
	u64				real_start_time;

	/* MM fault and swap info: this can arguably be seen as either mm-specific or thread-specific: */
	unsigned long			min_flt;
	unsigned long			maj_flt;

#ifdef CONFIG_POSIX_TIMERS
	struct task_cputime		cputime_expires;
	struct list_head		cpu_timers[3];
#endif

	/* Process credentials: */

	/* Tracer's credentials at attach: */
	const struct cred __rcu		*ptracer_cred;

	/* Objective and real subjective task credentials (COW): */
	const struct cred __rcu		*real_cred;

	/* Effective (overridable) subjective task credentials (COW): */
	const struct cred __rcu		*cred;

	/*
	 * executable name, excluding path.
	 *
	 * - normally initialized setup_new_exec()
	 * - access it with [gs]et_task_comm()
	 * - lock it with task_lock()
	 */
	char				comm[TASK_COMM_LEN];

	struct nameidata		*nameidata;

#ifdef CONFIG_SYSVIPC
	struct sysv_sem			sysvsem;
	struct sysv_shm			sysvshm;
#endif
#ifdef CONFIG_DETECT_HUNG_TASK
	unsigned long			last_switch_count;
#endif
	/* Filesystem information: */
	struct fs_struct		*fs;

	/* Open file information: */
	struct files_struct		*files;

	/* Namespaces: */
	struct nsproxy			*nsproxy;

	/* Signal handlers: */
	struct signal_struct		*signal;
	struct sighand_struct		*sighand;
	sigset_t			blocked;
	sigset_t			real_blocked;
	/* Restored if set_restore_sigmask() was used: */
	sigset_t			saved_sigmask;
	struct sigpending		pending;
	unsigned long			sas_ss_sp;
	size_t				sas_ss_size;
	unsigned int			sas_ss_flags;

	struct callback_head		*task_works;

	struct audit_context		*audit_context;
#ifdef CONFIG_AUDITSYSCALL
	kuid_t				loginuid;
	unsigned int			sessionid;
#endif
	struct seccomp			seccomp;

	/* Thread group tracking: */
	u32				parent_exec_id;
	u32				self_exec_id;

	/* Protection against (de-)allocation: mm, files, fs, tty, keyrings, mems_allowed, mempolicy: */
	spinlock_t			alloc_lock;

	/* Protection of the PI data structures: */
	raw_spinlock_t			pi_lock;

	struct wake_q_node		wake_q;

#ifdef CONFIG_RT_MUTEXES
	/* PI waiters blocked on a rt_mutex held by this task: */
	struct rb_root_cached		pi_waiters;
	/* Updated under owner's pi_lock and rq lock */
	struct task_struct		*pi_top_task;
	/* Deadlock detection and priority inheritance handling: */
	struct rt_mutex_waiter		*pi_blocked_on;
#endif

#ifdef CONFIG_DEBUG_MUTEXES
	/* Mutex deadlock detection: */
	struct mutex_waiter		*blocked_on;
#endif

#ifdef CONFIG_TRACE_IRQFLAGS
	unsigned int			irq_events;
	unsigned long			hardirq_enable_ip;
	unsigned long			hardirq_disable_ip;
	unsigned int			hardirq_enable_event;
	unsigned int			hardirq_disable_event;
	int				hardirqs_enabled;
	int				hardirq_context;
	unsigned long			softirq_disable_ip;
	unsigned long			softirq_enable_ip;
	unsigned int			softirq_disable_event;
	unsigned int			softirq_enable_event;
	int				softirqs_enabled;
	int				softirq_context;
#endif

#ifdef CONFIG_LOCKDEP
# define MAX_LOCK_DEPTH			48UL
	u64				curr_chain_key;
	int				lockdep_depth;
	unsigned int			lockdep_recursion;
	struct held_lock		held_locks[MAX_LOCK_DEPTH];
	gfp_t				lockdep_reclaim_gfp;
#endif

#ifdef CONFIG_UBSAN
	unsigned int			in_ubsan;
#endif

	/* Journalling filesystem info: */
	void				*journal_info;

	/* Stacked block device info: */
	struct bio_list			*bio_list;

#ifdef CONFIG_BLOCK
	/* Stack plugging: */
	struct blk_plug			*plug;
#endif

	/* VM state: */
	struct reclaim_state		*reclaim_state;

	struct backing_dev_info		*backing_dev_info;

	struct io_context		*io_context;

	/* Ptrace state: */
	unsigned long			ptrace_message;
	siginfo_t			*last_siginfo;

	struct task_io_accounting	ioac;
#ifdef CONFIG_TASK_XACCT
	/* Accumulated RSS usage: */
	u64				acct_rss_mem1;
	/* Accumulated virtual memory usage: */
	u64				acct_vm_mem1;
	/* stime + utime since last update: */
	u64				acct_timexpd;
#endif
#ifdef CONFIG_CPUSETS
	/* Protected by ->alloc_lock: */
	nodemask_t			mems_allowed;
	/* Seqence number to catch updates: */
	seqcount_t			mems_allowed_seq;
	int				cpuset_mem_spread_rotor;
	int				cpuset_slab_spread_rotor;
#endif
#ifdef CONFIG_CGROUPS
	/* Control Group info protected by css_set_lock: */
	struct css_set __rcu		*cgroups;
	/* cg_list protected by css_set_lock and tsk->alloc_lock: */
	struct list_head		cg_list;
#endif
#ifdef CONFIG_INTEL_RDT
	u32				closid;
	u32				rmid;
#endif
#ifdef CONFIG_FUTEX
	struct robust_list_head __user	*robust_list;
#ifdef CONFIG_COMPAT
	struct compat_robust_list_head __user *compat_robust_list;
#endif
	struct list_head		pi_state_list;
	struct futex_pi_state		*pi_state_cache;
#endif
#ifdef CONFIG_PERF_EVENTS
	struct perf_event_context	*perf_event_ctxp[perf_nr_task_contexts];
	struct mutex			perf_event_mutex;
	struct list_head		perf_event_list;
#endif
#ifdef CONFIG_DEBUG_PREEMPT
	unsigned long			preempt_disable_ip;
#endif
#ifdef CONFIG_NUMA
	/* Protected by alloc_lock: */
	struct mempolicy		*mempolicy;
	short				il_next;
	short				pref_node_fork;
#endif
#ifdef CONFIG_NUMA_BALANCING
	int				numa_scan_seq;
	unsigned int			numa_scan_period;
	unsigned int			numa_scan_period_max;
	int				numa_preferred_nid;
	unsigned long			numa_migrate_retry;
	/* Migration stamp: */
	u64				node_stamp;
	u64				last_task_numa_placement;
	u64				last_sum_exec_runtime;
	struct callback_head		numa_work;

<<<<<<< HEAD
	struct numa_group		*numa_group;
=======
	/* UNUSED field preserved due to KABI */
	struct list_head		numa_entry;

	/*
	 * This pointer is only modified for current in syscall and
	 * pagefault context (and for tasks being destroyed), so it can be read
	 * from any of the following contexts:
	 *  - RCU read-side critical section
	 *  - current->numa_group from everywhere
	 *  - task's runqueue locked, task not running
	 */
	struct numa_group __rcu		*numa_group;
>>>>>>> 34bad025

	/*
	 * numa_faults is an array split into four regions:
	 * faults_memory, faults_cpu, faults_memory_buffer, faults_cpu_buffer
	 * in this precise order.
	 *
	 * faults_memory: Exponential decaying average of faults on a per-node
	 * basis. Scheduling placement decisions are made based on these
	 * counts. The values remain static for the duration of a PTE scan.
	 * faults_cpu: Track the nodes the process was running on when a NUMA
	 * hinting fault was incurred.
	 * faults_memory_buffer and faults_cpu_buffer: Record faults per node
	 * during the current scan window. When the scan completes, the counts
	 * in faults_memory and faults_cpu decay and these values are copied.
	 */
	unsigned long			*numa_faults;
	unsigned long			total_numa_faults;

	/*
	 * numa_faults_locality tracks if faults recorded during the last
	 * scan window were remote/local or failed to migrate. The task scan
	 * period is adapted based on the locality of the faults with different
	 * weights depending on whether they were shared or private faults
	 */
	unsigned long			numa_faults_locality[3];

	unsigned long			numa_pages_migrated;
#endif /* CONFIG_NUMA_BALANCING */

	struct tlbflush_unmap_batch	tlb_ubc;

	struct rcu_head			rcu;

	/* Cache last used pipe for splice(): */
	struct pipe_inode_info		*splice_pipe;

	struct page_frag		task_frag;

#ifdef CONFIG_TASK_DELAY_ACCT
	struct task_delay_info		*delays;
#endif

#ifdef CONFIG_FAULT_INJECTION
	int				make_it_fail;
#endif
	/*
	 * When (nr_dirtied >= nr_dirtied_pause), it's time to call
	 * balance_dirty_pages() for a dirty throttling pause:
	 */
	int				nr_dirtied;
	int				nr_dirtied_pause;
	/* Start of a write-and-pause period: */
	unsigned long			dirty_paused_when;

#ifdef CONFIG_LATENCYTOP
	int				latency_record_count;
	struct latency_record		latency_record[LT_SAVECOUNT];
#endif
	/*
	 * Time slack values; these are used to round up poll() and
	 * select() etc timeout values. These are in nanoseconds.
	 */
	u64				timer_slack_ns;
	u64				default_timer_slack_ns;

#ifdef CONFIG_KASAN
	unsigned int			kasan_depth;
#endif

#ifdef CONFIG_FUNCTION_GRAPH_TRACER
	/* Index of current stored address in ret_stack: */
	int				curr_ret_stack;

	/* Stack of return addresses for return function tracing: */
	struct ftrace_ret_stack		*ret_stack;

	/* Timestamp for last schedule: */
	unsigned long long		ftrace_timestamp;

	/*
	 * Number of functions that haven't been traced
	 * because of depth overrun:
	 */
	atomic_t			trace_overrun;

	/* Pause tracing: */
	atomic_t			tracing_graph_pause;
#endif

#ifdef CONFIG_TRACING
	/* State flags for use by tracers: */
	unsigned long			trace;

	/* Bitmask and counter of trace recursion: */
	unsigned long			trace_recursion;
#endif /* CONFIG_TRACING */

#ifdef CONFIG_KCOV
	/* Coverage collection mode enabled for this task (0 if disabled): */
	enum kcov_mode			kcov_mode;

	/* Size of the kcov_area: */
	unsigned int			kcov_size;

	/* Buffer for coverage collection: */
	void				*kcov_area;

	/* KCOV descriptor wired with this task or NULL: */
	struct kcov			*kcov;
#endif

#ifdef CONFIG_MEMCG
	struct mem_cgroup		*memcg_in_oom;
	gfp_t				memcg_oom_gfp_mask;
	int				memcg_oom_order;

	/* Number of pages to reclaim on returning to userland: */
	unsigned int			memcg_nr_pages_over_high;
#endif

#ifdef CONFIG_UPROBES
	struct uprobe_task		*utask;
#endif
#if defined(CONFIG_BCACHE) || defined(CONFIG_BCACHE_MODULE)
	unsigned int			sequential_io;
	unsigned int			sequential_io_avg;
#endif
#ifdef CONFIG_DEBUG_ATOMIC_SLEEP
	unsigned long			task_state_change;
#endif
	int				pagefault_disabled;
#ifdef CONFIG_MMU
	struct task_struct		*oom_reaper_list;
#endif
#ifdef CONFIG_VMAP_STACK
	struct vm_struct		*stack_vm_area;
#endif
#ifdef CONFIG_THREAD_INFO_IN_TASK
	/* A live task holds one reference: */
	atomic_t			stack_refcount;
#endif
#ifdef CONFIG_LIVEPATCH
	int patch_state;
#endif
#ifdef CONFIG_SECURITY
	/* Used by LSM modules for access restriction: */
	void				*security;
	void				*suse_kabi_padding;
#endif
	/* CPU-specific state of this task: */
	struct thread_struct		thread;

	/*
	 * WARNING: on x86, 'thread_struct' contains a variable-sized
	 * structure.  It *MUST* be at the end of 'task_struct'.
	 *
	 * Do not put anything below here!
	 */
};

static inline struct pid *task_pid(struct task_struct *task)
{
	return task->pids[PIDTYPE_PID].pid;
}

static inline struct pid *task_tgid(struct task_struct *task)
{
	return task->group_leader->pids[PIDTYPE_PID].pid;
}

/*
 * Without tasklist or RCU lock it is not safe to dereference
 * the result of task_pgrp/task_session even if task == current,
 * we can race with another thread doing sys_setsid/sys_setpgid.
 */
static inline struct pid *task_pgrp(struct task_struct *task)
{
	return task->group_leader->pids[PIDTYPE_PGID].pid;
}

static inline struct pid *task_session(struct task_struct *task)
{
	return task->group_leader->pids[PIDTYPE_SID].pid;
}

/*
 * the helpers to get the task's different pids as they are seen
 * from various namespaces
 *
 * task_xid_nr()     : global id, i.e. the id seen from the init namespace;
 * task_xid_vnr()    : virtual id, i.e. the id seen from the pid namespace of
 *                     current.
 * task_xid_nr_ns()  : id seen from the ns specified;
 *
 * set_task_vxid()   : assigns a virtual id to a task;
 *
 * see also pid_nr() etc in include/linux/pid.h
 */
pid_t __task_pid_nr_ns(struct task_struct *task, enum pid_type type, struct pid_namespace *ns);

static inline pid_t task_pid_nr(struct task_struct *tsk)
{
	return tsk->pid;
}

static inline pid_t task_pid_nr_ns(struct task_struct *tsk, struct pid_namespace *ns)
{
	return __task_pid_nr_ns(tsk, PIDTYPE_PID, ns);
}

static inline pid_t task_pid_vnr(struct task_struct *tsk)
{
	return __task_pid_nr_ns(tsk, PIDTYPE_PID, NULL);
}


static inline pid_t task_tgid_nr(struct task_struct *tsk)
{
	return tsk->tgid;
}

/**
 * pid_alive - check that a task structure is not stale
 * @p: Task structure to be checked.
 *
 * Test if a process is not yet dead (at most zombie state)
 * If pid_alive fails, then pointers within the task structure
 * can be stale and must not be dereferenced.
 *
 * Return: 1 if the process is alive. 0 otherwise.
 */
static inline int pid_alive(const struct task_struct *p)
{
	return p->pids[PIDTYPE_PID].pid != NULL;
}

static inline pid_t task_pgrp_nr_ns(struct task_struct *tsk, struct pid_namespace *ns)
{
	return __task_pid_nr_ns(tsk, PIDTYPE_PGID, ns);
}

static inline pid_t task_pgrp_vnr(struct task_struct *tsk)
{
	return __task_pid_nr_ns(tsk, PIDTYPE_PGID, NULL);
}


static inline pid_t task_session_nr_ns(struct task_struct *tsk, struct pid_namespace *ns)
{
	return __task_pid_nr_ns(tsk, PIDTYPE_SID, ns);
}

static inline pid_t task_session_vnr(struct task_struct *tsk)
{
	return __task_pid_nr_ns(tsk, PIDTYPE_SID, NULL);
}

static inline pid_t task_tgid_nr_ns(struct task_struct *tsk, struct pid_namespace *ns)
{
	return __task_pid_nr_ns(tsk, __PIDTYPE_TGID, ns);
}

static inline pid_t task_tgid_vnr(struct task_struct *tsk)
{
	return __task_pid_nr_ns(tsk, __PIDTYPE_TGID, NULL);
}

static inline pid_t task_ppid_nr_ns(const struct task_struct *tsk, struct pid_namespace *ns)
{
	pid_t pid = 0;

	rcu_read_lock();
	if (pid_alive(tsk))
		pid = task_tgid_nr_ns(rcu_dereference(tsk->real_parent), ns);
	rcu_read_unlock();

	return pid;
}

static inline pid_t task_ppid_nr(const struct task_struct *tsk)
{
	return task_ppid_nr_ns(tsk, &init_pid_ns);
}

/* Obsolete, do not use: */
static inline pid_t task_pgrp_nr(struct task_struct *tsk)
{
	return task_pgrp_nr_ns(tsk, &init_pid_ns);
}

/**
 * is_global_init - check if a task structure is init. Since init
 * is free to have sub-threads we need to check tgid.
 * @tsk: Task structure to be checked.
 *
 * Check if a task structure is the first user space task the kernel created.
 *
 * Return: 1 if the task structure is init. 0 otherwise.
 */
static inline int is_global_init(struct task_struct *tsk)
{
	return task_tgid_nr(tsk) == 1;
}

extern struct pid *cad_pid;

/*
 * Per process flags
 */
#define PF_IDLE			0x00000002	/* I am an IDLE thread */
#define PF_EXITING		0x00000004	/* Getting shut down */
#define PF_EXITPIDONE		0x00000008	/* PI exit done on shut down */
#define PF_VCPU			0x00000010	/* I'm a virtual CPU */
#define PF_WQ_WORKER		0x00000020	/* I'm a workqueue worker */
#define PF_FORKNOEXEC		0x00000040	/* Forked but didn't exec */
#define PF_MCE_PROCESS		0x00000080      /* Process policy on mce errors */
#define PF_SUPERPRIV		0x00000100	/* Used super-user privileges */
#define PF_DUMPCORE		0x00000200	/* Dumped core */
#define PF_SIGNALED		0x00000400	/* Killed by a signal */
#define PF_MEMALLOC		0x00000800	/* Allocating memory */
#define PF_NPROC_EXCEEDED	0x00001000	/* set_user() noticed that RLIMIT_NPROC was exceeded */
#define PF_USED_MATH		0x00002000	/* If unset the fpu must be initialized before use */
#define PF_USED_ASYNC		0x00004000	/* Used async_schedule*(), used by module init */
#define PF_NOFREEZE		0x00008000	/* This thread should not be frozen */
#define PF_FROZEN		0x00010000	/* Frozen for system suspend */
#define PF_KSWAPD		0x00020000	/* I am kswapd */
#define PF_MEMALLOC_NOFS	0x00040000	/* All allocation requests will inherit GFP_NOFS */
#define PF_MEMALLOC_NOIO	0x00080000	/* All allocation requests will inherit GFP_NOIO */
#define PF_LESS_THROTTLE	0x00100000	/* Throttle me less: I clean memory */
#define PF_KTHREAD		0x00200000	/* I am a kernel thread */
#define PF_RANDOMIZE		0x00400000	/* Randomize virtual address space */
#define PF_SWAPWRITE		0x00800000	/* Allowed to write to swap */
#define PF_NO_SETAFFINITY	0x04000000	/* Userland is not allowed to meddle with cpus_allowed */
#define PF_MCE_EARLY		0x08000000      /* Early kill for mce process policy */
#define PF_MUTEX_TESTER		0x20000000	/* Thread belongs to the rt mutex tester */
#define PF_FREEZER_SKIP		0x40000000	/* Freezer should not count it as freezable */
#define PF_SUSPEND_TASK		0x80000000      /* This thread called freeze_processes() and should not be frozen */

/*
 * Only the _current_ task can read/write to tsk->flags, but other
 * tasks can access tsk->flags in readonly mode for example
 * with tsk_used_math (like during threaded core dumping).
 * There is however an exception to this rule during ptrace
 * or during fork: the ptracer task is allowed to write to the
 * child->flags of its traced child (same goes for fork, the parent
 * can write to the child->flags), because we're guaranteed the
 * child is not running and in turn not changing child->flags
 * at the same time the parent does it.
 */
#define clear_stopped_child_used_math(child)	do { (child)->flags &= ~PF_USED_MATH; } while (0)
#define set_stopped_child_used_math(child)	do { (child)->flags |= PF_USED_MATH; } while (0)
#define clear_used_math()			clear_stopped_child_used_math(current)
#define set_used_math()				set_stopped_child_used_math(current)

#define conditional_stopped_child_used_math(condition, child) \
	do { (child)->flags &= ~PF_USED_MATH, (child)->flags |= (condition) ? PF_USED_MATH : 0; } while (0)

#define conditional_used_math(condition)	conditional_stopped_child_used_math(condition, current)

#define copy_to_stopped_child_used_math(child) \
	do { (child)->flags &= ~PF_USED_MATH, (child)->flags |= current->flags & PF_USED_MATH; } while (0)

/* NOTE: this will return 0 or PF_USED_MATH, it will never return 1 */
#define tsk_used_math(p)			((p)->flags & PF_USED_MATH)
#define used_math()				tsk_used_math(current)

/* Per-process atomic flags. */
#define PFA_NO_NEW_PRIVS		0	/* May not gain new privileges. */
#define PFA_SPREAD_PAGE			1	/* Spread page cache over cpuset */
#define PFA_SPREAD_SLAB			2	/* Spread some slab caches over cpuset */
#define PFA_SPEC_SSB_DISABLE		3	/* Speculative Store Bypass disabled */
#define PFA_SPEC_SSB_FORCE_DISABLE	4	/* Speculative Store Bypass force disabled*/
#define PFA_SPEC_IB_DISABLE		5	/* Indirect branch speculation restricted */
#define PFA_SPEC_IB_FORCE_DISABLE	6	/* Indirect branch speculation permanently restricted */

#define TASK_PFA_TEST(name, func)					\
	static inline bool task_##func(struct task_struct *p)		\
	{ return test_bit(PFA_##name, &p->atomic_flags); }

#define TASK_PFA_SET(name, func)					\
	static inline void task_set_##func(struct task_struct *p)	\
	{ set_bit(PFA_##name, &p->atomic_flags); }

#define TASK_PFA_CLEAR(name, func)					\
	static inline void task_clear_##func(struct task_struct *p)	\
	{ clear_bit(PFA_##name, &p->atomic_flags); }

TASK_PFA_TEST(NO_NEW_PRIVS, no_new_privs)
TASK_PFA_SET(NO_NEW_PRIVS, no_new_privs)

TASK_PFA_TEST(SPREAD_PAGE, spread_page)
TASK_PFA_SET(SPREAD_PAGE, spread_page)
TASK_PFA_CLEAR(SPREAD_PAGE, spread_page)

TASK_PFA_TEST(SPREAD_SLAB, spread_slab)
TASK_PFA_SET(SPREAD_SLAB, spread_slab)
TASK_PFA_CLEAR(SPREAD_SLAB, spread_slab)

TASK_PFA_TEST(SPEC_SSB_DISABLE, spec_ssb_disable)
TASK_PFA_SET(SPEC_SSB_DISABLE, spec_ssb_disable)
TASK_PFA_CLEAR(SPEC_SSB_DISABLE, spec_ssb_disable)

TASK_PFA_TEST(SPEC_SSB_FORCE_DISABLE, spec_ssb_force_disable)
TASK_PFA_SET(SPEC_SSB_FORCE_DISABLE, spec_ssb_force_disable)

TASK_PFA_TEST(SPEC_IB_DISABLE, spec_ib_disable)
TASK_PFA_SET(SPEC_IB_DISABLE, spec_ib_disable)
TASK_PFA_CLEAR(SPEC_IB_DISABLE, spec_ib_disable)

TASK_PFA_TEST(SPEC_IB_FORCE_DISABLE, spec_ib_force_disable)
TASK_PFA_SET(SPEC_IB_FORCE_DISABLE, spec_ib_force_disable)

static inline void
current_restore_flags(unsigned long orig_flags, unsigned long flags)
{
	current->flags &= ~flags;
	current->flags |= orig_flags & flags;
}

extern int cpuset_cpumask_can_shrink(const struct cpumask *cur, const struct cpumask *trial);
extern int task_can_attach(struct task_struct *p, const struct cpumask *cs_cpus_allowed);
#ifdef CONFIG_SMP
extern void do_set_cpus_allowed(struct task_struct *p, const struct cpumask *new_mask);
extern int set_cpus_allowed_ptr(struct task_struct *p, const struct cpumask *new_mask);
#else
static inline void do_set_cpus_allowed(struct task_struct *p, const struct cpumask *new_mask)
{
}
static inline int set_cpus_allowed_ptr(struct task_struct *p, const struct cpumask *new_mask)
{
	if (!cpumask_test_cpu(0, new_mask))
		return -EINVAL;
	return 0;
}
#endif

#ifndef cpu_relax_yield
#define cpu_relax_yield() cpu_relax()
#endif

extern int yield_to(struct task_struct *p, bool preempt);
extern void set_user_nice(struct task_struct *p, long nice);
extern int task_prio(const struct task_struct *p);

/**
 * task_nice - return the nice value of a given task.
 * @p: the task in question.
 *
 * Return: The nice value [ -20 ... 0 ... 19 ].
 */
static inline int task_nice(const struct task_struct *p)
{
	return PRIO_TO_NICE((p)->static_prio);
}

extern int can_nice(const struct task_struct *p, const int nice);
extern int task_curr(const struct task_struct *p);
extern int idle_cpu(int cpu);
extern int sched_setscheduler(struct task_struct *, int, const struct sched_param *);
extern int sched_setscheduler_nocheck(struct task_struct *, int, const struct sched_param *);
extern int sched_setattr(struct task_struct *, const struct sched_attr *);
extern struct task_struct *idle_task(int cpu);

/**
 * is_idle_task - is the specified task an idle task?
 * @p: the task in question.
 *
 * Return: 1 if @p is an idle task. 0 otherwise.
 */
static inline bool is_idle_task(const struct task_struct *p)
{
	return !!(p->flags & PF_IDLE);
}

extern struct task_struct *curr_task(int cpu);
extern void ia64_set_curr_task(int cpu, struct task_struct *p);

void yield(void);

union thread_union {
#ifndef CONFIG_THREAD_INFO_IN_TASK
	struct thread_info thread_info;
#endif
	unsigned long stack[THREAD_SIZE/sizeof(long)];
};

#ifdef CONFIG_THREAD_INFO_IN_TASK
static inline struct thread_info *task_thread_info(struct task_struct *task)
{
	return &task->thread_info;
}
#elif !defined(__HAVE_THREAD_FUNCTIONS)
# define task_thread_info(task)	((struct thread_info *)(task)->stack)
#endif

/*
 * find a task by one of its numerical ids
 *
 * find_task_by_pid_ns():
 *      finds a task by its pid in the specified namespace
 * find_task_by_vpid():
 *      finds a task by its virtual pid
 *
 * see also find_vpid() etc in include/linux/pid.h
 */

extern struct task_struct *find_task_by_vpid(pid_t nr);
extern struct task_struct *find_task_by_pid_ns(pid_t nr, struct pid_namespace *ns);

extern int wake_up_state(struct task_struct *tsk, unsigned int state);
extern int wake_up_process(struct task_struct *tsk);
extern void wake_up_new_task(struct task_struct *tsk);

#ifdef CONFIG_SMP
extern void kick_process(struct task_struct *tsk);
#else
static inline void kick_process(struct task_struct *tsk) { }
#endif

extern void __set_task_comm(struct task_struct *tsk, const char *from, bool exec);

static inline void set_task_comm(struct task_struct *tsk, const char *from)
{
	__set_task_comm(tsk, from, false);
}

extern char *get_task_comm(char *to, struct task_struct *tsk);

#ifdef CONFIG_SMP
void scheduler_ipi(void);
extern unsigned long wait_task_inactive(struct task_struct *, long match_state);
#else
static inline void scheduler_ipi(void) { }
static inline unsigned long wait_task_inactive(struct task_struct *p, long match_state)
{
	return 1;
}
#endif

/*
 * Set thread flags in other task's structures.
 * See asm/thread_info.h for TIF_xxxx flags available:
 */
static inline void set_tsk_thread_flag(struct task_struct *tsk, int flag)
{
	set_ti_thread_flag(task_thread_info(tsk), flag);
}

static inline void clear_tsk_thread_flag(struct task_struct *tsk, int flag)
{
	clear_ti_thread_flag(task_thread_info(tsk), flag);
}

static inline int test_and_set_tsk_thread_flag(struct task_struct *tsk, int flag)
{
	return test_and_set_ti_thread_flag(task_thread_info(tsk), flag);
}

static inline int test_and_clear_tsk_thread_flag(struct task_struct *tsk, int flag)
{
	return test_and_clear_ti_thread_flag(task_thread_info(tsk), flag);
}

static inline int test_tsk_thread_flag(struct task_struct *tsk, int flag)
{
	return test_ti_thread_flag(task_thread_info(tsk), flag);
}

static inline void set_tsk_need_resched(struct task_struct *tsk)
{
	set_tsk_thread_flag(tsk,TIF_NEED_RESCHED);
}

static inline void clear_tsk_need_resched(struct task_struct *tsk)
{
	clear_tsk_thread_flag(tsk,TIF_NEED_RESCHED);
}

static inline int test_tsk_need_resched(struct task_struct *tsk)
{
	return unlikely(test_tsk_thread_flag(tsk,TIF_NEED_RESCHED));
}

/*
 * cond_resched() and cond_resched_lock(): latency reduction via
 * explicit rescheduling in places that are safe. The return
 * value indicates whether a reschedule was done in fact.
 * cond_resched_lock() will drop the spinlock before scheduling,
 * cond_resched_softirq() will enable bhs before scheduling.
 */
#ifndef CONFIG_PREEMPT
extern int _cond_resched(void);
#else
static inline int _cond_resched(void) { return 0; }
#endif

#define cond_resched() ({			\
	___might_sleep(__FILE__, __LINE__, 0);	\
	_cond_resched();			\
})

extern int __cond_resched_lock(spinlock_t *lock);

#define cond_resched_lock(lock) ({				\
	___might_sleep(__FILE__, __LINE__, PREEMPT_LOCK_OFFSET);\
	__cond_resched_lock(lock);				\
})

extern int __cond_resched_softirq(void);

#define cond_resched_softirq() ({					\
	___might_sleep(__FILE__, __LINE__, SOFTIRQ_DISABLE_OFFSET);	\
	__cond_resched_softirq();					\
})

static inline void cond_resched_rcu(void)
{
#if defined(CONFIG_DEBUG_ATOMIC_SLEEP) || !defined(CONFIG_PREEMPT_RCU)
	rcu_read_unlock();
	cond_resched();
	rcu_read_lock();
#endif
}

/*
 * Does a critical section need to be broken due to another
 * task waiting?: (technically does not depend on CONFIG_PREEMPT,
 * but a general need for low latency)
 */
static inline int spin_needbreak(spinlock_t *lock)
{
#ifdef CONFIG_PREEMPT
	return spin_is_contended(lock);
#else
	return 0;
#endif
}

static __always_inline bool need_resched(void)
{
	return unlikely(tif_need_resched());
}

/*
 * Wrappers for p->thread_info->cpu access. No-op on UP.
 */
#ifdef CONFIG_SMP

static inline unsigned int task_cpu(const struct task_struct *p)
{
#ifdef CONFIG_THREAD_INFO_IN_TASK
	return p->cpu;
#else
	return task_thread_info(p)->cpu;
#endif
}

extern void set_task_cpu(struct task_struct *p, unsigned int cpu);

#else

static inline unsigned int task_cpu(const struct task_struct *p)
{
	return 0;
}

static inline void set_task_cpu(struct task_struct *p, unsigned int cpu)
{
}

#endif /* CONFIG_SMP */

/*
 * In order to reduce various lock holder preemption latencies provide an
 * interface to see if a vCPU is currently running or not.
 *
 * This allows us to terminate optimistic spin loops and block, analogous to
 * the native optimistic spin heuristic of testing if the lock owner task is
 * running or not.
 */
#ifndef vcpu_is_preempted
# define vcpu_is_preempted(cpu)	false
#endif

extern long sched_setaffinity(pid_t pid, const struct cpumask *new_mask);
extern long sched_getaffinity(pid_t pid, struct cpumask *mask);

#ifndef TASK_SIZE_OF
#define TASK_SIZE_OF(tsk)	TASK_SIZE
#endif

#endif<|MERGE_RESOLUTION|>--- conflicted
+++ resolved
@@ -922,12 +922,6 @@
 	u64				last_sum_exec_runtime;
 	struct callback_head		numa_work;
 
-<<<<<<< HEAD
-	struct numa_group		*numa_group;
-=======
-	/* UNUSED field preserved due to KABI */
-	struct list_head		numa_entry;
-
 	/*
 	 * This pointer is only modified for current in syscall and
 	 * pagefault context (and for tasks being destroyed), so it can be read
@@ -937,7 +931,6 @@
 	 *  - task's runqueue locked, task not running
 	 */
 	struct numa_group __rcu		*numa_group;
->>>>>>> 34bad025
 
 	/*
 	 * numa_faults is an array split into four regions:
