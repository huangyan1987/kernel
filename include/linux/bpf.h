--- conflicted
+++ resolved
@@ -34,10 +34,6 @@
 	void (*map_free)(struct bpf_map *map);
 	int (*map_get_next_key)(struct bpf_map *map, void *key, void *next_key);
 	void (*map_release_uref)(struct bpf_map *map);
-<<<<<<< HEAD
-	void *(*map_lookup_elem_sys_only)(struct bpf_map *map, void *key);
-=======
->>>>>>> 7ce58816
 
 	/* funcs callable from userspace and from eBPF programs */
 	void *(*map_lookup_elem)(struct bpf_map *map, void *key);
