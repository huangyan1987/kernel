--- conflicted
+++ resolved
@@ -561,7 +561,6 @@
 	void *image;
 	u64 selector;
 	struct bpf_ksym ksym;
-<<<<<<< HEAD
 };
 
 #define BPF_DISPATCHER_MAX 48 /* Fits in 2048B */
@@ -571,17 +570,6 @@
 	refcount_t users;
 };
 
-=======
-};
-
-#define BPF_DISPATCHER_MAX 48 /* Fits in 2048B */
-
-struct bpf_dispatcher_prog {
-	struct bpf_prog *prog;
-	refcount_t users;
-};
-
->>>>>>> a58d2334
 struct bpf_dispatcher {
 	/* dispatcher mutex */
 	struct mutex mutex;
@@ -1379,8 +1367,6 @@
 			  struct bpf_reg_state *reg);
 int btf_check_type_match(struct bpf_verifier_env *env, struct bpf_prog *prog,
 			 struct btf *btf, const struct btf_type *t);
-<<<<<<< HEAD
-=======
 
 struct bpf_prog *bpf_prog_by_id(u32 id);
 
@@ -1390,11 +1376,7 @@
 {
 	return !sysctl_unprivileged_bpf_disabled;
 }
->>>>>>> a58d2334
-
-struct bpf_prog *bpf_prog_by_id(u32 id);
-
-const struct bpf_func_proto *bpf_base_func_proto(enum bpf_func_id func_id);
+
 #else /* !CONFIG_BPF_SYSCALL */
 static inline struct bpf_prog *bpf_prog_get(u32 ufd)
 {
@@ -1589,14 +1571,11 @@
 {
 	return NULL;
 }
-<<<<<<< HEAD
-=======
 
 static inline bool unprivileged_ebpf_enabled(void)
 {
 	return false;
 }
->>>>>>> a58d2334
 #endif /* CONFIG_BPF_SYSCALL */
 
 static inline struct bpf_prog *bpf_prog_get_type(u32 ufd,
