--- conflicted
+++ resolved
@@ -19,14 +19,6 @@
 #include <linux/blk_types.h>
 #include <asm/local.h>
 
-<<<<<<< HEAD
-#define dev_to_disk(device)	container_of((device), struct gendisk, part0.__dev)
-#define dev_to_part(device)	container_of((device), struct hd_struct, __dev)
-#define disk_to_dev(disk)	(&(disk)->part0.__dev)
-#define part_to_dev(part)	(&((part)->__dev))
-
-=======
->>>>>>> 7d2a07b7
 extern const struct device_type disk_type;
 extern struct device_type part_type;
 extern struct class block_class;
@@ -40,10 +32,7 @@
 #include <linux/string.h>
 #include <linux/fs.h>
 #include <linux/workqueue.h>
-<<<<<<< HEAD
-=======
 #include <linux/xarray.h>
->>>>>>> 7d2a07b7
 
 #define PARTITION_META_INFO_VOLNAMELTH	64
 /*
@@ -57,36 +46,6 @@
 	u8 volname[PARTITION_META_INFO_VOLNAMELTH];
 };
 
-<<<<<<< HEAD
-struct hd_struct {
-	sector_t start_sect;
-	/*
-	 * nr_sects is protected by sequence counter. One might extend a
-	 * partition while IO is happening to it and update of nr_sects
-	 * can be non-atomic on 32bit machines with 64bit sector_t.
-	 */
-	sector_t nr_sects;
-#if BITS_PER_LONG==32 && defined(CONFIG_SMP)
-	seqcount_t nr_sects_seq;
-#endif
-	unsigned long stamp;
-	struct disk_stats __percpu *dkstats;
-	struct percpu_ref ref;
-
-	sector_t alignment_offset;
-	unsigned int discard_alignment;
-	struct device __dev;
-	struct kobject *holder_dir;
-	int policy, partno;
-	struct partition_meta_info *info;
-#ifdef CONFIG_FAIL_MAKE_REQUEST
-	int make_it_fail;
-#endif
-	struct rcu_work rcu_work;
-};
-
-=======
->>>>>>> 7d2a07b7
 /**
  * DOC: genhd capability flags
  *
@@ -215,8 +174,6 @@
 	struct lockdep_map lockdep_map;
 };
 
-<<<<<<< HEAD
-=======
 /*
  * The gendisk is refcounted by the part0 block_device, and the bd_device
  * therein is also used for device model presentation in sysfs.
@@ -226,26 +183,11 @@
 #define disk_to_dev(disk) \
 	(&((disk)->part0->bd_device))
 
->>>>>>> 7d2a07b7
 #if IS_REACHABLE(CONFIG_CDROM)
 #define disk_to_cdi(disk)	((disk)->cdi)
 #else
 #define disk_to_cdi(disk)	NULL
 #endif
-<<<<<<< HEAD
-
-static inline struct gendisk *part_to_disk(struct hd_struct *part)
-{
-	if (likely(part)) {
-		if (part->partno)
-			return dev_to_disk(part_to_dev(part)->parent);
-		else
-			return dev_to_disk(part_to_dev(part));
-	}
-	return NULL;
-}
-=======
->>>>>>> 7d2a07b7
 
 static inline int disk_max_parts(struct gendisk *disk)
 {
@@ -265,51 +207,7 @@
 	return MKDEV(disk->major, disk->first_minor);
 }
 
-<<<<<<< HEAD
-static inline dev_t part_devt(struct hd_struct *part)
-{
-	return part_to_dev(part)->devt;
-}
-
-extern struct hd_struct *__disk_get_part(struct gendisk *disk, int partno);
-extern struct hd_struct *disk_get_part(struct gendisk *disk, int partno);
-
-static inline void disk_put_part(struct hd_struct *part)
-{
-	if (likely(part))
-		put_device(part_to_dev(part));
-}
-
-static inline void hd_sects_seq_init(struct hd_struct *p)
-{
-#if BITS_PER_LONG==32 && defined(CONFIG_SMP)
-	seqcount_init(&p->nr_sects_seq);
-#endif
-}
-
-/*
- * Smarter partition iterator without context limits.
- */
-#define DISK_PITER_REVERSE	(1 << 0) /* iterate in the reverse direction */
-#define DISK_PITER_INCL_EMPTY	(1 << 1) /* include 0-sized parts */
-#define DISK_PITER_INCL_PART0	(1 << 2) /* include partition 0 */
-#define DISK_PITER_INCL_EMPTY_PART0 (1 << 3) /* include empty partition 0 */
-
-struct disk_part_iter {
-	struct gendisk		*disk;
-	struct hd_struct	*part;
-	int			idx;
-	unsigned int		flags;
-};
-
-extern void disk_part_iter_init(struct disk_part_iter *piter,
-				 struct gendisk *disk, unsigned int flags);
-extern struct hd_struct *disk_part_iter_next(struct disk_part_iter *piter);
-extern void disk_part_iter_exit(struct disk_part_iter *piter);
-bool disk_has_partitions(struct gendisk *disk);
-=======
 void disk_uevent(struct gendisk *disk, enum kobject_action action);
->>>>>>> 7d2a07b7
 
 /* block/genhd.c */
 extern void device_add_disk(struct device *parent, struct gendisk *disk,
@@ -337,13 +235,7 @@
 extern void disk_block_events(struct gendisk *disk);
 extern void disk_unblock_events(struct gendisk *disk);
 extern void disk_flush_events(struct gendisk *disk, unsigned int mask);
-<<<<<<< HEAD
-bool set_capacity_revalidate_and_notify(struct gendisk *disk, sector_t size,
-		bool update_bdev);
-extern unsigned int disk_clear_events(struct gendisk *disk, unsigned int mask);
-=======
 bool set_capacity_and_notify(struct gendisk *disk, sector_t size);
->>>>>>> 7d2a07b7
 
 /* drivers/char/random.c */
 extern void add_disk_randomness(struct gendisk *disk) __latent_entropy;
@@ -364,27 +256,11 @@
 	return bdev_nr_sectors(disk->part0);
 }
 
-<<<<<<< HEAD
-int bdev_disk_changed(struct block_device *bdev, bool invalidate);
-int blk_add_partitions(struct gendisk *disk, struct block_device *bdev);
-int blk_drop_partitions(struct block_device *bdev);
-=======
 int bdev_disk_changed(struct gendisk *disk, bool invalidate);
 void blk_drop_partitions(struct gendisk *disk);
->>>>>>> 7d2a07b7
 
 extern struct gendisk *__alloc_disk_node(int minors, int node_id);
 extern void put_disk(struct gendisk *disk);
-<<<<<<< HEAD
-extern void put_disk_and_module(struct gendisk *disk);
-extern void blk_register_region(dev_t devt, unsigned long range,
-			struct module *module,
-			struct kobject *(*probe)(dev_t, int *, void *),
-			int (*lock)(dev_t, void *),
-			void *data);
-extern void blk_unregister_region(dev_t devt, unsigned long range);
-=======
->>>>>>> 7d2a07b7
 
 #define alloc_disk_node(minors, node_id)				\
 ({									\
@@ -404,16 +280,6 @@
 
 #define alloc_disk(minors) alloc_disk_node(minors, NUMA_NO_NODE)
 
-<<<<<<< HEAD
-int register_blkdev(unsigned int major, const char *name);
-void unregister_blkdev(unsigned int major, const char *name);
-
-int revalidate_disk(struct gendisk *disk);
-void revalidate_disk_size(struct gendisk *disk, bool verbose);
-int check_disk_change(struct block_device *bdev);
-int __invalidate_device(struct block_device *bdev, bool kill_dirty);
-void bd_set_nr_sectors(struct block_device *bdev, sector_t sectors);
-=======
 /**
  * blk_alloc_disk - allocate a gendisk structure
  * @node_id: numa node to allocate on
@@ -445,7 +311,6 @@
 bool bdev_check_media_change(struct block_device *bdev);
 int __invalidate_device(struct block_device *bdev, bool kill_dirty);
 void set_capacity(struct gendisk *disk, sector_t size);
->>>>>>> 7d2a07b7
 
 /* for drivers/char/raw.c: */
 int blkdev_ioctl(struct block_device *, fmode_t, unsigned, unsigned long);
@@ -459,23 +324,6 @@
 				      struct gendisk *disk)
 {
 	return 0;
-<<<<<<< HEAD
-}
-static inline void bd_unlink_disk_holder(struct block_device *bdev,
-					 struct gendisk *disk)
-{
-}
-#endif /* CONFIG_SYSFS */
-
-#ifdef CONFIG_BLOCK
-void printk_all_partitions(void);
-dev_t blk_lookup_devt(const char *name, int partno);
-#else /* CONFIG_BLOCK */
-static inline void printk_all_partitions(void)
-{
-}
-static inline dev_t blk_lookup_devt(const char *name, int partno)
-=======
 }
 static inline void bd_unlink_disk_holder(struct block_device *bdev,
 					 struct gendisk *disk)
@@ -490,7 +338,6 @@
 void printk_all_partitions(void);
 #else /* CONFIG_BLOCK */
 static inline void printk_all_partitions(void)
->>>>>>> 7d2a07b7
 {
 }
 #endif /* CONFIG_BLOCK */
