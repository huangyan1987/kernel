/* SPDX-License-Identifier: GPL-2.0-only */
/*
 * OF helpers for the MDIO (Ethernet PHY) API
 *
 * Copyright (c) 2009 Secret Lab Technologies, Ltd.
 */

#ifndef __LINUX_OF_MDIO_H
#define __LINUX_OF_MDIO_H

#include <linux/device.h>
#include <linux/phy.h>
#include <linux/of.h>

#if IS_ENABLED(CONFIG_OF_MDIO)
<<<<<<< HEAD
extern bool of_mdiobus_child_is_phy(struct device_node *child);
extern int of_mdiobus_register(struct mii_bus *mdio, struct device_node *np);
extern struct phy_device *of_phy_find_device(struct device_node *phy_np);
extern struct phy_device *of_phy_connect(struct net_device *dev,
					 struct device_node *phy_np,
					 void (*hndlr)(struct net_device *),
					 u32 flags, phy_interface_t iface);
extern struct phy_device *
=======
bool of_mdiobus_child_is_phy(struct device_node *child);
int of_mdiobus_register(struct mii_bus *mdio, struct device_node *np);
int devm_of_mdiobus_register(struct device *dev, struct mii_bus *mdio,
			     struct device_node *np);
struct mdio_device *of_mdio_find_device(struct device_node *np);
struct phy_device *of_phy_find_device(struct device_node *phy_np);
struct phy_device *
of_phy_connect(struct net_device *dev, struct device_node *phy_np,
	       void (*hndlr)(struct net_device *), u32 flags,
	       phy_interface_t iface);
struct phy_device *
>>>>>>> 7d2a07b7
of_phy_get_and_connect(struct net_device *dev, struct device_node *np,
		       void (*hndlr)(struct net_device *));

struct mii_bus *of_mdio_find_bus(struct device_node *mdio_np);
int of_phy_register_fixed_link(struct device_node *np);
void of_phy_deregister_fixed_link(struct device_node *np);
bool of_phy_is_fixed_link(struct device_node *np);
int of_mdiobus_phy_device_register(struct mii_bus *mdio, struct phy_device *phy,
				   struct device_node *child, u32 addr);

static inline int of_mdio_parse_addr(struct device *dev,
				     const struct device_node *np)
{
	u32 addr;
	int ret;

	ret = of_property_read_u32(np, "reg", &addr);
	if (ret < 0) {
		dev_err(dev, "%s has invalid PHY address\n", np->full_name);
		return ret;
	}

	/* A PHY must have a reg property in the range [0-31] */
	if (addr >= PHY_MAX_ADDR) {
		dev_err(dev, "%s PHY address %i is too large\n",
			np->full_name, addr);
		return -EINVAL;
	}

	return addr;
}

#else /* CONFIG_OF_MDIO */
static inline bool of_mdiobus_child_is_phy(struct device_node *child)
{
	return false;
}

static inline int of_mdiobus_register(struct mii_bus *mdio, struct device_node *np)
{
	/*
	 * Fall back to the non-DT function to register a bus.
	 * This way, we don't have to keep compat bits around in drivers.
	 */

	return mdiobus_register(mdio);
}

static inline int devm_of_mdiobus_register(struct device *dev,
					   struct mii_bus *mdio,
					   struct device_node *np)
{
	return devm_mdiobus_register(dev, mdio);
}

static inline struct mdio_device *of_mdio_find_device(struct device_node *np)
{
	return NULL;
}

static inline struct phy_device *of_phy_find_device(struct device_node *phy_np)
{
	return NULL;
}

static inline struct phy_device *of_phy_connect(struct net_device *dev,
						struct device_node *phy_np,
						void (*hndlr)(struct net_device *),
						u32 flags, phy_interface_t iface)
{
	return NULL;
}

static inline struct phy_device *
of_phy_get_and_connect(struct net_device *dev, struct device_node *np,
		       void (*hndlr)(struct net_device *))
{
	return NULL;
}

static inline struct mii_bus *of_mdio_find_bus(struct device_node *mdio_np)
{
	return NULL;
}

static inline int of_mdio_parse_addr(struct device *dev,
				     const struct device_node *np)
{
	return -ENOSYS;
}
static inline int of_phy_register_fixed_link(struct device_node *np)
{
	return -ENOSYS;
}
static inline void of_phy_deregister_fixed_link(struct device_node *np)
{
}
static inline bool of_phy_is_fixed_link(struct device_node *np)
{
	return false;
}

static inline int of_mdiobus_phy_device_register(struct mii_bus *mdio,
					    struct phy_device *phy,
					    struct device_node *child, u32 addr)
{
	return -ENOSYS;
}
#endif


#endif /* __LINUX_OF_MDIO_H */<|MERGE_RESOLUTION|>--- conflicted
+++ resolved
@@ -13,16 +13,6 @@
 #include <linux/of.h>
 
 #if IS_ENABLED(CONFIG_OF_MDIO)
-<<<<<<< HEAD
-extern bool of_mdiobus_child_is_phy(struct device_node *child);
-extern int of_mdiobus_register(struct mii_bus *mdio, struct device_node *np);
-extern struct phy_device *of_phy_find_device(struct device_node *phy_np);
-extern struct phy_device *of_phy_connect(struct net_device *dev,
-					 struct device_node *phy_np,
-					 void (*hndlr)(struct net_device *),
-					 u32 flags, phy_interface_t iface);
-extern struct phy_device *
-=======
 bool of_mdiobus_child_is_phy(struct device_node *child);
 int of_mdiobus_register(struct mii_bus *mdio, struct device_node *np);
 int devm_of_mdiobus_register(struct device *dev, struct mii_bus *mdio,
@@ -34,7 +24,6 @@
 	       void (*hndlr)(struct net_device *), u32 flags,
 	       phy_interface_t iface);
 struct phy_device *
->>>>>>> 7d2a07b7
 of_phy_get_and_connect(struct net_device *dev, struct device_node *np,
 		       void (*hndlr)(struct net_device *));
 
