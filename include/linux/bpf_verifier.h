--- conflicted
+++ resolved
@@ -55,15 +55,11 @@
 		 */
 		struct bpf_map *map_ptr;
 
-<<<<<<< HEAD
-		u32 btf_id; /* for PTR_TO_BTF_ID */
-=======
 		/* for PTR_TO_BTF_ID */
 		struct {
 			struct btf *btf;
 			u32 btf_id;
 		};
->>>>>>> 7d2a07b7
 
 		u32 mem_size; /* for PTR_TO_MEM | PTR_TO_MEM_OR_NULL */
 
@@ -344,13 +340,8 @@
 	};
 	u64 map_key_state; /* constant (32 bit) key tracking for maps */
 	int ctx_field_size; /* the ctx field size for load insn, maybe 0 */
-<<<<<<< HEAD
-	int sanitize_stack_off; /* stack slot to be cleared */
-	u32 seen; /* this insn was processed by the verifier at env->pass_cnt */
-=======
 	u32 seen; /* this insn was processed by the verifier at env->pass_cnt */
 	bool sanitize_stack_spill; /* subject to Spectre v4 sanitation */
->>>>>>> 7d2a07b7
 	bool zext_dst; /* this insn zero extends dst reg */
 	u8 alu_state; /* used in combination with alu_limit */
 
@@ -386,14 +377,9 @@
 
 static inline bool bpf_verifier_log_needed(const struct bpf_verifier_log *log)
 {
-<<<<<<< HEAD
-	return (log->level && log->ubuf && !bpf_verifier_log_full(log)) ||
-		log->level == BPF_LOG_KERNEL;
-=======
 	return log &&
 		((log->level && log->ubuf && !bpf_verifier_log_full(log)) ||
 		 log->level == BPF_LOG_KERNEL);
->>>>>>> 7d2a07b7
 }
 
 #define BPF_MAX_SUBPROGS 256
@@ -430,10 +416,7 @@
 	u32 id_gen;			/* used to generate unique reg IDs */
 	bool explore_alu_limits;
 	bool allow_ptr_leaks;
-<<<<<<< HEAD
-=======
 	bool allow_uninit_stack;
->>>>>>> 7d2a07b7
 	bool allow_ptr_to_map_access;
 	bool bpf_capable;
 	bool bypass_spec_v1;
@@ -502,8 +485,6 @@
 
 int check_ctx_reg(struct bpf_verifier_env *env,
 		  const struct bpf_reg_state *reg, int regno);
-<<<<<<< HEAD
-=======
 int check_mem_reg(struct bpf_verifier_env *env, struct bpf_reg_state *reg,
 		   u32 regno, u32 mem_size);
 
@@ -531,6 +512,5 @@
 			    const struct bpf_prog *tgt_prog,
 			    u32 btf_id,
 			    struct bpf_attach_target_info *tgt_info);
->>>>>>> 7d2a07b7
 
 #endif /* _LINUX_BPF_VERIFIER_H */