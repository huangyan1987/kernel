/* SPDX-License-Identifier: GPL-2.0 */
#ifndef __LINUX_MEMORY_HOTPLUG_H
#define __LINUX_MEMORY_HOTPLUG_H

#include <linux/mmzone.h>
#include <linux/spinlock.h>
#include <linux/notifier.h>
#include <linux/bug.h>

struct page;
struct zone;
struct pglist_data;
struct mem_section;
struct memory_block;
struct memory_group;
struct resource;
struct vmem_altmap;

#ifdef CONFIG_MEMORY_HOTPLUG
struct page *pfn_to_online_page(unsigned long pfn);

/* Types for control the zone type of onlined and offlined memory */
enum {
	/* Offline the memory. */
	MMOP_OFFLINE = 0,
	/* Online the memory. Zone depends, see default_zone_for_pfn(). */
	MMOP_ONLINE,
	/* Online the memory to ZONE_NORMAL. */
	MMOP_ONLINE_KERNEL,
	/* Online the memory to ZONE_MOVABLE. */
	MMOP_ONLINE_MOVABLE,
};

/* Flags for add_memory() and friends to specify memory hotplug details. */
typedef int __bitwise mhp_t;

/* No special request */
#define MHP_NONE		((__force mhp_t)0)
/*
 * Allow merging of the added System RAM resource with adjacent,
 * mergeable resources. After a successful call to add_memory_resource()
 * with this flag set, the resource pointer must no longer be used as it
 * might be stale, or the resource might have changed.
 */
#define MHP_MERGE_RESOURCE	((__force mhp_t)BIT(0))

/*
 * We want memmap (struct page array) to be self contained.
 * To do so, we will use the beginning of the hot-added range to build
 * the page tables for the memmap array that describes the entire range.
 * Only selected architectures support it with SPARSE_VMEMMAP.
 */
#define MHP_MEMMAP_ON_MEMORY   ((__force mhp_t)BIT(1))
/*
 * The nid field specifies a memory group id (mgid) instead. The memory group
 * implies the node id (nid).
 */
#define MHP_NID_IS_MGID		((__force mhp_t)BIT(2))

/*
 * Extended parameters for memory hotplug:
 * altmap: alternative allocator for memmap array (optional)
 * pgprot: page protection flags to apply to newly created page tables
 *	(required)
 */
struct mhp_params {
	struct vmem_altmap *altmap;
	pgprot_t pgprot;
};

bool mhp_range_allowed(u64 start, u64 size, bool need_mapping);
struct range mhp_get_pluggable_range(bool need_mapping);

/*
 * Zone resizing functions
 *
 * Note: any attempt to resize a zone should has pgdat_resize_lock()
 * zone_span_writelock() both held. This ensure the size of a zone
 * can't be changed while pgdat_resize_lock() held.
 */
static inline unsigned zone_span_seqbegin(struct zone *zone)
{
	return read_seqbegin(&zone->span_seqlock);
}
static inline int zone_span_seqretry(struct zone *zone, unsigned iv)
{
	return read_seqretry(&zone->span_seqlock, iv);
}
static inline void zone_span_writelock(struct zone *zone)
{
	write_seqlock(&zone->span_seqlock);
}
static inline void zone_span_writeunlock(struct zone *zone)
{
	write_sequnlock(&zone->span_seqlock);
}
static inline void zone_seqlock_init(struct zone *zone)
{
	seqlock_init(&zone->span_seqlock);
}
extern int zone_grow_free_lists(struct zone *zone, unsigned long new_nr_pages);
extern int zone_grow_waitqueues(struct zone *zone, unsigned long nr_pages);
extern int add_one_highpage(struct page *page, int pfn, int bad_ppro);
extern void adjust_present_page_count(struct page *page,
				      struct memory_group *group,
				      long nr_pages);
/* VM interface that may be used by firmware interface */
extern int mhp_init_memmap_on_memory(unsigned long pfn, unsigned long nr_pages,
				     struct zone *zone);
extern void mhp_deinit_memmap_on_memory(unsigned long pfn, unsigned long nr_pages);
extern int online_pages(unsigned long pfn, unsigned long nr_pages,
			struct zone *zone, struct memory_group *group);
extern struct zone *test_pages_in_a_zone(unsigned long start_pfn,
					 unsigned long end_pfn);
extern void __offline_isolated_pages(unsigned long start_pfn,
				     unsigned long end_pfn);

typedef void (*online_page_callback_t)(struct page *page, unsigned int order);

extern void generic_online_page(struct page *page, unsigned int order);
extern int set_online_page_callback(online_page_callback_t callback);
extern int restore_online_page_callback(online_page_callback_t callback);

extern int try_online_node(int nid);

extern int arch_add_memory(int nid, u64 start, u64 size,
			   struct mhp_params *params);
extern u64 max_mem_size;

extern int mhp_online_type_from_str(const char *str);

/* Default online_type (MMOP_*) when new memory blocks are added. */
extern int mhp_default_online_type;
/* If movable_node boot option specified */
extern bool movable_node_enabled;
static inline bool movable_node_is_enabled(void)
{
	return movable_node_enabled;
}

extern void arch_remove_memory(u64 start, u64 size, struct vmem_altmap *altmap);
extern void __remove_pages(unsigned long start_pfn, unsigned long nr_pages,
			   struct vmem_altmap *altmap);

/* reasonably generic interface to expand the physical pages */
extern int __add_pages(int nid, unsigned long start_pfn, unsigned long nr_pages,
		       struct mhp_params *params);

#ifndef CONFIG_ARCH_HAS_ADD_PAGES
static inline int add_pages(int nid, unsigned long start_pfn,
		unsigned long nr_pages, struct mhp_params *params)
{
	return __add_pages(nid, start_pfn, nr_pages, params);
}
#else /* ARCH_HAS_ADD_PAGES */
int add_pages(int nid, unsigned long start_pfn, unsigned long nr_pages,
	      struct mhp_params *params);
#endif /* ARCH_HAS_ADD_PAGES */

#ifdef CONFIG_HAVE_ARCH_NODEDATA_EXTENSION
/*
 * For supporting node-hotadd, we have to allocate a new pgdat.
 *
 * If an arch has generic style NODE_DATA(),
 * node_data[nid] = kzalloc() works well. But it depends on the architecture.
 *
 * In general, generic_alloc_nodedata() is used.
 * Now, arch_free_nodedata() is just defined for error path of node_hot_add.
 *
 */
extern pg_data_t *arch_alloc_nodedata(int nid);
extern void arch_free_nodedata(pg_data_t *pgdat);
extern void arch_refresh_nodedata(int nid, pg_data_t *pgdat);

#else /* CONFIG_HAVE_ARCH_NODEDATA_EXTENSION */

#define arch_alloc_nodedata(nid)	generic_alloc_nodedata(nid)
#define arch_free_nodedata(pgdat)	generic_free_nodedata(pgdat)

#ifdef CONFIG_NUMA
/*
 * If ARCH_HAS_NODEDATA_EXTENSION=n, this func is used to allocate pgdat.
 * XXX: kmalloc_node() can't work well to get new node's memory at this time.
 *	Because, pgdat for the new node is not allocated/initialized yet itself.
 *	To use new node's memory, more consideration will be necessary.
 */
#define generic_alloc_nodedata(nid)				\
({								\
	kzalloc(sizeof(pg_data_t), GFP_KERNEL);			\
})
/*
 * This definition is just for error path in node hotadd.
 * For node hotremove, we have to replace this.
 */
#define generic_free_nodedata(pgdat)	kfree(pgdat)

extern pg_data_t *node_data[];
static inline void arch_refresh_nodedata(int nid, pg_data_t *pgdat)
{
	node_data[nid] = pgdat;
}

#else /* !CONFIG_NUMA */

/* never called */
static inline pg_data_t *generic_alloc_nodedata(int nid)
{
	BUG();
	return NULL;
}
static inline void generic_free_nodedata(pg_data_t *pgdat)
{
}
static inline void arch_refresh_nodedata(int nid, pg_data_t *pgdat)
{
}
#endif /* CONFIG_NUMA */
#endif /* CONFIG_HAVE_ARCH_NODEDATA_EXTENSION */

void get_online_mems(void);
void put_online_mems(void);

void mem_hotplug_begin(void);
void mem_hotplug_done(void);

#else /* ! CONFIG_MEMORY_HOTPLUG */
#define pfn_to_online_page(pfn)			\
({						\
	struct page *___page = NULL;		\
	if (pfn_valid(pfn))			\
		___page = pfn_to_page(pfn);	\
	___page;				\
 })

static inline unsigned zone_span_seqbegin(struct zone *zone)
{
	return 0;
}
static inline int zone_span_seqretry(struct zone *zone, unsigned iv)
{
	return 0;
}
static inline void zone_span_writelock(struct zone *zone) {}
static inline void zone_span_writeunlock(struct zone *zone) {}
static inline void zone_seqlock_init(struct zone *zone) {}

static inline int try_online_node(int nid)
{
	return 0;
}

static inline void get_online_mems(void) {}
static inline void put_online_mems(void) {}

static inline void mem_hotplug_begin(void) {}
static inline void mem_hotplug_done(void) {}

static inline bool movable_node_is_enabled(void)
{
	return false;
}
#endif /* ! CONFIG_MEMORY_HOTPLUG */

/*
 * Keep this declaration outside CONFIG_MEMORY_HOTPLUG as some
 * platforms might override and use arch_get_mappable_range()
 * for internal non memory hotplug purposes.
 */
struct range arch_get_mappable_range(void);

#if defined(CONFIG_MEMORY_HOTPLUG) || defined(CONFIG_DEFERRED_STRUCT_PAGE_INIT)
/*
 * pgdat resizing functions
 */
static inline
void pgdat_resize_lock(struct pglist_data *pgdat, unsigned long *flags)
{
	spin_lock_irqsave(&pgdat->node_size_lock, *flags);
}
static inline
void pgdat_resize_unlock(struct pglist_data *pgdat, unsigned long *flags)
{
	spin_unlock_irqrestore(&pgdat->node_size_lock, *flags);
}
static inline
void pgdat_resize_init(struct pglist_data *pgdat)
{
	spin_lock_init(&pgdat->node_size_lock);
}
#else /* !(CONFIG_MEMORY_HOTPLUG || CONFIG_DEFERRED_STRUCT_PAGE_INIT) */
/*
 * Stub functions for when hotplug is off
 */
static inline void pgdat_resize_lock(struct pglist_data *p, unsigned long *f) {}
static inline void pgdat_resize_unlock(struct pglist_data *p, unsigned long *f) {}
static inline void pgdat_resize_init(struct pglist_data *pgdat) {}
#endif /* !(CONFIG_MEMORY_HOTPLUG || CONFIG_DEFERRED_STRUCT_PAGE_INIT) */

#ifdef CONFIG_MEMORY_HOTREMOVE

extern void try_offline_node(int nid);
extern int offline_pages(unsigned long start_pfn, unsigned long nr_pages,
			 struct memory_group *group);
extern int remove_memory(u64 start, u64 size);
extern void __remove_memory(u64 start, u64 size);
extern int offline_and_remove_memory(u64 start, u64 size);

#else
static inline void try_offline_node(int nid) {}

static inline int offline_pages(unsigned long start_pfn, unsigned long nr_pages,
				struct memory_group *group)
{
	return -EINVAL;
}

static inline int remove_memory(u64 start, u64 size)
{
	return -EBUSY;
}

static inline void __remove_memory(u64 start, u64 size) {}
#endif /* CONFIG_MEMORY_HOTREMOVE */

extern void set_zone_contiguous(struct zone *zone);
extern void clear_zone_contiguous(struct zone *zone);

#ifdef CONFIG_MEMORY_HOTPLUG
extern void __ref free_area_init_core_hotplug(int nid);
extern int __add_memory(int nid, u64 start, u64 size, mhp_t mhp_flags);
extern int add_memory(int nid, u64 start, u64 size, mhp_t mhp_flags);
extern int add_memory_resource(int nid, struct resource *resource,
			       mhp_t mhp_flags);
extern int add_memory_driver_managed(int nid, u64 start, u64 size,
				     const char *resource_name,
				     mhp_t mhp_flags);
extern void move_pfn_range_to_zone(struct zone *zone, unsigned long start_pfn,
				   unsigned long nr_pages,
				   struct vmem_altmap *altmap, int migratetype);
extern void remove_pfn_range_from_zone(struct zone *zone,
				       unsigned long start_pfn,
				       unsigned long nr_pages);
extern bool is_memblock_offlined(struct memory_block *mem);
extern int sparse_add_section(int nid, unsigned long pfn,
		unsigned long nr_pages, struct vmem_altmap *altmap);
extern void sparse_remove_section(struct mem_section *ms,
		unsigned long pfn, unsigned long nr_pages,
		unsigned long map_offset, struct vmem_altmap *altmap);
extern struct page *sparse_decode_mem_map(unsigned long coded_mem_map,
					  unsigned long pnum);
extern struct zone *zone_for_pfn_range(int online_type, int nid,
<<<<<<< HEAD
		unsigned long start_pfn, unsigned long nr_pages);
=======
		struct memory_group *group, unsigned long start_pfn,
		unsigned long nr_pages);
>>>>>>> c5ffbcff
extern int arch_create_linear_mapping(int nid, u64 start, u64 size,
				      struct mhp_params *params);
void arch_remove_linear_mapping(u64 start, u64 size);
extern bool mhp_supports_memmap_on_memory(unsigned long size);
#endif /* CONFIG_MEMORY_HOTPLUG */

#endif /* __LINUX_MEMORY_HOTPLUG_H */<|MERGE_RESOLUTION|>--- conflicted
+++ resolved
@@ -349,12 +349,8 @@
 extern struct page *sparse_decode_mem_map(unsigned long coded_mem_map,
 					  unsigned long pnum);
 extern struct zone *zone_for_pfn_range(int online_type, int nid,
-<<<<<<< HEAD
-		unsigned long start_pfn, unsigned long nr_pages);
-=======
 		struct memory_group *group, unsigned long start_pfn,
 		unsigned long nr_pages);
->>>>>>> c5ffbcff
 extern int arch_create_linear_mapping(int nid, u64 start, u64 size,
 				      struct mhp_params *params);
 void arch_remove_linear_mapping(u64 start, u64 size);
