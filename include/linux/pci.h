--- conflicted
+++ resolved
@@ -331,7 +331,7 @@
 	int rom_attr_enabled;		/* has display of the rom attribute been enabled? */
 	struct bin_attribute *res_attr[DEVICE_COUNT_RESOURCE]; /* sysfs file for resources */
 	struct bin_attribute *res_attr_wc[DEVICE_COUNT_RESOURCE]; /* sysfs file for WC mapping of resources */
-#if defined(CONFIG_PCI_MSI) && !defined(CONFIG_XEN)
+#ifdef CONFIG_PCI_MSI
 	struct list_head msi_list;
 #endif
 	struct pci_vpd *vpd;
@@ -815,9 +815,6 @@
 int __must_check pci_assign_resource(struct pci_dev *dev, int i);
 int __must_check pci_reassign_resource(struct pci_dev *dev, int i, resource_size_t add_size, resource_size_t align);
 int pci_select_bars(struct pci_dev *dev, unsigned long flags);
-#ifdef CONFIG_XEN
-void pci_restore_bars(struct pci_dev *);
-#endif
 
 /* ROM control related routines */
 int pci_enable_rom(struct pci_dev *pdev);
@@ -1025,11 +1022,6 @@
 {
 	return 0;
 }
-
-#ifdef CONFIG_XEN
-#define register_msi_get_owner(func) 0
-#define unregister_msi_get_owner(func) 0
-#endif
 #else
 extern int pci_enable_msi_block(struct pci_dev *dev, unsigned int nvec);
 extern void pci_msi_shutdown(struct pci_dev *dev);
@@ -1042,10 +1034,6 @@
 extern void msi_remove_pci_irq_vectors(struct pci_dev *dev);
 extern void pci_restore_msi_state(struct pci_dev *dev);
 extern int pci_msi_enabled(void);
-#ifdef CONFIG_XEN
-extern int register_msi_get_owner(int (*func)(struct pci_dev *dev));
-extern int unregister_msi_get_owner(int (*func)(struct pci_dev *dev));
-#endif
 #endif
 
 #ifdef CONFIG_PCIEPORTBUS
@@ -1615,13 +1603,6 @@
 int pci_vpd_find_info_keyword(const u8 *buf, unsigned int off,
 			      unsigned int len, const char *kw);
 
-<<<<<<< HEAD
-#ifdef CONFIG_PCI_GUESTDEV
-int pci_is_guestdev(struct pci_dev *dev);
-#else
-#define pci_is_guestdev(dev)	0
-#endif
-=======
 /* PCI <-> OF binding helpers */
 #ifdef CONFIG_OF
 struct device_node;
@@ -1660,7 +1641,6 @@
  * parent
  */
 struct pci_dev *pci_find_upstream_pcie_bridge(struct pci_dev *pdev);
->>>>>>> fcb8ce5c
 
 #endif /* __KERNEL__ */
 #endif /* LINUX_PCI_H */