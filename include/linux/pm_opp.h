--- conflicted
+++ resolved
@@ -114,15 +114,10 @@
 void dev_pm_opp_put_supported_hw(struct device *dev);
 int dev_pm_opp_set_prop_name(struct device *dev, const char *name);
 void dev_pm_opp_put_prop_name(struct device *dev);
-<<<<<<< HEAD
-struct opp_table *dev_pm_opp_set_regulator(struct device *dev, const char *name);
-void dev_pm_opp_put_regulator(struct opp_table *opp_table);
-=======
 struct opp_table *dev_pm_opp_set_regulators(struct device *dev, const char * const names[], unsigned int count);
 void dev_pm_opp_put_regulators(struct opp_table *opp_table);
 int dev_pm_opp_register_set_opp_helper(struct device *dev, int (*set_opp)(struct dev_pm_set_opp_data *data));
 void dev_pm_opp_register_put_opp_helper(struct device *dev);
->>>>>>> a062067a
 int dev_pm_opp_set_rate(struct device *dev, unsigned long target_freq);
 int dev_pm_opp_set_sharing_cpus(struct device *cpu_dev, const struct cpumask *cpumask);
 int dev_pm_opp_get_sharing_cpus(struct device *cpu_dev, struct cpumask *cpumask);
@@ -237,20 +232,12 @@
 
 static inline void dev_pm_opp_put_prop_name(struct device *dev) {}
 
-<<<<<<< HEAD
-static inline struct opp_table *dev_pm_opp_set_regulator(struct device *dev, const char *name)
-=======
 static inline struct opp_table *dev_pm_opp_set_regulators(struct device *dev, const char * const names[], unsigned int count)
->>>>>>> a062067a
-{
-	return ERR_PTR(-ENOTSUPP);
-}
-
-<<<<<<< HEAD
-static inline void dev_pm_opp_put_regulator(struct opp_table *opp_table) {}
-=======
+{
+	return ERR_PTR(-ENOTSUPP);
+}
+
 static inline void dev_pm_opp_put_regulators(struct opp_table *opp_table) {}
->>>>>>> a062067a
 
 static inline int dev_pm_opp_set_rate(struct device *dev, unsigned long target_freq)
 {
