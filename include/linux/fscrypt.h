--- conflicted
+++ resolved
@@ -275,19 +275,6 @@
 }
 
 static inline bool fscrypt_is_nokey_name(const struct dentry *dentry)
-<<<<<<< HEAD
-{
-	return false;
-}
-
-/* crypto.c */
-static inline void fscrypt_enqueue_decrypt_work(struct work_struct *work)
-{
-}
-
-static inline struct fscrypt_ctx *fscrypt_get_ctx(gfp_t gfp_flags)
-=======
->>>>>>> 7d2a07b7
 {
 	return false;
 }
