--- conflicted
+++ resolved
@@ -48,10 +48,7 @@
 #include <linux/idr.h>
 #include <linux/notifier.h>
 #include <linux/refcount.h>
-<<<<<<< HEAD
-=======
 #include <linux/auxiliary_bus.h>
->>>>>>> 7d2a07b7
 
 #include <linux/mlx5/device.h>
 #include <linux/mlx5/doorbell.h>
@@ -309,16 +306,6 @@
 	struct cmd_msg_cache cache[MLX5_NUM_COMMAND_CACHES];
 	int checksum_disabled;
 	struct mlx5_cmd_stats *stats;
-<<<<<<< HEAD
-};
-
-struct mlx5_port_caps {
-	int	gid_table_len;
-	int	pkey_table_len;
-	u8	ext_port_cap;
-	bool	has_smi;
-=======
->>>>>>> 7d2a07b7
 };
 
 struct mlx5_cmd_mailbox {
@@ -530,13 +517,8 @@
 
 struct mlx5_rl_entry {
 	u8 rl_raw[MLX5_ST_SZ_BYTES(set_pp_rate_limit_context)];
-<<<<<<< HEAD
-	u16 index;
-	u64 refcount;
-=======
 	u64 refcount;
 	u16 index;
->>>>>>> 7d2a07b7
 	u16 uid;
 	u8 dedicated : 1;
 };
@@ -608,10 +590,6 @@
 	/* end: alloc staff */
 	struct dentry	       *dbg_root;
 
-<<<<<<< HEAD
-	struct list_head        dev_list;
-=======
->>>>>>> 7d2a07b7
 	struct list_head        ctx_list;
 	spinlock_t              ctx_lock;
 	struct mlx5_adev       **adev;
@@ -688,11 +666,6 @@
 	MLX5_SW_ICM_TYPE_HEADER_MODIFY,
 };
 
-enum mlx5_sw_icm_type {
-	MLX5_SW_ICM_TYPE_STEERING,
-	MLX5_SW_ICM_TYPE_HEADER_MODIFY,
-};
-
 #define MLX5_MAX_RESERVED_GIDS 8
 
 struct mlx5_rsvd_gids {
@@ -735,8 +708,6 @@
 
 #define MLX5_LOG_SW_ICM_BLOCK_SIZE(dev) (MLX5_CAP_DEV_MEM(dev, log_sw_icm_alloc_granularity))
 #define MLX5_SW_ICM_BLOCK_SIZE(dev) (1 << MLX5_LOG_SW_ICM_BLOCK_SIZE(dev))
-<<<<<<< HEAD
-=======
 
 enum {
 	MLX5_PROF_MASK_QP_SIZE		= (u64)1 << 0,
@@ -758,7 +729,6 @@
 		int	limit;
 	} mr_cache[MAX_MR_CACHE_ENTRIES];
 };
->>>>>>> 7d2a07b7
 
 struct mlx5_core_dev {
 	struct device *device;
@@ -788,11 +758,7 @@
 	struct mutex		intf_state_mutex;
 	unsigned long		intf_state;
 	struct mlx5_priv	priv;
-<<<<<<< HEAD
-	struct mlx5_profile	*profile;
-=======
 	struct mlx5_profile	profile;
->>>>>>> 7d2a07b7
 	u32			issi;
 	struct mlx5e_resources  mlx5e_res;
 	struct mlx5_dm          *dm;
@@ -936,14 +902,11 @@
 }
 
 static inline u32 mlx5_base_mkey(const u32 key)
-<<<<<<< HEAD
-=======
 {
 	return key & 0xffffff00u;
 }
 
 static inline u32 wq_get_byte_sz(u8 log_sz, u8 log_stride)
->>>>>>> 7d2a07b7
 {
 	return ((u32)1 << log_sz) << log_stride;
 }
@@ -992,13 +955,6 @@
 	CMD_ALLOWED_OPCODE_ALL,
 };
 
-<<<<<<< HEAD
-int mlx5_cmd_init(struct mlx5_core_dev *dev);
-void mlx5_cmd_cleanup(struct mlx5_core_dev *dev);
-void mlx5_cmd_set_state(struct mlx5_core_dev *dev,
-			enum mlx5_cmdif_state cmdif_state);
-=======
->>>>>>> 7d2a07b7
 void mlx5_cmd_use_events(struct mlx5_core_dev *dev);
 void mlx5_cmd_use_polling(struct mlx5_core_dev *dev);
 void mlx5_cmd_allowed_opcode(struct mlx5_core_dev *dev, u16 opcode);
@@ -1153,42 +1109,10 @@
 	return mkey & 0xff;
 }
 
-<<<<<<< HEAD
-enum {
-	MLX5_PROF_MASK_QP_SIZE		= (u64)1 << 0,
-	MLX5_PROF_MASK_MR_CACHE		= (u64)1 << 1,
-};
-
-enum {
-	MR_CACHE_LAST_STD_ENTRY = 20,
-	MLX5_IMR_MTT_CACHE_ENTRY,
-	MLX5_IMR_KSM_CACHE_ENTRY,
-	MAX_MR_CACHE_ENTRIES
-};
-
-enum {
-	MLX5_INTERFACE_PROTOCOL_IB  = 0,
-	MLX5_INTERFACE_PROTOCOL_ETH = 1,
-	MLX5_INTERFACE_PROTOCOL_VDPA = 2,
-};
-
-struct mlx5_interface {
-	void *			(*add)(struct mlx5_core_dev *dev);
-	void			(*remove)(struct mlx5_core_dev *dev, void *context);
-	int			(*attach)(struct mlx5_core_dev *dev, void *context);
-	void			(*detach)(struct mlx5_core_dev *dev, void *context);
-	int			protocol;
-	struct list_head	list;
-};
-
-int mlx5_register_interface(struct mlx5_interface *intf);
-void mlx5_unregister_interface(struct mlx5_interface *intf);
-=======
 /* Async-atomic event notifier used by mlx5 core to forward FW
  * evetns recived from event queue to mlx5 consumers.
  * Optimise event queue dipatching.
  */
->>>>>>> 7d2a07b7
 int mlx5_notifier_register(struct mlx5_core_dev *dev, struct notifier_block *nb);
 int mlx5_notifier_unregister(struct mlx5_core_dev *dev, struct notifier_block *nb);
 
@@ -1252,11 +1176,7 @@
 	return dev->coredev_type == MLX5_COREDEV_VF;
 }
 
-<<<<<<< HEAD
-static inline bool mlx5_core_is_ecpf(struct mlx5_core_dev *dev)
-=======
 static inline bool mlx5_core_is_ecpf(const struct mlx5_core_dev *dev)
->>>>>>> 7d2a07b7
 {
 	return dev->caps.embedded_cpu;
 }
@@ -1321,11 +1241,7 @@
 	MLX5_TRIGGERED_CMD_COMP = (u64)1 << 32,
 };
 
-<<<<<<< HEAD
-static inline bool mlx5_is_roce_enabled(struct mlx5_core_dev *dev)
-=======
 static inline bool mlx5_is_roce_init_enabled(struct mlx5_core_dev *dev)
->>>>>>> 7d2a07b7
 {
 	struct devlink *devlink = priv_to_devlink(dev);
 	union devlink_param_value val;
