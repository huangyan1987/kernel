/* SPDX-License-Identifier: GPL-2.0 */
/*
 * Copyright (C) 2001 Jens Axboe <axboe@suse.de>
 */
#ifndef __LINUX_BIO_H
#define __LINUX_BIO_H

#include <linux/highmem.h>
#include <linux/mempool.h>
#include <linux/ioprio.h>
/* struct bio, bio_vec and BIO_* flags are defined in blk_types.h */
#include <linux/blk_types.h>
#include <linux/uio.h>

#define BIO_DEBUG

#ifdef BIO_DEBUG
#define BIO_BUG_ON	BUG_ON
#else
#define BIO_BUG_ON
#endif

#define BIO_MAX_VECS		256U

static inline unsigned int bio_max_segs(unsigned int nr_segs)
{
	return min(nr_segs, BIO_MAX_VECS);
}

#define bio_prio(bio)			(bio)->bi_ioprio
#define bio_set_prio(bio, prio)		((bio)->bi_ioprio = prio)

#define bio_iter_iovec(bio, iter)				\
	bvec_iter_bvec((bio)->bi_io_vec, (iter))

#define bio_iter_page(bio, iter)				\
	bvec_iter_page((bio)->bi_io_vec, (iter))
#define bio_iter_len(bio, iter)					\
	bvec_iter_len((bio)->bi_io_vec, (iter))
#define bio_iter_offset(bio, iter)				\
	bvec_iter_offset((bio)->bi_io_vec, (iter))

#define bio_page(bio)		bio_iter_page((bio), (bio)->bi_iter)
#define bio_offset(bio)		bio_iter_offset((bio), (bio)->bi_iter)
#define bio_iovec(bio)		bio_iter_iovec((bio), (bio)->bi_iter)

#define bvec_iter_sectors(iter)	((iter).bi_size >> 9)
#define bvec_iter_end_sector(iter) ((iter).bi_sector + bvec_iter_sectors((iter)))

#define bio_sectors(bio)	bvec_iter_sectors((bio)->bi_iter)
#define bio_end_sector(bio)	bvec_iter_end_sector((bio)->bi_iter)

/*
 * Return the data direction, READ or WRITE.
 */
#define bio_data_dir(bio) \
	(op_is_write(bio_op(bio)) ? WRITE : READ)

/*
 * Check whether this bio carries any data or not. A NULL bio is allowed.
 */
static inline bool bio_has_data(struct bio *bio)
{
	if (bio &&
	    bio->bi_iter.bi_size &&
	    bio_op(bio) != REQ_OP_DISCARD &&
	    bio_op(bio) != REQ_OP_SECURE_ERASE &&
	    bio_op(bio) != REQ_OP_WRITE_ZEROES)
		return true;

	return false;
}

static inline bool bio_no_advance_iter(const struct bio *bio)
{
	return bio_op(bio) == REQ_OP_DISCARD ||
	       bio_op(bio) == REQ_OP_SECURE_ERASE ||
	       bio_op(bio) == REQ_OP_WRITE_SAME ||
	       bio_op(bio) == REQ_OP_WRITE_ZEROES;
}

static inline bool bio_mergeable(struct bio *bio)
{
	if (bio->bi_opf & REQ_NOMERGE_FLAGS)
		return false;

	return true;
}

static inline unsigned int bio_cur_bytes(struct bio *bio)
{
	if (bio_has_data(bio))
		return bio_iovec(bio).bv_len;
	else /* dataless requests such as discard */
		return bio->bi_iter.bi_size;
}

static inline void *bio_data(struct bio *bio)
{
	if (bio_has_data(bio))
		return page_address(bio_page(bio)) + bio_offset(bio);

	return NULL;
}

/**
 * bio_full - check if the bio is full
 * @bio:	bio to check
 * @len:	length of one segment to be added
 *
 * Return true if @bio is full and one segment with @len bytes can't be
 * added to the bio, otherwise return false
 */
static inline bool bio_full(struct bio *bio, unsigned len)
{
	if (bio->bi_vcnt >= bio->bi_max_vecs)
		return true;

	if (bio->bi_iter.bi_size > UINT_MAX - len)
		return true;

	return false;
}

static inline bool bio_next_segment(const struct bio *bio,
				    struct bvec_iter_all *iter)
{
	if (iter->idx >= bio->bi_vcnt)
		return false;

	bvec_advance(&bio->bi_io_vec[iter->idx], iter);
	return true;
}

/*
 * drivers should _never_ use the all version - the bio may have been split
 * before it got to the driver and the driver won't own all of it
 */
#define bio_for_each_segment_all(bvl, bio, iter) \
	for (bvl = bvec_init_iter_all(&iter); bio_next_segment((bio), &iter); )

static inline void bio_advance_iter(const struct bio *bio,
				    struct bvec_iter *iter, unsigned int bytes)
{
	iter->bi_sector += bytes >> 9;

	if (bio_no_advance_iter(bio))
		iter->bi_size -= bytes;
	else
		bvec_iter_advance(bio->bi_io_vec, iter, bytes);
		/* TODO: It is reasonable to complete bio with error here. */
}

/* @bytes should be less or equal to bvec[i->bi_idx].bv_len */
static inline void bio_advance_iter_single(const struct bio *bio,
					   struct bvec_iter *iter,
					   unsigned int bytes)
{
	iter->bi_sector += bytes >> 9;

	if (bio_no_advance_iter(bio))
		iter->bi_size -= bytes;
	else
		bvec_iter_advance_single(bio->bi_io_vec, iter, bytes);
}

#define __bio_for_each_segment(bvl, bio, iter, start)			\
	for (iter = (start);						\
	     (iter).bi_size &&						\
		((bvl = bio_iter_iovec((bio), (iter))), 1);		\
	     bio_advance_iter_single((bio), &(iter), (bvl).bv_len))

#define bio_for_each_segment(bvl, bio, iter)				\
	__bio_for_each_segment(bvl, bio, iter, (bio)->bi_iter)

#define __bio_for_each_bvec(bvl, bio, iter, start)		\
	for (iter = (start);						\
	     (iter).bi_size &&						\
		((bvl = mp_bvec_iter_bvec((bio)->bi_io_vec, (iter))), 1); \
	     bio_advance_iter_single((bio), &(iter), (bvl).bv_len))

/* iterate over multi-page bvec */
#define bio_for_each_bvec(bvl, bio, iter)			\
	__bio_for_each_bvec(bvl, bio, iter, (bio)->bi_iter)

/*
 * Iterate over all multi-page bvecs. Drivers shouldn't use this version for the
 * same reasons as bio_for_each_segment_all().
 */
#define bio_for_each_bvec_all(bvl, bio, i)		\
	for (i = 0, bvl = bio_first_bvec_all(bio);	\
	     i < (bio)->bi_vcnt; i++, bvl++)		\

#define bio_iter_last(bvec, iter) ((iter).bi_size == (bvec).bv_len)

static inline unsigned bio_segments(struct bio *bio)
{
	unsigned segs = 0;
	struct bio_vec bv;
	struct bvec_iter iter;

	/*
	 * We special case discard/write same/write zeroes, because they
	 * interpret bi_size differently:
	 */

	switch (bio_op(bio)) {
	case REQ_OP_DISCARD:
	case REQ_OP_SECURE_ERASE:
	case REQ_OP_WRITE_ZEROES:
		return 0;
	case REQ_OP_WRITE_SAME:
		return 1;
	default:
		break;
	}

	bio_for_each_segment(bv, bio, iter)
		segs++;

	return segs;
}

/*
 * get a reference to a bio, so it won't disappear. the intended use is
 * something like:
 *
 * bio_get(bio);
 * submit_bio(rw, bio);
 * if (bio->bi_flags ...)
 *	do_something
 * bio_put(bio);
 *
 * without the bio_get(), it could potentially complete I/O before submit_bio
 * returns. and then bio would be freed memory when if (bio->bi_flags ...)
 * runs
 */
static inline void bio_get(struct bio *bio)
{
	bio->bi_flags |= (1 << BIO_REFFED);
	smp_mb__before_atomic();
	atomic_inc(&bio->__bi_cnt);
}

static inline void bio_cnt_set(struct bio *bio, unsigned int count)
{
	if (count != 1) {
		bio->bi_flags |= (1 << BIO_REFFED);
		smp_mb();
	}
	atomic_set(&bio->__bi_cnt, count);
}

static inline bool bio_flagged(struct bio *bio, unsigned int bit)
{
	return (bio->bi_flags & (1U << bit)) != 0;
}

static inline void bio_set_flag(struct bio *bio, unsigned int bit)
{
	bio->bi_flags |= (1U << bit);
}

static inline void bio_clear_flag(struct bio *bio, unsigned int bit)
{
	bio->bi_flags &= ~(1U << bit);
}

static inline void bio_get_first_bvec(struct bio *bio, struct bio_vec *bv)
{
	*bv = mp_bvec_iter_bvec(bio->bi_io_vec, bio->bi_iter);
}

static inline void bio_get_last_bvec(struct bio *bio, struct bio_vec *bv)
{
	struct bvec_iter iter = bio->bi_iter;
	int idx;

	bio_get_first_bvec(bio, bv);
	if (bv->bv_len == bio->bi_iter.bi_size)
		return;		/* this bio only has a single bvec */

	bio_advance_iter(bio, &iter, iter.bi_size);

	if (!iter.bi_bvec_done)
		idx = iter.bi_idx - 1;
	else	/* in the middle of bvec */
		idx = iter.bi_idx;

	*bv = bio->bi_io_vec[idx];

	/*
	 * iter.bi_bvec_done records actual length of the last bvec
	 * if this bio ends in the middle of one io vector
	 */
	if (iter.bi_bvec_done)
		bv->bv_len = iter.bi_bvec_done;
}

static inline struct bio_vec *bio_first_bvec_all(struct bio *bio)
{
	WARN_ON_ONCE(bio_flagged(bio, BIO_CLONED));
	return bio->bi_io_vec;
}

static inline struct page *bio_first_page_all(struct bio *bio)
{
	return bio_first_bvec_all(bio)->bv_page;
}

static inline struct bio_vec *bio_last_bvec_all(struct bio *bio)
{
	WARN_ON_ONCE(bio_flagged(bio, BIO_CLONED));
	return &bio->bi_io_vec[bio->bi_vcnt - 1];
}

enum bip_flags {
	BIP_BLOCK_INTEGRITY	= 1 << 0, /* block layer owns integrity data */
	BIP_MAPPED_INTEGRITY	= 1 << 1, /* ref tag has been remapped */
	BIP_CTRL_NOCHECK	= 1 << 2, /* disable HBA integrity checking */
	BIP_DISK_NOCHECK	= 1 << 3, /* disable disk integrity checking */
	BIP_IP_CHECKSUM		= 1 << 4, /* IP checksum */
};

/*
 * bio integrity payload
 */
struct bio_integrity_payload {
	struct bio		*bip_bio;	/* parent bio */

	struct bvec_iter	bip_iter;

	unsigned short		bip_vcnt;	/* # of integrity bio_vecs */
	unsigned short		bip_max_vcnt;	/* integrity bio_vec slots */
	unsigned short		bip_flags;	/* control flags */

	struct bvec_iter	bio_iter;	/* for rewinding parent bio */

	struct work_struct	bip_work;	/* I/O completion */

	struct bio_vec		*bip_vec;
	struct bio_vec		bip_inline_vecs[];/* embedded bvec array */
};

#if defined(CONFIG_BLK_DEV_INTEGRITY)

static inline struct bio_integrity_payload *bio_integrity(struct bio *bio)
{
	if (bio->bi_opf & REQ_INTEGRITY)
		return bio->bi_integrity;

	return NULL;
}

static inline bool bio_integrity_flagged(struct bio *bio, enum bip_flags flag)
{
	struct bio_integrity_payload *bip = bio_integrity(bio);

	if (bip)
		return bip->bip_flags & flag;

	return false;
}

static inline sector_t bip_get_seed(struct bio_integrity_payload *bip)
{
	return bip->bip_iter.bi_sector;
}

static inline void bip_set_seed(struct bio_integrity_payload *bip,
				sector_t seed)
{
	bip->bip_iter.bi_sector = seed;
}

#endif /* CONFIG_BLK_DEV_INTEGRITY */

extern void bio_trim(struct bio *bio, int offset, int size);
extern struct bio *bio_split(struct bio *bio, int sectors,
			     gfp_t gfp, struct bio_set *bs);

/**
 * bio_next_split - get next @sectors from a bio, splitting if necessary
 * @bio:	bio to split
 * @sectors:	number of sectors to split from the front of @bio
 * @gfp:	gfp mask
 * @bs:		bio set to allocate from
 *
 * Returns a bio representing the next @sectors of @bio - if the bio is smaller
 * than @sectors, returns the original bio unchanged.
 */
static inline struct bio *bio_next_split(struct bio *bio, int sectors,
					 gfp_t gfp, struct bio_set *bs)
{
	if (sectors >= bio_sectors(bio))
		return bio;

	return bio_split(bio, sectors, gfp, bs);
}

enum {
	BIOSET_NEED_BVECS = BIT(0),
	BIOSET_NEED_RESCUER = BIT(1),
};
extern int bioset_init(struct bio_set *, unsigned int, unsigned int, int flags);
extern void bioset_exit(struct bio_set *);
extern int biovec_init_pool(mempool_t *pool, int pool_entries);
extern int bioset_init_from_src(struct bio_set *bs, struct bio_set *src);

struct bio *bio_alloc_bioset(gfp_t gfp, unsigned short nr_iovecs,
		struct bio_set *bs);
struct bio *bio_kmalloc(gfp_t gfp_mask, unsigned short nr_iovecs);
extern void bio_put(struct bio *);

extern void __bio_clone_fast(struct bio *, struct bio *);
extern struct bio *bio_clone_fast(struct bio *, gfp_t, struct bio_set *);

extern struct bio_set fs_bio_set;

static inline struct bio *bio_alloc(gfp_t gfp_mask, unsigned short nr_iovecs)
{
	return bio_alloc_bioset(gfp_mask, nr_iovecs, &fs_bio_set);
}

extern blk_qc_t submit_bio(struct bio *);

extern void bio_endio(struct bio *);

static inline void bio_io_error(struct bio *bio)
{
	bio->bi_status = BLK_STS_IOERR;
	bio_endio(bio);
}

static inline void bio_wouldblock_error(struct bio *bio)
{
	bio_set_flag(bio, BIO_QUIET);
	bio->bi_status = BLK_STS_AGAIN;
	bio_endio(bio);
}

/*
 * Calculate number of bvec segments that should be allocated to fit data
 * pointed by @iter. If @iter is backed by bvec it's going to be reused
 * instead of allocating a new one.
 */
static inline int bio_iov_vecs_to_alloc(struct iov_iter *iter, int max_segs)
{
	if (iov_iter_is_bvec(iter))
		return 0;
	return iov_iter_npages(iter, max_segs);
}

struct request_queue;

extern int submit_bio_wait(struct bio *bio);
extern void bio_advance(struct bio *, unsigned);

extern void bio_init(struct bio *bio, struct bio_vec *table,
		     unsigned short max_vecs);
extern void bio_uninit(struct bio *);
extern void bio_reset(struct bio *);
void bio_chain(struct bio *, struct bio *);

extern int bio_add_page(struct bio *, struct page *, unsigned int,unsigned int);
extern int bio_add_pc_page(struct request_queue *, struct bio *, struct page *,
			   unsigned int, unsigned int);
int bio_add_zone_append_page(struct bio *bio, struct page *page,
			     unsigned int len, unsigned int offset);
bool __bio_try_merge_page(struct bio *bio, struct page *page,
		unsigned int len, unsigned int off, bool *same_page);
void __bio_add_page(struct bio *bio, struct page *page,
		unsigned int len, unsigned int off);
int bio_iov_iter_get_pages(struct bio *bio, struct iov_iter *iter);
void bio_release_pages(struct bio *bio, bool mark_dirty);
<<<<<<< HEAD
extern struct bio *bio_map_user_iov(struct request_queue *,
                                   struct iov_iter *, gfp_t);
=======
>>>>>>> 7d2a07b7
extern void bio_set_pages_dirty(struct bio *bio);
extern void bio_check_pages_dirty(struct bio *bio);

extern void bio_copy_data_iter(struct bio *dst, struct bvec_iter *dst_iter,
			       struct bio *src, struct bvec_iter *src_iter);
extern void bio_copy_data(struct bio *dst, struct bio *src);
extern void bio_free_pages(struct bio *bio);
<<<<<<< HEAD
void zero_fill_bio_iter(struct bio *bio, struct bvec_iter iter);
void bio_truncate(struct bio *bio, unsigned new_size);
void guard_bio_eod(struct bio *bio);

static inline void zero_fill_bio(struct bio *bio)
{
	zero_fill_bio_iter(bio, bio->bi_iter);
}

extern struct bio_vec *bvec_alloc(gfp_t, int, unsigned long *, mempool_t *);
extern void bvec_free(mempool_t *, struct bio_vec *, unsigned int);
extern unsigned int bvec_nr_vecs(unsigned short idx);
=======
void bio_truncate(struct bio *bio, unsigned new_size);
void guard_bio_eod(struct bio *bio);
void zero_fill_bio(struct bio *bio);

>>>>>>> 7d2a07b7
extern const char *bio_devname(struct bio *bio, char *buffer);

#define bio_set_dev(bio, bdev) 				\
do {							\
	bio_clear_flag(bio, BIO_REMAPPED);		\
	if ((bio)->bi_bdev != (bdev))			\
		bio_clear_flag(bio, BIO_THROTTLED);	\
	(bio)->bi_bdev = (bdev);			\
	bio_associate_blkg(bio);			\
} while (0)

#define bio_copy_dev(dst, src)			\
do {						\
	bio_clear_flag(dst, BIO_REMAPPED);		\
	(dst)->bi_bdev = (src)->bi_bdev;	\
	bio_clone_blkg_association(dst, src);	\
} while (0)

#define bio_dev(bio) \
<<<<<<< HEAD
	disk_devt((bio)->bi_disk)
=======
	disk_devt((bio)->bi_bdev->bd_disk)
>>>>>>> 7d2a07b7

#ifdef CONFIG_BLK_CGROUP
void bio_associate_blkg(struct bio *bio);
void bio_associate_blkg_from_css(struct bio *bio,
				 struct cgroup_subsys_state *css);
void bio_clone_blkg_association(struct bio *dst, struct bio *src);
#else	/* CONFIG_BLK_CGROUP */
static inline void bio_associate_blkg(struct bio *bio) { }
static inline void bio_associate_blkg_from_css(struct bio *bio,
					       struct cgroup_subsys_state *css)
{ }
static inline void bio_clone_blkg_association(struct bio *dst,
					      struct bio *src) { }
#endif	/* CONFIG_BLK_CGROUP */

#ifdef CONFIG_HIGHMEM
/*
 * remember never ever reenable interrupts between a bvec_kmap_irq and
 * bvec_kunmap_irq!
 */
static inline char *bvec_kmap_irq(struct bio_vec *bvec, unsigned long *flags)
{
	unsigned long addr;

	/*
	 * might not be a highmem page, but the preempt/irq count
	 * balancing is a lot nicer this way
	 */
	local_irq_save(*flags);
	addr = (unsigned long) kmap_atomic(bvec->bv_page);

	BUG_ON(addr & ~PAGE_MASK);

	return (char *) addr + bvec->bv_offset;
}

static inline void bvec_kunmap_irq(char *buffer, unsigned long *flags)
{
	unsigned long ptr = (unsigned long) buffer & PAGE_MASK;

	kunmap_atomic((void *) ptr);
	local_irq_restore(*flags);
}

#else
static inline char *bvec_kmap_irq(struct bio_vec *bvec, unsigned long *flags)
{
	return page_address(bvec->bv_page) + bvec->bv_offset;
}

static inline void bvec_kunmap_irq(char *buffer, unsigned long *flags)
{
	*flags = 0;
}
#endif

/*
 * BIO list management for use by remapping drivers (e.g. DM or MD) and loop.
 *
 * A bio_list anchors a singly-linked list of bios chained through the bi_next
 * member of the bio.  The bio_list also caches the last list member to allow
 * fast access to the tail.
 */
struct bio_list {
	struct bio *head;
	struct bio *tail;
};

static inline int bio_list_empty(const struct bio_list *bl)
{
	return bl->head == NULL;
}

static inline void bio_list_init(struct bio_list *bl)
{
	bl->head = bl->tail = NULL;
}

#define BIO_EMPTY_LIST	{ NULL, NULL }

#define bio_list_for_each(bio, bl) \
	for (bio = (bl)->head; bio; bio = bio->bi_next)

static inline unsigned bio_list_size(const struct bio_list *bl)
{
	unsigned sz = 0;
	struct bio *bio;

	bio_list_for_each(bio, bl)
		sz++;

	return sz;
}

static inline void bio_list_add(struct bio_list *bl, struct bio *bio)
{
	bio->bi_next = NULL;

	if (bl->tail)
		bl->tail->bi_next = bio;
	else
		bl->head = bio;

	bl->tail = bio;
}

static inline void bio_list_add_head(struct bio_list *bl, struct bio *bio)
{
	bio->bi_next = bl->head;

	bl->head = bio;

	if (!bl->tail)
		bl->tail = bio;
}

static inline void bio_list_merge(struct bio_list *bl, struct bio_list *bl2)
{
	if (!bl2->head)
		return;

	if (bl->tail)
		bl->tail->bi_next = bl2->head;
	else
		bl->head = bl2->head;

	bl->tail = bl2->tail;
}

static inline void bio_list_merge_head(struct bio_list *bl,
				       struct bio_list *bl2)
{
	if (!bl2->head)
		return;

	if (bl->head)
		bl2->tail->bi_next = bl->head;
	else
		bl->tail = bl2->tail;

	bl->head = bl2->head;
}

static inline struct bio *bio_list_peek(struct bio_list *bl)
{
	return bl->head;
}

static inline struct bio *bio_list_pop(struct bio_list *bl)
{
	struct bio *bio = bl->head;

	if (bio) {
		bl->head = bl->head->bi_next;
		if (!bl->head)
			bl->tail = NULL;

		bio->bi_next = NULL;
	}

	return bio;
}

static inline struct bio *bio_list_get(struct bio_list *bl)
{
	struct bio *bio = bl->head;

	bl->head = bl->tail = NULL;

	return bio;
}

/*
 * Increment chain count for the bio. Make sure the CHAIN flag update
 * is visible before the raised count.
 */
static inline void bio_inc_remaining(struct bio *bio)
{
	bio_set_flag(bio, BIO_CHAIN);
	smp_mb__before_atomic();
	atomic_inc(&bio->__bi_remaining);
}

/*
 * bio_set is used to allow other portions of the IO system to
 * allocate their own private memory pools for bio and iovec structures.
 * These memory pools in turn all allocate from the bio_slab
 * and the bvec_slabs[].
 */
#define BIO_POOL_SIZE 2

struct bio_set {
	struct kmem_cache *bio_slab;
	unsigned int front_pad;

	mempool_t bio_pool;
	mempool_t bvec_pool;
#if defined(CONFIG_BLK_DEV_INTEGRITY)
	mempool_t bio_integrity_pool;
	mempool_t bvec_integrity_pool;
#endif

	unsigned int back_pad;
	/*
	 * Deadlock avoidance for stacking block drivers: see comments in
	 * bio_alloc_bioset() for details
	 */
	spinlock_t		rescue_lock;
	struct bio_list		rescue_list;
	struct work_struct	rescue_work;
	struct workqueue_struct	*rescue_workqueue;
};

static inline bool bioset_initialized(struct bio_set *bs)
{
	return bs->bio_slab != NULL;
}

#if defined(CONFIG_BLK_DEV_INTEGRITY)

#define bip_for_each_vec(bvl, bip, iter)				\
	for_each_bvec(bvl, (bip)->bip_vec, iter, (bip)->bip_iter)

#define bio_for_each_integrity_vec(_bvl, _bio, _iter)			\
	for_each_bio(_bio)						\
		bip_for_each_vec(_bvl, _bio->bi_integrity, _iter)

extern struct bio_integrity_payload *bio_integrity_alloc(struct bio *, gfp_t, unsigned int);
extern int bio_integrity_add_page(struct bio *, struct page *, unsigned int, unsigned int);
extern bool bio_integrity_prep(struct bio *);
extern void bio_integrity_advance(struct bio *, unsigned int);
extern void bio_integrity_trim(struct bio *);
extern int bio_integrity_clone(struct bio *, struct bio *, gfp_t);
extern int bioset_integrity_create(struct bio_set *, int);
extern void bioset_integrity_free(struct bio_set *);
extern void bio_integrity_init(void);

#else /* CONFIG_BLK_DEV_INTEGRITY */

static inline void *bio_integrity(struct bio *bio)
{
	return NULL;
}

static inline int bioset_integrity_create(struct bio_set *bs, int pool_size)
{
	return 0;
}

static inline void bioset_integrity_free (struct bio_set *bs)
{
	return;
}

static inline bool bio_integrity_prep(struct bio *bio)
{
	return true;
}

static inline int bio_integrity_clone(struct bio *bio, struct bio *bio_src,
				      gfp_t gfp_mask)
{
	return 0;
}

static inline void bio_integrity_advance(struct bio *bio,
					 unsigned int bytes_done)
{
	return;
}

static inline void bio_integrity_trim(struct bio *bio)
{
	return;
}

static inline void bio_integrity_init(void)
{
	return;
}

static inline bool bio_integrity_flagged(struct bio *bio, enum bip_flags flag)
{
	return false;
}

static inline void *bio_integrity_alloc(struct bio * bio, gfp_t gfp,
								unsigned int nr)
{
	return ERR_PTR(-EINVAL);
}

static inline int bio_integrity_add_page(struct bio *bio, struct page *page,
					unsigned int len, unsigned int offset)
{
	return 0;
}

#endif /* CONFIG_BLK_DEV_INTEGRITY */

/*
 * Mark a bio as polled. Note that for async polled IO, the caller must
 * expect -EWOULDBLOCK if we cannot allocate a request (or other resources).
 * We cannot block waiting for requests on polled IO, as those completions
 * must be found by the caller. This is different than IRQ driven IO, where
 * it's safe to wait for IO to complete.
 */
static inline void bio_set_polled(struct bio *bio, struct kiocb *kiocb)
{
	bio->bi_opf |= REQ_HIPRI;
	if (!is_sync_kiocb(kiocb))
		bio->bi_opf |= REQ_NOWAIT;
}

<<<<<<< HEAD
=======
struct bio *blk_next_bio(struct bio *bio, unsigned int nr_pages, gfp_t gfp);

>>>>>>> 7d2a07b7
#endif /* __LINUX_BIO_H */<|MERGE_RESOLUTION|>--- conflicted
+++ resolved
@@ -473,11 +473,6 @@
 		unsigned int len, unsigned int off);
 int bio_iov_iter_get_pages(struct bio *bio, struct iov_iter *iter);
 void bio_release_pages(struct bio *bio, bool mark_dirty);
-<<<<<<< HEAD
-extern struct bio *bio_map_user_iov(struct request_queue *,
-                                   struct iov_iter *, gfp_t);
-=======
->>>>>>> 7d2a07b7
 extern void bio_set_pages_dirty(struct bio *bio);
 extern void bio_check_pages_dirty(struct bio *bio);
 
@@ -485,25 +480,10 @@
 			       struct bio *src, struct bvec_iter *src_iter);
 extern void bio_copy_data(struct bio *dst, struct bio *src);
 extern void bio_free_pages(struct bio *bio);
-<<<<<<< HEAD
-void zero_fill_bio_iter(struct bio *bio, struct bvec_iter iter);
-void bio_truncate(struct bio *bio, unsigned new_size);
-void guard_bio_eod(struct bio *bio);
-
-static inline void zero_fill_bio(struct bio *bio)
-{
-	zero_fill_bio_iter(bio, bio->bi_iter);
-}
-
-extern struct bio_vec *bvec_alloc(gfp_t, int, unsigned long *, mempool_t *);
-extern void bvec_free(mempool_t *, struct bio_vec *, unsigned int);
-extern unsigned int bvec_nr_vecs(unsigned short idx);
-=======
 void bio_truncate(struct bio *bio, unsigned new_size);
 void guard_bio_eod(struct bio *bio);
 void zero_fill_bio(struct bio *bio);
 
->>>>>>> 7d2a07b7
 extern const char *bio_devname(struct bio *bio, char *buffer);
 
 #define bio_set_dev(bio, bdev) 				\
@@ -523,11 +503,7 @@
 } while (0)
 
 #define bio_dev(bio) \
-<<<<<<< HEAD
-	disk_devt((bio)->bi_disk)
-=======
 	disk_devt((bio)->bi_bdev->bd_disk)
->>>>>>> 7d2a07b7
 
 #ifdef CONFIG_BLK_CGROUP
 void bio_associate_blkg(struct bio *bio);
@@ -842,9 +818,6 @@
 		bio->bi_opf |= REQ_NOWAIT;
 }
 
-<<<<<<< HEAD
-=======
 struct bio *blk_next_bio(struct bio *bio, unsigned int nr_pages, gfp_t gfp);
 
->>>>>>> 7d2a07b7
 #endif /* __LINUX_BIO_H */