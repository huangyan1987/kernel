#ifndef BLKTRACE_H
#define BLKTRACE_H

#include <linux/blkdev.h>
#include <linux/relay.h>
#include <linux/compat.h>
#include <uapi/linux/blktrace_api.h>
#include <linux/list.h>

#if defined(CONFIG_BLK_DEV_IO_TRACE)

#include <linux/sysfs.h>

struct blk_trace {
	int trace_state;
	struct rchan *rchan;
	unsigned long __percpu *sequence;
	unsigned char __percpu *msg_data;
	u16 act_mask;
	u64 start_lba;
	u64 end_lba;
	u32 pid;
	u32 dev;
	struct dentry *dir;
	struct dentry *dropped_file;
	struct dentry *msg_file;
	struct list_head running_list;
	atomic_t dropped;
};

struct blkcg;

extern int blk_trace_ioctl(struct block_device *, unsigned, char __user *);
extern void blk_trace_shutdown(struct request_queue *);
extern __printf(3, 4)
void __trace_note_message(struct blk_trace *, struct blkcg *blkcg, const char *fmt, ...);

/**
 * blk_add_trace_msg - Add a (simple) message to the blktrace stream
 * @q:		queue the io is for
 * @fmt:	format to print message in
 * args...	Variable argument list for format
 *
 * Description:
 *     Records a (simple) message onto the blktrace stream.
 *
 *     NOTE: BLK_TN_MAX_MSG characters are output at most.
 *     NOTE: Can not use 'static inline' due to presence of var args...
 *
 **/
#define blk_add_cgroup_trace_msg(q, cg, fmt, ...)			\
	do {								\
		struct blk_trace *bt;					\
		rcu_read_lock();					\
		bt = rcu_dereference((q)->blk_trace);			\
		if (unlikely(bt))					\
<<<<<<< HEAD
			__trace_note_message(bt, cg, fmt, ##__VA_ARGS__);\
=======
			__trace_note_message(bt, fmt, ##__VA_ARGS__);	\
		rcu_read_unlock();					\
>>>>>>> c98df539
	} while (0)
#define blk_add_trace_msg(q, fmt, ...)					\
	blk_add_cgroup_trace_msg(q, NULL, fmt, ##__VA_ARGS__)
#define BLK_TN_MAX_MSG		128

static inline bool blk_trace_note_message_enabled(struct request_queue *q)
{
	struct blk_trace *bt;
	bool ret;

	rcu_read_lock();
	bt = rcu_dereference(q->blk_trace);
	ret = bt && (bt->act_mask & BLK_TC_NOTIFY);
	rcu_read_unlock();
	return ret;
}

extern void blk_add_driver_data(struct request_queue *q, struct request *rq,
				void *data, size_t len);
extern int blk_trace_setup(struct request_queue *q, char *name, dev_t dev,
			   struct block_device *bdev,
			   char __user *arg);
extern int blk_trace_startstop(struct request_queue *q, int start);
extern int blk_trace_remove(struct request_queue *q);
extern void blk_trace_remove_sysfs(struct device *dev);
extern int blk_trace_init_sysfs(struct device *dev);

extern struct attribute_group blk_trace_attr_group;

#else /* !CONFIG_BLK_DEV_IO_TRACE */
# define blk_trace_ioctl(bdev, cmd, arg)		(-ENOTTY)
# define blk_trace_shutdown(q)				do { } while (0)
# define blk_add_driver_data(q, rq, data, len)		do {} while (0)
# define blk_trace_setup(q, name, dev, bdev, arg)	(-ENOTTY)
# define blk_trace_startstop(q, start)			(-ENOTTY)
# define blk_trace_remove(q)				(-ENOTTY)
# define blk_add_trace_msg(q, fmt, ...)			do { } while (0)
# define blk_add_cgroup_trace_msg(q, cg, fmt, ...)	do { } while (0)
# define blk_trace_remove_sysfs(dev)			do { } while (0)
# define blk_trace_note_message_enabled(q)		(false)
static inline int blk_trace_init_sysfs(struct device *dev)
{
	return 0;
}

#endif /* CONFIG_BLK_DEV_IO_TRACE */

#ifdef CONFIG_COMPAT

struct compat_blk_user_trace_setup {
	char name[BLKTRACE_BDEV_SIZE];
	u16 act_mask;
	u32 buf_size;
	u32 buf_nr;
	compat_u64 start_lba;
	compat_u64 end_lba;
	u32 pid;
};
#define BLKTRACESETUP32 _IOWR(0x12, 115, struct compat_blk_user_trace_setup)

#endif

extern void blk_fill_rwbs(char *rwbs, unsigned int op, int bytes);

static inline sector_t blk_rq_trace_sector(struct request *rq)
{
	return blk_rq_is_passthrough(rq) ? 0 : blk_rq_pos(rq);
}

static inline unsigned int blk_rq_trace_nr_sectors(struct request *rq)
{
	return blk_rq_is_passthrough(rq) ? 0 : blk_rq_sectors(rq);
}

#endif<|MERGE_RESOLUTION|>--- conflicted
+++ resolved
@@ -54,12 +54,8 @@
 		rcu_read_lock();					\
 		bt = rcu_dereference((q)->blk_trace);			\
 		if (unlikely(bt))					\
-<<<<<<< HEAD
 			__trace_note_message(bt, cg, fmt, ##__VA_ARGS__);\
-=======
-			__trace_note_message(bt, fmt, ##__VA_ARGS__);	\
 		rcu_read_unlock();					\
->>>>>>> c98df539
 	} while (0)
 #define blk_add_trace_msg(q, fmt, ...)					\
 	blk_add_cgroup_trace_msg(q, NULL, fmt, ##__VA_ARGS__)
