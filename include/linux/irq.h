--- conflicted
+++ resolved
@@ -391,7 +391,6 @@
 int irq_alloc_descs(int irq, unsigned int from, unsigned int cnt, int node);
 void irq_free_descs(unsigned int irq, unsigned int cnt);
 int irq_reserve_irqs(unsigned int from, unsigned int cnt);
-<<<<<<< HEAD
 
 static inline int irq_alloc_desc(int node)
 {
@@ -411,32 +410,11 @@
 static inline void irq_free_desc(unsigned int irq)
 {
 	irq_free_descs(irq, 1);
-=======
-
-static inline int irq_alloc_desc(int node)
-{
-	return irq_alloc_descs(-1, 0, 1, node);
-}
-
-static inline int irq_alloc_desc_at(unsigned int at, int node)
-{
-	return irq_alloc_descs(at, at, 1, node);
-}
-
-static inline int irq_alloc_desc_from(unsigned int from, int node)
-{
-	return irq_alloc_descs(-1, from, 1, node);
-}
-
-static inline void irq_free_desc(unsigned int irq)
-{
-	irq_free_descs(irq, 1);
 }
 
 static inline int irq_reserve_irq(unsigned int irq)
 {
 	return irq_reserve_irqs(irq, 1);
->>>>>>> c8ddb271
 }
 
 #endif /* CONFIG_GENERIC_HARDIRQS */
