--- conflicted
+++ resolved
@@ -8,35 +8,12 @@
 #ifndef __INTEL_SVM_H__
 #define __INTEL_SVM_H__
 
-<<<<<<< HEAD
-struct device;
-
-struct svm_dev_ops {
-	void (*fault_cb)(struct device *dev, u32 pasid, u64 address,
-			 void *private, int rwxp, int response);
-};
-
-=======
->>>>>>> 7d2a07b7
 /* Values for rxwp in fault_cb callback */
 #define SVM_REQ_READ	(1<<3)
 #define SVM_REQ_WRITE	(1<<2)
 #define SVM_REQ_EXEC	(1<<1)
 #define SVM_REQ_PRIV	(1<<0)
 
-<<<<<<< HEAD
-/*
- * The SVM_FLAG_PRIVATE_PASID flag requests a PASID which is *not* the "main"
- * PASID for the current process. Even if a PASID already exists, a new one
- * will be allocated. And the PASID allocated with SVM_FLAG_PRIVATE_PASID
- * will not be given to subsequent callers. This facility allows a driver to
- * disambiguate between multiple device contexts which access the same MM,
- * if there is no other way to do so. It should be used sparingly, if at all.
- */
-#define SVM_FLAG_PRIVATE_PASID		(1<<0)
-
-=======
->>>>>>> 7d2a07b7
 /*
  * The SVM_FLAG_SUPERVISOR_MODE flag requests a PASID which can be used only
  * for access to kernel addresses. No IOTLB flushes are automatically done
@@ -48,30 +25,18 @@
  * It is unlikely that we will ever hook into flush_tlb_kernel_range() to
  * do such IOTLB flushes automatically.
  */
-<<<<<<< HEAD
-#define SVM_FLAG_SUPERVISOR_MODE	(1<<1)
-=======
 #define SVM_FLAG_SUPERVISOR_MODE	BIT(0)
->>>>>>> 7d2a07b7
 /*
  * The SVM_FLAG_GUEST_MODE flag is used when a PASID bind is for guest
  * processes. Compared to the host bind, the primary differences are:
  * 1. mm life cycle management
  * 2. fault reporting
  */
-<<<<<<< HEAD
-#define SVM_FLAG_GUEST_MODE		(1<<2)
-=======
 #define SVM_FLAG_GUEST_MODE		BIT(1)
->>>>>>> 7d2a07b7
 /*
  * The SVM_FLAG_GUEST_PASID flag is used when a guest has its own PASID space,
  * which requires guest and host PASID translation at both directions.
  */
-<<<<<<< HEAD
-#define SVM_FLAG_GUEST_PASID		(1<<3)
-=======
 #define SVM_FLAG_GUEST_PASID		BIT(2)
->>>>>>> 7d2a07b7
 
 #endif /* __INTEL_SVM_H__ */