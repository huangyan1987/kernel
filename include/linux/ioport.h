--- conflicted
+++ resolved
@@ -108,11 +108,7 @@
 #define IORESOURCE_MEM_32BIT		(3<<3)
 #define IORESOURCE_MEM_SHADOWABLE	(1<<5)	/* dup: IORESOURCE_SHADOWABLE */
 #define IORESOURCE_MEM_EXPANSIONROM	(1<<6)
-<<<<<<< HEAD
-#define IORESOURCE_MEM_DRIVER_MANAGED	(1<<7)
-=======
 #define IORESOURCE_MEM_NONPOSTED	(1<<7)
->>>>>>> 7d2a07b7
 
 /* PnP I/O specific bits (IORESOURCE_BITS) */
 #define IORESOURCE_IO_16BIT_ADDR	(1<<0)
@@ -339,20 +335,7 @@
 	res->flags |= IORESOURCE_IRQ | IORESOURCE_DISABLED | IORESOURCE_UNSET;
 }
 
-<<<<<<< HEAD
-struct resource *devm_request_free_mem_region(struct device *dev,
-		struct resource *base, unsigned long size);
-struct resource *request_free_mem_region(struct resource *base,
-		unsigned long size, const char *name);
-
-#ifdef CONFIG_IO_STRICT_DEVMEM
-void revoke_devmem(struct resource *res);
-#else
-static inline void revoke_devmem(struct resource *res) { };
-#endif
-=======
 extern struct address_space *iomem_get_mapping(void);
->>>>>>> 7d2a07b7
 
 #endif /* __ASSEMBLY__ */
 #endif	/* _LINUX_IOPORT_H */