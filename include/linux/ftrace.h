--- conflicted
+++ resolved
@@ -129,17 +129,11 @@
 	void				*private;
 	int __percpu			*disabled;
 #ifdef CONFIG_DYNAMIC_FTRACE
-<<<<<<< HEAD
-	struct ftrace_ops_hash		local_hash;
-	struct ftrace_ops_hash		*func_hash;
-	struct mutex			regex_lock;
-=======
 	int				nr_trampolines;
 	struct ftrace_ops_hash		local_hash;
 	struct ftrace_ops_hash		*func_hash;
 	struct ftrace_hash		*tramp_hash;
 	unsigned long			trampoline;
->>>>>>> 4a53ddf5
 #endif
 };
 
