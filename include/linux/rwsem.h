--- conflicted
+++ resolved
@@ -142,31 +142,14 @@
 #define DECLARE_RWSEM(lockname) \
 	struct rw_semaphore lockname = __RWSEM_INITIALIZER(lockname)
 
-<<<<<<< HEAD
-#ifdef CONFIG_DEBUG_LOCK_ALLOC
-extern void  __rwsem_init(struct rw_semaphore *rwsem, const char *name,
-			  struct lock_class_key *key);
-#else
-static inline void  __rwsem_init(struct rw_semaphore *rwsem, const char *name,
-				 struct lock_class_key *key)
-{
-}
-#endif
-=======
 extern void  __init_rwsem(struct rw_semaphore *rwsem, const char *name,
 			  struct lock_class_key *key);
->>>>>>> 6880fa6c
 
 #define init_rwsem(sem)						\
 do {								\
 	static struct lock_class_key __key;			\
 								\
-<<<<<<< HEAD
-	init_rwbase_rt(&(sem)->rwbase);			\
-	__rwsem_init((sem), #sem, &__key);			\
-=======
 	__init_rwsem((sem), #sem, &__key);			\
->>>>>>> 6880fa6c
 } while (0)
 
 static __always_inline int rwsem_is_locked(struct rw_semaphore *sem)
