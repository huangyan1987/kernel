--- conflicted
+++ resolved
@@ -85,16 +85,6 @@
 	/**
 	 * @pin:
 	 *
-<<<<<<< HEAD
-	 * This is called by dma_buf_pin and lets the exporter know that the
-	 * DMA-buf can't be moved any more.
-	 *
-	 * This is called with the dmabuf->resv object locked and is mutual
-	 * exclusive with @cache_sgt_mapping.
-	 *
-	 * This callback is optional and should only be used in limited use
-	 * cases like scanout and not for temporary pin operations.
-=======
 	 * This is called by dma_buf_pin() and lets the exporter know that the
 	 * DMA-buf can't be moved any more. The exporter should pin the buffer
 	 * into system memory to make sure it is generally accessible by other
@@ -105,7 +95,6 @@
 	 *
 	 * This is called automatically for non-dynamic importers from
 	 * dma_buf_attach().
->>>>>>> 7d2a07b7
 	 *
 	 * Returns:
 	 *
@@ -116,11 +105,7 @@
 	/**
 	 * @unpin:
 	 *
-<<<<<<< HEAD
-	 * This is called by dma_buf_unpin and lets the exporter know that the
-=======
 	 * This is called by dma_buf_unpin() and lets the exporter know that the
->>>>>>> 7d2a07b7
 	 * DMA-buf can be moved again.
 	 *
 	 * This is called with the dmabuf->resv object locked and is mutual
@@ -283,13 +268,8 @@
 	 */
 	int (*mmap)(struct dma_buf *, struct vm_area_struct *vma);
 
-<<<<<<< HEAD
-	void *(*vmap)(struct dma_buf *);
-	void (*vunmap)(struct dma_buf *, void *vaddr);
-=======
 	int (*vmap)(struct dma_buf *dmabuf, struct dma_buf_map *map);
 	void (*vunmap)(struct dma_buf *dmabuf, struct dma_buf_map *map);
->>>>>>> 7d2a07b7
 };
 
 /**
@@ -306,10 +286,7 @@
  * @exp_name: name of the exporter; useful for debugging.
  * @name: userspace-provided name; useful for accounting and debugging,
  *        protected by @resv.
-<<<<<<< HEAD
-=======
  * @name_lock: spinlock to protect name access
->>>>>>> 7d2a07b7
  * @owner: pointer to exporter module; used for refcounting when exporter is a
  *         kernel module.
  * @list_node: node for dma_buf accounting and debugging.
@@ -338,11 +315,7 @@
 	struct dma_buf_map vmap_ptr;
 	const char *exp_name;
 	const char *name;
-<<<<<<< HEAD
-	spinlock_t name_lock; /* spinlock to protect name access */
-=======
 	spinlock_t name_lock;
->>>>>>> 7d2a07b7
 	struct module *owner;
 	struct list_head list_node;
 	void *priv;
