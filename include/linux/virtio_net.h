--- conflicted
+++ resolved
@@ -61,12 +61,6 @@
 		/* gso packets without NEEDS_CSUM do not set transport_offset.
 		 * probe and drop if does not match one of the above types.
 		 */
-<<<<<<< HEAD
-		if (gso_type) {
-			skb_probe_transport_header(skb, -1);
-			if (!skb_transport_header_was_set(skb))
-				return -EINVAL;
-=======
 		if (gso_type && skb->network_header) {
 			if (!skb->protocol)
 				virtio_net_hdr_set_proto(skb, hdr);
@@ -81,7 +75,6 @@
 				}
 				return -EINVAL;
 			}
->>>>>>> 5908e6b7
 		}
 	}
 
