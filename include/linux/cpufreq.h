/* SPDX-License-Identifier: GPL-2.0-only */
/*
 * linux/include/linux/cpufreq.h
 *
 * Copyright (C) 2001 Russell King
 *           (C) 2002 - 2003 Dominik Brodowski <linux@brodo.de>
 */
#ifndef _LINUX_CPUFREQ_H
#define _LINUX_CPUFREQ_H

#include <linux/clk.h>
#include <linux/cpumask.h>
#include <linux/completion.h>
#include <linux/kobject.h>
#include <linux/notifier.h>
#include <linux/pm_qos.h>
#include <linux/spinlock.h>
#include <linux/sysfs.h>

/*********************************************************************
 *                        CPUFREQ INTERFACE                          *
 *********************************************************************/
/*
 * Frequency values here are CPU kHz
 *
 * Maximum transition latency is in nanoseconds - if it's unknown,
 * CPUFREQ_ETERNAL shall be used.
 */

#define CPUFREQ_ETERNAL			(-1)
#define CPUFREQ_NAME_LEN		16
/* Print length for names. Extra 1 space for accommodating '\n' in prints */
#define CPUFREQ_NAME_PLEN		(CPUFREQ_NAME_LEN + 1)

struct cpufreq_governor;

enum cpufreq_table_sorting {
	CPUFREQ_TABLE_UNSORTED,
	CPUFREQ_TABLE_SORTED_ASCENDING,
	CPUFREQ_TABLE_SORTED_DESCENDING
};

struct cpufreq_cpuinfo {
	unsigned int		max_freq;
	unsigned int		min_freq;

	/* in 10^(-9) s = nanoseconds */
	unsigned int		transition_latency;
};

struct cpufreq_policy {
	/* CPUs sharing clock, require sw coordination */
	cpumask_var_t		cpus;	/* Online CPUs only */
	cpumask_var_t		related_cpus; /* Online + Offline CPUs */
	cpumask_var_t		real_cpus; /* Related and present */

	unsigned int		shared_type; /* ACPI: ANY or ALL affected CPUs
						should set cpufreq */
	unsigned int		cpu;    /* cpu managing this policy, must be online */

	struct clk		*clk;
	struct cpufreq_cpuinfo	cpuinfo;/* see above */

	unsigned int		min;    /* in kHz */
	unsigned int		max;    /* in kHz */
	unsigned int		cur;    /* in kHz, only needed if cpufreq
					 * governors are used */
	unsigned int		suspend_freq; /* freq to set during suspend */

	unsigned int		policy; /* see above */
	unsigned int		last_policy; /* policy before unplug */
	struct cpufreq_governor	*governor; /* see below */
	void			*governor_data;
	char			last_governor[CPUFREQ_NAME_LEN]; /* last governor used */

	struct work_struct	update; /* if update_policy() needs to be
					 * called, but you're in IRQ context */

	struct freq_constraints	constraints;
	struct freq_qos_request	*min_freq_req;
	struct freq_qos_request	*max_freq_req;

	struct cpufreq_frequency_table	*freq_table;
	enum cpufreq_table_sorting freq_table_sorted;

	struct list_head        policy_list;
	struct kobject		kobj;
	struct completion	kobj_unregister;

	/*
	 * The rules for this semaphore:
	 * - Any routine that wants to read from the policy structure will
	 *   do a down_read on this semaphore.
	 * - Any routine that will write to the policy structure and/or may take away
	 *   the policy altogether (eg. CPU hotplug), will hold this lock in write
	 *   mode before doing so.
	 */
	struct rw_semaphore	rwsem;

	/*
	 * Fast switch flags:
	 * - fast_switch_possible should be set by the driver if it can
	 *   guarantee that frequency can be changed on any CPU sharing the
	 *   policy and that the change will affect all of the policy CPUs then.
	 * - fast_switch_enabled is to be set by governors that support fast
	 *   frequency switching with the help of cpufreq_enable_fast_switch().
	 */
	bool			fast_switch_possible;
	bool			fast_switch_enabled;

	/*
	 * Set if the CPUFREQ_GOV_STRICT_TARGET flag is set for the current
	 * governor.
	 */
	bool			strict_target;

	/*
	 * Preferred average time interval between consecutive invocations of
	 * the driver to set the frequency for this policy.  To be set by the
	 * scaling driver (0, which is the default, means no preference).
	 */
	unsigned int		transition_delay_us;

	/*
	 * Remote DVFS flag (Not added to the driver structure as we don't want
	 * to access another structure from scheduler hotpath).
	 *
	 * Should be set if CPUs can do DVFS on behalf of other CPUs from
	 * different cpufreq policies.
	 */
	bool			dvfs_possible_from_any_cpu;

	 /* Cached frequency lookup from cpufreq_driver_resolve_freq. */
	unsigned int cached_target_freq;
	unsigned int cached_resolved_idx;

	/* Synchronization for frequency transitions */
	bool			transition_ongoing; /* Tracks transition status */
	spinlock_t		transition_lock;
	wait_queue_head_t	transition_wait;
	struct task_struct	*transition_task; /* Task which is doing the transition */

	/* cpufreq-stats */
	struct cpufreq_stats	*stats;

	/* For cpufreq driver's internal use */
	void			*driver_data;

	/* Pointer to the cooling device if used for thermal mitigation */
	struct thermal_cooling_device *cdev;

	struct notifier_block nb_min;
	struct notifier_block nb_max;
};

/*
 * Used for passing new cpufreq policy data to the cpufreq driver's ->verify()
 * callback for sanitization.  That callback is only expected to modify the min
 * and max values, if necessary, and specifically it must not update the
 * frequency table.
 */
struct cpufreq_policy_data {
	struct cpufreq_cpuinfo		cpuinfo;
	struct cpufreq_frequency_table	*freq_table;
	unsigned int			cpu;
	unsigned int			min;    /* in kHz */
	unsigned int			max;    /* in kHz */
};

struct cpufreq_freqs {
	struct cpufreq_policy *policy;
	unsigned int old;
	unsigned int new;
	u8 flags;		/* flags of cpufreq_driver, see below. */
};

/* Only for ACPI */
#define CPUFREQ_SHARED_TYPE_NONE (0) /* None */
#define CPUFREQ_SHARED_TYPE_HW	 (1) /* HW does needed coordination */
#define CPUFREQ_SHARED_TYPE_ALL	 (2) /* All dependent CPUs should set freq */
#define CPUFREQ_SHARED_TYPE_ANY	 (3) /* Freq can be set from any dependent CPU*/

#ifdef CONFIG_CPU_FREQ
struct cpufreq_policy *cpufreq_cpu_get_raw(unsigned int cpu);
struct cpufreq_policy *cpufreq_cpu_get(unsigned int cpu);
void cpufreq_cpu_put(struct cpufreq_policy *policy);
#else
static inline struct cpufreq_policy *cpufreq_cpu_get_raw(unsigned int cpu)
{
	return NULL;
}
static inline struct cpufreq_policy *cpufreq_cpu_get(unsigned int cpu)
{
	return NULL;
}
static inline void cpufreq_cpu_put(struct cpufreq_policy *policy) { }
#endif

static inline bool policy_is_inactive(struct cpufreq_policy *policy)
{
	return cpumask_empty(policy->cpus);
}

static inline bool policy_is_shared(struct cpufreq_policy *policy)
{
	return cpumask_weight(policy->cpus) > 1;
}

#ifdef CONFIG_CPU_FREQ
unsigned int cpufreq_get(unsigned int cpu);
unsigned int cpufreq_quick_get(unsigned int cpu);
unsigned int cpufreq_quick_get_max(unsigned int cpu);
unsigned int cpufreq_get_hw_max_freq(unsigned int cpu);
void disable_cpufreq(void);

u64 get_cpu_idle_time(unsigned int cpu, u64 *wall, int io_busy);

struct cpufreq_policy *cpufreq_cpu_acquire(unsigned int cpu);
void cpufreq_cpu_release(struct cpufreq_policy *policy);
int cpufreq_get_policy(struct cpufreq_policy *policy, unsigned int cpu);
void refresh_frequency_limits(struct cpufreq_policy *policy);
void cpufreq_update_policy(unsigned int cpu);
void cpufreq_update_limits(unsigned int cpu);
bool have_governor_per_policy(void);
bool cpufreq_supports_freq_invariance(void);
struct kobject *get_governor_parent_kobj(struct cpufreq_policy *policy);
void cpufreq_enable_fast_switch(struct cpufreq_policy *policy);
void cpufreq_disable_fast_switch(struct cpufreq_policy *policy);
#else
static inline unsigned int cpufreq_get(unsigned int cpu)
{
	return 0;
}
static inline unsigned int cpufreq_quick_get(unsigned int cpu)
{
	return 0;
}
static inline unsigned int cpufreq_quick_get_max(unsigned int cpu)
{
	return 0;
}
static inline unsigned int cpufreq_get_hw_max_freq(unsigned int cpu)
{
	return 0;
}
<<<<<<< HEAD
=======
static inline bool cpufreq_supports_freq_invariance(void)
{
	return false;
}
>>>>>>> 7d2a07b7
static inline void disable_cpufreq(void) { }
#endif

#ifdef CONFIG_CPU_FREQ_STAT
void cpufreq_stats_create_table(struct cpufreq_policy *policy);
void cpufreq_stats_free_table(struct cpufreq_policy *policy);
void cpufreq_stats_record_transition(struct cpufreq_policy *policy,
				     unsigned int new_freq);
#else
static inline void cpufreq_stats_create_table(struct cpufreq_policy *policy) { }
static inline void cpufreq_stats_free_table(struct cpufreq_policy *policy) { }
static inline void cpufreq_stats_record_transition(struct cpufreq_policy *policy,
						   unsigned int new_freq) { }
#endif /* CONFIG_CPU_FREQ_STAT */

/*********************************************************************
 *                      CPUFREQ DRIVER INTERFACE                     *
 *********************************************************************/

#define CPUFREQ_RELATION_L 0  /* lowest frequency at or above target */
#define CPUFREQ_RELATION_H 1  /* highest frequency below or at target */
#define CPUFREQ_RELATION_C 2  /* closest frequency to target */

struct freq_attr {
	struct attribute attr;
	ssize_t (*show)(struct cpufreq_policy *, char *);
	ssize_t (*store)(struct cpufreq_policy *, const char *, size_t count);
};

#define cpufreq_freq_attr_ro(_name)		\
static struct freq_attr _name =			\
__ATTR(_name, 0444, show_##_name, NULL)

#define cpufreq_freq_attr_ro_perm(_name, _perm)	\
static struct freq_attr _name =			\
__ATTR(_name, _perm, show_##_name, NULL)

#define cpufreq_freq_attr_rw(_name)		\
static struct freq_attr _name =			\
__ATTR(_name, 0644, show_##_name, store_##_name)

#define cpufreq_freq_attr_wo(_name)		\
static struct freq_attr _name =			\
__ATTR(_name, 0200, NULL, store_##_name)

#define define_one_global_ro(_name)		\
static struct kobj_attribute _name =		\
__ATTR(_name, 0444, show_##_name, NULL)

#define define_one_global_rw(_name)		\
static struct kobj_attribute _name =		\
__ATTR(_name, 0644, show_##_name, store_##_name)


struct cpufreq_driver {
	char		name[CPUFREQ_NAME_LEN];
	u16		flags;
	void		*driver_data;

	/* needed by all drivers */
	int		(*init)(struct cpufreq_policy *policy);
	int		(*verify)(struct cpufreq_policy_data *policy);

	/* define one out of two */
	int		(*setpolicy)(struct cpufreq_policy *policy);

	int		(*target)(struct cpufreq_policy *policy,
				  unsigned int target_freq,
				  unsigned int relation);	/* Deprecated */
	int		(*target_index)(struct cpufreq_policy *policy,
					unsigned int index);
	unsigned int	(*fast_switch)(struct cpufreq_policy *policy,
				       unsigned int target_freq);
	/*
	 * ->fast_switch() replacement for drivers that use an internal
	 * representation of performance levels and can pass hints other than
	 * the target performance level to the hardware.
	 */
	void		(*adjust_perf)(unsigned int cpu,
				       unsigned long min_perf,
				       unsigned long target_perf,
				       unsigned long capacity);

	/*
	 * Only for drivers with target_index() and CPUFREQ_ASYNC_NOTIFICATION
	 * unset.
	 *
	 * get_intermediate should return a stable intermediate frequency
	 * platform wants to switch to and target_intermediate() should set CPU
	 * to that frequency, before jumping to the frequency corresponding
	 * to 'index'. Core will take care of sending notifications and driver
	 * doesn't have to handle them in target_intermediate() or
	 * target_index().
	 *
	 * Drivers can return '0' from get_intermediate() in case they don't
	 * wish to switch to intermediate frequency for some target frequency.
	 * In that case core will directly call ->target_index().
	 */
	unsigned int	(*get_intermediate)(struct cpufreq_policy *policy,
					    unsigned int index);
	int		(*target_intermediate)(struct cpufreq_policy *policy,
					       unsigned int index);

	/* should be defined, if possible */
	unsigned int	(*get)(unsigned int cpu);

	/* Called to update policy limits on firmware notifications. */
	void		(*update_limits)(unsigned int cpu);

	/* optional */
	int		(*bios_limit)(int cpu, unsigned int *limit);

	int		(*online)(struct cpufreq_policy *policy);
	int		(*offline)(struct cpufreq_policy *policy);
	int		(*exit)(struct cpufreq_policy *policy);
	int		(*suspend)(struct cpufreq_policy *policy);
	int		(*resume)(struct cpufreq_policy *policy);

	/* Will be called after the driver is fully initialized */
	void		(*ready)(struct cpufreq_policy *policy);

	struct freq_attr **attr;

	/* platform specific boost support code */
	bool		boost_enabled;
	int		(*set_boost)(struct cpufreq_policy *policy, int state);
};

/* flags */

/*
 * Set by drivers that need to update internale upper and lower boundaries along
 * with the target frequency and so the core and governors should also invoke
 * the diver if the target frequency does not change, but the policy min or max
 * may have changed.
 */
#define CPUFREQ_NEED_UPDATE_LIMITS		BIT(0)

/* loops_per_jiffy or other kernel "constants" aren't affected by frequency transitions */
#define CPUFREQ_CONST_LOOPS			BIT(1)

/*
 * Set by drivers that want the core to automatically register the cpufreq
 * driver as a thermal cooling device.
 */
#define CPUFREQ_IS_COOLING_DEV			BIT(2)

/*
 * This should be set by platforms having multiple clock-domains, i.e.
 * supporting multiple policies. With this sysfs directories of governor would
 * be created in cpu/cpu<num>/cpufreq/ directory and so they can use the same
 * governor with different tunables for different clusters.
 */
#define CPUFREQ_HAVE_GOVERNOR_PER_POLICY	BIT(3)

/*
 * Driver will do POSTCHANGE notifications from outside of their ->target()
 * routine and so must set cpufreq_driver->flags with this flag, so that core
 * can handle them specially.
 */
#define CPUFREQ_ASYNC_NOTIFICATION		BIT(4)

/*
 * Set by drivers which want cpufreq core to check if CPU is running at a
 * frequency present in freq-table exposed by the driver. For these drivers if
 * CPU is found running at an out of table freq, we will try to set it to a freq
 * from the table. And if that fails, we will stop further boot process by
 * issuing a BUG_ON().
 */
#define CPUFREQ_NEED_INITIAL_FREQ_CHECK	BIT(5)

/*
 * Set by drivers to disallow use of governors with "dynamic_switching" flag
 * set.
 */
#define CPUFREQ_NO_AUTO_DYNAMIC_SWITCHING	BIT(6)

int cpufreq_register_driver(struct cpufreq_driver *driver_data);
int cpufreq_unregister_driver(struct cpufreq_driver *driver_data);

bool cpufreq_driver_test_flags(u16 flags);
const char *cpufreq_get_current_driver(void);
void *cpufreq_get_driver_data(void);

static inline int cpufreq_thermal_control_enabled(struct cpufreq_driver *drv)
{
	return IS_ENABLED(CONFIG_CPU_THERMAL) &&
		(drv->flags & CPUFREQ_IS_COOLING_DEV);
}

static inline void cpufreq_verify_within_limits(struct cpufreq_policy_data *policy,
						unsigned int min,
						unsigned int max)
{
	if (policy->min < min)
		policy->min = min;
	if (policy->max < min)
		policy->max = min;
	if (policy->min > max)
		policy->min = max;
	if (policy->max > max)
		policy->max = max;
	if (policy->min > policy->max)
		policy->min = policy->max;
	return;
}

static inline void
cpufreq_verify_within_cpu_limits(struct cpufreq_policy_data *policy)
{
	cpufreq_verify_within_limits(policy, policy->cpuinfo.min_freq,
				     policy->cpuinfo.max_freq);
}

#ifdef CONFIG_CPU_FREQ
void cpufreq_suspend(void);
void cpufreq_resume(void);
int cpufreq_generic_suspend(struct cpufreq_policy *policy);
#else
static inline void cpufreq_suspend(void) {}
static inline void cpufreq_resume(void) {}
#endif

/*********************************************************************
 *                     CPUFREQ NOTIFIER INTERFACE                    *
 *********************************************************************/

#define CPUFREQ_TRANSITION_NOTIFIER	(0)
#define CPUFREQ_POLICY_NOTIFIER		(1)

/* Transition notifiers */
#define CPUFREQ_PRECHANGE		(0)
#define CPUFREQ_POSTCHANGE		(1)

/* Policy Notifiers  */
#define CPUFREQ_CREATE_POLICY		(0)
#define CPUFREQ_REMOVE_POLICY		(1)

#ifdef CONFIG_CPU_FREQ
int cpufreq_register_notifier(struct notifier_block *nb, unsigned int list);
int cpufreq_unregister_notifier(struct notifier_block *nb, unsigned int list);

void cpufreq_freq_transition_begin(struct cpufreq_policy *policy,
		struct cpufreq_freqs *freqs);
void cpufreq_freq_transition_end(struct cpufreq_policy *policy,
		struct cpufreq_freqs *freqs, int transition_failed);

#else /* CONFIG_CPU_FREQ */
static inline int cpufreq_register_notifier(struct notifier_block *nb,
						unsigned int list)
{
	return 0;
}
static inline int cpufreq_unregister_notifier(struct notifier_block *nb,
						unsigned int list)
{
	return 0;
}
#endif /* !CONFIG_CPU_FREQ */

/**
 * cpufreq_scale - "old * mult / div" calculation for large values (32-bit-arch
 * safe)
 * @old:   old value
 * @div:   divisor
 * @mult:  multiplier
 *
 *
 * new = old * mult / div
 */
static inline unsigned long cpufreq_scale(unsigned long old, u_int div,
		u_int mult)
{
#if BITS_PER_LONG == 32
	u64 result = ((u64) old) * ((u64) mult);
	do_div(result, div);
	return (unsigned long) result;

#elif BITS_PER_LONG == 64
	unsigned long result = old * ((u64) mult);
	result /= div;
	return result;
#endif
}

/*********************************************************************
 *                          CPUFREQ GOVERNORS                        *
 *********************************************************************/

#define CPUFREQ_POLICY_UNKNOWN		(0)
/*
 * If (cpufreq_driver->target) exists, the ->governor decides what frequency
 * within the limits is used. If (cpufreq_driver->setpolicy> exists, these
 * two generic policies are available:
 */
#define CPUFREQ_POLICY_POWERSAVE	(1)
#define CPUFREQ_POLICY_PERFORMANCE	(2)

/*
 * The polling frequency depends on the capability of the processor. Default
 * polling frequency is 1000 times the transition latency of the processor. The
 * ondemand governor will work on any processor with transition latency <= 10ms,
 * using appropriate sampling rate.
 */
#define LATENCY_MULTIPLIER		(1000)

struct cpufreq_governor {
	char	name[CPUFREQ_NAME_LEN];
	int	(*init)(struct cpufreq_policy *policy);
	void	(*exit)(struct cpufreq_policy *policy);
	int	(*start)(struct cpufreq_policy *policy);
	void	(*stop)(struct cpufreq_policy *policy);
	void	(*limits)(struct cpufreq_policy *policy);
	ssize_t	(*show_setspeed)	(struct cpufreq_policy *policy,
					 char *buf);
	int	(*store_setspeed)	(struct cpufreq_policy *policy,
					 unsigned int freq);
	struct list_head	governor_list;
	struct module		*owner;
	u8			flags;
};

/* Governor flags */

/* For governors which change frequency dynamically by themselves */
#define CPUFREQ_GOV_DYNAMIC_SWITCHING	BIT(0)

/* For governors wanting the target frequency to be set exactly */
#define CPUFREQ_GOV_STRICT_TARGET	BIT(1)


/* Pass a target to the cpufreq driver */
unsigned int cpufreq_driver_fast_switch(struct cpufreq_policy *policy,
					unsigned int target_freq);
void cpufreq_driver_adjust_perf(unsigned int cpu,
				unsigned long min_perf,
				unsigned long target_perf,
				unsigned long capacity);
bool cpufreq_driver_has_adjust_perf(void);
int cpufreq_driver_target(struct cpufreq_policy *policy,
				 unsigned int target_freq,
				 unsigned int relation);
int __cpufreq_driver_target(struct cpufreq_policy *policy,
				   unsigned int target_freq,
				   unsigned int relation);
unsigned int cpufreq_driver_resolve_freq(struct cpufreq_policy *policy,
					 unsigned int target_freq);
unsigned int cpufreq_policy_transition_delay_us(struct cpufreq_policy *policy);
int cpufreq_register_governor(struct cpufreq_governor *governor);
void cpufreq_unregister_governor(struct cpufreq_governor *governor);
int cpufreq_start_governor(struct cpufreq_policy *policy);
void cpufreq_stop_governor(struct cpufreq_policy *policy);

#define cpufreq_governor_init(__governor)			\
static int __init __governor##_init(void)			\
{								\
	return cpufreq_register_governor(&__governor);	\
}								\
core_initcall(__governor##_init)

#define cpufreq_governor_exit(__governor)			\
static void __exit __governor##_exit(void)			\
{								\
	return cpufreq_unregister_governor(&__governor);	\
}								\
module_exit(__governor##_exit)

struct cpufreq_governor *cpufreq_default_governor(void);
struct cpufreq_governor *cpufreq_fallback_governor(void);

static inline void cpufreq_policy_apply_limits(struct cpufreq_policy *policy)
{
	if (policy->max < policy->cur)
		__cpufreq_driver_target(policy, policy->max, CPUFREQ_RELATION_H);
	else if (policy->min > policy->cur)
		__cpufreq_driver_target(policy, policy->min, CPUFREQ_RELATION_L);
}

/* Governor attribute set */
struct gov_attr_set {
	struct kobject kobj;
	struct list_head policy_list;
	struct mutex update_lock;
	int usage_count;
};

/* sysfs ops for cpufreq governors */
extern const struct sysfs_ops governor_sysfs_ops;

void gov_attr_set_init(struct gov_attr_set *attr_set, struct list_head *list_node);
void gov_attr_set_get(struct gov_attr_set *attr_set, struct list_head *list_node);
unsigned int gov_attr_set_put(struct gov_attr_set *attr_set, struct list_head *list_node);

/* Governor sysfs attribute */
struct governor_attr {
	struct attribute attr;
	ssize_t (*show)(struct gov_attr_set *attr_set, char *buf);
	ssize_t (*store)(struct gov_attr_set *attr_set, const char *buf,
			 size_t count);
};

/*********************************************************************
 *                     FREQUENCY TABLE HELPERS                       *
 *********************************************************************/

/* Special Values of .frequency field */
#define CPUFREQ_ENTRY_INVALID	~0u
#define CPUFREQ_TABLE_END	~1u
/* Special Values of .flags field */
#define CPUFREQ_BOOST_FREQ	(1 << 0)

struct cpufreq_frequency_table {
	unsigned int	flags;
	unsigned int	driver_data; /* driver specific data, not used by core */
	unsigned int	frequency; /* kHz - doesn't need to be in ascending
				    * order */
};

#if defined(CONFIG_CPU_FREQ) && defined(CONFIG_PM_OPP)
int dev_pm_opp_init_cpufreq_table(struct device *dev,
				  struct cpufreq_frequency_table **table);
void dev_pm_opp_free_cpufreq_table(struct device *dev,
				   struct cpufreq_frequency_table **table);
#else
static inline int dev_pm_opp_init_cpufreq_table(struct device *dev,
						struct cpufreq_frequency_table
						**table)
{
	return -EINVAL;
}

static inline void dev_pm_opp_free_cpufreq_table(struct device *dev,
						 struct cpufreq_frequency_table
						 **table)
{
}
#endif

/*
 * cpufreq_for_each_entry -	iterate over a cpufreq_frequency_table
 * @pos:	the cpufreq_frequency_table * to use as a loop cursor.
 * @table:	the cpufreq_frequency_table * to iterate over.
 */

#define cpufreq_for_each_entry(pos, table)	\
	for (pos = table; pos->frequency != CPUFREQ_TABLE_END; pos++)

/*
 * cpufreq_for_each_entry_idx -	iterate over a cpufreq_frequency_table
 *	with index
 * @pos:	the cpufreq_frequency_table * to use as a loop cursor.
 * @table:	the cpufreq_frequency_table * to iterate over.
 * @idx:	the table entry currently being processed
 */

#define cpufreq_for_each_entry_idx(pos, table, idx)	\
	for (pos = table, idx = 0; pos->frequency != CPUFREQ_TABLE_END; \
		pos++, idx++)

/*
 * cpufreq_for_each_valid_entry -     iterate over a cpufreq_frequency_table
 *	excluding CPUFREQ_ENTRY_INVALID frequencies.
 * @pos:        the cpufreq_frequency_table * to use as a loop cursor.
 * @table:      the cpufreq_frequency_table * to iterate over.
 */

#define cpufreq_for_each_valid_entry(pos, table)			\
	for (pos = table; pos->frequency != CPUFREQ_TABLE_END; pos++)	\
		if (pos->frequency == CPUFREQ_ENTRY_INVALID)		\
			continue;					\
		else

/*
 * cpufreq_for_each_valid_entry_idx -     iterate with index over a cpufreq
 *	frequency_table excluding CPUFREQ_ENTRY_INVALID frequencies.
 * @pos:	the cpufreq_frequency_table * to use as a loop cursor.
 * @table:	the cpufreq_frequency_table * to iterate over.
 * @idx:	the table entry currently being processed
 */

#define cpufreq_for_each_valid_entry_idx(pos, table, idx)		\
	cpufreq_for_each_entry_idx(pos, table, idx)			\
		if (pos->frequency == CPUFREQ_ENTRY_INVALID)		\
			continue;					\
		else


int cpufreq_frequency_table_cpuinfo(struct cpufreq_policy *policy,
				    struct cpufreq_frequency_table *table);

int cpufreq_frequency_table_verify(struct cpufreq_policy_data *policy,
				   struct cpufreq_frequency_table *table);
int cpufreq_generic_frequency_table_verify(struct cpufreq_policy_data *policy);

int cpufreq_table_index_unsorted(struct cpufreq_policy *policy,
				 unsigned int target_freq,
				 unsigned int relation);
int cpufreq_frequency_table_get_index(struct cpufreq_policy *policy,
		unsigned int freq);

ssize_t cpufreq_show_cpus(const struct cpumask *mask, char *buf);

#ifdef CONFIG_CPU_FREQ
int cpufreq_boost_trigger_state(int state);
int cpufreq_boost_enabled(void);
int cpufreq_enable_boost_support(void);
bool policy_has_boost_freq(struct cpufreq_policy *policy);

/* Find lowest freq at or above target in a table in ascending order */
static inline int cpufreq_table_find_index_al(struct cpufreq_policy *policy,
					      unsigned int target_freq)
{
	struct cpufreq_frequency_table *table = policy->freq_table;
	struct cpufreq_frequency_table *pos;
	unsigned int freq;
	int idx, best = -1;

	cpufreq_for_each_valid_entry_idx(pos, table, idx) {
		freq = pos->frequency;

		if (freq >= target_freq)
			return idx;

		best = idx;
	}

	return best;
}

/* Find lowest freq at or above target in a table in descending order */
static inline int cpufreq_table_find_index_dl(struct cpufreq_policy *policy,
					      unsigned int target_freq)
{
	struct cpufreq_frequency_table *table = policy->freq_table;
	struct cpufreq_frequency_table *pos;
	unsigned int freq;
	int idx, best = -1;

	cpufreq_for_each_valid_entry_idx(pos, table, idx) {
		freq = pos->frequency;

		if (freq == target_freq)
			return idx;

		if (freq > target_freq) {
			best = idx;
			continue;
		}

		/* No freq found above target_freq */
		if (best == -1)
			return idx;

		return best;
	}

	return best;
}

/* Works only on sorted freq-tables */
static inline int cpufreq_table_find_index_l(struct cpufreq_policy *policy,
					     unsigned int target_freq)
{
	target_freq = clamp_val(target_freq, policy->min, policy->max);

	if (policy->freq_table_sorted == CPUFREQ_TABLE_SORTED_ASCENDING)
		return cpufreq_table_find_index_al(policy, target_freq);
	else
		return cpufreq_table_find_index_dl(policy, target_freq);
}

/* Find highest freq at or below target in a table in ascending order */
static inline int cpufreq_table_find_index_ah(struct cpufreq_policy *policy,
					      unsigned int target_freq)
{
	struct cpufreq_frequency_table *table = policy->freq_table;
	struct cpufreq_frequency_table *pos;
	unsigned int freq;
	int idx, best = -1;

	cpufreq_for_each_valid_entry_idx(pos, table, idx) {
		freq = pos->frequency;

		if (freq == target_freq)
			return idx;

		if (freq < target_freq) {
			best = idx;
			continue;
		}

		/* No freq found below target_freq */
		if (best == -1)
			return idx;

		return best;
	}

	return best;
}

/* Find highest freq at or below target in a table in descending order */
static inline int cpufreq_table_find_index_dh(struct cpufreq_policy *policy,
					      unsigned int target_freq)
{
	struct cpufreq_frequency_table *table = policy->freq_table;
	struct cpufreq_frequency_table *pos;
	unsigned int freq;
	int idx, best = -1;

	cpufreq_for_each_valid_entry_idx(pos, table, idx) {
		freq = pos->frequency;

		if (freq <= target_freq)
			return idx;

		best = idx;
	}

	return best;
}

/* Works only on sorted freq-tables */
static inline int cpufreq_table_find_index_h(struct cpufreq_policy *policy,
					     unsigned int target_freq)
{
	target_freq = clamp_val(target_freq, policy->min, policy->max);

	if (policy->freq_table_sorted == CPUFREQ_TABLE_SORTED_ASCENDING)
		return cpufreq_table_find_index_ah(policy, target_freq);
	else
		return cpufreq_table_find_index_dh(policy, target_freq);
}

/* Find closest freq to target in a table in ascending order */
static inline int cpufreq_table_find_index_ac(struct cpufreq_policy *policy,
					      unsigned int target_freq)
{
	struct cpufreq_frequency_table *table = policy->freq_table;
	struct cpufreq_frequency_table *pos;
	unsigned int freq;
	int idx, best = -1;

	cpufreq_for_each_valid_entry_idx(pos, table, idx) {
		freq = pos->frequency;

		if (freq == target_freq)
			return idx;

		if (freq < target_freq) {
			best = idx;
			continue;
		}

		/* No freq found below target_freq */
		if (best == -1)
			return idx;

		/* Choose the closest freq */
		if (target_freq - table[best].frequency > freq - target_freq)
			return idx;

		return best;
	}

	return best;
}

/* Find closest freq to target in a table in descending order */
static inline int cpufreq_table_find_index_dc(struct cpufreq_policy *policy,
					      unsigned int target_freq)
{
	struct cpufreq_frequency_table *table = policy->freq_table;
	struct cpufreq_frequency_table *pos;
	unsigned int freq;
	int idx, best = -1;

	cpufreq_for_each_valid_entry_idx(pos, table, idx) {
		freq = pos->frequency;

		if (freq == target_freq)
			return idx;

		if (freq > target_freq) {
			best = idx;
			continue;
		}

		/* No freq found above target_freq */
		if (best == -1)
			return idx;

		/* Choose the closest freq */
		if (table[best].frequency - target_freq > target_freq - freq)
			return idx;

		return best;
	}

	return best;
}

/* Works only on sorted freq-tables */
static inline int cpufreq_table_find_index_c(struct cpufreq_policy *policy,
					     unsigned int target_freq)
{
	target_freq = clamp_val(target_freq, policy->min, policy->max);

	if (policy->freq_table_sorted == CPUFREQ_TABLE_SORTED_ASCENDING)
		return cpufreq_table_find_index_ac(policy, target_freq);
	else
		return cpufreq_table_find_index_dc(policy, target_freq);
}

static inline int cpufreq_frequency_table_target(struct cpufreq_policy *policy,
						 unsigned int target_freq,
						 unsigned int relation)
{
	if (unlikely(policy->freq_table_sorted == CPUFREQ_TABLE_UNSORTED))
		return cpufreq_table_index_unsorted(policy, target_freq,
						    relation);

	switch (relation) {
	case CPUFREQ_RELATION_L:
		return cpufreq_table_find_index_l(policy, target_freq);
	case CPUFREQ_RELATION_H:
		return cpufreq_table_find_index_h(policy, target_freq);
	case CPUFREQ_RELATION_C:
		return cpufreq_table_find_index_c(policy, target_freq);
	default:
		WARN_ON_ONCE(1);
		return 0;
	}
}

static inline int cpufreq_table_count_valid_entries(const struct cpufreq_policy *policy)
{
	struct cpufreq_frequency_table *pos;
	int count = 0;

	if (unlikely(!policy->freq_table))
		return 0;

	cpufreq_for_each_valid_entry(pos, policy->freq_table)
		count++;

	return count;
}
#else
static inline int cpufreq_boost_trigger_state(int state)
{
	return 0;
}
static inline int cpufreq_boost_enabled(void)
{
	return 0;
}

static inline int cpufreq_enable_boost_support(void)
{
	return -EINVAL;
}

static inline bool policy_has_boost_freq(struct cpufreq_policy *policy)
{
	return false;
}
#endif

#if defined(CONFIG_ENERGY_MODEL) && defined(CONFIG_CPU_FREQ_GOV_SCHEDUTIL)
void sched_cpufreq_governor_change(struct cpufreq_policy *policy,
			struct cpufreq_governor *old_gov);
#else
static inline void sched_cpufreq_governor_change(struct cpufreq_policy *policy,
			struct cpufreq_governor *old_gov) { }
#endif

extern void arch_freq_prepare_all(void);
extern unsigned int arch_freq_get_on_cpu(int cpu);

#ifndef arch_set_freq_scale
static __always_inline
void arch_set_freq_scale(const struct cpumask *cpus,
			 unsigned long cur_freq,
			 unsigned long max_freq)
{
}
#endif

/* the following are really really optional */
extern struct freq_attr cpufreq_freq_attr_scaling_available_freqs;
extern struct freq_attr cpufreq_freq_attr_scaling_boost_freqs;
extern struct freq_attr *cpufreq_generic_attr[];
int cpufreq_table_validate_and_sort(struct cpufreq_policy *policy);

unsigned int cpufreq_generic_get(unsigned int cpu);
void cpufreq_generic_init(struct cpufreq_policy *policy,
		struct cpufreq_frequency_table *table,
		unsigned int transition_latency);
#endif /* _LINUX_CPUFREQ_H */<|MERGE_RESOLUTION|>--- conflicted
+++ resolved
@@ -243,13 +243,10 @@
 {
 	return 0;
 }
-<<<<<<< HEAD
-=======
 static inline bool cpufreq_supports_freq_invariance(void)
 {
 	return false;
 }
->>>>>>> 7d2a07b7
 static inline void disable_cpufreq(void) { }
 #endif
 
