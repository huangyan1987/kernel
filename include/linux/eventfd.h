/* SPDX-License-Identifier: GPL-2.0 */
/*
 *  include/linux/eventfd.h
 *
 *  Copyright (C) 2007  Davide Libenzi <davidel@xmailserver.org>
 *
 */

#ifndef _LINUX_EVENTFD_H
#define _LINUX_EVENTFD_H

#include <linux/fcntl.h>
#include <linux/wait.h>
#include <linux/err.h>
#include <linux/percpu-defs.h>
#include <linux/percpu.h>

/*
 * CAREFUL: Check include/uapi/asm-generic/fcntl.h when defining
 * new flags, since they might collide with O_* ones. We want
 * to re-use O_* flags that couldn't possibly have a meaning
 * from eventfd, in order to leave a free define-space for
 * shared O_* flags.
 */
#define EFD_SEMAPHORE (1 << 0)
#define EFD_CLOEXEC O_CLOEXEC
#define EFD_NONBLOCK O_NONBLOCK

#define EFD_SHARED_FCNTL_FLAGS (O_CLOEXEC | O_NONBLOCK)
#define EFD_FLAGS_SET (EFD_SHARED_FCNTL_FLAGS | EFD_SEMAPHORE)

struct eventfd_ctx;
struct file;

#ifdef CONFIG_EVENTFD

void eventfd_ctx_put(struct eventfd_ctx *ctx);
struct file *eventfd_fget(int fd);
struct eventfd_ctx *eventfd_ctx_fdget(int fd);
struct eventfd_ctx *eventfd_ctx_fileget(struct file *file);
__u64 eventfd_signal(struct eventfd_ctx *ctx, __u64 n);
int eventfd_ctx_remove_wait_queue(struct eventfd_ctx *ctx, wait_queue_entry_t *wait,
				  __u64 *cnt);
void eventfd_ctx_do_read(struct eventfd_ctx *ctx, __u64 *cnt);

DECLARE_PER_CPU(int, eventfd_wake_count);

static inline bool eventfd_signal_count(void)
{
	return this_cpu_read(eventfd_wake_count);
}

DECLARE_PER_CPU(int, eventfd_wake_count);

static inline bool eventfd_signal_count(void)
{
	return this_cpu_read(eventfd_wake_count);
}

#else /* CONFIG_EVENTFD */

/*
 * Ugly ugly ugly error layer to support modules that uses eventfd but
 * pretend to work in !CONFIG_EVENTFD configurations. Namely, AIO.
 */

static inline struct eventfd_ctx *eventfd_ctx_fdget(int fd)
{
	return ERR_PTR(-ENOSYS);
}

static inline int eventfd_signal(struct eventfd_ctx *ctx, int n)
{
	return -ENOSYS;
}

static inline void eventfd_ctx_put(struct eventfd_ctx *ctx)
{

}

static inline int eventfd_ctx_remove_wait_queue(struct eventfd_ctx *ctx,
						wait_queue_entry_t *wait, __u64 *cnt)
{
	return -ENOSYS;
}

static inline bool eventfd_signal_count(void)
{
	return false;
}

<<<<<<< HEAD
=======
static inline void eventfd_ctx_do_read(struct eventfd_ctx *ctx, __u64 *cnt)
{

}

>>>>>>> 7d2a07b7
#endif

#endif /* _LINUX_EVENTFD_H */
<|MERGE_RESOLUTION|>--- conflicted
+++ resolved
@@ -50,13 +50,6 @@
 	return this_cpu_read(eventfd_wake_count);
 }
 
-DECLARE_PER_CPU(int, eventfd_wake_count);
-
-static inline bool eventfd_signal_count(void)
-{
-	return this_cpu_read(eventfd_wake_count);
-}
-
 #else /* CONFIG_EVENTFD */
 
 /*
@@ -90,14 +83,11 @@
 	return false;
 }
 
-<<<<<<< HEAD
-=======
 static inline void eventfd_ctx_do_read(struct eventfd_ctx *ctx, __u64 *cnt)
 {
 
 }
 
->>>>>>> 7d2a07b7
 #endif
 
 #endif /* _LINUX_EVENTFD_H */
