--- conflicted
+++ resolved
@@ -257,7 +257,6 @@
 	struct device dev;		/* interface specific device info */
 	struct device *usb_dev;
 	struct work_struct reset_ws;	/* for resets in atomic context */
-	void *suse_kabi_padding;
 };
 #define	to_usb_interface(d) container_of(d, struct usb_interface, dev)
 
@@ -403,7 +402,6 @@
 	struct usb_ssp_cap_descriptor	*ssp_cap;
 	struct usb_ss_container_id_descriptor	*ss_id;
 	struct usb_ptm_cap_descriptor	*ptm_cap;
-	void *suse_kabi_padding;
 };
 
 int __usb_get_extra_descriptor(char *buffer, unsigned size,
@@ -467,7 +465,6 @@
 	struct mon_bus *mon_bus;	/* non-null when associated */
 	int monitored;			/* non-zero when monitored */
 #endif
-	void *suse_kabi_padding;
 };
 
 struct usb_dev_state;
@@ -706,12 +703,7 @@
 	unsigned lpm_disable_count;
 
 	u16 hub_delay;
-<<<<<<< HEAD
-
-	void *suse_kabi_padding;
-=======
 	unsigned use_generic_driver:1;
->>>>>>> 7d2a07b7
 };
 #define	to_usb_device(d) container_of(d, struct usb_device, dev)
 
@@ -1218,7 +1210,6 @@
 
 	struct usb_dynids dynids;
 	struct usbdrv_wrap drvwrap;
-	void *suse_kabi_padding;
 	unsigned int no_dynamic_id:1;
 	unsigned int supports_autosuspend:1;
 	unsigned int disable_hub_initiated_lpm:1;
@@ -1265,11 +1256,7 @@
 	int (*resume) (struct usb_device *udev, pm_message_t message);
 	const struct attribute_group **dev_groups;
 	struct usbdrv_wrap drvwrap;
-<<<<<<< HEAD
-	void *suse_kabi_padding;
-=======
 	const struct usb_device_id *id_table;
->>>>>>> 7d2a07b7
 	unsigned int supports_autosuspend:1;
 	unsigned int generic_subclass:1;
 };
@@ -1610,12 +1597,6 @@
 	int error_count;		/* (return) number of ISO errors */
 	void *context;			/* (in) context for completion */
 	usb_complete_t complete;	/* (in) completion routine */
-<<<<<<< HEAD
-
-	void *suse_kabi_padding;
-
-=======
->>>>>>> 7d2a07b7
 	struct usb_iso_packet_descriptor iso_frame_desc[];
 					/* (in) ISO ONLY */
 };
