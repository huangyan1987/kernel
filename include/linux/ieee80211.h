--- conflicted
+++ resolved
@@ -9,11 +9,7 @@
  * Copyright (c) 2006, Michael Wu <flamingice@sourmilk.net>
  * Copyright (c) 2013 - 2014 Intel Mobile Communications GmbH
  * Copyright (c) 2016 - 2017 Intel Deutschland GmbH
-<<<<<<< HEAD
- * Copyright (c) 2018 - 2020 Intel Corporation
-=======
  * Copyright (c) 2018 - 2021 Intel Corporation
->>>>>>> 7d2a07b7
  */
 
 #ifndef LINUX_IEEE80211_H
@@ -154,12 +150,9 @@
 #define IEEE80211_NDP_2M_PREQ_RTYPE_S                  36
 
 #define IEEE80211_ANO_NETTYPE_WILD              15
-<<<<<<< HEAD
-=======
 
 /* bits unique to S1G beacon */
 #define IEEE80211_S1G_BCN_NEXT_TBTT    0x100
->>>>>>> 7d2a07b7
 
 /* control extension - for IEEE80211_FTYPE_CTL | IEEE80211_STYPE_CTL_EXT */
 #define IEEE80211_CTL_EXT_POLL		0x2000
@@ -564,8 +557,6 @@
 }
 
 /**
-<<<<<<< HEAD
-=======
  * ieee80211_next_tbtt_present - check if IEEE80211_FTYPE_EXT &&
  * IEEE80211_STYPE_S1G_BEACON && IEEE80211_S1G_BCN_NEXT_TBTT
  * @fc: frame control bytes in little-endian byteorder
@@ -588,7 +579,6 @@
 }
 
 /**
->>>>>>> 7d2a07b7
  * ieee80211_is_atim - check if IEEE80211_FTYPE_MGMT && IEEE80211_STYPE_ATIM
  * @fc: frame control bytes in little-endian byteorder
  */
@@ -1088,8 +1078,6 @@
 			u8 change_seq;
 			u8 variable[0];
 		} __packed s1g_beacon;
-<<<<<<< HEAD
-=======
 		struct {
 			u8 sa[ETH_ALEN];
 			__le32 timestamp;
@@ -1097,7 +1085,6 @@
 			u8 next_tbtt[3];
 			u8 variable[0];
 		} __packed s1g_short_beacon;
->>>>>>> 7d2a07b7
 	} u;
 } __packed __aligned(2);
 
@@ -1274,10 +1261,7 @@
 #define BSS_MEMBERSHIP_SELECTOR_HT_PHY	127
 #define BSS_MEMBERSHIP_SELECTOR_VHT_PHY	126
 #define BSS_MEMBERSHIP_SELECTOR_HE_PHY	122
-<<<<<<< HEAD
-=======
 #define BSS_MEMBERSHIP_SELECTOR_SAE_H2E 123
->>>>>>> 7d2a07b7
 
 /* mgmt header + 1 byte category code */
 #define IEEE80211_MIN_ACTION_SIZE offsetof(struct ieee80211_mgmt, u.action.u)
@@ -2031,8 +2015,6 @@
 #define IEEE80211_HE_MAC_CAP3_FLEX_TWT_SCHED			0x40
 #define IEEE80211_HE_MAC_CAP3_RX_CTRL_FRAME_TO_MULTIBSS		0x80
 
-#define IEEE80211_HE_MAC_CAP3_MAX_AMPDU_LEN_EXP_SHIFT		3
-
 #define IEEE80211_HE_MAC_CAP4_BSRP_BQRP_A_MPDU_AGG		0x01
 #define IEEE80211_HE_MAC_CAP4_QTP				0x02
 #define IEEE80211_HE_MAC_CAP4_BQR				0x04
@@ -2369,16 +2351,11 @@
 }
 
 /* HE Spatial Reuse defines */
-<<<<<<< HEAD
-#define IEEE80211_HE_SPR_NON_SRG_OFFSET_PRESENT			0x4
-#define IEEE80211_HE_SPR_SRG_INFORMATION_PRESENT		0x8
-=======
 #define IEEE80211_HE_SPR_PSR_DISALLOWED				BIT(0)
 #define IEEE80211_HE_SPR_NON_SRG_OBSS_PD_SR_DISALLOWED		BIT(1)
 #define IEEE80211_HE_SPR_NON_SRG_OFFSET_PRESENT			BIT(2)
 #define IEEE80211_HE_SPR_SRG_INFORMATION_PRESENT		BIT(3)
 #define IEEE80211_HE_SPR_HESIGA_SR_VAL15_ALLOWED		BIT(4)
->>>>>>> 7d2a07b7
 
 /*
  * ieee80211_he_spr_size - calculate 802.11ax HE Spatial Reuse IE size
@@ -2413,86 +2390,6 @@
 }
 
 /* S1G Capabilities Information field */
-<<<<<<< HEAD
-#define S1G_CAPAB_B0_S1G_LONG BIT(0)
-#define S1G_CAPAB_B0_SGI_1MHZ BIT(1)
-#define S1G_CAPAB_B0_SGI_2MHZ BIT(2)
-#define S1G_CAPAB_B0_SGI_4MHZ BIT(3)
-#define S1G_CAPAB_B0_SGI_8MHZ BIT(4)
-#define S1G_CAPAB_B0_SGI_16MHZ BIT(5)
-#define S1G_CAPAB_B0_SUPP_CH_WIDTH_MASK (BIT(6) | BIT(7))
-#define S1G_CAPAB_B0_SUPP_CH_WIDTH_SHIFT 6
-
-#define S1G_CAPAB_B1_RX_LDPC BIT(0)
-#define S1G_CAPAB_B1_TX_STBC BIT(1)
-#define S1G_CAPAB_B1_RX_STBC BIT(2)
-#define S1G_CAPAB_B1_SU_BFER BIT(3)
-#define S1G_CAPAB_B1_SU_BFEE BIT(4)
-#define S1G_CAPAB_B1_BFEE_STS_MASK (BIT(5) | BIT(6) | BIT(7))
-#define S1G_CAPAB_B1_BFEE_STS_SHIFT 5
-
-#define S1G_CAPAB_B2_SOUNDING_DIMENSIONS_MASK (BIT(0) | BIT(1) | BIT(2))
-#define S1G_CAPAB_B2_SOUNDING_DIMENSIONS_SHIFT 0
-#define S1G_CAPAB_B2_MU_BFER BIT(3)
-#define S1G_CAPAB_B2_MU_BFEE BIT(4)
-#define S1G_CAPAB_B2_PLUS_HTC_VHT BIT(5)
-#define S1G_CAPAB_B2_TRAVELING_PILOT_MASK (BIT(6) | BIT(7))
-#define S1G_CAPAB_B2_TRAVELING_PILOT_SHIFT 6
-
-#define S1G_CAPAB_B3_RD_RESPONDER BIT(0)
-#define S1G_CAPAB_B3_HT_DELAYED_BA BIT(1)
-#define S1G_CAPAB_B3_MAX_MPDU_LEN BIT(2)
-#define S1G_CAPAB_B3_MAX_AMPDU_LEN_EXP_MASK (BIT(3) | BIT(4))
-#define S1G_CAPAB_B3_MAX_AMPDU_LEN_EXP_SHIFT 3
-#define S1G_CAPAB_B3_MIN_MPDU_START_MASK (BIT(5) | BIT(6) | BIT(7))
-#define S1G_CAPAB_B3_MIN_MPDU_START_SHIFT 5
-
-#define S1G_CAPAB_B4_UPLINK_SYNC BIT(0)
-#define S1G_CAPAB_B4_DYNAMIC_AID BIT(1)
-#define S1G_CAPAB_B4_BAT BIT(2)
-#define S1G_CAPAB_B4_TIME_ADE BIT(3)
-#define S1G_CAPAB_B4_NON_TIM BIT(4)
-#define S1G_CAPAB_B4_GROUP_AID BIT(5)
-#define S1G_CAPAB_B4_STA_TYPE_MASK (BIT(6) | BIT(7))
-#define S1G_CAPAB_B4_STA_TYPE_SHIFT 6
-
-#define S1G_CAPAB_B5_CENT_AUTH_CONTROL BIT(0)
-#define S1G_CAPAB_B5_DIST_AUTH_CONTROL BIT(1)
-#define S1G_CAPAB_B5_AMSDU BIT(2)
-#define S1G_CAPAB_B5_AMPDU BIT(3)
-#define S1G_CAPAB_B5_ASYMMETRIC_BA BIT(4)
-#define S1G_CAPAB_B5_FLOW_CONTROL BIT(5)
-#define S1G_CAPAB_B5_SECTORIZED_BEAM_MASK (BIT(6) | BIT(7))
-#define S1G_CAPAB_B5_SECTORIZED_BEAM_SHIFT 6
-
-#define S1G_CAPAB_B6_OBSS_MITIGATION BIT(0)
-#define S1G_CAPAB_B6_FRAGMENT_BA BIT(1)
-#define S1G_CAPAB_B6_NDP_PS_POLL BIT(2)
-#define S1G_CAPAB_B6_RAW_OPERATION BIT(3)
-#define S1G_CAPAB_B6_PAGE_SLICING BIT(4)
-#define S1G_CAPAB_B6_TXOP_SHARING_IMP_ACK BIT(5)
-#define S1G_CAPAB_B6_VHT_LINK_ADAPT_MASK (BIT(6) | BIT(7))
-#define S1G_CAPAB_B6_VHT_LINK_ADAPT_SHIFT 6
-
-#define S1G_CAPAB_B7_TACK_AS_PS_POLL BIT(0)
-#define S1G_CAPAB_B7_DUP_1MHZ BIT(1)
-#define S1G_CAPAB_B7_MCS_NEGOTIATION BIT(2)
-#define S1G_CAPAB_B7_1MHZ_CTL_RESPONSE_PREAMBLE BIT(3)
-#define S1G_CAPAB_B7_NDP_BFING_REPORT_POLL BIT(4)
-#define S1G_CAPAB_B7_UNSOLICITED_DYN_AID BIT(5)
-#define S1G_CAPAB_B7_SECTOR_TRAINING_OPERATION BIT(6)
-#define S1G_CAPAB_B7_TEMP_PS_MODE_SWITCH BIT(7)
-
-#define S1G_CAPAB_B8_TWT_GROUPING BIT(0)
-#define S1G_CAPAB_B8_BDT BIT(1)
-#define S1G_CAPAB_B8_COLOR_MASK (BIT(2) | BIT(3) | BIT(4))
-#define S1G_CAPAB_B8_COLOR_SHIFT 2
-#define S1G_CAPAB_B8_TWT_REQUEST BIT(5)
-#define S1G_CAPAB_B8_TWT_RESPOND BIT(6)
-#define S1G_CAPAB_B8_PV1_FRAME BIT(7)
-
-#define S1G_CAPAB_B9_LINK_ADAPT_PER_CONTROL_RESPONSE BIT(0)
-=======
 #define IEEE80211_S1G_CAPABILITY_LEN	15
 
 #define S1G_CAP0_S1G_LONG	BIT(0)
@@ -2580,7 +2477,6 @@
 
 #define IEEE80211_MAX_USF	FIELD_MAX(LISTEN_INT_USF)
 #define IEEE80211_MAX_UI	FIELD_MAX(LISTEN_INT_UI)
->>>>>>> 7d2a07b7
 
 /* Authentication algorithms */
 #define WLAN_AUTH_OPEN 0
@@ -2981,11 +2877,8 @@
 
 	WLAN_EID_REDUCED_NEIGHBOR_REPORT = 201,
 
-<<<<<<< HEAD
-=======
 	WLAN_EID_AID_REQUEST = 210,
 	WLAN_EID_AID_RESPONSE = 211,
->>>>>>> 7d2a07b7
 	WLAN_EID_S1G_BCN_COMPAT = 213,
 	WLAN_EID_S1G_SHORT_BCN_INTERVAL = 214,
 	WLAN_EID_S1G_CAPABILITIES = 217,
@@ -3220,14 +3113,11 @@
  */
 #define WLAN_EXT_CAPA3_MULTI_BSSID_SUPPORT	BIT(6)
 
-<<<<<<< HEAD
-=======
 /* Timing Measurement protocol for time sync is set in the 7th bit of 3rd byte
  * of the @WLAN_EID_EXT_CAPABILITY information element
  */
 #define WLAN_EXT_CAPA3_TIMING_MEASUREMENT_SUPPORT	BIT(7)
 
->>>>>>> 7d2a07b7
 /* TDLS capabilities in the 4th byte of @WLAN_EID_EXT_CAPABILITY */
 #define WLAN_EXT_CAPA4_TDLS_BUFFER_STA		BIT(4)
 #define WLAN_EXT_CAPA4_TDLS_PEER_PSM		BIT(5)
@@ -3533,11 +3423,8 @@
 #define WLAN_AKM_SUITE_OWE			SUITE(0x000FAC, 18)
 #define WLAN_AKM_SUITE_FT_PSK_SHA384		SUITE(0x000FAC, 19)
 #define WLAN_AKM_SUITE_PSK_SHA384		SUITE(0x000FAC, 20)
-<<<<<<< HEAD
-=======
 
 #define WLAN_AKM_SUITE_WFA_DPP			SUITE(WLAN_OUI_WFA, 2)
->>>>>>> 7d2a07b7
 
 #define WLAN_MAX_KEY_LEN		32
 
@@ -3955,25 +3842,15 @@
 #define WLAN_RSNX_CAPA_SAE_H2E BIT(5)
 
 /*
-<<<<<<< HEAD
- * reduced neighbor report, based on Draft P802.11ax_D5.0,
- * section 9.4.2.170
-=======
  * reduced neighbor report, based on Draft P802.11ax_D6.1,
  * section 9.4.2.170 and accepted contributions.
->>>>>>> 7d2a07b7
  */
 #define IEEE80211_AP_INFO_TBTT_HDR_TYPE				0x03
 #define IEEE80211_AP_INFO_TBTT_HDR_FILTERED			0x04
 #define IEEE80211_AP_INFO_TBTT_HDR_COLOC			0x08
 #define IEEE80211_AP_INFO_TBTT_HDR_COUNT			0xF0
-<<<<<<< HEAD
-#define IEEE80211_TBTT_INFO_OFFSET_BSSID_BSS_PARAM		8
-#define IEEE80211_TBTT_INFO_OFFSET_BSSID_SSSID_BSS_PARAM	12
-=======
 #define IEEE80211_TBTT_INFO_OFFSET_BSSID_BSS_PARAM		9
 #define IEEE80211_TBTT_INFO_OFFSET_BSSID_SSSID_BSS_PARAM	13
->>>>>>> 7d2a07b7
 
 #define IEEE80211_RNR_TBTT_PARAMS_OCT_RECOMMENDED		0x01
 #define IEEE80211_RNR_TBTT_PARAMS_SAME_SSID			0x02
@@ -3990,8 +3867,6 @@
        u8 channel;
 } __packed;
 
-<<<<<<< HEAD
-=======
 enum ieee80211_range_params_max_total_ltf {
 	IEEE80211_RANGE_PARAMS_MAX_TOTAL_LTF_4 = 0,
 	IEEE80211_RANGE_PARAMS_MAX_TOTAL_LTF_8,
@@ -3999,5 +3874,4 @@
 	IEEE80211_RANGE_PARAMS_MAX_TOTAL_LTF_UNSPECIFIED,
 };
 
->>>>>>> 7d2a07b7
 #endif /* LINUX_IEEE80211_H */