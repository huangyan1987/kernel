--- conflicted
+++ resolved
@@ -78,24 +78,6 @@
 #define BINPRM_FLAGS_PRESERVE_ARGV0_BIT 3
 #define BINPRM_FLAGS_PRESERVE_ARGV0 (1 << BINPRM_FLAGS_PRESERVE_ARGV0_BIT)
 
-<<<<<<< HEAD
-/* Function parameter for binfmt->coredump */
-struct coredump_params {
-	const kernel_siginfo_t *siginfo;
-	struct pt_regs *regs;
-	struct file *file;
-	unsigned long limit;
-	unsigned long mm_flags;
-	loff_t written;
-	loff_t pos;
-	loff_t to_skip;
-	int vma_count;
-	size_t vma_data_size;
-	struct core_vma_metadata *vma_meta;
-};
-
-=======
->>>>>>> 8db86851
 /*
  * This structure defines the functions that are used to load the binary formats that
  * linux accepts.
