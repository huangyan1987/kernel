/*
 * Copyright (C) 2001 Sistina Software (UK) Limited.
 * Copyright (C) 2004-2008 Red Hat, Inc. All rights reserved.
 *
 * This file is released under the LGPL.
 */

#ifndef _LINUX_DEVICE_MAPPER_H
#define _LINUX_DEVICE_MAPPER_H

#include <linux/bio.h>
#include <linux/blkdev.h>
#include <linux/dm-ioctl.h>
#include <linux/math64.h>
#include <linux/ratelimit.h>

struct dm_dev;
struct dm_target;
struct dm_table;
struct dm_report_zones_args;
struct mapped_device;
struct bio_vec;

/*
 * Type of table, mapped_device's mempool and request_queue
 */
enum dm_queue_mode {
	DM_TYPE_NONE		 = 0,
	DM_TYPE_BIO_BASED	 = 1,
	DM_TYPE_REQUEST_BASED	 = 2,
	DM_TYPE_DAX_BIO_BASED	 = 3,
};

typedef enum { STATUSTYPE_INFO, STATUSTYPE_TABLE } status_type_t;

union map_info {
	void *ptr;
};

/*
 * In the constructor the target parameter will already have the
 * table, type, begin and len fields filled in.
 */
typedef int (*dm_ctr_fn) (struct dm_target *target,
			  unsigned int argc, char **argv);

/*
 * The destructor doesn't need to free the dm_target, just
 * anything hidden ti->private.
 */
typedef void (*dm_dtr_fn) (struct dm_target *ti);

/*
 * The map function must return:
 * < 0: error
 * = 0: The target will handle the io by resubmitting it later
 * = 1: simple remap complete
 * = 2: The target wants to push back the io
 */
typedef int (*dm_map_fn) (struct dm_target *ti, struct bio *bio);
typedef int (*dm_clone_and_map_request_fn) (struct dm_target *ti,
					    struct request *rq,
					    union map_info *map_context,
					    struct request **clone);
typedef void (*dm_release_clone_request_fn) (struct request *clone,
					     union map_info *map_context);

/*
 * Returns:
 * < 0 : error (currently ignored)
 * 0   : ended successfully
 * 1   : for some reason the io has still not completed (eg,
 *       multipath target might want to requeue a failed io).
 * 2   : The target wants to push back the io
 */
typedef int (*dm_endio_fn) (struct dm_target *ti,
			    struct bio *bio, blk_status_t *error);
typedef int (*dm_request_endio_fn) (struct dm_target *ti,
				    struct request *clone, blk_status_t error,
				    union map_info *map_context);

typedef void (*dm_presuspend_fn) (struct dm_target *ti);
typedef void (*dm_presuspend_undo_fn) (struct dm_target *ti);
typedef void (*dm_postsuspend_fn) (struct dm_target *ti);
typedef int (*dm_preresume_fn) (struct dm_target *ti);
typedef void (*dm_resume_fn) (struct dm_target *ti);

typedef void (*dm_status_fn) (struct dm_target *ti, status_type_t status_type,
			      unsigned status_flags, char *result, unsigned maxlen);

typedef int (*dm_message_fn) (struct dm_target *ti, unsigned argc, char **argv,
			      char *result, unsigned maxlen);

typedef int (*dm_prepare_ioctl_fn) (struct dm_target *ti, struct block_device **bdev);

<<<<<<< HEAD
typedef int (*dm_report_zones_fn) (struct dm_target *ti,
				   struct dm_report_zones_args *args,
				   unsigned int nr_zones);
=======
#ifdef CONFIG_BLK_DEV_ZONED
typedef int (*dm_report_zones_fn) (struct dm_target *ti,
				   struct dm_report_zones_args *args,
				   unsigned int nr_zones);
#else
/*
 * Define dm_report_zones_fn so that targets can assign to NULL if
 * CONFIG_BLK_DEV_ZONED disabled. Otherwise each target needs to do
 * awkward #ifdefs in their target_type, etc.
 */
typedef int (*dm_report_zones_fn) (struct dm_target *dummy);
#endif
>>>>>>> 7d2a07b7

/*
 * These iteration functions are typically used to check (and combine)
 * properties of underlying devices.
 * E.g. Does at least one underlying device support flush?
 *      Does any underlying device not support WRITE_SAME?
 *
 * The callout function is called once for each contiguous section of
 * an underlying device.  State can be maintained in *data.
 * Return non-zero to stop iterating through any further devices.
 */
typedef int (*iterate_devices_callout_fn) (struct dm_target *ti,
					   struct dm_dev *dev,
					   sector_t start, sector_t len,
					   void *data);

/*
 * This function must iterate through each section of device used by the
 * target until it encounters a non-zero return code, which it then returns.
 * Returns zero if no callout returned non-zero.
 */
typedef int (*dm_iterate_devices_fn) (struct dm_target *ti,
				      iterate_devices_callout_fn fn,
				      void *data);

typedef void (*dm_io_hints_fn) (struct dm_target *ti,
				struct queue_limits *limits);

/*
 * Returns:
 *    0: The target can handle the next I/O immediately.
 *    1: The target can't handle the next I/O immediately.
 */
typedef int (*dm_busy_fn) (struct dm_target *ti);

/*
 * Returns:
 *  < 0 : error
 * >= 0 : the number of bytes accessible at the address
 */
typedef long (*dm_dax_direct_access_fn) (struct dm_target *ti, pgoff_t pgoff,
		long nr_pages, void **kaddr, pfn_t *pfn);
typedef size_t (*dm_dax_copy_iter_fn)(struct dm_target *ti, pgoff_t pgoff,
		void *addr, size_t bytes, struct iov_iter *i);
typedef int (*dm_dax_zero_page_range_fn)(struct dm_target *ti, pgoff_t pgoff,
		size_t nr_pages);
#define PAGE_SECTORS (PAGE_SIZE / 512)

void dm_error(const char *message);

struct dm_dev {
	struct block_device *bdev;
	struct dax_device *dax_dev;
	fmode_t mode;
	char name[16];
};

dev_t dm_get_dev_t(const char *path);

/*
 * Constructors should call these functions to ensure destination devices
 * are opened/closed correctly.
 */
int dm_get_device(struct dm_target *ti, const char *path, fmode_t mode,
		  struct dm_dev **result);
void dm_put_device(struct dm_target *ti, struct dm_dev *d);

/*
 * Information about a target type
 */

struct target_type {
	uint64_t features;
	const char *name;
	struct module *module;
	unsigned version[3];
	dm_ctr_fn ctr;
	dm_dtr_fn dtr;
	dm_map_fn map;
	dm_clone_and_map_request_fn clone_and_map_rq;
	dm_release_clone_request_fn release_clone_rq;
	dm_endio_fn end_io;
	dm_request_endio_fn rq_end_io;
	dm_presuspend_fn presuspend;
	dm_presuspend_undo_fn presuspend_undo;
	dm_postsuspend_fn postsuspend;
	dm_preresume_fn preresume;
	dm_resume_fn resume;
	dm_status_fn status;
	dm_message_fn message;
	dm_prepare_ioctl_fn prepare_ioctl;
	dm_report_zones_fn report_zones;
	dm_busy_fn busy;
	dm_iterate_devices_fn iterate_devices;
	dm_io_hints_fn io_hints;
	dm_dax_direct_access_fn direct_access;
	dm_dax_copy_iter_fn dax_copy_from_iter;
	dm_dax_copy_iter_fn dax_copy_to_iter;
	dm_dax_zero_page_range_fn dax_zero_page_range;

	/* For internal device-mapper use. */
	struct list_head list;
};

/*
 * Target features
 */

/*
 * Any table that contains an instance of this target must have only one.
 */
#define DM_TARGET_SINGLETON		0x00000001
#define dm_target_needs_singleton(type)	((type)->features & DM_TARGET_SINGLETON)

/*
 * Indicates that a target does not support read-only devices.
 */
#define DM_TARGET_ALWAYS_WRITEABLE	0x00000002
#define dm_target_always_writeable(type) \
		((type)->features & DM_TARGET_ALWAYS_WRITEABLE)

/*
 * Any device that contains a table with an instance of this target may never
 * have tables containing any different target type.
 */
#define DM_TARGET_IMMUTABLE		0x00000004
#define dm_target_is_immutable(type)	((type)->features & DM_TARGET_IMMUTABLE)

/*
 * Indicates that a target may replace any target; even immutable targets.
 * .map, .map_rq, .clone_and_map_rq and .release_clone_rq are all defined.
 */
#define DM_TARGET_WILDCARD		0x00000008
#define dm_target_is_wildcard(type)	((type)->features & DM_TARGET_WILDCARD)

/*
 * A target implements own bio data integrity.
 */
#define DM_TARGET_INTEGRITY		0x00000010
#define dm_target_has_integrity(type)	((type)->features & DM_TARGET_INTEGRITY)

/*
 * A target passes integrity data to the lower device.
 */
#define DM_TARGET_PASSES_INTEGRITY	0x00000020
#define dm_target_passes_integrity(type) ((type)->features & DM_TARGET_PASSES_INTEGRITY)

/*
 * Indicates support for zoned block devices:
 * - DM_TARGET_ZONED_HM: the target also supports host-managed zoned
 *   block devices but does not support combining different zoned models.
 * - DM_TARGET_MIXED_ZONED_MODEL: the target supports combining multiple
 *   devices with different zoned models.
 */
#ifdef CONFIG_BLK_DEV_ZONED
#define DM_TARGET_ZONED_HM		0x00000040
#define dm_target_supports_zoned_hm(type) ((type)->features & DM_TARGET_ZONED_HM)
#else
#define DM_TARGET_ZONED_HM		0x00000000
#define dm_target_supports_zoned_hm(type) (false)
#endif

/*
 * A target handles REQ_NOWAIT
 */
#define DM_TARGET_NOWAIT		0x00000080
#define dm_target_supports_nowait(type) ((type)->features & DM_TARGET_NOWAIT)

/*
 * A target supports passing through inline crypto support.
 */
#define DM_TARGET_PASSES_CRYPTO		0x00000100
#define dm_target_passes_crypto(type) ((type)->features & DM_TARGET_PASSES_CRYPTO)

#ifdef CONFIG_BLK_DEV_ZONED
#define DM_TARGET_MIXED_ZONED_MODEL	0x00000200
#define dm_target_supports_mixed_zoned_model(type) \
	((type)->features & DM_TARGET_MIXED_ZONED_MODEL)
#else
#define DM_TARGET_MIXED_ZONED_MODEL	0x00000000
#define dm_target_supports_mixed_zoned_model(type) (false)
#endif

struct dm_target {
	struct dm_table *table;
	struct target_type *type;

	/* target limits */
	sector_t begin;
	sector_t len;

	/* If non-zero, maximum size of I/O submitted to a target. */
	uint32_t max_io_len;

	/*
	 * A number of zero-length barrier bios that will be submitted
	 * to the target for the purpose of flushing cache.
	 *
	 * The bio number can be accessed with dm_bio_get_target_bio_nr.
	 * It is a responsibility of the target driver to remap these bios
	 * to the real underlying devices.
	 */
	unsigned num_flush_bios;

	/*
	 * The number of discard bios that will be submitted to the target.
	 * The bio number can be accessed with dm_bio_get_target_bio_nr.
	 */
	unsigned num_discard_bios;

	/*
	 * The number of secure erase bios that will be submitted to the target.
	 * The bio number can be accessed with dm_bio_get_target_bio_nr.
	 */
	unsigned num_secure_erase_bios;

	/*
	 * The number of WRITE SAME bios that will be submitted to the target.
	 * The bio number can be accessed with dm_bio_get_target_bio_nr.
	 */
	unsigned num_write_same_bios;

	/*
	 * The number of WRITE ZEROES bios that will be submitted to the target.
	 * The bio number can be accessed with dm_bio_get_target_bio_nr.
	 */
	unsigned num_write_zeroes_bios;

	/*
	 * The minimum number of extra bytes allocated in each io for the
	 * target to use.
	 */
	unsigned per_io_data_size;

	/* target specific data */
	void *private;

	/* Used to provide an error string from the ctr */
	char *error;

	/*
	 * Set if this target needs to receive flushes regardless of
	 * whether or not its underlying devices have support.
	 */
	bool flush_supported:1;

	/*
	 * Set if this target needs to receive discards regardless of
	 * whether or not its underlying devices have support.
	 */
	bool discards_supported:1;

<<<<<<< HEAD
=======
	/*
	 * Set if we need to limit the number of in-flight bios when swapping.
	 */
	bool limit_swap_bios:1;

	/*
	 * Set if this target implements a a zoned device and needs emulation of
	 * zone append operations using regular writes.
	 */
	bool emulate_zone_append:1;
};

>>>>>>> 7d2a07b7
void *dm_per_bio_data(struct bio *bio, size_t data_size);
struct bio *dm_bio_from_per_bio_data(void *data, size_t data_size);
unsigned dm_bio_get_target_bio_nr(const struct bio *bio);

u64 dm_start_time_ns_from_clone(struct bio *bio);

int dm_register_target(struct target_type *t);
void dm_unregister_target(struct target_type *t);

/*
 * Target argument parsing.
 */
struct dm_arg_set {
	unsigned argc;
	char **argv;
};

/*
 * The minimum and maximum value of a numeric argument, together with
 * the error message to use if the number is found to be outside that range.
 */
struct dm_arg {
	unsigned min;
	unsigned max;
	char *error;
};

/*
 * Validate the next argument, either returning it as *value or, if invalid,
 * returning -EINVAL and setting *error.
 */
int dm_read_arg(const struct dm_arg *arg, struct dm_arg_set *arg_set,
		unsigned *value, char **error);

/*
 * Process the next argument as the start of a group containing between
 * arg->min and arg->max further arguments. Either return the size as
 * *num_args or, if invalid, return -EINVAL and set *error.
 */
int dm_read_arg_group(const struct dm_arg *arg, struct dm_arg_set *arg_set,
		      unsigned *num_args, char **error);

/*
 * Return the current argument and shift to the next.
 */
const char *dm_shift_arg(struct dm_arg_set *as);

/*
 * Move through num_args arguments.
 */
void dm_consume_args(struct dm_arg_set *as, unsigned num_args);

/*-----------------------------------------------------------------
 * Functions for creating and manipulating mapped devices.
 * Drop the reference with dm_put when you finish with the object.
 *---------------------------------------------------------------*/

/*
 * DM_ANY_MINOR chooses the next available minor number.
 */
#define DM_ANY_MINOR (-1)
int dm_create(int minor, struct mapped_device **md);

/*
 * Reference counting for md.
 */
struct mapped_device *dm_get_md(dev_t dev);
void dm_get(struct mapped_device *md);
int dm_hold(struct mapped_device *md);
void dm_put(struct mapped_device *md);

/*
 * An arbitrary pointer may be stored alongside a mapped device.
 */
void dm_set_mdptr(struct mapped_device *md, void *ptr);
void *dm_get_mdptr(struct mapped_device *md);

/*
 * A device can still be used while suspended, but I/O is deferred.
 */
int dm_suspend(struct mapped_device *md, unsigned suspend_flags);
int dm_resume(struct mapped_device *md);

/*
 * Event functions.
 */
uint32_t dm_get_event_nr(struct mapped_device *md);
int dm_wait_event(struct mapped_device *md, int event_nr);
uint32_t dm_next_uevent_seq(struct mapped_device *md);
void dm_uevent_add(struct mapped_device *md, struct list_head *elist);

/*
 * Info functions.
 */
const char *dm_device_name(struct mapped_device *md);
int dm_copy_name_and_uuid(struct mapped_device *md, char *name, char *uuid);
struct gendisk *dm_disk(struct mapped_device *md);
int dm_suspended(struct dm_target *ti);
int dm_post_suspending(struct dm_target *ti);
int dm_noflush_suspending(struct dm_target *ti);
void dm_accept_partial_bio(struct bio *bio, unsigned n_sectors);
union map_info *dm_get_rq_mapinfo(struct request *rq);

#ifdef CONFIG_BLK_DEV_ZONED
struct dm_report_zones_args {
	struct dm_target *tgt;
	sector_t next_sector;

	void *orig_data;
	report_zones_cb orig_cb;
	unsigned int zone_idx;

	/* must be filled by ->report_zones before calling dm_report_zones_cb */
	sector_t start;
};
<<<<<<< HEAD
int dm_report_zones_cb(struct blk_zone *zone, unsigned int idx, void *data);
=======
int dm_report_zones(struct block_device *bdev, sector_t start, sector_t sector,
		    struct dm_report_zones_args *args, unsigned int nr_zones);
>>>>>>> 7d2a07b7
#endif /* CONFIG_BLK_DEV_ZONED */

/*
 * Device mapper functions to parse and create devices specified by the
 * parameter "dm-mod.create="
 */
int __init dm_early_create(struct dm_ioctl *dmi,
			   struct dm_target_spec **spec_array,
			   char **target_params_array);

struct queue_limits *dm_get_queue_limits(struct mapped_device *md);

/*
 * Geometry functions.
 */
int dm_get_geometry(struct mapped_device *md, struct hd_geometry *geo);
int dm_set_geometry(struct mapped_device *md, struct hd_geometry *geo);

/*-----------------------------------------------------------------
 * Functions for manipulating device-mapper tables.
 *---------------------------------------------------------------*/

/*
 * First create an empty table.
 */
int dm_table_create(struct dm_table **result, fmode_t mode,
		    unsigned num_targets, struct mapped_device *md);

/*
 * Then call this once for each target.
 */
int dm_table_add_target(struct dm_table *t, const char *type,
			sector_t start, sector_t len, char *params);

/*
 * Target can use this to set the table's type.
 * Can only ever be called from a target's ctr.
 * Useful for "hybrid" target (supports both bio-based
 * and request-based).
 */
void dm_table_set_type(struct dm_table *t, enum dm_queue_mode type);

/*
 * Finally call this to make the table ready for use.
 */
int dm_table_complete(struct dm_table *t);

/*
 * Destroy the table when finished.
 */
void dm_table_destroy(struct dm_table *t);

/*
 * Target may require that it is never sent I/O larger than len.
 */
int __must_check dm_set_target_max_io_len(struct dm_target *ti, sector_t len);

/*
 * Table reference counting.
 */
struct dm_table *dm_get_live_table(struct mapped_device *md, int *srcu_idx);
void dm_put_live_table(struct mapped_device *md, int srcu_idx);
void dm_sync_table(struct mapped_device *md);

/*
 * Queries
 */
sector_t dm_table_get_size(struct dm_table *t);
unsigned int dm_table_get_num_targets(struct dm_table *t);
fmode_t dm_table_get_mode(struct dm_table *t);
struct mapped_device *dm_table_get_md(struct dm_table *t);
const char *dm_table_device_name(struct dm_table *t);

/*
 * Trigger an event.
 */
void dm_table_event(struct dm_table *t);

/*
 * Run the queue for request-based targets.
 */
void dm_table_run_md_queue_async(struct dm_table *t);

/*
 * The device must be suspended before calling this method.
 * Returns the previous table, which the caller must destroy.
 */
struct dm_table *dm_swap_table(struct mapped_device *md,
			       struct dm_table *t);

/*
 * Table keyslot manager functions
 */
void dm_destroy_keyslot_manager(struct blk_keyslot_manager *ksm);

/*-----------------------------------------------------------------
 * Macros.
 *---------------------------------------------------------------*/
#define DM_NAME "device-mapper"

#define DM_FMT(fmt) DM_NAME ": " DM_MSG_PREFIX ": " fmt "\n"

#define DMCRIT(fmt, ...) pr_crit(DM_FMT(fmt), ##__VA_ARGS__)

#define DMERR(fmt, ...) pr_err(DM_FMT(fmt), ##__VA_ARGS__)
#define DMERR_LIMIT(fmt, ...) pr_err_ratelimited(DM_FMT(fmt), ##__VA_ARGS__)
#define DMWARN(fmt, ...) pr_warn(DM_FMT(fmt), ##__VA_ARGS__)
#define DMWARN_LIMIT(fmt, ...) pr_warn_ratelimited(DM_FMT(fmt), ##__VA_ARGS__)
#define DMINFO(fmt, ...) pr_info(DM_FMT(fmt), ##__VA_ARGS__)
#define DMINFO_LIMIT(fmt, ...) pr_info_ratelimited(DM_FMT(fmt), ##__VA_ARGS__)

#define DMDEBUG(fmt, ...) pr_debug(DM_FMT(fmt), ##__VA_ARGS__)
#define DMDEBUG_LIMIT(fmt, ...) pr_debug_ratelimited(DM_FMT(fmt), ##__VA_ARGS__)

#define DMEMIT(x...) sz += ((sz >= maxlen) ? \
			  0 : scnprintf(result + sz, maxlen - sz, x))

/*
 * Definitions of return values from target end_io function.
 */
#define DM_ENDIO_DONE		0
#define DM_ENDIO_INCOMPLETE	1
#define DM_ENDIO_REQUEUE	2
#define DM_ENDIO_DELAY_REQUEUE	3

/*
 * Definitions of return values from target map function.
 */
#define DM_MAPIO_SUBMITTED	0
#define DM_MAPIO_REMAPPED	1
#define DM_MAPIO_REQUEUE	DM_ENDIO_REQUEUE
#define DM_MAPIO_DELAY_REQUEUE	DM_ENDIO_DELAY_REQUEUE
#define DM_MAPIO_KILL		4

#define dm_sector_div64(x, y)( \
{ \
	u64 _res; \
	(x) = div64_u64_rem(x, y, &_res); \
	_res; \
} \
)

/*
 * Ceiling(n / sz)
 */
#define dm_div_up(n, sz) (((n) + (sz) - 1) / (sz))

#define dm_sector_div_up(n, sz) ( \
{ \
	sector_t _r = ((n) + (sz) - 1); \
	sector_div(_r, (sz)); \
	_r; \
} \
)

/*
 * ceiling(n / size) * size
 */
#define dm_round_up(n, sz) (dm_div_up((n), (sz)) * (sz))

/*
 * Sector offset taken relative to the start of the target instead of
 * relative to the start of the device.
 */
#define dm_target_offset(ti, sector) ((sector) - (ti)->begin)

static inline sector_t to_sector(unsigned long long n)
{
	return (n >> SECTOR_SHIFT);
}

static inline unsigned long to_bytes(sector_t n)
{
	return (n << SECTOR_SHIFT);
}

#endif	/* _LINUX_DEVICE_MAPPER_H */<|MERGE_RESOLUTION|>--- conflicted
+++ resolved
@@ -93,11 +93,6 @@
 
 typedef int (*dm_prepare_ioctl_fn) (struct dm_target *ti, struct block_device **bdev);
 
-<<<<<<< HEAD
-typedef int (*dm_report_zones_fn) (struct dm_target *ti,
-				   struct dm_report_zones_args *args,
-				   unsigned int nr_zones);
-=======
 #ifdef CONFIG_BLK_DEV_ZONED
 typedef int (*dm_report_zones_fn) (struct dm_target *ti,
 				   struct dm_report_zones_args *args,
@@ -110,7 +105,6 @@
  */
 typedef int (*dm_report_zones_fn) (struct dm_target *dummy);
 #endif
->>>>>>> 7d2a07b7
 
 /*
  * These iteration functions are typically used to check (and combine)
@@ -363,8 +357,6 @@
 	 */
 	bool discards_supported:1;
 
-<<<<<<< HEAD
-=======
 	/*
 	 * Set if we need to limit the number of in-flight bios when swapping.
 	 */
@@ -377,7 +369,6 @@
 	bool emulate_zone_append:1;
 };
 
->>>>>>> 7d2a07b7
 void *dm_per_bio_data(struct bio *bio, size_t data_size);
 struct bio *dm_bio_from_per_bio_data(void *data, size_t data_size);
 unsigned dm_bio_get_target_bio_nr(const struct bio *bio);
@@ -493,12 +484,8 @@
 	/* must be filled by ->report_zones before calling dm_report_zones_cb */
 	sector_t start;
 };
-<<<<<<< HEAD
-int dm_report_zones_cb(struct blk_zone *zone, unsigned int idx, void *data);
-=======
 int dm_report_zones(struct block_device *bdev, sector_t start, sector_t sector,
 		    struct dm_report_zones_args *args, unsigned int nr_zones);
->>>>>>> 7d2a07b7
 #endif /* CONFIG_BLK_DEV_ZONED */
 
 /*
