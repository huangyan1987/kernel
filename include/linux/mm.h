--- conflicted
+++ resolved
@@ -102,12 +102,7 @@
 
 #define VM_CAN_NONLINEAR 0x08000000	/* Has ->fault & does nonlinear pages */
 #define VM_MIXEDMAP	0x10000000	/* Can contain "struct page" and pure PFN pages */
-#ifndef CONFIG_XEN
 #define VM_SAO		0x20000000	/* Strong Access Ordering (powerpc) */
-#else
-#define VM_SAO		0
-#define VM_FOREIGN	0x20000000	/* Has pages belonging to another VM */
-#endif
 #define VM_PFN_AT_MMAP	0x40000000	/* PFNMAP vma that is fully mapped at mmap time */
 #define VM_MERGEABLE	0x80000000	/* KSM may merge identical pages */
 
@@ -131,12 +126,6 @@
  * special vmas that are non-mergable, non-mlock()able
  */
 #define VM_SPECIAL (VM_IO | VM_DONTEXPAND | VM_RESERVED | VM_PFNMAP)
-
-#ifdef CONFIG_XEN
-struct vm_foreign_map {
-	struct page **map;
-};
-#endif
 
 /*
  * mapping from the currently active vm_flags protection bits (the
@@ -209,17 +198,6 @@
 	 */
 	int (*access)(struct vm_area_struct *vma, unsigned long addr,
 		      void *buf, int len, int write);
-
-#ifdef CONFIG_XEN
-	/* Area-specific function for clearing the PTE at @ptep. Returns the
-	 * original value of @ptep. */
-	pte_t (*zap_pte)(struct vm_area_struct *vma,
-			 unsigned long addr, pte_t *ptep, int is_fullmm);
-
-	/* called before close() to indicate no more pages should be mapped */
-	void (*unmap)(struct vm_area_struct *area);
-#endif
-
 #ifdef CONFIG_NUMA
 	/*
 	 * set_policy() op must add a reference to any non-NULL @new mempolicy
@@ -675,7 +653,12 @@
 	return mapping;
 }
 
-<<<<<<< HEAD
+/* Neutral page->mapping pointer to address_space or anon_vma or other */
+static inline void *page_rmapping(struct page *page)
+{
+	return (void *)((unsigned long)page->mapping & ~PAGE_MAPPING_FLAGS);
+}
+
 extern struct address_space *__page_file_mapping(struct page *);
 
 static inline
@@ -685,12 +668,6 @@
 		return __page_file_mapping(page);
 
 	return page->mapping;
-=======
-/* Neutral page->mapping pointer to address_space or anon_vma or other */
-static inline void *page_rmapping(struct page *page)
-{
-	return (void *)((unsigned long)page->mapping & ~PAGE_MAPPING_FLAGS);
->>>>>>> 92dcffb9
 }
 
 static inline int PageAnon(struct page *page)
@@ -1399,10 +1376,7 @@
 };
 extern void memory_failure(unsigned long pfn, int trapno);
 extern int __memory_failure(unsigned long pfn, int trapno, int flags);
-<<<<<<< HEAD
-=======
 extern int unpoison_memory(unsigned long pfn);
->>>>>>> 92dcffb9
 extern int sysctl_memory_failure_early_kill;
 extern int sysctl_memory_failure_recovery;
 extern void shake_page(struct page *p, int access);
