--- conflicted
+++ resolved
@@ -104,18 +104,8 @@
 #define VM_DONTDUMP	0x04000000	/* Do not include in the core dump */
 
 #define VM_MIXEDMAP	0x10000000	/* Can contain "struct page" and pure PFN pages */
-<<<<<<< HEAD
-#ifndef CONFIG_XEN
-#define VM_SAO		0x20000000	/* Strong Access Ordering (powerpc) */
-#else
-#define VM_SAO		0
-#define VM_FOREIGN	0x20000000	/* Has pages belonging to another VM */
-#endif
-#define VM_PFN_AT_MMAP	0x40000000	/* PFNMAP vma that is fully mapped at mmap time */
-=======
 #define VM_HUGEPAGE	0x20000000	/* MADV_HUGEPAGE marked this vma */
 #define VM_NOHUGEPAGE	0x40000000	/* MADV_NOHUGEPAGE marked this vma */
->>>>>>> ddffeb8c
 #define VM_MERGEABLE	0x80000000	/* KSM may merge identical pages */
 
 #if defined(CONFIG_X86)
@@ -159,12 +149,6 @@
  */
 #define VM_SPECIAL (VM_IO | VM_DONTEXPAND | VM_PFNMAP)
 
-#ifdef CONFIG_XEN
-struct vm_foreign_map {
-	struct page **map;
-};
-#endif
-
 /*
  * mapping from the currently active vm_flags protection bits (the
  * low four bits) to a page protection mask..
@@ -218,15 +202,6 @@
 	 */
 	int (*access)(struct vm_area_struct *vma, unsigned long addr,
 		      void *buf, int len, int write);
-#ifdef CONFIG_XEN
-	/* Area-specific function for clearing the PTE at @ptep. Returns the
-	 * original value of @ptep. */
-	pte_t (*zap_pte)(struct vm_area_struct *vma,
-			 unsigned long addr, pte_t *ptep, int is_fullmm);
-
-	/* called before close() to indicate no more pages should be mapped */
-	void (*unmap)(struct vm_area_struct *area);
-#endif
 #ifdef CONFIG_NUMA
 	/*
 	 * set_policy() op must add a reference to any non-NULL @new mempolicy
