--- conflicted
+++ resolved
@@ -49,10 +49,7 @@
 #define ARM_SMCCC_OWNER_OEM		3
 #define ARM_SMCCC_OWNER_STANDARD	4
 #define ARM_SMCCC_OWNER_STANDARD_HYP	5
-<<<<<<< HEAD
-=======
 #define ARM_SMCCC_OWNER_VENDOR_HYP	6
->>>>>>> 7d2a07b7
 #define ARM_SMCCC_OWNER_TRUSTED_APP	48
 #define ARM_SMCCC_OWNER_TRUSTED_APP_END	49
 #define ARM_SMCCC_OWNER_TRUSTED_OS	50
@@ -66,12 +63,9 @@
 #define ARM_SMCCC_VERSION_1_0		0x10000
 #define ARM_SMCCC_VERSION_1_1		0x10001
 #define ARM_SMCCC_VERSION_1_2		0x10002
-<<<<<<< HEAD
-=======
 #define ARM_SMCCC_VERSION_1_3		0x10003
 
 #define ARM_SMCCC_1_3_SVE_HINT		0x10000
->>>>>>> 7d2a07b7
 
 #define ARM_SMCCC_VERSION_FUNC_ID					\
 	ARM_SMCCC_CALL_VAL(ARM_SMCCC_FAST_CALL,				\
@@ -225,11 +219,8 @@
 
 void __init arm_smccc_version_init(u32 version, enum arm_smccc_conduit conduit);
 
-<<<<<<< HEAD
-=======
 extern u64 smccc_has_sve_hint;
 
->>>>>>> 7d2a07b7
 /**
  * struct arm_smccc_res - Result from SMC/HVC call
  * @a0-a3 result values from registers 0 to 3
@@ -512,33 +503,6 @@
 #define arm_smccc_1_1_hvc(...)	__arm_smccc_1_1(SMCCC_HVC_INST, __VA_ARGS__)
 
 /*
-<<<<<<< HEAD
- * Return codes defined in ARM DEN 0070A
- * ARM DEN 0070A is now merged/consolidated into ARM DEN 0028 C
- */
-#define SMCCC_RET_SUCCESS			0
-#define SMCCC_RET_NOT_SUPPORTED			-1
-#define SMCCC_RET_NOT_REQUIRED			-2
-#define SMCCC_RET_INVALID_PARAMETER		-3
-
-#define SMCCC_ARCH_WORKAROUND_RET_UNAFFECTED	1
-
-/* Paravirtualised time calls (defined by ARM DEN0057A) */
-#define ARM_SMCCC_HV_PV_TIME_FEATURES				\
-	ARM_SMCCC_CALL_VAL(ARM_SMCCC_FAST_CALL,			\
-			   ARM_SMCCC_SMC_64,			\
-			   ARM_SMCCC_OWNER_STANDARD_HYP,	\
-			   0x20)
-
-#define ARM_SMCCC_HV_PV_TIME_ST					\
-	ARM_SMCCC_CALL_VAL(ARM_SMCCC_FAST_CALL,			\
-			   ARM_SMCCC_SMC_64,			\
-			   ARM_SMCCC_OWNER_STANDARD_HYP,	\
-			   0x21)
-
-/*
-=======
->>>>>>> 7d2a07b7
  * Like arm_smccc_1_1* but always returns SMCCC_RET_NOT_SUPPORTED.
  * Used when the SMCCC conduit is not defined. The empty asm statement
  * avoids compiler warnings about unused variables.
@@ -546,11 +510,7 @@
 #define __fail_smccc_1_1(...)						\
 	do {								\
 		__declare_args(__count_args(__VA_ARGS__), __VA_ARGS__);	\
-<<<<<<< HEAD
-		asm ("" __constraints(__count_args(__VA_ARGS__)));	\
-=======
 		asm ("" : __constraints(__count_args(__VA_ARGS__)));	\
->>>>>>> 7d2a07b7
 		if (___res)						\
 			___res->a0 = SMCCC_RET_NOT_SUPPORTED;		\
 	} while (0)
