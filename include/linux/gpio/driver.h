--- conflicted
+++ resolved
@@ -25,16 +25,6 @@
 #define GPIO_LINE_DIRECTION_IN	1
 #define GPIO_LINE_DIRECTION_OUT	0
 
-<<<<<<< HEAD
-#ifdef CONFIG_GPIOLIB_IRQCHIP
-
-struct gpio_chip;
-
-#define GPIO_LINE_DIRECTION_IN	1
-#define GPIO_LINE_DIRECTION_OUT	0
-
-=======
->>>>>>> 7d2a07b7
 /**
  * struct gpio_irq_chip - GPIO interrupt controller
  */
@@ -97,11 +87,7 @@
 	 * @need_valid_mask to make these GPIO lines unavailable for
 	 * translation.
 	 */
-<<<<<<< HEAD
-	int (*child_to_parent_hwirq)(struct gpio_chip *chip,
-=======
 	int (*child_to_parent_hwirq)(struct gpio_chip *gc,
->>>>>>> 7d2a07b7
 				     unsigned int child_hwirq,
 				     unsigned int child_type,
 				     unsigned int *parent_hwirq,
@@ -116,11 +102,7 @@
 	 * variant named &gpiochip_populate_parent_fwspec_fourcell is also
 	 * available.
 	 */
-<<<<<<< HEAD
-	void *(*populate_parent_alloc_arg)(struct gpio_chip *chip,
-=======
 	void *(*populate_parent_alloc_arg)(struct gpio_chip *gc,
->>>>>>> 7d2a07b7
 				       unsigned int parent_hwirq,
 				       unsigned int parent_type);
 
@@ -132,11 +114,7 @@
 	 * callback. If this is not specified, then a default callback will be
 	 * provided that returns the line offset.
 	 */
-<<<<<<< HEAD
-	unsigned int (*child_offset_to_irq)(struct gpio_chip *chip,
-=======
 	unsigned int (*child_offset_to_irq)(struct gpio_chip *gc,
->>>>>>> 7d2a07b7
 					    unsigned int pin);
 
 	/**
@@ -219,32 +197,21 @@
 	unsigned int *map;
 
 	/**
+	 * @threaded:
+	 *
+	 * True if set the interrupt handling uses nested threads.
+	 */
+	bool threaded;
+
+	/**
 	 * @init_hw: optional routine to initialize hardware before
 	 * an IRQ chip will be added. This is quite useful when
 	 * a particular driver wants to clear IRQ related registers
 	 * in order to avoid undesired events.
 	 */
-	int (*init_hw)(struct gpio_chip *chip);
-
-	/**
-	 * @threaded:
-	 *
-	 * True if set the interrupt handling uses nested threads.
-	 */
-	bool threaded;
-
-	/**
-<<<<<<< HEAD
-=======
-	 * @init_hw: optional routine to initialize hardware before
-	 * an IRQ chip will be added. This is quite useful when
-	 * a particular driver wants to clear IRQ related registers
-	 * in order to avoid undesired events.
-	 */
 	int (*init_hw)(struct gpio_chip *gc);
 
 	/**
->>>>>>> 7d2a07b7
 	 * @init_valid_mask: optional routine to initialize @valid_mask, to be
 	 * used if not all GPIO lines are valid interrupts. Sometimes some
 	 * lines just cannot fire interrupts, and this routine, when defined,
@@ -253,11 +220,7 @@
 	 * then directly set some bits to "0" if they cannot be used for
 	 * interrupts.
 	 */
-<<<<<<< HEAD
-	void (*init_valid_mask)(struct gpio_chip *chip,
-=======
 	void (*init_valid_mask)(struct gpio_chip *gc,
->>>>>>> 7d2a07b7
 				unsigned long *valid_mask,
 				unsigned int ngpios);
 
@@ -431,15 +394,7 @@
 						   unsigned long *valid_mask,
 						   unsigned int ngpios);
 
-<<<<<<< HEAD
-	int			(*init_valid_mask)(struct gpio_chip *chip,
-						   unsigned long *valid_mask,
-						   unsigned int ngpios);
-
-	int			(*add_pin_ranges)(struct gpio_chip *chip);
-=======
 	int			(*add_pin_ranges)(struct gpio_chip *gc);
->>>>>>> 7d2a07b7
 
 	int			base;
 	u16			ngpio;
@@ -518,22 +473,6 @@
 
 extern const char *gpiochip_is_requested(struct gpio_chip *gc,
 			unsigned int offset);
-
-/**
- * for_each_requested_gpio_in_range - iterates over requested GPIOs in a given range
- * @chip:	the chip to query
- * @i:		loop variable
- * @base:	first GPIO in the range
- * @size:	amount of GPIOs to check starting from @base
- * @label:	label of current GPIO
- */
-#define for_each_requested_gpio_in_range(chip, i, base, size, label)			\
-	for (i = 0; i < size; i++)							\
-		if ((label = gpiochip_is_requested(chip, base + i)) == NULL) {} else
-
-/* Iterates over all requested GPIO of the given @chip */
-#define for_each_requested_gpio(chip, i, label)						\
-	for_each_requested_gpio_in_range(chip, i, 0, chip->ngpio, label)
 
 /**
  * for_each_requested_gpio_in_range - iterates over requested GPIOs in a given range
@@ -610,19 +549,11 @@
 extern struct gpio_chip *gpiochip_find(void *data,
 			      int (*match)(struct gpio_chip *gc, void *data));
 
-<<<<<<< HEAD
-bool gpiochip_line_is_irq(struct gpio_chip *chip, unsigned int offset);
-int gpiochip_reqres_irq(struct gpio_chip *chip, unsigned int offset);
-void gpiochip_relres_irq(struct gpio_chip *chip, unsigned int offset);
-void gpiochip_disable_irq(struct gpio_chip *chip, unsigned int offset);
-void gpiochip_enable_irq(struct gpio_chip *chip, unsigned int offset);
-=======
 bool gpiochip_line_is_irq(struct gpio_chip *gc, unsigned int offset);
 int gpiochip_reqres_irq(struct gpio_chip *gc, unsigned int offset);
 void gpiochip_relres_irq(struct gpio_chip *gc, unsigned int offset);
 void gpiochip_disable_irq(struct gpio_chip *gc, unsigned int offset);
 void gpiochip_enable_irq(struct gpio_chip *gc, unsigned int offset);
->>>>>>> 7d2a07b7
 
 /* Line status inquiry for drivers */
 bool gpiochip_line_is_open_drain(struct gpio_chip *gc, unsigned int offset);
@@ -643,38 +574,23 @@
 
 #ifdef CONFIG_IRQ_DOMAIN_HIERARCHY
 
-<<<<<<< HEAD
-void *gpiochip_populate_parent_fwspec_twocell(struct gpio_chip *chip,
-					     unsigned int parent_hwirq,
-					     unsigned int parent_type);
-void *gpiochip_populate_parent_fwspec_fourcell(struct gpio_chip *chip,
-=======
 void *gpiochip_populate_parent_fwspec_twocell(struct gpio_chip *gc,
 					     unsigned int parent_hwirq,
 					     unsigned int parent_type);
 void *gpiochip_populate_parent_fwspec_fourcell(struct gpio_chip *gc,
->>>>>>> 7d2a07b7
 					      unsigned int parent_hwirq,
 					      unsigned int parent_type);
 
 #else
 
-<<<<<<< HEAD
-static inline void *gpiochip_populate_parent_fwspec_twocell(struct gpio_chip *chip,
-=======
 static inline void *gpiochip_populate_parent_fwspec_twocell(struct gpio_chip *gc,
->>>>>>> 7d2a07b7
 						    unsigned int parent_hwirq,
 						    unsigned int parent_type)
 {
 	return NULL;
 }
 
-<<<<<<< HEAD
-static inline void *gpiochip_populate_parent_fwspec_fourcell(struct gpio_chip *chip,
-=======
 static inline void *gpiochip_populate_parent_fwspec_fourcell(struct gpio_chip *gc,
->>>>>>> 7d2a07b7
 						     unsigned int parent_hwirq,
 						     unsigned int parent_type)
 {
@@ -682,12 +598,6 @@
 }
 
 #endif /* CONFIG_IRQ_DOMAIN_HIERARCHY */
-<<<<<<< HEAD
-
-
-#if IS_ENABLED(CONFIG_GPIO_GENERIC)
-=======
->>>>>>> 7d2a07b7
 
 int bgpio_init(struct gpio_chip *gc, struct device *dev,
 	       unsigned long sz, void __iomem *dat, void __iomem *set,
@@ -793,10 +703,6 @@
 
 struct gpio_chip *gpiod_to_chip(const struct gpio_desc *desc);
 
-/* lock/unlock as IRQ */
-int gpiochip_lock_as_irq(struct gpio_chip *chip, unsigned int offset);
-void gpiochip_unlock_as_irq(struct gpio_chip *chip, unsigned int offset);
-
 #else /* CONFIG_GPIOLIB */
 
 static inline struct gpio_chip *gpiod_to_chip(const struct gpio_desc *desc)
@@ -806,22 +712,14 @@
 	return ERR_PTR(-ENODEV);
 }
 
-<<<<<<< HEAD
-static inline int gpiochip_lock_as_irq(struct gpio_chip *chip,
-=======
 static inline int gpiochip_lock_as_irq(struct gpio_chip *gc,
->>>>>>> 7d2a07b7
 				       unsigned int offset)
 {
 	WARN_ON(1);
 	return -EINVAL;
 }
 
-<<<<<<< HEAD
-static inline void gpiochip_unlock_as_irq(struct gpio_chip *chip,
-=======
 static inline void gpiochip_unlock_as_irq(struct gpio_chip *gc,
->>>>>>> 7d2a07b7
 					  unsigned int offset)
 {
 	WARN_ON(1);
