--- conflicted
+++ resolved
@@ -552,33 +552,11 @@
  * cleared by the drivers as the driver core will take care of that.
  *
  * NO_DIRECT_COMPLETE: Do not apply direct-complete optimization to the device.
-<<<<<<< HEAD
- * SMART_PREPARE: Check the return value of the driver's ->prepare callback.
- * SMART_SUSPEND: No need to resume the device from runtime suspend.
- * MAY_SKIP_RESUME: Avoid resuming the device during system resume if possible.
- *
- * Setting SMART_PREPARE instructs bus types and PM domains which may want
- * system suspend/resume callbacks to be skipped for the device to return 0 from
- * their ->prepare callbacks if the driver's ->prepare callback returns 0 (in
- * other words, the system suspend/resume callbacks can only be skipped for the
- * device if its driver doesn't object against that).  This flag has no effect
- * if NO_DIRECT_COMPLETE is set.
- *
- * Setting SMART_SUSPEND instructs bus types and PM domains which may want to
- * runtime resume the device upfront during system suspend that doing so is not
- * necessary from the driver's perspective.  It also may cause them to skip
- * invocations of the ->suspend_late and ->suspend_noirq callbacks provided by
- * the driver if they decide to leave the device in runtime suspend.
- *
- * Setting MAY_SKIP_RESUME informs the PM core and middle-layer code that the
- * driver prefers the device to be left in suspend after system resume.
-=======
  * SMART_PREPARE: Take the driver ->prepare callback return value into account.
  * SMART_SUSPEND: Avoid resuming the device from runtime suspend.
  * MAY_SKIP_RESUME: Allow driver "noirq" and "early" callbacks to be skipped.
  *
  * See Documentation/driver-api/pm/devices.rst for details.
->>>>>>> 7d2a07b7
  */
 #define DPM_FLAG_NO_DIRECT_COMPLETE	BIT(0)
 #define DPM_FLAG_SMART_PREPARE		BIT(1)
