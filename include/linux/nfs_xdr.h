--- conflicted
+++ resolved
@@ -1282,10 +1282,6 @@
 	 */
 	struct rpc_task		task;
 	struct nfs_fattr	fattr;
-<<<<<<< HEAD
-	struct nfs_writeverf	writeverf;	/* Used for writes */
-=======
->>>>>>> 4a53ddf5
 	struct nfs_pgio_args	args;		/* argument struct */
 	struct nfs_pgio_res	res;		/* result struct */
 	unsigned long		timestamp;	/* For lease renewal */
