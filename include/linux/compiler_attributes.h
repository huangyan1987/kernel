--- conflicted
+++ resolved
@@ -35,12 +35,8 @@
 # define __GCC4_has_attribute___noclone__             1
 # define __GCC4_has_attribute___no_profile_instrument_function__ 0
 # define __GCC4_has_attribute___nonstring__           0
-<<<<<<< HEAD
-# define __GCC4_has_attribute___no_sanitize_address__ (__GNUC_MINOR__ >= 8)
-=======
 # define __GCC4_has_attribute___no_sanitize_address__ 1
 # define __GCC4_has_attribute___no_sanitize_undefined__ 1
->>>>>>> 7d2a07b7
 # define __GCC4_has_attribute___fallthrough__         0
 #endif
 
@@ -204,10 +200,7 @@
  * must end with any of these keywords:
  *   break;
  *   fallthrough;
-<<<<<<< HEAD
-=======
  *   continue;
->>>>>>> 7d2a07b7
  *   goto <label>;
  *   return [expression];
  *
@@ -220,15 +213,12 @@
 #endif
 
 /*
-<<<<<<< HEAD
-=======
  * gcc: https://gcc.gnu.org/onlinedocs/gcc/Common-Function-Attributes.html#Common-Function-Attributes
  * clang: https://clang.llvm.org/docs/AttributeReference.html#flatten
  */
 # define __flatten			__attribute__((flatten))
 
 /*
->>>>>>> 7d2a07b7
  * Note the missing underscores.
  *
  *   gcc: https://gcc.gnu.org/onlinedocs/gcc/Common-Function-Attributes.html#index-noinline-function-attribute
