--- conflicted
+++ resolved
@@ -263,15 +263,12 @@
 {
 	return capable(CAP_BPF) || capable(CAP_SYS_ADMIN);
 }
-<<<<<<< HEAD
-=======
 
 static inline bool checkpoint_restore_ns_capable(struct user_namespace *ns)
 {
 	return ns_capable(ns, CAP_CHECKPOINT_RESTORE) ||
 		ns_capable(ns, CAP_SYS_ADMIN);
 }
->>>>>>> 7d2a07b7
 
 /* audit system wants to get cap info from files as well */
 int get_vfs_caps_from_disk(struct user_namespace *mnt_userns,
