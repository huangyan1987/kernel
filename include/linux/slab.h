/*
 * Written by Mark Hemment, 1996 (markhe@nextd.demon.co.uk).
 *
 * (C) SGI 2006, Christoph Lameter
 * 	Cleaned up and restructured to ease the addition of alternative
 * 	implementations of SLAB allocators.
 */

#ifndef _LINUX_SLAB_H
#define	_LINUX_SLAB_H

#include <linux/gfp.h>
#include <linux/types.h>

/*
 * Flags to pass to kmem_cache_create().
 * The ones marked DEBUG are only valid if CONFIG_SLAB_DEBUG is set.
 */
#define SLAB_DEBUG_FREE		0x00000100UL	/* DEBUG: Perform (expensive) checks on free */
#define SLAB_RED_ZONE		0x00000400UL	/* DEBUG: Red zone objs in a cache */
#define SLAB_POISON		0x00000800UL	/* DEBUG: Poison objects */
#define SLAB_HWCACHE_ALIGN	0x00002000UL	/* Align objs on cache lines */
#define SLAB_CACHE_DMA		0x00004000UL	/* Use GFP_DMA memory */
#define SLAB_STORE_USER		0x00010000UL	/* DEBUG: Store the last owner for bug hunting */
#define SLAB_PANIC		0x00040000UL	/* Panic if kmem_cache_create() fails */
/*
 * SLAB_DESTROY_BY_RCU - **WARNING** READ THIS!
 *
 * This delays freeing the SLAB page by a grace period, it does _NOT_
 * delay object freeing. This means that if you do kmem_cache_free()
 * that memory location is free to be reused at any time. Thus it may
 * be possible to see another object there in the same RCU grace period.
 *
 * This feature only ensures the memory location backing the object
 * stays valid, the trick to using this is relying on an independent
 * object validation pass. Something like:
 *
 *  rcu_read_lock()
 * again:
 *  obj = lockless_lookup(key);
 *  if (obj) {
 *    if (!try_get_ref(obj)) // might fail for free objects
 *      goto again;
 *
 *    if (obj->key != key) { // not the object we expected
 *      put_ref(obj);
 *      goto again;
 *    }
 *  }
 *  rcu_read_unlock();
 *
 * See also the comment on struct slab_rcu in mm/slab.c.
 */
#define SLAB_DESTROY_BY_RCU	0x00080000UL	/* Defer freeing slabs to RCU */
#define SLAB_MEM_SPREAD		0x00100000UL	/* Spread some memory over cpuset */
#define SLAB_TRACE		0x00200000UL	/* Trace allocations and frees */

/* Flag to prevent checks on free */
#ifdef CONFIG_DEBUG_OBJECTS
# define SLAB_DEBUG_OBJECTS	0x00400000UL
#else
# define SLAB_DEBUG_OBJECTS	0x00000000UL
#endif

#define SLAB_NOLEAKTRACE	0x00800000UL	/* Avoid kmemleak tracing */

/* Don't track use of uninitialized memory */
#ifdef CONFIG_KMEMCHECK
# define SLAB_NOTRACK		0x01000000UL
#else
# define SLAB_NOTRACK		0x00000000UL
#endif
#ifdef CONFIG_FAILSLAB
# define SLAB_FAILSLAB		0x02000000UL	/* Fault injection mark */
#else
# define SLAB_FAILSLAB		0x00000000UL
#endif

/* The following flags affect the page allocator grouping pages by mobility */
#define SLAB_RECLAIM_ACCOUNT	0x00020000UL		/* Objects are reclaimable */
#define SLAB_TEMPORARY		SLAB_RECLAIM_ACCOUNT	/* Objects are short-lived */
/*
 * ZERO_SIZE_PTR will be returned for zero sized kmalloc requests.
 *
 * Dereferencing ZERO_SIZE_PTR will lead to a distinct access fault.
 *
 * ZERO_SIZE_PTR can be passed to kfree though in the same way that NULL can.
 * Both make kfree a no-op.
 */
#define ZERO_SIZE_PTR ((void *)16)

#define ZERO_OR_NULL_PTR(x) ((unsigned long)(x) <= \
				(unsigned long)ZERO_SIZE_PTR)

/*
 * struct kmem_cache related prototypes
 */
void __init kmem_cache_init(void);
int slab_is_available(void);

struct kmem_cache *kmem_cache_create(const char *, size_t, size_t,
			unsigned long,
			void (*)(void *));
void kmem_cache_destroy(struct kmem_cache *);
int kmem_cache_shrink(struct kmem_cache *);
void kmem_cache_free(struct kmem_cache *, void *);
unsigned int kmem_cache_size(struct kmem_cache *);
const char *kmem_cache_name(struct kmem_cache *);
<<<<<<< HEAD
int kern_ptr_validate(const void *ptr, unsigned long size);
int kmem_ptr_validate(struct kmem_cache *cachep, const void *ptr);
unsigned kmem_alloc_estimate(struct kmem_cache *cachep,
			gfp_t flags, int objects);
=======
>>>>>>> c56eb8fb

/*
 * Please use this macro to create slab caches. Simply specify the
 * name of the structure and maybe some flags that are listed above.
 *
 * The alignment of the struct determines object alignment. If you
 * f.e. add ____cacheline_aligned_in_smp to the struct declaration
 * then the objects will be properly aligned in SMP configurations.
 */
#define KMEM_CACHE(__struct, __flags) kmem_cache_create(#__struct,\
		sizeof(struct __struct), __alignof__(struct __struct),\
		(__flags), NULL)

/*
 * The largest kmalloc size supported by the slab allocators is
 * 32 megabyte (2^25) or the maximum allocatable page order if that is
 * less than 32 MB.
 *
 * WARNING: Its not easy to increase this value since the allocators have
 * to do various tricks to work around compiler limitations in order to
 * ensure proper constant folding.
 */
#define KMALLOC_SHIFT_HIGH	((MAX_ORDER + PAGE_SHIFT - 1) <= 25 ? \
				(MAX_ORDER + PAGE_SHIFT - 1) : 25)

#define KMALLOC_MAX_SIZE	(1UL << KMALLOC_SHIFT_HIGH)
#define KMALLOC_MAX_ORDER	(KMALLOC_SHIFT_HIGH - PAGE_SHIFT)

/*
 * Common kmalloc functions provided by all allocators
 */
void * __must_check __krealloc(const void *, size_t, gfp_t);
void * __must_check krealloc(const void *, size_t, gfp_t);
void kfree(const void *);
void kzfree(const void *);
size_t ksize(const void *);
unsigned kmalloc_estimate_objs(size_t, gfp_t, int);
unsigned kmalloc_estimate_bytes(gfp_t, size_t);

/*
 * Allocator specific definitions. These are mainly used to establish optimized
 * ways to convert kmalloc() calls to kmem_cache_alloc() invocations by
 * selecting the appropriate general cache at compile time.
 *
 * Allocators must define at least:
 *
 *	kmem_cache_alloc()
 *	__kmalloc()
 *	kmalloc()
 *
 * Those wishing to support NUMA must also define:
 *
 *	kmem_cache_alloc_node()
 *	kmalloc_node()
 *
 * See each allocator definition file for additional comments and
 * implementation notes.
 */
#ifdef CONFIG_SLUB
#include <linux/slub_def.h>
#elif defined(CONFIG_SLOB)
#include <linux/slob_def.h>
#else
#include <linux/slab_def.h>
#endif

/**
 * kcalloc - allocate memory for an array. The memory is set to zero.
 * @n: number of elements.
 * @size: element size.
 * @flags: the type of memory to allocate.
 *
 * The @flags argument may be one of:
 *
 * %GFP_USER - Allocate memory on behalf of user.  May sleep.
 *
 * %GFP_KERNEL - Allocate normal kernel ram.  May sleep.
 *
 * %GFP_ATOMIC - Allocation will not sleep.  May use emergency pools.
 *   For example, use this inside interrupt handlers.
 *
 * %GFP_HIGHUSER - Allocate pages from high memory.
 *
 * %GFP_NOIO - Do not do any I/O at all while trying to get memory.
 *
 * %GFP_NOFS - Do not make any fs calls while trying to get memory.
 *
 * %GFP_NOWAIT - Allocation will not sleep.
 *
 * %GFP_THISNODE - Allocate node-local memory only.
 *
 * %GFP_DMA - Allocation suitable for DMA.
 *   Should only be used for kmalloc() caches. Otherwise, use a
 *   slab created with SLAB_DMA.
 *
 * Also it is possible to set different flags by OR'ing
 * in one or more of the following additional @flags:
 *
 * %__GFP_COLD - Request cache-cold pages instead of
 *   trying to return cache-warm pages.
 *
 * %__GFP_HIGH - This allocation has high priority and may use emergency pools.
 *
 * %__GFP_NOFAIL - Indicate that this allocation is in no way allowed to fail
 *   (think twice before using).
 *
 * %__GFP_NORETRY - If memory is not immediately available,
 *   then give up at once.
 *
 * %__GFP_NOWARN - If allocation fails, don't issue any warnings.
 *
 * %__GFP_REPEAT - If allocation fails initially, try once more before failing.
 *
 * There are other flags available as well, but these are not intended
 * for general use, and so are not documented here. For a full list of
 * potential flags, always refer to linux/gfp.h.
 */
static inline void *kcalloc(size_t n, size_t size, gfp_t flags)
{
	if (size != 0 && n > ULONG_MAX / size)
		return NULL;
	return __kmalloc(n * size, flags | __GFP_ZERO);
}

#if !defined(CONFIG_NUMA) && !defined(CONFIG_SLOB)
/**
 * kmalloc_node - allocate memory from a specific node
 * @size: how many bytes of memory are required.
 * @flags: the type of memory to allocate (see kcalloc).
 * @node: node to allocate from.
 *
 * kmalloc() for non-local nodes, used to allocate from a specific node
 * if available. Equivalent to kmalloc() in the non-NUMA single-node
 * case.
 */
static inline void *kmalloc_node(size_t size, gfp_t flags, int node)
{
	return kmalloc(size, flags);
}

static inline void *__kmalloc_node(size_t size, gfp_t flags, int node)
{
	return __kmalloc(size, flags);
}

void *kmem_cache_alloc(struct kmem_cache *, gfp_t);

static inline void *kmem_cache_alloc_node(struct kmem_cache *cachep,
					gfp_t flags, int node)
{
	return kmem_cache_alloc(cachep, flags);
}
#endif /* !CONFIG_NUMA && !CONFIG_SLOB */

/*
 * kmalloc_track_caller is a special version of kmalloc that records the
 * calling function of the routine calling it for slab leak tracking instead
 * of just the calling function (confusing, eh?).
 * It's useful when the call to kmalloc comes from a widely-used standard
 * allocator where we care about the real place the memory allocation
 * request comes from.
 */
#if defined(CONFIG_DEBUG_SLAB) || defined(CONFIG_SLUB) || \
	(defined(CONFIG_SLAB) && defined(CONFIG_TRACING))
extern void *__kmalloc_track_caller(size_t, gfp_t, unsigned long);
#define kmalloc_track_caller(size, flags) \
	__kmalloc_track_caller(size, flags, _RET_IP_)
#else
#define kmalloc_track_caller(size, flags) \
	__kmalloc(size, flags)
#endif /* DEBUG_SLAB */

#ifdef CONFIG_NUMA
/*
 * kmalloc_node_track_caller is a special version of kmalloc_node that
 * records the calling function of the routine calling it for slab leak
 * tracking instead of just the calling function (confusing, eh?).
 * It's useful when the call to kmalloc_node comes from a widely-used
 * standard allocator where we care about the real place the memory
 * allocation request comes from.
 */
#if defined(CONFIG_DEBUG_SLAB) || defined(CONFIG_SLUB) || \
	(defined(CONFIG_SLAB) && defined(CONFIG_TRACING))
extern void *__kmalloc_node_track_caller(size_t, gfp_t, int, unsigned long);
#define kmalloc_node_track_caller(size, flags, node) \
	__kmalloc_node_track_caller(size, flags, node, \
			_RET_IP_)
#else
#define kmalloc_node_track_caller(size, flags, node) \
	__kmalloc_node(size, flags, node)
#endif

#else /* CONFIG_NUMA */

#define kmalloc_node_track_caller(size, flags, node) \
	kmalloc_track_caller(size, flags)

#endif /* CONFIG_NUMA */

/*
 * Shortcuts
 */
static inline void *kmem_cache_zalloc(struct kmem_cache *k, gfp_t flags)
{
	return kmem_cache_alloc(k, flags | __GFP_ZERO);
}

/**
 * kzalloc - allocate memory. The memory is set to zero.
 * @size: how many bytes of memory are required.
 * @flags: the type of memory to allocate (see kmalloc).
 */
static inline void *kzalloc(size_t size, gfp_t flags)
{
	return kmalloc(size, flags | __GFP_ZERO);
}

/**
 * kzalloc_node - allocate zeroed memory from a particular memory node.
 * @size: how many bytes of memory are required.
 * @flags: the type of memory to allocate (see kmalloc).
 * @node: memory node from which to allocate
 */
static inline void *kzalloc_node(size_t size, gfp_t flags, int node)
{
	return kmalloc_node(size, flags | __GFP_ZERO, node);
}

void __init kmem_cache_init_late(void);

#endif	/* _LINUX_SLAB_H */<|MERGE_RESOLUTION|>--- conflicted
+++ resolved
@@ -106,13 +106,8 @@
 void kmem_cache_free(struct kmem_cache *, void *);
 unsigned int kmem_cache_size(struct kmem_cache *);
 const char *kmem_cache_name(struct kmem_cache *);
-<<<<<<< HEAD
-int kern_ptr_validate(const void *ptr, unsigned long size);
-int kmem_ptr_validate(struct kmem_cache *cachep, const void *ptr);
 unsigned kmem_alloc_estimate(struct kmem_cache *cachep,
 			gfp_t flags, int objects);
-=======
->>>>>>> c56eb8fb
 
 /*
  * Please use this macro to create slab caches. Simply specify the
