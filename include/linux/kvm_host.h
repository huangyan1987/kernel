/* SPDX-License-Identifier: GPL-2.0-only */
#ifndef __KVM_HOST_H
#define __KVM_HOST_H


#include <linux/types.h>
#include <linux/hardirq.h>
#include <linux/list.h>
#include <linux/mutex.h>
#include <linux/spinlock.h>
#include <linux/signal.h>
#include <linux/sched.h>
#include <linux/sched/stat.h>
#include <linux/bug.h>
#include <linux/minmax.h>
#include <linux/mm.h>
#include <linux/mmu_notifier.h>
#include <linux/preempt.h>
#include <linux/msi.h>
#include <linux/slab.h>
#include <linux/vmalloc.h>
#include <linux/rcupdate.h>
#include <linux/ratelimit.h>
#include <linux/err.h>
#include <linux/irqflags.h>
#include <linux/context_tracking.h>
#include <linux/irqbypass.h>
#include <linux/rcuwait.h>
#include <linux/refcount.h>
#include <linux/nospec.h>
#include <linux/notifier.h>
#include <asm/signal.h>

#include <linux/kvm.h>
#include <linux/kvm_para.h>

#include <linux/kvm_types.h>

#include <asm/kvm_host.h>
#include <linux/kvm_dirty_ring.h>

#ifndef KVM_MAX_VCPU_ID
#define KVM_MAX_VCPU_ID KVM_MAX_VCPUS
#endif

/*
 * The bit 16 ~ bit 31 of kvm_memory_region::flags are internally used
 * in kvm, other bits are visible for userspace which are defined in
 * include/linux/kvm_h.
 */
#define KVM_MEMSLOT_INVALID	(1UL << 16)

/*
 * Bit 63 of the memslot generation number is an "update in-progress flag",
 * e.g. is temporarily set for the duration of install_new_memslots().
 * This flag effectively creates a unique generation number that is used to
 * mark cached memslot data, e.g. MMIO accesses, as potentially being stale,
 * i.e. may (or may not) have come from the previous memslots generation.
 *
 * This is necessary because the actual memslots update is not atomic with
 * respect to the generation number update.  Updating the generation number
 * first would allow a vCPU to cache a spte from the old memslots using the
 * new generation number, and updating the generation number after switching
 * to the new memslots would allow cache hits using the old generation number
 * to reference the defunct memslots.
 *
 * This mechanism is used to prevent getting hits in KVM's caches while a
 * memslot update is in-progress, and to prevent cache hits *after* updating
 * the actual generation number against accesses that were inserted into the
 * cache *before* the memslots were updated.
 */
#define KVM_MEMSLOT_GEN_UPDATE_IN_PROGRESS	BIT_ULL(63)

/* Two fragments for cross MMIO pages. */
#define KVM_MAX_MMIO_FRAGMENTS	2

#ifndef KVM_ADDRESS_SPACE_NUM
#define KVM_ADDRESS_SPACE_NUM	1
#endif

/*
 * For the normal pfn, the highest 12 bits should be zero,
 * so we can mask bit 62 ~ bit 52  to indicate the error pfn,
 * mask bit 63 to indicate the noslot pfn.
 */
#define KVM_PFN_ERR_MASK	(0x7ffULL << 52)
#define KVM_PFN_ERR_NOSLOT_MASK	(0xfffULL << 52)
#define KVM_PFN_NOSLOT		(0x1ULL << 63)

#define KVM_PFN_ERR_FAULT	(KVM_PFN_ERR_MASK)
#define KVM_PFN_ERR_HWPOISON	(KVM_PFN_ERR_MASK + 1)
#define KVM_PFN_ERR_RO_FAULT	(KVM_PFN_ERR_MASK + 2)

/*
 * error pfns indicate that the gfn is in slot but faild to
 * translate it to pfn on host.
 */
static inline bool is_error_pfn(kvm_pfn_t pfn)
{
	return !!(pfn & KVM_PFN_ERR_MASK);
}

/*
 * error_noslot pfns indicate that the gfn can not be
 * translated to pfn - it is not in slot or failed to
 * translate it to pfn.
 */
static inline bool is_error_noslot_pfn(kvm_pfn_t pfn)
{
	return !!(pfn & KVM_PFN_ERR_NOSLOT_MASK);
}

/* noslot pfn indicates that the gfn is not in slot. */
static inline bool is_noslot_pfn(kvm_pfn_t pfn)
{
	return pfn == KVM_PFN_NOSLOT;
}

/*
 * architectures with KVM_HVA_ERR_BAD other than PAGE_OFFSET (e.g. s390)
 * provide own defines and kvm_is_error_hva
 */
#ifndef KVM_HVA_ERR_BAD

#define KVM_HVA_ERR_BAD		(PAGE_OFFSET)
#define KVM_HVA_ERR_RO_BAD	(PAGE_OFFSET + PAGE_SIZE)

static inline bool kvm_is_error_hva(unsigned long addr)
{
	return addr >= PAGE_OFFSET;
}

#endif

#define KVM_ERR_PTR_BAD_PAGE	(ERR_PTR(-ENOENT))

static inline bool is_error_page(struct page *page)
{
	return IS_ERR(page);
}

#define KVM_REQUEST_MASK           GENMASK(7,0)
#define KVM_REQUEST_NO_WAKEUP      BIT(8)
#define KVM_REQUEST_WAIT           BIT(9)
/*
 * Architecture-independent vcpu->requests bit members
 * Bits 4-7 are reserved for more arch-independent bits.
 */
#define KVM_REQ_TLB_FLUSH         (0 | KVM_REQUEST_WAIT | KVM_REQUEST_NO_WAKEUP)
#define KVM_REQ_MMU_RELOAD        (1 | KVM_REQUEST_WAIT | KVM_REQUEST_NO_WAKEUP)
#define KVM_REQ_UNBLOCK           2
#define KVM_REQ_UNHALT            3
#define KVM_REQUEST_ARCH_BASE     8

#define KVM_ARCH_REQ_FLAGS(nr, flags) ({ \
	BUILD_BUG_ON((unsigned)(nr) >= (sizeof_field(struct kvm_vcpu, requests) * 8) - KVM_REQUEST_ARCH_BASE); \
	(unsigned)(((nr) + KVM_REQUEST_ARCH_BASE) | (flags)); \
})
#define KVM_ARCH_REQ(nr)           KVM_ARCH_REQ_FLAGS(nr, 0)

#define KVM_USERSPACE_IRQ_SOURCE_ID		0
#define KVM_IRQFD_RESAMPLE_IRQ_SOURCE_ID	1

extern struct mutex kvm_lock;
extern struct list_head vm_list;

struct kvm_io_range {
	gpa_t addr;
	int len;
	struct kvm_io_device *dev;
};

#define NR_IOBUS_DEVS 1000

struct kvm_io_bus {
	int dev_count;
	int ioeventfd_count;
	struct kvm_io_range range[];
};

enum kvm_bus {
	KVM_MMIO_BUS,
	KVM_PIO_BUS,
	KVM_VIRTIO_CCW_NOTIFY_BUS,
	KVM_FAST_MMIO_BUS,
	KVM_NR_BUSES
};

int kvm_io_bus_write(struct kvm_vcpu *vcpu, enum kvm_bus bus_idx, gpa_t addr,
		     int len, const void *val);
int kvm_io_bus_write_cookie(struct kvm_vcpu *vcpu, enum kvm_bus bus_idx,
			    gpa_t addr, int len, const void *val, long cookie);
int kvm_io_bus_read(struct kvm_vcpu *vcpu, enum kvm_bus bus_idx, gpa_t addr,
		    int len, void *val);
int kvm_io_bus_register_dev(struct kvm *kvm, enum kvm_bus bus_idx, gpa_t addr,
			    int len, struct kvm_io_device *dev);
int kvm_io_bus_unregister_dev(struct kvm *kvm, enum kvm_bus bus_idx,
			      struct kvm_io_device *dev);
struct kvm_io_device *kvm_io_bus_get_dev(struct kvm *kvm, enum kvm_bus bus_idx,
					 gpa_t addr);

#ifdef CONFIG_KVM_ASYNC_PF
struct kvm_async_pf {
	struct work_struct work;
	struct list_head link;
	struct list_head queue;
	struct kvm_vcpu *vcpu;
	struct mm_struct *mm;
	gpa_t cr2_or_gpa;
	unsigned long addr;
	struct kvm_arch_async_pf arch;
	bool   wakeup_all;
	bool notpresent_injected;
};

void kvm_clear_async_pf_completion_queue(struct kvm_vcpu *vcpu);
void kvm_check_async_pf_completion(struct kvm_vcpu *vcpu);
bool kvm_setup_async_pf(struct kvm_vcpu *vcpu, gpa_t cr2_or_gpa,
			unsigned long hva, struct kvm_arch_async_pf *arch);
int kvm_async_pf_wakeup_all(struct kvm_vcpu *vcpu);
#endif

#ifdef KVM_ARCH_WANT_MMU_NOTIFIER
struct kvm_gfn_range {
	struct kvm_memory_slot *slot;
	gfn_t start;
	gfn_t end;
	pte_t pte;
	bool may_block;
};
bool kvm_unmap_gfn_range(struct kvm *kvm, struct kvm_gfn_range *range);
bool kvm_age_gfn(struct kvm *kvm, struct kvm_gfn_range *range);
bool kvm_test_age_gfn(struct kvm *kvm, struct kvm_gfn_range *range);
bool kvm_set_spte_gfn(struct kvm *kvm, struct kvm_gfn_range *range);
#endif

enum {
	OUTSIDE_GUEST_MODE,
	IN_GUEST_MODE,
	EXITING_GUEST_MODE,
	READING_SHADOW_PAGE_TABLES,
};

#define KVM_UNMAPPED_PAGE	((void *) 0x500 + POISON_POINTER_DELTA)

struct kvm_host_map {
	/*
	 * Only valid if the 'pfn' is managed by the host kernel (i.e. There is
	 * a 'struct page' for it. When using mem= kernel parameter some memory
	 * can be used as guest memory but they are not managed by host
	 * kernel).
	 * If 'pfn' is not managed by the host kernel, this field is
	 * initialized to KVM_UNMAPPED_PAGE.
	 */
	struct page *page;
	void *hva;
	kvm_pfn_t pfn;
	kvm_pfn_t gfn;
};

/*
 * Used to check if the mapping is valid or not. Never use 'kvm_host_map'
 * directly to check for that.
 */
static inline bool kvm_vcpu_mapped(struct kvm_host_map *map)
{
	return !!map->hva;
}

static inline bool kvm_vcpu_can_poll(ktime_t cur, ktime_t stop)
{
	return single_task_running() && !need_resched() && ktime_before(cur, stop);
}

/*
 * Sometimes a large or cross-page mmio needs to be broken up into separate
 * exits for userspace servicing.
 */
struct kvm_mmio_fragment {
	gpa_t gpa;
	void *data;
	unsigned len;
};

struct kvm_vcpu {
	struct kvm *kvm;
#ifdef CONFIG_PREEMPT_NOTIFIERS
	struct preempt_notifier preempt_notifier;
#endif
	int cpu;
	int vcpu_id; /* id given by userspace at creation */
	int vcpu_idx; /* index in kvm->vcpus array */
	int srcu_idx;
	int mode;
	u64 requests;
	unsigned long guest_debug;

	int pre_pcpu;
	struct list_head blocked_vcpu_list;

	struct mutex mutex;
	struct kvm_run *run;

	struct rcuwait wait;
	struct pid __rcu *pid;
	int sigset_active;
	sigset_t sigset;
	unsigned int halt_poll_ns;
	bool valid_wakeup;

#ifdef CONFIG_HAS_IOMEM
	int mmio_needed;
	int mmio_read_completed;
	int mmio_is_write;
	int mmio_cur_fragment;
	int mmio_nr_fragments;
	struct kvm_mmio_fragment mmio_fragments[KVM_MAX_MMIO_FRAGMENTS];
#endif

#ifdef CONFIG_KVM_ASYNC_PF
	struct {
		u32 queued;
		struct list_head queue;
		struct list_head done;
		spinlock_t lock;
	} async_pf;
#endif

#ifdef CONFIG_HAVE_KVM_CPU_RELAX_INTERCEPT
	/*
	 * Cpu relax intercept or pause loop exit optimization
	 * in_spin_loop: set when a vcpu does a pause loop exit
	 *  or cpu relax intercepted.
	 * dy_eligible: indicates whether vcpu is eligible for directed yield.
	 */
	struct {
		bool in_spin_loop;
		bool dy_eligible;
	} spin_loop;
#endif
	bool preempted;
	bool ready;
	struct kvm_vcpu_arch arch;
	struct kvm_vcpu_stat stat;
	char stats_id[KVM_STATS_NAME_SIZE];
	struct kvm_dirty_ring dirty_ring;
};

/* must be called with irqs disabled */
static __always_inline void guest_enter_irqoff(void)
{
	/*
	 * This is running in ioctl context so its safe to assume that it's the
	 * stime pending cputime to flush.
	 */
	instrumentation_begin();
	vtime_account_guest_enter();
	instrumentation_end();

	/*
	 * KVM does not hold any references to rcu protected data when it
	 * switches CPU into a guest mode. In fact switching to a guest mode
	 * is very similar to exiting to userspace from rcu point of view. In
	 * addition CPU may stay in a guest mode for quite a long time (up to
	 * one time slice). Lets treat guest mode as quiescent state, just like
	 * we do with user-mode execution.
	 */
	if (!context_tracking_guest_enter()) {
		instrumentation_begin();
		rcu_virt_note_context_switch(smp_processor_id());
		instrumentation_end();
	}
}

static __always_inline void guest_exit_irqoff(void)
{
	context_tracking_guest_exit();

	instrumentation_begin();
	/* Flush the guest cputime we spent on the guest */
	vtime_account_guest_exit();
	instrumentation_end();
}

static inline void guest_exit(void)
{
	unsigned long flags;

	local_irq_save(flags);
	guest_exit_irqoff();
	local_irq_restore(flags);
}

static inline int kvm_vcpu_exiting_guest_mode(struct kvm_vcpu *vcpu)
{
	/*
	 * The memory barrier ensures a previous write to vcpu->requests cannot
	 * be reordered with the read of vcpu->mode.  It pairs with the general
	 * memory barrier following the write of vcpu->mode in VCPU RUN.
	 */
	smp_mb__before_atomic();
	return cmpxchg(&vcpu->mode, IN_GUEST_MODE, EXITING_GUEST_MODE);
}

/*
 * Some of the bitops functions do not support too long bitmaps.
 * This number must be determined not to exceed such limits.
 */
#define KVM_MEM_MAX_NR_PAGES ((1UL << 31) - 1)

struct kvm_memory_slot {
	gfn_t base_gfn;
	unsigned long npages;
	unsigned long *dirty_bitmap;
	struct kvm_arch_memory_slot arch;
	unsigned long userspace_addr;
	u32 flags;
	short id;
	u16 as_id;
};

static inline bool kvm_slot_dirty_track_enabled(struct kvm_memory_slot *slot)
{
	return slot->flags & KVM_MEM_LOG_DIRTY_PAGES;
}

static inline unsigned long kvm_dirty_bitmap_bytes(struct kvm_memory_slot *memslot)
{
	return ALIGN(memslot->npages, BITS_PER_LONG) / 8;
}

static inline unsigned long *kvm_second_dirty_bitmap(struct kvm_memory_slot *memslot)
{
	unsigned long len = kvm_dirty_bitmap_bytes(memslot);

	return memslot->dirty_bitmap + len / sizeof(*memslot->dirty_bitmap);
}

#ifndef KVM_DIRTY_LOG_MANUAL_CAPS
#define KVM_DIRTY_LOG_MANUAL_CAPS KVM_DIRTY_LOG_MANUAL_PROTECT_ENABLE
#endif

struct kvm_s390_adapter_int {
	u64 ind_addr;
	u64 summary_addr;
	u64 ind_offset;
	u32 summary_offset;
	u32 adapter_id;
};

struct kvm_hv_sint {
	u32 vcpu;
	u32 sint;
};

struct kvm_kernel_irq_routing_entry {
	u32 gsi;
	u32 type;
	int (*set)(struct kvm_kernel_irq_routing_entry *e,
		   struct kvm *kvm, int irq_source_id, int level,
		   bool line_status);
	union {
		struct {
			unsigned irqchip;
			unsigned pin;
		} irqchip;
		struct {
			u32 address_lo;
			u32 address_hi;
			u32 data;
			u32 flags;
			u32 devid;
		} msi;
		struct kvm_s390_adapter_int adapter;
		struct kvm_hv_sint hv_sint;
	};
	struct hlist_node link;
};

#ifdef CONFIG_HAVE_KVM_IRQ_ROUTING
struct kvm_irq_routing_table {
	int chip[KVM_NR_IRQCHIPS][KVM_IRQCHIP_NUM_PINS];
	u32 nr_rt_entries;
	/*
	 * Array indexed by gsi. Each entry contains list of irq chips
	 * the gsi is connected to.
	 */
	struct hlist_head map[];
};
#endif

#ifndef KVM_PRIVATE_MEM_SLOTS
#define KVM_PRIVATE_MEM_SLOTS 0
#endif

#define KVM_MEM_SLOTS_NUM SHRT_MAX
#define KVM_USER_MEM_SLOTS (KVM_MEM_SLOTS_NUM - KVM_PRIVATE_MEM_SLOTS)

#ifndef __KVM_VCPU_MULTIPLE_ADDRESS_SPACE
static inline int kvm_arch_vcpu_memslots_id(struct kvm_vcpu *vcpu)
{
	return 0;
}
#endif

/*
 * Note:
 * memslots are not sorted by id anymore, please use id_to_memslot()
 * to get the memslot by its id.
 */
struct kvm_memslots {
	u64 generation;
	/* The mapping table from slot id to the index in memslots[]. */
	short id_to_index[KVM_MEM_SLOTS_NUM];
	atomic_t lru_slot;
	int used_slots;
	struct kvm_memory_slot memslots[];
};

struct kvm {
#ifdef KVM_HAVE_MMU_RWLOCK
	rwlock_t mmu_lock;
#else
	spinlock_t mmu_lock;
#endif /* KVM_HAVE_MMU_RWLOCK */

	struct mutex slots_lock;

	/*
	 * Protects the arch-specific fields of struct kvm_memory_slots in
	 * use by the VM. To be used under the slots_lock (above) or in a
	 * kvm->srcu critical section where acquiring the slots_lock would
	 * lead to deadlock with the synchronize_srcu in
	 * install_new_memslots.
	 */
	struct mutex slots_arch_lock;
	struct mm_struct *mm; /* userspace tied to this vm */
	struct kvm_memslots __rcu *memslots[KVM_ADDRESS_SPACE_NUM];
	struct kvm_vcpu *vcpus[KVM_MAX_VCPUS];

	/*
	 * created_vcpus is protected by kvm->lock, and is incremented
	 * at the beginning of KVM_CREATE_VCPU.  online_vcpus is only
	 * incremented after storing the kvm_vcpu pointer in vcpus,
	 * and is accessed atomically.
	 */
	atomic_t online_vcpus;
	int created_vcpus;
	int last_boosted_vcpu;
	struct list_head vm_list;
	struct mutex lock;
	struct kvm_io_bus __rcu *buses[KVM_NR_BUSES];
#ifdef CONFIG_HAVE_KVM_EVENTFD
	struct {
		spinlock_t        lock;
		struct list_head  items;
		struct list_head  resampler_list;
		struct mutex      resampler_lock;
	} irqfds;
	struct list_head ioeventfds;
#endif
	struct kvm_vm_stat stat;
	struct kvm_arch arch;
	refcount_t users_count;
#ifdef CONFIG_KVM_MMIO
	struct kvm_coalesced_mmio_ring *coalesced_mmio_ring;
	spinlock_t ring_lock;
	struct list_head coalesced_zones;
#endif

	struct mutex irq_lock;
#ifdef CONFIG_HAVE_KVM_IRQCHIP
	/*
	 * Update side is protected by irq_lock.
	 */
	struct kvm_irq_routing_table __rcu *irq_routing;
#endif
#ifdef CONFIG_HAVE_KVM_IRQFD
	struct hlist_head irq_ack_notifier_list;
#endif

#if defined(CONFIG_MMU_NOTIFIER) && defined(KVM_ARCH_WANT_MMU_NOTIFIER)
	struct mmu_notifier mmu_notifier;
	unsigned long mmu_notifier_seq;
	long mmu_notifier_count;
	unsigned long mmu_notifier_range_start;
	unsigned long mmu_notifier_range_end;
#endif
	long tlbs_dirty;
	struct list_head devices;
	u64 manual_dirty_log_protect;
	struct dentry *debugfs_dentry;
	struct kvm_stat_data **debugfs_stat_data;
	struct srcu_struct srcu;
	struct srcu_struct irq_srcu;
	pid_t userspace_pid;
	unsigned int max_halt_poll_ns;
	u32 dirty_ring_size;

#ifdef CONFIG_HAVE_KVM_PM_NOTIFIER
	struct notifier_block pm_notifier;
#endif
	char stats_id[KVM_STATS_NAME_SIZE];
};

#define kvm_err(fmt, ...) \
	pr_err("kvm [%i]: " fmt, task_pid_nr(current), ## __VA_ARGS__)
#define kvm_info(fmt, ...) \
	pr_info("kvm [%i]: " fmt, task_pid_nr(current), ## __VA_ARGS__)
#define kvm_debug(fmt, ...) \
	pr_debug("kvm [%i]: " fmt, task_pid_nr(current), ## __VA_ARGS__)
#define kvm_debug_ratelimited(fmt, ...) \
	pr_debug_ratelimited("kvm [%i]: " fmt, task_pid_nr(current), \
			     ## __VA_ARGS__)
#define kvm_pr_unimpl(fmt, ...) \
	pr_err_ratelimited("kvm [%i]: " fmt, \
			   task_tgid_nr(current), ## __VA_ARGS__)

/* The guest did something we don't support. */
#define vcpu_unimpl(vcpu, fmt, ...)					\
	kvm_pr_unimpl("vcpu%i, guest rIP: 0x%lx " fmt,			\
			(vcpu)->vcpu_id, kvm_rip_read(vcpu), ## __VA_ARGS__)

#define vcpu_debug(vcpu, fmt, ...)					\
	kvm_debug("vcpu%i " fmt, (vcpu)->vcpu_id, ## __VA_ARGS__)
#define vcpu_debug_ratelimited(vcpu, fmt, ...)				\
	kvm_debug_ratelimited("vcpu%i " fmt, (vcpu)->vcpu_id,           \
			      ## __VA_ARGS__)
#define vcpu_err(vcpu, fmt, ...)					\
	kvm_err("vcpu%i " fmt, (vcpu)->vcpu_id, ## __VA_ARGS__)

static inline bool kvm_dirty_log_manual_protect_and_init_set(struct kvm *kvm)
{
	return !!(kvm->manual_dirty_log_protect & KVM_DIRTY_LOG_INITIALLY_SET);
}

static inline struct kvm_io_bus *kvm_get_bus(struct kvm *kvm, enum kvm_bus idx)
{
	return srcu_dereference_check(kvm->buses[idx], &kvm->srcu,
				      lockdep_is_held(&kvm->slots_lock) ||
				      !refcount_read(&kvm->users_count));
}

static inline struct kvm_vcpu *kvm_get_vcpu(struct kvm *kvm, int i)
{
	int num_vcpus = atomic_read(&kvm->online_vcpus);
	i = array_index_nospec(i, num_vcpus);

	/* Pairs with smp_wmb() in kvm_vm_ioctl_create_vcpu.  */
	smp_rmb();
	return kvm->vcpus[i];
}

#define kvm_for_each_vcpu(idx, vcpup, kvm) \
	for (idx = 0; \
	     idx < atomic_read(&kvm->online_vcpus) && \
	     (vcpup = kvm_get_vcpu(kvm, idx)) != NULL; \
	     idx++)

static inline struct kvm_vcpu *kvm_get_vcpu_by_id(struct kvm *kvm, int id)
{
	struct kvm_vcpu *vcpu = NULL;
	int i;

	if (id < 0)
		return NULL;
	if (id < KVM_MAX_VCPUS)
		vcpu = kvm_get_vcpu(kvm, id);
	if (vcpu && vcpu->vcpu_id == id)
		return vcpu;
	kvm_for_each_vcpu(i, vcpu, kvm)
		if (vcpu->vcpu_id == id)
			return vcpu;
	return NULL;
}

static inline int kvm_vcpu_get_idx(struct kvm_vcpu *vcpu)
{
	return vcpu->vcpu_idx;
}

#define kvm_for_each_memslot(memslot, slots)				\
	for (memslot = &slots->memslots[0];				\
	     memslot < slots->memslots + slots->used_slots; memslot++)	\
		if (WARN_ON_ONCE(!memslot->npages)) {			\
		} else

void kvm_vcpu_destroy(struct kvm_vcpu *vcpu);

void vcpu_load(struct kvm_vcpu *vcpu);
void vcpu_put(struct kvm_vcpu *vcpu);

#ifdef __KVM_HAVE_IOAPIC
void kvm_arch_post_irq_ack_notifier_list_update(struct kvm *kvm);
void kvm_arch_post_irq_routing_update(struct kvm *kvm);
#else
static inline void kvm_arch_post_irq_ack_notifier_list_update(struct kvm *kvm)
{
}
static inline void kvm_arch_post_irq_routing_update(struct kvm *kvm)
{
}
#endif

#ifdef CONFIG_HAVE_KVM_IRQFD
int kvm_irqfd_init(void);
void kvm_irqfd_exit(void);
#else
static inline int kvm_irqfd_init(void)
{
	return 0;
}

static inline void kvm_irqfd_exit(void)
{
}
#endif
int kvm_init(void *opaque, unsigned vcpu_size, unsigned vcpu_align,
		  struct module *module);
void kvm_exit(void);

void kvm_get_kvm(struct kvm *kvm);
void kvm_put_kvm(struct kvm *kvm);
bool file_is_kvm(struct file *file);
void kvm_put_kvm_no_destroy(struct kvm *kvm);

static inline struct kvm_memslots *__kvm_memslots(struct kvm *kvm, int as_id)
{
	as_id = array_index_nospec(as_id, KVM_ADDRESS_SPACE_NUM);
	return srcu_dereference_check(kvm->memslots[as_id], &kvm->srcu,
			lockdep_is_held(&kvm->slots_lock) ||
			!refcount_read(&kvm->users_count));
}

static inline struct kvm_memslots *kvm_memslots(struct kvm *kvm)
{
	return __kvm_memslots(kvm, 0);
}

static inline struct kvm_memslots *kvm_vcpu_memslots(struct kvm_vcpu *vcpu)
{
	int as_id = kvm_arch_vcpu_memslots_id(vcpu);

	return __kvm_memslots(vcpu->kvm, as_id);
}

static inline
struct kvm_memory_slot *id_to_memslot(struct kvm_memslots *slots, int id)
{
	int index = slots->id_to_index[id];
	struct kvm_memory_slot *slot;

	if (index < 0)
		return NULL;

	slot = &slots->memslots[index];

	WARN_ON(slot->id != id);
	return slot;
}

/*
 * KVM_SET_USER_MEMORY_REGION ioctl allows the following operations:
 * - create a new memory slot
 * - delete an existing memory slot
 * - modify an existing memory slot
 *   -- move it in the guest physical memory space
 *   -- just change its flags
 *
 * Since flags can be changed by some of these operations, the following
 * differentiation is the best we can do for __kvm_set_memory_region():
 */
enum kvm_mr_change {
	KVM_MR_CREATE,
	KVM_MR_DELETE,
	KVM_MR_MOVE,
	KVM_MR_FLAGS_ONLY,
};

int kvm_set_memory_region(struct kvm *kvm,
			  const struct kvm_userspace_memory_region *mem);
int __kvm_set_memory_region(struct kvm *kvm,
			    const struct kvm_userspace_memory_region *mem);
void kvm_arch_free_memslot(struct kvm *kvm, struct kvm_memory_slot *slot);
void kvm_arch_memslots_updated(struct kvm *kvm, u64 gen);
int kvm_arch_prepare_memory_region(struct kvm *kvm,
				struct kvm_memory_slot *memslot,
				const struct kvm_userspace_memory_region *mem,
				enum kvm_mr_change change);
void kvm_arch_commit_memory_region(struct kvm *kvm,
				const struct kvm_userspace_memory_region *mem,
				struct kvm_memory_slot *old,
				const struct kvm_memory_slot *new,
				enum kvm_mr_change change);
/* flush all memory translations */
void kvm_arch_flush_shadow_all(struct kvm *kvm);
/* flush memory translations pointing to 'slot' */
void kvm_arch_flush_shadow_memslot(struct kvm *kvm,
				   struct kvm_memory_slot *slot);

int gfn_to_page_many_atomic(struct kvm_memory_slot *slot, gfn_t gfn,
			    struct page **pages, int nr_pages);

struct page *gfn_to_page(struct kvm *kvm, gfn_t gfn);
unsigned long gfn_to_hva(struct kvm *kvm, gfn_t gfn);
unsigned long gfn_to_hva_prot(struct kvm *kvm, gfn_t gfn, bool *writable);
unsigned long gfn_to_hva_memslot(struct kvm_memory_slot *slot, gfn_t gfn);
unsigned long gfn_to_hva_memslot_prot(struct kvm_memory_slot *slot, gfn_t gfn,
				      bool *writable);
void kvm_release_page_clean(struct page *page);
void kvm_release_page_dirty(struct page *page);
void kvm_set_page_accessed(struct page *page);

kvm_pfn_t gfn_to_pfn(struct kvm *kvm, gfn_t gfn);
kvm_pfn_t gfn_to_pfn_prot(struct kvm *kvm, gfn_t gfn, bool write_fault,
		      bool *writable);
kvm_pfn_t gfn_to_pfn_memslot(struct kvm_memory_slot *slot, gfn_t gfn);
kvm_pfn_t gfn_to_pfn_memslot_atomic(struct kvm_memory_slot *slot, gfn_t gfn);
kvm_pfn_t __gfn_to_pfn_memslot(struct kvm_memory_slot *slot, gfn_t gfn,
			       bool atomic, bool *async, bool write_fault,
			       bool *writable, hva_t *hva);

void kvm_release_pfn_clean(kvm_pfn_t pfn);
void kvm_release_pfn_dirty(kvm_pfn_t pfn);
void kvm_set_pfn_dirty(kvm_pfn_t pfn);
void kvm_set_pfn_accessed(kvm_pfn_t pfn);
void kvm_get_pfn(kvm_pfn_t pfn);

void kvm_release_pfn(kvm_pfn_t pfn, bool dirty, struct gfn_to_pfn_cache *cache);
int kvm_read_guest_page(struct kvm *kvm, gfn_t gfn, void *data, int offset,
			int len);
int kvm_read_guest(struct kvm *kvm, gpa_t gpa, void *data, unsigned long len);
int kvm_read_guest_cached(struct kvm *kvm, struct gfn_to_hva_cache *ghc,
			   void *data, unsigned long len);
int kvm_read_guest_offset_cached(struct kvm *kvm, struct gfn_to_hva_cache *ghc,
				 void *data, unsigned int offset,
				 unsigned long len);
int kvm_write_guest_page(struct kvm *kvm, gfn_t gfn, const void *data,
			 int offset, int len);
int kvm_write_guest(struct kvm *kvm, gpa_t gpa, const void *data,
		    unsigned long len);
int kvm_write_guest_cached(struct kvm *kvm, struct gfn_to_hva_cache *ghc,
			   void *data, unsigned long len);
int kvm_write_guest_offset_cached(struct kvm *kvm, struct gfn_to_hva_cache *ghc,
				  void *data, unsigned int offset,
				  unsigned long len);
int kvm_gfn_to_hva_cache_init(struct kvm *kvm, struct gfn_to_hva_cache *ghc,
			      gpa_t gpa, unsigned long len);

<<<<<<< HEAD
#define __kvm_put_guest(kvm, gfn, offset, value, type)			\
({									\
	unsigned long __addr = gfn_to_hva(kvm, gfn);			\
	type __user *__uaddr = (type __user *)(__addr + offset);	\
	int __ret = -EFAULT;						\
									\
	if (!kvm_is_error_hva(__addr))					\
		__ret = put_user(value, __uaddr);			\
=======
#define __kvm_get_guest(kvm, gfn, offset, v)				\
({									\
	unsigned long __addr = gfn_to_hva(kvm, gfn);			\
	typeof(v) __user *__uaddr = (typeof(__uaddr))(__addr + offset);	\
	int __ret = -EFAULT;						\
									\
	if (!kvm_is_error_hva(__addr))					\
		__ret = get_user(v, __uaddr);				\
	__ret;								\
})

#define kvm_get_guest(kvm, gpa, v)					\
({									\
	gpa_t __gpa = gpa;						\
	struct kvm *__kvm = kvm;					\
									\
	__kvm_get_guest(__kvm, __gpa >> PAGE_SHIFT,			\
			offset_in_page(__gpa), v);			\
})

#define __kvm_put_guest(kvm, gfn, offset, v)				\
({									\
	unsigned long __addr = gfn_to_hva(kvm, gfn);			\
	typeof(v) __user *__uaddr = (typeof(__uaddr))(__addr + offset);	\
	int __ret = -EFAULT;						\
									\
	if (!kvm_is_error_hva(__addr))					\
		__ret = put_user(v, __uaddr);				\
>>>>>>> 7d2a07b7
	if (!__ret)							\
		mark_page_dirty(kvm, gfn);				\
	__ret;								\
})

<<<<<<< HEAD
#define kvm_put_guest(kvm, gpa, value, type)				\
({									\
	gpa_t __gpa = gpa;						\
	struct kvm *__kvm = kvm;					\
	__kvm_put_guest(__kvm, __gpa >> PAGE_SHIFT,			\
			offset_in_page(__gpa), (value), type);		\
})

int kvm_clear_guest_page(struct kvm *kvm, gfn_t gfn, int offset, int len);
int kvm_clear_guest(struct kvm *kvm, gpa_t gpa, unsigned long len);
struct kvm_memory_slot *gfn_to_memslot(struct kvm *kvm, gfn_t gfn);
bool kvm_is_visible_gfn(struct kvm *kvm, gfn_t gfn);
unsigned long kvm_host_page_size(struct kvm_vcpu *vcpu, gfn_t gfn);
=======
#define kvm_put_guest(kvm, gpa, v)					\
({									\
	gpa_t __gpa = gpa;						\
	struct kvm *__kvm = kvm;					\
									\
	__kvm_put_guest(__kvm, __gpa >> PAGE_SHIFT,			\
			offset_in_page(__gpa), v);			\
})

int kvm_clear_guest(struct kvm *kvm, gpa_t gpa, unsigned long len);
struct kvm_memory_slot *gfn_to_memslot(struct kvm *kvm, gfn_t gfn);
bool kvm_is_visible_gfn(struct kvm *kvm, gfn_t gfn);
bool kvm_vcpu_is_visible_gfn(struct kvm_vcpu *vcpu, gfn_t gfn);
unsigned long kvm_host_page_size(struct kvm_vcpu *vcpu, gfn_t gfn);
void mark_page_dirty_in_slot(struct kvm *kvm, struct kvm_memory_slot *memslot, gfn_t gfn);
>>>>>>> 7d2a07b7
void mark_page_dirty(struct kvm *kvm, gfn_t gfn);

struct kvm_memslots *kvm_vcpu_memslots(struct kvm_vcpu *vcpu);
struct kvm_memory_slot *kvm_vcpu_gfn_to_memslot(struct kvm_vcpu *vcpu, gfn_t gfn);
kvm_pfn_t kvm_vcpu_gfn_to_pfn_atomic(struct kvm_vcpu *vcpu, gfn_t gfn);
kvm_pfn_t kvm_vcpu_gfn_to_pfn(struct kvm_vcpu *vcpu, gfn_t gfn);
int kvm_vcpu_map(struct kvm_vcpu *vcpu, gpa_t gpa, struct kvm_host_map *map);
int kvm_map_gfn(struct kvm_vcpu *vcpu, gfn_t gfn, struct kvm_host_map *map,
		struct gfn_to_pfn_cache *cache, bool atomic);
struct page *kvm_vcpu_gfn_to_page(struct kvm_vcpu *vcpu, gfn_t gfn);
void kvm_vcpu_unmap(struct kvm_vcpu *vcpu, struct kvm_host_map *map, bool dirty);
int kvm_unmap_gfn(struct kvm_vcpu *vcpu, struct kvm_host_map *map,
		  struct gfn_to_pfn_cache *cache, bool dirty, bool atomic);
unsigned long kvm_vcpu_gfn_to_hva(struct kvm_vcpu *vcpu, gfn_t gfn);
unsigned long kvm_vcpu_gfn_to_hva_prot(struct kvm_vcpu *vcpu, gfn_t gfn, bool *writable);
int kvm_vcpu_read_guest_page(struct kvm_vcpu *vcpu, gfn_t gfn, void *data, int offset,
			     int len);
int kvm_vcpu_read_guest_atomic(struct kvm_vcpu *vcpu, gpa_t gpa, void *data,
			       unsigned long len);
int kvm_vcpu_read_guest(struct kvm_vcpu *vcpu, gpa_t gpa, void *data,
			unsigned long len);
int kvm_vcpu_write_guest_page(struct kvm_vcpu *vcpu, gfn_t gfn, const void *data,
			      int offset, int len);
int kvm_vcpu_write_guest(struct kvm_vcpu *vcpu, gpa_t gpa, const void *data,
			 unsigned long len);
void kvm_vcpu_mark_page_dirty(struct kvm_vcpu *vcpu, gfn_t gfn);

void kvm_sigset_activate(struct kvm_vcpu *vcpu);
void kvm_sigset_deactivate(struct kvm_vcpu *vcpu);

void kvm_vcpu_block(struct kvm_vcpu *vcpu);
void kvm_arch_vcpu_blocking(struct kvm_vcpu *vcpu);
void kvm_arch_vcpu_unblocking(struct kvm_vcpu *vcpu);
bool kvm_vcpu_wake_up(struct kvm_vcpu *vcpu);
void kvm_vcpu_kick(struct kvm_vcpu *vcpu);
int kvm_vcpu_yield_to(struct kvm_vcpu *target);
void kvm_vcpu_on_spin(struct kvm_vcpu *vcpu, bool usermode_vcpu_not_eligible);

void kvm_flush_remote_tlbs(struct kvm *kvm);
void kvm_reload_remote_mmus(struct kvm *kvm);

#ifdef KVM_ARCH_NR_OBJS_PER_MEMORY_CACHE
int kvm_mmu_topup_memory_cache(struct kvm_mmu_memory_cache *mc, int min);
int kvm_mmu_memory_cache_nr_free_objects(struct kvm_mmu_memory_cache *mc);
void kvm_mmu_free_memory_cache(struct kvm_mmu_memory_cache *mc);
void *kvm_mmu_memory_cache_alloc(struct kvm_mmu_memory_cache *mc);
#endif

bool kvm_make_vcpus_request_mask(struct kvm *kvm, unsigned int req,
				 struct kvm_vcpu *except,
				 unsigned long *vcpu_bitmap, cpumask_var_t tmp);
bool kvm_make_all_cpus_request(struct kvm *kvm, unsigned int req);
bool kvm_make_all_cpus_request_except(struct kvm *kvm, unsigned int req,
				      struct kvm_vcpu *except);
bool kvm_make_cpus_request_mask(struct kvm *kvm, unsigned int req,
				unsigned long *vcpu_bitmap);

long kvm_arch_dev_ioctl(struct file *filp,
			unsigned int ioctl, unsigned long arg);
long kvm_arch_vcpu_ioctl(struct file *filp,
			 unsigned int ioctl, unsigned long arg);
vm_fault_t kvm_arch_vcpu_fault(struct kvm_vcpu *vcpu, struct vm_fault *vmf);

int kvm_vm_ioctl_check_extension(struct kvm *kvm, long ext);

void kvm_arch_mmu_enable_log_dirty_pt_masked(struct kvm *kvm,
					struct kvm_memory_slot *slot,
					gfn_t gfn_offset,
					unsigned long mask);
void kvm_arch_sync_dirty_log(struct kvm *kvm, struct kvm_memory_slot *memslot);

#ifdef CONFIG_KVM_GENERIC_DIRTYLOG_READ_PROTECT
void kvm_arch_flush_remote_tlbs_memslot(struct kvm *kvm,
					const struct kvm_memory_slot *memslot);
#else /* !CONFIG_KVM_GENERIC_DIRTYLOG_READ_PROTECT */
int kvm_vm_ioctl_get_dirty_log(struct kvm *kvm, struct kvm_dirty_log *log);
int kvm_get_dirty_log(struct kvm *kvm, struct kvm_dirty_log *log,
		      int *is_dirty, struct kvm_memory_slot **memslot);
#endif

int kvm_vm_ioctl_irq_line(struct kvm *kvm, struct kvm_irq_level *irq_level,
			bool line_status);
int kvm_vm_ioctl_enable_cap(struct kvm *kvm,
			    struct kvm_enable_cap *cap);
long kvm_arch_vm_ioctl(struct file *filp,
		       unsigned int ioctl, unsigned long arg);

int kvm_arch_vcpu_ioctl_get_fpu(struct kvm_vcpu *vcpu, struct kvm_fpu *fpu);
int kvm_arch_vcpu_ioctl_set_fpu(struct kvm_vcpu *vcpu, struct kvm_fpu *fpu);

int kvm_arch_vcpu_ioctl_translate(struct kvm_vcpu *vcpu,
				    struct kvm_translation *tr);

int kvm_arch_vcpu_ioctl_get_regs(struct kvm_vcpu *vcpu, struct kvm_regs *regs);
int kvm_arch_vcpu_ioctl_set_regs(struct kvm_vcpu *vcpu, struct kvm_regs *regs);
int kvm_arch_vcpu_ioctl_get_sregs(struct kvm_vcpu *vcpu,
				  struct kvm_sregs *sregs);
int kvm_arch_vcpu_ioctl_set_sregs(struct kvm_vcpu *vcpu,
				  struct kvm_sregs *sregs);
int kvm_arch_vcpu_ioctl_get_mpstate(struct kvm_vcpu *vcpu,
				    struct kvm_mp_state *mp_state);
int kvm_arch_vcpu_ioctl_set_mpstate(struct kvm_vcpu *vcpu,
				    struct kvm_mp_state *mp_state);
int kvm_arch_vcpu_ioctl_set_guest_debug(struct kvm_vcpu *vcpu,
					struct kvm_guest_debug *dbg);
int kvm_arch_vcpu_ioctl_run(struct kvm_vcpu *vcpu);

int kvm_arch_init(void *opaque);
void kvm_arch_exit(void);

void kvm_arch_sched_in(struct kvm_vcpu *vcpu, int cpu);

void kvm_arch_vcpu_load(struct kvm_vcpu *vcpu, int cpu);
void kvm_arch_vcpu_put(struct kvm_vcpu *vcpu);
int kvm_arch_vcpu_precreate(struct kvm *kvm, unsigned int id);
int kvm_arch_vcpu_create(struct kvm_vcpu *vcpu);
void kvm_arch_vcpu_postcreate(struct kvm_vcpu *vcpu);
void kvm_arch_vcpu_destroy(struct kvm_vcpu *vcpu);

#ifdef CONFIG_HAVE_KVM_PM_NOTIFIER
int kvm_arch_pm_notifier(struct kvm *kvm, unsigned long state);
#endif

#ifdef __KVM_HAVE_ARCH_VCPU_DEBUGFS
void kvm_arch_create_vcpu_debugfs(struct kvm_vcpu *vcpu, struct dentry *debugfs_dentry);
#endif

int kvm_arch_hardware_enable(void);
void kvm_arch_hardware_disable(void);
int kvm_arch_hardware_setup(void *opaque);
void kvm_arch_hardware_unsetup(void);
int kvm_arch_check_processor_compat(void *opaque);
int kvm_arch_vcpu_runnable(struct kvm_vcpu *vcpu);
bool kvm_arch_vcpu_in_kernel(struct kvm_vcpu *vcpu);
int kvm_arch_vcpu_should_kick(struct kvm_vcpu *vcpu);
bool kvm_arch_dy_runnable(struct kvm_vcpu *vcpu);
bool kvm_arch_dy_has_pending_interrupt(struct kvm_vcpu *vcpu);
int kvm_arch_post_init_vm(struct kvm *kvm);
void kvm_arch_pre_destroy_vm(struct kvm *kvm);

#ifndef __KVM_HAVE_ARCH_VM_ALLOC
/*
 * All architectures that want to use vzalloc currently also
 * need their own kvm_arch_alloc_vm implementation.
 */
static inline struct kvm *kvm_arch_alloc_vm(void)
{
	return kzalloc(sizeof(struct kvm), GFP_KERNEL);
}

static inline void kvm_arch_free_vm(struct kvm *kvm)
{
	kfree(kvm);
}
#endif

#ifndef __KVM_HAVE_ARCH_FLUSH_REMOTE_TLB
static inline int kvm_arch_flush_remote_tlb(struct kvm *kvm)
{
	return -ENOTSUPP;
}
#endif

#ifdef __KVM_HAVE_ARCH_NONCOHERENT_DMA
void kvm_arch_register_noncoherent_dma(struct kvm *kvm);
void kvm_arch_unregister_noncoherent_dma(struct kvm *kvm);
bool kvm_arch_has_noncoherent_dma(struct kvm *kvm);
#else
static inline void kvm_arch_register_noncoherent_dma(struct kvm *kvm)
{
}

static inline void kvm_arch_unregister_noncoherent_dma(struct kvm *kvm)
{
}

static inline bool kvm_arch_has_noncoherent_dma(struct kvm *kvm)
{
	return false;
}
#endif
#ifdef __KVM_HAVE_ARCH_ASSIGNED_DEVICE
void kvm_arch_start_assignment(struct kvm *kvm);
void kvm_arch_end_assignment(struct kvm *kvm);
bool kvm_arch_has_assigned_device(struct kvm *kvm);
#else
static inline void kvm_arch_start_assignment(struct kvm *kvm)
{
}

static inline void kvm_arch_end_assignment(struct kvm *kvm)
{
}

static inline bool kvm_arch_has_assigned_device(struct kvm *kvm)
{
	return false;
}
#endif

static inline struct rcuwait *kvm_arch_vcpu_get_wait(struct kvm_vcpu *vcpu)
{
#ifdef __KVM_HAVE_ARCH_WQP
	return vcpu->arch.waitp;
#else
	return &vcpu->wait;
#endif
}

#ifdef __KVM_HAVE_ARCH_INTC_INITIALIZED
/*
 * returns true if the virtual interrupt controller is initialized and
 * ready to accept virtual IRQ. On some architectures the virtual interrupt
 * controller is dynamically instantiated and this is not always true.
 */
bool kvm_arch_intc_initialized(struct kvm *kvm);
#else
static inline bool kvm_arch_intc_initialized(struct kvm *kvm)
{
	return true;
}
#endif

int kvm_arch_init_vm(struct kvm *kvm, unsigned long type);
void kvm_arch_destroy_vm(struct kvm *kvm);
void kvm_arch_sync_events(struct kvm *kvm);

int kvm_cpu_has_pending_timer(struct kvm_vcpu *vcpu);

bool kvm_is_reserved_pfn(kvm_pfn_t pfn);
bool kvm_is_zone_device_pfn(kvm_pfn_t pfn);
<<<<<<< HEAD
=======
bool kvm_is_transparent_hugepage(kvm_pfn_t pfn);
>>>>>>> 7d2a07b7

struct kvm_irq_ack_notifier {
	struct hlist_node link;
	unsigned gsi;
	void (*irq_acked)(struct kvm_irq_ack_notifier *kian);
};

int kvm_irq_map_gsi(struct kvm *kvm,
		    struct kvm_kernel_irq_routing_entry *entries, int gsi);
int kvm_irq_map_chip_pin(struct kvm *kvm, unsigned irqchip, unsigned pin);

int kvm_set_irq(struct kvm *kvm, int irq_source_id, u32 irq, int level,
		bool line_status);
int kvm_set_msi(struct kvm_kernel_irq_routing_entry *irq_entry, struct kvm *kvm,
		int irq_source_id, int level, bool line_status);
int kvm_arch_set_irq_inatomic(struct kvm_kernel_irq_routing_entry *e,
			       struct kvm *kvm, int irq_source_id,
			       int level, bool line_status);
bool kvm_irq_has_notifier(struct kvm *kvm, unsigned irqchip, unsigned pin);
void kvm_notify_acked_gsi(struct kvm *kvm, int gsi);
void kvm_notify_acked_irq(struct kvm *kvm, unsigned irqchip, unsigned pin);
void kvm_register_irq_ack_notifier(struct kvm *kvm,
				   struct kvm_irq_ack_notifier *kian);
void kvm_unregister_irq_ack_notifier(struct kvm *kvm,
				   struct kvm_irq_ack_notifier *kian);
int kvm_request_irq_source_id(struct kvm *kvm);
void kvm_free_irq_source_id(struct kvm *kvm, int irq_source_id);
bool kvm_arch_irqfd_allowed(struct kvm *kvm, struct kvm_irqfd *args);

/*
 * search_memslots() and __gfn_to_memslot() are here because they are
 * used in non-modular code in arch/powerpc/kvm/book3s_hv_rm_mmu.c.
 * gfn_to_memslot() itself isn't here as an inline because that would
 * bloat other code too much.
 *
 * IMPORTANT: Slots are sorted from highest GFN to lowest GFN!
 */
static inline struct kvm_memory_slot *
search_memslots(struct kvm_memslots *slots, gfn_t gfn)
{
	int start = 0, end = slots->used_slots;
	int slot = atomic_read(&slots->lru_slot);
	struct kvm_memory_slot *memslots = slots->memslots;

	if (unlikely(!slots->used_slots))
		return NULL;

	if (gfn >= memslots[slot].base_gfn &&
	    gfn < memslots[slot].base_gfn + memslots[slot].npages)
		return &memslots[slot];

	while (start < end) {
		slot = start + (end - start) / 2;

		if (gfn >= memslots[slot].base_gfn)
			end = slot;
		else
			start = slot + 1;
	}

	if (start < slots->used_slots && gfn >= memslots[start].base_gfn &&
	    gfn < memslots[start].base_gfn + memslots[start].npages) {
		atomic_set(&slots->lru_slot, start);
		return &memslots[start];
	}

	return NULL;
}

static inline struct kvm_memory_slot *
__gfn_to_memslot(struct kvm_memslots *slots, gfn_t gfn)
{
	return search_memslots(slots, gfn);
}

static inline unsigned long
__gfn_to_hva_memslot(const struct kvm_memory_slot *slot, gfn_t gfn)
{
	/*
	 * The index was checked originally in search_memslots.  To avoid
	 * that a malicious guest builds a Spectre gadget out of e.g. page
	 * table walks, do not let the processor speculate loads outside
	 * the guest's registered memslots.
	 */
	unsigned long offset = gfn - slot->base_gfn;
	offset = array_index_nospec(offset, slot->npages);
	return slot->userspace_addr + offset * PAGE_SIZE;
}

static inline int memslot_id(struct kvm *kvm, gfn_t gfn)
{
	return gfn_to_memslot(kvm, gfn)->id;
}

static inline gfn_t
hva_to_gfn_memslot(unsigned long hva, struct kvm_memory_slot *slot)
{
	gfn_t gfn_offset = (hva - slot->userspace_addr) >> PAGE_SHIFT;

	return slot->base_gfn + gfn_offset;
}

static inline gpa_t gfn_to_gpa(gfn_t gfn)
{
	return (gpa_t)gfn << PAGE_SHIFT;
}

static inline gfn_t gpa_to_gfn(gpa_t gpa)
{
	return (gfn_t)(gpa >> PAGE_SHIFT);
}

static inline hpa_t pfn_to_hpa(kvm_pfn_t pfn)
{
	return (hpa_t)pfn << PAGE_SHIFT;
}

static inline struct page *kvm_vcpu_gpa_to_page(struct kvm_vcpu *vcpu,
						gpa_t gpa)
{
	return kvm_vcpu_gfn_to_page(vcpu, gpa_to_gfn(gpa));
}

static inline bool kvm_is_error_gpa(struct kvm *kvm, gpa_t gpa)
{
	unsigned long hva = gfn_to_hva(kvm, gpa_to_gfn(gpa));

	return kvm_is_error_hva(hva);
}

enum kvm_stat_kind {
	KVM_STAT_VM,
	KVM_STAT_VCPU,
};

struct kvm_stat_data {
<<<<<<< HEAD
	int offset;
	int mode;
=======
>>>>>>> 7d2a07b7
	struct kvm *kvm;
	const struct _kvm_stats_desc *desc;
	enum kvm_stat_kind kind;
};

<<<<<<< HEAD
struct kvm_stats_debugfs_item {
	const char *name;
	int offset;
	enum kvm_stat_kind kind;
	int mode;
=======
struct _kvm_stats_desc {
	struct kvm_stats_desc desc;
	char name[KVM_STATS_NAME_SIZE];
>>>>>>> 7d2a07b7
};

#define STATS_DESC_COMMON(type, unit, base, exp)			       \
	.flags = type | unit | base |					       \
		 BUILD_BUG_ON_ZERO(type & ~KVM_STATS_TYPE_MASK) |	       \
		 BUILD_BUG_ON_ZERO(unit & ~KVM_STATS_UNIT_MASK) |	       \
		 BUILD_BUG_ON_ZERO(base & ~KVM_STATS_BASE_MASK),	       \
	.exponent = exp,						       \
	.size = 1

#define VM_GENERIC_STATS_DESC(stat, type, unit, base, exp)		       \
	{								       \
		{							       \
			STATS_DESC_COMMON(type, unit, base, exp),	       \
			.offset = offsetof(struct kvm_vm_stat, generic.stat)   \
		},							       \
		.name = #stat,						       \
	}
#define VCPU_GENERIC_STATS_DESC(stat, type, unit, base, exp)		       \
	{								       \
		{							       \
			STATS_DESC_COMMON(type, unit, base, exp),	       \
			.offset = offsetof(struct kvm_vcpu_stat, generic.stat) \
		},							       \
		.name = #stat,						       \
	}
#define VM_STATS_DESC(stat, type, unit, base, exp)			       \
	{								       \
		{							       \
			STATS_DESC_COMMON(type, unit, base, exp),	       \
			.offset = offsetof(struct kvm_vm_stat, stat)	       \
		},							       \
		.name = #stat,						       \
	}
#define VCPU_STATS_DESC(stat, type, unit, base, exp)			       \
	{								       \
		{							       \
			STATS_DESC_COMMON(type, unit, base, exp),	       \
			.offset = offsetof(struct kvm_vcpu_stat, stat)	       \
		},							       \
		.name = #stat,						       \
	}
/* SCOPE: VM, VM_GENERIC, VCPU, VCPU_GENERIC */
#define STATS_DESC(SCOPE, stat, type, unit, base, exp)			       \
	SCOPE##_STATS_DESC(stat, type, unit, base, exp)

#define STATS_DESC_CUMULATIVE(SCOPE, name, unit, base, exponent)	       \
	STATS_DESC(SCOPE, name, KVM_STATS_TYPE_CUMULATIVE, unit, base, exponent)
#define STATS_DESC_INSTANT(SCOPE, name, unit, base, exponent)		       \
	STATS_DESC(SCOPE, name, KVM_STATS_TYPE_INSTANT, unit, base, exponent)
#define STATS_DESC_PEAK(SCOPE, name, unit, base, exponent)		       \
	STATS_DESC(SCOPE, name, KVM_STATS_TYPE_PEAK, unit, base, exponent)

/* Cumulative counter, read/write */
#define STATS_DESC_COUNTER(SCOPE, name)					       \
	STATS_DESC_CUMULATIVE(SCOPE, name, KVM_STATS_UNIT_NONE,		       \
		KVM_STATS_BASE_POW10, 0)
/* Instantaneous counter, read only */
#define STATS_DESC_ICOUNTER(SCOPE, name)				       \
	STATS_DESC_INSTANT(SCOPE, name, KVM_STATS_UNIT_NONE,		       \
		KVM_STATS_BASE_POW10, 0)
/* Peak counter, read/write */
#define STATS_DESC_PCOUNTER(SCOPE, name)				       \
	STATS_DESC_PEAK(SCOPE, name, KVM_STATS_UNIT_NONE,		       \
		KVM_STATS_BASE_POW10, 0)

/* Cumulative time in nanosecond */
#define STATS_DESC_TIME_NSEC(SCOPE, name)				       \
	STATS_DESC_CUMULATIVE(SCOPE, name, KVM_STATS_UNIT_SECONDS,	       \
		KVM_STATS_BASE_POW10, -9)

#define KVM_GENERIC_VM_STATS()						       \
	STATS_DESC_COUNTER(VM_GENERIC, remote_tlb_flush)

#define KVM_GENERIC_VCPU_STATS()					       \
	STATS_DESC_COUNTER(VCPU_GENERIC, halt_successful_poll),		       \
	STATS_DESC_COUNTER(VCPU_GENERIC, halt_attempted_poll),		       \
	STATS_DESC_COUNTER(VCPU_GENERIC, halt_poll_invalid),		       \
	STATS_DESC_COUNTER(VCPU_GENERIC, halt_wakeup),			       \
	STATS_DESC_TIME_NSEC(VCPU_GENERIC, halt_poll_success_ns),	       \
	STATS_DESC_TIME_NSEC(VCPU_GENERIC, halt_poll_fail_ns)

extern struct dentry *kvm_debugfs_dir;
ssize_t kvm_stats_read(char *id, const struct kvm_stats_header *header,
		       const struct _kvm_stats_desc *desc,
		       void *stats, size_t size_stats,
		       char __user *user_buffer, size_t size, loff_t *offset);
extern const struct kvm_stats_header kvm_vm_stats_header;
extern const struct _kvm_stats_desc kvm_vm_stats_desc[];
extern const struct kvm_stats_header kvm_vcpu_stats_header;
extern const struct _kvm_stats_desc kvm_vcpu_stats_desc[];

#if defined(CONFIG_MMU_NOTIFIER) && defined(KVM_ARCH_WANT_MMU_NOTIFIER)
static inline int mmu_notifier_retry(struct kvm *kvm, unsigned long mmu_seq)
{
	if (unlikely(kvm->mmu_notifier_count))
		return 1;
	/*
	 * Ensure the read of mmu_notifier_count happens before the read
	 * of mmu_notifier_seq.  This interacts with the smp_wmb() in
	 * mmu_notifier_invalidate_range_end to make sure that the caller
	 * either sees the old (non-zero) value of mmu_notifier_count or
	 * the new (incremented) value of mmu_notifier_seq.
	 * PowerPC Book3s HV KVM calls this under a per-page lock
	 * rather than under kvm->mmu_lock, for scalability, so
	 * can't rely on kvm->mmu_lock to keep things ordered.
	 */
	smp_rmb();
	if (kvm->mmu_notifier_seq != mmu_seq)
		return 1;
	return 0;
}

static inline int mmu_notifier_retry_hva(struct kvm *kvm,
					 unsigned long mmu_seq,
					 unsigned long hva)
{
	lockdep_assert_held(&kvm->mmu_lock);
	/*
	 * If mmu_notifier_count is non-zero, then the range maintained by
	 * kvm_mmu_notifier_invalidate_range_start contains all addresses that
	 * might be being invalidated. Note that it may include some false
	 * positives, due to shortcuts when handing concurrent invalidations.
	 */
	if (unlikely(kvm->mmu_notifier_count) &&
	    hva >= kvm->mmu_notifier_range_start &&
	    hva < kvm->mmu_notifier_range_end)
		return 1;
	if (kvm->mmu_notifier_seq != mmu_seq)
		return 1;
	return 0;
}
#endif

#ifdef CONFIG_HAVE_KVM_IRQ_ROUTING

#define KVM_MAX_IRQ_ROUTES 4096 /* might need extension/rework in the future */

bool kvm_arch_can_set_irq_routing(struct kvm *kvm);
int kvm_set_irq_routing(struct kvm *kvm,
			const struct kvm_irq_routing_entry *entries,
			unsigned nr,
			unsigned flags);
int kvm_set_routing_entry(struct kvm *kvm,
			  struct kvm_kernel_irq_routing_entry *e,
			  const struct kvm_irq_routing_entry *ue);
void kvm_free_irq_routing(struct kvm *kvm);

#else

static inline void kvm_free_irq_routing(struct kvm *kvm) {}

#endif

int kvm_send_userspace_msi(struct kvm *kvm, struct kvm_msi *msi);

#ifdef CONFIG_HAVE_KVM_EVENTFD

void kvm_eventfd_init(struct kvm *kvm);
int kvm_ioeventfd(struct kvm *kvm, struct kvm_ioeventfd *args);

#ifdef CONFIG_HAVE_KVM_IRQFD
int kvm_irqfd(struct kvm *kvm, struct kvm_irqfd *args);
void kvm_irqfd_release(struct kvm *kvm);
void kvm_irq_routing_update(struct kvm *);
#else
static inline int kvm_irqfd(struct kvm *kvm, struct kvm_irqfd *args)
{
	return -EINVAL;
}

static inline void kvm_irqfd_release(struct kvm *kvm) {}
#endif

#else

static inline void kvm_eventfd_init(struct kvm *kvm) {}

static inline int kvm_irqfd(struct kvm *kvm, struct kvm_irqfd *args)
{
	return -EINVAL;
}

static inline void kvm_irqfd_release(struct kvm *kvm) {}

#ifdef CONFIG_HAVE_KVM_IRQCHIP
static inline void kvm_irq_routing_update(struct kvm *kvm)
{
}
#endif

static inline int kvm_ioeventfd(struct kvm *kvm, struct kvm_ioeventfd *args)
{
	return -ENOSYS;
}

#endif /* CONFIG_HAVE_KVM_EVENTFD */

void kvm_arch_irq_routing_update(struct kvm *kvm);

static inline void kvm_make_request(int req, struct kvm_vcpu *vcpu)
{
	/*
	 * Ensure the rest of the request is published to kvm_check_request's
	 * caller.  Paired with the smp_mb__after_atomic in kvm_check_request.
	 */
	smp_wmb();
	set_bit(req & KVM_REQUEST_MASK, (void *)&vcpu->requests);
}

static inline bool kvm_request_pending(struct kvm_vcpu *vcpu)
{
	return READ_ONCE(vcpu->requests);
}

static inline bool kvm_test_request(int req, struct kvm_vcpu *vcpu)
{
	return test_bit(req & KVM_REQUEST_MASK, (void *)&vcpu->requests);
}

static inline void kvm_clear_request(int req, struct kvm_vcpu *vcpu)
{
	clear_bit(req & KVM_REQUEST_MASK, (void *)&vcpu->requests);
}

static inline bool kvm_check_request(int req, struct kvm_vcpu *vcpu)
{
	if (kvm_test_request(req, vcpu)) {
		kvm_clear_request(req, vcpu);

		/*
		 * Ensure the rest of the request is visible to kvm_check_request's
		 * caller.  Paired with the smp_wmb in kvm_make_request.
		 */
		smp_mb__after_atomic();
		return true;
	} else {
		return false;
	}
}

extern bool kvm_rebooting;

extern unsigned int halt_poll_ns;
extern unsigned int halt_poll_ns_grow;
extern unsigned int halt_poll_ns_grow_start;
extern unsigned int halt_poll_ns_shrink;

struct kvm_device {
	const struct kvm_device_ops *ops;
	struct kvm *kvm;
	void *private;
	struct list_head vm_node;
};

/* create, destroy, and name are mandatory */
struct kvm_device_ops {
	const char *name;

	/*
	 * create is called holding kvm->lock and any operations not suitable
	 * to do while holding the lock should be deferred to init (see
	 * below).
	 */
	int (*create)(struct kvm_device *dev, u32 type);

	/*
	 * init is called after create if create is successful and is called
	 * outside of holding kvm->lock.
	 */
	void (*init)(struct kvm_device *dev);

	/*
	 * Destroy is responsible for freeing dev.
	 *
	 * Destroy may be called before or after destructors are called
	 * on emulated I/O regions, depending on whether a reference is
	 * held by a vcpu or other kvm component that gets destroyed
	 * after the emulated I/O.
	 */
	void (*destroy)(struct kvm_device *dev);

	/*
	 * Release is an alternative method to free the device. It is
	 * called when the device file descriptor is closed. Once
	 * release is called, the destroy method will not be called
	 * anymore as the device is removed from the device list of
	 * the VM. kvm->lock is held.
	 */
	void (*release)(struct kvm_device *dev);

	int (*set_attr)(struct kvm_device *dev, struct kvm_device_attr *attr);
	int (*get_attr)(struct kvm_device *dev, struct kvm_device_attr *attr);
	int (*has_attr)(struct kvm_device *dev, struct kvm_device_attr *attr);
	long (*ioctl)(struct kvm_device *dev, unsigned int ioctl,
		      unsigned long arg);
	int (*mmap)(struct kvm_device *dev, struct vm_area_struct *vma);
};

void kvm_device_get(struct kvm_device *dev);
void kvm_device_put(struct kvm_device *dev);
struct kvm_device *kvm_device_from_filp(struct file *filp);
int kvm_register_device_ops(const struct kvm_device_ops *ops, u32 type);
void kvm_unregister_device_ops(u32 type);

extern struct kvm_device_ops kvm_mpic_ops;
extern struct kvm_device_ops kvm_arm_vgic_v2_ops;
extern struct kvm_device_ops kvm_arm_vgic_v3_ops;

#ifdef CONFIG_HAVE_KVM_CPU_RELAX_INTERCEPT

static inline void kvm_vcpu_set_in_spin_loop(struct kvm_vcpu *vcpu, bool val)
{
	vcpu->spin_loop.in_spin_loop = val;
}
static inline void kvm_vcpu_set_dy_eligible(struct kvm_vcpu *vcpu, bool val)
{
	vcpu->spin_loop.dy_eligible = val;
}

#else /* !CONFIG_HAVE_KVM_CPU_RELAX_INTERCEPT */

static inline void kvm_vcpu_set_in_spin_loop(struct kvm_vcpu *vcpu, bool val)
{
}

static inline void kvm_vcpu_set_dy_eligible(struct kvm_vcpu *vcpu, bool val)
{
}
#endif /* CONFIG_HAVE_KVM_CPU_RELAX_INTERCEPT */

static inline bool kvm_is_visible_memslot(struct kvm_memory_slot *memslot)
{
	return (memslot && memslot->id < KVM_USER_MEM_SLOTS &&
		!(memslot->flags & KVM_MEMSLOT_INVALID));
}

struct kvm_vcpu *kvm_get_running_vcpu(void);
struct kvm_vcpu * __percpu *kvm_get_running_vcpus(void);

#ifdef CONFIG_HAVE_KVM_IRQ_BYPASS
bool kvm_arch_has_irq_bypass(void);
int kvm_arch_irq_bypass_add_producer(struct irq_bypass_consumer *,
			   struct irq_bypass_producer *);
void kvm_arch_irq_bypass_del_producer(struct irq_bypass_consumer *,
			   struct irq_bypass_producer *);
void kvm_arch_irq_bypass_stop(struct irq_bypass_consumer *);
void kvm_arch_irq_bypass_start(struct irq_bypass_consumer *);
int kvm_arch_update_irqfd_routing(struct kvm *kvm, unsigned int host_irq,
				  uint32_t guest_irq, bool set);
#endif /* CONFIG_HAVE_KVM_IRQ_BYPASS */

#ifdef CONFIG_HAVE_KVM_INVALID_WAKEUPS
/* If we wakeup during the poll time, was it a sucessful poll? */
static inline bool vcpu_valid_wakeup(struct kvm_vcpu *vcpu)
{
	return vcpu->valid_wakeup;
}

#else
static inline bool vcpu_valid_wakeup(struct kvm_vcpu *vcpu)
{
	return true;
}
#endif /* CONFIG_HAVE_KVM_INVALID_WAKEUPS */

#ifdef CONFIG_HAVE_KVM_NO_POLL
/* Callback that tells if we must not poll */
bool kvm_arch_no_poll(struct kvm_vcpu *vcpu);
#else
static inline bool kvm_arch_no_poll(struct kvm_vcpu *vcpu)
{
	return false;
}
#endif /* CONFIG_HAVE_KVM_NO_POLL */

#ifdef CONFIG_HAVE_KVM_VCPU_ASYNC_IOCTL
long kvm_arch_vcpu_async_ioctl(struct file *filp,
			       unsigned int ioctl, unsigned long arg);
#else
static inline long kvm_arch_vcpu_async_ioctl(struct file *filp,
					     unsigned int ioctl,
					     unsigned long arg)
{
	return -ENOIOCTLCMD;
}
#endif /* CONFIG_HAVE_KVM_VCPU_ASYNC_IOCTL */

void kvm_arch_mmu_notifier_invalidate_range(struct kvm *kvm,
					    unsigned long start, unsigned long end);

#ifdef CONFIG_HAVE_KVM_VCPU_RUN_PID_CHANGE
int kvm_arch_vcpu_run_pid_change(struct kvm_vcpu *vcpu);
#else
static inline int kvm_arch_vcpu_run_pid_change(struct kvm_vcpu *vcpu)
{
	return 0;
}
#endif /* CONFIG_HAVE_KVM_VCPU_RUN_PID_CHANGE */

typedef int (*kvm_vm_thread_fn_t)(struct kvm *kvm, uintptr_t data);

int kvm_vm_create_worker_thread(struct kvm *kvm, kvm_vm_thread_fn_t thread_fn,
				uintptr_t data, const char *name,
				struct task_struct **thread_ptr);

<<<<<<< HEAD
=======
#ifdef CONFIG_KVM_XFER_TO_GUEST_WORK
static inline void kvm_handle_signal_exit(struct kvm_vcpu *vcpu)
{
	vcpu->run->exit_reason = KVM_EXIT_INTR;
	vcpu->stat.signal_exits++;
}
#endif /* CONFIG_KVM_XFER_TO_GUEST_WORK */

/*
 * This defines how many reserved entries we want to keep before we
 * kick the vcpu to the userspace to avoid dirty ring full.  This
 * value can be tuned to higher if e.g. PML is enabled on the host.
 */
#define  KVM_DIRTY_RING_RSVD_ENTRIES  64

/* Max number of entries allowed for each kvm dirty ring */
#define  KVM_DIRTY_RING_MAX_ENTRIES  65536

>>>>>>> 7d2a07b7
#endif<|MERGE_RESOLUTION|>--- conflicted
+++ resolved
@@ -847,16 +847,6 @@
 int kvm_gfn_to_hva_cache_init(struct kvm *kvm, struct gfn_to_hva_cache *ghc,
 			      gpa_t gpa, unsigned long len);
 
-<<<<<<< HEAD
-#define __kvm_put_guest(kvm, gfn, offset, value, type)			\
-({									\
-	unsigned long __addr = gfn_to_hva(kvm, gfn);			\
-	type __user *__uaddr = (type __user *)(__addr + offset);	\
-	int __ret = -EFAULT;						\
-									\
-	if (!kvm_is_error_hva(__addr))					\
-		__ret = put_user(value, __uaddr);			\
-=======
 #define __kvm_get_guest(kvm, gfn, offset, v)				\
 ({									\
 	unsigned long __addr = gfn_to_hva(kvm, gfn);			\
@@ -885,27 +875,11 @@
 									\
 	if (!kvm_is_error_hva(__addr))					\
 		__ret = put_user(v, __uaddr);				\
->>>>>>> 7d2a07b7
 	if (!__ret)							\
 		mark_page_dirty(kvm, gfn);				\
 	__ret;								\
 })
 
-<<<<<<< HEAD
-#define kvm_put_guest(kvm, gpa, value, type)				\
-({									\
-	gpa_t __gpa = gpa;						\
-	struct kvm *__kvm = kvm;					\
-	__kvm_put_guest(__kvm, __gpa >> PAGE_SHIFT,			\
-			offset_in_page(__gpa), (value), type);		\
-})
-
-int kvm_clear_guest_page(struct kvm *kvm, gfn_t gfn, int offset, int len);
-int kvm_clear_guest(struct kvm *kvm, gpa_t gpa, unsigned long len);
-struct kvm_memory_slot *gfn_to_memslot(struct kvm *kvm, gfn_t gfn);
-bool kvm_is_visible_gfn(struct kvm *kvm, gfn_t gfn);
-unsigned long kvm_host_page_size(struct kvm_vcpu *vcpu, gfn_t gfn);
-=======
 #define kvm_put_guest(kvm, gpa, v)					\
 ({									\
 	gpa_t __gpa = gpa;						\
@@ -921,7 +895,6 @@
 bool kvm_vcpu_is_visible_gfn(struct kvm_vcpu *vcpu, gfn_t gfn);
 unsigned long kvm_host_page_size(struct kvm_vcpu *vcpu, gfn_t gfn);
 void mark_page_dirty_in_slot(struct kvm *kvm, struct kvm_memory_slot *memslot, gfn_t gfn);
->>>>>>> 7d2a07b7
 void mark_page_dirty(struct kvm *kvm, gfn_t gfn);
 
 struct kvm_memslots *kvm_vcpu_memslots(struct kvm_vcpu *vcpu);
@@ -1153,10 +1126,7 @@
 
 bool kvm_is_reserved_pfn(kvm_pfn_t pfn);
 bool kvm_is_zone_device_pfn(kvm_pfn_t pfn);
-<<<<<<< HEAD
-=======
 bool kvm_is_transparent_hugepage(kvm_pfn_t pfn);
->>>>>>> 7d2a07b7
 
 struct kvm_irq_ack_notifier {
 	struct hlist_node link;
@@ -1293,27 +1263,14 @@
 };
 
 struct kvm_stat_data {
-<<<<<<< HEAD
-	int offset;
-	int mode;
-=======
->>>>>>> 7d2a07b7
 	struct kvm *kvm;
 	const struct _kvm_stats_desc *desc;
 	enum kvm_stat_kind kind;
 };
 
-<<<<<<< HEAD
-struct kvm_stats_debugfs_item {
-	const char *name;
-	int offset;
-	enum kvm_stat_kind kind;
-	int mode;
-=======
 struct _kvm_stats_desc {
 	struct kvm_stats_desc desc;
 	char name[KVM_STATS_NAME_SIZE];
->>>>>>> 7d2a07b7
 };
 
 #define STATS_DESC_COMMON(type, unit, base, exp)			       \
@@ -1720,8 +1677,6 @@
 				uintptr_t data, const char *name,
 				struct task_struct **thread_ptr);
 
-<<<<<<< HEAD
-=======
 #ifdef CONFIG_KVM_XFER_TO_GUEST_WORK
 static inline void kvm_handle_signal_exit(struct kvm_vcpu *vcpu)
 {
@@ -1740,5 +1695,4 @@
 /* Max number of entries allowed for each kvm dirty ring */
 #define  KVM_DIRTY_RING_MAX_ENTRIES  65536
 
->>>>>>> 7d2a07b7
 #endif