--- conflicted
+++ resolved
@@ -122,13 +122,6 @@
 
 #include <linux/netdevice.h>
 
-<<<<<<< HEAD
-#define ASSERT_READ_LOCK(x)
-#define ASSERT_WRITE_LOCK(x)
-#include <linux/netfilter_ipv4/listhelp.h>
-
-=======
->>>>>>> 0215ffb0
 struct xt_match
 {
 	struct list_head list;
@@ -381,21 +374,13 @@
 extern void xt_compat_match_from_user(struct xt_entry_match *m,
 				      void **dstptr, int *size);
 extern int xt_compat_match_to_user(struct xt_entry_match *m,
-<<<<<<< HEAD
-				   void * __user *dstptr, int *size);
-=======
 				   void __user **dstptr, int *size);
->>>>>>> 0215ffb0
 
 extern int xt_compat_target_offset(struct xt_target *target);
 extern void xt_compat_target_from_user(struct xt_entry_target *t,
 				       void **dstptr, int *size);
 extern int xt_compat_target_to_user(struct xt_entry_target *t,
-<<<<<<< HEAD
-				    void * __user *dstptr, int *size);
-=======
 				    void __user **dstptr, int *size);
->>>>>>> 0215ffb0
 
 #endif /* CONFIG_COMPAT */
 #endif /* __KERNEL__ */
