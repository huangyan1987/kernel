--- conflicted
+++ resolved
@@ -75,11 +75,7 @@
 static inline u32
 ip_set_timeout_get(unsigned long timeout)
 {
-<<<<<<< HEAD
-	return timeout == IPSET_ELEM_PERMANENT ? 0 :
-=======
 	return timeout == IPSET_ELEM_PERMANENT ? 0 : 
->>>>>>> 77570429
 		jiffies_to_msecs(timeout - jiffies)/1000;
 }
 
