--- conflicted
+++ resolved
@@ -714,15 +714,9 @@
 
 	if (!throtl) {
 		blkg = blkg ?: q->root_blkg;
-<<<<<<< HEAD
-		blkg_rwstat_add(&blkg->stat_bytes, bio_op(bio), bio->bi_rw,
-				bio->bi_iter.bi_size);
-		blkg_rwstat_add(&blkg->stat_ios, bio_op(bio), bio->bi_rw, 1);
-=======
 		blkg_rwstat_add(&blkg->stat_bytes, bio_op(bio), bio->bi_opf,
 				bio->bi_iter.bi_size);
 		blkg_rwstat_add(&blkg->stat_ios, bio_op(bio), bio->bi_opf, 1);
->>>>>>> 29b4817d
 	}
 
 	rcu_read_unlock();
