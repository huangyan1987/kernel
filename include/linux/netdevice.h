--- conflicted
+++ resolved
@@ -1021,8 +1021,6 @@
  *	be otherwise expressed by feature flags. The check is called with
  *	the set of features that the stack has calculated and it returns
  *	those the driver believes to be appropriate.
-<<<<<<< HEAD
-=======
  *
  * int (*ndo_switch_parent_id_get)(struct net_device *dev,
  *				   struct netdev_phys_item_id *psid);
@@ -1032,7 +1030,6 @@
  * int (*ndo_switch_port_stp_update)(struct net_device *dev, u8 state);
  *	Called to notify switch device port of bridge port STP
  *	state change.
->>>>>>> 07f0dc60
  */
 struct net_device_ops {
 	int			(*ndo_init)(struct net_device *dev);
@@ -1187,15 +1184,12 @@
 	netdev_features_t	(*ndo_features_check) (struct sk_buff *skb,
 						       struct net_device *dev,
 						       netdev_features_t features);
-<<<<<<< HEAD
-=======
 #ifdef CONFIG_NET_SWITCHDEV
 	int			(*ndo_switch_parent_id_get)(struct net_device *dev,
 							    struct netdev_phys_item_id *psid);
 	int			(*ndo_switch_port_stp_update)(struct net_device *dev,
 							      u8 state);
 #endif
->>>>>>> 07f0dc60
 };
 
 /**
