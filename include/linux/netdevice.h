/*
 * INET		An implementation of the TCP/IP protocol suite for the LINUX
 *		operating system.  INET is implemented using the  BSD Socket
 *		interface as the means of communication with the user level.
 *
 *		Definitions for the Interfaces handler.
 *
 * Version:	@(#)dev.h	1.0.10	08/12/93
 *
 * Authors:	Ross Biro
 *		Fred N. van Kempen, <waltje@uWalt.NL.Mugnet.ORG>
 *		Corey Minyard <wf-rch!minyard@relay.EU.net>
 *		Donald J. Becker, <becker@cesdis.gsfc.nasa.gov>
 *		Alan Cox, <alan@lxorguk.ukuu.org.uk>
 *		Bjorn Ekwall. <bj0rn@blox.se>
 *              Pekka Riikonen <priikone@poseidon.pspt.fi>
 *
 *		This program is free software; you can redistribute it and/or
 *		modify it under the terms of the GNU General Public License
 *		as published by the Free Software Foundation; either version
 *		2 of the License, or (at your option) any later version.
 *
 *		Moved to /usr/include/linux for NET3
 */
#ifndef _LINUX_NETDEVICE_H
#define _LINUX_NETDEVICE_H

#include <linux/timer.h>
#include <linux/bug.h>
#include <linux/delay.h>
#include <linux/atomic.h>
#include <linux/prefetch.h>
#include <asm/cache.h>
#include <asm/byteorder.h>

#include <linux/percpu.h>
#include <linux/rculist.h>
#include <linux/workqueue.h>
#include <linux/dynamic_queue_limits.h>

#include <linux/ethtool.h>
#include <net/net_namespace.h>
#ifdef CONFIG_DCB
#include <net/dcbnl.h>
#endif
#include <net/netprio_cgroup.h>
#include <net/xdp.h>

#include <linux/netdev_features.h>
#include <linux/neighbour.h>
#include <uapi/linux/netdevice.h>
#include <uapi/linux/if_bonding.h>
#include <uapi/linux/pkt_cls.h>
#include <linux/hashtable.h>

struct netpoll_info;
struct device;
struct phy_device;
struct dsa_switch_tree;

struct sfp_bus;
/* 802.11 specific */
struct wireless_dev;
/* 802.15.4 specific */
struct wpan_dev;
struct mpls_dev;
/* UDP Tunnel offloads */
struct udp_tunnel_info;
struct bpf_prog;
struct xdp_buff;

void netdev_set_default_ethtool_ops(struct net_device *dev,
				    const struct ethtool_ops *ops);

/* Backlog congestion levels */
#define NET_RX_SUCCESS		0	/* keep 'em coming, baby */
#define NET_RX_DROP		1	/* packet dropped */

/*
 * Transmit return codes: transmit return codes originate from three different
 * namespaces:
 *
 * - qdisc return codes
 * - driver transmit return codes
 * - errno values
 *
 * Drivers are allowed to return any one of those in their hard_start_xmit()
 * function. Real network devices commonly used with qdiscs should only return
 * the driver transmit return codes though - when qdiscs are used, the actual
 * transmission happens asynchronously, so the value is not propagated to
 * higher layers. Virtual network devices transmit synchronously; in this case
 * the driver transmit return codes are consumed by dev_queue_xmit(), and all
 * others are propagated to higher layers.
 */

/* qdisc ->enqueue() return codes. */
#define NET_XMIT_SUCCESS	0x00
#define NET_XMIT_DROP		0x01	/* skb dropped			*/
#define NET_XMIT_CN		0x02	/* congestion notification	*/
#define NET_XMIT_MASK		0x0f	/* qdisc flags in net/sch_generic.h */

/* NET_XMIT_CN is special. It does not guarantee that this packet is lost. It
 * indicates that the device will soon be dropping packets, or already drops
 * some packets of the same priority; prompting us to send less aggressively. */
#define net_xmit_eval(e)	((e) == NET_XMIT_CN ? 0 : (e))
#define net_xmit_errno(e)	((e) != NET_XMIT_CN ? -ENOBUFS : 0)

/* Driver transmit return codes */
#define NETDEV_TX_MASK		0xf0

enum netdev_tx {
	__NETDEV_TX_MIN	 = INT_MIN,	/* make sure enum is signed */
	NETDEV_TX_OK	 = 0x00,	/* driver took care of packet */
	NETDEV_TX_BUSY	 = 0x10,	/* driver tx path was busy*/
};
typedef enum netdev_tx netdev_tx_t;

/*
 * Current order: NETDEV_TX_MASK > NET_XMIT_MASK >= 0 is significant;
 * hard_start_xmit() return < NET_XMIT_MASK means skb was consumed.
 */
static inline bool dev_xmit_complete(int rc)
{
	/*
	 * Positive cases with an skb consumed by a driver:
	 * - successful transmission (rc == NETDEV_TX_OK)
	 * - error while transmitting (rc < 0)
	 * - error while queueing to a different device (rc & NET_XMIT_MASK)
	 */
	if (likely(rc < NET_XMIT_MASK))
		return true;

	return false;
}

/*
 *	Compute the worst-case header length according to the protocols
 *	used.
 */

#if defined(CONFIG_HYPERV_NET)
# define LL_MAX_HEADER 128
#elif defined(CONFIG_WLAN) || IS_ENABLED(CONFIG_AX25)
# if defined(CONFIG_MAC80211_MESH)
#  define LL_MAX_HEADER 128
# else
#  define LL_MAX_HEADER 96
# endif
#else
# define LL_MAX_HEADER 32
#endif

#if !IS_ENABLED(CONFIG_NET_IPIP) && !IS_ENABLED(CONFIG_NET_IPGRE) && \
    !IS_ENABLED(CONFIG_IPV6_SIT) && !IS_ENABLED(CONFIG_IPV6_TUNNEL)
#define MAX_HEADER LL_MAX_HEADER
#else
#define MAX_HEADER (LL_MAX_HEADER + 48)
#endif

/*
 *	Old network device statistics. Fields are native words
 *	(unsigned long) so they can be read and written atomically.
 */

struct net_device_stats {
	unsigned long	rx_packets;
	unsigned long	tx_packets;
	unsigned long	rx_bytes;
	unsigned long	tx_bytes;
	unsigned long	rx_errors;
	unsigned long	tx_errors;
	unsigned long	rx_dropped;
	unsigned long	tx_dropped;
	unsigned long	multicast;
	unsigned long	collisions;
	unsigned long	rx_length_errors;
	unsigned long	rx_over_errors;
	unsigned long	rx_crc_errors;
	unsigned long	rx_frame_errors;
	unsigned long	rx_fifo_errors;
	unsigned long	rx_missed_errors;
	unsigned long	tx_aborted_errors;
	unsigned long	tx_carrier_errors;
	unsigned long	tx_fifo_errors;
	unsigned long	tx_heartbeat_errors;
	unsigned long	tx_window_errors;
	unsigned long	rx_compressed;
	unsigned long	tx_compressed;
};


#include <linux/cache.h>
#include <linux/skbuff.h>

#ifdef CONFIG_RPS
#include <linux/static_key.h>
extern struct static_key rps_needed;
extern struct static_key rfs_needed;
#endif

struct neighbour;
struct neigh_parms;
struct sk_buff;

struct netdev_hw_addr {
	struct list_head	list;
	unsigned char		addr[MAX_ADDR_LEN];
	unsigned char		type;
#define NETDEV_HW_ADDR_T_LAN		1
#define NETDEV_HW_ADDR_T_SAN		2
#define NETDEV_HW_ADDR_T_SLAVE		3
#define NETDEV_HW_ADDR_T_UNICAST	4
#define NETDEV_HW_ADDR_T_MULTICAST	5
	bool			global_use;
	int			sync_cnt;
	int			refcount;
	int			synced;
	struct rcu_head		rcu_head;
};

struct netdev_hw_addr_list {
	struct list_head	list;
	int			count;
};

#define netdev_hw_addr_list_count(l) ((l)->count)
#define netdev_hw_addr_list_empty(l) (netdev_hw_addr_list_count(l) == 0)
#define netdev_hw_addr_list_for_each(ha, l) \
	list_for_each_entry(ha, &(l)->list, list)

#define netdev_uc_count(dev) netdev_hw_addr_list_count(&(dev)->uc)
#define netdev_uc_empty(dev) netdev_hw_addr_list_empty(&(dev)->uc)
#define netdev_for_each_uc_addr(ha, dev) \
	netdev_hw_addr_list_for_each(ha, &(dev)->uc)

#define netdev_mc_count(dev) netdev_hw_addr_list_count(&(dev)->mc)
#define netdev_mc_empty(dev) netdev_hw_addr_list_empty(&(dev)->mc)
#define netdev_for_each_mc_addr(ha, dev) \
	netdev_hw_addr_list_for_each(ha, &(dev)->mc)

struct hh_cache {
	unsigned int	hh_len;
	seqlock_t	hh_lock;

	/* cached hardware header; allow for machine alignment needs.        */
#define HH_DATA_MOD	16
#define HH_DATA_OFF(__len) \
	(HH_DATA_MOD - (((__len - 1) & (HH_DATA_MOD - 1)) + 1))
#define HH_DATA_ALIGN(__len) \
	(((__len)+(HH_DATA_MOD-1))&~(HH_DATA_MOD - 1))
	unsigned long	hh_data[HH_DATA_ALIGN(LL_MAX_HEADER) / sizeof(long)];
};

/* Reserve HH_DATA_MOD byte-aligned hard_header_len, but at least that much.
 * Alternative is:
 *   dev->hard_header_len ? (dev->hard_header_len +
 *                           (HH_DATA_MOD - 1)) & ~(HH_DATA_MOD - 1) : 0
 *
 * We could use other alignment values, but we must maintain the
 * relationship HH alignment <= LL alignment.
 */
#define LL_RESERVED_SPACE(dev) \
	((((dev)->hard_header_len+(dev)->needed_headroom)&~(HH_DATA_MOD - 1)) + HH_DATA_MOD)
#define LL_RESERVED_SPACE_EXTRA(dev,extra) \
	((((dev)->hard_header_len+(dev)->needed_headroom+(extra))&~(HH_DATA_MOD - 1)) + HH_DATA_MOD)

struct header_ops {
	int	(*create) (struct sk_buff *skb, struct net_device *dev,
			   unsigned short type, const void *daddr,
			   const void *saddr, unsigned int len);
	int	(*parse)(const struct sk_buff *skb, unsigned char *haddr);
	int	(*cache)(const struct neighbour *neigh, struct hh_cache *hh, __be16 type);
	void	(*cache_update)(struct hh_cache *hh,
				const struct net_device *dev,
				const unsigned char *haddr);
	bool	(*validate)(const char *ll_header, unsigned int len);
};

/* These flag bits are private to the generic network queueing
 * layer; they may not be explicitly referenced by any other
 * code.
 */

enum netdev_state_t {
	__LINK_STATE_START,
	__LINK_STATE_PRESENT,
	__LINK_STATE_NOCARRIER,
	__LINK_STATE_LINKWATCH_PENDING,
	__LINK_STATE_DORMANT,
};


/*
 * This structure holds boot-time configured netdevice settings. They
 * are then used in the device probing.
 */
struct netdev_boot_setup {
	char name[IFNAMSIZ];
	struct ifmap map;
};
#define NETDEV_BOOT_SETUP_MAX 8

int __init netdev_boot_setup(char *str);

struct gro_list {
	struct list_head	list;
	int			count;
};

/*
 * size of gro hash buckets, must less than bit number of
 * napi_struct::gro_bitmask
 */
#define GRO_HASH_BUCKETS	8

/*
 * Structure for NAPI scheduling similar to tasklet but with weighting
 */
struct napi_struct {
	/* The poll_list must only be managed by the entity which
	 * changes the state of the NAPI_STATE_SCHED bit.  This means
	 * whoever atomically sets that bit can add this napi_struct
	 * to the per-CPU poll_list, and whoever clears that bit
	 * can remove from the list right before clearing the bit.
	 */
	struct list_head	poll_list;

	unsigned long		state;
	int			weight;
	unsigned long		gro_bitmask;
	int			(*poll)(struct napi_struct *, int);
#ifdef CONFIG_NETPOLL
	int			poll_owner;
#endif
	struct net_device	*dev;
	struct gro_list		gro_hash[GRO_HASH_BUCKETS];
	struct sk_buff		*skb;
	struct hrtimer		timer;
	struct list_head	dev_list;
	struct hlist_node	napi_hash_node;
	unsigned int		napi_id;
};

enum {
	NAPI_STATE_SCHED,	/* Poll is scheduled */
	NAPI_STATE_MISSED,	/* reschedule a napi */
	NAPI_STATE_DISABLE,	/* Disable pending */
	NAPI_STATE_NPSVC,	/* Netpoll - don't dequeue from poll_list */
	NAPI_STATE_HASHED,	/* In NAPI hash (busy polling possible) */
	NAPI_STATE_NO_BUSY_POLL,/* Do not add in napi_hash, no busy polling */
	NAPI_STATE_IN_BUSY_POLL,/* sk_busy_loop() owns this NAPI */
};

enum {
	NAPIF_STATE_SCHED	 = BIT(NAPI_STATE_SCHED),
	NAPIF_STATE_MISSED	 = BIT(NAPI_STATE_MISSED),
	NAPIF_STATE_DISABLE	 = BIT(NAPI_STATE_DISABLE),
	NAPIF_STATE_NPSVC	 = BIT(NAPI_STATE_NPSVC),
	NAPIF_STATE_HASHED	 = BIT(NAPI_STATE_HASHED),
	NAPIF_STATE_NO_BUSY_POLL = BIT(NAPI_STATE_NO_BUSY_POLL),
	NAPIF_STATE_IN_BUSY_POLL = BIT(NAPI_STATE_IN_BUSY_POLL),
};

enum gro_result {
	GRO_MERGED,
	GRO_MERGED_FREE,
	GRO_HELD,
	GRO_NORMAL,
	GRO_DROP,
	GRO_CONSUMED,
};
typedef enum gro_result gro_result_t;

/*
 * enum rx_handler_result - Possible return values for rx_handlers.
 * @RX_HANDLER_CONSUMED: skb was consumed by rx_handler, do not process it
 * further.
 * @RX_HANDLER_ANOTHER: Do another round in receive path. This is indicated in
 * case skb->dev was changed by rx_handler.
 * @RX_HANDLER_EXACT: Force exact delivery, no wildcard.
 * @RX_HANDLER_PASS: Do nothing, pass the skb as if no rx_handler was called.
 *
 * rx_handlers are functions called from inside __netif_receive_skb(), to do
 * special processing of the skb, prior to delivery to protocol handlers.
 *
 * Currently, a net_device can only have a single rx_handler registered. Trying
 * to register a second rx_handler will return -EBUSY.
 *
 * To register a rx_handler on a net_device, use netdev_rx_handler_register().
 * To unregister a rx_handler on a net_device, use
 * netdev_rx_handler_unregister().
 *
 * Upon return, rx_handler is expected to tell __netif_receive_skb() what to
 * do with the skb.
 *
 * If the rx_handler consumed the skb in some way, it should return
 * RX_HANDLER_CONSUMED. This is appropriate when the rx_handler arranged for
 * the skb to be delivered in some other way.
 *
 * If the rx_handler changed skb->dev, to divert the skb to another
 * net_device, it should return RX_HANDLER_ANOTHER. The rx_handler for the
 * new device will be called if it exists.
 *
 * If the rx_handler decides the skb should be ignored, it should return
 * RX_HANDLER_EXACT. The skb will only be delivered to protocol handlers that
 * are registered on exact device (ptype->dev == skb->dev).
 *
 * If the rx_handler didn't change skb->dev, but wants the skb to be normally
 * delivered, it should return RX_HANDLER_PASS.
 *
 * A device without a registered rx_handler will behave as if rx_handler
 * returned RX_HANDLER_PASS.
 */

enum rx_handler_result {
	RX_HANDLER_CONSUMED,
	RX_HANDLER_ANOTHER,
	RX_HANDLER_EXACT,
	RX_HANDLER_PASS,
};
typedef enum rx_handler_result rx_handler_result_t;
typedef rx_handler_result_t rx_handler_func_t(struct sk_buff **pskb);

void __napi_schedule(struct napi_struct *n);
void __napi_schedule_irqoff(struct napi_struct *n);

static inline bool napi_disable_pending(struct napi_struct *n)
{
	return test_bit(NAPI_STATE_DISABLE, &n->state);
}

bool napi_schedule_prep(struct napi_struct *n);

/**
 *	napi_schedule - schedule NAPI poll
 *	@n: NAPI context
 *
 * Schedule NAPI poll routine to be called if it is not already
 * running.
 */
static inline void napi_schedule(struct napi_struct *n)
{
	if (napi_schedule_prep(n))
		__napi_schedule(n);
}

/**
 *	napi_schedule_irqoff - schedule NAPI poll
 *	@n: NAPI context
 *
 * Variant of napi_schedule(), assuming hard irqs are masked.
 */
static inline void napi_schedule_irqoff(struct napi_struct *n)
{
	if (napi_schedule_prep(n))
		__napi_schedule_irqoff(n);
}

/* Try to reschedule poll. Called by dev->poll() after napi_complete().  */
static inline bool napi_reschedule(struct napi_struct *napi)
{
	if (napi_schedule_prep(napi)) {
		__napi_schedule(napi);
		return true;
	}
	return false;
}

bool napi_complete_done(struct napi_struct *n, int work_done);
/**
 *	napi_complete - NAPI processing complete
 *	@n: NAPI context
 *
 * Mark NAPI processing as complete.
 * Consider using napi_complete_done() instead.
 * Return false if device should avoid rearming interrupts.
 */
static inline bool napi_complete(struct napi_struct *n)
{
	return napi_complete_done(n, 0);
}

/**
 *	napi_hash_del - remove a NAPI from global table
 *	@napi: NAPI context
 *
 * Warning: caller must observe RCU grace period
 * before freeing memory containing @napi, if
 * this function returns true.
 * Note: core networking stack automatically calls it
 * from netif_napi_del().
 * Drivers might want to call this helper to combine all
 * the needed RCU grace periods into a single one.
 */
bool napi_hash_del(struct napi_struct *napi);

/**
 *	napi_disable - prevent NAPI from scheduling
 *	@n: NAPI context
 *
 * Stop NAPI from being scheduled on this context.
 * Waits till any outstanding processing completes.
 */
void napi_disable(struct napi_struct *n);

/**
 *	napi_enable - enable NAPI scheduling
 *	@n: NAPI context
 *
 * Resume NAPI from being scheduled on this context.
 * Must be paired with napi_disable.
 */
static inline void napi_enable(struct napi_struct *n)
{
	BUG_ON(!test_bit(NAPI_STATE_SCHED, &n->state));
	smp_mb__before_atomic();
	clear_bit(NAPI_STATE_SCHED, &n->state);
	clear_bit(NAPI_STATE_NPSVC, &n->state);
}

/**
 *	napi_synchronize - wait until NAPI is not running
 *	@n: NAPI context
 *
 * Wait until NAPI is done being scheduled on this context.
 * Waits till any outstanding processing completes but
 * does not disable future activations.
 */
static inline void napi_synchronize(const struct napi_struct *n)
{
	if (IS_ENABLED(CONFIG_SMP))
		while (test_bit(NAPI_STATE_SCHED, &n->state))
			msleep(1);
	else
		barrier();
}

/**
 *	napi_if_scheduled_mark_missed - if napi is running, set the
 *	NAPIF_STATE_MISSED
 *	@n: NAPI context
 *
 * If napi is running, set the NAPIF_STATE_MISSED, and return true if
 * NAPI is scheduled.
 **/
static inline bool napi_if_scheduled_mark_missed(struct napi_struct *n)
{
	unsigned long val, new;

	do {
		val = READ_ONCE(n->state);
		if (val & NAPIF_STATE_DISABLE)
			return true;

		if (!(val & NAPIF_STATE_SCHED))
			return false;

		new = val | NAPIF_STATE_MISSED;
	} while (cmpxchg(&n->state, val, new) != val);

	return true;
}

enum netdev_queue_state_t {
	__QUEUE_STATE_DRV_XOFF,
	__QUEUE_STATE_STACK_XOFF,
	__QUEUE_STATE_FROZEN,
};

#define QUEUE_STATE_DRV_XOFF	(1 << __QUEUE_STATE_DRV_XOFF)
#define QUEUE_STATE_STACK_XOFF	(1 << __QUEUE_STATE_STACK_XOFF)
#define QUEUE_STATE_FROZEN	(1 << __QUEUE_STATE_FROZEN)

#define QUEUE_STATE_ANY_XOFF	(QUEUE_STATE_DRV_XOFF | QUEUE_STATE_STACK_XOFF)
#define QUEUE_STATE_ANY_XOFF_OR_FROZEN (QUEUE_STATE_ANY_XOFF | \
					QUEUE_STATE_FROZEN)
#define QUEUE_STATE_DRV_XOFF_OR_FROZEN (QUEUE_STATE_DRV_XOFF | \
					QUEUE_STATE_FROZEN)

/*
 * __QUEUE_STATE_DRV_XOFF is used by drivers to stop the transmit queue.  The
 * netif_tx_* functions below are used to manipulate this flag.  The
 * __QUEUE_STATE_STACK_XOFF flag is used by the stack to stop the transmit
 * queue independently.  The netif_xmit_*stopped functions below are called
 * to check if the queue has been stopped by the driver or stack (either
 * of the XOFF bits are set in the state).  Drivers should not need to call
 * netif_xmit*stopped functions, they should only be using netif_tx_*.
 */

struct netdev_queue {
/*
 * read-mostly part
 */
	struct net_device	*dev;
	struct Qdisc __rcu	*qdisc;
	struct Qdisc		*qdisc_sleeping;
#ifdef CONFIG_SYSFS
	struct kobject		kobj;
#endif
#if defined(CONFIG_XPS) && defined(CONFIG_NUMA)
	int			numa_node;
#endif
	unsigned long		tx_maxrate;
	/*
	 * Number of TX timeouts for this queue
	 * (/sys/class/net/DEV/Q/trans_timeout)
	 */
	unsigned long		trans_timeout;

	/* Subordinate device that the queue has been assigned to */
	struct net_device	*sb_dev;
#ifdef CONFIG_XDP_SOCKETS
	struct xdp_umem         *umem;
#endif
/*
 * write-mostly part
 */
	spinlock_t		_xmit_lock ____cacheline_aligned_in_smp;
	int			xmit_lock_owner;
	/*
	 * Time (in jiffies) of last Tx
	 */
	unsigned long		trans_start;

	unsigned long		state;

#ifdef CONFIG_BQL
	struct dql		dql;
#endif
} ____cacheline_aligned_in_smp;

static inline int netdev_queue_numa_node_read(const struct netdev_queue *q)
{
#if defined(CONFIG_XPS) && defined(CONFIG_NUMA)
	return q->numa_node;
#else
	return NUMA_NO_NODE;
#endif
}

static inline void netdev_queue_numa_node_write(struct netdev_queue *q, int node)
{
#if defined(CONFIG_XPS) && defined(CONFIG_NUMA)
	q->numa_node = node;
#endif
}

#ifdef CONFIG_RPS
/*
 * This structure holds an RPS map which can be of variable length.  The
 * map is an array of CPUs.
 */
struct rps_map {
	unsigned int len;
	struct rcu_head rcu;
	u16 cpus[0];
};
#define RPS_MAP_SIZE(_num) (sizeof(struct rps_map) + ((_num) * sizeof(u16)))

/*
 * The rps_dev_flow structure contains the mapping of a flow to a CPU, the
 * tail pointer for that CPU's input queue at the time of last enqueue, and
 * a hardware filter index.
 */
struct rps_dev_flow {
	u16 cpu;
	u16 filter;
	unsigned int last_qtail;
};
#define RPS_NO_FILTER 0xffff

/*
 * The rps_dev_flow_table structure contains a table of flow mappings.
 */
struct rps_dev_flow_table {
	unsigned int mask;
	struct rcu_head rcu;
	struct rps_dev_flow flows[0];
};
#define RPS_DEV_FLOW_TABLE_SIZE(_num) (sizeof(struct rps_dev_flow_table) + \
    ((_num) * sizeof(struct rps_dev_flow)))

/*
 * The rps_sock_flow_table contains mappings of flows to the last CPU
 * on which they were processed by the application (set in recvmsg).
 * Each entry is a 32bit value. Upper part is the high-order bits
 * of flow hash, lower part is CPU number.
 * rps_cpu_mask is used to partition the space, depending on number of
 * possible CPUs : rps_cpu_mask = roundup_pow_of_two(nr_cpu_ids) - 1
 * For example, if 64 CPUs are possible, rps_cpu_mask = 0x3f,
 * meaning we use 32-6=26 bits for the hash.
 */
struct rps_sock_flow_table {
	u32	mask;

	u32	ents[0] ____cacheline_aligned_in_smp;
};
#define	RPS_SOCK_FLOW_TABLE_SIZE(_num) (offsetof(struct rps_sock_flow_table, ents[_num]))

#define RPS_NO_CPU 0xffff

extern u32 rps_cpu_mask;
extern struct rps_sock_flow_table __rcu *rps_sock_flow_table;

static inline void rps_record_sock_flow(struct rps_sock_flow_table *table,
					u32 hash)
{
	if (table && hash) {
		unsigned int index = hash & table->mask;
		u32 val = hash & ~rps_cpu_mask;

		/* We only give a hint, preemption can change CPU under us */
		val |= raw_smp_processor_id();

		if (table->ents[index] != val)
			table->ents[index] = val;
	}
}

#ifdef CONFIG_RFS_ACCEL
bool rps_may_expire_flow(struct net_device *dev, u16 rxq_index, u32 flow_id,
			 u16 filter_id);
#endif
#endif /* CONFIG_RPS */

/* This structure contains an instance of an RX queue. */
struct netdev_rx_queue {
#ifdef CONFIG_RPS
	struct rps_map __rcu		*rps_map;
	struct rps_dev_flow_table __rcu	*rps_flow_table;
#endif
	struct kobject			kobj;
	struct net_device		*dev;
	struct xdp_rxq_info		xdp_rxq;
#ifdef CONFIG_XDP_SOCKETS
	struct xdp_umem                 *umem;
#endif
} ____cacheline_aligned_in_smp;

/*
 * RX queue sysfs structures and functions.
 */
struct rx_queue_attribute {
	struct attribute attr;
	ssize_t (*show)(struct netdev_rx_queue *queue, char *buf);
	ssize_t (*store)(struct netdev_rx_queue *queue,
			 const char *buf, size_t len);
};

#ifdef CONFIG_XPS
/*
 * This structure holds an XPS map which can be of variable length.  The
 * map is an array of queues.
 */
struct xps_map {
	unsigned int len;
	unsigned int alloc_len;
	struct rcu_head rcu;
	u16 queues[0];
};
#define XPS_MAP_SIZE(_num) (sizeof(struct xps_map) + ((_num) * sizeof(u16)))
#define XPS_MIN_MAP_ALLOC ((L1_CACHE_ALIGN(offsetof(struct xps_map, queues[1])) \
       - sizeof(struct xps_map)) / sizeof(u16))

/*
 * This structure holds all XPS maps for device.  Maps are indexed by CPU.
 */
struct xps_dev_maps {
	struct rcu_head rcu;
	struct xps_map __rcu *attr_map[0]; /* Either CPUs map or RXQs map */
};

#define XPS_CPU_DEV_MAPS_SIZE(_tcs) (sizeof(struct xps_dev_maps) +	\
	(nr_cpu_ids * (_tcs) * sizeof(struct xps_map *)))

#define XPS_RXQ_DEV_MAPS_SIZE(_tcs, _rxqs) (sizeof(struct xps_dev_maps) +\
	(_rxqs * (_tcs) * sizeof(struct xps_map *)))

#endif /* CONFIG_XPS */

#define TC_MAX_QUEUE	16
#define TC_BITMASK	15
/* HW offloaded queuing disciplines txq count and offset maps */
struct netdev_tc_txq {
	u16 count;
	u16 offset;
};

#if defined(CONFIG_FCOE) || defined(CONFIG_FCOE_MODULE)
/*
 * This structure is to hold information about the device
 * configured to run FCoE protocol stack.
 */
struct netdev_fcoe_hbainfo {
	char	manufacturer[64];
	char	serial_number[64];
	char	hardware_version[64];
	char	driver_version[64];
	char	optionrom_version[64];
	char	firmware_version[64];
	char	model[256];
	char	model_description[256];
};
#endif

#define MAX_PHYS_ITEM_ID_LEN 32

/* This structure holds a unique identifier to identify some
 * physical item (port for example) used by a netdevice.
 */
struct netdev_phys_item_id {
	unsigned char id[MAX_PHYS_ITEM_ID_LEN];
	unsigned char id_len;
};

static inline bool netdev_phys_item_id_same(struct netdev_phys_item_id *a,
					    struct netdev_phys_item_id *b)
{
	return a->id_len == b->id_len &&
	       memcmp(a->id, b->id, a->id_len) == 0;
}

typedef u16 (*select_queue_fallback_t)(struct net_device *dev,
				       struct sk_buff *skb,
				       struct net_device *sb_dev);

enum tc_setup_type {
	TC_SETUP_QDISC_MQPRIO,
	TC_SETUP_CLSU32,
	TC_SETUP_CLSFLOWER,
	TC_SETUP_CLSMATCHALL,
	TC_SETUP_CLSBPF,
	TC_SETUP_BLOCK,
	TC_SETUP_QDISC_CBS,
	TC_SETUP_QDISC_RED,
	TC_SETUP_QDISC_PRIO,
	TC_SETUP_QDISC_MQ,
};

/* These structures hold the attributes of bpf state that are being passed
 * to the netdevice through the bpf op.
 */
enum bpf_netdev_command {
	/* Set or clear a bpf program used in the earliest stages of packet
	 * rx. The prog will have been loaded as BPF_PROG_TYPE_XDP. The callee
	 * is responsible for calling bpf_prog_put on any old progs that are
	 * stored. In case of error, the callee need not release the new prog
	 * reference, but on success it takes ownership and must bpf_prog_put
	 * when it is no longer used.
	 */
	XDP_SETUP_PROG,
	XDP_SETUP_PROG_HW,
	XDP_QUERY_PROG,
	XDP_QUERY_PROG_HW,
	/* BPF program for offload callbacks, invoked at program load time. */
	BPF_OFFLOAD_VERIFIER_PREP,
	BPF_OFFLOAD_TRANSLATE,
	BPF_OFFLOAD_DESTROY,
	BPF_OFFLOAD_MAP_ALLOC,
	BPF_OFFLOAD_MAP_FREE,
	XDP_QUERY_XSK_UMEM,
	XDP_SETUP_XSK_UMEM,
};

struct bpf_prog_offload_ops;
struct netlink_ext_ack;
struct xdp_umem;

struct netdev_bpf {
	enum bpf_netdev_command command;
	union {
		/* XDP_SETUP_PROG */
		struct {
			u32 flags;
			struct bpf_prog *prog;
			struct netlink_ext_ack *extack;
		};
		/* XDP_QUERY_PROG, XDP_QUERY_PROG_HW */
		struct {
			u32 prog_id;
			/* flags with which program was installed */
			u32 prog_flags;
		};
		/* BPF_OFFLOAD_VERIFIER_PREP */
		struct {
			struct bpf_prog *prog;
			const struct bpf_prog_offload_ops *ops; /* callee set */
		} verifier;
		/* BPF_OFFLOAD_TRANSLATE, BPF_OFFLOAD_DESTROY */
		struct {
			struct bpf_prog *prog;
		} offload;
		/* BPF_OFFLOAD_MAP_ALLOC, BPF_OFFLOAD_MAP_FREE */
		struct {
			struct bpf_offloaded_map *offmap;
		};
		/* XDP_QUERY_XSK_UMEM, XDP_SETUP_XSK_UMEM */
		struct {
			struct xdp_umem *umem; /* out for query*/
			u16 queue_id; /* in for query */
		} xsk;
	};
};

#ifdef CONFIG_XFRM_OFFLOAD
struct xfrmdev_ops {
	int	(*xdo_dev_state_add) (struct xfrm_state *x);
	void	(*xdo_dev_state_delete) (struct xfrm_state *x);
	void	(*xdo_dev_state_free) (struct xfrm_state *x);
	bool	(*xdo_dev_offload_ok) (struct sk_buff *skb,
				       struct xfrm_state *x);
	void	(*xdo_dev_state_advance_esn) (struct xfrm_state *x);
};
#endif

#if IS_ENABLED(CONFIG_TLS_DEVICE)
enum tls_offload_ctx_dir {
	TLS_OFFLOAD_CTX_DIR_RX,
	TLS_OFFLOAD_CTX_DIR_TX,
};

struct tls_crypto_info;
struct tls_context;

struct tlsdev_ops {
	int (*tls_dev_add)(struct net_device *netdev, struct sock *sk,
			   enum tls_offload_ctx_dir direction,
			   struct tls_crypto_info *crypto_info,
			   u32 start_offload_tcp_sn);
	void (*tls_dev_del)(struct net_device *netdev,
			    struct tls_context *ctx,
			    enum tls_offload_ctx_dir direction);
	void (*tls_dev_resync_rx)(struct net_device *netdev,
				  struct sock *sk, u32 seq, u64 rcd_sn);
};
#endif

/*
 * This structure defines the management hooks for network devices.
 * The following hooks can be defined; unless noted otherwise, they are
 * optional and can be filled with a null pointer.
 *
 * int (*ndo_init)(struct net_device *dev);
 *     This function is called once when a network device is registered.
 *     The network device can use this for any late stage initialization
 *     or semantic validation. It can fail with an error code which will
 *     be propagated back to register_netdev.
 *
 * void (*ndo_uninit)(struct net_device *dev);
 *     This function is called when device is unregistered or when registration
 *     fails. It is not called if init fails.
 *
 * int (*ndo_open)(struct net_device *dev);
 *     This function is called when a network device transitions to the up
 *     state.
 *
 * int (*ndo_stop)(struct net_device *dev);
 *     This function is called when a network device transitions to the down
 *     state.
 *
 * netdev_tx_t (*ndo_start_xmit)(struct sk_buff *skb,
 *                               struct net_device *dev);
 *	Called when a packet needs to be transmitted.
 *	Returns NETDEV_TX_OK.  Can return NETDEV_TX_BUSY, but you should stop
 *	the queue before that can happen; it's for obsolete devices and weird
 *	corner cases, but the stack really does a non-trivial amount
 *	of useless work if you return NETDEV_TX_BUSY.
 *	Required; cannot be NULL.
 *
 * netdev_features_t (*ndo_features_check)(struct sk_buff *skb,
 *					   struct net_device *dev
 *					   netdev_features_t features);
 *	Called by core transmit path to determine if device is capable of
 *	performing offload operations on a given packet. This is to give
 *	the device an opportunity to implement any restrictions that cannot
 *	be otherwise expressed by feature flags. The check is called with
 *	the set of features that the stack has calculated and it returns
 *	those the driver believes to be appropriate.
 *
 * u16 (*ndo_select_queue)(struct net_device *dev, struct sk_buff *skb,
 *                         struct net_device *sb_dev,
 *                         select_queue_fallback_t fallback);
 *	Called to decide which queue to use when device supports multiple
 *	transmit queues.
 *
 * void (*ndo_change_rx_flags)(struct net_device *dev, int flags);
 *	This function is called to allow device receiver to make
 *	changes to configuration when multicast or promiscuous is enabled.
 *
 * void (*ndo_set_rx_mode)(struct net_device *dev);
 *	This function is called device changes address list filtering.
 *	If driver handles unicast address filtering, it should set
 *	IFF_UNICAST_FLT in its priv_flags.
 *
 * int (*ndo_set_mac_address)(struct net_device *dev, void *addr);
 *	This function  is called when the Media Access Control address
 *	needs to be changed. If this interface is not defined, the
 *	MAC address can not be changed.
 *
 * int (*ndo_validate_addr)(struct net_device *dev);
 *	Test if Media Access Control address is valid for the device.
 *
 * int (*ndo_do_ioctl)(struct net_device *dev, struct ifreq *ifr, int cmd);
 *	Called when a user requests an ioctl which can't be handled by
 *	the generic interface code. If not defined ioctls return
 *	not supported error code.
 *
 * int (*ndo_set_config)(struct net_device *dev, struct ifmap *map);
 *	Used to set network devices bus interface parameters. This interface
 *	is retained for legacy reasons; new devices should use the bus
 *	interface (PCI) for low level management.
 *
 * int (*ndo_change_mtu)(struct net_device *dev, int new_mtu);
 *	Called when a user wants to change the Maximum Transfer Unit
 *	of a device.
 *
 * void (*ndo_tx_timeout)(struct net_device *dev);
 *	Callback used when the transmitter has not made any progress
 *	for dev->watchdog ticks.
 *
 * void (*ndo_get_stats64)(struct net_device *dev,
 *                         struct rtnl_link_stats64 *storage);
 * struct net_device_stats* (*ndo_get_stats)(struct net_device *dev);
 *	Called when a user wants to get the network device usage
 *	statistics. Drivers must do one of the following:
 *	1. Define @ndo_get_stats64 to fill in a zero-initialised
 *	   rtnl_link_stats64 structure passed by the caller.
 *	2. Define @ndo_get_stats to update a net_device_stats structure
 *	   (which should normally be dev->stats) and return a pointer to
 *	   it. The structure may be changed asynchronously only if each
 *	   field is written atomically.
 *	3. Update dev->stats asynchronously and atomically, and define
 *	   neither operation.
 *
 * bool (*ndo_has_offload_stats)(const struct net_device *dev, int attr_id)
 *	Return true if this device supports offload stats of this attr_id.
 *
 * int (*ndo_get_offload_stats)(int attr_id, const struct net_device *dev,
 *	void *attr_data)
 *	Get statistics for offload operations by attr_id. Write it into the
 *	attr_data pointer.
 *
 * int (*ndo_vlan_rx_add_vid)(struct net_device *dev, __be16 proto, u16 vid);
 *	If device supports VLAN filtering this function is called when a
 *	VLAN id is registered.
 *
 * int (*ndo_vlan_rx_kill_vid)(struct net_device *dev, __be16 proto, u16 vid);
 *	If device supports VLAN filtering this function is called when a
 *	VLAN id is unregistered.
 *
 * void (*ndo_poll_controller)(struct net_device *dev);
 *
 *	SR-IOV management functions.
 * int (*ndo_set_vf_mac)(struct net_device *dev, int vf, u8* mac);
 * int (*ndo_set_vf_vlan)(struct net_device *dev, int vf, u16 vlan,
 *			  u8 qos, __be16 proto);
 * int (*ndo_set_vf_rate)(struct net_device *dev, int vf, int min_tx_rate,
 *			  int max_tx_rate);
 * int (*ndo_set_vf_spoofchk)(struct net_device *dev, int vf, bool setting);
 * int (*ndo_set_vf_trust)(struct net_device *dev, int vf, bool setting);
 * int (*ndo_get_vf_config)(struct net_device *dev,
 *			    int vf, struct ifla_vf_info *ivf);
 * int (*ndo_set_vf_link_state)(struct net_device *dev, int vf, int link_state);
 * int (*ndo_set_vf_port)(struct net_device *dev, int vf,
 *			  struct nlattr *port[]);
 *
 *      Enable or disable the VF ability to query its RSS Redirection Table and
 *      Hash Key. This is needed since on some devices VF share this information
 *      with PF and querying it may introduce a theoretical security risk.
 * int (*ndo_set_vf_rss_query_en)(struct net_device *dev, int vf, bool setting);
 * int (*ndo_get_vf_port)(struct net_device *dev, int vf, struct sk_buff *skb);
 * int (*ndo_setup_tc)(struct net_device *dev, enum tc_setup_type type,
 *		       void *type_data);
 *	Called to setup any 'tc' scheduler, classifier or action on @dev.
 *	This is always called from the stack with the rtnl lock held and netif
 *	tx queues stopped. This allows the netdevice to perform queue
 *	management safely.
 *
 *	Fiber Channel over Ethernet (FCoE) offload functions.
 * int (*ndo_fcoe_enable)(struct net_device *dev);
 *	Called when the FCoE protocol stack wants to start using LLD for FCoE
 *	so the underlying device can perform whatever needed configuration or
 *	initialization to support acceleration of FCoE traffic.
 *
 * int (*ndo_fcoe_disable)(struct net_device *dev);
 *	Called when the FCoE protocol stack wants to stop using LLD for FCoE
 *	so the underlying device can perform whatever needed clean-ups to
 *	stop supporting acceleration of FCoE traffic.
 *
 * int (*ndo_fcoe_ddp_setup)(struct net_device *dev, u16 xid,
 *			     struct scatterlist *sgl, unsigned int sgc);
 *	Called when the FCoE Initiator wants to initialize an I/O that
 *	is a possible candidate for Direct Data Placement (DDP). The LLD can
 *	perform necessary setup and returns 1 to indicate the device is set up
 *	successfully to perform DDP on this I/O, otherwise this returns 0.
 *
 * int (*ndo_fcoe_ddp_done)(struct net_device *dev,  u16 xid);
 *	Called when the FCoE Initiator/Target is done with the DDPed I/O as
 *	indicated by the FC exchange id 'xid', so the underlying device can
 *	clean up and reuse resources for later DDP requests.
 *
 * int (*ndo_fcoe_ddp_target)(struct net_device *dev, u16 xid,
 *			      struct scatterlist *sgl, unsigned int sgc);
 *	Called when the FCoE Target wants to initialize an I/O that
 *	is a possible candidate for Direct Data Placement (DDP). The LLD can
 *	perform necessary setup and returns 1 to indicate the device is set up
 *	successfully to perform DDP on this I/O, otherwise this returns 0.
 *
 * int (*ndo_fcoe_get_hbainfo)(struct net_device *dev,
 *			       struct netdev_fcoe_hbainfo *hbainfo);
 *	Called when the FCoE Protocol stack wants information on the underlying
 *	device. This information is utilized by the FCoE protocol stack to
 *	register attributes with Fiber Channel management service as per the
 *	FC-GS Fabric Device Management Information(FDMI) specification.
 *
 * int (*ndo_fcoe_get_wwn)(struct net_device *dev, u64 *wwn, int type);
 *	Called when the underlying device wants to override default World Wide
 *	Name (WWN) generation mechanism in FCoE protocol stack to pass its own
 *	World Wide Port Name (WWPN) or World Wide Node Name (WWNN) to the FCoE
 *	protocol stack to use.
 *
 *	RFS acceleration.
 * int (*ndo_rx_flow_steer)(struct net_device *dev, const struct sk_buff *skb,
 *			    u16 rxq_index, u32 flow_id);
 *	Set hardware filter for RFS.  rxq_index is the target queue index;
 *	flow_id is a flow ID to be passed to rps_may_expire_flow() later.
 *	Return the filter ID on success, or a negative error code.
 *
 *	Slave management functions (for bridge, bonding, etc).
 * int (*ndo_add_slave)(struct net_device *dev, struct net_device *slave_dev);
 *	Called to make another netdev an underling.
 *
 * int (*ndo_del_slave)(struct net_device *dev, struct net_device *slave_dev);
 *	Called to release previously enslaved netdev.
 *
 *      Feature/offload setting functions.
 * netdev_features_t (*ndo_fix_features)(struct net_device *dev,
 *		netdev_features_t features);
 *	Adjusts the requested feature flags according to device-specific
 *	constraints, and returns the resulting flags. Must not modify
 *	the device state.
 *
 * int (*ndo_set_features)(struct net_device *dev, netdev_features_t features);
 *	Called to update device configuration to new features. Passed
 *	feature set might be less than what was returned by ndo_fix_features()).
 *	Must return >0 or -errno if it changed dev->features itself.
 *
 * int (*ndo_fdb_add)(struct ndmsg *ndm, struct nlattr *tb[],
 *		      struct net_device *dev,
 *		      const unsigned char *addr, u16 vid, u16 flags)
 *	Adds an FDB entry to dev for addr.
 * int (*ndo_fdb_del)(struct ndmsg *ndm, struct nlattr *tb[],
 *		      struct net_device *dev,
 *		      const unsigned char *addr, u16 vid)
 *	Deletes the FDB entry from dev coresponding to addr.
 * int (*ndo_fdb_dump)(struct sk_buff *skb, struct netlink_callback *cb,
 *		       struct net_device *dev, struct net_device *filter_dev,
 *		       int *idx)
 *	Used to add FDB entries to dump requests. Implementers should add
 *	entries to skb and update idx with the number of entries.
 *
 * int (*ndo_bridge_setlink)(struct net_device *dev, struct nlmsghdr *nlh,
 *			     u16 flags)
 * int (*ndo_bridge_getlink)(struct sk_buff *skb, u32 pid, u32 seq,
 *			     struct net_device *dev, u32 filter_mask,
 *			     int nlflags)
 * int (*ndo_bridge_dellink)(struct net_device *dev, struct nlmsghdr *nlh,
 *			     u16 flags);
 *
 * int (*ndo_change_carrier)(struct net_device *dev, bool new_carrier);
 *	Called to change device carrier. Soft-devices (like dummy, team, etc)
 *	which do not represent real hardware may define this to allow their
 *	userspace components to manage their virtual carrier state. Devices
 *	that determine carrier state from physical hardware properties (eg
 *	network cables) or protocol-dependent mechanisms (eg
 *	USB_CDC_NOTIFY_NETWORK_CONNECTION) should NOT implement this function.
 *
 * int (*ndo_get_phys_port_id)(struct net_device *dev,
 *			       struct netdev_phys_item_id *ppid);
 *	Called to get ID of physical port of this device. If driver does
 *	not implement this, it is assumed that the hw is not able to have
 *	multiple net devices on single physical port.
 *
 * void (*ndo_udp_tunnel_add)(struct net_device *dev,
 *			      struct udp_tunnel_info *ti);
 *	Called by UDP tunnel to notify a driver about the UDP port and socket
 *	address family that a UDP tunnel is listnening to. It is called only
 *	when a new port starts listening. The operation is protected by the
 *	RTNL.
 *
 * void (*ndo_udp_tunnel_del)(struct net_device *dev,
 *			      struct udp_tunnel_info *ti);
 *	Called by UDP tunnel to notify the driver about a UDP port and socket
 *	address family that the UDP tunnel is not listening to anymore. The
 *	operation is protected by the RTNL.
 *
 * void* (*ndo_dfwd_add_station)(struct net_device *pdev,
 *				 struct net_device *dev)
 *	Called by upper layer devices to accelerate switching or other
 *	station functionality into hardware. 'pdev is the lowerdev
 *	to use for the offload and 'dev' is the net device that will
 *	back the offload. Returns a pointer to the private structure
 *	the upper layer will maintain.
 * void (*ndo_dfwd_del_station)(struct net_device *pdev, void *priv)
 *	Called by upper layer device to delete the station created
 *	by 'ndo_dfwd_add_station'. 'pdev' is the net device backing
 *	the station and priv is the structure returned by the add
 *	operation.
 * int (*ndo_set_tx_maxrate)(struct net_device *dev,
 *			     int queue_index, u32 maxrate);
 *	Called when a user wants to set a max-rate limitation of specific
 *	TX queue.
 * int (*ndo_get_iflink)(const struct net_device *dev);
 *	Called to get the iflink value of this device.
 * void (*ndo_change_proto_down)(struct net_device *dev,
 *				 bool proto_down);
 *	This function is used to pass protocol port error state information
 *	to the switch driver. The switch driver can react to the proto_down
 *      by doing a phys down on the associated switch port.
 * int (*ndo_fill_metadata_dst)(struct net_device *dev, struct sk_buff *skb);
 *	This function is used to get egress tunnel information for given skb.
 *	This is useful for retrieving outer tunnel header parameters while
 *	sampling packet.
 * void (*ndo_set_rx_headroom)(struct net_device *dev, int needed_headroom);
 *	This function is used to specify the headroom that the skb must
 *	consider when allocation skb during packet reception. Setting
 *	appropriate rx headroom value allows avoiding skb head copy on
 *	forward. Setting a negative value resets the rx headroom to the
 *	default value.
 * int (*ndo_bpf)(struct net_device *dev, struct netdev_bpf *bpf);
 *	This function is used to set or query state related to XDP on the
 *	netdevice and manage BPF offload. See definition of
 *	enum bpf_netdev_command for details.
 * int (*ndo_xdp_xmit)(struct net_device *dev, int n, struct xdp_frame **xdp,
 *			u32 flags);
 *	This function is used to submit @n XDP packets for transmit on a
 *	netdevice. Returns number of frames successfully transmitted, frames
 *	that got dropped are freed/returned via xdp_return_frame().
 *	Returns negative number, means general error invoking ndo, meaning
 *	no frames were xmit'ed and core-caller will free all frames.
 */
struct net_device_ops {
	int			(*ndo_init)(struct net_device *dev);
	void			(*ndo_uninit)(struct net_device *dev);
	int			(*ndo_open)(struct net_device *dev);
	int			(*ndo_stop)(struct net_device *dev);
	netdev_tx_t		(*ndo_start_xmit)(struct sk_buff *skb,
						  struct net_device *dev);
	netdev_features_t	(*ndo_features_check)(struct sk_buff *skb,
						      struct net_device *dev,
						      netdev_features_t features);
	u16			(*ndo_select_queue)(struct net_device *dev,
						    struct sk_buff *skb,
						    struct net_device *sb_dev,
						    select_queue_fallback_t fallback);
	void			(*ndo_change_rx_flags)(struct net_device *dev,
						       int flags);
	void			(*ndo_set_rx_mode)(struct net_device *dev);
	int			(*ndo_set_mac_address)(struct net_device *dev,
						       void *addr);
	int			(*ndo_validate_addr)(struct net_device *dev);
	int			(*ndo_do_ioctl)(struct net_device *dev,
					        struct ifreq *ifr, int cmd);
	int			(*ndo_set_config)(struct net_device *dev,
					          struct ifmap *map);
	int			(*ndo_change_mtu)(struct net_device *dev,
						  int new_mtu);
	int			(*ndo_neigh_setup)(struct net_device *dev,
						   struct neigh_parms *);
	void			(*ndo_tx_timeout) (struct net_device *dev);

	void			(*ndo_get_stats64)(struct net_device *dev,
						   struct rtnl_link_stats64 *storage);
	bool			(*ndo_has_offload_stats)(const struct net_device *dev, int attr_id);
	int			(*ndo_get_offload_stats)(int attr_id,
							 const struct net_device *dev,
							 void *attr_data);
	struct net_device_stats* (*ndo_get_stats)(struct net_device *dev);

	int			(*ndo_vlan_rx_add_vid)(struct net_device *dev,
						       __be16 proto, u16 vid);
	int			(*ndo_vlan_rx_kill_vid)(struct net_device *dev,
						        __be16 proto, u16 vid);
#ifdef CONFIG_NET_POLL_CONTROLLER
	void                    (*ndo_poll_controller)(struct net_device *dev);
	int			(*ndo_netpoll_setup)(struct net_device *dev,
						     struct netpoll_info *info);
	void			(*ndo_netpoll_cleanup)(struct net_device *dev);
#endif
	int			(*ndo_set_vf_mac)(struct net_device *dev,
						  int queue, u8 *mac);
	int			(*ndo_set_vf_vlan)(struct net_device *dev,
						   int queue, u16 vlan,
						   u8 qos, __be16 proto);
	int			(*ndo_set_vf_rate)(struct net_device *dev,
						   int vf, int min_tx_rate,
						   int max_tx_rate);
	int			(*ndo_set_vf_spoofchk)(struct net_device *dev,
						       int vf, bool setting);
	int			(*ndo_set_vf_trust)(struct net_device *dev,
						    int vf, bool setting);
	int			(*ndo_get_vf_config)(struct net_device *dev,
						     int vf,
						     struct ifla_vf_info *ivf);
	int			(*ndo_set_vf_link_state)(struct net_device *dev,
							 int vf, int link_state);
	int			(*ndo_get_vf_stats)(struct net_device *dev,
						    int vf,
						    struct ifla_vf_stats
						    *vf_stats);
	int			(*ndo_set_vf_port)(struct net_device *dev,
						   int vf,
						   struct nlattr *port[]);
	int			(*ndo_get_vf_port)(struct net_device *dev,
						   int vf, struct sk_buff *skb);
	int			(*ndo_set_vf_guid)(struct net_device *dev,
						   int vf, u64 guid,
						   int guid_type);
	int			(*ndo_set_vf_rss_query_en)(
						   struct net_device *dev,
						   int vf, bool setting);
	int			(*ndo_setup_tc)(struct net_device *dev,
						enum tc_setup_type type,
						void *type_data);
#if IS_ENABLED(CONFIG_FCOE)
	int			(*ndo_fcoe_enable)(struct net_device *dev);
	int			(*ndo_fcoe_disable)(struct net_device *dev);
	int			(*ndo_fcoe_ddp_setup)(struct net_device *dev,
						      u16 xid,
						      struct scatterlist *sgl,
						      unsigned int sgc);
	int			(*ndo_fcoe_ddp_done)(struct net_device *dev,
						     u16 xid);
	int			(*ndo_fcoe_ddp_target)(struct net_device *dev,
						       u16 xid,
						       struct scatterlist *sgl,
						       unsigned int sgc);
	int			(*ndo_fcoe_get_hbainfo)(struct net_device *dev,
							struct netdev_fcoe_hbainfo *hbainfo);
#endif

#if IS_ENABLED(CONFIG_LIBFCOE)
#define NETDEV_FCOE_WWNN 0
#define NETDEV_FCOE_WWPN 1
	int			(*ndo_fcoe_get_wwn)(struct net_device *dev,
						    u64 *wwn, int type);
#endif

#ifdef CONFIG_RFS_ACCEL
	int			(*ndo_rx_flow_steer)(struct net_device *dev,
						     const struct sk_buff *skb,
						     u16 rxq_index,
						     u32 flow_id);
#endif
	int			(*ndo_add_slave)(struct net_device *dev,
						 struct net_device *slave_dev,
						 struct netlink_ext_ack *extack);
	int			(*ndo_del_slave)(struct net_device *dev,
						 struct net_device *slave_dev);
	netdev_features_t	(*ndo_fix_features)(struct net_device *dev,
						    netdev_features_t features);
	int			(*ndo_set_features)(struct net_device *dev,
						    netdev_features_t features);
	int			(*ndo_neigh_construct)(struct net_device *dev,
						       struct neighbour *n);
	void			(*ndo_neigh_destroy)(struct net_device *dev,
						     struct neighbour *n);

	int			(*ndo_fdb_add)(struct ndmsg *ndm,
					       struct nlattr *tb[],
					       struct net_device *dev,
					       const unsigned char *addr,
					       u16 vid,
					       u16 flags);
	int			(*ndo_fdb_del)(struct ndmsg *ndm,
					       struct nlattr *tb[],
					       struct net_device *dev,
					       const unsigned char *addr,
					       u16 vid);
	int			(*ndo_fdb_dump)(struct sk_buff *skb,
						struct netlink_callback *cb,
						struct net_device *dev,
						struct net_device *filter_dev,
						int *idx);

	int			(*ndo_bridge_setlink)(struct net_device *dev,
						      struct nlmsghdr *nlh,
						      u16 flags);
	int			(*ndo_bridge_getlink)(struct sk_buff *skb,
						      u32 pid, u32 seq,
						      struct net_device *dev,
						      u32 filter_mask,
						      int nlflags);
	int			(*ndo_bridge_dellink)(struct net_device *dev,
						      struct nlmsghdr *nlh,
						      u16 flags);
	int			(*ndo_change_carrier)(struct net_device *dev,
						      bool new_carrier);
	int			(*ndo_get_phys_port_id)(struct net_device *dev,
							struct netdev_phys_item_id *ppid);
	int			(*ndo_get_phys_port_name)(struct net_device *dev,
							  char *name, size_t len);
	void			(*ndo_udp_tunnel_add)(struct net_device *dev,
						      struct udp_tunnel_info *ti);
	void			(*ndo_udp_tunnel_del)(struct net_device *dev,
						      struct udp_tunnel_info *ti);
	void*			(*ndo_dfwd_add_station)(struct net_device *pdev,
							struct net_device *dev);
	void			(*ndo_dfwd_del_station)(struct net_device *pdev,
							void *priv);

	int			(*ndo_get_lock_subclass)(struct net_device *dev);
	int			(*ndo_set_tx_maxrate)(struct net_device *dev,
						      int queue_index,
						      u32 maxrate);
	int			(*ndo_get_iflink)(const struct net_device *dev);
	int			(*ndo_change_proto_down)(struct net_device *dev,
							 bool proto_down);
	int			(*ndo_fill_metadata_dst)(struct net_device *dev,
						       struct sk_buff *skb);
	void			(*ndo_set_rx_headroom)(struct net_device *dev,
						       int needed_headroom);
	int			(*ndo_bpf)(struct net_device *dev,
					   struct netdev_bpf *bpf);
	int			(*ndo_xdp_xmit)(struct net_device *dev, int n,
						struct xdp_frame **xdp,
						u32 flags);
	int			(*ndo_xsk_async_xmit)(struct net_device *dev,
						      u32 queue_id);
};

/**
 * enum net_device_priv_flags - &struct net_device priv_flags
 *
 * These are the &struct net_device, they are only set internally
 * by drivers and used in the kernel. These flags are invisible to
 * userspace; this means that the order of these flags can change
 * during any kernel release.
 *
 * You should have a pretty good reason to be extending these flags.
 *
 * @IFF_802_1Q_VLAN: 802.1Q VLAN device
 * @IFF_EBRIDGE: Ethernet bridging device
 * @IFF_BONDING: bonding master or slave
 * @IFF_ISATAP: ISATAP interface (RFC4214)
 * @IFF_WAN_HDLC: WAN HDLC device
 * @IFF_XMIT_DST_RELEASE: dev_hard_start_xmit() is allowed to
 *	release skb->dst
 * @IFF_DONT_BRIDGE: disallow bridging this ether dev
 * @IFF_DISABLE_NETPOLL: disable netpoll at run-time
 * @IFF_MACVLAN_PORT: device used as macvlan port
 * @IFF_BRIDGE_PORT: device used as bridge port
 * @IFF_OVS_DATAPATH: device used as Open vSwitch datapath port
 * @IFF_TX_SKB_SHARING: The interface supports sharing skbs on transmit
 * @IFF_UNICAST_FLT: Supports unicast filtering
 * @IFF_TEAM_PORT: device used as team port
 * @IFF_SUPP_NOFCS: device supports sending custom FCS
 * @IFF_LIVE_ADDR_CHANGE: device supports hardware address
 *	change when it's running
 * @IFF_MACVLAN: Macvlan device
 * @IFF_XMIT_DST_RELEASE_PERM: IFF_XMIT_DST_RELEASE not taking into account
 *	underlying stacked devices
 * @IFF_L3MDEV_MASTER: device is an L3 master device
 * @IFF_NO_QUEUE: device can run without qdisc attached
 * @IFF_OPENVSWITCH: device is a Open vSwitch master
 * @IFF_L3MDEV_SLAVE: device is enslaved to an L3 master device
 * @IFF_TEAM: device is a team device
 * @IFF_RXFH_CONFIGURED: device has had Rx Flow indirection table configured
 * @IFF_PHONY_HEADROOM: the headroom value is controlled by an external
 *	entity (i.e. the master device for bridged veth)
 * @IFF_MACSEC: device is a MACsec device
 * @IFF_NO_RX_HANDLER: device doesn't support the rx_handler hook
 * @IFF_FAILOVER: device is a failover master device
 * @IFF_FAILOVER_SLAVE: device is lower dev of a failover master device
 * @IFF_L3MDEV_RX_HANDLER: only invoke the rx handler of L3 master device
 * @IFF_LIVE_RENAME_OK: rename is allowed while device is up and running
 */
enum netdev_priv_flags {
	IFF_802_1Q_VLAN			= 1<<0,
	IFF_EBRIDGE			= 1<<1,
	IFF_BONDING			= 1<<2,
	IFF_ISATAP			= 1<<3,
	IFF_WAN_HDLC			= 1<<4,
	IFF_XMIT_DST_RELEASE		= 1<<5,
	IFF_DONT_BRIDGE			= 1<<6,
	IFF_DISABLE_NETPOLL		= 1<<7,
	IFF_MACVLAN_PORT		= 1<<8,
	IFF_BRIDGE_PORT			= 1<<9,
	IFF_OVS_DATAPATH		= 1<<10,
	IFF_TX_SKB_SHARING		= 1<<11,
	IFF_UNICAST_FLT			= 1<<12,
	IFF_TEAM_PORT			= 1<<13,
	IFF_SUPP_NOFCS			= 1<<14,
	IFF_LIVE_ADDR_CHANGE		= 1<<15,
	IFF_MACVLAN			= 1<<16,
	IFF_XMIT_DST_RELEASE_PERM	= 1<<17,
	IFF_L3MDEV_MASTER		= 1<<18,
	IFF_NO_QUEUE			= 1<<19,
	IFF_OPENVSWITCH			= 1<<20,
	IFF_L3MDEV_SLAVE		= 1<<21,
	IFF_TEAM			= 1<<22,
	IFF_RXFH_CONFIGURED		= 1<<23,
	IFF_PHONY_HEADROOM		= 1<<24,
	IFF_MACSEC			= 1<<25,
	IFF_NO_RX_HANDLER		= 1<<26,
	IFF_FAILOVER			= 1<<27,
	IFF_FAILOVER_SLAVE		= 1<<28,
	IFF_L3MDEV_RX_HANDLER		= 1<<29,
	IFF_LIVE_RENAME_OK		= 1<<30,
};

#define IFF_802_1Q_VLAN			IFF_802_1Q_VLAN
#define IFF_EBRIDGE			IFF_EBRIDGE
#define IFF_BONDING			IFF_BONDING
#define IFF_ISATAP			IFF_ISATAP
#define IFF_WAN_HDLC			IFF_WAN_HDLC
#define IFF_XMIT_DST_RELEASE		IFF_XMIT_DST_RELEASE
#define IFF_DONT_BRIDGE			IFF_DONT_BRIDGE
#define IFF_DISABLE_NETPOLL		IFF_DISABLE_NETPOLL
#define IFF_MACVLAN_PORT		IFF_MACVLAN_PORT
#define IFF_BRIDGE_PORT			IFF_BRIDGE_PORT
#define IFF_OVS_DATAPATH		IFF_OVS_DATAPATH
#define IFF_TX_SKB_SHARING		IFF_TX_SKB_SHARING
#define IFF_UNICAST_FLT			IFF_UNICAST_FLT
#define IFF_TEAM_PORT			IFF_TEAM_PORT
#define IFF_SUPP_NOFCS			IFF_SUPP_NOFCS
#define IFF_LIVE_ADDR_CHANGE		IFF_LIVE_ADDR_CHANGE
#define IFF_MACVLAN			IFF_MACVLAN
#define IFF_XMIT_DST_RELEASE_PERM	IFF_XMIT_DST_RELEASE_PERM
#define IFF_L3MDEV_MASTER		IFF_L3MDEV_MASTER
#define IFF_NO_QUEUE			IFF_NO_QUEUE
#define IFF_OPENVSWITCH			IFF_OPENVSWITCH
#define IFF_L3MDEV_SLAVE		IFF_L3MDEV_SLAVE
#define IFF_TEAM			IFF_TEAM
#define IFF_RXFH_CONFIGURED		IFF_RXFH_CONFIGURED
#define IFF_MACSEC			IFF_MACSEC
#define IFF_NO_RX_HANDLER		IFF_NO_RX_HANDLER
#define IFF_FAILOVER			IFF_FAILOVER
#define IFF_FAILOVER_SLAVE		IFF_FAILOVER_SLAVE
#define IFF_L3MDEV_RX_HANDLER		IFF_L3MDEV_RX_HANDLER
#define IFF_LIVE_RENAME_OK		IFF_LIVE_RENAME_OK

/**
 *	struct net_device - The DEVICE structure.
 *
 *	Actually, this whole structure is a big mistake.  It mixes I/O
 *	data with strictly "high-level" data, and it has to know about
 *	almost every data structure used in the INET module.
 *
 *	@name:	This is the first field of the "visible" part of this structure
 *		(i.e. as seen by users in the "Space.c" file).  It is the name
 *		of the interface.
 *
 *	@name_hlist: 	Device name hash chain, please keep it close to name[]
 *	@ifalias:	SNMP alias
 *	@mem_end:	Shared memory end
 *	@mem_start:	Shared memory start
 *	@base_addr:	Device I/O address
 *	@irq:		Device IRQ number
 *
 *	@carrier_changes:	Stats to monitor carrier on<->off transitions
 *
 *	@state:		Generic network queuing layer state, see netdev_state_t
 *	@dev_list:	The global list of network devices
 *	@napi_list:	List entry used for polling NAPI devices
 *	@unreg_list:	List entry  when we are unregistering the
 *			device; see the function unregister_netdev
 *	@close_list:	List entry used when we are closing the device
 *	@ptype_all:     Device-specific packet handlers for all protocols
 *	@ptype_specific: Device-specific, protocol-specific packet handlers
 *
 *	@adj_list:	Directly linked devices, like slaves for bonding
 *	@features:	Currently active device features
 *	@hw_features:	User-changeable features
 *
 *	@wanted_features:	User-requested features
 *	@vlan_features:		Mask of features inheritable by VLAN devices
 *
 *	@hw_enc_features:	Mask of features inherited by encapsulating devices
 *				This field indicates what encapsulation
 *				offloads the hardware is capable of doing,
 *				and drivers will need to set them appropriately.
 *
 *	@mpls_features:	Mask of features inheritable by MPLS
 *
 *	@ifindex:	interface index
 *	@group:		The group the device belongs to
 *
 *	@stats:		Statistics struct, which was left as a legacy, use
 *			rtnl_link_stats64 instead
 *
 *	@rx_dropped:	Dropped packets by core network,
 *			do not use this in drivers
 *	@tx_dropped:	Dropped packets by core network,
 *			do not use this in drivers
 *	@rx_nohandler:	nohandler dropped packets by core network on
 *			inactive devices, do not use this in drivers
 *
 *	@wireless_handlers:	List of functions to handle Wireless Extensions,
 *				instead of ioctl,
 *				see <net/iw_handler.h> for details.
 *	@wireless_data:	Instance data managed by the core of wireless extensions
 *
 *	@netdev_ops:	Includes several pointers to callbacks,
 *			if one wants to override the ndo_*() functions
 *	@ethtool_ops:	Management operations
 *	@ndisc_ops:	Includes callbacks for different IPv6 neighbour
 *			discovery handling. Necessary for e.g. 6LoWPAN.
 *	@header_ops:	Includes callbacks for creating,parsing,caching,etc
 *			of Layer 2 headers.
 *
 *	@flags:		Interface flags (a la BSD)
 *	@priv_flags:	Like 'flags' but invisible to userspace,
 *			see if.h for the definitions
 *	@gflags:	Global flags ( kept as legacy )
 *	@padded:	How much padding added by alloc_netdev()
 *	@operstate:	RFC2863 operstate
 *	@link_mode:	Mapping policy to operstate
 *	@if_port:	Selectable AUI, TP, ...
 *	@dma:		DMA channel
 *	@mtu:		Interface MTU value
 *	@min_mtu:	Interface Minimum MTU value
 *	@max_mtu:	Interface Maximum MTU value
 *	@type:		Interface hardware type
 *	@hard_header_len: Maximum hardware header length.
 *	@min_header_len:  Minimum hardware header length
 *
 *	@needed_headroom: Extra headroom the hardware may need, but not in all
 *			  cases can this be guaranteed
 *	@needed_tailroom: Extra tailroom the hardware may need, but not in all
 *			  cases can this be guaranteed. Some cases also use
 *			  LL_MAX_HEADER instead to allocate the skb
 *
 *	interface address info:
 *
 * 	@perm_addr:		Permanent hw address
 * 	@addr_assign_type:	Hw address assignment type
 * 	@addr_len:		Hardware address length
 *	@neigh_priv_len:	Used in neigh_alloc()
 * 	@dev_id:		Used to differentiate devices that share
 * 				the same link layer address
 * 	@dev_port:		Used to differentiate devices that share
 * 				the same function
 *	@addr_list_lock:	XXX: need comments on this one
 *	@uc_promisc:		Counter that indicates promiscuous mode
 *				has been enabled due to the need to listen to
 *				additional unicast addresses in a device that
 *				does not implement ndo_set_rx_mode()
 *	@uc:			unicast mac addresses
 *	@mc:			multicast mac addresses
 *	@dev_addrs:		list of device hw addresses
 *	@queues_kset:		Group of all Kobjects in the Tx and RX queues
 *	@promiscuity:		Number of times the NIC is told to work in
 *				promiscuous mode; if it becomes 0 the NIC will
 *				exit promiscuous mode
 *	@allmulti:		Counter, enables or disables allmulticast mode
 *
 *	@vlan_info:	VLAN info
 *	@dsa_ptr:	dsa specific data
 *	@tipc_ptr:	TIPC specific data
 *	@atalk_ptr:	AppleTalk link
 *	@ip_ptr:	IPv4 specific data
 *	@dn_ptr:	DECnet specific data
 *	@ip6_ptr:	IPv6 specific data
 *	@ax25_ptr:	AX.25 specific data
 *	@ieee80211_ptr:	IEEE 802.11 specific data, assign before registering
 *
 *	@dev_addr:	Hw address (before bcast,
 *			because most packets are unicast)
 *
 *	@_rx:			Array of RX queues
 *	@num_rx_queues:		Number of RX queues
 *				allocated at register_netdev() time
 *	@real_num_rx_queues: 	Number of RX queues currently active in device
 *
 *	@rx_handler:		handler for received packets
 *	@rx_handler_data: 	XXX: need comments on this one
 *	@miniq_ingress:		ingress/clsact qdisc specific data for
 *				ingress processing
 *	@ingress_queue:		XXX: need comments on this one
 *	@broadcast:		hw bcast address
 *
 *	@rx_cpu_rmap:	CPU reverse-mapping for RX completion interrupts,
 *			indexed by RX queue number. Assigned by driver.
 *			This must only be set if the ndo_rx_flow_steer
 *			operation is defined
 *	@index_hlist:		Device index hash chain
 *
 *	@_tx:			Array of TX queues
 *	@num_tx_queues:		Number of TX queues allocated at alloc_netdev_mq() time
 *	@real_num_tx_queues: 	Number of TX queues currently active in device
 *	@qdisc:			Root qdisc from userspace point of view
 *	@tx_queue_len:		Max frames per queue allowed
 *	@tx_global_lock: 	XXX: need comments on this one
 *
 *	@xps_maps:	XXX: need comments on this one
 *	@miniq_egress:		clsact qdisc specific data for
 *				egress processing
 *	@watchdog_timeo:	Represents the timeout that is used by
 *				the watchdog (see dev_watchdog())
 *	@watchdog_timer:	List of timers
 *
 *	@pcpu_refcnt:		Number of references to this device
 *	@todo_list:		Delayed register/unregister
 *	@link_watch_list:	XXX: need comments on this one
 *
 *	@reg_state:		Register/unregister state machine
 *	@dismantle:		Device is going to be freed
 *	@rtnl_link_state:	This enum represents the phases of creating
 *				a new link
 *
 *	@needs_free_netdev:	Should unregister perform free_netdev?
 *	@priv_destructor:	Called from unregister
 *	@npinfo:		XXX: need comments on this one
 * 	@nd_net:		Network namespace this network device is inside
 *
 * 	@ml_priv:	Mid-layer private
 * 	@lstats:	Loopback statistics
 * 	@tstats:	Tunnel statistics
 * 	@dstats:	Dummy statistics
 * 	@vstats:	Virtual ethernet statistics
 *
 *	@garp_port:	GARP
 *	@mrp_port:	MRP
 *
 *	@dev:		Class/net/name entry
 *	@sysfs_groups:	Space for optional device, statistics and wireless
 *			sysfs groups
 *
 *	@sysfs_rx_queue_group:	Space for optional per-rx queue attributes
 *	@rtnl_link_ops:	Rtnl_link_ops
 *
 *	@gso_max_size:	Maximum size of generic segmentation offload
 *	@gso_max_segs:	Maximum number of segments that can be passed to the
 *			NIC for GSO
 *
 *	@dcbnl_ops:	Data Center Bridging netlink ops
 *	@num_tc:	Number of traffic classes in the net device
 *	@tc_to_txq:	XXX: need comments on this one
 *	@prio_tc_map:	XXX: need comments on this one
 *
 *	@fcoe_ddp_xid:	Max exchange id for FCoE LRO by ddp
 *
 *	@priomap:	XXX: need comments on this one
 *	@phydev:	Physical device may attach itself
 *			for hardware timestamping
 *	@sfp_bus:	attached &struct sfp_bus structure.
 *
 *	@qdisc_tx_busylock: lockdep class annotating Qdisc->busylock spinlock
 *	@qdisc_running_key: lockdep class annotating Qdisc->running seqcount
 *
 *	@proto_down:	protocol port state information can be sent to the
 *			switch driver and used to set the phys state of the
 *			switch port.
 *
 *	@wol_enabled:	Wake-on-LAN is enabled
 *
 *	FIXME: cleanup struct net_device such that network protocol info
 *	moves out.
 */

struct net_device {
	char			name[IFNAMSIZ];
	struct hlist_node	name_hlist;
	char 			*ifalias;
	/*
	 *	I/O specific fields
	 *	FIXME: Merge these and struct ifmap into one
	 */
	unsigned long		mem_end;
	unsigned long		mem_start;
	unsigned long		base_addr;
	int			irq;

	atomic_t		carrier_changes;

	/*
	 *	Some hardware also needs these fields (state,dev_list,
	 *	napi_list,unreg_list,close_list) but they are not
	 *	part of the usual set specified in Space.c.
	 */

	unsigned long		state;

	struct list_head	dev_list;
	struct list_head	napi_list;
	struct list_head	unreg_list;
	struct list_head	close_list;
	struct list_head	ptype_all;
	struct list_head	ptype_specific;

	struct {
		struct list_head upper;
		struct list_head lower;
	} adj_list;

	netdev_features_t	features;
	netdev_features_t	hw_features;
	netdev_features_t	wanted_features;
	netdev_features_t	vlan_features;
	netdev_features_t	hw_enc_features;
	netdev_features_t	mpls_features;
	netdev_features_t	gso_partial_features;

	int			ifindex;
	int			group;

	struct net_device_stats	stats;

	atomic_long_t		rx_dropped;
	atomic_long_t		tx_dropped;
	atomic_long_t		rx_nohandler;

#ifdef CONFIG_WIRELESS_EXT
	const struct iw_handler_def *wireless_handlers;
	struct iw_public_data	*wireless_data;
#endif
	const struct net_device_ops *netdev_ops;
	const struct ethtool_ops *ethtool_ops;
#ifdef CONFIG_NET_SWITCHDEV
	const struct switchdev_ops *switchdev_ops;
#endif
#ifdef CONFIG_NET_L3_MASTER_DEV
	const struct l3mdev_ops	*l3mdev_ops;
#endif
#if IS_ENABLED(CONFIG_IPV6)
	const struct ndisc_ops *ndisc_ops;
#endif

#ifdef CONFIG_XFRM
	const struct xfrmdev_ops *xfrmdev_ops;
#endif

#if IS_ENABLED(CONFIG_TLS_DEVICE)
	const struct tlsdev_ops *tlsdev_ops;
#endif

	const struct header_ops *header_ops;

	unsigned int		flags;
	unsigned int		priv_flags;

	unsigned short		gflags;
	unsigned short		padded;

	unsigned char		operstate;
	unsigned char		link_mode;

	unsigned char		if_port;
	unsigned char		dma;

	/* Note : dev->mtu is often read without holding a lock.
	 * Writers usually hold RTNL.
	 * It is recommended to use READ_ONCE() to annotate the reads,
	 * and to use WRITE_ONCE() to annotate the writes.
	 */
	unsigned int		mtu;
	unsigned int		min_mtu;
	unsigned int		max_mtu;
	unsigned short		type;
	unsigned short		hard_header_len;
	unsigned char		min_header_len;

	unsigned short		needed_headroom;
	unsigned short		needed_tailroom;

	/* Interface address info. */
	unsigned char		perm_addr[MAX_ADDR_LEN];
	unsigned char		addr_assign_type;
	unsigned char		addr_len;
	unsigned short		neigh_priv_len;
	unsigned short          dev_id;
	unsigned short          dev_port;
	spinlock_t		addr_list_lock;
	unsigned char		name_assign_type;
	bool			uc_promisc;
	struct netdev_hw_addr_list	uc;
	struct netdev_hw_addr_list	mc;
	struct netdev_hw_addr_list	dev_addrs;

#ifdef CONFIG_SYSFS
	struct kset		*queues_kset;
#endif
	unsigned int		promiscuity;
	unsigned int		allmulti;


	/* Protocol-specific pointers */

#if IS_ENABLED(CONFIG_VLAN_8021Q)
	struct vlan_info __rcu	*vlan_info;
#endif
#if IS_ENABLED(CONFIG_NET_DSA)
	struct dsa_switch_tree	*dsa_ptr;
#endif
#if IS_ENABLED(CONFIG_TIPC)
	struct tipc_bearer __rcu *tipc_ptr;
#endif
	void 			*atalk_ptr;
	struct in_device __rcu	*ip_ptr;
	struct dn_dev __rcu     *dn_ptr;
	struct inet6_dev __rcu	*ip6_ptr;
	void			*ax25_ptr;
	struct wireless_dev	*ieee80211_ptr;
	struct wpan_dev		*ieee802154_ptr;
#if IS_ENABLED(CONFIG_MPLS_ROUTING)
	struct mpls_dev __rcu	*mpls_ptr;
#endif

/*
 * Cache lines mostly used on receive path (including eth_type_trans())
 */
	/* Interface address info used in eth_type_trans() */
	unsigned char		*dev_addr;

	struct netdev_rx_queue	*_rx;
	unsigned int		num_rx_queues;
	unsigned int		real_num_rx_queues;

	struct bpf_prog __rcu	*xdp_prog;
	unsigned long		gro_flush_timeout;
	rx_handler_func_t __rcu	*rx_handler;
	void __rcu		*rx_handler_data;

#ifdef CONFIG_NET_CLS_ACT
	struct mini_Qdisc __rcu	*miniq_ingress;
#endif
	struct netdev_queue __rcu *ingress_queue;
#ifdef CONFIG_NETFILTER_INGRESS
	struct nf_hook_entry __rcu *nf_hooks_ingress;
#endif

	unsigned char		broadcast[MAX_ADDR_LEN];
#ifdef CONFIG_RFS_ACCEL
	struct cpu_rmap		*rx_cpu_rmap;
#endif
	struct hlist_node	index_hlist;

/*
 * Cache lines mostly used on transmit path
 */
	struct netdev_queue	*_tx ____cacheline_aligned_in_smp;
	unsigned int		num_tx_queues;
	unsigned int		real_num_tx_queues;
	struct Qdisc		*qdisc;
#ifdef CONFIG_NET_SCHED
	DECLARE_HASHTABLE	(qdisc_hash, 4);
#endif
	unsigned int		tx_queue_len;
	spinlock_t		tx_global_lock;
	int			watchdog_timeo;

#ifdef CONFIG_XPS
	struct xps_dev_maps __rcu *xps_cpus_map;
	struct xps_dev_maps __rcu *xps_rxqs_map;
#endif
#ifdef CONFIG_NET_CLS_ACT
	struct mini_Qdisc __rcu	*miniq_egress;
#endif

	/* These may be needed for future network-power-down code. */
	struct timer_list	watchdog_timer;

	int __percpu		*pcpu_refcnt;
	struct list_head	todo_list;

	struct list_head	link_watch_list;

	enum { NETREG_UNINITIALIZED=0,
	       NETREG_REGISTERED,	/* completed register_netdevice */
	       NETREG_UNREGISTERING,	/* called unregister_netdevice */
	       NETREG_UNREGISTERED,	/* completed unregister todo */
	       NETREG_RELEASED,		/* called free_netdev */
	       NETREG_DUMMY,		/* dummy device for NAPI poll */
	} reg_state:8;

	bool dismantle;

	enum {
		RTNL_LINK_INITIALIZED,
		RTNL_LINK_INITIALIZING,
	} rtnl_link_state:16;

	bool needs_free_netdev;
	void (*priv_destructor)(struct net_device *dev);

#ifdef CONFIG_NETPOLL
	struct netpoll_info __rcu	*npinfo;
#endif

	possible_net_t			nd_net;

	/* mid-layer private */
	union {
		void					*ml_priv;
		struct pcpu_lstats __percpu		*lstats;
		struct pcpu_sw_netstats __percpu	*tstats;
		struct pcpu_dstats __percpu		*dstats;
	};

#if IS_ENABLED(CONFIG_GARP)
	struct garp_port __rcu	*garp_port;
#endif
#if IS_ENABLED(CONFIG_MRP)
	struct mrp_port __rcu	*mrp_port;
#endif

	struct device		dev;
	const struct attribute_group *sysfs_groups[4];
	const struct attribute_group *sysfs_rx_queue_group;

	const struct rtnl_link_ops *rtnl_link_ops;

	/* for setting kernel sock attribute on TCP connection setup */
#define GSO_MAX_SIZE		65536
	unsigned int		gso_max_size;
#define GSO_MAX_SEGS		65535
	u16			gso_max_segs;

#ifdef CONFIG_DCB
	const struct dcbnl_rtnl_ops *dcbnl_ops;
#endif
	s16			num_tc;
	struct netdev_tc_txq	tc_to_txq[TC_MAX_QUEUE];
	u8			prio_tc_map[TC_BITMASK + 1];

#if IS_ENABLED(CONFIG_FCOE)
	unsigned int		fcoe_ddp_xid;
#endif
#if IS_ENABLED(CONFIG_CGROUP_NET_PRIO)
	struct netprio_map __rcu *priomap;
#endif
	struct phy_device	*phydev;
	struct sfp_bus		*sfp_bus;
	struct lock_class_key	*qdisc_tx_busylock;
	struct lock_class_key	*qdisc_running_key;
	bool			proto_down;
	unsigned		wol_enabled:1;
};
#define to_net_dev(d) container_of(d, struct net_device, dev)

static inline bool netif_elide_gro(const struct net_device *dev)
{
	if (!(dev->features & NETIF_F_GRO) || dev->xdp_prog)
		return true;
	return false;
}

#define	NETDEV_ALIGN		32

static inline
int netdev_get_prio_tc_map(const struct net_device *dev, u32 prio)
{
	return dev->prio_tc_map[prio & TC_BITMASK];
}

static inline
int netdev_set_prio_tc_map(struct net_device *dev, u8 prio, u8 tc)
{
	if (tc >= dev->num_tc)
		return -EINVAL;

	dev->prio_tc_map[prio & TC_BITMASK] = tc & TC_BITMASK;
	return 0;
}

int netdev_txq_to_tc(struct net_device *dev, unsigned int txq);
void netdev_reset_tc(struct net_device *dev);
int netdev_set_tc_queue(struct net_device *dev, u8 tc, u16 count, u16 offset);
int netdev_set_num_tc(struct net_device *dev, u8 num_tc);

static inline
int netdev_get_num_tc(struct net_device *dev)
{
	return dev->num_tc;
}

void netdev_unbind_sb_channel(struct net_device *dev,
			      struct net_device *sb_dev);
int netdev_bind_sb_channel_queue(struct net_device *dev,
				 struct net_device *sb_dev,
				 u8 tc, u16 count, u16 offset);
int netdev_set_sb_channel(struct net_device *dev, u16 channel);
static inline int netdev_get_sb_channel(struct net_device *dev)
{
	return max_t(int, -dev->num_tc, 0);
}

static inline
struct netdev_queue *netdev_get_tx_queue(const struct net_device *dev,
					 unsigned int index)
{
	return &dev->_tx[index];
}

static inline struct netdev_queue *skb_get_tx_queue(const struct net_device *dev,
						    const struct sk_buff *skb)
{
	return netdev_get_tx_queue(dev, skb_get_queue_mapping(skb));
}

static inline void netdev_for_each_tx_queue(struct net_device *dev,
					    void (*f)(struct net_device *,
						      struct netdev_queue *,
						      void *),
					    void *arg)
{
	unsigned int i;

	for (i = 0; i < dev->num_tx_queues; i++)
		f(dev, &dev->_tx[i], arg);
}

#define netdev_lockdep_set_classes(dev)				\
{								\
	static struct lock_class_key qdisc_tx_busylock_key;	\
	static struct lock_class_key qdisc_running_key;		\
	static struct lock_class_key qdisc_xmit_lock_key;	\
	static struct lock_class_key dev_addr_list_lock_key;	\
	unsigned int i;						\
								\
	(dev)->qdisc_tx_busylock = &qdisc_tx_busylock_key;	\
	(dev)->qdisc_running_key = &qdisc_running_key;		\
	lockdep_set_class(&(dev)->addr_list_lock,		\
			  &dev_addr_list_lock_key); 		\
	for (i = 0; i < (dev)->num_tx_queues; i++)		\
		lockdep_set_class(&(dev)->_tx[i]._xmit_lock,	\
				  &qdisc_xmit_lock_key);	\
}

struct netdev_queue *netdev_pick_tx(struct net_device *dev,
				    struct sk_buff *skb,
				    struct net_device *sb_dev);

/* returns the headroom that the master device needs to take in account
 * when forwarding to this dev
 */
static inline unsigned netdev_get_fwd_headroom(struct net_device *dev)
{
	return dev->priv_flags & IFF_PHONY_HEADROOM ? 0 : dev->needed_headroom;
}

static inline void netdev_set_rx_headroom(struct net_device *dev, int new_hr)
{
	if (dev->netdev_ops->ndo_set_rx_headroom)
		dev->netdev_ops->ndo_set_rx_headroom(dev, new_hr);
}

/* set the device rx headroom to the dev's default */
static inline void netdev_reset_rx_headroom(struct net_device *dev)
{
	netdev_set_rx_headroom(dev, -1);
}

/*
 * Net namespace inlines
 */
static inline
struct net *dev_net(const struct net_device *dev)
{
	return read_pnet(&dev->nd_net);
}

static inline
void dev_net_set(struct net_device *dev, struct net *net)
{
	write_pnet(&dev->nd_net, net);
}

/**
 *	netdev_priv - access network device private data
 *	@dev: network device
 *
 * Get network device private data
 */
static inline void *netdev_priv(const struct net_device *dev)
{
	return (char *)dev + ALIGN(sizeof(struct net_device), NETDEV_ALIGN);
}

/* Set the sysfs physical device reference for the network logical device
 * if set prior to registration will cause a symlink during initialization.
 */
#define SET_NETDEV_DEV(net, pdev)	((net)->dev.parent = (pdev))

/* Set the sysfs device type for the network logical device to allow
 * fine-grained identification of different network device types. For
 * example Ethernet, Wireless LAN, Bluetooth, WiMAX etc.
 */
#define SET_NETDEV_DEVTYPE(net, devtype)	((net)->dev.type = (devtype))

/* Default NAPI poll() weight
 * Device drivers are strongly advised to not use bigger value
 */
#define NAPI_POLL_WEIGHT 64

/**
 *	netif_napi_add - initialize a NAPI context
 *	@dev:  network device
 *	@napi: NAPI context
 *	@poll: polling function
 *	@weight: default weight
 *
 * netif_napi_add() must be used to initialize a NAPI context prior to calling
 * *any* of the other NAPI-related functions.
 */
void netif_napi_add(struct net_device *dev, struct napi_struct *napi,
		    int (*poll)(struct napi_struct *, int), int weight);

/**
 *	netif_tx_napi_add - initialize a NAPI context
 *	@dev:  network device
 *	@napi: NAPI context
 *	@poll: polling function
 *	@weight: default weight
 *
 * This variant of netif_napi_add() should be used from drivers using NAPI
 * to exclusively poll a TX queue.
 * This will avoid we add it into napi_hash[], thus polluting this hash table.
 */
static inline void netif_tx_napi_add(struct net_device *dev,
				     struct napi_struct *napi,
				     int (*poll)(struct napi_struct *, int),
				     int weight)
{
	set_bit(NAPI_STATE_NO_BUSY_POLL, &napi->state);
	netif_napi_add(dev, napi, poll, weight);
}

/**
 *  netif_napi_del - remove a NAPI context
 *  @napi: NAPI context
 *
 *  netif_napi_del() removes a NAPI context from the network device NAPI list
 */
void netif_napi_del(struct napi_struct *napi);

struct napi_gro_cb {
	/* Virtual address of skb_shinfo(skb)->frags[0].page + offset. */
	void	*frag0;

	/* Length of frag0. */
	unsigned int frag0_len;

	/* This indicates where we are processing relative to skb->data. */
	int	data_offset;

	/* This is non-zero if the packet cannot be merged with the new skb. */
	u16	flush;

	/* Save the IP ID here and check when we get to the transport layer */
	u16	flush_id;

	/* Number of segments aggregated. */
	u16	count;

	/* Start offset for remote checksum offload */
	u16	gro_remcsum_start;

	/* jiffies when first packet was created/queued */
	unsigned long age;

	/* Used in ipv6_gro_receive() and foo-over-udp */
	u16	proto;

	/* This is non-zero if the packet may be of the same flow. */
	u8	same_flow:1;

	/* Used in tunnel GRO receive */
	u8	encap_mark:1;

	/* GRO checksum is valid */
	u8	csum_valid:1;

	/* Number of checksums via CHECKSUM_UNNECESSARY */
	u8	csum_cnt:3;

	/* Free the skb? */
	u8	free:2;
#define NAPI_GRO_FREE		  1
#define NAPI_GRO_FREE_STOLEN_HEAD 2

	/* Used in foo-over-udp, set in udp[46]_gro_receive */
	u8	is_ipv6:1;

	/* Used in GRE, set in fou/gue_gro_receive */
	u8	is_fou:1;

	/* Used to determine if flush_id can be ignored */
	u8	is_atomic:1;

	/* Number of gro_receive callbacks this packet already went through */
	u8 recursion_counter:4;

	/* 1 bit hole */

	/* used to support CHECKSUM_COMPLETE for tunneling protocols */
	__wsum	csum;

	/* used in skb_gro_receive() slow path */
	struct sk_buff *last;
};

#define NAPI_GRO_CB(skb) ((struct napi_gro_cb *)(skb)->cb)

#define GRO_RECURSION_LIMIT 15
static inline int gro_recursion_inc_test(struct sk_buff *skb)
{
	return ++NAPI_GRO_CB(skb)->recursion_counter == GRO_RECURSION_LIMIT;
}

typedef struct sk_buff *(*gro_receive_t)(struct list_head *, struct sk_buff *);
static inline struct sk_buff *call_gro_receive(gro_receive_t cb,
					       struct list_head *head,
					       struct sk_buff *skb)
{
	if (unlikely(gro_recursion_inc_test(skb))) {
		NAPI_GRO_CB(skb)->flush |= 1;
		return NULL;
	}

	return cb(head, skb);
}

typedef struct sk_buff *(*gro_receive_sk_t)(struct sock *, struct list_head *,
					    struct sk_buff *);
static inline struct sk_buff *call_gro_receive_sk(gro_receive_sk_t cb,
						  struct sock *sk,
						  struct list_head *head,
						  struct sk_buff *skb)
{
	if (unlikely(gro_recursion_inc_test(skb))) {
		NAPI_GRO_CB(skb)->flush |= 1;
		return NULL;
	}

	return cb(sk, head, skb);
}

struct packet_type {
	__be16			type;	/* This is really htons(ether_type). */
	struct net_device	*dev;	/* NULL is wildcarded here	     */
	int			(*func) (struct sk_buff *,
					 struct net_device *,
					 struct packet_type *,
					 struct net_device *);
	void			(*list_func) (struct list_head *,
					      struct packet_type *,
					      struct net_device *);
	bool			(*id_match)(struct packet_type *ptype,
					    struct sock *sk);
	void			*af_packet_priv;
	struct list_head	list;
};

struct offload_callbacks {
	struct sk_buff		*(*gso_segment)(struct sk_buff *skb,
						netdev_features_t features);
	struct sk_buff		*(*gro_receive)(struct list_head *head,
						struct sk_buff *skb);
	int			(*gro_complete)(struct sk_buff *skb, int nhoff);
};

struct packet_offload {
	__be16			 type;	/* This is really htons(ether_type). */
	u16			 priority;
	struct offload_callbacks callbacks;
	struct list_head	 list;
};

/* often modified stats are per-CPU, other are shared (netdev->stats) */
struct pcpu_sw_netstats {
	u64     rx_packets;
	u64     rx_bytes;
	u64     tx_packets;
	u64     tx_bytes;
	struct u64_stats_sync   syncp;
};

struct pcpu_lstats {
	u64 packets;
	u64 bytes;
	struct u64_stats_sync syncp;
};

#define __netdev_alloc_pcpu_stats(type, gfp)				\
({									\
	typeof(type) __percpu *pcpu_stats = alloc_percpu_gfp(type, gfp);\
	if (pcpu_stats)	{						\
		int __cpu;						\
		for_each_possible_cpu(__cpu) {				\
			typeof(type) *stat;				\
			stat = per_cpu_ptr(pcpu_stats, __cpu);		\
			u64_stats_init(&stat->syncp);			\
		}							\
	}								\
	pcpu_stats;							\
})

#define netdev_alloc_pcpu_stats(type)					\
	__netdev_alloc_pcpu_stats(type, GFP_KERNEL)

enum netdev_lag_tx_type {
	NETDEV_LAG_TX_TYPE_UNKNOWN,
	NETDEV_LAG_TX_TYPE_RANDOM,
	NETDEV_LAG_TX_TYPE_BROADCAST,
	NETDEV_LAG_TX_TYPE_ROUNDROBIN,
	NETDEV_LAG_TX_TYPE_ACTIVEBACKUP,
	NETDEV_LAG_TX_TYPE_HASH,
};

enum netdev_lag_hash {
	NETDEV_LAG_HASH_NONE,
	NETDEV_LAG_HASH_L2,
	NETDEV_LAG_HASH_L34,
	NETDEV_LAG_HASH_L23,
	NETDEV_LAG_HASH_E23,
	NETDEV_LAG_HASH_E34,
	NETDEV_LAG_HASH_UNKNOWN,
};

struct netdev_lag_upper_info {
	enum netdev_lag_tx_type tx_type;
	enum netdev_lag_hash hash_type;
};

struct netdev_lag_lower_state_info {
	u8 link_up : 1,
	   tx_enabled : 1;
};

#include <linux/notifier.h>

/* netdevice notifier chain. Please remember to update the rtnetlink
 * notification exclusion list in rtnetlink_event() when adding new
 * types.
 */
#define NETDEV_UP	0x0001	/* For now you can't veto a device up/down */
#define NETDEV_DOWN	0x0002
#define NETDEV_REBOOT	0x0003	/* Tell a protocol stack a network interface
				   detected a hardware crash and restarted
				   - we can use this eg to kick tcp sessions
				   once done */
#define NETDEV_CHANGE	0x0004	/* Notify device state change */
#define NETDEV_REGISTER 0x0005
#define NETDEV_UNREGISTER	0x0006
#define NETDEV_CHANGEMTU	0x0007 /* notify after mtu change happened */
#define NETDEV_CHANGEADDR	0x0008
#define NETDEV_GOING_DOWN	0x0009
#define NETDEV_CHANGENAME	0x000A
#define NETDEV_FEAT_CHANGE	0x000B
#define NETDEV_BONDING_FAILOVER 0x000C
#define NETDEV_PRE_UP		0x000D
#define NETDEV_PRE_TYPE_CHANGE	0x000E
#define NETDEV_POST_TYPE_CHANGE	0x000F
#define NETDEV_POST_INIT	0x0010
#define NETDEV_UNREGISTER_FINAL 0x0011
#define NETDEV_RELEASE		0x0012
#define NETDEV_NOTIFY_PEERS	0x0013
#define NETDEV_JOIN		0x0014
#define NETDEV_CHANGEUPPER	0x0015
#define NETDEV_RESEND_IGMP	0x0016
#define NETDEV_PRECHANGEMTU	0x0017 /* notify before mtu change happened */
#define NETDEV_CHANGEINFODATA	0x0018
#define NETDEV_BONDING_INFO	0x0019
#define NETDEV_PRECHANGEUPPER	0x001A
#define NETDEV_CHANGELOWERSTATE	0x001B
#define NETDEV_UDP_TUNNEL_PUSH_INFO	0x001C
#define NETDEV_UDP_TUNNEL_DROP_INFO	0x001D
#define NETDEV_CHANGE_TX_QUEUE_LEN	0x001E

int register_netdevice_notifier(struct notifier_block *nb);
int unregister_netdevice_notifier(struct notifier_block *nb);

struct netdev_notifier_info {
	struct net_device	*dev;
	struct netlink_ext_ack	*extack;
};

struct netdev_notifier_change_info {
	struct netdev_notifier_info info; /* must be first */
	unsigned int flags_changed;
};

struct netdev_notifier_changeupper_info {
	struct netdev_notifier_info info; /* must be first */
	struct net_device *upper_dev; /* new upper dev */
	bool master; /* is upper dev master */
	bool linking; /* is the notification for link or unlink */
	void *upper_info; /* upper dev info */
};

struct netdev_notifier_changelowerstate_info {
	struct netdev_notifier_info info; /* must be first */
	void *lower_state_info; /* is lower dev state */
};

static inline void netdev_notifier_info_init(struct netdev_notifier_info *info,
					     struct net_device *dev)
{
	info->dev = dev;
	info->extack = NULL;
}

static inline struct net_device *
netdev_notifier_info_to_dev(const struct netdev_notifier_info *info)
{
	return info->dev;
}

static inline struct netlink_ext_ack *
netdev_notifier_info_to_extack(const struct netdev_notifier_info *info)
{
	return info->extack;
}

int call_netdevice_notifiers(unsigned long val, struct net_device *dev);


extern rwlock_t				dev_base_lock;		/* Device list lock */

#define for_each_netdev(net, d)		\
		list_for_each_entry(d, &(net)->dev_base_head, dev_list)
#define for_each_netdev_reverse(net, d)	\
		list_for_each_entry_reverse(d, &(net)->dev_base_head, dev_list)
#define for_each_netdev_rcu(net, d)		\
		list_for_each_entry_rcu(d, &(net)->dev_base_head, dev_list)
#define for_each_netdev_safe(net, d, n)	\
		list_for_each_entry_safe(d, n, &(net)->dev_base_head, dev_list)
#define for_each_netdev_continue(net, d)		\
		list_for_each_entry_continue(d, &(net)->dev_base_head, dev_list)
#define for_each_netdev_continue_rcu(net, d)		\
	list_for_each_entry_continue_rcu(d, &(net)->dev_base_head, dev_list)
#define for_each_netdev_in_bond_rcu(bond, slave)	\
		for_each_netdev_rcu(&init_net, slave)	\
			if (netdev_master_upper_dev_get_rcu(slave) == (bond))
#define net_device_entry(lh)	list_entry(lh, struct net_device, dev_list)

static inline struct net_device *next_net_device(struct net_device *dev)
{
	struct list_head *lh;
	struct net *net;

	net = dev_net(dev);
	lh = dev->dev_list.next;
	return lh == &net->dev_base_head ? NULL : net_device_entry(lh);
}

static inline struct net_device *next_net_device_rcu(struct net_device *dev)
{
	struct list_head *lh;
	struct net *net;

	net = dev_net(dev);
	lh = rcu_dereference(list_next_rcu(&dev->dev_list));
	return lh == &net->dev_base_head ? NULL : net_device_entry(lh);
}

static inline struct net_device *first_net_device(struct net *net)
{
	return list_empty(&net->dev_base_head) ? NULL :
		net_device_entry(net->dev_base_head.next);
}

static inline struct net_device *first_net_device_rcu(struct net *net)
{
	struct list_head *lh = rcu_dereference(list_next_rcu(&net->dev_base_head));

	return lh == &net->dev_base_head ? NULL : net_device_entry(lh);
}

int netdev_boot_setup_check(struct net_device *dev);
unsigned long netdev_boot_base(const char *prefix, int unit);
struct net_device *dev_getbyhwaddr_rcu(struct net *net, unsigned short type,
				       const char *hwaddr);
struct net_device *dev_getfirstbyhwtype(struct net *net, unsigned short type);
struct net_device *__dev_getfirstbyhwtype(struct net *net, unsigned short type);
void dev_add_pack(struct packet_type *pt);
void dev_remove_pack(struct packet_type *pt);
void __dev_remove_pack(struct packet_type *pt);
void dev_add_offload(struct packet_offload *po);
void dev_remove_offload(struct packet_offload *po);

int dev_get_iflink(const struct net_device *dev);
int dev_fill_metadata_dst(struct net_device *dev, struct sk_buff *skb);
struct net_device *__dev_get_by_flags(struct net *net, unsigned short flags,
				      unsigned short mask);
struct net_device *dev_get_by_name(struct net *net, const char *name);
struct net_device *dev_get_by_name_rcu(struct net *net, const char *name);
struct net_device *__dev_get_by_name(struct net *net, const char *name);
int dev_alloc_name(struct net_device *dev, const char *name);
int dev_open(struct net_device *dev);
int dev_close(struct net_device *dev);
int dev_close_many(struct list_head *head, bool unlink);
void dev_disable_lro(struct net_device *dev);
int dev_loopback_xmit(struct net *net, struct sock *sk, struct sk_buff *newskb);
u16 dev_pick_tx_zero(struct net_device *dev, struct sk_buff *skb,
		     struct net_device *sb_dev,
		     select_queue_fallback_t fallback);
u16 dev_pick_tx_cpu_id(struct net_device *dev, struct sk_buff *skb,
		       struct net_device *sb_dev,
		       select_queue_fallback_t fallback);
int dev_queue_xmit(struct sk_buff *skb);
int dev_queue_xmit_accel(struct sk_buff *skb, struct net_device *sb_dev);
int dev_direct_xmit(struct sk_buff *skb, u16 queue_id);
int register_netdevice(struct net_device *dev);
void unregister_netdevice_queue(struct net_device *dev, struct list_head *head);
void unregister_netdevice_many(struct list_head *head);
static inline void unregister_netdevice(struct net_device *dev)
{
	unregister_netdevice_queue(dev, NULL);
}

int netdev_refcnt_read(const struct net_device *dev);
void free_netdev(struct net_device *dev);
void netdev_freemem(struct net_device *dev);
void synchronize_net(void);
int init_dummy_netdev(struct net_device *dev);

DECLARE_PER_CPU(int, xmit_recursion);
#define XMIT_RECURSION_LIMIT	10

static inline int dev_recursion_level(void)
{
	return this_cpu_read(xmit_recursion);
}

struct net_device *dev_get_by_index(struct net *net, int ifindex);
struct net_device *__dev_get_by_index(struct net *net, int ifindex);
struct net_device *dev_get_by_index_rcu(struct net *net, int ifindex);
struct net_device *dev_get_by_napi_id(unsigned int napi_id);
int netdev_get_name(struct net *net, char *name, int ifindex);
int dev_restart(struct net_device *dev);
int skb_gro_receive(struct sk_buff *p, struct sk_buff *skb);

static inline unsigned int skb_gro_offset(const struct sk_buff *skb)
{
	return NAPI_GRO_CB(skb)->data_offset;
}

static inline unsigned int skb_gro_len(const struct sk_buff *skb)
{
	return skb->len - NAPI_GRO_CB(skb)->data_offset;
}

static inline void skb_gro_pull(struct sk_buff *skb, unsigned int len)
{
	NAPI_GRO_CB(skb)->data_offset += len;
}

static inline void *skb_gro_header_fast(struct sk_buff *skb,
					unsigned int offset)
{
	return NAPI_GRO_CB(skb)->frag0 + offset;
}

static inline int skb_gro_header_hard(struct sk_buff *skb, unsigned int hlen)
{
	return NAPI_GRO_CB(skb)->frag0_len < hlen;
}

static inline void skb_gro_frag0_invalidate(struct sk_buff *skb)
{
	NAPI_GRO_CB(skb)->frag0 = NULL;
	NAPI_GRO_CB(skb)->frag0_len = 0;
}

static inline void *skb_gro_header_slow(struct sk_buff *skb, unsigned int hlen,
					unsigned int offset)
{
	if (!pskb_may_pull(skb, hlen))
		return NULL;

	skb_gro_frag0_invalidate(skb);
	return skb->data + offset;
}

static inline void *skb_gro_network_header(struct sk_buff *skb)
{
	return (NAPI_GRO_CB(skb)->frag0 ?: skb->data) +
	       skb_network_offset(skb);
}

static inline void skb_gro_postpull_rcsum(struct sk_buff *skb,
					const void *start, unsigned int len)
{
	if (NAPI_GRO_CB(skb)->csum_valid)
		NAPI_GRO_CB(skb)->csum = csum_sub(NAPI_GRO_CB(skb)->csum,
						  csum_partial(start, len, 0));
}

/* GRO checksum functions. These are logical equivalents of the normal
 * checksum functions (in skbuff.h) except that they operate on the GRO
 * offsets and fields in sk_buff.
 */

__sum16 __skb_gro_checksum_complete(struct sk_buff *skb);

static inline bool skb_at_gro_remcsum_start(struct sk_buff *skb)
{
	return (NAPI_GRO_CB(skb)->gro_remcsum_start == skb_gro_offset(skb));
}

static inline bool __skb_gro_checksum_validate_needed(struct sk_buff *skb,
						      bool zero_okay,
						      __sum16 check)
{
	return ((skb->ip_summed != CHECKSUM_PARTIAL ||
		skb_checksum_start_offset(skb) <
		 skb_gro_offset(skb)) &&
		!skb_at_gro_remcsum_start(skb) &&
		NAPI_GRO_CB(skb)->csum_cnt == 0 &&
		(!zero_okay || check));
}

static inline __sum16 __skb_gro_checksum_validate_complete(struct sk_buff *skb,
							   __wsum psum)
{
	if (NAPI_GRO_CB(skb)->csum_valid &&
	    !csum_fold(csum_add(psum, NAPI_GRO_CB(skb)->csum)))
		return 0;

	NAPI_GRO_CB(skb)->csum = psum;

	return __skb_gro_checksum_complete(skb);
}

static inline void skb_gro_incr_csum_unnecessary(struct sk_buff *skb)
{
	if (NAPI_GRO_CB(skb)->csum_cnt > 0) {
		/* Consume a checksum from CHECKSUM_UNNECESSARY */
		NAPI_GRO_CB(skb)->csum_cnt--;
	} else {
		/* Update skb for CHECKSUM_UNNECESSARY and csum_level when we
		 * verified a new top level checksum or an encapsulated one
		 * during GRO. This saves work if we fallback to normal path.
		 */
		__skb_incr_checksum_unnecessary(skb);
	}
}

#define __skb_gro_checksum_validate(skb, proto, zero_okay, check,	\
				    compute_pseudo)			\
({									\
	__sum16 __ret = 0;						\
	if (__skb_gro_checksum_validate_needed(skb, zero_okay, check))	\
		__ret = __skb_gro_checksum_validate_complete(skb,	\
				compute_pseudo(skb, proto));		\
	if (!__ret)							\
		skb_gro_incr_csum_unnecessary(skb);			\
	__ret;								\
})

#define skb_gro_checksum_validate(skb, proto, compute_pseudo)		\
	__skb_gro_checksum_validate(skb, proto, false, 0, compute_pseudo)

#define skb_gro_checksum_validate_zero_check(skb, proto, check,		\
					     compute_pseudo)		\
	__skb_gro_checksum_validate(skb, proto, true, check, compute_pseudo)

#define skb_gro_checksum_simple_validate(skb)				\
	__skb_gro_checksum_validate(skb, 0, false, 0, null_compute_pseudo)

static inline bool __skb_gro_checksum_convert_check(struct sk_buff *skb)
{
	return (NAPI_GRO_CB(skb)->csum_cnt == 0 &&
		!NAPI_GRO_CB(skb)->csum_valid);
}

static inline void __skb_gro_checksum_convert(struct sk_buff *skb,
					      __sum16 check, __wsum pseudo)
{
	NAPI_GRO_CB(skb)->csum = ~pseudo;
	NAPI_GRO_CB(skb)->csum_valid = 1;
}

#define skb_gro_checksum_try_convert(skb, proto, check, compute_pseudo)	\
do {									\
	if (__skb_gro_checksum_convert_check(skb))			\
		__skb_gro_checksum_convert(skb, check,			\
					   compute_pseudo(skb, proto));	\
} while (0)

struct gro_remcsum {
	int offset;
	__wsum delta;
};

static inline void skb_gro_remcsum_init(struct gro_remcsum *grc)
{
	grc->offset = 0;
	grc->delta = 0;
}

static inline void *skb_gro_remcsum_process(struct sk_buff *skb, void *ptr,
					    unsigned int off, size_t hdrlen,
					    int start, int offset,
					    struct gro_remcsum *grc,
					    bool nopartial)
{
	__wsum delta;
	size_t plen = hdrlen + max_t(size_t, offset + sizeof(u16), start);

	BUG_ON(!NAPI_GRO_CB(skb)->csum_valid);

	if (!nopartial) {
		NAPI_GRO_CB(skb)->gro_remcsum_start = off + hdrlen + start;
		return ptr;
	}

	ptr = skb_gro_header_fast(skb, off);
	if (skb_gro_header_hard(skb, off + plen)) {
		ptr = skb_gro_header_slow(skb, off + plen, off);
		if (!ptr)
			return NULL;
	}

	delta = remcsum_adjust(ptr + hdrlen, NAPI_GRO_CB(skb)->csum,
			       start, offset);

	/* Adjust skb->csum since we changed the packet */
	NAPI_GRO_CB(skb)->csum = csum_add(NAPI_GRO_CB(skb)->csum, delta);

	grc->offset = off + hdrlen + offset;
	grc->delta = delta;

	return ptr;
}

static inline void skb_gro_remcsum_cleanup(struct sk_buff *skb,
					   struct gro_remcsum *grc)
{
	void *ptr;
	size_t plen = grc->offset + sizeof(u16);

	if (!grc->delta)
		return;

	ptr = skb_gro_header_fast(skb, grc->offset);
	if (skb_gro_header_hard(skb, grc->offset + sizeof(u16))) {
		ptr = skb_gro_header_slow(skb, plen, grc->offset);
		if (!ptr)
			return;
	}

	remcsum_unadjust((__sum16 *)ptr, grc->delta);
}

#ifdef CONFIG_XFRM_OFFLOAD
static inline void skb_gro_flush_final(struct sk_buff *skb, struct sk_buff *pp, int flush)
{
	if (PTR_ERR(pp) != -EINPROGRESS)
		NAPI_GRO_CB(skb)->flush |= flush;
}
static inline void skb_gro_flush_final_remcsum(struct sk_buff *skb,
					       struct sk_buff *pp,
					       int flush,
					       struct gro_remcsum *grc)
{
	if (PTR_ERR(pp) != -EINPROGRESS) {
		NAPI_GRO_CB(skb)->flush |= flush;
		skb_gro_remcsum_cleanup(skb, grc);
		skb->remcsum_offload = 0;
	}
}
#else
static inline void skb_gro_flush_final(struct sk_buff *skb, struct sk_buff *pp, int flush)
{
	NAPI_GRO_CB(skb)->flush |= flush;
}
static inline void skb_gro_flush_final_remcsum(struct sk_buff *skb,
					       struct sk_buff *pp,
					       int flush,
					       struct gro_remcsum *grc)
{
	NAPI_GRO_CB(skb)->flush |= flush;
	skb_gro_remcsum_cleanup(skb, grc);
	skb->remcsum_offload = 0;
}
#endif

static inline int dev_hard_header(struct sk_buff *skb, struct net_device *dev,
				  unsigned short type,
				  const void *daddr, const void *saddr,
				  unsigned int len)
{
	if (!dev->header_ops || !dev->header_ops->create)
		return 0;

	return dev->header_ops->create(skb, dev, type, daddr, saddr, len);
}

static inline int dev_parse_header(const struct sk_buff *skb,
				   unsigned char *haddr)
{
	const struct net_device *dev = skb->dev;

	if (!dev->header_ops || !dev->header_ops->parse)
		return 0;
	return dev->header_ops->parse(skb, haddr);
}

/* ll_header must have at least hard_header_len allocated */
static inline bool dev_validate_header(const struct net_device *dev,
				       char *ll_header, int len)
{
	if (likely(len >= dev->hard_header_len))
		return true;
	if (len < dev->min_header_len)
		return false;

	if (capable(CAP_SYS_RAWIO)) {
		memset(ll_header + len, 0, dev->hard_header_len - len);
		return true;
	}

	if (dev->header_ops && dev->header_ops->validate)
		return dev->header_ops->validate(ll_header, len);

	return false;
}

typedef int gifconf_func_t(struct net_device * dev, char __user * bufptr, int len);
int register_gifconf(unsigned int family, gifconf_func_t *gifconf);
static inline int unregister_gifconf(unsigned int family)
{
	return register_gifconf(family, NULL);
}

#ifdef CONFIG_NET_FLOW_LIMIT
#define FLOW_LIMIT_HISTORY	(1 << 7)  /* must be ^2 and !overflow buckets */
struct sd_flow_limit {
	u64			count;
	unsigned int		num_buckets;
	unsigned int		history_head;
	u16			history[FLOW_LIMIT_HISTORY];
	u8			buckets[];
};

extern int netdev_flow_limit_table_len;
#endif /* CONFIG_NET_FLOW_LIMIT */

/*
 * Incoming packets are placed on per-CPU queues
 */
struct softnet_data {
	struct list_head	poll_list;
	struct sk_buff_head	process_queue;

	/* stats */
	unsigned int		processed;
	unsigned int		time_squeeze;
	unsigned int		received_rps;
#ifdef CONFIG_RPS
	struct softnet_data	*rps_ipi_list;
#endif
#ifdef CONFIG_NET_FLOW_LIMIT
	struct sd_flow_limit __rcu *flow_limit;
#endif
	struct Qdisc		*output_queue;
	struct Qdisc		**output_queue_tailp;
	struct sk_buff		*completion_queue;
#ifdef CONFIG_XFRM_OFFLOAD
	struct sk_buff_head	xfrm_backlog;
#endif
#ifdef CONFIG_RPS
	/* input_queue_head should be written by cpu owning this struct,
	 * and only read by other cpus. Worth using a cache line.
	 */
	unsigned int		input_queue_head ____cacheline_aligned_in_smp;

	/* Elements below can be accessed between CPUs for RPS/RFS */
	call_single_data_t	csd ____cacheline_aligned_in_smp;
	struct softnet_data	*rps_ipi_next;
	unsigned int		cpu;
	unsigned int		input_queue_tail;
#endif
	unsigned int		dropped;
	struct sk_buff_head	input_pkt_queue;
	struct napi_struct	backlog;

};

static inline void input_queue_head_incr(struct softnet_data *sd)
{
#ifdef CONFIG_RPS
	sd->input_queue_head++;
#endif
}

static inline void input_queue_tail_incr_save(struct softnet_data *sd,
					      unsigned int *qtail)
{
#ifdef CONFIG_RPS
	*qtail = ++sd->input_queue_tail;
#endif
}

DECLARE_PER_CPU_ALIGNED(struct softnet_data, softnet_data);

void __netif_schedule(struct Qdisc *q);
void netif_schedule_queue(struct netdev_queue *txq);

static inline void netif_tx_schedule_all(struct net_device *dev)
{
	unsigned int i;

	for (i = 0; i < dev->num_tx_queues; i++)
		netif_schedule_queue(netdev_get_tx_queue(dev, i));
}

static __always_inline void netif_tx_start_queue(struct netdev_queue *dev_queue)
{
	clear_bit(__QUEUE_STATE_DRV_XOFF, &dev_queue->state);
}

/**
 *	netif_start_queue - allow transmit
 *	@dev: network device
 *
 *	Allow upper layers to call the device hard_start_xmit routine.
 */
static inline void netif_start_queue(struct net_device *dev)
{
	netif_tx_start_queue(netdev_get_tx_queue(dev, 0));
}

static inline void netif_tx_start_all_queues(struct net_device *dev)
{
	unsigned int i;

	for (i = 0; i < dev->num_tx_queues; i++) {
		struct netdev_queue *txq = netdev_get_tx_queue(dev, i);
		netif_tx_start_queue(txq);
	}
}

void netif_tx_wake_queue(struct netdev_queue *dev_queue);

/**
 *	netif_wake_queue - restart transmit
 *	@dev: network device
 *
 *	Allow upper layers to call the device hard_start_xmit routine.
 *	Used for flow control when transmit resources are available.
 */
static inline void netif_wake_queue(struct net_device *dev)
{
	netif_tx_wake_queue(netdev_get_tx_queue(dev, 0));
}

static inline void netif_tx_wake_all_queues(struct net_device *dev)
{
	unsigned int i;

	for (i = 0; i < dev->num_tx_queues; i++) {
		struct netdev_queue *txq = netdev_get_tx_queue(dev, i);
		netif_tx_wake_queue(txq);
	}
}

static __always_inline void netif_tx_stop_queue(struct netdev_queue *dev_queue)
{
	set_bit(__QUEUE_STATE_DRV_XOFF, &dev_queue->state);
}

/**
 *	netif_stop_queue - stop transmitted packets
 *	@dev: network device
 *
 *	Stop upper layers calling the device hard_start_xmit routine.
 *	Used for flow control when transmit resources are unavailable.
 */
static inline void netif_stop_queue(struct net_device *dev)
{
	netif_tx_stop_queue(netdev_get_tx_queue(dev, 0));
}

void netif_tx_stop_all_queues(struct net_device *dev);

static inline bool netif_tx_queue_stopped(const struct netdev_queue *dev_queue)
{
	return test_bit(__QUEUE_STATE_DRV_XOFF, &dev_queue->state);
}

/**
 *	netif_queue_stopped - test if transmit queue is flowblocked
 *	@dev: network device
 *
 *	Test if transmit queue on device is currently unable to send.
 */
static inline bool netif_queue_stopped(const struct net_device *dev)
{
	return netif_tx_queue_stopped(netdev_get_tx_queue(dev, 0));
}

static inline bool netif_xmit_stopped(const struct netdev_queue *dev_queue)
{
	return dev_queue->state & QUEUE_STATE_ANY_XOFF;
}

static inline bool
netif_xmit_frozen_or_stopped(const struct netdev_queue *dev_queue)
{
	return dev_queue->state & QUEUE_STATE_ANY_XOFF_OR_FROZEN;
}

static inline bool
netif_xmit_frozen_or_drv_stopped(const struct netdev_queue *dev_queue)
{
	return dev_queue->state & QUEUE_STATE_DRV_XOFF_OR_FROZEN;
}

/**
 *	netdev_txq_bql_enqueue_prefetchw - prefetch bql data for write
 *	@dev_queue: pointer to transmit queue
 *
 * BQL enabled drivers might use this helper in their ndo_start_xmit(),
 * to give appropriate hint to the CPU.
 */
static inline void netdev_txq_bql_enqueue_prefetchw(struct netdev_queue *dev_queue)
{
#ifdef CONFIG_BQL
	prefetchw(&dev_queue->dql.num_queued);
#endif
}

/**
 *	netdev_txq_bql_complete_prefetchw - prefetch bql data for write
 *	@dev_queue: pointer to transmit queue
 *
 * BQL enabled drivers might use this helper in their TX completion path,
 * to give appropriate hint to the CPU.
 */
static inline void netdev_txq_bql_complete_prefetchw(struct netdev_queue *dev_queue)
{
#ifdef CONFIG_BQL
	prefetchw(&dev_queue->dql.limit);
#endif
}

static inline void netdev_tx_sent_queue(struct netdev_queue *dev_queue,
					unsigned int bytes)
{
#ifdef CONFIG_BQL
	dql_queued(&dev_queue->dql, bytes);

	if (likely(dql_avail(&dev_queue->dql) >= 0))
		return;

	set_bit(__QUEUE_STATE_STACK_XOFF, &dev_queue->state);

	/*
	 * The XOFF flag must be set before checking the dql_avail below,
	 * because in netdev_tx_completed_queue we update the dql_completed
	 * before checking the XOFF flag.
	 */
	smp_mb();

	/* check again in case another CPU has just made room avail */
	if (unlikely(dql_avail(&dev_queue->dql) >= 0))
		clear_bit(__QUEUE_STATE_STACK_XOFF, &dev_queue->state);
#endif
}

/* Variant of netdev_tx_sent_queue() for drivers that are aware
 * that they should not test BQL status themselves.
 * We do want to change __QUEUE_STATE_STACK_XOFF only for the last
 * skb of a batch.
 * Returns true if the doorbell must be used to kick the NIC.
 */
static inline bool __netdev_tx_sent_queue(struct netdev_queue *dev_queue,
					  unsigned int bytes,
					  bool xmit_more)
{
	if (xmit_more) {
#ifdef CONFIG_BQL
		dql_queued(&dev_queue->dql, bytes);
#endif
		return netif_tx_queue_stopped(dev_queue);
	}
	netdev_tx_sent_queue(dev_queue, bytes);
	return true;
}

/**
 * 	netdev_sent_queue - report the number of bytes queued to hardware
 * 	@dev: network device
 * 	@bytes: number of bytes queued to the hardware device queue
 *
 * 	Report the number of bytes queued for sending/completion to the network
 * 	device hardware queue. @bytes should be a good approximation and should
 * 	exactly match netdev_completed_queue() @bytes
 */
static inline void netdev_sent_queue(struct net_device *dev, unsigned int bytes)
{
	netdev_tx_sent_queue(netdev_get_tx_queue(dev, 0), bytes);
}

static inline void netdev_tx_completed_queue(struct netdev_queue *dev_queue,
					     unsigned int pkts, unsigned int bytes)
{
#ifdef CONFIG_BQL
	if (unlikely(!bytes))
		return;

	dql_completed(&dev_queue->dql, bytes);

	/*
	 * Without the memory barrier there is a small possiblity that
	 * netdev_tx_sent_queue will miss the update and cause the queue to
	 * be stopped forever
	 */
	smp_mb();

	if (dql_avail(&dev_queue->dql) < 0)
		return;

	if (test_and_clear_bit(__QUEUE_STATE_STACK_XOFF, &dev_queue->state))
		netif_schedule_queue(dev_queue);
#endif
}

/**
 * 	netdev_completed_queue - report bytes and packets completed by device
 * 	@dev: network device
 * 	@pkts: actual number of packets sent over the medium
 * 	@bytes: actual number of bytes sent over the medium
 *
 * 	Report the number of bytes and packets transmitted by the network device
 * 	hardware queue over the physical medium, @bytes must exactly match the
 * 	@bytes amount passed to netdev_sent_queue()
 */
static inline void netdev_completed_queue(struct net_device *dev,
					  unsigned int pkts, unsigned int bytes)
{
	netdev_tx_completed_queue(netdev_get_tx_queue(dev, 0), pkts, bytes);
}

static inline void netdev_tx_reset_queue(struct netdev_queue *q)
{
#ifdef CONFIG_BQL
	clear_bit(__QUEUE_STATE_STACK_XOFF, &q->state);
	dql_reset(&q->dql);
#endif
}

/**
 * 	netdev_reset_queue - reset the packets and bytes count of a network device
 * 	@dev_queue: network device
 *
 * 	Reset the bytes and packet count of a network device and clear the
 * 	software flow control OFF bit for this network device
 */
static inline void netdev_reset_queue(struct net_device *dev_queue)
{
	netdev_tx_reset_queue(netdev_get_tx_queue(dev_queue, 0));
}

/**
 * 	netdev_cap_txqueue - check if selected tx queue exceeds device queues
 * 	@dev: network device
 * 	@queue_index: given tx queue index
 *
 * 	Returns 0 if given tx queue index >= number of device tx queues,
 * 	otherwise returns the originally passed tx queue index.
 */
static inline u16 netdev_cap_txqueue(struct net_device *dev, u16 queue_index)
{
	if (unlikely(queue_index >= dev->real_num_tx_queues)) {
		net_warn_ratelimited("%s selects TX queue %d, but real number of TX queues is %d\n",
				     dev->name, queue_index,
				     dev->real_num_tx_queues);
		return 0;
	}

	return queue_index;
}

/**
 *	netif_running - test if up
 *	@dev: network device
 *
 *	Test if the device has been brought up.
 */
static inline bool netif_running(const struct net_device *dev)
{
	return test_bit(__LINK_STATE_START, &dev->state);
}

/*
 * Routines to manage the subqueues on a device.  We only need start,
 * stop, and a check if it's stopped.  All other device management is
 * done at the overall netdevice level.
 * Also test the device if we're multiqueue.
 */

/**
 *	netif_start_subqueue - allow sending packets on subqueue
 *	@dev: network device
 *	@queue_index: sub queue index
 *
 * Start individual transmit queue of a device with multiple transmit queues.
 */
static inline void netif_start_subqueue(struct net_device *dev, u16 queue_index)
{
	struct netdev_queue *txq = netdev_get_tx_queue(dev, queue_index);

	netif_tx_start_queue(txq);
}

/**
 *	netif_stop_subqueue - stop sending packets on subqueue
 *	@dev: network device
 *	@queue_index: sub queue index
 *
 * Stop individual transmit queue of a device with multiple transmit queues.
 */
static inline void netif_stop_subqueue(struct net_device *dev, u16 queue_index)
{
	struct netdev_queue *txq = netdev_get_tx_queue(dev, queue_index);
	netif_tx_stop_queue(txq);
}

/**
 *	netif_subqueue_stopped - test status of subqueue
 *	@dev: network device
 *	@queue_index: sub queue index
 *
 * Check individual transmit queue of a device with multiple transmit queues.
 */
static inline bool __netif_subqueue_stopped(const struct net_device *dev,
					    u16 queue_index)
{
	struct netdev_queue *txq = netdev_get_tx_queue(dev, queue_index);

	return netif_tx_queue_stopped(txq);
}

static inline bool netif_subqueue_stopped(const struct net_device *dev,
					  struct sk_buff *skb)
{
	return __netif_subqueue_stopped(dev, skb_get_queue_mapping(skb));
}

/**
 *	netif_wake_subqueue - allow sending packets on subqueue
 *	@dev: network device
 *	@queue_index: sub queue index
 *
 * Resume individual transmit queue of a device with multiple transmit queues.
 */
static inline void netif_wake_subqueue(struct net_device *dev, u16 queue_index)
{
	struct netdev_queue *txq = netdev_get_tx_queue(dev, queue_index);

	netif_tx_wake_queue(txq);
}

#ifdef CONFIG_XPS
int netif_set_xps_queue(struct net_device *dev, const struct cpumask *mask,
			u16 index);
int __netif_set_xps_queue(struct net_device *dev, const unsigned long *mask,
			  u16 index, bool is_rxqs_map);

/**
 *	netif_attr_test_mask - Test a CPU or Rx queue set in a mask
 *	@j: CPU/Rx queue index
 *	@mask: bitmask of all cpus/rx queues
 *	@nr_bits: number of bits in the bitmask
 *
 * Test if a CPU or Rx queue index is set in a mask of all CPU/Rx queues.
 */
static inline bool netif_attr_test_mask(unsigned long j,
					const unsigned long *mask,
					unsigned int nr_bits)
{
	cpu_max_bits_warn(j, nr_bits);
	return test_bit(j, mask);
}

/**
 *	netif_attr_test_online - Test for online CPU/Rx queue
 *	@j: CPU/Rx queue index
 *	@online_mask: bitmask for CPUs/Rx queues that are online
 *	@nr_bits: number of bits in the bitmask
 *
 * Returns true if a CPU/Rx queue is online.
 */
static inline bool netif_attr_test_online(unsigned long j,
					  const unsigned long *online_mask,
					  unsigned int nr_bits)
{
	cpu_max_bits_warn(j, nr_bits);

	if (online_mask)
		return test_bit(j, online_mask);

	return (j < nr_bits);
}

/**
 *	netif_attrmask_next - get the next CPU/Rx queue in a cpu/Rx queues mask
 *	@n: CPU/Rx queue index
 *	@srcp: the cpumask/Rx queue mask pointer
 *	@nr_bits: number of bits in the bitmask
 *
 * Returns >= nr_bits if no further CPUs/Rx queues set.
 */
static inline unsigned int netif_attrmask_next(int n, const unsigned long *srcp,
					       unsigned int nr_bits)
{
	/* -1 is a legal arg here. */
	if (n != -1)
		cpu_max_bits_warn(n, nr_bits);

	if (srcp)
		return find_next_bit(srcp, nr_bits, n + 1);

	return n + 1;
}

/**
 *	netif_attrmask_next_and - get the next CPU/Rx queue in *src1p & *src2p
 *	@n: CPU/Rx queue index
 *	@src1p: the first CPUs/Rx queues mask pointer
 *	@src2p: the second CPUs/Rx queues mask pointer
 *	@nr_bits: number of bits in the bitmask
 *
 * Returns >= nr_bits if no further CPUs/Rx queues set in both.
 */
static inline int netif_attrmask_next_and(int n, const unsigned long *src1p,
					  const unsigned long *src2p,
					  unsigned int nr_bits)
{
	/* -1 is a legal arg here. */
	if (n != -1)
		cpu_max_bits_warn(n, nr_bits);

	if (src1p && src2p)
		return find_next_and_bit(src1p, src2p, nr_bits, n + 1);
	else if (src1p)
		return find_next_bit(src1p, nr_bits, n + 1);
	else if (src2p)
		return find_next_bit(src2p, nr_bits, n + 1);

	return n + 1;
}
#else
static inline int netif_set_xps_queue(struct net_device *dev,
				      const struct cpumask *mask,
				      u16 index)
{
	return 0;
}

static inline int __netif_set_xps_queue(struct net_device *dev,
					const unsigned long *mask,
					u16 index, bool is_rxqs_map)
{
	return 0;
}
#endif

/**
 *	netif_is_multiqueue - test if device has multiple transmit queues
 *	@dev: network device
 *
 * Check if device has multiple transmit queues
 */
static inline bool netif_is_multiqueue(const struct net_device *dev)
{
	return dev->num_tx_queues > 1;
}

int netif_set_real_num_tx_queues(struct net_device *dev, unsigned int txq);

#ifdef CONFIG_SYSFS
int netif_set_real_num_rx_queues(struct net_device *dev, unsigned int rxq);
#else
static inline int netif_set_real_num_rx_queues(struct net_device *dev,
						unsigned int rxq)
{
	return 0;
}
#endif

static inline struct netdev_rx_queue *
__netif_get_rx_queue(struct net_device *dev, unsigned int rxq)
{
	return dev->_rx + rxq;
}

#ifdef CONFIG_SYSFS
static inline unsigned int get_netdev_rx_queue_index(
		struct netdev_rx_queue *queue)
{
	struct net_device *dev = queue->dev;
	int index = queue - dev->_rx;

	BUG_ON(index >= dev->num_rx_queues);
	return index;
}
#endif

#define DEFAULT_MAX_NUM_RSS_QUEUES	(8)
int netif_get_num_default_rss_queues(void);

enum skb_free_reason {
	SKB_REASON_CONSUMED,
	SKB_REASON_DROPPED,
};

void __dev_kfree_skb_irq(struct sk_buff *skb, enum skb_free_reason reason);
void __dev_kfree_skb_any(struct sk_buff *skb, enum skb_free_reason reason);

/*
 * It is not allowed to call kfree_skb() or consume_skb() from hardware
 * interrupt context or with hardware interrupts being disabled.
 * (in_irq() || irqs_disabled())
 *
 * We provide four helpers that can be used in following contexts :
 *
 * dev_kfree_skb_irq(skb) when caller drops a packet from irq context,
 *  replacing kfree_skb(skb)
 *
 * dev_consume_skb_irq(skb) when caller consumes a packet from irq context.
 *  Typically used in place of consume_skb(skb) in TX completion path
 *
 * dev_kfree_skb_any(skb) when caller doesn't know its current irq context,
 *  replacing kfree_skb(skb)
 *
 * dev_consume_skb_any(skb) when caller doesn't know its current irq context,
 *  and consumed a packet. Used in place of consume_skb(skb)
 */
static inline void dev_kfree_skb_irq(struct sk_buff *skb)
{
	__dev_kfree_skb_irq(skb, SKB_REASON_DROPPED);
}

static inline void dev_consume_skb_irq(struct sk_buff *skb)
{
	__dev_kfree_skb_irq(skb, SKB_REASON_CONSUMED);
}

static inline void dev_kfree_skb_any(struct sk_buff *skb)
{
	__dev_kfree_skb_any(skb, SKB_REASON_DROPPED);
}

static inline void dev_consume_skb_any(struct sk_buff *skb)
{
	__dev_kfree_skb_any(skb, SKB_REASON_CONSUMED);
}

void generic_xdp_tx(struct sk_buff *skb, struct bpf_prog *xdp_prog);
int do_xdp_generic(struct bpf_prog *xdp_prog, struct sk_buff *skb);
int netif_rx(struct sk_buff *skb);
int netif_rx_ni(struct sk_buff *skb);
int netif_receive_skb(struct sk_buff *skb);
int netif_receive_skb_core(struct sk_buff *skb);
void netif_receive_skb_list(struct list_head *head);
gro_result_t napi_gro_receive(struct napi_struct *napi, struct sk_buff *skb);
void napi_gro_flush(struct napi_struct *napi, bool flush_old);
struct sk_buff *napi_get_frags(struct napi_struct *napi);
gro_result_t napi_gro_frags(struct napi_struct *napi);
struct packet_offload *gro_find_receive_by_type(__be16 type);
struct packet_offload *gro_find_complete_by_type(__be16 type);

static inline void napi_free_frags(struct napi_struct *napi)
{
	kfree_skb(napi->skb);
	napi->skb = NULL;
}

bool netdev_is_rx_handler_busy(struct net_device *dev);
int netdev_rx_handler_register(struct net_device *dev,
			       rx_handler_func_t *rx_handler,
			       void *rx_handler_data);
void netdev_rx_handler_unregister(struct net_device *dev);

bool dev_valid_name(const char *name);
int dev_ioctl(struct net *net, unsigned int cmd, void __user *);
int dev_ethtool(struct net *net, struct ifreq *);
unsigned int dev_get_flags(const struct net_device *);
int __dev_change_flags(struct net_device *, unsigned int flags);
int dev_change_flags(struct net_device *, unsigned int);
void __dev_notify_flags(struct net_device *, unsigned int old_flags,
			unsigned int gchanges);
int dev_change_name(struct net_device *, const char *);
int dev_set_alias(struct net_device *, const char *, size_t);
int dev_change_net_namespace(struct net_device *, struct net *, const char *);
<<<<<<< HEAD
int __dev_set_mtu(struct net_device *, int);
=======
int dev_validate_mtu(struct net_device *dev, int mtu);
>>>>>>> d4a58ee8
int dev_set_mtu(struct net_device *, int);
int dev_change_tx_queue_len(struct net_device *, unsigned long);
void dev_set_group(struct net_device *, int);
int dev_set_mac_address(struct net_device *, struct sockaddr *);
int dev_change_carrier(struct net_device *, bool new_carrier);
int dev_get_phys_port_id(struct net_device *dev,
			 struct netdev_phys_item_id *ppid);
int dev_get_phys_port_name(struct net_device *dev,
			   char *name, size_t len);
int dev_change_proto_down(struct net_device *dev, bool proto_down);
struct sk_buff *validate_xmit_skb_list(struct sk_buff *skb, struct net_device *dev, bool *again);
struct sk_buff *dev_hard_start_xmit(struct sk_buff *skb, struct net_device *dev,
				    struct netdev_queue *txq, int *ret);

typedef int (*bpf_op_t)(struct net_device *dev, struct netdev_bpf *bpf);
int dev_change_xdp_fd(struct net_device *dev, struct netlink_ext_ack *extack,
		      int fd, u32 flags);
u32 __dev_xdp_query(struct net_device *dev, bpf_op_t xdp_op,
		    enum bpf_netdev_command cmd);
int xdp_umem_query(struct net_device *dev, u16 queue_id);

int __dev_forward_skb(struct net_device *dev, struct sk_buff *skb);
int dev_forward_skb(struct net_device *dev, struct sk_buff *skb);
bool is_skb_forwardable(const struct net_device *dev,
			const struct sk_buff *skb);

static __always_inline int ____dev_forward_skb(struct net_device *dev,
					       struct sk_buff *skb)
{
	if (skb_orphan_frags(skb, GFP_ATOMIC) ||
	    unlikely(!is_skb_forwardable(dev, skb))) {
		atomic_long_inc(&dev->rx_dropped);
		kfree_skb(skb);
		return NET_RX_DROP;
	}

	skb_scrub_packet(skb, true);
	skb->priority = 0;
	return 0;
}

void dev_queue_xmit_nit(struct sk_buff *skb, struct net_device *dev);

extern int		netdev_budget;
extern unsigned int	netdev_budget_usecs;

/* Called by rtnetlink.c:rtnl_unlock() */
void netdev_run_todo(void);

/**
 *	dev_put - release reference to device
 *	@dev: network device
 *
 * Release reference to device to allow it to be freed.
 */
static inline void dev_put(struct net_device *dev)
{
	this_cpu_dec(*dev->pcpu_refcnt);
}

/**
 *	dev_hold - get reference to device
 *	@dev: network device
 *
 * Hold reference to device to keep it from being freed.
 */
static inline void dev_hold(struct net_device *dev)
{
	this_cpu_inc(*dev->pcpu_refcnt);
}

/* Carrier loss detection, dial on demand. The functions netif_carrier_on
 * and _off may be called from IRQ context, but it is caller
 * who is responsible for serialization of these calls.
 *
 * The name carrier is inappropriate, these functions should really be
 * called netif_lowerlayer_*() because they represent the state of any
 * kind of lower layer not just hardware media.
 */

void linkwatch_init_dev(struct net_device *dev);
void linkwatch_fire_event(struct net_device *dev);
void linkwatch_forget_dev(struct net_device *dev);

/**
 *	netif_carrier_ok - test if carrier present
 *	@dev: network device
 *
 * Check if carrier is present on device
 */
static inline bool netif_carrier_ok(const struct net_device *dev)
{
	return !test_bit(__LINK_STATE_NOCARRIER, &dev->state);
}

unsigned long dev_trans_start(struct net_device *dev);

void __netdev_watchdog_up(struct net_device *dev);

void netif_carrier_on(struct net_device *dev);

void netif_carrier_off(struct net_device *dev);

/**
 *	netif_dormant_on - mark device as dormant.
 *	@dev: network device
 *
 * Mark device as dormant (as per RFC2863).
 *
 * The dormant state indicates that the relevant interface is not
 * actually in a condition to pass packets (i.e., it is not 'up') but is
 * in a "pending" state, waiting for some external event.  For "on-
 * demand" interfaces, this new state identifies the situation where the
 * interface is waiting for events to place it in the up state.
 */
static inline void netif_dormant_on(struct net_device *dev)
{
	if (!test_and_set_bit(__LINK_STATE_DORMANT, &dev->state))
		linkwatch_fire_event(dev);
}

/**
 *	netif_dormant_off - set device as not dormant.
 *	@dev: network device
 *
 * Device is not in dormant state.
 */
static inline void netif_dormant_off(struct net_device *dev)
{
	if (test_and_clear_bit(__LINK_STATE_DORMANT, &dev->state))
		linkwatch_fire_event(dev);
}

/**
 *	netif_dormant - test if device is dormant
 *	@dev: network device
 *
 * Check if device is dormant.
 */
static inline bool netif_dormant(const struct net_device *dev)
{
	return test_bit(__LINK_STATE_DORMANT, &dev->state);
}


/**
 *	netif_oper_up - test if device is operational
 *	@dev: network device
 *
 * Check if carrier is operational
 */
static inline bool netif_oper_up(const struct net_device *dev)
{
	return (dev->operstate == IF_OPER_UP ||
		dev->operstate == IF_OPER_UNKNOWN /* backward compat */);
}

/**
 *	netif_device_present - is device available or removed
 *	@dev: network device
 *
 * Check if device has not been removed from system.
 */
static inline bool netif_device_present(struct net_device *dev)
{
	return test_bit(__LINK_STATE_PRESENT, &dev->state);
}

void netif_device_detach(struct net_device *dev);

void netif_device_attach(struct net_device *dev);

/*
 * Network interface message level settings
 */

enum {
	NETIF_MSG_DRV		= 0x0001,
	NETIF_MSG_PROBE		= 0x0002,
	NETIF_MSG_LINK		= 0x0004,
	NETIF_MSG_TIMER		= 0x0008,
	NETIF_MSG_IFDOWN	= 0x0010,
	NETIF_MSG_IFUP		= 0x0020,
	NETIF_MSG_RX_ERR	= 0x0040,
	NETIF_MSG_TX_ERR	= 0x0080,
	NETIF_MSG_TX_QUEUED	= 0x0100,
	NETIF_MSG_INTR		= 0x0200,
	NETIF_MSG_TX_DONE	= 0x0400,
	NETIF_MSG_RX_STATUS	= 0x0800,
	NETIF_MSG_PKTDATA	= 0x1000,
	NETIF_MSG_HW		= 0x2000,
	NETIF_MSG_WOL		= 0x4000,
};

#define netif_msg_drv(p)	((p)->msg_enable & NETIF_MSG_DRV)
#define netif_msg_probe(p)	((p)->msg_enable & NETIF_MSG_PROBE)
#define netif_msg_link(p)	((p)->msg_enable & NETIF_MSG_LINK)
#define netif_msg_timer(p)	((p)->msg_enable & NETIF_MSG_TIMER)
#define netif_msg_ifdown(p)	((p)->msg_enable & NETIF_MSG_IFDOWN)
#define netif_msg_ifup(p)	((p)->msg_enable & NETIF_MSG_IFUP)
#define netif_msg_rx_err(p)	((p)->msg_enable & NETIF_MSG_RX_ERR)
#define netif_msg_tx_err(p)	((p)->msg_enable & NETIF_MSG_TX_ERR)
#define netif_msg_tx_queued(p)	((p)->msg_enable & NETIF_MSG_TX_QUEUED)
#define netif_msg_intr(p)	((p)->msg_enable & NETIF_MSG_INTR)
#define netif_msg_tx_done(p)	((p)->msg_enable & NETIF_MSG_TX_DONE)
#define netif_msg_rx_status(p)	((p)->msg_enable & NETIF_MSG_RX_STATUS)
#define netif_msg_pktdata(p)	((p)->msg_enable & NETIF_MSG_PKTDATA)
#define netif_msg_hw(p)		((p)->msg_enable & NETIF_MSG_HW)
#define netif_msg_wol(p)	((p)->msg_enable & NETIF_MSG_WOL)

static inline u32 netif_msg_init(int debug_value, int default_msg_enable_bits)
{
	/* use default */
	if (debug_value < 0 || debug_value >= (sizeof(u32) * 8))
		return default_msg_enable_bits;
	if (debug_value == 0)	/* no output */
		return 0;
	/* set low N bits */
	return (1 << debug_value) - 1;
}

static inline void __netif_tx_lock(struct netdev_queue *txq, int cpu)
{
	spin_lock(&txq->_xmit_lock);
	txq->xmit_lock_owner = cpu;
}

static inline bool __netif_tx_acquire(struct netdev_queue *txq)
{
	__acquire(&txq->_xmit_lock);
	return true;
}

static inline void __netif_tx_release(struct netdev_queue *txq)
{
	__release(&txq->_xmit_lock);
}

static inline void __netif_tx_lock_bh(struct netdev_queue *txq)
{
	spin_lock_bh(&txq->_xmit_lock);
	txq->xmit_lock_owner = smp_processor_id();
}

static inline bool __netif_tx_trylock(struct netdev_queue *txq)
{
	bool ok = spin_trylock(&txq->_xmit_lock);
	if (likely(ok))
		txq->xmit_lock_owner = smp_processor_id();
	return ok;
}

static inline void __netif_tx_unlock(struct netdev_queue *txq)
{
	txq->xmit_lock_owner = -1;
	spin_unlock(&txq->_xmit_lock);
}

static inline void __netif_tx_unlock_bh(struct netdev_queue *txq)
{
	txq->xmit_lock_owner = -1;
	spin_unlock_bh(&txq->_xmit_lock);
}

static inline void txq_trans_update(struct netdev_queue *txq)
{
	if (txq->xmit_lock_owner != -1)
		txq->trans_start = jiffies;
}

/* legacy drivers only, netdev_start_xmit() sets txq->trans_start */
static inline void netif_trans_update(struct net_device *dev)
{
	struct netdev_queue *txq = netdev_get_tx_queue(dev, 0);

	if (txq->trans_start != jiffies)
		txq->trans_start = jiffies;
}

/**
 *	netif_tx_lock - grab network device transmit lock
 *	@dev: network device
 *
 * Get network device transmit lock
 */
static inline void netif_tx_lock(struct net_device *dev)
{
	unsigned int i;
	int cpu;

	spin_lock(&dev->tx_global_lock);
	cpu = smp_processor_id();
	for (i = 0; i < dev->num_tx_queues; i++) {
		struct netdev_queue *txq = netdev_get_tx_queue(dev, i);

		/* We are the only thread of execution doing a
		 * freeze, but we have to grab the _xmit_lock in
		 * order to synchronize with threads which are in
		 * the ->hard_start_xmit() handler and already
		 * checked the frozen bit.
		 */
		__netif_tx_lock(txq, cpu);
		set_bit(__QUEUE_STATE_FROZEN, &txq->state);
		__netif_tx_unlock(txq);
	}
}

static inline void netif_tx_lock_bh(struct net_device *dev)
{
	local_bh_disable();
	netif_tx_lock(dev);
}

static inline void netif_tx_unlock(struct net_device *dev)
{
	unsigned int i;

	for (i = 0; i < dev->num_tx_queues; i++) {
		struct netdev_queue *txq = netdev_get_tx_queue(dev, i);

		/* No need to grab the _xmit_lock here.  If the
		 * queue is not stopped for another reason, we
		 * force a schedule.
		 */
		clear_bit(__QUEUE_STATE_FROZEN, &txq->state);
		netif_schedule_queue(txq);
	}
	spin_unlock(&dev->tx_global_lock);
}

static inline void netif_tx_unlock_bh(struct net_device *dev)
{
	netif_tx_unlock(dev);
	local_bh_enable();
}

#define HARD_TX_LOCK(dev, txq, cpu) {			\
	if ((dev->features & NETIF_F_LLTX) == 0) {	\
		__netif_tx_lock(txq, cpu);		\
	} else {					\
		__netif_tx_acquire(txq);		\
	}						\
}

#define HARD_TX_TRYLOCK(dev, txq)			\
	(((dev->features & NETIF_F_LLTX) == 0) ?	\
		__netif_tx_trylock(txq) :		\
		__netif_tx_acquire(txq))

#define HARD_TX_UNLOCK(dev, txq) {			\
	if ((dev->features & NETIF_F_LLTX) == 0) {	\
		__netif_tx_unlock(txq);			\
	} else {					\
		__netif_tx_release(txq);		\
	}						\
}

static inline void netif_tx_disable(struct net_device *dev)
{
	unsigned int i;
	int cpu;

	local_bh_disable();
	cpu = smp_processor_id();
	for (i = 0; i < dev->num_tx_queues; i++) {
		struct netdev_queue *txq = netdev_get_tx_queue(dev, i);

		__netif_tx_lock(txq, cpu);
		netif_tx_stop_queue(txq);
		__netif_tx_unlock(txq);
	}
	local_bh_enable();
}

static inline void netif_addr_lock(struct net_device *dev)
{
	spin_lock(&dev->addr_list_lock);
}

static inline void netif_addr_lock_nested(struct net_device *dev)
{
	int subclass = SINGLE_DEPTH_NESTING;

	if (dev->netdev_ops->ndo_get_lock_subclass)
		subclass = dev->netdev_ops->ndo_get_lock_subclass(dev);

	spin_lock_nested(&dev->addr_list_lock, subclass);
}

static inline void netif_addr_lock_bh(struct net_device *dev)
{
	spin_lock_bh(&dev->addr_list_lock);
}

static inline void netif_addr_unlock(struct net_device *dev)
{
	spin_unlock(&dev->addr_list_lock);
}

static inline void netif_addr_unlock_bh(struct net_device *dev)
{
	spin_unlock_bh(&dev->addr_list_lock);
}

/*
 * dev_addrs walker. Should be used only for read access. Call with
 * rcu_read_lock held.
 */
#define for_each_dev_addr(dev, ha) \
		list_for_each_entry_rcu(ha, &dev->dev_addrs.list, list)

/* These functions live elsewhere (drivers/net/net_init.c, but related) */

void ether_setup(struct net_device *dev);

/* Support for loadable net-drivers */
struct net_device *alloc_netdev_mqs(int sizeof_priv, const char *name,
				    unsigned char name_assign_type,
				    void (*setup)(struct net_device *),
				    unsigned int txqs, unsigned int rxqs);
int dev_get_valid_name(struct net *net, struct net_device *dev,
		       const char *name);

#define alloc_netdev(sizeof_priv, name, name_assign_type, setup) \
	alloc_netdev_mqs(sizeof_priv, name, name_assign_type, setup, 1, 1)

#define alloc_netdev_mq(sizeof_priv, name, name_assign_type, setup, count) \
	alloc_netdev_mqs(sizeof_priv, name, name_assign_type, setup, count, \
			 count)

int register_netdev(struct net_device *dev);
void unregister_netdev(struct net_device *dev);

/* General hardware address lists handling functions */
int __hw_addr_sync(struct netdev_hw_addr_list *to_list,
		   struct netdev_hw_addr_list *from_list, int addr_len);
void __hw_addr_unsync(struct netdev_hw_addr_list *to_list,
		      struct netdev_hw_addr_list *from_list, int addr_len);
int __hw_addr_sync_dev(struct netdev_hw_addr_list *list,
		       struct net_device *dev,
		       int (*sync)(struct net_device *, const unsigned char *),
		       int (*unsync)(struct net_device *,
				     const unsigned char *));
void __hw_addr_unsync_dev(struct netdev_hw_addr_list *list,
			  struct net_device *dev,
			  int (*unsync)(struct net_device *,
					const unsigned char *));
void __hw_addr_init(struct netdev_hw_addr_list *list);

/* Functions used for device addresses handling */
int dev_addr_add(struct net_device *dev, const unsigned char *addr,
		 unsigned char addr_type);
int dev_addr_del(struct net_device *dev, const unsigned char *addr,
		 unsigned char addr_type);
void dev_addr_flush(struct net_device *dev);
int dev_addr_init(struct net_device *dev);

/* Functions used for unicast addresses handling */
int dev_uc_add(struct net_device *dev, const unsigned char *addr);
int dev_uc_add_excl(struct net_device *dev, const unsigned char *addr);
int dev_uc_del(struct net_device *dev, const unsigned char *addr);
int dev_uc_sync(struct net_device *to, struct net_device *from);
int dev_uc_sync_multiple(struct net_device *to, struct net_device *from);
void dev_uc_unsync(struct net_device *to, struct net_device *from);
void dev_uc_flush(struct net_device *dev);
void dev_uc_init(struct net_device *dev);

/**
 *  __dev_uc_sync - Synchonize device's unicast list
 *  @dev:  device to sync
 *  @sync: function to call if address should be added
 *  @unsync: function to call if address should be removed
 *
 *  Add newly added addresses to the interface, and release
 *  addresses that have been deleted.
 */
static inline int __dev_uc_sync(struct net_device *dev,
				int (*sync)(struct net_device *,
					    const unsigned char *),
				int (*unsync)(struct net_device *,
					      const unsigned char *))
{
	return __hw_addr_sync_dev(&dev->uc, dev, sync, unsync);
}

/**
 *  __dev_uc_unsync - Remove synchronized addresses from device
 *  @dev:  device to sync
 *  @unsync: function to call if address should be removed
 *
 *  Remove all addresses that were added to the device by dev_uc_sync().
 */
static inline void __dev_uc_unsync(struct net_device *dev,
				   int (*unsync)(struct net_device *,
						 const unsigned char *))
{
	__hw_addr_unsync_dev(&dev->uc, dev, unsync);
}

/* Functions used for multicast addresses handling */
int dev_mc_add(struct net_device *dev, const unsigned char *addr);
int dev_mc_add_global(struct net_device *dev, const unsigned char *addr);
int dev_mc_add_excl(struct net_device *dev, const unsigned char *addr);
int dev_mc_del(struct net_device *dev, const unsigned char *addr);
int dev_mc_del_global(struct net_device *dev, const unsigned char *addr);
int dev_mc_sync(struct net_device *to, struct net_device *from);
int dev_mc_sync_multiple(struct net_device *to, struct net_device *from);
void dev_mc_unsync(struct net_device *to, struct net_device *from);
void dev_mc_flush(struct net_device *dev);
void dev_mc_init(struct net_device *dev);

/**
 *  __dev_mc_sync - Synchonize device's multicast list
 *  @dev:  device to sync
 *  @sync: function to call if address should be added
 *  @unsync: function to call if address should be removed
 *
 *  Add newly added addresses to the interface, and release
 *  addresses that have been deleted.
 */
static inline int __dev_mc_sync(struct net_device *dev,
				int (*sync)(struct net_device *,
					    const unsigned char *),
				int (*unsync)(struct net_device *,
					      const unsigned char *))
{
	return __hw_addr_sync_dev(&dev->mc, dev, sync, unsync);
}

/**
 *  __dev_mc_unsync - Remove synchronized addresses from device
 *  @dev:  device to sync
 *  @unsync: function to call if address should be removed
 *
 *  Remove all addresses that were added to the device by dev_mc_sync().
 */
static inline void __dev_mc_unsync(struct net_device *dev,
				   int (*unsync)(struct net_device *,
						 const unsigned char *))
{
	__hw_addr_unsync_dev(&dev->mc, dev, unsync);
}

/* Functions used for secondary unicast and multicast support */
void dev_set_rx_mode(struct net_device *dev);
void __dev_set_rx_mode(struct net_device *dev);
int dev_set_promiscuity(struct net_device *dev, int inc);
int dev_set_allmulti(struct net_device *dev, int inc);
void netdev_state_change(struct net_device *dev);
void netdev_notify_peers(struct net_device *dev);
void netdev_features_change(struct net_device *dev);
/* Load a device via the kmod */
void dev_load(struct net *net, const char *name);
struct rtnl_link_stats64 *dev_get_stats(struct net_device *dev,
					struct rtnl_link_stats64 *storage);
void netdev_stats_to_stats64(struct rtnl_link_stats64 *stats64,
			     const struct net_device_stats *netdev_stats);

extern int		netdev_max_backlog;
extern int		netdev_tstamp_prequeue;
extern int		weight_p;
extern int		dev_weight_rx_bias;
extern int		dev_weight_tx_bias;
extern int		dev_rx_weight;
extern int		dev_tx_weight;

bool netdev_has_upper_dev(struct net_device *dev, struct net_device *upper_dev);
struct net_device *netdev_upper_get_next_dev_rcu(struct net_device *dev,
						     struct list_head **iter);
struct net_device *netdev_all_upper_get_next_dev_rcu(struct net_device *dev,
						     struct list_head **iter);

/* iterate through upper list, must be called under RCU read lock */
#define netdev_for_each_upper_dev_rcu(dev, updev, iter) \
	for (iter = &(dev)->adj_list.upper, \
	     updev = netdev_upper_get_next_dev_rcu(dev, &(iter)); \
	     updev; \
	     updev = netdev_upper_get_next_dev_rcu(dev, &(iter)))

int netdev_walk_all_upper_dev_rcu(struct net_device *dev,
				  int (*fn)(struct net_device *upper_dev,
					    void *data),
				  void *data);

bool netdev_has_upper_dev_all_rcu(struct net_device *dev,
				  struct net_device *upper_dev);

bool netdev_has_any_upper_dev(struct net_device *dev);

void *netdev_lower_get_next_private(struct net_device *dev,
				    struct list_head **iter);
void *netdev_lower_get_next_private_rcu(struct net_device *dev,
					struct list_head **iter);

#define netdev_for_each_lower_private(dev, priv, iter) \
	for (iter = (dev)->adj_list.lower.next, \
	     priv = netdev_lower_get_next_private(dev, &(iter)); \
	     priv; \
	     priv = netdev_lower_get_next_private(dev, &(iter)))

#define netdev_for_each_lower_private_rcu(dev, priv, iter) \
	for (iter = &(dev)->adj_list.lower, \
	     priv = netdev_lower_get_next_private_rcu(dev, &(iter)); \
	     priv; \
	     priv = netdev_lower_get_next_private_rcu(dev, &(iter)))

void *netdev_lower_get_next(struct net_device *dev,
				struct list_head **iter);

#define netdev_for_each_lower_dev(dev, ldev, iter) \
	for (iter = (dev)->adj_list.lower.next, \
	     ldev = netdev_lower_get_next(dev, &(iter)); \
	     ldev; \
	     ldev = netdev_lower_get_next(dev, &(iter)))

struct net_device *netdev_all_lower_get_next(struct net_device *dev,
					     struct list_head **iter);
struct net_device *netdev_all_lower_get_next_rcu(struct net_device *dev,
						 struct list_head **iter);

int netdev_walk_all_lower_dev(struct net_device *dev,
			      int (*fn)(struct net_device *lower_dev,
					void *data),
			      void *data);
int netdev_walk_all_lower_dev_rcu(struct net_device *dev,
				  int (*fn)(struct net_device *lower_dev,
					    void *data),
				  void *data);

void *netdev_adjacent_get_private(struct list_head *adj_list);
void *netdev_lower_get_first_private_rcu(struct net_device *dev);
struct net_device *netdev_master_upper_dev_get(struct net_device *dev);
struct net_device *netdev_master_upper_dev_get_rcu(struct net_device *dev);
int netdev_upper_dev_link(struct net_device *dev, struct net_device *upper_dev,
			  struct netlink_ext_ack *extack);
int netdev_master_upper_dev_link(struct net_device *dev,
				 struct net_device *upper_dev,
				 void *upper_priv, void *upper_info,
				 struct netlink_ext_ack *extack);
void netdev_upper_dev_unlink(struct net_device *dev,
			     struct net_device *upper_dev);
void netdev_adjacent_rename_links(struct net_device *dev, char *oldname);
void *netdev_lower_dev_get_private(struct net_device *dev,
				   struct net_device *lower_dev);
void netdev_lower_state_changed(struct net_device *lower_dev,
				void *lower_state_info);

/* RSS keys are 40 or 52 bytes long */
#define NETDEV_RSS_KEY_LEN 52
extern u8 netdev_rss_key[NETDEV_RSS_KEY_LEN] __read_mostly;
void netdev_rss_key_fill(void *buffer, size_t len);

int dev_get_nest_level(struct net_device *dev);
int skb_checksum_help(struct sk_buff *skb);
int skb_crc32c_csum_help(struct sk_buff *skb);
int skb_csum_hwoffload_help(struct sk_buff *skb,
			    const netdev_features_t features);

struct sk_buff *__skb_gso_segment(struct sk_buff *skb,
				  netdev_features_t features, bool tx_path);
struct sk_buff *skb_mac_gso_segment(struct sk_buff *skb,
				    netdev_features_t features);

struct netdev_bonding_info {
	ifslave	slave;
	ifbond	master;
};

struct netdev_notifier_bonding_info {
	struct netdev_notifier_info info; /* must be first */
	struct netdev_bonding_info  bonding_info;
};

void netdev_bonding_info_change(struct net_device *dev,
				struct netdev_bonding_info *bonding_info);

static inline
struct sk_buff *skb_gso_segment(struct sk_buff *skb, netdev_features_t features)
{
	return __skb_gso_segment(skb, features, true);
}
__be16 skb_network_protocol(struct sk_buff *skb, int *depth);

static inline bool can_checksum_protocol(netdev_features_t features,
					 __be16 protocol)
{
	if (protocol == htons(ETH_P_FCOE))
		return !!(features & NETIF_F_FCOE_CRC);

	/* Assume this is an IP checksum (not SCTP CRC) */

	if (features & NETIF_F_HW_CSUM) {
		/* Can checksum everything */
		return true;
	}

	switch (protocol) {
	case htons(ETH_P_IP):
		return !!(features & NETIF_F_IP_CSUM);
	case htons(ETH_P_IPV6):
		return !!(features & NETIF_F_IPV6_CSUM);
	default:
		return false;
	}
}

#ifdef CONFIG_BUG
void netdev_rx_csum_fault(struct net_device *dev);
#else
static inline void netdev_rx_csum_fault(struct net_device *dev)
{
}
#endif
/* rx skb timestamps */
void net_enable_timestamp(void);
void net_disable_timestamp(void);

#ifdef CONFIG_PROC_FS
int __init dev_proc_init(void);
#else
#define dev_proc_init() 0
#endif

static inline netdev_tx_t __netdev_start_xmit(const struct net_device_ops *ops,
					      struct sk_buff *skb, struct net_device *dev,
					      bool more)
{
	skb->xmit_more = more ? 1 : 0;
	return ops->ndo_start_xmit(skb, dev);
}

static inline netdev_tx_t netdev_start_xmit(struct sk_buff *skb, struct net_device *dev,
					    struct netdev_queue *txq, bool more)
{
	const struct net_device_ops *ops = dev->netdev_ops;
	int rc;

	rc = __netdev_start_xmit(ops, skb, dev, more);
	if (rc == NETDEV_TX_OK)
		txq_trans_update(txq);

	return rc;
}

int netdev_class_create_file_ns(const struct class_attribute *class_attr,
				const void *ns);
void netdev_class_remove_file_ns(const struct class_attribute *class_attr,
				 const void *ns);

static inline int netdev_class_create_file(const struct class_attribute *class_attr)
{
	return netdev_class_create_file_ns(class_attr, NULL);
}

static inline void netdev_class_remove_file(const struct class_attribute *class_attr)
{
	netdev_class_remove_file_ns(class_attr, NULL);
}

extern const struct kobj_ns_type_operations net_ns_type_operations;

const char *netdev_drivername(const struct net_device *dev);

void linkwatch_run_queue(void);

static inline netdev_features_t netdev_intersect_features(netdev_features_t f1,
							  netdev_features_t f2)
{
	if ((f1 ^ f2) & NETIF_F_HW_CSUM) {
		if (f1 & NETIF_F_HW_CSUM)
			f1 |= (NETIF_F_IP_CSUM|NETIF_F_IPV6_CSUM);
		else
			f2 |= (NETIF_F_IP_CSUM|NETIF_F_IPV6_CSUM);
	}

	return f1 & f2;
}

static inline netdev_features_t netdev_get_wanted_features(
	struct net_device *dev)
{
	return (dev->features & ~dev->hw_features) | dev->wanted_features;
}
netdev_features_t netdev_increment_features(netdev_features_t all,
	netdev_features_t one, netdev_features_t mask);

/* Allow TSO being used on stacked device :
 * Performing the GSO segmentation before last device
 * is a performance improvement.
 */
static inline netdev_features_t netdev_add_tso_features(netdev_features_t features,
							netdev_features_t mask)
{
	return netdev_increment_features(features, NETIF_F_ALL_TSO, mask);
}

int __netdev_update_features(struct net_device *dev);
void netdev_update_features(struct net_device *dev);
void netdev_change_features(struct net_device *dev);

void netif_stacked_transfer_operstate(const struct net_device *rootdev,
					struct net_device *dev);

netdev_features_t passthru_features_check(struct sk_buff *skb,
					  struct net_device *dev,
					  netdev_features_t features);
netdev_features_t netif_skb_features(struct sk_buff *skb);

static inline bool net_gso_ok(netdev_features_t features, int gso_type)
{
	netdev_features_t feature = (netdev_features_t)gso_type << NETIF_F_GSO_SHIFT;

	/* check flags correspondence */
	BUILD_BUG_ON(SKB_GSO_TCPV4   != (NETIF_F_TSO >> NETIF_F_GSO_SHIFT));
	BUILD_BUG_ON(SKB_GSO_DODGY   != (NETIF_F_GSO_ROBUST >> NETIF_F_GSO_SHIFT));
	BUILD_BUG_ON(SKB_GSO_TCP_ECN != (NETIF_F_TSO_ECN >> NETIF_F_GSO_SHIFT));
	BUILD_BUG_ON(SKB_GSO_TCP_FIXEDID != (NETIF_F_TSO_MANGLEID >> NETIF_F_GSO_SHIFT));
	BUILD_BUG_ON(SKB_GSO_TCPV6   != (NETIF_F_TSO6 >> NETIF_F_GSO_SHIFT));
	BUILD_BUG_ON(SKB_GSO_FCOE    != (NETIF_F_FSO >> NETIF_F_GSO_SHIFT));
	BUILD_BUG_ON(SKB_GSO_GRE     != (NETIF_F_GSO_GRE >> NETIF_F_GSO_SHIFT));
	BUILD_BUG_ON(SKB_GSO_GRE_CSUM != (NETIF_F_GSO_GRE_CSUM >> NETIF_F_GSO_SHIFT));
	BUILD_BUG_ON(SKB_GSO_IPXIP4  != (NETIF_F_GSO_IPXIP4 >> NETIF_F_GSO_SHIFT));
	BUILD_BUG_ON(SKB_GSO_IPXIP6  != (NETIF_F_GSO_IPXIP6 >> NETIF_F_GSO_SHIFT));
	BUILD_BUG_ON(SKB_GSO_UDP_TUNNEL != (NETIF_F_GSO_UDP_TUNNEL >> NETIF_F_GSO_SHIFT));
	BUILD_BUG_ON(SKB_GSO_UDP_TUNNEL_CSUM != (NETIF_F_GSO_UDP_TUNNEL_CSUM >> NETIF_F_GSO_SHIFT));
	BUILD_BUG_ON(SKB_GSO_PARTIAL != (NETIF_F_GSO_PARTIAL >> NETIF_F_GSO_SHIFT));
	BUILD_BUG_ON(SKB_GSO_TUNNEL_REMCSUM != (NETIF_F_GSO_TUNNEL_REMCSUM >> NETIF_F_GSO_SHIFT));
	BUILD_BUG_ON(SKB_GSO_SCTP    != (NETIF_F_GSO_SCTP >> NETIF_F_GSO_SHIFT));
	BUILD_BUG_ON(SKB_GSO_ESP != (NETIF_F_GSO_ESP >> NETIF_F_GSO_SHIFT));
	BUILD_BUG_ON(SKB_GSO_UDP != (NETIF_F_GSO_UDP >> NETIF_F_GSO_SHIFT));
	BUILD_BUG_ON(SKB_GSO_UDP_L4 != (NETIF_F_GSO_UDP_L4 >> NETIF_F_GSO_SHIFT));

	return (features & feature) == feature;
}

static inline bool skb_gso_ok(struct sk_buff *skb, netdev_features_t features)
{
	return net_gso_ok(features, skb_shinfo(skb)->gso_type) &&
	       (!skb_has_frag_list(skb) || (features & NETIF_F_FRAGLIST));
}

static inline bool netif_needs_gso(struct sk_buff *skb,
				   netdev_features_t features)
{
	return skb_is_gso(skb) && (!skb_gso_ok(skb, features) ||
		unlikely((skb->ip_summed != CHECKSUM_PARTIAL) &&
			 (skb->ip_summed != CHECKSUM_UNNECESSARY)));
}

static inline void netif_set_gso_max_size(struct net_device *dev,
					  unsigned int size)
{
	dev->gso_max_size = size;
}

static inline void skb_gso_error_unwind(struct sk_buff *skb, __be16 protocol,
					int pulled_hlen, u16 mac_offset,
					int mac_len)
{
	skb->protocol = protocol;
	skb->encapsulation = 1;
	skb_push(skb, pulled_hlen);
	skb_reset_transport_header(skb);
	skb->mac_header = mac_offset;
	skb->network_header = skb->mac_header + mac_len;
	skb->mac_len = mac_len;
}

static inline bool netif_is_macsec(const struct net_device *dev)
{
	return dev->priv_flags & IFF_MACSEC;
}

static inline bool netif_is_macvlan(const struct net_device *dev)
{
	return dev->priv_flags & IFF_MACVLAN;
}

static inline bool netif_is_macvlan_port(const struct net_device *dev)
{
	return dev->priv_flags & IFF_MACVLAN_PORT;
}

static inline bool netif_is_bond_master(const struct net_device *dev)
{
	return dev->flags & IFF_MASTER && dev->priv_flags & IFF_BONDING;
}

static inline bool netif_is_bond_slave(const struct net_device *dev)
{
	return dev->flags & IFF_SLAVE && dev->priv_flags & IFF_BONDING;
}

static inline bool netif_supports_nofcs(struct net_device *dev)
{
	return dev->priv_flags & IFF_SUPP_NOFCS;
}

static inline bool netif_has_l3_rx_handler(const struct net_device *dev)
{
	return dev->priv_flags & IFF_L3MDEV_RX_HANDLER;
}

static inline bool netif_is_l3_master(const struct net_device *dev)
{
	return dev->priv_flags & IFF_L3MDEV_MASTER;
}

static inline bool netif_is_l3_slave(const struct net_device *dev)
{
	return dev->priv_flags & IFF_L3MDEV_SLAVE;
}

static inline bool netif_is_bridge_master(const struct net_device *dev)
{
	return dev->priv_flags & IFF_EBRIDGE;
}

static inline bool netif_is_bridge_port(const struct net_device *dev)
{
	return dev->priv_flags & IFF_BRIDGE_PORT;
}

static inline bool netif_is_ovs_master(const struct net_device *dev)
{
	return dev->priv_flags & IFF_OPENVSWITCH;
}

static inline bool netif_is_ovs_port(const struct net_device *dev)
{
	return dev->priv_flags & IFF_OVS_DATAPATH;
}

static inline bool netif_is_team_master(const struct net_device *dev)
{
	return dev->priv_flags & IFF_TEAM;
}

static inline bool netif_is_team_port(const struct net_device *dev)
{
	return dev->priv_flags & IFF_TEAM_PORT;
}

static inline bool netif_is_lag_master(const struct net_device *dev)
{
	return netif_is_bond_master(dev) || netif_is_team_master(dev);
}

static inline bool netif_is_lag_port(const struct net_device *dev)
{
	return netif_is_bond_slave(dev) || netif_is_team_port(dev);
}

static inline bool netif_is_rxfh_configured(const struct net_device *dev)
{
	return dev->priv_flags & IFF_RXFH_CONFIGURED;
}

static inline bool netif_is_failover(const struct net_device *dev)
{
	return dev->priv_flags & IFF_FAILOVER;
}

static inline bool netif_is_failover_slave(const struct net_device *dev)
{
	return dev->priv_flags & IFF_FAILOVER_SLAVE;
}

/* This device needs to keep skb dst for qdisc enqueue or ndo_start_xmit() */
static inline void netif_keep_dst(struct net_device *dev)
{
	dev->priv_flags &= ~(IFF_XMIT_DST_RELEASE | IFF_XMIT_DST_RELEASE_PERM);
}

/* return true if dev can't cope with mtu frames that need vlan tag insertion */
static inline bool netif_reduces_vlan_mtu(struct net_device *dev)
{
	/* TODO: reserve and use an additional IFF bit, if we get more users */
	return dev->priv_flags & IFF_MACSEC;
}

extern struct pernet_operations __net_initdata loopback_net_ops;

/* Logging, debugging and troubleshooting/diagnostic helpers. */

/* netdev_printk helpers, similar to dev_printk */

static inline const char *netdev_name(const struct net_device *dev)
{
	if (!dev->name[0] || strchr(dev->name, '%'))
		return "(unnamed net_device)";
	return dev->name;
}

static inline bool netdev_unregistering(const struct net_device *dev)
{
	return dev->reg_state == NETREG_UNREGISTERING;
}

static inline const char *netdev_reg_state(const struct net_device *dev)
{
	switch (dev->reg_state) {
	case NETREG_UNINITIALIZED: return " (uninitialized)";
	case NETREG_REGISTERED: return "";
	case NETREG_UNREGISTERING: return " (unregistering)";
	case NETREG_UNREGISTERED: return " (unregistered)";
	case NETREG_RELEASED: return " (released)";
	case NETREG_DUMMY: return " (dummy)";
	}

	WARN_ONCE(1, "%s: unknown reg_state %d\n", dev->name, dev->reg_state);
	return " (unknown)";
}

__printf(3, 4)
void netdev_printk(const char *level, const struct net_device *dev,
		   const char *format, ...);
__printf(2, 3)
void netdev_emerg(const struct net_device *dev, const char *format, ...);
__printf(2, 3)
void netdev_alert(const struct net_device *dev, const char *format, ...);
__printf(2, 3)
void netdev_crit(const struct net_device *dev, const char *format, ...);
__printf(2, 3)
void netdev_err(const struct net_device *dev, const char *format, ...);
__printf(2, 3)
void netdev_warn(const struct net_device *dev, const char *format, ...);
__printf(2, 3)
void netdev_notice(const struct net_device *dev, const char *format, ...);
__printf(2, 3)
void netdev_info(const struct net_device *dev, const char *format, ...);

#define netdev_level_once(level, dev, fmt, ...)			\
do {								\
	static bool __print_once __read_mostly;			\
								\
	if (!__print_once) {					\
		__print_once = true;				\
		netdev_printk(level, dev, fmt, ##__VA_ARGS__);	\
	}							\
} while (0)

#define netdev_emerg_once(dev, fmt, ...) \
	netdev_level_once(KERN_EMERG, dev, fmt, ##__VA_ARGS__)
#define netdev_alert_once(dev, fmt, ...) \
	netdev_level_once(KERN_ALERT, dev, fmt, ##__VA_ARGS__)
#define netdev_crit_once(dev, fmt, ...) \
	netdev_level_once(KERN_CRIT, dev, fmt, ##__VA_ARGS__)
#define netdev_err_once(dev, fmt, ...) \
	netdev_level_once(KERN_ERR, dev, fmt, ##__VA_ARGS__)
#define netdev_warn_once(dev, fmt, ...) \
	netdev_level_once(KERN_WARNING, dev, fmt, ##__VA_ARGS__)
#define netdev_notice_once(dev, fmt, ...) \
	netdev_level_once(KERN_NOTICE, dev, fmt, ##__VA_ARGS__)
#define netdev_info_once(dev, fmt, ...) \
	netdev_level_once(KERN_INFO, dev, fmt, ##__VA_ARGS__)

#define MODULE_ALIAS_NETDEV(device) \
	MODULE_ALIAS("netdev-" device)

#if defined(CONFIG_DYNAMIC_DEBUG)
#define netdev_dbg(__dev, format, args...)			\
do {								\
	dynamic_netdev_dbg(__dev, format, ##args);		\
} while (0)
#elif defined(DEBUG)
#define netdev_dbg(__dev, format, args...)			\
	netdev_printk(KERN_DEBUG, __dev, format, ##args)
#else
#define netdev_dbg(__dev, format, args...)			\
({								\
	if (0)							\
		netdev_printk(KERN_DEBUG, __dev, format, ##args); \
})
#endif

#if defined(VERBOSE_DEBUG)
#define netdev_vdbg	netdev_dbg
#else

#define netdev_vdbg(dev, format, args...)			\
({								\
	if (0)							\
		netdev_printk(KERN_DEBUG, dev, format, ##args);	\
	0;							\
})
#endif

/*
 * netdev_WARN() acts like dev_printk(), but with the key difference
 * of using a WARN/WARN_ON to get the message out, including the
 * file/line information and a backtrace.
 */
#define netdev_WARN(dev, format, args...)			\
	WARN(1, "netdevice: %s%s\n" format, netdev_name(dev),	\
	     netdev_reg_state(dev), ##args)

#define netdev_WARN_ONCE(dev, format, args...)				\
	WARN_ONCE(1, "netdevice: %s%s\n" format, netdev_name(dev),	\
		  netdev_reg_state(dev), ##args)

/* netif printk helpers, similar to netdev_printk */

#define netif_printk(priv, type, level, dev, fmt, args...)	\
do {					  			\
	if (netif_msg_##type(priv))				\
		netdev_printk(level, (dev), fmt, ##args);	\
} while (0)

#define netif_level(level, priv, type, dev, fmt, args...)	\
do {								\
	if (netif_msg_##type(priv))				\
		netdev_##level(dev, fmt, ##args);		\
} while (0)

#define netif_emerg(priv, type, dev, fmt, args...)		\
	netif_level(emerg, priv, type, dev, fmt, ##args)
#define netif_alert(priv, type, dev, fmt, args...)		\
	netif_level(alert, priv, type, dev, fmt, ##args)
#define netif_crit(priv, type, dev, fmt, args...)		\
	netif_level(crit, priv, type, dev, fmt, ##args)
#define netif_err(priv, type, dev, fmt, args...)		\
	netif_level(err, priv, type, dev, fmt, ##args)
#define netif_warn(priv, type, dev, fmt, args...)		\
	netif_level(warn, priv, type, dev, fmt, ##args)
#define netif_notice(priv, type, dev, fmt, args...)		\
	netif_level(notice, priv, type, dev, fmt, ##args)
#define netif_info(priv, type, dev, fmt, args...)		\
	netif_level(info, priv, type, dev, fmt, ##args)

#if defined(CONFIG_DYNAMIC_DEBUG)
#define netif_dbg(priv, type, netdev, format, args...)		\
do {								\
	if (netif_msg_##type(priv))				\
		dynamic_netdev_dbg(netdev, format, ##args);	\
} while (0)
#elif defined(DEBUG)
#define netif_dbg(priv, type, dev, format, args...)		\
	netif_printk(priv, type, KERN_DEBUG, dev, format, ##args)
#else
#define netif_dbg(priv, type, dev, format, args...)			\
({									\
	if (0)								\
		netif_printk(priv, type, KERN_DEBUG, dev, format, ##args); \
	0;								\
})
#endif

/* if @cond then downgrade to debug, else print at @level */
#define netif_cond_dbg(priv, type, netdev, cond, level, fmt, args...)     \
	do {                                                              \
		if (cond)                                                 \
			netif_dbg(priv, type, netdev, fmt, ##args);       \
		else                                                      \
			netif_ ## level(priv, type, netdev, fmt, ##args); \
	} while (0)

#if defined(VERBOSE_DEBUG)
#define netif_vdbg	netif_dbg
#else
#define netif_vdbg(priv, type, dev, format, args...)		\
({								\
	if (0)							\
		netif_printk(priv, type, KERN_DEBUG, dev, format, ##args); \
	0;							\
})
#endif

/*
 *	The list of packet types we will receive (as opposed to discard)
 *	and the routines to invoke.
 *
 *	Why 16. Because with 16 the only overlap we get on a hash of the
 *	low nibble of the protocol value is RARP/SNAP/X.25.
 *
 *      NOTE:  That is no longer true with the addition of VLAN tags.  Not
 *             sure which should go first, but I bet it won't make much
 *             difference if we are running VLANs.  The good news is that
 *             this protocol won't be in the list unless compiled in, so
 *             the average user (w/out VLANs) will not be adversely affected.
 *             --BLG
 *
 *		0800	IP
 *		8100    802.1Q VLAN
 *		0001	802.3
 *		0002	AX.25
 *		0004	802.2
 *		8035	RARP
 *		0005	SNAP
 *		0805	X.25
 *		0806	ARP
 *		8137	IPX
 *		0009	Localtalk
 *		86DD	IPv6
 */
#define PTYPE_HASH_SIZE	(16)
#define PTYPE_HASH_MASK	(PTYPE_HASH_SIZE - 1)

#endif	/* _LINUX_NETDEVICE_H */<|MERGE_RESOLUTION|>--- conflicted
+++ resolved
@@ -3590,11 +3590,8 @@
 int dev_change_name(struct net_device *, const char *);
 int dev_set_alias(struct net_device *, const char *, size_t);
 int dev_change_net_namespace(struct net_device *, struct net *, const char *);
-<<<<<<< HEAD
 int __dev_set_mtu(struct net_device *, int);
-=======
 int dev_validate_mtu(struct net_device *dev, int mtu);
->>>>>>> d4a58ee8
 int dev_set_mtu(struct net_device *, int);
 int dev_change_tx_queue_len(struct net_device *, unsigned long);
 void dev_set_group(struct net_device *, int);
