/*
 * linux/include/linux/sunrpc/svc.h
 *
 * RPC server declarations.
 *
 * Copyright (C) 1995, 1996 Olaf Kirch <okir@monad.swb.de>
 */


#ifndef SUNRPC_SVC_H
#define SUNRPC_SVC_H

#include <linux/in.h>
#include <linux/in6.h>
#include <linux/sunrpc/types.h>
#include <linux/sunrpc/xdr.h>
#include <linux/sunrpc/auth.h>
#include <linux/sunrpc/svcauth.h>
#include <linux/wait.h>
#include <linux/mm.h>

/* statistics for svc_pool structures */
struct svc_pool_stats {
	atomic_long_t	packets;
	unsigned long	sockets_queued;
	atomic_long_t	threads_woken;
	atomic_long_t	threads_timedout;
};

/*
 *
 * RPC service thread pool.
 *
 * Pool of threads and temporary sockets.  Generally there is only
 * a single one of these per RPC service, but on NUMA machines those
 * services that can benefit from it (i.e. nfs but not lockd) will
 * have one pool per NUMA node.  This optimisation reduces cross-
 * node traffic on multi-node NUMA NFS servers.
 */
struct svc_pool {
	unsigned int		sp_id;	    	/* pool id; also node id on NUMA */
	spinlock_t		sp_lock;	/* protects all fields */
	struct list_head	sp_sockets;	/* pending sockets */
	unsigned int		sp_nrthreads;	/* # of threads in pool */
	struct list_head	sp_all_threads;	/* all server threads */
	struct svc_pool_stats	sp_stats;	/* statistics on pool operation */
#define	SP_TASK_PENDING		(0)		/* still work to do even if no
						 * xprt is queued. */
	unsigned long		sp_flags;
} ____cacheline_aligned_in_smp;

struct svc_serv;

struct svc_serv_ops {
	/* Callback to use when last thread exits. */
	void		(*svo_shutdown)(struct svc_serv *, struct net *);

	/* function for service threads to run */
	int		(*svo_function)(void *);

	/* queue up a transport for servicing */
	void		(*svo_enqueue_xprt)(struct svc_xprt *);

	/* set up thread (or whatever) execution context */
	int		(*svo_setup)(struct svc_serv *, struct svc_pool *, int);

	/* optional module to count when adding threads (pooled svcs only) */
	struct module	*svo_module;
};

/*
 * RPC service.
 *
 * An RPC service is a ``daemon,'' possibly multithreaded, which
 * receives and processes incoming RPC messages.
 * It has one or more transport sockets associated with it, and maintains
 * a list of idle threads waiting for input.
 *
 * We currently do not support more than one RPC program per daemon.
 */
struct svc_serv {
	struct svc_program *	sv_program;	/* RPC program */
	struct svc_stat *	sv_stats;	/* RPC statistics */
	spinlock_t		sv_lock;
	unsigned int		sv_nrthreads;	/* # of server threads */
	unsigned int		sv_maxconn;	/* max connections allowed or
						 * '0' causing max to be based
						 * on number of threads. */

	unsigned int		sv_max_payload;	/* datagram payload size */
	unsigned int		sv_max_mesg;	/* max_payload + 1 page for overheads */
	unsigned int		sv_xdrsize;	/* XDR buffer size */
	struct list_head	sv_permsocks;	/* all permanent sockets */
	struct list_head	sv_tempsocks;	/* all temporary sockets */
	int			sv_tmpcnt;	/* count of temporary sockets */
	struct timer_list	sv_temptimer;	/* timer for aging temporary sockets */

	char *			sv_name;	/* service name */

	unsigned int		sv_nrpools;	/* number of thread pools */
	struct svc_pool *	sv_pools;	/* array of thread pools */
	struct svc_serv_ops	*sv_ops;	/* server operations */
#if defined(CONFIG_SUNRPC_BACKCHANNEL)
	struct list_head	sv_cb_list;	/* queue for callback requests
						 * that arrive over the same
						 * connection */
	spinlock_t		sv_cb_lock;	/* protects the svc_cb_list */
	wait_queue_head_t	sv_cb_waitq;	/* sleep here if there are no
						 * entries in the svc_cb_list */
	struct svc_xprt		*sv_bc_xprt;	/* callback on fore channel */
#endif /* CONFIG_SUNRPC_BACKCHANNEL */
};

/*
 * We use sv_nrthreads as a reference count.  svc_destroy() drops
 * this refcount, so we need to bump it up around operations that
 * change the number of threads.  Horrible, but there it is.
 * Should be called with the "service mutex" held.
 */
static inline void svc_get(struct svc_serv *serv)
{
	serv->sv_nrthreads++;
}

/*
 * Maximum payload size supported by a kernel RPC server.
 * This is use to determine the max number of pages nfsd is
 * willing to return in a single READ operation.
 *
 * These happen to all be powers of 2, which is not strictly
 * necessary but helps enforce the real limitation, which is
 * that they should be multiples of PAGE_SIZE.
 *
 * For UDP transports, a block plus NFS,RPC, and UDP headers
 * has to fit into the IP datagram limit of 64K.  The largest
 * feasible number for all known page sizes is probably 48K,
 * but we choose 32K here.  This is the same as the historical
 * Linux limit; someone who cares more about NFS/UDP performance
 * can test a larger number.
 *
 * For TCP transports we have more freedom.  A size of 1MB is
 * chosen to match the client limit.  Other OSes are known to
 * have larger limits, but those numbers are probably beyond
 * the point of diminishing returns.
 */
#define RPCSVC_MAXPAYLOAD	(1*1024*1024u)
#define RPCSVC_MAXPAYLOAD_TCP	RPCSVC_MAXPAYLOAD
#define RPCSVC_MAXPAYLOAD_UDP	(32*1024u)

extern u32 svc_max_payload(const struct svc_rqst *rqstp);

/*
 * RPC Requsts and replies are stored in one or more pages.
 * We maintain an array of pages for each server thread.
 * Requests are copied into these pages as they arrive.  Remaining
 * pages are available to write the reply into.
 *
 * Pages are sent using ->sendpage so each server thread needs to
 * allocate more to replace those used in sending.  To help keep track
 * of these pages we have a receive list where all pages initialy live,
 * and a send list where pages are moved to when there are to be part
 * of a reply.
 *
 * We use xdr_buf for holding responses as it fits well with NFS
 * read responses (that have a header, and some data pages, and possibly
 * a tail) and means we can share some client side routines.
 *
 * The xdr_buf.head kvec always points to the first page in the rq_*pages
 * list.  The xdr_buf.pages pointer points to the second page on that
 * list.  xdr_buf.tail points to the end of the first page.
 * This assumes that the non-page part of an rpc reply will fit
 * in a page - NFSd ensures this.  lockd also has no trouble.
 *
 * Each request/reply pair can have at most one "payload", plus two pages,
 * one for the request, and one for the reply.
 * We using ->sendfile to return read data, we might need one extra page
 * if the request is not page-aligned.  So add another '1'.
 */
#define RPCSVC_MAXPAGES		((RPCSVC_MAXPAYLOAD+PAGE_SIZE-1)/PAGE_SIZE \
				+ 2 + 1)

static inline u32 svc_getnl(struct kvec *iov)
{
	__be32 val, *vp;
	vp = iov->iov_base;
	val = *vp++;
	iov->iov_base = (void*)vp;
	iov->iov_len -= sizeof(__be32);
	return ntohl(val);
}

static inline void svc_putnl(struct kvec *iov, u32 val)
{
	__be32 *vp = iov->iov_base + iov->iov_len;
	*vp = htonl(val);
	iov->iov_len += sizeof(__be32);
}

static inline __be32 svc_getu32(struct kvec *iov)
{
	__be32 val, *vp;
	vp = iov->iov_base;
	val = *vp++;
	iov->iov_base = (void*)vp;
	iov->iov_len -= sizeof(__be32);
	return val;
}

static inline void svc_ungetu32(struct kvec *iov)
{
	__be32 *vp = (__be32 *)iov->iov_base;
	iov->iov_base = (void *)(vp - 1);
	iov->iov_len += sizeof(*vp);
}

static inline void svc_putu32(struct kvec *iov, __be32 val)
{
	__be32 *vp = iov->iov_base + iov->iov_len;
	*vp = val;
	iov->iov_len += sizeof(__be32);
}

/*
 * The context of a single thread, including the request currently being
 * processed.
 */
struct svc_rqst {
	struct list_head	rq_all;		/* all threads list */
	struct rcu_head		rq_rcu_head;	/* for RCU deferred kfree */
	struct svc_xprt *	rq_xprt;	/* transport ptr */

	struct sockaddr_storage	rq_addr;	/* peer address */
	size_t			rq_addrlen;
	struct sockaddr_storage	rq_daddr;	/* dest addr of request
						 *  - reply from here */
	size_t			rq_daddrlen;

	struct svc_serv *	rq_server;	/* RPC service definition */
	struct svc_pool *	rq_pool;	/* thread pool */
	struct svc_procedure *	rq_procinfo;	/* procedure info */
	struct auth_ops *	rq_authop;	/* authentication flavour */
	struct svc_cred		rq_cred;	/* auth info */
	void *			rq_xprt_ctxt;	/* transport specific context ptr */
	struct svc_deferred_req*rq_deferred;	/* deferred request we are replaying */

	size_t			rq_xprt_hlen;	/* xprt header len */
	struct xdr_buf		rq_arg;
	struct xdr_buf		rq_res;
	struct page		*rq_pages[RPCSVC_MAXPAGES + 1];
	struct page *		*rq_respages;	/* points into rq_pages */
	struct page *		*rq_next_page; /* next reply page to use */
	struct page *		*rq_page_end;  /* one past the last page */

	struct kvec		rq_vec[RPCSVC_MAXPAGES]; /* generally useful.. */

	__be32			rq_xid;		/* transmission id */
	u32			rq_prog;	/* program number */
	u32			rq_vers;	/* program version */
	u32			rq_proc;	/* procedure number */
	u32			rq_prot;	/* IP protocol */
	int			rq_cachetype;	/* catering to nfsd */
#define	RQ_SECURE	(0)			/* secure port */
#define	RQ_LOCAL	(1)			/* local request */
#define	RQ_USEDEFERRAL	(2)			/* use deferral */
#define	RQ_DROPME	(3)			/* drop current reply */
#define	RQ_SPLICE_OK	(4)			/* turned off in gss privacy
						 * to prevent encrypting page
						 * cache pages */
#define	RQ_VICTIM	(5)			/* about to be shut down */
#define	RQ_BUSY		(6)			/* request is busy */
#define	RQ_DATA		(7)			/* request has data */
#define RQ_AUTHERR	(8)			/* Request status is auth error */
	unsigned long		rq_flags;	/* flags field */

	void *			rq_argp;	/* decoded arguments */
	void *			rq_resp;	/* xdr'd results */
	void *			rq_auth_data;	/* flavor-specific data */
	int			rq_auth_slack;	/* extra space xdr code
						 * should leave in head
						 * for krb5i, krb5p.
						 */
	int			rq_reserved;	/* space on socket outq
						 * reserved for this request
						 */

	struct cache_req	rq_chandle;	/* handle passed to caches for 
						 * request delaying 
						 */
	/* Catering to nfsd */
	struct auth_domain *	rq_client;	/* RPC peer info */
	struct auth_domain *	rq_gssclient;	/* "gss/"-style peer info */
	struct svc_cacherep *	rq_cacherep;	/* cache info */
	struct task_struct	*rq_task;	/* service thread */
	spinlock_t		rq_lock;	/* per-request lock */
	struct net		*rq_bc_net;	/* pointer to backchannel's
						 * net namespace
						 */
};

#define SVC_NET(rqst) (rqst->rq_xprt ? rqst->rq_xprt->xpt_net : rqst->rq_bc_net)

/*
 * Rigorous type checking on sockaddr type conversions
 */
static inline struct sockaddr_in *svc_addr_in(const struct svc_rqst *rqst)
{
	return (struct sockaddr_in *) &rqst->rq_addr;
}

static inline struct sockaddr_in6 *svc_addr_in6(const struct svc_rqst *rqst)
{
	return (struct sockaddr_in6 *) &rqst->rq_addr;
}

static inline struct sockaddr *svc_addr(const struct svc_rqst *rqst)
{
	return (struct sockaddr *) &rqst->rq_addr;
}

static inline struct sockaddr_in *svc_daddr_in(const struct svc_rqst *rqst)
{
	return (struct sockaddr_in *) &rqst->rq_daddr;
}

static inline struct sockaddr_in6 *svc_daddr_in6(const struct svc_rqst *rqst)
{
	return (struct sockaddr_in6 *) &rqst->rq_daddr;
}

static inline struct sockaddr *svc_daddr(const struct svc_rqst *rqst)
{
	return (struct sockaddr *) &rqst->rq_daddr;
}

/*
 * Check buffer bounds after decoding arguments
 */
static inline int
xdr_argsize_check(struct svc_rqst *rqstp, __be32 *p)
{
	char *cp = (char *)p;
	struct kvec *vec = &rqstp->rq_arg.head[0];
	return cp >= (char*)vec->iov_base
		&& cp <= (char*)vec->iov_base + vec->iov_len;
}

static inline int
xdr_ressize_check(struct svc_rqst *rqstp, __be32 *p)
{
	struct kvec *vec = &rqstp->rq_res.head[0];
	char *cp = (char*)p;

	vec->iov_len = cp - (char*)vec->iov_base;

	return vec->iov_len <= PAGE_SIZE;
}

static inline void svc_free_res_pages(struct svc_rqst *rqstp)
{
	while (rqstp->rq_next_page != rqstp->rq_respages) {
		struct page **pp = --rqstp->rq_next_page;
		if (*pp) {
			put_page(*pp);
			*pp = NULL;
		}
	}
}

struct svc_deferred_req {
	u32			prot;	/* protocol (UDP or TCP) */
	struct svc_xprt		*xprt;
	struct sockaddr_storage	addr;	/* where reply must go */
	size_t			addrlen;
	struct sockaddr_storage	daddr;	/* where reply must come from */
	size_t			daddrlen;
	struct cache_deferred_req handle;
	size_t			xprt_hlen;
	int			argslen;
	__be32			args[0];
};

/*
 * List of RPC programs on the same transport endpoint
 */
struct svc_program {
	struct svc_program *	pg_next;	/* other programs (same xprt) */
	u32			pg_prog;	/* program number */
	unsigned int		pg_lovers;	/* lowest version */
	unsigned int		pg_hivers;	/* highest version */
	unsigned int		pg_nvers;	/* number of versions */
	struct svc_version **	pg_vers;	/* version array */
	char *			pg_name;	/* service name */
	char *			pg_class;	/* class name: services sharing authentication */
	struct svc_stat *	pg_stats;	/* rpc statistics */
	int			(*pg_authenticate)(struct svc_rqst *);
};

/*
 * RPC program version
 */
struct svc_version {
	u32			vs_vers;	/* version number */
	u32			vs_nproc;	/* number of procedures */
	struct svc_procedure *	vs_proc;	/* per-procedure info */
	u32			vs_xdrsize;	/* xdrsize needed for this version */

	/* Don't register with rpcbind */
	bool			vs_hidden;

	/* Don't care if the rpcbind registration fails */
	bool			vs_rpcb_optnl;

	/* Need xprt with congestion control */
	bool			vs_need_cong_ctrl;

	/* Override dispatch function (e.g. when caching replies).
	 * A return value of 0 means drop the request. 
	 * vs_dispatch == NULL means use default dispatcher.
	 */
	int			(*vs_dispatch)(struct svc_rqst *, __be32 *);
};

/*
 * RPC procedure info
 */
typedef __be32	(*svc_procfunc)(struct svc_rqst *, void *argp, void *resp);
struct svc_procedure {
	svc_procfunc		pc_func;	/* process the request */
	kxdrproc_t		pc_decode;	/* XDR decode args */
	kxdrproc_t		pc_encode;	/* XDR encode result */
	kxdrproc_t		pc_release;	/* XDR free result */
	unsigned int		pc_argsize;	/* argument struct size */
	unsigned int		pc_ressize;	/* result struct size */
	unsigned int		pc_count;	/* call count */
	unsigned int		pc_cachetype;	/* cache info (NFS) */
	unsigned int		pc_xdrressize;	/* maximum size of XDR reply */
};

/*
 * Mode for mapping cpus to pools.
 */
enum {
	SVC_POOL_AUTO = -1,	/* choose one of the others */
	SVC_POOL_GLOBAL,	/* no mapping, just a single global pool
				 * (legacy & UP mode) */
	SVC_POOL_PERCPU,	/* one pool per cpu */
	SVC_POOL_PERNODE	/* one pool per numa node */
};

struct svc_pool_map {
	int count;			/* How many svc_servs use us */
	int mode;			/* Note: int not enum to avoid
					 * warnings about "enumeration value
					 * not handled in switch" */
	unsigned int npools;
	unsigned int *pool_to;		/* maps pool id to cpu or node */
	unsigned int *to_pool;		/* maps cpu or node to pool id */
};

extern struct svc_pool_map svc_pool_map;

/*
 * Function prototypes.
 */
int svc_rpcb_setup(struct svc_serv *serv, struct net *net);
void svc_rpcb_cleanup(struct svc_serv *serv, struct net *net);
int svc_bind(struct svc_serv *serv, struct net *net);
struct svc_serv *svc_create(struct svc_program *, unsigned int,
			    struct svc_serv_ops *);
struct svc_rqst *svc_rqst_alloc(struct svc_serv *serv,
					struct svc_pool *pool, int node);
struct svc_rqst *svc_prepare_thread(struct svc_serv *serv,
					struct svc_pool *pool, int node);
void		   svc_rqst_free(struct svc_rqst *);
void		   svc_exit_thread(struct svc_rqst *);
unsigned int	   svc_pool_map_get(void);
void		   svc_pool_map_put(void);
struct svc_serv *  svc_create_pooled(struct svc_program *, unsigned int,
			struct svc_serv_ops *);
int		   svc_set_num_threads(struct svc_serv *, struct svc_pool *, int);
int		   svc_set_num_threads_sync(struct svc_serv *, struct svc_pool *, int);
int		   svc_pool_stats_open(struct svc_serv *serv, struct file *file);
void		   svc_destroy(struct svc_serv *);
void		   svc_shutdown_net(struct svc_serv *, struct net *);
int		   svc_process(struct svc_rqst *);
int		   bc_svc_process(struct svc_serv *, struct rpc_rqst *,
			struct svc_rqst *);
int		   svc_register(const struct svc_serv *, struct net *, const int,
				const unsigned short, const unsigned short);

void		   svc_wake_up(struct svc_serv *);
void		   svc_reserve(struct svc_rqst *rqstp, int space);
struct svc_pool *  svc_pool_for_cpu(struct svc_serv *serv, int cpu);
char *		   svc_print_addr(struct svc_rqst *, char *, size_t);
<<<<<<< HEAD
unsigned int	   svc_fill_write_vector(struct svc_rqst *rqstp,
					 struct kvec *first, size_t total);
char		  *svc_fill_symlink_pathname(struct svc_rqst *rqstp,
					     struct kvec *first, size_t total);
=======
__be32		   svc_return_autherr(struct svc_rqst *rqstp, __be32 auth_err);
>>>>>>> 37817a44

#define	RPC_MAX_ADDRBUFLEN	(63U)

/*
 * When we want to reduce the size of the reserved space in the response
 * buffer, we need to take into account the size of any checksum data that
 * may be at the end of the packet. This is difficult to determine exactly
 * for all cases without actually generating the checksum, so we just use a
 * static value.
 */
static inline void svc_reserve_auth(struct svc_rqst *rqstp, int space)
{
	svc_reserve(rqstp, space + rqstp->rq_auth_slack);
}

#endif /* SUNRPC_SVC_H */<|MERGE_RESOLUTION|>--- conflicted
+++ resolved
@@ -492,14 +492,11 @@
 void		   svc_reserve(struct svc_rqst *rqstp, int space);
 struct svc_pool *  svc_pool_for_cpu(struct svc_serv *serv, int cpu);
 char *		   svc_print_addr(struct svc_rqst *, char *, size_t);
-<<<<<<< HEAD
+__be32            svc_return_autherr(struct svc_rqst *rqstp, __be32 auth_err);
 unsigned int	   svc_fill_write_vector(struct svc_rqst *rqstp,
 					 struct kvec *first, size_t total);
 char		  *svc_fill_symlink_pathname(struct svc_rqst *rqstp,
 					     struct kvec *first, size_t total);
-=======
-__be32		   svc_return_autherr(struct svc_rqst *rqstp, __be32 auth_err);
->>>>>>> 37817a44
 
 #define	RPC_MAX_ADDRBUFLEN	(63U)
 
