/*
 * Copyright (C) 2007 Oracle.  All rights reserved.
 *
 * This program is free software; you can redistribute it and/or
 * modify it under the terms of the GNU General Public
 * License v2 as published by the Free Software Foundation.
 *
 * This program is distributed in the hope that it will be useful,
 * but WITHOUT ANY WARRANTY; without even the implied warranty of
 * MERCHANTABILITY or FITNESS FOR A PARTICULAR PURPOSE.  See the GNU
 * General Public License for more details.
 *
 * You should have received a copy of the GNU General Public
 * License along with this program; if not, write to the
 * Free Software Foundation, Inc., 59 Temple Place - Suite 330,
 * Boston, MA 021110-1307, USA.
 */

#ifndef _UAPI_LINUX_BTRFS_H
#define _UAPI_LINUX_BTRFS_H
#include <linux/types.h>
#include <linux/ioctl.h>

#define BTRFS_IOCTL_MAGIC 0x94
#define BTRFS_VOL_NAME_MAX 255

/* this should be 4k */
#define BTRFS_PATH_NAME_MAX 4087
struct btrfs_ioctl_vol_args {
	__s64 fd;
	char name[BTRFS_PATH_NAME_MAX + 1];
};

#define BTRFS_DEVICE_PATH_NAME_MAX 1024

#define BTRFS_SUBVOL_CREATE_ASYNC	(1ULL << 0)
#define BTRFS_SUBVOL_RDONLY		(1ULL << 1)
#define BTRFS_SUBVOL_QGROUP_INHERIT	(1ULL << 2)
#define BTRFS_FSID_SIZE 16
#define BTRFS_UUID_SIZE 16

#define BTRFS_QGROUP_INHERIT_SET_LIMITS	(1ULL << 0)

struct btrfs_qgroup_limit {
	__u64	flags;
	__u64	max_rfer;
	__u64	max_excl;
	__u64	rsv_rfer;
	__u64	rsv_excl;
};

struct btrfs_qgroup_inherit {
	__u64	flags;
	__u64	num_qgroups;
	__u64	num_ref_copies;
	__u64	num_excl_copies;
	struct btrfs_qgroup_limit lim;
	__u64	qgroups[0];
};

struct btrfs_ioctl_qgroup_limit_args {
	__u64	qgroupid;
	struct btrfs_qgroup_limit lim;
};

#define BTRFS_SUBVOL_NAME_MAX 4039
struct btrfs_ioctl_vol_args_v2 {
	__s64 fd;
	__u64 transid;
	__u64 flags;
	union {
		struct {
			__u64 size;
			struct btrfs_qgroup_inherit __user *qgroup_inherit;
		};
		__u64 unused[4];
	};
	char name[BTRFS_SUBVOL_NAME_MAX + 1];
};

/*
 * structure to report errors and progress to userspace, either as a
 * result of a finished scrub, a canceled scrub or a progress inquiry
 */
struct btrfs_scrub_progress {
	__u64 data_extents_scrubbed;	/* # of data extents scrubbed */
	__u64 tree_extents_scrubbed;	/* # of tree extents scrubbed */
	__u64 data_bytes_scrubbed;	/* # of data bytes scrubbed */
	__u64 tree_bytes_scrubbed;	/* # of tree bytes scrubbed */
	__u64 read_errors;		/* # of read errors encountered (EIO) */
	__u64 csum_errors;		/* # of failed csum checks */
	__u64 verify_errors;		/* # of occurences, where the metadata
					 * of a tree block did not match the
					 * expected values, like generation or
					 * logical */
	__u64 no_csum;			/* # of 4k data block for which no csum
					 * is present, probably the result of
					 * data written with nodatasum */
	__u64 csum_discards;		/* # of csum for which no data was found
					 * in the extent tree. */
	__u64 super_errors;		/* # of bad super blocks encountered */
	__u64 malloc_errors;		/* # of internal kmalloc errors. These
					 * will likely cause an incomplete
					 * scrub */
	__u64 uncorrectable_errors;	/* # of errors where either no intact
					 * copy was found or the writeback
					 * failed */
	__u64 corrected_errors;		/* # of errors corrected */
	__u64 last_physical;		/* last physical address scrubbed. In
					 * case a scrub was aborted, this can
					 * be used to restart the scrub */
	__u64 unverified_errors;	/* # of occurences where a read for a
					 * full (64k) bio failed, but the re-
					 * check succeeded for each 4k piece.
					 * Intermittent error. */
};

#define BTRFS_SCRUB_READONLY	1
struct btrfs_ioctl_scrub_args {
	__u64 devid;				/* in */
	__u64 start;				/* in */
	__u64 end;				/* in */
	__u64 flags;				/* in */
	struct btrfs_scrub_progress progress;	/* out */
	/* pad to 1k */
	__u64 unused[(1024-32-sizeof(struct btrfs_scrub_progress))/8];
};

#define BTRFS_IOCTL_DEV_REPLACE_CONT_READING_FROM_SRCDEV_MODE_ALWAYS	0
#define BTRFS_IOCTL_DEV_REPLACE_CONT_READING_FROM_SRCDEV_MODE_AVOID	1
struct btrfs_ioctl_dev_replace_start_params {
	__u64 srcdevid;	/* in, if 0, use srcdev_name instead */
	__u64 cont_reading_from_srcdev_mode;	/* in, see #define
						 * above */
	__u8 srcdev_name[BTRFS_DEVICE_PATH_NAME_MAX + 1];	/* in */
	__u8 tgtdev_name[BTRFS_DEVICE_PATH_NAME_MAX + 1];	/* in */
};

#define BTRFS_IOCTL_DEV_REPLACE_STATE_NEVER_STARTED	0
#define BTRFS_IOCTL_DEV_REPLACE_STATE_STARTED		1
#define BTRFS_IOCTL_DEV_REPLACE_STATE_FINISHED		2
#define BTRFS_IOCTL_DEV_REPLACE_STATE_CANCELED		3
#define BTRFS_IOCTL_DEV_REPLACE_STATE_SUSPENDED		4
struct btrfs_ioctl_dev_replace_status_params {
	__u64 replace_state;	/* out, see #define above */
	__u64 progress_1000;	/* out, 0 <= x <= 1000 */
	__u64 time_started;	/* out, seconds since 1-Jan-1970 */
	__u64 time_stopped;	/* out, seconds since 1-Jan-1970 */
	__u64 num_write_errors;	/* out */
	__u64 num_uncorrectable_read_errors;	/* out */
};

#define BTRFS_IOCTL_DEV_REPLACE_CMD_START			0
#define BTRFS_IOCTL_DEV_REPLACE_CMD_STATUS			1
#define BTRFS_IOCTL_DEV_REPLACE_CMD_CANCEL			2
#define BTRFS_IOCTL_DEV_REPLACE_RESULT_NO_ERROR			0
#define BTRFS_IOCTL_DEV_REPLACE_RESULT_NOT_STARTED		1
#define BTRFS_IOCTL_DEV_REPLACE_RESULT_ALREADY_STARTED		2
struct btrfs_ioctl_dev_replace_args {
	__u64 cmd;	/* in */
	__u64 result;	/* out */

	union {
		struct btrfs_ioctl_dev_replace_start_params start;
		struct btrfs_ioctl_dev_replace_status_params status;
	};	/* in/out */

	__u64 spare[64];
};

struct btrfs_ioctl_dev_info_args {
	__u64 devid;				/* in/out */
	__u8 uuid[BTRFS_UUID_SIZE];		/* in/out */
	__u64 bytes_used;			/* out */
	__u64 total_bytes;			/* out */
	__u64 unused[379];			/* pad to 4k */
	__u8 path[BTRFS_DEVICE_PATH_NAME_MAX];	/* out */
};

struct btrfs_ioctl_fs_info_args {
	__u64 max_id;				/* out */
	__u64 num_devices;			/* out */
	__u8 fsid[BTRFS_FSID_SIZE];		/* out */
	__u64 reserved[124];			/* pad to 1k */
};

struct btrfs_ioctl_feature_flags {
	__u64 compat_flags;
	__u64 compat_ro_flags;
	__u64 incompat_flags;
};

/* balance control ioctl modes */
#define BTRFS_BALANCE_CTL_PAUSE		1
#define BTRFS_BALANCE_CTL_CANCEL	2

/*
 * this is packed, because it should be exactly the same as its disk
 * byte order counterpart (struct btrfs_disk_balance_args)
 */
struct btrfs_balance_args {
	__u64 profiles;
	__u64 usage;
	__u64 devid;
	__u64 pstart;
	__u64 pend;
	__u64 vstart;
	__u64 vend;

	__u64 target;

	__u64 flags;

	__u64 unused[8];
} __attribute__ ((__packed__));

/* report balance progress to userspace */
struct btrfs_balance_progress {
	__u64 expected;		/* estimated # of chunks that will be
				 * relocated to fulfill the request */
	__u64 considered;	/* # of chunks we have considered so far */
	__u64 completed;	/* # of chunks relocated so far */
};

#define BTRFS_BALANCE_STATE_RUNNING	(1ULL << 0)
#define BTRFS_BALANCE_STATE_PAUSE_REQ	(1ULL << 1)
#define BTRFS_BALANCE_STATE_CANCEL_REQ	(1ULL << 2)

struct btrfs_ioctl_balance_args {
	__u64 flags;				/* in/out */
	__u64 state;				/* out */

	struct btrfs_balance_args data;		/* in/out */
	struct btrfs_balance_args meta;		/* in/out */
	struct btrfs_balance_args sys;		/* in/out */

	struct btrfs_balance_progress stat;	/* out */

	__u64 unused[72];			/* pad to 1k */
};

#define BTRFS_INO_LOOKUP_PATH_MAX 4080
struct btrfs_ioctl_ino_lookup_args {
	__u64 treeid;
	__u64 objectid;
	char name[BTRFS_INO_LOOKUP_PATH_MAX];
};

struct btrfs_ioctl_search_key {
	/* which root are we searching.  0 is the tree of tree roots */
	__u64 tree_id;

	/* keys returned will be >= min and <= max */
	__u64 min_objectid;
	__u64 max_objectid;

	/* keys returned will be >= min and <= max */
	__u64 min_offset;
	__u64 max_offset;

	/* max and min transids to search for */
	__u64 min_transid;
	__u64 max_transid;

	/* keys returned will be >= min and <= max */
	__u32 min_type;
	__u32 max_type;

	/*
	 * how many items did userland ask for, and how many are we
	 * returning
	 */
	__u32 nr_items;

	/* align to 64 bits */
	__u32 unused;

	/* some extra for later */
	__u64 unused1;
	__u64 unused2;
	__u64 unused3;
	__u64 unused4;
};

struct btrfs_ioctl_search_header {
	__u64 transid;
	__u64 objectid;
	__u64 offset;
	__u32 type;
	__u32 len;
};

#define BTRFS_SEARCH_ARGS_BUFSIZE (4096 - sizeof(struct btrfs_ioctl_search_key))
/*
 * the buf is an array of search headers where
 * each header is followed by the actual item
 * the type field is expanded to 32 bits for alignment
 */
struct btrfs_ioctl_search_args {
	struct btrfs_ioctl_search_key key;
	char buf[BTRFS_SEARCH_ARGS_BUFSIZE];
};

struct btrfs_ioctl_clone_range_args {
  __s64 src_fd;
  __u64 src_offset, src_length;
  __u64 dest_offset;
};

/* flags for the defrag range ioctl */
#define BTRFS_DEFRAG_RANGE_COMPRESS 1
#define BTRFS_DEFRAG_RANGE_START_IO 2

#define BTRFS_SAME_DATA_DIFFERS	1
/* For extent-same ioctl */
struct btrfs_ioctl_same_extent_info {
	__s64 fd;		/* in - destination file */
	__u64 logical_offset;	/* in - start of extent in destination */
	__u64 bytes_deduped;	/* out - total # of bytes we were able
				 * to dedupe from this file */
	/* status of this dedupe operation:
	 * 0 if dedup succeeds
	 * < 0 for error
	 * == BTRFS_SAME_DATA_DIFFERS if data differs
	 */
	__s32 status;		/* out - see above description */
	__u32 reserved;
};

struct btrfs_ioctl_same_args {
	__u64 logical_offset;	/* in - start of extent in source */
	__u64 length;		/* in - length of extent */
	__u16 dest_count;	/* in - total elements in info array */
	__u16 reserved1;
	__u32 reserved2;
	struct btrfs_ioctl_same_extent_info info[0];
};

struct btrfs_ioctl_space_info {
	__u64 flags;
	__u64 total_bytes;
	__u64 used_bytes;
};

struct btrfs_ioctl_space_args {
	__u64 space_slots;
	__u64 total_spaces;
	struct btrfs_ioctl_space_info spaces[0];
};

struct btrfs_data_container {
	__u32	bytes_left;	/* out -- bytes not needed to deliver output */
	__u32	bytes_missing;	/* out -- additional bytes needed for result */
	__u32	elem_cnt;	/* out */
	__u32	elem_missed;	/* out */
	__u64	val[0];		/* out */
};

struct btrfs_ioctl_ino_path_args {
	__u64				inum;		/* in */
	__u64				size;		/* in */
	__u64				reserved[4];
	/* struct btrfs_data_container	*fspath;	   out */
	__u64				fspath;		/* out */
};

struct btrfs_ioctl_logical_ino_args {
	__u64				logical;	/* in */
	__u64				size;		/* in */
	__u64				reserved[4];
	/* struct btrfs_data_container	*inodes;	out   */
	__u64				inodes;
};

enum btrfs_dev_stat_values {
	/* disk I/O failure stats */
	BTRFS_DEV_STAT_WRITE_ERRS, /* EIO or EREMOTEIO from lower layers */
	BTRFS_DEV_STAT_READ_ERRS, /* EIO or EREMOTEIO from lower layers */
	BTRFS_DEV_STAT_FLUSH_ERRS, /* EIO or EREMOTEIO from lower layers */

	/* stats for indirect indications for I/O failures */
	BTRFS_DEV_STAT_CORRUPTION_ERRS, /* checksum error, bytenr error or
					 * contents is illegal: this is an
					 * indication that the block was damaged
					 * during read or write, or written to
					 * wrong location or read from wrong
					 * location */
	BTRFS_DEV_STAT_GENERATION_ERRS, /* an indication that blocks have not
					 * been written */

	BTRFS_DEV_STAT_VALUES_MAX
};

/* Reset statistics after reading; needs SYS_ADMIN capability */
#define	BTRFS_DEV_STATS_RESET		(1ULL << 0)

struct btrfs_ioctl_get_dev_stats {
	__u64 devid;				/* in */
	__u64 nr_items;				/* in/out */
	__u64 flags;				/* in/out */

	/* out values: */
	__u64 values[BTRFS_DEV_STAT_VALUES_MAX];

	__u64 unused[128 - 2 - BTRFS_DEV_STAT_VALUES_MAX]; /* pad to 1k */
};

#define BTRFS_QUOTA_CTL_ENABLE	1
#define BTRFS_QUOTA_CTL_DISABLE	2
#define BTRFS_QUOTA_CTL_RESCAN__NOTUSED	3
struct btrfs_ioctl_quota_ctl_args {
	__u64 cmd;
	__u64 status;
};

struct btrfs_ioctl_quota_rescan_args {
	__u64	flags;
	__u64   progress;
	__u64   reserved[6];
};

struct btrfs_ioctl_qgroup_assign_args {
	__u64 assign;
	__u64 src;
	__u64 dst;
};

struct btrfs_ioctl_qgroup_create_args {
	__u64 create;
	__u64 qgroupid;
};
struct btrfs_ioctl_timespec {
	__u64 sec;
	__u32 nsec;
};

struct btrfs_ioctl_received_subvol_args {
	char	uuid[BTRFS_UUID_SIZE];	/* in */
	__u64	stransid;		/* in */
	__u64	rtransid;		/* out */
	struct btrfs_ioctl_timespec stime; /* in */
	struct btrfs_ioctl_timespec rtime; /* out */
	__u64	flags;			/* in */
	__u64	reserved[16];		/* in */
};

/*
 * Caller doesn't want file data in the send stream, even if the
 * search of clone sources doesn't find an extent. UPDATE_EXTENT
 * commands will be sent instead of WRITE commands.
 */
#define BTRFS_SEND_FLAG_NO_FILE_DATA		0x1

/*
 * Do not add the leading stream header. Used when multiple snapshots
 * are sent back to back.
 */
#define BTRFS_SEND_FLAG_OMIT_STREAM_HEADER	0x2

/*
 * Omit the command at the end of the stream that indicated the end
 * of the stream. This option is used when multiple snapshots are
 * sent back to back.
 */
#define BTRFS_SEND_FLAG_OMIT_END_CMD		0x4

#define BTRFS_SEND_FLAG_MASK \
	(BTRFS_SEND_FLAG_NO_FILE_DATA | \
	 BTRFS_SEND_FLAG_OMIT_STREAM_HEADER | \
	 BTRFS_SEND_FLAG_OMIT_END_CMD)

struct btrfs_ioctl_send_args {
	__s64 send_fd;			/* in */
	__u64 clone_sources_count;	/* in */
	__u64 __user *clone_sources;	/* in */
	__u64 parent_root;		/* in */
	__u64 flags;			/* in */
	__u64 reserved[4];		/* in */
};

/* Error codes as returned by the kernel */
enum btrfs_err_code {
	notused,
	BTRFS_ERROR_DEV_RAID1_MIN_NOT_MET,
	BTRFS_ERROR_DEV_RAID10_MIN_NOT_MET,
	BTRFS_ERROR_DEV_RAID5_MIN_NOT_MET,
	BTRFS_ERROR_DEV_RAID6_MIN_NOT_MET,
	BTRFS_ERROR_DEV_TGT_REPLACE,
	BTRFS_ERROR_DEV_MISSING_NOT_FOUND,
	BTRFS_ERROR_DEV_ONLY_WRITABLE,
	BTRFS_ERROR_DEV_EXCL_RUN_IN_PROGRESS
};
/* An error code to error string mapping for the kernel
*  error codes
*/
static inline char *btrfs_err_str(enum btrfs_err_code err_code)
{
	switch (err_code) {
		case BTRFS_ERROR_DEV_RAID1_MIN_NOT_MET:
			return "unable to go below two devices on raid1";
		case BTRFS_ERROR_DEV_RAID10_MIN_NOT_MET:
			return "unable to go below four devices on raid10";
		case BTRFS_ERROR_DEV_RAID5_MIN_NOT_MET:
			return "unable to go below two devices on raid5";
		case BTRFS_ERROR_DEV_RAID6_MIN_NOT_MET:
			return "unable to go below three devices on raid6";
		case BTRFS_ERROR_DEV_TGT_REPLACE:
			return "unable to remove the dev_replace target dev";
		case BTRFS_ERROR_DEV_MISSING_NOT_FOUND:
			return "no missing devices found to remove";
		case BTRFS_ERROR_DEV_ONLY_WRITABLE:
			return "unable to remove the only writeable device";
		case BTRFS_ERROR_DEV_EXCL_RUN_IN_PROGRESS:
			return "add/delete/balance/replace/resize operation "\
				"in progress";
		default:
			return NULL;
	}
}

#define BTRFS_IOC_SNAP_CREATE _IOW(BTRFS_IOCTL_MAGIC, 1, \
				   struct btrfs_ioctl_vol_args)
#define BTRFS_IOC_DEFRAG _IOW(BTRFS_IOCTL_MAGIC, 2, \
				   struct btrfs_ioctl_vol_args)
#define BTRFS_IOC_RESIZE _IOW(BTRFS_IOCTL_MAGIC, 3, \
				   struct btrfs_ioctl_vol_args)
#define BTRFS_IOC_SCAN_DEV _IOW(BTRFS_IOCTL_MAGIC, 4, \
				   struct btrfs_ioctl_vol_args)
/* trans start and trans end are dangerous, and only for
 * use by applications that know how to avoid the
 * resulting deadlocks
 */
#define BTRFS_IOC_TRANS_START  _IO(BTRFS_IOCTL_MAGIC, 6)
#define BTRFS_IOC_TRANS_END    _IO(BTRFS_IOCTL_MAGIC, 7)
#define BTRFS_IOC_SYNC         _IO(BTRFS_IOCTL_MAGIC, 8)

#define BTRFS_IOC_CLONE        _IOW(BTRFS_IOCTL_MAGIC, 9, int)
#define BTRFS_IOC_ADD_DEV _IOW(BTRFS_IOCTL_MAGIC, 10, \
				   struct btrfs_ioctl_vol_args)
#define BTRFS_IOC_RM_DEV _IOW(BTRFS_IOCTL_MAGIC, 11, \
				   struct btrfs_ioctl_vol_args)
#define BTRFS_IOC_BALANCE _IOW(BTRFS_IOCTL_MAGIC, 12, \
				   struct btrfs_ioctl_vol_args)

#define BTRFS_IOC_CLONE_RANGE _IOW(BTRFS_IOCTL_MAGIC, 13, \
				  struct btrfs_ioctl_clone_range_args)

#define BTRFS_IOC_SUBVOL_CREATE _IOW(BTRFS_IOCTL_MAGIC, 14, \
				   struct btrfs_ioctl_vol_args)
#define BTRFS_IOC_SNAP_DESTROY _IOW(BTRFS_IOCTL_MAGIC, 15, \
				struct btrfs_ioctl_vol_args)
#define BTRFS_IOC_DEFRAG_RANGE _IOW(BTRFS_IOCTL_MAGIC, 16, \
				struct btrfs_ioctl_defrag_range_args)
#define BTRFS_IOC_TREE_SEARCH _IOWR(BTRFS_IOCTL_MAGIC, 17, \
				   struct btrfs_ioctl_search_args)
#define BTRFS_IOC_INO_LOOKUP _IOWR(BTRFS_IOCTL_MAGIC, 18, \
				   struct btrfs_ioctl_ino_lookup_args)
#define BTRFS_IOC_DEFAULT_SUBVOL _IOW(BTRFS_IOCTL_MAGIC, 19, __u64)
#define BTRFS_IOC_SPACE_INFO _IOWR(BTRFS_IOCTL_MAGIC, 20, \
				    struct btrfs_ioctl_space_args)
#define BTRFS_IOC_START_SYNC _IOR(BTRFS_IOCTL_MAGIC, 24, __u64)
#define BTRFS_IOC_WAIT_SYNC  _IOW(BTRFS_IOCTL_MAGIC, 22, __u64)
#define BTRFS_IOC_SNAP_CREATE_V2 _IOW(BTRFS_IOCTL_MAGIC, 23, \
				   struct btrfs_ioctl_vol_args_v2)
#define BTRFS_IOC_SUBVOL_CREATE_V2 _IOW(BTRFS_IOCTL_MAGIC, 24, \
				   struct btrfs_ioctl_vol_args_v2)
#define BTRFS_IOC_SUBVOL_GETFLAGS _IOR(BTRFS_IOCTL_MAGIC, 25, __u64)
#define BTRFS_IOC_SUBVOL_SETFLAGS _IOW(BTRFS_IOCTL_MAGIC, 26, __u64)
#define BTRFS_IOC_SCRUB _IOWR(BTRFS_IOCTL_MAGIC, 27, \
			      struct btrfs_ioctl_scrub_args)
#define BTRFS_IOC_SCRUB_CANCEL _IO(BTRFS_IOCTL_MAGIC, 28)
#define BTRFS_IOC_SCRUB_PROGRESS _IOWR(BTRFS_IOCTL_MAGIC, 29, \
				       struct btrfs_ioctl_scrub_args)
#define BTRFS_IOC_DEV_INFO _IOWR(BTRFS_IOCTL_MAGIC, 30, \
				 struct btrfs_ioctl_dev_info_args)
#define BTRFS_IOC_FS_INFO _IOR(BTRFS_IOCTL_MAGIC, 31, \
			       struct btrfs_ioctl_fs_info_args)
#define BTRFS_IOC_BALANCE_V2 _IOWR(BTRFS_IOCTL_MAGIC, 32, \
				   struct btrfs_ioctl_balance_args)
#define BTRFS_IOC_BALANCE_CTL _IOW(BTRFS_IOCTL_MAGIC, 33, int)
#define BTRFS_IOC_BALANCE_PROGRESS _IOR(BTRFS_IOCTL_MAGIC, 34, \
					struct btrfs_ioctl_balance_args)
#define BTRFS_IOC_INO_PATHS _IOWR(BTRFS_IOCTL_MAGIC, 35, \
					struct btrfs_ioctl_ino_path_args)
#define BTRFS_IOC_LOGICAL_INO _IOWR(BTRFS_IOCTL_MAGIC, 36, \
					struct btrfs_ioctl_ino_path_args)
#define BTRFS_IOC_SET_RECEIVED_SUBVOL _IOWR(BTRFS_IOCTL_MAGIC, 37, \
				struct btrfs_ioctl_received_subvol_args)
#define BTRFS_IOC_SEND _IOW(BTRFS_IOCTL_MAGIC, 38, struct btrfs_ioctl_send_args)
#define BTRFS_IOC_DEVICES_READY _IOR(BTRFS_IOCTL_MAGIC, 39, \
				     struct btrfs_ioctl_vol_args)
#define BTRFS_IOC_QUOTA_CTL _IOWR(BTRFS_IOCTL_MAGIC, 40, \
			       struct btrfs_ioctl_quota_ctl_args)
#define BTRFS_IOC_QGROUP_ASSIGN _IOW(BTRFS_IOCTL_MAGIC, 41, \
			       struct btrfs_ioctl_qgroup_assign_args)
#define BTRFS_IOC_QGROUP_CREATE _IOW(BTRFS_IOCTL_MAGIC, 42, \
			       struct btrfs_ioctl_qgroup_create_args)
#define BTRFS_IOC_QGROUP_LIMIT _IOR(BTRFS_IOCTL_MAGIC, 43, \
			       struct btrfs_ioctl_qgroup_limit_args)
#define BTRFS_IOC_QUOTA_RESCAN _IOW(BTRFS_IOCTL_MAGIC, 44, \
			       struct btrfs_ioctl_quota_rescan_args)
#define BTRFS_IOC_QUOTA_RESCAN_STATUS _IOR(BTRFS_IOCTL_MAGIC, 45, \
			       struct btrfs_ioctl_quota_rescan_args)
#define BTRFS_IOC_QUOTA_RESCAN_WAIT _IO(BTRFS_IOCTL_MAGIC, 46)
#define BTRFS_IOC_GET_FSLABEL _IOR(BTRFS_IOCTL_MAGIC, 49, \
				   char[BTRFS_LABEL_SIZE])
#define BTRFS_IOC_SET_FSLABEL _IOW(BTRFS_IOCTL_MAGIC, 50, \
				   char[BTRFS_LABEL_SIZE])
#define BTRFS_IOC_GET_DEV_STATS _IOWR(BTRFS_IOCTL_MAGIC, 52, \
				      struct btrfs_ioctl_get_dev_stats)
#define BTRFS_IOC_DEV_REPLACE _IOWR(BTRFS_IOCTL_MAGIC, 53, \
				    struct btrfs_ioctl_dev_replace_args)
<<<<<<< HEAD
#define BTRFS_IOC_GET_FEATURES _IOR(BTRFS_IOCTL_MAGIC, 57, \
				   struct btrfs_ioctl_feature_flags)
#define BTRFS_IOC_SET_FEATURES _IOW(BTRFS_IOCTL_MAGIC, 57, \
				   struct btrfs_ioctl_feature_flags[2])
#define BTRFS_IOC_GET_SUPPORTED_FEATURES _IOR(BTRFS_IOCTL_MAGIC, 57, \
				   struct btrfs_ioctl_feature_flags[3])
=======
#define BTRFS_IOC_FILE_EXTENT_SAME _IOWR(BTRFS_IOCTL_MAGIC, 54, \
					 struct btrfs_ioctl_same_args)

>>>>>>> 61e6cfa8
#endif /* _UAPI_LINUX_BTRFS_H */<|MERGE_RESOLUTION|>--- conflicted
+++ resolved
@@ -610,16 +610,13 @@
 				      struct btrfs_ioctl_get_dev_stats)
 #define BTRFS_IOC_DEV_REPLACE _IOWR(BTRFS_IOCTL_MAGIC, 53, \
 				    struct btrfs_ioctl_dev_replace_args)
-<<<<<<< HEAD
+#define BTRFS_IOC_FILE_EXTENT_SAME _IOWR(BTRFS_IOCTL_MAGIC, 54, \
+					 struct btrfs_ioctl_same_args)
 #define BTRFS_IOC_GET_FEATURES _IOR(BTRFS_IOCTL_MAGIC, 57, \
 				   struct btrfs_ioctl_feature_flags)
 #define BTRFS_IOC_SET_FEATURES _IOW(BTRFS_IOCTL_MAGIC, 57, \
 				   struct btrfs_ioctl_feature_flags[2])
 #define BTRFS_IOC_GET_SUPPORTED_FEATURES _IOR(BTRFS_IOCTL_MAGIC, 57, \
 				   struct btrfs_ioctl_feature_flags[3])
-=======
-#define BTRFS_IOC_FILE_EXTENT_SAME _IOWR(BTRFS_IOCTL_MAGIC, 54, \
-					 struct btrfs_ioctl_same_args)
-
->>>>>>> 61e6cfa8
+
 #endif /* _UAPI_LINUX_BTRFS_H */