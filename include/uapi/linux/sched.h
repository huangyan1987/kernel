/* SPDX-License-Identifier: GPL-2.0 WITH Linux-syscall-note */
#ifndef _UAPI_LINUX_SCHED_H
#define _UAPI_LINUX_SCHED_H

#include <linux/types.h>

/*
 * cloning flags:
 */
#define CSIGNAL		0x000000ff	/* signal mask to be sent at exit */
#define CLONE_VM	0x00000100	/* set if VM shared between processes */
#define CLONE_FS	0x00000200	/* set if fs info shared between processes */
#define CLONE_FILES	0x00000400	/* set if open files shared between processes */
#define CLONE_SIGHAND	0x00000800	/* set if signal handlers and blocked signals shared */
#define CLONE_PIDFD	0x00001000	/* set if a pidfd should be placed in parent */
#define CLONE_PTRACE	0x00002000	/* set if we want to let tracing continue on the child too */
#define CLONE_VFORK	0x00004000	/* set if the parent wants the child to wake it up on mm_release */
#define CLONE_PARENT	0x00008000	/* set if we want to have the same parent as the cloner */
#define CLONE_THREAD	0x00010000	/* Same thread group? */
#define CLONE_NEWNS	0x00020000	/* New mount namespace group */
#define CLONE_SYSVSEM	0x00040000	/* share system V SEM_UNDO semantics */
#define CLONE_SETTLS	0x00080000	/* create a new TLS for the child */
#define CLONE_PARENT_SETTID	0x00100000	/* set the TID in the parent */
#define CLONE_CHILD_CLEARTID	0x00200000	/* clear the TID in the child */
#define CLONE_DETACHED		0x00400000	/* Unused, ignored */
#define CLONE_UNTRACED		0x00800000	/* set if the tracing process can't force CLONE_PTRACE on this clone */
#define CLONE_CHILD_SETTID	0x01000000	/* set the TID in the child */
#define CLONE_NEWCGROUP		0x02000000	/* New cgroup namespace */
#define CLONE_NEWUTS		0x04000000	/* New utsname namespace */
#define CLONE_NEWIPC		0x08000000	/* New ipc namespace */
#define CLONE_NEWUSER		0x10000000	/* New user namespace */
#define CLONE_NEWPID		0x20000000	/* New pid namespace */
#define CLONE_NEWNET		0x40000000	/* New network namespace */
#define CLONE_IO		0x80000000	/* Clone io context */

#ifndef __ASSEMBLY__
<<<<<<< HEAD
/*
 * Arguments for the clone3 syscall
=======
/**
 * struct clone_args - arguments for the clone3 syscall
 * @flags:       Flags for the new process as listed above.
 *               All flags are valid except for CSIGNAL and
 *               CLONE_DETACHED.
 * @pidfd:       If CLONE_PIDFD is set, a pidfd will be
 *               returned in this argument.
 * @child_tid:   If CLONE_CHILD_SETTID is set, the TID of the
 *               child process will be returned in the child's
 *               memory.
 * @parent_tid:  If CLONE_PARENT_SETTID is set, the TID of
 *               the child process will be returned in the
 *               parent's memory.
 * @exit_signal: The exit_signal the parent process will be
 *               sent when the child exits.
 * @stack:       Specify the location of the stack for the
 *               child process.
 *               Note, @stack is expected to point to the
 *               lowest address. The stack direction will be
 *               determined by the kernel and set up
 *               appropriately based on @stack_size.
 * @stack_size:  The size of the stack for the child process.
 * @tls:         If CLONE_SETTLS is set, the tls descriptor
 *               is set to tls.
 *
 * The structure is versioned by size and thus extensible.
 * New struct members must go at the end of the struct and
 * must be properly 64bit aligned.
>>>>>>> fec38890
 */
struct clone_args {
	__aligned_u64 flags;
	__aligned_u64 pidfd;
	__aligned_u64 child_tid;
	__aligned_u64 parent_tid;
	__aligned_u64 exit_signal;
	__aligned_u64 stack;
	__aligned_u64 stack_size;
	__aligned_u64 tls;
};
#endif
<<<<<<< HEAD
=======

#define CLONE_ARGS_SIZE_VER0 64 /* sizeof first published struct */
>>>>>>> fec38890

/*
 * Scheduling policies
 */
#define SCHED_NORMAL		0
#define SCHED_FIFO		1
#define SCHED_RR		2
#define SCHED_BATCH		3
/* SCHED_ISO: reserved but not implemented yet */
#define SCHED_IDLE		5
#define SCHED_DEADLINE		6

/* Can be ORed in to make sure the process is reverted back to SCHED_NORMAL on fork */
#define SCHED_RESET_ON_FORK     0x40000000

/*
 * For the sched_{set,get}attr() calls
 */
#define SCHED_FLAG_RESET_ON_FORK	0x01
#define SCHED_FLAG_RECLAIM		0x02
#define SCHED_FLAG_DL_OVERRUN		0x04
#define SCHED_FLAG_KEEP_POLICY		0x08
#define SCHED_FLAG_KEEP_PARAMS		0x10
#define SCHED_FLAG_UTIL_CLAMP_MIN	0x20
#define SCHED_FLAG_UTIL_CLAMP_MAX	0x40

#define SCHED_FLAG_KEEP_ALL	(SCHED_FLAG_KEEP_POLICY | \
				 SCHED_FLAG_KEEP_PARAMS)

#define SCHED_FLAG_UTIL_CLAMP	(SCHED_FLAG_UTIL_CLAMP_MIN | \
				 SCHED_FLAG_UTIL_CLAMP_MAX)

#define SCHED_FLAG_ALL	(SCHED_FLAG_RESET_ON_FORK	| \
			 SCHED_FLAG_RECLAIM		| \
			 SCHED_FLAG_DL_OVERRUN		| \
			 SCHED_FLAG_KEEP_ALL		| \
			 SCHED_FLAG_UTIL_CLAMP)

#endif /* _UAPI_LINUX_SCHED_H */<|MERGE_RESOLUTION|>--- conflicted
+++ resolved
@@ -34,10 +34,6 @@
 #define CLONE_IO		0x80000000	/* Clone io context */
 
 #ifndef __ASSEMBLY__
-<<<<<<< HEAD
-/*
- * Arguments for the clone3 syscall
-=======
 /**
  * struct clone_args - arguments for the clone3 syscall
  * @flags:       Flags for the new process as listed above.
@@ -66,7 +62,6 @@
  * The structure is versioned by size and thus extensible.
  * New struct members must go at the end of the struct and
  * must be properly 64bit aligned.
->>>>>>> fec38890
  */
 struct clone_args {
 	__aligned_u64 flags;
@@ -79,11 +74,8 @@
 	__aligned_u64 tls;
 };
 #endif
-<<<<<<< HEAD
-=======
 
 #define CLONE_ARGS_SIZE_VER0 64 /* sizeof first published struct */
->>>>>>> fec38890
 
 /*
  * Scheduling policies
