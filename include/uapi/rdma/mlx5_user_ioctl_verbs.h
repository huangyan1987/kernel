--- conflicted
+++ resolved
@@ -83,8 +83,6 @@
 	MLX5_IB_UAPI_UAR_ALLOC_TYPE_NC = 0x1,
 };
 
-<<<<<<< HEAD
-=======
 enum mlx5_ib_uapi_query_port_flags {
 	MLX5_IB_UAPI_QUERY_PORT_VPORT			= 1 << 0,
 	MLX5_IB_UAPI_QUERY_PORT_VPORT_VHCA_ID		= 1 << 1,
@@ -110,5 +108,4 @@
 	struct mlx5_ib_uapi_reg reg_c0;
 };
 
->>>>>>> 7d2a07b7
 #endif
