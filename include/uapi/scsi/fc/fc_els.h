--- conflicted
+++ resolved
@@ -41,11 +41,7 @@
 	ELS_REC =	0x13,	/* read exchange concise */
 	ELS_SRR =	0x14,	/* sequence retransmission request */
 	ELS_FPIN =	0x16,	/* Fabric Performance Impact Notification */
-<<<<<<< HEAD
-=======
-#ifndef __GENKSYMS__
 	ELS_EDC =	0x17,	/* Exchange Diagnostic Capabilities */
->>>>>>> 69bc9a66
 	ELS_RDP =	0x18,	/* Read Diagnostic Parameters */
 	ELS_RDF =	0x19,	/* Register Diagnostic Functions */
 	ELS_PRLI =	0x20,	/* process login */
@@ -116,11 +112,7 @@
 	[ELS_REC] =	"REC",			\
 	[ELS_SRR] =	"SRR",			\
 	[ELS_FPIN] =	"FPIN",			\
-<<<<<<< HEAD
-=======
-#ifndef __GENKSYMS__				\
 	[ELS_EDC] =	"EDC",			\
->>>>>>> 69bc9a66
 	[ELS_RDP] =	"RDP",			\
 	[ELS_RDF] =	"RDF",			\
 	[ELS_PRLI] =	"PRLI",			\
