/*
 * Header for the Direct Rendering Manager
 *
 * Author: Rickard E. (Rik) Faith <faith@valinux.com>
 *
 * Acknowledgments:
 * Dec 1999, Richard Henderson <rth@twiddle.net>, move to generic cmpxchg.
 */

/*
 * Copyright 1999 Precision Insight, Inc., Cedar Park, Texas.
 * Copyright 2000 VA Linux Systems, Inc., Sunnyvale, California.
 * All rights reserved.
 *
 * Permission is hereby granted, free of charge, to any person obtaining a
 * copy of this software and associated documentation files (the "Software"),
 * to deal in the Software without restriction, including without limitation
 * the rights to use, copy, modify, merge, publish, distribute, sublicense,
 * and/or sell copies of the Software, and to permit persons to whom the
 * Software is furnished to do so, subject to the following conditions:
 *
 * The above copyright notice and this permission notice (including the next
 * paragraph) shall be included in all copies or substantial portions of the
 * Software.
 *
 * THE SOFTWARE IS PROVIDED "AS IS", WITHOUT WARRANTY OF ANY KIND, EXPRESS OR
 * IMPLIED, INCLUDING BUT NOT LIMITED TO THE WARRANTIES OF MERCHANTABILITY,
 * FITNESS FOR A PARTICULAR PURPOSE AND NONINFRINGEMENT.  IN NO EVENT SHALL
 * VA LINUX SYSTEMS AND/OR ITS SUPPLIERS BE LIABLE FOR ANY CLAIM, DAMAGES OR
 * OTHER LIABILITY, WHETHER IN AN ACTION OF CONTRACT, TORT OR OTHERWISE,
 * ARISING FROM, OUT OF OR IN CONNECTION WITH THE SOFTWARE OR THE USE OR
 * OTHER DEALINGS IN THE SOFTWARE.
 */

#ifndef _DRM_H_
#define _DRM_H_

#if defined(__KERNEL__)

#include <linux/types.h>
#include <asm/ioctl.h>
typedef unsigned int drm_handle_t;

#elif defined(__linux__)

#include <linux/types.h>
#include <asm/ioctl.h>
typedef unsigned int drm_handle_t;

#else /* One of the BSDs */

#include <stdint.h>
#include <sys/ioccom.h>
#include <sys/types.h>
typedef int8_t   __s8;
typedef uint8_t  __u8;
typedef int16_t  __s16;
typedef uint16_t __u16;
typedef int32_t  __s32;
typedef uint32_t __u32;
typedef int64_t  __s64;
typedef uint64_t __u64;
typedef size_t   __kernel_size_t;
typedef unsigned long drm_handle_t;

#endif

#if defined(__cplusplus)
extern "C" {
#endif

#define DRM_NAME	"drm"	  /**< Name in kernel, /dev, and /proc */
#define DRM_MIN_ORDER	5	  /**< At least 2^5 bytes = 32 bytes */
#define DRM_MAX_ORDER	22	  /**< Up to 2^22 bytes = 4MB */
#define DRM_RAM_PERCENT 10	  /**< How much system ram can we lock? */

#define _DRM_LOCK_HELD	0x80000000U /**< Hardware lock is held */
#define _DRM_LOCK_CONT	0x40000000U /**< Hardware lock is contended */
#define _DRM_LOCK_IS_HELD(lock)	   ((lock) & _DRM_LOCK_HELD)
#define _DRM_LOCK_IS_CONT(lock)	   ((lock) & _DRM_LOCK_CONT)
#define _DRM_LOCKING_CONTEXT(lock) ((lock) & ~(_DRM_LOCK_HELD|_DRM_LOCK_CONT))

typedef unsigned int drm_context_t;
typedef unsigned int drm_drawable_t;
typedef unsigned int drm_magic_t;

/*
 * Cliprect.
 *
 * \warning: If you change this structure, make sure you change
 * XF86DRIClipRectRec in the server as well
 *
 * \note KW: Actually it's illegal to change either for
 * backwards-compatibility reasons.
 */
struct drm_clip_rect {
	unsigned short x1;
	unsigned short y1;
	unsigned short x2;
	unsigned short y2;
};

/*
 * Drawable information.
 */
struct drm_drawable_info {
	unsigned int num_rects;
	struct drm_clip_rect *rects;
};

/*
 * Texture region,
 */
struct drm_tex_region {
	unsigned char next;
	unsigned char prev;
	unsigned char in_use;
	unsigned char padding;
	unsigned int age;
};

/*
 * Hardware lock.
 *
 * The lock structure is a simple cache-line aligned integer.  To avoid
 * processor bus contention on a multiprocessor system, there should not be any
 * other data stored in the same cache line.
 */
struct drm_hw_lock {
	__volatile__ unsigned int lock;		/**< lock variable */
	char padding[60];			/**< Pad to cache line */
};

/*
 * DRM_IOCTL_VERSION ioctl argument type.
 *
 * \sa drmGetVersion().
 */
struct drm_version {
	int version_major;	  /**< Major version */
	int version_minor;	  /**< Minor version */
	int version_patchlevel;	  /**< Patch level */
	__kernel_size_t name_len;	  /**< Length of name buffer */
	char __user *name;	  /**< Name of driver */
	__kernel_size_t date_len;	  /**< Length of date buffer */
	char __user *date;	  /**< User-space buffer to hold date */
	__kernel_size_t desc_len;	  /**< Length of desc buffer */
	char __user *desc;	  /**< User-space buffer to hold desc */
};

/*
 * DRM_IOCTL_GET_UNIQUE ioctl argument type.
 *
 * \sa drmGetBusid() and drmSetBusId().
 */
struct drm_unique {
	__kernel_size_t unique_len;	  /**< Length of unique */
	char __user *unique;	  /**< Unique name for driver instantiation */
};

struct drm_list {
	int count;		  /**< Length of user-space structures */
	struct drm_version __user *version;
};

struct drm_block {
	int unused;
};

/*
 * DRM_IOCTL_CONTROL ioctl argument type.
 *
 * \sa drmCtlInstHandler() and drmCtlUninstHandler().
 */
struct drm_control {
	enum {
		DRM_ADD_COMMAND,
		DRM_RM_COMMAND,
		DRM_INST_HANDLER,
		DRM_UNINST_HANDLER
	} func;
	int irq;
};

/*
 * Type of memory to map.
 */
enum drm_map_type {
	_DRM_FRAME_BUFFER = 0,	  /**< WC (no caching), no core dump */
	_DRM_REGISTERS = 1,	  /**< no caching, no core dump */
	_DRM_SHM = 2,		  /**< shared, cached */
	_DRM_AGP = 3,		  /**< AGP/GART */
	_DRM_SCATTER_GATHER = 4,  /**< Scatter/gather memory for PCI DMA */
	_DRM_CONSISTENT = 5	  /**< Consistent memory for PCI DMA */
};

/*
 * Memory mapping flags.
 */
enum drm_map_flags {
	_DRM_RESTRICTED = 0x01,	     /**< Cannot be mapped to user-virtual */
	_DRM_READ_ONLY = 0x02,
	_DRM_LOCKED = 0x04,	     /**< shared, cached, locked */
	_DRM_KERNEL = 0x08,	     /**< kernel requires access */
	_DRM_WRITE_COMBINING = 0x10, /**< use write-combining if available */
	_DRM_CONTAINS_LOCK = 0x20,   /**< SHM page that contains lock */
	_DRM_REMOVABLE = 0x40,	     /**< Removable mapping */
	_DRM_DRIVER = 0x80	     /**< Managed by driver */
};

struct drm_ctx_priv_map {
	unsigned int ctx_id;	 /**< Context requesting private mapping */
	void *handle;		 /**< Handle of map */
};

/*
 * DRM_IOCTL_GET_MAP, DRM_IOCTL_ADD_MAP and DRM_IOCTL_RM_MAP ioctls
 * argument type.
 *
 * \sa drmAddMap().
 */
struct drm_map {
	unsigned long offset;	 /**< Requested physical address (0 for SAREA)*/
	unsigned long size;	 /**< Requested physical size (bytes) */
	enum drm_map_type type;	 /**< Type of memory to map */
	enum drm_map_flags flags;	 /**< Flags */
	void *handle;		 /**< User-space: "Handle" to pass to mmap() */
				 /**< Kernel-space: kernel-virtual address */
	int mtrr;		 /**< MTRR slot used */
	/*   Private data */
};

/*
 * DRM_IOCTL_GET_CLIENT ioctl argument type.
 */
struct drm_client {
	int idx;		/**< Which client desired? */
	int auth;		/**< Is client authenticated? */
	unsigned long pid;	/**< Process ID */
	unsigned long uid;	/**< User ID */
	unsigned long magic;	/**< Magic */
	unsigned long iocs;	/**< Ioctl count */
};

enum drm_stat_type {
	_DRM_STAT_LOCK,
	_DRM_STAT_OPENS,
	_DRM_STAT_CLOSES,
	_DRM_STAT_IOCTLS,
	_DRM_STAT_LOCKS,
	_DRM_STAT_UNLOCKS,
	_DRM_STAT_VALUE,	/**< Generic value */
	_DRM_STAT_BYTE,		/**< Generic byte counter (1024bytes/K) */
	_DRM_STAT_COUNT,	/**< Generic non-byte counter (1000/k) */

	_DRM_STAT_IRQ,		/**< IRQ */
	_DRM_STAT_PRIMARY,	/**< Primary DMA bytes */
	_DRM_STAT_SECONDARY,	/**< Secondary DMA bytes */
	_DRM_STAT_DMA,		/**< DMA */
	_DRM_STAT_SPECIAL,	/**< Special DMA (e.g., priority or polled) */
	_DRM_STAT_MISSED	/**< Missed DMA opportunity */
	    /* Add to the *END* of the list */
};

/*
 * DRM_IOCTL_GET_STATS ioctl argument type.
 */
struct drm_stats {
	unsigned long count;
	struct {
		unsigned long value;
		enum drm_stat_type type;
	} data[15];
};

/*
 * Hardware locking flags.
 */
enum drm_lock_flags {
	_DRM_LOCK_READY = 0x01,	     /**< Wait until hardware is ready for DMA */
	_DRM_LOCK_QUIESCENT = 0x02,  /**< Wait until hardware quiescent */
	_DRM_LOCK_FLUSH = 0x04,	     /**< Flush this context's DMA queue first */
	_DRM_LOCK_FLUSH_ALL = 0x08,  /**< Flush all DMA queues first */
	/* These *HALT* flags aren't supported yet
	   -- they will be used to support the
	   full-screen DGA-like mode. */
	_DRM_HALT_ALL_QUEUES = 0x10, /**< Halt all current and future queues */
	_DRM_HALT_CUR_QUEUES = 0x20  /**< Halt all current queues */
};

/*
 * DRM_IOCTL_LOCK, DRM_IOCTL_UNLOCK and DRM_IOCTL_FINISH ioctl argument type.
 *
 * \sa drmGetLock() and drmUnlock().
 */
struct drm_lock {
	int context;
	enum drm_lock_flags flags;
};

/*
 * DMA flags
 *
 * \warning
 * These values \e must match xf86drm.h.
 *
 * \sa drm_dma.
 */
enum drm_dma_flags {
	/* Flags for DMA buffer dispatch */
	_DRM_DMA_BLOCK = 0x01,	      /**<
				       * Block until buffer dispatched.
				       *
				       * \note The buffer may not yet have
				       * been processed by the hardware --
				       * getting a hardware lock with the
				       * hardware quiescent will ensure
				       * that the buffer has been
				       * processed.
				       */
	_DRM_DMA_WHILE_LOCKED = 0x02, /**< Dispatch while lock held */
	_DRM_DMA_PRIORITY = 0x04,     /**< High priority dispatch */

	/* Flags for DMA buffer request */
	_DRM_DMA_WAIT = 0x10,	      /**< Wait for free buffers */
	_DRM_DMA_SMALLER_OK = 0x20,   /**< Smaller-than-requested buffers OK */
	_DRM_DMA_LARGER_OK = 0x40     /**< Larger-than-requested buffers OK */
};

/*
 * DRM_IOCTL_ADD_BUFS and DRM_IOCTL_MARK_BUFS ioctl argument type.
 *
 * \sa drmAddBufs().
 */
struct drm_buf_desc {
	int count;		 /**< Number of buffers of this size */
	int size;		 /**< Size in bytes */
	int low_mark;		 /**< Low water mark */
	int high_mark;		 /**< High water mark */
	enum {
		_DRM_PAGE_ALIGN = 0x01,	/**< Align on page boundaries for DMA */
		_DRM_AGP_BUFFER = 0x02,	/**< Buffer is in AGP space */
		_DRM_SG_BUFFER = 0x04,	/**< Scatter/gather memory buffer */
		_DRM_FB_BUFFER = 0x08,	/**< Buffer is in frame buffer */
		_DRM_PCI_BUFFER_RO = 0x10 /**< Map PCI DMA buffer read-only */
	} flags;
	unsigned long agp_start; /**<
				  * Start address of where the AGP buffers are
				  * in the AGP aperture
				  */
};

/*
 * DRM_IOCTL_INFO_BUFS ioctl argument type.
 */
struct drm_buf_info {
	int count;		/**< Entries in list */
	struct drm_buf_desc __user *list;
};

/*
 * DRM_IOCTL_FREE_BUFS ioctl argument type.
 */
struct drm_buf_free {
	int count;
	int __user *list;
};

/*
 * Buffer information
 *
 * \sa drm_buf_map.
 */
struct drm_buf_pub {
	int idx;		       /**< Index into the master buffer list */
	int total;		       /**< Buffer size */
	int used;		       /**< Amount of buffer in use (for DMA) */
	void __user *address;	       /**< Address of buffer */
};

/*
 * DRM_IOCTL_MAP_BUFS ioctl argument type.
 */
struct drm_buf_map {
	int count;		/**< Length of the buffer list */
#ifdef __cplusplus
	void __user *virt;
#else
	void __user *virtual;		/**< Mmap'd area in user-virtual */
#endif
	struct drm_buf_pub __user *list;	/**< Buffer information */
};

/*
 * DRM_IOCTL_DMA ioctl argument type.
 *
 * Indices here refer to the offset into the buffer list in drm_buf_get.
 *
 * \sa drmDMA().
 */
struct drm_dma {
	int context;			  /**< Context handle */
	int send_count;			  /**< Number of buffers to send */
	int __user *send_indices;	  /**< List of handles to buffers */
	int __user *send_sizes;		  /**< Lengths of data to send */
	enum drm_dma_flags flags;	  /**< Flags */
	int request_count;		  /**< Number of buffers requested */
	int request_size;		  /**< Desired size for buffers */
	int __user *request_indices;	  /**< Buffer information */
	int __user *request_sizes;
	int granted_count;		  /**< Number of buffers granted */
};

enum drm_ctx_flags {
	_DRM_CONTEXT_PRESERVED = 0x01,
	_DRM_CONTEXT_2DONLY = 0x02
};

/*
 * DRM_IOCTL_ADD_CTX ioctl argument type.
 *
 * \sa drmCreateContext() and drmDestroyContext().
 */
struct drm_ctx {
	drm_context_t handle;
	enum drm_ctx_flags flags;
};

/*
 * DRM_IOCTL_RES_CTX ioctl argument type.
 */
struct drm_ctx_res {
	int count;
	struct drm_ctx __user *contexts;
};

/*
 * DRM_IOCTL_ADD_DRAW and DRM_IOCTL_RM_DRAW ioctl argument type.
 */
struct drm_draw {
	drm_drawable_t handle;
};

/*
 * DRM_IOCTL_UPDATE_DRAW ioctl argument type.
 */
typedef enum {
	DRM_DRAWABLE_CLIPRECTS
} drm_drawable_info_type_t;

struct drm_update_draw {
	drm_drawable_t handle;
	unsigned int type;
	unsigned int num;
	unsigned long long data;
};

/*
 * DRM_IOCTL_GET_MAGIC and DRM_IOCTL_AUTH_MAGIC ioctl argument type.
 */
struct drm_auth {
	drm_magic_t magic;
};

/*
 * DRM_IOCTL_IRQ_BUSID ioctl argument type.
 *
 * \sa drmGetInterruptFromBusID().
 */
struct drm_irq_busid {
	int irq;	/**< IRQ number */
	int busnum;	/**< bus number */
	int devnum;	/**< device number */
	int funcnum;	/**< function number */
};

enum drm_vblank_seq_type {
	_DRM_VBLANK_ABSOLUTE = 0x0,	/**< Wait for specific vblank sequence number */
	_DRM_VBLANK_RELATIVE = 0x1,	/**< Wait for given number of vblanks */
	/* bits 1-6 are reserved for high crtcs */
	_DRM_VBLANK_HIGH_CRTC_MASK = 0x0000003e,
	_DRM_VBLANK_EVENT = 0x4000000,   /**< Send event instead of blocking */
	_DRM_VBLANK_FLIP = 0x8000000,   /**< Scheduled buffer swap should flip */
	_DRM_VBLANK_NEXTONMISS = 0x10000000,	/**< If missed, wait for next vblank */
	_DRM_VBLANK_SECONDARY = 0x20000000,	/**< Secondary display controller */
	_DRM_VBLANK_SIGNAL = 0x40000000	/**< Send signal instead of blocking, unsupported */
};
#define _DRM_VBLANK_HIGH_CRTC_SHIFT 1

#define _DRM_VBLANK_TYPES_MASK (_DRM_VBLANK_ABSOLUTE | _DRM_VBLANK_RELATIVE)
#define _DRM_VBLANK_FLAGS_MASK (_DRM_VBLANK_EVENT | _DRM_VBLANK_SIGNAL | \
				_DRM_VBLANK_SECONDARY | _DRM_VBLANK_NEXTONMISS)

struct drm_wait_vblank_request {
	enum drm_vblank_seq_type type;
	unsigned int sequence;
	unsigned long signal;
};

struct drm_wait_vblank_reply {
	enum drm_vblank_seq_type type;
	unsigned int sequence;
	long tval_sec;
	long tval_usec;
};

/*
 * DRM_IOCTL_WAIT_VBLANK ioctl argument type.
 *
 * \sa drmWaitVBlank().
 */
union drm_wait_vblank {
	struct drm_wait_vblank_request request;
	struct drm_wait_vblank_reply reply;
};

#define _DRM_PRE_MODESET 1
#define _DRM_POST_MODESET 2

/*
 * DRM_IOCTL_MODESET_CTL ioctl argument type
 *
 * \sa drmModesetCtl().
 */
struct drm_modeset_ctl {
	__u32 crtc;
	__u32 cmd;
};

/*
 * DRM_IOCTL_AGP_ENABLE ioctl argument type.
 *
 * \sa drmAgpEnable().
 */
struct drm_agp_mode {
	unsigned long mode;	/**< AGP mode */
};

/*
 * DRM_IOCTL_AGP_ALLOC and DRM_IOCTL_AGP_FREE ioctls argument type.
 *
 * \sa drmAgpAlloc() and drmAgpFree().
 */
struct drm_agp_buffer {
	unsigned long size;	/**< In bytes -- will round to page boundary */
	unsigned long handle;	/**< Used for binding / unbinding */
	unsigned long type;	/**< Type of memory to allocate */
	unsigned long physical;	/**< Physical used by i810 */
};

/*
 * DRM_IOCTL_AGP_BIND and DRM_IOCTL_AGP_UNBIND ioctls argument type.
 *
 * \sa drmAgpBind() and drmAgpUnbind().
 */
struct drm_agp_binding {
	unsigned long handle;	/**< From drm_agp_buffer */
	unsigned long offset;	/**< In bytes -- will round to page boundary */
};

/*
 * DRM_IOCTL_AGP_INFO ioctl argument type.
 *
 * \sa drmAgpVersionMajor(), drmAgpVersionMinor(), drmAgpGetMode(),
 * drmAgpBase(), drmAgpSize(), drmAgpMemoryUsed(), drmAgpMemoryAvail(),
 * drmAgpVendorId() and drmAgpDeviceId().
 */
struct drm_agp_info {
	int agp_version_major;
	int agp_version_minor;
	unsigned long mode;
	unsigned long aperture_base;	/* physical address */
	unsigned long aperture_size;	/* bytes */
	unsigned long memory_allowed;	/* bytes */
	unsigned long memory_used;

	/* PCI information */
	unsigned short id_vendor;
	unsigned short id_device;
};

/*
 * DRM_IOCTL_SG_ALLOC ioctl argument type.
 */
struct drm_scatter_gather {
	unsigned long size;	/**< In bytes -- will round to page boundary */
	unsigned long handle;	/**< Used for mapping / unmapping */
};

/*
 * DRM_IOCTL_SET_VERSION ioctl argument type.
 */
struct drm_set_version {
	int drm_di_major;
	int drm_di_minor;
	int drm_dd_major;
	int drm_dd_minor;
};

/* DRM_IOCTL_GEM_CLOSE ioctl argument type */
struct drm_gem_close {
	/** Handle of the object to be closed. */
	__u32 handle;
	__u32 pad;
};

/* DRM_IOCTL_GEM_FLINK ioctl argument type */
struct drm_gem_flink {
	/** Handle for the object being named */
	__u32 handle;

	/** Returned global name */
	__u32 name;
};

/* DRM_IOCTL_GEM_OPEN ioctl argument type */
struct drm_gem_open {
	/** Name of object being opened */
	__u32 name;

	/** Returned handle for the object */
	__u32 handle;

	/** Returned size of the object */
	__u64 size;
};

/**
 * DRM_CAP_DUMB_BUFFER
 *
 * If set to 1, the driver supports creating dumb buffers via the
 * &DRM_IOCTL_MODE_CREATE_DUMB ioctl.
 */
#define DRM_CAP_DUMB_BUFFER		0x1
/**
 * DRM_CAP_VBLANK_HIGH_CRTC
 *
 * If set to 1, the kernel supports specifying a CRTC index in the high bits of
 * &drm_wait_vblank_request.type.
 *
 * Starting kernel version 2.6.39, this capability is always set to 1.
 */
#define DRM_CAP_VBLANK_HIGH_CRTC	0x2
/**
 * DRM_CAP_DUMB_PREFERRED_DEPTH
 *
 * The preferred bit depth for dumb buffers.
 *
 * The bit depth is the number of bits used to indicate the color of a single
 * pixel excluding any padding. This is different from the number of bits per
 * pixel. For instance, XRGB8888 has a bit depth of 24 but has 32 bits per
 * pixel.
 *
 * Note that this preference only applies to dumb buffers, it's irrelevant for
 * other types of buffers.
 */
#define DRM_CAP_DUMB_PREFERRED_DEPTH	0x3
/**
 * DRM_CAP_DUMB_PREFER_SHADOW
 *
 * If set to 1, the driver prefers userspace to render to a shadow buffer
 * instead of directly rendering to a dumb buffer. For best speed, userspace
 * should do streaming ordered memory copies into the dumb buffer and never
 * read from it.
 *
 * Note that this preference only applies to dumb buffers, it's irrelevant for
 * other types of buffers.
 */
#define DRM_CAP_DUMB_PREFER_SHADOW	0x4
/**
 * DRM_CAP_PRIME
 *
 * Bitfield of supported PRIME sharing capabilities. See &DRM_PRIME_CAP_IMPORT
 * and &DRM_PRIME_CAP_EXPORT.
 *
 * PRIME buffers are exposed as dma-buf file descriptors. See
 * Documentation/gpu/drm-mm.rst, section "PRIME Buffer Sharing".
 */
#define DRM_CAP_PRIME			0x5
/**
 * DRM_PRIME_CAP_IMPORT
 *
 * If this bit is set in &DRM_CAP_PRIME, the driver supports importing PRIME
 * buffers via the &DRM_IOCTL_PRIME_FD_TO_HANDLE ioctl.
 */
#define  DRM_PRIME_CAP_IMPORT		0x1
/**
 * DRM_PRIME_CAP_EXPORT
 *
 * If this bit is set in &DRM_CAP_PRIME, the driver supports exporting PRIME
 * buffers via the &DRM_IOCTL_PRIME_HANDLE_TO_FD ioctl.
 */
#define  DRM_PRIME_CAP_EXPORT		0x2
/**
 * DRM_CAP_TIMESTAMP_MONOTONIC
 *
 * If set to 0, the kernel will report timestamps with ``CLOCK_REALTIME`` in
 * struct drm_event_vblank. If set to 1, the kernel will report timestamps with
 * ``CLOCK_MONOTONIC``. See ``clock_gettime(2)`` for the definition of these
 * clocks.
 *
 * Starting from kernel version 2.6.39, the default value for this capability
 * is 1. Starting kernel version 4.15, this capability is always set to 1.
 */
#define DRM_CAP_TIMESTAMP_MONOTONIC	0x6
/**
 * DRM_CAP_ASYNC_PAGE_FLIP
 *
 * If set to 1, the driver supports &DRM_MODE_PAGE_FLIP_ASYNC.
 */
#define DRM_CAP_ASYNC_PAGE_FLIP		0x7
/**
 * DRM_CAP_CURSOR_WIDTH
 *
 * The ``CURSOR_WIDTH`` and ``CURSOR_HEIGHT`` capabilities return a valid
 * width x height combination for the hardware cursor. The intention is that a
 * hardware agnostic userspace can query a cursor plane size to use.
 *
 * Note that the cross-driver contract is to merely return a valid size;
 * drivers are free to attach another meaning on top, eg. i915 returns the
 * maximum plane size.
 */
#define DRM_CAP_CURSOR_WIDTH		0x8
/**
 * DRM_CAP_CURSOR_HEIGHT
 *
 * See &DRM_CAP_CURSOR_WIDTH.
 */
#define DRM_CAP_CURSOR_HEIGHT		0x9
/**
 * DRM_CAP_ADDFB2_MODIFIERS
 *
 * If set to 1, the driver supports supplying modifiers in the
 * &DRM_IOCTL_MODE_ADDFB2 ioctl.
 */
#define DRM_CAP_ADDFB2_MODIFIERS	0x10
/**
 * DRM_CAP_PAGE_FLIP_TARGET
 *
 * If set to 1, the driver supports the &DRM_MODE_PAGE_FLIP_TARGET_ABSOLUTE and
 * &DRM_MODE_PAGE_FLIP_TARGET_RELATIVE flags in
 * &drm_mode_crtc_page_flip_target.flags for the &DRM_IOCTL_MODE_PAGE_FLIP
 * ioctl.
 */
#define DRM_CAP_PAGE_FLIP_TARGET	0x11
/**
 * DRM_CAP_CRTC_IN_VBLANK_EVENT
 *
 * If set to 1, the kernel supports reporting the CRTC ID in
 * &drm_event_vblank.crtc_id for the &DRM_EVENT_VBLANK and
 * &DRM_EVENT_FLIP_COMPLETE events.
 *
 * Starting kernel version 4.12, this capability is always set to 1.
 */
#define DRM_CAP_CRTC_IN_VBLANK_EVENT	0x12
/**
 * DRM_CAP_SYNCOBJ
 *
 * If set to 1, the driver supports sync objects. See
 * Documentation/gpu/drm-mm.rst, section "DRM Sync Objects".
 */
#define DRM_CAP_SYNCOBJ		0x13
/**
 * DRM_CAP_SYNCOBJ_TIMELINE
 *
 * If set to 1, the driver supports timeline operations on sync objects. See
 * Documentation/gpu/drm-mm.rst, section "DRM Sync Objects".
 */
#define DRM_CAP_SYNCOBJ_TIMELINE	0x14

/* DRM_IOCTL_GET_CAP ioctl argument type */
struct drm_get_cap {
	__u64 capability;
	__u64 value;
};

/**
 * DRM_CLIENT_CAP_STEREO_3D
 *
 * If set to 1, the DRM core will expose the stereo 3D capabilities of the
 * monitor by advertising the supported 3D layouts in the flags of struct
 * drm_mode_modeinfo. See ``DRM_MODE_FLAG_3D_*``.
 *
 * This capability is always supported for all drivers starting from kernel
 * version 3.13.
 */
#define DRM_CLIENT_CAP_STEREO_3D	1

/**
 * DRM_CLIENT_CAP_UNIVERSAL_PLANES
 *
 * If set to 1, the DRM core will expose all planes (overlay, primary, and
 * cursor) to userspace.
 *
 * This capability has been introduced in kernel version 3.15. Starting from
 * kernel version 3.17, this capability is always supported for all drivers.
 */
#define DRM_CLIENT_CAP_UNIVERSAL_PLANES  2

/**
 * DRM_CLIENT_CAP_ATOMIC
 *
 * If set to 1, the DRM core will expose atomic properties to userspace. This
 * implicitly enables &DRM_CLIENT_CAP_UNIVERSAL_PLANES and
 * &DRM_CLIENT_CAP_ASPECT_RATIO.
 *
 * If the driver doesn't support atomic mode-setting, enabling this capability
 * will fail with -EOPNOTSUPP.
 *
 * This capability has been introduced in kernel version 4.0. Starting from
 * kernel version 4.2, this capability is always supported for atomic-capable
 * drivers.
 */
#define DRM_CLIENT_CAP_ATOMIC	3

/**
 * DRM_CLIENT_CAP_ASPECT_RATIO
 *
 * If set to 1, the DRM core will provide aspect ratio information in modes.
 * See ``DRM_MODE_FLAG_PIC_AR_*``.
 *
 * This capability is always supported for all drivers starting from kernel
 * version 4.18.
 */
#define DRM_CLIENT_CAP_ASPECT_RATIO    4

/**
 * DRM_CLIENT_CAP_WRITEBACK_CONNECTORS
 *
 * If set to 1, the DRM core will expose special connectors to be used for
 * writing back to memory the scene setup in the commit. The client must enable
 * &DRM_CLIENT_CAP_ATOMIC first.
 *
 * This capability is always supported for atomic-capable drivers starting from
 * kernel version 4.19.
 */
#define DRM_CLIENT_CAP_WRITEBACK_CONNECTORS	5

/* DRM_IOCTL_SET_CLIENT_CAP ioctl argument type */
struct drm_set_client_cap {
	__u64 capability;
	__u64 value;
};

#define DRM_RDWR O_RDWR
#define DRM_CLOEXEC O_CLOEXEC
struct drm_prime_handle {
	__u32 handle;

	/** Flags.. only applicable for handle->fd */
	__u32 flags;

	/** Returned dmabuf file descriptor */
	__s32 fd;
};

struct drm_syncobj_create {
	__u32 handle;
#define DRM_SYNCOBJ_CREATE_SIGNALED (1 << 0)
	__u32 flags;
};

struct drm_syncobj_destroy {
	__u32 handle;
	__u32 pad;
};

#define DRM_SYNCOBJ_FD_TO_HANDLE_FLAGS_IMPORT_SYNC_FILE (1 << 0)
#define DRM_SYNCOBJ_HANDLE_TO_FD_FLAGS_EXPORT_SYNC_FILE (1 << 0)
struct drm_syncobj_handle {
	__u32 handle;
	__u32 flags;

	__s32 fd;
	__u32 pad;
};

struct drm_syncobj_transfer {
	__u32 src_handle;
	__u32 dst_handle;
	__u64 src_point;
	__u64 dst_point;
	__u32 flags;
	__u32 pad;
};

#define DRM_SYNCOBJ_WAIT_FLAGS_WAIT_ALL (1 << 0)
#define DRM_SYNCOBJ_WAIT_FLAGS_WAIT_FOR_SUBMIT (1 << 1)
#define DRM_SYNCOBJ_WAIT_FLAGS_WAIT_AVAILABLE (1 << 2) /* wait for time point to become available */
struct drm_syncobj_wait {
	__u64 handles;
	/* absolute timeout */
	__s64 timeout_nsec;
	__u32 count_handles;
	__u32 flags;
	__u32 first_signaled; /* only valid when not waiting all */
	__u32 pad;
};

struct drm_syncobj_timeline_wait {
	__u64 handles;
	/* wait on specific timeline point for every handles*/
	__u64 points;
	/* absolute timeout */
	__s64 timeout_nsec;
	__u32 count_handles;
	__u32 flags;
	__u32 first_signaled; /* only valid when not waiting all */
	__u32 pad;
};


struct drm_syncobj_array {
	__u64 handles;
	__u32 count_handles;
	__u32 pad;
};

#define DRM_SYNCOBJ_QUERY_FLAGS_LAST_SUBMITTED (1 << 0) /* last available point on timeline syncobj */
struct drm_syncobj_timeline_array {
	__u64 handles;
	__u64 points;
	__u32 count_handles;
	__u32 flags;
};


/* Query current scanout sequence number */
struct drm_crtc_get_sequence {
	__u32 crtc_id;		/* requested crtc_id */
	__u32 active;		/* return: crtc output is active */
	__u64 sequence;		/* return: most recent vblank sequence */
	__s64 sequence_ns;	/* return: most recent time of first pixel out */
};

/* Queue event to be delivered at specified sequence. Time stamp marks
 * when the first pixel of the refresh cycle leaves the display engine
 * for the display
 */
#define DRM_CRTC_SEQUENCE_RELATIVE		0x00000001	/* sequence is relative to current */
#define DRM_CRTC_SEQUENCE_NEXT_ON_MISS		0x00000002	/* Use next sequence if we've missed */

struct drm_crtc_queue_sequence {
	__u32 crtc_id;
	__u32 flags;
	__u64 sequence;		/* on input, target sequence. on output, actual sequence */
	__u64 user_data;	/* user data passed to event */
};

#if defined(__cplusplus)
}
#endif

#include "drm_mode.h"

#if defined(__cplusplus)
extern "C" {
#endif

#define DRM_IOCTL_BASE			'd'
#define DRM_IO(nr)			_IO(DRM_IOCTL_BASE,nr)
#define DRM_IOR(nr,type)		_IOR(DRM_IOCTL_BASE,nr,type)
#define DRM_IOW(nr,type)		_IOW(DRM_IOCTL_BASE,nr,type)
#define DRM_IOWR(nr,type)		_IOWR(DRM_IOCTL_BASE,nr,type)

#define DRM_IOCTL_VERSION		DRM_IOWR(0x00, struct drm_version)
#define DRM_IOCTL_GET_UNIQUE		DRM_IOWR(0x01, struct drm_unique)
#define DRM_IOCTL_GET_MAGIC		DRM_IOR( 0x02, struct drm_auth)
#define DRM_IOCTL_IRQ_BUSID		DRM_IOWR(0x03, struct drm_irq_busid)
#define DRM_IOCTL_GET_MAP               DRM_IOWR(0x04, struct drm_map)
#define DRM_IOCTL_GET_CLIENT            DRM_IOWR(0x05, struct drm_client)
#define DRM_IOCTL_GET_STATS             DRM_IOR( 0x06, struct drm_stats)
#define DRM_IOCTL_SET_VERSION		DRM_IOWR(0x07, struct drm_set_version)
#define DRM_IOCTL_MODESET_CTL           DRM_IOW(0x08, struct drm_modeset_ctl)
#define DRM_IOCTL_GEM_CLOSE		DRM_IOW (0x09, struct drm_gem_close)
#define DRM_IOCTL_GEM_FLINK		DRM_IOWR(0x0a, struct drm_gem_flink)
#define DRM_IOCTL_GEM_OPEN		DRM_IOWR(0x0b, struct drm_gem_open)
#define DRM_IOCTL_GET_CAP		DRM_IOWR(0x0c, struct drm_get_cap)
#define DRM_IOCTL_SET_CLIENT_CAP	DRM_IOW( 0x0d, struct drm_set_client_cap)

#define DRM_IOCTL_SET_UNIQUE		DRM_IOW( 0x10, struct drm_unique)
#define DRM_IOCTL_AUTH_MAGIC		DRM_IOW( 0x11, struct drm_auth)
#define DRM_IOCTL_BLOCK			DRM_IOWR(0x12, struct drm_block)
#define DRM_IOCTL_UNBLOCK		DRM_IOWR(0x13, struct drm_block)
#define DRM_IOCTL_CONTROL		DRM_IOW( 0x14, struct drm_control)
#define DRM_IOCTL_ADD_MAP		DRM_IOWR(0x15, struct drm_map)
#define DRM_IOCTL_ADD_BUFS		DRM_IOWR(0x16, struct drm_buf_desc)
#define DRM_IOCTL_MARK_BUFS		DRM_IOW( 0x17, struct drm_buf_desc)
#define DRM_IOCTL_INFO_BUFS		DRM_IOWR(0x18, struct drm_buf_info)
#define DRM_IOCTL_MAP_BUFS		DRM_IOWR(0x19, struct drm_buf_map)
#define DRM_IOCTL_FREE_BUFS		DRM_IOW( 0x1a, struct drm_buf_free)

#define DRM_IOCTL_RM_MAP		DRM_IOW( 0x1b, struct drm_map)

#define DRM_IOCTL_SET_SAREA_CTX		DRM_IOW( 0x1c, struct drm_ctx_priv_map)
#define DRM_IOCTL_GET_SAREA_CTX 	DRM_IOWR(0x1d, struct drm_ctx_priv_map)

#define DRM_IOCTL_SET_MASTER            DRM_IO(0x1e)
#define DRM_IOCTL_DROP_MASTER           DRM_IO(0x1f)

#define DRM_IOCTL_ADD_CTX		DRM_IOWR(0x20, struct drm_ctx)
#define DRM_IOCTL_RM_CTX		DRM_IOWR(0x21, struct drm_ctx)
#define DRM_IOCTL_MOD_CTX		DRM_IOW( 0x22, struct drm_ctx)
#define DRM_IOCTL_GET_CTX		DRM_IOWR(0x23, struct drm_ctx)
#define DRM_IOCTL_SWITCH_CTX		DRM_IOW( 0x24, struct drm_ctx)
#define DRM_IOCTL_NEW_CTX		DRM_IOW( 0x25, struct drm_ctx)
#define DRM_IOCTL_RES_CTX		DRM_IOWR(0x26, struct drm_ctx_res)
#define DRM_IOCTL_ADD_DRAW		DRM_IOWR(0x27, struct drm_draw)
#define DRM_IOCTL_RM_DRAW		DRM_IOWR(0x28, struct drm_draw)
#define DRM_IOCTL_DMA			DRM_IOWR(0x29, struct drm_dma)
#define DRM_IOCTL_LOCK			DRM_IOW( 0x2a, struct drm_lock)
#define DRM_IOCTL_UNLOCK		DRM_IOW( 0x2b, struct drm_lock)
#define DRM_IOCTL_FINISH		DRM_IOW( 0x2c, struct drm_lock)

#define DRM_IOCTL_PRIME_HANDLE_TO_FD    DRM_IOWR(0x2d, struct drm_prime_handle)
#define DRM_IOCTL_PRIME_FD_TO_HANDLE    DRM_IOWR(0x2e, struct drm_prime_handle)

#define DRM_IOCTL_AGP_ACQUIRE		DRM_IO(  0x30)
#define DRM_IOCTL_AGP_RELEASE		DRM_IO(  0x31)
#define DRM_IOCTL_AGP_ENABLE		DRM_IOW( 0x32, struct drm_agp_mode)
#define DRM_IOCTL_AGP_INFO		DRM_IOR( 0x33, struct drm_agp_info)
#define DRM_IOCTL_AGP_ALLOC		DRM_IOWR(0x34, struct drm_agp_buffer)
#define DRM_IOCTL_AGP_FREE		DRM_IOW( 0x35, struct drm_agp_buffer)
#define DRM_IOCTL_AGP_BIND		DRM_IOW( 0x36, struct drm_agp_binding)
#define DRM_IOCTL_AGP_UNBIND		DRM_IOW( 0x37, struct drm_agp_binding)

#define DRM_IOCTL_SG_ALLOC		DRM_IOWR(0x38, struct drm_scatter_gather)
#define DRM_IOCTL_SG_FREE		DRM_IOW( 0x39, struct drm_scatter_gather)

#define DRM_IOCTL_WAIT_VBLANK		DRM_IOWR(0x3a, union drm_wait_vblank)

#define DRM_IOCTL_CRTC_GET_SEQUENCE	DRM_IOWR(0x3b, struct drm_crtc_get_sequence)
#define DRM_IOCTL_CRTC_QUEUE_SEQUENCE	DRM_IOWR(0x3c, struct drm_crtc_queue_sequence)

#define DRM_IOCTL_UPDATE_DRAW		DRM_IOW(0x3f, struct drm_update_draw)

#define DRM_IOCTL_MODE_GETRESOURCES	DRM_IOWR(0xA0, struct drm_mode_card_res)
#define DRM_IOCTL_MODE_GETCRTC		DRM_IOWR(0xA1, struct drm_mode_crtc)
#define DRM_IOCTL_MODE_SETCRTC		DRM_IOWR(0xA2, struct drm_mode_crtc)
#define DRM_IOCTL_MODE_CURSOR		DRM_IOWR(0xA3, struct drm_mode_cursor)
#define DRM_IOCTL_MODE_GETGAMMA		DRM_IOWR(0xA4, struct drm_mode_crtc_lut)
#define DRM_IOCTL_MODE_SETGAMMA		DRM_IOWR(0xA5, struct drm_mode_crtc_lut)
#define DRM_IOCTL_MODE_GETENCODER	DRM_IOWR(0xA6, struct drm_mode_get_encoder)
#define DRM_IOCTL_MODE_GETCONNECTOR	DRM_IOWR(0xA7, struct drm_mode_get_connector)
#define DRM_IOCTL_MODE_ATTACHMODE	DRM_IOWR(0xA8, struct drm_mode_mode_cmd) /* deprecated (never worked) */
#define DRM_IOCTL_MODE_DETACHMODE	DRM_IOWR(0xA9, struct drm_mode_mode_cmd) /* deprecated (never worked) */

#define DRM_IOCTL_MODE_GETPROPERTY	DRM_IOWR(0xAA, struct drm_mode_get_property)
#define DRM_IOCTL_MODE_SETPROPERTY	DRM_IOWR(0xAB, struct drm_mode_connector_set_property)
#define DRM_IOCTL_MODE_GETPROPBLOB	DRM_IOWR(0xAC, struct drm_mode_get_blob)
#define DRM_IOCTL_MODE_GETFB		DRM_IOWR(0xAD, struct drm_mode_fb_cmd)
#define DRM_IOCTL_MODE_ADDFB		DRM_IOWR(0xAE, struct drm_mode_fb_cmd)
#define DRM_IOCTL_MODE_RMFB		DRM_IOWR(0xAF, unsigned int)
#define DRM_IOCTL_MODE_PAGE_FLIP	DRM_IOWR(0xB0, struct drm_mode_crtc_page_flip)
#define DRM_IOCTL_MODE_DIRTYFB		DRM_IOWR(0xB1, struct drm_mode_fb_dirty_cmd)

#define DRM_IOCTL_MODE_CREATE_DUMB DRM_IOWR(0xB2, struct drm_mode_create_dumb)
#define DRM_IOCTL_MODE_MAP_DUMB    DRM_IOWR(0xB3, struct drm_mode_map_dumb)
#define DRM_IOCTL_MODE_DESTROY_DUMB    DRM_IOWR(0xB4, struct drm_mode_destroy_dumb)
#define DRM_IOCTL_MODE_GETPLANERESOURCES DRM_IOWR(0xB5, struct drm_mode_get_plane_res)
#define DRM_IOCTL_MODE_GETPLANE	DRM_IOWR(0xB6, struct drm_mode_get_plane)
#define DRM_IOCTL_MODE_SETPLANE	DRM_IOWR(0xB7, struct drm_mode_set_plane)
#define DRM_IOCTL_MODE_ADDFB2		DRM_IOWR(0xB8, struct drm_mode_fb_cmd2)
#define DRM_IOCTL_MODE_OBJ_GETPROPERTIES	DRM_IOWR(0xB9, struct drm_mode_obj_get_properties)
#define DRM_IOCTL_MODE_OBJ_SETPROPERTY	DRM_IOWR(0xBA, struct drm_mode_obj_set_property)
#define DRM_IOCTL_MODE_CURSOR2		DRM_IOWR(0xBB, struct drm_mode_cursor2)
#define DRM_IOCTL_MODE_ATOMIC		DRM_IOWR(0xBC, struct drm_mode_atomic)
#define DRM_IOCTL_MODE_CREATEPROPBLOB	DRM_IOWR(0xBD, struct drm_mode_create_blob)
#define DRM_IOCTL_MODE_DESTROYPROPBLOB	DRM_IOWR(0xBE, struct drm_mode_destroy_blob)

#define DRM_IOCTL_SYNCOBJ_CREATE	DRM_IOWR(0xBF, struct drm_syncobj_create)
#define DRM_IOCTL_SYNCOBJ_DESTROY	DRM_IOWR(0xC0, struct drm_syncobj_destroy)
#define DRM_IOCTL_SYNCOBJ_HANDLE_TO_FD	DRM_IOWR(0xC1, struct drm_syncobj_handle)
#define DRM_IOCTL_SYNCOBJ_FD_TO_HANDLE	DRM_IOWR(0xC2, struct drm_syncobj_handle)
#define DRM_IOCTL_SYNCOBJ_WAIT		DRM_IOWR(0xC3, struct drm_syncobj_wait)
#define DRM_IOCTL_SYNCOBJ_RESET		DRM_IOWR(0xC4, struct drm_syncobj_array)
#define DRM_IOCTL_SYNCOBJ_SIGNAL	DRM_IOWR(0xC5, struct drm_syncobj_array)

#define DRM_IOCTL_MODE_CREATE_LEASE	DRM_IOWR(0xC6, struct drm_mode_create_lease)
#define DRM_IOCTL_MODE_LIST_LESSEES	DRM_IOWR(0xC7, struct drm_mode_list_lessees)
#define DRM_IOCTL_MODE_GET_LEASE	DRM_IOWR(0xC8, struct drm_mode_get_lease)
#define DRM_IOCTL_MODE_REVOKE_LEASE	DRM_IOWR(0xC9, struct drm_mode_revoke_lease)

#define DRM_IOCTL_SYNCOBJ_TIMELINE_WAIT	DRM_IOWR(0xCA, struct drm_syncobj_timeline_wait)
#define DRM_IOCTL_SYNCOBJ_QUERY		DRM_IOWR(0xCB, struct drm_syncobj_timeline_array)
#define DRM_IOCTL_SYNCOBJ_TRANSFER	DRM_IOWR(0xCC, struct drm_syncobj_transfer)
#define DRM_IOCTL_SYNCOBJ_TIMELINE_SIGNAL	DRM_IOWR(0xCD, struct drm_syncobj_timeline_array)

#define DRM_IOCTL_MODE_GETFB2		DRM_IOWR(0xCE, struct drm_mode_fb_cmd2)

<<<<<<< HEAD
/**
=======
/*
>>>>>>> 7d2a07b7
 * Device specific ioctls should only be in their respective headers
 * The device specific ioctl range is from 0x40 to 0x9f.
 * Generic IOCTLS restart at 0xA0.
 *
 * \sa drmCommandNone(), drmCommandRead(), drmCommandWrite(), and
 * drmCommandReadWrite().
 */
#define DRM_COMMAND_BASE                0x40
#define DRM_COMMAND_END			0xA0

/*
 * Header for events written back to userspace on the drm fd.  The
 * type defines the type of event, the length specifies the total
 * length of the event (including the header), and user_data is
 * typically a 64 bit value passed with the ioctl that triggered the
 * event.  A read on the drm fd will always only return complete
 * events, that is, if for example the read buffer is 100 bytes, and
 * there are two 64 byte events pending, only one will be returned.
 *
 * Event types 0 - 0x7fffffff are generic drm events, 0x80000000 and
 * up are chipset specific.
 */
struct drm_event {
	__u32 type;
	__u32 length;
};

#define DRM_EVENT_VBLANK 0x01
#define DRM_EVENT_FLIP_COMPLETE 0x02
#define DRM_EVENT_CRTC_SEQUENCE	0x03

struct drm_event_vblank {
	struct drm_event base;
	__u64 user_data;
	__u32 tv_sec;
	__u32 tv_usec;
	__u32 sequence;
	__u32 crtc_id; /* 0 on older kernels that do not support this */
};

/* Event delivered at sequence. Time stamp marks when the first pixel
 * of the refresh cycle leaves the display engine for the display
 */
struct drm_event_crtc_sequence {
	struct drm_event	base;
	__u64			user_data;
	__s64			time_ns;
	__u64			sequence;
};

/* typedef area */
#ifndef __KERNEL__
typedef struct drm_clip_rect drm_clip_rect_t;
typedef struct drm_drawable_info drm_drawable_info_t;
typedef struct drm_tex_region drm_tex_region_t;
typedef struct drm_hw_lock drm_hw_lock_t;
typedef struct drm_version drm_version_t;
typedef struct drm_unique drm_unique_t;
typedef struct drm_list drm_list_t;
typedef struct drm_block drm_block_t;
typedef struct drm_control drm_control_t;
typedef enum drm_map_type drm_map_type_t;
typedef enum drm_map_flags drm_map_flags_t;
typedef struct drm_ctx_priv_map drm_ctx_priv_map_t;
typedef struct drm_map drm_map_t;
typedef struct drm_client drm_client_t;
typedef enum drm_stat_type drm_stat_type_t;
typedef struct drm_stats drm_stats_t;
typedef enum drm_lock_flags drm_lock_flags_t;
typedef struct drm_lock drm_lock_t;
typedef enum drm_dma_flags drm_dma_flags_t;
typedef struct drm_buf_desc drm_buf_desc_t;
typedef struct drm_buf_info drm_buf_info_t;
typedef struct drm_buf_free drm_buf_free_t;
typedef struct drm_buf_pub drm_buf_pub_t;
typedef struct drm_buf_map drm_buf_map_t;
typedef struct drm_dma drm_dma_t;
typedef union drm_wait_vblank drm_wait_vblank_t;
typedef struct drm_agp_mode drm_agp_mode_t;
typedef enum drm_ctx_flags drm_ctx_flags_t;
typedef struct drm_ctx drm_ctx_t;
typedef struct drm_ctx_res drm_ctx_res_t;
typedef struct drm_draw drm_draw_t;
typedef struct drm_update_draw drm_update_draw_t;
typedef struct drm_auth drm_auth_t;
typedef struct drm_irq_busid drm_irq_busid_t;
typedef enum drm_vblank_seq_type drm_vblank_seq_type_t;

typedef struct drm_agp_buffer drm_agp_buffer_t;
typedef struct drm_agp_binding drm_agp_binding_t;
typedef struct drm_agp_info drm_agp_info_t;
typedef struct drm_scatter_gather drm_scatter_gather_t;
typedef struct drm_set_version drm_set_version_t;
#endif

#if defined(__cplusplus)
}
#endif

#endif<|MERGE_RESOLUTION|>--- conflicted
+++ resolved
@@ -1088,11 +1088,7 @@
 
 #define DRM_IOCTL_MODE_GETFB2		DRM_IOWR(0xCE, struct drm_mode_fb_cmd2)
 
-<<<<<<< HEAD
-/**
-=======
-/*
->>>>>>> 7d2a07b7
+/*
  * Device specific ioctls should only be in their respective headers
  * The device specific ioctl range is from 0x40 to 0x9f.
  * Generic IOCTLS restart at 0xA0.
