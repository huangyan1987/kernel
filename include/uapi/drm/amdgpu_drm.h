/* amdgpu_drm.h -- Public header for the amdgpu driver -*- linux-c -*-
 *
 * Copyright 2000 Precision Insight, Inc., Cedar Park, Texas.
 * Copyright 2000 VA Linux Systems, Inc., Fremont, California.
 * Copyright 2002 Tungsten Graphics, Inc., Cedar Park, Texas.
 * Copyright 2014 Advanced Micro Devices, Inc.
 *
 * Permission is hereby granted, free of charge, to any person obtaining a
 * copy of this software and associated documentation files (the "Software"),
 * to deal in the Software without restriction, including without limitation
 * the rights to use, copy, modify, merge, publish, distribute, sublicense,
 * and/or sell copies of the Software, and to permit persons to whom the
 * Software is furnished to do so, subject to the following conditions:
 *
 * The above copyright notice and this permission notice shall be included in
 * all copies or substantial portions of the Software.
 *
 * THE SOFTWARE IS PROVIDED "AS IS", WITHOUT WARRANTY OF ANY KIND, EXPRESS OR
 * IMPLIED, INCLUDING BUT NOT LIMITED TO THE WARRANTIES OF MERCHANTABILITY,
 * FITNESS FOR A PARTICULAR PURPOSE AND NONINFRINGEMENT.  IN NO EVENT SHALL
 * THE COPYRIGHT HOLDER(S) OR AUTHOR(S) BE LIABLE FOR ANY CLAIM, DAMAGES OR
 * OTHER LIABILITY, WHETHER IN AN ACTION OF CONTRACT, TORT OR OTHERWISE,
 * ARISING FROM, OUT OF OR IN CONNECTION WITH THE SOFTWARE OR THE USE OR
 * OTHER DEALINGS IN THE SOFTWARE.
 *
 * Authors:
 *    Kevin E. Martin <martin@valinux.com>
 *    Gareth Hughes <gareth@valinux.com>
 *    Keith Whitwell <keith@tungstengraphics.com>
 */

#ifndef __AMDGPU_DRM_H__
#define __AMDGPU_DRM_H__

#include "drm.h"

#if defined(__cplusplus)
extern "C" {
#endif

#define DRM_AMDGPU_GEM_CREATE		0x00
#define DRM_AMDGPU_GEM_MMAP		0x01
#define DRM_AMDGPU_CTX			0x02
#define DRM_AMDGPU_BO_LIST		0x03
#define DRM_AMDGPU_CS			0x04
#define DRM_AMDGPU_INFO			0x05
#define DRM_AMDGPU_GEM_METADATA		0x06
#define DRM_AMDGPU_GEM_WAIT_IDLE	0x07
#define DRM_AMDGPU_GEM_VA		0x08
#define DRM_AMDGPU_WAIT_CS		0x09
#define DRM_AMDGPU_GEM_OP		0x10
#define DRM_AMDGPU_GEM_USERPTR		0x11
#define DRM_AMDGPU_WAIT_FENCES		0x12
#define DRM_AMDGPU_VM			0x13
#define DRM_AMDGPU_FENCE_TO_HANDLE	0x14
#define DRM_AMDGPU_SCHED		0x15

#define DRM_IOCTL_AMDGPU_GEM_CREATE	DRM_IOWR(DRM_COMMAND_BASE + DRM_AMDGPU_GEM_CREATE, union drm_amdgpu_gem_create)
#define DRM_IOCTL_AMDGPU_GEM_MMAP	DRM_IOWR(DRM_COMMAND_BASE + DRM_AMDGPU_GEM_MMAP, union drm_amdgpu_gem_mmap)
#define DRM_IOCTL_AMDGPU_CTX		DRM_IOWR(DRM_COMMAND_BASE + DRM_AMDGPU_CTX, union drm_amdgpu_ctx)
#define DRM_IOCTL_AMDGPU_BO_LIST	DRM_IOWR(DRM_COMMAND_BASE + DRM_AMDGPU_BO_LIST, union drm_amdgpu_bo_list)
#define DRM_IOCTL_AMDGPU_CS		DRM_IOWR(DRM_COMMAND_BASE + DRM_AMDGPU_CS, union drm_amdgpu_cs)
#define DRM_IOCTL_AMDGPU_INFO		DRM_IOW(DRM_COMMAND_BASE + DRM_AMDGPU_INFO, struct drm_amdgpu_info)
#define DRM_IOCTL_AMDGPU_GEM_METADATA	DRM_IOWR(DRM_COMMAND_BASE + DRM_AMDGPU_GEM_METADATA, struct drm_amdgpu_gem_metadata)
#define DRM_IOCTL_AMDGPU_GEM_WAIT_IDLE	DRM_IOWR(DRM_COMMAND_BASE + DRM_AMDGPU_GEM_WAIT_IDLE, union drm_amdgpu_gem_wait_idle)
#define DRM_IOCTL_AMDGPU_GEM_VA		DRM_IOW(DRM_COMMAND_BASE + DRM_AMDGPU_GEM_VA, struct drm_amdgpu_gem_va)
#define DRM_IOCTL_AMDGPU_WAIT_CS	DRM_IOWR(DRM_COMMAND_BASE + DRM_AMDGPU_WAIT_CS, union drm_amdgpu_wait_cs)
#define DRM_IOCTL_AMDGPU_GEM_OP		DRM_IOWR(DRM_COMMAND_BASE + DRM_AMDGPU_GEM_OP, struct drm_amdgpu_gem_op)
#define DRM_IOCTL_AMDGPU_GEM_USERPTR	DRM_IOWR(DRM_COMMAND_BASE + DRM_AMDGPU_GEM_USERPTR, struct drm_amdgpu_gem_userptr)
#define DRM_IOCTL_AMDGPU_WAIT_FENCES	DRM_IOWR(DRM_COMMAND_BASE + DRM_AMDGPU_WAIT_FENCES, union drm_amdgpu_wait_fences)
#define DRM_IOCTL_AMDGPU_VM		DRM_IOWR(DRM_COMMAND_BASE + DRM_AMDGPU_VM, union drm_amdgpu_vm)
#define DRM_IOCTL_AMDGPU_FENCE_TO_HANDLE DRM_IOWR(DRM_COMMAND_BASE + DRM_AMDGPU_FENCE_TO_HANDLE, union drm_amdgpu_fence_to_handle)
#define DRM_IOCTL_AMDGPU_SCHED		DRM_IOW(DRM_COMMAND_BASE + DRM_AMDGPU_SCHED, union drm_amdgpu_sched)

/**
 * DOC: memory domains
 *
 * %AMDGPU_GEM_DOMAIN_CPU	System memory that is not GPU accessible.
 * Memory in this pool could be swapped out to disk if there is pressure.
 *
 * %AMDGPU_GEM_DOMAIN_GTT	GPU accessible system memory, mapped into the
 * GPU's virtual address space via gart. Gart memory linearizes non-contiguous
 * pages of system memory, allows GPU access system memory in a linezrized
 * fashion.
 *
 * %AMDGPU_GEM_DOMAIN_VRAM	Local video memory. For APUs, it is memory
 * carved out by the BIOS.
 *
 * %AMDGPU_GEM_DOMAIN_GDS	Global on-chip data storage used to share data
 * across shader threads.
 *
 * %AMDGPU_GEM_DOMAIN_GWS	Global wave sync, used to synchronize the
 * execution of all the waves on a device.
 *
 * %AMDGPU_GEM_DOMAIN_OA	Ordered append, used by 3D or Compute engines
 * for appending data.
 */
#define AMDGPU_GEM_DOMAIN_CPU		0x1
#define AMDGPU_GEM_DOMAIN_GTT		0x2
#define AMDGPU_GEM_DOMAIN_VRAM		0x4
#define AMDGPU_GEM_DOMAIN_GDS		0x8
#define AMDGPU_GEM_DOMAIN_GWS		0x10
#define AMDGPU_GEM_DOMAIN_OA		0x20
#define AMDGPU_GEM_DOMAIN_MASK		(AMDGPU_GEM_DOMAIN_CPU | \
					 AMDGPU_GEM_DOMAIN_GTT | \
					 AMDGPU_GEM_DOMAIN_VRAM | \
					 AMDGPU_GEM_DOMAIN_GDS | \
					 AMDGPU_GEM_DOMAIN_GWS | \
					 AMDGPU_GEM_DOMAIN_OA)

/* Flag that CPU access will be required for the case of VRAM domain */
#define AMDGPU_GEM_CREATE_CPU_ACCESS_REQUIRED	(1 << 0)
/* Flag that CPU access will not work, this VRAM domain is invisible */
#define AMDGPU_GEM_CREATE_NO_CPU_ACCESS		(1 << 1)
/* Flag that USWC attributes should be used for GTT */
#define AMDGPU_GEM_CREATE_CPU_GTT_USWC		(1 << 2)
/* Flag that the memory should be in VRAM and cleared */
#define AMDGPU_GEM_CREATE_VRAM_CLEARED		(1 << 3)
/* Flag that allocating the BO should use linear VRAM */
#define AMDGPU_GEM_CREATE_VRAM_CONTIGUOUS	(1 << 5)
/* Flag that BO is always valid in this VM */
#define AMDGPU_GEM_CREATE_VM_ALWAYS_VALID	(1 << 6)
/* Flag that BO sharing will be explicitly synchronized */
#define AMDGPU_GEM_CREATE_EXPLICIT_SYNC		(1 << 7)
/* Flag that indicates allocating MQD gart on GFX9, where the mtype
 * for the second page onward should be set to NC. It should never
 * be used by user space applications.
 */
#define AMDGPU_GEM_CREATE_CP_MQD_GFX9		(1 << 8)
/* Flag that BO may contain sensitive data that must be wiped before
 * releasing the memory
 */
#define AMDGPU_GEM_CREATE_VRAM_WIPE_ON_RELEASE	(1 << 9)
/* Flag that BO will be encrypted and that the TMZ bit should be
 * set in the PTEs when mapping this buffer via GPUVM or
 * accessing it with various hw blocks
 */
#define AMDGPU_GEM_CREATE_ENCRYPTED		(1 << 10)
<<<<<<< HEAD
=======
/* Flag that BO will be used only in preemptible context, which does
 * not require GTT memory accounting
 */
#define AMDGPU_GEM_CREATE_PREEMPTIBLE		(1 << 11)
>>>>>>> 7d2a07b7

struct drm_amdgpu_gem_create_in  {
	/** the requested memory size */
	__u64 bo_size;
	/** physical start_addr alignment in bytes for some HW requirements */
	__u64 alignment;
	/** the requested memory domains */
	__u64 domains;
	/** allocation flags */
	__u64 domain_flags;
};

struct drm_amdgpu_gem_create_out  {
	/** returned GEM object handle */
	__u32 handle;
	__u32 _pad;
};

union drm_amdgpu_gem_create {
	struct drm_amdgpu_gem_create_in		in;
	struct drm_amdgpu_gem_create_out	out;
};

/** Opcode to create new residency list.  */
#define AMDGPU_BO_LIST_OP_CREATE	0
/** Opcode to destroy previously created residency list */
#define AMDGPU_BO_LIST_OP_DESTROY	1
/** Opcode to update resource information in the list */
#define AMDGPU_BO_LIST_OP_UPDATE	2

struct drm_amdgpu_bo_list_in {
	/** Type of operation */
	__u32 operation;
	/** Handle of list or 0 if we want to create one */
	__u32 list_handle;
	/** Number of BOs in list  */
	__u32 bo_number;
	/** Size of each element describing BO */
	__u32 bo_info_size;
	/** Pointer to array describing BOs */
	__u64 bo_info_ptr;
};

struct drm_amdgpu_bo_list_entry {
	/** Handle of BO */
	__u32 bo_handle;
	/** New (if specified) BO priority to be used during migration */
	__u32 bo_priority;
};

struct drm_amdgpu_bo_list_out {
	/** Handle of resource list  */
	__u32 list_handle;
	__u32 _pad;
};

union drm_amdgpu_bo_list {
	struct drm_amdgpu_bo_list_in in;
	struct drm_amdgpu_bo_list_out out;
};

/* context related */
#define AMDGPU_CTX_OP_ALLOC_CTX	1
#define AMDGPU_CTX_OP_FREE_CTX	2
#define AMDGPU_CTX_OP_QUERY_STATE	3
#define AMDGPU_CTX_OP_QUERY_STATE2	4

/* GPU reset status */
#define AMDGPU_CTX_NO_RESET		0
/* this the context caused it */
#define AMDGPU_CTX_GUILTY_RESET		1
/* some other context caused it */
#define AMDGPU_CTX_INNOCENT_RESET	2
/* unknown cause */
#define AMDGPU_CTX_UNKNOWN_RESET	3

/* indicate gpu reset occured after ctx created */
#define AMDGPU_CTX_QUERY2_FLAGS_RESET    (1<<0)
/* indicate vram lost occured after ctx created */
#define AMDGPU_CTX_QUERY2_FLAGS_VRAMLOST (1<<1)
/* indicate some job from this context once cause gpu hang */
#define AMDGPU_CTX_QUERY2_FLAGS_GUILTY   (1<<2)
/* indicate some errors are detected by RAS */
#define AMDGPU_CTX_QUERY2_FLAGS_RAS_CE   (1<<3)
#define AMDGPU_CTX_QUERY2_FLAGS_RAS_UE   (1<<4)

/* Context priority level */
#define AMDGPU_CTX_PRIORITY_UNSET       -2048
#define AMDGPU_CTX_PRIORITY_VERY_LOW    -1023
#define AMDGPU_CTX_PRIORITY_LOW         -512
#define AMDGPU_CTX_PRIORITY_NORMAL      0
/*
 * When used in struct drm_amdgpu_ctx_in, a priority above NORMAL requires
 * CAP_SYS_NICE or DRM_MASTER
*/
#define AMDGPU_CTX_PRIORITY_HIGH        512
#define AMDGPU_CTX_PRIORITY_VERY_HIGH   1023

struct drm_amdgpu_ctx_in {
	/** AMDGPU_CTX_OP_* */
	__u32	op;
	/** For future use, no flags defined so far */
	__u32	flags;
	__u32	ctx_id;
	/** AMDGPU_CTX_PRIORITY_* */
	__s32	priority;
};

union drm_amdgpu_ctx_out {
		struct {
			__u32	ctx_id;
			__u32	_pad;
		} alloc;

		struct {
			/** For future use, no flags defined so far */
			__u64	flags;
			/** Number of resets caused by this context so far. */
			__u32	hangs;
			/** Reset status since the last call of the ioctl. */
			__u32	reset_status;
		} state;
};

union drm_amdgpu_ctx {
	struct drm_amdgpu_ctx_in in;
	union drm_amdgpu_ctx_out out;
};

/* vm ioctl */
#define AMDGPU_VM_OP_RESERVE_VMID	1
#define AMDGPU_VM_OP_UNRESERVE_VMID	2

struct drm_amdgpu_vm_in {
	/** AMDGPU_VM_OP_* */
	__u32	op;
	__u32	flags;
};

struct drm_amdgpu_vm_out {
	/** For future use, no flags defined so far */
	__u64	flags;
};

union drm_amdgpu_vm {
	struct drm_amdgpu_vm_in in;
	struct drm_amdgpu_vm_out out;
};

/* sched ioctl */
#define AMDGPU_SCHED_OP_PROCESS_PRIORITY_OVERRIDE	1
#define AMDGPU_SCHED_OP_CONTEXT_PRIORITY_OVERRIDE	2

struct drm_amdgpu_sched_in {
	/* AMDGPU_SCHED_OP_* */
	__u32	op;
	__u32	fd;
	/** AMDGPU_CTX_PRIORITY_* */
	__s32	priority;
	__u32   ctx_id;
};

union drm_amdgpu_sched {
	struct drm_amdgpu_sched_in in;
};

/*
 * This is not a reliable API and you should expect it to fail for any
 * number of reasons and have fallback path that do not use userptr to
 * perform any operation.
 */
#define AMDGPU_GEM_USERPTR_READONLY	(1 << 0)
#define AMDGPU_GEM_USERPTR_ANONONLY	(1 << 1)
#define AMDGPU_GEM_USERPTR_VALIDATE	(1 << 2)
#define AMDGPU_GEM_USERPTR_REGISTER	(1 << 3)

struct drm_amdgpu_gem_userptr {
	__u64		addr;
	__u64		size;
	/* AMDGPU_GEM_USERPTR_* */
	__u32		flags;
	/* Resulting GEM handle */
	__u32		handle;
};

/* SI-CI-VI: */
/* same meaning as the GB_TILE_MODE and GL_MACRO_TILE_MODE fields */
#define AMDGPU_TILING_ARRAY_MODE_SHIFT			0
#define AMDGPU_TILING_ARRAY_MODE_MASK			0xf
#define AMDGPU_TILING_PIPE_CONFIG_SHIFT			4
#define AMDGPU_TILING_PIPE_CONFIG_MASK			0x1f
#define AMDGPU_TILING_TILE_SPLIT_SHIFT			9
#define AMDGPU_TILING_TILE_SPLIT_MASK			0x7
#define AMDGPU_TILING_MICRO_TILE_MODE_SHIFT		12
#define AMDGPU_TILING_MICRO_TILE_MODE_MASK		0x7
#define AMDGPU_TILING_BANK_WIDTH_SHIFT			15
#define AMDGPU_TILING_BANK_WIDTH_MASK			0x3
#define AMDGPU_TILING_BANK_HEIGHT_SHIFT			17
#define AMDGPU_TILING_BANK_HEIGHT_MASK			0x3
#define AMDGPU_TILING_MACRO_TILE_ASPECT_SHIFT		19
#define AMDGPU_TILING_MACRO_TILE_ASPECT_MASK		0x3
#define AMDGPU_TILING_NUM_BANKS_SHIFT			21
#define AMDGPU_TILING_NUM_BANKS_MASK			0x3

/* GFX9 and later: */
#define AMDGPU_TILING_SWIZZLE_MODE_SHIFT		0
#define AMDGPU_TILING_SWIZZLE_MODE_MASK			0x1f
#define AMDGPU_TILING_DCC_OFFSET_256B_SHIFT		5
#define AMDGPU_TILING_DCC_OFFSET_256B_MASK		0xFFFFFF
#define AMDGPU_TILING_DCC_PITCH_MAX_SHIFT		29
#define AMDGPU_TILING_DCC_PITCH_MAX_MASK		0x3FFF
#define AMDGPU_TILING_DCC_INDEPENDENT_64B_SHIFT		43
#define AMDGPU_TILING_DCC_INDEPENDENT_64B_MASK		0x1
#define AMDGPU_TILING_DCC_INDEPENDENT_128B_SHIFT	44
#define AMDGPU_TILING_DCC_INDEPENDENT_128B_MASK		0x1
#define AMDGPU_TILING_SCANOUT_SHIFT			63
#define AMDGPU_TILING_SCANOUT_MASK			0x1

/* Set/Get helpers for tiling flags. */
#define AMDGPU_TILING_SET(field, value) \
	(((__u64)(value) & AMDGPU_TILING_##field##_MASK) << AMDGPU_TILING_##field##_SHIFT)
#define AMDGPU_TILING_GET(value, field) \
	(((__u64)(value) >> AMDGPU_TILING_##field##_SHIFT) & AMDGPU_TILING_##field##_MASK)

#define AMDGPU_GEM_METADATA_OP_SET_METADATA                  1
#define AMDGPU_GEM_METADATA_OP_GET_METADATA                  2

/** The same structure is shared for input/output */
struct drm_amdgpu_gem_metadata {
	/** GEM Object handle */
	__u32	handle;
	/** Do we want get or set metadata */
	__u32	op;
	struct {
		/** For future use, no flags defined so far */
		__u64	flags;
		/** family specific tiling info */
		__u64	tiling_info;
		__u32	data_size_bytes;
		__u32	data[64];
	} data;
};

struct drm_amdgpu_gem_mmap_in {
	/** the GEM object handle */
	__u32 handle;
	__u32 _pad;
};

struct drm_amdgpu_gem_mmap_out {
	/** mmap offset from the vma offset manager */
	__u64 addr_ptr;
};

union drm_amdgpu_gem_mmap {
	struct drm_amdgpu_gem_mmap_in   in;
	struct drm_amdgpu_gem_mmap_out out;
};

struct drm_amdgpu_gem_wait_idle_in {
	/** GEM object handle */
	__u32 handle;
	/** For future use, no flags defined so far */
	__u32 flags;
	/** Absolute timeout to wait */
	__u64 timeout;
};

struct drm_amdgpu_gem_wait_idle_out {
	/** BO status:  0 - BO is idle, 1 - BO is busy */
	__u32 status;
	/** Returned current memory domain */
	__u32 domain;
};

union drm_amdgpu_gem_wait_idle {
	struct drm_amdgpu_gem_wait_idle_in  in;
	struct drm_amdgpu_gem_wait_idle_out out;
};

struct drm_amdgpu_wait_cs_in {
	/* Command submission handle
         * handle equals 0 means none to wait for
         * handle equals ~0ull means wait for the latest sequence number
         */
	__u64 handle;
	/** Absolute timeout to wait */
	__u64 timeout;
	__u32 ip_type;
	__u32 ip_instance;
	__u32 ring;
	__u32 ctx_id;
};

struct drm_amdgpu_wait_cs_out {
	/** CS status:  0 - CS completed, 1 - CS still busy */
	__u64 status;
};

union drm_amdgpu_wait_cs {
	struct drm_amdgpu_wait_cs_in in;
	struct drm_amdgpu_wait_cs_out out;
};

struct drm_amdgpu_fence {
	__u32 ctx_id;
	__u32 ip_type;
	__u32 ip_instance;
	__u32 ring;
	__u64 seq_no;
};

struct drm_amdgpu_wait_fences_in {
	/** This points to uint64_t * which points to fences */
	__u64 fences;
	__u32 fence_count;
	__u32 wait_all;
	__u64 timeout_ns;
};

struct drm_amdgpu_wait_fences_out {
	__u32 status;
	__u32 first_signaled;
};

union drm_amdgpu_wait_fences {
	struct drm_amdgpu_wait_fences_in in;
	struct drm_amdgpu_wait_fences_out out;
};

#define AMDGPU_GEM_OP_GET_GEM_CREATE_INFO	0
#define AMDGPU_GEM_OP_SET_PLACEMENT		1

/* Sets or returns a value associated with a buffer. */
struct drm_amdgpu_gem_op {
	/** GEM object handle */
	__u32	handle;
	/** AMDGPU_GEM_OP_* */
	__u32	op;
	/** Input or return value */
	__u64	value;
};

#define AMDGPU_VA_OP_MAP			1
#define AMDGPU_VA_OP_UNMAP			2
#define AMDGPU_VA_OP_CLEAR			3
#define AMDGPU_VA_OP_REPLACE			4

/* Delay the page table update till the next CS */
#define AMDGPU_VM_DELAY_UPDATE		(1 << 0)

/* Mapping flags */
/* readable mapping */
#define AMDGPU_VM_PAGE_READABLE		(1 << 1)
/* writable mapping */
#define AMDGPU_VM_PAGE_WRITEABLE	(1 << 2)
/* executable mapping, new for VI */
#define AMDGPU_VM_PAGE_EXECUTABLE	(1 << 3)
/* partially resident texture */
#define AMDGPU_VM_PAGE_PRT		(1 << 4)
/* MTYPE flags use bit 5 to 8 */
#define AMDGPU_VM_MTYPE_MASK		(0xf << 5)
/* Default MTYPE. Pre-AI must use this.  Recommended for newer ASICs. */
#define AMDGPU_VM_MTYPE_DEFAULT		(0 << 5)
/* Use Non Coherent MTYPE instead of default MTYPE */
#define AMDGPU_VM_MTYPE_NC		(1 << 5)
/* Use Write Combine MTYPE instead of default MTYPE */
#define AMDGPU_VM_MTYPE_WC		(2 << 5)
/* Use Cache Coherent MTYPE instead of default MTYPE */
#define AMDGPU_VM_MTYPE_CC		(3 << 5)
/* Use UnCached MTYPE instead of default MTYPE */
#define AMDGPU_VM_MTYPE_UC		(4 << 5)
/* Use Read Write MTYPE instead of default MTYPE */
#define AMDGPU_VM_MTYPE_RW		(5 << 5)

struct drm_amdgpu_gem_va {
	/** GEM object handle */
	__u32 handle;
	__u32 _pad;
	/** AMDGPU_VA_OP_* */
	__u32 operation;
	/** AMDGPU_VM_PAGE_* */
	__u32 flags;
	/** va address to assign . Must be correctly aligned.*/
	__u64 va_address;
	/** Specify offset inside of BO to assign. Must be correctly aligned.*/
	__u64 offset_in_bo;
	/** Specify mapping size. Must be correctly aligned. */
	__u64 map_size;
};

#define AMDGPU_HW_IP_GFX          0
#define AMDGPU_HW_IP_COMPUTE      1
#define AMDGPU_HW_IP_DMA          2
#define AMDGPU_HW_IP_UVD          3
#define AMDGPU_HW_IP_VCE          4
#define AMDGPU_HW_IP_UVD_ENC      5
#define AMDGPU_HW_IP_VCN_DEC      6
#define AMDGPU_HW_IP_VCN_ENC      7
#define AMDGPU_HW_IP_VCN_JPEG     8
#define AMDGPU_HW_IP_NUM          9

#define AMDGPU_HW_IP_INSTANCE_MAX_COUNT 1

#define AMDGPU_CHUNK_ID_IB		0x01
#define AMDGPU_CHUNK_ID_FENCE		0x02
#define AMDGPU_CHUNK_ID_DEPENDENCIES	0x03
#define AMDGPU_CHUNK_ID_SYNCOBJ_IN      0x04
#define AMDGPU_CHUNK_ID_SYNCOBJ_OUT     0x05
#define AMDGPU_CHUNK_ID_BO_HANDLES      0x06
#define AMDGPU_CHUNK_ID_SCHEDULED_DEPENDENCIES	0x07
#define AMDGPU_CHUNK_ID_SYNCOBJ_TIMELINE_WAIT    0x08
#define AMDGPU_CHUNK_ID_SYNCOBJ_TIMELINE_SIGNAL  0x09

struct drm_amdgpu_cs_chunk {
	__u32		chunk_id;
	__u32		length_dw;
	__u64		chunk_data;
};

struct drm_amdgpu_cs_in {
	/** Rendering context id */
	__u32		ctx_id;
	/**  Handle of resource list associated with CS */
	__u32		bo_list_handle;
	__u32		num_chunks;
	__u32		flags;
	/** this points to __u64 * which point to cs chunks */
	__u64		chunks;
};

struct drm_amdgpu_cs_out {
	__u64 handle;
};

union drm_amdgpu_cs {
	struct drm_amdgpu_cs_in in;
	struct drm_amdgpu_cs_out out;
};

/* Specify flags to be used for IB */

/* This IB should be submitted to CE */
#define AMDGPU_IB_FLAG_CE	(1<<0)

/* Preamble flag, which means the IB could be dropped if no context switch */
#define AMDGPU_IB_FLAG_PREAMBLE (1<<1)

/* Preempt flag, IB should set Pre_enb bit if PREEMPT flag detected */
#define AMDGPU_IB_FLAG_PREEMPT (1<<2)

/* The IB fence should do the L2 writeback but not invalidate any shader
 * caches (L2/vL1/sL1/I$). */
#define AMDGPU_IB_FLAG_TC_WB_NOT_INVALIDATE (1 << 3)

/* Set GDS_COMPUTE_MAX_WAVE_ID = DEFAULT before PACKET3_INDIRECT_BUFFER.
 * This will reset wave ID counters for the IB.
 */
#define AMDGPU_IB_FLAG_RESET_GDS_MAX_WAVE_ID (1 << 4)

/* Flag the IB as secure (TMZ)
 */
#define AMDGPU_IB_FLAGS_SECURE  (1 << 5)

/* Tell KMD to flush and invalidate caches
 */
#define AMDGPU_IB_FLAG_EMIT_MEM_SYNC  (1 << 6)

struct drm_amdgpu_cs_chunk_ib {
	__u32 _pad;
	/** AMDGPU_IB_FLAG_* */
	__u32 flags;
	/** Virtual address to begin IB execution */
	__u64 va_start;
	/** Size of submission */
	__u32 ib_bytes;
	/** HW IP to submit to */
	__u32 ip_type;
	/** HW IP index of the same type to submit to  */
	__u32 ip_instance;
	/** Ring index to submit to */
	__u32 ring;
};

struct drm_amdgpu_cs_chunk_dep {
	__u32 ip_type;
	__u32 ip_instance;
	__u32 ring;
	__u32 ctx_id;
	__u64 handle;
};

struct drm_amdgpu_cs_chunk_fence {
	__u32 handle;
	__u32 offset;
};

struct drm_amdgpu_cs_chunk_sem {
	__u32 handle;
};

struct drm_amdgpu_cs_chunk_syncobj {
       __u32 handle;
       __u32 flags;
       __u64 point;
};

#define AMDGPU_FENCE_TO_HANDLE_GET_SYNCOBJ	0
#define AMDGPU_FENCE_TO_HANDLE_GET_SYNCOBJ_FD	1
#define AMDGPU_FENCE_TO_HANDLE_GET_SYNC_FILE_FD	2

union drm_amdgpu_fence_to_handle {
	struct {
		struct drm_amdgpu_fence fence;
		__u32 what;
		__u32 pad;
	} in;
	struct {
		__u32 handle;
	} out;
};

struct drm_amdgpu_cs_chunk_data {
	union {
		struct drm_amdgpu_cs_chunk_ib		ib_data;
		struct drm_amdgpu_cs_chunk_fence	fence_data;
	};
};

/*
 *  Query h/w info: Flag that this is integrated (a.h.a. fusion) GPU
 *
 */
#define AMDGPU_IDS_FLAGS_FUSION         0x1
#define AMDGPU_IDS_FLAGS_PREEMPTION     0x2
#define AMDGPU_IDS_FLAGS_TMZ            0x4

/* indicate if acceleration can be working */
#define AMDGPU_INFO_ACCEL_WORKING		0x00
/* get the crtc_id from the mode object id? */
#define AMDGPU_INFO_CRTC_FROM_ID		0x01
/* query hw IP info */
#define AMDGPU_INFO_HW_IP_INFO			0x02
/* query hw IP instance count for the specified type */
#define AMDGPU_INFO_HW_IP_COUNT			0x03
/* timestamp for GL_ARB_timer_query */
#define AMDGPU_INFO_TIMESTAMP			0x05
/* Query the firmware version */
#define AMDGPU_INFO_FW_VERSION			0x0e
	/* Subquery id: Query VCE firmware version */
	#define AMDGPU_INFO_FW_VCE		0x1
	/* Subquery id: Query UVD firmware version */
	#define AMDGPU_INFO_FW_UVD		0x2
	/* Subquery id: Query GMC firmware version */
	#define AMDGPU_INFO_FW_GMC		0x03
	/* Subquery id: Query GFX ME firmware version */
	#define AMDGPU_INFO_FW_GFX_ME		0x04
	/* Subquery id: Query GFX PFP firmware version */
	#define AMDGPU_INFO_FW_GFX_PFP		0x05
	/* Subquery id: Query GFX CE firmware version */
	#define AMDGPU_INFO_FW_GFX_CE		0x06
	/* Subquery id: Query GFX RLC firmware version */
	#define AMDGPU_INFO_FW_GFX_RLC		0x07
	/* Subquery id: Query GFX MEC firmware version */
	#define AMDGPU_INFO_FW_GFX_MEC		0x08
	/* Subquery id: Query SMC firmware version */
	#define AMDGPU_INFO_FW_SMC		0x0a
	/* Subquery id: Query SDMA firmware version */
	#define AMDGPU_INFO_FW_SDMA		0x0b
	/* Subquery id: Query PSP SOS firmware version */
	#define AMDGPU_INFO_FW_SOS		0x0c
	/* Subquery id: Query PSP ASD firmware version */
	#define AMDGPU_INFO_FW_ASD		0x0d
	/* Subquery id: Query VCN firmware version */
	#define AMDGPU_INFO_FW_VCN		0x0e
	/* Subquery id: Query GFX RLC SRLC firmware version */
	#define AMDGPU_INFO_FW_GFX_RLC_RESTORE_LIST_CNTL 0x0f
	/* Subquery id: Query GFX RLC SRLG firmware version */
	#define AMDGPU_INFO_FW_GFX_RLC_RESTORE_LIST_GPM_MEM 0x10
	/* Subquery id: Query GFX RLC SRLS firmware version */
	#define AMDGPU_INFO_FW_GFX_RLC_RESTORE_LIST_SRM_MEM 0x11
	/* Subquery id: Query DMCU firmware version */
	#define AMDGPU_INFO_FW_DMCU		0x12
	#define AMDGPU_INFO_FW_TA		0x13
	/* Subquery id: Query DMCUB firmware version */
	#define AMDGPU_INFO_FW_DMCUB		0x14
<<<<<<< HEAD
=======
	/* Subquery id: Query TOC firmware version */
	#define AMDGPU_INFO_FW_TOC		0x15
>>>>>>> 7d2a07b7

/* number of bytes moved for TTM migration */
#define AMDGPU_INFO_NUM_BYTES_MOVED		0x0f
/* the used VRAM size */
#define AMDGPU_INFO_VRAM_USAGE			0x10
/* the used GTT size */
#define AMDGPU_INFO_GTT_USAGE			0x11
/* Information about GDS, etc. resource configuration */
#define AMDGPU_INFO_GDS_CONFIG			0x13
/* Query information about VRAM and GTT domains */
#define AMDGPU_INFO_VRAM_GTT			0x14
/* Query information about register in MMR address space*/
#define AMDGPU_INFO_READ_MMR_REG		0x15
/* Query information about device: rev id, family, etc. */
#define AMDGPU_INFO_DEV_INFO			0x16
/* visible vram usage */
#define AMDGPU_INFO_VIS_VRAM_USAGE		0x17
/* number of TTM buffer evictions */
#define AMDGPU_INFO_NUM_EVICTIONS		0x18
/* Query memory about VRAM and GTT domains */
#define AMDGPU_INFO_MEMORY			0x19
/* Query vce clock table */
#define AMDGPU_INFO_VCE_CLOCK_TABLE		0x1A
/* Query vbios related information */
#define AMDGPU_INFO_VBIOS			0x1B
	/* Subquery id: Query vbios size */
	#define AMDGPU_INFO_VBIOS_SIZE		0x1
	/* Subquery id: Query vbios image */
	#define AMDGPU_INFO_VBIOS_IMAGE		0x2
	/* Subquery id: Query vbios info */
	#define AMDGPU_INFO_VBIOS_INFO		0x3
/* Query UVD handles */
#define AMDGPU_INFO_NUM_HANDLES			0x1C
/* Query sensor related information */
#define AMDGPU_INFO_SENSOR			0x1D
	/* Subquery id: Query GPU shader clock */
	#define AMDGPU_INFO_SENSOR_GFX_SCLK		0x1
	/* Subquery id: Query GPU memory clock */
	#define AMDGPU_INFO_SENSOR_GFX_MCLK		0x2
	/* Subquery id: Query GPU temperature */
	#define AMDGPU_INFO_SENSOR_GPU_TEMP		0x3
	/* Subquery id: Query GPU load */
	#define AMDGPU_INFO_SENSOR_GPU_LOAD		0x4
	/* Subquery id: Query average GPU power	*/
	#define AMDGPU_INFO_SENSOR_GPU_AVG_POWER	0x5
	/* Subquery id: Query northbridge voltage */
	#define AMDGPU_INFO_SENSOR_VDDNB		0x6
	/* Subquery id: Query graphics voltage */
	#define AMDGPU_INFO_SENSOR_VDDGFX		0x7
	/* Subquery id: Query GPU stable pstate shader clock */
	#define AMDGPU_INFO_SENSOR_STABLE_PSTATE_GFX_SCLK		0x8
	/* Subquery id: Query GPU stable pstate memory clock */
	#define AMDGPU_INFO_SENSOR_STABLE_PSTATE_GFX_MCLK		0x9
/* Number of VRAM page faults on CPU access. */
#define AMDGPU_INFO_NUM_VRAM_CPU_PAGE_FAULTS	0x1E
#define AMDGPU_INFO_VRAM_LOST_COUNTER		0x1F
/* query ras mask of enabled features*/
#define AMDGPU_INFO_RAS_ENABLED_FEATURES	0x20
/* query video encode/decode caps */
#define AMDGPU_INFO_VIDEO_CAPS			0x21
	/* Subquery id: Decode */
	#define AMDGPU_INFO_VIDEO_CAPS_DECODE		0
	/* Subquery id: Encode */
	#define AMDGPU_INFO_VIDEO_CAPS_ENCODE		1

/* RAS MASK: UMC (VRAM) */
#define AMDGPU_INFO_RAS_ENABLED_UMC			(1 << 0)
/* RAS MASK: SDMA */
#define AMDGPU_INFO_RAS_ENABLED_SDMA			(1 << 1)
/* RAS MASK: GFX */
#define AMDGPU_INFO_RAS_ENABLED_GFX			(1 << 2)
/* RAS MASK: MMHUB */
#define AMDGPU_INFO_RAS_ENABLED_MMHUB			(1 << 3)
/* RAS MASK: ATHUB */
#define AMDGPU_INFO_RAS_ENABLED_ATHUB			(1 << 4)
/* RAS MASK: PCIE */
#define AMDGPU_INFO_RAS_ENABLED_PCIE			(1 << 5)
/* RAS MASK: HDP */
#define AMDGPU_INFO_RAS_ENABLED_HDP			(1 << 6)
/* RAS MASK: XGMI */
#define AMDGPU_INFO_RAS_ENABLED_XGMI			(1 << 7)
/* RAS MASK: DF */
#define AMDGPU_INFO_RAS_ENABLED_DF			(1 << 8)
/* RAS MASK: SMN */
#define AMDGPU_INFO_RAS_ENABLED_SMN			(1 << 9)
/* RAS MASK: SEM */
#define AMDGPU_INFO_RAS_ENABLED_SEM			(1 << 10)
/* RAS MASK: MP0 */
#define AMDGPU_INFO_RAS_ENABLED_MP0			(1 << 11)
/* RAS MASK: MP1 */
#define AMDGPU_INFO_RAS_ENABLED_MP1			(1 << 12)
/* RAS MASK: FUSE */
#define AMDGPU_INFO_RAS_ENABLED_FUSE			(1 << 13)

#define AMDGPU_INFO_MMR_SE_INDEX_SHIFT	0
#define AMDGPU_INFO_MMR_SE_INDEX_MASK	0xff
#define AMDGPU_INFO_MMR_SH_INDEX_SHIFT	8
#define AMDGPU_INFO_MMR_SH_INDEX_MASK	0xff

struct drm_amdgpu_query_fw {
	/** AMDGPU_INFO_FW_* */
	__u32 fw_type;
	/**
	 * Index of the IP if there are more IPs of
	 * the same type.
	 */
	__u32 ip_instance;
	/**
	 * Index of the engine. Whether this is used depends
	 * on the firmware type. (e.g. MEC, SDMA)
	 */
	__u32 index;
	__u32 _pad;
};

/* Input structure for the INFO ioctl */
struct drm_amdgpu_info {
	/* Where the return value will be stored */
	__u64 return_pointer;
	/* The size of the return value. Just like "size" in "snprintf",
	 * it limits how many bytes the kernel can write. */
	__u32 return_size;
	/* The query request id. */
	__u32 query;

	union {
		struct {
			__u32 id;
			__u32 _pad;
		} mode_crtc;

		struct {
			/** AMDGPU_HW_IP_* */
			__u32 type;
			/**
			 * Index of the IP if there are more IPs of the same
			 * type. Ignored by AMDGPU_INFO_HW_IP_COUNT.
			 */
			__u32 ip_instance;
		} query_hw_ip;

		struct {
			__u32 dword_offset;
			/** number of registers to read */
			__u32 count;
			__u32 instance;
			/** For future use, no flags defined so far */
			__u32 flags;
		} read_mmr_reg;

		struct drm_amdgpu_query_fw query_fw;

		struct {
			__u32 type;
			__u32 offset;
		} vbios_info;

		struct {
			__u32 type;
		} sensor_info;

		struct {
			__u32 type;
		} video_cap;
	};
};

struct drm_amdgpu_info_gds {
	/** GDS GFX partition size */
	__u32 gds_gfx_partition_size;
	/** GDS compute partition size */
	__u32 compute_partition_size;
	/** total GDS memory size */
	__u32 gds_total_size;
	/** GWS size per GFX partition */
	__u32 gws_per_gfx_partition;
	/** GSW size per compute partition */
	__u32 gws_per_compute_partition;
	/** OA size per GFX partition */
	__u32 oa_per_gfx_partition;
	/** OA size per compute partition */
	__u32 oa_per_compute_partition;
	__u32 _pad;
};

struct drm_amdgpu_info_vram_gtt {
	__u64 vram_size;
	__u64 vram_cpu_accessible_size;
	__u64 gtt_size;
};

struct drm_amdgpu_heap_info {
	/** max. physical memory */
	__u64 total_heap_size;

	/** Theoretical max. available memory in the given heap */
	__u64 usable_heap_size;

	/**
	 * Number of bytes allocated in the heap. This includes all processes
	 * and private allocations in the kernel. It changes when new buffers
	 * are allocated, freed, and moved. It cannot be larger than
	 * heap_size.
	 */
	__u64 heap_usage;

	/**
	 * Theoretical possible max. size of buffer which
	 * could be allocated in the given heap
	 */
	__u64 max_allocation;
};

struct drm_amdgpu_memory_info {
	struct drm_amdgpu_heap_info vram;
	struct drm_amdgpu_heap_info cpu_accessible_vram;
	struct drm_amdgpu_heap_info gtt;
};

struct drm_amdgpu_info_firmware {
	__u32 ver;
	__u32 feature;
};

struct drm_amdgpu_info_vbios {
	__u8 name[64];
	__u8 vbios_pn[64];
	__u32 version;
	__u32 pad;
	__u8 vbios_ver_str[32];
	__u8 date[32];
};

#define AMDGPU_VRAM_TYPE_UNKNOWN 0
#define AMDGPU_VRAM_TYPE_GDDR1 1
#define AMDGPU_VRAM_TYPE_DDR2  2
#define AMDGPU_VRAM_TYPE_GDDR3 3
#define AMDGPU_VRAM_TYPE_GDDR4 4
#define AMDGPU_VRAM_TYPE_GDDR5 5
#define AMDGPU_VRAM_TYPE_HBM   6
#define AMDGPU_VRAM_TYPE_DDR3  7
#define AMDGPU_VRAM_TYPE_DDR4  8
#define AMDGPU_VRAM_TYPE_GDDR6 9
#define AMDGPU_VRAM_TYPE_DDR5  10

struct drm_amdgpu_info_device {
	/** PCI Device ID */
	__u32 device_id;
	/** Internal chip revision: A0, A1, etc.) */
	__u32 chip_rev;
	__u32 external_rev;
	/** Revision id in PCI Config space */
	__u32 pci_rev;
	__u32 family;
	__u32 num_shader_engines;
	__u32 num_shader_arrays_per_engine;
	/* in KHz */
	__u32 gpu_counter_freq;
	__u64 max_engine_clock;
	__u64 max_memory_clock;
	/* cu information */
	__u32 cu_active_number;
	/* NOTE: cu_ao_mask is INVALID, DON'T use it */
	__u32 cu_ao_mask;
	__u32 cu_bitmap[4][4];
	/** Render backend pipe mask. One render backend is CB+DB. */
	__u32 enabled_rb_pipes_mask;
	__u32 num_rb_pipes;
	__u32 num_hw_gfx_contexts;
	__u32 _pad;
	__u64 ids_flags;
	/** Starting virtual address for UMDs. */
	__u64 virtual_address_offset;
	/** The maximum virtual address */
	__u64 virtual_address_max;
	/** Required alignment of virtual addresses. */
	__u32 virtual_address_alignment;
	/** Page table entry - fragment size */
	__u32 pte_fragment_size;
	__u32 gart_page_size;
	/** constant engine ram size*/
	__u32 ce_ram_size;
	/** video memory type info*/
	__u32 vram_type;
	/** video memory bit width*/
	__u32 vram_bit_width;
	/* vce harvesting instance */
	__u32 vce_harvest_config;
	/* gfx double offchip LDS buffers */
	__u32 gc_double_offchip_lds_buf;
	/* NGG Primitive Buffer */
	__u64 prim_buf_gpu_addr;
	/* NGG Position Buffer */
	__u64 pos_buf_gpu_addr;
	/* NGG Control Sideband */
	__u64 cntl_sb_buf_gpu_addr;
	/* NGG Parameter Cache */
	__u64 param_buf_gpu_addr;
	__u32 prim_buf_size;
	__u32 pos_buf_size;
	__u32 cntl_sb_buf_size;
	__u32 param_buf_size;
	/* wavefront size*/
	__u32 wave_front_size;
	/* shader visible vgprs*/
	__u32 num_shader_visible_vgprs;
	/* CU per shader array*/
	__u32 num_cu_per_sh;
	/* number of tcc blocks*/
	__u32 num_tcc_blocks;
	/* gs vgt table depth*/
	__u32 gs_vgt_table_depth;
	/* gs primitive buffer depth*/
	__u32 gs_prim_buffer_depth;
	/* max gs wavefront per vgt*/
	__u32 max_gs_waves_per_vgt;
	__u32 _pad1;
	/* always on cu bitmap */
	__u32 cu_ao_bitmap[4][4];
	/** Starting high virtual address for UMDs. */
	__u64 high_va_offset;
	/** The maximum high virtual address */
	__u64 high_va_max;
	/* gfx10 pa_sc_tile_steering_override */
	__u32 pa_sc_tile_steering_override;
	/* disabled TCCs */
	__u64 tcc_disabled_mask;
};

struct drm_amdgpu_info_hw_ip {
	/** Version of h/w IP */
	__u32  hw_ip_version_major;
	__u32  hw_ip_version_minor;
	/** Capabilities */
	__u64  capabilities_flags;
	/** command buffer address start alignment*/
	__u32  ib_start_alignment;
	/** command buffer size alignment*/
	__u32  ib_size_alignment;
	/** Bitmask of available rings. Bit 0 means ring 0, etc. */
	__u32  available_rings;
	__u32  _pad;
};

struct drm_amdgpu_info_num_handles {
	/** Max handles as supported by firmware for UVD */
	__u32  uvd_max_handles;
	/** Handles currently in use for UVD */
	__u32  uvd_used_handles;
};

#define AMDGPU_VCE_CLOCK_TABLE_ENTRIES		6

struct drm_amdgpu_info_vce_clock_table_entry {
	/** System clock */
	__u32 sclk;
	/** Memory clock */
	__u32 mclk;
	/** VCE clock */
	__u32 eclk;
	__u32 pad;
};

struct drm_amdgpu_info_vce_clock_table {
	struct drm_amdgpu_info_vce_clock_table_entry entries[AMDGPU_VCE_CLOCK_TABLE_ENTRIES];
	__u32 num_valid_entries;
	__u32 pad;
};

/* query video encode/decode caps */
#define AMDGPU_INFO_VIDEO_CAPS_CODEC_IDX_MPEG2			0
#define AMDGPU_INFO_VIDEO_CAPS_CODEC_IDX_MPEG4			1
#define AMDGPU_INFO_VIDEO_CAPS_CODEC_IDX_VC1			2
#define AMDGPU_INFO_VIDEO_CAPS_CODEC_IDX_MPEG4_AVC		3
#define AMDGPU_INFO_VIDEO_CAPS_CODEC_IDX_HEVC			4
#define AMDGPU_INFO_VIDEO_CAPS_CODEC_IDX_JPEG			5
#define AMDGPU_INFO_VIDEO_CAPS_CODEC_IDX_VP9			6
#define AMDGPU_INFO_VIDEO_CAPS_CODEC_IDX_AV1			7
#define AMDGPU_INFO_VIDEO_CAPS_CODEC_IDX_COUNT			8

struct drm_amdgpu_info_video_codec_info {
	__u32 valid;
	__u32 max_width;
	__u32 max_height;
	__u32 max_pixels_per_frame;
	__u32 max_level;
	__u32 pad;
};

struct drm_amdgpu_info_video_caps {
	struct drm_amdgpu_info_video_codec_info codec_info[AMDGPU_INFO_VIDEO_CAPS_CODEC_IDX_COUNT];
};

/*
 * Supported GPU families
 */
#define AMDGPU_FAMILY_UNKNOWN			0
#define AMDGPU_FAMILY_SI			110 /* Hainan, Oland, Verde, Pitcairn, Tahiti */
#define AMDGPU_FAMILY_CI			120 /* Bonaire, Hawaii */
#define AMDGPU_FAMILY_KV			125 /* Kaveri, Kabini, Mullins */
#define AMDGPU_FAMILY_VI			130 /* Iceland, Tonga */
#define AMDGPU_FAMILY_CZ			135 /* Carrizo, Stoney */
#define AMDGPU_FAMILY_AI			141 /* Vega10 */
#define AMDGPU_FAMILY_RV			142 /* Raven */
#define AMDGPU_FAMILY_NV			143 /* Navi10 */
#define AMDGPU_FAMILY_VGH			144 /* Van Gogh */
#define AMDGPU_FAMILY_YC			146 /* Yellow Carp */

#if defined(__cplusplus)
}
#endif

#endif<|MERGE_RESOLUTION|>--- conflicted
+++ resolved
@@ -136,13 +136,10 @@
  * accessing it with various hw blocks
  */
 #define AMDGPU_GEM_CREATE_ENCRYPTED		(1 << 10)
-<<<<<<< HEAD
-=======
 /* Flag that BO will be used only in preemptible context, which does
  * not require GTT memory accounting
  */
 #define AMDGPU_GEM_CREATE_PREEMPTIBLE		(1 << 11)
->>>>>>> 7d2a07b7
 
 struct drm_amdgpu_gem_create_in  {
 	/** the requested memory size */
@@ -729,11 +726,8 @@
 	#define AMDGPU_INFO_FW_TA		0x13
 	/* Subquery id: Query DMCUB firmware version */
 	#define AMDGPU_INFO_FW_DMCUB		0x14
-<<<<<<< HEAD
-=======
 	/* Subquery id: Query TOC firmware version */
 	#define AMDGPU_INFO_FW_TOC		0x15
->>>>>>> 7d2a07b7
 
 /* number of bytes moved for TTM migration */
 #define AMDGPU_INFO_NUM_BYTES_MOVED		0x0f
