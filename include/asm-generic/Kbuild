# SPDX-License-Identifier: GPL-2.0
#
# asm headers that all architectures except um should have
# (This file is not included when SRCARCH=um since UML borrows several
# asm headers from the host architecutre.)

<<<<<<< HEAD
mandatory-y += msi.h
=======
mandatory-y += atomic.h
mandatory-y += barrier.h
mandatory-y += bitops.h
mandatory-y += bug.h
mandatory-y += bugs.h
mandatory-y += cacheflush.h
mandatory-y += checksum.h
mandatory-y += compat.h
mandatory-y += current.h
mandatory-y += delay.h
mandatory-y += device.h
mandatory-y += div64.h
mandatory-y += dma-mapping.h
mandatory-y += dma.h
mandatory-y += emergency-restart.h
mandatory-y += exec.h
mandatory-y += fb.h
mandatory-y += ftrace.h
mandatory-y += futex.h
mandatory-y += hardirq.h
mandatory-y += hw_irq.h
mandatory-y += io.h
mandatory-y += irq.h
mandatory-y += irq_regs.h
mandatory-y += irq_work.h
mandatory-y += kdebug.h
mandatory-y += kmap_size.h
mandatory-y += kprobes.h
mandatory-y += linkage.h
mandatory-y += local.h
mandatory-y += local64.h
mandatory-y += mmiowb.h
mandatory-y += mmu.h
mandatory-y += mmu_context.h
mandatory-y += module.h
mandatory-y += module.lds.h
mandatory-y += msi.h
mandatory-y += pci.h
mandatory-y += percpu.h
mandatory-y += pgalloc.h
mandatory-y += preempt.h
mandatory-y += rwonce.h
mandatory-y += sections.h
mandatory-y += serial.h
mandatory-y += shmparam.h
mandatory-y += simd.h
mandatory-y += softirq_stack.h
mandatory-y += switch_to.h
mandatory-y += timex.h
mandatory-y += tlbflush.h
mandatory-y += topology.h
mandatory-y += trace_clock.h
mandatory-y += uaccess.h
mandatory-y += unaligned.h
mandatory-y += vermagic.h
mandatory-y += vga.h
mandatory-y += word-at-a-time.h
mandatory-y += xor.h
>>>>>>> 7d2a07b7
<|MERGE_RESOLUTION|>--- conflicted
+++ resolved
@@ -4,9 +4,6 @@
 # (This file is not included when SRCARCH=um since UML borrows several
 # asm headers from the host architecutre.)
 
-<<<<<<< HEAD
-mandatory-y += msi.h
-=======
 mandatory-y += atomic.h
 mandatory-y += barrier.h
 mandatory-y += bitops.h
@@ -64,5 +61,4 @@
 mandatory-y += vermagic.h
 mandatory-y += vga.h
 mandatory-y += word-at-a-time.h
-mandatory-y += xor.h
->>>>>>> 7d2a07b7
+mandatory-y += xor.h