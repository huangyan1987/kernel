--- conflicted
+++ resolved
@@ -160,12 +160,9 @@
 int dpcm_dapm_stream_event(struct snd_soc_pcm_runtime *fe, int dir,
 	int event);
 
-<<<<<<< HEAD
-=======
 #define dpcm_be_dai_startup_rollback(fe, stream, last)	\
 						dpcm_be_dai_stop(fe, stream, 0, last)
 #define dpcm_be_dai_startup_unwind(fe, stream)	dpcm_be_dai_stop(fe, stream, 0, NULL)
 #define dpcm_be_dai_shutdown(fe, stream)	dpcm_be_dai_stop(fe, stream, 1, NULL)
 
->>>>>>> 7d2a07b7
 #endif