--- conflicted
+++ resolved
@@ -116,11 +116,7 @@
 #define SND_SOC_DAIFMT_CBP_CFP		(1 << 12) /* codec clk provider & frame provider */
 #define SND_SOC_DAIFMT_CBC_CFP		(2 << 12) /* codec clk consumer & frame provider */
 #define SND_SOC_DAIFMT_CBP_CFC		(3 << 12) /* codec clk provider & frame consumer */
-<<<<<<< HEAD
-#define SND_SOC_DAIFMT_CBC_CFC		(4 << 12) /* codec clk consumer & frame follower */
-=======
 #define SND_SOC_DAIFMT_CBC_CFC		(4 << 12) /* codec clk consumer & frame consumer */
->>>>>>> 7d2a07b7
 
 /* previous definitions kept for backwards-compatibility, do not use in new contributions */
 #define SND_SOC_DAIFMT_CBM_CFM		SND_SOC_DAIFMT_CBP_CFP
@@ -128,8 +124,6 @@
 #define SND_SOC_DAIFMT_CBM_CFS		SND_SOC_DAIFMT_CBP_CFC
 #define SND_SOC_DAIFMT_CBS_CFS		SND_SOC_DAIFMT_CBC_CFC
 
-<<<<<<< HEAD
-=======
 /* Describes the possible PCM format */
 #define SND_SOC_POSSIBLE_DAIFMT_CLOCK_PROVIDER_SHIFT	48
 #define SND_SOC_POSSIBLE_DAIFMT_CLOCK_PROVIDER_MASK	(0xFFFFULL << SND_SOC_POSSIBLE_DAIFMT_CLOCK_PROVIDER_SHIFT)
@@ -138,7 +132,6 @@
 #define SND_SOC_POSSIBLE_DAIFMT_CBP_CFC			(0x4ULL    << SND_SOC_POSSIBLE_DAIFMT_CLOCK_PROVIDER_SHIFT)
 #define SND_SOC_POSSIBLE_DAIFMT_CBC_CFC			(0x8ULL    << SND_SOC_POSSIBLE_DAIFMT_CLOCK_PROVIDER_SHIFT)
 
->>>>>>> 7d2a07b7
 #define SND_SOC_DAIFMT_FORMAT_MASK		0x000f
 #define SND_SOC_DAIFMT_CLOCK_MASK		0x00f0
 #define SND_SOC_DAIFMT_INV_MASK			0x0f00
@@ -209,20 +202,12 @@
 			  struct snd_pcm_substream *substream,
 			  struct snd_pcm_hw_params *params);
 void snd_soc_dai_hw_free(struct snd_soc_dai *dai,
-<<<<<<< HEAD
-			 struct snd_pcm_substream *substream);
-int snd_soc_dai_startup(struct snd_soc_dai *dai,
-			struct snd_pcm_substream *substream);
-void snd_soc_dai_shutdown(struct snd_soc_dai *dai,
-			  struct snd_pcm_substream *substream);
-=======
 			 struct snd_pcm_substream *substream,
 			 int rollback);
 int snd_soc_dai_startup(struct snd_soc_dai *dai,
 			struct snd_pcm_substream *substream);
 void snd_soc_dai_shutdown(struct snd_soc_dai *dai,
 			  struct snd_pcm_substream *substream, int rollback);
->>>>>>> 7d2a07b7
 snd_pcm_sframes_t snd_soc_dai_delay(struct snd_soc_dai *dai,
 				    struct snd_pcm_substream *substream);
 void snd_soc_dai_suspend(struct snd_soc_dai *dai);
@@ -249,24 +234,16 @@
 int snd_soc_pcm_dai_remove(struct snd_soc_pcm_runtime *rtd, int order);
 int snd_soc_pcm_dai_new(struct snd_soc_pcm_runtime *rtd);
 int snd_soc_pcm_dai_prepare(struct snd_pcm_substream *substream);
-<<<<<<< HEAD
-int snd_soc_pcm_dai_trigger(struct snd_pcm_substream *substream, int cmd);
-=======
 int snd_soc_pcm_dai_trigger(struct snd_pcm_substream *substream, int cmd,
 			    int rollback);
->>>>>>> 7d2a07b7
 int snd_soc_pcm_dai_bespoke_trigger(struct snd_pcm_substream *substream,
 				    int cmd);
 
 int snd_soc_dai_compr_startup(struct snd_soc_dai *dai,
 			      struct snd_compr_stream *cstream);
 void snd_soc_dai_compr_shutdown(struct snd_soc_dai *dai,
-<<<<<<< HEAD
-				struct snd_compr_stream *cstream);
-=======
 				struct snd_compr_stream *cstream,
 				int rollback);
->>>>>>> 7d2a07b7
 int snd_soc_dai_compr_trigger(struct snd_soc_dai *dai,
 			      struct snd_compr_stream *cstream, int cmd);
 int snd_soc_dai_compr_set_params(struct snd_soc_dai *dai,
@@ -360,8 +337,6 @@
 	snd_pcm_sframes_t (*delay)(struct snd_pcm_substream *,
 		struct snd_soc_dai *);
 
-<<<<<<< HEAD
-=======
 	/*
 	 * Format list for auto selection.
 	 * Format will be increased if priority format was
@@ -372,7 +347,6 @@
 	u64 *auto_selectable_formats;
 	int num_auto_selectable_formats;
 
->>>>>>> 7d2a07b7
 	/* bit field */
 	unsigned int no_capture_mute:1;
 };
@@ -480,15 +454,12 @@
 
 	struct list_head list;
 
-<<<<<<< HEAD
-=======
 	/* function mark */
 	struct snd_pcm_substream *mark_startup;
 	struct snd_pcm_substream *mark_hw_params;
 	struct snd_pcm_substream *mark_trigger;
 	struct snd_compr_stream  *mark_compr_startup;
 
->>>>>>> 7d2a07b7
 	/* bit field */
 	unsigned int probed:1;
 };
