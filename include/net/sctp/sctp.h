/* SCTP kernel implementation
 * (C) Copyright IBM Corp. 2001, 2004
 * Copyright (c) 1999-2000 Cisco, Inc.
 * Copyright (c) 1999-2001 Motorola, Inc.
 * Copyright (c) 2001-2003 Intel Corp.
 *
 * This file is part of the SCTP kernel implementation
 *
 * The base lksctp header.
 *
 * This SCTP implementation is free software;
 * you can redistribute it and/or modify it under the terms of
 * the GNU General Public License as published by
 * the Free Software Foundation; either version 2, or (at your option)
 * any later version.
 *
 * This SCTP implementation is distributed in the hope that it
 * will be useful, but WITHOUT ANY WARRANTY; without even the implied
 *                 ************************
 * warranty of MERCHANTABILITY or FITNESS FOR A PARTICULAR PURPOSE.
 * See the GNU General Public License for more details.
 *
 * You should have received a copy of the GNU General Public License
 * along with GNU CC; see the file COPYING.  If not, see
 * <http://www.gnu.org/licenses/>.
 *
 * Please send any bug reports or fixes you make to the
 * email address(es):
 *    lksctp developers <linux-sctp@vger.kernel.org>
 *
 * Written or modified by:
 *    La Monte H.P. Yarroll <piggy@acm.org>
 *    Xingang Guo           <xingang.guo@intel.com>
 *    Jon Grimm             <jgrimm@us.ibm.com>
 *    Daisy Chang           <daisyc@us.ibm.com>
 *    Sridhar Samudrala     <sri@us.ibm.com>
 *    Ardelle Fan           <ardelle.fan@intel.com>
 *    Ryan Layer            <rmlayer@us.ibm.com>
 *    Kevin Gao             <kevin.gao@intel.com> 
 */

#ifndef __net_sctp_h__
#define __net_sctp_h__

/* Header Strategy.
 *    Start getting some control over the header file depencies:
 *       includes
 *       constants
 *       structs
 *       prototypes
 *       macros, externs, and inlines
 *
 *   Move test_frame specific items out of the kernel headers
 *   and into the test frame headers.   This is not perfect in any sense
 *   and will continue to evolve.
 */

#include <linux/types.h>
#include <linux/slab.h>
#include <linux/in.h>
#include <linux/tty.h>
#include <linux/proc_fs.h>
#include <linux/spinlock.h>
#include <linux/jiffies.h>
#include <linux/idr.h>

#if IS_ENABLED(CONFIG_IPV6)
#include <net/ipv6.h>
#include <net/ip6_route.h>
#endif

#include <linux/uaccess.h>
#include <asm/page.h>
#include <net/sock.h>
#include <net/snmp.h>
#include <net/sctp/structs.h>
#include <net/sctp/constants.h>

#ifdef CONFIG_IP_SCTP_MODULE
#define SCTP_PROTOSW_FLAG 0
#else /* static! */
#define SCTP_PROTOSW_FLAG INET_PROTOSW_PERMANENT
#endif

/* Round an int up to the next multiple of 4.  */
#define SCTP_PAD4(s) (((s)+3)&~3)
/* Truncate to the previous multiple of 4.  */
#define SCTP_TRUNC4(s) ((s)&~3)

/*
 * Function declarations.
 */

/*
 * sctp/protocol.c
 */
int sctp_copy_local_addr_list(struct net *, struct sctp_bind_addr *,
			      sctp_scope_t, gfp_t gfp, int flags);
struct sctp_pf *sctp_get_pf_specific(sa_family_t family);
int sctp_register_pf(struct sctp_pf *, sa_family_t);
void sctp_addr_wq_mgmt(struct net *, struct sctp_sockaddr_entry *, int);

/*
 * sctp/socket.c
 */
int sctp_backlog_rcv(struct sock *sk, struct sk_buff *skb);
int sctp_inet_listen(struct socket *sock, int backlog);
void sctp_write_space(struct sock *sk);
void sctp_data_ready(struct sock *sk);
unsigned int sctp_poll(struct file *file, struct socket *sock,
		poll_table *wait);
void sctp_sock_rfree(struct sk_buff *skb);
void sctp_copy_sock(struct sock *newsk, struct sock *sk,
		    struct sctp_association *asoc);
extern struct percpu_counter sctp_sockets_allocated;
int sctp_asconf_mgmt(struct sctp_sock *, struct sctp_sockaddr_entry *);
struct sk_buff *sctp_skb_recv_datagram(struct sock *, int, int, int *);

int sctp_transport_walk_start(struct rhashtable_iter *iter);
void sctp_transport_walk_stop(struct rhashtable_iter *iter);
struct sctp_transport *sctp_transport_get_next(struct net *net,
			struct rhashtable_iter *iter);
struct sctp_transport *sctp_transport_get_idx(struct net *net,
			struct rhashtable_iter *iter, int pos);
int sctp_transport_lookup_process(int (*cb)(struct sctp_transport *, void *),
				  struct net *net,
				  const union sctp_addr *laddr,
				  const union sctp_addr *paddr, void *p);
int sctp_for_each_transport(int (*cb)(struct sctp_transport *, void *),
			    struct net *net, int pos, void *p);
int sctp_for_each_endpoint(int (*cb)(struct sctp_endpoint *, void *), void *p);
int sctp_get_sctp_info(struct sock *sk, struct sctp_association *asoc,
		       struct sctp_info *info);

/*
 * sctp/primitive.c
 */
int sctp_primitive_ASSOCIATE(struct net *, struct sctp_association *, void *arg);
int sctp_primitive_SHUTDOWN(struct net *, struct sctp_association *, void *arg);
int sctp_primitive_ABORT(struct net *, struct sctp_association *, void *arg);
int sctp_primitive_SEND(struct net *, struct sctp_association *, void *arg);
int sctp_primitive_REQUESTHEARTBEAT(struct net *, struct sctp_association *, void *arg);
int sctp_primitive_ASCONF(struct net *, struct sctp_association *, void *arg);
int sctp_primitive_RECONF(struct net *net, struct sctp_association *asoc,
			  void *arg);

/*
 * sctp/input.c
 */
int sctp_rcv(struct sk_buff *skb);
void sctp_v4_err(struct sk_buff *skb, u32 info);
void sctp_hash_endpoint(struct sctp_endpoint *);
void sctp_unhash_endpoint(struct sctp_endpoint *);
struct sock *sctp_err_lookup(struct net *net, int family, struct sk_buff *,
			     struct sctphdr *, struct sctp_association **,
			     struct sctp_transport **);
void sctp_err_finish(struct sock *, struct sctp_transport *);
void sctp_icmp_frag_needed(struct sock *, struct sctp_association *,
			   struct sctp_transport *t, __u32 pmtu);
void sctp_icmp_redirect(struct sock *, struct sctp_transport *,
			struct sk_buff *);
void sctp_icmp_proto_unreachable(struct sock *sk,
				 struct sctp_association *asoc,
				 struct sctp_transport *t);
void sctp_backlog_migrate(struct sctp_association *assoc,
			  struct sock *oldsk, struct sock *newsk);
int sctp_transport_hashtable_init(void);
void sctp_transport_hashtable_destroy(void);
int sctp_hash_transport(struct sctp_transport *t);
void sctp_unhash_transport(struct sctp_transport *t);
struct sctp_transport *sctp_addrs_lookup_transport(
				struct net *net,
				const union sctp_addr *laddr,
				const union sctp_addr *paddr);
struct sctp_transport *sctp_epaddr_lookup_transport(
				const struct sctp_endpoint *ep,
				const union sctp_addr *paddr);

/*
 * sctp/proc.c
 */
int sctp_snmp_proc_init(struct net *net);
void sctp_snmp_proc_exit(struct net *net);
int sctp_eps_proc_init(struct net *net);
void sctp_eps_proc_exit(struct net *net);
int sctp_assocs_proc_init(struct net *net);
void sctp_assocs_proc_exit(struct net *net);
int sctp_remaddr_proc_init(struct net *net);
void sctp_remaddr_proc_exit(struct net *net);

/*
 * sctp/offload.c
 */
int sctp_offload_init(void);

/*
 * sctp/stream.c
 */
int sctp_send_reset_streams(struct sctp_association *asoc,
			    struct sctp_reset_streams *params);
int sctp_send_reset_assoc(struct sctp_association *asoc);
int sctp_send_add_streams(struct sctp_association *asoc,
			  struct sctp_add_streams *params);

/*
 * Module global variables
 */

 /*
  * sctp/protocol.c
  */
extern struct kmem_cache *sctp_chunk_cachep __read_mostly;
extern struct kmem_cache *sctp_bucket_cachep __read_mostly;
extern long sysctl_sctp_mem[3];
extern int sysctl_sctp_rmem[3];
extern int sysctl_sctp_wmem[3];

/*
 *  Section:  Macros, externs, and inlines
 */

/* SCTP SNMP MIB stats handlers */
#define SCTP_INC_STATS(net, field)	SNMP_INC_STATS((net)->sctp.sctp_statistics, field)
#define __SCTP_INC_STATS(net, field)	__SNMP_INC_STATS((net)->sctp.sctp_statistics, field)
#define SCTP_DEC_STATS(net, field)	SNMP_DEC_STATS((net)->sctp.sctp_statistics, field)

/* sctp mib definitions */
enum {
	SCTP_MIB_NUM = 0,
	SCTP_MIB_CURRESTAB,			/* CurrEstab */
	SCTP_MIB_ACTIVEESTABS,			/* ActiveEstabs */
	SCTP_MIB_PASSIVEESTABS,			/* PassiveEstabs */
	SCTP_MIB_ABORTEDS,			/* Aborteds */
	SCTP_MIB_SHUTDOWNS,			/* Shutdowns */
	SCTP_MIB_OUTOFBLUES,			/* OutOfBlues */
	SCTP_MIB_CHECKSUMERRORS,		/* ChecksumErrors */
	SCTP_MIB_OUTCTRLCHUNKS,			/* OutCtrlChunks */
	SCTP_MIB_OUTORDERCHUNKS,		/* OutOrderChunks */
	SCTP_MIB_OUTUNORDERCHUNKS,		/* OutUnorderChunks */
	SCTP_MIB_INCTRLCHUNKS,			/* InCtrlChunks */
	SCTP_MIB_INORDERCHUNKS,			/* InOrderChunks */
	SCTP_MIB_INUNORDERCHUNKS,		/* InUnorderChunks */
	SCTP_MIB_FRAGUSRMSGS,			/* FragUsrMsgs */
	SCTP_MIB_REASMUSRMSGS,			/* ReasmUsrMsgs */
	SCTP_MIB_OUTSCTPPACKS,			/* OutSCTPPacks */
	SCTP_MIB_INSCTPPACKS,			/* InSCTPPacks */
	SCTP_MIB_T1_INIT_EXPIREDS,
	SCTP_MIB_T1_COOKIE_EXPIREDS,
	SCTP_MIB_T2_SHUTDOWN_EXPIREDS,
	SCTP_MIB_T3_RTX_EXPIREDS,
	SCTP_MIB_T4_RTO_EXPIREDS,
	SCTP_MIB_T5_SHUTDOWN_GUARD_EXPIREDS,
	SCTP_MIB_DELAY_SACK_EXPIREDS,
	SCTP_MIB_AUTOCLOSE_EXPIREDS,
	SCTP_MIB_T1_RETRANSMITS,
	SCTP_MIB_T3_RETRANSMITS,
	SCTP_MIB_PMTUD_RETRANSMITS,
	SCTP_MIB_FAST_RETRANSMITS,
	SCTP_MIB_IN_PKT_SOFTIRQ,
	SCTP_MIB_IN_PKT_BACKLOG,
	SCTP_MIB_IN_PKT_DISCARDS,
	SCTP_MIB_IN_DATA_CHUNK_DISCARDS,
	__SCTP_MIB_MAX
};

#define SCTP_MIB_MAX    __SCTP_MIB_MAX
struct sctp_mib {
        unsigned long   mibs[SCTP_MIB_MAX];
};

/* helper function to track stats about max rto and related transport */
static inline void sctp_max_rto(struct sctp_association *asoc,
				struct sctp_transport *trans)
{
	if (asoc->stats.max_obs_rto < (__u64)trans->rto) {
		asoc->stats.max_obs_rto = trans->rto;
		memset(&asoc->stats.obs_rto_ipaddr, 0,
			sizeof(struct sockaddr_storage));
		memcpy(&asoc->stats.obs_rto_ipaddr, &trans->ipaddr,
			trans->af_specific->sockaddr_len);
	}
}

/*
 * Macros for keeping a global reference of object allocations.
 */
#ifdef CONFIG_SCTP_DBG_OBJCNT

extern atomic_t sctp_dbg_objcnt_sock;
extern atomic_t sctp_dbg_objcnt_ep;
extern atomic_t sctp_dbg_objcnt_assoc;
extern atomic_t sctp_dbg_objcnt_transport;
extern atomic_t sctp_dbg_objcnt_chunk;
extern atomic_t sctp_dbg_objcnt_bind_addr;
extern atomic_t sctp_dbg_objcnt_bind_bucket;
extern atomic_t sctp_dbg_objcnt_addr;
extern atomic_t sctp_dbg_objcnt_datamsg;
extern atomic_t sctp_dbg_objcnt_keys;

/* Macros to atomically increment/decrement objcnt counters.  */
#define SCTP_DBG_OBJCNT_INC(name) \
atomic_inc(&sctp_dbg_objcnt_## name)
#define SCTP_DBG_OBJCNT_DEC(name) \
atomic_dec(&sctp_dbg_objcnt_## name)
#define SCTP_DBG_OBJCNT(name) \
atomic_t sctp_dbg_objcnt_## name = ATOMIC_INIT(0)

/* Macro to help create new entries in in the global array of
 * objcnt counters.
 */
#define SCTP_DBG_OBJCNT_ENTRY(name) \
{.label= #name, .counter= &sctp_dbg_objcnt_## name}

void sctp_dbg_objcnt_init(struct net *);
void sctp_dbg_objcnt_exit(struct net *);

#else

#define SCTP_DBG_OBJCNT_INC(name)
#define SCTP_DBG_OBJCNT_DEC(name)

static inline void sctp_dbg_objcnt_init(struct net *net) { return; }
static inline void sctp_dbg_objcnt_exit(struct net *net) { return; }

#endif /* CONFIG_SCTP_DBG_OBJCOUNT */

#if defined CONFIG_SYSCTL
void sctp_sysctl_register(void);
void sctp_sysctl_unregister(void);
int sctp_sysctl_net_register(struct net *net);
void sctp_sysctl_net_unregister(struct net *net);
#else
static inline void sctp_sysctl_register(void) { return; }
static inline void sctp_sysctl_unregister(void) { return; }
static inline int sctp_sysctl_net_register(struct net *net) { return 0; }
static inline void sctp_sysctl_net_unregister(struct net *net) { return; }
#endif

/* Size of Supported Address Parameter for 'x' address types. */
#define SCTP_SAT_LEN(x) (sizeof(struct sctp_paramhdr) + (x) * sizeof(__u16))

#if IS_ENABLED(CONFIG_IPV6)

void sctp_v6_pf_init(void);
void sctp_v6_pf_exit(void);
int sctp_v6_protosw_init(void);
void sctp_v6_protosw_exit(void);
int sctp_v6_add_protocol(void);
void sctp_v6_del_protocol(void);

#else /* #ifdef defined(CONFIG_IPV6) */

static inline void sctp_v6_pf_init(void) { return; }
static inline void sctp_v6_pf_exit(void) { return; }
static inline int sctp_v6_protosw_init(void) { return 0; }
static inline void sctp_v6_protosw_exit(void) { return; }
static inline int sctp_v6_add_protocol(void) { return 0; }
static inline void sctp_v6_del_protocol(void) { return; }

#endif /* #if defined(CONFIG_IPV6) */


/* Map an association to an assoc_id. */
static inline sctp_assoc_t sctp_assoc2id(const struct sctp_association *asoc)
{
	return asoc ? asoc->assoc_id : 0;
}

static inline enum sctp_sstat_state
sctp_assoc_to_state(const struct sctp_association *asoc)
{
	/* SCTP's uapi always had SCTP_EMPTY(=0) as a dummy state, but we
	 * got rid of it in kernel space. Therefore SCTP_CLOSED et al
	 * start at =1 in user space, but actually as =0 in kernel space.
	 * Now that we can not break user space and SCTP_EMPTY is exposed
	 * there, we need to fix it up with an ugly offset not to break
	 * applications. :(
	 */
	return asoc->state + 1;
}

/* Look up the association by its id.  */
struct sctp_association *sctp_id2assoc(struct sock *sk, sctp_assoc_t id);

int sctp_do_peeloff(struct sock *sk, sctp_assoc_t id, struct socket **sockp);

/* A macro to walk a list of skbs.  */
#define sctp_skb_for_each(pos, head, tmp) \
	skb_queue_walk_safe(head, pos, tmp)

/**
 *	sctp_list_dequeue - remove from the head of the queue
 *	@list: list to dequeue from
 *
 *	Remove the head of the list. The head item is
 *	returned or %NULL if the list is empty.
 */

static inline struct list_head *sctp_list_dequeue(struct list_head *list)
{
	struct list_head *result = NULL;

	if (!list_empty(list)) {
		result = list->next;
		list_del_init(result);
	}
	return result;
}

/* SCTP version of skb_set_owner_r.  We need this one because
 * of the way we have to do receive buffer accounting on bundled
 * chunks.
 */
static inline void sctp_skb_set_owner_r(struct sk_buff *skb, struct sock *sk)
{
	struct sctp_ulpevent *event = sctp_skb2event(skb);

	skb_orphan(skb);
	skb->sk = sk;
	skb->destructor = sctp_sock_rfree;
	atomic_add(event->rmem_len, &sk->sk_rmem_alloc);
	/*
	 * This mimics the behavior of skb_set_owner_r
	 */
	sk->sk_forward_alloc -= event->rmem_len;
}

/* Tests if the list has one and only one entry. */
static inline int sctp_list_single_entry(struct list_head *head)
{
	return (head->next != head) && (head->next == head->prev);
}

/* Break down data chunks at this point.  */
static inline int sctp_frag_point(const struct sctp_association *asoc, int pmtu)
{
	struct sctp_sock *sp = sctp_sk(asoc->base.sk);
	int frag = pmtu;

	frag -= sp->pf->af->net_header_len;
	frag -= sizeof(struct sctphdr) + sizeof(struct sctp_data_chunk);

	if (asoc->user_frag)
		frag = min_t(int, frag, asoc->user_frag);

	frag = SCTP_TRUNC4(min_t(int, frag, SCTP_MAX_CHUNK_LEN));

	return frag;
}

static inline void sctp_assoc_pending_pmtu(struct sctp_association *asoc)
{
	sctp_assoc_sync_pmtu(asoc);
	asoc->pmtu_pending = 0;
}

static inline bool sctp_chunk_pending(const struct sctp_chunk *chunk)
{
	return !list_empty(&chunk->list);
}

/* Walk through a list of TLV parameters.  Don't trust the
 * individual parameter lengths and instead depend on
 * the chunk length to indicate when to stop.  Make sure
 * there is room for a param header too.
 */
#define sctp_walk_params(pos, chunk, member)\
_sctp_walk_params((pos), (chunk), ntohs((chunk)->chunk_hdr.length), member)

#define _sctp_walk_params(pos, chunk, end, member)\
for (pos.v = chunk->member;\
     (pos.v + offsetof(struct sctp_paramhdr, length) + sizeof(pos.p->length) <=\
      (void *)chunk + end) &&\
     pos.v <= (void *)chunk + end - ntohs(pos.p->length) &&\
     ntohs(pos.p->length) >= sizeof(struct sctp_paramhdr);\
     pos.v += SCTP_PAD4(ntohs(pos.p->length)))

#define sctp_walk_errors(err, chunk_hdr)\
_sctp_walk_errors((err), (chunk_hdr), ntohs((chunk_hdr)->length))

#define _sctp_walk_errors(err, chunk_hdr, end)\
for (err = (sctp_errhdr_t *)((void *)chunk_hdr + \
<<<<<<< HEAD
	    sizeof(sctp_chunkhdr_t));\
=======
	    sizeof(struct sctp_chunkhdr));\
>>>>>>> f4a53352
     ((void *)err + offsetof(sctp_errhdr_t, length) + sizeof(err->length) <=\
      (void *)chunk_hdr + end) &&\
     (void *)err <= (void *)chunk_hdr + end - ntohs(err->length) &&\
     ntohs(err->length) >= sizeof(sctp_errhdr_t); \
     err = (sctp_errhdr_t *)((void *)err + SCTP_PAD4(ntohs(err->length))))

#define sctp_walk_fwdtsn(pos, chunk)\
_sctp_walk_fwdtsn((pos), (chunk), ntohs((chunk)->chunk_hdr->length) - sizeof(struct sctp_fwdtsn_chunk))

#define _sctp_walk_fwdtsn(pos, chunk, end)\
for (pos = chunk->subh.fwdtsn_hdr->skip;\
     (void *)pos <= (void *)chunk->subh.fwdtsn_hdr->skip + end - sizeof(struct sctp_fwdtsn_skip);\
     pos++)

/* External references. */

extern struct proto sctp_prot;
extern struct proto sctpv6_prot;
void sctp_put_port(struct sock *sk);

extern struct idr sctp_assocs_id;
extern spinlock_t sctp_assocs_id_lock;

/* Static inline functions. */

/* Convert from an IP version number to an Address Family symbol.  */
static inline int ipver2af(__u8 ipver)
{
	switch (ipver) {
	case 4:
	        return  AF_INET;
	case 6:
		return AF_INET6;
	default:
		return 0;
	}
}

/* Convert from an address parameter type to an address family.  */
static inline int param_type2af(__be16 type)
{
	switch (type) {
	case SCTP_PARAM_IPV4_ADDRESS:
	        return  AF_INET;
	case SCTP_PARAM_IPV6_ADDRESS:
		return AF_INET6;
	default:
		return 0;
	}
}

/* Warning: The following hash functions assume a power of two 'size'. */
/* This is the hash function for the SCTP port hash table. */
static inline int sctp_phashfn(struct net *net, __u16 lport)
{
	return (net_hash_mix(net) + lport) & (sctp_port_hashsize - 1);
}

/* This is the hash function for the endpoint hash table. */
static inline int sctp_ep_hashfn(struct net *net, __u16 lport)
{
	return (net_hash_mix(net) + lport) & (sctp_ep_hashsize - 1);
}

#define sctp_for_each_hentry(epb, head) \
	hlist_for_each_entry(epb, head, node)

/* Is a socket of this style? */
#define sctp_style(sk, style) __sctp_style((sk), (SCTP_SOCKET_##style))
static inline int __sctp_style(const struct sock *sk, sctp_socket_type_t style)
{
	return sctp_sk(sk)->type == style;
}

/* Is the association in this state? */
#define sctp_state(asoc, state) __sctp_state((asoc), (SCTP_STATE_##state))
static inline int __sctp_state(const struct sctp_association *asoc,
			       sctp_state_t state)
{
	return asoc->state == state;
}

/* Is the socket in this state? */
#define sctp_sstate(sk, state) __sctp_sstate((sk), (SCTP_SS_##state))
static inline int __sctp_sstate(const struct sock *sk, sctp_sock_state_t state)
{
	return sk->sk_state == state;
}

/* Map v4-mapped v6 address back to v4 address */
static inline void sctp_v6_map_v4(union sctp_addr *addr)
{
	addr->v4.sin_family = AF_INET;
	addr->v4.sin_port = addr->v6.sin6_port;
	addr->v4.sin_addr.s_addr = addr->v6.sin6_addr.s6_addr32[3];
}

/* Map v4 address to v4-mapped v6 address */
static inline void sctp_v4_map_v6(union sctp_addr *addr)
{
	__be16 port;

	port = addr->v4.sin_port;
	addr->v6.sin6_addr.s6_addr32[3] = addr->v4.sin_addr.s_addr;
	addr->v6.sin6_port = port;
	addr->v6.sin6_family = AF_INET6;
	addr->v6.sin6_flowinfo = 0;
	addr->v6.sin6_scope_id = 0;
	addr->v6.sin6_addr.s6_addr32[0] = 0;
	addr->v6.sin6_addr.s6_addr32[1] = 0;
	addr->v6.sin6_addr.s6_addr32[2] = htonl(0x0000ffff);
}

/* The cookie is always 0 since this is how it's used in the
 * pmtu code.
 */
static inline struct dst_entry *sctp_transport_dst_check(struct sctp_transport *t)
{
	if (t->dst && !dst_check(t->dst, t->dst_cookie))
		sctp_transport_dst_release(t);

	return t->dst;
}

static inline bool sctp_transport_pmtu_check(struct sctp_transport *t)
{
	__u32 pmtu = max_t(size_t, SCTP_TRUNC4(dst_mtu(t->dst)),
			   SCTP_DEFAULT_MINSEGMENT);

	if (t->pathmtu == pmtu)
		return true;

	t->pathmtu = pmtu;

	return false;
}

#endif /* __net_sctp_h__ */<|MERGE_RESOLUTION|>--- conflicted
+++ resolved
@@ -480,11 +480,7 @@
 
 #define _sctp_walk_errors(err, chunk_hdr, end)\
 for (err = (sctp_errhdr_t *)((void *)chunk_hdr + \
-<<<<<<< HEAD
-	    sizeof(sctp_chunkhdr_t));\
-=======
 	    sizeof(struct sctp_chunkhdr));\
->>>>>>> f4a53352
      ((void *)err + offsetof(sctp_errhdr_t, length) + sizeof(err->length) <=\
       (void *)chunk_hdr + end) &&\
      (void *)err <= (void *)chunk_hdr + end - ntohs(err->length) &&\
