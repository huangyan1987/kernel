--- conflicted
+++ resolved
@@ -299,13 +299,10 @@
 	struct net *net;
 	struct Qdisc *q;
 	struct list_head cb_list;
-<<<<<<< HEAD
-=======
 	struct list_head owner_list;
 	bool keep_dst;
 	unsigned int offloadcnt; /* Number of oddloaded filters */
 	unsigned int nooffloaddevcnt; /* Number of devs unable to do offload */
->>>>>>> 7928b2cb
 };
 
 static inline void tcf_block_offload_inc(struct tcf_block *block, u32 *flags)
