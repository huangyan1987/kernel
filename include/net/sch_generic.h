#ifndef __NET_SCHED_GENERIC_H
#define __NET_SCHED_GENERIC_H

#include <linux/netdevice.h>
#include <linux/types.h>
#include <linux/rcupdate.h>
#include <linux/pkt_sched.h>
#include <linux/pkt_cls.h>
#include <linux/percpu.h>
#include <linux/dynamic_queue_limits.h>
#include <linux/list.h>
#include <linux/refcount.h>
#include <linux/workqueue.h>
#include <net/gen_stats.h>
#include <net/rtnetlink.h>
#include <net/net_seq_lock.h>

struct Qdisc_ops;
struct qdisc_walker;
struct tcf_walker;
struct module;

typedef int tc_setup_cb_t(enum tc_setup_type type,
			  void *type_data, void *cb_priv);

struct qdisc_rate_table {
	struct tc_ratespec rate;
	u32		data[256];
	struct qdisc_rate_table *next;
	int		refcnt;
};

enum qdisc_state_t {
	__QDISC_STATE_SCHED,
	__QDISC_STATE_DEACTIVATED,
	__QDISC_STATE_MISSED,
};

struct qdisc_size_table {
	struct rcu_head		rcu;
	struct list_head	list;
	struct tc_sizespec	szopts;
	int			refcnt;
	u16			data[];
};

/* similar to sk_buff_head, but skb->prev pointer is undefined. */
struct qdisc_skb_head {
	struct sk_buff	*head;
	struct sk_buff	*tail;
	union {
		u32		qlen;
		atomic_t	atomic_qlen;
	};
	spinlock_t	lock;
};

struct Qdisc {
	int 			(*enqueue)(struct sk_buff *skb,
					   struct Qdisc *sch,
					   struct sk_buff **to_free);
	struct sk_buff *	(*dequeue)(struct Qdisc *sch);
	unsigned int		flags;
#define TCQ_F_BUILTIN		1
#define TCQ_F_INGRESS		2
#define TCQ_F_CAN_BYPASS	4
#define TCQ_F_MQROOT		8
#define TCQ_F_ONETXQUEUE	0x10 /* dequeue_skb() can assume all skbs are for
				      * q->dev_queue : It can test
				      * netif_xmit_frozen_or_stopped() before
				      * dequeueing next packet.
				      * Its true for MQ/MQPRIO slaves, or non
				      * multiqueue device.
				      */
#define TCQ_F_WARN_NONWC	(1 << 16)
#define TCQ_F_CPUSTATS		0x20 /* run using percpu statistics */
#define TCQ_F_NOPARENT		0x40 /* root of its hierarchy :
				      * qdisc_tree_decrease_qlen() should stop.
				      */
#define TCQ_F_INVISIBLE		0x80 /* invisible by default in dump */
#define TCQ_F_NOLOCK		0x100 /* qdisc does not require locking */
#define TCQ_F_OFFLOADED		0x200 /* qdisc is offloaded to HW */
	u32			limit;
	const struct Qdisc_ops	*ops;
	struct qdisc_size_table	__rcu *stab;
	struct hlist_node       hash;
	u32			handle;
	u32			parent;

	struct netdev_queue	*dev_queue;

	struct net_rate_estimator __rcu *rate_est;
	struct gnet_stats_basic_cpu __percpu *cpu_bstats;
	struct gnet_stats_queue	__percpu *cpu_qstats;

	/*
	 * For performance sake on SMP, we put highly modified fields at the end
	 */
	struct sk_buff_head	gso_skb ____cacheline_aligned_in_smp;
	struct qdisc_skb_head	q;
	struct gnet_stats_basic_packed bstats;
	net_seqlock_t		running;
	struct gnet_stats_queue	qstats;
	unsigned long		state;
	struct Qdisc            *next_sched;
	struct sk_buff_head	skb_bad_txq;
	int			padded;
	refcount_t		refcnt;

	spinlock_t		busylock ____cacheline_aligned_in_smp;
	spinlock_t		seqlock;

#ifndef __GENKSYMS__
	union {
		/* for NOLOCK qdisc, true if there are no enqueued skbs */
		bool			empty;
		struct rcu_head		rcu;
	};
#else
	struct rcu_head		rcu;
#endif
};

static inline void qdisc_refcount_inc(struct Qdisc *qdisc)
{
	if (qdisc->flags & TCQ_F_BUILTIN)
		return;
	refcount_inc(&qdisc->refcnt);
}

/* Intended to be used by unlocked users, when concurrent qdisc release is
 * possible.
 */

static inline struct Qdisc *qdisc_refcount_inc_nz(struct Qdisc *qdisc)
{
	if (qdisc->flags & TCQ_F_BUILTIN)
		return qdisc;
	if (refcount_inc_not_zero(&qdisc->refcnt))
		return qdisc;
	return NULL;
}

static inline bool qdisc_is_running(struct Qdisc *qdisc)
{
#ifdef CONFIG_PREEMPT_RT_BASE
	return spin_is_locked(&qdisc->running.lock) ? true : false;
#else
	if (qdisc->flags & TCQ_F_NOLOCK)
		return spin_is_locked(&qdisc->seqlock);
	return (raw_read_seqcount(&qdisc->running) & 1) ? true : false;
#endif
}

static inline bool qdisc_is_percpu_stats(const struct Qdisc *q)
{
	return q->flags & TCQ_F_CPUSTATS;
}

static inline bool qdisc_is_empty(const struct Qdisc *qdisc)
{
	if (qdisc_is_percpu_stats(qdisc))
		return READ_ONCE(qdisc->empty);
	return !READ_ONCE(qdisc->q.qlen);
}

static inline bool qdisc_run_begin(struct Qdisc *qdisc)
{
#ifdef CONFIG_PREEMPT_RT_BASE
	if (try_write_seqlock(&qdisc->running))
		return true;
	return false;
#else
	if (qdisc->flags & TCQ_F_NOLOCK) {
		if (spin_trylock(&qdisc->seqlock))
			goto nolock_empty;

		/* Paired with smp_mb__after_atomic() to make sure
		 * STATE_MISSED checking is synchronized with clearing
		 * in pfifo_fast_dequeue().
		 */
		smp_mb__before_atomic();

		/* If the MISSED flag is set, it means other thread has
		 * set the MISSED flag before second spin_trylock(), so
		 * we can return false here to avoid multi cpus doing
		 * the set_bit() and second spin_trylock() concurrently.
		 */
		if (test_bit(__QDISC_STATE_MISSED, &qdisc->state))
			return false;

		/* Set the MISSED flag before the second spin_trylock(),
		 * if the second spin_trylock() return false, it means
		 * other cpu holding the lock will do dequeuing for us
		 * or it will see the MISSED flag set after releasing
		 * lock and reschedule the net_tx_action() to do the
		 * dequeuing.
		 */
		set_bit(__QDISC_STATE_MISSED, &qdisc->state);

		/* spin_trylock() only has load-acquire semantic, so use
		 * smp_mb__after_atomic() to ensure STATE_MISSED is set
		 * before doing the second spin_trylock().
		 */
		smp_mb__after_atomic();

		/* Retry again in case other CPU may not see the new flag
		 * after it releases the lock at the end of qdisc_run_end().
		 */
		if (!spin_trylock(&qdisc->seqlock))
			return false;

nolock_empty:
		WRITE_ONCE(qdisc->empty, false);
		return true;
	} else if (qdisc_is_running(qdisc)) {
		return false;
	}
	/* Variant of write_seqcount_begin() telling lockdep a trylock
	 * was attempted.
	 */
	raw_write_seqcount_begin(&qdisc->running);
	seqcount_acquire(&qdisc->running.dep_map, 0, 1, _RET_IP_);
	return true;
#endif
}

static inline void qdisc_run_end(struct Qdisc *qdisc)
{
<<<<<<< HEAD
#ifdef CONFIG_PREEMPT_RT_BASE
	write_sequnlock(&qdisc->running);
#else
	write_seqcount_end(&qdisc->running);
	if (qdisc->flags & TCQ_F_NOLOCK)
		spin_unlock(&qdisc->seqlock);
#endif
=======
	if (qdisc->flags & TCQ_F_NOLOCK) {
		spin_unlock(&qdisc->seqlock);

		if (unlikely(test_bit(__QDISC_STATE_MISSED,
				      &qdisc->state))) {
			clear_bit(__QDISC_STATE_MISSED, &qdisc->state);
			__netif_schedule(qdisc);
		}
	} else {
		write_seqcount_end(&qdisc->running);
	}
>>>>>>> 54620069
}

static inline bool qdisc_may_bulk(const struct Qdisc *qdisc)
{
	return qdisc->flags & TCQ_F_ONETXQUEUE;
}

static inline int qdisc_avail_bulklimit(const struct netdev_queue *txq)
{
#ifdef CONFIG_BQL
	/* Non-BQL migrated drivers will return 0, too. */
	return dql_avail(&txq->dql);
#else
	return 0;
#endif
}

struct Qdisc_class_ops {
	/* Child qdisc manipulation */
	struct netdev_queue *	(*select_queue)(struct Qdisc *, struct tcmsg *);
	int			(*graft)(struct Qdisc *, unsigned long cl,
					struct Qdisc *, struct Qdisc **,
					struct netlink_ext_ack *extack);
	struct Qdisc *		(*leaf)(struct Qdisc *, unsigned long cl);
	void			(*qlen_notify)(struct Qdisc *, unsigned long);

	/* Class manipulation routines */
	unsigned long		(*find)(struct Qdisc *, u32 classid);
	int			(*change)(struct Qdisc *, u32, u32,
					struct nlattr **, unsigned long *,
					struct netlink_ext_ack *);
	int			(*delete)(struct Qdisc *, unsigned long);
	void			(*walk)(struct Qdisc *, struct qdisc_walker * arg);

	/* Filter manipulation */
	struct tcf_block *	(*tcf_block)(struct Qdisc *sch,
					     unsigned long arg,
					     struct netlink_ext_ack *extack);
	unsigned long		(*bind_tcf)(struct Qdisc *, unsigned long,
					u32 classid);
	void			(*unbind_tcf)(struct Qdisc *, unsigned long);

	/* rtnetlink specific */
	int			(*dump)(struct Qdisc *, unsigned long,
					struct sk_buff *skb, struct tcmsg*);
	int			(*dump_stats)(struct Qdisc *, unsigned long,
					struct gnet_dump *);
};

struct Qdisc_ops {
	struct Qdisc_ops	*next;
	const struct Qdisc_class_ops	*cl_ops;
	char			id[IFNAMSIZ];
	int			priv_size;
	unsigned int		static_flags;

	int 			(*enqueue)(struct sk_buff *skb,
					   struct Qdisc *sch,
					   struct sk_buff **to_free);
	struct sk_buff *	(*dequeue)(struct Qdisc *);
	struct sk_buff *	(*peek)(struct Qdisc *);

	int			(*init)(struct Qdisc *sch, struct nlattr *arg,
					struct netlink_ext_ack *extack);
	void			(*reset)(struct Qdisc *);
	void			(*destroy)(struct Qdisc *);
	int			(*change)(struct Qdisc *sch,
					  struct nlattr *arg,
					  struct netlink_ext_ack *extack);
	void			(*attach)(struct Qdisc *sch);
	int			(*change_tx_queue_len)(struct Qdisc *, unsigned int);

	int			(*dump)(struct Qdisc *, struct sk_buff *);
	int			(*dump_stats)(struct Qdisc *, struct gnet_dump *);

	void			(*ingress_block_set)(struct Qdisc *sch,
						     u32 block_index);
	void			(*egress_block_set)(struct Qdisc *sch,
						    u32 block_index);
	u32			(*ingress_block_get)(struct Qdisc *sch);
	u32			(*egress_block_get)(struct Qdisc *sch);

	struct module		*owner;
};


struct tcf_result {
	union {
		struct {
			unsigned long	class;
			u32		classid;
		};
		const struct tcf_proto *goto_tp;

		/* used by the TC_ACT_REINSERT action */
		struct {
			bool		ingress;
			struct gnet_stats_queue *qstats;
		};
	};
};

struct tcf_chain;

struct tcf_proto_ops {
	struct list_head	head;
	char			kind[IFNAMSIZ];

	int			(*classify)(struct sk_buff *,
					    const struct tcf_proto *,
					    struct tcf_result *);
	int			(*init)(struct tcf_proto*);
	void			(*destroy)(struct tcf_proto *tp,
					   struct netlink_ext_ack *extack);

	void*			(*get)(struct tcf_proto*, u32 handle);
	int			(*change)(struct net *net, struct sk_buff *,
					struct tcf_proto*, unsigned long,
					u32 handle, struct nlattr **,
					void **, bool,
					struct netlink_ext_ack *);
	int			(*delete)(struct tcf_proto *tp, void *arg,
					  bool *last,
					  struct netlink_ext_ack *);
	void			(*walk)(struct tcf_proto*, struct tcf_walker *arg);
	int			(*reoffload)(struct tcf_proto *tp, bool add,
					     tc_setup_cb_t *cb, void *cb_priv,
					     struct netlink_ext_ack *extack);
	void			(*bind_class)(void *, u32, unsigned long);
	void *			(*tmplt_create)(struct net *net,
						struct tcf_chain *chain,
						struct nlattr **tca,
						struct netlink_ext_ack *extack);
	void			(*tmplt_destroy)(void *tmplt_priv);

	/* rtnetlink specific */
	int			(*dump)(struct net*, struct tcf_proto*, void *,
					struct sk_buff *skb, struct tcmsg*);
	int			(*tmplt_dump)(struct sk_buff *skb,
					      struct net *net,
					      void *tmplt_priv);

	struct module		*owner;
};

struct tcf_proto {
	/* Fast access part */
	struct tcf_proto __rcu	*next;
	void __rcu		*root;

	/* called under RCU BH lock*/
	int			(*classify)(struct sk_buff *,
					    const struct tcf_proto *,
					    struct tcf_result *);
	__be16			protocol;

	/* All the rest */
	u32			prio;
	void			*data;
	const struct tcf_proto_ops	*ops;
	struct tcf_chain	*chain;
	struct rcu_head		rcu;
};

struct qdisc_skb_cb {
	unsigned int		pkt_len;
	u16			slave_dev_queue_mapping;
	u16			tc_classid;
#define QDISC_CB_PRIV_LEN 20
	unsigned char		data[QDISC_CB_PRIV_LEN];
};

typedef void tcf_chain_head_change_t(struct tcf_proto *tp_head, void *priv);

struct tcf_chain {
	struct tcf_proto __rcu *filter_chain;
	struct list_head list;
	struct tcf_block *block;
	u32 index; /* chain index */
	unsigned int refcnt;
	unsigned int action_refcnt;
	bool explicitly_created;
	const struct tcf_proto_ops *tmplt_ops;
	void *tmplt_priv;
};

struct tcf_block {
	struct list_head chain_list;
	u32 index; /* block index for shared blocks */
	refcount_t refcnt;
	struct net *net;
	struct Qdisc *q;
	struct list_head cb_list;
	struct list_head owner_list;
	bool keep_dst;
	unsigned int offloadcnt; /* Number of oddloaded filters */
	unsigned int nooffloaddevcnt; /* Number of devs unable to do offload */
	struct {
		struct tcf_chain *chain;
		struct list_head filter_chain_list;
	} chain0;
	struct rcu_head rcu;
};

static inline void tcf_block_offload_inc(struct tcf_block *block, u32 *flags)
{
	if (*flags & TCA_CLS_FLAGS_IN_HW)
		return;
	*flags |= TCA_CLS_FLAGS_IN_HW;
	block->offloadcnt++;
}

static inline void tcf_block_offload_dec(struct tcf_block *block, u32 *flags)
{
	if (!(*flags & TCA_CLS_FLAGS_IN_HW))
		return;
	*flags &= ~TCA_CLS_FLAGS_IN_HW;
	block->offloadcnt--;
}

static inline void
tc_cls_offload_cnt_update(struct tcf_block *block, u32 *cnt,
			  u32 *flags, bool add)
{
	if (add) {
		if (!*cnt)
			tcf_block_offload_inc(block, flags);
		(*cnt)++;
	} else {
		(*cnt)--;
		if (!*cnt)
			tcf_block_offload_dec(block, flags);
	}
}

static inline void qdisc_cb_private_validate(const struct sk_buff *skb, int sz)
{
	struct qdisc_skb_cb *qcb;

	BUILD_BUG_ON(sizeof(skb->cb) < offsetof(struct qdisc_skb_cb, data) + sz);
	BUILD_BUG_ON(sizeof(qcb->data) < sz);
}

static inline int qdisc_qlen_cpu(const struct Qdisc *q)
{
	return this_cpu_ptr(q->cpu_qstats)->qlen;
}

static inline int qdisc_qlen(const struct Qdisc *q)
{
	return q->q.qlen;
}

static inline int qdisc_qlen_sum(const struct Qdisc *q)
{
	__u32 qlen = q->qstats.qlen;
	int i;

	if (qdisc_is_percpu_stats(q)) {
		for_each_possible_cpu(i)
			qlen += per_cpu_ptr(q->cpu_qstats, i)->qlen;
	} else {
		qlen += q->q.qlen;
	}

	return qlen;
}

static inline struct qdisc_skb_cb *qdisc_skb_cb(const struct sk_buff *skb)
{
	return (struct qdisc_skb_cb *)skb->cb;
}

static inline spinlock_t *qdisc_lock(struct Qdisc *qdisc)
{
	return &qdisc->q.lock;
}

static inline struct Qdisc *qdisc_root(const struct Qdisc *qdisc)
{
	struct Qdisc *q = rcu_dereference_rtnl(qdisc->dev_queue->qdisc);

	return q;
}

static inline struct Qdisc *qdisc_root_sleeping(const struct Qdisc *qdisc)
{
	return qdisc->dev_queue->qdisc_sleeping;
}

/* The qdisc root lock is a mechanism by which to top level
 * of a qdisc tree can be locked from any qdisc node in the
 * forest.  This allows changing the configuration of some
 * aspect of the qdisc tree while blocking out asynchronous
 * qdisc access in the packet processing paths.
 *
 * It is only legal to do this when the root will not change
 * on us.  Otherwise we'll potentially lock the wrong qdisc
 * root.  This is enforced by holding the RTNL semaphore, which
 * all users of this lock accessor must do.
 */
static inline spinlock_t *qdisc_root_lock(const struct Qdisc *qdisc)
{
	struct Qdisc *root = qdisc_root(qdisc);

	ASSERT_RTNL();
	return qdisc_lock(root);
}

static inline spinlock_t *qdisc_root_sleeping_lock(const struct Qdisc *qdisc)
{
	struct Qdisc *root = qdisc_root_sleeping(qdisc);

	ASSERT_RTNL();
	return qdisc_lock(root);
}

static inline net_seqlock_t *qdisc_root_sleeping_running(const struct Qdisc *qdisc)
{
	struct Qdisc *root = qdisc_root_sleeping(qdisc);

	ASSERT_RTNL();
	return &root->running;
}

static inline struct net_device *qdisc_dev(const struct Qdisc *qdisc)
{
	return qdisc->dev_queue->dev;
}

static inline void sch_tree_lock(const struct Qdisc *q)
{
	spin_lock_bh(qdisc_root_sleeping_lock(q));
}

static inline void sch_tree_unlock(const struct Qdisc *q)
{
	spin_unlock_bh(qdisc_root_sleeping_lock(q));
}

extern struct Qdisc noop_qdisc;
extern struct Qdisc_ops noop_qdisc_ops;
extern struct Qdisc_ops pfifo_fast_ops;
extern struct Qdisc_ops mq_qdisc_ops;
extern struct Qdisc_ops noqueue_qdisc_ops;
extern const struct Qdisc_ops *default_qdisc_ops;
static inline const struct Qdisc_ops *
get_default_qdisc_ops(const struct net_device *dev, int ntx)
{
	return ntx < dev->real_num_tx_queues ?
			default_qdisc_ops : &pfifo_fast_ops;
}

struct Qdisc_class_common {
	u32			classid;
	struct hlist_node	hnode;
};

struct Qdisc_class_hash {
	struct hlist_head	*hash;
	unsigned int		hashsize;
	unsigned int		hashmask;
	unsigned int		hashelems;
};

static inline unsigned int qdisc_class_hash(u32 id, u32 mask)
{
	id ^= id >> 8;
	id ^= id >> 4;
	return id & mask;
}

static inline struct Qdisc_class_common *
qdisc_class_find(const struct Qdisc_class_hash *hash, u32 id)
{
	struct Qdisc_class_common *cl;
	unsigned int h;

	h = qdisc_class_hash(id, hash->hashmask);
	hlist_for_each_entry(cl, &hash->hash[h], hnode) {
		if (cl->classid == id)
			return cl;
	}
	return NULL;
}

static inline int tc_classid_to_hwtc(struct net_device *dev, u32 classid)
{
	u32 hwtc = TC_H_MIN(classid) - TC_H_MIN_PRIORITY;

	return (hwtc < netdev_get_num_tc(dev)) ? hwtc : -EINVAL;
}

int qdisc_class_hash_init(struct Qdisc_class_hash *);
void qdisc_class_hash_insert(struct Qdisc_class_hash *,
			     struct Qdisc_class_common *);
void qdisc_class_hash_remove(struct Qdisc_class_hash *,
			     struct Qdisc_class_common *);
void qdisc_class_hash_grow(struct Qdisc *, struct Qdisc_class_hash *);
void qdisc_class_hash_destroy(struct Qdisc_class_hash *);

int dev_qdisc_change_tx_queue_len(struct net_device *dev);
void dev_init_scheduler(struct net_device *dev);
void dev_shutdown(struct net_device *dev);
void dev_activate(struct net_device *dev);
void dev_deactivate(struct net_device *dev);
void dev_deactivate_many(struct list_head *head);
struct Qdisc *dev_graft_qdisc(struct netdev_queue *dev_queue,
			      struct Qdisc *qdisc);
void qdisc_reset(struct Qdisc *qdisc);
void qdisc_put(struct Qdisc *qdisc);
void qdisc_put_unlocked(struct Qdisc *qdisc);
void qdisc_tree_reduce_backlog(struct Qdisc *qdisc, unsigned int n,
			       unsigned int len);
struct Qdisc *qdisc_alloc(struct netdev_queue *dev_queue,
			  const struct Qdisc_ops *ops,
			  struct netlink_ext_ack *extack);
void qdisc_free(struct Qdisc *qdisc);
struct Qdisc *qdisc_create_dflt(struct netdev_queue *dev_queue,
				const struct Qdisc_ops *ops, u32 parentid,
				struct netlink_ext_ack *extack);
void __qdisc_calculate_pkt_len(struct sk_buff *skb,
			       const struct qdisc_size_table *stab);
int skb_do_redirect(struct sk_buff *);

static inline void skb_reset_tc(struct sk_buff *skb)
{
#ifdef CONFIG_NET_CLS_ACT
	skb->tc_redirected = 0;
#endif
}

static inline bool skb_is_tc_redirected(const struct sk_buff *skb)
{
#ifdef CONFIG_NET_CLS_ACT
	return skb->tc_redirected;
#else
	return false;
#endif
}

static inline bool skb_at_tc_ingress(const struct sk_buff *skb)
{
#ifdef CONFIG_NET_CLS_ACT
	return skb->tc_at_ingress;
#else
	return false;
#endif
}

static inline bool skb_skip_tc_classify(struct sk_buff *skb)
{
#ifdef CONFIG_NET_CLS_ACT
	if (skb->tc_skip_classify) {
		skb->tc_skip_classify = 0;
		return true;
	}
#endif
	return false;
}

/* Reset all TX qdiscs greater then index of a device.  */
static inline void qdisc_reset_all_tx_gt(struct net_device *dev, unsigned int i)
{
	struct Qdisc *qdisc;

	for (; i < dev->num_tx_queues; i++) {
		qdisc = rtnl_dereference(netdev_get_tx_queue(dev, i)->qdisc);
		if (qdisc) {
			spin_lock_bh(qdisc_lock(qdisc));
			qdisc_reset(qdisc);
			spin_unlock_bh(qdisc_lock(qdisc));
		}
	}
}

static inline void qdisc_reset_all_tx(struct net_device *dev)
{
	qdisc_reset_all_tx_gt(dev, 0);
}

/* Are all TX queues of the device empty?  */
static inline bool qdisc_all_tx_empty(const struct net_device *dev)
{
	unsigned int i;

	rcu_read_lock();
	for (i = 0; i < dev->num_tx_queues; i++) {
		struct netdev_queue *txq = netdev_get_tx_queue(dev, i);
		const struct Qdisc *q = rcu_dereference(txq->qdisc);

		if (!qdisc_is_empty(q)) {
			rcu_read_unlock();
			return false;
		}
	}
	rcu_read_unlock();
	return true;
}

/* Are any of the TX qdiscs changing?  */
static inline bool qdisc_tx_changing(const struct net_device *dev)
{
	unsigned int i;

	for (i = 0; i < dev->num_tx_queues; i++) {
		struct netdev_queue *txq = netdev_get_tx_queue(dev, i);
		if (rcu_access_pointer(txq->qdisc) != txq->qdisc_sleeping)
			return true;
	}
	return false;
}

/* Is the device using the noop qdisc on all queues?  */
static inline bool qdisc_tx_is_noop(const struct net_device *dev)
{
	unsigned int i;

	for (i = 0; i < dev->num_tx_queues; i++) {
		struct netdev_queue *txq = netdev_get_tx_queue(dev, i);
		if (rcu_access_pointer(txq->qdisc) != &noop_qdisc)
			return false;
	}
	return true;
}

static inline unsigned int qdisc_pkt_len(const struct sk_buff *skb)
{
	return qdisc_skb_cb(skb)->pkt_len;
}

/* additional qdisc xmit flags (NET_XMIT_MASK in linux/netdevice.h) */
enum net_xmit_qdisc_t {
	__NET_XMIT_STOLEN = 0x00010000,
	__NET_XMIT_BYPASS = 0x00020000,
};

#ifdef CONFIG_NET_CLS_ACT
#define net_xmit_drop_count(e)	((e) & __NET_XMIT_STOLEN ? 0 : 1)
#else
#define net_xmit_drop_count(e)	(1)
#endif

static inline void qdisc_calculate_pkt_len(struct sk_buff *skb,
					   const struct Qdisc *sch)
{
#ifdef CONFIG_NET_SCHED
	struct qdisc_size_table *stab = rcu_dereference_bh(sch->stab);

	if (stab)
		__qdisc_calculate_pkt_len(skb, stab);
#endif
}

static inline int qdisc_enqueue(struct sk_buff *skb, struct Qdisc *sch,
				struct sk_buff **to_free)
{
	qdisc_calculate_pkt_len(skb, sch);
	return sch->enqueue(skb, sch, to_free);
}

static inline void _bstats_update(struct gnet_stats_basic_packed *bstats,
				  __u64 bytes, __u32 packets)
{
	bstats->bytes += bytes;
	bstats->packets += packets;
}

static inline void bstats_update(struct gnet_stats_basic_packed *bstats,
				 const struct sk_buff *skb)
{
	_bstats_update(bstats,
		       qdisc_pkt_len(skb),
		       skb_is_gso(skb) ? skb_shinfo(skb)->gso_segs : 1);
}

static inline void _bstats_cpu_update(struct gnet_stats_basic_cpu *bstats,
				      __u64 bytes, __u32 packets)
{
	u64_stats_update_begin(&bstats->syncp);
	_bstats_update(&bstats->bstats, bytes, packets);
	u64_stats_update_end(&bstats->syncp);
}

static inline void bstats_cpu_update(struct gnet_stats_basic_cpu *bstats,
				     const struct sk_buff *skb)
{
	u64_stats_update_begin(&bstats->syncp);
	bstats_update(&bstats->bstats, skb);
	u64_stats_update_end(&bstats->syncp);
}

static inline void qdisc_bstats_cpu_update(struct Qdisc *sch,
					   const struct sk_buff *skb)
{
	bstats_cpu_update(this_cpu_ptr(sch->cpu_bstats), skb);
}

static inline void qdisc_bstats_update(struct Qdisc *sch,
				       const struct sk_buff *skb)
{
	bstats_update(&sch->bstats, skb);
}

static inline void qdisc_qstats_backlog_dec(struct Qdisc *sch,
					    const struct sk_buff *skb)
{
	sch->qstats.backlog -= qdisc_pkt_len(skb);
}

static inline void qdisc_qstats_cpu_backlog_dec(struct Qdisc *sch,
						const struct sk_buff *skb)
{
	this_cpu_sub(sch->cpu_qstats->backlog, qdisc_pkt_len(skb));
}

static inline void qdisc_qstats_backlog_inc(struct Qdisc *sch,
					    const struct sk_buff *skb)
{
	sch->qstats.backlog += qdisc_pkt_len(skb);
}

static inline void qdisc_qstats_cpu_backlog_inc(struct Qdisc *sch,
						const struct sk_buff *skb)
{
	this_cpu_add(sch->cpu_qstats->backlog, qdisc_pkt_len(skb));
}

static inline void qdisc_qstats_cpu_qlen_inc(struct Qdisc *sch)
{
	this_cpu_inc(sch->cpu_qstats->qlen);
}

static inline void qdisc_qstats_cpu_qlen_dec(struct Qdisc *sch)
{
	this_cpu_dec(sch->cpu_qstats->qlen);
}

static inline void qdisc_qstats_cpu_requeues_inc(struct Qdisc *sch)
{
	this_cpu_inc(sch->cpu_qstats->requeues);
}

static inline void __qdisc_qstats_drop(struct Qdisc *sch, int count)
{
	sch->qstats.drops += count;
}

static inline void qstats_drop_inc(struct gnet_stats_queue *qstats)
{
	qstats->drops++;
}

static inline void qstats_overlimit_inc(struct gnet_stats_queue *qstats)
{
	qstats->overlimits++;
}

static inline void qdisc_qstats_drop(struct Qdisc *sch)
{
	qstats_drop_inc(&sch->qstats);
}

static inline void qdisc_qstats_cpu_drop(struct Qdisc *sch)
{
	this_cpu_inc(sch->cpu_qstats->drops);
}

static inline void qdisc_qstats_overlimit(struct Qdisc *sch)
{
	sch->qstats.overlimits++;
}

static inline int qdisc_qstats_copy(struct gnet_dump *d, struct Qdisc *sch)
{
	__u32 qlen = qdisc_qlen_sum(sch);

	return gnet_stats_copy_queue(d, sch->cpu_qstats, &sch->qstats, qlen);
}

static inline void qdisc_qstats_qlen_backlog(struct Qdisc *sch,  __u32 *qlen,
					     __u32 *backlog)
{
	struct gnet_stats_queue qstats = { 0 };
	__u32 len = qdisc_qlen_sum(sch);

	__gnet_stats_copy_queue(&qstats, sch->cpu_qstats, &sch->qstats, len);
	*qlen = qstats.qlen;
	*backlog = qstats.backlog;
}

static inline void qdisc_tree_flush_backlog(struct Qdisc *sch)
{
	__u32 qlen, backlog;

	qdisc_qstats_qlen_backlog(sch, &qlen, &backlog);
	qdisc_tree_reduce_backlog(sch, qlen, backlog);
}

static inline void qdisc_purge_queue(struct Qdisc *sch)
{
	__u32 qlen, backlog;

	qdisc_qstats_qlen_backlog(sch, &qlen, &backlog);
	qdisc_reset(sch);
	qdisc_tree_reduce_backlog(sch, qlen, backlog);
}

static inline void qdisc_skb_head_init(struct qdisc_skb_head *qh)
{
	qh->head = NULL;
	qh->tail = NULL;
	qh->qlen = 0;
}

static inline void __qdisc_enqueue_tail(struct sk_buff *skb,
					struct qdisc_skb_head *qh)
{
	struct sk_buff *last = qh->tail;

	if (last) {
		skb->next = NULL;
		last->next = skb;
		qh->tail = skb;
	} else {
		qh->tail = skb;
		qh->head = skb;
	}
	qh->qlen++;
}

static inline int qdisc_enqueue_tail(struct sk_buff *skb, struct Qdisc *sch)
{
	__qdisc_enqueue_tail(skb, &sch->q);
	qdisc_qstats_backlog_inc(sch, skb);
	return NET_XMIT_SUCCESS;
}

static inline void __qdisc_enqueue_head(struct sk_buff *skb,
					struct qdisc_skb_head *qh)
{
	skb->next = qh->head;

	if (!qh->head)
		qh->tail = skb;
	qh->head = skb;
	qh->qlen++;
}

static inline struct sk_buff *__qdisc_dequeue_head(struct qdisc_skb_head *qh)
{
	struct sk_buff *skb = qh->head;

	if (likely(skb != NULL)) {
		qh->head = skb->next;
		qh->qlen--;
		if (qh->head == NULL)
			qh->tail = NULL;
		skb->next = NULL;
	}

	return skb;
}

static inline struct sk_buff *qdisc_dequeue_head(struct Qdisc *sch)
{
	struct sk_buff *skb = __qdisc_dequeue_head(&sch->q);

	if (likely(skb != NULL)) {
		qdisc_qstats_backlog_dec(sch, skb);
		qdisc_bstats_update(sch, skb);
	}

	return skb;
}

/* Instead of calling kfree_skb() while root qdisc lock is held,
 * queue the skb for future freeing at end of __dev_xmit_skb()
 */
static inline void __qdisc_drop(struct sk_buff *skb, struct sk_buff **to_free)
{
	skb->next = *to_free;
	*to_free = skb;
}

static inline void __qdisc_drop_all(struct sk_buff *skb,
				    struct sk_buff **to_free)
{
	if (skb->prev)
		skb->prev->next = *to_free;
	else
		skb->next = *to_free;
	*to_free = skb;
}

static inline unsigned int __qdisc_queue_drop_head(struct Qdisc *sch,
						   struct qdisc_skb_head *qh,
						   struct sk_buff **to_free)
{
	struct sk_buff *skb = __qdisc_dequeue_head(qh);

	if (likely(skb != NULL)) {
		unsigned int len = qdisc_pkt_len(skb);

		qdisc_qstats_backlog_dec(sch, skb);
		__qdisc_drop(skb, to_free);
		return len;
	}

	return 0;
}

static inline unsigned int qdisc_queue_drop_head(struct Qdisc *sch,
						 struct sk_buff **to_free)
{
	return __qdisc_queue_drop_head(sch, &sch->q, to_free);
}

static inline struct sk_buff *qdisc_peek_head(struct Qdisc *sch)
{
	const struct qdisc_skb_head *qh = &sch->q;

	return qh->head;
}

/* generic pseudo peek method for non-work-conserving qdisc */
static inline struct sk_buff *qdisc_peek_dequeued(struct Qdisc *sch)
{
	struct sk_buff *skb = skb_peek(&sch->gso_skb);

	/* we can reuse ->gso_skb because peek isn't called for root qdiscs */
	if (!skb) {
		skb = sch->dequeue(sch);

		if (skb) {
			__skb_queue_head(&sch->gso_skb, skb);
			/* it's still part of the queue */
			qdisc_qstats_backlog_inc(sch, skb);
			sch->q.qlen++;
		}
	}

	return skb;
}

static inline void qdisc_update_stats_at_dequeue(struct Qdisc *sch,
						 struct sk_buff *skb)
{
	if (qdisc_is_percpu_stats(sch)) {
		qdisc_qstats_cpu_backlog_dec(sch, skb);
		qdisc_bstats_cpu_update(sch, skb);
		qdisc_qstats_cpu_qlen_dec(sch);
	} else {
		qdisc_qstats_backlog_dec(sch, skb);
		qdisc_bstats_update(sch, skb);
		sch->q.qlen--;
	}
}

static inline void qdisc_update_stats_at_enqueue(struct Qdisc *sch,
						 unsigned int pkt_len)
{
	if (qdisc_is_percpu_stats(sch)) {
		qdisc_qstats_cpu_qlen_inc(sch);
		this_cpu_add(sch->cpu_qstats->backlog, pkt_len);
	} else {
		sch->qstats.backlog += pkt_len;
		sch->q.qlen++;
	}
}

/* use instead of qdisc->dequeue() for all qdiscs queried with ->peek() */
static inline struct sk_buff *qdisc_dequeue_peeked(struct Qdisc *sch)
{
	struct sk_buff *skb = skb_peek(&sch->gso_skb);

	if (skb) {
		skb = __skb_dequeue(&sch->gso_skb);
		if (qdisc_is_percpu_stats(sch)) {
			qdisc_qstats_cpu_backlog_dec(sch, skb);
			qdisc_qstats_cpu_qlen_dec(sch);
		} else {
			qdisc_qstats_backlog_dec(sch, skb);
			sch->q.qlen--;
		}
	} else {
		skb = sch->dequeue(sch);
	}

	return skb;
}

static inline void __qdisc_reset_queue(struct qdisc_skb_head *qh)
{
	/*
	 * We do not know the backlog in bytes of this list, it
	 * is up to the caller to correct it
	 */
	ASSERT_RTNL();
	if (qh->qlen) {
		rtnl_kfree_skbs(qh->head, qh->tail);

		qh->head = NULL;
		qh->tail = NULL;
		qh->qlen = 0;
	}
}

static inline void qdisc_reset_queue(struct Qdisc *sch)
{
	__qdisc_reset_queue(&sch->q);
	sch->qstats.backlog = 0;
}

static inline struct Qdisc *qdisc_replace(struct Qdisc *sch, struct Qdisc *new,
					  struct Qdisc **pold)
{
	struct Qdisc *old;

	sch_tree_lock(sch);
	old = *pold;
	*pold = new;
	if (old != NULL)
		qdisc_purge_queue(old);
	sch_tree_unlock(sch);

	return old;
}

static inline void rtnl_qdisc_drop(struct sk_buff *skb, struct Qdisc *sch)
{
	rtnl_kfree_skbs(skb, skb);
	qdisc_qstats_drop(sch);
}

static inline int qdisc_drop_cpu(struct sk_buff *skb, struct Qdisc *sch,
				 struct sk_buff **to_free)
{
	__qdisc_drop(skb, to_free);
	qdisc_qstats_cpu_drop(sch);

	return NET_XMIT_DROP;
}

static inline int qdisc_drop(struct sk_buff *skb, struct Qdisc *sch,
			     struct sk_buff **to_free)
{
	__qdisc_drop(skb, to_free);
	qdisc_qstats_drop(sch);

	return NET_XMIT_DROP;
}

static inline int qdisc_drop_all(struct sk_buff *skb, struct Qdisc *sch,
				 struct sk_buff **to_free)
{
	__qdisc_drop_all(skb, to_free);
	qdisc_qstats_drop(sch);

	return NET_XMIT_DROP;
}

/* Length to Time (L2T) lookup in a qdisc_rate_table, to determine how
   long it will take to send a packet given its size.
 */
static inline u32 qdisc_l2t(struct qdisc_rate_table* rtab, unsigned int pktlen)
{
	int slot = pktlen + rtab->rate.cell_align + rtab->rate.overhead;
	if (slot < 0)
		slot = 0;
	slot >>= rtab->rate.cell_log;
	if (slot > 255)
		return rtab->data[255]*(slot >> 8) + rtab->data[slot & 0xFF];
	return rtab->data[slot];
}

struct psched_ratecfg {
	u64	rate_bytes_ps; /* bytes per second */
	u32	mult;
	u16	overhead;
	u8	linklayer;
	u8	shift;
};

static inline u64 psched_l2t_ns(const struct psched_ratecfg *r,
				unsigned int len)
{
	len += r->overhead;

	if (unlikely(r->linklayer == TC_LINKLAYER_ATM))
		return ((u64)(DIV_ROUND_UP(len,48)*53) * r->mult) >> r->shift;

	return ((u64)len * r->mult) >> r->shift;
}

void psched_ratecfg_precompute(struct psched_ratecfg *r,
			       const struct tc_ratespec *conf,
			       u64 rate64);

static inline void psched_ratecfg_getrate(struct tc_ratespec *res,
					  const struct psched_ratecfg *r)
{
	memset(res, 0, sizeof(*res));

	/* legacy struct tc_ratespec has a 32bit @rate field
	 * Qdisc using 64bit rate should add new attributes
	 * in order to maintain compatibility.
	 */
	res->rate = min_t(u64, r->rate_bytes_ps, ~0U);

	res->overhead = r->overhead;
	res->linklayer = (r->linklayer & TC_LINKLAYER_MASK);
}

/* Mini Qdisc serves for specific needs of ingress/clsact Qdisc.
 * The fast path only needs to access filter list and to update stats
 */
struct mini_Qdisc {
	struct tcf_proto *filter_list;
	struct gnet_stats_basic_cpu __percpu *cpu_bstats;
	struct gnet_stats_queue	__percpu *cpu_qstats;
	struct rcu_head rcu;
};

static inline void mini_qdisc_bstats_cpu_update(struct mini_Qdisc *miniq,
						const struct sk_buff *skb)
{
	bstats_cpu_update(this_cpu_ptr(miniq->cpu_bstats), skb);
}

static inline void mini_qdisc_qstats_cpu_drop(struct mini_Qdisc *miniq)
{
	this_cpu_inc(miniq->cpu_qstats->drops);
}

struct mini_Qdisc_pair {
	struct mini_Qdisc miniq1;
	struct mini_Qdisc miniq2;
	struct mini_Qdisc __rcu **p_miniq;
};

void mini_qdisc_pair_swap(struct mini_Qdisc_pair *miniqp,
			  struct tcf_proto *tp_head);
void mini_qdisc_pair_init(struct mini_Qdisc_pair *miniqp, struct Qdisc *qdisc,
			  struct mini_Qdisc __rcu **p_miniq);

static inline void skb_tc_reinsert(struct sk_buff *skb, struct tcf_result *res)
{
	struct gnet_stats_queue *stats = res->qstats;
	int ret;

	if (res->ingress)
		ret = netif_receive_skb(skb);
	else
		ret = dev_queue_xmit(skb);
	if (ret && stats)
		qstats_overlimit_inc(res->qstats);
}

#endif<|MERGE_RESOLUTION|>--- conflicted
+++ resolved
@@ -227,15 +227,9 @@
 
 static inline void qdisc_run_end(struct Qdisc *qdisc)
 {
-<<<<<<< HEAD
 #ifdef CONFIG_PREEMPT_RT_BASE
 	write_sequnlock(&qdisc->running);
 #else
-	write_seqcount_end(&qdisc->running);
-	if (qdisc->flags & TCQ_F_NOLOCK)
-		spin_unlock(&qdisc->seqlock);
-#endif
-=======
 	if (qdisc->flags & TCQ_F_NOLOCK) {
 		spin_unlock(&qdisc->seqlock);
 
@@ -247,7 +241,7 @@
 	} else {
 		write_seqcount_end(&qdisc->running);
 	}
->>>>>>> 54620069
+#endif
 }
 
 static inline bool qdisc_may_bulk(const struct Qdisc *qdisc)
