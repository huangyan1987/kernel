/* SPDX-License-Identifier: GPL-2.0 */
#ifndef _NET_XFRM_H
#define _NET_XFRM_H

#include <linux/compiler.h>
#include <linux/xfrm.h>
#include <linux/spinlock.h>
#include <linux/list.h>
#include <linux/skbuff.h>
#include <linux/socket.h>
#include <linux/pfkeyv2.h>
#include <linux/ipsec.h>
#include <linux/in6.h>
#include <linux/mutex.h>
#include <linux/audit.h>
#include <linux/slab.h>
#include <linux/refcount.h>
#include <linux/sockptr.h>

#include <net/sock.h>
#include <net/dst.h>
#include <net/ip.h>
#include <net/route.h>
#include <net/ipv6.h>
#include <net/ip6_fib.h>
#include <net/flow.h>
#include <net/gro_cells.h>

#include <linux/interrupt.h>

#ifdef CONFIG_XFRM_STATISTICS
#include <net/snmp.h>
#endif

#define XFRM_PROTO_ESP		50
#define XFRM_PROTO_AH		51
#define XFRM_PROTO_COMP		108
#define XFRM_PROTO_IPIP		4
#define XFRM_PROTO_IPV6		41
#define XFRM_PROTO_ROUTING	IPPROTO_ROUTING
#define XFRM_PROTO_DSTOPTS	IPPROTO_DSTOPTS

#define XFRM_ALIGN4(len)	(((len) + 3) & ~3)
#define XFRM_ALIGN8(len)	(((len) + 7) & ~7)
#define MODULE_ALIAS_XFRM_MODE(family, encap) \
	MODULE_ALIAS("xfrm-mode-" __stringify(family) "-" __stringify(encap))
#define MODULE_ALIAS_XFRM_TYPE(family, proto) \
	MODULE_ALIAS("xfrm-type-" __stringify(family) "-" __stringify(proto))
#define MODULE_ALIAS_XFRM_OFFLOAD_TYPE(family, proto) \
	MODULE_ALIAS("xfrm-offload-" __stringify(family) "-" __stringify(proto))

#ifdef CONFIG_XFRM_STATISTICS
#define XFRM_INC_STATS(net, field)	SNMP_INC_STATS((net)->mib.xfrm_statistics, field)
#else
#define XFRM_INC_STATS(net, field)	((void)(net))
#endif


/* Organization of SPD aka "XFRM rules"
   ------------------------------------

   Basic objects:
   - policy rule, struct xfrm_policy (=SPD entry)
   - bundle of transformations, struct dst_entry == struct xfrm_dst (=SA bundle)
   - instance of a transformer, struct xfrm_state (=SA)
   - template to clone xfrm_state, struct xfrm_tmpl

   SPD is plain linear list of xfrm_policy rules, ordered by priority.
   (To be compatible with existing pfkeyv2 implementations,
   many rules with priority of 0x7fffffff are allowed to exist and
   such rules are ordered in an unpredictable way, thanks to bsd folks.)

   Lookup is plain linear search until the first match with selector.

   If "action" is "block", then we prohibit the flow, otherwise:
   if "xfrms_nr" is zero, the flow passes untransformed. Otherwise,
   policy entry has list of up to XFRM_MAX_DEPTH transformations,
   described by templates xfrm_tmpl. Each template is resolved
   to a complete xfrm_state (see below) and we pack bundle of transformations
   to a dst_entry returned to requestor.

   dst -. xfrm  .-> xfrm_state #1
    |---. child .-> dst -. xfrm .-> xfrm_state #2
                     |---. child .-> dst -. xfrm .-> xfrm_state #3
                                      |---. child .-> NULL

   Bundles are cached at xrfm_policy struct (field ->bundles).


   Resolution of xrfm_tmpl
   -----------------------
   Template contains:
   1. ->mode		Mode: transport or tunnel
   2. ->id.proto	Protocol: AH/ESP/IPCOMP
   3. ->id.daddr	Remote tunnel endpoint, ignored for transport mode.
      Q: allow to resolve security gateway?
   4. ->id.spi          If not zero, static SPI.
   5. ->saddr		Local tunnel endpoint, ignored for transport mode.
   6. ->algos		List of allowed algos. Plain bitmask now.
      Q: ealgos, aalgos, calgos. What a mess...
   7. ->share		Sharing mode.
      Q: how to implement private sharing mode? To add struct sock* to
      flow id?

   Having this template we search through SAD searching for entries
   with appropriate mode/proto/algo, permitted by selector.
   If no appropriate entry found, it is requested from key manager.

   PROBLEMS:
   Q: How to find all the bundles referring to a physical path for
      PMTU discovery? Seems, dst should contain list of all parents...
      and enter to infinite locking hierarchy disaster.
      No! It is easier, we will not search for them, let them find us.
      We add genid to each dst plus pointer to genid of raw IP route,
      pmtu disc will update pmtu on raw IP route and increase its genid.
      dst_check() will see this for top level and trigger resyncing
      metrics. Plus, it will be made via sk->sk_dst_cache. Solved.
 */

struct xfrm_state_walk {
	struct list_head	all;
	u8			state;
	u8			dying;
	u8			proto;
	u32			seq;
	struct xfrm_address_filter *filter;
};

struct xfrm_state_offload {
	struct net_device	*dev;
	struct net_device	*real_dev;
	unsigned long		offload_handle;
	unsigned int		num_exthdrs;
	u8			flags;
};

struct xfrm_mode {
	u8 encap;
	u8 family;
	u8 flags;
};

/* Flags for xfrm_mode. */
enum {
	XFRM_MODE_FLAG_TUNNEL = 1,
};

enum xfrm_replay_mode {
	XFRM_REPLAY_MODE_LEGACY,
	XFRM_REPLAY_MODE_BMP,
	XFRM_REPLAY_MODE_ESN,
};

/* Full description of state of transformer. */
struct xfrm_state {
	possible_net_t		xs_net;
	union {
		struct hlist_node	gclist;
		struct hlist_node	bydst;
	};
	struct hlist_node	bysrc;
	struct hlist_node	byspi;
	struct hlist_node	byseq;

	refcount_t		refcnt;
	spinlock_t		lock;

	struct xfrm_id		id;
	struct xfrm_selector	sel;
	struct xfrm_mark	mark;
	u32			if_id;
	u32			tfcpad;

	u32			genid;

	/* Key manager bits */
	struct xfrm_state_walk	km;

	/* Parameters of this state. */
	struct {
		u32		reqid;
		u8		mode;
		u8		replay_window;
		u8		aalgo, ealgo, calgo;
		u8		flags;
		u16		family;
		xfrm_address_t	saddr;
		int		header_len;
		int		trailer_len;
		u32		extra_flags;
		struct xfrm_mark	smark;
	} props;

	struct xfrm_lifetime_cfg lft;

	/* Data for transformer */
	struct xfrm_algo_auth	*aalg;
	struct xfrm_algo	*ealg;
	struct xfrm_algo	*calg;
	struct xfrm_algo_aead	*aead;
	const char		*geniv;

	/* Data for encapsulator */
	struct xfrm_encap_tmpl	*encap;
	struct sock __rcu	*encap_sk;

	/* Data for care-of address */
	xfrm_address_t	*coaddr;

	/* IPComp needs an IPIP tunnel for handling uncompressed packets */
	struct xfrm_state	*tunnel;

	/* If a tunnel, number of users + 1 */
	atomic_t		tunnel_users;

	/* State for replay detection */
	struct xfrm_replay_state replay;
	struct xfrm_replay_state_esn *replay_esn;

	/* Replay detection state at the time we sent the last notification */
	struct xfrm_replay_state preplay;
	struct xfrm_replay_state_esn *preplay_esn;

	/* replay detection mode */
	enum xfrm_replay_mode    repl_mode;
	/* internal flag that only holds state for delayed aevent at the
	 * moment
	*/
	u32			xflags;

	/* Replay detection notification settings */
	u32			replay_maxage;
	u32			replay_maxdiff;

	/* Replay detection notification timer */
	struct timer_list	rtimer;

	/* Statistics */
	struct xfrm_stats	stats;

	struct xfrm_lifetime_cur curlft;
	struct hrtimer		mtimer;

	struct xfrm_state_offload xso;

	/* used to fix curlft->add_time when changing date */
	long		saved_tmo;

	/* Last used time */
	time64_t		lastused;

	struct page_frag xfrag;

	/* Reference to data common to all the instances of this
	 * transformer. */
	const struct xfrm_type	*type;
	struct xfrm_mode	inner_mode;
	struct xfrm_mode	inner_mode_iaf;
	struct xfrm_mode	outer_mode;

	const struct xfrm_type_offload	*type_offload;

	/* Security context */
	struct xfrm_sec_ctx	*security;

	/* Private data of this transformer, format is opaque,
	 * interpreted by xfrm_type methods. */
	void			*data;
};

static inline struct net *xs_net(struct xfrm_state *x)
{
	return read_pnet(&x->xs_net);
}

/* xflags - make enum if more show up */
#define XFRM_TIME_DEFER	1
#define XFRM_SOFT_EXPIRE 2

enum {
	XFRM_STATE_VOID,
	XFRM_STATE_ACQ,
	XFRM_STATE_VALID,
	XFRM_STATE_ERROR,
	XFRM_STATE_EXPIRED,
	XFRM_STATE_DEAD
};

/* callback structure passed from either netlink or pfkey */
struct km_event {
	union {
		u32 hard;
		u32 proto;
		u32 byid;
		u32 aevent;
		u32 type;
	} data;

	u32	seq;
	u32	portid;
	u32	event;
	struct net *net;
};

struct xfrm_if_cb {
	struct xfrm_if	*(*decode_session)(struct sk_buff *skb,
					   unsigned short family);
};

void xfrm_if_register_cb(const struct xfrm_if_cb *ifcb);
void xfrm_if_unregister_cb(void);

struct net_device;
struct xfrm_type;
struct xfrm_dst;
struct xfrm_policy_afinfo {
	struct dst_ops		*dst_ops;
	struct dst_entry	*(*dst_lookup)(struct net *net,
					       int tos, int oif,
					       const xfrm_address_t *saddr,
					       const xfrm_address_t *daddr,
					       u32 mark);
	int			(*get_saddr)(struct net *net, int oif,
					     xfrm_address_t *saddr,
					     xfrm_address_t *daddr,
					     u32 mark);
	int			(*fill_dst)(struct xfrm_dst *xdst,
					    struct net_device *dev,
					    const struct flowi *fl);
	struct dst_entry	*(*blackhole_route)(struct net *net, struct dst_entry *orig);
};

int xfrm_policy_register_afinfo(const struct xfrm_policy_afinfo *afinfo, int family);
void xfrm_policy_unregister_afinfo(const struct xfrm_policy_afinfo *afinfo);
void km_policy_notify(struct xfrm_policy *xp, int dir,
		      const struct km_event *c);
void km_state_notify(struct xfrm_state *x, const struct km_event *c);

struct xfrm_tmpl;
int km_query(struct xfrm_state *x, struct xfrm_tmpl *t,
	     struct xfrm_policy *pol);
void km_state_expired(struct xfrm_state *x, int hard, u32 portid);
int __xfrm_state_delete(struct xfrm_state *x);

struct xfrm_state_afinfo {
	u8				family;
	u8				proto;

	const struct xfrm_type_offload *type_offload_esp;

	const struct xfrm_type		*type_esp;
	const struct xfrm_type		*type_ipip;
	const struct xfrm_type		*type_ipip6;
	const struct xfrm_type		*type_comp;
	const struct xfrm_type		*type_ah;
	const struct xfrm_type		*type_routing;
	const struct xfrm_type		*type_dstopts;

	int			(*output)(struct net *net, struct sock *sk, struct sk_buff *skb);
	int			(*transport_finish)(struct sk_buff *skb,
						    int async);
	void			(*local_error)(struct sk_buff *skb, u32 mtu);
};

int xfrm_state_register_afinfo(struct xfrm_state_afinfo *afinfo);
int xfrm_state_unregister_afinfo(struct xfrm_state_afinfo *afinfo);
struct xfrm_state_afinfo *xfrm_state_get_afinfo(unsigned int family);
struct xfrm_state_afinfo *xfrm_state_afinfo_get_rcu(unsigned int family);

struct xfrm_input_afinfo {
	u8			family;
	bool			is_ipip;
	int			(*callback)(struct sk_buff *skb, u8 protocol,
					    int err);
};

int xfrm_input_register_afinfo(const struct xfrm_input_afinfo *afinfo);
int xfrm_input_unregister_afinfo(const struct xfrm_input_afinfo *afinfo);

void xfrm_flush_gc(void);
void xfrm_state_delete_tunnel(struct xfrm_state *x);

struct xfrm_type {
	struct module		*owner;
	u8			proto;
	u8			flags;
#define XFRM_TYPE_NON_FRAGMENT	1
#define XFRM_TYPE_REPLAY_PROT	2
#define XFRM_TYPE_LOCAL_COADDR	4
#define XFRM_TYPE_REMOTE_COADDR	8

	int			(*init_state)(struct xfrm_state *x);
	void			(*destructor)(struct xfrm_state *);
	int			(*input)(struct xfrm_state *, struct sk_buff *skb);
	int			(*output)(struct xfrm_state *, struct sk_buff *pskb);
	int			(*reject)(struct xfrm_state *, struct sk_buff *,
					  const struct flowi *);
};

int xfrm_register_type(const struct xfrm_type *type, unsigned short family);
void xfrm_unregister_type(const struct xfrm_type *type, unsigned short family);

struct xfrm_type_offload {
	struct module	*owner;
	u8		proto;
	void		(*encap)(struct xfrm_state *, struct sk_buff *pskb);
	int		(*input_tail)(struct xfrm_state *x, struct sk_buff *skb);
	int		(*xmit)(struct xfrm_state *, struct sk_buff *pskb, netdev_features_t features);
};

int xfrm_register_type_offload(const struct xfrm_type_offload *type, unsigned short family);
void xfrm_unregister_type_offload(const struct xfrm_type_offload *type, unsigned short family);

static inline int xfrm_af2proto(unsigned int family)
{
	switch(family) {
	case AF_INET:
		return IPPROTO_IPIP;
	case AF_INET6:
		return IPPROTO_IPV6;
	default:
		return 0;
	}
}

static inline const struct xfrm_mode *xfrm_ip2inner_mode(struct xfrm_state *x, int ipproto)
{
	if ((ipproto == IPPROTO_IPIP && x->props.family == AF_INET) ||
	    (ipproto == IPPROTO_IPV6 && x->props.family == AF_INET6))
		return &x->inner_mode;
	else
		return &x->inner_mode_iaf;
}

struct xfrm_tmpl {
/* id in template is interpreted as:
 * daddr - destination of tunnel, may be zero for transport mode.
 * spi   - zero to acquire spi. Not zero if spi is static, then
 *	   daddr must be fixed too.
 * proto - AH/ESP/IPCOMP
 */
	struct xfrm_id		id;

/* Source address of tunnel. Ignored, if it is not a tunnel. */
	xfrm_address_t		saddr;

	unsigned short		encap_family;

	u32			reqid;

/* Mode: transport, tunnel etc. */
	u8			mode;

/* Sharing mode: unique, this session only, this user only etc. */
	u8			share;

/* May skip this transfomration if no SA is found */
	u8			optional;

/* Skip aalgos/ealgos/calgos checks. */
	u8			allalgs;

/* Bit mask of algos allowed for acquisition */
	u32			aalgos;
	u32			ealgos;
	u32			calgos;
};

#define XFRM_MAX_DEPTH		6
#define XFRM_MAX_OFFLOAD_DEPTH	1

struct xfrm_policy_walk_entry {
	struct list_head	all;
	u8			dead;
};

struct xfrm_policy_walk {
	struct xfrm_policy_walk_entry walk;
	u8 type;
	u32 seq;
};

struct xfrm_policy_queue {
	struct sk_buff_head	hold_queue;
	struct timer_list	hold_timer;
	unsigned long		timeout;
};

struct xfrm_policy {
	possible_net_t		xp_net;
	struct hlist_node	bydst;
	struct hlist_node	byidx;

	/* This lock only affects elements except for entry. */
	rwlock_t		lock;
	refcount_t		refcnt;
	u32			pos;
	struct timer_list	timer;

	atomic_t		genid;
	u32			priority;
	u32			index;
	u32			if_id;
	struct xfrm_mark	mark;
	struct xfrm_selector	selector;
	struct xfrm_lifetime_cfg lft;
	struct xfrm_lifetime_cur curlft;
	struct xfrm_policy_walk_entry walk;
	struct xfrm_policy_queue polq;
	bool                    bydst_reinsert;
	u8			type;
	u8			action;
	u8			flags;
	u8			xfrm_nr;
	u16			family;
	struct xfrm_sec_ctx	*security;
	struct xfrm_tmpl       	xfrm_vec[XFRM_MAX_DEPTH];
	struct hlist_node	bydst_inexact_list;
	struct rcu_head		rcu;
};

static inline struct net *xp_net(const struct xfrm_policy *xp)
{
	return read_pnet(&xp->xp_net);
}

struct xfrm_kmaddress {
	xfrm_address_t          local;
	xfrm_address_t          remote;
	u32			reserved;
	u16			family;
};

struct xfrm_migrate {
	xfrm_address_t		old_daddr;
	xfrm_address_t		old_saddr;
	xfrm_address_t		new_daddr;
	xfrm_address_t		new_saddr;
	u8			proto;
	u8			mode;
	u16			reserved;
	u32			reqid;
	u16			old_family;
	u16			new_family;
};

#define XFRM_KM_TIMEOUT                30
/* what happened */
#define XFRM_REPLAY_UPDATE	XFRM_AE_CR
#define XFRM_REPLAY_TIMEOUT	XFRM_AE_CE

/* default aevent timeout in units of 100ms */
#define XFRM_AE_ETIME			10
/* Async Event timer multiplier */
#define XFRM_AE_ETH_M			10
/* default seq threshold size */
#define XFRM_AE_SEQT_SIZE		2

struct xfrm_mgr {
	struct list_head	list;
	int			(*notify)(struct xfrm_state *x, const struct km_event *c);
	int			(*acquire)(struct xfrm_state *x, struct xfrm_tmpl *, struct xfrm_policy *xp);
	struct xfrm_policy	*(*compile_policy)(struct sock *sk, int opt, u8 *data, int len, int *dir);
	int			(*new_mapping)(struct xfrm_state *x, xfrm_address_t *ipaddr, __be16 sport);
	int			(*notify_policy)(struct xfrm_policy *x, int dir, const struct km_event *c);
	int			(*report)(struct net *net, u8 proto, struct xfrm_selector *sel, xfrm_address_t *addr);
	int			(*migrate)(const struct xfrm_selector *sel,
					   u8 dir, u8 type,
					   const struct xfrm_migrate *m,
					   int num_bundles,
					   const struct xfrm_kmaddress *k,
					   const struct xfrm_encap_tmpl *encap);
	bool			(*is_alive)(const struct km_event *c);
};

int xfrm_register_km(struct xfrm_mgr *km);
int xfrm_unregister_km(struct xfrm_mgr *km);

struct xfrm_tunnel_skb_cb {
	union {
		struct inet_skb_parm h4;
		struct inet6_skb_parm h6;
	} header;

	union {
		struct ip_tunnel *ip4;
		struct ip6_tnl *ip6;
	} tunnel;
};

#define XFRM_TUNNEL_SKB_CB(__skb) ((struct xfrm_tunnel_skb_cb *)&((__skb)->cb[0]))

/*
 * This structure is used for the duration where packets are being
 * transformed by IPsec.  As soon as the packet leaves IPsec the
 * area beyond the generic IP part may be overwritten.
 */
struct xfrm_skb_cb {
	struct xfrm_tunnel_skb_cb header;

        /* Sequence number for replay protection. */
	union {
		struct {
			__u32 low;
			__u32 hi;
		} output;
		struct {
			__be32 low;
			__be32 hi;
		} input;
	} seq;
};

#define XFRM_SKB_CB(__skb) ((struct xfrm_skb_cb *)&((__skb)->cb[0]))

/*
 * This structure is used by the afinfo prepare_input/prepare_output functions
 * to transmit header information to the mode input/output functions.
 */
struct xfrm_mode_skb_cb {
	struct xfrm_tunnel_skb_cb header;

	/* Copied from header for IPv4, always set to zero and DF for IPv6. */
	__be16 id;
	__be16 frag_off;

	/* IP header length (excluding options or extension headers). */
	u8 ihl;

	/* TOS for IPv4, class for IPv6. */
	u8 tos;

	/* TTL for IPv4, hop limitfor IPv6. */
	u8 ttl;

	/* Protocol for IPv4, NH for IPv6. */
	u8 protocol;

	/* Option length for IPv4, zero for IPv6. */
	u8 optlen;

	/* Used by IPv6 only, zero for IPv4. */
	u8 flow_lbl[3];
};

#define XFRM_MODE_SKB_CB(__skb) ((struct xfrm_mode_skb_cb *)&((__skb)->cb[0]))

/*
 * This structure is used by the input processing to locate the SPI and
 * related information.
 */
struct xfrm_spi_skb_cb {
	struct xfrm_tunnel_skb_cb header;

	unsigned int daddroff;
	unsigned int family;
	__be32 seq;
};

#define XFRM_SPI_SKB_CB(__skb) ((struct xfrm_spi_skb_cb *)&((__skb)->cb[0]))

#ifdef CONFIG_AUDITSYSCALL
static inline struct audit_buffer *xfrm_audit_start(const char *op)
{
	struct audit_buffer *audit_buf = NULL;

	if (audit_enabled == AUDIT_OFF)
		return NULL;
	audit_buf = audit_log_start(audit_context(), GFP_ATOMIC,
				    AUDIT_MAC_IPSEC_EVENT);
	if (audit_buf == NULL)
		return NULL;
	audit_log_format(audit_buf, "op=%s", op);
	return audit_buf;
}

static inline void xfrm_audit_helper_usrinfo(bool task_valid,
					     struct audit_buffer *audit_buf)
{
	const unsigned int auid = from_kuid(&init_user_ns, task_valid ?
					    audit_get_loginuid(current) :
					    INVALID_UID);
	const unsigned int ses = task_valid ? audit_get_sessionid(current) :
		AUDIT_SID_UNSET;

	audit_log_format(audit_buf, " auid=%u ses=%u", auid, ses);
	audit_log_task_context(audit_buf);
}

void xfrm_audit_policy_add(struct xfrm_policy *xp, int result, bool task_valid);
void xfrm_audit_policy_delete(struct xfrm_policy *xp, int result,
			      bool task_valid);
void xfrm_audit_state_add(struct xfrm_state *x, int result, bool task_valid);
void xfrm_audit_state_delete(struct xfrm_state *x, int result, bool task_valid);
void xfrm_audit_state_replay_overflow(struct xfrm_state *x,
				      struct sk_buff *skb);
void xfrm_audit_state_replay(struct xfrm_state *x, struct sk_buff *skb,
			     __be32 net_seq);
void xfrm_audit_state_notfound_simple(struct sk_buff *skb, u16 family);
void xfrm_audit_state_notfound(struct sk_buff *skb, u16 family, __be32 net_spi,
			       __be32 net_seq);
void xfrm_audit_state_icvfail(struct xfrm_state *x, struct sk_buff *skb,
			      u8 proto);
#else

static inline void xfrm_audit_policy_add(struct xfrm_policy *xp, int result,
					 bool task_valid)
{
}

static inline void xfrm_audit_policy_delete(struct xfrm_policy *xp, int result,
					    bool task_valid)
{
}

static inline void xfrm_audit_state_add(struct xfrm_state *x, int result,
					bool task_valid)
{
}

static inline void xfrm_audit_state_delete(struct xfrm_state *x, int result,
					   bool task_valid)
{
}

static inline void xfrm_audit_state_replay_overflow(struct xfrm_state *x,
					     struct sk_buff *skb)
{
}

static inline void xfrm_audit_state_replay(struct xfrm_state *x,
					   struct sk_buff *skb, __be32 net_seq)
{
}

static inline void xfrm_audit_state_notfound_simple(struct sk_buff *skb,
				      u16 family)
{
}

static inline void xfrm_audit_state_notfound(struct sk_buff *skb, u16 family,
				      __be32 net_spi, __be32 net_seq)
{
}

static inline void xfrm_audit_state_icvfail(struct xfrm_state *x,
				     struct sk_buff *skb, u8 proto)
{
}
#endif /* CONFIG_AUDITSYSCALL */

static inline void xfrm_pol_hold(struct xfrm_policy *policy)
{
	if (likely(policy != NULL))
		refcount_inc(&policy->refcnt);
}

void xfrm_policy_destroy(struct xfrm_policy *policy);

static inline void xfrm_pol_put(struct xfrm_policy *policy)
{
	if (refcount_dec_and_test(&policy->refcnt))
		xfrm_policy_destroy(policy);
}

static inline void xfrm_pols_put(struct xfrm_policy **pols, int npols)
{
	int i;
	for (i = npols - 1; i >= 0; --i)
		xfrm_pol_put(pols[i]);
}

void __xfrm_state_destroy(struct xfrm_state *, bool);

static inline void __xfrm_state_put(struct xfrm_state *x)
{
	refcount_dec(&x->refcnt);
}

static inline void xfrm_state_put(struct xfrm_state *x)
{
	if (refcount_dec_and_test(&x->refcnt))
		__xfrm_state_destroy(x, false);
}

static inline void xfrm_state_put_sync(struct xfrm_state *x)
{
	if (refcount_dec_and_test(&x->refcnt))
		__xfrm_state_destroy(x, true);
}

static inline void xfrm_state_hold(struct xfrm_state *x)
{
	refcount_inc(&x->refcnt);
}

static inline bool addr_match(const void *token1, const void *token2,
			      unsigned int prefixlen)
{
	const __be32 *a1 = token1;
	const __be32 *a2 = token2;
	unsigned int pdw;
	unsigned int pbi;

	pdw = prefixlen >> 5;	  /* num of whole u32 in prefix */
	pbi = prefixlen &  0x1f;  /* num of bits in incomplete u32 in prefix */

	if (pdw)
		if (memcmp(a1, a2, pdw << 2))
			return false;

	if (pbi) {
		__be32 mask;

		mask = htonl((0xffffffff) << (32 - pbi));

		if ((a1[pdw] ^ a2[pdw]) & mask)
			return false;
	}

	return true;
}

static inline bool addr4_match(__be32 a1, __be32 a2, u8 prefixlen)
{
	/* C99 6.5.7 (3): u32 << 32 is undefined behaviour */
	if (sizeof(long) == 4 && prefixlen == 0)
		return true;
	return !((a1 ^ a2) & htonl(~0UL << (32 - prefixlen)));
}

static __inline__
__be16 xfrm_flowi_sport(const struct flowi *fl, const union flowi_uli *uli)
{
	__be16 port;
	switch(fl->flowi_proto) {
	case IPPROTO_TCP:
	case IPPROTO_UDP:
	case IPPROTO_UDPLITE:
	case IPPROTO_SCTP:
		port = uli->ports.sport;
		break;
	case IPPROTO_ICMP:
	case IPPROTO_ICMPV6:
		port = htons(uli->icmpt.type);
		break;
	case IPPROTO_MH:
		port = htons(uli->mht.type);
		break;
	case IPPROTO_GRE:
		port = htons(ntohl(uli->gre_key) >> 16);
		break;
	default:
		port = 0;	/*XXX*/
	}
	return port;
}

static __inline__
__be16 xfrm_flowi_dport(const struct flowi *fl, const union flowi_uli *uli)
{
	__be16 port;
	switch(fl->flowi_proto) {
	case IPPROTO_TCP:
	case IPPROTO_UDP:
	case IPPROTO_UDPLITE:
	case IPPROTO_SCTP:
		port = uli->ports.dport;
		break;
	case IPPROTO_ICMP:
	case IPPROTO_ICMPV6:
		port = htons(uli->icmpt.code);
		break;
	case IPPROTO_GRE:
		port = htons(ntohl(uli->gre_key) & 0xffff);
		break;
	default:
		port = 0;	/*XXX*/
	}
	return port;
}

bool xfrm_selector_match(const struct xfrm_selector *sel,
			 const struct flowi *fl, unsigned short family);

#ifdef CONFIG_SECURITY_NETWORK_XFRM
/*	If neither has a context --> match
 * 	Otherwise, both must have a context and the sids, doi, alg must match
 */
static inline bool xfrm_sec_ctx_match(struct xfrm_sec_ctx *s1, struct xfrm_sec_ctx *s2)
{
	return ((!s1 && !s2) ||
		(s1 && s2 &&
		 (s1->ctx_sid == s2->ctx_sid) &&
		 (s1->ctx_doi == s2->ctx_doi) &&
		 (s1->ctx_alg == s2->ctx_alg)));
}
#else
static inline bool xfrm_sec_ctx_match(struct xfrm_sec_ctx *s1, struct xfrm_sec_ctx *s2)
{
	return true;
}
#endif

/* A struct encoding bundle of transformations to apply to some set of flow.
 *
 * xdst->child points to the next element of bundle.
 * dst->xfrm  points to an instanse of transformer.
 *
 * Due to unfortunate limitations of current routing cache, which we
 * have no time to fix, it mirrors struct rtable and bound to the same
 * routing key, including saddr,daddr. However, we can have many of
 * bundles differing by session id. All the bundles grow from a parent
 * policy rule.
 */
struct xfrm_dst {
	union {
		struct dst_entry	dst;
		struct rtable		rt;
		struct rt6_info		rt6;
	} u;
	struct dst_entry *route;
	struct dst_entry *child;
	struct dst_entry *path;
	struct xfrm_policy *pols[XFRM_POLICY_TYPE_MAX];
	int num_pols, num_xfrms;
	u32 xfrm_genid;
	u32 policy_genid;
	u32 route_mtu_cached;
	u32 child_mtu_cached;
	u32 route_cookie;
	u32 path_cookie;
};

static inline struct dst_entry *xfrm_dst_path(const struct dst_entry *dst)
{
#ifdef CONFIG_XFRM
	if (dst->xfrm || (dst->flags & DST_XFRM_QUEUE)) {
		const struct xfrm_dst *xdst = (const struct xfrm_dst *) dst;

		return xdst->path;
	}
#endif
	return (struct dst_entry *) dst;
}

static inline struct dst_entry *xfrm_dst_child(const struct dst_entry *dst)
{
#ifdef CONFIG_XFRM
	if (dst->xfrm || (dst->flags & DST_XFRM_QUEUE)) {
		struct xfrm_dst *xdst = (struct xfrm_dst *) dst;
		return xdst->child;
	}
#endif
	return NULL;
}

#ifdef CONFIG_XFRM
static inline void xfrm_dst_set_child(struct xfrm_dst *xdst, struct dst_entry *child)
{
	xdst->child = child;
}

static inline void xfrm_dst_destroy(struct xfrm_dst *xdst)
{
	xfrm_pols_put(xdst->pols, xdst->num_pols);
	dst_release(xdst->route);
	if (likely(xdst->u.dst.xfrm))
		xfrm_state_put(xdst->u.dst.xfrm);
}
#endif

void xfrm_dst_ifdown(struct dst_entry *dst, struct net_device *dev);

struct xfrm_if_parms {
	int link;		/* ifindex of underlying L2 interface */
	u32 if_id;		/* interface identifyer */
};

struct xfrm_if {
	struct xfrm_if __rcu *next;	/* next interface in list */
	struct net_device *dev;		/* virtual device associated with interface */
	struct net *net;		/* netns for packet i/o */
	struct xfrm_if_parms p;		/* interface parms */

	struct gro_cells gro_cells;
};

struct xfrm_offload {
	/* Output sequence number for replay protection on offloading. */
	struct {
		__u32 low;
		__u32 hi;
	} seq;

	__u32			flags;
#define	SA_DELETE_REQ		1
#define	CRYPTO_DONE		2
#define	CRYPTO_NEXT_DONE	4
#define	CRYPTO_FALLBACK		8
#define	XFRM_GSO_SEGMENT	16
#define	XFRM_GRO		32
#define	XFRM_ESP_NO_TRAILER	64
#define	XFRM_DEV_RESUME		128
#define	XFRM_XMIT		256

	__u32			status;
#define CRYPTO_SUCCESS				1
#define CRYPTO_GENERIC_ERROR			2
#define CRYPTO_TRANSPORT_AH_AUTH_FAILED		4
#define CRYPTO_TRANSPORT_ESP_AUTH_FAILED	8
#define CRYPTO_TUNNEL_AH_AUTH_FAILED		16
#define CRYPTO_TUNNEL_ESP_AUTH_FAILED		32
#define CRYPTO_INVALID_PACKET_SYNTAX		64
#define CRYPTO_INVALID_PROTOCOL			128

	__u8			proto;
	__u8			inner_ipproto;
};

struct sec_path {
	int			len;
	int			olen;

	struct xfrm_state	*xvec[XFRM_MAX_DEPTH];
	struct xfrm_offload	ovec[XFRM_MAX_OFFLOAD_DEPTH];
};

struct sec_path *secpath_set(struct sk_buff *skb);

static inline void
secpath_reset(struct sk_buff *skb)
{
#ifdef CONFIG_XFRM
	skb_ext_del(skb, SKB_EXT_SEC_PATH);
#endif
}

static inline int
xfrm_addr_any(const xfrm_address_t *addr, unsigned short family)
{
	switch (family) {
	case AF_INET:
		return addr->a4 == 0;
	case AF_INET6:
		return ipv6_addr_any(&addr->in6);
	}
	return 0;
}

static inline int
__xfrm4_state_addr_cmp(const struct xfrm_tmpl *tmpl, const struct xfrm_state *x)
{
	return	(tmpl->saddr.a4 &&
		 tmpl->saddr.a4 != x->props.saddr.a4);
}

static inline int
__xfrm6_state_addr_cmp(const struct xfrm_tmpl *tmpl, const struct xfrm_state *x)
{
	return	(!ipv6_addr_any((struct in6_addr*)&tmpl->saddr) &&
		 !ipv6_addr_equal((struct in6_addr *)&tmpl->saddr, (struct in6_addr*)&x->props.saddr));
}

static inline int
xfrm_state_addr_cmp(const struct xfrm_tmpl *tmpl, const struct xfrm_state *x, unsigned short family)
{
	switch (family) {
	case AF_INET:
		return __xfrm4_state_addr_cmp(tmpl, x);
	case AF_INET6:
		return __xfrm6_state_addr_cmp(tmpl, x);
	}
	return !0;
}

#ifdef CONFIG_XFRM
int __xfrm_policy_check(struct sock *, int dir, struct sk_buff *skb,
			unsigned short family);

static inline int __xfrm_policy_check2(struct sock *sk, int dir,
				       struct sk_buff *skb,
				       unsigned int family, int reverse)
{
	struct net *net = dev_net(skb->dev);
	int ndir = dir | (reverse ? XFRM_POLICY_MASK + 1 : 0);

	if (sk && sk->sk_policy[XFRM_POLICY_IN])
		return __xfrm_policy_check(sk, ndir, skb, family);

	return	(!net->xfrm.policy_count[dir] && !secpath_exists(skb)) ||
		(skb_dst(skb) && (skb_dst(skb)->flags & DST_NOPOLICY)) ||
		__xfrm_policy_check(sk, ndir, skb, family);
}

static inline int xfrm_policy_check(struct sock *sk, int dir, struct sk_buff *skb, unsigned short family)
{
	return __xfrm_policy_check2(sk, dir, skb, family, 0);
}

static inline int xfrm4_policy_check(struct sock *sk, int dir, struct sk_buff *skb)
{
	return xfrm_policy_check(sk, dir, skb, AF_INET);
}

static inline int xfrm6_policy_check(struct sock *sk, int dir, struct sk_buff *skb)
{
	return xfrm_policy_check(sk, dir, skb, AF_INET6);
}

static inline int xfrm4_policy_check_reverse(struct sock *sk, int dir,
					     struct sk_buff *skb)
{
	return __xfrm_policy_check2(sk, dir, skb, AF_INET, 1);
}

static inline int xfrm6_policy_check_reverse(struct sock *sk, int dir,
					     struct sk_buff *skb)
{
	return __xfrm_policy_check2(sk, dir, skb, AF_INET6, 1);
}

int __xfrm_decode_session(struct sk_buff *skb, struct flowi *fl,
			  unsigned int family, int reverse);

static inline int xfrm_decode_session(struct sk_buff *skb, struct flowi *fl,
				      unsigned int family)
{
	return __xfrm_decode_session(skb, fl, family, 0);
}

static inline int xfrm_decode_session_reverse(struct sk_buff *skb,
					      struct flowi *fl,
					      unsigned int family)
{
	return __xfrm_decode_session(skb, fl, family, 1);
}

int __xfrm_route_forward(struct sk_buff *skb, unsigned short family);

static inline int xfrm_route_forward(struct sk_buff *skb, unsigned short family)
{
	struct net *net = dev_net(skb->dev);

	return	!net->xfrm.policy_count[XFRM_POLICY_OUT] ||
		(skb_dst(skb)->flags & DST_NOXFRM) ||
		__xfrm_route_forward(skb, family);
}

static inline int xfrm4_route_forward(struct sk_buff *skb)
{
	return xfrm_route_forward(skb, AF_INET);
}

static inline int xfrm6_route_forward(struct sk_buff *skb)
{
	return xfrm_route_forward(skb, AF_INET6);
}

int __xfrm_sk_clone_policy(struct sock *sk, const struct sock *osk);

static inline int xfrm_sk_clone_policy(struct sock *sk, const struct sock *osk)
{
	sk->sk_policy[0] = NULL;
	sk->sk_policy[1] = NULL;
	if (unlikely(osk->sk_policy[0] || osk->sk_policy[1]))
		return __xfrm_sk_clone_policy(sk, osk);
	return 0;
}

int xfrm_policy_delete(struct xfrm_policy *pol, int dir);

static inline void xfrm_sk_free_policy(struct sock *sk)
{
	struct xfrm_policy *pol;

	pol = rcu_dereference_protected(sk->sk_policy[0], 1);
	if (unlikely(pol != NULL)) {
		xfrm_policy_delete(pol, XFRM_POLICY_MAX);
		sk->sk_policy[0] = NULL;
	}
	pol = rcu_dereference_protected(sk->sk_policy[1], 1);
	if (unlikely(pol != NULL)) {
		xfrm_policy_delete(pol, XFRM_POLICY_MAX+1);
		sk->sk_policy[1] = NULL;
	}
}

#else

static inline void xfrm_sk_free_policy(struct sock *sk) {}
static inline int xfrm_sk_clone_policy(struct sock *sk, const struct sock *osk) { return 0; }
static inline int xfrm6_route_forward(struct sk_buff *skb) { return 1; }
static inline int xfrm4_route_forward(struct sk_buff *skb) { return 1; }
static inline int xfrm6_policy_check(struct sock *sk, int dir, struct sk_buff *skb)
{
	return 1;
}
static inline int xfrm4_policy_check(struct sock *sk, int dir, struct sk_buff *skb)
{
	return 1;
}
static inline int xfrm_policy_check(struct sock *sk, int dir, struct sk_buff *skb, unsigned short family)
{
	return 1;
}
static inline int xfrm_decode_session_reverse(struct sk_buff *skb,
					      struct flowi *fl,
					      unsigned int family)
{
	return -ENOSYS;
}
static inline int xfrm4_policy_check_reverse(struct sock *sk, int dir,
					     struct sk_buff *skb)
{
	return 1;
}
static inline int xfrm6_policy_check_reverse(struct sock *sk, int dir,
					     struct sk_buff *skb)
{
	return 1;
}
#endif

static __inline__
xfrm_address_t *xfrm_flowi_daddr(const struct flowi *fl, unsigned short family)
{
	switch (family){
	case AF_INET:
		return (xfrm_address_t *)&fl->u.ip4.daddr;
	case AF_INET6:
		return (xfrm_address_t *)&fl->u.ip6.daddr;
	}
	return NULL;
}

static __inline__
xfrm_address_t *xfrm_flowi_saddr(const struct flowi *fl, unsigned short family)
{
	switch (family){
	case AF_INET:
		return (xfrm_address_t *)&fl->u.ip4.saddr;
	case AF_INET6:
		return (xfrm_address_t *)&fl->u.ip6.saddr;
	}
	return NULL;
}

static __inline__
void xfrm_flowi_addr_get(const struct flowi *fl,
			 xfrm_address_t *saddr, xfrm_address_t *daddr,
			 unsigned short family)
{
	switch(family) {
	case AF_INET:
		memcpy(&saddr->a4, &fl->u.ip4.saddr, sizeof(saddr->a4));
		memcpy(&daddr->a4, &fl->u.ip4.daddr, sizeof(daddr->a4));
		break;
	case AF_INET6:
		saddr->in6 = fl->u.ip6.saddr;
		daddr->in6 = fl->u.ip6.daddr;
		break;
	}
}

static __inline__ int
__xfrm4_state_addr_check(const struct xfrm_state *x,
			 const xfrm_address_t *daddr, const xfrm_address_t *saddr)
{
	if (daddr->a4 == x->id.daddr.a4 &&
	    (saddr->a4 == x->props.saddr.a4 || !saddr->a4 || !x->props.saddr.a4))
		return 1;
	return 0;
}

static __inline__ int
__xfrm6_state_addr_check(const struct xfrm_state *x,
			 const xfrm_address_t *daddr, const xfrm_address_t *saddr)
{
	if (ipv6_addr_equal((struct in6_addr *)daddr, (struct in6_addr *)&x->id.daddr) &&
	    (ipv6_addr_equal((struct in6_addr *)saddr, (struct in6_addr *)&x->props.saddr) ||
	     ipv6_addr_any((struct in6_addr *)saddr) ||
	     ipv6_addr_any((struct in6_addr *)&x->props.saddr)))
		return 1;
	return 0;
}

static __inline__ int
xfrm_state_addr_check(const struct xfrm_state *x,
		      const xfrm_address_t *daddr, const xfrm_address_t *saddr,
		      unsigned short family)
{
	switch (family) {
	case AF_INET:
		return __xfrm4_state_addr_check(x, daddr, saddr);
	case AF_INET6:
		return __xfrm6_state_addr_check(x, daddr, saddr);
	}
	return 0;
}

static __inline__ int
xfrm_state_addr_flow_check(const struct xfrm_state *x, const struct flowi *fl,
			   unsigned short family)
{
	switch (family) {
	case AF_INET:
		return __xfrm4_state_addr_check(x,
						(const xfrm_address_t *)&fl->u.ip4.daddr,
						(const xfrm_address_t *)&fl->u.ip4.saddr);
	case AF_INET6:
		return __xfrm6_state_addr_check(x,
						(const xfrm_address_t *)&fl->u.ip6.daddr,
						(const xfrm_address_t *)&fl->u.ip6.saddr);
	}
	return 0;
}

static inline int xfrm_state_kern(const struct xfrm_state *x)
{
	return atomic_read(&x->tunnel_users);
}

static inline bool xfrm_id_proto_valid(u8 proto)
{
	switch (proto) {
	case IPPROTO_AH:
	case IPPROTO_ESP:
	case IPPROTO_COMP:
#if IS_ENABLED(CONFIG_IPV6)
	case IPPROTO_ROUTING:
	case IPPROTO_DSTOPTS:
#endif
		return true;
	default:
		return false;
	}
}

/* IPSEC_PROTO_ANY only matches 3 IPsec protocols, 0 could match all. */
static inline int xfrm_id_proto_match(u8 proto, u8 userproto)
{
	return (!userproto || proto == userproto ||
		(userproto == IPSEC_PROTO_ANY && (proto == IPPROTO_AH ||
						  proto == IPPROTO_ESP ||
						  proto == IPPROTO_COMP)));
}

/*
 * xfrm algorithm information
 */
struct xfrm_algo_aead_info {
	char *geniv;
	u16 icv_truncbits;
};

struct xfrm_algo_auth_info {
	u16 icv_truncbits;
	u16 icv_fullbits;
};

struct xfrm_algo_encr_info {
	char *geniv;
	u16 blockbits;
	u16 defkeybits;
};

struct xfrm_algo_comp_info {
	u16 threshold;
};

struct xfrm_algo_desc {
	char *name;
	char *compat;
	u8 available:1;
	u8 pfkey_supported:1;
	union {
		struct xfrm_algo_aead_info aead;
		struct xfrm_algo_auth_info auth;
		struct xfrm_algo_encr_info encr;
		struct xfrm_algo_comp_info comp;
	} uinfo;
	struct sadb_alg desc;
};

/* XFRM protocol handlers.  */
struct xfrm4_protocol {
	int (*handler)(struct sk_buff *skb);
	int (*input_handler)(struct sk_buff *skb, int nexthdr, __be32 spi,
			     int encap_type);
	int (*cb_handler)(struct sk_buff *skb, int err);
	int (*err_handler)(struct sk_buff *skb, u32 info);

	struct xfrm4_protocol __rcu *next;
	int priority;
};

struct xfrm6_protocol {
	int (*handler)(struct sk_buff *skb);
	int (*input_handler)(struct sk_buff *skb, int nexthdr, __be32 spi,
			     int encap_type);
	int (*cb_handler)(struct sk_buff *skb, int err);
	int (*err_handler)(struct sk_buff *skb, struct inet6_skb_parm *opt,
			   u8 type, u8 code, int offset, __be32 info);

	struct xfrm6_protocol __rcu *next;
	int priority;
};

/* XFRM tunnel handlers.  */
struct xfrm_tunnel {
	int (*handler)(struct sk_buff *skb);
	int (*cb_handler)(struct sk_buff *skb, int err);
	int (*err_handler)(struct sk_buff *skb, u32 info);

	struct xfrm_tunnel __rcu *next;
	int priority;
};

struct xfrm6_tunnel {
	int (*handler)(struct sk_buff *skb);
	int (*cb_handler)(struct sk_buff *skb, int err);
	int (*err_handler)(struct sk_buff *skb, struct inet6_skb_parm *opt,
			   u8 type, u8 code, int offset, __be32 info);
	struct xfrm6_tunnel __rcu *next;
	int priority;
};

void xfrm_init(void);
void xfrm4_init(void);
int xfrm_state_init(struct net *net);
void xfrm_state_fini(struct net *net);
void xfrm4_state_init(void);
void xfrm4_protocol_init(void);
#ifdef CONFIG_XFRM
int xfrm6_init(void);
void xfrm6_fini(void);
int xfrm6_state_init(void);
void xfrm6_state_fini(void);
int xfrm6_protocol_init(void);
void xfrm6_protocol_fini(void);
#else
static inline int xfrm6_init(void)
{
	return 0;
}
static inline void xfrm6_fini(void)
{
	;
}
#endif

#ifdef CONFIG_XFRM_STATISTICS
int xfrm_proc_init(struct net *net);
void xfrm_proc_fini(struct net *net);
#endif

int xfrm_sysctl_init(struct net *net);
#ifdef CONFIG_SYSCTL
void xfrm_sysctl_fini(struct net *net);
#else
static inline void xfrm_sysctl_fini(struct net *net)
{
}
#endif

void xfrm_state_walk_init(struct xfrm_state_walk *walk, u8 proto,
			  struct xfrm_address_filter *filter);
int xfrm_state_walk(struct net *net, struct xfrm_state_walk *walk,
		    int (*func)(struct xfrm_state *, int, void*), void *);
void xfrm_state_walk_done(struct xfrm_state_walk *walk, struct net *net);
struct xfrm_state *xfrm_state_alloc(struct net *net);
void xfrm_state_free(struct xfrm_state *x);
struct xfrm_state *xfrm_state_find(const xfrm_address_t *daddr,
				   const xfrm_address_t *saddr,
				   const struct flowi *fl,
				   struct xfrm_tmpl *tmpl,
				   struct xfrm_policy *pol, int *err,
				   unsigned short family, u32 if_id);
struct xfrm_state *xfrm_stateonly_find(struct net *net, u32 mark, u32 if_id,
				       xfrm_address_t *daddr,
				       xfrm_address_t *saddr,
				       unsigned short family,
				       u8 mode, u8 proto, u32 reqid);
struct xfrm_state *xfrm_state_lookup_byspi(struct net *net, __be32 spi,
					      unsigned short family);
int xfrm_state_check_expire(struct xfrm_state *x);
void xfrm_state_insert(struct xfrm_state *x);
int xfrm_state_add(struct xfrm_state *x);
int xfrm_state_update(struct xfrm_state *x);
struct xfrm_state *xfrm_state_lookup(struct net *net, u32 mark,
				     const xfrm_address_t *daddr, __be32 spi,
				     u8 proto, unsigned short family);
struct xfrm_state *xfrm_state_lookup_byaddr(struct net *net, u32 mark,
					    const xfrm_address_t *daddr,
					    const xfrm_address_t *saddr,
					    u8 proto,
					    unsigned short family);
#ifdef CONFIG_XFRM_SUB_POLICY
void xfrm_tmpl_sort(struct xfrm_tmpl **dst, struct xfrm_tmpl **src, int n,
		    unsigned short family);
void xfrm_state_sort(struct xfrm_state **dst, struct xfrm_state **src, int n,
		     unsigned short family);
#else
static inline void xfrm_tmpl_sort(struct xfrm_tmpl **d, struct xfrm_tmpl **s,
				  int n, unsigned short family)
{
}

static inline void xfrm_state_sort(struct xfrm_state **d, struct xfrm_state **s,
				   int n, unsigned short family)
{
}
#endif

struct xfrmk_sadinfo {
	u32 sadhcnt; /* current hash bkts */
	u32 sadhmcnt; /* max allowed hash bkts */
	u32 sadcnt; /* current running count */
};

struct xfrmk_spdinfo {
	u32 incnt;
	u32 outcnt;
	u32 fwdcnt;
	u32 inscnt;
	u32 outscnt;
	u32 fwdscnt;
	u32 spdhcnt;
	u32 spdhmcnt;
};

struct xfrm_state *xfrm_find_acq_byseq(struct net *net, u32 mark, u32 seq);
int xfrm_state_delete(struct xfrm_state *x);
int xfrm_state_flush(struct net *net, u8 proto, bool task_valid, bool sync);
int xfrm_dev_state_flush(struct net *net, struct net_device *dev, bool task_valid);
void xfrm_sad_getinfo(struct net *net, struct xfrmk_sadinfo *si);
void xfrm_spd_getinfo(struct net *net, struct xfrmk_spdinfo *si);
u32 xfrm_replay_seqhi(struct xfrm_state *x, __be32 net_seq);
int xfrm_init_replay(struct xfrm_state *x);
u32 __xfrm_state_mtu(struct xfrm_state *x, int mtu);
u32 xfrm_state_mtu(struct xfrm_state *x, int mtu);
int __xfrm_init_state(struct xfrm_state *x, bool init_replay, bool offload);
int xfrm_init_state(struct xfrm_state *x);
int xfrm_input(struct sk_buff *skb, int nexthdr, __be32 spi, int encap_type);
int xfrm_input_resume(struct sk_buff *skb, int nexthdr);
int xfrm_trans_queue_net(struct net *net, struct sk_buff *skb,
			 int (*finish)(struct net *, struct sock *,
				       struct sk_buff *));
int xfrm_trans_queue(struct sk_buff *skb,
		     int (*finish)(struct net *, struct sock *,
				   struct sk_buff *));
int xfrm_output_resume(struct sock *sk, struct sk_buff *skb, int err);
int xfrm_output(struct sock *sk, struct sk_buff *skb);

#if IS_ENABLED(CONFIG_NET_PKTGEN)
int pktgen_xfrm_outer_mode_output(struct xfrm_state *x, struct sk_buff *skb);
#endif

void xfrm_local_error(struct sk_buff *skb, int mtu);
int xfrm4_extract_input(struct xfrm_state *x, struct sk_buff *skb);
int xfrm4_rcv_encap(struct sk_buff *skb, int nexthdr, __be32 spi,
		    int encap_type);
int xfrm4_transport_finish(struct sk_buff *skb, int async);
int xfrm4_rcv(struct sk_buff *skb);

static inline int xfrm4_rcv_spi(struct sk_buff *skb, int nexthdr, __be32 spi)
{
	XFRM_TUNNEL_SKB_CB(skb)->tunnel.ip4 = NULL;
	XFRM_SPI_SKB_CB(skb)->family = AF_INET;
	XFRM_SPI_SKB_CB(skb)->daddroff = offsetof(struct iphdr, daddr);
	return xfrm_input(skb, nexthdr, spi, 0);
}

int xfrm4_output(struct net *net, struct sock *sk, struct sk_buff *skb);
int xfrm4_protocol_register(struct xfrm4_protocol *handler, unsigned char protocol);
int xfrm4_protocol_deregister(struct xfrm4_protocol *handler, unsigned char protocol);
int xfrm4_tunnel_register(struct xfrm_tunnel *handler, unsigned short family);
int xfrm4_tunnel_deregister(struct xfrm_tunnel *handler, unsigned short family);
void xfrm4_local_error(struct sk_buff *skb, u32 mtu);
int xfrm6_extract_input(struct xfrm_state *x, struct sk_buff *skb);
int xfrm6_rcv_spi(struct sk_buff *skb, int nexthdr, __be32 spi,
		  struct ip6_tnl *t);
int xfrm6_rcv_encap(struct sk_buff *skb, int nexthdr, __be32 spi,
		    int encap_type);
int xfrm6_transport_finish(struct sk_buff *skb, int async);
int xfrm6_rcv_tnl(struct sk_buff *skb, struct ip6_tnl *t);
int xfrm6_rcv(struct sk_buff *skb);
int xfrm6_input_addr(struct sk_buff *skb, xfrm_address_t *daddr,
		     xfrm_address_t *saddr, u8 proto);
void xfrm6_local_error(struct sk_buff *skb, u32 mtu);
int xfrm6_protocol_register(struct xfrm6_protocol *handler, unsigned char protocol);
int xfrm6_protocol_deregister(struct xfrm6_protocol *handler, unsigned char protocol);
int xfrm6_tunnel_register(struct xfrm6_tunnel *handler, unsigned short family);
int xfrm6_tunnel_deregister(struct xfrm6_tunnel *handler, unsigned short family);
__be32 xfrm6_tunnel_alloc_spi(struct net *net, xfrm_address_t *saddr);
__be32 xfrm6_tunnel_spi_lookup(struct net *net, const xfrm_address_t *saddr);
int xfrm6_output(struct net *net, struct sock *sk, struct sk_buff *skb);
<<<<<<< HEAD
int xfrm6_find_1stfragopt(struct xfrm_state *x, struct sk_buff *skb,
			  u8 **prevhdr);
=======
>>>>>>> 7d2a07b7

#ifdef CONFIG_XFRM
void xfrm6_local_rxpmtu(struct sk_buff *skb, u32 mtu);
int xfrm4_udp_encap_rcv(struct sock *sk, struct sk_buff *skb);
int xfrm6_udp_encap_rcv(struct sock *sk, struct sk_buff *skb);
<<<<<<< HEAD
int xfrm_user_policy(struct sock *sk, int optname,
		     u8 __user *optval, int optlen);
=======
int xfrm_user_policy(struct sock *sk, int optname, sockptr_t optval,
		     int optlen);
>>>>>>> 7d2a07b7
#else
static inline int xfrm_user_policy(struct sock *sk, int optname,
				   sockptr_t optval, int optlen)
{
 	return -ENOPROTOOPT;
}
#endif

struct dst_entry *__xfrm_dst_lookup(struct net *net, int tos, int oif,
				    const xfrm_address_t *saddr,
				    const xfrm_address_t *daddr,
				    int family, u32 mark);

struct xfrm_policy *xfrm_policy_alloc(struct net *net, gfp_t gfp);

void xfrm_policy_walk_init(struct xfrm_policy_walk *walk, u8 type);
int xfrm_policy_walk(struct net *net, struct xfrm_policy_walk *walk,
		     int (*func)(struct xfrm_policy *, int, int, void*),
		     void *);
void xfrm_policy_walk_done(struct xfrm_policy_walk *walk, struct net *net);
int xfrm_policy_insert(int dir, struct xfrm_policy *policy, int excl);
struct xfrm_policy *xfrm_policy_bysel_ctx(struct net *net,
					  const struct xfrm_mark *mark,
					  u32 if_id, u8 type, int dir,
					  struct xfrm_selector *sel,
					  struct xfrm_sec_ctx *ctx, int delete,
					  int *err);
struct xfrm_policy *xfrm_policy_byid(struct net *net,
				     const struct xfrm_mark *mark, u32 if_id,
				     u8 type, int dir, u32 id, int delete,
				     int *err);
int xfrm_policy_flush(struct net *net, u8 type, bool task_valid);
void xfrm_policy_hash_rebuild(struct net *net);
u32 xfrm_get_acqseq(void);
int verify_spi_info(u8 proto, u32 min, u32 max);
int xfrm_alloc_spi(struct xfrm_state *x, u32 minspi, u32 maxspi);
struct xfrm_state *xfrm_find_acq(struct net *net, const struct xfrm_mark *mark,
				 u8 mode, u32 reqid, u32 if_id, u8 proto,
				 const xfrm_address_t *daddr,
				 const xfrm_address_t *saddr, int create,
				 unsigned short family);
int xfrm_sk_policy_insert(struct sock *sk, int dir, struct xfrm_policy *pol);

#ifdef CONFIG_XFRM_MIGRATE
int km_migrate(const struct xfrm_selector *sel, u8 dir, u8 type,
	       const struct xfrm_migrate *m, int num_bundles,
	       const struct xfrm_kmaddress *k,
	       const struct xfrm_encap_tmpl *encap);
struct xfrm_state *xfrm_migrate_state_find(struct xfrm_migrate *m, struct net *net);
struct xfrm_state *xfrm_state_migrate(struct xfrm_state *x,
				      struct xfrm_migrate *m,
				      struct xfrm_encap_tmpl *encap);
int xfrm_migrate(const struct xfrm_selector *sel, u8 dir, u8 type,
		 struct xfrm_migrate *m, int num_bundles,
		 struct xfrm_kmaddress *k, struct net *net,
		 struct xfrm_encap_tmpl *encap);
#endif

int km_new_mapping(struct xfrm_state *x, xfrm_address_t *ipaddr, __be16 sport);
void km_policy_expired(struct xfrm_policy *pol, int dir, int hard, u32 portid);
int km_report(struct net *net, u8 proto, struct xfrm_selector *sel,
	      xfrm_address_t *addr);

void xfrm_input_init(void);
int xfrm_parse_spi(struct sk_buff *skb, u8 nexthdr, __be32 *spi, __be32 *seq);

void xfrm_probe_algs(void);
int xfrm_count_pfkey_auth_supported(void);
int xfrm_count_pfkey_enc_supported(void);
struct xfrm_algo_desc *xfrm_aalg_get_byidx(unsigned int idx);
struct xfrm_algo_desc *xfrm_ealg_get_byidx(unsigned int idx);
struct xfrm_algo_desc *xfrm_aalg_get_byid(int alg_id);
struct xfrm_algo_desc *xfrm_ealg_get_byid(int alg_id);
struct xfrm_algo_desc *xfrm_calg_get_byid(int alg_id);
struct xfrm_algo_desc *xfrm_aalg_get_byname(const char *name, int probe);
struct xfrm_algo_desc *xfrm_ealg_get_byname(const char *name, int probe);
struct xfrm_algo_desc *xfrm_calg_get_byname(const char *name, int probe);
struct xfrm_algo_desc *xfrm_aead_get_byname(const char *name, int icv_len,
					    int probe);

static inline bool xfrm6_addr_equal(const xfrm_address_t *a,
				    const xfrm_address_t *b)
{
	return ipv6_addr_equal((const struct in6_addr *)a,
			       (const struct in6_addr *)b);
}

static inline bool xfrm_addr_equal(const xfrm_address_t *a,
				   const xfrm_address_t *b,
				   sa_family_t family)
{
	switch (family) {
	default:
	case AF_INET:
		return ((__force u32)a->a4 ^ (__force u32)b->a4) == 0;
	case AF_INET6:
		return xfrm6_addr_equal(a, b);
	}
}

static inline int xfrm_policy_id2dir(u32 index)
{
	return index & 7;
}

#ifdef CONFIG_XFRM
void xfrm_replay_advance(struct xfrm_state *x, __be32 net_seq);
int xfrm_replay_check(struct xfrm_state *x, struct sk_buff *skb, __be32 net_seq);
void xfrm_replay_notify(struct xfrm_state *x, int event);
int xfrm_replay_overflow(struct xfrm_state *x, struct sk_buff *skb);
int xfrm_replay_recheck(struct xfrm_state *x, struct sk_buff *skb, __be32 net_seq);

static inline int xfrm_aevent_is_on(struct net *net)
{
	struct sock *nlsk;
	int ret = 0;

	rcu_read_lock();
	nlsk = rcu_dereference(net->xfrm.nlsk);
	if (nlsk)
		ret = netlink_has_listeners(nlsk, XFRMNLGRP_AEVENTS);
	rcu_read_unlock();
	return ret;
}

static inline int xfrm_acquire_is_on(struct net *net)
{
	struct sock *nlsk;
	int ret = 0;

	rcu_read_lock();
	nlsk = rcu_dereference(net->xfrm.nlsk);
	if (nlsk)
		ret = netlink_has_listeners(nlsk, XFRMNLGRP_ACQUIRE);
	rcu_read_unlock();

	return ret;
}
#endif

static inline unsigned int aead_len(struct xfrm_algo_aead *alg)
{
	return sizeof(*alg) + ((alg->alg_key_len + 7) / 8);
}

static inline unsigned int xfrm_alg_len(const struct xfrm_algo *alg)
{
	return sizeof(*alg) + ((alg->alg_key_len + 7) / 8);
}

static inline unsigned int xfrm_alg_auth_len(const struct xfrm_algo_auth *alg)
{
	return sizeof(*alg) + ((alg->alg_key_len + 7) / 8);
}

static inline unsigned int xfrm_replay_state_esn_len(struct xfrm_replay_state_esn *replay_esn)
{
	return sizeof(*replay_esn) + replay_esn->bmp_len * sizeof(__u32);
}

#ifdef CONFIG_XFRM_MIGRATE
static inline int xfrm_replay_clone(struct xfrm_state *x,
				     struct xfrm_state *orig)
{

	x->replay_esn = kmemdup(orig->replay_esn,
				xfrm_replay_state_esn_len(orig->replay_esn),
				GFP_KERNEL);
	if (!x->replay_esn)
		return -ENOMEM;
	x->preplay_esn = kmemdup(orig->preplay_esn,
				 xfrm_replay_state_esn_len(orig->preplay_esn),
				 GFP_KERNEL);
	if (!x->preplay_esn)
		return -ENOMEM;

	return 0;
}

static inline struct xfrm_algo_aead *xfrm_algo_aead_clone(struct xfrm_algo_aead *orig)
{
	return kmemdup(orig, aead_len(orig), GFP_KERNEL);
}


static inline struct xfrm_algo *xfrm_algo_clone(struct xfrm_algo *orig)
{
	return kmemdup(orig, xfrm_alg_len(orig), GFP_KERNEL);
}

static inline struct xfrm_algo_auth *xfrm_algo_auth_clone(struct xfrm_algo_auth *orig)
{
	return kmemdup(orig, xfrm_alg_auth_len(orig), GFP_KERNEL);
}

static inline void xfrm_states_put(struct xfrm_state **states, int n)
{
	int i;
	for (i = 0; i < n; i++)
		xfrm_state_put(*(states + i));
}

static inline void xfrm_states_delete(struct xfrm_state **states, int n)
{
	int i;
	for (i = 0; i < n; i++)
		xfrm_state_delete(*(states + i));
}
#endif

#ifdef CONFIG_XFRM
static inline struct xfrm_state *xfrm_input_state(struct sk_buff *skb)
{
	struct sec_path *sp = skb_sec_path(skb);

	return sp->xvec[sp->len - 1];
}
#endif

static inline struct xfrm_offload *xfrm_offload(struct sk_buff *skb)
{
#ifdef CONFIG_XFRM
	struct sec_path *sp = skb_sec_path(skb);

	if (!sp || !sp->olen || sp->len != sp->olen)
		return NULL;

	return &sp->ovec[sp->olen - 1];
#else
	return NULL;
#endif
}

void __init xfrm_dev_init(void);

#ifdef CONFIG_XFRM_OFFLOAD
void xfrm_dev_resume(struct sk_buff *skb);
void xfrm_dev_backlog(struct softnet_data *sd);
struct sk_buff *validate_xmit_xfrm(struct sk_buff *skb, netdev_features_t features, bool *again);
int xfrm_dev_state_add(struct net *net, struct xfrm_state *x,
		       struct xfrm_user_offload *xuo);
bool xfrm_dev_offload_ok(struct sk_buff *skb, struct xfrm_state *x);

static inline void xfrm_dev_state_advance_esn(struct xfrm_state *x)
{
	struct xfrm_state_offload *xso = &x->xso;

	if (xso->dev && xso->dev->xfrmdev_ops->xdo_dev_state_advance_esn)
		xso->dev->xfrmdev_ops->xdo_dev_state_advance_esn(x);
}

static inline bool xfrm_dst_offload_ok(struct dst_entry *dst)
{
	struct xfrm_state *x = dst->xfrm;
	struct xfrm_dst *xdst;

	if (!x || !x->type_offload)
		return false;

	xdst = (struct xfrm_dst *) dst;
	if (!x->xso.offload_handle && !xdst->child->xfrm)
		return true;
	if (x->xso.offload_handle && (x->xso.dev == xfrm_dst_path(dst)->dev) &&
	    !xdst->child->xfrm)
		return true;

	return false;
}

static inline void xfrm_dev_state_delete(struct xfrm_state *x)
{
	struct xfrm_state_offload *xso = &x->xso;

	if (xso->dev)
		xso->dev->xfrmdev_ops->xdo_dev_state_delete(x);
}

static inline void xfrm_dev_state_free(struct xfrm_state *x)
{
	struct xfrm_state_offload *xso = &x->xso;
	struct net_device *dev = xso->dev;

	if (dev && dev->xfrmdev_ops) {
		if (dev->xfrmdev_ops->xdo_dev_state_free)
			dev->xfrmdev_ops->xdo_dev_state_free(x);
		xso->dev = NULL;
		dev_put(dev);
	}
}
#else
static inline void xfrm_dev_resume(struct sk_buff *skb)
{
}

static inline void xfrm_dev_backlog(struct softnet_data *sd)
{
}

static inline struct sk_buff *validate_xmit_xfrm(struct sk_buff *skb, netdev_features_t features, bool *again)
{
	return skb;
}

static inline int xfrm_dev_state_add(struct net *net, struct xfrm_state *x, struct xfrm_user_offload *xuo)
{
	return 0;
}

static inline void xfrm_dev_state_delete(struct xfrm_state *x)
{
}

static inline void xfrm_dev_state_free(struct xfrm_state *x)
{
}

static inline bool xfrm_dev_offload_ok(struct sk_buff *skb, struct xfrm_state *x)
{
	return false;
}

static inline void xfrm_dev_state_advance_esn(struct xfrm_state *x)
{
}

static inline bool xfrm_dst_offload_ok(struct dst_entry *dst)
{
	return false;
}
#endif

static inline int xfrm_mark_get(struct nlattr **attrs, struct xfrm_mark *m)
{
	if (attrs[XFRMA_MARK])
		memcpy(m, nla_data(attrs[XFRMA_MARK]), sizeof(struct xfrm_mark));
	else
		m->v = m->m = 0;

	return m->v & m->m;
}

static inline int xfrm_mark_put(struct sk_buff *skb, const struct xfrm_mark *m)
{
	int ret = 0;

	if (m->m | m->v)
		ret = nla_put(skb, XFRMA_MARK, sizeof(struct xfrm_mark), m);
	return ret;
}

static inline __u32 xfrm_smark_get(__u32 mark, struct xfrm_state *x)
{
	struct xfrm_mark *m = &x->props.smark;

	return (m->v & m->m) | (mark & ~m->m);
}

static inline int xfrm_if_id_put(struct sk_buff *skb, __u32 if_id)
{
	int ret = 0;

	if (if_id)
		ret = nla_put_u32(skb, XFRMA_IF_ID, if_id);
	return ret;
}

static inline int xfrm_tunnel_check(struct sk_buff *skb, struct xfrm_state *x,
				    unsigned int family)
{
	bool tunnel = false;

	switch(family) {
	case AF_INET:
		if (XFRM_TUNNEL_SKB_CB(skb)->tunnel.ip4)
			tunnel = true;
		break;
	case AF_INET6:
		if (XFRM_TUNNEL_SKB_CB(skb)->tunnel.ip6)
			tunnel = true;
		break;
	}
	if (tunnel && !(x->outer_mode.flags & XFRM_MODE_FLAG_TUNNEL))
		return -EINVAL;

	return 0;
}

<<<<<<< HEAD
=======
extern const int xfrm_msg_min[XFRM_NR_MSGTYPES];
extern const struct nla_policy xfrma_policy[XFRMA_MAX+1];

struct xfrm_translator {
	/* Allocate frag_list and put compat translation there */
	int (*alloc_compat)(struct sk_buff *skb, const struct nlmsghdr *src);

	/* Allocate nlmsg with 64-bit translaton of received 32-bit message */
	struct nlmsghdr *(*rcv_msg_compat)(const struct nlmsghdr *nlh,
			int maxtype, const struct nla_policy *policy,
			struct netlink_ext_ack *extack);

	/* Translate 32-bit user_policy from sockptr */
	int (*xlate_user_policy_sockptr)(u8 **pdata32, int optlen);

	struct module *owner;
};

#if IS_ENABLED(CONFIG_XFRM_USER_COMPAT)
extern int xfrm_register_translator(struct xfrm_translator *xtr);
extern int xfrm_unregister_translator(struct xfrm_translator *xtr);
extern struct xfrm_translator *xfrm_get_translator(void);
extern void xfrm_put_translator(struct xfrm_translator *xtr);
#else
static inline struct xfrm_translator *xfrm_get_translator(void)
{
	return NULL;
}
static inline void xfrm_put_translator(struct xfrm_translator *xtr)
{
}
#endif

>>>>>>> 7d2a07b7
#if IS_ENABLED(CONFIG_IPV6)
static inline bool xfrm6_local_dontfrag(const struct sock *sk)
{
	int proto;

	if (!sk || sk->sk_family != AF_INET6)
		return false;

	proto = sk->sk_protocol;
	if (proto == IPPROTO_UDP || proto == IPPROTO_RAW)
		return inet6_sk(sk)->dontfrag;

	return false;
}
#endif
#endif	/* _NET_XFRM_H */<|MERGE_RESOLUTION|>--- conflicted
+++ resolved
@@ -1596,23 +1596,13 @@
 __be32 xfrm6_tunnel_alloc_spi(struct net *net, xfrm_address_t *saddr);
 __be32 xfrm6_tunnel_spi_lookup(struct net *net, const xfrm_address_t *saddr);
 int xfrm6_output(struct net *net, struct sock *sk, struct sk_buff *skb);
-<<<<<<< HEAD
-int xfrm6_find_1stfragopt(struct xfrm_state *x, struct sk_buff *skb,
-			  u8 **prevhdr);
-=======
->>>>>>> 7d2a07b7
 
 #ifdef CONFIG_XFRM
 void xfrm6_local_rxpmtu(struct sk_buff *skb, u32 mtu);
 int xfrm4_udp_encap_rcv(struct sock *sk, struct sk_buff *skb);
 int xfrm6_udp_encap_rcv(struct sock *sk, struct sk_buff *skb);
-<<<<<<< HEAD
-int xfrm_user_policy(struct sock *sk, int optname,
-		     u8 __user *optval, int optlen);
-=======
 int xfrm_user_policy(struct sock *sk, int optname, sockptr_t optval,
 		     int optlen);
->>>>>>> 7d2a07b7
 #else
 static inline int xfrm_user_policy(struct sock *sk, int optname,
 				   sockptr_t optval, int optlen)
@@ -2000,8 +1990,6 @@
 	return 0;
 }
 
-<<<<<<< HEAD
-=======
 extern const int xfrm_msg_min[XFRM_NR_MSGTYPES];
 extern const struct nla_policy xfrma_policy[XFRMA_MAX+1];
 
@@ -2035,7 +2023,6 @@
 }
 #endif
 
->>>>>>> 7d2a07b7
 #if IS_ENABLED(CONFIG_IPV6)
 static inline bool xfrm6_local_dontfrag(const struct sock *sk)
 {
