/* SPDX-License-Identifier: GPL-2.0 */
#ifndef __NET_PKT_SCHED_H
#define __NET_PKT_SCHED_H

#include <linux/jiffies.h>
#include <linux/ktime.h>
#include <linux/if_vlan.h>
#include <linux/netdevice.h>
#include <net/sch_generic.h>
#include <net/net_namespace.h>
#include <uapi/linux/pkt_sched.h>

#define DEFAULT_TX_QUEUE_LEN	1000
#define STAB_SIZE_LOG_MAX	30

struct qdisc_walker {
	int	stop;
	int	skip;
	int	count;
	int	(*fn)(struct Qdisc *, unsigned long cl, struct qdisc_walker *);
};

static inline void *qdisc_priv(struct Qdisc *q)
{
	return &q->privdata;
}

static inline struct Qdisc *qdisc_from_priv(void *priv)
{
	return container_of(priv, struct Qdisc, privdata);
}

/* 
   Timer resolution MUST BE < 10% of min_schedulable_packet_size/bandwidth
   
   Normal IP packet size ~ 512byte, hence:

   0.5Kbyte/1Mbyte/sec = 0.5msec, so that we need 50usec timer for
   10Mbit ethernet.

   10msec resolution -> <50Kbit/sec.
   
   The result: [34]86 is not good choice for QoS router :-(

   The things are not so bad, because we may use artificial
   clock evaluated by integration of network data flow
   in the most critical places.
 */

typedef u64	psched_time_t;
typedef long	psched_tdiff_t;

/* Avoid doing 64 bit divide */
#define PSCHED_SHIFT			6
#define PSCHED_TICKS2NS(x)		((s64)(x) << PSCHED_SHIFT)
#define PSCHED_NS2TICKS(x)		((x) >> PSCHED_SHIFT)

#define PSCHED_TICKS_PER_SEC		PSCHED_NS2TICKS(NSEC_PER_SEC)
#define PSCHED_PASTPERFECT		0

static inline psched_time_t psched_get_time(void)
{
	return PSCHED_NS2TICKS(ktime_get_ns());
}

static inline psched_tdiff_t
psched_tdiff_bounded(psched_time_t tv1, psched_time_t tv2, psched_time_t bound)
{
	return min(tv1 - tv2, bound);
}

struct qdisc_watchdog {
	u64		last_expires;
	struct hrtimer	timer;
	struct Qdisc	*qdisc;
};

void qdisc_watchdog_init_clockid(struct qdisc_watchdog *wd, struct Qdisc *qdisc,
				 clockid_t clockid);
void qdisc_watchdog_init(struct qdisc_watchdog *wd, struct Qdisc *qdisc);

void qdisc_watchdog_schedule_range_ns(struct qdisc_watchdog *wd, u64 expires,
				      u64 delta_ns);

static inline void qdisc_watchdog_schedule_ns(struct qdisc_watchdog *wd,
					      u64 expires)
{
	return qdisc_watchdog_schedule_range_ns(wd, expires, 0ULL);
}

static inline void qdisc_watchdog_schedule(struct qdisc_watchdog *wd,
					   psched_time_t expires)
{
	qdisc_watchdog_schedule_ns(wd, PSCHED_TICKS2NS(expires));
}

void qdisc_watchdog_cancel(struct qdisc_watchdog *wd);

extern struct Qdisc_ops pfifo_qdisc_ops;
extern struct Qdisc_ops bfifo_qdisc_ops;
extern struct Qdisc_ops pfifo_head_drop_qdisc_ops;

int fifo_set_limit(struct Qdisc *q, unsigned int limit);
struct Qdisc *fifo_create_dflt(struct Qdisc *sch, struct Qdisc_ops *ops,
			       unsigned int limit,
			       struct netlink_ext_ack *extack);

int register_qdisc(struct Qdisc_ops *qops);
int unregister_qdisc(struct Qdisc_ops *qops);
void qdisc_get_default(char *id, size_t len);
int qdisc_set_default(const char *id);

void qdisc_hash_add(struct Qdisc *q, bool invisible);
void qdisc_hash_del(struct Qdisc *q);
struct Qdisc *qdisc_lookup(struct net_device *dev, u32 handle);
struct Qdisc *qdisc_lookup_rcu(struct net_device *dev, u32 handle);
struct qdisc_rate_table *qdisc_get_rtab(struct tc_ratespec *r,
					struct nlattr *tab,
					struct netlink_ext_ack *extack);
void qdisc_put_rtab(struct qdisc_rate_table *tab);
void qdisc_put_stab(struct qdisc_size_table *tab);
void qdisc_warn_nonwc(const char *txt, struct Qdisc *qdisc);
bool sch_direct_xmit(struct sk_buff *skb, struct Qdisc *q,
		     struct net_device *dev, struct netdev_queue *txq,
		     spinlock_t *root_lock, bool validate);

void __qdisc_run(struct Qdisc *q);

static inline void qdisc_run(struct Qdisc *q)
{
	if (qdisc_run_begin(q)) {
		__qdisc_run(q);
		qdisc_run_end(q);
	}
}

/* Calculate maximal size of packet seen by hard_start_xmit
   routine of this device.
 */
static inline unsigned int psched_mtu(const struct net_device *dev)
{
	return dev->mtu + dev->hard_header_len;
}

static inline struct net *qdisc_net(struct Qdisc *q)
{
	return dev_net(q->dev_queue->dev);
}

struct tc_cbs_qopt_offload {
	u8 enable;
	s32 queue;
	s32 hicredit;
	s32 locredit;
	s32 idleslope;
	s32 sendslope;
};

struct tc_etf_qopt_offload {
	u8 enable;
	s32 queue;
};

struct tc_taprio_sched_entry {
	u8 command; /* TC_TAPRIO_CMD_* */

	/* The gate_mask in the offloading side refers to traffic classes */
	u32 gate_mask;
	u32 interval;
};

struct tc_taprio_qopt_offload {
	u8 enable;
	ktime_t base_time;
	u64 cycle_time;
	u64 cycle_time_extension;

	size_t num_entries;
	struct tc_taprio_sched_entry entries[];
};

/* Reference counting */
struct tc_taprio_qopt_offload *taprio_offload_get(struct tc_taprio_qopt_offload
						  *offload);
void taprio_offload_free(struct tc_taprio_qopt_offload *offload);

/* Ensure skb_mstamp_ns, which might have been populated with the txtime, is
 * not mistaken for a software timestamp, because this will otherwise prevent
 * the dispatch of hardware timestamps to the socket.
 */
static inline void skb_txtime_consumed(struct sk_buff *skb)
{
	skb->tstamp = ktime_set(0, 0);
}

struct tc_skb_cb {
	struct qdisc_skb_cb qdisc_cb;

	u16 mru;
	bool post_ct;
<<<<<<< HEAD
=======
	u16 zone; /* Only valid if post_ct = true */
>>>>>>> 0b67be0e
};

static inline struct tc_skb_cb *tc_skb_cb(const struct sk_buff *skb)
{
	struct tc_skb_cb *cb = (struct tc_skb_cb *)skb->cb;

	BUILD_BUG_ON(sizeof(*cb) > sizeof_field(struct sk_buff, cb));
	return cb;
}

#endif<|MERGE_RESOLUTION|>--- conflicted
+++ resolved
@@ -198,10 +198,7 @@
 
 	u16 mru;
 	bool post_ct;
-<<<<<<< HEAD
-=======
 	u16 zone; /* Only valid if post_ct = true */
->>>>>>> 0b67be0e
 };
 
 static inline struct tc_skb_cb *tc_skb_cb(const struct sk_buff *skb)
