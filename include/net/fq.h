--- conflicted
+++ resolved
@@ -68,10 +68,6 @@
 	struct list_head tin_backlog;
 	spinlock_t lock;
 	u32 flows_cnt;
-<<<<<<< HEAD
-	siphash_key_t	perturbation;
-=======
->>>>>>> 7d2a07b7
 	u32 limit;
 	u32 memory_limit;
 	u32 memory_usage;
