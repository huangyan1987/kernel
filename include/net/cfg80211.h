#ifndef __NET_CFG80211_H
#define __NET_CFG80211_H
/*
 * 802.11 device and configuration interface
 *
 * Copyright 2006-2010	Johannes Berg <johannes@sipsolutions.net>
 * Copyright 2013-2014 Intel Mobile Communications GmbH
 * Copyright 2015-2017	Intel Deutschland GmbH
 * Copyright (C) 2018 Intel Corporation
 *
 * This program is free software; you can redistribute it and/or modify
 * it under the terms of the GNU General Public License version 2 as
 * published by the Free Software Foundation.
 */

#include <linux/netdevice.h>
#include <linux/debugfs.h>
#include <linux/list.h>
#include <linux/bug.h>
#include <linux/netlink.h>
#include <linux/skbuff.h>
#include <linux/nl80211.h>
#include <linux/if_ether.h>
#include <linux/ieee80211.h>
#include <linux/net.h>
#include <net/regulatory.h>

/**
 * DOC: Introduction
 *
 * cfg80211 is the configuration API for 802.11 devices in Linux. It bridges
 * userspace and drivers, and offers some utility functionality associated
 * with 802.11. cfg80211 must, directly or indirectly via mac80211, be used
 * by all modern wireless drivers in Linux, so that they offer a consistent
 * API through nl80211. For backward compatibility, cfg80211 also offers
 * wireless extensions to userspace, but hides them from drivers completely.
 *
 * Additionally, cfg80211 contains code to help enforce regulatory spectrum
 * use restrictions.
 */


/**
 * DOC: Device registration
 *
 * In order for a driver to use cfg80211, it must register the hardware device
 * with cfg80211. This happens through a number of hardware capability structs
 * described below.
 *
 * The fundamental structure for each device is the 'wiphy', of which each
 * instance describes a physical wireless device connected to the system. Each
 * such wiphy can have zero, one, or many virtual interfaces associated with
 * it, which need to be identified as such by pointing the network interface's
 * @ieee80211_ptr pointer to a &struct wireless_dev which further describes
 * the wireless part of the interface, normally this struct is embedded in the
 * network interface's private data area. Drivers can optionally allow creating
 * or destroying virtual interfaces on the fly, but without at least one or the
 * ability to create some the wireless device isn't useful.
 *
 * Each wiphy structure contains device capability information, and also has
 * a pointer to the various operations the driver offers. The definitions and
 * structures here describe these capabilities in detail.
 */

struct wiphy;

/*
 * wireless hardware capability structures
 */

/**
 * enum ieee80211_channel_flags - channel flags
 *
 * Channel flags set by the regulatory control code.
 *
 * @IEEE80211_CHAN_DISABLED: This channel is disabled.
 * @IEEE80211_CHAN_NO_IR: do not initiate radiation, this includes
 * 	sending probe requests or beaconing.
 * @IEEE80211_CHAN_RADAR: Radar detection is required on this channel.
 * @IEEE80211_CHAN_NO_HT40PLUS: extension channel above this channel
 * 	is not permitted.
 * @IEEE80211_CHAN_NO_HT40MINUS: extension channel below this channel
 * 	is not permitted.
 * @IEEE80211_CHAN_NO_OFDM: OFDM is not allowed on this channel.
 * @IEEE80211_CHAN_NO_80MHZ: If the driver supports 80 MHz on the band,
 *	this flag indicates that an 80 MHz channel cannot use this
 *	channel as the control or any of the secondary channels.
 *	This may be due to the driver or due to regulatory bandwidth
 *	restrictions.
 * @IEEE80211_CHAN_NO_160MHZ: If the driver supports 160 MHz on the band,
 *	this flag indicates that an 160 MHz channel cannot use this
 *	channel as the control or any of the secondary channels.
 *	This may be due to the driver or due to regulatory bandwidth
 *	restrictions.
 * @IEEE80211_CHAN_INDOOR_ONLY: see %NL80211_FREQUENCY_ATTR_INDOOR_ONLY
 * @IEEE80211_CHAN_IR_CONCURRENT: see %NL80211_FREQUENCY_ATTR_IR_CONCURRENT
 * @IEEE80211_CHAN_NO_20MHZ: 20 MHz bandwidth is not permitted
 *	on this channel.
 * @IEEE80211_CHAN_NO_10MHZ: 10 MHz bandwidth is not permitted
 *	on this channel.
 *
 */
enum ieee80211_channel_flags {
	IEEE80211_CHAN_DISABLED		= 1<<0,
	IEEE80211_CHAN_NO_IR		= 1<<1,
	/* hole at 1<<2 */
	IEEE80211_CHAN_RADAR		= 1<<3,
	IEEE80211_CHAN_NO_HT40PLUS	= 1<<4,
	IEEE80211_CHAN_NO_HT40MINUS	= 1<<5,
	IEEE80211_CHAN_NO_OFDM		= 1<<6,
	IEEE80211_CHAN_NO_80MHZ		= 1<<7,
	IEEE80211_CHAN_NO_160MHZ	= 1<<8,
	IEEE80211_CHAN_INDOOR_ONLY	= 1<<9,
	IEEE80211_CHAN_IR_CONCURRENT	= 1<<10,
	IEEE80211_CHAN_NO_20MHZ		= 1<<11,
	IEEE80211_CHAN_NO_10MHZ		= 1<<12,
};

#define IEEE80211_CHAN_NO_HT40 \
	(IEEE80211_CHAN_NO_HT40PLUS | IEEE80211_CHAN_NO_HT40MINUS)

#define IEEE80211_DFS_MIN_CAC_TIME_MS		60000
#define IEEE80211_DFS_MIN_NOP_TIME_MS		(30 * 60 * 1000)

/**
 * struct ieee80211_channel - channel definition
 *
 * This structure describes a single channel for use
 * with cfg80211.
 *
 * @center_freq: center frequency in MHz
 * @hw_value: hardware-specific value for the channel
 * @flags: channel flags from &enum ieee80211_channel_flags.
 * @orig_flags: channel flags at registration time, used by regulatory
 *	code to support devices with additional restrictions
 * @band: band this channel belongs to.
 * @max_antenna_gain: maximum antenna gain in dBi
 * @max_power: maximum transmission power (in dBm)
 * @max_reg_power: maximum regulatory transmission power (in dBm)
 * @beacon_found: helper to regulatory code to indicate when a beacon
 *	has been found on this channel. Use regulatory_hint_found_beacon()
 *	to enable this, this is useful only on 5 GHz band.
 * @orig_mag: internal use
 * @orig_mpwr: internal use
 * @dfs_state: current state of this channel. Only relevant if radar is required
 *	on this channel.
 * @dfs_state_entered: timestamp (jiffies) when the dfs state was entered.
 * @dfs_cac_ms: DFS CAC time in milliseconds, this is valid for DFS channels.
 */
struct ieee80211_channel {
	enum nl80211_band band;
	u16 center_freq;
	u16 hw_value;
	u32 flags;
	int max_antenna_gain;
	int max_power;
	int max_reg_power;
	bool beacon_found;
	u32 orig_flags;
	int orig_mag, orig_mpwr;
	enum nl80211_dfs_state dfs_state;
	unsigned long dfs_state_entered;
	unsigned int dfs_cac_ms;
};

/**
 * enum ieee80211_rate_flags - rate flags
 *
 * Hardware/specification flags for rates. These are structured
 * in a way that allows using the same bitrate structure for
 * different bands/PHY modes.
 *
 * @IEEE80211_RATE_SHORT_PREAMBLE: Hardware can send with short
 *	preamble on this bitrate; only relevant in 2.4GHz band and
 *	with CCK rates.
 * @IEEE80211_RATE_MANDATORY_A: This bitrate is a mandatory rate
 *	when used with 802.11a (on the 5 GHz band); filled by the
 *	core code when registering the wiphy.
 * @IEEE80211_RATE_MANDATORY_B: This bitrate is a mandatory rate
 *	when used with 802.11b (on the 2.4 GHz band); filled by the
 *	core code when registering the wiphy.
 * @IEEE80211_RATE_MANDATORY_G: This bitrate is a mandatory rate
 *	when used with 802.11g (on the 2.4 GHz band); filled by the
 *	core code when registering the wiphy.
 * @IEEE80211_RATE_ERP_G: This is an ERP rate in 802.11g mode.
 * @IEEE80211_RATE_SUPPORTS_5MHZ: Rate can be used in 5 MHz mode
 * @IEEE80211_RATE_SUPPORTS_10MHZ: Rate can be used in 10 MHz mode
 */
enum ieee80211_rate_flags {
	IEEE80211_RATE_SHORT_PREAMBLE	= 1<<0,
	IEEE80211_RATE_MANDATORY_A	= 1<<1,
	IEEE80211_RATE_MANDATORY_B	= 1<<2,
	IEEE80211_RATE_MANDATORY_G	= 1<<3,
	IEEE80211_RATE_ERP_G		= 1<<4,
	IEEE80211_RATE_SUPPORTS_5MHZ	= 1<<5,
	IEEE80211_RATE_SUPPORTS_10MHZ	= 1<<6,
};

/**
 * enum ieee80211_bss_type - BSS type filter
 *
 * @IEEE80211_BSS_TYPE_ESS: Infrastructure BSS
 * @IEEE80211_BSS_TYPE_PBSS: Personal BSS
 * @IEEE80211_BSS_TYPE_IBSS: Independent BSS
 * @IEEE80211_BSS_TYPE_MBSS: Mesh BSS
 * @IEEE80211_BSS_TYPE_ANY: Wildcard value for matching any BSS type
 */
enum ieee80211_bss_type {
	IEEE80211_BSS_TYPE_ESS,
	IEEE80211_BSS_TYPE_PBSS,
	IEEE80211_BSS_TYPE_IBSS,
	IEEE80211_BSS_TYPE_MBSS,
	IEEE80211_BSS_TYPE_ANY
};

/**
 * enum ieee80211_privacy - BSS privacy filter
 *
 * @IEEE80211_PRIVACY_ON: privacy bit set
 * @IEEE80211_PRIVACY_OFF: privacy bit clear
 * @IEEE80211_PRIVACY_ANY: Wildcard value for matching any privacy setting
 */
enum ieee80211_privacy {
	IEEE80211_PRIVACY_ON,
	IEEE80211_PRIVACY_OFF,
	IEEE80211_PRIVACY_ANY
};

#define IEEE80211_PRIVACY(x)	\
	((x) ? IEEE80211_PRIVACY_ON : IEEE80211_PRIVACY_OFF)

/**
 * struct ieee80211_rate - bitrate definition
 *
 * This structure describes a bitrate that an 802.11 PHY can
 * operate with. The two values @hw_value and @hw_value_short
 * are only for driver use when pointers to this structure are
 * passed around.
 *
 * @flags: rate-specific flags
 * @bitrate: bitrate in units of 100 Kbps
 * @hw_value: driver/hardware value for this rate
 * @hw_value_short: driver/hardware value for this rate when
 *	short preamble is used
 */
struct ieee80211_rate {
	u32 flags;
	u16 bitrate;
	u16 hw_value, hw_value_short;
};

/**
 * struct ieee80211_sta_ht_cap - STA's HT capabilities
 *
 * This structure describes most essential parameters needed
 * to describe 802.11n HT capabilities for an STA.
 *
 * @ht_supported: is HT supported by the STA
 * @cap: HT capabilities map as described in 802.11n spec
 * @ampdu_factor: Maximum A-MPDU length factor
 * @ampdu_density: Minimum A-MPDU spacing
 * @mcs: Supported MCS rates
 */
struct ieee80211_sta_ht_cap {
	u16 cap; /* use IEEE80211_HT_CAP_ */
	bool ht_supported;
	u8 ampdu_factor;
	u8 ampdu_density;
	struct ieee80211_mcs_info mcs;
};

/**
 * struct ieee80211_sta_vht_cap - STA's VHT capabilities
 *
 * This structure describes most essential parameters needed
 * to describe 802.11ac VHT capabilities for an STA.
 *
 * @vht_supported: is VHT supported by the STA
 * @cap: VHT capabilities map as described in 802.11ac spec
 * @vht_mcs: Supported VHT MCS rates
 */
struct ieee80211_sta_vht_cap {
	bool vht_supported;
	u32 cap; /* use IEEE80211_VHT_CAP_ */
	struct ieee80211_vht_mcs_info vht_mcs;
};

#define IEEE80211_HE_PPE_THRES_MAX_LEN		25

/**
 * struct ieee80211_sta_he_cap - STA's HE capabilities
 *
 * This structure describes most essential parameters needed
 * to describe 802.11ax HE capabilities for a STA.
 *
 * @has_he: true iff HE data is valid.
 * @he_cap_elem: Fixed portion of the HE capabilities element.
 * @he_mcs_nss_supp: The supported NSS/MCS combinations.
 * @ppe_thres: Holds the PPE Thresholds data.
 */
struct ieee80211_sta_he_cap {
	bool has_he;
	struct ieee80211_he_cap_elem he_cap_elem;
	struct ieee80211_he_mcs_nss_supp he_mcs_nss_supp;
	u8 ppe_thres[IEEE80211_HE_PPE_THRES_MAX_LEN];
};

/**
 * struct ieee80211_sband_iftype_data
 *
 * This structure encapsulates sband data that is relevant for the
 * interface types defined in @types_mask.  Each type in the
 * @types_mask must be unique across all instances of iftype_data.
 *
 * @types_mask: interface types mask
 * @he_cap: holds the HE capabilities
 */
struct ieee80211_sband_iftype_data {
	u16 types_mask;
	struct ieee80211_sta_he_cap he_cap;
};

/**
 * struct ieee80211_supported_band - frequency band definition
 *
 * This structure describes a frequency band a wiphy
 * is able to operate in.
 *
 * @channels: Array of channels the hardware can operate in
 *	in this band.
 * @band: the band this structure represents
 * @n_channels: Number of channels in @channels
 * @bitrates: Array of bitrates the hardware can operate with
 *	in this band. Must be sorted to give a valid "supported
 *	rates" IE, i.e. CCK rates first, then OFDM.
 * @n_bitrates: Number of bitrates in @bitrates
 * @ht_cap: HT capabilities in this band
 * @vht_cap: VHT capabilities in this band
 * @n_iftype_data: number of iftype data entries
 * @iftype_data: interface type data entries.  Note that the bits in
 *	@types_mask inside this structure cannot overlap (i.e. only
 *	one occurrence of each type is allowed across all instances of
 *	iftype_data).
 */
struct ieee80211_supported_band {
	struct ieee80211_channel *channels;
	struct ieee80211_rate *bitrates;
	enum nl80211_band band;
	int n_channels;
	int n_bitrates;
	struct ieee80211_sta_ht_cap ht_cap;
	struct ieee80211_sta_vht_cap vht_cap;
	u16 n_iftype_data;
	const struct ieee80211_sband_iftype_data *iftype_data;
};

/**
 * ieee80211_get_sband_iftype_data - return sband data for a given iftype
 * @sband: the sband to search for the STA on
 * @iftype: enum nl80211_iftype
 *
 * Return: pointer to struct ieee80211_sband_iftype_data, or NULL is none found
 */
static inline const struct ieee80211_sband_iftype_data *
ieee80211_get_sband_iftype_data(const struct ieee80211_supported_band *sband,
				u8 iftype)
{
	int i;

	if (WARN_ON(iftype >= NL80211_IFTYPE_MAX))
		return NULL;

	for (i = 0; i < sband->n_iftype_data; i++)  {
		const struct ieee80211_sband_iftype_data *data =
			&sband->iftype_data[i];

		if (data->types_mask & BIT(iftype))
			return data;
	}

	return NULL;
}

/**
 * ieee80211_get_he_sta_cap - return HE capabilities for an sband's STA
 * @sband: the sband to search for the STA on
 *
 * Return: pointer to the struct ieee80211_sta_he_cap, or NULL is none found
 */
static inline const struct ieee80211_sta_he_cap *
ieee80211_get_he_sta_cap(const struct ieee80211_supported_band *sband)
{
	const struct ieee80211_sband_iftype_data *data =
		ieee80211_get_sband_iftype_data(sband, NL80211_IFTYPE_STATION);

	if (data && data->he_cap.has_he)
		return &data->he_cap;

	return NULL;
}

/**
 * wiphy_read_of_freq_limits - read frequency limits from device tree
 *
 * @wiphy: the wireless device to get extra limits for
 *
 * Some devices may have extra limitations specified in DT. This may be useful
 * for chipsets that normally support more bands but are limited due to board
 * design (e.g. by antennas or external power amplifier).
 *
 * This function reads info from DT and uses it to *modify* channels (disable
 * unavailable ones). It's usually a *bad* idea to use it in drivers with
 * shared channel data as DT limitations are device specific. You should make
 * sure to call it only if channels in wiphy are copied and can be modified
 * without affecting other devices.
 *
 * As this function access device node it has to be called after set_wiphy_dev.
 * It also modifies channels so they have to be set first.
 * If using this helper, call it before wiphy_register().
 */
#ifdef CONFIG_OF
void wiphy_read_of_freq_limits(struct wiphy *wiphy);
#else /* CONFIG_OF */
static inline void wiphy_read_of_freq_limits(struct wiphy *wiphy)
{
}
#endif /* !CONFIG_OF */


/*
 * Wireless hardware/device configuration structures and methods
 */

/**
 * DOC: Actions and configuration
 *
 * Each wireless device and each virtual interface offer a set of configuration
 * operations and other actions that are invoked by userspace. Each of these
 * actions is described in the operations structure, and the parameters these
 * operations use are described separately.
 *
 * Additionally, some operations are asynchronous and expect to get status
 * information via some functions that drivers need to call.
 *
 * Scanning and BSS list handling with its associated functionality is described
 * in a separate chapter.
 */

#define VHT_MUMIMO_GROUPS_DATA_LEN (WLAN_MEMBERSHIP_LEN +\
				    WLAN_USER_POSITION_LEN)

/**
 * struct vif_params - describes virtual interface parameters
 * @flags: monitor interface flags, unchanged if 0, otherwise
 *	%MONITOR_FLAG_CHANGED will be set
 * @use_4addr: use 4-address frames
 * @macaddr: address to use for this virtual interface.
 *	If this parameter is set to zero address the driver may
 *	determine the address as needed.
 *	This feature is only fully supported by drivers that enable the
 *	%NL80211_FEATURE_MAC_ON_CREATE flag.  Others may support creating
 **	only p2p devices with specified MAC.
 * @vht_mumimo_groups: MU-MIMO groupID, used for monitoring MU-MIMO packets
 *	belonging to that MU-MIMO groupID; %NULL if not changed
 * @vht_mumimo_follow_addr: MU-MIMO follow address, used for monitoring
 *	MU-MIMO packets going to the specified station; %NULL if not changed
 */
struct vif_params {
	u32 flags;
	int use_4addr;
	u8 macaddr[ETH_ALEN];
	const u8 *vht_mumimo_groups;
	const u8 *vht_mumimo_follow_addr;
};

/**
 * struct key_params - key information
 *
 * Information about a key
 *
 * @key: key material
 * @key_len: length of key material
 * @cipher: cipher suite selector
 * @seq: sequence counter (IV/PN) for TKIP and CCMP keys, only used
 *	with the get_key() callback, must be in little endian,
 *	length given by @seq_len.
 * @seq_len: length of @seq.
 */
struct key_params {
	const u8 *key;
	const u8 *seq;
	int key_len;
	int seq_len;
	u32 cipher;
};

/**
 * struct cfg80211_chan_def - channel definition
 * @chan: the (control) channel
 * @width: channel width
 * @center_freq1: center frequency of first segment
 * @center_freq2: center frequency of second segment
 *	(only with 80+80 MHz)
 */
struct cfg80211_chan_def {
	struct ieee80211_channel *chan;
	enum nl80211_chan_width width;
	u32 center_freq1;
	u32 center_freq2;
};

/**
 * cfg80211_get_chandef_type - return old channel type from chandef
 * @chandef: the channel definition
 *
 * Return: The old channel type (NOHT, HT20, HT40+/-) from a given
 * chandef, which must have a bandwidth allowing this conversion.
 */
static inline enum nl80211_channel_type
cfg80211_get_chandef_type(const struct cfg80211_chan_def *chandef)
{
	switch (chandef->width) {
	case NL80211_CHAN_WIDTH_20_NOHT:
		return NL80211_CHAN_NO_HT;
	case NL80211_CHAN_WIDTH_20:
		return NL80211_CHAN_HT20;
	case NL80211_CHAN_WIDTH_40:
		if (chandef->center_freq1 > chandef->chan->center_freq)
			return NL80211_CHAN_HT40PLUS;
		return NL80211_CHAN_HT40MINUS;
	default:
		WARN_ON(1);
		return NL80211_CHAN_NO_HT;
	}
}

/**
 * cfg80211_chandef_create - create channel definition using channel type
 * @chandef: the channel definition struct to fill
 * @channel: the control channel
 * @chantype: the channel type
 *
 * Given a channel type, create a channel definition.
 */
void cfg80211_chandef_create(struct cfg80211_chan_def *chandef,
			     struct ieee80211_channel *channel,
			     enum nl80211_channel_type chantype);

/**
 * cfg80211_chandef_identical - check if two channel definitions are identical
 * @chandef1: first channel definition
 * @chandef2: second channel definition
 *
 * Return: %true if the channels defined by the channel definitions are
 * identical, %false otherwise.
 */
static inline bool
cfg80211_chandef_identical(const struct cfg80211_chan_def *chandef1,
			   const struct cfg80211_chan_def *chandef2)
{
	return (chandef1->chan == chandef2->chan &&
		chandef1->width == chandef2->width &&
		chandef1->center_freq1 == chandef2->center_freq1 &&
		chandef1->center_freq2 == chandef2->center_freq2);
}

/**
 * cfg80211_chandef_compatible - check if two channel definitions are compatible
 * @chandef1: first channel definition
 * @chandef2: second channel definition
 *
 * Return: %NULL if the given channel definitions are incompatible,
 * chandef1 or chandef2 otherwise.
 */
const struct cfg80211_chan_def *
cfg80211_chandef_compatible(const struct cfg80211_chan_def *chandef1,
			    const struct cfg80211_chan_def *chandef2);

/**
 * cfg80211_chandef_valid - check if a channel definition is valid
 * @chandef: the channel definition to check
 * Return: %true if the channel definition is valid. %false otherwise.
 */
bool cfg80211_chandef_valid(const struct cfg80211_chan_def *chandef);

/**
 * cfg80211_chandef_usable - check if secondary channels can be used
 * @wiphy: the wiphy to validate against
 * @chandef: the channel definition to check
 * @prohibited_flags: the regulatory channel flags that must not be set
 * Return: %true if secondary channels are usable. %false otherwise.
 */
bool cfg80211_chandef_usable(struct wiphy *wiphy,
			     const struct cfg80211_chan_def *chandef,
			     u32 prohibited_flags);

/**
 * cfg80211_chandef_dfs_required - checks if radar detection is required
 * @wiphy: the wiphy to validate against
 * @chandef: the channel definition to check
 * @iftype: the interface type as specified in &enum nl80211_iftype
 * Returns:
 *	1 if radar detection is required, 0 if it is not, < 0 on error
 */
int cfg80211_chandef_dfs_required(struct wiphy *wiphy,
				  const struct cfg80211_chan_def *chandef,
				  enum nl80211_iftype iftype);

/**
 * ieee80211_chandef_rate_flags - returns rate flags for a channel
 *
 * In some channel types, not all rates may be used - for example CCK
 * rates may not be used in 5/10 MHz channels.
 *
 * @chandef: channel definition for the channel
 *
 * Returns: rate flags which apply for this channel
 */
static inline enum ieee80211_rate_flags
ieee80211_chandef_rate_flags(struct cfg80211_chan_def *chandef)
{
	switch (chandef->width) {
	case NL80211_CHAN_WIDTH_5:
		return IEEE80211_RATE_SUPPORTS_5MHZ;
	case NL80211_CHAN_WIDTH_10:
		return IEEE80211_RATE_SUPPORTS_10MHZ;
	default:
		break;
	}
	return 0;
}

/**
 * ieee80211_chandef_max_power - maximum transmission power for the chandef
 *
 * In some regulations, the transmit power may depend on the configured channel
 * bandwidth which may be defined as dBm/MHz. This function returns the actual
 * max_power for non-standard (20 MHz) channels.
 *
 * @chandef: channel definition for the channel
 *
 * Returns: maximum allowed transmission power in dBm for the chandef
 */
static inline int
ieee80211_chandef_max_power(struct cfg80211_chan_def *chandef)
{
	switch (chandef->width) {
	case NL80211_CHAN_WIDTH_5:
		return min(chandef->chan->max_reg_power - 6,
			   chandef->chan->max_power);
	case NL80211_CHAN_WIDTH_10:
		return min(chandef->chan->max_reg_power - 3,
			   chandef->chan->max_power);
	default:
		break;
	}
	return chandef->chan->max_power;
}

/**
 * enum survey_info_flags - survey information flags
 *
 * @SURVEY_INFO_NOISE_DBM: noise (in dBm) was filled in
 * @SURVEY_INFO_IN_USE: channel is currently being used
 * @SURVEY_INFO_TIME: active time (in ms) was filled in
 * @SURVEY_INFO_TIME_BUSY: busy time was filled in
 * @SURVEY_INFO_TIME_EXT_BUSY: extension channel busy time was filled in
 * @SURVEY_INFO_TIME_RX: receive time was filled in
 * @SURVEY_INFO_TIME_TX: transmit time was filled in
 * @SURVEY_INFO_TIME_SCAN: scan time was filled in
 *
 * Used by the driver to indicate which info in &struct survey_info
 * it has filled in during the get_survey().
 */
enum survey_info_flags {
	SURVEY_INFO_NOISE_DBM		= BIT(0),
	SURVEY_INFO_IN_USE		= BIT(1),
	SURVEY_INFO_TIME		= BIT(2),
	SURVEY_INFO_TIME_BUSY		= BIT(3),
	SURVEY_INFO_TIME_EXT_BUSY	= BIT(4),
	SURVEY_INFO_TIME_RX		= BIT(5),
	SURVEY_INFO_TIME_TX		= BIT(6),
	SURVEY_INFO_TIME_SCAN		= BIT(7),
};

/**
 * struct survey_info - channel survey response
 *
 * @channel: the channel this survey record reports, may be %NULL for a single
 *	record to report global statistics
 * @filled: bitflag of flags from &enum survey_info_flags
 * @noise: channel noise in dBm. This and all following fields are
 *	optional
 * @time: amount of time in ms the radio was turn on (on the channel)
 * @time_busy: amount of time the primary channel was sensed busy
 * @time_ext_busy: amount of time the extension channel was sensed busy
 * @time_rx: amount of time the radio spent receiving data
 * @time_tx: amount of time the radio spent transmitting data
 * @time_scan: amount of time the radio spent for scanning
 *
 * Used by dump_survey() to report back per-channel survey information.
 *
 * This structure can later be expanded with things like
 * channel duty cycle etc.
 */
struct survey_info {
	struct ieee80211_channel *channel;
	u64 time;
	u64 time_busy;
	u64 time_ext_busy;
	u64 time_rx;
	u64 time_tx;
	u64 time_scan;
	u32 filled;
	s8 noise;
};

#define CFG80211_MAX_WEP_KEYS	4

/**
 * struct cfg80211_crypto_settings - Crypto settings
 * @wpa_versions: indicates which, if any, WPA versions are enabled
 *	(from enum nl80211_wpa_versions)
 * @cipher_group: group key cipher suite (or 0 if unset)
 * @n_ciphers_pairwise: number of AP supported unicast ciphers
 * @ciphers_pairwise: unicast key cipher suites
 * @n_akm_suites: number of AKM suites
 * @akm_suites: AKM suites
 * @control_port: Whether user space controls IEEE 802.1X port, i.e.,
 *	sets/clears %NL80211_STA_FLAG_AUTHORIZED. If true, the driver is
 *	required to assume that the port is unauthorized until authorized by
 *	user space. Otherwise, port is marked authorized by default.
 * @control_port_ethertype: the control port protocol that should be
 *	allowed through even on unauthorized ports
 * @control_port_no_encrypt: TRUE to prevent encryption of control port
 *	protocol frames.
 * @control_port_over_nl80211: TRUE if userspace expects to exchange control
 *	port frames over NL80211 instead of the network interface.
 * @wep_keys: static WEP keys, if not NULL points to an array of
 *	CFG80211_MAX_WEP_KEYS WEP keys
 * @wep_tx_key: key index (0..3) of the default TX static WEP key
 * @psk: PSK (for devices supporting 4-way-handshake offload)
 */
struct cfg80211_crypto_settings {
	u32 wpa_versions;
	u32 cipher_group;
	int n_ciphers_pairwise;
	u32 ciphers_pairwise[NL80211_MAX_NR_CIPHER_SUITES];
	int n_akm_suites;
	u32 akm_suites[NL80211_MAX_NR_AKM_SUITES];
	bool control_port;
	__be16 control_port_ethertype;
	bool control_port_no_encrypt;
	bool control_port_over_nl80211;
	struct key_params *wep_keys;
	int wep_tx_key;
	const u8 *psk;
};

/**
 * struct cfg80211_beacon_data - beacon data
 * @head: head portion of beacon (before TIM IE)
 *	or %NULL if not changed
 * @tail: tail portion of beacon (after TIM IE)
 *	or %NULL if not changed
 * @head_len: length of @head
 * @tail_len: length of @tail
 * @beacon_ies: extra information element(s) to add into Beacon frames or %NULL
 * @beacon_ies_len: length of beacon_ies in octets
 * @proberesp_ies: extra information element(s) to add into Probe Response
 *	frames or %NULL
 * @proberesp_ies_len: length of proberesp_ies in octets
 * @assocresp_ies: extra information element(s) to add into (Re)Association
 *	Response frames or %NULL
 * @assocresp_ies_len: length of assocresp_ies in octets
 * @probe_resp_len: length of probe response template (@probe_resp)
 * @probe_resp: probe response template (AP mode only)
 */
struct cfg80211_beacon_data {
	const u8 *head, *tail;
	const u8 *beacon_ies;
	const u8 *proberesp_ies;
	const u8 *assocresp_ies;
	const u8 *probe_resp;

	size_t head_len, tail_len;
	size_t beacon_ies_len;
	size_t proberesp_ies_len;
	size_t assocresp_ies_len;
	size_t probe_resp_len;
};

struct mac_address {
	u8 addr[ETH_ALEN];
};

/**
 * struct cfg80211_acl_data - Access control list data
 *
 * @acl_policy: ACL policy to be applied on the station's
 *	entry specified by mac_addr
 * @n_acl_entries: Number of MAC address entries passed
 * @mac_addrs: List of MAC addresses of stations to be used for ACL
 */
struct cfg80211_acl_data {
	enum nl80211_acl_policy acl_policy;
	int n_acl_entries;

	/* Keep it last */
	struct mac_address mac_addrs[];
};

/*
 * cfg80211_bitrate_mask - masks for bitrate control
 */
struct cfg80211_bitrate_mask {
	struct {
		u32 legacy;
		u8 ht_mcs[IEEE80211_HT_MCS_MASK_LEN];
		u16 vht_mcs[NL80211_VHT_NSS_MAX];
		enum nl80211_txrate_gi gi;
	} control[NUM_NL80211_BANDS];
};

/**
 * struct cfg80211_ap_settings - AP configuration
 *
 * Used to configure an AP interface.
 *
 * @chandef: defines the channel to use
 * @beacon: beacon data
 * @beacon_interval: beacon interval
 * @dtim_period: DTIM period
 * @ssid: SSID to be used in the BSS (note: may be %NULL if not provided from
 *	user space)
 * @ssid_len: length of @ssid
 * @hidden_ssid: whether to hide the SSID in Beacon/Probe Response frames
 * @crypto: crypto settings
 * @privacy: the BSS uses privacy
 * @auth_type: Authentication type (algorithm)
 * @smps_mode: SMPS mode
 * @inactivity_timeout: time in seconds to determine station's inactivity.
 * @p2p_ctwindow: P2P CT Window
 * @p2p_opp_ps: P2P opportunistic PS
 * @acl: ACL configuration used by the drivers which has support for
 *	MAC address based access control
 * @pbss: If set, start as a PCP instead of AP. Relevant for DMG
 *	networks.
 * @beacon_rate: bitrate to be used for beacons
 * @ht_cap: HT capabilities (or %NULL if HT isn't enabled)
 * @vht_cap: VHT capabilities (or %NULL if VHT isn't enabled)
 * @ht_required: stations must support HT
 * @vht_required: stations must support VHT
 */
struct cfg80211_ap_settings {
	struct cfg80211_chan_def chandef;

	struct cfg80211_beacon_data beacon;

	int beacon_interval, dtim_period;
	const u8 *ssid;
	size_t ssid_len;
	enum nl80211_hidden_ssid hidden_ssid;
	struct cfg80211_crypto_settings crypto;
	bool privacy;
	enum nl80211_auth_type auth_type;
	enum nl80211_smps_mode smps_mode;
	int inactivity_timeout;
	u8 p2p_ctwindow;
	bool p2p_opp_ps;
	const struct cfg80211_acl_data *acl;
	bool pbss;
	struct cfg80211_bitrate_mask beacon_rate;

	const struct ieee80211_ht_cap *ht_cap;
	const struct ieee80211_vht_cap *vht_cap;
	bool ht_required, vht_required;
};

/**
 * struct cfg80211_csa_settings - channel switch settings
 *
 * Used for channel switch
 *
 * @chandef: defines the channel to use after the switch
 * @beacon_csa: beacon data while performing the switch
 * @counter_offsets_beacon: offsets of the counters within the beacon (tail)
 * @counter_offsets_presp: offsets of the counters within the probe response
 * @n_counter_offsets_beacon: number of csa counters the beacon (tail)
 * @n_counter_offsets_presp: number of csa counters in the probe response
 * @beacon_after: beacon data to be used on the new channel
 * @radar_required: whether radar detection is required on the new channel
 * @block_tx: whether transmissions should be blocked while changing
 * @count: number of beacons until switch
 */
struct cfg80211_csa_settings {
	struct cfg80211_chan_def chandef;
	struct cfg80211_beacon_data beacon_csa;
	const u16 *counter_offsets_beacon;
	const u16 *counter_offsets_presp;
	unsigned int n_counter_offsets_beacon;
	unsigned int n_counter_offsets_presp;
	struct cfg80211_beacon_data beacon_after;
	bool radar_required;
	bool block_tx;
	u8 count;
};

#define CFG80211_MAX_NUM_DIFFERENT_CHANNELS 10

/**
 * struct iface_combination_params - input parameters for interface combinations
 *
 * Used to pass interface combination parameters
 *
 * @num_different_channels: the number of different channels we want
 *	to use for verification
 * @radar_detect: a bitmap where each bit corresponds to a channel
 *	width where radar detection is needed, as in the definition of
 *	&struct ieee80211_iface_combination.@radar_detect_widths
 * @iftype_num: array with the number of interfaces of each interface
 *	type.  The index is the interface type as specified in &enum
 *	nl80211_iftype.
 * @new_beacon_int: set this to the beacon interval of a new interface
 *	that's not operating yet, if such is to be checked as part of
 *	the verification
 */
struct iface_combination_params {
	int num_different_channels;
	u8 radar_detect;
	int iftype_num[NUM_NL80211_IFTYPES];
	u32 new_beacon_int;
};

/**
 * enum station_parameters_apply_mask - station parameter values to apply
 * @STATION_PARAM_APPLY_UAPSD: apply new uAPSD parameters (uapsd_queues, max_sp)
 * @STATION_PARAM_APPLY_CAPABILITY: apply new capability
 * @STATION_PARAM_APPLY_PLINK_STATE: apply new plink state
 *
 * Not all station parameters have in-band "no change" signalling,
 * for those that don't these flags will are used.
 */
enum station_parameters_apply_mask {
	STATION_PARAM_APPLY_UAPSD = BIT(0),
	STATION_PARAM_APPLY_CAPABILITY = BIT(1),
	STATION_PARAM_APPLY_PLINK_STATE = BIT(2),
};

/**
 * struct station_parameters - station parameters
 *
 * Used to change and create a new station.
 *
 * @vlan: vlan interface station should belong to
 * @supported_rates: supported rates in IEEE 802.11 format
 *	(or NULL for no change)
 * @supported_rates_len: number of supported rates
 * @sta_flags_mask: station flags that changed
 *	(bitmask of BIT(%NL80211_STA_FLAG_...))
 * @sta_flags_set: station flags values
 *	(bitmask of BIT(%NL80211_STA_FLAG_...))
 * @listen_interval: listen interval or -1 for no change
 * @aid: AID or zero for no change
 * @peer_aid: mesh peer AID or zero for no change
 * @plink_action: plink action to take
 * @plink_state: set the peer link state for a station
 * @ht_capa: HT capabilities of station
 * @vht_capa: VHT capabilities of station
 * @uapsd_queues: bitmap of queues configured for uapsd. same format
 *	as the AC bitmap in the QoS info field
 * @max_sp: max Service Period. same format as the MAX_SP in the
 *	QoS info field (but already shifted down)
 * @sta_modify_mask: bitmap indicating which parameters changed
 *	(for those that don't have a natural "no change" value),
 *	see &enum station_parameters_apply_mask
 * @local_pm: local link-specific mesh power save mode (no change when set
 *	to unknown)
 * @capability: station capability
 * @ext_capab: extended capabilities of the station
 * @ext_capab_len: number of extended capabilities
 * @supported_channels: supported channels in IEEE 802.11 format
 * @supported_channels_len: number of supported channels
 * @supported_oper_classes: supported oper classes in IEEE 802.11 format
 * @supported_oper_classes_len: number of supported operating classes
 * @opmode_notif: operating mode field from Operating Mode Notification
 * @opmode_notif_used: information if operating mode field is used
 * @support_p2p_ps: information if station supports P2P PS mechanism
 * @he_capa: HE capabilities of station
 * @he_capa_len: the length of the HE capabilities
 */
struct station_parameters {
	const u8 *supported_rates;
	struct net_device *vlan;
	u32 sta_flags_mask, sta_flags_set;
	u32 sta_modify_mask;
	int listen_interval;
	u16 aid;
	u16 peer_aid;
	u8 supported_rates_len;
	u8 plink_action;
	u8 plink_state;
	const struct ieee80211_ht_cap *ht_capa;
	const struct ieee80211_vht_cap *vht_capa;
	u8 uapsd_queues;
	u8 max_sp;
	enum nl80211_mesh_power_mode local_pm;
	u16 capability;
	const u8 *ext_capab;
	u8 ext_capab_len;
	const u8 *supported_channels;
	u8 supported_channels_len;
	const u8 *supported_oper_classes;
	u8 supported_oper_classes_len;
	u8 opmode_notif;
	bool opmode_notif_used;
	int support_p2p_ps;
	const struct ieee80211_he_cap_elem *he_capa;
	u8 he_capa_len;
};

/**
 * struct station_del_parameters - station deletion parameters
 *
 * Used to delete a station entry (or all stations).
 *
 * @mac: MAC address of the station to remove or NULL to remove all stations
 * @subtype: Management frame subtype to use for indicating removal
 *	(10 = Disassociation, 12 = Deauthentication)
 * @reason_code: Reason code for the Disassociation/Deauthentication frame
 */
struct station_del_parameters {
	const u8 *mac;
	u8 subtype;
	u16 reason_code;
};

/**
 * enum cfg80211_station_type - the type of station being modified
 * @CFG80211_STA_AP_CLIENT: client of an AP interface
 * @CFG80211_STA_AP_CLIENT_UNASSOC: client of an AP interface that is still
 *	unassociated (update properties for this type of client is permitted)
 * @CFG80211_STA_AP_MLME_CLIENT: client of an AP interface that has
 *	the AP MLME in the device
 * @CFG80211_STA_AP_STA: AP station on managed interface
 * @CFG80211_STA_IBSS: IBSS station
 * @CFG80211_STA_TDLS_PEER_SETUP: TDLS peer on managed interface (dummy entry
 *	while TDLS setup is in progress, it moves out of this state when
 *	being marked authorized; use this only if TDLS with external setup is
 *	supported/used)
 * @CFG80211_STA_TDLS_PEER_ACTIVE: TDLS peer on managed interface (active
 *	entry that is operating, has been marked authorized by userspace)
 * @CFG80211_STA_MESH_PEER_KERNEL: peer on mesh interface (kernel managed)
 * @CFG80211_STA_MESH_PEER_USER: peer on mesh interface (user managed)
 */
enum cfg80211_station_type {
	CFG80211_STA_AP_CLIENT,
	CFG80211_STA_AP_CLIENT_UNASSOC,
	CFG80211_STA_AP_MLME_CLIENT,
	CFG80211_STA_AP_STA,
	CFG80211_STA_IBSS,
	CFG80211_STA_TDLS_PEER_SETUP,
	CFG80211_STA_TDLS_PEER_ACTIVE,
	CFG80211_STA_MESH_PEER_KERNEL,
	CFG80211_STA_MESH_PEER_USER,
};

/**
 * cfg80211_check_station_change - validate parameter changes
 * @wiphy: the wiphy this operates on
 * @params: the new parameters for a station
 * @statype: the type of station being modified
 *
 * Utility function for the @change_station driver method. Call this function
 * with the appropriate station type looking up the station (and checking that
 * it exists). It will verify whether the station change is acceptable, and if
 * not will return an error code. Note that it may modify the parameters for
 * backward compatibility reasons, so don't use them before calling this.
 */
int cfg80211_check_station_change(struct wiphy *wiphy,
				  struct station_parameters *params,
				  enum cfg80211_station_type statype);

/**
 * enum station_info_rate_flags - bitrate info flags
 *
 * Used by the driver to indicate the specific rate transmission
 * type for 802.11n transmissions.
 *
 * @RATE_INFO_FLAGS_MCS: mcs field filled with HT MCS
 * @RATE_INFO_FLAGS_VHT_MCS: mcs field filled with VHT MCS
 * @RATE_INFO_FLAGS_SHORT_GI: 400ns guard interval
 * @RATE_INFO_FLAGS_60G: 60GHz MCS
 * @RATE_INFO_FLAGS_HE_MCS: HE MCS information
 */
enum rate_info_flags {
	RATE_INFO_FLAGS_MCS			= BIT(0),
	RATE_INFO_FLAGS_VHT_MCS			= BIT(1),
	RATE_INFO_FLAGS_SHORT_GI		= BIT(2),
	RATE_INFO_FLAGS_60G			= BIT(3),
	RATE_INFO_FLAGS_HE_MCS			= BIT(4),
};

/**
 * enum rate_info_bw - rate bandwidth information
 *
 * Used by the driver to indicate the rate bandwidth.
 *
 * @RATE_INFO_BW_5: 5 MHz bandwidth
 * @RATE_INFO_BW_10: 10 MHz bandwidth
 * @RATE_INFO_BW_20: 20 MHz bandwidth
 * @RATE_INFO_BW_40: 40 MHz bandwidth
 * @RATE_INFO_BW_80: 80 MHz bandwidth
 * @RATE_INFO_BW_160: 160 MHz bandwidth
 * @RATE_INFO_BW_HE_RU: bandwidth determined by HE RU allocation
 */
enum rate_info_bw {
	RATE_INFO_BW_20 = 0,
	RATE_INFO_BW_5,
	RATE_INFO_BW_10,
	RATE_INFO_BW_40,
	RATE_INFO_BW_80,
	RATE_INFO_BW_160,
	RATE_INFO_BW_HE_RU,
};

/**
 * struct rate_info - bitrate information
 *
 * Information about a receiving or transmitting bitrate
 *
 * @flags: bitflag of flags from &enum rate_info_flags
 * @mcs: mcs index if struct describes an HT/VHT/HE rate
 * @legacy: bitrate in 100kbit/s for 802.11abg
 * @nss: number of streams (VHT & HE only)
 * @bw: bandwidth (from &enum rate_info_bw)
 * @he_gi: HE guard interval (from &enum nl80211_he_gi)
 * @he_dcm: HE DCM value
 * @he_ru_alloc: HE RU allocation (from &enum nl80211_he_ru_alloc,
 *	only valid if bw is %RATE_INFO_BW_HE_RU)
 */
struct rate_info {
	u8 flags;
	u8 mcs;
	u16 legacy;
	u8 nss;
	u8 bw;
	u8 he_gi;
	u8 he_dcm;
	u8 he_ru_alloc;
};

/**
 * enum station_info_rate_flags - bitrate info flags
 *
 * Used by the driver to indicate the specific rate transmission
 * type for 802.11n transmissions.
 *
 * @BSS_PARAM_FLAGS_CTS_PROT: whether CTS protection is enabled
 * @BSS_PARAM_FLAGS_SHORT_PREAMBLE: whether short preamble is enabled
 * @BSS_PARAM_FLAGS_SHORT_SLOT_TIME: whether short slot time is enabled
 */
enum bss_param_flags {
	BSS_PARAM_FLAGS_CTS_PROT	= 1<<0,
	BSS_PARAM_FLAGS_SHORT_PREAMBLE	= 1<<1,
	BSS_PARAM_FLAGS_SHORT_SLOT_TIME	= 1<<2,
};

/**
 * struct sta_bss_parameters - BSS parameters for the attached station
 *
 * Information about the currently associated BSS
 *
 * @flags: bitflag of flags from &enum bss_param_flags
 * @dtim_period: DTIM period for the BSS
 * @beacon_interval: beacon interval
 */
struct sta_bss_parameters {
	u8 flags;
	u8 dtim_period;
	u16 beacon_interval;
};

/**
 * struct cfg80211_txq_stats - TXQ statistics for this TID
 * @filled: bitmap of flags using the bits of &enum nl80211_txq_stats to
 *	indicate the relevant values in this struct are filled
 * @backlog_bytes: total number of bytes currently backlogged
 * @backlog_packets: total number of packets currently backlogged
 * @flows: number of new flows seen
 * @drops: total number of packets dropped
 * @ecn_marks: total number of packets marked with ECN CE
 * @overlimit: number of drops due to queue space overflow
 * @overmemory: number of drops due to memory limit overflow
 * @collisions: number of hash collisions
 * @tx_bytes: total number of bytes dequeued
 * @tx_packets: total number of packets dequeued
 * @max_flows: maximum number of flows supported
 */
struct cfg80211_txq_stats {
	u32 filled;
	u32 backlog_bytes;
	u32 backlog_packets;
	u32 flows;
	u32 drops;
	u32 ecn_marks;
	u32 overlimit;
	u32 overmemory;
	u32 collisions;
	u32 tx_bytes;
	u32 tx_packets;
	u32 max_flows;
};

/**
 * struct cfg80211_tid_stats - per-TID statistics
 * @filled: bitmap of flags using the bits of &enum nl80211_tid_stats to
 *	indicate the relevant values in this struct are filled
 * @rx_msdu: number of received MSDUs
 * @tx_msdu: number of (attempted) transmitted MSDUs
 * @tx_msdu_retries: number of retries (not counting the first) for
 *	transmitted MSDUs
 * @tx_msdu_failed: number of failed transmitted MSDUs
 * @txq_stats: TXQ statistics
 */
struct cfg80211_tid_stats {
	u32 filled;
	u64 rx_msdu;
	u64 tx_msdu;
	u64 tx_msdu_retries;
	u64 tx_msdu_failed;
	struct cfg80211_txq_stats txq_stats;
};

#define IEEE80211_MAX_CHAINS	4

/**
 * struct station_info - station information
 *
 * Station information filled by driver for get_station() and dump_station.
 *
 * @filled: bitflag of flags using the bits of &enum nl80211_sta_info to
 *	indicate the relevant values in this struct for them
 * @connected_time: time(in secs) since a station is last connected
 * @inactive_time: time since last station activity (tx/rx) in milliseconds
 * @rx_bytes: bytes (size of MPDUs) received from this station
 * @tx_bytes: bytes (size of MPDUs) transmitted to this station
 * @llid: mesh local link id
 * @plid: mesh peer link id
 * @plink_state: mesh peer link state
 * @signal: The signal strength, type depends on the wiphy's signal_type.
 *	For CFG80211_SIGNAL_TYPE_MBM, value is expressed in _dBm_.
 * @signal_avg: Average signal strength, type depends on the wiphy's signal_type.
 *	For CFG80211_SIGNAL_TYPE_MBM, value is expressed in _dBm_.
 * @chains: bitmask for filled values in @chain_signal, @chain_signal_avg
 * @chain_signal: per-chain signal strength of last received packet in dBm
 * @chain_signal_avg: per-chain signal strength average in dBm
 * @txrate: current unicast bitrate from this station
 * @rxrate: current unicast bitrate to this station
 * @rx_packets: packets (MSDUs & MMPDUs) received from this station
 * @tx_packets: packets (MSDUs & MMPDUs) transmitted to this station
 * @tx_retries: cumulative retry counts (MPDUs)
 * @tx_failed: number of failed transmissions (MPDUs) (retries exceeded, no ACK)
 * @rx_dropped_misc:  Dropped for un-specified reason.
 * @bss_param: current BSS parameters
 * @generation: generation number for nl80211 dumps.
 *	This number should increase every time the list of stations
 *	changes, i.e. when a station is added or removed, so that
 *	userspace can tell whether it got a consistent snapshot.
 * @assoc_req_ies: IEs from (Re)Association Request.
 *	This is used only when in AP mode with drivers that do not use
 *	user space MLME/SME implementation. The information is provided for
 *	the cfg80211_new_sta() calls to notify user space of the IEs.
 * @assoc_req_ies_len: Length of assoc_req_ies buffer in octets.
 * @sta_flags: station flags mask & values
 * @beacon_loss_count: Number of times beacon loss event has triggered.
 * @t_offset: Time offset of the station relative to this host.
 * @local_pm: local mesh STA power save mode
 * @peer_pm: peer mesh STA power save mode
 * @nonpeer_pm: non-peer mesh STA power save mode
 * @expected_throughput: expected throughput in kbps (including 802.11 headers)
 *	towards this station.
 * @rx_beacon: number of beacons received from this peer
 * @rx_beacon_signal_avg: signal strength average (in dBm) for beacons received
 *	from this peer
 * @rx_duration: aggregate PPDU duration(usecs) for all the frames from a peer
 * @pertid: per-TID statistics, see &struct cfg80211_tid_stats, using the last
 *	(IEEE80211_NUM_TIDS) index for MSDUs not encapsulated in QoS-MPDUs.
 *	Note that this doesn't use the @filled bit, but is used if non-NULL.
 * @ack_signal: signal strength (in dBm) of the last ACK frame.
 * @avg_ack_signal: average rssi value of ack packet for the no of msdu's has
 *	been sent.
 */
struct station_info {
	u64 filled;
	u32 connected_time;
	u32 inactive_time;
	u64 rx_bytes;
	u64 tx_bytes;
	u16 llid;
	u16 plid;
	u8 plink_state;
	s8 signal;
	s8 signal_avg;

	u8 chains;
	s8 chain_signal[IEEE80211_MAX_CHAINS];
	s8 chain_signal_avg[IEEE80211_MAX_CHAINS];

	struct rate_info txrate;
	struct rate_info rxrate;
	u32 rx_packets;
	u32 tx_packets;
	u32 tx_retries;
	u32 tx_failed;
	u32 rx_dropped_misc;
	struct sta_bss_parameters bss_param;
	struct nl80211_sta_flag_update sta_flags;

	int generation;

	const u8 *assoc_req_ies;
	size_t assoc_req_ies_len;

	u32 beacon_loss_count;
	s64 t_offset;
	enum nl80211_mesh_power_mode local_pm;
	enum nl80211_mesh_power_mode peer_pm;
	enum nl80211_mesh_power_mode nonpeer_pm;

	u32 expected_throughput;

	u64 rx_beacon;
	u64 rx_duration;
	u8 rx_beacon_signal_avg;
	struct cfg80211_tid_stats *pertid;
	s8 ack_signal;
	s8 avg_ack_signal;
};

#if IS_ENABLED(CONFIG_CFG80211)
/**
 * cfg80211_get_station - retrieve information about a given station
 * @dev: the device where the station is supposed to be connected to
 * @mac_addr: the mac address of the station of interest
 * @sinfo: pointer to the structure to fill with the information
 *
 * Returns 0 on success and sinfo is filled with the available information
 * otherwise returns a negative error code and the content of sinfo has to be
 * considered undefined.
 */
int cfg80211_get_station(struct net_device *dev, const u8 *mac_addr,
			 struct station_info *sinfo);
#else
static inline int cfg80211_get_station(struct net_device *dev,
				       const u8 *mac_addr,
				       struct station_info *sinfo)
{
	return -ENOENT;
}
#endif

/**
 * enum monitor_flags - monitor flags
 *
 * Monitor interface configuration flags. Note that these must be the bits
 * according to the nl80211 flags.
 *
 * @MONITOR_FLAG_CHANGED: set if the flags were changed
 * @MONITOR_FLAG_FCSFAIL: pass frames with bad FCS
 * @MONITOR_FLAG_PLCPFAIL: pass frames with bad PLCP
 * @MONITOR_FLAG_CONTROL: pass control frames
 * @MONITOR_FLAG_OTHER_BSS: disable BSSID filtering
 * @MONITOR_FLAG_COOK_FRAMES: report frames after processing
 * @MONITOR_FLAG_ACTIVE: active monitor, ACKs frames on its MAC address
 */
enum monitor_flags {
	MONITOR_FLAG_CHANGED		= 1<<__NL80211_MNTR_FLAG_INVALID,
	MONITOR_FLAG_FCSFAIL		= 1<<NL80211_MNTR_FLAG_FCSFAIL,
	MONITOR_FLAG_PLCPFAIL		= 1<<NL80211_MNTR_FLAG_PLCPFAIL,
	MONITOR_FLAG_CONTROL		= 1<<NL80211_MNTR_FLAG_CONTROL,
	MONITOR_FLAG_OTHER_BSS		= 1<<NL80211_MNTR_FLAG_OTHER_BSS,
	MONITOR_FLAG_COOK_FRAMES	= 1<<NL80211_MNTR_FLAG_COOK_FRAMES,
	MONITOR_FLAG_ACTIVE		= 1<<NL80211_MNTR_FLAG_ACTIVE,
};

/**
 * enum mpath_info_flags -  mesh path information flags
 *
 * Used by the driver to indicate which info in &struct mpath_info it has filled
 * in during get_station() or dump_station().
 *
 * @MPATH_INFO_FRAME_QLEN: @frame_qlen filled
 * @MPATH_INFO_SN: @sn filled
 * @MPATH_INFO_METRIC: @metric filled
 * @MPATH_INFO_EXPTIME: @exptime filled
 * @MPATH_INFO_DISCOVERY_TIMEOUT: @discovery_timeout filled
 * @MPATH_INFO_DISCOVERY_RETRIES: @discovery_retries filled
 * @MPATH_INFO_FLAGS: @flags filled
 */
enum mpath_info_flags {
	MPATH_INFO_FRAME_QLEN		= BIT(0),
	MPATH_INFO_SN			= BIT(1),
	MPATH_INFO_METRIC		= BIT(2),
	MPATH_INFO_EXPTIME		= BIT(3),
	MPATH_INFO_DISCOVERY_TIMEOUT	= BIT(4),
	MPATH_INFO_DISCOVERY_RETRIES	= BIT(5),
	MPATH_INFO_FLAGS		= BIT(6),
};

/**
 * struct mpath_info - mesh path information
 *
 * Mesh path information filled by driver for get_mpath() and dump_mpath().
 *
 * @filled: bitfield of flags from &enum mpath_info_flags
 * @frame_qlen: number of queued frames for this destination
 * @sn: target sequence number
 * @metric: metric (cost) of this mesh path
 * @exptime: expiration time for the mesh path from now, in msecs
 * @flags: mesh path flags
 * @discovery_timeout: total mesh path discovery timeout, in msecs
 * @discovery_retries: mesh path discovery retries
 * @generation: generation number for nl80211 dumps.
 *	This number should increase every time the list of mesh paths
 *	changes, i.e. when a station is added or removed, so that
 *	userspace can tell whether it got a consistent snapshot.
 */
struct mpath_info {
	u32 filled;
	u32 frame_qlen;
	u32 sn;
	u32 metric;
	u32 exptime;
	u32 discovery_timeout;
	u8 discovery_retries;
	u8 flags;

	int generation;
};

/**
 * struct bss_parameters - BSS parameters
 *
 * Used to change BSS parameters (mainly for AP mode).
 *
 * @use_cts_prot: Whether to use CTS protection
 *	(0 = no, 1 = yes, -1 = do not change)
 * @use_short_preamble: Whether the use of short preambles is allowed
 *	(0 = no, 1 = yes, -1 = do not change)
 * @use_short_slot_time: Whether the use of short slot time is allowed
 *	(0 = no, 1 = yes, -1 = do not change)
 * @basic_rates: basic rates in IEEE 802.11 format
 *	(or NULL for no change)
 * @basic_rates_len: number of basic rates
 * @ap_isolate: do not forward packets between connected stations
 * @ht_opmode: HT Operation mode
 * 	(u16 = opmode, -1 = do not change)
 * @p2p_ctwindow: P2P CT Window (-1 = no change)
 * @p2p_opp_ps: P2P opportunistic PS (-1 = no change)
 */
struct bss_parameters {
	int use_cts_prot;
	int use_short_preamble;
	int use_short_slot_time;
	const u8 *basic_rates;
	u8 basic_rates_len;
	int ap_isolate;
	int ht_opmode;
	s8 p2p_ctwindow, p2p_opp_ps;
};

/**
 * struct mesh_config - 802.11s mesh configuration
 *
 * These parameters can be changed while the mesh is active.
 *
 * @dot11MeshRetryTimeout: the initial retry timeout in millisecond units used
 *	by the Mesh Peering Open message
 * @dot11MeshConfirmTimeout: the initial retry timeout in millisecond units
 *	used by the Mesh Peering Open message
 * @dot11MeshHoldingTimeout: the confirm timeout in millisecond units used by
 *	the mesh peering management to close a mesh peering
 * @dot11MeshMaxPeerLinks: the maximum number of peer links allowed on this
 *	mesh interface
 * @dot11MeshMaxRetries: the maximum number of peer link open retries that can
 *	be sent to establish a new peer link instance in a mesh
 * @dot11MeshTTL: the value of TTL field set at a source mesh STA
 * @element_ttl: the value of TTL field set at a mesh STA for path selection
 *	elements
 * @auto_open_plinks: whether we should automatically open peer links when we
 *	detect compatible mesh peers
 * @dot11MeshNbrOffsetMaxNeighbor: the maximum number of neighbors to
 *	synchronize to for 11s default synchronization method
 * @dot11MeshHWMPmaxPREQretries: the number of action frames containing a PREQ
 *	that an originator mesh STA can send to a particular path target
 * @path_refresh_time: how frequently to refresh mesh paths in milliseconds
 * @min_discovery_timeout: the minimum length of time to wait until giving up on
 *	a path discovery in milliseconds
 * @dot11MeshHWMPactivePathTimeout: the time (in TUs) for which mesh STAs
 *	receiving a PREQ shall consider the forwarding information from the
 *	root to be valid. (TU = time unit)
 * @dot11MeshHWMPpreqMinInterval: the minimum interval of time (in TUs) during
 *	which a mesh STA can send only one action frame containing a PREQ
 *	element
 * @dot11MeshHWMPperrMinInterval: the minimum interval of time (in TUs) during
 *	which a mesh STA can send only one Action frame containing a PERR
 *	element
 * @dot11MeshHWMPnetDiameterTraversalTime: the interval of time (in TUs) that
 *	it takes for an HWMP information element to propagate across the mesh
 * @dot11MeshHWMPRootMode: the configuration of a mesh STA as root mesh STA
 * @dot11MeshHWMPRannInterval: the interval of time (in TUs) between root
 *	announcements are transmitted
 * @dot11MeshGateAnnouncementProtocol: whether to advertise that this mesh
 *	station has access to a broader network beyond the MBSS. (This is
 *	missnamed in draft 12.0: dot11MeshGateAnnouncementProtocol set to true
 *	only means that the station will announce others it's a mesh gate, but
 *	not necessarily using the gate announcement protocol. Still keeping the
 *	same nomenclature to be in sync with the spec)
 * @dot11MeshForwarding: whether the Mesh STA is forwarding or non-forwarding
 *	entity (default is TRUE - forwarding entity)
 * @rssi_threshold: the threshold for average signal strength of candidate
 *	station to establish a peer link
 * @ht_opmode: mesh HT protection mode
 *
 * @dot11MeshHWMPactivePathToRootTimeout: The time (in TUs) for which mesh STAs
 *	receiving a proactive PREQ shall consider the forwarding information to
 *	the root mesh STA to be valid.
 *
 * @dot11MeshHWMProotInterval: The interval of time (in TUs) between proactive
 *	PREQs are transmitted.
 * @dot11MeshHWMPconfirmationInterval: The minimum interval of time (in TUs)
 *	during which a mesh STA can send only one Action frame containing
 *	a PREQ element for root path confirmation.
 * @power_mode: The default mesh power save mode which will be the initial
 *	setting for new peer links.
 * @dot11MeshAwakeWindowDuration: The duration in TUs the STA will remain awake
 *	after transmitting its beacon.
 * @plink_timeout: If no tx activity is seen from a STA we've established
 *	peering with for longer than this time (in seconds), then remove it
 *	from the STA's list of peers.  Default is 30 minutes.
 */
struct mesh_config {
	u16 dot11MeshRetryTimeout;
	u16 dot11MeshConfirmTimeout;
	u16 dot11MeshHoldingTimeout;
	u16 dot11MeshMaxPeerLinks;
	u8 dot11MeshMaxRetries;
	u8 dot11MeshTTL;
	u8 element_ttl;
	bool auto_open_plinks;
	u32 dot11MeshNbrOffsetMaxNeighbor;
	u8 dot11MeshHWMPmaxPREQretries;
	u32 path_refresh_time;
	u16 min_discovery_timeout;
	u32 dot11MeshHWMPactivePathTimeout;
	u16 dot11MeshHWMPpreqMinInterval;
	u16 dot11MeshHWMPperrMinInterval;
	u16 dot11MeshHWMPnetDiameterTraversalTime;
	u8 dot11MeshHWMPRootMode;
	u16 dot11MeshHWMPRannInterval;
	bool dot11MeshGateAnnouncementProtocol;
	bool dot11MeshForwarding;
	s32 rssi_threshold;
	u16 ht_opmode;
	u32 dot11MeshHWMPactivePathToRootTimeout;
	u16 dot11MeshHWMProotInterval;
	u16 dot11MeshHWMPconfirmationInterval;
	enum nl80211_mesh_power_mode power_mode;
	u16 dot11MeshAwakeWindowDuration;
	u32 plink_timeout;
};

/**
 * struct mesh_setup - 802.11s mesh setup configuration
 * @chandef: defines the channel to use
 * @mesh_id: the mesh ID
 * @mesh_id_len: length of the mesh ID, at least 1 and at most 32 bytes
 * @sync_method: which synchronization method to use
 * @path_sel_proto: which path selection protocol to use
 * @path_metric: which metric to use
 * @auth_id: which authentication method this mesh is using
 * @ie: vendor information elements (optional)
 * @ie_len: length of vendor information elements
 * @is_authenticated: this mesh requires authentication
 * @is_secure: this mesh uses security
 * @user_mpm: userspace handles all MPM functions
 * @dtim_period: DTIM period to use
 * @beacon_interval: beacon interval to use
 * @mcast_rate: multicat rate for Mesh Node [6Mbps is the default for 802.11a]
 * @basic_rates: basic rates to use when creating the mesh
 * @beacon_rate: bitrate to be used for beacons
 * @userspace_handles_dfs: whether user space controls DFS operation, i.e.
 *	changes the channel when a radar is detected. This is required
 *	to operate on DFS channels.
 * @control_port_over_nl80211: TRUE if userspace expects to exchange control
 *	port frames over NL80211 instead of the network interface.
 *
 * These parameters are fixed when the mesh is created.
 */
struct mesh_setup {
	struct cfg80211_chan_def chandef;
	const u8 *mesh_id;
	u8 mesh_id_len;
	u8 sync_method;
	u8 path_sel_proto;
	u8 path_metric;
	u8 auth_id;
	const u8 *ie;
	u8 ie_len;
	bool is_authenticated;
	bool is_secure;
	bool user_mpm;
	u8 dtim_period;
	u16 beacon_interval;
	int mcast_rate[NUM_NL80211_BANDS];
	u32 basic_rates;
	struct cfg80211_bitrate_mask beacon_rate;
	bool userspace_handles_dfs;
	bool control_port_over_nl80211;
};

/**
 * struct ocb_setup - 802.11p OCB mode setup configuration
 * @chandef: defines the channel to use
 *
 * These parameters are fixed when connecting to the network
 */
struct ocb_setup {
	struct cfg80211_chan_def chandef;
};

/**
 * struct ieee80211_txq_params - TX queue parameters
 * @ac: AC identifier
 * @txop: Maximum burst time in units of 32 usecs, 0 meaning disabled
 * @cwmin: Minimum contention window [a value of the form 2^n-1 in the range
 *	1..32767]
 * @cwmax: Maximum contention window [a value of the form 2^n-1 in the range
 *	1..32767]
 * @aifs: Arbitration interframe space [0..255]
 */
struct ieee80211_txq_params {
	enum nl80211_ac ac;
	u16 txop;
	u16 cwmin;
	u16 cwmax;
	u8 aifs;
};

/**
 * DOC: Scanning and BSS list handling
 *
 * The scanning process itself is fairly simple, but cfg80211 offers quite
 * a bit of helper functionality. To start a scan, the scan operation will
 * be invoked with a scan definition. This scan definition contains the
 * channels to scan, and the SSIDs to send probe requests for (including the
 * wildcard, if desired). A passive scan is indicated by having no SSIDs to
 * probe. Additionally, a scan request may contain extra information elements
 * that should be added to the probe request. The IEs are guaranteed to be
 * well-formed, and will not exceed the maximum length the driver advertised
 * in the wiphy structure.
 *
 * When scanning finds a BSS, cfg80211 needs to be notified of that, because
 * it is responsible for maintaining the BSS list; the driver should not
 * maintain a list itself. For this notification, various functions exist.
 *
 * Since drivers do not maintain a BSS list, there are also a number of
 * functions to search for a BSS and obtain information about it from the
 * BSS structure cfg80211 maintains. The BSS list is also made available
 * to userspace.
 */

/**
 * struct cfg80211_ssid - SSID description
 * @ssid: the SSID
 * @ssid_len: length of the ssid
 */
struct cfg80211_ssid {
	u8 ssid[IEEE80211_MAX_SSID_LEN];
	u8 ssid_len;
};

/**
 * struct cfg80211_scan_info - information about completed scan
 * @scan_start_tsf: scan start time in terms of the TSF of the BSS that the
 *	wireless device that requested the scan is connected to. If this
 *	information is not available, this field is left zero.
 * @tsf_bssid: the BSSID according to which %scan_start_tsf is set.
 * @aborted: set to true if the scan was aborted for any reason,
 *	userspace will be notified of that
 */
struct cfg80211_scan_info {
	u64 scan_start_tsf;
	u8 tsf_bssid[ETH_ALEN] __aligned(2);
	bool aborted;
};

/**
 * struct cfg80211_scan_request - scan request description
 *
 * @ssids: SSIDs to scan for (active scan only)
 * @n_ssids: number of SSIDs
 * @channels: channels to scan on.
 * @n_channels: total number of channels to scan
 * @scan_width: channel width for scanning
 * @ie: optional information element(s) to add into Probe Request or %NULL
 * @ie_len: length of ie in octets
 * @duration: how long to listen on each channel, in TUs. If
 *	%duration_mandatory is not set, this is the maximum dwell time and
 *	the actual dwell time may be shorter.
 * @duration_mandatory: if set, the scan duration must be as specified by the
 *	%duration field.
 * @flags: bit field of flags controlling operation
 * @rates: bitmap of rates to advertise for each band
 * @wiphy: the wiphy this was for
 * @scan_start: time (in jiffies) when the scan started
 * @wdev: the wireless device to scan for
 * @info: (internal) information about completed scan
 * @notified: (internal) scan request was notified as done or aborted
 * @no_cck: used to send probe requests at non CCK rate in 2GHz band
 * @mac_addr: MAC address used with randomisation
 * @mac_addr_mask: MAC address mask used with randomisation, bits that
 *	are 0 in the mask should be randomised, bits that are 1 should
 *	be taken from the @mac_addr
 * @bssid: BSSID to scan for (most commonly, the wildcard BSSID)
 */
struct cfg80211_scan_request {
	struct cfg80211_ssid *ssids;
	int n_ssids;
	u32 n_channels;
	enum nl80211_bss_scan_width scan_width;
	const u8 *ie;
	size_t ie_len;
	u16 duration;
	bool duration_mandatory;
	u32 flags;

	u32 rates[NUM_NL80211_BANDS];

	struct wireless_dev *wdev;

	u8 mac_addr[ETH_ALEN] __aligned(2);
	u8 mac_addr_mask[ETH_ALEN] __aligned(2);
	u8 bssid[ETH_ALEN] __aligned(2);

	/* internal */
	struct wiphy *wiphy;
	unsigned long scan_start;
	struct cfg80211_scan_info info;
	bool notified;
	bool no_cck;

	/* keep last */
	struct ieee80211_channel *channels[0];
};

static inline void get_random_mask_addr(u8 *buf, const u8 *addr, const u8 *mask)
{
	int i;

	get_random_bytes(buf, ETH_ALEN);
	for (i = 0; i < ETH_ALEN; i++) {
		buf[i] &= ~mask[i];
		buf[i] |= addr[i] & mask[i];
	}
}

/**
 * struct cfg80211_match_set - sets of attributes to match
 *
 * @ssid: SSID to be matched; may be zero-length in case of BSSID match
 *	or no match (RSSI only)
 * @bssid: BSSID to be matched; may be all-zero BSSID in case of SSID match
 *	or no match (RSSI only)
 * @rssi_thold: don't report scan results below this threshold (in s32 dBm)
 */
struct cfg80211_match_set {
	struct cfg80211_ssid ssid;
	u8 bssid[ETH_ALEN];
	s32 rssi_thold;
};

/**
 * struct cfg80211_sched_scan_plan - scan plan for scheduled scan
 *
 * @interval: interval between scheduled scan iterations. In seconds.
 * @iterations: number of scan iterations in this scan plan. Zero means
 *	infinite loop.
 *	The last scan plan will always have this parameter set to zero,
 *	all other scan plans will have a finite number of iterations.
 */
struct cfg80211_sched_scan_plan {
	u32 interval;
	u32 iterations;
};

/**
 * struct cfg80211_bss_select_adjust - BSS selection with RSSI adjustment.
 *
 * @band: band of BSS which should match for RSSI level adjustment.
 * @delta: value of RSSI level adjustment.
 */
struct cfg80211_bss_select_adjust {
	enum nl80211_band band;
	s8 delta;
};

/**
 * struct cfg80211_sched_scan_request - scheduled scan request description
 *
 * @reqid: identifies this request.
 * @ssids: SSIDs to scan for (passed in the probe_reqs in active scans)
 * @n_ssids: number of SSIDs
 * @n_channels: total number of channels to scan
 * @scan_width: channel width for scanning
 * @ie: optional information element(s) to add into Probe Request or %NULL
 * @ie_len: length of ie in octets
 * @flags: bit field of flags controlling operation
 * @match_sets: sets of parameters to be matched for a scan result
 * 	entry to be considered valid and to be passed to the host
 * 	(others are filtered out).
 *	If ommited, all results are passed.
 * @n_match_sets: number of match sets
 * @report_results: indicates that results were reported for this request
 * @wiphy: the wiphy this was for
 * @dev: the interface
 * @scan_start: start time of the scheduled scan
 * @channels: channels to scan
 * @min_rssi_thold: for drivers only supporting a single threshold, this
 *	contains the minimum over all matchsets
 * @mac_addr: MAC address used with randomisation
 * @mac_addr_mask: MAC address mask used with randomisation, bits that
 *	are 0 in the mask should be randomised, bits that are 1 should
 *	be taken from the @mac_addr
 * @scan_plans: scan plans to be executed in this scheduled scan. Lowest
 *	index must be executed first.
 * @n_scan_plans: number of scan plans, at least 1.
 * @rcu_head: RCU callback used to free the struct
 * @owner_nlportid: netlink portid of owner (if this should is a request
 *	owned by a particular socket)
 * @nl_owner_dead: netlink owner socket was closed - this request be freed
 * @list: for keeping list of requests.
 * @delay: delay in seconds to use before starting the first scan
 *	cycle.  The driver may ignore this parameter and start
 *	immediately (or at any other time), if this feature is not
 *	supported.
 * @relative_rssi_set: Indicates whether @relative_rssi is set or not.
 * @relative_rssi: Relative RSSI threshold in dB to restrict scan result
 *	reporting in connected state to cases where a matching BSS is determined
 *	to have better or slightly worse RSSI than the current connected BSS.
 *	The relative RSSI threshold values are ignored in disconnected state.
 * @rssi_adjust: delta dB of RSSI preference to be given to the BSSs that belong
 *	to the specified band while deciding whether a better BSS is reported
 *	using @relative_rssi. If delta is a negative number, the BSSs that
 *	belong to the specified band will be penalized by delta dB in relative
 *	comparisions.
 */
struct cfg80211_sched_scan_request {
	u64 reqid;
	struct cfg80211_ssid *ssids;
	int n_ssids;
	u32 n_channels;
	enum nl80211_bss_scan_width scan_width;
	const u8 *ie;
	size_t ie_len;
	u32 flags;
	struct cfg80211_match_set *match_sets;
	int n_match_sets;
	s32 min_rssi_thold;
	u32 delay;
	struct cfg80211_sched_scan_plan *scan_plans;
	int n_scan_plans;

	u8 mac_addr[ETH_ALEN] __aligned(2);
	u8 mac_addr_mask[ETH_ALEN] __aligned(2);

	bool relative_rssi_set;
	s8 relative_rssi;
	struct cfg80211_bss_select_adjust rssi_adjust;

	/* internal */
	struct wiphy *wiphy;
	struct net_device *dev;
	unsigned long scan_start;
	bool report_results;
	struct rcu_head rcu_head;
	u32 owner_nlportid;
	bool nl_owner_dead;
	struct list_head list;

	/* keep last */
	struct ieee80211_channel *channels[0];
};

/**
 * enum cfg80211_signal_type - signal type
 *
 * @CFG80211_SIGNAL_TYPE_NONE: no signal strength information available
 * @CFG80211_SIGNAL_TYPE_MBM: signal strength in mBm (100*dBm)
 * @CFG80211_SIGNAL_TYPE_UNSPEC: signal strength, increasing from 0 through 100
 */
enum cfg80211_signal_type {
	CFG80211_SIGNAL_TYPE_NONE,
	CFG80211_SIGNAL_TYPE_MBM,
	CFG80211_SIGNAL_TYPE_UNSPEC,
};

/**
 * struct cfg80211_inform_bss - BSS inform data
 * @chan: channel the frame was received on
 * @scan_width: scan width that was used
 * @signal: signal strength value, according to the wiphy's
 *	signal type
 * @boottime_ns: timestamp (CLOCK_BOOTTIME) when the information was
 *	received; should match the time when the frame was actually
 *	received by the device (not just by the host, in case it was
 *	buffered on the device) and be accurate to about 10ms.
 *	If the frame isn't buffered, just passing the return value of
 *	ktime_get_boot_ns() is likely appropriate.
 * @parent_tsf: the time at the start of reception of the first octet of the
 *	timestamp field of the frame. The time is the TSF of the BSS specified
 *	by %parent_bssid.
 * @parent_bssid: the BSS according to which %parent_tsf is set. This is set to
 *	the BSS that requested the scan in which the beacon/probe was received.
 * @chains: bitmask for filled values in @chain_signal.
 * @chain_signal: per-chain signal strength of last received BSS in dBm.
 */
struct cfg80211_inform_bss {
	struct ieee80211_channel *chan;
	enum nl80211_bss_scan_width scan_width;
	s32 signal;
	u64 boottime_ns;
	u64 parent_tsf;
	u8 parent_bssid[ETH_ALEN] __aligned(2);
	u8 chains;
	s8 chain_signal[IEEE80211_MAX_CHAINS];
};

/**
 * struct cfg80211_bss_ies - BSS entry IE data
 * @tsf: TSF contained in the frame that carried these IEs
 * @rcu_head: internal use, for freeing
 * @len: length of the IEs
 * @from_beacon: these IEs are known to come from a beacon
 * @data: IE data
 */
struct cfg80211_bss_ies {
	u64 tsf;
	struct rcu_head rcu_head;
	int len;
	bool from_beacon;
	u8 data[];
};

/**
 * struct cfg80211_bss - BSS description
 *
 * This structure describes a BSS (which may also be a mesh network)
 * for use in scan results and similar.
 *
 * @channel: channel this BSS is on
 * @scan_width: width of the control channel
 * @bssid: BSSID of the BSS
 * @beacon_interval: the beacon interval as from the frame
 * @capability: the capability field in host byte order
 * @ies: the information elements (Note that there is no guarantee that these
 *	are well-formed!); this is a pointer to either the beacon_ies or
 *	proberesp_ies depending on whether Probe Response frame has been
 *	received. It is always non-%NULL.
 * @beacon_ies: the information elements from the last Beacon frame
 *	(implementation note: if @hidden_beacon_bss is set this struct doesn't
 *	own the beacon_ies, but they're just pointers to the ones from the
 *	@hidden_beacon_bss struct)
 * @proberesp_ies: the information elements from the last Probe Response frame
 * @hidden_beacon_bss: in case this BSS struct represents a probe response from
 *	a BSS that hides the SSID in its beacon, this points to the BSS struct
 *	that holds the beacon data. @beacon_ies is still valid, of course, and
 *	points to the same data as hidden_beacon_bss->beacon_ies in that case.
 * @signal: signal strength value (type depends on the wiphy's signal_type)
 * @chains: bitmask for filled values in @chain_signal.
 * @chain_signal: per-chain signal strength of last received BSS in dBm.
 * @priv: private area for driver use, has at least wiphy->bss_priv_size bytes
 */
struct cfg80211_bss {
	struct ieee80211_channel *channel;
	enum nl80211_bss_scan_width scan_width;

	const struct cfg80211_bss_ies __rcu *ies;
	const struct cfg80211_bss_ies __rcu *beacon_ies;
	const struct cfg80211_bss_ies __rcu *proberesp_ies;

	struct cfg80211_bss *hidden_beacon_bss;

	s32 signal;

	u16 beacon_interval;
	u16 capability;

	u8 bssid[ETH_ALEN];
	u8 chains;
	s8 chain_signal[IEEE80211_MAX_CHAINS];

	u8 priv[0] __aligned(sizeof(void *));
};

/**
 * ieee80211_bss_get_ie - find IE with given ID
 * @bss: the bss to search
 * @ie: the IE ID
 *
 * Note that the return value is an RCU-protected pointer, so
 * rcu_read_lock() must be held when calling this function.
 * Return: %NULL if not found.
 */
const u8 *ieee80211_bss_get_ie(struct cfg80211_bss *bss, u8 ie);


/**
 * struct cfg80211_auth_request - Authentication request data
 *
 * This structure provides information needed to complete IEEE 802.11
 * authentication.
 *
 * @bss: The BSS to authenticate with, the callee must obtain a reference
 *	to it if it needs to keep it.
 * @auth_type: Authentication type (algorithm)
 * @ie: Extra IEs to add to Authentication frame or %NULL
 * @ie_len: Length of ie buffer in octets
 * @key_len: length of WEP key for shared key authentication
 * @key_idx: index of WEP key for shared key authentication
 * @key: WEP key for shared key authentication
 * @auth_data: Fields and elements in Authentication frames. This contains
 *	the authentication frame body (non-IE and IE data), excluding the
 *	Authentication algorithm number, i.e., starting at the Authentication
 *	transaction sequence number field.
 * @auth_data_len: Length of auth_data buffer in octets
 */
struct cfg80211_auth_request {
	struct cfg80211_bss *bss;
	const u8 *ie;
	size_t ie_len;
	enum nl80211_auth_type auth_type;
	const u8 *key;
	u8 key_len, key_idx;
	const u8 *auth_data;
	size_t auth_data_len;
};

/**
 * enum cfg80211_assoc_req_flags - Over-ride default behaviour in association.
 *
 * @ASSOC_REQ_DISABLE_HT:  Disable HT (802.11n)
 * @ASSOC_REQ_DISABLE_VHT:  Disable VHT
 * @ASSOC_REQ_USE_RRM: Declare RRM capability in this association
 * @CONNECT_REQ_EXTERNAL_AUTH_SUPPORT: User space indicates external
 *	authentication capability. Drivers can offload authentication to
 *	userspace if this flag is set. Only applicable for cfg80211_connect()
 *	request (connect callback).
 */
enum cfg80211_assoc_req_flags {
	ASSOC_REQ_DISABLE_HT			= BIT(0),
	ASSOC_REQ_DISABLE_VHT			= BIT(1),
	ASSOC_REQ_USE_RRM			= BIT(2),
	CONNECT_REQ_EXTERNAL_AUTH_SUPPORT	= BIT(3),
};

/**
 * struct cfg80211_assoc_request - (Re)Association request data
 *
 * This structure provides information needed to complete IEEE 802.11
 * (re)association.
 * @bss: The BSS to associate with. If the call is successful the driver is
 *	given a reference that it must give back to cfg80211_send_rx_assoc()
 *	or to cfg80211_assoc_timeout(). To ensure proper refcounting, new
 *	association requests while already associating must be rejected.
 * @ie: Extra IEs to add to (Re)Association Request frame or %NULL
 * @ie_len: Length of ie buffer in octets
 * @use_mfp: Use management frame protection (IEEE 802.11w) in this association
 * @crypto: crypto settings
 * @prev_bssid: previous BSSID, if not %NULL use reassociate frame. This is used
 *	to indicate a request to reassociate within the ESS instead of a request
 *	do the initial association with the ESS. When included, this is set to
 *	the BSSID of the current association, i.e., to the value that is
 *	included in the Current AP address field of the Reassociation Request
 *	frame.
 * @flags:  See &enum cfg80211_assoc_req_flags
 * @ht_capa:  HT Capabilities over-rides.  Values set in ht_capa_mask
 *	will be used in ht_capa.  Un-supported values will be ignored.
 * @ht_capa_mask:  The bits of ht_capa which are to be used.
 * @vht_capa: VHT capability override
 * @vht_capa_mask: VHT capability mask indicating which fields to use
 * @fils_kek: FILS KEK for protecting (Re)Association Request/Response frame or
 *	%NULL if FILS is not used.
 * @fils_kek_len: Length of fils_kek in octets
 * @fils_nonces: FILS nonces (part of AAD) for protecting (Re)Association
 *	Request/Response frame or %NULL if FILS is not used. This field starts
 *	with 16 octets of STA Nonce followed by 16 octets of AP Nonce.
 */
struct cfg80211_assoc_request {
	struct cfg80211_bss *bss;
	const u8 *ie, *prev_bssid;
	size_t ie_len;
	struct cfg80211_crypto_settings crypto;
	bool use_mfp;
	u32 flags;
	struct ieee80211_ht_cap ht_capa;
	struct ieee80211_ht_cap ht_capa_mask;
	struct ieee80211_vht_cap vht_capa, vht_capa_mask;
	const u8 *fils_kek;
	size_t fils_kek_len;
	const u8 *fils_nonces;
};

/**
 * struct cfg80211_deauth_request - Deauthentication request data
 *
 * This structure provides information needed to complete IEEE 802.11
 * deauthentication.
 *
 * @bssid: the BSSID of the BSS to deauthenticate from
 * @ie: Extra IEs to add to Deauthentication frame or %NULL
 * @ie_len: Length of ie buffer in octets
 * @reason_code: The reason code for the deauthentication
 * @local_state_change: if set, change local state only and
 *	do not set a deauth frame
 */
struct cfg80211_deauth_request {
	const u8 *bssid;
	const u8 *ie;
	size_t ie_len;
	u16 reason_code;
	bool local_state_change;
};

/**
 * struct cfg80211_disassoc_request - Disassociation request data
 *
 * This structure provides information needed to complete IEEE 802.11
 * disassociation.
 *
 * @bss: the BSS to disassociate from
 * @ie: Extra IEs to add to Disassociation frame or %NULL
 * @ie_len: Length of ie buffer in octets
 * @reason_code: The reason code for the disassociation
 * @local_state_change: This is a request for a local state only, i.e., no
 *	Disassociation frame is to be transmitted.
 */
struct cfg80211_disassoc_request {
	struct cfg80211_bss *bss;
	const u8 *ie;
	size_t ie_len;
	u16 reason_code;
	bool local_state_change;
};

/**
 * struct cfg80211_ibss_params - IBSS parameters
 *
 * This structure defines the IBSS parameters for the join_ibss()
 * method.
 *
 * @ssid: The SSID, will always be non-null.
 * @ssid_len: The length of the SSID, will always be non-zero.
 * @bssid: Fixed BSSID requested, maybe be %NULL, if set do not
 *	search for IBSSs with a different BSSID.
 * @chandef: defines the channel to use if no other IBSS to join can be found
 * @channel_fixed: The channel should be fixed -- do not search for
 *	IBSSs to join on other channels.
 * @ie: information element(s) to include in the beacon
 * @ie_len: length of that
 * @beacon_interval: beacon interval to use
 * @privacy: this is a protected network, keys will be configured
 *	after joining
 * @control_port: whether user space controls IEEE 802.1X port, i.e.,
 *	sets/clears %NL80211_STA_FLAG_AUTHORIZED. If true, the driver is
 *	required to assume that the port is unauthorized until authorized by
 *	user space. Otherwise, port is marked authorized by default.
 * @control_port_over_nl80211: TRUE if userspace expects to exchange control
 *	port frames over NL80211 instead of the network interface.
 * @userspace_handles_dfs: whether user space controls DFS operation, i.e.
 *	changes the channel when a radar is detected. This is required
 *	to operate on DFS channels.
 * @basic_rates: bitmap of basic rates to use when creating the IBSS
 * @mcast_rate: per-band multicast rate index + 1 (0: disabled)
 * @ht_capa:  HT Capabilities over-rides.  Values set in ht_capa_mask
 *	will be used in ht_capa.  Un-supported values will be ignored.
 * @ht_capa_mask:  The bits of ht_capa which are to be used.
 * @wep_keys: static WEP keys, if not NULL points to an array of
 * 	CFG80211_MAX_WEP_KEYS WEP keys
 * @wep_tx_key: key index (0..3) of the default TX static WEP key
 */
struct cfg80211_ibss_params {
	const u8 *ssid;
	const u8 *bssid;
	struct cfg80211_chan_def chandef;
	const u8 *ie;
	u8 ssid_len, ie_len;
	u16 beacon_interval;
	u32 basic_rates;
	bool channel_fixed;
	bool privacy;
	bool control_port;
	bool control_port_over_nl80211;
	bool userspace_handles_dfs;
	int mcast_rate[NUM_NL80211_BANDS];
	struct ieee80211_ht_cap ht_capa;
	struct ieee80211_ht_cap ht_capa_mask;
	struct key_params *wep_keys;
	int wep_tx_key;
};

/**
 * struct cfg80211_bss_selection - connection parameters for BSS selection.
 *
 * @behaviour: requested BSS selection behaviour.
 * @param: parameters for requestion behaviour.
 * @band_pref: preferred band for %NL80211_BSS_SELECT_ATTR_BAND_PREF.
 * @adjust: parameters for %NL80211_BSS_SELECT_ATTR_RSSI_ADJUST.
 */
struct cfg80211_bss_selection {
	enum nl80211_bss_select_attr behaviour;
	union {
		enum nl80211_band band_pref;
		struct cfg80211_bss_select_adjust adjust;
	} param;
};

/**
 * struct cfg80211_connect_params - Connection parameters
 *
 * This structure provides information needed to complete IEEE 802.11
 * authentication and association.
 *
 * @channel: The channel to use or %NULL if not specified (auto-select based
 *	on scan results)
 * @channel_hint: The channel of the recommended BSS for initial connection or
 *	%NULL if not specified
 * @bssid: The AP BSSID or %NULL if not specified (auto-select based on scan
 *	results)
 * @bssid_hint: The recommended AP BSSID for initial connection to the BSS or
 *	%NULL if not specified. Unlike the @bssid parameter, the driver is
 *	allowed to ignore this @bssid_hint if it has knowledge of a better BSS
 *	to use.
 * @ssid: SSID
 * @ssid_len: Length of ssid in octets
 * @auth_type: Authentication type (algorithm)
 * @ie: IEs for association request
 * @ie_len: Length of assoc_ie in octets
 * @privacy: indicates whether privacy-enabled APs should be used
 * @mfp: indicate whether management frame protection is used
 * @crypto: crypto settings
 * @key_len: length of WEP key for shared key authentication
 * @key_idx: index of WEP key for shared key authentication
 * @key: WEP key for shared key authentication
 * @flags:  See &enum cfg80211_assoc_req_flags
 * @bg_scan_period:  Background scan period in seconds
 *	or -1 to indicate that default value is to be used.
 * @ht_capa:  HT Capabilities over-rides.  Values set in ht_capa_mask
 *	will be used in ht_capa.  Un-supported values will be ignored.
 * @ht_capa_mask:  The bits of ht_capa which are to be used.
 * @vht_capa:  VHT Capability overrides
 * @vht_capa_mask: The bits of vht_capa which are to be used.
 * @pbss: if set, connect to a PCP instead of AP. Valid for DMG
 *	networks.
 * @bss_select: criteria to be used for BSS selection.
 * @prev_bssid: previous BSSID, if not %NULL use reassociate frame. This is used
 *	to indicate a request to reassociate within the ESS instead of a request
 *	do the initial association with the ESS. When included, this is set to
 *	the BSSID of the current association, i.e., to the value that is
 *	included in the Current AP address field of the Reassociation Request
 *	frame.
 * @fils_erp_username: EAP re-authentication protocol (ERP) username part of the
 *	NAI or %NULL if not specified. This is used to construct FILS wrapped
 *	data IE.
 * @fils_erp_username_len: Length of @fils_erp_username in octets.
 * @fils_erp_realm: EAP re-authentication protocol (ERP) realm part of NAI or
 *	%NULL if not specified. This specifies the domain name of ER server and
 *	is used to construct FILS wrapped data IE.
 * @fils_erp_realm_len: Length of @fils_erp_realm in octets.
 * @fils_erp_next_seq_num: The next sequence number to use in the FILS ERP
 *	messages. This is also used to construct FILS wrapped data IE.
 * @fils_erp_rrk: ERP re-authentication Root Key (rRK) used to derive additional
 *	keys in FILS or %NULL if not specified.
 * @fils_erp_rrk_len: Length of @fils_erp_rrk in octets.
 * @want_1x: indicates user-space supports and wants to use 802.1X driver
 *	offload of 4-way handshake.
 */
struct cfg80211_connect_params {
	struct ieee80211_channel *channel;
	struct ieee80211_channel *channel_hint;
	const u8 *bssid;
	const u8 *bssid_hint;
	const u8 *ssid;
	size_t ssid_len;
	enum nl80211_auth_type auth_type;
	const u8 *ie;
	size_t ie_len;
	bool privacy;
	enum nl80211_mfp mfp;
	struct cfg80211_crypto_settings crypto;
	const u8 *key;
	u8 key_len, key_idx;
	u32 flags;
	int bg_scan_period;
	struct ieee80211_ht_cap ht_capa;
	struct ieee80211_ht_cap ht_capa_mask;
	struct ieee80211_vht_cap vht_capa;
	struct ieee80211_vht_cap vht_capa_mask;
	bool pbss;
	struct cfg80211_bss_selection bss_select;
	const u8 *prev_bssid;
	const u8 *fils_erp_username;
	size_t fils_erp_username_len;
	const u8 *fils_erp_realm;
	size_t fils_erp_realm_len;
	u16 fils_erp_next_seq_num;
	const u8 *fils_erp_rrk;
	size_t fils_erp_rrk_len;
	bool want_1x;
};

/**
 * enum cfg80211_connect_params_changed - Connection parameters being updated
 *
 * This enum provides information of all connect parameters that
 * have to be updated as part of update_connect_params() call.
 *
 * @UPDATE_ASSOC_IES: Indicates whether association request IEs are updated
 * @UPDATE_FILS_ERP_INFO: Indicates that FILS connection parameters (realm,
 *	username, erp sequence number and rrk) are updated
 * @UPDATE_AUTH_TYPE: Indicates that authentication type is updated
 */
enum cfg80211_connect_params_changed {
	UPDATE_ASSOC_IES		= BIT(0),
	UPDATE_FILS_ERP_INFO		= BIT(1),
	UPDATE_AUTH_TYPE		= BIT(2),
};

/**
 * enum wiphy_params_flags - set_wiphy_params bitfield values
 * @WIPHY_PARAM_RETRY_SHORT: wiphy->retry_short has changed
 * @WIPHY_PARAM_RETRY_LONG: wiphy->retry_long has changed
 * @WIPHY_PARAM_FRAG_THRESHOLD: wiphy->frag_threshold has changed
 * @WIPHY_PARAM_RTS_THRESHOLD: wiphy->rts_threshold has changed
 * @WIPHY_PARAM_COVERAGE_CLASS: coverage class changed
 * @WIPHY_PARAM_DYN_ACK: dynack has been enabled
 * @WIPHY_PARAM_TXQ_LIMIT: TXQ packet limit has been changed
 * @WIPHY_PARAM_TXQ_MEMORY_LIMIT: TXQ memory limit has been changed
 * @WIPHY_PARAM_TXQ_QUANTUM: TXQ scheduler quantum
 */
enum wiphy_params_flags {
	WIPHY_PARAM_RETRY_SHORT		= 1 << 0,
	WIPHY_PARAM_RETRY_LONG		= 1 << 1,
	WIPHY_PARAM_FRAG_THRESHOLD	= 1 << 2,
	WIPHY_PARAM_RTS_THRESHOLD	= 1 << 3,
	WIPHY_PARAM_COVERAGE_CLASS	= 1 << 4,
	WIPHY_PARAM_DYN_ACK		= 1 << 5,
	WIPHY_PARAM_TXQ_LIMIT		= 1 << 6,
	WIPHY_PARAM_TXQ_MEMORY_LIMIT	= 1 << 7,
	WIPHY_PARAM_TXQ_QUANTUM		= 1 << 8,
};

/**
 * struct cfg80211_pmksa - PMK Security Association
 *
 * This structure is passed to the set/del_pmksa() method for PMKSA
 * caching.
 *
 * @bssid: The AP's BSSID (may be %NULL).
 * @pmkid: The identifier to refer a PMKSA.
 * @pmk: The PMK for the PMKSA identified by @pmkid. This is used for key
 *	derivation by a FILS STA. Otherwise, %NULL.
 * @pmk_len: Length of the @pmk. The length of @pmk can differ depending on
 *	the hash algorithm used to generate this.
 * @ssid: SSID to specify the ESS within which a PMKSA is valid when using FILS
 *	cache identifier (may be %NULL).
 * @ssid_len: Length of the @ssid in octets.
 * @cache_id: 2-octet cache identifier advertized by a FILS AP identifying the
 *	scope of PMKSA. This is valid only if @ssid_len is non-zero (may be
 *	%NULL).
 */
struct cfg80211_pmksa {
	const u8 *bssid;
	const u8 *pmkid;
	const u8 *pmk;
	size_t pmk_len;
	const u8 *ssid;
	size_t ssid_len;
	const u8 *cache_id;
};

/**
 * struct cfg80211_pkt_pattern - packet pattern
 * @mask: bitmask where to match pattern and where to ignore bytes,
 *	one bit per byte, in same format as nl80211
 * @pattern: bytes to match where bitmask is 1
 * @pattern_len: length of pattern (in bytes)
 * @pkt_offset: packet offset (in bytes)
 *
 * Internal note: @mask and @pattern are allocated in one chunk of
 * memory, free @mask only!
 */
struct cfg80211_pkt_pattern {
	const u8 *mask, *pattern;
	int pattern_len;
	int pkt_offset;
};

/**
 * struct cfg80211_wowlan_tcp - TCP connection parameters
 *
 * @sock: (internal) socket for source port allocation
 * @src: source IP address
 * @dst: destination IP address
 * @dst_mac: destination MAC address
 * @src_port: source port
 * @dst_port: destination port
 * @payload_len: data payload length
 * @payload: data payload buffer
 * @payload_seq: payload sequence stamping configuration
 * @data_interval: interval at which to send data packets
 * @wake_len: wakeup payload match length
 * @wake_data: wakeup payload match data
 * @wake_mask: wakeup payload match mask
 * @tokens_size: length of the tokens buffer
 * @payload_tok: payload token usage configuration
 */
struct cfg80211_wowlan_tcp {
	struct socket *sock;
	__be32 src, dst;
	u16 src_port, dst_port;
	u8 dst_mac[ETH_ALEN];
	int payload_len;
	const u8 *payload;
	struct nl80211_wowlan_tcp_data_seq payload_seq;
	u32 data_interval;
	u32 wake_len;
	const u8 *wake_data, *wake_mask;
	u32 tokens_size;
	/* must be last, variable member */
	struct nl80211_wowlan_tcp_data_token payload_tok;
};

/**
 * struct cfg80211_wowlan - Wake on Wireless-LAN support info
 *
 * This structure defines the enabled WoWLAN triggers for the device.
 * @any: wake up on any activity -- special trigger if device continues
 *	operating as normal during suspend
 * @disconnect: wake up if getting disconnected
 * @magic_pkt: wake up on receiving magic packet
 * @patterns: wake up on receiving packet matching a pattern
 * @n_patterns: number of patterns
 * @gtk_rekey_failure: wake up on GTK rekey failure
 * @eap_identity_req: wake up on EAP identity request packet
 * @four_way_handshake: wake up on 4-way handshake
 * @rfkill_release: wake up when rfkill is released
 * @tcp: TCP connection establishment/wakeup parameters, see nl80211.h.
 *	NULL if not configured.
 * @nd_config: configuration for the scan to be used for net detect wake.
 */
struct cfg80211_wowlan {
	bool any, disconnect, magic_pkt, gtk_rekey_failure,
	     eap_identity_req, four_way_handshake,
	     rfkill_release;
	struct cfg80211_pkt_pattern *patterns;
	struct cfg80211_wowlan_tcp *tcp;
	int n_patterns;
	struct cfg80211_sched_scan_request *nd_config;
};

/**
 * struct cfg80211_coalesce_rules - Coalesce rule parameters
 *
 * This structure defines coalesce rule for the device.
 * @delay: maximum coalescing delay in msecs.
 * @condition: condition for packet coalescence.
 *	see &enum nl80211_coalesce_condition.
 * @patterns: array of packet patterns
 * @n_patterns: number of patterns
 */
struct cfg80211_coalesce_rules {
	int delay;
	enum nl80211_coalesce_condition condition;
	struct cfg80211_pkt_pattern *patterns;
	int n_patterns;
};

/**
 * struct cfg80211_coalesce - Packet coalescing settings
 *
 * This structure defines coalescing settings.
 * @rules: array of coalesce rules
 * @n_rules: number of rules
 */
struct cfg80211_coalesce {
	struct cfg80211_coalesce_rules *rules;
	int n_rules;
};

/**
 * struct cfg80211_wowlan_nd_match - information about the match
 *
 * @ssid: SSID of the match that triggered the wake up
 * @n_channels: Number of channels where the match occurred.  This
 *	value may be zero if the driver can't report the channels.
 * @channels: center frequencies of the channels where a match
 *	occurred (in MHz)
 */
struct cfg80211_wowlan_nd_match {
	struct cfg80211_ssid ssid;
	int n_channels;
	u32 channels[];
};

/**
 * struct cfg80211_wowlan_nd_info - net detect wake up information
 *
 * @n_matches: Number of match information instances provided in
 *	@matches.  This value may be zero if the driver can't provide
 *	match information.
 * @matches: Array of pointers to matches containing information about
 *	the matches that triggered the wake up.
 */
struct cfg80211_wowlan_nd_info {
	int n_matches;
	struct cfg80211_wowlan_nd_match *matches[];
};

/**
 * struct cfg80211_wowlan_wakeup - wakeup report
 * @disconnect: woke up by getting disconnected
 * @magic_pkt: woke up by receiving magic packet
 * @gtk_rekey_failure: woke up by GTK rekey failure
 * @eap_identity_req: woke up by EAP identity request packet
 * @four_way_handshake: woke up by 4-way handshake
 * @rfkill_release: woke up by rfkill being released
 * @pattern_idx: pattern that caused wakeup, -1 if not due to pattern
 * @packet_present_len: copied wakeup packet data
 * @packet_len: original wakeup packet length
 * @packet: The packet causing the wakeup, if any.
 * @packet_80211:  For pattern match, magic packet and other data
 *	frame triggers an 802.3 frame should be reported, for
 *	disconnect due to deauth 802.11 frame. This indicates which
 *	it is.
 * @tcp_match: TCP wakeup packet received
 * @tcp_connlost: TCP connection lost or failed to establish
 * @tcp_nomoretokens: TCP data ran out of tokens
 * @net_detect: if not %NULL, woke up because of net detect
 */
struct cfg80211_wowlan_wakeup {
	bool disconnect, magic_pkt, gtk_rekey_failure,
	     eap_identity_req, four_way_handshake,
	     rfkill_release, packet_80211,
	     tcp_match, tcp_connlost, tcp_nomoretokens;
	s32 pattern_idx;
	u32 packet_present_len, packet_len;
	const void *packet;
	struct cfg80211_wowlan_nd_info *net_detect;
};

/**
 * struct cfg80211_gtk_rekey_data - rekey data
 * @kek: key encryption key (NL80211_KEK_LEN bytes)
 * @kck: key confirmation key (NL80211_KCK_LEN bytes)
 * @replay_ctr: replay counter (NL80211_REPLAY_CTR_LEN bytes)
 */
struct cfg80211_gtk_rekey_data {
	const u8 *kek, *kck, *replay_ctr;
};

/**
 * struct cfg80211_update_ft_ies_params - FT IE Information
 *
 * This structure provides information needed to update the fast transition IE
 *
 * @md: The Mobility Domain ID, 2 Octet value
 * @ie: Fast Transition IEs
 * @ie_len: Length of ft_ie in octets
 */
struct cfg80211_update_ft_ies_params {
	u16 md;
	const u8 *ie;
	size_t ie_len;
};

/**
 * struct cfg80211_mgmt_tx_params - mgmt tx parameters
 *
 * This structure provides information needed to transmit a mgmt frame
 *
 * @chan: channel to use
 * @offchan: indicates wether off channel operation is required
 * @wait: duration for ROC
 * @buf: buffer to transmit
 * @len: buffer length
 * @no_cck: don't use cck rates for this frame
 * @dont_wait_for_ack: tells the low level not to wait for an ack
 * @n_csa_offsets: length of csa_offsets array
 * @csa_offsets: array of all the csa offsets in the frame
 */
struct cfg80211_mgmt_tx_params {
	struct ieee80211_channel *chan;
	bool offchan;
	unsigned int wait;
	const u8 *buf;
	size_t len;
	bool no_cck;
	bool dont_wait_for_ack;
	int n_csa_offsets;
	const u16 *csa_offsets;
};

/**
 * struct cfg80211_dscp_exception - DSCP exception
 *
 * @dscp: DSCP value that does not adhere to the user priority range definition
 * @up: user priority value to which the corresponding DSCP value belongs
 */
struct cfg80211_dscp_exception {
	u8 dscp;
	u8 up;
};

/**
 * struct cfg80211_dscp_range - DSCP range definition for user priority
 *
 * @low: lowest DSCP value of this user priority range, inclusive
 * @high: highest DSCP value of this user priority range, inclusive
 */
struct cfg80211_dscp_range {
	u8 low;
	u8 high;
};

/* QoS Map Set element length defined in IEEE Std 802.11-2012, 8.4.2.97 */
#define IEEE80211_QOS_MAP_MAX_EX	21
#define IEEE80211_QOS_MAP_LEN_MIN	16
#define IEEE80211_QOS_MAP_LEN_MAX \
	(IEEE80211_QOS_MAP_LEN_MIN + 2 * IEEE80211_QOS_MAP_MAX_EX)

/**
 * struct cfg80211_qos_map - QoS Map Information
 *
 * This struct defines the Interworking QoS map setting for DSCP values
 *
 * @num_des: number of DSCP exceptions (0..21)
 * @dscp_exception: optionally up to maximum of 21 DSCP exceptions from
 *	the user priority DSCP range definition
 * @up: DSCP range definition for a particular user priority
 */
struct cfg80211_qos_map {
	u8 num_des;
	struct cfg80211_dscp_exception dscp_exception[IEEE80211_QOS_MAP_MAX_EX];
	struct cfg80211_dscp_range up[8];
};

/**
 * struct cfg80211_nan_conf - NAN configuration
 *
 * This struct defines NAN configuration parameters
 *
 * @master_pref: master preference (1 - 255)
 * @bands: operating bands, a bitmap of &enum nl80211_band values.
 *	For instance, for NL80211_BAND_2GHZ, bit 0 would be set
 *	(i.e. BIT(NL80211_BAND_2GHZ)).
 */
struct cfg80211_nan_conf {
	u8 master_pref;
	u8 bands;
};

/**
 * enum cfg80211_nan_conf_changes - indicates changed fields in NAN
 * configuration
 *
 * @CFG80211_NAN_CONF_CHANGED_PREF: master preference
 * @CFG80211_NAN_CONF_CHANGED_BANDS: operating bands
 */
enum cfg80211_nan_conf_changes {
	CFG80211_NAN_CONF_CHANGED_PREF = BIT(0),
	CFG80211_NAN_CONF_CHANGED_BANDS = BIT(1),
};

/**
 * struct cfg80211_nan_func_filter - a NAN function Rx / Tx filter
 *
 * @filter: the content of the filter
 * @len: the length of the filter
 */
struct cfg80211_nan_func_filter {
	const u8 *filter;
	u8 len;
};

/**
 * struct cfg80211_nan_func - a NAN function
 *
 * @type: &enum nl80211_nan_function_type
 * @service_id: the service ID of the function
 * @publish_type: &nl80211_nan_publish_type
 * @close_range: if true, the range should be limited. Threshold is
 *	implementation specific.
 * @publish_bcast: if true, the solicited publish should be broadcasted
 * @subscribe_active: if true, the subscribe is active
 * @followup_id: the instance ID for follow up
 * @followup_reqid: the requestor instance ID for follow up
 * @followup_dest: MAC address of the recipient of the follow up
 * @ttl: time to live counter in DW.
 * @serv_spec_info: Service Specific Info
 * @serv_spec_info_len: Service Specific Info length
 * @srf_include: if true, SRF is inclusive
 * @srf_bf: Bloom Filter
 * @srf_bf_len: Bloom Filter length
 * @srf_bf_idx: Bloom Filter index
 * @srf_macs: SRF MAC addresses
 * @srf_num_macs: number of MAC addresses in SRF
 * @rx_filters: rx filters that are matched with corresponding peer's tx_filter
 * @tx_filters: filters that should be transmitted in the SDF.
 * @num_rx_filters: length of &rx_filters.
 * @num_tx_filters: length of &tx_filters.
 * @instance_id: driver allocated id of the function.
 * @cookie: unique NAN function identifier.
 */
struct cfg80211_nan_func {
	enum nl80211_nan_function_type type;
	u8 service_id[NL80211_NAN_FUNC_SERVICE_ID_LEN];
	u8 publish_type;
	bool close_range;
	bool publish_bcast;
	bool subscribe_active;
	u8 followup_id;
	u8 followup_reqid;
	struct mac_address followup_dest;
	u32 ttl;
	const u8 *serv_spec_info;
	u8 serv_spec_info_len;
	bool srf_include;
	const u8 *srf_bf;
	u8 srf_bf_len;
	u8 srf_bf_idx;
	struct mac_address *srf_macs;
	int srf_num_macs;
	struct cfg80211_nan_func_filter *rx_filters;
	struct cfg80211_nan_func_filter *tx_filters;
	u8 num_tx_filters;
	u8 num_rx_filters;
	u8 instance_id;
	u64 cookie;
};

/**
 * struct cfg80211_pmk_conf - PMK configuration
 *
 * @aa: authenticator address
 * @pmk_len: PMK length in bytes.
 * @pmk: the PMK material
 * @pmk_r0_name: PMK-R0 Name. NULL if not applicable (i.e., the PMK
 *	is not PMK-R0). When pmk_r0_name is not NULL, the pmk field
 *	holds PMK-R0.
 */
struct cfg80211_pmk_conf {
	const u8 *aa;
	u8 pmk_len;
	const u8 *pmk;
	const u8 *pmk_r0_name;
};

/**
 * struct cfg80211_external_auth_params - Trigger External authentication.
 *
 * Commonly used across the external auth request and event interfaces.
 *
 * @action: action type / trigger for external authentication. Only significant
 *	for the authentication request event interface (driver to user space).
 * @bssid: BSSID of the peer with which the authentication has
 *	to happen. Used by both the authentication request event and
 *	authentication response command interface.
 * @ssid: SSID of the AP.  Used by both the authentication request event and
 *	authentication response command interface.
 * @key_mgmt_suite: AKM suite of the respective authentication. Used by the
 *	authentication request event interface.
 * @status: status code, %WLAN_STATUS_SUCCESS for successful authentication,
 *	use %WLAN_STATUS_UNSPECIFIED_FAILURE if user space cannot give you
 *	the real status code for failures. Used only for the authentication
 *	response command interface (user space to driver).
 */
struct cfg80211_external_auth_params {
	enum nl80211_external_auth_action action;
	u8 bssid[ETH_ALEN] __aligned(2);
	struct cfg80211_ssid ssid;
	unsigned int key_mgmt_suite;
	u16 status;
};

/**
 * struct cfg80211_ops - backend description for wireless configuration
 *
 * This struct is registered by fullmac card drivers and/or wireless stacks
 * in order to handle configuration requests on their interfaces.
 *
 * All callbacks except where otherwise noted should return 0
 * on success or a negative error code.
 *
 * All operations are currently invoked under rtnl for consistency with the
 * wireless extensions but this is subject to reevaluation as soon as this
 * code is used more widely and we have a first user without wext.
 *
 * @suspend: wiphy device needs to be suspended. The variable @wow will
 *	be %NULL or contain the enabled Wake-on-Wireless triggers that are
 *	configured for the device.
 * @resume: wiphy device needs to be resumed
 * @set_wakeup: Called when WoWLAN is enabled/disabled, use this callback
 *	to call device_set_wakeup_enable() to enable/disable wakeup from
 *	the device.
 *
 * @add_virtual_intf: create a new virtual interface with the given name,
 *	must set the struct wireless_dev's iftype. Beware: You must create
 *	the new netdev in the wiphy's network namespace! Returns the struct
 *	wireless_dev, or an ERR_PTR. For P2P device wdevs, the driver must
 *	also set the address member in the wdev.
 *
 * @del_virtual_intf: remove the virtual interface
 *
 * @change_virtual_intf: change type/configuration of virtual interface,
 *	keep the struct wireless_dev's iftype updated.
 *
 * @add_key: add a key with the given parameters. @mac_addr will be %NULL
 *	when adding a group key.
 *
 * @get_key: get information about the key with the given parameters.
 *	@mac_addr will be %NULL when requesting information for a group
 *	key. All pointers given to the @callback function need not be valid
 *	after it returns. This function should return an error if it is
 *	not possible to retrieve the key, -ENOENT if it doesn't exist.
 *
 * @del_key: remove a key given the @mac_addr (%NULL for a group key)
 *	and @key_index, return -ENOENT if the key doesn't exist.
 *
 * @set_default_key: set the default key on an interface
 *
 * @set_default_mgmt_key: set the default management frame key on an interface
 *
 * @set_rekey_data: give the data necessary for GTK rekeying to the driver
 *
 * @start_ap: Start acting in AP mode defined by the parameters.
 * @change_beacon: Change the beacon parameters for an access point mode
 *	interface. This should reject the call when AP mode wasn't started.
 * @stop_ap: Stop being an AP, including stopping beaconing.
 *
 * @add_station: Add a new station.
 * @del_station: Remove a station
 * @change_station: Modify a given station. Note that flags changes are not much
 *	validated in cfg80211, in particular the auth/assoc/authorized flags
 *	might come to the driver in invalid combinations -- make sure to check
 *	them, also against the existing state! Drivers must call
 *	cfg80211_check_station_change() to validate the information.
 * @get_station: get station information for the station identified by @mac
 * @dump_station: dump station callback -- resume dump at index @idx
 *
 * @add_mpath: add a fixed mesh path
 * @del_mpath: delete a given mesh path
 * @change_mpath: change a given mesh path
 * @get_mpath: get a mesh path for the given parameters
 * @dump_mpath: dump mesh path callback -- resume dump at index @idx
 * @get_mpp: get a mesh proxy path for the given parameters
 * @dump_mpp: dump mesh proxy path callback -- resume dump at index @idx
 * @join_mesh: join the mesh network with the specified parameters
 *	(invoked with the wireless_dev mutex held)
 * @leave_mesh: leave the current mesh network
 *	(invoked with the wireless_dev mutex held)
 *
 * @get_mesh_config: Get the current mesh configuration
 *
 * @update_mesh_config: Update mesh parameters on a running mesh.
 *	The mask is a bitfield which tells us which parameters to
 *	set, and which to leave alone.
 *
 * @change_bss: Modify parameters for a given BSS.
 *
 * @set_txq_params: Set TX queue parameters
 *
 * @libertas_set_mesh_channel: Only for backward compatibility for libertas,
 *	as it doesn't implement join_mesh and needs to set the channel to
 *	join the mesh instead.
 *
 * @set_monitor_channel: Set the monitor mode channel for the device. If other
 *	interfaces are active this callback should reject the configuration.
 *	If no interfaces are active or the device is down, the channel should
 *	be stored for when a monitor interface becomes active.
 *
 * @scan: Request to do a scan. If returning zero, the scan request is given
 *	the driver, and will be valid until passed to cfg80211_scan_done().
 *	For scan results, call cfg80211_inform_bss(); you can call this outside
 *	the scan/scan_done bracket too.
 * @abort_scan: Tell the driver to abort an ongoing scan. The driver shall
 *	indicate the status of the scan through cfg80211_scan_done().
 *
 * @auth: Request to authenticate with the specified peer
 *	(invoked with the wireless_dev mutex held)
 * @assoc: Request to (re)associate with the specified peer
 *	(invoked with the wireless_dev mutex held)
 * @deauth: Request to deauthenticate from the specified peer
 *	(invoked with the wireless_dev mutex held)
 * @disassoc: Request to disassociate from the specified peer
 *	(invoked with the wireless_dev mutex held)
 *
 * @connect: Connect to the ESS with the specified parameters. When connected,
 *	call cfg80211_connect_result()/cfg80211_connect_bss() with status code
 *	%WLAN_STATUS_SUCCESS. If the connection fails for some reason, call
 *	cfg80211_connect_result()/cfg80211_connect_bss() with the status code
 *	from the AP or cfg80211_connect_timeout() if no frame with status code
 *	was received.
 *	The driver is allowed to roam to other BSSes within the ESS when the
 *	other BSS matches the connect parameters. When such roaming is initiated
 *	by the driver, the driver is expected to verify that the target matches
 *	the configured security parameters and to use Reassociation Request
 *	frame instead of Association Request frame.
 *	The connect function can also be used to request the driver to perform a
 *	specific roam when connected to an ESS. In that case, the prev_bssid
 *	parameter is set to the BSSID of the currently associated BSS as an
 *	indication of requesting reassociation.
 *	In both the driver-initiated and new connect() call initiated roaming
 *	cases, the result of roaming is indicated with a call to
 *	cfg80211_roamed(). (invoked with the wireless_dev mutex held)
 * @update_connect_params: Update the connect parameters while connected to a
 *	BSS. The updated parameters can be used by driver/firmware for
 *	subsequent BSS selection (roaming) decisions and to form the
 *	Authentication/(Re)Association Request frames. This call does not
 *	request an immediate disassociation or reassociation with the current
 *	BSS, i.e., this impacts only subsequent (re)associations. The bits in
 *	changed are defined in &enum cfg80211_connect_params_changed.
 *	(invoked with the wireless_dev mutex held)
 * @disconnect: Disconnect from the BSS/ESS or stop connection attempts if
 *      connection is in progress. Once done, call cfg80211_disconnected() in
 *      case connection was already established (invoked with the
 *      wireless_dev mutex held), otherwise call cfg80211_connect_timeout().
 *
 * @join_ibss: Join the specified IBSS (or create if necessary). Once done, call
 *	cfg80211_ibss_joined(), also call that function when changing BSSID due
 *	to a merge.
 *	(invoked with the wireless_dev mutex held)
 * @leave_ibss: Leave the IBSS.
 *	(invoked with the wireless_dev mutex held)
 *
 * @set_mcast_rate: Set the specified multicast rate (only if vif is in ADHOC or
 *	MESH mode)
 *
 * @set_wiphy_params: Notify that wiphy parameters have changed;
 *	@changed bitfield (see &enum wiphy_params_flags) describes which values
 *	have changed. The actual parameter values are available in
 *	struct wiphy. If returning an error, no value should be changed.
 *
 * @set_tx_power: set the transmit power according to the parameters,
 *	the power passed is in mBm, to get dBm use MBM_TO_DBM(). The
 *	wdev may be %NULL if power was set for the wiphy, and will
 *	always be %NULL unless the driver supports per-vif TX power
 *	(as advertised by the nl80211 feature flag.)
 * @get_tx_power: store the current TX power into the dbm variable;
 *	return 0 if successful
 *
 * @set_wds_peer: set the WDS peer for a WDS interface
 *
 * @rfkill_poll: polls the hw rfkill line, use cfg80211 reporting
 *	functions to adjust rfkill hw state
 *
 * @dump_survey: get site survey information.
 *
 * @remain_on_channel: Request the driver to remain awake on the specified
 *	channel for the specified duration to complete an off-channel
 *	operation (e.g., public action frame exchange). When the driver is
 *	ready on the requested channel, it must indicate this with an event
 *	notification by calling cfg80211_ready_on_channel().
 * @cancel_remain_on_channel: Cancel an on-going remain-on-channel operation.
 *	This allows the operation to be terminated prior to timeout based on
 *	the duration value.
 * @mgmt_tx: Transmit a management frame.
 * @mgmt_tx_cancel_wait: Cancel the wait time from transmitting a management
 *	frame on another channel
 *
 * @testmode_cmd: run a test mode command; @wdev may be %NULL
 * @testmode_dump: Implement a test mode dump. The cb->args[2] and up may be
 *	used by the function, but 0 and 1 must not be touched. Additionally,
 *	return error codes other than -ENOBUFS and -ENOENT will terminate the
 *	dump and return to userspace with an error, so be careful. If any data
 *	was passed in from userspace then the data/len arguments will be present
 *	and point to the data contained in %NL80211_ATTR_TESTDATA.
 *
 * @set_bitrate_mask: set the bitrate mask configuration
 *
 * @set_pmksa: Cache a PMKID for a BSSID. This is mostly useful for fullmac
 *	devices running firmwares capable of generating the (re) association
 *	RSN IE. It allows for faster roaming between WPA2 BSSIDs.
 * @del_pmksa: Delete a cached PMKID.
 * @flush_pmksa: Flush all cached PMKIDs.
 * @set_power_mgmt: Configure WLAN power management. A timeout value of -1
 *	allows the driver to adjust the dynamic ps timeout value.
 * @set_cqm_rssi_config: Configure connection quality monitor RSSI threshold.
 *	After configuration, the driver should (soon) send an event indicating
 *	the current level is above/below the configured threshold; this may
 *	need some care when the configuration is changed (without first being
 *	disabled.)
 * @set_cqm_rssi_range_config: Configure two RSSI thresholds in the
 *	connection quality monitor.  An event is to be sent only when the
 *	signal level is found to be outside the two values.  The driver should
 *	set %NL80211_EXT_FEATURE_CQM_RSSI_LIST if this method is implemented.
 *	If it is provided then there's no point providing @set_cqm_rssi_config.
 * @set_cqm_txe_config: Configure connection quality monitor TX error
 *	thresholds.
 * @sched_scan_start: Tell the driver to start a scheduled scan.
 * @sched_scan_stop: Tell the driver to stop an ongoing scheduled scan with
 *	given request id. This call must stop the scheduled scan and be ready
 *	for starting a new one before it returns, i.e. @sched_scan_start may be
 *	called immediately after that again and should not fail in that case.
 *	The driver should not call cfg80211_sched_scan_stopped() for a requested
 *	stop (when this method returns 0).
 *
 * @mgmt_frame_register: Notify driver that a management frame type was
 *	registered. The callback is allowed to sleep.
 *
 * @set_antenna: Set antenna configuration (tx_ant, rx_ant) on the device.
 *	Parameters are bitmaps of allowed antennas to use for TX/RX. Drivers may
 *	reject TX/RX mask combinations they cannot support by returning -EINVAL
 *	(also see nl80211.h @NL80211_ATTR_WIPHY_ANTENNA_TX).
 *
 * @get_antenna: Get current antenna configuration from device (tx_ant, rx_ant).
 *
 * @tdls_mgmt: Transmit a TDLS management frame.
 * @tdls_oper: Perform a high-level TDLS operation (e.g. TDLS link setup).
 *
 * @probe_client: probe an associated client, must return a cookie that it
 *	later passes to cfg80211_probe_status().
 *
 * @set_noack_map: Set the NoAck Map for the TIDs.
 *
 * @get_channel: Get the current operating channel for the virtual interface.
 *	For monitor interfaces, it should return %NULL unless there's a single
 *	current monitoring channel.
 *
 * @start_p2p_device: Start the given P2P device.
 * @stop_p2p_device: Stop the given P2P device.
 *
 * @set_mac_acl: Sets MAC address control list in AP and P2P GO mode.
 *	Parameters include ACL policy, an array of MAC address of stations
 *	and the number of MAC addresses. If there is already a list in driver
 *	this new list replaces the existing one. Driver has to clear its ACL
 *	when number of MAC addresses entries is passed as 0. Drivers which
 *	advertise the support for MAC based ACL have to implement this callback.
 *
 * @start_radar_detection: Start radar detection in the driver.
 *
 * @update_ft_ies: Provide updated Fast BSS Transition information to the
 *	driver. If the SME is in the driver/firmware, this information can be
 *	used in building Authentication and Reassociation Request frames.
 *
 * @crit_proto_start: Indicates a critical protocol needs more link reliability
 *	for a given duration (milliseconds). The protocol is provided so the
 *	driver can take the most appropriate actions.
 * @crit_proto_stop: Indicates critical protocol no longer needs increased link
 *	reliability. This operation can not fail.
 * @set_coalesce: Set coalesce parameters.
 *
 * @channel_switch: initiate channel-switch procedure (with CSA). Driver is
 *	responsible for veryfing if the switch is possible. Since this is
 *	inherently tricky driver may decide to disconnect an interface later
 *	with cfg80211_stop_iface(). This doesn't mean driver can accept
 *	everything. It should do it's best to verify requests and reject them
 *	as soon as possible.
 *
 * @set_qos_map: Set QoS mapping information to the driver
 *
 * @set_ap_chanwidth: Set the AP (including P2P GO) mode channel width for the
 *	given interface This is used e.g. for dynamic HT 20/40 MHz channel width
 *	changes during the lifetime of the BSS.
 *
 * @add_tx_ts: validate (if admitted_time is 0) or add a TX TS to the device
 *	with the given parameters; action frame exchange has been handled by
 *	userspace so this just has to modify the TX path to take the TS into
 *	account.
 *	If the admitted time is 0 just validate the parameters to make sure
 *	the session can be created at all; it is valid to just always return
 *	success for that but that may result in inefficient behaviour (handshake
 *	with the peer followed by immediate teardown when the addition is later
 *	rejected)
 * @del_tx_ts: remove an existing TX TS
 *
 * @join_ocb: join the OCB network with the specified parameters
 *	(invoked with the wireless_dev mutex held)
 * @leave_ocb: leave the current OCB network
 *	(invoked with the wireless_dev mutex held)
 *
 * @tdls_channel_switch: Start channel-switching with a TDLS peer. The driver
 *	is responsible for continually initiating channel-switching operations
 *	and returning to the base channel for communication with the AP.
 * @tdls_cancel_channel_switch: Stop channel-switching with a TDLS peer. Both
 *	peers must be on the base channel when the call completes.
 * @start_nan: Start the NAN interface.
 * @stop_nan: Stop the NAN interface.
 * @add_nan_func: Add a NAN function. Returns negative value on failure.
 *	On success @nan_func ownership is transferred to the driver and
 *	it may access it outside of the scope of this function. The driver
 *	should free the @nan_func when no longer needed by calling
 *	cfg80211_free_nan_func().
 *	On success the driver should assign an instance_id in the
 *	provided @nan_func.
 * @del_nan_func: Delete a NAN function.
 * @nan_change_conf: changes NAN configuration. The changed parameters must
 *	be specified in @changes (using &enum cfg80211_nan_conf_changes);
 *	All other parameters must be ignored.
 *
 * @set_multicast_to_unicast: configure multicast to unicast conversion for BSS
 *
 * @get_txq_stats: Get TXQ stats for interface or phy. If wdev is %NULL, this
 *      function should return phy stats, and interface stats otherwise.
 *
 * @set_pmk: configure the PMK to be used for offloaded 802.1X 4-Way handshake.
 *	If not deleted through @del_pmk the PMK remains valid until disconnect
 *	upon which the driver should clear it.
 *	(invoked with the wireless_dev mutex held)
 * @del_pmk: delete the previously configured PMK for the given authenticator.
 *	(invoked with the wireless_dev mutex held)
 *
 * @external_auth: indicates result of offloaded authentication processing from
 *     user space
 *
 * @tx_control_port: TX a control port frame (EAPoL).  The noencrypt parameter
 *	tells the driver that the frame should not be encrypted.
 */
struct cfg80211_ops {
	int	(*suspend)(struct wiphy *wiphy, struct cfg80211_wowlan *wow);
	int	(*resume)(struct wiphy *wiphy);
	void	(*set_wakeup)(struct wiphy *wiphy, bool enabled);

	struct wireless_dev * (*add_virtual_intf)(struct wiphy *wiphy,
						  const char *name,
						  unsigned char name_assign_type,
						  enum nl80211_iftype type,
						  struct vif_params *params);
	int	(*del_virtual_intf)(struct wiphy *wiphy,
				    struct wireless_dev *wdev);
	int	(*change_virtual_intf)(struct wiphy *wiphy,
				       struct net_device *dev,
				       enum nl80211_iftype type,
				       struct vif_params *params);

	int	(*add_key)(struct wiphy *wiphy, struct net_device *netdev,
			   u8 key_index, bool pairwise, const u8 *mac_addr,
			   struct key_params *params);
	int	(*get_key)(struct wiphy *wiphy, struct net_device *netdev,
			   u8 key_index, bool pairwise, const u8 *mac_addr,
			   void *cookie,
			   void (*callback)(void *cookie, struct key_params*));
	int	(*del_key)(struct wiphy *wiphy, struct net_device *netdev,
			   u8 key_index, bool pairwise, const u8 *mac_addr);
	int	(*set_default_key)(struct wiphy *wiphy,
				   struct net_device *netdev,
				   u8 key_index, bool unicast, bool multicast);
	int	(*set_default_mgmt_key)(struct wiphy *wiphy,
					struct net_device *netdev,
					u8 key_index);

	int	(*start_ap)(struct wiphy *wiphy, struct net_device *dev,
			    struct cfg80211_ap_settings *settings);
	int	(*change_beacon)(struct wiphy *wiphy, struct net_device *dev,
				 struct cfg80211_beacon_data *info);
	int	(*stop_ap)(struct wiphy *wiphy, struct net_device *dev);


	int	(*add_station)(struct wiphy *wiphy, struct net_device *dev,
			       const u8 *mac,
			       struct station_parameters *params);
	int	(*del_station)(struct wiphy *wiphy, struct net_device *dev,
			       struct station_del_parameters *params);
	int	(*change_station)(struct wiphy *wiphy, struct net_device *dev,
				  const u8 *mac,
				  struct station_parameters *params);
	int	(*get_station)(struct wiphy *wiphy, struct net_device *dev,
			       const u8 *mac, struct station_info *sinfo);
	int	(*dump_station)(struct wiphy *wiphy, struct net_device *dev,
				int idx, u8 *mac, struct station_info *sinfo);

	int	(*add_mpath)(struct wiphy *wiphy, struct net_device *dev,
			       const u8 *dst, const u8 *next_hop);
	int	(*del_mpath)(struct wiphy *wiphy, struct net_device *dev,
			       const u8 *dst);
	int	(*change_mpath)(struct wiphy *wiphy, struct net_device *dev,
				  const u8 *dst, const u8 *next_hop);
	int	(*get_mpath)(struct wiphy *wiphy, struct net_device *dev,
			     u8 *dst, u8 *next_hop, struct mpath_info *pinfo);
	int	(*dump_mpath)(struct wiphy *wiphy, struct net_device *dev,
			      int idx, u8 *dst, u8 *next_hop,
			      struct mpath_info *pinfo);
	int	(*get_mpp)(struct wiphy *wiphy, struct net_device *dev,
			   u8 *dst, u8 *mpp, struct mpath_info *pinfo);
	int	(*dump_mpp)(struct wiphy *wiphy, struct net_device *dev,
			    int idx, u8 *dst, u8 *mpp,
			    struct mpath_info *pinfo);
	int	(*get_mesh_config)(struct wiphy *wiphy,
				struct net_device *dev,
				struct mesh_config *conf);
	int	(*update_mesh_config)(struct wiphy *wiphy,
				      struct net_device *dev, u32 mask,
				      const struct mesh_config *nconf);
	int	(*join_mesh)(struct wiphy *wiphy, struct net_device *dev,
			     const struct mesh_config *conf,
			     const struct mesh_setup *setup);
	int	(*leave_mesh)(struct wiphy *wiphy, struct net_device *dev);

	int	(*join_ocb)(struct wiphy *wiphy, struct net_device *dev,
			    struct ocb_setup *setup);
	int	(*leave_ocb)(struct wiphy *wiphy, struct net_device *dev);

	int	(*change_bss)(struct wiphy *wiphy, struct net_device *dev,
			      struct bss_parameters *params);

	int	(*set_txq_params)(struct wiphy *wiphy, struct net_device *dev,
				  struct ieee80211_txq_params *params);

	int	(*libertas_set_mesh_channel)(struct wiphy *wiphy,
					     struct net_device *dev,
					     struct ieee80211_channel *chan);

	int	(*set_monitor_channel)(struct wiphy *wiphy,
				       struct cfg80211_chan_def *chandef);

	int	(*scan)(struct wiphy *wiphy,
			struct cfg80211_scan_request *request);
	void	(*abort_scan)(struct wiphy *wiphy, struct wireless_dev *wdev);

	int	(*auth)(struct wiphy *wiphy, struct net_device *dev,
			struct cfg80211_auth_request *req);
	int	(*assoc)(struct wiphy *wiphy, struct net_device *dev,
			 struct cfg80211_assoc_request *req);
	int	(*deauth)(struct wiphy *wiphy, struct net_device *dev,
			  struct cfg80211_deauth_request *req);
	int	(*disassoc)(struct wiphy *wiphy, struct net_device *dev,
			    struct cfg80211_disassoc_request *req);

	int	(*connect)(struct wiphy *wiphy, struct net_device *dev,
			   struct cfg80211_connect_params *sme);
	int	(*update_connect_params)(struct wiphy *wiphy,
					 struct net_device *dev,
					 struct cfg80211_connect_params *sme,
					 u32 changed);
	int	(*disconnect)(struct wiphy *wiphy, struct net_device *dev,
			      u16 reason_code);

	int	(*join_ibss)(struct wiphy *wiphy, struct net_device *dev,
			     struct cfg80211_ibss_params *params);
	int	(*leave_ibss)(struct wiphy *wiphy, struct net_device *dev);

	int	(*set_mcast_rate)(struct wiphy *wiphy, struct net_device *dev,
				  int rate[NUM_NL80211_BANDS]);

	int	(*set_wiphy_params)(struct wiphy *wiphy, u32 changed);

	int	(*set_tx_power)(struct wiphy *wiphy, struct wireless_dev *wdev,
				enum nl80211_tx_power_setting type, int mbm);
	int	(*get_tx_power)(struct wiphy *wiphy, struct wireless_dev *wdev,
				int *dbm);

	int	(*set_wds_peer)(struct wiphy *wiphy, struct net_device *dev,
				const u8 *addr);

	void	(*rfkill_poll)(struct wiphy *wiphy);

#ifdef CONFIG_NL80211_TESTMODE
	int	(*testmode_cmd)(struct wiphy *wiphy, struct wireless_dev *wdev,
				void *data, int len);
	int	(*testmode_dump)(struct wiphy *wiphy, struct sk_buff *skb,
				 struct netlink_callback *cb,
				 void *data, int len);
#endif

	int	(*set_bitrate_mask)(struct wiphy *wiphy,
				    struct net_device *dev,
				    const u8 *peer,
				    const struct cfg80211_bitrate_mask *mask);

	int	(*dump_survey)(struct wiphy *wiphy, struct net_device *netdev,
			int idx, struct survey_info *info);

	int	(*set_pmksa)(struct wiphy *wiphy, struct net_device *netdev,
			     struct cfg80211_pmksa *pmksa);
	int	(*del_pmksa)(struct wiphy *wiphy, struct net_device *netdev,
			     struct cfg80211_pmksa *pmksa);
	int	(*flush_pmksa)(struct wiphy *wiphy, struct net_device *netdev);

	int	(*remain_on_channel)(struct wiphy *wiphy,
				     struct wireless_dev *wdev,
				     struct ieee80211_channel *chan,
				     unsigned int duration,
				     u64 *cookie);
	int	(*cancel_remain_on_channel)(struct wiphy *wiphy,
					    struct wireless_dev *wdev,
					    u64 cookie);

	int	(*mgmt_tx)(struct wiphy *wiphy, struct wireless_dev *wdev,
			   struct cfg80211_mgmt_tx_params *params,
			   u64 *cookie);
	int	(*mgmt_tx_cancel_wait)(struct wiphy *wiphy,
				       struct wireless_dev *wdev,
				       u64 cookie);

	int	(*set_power_mgmt)(struct wiphy *wiphy, struct net_device *dev,
				  bool enabled, int timeout);

	int	(*set_cqm_rssi_config)(struct wiphy *wiphy,
				       struct net_device *dev,
				       s32 rssi_thold, u32 rssi_hyst);

	int	(*set_cqm_rssi_range_config)(struct wiphy *wiphy,
					     struct net_device *dev,
					     s32 rssi_low, s32 rssi_high);

	int	(*set_cqm_txe_config)(struct wiphy *wiphy,
				      struct net_device *dev,
				      u32 rate, u32 pkts, u32 intvl);

	void	(*mgmt_frame_register)(struct wiphy *wiphy,
				       struct wireless_dev *wdev,
				       u16 frame_type, bool reg);

	int	(*set_antenna)(struct wiphy *wiphy, u32 tx_ant, u32 rx_ant);
	int	(*get_antenna)(struct wiphy *wiphy, u32 *tx_ant, u32 *rx_ant);

	int	(*sched_scan_start)(struct wiphy *wiphy,
				struct net_device *dev,
				struct cfg80211_sched_scan_request *request);
	int	(*sched_scan_stop)(struct wiphy *wiphy, struct net_device *dev,
				   u64 reqid);

	int	(*set_rekey_data)(struct wiphy *wiphy, struct net_device *dev,
				  struct cfg80211_gtk_rekey_data *data);

	int	(*tdls_mgmt)(struct wiphy *wiphy, struct net_device *dev,
			     const u8 *peer, u8 action_code,  u8 dialog_token,
			     u16 status_code, u32 peer_capability,
			     bool initiator, const u8 *buf, size_t len);
	int	(*tdls_oper)(struct wiphy *wiphy, struct net_device *dev,
			     const u8 *peer, enum nl80211_tdls_operation oper);

	int	(*probe_client)(struct wiphy *wiphy, struct net_device *dev,
				const u8 *peer, u64 *cookie);

	int	(*set_noack_map)(struct wiphy *wiphy,
				  struct net_device *dev,
				  u16 noack_map);

	int	(*get_channel)(struct wiphy *wiphy,
			       struct wireless_dev *wdev,
			       struct cfg80211_chan_def *chandef);

	int	(*start_p2p_device)(struct wiphy *wiphy,
				    struct wireless_dev *wdev);
	void	(*stop_p2p_device)(struct wiphy *wiphy,
				   struct wireless_dev *wdev);

	int	(*set_mac_acl)(struct wiphy *wiphy, struct net_device *dev,
			       const struct cfg80211_acl_data *params);

	int	(*start_radar_detection)(struct wiphy *wiphy,
					 struct net_device *dev,
					 struct cfg80211_chan_def *chandef,
					 u32 cac_time_ms);
	int	(*update_ft_ies)(struct wiphy *wiphy, struct net_device *dev,
				 struct cfg80211_update_ft_ies_params *ftie);
	int	(*crit_proto_start)(struct wiphy *wiphy,
				    struct wireless_dev *wdev,
				    enum nl80211_crit_proto_id protocol,
				    u16 duration);
	void	(*crit_proto_stop)(struct wiphy *wiphy,
				   struct wireless_dev *wdev);
	int	(*set_coalesce)(struct wiphy *wiphy,
				struct cfg80211_coalesce *coalesce);

	int	(*channel_switch)(struct wiphy *wiphy,
				  struct net_device *dev,
				  struct cfg80211_csa_settings *params);

	int     (*set_qos_map)(struct wiphy *wiphy,
			       struct net_device *dev,
			       struct cfg80211_qos_map *qos_map);

	int	(*set_ap_chanwidth)(struct wiphy *wiphy, struct net_device *dev,
				    struct cfg80211_chan_def *chandef);

	int	(*add_tx_ts)(struct wiphy *wiphy, struct net_device *dev,
			     u8 tsid, const u8 *peer, u8 user_prio,
			     u16 admitted_time);
	int	(*del_tx_ts)(struct wiphy *wiphy, struct net_device *dev,
			     u8 tsid, const u8 *peer);

	int	(*tdls_channel_switch)(struct wiphy *wiphy,
				       struct net_device *dev,
				       const u8 *addr, u8 oper_class,
				       struct cfg80211_chan_def *chandef);
	void	(*tdls_cancel_channel_switch)(struct wiphy *wiphy,
					      struct net_device *dev,
					      const u8 *addr);
	int	(*start_nan)(struct wiphy *wiphy, struct wireless_dev *wdev,
			     struct cfg80211_nan_conf *conf);
	void	(*stop_nan)(struct wiphy *wiphy, struct wireless_dev *wdev);
	int	(*add_nan_func)(struct wiphy *wiphy, struct wireless_dev *wdev,
				struct cfg80211_nan_func *nan_func);
	void	(*del_nan_func)(struct wiphy *wiphy, struct wireless_dev *wdev,
			       u64 cookie);
	int	(*nan_change_conf)(struct wiphy *wiphy,
				   struct wireless_dev *wdev,
				   struct cfg80211_nan_conf *conf,
				   u32 changes);

	int	(*set_multicast_to_unicast)(struct wiphy *wiphy,
					    struct net_device *dev,
					    const bool enabled);

	int	(*get_txq_stats)(struct wiphy *wiphy,
				 struct wireless_dev *wdev,
				 struct cfg80211_txq_stats *txqstats);

	int	(*set_pmk)(struct wiphy *wiphy, struct net_device *dev,
			   const struct cfg80211_pmk_conf *conf);
	int	(*del_pmk)(struct wiphy *wiphy, struct net_device *dev,
			   const u8 *aa);
	int     (*external_auth)(struct wiphy *wiphy, struct net_device *dev,
				 struct cfg80211_external_auth_params *params);

	int	(*tx_control_port)(struct wiphy *wiphy,
				   struct net_device *dev,
				   const u8 *buf, size_t len,
				   const u8 *dest, const __be16 proto,
				   const bool noencrypt);
};

/*
 * wireless hardware and networking interfaces structures
 * and registration/helper functions
 */

/**
 * enum wiphy_flags - wiphy capability flags
 *
 * @WIPHY_FLAG_NETNS_OK: if not set, do not allow changing the netns of this
 *	wiphy at all
 * @WIPHY_FLAG_PS_ON_BY_DEFAULT: if set to true, powersave will be enabled
 *	by default -- this flag will be set depending on the kernel's default
 *	on wiphy_new(), but can be changed by the driver if it has a good
 *	reason to override the default
 * @WIPHY_FLAG_4ADDR_AP: supports 4addr mode even on AP (with a single station
 *	on a VLAN interface). This flag also serves an extra purpose of
 *	supporting 4ADDR AP mode on devices which do not support AP/VLAN iftype.
 * @WIPHY_FLAG_4ADDR_STATION: supports 4addr mode even as a station
 * @WIPHY_FLAG_CONTROL_PORT_PROTOCOL: This device supports setting the
 *	control port protocol ethertype. The device also honours the
 *	control_port_no_encrypt flag.
 * @WIPHY_FLAG_IBSS_RSN: The device supports IBSS RSN.
 * @WIPHY_FLAG_MESH_AUTH: The device supports mesh authentication by routing
 *	auth frames to userspace. See @NL80211_MESH_SETUP_USERSPACE_AUTH.
 * @WIPHY_FLAG_SUPPORTS_SCHED_SCAN: The device supports scheduled scans.
 * @WIPHY_FLAG_SUPPORTS_FW_ROAM: The device supports roaming feature in the
 *	firmware.
 * @WIPHY_FLAG_AP_UAPSD: The device supports uapsd on AP.
 * @WIPHY_FLAG_SUPPORTS_TDLS: The device supports TDLS (802.11z) operation.
 * @WIPHY_FLAG_TDLS_EXTERNAL_SETUP: The device does not handle TDLS (802.11z)
 *	link setup/discovery operations internally. Setup, discovery and
 *	teardown packets should be sent through the @NL80211_CMD_TDLS_MGMT
 *	command. When this flag is not set, @NL80211_CMD_TDLS_OPER should be
 *	used for asking the driver/firmware to perform a TDLS operation.
 * @WIPHY_FLAG_HAVE_AP_SME: device integrates AP SME
 * @WIPHY_FLAG_REPORTS_OBSS: the device will report beacons from other BSSes
 *	when there are virtual interfaces in AP mode by calling
 *	cfg80211_report_obss_beacon().
 * @WIPHY_FLAG_AP_PROBE_RESP_OFFLOAD: When operating as an AP, the device
 *	responds to probe-requests in hardware.
 * @WIPHY_FLAG_OFFCHAN_TX: Device supports direct off-channel TX.
 * @WIPHY_FLAG_HAS_REMAIN_ON_CHANNEL: Device supports remain-on-channel call.
 * @WIPHY_FLAG_SUPPORTS_5_10_MHZ: Device supports 5 MHz and 10 MHz channels.
 * @WIPHY_FLAG_HAS_CHANNEL_SWITCH: Device supports channel switch in
 *	beaconing mode (AP, IBSS, Mesh, ...).
 * @WIPHY_FLAG_HAS_STATIC_WEP: The device supports static WEP key installation
 *	before connection.
 */
enum wiphy_flags {
	/* use hole at 0 */
	/* use hole at 1 */
	/* use hole at 2 */
	WIPHY_FLAG_NETNS_OK			= BIT(3),
	WIPHY_FLAG_PS_ON_BY_DEFAULT		= BIT(4),
	WIPHY_FLAG_4ADDR_AP			= BIT(5),
	WIPHY_FLAG_4ADDR_STATION		= BIT(6),
	WIPHY_FLAG_CONTROL_PORT_PROTOCOL	= BIT(7),
	WIPHY_FLAG_IBSS_RSN			= BIT(8),
	WIPHY_FLAG_MESH_AUTH			= BIT(10),
	/* use hole at 11 */
	/* use hole at 12 */
	WIPHY_FLAG_SUPPORTS_FW_ROAM		= BIT(13),
	WIPHY_FLAG_AP_UAPSD			= BIT(14),
	WIPHY_FLAG_SUPPORTS_TDLS		= BIT(15),
	WIPHY_FLAG_TDLS_EXTERNAL_SETUP		= BIT(16),
	WIPHY_FLAG_HAVE_AP_SME			= BIT(17),
	WIPHY_FLAG_REPORTS_OBSS			= BIT(18),
	WIPHY_FLAG_AP_PROBE_RESP_OFFLOAD	= BIT(19),
	WIPHY_FLAG_OFFCHAN_TX			= BIT(20),
	WIPHY_FLAG_HAS_REMAIN_ON_CHANNEL	= BIT(21),
	WIPHY_FLAG_SUPPORTS_5_10_MHZ		= BIT(22),
	WIPHY_FLAG_HAS_CHANNEL_SWITCH		= BIT(23),
	WIPHY_FLAG_HAS_STATIC_WEP		= BIT(24),
};

/**
 * struct ieee80211_iface_limit - limit on certain interface types
 * @max: maximum number of interfaces of these types
 * @types: interface types (bits)
 */
struct ieee80211_iface_limit {
	u16 max;
	u16 types;
};

/**
 * struct ieee80211_iface_combination - possible interface combination
 *
 * With this structure the driver can describe which interface
 * combinations it supports concurrently.
 *
 * Examples:
 *
 * 1. Allow #STA <= 1, #AP <= 1, matching BI, channels = 1, 2 total:
 *
 *    .. code-block:: c
 *
 *	struct ieee80211_iface_limit limits1[] = {
 *		{ .max = 1, .types = BIT(NL80211_IFTYPE_STATION), },
 *		{ .max = 1, .types = BIT(NL80211_IFTYPE_AP}, },
 *	};
 *	struct ieee80211_iface_combination combination1 = {
 *		.limits = limits1,
 *		.n_limits = ARRAY_SIZE(limits1),
 *		.max_interfaces = 2,
 *		.beacon_int_infra_match = true,
 *	};
 *
 *
 * 2. Allow #{AP, P2P-GO} <= 8, channels = 1, 8 total:
 *
 *    .. code-block:: c
 *
 *	struct ieee80211_iface_limit limits2[] = {
 *		{ .max = 8, .types = BIT(NL80211_IFTYPE_AP) |
 *				     BIT(NL80211_IFTYPE_P2P_GO), },
 *	};
 *	struct ieee80211_iface_combination combination2 = {
 *		.limits = limits2,
 *		.n_limits = ARRAY_SIZE(limits2),
 *		.max_interfaces = 8,
 *		.num_different_channels = 1,
 *	};
 *
 *
 * 3. Allow #STA <= 1, #{P2P-client,P2P-GO} <= 3 on two channels, 4 total.
 *
 *    This allows for an infrastructure connection and three P2P connections.
 *
 *    .. code-block:: c
 *
 *	struct ieee80211_iface_limit limits3[] = {
 *		{ .max = 1, .types = BIT(NL80211_IFTYPE_STATION), },
 *		{ .max = 3, .types = BIT(NL80211_IFTYPE_P2P_GO) |
 *				     BIT(NL80211_IFTYPE_P2P_CLIENT), },
 *	};
 *	struct ieee80211_iface_combination combination3 = {
 *		.limits = limits3,
 *		.n_limits = ARRAY_SIZE(limits3),
 *		.max_interfaces = 4,
 *		.num_different_channels = 2,
 *	};
 *
 */
struct ieee80211_iface_combination {
	/**
	 * @limits:
	 * limits for the given interface types
	 */
	const struct ieee80211_iface_limit *limits;

	/**
	 * @num_different_channels:
	 * can use up to this many different channels
	 */
	u32 num_different_channels;

	/**
	 * @max_interfaces:
	 * maximum number of interfaces in total allowed in this group
	 */
	u16 max_interfaces;

	/**
	 * @n_limits:
	 * number of limitations
	 */
	u8 n_limits;

	/**
	 * @beacon_int_infra_match:
	 * In this combination, the beacon intervals between infrastructure
	 * and AP types must match. This is required only in special cases.
	 */
	bool beacon_int_infra_match;

	/**
	 * @radar_detect_widths:
	 * bitmap of channel widths supported for radar detection
	 */
	u8 radar_detect_widths;

	/**
	 * @radar_detect_regions:
	 * bitmap of regions supported for radar detection
	 */
	u8 radar_detect_regions;

	/**
	 * @beacon_int_min_gcd:
	 * This interface combination supports different beacon intervals.
	 *
	 * = 0
	 *   all beacon intervals for different interface must be same.
	 * > 0
	 *   any beacon interval for the interface part of this combination AND
	 *   GCD of all beacon intervals from beaconing interfaces of this
	 *   combination must be greater or equal to this value.
	 */
	u32 beacon_int_min_gcd;
};

struct ieee80211_txrx_stypes {
	u16 tx, rx;
};

/**
 * enum wiphy_wowlan_support_flags - WoWLAN support flags
 * @WIPHY_WOWLAN_ANY: supports wakeup for the special "any"
 *	trigger that keeps the device operating as-is and
 *	wakes up the host on any activity, for example a
 *	received packet that passed filtering; note that the
 *	packet should be preserved in that case
 * @WIPHY_WOWLAN_MAGIC_PKT: supports wakeup on magic packet
 *	(see nl80211.h)
 * @WIPHY_WOWLAN_DISCONNECT: supports wakeup on disconnect
 * @WIPHY_WOWLAN_SUPPORTS_GTK_REKEY: supports GTK rekeying while asleep
 * @WIPHY_WOWLAN_GTK_REKEY_FAILURE: supports wakeup on GTK rekey failure
 * @WIPHY_WOWLAN_EAP_IDENTITY_REQ: supports wakeup on EAP identity request
 * @WIPHY_WOWLAN_4WAY_HANDSHAKE: supports wakeup on 4-way handshake failure
 * @WIPHY_WOWLAN_RFKILL_RELEASE: supports wakeup on RF-kill release
 * @WIPHY_WOWLAN_NET_DETECT: supports wakeup on network detection
 */
enum wiphy_wowlan_support_flags {
	WIPHY_WOWLAN_ANY		= BIT(0),
	WIPHY_WOWLAN_MAGIC_PKT		= BIT(1),
	WIPHY_WOWLAN_DISCONNECT		= BIT(2),
	WIPHY_WOWLAN_SUPPORTS_GTK_REKEY	= BIT(3),
	WIPHY_WOWLAN_GTK_REKEY_FAILURE	= BIT(4),
	WIPHY_WOWLAN_EAP_IDENTITY_REQ	= BIT(5),
	WIPHY_WOWLAN_4WAY_HANDSHAKE	= BIT(6),
	WIPHY_WOWLAN_RFKILL_RELEASE	= BIT(7),
	WIPHY_WOWLAN_NET_DETECT		= BIT(8),
};

struct wiphy_wowlan_tcp_support {
	const struct nl80211_wowlan_tcp_data_token_feature *tok;
	u32 data_payload_max;
	u32 data_interval_max;
	u32 wake_payload_max;
	bool seq;
};

/**
 * struct wiphy_wowlan_support - WoWLAN support data
 * @flags: see &enum wiphy_wowlan_support_flags
 * @n_patterns: number of supported wakeup patterns
 *	(see nl80211.h for the pattern definition)
 * @pattern_max_len: maximum length of each pattern
 * @pattern_min_len: minimum length of each pattern
 * @max_pkt_offset: maximum Rx packet offset
 * @max_nd_match_sets: maximum number of matchsets for net-detect,
 *	similar, but not necessarily identical, to max_match_sets for
 *	scheduled scans.
 *	See &struct cfg80211_sched_scan_request.@match_sets for more
 *	details.
 * @tcp: TCP wakeup support information
 */
struct wiphy_wowlan_support {
	u32 flags;
	int n_patterns;
	int pattern_max_len;
	int pattern_min_len;
	int max_pkt_offset;
	int max_nd_match_sets;
	const struct wiphy_wowlan_tcp_support *tcp;
};

/**
 * struct wiphy_coalesce_support - coalesce support data
 * @n_rules: maximum number of coalesce rules
 * @max_delay: maximum supported coalescing delay in msecs
 * @n_patterns: number of supported patterns in a rule
 *	(see nl80211.h for the pattern definition)
 * @pattern_max_len: maximum length of each pattern
 * @pattern_min_len: minimum length of each pattern
 * @max_pkt_offset: maximum Rx packet offset
 */
struct wiphy_coalesce_support {
	int n_rules;
	int max_delay;
	int n_patterns;
	int pattern_max_len;
	int pattern_min_len;
	int max_pkt_offset;
};

/**
 * enum wiphy_vendor_command_flags - validation flags for vendor commands
 * @WIPHY_VENDOR_CMD_NEED_WDEV: vendor command requires wdev
 * @WIPHY_VENDOR_CMD_NEED_NETDEV: vendor command requires netdev
 * @WIPHY_VENDOR_CMD_NEED_RUNNING: interface/wdev must be up & running
 *	(must be combined with %_WDEV or %_NETDEV)
 */
enum wiphy_vendor_command_flags {
	WIPHY_VENDOR_CMD_NEED_WDEV = BIT(0),
	WIPHY_VENDOR_CMD_NEED_NETDEV = BIT(1),
	WIPHY_VENDOR_CMD_NEED_RUNNING = BIT(2),
};

/**
 * enum wiphy_opmode_flag - Station's ht/vht operation mode information flags
 *
 * @STA_OPMODE_MAX_BW_CHANGED: Max Bandwidth changed
 * @STA_OPMODE_SMPS_MODE_CHANGED: SMPS mode changed
 * @STA_OPMODE_N_SS_CHANGED: max N_SS (number of spatial streams) changed
 *
 */
enum wiphy_opmode_flag {
	STA_OPMODE_MAX_BW_CHANGED	= BIT(0),
	STA_OPMODE_SMPS_MODE_CHANGED	= BIT(1),
	STA_OPMODE_N_SS_CHANGED		= BIT(2),
};

/**
 * struct sta_opmode_info - Station's ht/vht operation mode information
 * @changed: contains value from &enum wiphy_opmode_flag
 * @smps_mode: New SMPS mode of a station
 * @bw: new max bandwidth value of a station
 * @rx_nss: new rx_nss value of a station
 */

struct sta_opmode_info {
	u32 changed;
	u8 smps_mode;
	u8 bw;
	u8 rx_nss;
};

/**
 * struct wiphy_vendor_command - vendor command definition
 * @info: vendor command identifying information, as used in nl80211
 * @flags: flags, see &enum wiphy_vendor_command_flags
 * @doit: callback for the operation, note that wdev is %NULL if the
 *	flags didn't ask for a wdev and non-%NULL otherwise; the data
 *	pointer may be %NULL if userspace provided no data at all
 * @dumpit: dump callback, for transferring bigger/multiple items. The
 *	@storage points to cb->args[5], ie. is preserved over the multiple
 *	dumpit calls.
 * It's recommended to not have the same sub command with both @doit and
 * @dumpit, so that userspace can assume certain ones are get and others
 * are used with dump requests.
 */
struct wiphy_vendor_command {
	struct nl80211_vendor_cmd_info info;
	u32 flags;
	int (*doit)(struct wiphy *wiphy, struct wireless_dev *wdev,
		    const void *data, int data_len);
	int (*dumpit)(struct wiphy *wiphy, struct wireless_dev *wdev,
		      struct sk_buff *skb, const void *data, int data_len,
		      unsigned long *storage);
};

/**
 * struct wiphy_iftype_ext_capab - extended capabilities per interface type
 * @iftype: interface type
 * @extended_capabilities: extended capabilities supported by the driver,
 *	additional capabilities might be supported by userspace; these are the
 *	802.11 extended capabilities ("Extended Capabilities element") and are
 *	in the same format as in the information element. See IEEE Std
 *	802.11-2012 8.4.2.29 for the defined fields.
 * @extended_capabilities_mask: mask of the valid values
 * @extended_capabilities_len: length of the extended capabilities
 */
struct wiphy_iftype_ext_capab {
	enum nl80211_iftype iftype;
	const u8 *extended_capabilities;
	const u8 *extended_capabilities_mask;
	u8 extended_capabilities_len;
};

/**
 * struct wiphy - wireless hardware description
 * @reg_notifier: the driver's regulatory notification callback,
 *	note that if your driver uses wiphy_apply_custom_regulatory()
 *	the reg_notifier's request can be passed as NULL
 * @regd: the driver's regulatory domain, if one was requested via
 * 	the regulatory_hint() API. This can be used by the driver
 *	on the reg_notifier() if it chooses to ignore future
 *	regulatory domain changes caused by other drivers.
 * @signal_type: signal type reported in &struct cfg80211_bss.
 * @cipher_suites: supported cipher suites
 * @n_cipher_suites: number of supported cipher suites
 * @retry_short: Retry limit for short frames (dot11ShortRetryLimit)
 * @retry_long: Retry limit for long frames (dot11LongRetryLimit)
 * @frag_threshold: Fragmentation threshold (dot11FragmentationThreshold);
 *	-1 = fragmentation disabled, only odd values >= 256 used
 * @rts_threshold: RTS threshold (dot11RTSThreshold); -1 = RTS/CTS disabled
 * @_net: the network namespace this wiphy currently lives in
 * @perm_addr: permanent MAC address of this device
 * @addr_mask: If the device supports multiple MAC addresses by masking,
 *	set this to a mask with variable bits set to 1, e.g. if the last
 *	four bits are variable then set it to 00-00-00-00-00-0f. The actual
 *	variable bits shall be determined by the interfaces added, with
 *	interfaces not matching the mask being rejected to be brought up.
 * @n_addresses: number of addresses in @addresses.
 * @addresses: If the device has more than one address, set this pointer
 *	to a list of addresses (6 bytes each). The first one will be used
 *	by default for perm_addr. In this case, the mask should be set to
 *	all-zeroes. In this case it is assumed that the device can handle
 *	the same number of arbitrary MAC addresses.
 * @registered: protects ->resume and ->suspend sysfs callbacks against
 *	unregister hardware
 * @debugfsdir: debugfs directory used for this wiphy, will be renamed
 *	automatically on wiphy renames
 * @dev: (virtual) struct device for this wiphy
 * @registered: helps synchronize suspend/resume with wiphy unregister
 * @wext: wireless extension handlers
 * @priv: driver private data (sized according to wiphy_new() parameter)
 * @interface_modes: bitmask of interfaces types valid for this wiphy,
 *	must be set by driver
 * @iface_combinations: Valid interface combinations array, should not
 *	list single interface types.
 * @n_iface_combinations: number of entries in @iface_combinations array.
 * @software_iftypes: bitmask of software interface types, these are not
 *	subject to any restrictions since they are purely managed in SW.
 * @flags: wiphy flags, see &enum wiphy_flags
 * @regulatory_flags: wiphy regulatory flags, see
 *	&enum ieee80211_regulatory_flags
 * @features: features advertised to nl80211, see &enum nl80211_feature_flags.
 * @ext_features: extended features advertised to nl80211, see
 *	&enum nl80211_ext_feature_index.
 * @bss_priv_size: each BSS struct has private data allocated with it,
 *	this variable determines its size
 * @max_scan_ssids: maximum number of SSIDs the device can scan for in
 *	any given scan
 * @max_sched_scan_reqs: maximum number of scheduled scan requests that
 *	the device can run concurrently.
 * @max_sched_scan_ssids: maximum number of SSIDs the device can scan
 *	for in any given scheduled scan
 * @max_match_sets: maximum number of match sets the device can handle
 *	when performing a scheduled scan, 0 if filtering is not
 *	supported.
 * @max_scan_ie_len: maximum length of user-controlled IEs device can
 *	add to probe request frames transmitted during a scan, must not
 *	include fixed IEs like supported rates
 * @max_sched_scan_ie_len: same as max_scan_ie_len, but for scheduled
 *	scans
 * @max_sched_scan_plans: maximum number of scan plans (scan interval and number
 *	of iterations) for scheduled scan supported by the device.
 * @max_sched_scan_plan_interval: maximum interval (in seconds) for a
 *	single scan plan supported by the device.
 * @max_sched_scan_plan_iterations: maximum number of iterations for a single
 *	scan plan supported by the device.
 * @coverage_class: current coverage class
 * @fw_version: firmware version for ethtool reporting
 * @hw_version: hardware version for ethtool reporting
 * @max_num_pmkids: maximum number of PMKIDs supported by device
 * @privid: a pointer that drivers can use to identify if an arbitrary
 *	wiphy is theirs, e.g. in global notifiers
 * @bands: information about bands/channels supported by this device
 *
 * @mgmt_stypes: bitmasks of frame subtypes that can be subscribed to or
 *	transmitted through nl80211, points to an array indexed by interface
 *	type
 *
 * @available_antennas_tx: bitmap of antennas which are available to be
 *	configured as TX antennas. Antenna configuration commands will be
 *	rejected unless this or @available_antennas_rx is set.
 *
 * @available_antennas_rx: bitmap of antennas which are available to be
 *	configured as RX antennas. Antenna configuration commands will be
 *	rejected unless this or @available_antennas_tx is set.
 *
 * @probe_resp_offload:
 *	 Bitmap of supported protocols for probe response offloading.
 *	 See &enum nl80211_probe_resp_offload_support_attr. Only valid
 *	 when the wiphy flag @WIPHY_FLAG_AP_PROBE_RESP_OFFLOAD is set.
 *
 * @max_remain_on_channel_duration: Maximum time a remain-on-channel operation
 *	may request, if implemented.
 *
 * @wowlan: WoWLAN support information
 * @wowlan_config: current WoWLAN configuration; this should usually not be
 *	used since access to it is necessarily racy, use the parameter passed
 *	to the suspend() operation instead.
 *
 * @ap_sme_capa: AP SME capabilities, flags from &enum nl80211_ap_sme_features.
 * @ht_capa_mod_mask:  Specify what ht_cap values can be over-ridden.
 *	If null, then none can be over-ridden.
 * @vht_capa_mod_mask:  Specify what VHT capabilities can be over-ridden.
 *	If null, then none can be over-ridden.
 *
 * @wdev_list: the list of associated (virtual) interfaces; this list must
 *	not be modified by the driver, but can be read with RTNL/RCU protection.
 *
 * @max_acl_mac_addrs: Maximum number of MAC addresses that the device
 *	supports for ACL.
 *
 * @extended_capabilities: extended capabilities supported by the driver,
 *	additional capabilities might be supported by userspace; these are
 *	the 802.11 extended capabilities ("Extended Capabilities element")
 *	and are in the same format as in the information element. See
 *	802.11-2012 8.4.2.29 for the defined fields. These are the default
 *	extended capabilities to be used if the capabilities are not specified
 *	for a specific interface type in iftype_ext_capab.
 * @extended_capabilities_mask: mask of the valid values
 * @extended_capabilities_len: length of the extended capabilities
 * @iftype_ext_capab: array of extended capabilities per interface type
 * @num_iftype_ext_capab: number of interface types for which extended
 *	capabilities are specified separately.
 * @coalesce: packet coalescing support information
 *
 * @vendor_commands: array of vendor commands supported by the hardware
 * @n_vendor_commands: number of vendor commands
 * @vendor_events: array of vendor events supported by the hardware
 * @n_vendor_events: number of vendor events
 *
 * @max_ap_assoc_sta: maximum number of associated stations supported in AP mode
 *	(including P2P GO) or 0 to indicate no such limit is advertised. The
 *	driver is allowed to advertise a theoretical limit that it can reach in
 *	some cases, but may not always reach.
 *
 * @max_num_csa_counters: Number of supported csa_counters in beacons
 *	and probe responses.  This value should be set if the driver
 *	wishes to limit the number of csa counters. Default (0) means
 *	infinite.
 * @max_adj_channel_rssi_comp: max offset of between the channel on which the
 *	frame was sent and the channel on which the frame was heard for which
 *	the reported rssi is still valid. If a driver is able to compensate the
 *	low rssi when a frame is heard on different channel, then it should set
 *	this variable to the maximal offset for which it can compensate.
 *	This value should be set in MHz.
 * @bss_select_support: bitmask indicating the BSS selection criteria supported
 *	by the driver in the .connect() callback. The bit position maps to the
 *	attribute indices defined in &enum nl80211_bss_select_attr.
 *
 * @cookie_counter: unique generic cookie counter, used to identify objects.
 * @nan_supported_bands: bands supported by the device in NAN mode, a
 *	bitmap of &enum nl80211_band values.  For instance, for
 *	NL80211_BAND_2GHZ, bit 0 would be set
 *	(i.e. BIT(NL80211_BAND_2GHZ)).
 *
 * @txq_limit: configuration of internal TX queue frame limit
 * @txq_memory_limit: configuration internal TX queue memory limit
 * @txq_quantum: configuration of internal TX queue scheduler quantum
 */
struct wiphy {
	/* assign these fields before you register the wiphy */

	/* permanent MAC address(es) */
	u8 perm_addr[ETH_ALEN];
	u8 addr_mask[ETH_ALEN];

	struct mac_address *addresses;

	const struct ieee80211_txrx_stypes *mgmt_stypes;

	const struct ieee80211_iface_combination *iface_combinations;
	int n_iface_combinations;
	u16 software_iftypes;

	u16 n_addresses;

	/* Supported interface modes, OR together BIT(NL80211_IFTYPE_...) */
	u16 interface_modes;

	u16 max_acl_mac_addrs;

	u32 flags, regulatory_flags, features;
	u8 ext_features[DIV_ROUND_UP(NUM_NL80211_EXT_FEATURES, 8)];

	u32 ap_sme_capa;

	enum cfg80211_signal_type signal_type;

	int bss_priv_size;
	u8 max_scan_ssids;
	u8 max_sched_scan_reqs;
	u8 max_sched_scan_ssids;
	u8 max_match_sets;
	u16 max_scan_ie_len;
	u16 max_sched_scan_ie_len;
	u32 max_sched_scan_plans;
	u32 max_sched_scan_plan_interval;
	u32 max_sched_scan_plan_iterations;

	int n_cipher_suites;
	const u32 *cipher_suites;

	u8 retry_short;
	u8 retry_long;
	u32 frag_threshold;
	u32 rts_threshold;
	u8 coverage_class;

	char fw_version[ETHTOOL_FWVERS_LEN];
	u32 hw_version;

#ifdef CONFIG_PM
	const struct wiphy_wowlan_support *wowlan;
	struct cfg80211_wowlan *wowlan_config;
#endif

	u16 max_remain_on_channel_duration;

	u8 max_num_pmkids;

	u32 available_antennas_tx;
	u32 available_antennas_rx;

	/*
	 * Bitmap of supported protocols for probe response offloading
	 * see &enum nl80211_probe_resp_offload_support_attr. Only valid
	 * when the wiphy flag @WIPHY_FLAG_AP_PROBE_RESP_OFFLOAD is set.
	 */
	u32 probe_resp_offload;

	const u8 *extended_capabilities, *extended_capabilities_mask;
	u8 extended_capabilities_len;

	const struct wiphy_iftype_ext_capab *iftype_ext_capab;
	unsigned int num_iftype_ext_capab;

	/* If multiple wiphys are registered and you're handed e.g.
	 * a regular netdev with assigned ieee80211_ptr, you won't
	 * know whether it points to a wiphy your driver has registered
	 * or not. Assign this to something global to your driver to
	 * help determine whether you own this wiphy or not. */
	const void *privid;

	struct ieee80211_supported_band *bands[NUM_NL80211_BANDS];

	/* Lets us get back the wiphy on the callback */
	void (*reg_notifier)(struct wiphy *wiphy,
			     struct regulatory_request *request);

	/* fields below are read-only, assigned by cfg80211 */

	const struct ieee80211_regdomain __rcu *regd;

	/* the item in /sys/class/ieee80211/ points to this,
	 * you need use set_wiphy_dev() (see below) */
	struct device dev;

	/* protects ->resume, ->suspend sysfs callbacks against unregister hw */
	bool registered;

	/* dir in debugfs: ieee80211/<wiphyname> */
	struct dentry *debugfsdir;

	const struct ieee80211_ht_cap *ht_capa_mod_mask;
	const struct ieee80211_vht_cap *vht_capa_mod_mask;

	struct list_head wdev_list;

	/* the network namespace this phy lives in currently */
	possible_net_t _net;

#ifdef CONFIG_CFG80211_WEXT
	const struct iw_handler_def *wext;
#endif

	const struct wiphy_coalesce_support *coalesce;

	const struct wiphy_vendor_command *vendor_commands;
	const struct nl80211_vendor_cmd_info *vendor_events;
	int n_vendor_commands, n_vendor_events;

	u16 max_ap_assoc_sta;

	u8 max_num_csa_counters;
	u8 max_adj_channel_rssi_comp;

	u32 bss_select_support;

	u64 cookie_counter;

	u8 nan_supported_bands;

	u32 txq_limit;
	u32 txq_memory_limit;
	u32 txq_quantum;

	char priv[0] __aligned(NETDEV_ALIGN);
};

static inline struct net *wiphy_net(struct wiphy *wiphy)
{
	return read_pnet(&wiphy->_net);
}

static inline void wiphy_net_set(struct wiphy *wiphy, struct net *net)
{
	write_pnet(&wiphy->_net, net);
}

/**
 * wiphy_priv - return priv from wiphy
 *
 * @wiphy: the wiphy whose priv pointer to return
 * Return: The priv of @wiphy.
 */
static inline void *wiphy_priv(struct wiphy *wiphy)
{
	BUG_ON(!wiphy);
	return &wiphy->priv;
}

/**
 * priv_to_wiphy - return the wiphy containing the priv
 *
 * @priv: a pointer previously returned by wiphy_priv
 * Return: The wiphy of @priv.
 */
static inline struct wiphy *priv_to_wiphy(void *priv)
{
	BUG_ON(!priv);
	return container_of(priv, struct wiphy, priv);
}

/**
 * set_wiphy_dev - set device pointer for wiphy
 *
 * @wiphy: The wiphy whose device to bind
 * @dev: The device to parent it to
 */
static inline void set_wiphy_dev(struct wiphy *wiphy, struct device *dev)
{
	wiphy->dev.parent = dev;
}

/**
 * wiphy_dev - get wiphy dev pointer
 *
 * @wiphy: The wiphy whose device struct to look up
 * Return: The dev of @wiphy.
 */
static inline struct device *wiphy_dev(struct wiphy *wiphy)
{
	return wiphy->dev.parent;
}

/**
 * wiphy_name - get wiphy name
 *
 * @wiphy: The wiphy whose name to return
 * Return: The name of @wiphy.
 */
static inline const char *wiphy_name(const struct wiphy *wiphy)
{
	return dev_name(&wiphy->dev);
}

/**
 * wiphy_new_nm - create a new wiphy for use with cfg80211
 *
 * @ops: The configuration operations for this device
 * @sizeof_priv: The size of the private area to allocate
 * @requested_name: Request a particular name.
 *	NULL is valid value, and means use the default phy%d naming.
 *
 * Create a new wiphy and associate the given operations with it.
 * @sizeof_priv bytes are allocated for private use.
 *
 * Return: A pointer to the new wiphy. This pointer must be
 * assigned to each netdev's ieee80211_ptr for proper operation.
 */
struct wiphy *wiphy_new_nm(const struct cfg80211_ops *ops, int sizeof_priv,
			   const char *requested_name);

/**
 * wiphy_new - create a new wiphy for use with cfg80211
 *
 * @ops: The configuration operations for this device
 * @sizeof_priv: The size of the private area to allocate
 *
 * Create a new wiphy and associate the given operations with it.
 * @sizeof_priv bytes are allocated for private use.
 *
 * Return: A pointer to the new wiphy. This pointer must be
 * assigned to each netdev's ieee80211_ptr for proper operation.
 */
static inline struct wiphy *wiphy_new(const struct cfg80211_ops *ops,
				      int sizeof_priv)
{
	return wiphy_new_nm(ops, sizeof_priv, NULL);
}

/**
 * wiphy_register - register a wiphy with cfg80211
 *
 * @wiphy: The wiphy to register.
 *
 * Return: A non-negative wiphy index or a negative error code.
 */
int wiphy_register(struct wiphy *wiphy);

/**
 * wiphy_unregister - deregister a wiphy from cfg80211
 *
 * @wiphy: The wiphy to unregister.
 *
 * After this call, no more requests can be made with this priv
 * pointer, but the call may sleep to wait for an outstanding
 * request that is being handled.
 */
void wiphy_unregister(struct wiphy *wiphy);

/**
 * wiphy_free - free wiphy
 *
 * @wiphy: The wiphy to free
 */
void wiphy_free(struct wiphy *wiphy);

/* internal structs */
struct cfg80211_conn;
struct cfg80211_internal_bss;
struct cfg80211_cached_keys;
struct cfg80211_cqm_config;

/**
 * struct wireless_dev - wireless device state
 *
 * For netdevs, this structure must be allocated by the driver
 * that uses the ieee80211_ptr field in struct net_device (this
 * is intentional so it can be allocated along with the netdev.)
 * It need not be registered then as netdev registration will
 * be intercepted by cfg80211 to see the new wireless device.
 *
 * For non-netdev uses, it must also be allocated by the driver
 * in response to the cfg80211 callbacks that require it, as
 * there's no netdev registration in that case it may not be
 * allocated outside of callback operations that return it.
 *
 * @wiphy: pointer to hardware description
 * @iftype: interface type
 * @list: (private) Used to collect the interfaces
 * @netdev: (private) Used to reference back to the netdev, may be %NULL
 * @identifier: (private) Identifier used in nl80211 to identify this
 *	wireless device if it has no netdev
 * @current_bss: (private) Used by the internal configuration code
 * @chandef: (private) Used by the internal configuration code to track
 *	the user-set channel definition.
 * @preset_chandef: (private) Used by the internal configuration code to
 *	track the channel to be used for AP later
 * @bssid: (private) Used by the internal configuration code
 * @ssid: (private) Used by the internal configuration code
 * @ssid_len: (private) Used by the internal configuration code
 * @mesh_id_len: (private) Used by the internal configuration code
 * @mesh_id_up_len: (private) Used by the internal configuration code
 * @wext: (private) Used by the internal wireless extensions compat code
 * @use_4addr: indicates 4addr mode is used on this interface, must be
 *	set by driver (if supported) on add_interface BEFORE registering the
 *	netdev and may otherwise be used by driver read-only, will be update
 *	by cfg80211 on change_interface
 * @mgmt_registrations: list of registrations for management frames
 * @mgmt_registrations_lock: lock for the list
 * @mtx: mutex used to lock data in this struct, may be used by drivers
 *	and some API functions require it held
 * @beacon_interval: beacon interval used on this device for transmitting
 *	beacons, 0 when not valid
 * @address: The address for this device, valid only if @netdev is %NULL
 * @is_running: true if this is a non-netdev device that has been started, e.g.
 *	the P2P Device.
 * @cac_started: true if DFS channel availability check has been started
 * @cac_start_time: timestamp (jiffies) when the dfs state was entered.
 * @cac_time_ms: CAC time in ms
 * @ps: powersave mode is enabled
 * @ps_timeout: dynamic powersave timeout
 * @ap_unexpected_nlportid: (private) netlink port ID of application
 *	registered for unexpected class 3 frames (AP mode)
 * @conn: (private) cfg80211 software SME connection state machine data
 * @connect_keys: (private) keys to set after connection is established
 * @conn_bss_type: connecting/connected BSS type
 * @conn_owner_nlportid: (private) connection owner socket port ID
 * @disconnect_wk: (private) auto-disconnect work
 * @disconnect_bssid: (private) the BSSID to use for auto-disconnect
 * @ibss_fixed: (private) IBSS is using fixed BSSID
 * @ibss_dfs_possible: (private) IBSS may change to a DFS channel
 * @event_list: (private) list for internal event processing
 * @event_lock: (private) lock for event list
 * @owner_nlportid: (private) owner socket port ID
 * @nl_owner_dead: (private) owner socket went away
 * @cqm_config: (private) nl80211 RSSI monitor state
 */
struct wireless_dev {
	struct wiphy *wiphy;
	enum nl80211_iftype iftype;

	/* the remainder of this struct should be private to cfg80211 */
	struct list_head list;
	struct net_device *netdev;

	u32 identifier;

	struct list_head mgmt_registrations;
	spinlock_t mgmt_registrations_lock;

	struct mutex mtx;

	bool use_4addr, is_running;

	u8 address[ETH_ALEN] __aligned(sizeof(u16));

	/* currently used for IBSS and SME - might be rearranged later */
	u8 ssid[IEEE80211_MAX_SSID_LEN];
	u8 ssid_len, mesh_id_len, mesh_id_up_len;
	struct cfg80211_conn *conn;
	struct cfg80211_cached_keys *connect_keys;
	enum ieee80211_bss_type conn_bss_type;
	u32 conn_owner_nlportid;

	struct work_struct disconnect_wk;
	u8 disconnect_bssid[ETH_ALEN];

	struct list_head event_list;
	spinlock_t event_lock;

	struct cfg80211_internal_bss *current_bss; /* associated / joined */
	struct cfg80211_chan_def preset_chandef;
	struct cfg80211_chan_def chandef;

	bool ibss_fixed;
	bool ibss_dfs_possible;

	bool ps;
	int ps_timeout;

	int beacon_interval;

	u32 ap_unexpected_nlportid;

	u32 owner_nlportid;
	bool nl_owner_dead;

	bool cac_started;
	unsigned long cac_start_time;
	unsigned int cac_time_ms;

#ifdef CONFIG_CFG80211_WEXT
	/* wext data */
	struct {
		struct cfg80211_ibss_params ibss;
		struct cfg80211_connect_params connect;
		struct cfg80211_cached_keys *keys;
		const u8 *ie;
		size_t ie_len;
		u8 bssid[ETH_ALEN], prev_bssid[ETH_ALEN];
		u8 ssid[IEEE80211_MAX_SSID_LEN];
		s8 default_key, default_mgmt_key;
		bool prev_bssid_valid;
	} wext;
#endif

	struct cfg80211_cqm_config *cqm_config;
};

static inline u8 *wdev_address(struct wireless_dev *wdev)
{
	if (wdev->netdev)
		return wdev->netdev->dev_addr;
	return wdev->address;
}

static inline bool wdev_running(struct wireless_dev *wdev)
{
	if (wdev->netdev)
		return netif_running(wdev->netdev);
	return wdev->is_running;
}

/**
 * wdev_priv - return wiphy priv from wireless_dev
 *
 * @wdev: The wireless device whose wiphy's priv pointer to return
 * Return: The wiphy priv of @wdev.
 */
static inline void *wdev_priv(struct wireless_dev *wdev)
{
	BUG_ON(!wdev);
	return wiphy_priv(wdev->wiphy);
}

/**
 * DOC: Utility functions
 *
 * cfg80211 offers a number of utility functions that can be useful.
 */

/**
 * ieee80211_channel_to_frequency - convert channel number to frequency
 * @chan: channel number
 * @band: band, necessary due to channel number overlap
 * Return: The corresponding frequency (in MHz), or 0 if the conversion failed.
 */
int ieee80211_channel_to_frequency(int chan, enum nl80211_band band);

/**
 * ieee80211_frequency_to_channel - convert frequency to channel number
 * @freq: center frequency
 * Return: The corresponding channel, or 0 if the conversion failed.
 */
int ieee80211_frequency_to_channel(int freq);

/**
 * ieee80211_get_channel - get channel struct from wiphy for specified frequency
 *
 * @wiphy: the struct wiphy to get the channel for
 * @freq: the center frequency of the channel
 *
 * Return: The channel struct from @wiphy at @freq.
 */
struct ieee80211_channel *ieee80211_get_channel(struct wiphy *wiphy, int freq);

/**
 * ieee80211_get_response_rate - get basic rate for a given rate
 *
 * @sband: the band to look for rates in
 * @basic_rates: bitmap of basic rates
 * @bitrate: the bitrate for which to find the basic rate
 *
 * Return: The basic rate corresponding to a given bitrate, that
 * is the next lower bitrate contained in the basic rate map,
 * which is, for this function, given as a bitmap of indices of
 * rates in the band's bitrate table.
 */
struct ieee80211_rate *
ieee80211_get_response_rate(struct ieee80211_supported_band *sband,
			    u32 basic_rates, int bitrate);

/**
 * ieee80211_mandatory_rates - get mandatory rates for a given band
 * @sband: the band to look for rates in
 * @scan_width: width of the control channel
 *
 * This function returns a bitmap of the mandatory rates for the given
 * band, bits are set according to the rate position in the bitrates array.
 */
u32 ieee80211_mandatory_rates(struct ieee80211_supported_band *sband,
			      enum nl80211_bss_scan_width scan_width);

/*
 * Radiotap parsing functions -- for controlled injection support
 *
 * Implemented in net/wireless/radiotap.c
 * Documentation in Documentation/networking/radiotap-headers.txt
 */

struct radiotap_align_size {
	uint8_t align:4, size:4;
};

struct ieee80211_radiotap_namespace {
	const struct radiotap_align_size *align_size;
	int n_bits;
	uint32_t oui;
	uint8_t subns;
};

struct ieee80211_radiotap_vendor_namespaces {
	const struct ieee80211_radiotap_namespace *ns;
	int n_ns;
};

/**
 * struct ieee80211_radiotap_iterator - tracks walk thru present radiotap args
 * @this_arg_index: index of current arg, valid after each successful call
 *	to ieee80211_radiotap_iterator_next()
 * @this_arg: pointer to current radiotap arg; it is valid after each
 *	call to ieee80211_radiotap_iterator_next() but also after
 *	ieee80211_radiotap_iterator_init() where it will point to
 *	the beginning of the actual data portion
 * @this_arg_size: length of the current arg, for convenience
 * @current_namespace: pointer to the current namespace definition
 *	(or internally %NULL if the current namespace is unknown)
 * @is_radiotap_ns: indicates whether the current namespace is the default
 *	radiotap namespace or not
 *
 * @_rtheader: pointer to the radiotap header we are walking through
 * @_max_length: length of radiotap header in cpu byte ordering
 * @_arg_index: next argument index
 * @_arg: next argument pointer
 * @_next_bitmap: internal pointer to next present u32
 * @_bitmap_shifter: internal shifter for curr u32 bitmap, b0 set == arg present
 * @_vns: vendor namespace definitions
 * @_next_ns_data: beginning of the next namespace's data
 * @_reset_on_ext: internal; reset the arg index to 0 when going to the
 *	next bitmap word
 *
 * Describes the radiotap parser state. Fields prefixed with an underscore
 * must not be used by users of the parser, only by the parser internally.
 */

struct ieee80211_radiotap_iterator {
	struct ieee80211_radiotap_header *_rtheader;
	const struct ieee80211_radiotap_vendor_namespaces *_vns;
	const struct ieee80211_radiotap_namespace *current_namespace;

	unsigned char *_arg, *_next_ns_data;
	__le32 *_next_bitmap;

	unsigned char *this_arg;
	int this_arg_index;
	int this_arg_size;

	int is_radiotap_ns;

	int _max_length;
	int _arg_index;
	uint32_t _bitmap_shifter;
	int _reset_on_ext;
};

int
ieee80211_radiotap_iterator_init(struct ieee80211_radiotap_iterator *iterator,
				 struct ieee80211_radiotap_header *radiotap_header,
				 int max_length,
				 const struct ieee80211_radiotap_vendor_namespaces *vns);

int
ieee80211_radiotap_iterator_next(struct ieee80211_radiotap_iterator *iterator);


extern const unsigned char rfc1042_header[6];
extern const unsigned char bridge_tunnel_header[6];

/**
 * ieee80211_get_hdrlen_from_skb - get header length from data
 *
 * @skb: the frame
 *
 * Given an skb with a raw 802.11 header at the data pointer this function
 * returns the 802.11 header length.
 *
 * Return: The 802.11 header length in bytes (not including encryption
 * headers). Or 0 if the data in the sk_buff is too short to contain a valid
 * 802.11 header.
 */
unsigned int ieee80211_get_hdrlen_from_skb(const struct sk_buff *skb);

/**
 * ieee80211_hdrlen - get header length in bytes from frame control
 * @fc: frame control field in little-endian format
 * Return: The header length in bytes.
 */
unsigned int __attribute_const__ ieee80211_hdrlen(__le16 fc);

/**
 * ieee80211_get_mesh_hdrlen - get mesh extension header length
 * @meshhdr: the mesh extension header, only the flags field
 *	(first byte) will be accessed
 * Return: The length of the extension header, which is always at
 * least 6 bytes and at most 18 if address 5 and 6 are present.
 */
unsigned int ieee80211_get_mesh_hdrlen(struct ieee80211s_hdr *meshhdr);

/**
 * DOC: Data path helpers
 *
 * In addition to generic utilities, cfg80211 also offers
 * functions that help implement the data path for devices
 * that do not do the 802.11/802.3 conversion on the device.
 */

/**
 * ieee80211_data_to_8023_exthdr - convert an 802.11 data frame to 802.3
 * @skb: the 802.11 data frame
 * @ehdr: pointer to a &struct ethhdr that will get the header, instead
 *	of it being pushed into the SKB
 * @addr: the device MAC address
 * @iftype: the virtual interface type
 * @data_offset: offset of payload after the 802.11 header
 * Return: 0 on success. Non-zero on error.
 */
#ifdef __GENKSYMS__
int ieee80211_data_to_8023_exthdr(struct sk_buff *skb, struct ethhdr *ehdr,
<<<<<<< HEAD
				  const u8 *addr, enum nl80211_iftype iftype,
				  u8 data_offset);
=======
				  const u8 *addr, enum nl80211_iftype iftype);
#else
/* new version */
int __ieee80211_data_to_8023_exthdr(struct sk_buff *skb, struct ethhdr *ehdr,
				  const u8 *addr, enum nl80211_iftype iftype,
				  bool is_amsdu);
#define ieee80211_data_to_8023_exthdr __ieee80211_data_to_8023_exthdr
#endif
>>>>>>> dcf4212d

/**
 * ieee80211_data_to_8023 - convert an 802.11 data frame to 802.3
 * @skb: the 802.11 data frame
 * @addr: the device MAC address
 * @iftype: the virtual interface type
 * Return: 0 on success. Non-zero on error.
 */
static inline int ieee80211_data_to_8023(struct sk_buff *skb, const u8 *addr,
					 enum nl80211_iftype iftype)
{
<<<<<<< HEAD
	return ieee80211_data_to_8023_exthdr(skb, NULL, addr, iftype, 0);
=======
	return ieee80211_data_to_8023_exthdr(skb, NULL, addr, iftype, false);
>>>>>>> dcf4212d
}

/**
 * ieee80211_amsdu_to_8023s - decode an IEEE 802.11n A-MSDU frame
 *
 * Decode an IEEE 802.11 A-MSDU and convert it to a list of 802.3 frames.
 * The @list will be empty if the decode fails. The @skb must be fully
 * header-less before being passed in here; it is freed in this function.
 *
 * @skb: The input A-MSDU frame without any headers.
 * @list: The output list of 802.3 frames. It must be allocated and
 *	initialized by by the caller.
 * @addr: The device MAC address.
 * @iftype: The device interface type.
 * @extra_headroom: The hardware extra headroom for SKBs in the @list.
 * @check_da: DA to check in the inner ethernet header, or NULL
 * @check_sa: SA to check in the inner ethernet header, or NULL
 */
void ieee80211_amsdu_to_8023s(struct sk_buff *skb, struct sk_buff_head *list,
			      const u8 *addr, enum nl80211_iftype iftype,
			      const unsigned int extra_headroom,
			      const u8 *check_da, const u8 *check_sa);

/**
 * cfg80211_classify8021d - determine the 802.1p/1d tag for a data frame
 * @skb: the data frame
 * @qos_map: Interworking QoS mapping or %NULL if not in use
 * Return: The 802.1p/1d tag.
 */
unsigned int cfg80211_classify8021d(struct sk_buff *skb,
				    struct cfg80211_qos_map *qos_map);

/**
 * cfg80211_find_ie_match - match information element and byte array in data
 *
 * @eid: element ID
 * @ies: data consisting of IEs
 * @len: length of data
 * @match: byte array to match
 * @match_len: number of bytes in the match array
 * @match_offset: offset in the IE where the byte array should match.
 *	If match_len is zero, this must also be set to zero.
 *	Otherwise this must be set to 2 or more, because the first
 *	byte is the element id, which is already compared to eid, and
 *	the second byte is the IE length.
 *
 * Return: %NULL if the element ID could not be found or if
 * the element is invalid (claims to be longer than the given
 * data) or if the byte array doesn't match, or a pointer to the first
 * byte of the requested element, that is the byte containing the
 * element ID.
 *
 * Note: There are no checks on the element length other than
 * having to fit into the given data and being large enough for the
 * byte array to match.
 */
const u8 *cfg80211_find_ie_match(u8 eid, const u8 *ies, int len,
				 const u8 *match, int match_len,
				 int match_offset);

/**
 * cfg80211_find_ie - find information element in data
 *
 * @eid: element ID
 * @ies: data consisting of IEs
 * @len: length of data
 *
 * Return: %NULL if the element ID could not be found or if
 * the element is invalid (claims to be longer than the given
 * data), or a pointer to the first byte of the requested
 * element, that is the byte containing the element ID.
 *
 * Note: There are no checks on the element length other than
 * having to fit into the given data.
 */
static inline const u8 *cfg80211_find_ie(u8 eid, const u8 *ies, int len)
{
	return cfg80211_find_ie_match(eid, ies, len, NULL, 0, 0);
}

/**
 * cfg80211_find_ext_ie - find information element with EID Extension in data
 *
 * @ext_eid: element ID Extension
 * @ies: data consisting of IEs
 * @len: length of data
 *
 * Return: %NULL if the extended element ID could not be found or if
 * the element is invalid (claims to be longer than the given
 * data), or a pointer to the first byte of the requested
 * element, that is the byte containing the element ID.
 *
 * Note: There are no checks on the element length other than
 * having to fit into the given data.
 */
static inline const u8 *cfg80211_find_ext_ie(u8 ext_eid, const u8 *ies, int len)
{
	return cfg80211_find_ie_match(WLAN_EID_EXTENSION, ies, len,
				      &ext_eid, 1, 2);
}

/**
 * cfg80211_find_vendor_ie - find vendor specific information element in data
 *
 * @oui: vendor OUI
 * @oui_type: vendor-specific OUI type (must be < 0xff), negative means any
 * @ies: data consisting of IEs
 * @len: length of data
 *
 * Return: %NULL if the vendor specific element ID could not be found or if the
 * element is invalid (claims to be longer than the given data), or a pointer to
 * the first byte of the requested element, that is the byte containing the
 * element ID.
 *
 * Note: There are no checks on the element length other than having to fit into
 * the given data.
 */
const u8 *cfg80211_find_vendor_ie(unsigned int oui, int oui_type,
				  const u8 *ies, int len);

/**
 * cfg80211_send_layer2_update - send layer 2 update frame
 *
 * @dev: network device
 * @addr: STA MAC address
 *
 * Wireless drivers can use this function to update forwarding tables in bridge
 * devices upon STA association.
 */
void cfg80211_send_layer2_update(struct net_device *dev, const u8 *addr);

/**
 * DOC: Regulatory enforcement infrastructure
 *
 * TODO
 */

/**
 * regulatory_hint - driver hint to the wireless core a regulatory domain
 * @wiphy: the wireless device giving the hint (used only for reporting
 *	conflicts)
 * @alpha2: the ISO/IEC 3166 alpha2 the driver claims its regulatory domain
 * 	should be in. If @rd is set this should be NULL. Note that if you
 * 	set this to NULL you should still set rd->alpha2 to some accepted
 * 	alpha2.
 *
 * Wireless drivers can use this function to hint to the wireless core
 * what it believes should be the current regulatory domain by
 * giving it an ISO/IEC 3166 alpha2 country code it knows its regulatory
 * domain should be in or by providing a completely build regulatory domain.
 * If the driver provides an ISO/IEC 3166 alpha2 userspace will be queried
 * for a regulatory domain structure for the respective country.
 *
 * The wiphy must have been registered to cfg80211 prior to this call.
 * For cfg80211 drivers this means you must first use wiphy_register(),
 * for mac80211 drivers you must first use ieee80211_register_hw().
 *
 * Drivers should check the return value, its possible you can get
 * an -ENOMEM.
 *
 * Return: 0 on success. -ENOMEM.
 */
int regulatory_hint(struct wiphy *wiphy, const char *alpha2);

/**
 * regulatory_set_wiphy_regd - set regdom info for self managed drivers
 * @wiphy: the wireless device we want to process the regulatory domain on
 * @rd: the regulatory domain informatoin to use for this wiphy
 *
 * Set the regulatory domain information for self-managed wiphys, only they
 * may use this function. See %REGULATORY_WIPHY_SELF_MANAGED for more
 * information.
 *
 * Return: 0 on success. -EINVAL, -EPERM
 */
int regulatory_set_wiphy_regd(struct wiphy *wiphy,
			      struct ieee80211_regdomain *rd);

/**
 * regulatory_set_wiphy_regd_sync_rtnl - set regdom for self-managed drivers
 * @wiphy: the wireless device we want to process the regulatory domain on
 * @rd: the regulatory domain information to use for this wiphy
 *
 * This functions requires the RTNL to be held and applies the new regdomain
 * synchronously to this wiphy. For more details see
 * regulatory_set_wiphy_regd().
 *
 * Return: 0 on success. -EINVAL, -EPERM
 */
int regulatory_set_wiphy_regd_sync_rtnl(struct wiphy *wiphy,
					struct ieee80211_regdomain *rd);

/**
 * wiphy_apply_custom_regulatory - apply a custom driver regulatory domain
 * @wiphy: the wireless device we want to process the regulatory domain on
 * @regd: the custom regulatory domain to use for this wiphy
 *
 * Drivers can sometimes have custom regulatory domains which do not apply
 * to a specific country. Drivers can use this to apply such custom regulatory
 * domains. This routine must be called prior to wiphy registration. The
 * custom regulatory domain will be trusted completely and as such previous
 * default channel settings will be disregarded. If no rule is found for a
 * channel on the regulatory domain the channel will be disabled.
 * Drivers using this for a wiphy should also set the wiphy flag
 * REGULATORY_CUSTOM_REG or cfg80211 will set it for the wiphy
 * that called this helper.
 */
void wiphy_apply_custom_regulatory(struct wiphy *wiphy,
				   const struct ieee80211_regdomain *regd);

/**
 * freq_reg_info - get regulatory information for the given frequency
 * @wiphy: the wiphy for which we want to process this rule for
 * @center_freq: Frequency in KHz for which we want regulatory information for
 *
 * Use this function to get the regulatory rule for a specific frequency on
 * a given wireless device. If the device has a specific regulatory domain
 * it wants to follow we respect that unless a country IE has been received
 * and processed already.
 *
 * Return: A valid pointer, or, when an error occurs, for example if no rule
 * can be found, the return value is encoded using ERR_PTR(). Use IS_ERR() to
 * check and PTR_ERR() to obtain the numeric return value. The numeric return
 * value will be -ERANGE if we determine the given center_freq does not even
 * have a regulatory rule for a frequency range in the center_freq's band.
 * See freq_in_rule_band() for our current definition of a band -- this is
 * purely subjective and right now it's 802.11 specific.
 */
const struct ieee80211_reg_rule *freq_reg_info(struct wiphy *wiphy,
					       u32 center_freq);

/**
 * reg_initiator_name - map regulatory request initiator enum to name
 * @initiator: the regulatory request initiator
 *
 * You can use this to map the regulatory request initiator enum to a
 * proper string representation.
 */
const char *reg_initiator_name(enum nl80211_reg_initiator initiator);

/**
 * DOC: Internal regulatory db functions
 *
 */

/**
 * reg_query_regdb_wmm -  Query internal regulatory db for wmm rule
 * Regulatory self-managed driver can use it to proactively
 *
 * @alpha2: the ISO/IEC 3166 alpha2 wmm rule to be queried.
 * @freq: the freqency(in MHz) to be queried.
 * @rule: pointer to store the wmm rule from the regulatory db.
 *
 * Self-managed wireless drivers can use this function to  query
 * the internal regulatory database to check whether the given
 * ISO/IEC 3166 alpha2 country and freq have wmm rule limitations.
 *
 * Drivers should check the return value, its possible you can get
 * an -ENODATA.
 *
 * Return: 0 on success. -ENODATA.
 */
int reg_query_regdb_wmm(char *alpha2, int freq,
			struct ieee80211_reg_rule *rule);

/*
 * callbacks for asynchronous cfg80211 methods, notification
 * functions and BSS handling helpers
 */

/**
 * cfg80211_scan_done - notify that scan finished
 *
 * @request: the corresponding scan request
 * @info: information about the completed scan
 */
void cfg80211_scan_done(struct cfg80211_scan_request *request,
			struct cfg80211_scan_info *info);

/**
 * cfg80211_sched_scan_results - notify that new scan results are available
 *
 * @wiphy: the wiphy which got scheduled scan results
 * @reqid: identifier for the related scheduled scan request
 */
void cfg80211_sched_scan_results(struct wiphy *wiphy, u64 reqid);

/**
 * cfg80211_sched_scan_stopped - notify that the scheduled scan has stopped
 *
 * @wiphy: the wiphy on which the scheduled scan stopped
 * @reqid: identifier for the related scheduled scan request
 *
 * The driver can call this function to inform cfg80211 that the
 * scheduled scan had to be stopped, for whatever reason.  The driver
 * is then called back via the sched_scan_stop operation when done.
 */
void cfg80211_sched_scan_stopped(struct wiphy *wiphy, u64 reqid);

/**
 * cfg80211_sched_scan_stopped_rtnl - notify that the scheduled scan has stopped
 *
 * @wiphy: the wiphy on which the scheduled scan stopped
 * @reqid: identifier for the related scheduled scan request
 *
 * The driver can call this function to inform cfg80211 that the
 * scheduled scan had to be stopped, for whatever reason.  The driver
 * is then called back via the sched_scan_stop operation when done.
 * This function should be called with rtnl locked.
 */
void cfg80211_sched_scan_stopped_rtnl(struct wiphy *wiphy, u64 reqid);

/**
 * cfg80211_inform_bss_frame_data - inform cfg80211 of a received BSS frame
 * @wiphy: the wiphy reporting the BSS
 * @data: the BSS metadata
 * @mgmt: the management frame (probe response or beacon)
 * @len: length of the management frame
 * @gfp: context flags
 *
 * This informs cfg80211 that BSS information was found and
 * the BSS should be updated/added.
 *
 * Return: A referenced struct, must be released with cfg80211_put_bss()!
 * Or %NULL on error.
 */
struct cfg80211_bss * __must_check
cfg80211_inform_bss_frame_data(struct wiphy *wiphy,
			       struct cfg80211_inform_bss *data,
			       struct ieee80211_mgmt *mgmt, size_t len,
			       gfp_t gfp);

static inline struct cfg80211_bss * __must_check
cfg80211_inform_bss_width_frame(struct wiphy *wiphy,
				struct ieee80211_channel *rx_channel,
				enum nl80211_bss_scan_width scan_width,
				struct ieee80211_mgmt *mgmt, size_t len,
				s32 signal, gfp_t gfp)
{
	struct cfg80211_inform_bss data = {
		.chan = rx_channel,
		.scan_width = scan_width,
		.signal = signal,
	};

	return cfg80211_inform_bss_frame_data(wiphy, &data, mgmt, len, gfp);
}

static inline struct cfg80211_bss * __must_check
cfg80211_inform_bss_frame(struct wiphy *wiphy,
			  struct ieee80211_channel *rx_channel,
			  struct ieee80211_mgmt *mgmt, size_t len,
			  s32 signal, gfp_t gfp)
{
	struct cfg80211_inform_bss data = {
		.chan = rx_channel,
		.scan_width = NL80211_BSS_CHAN_WIDTH_20,
		.signal = signal,
	};

	return cfg80211_inform_bss_frame_data(wiphy, &data, mgmt, len, gfp);
}

/**
 * enum cfg80211_bss_frame_type - frame type that the BSS data came from
 * @CFG80211_BSS_FTYPE_UNKNOWN: driver doesn't know whether the data is
 *	from a beacon or probe response
 * @CFG80211_BSS_FTYPE_BEACON: data comes from a beacon
 * @CFG80211_BSS_FTYPE_PRESP: data comes from a probe response
 */
enum cfg80211_bss_frame_type {
	CFG80211_BSS_FTYPE_UNKNOWN,
	CFG80211_BSS_FTYPE_BEACON,
	CFG80211_BSS_FTYPE_PRESP,
};

/**
 * cfg80211_inform_bss_data - inform cfg80211 of a new BSS
 *
 * @wiphy: the wiphy reporting the BSS
 * @data: the BSS metadata
 * @ftype: frame type (if known)
 * @bssid: the BSSID of the BSS
 * @tsf: the TSF sent by the peer in the beacon/probe response (or 0)
 * @capability: the capability field sent by the peer
 * @beacon_interval: the beacon interval announced by the peer
 * @ie: additional IEs sent by the peer
 * @ielen: length of the additional IEs
 * @gfp: context flags
 *
 * This informs cfg80211 that BSS information was found and
 * the BSS should be updated/added.
 *
 * Return: A referenced struct, must be released with cfg80211_put_bss()!
 * Or %NULL on error.
 */
struct cfg80211_bss * __must_check
cfg80211_inform_bss_data(struct wiphy *wiphy,
			 struct cfg80211_inform_bss *data,
			 enum cfg80211_bss_frame_type ftype,
			 const u8 *bssid, u64 tsf, u16 capability,
			 u16 beacon_interval, const u8 *ie, size_t ielen,
			 gfp_t gfp);

static inline struct cfg80211_bss * __must_check
cfg80211_inform_bss_width(struct wiphy *wiphy,
			  struct ieee80211_channel *rx_channel,
			  enum nl80211_bss_scan_width scan_width,
			  enum cfg80211_bss_frame_type ftype,
			  const u8 *bssid, u64 tsf, u16 capability,
			  u16 beacon_interval, const u8 *ie, size_t ielen,
			  s32 signal, gfp_t gfp)
{
	struct cfg80211_inform_bss data = {
		.chan = rx_channel,
		.scan_width = scan_width,
		.signal = signal,
	};

	return cfg80211_inform_bss_data(wiphy, &data, ftype, bssid, tsf,
					capability, beacon_interval, ie, ielen,
					gfp);
}

static inline struct cfg80211_bss * __must_check
cfg80211_inform_bss(struct wiphy *wiphy,
		    struct ieee80211_channel *rx_channel,
		    enum cfg80211_bss_frame_type ftype,
		    const u8 *bssid, u64 tsf, u16 capability,
		    u16 beacon_interval, const u8 *ie, size_t ielen,
		    s32 signal, gfp_t gfp)
{
	struct cfg80211_inform_bss data = {
		.chan = rx_channel,
		.scan_width = NL80211_BSS_CHAN_WIDTH_20,
		.signal = signal,
	};

	return cfg80211_inform_bss_data(wiphy, &data, ftype, bssid, tsf,
					capability, beacon_interval, ie, ielen,
					gfp);
}

/**
 * cfg80211_get_bss - get a BSS reference
 * @wiphy: the wiphy this BSS struct belongs to
 * @channel: the channel to search on (or %NULL)
 * @bssid: the desired BSSID (or %NULL)
 * @ssid: the desired SSID (or %NULL)
 * @ssid_len: length of the SSID (or 0)
 * @bss_type: type of BSS, see &enum ieee80211_bss_type
 * @privacy: privacy filter, see &enum ieee80211_privacy
 */
struct cfg80211_bss *cfg80211_get_bss(struct wiphy *wiphy,
				      struct ieee80211_channel *channel,
				      const u8 *bssid,
				      const u8 *ssid, size_t ssid_len,
				      enum ieee80211_bss_type bss_type,
				      enum ieee80211_privacy privacy);
static inline struct cfg80211_bss *
cfg80211_get_ibss(struct wiphy *wiphy,
		  struct ieee80211_channel *channel,
		  const u8 *ssid, size_t ssid_len)
{
	return cfg80211_get_bss(wiphy, channel, NULL, ssid, ssid_len,
				IEEE80211_BSS_TYPE_IBSS,
				IEEE80211_PRIVACY_ANY);
}

/**
 * cfg80211_ref_bss - reference BSS struct
 * @wiphy: the wiphy this BSS struct belongs to
 * @bss: the BSS struct to reference
 *
 * Increments the refcount of the given BSS struct.
 */
void cfg80211_ref_bss(struct wiphy *wiphy, struct cfg80211_bss *bss);

/**
 * cfg80211_put_bss - unref BSS struct
 * @wiphy: the wiphy this BSS struct belongs to
 * @bss: the BSS struct
 *
 * Decrements the refcount of the given BSS struct.
 */
void cfg80211_put_bss(struct wiphy *wiphy, struct cfg80211_bss *bss);

/**
 * cfg80211_unlink_bss - unlink BSS from internal data structures
 * @wiphy: the wiphy
 * @bss: the bss to remove
 *
 * This function removes the given BSS from the internal data structures
 * thereby making it no longer show up in scan results etc. Use this
 * function when you detect a BSS is gone. Normally BSSes will also time
 * out, so it is not necessary to use this function at all.
 */
void cfg80211_unlink_bss(struct wiphy *wiphy, struct cfg80211_bss *bss);

static inline enum nl80211_bss_scan_width
cfg80211_chandef_to_scan_width(const struct cfg80211_chan_def *chandef)
{
	switch (chandef->width) {
	case NL80211_CHAN_WIDTH_5:
		return NL80211_BSS_CHAN_WIDTH_5;
	case NL80211_CHAN_WIDTH_10:
		return NL80211_BSS_CHAN_WIDTH_10;
	default:
		return NL80211_BSS_CHAN_WIDTH_20;
	}
}

/**
 * cfg80211_rx_mlme_mgmt - notification of processed MLME management frame
 * @dev: network device
 * @buf: authentication frame (header + body)
 * @len: length of the frame data
 *
 * This function is called whenever an authentication, disassociation or
 * deauthentication frame has been received and processed in station mode.
 * After being asked to authenticate via cfg80211_ops::auth() the driver must
 * call either this function or cfg80211_auth_timeout().
 * After being asked to associate via cfg80211_ops::assoc() the driver must
 * call either this function or cfg80211_auth_timeout().
 * While connected, the driver must calls this for received and processed
 * disassociation and deauthentication frames. If the frame couldn't be used
 * because it was unprotected, the driver must call the function
 * cfg80211_rx_unprot_mlme_mgmt() instead.
 *
 * This function may sleep. The caller must hold the corresponding wdev's mutex.
 */
void cfg80211_rx_mlme_mgmt(struct net_device *dev, const u8 *buf, size_t len);

/**
 * cfg80211_auth_timeout - notification of timed out authentication
 * @dev: network device
 * @addr: The MAC address of the device with which the authentication timed out
 *
 * This function may sleep. The caller must hold the corresponding wdev's
 * mutex.
 */
void cfg80211_auth_timeout(struct net_device *dev, const u8 *addr);

/**
 * cfg80211_rx_assoc_resp - notification of processed association response
 * @dev: network device
 * @bss: the BSS that association was requested with, ownership of the pointer
 *	moves to cfg80211 in this call
 * @buf: authentication frame (header + body)
 * @len: length of the frame data
 * @uapsd_queues: bitmap of queues configured for uapsd. Same format
 *	as the AC bitmap in the QoS info field
 *
 * After being asked to associate via cfg80211_ops::assoc() the driver must
 * call either this function or cfg80211_auth_timeout().
 *
 * This function may sleep. The caller must hold the corresponding wdev's mutex.
 */
void cfg80211_rx_assoc_resp(struct net_device *dev,
			    struct cfg80211_bss *bss,
			    const u8 *buf, size_t len,
			    int uapsd_queues);

/**
 * cfg80211_assoc_timeout - notification of timed out association
 * @dev: network device
 * @bss: The BSS entry with which association timed out.
 *
 * This function may sleep. The caller must hold the corresponding wdev's mutex.
 */
void cfg80211_assoc_timeout(struct net_device *dev, struct cfg80211_bss *bss);

/**
 * cfg80211_abandon_assoc - notify cfg80211 of abandoned association attempt
 * @dev: network device
 * @bss: The BSS entry with which association was abandoned.
 *
 * Call this whenever - for reasons reported through other API, like deauth RX,
 * an association attempt was abandoned.
 * This function may sleep. The caller must hold the corresponding wdev's mutex.
 */
void cfg80211_abandon_assoc(struct net_device *dev, struct cfg80211_bss *bss);

/**
 * cfg80211_tx_mlme_mgmt - notification of transmitted deauth/disassoc frame
 * @dev: network device
 * @buf: 802.11 frame (header + body)
 * @len: length of the frame data
 *
 * This function is called whenever deauthentication has been processed in
 * station mode. This includes both received deauthentication frames and
 * locally generated ones. This function may sleep. The caller must hold the
 * corresponding wdev's mutex.
 */
void cfg80211_tx_mlme_mgmt(struct net_device *dev, const u8 *buf, size_t len);

/**
 * cfg80211_rx_unprot_mlme_mgmt - notification of unprotected mlme mgmt frame
 * @dev: network device
 * @buf: deauthentication frame (header + body)
 * @len: length of the frame data
 *
 * This function is called whenever a received deauthentication or dissassoc
 * frame has been dropped in station mode because of MFP being used but the
 * frame was not protected. This function may sleep.
 */
void cfg80211_rx_unprot_mlme_mgmt(struct net_device *dev,
				  const u8 *buf, size_t len);

/**
 * cfg80211_michael_mic_failure - notification of Michael MIC failure (TKIP)
 * @dev: network device
 * @addr: The source MAC address of the frame
 * @key_type: The key type that the received frame used
 * @key_id: Key identifier (0..3). Can be -1 if missing.
 * @tsc: The TSC value of the frame that generated the MIC failure (6 octets)
 * @gfp: allocation flags
 *
 * This function is called whenever the local MAC detects a MIC failure in a
 * received frame. This matches with MLME-MICHAELMICFAILURE.indication()
 * primitive.
 */
void cfg80211_michael_mic_failure(struct net_device *dev, const u8 *addr,
				  enum nl80211_key_type key_type, int key_id,
				  const u8 *tsc, gfp_t gfp);

/**
 * cfg80211_ibss_joined - notify cfg80211 that device joined an IBSS
 *
 * @dev: network device
 * @bssid: the BSSID of the IBSS joined
 * @channel: the channel of the IBSS joined
 * @gfp: allocation flags
 *
 * This function notifies cfg80211 that the device joined an IBSS or
 * switched to a different BSSID. Before this function can be called,
 * either a beacon has to have been received from the IBSS, or one of
 * the cfg80211_inform_bss{,_frame} functions must have been called
 * with the locally generated beacon -- this guarantees that there is
 * always a scan result for this IBSS. cfg80211 will handle the rest.
 */
void cfg80211_ibss_joined(struct net_device *dev, const u8 *bssid,
			  struct ieee80211_channel *channel, gfp_t gfp);

/**
 * cfg80211_notify_new_candidate - notify cfg80211 of a new mesh peer candidate
 *
 * @dev: network device
 * @macaddr: the MAC address of the new candidate
 * @ie: information elements advertised by the peer candidate
 * @ie_len: lenght of the information elements buffer
 * @gfp: allocation flags
 *
 * This function notifies cfg80211 that the mesh peer candidate has been
 * detected, most likely via a beacon or, less likely, via a probe response.
 * cfg80211 then sends a notification to userspace.
 */
void cfg80211_notify_new_peer_candidate(struct net_device *dev,
		const u8 *macaddr, const u8 *ie, u8 ie_len, gfp_t gfp);

/**
 * DOC: RFkill integration
 *
 * RFkill integration in cfg80211 is almost invisible to drivers,
 * as cfg80211 automatically registers an rfkill instance for each
 * wireless device it knows about. Soft kill is also translated
 * into disconnecting and turning all interfaces off, drivers are
 * expected to turn off the device when all interfaces are down.
 *
 * However, devices may have a hard RFkill line, in which case they
 * also need to interact with the rfkill subsystem, via cfg80211.
 * They can do this with a few helper functions documented here.
 */

/**
 * wiphy_rfkill_set_hw_state - notify cfg80211 about hw block state
 * @wiphy: the wiphy
 * @blocked: block status
 */
void wiphy_rfkill_set_hw_state(struct wiphy *wiphy, bool blocked);

/**
 * wiphy_rfkill_start_polling - start polling rfkill
 * @wiphy: the wiphy
 */
void wiphy_rfkill_start_polling(struct wiphy *wiphy);

/**
 * wiphy_rfkill_stop_polling - stop polling rfkill
 * @wiphy: the wiphy
 */
void wiphy_rfkill_stop_polling(struct wiphy *wiphy);

/**
 * DOC: Vendor commands
 *
 * Occasionally, there are special protocol or firmware features that
 * can't be implemented very openly. For this and similar cases, the
 * vendor command functionality allows implementing the features with
 * (typically closed-source) userspace and firmware, using nl80211 as
 * the configuration mechanism.
 *
 * A driver supporting vendor commands must register them as an array
 * in struct wiphy, with handlers for each one, each command has an
 * OUI and sub command ID to identify it.
 *
 * Note that this feature should not be (ab)used to implement protocol
 * features that could openly be shared across drivers. In particular,
 * it must never be required to use vendor commands to implement any
 * "normal" functionality that higher-level userspace like connection
 * managers etc. need.
 */

struct sk_buff *__cfg80211_alloc_reply_skb(struct wiphy *wiphy,
					   enum nl80211_commands cmd,
					   enum nl80211_attrs attr,
					   int approxlen);

struct sk_buff *__cfg80211_alloc_event_skb(struct wiphy *wiphy,
					   struct wireless_dev *wdev,
					   enum nl80211_commands cmd,
					   enum nl80211_attrs attr,
					   int vendor_event_idx,
					   int approxlen, gfp_t gfp);

void __cfg80211_send_event_skb(struct sk_buff *skb, gfp_t gfp);

/**
 * cfg80211_vendor_cmd_alloc_reply_skb - allocate vendor command reply
 * @wiphy: the wiphy
 * @approxlen: an upper bound of the length of the data that will
 *	be put into the skb
 *
 * This function allocates and pre-fills an skb for a reply to
 * a vendor command. Since it is intended for a reply, calling
 * it outside of a vendor command's doit() operation is invalid.
 *
 * The returned skb is pre-filled with some identifying data in
 * a way that any data that is put into the skb (with skb_put(),
 * nla_put() or similar) will end up being within the
 * %NL80211_ATTR_VENDOR_DATA attribute, so all that needs to be done
 * with the skb is adding data for the corresponding userspace tool
 * which can then read that data out of the vendor data attribute.
 * You must not modify the skb in any other way.
 *
 * When done, call cfg80211_vendor_cmd_reply() with the skb and return
 * its error code as the result of the doit() operation.
 *
 * Return: An allocated and pre-filled skb. %NULL if any errors happen.
 */
static inline struct sk_buff *
cfg80211_vendor_cmd_alloc_reply_skb(struct wiphy *wiphy, int approxlen)
{
	return __cfg80211_alloc_reply_skb(wiphy, NL80211_CMD_VENDOR,
					  NL80211_ATTR_VENDOR_DATA, approxlen);
}

/**
 * cfg80211_vendor_cmd_reply - send the reply skb
 * @skb: The skb, must have been allocated with
 *	cfg80211_vendor_cmd_alloc_reply_skb()
 *
 * Since calling this function will usually be the last thing
 * before returning from the vendor command doit() you should
 * return the error code.  Note that this function consumes the
 * skb regardless of the return value.
 *
 * Return: An error code or 0 on success.
 */
int cfg80211_vendor_cmd_reply(struct sk_buff *skb);

/**
 * cfg80211_vendor_event_alloc - allocate vendor-specific event skb
 * @wiphy: the wiphy
 * @wdev: the wireless device
 * @event_idx: index of the vendor event in the wiphy's vendor_events
 * @approxlen: an upper bound of the length of the data that will
 *	be put into the skb
 * @gfp: allocation flags
 *
 * This function allocates and pre-fills an skb for an event on the
 * vendor-specific multicast group.
 *
 * If wdev != NULL, both the ifindex and identifier of the specified
 * wireless device are added to the event message before the vendor data
 * attribute.
 *
 * When done filling the skb, call cfg80211_vendor_event() with the
 * skb to send the event.
 *
 * Return: An allocated and pre-filled skb. %NULL if any errors happen.
 */
static inline struct sk_buff *
cfg80211_vendor_event_alloc(struct wiphy *wiphy, struct wireless_dev *wdev,
			     int approxlen, int event_idx, gfp_t gfp)
{
	return __cfg80211_alloc_event_skb(wiphy, wdev, NL80211_CMD_VENDOR,
					  NL80211_ATTR_VENDOR_DATA,
					  event_idx, approxlen, gfp);
}

/**
 * cfg80211_vendor_event - send the event
 * @skb: The skb, must have been allocated with cfg80211_vendor_event_alloc()
 * @gfp: allocation flags
 *
 * This function sends the given @skb, which must have been allocated
 * by cfg80211_vendor_event_alloc(), as an event. It always consumes it.
 */
static inline void cfg80211_vendor_event(struct sk_buff *skb, gfp_t gfp)
{
	__cfg80211_send_event_skb(skb, gfp);
}

#ifdef CONFIG_NL80211_TESTMODE
/**
 * DOC: Test mode
 *
 * Test mode is a set of utility functions to allow drivers to
 * interact with driver-specific tools to aid, for instance,
 * factory programming.
 *
 * This chapter describes how drivers interact with it, for more
 * information see the nl80211 book's chapter on it.
 */

/**
 * cfg80211_testmode_alloc_reply_skb - allocate testmode reply
 * @wiphy: the wiphy
 * @approxlen: an upper bound of the length of the data that will
 *	be put into the skb
 *
 * This function allocates and pre-fills an skb for a reply to
 * the testmode command. Since it is intended for a reply, calling
 * it outside of the @testmode_cmd operation is invalid.
 *
 * The returned skb is pre-filled with the wiphy index and set up in
 * a way that any data that is put into the skb (with skb_put(),
 * nla_put() or similar) will end up being within the
 * %NL80211_ATTR_TESTDATA attribute, so all that needs to be done
 * with the skb is adding data for the corresponding userspace tool
 * which can then read that data out of the testdata attribute. You
 * must not modify the skb in any other way.
 *
 * When done, call cfg80211_testmode_reply() with the skb and return
 * its error code as the result of the @testmode_cmd operation.
 *
 * Return: An allocated and pre-filled skb. %NULL if any errors happen.
 */
static inline struct sk_buff *
cfg80211_testmode_alloc_reply_skb(struct wiphy *wiphy, int approxlen)
{
	return __cfg80211_alloc_reply_skb(wiphy, NL80211_CMD_TESTMODE,
					  NL80211_ATTR_TESTDATA, approxlen);
}

/**
 * cfg80211_testmode_reply - send the reply skb
 * @skb: The skb, must have been allocated with
 *	cfg80211_testmode_alloc_reply_skb()
 *
 * Since calling this function will usually be the last thing
 * before returning from the @testmode_cmd you should return
 * the error code.  Note that this function consumes the skb
 * regardless of the return value.
 *
 * Return: An error code or 0 on success.
 */
static inline int cfg80211_testmode_reply(struct sk_buff *skb)
{
	return cfg80211_vendor_cmd_reply(skb);
}

/**
 * cfg80211_testmode_alloc_event_skb - allocate testmode event
 * @wiphy: the wiphy
 * @approxlen: an upper bound of the length of the data that will
 *	be put into the skb
 * @gfp: allocation flags
 *
 * This function allocates and pre-fills an skb for an event on the
 * testmode multicast group.
 *
 * The returned skb is set up in the same way as with
 * cfg80211_testmode_alloc_reply_skb() but prepared for an event. As
 * there, you should simply add data to it that will then end up in the
 * %NL80211_ATTR_TESTDATA attribute. Again, you must not modify the skb
 * in any other way.
 *
 * When done filling the skb, call cfg80211_testmode_event() with the
 * skb to send the event.
 *
 * Return: An allocated and pre-filled skb. %NULL if any errors happen.
 */
static inline struct sk_buff *
cfg80211_testmode_alloc_event_skb(struct wiphy *wiphy, int approxlen, gfp_t gfp)
{
	return __cfg80211_alloc_event_skb(wiphy, NULL, NL80211_CMD_TESTMODE,
					  NL80211_ATTR_TESTDATA, -1,
					  approxlen, gfp);
}

/**
 * cfg80211_testmode_event - send the event
 * @skb: The skb, must have been allocated with
 *	cfg80211_testmode_alloc_event_skb()
 * @gfp: allocation flags
 *
 * This function sends the given @skb, which must have been allocated
 * by cfg80211_testmode_alloc_event_skb(), as an event. It always
 * consumes it.
 */
static inline void cfg80211_testmode_event(struct sk_buff *skb, gfp_t gfp)
{
	__cfg80211_send_event_skb(skb, gfp);
}

#define CFG80211_TESTMODE_CMD(cmd)	.testmode_cmd = (cmd),
#define CFG80211_TESTMODE_DUMP(cmd)	.testmode_dump = (cmd),
#else
#define CFG80211_TESTMODE_CMD(cmd)
#define CFG80211_TESTMODE_DUMP(cmd)
#endif

/**
 * struct cfg80211_fils_resp_params - FILS connection response params
 * @kek: KEK derived from a successful FILS connection (may be %NULL)
 * @kek_len: Length of @fils_kek in octets
 * @update_erp_next_seq_num: Boolean value to specify whether the value in
 *	@erp_next_seq_num is valid.
 * @erp_next_seq_num: The next sequence number to use in ERP message in
 *	FILS Authentication. This value should be specified irrespective of the
 *	status for a FILS connection.
 * @pmk: A new PMK if derived from a successful FILS connection (may be %NULL).
 * @pmk_len: Length of @pmk in octets
 * @pmkid: A new PMKID if derived from a successful FILS connection or the PMKID
 *	used for this FILS connection (may be %NULL).
 */
struct cfg80211_fils_resp_params {
	const u8 *kek;
	size_t kek_len;
	bool update_erp_next_seq_num;
	u16 erp_next_seq_num;
	const u8 *pmk;
	size_t pmk_len;
	const u8 *pmkid;
};

/**
 * struct cfg80211_connect_resp_params - Connection response params
 * @status: Status code, %WLAN_STATUS_SUCCESS for successful connection, use
 *	%WLAN_STATUS_UNSPECIFIED_FAILURE if your device cannot give you
 *	the real status code for failures. If this call is used to report a
 *	failure due to a timeout (e.g., not receiving an Authentication frame
 *	from the AP) instead of an explicit rejection by the AP, -1 is used to
 *	indicate that this is a failure, but without a status code.
 *	@timeout_reason is used to report the reason for the timeout in that
 *	case.
 * @bssid: The BSSID of the AP (may be %NULL)
 * @bss: Entry of bss to which STA got connected to, can be obtained through
 *	cfg80211_get_bss() (may be %NULL). Only one parameter among @bssid and
 *	@bss needs to be specified.
 * @req_ie: Association request IEs (may be %NULL)
 * @req_ie_len: Association request IEs length
 * @resp_ie: Association response IEs (may be %NULL)
 * @resp_ie_len: Association response IEs length
 * @fils: FILS connection response parameters.
 * @timeout_reason: Reason for connection timeout. This is used when the
 *	connection fails due to a timeout instead of an explicit rejection from
 *	the AP. %NL80211_TIMEOUT_UNSPECIFIED is used when the timeout reason is
 *	not known. This value is used only if @status < 0 to indicate that the
 *	failure is due to a timeout and not due to explicit rejection by the AP.
 *	This value is ignored in other cases (@status >= 0).
 */
struct cfg80211_connect_resp_params {
	int status;
	const u8 *bssid;
	struct cfg80211_bss *bss;
	const u8 *req_ie;
	size_t req_ie_len;
	const u8 *resp_ie;
	size_t resp_ie_len;
	struct cfg80211_fils_resp_params fils;
	enum nl80211_timeout_reason timeout_reason;
};

/**
 * cfg80211_connect_done - notify cfg80211 of connection result
 *
 * @dev: network device
 * @params: connection response parameters
 * @gfp: allocation flags
 *
 * It should be called by the underlying driver once execution of the connection
 * request from connect() has been completed. This is similar to
 * cfg80211_connect_bss(), but takes a structure pointer for connection response
 * parameters. Only one of the functions among cfg80211_connect_bss(),
 * cfg80211_connect_result(), cfg80211_connect_timeout(),
 * and cfg80211_connect_done() should be called.
 */
void cfg80211_connect_done(struct net_device *dev,
			   struct cfg80211_connect_resp_params *params,
			   gfp_t gfp);

/**
 * cfg80211_connect_bss - notify cfg80211 of connection result
 *
 * @dev: network device
 * @bssid: the BSSID of the AP
 * @bss: entry of bss to which STA got connected to, can be obtained
 *	through cfg80211_get_bss (may be %NULL)
 * @req_ie: association request IEs (maybe be %NULL)
 * @req_ie_len: association request IEs length
 * @resp_ie: association response IEs (may be %NULL)
 * @resp_ie_len: assoc response IEs length
 * @status: status code, %WLAN_STATUS_SUCCESS for successful connection, use
 *	%WLAN_STATUS_UNSPECIFIED_FAILURE if your device cannot give you
 *	the real status code for failures. If this call is used to report a
 *	failure due to a timeout (e.g., not receiving an Authentication frame
 *	from the AP) instead of an explicit rejection by the AP, -1 is used to
 *	indicate that this is a failure, but without a status code.
 *	@timeout_reason is used to report the reason for the timeout in that
 *	case.
 * @gfp: allocation flags
 * @timeout_reason: reason for connection timeout. This is used when the
 *	connection fails due to a timeout instead of an explicit rejection from
 *	the AP. %NL80211_TIMEOUT_UNSPECIFIED is used when the timeout reason is
 *	not known. This value is used only if @status < 0 to indicate that the
 *	failure is due to a timeout and not due to explicit rejection by the AP.
 *	This value is ignored in other cases (@status >= 0).
 *
 * It should be called by the underlying driver once execution of the connection
 * request from connect() has been completed. This is similar to
 * cfg80211_connect_result(), but with the option of identifying the exact bss
 * entry for the connection. Only one of the functions among
 * cfg80211_connect_bss(), cfg80211_connect_result(),
 * cfg80211_connect_timeout(), and cfg80211_connect_done() should be called.
 */
static inline void
cfg80211_connect_bss(struct net_device *dev, const u8 *bssid,
		     struct cfg80211_bss *bss, const u8 *req_ie,
		     size_t req_ie_len, const u8 *resp_ie,
		     size_t resp_ie_len, int status, gfp_t gfp,
		     enum nl80211_timeout_reason timeout_reason)
{
	struct cfg80211_connect_resp_params params;

	memset(&params, 0, sizeof(params));
	params.status = status;
	params.bssid = bssid;
	params.bss = bss;
	params.req_ie = req_ie;
	params.req_ie_len = req_ie_len;
	params.resp_ie = resp_ie;
	params.resp_ie_len = resp_ie_len;
	params.timeout_reason = timeout_reason;

	cfg80211_connect_done(dev, &params, gfp);
}

/**
 * cfg80211_connect_result - notify cfg80211 of connection result
 *
 * @dev: network device
 * @bssid: the BSSID of the AP
 * @req_ie: association request IEs (maybe be %NULL)
 * @req_ie_len: association request IEs length
 * @resp_ie: association response IEs (may be %NULL)
 * @resp_ie_len: assoc response IEs length
 * @status: status code, %WLAN_STATUS_SUCCESS for successful connection, use
 *	%WLAN_STATUS_UNSPECIFIED_FAILURE if your device cannot give you
 *	the real status code for failures.
 * @gfp: allocation flags
 *
 * It should be called by the underlying driver once execution of the connection
 * request from connect() has been completed. This is similar to
 * cfg80211_connect_bss() which allows the exact bss entry to be specified. Only
 * one of the functions among cfg80211_connect_bss(), cfg80211_connect_result(),
 * cfg80211_connect_timeout(), and cfg80211_connect_done() should be called.
 */
static inline void
cfg80211_connect_result(struct net_device *dev, const u8 *bssid,
			const u8 *req_ie, size_t req_ie_len,
			const u8 *resp_ie, size_t resp_ie_len,
			u16 status, gfp_t gfp)
{
	cfg80211_connect_bss(dev, bssid, NULL, req_ie, req_ie_len, resp_ie,
			     resp_ie_len, status, gfp,
			     NL80211_TIMEOUT_UNSPECIFIED);
}

/**
 * cfg80211_connect_timeout - notify cfg80211 of connection timeout
 *
 * @dev: network device
 * @bssid: the BSSID of the AP
 * @req_ie: association request IEs (maybe be %NULL)
 * @req_ie_len: association request IEs length
 * @gfp: allocation flags
 * @timeout_reason: reason for connection timeout.
 *
 * It should be called by the underlying driver whenever connect() has failed
 * in a sequence where no explicit authentication/association rejection was
 * received from the AP. This could happen, e.g., due to not being able to send
 * out the Authentication or Association Request frame or timing out while
 * waiting for the response. Only one of the functions among
 * cfg80211_connect_bss(), cfg80211_connect_result(),
 * cfg80211_connect_timeout(), and cfg80211_connect_done() should be called.
 */
static inline void
cfg80211_connect_timeout(struct net_device *dev, const u8 *bssid,
			 const u8 *req_ie, size_t req_ie_len, gfp_t gfp,
			 enum nl80211_timeout_reason timeout_reason)
{
	cfg80211_connect_bss(dev, bssid, NULL, req_ie, req_ie_len, NULL, 0, -1,
			     gfp, timeout_reason);
}

/**
 * struct cfg80211_roam_info - driver initiated roaming information
 *
 * @channel: the channel of the new AP
 * @bss: entry of bss to which STA got roamed (may be %NULL if %bssid is set)
 * @bssid: the BSSID of the new AP (may be %NULL if %bss is set)
 * @req_ie: association request IEs (maybe be %NULL)
 * @req_ie_len: association request IEs length
 * @resp_ie: association response IEs (may be %NULL)
 * @resp_ie_len: assoc response IEs length
 * @fils: FILS related roaming information.
 */
struct cfg80211_roam_info {
	struct ieee80211_channel *channel;
	struct cfg80211_bss *bss;
	const u8 *bssid;
	const u8 *req_ie;
	size_t req_ie_len;
	const u8 *resp_ie;
	size_t resp_ie_len;
	struct cfg80211_fils_resp_params fils;
};

/**
 * cfg80211_roamed - notify cfg80211 of roaming
 *
 * @dev: network device
 * @info: information about the new BSS. struct &cfg80211_roam_info.
 * @gfp: allocation flags
 *
 * This function may be called with the driver passing either the BSSID of the
 * new AP or passing the bss entry to avoid a race in timeout of the bss entry.
 * It should be called by the underlying driver whenever it roamed from one AP
 * to another while connected. Drivers which have roaming implemented in
 * firmware should pass the bss entry to avoid a race in bss entry timeout where
 * the bss entry of the new AP is seen in the driver, but gets timed out by the
 * time it is accessed in __cfg80211_roamed() due to delay in scheduling
 * rdev->event_work. In case of any failures, the reference is released
 * either in cfg80211_roamed() or in __cfg80211_romed(), Otherwise, it will be
 * released while diconneting from the current bss.
 */
void cfg80211_roamed(struct net_device *dev, struct cfg80211_roam_info *info,
		     gfp_t gfp);

/**
 * cfg80211_port_authorized - notify cfg80211 of successful security association
 *
 * @dev: network device
 * @bssid: the BSSID of the AP
 * @gfp: allocation flags
 *
 * This function should be called by a driver that supports 4 way handshake
 * offload after a security association was successfully established (i.e.,
 * the 4 way handshake was completed successfully). The call to this function
 * should be preceded with a call to cfg80211_connect_result(),
 * cfg80211_connect_done(), cfg80211_connect_bss() or cfg80211_roamed() to
 * indicate the 802.11 association.
 */
void cfg80211_port_authorized(struct net_device *dev, const u8 *bssid,
			      gfp_t gfp);

/**
 * cfg80211_disconnected - notify cfg80211 that connection was dropped
 *
 * @dev: network device
 * @ie: information elements of the deauth/disassoc frame (may be %NULL)
 * @ie_len: length of IEs
 * @reason: reason code for the disconnection, set it to 0 if unknown
 * @locally_generated: disconnection was requested locally
 * @gfp: allocation flags
 *
 * After it calls this function, the driver should enter an idle state
 * and not try to connect to any AP any more.
 */
void cfg80211_disconnected(struct net_device *dev, u16 reason,
			   const u8 *ie, size_t ie_len,
			   bool locally_generated, gfp_t gfp);

/**
 * cfg80211_ready_on_channel - notification of remain_on_channel start
 * @wdev: wireless device
 * @cookie: the request cookie
 * @chan: The current channel (from remain_on_channel request)
 * @duration: Duration in milliseconds that the driver intents to remain on the
 *	channel
 * @gfp: allocation flags
 */
void cfg80211_ready_on_channel(struct wireless_dev *wdev, u64 cookie,
			       struct ieee80211_channel *chan,
			       unsigned int duration, gfp_t gfp);

/**
 * cfg80211_remain_on_channel_expired - remain_on_channel duration expired
 * @wdev: wireless device
 * @cookie: the request cookie
 * @chan: The current channel (from remain_on_channel request)
 * @gfp: allocation flags
 */
void cfg80211_remain_on_channel_expired(struct wireless_dev *wdev, u64 cookie,
					struct ieee80211_channel *chan,
					gfp_t gfp);

/**
 * cfg80211_sinfo_alloc_tid_stats - allocate per-tid statistics.
 *
 * @sinfo: the station information
 * @gfp: allocation flags
 */
int cfg80211_sinfo_alloc_tid_stats(struct station_info *sinfo, gfp_t gfp);

/**
 * cfg80211_sinfo_release_content - release contents of station info
 * @sinfo: the station information
 *
 * Releases any potentially allocated sub-information of the station
 * information, but not the struct itself (since it's typically on
 * the stack.)
 */
static inline void cfg80211_sinfo_release_content(struct station_info *sinfo)
{
	kfree(sinfo->pertid);
}

/**
 * cfg80211_new_sta - notify userspace about station
 *
 * @dev: the netdev
 * @mac_addr: the station's address
 * @sinfo: the station information
 * @gfp: allocation flags
 */
void cfg80211_new_sta(struct net_device *dev, const u8 *mac_addr,
		      struct station_info *sinfo, gfp_t gfp);

/**
 * cfg80211_del_sta_sinfo - notify userspace about deletion of a station
 * @dev: the netdev
 * @mac_addr: the station's address
 * @sinfo: the station information/statistics
 * @gfp: allocation flags
 */
void cfg80211_del_sta_sinfo(struct net_device *dev, const u8 *mac_addr,
			    struct station_info *sinfo, gfp_t gfp);

/**
 * cfg80211_del_sta - notify userspace about deletion of a station
 *
 * @dev: the netdev
 * @mac_addr: the station's address
 * @gfp: allocation flags
 */
static inline void cfg80211_del_sta(struct net_device *dev,
				    const u8 *mac_addr, gfp_t gfp)
{
	cfg80211_del_sta_sinfo(dev, mac_addr, NULL, gfp);
}

/**
 * cfg80211_conn_failed - connection request failed notification
 *
 * @dev: the netdev
 * @mac_addr: the station's address
 * @reason: the reason for connection failure
 * @gfp: allocation flags
 *
 * Whenever a station tries to connect to an AP and if the station
 * could not connect to the AP as the AP has rejected the connection
 * for some reasons, this function is called.
 *
 * The reason for connection failure can be any of the value from
 * nl80211_connect_failed_reason enum
 */
void cfg80211_conn_failed(struct net_device *dev, const u8 *mac_addr,
			  enum nl80211_connect_failed_reason reason,
			  gfp_t gfp);

/**
 * cfg80211_rx_mgmt - notification of received, unprocessed management frame
 * @wdev: wireless device receiving the frame
 * @freq: Frequency on which the frame was received in MHz
 * @sig_dbm: signal strength in dBm, or 0 if unknown
 * @buf: Management frame (header + body)
 * @len: length of the frame data
 * @flags: flags, as defined in enum nl80211_rxmgmt_flags
 *
 * This function is called whenever an Action frame is received for a station
 * mode interface, but is not processed in kernel.
 *
 * Return: %true if a user space application has registered for this frame.
 * For action frames, that makes it responsible for rejecting unrecognized
 * action frames; %false otherwise, in which case for action frames the
 * driver is responsible for rejecting the frame.
 */
bool cfg80211_rx_mgmt(struct wireless_dev *wdev, int freq, int sig_dbm,
		      const u8 *buf, size_t len, u32 flags);

/**
 * cfg80211_mgmt_tx_status - notification of TX status for management frame
 * @wdev: wireless device receiving the frame
 * @cookie: Cookie returned by cfg80211_ops::mgmt_tx()
 * @buf: Management frame (header + body)
 * @len: length of the frame data
 * @ack: Whether frame was acknowledged
 * @gfp: context flags
 *
 * This function is called whenever a management frame was requested to be
 * transmitted with cfg80211_ops::mgmt_tx() to report the TX status of the
 * transmission attempt.
 */
void cfg80211_mgmt_tx_status(struct wireless_dev *wdev, u64 cookie,
			     const u8 *buf, size_t len, bool ack, gfp_t gfp);


/**
 * cfg80211_rx_control_port - notification about a received control port frame
 * @dev: The device the frame matched to
 * @skb: The skbuf with the control port frame.  It is assumed that the skbuf
 *	is 802.3 formatted (with 802.3 header).  The skb can be non-linear.
 *	This function does not take ownership of the skb, so the caller is
 *	responsible for any cleanup.  The caller must also ensure that
 *	skb->protocol is set appropriately.
 * @unencrypted: Whether the frame was received unencrypted
 *
 * This function is used to inform userspace about a received control port
 * frame.  It should only be used if userspace indicated it wants to receive
 * control port frames over nl80211.
 *
 * The frame is the data portion of the 802.3 or 802.11 data frame with all
 * network layer headers removed (e.g. the raw EAPoL frame).
 *
 * Return: %true if the frame was passed to userspace
 */
bool cfg80211_rx_control_port(struct net_device *dev,
			      struct sk_buff *skb, bool unencrypted);

/**
 * cfg80211_cqm_rssi_notify - connection quality monitoring rssi event
 * @dev: network device
 * @rssi_event: the triggered RSSI event
 * @rssi_level: new RSSI level value or 0 if not available
 * @gfp: context flags
 *
 * This function is called when a configured connection quality monitoring
 * rssi threshold reached event occurs.
 */
void cfg80211_cqm_rssi_notify(struct net_device *dev,
			      enum nl80211_cqm_rssi_threshold_event rssi_event,
			      s32 rssi_level, gfp_t gfp);

/**
 * cfg80211_cqm_pktloss_notify - notify userspace about packetloss to peer
 * @dev: network device
 * @peer: peer's MAC address
 * @num_packets: how many packets were lost -- should be a fixed threshold
 *	but probably no less than maybe 50, or maybe a throughput dependent
 *	threshold (to account for temporary interference)
 * @gfp: context flags
 */
void cfg80211_cqm_pktloss_notify(struct net_device *dev,
				 const u8 *peer, u32 num_packets, gfp_t gfp);

/**
 * cfg80211_cqm_txe_notify - TX error rate event
 * @dev: network device
 * @peer: peer's MAC address
 * @num_packets: how many packets were lost
 * @rate: % of packets which failed transmission
 * @intvl: interval (in s) over which the TX failure threshold was breached.
 * @gfp: context flags
 *
 * Notify userspace when configured % TX failures over number of packets in a
 * given interval is exceeded.
 */
void cfg80211_cqm_txe_notify(struct net_device *dev, const u8 *peer,
			     u32 num_packets, u32 rate, u32 intvl, gfp_t gfp);

/**
 * cfg80211_cqm_beacon_loss_notify - beacon loss event
 * @dev: network device
 * @gfp: context flags
 *
 * Notify userspace about beacon loss from the connected AP.
 */
void cfg80211_cqm_beacon_loss_notify(struct net_device *dev, gfp_t gfp);

/**
 * cfg80211_radar_event - radar detection event
 * @wiphy: the wiphy
 * @chandef: chandef for the current channel
 * @gfp: context flags
 *
 * This function is called when a radar is detected on the current chanenl.
 */
void cfg80211_radar_event(struct wiphy *wiphy,
			  struct cfg80211_chan_def *chandef, gfp_t gfp);

/**
 * cfg80211_sta_opmode_change_notify - STA's ht/vht operation mode change event
 * @dev: network device
 * @mac: MAC address of a station which opmode got modified
 * @sta_opmode: station's current opmode value
 * @gfp: context flags
 *
 * Driver should call this function when station's opmode modified via action
 * frame.
 */
void cfg80211_sta_opmode_change_notify(struct net_device *dev, const u8 *mac,
				       struct sta_opmode_info *sta_opmode,
				       gfp_t gfp);

/**
 * cfg80211_cac_event - Channel availability check (CAC) event
 * @netdev: network device
 * @chandef: chandef for the current channel
 * @event: type of event
 * @gfp: context flags
 *
 * This function is called when a Channel availability check (CAC) is finished
 * or aborted. This must be called to notify the completion of a CAC process,
 * also by full-MAC drivers.
 */
void cfg80211_cac_event(struct net_device *netdev,
			const struct cfg80211_chan_def *chandef,
			enum nl80211_radar_event event, gfp_t gfp);


/**
 * cfg80211_gtk_rekey_notify - notify userspace about driver rekeying
 * @dev: network device
 * @bssid: BSSID of AP (to avoid races)
 * @replay_ctr: new replay counter
 * @gfp: allocation flags
 */
void cfg80211_gtk_rekey_notify(struct net_device *dev, const u8 *bssid,
			       const u8 *replay_ctr, gfp_t gfp);

/**
 * cfg80211_pmksa_candidate_notify - notify about PMKSA caching candidate
 * @dev: network device
 * @index: candidate index (the smaller the index, the higher the priority)
 * @bssid: BSSID of AP
 * @preauth: Whether AP advertises support for RSN pre-authentication
 * @gfp: allocation flags
 */
void cfg80211_pmksa_candidate_notify(struct net_device *dev, int index,
				     const u8 *bssid, bool preauth, gfp_t gfp);

/**
 * cfg80211_rx_spurious_frame - inform userspace about a spurious frame
 * @dev: The device the frame matched to
 * @addr: the transmitter address
 * @gfp: context flags
 *
 * This function is used in AP mode (only!) to inform userspace that
 * a spurious class 3 frame was received, to be able to deauth the
 * sender.
 * Return: %true if the frame was passed to userspace (or this failed
 * for a reason other than not having a subscription.)
 */
bool cfg80211_rx_spurious_frame(struct net_device *dev,
				const u8 *addr, gfp_t gfp);

/**
 * cfg80211_rx_unexpected_4addr_frame - inform about unexpected WDS frame
 * @dev: The device the frame matched to
 * @addr: the transmitter address
 * @gfp: context flags
 *
 * This function is used in AP mode (only!) to inform userspace that
 * an associated station sent a 4addr frame but that wasn't expected.
 * It is allowed and desirable to send this event only once for each
 * station to avoid event flooding.
 * Return: %true if the frame was passed to userspace (or this failed
 * for a reason other than not having a subscription.)
 */
bool cfg80211_rx_unexpected_4addr_frame(struct net_device *dev,
					const u8 *addr, gfp_t gfp);

/**
 * cfg80211_probe_status - notify userspace about probe status
 * @dev: the device the probe was sent on
 * @addr: the address of the peer
 * @cookie: the cookie filled in @probe_client previously
 * @acked: indicates whether probe was acked or not
 * @ack_signal: signal strength (in dBm) of the ACK frame.
 * @is_valid_ack_signal: indicates the ack_signal is valid or not.
 * @gfp: allocation flags
 */
void cfg80211_probe_status(struct net_device *dev, const u8 *addr,
			   u64 cookie, bool acked, s32 ack_signal,
			   bool is_valid_ack_signal, gfp_t gfp);

/**
 * cfg80211_report_obss_beacon - report beacon from other APs
 * @wiphy: The wiphy that received the beacon
 * @frame: the frame
 * @len: length of the frame
 * @freq: frequency the frame was received on
 * @sig_dbm: signal strength in dBm, or 0 if unknown
 *
 * Use this function to report to userspace when a beacon was
 * received. It is not useful to call this when there is no
 * netdev that is in AP/GO mode.
 */
void cfg80211_report_obss_beacon(struct wiphy *wiphy,
				 const u8 *frame, size_t len,
				 int freq, int sig_dbm);

/**
 * cfg80211_reg_can_beacon - check if beaconing is allowed
 * @wiphy: the wiphy
 * @chandef: the channel definition
 * @iftype: interface type
 *
 * Return: %true if there is no secondary channel or the secondary channel(s)
 * can be used for beaconing (i.e. is not a radar channel etc.)
 */
bool cfg80211_reg_can_beacon(struct wiphy *wiphy,
			     struct cfg80211_chan_def *chandef,
			     enum nl80211_iftype iftype);

/**
 * cfg80211_reg_can_beacon_relax - check if beaconing is allowed with relaxation
 * @wiphy: the wiphy
 * @chandef: the channel definition
 * @iftype: interface type
 *
 * Return: %true if there is no secondary channel or the secondary channel(s)
 * can be used for beaconing (i.e. is not a radar channel etc.). This version
 * also checks if IR-relaxation conditions apply, to allow beaconing under
 * more permissive conditions.
 *
 * Requires the RTNL to be held.
 */
bool cfg80211_reg_can_beacon_relax(struct wiphy *wiphy,
				   struct cfg80211_chan_def *chandef,
				   enum nl80211_iftype iftype);

/*
 * cfg80211_ch_switch_notify - update wdev channel and notify userspace
 * @dev: the device which switched channels
 * @chandef: the new channel definition
 *
 * Caller must acquire wdev_lock, therefore must only be called from sleepable
 * driver context!
 */
void cfg80211_ch_switch_notify(struct net_device *dev,
			       struct cfg80211_chan_def *chandef);

/*
 * cfg80211_ch_switch_started_notify - notify channel switch start
 * @dev: the device on which the channel switch started
 * @chandef: the future channel definition
 * @count: the number of TBTTs until the channel switch happens
 *
 * Inform the userspace about the channel switch that has just
 * started, so that it can take appropriate actions (eg. starting
 * channel switch on other vifs), if necessary.
 */
void cfg80211_ch_switch_started_notify(struct net_device *dev,
				       struct cfg80211_chan_def *chandef,
				       u8 count);

/**
 * ieee80211_operating_class_to_band - convert operating class to band
 *
 * @operating_class: the operating class to convert
 * @band: band pointer to fill
 *
 * Returns %true if the conversion was successful, %false otherwise.
 */
bool ieee80211_operating_class_to_band(u8 operating_class,
				       enum nl80211_band *band);

/**
 * ieee80211_chandef_to_operating_class - convert chandef to operation class
 *
 * @chandef: the chandef to convert
 * @op_class: a pointer to the resulting operating class
 *
 * Returns %true if the conversion was successful, %false otherwise.
 */
bool ieee80211_chandef_to_operating_class(struct cfg80211_chan_def *chandef,
					  u8 *op_class);

/*
 * cfg80211_tdls_oper_request - request userspace to perform TDLS operation
 * @dev: the device on which the operation is requested
 * @peer: the MAC address of the peer device
 * @oper: the requested TDLS operation (NL80211_TDLS_SETUP or
 *	NL80211_TDLS_TEARDOWN)
 * @reason_code: the reason code for teardown request
 * @gfp: allocation flags
 *
 * This function is used to request userspace to perform TDLS operation that
 * requires knowledge of keys, i.e., link setup or teardown when the AP
 * connection uses encryption. This is optional mechanism for the driver to use
 * if it can automatically determine when a TDLS link could be useful (e.g.,
 * based on traffic and signal strength for a peer).
 */
void cfg80211_tdls_oper_request(struct net_device *dev, const u8 *peer,
				enum nl80211_tdls_operation oper,
				u16 reason_code, gfp_t gfp);

/*
 * cfg80211_calculate_bitrate - calculate actual bitrate (in 100Kbps units)
 * @rate: given rate_info to calculate bitrate from
 *
 * return 0 if MCS index >= 32
 */
u32 cfg80211_calculate_bitrate(struct rate_info *rate);

/**
 * cfg80211_unregister_wdev - remove the given wdev
 * @wdev: struct wireless_dev to remove
 *
 * Call this function only for wdevs that have no netdev assigned,
 * e.g. P2P Devices. It removes the device from the list so that
 * it can no longer be used. It is necessary to call this function
 * even when cfg80211 requests the removal of the interface by
 * calling the del_virtual_intf() callback. The function must also
 * be called when the driver wishes to unregister the wdev, e.g.
 * when the device is unbound from the driver.
 *
 * Requires the RTNL to be held.
 */
void cfg80211_unregister_wdev(struct wireless_dev *wdev);

/**
 * struct cfg80211_ft_event - FT Information Elements
 * @ies: FT IEs
 * @ies_len: length of the FT IE in bytes
 * @target_ap: target AP's MAC address
 * @ric_ies: RIC IE
 * @ric_ies_len: length of the RIC IE in bytes
 */
struct cfg80211_ft_event_params {
	const u8 *ies;
	size_t ies_len;
	const u8 *target_ap;
	const u8 *ric_ies;
	size_t ric_ies_len;
};

/**
 * cfg80211_ft_event - notify userspace about FT IE and RIC IE
 * @netdev: network device
 * @ft_event: IE information
 */
void cfg80211_ft_event(struct net_device *netdev,
		       struct cfg80211_ft_event_params *ft_event);

/**
 * cfg80211_get_p2p_attr - find and copy a P2P attribute from IE buffer
 * @ies: the input IE buffer
 * @len: the input length
 * @attr: the attribute ID to find
 * @buf: output buffer, can be %NULL if the data isn't needed, e.g.
 *	if the function is only called to get the needed buffer size
 * @bufsize: size of the output buffer
 *
 * The function finds a given P2P attribute in the (vendor) IEs and
 * copies its contents to the given buffer.
 *
 * Return: A negative error code (-%EILSEQ or -%ENOENT) if the data is
 * malformed or the attribute can't be found (respectively), or the
 * length of the found attribute (which can be zero).
 */
int cfg80211_get_p2p_attr(const u8 *ies, unsigned int len,
			  enum ieee80211_p2p_attr_id attr,
			  u8 *buf, unsigned int bufsize);

/**
 * ieee80211_ie_split_ric - split an IE buffer according to ordering (with RIC)
 * @ies: the IE buffer
 * @ielen: the length of the IE buffer
 * @ids: an array with element IDs that are allowed before
 *	the split. A WLAN_EID_EXTENSION value means that the next
 *	EID in the list is a sub-element of the EXTENSION IE.
 * @n_ids: the size of the element ID array
 * @after_ric: array IE types that come after the RIC element
 * @n_after_ric: size of the @after_ric array
 * @offset: offset where to start splitting in the buffer
 *
 * This function splits an IE buffer by updating the @offset
 * variable to point to the location where the buffer should be
 * split.
 *
 * It assumes that the given IE buffer is well-formed, this
 * has to be guaranteed by the caller!
 *
 * It also assumes that the IEs in the buffer are ordered
 * correctly, if not the result of using this function will not
 * be ordered correctly either, i.e. it does no reordering.
 *
 * The function returns the offset where the next part of the
 * buffer starts, which may be @ielen if the entire (remainder)
 * of the buffer should be used.
 */
size_t ieee80211_ie_split_ric(const u8 *ies, size_t ielen,
			      const u8 *ids, int n_ids,
			      const u8 *after_ric, int n_after_ric,
			      size_t offset);

/**
 * ieee80211_ie_split - split an IE buffer according to ordering
 * @ies: the IE buffer
 * @ielen: the length of the IE buffer
 * @ids: an array with element IDs that are allowed before
 *	the split. A WLAN_EID_EXTENSION value means that the next
 *	EID in the list is a sub-element of the EXTENSION IE.
 * @n_ids: the size of the element ID array
 * @offset: offset where to start splitting in the buffer
 *
 * This function splits an IE buffer by updating the @offset
 * variable to point to the location where the buffer should be
 * split.
 *
 * It assumes that the given IE buffer is well-formed, this
 * has to be guaranteed by the caller!
 *
 * It also assumes that the IEs in the buffer are ordered
 * correctly, if not the result of using this function will not
 * be ordered correctly either, i.e. it does no reordering.
 *
 * The function returns the offset where the next part of the
 * buffer starts, which may be @ielen if the entire (remainder)
 * of the buffer should be used.
 */
static inline size_t ieee80211_ie_split(const u8 *ies, size_t ielen,
					const u8 *ids, int n_ids, size_t offset)
{
	return ieee80211_ie_split_ric(ies, ielen, ids, n_ids, NULL, 0, offset);
}

/**
 * cfg80211_report_wowlan_wakeup - report wakeup from WoWLAN
 * @wdev: the wireless device reporting the wakeup
 * @wakeup: the wakeup report
 * @gfp: allocation flags
 *
 * This function reports that the given device woke up. If it
 * caused the wakeup, report the reason(s), otherwise you may
 * pass %NULL as the @wakeup parameter to advertise that something
 * else caused the wakeup.
 */
void cfg80211_report_wowlan_wakeup(struct wireless_dev *wdev,
				   struct cfg80211_wowlan_wakeup *wakeup,
				   gfp_t gfp);

/**
 * cfg80211_crit_proto_stopped() - indicate critical protocol stopped by driver.
 *
 * @wdev: the wireless device for which critical protocol is stopped.
 * @gfp: allocation flags
 *
 * This function can be called by the driver to indicate it has reverted
 * operation back to normal. One reason could be that the duration given
 * by .crit_proto_start() has expired.
 */
void cfg80211_crit_proto_stopped(struct wireless_dev *wdev, gfp_t gfp);

/**
 * ieee80211_get_num_supported_channels - get number of channels device has
 * @wiphy: the wiphy
 *
 * Return: the number of channels supported by the device.
 */
unsigned int ieee80211_get_num_supported_channels(struct wiphy *wiphy);

/**
 * cfg80211_check_combinations - check interface combinations
 *
 * @wiphy: the wiphy
 * @params: the interface combinations parameter
 *
 * This function can be called by the driver to check whether a
 * combination of interfaces and their types are allowed according to
 * the interface combinations.
 */
int cfg80211_check_combinations(struct wiphy *wiphy,
				struct iface_combination_params *params);

/**
 * cfg80211_iter_combinations - iterate over matching combinations
 *
 * @wiphy: the wiphy
 * @params: the interface combinations parameter
 * @iter: function to call for each matching combination
 * @data: pointer to pass to iter function
 *
 * This function can be called by the driver to check what possible
 * combinations it fits in at a given moment, e.g. for channel switching
 * purposes.
 */
int cfg80211_iter_combinations(struct wiphy *wiphy,
			       struct iface_combination_params *params,
			       void (*iter)(const struct ieee80211_iface_combination *c,
					    void *data),
			       void *data);

/*
 * cfg80211_stop_iface - trigger interface disconnection
 *
 * @wiphy: the wiphy
 * @wdev: wireless device
 * @gfp: context flags
 *
 * Trigger interface to be stopped as if AP was stopped, IBSS/mesh left, STA
 * disconnected.
 *
 * Note: This doesn't need any locks and is asynchronous.
 */
void cfg80211_stop_iface(struct wiphy *wiphy, struct wireless_dev *wdev,
			 gfp_t gfp);

/**
 * cfg80211_shutdown_all_interfaces - shut down all interfaces for a wiphy
 * @wiphy: the wiphy to shut down
 *
 * This function shuts down all interfaces belonging to this wiphy by
 * calling dev_close() (and treating non-netdev interfaces as needed).
 * It shouldn't really be used unless there are some fatal device errors
 * that really can't be recovered in any other way.
 *
 * Callers must hold the RTNL and be able to deal with callbacks into
 * the driver while the function is running.
 */
void cfg80211_shutdown_all_interfaces(struct wiphy *wiphy);

/**
 * wiphy_ext_feature_set - set the extended feature flag
 *
 * @wiphy: the wiphy to modify.
 * @ftidx: extended feature bit index.
 *
 * The extended features are flagged in multiple bytes (see
 * &struct wiphy.@ext_features)
 */
static inline void wiphy_ext_feature_set(struct wiphy *wiphy,
					 enum nl80211_ext_feature_index ftidx)
{
	u8 *ft_byte;

	ft_byte = &wiphy->ext_features[ftidx / 8];
	*ft_byte |= BIT(ftidx % 8);
}

/**
 * wiphy_ext_feature_isset - check the extended feature flag
 *
 * @wiphy: the wiphy to modify.
 * @ftidx: extended feature bit index.
 *
 * The extended features are flagged in multiple bytes (see
 * &struct wiphy.@ext_features)
 */
static inline bool
wiphy_ext_feature_isset(struct wiphy *wiphy,
			enum nl80211_ext_feature_index ftidx)
{
	u8 ft_byte;

	ft_byte = wiphy->ext_features[ftidx / 8];
	return (ft_byte & BIT(ftidx % 8)) != 0;
}

/**
 * cfg80211_free_nan_func - free NAN function
 * @f: NAN function that should be freed
 *
 * Frees all the NAN function and all it's allocated members.
 */
void cfg80211_free_nan_func(struct cfg80211_nan_func *f);

/**
 * struct cfg80211_nan_match_params - NAN match parameters
 * @type: the type of the function that triggered a match. If it is
 *	 %NL80211_NAN_FUNC_SUBSCRIBE it means that we replied to a subscriber.
 *	 If it is %NL80211_NAN_FUNC_PUBLISH, it means that we got a discovery
 *	 result.
 *	 If it is %NL80211_NAN_FUNC_FOLLOW_UP, we received a follow up.
 * @inst_id: the local instance id
 * @peer_inst_id: the instance id of the peer's function
 * @addr: the MAC address of the peer
 * @info_len: the length of the &info
 * @info: the Service Specific Info from the peer (if any)
 * @cookie: unique identifier of the corresponding function
 */
struct cfg80211_nan_match_params {
	enum nl80211_nan_function_type type;
	u8 inst_id;
	u8 peer_inst_id;
	const u8 *addr;
	u8 info_len;
	const u8 *info;
	u64 cookie;
};

/**
 * cfg80211_nan_match - report a match for a NAN function.
 * @wdev: the wireless device reporting the match
 * @match: match notification parameters
 * @gfp: allocation flags
 *
 * This function reports that the a NAN function had a match. This
 * can be a subscribe that had a match or a solicited publish that
 * was sent. It can also be a follow up that was received.
 */
void cfg80211_nan_match(struct wireless_dev *wdev,
			struct cfg80211_nan_match_params *match, gfp_t gfp);

/**
 * cfg80211_nan_func_terminated - notify about NAN function termination.
 *
 * @wdev: the wireless device reporting the match
 * @inst_id: the local instance id
 * @reason: termination reason (one of the NL80211_NAN_FUNC_TERM_REASON_*)
 * @cookie: unique NAN function identifier
 * @gfp: allocation flags
 *
 * This function reports that the a NAN function is terminated.
 */
void cfg80211_nan_func_terminated(struct wireless_dev *wdev,
				  u8 inst_id,
				  enum nl80211_nan_func_term_reason reason,
				  u64 cookie, gfp_t gfp);

/* ethtool helper */
void cfg80211_get_drvinfo(struct net_device *dev, struct ethtool_drvinfo *info);

/**
 * cfg80211_external_auth_request - userspace request for authentication
 * @netdev: network device
 * @params: External authentication parameters
 * @gfp: allocation flags
 * Returns: 0 on success, < 0 on error
 */
int cfg80211_external_auth_request(struct net_device *netdev,
				   struct cfg80211_external_auth_params *params,
				   gfp_t gfp);

/**
 * cfg80211_iftype_allowed - check whether the interface can be allowed
 * @wiphy: the wiphy
 * @iftype: interface type
 * @is_4addr: use_4addr flag, must be '0' when check_swif is '1'
 * @check_swif: check iftype against software interfaces
 *
 * Check whether the interface is allowed to operate; additionally, this API
 * can be used to check iftype against the software interfaces when
 * check_swif is '1'.
 */
bool cfg80211_iftype_allowed(struct wiphy *wiphy, enum nl80211_iftype iftype,
			     bool is_4addr, u8 check_swif);


/* Logging, debugging and troubleshooting/diagnostic helpers. */

/* wiphy_printk helpers, similar to dev_printk */

#define wiphy_printk(level, wiphy, format, args...)		\
	dev_printk(level, &(wiphy)->dev, format, ##args)
#define wiphy_emerg(wiphy, format, args...)			\
	dev_emerg(&(wiphy)->dev, format, ##args)
#define wiphy_alert(wiphy, format, args...)			\
	dev_alert(&(wiphy)->dev, format, ##args)
#define wiphy_crit(wiphy, format, args...)			\
	dev_crit(&(wiphy)->dev, format, ##args)
#define wiphy_err(wiphy, format, args...)			\
	dev_err(&(wiphy)->dev, format, ##args)
#define wiphy_warn(wiphy, format, args...)			\
	dev_warn(&(wiphy)->dev, format, ##args)
#define wiphy_notice(wiphy, format, args...)			\
	dev_notice(&(wiphy)->dev, format, ##args)
#define wiphy_info(wiphy, format, args...)			\
	dev_info(&(wiphy)->dev, format, ##args)

#define wiphy_debug(wiphy, format, args...)			\
	wiphy_printk(KERN_DEBUG, wiphy, format, ##args)

#define wiphy_dbg(wiphy, format, args...)			\
	dev_dbg(&(wiphy)->dev, format, ##args)

#if defined(VERBOSE_DEBUG)
#define wiphy_vdbg	wiphy_dbg
#else
#define wiphy_vdbg(wiphy, format, args...)				\
({									\
	if (0)								\
		wiphy_printk(KERN_DEBUG, wiphy, format, ##args);	\
	0;								\
})
#endif

/*
 * wiphy_WARN() acts like wiphy_printk(), but with the key difference
 * of using a WARN/WARN_ON to get the message out, including the
 * file/line information and a backtrace.
 */
#define wiphy_WARN(wiphy, format, args...)			\
	WARN(1, "wiphy: %s\n" format, wiphy_name(wiphy), ##args);

#endif /* __NET_CFG80211_H */<|MERGE_RESOLUTION|>--- conflicted
+++ resolved
@@ -4601,19 +4601,15 @@
  */
 #ifdef __GENKSYMS__
 int ieee80211_data_to_8023_exthdr(struct sk_buff *skb, struct ethhdr *ehdr,
-<<<<<<< HEAD
 				  const u8 *addr, enum nl80211_iftype iftype,
 				  u8 data_offset);
-=======
-				  const u8 *addr, enum nl80211_iftype iftype);
 #else
 /* new version */
 int __ieee80211_data_to_8023_exthdr(struct sk_buff *skb, struct ethhdr *ehdr,
 				  const u8 *addr, enum nl80211_iftype iftype,
-				  bool is_amsdu);
+				  u8 data_offset, bool is_amsdu);
 #define ieee80211_data_to_8023_exthdr __ieee80211_data_to_8023_exthdr
 #endif
->>>>>>> dcf4212d
 
 /**
  * ieee80211_data_to_8023 - convert an 802.11 data frame to 802.3
@@ -4625,11 +4621,7 @@
 static inline int ieee80211_data_to_8023(struct sk_buff *skb, const u8 *addr,
 					 enum nl80211_iftype iftype)
 {
-<<<<<<< HEAD
-	return ieee80211_data_to_8023_exthdr(skb, NULL, addr, iftype, 0);
-=======
-	return ieee80211_data_to_8023_exthdr(skb, NULL, addr, iftype, false);
->>>>>>> dcf4212d
+	return ieee80211_data_to_8023_exthdr(skb, NULL, addr, iftype, 0, false);
 }
 
 /**
