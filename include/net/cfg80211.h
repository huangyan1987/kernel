--- conflicted
+++ resolved
@@ -7,11 +7,7 @@
  * Copyright 2006-2010	Johannes Berg <johannes@sipsolutions.net>
  * Copyright 2013-2014 Intel Mobile Communications GmbH
  * Copyright 2015-2017	Intel Deutschland GmbH
-<<<<<<< HEAD
- * Copyright (C) 2018-2020 Intel Corporation
-=======
  * Copyright (C) 2018-2021 Intel Corporation
->>>>>>> 7d2a07b7
  */
 
 #include <linux/ethtool.h>
@@ -103,8 +99,6 @@
  * @IEEE80211_CHAN_NO_10MHZ: 10 MHz bandwidth is not permitted
  *	on this channel.
  * @IEEE80211_CHAN_NO_HE: HE operation is not permitted on this channel.
-<<<<<<< HEAD
-=======
  * @IEEE80211_CHAN_1MHZ: 1 MHz bandwidth is permitted
  *	on this channel.
  * @IEEE80211_CHAN_2MHZ: 2 MHz bandwidth is permitted
@@ -115,7 +109,6 @@
  *	on this channel.
  * @IEEE80211_CHAN_16MHZ: 16 MHz bandwidth is permitted
  *	on this channel.
->>>>>>> 7d2a07b7
  *
  */
 enum ieee80211_channel_flags {
@@ -133,14 +126,11 @@
 	IEEE80211_CHAN_NO_20MHZ		= 1<<11,
 	IEEE80211_CHAN_NO_10MHZ		= 1<<12,
 	IEEE80211_CHAN_NO_HE		= 1<<13,
-<<<<<<< HEAD
-=======
 	IEEE80211_CHAN_1MHZ		= 1<<14,
 	IEEE80211_CHAN_2MHZ		= 1<<15,
 	IEEE80211_CHAN_4MHZ		= 1<<16,
 	IEEE80211_CHAN_8MHZ		= 1<<17,
 	IEEE80211_CHAN_16MHZ		= 1<<18,
->>>>>>> 7d2a07b7
 };
 
 #define IEEE80211_CHAN_NO_HT40 \
@@ -282,15 +272,6 @@
  * struct ieee80211_he_obss_pd - AP settings for spatial reuse
  *
  * @enable: is the feature enabled.
-<<<<<<< HEAD
- * @min_offset: minimal tx power offset an associated station shall use
- * @max_offset: maximum tx power offset an associated station shall use
- */
-struct ieee80211_he_obss_pd {
-	bool enable;
-	u8 min_offset;
-	u8 max_offset;
-=======
  * @sr_ctrl: The SR Control field of SRP element.
  * @non_srg_max_offset: non-SRG maximum tx power offset
  * @min_offset: minimal tx power offset an associated station shall use
@@ -308,7 +289,6 @@
 	u8 max_offset;
 	u8 bss_color_bitmap[8];
 	u8 partial_bssid_bitmap[8];
->>>>>>> 7d2a07b7
 };
 
 /**
@@ -325,22 +305,6 @@
 };
 
 /**
-<<<<<<< HEAD
- * struct ieee80211_he_bss_color - AP settings for BSS coloring
- *
- * @color: the current color.
- * @disabled: is the feature disabled.
- * @partial: define the AID equation.
- */
-struct ieee80211_he_bss_color {
-	u8 color;
-	bool disabled;
-	bool partial;
-};
-
-/**
-=======
->>>>>>> 7d2a07b7
  * struct ieee80211_sta_ht_cap - STA's HT capabilities
  *
  * This structure describes most essential parameters needed
@@ -407,24 +371,18 @@
  * @he_cap: holds the HE capabilities
  * @he_6ghz_capa: HE 6 GHz capabilities, must be filled in for a
  *	6 GHz band channel (and 0 may be valid value).
-<<<<<<< HEAD
-=======
  * @vendor_elems: vendor element(s) to advertise
  * @vendor_elems.data: vendor element(s) data
  * @vendor_elems.len: vendor element(s) length
->>>>>>> 7d2a07b7
  */
 struct ieee80211_sband_iftype_data {
 	u16 types_mask;
 	struct ieee80211_sta_he_cap he_cap;
 	struct ieee80211_he_6ghz_capa he_6ghz_capa;
-<<<<<<< HEAD
-=======
 	struct {
 		const u8 *data;
 		unsigned int len;
 	} vendor_elems;
->>>>>>> 7d2a07b7
 };
 
 /**
@@ -515,10 +473,7 @@
  * @vht_cap: VHT capabilities in this band
  * @s1g_cap: S1G capabilities in this band
  * @edmg_cap: EDMG capabilities in this band
-<<<<<<< HEAD
-=======
  * @s1g_cap: S1G capabilities in this band (S1B band only, of course)
->>>>>>> 7d2a07b7
  * @n_iftype_data: number of iftype data entries
  * @iftype_data: interface type data entries.  Note that the bits in
  *	@types_mask inside this structure cannot overlap (i.e. only
@@ -584,26 +539,6 @@
 		return &data->he_cap;
 
 	return NULL;
-}
-
-/**
- * ieee80211_get_he_6ghz_capa - return HE 6 GHz capabilities
- * @sband: the sband to search for the STA on
- * @iftype: the iftype to search for
- *
- * Return: the 6GHz capabilities
- */
-static inline __le16
-ieee80211_get_he_6ghz_capa(const struct ieee80211_supported_band *sband,
-			   enum nl80211_iftype iftype)
-{
-	const struct ieee80211_sband_iftype_data *data =
-		ieee80211_get_sband_iftype_data(sband, iftype);
-
-	if (WARN_ON(!data || !data->he_cap.has_he))
-		return 0;
-
-	return data->he_6ghz_capa.capa;
 }
 
 /**
@@ -755,14 +690,10 @@
 		u32 legacy;
 		u8 ht_mcs[IEEE80211_HT_MCS_MASK_LEN];
 		u16 vht_mcs[NL80211_VHT_NSS_MAX];
-<<<<<<< HEAD
-		enum nl80211_txrate_gi gi;
-=======
 		u16 he_mcs[NL80211_HE_NSS_MAX];
 		enum nl80211_txrate_gi gi;
 		enum nl80211_he_gi he_gi;
 		enum nl80211_he_ltf he_ltf;
->>>>>>> 7d2a07b7
 	} control[NUM_NL80211_BANDS];
 };
 
@@ -1175,8 +1106,6 @@
 	struct mac_address mac_addrs[];
 };
 
-<<<<<<< HEAD
-=======
 /**
  * struct cfg80211_fils_discovery - FILS discovery parameters from
  * IEEE Std 802.11ai-2016, Annex C.3 MIB detail.
@@ -1210,7 +1139,6 @@
 	const u8 *tmpl;
 };
 
->>>>>>> 7d2a07b7
 /**
  * enum cfg80211_ap_settings_flags - AP settings flags
  *
@@ -1254,19 +1182,13 @@
  * @vht_required: stations must support VHT
  * @twt_responder: Enable Target Wait Time
  * @he_required: stations must support HE
-<<<<<<< HEAD
-=======
  * @sae_h2e_required: stations must support direct H2E technique in SAE
->>>>>>> 7d2a07b7
  * @flags: flags, as defined in enum cfg80211_ap_settings_flags
  * @he_obss_pd: OBSS Packet Detection settings
  * @he_bss_color: BSS Color settings
  * @he_oper: HE operation IE (or %NULL if HE isn't enabled)
-<<<<<<< HEAD
-=======
  * @fils_discovery: FILS discovery transmission parameters
  * @unsol_bcast_probe_resp: Unsolicited broadcast probe response parameters
->>>>>>> 7d2a07b7
  */
 struct cfg80211_ap_settings {
 	struct cfg80211_chan_def chandef;
@@ -1292,20 +1214,13 @@
 	const struct ieee80211_vht_cap *vht_cap;
 	const struct ieee80211_he_cap_elem *he_cap;
 	const struct ieee80211_he_operation *he_oper;
-<<<<<<< HEAD
-	bool ht_required, vht_required, he_required;
-=======
 	bool ht_required, vht_required, he_required, sae_h2e_required;
->>>>>>> 7d2a07b7
 	bool twt_responder;
 	u32 flags;
 	struct ieee80211_he_obss_pd he_obss_pd;
 	struct cfg80211_he_bss_color he_bss_color;
-<<<<<<< HEAD
-=======
 	struct cfg80211_fils_discovery fils_discovery;
 	struct cfg80211_unsol_bcast_probe_resp unsol_bcast_probe_resp;
->>>>>>> 7d2a07b7
 };
 
 /**
@@ -1551,10 +1466,7 @@
  * @RATE_INFO_FLAGS_DMG: 60GHz MCS
  * @RATE_INFO_FLAGS_HE_MCS: HE MCS information
  * @RATE_INFO_FLAGS_EDMG: 60GHz MCS in EDMG mode
-<<<<<<< HEAD
-=======
  * @RATE_INFO_FLAGS_EXTENDED_SC_DMG: 60GHz extended SC MCS
->>>>>>> 7d2a07b7
  */
 enum rate_info_flags {
 	RATE_INFO_FLAGS_MCS			= BIT(0),
@@ -1563,10 +1475,7 @@
 	RATE_INFO_FLAGS_DMG			= BIT(3),
 	RATE_INFO_FLAGS_HE_MCS			= BIT(4),
 	RATE_INFO_FLAGS_EDMG			= BIT(5),
-<<<<<<< HEAD
-=======
 	RATE_INFO_FLAGS_EXTENDED_SC_DMG		= BIT(6),
->>>>>>> 7d2a07b7
 };
 
 /**
@@ -1829,8 +1738,6 @@
 	u32 airtime_link_metric;
 
 	u8 connected_to_as;
-<<<<<<< HEAD
-=======
 };
 
 /**
@@ -1879,7 +1786,6 @@
 	enum nl80211_sar_type type;
 	u32 num_freq_ranges;
 	const struct cfg80211_sar_freq_ranges *freq_ranges;
->>>>>>> 7d2a07b7
 };
 
 #if IS_ENABLED(CONFIG_CFG80211)
@@ -3620,14 +3526,11 @@
  * @non_trigger_based: use non trigger based ranging for the measurement
  *		 If neither @trigger_based nor @non_trigger_based is set,
  *		 EDCA based ranging will be used.
-<<<<<<< HEAD
-=======
  * @lmr_feedback: negotiate for I2R LMR feedback. Only valid if either
  *		 @trigger_based or @non_trigger_based is set.
  * @bss_color: the bss color of the responder. Optional. Set to zero to
  *	indicate the driver should set the BSS color. Only valid if
  *	@non_trigger_based or @trigger_based is set.
->>>>>>> 7d2a07b7
  *
  * See also nl80211 for the respective attribute documentation.
  */
@@ -3639,12 +3542,8 @@
 	   request_lci:1,
 	   request_civicloc:1,
 	   trigger_based:1,
-<<<<<<< HEAD
-	   non_trigger_based:1;
-=======
 	   non_trigger_based:1,
 	   lmr_feedback:1;
->>>>>>> 7d2a07b7
 	u8 num_bursts_exp;
 	u8 burst_duration;
 	u8 ftms_per_burst;
@@ -4094,11 +3993,8 @@
  *	This callback may sleep.
  * @reset_tid_config: Reset TID specific configuration for the peer, for the
  *	given TIDs. This callback may sleep.
-<<<<<<< HEAD
-=======
  *
  * @set_sar_specs: Update the SAR (TX power) settings.
->>>>>>> 7d2a07b7
  */
 struct cfg80211_ops {
 	int	(*suspend)(struct wiphy *wiphy, struct cfg80211_wowlan *wow);
@@ -4424,11 +4320,8 @@
 				  struct cfg80211_tid_config *tid_conf);
 	int	(*reset_tid_config)(struct wiphy *wiphy, struct net_device *dev,
 				    const u8 *peer, u8 tids);
-<<<<<<< HEAD
-=======
 	int	(*set_sar_specs)(struct wiphy *wiphy,
 				 struct cfg80211_sar_specs *sar);
->>>>>>> 7d2a07b7
 };
 
 /*
@@ -5060,11 +4953,8 @@
  * @max_data_retry_count: maximum supported per TID retry count for
  *	configuration through the %NL80211_TID_CONFIG_ATTR_RETRY_SHORT and
  *	%NL80211_TID_CONFIG_ATTR_RETRY_LONG attributes
-<<<<<<< HEAD
-=======
  * @sar_capa: SAR control capabilities
  * @rfkill: a pointer to the rfkill structure
->>>>>>> 7d2a07b7
  */
 struct wiphy {
 	struct mutex mtx;
@@ -5205,13 +5095,10 @@
 
 	u8 max_data_retry_count;
 
-<<<<<<< HEAD
-=======
 	const struct cfg80211_sar_capa *sar_capa;
 
 	struct rfkill *rfkill;
 
->>>>>>> 7d2a07b7
 	char priv[] __aligned(NETDEV_ALIGN);
 };
 
@@ -5638,8 +5525,6 @@
 }
 
 /**
-<<<<<<< HEAD
-=======
  * ieee80211_s1g_channel_width - get allowed channel width from @chan
  *
  * Only allowed for band NL80211_BAND_S1GHZ
@@ -5650,7 +5535,6 @@
 ieee80211_s1g_channel_width(const struct ieee80211_channel *chan);
 
 /**
->>>>>>> 7d2a07b7
  * ieee80211_channel_to_freq_khz - convert channel number to frequency
  * @chan: channel number
  * @band: band, necessary due to channel number overlap
@@ -5886,21 +5770,9 @@
  * @data_offset: offset of payload after the 802.11 header
  * Return: 0 on success. Non-zero on error.
  */
-#ifdef __GENKSYMS__
 int ieee80211_data_to_8023_exthdr(struct sk_buff *skb, struct ethhdr *ehdr,
 				  const u8 *addr, enum nl80211_iftype iftype,
-<<<<<<< HEAD
-				  u8 data_offset);
-#else
-/* new version */
-int __ieee80211_data_to_8023_exthdr(struct sk_buff *skb, struct ethhdr *ehdr,
-				  const u8 *addr, enum nl80211_iftype iftype,
 				  u8 data_offset, bool is_amsdu);
-#define ieee80211_data_to_8023_exthdr __ieee80211_data_to_8023_exthdr
-#endif
-=======
-				  u8 data_offset, bool is_amsdu);
->>>>>>> 7d2a07b7
 
 /**
  * ieee80211_data_to_8023 - convert an 802.11 data frame to 802.3
