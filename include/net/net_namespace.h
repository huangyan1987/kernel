/*
 * Operations on the network namespace
 */
#ifndef __NET_NET_NAMESPACE_H
#define __NET_NET_NAMESPACE_H

#include <linux/atomic.h>
#include <linux/workqueue.h>
#include <linux/list.h>
#include <linux/sysctl.h>

#include <net/flow.h>
#include <net/netns/core.h>
#include <net/netns/mib.h>
#include <net/netns/unix.h>
#include <net/netns/packet.h>
#include <net/netns/ipv4.h>
#include <net/netns/ipv6.h>
#include <net/netns/ieee802154_6lowpan.h>
#include <net/netns/sctp.h>
#include <net/netns/dccp.h>
#include <net/netns/netfilter.h>
#include <net/netns/x_tables.h>
#if defined(CONFIG_NF_CONNTRACK) || defined(CONFIG_NF_CONNTRACK_MODULE)
#include <net/netns/conntrack.h>
#endif
#include <net/netns/nftables.h>
#include <net/netns/xfrm.h>
#include <net/netns/mpls.h>
#include <net/netns/can.h>
#include <linux/ns_common.h>
#include <linux/idr.h>
#include <linux/skbuff.h>

struct user_namespace;
struct proc_dir_entry;
struct net_device;
struct sock;
struct ctl_table_header;
struct net_generic;
struct uevent_sock;
struct netns_ipvs;


#define NETDEV_HASHBITS    8
#define NETDEV_HASHENTRIES (1 << NETDEV_HASHBITS)

struct net {
	atomic_t		passive;	/* To decided when the network
						 * namespace should be freed.
						 */
	atomic_t		count;		/* To decided when the network
						 *  namespace should be shut down.
						 */
	spinlock_t		rules_mod_lock;

	atomic64_t		cookie_gen;

	struct list_head	list;		/* list of network namespaces */
	struct list_head	cleanup_list;	/* namespaces on death row */
	struct list_head	exit_list;	/* Use only net_mutex */

	struct user_namespace   *user_ns;	/* Owning user namespace */
	struct ucounts		*ucounts;
	spinlock_t		nsid_lock;
	struct idr		netns_ids;

	struct ns_common	ns;

	struct proc_dir_entry 	*proc_net;
	struct proc_dir_entry 	*proc_net_stat;

#ifdef CONFIG_SYSCTL
	struct ctl_table_set	sysctls;
#endif

	struct sock 		*rtnl;			/* rtnetlink socket */
	struct sock		*genl_sock;

	struct uevent_sock	*uevent_sock;		/* uevent socket */

	struct list_head 	dev_base_head;
	struct hlist_head 	*dev_name_head;
	struct hlist_head	*dev_index_head;
	unsigned int		dev_base_seq;	/* protected by rtnl_mutex */
	int			ifindex;
	unsigned int		dev_unreg_count;

	/* core fib_rules */
	struct list_head	rules_ops;

	struct list_head	fib_notifier_ops;  /* protected by net_mutex */

	struct net_device       *loopback_dev;          /* The loopback */
	struct netns_core	core;
	struct netns_mib	mib;
	struct netns_packet	packet;
	struct netns_unix	unx;
	struct netns_ipv4	ipv4;
#if IS_ENABLED(CONFIG_IPV6)
	struct netns_ipv6	ipv6;
#endif
#if IS_ENABLED(CONFIG_IEEE802154_6LOWPAN)
	struct netns_ieee802154_lowpan	ieee802154_lowpan;
#endif
#if defined(CONFIG_IP_SCTP) || defined(CONFIG_IP_SCTP_MODULE)
	struct netns_sctp	sctp;
#endif
#if defined(CONFIG_IP_DCCP) || defined(CONFIG_IP_DCCP_MODULE)
	struct netns_dccp	dccp;
#endif
#ifdef CONFIG_NETFILTER
	struct netns_nf		nf;
	struct netns_xt		xt;
#if defined(CONFIG_NF_CONNTRACK) || defined(CONFIG_NF_CONNTRACK_MODULE)
	struct netns_ct		ct;
#endif
#if defined(CONFIG_NF_TABLES) || defined(CONFIG_NF_TABLES_MODULE)
	struct netns_nftables	nft;
#endif
#if IS_ENABLED(CONFIG_NF_DEFRAG_IPV6)
	struct netns_nf_frag	nf_frag;
	struct ctl_table_header *nf_frag_frags_hdr;
#endif
	struct sock		*nfnl;
	struct sock		*nfnl_stash;
#if IS_ENABLED(CONFIG_NETFILTER_NETLINK_ACCT)
	struct list_head        nfnl_acct_list;
#endif
#if IS_ENABLED(CONFIG_NF_CT_NETLINK_TIMEOUT)
	struct list_head	nfct_timeout_list;
#endif
#endif
#ifdef CONFIG_WEXT_CORE
	struct sk_buff_head	wext_nlevents;
#endif
	struct net_generic __rcu	*gen;

	/* Note : following structs are cache line aligned */
#ifdef CONFIG_XFRM
	struct netns_xfrm	xfrm;
#endif
#if IS_ENABLED(CONFIG_IP_VS)
	struct netns_ipvs	*ipvs;
#endif
#if IS_ENABLED(CONFIG_MPLS)
	struct netns_mpls	mpls;
#endif
#if IS_ENABLED(CONFIG_CAN)
	struct netns_can	can;
#endif
	struct sock		*diag_nlsk;
	atomic_t		fnhe_genid;
<<<<<<< HEAD
=======
#ifndef __GENKSYMS__
	struct {
		struct hlist_head head;
		spinlock_t	lock;
		u32		seq;
	} ip6addrlbl_table;
	struct uevent_sock	*uevent_sock;		/* uevent socket */
	int sysctl_tcp_min_snd_mss;
#endif
>>>>>>> 3f6a48aa
};

#include <linux/seq_file_net.h>

/* Init's network namespace */
extern struct net init_net;

#ifdef CONFIG_NET_NS
struct net *copy_net_ns(unsigned long flags, struct user_namespace *user_ns,
			struct net *old_net);

#else /* CONFIG_NET_NS */
#include <linux/sched.h>
#include <linux/nsproxy.h>
static inline struct net *copy_net_ns(unsigned long flags,
	struct user_namespace *user_ns, struct net *old_net)
{
	if (flags & CLONE_NEWNET)
		return ERR_PTR(-EINVAL);
	return old_net;
}
#endif /* CONFIG_NET_NS */


extern struct list_head net_namespace_list;

struct net *get_net_ns_by_pid(pid_t pid);
struct net *get_net_ns_by_fd(int fd);

#ifdef CONFIG_SYSCTL
void ipx_register_sysctl(void);
void ipx_unregister_sysctl(void);
#else
#define ipx_register_sysctl()
#define ipx_unregister_sysctl()
#endif

#ifdef CONFIG_NET_NS
void __put_net(struct net *net);

static inline struct net *get_net(struct net *net)
{
	atomic_inc(&net->count);
	return net;
}

static inline struct net *maybe_get_net(struct net *net)
{
	/* Used when we know struct net exists but we
	 * aren't guaranteed a previous reference count
	 * exists.  If the reference count is zero this
	 * function fails and returns NULL.
	 */
	if (!atomic_inc_not_zero(&net->count))
		net = NULL;
	return net;
}

static inline void put_net(struct net *net)
{
	if (atomic_dec_and_test(&net->count))
		__put_net(net);
}

static inline
int net_eq(const struct net *net1, const struct net *net2)
{
	return net1 == net2;
}

static inline int check_net(const struct net *net)
{
	return atomic_read(&net->count) != 0;
}

void net_drop_ns(void *);

#else

static inline struct net *get_net(struct net *net)
{
	return net;
}

static inline void put_net(struct net *net)
{
}

static inline struct net *maybe_get_net(struct net *net)
{
	return net;
}

static inline
int net_eq(const struct net *net1, const struct net *net2)
{
	return 1;
}

static inline int check_net(const struct net *net)
{
	return 1;
}

#define net_drop_ns NULL
#endif


typedef struct {
#ifdef CONFIG_NET_NS
	struct net *net;
#endif
} possible_net_t;

static inline void write_pnet(possible_net_t *pnet, struct net *net)
{
#ifdef CONFIG_NET_NS
	pnet->net = net;
#endif
}

static inline struct net *read_pnet(const possible_net_t *pnet)
{
#ifdef CONFIG_NET_NS
	return pnet->net;
#else
	return &init_net;
#endif
}

#define for_each_net(VAR)				\
	list_for_each_entry(VAR, &net_namespace_list, list)

#define for_each_net_rcu(VAR)				\
	list_for_each_entry_rcu(VAR, &net_namespace_list, list)

#ifdef CONFIG_NET_NS
#define __net_init
#define __net_exit
#define __net_initdata
#define __net_initconst
#else
#define __net_init	__init
#define __net_exit	__ref
#define __net_initdata	__initdata
#define __net_initconst	__initconst
#endif

int peernet2id_alloc(struct net *net, struct net *peer);
int peernet2id(struct net *net, struct net *peer);
bool peernet_has_id(struct net *net, struct net *peer);
struct net *get_net_ns_by_id(struct net *net, int id);

struct pernet_operations {
	struct list_head list;
	int (*init)(struct net *net);
	void (*exit)(struct net *net);
	void (*exit_batch)(struct list_head *net_exit_list);
	unsigned int *id;
	size_t size;
};

/*
 * Use these carefully.  If you implement a network device and it
 * needs per network namespace operations use device pernet operations,
 * otherwise use pernet subsys operations.
 *
 * Network interfaces need to be removed from a dying netns _before_
 * subsys notifiers can be called, as most of the network code cleanup
 * (which is done from subsys notifiers) runs with the assumption that
 * dev_remove_pack has been called so no new packets will arrive during
 * and after the cleanup functions have been called.  dev_remove_pack
 * is not per namespace so instead the guarantee of no more packets
 * arriving in a network namespace is provided by ensuring that all
 * network devices and all sockets have left the network namespace
 * before the cleanup methods are called.
 *
 * For the longest time the ipv4 icmp code was registered as a pernet
 * device which caused kernel oops, and panics during network
 * namespace cleanup.   So please don't get this wrong.
 */
int register_pernet_subsys(struct pernet_operations *);
void unregister_pernet_subsys(struct pernet_operations *);
int register_pernet_device(struct pernet_operations *);
void unregister_pernet_device(struct pernet_operations *);

struct ctl_table;
struct ctl_table_header;

#ifdef CONFIG_SYSCTL
int net_sysctl_init(void);
struct ctl_table_header *register_net_sysctl(struct net *net, const char *path,
					     struct ctl_table *table);
void unregister_net_sysctl_table(struct ctl_table_header *header);
#else
static inline int net_sysctl_init(void) { return 0; }
static inline struct ctl_table_header *register_net_sysctl(struct net *net,
	const char *path, struct ctl_table *table)
{
	return NULL;
}
static inline void unregister_net_sysctl_table(struct ctl_table_header *header)
{
}
#endif

static inline int rt_genid_ipv4(struct net *net)
{
	return atomic_read(&net->ipv4.rt_genid);
}

static inline void rt_genid_bump_ipv4(struct net *net)
{
	atomic_inc(&net->ipv4.rt_genid);
}

extern void (*__fib6_flush_trees)(struct net *net);
static inline void rt_genid_bump_ipv6(struct net *net)
{
	if (__fib6_flush_trees)
		__fib6_flush_trees(net);
}

#if IS_ENABLED(CONFIG_IEEE802154_6LOWPAN)
static inline struct netns_ieee802154_lowpan *
net_ieee802154_lowpan(struct net *net)
{
	return &net->ieee802154_lowpan;
}
#endif

/* For callers who don't really care about whether it's IPv4 or IPv6 */
static inline void rt_genid_bump_all(struct net *net)
{
	rt_genid_bump_ipv4(net);
	rt_genid_bump_ipv6(net);
}

static inline int fnhe_genid(struct net *net)
{
	return atomic_read(&net->fnhe_genid);
}

static inline void fnhe_genid_bump(struct net *net)
{
	atomic_inc(&net->fnhe_genid);
}

#endif /* __NET_NET_NAMESPACE_H */<|MERGE_RESOLUTION|>--- conflicted
+++ resolved
@@ -151,18 +151,9 @@
 #endif
 	struct sock		*diag_nlsk;
 	atomic_t		fnhe_genid;
-<<<<<<< HEAD
-=======
 #ifndef __GENKSYMS__
-	struct {
-		struct hlist_head head;
-		spinlock_t	lock;
-		u32		seq;
-	} ip6addrlbl_table;
-	struct uevent_sock	*uevent_sock;		/* uevent socket */
 	int sysctl_tcp_min_snd_mss;
 #endif
->>>>>>> 3f6a48aa
 };
 
 #include <linux/seq_file_net.h>
