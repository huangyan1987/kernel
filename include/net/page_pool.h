--- conflicted
+++ resolved
@@ -153,15 +153,6 @@
 #ifdef CONFIG_PAGE_POOL
 void page_pool_destroy(struct page_pool *pool);
 void page_pool_use_xdp_mem(struct page_pool *pool, void (*disconnect)(void *));
-<<<<<<< HEAD
-#else
-static inline void page_pool_destroy(struct page_pool *pool)
-{
-}
-
-static inline void page_pool_use_xdp_mem(struct page_pool *pool,
-					 void (*disconnect)(void *))
-=======
 void page_pool_release_page(struct page_pool *pool, struct page *page);
 void page_pool_put_page_bulk(struct page_pool *pool, void **data,
 			     int count);
@@ -181,19 +172,12 @@
 
 static inline void page_pool_put_page_bulk(struct page_pool *pool, void **data,
 					   int count)
->>>>>>> 7d2a07b7
 {
 }
 #endif
 
-<<<<<<< HEAD
-/* Never call this directly, use helpers below */
-void __page_pool_put_page(struct page_pool *pool, struct page *page,
-			  unsigned int dma_sync_size, bool allow_direct);
-=======
 void page_pool_put_page(struct page_pool *pool, struct page *page,
 			unsigned int dma_sync_size, bool allow_direct);
->>>>>>> 7d2a07b7
 
 /* Same as above but will try to sync the entire area pool->max_len */
 static inline void page_pool_put_full_page(struct page_pool *pool,
@@ -203,11 +187,7 @@
 	 * allow registering MEM_TYPE_PAGE_POOL, but shield linker.
 	 */
 #ifdef CONFIG_PAGE_POOL
-<<<<<<< HEAD
-	__page_pool_put_page(pool, page, -1, allow_direct);
-=======
 	page_pool_put_page(pool, page, -1, allow_direct);
->>>>>>> 7d2a07b7
 #endif
 }
 
@@ -215,11 +195,7 @@
 static inline void page_pool_recycle_direct(struct page_pool *pool,
 					    struct page *page)
 {
-<<<<<<< HEAD
-	__page_pool_put_page(pool, page, -1, true);
-=======
 	page_pool_put_full_page(pool, page, true);
->>>>>>> 7d2a07b7
 }
 
 static inline dma_addr_t page_pool_get_dma_addr(struct page *page)
@@ -247,8 +223,6 @@
 }
 
 static inline bool page_pool_put(struct page_pool *pool)
-<<<<<<< HEAD
-=======
 {
 	return refcount_dec_and_test(&pool->user_cnt);
 }
@@ -263,7 +237,6 @@
 
 static inline void page_pool_ring_lock(struct page_pool *pool)
 	__acquires(&pool->ring.producer_lock)
->>>>>>> 7d2a07b7
 {
 	if (in_serving_softirq())
 		spin_lock(&pool->ring.producer_lock);
@@ -287,11 +260,4 @@
 	page->pp = pp;
 }
 
-/* Caller must provide appropriate safe context, e.g. NAPI. */
-void page_pool_update_nid(struct page_pool *pool, int new_nid);
-static inline void page_pool_nid_changed(struct page_pool *pool, int new_nid)
-{
-	if (unlikely(pool->p.nid != new_nid))
-		page_pool_update_nid(pool, new_nid);
-}
 #endif /* _NET_PAGE_POOL_H */