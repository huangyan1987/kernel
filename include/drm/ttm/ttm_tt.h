/**************************************************************************
 *
 * Copyright (c) 2006-2009 Vmware, Inc., Palo Alto, CA., USA
 * All Rights Reserved.
 *
 * Permission is hereby granted, free of charge, to any person obtaining a
 * copy of this software and associated documentation files (the
 * "Software"), to deal in the Software without restriction, including
 * without limitation the rights to use, copy, modify, merge, publish,
 * distribute, sub license, and/or sell copies of the Software, and to
 * permit persons to whom the Software is furnished to do so, subject to
 * the following conditions:
 *
 * The above copyright notice and this permission notice (including the
 * next paragraph) shall be included in all copies or substantial portions
 * of the Software.
 *
 * THE SOFTWARE IS PROVIDED "AS IS", WITHOUT WARRANTY OF ANY KIND, EXPRESS OR
 * IMPLIED, INCLUDING BUT NOT LIMITED TO THE WARRANTIES OF MERCHANTABILITY,
 * FITNESS FOR A PARTICULAR PURPOSE AND NON-INFRINGEMENT. IN NO EVENT SHALL
 * THE COPYRIGHT HOLDERS, AUTHORS AND/OR ITS SUPPLIERS BE LIABLE FOR ANY CLAIM,
 * DAMAGES OR OTHER LIABILITY, WHETHER IN AN ACTION OF CONTRACT, TORT OR
 * OTHERWISE, ARISING FROM, OUT OF OR IN CONNECTION WITH THE SOFTWARE OR THE
 * USE OR OTHER DEALINGS IN THE SOFTWARE.
 *
 **************************************************************************/
#ifndef _TTM_TT_H_
#define _TTM_TT_H_

#include <linux/types.h>
#include <drm/ttm/ttm_caching.h>
#include <drm/ttm/ttm_kmap_iter.h>

struct ttm_bo_device;
struct ttm_tt;
struct ttm_resource;
struct ttm_buffer_object;
struct ttm_operation_ctx;

#define TTM_PAGE_FLAG_SWAPPED         (1 << 4)
#define TTM_PAGE_FLAG_ZERO_ALLOC      (1 << 6)
#define TTM_PAGE_FLAG_SG              (1 << 8)
#define TTM_PAGE_FLAG_NO_RETRY	      (1 << 9)

<<<<<<< HEAD
enum ttm_caching_state {
	tt_uncached,
	tt_wc,
	tt_cached
};

struct ttm_backend_func {
	/**
	 * struct ttm_backend_func member bind
	 *
	 * @ttm: Pointer to a struct ttm_tt.
	 * @bo_mem: Pointer to a struct ttm_mem_reg describing the
	 * memory type and location for binding.
	 *
	 * Bind the backend pages into the aperture in the location
	 * indicated by @bo_mem. This function should be able to handle
	 * differences between aperture and system page sizes.
	 */
	int (*bind) (struct ttm_tt *ttm, struct ttm_mem_reg *bo_mem);

	/**
	 * struct ttm_backend_func member unbind
	 *
	 * @ttm: Pointer to a struct ttm_tt.
	 *
	 * Unbind previously bound backend pages. This function should be
	 * able to handle differences between aperture and system page sizes.
	 */
	void (*unbind) (struct ttm_tt *ttm);

	/**
	 * struct ttm_backend_func member destroy
	 *
	 * @ttm: Pointer to a struct ttm_tt.
	 *
	 * Destroy the backend. This will be call back from ttm_tt_destroy so
	 * don't call ttm_tt_destroy from the callback or infinite loop.
	 */
	void (*destroy) (struct ttm_tt *ttm);
};
=======
#define TTM_PAGE_FLAG_PRIV_POPULATED  (1 << 31)
>>>>>>> 7d2a07b7

/**
 * struct ttm_tt
 *
 * @pages: Array of pages backing the data.
 * @page_flags: see TTM_PAGE_FLAG_*
 * @num_pages: Number of pages in the page array.
 * @sg: for SG objects via dma-buf
 * @dma_address: The DMA (bus) addresses of the pages
 * @swap_storage: Pointer to shmem struct file for swap storage.
 * @pages_list: used by some page allocation backend
 * @caching: The current caching state of the pages.
 *
 * This is a structure holding the pages, caching- and aperture binding
 * status for a buffer object that isn't backed by fixed (VRAM / AGP)
 * memory.
 */
struct ttm_tt {
	struct page **pages;
	uint32_t page_flags;
	uint32_t num_pages;
	struct sg_table *sg;
	dma_addr_t *dma_address;
	struct file *swap_storage;
	enum ttm_caching caching;
};

/**
 * struct ttm_kmap_iter_tt - Specialization of a mappig iterator for a tt.
 * @base: Embedded struct ttm_kmap_iter providing the usage interface
 * @tt: Cached struct ttm_tt.
 * @prot: Cached page protection for mapping.
 */
struct ttm_kmap_iter_tt {
	struct ttm_kmap_iter base;
	struct ttm_tt *tt;
	pgprot_t prot;
};

static inline bool ttm_tt_is_populated(struct ttm_tt *tt)
{
	return tt->page_flags & TTM_PAGE_FLAG_PRIV_POPULATED;
}

/**
 * ttm_tt_create
 *
 * @bo: pointer to a struct ttm_buffer_object
 * @zero_alloc: true if allocated pages needs to be zeroed
 *
 * Make sure we have a TTM structure allocated for the given BO.
 * No pages are actually allocated.
 */
int ttm_tt_create(struct ttm_buffer_object *bo, bool zero_alloc);

/**
 * ttm_tt_init
 *
 * @ttm: The struct ttm_tt.
 * @bo: The buffer object we create the ttm for.
 * @page_flags: Page flags as identified by TTM_PAGE_FLAG_XX flags.
 * @caching: the desired caching state of the pages
 *
 * Create a struct ttm_tt to back data with system memory pages.
 * No pages are actually allocated.
 * Returns:
 * NULL: Out of memory.
 */
int ttm_tt_init(struct ttm_tt *ttm, struct ttm_buffer_object *bo,
		uint32_t page_flags, enum ttm_caching caching);
int ttm_sg_tt_init(struct ttm_tt *ttm_dma, struct ttm_buffer_object *bo,
		   uint32_t page_flags, enum ttm_caching caching);

/**
 * ttm_tt_fini
 *
 * @ttm: the ttm_tt structure.
 *
 * Free memory of ttm_tt structure
 */
void ttm_tt_fini(struct ttm_tt *ttm);

/**
 * ttm_ttm_destroy:
 *
 * @ttm: The struct ttm_tt.
 *
 * Unbind, unpopulate and destroy common struct ttm_tt.
 */
void ttm_tt_destroy(struct ttm_device *bdev, struct ttm_tt *ttm);

/**
 * ttm_tt_destroy_common:
 *
 * Called from driver to destroy common path.
 */
void ttm_tt_destroy_common(struct ttm_device *bdev, struct ttm_tt *ttm);

/**
 * ttm_tt_swapin:
 *
 * @ttm: The struct ttm_tt.
 *
 * Swap in a previously swap out ttm_tt.
 */
int ttm_tt_swapin(struct ttm_tt *ttm);
int ttm_tt_swapout(struct ttm_device *bdev, struct ttm_tt *ttm,
		   gfp_t gfp_flags);

/**
 * ttm_tt_populate - allocate pages for a ttm
 *
 * @ttm: Pointer to the ttm_tt structure
 *
 * Calls the driver method to allocate pages for a ttm
 */
int ttm_tt_populate(struct ttm_device *bdev, struct ttm_tt *ttm, struct ttm_operation_ctx *ctx);

/**
 * ttm_tt_unpopulate - free pages from a ttm
 *
 * @ttm: Pointer to the ttm_tt structure
 *
 * Calls the driver method to free all pages from a ttm
 */
void ttm_tt_unpopulate(struct ttm_device *bdev, struct ttm_tt *ttm);

/**
 * ttm_tt_mark_for_clear - Mark pages for clearing on populate.
 *
 * @ttm: Pointer to the ttm_tt structure
 *
 * Marks pages for clearing so that the next time the page vector is
 * populated, the pages will be cleared.
 */
static inline void ttm_tt_mark_for_clear(struct ttm_tt *ttm)
{
	ttm->page_flags |= TTM_PAGE_FLAG_ZERO_ALLOC;
}

void ttm_tt_mgr_init(unsigned long num_pages, unsigned long num_dma32_pages);

struct ttm_kmap_iter *ttm_kmap_iter_tt_init(struct ttm_kmap_iter_tt *iter_tt,
					    struct ttm_tt *tt);

#if IS_ENABLED(CONFIG_AGP)
#include <linux/agp_backend.h>

/**
 * ttm_agp_tt_create
 *
 * @bo: Buffer object we allocate the ttm for.
 * @bridge: The agp bridge this device is sitting on.
 * @page_flags: Page flags as identified by TTM_PAGE_FLAG_XX flags.
 *
 *
 * Create a TTM backend that uses the indicated AGP bridge as an aperture
 * for TT memory. This function uses the linux agpgart interface to
 * bind and unbind memory backing a ttm_tt.
 */
struct ttm_tt *ttm_agp_tt_create(struct ttm_buffer_object *bo,
				 struct agp_bridge_data *bridge,
				 uint32_t page_flags);
int ttm_agp_bind(struct ttm_tt *ttm, struct ttm_resource *bo_mem);
void ttm_agp_unbind(struct ttm_tt *ttm);
void ttm_agp_destroy(struct ttm_tt *ttm);
bool ttm_agp_is_bound(struct ttm_tt *ttm);
#endif

#endif<|MERGE_RESOLUTION|>--- conflicted
+++ resolved
@@ -42,50 +42,7 @@
 #define TTM_PAGE_FLAG_SG              (1 << 8)
 #define TTM_PAGE_FLAG_NO_RETRY	      (1 << 9)
 
-<<<<<<< HEAD
-enum ttm_caching_state {
-	tt_uncached,
-	tt_wc,
-	tt_cached
-};
-
-struct ttm_backend_func {
-	/**
-	 * struct ttm_backend_func member bind
-	 *
-	 * @ttm: Pointer to a struct ttm_tt.
-	 * @bo_mem: Pointer to a struct ttm_mem_reg describing the
-	 * memory type and location for binding.
-	 *
-	 * Bind the backend pages into the aperture in the location
-	 * indicated by @bo_mem. This function should be able to handle
-	 * differences between aperture and system page sizes.
-	 */
-	int (*bind) (struct ttm_tt *ttm, struct ttm_mem_reg *bo_mem);
-
-	/**
-	 * struct ttm_backend_func member unbind
-	 *
-	 * @ttm: Pointer to a struct ttm_tt.
-	 *
-	 * Unbind previously bound backend pages. This function should be
-	 * able to handle differences between aperture and system page sizes.
-	 */
-	void (*unbind) (struct ttm_tt *ttm);
-
-	/**
-	 * struct ttm_backend_func member destroy
-	 *
-	 * @ttm: Pointer to a struct ttm_tt.
-	 *
-	 * Destroy the backend. This will be call back from ttm_tt_destroy so
-	 * don't call ttm_tt_destroy from the callback or infinite loop.
-	 */
-	void (*destroy) (struct ttm_tt *ttm);
-};
-=======
 #define TTM_PAGE_FLAG_PRIV_POPULATED  (1 << 31)
->>>>>>> 7d2a07b7
 
 /**
  * struct ttm_tt
