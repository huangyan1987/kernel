--- conflicted
+++ resolved
@@ -148,8 +148,6 @@
 #define DP_MAIN_LINK_CHANNEL_CODING_SET	    0x108
 # define DP_SET_ANSI_8B10B		    (1 << 0)
 
-<<<<<<< HEAD
-=======
 #define DP_PSR_EN_CFG			    0x170
 # define DP_PSR_ENABLE			    (1 << 0)
 # define DP_PSR_MAIN_LINK_ACTIVE	    (1 << 1)
@@ -162,7 +160,6 @@
 # define DP_CP_IRQ			    (1 << 2)
 # define DP_SINK_SPECIFIC_IRQ		    (1 << 6)
 
->>>>>>> 250a8155
 #define DP_EDP_CONFIGURATION_SET            0x10a
 
 #define DP_LANE0_1_STATUS		    0x202
