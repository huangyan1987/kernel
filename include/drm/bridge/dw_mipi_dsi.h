--- conflicted
+++ resolved
@@ -36,10 +36,7 @@
 			     unsigned int *lane_mbps);
 	int (*get_timing)(void *priv_data, unsigned int lane_mbps,
 			  struct dw_mipi_dsi_dphy_timing *timing);
-<<<<<<< HEAD
-=======
 	int (*get_esc_clk_rate)(void *priv_data, unsigned int *esc_clk_rate);
->>>>>>> 7d2a07b7
 };
 
 struct dw_mipi_dsi_host_ops {
