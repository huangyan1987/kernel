--- conflicted
+++ resolved
@@ -85,11 +85,7 @@
 	 * NULL.
 	 *
 	 * Instead of using this pointer it is recommended that drivers use
-<<<<<<< HEAD
-	 * drm_dev_init() and embed struct &drm_device in their larger
-=======
 	 * devm_drm_dev_alloc() and embed struct &drm_device in their larger
->>>>>>> 7d2a07b7
 	 * per-device structure.
 	 */
 	void *dev_private;
