--- conflicted
+++ resolved
@@ -55,8 +55,6 @@
 {
 	return 0;
 }
-<<<<<<< HEAD
-=======
 #endif
 
 #ifdef CONFIG_SYSTEM_REVOCATION_LIST
@@ -71,7 +69,6 @@
 {
 	return -ENOKEY;
 }
->>>>>>> 7d2a07b7
 #endif
 
 #ifdef CONFIG_IMA_BLACKLIST_KEYRING
