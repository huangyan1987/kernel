/*
 * This file is subject to the terms and conditions of the GNU General Public
 * License.  See the file "COPYING" in the main directory of this archive
 * for more details.
 *
 * Copyright (C) 1994, 95, 96, 99, 2001 Ralf Baechle
 * Copyright (C) 1994, 1995, 1996 Paul M. Antoine.
 * Copyright (C) 1999 Silicon Graphics, Inc.
 */
#ifndef _ASM_STACKFRAME_H
#define _ASM_STACKFRAME_H

#include <linux/threads.h>

#include <asm/asm.h>
#include <asm/asmmacro.h>
#include <asm/mipsregs.h>
#include <asm/asm-offsets.h>

#ifdef CONFIG_MIPS_MT_SMTC
#include <asm/mipsmtregs.h>
#endif /* CONFIG_MIPS_MT_SMTC */

		.macro	SAVE_AT
		.set	push
		.set	noat
		LONG_S	$1, PT_R1(sp)
		.set	pop
		.endm

		.macro	SAVE_TEMP
		mfhi	v1
#ifdef CONFIG_32BIT
		LONG_S	$8, PT_R8(sp)
		LONG_S	$9, PT_R9(sp)
#endif
		LONG_S	v1, PT_HI(sp)
		mflo	v1
		LONG_S	$10, PT_R10(sp)
		LONG_S	$11, PT_R11(sp)
		LONG_S	v1,  PT_LO(sp)
		LONG_S	$12, PT_R12(sp)
		LONG_S	$13, PT_R13(sp)
		LONG_S	$14, PT_R14(sp)
		LONG_S	$15, PT_R15(sp)
		LONG_S	$24, PT_R24(sp)
		.endm

		.macro	SAVE_STATIC
		LONG_S	$16, PT_R16(sp)
		LONG_S	$17, PT_R17(sp)
		LONG_S	$18, PT_R18(sp)
		LONG_S	$19, PT_R19(sp)
		LONG_S	$20, PT_R20(sp)
		LONG_S	$21, PT_R21(sp)
		LONG_S	$22, PT_R22(sp)
		LONG_S	$23, PT_R23(sp)
		LONG_S	$30, PT_R30(sp)
		.endm

#ifdef CONFIG_SMP
		.macro	get_saved_sp	/* SMP variation */
#ifdef CONFIG_32BIT
#ifdef CONFIG_MIPS_MT_SMTC
		.set	mips32
		mfc0	k0, CP0_TCBIND;
		.set	mips0
		lui	k1, %hi(kernelsp)
		srl	k0, k0, 19
		/* No need to shift down and up to clear bits 0-1 */
#else
		mfc0	k0, CP0_CONTEXT
		lui	k1, %hi(kernelsp)
		srl	k0, k0, 23
#endif
		addu	k1, k0
		LONG_L	k1, %lo(kernelsp)(k1)
#endif
#ifdef CONFIG_64BIT
#ifdef CONFIG_MIPS_MT_SMTC
		.set	mips64
		mfc0	k0, CP0_TCBIND;
		.set	mips0
		lui	k0, %highest(kernelsp)
		dsrl	k1, 19
		/* No need to shift down and up to clear bits 0-2 */
#else
		MFC0	k1, CP0_CONTEXT
		lui	k0, %highest(kernelsp)
		dsrl	k1, 23
		daddiu	k0, %higher(kernelsp)
		dsll	k0, k0, 16
		daddiu	k0, %hi(kernelsp)
		dsll	k0, k0, 16
#endif /* CONFIG_MIPS_MT_SMTC */
		daddu	k1, k1, k0
		LONG_L	k1, %lo(kernelsp)(k1)
#endif /* CONFIG_64BIT */
		.endm

		.macro	set_saved_sp stackp temp temp2
#ifdef CONFIG_32BIT
#ifdef CONFIG_MIPS_MT_SMTC
		mfc0	\temp, CP0_TCBIND
		srl	\temp, 19
#else
		mfc0	\temp, CP0_CONTEXT
		srl	\temp, 23
#endif
#endif
#ifdef CONFIG_64BIT
#ifdef CONFIG_MIPS_MT_SMTC
		mfc0	\temp, CP0_TCBIND
		dsrl	\temp, 19
#else
		MFC0	\temp, CP0_CONTEXT
		dsrl	\temp, 23
#endif
#endif
		LONG_S	\stackp, kernelsp(\temp)
		.endm
#else
		.macro	get_saved_sp	/* Uniprocessor variation */
#ifdef CONFIG_64BIT
		lui	k1, %highest(kernelsp)
		daddiu	k1, %higher(kernelsp)
		dsll	k1, k1, 16
		daddiu	k1, %hi(kernelsp)
		dsll	k1, k1, 16
#else
		lui	k1, %hi(kernelsp)
#endif
		LONG_L	k1, %lo(kernelsp)(k1)
		.endm

		.macro	set_saved_sp stackp temp temp2
		LONG_S	\stackp, kernelsp
		.endm
#endif

		.macro	SAVE_SOME
		.set	push
		.set	noat
		.set	reorder
		mfc0	k0, CP0_STATUS
		sll	k0, 3		/* extract cu0 bit */
		.set	noreorder
		bltz	k0, 8f
		 move	k1, sp
		.set	reorder
		/* Called from user mode, new stack. */
		get_saved_sp
8:		move	k0, sp
		PTR_SUBU sp, k1, PT_SIZE
		LONG_S	k0, PT_R29(sp)
		LONG_S	$3, PT_R3(sp)
		/*
		 * You might think that you don't need to save $0,
		 * but the FPU emulator and gdb remote debug stub
		 * need it to operate correctly
		 */
		LONG_S	$0, PT_R0(sp)
		mfc0	v1, CP0_STATUS
		LONG_S	$2, PT_R2(sp)
		LONG_S	v1, PT_STATUS(sp)
#ifdef CONFIG_MIPS_MT_SMTC
		/*
		 * Ideally, these instructions would be shuffled in
		 * to cover the pipeline delay.
		 */
		.set	mips32
		mfc0	v1, CP0_TCSTATUS
		.set	mips0
		LONG_S	v1, PT_TCSTATUS(sp)
#endif /* CONFIG_MIPS_MT_SMTC */
		LONG_S	$4, PT_R4(sp)
		mfc0	v1, CP0_CAUSE
		LONG_S	$5, PT_R5(sp)
		LONG_S	v1, PT_CAUSE(sp)
		LONG_S	$6, PT_R6(sp)
		MFC0	v1, CP0_EPC
		LONG_S	$7, PT_R7(sp)
#ifdef CONFIG_64BIT
		LONG_S	$8, PT_R8(sp)
		LONG_S	$9, PT_R9(sp)
#endif
		LONG_S	v1, PT_EPC(sp)
		LONG_S	$25, PT_R25(sp)
		LONG_S	$28, PT_R28(sp)
		LONG_S	$31, PT_R31(sp)
		ori	$28, sp, _THREAD_MASK
		xori	$28, _THREAD_MASK
		.set	pop
		.endm

		.macro	SAVE_ALL
		SAVE_SOME
		SAVE_AT
		SAVE_TEMP
		SAVE_STATIC
		.endm

		.macro	RESTORE_AT
		.set	push
		.set	noat
		LONG_L	$1,  PT_R1(sp)
		.set	pop
		.endm

		.macro	RESTORE_TEMP
		LONG_L	$24, PT_LO(sp)
#ifdef CONFIG_32BIT
		LONG_L	$8, PT_R8(sp)
		LONG_L	$9, PT_R9(sp)
#endif
		mtlo	$24
		LONG_L	$24, PT_HI(sp)
		LONG_L	$10, PT_R10(sp)
		LONG_L	$11, PT_R11(sp)
		mthi	$24
		LONG_L	$12, PT_R12(sp)
		LONG_L	$13, PT_R13(sp)
		LONG_L	$14, PT_R14(sp)
		LONG_L	$15, PT_R15(sp)
		LONG_L	$24, PT_R24(sp)
		.endm

		.macro	RESTORE_STATIC
		LONG_L	$16, PT_R16(sp)
		LONG_L	$17, PT_R17(sp)
		LONG_L	$18, PT_R18(sp)
		LONG_L	$19, PT_R19(sp)
		LONG_L	$20, PT_R20(sp)
		LONG_L	$21, PT_R21(sp)
		LONG_L	$22, PT_R22(sp)
		LONG_L	$23, PT_R23(sp)
		LONG_L	$30, PT_R30(sp)
		.endm

#if defined(CONFIG_CPU_R3000) || defined(CONFIG_CPU_TX39XX)

		.macro	RESTORE_SOME
		.set	push
		.set	reorder
		.set	noat
		mfc0	a0, CP0_STATUS
		ori	a0, 0x1f
		xori	a0, 0x1f
		mtc0	a0, CP0_STATUS
		li	v1, 0xff00
		and	a0, v1
		LONG_L	v0, PT_STATUS(sp)
		nor	v1, $0, v1
		and	v0, v1
		or	v0, a0
		mtc0	v0, CP0_STATUS
		LONG_L	$31, PT_R31(sp)
		LONG_L	$28, PT_R28(sp)
		LONG_L	$25, PT_R25(sp)
#ifdef CONFIG_64BIT
		LONG_L	$8, PT_R8(sp)
		LONG_L	$9, PT_R9(sp)
#endif
		LONG_L	$7,  PT_R7(sp)
		LONG_L	$6,  PT_R6(sp)
		LONG_L	$5,  PT_R5(sp)
		LONG_L	$4,  PT_R4(sp)
		LONG_L	$3,  PT_R3(sp)
		LONG_L	$2,  PT_R2(sp)
		.set	pop
		.endm

		.macro	RESTORE_SP_AND_RET
		.set	push
		.set	noreorder
		LONG_L	k0, PT_EPC(sp)
		LONG_L	sp, PT_R29(sp)
		jr	k0
		 rfe
		.set	pop
		.endm

#else
/*
 * For SMTC kernel, global IE should be left set, and interrupts
 * controlled exclusively via IXMT.
 */

#ifdef CONFIG_MIPS_MT_SMTC
#define STATMASK 0x1e
#else
#define STATMASK 0x1f
#endif
		.macro	RESTORE_SOME
		.set	push
		.set	reorder
		.set	noat
#ifdef CONFIG_MIPS_MT_SMTC
		.set	mips32r2
		/*
		 * This may not really be necessary if ints are already
		 * inhibited here.
		 */
		mfc0	v0, CP0_TCSTATUS
		ori	v0, TCSTATUS_IXMT
		mtc0	v0, CP0_TCSTATUS
<<<<<<< HEAD
		ehb
=======
		_ehb
>>>>>>> 120bda20
		DMT	5				# dmt a1
		jal	mips_ihb
#endif /* CONFIG_MIPS_MT_SMTC */
		mfc0	a0, CP0_STATUS
		ori	a0, STATMASK
		xori	a0, STATMASK
		mtc0	a0, CP0_STATUS
		li	v1, 0xff00
		and	a0, v1
		LONG_L	v0, PT_STATUS(sp)
		nor	v1, $0, v1
		and	v0, v1
		or	v0, a0
		mtc0	v0, CP0_STATUS
#ifdef CONFIG_MIPS_MT_SMTC
/*
 * Only after EXL/ERL have been restored to status can we
 * restore TCStatus.IXMT.
 */
		LONG_L	v1, PT_TCSTATUS(sp)
<<<<<<< HEAD
		ehb
=======
		_ehb
>>>>>>> 120bda20
		mfc0	v0, CP0_TCSTATUS
		andi	v1, TCSTATUS_IXMT
		/* We know that TCStatua.IXMT should be set from above */
		xori	v0, v0, TCSTATUS_IXMT
		or	v0, v0, v1
		mtc0	v0, CP0_TCSTATUS
<<<<<<< HEAD
		ehb
=======
		_ehb
>>>>>>> 120bda20
		andi	a1, a1, VPECONTROL_TE
		beqz	a1, 1f
		emt
1:
		.set	mips0
#endif /* CONFIG_MIPS_MT_SMTC */
		LONG_L	v1, PT_EPC(sp)
		MTC0	v1, CP0_EPC
		LONG_L	$31, PT_R31(sp)
		LONG_L	$28, PT_R28(sp)
		LONG_L	$25, PT_R25(sp)
#ifdef CONFIG_64BIT
		LONG_L	$8, PT_R8(sp)
		LONG_L	$9, PT_R9(sp)
#endif
		LONG_L	$7,  PT_R7(sp)
		LONG_L	$6,  PT_R6(sp)
		LONG_L	$5,  PT_R5(sp)
		LONG_L	$4,  PT_R4(sp)
		LONG_L	$3,  PT_R3(sp)
		LONG_L	$2,  PT_R2(sp)
		.set	pop
		.endm

		.macro	RESTORE_SP_AND_RET
		LONG_L	sp, PT_R29(sp)
		.set	mips3
		eret
		.set	mips0
		.endm

#endif

		.macro	RESTORE_SP
		LONG_L	sp, PT_R29(sp)
		.endm

		.macro	RESTORE_ALL
		RESTORE_TEMP
		RESTORE_STATIC
		RESTORE_AT
		RESTORE_SOME
		RESTORE_SP
		.endm

		.macro	RESTORE_ALL_AND_RET
		RESTORE_TEMP
		RESTORE_STATIC
		RESTORE_AT
		RESTORE_SOME
		RESTORE_SP_AND_RET
		.endm

/*
 * Move to kernel mode and disable interrupts.
 * Set cp0 enable bit as sign that we're running on the kernel stack
 */
		.macro	CLI
#if !defined(CONFIG_MIPS_MT_SMTC)
		mfc0	t0, CP0_STATUS
		li	t1, ST0_CU0 | 0x1f
		or	t0, t1
		xori	t0, 0x1f
		mtc0	t0, CP0_STATUS
#else /* CONFIG_MIPS_MT_SMTC */
		/*
		 * For SMTC, we need to set privilege
		 * and disable interrupts only for the
		 * current TC, using the TCStatus register.
		 */
		mfc0	t0,CP0_TCSTATUS
		/* Fortunately CU 0 is in the same place in both registers */
		/* Set TCU0, TMX, TKSU (for later inversion) and IXMT */
		li	t1, ST0_CU0 | 0x08001c00
		or	t0,t1
		/* Clear TKSU, leave IXMT */
		xori	t0, 0x00001800
		mtc0	t0, CP0_TCSTATUS
<<<<<<< HEAD
		ehb
=======
		_ehb
>>>>>>> 120bda20
		/* We need to leave the global IE bit set, but clear EXL...*/
		mfc0	t0, CP0_STATUS
		ori	t0, ST0_EXL | ST0_ERL
		xori	t0, ST0_EXL | ST0_ERL
		mtc0	t0, CP0_STATUS
#endif /* CONFIG_MIPS_MT_SMTC */
		irq_disable_hazard
		.endm

/*
 * Move to kernel mode and enable interrupts.
 * Set cp0 enable bit as sign that we're running on the kernel stack
 */
		.macro	STI
#if !defined(CONFIG_MIPS_MT_SMTC)
		mfc0	t0, CP0_STATUS
		li	t1, ST0_CU0 | 0x1f
		or	t0, t1
		xori	t0, 0x1e
		mtc0	t0, CP0_STATUS
#else /* CONFIG_MIPS_MT_SMTC */
		/*
		 * For SMTC, we need to set privilege
		 * and enable interrupts only for the
		 * current TC, using the TCStatus register.
		 */
<<<<<<< HEAD
		ehb
=======
		_ehb
>>>>>>> 120bda20
		mfc0	t0,CP0_TCSTATUS
		/* Fortunately CU 0 is in the same place in both registers */
		/* Set TCU0, TKSU (for later inversion) and IXMT */
		li	t1, ST0_CU0 | 0x08001c00
		or	t0,t1
		/* Clear TKSU *and* IXMT */
		xori	t0, 0x00001c00
		mtc0	t0, CP0_TCSTATUS
<<<<<<< HEAD
		ehb
=======
		_ehb
>>>>>>> 120bda20
		/* We need to leave the global IE bit set, but clear EXL...*/
		mfc0	t0, CP0_STATUS
		ori	t0, ST0_EXL
		xori	t0, ST0_EXL
		mtc0	t0, CP0_STATUS
		/* irq_enable_hazard below should expand to EHB for 24K/34K cpus */
#endif /* CONFIG_MIPS_MT_SMTC */
		irq_enable_hazard
		.endm

/*
 * Just move to kernel mode and leave interrupts as they are.
 * Set cp0 enable bit as sign that we're running on the kernel stack
 */
		.macro	KMODE
#ifdef CONFIG_MIPS_MT_SMTC
		/*
		 * This gets baroque in SMTC.  We want to
		 * protect the non-atomic clearing of EXL
		 * with DMT/EMT, but we don't want to take
		 * an interrupt while DMT is still in effect.
		 */

		/* KMODE gets invoked from both reorder and noreorder code */
		.set	push
		.set	mips32r2
		.set	noreorder
		mfc0	v0, CP0_TCSTATUS
		andi	v1, v0, TCSTATUS_IXMT
		ori	v0, TCSTATUS_IXMT
		mtc0	v0, CP0_TCSTATUS
<<<<<<< HEAD
		ehb
=======
		_ehb
>>>>>>> 120bda20
		DMT	2				# dmt	v0
		/*
		 * We don't know a priori if ra is "live"
		 */
		move	t0, ra
		jal	mips_ihb
		nop	/* delay slot */
		move	ra, t0
#endif /* CONFIG_MIPS_MT_SMTC */
		mfc0	t0, CP0_STATUS
		li	t1, ST0_CU0 | 0x1e
		or	t0, t1
		xori	t0, 0x1e
		mtc0	t0, CP0_STATUS
#ifdef CONFIG_MIPS_MT_SMTC
<<<<<<< HEAD
		ehb
=======
		_ehb
>>>>>>> 120bda20
		andi	v0, v0, VPECONTROL_TE
		beqz	v0, 2f
		nop	/* delay slot */
		emt
2:
		mfc0	v0, CP0_TCSTATUS
		/* Clear IXMT, then OR in previous value */
		ori	v0, TCSTATUS_IXMT
		xori	v0, TCSTATUS_IXMT
		or	v0, v1, v0
		mtc0	v0, CP0_TCSTATUS
		/*
		 * irq_disable_hazard below should expand to EHB
		 * on 24K/34K CPUS
		 */
		.set pop
#endif /* CONFIG_MIPS_MT_SMTC */
		irq_disable_hazard
		.endm

#endif /* _ASM_STACKFRAME_H */<|MERGE_RESOLUTION|>--- conflicted
+++ resolved
@@ -304,11 +304,7 @@
 		mfc0	v0, CP0_TCSTATUS
 		ori	v0, TCSTATUS_IXMT
 		mtc0	v0, CP0_TCSTATUS
-<<<<<<< HEAD
-		ehb
-=======
-		_ehb
->>>>>>> 120bda20
+		_ehb
 		DMT	5				# dmt a1
 		jal	mips_ihb
 #endif /* CONFIG_MIPS_MT_SMTC */
@@ -329,22 +325,14 @@
  * restore TCStatus.IXMT.
  */
 		LONG_L	v1, PT_TCSTATUS(sp)
-<<<<<<< HEAD
-		ehb
-=======
-		_ehb
->>>>>>> 120bda20
+		_ehb
 		mfc0	v0, CP0_TCSTATUS
 		andi	v1, TCSTATUS_IXMT
 		/* We know that TCStatua.IXMT should be set from above */
 		xori	v0, v0, TCSTATUS_IXMT
 		or	v0, v0, v1
 		mtc0	v0, CP0_TCSTATUS
-<<<<<<< HEAD
-		ehb
-=======
-		_ehb
->>>>>>> 120bda20
+		_ehb
 		andi	a1, a1, VPECONTROL_TE
 		beqz	a1, 1f
 		emt
@@ -423,11 +411,7 @@
 		/* Clear TKSU, leave IXMT */
 		xori	t0, 0x00001800
 		mtc0	t0, CP0_TCSTATUS
-<<<<<<< HEAD
-		ehb
-=======
-		_ehb
->>>>>>> 120bda20
+		_ehb
 		/* We need to leave the global IE bit set, but clear EXL...*/
 		mfc0	t0, CP0_STATUS
 		ori	t0, ST0_EXL | ST0_ERL
@@ -454,11 +438,7 @@
 		 * and enable interrupts only for the
 		 * current TC, using the TCStatus register.
 		 */
-<<<<<<< HEAD
-		ehb
-=======
-		_ehb
->>>>>>> 120bda20
+		_ehb
 		mfc0	t0,CP0_TCSTATUS
 		/* Fortunately CU 0 is in the same place in both registers */
 		/* Set TCU0, TKSU (for later inversion) and IXMT */
@@ -467,11 +447,7 @@
 		/* Clear TKSU *and* IXMT */
 		xori	t0, 0x00001c00
 		mtc0	t0, CP0_TCSTATUS
-<<<<<<< HEAD
-		ehb
-=======
-		_ehb
->>>>>>> 120bda20
+		_ehb
 		/* We need to leave the global IE bit set, but clear EXL...*/
 		mfc0	t0, CP0_STATUS
 		ori	t0, ST0_EXL
@@ -503,11 +479,7 @@
 		andi	v1, v0, TCSTATUS_IXMT
 		ori	v0, TCSTATUS_IXMT
 		mtc0	v0, CP0_TCSTATUS
-<<<<<<< HEAD
-		ehb
-=======
-		_ehb
->>>>>>> 120bda20
+		_ehb
 		DMT	2				# dmt	v0
 		/*
 		 * We don't know a priori if ra is "live"
@@ -523,11 +495,7 @@
 		xori	t0, 0x1e
 		mtc0	t0, CP0_STATUS
 #ifdef CONFIG_MIPS_MT_SMTC
-<<<<<<< HEAD
-		ehb
-=======
-		_ehb
->>>>>>> 120bda20
+		_ehb
 		andi	v0, v0, VPECONTROL_TE
 		beqz	v0, 2f
 		nop	/* delay slot */
