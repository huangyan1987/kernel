#ifndef ISCSI_TARGET_CORE_H
#define ISCSI_TARGET_CORE_H

#include <linux/in.h>
#include <linux/configfs.h>
#include <net/sock.h>
#include <net/tcp.h>
#include <scsi/scsi_cmnd.h>
#include <scsi/iscsi_proto.h>
#include <target/target_core_base.h>

#define ISCSIT_VERSION			"v4.1.0"
#define ISCSI_MAX_DATASN_MISSING_COUNT	16
#define ISCSI_TX_THREAD_TCP_TIMEOUT	2
#define ISCSI_RX_THREAD_TCP_TIMEOUT	2
#define SECONDS_FOR_ASYNC_LOGOUT	10
#define SECONDS_FOR_ASYNC_TEXT		10
#define SECONDS_FOR_LOGOUT_COMP		15
#define WHITE_SPACE			" \t\v\f\n\r"
#define ISCSIT_MIN_TAGS			16
#define ISCSIT_EXTRA_TAGS		8
#define ISCSIT_TCP_BACKLOG		256
#define ISCSI_RX_THREAD_NAME		"iscsi_trx"
#define ISCSI_TX_THREAD_NAME		"iscsi_ttx"

/* struct iscsi_node_attrib sanity values */
#define NA_DATAOUT_TIMEOUT		3
#define NA_DATAOUT_TIMEOUT_MAX		60
#define NA_DATAOUT_TIMEOUT_MIX		2
#define NA_DATAOUT_TIMEOUT_RETRIES	5
#define NA_DATAOUT_TIMEOUT_RETRIES_MAX	15
#define NA_DATAOUT_TIMEOUT_RETRIES_MIN	1
#define NA_NOPIN_TIMEOUT		15
#define NA_NOPIN_TIMEOUT_MAX		60
#define NA_NOPIN_TIMEOUT_MIN		3
#define NA_NOPIN_RESPONSE_TIMEOUT	30
#define NA_NOPIN_RESPONSE_TIMEOUT_MAX	60
#define NA_NOPIN_RESPONSE_TIMEOUT_MIN	3
#define NA_RANDOM_DATAIN_PDU_OFFSETS	0
#define NA_RANDOM_DATAIN_SEQ_OFFSETS	0
#define NA_RANDOM_R2T_OFFSETS		0

/* struct iscsi_tpg_attrib sanity values */
#define TA_AUTHENTICATION		1
#define TA_LOGIN_TIMEOUT		15
#define TA_LOGIN_TIMEOUT_MAX		30
#define TA_LOGIN_TIMEOUT_MIN		5
#define TA_NETIF_TIMEOUT		2
#define TA_NETIF_TIMEOUT_MAX		15
#define TA_NETIF_TIMEOUT_MIN		2
#define TA_GENERATE_NODE_ACLS		0
#define TA_DEFAULT_CMDSN_DEPTH		64
#define TA_DEFAULT_CMDSN_DEPTH_MAX	512
#define TA_DEFAULT_CMDSN_DEPTH_MIN	1
#define TA_CACHE_DYNAMIC_ACLS		0
/* Enabled by default in demo mode (generic_node_acls=1) */
#define TA_DEMO_MODE_WRITE_PROTECT	1
/* Disabled by default in production mode w/ explict ACLs */
#define TA_PROD_MODE_WRITE_PROTECT	0
#define TA_DEMO_MODE_DISCOVERY		1
#define TA_DEFAULT_ERL			0
#define TA_CACHE_CORE_NPS		0
/* T10 protection information disabled by default */
#define TA_DEFAULT_T10_PI		0
#define TA_DEFAULT_FABRIC_PROT_TYPE	0

#define ISCSI_IOV_DATA_BUFFER		5

enum iscsit_transport_type {
	ISCSI_TCP				= 0,
	ISCSI_SCTP_TCP				= 1,
	ISCSI_SCTP_UDP				= 2,
	ISCSI_IWARP_TCP				= 3,
	ISCSI_IWARP_SCTP			= 4,
	ISCSI_INFINIBAND			= 5,
};

/* RFC-3720 7.1.4  Standard Connection State Diagram for a Target */
enum target_conn_state_table {
	TARG_CONN_STATE_FREE			= 0x1,
	TARG_CONN_STATE_XPT_UP			= 0x3,
	TARG_CONN_STATE_IN_LOGIN		= 0x4,
	TARG_CONN_STATE_LOGGED_IN		= 0x5,
	TARG_CONN_STATE_IN_LOGOUT		= 0x6,
	TARG_CONN_STATE_LOGOUT_REQUESTED	= 0x7,
	TARG_CONN_STATE_CLEANUP_WAIT		= 0x8,
};

/* RFC-3720 7.3.2  Session State Diagram for a Target */
enum target_sess_state_table {
	TARG_SESS_STATE_FREE			= 0x1,
	TARG_SESS_STATE_ACTIVE			= 0x2,
	TARG_SESS_STATE_LOGGED_IN		= 0x3,
	TARG_SESS_STATE_FAILED			= 0x4,
	TARG_SESS_STATE_IN_CONTINUE		= 0x5,
};

/* struct iscsi_data_count->type */
enum data_count_type {
	ISCSI_RX_DATA	= 1,
	ISCSI_TX_DATA	= 2,
};

/* struct iscsi_datain_req->dr_complete */
enum datain_req_comp_table {
	DATAIN_COMPLETE_NORMAL			= 1,
	DATAIN_COMPLETE_WITHIN_COMMAND_RECOVERY = 2,
	DATAIN_COMPLETE_CONNECTION_RECOVERY	= 3,
};

/* struct iscsi_datain_req->recovery */
enum datain_req_rec_table {
	DATAIN_WITHIN_COMMAND_RECOVERY		= 1,
	DATAIN_CONNECTION_RECOVERY		= 2,
};

/* struct iscsi_portal_group->state */
enum tpg_state_table {
	TPG_STATE_FREE				= 0,
	TPG_STATE_ACTIVE			= 1,
	TPG_STATE_INACTIVE			= 2,
	TPG_STATE_COLD_RESET			= 3,
};

/* struct iscsi_tiqn->tiqn_state */
enum tiqn_state_table {
	TIQN_STATE_ACTIVE			= 1,
	TIQN_STATE_SHUTDOWN			= 2,
};

/* struct iscsi_cmd->cmd_flags */
enum cmd_flags_table {
	ICF_GOT_LAST_DATAOUT			= 0x00000001,
	ICF_GOT_DATACK_SNACK			= 0x00000002,
	ICF_NON_IMMEDIATE_UNSOLICITED_DATA	= 0x00000004,
	ICF_SENT_LAST_R2T			= 0x00000008,
	ICF_WITHIN_COMMAND_RECOVERY		= 0x00000010,
	ICF_CONTIG_MEMORY			= 0x00000020,
	ICF_ATTACHED_TO_RQUEUE			= 0x00000040,
	ICF_OOO_CMDSN				= 0x00000080,
	ICF_SENDTARGETS_ALL			= 0x00000100,
	ICF_SENDTARGETS_SINGLE			= 0x00000200,
};

/* struct iscsi_cmd->i_state */
enum cmd_i_state_table {
	ISTATE_NO_STATE			= 0,
	ISTATE_NEW_CMD			= 1,
	ISTATE_DEFERRED_CMD		= 2,
	ISTATE_UNSOLICITED_DATA		= 3,
	ISTATE_RECEIVE_DATAOUT		= 4,
	ISTATE_RECEIVE_DATAOUT_RECOVERY	= 5,
	ISTATE_RECEIVED_LAST_DATAOUT	= 6,
	ISTATE_WITHIN_DATAOUT_RECOVERY	= 7,
	ISTATE_IN_CONNECTION_RECOVERY	= 8,
	ISTATE_RECEIVED_TASKMGT		= 9,
	ISTATE_SEND_ASYNCMSG		= 10,
	ISTATE_SENT_ASYNCMSG		= 11,
	ISTATE_SEND_DATAIN		= 12,
	ISTATE_SEND_LAST_DATAIN		= 13,
	ISTATE_SENT_LAST_DATAIN		= 14,
	ISTATE_SEND_LOGOUTRSP		= 15,
	ISTATE_SENT_LOGOUTRSP		= 16,
	ISTATE_SEND_NOPIN		= 17,
	ISTATE_SENT_NOPIN		= 18,
	ISTATE_SEND_REJECT		= 19,
	ISTATE_SENT_REJECT		= 20,
	ISTATE_SEND_R2T			= 21,
	ISTATE_SENT_R2T			= 22,
	ISTATE_SEND_R2T_RECOVERY	= 23,
	ISTATE_SENT_R2T_RECOVERY	= 24,
	ISTATE_SEND_LAST_R2T		= 25,
	ISTATE_SENT_LAST_R2T		= 26,
	ISTATE_SEND_LAST_R2T_RECOVERY	= 27,
	ISTATE_SENT_LAST_R2T_RECOVERY	= 28,
	ISTATE_SEND_STATUS		= 29,
	ISTATE_SEND_STATUS_BROKEN_PC	= 30,
	ISTATE_SENT_STATUS		= 31,
	ISTATE_SEND_STATUS_RECOVERY	= 32,
	ISTATE_SENT_STATUS_RECOVERY	= 33,
	ISTATE_SEND_TASKMGTRSP		= 34,
	ISTATE_SENT_TASKMGTRSP		= 35,
	ISTATE_SEND_TEXTRSP		= 36,
	ISTATE_SENT_TEXTRSP		= 37,
	ISTATE_SEND_NOPIN_WANT_RESPONSE	= 38,
	ISTATE_SENT_NOPIN_WANT_RESPONSE	= 39,
	ISTATE_SEND_NOPIN_NO_RESPONSE	= 40,
	ISTATE_REMOVE			= 41,
	ISTATE_FREE			= 42,
};

/* Used for iscsi_recover_cmdsn() return values */
enum recover_cmdsn_ret_table {
	CMDSN_ERROR_CANNOT_RECOVER	= -1,
	CMDSN_NORMAL_OPERATION		= 0,
	CMDSN_LOWER_THAN_EXP		= 1,
	CMDSN_HIGHER_THAN_EXP		= 2,
	CMDSN_MAXCMDSN_OVERRUN		= 3,
};

/* Used for iscsi_handle_immediate_data() return values */
enum immedate_data_ret_table {
	IMMEDIATE_DATA_CANNOT_RECOVER	= -1,
	IMMEDIATE_DATA_NORMAL_OPERATION = 0,
	IMMEDIATE_DATA_ERL1_CRC_FAILURE = 1,
};

/* Used for iscsi_decide_dataout_action() return values */
enum dataout_action_ret_table {
	DATAOUT_CANNOT_RECOVER		= -1,
	DATAOUT_NORMAL			= 0,
	DATAOUT_SEND_R2T		= 1,
	DATAOUT_SEND_TO_TRANSPORT	= 2,
	DATAOUT_WITHIN_COMMAND_RECOVERY = 3,
};

/* Used for struct iscsi_node_auth->naf_flags */
enum naf_flags_table {
	NAF_USERID_SET			= 0x01,
	NAF_PASSWORD_SET		= 0x02,
	NAF_USERID_IN_SET		= 0x04,
	NAF_PASSWORD_IN_SET		= 0x08,
};

/* Used by various struct timer_list to manage iSCSI specific state */
enum iscsi_timer_flags_table {
	ISCSI_TF_RUNNING		= 0x01,
	ISCSI_TF_STOP			= 0x02,
	ISCSI_TF_EXPIRED		= 0x04,
};

/* Used for struct iscsi_np->np_flags */
enum np_flags_table {
	NPF_IP_NETWORK		= 0x00,
};

/* Used for struct iscsi_np->np_thread_state */
enum np_thread_state_table {
	ISCSI_NP_THREAD_ACTIVE		= 1,
	ISCSI_NP_THREAD_INACTIVE	= 2,
	ISCSI_NP_THREAD_RESET		= 3,
	ISCSI_NP_THREAD_SHUTDOWN	= 4,
	ISCSI_NP_THREAD_EXIT		= 5,
};

struct iscsi_conn_ops {
	u8	HeaderDigest;			/* [0,1] == [None,CRC32C] */
	u8	DataDigest;			/* [0,1] == [None,CRC32C] */
	u32	MaxRecvDataSegmentLength;	/* [512..2**24-1] */
	u32	MaxXmitDataSegmentLength;	/* [512..2**24-1] */
	u8	OFMarker;			/* [0,1] == [No,Yes] */
	u8	IFMarker;			/* [0,1] == [No,Yes] */
	u32	OFMarkInt;			/* [1..65535] */
	u32	IFMarkInt;			/* [1..65535] */
	/*
	 * iSER specific connection parameters
	 */
	u32	InitiatorRecvDataSegmentLength;	/* [512..2**24-1] */
	u32	TargetRecvDataSegmentLength;	/* [512..2**24-1] */
};

struct iscsi_sess_ops {
	char	InitiatorName[224];
	char	InitiatorAlias[256];
	char	TargetName[224];
	char	TargetAlias[256];
	char	TargetAddress[256];
	u16	TargetPortalGroupTag;		/* [0..65535] */
	u16	MaxConnections;			/* [1..65535] */
	u8	InitialR2T;			/* [0,1] == [No,Yes] */
	u8	ImmediateData;			/* [0,1] == [No,Yes] */
	u32	MaxBurstLength;			/* [512..2**24-1] */
	u32	FirstBurstLength;		/* [512..2**24-1] */
	u16	DefaultTime2Wait;		/* [0..3600] */
	u16	DefaultTime2Retain;		/* [0..3600] */
	u16	MaxOutstandingR2T;		/* [1..65535] */
	u8	DataPDUInOrder;			/* [0,1] == [No,Yes] */
	u8	DataSequenceInOrder;		/* [0,1] == [No,Yes] */
	u8	ErrorRecoveryLevel;		/* [0..2] */
	u8	SessionType;			/* [0,1] == [Normal,Discovery]*/
	/*
	 * iSER specific session parameters
	 */
	u8	RDMAExtensions;			/* [0,1] == [No,Yes] */
};

struct iscsi_queue_req {
	int			state;
	struct iscsi_cmd	*cmd;
	struct list_head	qr_list;
};

struct iscsi_data_count {
	int			data_length;
	int			sync_and_steering;
	enum data_count_type	type;
	u32			iov_count;
	u32			ss_iov_count;
	u32			ss_marker_count;
	struct kvec		*iov;
};

struct iscsi_param_list {
	bool			iser;
	struct list_head	param_list;
	struct list_head	extra_response_list;
};

struct iscsi_datain_req {
	enum datain_req_comp_table dr_complete;
	int			generate_recovery_values;
	enum datain_req_rec_table recovery;
	u32			begrun;
	u32			runlength;
	u32			data_length;
	u32			data_offset;
	u32			data_sn;
	u32			next_burst_len;
	u32			read_data_done;
	u32			seq_send_order;
	struct list_head	cmd_datain_node;
} ____cacheline_aligned;

struct iscsi_ooo_cmdsn {
	u16			cid;
	u32			batch_count;
	u32			cmdsn;
	u32			exp_cmdsn;
	struct iscsi_cmd	*cmd;
	struct list_head	ooo_list;
} ____cacheline_aligned;

struct iscsi_datain {
	u8			flags;
	u32			data_sn;
	u32			length;
	u32			offset;
} ____cacheline_aligned;

struct iscsi_r2t {
	int			seq_complete;
	int			recovery_r2t;
	int			sent_r2t;
	u32			r2t_sn;
	u32			offset;
	u32			targ_xfer_tag;
	u32			xfer_len;
	struct list_head	r2t_list;
} ____cacheline_aligned;

struct iscsi_cmd {
	enum iscsi_timer_flags_table dataout_timer_flags;
	/* DataOUT timeout retries */
	u8			dataout_timeout_retries;
	/* Within command recovery count */
	u8			error_recovery_count;
	/* iSCSI dependent state for out or order CmdSNs */
	enum cmd_i_state_table	deferred_i_state;
	/* iSCSI dependent state */
	enum cmd_i_state_table	i_state;
	/* Command is an immediate command (ISCSI_OP_IMMEDIATE set) */
	u8			immediate_cmd;
	/* Immediate data present */
	u8			immediate_data;
	/* iSCSI Opcode */
	u8			iscsi_opcode;
	/* iSCSI Response Code */
	u8			iscsi_response;
	/* Logout reason when iscsi_opcode == ISCSI_INIT_LOGOUT_CMND */
	u8			logout_reason;
	/* Logout response code when iscsi_opcode == ISCSI_INIT_LOGOUT_CMND */
	u8			logout_response;
	/* MaxCmdSN has been incremented */
	u8			maxcmdsn_inc;
	/* Immediate Unsolicited Dataout */
	u8			unsolicited_data;
	/* Reject reason code */
	u8			reject_reason;
	/* CID contained in logout PDU when opcode == ISCSI_INIT_LOGOUT_CMND */
	u16			logout_cid;
	/* Command flags */
	enum cmd_flags_table	cmd_flags;
	/* Initiator Task Tag assigned from Initiator */
	itt_t			init_task_tag;
	/* Target Transfer Tag assigned from Target */
	u32			targ_xfer_tag;
	/* CmdSN assigned from Initiator */
	u32			cmd_sn;
	/* ExpStatSN assigned from Initiator */
	u32			exp_stat_sn;
	/* StatSN assigned to this ITT */
	u32			stat_sn;
	/* DataSN Counter */
	u32			data_sn;
	/* R2TSN Counter */
	u32			r2t_sn;
	/* Last DataSN acknowledged via DataAck SNACK */
	u32			acked_data_sn;
	/* Used for echoing NOPOUT ping data */
	u32			buf_ptr_size;
	/* Used to store DataDigest */
	u32			data_crc;
	/* Counter for MaxOutstandingR2T */
	u32			outstanding_r2ts;
	/* Next R2T Offset when DataSequenceInOrder=Yes */
	u32			r2t_offset;
	/* Iovec current and orig count for iscsi_cmd->iov_data */
	u32			iov_data_count;
	u32			orig_iov_data_count;
	/* Number of miscellaneous iovecs used for IP stack calls */
	u32			iov_misc_count;
	/* Number of struct iscsi_pdu in struct iscsi_cmd->pdu_list */
	u32			pdu_count;
	/* Next struct iscsi_pdu to send in struct iscsi_cmd->pdu_list */
	u32			pdu_send_order;
	/* Current struct iscsi_pdu in struct iscsi_cmd->pdu_list */
	u32			pdu_start;
	/* Next struct iscsi_seq to send in struct iscsi_cmd->seq_list */
	u32			seq_send_order;
	/* Number of struct iscsi_seq in struct iscsi_cmd->seq_list */
	u32			seq_count;
	/* Current struct iscsi_seq in struct iscsi_cmd->seq_list */
	u32			seq_no;
	/* Lowest offset in current DataOUT sequence */
	u32			seq_start_offset;
	/* Highest offset in current DataOUT sequence */
	u32			seq_end_offset;
	/* Total size in bytes received so far of READ data */
	u32			read_data_done;
	/* Total size in bytes received so far of WRITE data */
	u32			write_data_done;
	/* Counter for FirstBurstLength key */
	u32			first_burst_len;
	/* Counter for MaxBurstLength key */
	u32			next_burst_len;
	/* Transfer size used for IP stack calls */
	u32			tx_size;
	/* Buffer used for various purposes */
	void			*buf_ptr;
	/* Used by SendTargets=[iqn.,eui.] discovery */
	void			*text_in_ptr;
	/* See include/linux/dma-mapping.h */
	enum dma_data_direction	data_direction;
	/* iSCSI PDU Header + CRC */
	unsigned char		pdu[ISCSI_HDR_LEN + ISCSI_CRC_LEN];
	/* Number of times struct iscsi_cmd is present in immediate queue */
	atomic_t		immed_queue_count;
	atomic_t		response_queue_count;
	spinlock_t		datain_lock;
	spinlock_t		dataout_timeout_lock;
	/* spinlock for protecting struct iscsi_cmd->i_state */
	spinlock_t		istate_lock;
	/* spinlock for adding within command recovery entries */
	spinlock_t		error_lock;
	/* spinlock for adding R2Ts */
	spinlock_t		r2t_lock;
	/* DataIN List */
	struct list_head	datain_list;
	/* R2T List */
	struct list_head	cmd_r2t_list;
	/* Timer for DataOUT */
	struct timer_list	dataout_timer;
	/* Iovecs for SCSI data payload RX/TX w/ kernel level sockets */
	struct kvec		*iov_data;
	/* Iovecs for miscellaneous purposes */
#define ISCSI_MISC_IOVECS			5
	struct kvec		iov_misc[ISCSI_MISC_IOVECS];
	/* Array of struct iscsi_pdu used for DataPDUInOrder=No */
	struct iscsi_pdu	*pdu_list;
	/* Current struct iscsi_pdu used for DataPDUInOrder=No */
	struct iscsi_pdu	*pdu_ptr;
	/* Array of struct iscsi_seq used for DataSequenceInOrder=No */
	struct iscsi_seq	*seq_list;
	/* Current struct iscsi_seq used for DataSequenceInOrder=No */
	struct iscsi_seq	*seq_ptr;
	/* TMR Request when iscsi_opcode == ISCSI_OP_SCSI_TMFUNC */
	struct iscsi_tmr_req	*tmr_req;
	/* Connection this command is alligient to */
	struct iscsi_conn	*conn;
	/* Pointer to connection recovery entry */
	struct iscsi_conn_recovery *cr;
	/* Session the command is part of,  used for connection recovery */
	struct iscsi_session	*sess;
	/* list_head for connection list */
	struct list_head	i_conn_node;
	/* The TCM I/O descriptor that is accessed via container_of() */
	struct se_cmd		se_cmd;
	/* Sense buffer that will be mapped into outgoing status */
#define ISCSI_SENSE_BUFFER_LEN          (TRANSPORT_SENSE_BUFFER + 2)
	unsigned char		sense_buffer[ISCSI_SENSE_BUFFER_LEN];

	u32			padding;
	u8			pad_bytes[4];

	struct scatterlist	*first_data_sg;
	u32			first_data_sg_off;
	u32			kmapped_nents;
	sense_reason_t		sense_reason;
}  ____cacheline_aligned;

struct iscsi_tmr_req {
	bool			task_reassign:1;
	u32			exp_data_sn;
	struct iscsi_cmd	*ref_cmd;
	struct iscsi_conn_recovery *conn_recovery;
	struct se_tmr_req	*se_tmr_req;
};

struct iscsi_conn {
	wait_queue_head_t	queues_wq;
	/* Authentication Successful for this connection */
	u8			auth_complete;
	/* State connection is currently in */
	u8			conn_state;
	u8			conn_logout_reason;
	u8			network_transport;
	enum iscsi_timer_flags_table nopin_timer_flags;
	enum iscsi_timer_flags_table nopin_response_timer_flags;
	/* Used to know what thread encountered a transport failure */
	u8			which_thread;
	/* connection id assigned by the Initiator */
	u16			cid;
	/* Remote TCP Port */
	u16			login_port;
	u16			local_port;
	int			net_size;
	int			login_family;
	u32			auth_id;
	u32			conn_flags;
	/* Used for iscsi_tx_login_rsp() */
	itt_t			login_itt;
	u32			exp_statsn;
	/* Per connection status sequence number */
	u32			stat_sn;
	/* IFMarkInt's Current Value */
	u32			if_marker;
	/* OFMarkInt's Current Value */
	u32			of_marker;
	/* Used for calculating OFMarker offset to next PDU */
	u32			of_marker_offset;
#define IPV6_ADDRESS_SPACE				48
	unsigned char		login_ip[IPV6_ADDRESS_SPACE];
	unsigned char		local_ip[IPV6_ADDRESS_SPACE];
	int			conn_usage_count;
	int			conn_waiting_on_uc;
	atomic_t		check_immediate_queue;
	atomic_t		conn_logout_remove;
	atomic_t		connection_exit;
	atomic_t		connection_recovery;
	atomic_t		connection_reinstatement;
	atomic_t		connection_wait_rcfr;
	atomic_t		sleep_on_conn_wait_comp;
	atomic_t		transport_failed;
	struct completion	conn_post_wait_comp;
	struct completion	conn_wait_comp;
	struct completion	conn_wait_rcfr_comp;
	struct completion	conn_waiting_on_uc_comp;
	struct completion	conn_logout_comp;
	struct completion	tx_half_close_comp;
	struct completion	rx_half_close_comp;
	/* socket used by this connection */
	struct socket		*sock;
	void			(*orig_data_ready)(struct sock *);
	void			(*orig_state_change)(struct sock *);
#define LOGIN_FLAGS_READ_ACTIVE		1
#define LOGIN_FLAGS_CLOSED		2
#define LOGIN_FLAGS_READY		4
	unsigned long		login_flags;
	struct delayed_work	login_work;
	struct delayed_work	login_cleanup_work;
	struct iscsi_login	*login;
	struct timer_list	nopin_timer;
	struct timer_list	nopin_response_timer;
	struct timer_list	transport_timer;
	struct task_struct	*login_kworker;
	/* Spinlock used for add/deleting cmd's from conn_cmd_list */
	spinlock_t		cmd_lock;
	spinlock_t		conn_usage_lock;
	spinlock_t		immed_queue_lock;
	spinlock_t		nopin_timer_lock;
	spinlock_t		response_queue_lock;
	spinlock_t		state_lock;
	/* libcrypto RX and TX contexts for crc32c */
	struct hash_desc	conn_rx_hash;
	struct hash_desc	conn_tx_hash;
	/* Used for scheduling TX and RX connection kthreads */
	cpumask_var_t		conn_cpumask;
	unsigned int		conn_rx_reset_cpumask:1;
	unsigned int		conn_tx_reset_cpumask:1;
	/* list_head of struct iscsi_cmd for this connection */
	struct list_head	conn_cmd_list;
	struct list_head	immed_queue_list;
	struct list_head	response_queue_list;
	struct iscsi_conn_ops	*conn_ops;
	struct iscsi_login	*conn_login;
	struct iscsit_transport *conn_transport;
	struct iscsi_param_list	*param_list;
	/* Used for per connection auth state machine */
	void			*auth_protocol;
	void			*context;
	struct iscsi_login_thread_s *login_thread;
	struct iscsi_portal_group *tpg;
	struct iscsi_tpg_np	*tpg_np;
	/* Pointer to parent session */
	struct iscsi_session	*sess;
<<<<<<< HEAD
	/* Pointer to thread_set in use for this conn's threads */
	struct iscsi_thread_set	*thread_set;
=======
>>>>>>> 53b729de
	int			bitmap_id;
	int			rx_thread_active;
	struct task_struct	*rx_thread;
	int			tx_thread_active;
	struct task_struct	*tx_thread;
	/* list_head for session connection list */
	struct list_head	conn_list;
} ____cacheline_aligned;

struct iscsi_conn_recovery {
	u16			cid;
	u32			cmd_count;
	u32			maxrecvdatasegmentlength;
	u32			maxxmitdatasegmentlength;
	int			ready_for_reallegiance;
	struct list_head	conn_recovery_cmd_list;
	spinlock_t		conn_recovery_cmd_lock;
	struct timer_list	time2retain_timer;
	struct iscsi_session	*sess;
	struct list_head	cr_list;
}  ____cacheline_aligned;

struct iscsi_session {
	u8			initiator_vendor;
	u8			isid[6];
	enum iscsi_timer_flags_table time2retain_timer_flags;
	u8			version_active;
	u16			cid_called;
	u16			conn_recovery_count;
	u16			tsih;
	/* state session is currently in */
	u32			session_state;
	/* session wide counter: initiator assigned task tag */
	itt_t			init_task_tag;
	/* session wide counter: target assigned task tag */
	u32			targ_xfer_tag;
	u32			cmdsn_window;

	/* protects cmdsn values */
	struct mutex		cmdsn_mutex;
	/* session wide counter: expected command sequence number */
	u32			exp_cmd_sn;
	/* session wide counter: maximum allowed command sequence number */
	u32			max_cmd_sn;
	struct list_head	sess_ooo_cmdsn_list;

	/* LIO specific session ID */
	u32			sid;
	char			auth_type[8];
	/* unique within the target */
	int			session_index;
	/* Used for session reference counting */
	int			session_usage_count;
	int			session_waiting_on_uc;
	atomic_long_t		cmd_pdus;
	atomic_long_t		rsp_pdus;
	atomic_long_t		tx_data_octets;
	atomic_long_t		rx_data_octets;
	atomic_long_t		conn_digest_errors;
	atomic_long_t		conn_timeout_errors;
	u64			creation_time;
	/* Number of active connections */
	atomic_t		nconn;
	atomic_t		session_continuation;
	atomic_t		session_fall_back_to_erl0;
	atomic_t		session_logout;
	atomic_t		session_reinstatement;
	atomic_t		session_stop_active;
	atomic_t		sleep_on_sess_wait_comp;
	/* connection list */
	struct list_head	sess_conn_list;
	struct list_head	cr_active_list;
	struct list_head	cr_inactive_list;
	spinlock_t		conn_lock;
	spinlock_t		cr_a_lock;
	spinlock_t		cr_i_lock;
	spinlock_t		session_usage_lock;
	spinlock_t		ttt_lock;
	struct completion	async_msg_comp;
	struct completion	reinstatement_comp;
	struct completion	session_wait_comp;
	struct completion	session_waiting_on_uc_comp;
	struct timer_list	time2retain_timer;
	struct iscsi_sess_ops	*sess_ops;
	struct se_session	*se_sess;
	struct iscsi_portal_group *tpg;
} ____cacheline_aligned;

struct iscsi_login {
	u8 auth_complete;
	u8 checked_for_existing;
	u8 current_stage;
	u8 leading_connection;
	u8 first_request;
	u8 version_min;
	u8 version_max;
	u8 login_complete;
	u8 login_failed;
	bool zero_tsih;
	char isid[6];
	u32 cmd_sn;
	itt_t init_task_tag;
	u32 initial_exp_statsn;
	u32 rsp_length;
	u16 cid;
	u16 tsih;
	char req[ISCSI_HDR_LEN];
	char rsp[ISCSI_HDR_LEN];
	char *req_buf;
	char *rsp_buf;
	struct iscsi_conn *conn;
	struct iscsi_np *np;
} ____cacheline_aligned;

struct iscsi_node_attrib {
	u32			dataout_timeout;
	u32			dataout_timeout_retries;
	u32			default_erl;
	u32			nopin_timeout;
	u32			nopin_response_timeout;
	u32			random_datain_pdu_offsets;
	u32			random_datain_seq_offsets;
	u32			random_r2t_offsets;
	u32			tmr_cold_reset;
	u32			tmr_warm_reset;
	struct iscsi_node_acl *nacl;
};

struct se_dev_entry_s;

struct iscsi_node_auth {
	enum naf_flags_table	naf_flags;
	int			authenticate_target;
	/* Used for iscsit_global->discovery_auth,
	 * set to zero (auth disabled) by default */
	int			enforce_discovery_auth;
#define MAX_USER_LEN				256
#define MAX_PASS_LEN				256
	char			userid[MAX_USER_LEN];
	char			password[MAX_PASS_LEN];
	char			userid_mutual[MAX_USER_LEN];
	char			password_mutual[MAX_PASS_LEN];
};

#include "iscsi_target_stat.h"

struct iscsi_node_stat_grps {
	struct config_group	iscsi_sess_stats_group;
	struct config_group	iscsi_conn_stats_group;
};

struct iscsi_node_acl {
	struct iscsi_node_attrib node_attrib;
	struct iscsi_node_auth	node_auth;
	struct iscsi_node_stat_grps node_stat_grps;
	struct se_node_acl	se_node_acl;
};

struct iscsi_tpg_attrib {
	u32			authentication;
	u32			login_timeout;
	u32			netif_timeout;
	u32			generate_node_acls;
	u32			cache_dynamic_acls;
	u32			default_cmdsn_depth;
	u32			demo_mode_write_protect;
	u32			prod_mode_write_protect;
	u32			demo_mode_discovery;
	u32			default_erl;
	u8			t10_pi;
	u32			fabric_prot_type;
	struct iscsi_portal_group *tpg;
};

struct iscsi_np {
	int			np_network_transport;
	int			np_ip_proto;
	int			np_sock_type;
	enum np_thread_state_table np_thread_state;
	bool                    enabled;
	enum iscsi_timer_flags_table np_login_timer_flags;
	u32			np_exports;
	enum np_flags_table	np_flags;
	unsigned char		np_ip[IPV6_ADDRESS_SPACE];
	u16			np_port;
	spinlock_t		np_thread_lock;
	struct completion	np_restart_comp;
	struct socket		*np_socket;
	struct __kernel_sockaddr_storage np_sockaddr;
	struct task_struct	*np_thread;
	struct timer_list	np_login_timer;
	void			*np_context;
	struct iscsit_transport *np_transport;
	struct list_head	np_list;
} ____cacheline_aligned;

struct iscsi_tpg_np {
	struct iscsi_np		*tpg_np;
	struct iscsi_portal_group *tpg;
	struct iscsi_tpg_np	*tpg_np_parent;
	struct list_head	tpg_np_list;
	struct list_head	tpg_np_child_list;
	struct list_head	tpg_np_parent_list;
	struct se_tpg_np	se_tpg_np;
	spinlock_t		tpg_np_parent_lock;
	struct completion	tpg_np_comp;
	struct kref		tpg_np_kref;
};

struct iscsi_portal_group {
	unsigned char		tpg_chap_id;
	/* TPG State */
	enum tpg_state_table	tpg_state;
	/* Target Portal Group Tag */
	u16			tpgt;
	/* Id assigned to target sessions */
	u16			ntsih;
	/* Number of active sessions */
	u32			nsessions;
	/* Number of Network Portals available for this TPG */
	u32			num_tpg_nps;
	/* Per TPG LIO specific session ID. */
	u32			sid;
	/* Spinlock for adding/removing Network Portals */
	spinlock_t		tpg_np_lock;
	spinlock_t		tpg_state_lock;
	struct se_portal_group tpg_se_tpg;
	struct mutex		tpg_access_lock;
	struct semaphore	np_login_sem;
	struct iscsi_tpg_attrib	tpg_attrib;
	struct iscsi_node_auth	tpg_demo_auth;
	/* Pointer to default list of iSCSI parameters for TPG */
	struct iscsi_param_list	*param_list;
	struct iscsi_tiqn	*tpg_tiqn;
	struct list_head	tpg_gnp_list;
	struct list_head	tpg_list;
} ____cacheline_aligned;

struct iscsi_wwn_stat_grps {
	struct config_group	iscsi_stat_group;
	struct config_group	iscsi_instance_group;
	struct config_group	iscsi_sess_err_group;
	struct config_group	iscsi_tgt_attr_group;
	struct config_group	iscsi_login_stats_group;
	struct config_group	iscsi_logout_stats_group;
};

struct iscsi_tiqn {
#define ISCSI_IQN_LEN				224
	unsigned char		tiqn[ISCSI_IQN_LEN];
	enum tiqn_state_table	tiqn_state;
	int			tiqn_access_count;
	u32			tiqn_active_tpgs;
	u32			tiqn_ntpgs;
	u32			tiqn_num_tpg_nps;
	u32			tiqn_nsessions;
	struct list_head	tiqn_list;
	struct list_head	tiqn_tpg_list;
	spinlock_t		tiqn_state_lock;
	spinlock_t		tiqn_tpg_lock;
	struct se_wwn		tiqn_wwn;
	struct iscsi_wwn_stat_grps tiqn_stat_grps;
	int			tiqn_index;
	struct iscsi_sess_err_stats  sess_err_stats;
	struct iscsi_login_stats     login_stats;
	struct iscsi_logout_stats    logout_stats;
} ____cacheline_aligned;

struct iscsit_global {
	/* In core shutdown */
	u32			in_shutdown;
	u32			active_ts;
	/* Unique identifier used for the authentication daemon */
	u32			auth_id;
	u32			inactive_ts;
#define ISCSIT_BITMAP_BITS	262144
<<<<<<< HEAD
	/* Thread Set bitmap count */
	int			ts_bitmap_count;
=======
>>>>>>> 53b729de
	/* Thread Set bitmap pointer */
	unsigned long		*ts_bitmap;
	spinlock_t		ts_bitmap_lock;
	/* Used for iSCSI discovery session authentication */
	struct iscsi_node_acl	discovery_acl;
	struct iscsi_portal_group	*discovery_tpg;
};

static inline u32 session_get_next_ttt(struct iscsi_session *session)
{
	u32 ttt;

	spin_lock_bh(&session->ttt_lock);
	ttt = session->targ_xfer_tag++;
	if (ttt == 0xFFFFFFFF)
		ttt = session->targ_xfer_tag++;
	spin_unlock_bh(&session->ttt_lock);

	return ttt;
}

extern struct iscsi_cmd *iscsit_find_cmd_from_itt(struct iscsi_conn *, itt_t);
#endif /* ISCSI_TARGET_CORE_H */<|MERGE_RESOLUTION|>--- conflicted
+++ resolved
@@ -603,11 +603,6 @@
 	struct iscsi_tpg_np	*tpg_np;
 	/* Pointer to parent session */
 	struct iscsi_session	*sess;
-<<<<<<< HEAD
-	/* Pointer to thread_set in use for this conn's threads */
-	struct iscsi_thread_set	*thread_set;
-=======
->>>>>>> 53b729de
 	int			bitmap_id;
 	int			rx_thread_active;
 	struct task_struct	*rx_thread;
@@ -884,11 +879,6 @@
 	u32			auth_id;
 	u32			inactive_ts;
 #define ISCSIT_BITMAP_BITS	262144
-<<<<<<< HEAD
-	/* Thread Set bitmap count */
-	int			ts_bitmap_count;
-=======
->>>>>>> 53b729de
 	/* Thread Set bitmap pointer */
 	unsigned long		*ts_bitmap;
 	spinlock_t		ts_bitmap_lock;
