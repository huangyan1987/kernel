/*
 * linux/include/asm-ia64/topology.h
 *
 * Copyright (C) 2002, Erich Focht, NEC
 *
 * All rights reserved.
 *
 * This program is free software; you can redistribute it and/or modify
 * it under the terms of the GNU General Public License as published by
 * the Free Software Foundation; either version 2 of the License, or
 * (at your option) any later version.
 */
#ifndef _ASM_IA64_TOPOLOGY_H
#define _ASM_IA64_TOPOLOGY_H

#include <asm/acpi.h>
#include <asm/numa.h>
#include <asm/smp.h>

#ifdef CONFIG_NUMA
/*
 * Returns the number of the node containing CPU 'cpu'
 */
#define cpu_to_node(cpu) (int)(cpu_to_node_map[cpu])

/*
 * Returns a bitmask of CPUs on Node 'node'.
 */
#define node_to_cpumask(node) (node_to_cpu_mask[node])

/*
 * Returns the number of the node containing MemBlk 'memblk'
 */
#ifdef CONFIG_ACPI_NUMA
#define memblk_to_node(memblk) (node_memblk[memblk].nid)
#else
#define memblk_to_node(memblk) (memblk)
#endif

/*
 * Returns the number of the node containing Node 'nid'.
 * Not implemented here. Multi-level hierarchies detected with
 * the help of node_distance().
 */
#define parent_node(nid) (nid)

/*
 * Returns the number of the first CPU on Node 'node'.
 */
#define node_to_first_cpu(node) (__ffs(node_to_cpumask(node)))

/*
 * Returns the number of the first MemBlk on Node 'node'
 * Should be fixed when IA64 discontigmem goes in.
 */
#define node_to_memblk(node) (node)

/* Cross-node load balancing interval. */
#define NODE_BALANCE_RATE 10

void build_cpu_to_node_map(void);

<<<<<<< HEAD
#endif /* CONFIG_NUMA */

#include <asm-generic/topology.h>

=======
>>>>>>> 6c7a48fb
#endif /* _ASM_IA64_TOPOLOGY_H */<|MERGE_RESOLUTION|>--- conflicted
+++ resolved
@@ -27,6 +27,11 @@
  * Returns a bitmask of CPUs on Node 'node'.
  */
 #define node_to_cpumask(node) (node_to_cpu_mask[node])
+
+#else
+#define cpu_to_node(cpu) (0)
+#define node_to_cpumask(node) (phys_cpu_present_map)
+#endif
 
 /*
  * Returns the number of the node containing MemBlk 'memblk'
@@ -60,11 +65,4 @@
 
 void build_cpu_to_node_map(void);
 
-<<<<<<< HEAD
-#endif /* CONFIG_NUMA */
-
-#include <asm-generic/topology.h>
-
-=======
->>>>>>> 6c7a48fb
 #endif /* _ASM_IA64_TOPOLOGY_H */