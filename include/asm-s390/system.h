--- conflicted
+++ resolved
@@ -36,11 +36,7 @@
 		"   std   2,24(%1)\n"
 		"   std   4,40(%1)\n"
 		"   std   6,56(%1)"
-<<<<<<< HEAD
-		: "=m" (*fpregs) : "a" (fpregs) : "memory" );
-=======
 		: "=m" (*fpregs) : "a" (fpregs), "m" (*fpregs) : "memory" );
->>>>>>> 7508df7c
 	if (!MACHINE_HAS_IEEE)
 		return;
 	asm volatile(
@@ -57,11 +53,7 @@
 		"   std   13,112(%1)\n"
 		"   std   14,120(%1)\n"
 		"   std   15,128(%1)\n"
-<<<<<<< HEAD
-		: "=m" (*fpregs) : "a" (fpregs) : "memory" );
-=======
 		: "=m" (*fpregs) : "a" (fpregs), "m" (*fpregs) : "memory" );
->>>>>>> 7508df7c
 }
 
 static inline void restore_fp_regs(s390_fp_regs *fpregs)
@@ -123,11 +115,7 @@
 			"    jl  0b\n"
 			: "=&d" (old), "=m" (*(int *) addr)
 			: "d" (x << shift), "d" (~(255 << shift)), "a" (addr),
-<<<<<<< HEAD
-			  "m" (*(int *) addr) : "cc", "0" );
-=======
 			  "m" (*(int *) addr) : "memory", "cc", "0" );
->>>>>>> 7508df7c
 		x = old >> shift;
 		break;
 	case 2:
@@ -141,15 +129,9 @@
 			"    or  0,%2\n"
 			"    cs  %0,0,0(%4)\n"
 			"    jl  0b\n"
-<<<<<<< HEAD
-			: "=&d" (old), "=m" (*(int *) addr) 
-			: "d" (x << shift), "d" (~(65535 << shift)), "a" (addr),
-			  "m" (*(int *) addr) : "cc", "0" );
-=======
 			: "=&d" (old), "=m" (*(int *) addr)
 			: "d" (x << shift), "d" (~(65535 << shift)), "a" (addr),
 			  "m" (*(int *) addr) : "memory", "cc", "0" );
->>>>>>> 7508df7c
 		x = old >> shift;
 		break;
 	case 4:
@@ -159,11 +141,7 @@
 			"    jl  0b\n"
 			: "=&d" (old), "=m" (*(int *) ptr)
 			: "d" (x), "a" (ptr), "m" (*(int *) ptr)
-<<<<<<< HEAD
-			: "memory", "cc", "0" );
-=======
-			: "memory", "cc" );
->>>>>>> 7508df7c
+			: "memory", "cc" );
 		x = old;
 		break;
 #ifdef __s390x__
@@ -174,11 +152,7 @@
 			"    jl  0b\n"
 			: "=&d" (old), "=m" (*(long *) ptr)
 			: "d" (x), "a" (ptr), "m" (*(long *) ptr)
-<<<<<<< HEAD
-			: "memory", "cc", "0" );
-=======
-			: "memory", "cc" );
->>>>>>> 7508df7c
+			: "memory", "cc" );
 		x = old;
 		break;
 #endif /* __s390x__ */
@@ -210,57 +184,55 @@
 		shift = (3 ^ (addr & 3)) << 3;
 		addr ^= addr & 3;
 		asm volatile(
-			"    l   %0,0(%5)\n"
-			"0:  nr  %0,%6\n"
+			"    l   %0,0(%4)\n"
+			"0:  nr  %0,%5\n"
                         "    lr  %1,%0\n"
-			"    or  %0,%3\n"
-			"    or  %1,%4\n"
-			"    cs  %0,%1,0(%5)\n"
+			"    or  %0,%2\n"
+			"    or  %1,%3\n"
+			"    cs  %0,%1,0(%4)\n"
 			"    jnl 1f\n"
 			"    xr  %1,%0\n"
-			"    nr  %1,%6\n"
+			"    nr  %1,%5\n"
 			"    jnz 0b\n"
 			"1:"
-			: "=&d" (prev), "=&d" (tmp), "=m" (*(int *) addr)
+			: "=&d" (prev), "=&d" (tmp)
 			: "d" (old << shift), "d" (new << shift), "a" (ptr),
-			  "d" (~(255 << shift)), "m" (*(int *) addr)
-			: "cc" );
+			  "d" (~(255 << shift))
+			: "memory", "cc" );
 		return prev >> shift;
 	case 2:
 		addr = (unsigned long) ptr;
 		shift = (2 ^ (addr & 2)) << 3;
 		addr ^= addr & 2;
 		asm volatile(
-			"    l   %0,0(%5)\n"
-			"0:  nr  %0,%6\n"
+			"    l   %0,0(%4)\n"
+			"0:  nr  %0,%5\n"
                         "    lr  %1,%0\n"
-			"    or  %0,%3\n"
-			"    or  %1,%4\n"
-			"    cs  %0,%1,0(%5)\n"
+			"    or  %0,%2\n"
+			"    or  %1,%3\n"
+			"    cs  %0,%1,0(%4)\n"
 			"    jnl 1f\n"
 			"    xr  %1,%0\n"
-			"    nr  %1,%6\n"
+			"    nr  %1,%5\n"
 			"    jnz 0b\n"
 			"1:"
-			: "=&d" (prev), "=&d" (tmp), "=m" (*(int *) addr)
+			: "=&d" (prev), "=&d" (tmp)
 			: "d" (old << shift), "d" (new << shift), "a" (ptr),
-			  "d" (~(65535 << shift)), "m" (*(int *) addr)
-			: "cc" );
+			  "d" (~(65535 << shift))
+			: "memory", "cc" );
 		return prev >> shift;
 	case 4:
 		asm volatile (
-			"    cs  %0,%3,0(%4)\n"
-			: "=&d" (prev), "=m" (*(int *) ptr)
-			: "0" (old), "d" (new), "a" (ptr), "m" (*(int *) ptr)
-			: "cc" );
+			"    cs  %0,%2,0(%3)\n"
+			: "=&d" (prev) : "0" (old), "d" (new), "a" (ptr)
+			: "memory", "cc" );
 		return prev;
 #ifdef __s390x__
 	case 8:
 		asm volatile (
-			"    csg %0,%3,0(%4)\n"
-			: "=&d" (prev), "=m" (*(long *) ptr)
-			: "0" (old), "d" (new), "a" (ptr), "m" (*(long *) ptr)
-			: "cc" );
+			"    csg %0,%2,0(%3)\n"
+			: "=&d" (prev) : "0" (old), "d" (new), "a" (ptr)
+			: "memory", "cc" );
 		return prev;
 #endif /* __s390x__ */
         }
@@ -313,11 +285,7 @@
         __asm__ __volatile__("stosm 0(%1),0" : "=m" (x) : "a" (&x), "m" (x) )
 
 #define local_irq_restore(x) \
-<<<<<<< HEAD
-        __asm__ __volatile__("ssm   0(%1)" : : "m" (x), "a" (&x) )
-=======
         __asm__ __volatile__("ssm   0(%0)" : : "a" (&x), "m" (x) : "memory")
->>>>>>> 7508df7c
 
 #define irqs_disabled()			\
 ({					\
@@ -336,8 +304,7 @@
 		"   bras  1,0f\n" \
                 "   lctlg 0,0,0(%0)\n" \
 		"0: ex    %1,0(1)" \
-		: : "a" (&array), "a" (((low)<<4)+(high)), \
-		    "m" (*(&array)) : "1" ); \
+		: : "a" (&array), "a" (((low)<<4)+(high)) : "1" ); \
 	})
 
 #define __ctl_store(array, low, high) ({ \
@@ -345,8 +312,7 @@
 		"   bras  1,0f\n" \
 		"   stctg 0,0,0(%1)\n" \
 		"0: ex    %2,0(1)" \
-		: "=m" (*(&array)) \
-		: "a" (&array), "a" (((low)<<4)+(high)) : "1" ); \
+		: "=m" (array) : "a" (&array), "a" (((low)<<4)+(high)) : "1" ); \
 	})
 
 #define __ctl_set_bit(cr, bit) ({ \
@@ -393,8 +359,7 @@
 		"   bras  1,0f\n" \
                 "   lctl 0,0,0(%0)\n" \
 		"0: ex    %1,0(1)" \
-		: : "a" (&array), "a" (((low)<<4)+(high)), \
-		    "m" (*(&array)) : "1" ); \
+		: : "a" (&array), "a" (((low)<<4)+(high)) : "1" ); \
 	})
 
 #define __ctl_store(array, low, high) ({ \
@@ -402,8 +367,7 @@
 		"   bras  1,0f\n" \
 		"   stctl 0,0,0(%1)\n" \
 		"0: ex    %2,0(1)" \
-		: "=m" (*(&array)) \
-		: "a" (&array), "a" (((low)<<4)+(high)): "1" ); \
+		: "=m" (array) : "a" (&array), "a" (((low)<<4)+(high)): "1" ); \
 	})
 
 #define __ctl_set_bit(cr, bit) ({ \
