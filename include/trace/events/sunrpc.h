--- conflicted
+++ resolved
@@ -14,8 +14,6 @@
 #include <linux/net.h>
 #include <linux/tracepoint.h>
 
-<<<<<<< HEAD
-=======
 TRACE_DEFINE_ENUM(SOCK_STREAM);
 TRACE_DEFINE_ENUM(SOCK_DGRAM);
 TRACE_DEFINE_ENUM(SOCK_RAW);
@@ -212,7 +210,6 @@
 );
 
 
->>>>>>> 7d2a07b7
 TRACE_DEFINE_ENUM(RPC_AUTH_OK);
 TRACE_DEFINE_ENUM(RPC_AUTH_BADCRED);
 TRACE_DEFINE_ENUM(RPC_AUTH_REJECTEDCRED);
@@ -394,11 +391,8 @@
 DEFINE_RPC_RUNNING_EVENT(sync_sleep);
 DEFINE_RPC_RUNNING_EVENT(sync_wake);
 DEFINE_RPC_RUNNING_EVENT(complete);
-<<<<<<< HEAD
-=======
 DEFINE_RPC_RUNNING_EVENT(timeout);
 DEFINE_RPC_RUNNING_EVENT(signalled);
->>>>>>> 7d2a07b7
 DEFINE_RPC_RUNNING_EVENT(end);
 
 DECLARE_EVENT_CLASS(rpc_task_queued,
@@ -729,10 +723,10 @@
 		__field(size_t, tail_len)
 		__field(unsigned int, page_len)
 		__field(unsigned int, len)
-		__string(progname, xdr->rqst ?
-			 xdr->rqst->rq_task->tk_client->cl_program->name : "unknown")
-		__string(procedure, xdr->rqst ?
-			 xdr->rqst->rq_task->tk_msg.rpc_proc->p_name : "unknown")
+		__string(progname,
+			 xdr->rqst->rq_task->tk_client->cl_program->name)
+		__string(procedure,
+			 xdr->rqst->rq_task->tk_msg.rpc_proc->p_name)
 	),
 
 	TP_fast_assign(
@@ -1150,7 +1144,6 @@
 	TP_PROTO(
 		const struct rpc_xprt *xprt, const struct rpc_task *task
 	),
-<<<<<<< HEAD
 
 	TP_ARGS(xprt, task),
 
@@ -1240,99 +1233,6 @@
 DEFINE_CONG_EVENT(get_cong);
 DEFINE_CONG_EVENT(put_cong);
 
-TRACE_EVENT(xs_stream_read_data,
-	TP_PROTO(struct rpc_xprt *xprt, ssize_t err, size_t total),
-=======
->>>>>>> 7d2a07b7
-
-	TP_ARGS(xprt, task),
-
-	TP_STRUCT__entry(
-		__field(unsigned int, task_id)
-		__field(unsigned int, client_id)
-		__field(unsigned int, snd_task_id)
-	),
-
-	TP_fast_assign(
-		if (task) {
-			__entry->task_id = task->tk_pid;
-			__entry->client_id = task->tk_client ?
-					     task->tk_client->cl_clid : -1;
-		} else {
-			__entry->task_id = -1;
-			__entry->client_id = -1;
-		}
-		__entry->snd_task_id = xprt->snd_task ?
-					xprt->snd_task->tk_pid : -1;
-	),
-
-	TP_printk("task:%u@%u snd_task:%u",
-			__entry->task_id, __entry->client_id,
-			__entry->snd_task_id)
-);
-
-#define DEFINE_WRITELOCK_EVENT(name) \
-	DEFINE_EVENT(xprt_writelock_event, xprt_##name, \
-			TP_PROTO( \
-				const struct rpc_xprt *xprt, \
-				const struct rpc_task *task \
-			), \
-			TP_ARGS(xprt, task))
-
-DEFINE_WRITELOCK_EVENT(reserve_xprt);
-DEFINE_WRITELOCK_EVENT(release_xprt);
-
-DECLARE_EVENT_CLASS(xprt_cong_event,
-	TP_PROTO(
-		const struct rpc_xprt *xprt, const struct rpc_task *task
-	),
-
-	TP_ARGS(xprt, task),
-
-	TP_STRUCT__entry(
-		__field(unsigned int, task_id)
-		__field(unsigned int, client_id)
-		__field(unsigned int, snd_task_id)
-		__field(unsigned long, cong)
-		__field(unsigned long, cwnd)
-		__field(bool, wait)
-	),
-
-	TP_fast_assign(
-		if (task) {
-			__entry->task_id = task->tk_pid;
-			__entry->client_id = task->tk_client ?
-					     task->tk_client->cl_clid : -1;
-		} else {
-			__entry->task_id = -1;
-			__entry->client_id = -1;
-		}
-		__entry->snd_task_id = xprt->snd_task ?
-					xprt->snd_task->tk_pid : -1;
-		__entry->cong = xprt->cong;
-		__entry->cwnd = xprt->cwnd;
-		__entry->wait = test_bit(XPRT_CWND_WAIT, &xprt->state);
-	),
-
-	TP_printk("task:%u@%u snd_task:%u cong=%lu cwnd=%lu%s",
-			__entry->task_id, __entry->client_id,
-			__entry->snd_task_id, __entry->cong, __entry->cwnd,
-			__entry->wait ? " (wait)" : "")
-);
-
-#define DEFINE_CONG_EVENT(name) \
-	DEFINE_EVENT(xprt_cong_event, xprt_##name, \
-			TP_PROTO( \
-				const struct rpc_xprt *xprt, \
-				const struct rpc_task *task \
-			), \
-			TP_ARGS(xprt, task))
-
-DEFINE_CONG_EVENT(reserve_cong);
-DEFINE_CONG_EVENT(release_cong);
-DEFINE_CONG_EVENT(get_cong);
-DEFINE_CONG_EVENT(put_cong);
-
 TRACE_EVENT(xprt_reserve,
 	TP_PROTO(
 		const struct rpc_rqst *rqst
@@ -1696,41 +1596,6 @@
 TRACE_DEFINE_ENUM(SVC_DENIED);
 TRACE_DEFINE_ENUM(SVC_PENDING);
 TRACE_DEFINE_ENUM(SVC_COMPLETE);
-
-#define svc_show_status(status)				\
-	__print_symbolic(status,			\
-		{ SVC_GARBAGE,	"SVC_GARBAGE" },	\
-		{ SVC_SYSERR,	"SVC_SYSERR" },		\
-		{ SVC_VALID,	"SVC_VALID" },		\
-		{ SVC_NEGATIVE,	"SVC_NEGATIVE" },	\
-		{ SVC_OK,	"SVC_OK" },		\
-		{ SVC_DROP,	"SVC_DROP" },		\
-		{ SVC_CLOSE,	"SVC_CLOSE" },		\
-		{ SVC_DENIED,	"SVC_DENIED" },		\
-		{ SVC_PENDING,	"SVC_PENDING" },	\
-		{ SVC_COMPLETE,	"SVC_COMPLETE" })
-
-TRACE_EVENT(svc_authenticate,
-	TP_PROTO(const struct svc_rqst *rqst, int auth_res, __be32 auth_stat),
-
-	TP_ARGS(rqst, auth_res, auth_stat),
-
-	TP_STRUCT__entry(
-		__field(u32, xid)
-		__field(unsigned long, svc_status)
-		__field(unsigned long, auth_stat)
-	),
-
-	TP_fast_assign(
-		__entry->xid = be32_to_cpu(rqst->rq_xid);
-		__entry->svc_status = auth_res;
-		__entry->auth_stat = be32_to_cpu(auth_stat);
-	),
-
-	TP_printk("xid=0x%08x auth_res=%s auth_stat=%s",
-			__entry->xid, svc_show_status(__entry->svc_status),
-			rpc_show_auth_stat(__entry->auth_stat))
-);
 
 #define svc_show_status(status)				\
 	__print_symbolic(status,			\
