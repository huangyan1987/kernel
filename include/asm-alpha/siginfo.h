#ifndef _ALPHA_SIGINFO_H
#define _ALPHA_SIGINFO_H

#define SI_PAD_SIZE	((SI_MAX_SIZE/sizeof(int)) - 4)

#define SIGEV_PAD_SIZE	((SIGEV_MAX_SIZE/sizeof(int)) - 4)

#define HAVE_ARCH_COPY_SIGINFO

#include <asm-generic/siginfo.h>

#ifdef __KERNEL__
#include <linux/string.h>

extern inline void copy_siginfo(siginfo_t *to, siginfo_t *from)
{
	if (from->si_code < 0)
		memcpy(to, from, sizeof(siginfo_t));
	else
		/* _sigchld is currently the largest know union member */
		memcpy(to, from, 4*sizeof(int) + sizeof(from->_sifields._sigchld));
}

<<<<<<< HEAD
#define HAVE_ARCH_COPY_SIGINFO_TO_USER
extern int copy_siginfo_to_user(siginfo_t *to, siginfo_t *from);

=======
>>>>>>> 2cf5814b
#endif /* __KERNEL__ */

#endif<|MERGE_RESOLUTION|>--- conflicted
+++ resolved
@@ -21,12 +21,6 @@
 		memcpy(to, from, 4*sizeof(int) + sizeof(from->_sifields._sigchld));
 }
 
-<<<<<<< HEAD
-#define HAVE_ARCH_COPY_SIGINFO_TO_USER
-extern int copy_siginfo_to_user(siginfo_t *to, siginfo_t *from);
-
-=======
->>>>>>> 2cf5814b
 #endif /* __KERNEL__ */
 
 #endif