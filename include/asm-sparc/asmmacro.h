--- conflicted
+++ resolved
@@ -18,20 +18,6 @@
 #define GET_PROCESSOR4D_ID(reg) \
 	lda	[%g0] ASI_M_VIKING_TMP1, %reg;
 
-<<<<<<< HEAD
-/* Blackbox */
-#define GET_PROCESSOR_ID(reg) \
-	sethi	%hi(___b_smp_processor_id), %reg; \
-	sethi	%hi(boot_cpu_id), %reg; \
-	ldub	[%reg + %lo(boot_cpu_id)], %reg;
-
-#define GET_PROCESSOR_MID(reg) \
-	rd	%tbr, %reg; \
-	srl	%reg, 12, %reg; \
-	and	%reg, 3, %reg;
-
-=======
->>>>>>> 196c4ebd
 /* All trap entry points _must_ begin with this macro or else you
  * lose.  It makes sure the kernel has a proper window so that
  * c-code can be called.
