--- conflicted
+++ resolved
@@ -52,12 +52,9 @@
 #define mb() __asm__ __volatile__ ("" : : : "memory")
 #define rmb() mb()
 #define wmb() mb()
-<<<<<<< HEAD
+#define read_barrier_depends() do { } while(0)
 #define set_mb(var, value)  do { var = value; mb(); } while (0)
 #define set_wmb(var, value) do { var = value; wmb(); } while (0)
-=======
-#define read_barrier_depends() do { } while(0)
->>>>>>> a0b6c9c1
 #define nop() __asm__ __volatile__("mov\tr0,r0\t@ nop\n\t");
 
 #define prepare_to_switch()    do { } while(0)
