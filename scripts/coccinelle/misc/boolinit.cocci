/// Bool initializations should use true and false.  Bool tests don't need
/// comparisons.  Based on contributions from Joe Perches, Rusty Russell
/// and Bruce W Allan.
///
// Confidence: High
// Copyright: (C) 2012 Julia Lawall, INRIA/LIP6.  GPLv2.
// Copyright: (C) 2012 Gilles Muller, INRIA/LiP6.  GPLv2.
// URL: http://coccinelle.lip6.fr/
// Options: --include-headers

virtual patch
virtual context
virtual org
virtual report

@boolok@
symbol true,false;
@@
(
true
|
false
)

@depends on patch@
bool t;
@@

(
- t == true
+ t
|
- true == t
+ t
|
- t != true
+ !t
|
- true != t
+ !t
|
- t == false
+ !t
|
- false == t
+ !t
|
- t != false
+ t
|
- false != t
+ t
)

@depends on patch disable is_zero, isnt_zero@
bool t;
@@

(
- t == 1
+ t
|
- t != 1
+ !t
|
- t == 0
+ !t
|
- t != 0
+ t
)

@depends on patch && boolok@
bool b;
@@
(
 b =
- 0
+ false
|
 b =
- 1
+ true
)

// ---------------------------------------------------------------------

@r1 depends on !patch@
bool t;
position p;
@@

(
* t@p == true
|
* true == t@p
|
* t@p != true
|
* true != t@p
|
* t@p == false
|
* false == t@p
|
* t@p != false
|
* false != t@p
)

@r2 depends on !patch disable is_zero, isnt_zero@
bool t;
position p;
@@

(
* t@p == 1
|
* t@p != 1
|
* t@p == 0
|
* t@p != 0
)

@r3 depends on !patch && boolok@
bool b;
position p1;
@@
(
*b@p1 = 0
|
*b@p1 = 1
<<<<<<< HEAD
=======
)

@r4 depends on !patch@
bool b;
position p2;
identifier i;
constant c != {0,1};
@@
(
 b = i
|
*b@p2 = c
>>>>>>> bfeffd15
)

@r4 depends on !patch@
bool b;
position p2;
constant c != {0,1};
@@
*b@p2 = c

@script:python depends on org@
p << r1.p;
@@

cocci.print_main("WARNING: Comparison to bool",p)

@script:python depends on org@
p << r2.p;
@@

cocci.print_main("WARNING: Comparison of 0/1 to bool variable",p)

@script:python depends on org@
p1 << r3.p1;
@@

cocci.print_main("WARNING: Assignment of 0/1 to bool variable",p1)

@script:python depends on org@
p2 << r4.p2;
@@

cocci.print_main("ERROR: Assignment of non-0/1 constant to bool variable",p2)

@script:python depends on report@
p << r1.p;
@@

coccilib.report.print_report(p[0],"WARNING: Comparison to bool")

@script:python depends on report@
p << r2.p;
@@

coccilib.report.print_report(p[0],"WARNING: Comparison of 0/1 to bool variable")

@script:python depends on report@
p1 << r3.p1;
@@

coccilib.report.print_report(p1[0],"WARNING: Assignment of 0/1 to bool variable")

@script:python depends on report@
p2 << r4.p2;
@@

coccilib.report.print_report(p2[0],"ERROR: Assignment of non-0/1 constant to bool variable")<|MERGE_RESOLUTION|>--- conflicted
+++ resolved
@@ -131,8 +131,6 @@
 *b@p1 = 0
 |
 *b@p1 = 1
-<<<<<<< HEAD
-=======
 )
 
 @r4 depends on !patch@
@@ -145,15 +143,7 @@
  b = i
 |
 *b@p2 = c
->>>>>>> bfeffd15
 )
-
-@r4 depends on !patch@
-bool b;
-position p2;
-constant c != {0,1};
-@@
-*b@p2 = c
 
 @script:python depends on org@
 p << r1.p;
