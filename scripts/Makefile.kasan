# SPDX-License-Identifier: GPL-2.0
<<<<<<< HEAD
ifdef CONFIG_KASAN
CFLAGS_KASAN_NOSANITIZE := -fno-builtin
KASAN_SHADOW_OFFSET ?= $(CONFIG_KASAN_SHADOW_OFFSET)
=======
CFLAGS_KASAN_NOSANITIZE := -fno-builtin
KASAN_SHADOW_OFFSET ?= $(CONFIG_KASAN_SHADOW_OFFSET)

cc-param = $(call cc-option, -mllvm -$(1), $(call cc-option, --param $(1)))

ifdef CONFIG_KASAN_STACK
	stack_enable := 1
else
	stack_enable := 0
>>>>>>> 7d2a07b7
endif

ifdef CONFIG_KASAN_GENERIC

ifdef CONFIG_KASAN_INLINE
	call_threshold := 10000
else
	call_threshold := 0
endif

CFLAGS_KASAN_MINIMAL := -fsanitize=kernel-address

# -fasan-shadow-offset fails without -fsanitize
CFLAGS_KASAN_SHADOW := $(call cc-option, -fsanitize=kernel-address \
			-fasan-shadow-offset=$(KASAN_SHADOW_OFFSET), \
			$(call cc-option, -fsanitize=kernel-address \
			-mllvm -asan-mapping-offset=$(KASAN_SHADOW_OFFSET)))

ifeq ($(strip $(CFLAGS_KASAN_SHADOW)),)
	CFLAGS_KASAN := $(CFLAGS_KASAN_MINIMAL)
else
	# Now add all the compiler specific options that are valid standalone
	CFLAGS_KASAN := $(CFLAGS_KASAN_SHADOW) \
	 $(call cc-param,asan-globals=1) \
	 $(call cc-param,asan-instrumentation-with-call-threshold=$(call_threshold)) \
	 $(call cc-param,asan-stack=$(stack_enable)) \
	 $(call cc-param,asan-instrument-allocas=1)
endif

endif # CONFIG_KASAN_GENERIC

ifdef CONFIG_KASAN_SW_TAGS

ifdef CONFIG_KASAN_INLINE
    instrumentation_flags := $(call cc-param,hwasan-mapping-offset=$(KASAN_SHADOW_OFFSET))
else
    instrumentation_flags := $(call cc-param,hwasan-instrument-with-calls=1)
endif

CFLAGS_KASAN := -fsanitize=kernel-hwaddress \
		$(call cc-param,hwasan-instrument-stack=$(stack_enable)) \
		$(call cc-param,hwasan-use-short-granules=0) \
		$(call cc-param,hwasan-inline-all-checks=0) \
		$(instrumentation_flags)

<<<<<<< HEAD
endif # CONFIG_KASAN_SW_TAGS
=======
endif # CONFIG_KASAN_SW_TAGS

export CFLAGS_KASAN CFLAGS_KASAN_NOSANITIZE
>>>>>>> 7d2a07b7
<|MERGE_RESOLUTION|>--- conflicted
+++ resolved
@@ -1,9 +1,4 @@
 # SPDX-License-Identifier: GPL-2.0
-<<<<<<< HEAD
-ifdef CONFIG_KASAN
-CFLAGS_KASAN_NOSANITIZE := -fno-builtin
-KASAN_SHADOW_OFFSET ?= $(CONFIG_KASAN_SHADOW_OFFSET)
-=======
 CFLAGS_KASAN_NOSANITIZE := -fno-builtin
 KASAN_SHADOW_OFFSET ?= $(CONFIG_KASAN_SHADOW_OFFSET)
 
@@ -13,7 +8,6 @@
 	stack_enable := 1
 else
 	stack_enable := 0
->>>>>>> 7d2a07b7
 endif
 
 ifdef CONFIG_KASAN_GENERIC
@@ -59,10 +53,6 @@
 		$(call cc-param,hwasan-inline-all-checks=0) \
 		$(instrumentation_flags)
 
-<<<<<<< HEAD
-endif # CONFIG_KASAN_SW_TAGS
-=======
 endif # CONFIG_KASAN_SW_TAGS
 
-export CFLAGS_KASAN CFLAGS_KASAN_NOSANITIZE
->>>>>>> 7d2a07b7
+export CFLAGS_KASAN CFLAGS_KASAN_NOSANITIZE