--- conflicted
+++ resolved
@@ -56,11 +56,7 @@
 #
 # Try to install modules
 #
-<<<<<<< HEAD
-if grep -q '^CONFIG_MODULES=y' "${KCONFIG_CONFIG}"; then
-=======
 if grep -q '^CONFIG_MODULES=y' include/config/auto.conf; then
->>>>>>> 9e98c678
 	make ARCH="${ARCH}" -f ${srctree}/Makefile INSTALL_MOD_PATH="${tmpdir}" modules_install
 	dirs="$dirs lib"
 fi
