#!/bin/sh
# SPDX-License-Identifier: GPL-2.0

TARGET=$1
ARCH=$2
SMP=$3
PREEMPT=$4
RT=$5
CC=$6

vecho() { [ "${quiet}" = "silent_" ] || echo "$@" ; }

# If compile.h exists already and we don't own autoconf.h
# (i.e. we're not the same user who did make *config), don't
# modify compile.h
# So "sudo make install" won't change the "compiled by <user>"
# do "compiled by root"

if [ -r $TARGET -a ! -O include/generated/autoconf.h ]; then
  vecho "  SKIPPED $TARGET"
  exit 0
fi

# Do not expand names
set -f

# Fix the language to get consistent output
LC_ALL=C
export LC_ALL

if [ -z "$KBUILD_BUILD_VERSION" ]; then
	VERSION=$(cat .version 2>/dev/null || echo 1)
else
	VERSION=$KBUILD_BUILD_VERSION
fi

if [ -z "$KBUILD_BUILD_TIMESTAMP" ]; then
	TIMESTAMP=`date`
else
	TIMESTAMP=$KBUILD_BUILD_TIMESTAMP
fi
if test -z "$KBUILD_BUILD_USER"; then
	LINUX_COMPILE_BY=$(whoami | sed 's/\\/\\\\/')
else
	LINUX_COMPILE_BY=$KBUILD_BUILD_USER
fi
if test -z "$KBUILD_BUILD_HOST"; then
	LINUX_COMPILE_HOST=`hostname`
else
	LINUX_COMPILE_HOST=$KBUILD_BUILD_HOST
fi

UTS_VERSION="#$VERSION"
CONFIG_FLAGS=""
if [ -n "$SMP" ] ; then CONFIG_FLAGS="SMP"; fi
if [ -n "$PREEMPT" ] ; then CONFIG_FLAGS="$CONFIG_FLAGS PREEMPT"; fi
<<<<<<< HEAD
if [ -n "$RT" ] ; then CONFIG_FLAGS="$CONFIG_FLAGS RT"; fi
UTS_VERSION="$UTS_VERSION $CONFIG_FLAGS $TIMESTAMP"
=======
>>>>>>> 9e9b68c6

# Truncate to maximum length
UTS_LEN=64
UTS_VERSION="$(echo $UTS_VERSION $CONFIG_FLAGS $TIMESTAMP | cut -b -$UTS_LEN)"

# Generate a temporary compile.h

{ echo /\* This file is auto generated, version $VERSION \*/
  if [ -n "$CONFIG_FLAGS" ] ; then echo "/* $CONFIG_FLAGS */"; fi

  echo \#define UTS_MACHINE \"$ARCH\"

  echo \#define UTS_VERSION \"$UTS_VERSION\"

  printf '#define LINUX_COMPILE_BY "%s"\n' "$LINUX_COMPILE_BY"
  echo \#define LINUX_COMPILE_HOST \"$LINUX_COMPILE_HOST\"

  echo \#define LINUX_COMPILER \"`$CC -v 2>&1 | grep ' version ' | sed 's/[[:space:]]*$//'`\"
} > .tmpcompile

# Only replace the real compile.h if the new one is different,
# in order to preserve the timestamp and avoid unnecessary
# recompilations.
# We don't consider the file changed if only the date/time changed.
# A kernel config change will increase the generation number, thus
# causing compile.h to be updated (including date/time) due to the
# changed comment in the
# first line.

if [ -r $TARGET ] && \
      grep -v 'UTS_VERSION' $TARGET > .tmpver.1 && \
      grep -v 'UTS_VERSION' .tmpcompile > .tmpver.2 && \
      cmp -s .tmpver.1 .tmpver.2; then
   rm -f .tmpcompile
else
   vecho "  UPD     $TARGET"
   mv -f .tmpcompile $TARGET
fi
rm -f .tmpver.1 .tmpver.2<|MERGE_RESOLUTION|>--- conflicted
+++ resolved
@@ -54,11 +54,7 @@
 CONFIG_FLAGS=""
 if [ -n "$SMP" ] ; then CONFIG_FLAGS="SMP"; fi
 if [ -n "$PREEMPT" ] ; then CONFIG_FLAGS="$CONFIG_FLAGS PREEMPT"; fi
-<<<<<<< HEAD
 if [ -n "$RT" ] ; then CONFIG_FLAGS="$CONFIG_FLAGS RT"; fi
-UTS_VERSION="$UTS_VERSION $CONFIG_FLAGS $TIMESTAMP"
-=======
->>>>>>> 9e9b68c6
 
 # Truncate to maximum length
 UTS_LEN=64
