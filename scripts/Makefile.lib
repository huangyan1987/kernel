# SPDX-License-Identifier: GPL-2.0
# Backward compatibility
asflags-y  += $(EXTRA_AFLAGS)
ccflags-y  += $(EXTRA_CFLAGS)
cppflags-y += $(EXTRA_CPPFLAGS)
ldflags-y  += $(EXTRA_LDFLAGS)

# flags that take effect in current and sub directories
KBUILD_AFLAGS += $(subdir-asflags-y)
KBUILD_CFLAGS += $(subdir-ccflags-y)

# Figure out what we need to build from the various variables
# ===========================================================================

# When an object is listed to be built compiled-in and modular,
# only build the compiled-in version
obj-m := $(filter-out $(obj-y),$(obj-m))

# Libraries are always collected in one lib file.
# Filter out objects already built-in
lib-y := $(filter-out $(obj-y), $(sort $(lib-y) $(lib-m)))

# Determine modorder.
# Unfortunately, we don't have information about ordering between -y
# and -m subdirs.  Just put -y's first.
modorder	:= $(patsubst %/,%/modules.order, $(filter %/, $(obj-y)) $(obj-m:.o=.ko))

# Handle objects in subdirs
# ---------------------------------------------------------------------------
# o if we encounter foo/ in $(obj-y), replace it by foo/built-in.a
#   and add the directory to the list of dirs to descend into: $(subdir-y)
# o if we encounter foo/ in $(obj-m), remove it from $(obj-m)
#   and add the directory to the list of dirs to descend into: $(subdir-m)
__subdir-y	:= $(patsubst %/,%,$(filter %/, $(obj-y)))
subdir-y	+= $(__subdir-y)
__subdir-m	:= $(patsubst %/,%,$(filter %/, $(obj-m)))
subdir-m	+= $(__subdir-m)
obj-y		:= $(patsubst %/, %/built-in.a, $(obj-y))
obj-m		:= $(filter-out %/, $(obj-m))

# Subdirectories we need to descend into
subdir-ym	:= $(sort $(subdir-y) $(subdir-m))

# if $(foo-objs), $(foo-y), or $(foo-m) exists, foo.o is a composite object
multi-used-y := $(sort $(foreach m,$(obj-y), $(if $(strip $($(m:.o=-objs)) $($(m:.o=-y))), $(m))))
multi-used-m := $(sort $(foreach m,$(obj-m), $(if $(strip $($(m:.o=-objs)) $($(m:.o=-y)) $($(m:.o=-m))), $(m))))
multi-used   := $(multi-used-y) $(multi-used-m)
single-used-m := $(sort $(filter-out $(multi-used-m),$(obj-m)))

# $(subdir-obj-y) is the list of objects in $(obj-y) which uses dir/ to
# tell kbuild to descend
subdir-obj-y := $(filter %/built-in.a, $(obj-y))

# Replace multi-part objects by their individual parts,
# including built-in.a from subdirectories
real-obj-y := $(foreach m, $(obj-y), $(if $(strip $($(m:.o=-objs)) $($(m:.o=-y))),$($(m:.o=-objs)) $($(m:.o=-y)),$(m)))
real-obj-m := $(foreach m, $(obj-m), $(if $(strip $($(m:.o=-objs)) $($(m:.o=-y)) $($(m:.o=-m))),$($(m:.o=-objs)) $($(m:.o=-y)) $($(m:.o=-m)),$(m)))

# DTB
# If CONFIG_OF_ALL_DTBS is enabled, all DT blobs are built
extra-y				+= $(dtb-y)
extra-$(CONFIG_OF_ALL_DTBS)	+= $(dtb-)

ifneq ($(CHECK_DTBS),)
extra-y += $(patsubst %.dtb,%.dt.yaml, $(dtb-y))
extra-$(CONFIG_OF_ALL_DTBS) += $(patsubst %.dtb,%.dt.yaml, $(dtb-))
endif

# Add subdir path

extra-y		:= $(addprefix $(obj)/,$(extra-y))
always		:= $(addprefix $(obj)/,$(always))
targets		:= $(addprefix $(obj)/,$(targets))
modorder	:= $(addprefix $(obj)/,$(modorder))
obj-m		:= $(addprefix $(obj)/,$(obj-m))
lib-y		:= $(addprefix $(obj)/,$(lib-y))
subdir-obj-y	:= $(addprefix $(obj)/,$(subdir-obj-y))
real-obj-y	:= $(addprefix $(obj)/,$(real-obj-y))
real-obj-m	:= $(addprefix $(obj)/,$(real-obj-m))
single-used-m	:= $(addprefix $(obj)/,$(single-used-m))
multi-used-m	:= $(addprefix $(obj)/,$(multi-used-m))
subdir-ym	:= $(addprefix $(obj)/,$(subdir-ym))

# Finds the multi-part object the current object will be linked into.
# If the object belongs to two or more multi-part objects, all of them are
# concatenated with a colon separator.
modname-multi = $(subst $(space),:,$(sort $(foreach m,$(multi-used),\
		$(if $(filter $*.o, $($(m:.o=-objs)) $($(m:.o=-y)) $($(m:.o=-m))),$(m:.o=)))))

modname = $(if $(modname-multi),$(modname-multi),$(basetarget))

# These flags are needed for modversions and compiling, so we define them here
# $(modname_flags) defines KBUILD_MODNAME as the name of the module it will
# end up in (or would, if it gets compiled in)
name-fix = $(squote)$(quote)$(subst $(comma),_,$(subst -,_,$1))$(quote)$(squote)
basename_flags = -DKBUILD_BASENAME=$(call name-fix,$(basetarget))
modname_flags  = -DKBUILD_MODNAME=$(call name-fix,$(modname))

orig_c_flags   = $(KBUILD_CPPFLAGS) $(KBUILD_CFLAGS) \
                 $(ccflags-y) $(CFLAGS_$(basetarget).o)
_c_flags       = $(filter-out $(CFLAGS_REMOVE_$(basetarget).o), $(orig_c_flags))
orig_a_flags   = $(KBUILD_CPPFLAGS) $(KBUILD_AFLAGS) \
                 $(asflags-y) $(AFLAGS_$(basetarget).o)
_a_flags       = $(filter-out $(AFLAGS_REMOVE_$(basetarget).o), $(orig_a_flags))
_cpp_flags     = $(KBUILD_CPPFLAGS) $(cppflags-y) $(CPPFLAGS_$(@F))

#
# Enable gcov profiling flags for a file, directory or for all files depending
# on variables GCOV_PROFILE_obj.o, GCOV_PROFILE and CONFIG_GCOV_PROFILE_ALL
# (in this order)
#
ifeq ($(CONFIG_GCOV_KERNEL),y)
_c_flags += $(if $(patsubst n%,, \
		$(GCOV_PROFILE_$(basetarget).o)$(GCOV_PROFILE)$(CONFIG_GCOV_PROFILE_ALL)), \
		$(CFLAGS_GCOV))
endif

#
# Enable address sanitizer flags for kernel except some files or directories
# we don't want to check (depends on variables KASAN_SANITIZE_obj.o, KASAN_SANITIZE)
#
ifeq ($(CONFIG_KASAN),y)
_c_flags += $(if $(patsubst n%,, \
		$(KASAN_SANITIZE_$(basetarget).o)$(KASAN_SANITIZE)y), \
		$(CFLAGS_KASAN), $(CFLAGS_KASAN_NOSANITIZE))
endif

ifeq ($(CONFIG_UBSAN),y)
_c_flags += $(if $(patsubst n%,, \
		$(UBSAN_SANITIZE_$(basetarget).o)$(UBSAN_SANITIZE)$(CONFIG_UBSAN_SANITIZE_ALL)), \
		$(CFLAGS_UBSAN))
endif

ifeq ($(CONFIG_KCOV),y)
_c_flags += $(if $(patsubst n%,, \
	$(KCOV_INSTRUMENT_$(basetarget).o)$(KCOV_INSTRUMENT)$(CONFIG_KCOV_INSTRUMENT_ALL)), \
	$(CFLAGS_KCOV))
endif

__c_flags	= $(_c_flags)
__a_flags	= $(_a_flags)
__cpp_flags     = $(_cpp_flags)

# If building the kernel in a separate objtree expand all occurrences
# of -Idir to -I$(srctree)/dir except for absolute paths (starting with '/').
ifeq ($(KBUILD_EXTMOD),)
ifneq ($(KBUILD_SRC),)

# -I$(obj) locates generated .h files
# $(call addtree,-I$(obj)) locates .h files in srctree, from generated .c files
#   and locates generated .h files
# FIXME: Replace both with specific CFLAGS* statements in the makefiles
__c_flags	= $(if $(obj),$(call addtree,-I$(src)) -I$(obj)) \
		  $(call flags,_c_flags)
__a_flags	= $(call flags,_a_flags)
__cpp_flags     = $(call flags,_cpp_flags)
endif
endif

c_flags        = -Wp,-MD,$(depfile) $(NOSTDINC_FLAGS) $(LINUXINCLUDE)     \
		 -include $(srctree)/include/linux/compiler_types.h       \
		 $(__c_flags) $(modkern_cflags)                           \
		 $(basename_flags) $(modname_flags)

a_flags        = -Wp,-MD,$(depfile) $(NOSTDINC_FLAGS) $(LINUXINCLUDE)     \
		 $(__a_flags) $(modkern_aflags)

cpp_flags      = -Wp,-MD,$(depfile) $(NOSTDINC_FLAGS) $(LINUXINCLUDE)     \
		 $(__cpp_flags)

ld_flags       = $(KBUILD_LDFLAGS) $(ldflags-y) $(LDFLAGS_$(@F))

DTC_INCLUDE    := $(srctree)/scripts/dtc/include-prefixes

dtc_cpp_flags  = -Wp,-MD,$(depfile).pre.tmp -nostdinc                    \
		 $(addprefix -I,$(DTC_INCLUDE))                          \
		 -undef -D__DTS__

# Useful for describing the dependency of composite objects
# Usage:
#   $(call multi_depend, multi_used_targets, suffix_to_remove, suffix_to_add)
define multi_depend
$(foreach m, $(notdir $1), \
	$(eval $(obj)/$m: \
	$(addprefix $(obj)/, $(foreach s, $3, $($(m:%$(strip $2)=%$(s)))))))
endef

# LEX
# ---------------------------------------------------------------------------
quiet_cmd_flex = LEX     $@
      cmd_flex = $(LEX) -o$@ -L $<

$(obj)/%.lex.c: $(src)/%.l FORCE
	$(call if_changed,flex)

# YACC
# ---------------------------------------------------------------------------
quiet_cmd_bison = YACC    $@
      cmd_bison = $(YACC) -o$@ -t -l $<

$(obj)/%.tab.c: $(src)/%.y FORCE
	$(call if_changed,bison)

quiet_cmd_bison_h = YACC    $@
      cmd_bison_h = $(YACC) -o/dev/null --defines=$@ -t -l $<

$(obj)/%.tab.h: $(src)/%.y FORCE
	$(call if_changed,bison_h)

# Shipped files
# ===========================================================================

quiet_cmd_shipped = SHIPPED $@
cmd_shipped = cat $< > $@

$(obj)/%: $(src)/%_shipped
	$(call cmd,shipped)

# Commands useful for building a boot image
# ===========================================================================
#
#	Use as following:
#
#	target: source(s) FORCE
#		$(if_changed,ld/objcopy/gzip)
#
#	and add target to extra-y so that we know we have to
#	read in the saved command line

# Linking
# ---------------------------------------------------------------------------

quiet_cmd_ld = LD      $@
      cmd_ld = $(LD) $(ld_flags) $(real-prereqs) -o $@
<<<<<<< HEAD
=======

# Archive
# ---------------------------------------------------------------------------

quiet_cmd_ar = AR      $@
      cmd_ar = rm -f $@; $(AR) rcsTP$(KBUILD_ARFLAGS) $@ $(real-prereqs)
>>>>>>> 9e98c678

# Objcopy
# ---------------------------------------------------------------------------

quiet_cmd_objcopy = OBJCOPY $@
cmd_objcopy = $(OBJCOPY) $(OBJCOPYFLAGS) $(OBJCOPYFLAGS_$(@F)) $< $@

# Gzip
# ---------------------------------------------------------------------------

quiet_cmd_gzip = GZIP    $@
      cmd_gzip = cat $(real-prereqs) | gzip -n -f -9 > $@

# DTC
# ---------------------------------------------------------------------------
DTC ?= $(objtree)/scripts/dtc/dtc

# Disable noisy checks by default
ifeq ($(findstring 1,$(KBUILD_ENABLE_EXTRA_GCC_CHECKS)),)
DTC_FLAGS += -Wno-unit_address_vs_reg \
	-Wno-unit_address_format \
	-Wno-avoid_unnecessary_addr_size \
	-Wno-alias_paths \
	-Wno-graph_child_address \
	-Wno-simple_bus_reg \
	-Wno-unique_unit_address \
	-Wno-pci_device_reg
endif

ifneq ($(findstring 2,$(KBUILD_ENABLE_EXTRA_GCC_CHECKS)),)
DTC_FLAGS += -Wnode_name_chars_strict \
	-Wproperty_name_chars_strict
endif

DTC_FLAGS += $(DTC_FLAGS_$(basetarget))

# Generate an assembly file to wrap the output of the device tree compiler
quiet_cmd_dt_S_dtb= DTB     $@
cmd_dt_S_dtb=						\
{							\
	echo '\#include <asm-generic/vmlinux.lds.h>'; 	\
	echo '.section .dtb.init.rodata,"a"';		\
	echo '.balign STRUCT_ALIGNMENT';		\
	echo '.global __dtb_$(subst -,_,$(*F))_begin';	\
	echo '__dtb_$(subst -,_,$(*F))_begin:';		\
	echo '.incbin "$<" ';				\
	echo '__dtb_$(subst -,_,$(*F))_end:';		\
	echo '.global __dtb_$(subst -,_,$(*F))_end';	\
	echo '.balign STRUCT_ALIGNMENT'; 		\
} > $@

$(obj)/%.dtb.S: $(obj)/%.dtb FORCE
	$(call if_changed,dt_S_dtb)

quiet_cmd_dtc = DTC     $@
cmd_dtc = mkdir -p $(dir ${dtc-tmp}) ; \
	$(HOSTCC) -E $(dtc_cpp_flags) -x assembler-with-cpp -o $(dtc-tmp) $< ; \
	$(DTC) -O $(2) -o $@ -b 0 \
		$(addprefix -i,$(dir $<) $(DTC_INCLUDE)) $(DTC_FLAGS) \
		-d $(depfile).dtc.tmp $(dtc-tmp) ; \
	cat $(depfile).pre.tmp $(depfile).dtc.tmp > $(depfile)

$(obj)/%.dtb: $(src)/%.dts $(DTC) FORCE
	$(call if_changed_dep,dtc,dtb)

DT_CHECKER ?= dt-validate
DT_BINDING_DIR := Documentation/devicetree/bindings
DT_TMP_SCHEMA := $(objtree)/$(DT_BINDING_DIR)/processed-schema.yaml

quiet_cmd_dtb_check =	CHECK   $@
      cmd_dtb_check =	$(DT_CHECKER) -p $(DT_TMP_SCHEMA) $@ ;

define rule_dtc_dt_yaml
	$(call cmd_and_fixdep,dtc,yaml)
	$(call cmd,dtb_check)
endef

$(obj)/%.dt.yaml: $(src)/%.dts $(DTC) $(DT_TMP_SCHEMA) FORCE
	$(call if_changed_rule,dtc_dt_yaml)

dtc-tmp = $(subst $(comma),_,$(dot-target).dts.tmp)

# Bzip2
# ---------------------------------------------------------------------------

# Bzip2 and LZMA do not include size in file... so we have to fake that;
# append the size as a 32-bit littleendian number as gzip does.
size_append = printf $(shell						\
dec_size=0;								\
for F in $(real-prereqs); do					\
	fsize=$$($(CONFIG_SHELL) $(srctree)/scripts/file-size.sh $$F);	\
	dec_size=$$(expr $$dec_size + $$fsize);				\
done;									\
printf "%08x\n" $$dec_size |						\
	sed 's/\(..\)/\1 /g' | {					\
		read ch0 ch1 ch2 ch3;					\
		for ch in $$ch3 $$ch2 $$ch1 $$ch0; do			\
			printf '%s%03o' '\\' $$((0x$$ch)); 		\
		done;							\
	}								\
)

quiet_cmd_bzip2 = BZIP2   $@
      cmd_bzip2 = { cat $(real-prereqs) | bzip2 -9 && $(size_append); } > $@

# Lzma
# ---------------------------------------------------------------------------

quiet_cmd_lzma = LZMA    $@
      cmd_lzma = { cat $(real-prereqs) | lzma -9 && $(size_append); } > $@

quiet_cmd_lzo = LZO     $@
      cmd_lzo = { cat $(real-prereqs) | lzop -9 && $(size_append); } > $@

quiet_cmd_lz4 = LZ4     $@
      cmd_lz4 = { cat $(real-prereqs) | lz4c -l -c1 stdin stdout && \
                  $(size_append); } > $@

# U-Boot mkimage
# ---------------------------------------------------------------------------

MKIMAGE := $(srctree)/scripts/mkuboot.sh

# SRCARCH just happens to match slightly more than ARCH (on sparc), so reduces
# the number of overrides in arch makefiles
UIMAGE_ARCH ?= $(SRCARCH)
UIMAGE_COMPRESSION ?= $(if $(2),$(2),none)
UIMAGE_OPTS-y ?=
UIMAGE_TYPE ?= kernel
UIMAGE_LOADADDR ?= arch_must_set_this
UIMAGE_ENTRYADDR ?= $(UIMAGE_LOADADDR)
UIMAGE_NAME ?= 'Linux-$(KERNELRELEASE)'

quiet_cmd_uimage = UIMAGE  $@
      cmd_uimage = $(CONFIG_SHELL) $(MKIMAGE) -A $(UIMAGE_ARCH) -O linux \
			-C $(UIMAGE_COMPRESSION) $(UIMAGE_OPTS-y) \
			-T $(UIMAGE_TYPE) \
			-a $(UIMAGE_LOADADDR) -e $(UIMAGE_ENTRYADDR) \
			-n $(UIMAGE_NAME) -d $< $@

# XZ
# ---------------------------------------------------------------------------
# Use xzkern to compress the kernel image and xzmisc to compress other things.
#
# xzkern uses a big LZMA2 dictionary since it doesn't increase memory usage
# of the kernel decompressor. A BCJ filter is used if it is available for
# the target architecture. xzkern also appends uncompressed size of the data
# using size_append. The .xz format has the size information available at
# the end of the file too, but it's in more complex format and it's good to
# avoid changing the part of the boot code that reads the uncompressed size.
# Note that the bytes added by size_append will make the xz tool think that
# the file is corrupt. This is expected.
#
# xzmisc doesn't use size_append, so it can be used to create normal .xz
# files. xzmisc uses smaller LZMA2 dictionary than xzkern, because a very
# big dictionary would increase the memory usage too much in the multi-call
# decompression mode. A BCJ filter isn't used either.
quiet_cmd_xzkern = XZKERN  $@
      cmd_xzkern = { cat $(real-prereqs) | sh $(srctree)/scripts/xz_wrap.sh && \
                     $(size_append); } > $@

quiet_cmd_xzmisc = XZMISC  $@
      cmd_xzmisc = cat $(real-prereqs) | xz --check=crc32 --lzma2=dict=1MiB > $@

# ASM offsets
# ---------------------------------------------------------------------------

# Default sed regexp - multiline due to syntax constraints
#
# Use [:space:] because LLVM's integrated assembler inserts <tab> around
# the .ascii directive whereas GCC keeps the <space> as-is.
define sed-offsets
	's:^[[:space:]]*\.ascii[[:space:]]*"\(.*\)".*:\1:; \
	/^->/{s:->#\(.*\):/* \1 */:; \
	s:^->\([^ ]*\) [\$$#]*\([^ ]*\) \(.*\):#define \1 \2 /* \3 */:; \
	s:->::; p;}'
endef

# Use filechk to avoid rebuilds when a header changes, but the resulting file
# does not
define filechk_offsets
	 echo "#ifndef $2"; \
	 echo "#define $2"; \
	 echo "/*"; \
	 echo " * DO NOT MODIFY."; \
	 echo " *"; \
	 echo " * This file was generated by Kbuild"; \
	 echo " */"; \
	 echo ""; \
	 sed -ne $(sed-offsets) < $<; \
	 echo ""; \
	 echo "#endif"
endef<|MERGE_RESOLUTION|>--- conflicted
+++ resolved
@@ -232,15 +232,12 @@
 
 quiet_cmd_ld = LD      $@
       cmd_ld = $(LD) $(ld_flags) $(real-prereqs) -o $@
-<<<<<<< HEAD
-=======
 
 # Archive
 # ---------------------------------------------------------------------------
 
 quiet_cmd_ar = AR      $@
       cmd_ar = rm -f $@; $(AR) rcsTP$(KBUILD_ARFLAGS) $@ $(real-prereqs)
->>>>>>> 9e98c678
 
 # Objcopy
 # ---------------------------------------------------------------------------
