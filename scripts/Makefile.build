--- conflicted
+++ resolved
@@ -293,10 +293,7 @@
 define rule_cc_o_c
 	$(call echo-cmd,checksrc) $(cmd_checksrc)			  \
 	$(call cmd_and_fixdep,cc_o_c)					  \
-<<<<<<< HEAD
-=======
 	$(cmd_checkdoc)							  \
->>>>>>> 0186f2dc
 	$(call echo-cmd,objtool) $(cmd_objtool)				  \
 	$(cmd_modversions_c)						  \
 	$(call echo-cmd,record_mcount) $(cmd_record_mcount)
