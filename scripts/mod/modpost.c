--- conflicted
+++ resolved
@@ -2244,11 +2244,7 @@
 	struct ext_sym_list *extsym_iter;
 	struct ext_sym_list *extsym_start = NULL;
 
-<<<<<<< HEAD
-	while ((opt = getopt(argc, argv, "i:I:e:msST:o:awM:K:N:")) != -1) {
-=======
-	while ((opt = getopt(argc, argv, "i:I:e:mnsST:o:awM:K:")) != -1) {
->>>>>>> 6ce4eac1
+	while ((opt = getopt(argc, argv, "i:I:e:mnsST:o:awM:K:N:")) != -1) {
 		switch (opt) {
 		case 'i':
 			kernel_read = optarg;
