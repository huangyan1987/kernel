--- conflicted
+++ resolved
@@ -83,20 +83,12 @@
 # is automatically cleaned up.
 try-run = $(shell set -e;		\
 	TMP="$(TMPOUT).$$$$.tmp";	\
-<<<<<<< HEAD
-	TMP1="$(TMPOUT).$$$$.tmp1";	\
-=======
 	TMPO="$(TMPOUT).$$$$.o";	\
->>>>>>> 17d857be
 	if ($(1)) >/dev/null 2>&1;	\
 	then echo "$(2)";		\
 	else echo "$(3)";		\
 	fi;				\
-<<<<<<< HEAD
-	rm -f "$$TMP" "$$TMP1")
-=======
 	rm -f "$$TMP" "$$TMPO")
->>>>>>> 17d857be
 
 # as-option
 # Usage: cflags-y += $(call as-option,-Wa$(comma)-isa=foo,)
@@ -108,7 +100,7 @@
 # Usage: cflags-y += $(call as-instr,instr,option1,option2)
 
 as-instr = $(call try-run,\
-	echo -e "$(1)" > "$$TMP" | $(CC) $(KBUILD_AFLAGS) -c -xassembler -o "$$TMP1" "$$TMP",$(2),$(3))
+	echo -e "$(1)" | $(CC) $(KBUILD_AFLAGS) -c -xassembler -o "$$TMP" -,$(2),$(3))
 
 # cc-option
 # Usage: cflags-y += $(call cc-option,-march=winchip-c6,-march=i586)
