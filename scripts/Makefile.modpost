--- conflicted
+++ resolved
@@ -57,13 +57,10 @@
 	$(if $(KBUILD_EXTMOD),-o $(modulesymfile))			\
 	$(if $(CONFIG_SECTION_MISMATCH_WARN_ONLY),,-E)			\
 	$(if $(KBUILD_MODPOST_WARN),-w)					\
-<<<<<<< HEAD
+	$(if $(filter nsdeps,$(MAKECMDGOALS)),-d)			\
 	$(if $(CONFIG_SUSE_KERNEL_SUPPORTED),				\
 		-N $(firstword $(wildcard $(dir $(MODVERDIR))/Module.supported \
 		$(if $(KBUILD_EXTMOD),,$(srctree)/Module.supported) /dev/null)))
-=======
-	$(if $(filter nsdeps,$(MAKECMDGOALS)),-d)
->>>>>>> 54ecb8f7
 
 ifdef MODPOST_VMLINUX
 
