/*
 * uaccess.h: User space memore access functions.
 *
 * Copyright (C) 1996 David S. Miller (davem@caip.rutgers.edu)
 * Copyright (C) 1996,1997 Jakub Jelinek (jj@sunsite.mff.cuni.cz)
 */
#ifndef _ASM_UACCESS_H
#define _ASM_UACCESS_H

#ifdef __KERNEL__
#include <linux/compiler.h>
#include <linux/sched.h>
#include <linux/string.h>
#include <linux/errno.h>
#endif

#ifndef __ASSEMBLY__

#include <asm/processor.h>

#define ARCH_HAS_SORT_EXTABLE
#define ARCH_HAS_SEARCH_EXTABLE

/* Sparc is not segmented, however we need to be able to fool access_ok()
 * when doing system calls from kernel mode legitimately.
 *
 * "For historical reasons, these macros are grossly misnamed." -Linus
 */

#define KERNEL_DS   ((mm_segment_t) { 0 })
#define USER_DS     ((mm_segment_t) { -1 })

#define VERIFY_READ	0
#define VERIFY_WRITE	1

#define get_ds()	(KERNEL_DS)
#define get_fs()	(current->thread.current_ds)
#define set_fs(val)	((current->thread.current_ds) = (val))

#define segment_eq(a, b) ((a).seg == (b).seg)

/* We have there a nice not-mapped page at PAGE_OFFSET - PAGE_SIZE, so that this test
 * can be fairly lightweight.
 * No one can read/write anything from userland in the kernel space by setting
 * large size and address near to PAGE_OFFSET - a fault will break his intentions.
 */
#define __user_ok(addr, size) ({ (void)(size); (addr) < STACK_TOP; })
#define __kernel_ok (segment_eq(get_fs(), KERNEL_DS))
#define __access_ok(addr, size) (__user_ok((addr) & get_fs().seg, (size)))
#define access_ok(type, addr, size) \
	({ (void)(type); __access_ok((unsigned long)(addr), size); })

/*
 * The exception table consists of pairs of addresses: the first is the
 * address of an instruction that is allowed to fault, and the second is
 * the address at which the program should continue.  No registers are
 * modified, so it is entirely up to the continuation code to figure out
 * what to do.
 *
 * All the routines below use bits of fixup code that are out of line
 * with the main instruction path.  This means when everything is well,
 * we don't even have to jump over them.  Further, they do not intrude
 * on our cache or tlb entries.
 *
 * There is a special way how to put a range of potentially faulting
 * insns (like twenty ldd/std's with now intervening other instructions)
 * You specify address of first in insn and 0 in fixup and in the next
 * exception_table_entry you specify last potentially faulting insn + 1
 * and in fixup the routine which should handle the fault.
 * That fixup code will get
 * (faulting_insn_address - first_insn_in_the_range_address)/4
 * in %g2 (ie. index of the faulting instruction in the range).
 */

struct exception_table_entry
{
        unsigned long insn, fixup;
};

/* Returns 0 if exception not found and fixup otherwise.  */
unsigned long search_extables_range(unsigned long addr, unsigned long *g2);

void __ret_efault(void);

/* Uh, these should become the main single-value transfer routines..
 * They automatically use the right size if we just have the right
 * pointer type..
 *
 * This gets kind of ugly. We want to return _two_ values in "get_user()"
 * and yet we don't want to do any pointers, because that is too much
 * of a performance impact. Thus we have a few rather ugly macros here,
 * and hide all the ugliness from the user.
 */
#define put_user(x, ptr) ({ \
	unsigned long __pu_addr = (unsigned long)(ptr); \
	__chk_user_ptr(ptr); \
	__put_user_check((__typeof__(*(ptr)))(x), __pu_addr, sizeof(*(ptr))); \
})

#define get_user(x, ptr) ({ \
	unsigned long __gu_addr = (unsigned long)(ptr); \
	__chk_user_ptr(ptr); \
	__get_user_check((x), __gu_addr, sizeof(*(ptr)), __typeof__(*(ptr))); \
})

/*
 * The "__xxx" versions do not do address space checking, useful when
 * doing multiple accesses to the same area (the user has to do the
 * checks by hand with "access_ok()")
 */
#define __put_user(x, ptr) \
	__put_user_nocheck((__typeof__(*(ptr)))(x), (ptr), sizeof(*(ptr)))
#define __get_user(x, ptr) \
    __get_user_nocheck((x), (ptr), sizeof(*(ptr)), __typeof__(*(ptr)))

struct __large_struct { unsigned long buf[100]; };
#define __m(x) ((struct __large_struct __user *)(x))

#define __put_user_check(x, addr, size) ({ \
	register int __pu_ret; \
	if (__access_ok(addr, size)) { \
		switch (size) { \
		case 1: \
			__put_user_asm(x, b, addr, __pu_ret); \
			break; \
		case 2: \
			__put_user_asm(x, h, addr, __pu_ret); \
			break; \
		case 4: \
			__put_user_asm(x, , addr, __pu_ret); \
			break; \
		case 8: \
			__put_user_asm(x, d, addr, __pu_ret); \
			break; \
		default: \
			__pu_ret = __put_user_bad(); \
			break; \
		} \
	} else { \
		__pu_ret = -EFAULT; \
	} \
	__pu_ret; \
})

#define __put_user_nocheck(x, addr, size) ({			\
	register int __pu_ret;					\
	switch (size) {						\
	case 1: __put_user_asm(x, b, addr, __pu_ret); break;	\
	case 2: __put_user_asm(x, h, addr, __pu_ret); break;	\
	case 4: __put_user_asm(x, , addr, __pu_ret); break;	\
	case 8: __put_user_asm(x, d, addr, __pu_ret); break;	\
	default: __pu_ret = __put_user_bad(); break;		\
	} \
	__pu_ret; \
})

#define __put_user_asm(x, size, addr, ret)				\
__asm__ __volatile__(							\
		"/* Put user asm, inline. */\n"				\
	"1:\t"	"st"#size " %1, %2\n\t"					\
		"clr	%0\n"						\
	"2:\n\n\t"							\
		".section .fixup,#alloc,#execinstr\n\t"			\
		".align	4\n"						\
	"3:\n\t"							\
		"b	2b\n\t"						\
		" mov	%3, %0\n\t"					\
		".previous\n\n\t"					\
		".section __ex_table,#alloc\n\t"			\
		".align	4\n\t"						\
		".word	1b, 3b\n\t"					\
		".previous\n\n\t"					\
	       : "=&r" (ret) : "r" (x), "m" (*__m(addr)),		\
		 "i" (-EFAULT))

int __put_user_bad(void);

#define __get_user_check(x, addr, size, type) ({ \
	register int __gu_ret; \
	register unsigned long __gu_val; \
	if (__access_ok(addr, size)) { \
		switch (size) { \
		case 1: \
			 __get_user_asm(__gu_val, ub, addr, __gu_ret); \
			break; \
		case 2: \
			__get_user_asm(__gu_val, uh, addr, __gu_ret); \
			break; \
		case 4: \
			__get_user_asm(__gu_val, , addr, __gu_ret); \
			break; \
		case 8: \
			__get_user_asm(__gu_val, d, addr, __gu_ret); \
			break; \
		default: \
			__gu_val = 0; \
			__gu_ret = __get_user_bad(); \
			break; \
		} \
	 } else { \
		 __gu_val = 0; \
		 __gu_ret = -EFAULT; \
	} \
	x = (__force type) __gu_val; \
	__gu_ret; \
})

#define __get_user_nocheck(x, addr, size, type) ({			\
	register int __gu_ret;						\
	register unsigned long __gu_val;				\
	switch (size) {							\
	case 1: __get_user_asm(__gu_val, ub, addr, __gu_ret); break;	\
	case 2: __get_user_asm(__gu_val, uh, addr, __gu_ret); break;	\
	case 4: __get_user_asm(__gu_val, , addr, __gu_ret); break;	\
	case 8: __get_user_asm(__gu_val, d, addr, __gu_ret); break;	\
	default:							\
		__gu_val = 0;						\
		__gu_ret = __get_user_bad();				\
		break;							\
	}								\
	x = (__force type) __gu_val;					\
	__gu_ret;							\
})

#define __get_user_asm(x, size, addr, ret)				\
__asm__ __volatile__(							\
		"/* Get user asm, inline. */\n"				\
	"1:\t"	"ld"#size " %2, %1\n\t"					\
		"clr	%0\n"						\
	"2:\n\n\t"							\
		".section .fixup,#alloc,#execinstr\n\t"			\
		".align	4\n"						\
	"3:\n\t"							\
		"clr	%1\n\t"						\
		"b	2b\n\t"						\
		" mov	%3, %0\n\n\t"					\
		".previous\n\t"						\
		".section __ex_table,#alloc\n\t"			\
		".align	4\n\t"						\
		".word	1b, 3b\n\n\t"					\
		".previous\n\t"						\
	       : "=&r" (ret), "=&r" (x) : "m" (*__m(addr)),		\
		 "i" (-EFAULT))

int __get_user_bad(void);

unsigned long __copy_user(void __user *to, const void __user *from, unsigned long size);

static inline unsigned long copy_to_user(void __user *to, const void *from, unsigned long n)
{
	if (n && __access_ok((unsigned long) to, n)) {
		check_object_size(from, n, true);
		return __copy_user(to, (__force void __user *) from, n);
	} else
		return n;
}

static inline unsigned long __copy_to_user(void __user *to, const void *from, unsigned long n)
{
	check_object_size(from, n, true);
	return __copy_user(to, (__force void __user *) from, n);
}

static inline unsigned long copy_from_user(void *to, const void __user *from, unsigned long n)
{
	if (n && __access_ok((unsigned long) from, n)) {
		check_object_size(to, n, false);
		return __copy_user((__force void __user *) to, from, n);
<<<<<<< HEAD
	else {
=======
	} else {
>>>>>>> 29e106ae
		memset(to, 0, n);
		return n;
	}
}

static inline unsigned long __copy_from_user(void *to, const void __user *from, unsigned long n)
{
	return __copy_user((__force void __user *) to, from, n);
}

#define __copy_to_user_inatomic __copy_to_user
#define __copy_from_user_inatomic __copy_from_user

static inline unsigned long __clear_user(void __user *addr, unsigned long size)
{
	unsigned long ret;

	__asm__ __volatile__ (
		".section __ex_table,#alloc\n\t"
		".align 4\n\t"
		".word 1f,3\n\t"
		".previous\n\t"
		"mov %2, %%o1\n"
		"1:\n\t"
		"call __bzero\n\t"
		" mov %1, %%o0\n\t"
		"mov %%o0, %0\n"
		: "=r" (ret) : "r" (addr), "r" (size) :
		"o0", "o1", "o2", "o3", "o4", "o5", "o7",
		"g1", "g2", "g3", "g4", "g5", "g7", "cc");

	return ret;
}

static inline unsigned long clear_user(void __user *addr, unsigned long n)
{
	if (n && __access_ok((unsigned long) addr, n))
		return __clear_user(addr, n);
	else
		return n;
}

__must_check long strlen_user(const char __user *str);
__must_check long strnlen_user(const char __user *str, long n);

#endif  /* __ASSEMBLY__ */

#endif /* _ASM_UACCESS_H */<|MERGE_RESOLUTION|>--- conflicted
+++ resolved
@@ -266,11 +266,7 @@
 	if (n && __access_ok((unsigned long) from, n)) {
 		check_object_size(to, n, false);
 		return __copy_user((__force void __user *) to, from, n);
-<<<<<<< HEAD
-	else {
-=======
 	} else {
->>>>>>> 29e106ae
 		memset(to, 0, n);
 		return n;
 	}
