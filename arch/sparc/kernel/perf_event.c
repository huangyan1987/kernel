--- conflicted
+++ resolved
@@ -818,26 +818,17 @@
 static inline void sparc_pmu_enable_event(struct cpu_hw_events *cpuc, struct hw_perf_event *hwc, int idx)
 {
 	u64 enc, val, mask = mask_for_index(idx);
-<<<<<<< HEAD
-
-	enc = perf_event_get_enc(cpuc->events[idx]);
-=======
 	int pcr_index = 0;
 
 	if (sparc_pmu->num_pcrs > 1)
 		pcr_index = idx;
->>>>>>> 35681f62
 
 	enc = perf_event_get_enc(cpuc->events[idx]);
 
 	val = cpuc->pcr[pcr_index];
 	val &= ~mask;
 	val |= event_encoding(enc, idx);
-<<<<<<< HEAD
-	cpuc->pcr = val;
-=======
 	cpuc->pcr[pcr_index] = val;
->>>>>>> 35681f62
 
 	pcr_ops->write_pcr(pcr_index, cpuc->pcr[pcr_index]);
 }
