/* sun4m_smp.c: Sparc SUN4M SMP support.
 *
 * Copyright (C) 1996 David S. Miller (davem@caip.rutgers.edu)
 */

#include <asm/head.h>

#include <linux/kernel.h>
#include <linux/sched.h>
#include <linux/threads.h>
#include <linux/smp.h>
#include <linux/smp_lock.h>
#include <linux/interrupt.h>
#include <linux/kernel_stat.h>
#include <linux/init.h>
#include <linux/spinlock.h>
#include <linux/mm.h>
#include <linux/swap.h>
#include <linux/profile.h>
#include <asm/cacheflush.h>
#include <asm/tlbflush.h>

#include <asm/ptrace.h>
#include <asm/atomic.h>

#include <asm/delay.h>
#include <asm/irq.h>
#include <asm/page.h>
#include <asm/pgalloc.h>
#include <asm/pgtable.h>
#include <asm/oplib.h>
#include <asm/cpudata.h>

#define IRQ_RESCHEDULE		13
#define IRQ_STOP_CPU		14
#define IRQ_CROSS_CALL		15

extern ctxd_t *srmmu_ctx_table_phys;

extern void calibrate_delay(void);

extern volatile int smp_processors_ready;
extern volatile unsigned long cpu_callin_map[NR_CPUS];
extern unsigned char boot_cpu_id;

extern cpumask_t smp_commenced_mask;

extern int __smp4m_processor_id(void);

/*#define SMP_DEBUG*/

#ifdef SMP_DEBUG
#define SMP_PRINTK(x)	printk x
#else
#define SMP_PRINTK(x)
#endif

static inline unsigned long swap(volatile unsigned long *ptr, unsigned long val)
{
	__asm__ __volatile__("swap [%1], %0\n\t" :
			     "=&r" (val), "=&r" (ptr) :
			     "0" (val), "1" (ptr));
	return val;
}

static void smp_setup_percpu_timer(void);
extern void cpu_probe(void);

void __cpuinit smp4m_callin(void)
{
	int cpuid = hard_smp_processor_id();

	local_flush_cache_all();
	local_flush_tlb_all();

	/* Get our local ticker going. */
	smp_setup_percpu_timer();

	calibrate_delay();
	smp_store_cpu_info(cpuid);

	local_flush_cache_all();
	local_flush_tlb_all();

	/*
	 * Unblock the master CPU _only_ when the scheduler state
	 * of all secondary CPUs will be up-to-date, so after
	 * the SMP initialization the master will be just allowed
	 * to call the scheduler code.
	 */
	/* Allow master to continue. */
	swap(&cpu_callin_map[cpuid], 1);

	/* XXX: What's up with all the flushes? */
	local_flush_cache_all();
	local_flush_tlb_all();
	
	cpu_probe();

	/* Fix idle thread fields. */
	__asm__ __volatile__("ld [%0], %%g6\n\t"
			     : : "r" (&current_set[cpuid])
			     : "memory" /* paranoid */);

	/* Attach to the address space of init_task. */
	atomic_inc(&init_mm.mm_count);
	current->active_mm = &init_mm;

	while (!cpu_isset(cpuid, smp_commenced_mask))
		mb();

	local_irq_enable();
<<<<<<< HEAD

	cpu_set(cpuid, cpu_online_map);
	/* last one in gets all the interrupts (for testing) */
	set_irq_udt(boot_cpu_id);
}
=======
>>>>>>> 120bda20

	cpu_set(cpuid, cpu_online_map);
}

/*
 *	Cycle through the processors asking the PROM to start each one.
 */
 
extern struct linux_prom_registers smp_penguin_ctable;
extern unsigned long trapbase_cpu1[];
extern unsigned long trapbase_cpu2[];
extern unsigned long trapbase_cpu3[];

void __init smp4m_boot_cpus(void)
{
	smp_setup_percpu_timer();
	local_flush_cache_all();
}

<<<<<<< HEAD
int smp4m_boot_one_cpu(int i)
=======
int __cpuinit smp4m_boot_one_cpu(int i)
>>>>>>> 120bda20
{
	extern unsigned long sun4m_cpu_startup;
	unsigned long *entry = &sun4m_cpu_startup;
	struct task_struct *p;
	int timeout;
	int cpu_node;

	cpu_find_by_mid(i, &cpu_node);

	/* Cook up an idler for this guy. */
	p = fork_idle(i);
	current_set[i] = task_thread_info(p);
	/* See trampoline.S for details... */
	entry += ((i-1) * 3);

	/*
	 * Initialize the contexts table
	 * Since the call to prom_startcpu() trashes the structure,
	 * we need to re-initialize it for each cpu
	 */
	smp_penguin_ctable.which_io = 0;
	smp_penguin_ctable.phys_addr = (unsigned int) srmmu_ctx_table_phys;
	smp_penguin_ctable.reg_size = 0;

	/* whirrr, whirrr, whirrrrrrrrr... */
	printk("Starting CPU %d at %p\n", i, entry);
	local_flush_cache_all();
	prom_startcpu(cpu_node,
		      &smp_penguin_ctable, 0, (char *)entry);

	/* wheee... it's going... */
	for(timeout = 0; timeout < 10000; timeout++) {
		if(cpu_callin_map[i])
			break;
		udelay(200);
	}

	if (!(cpu_callin_map[i])) {
		printk("Processor %d is stuck.\n", i);
		return -ENODEV;
	}

	local_flush_cache_all();
	return 0;
}

void __init smp4m_smp_done(void)
{
	int i, first;
	int *prev;

	/* setup cpu list for irq rotation */
	first = 0;
	prev = &first;
	for (i = 0; i < NR_CPUS; i++) {
		if (cpu_online(i)) {
			*prev = i;
			prev = &cpu_data(i).next;
		}
	}
	*prev = first;
	local_flush_cache_all();

	/* Free unneeded trap tables */
	if (!cpu_isset(1, cpu_present_map)) {
		ClearPageReserved(virt_to_page(trapbase_cpu1));
		init_page_count(virt_to_page(trapbase_cpu1));
		free_page((unsigned long)trapbase_cpu1);
		totalram_pages++;
		num_physpages++;
	}
	if (!cpu_isset(2, cpu_present_map)) {
		ClearPageReserved(virt_to_page(trapbase_cpu2));
		init_page_count(virt_to_page(trapbase_cpu2));
		free_page((unsigned long)trapbase_cpu2);
		totalram_pages++;
		num_physpages++;
	}
	if (!cpu_isset(3, cpu_present_map)) {
		ClearPageReserved(virt_to_page(trapbase_cpu3));
		init_page_count(virt_to_page(trapbase_cpu3));
		free_page((unsigned long)trapbase_cpu3);
		totalram_pages++;
		num_physpages++;
	}

	/* Ok, they are spinning and ready to go. */
	smp_processors_ready = 1;
}

/* At each hardware IRQ, we get this called to forward IRQ reception
 * to the next processor.  The caller must disable the IRQ level being
 * serviced globally so that there are no double interrupts received.
 *
 * XXX See sparc64 irq.c.
 */
void smp4m_irq_rotate(int cpu)
{
	int next = cpu_data(cpu).next;
	if (next != cpu)
		set_irq_udt(next);
}

/* Cross calls, in order to work efficiently and atomically do all
 * the message passing work themselves, only stopcpu and reschedule
 * messages come through here.
 */
void smp4m_message_pass(int target, int msg, unsigned long data, int wait)
{
	static unsigned long smp_cpu_in_msg[NR_CPUS];
	cpumask_t mask;
	int me = smp_processor_id();
	int irq, i;

	if(msg == MSG_RESCHEDULE) {
		irq = IRQ_RESCHEDULE;

		if(smp_cpu_in_msg[me])
			return;
	} else if(msg == MSG_STOP_CPU) {
		irq = IRQ_STOP_CPU;
	} else {
		goto barf;
	}

	smp_cpu_in_msg[me]++;
	if(target == MSG_ALL_BUT_SELF || target == MSG_ALL) {
		mask = cpu_online_map;
		if(target == MSG_ALL_BUT_SELF)
			cpu_clear(me, mask);
		for(i = 0; i < 4; i++) {
			if (cpu_isset(i, mask))
				set_cpu_int(i, irq);
		}
	} else {
		set_cpu_int(target, irq);
	}
	smp_cpu_in_msg[me]--;

	return;
barf:
	printk("Yeeee, trying to send SMP msg(%d) on cpu %d\n", msg, me);
	panic("Bogon SMP message pass.");
}

static struct smp_funcall {
	smpfunc_t func;
	unsigned long arg1;
	unsigned long arg2;
	unsigned long arg3;
	unsigned long arg4;
	unsigned long arg5;
	unsigned long processors_in[SUN4M_NCPUS];  /* Set when ipi entered. */
	unsigned long processors_out[SUN4M_NCPUS]; /* Set when ipi exited. */
} ccall_info;

static DEFINE_SPINLOCK(cross_call_lock);

/* Cross calls must be serialized, at least currently. */
void smp4m_cross_call(smpfunc_t func, unsigned long arg1, unsigned long arg2,
		    unsigned long arg3, unsigned long arg4, unsigned long arg5)
{
		register int ncpus = SUN4M_NCPUS;
		unsigned long flags;

		spin_lock_irqsave(&cross_call_lock, flags);

		/* Init function glue. */
		ccall_info.func = func;
		ccall_info.arg1 = arg1;
		ccall_info.arg2 = arg2;
		ccall_info.arg3 = arg3;
		ccall_info.arg4 = arg4;
		ccall_info.arg5 = arg5;

		/* Init receive/complete mapping, plus fire the IPI's off. */
		{
			cpumask_t mask = cpu_online_map;
			register int i;

			cpu_clear(smp_processor_id(), mask);
			for(i = 0; i < ncpus; i++) {
				if (cpu_isset(i, mask)) {
					ccall_info.processors_in[i] = 0;
					ccall_info.processors_out[i] = 0;
					set_cpu_int(i, IRQ_CROSS_CALL);
				} else {
					ccall_info.processors_in[i] = 1;
					ccall_info.processors_out[i] = 1;
				}
			}
		}

		{
			register int i;

			i = 0;
			do {
				while(!ccall_info.processors_in[i])
					barrier();
			} while(++i < ncpus);

			i = 0;
			do {
				while(!ccall_info.processors_out[i])
					barrier();
			} while(++i < ncpus);
		}

		spin_unlock_irqrestore(&cross_call_lock, flags);
}

/* Running cross calls. */
void smp4m_cross_call_irq(void)
{
	int i = smp_processor_id();

	ccall_info.processors_in[i] = 1;
	ccall_info.func(ccall_info.arg1, ccall_info.arg2, ccall_info.arg3,
			ccall_info.arg4, ccall_info.arg5);
	ccall_info.processors_out[i] = 1;
}

void smp4m_percpu_timer_interrupt(struct pt_regs *regs)
{
	int cpu = smp_processor_id();

	clear_profile_irq(cpu);

	profile_tick(CPU_PROFILING, regs);

	if(!--prof_counter(cpu)) {
		int user = user_mode(regs);

		irq_enter();
		update_process_times(user);
		irq_exit();

		prof_counter(cpu) = prof_multiplier(cpu);
	}
}

extern unsigned int lvl14_resolution;

static void __init smp_setup_percpu_timer(void)
{
	int cpu = smp_processor_id();

	prof_counter(cpu) = prof_multiplier(cpu) = 1;
	load_profile_irq(cpu, lvl14_resolution);

	if(cpu == boot_cpu_id)
		enable_pil_irq(14);
}

void __init smp4m_blackbox_id(unsigned *addr)
{
	int rd = *addr & 0x3e000000;
	int rs1 = rd >> 11;
	
	addr[0] = 0x81580000 | rd;		/* rd %tbr, reg */
	addr[1] = 0x8130200c | rd | rs1;    	/* srl reg, 0xc, reg */
	addr[2] = 0x80082003 | rd | rs1;	/* and reg, 3, reg */
}

void __init smp4m_blackbox_current(unsigned *addr)
{
	int rd = *addr & 0x3e000000;
	int rs1 = rd >> 11;
	
	addr[0] = 0x81580000 | rd;		/* rd %tbr, reg */
	addr[2] = 0x8130200a | rd | rs1;    	/* srl reg, 0xa, reg */
	addr[4] = 0x8008200c | rd | rs1;	/* and reg, 3, reg */
}

void __init sun4m_init_smp(void)
{
	BTFIXUPSET_BLACKBOX(hard_smp_processor_id, smp4m_blackbox_id);
	BTFIXUPSET_BLACKBOX(load_current, smp4m_blackbox_current);
	BTFIXUPSET_CALL(smp_cross_call, smp4m_cross_call, BTFIXUPCALL_NORM);
	BTFIXUPSET_CALL(smp_message_pass, smp4m_message_pass, BTFIXUPCALL_NORM);
	BTFIXUPSET_CALL(__hard_smp_processor_id, __smp4m_processor_id, BTFIXUPCALL_NORM);
}<|MERGE_RESOLUTION|>--- conflicted
+++ resolved
@@ -110,14 +110,6 @@
 		mb();
 
 	local_irq_enable();
-<<<<<<< HEAD
-
-	cpu_set(cpuid, cpu_online_map);
-	/* last one in gets all the interrupts (for testing) */
-	set_irq_udt(boot_cpu_id);
-}
-=======
->>>>>>> 120bda20
 
 	cpu_set(cpuid, cpu_online_map);
 }
@@ -137,11 +129,7 @@
 	local_flush_cache_all();
 }
 
-<<<<<<< HEAD
-int smp4m_boot_one_cpu(int i)
-=======
 int __cpuinit smp4m_boot_one_cpu(int i)
->>>>>>> 120bda20
 {
 	extern unsigned long sun4m_cpu_startup;
 	unsigned long *entry = &sun4m_cpu_startup;
