--- conflicted
+++ resolved
@@ -128,11 +128,7 @@
 
 source "kernel/Kconfig.freezer"
 
-<<<<<<< HEAD
-menu "General machine setup"
-=======
 menu "Processor type and features"
->>>>>>> 18e352e4
 
 config SMP
 	bool "Symmetric multi-processing support (does not work on sun4/sun4c)"
@@ -524,6 +520,8 @@
 
 source "fs/Kconfig"
 
+source "arch/sparc/perfmon/Kconfig"
+
 source "arch/sparc/Kconfig.debug"
 
 source "security/Kconfig"
