--- conflicted
+++ resolved
@@ -1018,11 +1018,6 @@
 			panic("Max # of irq sources exceeded!\n");
 	}
 }
-<<<<<<< HEAD
-
-#ifdef	CONFIG_ACPI
-=======
->>>>>>> d9c54c1d
 
 /* Ensure the ACPI SCI interrupt level is active low, edge-triggered */
 
@@ -1156,9 +1151,5 @@
 }
 
 #endif /*CONFIG_ACPI_PCI*/
-<<<<<<< HEAD
-#endif	/* CONFIG_X86_IO_APIC */
-=======
 #endif /*CONFIG_X86_IO_APIC && CONFIG_ACPI_INTERPRETER*/
->>>>>>> d9c54c1d
 #endif /*CONFIG_ACPI_BOOT*/