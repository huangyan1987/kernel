--- conflicted
+++ resolved
@@ -236,13 +236,8 @@
 
 	if (regs->xcs & 3)
 		printk(" ESP: %04x:%08lx",0xffff & regs->xss,regs->esp);
-<<<<<<< HEAD
-	printk(" EFLAGS: %08lx    %s  (%s %s)\n",regs->eflags, print_tainted(),
-		UTS_RELEASE, OOPS_TIMESTAMP);
-=======
 	printk(" EFLAGS: %08lx    %s  (%s)\n",
 	       regs->eflags, print_tainted(), system_utsname.release);
->>>>>>> 9d53e4dd
 	printk("EAX: %08lx EBX: %08lx ECX: %08lx EDX: %08lx\n",
 		regs->eax,regs->ebx,regs->ecx,regs->edx);
 	printk("ESI: %08lx EDI: %08lx EBP: %08lx",
