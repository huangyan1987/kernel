/*
 *  linux/arch/i386/traps.c
 *
 *  Copyright (C) 1991, 1992  Linus Torvalds
 *
 *  Pentium III FXSR, SSE support
 *	Gareth Hughes <gareth@valinux.com>, May 2000
 */

/*
 * 'Traps.c' handles hardware traps and faults after we have saved some
 * state in 'asm.s'.
 */
#include <linux/sched.h>
#include <linux/kernel.h>
#include <linux/string.h>
#include <linux/errno.h>
#include <linux/timer.h>
#include <linux/mm.h>
#include <linux/init.h>
#include <linux/delay.h>
#include <linux/spinlock.h>
#include <linux/interrupt.h>
#include <linux/highmem.h>
#include <linux/kallsyms.h>
#include <linux/ptrace.h>
#include <linux/utsname.h>
#include <linux/kprobes.h>
#include <linux/kexec.h>
#include <linux/unwind.h>
#include <linux/uaccess.h>
#include <linux/nmi.h>
#include <linux/bug.h>

#ifdef CONFIG_EISA
#include <linux/ioport.h>
#include <linux/eisa.h>
#endif

#ifdef CONFIG_MCA
#include <linux/mca.h>
#endif

<<<<<<< HEAD
#ifdef	CONFIG_KDB
#include <linux/kdb.h>
#endif	/* CONFIG_KDB */
=======
#if defined(CONFIG_EDAC)
#include <linux/edac.h>
#endif
>>>>>>> 4367388f

#include <asm/processor.h>
#include <asm/system.h>
#include <asm/io.h>
#include <asm/atomic.h>
#include <asm/debugreg.h>
#include <asm/desc.h>
#include <asm/i387.h>
#include <asm/nmi.h>
#include <asm/unwind.h>
#include <asm/smp.h>
#include <asm/arch_hooks.h>
#include <linux/kdebug.h>
#include <asm/stacktrace.h>

#include <linux/module.h>

#include "mach_traps.h"

int panic_on_unrecovered_nmi;

asmlinkage int system_call(void);

/* Do we ignore FPU interrupts ? */
char ignore_fpu_irq = 0;

/*
 * The IDT has to be page-aligned to simplify the Pentium
 * F0 0F bug workaround.. We have a special link segment
 * for this.
 */
struct desc_struct idt_table[256] __attribute__((__section__(".data.idt"))) = { {0, 0}, };

asmlinkage void divide_error(void);
asmlinkage void debug(void);
asmlinkage void nmi(void);
asmlinkage void int3(void);
asmlinkage void overflow(void);
asmlinkage void bounds(void);
asmlinkage void invalid_op(void);
asmlinkage void device_not_available(void);
asmlinkage void coprocessor_segment_overrun(void);
asmlinkage void invalid_TSS(void);
asmlinkage void segment_not_present(void);
asmlinkage void stack_segment(void);
asmlinkage void general_protection(void);
asmlinkage void page_fault(void);
asmlinkage void coprocessor_error(void);
asmlinkage void simd_coprocessor_error(void);
asmlinkage void alignment_check(void);
asmlinkage void spurious_interrupt_bug(void);
asmlinkage void machine_check(void);

int kstack_depth_to_print = 24;
static unsigned int code_bytes = 64;

static inline int valid_stack_ptr(struct thread_info *tinfo, void *p, unsigned size)
{
	return	p > (void *)tinfo &&
		p <= (void *)tinfo + THREAD_SIZE - size;
}

/* The form of the top of the frame on the stack */
struct stack_frame {
	struct stack_frame *next_frame;
	unsigned long return_address;
};

static inline unsigned long print_context_stack(struct thread_info *tinfo,
				unsigned long *stack, unsigned long ebp,
				struct stacktrace_ops *ops, void *data)
{
#ifdef	CONFIG_FRAME_POINTER
	struct stack_frame *frame = (struct stack_frame *)ebp;
	while (valid_stack_ptr(tinfo, frame, sizeof(*frame))) {
		struct stack_frame *next;
		unsigned long addr;

		addr = frame->return_address;
		ops->address(data, addr);
		/*
		 * break out of recursive entries (such as
		 * end_of_stack_stop_unwind_function). Also,
		 * we can never allow a frame pointer to
		 * move downwards!
		 */
		next = frame->next_frame;
		if (next <= frame)
			break;
		frame = next;
	}
#else
	while (valid_stack_ptr(tinfo, stack, sizeof(*stack))) {
		unsigned long addr;

		addr = *stack++;
		if (__kernel_text_address(addr))
			ops->address(data, addr);
	}
#endif
	return ebp;
}

#define MSG(msg) ops->warning(data, msg)

void dump_trace(struct task_struct *task, struct pt_regs *regs,
	        unsigned long *stack,
		struct stacktrace_ops *ops, void *data)
{
	unsigned long ebp = 0;

	if (!task)
		task = current;

	if (!stack) {
		unsigned long dummy;
		stack = &dummy;
		if (task != current)
			stack = (unsigned long *)task->thread.esp;
	}

#ifdef CONFIG_FRAME_POINTER
	if (!ebp) {
		if (task == current) {
			/* Grab ebp right from our regs */
			asm ("movl %%ebp, %0" : "=r" (ebp) : );
		} else {
			/* ebp is the last reg pushed by switch_to */
			ebp = *(unsigned long *) task->thread.esp;
		}
	}
#endif

	while (1) {
		struct thread_info *context;
		context = (struct thread_info *)
			((unsigned long)stack & (~(THREAD_SIZE - 1)));
		ebp = print_context_stack(context, stack, ebp, ops, data);
		/* Should be after the line below, but somewhere
		   in early boot context comes out corrupted and we
		   can't reference it -AK */
		if (ops->stack(data, "IRQ") < 0)
			break;
		stack = (unsigned long*)context->previous_esp;
		if (!stack)
			break;
		touch_nmi_watchdog();
	}
}
EXPORT_SYMBOL(dump_trace);

static void
print_trace_warning_symbol(void *data, char *msg, unsigned long symbol)
{
	printk(data);
	print_symbol(msg, symbol);
	printk("\n");
}

static void print_trace_warning(void *data, char *msg)
{
	printk("%s%s\n", (char *)data, msg);
}

static int print_trace_stack(void *data, char *name)
{
	return 0;
}

/*
 * Print one address/symbol entries per line.
 */
static void print_trace_address(void *data, unsigned long addr)
{
	printk("%s [<%08lx>] ", (char *)data, addr);
	print_symbol("%s\n", addr);
	touch_nmi_watchdog();
}

static struct stacktrace_ops print_trace_ops = {
	.warning = print_trace_warning,
	.warning_symbol = print_trace_warning_symbol,
	.stack = print_trace_stack,
	.address = print_trace_address,
};

static void
show_trace_log_lvl(struct task_struct *task, struct pt_regs *regs,
		   unsigned long * stack, char *log_lvl)
{
	dump_trace(task, regs, stack, &print_trace_ops, log_lvl);
	printk("%s =======================\n", log_lvl);
}

void show_trace(struct task_struct *task, struct pt_regs *regs,
		unsigned long * stack)
{
	show_trace_log_lvl(task, regs, stack, "");
}

static void show_stack_log_lvl(struct task_struct *task, struct pt_regs *regs,
			       unsigned long *esp, char *log_lvl)
{
	unsigned long *stack;
	int i;

	if (esp == NULL) {
		if (task)
			esp = (unsigned long*)task->thread.esp;
		else
			esp = (unsigned long *)&esp;
	}

	stack = esp;
	for(i = 0; i < kstack_depth_to_print; i++) {
		if (kstack_end(stack))
			break;
		if (i && ((i % 8) == 0))
			printk("\n%s       ", log_lvl);
		printk("%08lx ", *stack++);
	}
	printk("\n%sCall Trace:\n", log_lvl);
	show_trace_log_lvl(task, regs, esp, log_lvl);
}

void show_stack(struct task_struct *task, unsigned long *esp)
{
	printk("       ");
	show_stack_log_lvl(task, NULL, esp, "");
}

/*
 * The architecture-independent dump_stack generator
 */
void dump_stack(void)
{
	unsigned long stack;

	show_trace(current, NULL, &stack);
}

EXPORT_SYMBOL(dump_stack);

void show_registers(struct pt_regs *regs)
{
	int i;
	int in_kernel = 1;
	unsigned long esp;
	unsigned short ss, gs;

	esp = (unsigned long) (&regs->esp);
	savesegment(ss, ss);
	savesegment(gs, gs);
	if (user_mode_vm(regs)) {
		in_kernel = 0;
		esp = regs->esp;
		ss = regs->xss & 0xffff;
	}
	print_modules();
	printk(KERN_EMERG "CPU:    %d\n"
		KERN_EMERG "EIP:    %04x:[<%08lx>]    %s VLI\n"
		KERN_EMERG "EFLAGS: %08lx   (%s %.*s)\n",
		smp_processor_id(), 0xffff & regs->xcs, regs->eip,
		print_tainted(), regs->eflags, init_utsname()->release,
		(int)strcspn(init_utsname()->version, " "),
		init_utsname()->version);
	print_symbol(KERN_EMERG "EIP is at %s\n", regs->eip);
	printk(KERN_EMERG "eax: %08lx   ebx: %08lx   ecx: %08lx   edx: %08lx\n",
		regs->eax, regs->ebx, regs->ecx, regs->edx);
	printk(KERN_EMERG "esi: %08lx   edi: %08lx   ebp: %08lx   esp: %08lx\n",
		regs->esi, regs->edi, regs->ebp, esp);
	printk(KERN_EMERG "ds: %04x   es: %04x   fs: %04x  gs: %04x  ss: %04x\n",
	       regs->xds & 0xffff, regs->xes & 0xffff, regs->xfs & 0xffff, gs, ss);
	printk(KERN_EMERG "Process %.*s (pid: %d, ti=%p task=%p task.ti=%p)",
		TASK_COMM_LEN, current->comm, current->pid,
		current_thread_info(), current, task_thread_info(current));
	/*
	 * When in-kernel, we also print out the stack and code at the
	 * time of the fault..
	 */
	if (in_kernel) {
		u8 *eip;
		unsigned int code_prologue = code_bytes * 43 / 64;
		unsigned int code_len = code_bytes;
		unsigned char c;

		printk("\n" KERN_EMERG "Stack: ");
		show_stack_log_lvl(NULL, regs, (unsigned long *)esp, KERN_EMERG);

		printk(KERN_EMERG "Code: ");

		eip = (u8 *)regs->eip - code_prologue;
		if (eip < (u8 *)PAGE_OFFSET ||
			probe_kernel_address(eip, c)) {
			/* try starting at EIP */
			eip = (u8 *)regs->eip;
			code_len = code_len - code_prologue + 1;
		}
		for (i = 0; i < code_len; i++, eip++) {
			if (eip < (u8 *)PAGE_OFFSET ||
				probe_kernel_address(eip, c)) {
				printk(" Bad EIP value.");
				break;
			}
			if (eip == (u8 *)regs->eip)
				printk("<%02x> ", c);
			else
				printk("%02x ", c);
		}
	}
	printk("\n");
}	

int is_valid_bugaddr(unsigned long eip)
{
	unsigned short ud2;

	if (eip < PAGE_OFFSET)
		return 0;
	if (probe_kernel_address((unsigned short *)eip, ud2))
		return 0;

	return ud2 == 0x0b0f;
}

/*
 * This is gone through when something in the kernel has done something bad and
 * is about to be terminated.
 */
void die(const char * str, struct pt_regs * regs, long err)
{
	static struct {
		spinlock_t lock;
		u32 lock_owner;
		int lock_owner_depth;
	} die = {
		.lock =			__SPIN_LOCK_UNLOCKED(die.lock),
		.lock_owner =		-1,
		.lock_owner_depth =	0
	};
	static int die_counter;
	unsigned long flags;

	oops_enter();

	if (die.lock_owner != raw_smp_processor_id()) {
		console_verbose();
		spin_lock_irqsave(&die.lock, flags);
		die.lock_owner = smp_processor_id();
		die.lock_owner_depth = 0;
		bust_spinlocks(1);
	}
	else
		local_save_flags(flags);

	if (++die.lock_owner_depth < 3) {
		int nl = 0;
		unsigned long esp;
		unsigned short ss;

		report_bug(regs->eip, regs);

		printk(KERN_EMERG "%s: %04lx [#%d]\n", str, err & 0xffff, ++die_counter);
#ifdef CONFIG_PREEMPT
		printk(KERN_EMERG "PREEMPT ");
		nl = 1;
#endif
#ifdef CONFIG_SMP
		if (!nl)
			printk(KERN_EMERG);
		printk("SMP ");
		nl = 1;
#endif
#ifdef CONFIG_DEBUG_PAGEALLOC
		if (!nl)
			printk(KERN_EMERG);
		printk("DEBUG_PAGEALLOC");
		nl = 1;
#endif
		if (nl)
			printk("\n");
		sysfs_printk_last_file();
		if (notify_die(DIE_OOPS, str, regs, err,
					current->thread.trap_no, SIGSEGV) !=
				NOTIFY_STOP) {
			show_registers(regs);
			/* Executive summary in case the oops scrolled away */
			esp = (unsigned long) (&regs->esp);
			savesegment(ss, ss);
			if (user_mode(regs)) {
				esp = regs->esp;
				ss = regs->xss & 0xffff;
			}
			printk(KERN_EMERG "EIP: [<%08lx>] ", regs->eip);
			print_symbol("%s", regs->eip);
			printk(" SS:ESP %04x:%08lx\n", ss, esp);
		}
		else
			regs = NULL;
  	} else
		printk(KERN_EMERG "Recursive die() failure, output suppressed\n");

	bust_spinlocks(0);
	die.lock_owner = -1;
	add_taint(TAINT_DIE);
	spin_unlock_irqrestore(&die.lock, flags);
#ifdef	CONFIG_KDB
	kdb_diemsg = str;
	kdb(KDB_REASON_OOPS, err, regs);
#endif	/* CONFIG_KDB */

	if (!regs)
		return;

	if (kexec_should_crash(current))
		crash_kexec(regs);

	if (in_interrupt())
		panic("Fatal exception in interrupt");

	if (panic_on_oops)
		panic("Fatal exception");

	oops_exit();
	do_exit(SIGSEGV);
}

static inline void die_if_kernel(const char * str, struct pt_regs * regs, long err)
{
	if (!user_mode_vm(regs))
		die(str, regs, err);
}

static void __kprobes do_trap(int trapnr, int signr, char *str, int vm86,
			      struct pt_regs * regs, long error_code,
			      siginfo_t *info)
{
	struct task_struct *tsk = current;

	if (regs->eflags & VM_MASK) {
		if (vm86)
			goto vm86_trap;
		goto trap_signal;
	}

	if (!user_mode(regs))
		goto kernel_trap;

	trap_signal: {
		/*
		 * We want error_code and trap_no set for userspace faults and
		 * kernelspace faults which result in die(), but not
		 * kernelspace faults which are fixed up.  die() gives the
		 * process no chance to handle the signal and notice the
		 * kernel fault information, so that won't result in polluting
		 * the information about previously queued, but not yet
		 * delivered, faults.  See also do_general_protection below.
		 */
		tsk->thread.error_code = error_code;
		tsk->thread.trap_no = trapnr;

		if (info)
			force_sig_info(signr, info, tsk);
		else
			force_sig(signr, tsk);
		return;
	}

	kernel_trap: {
		if (!fixup_exception(regs)) {
			tsk->thread.error_code = error_code;
			tsk->thread.trap_no = trapnr;
			die(str, regs, error_code);
		}
		return;
	}

	vm86_trap: {
		int ret = handle_vm86_trap((struct kernel_vm86_regs *) regs, error_code, trapnr);
		if (ret) goto trap_signal;
		return;
	}
}

#define DO_ERROR(trapnr, signr, str, name) \
fastcall void do_##name(struct pt_regs * regs, long error_code) \
{ \
	if (notify_die(DIE_TRAP, str, regs, error_code, trapnr, signr) \
						== NOTIFY_STOP) \
		return; \
	do_trap(trapnr, signr, str, 0, regs, error_code, NULL); \
}

#define DO_ERROR_INFO(trapnr, signr, str, name, sicode, siaddr, irq) \
fastcall void do_##name(struct pt_regs * regs, long error_code) \
{ \
	siginfo_t info; \
	if (irq) \
		local_irq_enable(); \
	info.si_signo = signr; \
	info.si_errno = 0; \
	info.si_code = sicode; \
	info.si_addr = (void __user *)siaddr; \
	if (notify_die(DIE_TRAP, str, regs, error_code, trapnr, signr) \
						== NOTIFY_STOP) \
		return; \
	do_trap(trapnr, signr, str, 0, regs, error_code, &info); \
}

#define DO_VM86_ERROR(trapnr, signr, str, name) \
fastcall void do_##name(struct pt_regs * regs, long error_code) \
{ \
	if (notify_die(DIE_TRAP, str, regs, error_code, trapnr, signr) \
						== NOTIFY_STOP) \
		return; \
	do_trap(trapnr, signr, str, 1, regs, error_code, NULL); \
}

#define DO_VM86_ERROR_INFO(trapnr, signr, str, name, sicode, siaddr) \
fastcall void do_##name(struct pt_regs * regs, long error_code) \
{ \
	siginfo_t info; \
	info.si_signo = signr; \
	info.si_errno = 0; \
	info.si_code = sicode; \
	info.si_addr = (void __user *)siaddr; \
	if (notify_die(DIE_TRAP, str, regs, error_code, trapnr, signr) \
						== NOTIFY_STOP) \
		return; \
	do_trap(trapnr, signr, str, 1, regs, error_code, &info); \
}

DO_VM86_ERROR_INFO( 0, SIGFPE,  "divide error", divide_error, FPE_INTDIV, regs->eip)
#if	!defined(CONFIG_KPROBES) && !defined(CONFIG_KDB)
DO_VM86_ERROR( 3, SIGTRAP, "int3", int3)
#endif
DO_VM86_ERROR( 4, SIGSEGV, "overflow", overflow)
DO_VM86_ERROR( 5, SIGSEGV, "bounds", bounds)
DO_ERROR_INFO( 6, SIGILL,  "invalid opcode", invalid_op, ILL_ILLOPN, regs->eip, 0)
DO_ERROR( 9, SIGFPE,  "coprocessor segment overrun", coprocessor_segment_overrun)
DO_ERROR(10, SIGSEGV, "invalid TSS", invalid_TSS)
DO_ERROR(11, SIGBUS,  "segment not present", segment_not_present)
DO_ERROR(12, SIGBUS,  "stack segment", stack_segment)
DO_ERROR_INFO(17, SIGBUS, "alignment check", alignment_check, BUS_ADRALN, 0, 0)
DO_ERROR_INFO(32, SIGSEGV, "iret exception", iret_error, ILL_BADSTK, 0, 1)

fastcall void __kprobes do_general_protection(struct pt_regs * regs,
					      long error_code)
{
	int cpu = get_cpu();
	struct tss_struct *tss = &per_cpu(init_tss, cpu);
	struct thread_struct *thread = &current->thread;

	/*
	 * Perform the lazy TSS's I/O bitmap copy. If the TSS has an
	 * invalid offset set (the LAZY one) and the faulting thread has
	 * a valid I/O bitmap pointer, we copy the I/O bitmap in the TSS
	 * and we set the offset field correctly. Then we let the CPU to
	 * restart the faulting instruction.
	 */
	if (tss->x86_tss.io_bitmap_base == INVALID_IO_BITMAP_OFFSET_LAZY &&
	    thread->io_bitmap_ptr) {
		memcpy(tss->io_bitmap, thread->io_bitmap_ptr,
		       thread->io_bitmap_max);
		/*
		 * If the previously set map was extending to higher ports
		 * than the current one, pad extra space with 0xff (no access).
		 */
		if (thread->io_bitmap_max < tss->io_bitmap_max)
			memset((char *) tss->io_bitmap +
				thread->io_bitmap_max, 0xff,
				tss->io_bitmap_max - thread->io_bitmap_max);
		tss->io_bitmap_max = thread->io_bitmap_max;
		tss->x86_tss.io_bitmap_base = IO_BITMAP_OFFSET;
		tss->io_bitmap_owner = thread;
		put_cpu();
		return;
	}
	put_cpu();

	if (regs->eflags & VM_MASK)
		goto gp_in_vm86;

	if (!user_mode(regs))
		goto gp_in_kernel;

	current->thread.error_code = error_code;
	current->thread.trap_no = 13;
	if (show_unhandled_signals && unhandled_signal(current, SIGSEGV) &&
	    printk_ratelimit())
		printk(KERN_INFO
		    "%s[%d] general protection eip:%lx esp:%lx error:%lx\n",
		    current->comm, current->pid,
		    regs->eip, regs->esp, error_code);

	force_sig(SIGSEGV, current);
	return;

gp_in_vm86:
	local_irq_enable();
	handle_vm86_fault((struct kernel_vm86_regs *) regs, error_code);
	return;

gp_in_kernel:
	if (!fixup_exception(regs)) {
		current->thread.error_code = error_code;
		current->thread.trap_no = 13;
		if (notify_die(DIE_GPF, "general protection fault", regs,
				error_code, 13, SIGSEGV) == NOTIFY_STOP)
			return;
		die("general protection fault", regs, error_code);
	}
}

static __kprobes void
mem_parity_error(unsigned char reason, struct pt_regs * regs)
{
	printk(KERN_EMERG "Uhhuh. NMI received for unknown reason %02x on "
		"CPU %d.\n", reason, smp_processor_id());
	printk(KERN_EMERG "You have some hardware problem, likely on the PCI bus.\n");

#if defined(CONFIG_EDAC)
	if(edac_handler_set()) {
		edac_atomic_assert_error();
		return;
	}
#endif

	if (panic_on_unrecovered_nmi)
                panic("NMI: Not continuing");

	printk(KERN_EMERG "Dazed and confused, but trying to continue\n");

	/* Clear and disable the memory parity error line. */
	clear_mem_error(reason);
}

static __kprobes void
io_check_error(unsigned char reason, struct pt_regs * regs)
{
	printk(KERN_EMERG "NMI: IOCK error (debug interrupt?)\n");
	show_registers(regs);

	/* Re-enable the IOCK line, wait for a few seconds */
	clear_io_check_error(reason);
}

static __kprobes void
unknown_nmi_error(unsigned char reason, struct pt_regs * regs)
{
#ifdef	CONFIG_KDB
	(void)kdb(KDB_REASON_NMI, reason, regs);
#endif	/* CONFIG_KDB */
#ifdef CONFIG_MCA
	/* Might actually be able to figure out what the guilty party
	* is. */
	if( MCA_bus ) {
		mca_handle_nmi();
		return;
	}
#endif
	printk(KERN_EMERG "Uhhuh. NMI received for unknown reason %02x on "
		"CPU %d.\n", reason, smp_processor_id());
	printk(KERN_EMERG "Do you have a strange power saving mode enabled?\n");
	if (panic_on_unrecovered_nmi)
                panic("NMI: Not continuing");

	printk(KERN_EMERG "Dazed and confused, but trying to continue\n");
}

static DEFINE_SPINLOCK(nmi_print_lock);

void __kprobes die_nmi(struct pt_regs *regs, const char *msg)
{
	if (notify_die(DIE_NMIWATCHDOG, msg, regs, 0, 2, SIGINT) ==
	    NOTIFY_STOP)
		return;

	spin_lock(&nmi_print_lock);
	/*
	* We are in trouble anyway, lets at least try
	* to get a message out.
	*/
	bust_spinlocks(1);
	printk(KERN_EMERG "%s", msg);
	printk(" on CPU%d, eip %08lx, registers:\n",
		smp_processor_id(), regs->eip);
	show_registers(regs);
#ifdef	CONFIG_KDB
	kdb(KDB_REASON_NMI, 0, regs);
#endif	/* CONFIG_KDB */
	console_silent();
	spin_unlock(&nmi_print_lock);
	bust_spinlocks(0);

	/* If we are in kernel we are probably nested up pretty bad
	 * and might aswell get out now while we still can.
	*/
	if (!user_mode_vm(regs)) {
		current->thread.trap_no = 2;
		crash_kexec(regs);
	}

	do_exit(SIGSEGV);
}

static __kprobes void default_do_nmi(struct pt_regs * regs)
{
	unsigned char reason = 0;

	/* Only the BSP gets external NMIs from the system.  */
	if (!smp_processor_id())
		reason = get_nmi_reason();

#if defined(CONFIG_SMP) && defined(CONFIG_KDB)
	/*
	 * Call the kernel debugger to see if this NMI is due
	 * to an KDB requested IPI.  If so, kdb will handle it.
	 */
	if (kdb_ipi(regs, NULL)) {
		return;
	}
#endif	/* defined(CONFIG_SMP) && defined(CONFIG_KDB) */

	if (!(reason & 0xc0)) {
		if (notify_die(DIE_NMI_IPI, "nmi_ipi", regs, reason, 2, SIGINT)
							== NOTIFY_STOP)
			return;
#ifdef CONFIG_X86_LOCAL_APIC
		/*
		 * Ok, so this is none of the documented NMI sources,
		 * so it must be the NMI watchdog.
		 */
		if (nmi_watchdog_tick(regs, reason))
			return;
		if (!do_nmi_callback(regs, smp_processor_id()))
#endif
			unknown_nmi_error(reason, regs);

		return;
	}
	if (notify_die(DIE_NMI, "nmi", regs, reason, 2, SIGINT) == NOTIFY_STOP)
		return;
	if (reason & 0x80)
		mem_parity_error(reason, regs);
	if (reason & 0x40)
		io_check_error(reason, regs);
	/*
	 * Reassert NMI in case it became active meanwhile
	 * as it's edge-triggered.
	 */
	reassert_nmi();
}

static int ignore_nmis;

fastcall __kprobes void do_nmi(struct pt_regs * regs, long error_code)
{
	int cpu;

	nmi_enter();

	cpu = smp_processor_id();

	++nmi_count(cpu);

	if (!ignore_nmis)
		default_do_nmi(regs);

	nmi_exit();
}

void stop_nmi(void)
{
	acpi_nmi_disable();
	ignore_nmis++;
}

void restart_nmi(void)
{
	ignore_nmis--;
	acpi_nmi_enable();
}

#ifdef CONFIG_KPROBES
fastcall void __kprobes do_int3(struct pt_regs *regs, long error_code)
{
#ifdef	CONFIG_KDB
	if (kdb(KDB_REASON_BREAK, error_code, regs))
		return;
#endif
	if (notify_die(DIE_INT3, "int3", regs, error_code, 3, SIGTRAP)
			== NOTIFY_STOP)
		return;
	/* This is an interrupt gate, because kprobes wants interrupts
	disabled.  Normal trap handlers don't. */
	restore_interrupts(regs);
	do_trap(3, SIGTRAP, "int3", 1, regs, error_code, NULL);
}
#endif

/*
 * Our handling of the processor debug registers is non-trivial.
 * We do not clear them on entry and exit from the kernel. Therefore
 * it is possible to get a watchpoint trap here from inside the kernel.
 * However, the code in ./ptrace.c has ensured that the user can
 * only set watchpoints on userspace addresses. Therefore the in-kernel
 * watchpoint trap can only occur in code which is reading/writing
 * from user space. Such code must not hold kernel locks (since it
 * can equally take a page fault), therefore it is safe to call
 * force_sig_info even though that claims and releases locks.
 * 
 * Code in ./signal.c ensures that the debug control register
 * is restored before we deliver any signal, and therefore that
 * user code runs with the correct debug control register even though
 * we clear it here.
 *
 * Being careful here means that we don't have to be as careful in a
 * lot of more complicated places (task switching can be a bit lazy
 * about restoring all the debug state, and ptrace doesn't have to
 * find every occurrence of the TF bit that could be saved away even
 * by user code)
 */
fastcall void __kprobes do_debug(struct pt_regs * regs, long error_code)
{
	unsigned int condition;
	struct task_struct *tsk = current;

	get_debugreg(condition, 6);

#ifdef	CONFIG_KDB
	if (kdb(KDB_REASON_DEBUG, error_code, regs))
		return;
#endif	/* CONFIG_KDB */

	if (notify_die(DIE_DEBUG, "debug", regs, condition, error_code,
					SIGTRAP) == NOTIFY_STOP)
		return;
	/* It's safe to allow irq's after DR6 has been saved */
	if (regs->eflags & X86_EFLAGS_IF)
		local_irq_enable();

	/* Mask out spurious debug traps due to lazy DR7 setting */
	if (condition & (DR_TRAP0|DR_TRAP1|DR_TRAP2|DR_TRAP3)) {
		if (!tsk->thread.debugreg[7])
			goto clear_dr7;
	}

	if (regs->eflags & VM_MASK)
		goto debug_vm86;

	/* Save debug status register where ptrace can see it */
	tsk->thread.debugreg[6] = condition;

	/*
	 * Single-stepping through TF: make sure we ignore any events in
	 * kernel space (but re-enable TF when returning to user mode).
	 */
	if (condition & DR_STEP) {
		/*
		 * We already checked v86 mode above, so we can
		 * check for kernel mode by just checking the CPL
		 * of CS.
		 */
		if (!user_mode(regs))
			goto clear_TF_reenable;
	}

	/* Ok, finally something we can handle */
	send_sigtrap(tsk, regs, error_code);

	/* Disable additional traps. They'll be re-enabled when
	 * the signal is delivered.
	 */
clear_dr7:
	set_debugreg(0, 7);
	return;

debug_vm86:
	handle_vm86_trap((struct kernel_vm86_regs *) regs, error_code, 1);
	return;

clear_TF_reenable:
	set_tsk_thread_flag(tsk, TIF_SINGLESTEP);
	regs->eflags &= ~TF_MASK;
	return;
}

#if	defined(CONFIG_KDB) && !defined(CONFIG_KPROBES)
fastcall void do_int3(struct pt_regs * regs, long error_code)
{
	if (kdb(KDB_REASON_BREAK, error_code, regs))
		return;
	do_trap(3, SIGTRAP, "int3", 1, regs, error_code, NULL);
}
#endif	/* CONFIG_KDB && !CONFIG_KPROBES */


/*
 * Note that we play around with the 'TS' bit in an attempt to get
 * the correct behaviour even in the presence of the asynchronous
 * IRQ13 behaviour
 */
void math_error(void __user *eip)
{
	struct task_struct * task;
	siginfo_t info;
	unsigned short cwd, swd;

	/*
	 * Save the info for the exception handler and clear the error.
	 */
	task = current;
	save_init_fpu(task);
	task->thread.trap_no = 16;
	task->thread.error_code = 0;
	info.si_signo = SIGFPE;
	info.si_errno = 0;
	info.si_code = __SI_FAULT;
	info.si_addr = eip;
	/*
	 * (~cwd & swd) will mask out exceptions that are not set to unmasked
	 * status.  0x3f is the exception bits in these regs, 0x200 is the
	 * C1 reg you need in case of a stack fault, 0x040 is the stack
	 * fault bit.  We should only be taking one exception at a time,
	 * so if this combination doesn't produce any single exception,
	 * then we have a bad program that isn't syncronizing its FPU usage
	 * and it will suffer the consequences since we won't be able to
	 * fully reproduce the context of the exception
	 */
	cwd = get_fpu_cwd(task);
	swd = get_fpu_swd(task);
	switch (swd & ~cwd & 0x3f) {
		case 0x000: /* No unmasked exception */
			return;
		default:    /* Multiple exceptions */
			break;
		case 0x001: /* Invalid Op */
			/*
			 * swd & 0x240 == 0x040: Stack Underflow
			 * swd & 0x240 == 0x240: Stack Overflow
			 * User must clear the SF bit (0x40) if set
			 */
			info.si_code = FPE_FLTINV;
			break;
		case 0x002: /* Denormalize */
		case 0x010: /* Underflow */
			info.si_code = FPE_FLTUND;
			break;
		case 0x004: /* Zero Divide */
			info.si_code = FPE_FLTDIV;
			break;
		case 0x008: /* Overflow */
			info.si_code = FPE_FLTOVF;
			break;
		case 0x020: /* Precision */
			info.si_code = FPE_FLTRES;
			break;
	}
	force_sig_info(SIGFPE, &info, task);
}

fastcall void do_coprocessor_error(struct pt_regs * regs, long error_code)
{
	ignore_fpu_irq = 1;
	math_error((void __user *)regs->eip);
}

static void simd_math_error(void __user *eip)
{
	struct task_struct * task;
	siginfo_t info;
	unsigned short mxcsr;

	/*
	 * Save the info for the exception handler and clear the error.
	 */
	task = current;
	save_init_fpu(task);
	task->thread.trap_no = 19;
	task->thread.error_code = 0;
	info.si_signo = SIGFPE;
	info.si_errno = 0;
	info.si_code = __SI_FAULT;
	info.si_addr = eip;
	/*
	 * The SIMD FPU exceptions are handled a little differently, as there
	 * is only a single status/control register.  Thus, to determine which
	 * unmasked exception was caught we must mask the exception mask bits
	 * at 0x1f80, and then use these to mask the exception bits at 0x3f.
	 */
	mxcsr = get_fpu_mxcsr(task);
	switch (~((mxcsr & 0x1f80) >> 7) & (mxcsr & 0x3f)) {
		case 0x000:
		default:
			break;
		case 0x001: /* Invalid Op */
			info.si_code = FPE_FLTINV;
			break;
		case 0x002: /* Denormalize */
		case 0x010: /* Underflow */
			info.si_code = FPE_FLTUND;
			break;
		case 0x004: /* Zero Divide */
			info.si_code = FPE_FLTDIV;
			break;
		case 0x008: /* Overflow */
			info.si_code = FPE_FLTOVF;
			break;
		case 0x020: /* Precision */
			info.si_code = FPE_FLTRES;
			break;
	}
	force_sig_info(SIGFPE, &info, task);
}

fastcall void do_simd_coprocessor_error(struct pt_regs * regs,
					  long error_code)
{
	if (cpu_has_xmm) {
		/* Handle SIMD FPU exceptions on PIII+ processors. */
		ignore_fpu_irq = 1;
		simd_math_error((void __user *)regs->eip);
	} else {
		/*
		 * Handle strange cache flush from user space exception
		 * in all other cases.  This is undocumented behaviour.
		 */
		if (regs->eflags & VM_MASK) {
			handle_vm86_fault((struct kernel_vm86_regs *)regs,
					  error_code);
			return;
		}
		current->thread.trap_no = 19;
		current->thread.error_code = error_code;
		die_if_kernel("cache flush denied", regs, error_code);
		force_sig(SIGSEGV, current);
	}
}

fastcall void do_spurious_interrupt_bug(struct pt_regs * regs,
					  long error_code)
{
#if 0
	/* No need to warn about this any longer. */
	printk("Ignoring P6 Local APIC Spurious Interrupt Bug...\n");
#endif
}

fastcall unsigned long patch_espfix_desc(unsigned long uesp,
					  unsigned long kesp)
{
	struct desc_struct *gdt = __get_cpu_var(gdt_page).gdt;
	unsigned long base = (kesp - uesp) & -THREAD_SIZE;
	unsigned long new_kesp = kesp - base;
	unsigned long lim_pages = (new_kesp | (THREAD_SIZE - 1)) >> PAGE_SHIFT;
	__u64 desc = *(__u64 *)&gdt[GDT_ENTRY_ESPFIX_SS];
	/* Set up base for espfix segment */
 	desc &= 0x00f0ff0000000000ULL;
 	desc |=	((((__u64)base) << 16) & 0x000000ffffff0000ULL) |
		((((__u64)base) << 32) & 0xff00000000000000ULL) |
		((((__u64)lim_pages) << 32) & 0x000f000000000000ULL) |
		(lim_pages & 0xffff);
	*(__u64 *)&gdt[GDT_ENTRY_ESPFIX_SS] = desc;
	return new_kesp;
}

/*
 *  'math_state_restore()' saves the current math information in the
 * old math state array, and gets the new ones from the current task
 *
 * Careful.. There are problems with IBM-designed IRQ13 behaviour.
 * Don't touch unless you *really* know how it works.
 *
 * Must be called with kernel preemption disabled (in this case,
 * local interrupts are disabled at the call-site in entry.S).
 */
asmlinkage void math_state_restore(void)
{
	struct thread_info *thread = current_thread_info();
	struct task_struct *tsk = thread->task;

	clts();		/* Allow maths ops (or we recurse) */
	if (!tsk_used_math(tsk))
		init_fpu(tsk);
	restore_fpu(tsk);
	thread->status |= TS_USEDFPU;	/* So we fnsave on switch_to() */
	tsk->fpu_counter++;
}
EXPORT_SYMBOL_GPL(math_state_restore);

#ifndef CONFIG_MATH_EMULATION

asmlinkage void math_emulate(long arg)
{
	printk(KERN_EMERG "math-emulation not enabled and no coprocessor found.\n");
	printk(KERN_EMERG "killing %s.\n",current->comm);
	force_sig(SIGFPE,current);
	schedule();
}

#endif /* CONFIG_MATH_EMULATION */

#ifdef CONFIG_X86_F00F_BUG
void __init trap_init_f00f_bug(void)
{
	__set_fixmap(FIX_F00F_IDT, __pa(&idt_table), PAGE_KERNEL_RO);

	/*
	 * Update the IDT descriptor and reload the IDT so that
	 * it uses the read-only mapped virtual address.
	 */
	idt_descr.address = fix_to_virt(FIX_F00F_IDT);
	load_idt(&idt_descr);
}
#endif

/*
 * This needs to use 'idt_table' rather than 'idt', and
 * thus use the _nonmapped_ version of the IDT, as the
 * Pentium F0 0F bugfix can have resulted in the mapped
 * IDT being write-protected.
 */
void set_intr_gate(unsigned int n, void *addr)
{
	_set_gate(n, DESCTYPE_INT, addr, __KERNEL_CS);
}

/*
 * This routine sets up an interrupt gate at directory privilege level 3.
 */
static inline void set_system_intr_gate(unsigned int n, void *addr)
{
	_set_gate(n, DESCTYPE_INT | DESCTYPE_DPL3, addr, __KERNEL_CS);
}

static void __init set_trap_gate(unsigned int n, void *addr)
{
	_set_gate(n, DESCTYPE_TRAP, addr, __KERNEL_CS);
}

static void __init set_system_gate(unsigned int n, void *addr)
{
	_set_gate(n, DESCTYPE_TRAP | DESCTYPE_DPL3, addr, __KERNEL_CS);
}

static void __init set_task_gate(unsigned int n, unsigned int gdt_entry)
{
	_set_gate(n, DESCTYPE_TASK, (void *)0, (gdt_entry<<3));
}


void __init trap_init(void)
{
#ifdef CONFIG_EISA
	void __iomem *p = ioremap(0x0FFFD9, 4);
	if (readl(p) == 'E'+('I'<<8)+('S'<<16)+('A'<<24)) {
		EISA_bus = 1;
	}
	iounmap(p);
#endif

#ifdef CONFIG_X86_LOCAL_APIC
	init_apic_mappings();
#endif

	set_trap_gate(0,&divide_error);
	set_intr_gate(1,&debug);
	set_intr_gate(2,&nmi);
	set_system_intr_gate(3, &int3); /* int3/4 can be called from all */
	set_system_gate(4,&overflow);
	set_trap_gate(5,&bounds);
	set_trap_gate(6,&invalid_op);
	set_trap_gate(7,&device_not_available);
	set_task_gate(8,GDT_ENTRY_DOUBLEFAULT_TSS);
	set_trap_gate(9,&coprocessor_segment_overrun);
	set_trap_gate(10,&invalid_TSS);
	set_trap_gate(11,&segment_not_present);
	set_trap_gate(12,&stack_segment);
	set_trap_gate(13,&general_protection);
	set_intr_gate(14,&page_fault);
	set_trap_gate(15,&spurious_interrupt_bug);
	set_trap_gate(16,&coprocessor_error);
	set_trap_gate(17,&alignment_check);
#ifdef CONFIG_X86_MCE
	set_trap_gate(18,&machine_check);
#endif
	set_trap_gate(19,&simd_coprocessor_error);

	if (cpu_has_fxsr) {
		/*
		 * Verify that the FXSAVE/FXRSTOR data will be 16-byte aligned.
		 * Generates a compile-time "error: zero width for bit-field" if
		 * the alignment is wrong.
		 */
		struct fxsrAlignAssert {
			int _:!(offsetof(struct task_struct,
					thread.i387.fxsave) & 15);
		};

		printk(KERN_INFO "Enabling fast FPU save and restore... ");
		set_in_cr4(X86_CR4_OSFXSR);
		printk("done.\n");
	}
	if (cpu_has_xmm) {
		printk(KERN_INFO "Enabling unmasked SIMD FPU exception "
				"support... ");
		set_in_cr4(X86_CR4_OSXMMEXCPT);
		printk("done.\n");
	}

	set_system_gate(SYSCALL_VECTOR,&system_call);

	/*
	 * Should be a barrier for any external CPU state.
	 */
	cpu_init();

	trap_init_hook();
}

static int __init kstack_setup(char *s)
{
	kstack_depth_to_print = simple_strtoul(s, NULL, 0);
	return 1;
}
__setup("kstack=", kstack_setup);

static int __init code_bytes_setup(char *s)
{
	code_bytes = simple_strtoul(s, NULL, 0);
	if (code_bytes > 8192)
		code_bytes = 8192;

	return 1;
}
__setup("code_bytes=", code_bytes_setup);<|MERGE_RESOLUTION|>--- conflicted
+++ resolved
@@ -41,15 +41,13 @@
 #include <linux/mca.h>
 #endif
 
-<<<<<<< HEAD
+#if defined(CONFIG_EDAC)
+#include <linux/edac.h>
+#endif
+
 #ifdef	CONFIG_KDB
 #include <linux/kdb.h>
 #endif	/* CONFIG_KDB */
-=======
-#if defined(CONFIG_EDAC)
-#include <linux/edac.h>
-#endif
->>>>>>> 4367388f
 
 #include <asm/processor.h>
 #include <asm/system.h>
@@ -690,11 +688,18 @@
 static __kprobes void
 io_check_error(unsigned char reason, struct pt_regs * regs)
 {
+	unsigned long i;
+
 	printk(KERN_EMERG "NMI: IOCK error (debug interrupt?)\n");
 	show_registers(regs);
 
 	/* Re-enable the IOCK line, wait for a few seconds */
-	clear_io_check_error(reason);
+	reason = (reason & 0xf) | 8;
+	outb(reason, 0x61);
+	i = 2000;
+	while (--i) udelay(1000);
+	reason &= ~8;
+	outb(reason, 0x61);
 }
 
 static __kprobes void
