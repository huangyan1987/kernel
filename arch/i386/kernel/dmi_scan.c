#include <linux/types.h>
#include <linux/kernel.h>
#include <linux/string.h>
#include <linux/init.h>
#include <linux/module.h>
#include <linux/slab.h>
#include <asm/acpi.h>
#include <asm/io.h>
#include <linux/pm.h>
#include <asm/system.h>
#include <linux/dmi.h>
#include <linux/bootmem.h>


int es7000_plat = 0;

struct dmi_header
{
	u8	type;
	u8	length;
	u16	handle;
};

#undef DMI_DEBUG

#ifdef DMI_DEBUG
#define dmi_printk(x) printk x
#else
#define dmi_printk(x)
#endif

static char * __init dmi_string(struct dmi_header *dm, u8 s)
{
	u8 *bp=(u8 *)dm;
	bp+=dm->length;
	if(!s)
		return "";
	s--;
	while(s>0 && *bp)
	{
		bp+=strlen(bp);
		bp++;
		s--;
	}
	return bp;
}

/*
 *	We have to be cautious here. We have seen BIOSes with DMI pointers
 *	pointing to completely the wrong place for example
 */
 
static int __init dmi_table(u32 base, int len, int num, void (*decode)(struct dmi_header *))
{
	u8 *buf;
	struct dmi_header *dm;
	u8 *data;
	int i=0;
		
	buf = bt_ioremap(base, len);
	if(buf==NULL)
		return -1;

	data = buf;

	/*
 	 *	Stop when we see all the items the table claimed to have
 	 *	OR we run off the end of the table (also happens)
 	 */
 
	while(i<num && data-buf+sizeof(struct dmi_header)<=len)
	{
		dm=(struct dmi_header *)data;
		/*
		 *  We want to know the total length (formated area and strings)
		 *  before decoding to make sure we won't run off the table in
		 *  dmi_decode or dmi_string
		 */
		data+=dm->length;
		while(data-buf<len-1 && (data[0] || data[1]))
			data++;
		if(data-buf<len-1)
			decode(dm);
		data+=2;
		i++;
	}
	bt_iounmap(buf, len);
	return 0;
}


inline static int __init dmi_checksum(u8 *buf)
{
	u8 sum=0;
	int a;
	
	for(a=0; a<15; a++)
		sum+=buf[a];
	return (sum==0);
}

static int __init dmi_iterate(void (*decode)(struct dmi_header *))
{
	u8 buf[15];
	u32 fp=0xF0000;

	while (fp < 0xFFFFF)
	{
		isa_memcpy_fromio(buf, fp, 15);
		if(memcmp(buf, "_DMI_", 5)==0 && dmi_checksum(buf))
		{
			u16 num=buf[13]<<8|buf[12];
			u16 len=buf[7]<<8|buf[6];
			u32 base=buf[11]<<24|buf[10]<<16|buf[9]<<8|buf[8];

			/*
			 * DMI version 0.0 means that the real version is taken from
			 * the SMBIOS version, which we don't know at this point.
			 */
			if(buf[14]!=0)
				printk(KERN_INFO "DMI %d.%d present.\n",
					buf[14]>>4, buf[14]&0x0F);
			else
				printk(KERN_INFO "DMI present.\n");
			dmi_printk((KERN_INFO "%d structures occupying %d bytes.\n",
				num, len));
			dmi_printk((KERN_INFO "DMI table at 0x%08X.\n",
				base));
			if(dmi_table(base,len, num, decode)==0)
				return 0;
		}
		fp+=16;
	}
	return -1;
}

static char *dmi_ident[DMI_STRING_MAX];

/*
 *	Save a DMI string
 */
 
static void __init dmi_save_ident(struct dmi_header *dm, int slot, int string)
{
	char *d = (char*)dm;
	char *p = dmi_string(dm, d[string]);
	if(p==NULL || *p == 0)
		return;
	if (dmi_ident[slot])
		return;
	dmi_ident[slot] = alloc_bootmem(strlen(p)+1);
	if(dmi_ident[slot])
		strcpy(dmi_ident[slot], p);
	else
		printk(KERN_ERR "dmi_save_ident: out of memory.\n");
}

/*
 * Ugly compatibility crap.
 */
#define dmi_blacklist	dmi_system_id
#define NO_MATCH	{ DMI_NONE, NULL}
#define MATCH		DMI_MATCH

<<<<<<< HEAD
/*
 * Some machines, usually laptops, can't handle an enabled local APIC.
 * The symptoms include hangs or reboots when suspending or resuming,
 * attaching or detaching the power cord, or entering BIOS setup screens
 * through magic key sequences.
 */
static int __init local_apic_kills_bios(struct dmi_blacklist *d)
{
#ifdef CONFIG_X86_LOCAL_APIC
	extern int enable_local_apic;
	if (enable_local_apic == 0) {
		enable_local_apic = -1;
		printk(KERN_WARNING "%s with broken BIOS detected. "
		       "Refusing to enable the local APIC.\n",
		       d->ident);
=======
/* 
 * Don't access SMBus on IBM systems which get corrupted eeproms 
 */

static __init int disable_smbus(struct dmi_blacklist *d)
{   
	if (is_unsafe_smbus == 0) {
		is_unsafe_smbus = 1;
		printk(KERN_INFO "%s machine detected. Disabling SMBus accesses.\n", d->ident);
	}
	return 0;
}

/*
 * Work around broken HP Pavilion Notebooks which assign USB to
 * IRQ 9 even though it is actually wired to IRQ 11
 */
static __init int fix_broken_hp_bios_irq9(struct dmi_blacklist *d)
{
#ifdef CONFIG_PCI
	extern int broken_hp_bios_irq9;
	if (broken_hp_bios_irq9 == 0)
	{
		broken_hp_bios_irq9 = 1;
		printk(KERN_INFO "%s detected - fixing broken IRQ routing\n", d->ident);
>>>>>>> 7a4bd356
	}
#endif
	return 0;
}

<<<<<<< HEAD
=======
/*
 *  Check for clue free BIOS implementations who use
 *  the following QA technique
 *
 *      [ Write BIOS Code ]<------
 *               |                ^
 *      < Does it Compile >----N--
 *               |Y               ^
 *	< Does it Boot Win98 >-N--
 *               |Y
 *           [Ship It]
 *
 *	Phoenix A04  08/24/2000 is known bad (Dell Inspiron 5000e)
 *	Phoenix A07  09/29/2000 is known good (Dell Inspiron 5000)
 */

static __init int broken_apm_power(struct dmi_blacklist *d)
{
	apm_info.get_power_status_broken = 1;
	printk(KERN_WARNING "BIOS strings suggest APM bugs, disabling power status reporting.\n");
	return 0;
}		

/*
 * Check for a Sony Vaio system
 *
 * On a Sony system we want to enable the use of the sonypi
 * driver for Sony-specific goodies like the camera and jogdial.
 * We also want to avoid using certain functions of the PnP BIOS.
 */

static __init int sony_vaio_laptop(struct dmi_blacklist *d)
{
	if (is_sony_vaio_laptop == 0)
	{
		is_sony_vaio_laptop = 1;
		printk(KERN_INFO "%s laptop detected.\n", d->ident);
	}
	return 0;
}

/*
 * This bios swaps the APM minute reporting bytes over (Many sony laptops
 * have this problem).
 */
 
static __init int swab_apm_power_in_minutes(struct dmi_blacklist *d)
{
	apm_info.get_power_status_swabinminutes = 1;
	printk(KERN_WARNING "BIOS strings suggest APM reports battery life in minutes and wrong byte order.\n");
	return 0;
}

/*
 * ASUS K7V-RM has broken ACPI table defining sleep modes
 */

static __init int broken_acpi_Sx(struct dmi_blacklist *d)
{
	printk(KERN_WARNING "Detected ASUS mainboard with broken ACPI sleep table\n");
	dmi_broken |= BROKEN_ACPI_Sx;
	return 0;
}
>>>>>>> 7a4bd356

/*
 * Toshiba keyboard likes to repeat keys when they are not repeated.
 */

static __init int broken_toshiba_keyboard(struct dmi_blacklist *d)
{
	printk(KERN_WARNING "Toshiba with broken keyboard detected. If your keyboard sometimes generates 3 keypresses instead of one, see http://davyd.ucc.asn.au/projects/toshiba/README\n");
	return 0;
}


#ifdef CONFIG_ACPI_SLEEP
static __init int reset_videomode_after_s3(struct dmi_blacklist *d)
{
	/* See acpi_wakeup.S */
	extern long acpi_video_flags;
	acpi_video_flags |= 2;
	return 0;
}
#endif


#ifdef	CONFIG_ACPI_BOOT
extern int acpi_force;

static __init __attribute__((unused)) int dmi_disable_acpi(struct dmi_blacklist *d) 
{ 
	if (!acpi_force) { 
		printk(KERN_NOTICE "%s detected: acpi off\n",d->ident); 
		disable_acpi();
	} else { 
		printk(KERN_NOTICE 
		       "Warning: DMI blacklist says broken, but acpi forced\n"); 
	}
	return 0;
} 

/*
 * Limit ACPI to CPU enumeration for HT
 */
static __init __attribute__((unused)) int force_acpi_ht(struct dmi_blacklist *d) 
{ 
	if (!acpi_force) { 
		printk(KERN_NOTICE "%s detected: force use of acpi=ht\n", d->ident); 
		disable_acpi();
		acpi_ht = 1; 
	} else { 
		printk(KERN_NOTICE 
		       "Warning: acpi=force overrules DMI blacklist: acpi=ht\n"); 
	}
	return 0;
} 

/*
 * early nForce2 reference BIOS shipped with a
 * bogus ACPI IRQ0 -> pin2 interrupt override -- ignore it
 */
static __init int ignore_timer_override(struct dmi_blacklist *d)
{
	extern int acpi_skip_timer_override;
	printk(KERN_NOTICE "%s detected: BIOS IRQ0 pin2 override"
		" will be ignored\n", d->ident); 	

	acpi_skip_timer_override = 1;
	return 0;
}
#endif

#ifdef	CONFIG_ACPI_PCI
static __init int disable_acpi_irq(struct dmi_blacklist *d) 
{
	if (!acpi_force) {
		printk(KERN_NOTICE "%s detected: force use of acpi=noirq\n",
		       d->ident); 	
		acpi_noirq_set();
	}
	return 0;
}
static __init int disable_acpi_pci(struct dmi_blacklist *d) 
{
	if (!acpi_force) {
		printk(KERN_NOTICE "%s detected: force use of pci=noacpi\n",
		       d->ident); 	
		acpi_disable_pci();
	}
	return 0;
}  
#endif

/*
 *	Process the DMI blacklists
 */
 

/*
 *	This will be expanded over time to force things like the APM 
 *	interrupt mask settings according to the laptop
 */
 
static __initdata struct dmi_blacklist dmi_blacklist[]={

	/* Machines which have problems handling enabled local APICs */

<<<<<<< HEAD
	{ local_apic_kills_bios, "Dell Inspiron", {
			MATCH(DMI_SYS_VENDOR, "Dell Computer Corporation"),
			MATCH(DMI_PRODUCT_NAME, "Inspiron"),
			NO_MATCH, NO_MATCH
			} },

	{ local_apic_kills_bios, "Dell Latitude", {
			MATCH(DMI_SYS_VENDOR, "Dell Computer Corporation"),
			MATCH(DMI_PRODUCT_NAME, "Latitude"),
			NO_MATCH, NO_MATCH
			} },

	{ local_apic_kills_bios, "IBM Thinkpad T20", {
			MATCH(DMI_BOARD_VENDOR, "IBM"),
			MATCH(DMI_BOARD_NAME, "264741U"),
			NO_MATCH, NO_MATCH
			} },

	{ local_apic_kills_bios, "ASUS L3C", {
			MATCH(DMI_BOARD_VENDOR, "ASUSTeK Computer INC."),
			MATCH(DMI_BOARD_NAME, "P4_L3C"),
=======
	{ broken_acpi_Sx, "ASUS K7V-RM", {		/* Bad ACPI Sx table */
			MATCH(DMI_BIOS_VERSION,"ASUS K7V-RM ACPI BIOS Revision 1003A"),
			MATCH(DMI_BOARD_NAME, "<K7V-RM>"),
>>>>>>> 7a4bd356
			NO_MATCH, NO_MATCH
			} },

	{ broken_toshiba_keyboard, "Toshiba Satellite 4030cdt", { /* Keyboard generates spurious repeats */
			MATCH(DMI_PRODUCT_NAME, "S4030CDT/4.3"),
			NO_MATCH, NO_MATCH, NO_MATCH
			} },
#ifdef CONFIG_ACPI_SLEEP
	{ reset_videomode_after_s3, "Toshiba Satellite 4030cdt", { /* Reset video mode after returning from ACPI S3 sleep */
			MATCH(DMI_PRODUCT_NAME, "S4030CDT/4.3"),
			NO_MATCH, NO_MATCH, NO_MATCH
			} },
#endif

#ifdef	CONFIG_ACPI_BOOT
	/*
	 * If your system is blacklisted here, but you find that acpi=force
	 * works for you, please contact acpi-devel@sourceforge.net
	 */

	/*
	 *	Boxes that need ACPI disabled
	 */

	{ dmi_disable_acpi, "IBM Thinkpad", {
			MATCH(DMI_BOARD_VENDOR, "IBM"),
			MATCH(DMI_BOARD_NAME, "2629H1G"),
			NO_MATCH, NO_MATCH }},

	/*
	 *	Boxes that need acpi=ht 
	 */

	{ force_acpi_ht, "FSC Primergy T850", {
			MATCH(DMI_SYS_VENDOR, "FUJITSU SIEMENS"),
			MATCH(DMI_PRODUCT_NAME, "PRIMERGY T850"),
			NO_MATCH, NO_MATCH }},

	{ force_acpi_ht, "DELL GX240", {
			MATCH(DMI_BOARD_VENDOR, "Dell Computer Corporation"),
			MATCH(DMI_BOARD_NAME, "OptiPlex GX240"),
			NO_MATCH, NO_MATCH }},

	{ force_acpi_ht, "HP VISUALIZE NT Workstation", {
			MATCH(DMI_BOARD_VENDOR, "Hewlett-Packard"),
			MATCH(DMI_PRODUCT_NAME, "HP VISUALIZE NT Workstation"),
			NO_MATCH, NO_MATCH }},

	{ force_acpi_ht, "Compaq ProLiant DL380 G2", {
			MATCH(DMI_SYS_VENDOR, "Compaq"),
			MATCH(DMI_PRODUCT_NAME, "ProLiant DL380 G2"),
			NO_MATCH, NO_MATCH }},

	{ force_acpi_ht, "Compaq ProLiant ML530 G2", {
			MATCH(DMI_SYS_VENDOR, "Compaq"),
			MATCH(DMI_PRODUCT_NAME, "ProLiant ML530 G2"),
			NO_MATCH, NO_MATCH }},

	{ force_acpi_ht, "Compaq ProLiant ML350 G3", {
			MATCH(DMI_SYS_VENDOR, "Compaq"),
			MATCH(DMI_PRODUCT_NAME, "ProLiant ML350 G3"),
			NO_MATCH, NO_MATCH }},

	{ force_acpi_ht, "Compaq Workstation W8000", {
			MATCH(DMI_SYS_VENDOR, "Compaq"),
			MATCH(DMI_PRODUCT_NAME, "Workstation W8000"),
			NO_MATCH, NO_MATCH }},

	{ force_acpi_ht, "ASUS P4B266", {
			MATCH(DMI_BOARD_VENDOR, "ASUSTeK Computer INC."),
			MATCH(DMI_BOARD_NAME, "P4B266"),
			NO_MATCH, NO_MATCH }},

	{ force_acpi_ht, "ASUS P2B-DS", {
			MATCH(DMI_BOARD_VENDOR, "ASUSTeK Computer INC."),
			MATCH(DMI_BOARD_NAME, "P2B-DS"),
			NO_MATCH, NO_MATCH }},

	{ force_acpi_ht, "ASUS CUR-DLS", {
			MATCH(DMI_BOARD_VENDOR, "ASUSTeK Computer INC."),
			MATCH(DMI_BOARD_NAME, "CUR-DLS"),
			NO_MATCH, NO_MATCH }},

	{ force_acpi_ht, "ABIT i440BX-W83977", {
			MATCH(DMI_BOARD_VENDOR, "ABIT <http://www.abit.com>"),
			MATCH(DMI_BOARD_NAME, "i440BX-W83977 (BP6)"),
			NO_MATCH, NO_MATCH }},

	{ force_acpi_ht, "IBM Bladecenter", {
			MATCH(DMI_BOARD_VENDOR, "IBM"),
			MATCH(DMI_BOARD_NAME, "IBM eServer BladeCenter HS20"),
			NO_MATCH, NO_MATCH }},

	{ force_acpi_ht, "IBM eServer xSeries 360", {
			MATCH(DMI_BOARD_VENDOR, "IBM"),
			MATCH(DMI_BOARD_NAME, "eServer xSeries 360"),
			NO_MATCH, NO_MATCH }},

	{ force_acpi_ht, "IBM eserver xSeries 330", {
			MATCH(DMI_BOARD_VENDOR, "IBM"),
			MATCH(DMI_BOARD_NAME, "eserver xSeries 330"),
			NO_MATCH, NO_MATCH }},

	{ force_acpi_ht, "IBM eserver xSeries 440", {
			MATCH(DMI_BOARD_VENDOR, "IBM"),
			MATCH(DMI_PRODUCT_NAME, "eserver xSeries 440"),
			NO_MATCH, NO_MATCH }},

	/*
	 * Systems with nForce2 BIOS timer override bug
	 * nVidia claims all nForce have timer on pin0,
	 * and applying this workaround is a NOP on fixed BIOS,
	 * so prospects are good for replacing these entries
	 * with something to key of chipset PCI-ID.
	 */
	{ ignore_timer_override, "Abit NF7-S v2", {
			MATCH(DMI_BOARD_VENDOR, "http://www.abit.com.tw/"),
			MATCH(DMI_BOARD_NAME, "NF7-S/NF7,NF7-V (nVidia-nForce2)"),
			MATCH(DMI_BIOS_VERSION, "6.00 PG"),
			MATCH(DMI_BIOS_DATE, "03/24/2004") }},

	{ ignore_timer_override, "Asus A7N8X v2", {
			MATCH(DMI_BOARD_VENDOR, "ASUSTeK Computer INC."),
			MATCH(DMI_BOARD_NAME, "A7N8X2.0"),
			MATCH(DMI_BIOS_VERSION, "ASUS A7N8X2.0 Deluxe ACPI BIOS Rev 1007"),
			MATCH(DMI_BIOS_DATE, "10/06/2003") }},

	{ ignore_timer_override, "Asus A7N8X-X", {
			MATCH(DMI_BOARD_VENDOR, "ASUSTeK Computer INC."),
			MATCH(DMI_BOARD_NAME, "A7N8X-X"),
			MATCH(DMI_BIOS_VERSION, "ASUS A7N8X-X ACPI BIOS Rev 1009"),
			MATCH(DMI_BIOS_DATE, "2/3/2004") }},

	{ ignore_timer_override, "MSI K7N2-Delta", {
			MATCH(DMI_BOARD_VENDOR, "MICRO-STAR INTERNATIONAL CO., LTD"),
			MATCH(DMI_BOARD_NAME, "MS-6570"),
			MATCH(DMI_BIOS_VERSION, "6.00 PG"),
			MATCH(DMI_BIOS_DATE, "03/29/2004") }},

	{ ignore_timer_override, "Shuttle SN41G2", {
			MATCH(DMI_BOARD_VENDOR, "Shuttle Inc"),
			MATCH(DMI_BOARD_NAME, "FN41"),
			MATCH(DMI_BIOS_VERSION, "6.00 PG"),
			MATCH(DMI_BIOS_DATE, "01/14/2004") }},

	{ ignore_timer_override, "Shuttle AN35N", {
			MATCH(DMI_BOARD_VENDOR, "Shuttle Inc"),
			MATCH(DMI_BOARD_NAME, "AN35"),
			MATCH(DMI_BIOS_VERSION, "6.00 PG"),
			MATCH(DMI_BIOS_DATE, "12/05/2003") }},
#endif	// CONFIG_ACPI_BOOT

#ifdef	CONFIG_ACPI_PCI
	/*
	 *	Boxes that need ACPI PCI IRQ routing disabled
	 */

	{ disable_acpi_irq, "ASUS A7V", {
			MATCH(DMI_BOARD_VENDOR, "ASUSTeK Computer INC"),
			MATCH(DMI_BOARD_NAME, "<A7V>"),
			/* newer BIOS, Revision 1011, does work */
			MATCH(DMI_BIOS_VERSION, "ASUS A7V ACPI BIOS Revision 1007"),
			NO_MATCH }},

	/*
	 *	Boxes that need ACPI PCI IRQ routing and PCI scan disabled
	 */
	{ disable_acpi_pci, "ASUS PR-DLS", {	/* _BBN 0 bug */
			MATCH(DMI_BOARD_VENDOR, "ASUSTeK Computer INC."),
			MATCH(DMI_BOARD_NAME, "PR-DLS"),
			MATCH(DMI_BIOS_VERSION, "ASUS PR-DLS ACPI BIOS Revision 1010"),
			MATCH(DMI_BIOS_DATE, "03/21/2003") }},

 	{ disable_acpi_pci, "Acer TravelMate 36x Laptop", {
 			MATCH(DMI_SYS_VENDOR, "Acer"),
 			MATCH(DMI_PRODUCT_NAME, "TravelMate 360"),
 			NO_MATCH, NO_MATCH
 			} },

#endif

	{ NULL, }
};
	
	
/*
 *	Walk the blacklist table running matching functions until someone 
 *	returns 1 or we hit the end.
 */
 

static __init void dmi_check_blacklist(void)
{
#ifdef	CONFIG_ACPI_BOOT
#define	ACPI_BLACKLIST_CUTOFF_YEAR	2001

	if (dmi_ident[DMI_BIOS_DATE]) { 
		char *s = strrchr(dmi_ident[DMI_BIOS_DATE], '/'); 
		if (s) { 
			int year, disable = 0;
			s++; 
			year = simple_strtoul(s,NULL,0); 
			if (year >= 1000) 
				disable = year < ACPI_BLACKLIST_CUTOFF_YEAR; 
			else if (year < 1 || (year > 90 && year <= 99))
				disable = 1; 
			if (disable && !acpi_force) { 
				printk(KERN_NOTICE "ACPI disabled because your bios is from %s and too old\n", s);
				printk(KERN_NOTICE "You can enable it with acpi=force\n");
				disable_acpi();
			} 
		}
	}
#endif
 	dmi_check_system(dmi_blacklist);
}

	

/*
 *	Process a DMI table entry. Right now all we care about are the BIOS
 *	and machine entries. For 2.5 we should pull the smbus controller info
 *	out of here.
 */

static void __init dmi_decode(struct dmi_header *dm)
{
#ifdef DMI_DEBUG
	u8 *data = (u8 *)dm;
#endif
	
	switch(dm->type)
	{
		case  0:
			dmi_printk(("BIOS Vendor: %s\n",
				dmi_string(dm, data[4])));
			dmi_save_ident(dm, DMI_BIOS_VENDOR, 4);
			dmi_printk(("BIOS Version: %s\n", 
				dmi_string(dm, data[5])));
			dmi_save_ident(dm, DMI_BIOS_VERSION, 5);
			dmi_printk(("BIOS Release: %s\n",
				dmi_string(dm, data[8])));
			dmi_save_ident(dm, DMI_BIOS_DATE, 8);
			break;
		case 1:
			dmi_printk(("System Vendor: %s\n",
				dmi_string(dm, data[4])));
			dmi_save_ident(dm, DMI_SYS_VENDOR, 4);
			dmi_printk(("Product Name: %s\n",
				dmi_string(dm, data[5])));
			dmi_save_ident(dm, DMI_PRODUCT_NAME, 5);
			dmi_printk(("Version: %s\n",
				dmi_string(dm, data[6])));
			dmi_save_ident(dm, DMI_PRODUCT_VERSION, 6);
			dmi_printk(("Serial Number: %s\n",
				dmi_string(dm, data[7])));
			break;
		case 2:
			dmi_printk(("Board Vendor: %s\n",
				dmi_string(dm, data[4])));
			dmi_save_ident(dm, DMI_BOARD_VENDOR, 4);
			dmi_printk(("Board Name: %s\n",
				dmi_string(dm, data[5])));
			dmi_save_ident(dm, DMI_BOARD_NAME, 5);
			dmi_printk(("Board Version: %s\n",
				dmi_string(dm, data[6])));
			dmi_save_ident(dm, DMI_BOARD_VERSION, 6);
			break;
	}
}

void __init dmi_scan_machine(void)
{
	int err = dmi_iterate(dmi_decode);
	if(err == 0)
		dmi_check_blacklist();
	else
		printk(KERN_INFO "DMI not present.\n");
}


/**
 *	dmi_check_system - check system DMI data
 *	@list: array of dmi_system_id structures to match against
 *
 *	Walk the blacklist table running matching functions until someone
 *	returns non zero or we hit the end. Callback function is called for
 *	each successfull match. Returns the number of matches.
 */
int dmi_check_system(struct dmi_system_id *list)
{
	int i, count = 0;
	struct dmi_system_id *d = list;

	while (d->ident) {
		for (i = 0; i < ARRAY_SIZE(d->matches); i++) {
			int s = d->matches[i].slot;
			if (s == DMI_NONE)
				continue;
			if (dmi_ident[s] && strstr(dmi_ident[s], d->matches[i].substr))
				continue;
			/* No match */
			goto fail;
		}
		if (d->callback && d->callback(d))
			break;
		count++;
fail:		d++;
	}

	return count;
}

EXPORT_SYMBOL(dmi_check_system);

/**
 *	dmi_get_system_info - return DMI data value
 *	@field: data index (see enum dmi_filed)
 *
 *	Returns one DMI data value, can be used to perform
 *	complex DMI data checks.
 */
char * dmi_get_system_info(int field)
{
	return dmi_ident[field];
}

EXPORT_SYMBOL(dmi_get_system_info);<|MERGE_RESOLUTION|>--- conflicted
+++ resolved
@@ -162,121 +162,6 @@
 #define NO_MATCH	{ DMI_NONE, NULL}
 #define MATCH		DMI_MATCH
 
-<<<<<<< HEAD
-/*
- * Some machines, usually laptops, can't handle an enabled local APIC.
- * The symptoms include hangs or reboots when suspending or resuming,
- * attaching or detaching the power cord, or entering BIOS setup screens
- * through magic key sequences.
- */
-static int __init local_apic_kills_bios(struct dmi_blacklist *d)
-{
-#ifdef CONFIG_X86_LOCAL_APIC
-	extern int enable_local_apic;
-	if (enable_local_apic == 0) {
-		enable_local_apic = -1;
-		printk(KERN_WARNING "%s with broken BIOS detected. "
-		       "Refusing to enable the local APIC.\n",
-		       d->ident);
-=======
-/* 
- * Don't access SMBus on IBM systems which get corrupted eeproms 
- */
-
-static __init int disable_smbus(struct dmi_blacklist *d)
-{   
-	if (is_unsafe_smbus == 0) {
-		is_unsafe_smbus = 1;
-		printk(KERN_INFO "%s machine detected. Disabling SMBus accesses.\n", d->ident);
-	}
-	return 0;
-}
-
-/*
- * Work around broken HP Pavilion Notebooks which assign USB to
- * IRQ 9 even though it is actually wired to IRQ 11
- */
-static __init int fix_broken_hp_bios_irq9(struct dmi_blacklist *d)
-{
-#ifdef CONFIG_PCI
-	extern int broken_hp_bios_irq9;
-	if (broken_hp_bios_irq9 == 0)
-	{
-		broken_hp_bios_irq9 = 1;
-		printk(KERN_INFO "%s detected - fixing broken IRQ routing\n", d->ident);
->>>>>>> 7a4bd356
-	}
-#endif
-	return 0;
-}
-
-<<<<<<< HEAD
-=======
-/*
- *  Check for clue free BIOS implementations who use
- *  the following QA technique
- *
- *      [ Write BIOS Code ]<------
- *               |                ^
- *      < Does it Compile >----N--
- *               |Y               ^
- *	< Does it Boot Win98 >-N--
- *               |Y
- *           [Ship It]
- *
- *	Phoenix A04  08/24/2000 is known bad (Dell Inspiron 5000e)
- *	Phoenix A07  09/29/2000 is known good (Dell Inspiron 5000)
- */
-
-static __init int broken_apm_power(struct dmi_blacklist *d)
-{
-	apm_info.get_power_status_broken = 1;
-	printk(KERN_WARNING "BIOS strings suggest APM bugs, disabling power status reporting.\n");
-	return 0;
-}		
-
-/*
- * Check for a Sony Vaio system
- *
- * On a Sony system we want to enable the use of the sonypi
- * driver for Sony-specific goodies like the camera and jogdial.
- * We also want to avoid using certain functions of the PnP BIOS.
- */
-
-static __init int sony_vaio_laptop(struct dmi_blacklist *d)
-{
-	if (is_sony_vaio_laptop == 0)
-	{
-		is_sony_vaio_laptop = 1;
-		printk(KERN_INFO "%s laptop detected.\n", d->ident);
-	}
-	return 0;
-}
-
-/*
- * This bios swaps the APM minute reporting bytes over (Many sony laptops
- * have this problem).
- */
- 
-static __init int swab_apm_power_in_minutes(struct dmi_blacklist *d)
-{
-	apm_info.get_power_status_swabinminutes = 1;
-	printk(KERN_WARNING "BIOS strings suggest APM reports battery life in minutes and wrong byte order.\n");
-	return 0;
-}
-
-/*
- * ASUS K7V-RM has broken ACPI table defining sleep modes
- */
-
-static __init int broken_acpi_Sx(struct dmi_blacklist *d)
-{
-	printk(KERN_WARNING "Detected ASUS mainboard with broken ACPI sleep table\n");
-	dmi_broken |= BROKEN_ACPI_Sx;
-	return 0;
-}
->>>>>>> 7a4bd356
-
 /*
  * Toshiba keyboard likes to repeat keys when they are not repeated.
  */
@@ -377,38 +262,6 @@
  */
  
 static __initdata struct dmi_blacklist dmi_blacklist[]={
-
-	/* Machines which have problems handling enabled local APICs */
-
-<<<<<<< HEAD
-	{ local_apic_kills_bios, "Dell Inspiron", {
-			MATCH(DMI_SYS_VENDOR, "Dell Computer Corporation"),
-			MATCH(DMI_PRODUCT_NAME, "Inspiron"),
-			NO_MATCH, NO_MATCH
-			} },
-
-	{ local_apic_kills_bios, "Dell Latitude", {
-			MATCH(DMI_SYS_VENDOR, "Dell Computer Corporation"),
-			MATCH(DMI_PRODUCT_NAME, "Latitude"),
-			NO_MATCH, NO_MATCH
-			} },
-
-	{ local_apic_kills_bios, "IBM Thinkpad T20", {
-			MATCH(DMI_BOARD_VENDOR, "IBM"),
-			MATCH(DMI_BOARD_NAME, "264741U"),
-			NO_MATCH, NO_MATCH
-			} },
-
-	{ local_apic_kills_bios, "ASUS L3C", {
-			MATCH(DMI_BOARD_VENDOR, "ASUSTeK Computer INC."),
-			MATCH(DMI_BOARD_NAME, "P4_L3C"),
-=======
-	{ broken_acpi_Sx, "ASUS K7V-RM", {		/* Bad ACPI Sx table */
-			MATCH(DMI_BIOS_VERSION,"ASUS K7V-RM ACPI BIOS Revision 1003A"),
-			MATCH(DMI_BOARD_NAME, "<K7V-RM>"),
->>>>>>> 7a4bd356
-			NO_MATCH, NO_MATCH
-			} },
 
 	{ broken_toshiba_keyboard, "Toshiba Satellite 4030cdt", { /* Keyboard generates spurious repeats */
 			MATCH(DMI_PRODUCT_NAME, "S4030CDT/4.3"),
