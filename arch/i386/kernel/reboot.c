--- conflicted
+++ resolved
@@ -304,7 +304,7 @@
 	/* O.K. Now that I'm on the appropriate processor, stop
 	 * all of the others, and disable their local APICs.
 	 */
-<<<<<<< HEAD
+
 #ifdef	CONFIG_KDB
 	/*
 	 * If this restart is occuring while kdb is running (e.g. reboot
@@ -313,9 +313,6 @@
 	 */
 	if (!KDB_IS_RUNNING())
 #endif	/* CONFIG_KDB */
-=======
-
->>>>>>> 020f46a3
 	smp_send_stop();
 #endif /* CONFIG_SMP */
 
