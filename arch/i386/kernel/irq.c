--- conflicted
+++ resolved
@@ -41,210 +41,6 @@
 #endif
 
 /*
-<<<<<<< HEAD
- * This should really return information about whether
- * we should do bottom half handling etc. Right now we
- * end up _always_ checking the bottom half, which is a
- * waste of time and is not what some drivers would
- * prefer.
- */
-asmlinkage int handle_IRQ_event(unsigned int irq,
-		struct pt_regs *regs, struct irqaction *action)
-{
-	int status = 1;	/* Force the "do bottom halves" bit */
-	int ret, retval = 0;
-
-	if (!(action->flags & SA_INTERRUPT))
-		local_irq_enable();
-
-	do {
-		ret = action->handler(irq, action->dev_id, regs);
-		if (ret == IRQ_HANDLED)
-			status |= action->flags;
-		retval |= ret;
-		action = action->next;
-	} while (action);
-	if (status & SA_SAMPLE_RANDOM)
-		add_interrupt_randomness(irq);
-	local_irq_disable();
-	return retval;
-}
-
-static void __report_bad_irq(int irq, irq_desc_t *desc, irqreturn_t action_ret)
-{
-	struct irqaction *action;
-
-	if (action_ret != IRQ_HANDLED && action_ret != IRQ_NONE) {
-		printk(KERN_ERR "irq event %d: bogus return value %x\n",
-				irq, action_ret);
-	} else {
-		printk(KERN_ERR "irq %d: nobody cared!\n", irq);
-	}
-	dump_stack();
-	printk(KERN_ERR "handlers:\n");
-	action = desc->action;
-	do {
-		printk(KERN_ERR "[<%p>]", action->handler);
-		print_symbol(" (%s)",
-			(unsigned long)action->handler);
-		printk("\n");
-		action = action->next;
-	} while (action);
-}
-
-static void report_bad_irq(int irq, irq_desc_t *desc, irqreturn_t action_ret)
-{
-	static int count = 100;
-
-	if (count) {
-		count--;
-		__report_bad_irq(irq, desc, action_ret);
-	}
-}
-
-static int noirqdebug;
-
-int __init noirqdebug_setup(char *str)
-{
-	noirqdebug = 1;
-	printk("IRQ lockup detection disabled\n");
-	return 1;
-}
-
-__setup("noirqdebug", noirqdebug_setup);
-
-/*
- * If 99,900 of the previous 100,000 interrupts have not been handled then
- * assume that the IRQ is stuck in some manner.  Drop a diagnostic and try to
- * turn the IRQ off.
- *
- * (The other 100-of-100,000 interrupts may have been a correctly-functioning
- *  device sharing an IRQ with the failing one)
- *
- * Called under desc->lock
- */
-static void note_interrupt(int irq, irq_desc_t *desc, irqreturn_t action_ret)
-{
-	if (action_ret != IRQ_HANDLED) {
-		desc->irqs_unhandled++;
-		if (action_ret != IRQ_NONE)
-			report_bad_irq(irq, desc, action_ret);
-	}
-
-	desc->irq_count++;
-	if (desc->irq_count < 100000)
-		return;
-
-	desc->irq_count = 0;
-	if (desc->irqs_unhandled > 99900) {
-		/*
-		 * The interrupt is stuck
-		 */
-		__report_bad_irq(irq, desc, action_ret);
-		/*
-		 * Now kill the IRQ
-		 */
-		printk(KERN_EMERG "Disabling IRQ #%d\n", irq);
-		desc->status |= IRQ_DISABLED;
-		desc->handler->disable(irq);
-	}
-	desc->irqs_unhandled = 0;
-}
-
-/*
- * Generic enable/disable code: this just calls
- * down into the PIC-specific version for the actual
- * hardware disable after having gotten the irq
- * controller lock. 
- */
- 
-/**
- *	disable_irq_nosync - disable an irq without waiting
- *	@irq: Interrupt to disable
- *
- *	Disable the selected interrupt line.  Disables and Enables are
- *	nested.
- *	Unlike disable_irq(), this function does not ensure existing
- *	instances of the IRQ handler have completed before returning.
- *
- *	This function may be called from IRQ context.
- */
- 
-inline void disable_irq_nosync(unsigned int irq)
-{
-	irq_desc_t *desc = irq_desc + irq;
-	unsigned long flags;
-
-	spin_lock_irqsave(&desc->lock, flags);
-	if (!desc->depth++) {
-		desc->status |= IRQ_DISABLED;
-		desc->handler->disable(irq);
-	}
-	spin_unlock_irqrestore(&desc->lock, flags);
-}
-
-/**
- *	disable_irq - disable an irq and wait for completion
- *	@irq: Interrupt to disable
- *
- *	Disable the selected interrupt line.  Enables and Disables are
- *	nested.
- *	This function waits for any pending IRQ handlers for this interrupt
- *	to complete before returning. If you use this function while
- *	holding a resource the IRQ handler may need you will deadlock.
- *
- *	This function may be called - with care - from IRQ context.
- */
- 
-void disable_irq(unsigned int irq)
-{
-	irq_desc_t *desc = irq_desc + irq;
-	disable_irq_nosync(irq);
-	if (desc->action)
-		synchronize_irq(irq);
-}
-
-/**
- *	enable_irq - enable handling of an irq
- *	@irq: Interrupt to enable
- *
- *	Undoes the effect of one call to disable_irq().  If this
- *	matches the last disable, processing of interrupts on this
- *	IRQ line is re-enabled.
- *
- *	This function may be called from IRQ context.
- */
- 
-void enable_irq(unsigned int irq)
-{
-	irq_desc_t *desc = irq_desc + irq;
-	unsigned long flags;
-
-	spin_lock_irqsave(&desc->lock, flags);
-	switch (desc->depth) {
-	case 1: {
-		unsigned int status = desc->status & ~IRQ_DISABLED;
-		desc->status = status;
-		if ((status & (IRQ_PENDING | IRQ_REPLAY)) == IRQ_PENDING) {
-			desc->status = status | IRQ_REPLAY;
-			hw_resend_irq(desc->handler,irq);
-		}
-		desc->handler->enable(irq);
-		/* fall-through */
-	}
-	default:
-		desc->depth--;
-		break;
-	case 0:
-		printk("enable_irq(%u) unbalanced from %p\n", irq,
-		       __builtin_return_address(0));
-	}
-	spin_unlock_irqrestore(&desc->lock, flags);
-}
-
-/*
-=======
->>>>>>> 9d53e4dd
  * do_IRQ handles all normal device IRQ's (the special
  * SMP cross-CPU interrupts have their own specific
  * handlers).
@@ -310,514 +106,6 @@
 	return 1;
 }
 
-<<<<<<< HEAD
-int can_request_irq(unsigned int irq, unsigned long irqflags)
-{
-	struct irqaction *action;
-
-	if (irq >= NR_IRQS)
-		return 0;
-	action = irq_desc[irq].action;
-	if (action) {
-		if (irqflags & action->flags & SA_SHIRQ)
-			action = NULL;
-	}
-	return !action;
-}
-
-/**
- *	request_irq - allocate an interrupt line
- *	@irq: Interrupt line to allocate
- *	@handler: Function to be called when the IRQ occurs
- *	@irqflags: Interrupt type flags
- *	@devname: An ascii name for the claiming device
- *	@dev_id: A cookie passed back to the handler function
- *
- *	This call allocates interrupt resources and enables the
- *	interrupt line and IRQ handling. From the point this
- *	call is made your handler function may be invoked. Since
- *	your handler function must clear any interrupt the board 
- *	raises, you must take care both to initialise your hardware
- *	and to set up the interrupt handler in the right order.
- *
- *	Dev_id must be globally unique. Normally the address of the
- *	device data structure is used as the cookie. Since the handler
- *	receives this value it makes sense to use it.
- *
- *	If your interrupt is shared you must pass a non NULL dev_id
- *	as this is required when freeing the interrupt.
- *
- *	Flags:
- *
- *	SA_SHIRQ		Interrupt is shared
- *
- *	SA_INTERRUPT		Disable local interrupts while processing
- *
- *	SA_SAMPLE_RANDOM	The interrupt can be used for entropy
- *
- */
- 
-int request_irq(unsigned int irq, 
-		irqreturn_t (*handler)(int, void *, struct pt_regs *),
-		unsigned long irqflags, 
-		const char * devname,
-		void *dev_id)
-{
-	int retval;
-	struct irqaction * action;
-
-#if 1
-	/*
-	 * Sanity-check: shared interrupts should REALLY pass in
-	 * a real dev-ID, otherwise we'll have trouble later trying
-	 * to figure out which interrupt is which (messes up the
-	 * interrupt freeing logic etc).
-	 */
-	if (irqflags & SA_SHIRQ) {
-		if (!dev_id)
-			printk("Bad boy: %s (at 0x%x) called us without a dev_id!\n", devname, (&irq)[-1]);
-	}
-#endif
-
-	if (irq >= NR_IRQS)
-		return -EINVAL;
-	if (!handler)
-		return -EINVAL;
-
-	action = (struct irqaction *)
-			kmalloc(sizeof(struct irqaction), GFP_ATOMIC);
-	if (!action)
-		return -ENOMEM;
-
-	action->handler = handler;
-	action->flags = irqflags;
-	cpus_clear(action->mask);
-	action->name = devname;
-	action->next = NULL;
-	action->dev_id = dev_id;
-
-	retval = setup_irq(irq, action);
-	if (retval)
-		kfree(action);
-	return retval;
-}
-
-EXPORT_SYMBOL(request_irq);
-
-/**
- *	free_irq - free an interrupt
- *	@irq: Interrupt line to free
- *	@dev_id: Device identity to free
- *
- *	Remove an interrupt handler. The handler is removed and if the
- *	interrupt line is no longer in use by any driver it is disabled.
- *	On a shared IRQ the caller must ensure the interrupt is disabled
- *	on the card it drives before calling this function. The function
- *	does not return until any executing interrupts for this IRQ
- *	have completed.
- *
- *	This function must not be called from interrupt context. 
- */
- 
-void free_irq(unsigned int irq, void *dev_id)
-{
-	irq_desc_t *desc;
-	struct irqaction **p;
-	unsigned long flags;
-
-	if (irq >= NR_IRQS)
-		return;
-
-	desc = irq_desc + irq;
-	spin_lock_irqsave(&desc->lock,flags);
-	p = &desc->action;
-	for (;;) {
-		struct irqaction * action = *p;
-		if (action) {
-			struct irqaction **pp = p;
-			p = &action->next;
-			if (action->dev_id != dev_id)
-				continue;
-
-			/* Found it - now remove it from the list of entries */
-			*pp = action->next;
-			if (!desc->action) {
-				desc->status |= IRQ_DISABLED;
-				desc->handler->shutdown(irq);
-			}
-			spin_unlock_irqrestore(&desc->lock,flags);
-
-			/* Wait to make sure it's not being used on another CPU */
-			synchronize_irq(irq);
-			kfree(action);
-			return;
-		}
-		printk("Trying to free free IRQ%d\n",irq);
-		spin_unlock_irqrestore(&desc->lock,flags);
-		return;
-	}
-}
-
-EXPORT_SYMBOL(free_irq);
-
-/*
- * IRQ autodetection code..
- *
- * This depends on the fact that any interrupt that
- * comes in on to an unassigned handler will get stuck
- * with "IRQ_WAITING" cleared and the interrupt
- * disabled.
- */
-
-static DECLARE_MUTEX(probe_sem);
-
-/**
- *	probe_irq_on	- begin an interrupt autodetect
- *
- *	Commence probing for an interrupt. The interrupts are scanned
- *	and a mask of potential interrupt lines is returned.
- *
- */
- 
-unsigned long probe_irq_on(void)
-{
-	unsigned int i;
-	irq_desc_t *desc;
-	unsigned long val;
-	unsigned long delay;
-
-	down(&probe_sem);
-	/* 
-	 * something may have generated an irq long ago and we want to
-	 * flush such a longstanding irq before considering it as spurious. 
-	 */
-	for (i = NR_IRQS-1; i > 0; i--)  {
-		desc = irq_desc + i;
-
-		spin_lock_irq(&desc->lock);
-		if (!irq_desc[i].action) 
-			irq_desc[i].handler->startup(i);
-		spin_unlock_irq(&desc->lock);
-	}
-
-	/* Wait for longstanding interrupts to trigger. */
-	for (delay = jiffies + HZ/50; time_after(delay, jiffies); )
-		/* about 20ms delay */ barrier();
-
-	/*
-	 * enable any unassigned irqs
-	 * (we must startup again here because if a longstanding irq
-	 * happened in the previous stage, it may have masked itself)
-	 */
-	for (i = NR_IRQS-1; i > 0; i--) {
-		desc = irq_desc + i;
-
-		spin_lock_irq(&desc->lock);
-		if (!desc->action) {
-			desc->status |= IRQ_AUTODETECT | IRQ_WAITING;
-			if (desc->handler->startup(i))
-				desc->status |= IRQ_PENDING;
-		}
-		spin_unlock_irq(&desc->lock);
-	}
-
-	/*
-	 * Wait for spurious interrupts to trigger
-	 */
-	for (delay = jiffies + HZ/10; time_after(delay, jiffies); )
-		/* about 100ms delay */ barrier();
-
-	/*
-	 * Now filter out any obviously spurious interrupts
-	 */
-	val = 0;
-	for (i = 0; i < NR_IRQS; i++) {
-		irq_desc_t *desc = irq_desc + i;
-		unsigned int status;
-
-		spin_lock_irq(&desc->lock);
-		status = desc->status;
-
-		if (status & IRQ_AUTODETECT) {
-			/* It triggered already - consider it spurious. */
-			if (!(status & IRQ_WAITING)) {
-				desc->status = status & ~IRQ_AUTODETECT;
-				desc->handler->shutdown(i);
-			} else
-				if (i < 32)
-					val |= 1 << i;
-		}
-		spin_unlock_irq(&desc->lock);
-	}
-
-	return val;
-}
-
-EXPORT_SYMBOL(probe_irq_on);
-
-/*
- * Return a mask of triggered interrupts (this
- * can handle only legacy ISA interrupts).
- */
- 
-/**
- *	probe_irq_mask - scan a bitmap of interrupt lines
- *	@val:	mask of interrupts to consider
- *
- *	Scan the ISA bus interrupt lines and return a bitmap of
- *	active interrupts. The interrupt probe logic state is then
- *	returned to its previous value.
- *
- *	Note: we need to scan all the irq's even though we will
- *	only return ISA irq numbers - just so that we reset them
- *	all to a known state.
- */
-unsigned int probe_irq_mask(unsigned long val)
-{
-	int i;
-	unsigned int mask;
-
-	mask = 0;
-	for (i = 0; i < NR_IRQS; i++) {
-		irq_desc_t *desc = irq_desc + i;
-		unsigned int status;
-
-		spin_lock_irq(&desc->lock);
-		status = desc->status;
-
-		if (status & IRQ_AUTODETECT) {
-			if (i < 16 && !(status & IRQ_WAITING))
-				mask |= 1 << i;
-
-			desc->status = status & ~IRQ_AUTODETECT;
-			desc->handler->shutdown(i);
-		}
-		spin_unlock_irq(&desc->lock);
-	}
-	up(&probe_sem);
-
-	return mask & val;
-}
-
-/*
- * Return the one interrupt that triggered (this can
- * handle any interrupt source).
- */
-
-/**
- *	probe_irq_off	- end an interrupt autodetect
- *	@val: mask of potential interrupts (unused)
- *
- *	Scans the unused interrupt lines and returns the line which
- *	appears to have triggered the interrupt. If no interrupt was
- *	found then zero is returned. If more than one interrupt is
- *	found then minus the first candidate is returned to indicate
- *	their is doubt.
- *
- *	The interrupt probe logic state is returned to its previous
- *	value.
- *
- *	BUGS: When used in a module (which arguably shouldnt happen)
- *	nothing prevents two IRQ probe callers from overlapping. The
- *	results of this are non-optimal.
- */
- 
-int probe_irq_off(unsigned long val)
-{
-	int i, irq_found, nr_irqs;
-
-	nr_irqs = 0;
-	irq_found = 0;
-	for (i = 0; i < NR_IRQS; i++) {
-		irq_desc_t *desc = irq_desc + i;
-		unsigned int status;
-
-		spin_lock_irq(&desc->lock);
-		status = desc->status;
-
-		if (status & IRQ_AUTODETECT) {
-			if (!(status & IRQ_WAITING)) {
-				if (!nr_irqs)
-					irq_found = i;
-				nr_irqs++;
-			}
-			desc->status = status & ~IRQ_AUTODETECT;
-			desc->handler->shutdown(i);
-		}
-		spin_unlock_irq(&desc->lock);
-	}
-	up(&probe_sem);
-
-	if (nr_irqs > 1)
-		irq_found = -irq_found;
-	return irq_found;
-}
-
-EXPORT_SYMBOL(probe_irq_off);
-
-/* this was setup_x86_irq but it seems pretty generic */
-int setup_irq(unsigned int irq, struct irqaction * new)
-{
-	int shared = 0;
-	unsigned long flags;
-	struct irqaction *old, **p;
-	irq_desc_t *desc = irq_desc + irq;
-
-	if (desc->handler == &no_irq_type)
-		return -ENOSYS;
-	/*
-	 * Some drivers like serial.c use request_irq() heavily,
-	 * so we have to be careful not to interfere with a
-	 * running system.
-	 */
-	if (new->flags & SA_SAMPLE_RANDOM) {
-		/*
-		 * This function might sleep, we want to call it first,
-		 * outside of the atomic block.
-		 * Yes, this might clear the entropy pool if the wrong
-		 * driver is attempted to be loaded, without actually
-		 * installing a new handler, but is this really a problem,
-		 * only the sysadmin is able to do this.
-		 */
-		rand_initialize_irq(irq);
-	}
-
-	/*
-	 * The following block of code has to be executed atomically
-	 */
-	spin_lock_irqsave(&desc->lock,flags);
-	p = &desc->action;
-	if ((old = *p) != NULL) {
-		/* Can't share interrupts unless both agree to */
-		if (!(old->flags & new->flags & SA_SHIRQ)) {
-			spin_unlock_irqrestore(&desc->lock,flags);
-			return -EBUSY;
-		}
-
-		/* add new interrupt at end of irq queue */
-		do {
-			p = &old->next;
-			old = *p;
-		} while (old);
-		shared = 1;
-	}
-
-	*p = new;
-
-	if (!shared) {
-		desc->depth = 0;
-		desc->status &= ~(IRQ_DISABLED | IRQ_AUTODETECT | IRQ_WAITING | IRQ_INPROGRESS);
-		desc->handler->startup(irq);
-	}
-	spin_unlock_irqrestore(&desc->lock,flags);
-
-	register_irq_proc(irq);
-	return 0;
-}
-
-static struct proc_dir_entry * root_irq_dir;
-static struct proc_dir_entry * irq_dir [NR_IRQS];
-
-#ifdef CONFIG_SMP
-
-static struct proc_dir_entry *smp_affinity_entry[NR_IRQS];
-
-cpumask_t irq_affinity[NR_IRQS] = { [0 ... NR_IRQS-1] = CPU_MASK_ALL };
-
-static int irq_affinity_read_proc(char *page, char **start, off_t off,
-			int count, int *eof, void *data)
-{
-	int len = cpumask_scnprintf(page, count, irq_affinity[(long)data]);
-	if (count - len < 2)
-		return -EINVAL;
-	len += sprintf(page + len, "\n");
-	return len;
-}
-
-int no_irq_affinity;
-
-static int irq_affinity_write_proc(struct file *file, const char __user *buffer,
-					unsigned long count, void *data)
-{
-	int irq = (long)data, full_count = count, err;
-	cpumask_t new_value, tmp;
-
-	if (!irq_desc[irq].handler->set_affinity || no_irq_affinity)
-		return -EIO;
-
-	err = cpumask_parse(buffer, count, new_value);
-	if (err)
-		return err;
-
-	/*
-	 * Do not allow disabling IRQs completely - it's a too easy
-	 * way to make the system unusable accidentally :-) At least
-	 * one online CPU still has to be targeted.
-	 */
-	cpus_and(tmp, new_value, cpu_online_map);
-	if (cpus_empty(tmp))
-		return -EINVAL;
-
-	irq_affinity[irq] = new_value;
-	irq_desc[irq].handler->set_affinity(irq,
-					cpumask_of_cpu(first_cpu(new_value)));
-
-	return full_count;
-}
-
-#endif
-#define MAX_NAMELEN 10
-
-static void register_irq_proc (unsigned int irq)
-{
-	char name [MAX_NAMELEN];
-
-	if (!root_irq_dir || (irq_desc[irq].handler == &no_irq_type) ||
-			irq_dir[irq])
-		return;
-
-	memset(name, 0, MAX_NAMELEN);
-	sprintf(name, "%d", irq);
-
-	/* create /proc/irq/1234 */
-	irq_dir[irq] = proc_mkdir(name, root_irq_dir);
-
-#ifdef CONFIG_SMP
-	{
-		struct proc_dir_entry *entry;
-
-		/* create /proc/irq/1234/smp_affinity */
-		entry = create_proc_entry("smp_affinity", 0600, irq_dir[irq]);
-
-		if (entry) {
-			entry->nlink = 1;
-			entry->data = (void *)(long)irq;
-			entry->read_proc = irq_affinity_read_proc;
-			entry->write_proc = irq_affinity_write_proc;
-		}
-
-		smp_affinity_entry[irq] = entry;
-	}
-#endif
-}
-
-void init_irq_proc (void)
-{
-	int i;
-
-	/* create /proc/irq */
-	root_irq_dir = proc_mkdir("irq", NULL);
-	create_prof_cpu_mask(root_irq_dir);
-	/*
-	 * Create entries for all existing IRQs.
-	 */
-	for (i = 0; i < NR_IRQS; i++)
-		register_irq_proc(i);
-}
-
-
-=======
->>>>>>> 9d53e4dd
 #ifdef CONFIG_4KSTACKS
 
 /*
