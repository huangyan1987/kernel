--- conflicted
+++ resolved
@@ -140,16 +140,6 @@
  */
 #define page_to_phys(page)	(__pfn_to_phys(page_to_pfn(page)))
 #define phys_to_page(phys)	(pfn_to_page(__phys_to_pfn(phys)))
-
-#ifndef CONFIG_ARM_PATCH_PHYS_VIRT
-#ifndef PHYS_OFFSET
-#ifdef PLAT_PHYS_OFFSET
-#define PHYS_OFFSET	PLAT_PHYS_OFFSET
-#else
-#define PHYS_OFFSET	UL(CONFIG_PHYS_OFFSET)
-#endif
-#endif
-#endif
 
 #ifndef __ASSEMBLY__
 
@@ -199,8 +189,6 @@
 #endif
 #endif /* __ASSEMBLY__ */
 
-<<<<<<< HEAD
-=======
 #ifndef PHYS_OFFSET
 #ifdef PLAT_PHYS_OFFSET
 #define PHYS_OFFSET	PLAT_PHYS_OFFSET
@@ -211,7 +199,6 @@
 
 #ifndef __ASSEMBLY__
 
->>>>>>> 5698bd75
 /*
  * PFNs are used to describe any physical page; this means
  * PFN 0 == physical address 0.
