/*
 * Copyright (C) 2012 - Virtual Open Systems and Columbia University
 * Author: Christoffer Dall <c.dall@virtualopensystems.com>
 *
 * This program is free software; you can redistribute it and/or modify
 * it under the terms of the GNU General Public License, version 2, as
 * published by the Free Software Foundation.
 *
 * This program is distributed in the hope that it will be useful,
 * but WITHOUT ANY WARRANTY; without even the implied warranty of
 * MERCHANTABILITY or FITNESS FOR A PARTICULAR PURPOSE.  See the
 * GNU General Public License for more details.
 *
 * You should have received a copy of the GNU General Public License
 * along with this program; if not, write to the Free Software
 * Foundation, 51 Franklin Street, Fifth Floor, Boston, MA  02110-1301, USA.
 */

#ifndef __ARM_KVM_MMU_H__
#define __ARM_KVM_MMU_H__

#include <asm/memory.h>
#include <asm/page.h>

/*
 * We directly use the kernel VA for the HYP, as we can directly share
 * the mapping (HTTBR "covers" TTBR1).
 */
#define kern_hyp_va(kva)	(kva)

/* Contrary to arm64, there is no need to generate a PC-relative address */
#define hyp_symbol_addr(s)						\
	({								\
		typeof(s) *addr = &(s);					\
		addr;							\
	})

/*
 * KVM_MMU_CACHE_MIN_PAGES is the number of stage2 page table translation levels.
 */
#define KVM_MMU_CACHE_MIN_PAGES	2

#ifndef __ASSEMBLY__

#include <linux/highmem.h>
#include <asm/cacheflush.h>
#include <asm/cputype.h>
#include <asm/kvm_hyp.h>
#include <asm/pgalloc.h>
#include <asm/stage2_pgtable.h>

/* Ensure compatibility with arm64 */
#define VA_BITS			32

int create_hyp_mappings(void *from, void *to, pgprot_t prot);
int create_hyp_io_mappings(phys_addr_t phys_addr, size_t size,
			   void __iomem **kaddr,
			   void __iomem **haddr);
int create_hyp_exec_mappings(phys_addr_t phys_addr, size_t size,
			     void **haddr);
void free_hyp_pgds(void);

void stage2_unmap_vm(struct kvm *kvm);
int kvm_alloc_stage2_pgd(struct kvm *kvm);
void kvm_free_stage2_pgd(struct kvm *kvm);
int kvm_phys_addr_ioremap(struct kvm *kvm, phys_addr_t guest_ipa,
			  phys_addr_t pa, unsigned long size, bool writable);

int kvm_handle_guest_abort(struct kvm_vcpu *vcpu, struct kvm_run *run);

void kvm_mmu_free_memory_caches(struct kvm_vcpu *vcpu);

phys_addr_t kvm_mmu_get_httbr(void);
phys_addr_t kvm_get_idmap_vector(void);
int kvm_mmu_init(void);
void kvm_clear_hyp_idmap(void);

static inline void kvm_set_pmd(pmd_t *pmd, pmd_t new_pmd)
{
	*pmd = new_pmd;
	dsb(ishst);
}

static inline void kvm_set_pte(pte_t *pte, pte_t new_pte)
{
	*pte = new_pte;
	dsb(ishst);
}

static inline pte_t kvm_s2pte_mkwrite(pte_t pte)
{
	pte_val(pte) |= L_PTE_S2_RDWR;
	return pte;
}

static inline pmd_t kvm_s2pmd_mkwrite(pmd_t pmd)
{
	pmd_val(pmd) |= L_PMD_S2_RDWR;
	return pmd;
}

static inline pte_t kvm_s2pte_mkexec(pte_t pte)
{
	pte_val(pte) &= ~L_PTE_XN;
	return pte;
}

static inline pmd_t kvm_s2pmd_mkexec(pmd_t pmd)
{
	pmd_val(pmd) &= ~PMD_SECT_XN;
	return pmd;
}

static inline void kvm_set_s2pte_readonly(pte_t *pte)
{
	pte_val(*pte) = (pte_val(*pte) & ~L_PTE_S2_RDWR) | L_PTE_S2_RDONLY;
}

static inline bool kvm_s2pte_readonly(pte_t *pte)
{
	return (pte_val(*pte) & L_PTE_S2_RDWR) == L_PTE_S2_RDONLY;
}

static inline bool kvm_s2pte_exec(pte_t *pte)
{
	return !(pte_val(*pte) & L_PTE_XN);
}

static inline void kvm_set_s2pmd_readonly(pmd_t *pmd)
{
	pmd_val(*pmd) = (pmd_val(*pmd) & ~L_PMD_S2_RDWR) | L_PMD_S2_RDONLY;
}

static inline bool kvm_s2pmd_readonly(pmd_t *pmd)
{
	return (pmd_val(*pmd) & L_PMD_S2_RDWR) == L_PMD_S2_RDONLY;
}

static inline bool kvm_s2pmd_exec(pmd_t *pmd)
{
	return !(pmd_val(*pmd) & PMD_SECT_XN);
}

static inline bool kvm_page_empty(void *ptr)
{
	struct page *ptr_page = virt_to_page(ptr);
	return page_count(ptr_page) == 1;
}

#define kvm_pte_table_empty(kvm, ptep) kvm_page_empty(ptep)
#define kvm_pmd_table_empty(kvm, pmdp) kvm_page_empty(pmdp)
#define kvm_pud_table_empty(kvm, pudp) false

#define hyp_pte_table_empty(ptep) kvm_page_empty(ptep)
#define hyp_pmd_table_empty(pmdp) kvm_page_empty(pmdp)
#define hyp_pud_table_empty(pudp) false

struct kvm;

#define kvm_flush_dcache_to_poc(a,l)	__cpuc_flush_dcache_area((a), (l))

static inline bool vcpu_has_cache_enabled(struct kvm_vcpu *vcpu)
{
	return (vcpu_cp15(vcpu, c1_SCTLR) & 0b101) == 0b101;
}

static inline void __clean_dcache_guest_page(kvm_pfn_t pfn, unsigned long size)
{
	/*
	 * Clean the dcache to the Point of Coherency.
	 *
	 * We need to do this through a kernel mapping (using the
	 * user-space mapping has proved to be the wrong
	 * solution). For that, we need to kmap one page at a time,
	 * and iterate over the range.
	 */

	VM_BUG_ON(size & ~PAGE_MASK);

	while (size) {
		void *va = kmap_atomic_pfn(pfn);

		kvm_flush_dcache_to_poc(va, PAGE_SIZE);

		size -= PAGE_SIZE;
		pfn++;

		kunmap_atomic(va);
	}
}

static inline void __invalidate_icache_guest_page(kvm_pfn_t pfn,
						  unsigned long size)
{
	u32 iclsz;

	/*
	 * If we are going to insert an instruction page and the icache is
	 * either VIPT or PIPT, there is a potential problem where the host
	 * (or another VM) may have used the same page as this guest, and we
	 * read incorrect data from the icache.  If we're using a PIPT cache,
	 * we can invalidate just that page, but if we are using a VIPT cache
	 * we need to invalidate the entire icache - damn shame - as written
	 * in the ARM ARM (DDI 0406C.b - Page B3-1393).
	 *
	 * VIVT caches are tagged using both the ASID and the VMID and doesn't
	 * need any kind of flushing (DDI 0406C.b - Page B3-1392).
	 */

	VM_BUG_ON(size & ~PAGE_MASK);

	if (icache_is_vivt_asid_tagged())
		return;

	if (!icache_is_pipt()) {
		/* any kind of VIPT cache */
		__flush_icache_all();
		return;
	}

	/*
	 * CTR IminLine contains Log2 of the number of words in the
	 * cache line, so we can get the number of words as
	 * 2 << (IminLine - 1).  To get the number of bytes, we
	 * multiply by 4 (the number of bytes in a 32-bit word), and
	 * get 4 << (IminLine).
	 */
	iclsz = 4 << (read_cpuid(CPUID_CACHETYPE) & 0xf);

	while (size) {
		void *va = kmap_atomic_pfn(pfn);
		void *end = va + PAGE_SIZE;
		void *addr = va;

		do {
			write_sysreg(addr, ICIMVAU);
			addr += iclsz;
		} while (addr < end);

		dsb(ishst);
		isb();

		size -= PAGE_SIZE;
		pfn++;

		kunmap_atomic(va);
	}

	/* Check if we need to invalidate the BTB */
	if ((read_cpuid_ext(CPUID_EXT_MMFR1) >> 28) != 4) {
		write_sysreg(0, BPIALLIS);
		dsb(ishst);
		isb();
	}
}

static inline void __kvm_flush_dcache_pte(pte_t pte)
{
	void *va = kmap_atomic(pte_page(pte));

	kvm_flush_dcache_to_poc(va, PAGE_SIZE);

	kunmap_atomic(va);
}

static inline void __kvm_flush_dcache_pmd(pmd_t pmd)
{
	unsigned long size = PMD_SIZE;
	kvm_pfn_t pfn = pmd_pfn(pmd);

	while (size) {
		void *va = kmap_atomic_pfn(pfn);

		kvm_flush_dcache_to_poc(va, PAGE_SIZE);

		pfn++;
		size -= PAGE_SIZE;

		kunmap_atomic(va);
	}
}

static inline void __kvm_flush_dcache_pud(pud_t pud)
{
}

#define kvm_virt_to_phys(x)		virt_to_idmap((unsigned long)(x))

void kvm_set_way_flush(struct kvm_vcpu *vcpu);
void kvm_toggle_cache(struct kvm_vcpu *vcpu, bool was_enabled);

static inline bool __kvm_cpu_uses_extended_idmap(void)
{
	return false;
}

static inline unsigned long __kvm_idmap_ptrs_per_pgd(void)
{
	return PTRS_PER_PGD;
}

static inline void __kvm_extend_hypmap(pgd_t *boot_hyp_pgd,
				       pgd_t *hyp_pgd,
				       pgd_t *merged_hyp_pgd,
				       unsigned long hyp_idmap_start) { }

static inline unsigned int kvm_get_vmid_bits(void)
{
	return 8;
}

/*
 * We are not in the kvm->srcu critical section most of the time, so we take
 * the SRCU read lock here. Since we copy the data from the user page, we
 * can immediately drop the lock again.
 */
static inline int kvm_read_guest_lock(struct kvm *kvm,
				      gpa_t gpa, void *data, unsigned long len)
{
	int srcu_idx = srcu_read_lock(&kvm->srcu);
	int ret = kvm_read_guest(kvm, gpa, data, len);

	srcu_read_unlock(&kvm->srcu, srcu_idx);

	return ret;
}

static inline void *kvm_get_hyp_vector(void)
{
<<<<<<< HEAD
	extern char __kvm_hyp_vector[];
	extern char __kvm_hyp_vector_bp_inv[];
	extern char __kvm_hyp_vector_ic_inv[];

	switch(read_cpuid_part()) {
	case ARM_CPU_PART_CORTEX_A12:
	case ARM_CPU_PART_CORTEX_A17:
		return kvm_ksym_ref(__kvm_hyp_vector_bp_inv);

	case ARM_CPU_PART_CORTEX_A15:
		return kvm_ksym_ref(__kvm_hyp_vector_ic_inv);

	default:
		return kvm_ksym_ref(__kvm_hyp_vector);
	}
=======
	switch(read_cpuid_part()) {
#ifdef CONFIG_HARDEN_BRANCH_PREDICTOR
	case ARM_CPU_PART_CORTEX_A12:
	case ARM_CPU_PART_CORTEX_A17:
	{
		extern char __kvm_hyp_vector_bp_inv[];
		return kvm_ksym_ref(__kvm_hyp_vector_bp_inv);
	}

	case ARM_CPU_PART_BRAHMA_B15:
	case ARM_CPU_PART_CORTEX_A15:
	{
		extern char __kvm_hyp_vector_ic_inv[];
		return kvm_ksym_ref(__kvm_hyp_vector_ic_inv);
	}
#endif
	default:
	{
		extern char __kvm_hyp_vector[];
		return kvm_ksym_ref(__kvm_hyp_vector);
	}
	}
>>>>>>> ce397d21
}

static inline int kvm_map_vectors(void)
{
	return 0;
}

static inline int hyp_map_aux_data(void)
{
	return 0;
}

#define kvm_phys_to_vttbr(addr)		(addr)

#endif	/* !__ASSEMBLY__ */

#endif /* __ARM_KVM_MMU_H__ */<|MERGE_RESOLUTION|>--- conflicted
+++ resolved
@@ -327,23 +327,6 @@
 
 static inline void *kvm_get_hyp_vector(void)
 {
-<<<<<<< HEAD
-	extern char __kvm_hyp_vector[];
-	extern char __kvm_hyp_vector_bp_inv[];
-	extern char __kvm_hyp_vector_ic_inv[];
-
-	switch(read_cpuid_part()) {
-	case ARM_CPU_PART_CORTEX_A12:
-	case ARM_CPU_PART_CORTEX_A17:
-		return kvm_ksym_ref(__kvm_hyp_vector_bp_inv);
-
-	case ARM_CPU_PART_CORTEX_A15:
-		return kvm_ksym_ref(__kvm_hyp_vector_ic_inv);
-
-	default:
-		return kvm_ksym_ref(__kvm_hyp_vector);
-	}
-=======
 	switch(read_cpuid_part()) {
 #ifdef CONFIG_HARDEN_BRANCH_PREDICTOR
 	case ARM_CPU_PART_CORTEX_A12:
@@ -366,7 +349,6 @@
 		return kvm_ksym_ref(__kvm_hyp_vector);
 	}
 	}
->>>>>>> ce397d21
 }
 
 static inline int kvm_map_vectors(void)
