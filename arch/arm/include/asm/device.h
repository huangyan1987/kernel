/*
 * Arch specific extensions to struct device
 *
 * This file is released under the GPLv2
 */
#ifndef ASMARM_DEVICE_H
#define ASMARM_DEVICE_H

struct dev_archdata {
#ifdef CONFIG_DMABOUNCE
	struct dmabounce_device_info *dmabounce;
#endif
#ifdef CONFIG_IOMMU_API
	void *iommu; /* private IOMMU data */
#endif
#ifdef CONFIG_ARM_DMA_USE_IOMMU
	struct dma_iommu_mapping	*mapping;
#endif
#ifdef CONFIG_XEN
	const struct dma_map_ops *dev_dma_ops;
#endif
<<<<<<< HEAD
	bool dma_coherent;
=======
	unsigned int dma_coherent:1;
	unsigned int dma_ops_setup:1;
>>>>>>> a122c576
};

struct omap_device;

struct pdev_archdata {
#ifdef CONFIG_ARCH_OMAP
	struct omap_device *od;
#endif
};

#ifdef CONFIG_ARM_DMA_USE_IOMMU
#define to_dma_iommu_mapping(dev) ((dev)->archdata.mapping)
#else
#define to_dma_iommu_mapping(dev) NULL
#endif

#endif<|MERGE_RESOLUTION|>--- conflicted
+++ resolved
@@ -19,12 +19,8 @@
 #ifdef CONFIG_XEN
 	const struct dma_map_ops *dev_dma_ops;
 #endif
-<<<<<<< HEAD
-	bool dma_coherent;
-=======
 	unsigned int dma_coherent:1;
 	unsigned int dma_ops_setup:1;
->>>>>>> a122c576
 };
 
 struct omap_device;
