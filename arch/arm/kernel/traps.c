/*
 *  linux/arch/arm/kernel/traps.c
 *
 *  Copyright (C) 1995-2009 Russell King
 *  Fragments that appear the same as linux/arch/i386/kernel/traps.c (C) Linus Torvalds
 *
 * This program is free software; you can redistribute it and/or modify
 * it under the terms of the GNU General Public License version 2 as
 * published by the Free Software Foundation.
 *
 *  'traps.c' handles hardware exceptions after we have saved some state in
 *  'linux/arch/arm/lib/traps.S'.  Mostly a debugging aid, but will probably
 *  kill the offending process.
 */
#include <linux/signal.h>
#include <linux/personality.h>
#include <linux/kallsyms.h>
#include <linux/spinlock.h>
#include <linux/uaccess.h>
#include <linux/hardirq.h>
#include <linux/kdebug.h>
#include <linux/module.h>
#include <linux/kexec.h>
#include <linux/bug.h>
#include <linux/delay.h>
#include <linux/init.h>
#include <linux/sched.h>

#include <linux/atomic.h>
#include <asm/cacheflush.h>
#include <asm/exception.h>
#include <asm/unistd.h>
#include <asm/traps.h>
#include <asm/unwind.h>
#include <asm/tls.h>
#include <asm/system_misc.h>
<<<<<<< HEAD
=======
#include <asm/opcodes.h>
>>>>>>> 5da42cf7

static const char *handler[]= {
	"prefetch abort",
	"data abort",
	"address exception",
	"interrupt",
	"undefined instruction",
};

void *vectors_page;

#ifdef CONFIG_DEBUG_USER
unsigned int user_debug;

static int __init user_debug_setup(char *str)
{
	get_option(&str, &user_debug);
	return 1;
}
__setup("user_debug=", user_debug_setup);
#endif

static void dump_mem(const char *, const char *, unsigned long, unsigned long);

void dump_backtrace_entry(unsigned long where, unsigned long from, unsigned long frame)
{
#ifdef CONFIG_KALLSYMS
	printk("[<%08lx>] (%pS) from [<%08lx>] (%pS)\n", where, (void *)where, from, (void *)from);
#else
	printk("Function entered at [<%08lx>] from [<%08lx>]\n", where, from);
#endif

	if (in_exception_text(where))
		dump_mem("", "Exception stack", frame + 4, frame + 4 + sizeof(struct pt_regs));
}

#ifndef CONFIG_ARM_UNWIND
/*
 * Stack pointers should always be within the kernels view of
 * physical memory.  If it is not there, then we can't dump
 * out any information relating to the stack.
 */
static int verify_stack(unsigned long sp)
{
	if (sp < PAGE_OFFSET ||
	    (sp > (unsigned long)high_memory && high_memory != NULL))
		return -EFAULT;

	return 0;
}
#endif

/*
 * Dump out the contents of some memory nicely...
 */
static void dump_mem(const char *lvl, const char *str, unsigned long bottom,
		     unsigned long top)
{
	unsigned long first;
	mm_segment_t fs;
	int i;

	/*
	 * We need to switch to kernel mode so that we can use __get_user
	 * to safely read from kernel space.  Note that we now dump the
	 * code first, just in case the backtrace kills us.
	 */
	fs = get_fs();
	set_fs(KERNEL_DS);

	printk("%s%s(0x%08lx to 0x%08lx)\n", lvl, str, bottom, top);

	for (first = bottom & ~31; first < top; first += 32) {
		unsigned long p;
		char str[sizeof(" 12345678") * 8 + 1];

		memset(str, ' ', sizeof(str));
		str[sizeof(str) - 1] = '\0';

		for (p = first, i = 0; i < 8 && p < top; i++, p += 4) {
			if (p >= bottom && p < top) {
				unsigned long val;
				if (__get_user(val, (unsigned long *)p) == 0)
					sprintf(str + i * 9, " %08lx", val);
				else
					sprintf(str + i * 9, " ????????");
			}
		}
		printk("%s%04lx:%s\n", lvl, first & 0xffff, str);
	}

	set_fs(fs);
}

static void dump_instr(const char *lvl, struct pt_regs *regs)
{
	unsigned long addr = instruction_pointer(regs);
	const int thumb = thumb_mode(regs);
	const int width = thumb ? 4 : 8;
	mm_segment_t fs;
	char str[sizeof("00000000 ") * 5 + 2 + 1], *p = str;
	int i;

	/*
	 * We need to switch to kernel mode so that we can use __get_user
	 * to safely read from kernel space.  Note that we now dump the
	 * code first, just in case the backtrace kills us.
	 */
	fs = get_fs();
	set_fs(KERNEL_DS);

	for (i = -4; i < 1 + !!thumb; i++) {
		unsigned int val, bad;

		if (thumb)
			bad = __get_user(val, &((u16 *)addr)[i]);
		else
			bad = __get_user(val, &((u32 *)addr)[i]);

		if (!bad)
			p += sprintf(p, i == 0 ? "(%0*x) " : "%0*x ",
					width, val);
		else {
			p += sprintf(p, "bad PC value");
			break;
		}
	}
	printk("%sCode: %s\n", lvl, str);

	set_fs(fs);
}

#ifdef CONFIG_ARM_UNWIND
static inline void dump_backtrace(struct pt_regs *regs, struct task_struct *tsk)
{
	unwind_backtrace(regs, tsk);
}
#else
static void dump_backtrace(struct pt_regs *regs, struct task_struct *tsk)
{
	unsigned int fp, mode;
	int ok = 1;

	printk("Backtrace: ");

	if (!tsk)
		tsk = current;

	if (regs) {
		fp = regs->ARM_fp;
		mode = processor_mode(regs);
	} else if (tsk != current) {
		fp = thread_saved_fp(tsk);
		mode = 0x10;
	} else {
		asm("mov %0, fp" : "=r" (fp) : : "cc");
		mode = 0x10;
	}

	if (!fp) {
		printk("no frame pointer");
		ok = 0;
	} else if (verify_stack(fp)) {
		printk("invalid frame pointer 0x%08x", fp);
		ok = 0;
	} else if (fp < (unsigned long)end_of_stack(tsk))
		printk("frame pointer underflow");
	printk("\n");

	if (ok)
		c_backtrace(fp, mode);
}
#endif

void show_stack(struct task_struct *tsk, unsigned long *sp)
{
	dump_backtrace(NULL, tsk);
	barrier();
}

#ifdef CONFIG_PREEMPT
#define S_PREEMPT " PREEMPT"
#else
#define S_PREEMPT ""
#endif
#ifdef CONFIG_SMP
#define S_SMP " SMP"
#else
#define S_SMP ""
#endif
#ifdef CONFIG_THUMB2_KERNEL
#define S_ISA " THUMB2"
#else
#define S_ISA " ARM"
#endif

static int __die(const char *str, int err, struct pt_regs *regs)
{
	struct task_struct *tsk = current;
	static int die_counter;
	int ret;

	printk(KERN_EMERG "Internal error: %s: %x [#%d]" S_PREEMPT S_SMP
	       S_ISA "\n", str, err, ++die_counter);

	/* trap and error numbers are mostly meaningless on ARM */
	ret = notify_die(DIE_OOPS, str, regs, err, tsk->thread.trap_no, SIGSEGV);
	if (ret == NOTIFY_STOP)
		return 1;

	print_modules();
	__show_regs(regs);
	printk(KERN_EMERG "Process %.*s (pid: %d, stack limit = 0x%p)\n",
		TASK_COMM_LEN, tsk->comm, task_pid_nr(tsk), end_of_stack(tsk));

	if (!user_mode(regs) || in_interrupt()) {
		dump_mem(KERN_EMERG, "Stack: ", regs->ARM_sp,
			 THREAD_SIZE + (unsigned long)task_stack_page(tsk));
		dump_backtrace(regs, tsk);
		dump_instr(KERN_EMERG, regs);
	}

	return 0;
}

static arch_spinlock_t die_lock = __ARCH_SPIN_LOCK_UNLOCKED;
static int die_owner = -1;
static unsigned int die_nest_count;

static unsigned long oops_begin(void)
{
	int cpu;
	unsigned long flags;

	oops_enter();

	/* racy, but better than risking deadlock. */
	raw_local_irq_save(flags);
	cpu = smp_processor_id();
	if (!arch_spin_trylock(&die_lock)) {
		if (cpu == die_owner)
			/* nested oops. should stop eventually */;
		else
			arch_spin_lock(&die_lock);
	}
	die_nest_count++;
	die_owner = cpu;
	console_verbose();
	bust_spinlocks(1);
	return flags;
}

static void oops_end(unsigned long flags, struct pt_regs *regs, int signr)
{
	if (regs && kexec_should_crash(current))
		crash_kexec(regs);

	bust_spinlocks(0);
	die_owner = -1;
	add_taint(TAINT_DIE, LOCKDEP_NOW_UNRELIABLE);
	die_nest_count--;
	if (!die_nest_count)
		/* Nest count reaches zero, release the lock. */
		arch_spin_unlock(&die_lock);
	raw_local_irq_restore(flags);
	oops_exit();

	if (in_interrupt())
		panic("Fatal exception in interrupt");
	if (panic_on_oops)
		panic("Fatal exception");
	if (signr)
		do_exit(signr);
}

/*
 * This function is protected against re-entrancy.
 */
void die(const char *str, struct pt_regs *regs, int err)
{
	enum bug_trap_type bug_type = BUG_TRAP_TYPE_NONE;
	unsigned long flags = oops_begin();
	int sig = SIGSEGV;

	if (!user_mode(regs))
		bug_type = report_bug(regs->ARM_pc, regs);
	if (bug_type != BUG_TRAP_TYPE_NONE)
		str = "Oops - BUG";

	if (__die(str, err, regs))
		sig = 0;

	oops_end(flags, regs, sig);
}

void arm_notify_die(const char *str, struct pt_regs *regs,
		struct siginfo *info, unsigned long err, unsigned long trap)
{
	if (user_mode(regs)) {
		current->thread.error_code = err;
		current->thread.trap_no = trap;

		force_sig_info(info->si_signo, info, current);
	} else {
		die(str, regs, err);
	}
}

#ifdef CONFIG_GENERIC_BUG

int is_valid_bugaddr(unsigned long pc)
{
#ifdef CONFIG_THUMB2_KERNEL
	u16 bkpt;
	u16 insn = __opcode_to_mem_thumb16(BUG_INSTR_VALUE);
#else
	u32 bkpt;
	u32 insn = __opcode_to_mem_arm(BUG_INSTR_VALUE);
#endif

	if (probe_kernel_address((unsigned *)pc, bkpt))
		return 0;

	return bkpt == insn;
}

#endif

static LIST_HEAD(undef_hook);
static DEFINE_RAW_SPINLOCK(undef_lock);

void register_undef_hook(struct undef_hook *hook)
{
	unsigned long flags;

	raw_spin_lock_irqsave(&undef_lock, flags);
	list_add(&hook->node, &undef_hook);
	raw_spin_unlock_irqrestore(&undef_lock, flags);
}

void unregister_undef_hook(struct undef_hook *hook)
{
	unsigned long flags;

	raw_spin_lock_irqsave(&undef_lock, flags);
	list_del(&hook->node);
	raw_spin_unlock_irqrestore(&undef_lock, flags);
}

static int call_undef_hook(struct pt_regs *regs, unsigned int instr)
{
	struct undef_hook *hook;
	unsigned long flags;
	int (*fn)(struct pt_regs *regs, unsigned int instr) = NULL;

	raw_spin_lock_irqsave(&undef_lock, flags);
	list_for_each_entry(hook, &undef_hook, node)
		if ((instr & hook->instr_mask) == hook->instr_val &&
		    (regs->ARM_cpsr & hook->cpsr_mask) == hook->cpsr_val)
			fn = hook->fn;
	raw_spin_unlock_irqrestore(&undef_lock, flags);

	return fn ? fn(regs, instr) : 1;
}

asmlinkage void __exception do_undefinstr(struct pt_regs *regs)
{
	unsigned int instr;
	siginfo_t info;
	void __user *pc;

	pc = (void __user *)instruction_pointer(regs);

	if (processor_mode(regs) == SVC_MODE) {
#ifdef CONFIG_THUMB2_KERNEL
		if (thumb_mode(regs)) {
			instr = __mem_to_opcode_thumb16(((u16 *)pc)[0]);
			if (is_wide_instruction(instr)) {
				u16 inst2;
				inst2 = __mem_to_opcode_thumb16(((u16 *)pc)[1]);
				instr = __opcode_thumb32_compose(instr, inst2);
			}
		} else
#endif
			instr = __mem_to_opcode_arm(*(u32 *) pc);
	} else if (thumb_mode(regs)) {
		if (get_user(instr, (u16 __user *)pc))
			goto die_sig;
		instr = __mem_to_opcode_thumb16(instr);
		if (is_wide_instruction(instr)) {
			unsigned int instr2;
			if (get_user(instr2, (u16 __user *)pc+1))
				goto die_sig;
			instr2 = __mem_to_opcode_thumb16(instr2);
			instr = __opcode_thumb32_compose(instr, instr2);
		}
	} else {
		if (get_user(instr, (u32 __user *)pc))
			goto die_sig;
		instr = __mem_to_opcode_arm(instr);
	}

	if (call_undef_hook(regs, instr) == 0)
		return;

die_sig:
#ifdef CONFIG_DEBUG_USER
	if (user_debug & UDBG_UNDEFINED) {
		printk(KERN_INFO "%s (%d): undefined instruction: pc=%p\n",
			current->comm, task_pid_nr(current), pc);
		dump_instr(KERN_INFO, regs);
	}
#endif

	info.si_signo = SIGILL;
	info.si_errno = 0;
	info.si_code  = ILL_ILLOPC;
	info.si_addr  = pc;

	arm_notify_die("Oops - undefined instruction", regs, &info, 0, 6);
}

asmlinkage void do_unexp_fiq (struct pt_regs *regs)
{
	printk("Hmm.  Unexpected FIQ received, but trying to continue\n");
	printk("You may have a hardware problem...\n");
}

/*
 * bad_mode handles the impossible case in the vectors.  If you see one of
 * these, then it's extremely serious, and could mean you have buggy hardware.
 * It never returns, and never tries to sync.  We hope that we can at least
 * dump out some state information...
 */
asmlinkage void bad_mode(struct pt_regs *regs, int reason)
{
	console_verbose();

	printk(KERN_CRIT "Bad mode in %s handler detected\n", handler[reason]);

	die("Oops - bad mode", regs, 0);
	local_irq_disable();
	panic("bad mode");
}

static int bad_syscall(int n, struct pt_regs *regs)
{
	struct thread_info *thread = current_thread_info();
	siginfo_t info;

	if ((current->personality & PER_MASK) != PER_LINUX &&
	    thread->exec_domain->handler) {
		thread->exec_domain->handler(n, regs);
		return regs->ARM_r0;
	}

#ifdef CONFIG_DEBUG_USER
	if (user_debug & UDBG_SYSCALL) {
		printk(KERN_ERR "[%d] %s: obsolete system call %08x.\n",
			task_pid_nr(current), current->comm, n);
		dump_instr(KERN_ERR, regs);
	}
#endif

	info.si_signo = SIGILL;
	info.si_errno = 0;
	info.si_code  = ILL_ILLTRP;
	info.si_addr  = (void __user *)instruction_pointer(regs) -
			 (thumb_mode(regs) ? 2 : 4);

	arm_notify_die("Oops - bad syscall", regs, &info, n, 0);

	return regs->ARM_r0;
}

static long do_cache_op_restart(struct restart_block *);

static inline int
__do_cache_op(unsigned long start, unsigned long end)
{
	int ret;

	do {
		unsigned long chunk = min(PAGE_SIZE, end - start);

		if (signal_pending(current)) {
			struct thread_info *ti = current_thread_info();

			ti->restart_block = (struct restart_block) {
				.fn	= do_cache_op_restart,
			};

			ti->arm_restart_block = (struct arm_restart_block) {
				{
					.cache = {
						.start	= start,
						.end	= end,
					},
				},
			};

			return -ERESTART_RESTARTBLOCK;
		}

		ret = flush_cache_user_range(start, start + chunk);
		if (ret)
			return ret;

		cond_resched();
		start += chunk;
	} while (start < end);

	return 0;
}

static long do_cache_op_restart(struct restart_block *unused)
{
	struct arm_restart_block *restart_block;

	restart_block = &current_thread_info()->arm_restart_block;
	return __do_cache_op(restart_block->cache.start,
			     restart_block->cache.end);
}

static inline int
do_cache_op(unsigned long start, unsigned long end, int flags)
{
	if (end < start || flags)
		return -EINVAL;

	if (!access_ok(VERIFY_READ, start, end - start))
		return -EFAULT;

	return __do_cache_op(start, end);
}

/*
 * Handle all unrecognised system calls.
 *  0x9f0000 - 0x9fffff are some more esoteric system calls
 */
#define NR(x) ((__ARM_NR_##x) - __ARM_NR_BASE)
asmlinkage int arm_syscall(int no, struct pt_regs *regs)
{
	struct thread_info *thread = current_thread_info();
	siginfo_t info;

	if ((no >> 16) != (__ARM_NR_BASE>> 16))
		return bad_syscall(no, regs);

	switch (no & 0xffff) {
	case 0: /* branch through 0 */
		info.si_signo = SIGSEGV;
		info.si_errno = 0;
		info.si_code  = SEGV_MAPERR;
		info.si_addr  = NULL;

		arm_notify_die("branch through zero", regs, &info, 0, 0);
		return 0;

	case NR(breakpoint): /* SWI BREAK_POINT */
		regs->ARM_pc -= thumb_mode(regs) ? 2 : 4;
		ptrace_break(current, regs);
		return regs->ARM_r0;

	/*
	 * Flush a region from virtual address 'r0' to virtual address 'r1'
	 * _exclusive_.  There is no alignment requirement on either address;
	 * user space does not need to know the hardware cache layout.
	 *
	 * r2 contains flags.  It should ALWAYS be passed as ZERO until it
	 * is defined to be something else.  For now we ignore it, but may
	 * the fires of hell burn in your belly if you break this rule. ;)
	 *
	 * (at a later date, we may want to allow this call to not flush
	 * various aspects of the cache.  Passing '0' will guarantee that
	 * everything necessary gets flushed to maintain consistency in
	 * the specified region).
	 */
	case NR(cacheflush):
		return do_cache_op(regs->ARM_r0, regs->ARM_r1, regs->ARM_r2);

	case NR(usr26):
		if (!(elf_hwcap & HWCAP_26BIT))
			break;
		regs->ARM_cpsr &= ~MODE32_BIT;
		return regs->ARM_r0;

	case NR(usr32):
		if (!(elf_hwcap & HWCAP_26BIT))
			break;
		regs->ARM_cpsr |= MODE32_BIT;
		return regs->ARM_r0;

	case NR(set_tls):
		thread->tp_value[0] = regs->ARM_r0;
		if (tls_emu)
			return 0;
		if (has_tls_reg) {
			asm ("mcr p15, 0, %0, c13, c0, 3"
				: : "r" (regs->ARM_r0));
		} else {
			/*
			 * User space must never try to access this directly.
			 * Expect your app to break eventually if you do so.
			 * The user helper at 0xffff0fe0 must be used instead.
			 * (see entry-armv.S for details)
			 */
			*((unsigned int *)0xffff0ff0) = regs->ARM_r0;
		}
		return 0;

#ifdef CONFIG_NEEDS_SYSCALL_FOR_CMPXCHG
	/*
	 * Atomically store r1 in *r2 if *r2 is equal to r0 for user space.
	 * Return zero in r0 if *MEM was changed or non-zero if no exchange
	 * happened.  Also set the user C flag accordingly.
	 * If access permissions have to be fixed up then non-zero is
	 * returned and the operation has to be re-attempted.
	 *
	 * *NOTE*: This is a ghost syscall private to the kernel.  Only the
	 * __kuser_cmpxchg code in entry-armv.S should be aware of its
	 * existence.  Don't ever use this from user code.
	 */
	case NR(cmpxchg):
	for (;;) {
		extern void do_DataAbort(unsigned long addr, unsigned int fsr,
					 struct pt_regs *regs);
		unsigned long val;
		unsigned long addr = regs->ARM_r2;
		struct mm_struct *mm = current->mm;
		pgd_t *pgd; pmd_t *pmd; pte_t *pte;
		spinlock_t *ptl;

		regs->ARM_cpsr &= ~PSR_C_BIT;
		down_read(&mm->mmap_sem);
		pgd = pgd_offset(mm, addr);
		if (!pgd_present(*pgd))
			goto bad_access;
		pmd = pmd_offset(pgd, addr);
		if (!pmd_present(*pmd))
			goto bad_access;
		pte = pte_offset_map_lock(mm, pmd, addr, &ptl);
		if (!pte_present(*pte) || !pte_write(*pte) || !pte_dirty(*pte)) {
			pte_unmap_unlock(pte, ptl);
			goto bad_access;
		}
		val = *(unsigned long *)addr;
		val -= regs->ARM_r0;
		if (val == 0) {
			*(unsigned long *)addr = regs->ARM_r1;
			regs->ARM_cpsr |= PSR_C_BIT;
		}
		pte_unmap_unlock(pte, ptl);
		up_read(&mm->mmap_sem);
		return val;

		bad_access:
		up_read(&mm->mmap_sem);
		/* simulate a write access fault */
		do_DataAbort(addr, 15 + (1 << 11), regs);
	}
#endif

	default:
		/* Calls 9f00xx..9f07ff are defined to return -ENOSYS
		   if not implemented, rather than raising SIGILL.  This
		   way the calling program can gracefully determine whether
		   a feature is supported.  */
		if ((no & 0xffff) <= 0x7ff)
			return -ENOSYS;
		break;
	}
#ifdef CONFIG_DEBUG_USER
	/*
	 * experience shows that these seem to indicate that
	 * something catastrophic has happened
	 */
	if (user_debug & UDBG_SYSCALL) {
		printk("[%d] %s: arm syscall %d\n",
		       task_pid_nr(current), current->comm, no);
		dump_instr("", regs);
		if (user_mode(regs)) {
			__show_regs(regs);
			c_backtrace(regs->ARM_fp, processor_mode(regs));
		}
	}
#endif
	info.si_signo = SIGILL;
	info.si_errno = 0;
	info.si_code  = ILL_ILLTRP;
	info.si_addr  = (void __user *)instruction_pointer(regs) -
			 (thumb_mode(regs) ? 2 : 4);

	arm_notify_die("Oops - bad syscall(2)", regs, &info, no, 0);
	return 0;
}

#ifdef CONFIG_TLS_REG_EMUL

/*
 * We might be running on an ARMv6+ processor which should have the TLS
 * register but for some reason we can't use it, or maybe an SMP system
 * using a pre-ARMv6 processor (there are apparently a few prototypes like
 * that in existence) and therefore access to that register must be
 * emulated.
 */

static int get_tp_trap(struct pt_regs *regs, unsigned int instr)
{
	int reg = (instr >> 12) & 15;
	if (reg == 15)
		return 1;
	regs->uregs[reg] = current_thread_info()->tp_value[0];
	regs->ARM_pc += 4;
	return 0;
}

static struct undef_hook arm_mrc_hook = {
	.instr_mask	= 0x0fff0fff,
	.instr_val	= 0x0e1d0f70,
	.cpsr_mask	= PSR_T_BIT,
	.cpsr_val	= 0,
	.fn		= get_tp_trap,
};

static int __init arm_mrc_hook_init(void)
{
	register_undef_hook(&arm_mrc_hook);
	return 0;
}

late_initcall(arm_mrc_hook_init);

#endif

void __bad_xchg(volatile void *ptr, int size)
{
	printk("xchg: bad data size: pc 0x%p, ptr 0x%p, size %d\n",
		__builtin_return_address(0), ptr, size);
	BUG();
}
EXPORT_SYMBOL(__bad_xchg);

/*
 * A data abort trap was taken, but we did not handle the instruction.
 * Try to abort the user program, or panic if it was the kernel.
 */
asmlinkage void
baddataabort(int code, unsigned long instr, struct pt_regs *regs)
{
	unsigned long addr = instruction_pointer(regs);
	siginfo_t info;

#ifdef CONFIG_DEBUG_USER
	if (user_debug & UDBG_BADABORT) {
		printk(KERN_ERR "[%d] %s: bad data abort: code %d instr 0x%08lx\n",
			task_pid_nr(current), current->comm, code, instr);
		dump_instr(KERN_ERR, regs);
		show_pte(current->mm, addr);
	}
#endif

	info.si_signo = SIGILL;
	info.si_errno = 0;
	info.si_code  = ILL_ILLOPC;
	info.si_addr  = (void __user *)addr;

	arm_notify_die("unknown data abort code", regs, &info, instr, 0);
}

void __readwrite_bug(const char *fn)
{
	printk("%s called, but not implemented\n", fn);
	BUG();
}
EXPORT_SYMBOL(__readwrite_bug);

void __pte_error(const char *file, int line, pte_t pte)
{
	printk("%s:%d: bad pte %08llx.\n", file, line, (long long)pte_val(pte));
}

void __pmd_error(const char *file, int line, pmd_t pmd)
{
	printk("%s:%d: bad pmd %08llx.\n", file, line, (long long)pmd_val(pmd));
}

void __pgd_error(const char *file, int line, pgd_t pgd)
{
	printk("%s:%d: bad pgd %08llx.\n", file, line, (long long)pgd_val(pgd));
}

asmlinkage void __div0(void)
{
	printk("Division by zero in kernel.\n");
	dump_stack();
}
EXPORT_SYMBOL(__div0);

void abort(void)
{
	BUG();

	/* if that doesn't kill us, halt */
	panic("Oops failed to kill thread");
}
EXPORT_SYMBOL(abort);

void __init trap_init(void)
{
	return;
}

#ifdef CONFIG_KUSER_HELPERS
static void __init kuser_init(void *vectors)
{
	extern char __kuser_helper_start[], __kuser_helper_end[];
	int kuser_sz = __kuser_helper_end - __kuser_helper_start;

	memcpy(vectors + 0x1000 - kuser_sz, __kuser_helper_start, kuser_sz);

	/*
	 * vectors + 0xfe0 = __kuser_get_tls
	 * vectors + 0xfe8 = hardware TLS instruction at 0xffff0fe8
	 */
	if (tls_emu || has_tls_reg)
		memcpy(vectors + 0xfe0, vectors + 0xfe8, 4);
}
#else
static inline void __init kuser_init(void *vectors)
{
}
#endif

void __init early_trap_init(void *vectors_base)
{
#ifndef CONFIG_CPU_V7M
	unsigned long vectors = (unsigned long)vectors_base;
	extern char __stubs_start[], __stubs_end[];
	extern char __vectors_start[], __vectors_end[];
	unsigned i;

	vectors_page = vectors_base;

	/*
	 * Poison the vectors page with an undefined instruction.  This
	 * instruction is chosen to be undefined for both ARM and Thumb
	 * ISAs.  The Thumb version is an undefined instruction with a
	 * branch back to the undefined instruction.
	 */
	for (i = 0; i < PAGE_SIZE / sizeof(u32); i++)
		((u32 *)vectors_base)[i] = 0xe7fddef1;

	/*
	 * Copy the vectors, stubs and kuser helpers (in entry-armv.S)
	 * into the vector page, mapped at 0xffff0000, and ensure these
	 * are visible to the instruction stream.
	 */
	memcpy((void *)vectors, __vectors_start, __vectors_end - __vectors_start);
	memcpy((void *)vectors + 0x1000, __stubs_start, __stubs_end - __stubs_start);

	kuser_init(vectors_base);

	flush_icache_range(vectors, vectors + PAGE_SIZE * 2);
	modify_domain(DOMAIN_USER, DOMAIN_CLIENT);
#else /* ifndef CONFIG_CPU_V7M */
	/*
	 * on V7-M there is no need to copy the vector table to a dedicated
	 * memory area. The address is configurable and so a table in the kernel
	 * image can be used.
	 */
#endif
}<|MERGE_RESOLUTION|>--- conflicted
+++ resolved
@@ -34,10 +34,7 @@
 #include <asm/unwind.h>
 #include <asm/tls.h>
 #include <asm/system_misc.h>
-<<<<<<< HEAD
-=======
 #include <asm/opcodes.h>
->>>>>>> 5da42cf7
 
 static const char *handler[]= {
 	"prefetch abort",
