// SPDX-License-Identifier: GPL-2.0-only
#include <linux/cpu.h>
<<<<<<< HEAD
#include <linux/dma-noncoherent.h>
=======
#include <linux/dma-direct.h>
#include <linux/dma-map-ops.h>
>>>>>>> 7d2a07b7
#include <linux/gfp.h>
#include <linux/highmem.h>
#include <linux/export.h>
#include <linux/memblock.h>
#include <linux/of_address.h>
#include <linux/slab.h>
#include <linux/types.h>
#include <linux/vmalloc.h>
#include <linux/swiotlb.h>

#include <xen/xen.h>
#include <xen/interface/grant_table.h>
#include <xen/interface/memory.h>
#include <xen/page.h>
#include <xen/xen-ops.h>
#include <xen/swiotlb-xen.h>

#include <asm/cacheflush.h>
#include <asm/xen/hypercall.h>
#include <asm/xen/interface.h>

unsigned long xen_get_swiotlb_free_pages(unsigned int order)
{
	phys_addr_t base;
	gfp_t flags = __GFP_NOWARN|__GFP_KSWAPD_RECLAIM;
	u64 i;

	for_each_mem_range(i, &base, NULL) {
		if (base < (phys_addr_t)0xffffffff) {
			if (IS_ENABLED(CONFIG_ZONE_DMA32))
				flags |= __GFP_DMA32;
			else
				flags |= __GFP_DMA;
			break;
		}
	}
	return __get_free_pages(flags, order);
}

static bool hypercall_cflush = false;

/* buffers in highmem or foreign pages cannot cross page boundaries */
<<<<<<< HEAD
static void dma_cache_maint(dma_addr_t handle, size_t size, u32 op)
{
	struct gnttab_cache_flush cflush;

	cflush.a.dev_bus_addr = handle & XEN_PAGE_MASK;
	cflush.offset = xen_offset_in_page(handle);
	cflush.op = op;

	do {
		if (size + cflush.offset > XEN_PAGE_SIZE)
			cflush.length = XEN_PAGE_SIZE - cflush.offset;
		else
			cflush.length = size;

		HYPERVISOR_grant_table_op(GNTTABOP_cache_flush, &cflush, 1);

		cflush.offset = 0;
		cflush.a.dev_bus_addr += cflush.length;
		size -= cflush.length;
	} while (size);
}

/*
 * Dom0 is mapped 1:1, and while the Linux page can span across multiple Xen
 * pages, it is not possible for it to contain a mix of local and foreign Xen
 * pages.  Calling pfn_valid on a foreign mfn will always return false, so if
 * pfn_valid returns true the pages is local and we can use the native
 * dma-direct functions, otherwise we call the Xen specific version.
 */
void xen_dma_sync_for_cpu(dma_addr_t handle, phys_addr_t paddr, size_t size,
		enum dma_data_direction dir)
{
	if (pfn_valid(PFN_DOWN(handle)))
		arch_sync_dma_for_cpu(paddr, size, dir);
	else if (dir != DMA_TO_DEVICE)
		dma_cache_maint(handle, size, GNTTAB_CACHE_INVAL);
}

void xen_dma_sync_for_device(dma_addr_t handle, phys_addr_t paddr, size_t size,
		enum dma_data_direction dir)
{
	if (pfn_valid(PFN_DOWN(handle)))
		arch_sync_dma_for_device(paddr, size, dir);
	else if (dir == DMA_FROM_DEVICE)
		dma_cache_maint(handle, size, GNTTAB_CACHE_INVAL);
	else
		dma_cache_maint(handle, size, GNTTAB_CACHE_CLEAN);
=======
static void dma_cache_maint(struct device *dev, dma_addr_t handle,
			    size_t size, u32 op)
{
	struct gnttab_cache_flush cflush;

	cflush.offset = xen_offset_in_page(handle);
	cflush.op = op;
	handle &= XEN_PAGE_MASK;

	do {
		cflush.a.dev_bus_addr = dma_to_phys(dev, handle);

		if (size + cflush.offset > XEN_PAGE_SIZE)
			cflush.length = XEN_PAGE_SIZE - cflush.offset;
		else
			cflush.length = size;

		HYPERVISOR_grant_table_op(GNTTABOP_cache_flush, &cflush, 1);

		cflush.offset = 0;
		handle += cflush.length;
		size -= cflush.length;
	} while (size);
}

/*
 * Dom0 is mapped 1:1, and while the Linux page can span across multiple Xen
 * pages, it is not possible for it to contain a mix of local and foreign Xen
 * pages.  Calling pfn_valid on a foreign mfn will always return false, so if
 * pfn_valid returns true the pages is local and we can use the native
 * dma-direct functions, otherwise we call the Xen specific version.
 */
void xen_dma_sync_for_cpu(struct device *dev, dma_addr_t handle,
			  size_t size, enum dma_data_direction dir)
{
	if (dir != DMA_TO_DEVICE)
		dma_cache_maint(dev, handle, size, GNTTAB_CACHE_INVAL);
}

void xen_dma_sync_for_device(struct device *dev, dma_addr_t handle,
			     size_t size, enum dma_data_direction dir)
{
	if (dir == DMA_FROM_DEVICE)
		dma_cache_maint(dev, handle, size, GNTTAB_CACHE_INVAL);
	else
		dma_cache_maint(dev, handle, size, GNTTAB_CACHE_CLEAN);
>>>>>>> 7d2a07b7
}

bool xen_arch_need_swiotlb(struct device *dev,
			   phys_addr_t phys,
			   dma_addr_t dev_addr)
{
	unsigned int xen_pfn = XEN_PFN_DOWN(phys);
	unsigned int bfn = XEN_PFN_DOWN(dma_to_phys(dev, dev_addr));

	/*
	 * The swiotlb buffer should be used if
	 *	- Xen doesn't have the cache flush hypercall
	 *	- The Linux page refers to foreign memory
	 *	- The device doesn't support coherent DMA request
	 *
	 * The Linux page may be spanned acrros multiple Xen page, although
	 * it's not possible to have a mix of local and foreign Xen page.
	 * Furthermore, range_straddles_page_boundary is already checking
	 * if buffer is physically contiguous in the host RAM.
	 *
	 * Therefore we only need to check the first Xen page to know if we
	 * require a bounce buffer because the device doesn't support coherent
	 * memory and we are not able to flush the cache.
	 */
	return (!hypercall_cflush && (xen_pfn != bfn) &&
		!dev_is_dma_coherent(dev));
}

int xen_create_contiguous_region(phys_addr_t pstart, unsigned int order,
				 unsigned int address_bits,
				 dma_addr_t *dma_handle)
{
	if (!xen_initial_domain())
		return -EINVAL;

	/* we assume that dom0 is mapped 1:1 for now */
	*dma_handle = pstart;
	return 0;
}

void xen_destroy_contiguous_region(phys_addr_t pstart, unsigned int order)
{
	return;
}

static int __init xen_mm_init(void)
{
	struct gnttab_cache_flush cflush;
	int rc;

	if (!xen_swiotlb_detect())
		return 0;
<<<<<<< HEAD
	xen_swiotlb_init(1, false);
=======

	rc = xen_swiotlb_init();
	/* we can work with the default swiotlb */
	if (rc < 0 && rc != -EEXIST)
		return rc;
>>>>>>> 7d2a07b7

	cflush.op = 0;
	cflush.a.dev_bus_addr = 0;
	cflush.offset = 0;
	cflush.length = 0;
	if (HYPERVISOR_grant_table_op(GNTTABOP_cache_flush, &cflush, 1) != -ENOSYS)
		hypercall_cflush = true;
	return 0;
}
arch_initcall(xen_mm_init);<|MERGE_RESOLUTION|>--- conflicted
+++ resolved
@@ -1,11 +1,7 @@
 // SPDX-License-Identifier: GPL-2.0-only
 #include <linux/cpu.h>
-<<<<<<< HEAD
-#include <linux/dma-noncoherent.h>
-=======
 #include <linux/dma-direct.h>
 #include <linux/dma-map-ops.h>
->>>>>>> 7d2a07b7
 #include <linux/gfp.h>
 #include <linux/highmem.h>
 #include <linux/export.h>
@@ -48,55 +44,6 @@
 static bool hypercall_cflush = false;
 
 /* buffers in highmem or foreign pages cannot cross page boundaries */
-<<<<<<< HEAD
-static void dma_cache_maint(dma_addr_t handle, size_t size, u32 op)
-{
-	struct gnttab_cache_flush cflush;
-
-	cflush.a.dev_bus_addr = handle & XEN_PAGE_MASK;
-	cflush.offset = xen_offset_in_page(handle);
-	cflush.op = op;
-
-	do {
-		if (size + cflush.offset > XEN_PAGE_SIZE)
-			cflush.length = XEN_PAGE_SIZE - cflush.offset;
-		else
-			cflush.length = size;
-
-		HYPERVISOR_grant_table_op(GNTTABOP_cache_flush, &cflush, 1);
-
-		cflush.offset = 0;
-		cflush.a.dev_bus_addr += cflush.length;
-		size -= cflush.length;
-	} while (size);
-}
-
-/*
- * Dom0 is mapped 1:1, and while the Linux page can span across multiple Xen
- * pages, it is not possible for it to contain a mix of local and foreign Xen
- * pages.  Calling pfn_valid on a foreign mfn will always return false, so if
- * pfn_valid returns true the pages is local and we can use the native
- * dma-direct functions, otherwise we call the Xen specific version.
- */
-void xen_dma_sync_for_cpu(dma_addr_t handle, phys_addr_t paddr, size_t size,
-		enum dma_data_direction dir)
-{
-	if (pfn_valid(PFN_DOWN(handle)))
-		arch_sync_dma_for_cpu(paddr, size, dir);
-	else if (dir != DMA_TO_DEVICE)
-		dma_cache_maint(handle, size, GNTTAB_CACHE_INVAL);
-}
-
-void xen_dma_sync_for_device(dma_addr_t handle, phys_addr_t paddr, size_t size,
-		enum dma_data_direction dir)
-{
-	if (pfn_valid(PFN_DOWN(handle)))
-		arch_sync_dma_for_device(paddr, size, dir);
-	else if (dir == DMA_FROM_DEVICE)
-		dma_cache_maint(handle, size, GNTTAB_CACHE_INVAL);
-	else
-		dma_cache_maint(handle, size, GNTTAB_CACHE_CLEAN);
-=======
 static void dma_cache_maint(struct device *dev, dma_addr_t handle,
 			    size_t size, u32 op)
 {
@@ -143,7 +90,6 @@
 		dma_cache_maint(dev, handle, size, GNTTAB_CACHE_INVAL);
 	else
 		dma_cache_maint(dev, handle, size, GNTTAB_CACHE_CLEAN);
->>>>>>> 7d2a07b7
 }
 
 bool xen_arch_need_swiotlb(struct device *dev,
@@ -196,15 +142,11 @@
 
 	if (!xen_swiotlb_detect())
 		return 0;
-<<<<<<< HEAD
-	xen_swiotlb_init(1, false);
-=======
 
 	rc = xen_swiotlb_init();
 	/* we can work with the default swiotlb */
 	if (rc < 0 && rc != -EEXIST)
 		return rc;
->>>>>>> 7d2a07b7
 
 	cflush.op = 0;
 	cflush.a.dev_bus_addr = 0;
