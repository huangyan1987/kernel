/*
 * Copyright (C) 2012 - Virtual Open Systems and Columbia University
 * Author: Christoffer Dall <c.dall@virtualopensystems.com>
 *
 * This program is free software; you can redistribute it and/or modify
 * it under the terms of the GNU General Public License, version 2, as
 * published by the Free Software Foundation.
 *
 * This program is distributed in the hope that it will be useful,
 * but WITHOUT ANY WARRANTY; without even the implied warranty of
 * MERCHANTABILITY or FITNESS FOR A PARTICULAR PURPOSE.  See the
 * GNU General Public License for more details.
 *
 * You should have received a copy of the GNU General Public License
 * along with this program; if not, write to the Free Software
 * Foundation, 51 Franklin Street, Fifth Floor, Boston, MA  02110-1301, USA.
 */
#include <linux/compiler.h>
#include <linux/errno.h>
#include <linux/sched.h>
#include <linux/kvm_host.h>
#include <linux/kvm.h>

#include <asm/unified.h>
#include <asm/ptrace.h>
#include <asm/cputype.h>
#include <asm/kvm_arm.h>
#include <asm/kvm_coproc.h>

#include <kvm/arm_arch_timer.h>

/******************************************************************************
 * Cortex-A15 and Cortex-A7 Reset Values
 */

static const int cortexa_max_cpu_idx = 3;

static struct kvm_regs cortexa_regs_reset = {
	.usr_regs.ARM_cpsr = SVC_MODE | PSR_A_BIT | PSR_I_BIT | PSR_F_BIT,
};

static const struct kvm_irq_level cortexa_vtimer_irq = {
	{ .irq = 27 },
	.level = 1,
};


/*******************************************************************************
 * Exported reset function
 */

/**
 * kvm_reset_vcpu - sets core registers and cp15 registers to reset value
 * @vcpu: The VCPU pointer
 *
 * This function finds the right table above and sets the registers on the
 * virtual CPU struct to their architectually defined reset values.
 */
int kvm_reset_vcpu(struct kvm_vcpu *vcpu)
{
	struct kvm_regs *reset_regs;
	const struct kvm_irq_level *cpu_vtimer_irq;

	switch (vcpu->arch.target) {
	case KVM_ARM_TARGET_CORTEX_A7:
	case KVM_ARM_TARGET_CORTEX_A15:
		if (vcpu->vcpu_id > cortexa_max_cpu_idx)
			return -EINVAL;
<<<<<<< HEAD
		cpu_reset = &cortexa_regs_reset;
=======
		reset_regs = &a15_regs_reset;
>>>>>>> 34ec4de4
		vcpu->arch.midr = read_cpuid_id();
		cpu_vtimer_irq = &cortexa_vtimer_irq;
		break;
	default:
		return -ENODEV;
	}

	/* Reset core registers */
	memcpy(&vcpu->arch.regs, reset_regs, sizeof(vcpu->arch.regs));

	/* Reset CP15 registers */
	kvm_reset_coprocs(vcpu);

	/* Reset arch_timer context */
	kvm_timer_vcpu_reset(vcpu, cpu_vtimer_irq);

	return 0;
}<|MERGE_RESOLUTION|>--- conflicted
+++ resolved
@@ -66,11 +66,7 @@
 	case KVM_ARM_TARGET_CORTEX_A15:
 		if (vcpu->vcpu_id > cortexa_max_cpu_idx)
 			return -EINVAL;
-<<<<<<< HEAD
-		cpu_reset = &cortexa_regs_reset;
-=======
-		reset_regs = &a15_regs_reset;
->>>>>>> 34ec4de4
+		reset_regs = &cortexa_regs_reset;
 		vcpu->arch.midr = read_cpuid_id();
 		cpu_vtimer_irq = &cortexa_vtimer_irq;
 		break;
