// SPDX-License-Identifier: GPL-2.0
/*
 * ARM Ltd. Versatile Express
 *
 * Motherboard Express uATX
 * V2M-P1
 *
 * HBI-0190D
 *
 * Original memory map ("Legacy memory map" in the board's
 * Technical Reference Manual)
 *
 * WARNING! The hardware described in this file is independent from the
 * RS1 variant (vexpress-v2m-rs1.dtsi), but there is a strong
 * correspondence between the two configurations.
 *
 * TAKE CARE WHEN MAINTAINING THIS FILE TO PROPAGATE ANY RELEVANT
 * CHANGES TO vexpress-v2m-rs1.dtsi!
 */
#include <dt-bindings/interrupt-controller/arm-gic.h>

/ {
	bus@40000000 {
<<<<<<< HEAD
		motherboard {
			model = "V2M-P1";
=======
		compatible = "simple-bus";
		#address-cells = <1>;
		#size-cells = <1>;
		ranges = <0x40000000 0x40000000 0x10000000>,
			 <0x10000000 0x10000000 0x00020000>;

		#interrupt-cells = <1>;
		interrupt-map-mask = <0 63>;
		interrupt-map = <0  0 &gic GIC_SPI  0 IRQ_TYPE_LEVEL_HIGH>,
				<0  1 &gic GIC_SPI  1 IRQ_TYPE_LEVEL_HIGH>,
				<0  2 &gic GIC_SPI  2 IRQ_TYPE_LEVEL_HIGH>,
				<0  3 &gic GIC_SPI  3 IRQ_TYPE_LEVEL_HIGH>,
				<0  4 &gic GIC_SPI  4 IRQ_TYPE_LEVEL_HIGH>,
				<0  5 &gic GIC_SPI  5 IRQ_TYPE_LEVEL_HIGH>,
				<0  6 &gic GIC_SPI  6 IRQ_TYPE_LEVEL_HIGH>,
				<0  7 &gic GIC_SPI  7 IRQ_TYPE_LEVEL_HIGH>,
				<0  8 &gic GIC_SPI  8 IRQ_TYPE_LEVEL_HIGH>,
				<0  9 &gic GIC_SPI  9 IRQ_TYPE_LEVEL_HIGH>,
				<0 10 &gic GIC_SPI 10 IRQ_TYPE_LEVEL_HIGH>,
				<0 11 &gic GIC_SPI 11 IRQ_TYPE_LEVEL_HIGH>,
				<0 12 &gic GIC_SPI 12 IRQ_TYPE_LEVEL_HIGH>,
				<0 13 &gic GIC_SPI 13 IRQ_TYPE_LEVEL_HIGH>,
				<0 14 &gic GIC_SPI 14 IRQ_TYPE_LEVEL_HIGH>,
				<0 15 &gic GIC_SPI 15 IRQ_TYPE_LEVEL_HIGH>,
				<0 16 &gic GIC_SPI 16 IRQ_TYPE_LEVEL_HIGH>,
				<0 17 &gic GIC_SPI 17 IRQ_TYPE_LEVEL_HIGH>,
				<0 18 &gic GIC_SPI 18 IRQ_TYPE_LEVEL_HIGH>,
				<0 19 &gic GIC_SPI 19 IRQ_TYPE_LEVEL_HIGH>,
				<0 20 &gic GIC_SPI 20 IRQ_TYPE_LEVEL_HIGH>,
				<0 21 &gic GIC_SPI 21 IRQ_TYPE_LEVEL_HIGH>,
				<0 22 &gic GIC_SPI 22 IRQ_TYPE_LEVEL_HIGH>,
				<0 23 &gic GIC_SPI 23 IRQ_TYPE_LEVEL_HIGH>,
				<0 24 &gic GIC_SPI 24 IRQ_TYPE_LEVEL_HIGH>,
				<0 25 &gic GIC_SPI 25 IRQ_TYPE_LEVEL_HIGH>,
				<0 26 &gic GIC_SPI 26 IRQ_TYPE_LEVEL_HIGH>,
				<0 27 &gic GIC_SPI 27 IRQ_TYPE_LEVEL_HIGH>,
				<0 28 &gic GIC_SPI 28 IRQ_TYPE_LEVEL_HIGH>,
				<0 29 &gic GIC_SPI 29 IRQ_TYPE_LEVEL_HIGH>,
				<0 30 &gic GIC_SPI 30 IRQ_TYPE_LEVEL_HIGH>,
				<0 31 &gic GIC_SPI 31 IRQ_TYPE_LEVEL_HIGH>,
				<0 32 &gic GIC_SPI 32 IRQ_TYPE_LEVEL_HIGH>,
				<0 33 &gic GIC_SPI 33 IRQ_TYPE_LEVEL_HIGH>,
				<0 34 &gic GIC_SPI 34 IRQ_TYPE_LEVEL_HIGH>,
				<0 35 &gic GIC_SPI 35 IRQ_TYPE_LEVEL_HIGH>,
				<0 36 &gic GIC_SPI 36 IRQ_TYPE_LEVEL_HIGH>,
				<0 37 &gic GIC_SPI 37 IRQ_TYPE_LEVEL_HIGH>,
				<0 38 &gic GIC_SPI 38 IRQ_TYPE_LEVEL_HIGH>,
				<0 39 &gic GIC_SPI 39 IRQ_TYPE_LEVEL_HIGH>,
				<0 40 &gic GIC_SPI 40 IRQ_TYPE_LEVEL_HIGH>,
				<0 41 &gic GIC_SPI 41 IRQ_TYPE_LEVEL_HIGH>,
				<0 42 &gic GIC_SPI 42 IRQ_TYPE_LEVEL_HIGH>;

		motherboard-bus@40000000 {
>>>>>>> c5ffbcff
			arm,hbi = <0x190>;
			arm,vexpress,site = <0>;
			compatible = "arm,vexpress,v2m-p1", "simple-bus";
			#address-cells = <2>; /* SMB chipselect number and offset */
			#size-cells = <1>;
			ranges = <0 0 0x40000000 0x04000000>,
				 <1 0 0x44000000 0x04000000>,
				 <2 0 0x48000000 0x04000000>,
				 <3 0 0x4c000000 0x04000000>,
				 <7 0 0x10000000 0x00020000>;

			flash@0,00000000 {
				compatible = "arm,vexpress-flash", "cfi-flash";
				reg = <0 0x00000000 0x04000000>,
				      <1 0x00000000 0x04000000>;
				bank-width = <4>;
				partitions {
					compatible = "arm,arm-firmware-suite";
				};
			};

			psram@2,00000000 {
				compatible = "arm,vexpress-psram", "mtd-ram";
				reg = <2 0x00000000 0x02000000>;
				bank-width = <4>;
			};

			ethernet@3,02000000 {
				compatible = "smsc,lan9118", "smsc,lan9115";
				reg = <3 0x02000000 0x10000>;
				interrupts = <15>;
				phy-mode = "mii";
				reg-io-width = <4>;
				smsc,irq-active-high;
				smsc,irq-push-pull;
				vdd33a-supply = <&v2m_fixed_3v3>;
				vddvario-supply = <&v2m_fixed_3v3>;
			};

			usb@3,03000000 {
				compatible = "nxp,usb-isp1761";
				reg = <3 0x03000000 0x20000>;
				interrupts = <16>;
				dr_mode = "peripheral";
			};

			iofpga@7,00000000 {
				compatible = "simple-bus";
				#address-cells = <1>;
				#size-cells = <1>;
				ranges = <0 7 0 0x20000>;

				v2m_sysreg: sysreg@0 {
					compatible = "arm,vexpress-sysreg";
					reg = <0x00000 0x1000>;
					#address-cells = <1>;
					#size-cells = <1>;
					ranges = <0 0 0x1000>;

					v2m_led_gpios: gpio@8 {
						compatible = "arm,vexpress-sysreg,sys_led";
						reg = <0x008 4>;
						gpio-controller;
						#gpio-cells = <2>;
					};

					v2m_mmc_gpios: gpio@48 {
						compatible = "arm,vexpress-sysreg,sys_mci";
						reg = <0x048 4>;
						gpio-controller;
						#gpio-cells = <2>;
					};

					v2m_flash_gpios: gpio@4c {
						compatible = "arm,vexpress-sysreg,sys_flash";
						reg = <0x04c 4>;
						gpio-controller;
						#gpio-cells = <2>;
					};
				};

				v2m_sysctl: sysctl@1000 {
					compatible = "arm,sp810", "arm,primecell";
					reg = <0x01000 0x1000>;
					clocks = <&v2m_refclk32khz>, <&v2m_refclk1mhz>, <&smbclk>;
					clock-names = "refclk", "timclk", "apb_pclk";
					#clock-cells = <1>;
					clock-output-names = "timerclken0", "timerclken1", "timerclken2", "timerclken3";
					assigned-clocks = <&v2m_sysctl 0>, <&v2m_sysctl 1>, <&v2m_sysctl 3>, <&v2m_sysctl 3>;
					assigned-clock-parents = <&v2m_refclk1mhz>, <&v2m_refclk1mhz>, <&v2m_refclk1mhz>, <&v2m_refclk1mhz>;
				};

				/* PCI-E I2C bus */
				v2m_i2c_pcie: i2c@2000 {
					compatible = "arm,versatile-i2c";
					reg = <0x02000 0x1000>;

					#address-cells = <1>;
					#size-cells = <0>;

					pcie-switch@60 {
						compatible = "idt,89hpes32h8";
						reg = <0x60>;
					};
				};

				aaci@4000 {
					compatible = "arm,pl041", "arm,primecell";
					reg = <0x04000 0x1000>;
					interrupts = <11>;
					clocks = <&smbclk>;
					clock-names = "apb_pclk";
				};

				mmci@5000 {
					compatible = "arm,pl180", "arm,primecell";
					reg = <0x05000 0x1000>;
					interrupts = <9>, <10>;
					cd-gpios = <&v2m_mmc_gpios 0 0>;
					wp-gpios = <&v2m_mmc_gpios 1 0>;
					max-frequency = <12000000>;
					vmmc-supply = <&v2m_fixed_3v3>;
					clocks = <&v2m_clk24mhz>, <&smbclk>;
					clock-names = "mclk", "apb_pclk";
				};

				kmi@6000 {
					compatible = "arm,pl050", "arm,primecell";
					reg = <0x06000 0x1000>;
					interrupts = <12>;
					clocks = <&v2m_clk24mhz>, <&smbclk>;
					clock-names = "KMIREFCLK", "apb_pclk";
				};

				kmi@7000 {
					compatible = "arm,pl050", "arm,primecell";
					reg = <0x07000 0x1000>;
					interrupts = <13>;
					clocks = <&v2m_clk24mhz>, <&smbclk>;
					clock-names = "KMIREFCLK", "apb_pclk";
				};

				v2m_serial0: uart@9000 {
					compatible = "arm,pl011", "arm,primecell";
					reg = <0x09000 0x1000>;
					interrupts = <5>;
					clocks = <&v2m_oscclk2>, <&smbclk>;
					clock-names = "uartclk", "apb_pclk";
				};

				v2m_serial1: uart@a000 {
					compatible = "arm,pl011", "arm,primecell";
					reg = <0x0a000 0x1000>;
					interrupts = <6>;
					clocks = <&v2m_oscclk2>, <&smbclk>;
					clock-names = "uartclk", "apb_pclk";
				};

				v2m_serial2: uart@b000 {
					compatible = "arm,pl011", "arm,primecell";
					reg = <0x0b000 0x1000>;
					interrupts = <7>;
					clocks = <&v2m_oscclk2>, <&smbclk>;
					clock-names = "uartclk", "apb_pclk";
				};

				v2m_serial3: uart@c000 {
					compatible = "arm,pl011", "arm,primecell";
					reg = <0x0c000 0x1000>;
					interrupts = <8>;
					clocks = <&v2m_oscclk2>, <&smbclk>;
					clock-names = "uartclk", "apb_pclk";
				};

				wdt@f000 {
					compatible = "arm,sp805", "arm,primecell";
					reg = <0x0f000 0x1000>;
					interrupts = <0>;
					clocks = <&v2m_refclk32khz>, <&smbclk>;
					clock-names = "wdog_clk", "apb_pclk";
				};

				v2m_timer01: timer@11000 {
					compatible = "arm,sp804", "arm,primecell";
					reg = <0x11000 0x1000>;
					interrupts = <2>;
					clocks = <&v2m_sysctl 0>, <&v2m_sysctl 1>, <&smbclk>;
					clock-names = "timclken1", "timclken2", "apb_pclk";
				};

				v2m_timer23: timer@12000 {
					compatible = "arm,sp804", "arm,primecell";
					reg = <0x12000 0x1000>;
					interrupts = <3>;
					clocks = <&v2m_sysctl 2>, <&v2m_sysctl 3>, <&smbclk>;
					clock-names = "timclken1", "timclken2", "apb_pclk";
				};

				/* DVI I2C bus */
				v2m_i2c_dvi: i2c@16000 {
					compatible = "arm,versatile-i2c";
					reg = <0x16000 0x1000>;
					#address-cells = <1>;
					#size-cells = <0>;

					dvi-transmitter@39 {
						compatible = "sil,sii9022-tpi", "sil,sii9022";
						reg = <0x39>;

						ports {
							#address-cells = <1>;
							#size-cells = <0>;

							/*
							 * Both the core tile and the motherboard routes their output
							 * pads to this transmitter. The motherboard system controller
							 * can select one of them as input using a mux register in
							 * "arm,vexpress-muxfpga". The Vexpress with the CA9 core tile is
							 * the only platform with this specific set-up.
							 */
							port@0 {
								reg = <0>;
								dvi_bridge_in_ct: endpoint {
									remote-endpoint = <&clcd_pads_ct>;
								};
							};
							port@1 {
								reg = <1>;
								dvi_bridge_in_mb: endpoint {
									remote-endpoint = <&clcd_pads_mb>;
								};
							};
						};
					};

					dvi-transmitter@60 {
						compatible = "sil,sii9022-cpi", "sil,sii9022";
						reg = <0x60>;
					};
				};

				rtc@17000 {
					compatible = "arm,pl031", "arm,primecell";
					reg = <0x17000 0x1000>;
					interrupts = <4>;
					clocks = <&smbclk>;
					clock-names = "apb_pclk";
				};

				compact-flash@1a000 {
					compatible = "arm,vexpress-cf", "ata-generic";
					reg = <0x1a000 0x100
					       0x1a100 0xf00>;
					reg-shift = <2>;
				};


				clcd@1f000 {
					compatible = "arm,pl111", "arm,primecell";
					reg = <0x1f000 0x1000>;
					interrupt-names = "combined";
					interrupts = <14>;
					clocks = <&v2m_oscclk1>, <&smbclk>;
					clock-names = "clcdclk", "apb_pclk";
					/* 800x600 16bpp @36MHz works fine */
					max-memory-bandwidth = <54000000>;
					memory-region = <&vram>;

					port {
						clcd_pads_mb: endpoint {
							remote-endpoint = <&dvi_bridge_in_mb>;
							arm,pl11x,tft-r0g0b0-pads = <0 8 16>;
						};
					};
				};
			};

			v2m_fixed_3v3: fixed-regulator-0 {
				compatible = "regulator-fixed";
				regulator-name = "3V3";
				regulator-min-microvolt = <3300000>;
				regulator-max-microvolt = <3300000>;
				regulator-always-on;
			};

			v2m_clk24mhz: clk24mhz {
				compatible = "fixed-clock";
				#clock-cells = <0>;
				clock-frequency = <24000000>;
				clock-output-names = "v2m:clk24mhz";
			};

			v2m_refclk1mhz: refclk1mhz {
				compatible = "fixed-clock";
				#clock-cells = <0>;
				clock-frequency = <1000000>;
				clock-output-names = "v2m:refclk1mhz";
			};

			v2m_refclk32khz: refclk32khz {
				compatible = "fixed-clock";
				#clock-cells = <0>;
				clock-frequency = <32768>;
				clock-output-names = "v2m:refclk32khz";
			};

			leds {
				compatible = "gpio-leds";

				user1 {
					label = "v2m:green:user1";
					gpios = <&v2m_led_gpios 0 0>;
					linux,default-trigger = "heartbeat";
				};

				user2 {
					label = "v2m:green:user2";
					gpios = <&v2m_led_gpios 1 0>;
					linux,default-trigger = "mmc0";
				};

				user3 {
					label = "v2m:green:user3";
					gpios = <&v2m_led_gpios 2 0>;
					linux,default-trigger = "cpu0";
				};

				user4 {
					label = "v2m:green:user4";
					gpios = <&v2m_led_gpios 3 0>;
					linux,default-trigger = "cpu1";
				};

				user5 {
					label = "v2m:green:user5";
					gpios = <&v2m_led_gpios 4 0>;
					linux,default-trigger = "cpu2";
				};

				user6 {
					label = "v2m:green:user6";
					gpios = <&v2m_led_gpios 5 0>;
					linux,default-trigger = "cpu3";
				};

				user7 {
					label = "v2m:green:user7";
					gpios = <&v2m_led_gpios 6 0>;
					linux,default-trigger = "cpu4";
				};

				user8 {
					label = "v2m:green:user8";
					gpios = <&v2m_led_gpios 7 0>;
					linux,default-trigger = "cpu5";
				};
			};

			mcc {
				compatible = "arm,vexpress,config-bus";
				arm,vexpress,config-bridge = <&v2m_sysreg>;

				oscclk0 {
					/* MCC static memory clock */
					compatible = "arm,vexpress-osc";
					arm,vexpress-sysreg,func = <1 0>;
					freq-range = <25000000 60000000>;
					#clock-cells = <0>;
					clock-output-names = "v2m:oscclk0";
				};

				v2m_oscclk1: oscclk1 {
					/* CLCD clock */
					compatible = "arm,vexpress-osc";
					arm,vexpress-sysreg,func = <1 1>;
					freq-range = <23750000 65000000>;
					#clock-cells = <0>;
					clock-output-names = "v2m:oscclk1";
				};

				v2m_oscclk2: oscclk2 {
					/* IO FPGA peripheral clock */
					compatible = "arm,vexpress-osc";
					arm,vexpress-sysreg,func = <1 2>;
					freq-range = <24000000 24000000>;
					#clock-cells = <0>;
					clock-output-names = "v2m:oscclk2";
				};

				volt-vio {
					/* Logic level voltage */
					compatible = "arm,vexpress-volt";
					arm,vexpress-sysreg,func = <2 0>;
					regulator-name = "VIO";
					regulator-always-on;
					label = "VIO";
				};

				temp-mcc {
					/* MCC internal operating temperature */
					compatible = "arm,vexpress-temp";
					arm,vexpress-sysreg,func = <4 0>;
					label = "MCC";
				};

				reset {
					compatible = "arm,vexpress-reset";
					arm,vexpress-sysreg,func = <5 0>;
				};

				muxfpga {
					compatible = "arm,vexpress-muxfpga";
					arm,vexpress-sysreg,func = <7 0>;
				};

				shutdown {
					compatible = "arm,vexpress-shutdown";
					arm,vexpress-sysreg,func = <8 0>;
				};

				reboot {
					compatible = "arm,vexpress-reboot";
					arm,vexpress-sysreg,func = <9 0>;
				};

				dvimode {
					compatible = "arm,vexpress-dvimode";
					arm,vexpress-sysreg,func = <11 0>;
				};
			};
		};
	};
};<|MERGE_RESOLUTION|>--- conflicted
+++ resolved
@@ -21,10 +21,6 @@
 
 / {
 	bus@40000000 {
-<<<<<<< HEAD
-		motherboard {
-			model = "V2M-P1";
-=======
 		compatible = "simple-bus";
 		#address-cells = <1>;
 		#size-cells = <1>;
@@ -78,7 +74,6 @@
 				<0 42 &gic GIC_SPI 42 IRQ_TYPE_LEVEL_HIGH>;
 
 		motherboard-bus@40000000 {
->>>>>>> c5ffbcff
 			arm,hbi = <0x190>;
 			arm,vexpress,site = <0>;
 			compatible = "arm,vexpress,v2m-p1", "simple-bus";
