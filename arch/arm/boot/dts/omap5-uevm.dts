--- conflicted
+++ resolved
@@ -17,335 +17,6 @@
 		device_type = "memory";
 		reg = <0x80000000 0x7F000000>; /* 2032 MB */
 	};
-<<<<<<< HEAD
-
-	aliases {
-		display0 = &hdmi0;
-	};
-
-	vmmcsd_fixed: fixedregulator-mmcsd {
-		compatible = "regulator-fixed";
-		regulator-name = "vmmcsd_fixed";
-		regulator-min-microvolt = <3000000>;
-		regulator-max-microvolt = <3000000>;
-	};
-
-	mmc3_pwrseq: sdhci0_pwrseq {
-		compatible = "mmc-pwrseq-simple";
-		clocks = <&clk32kgaudio>;
-		clock-names = "ext_clock";
-	};
-
-	vmmcsdio_fixed: fixedregulator-mmcsdio {
-		compatible = "regulator-fixed";
-		regulator-name = "vmmcsdio_fixed";
-		regulator-min-microvolt = <1800000>;
-		regulator-max-microvolt = <1800000>;
-		gpio = <&gpio5 12 GPIO_ACTIVE_HIGH>;	/* gpio140 WLAN_EN */
-		enable-active-high;
-		startup-delay-us = <70000>;
-		pinctrl-names = "default";
-		pinctrl-0 = <&wlan_pins>;
-	};
-
-	/* HS USB Host PHY on PORT 2 */
-	hsusb2_phy: hsusb2_phy {
-		compatible = "usb-nop-xceiv";
-		reset-gpios = <&gpio3 16 GPIO_ACTIVE_LOW>; /* gpio3_80 HUB_NRESET */
-		clocks = <&auxclk1_ck>;
-		clock-names = "main_clk";
-		clock-frequency = <19200000>;
-	};
-
-	/* HS USB Host PHY on PORT 3 */
-	hsusb3_phy: hsusb3_phy {
-		compatible = "usb-nop-xceiv";
-		reset-gpios = <&gpio3 15 GPIO_ACTIVE_LOW>; /* gpio3_79 ETH_NRESET */
-	};
-
-	leds {
-		compatible = "gpio-leds";
-		led@1 {
-			label = "omap5:blue:usr1";
-			gpios = <&gpio5 25 GPIO_ACTIVE_HIGH>; /* gpio5_153 D1 LED */
-			linux,default-trigger = "heartbeat";
-			default-state = "off";
-		};
-	};
-
-	tpd12s015: encoder@0 {
-		compatible = "ti,tpd12s015";
-
-		pinctrl-names = "default";
-		pinctrl-0 = <&tpd12s015_pins>;
-
-		gpios = <&gpio9 0 GPIO_ACTIVE_HIGH>,	/* TCA6424A P01, CT CP HPD */
-			<&gpio9 1 GPIO_ACTIVE_HIGH>,	/* TCA6424A P00, LS OE */
-			<&gpio7 1 GPIO_ACTIVE_HIGH>;	/* GPIO 193, HPD */
-
-		ports {
-			#address-cells = <1>;
-			#size-cells = <0>;
-
-			port@0 {
-				reg = <0>;
-
-				tpd12s015_in: endpoint@0 {
-					remote-endpoint = <&hdmi_out>;
-				};
-			};
-
-			port@1 {
-				reg = <1>;
-
-				tpd12s015_out: endpoint@0 {
-					remote-endpoint = <&hdmi_connector_in>;
-				};
-			};
-		};
-	};
-
-	hdmi0: connector@0 {
-		compatible = "hdmi-connector";
-		label = "hdmi";
-
-		type = "b";
-
-		port {
-			hdmi_connector_in: endpoint {
-				remote-endpoint = <&tpd12s015_out>;
-			};
-		};
-	};
-
-	sound: sound {
-		compatible = "ti,abe-twl6040";
-		ti,model = "omap5-uevm";
-
-		ti,mclk-freq = <19200000>;
-
-		ti,mcpdm = <&mcpdm>;
-
-		ti,twl6040 = <&twl6040>;
-
-		/* Audio routing */
-		ti,audio-routing =
-			"Headset Stereophone", "HSOL",
-			"Headset Stereophone", "HSOR",
-			"Line Out", "AUXL",
-			"Line Out", "AUXR",
-			"HSMIC", "Headset Mic",
-			"Headset Mic", "Headset Mic Bias",
-			"AFML", "Line In",
-			"AFMR", "Line In";
-	};
-};
-
-&omap5_pmx_core {
-	pinctrl-names = "default";
-	pinctrl-0 = <
-			&usbhost_pins
-			&led_gpio_pins
-	>;
-
-	twl6040_pins: pinmux_twl6040_pins {
-		pinctrl-single,pins = <
-			0x17e (PIN_OUTPUT | MUX_MODE6)	/* mcspi1_somi.gpio5_141 */
-		>;
-	};
-
-	mcpdm_pins: pinmux_mcpdm_pins {
-		pinctrl-single,pins = <
-			0x142 (PIN_INPUT_PULLDOWN | MUX_MODE0)	/* abe_clks.abe_clks */
-			0x15c (PIN_INPUT_PULLDOWN | MUX_MODE0)	/* abemcpdm_ul_data.abemcpdm_ul_data */
-			0x15e (PIN_INPUT_PULLDOWN | MUX_MODE0)	/* abemcpdm_dl_data.abemcpdm_dl_data */
-			0x160 (PIN_INPUT_PULLUP | MUX_MODE0)	/* abemcpdm_frame.abemcpdm_frame */
-			0x162 (PIN_INPUT_PULLDOWN | MUX_MODE0)	/* abemcpdm_lb_clk.abemcpdm_lb_clk */
-		>;
-	};
-
-	mcbsp1_pins: pinmux_mcbsp1_pins {
-		pinctrl-single,pins = <
-			0x14c (PIN_INPUT | MUX_MODE1)		/* abedmic_clk2.abemcbsp1_fsx */
-			0x14e (PIN_OUTPUT_PULLDOWN | MUX_MODE1)	/* abedmic_clk3.abemcbsp1_dx */
-			0x150 (PIN_INPUT | MUX_MODE1)		/* abeslimbus1_clock.abemcbsp1_clkx */
-			0x152 (PIN_INPUT_PULLDOWN | MUX_MODE1)	/* abeslimbus1_data.abemcbsp1_dr */
-		>;
-	};
-
-	mcbsp2_pins: pinmux_mcbsp2_pins {
-		pinctrl-single,pins = <
-			0x154 (PIN_INPUT_PULLDOWN | MUX_MODE0)	/* abemcbsp2_dr.abemcbsp2_dr */
-			0x156 (PIN_OUTPUT_PULLDOWN | MUX_MODE0)	/* abemcbsp2_dx.abemcbsp2_dx */
-			0x158 (PIN_INPUT | MUX_MODE0)		/* abemcbsp2_fsx.abemcbsp2_fsx */
-			0x15a (PIN_INPUT | MUX_MODE0)		/* abemcbsp2_clkx.abemcbsp2_clkx */
-		>;
-	};
-
-	i2c1_pins: pinmux_i2c1_pins {
-		pinctrl-single,pins = <
-			0x1b2 (PIN_INPUT_PULLUP | MUX_MODE0)	/* i2c1_scl */
-			0x1b4 (PIN_INPUT_PULLUP | MUX_MODE0)	/* i2c1_sda */
-		>;
-	};
-
-	i2c5_pins: pinmux_i2c5_pins {
-		pinctrl-single,pins = <
-			0x186 (PIN_INPUT | MUX_MODE0)		/* i2c5_scl */
-			0x188 (PIN_INPUT | MUX_MODE0)		/* i2c5_sda */
-		>;
-	};
-
-	mcspi2_pins: pinmux_mcspi2_pins {
-		pinctrl-single,pins = <
-			0xbc (PIN_INPUT | MUX_MODE0)		/*  mcspi2_clk */
-			0xbe (PIN_INPUT | MUX_MODE0)		/*  mcspi2_simo */
-			0xc0 (PIN_INPUT_PULLUP | MUX_MODE0)	/*  mcspi2_somi */
-			0xc2 (PIN_OUTPUT | MUX_MODE0)		/*  mcspi2_cs0 */
-		>;
-	};
-
-	mcspi3_pins: pinmux_mcspi3_pins {
-		pinctrl-single,pins = <
-			0x78 (PIN_INPUT | MUX_MODE1)		/*  mcspi3_somi */
-			0x7a (PIN_INPUT | MUX_MODE1)		/*  mcspi3_cs0 */
-			0x7c (PIN_INPUT | MUX_MODE1)		/*  mcspi3_simo */
-			0x7e (PIN_INPUT | MUX_MODE1)		/*  mcspi3_clk */
-		>;
-	};
-
-	mmc3_pins: pinmux_mmc3_pins {
-		pinctrl-single,pins = <
-			OMAP5_IOPAD(0x01a4, PIN_INPUT_PULLUP | MUX_MODE0) /* wlsdio_clk */
-			OMAP5_IOPAD(0x01a6, PIN_INPUT_PULLUP | MUX_MODE0) /* wlsdio_cmd */
-			OMAP5_IOPAD(0x01a8, PIN_INPUT_PULLUP | MUX_MODE0) /* wlsdio_data0 */
-			OMAP5_IOPAD(0x01aa, PIN_INPUT_PULLUP | MUX_MODE0) /* wlsdio_data1 */
-			OMAP5_IOPAD(0x01ac, PIN_INPUT_PULLUP | MUX_MODE0) /* wlsdio_data2 */
-			OMAP5_IOPAD(0x01ae, PIN_INPUT_PULLUP | MUX_MODE0) /* wlsdio_data3 */
-		>;
-	};
-
-	wlan_pins: pinmux_wlan_pins {
-		pinctrl-single,pins = <
-			OMAP5_IOPAD(0x1bc, PIN_OUTPUT | MUX_MODE6) /* mcspi1_clk.gpio5_140 */
-		>;
-	};
-
-	usbhost_pins: pinmux_usbhost_pins {
-		pinctrl-single,pins = <
-			0x84 (PIN_INPUT | MUX_MODE0) /* usbb2_hsic_strobe */
-			0x86 (PIN_INPUT | MUX_MODE0) /* usbb2_hsic_data */
-
-			0x19e (PIN_INPUT | MUX_MODE0) /* usbb3_hsic_strobe */
-			0x1a0 (PIN_INPUT | MUX_MODE0) /* usbb3_hsic_data */
-
-			0x70 (PIN_OUTPUT | MUX_MODE6) /* gpio3_80 HUB_NRESET */
-			0x6e (PIN_OUTPUT | MUX_MODE6) /* gpio3_79 ETH_NRESET */
-		>;
-	};
-
-	led_gpio_pins: pinmux_led_gpio_pins {
-		pinctrl-single,pins = <
-			0x196 (PIN_OUTPUT | MUX_MODE6) /* uart3_cts_rctx.gpio5_153 */
-		>;
-	};
-
-	uart1_pins: pinmux_uart1_pins {
-		pinctrl-single,pins = <
-			0x60 (PIN_OUTPUT | MUX_MODE0) /* uart1_tx.uart1_cts */
-			0x62 (PIN_INPUT_PULLUP | MUX_MODE0) /* uart1_tx.uart1_cts */
-			0x64 (PIN_INPUT_PULLUP | MUX_MODE0) /* uart1_rx.uart1_rts */
-			0x66 (PIN_OUTPUT | MUX_MODE0) /* uart1_rx.uart1_rts */
-		>;
-	};
-
-	uart3_pins: pinmux_uart3_pins {
-		pinctrl-single,pins = <
-			0x19a (PIN_OUTPUT | MUX_MODE0) /* uart3_rts_irsd.uart3_tx_irtx */
-			0x19c (PIN_INPUT_PULLUP | MUX_MODE0) /* uart3_rx_irrx.uart3_usbb3_hsic */
-		>;
-	};
-
-	uart5_pins: pinmux_uart5_pins {
-		pinctrl-single,pins = <
-			0x170 (PIN_INPUT_PULLUP | MUX_MODE0) /* uart5_rx.uart5_rx */
-			0x172 (PIN_OUTPUT | MUX_MODE0) /* uart5_tx.uart5_tx */
-			0x174 (PIN_INPUT_PULLUP | MUX_MODE0) /* uart5_cts.uart5_rts */
-			0x176 (PIN_OUTPUT | MUX_MODE0) /* uart5_cts.uart5_rts */
-		>;
-	};
-
-	dss_hdmi_pins: pinmux_dss_hdmi_pins {
-		pinctrl-single,pins = <
-			0x0fc (PIN_INPUT_PULLUP | MUX_MODE0)	/* hdmi_cec.hdmi_cec */
-			0x100 (PIN_INPUT | MUX_MODE0)	/* hdmi_ddc_scl.hdmi_ddc_scl */
-			0x102 (PIN_INPUT | MUX_MODE0)	/* hdmi_ddc_sda.hdmi_ddc_sda */
-		>;
-	};
-
-	tpd12s015_pins: pinmux_tpd12s015_pins {
-		pinctrl-single,pins = <
-			0x0fe (PIN_INPUT_PULLDOWN | MUX_MODE6)	/* hdmi_hpd.gpio7_193 */
-		>;
-	};
-};
-
-&omap5_pmx_wkup {
-	pinctrl-names = "default";
-	pinctrl-0 = <
-			&usbhost_wkup_pins
-	>;
-
-	usbhost_wkup_pins: pinmux_usbhost_wkup_pins {
-		pinctrl-single,pins = <
-			0x1A (PIN_OUTPUT | MUX_MODE0) /* fref_clk1_out, USB hub clk */
-		>;
-	};
-
-	wlcore_irq_pin: pinmux_wlcore_irq_pin {
-		pinctrl-single,pins = <
-			OMAP5_IOPAD(0x040, WAKEUP_EN | PIN_INPUT_PULLUP | MUX_MODE6)	/* llia_wakereqin.gpio1_wk14 */
-		>;
-	};
-};
-
-&mmc1 {
-	vmmc-supply = <&ldo9_reg>;
-	bus-width = <4>;
-};
-
-&mmc2 {
-	vmmc-supply = <&vmmcsd_fixed>;
-	bus-width = <8>;
-	ti,non-removable;
-};
-
-&mmc3 {
-	vmmc-supply = <&vmmcsdio_fixed>;
-	mmc-pwrseq = <&mmc3_pwrseq>;
-	bus-width = <4>;
-	non-removable;
-	cap-power-off-card;
-	pinctrl-names = "default";
-	pinctrl-0 = <&mmc3_pins &wlcore_irq_pin>;
-	interrupts-extended = <&gic GIC_SPI 94 IRQ_TYPE_LEVEL_HIGH
-			       &omap5_pmx_core 0x168>;
-
-	#address-cells = <1>;
-	#size-cells = <0>;
-	wlcore: wlcore@2 {
-		compatible = "ti,wl1271";
-		reg = <2>;
-		interrupt-parent = <&gpio1>;
-		interrupts = <14 IRQ_TYPE_LEVEL_HIGH>;	/* gpio 14 */
-		ref-clock-frequency = <26000000>;
-	};
-};
-
-&mmc4 {
-	status = "disabled";
-=======
->>>>>>> daba514f
 };
 
 &hdmi {
@@ -366,77 +37,6 @@
 	};
 };
 
-<<<<<<< HEAD
-&mcpdm {
-	pinctrl-names = "default";
-	pinctrl-0 = <&mcpdm_pins>;
-	status = "okay";
-};
-
-&mcbsp1 {
-	pinctrl-names = "default";
-	pinctrl-0 = <&mcbsp1_pins>;
-	status = "okay";
-};
-
-&mcbsp2 {
-	pinctrl-names = "default";
-	pinctrl-0 = <&mcbsp2_pins>;
-	status = "okay";
-};
-
-&usbhshost {
-	port2-mode = "ehci-hsic";
-	port3-mode = "ehci-hsic";
-};
-
-&usbhsehci {
-	phys = <0 &hsusb2_phy &hsusb3_phy>;
-};
-
-&usb3 {
-	extcon = <&extcon_usb3>;
-	vbus-supply = <&smps10_out1_reg>;
-};
-
-&mcspi1 {
-
-};
-
-&mcspi2 {
-	pinctrl-names = "default";
-	pinctrl-0 = <&mcspi2_pins>;
-};
-
-&mcspi3 {
-	pinctrl-names = "default";
-	pinctrl-0 = <&mcspi3_pins>;
-};
-
-&uart1 {
-	pinctrl-names = "default";
-	pinctrl-0 = <&uart1_pins>;
-};
-
-&uart3 {
-	pinctrl-names = "default";
-	pinctrl-0 = <&uart3_pins>;
-	interrupts-extended = <&wakeupgen GIC_SPI 74 IRQ_TYPE_LEVEL_HIGH>,
-			      <&omap5_pmx_core 0x19c>;
-};
-
-&uart5 {
-	pinctrl-names = "default";
-	pinctrl-0 = <&uart5_pins>;
-};
-
-&cpu0 {
-	cpu0-supply = <&smps123_reg>;
-};
-
-&dss {
-	status = "ok";
-=======
 &omap5_pmx_core {
 	i2c5_pins: pinmux_i2c5_pins {
 		pinctrl-single,pins = <
@@ -444,7 +44,6 @@
 			0x188 (PIN_INPUT | MUX_MODE0)		/* i2c5_sda */
 		>;
 	};
->>>>>>> daba514f
 };
 
 &tpd12s015 {
