--- conflicted
+++ resolved
@@ -188,11 +188,7 @@
 
 &dsp1 {
 	status = "okay";
-<<<<<<< HEAD
-	gpios = <&gpio5 18 GPIO_ACTIVE_HIGH>;
-=======
 	memory-region = <&dsp1_memory_region>;
->>>>>>> 7d2a07b7
 };
 
 &pcie1_rc {
