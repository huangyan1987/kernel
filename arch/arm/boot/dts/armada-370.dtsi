--- conflicted
+++ resolved
@@ -113,74 +113,12 @@
 				pinctrl-names = "default";
 			};
 
-<<<<<<< HEAD
-			pinctrl {
-				compatible = "marvell,mv88f6710-pinctrl";
-				reg = <0x18000 0x38>;
-
-				sdio_pins1: sdio-pins1 {
-					marvell,pins = "mpp9",  "mpp11", "mpp12",
-							"mpp13", "mpp14", "mpp15";
-					marvell,function = "sd0";
-				};
-
-				sdio_pins2: sdio-pins2 {
-					marvell,pins = "mpp47", "mpp48", "mpp49",
-							"mpp50", "mpp51", "mpp52";
-					marvell,function = "sd0";
-				};
-
-				sdio_pins3: sdio-pins3 {
-					marvell,pins = "mpp48", "mpp49", "mpp50",
-							"mpp51", "mpp52", "mpp53";
-					marvell,function = "sd0";
-				};
-
-				i2c0_pins: i2c0-pins {
-					marvell,pins = "mpp2", "mpp3";
-					marvell,function = "i2c0";
-				};
-
-				i2s_pins1: i2s-pins1 {
-					marvell,pins = "mpp5", "mpp6", "mpp7",
-						       "mpp8", "mpp9", "mpp10",
-						       "mpp12", "mpp13";
-					marvell,function = "audio";
-				};
-
-				i2s_pins2: i2s-pins2 {
-					marvell,pins = "mpp49", "mpp47", "mpp50",
-						       "mpp59", "mpp57", "mpp61",
-						       "mpp62", "mpp60", "mpp58";
-					marvell,function = "audio";
-				};
-
-				mdio_pins: mdio-pins {
-					marvell,pins = "mpp17", "mpp18";
-					marvell,function = "ge";
-				};
-
-				ge0_rgmii_pins: ge0-rgmii-pins {
-					marvell,pins = "mpp5", "mpp6", "mpp7", "mpp8",
-						       "mpp9", "mpp10", "mpp11", "mpp12",
-						       "mpp13", "mpp14", "mpp15", "mpp16";
-					marvell,function = "ge0";
-				};
-
-				ge1_rgmii_pins: ge1-rgmii-pins {
-					marvell,pins = "mpp19", "mpp20", "mpp21", "mpp22",
-						       "mpp23", "mpp24", "mpp25", "mpp26",
-						       "mpp27", "mpp28", "mpp29", "mpp30";
-					marvell,function = "ge1";
-				};
-=======
 			i2c0: i2c@11000 {
 				reg = <0x11000 0x20>;
 			};
 
 			i2c1: i2c@11100 {
 				reg = <0x11100 0x20>;
->>>>>>> 07f0dc60
 			};
 
 			gpio0: gpio@18100 {
@@ -216,8 +154,6 @@
 				interrupts = <91>;
 			};
 
-<<<<<<< HEAD
-=======
 			/*
 			 * Default UART pinctrl setting without RTS/CTS, can
 			 * be overwritten on board level if a different
@@ -233,7 +169,6 @@
 				pinctrl-names = "default";
 			};
 
->>>>>>> 07f0dc60
 			system-controller@18200 {
 				compatible = "marvell,armada-370-xp-system-controller";
 				reg = <0x18200 0x100>;
