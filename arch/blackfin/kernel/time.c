--- conflicted
+++ resolved
@@ -129,7 +129,7 @@
 	/* last time the cmos clock got updated */
 	static long last_rtc_update;
 
-	write_atomic_seqlock(&xtime_lock);
+	write_raw_seqlock(&xtime_lock);
 	do_timer(1);
 
 	/*
@@ -149,7 +149,7 @@
 			/* Do it again in 60s. */
 			last_rtc_update = xtime.tv_sec - 600;
 	}
-	write_atomic_sequnlock(&xtime_lock);
+	write_raw_sequnlock(&xtime_lock);
 
 #ifdef CONFIG_IPIPE
 	update_root_process_times(get_irq_regs());
@@ -183,74 +183,4 @@
 	wall_to_monotonic.tv_sec = -xtime.tv_sec;
 
 	time_sched_init(timer_interrupt);
-<<<<<<< HEAD
-}
-
-#ifndef CONFIG_GENERIC_TIME
-void do_gettimeofday(struct timeval *tv)
-{
-	unsigned long flags;
-	unsigned long seq;
-	unsigned long usec, sec;
-
-	do {
-		seq = read_atomic_seqbegin_irqsave(&xtime_lock, flags);
-		usec = gettimeoffset();
-		sec = xtime.tv_sec;
-		usec += (xtime.tv_nsec / NSEC_PER_USEC);
-	}
-	while (read_atomic_seqretry_irqrestore(&xtime_lock, seq, flags));
-
-	while (usec >= USEC_PER_SEC) {
-		usec -= USEC_PER_SEC;
-		sec++;
-	}
-
-	tv->tv_sec = sec;
-	tv->tv_usec = usec;
-}
-EXPORT_SYMBOL(do_gettimeofday);
-
-int do_settimeofday(struct timespec *tv)
-{
-	time_t wtm_sec, sec = tv->tv_sec;
-	long wtm_nsec, nsec = tv->tv_nsec;
-
-	if ((unsigned long)tv->tv_nsec >= NSEC_PER_SEC)
-		return -EINVAL;
-
-	write_atomic_seqlock_irq(&xtime_lock);
-	/*
-	 * This is revolting. We need to set the xtime.tv_usec
-	 * correctly. However, the value in this location is
-	 * is value at the last tick.
-	 * Discover what correction gettimeofday
-	 * would have done, and then undo it!
-	 */
-	nsec -= (gettimeoffset() * NSEC_PER_USEC);
-
-	wtm_sec = wall_to_monotonic.tv_sec + (xtime.tv_sec - sec);
-	wtm_nsec = wall_to_monotonic.tv_nsec + (xtime.tv_nsec - nsec);
-
-	set_normalized_timespec(&xtime, sec, nsec);
-	set_normalized_timespec(&wall_to_monotonic, wtm_sec, wtm_nsec);
-
-	ntp_clear();
-
-	write_atomic_sequnlock_irq(&xtime_lock);
-	clock_was_set();
-
-	return 0;
-}
-EXPORT_SYMBOL(do_settimeofday);
-#endif /* !CONFIG_GENERIC_TIME */
-
-/*
- * Scheduler clock - returns current time in nanosec units.
- */
-unsigned long long sched_clock(void)
-{
-	return (unsigned long long)jiffies *(NSEC_PER_SEC / HZ);
-=======
->>>>>>> 4ec62b2b
 }