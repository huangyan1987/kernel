--- conflicted
+++ resolved
@@ -485,194 +485,6 @@
 	.write =	sabre_write_pci_cfg,
 };
 
-<<<<<<< HEAD
-static unsigned long sabre_pcislot_imap_offset(unsigned long ino)
-{
-	unsigned int bus =  (ino & 0x10) >> 4;
-	unsigned int slot = (ino & 0x0c) >> 2;
-
-	if (bus == 0)
-		return SABRE_IMAP_A_SLOT0 + (slot * 8);
-	else
-		return SABRE_IMAP_B_SLOT0 + (slot * 8);
-}
-
-static unsigned long __onboard_imap_off[] = {
-/*0x20*/	SABRE_IMAP_SCSI,
-/*0x21*/	SABRE_IMAP_ETH,
-/*0x22*/	SABRE_IMAP_BPP,
-/*0x23*/	SABRE_IMAP_AU_REC,
-/*0x24*/	SABRE_IMAP_AU_PLAY,
-/*0x25*/	SABRE_IMAP_PFAIL,
-/*0x26*/	SABRE_IMAP_KMS,
-/*0x27*/	SABRE_IMAP_FLPY,
-/*0x28*/	SABRE_IMAP_SHW,
-/*0x29*/	SABRE_IMAP_KBD,
-/*0x2a*/	SABRE_IMAP_MS,
-/*0x2b*/	SABRE_IMAP_SER,
-/*0x2c*/	0 /* reserved */,
-/*0x2d*/	0 /* reserved */,
-/*0x2e*/	SABRE_IMAP_UE,
-/*0x2f*/	SABRE_IMAP_CE,
-/*0x30*/	SABRE_IMAP_PCIERR,
-};
-#define SABRE_ONBOARD_IRQ_BASE		0x20
-#define SABRE_ONBOARD_IRQ_LAST		0x30
-#define sabre_onboard_imap_offset(__ino) \
-	__onboard_imap_off[(__ino) - SABRE_ONBOARD_IRQ_BASE]
-
-#define sabre_iclr_offset(ino)					      \
-	((ino & 0x20) ? (SABRE_ICLR_SCSI + (((ino) & 0x1f) << 3)) :  \
-			(SABRE_ICLR_A_SLOT0 + (((ino) & 0x1f)<<3)))
-
-/* PCI SABRE INO number to Sparc PIL level. */
-static unsigned char sabre_pil_table[] = {
-/*0x00*/0, 0, 0, 0,	/* PCI A slot 0  Int A, B, C, D */
-/*0x04*/0, 0, 0, 0,	/* PCI A slot 1  Int A, B, C, D */
-/*0x08*/0, 0, 0, 0,	/* PCI A slot 2  Int A, B, C, D */
-/*0x0c*/0, 0, 0, 0,	/* PCI A slot 3  Int A, B, C, D */
-/*0x10*/0, 0, 0, 0,	/* PCI B slot 0  Int A, B, C, D */
-/*0x14*/0, 0, 0, 0,	/* PCI B slot 1  Int A, B, C, D */
-/*0x18*/0, 0, 0, 0,	/* PCI B slot 2  Int A, B, C, D */
-/*0x1c*/0, 0, 0, 0,	/* PCI B slot 3  Int A, B, C, D */
-/*0x20*/5,		/* SCSI				*/
-/*0x21*/5,		/* Ethernet			*/
-/*0x22*/8,		/* Parallel Port		*/
-/*0x23*/13,		/* Audio Record			*/
-/*0x24*/14,		/* Audio Playback		*/
-/*0x25*/15,		/* PowerFail			*/
-/*0x26*/5,		/* second SCSI			*/
-/*0x27*/11,		/* Floppy			*/
-/*0x28*/5,		/* Spare Hardware		*/
-/*0x29*/9,		/* Keyboard			*/
-/*0x2a*/5,		/* Mouse			*/
-/*0x2b*/12,		/* Serial			*/
-/*0x2c*/10,		/* Timer 0			*/
-/*0x2d*/11,		/* Timer 1			*/
-/*0x2e*/15,		/* Uncorrectable ECC		*/
-/*0x2f*/15,		/* Correctable ECC		*/
-/*0x30*/15,		/* PCI Bus A Error		*/
-/*0x31*/15,		/* PCI Bus B Error		*/
-/*0x32*/15,		/* Power Management		*/
-};
-
-static int sabre_ino_to_pil(struct pci_dev *pdev, unsigned int ino)
-{
-	int ret;
-
-	if (pdev &&
-	    pdev->vendor == PCI_VENDOR_ID_SUN &&
-	    pdev->device == PCI_DEVICE_ID_SUN_RIO_USB)
-		return 9;
-
-	ret = sabre_pil_table[ino];
-	if (ret == 0 && pdev == NULL) {
-		ret = 5;
-	} else if (ret == 0) {
-		switch ((pdev->class >> 16) & 0xff) {
-		case PCI_BASE_CLASS_STORAGE:
-			ret = 5;
-			break;
-
-		case PCI_BASE_CLASS_NETWORK:
-			ret = 6;
-			break;
-
-		case PCI_BASE_CLASS_DISPLAY:
-			ret = 9;
-			break;
-
-		case PCI_BASE_CLASS_MULTIMEDIA:
-		case PCI_BASE_CLASS_MEMORY:
-		case PCI_BASE_CLASS_BRIDGE:
-		case PCI_BASE_CLASS_SERIAL:
-			ret = 10;
-			break;
-
-		default:
-			ret = 5;
-			break;
-		};
-	}
-	return ret;
-}
-
-/* When a device lives behind a bridge deeper in the PCI bus topology
- * than APB, a special sequence must run to make sure all pending DMA
- * transfers at the time of IRQ delivery are visible in the coherency
- * domain by the cpu.  This sequence is to perform a read on the far
- * side of the non-APB bridge, then perform a read of Sabre's DMA
- * write-sync register.
- */
-static void sabre_wsync_handler(struct ino_bucket *bucket, void *_arg1, void *_arg2)
-{
-	struct pci_dev *pdev = _arg1;
-	unsigned long sync_reg = (unsigned long) _arg2;
-	u16 _unused;
-
-	pci_read_config_word(pdev, PCI_VENDOR_ID, &_unused);
-	sabre_read(sync_reg);
-}
-
-static unsigned int sabre_irq_build(struct pci_pbm_info *pbm,
-				    struct pci_dev *pdev,
-				    unsigned int ino)
-{
-	struct ino_bucket *bucket;
-	unsigned long imap, iclr;
-	unsigned long imap_off, iclr_off;
-	int pil, inofixup = 0;
-
-	ino &= PCI_IRQ_INO;
-	if (ino < SABRE_ONBOARD_IRQ_BASE) {
-		/* PCI slot */
-		imap_off = sabre_pcislot_imap_offset(ino);
-	} else {
-		/* onboard device */
-		if (ino > SABRE_ONBOARD_IRQ_LAST) {
-			prom_printf("sabre_irq_build: Wacky INO [%x]\n", ino);
-			prom_halt();
-		}
-		imap_off = sabre_onboard_imap_offset(ino);
-	}
-
-	/* Now build the IRQ bucket. */
-	pil = sabre_ino_to_pil(pdev, ino);
-
-	if (PIL_RESERVED(pil))
-		BUG();
-
-	imap = pbm->controller_regs + imap_off;
-	imap += 4;
-
-	iclr_off = sabre_iclr_offset(ino);
-	iclr = pbm->controller_regs + iclr_off;
-	iclr += 4;
-
-	if ((ino & 0x20) == 0)
-		inofixup = ino & 0x03;
-
-	bucket = __bucket(build_irq(pil, inofixup, iclr, imap));
-	bucket->flags |= IBF_PCI;
-
-	if (pdev) {
-		struct pcidev_cookie *pcp = pdev->sysdata;
-
-		if (pdev->bus->number != pcp->pbm->pci_first_busno) {
-			struct pci_controller_info *p = pcp->pbm->parent;
-			struct irq_desc *d = bucket->irq_info;
-
-			d->pre_handler = sabre_wsync_handler;
-			d->pre_handler_arg1 = pdev;
-			d->pre_handler_arg2 = (void *)
-				p->pbm_A.controller_regs + SABRE_WRSYNC;
-		}
-	}
-	return __irq(bucket);
-}
-
-=======
->>>>>>> 120bda20
 /* SABRE error handling support. */
 static void sabre_check_iommu_error(struct pci_controller_info *p,
 				    unsigned long afsr,
