# SPDX-License-Identifier: GPL-2.0
config NIOS2
	def_bool y
<<<<<<< HEAD
	select ARCH_HAS_SYNC_DMA_FOR_CPU
	select ARCH_HAS_SYNC_DMA_FOR_DEVICE
	select DMA_NONCOHERENT_OPS
=======
	select ARCH_NO_SWAP
>>>>>>> 59e0b520
	select TIMER_OF
	select GENERIC_ATOMIC64
	select GENERIC_CLOCKEVENTS
	select GENERIC_CPU_DEVICES
	select GENERIC_IRQ_PROBE
	select GENERIC_IRQ_SHOW
	select GENERIC_STRNCPY_FROM_USER
	select GENERIC_STRNLEN_USER
	select HAVE_ARCH_TRACEHOOK
	select HAVE_ARCH_KGDB
	select IRQ_DOMAIN
	select MODULES_USE_ELF_RELA
	select OF
	select OF_EARLY_FLATTREE
	select SOC_BUS
	select SPARSE_IRQ
	select USB_ARCH_HAS_HCD if USB_SUPPORT
	select CPU_NO_EFFICIENT_FFS

config GENERIC_CSUM
	def_bool y

config GENERIC_HWEIGHT
	def_bool y

config GENERIC_CALIBRATE_DELAY
	def_bool y

config NO_IOPORT_MAP
	def_bool y

config HAS_DMA
	def_bool y

config FPU
	def_bool n

config RWSEM_GENERIC_SPINLOCK
	def_bool y

config TRACE_IRQFLAGS_SUPPORT
	def_bool n

menu "Kernel features"

source "kernel/Kconfig.hz"

config FORCE_MAX_ZONEORDER
	int "Maximum zone order"
	range 9 20
	default "11"
	help
	  The kernel memory allocator divides physically contiguous memory
	  blocks into "zones", where each zone is a power of two number of
	  pages.  This option selects the largest power of two that the kernel
	  keeps in the memory allocator.  If you need to allocate very large
	  blocks of physically contiguous memory, then you may need to
	  increase this value.

	  This config option is actually maximum order plus one. For example,
	  a value of 11 means that the largest free memory block is 2^10 pages.

endmenu

source "arch/nios2/platform/Kconfig.platform"

menu "Processor type and features"

config MMU
	def_bool y

config NR_CPUS
	int
	default "1"

config NIOS2_ALIGNMENT_TRAP
	bool "Catch alignment trap"
	default y
	help
	  Nios II CPUs cannot fetch/store data which is not bus aligned,
	  i.e., a 2 or 4 byte fetch must start at an address divisible by
	  2 or 4. Any non-aligned load/store instructions will be trapped and
	  emulated in software if you say Y here, which has a performance
	  impact.

comment "Boot options"

config CMDLINE_BOOL
	bool "Default bootloader kernel arguments"
	default y

config CMDLINE
	string "Default kernel command string"
	default ""
	depends on CMDLINE_BOOL
	help
	  On some platforms, there is currently no way for the boot loader to
	  pass arguments to the kernel. For these platforms, you can supply
	  some command-line options at build time by entering them here.  In
	  other cases you can specify kernel args so that you don't have
	  to set them up in board prom initialization routines.

config CMDLINE_FORCE
	bool "Force default kernel command string"
	depends on CMDLINE_BOOL
	help
	  Set this to have arguments from the default kernel command string
	  override those passed by the boot loader.

config NIOS2_CMDLINE_IGNORE_DTB
	bool "Ignore kernel command string from DTB"
	depends on CMDLINE_BOOL
	depends on !CMDLINE_FORCE
	default y
	help
	  Set this to ignore the bootargs property from the devicetree's
	  chosen node and fall back to CMDLINE if nothing is passed.

config NIOS2_PASS_CMDLINE
	bool "Passed kernel command line from u-boot"
	default n
	help
	  Use bootargs env variable from u-boot for kernel command line.
	  will override "Default kernel command string".
	  Say N if you are unsure.

config NIOS2_BOOT_LINK_OFFSET
	hex "Link address offset for booting"
	default "0x00500000"
	help
	  This option allows you to set the link address offset of the zImage.
	  This can be useful if you are on a board which has a small amount of
	  memory.

endmenu

menu "Advanced setup"

config ADVANCED_OPTIONS
	bool "Prompt for advanced kernel configuration options"

comment "Default settings for advanced configuration options are used"
	depends on !ADVANCED_OPTIONS

config NIOS2_KERNEL_MMU_REGION_BASE_BOOL
	bool "Set custom kernel MMU region base address"
	depends on ADVANCED_OPTIONS
	help
	  This option allows you to set the virtual address of the kernel MMU region.

	  Say N here unless you know what you are doing.

config NIOS2_KERNEL_MMU_REGION_BASE
	hex "Virtual base address of the kernel MMU region " if NIOS2_KERNEL_MMU_REGION_BASE_BOOL
	default "0x80000000"
	help
	  This option allows you to set the virtual base address of the kernel MMU region.

config NIOS2_KERNEL_REGION_BASE_BOOL
	bool "Set custom kernel region base address"
	depends on ADVANCED_OPTIONS
	help
	  This option allows you to set the virtual address of the kernel region.

	  Say N here unless you know what you are doing.

config NIOS2_KERNEL_REGION_BASE
	hex "Virtual base address of the kernel region " if NIOS2_KERNEL_REGION_BASE_BOOL
	default "0xc0000000"

config NIOS2_IO_REGION_BASE_BOOL
	bool "Set custom I/O region base address"
	depends on ADVANCED_OPTIONS
	help
	  This option allows you to set the virtual address of the I/O region.

	  Say N here unless you know what you are doing.

config NIOS2_IO_REGION_BASE
	hex "Virtual base address of the I/O region" if NIOS2_IO_REGION_BASE_BOOL
	default "0xe0000000"

endmenu<|MERGE_RESOLUTION|>--- conflicted
+++ resolved
@@ -1,13 +1,10 @@
 # SPDX-License-Identifier: GPL-2.0
 config NIOS2
 	def_bool y
-<<<<<<< HEAD
 	select ARCH_HAS_SYNC_DMA_FOR_CPU
 	select ARCH_HAS_SYNC_DMA_FOR_DEVICE
+	select ARCH_NO_SWAP
 	select DMA_NONCOHERENT_OPS
-=======
-	select ARCH_NO_SWAP
->>>>>>> 59e0b520
 	select TIMER_OF
 	select GENERIC_ATOMIC64
 	select GENERIC_CLOCKEVENTS
