// SPDX-License-Identifier: GPL-2.0-only
/*
 * Per core/cpu state
 *
 * Used to coordinate shared registers between HT threads or
 * among events on a single PMU.
 */

#define pr_fmt(fmt) KBUILD_MODNAME ": " fmt

#include <linux/stddef.h>
#include <linux/types.h>
#include <linux/init.h>
#include <linux/slab.h>
#include <linux/export.h>
#include <linux/nmi.h>

#include <asm/cpufeature.h>
#include <asm/hardirq.h>
#include <asm/intel-family.h>
#include <asm/apic.h>
#include <asm/cpu_device_id.h>

#include "../perf_event.h"

/*
 * Intel PerfMon, used on Core and later.
 */
static u64 intel_perfmon_event_map[PERF_COUNT_HW_MAX] __read_mostly =
{
	[PERF_COUNT_HW_CPU_CYCLES]		= 0x003c,
	[PERF_COUNT_HW_INSTRUCTIONS]		= 0x00c0,
	[PERF_COUNT_HW_CACHE_REFERENCES]	= 0x4f2e,
	[PERF_COUNT_HW_CACHE_MISSES]		= 0x412e,
	[PERF_COUNT_HW_BRANCH_INSTRUCTIONS]	= 0x00c4,
	[PERF_COUNT_HW_BRANCH_MISSES]		= 0x00c5,
	[PERF_COUNT_HW_BUS_CYCLES]		= 0x013c,
	[PERF_COUNT_HW_REF_CPU_CYCLES]		= 0x0300, /* pseudo-encoding */
};

static struct event_constraint intel_core_event_constraints[] __read_mostly =
{
	INTEL_EVENT_CONSTRAINT(0x11, 0x2), /* FP_ASSIST */
	INTEL_EVENT_CONSTRAINT(0x12, 0x2), /* MUL */
	INTEL_EVENT_CONSTRAINT(0x13, 0x2), /* DIV */
	INTEL_EVENT_CONSTRAINT(0x14, 0x1), /* CYCLES_DIV_BUSY */
	INTEL_EVENT_CONSTRAINT(0x19, 0x2), /* DELAYED_BYPASS */
	INTEL_EVENT_CONSTRAINT(0xc1, 0x1), /* FP_COMP_INSTR_RET */
	EVENT_CONSTRAINT_END
};

static struct event_constraint intel_core2_event_constraints[] __read_mostly =
{
	FIXED_EVENT_CONSTRAINT(0x00c0, 0), /* INST_RETIRED.ANY */
	FIXED_EVENT_CONSTRAINT(0x003c, 1), /* CPU_CLK_UNHALTED.CORE */
	FIXED_EVENT_CONSTRAINT(0x0300, 2), /* CPU_CLK_UNHALTED.REF */
	INTEL_EVENT_CONSTRAINT(0x10, 0x1), /* FP_COMP_OPS_EXE */
	INTEL_EVENT_CONSTRAINT(0x11, 0x2), /* FP_ASSIST */
	INTEL_EVENT_CONSTRAINT(0x12, 0x2), /* MUL */
	INTEL_EVENT_CONSTRAINT(0x13, 0x2), /* DIV */
	INTEL_EVENT_CONSTRAINT(0x14, 0x1), /* CYCLES_DIV_BUSY */
	INTEL_EVENT_CONSTRAINT(0x18, 0x1), /* IDLE_DURING_DIV */
	INTEL_EVENT_CONSTRAINT(0x19, 0x2), /* DELAYED_BYPASS */
	INTEL_EVENT_CONSTRAINT(0xa1, 0x1), /* RS_UOPS_DISPATCH_CYCLES */
	INTEL_EVENT_CONSTRAINT(0xc9, 0x1), /* ITLB_MISS_RETIRED (T30-9) */
	INTEL_EVENT_CONSTRAINT(0xcb, 0x1), /* MEM_LOAD_RETIRED */
	EVENT_CONSTRAINT_END
};

static struct event_constraint intel_nehalem_event_constraints[] __read_mostly =
{
	FIXED_EVENT_CONSTRAINT(0x00c0, 0), /* INST_RETIRED.ANY */
	FIXED_EVENT_CONSTRAINT(0x003c, 1), /* CPU_CLK_UNHALTED.CORE */
	FIXED_EVENT_CONSTRAINT(0x0300, 2), /* CPU_CLK_UNHALTED.REF */
	INTEL_EVENT_CONSTRAINT(0x40, 0x3), /* L1D_CACHE_LD */
	INTEL_EVENT_CONSTRAINT(0x41, 0x3), /* L1D_CACHE_ST */
	INTEL_EVENT_CONSTRAINT(0x42, 0x3), /* L1D_CACHE_LOCK */
	INTEL_EVENT_CONSTRAINT(0x43, 0x3), /* L1D_ALL_REF */
	INTEL_EVENT_CONSTRAINT(0x48, 0x3), /* L1D_PEND_MISS */
	INTEL_EVENT_CONSTRAINT(0x4e, 0x3), /* L1D_PREFETCH */
	INTEL_EVENT_CONSTRAINT(0x51, 0x3), /* L1D */
	INTEL_EVENT_CONSTRAINT(0x63, 0x3), /* CACHE_LOCK_CYCLES */
	EVENT_CONSTRAINT_END
};

static struct extra_reg intel_nehalem_extra_regs[] __read_mostly =
{
	/* must define OFFCORE_RSP_X first, see intel_fixup_er() */
	INTEL_UEVENT_EXTRA_REG(0x01b7, MSR_OFFCORE_RSP_0, 0xffff, RSP_0),
	INTEL_UEVENT_PEBS_LDLAT_EXTRA_REG(0x100b),
	EVENT_EXTRA_END
};

static struct event_constraint intel_westmere_event_constraints[] __read_mostly =
{
	FIXED_EVENT_CONSTRAINT(0x00c0, 0), /* INST_RETIRED.ANY */
	FIXED_EVENT_CONSTRAINT(0x003c, 1), /* CPU_CLK_UNHALTED.CORE */
	FIXED_EVENT_CONSTRAINT(0x0300, 2), /* CPU_CLK_UNHALTED.REF */
	INTEL_EVENT_CONSTRAINT(0x51, 0x3), /* L1D */
	INTEL_EVENT_CONSTRAINT(0x60, 0x1), /* OFFCORE_REQUESTS_OUTSTANDING */
	INTEL_EVENT_CONSTRAINT(0x63, 0x3), /* CACHE_LOCK_CYCLES */
	INTEL_EVENT_CONSTRAINT(0xb3, 0x1), /* SNOOPQ_REQUEST_OUTSTANDING */
	EVENT_CONSTRAINT_END
};

static struct event_constraint intel_snb_event_constraints[] __read_mostly =
{
	FIXED_EVENT_CONSTRAINT(0x00c0, 0), /* INST_RETIRED.ANY */
	FIXED_EVENT_CONSTRAINT(0x003c, 1), /* CPU_CLK_UNHALTED.CORE */
	FIXED_EVENT_CONSTRAINT(0x0300, 2), /* CPU_CLK_UNHALTED.REF */
	INTEL_UEVENT_CONSTRAINT(0x04a3, 0xf), /* CYCLE_ACTIVITY.CYCLES_NO_DISPATCH */
	INTEL_UEVENT_CONSTRAINT(0x05a3, 0xf), /* CYCLE_ACTIVITY.STALLS_L2_PENDING */
	INTEL_UEVENT_CONSTRAINT(0x02a3, 0x4), /* CYCLE_ACTIVITY.CYCLES_L1D_PENDING */
	INTEL_UEVENT_CONSTRAINT(0x06a3, 0x4), /* CYCLE_ACTIVITY.STALLS_L1D_PENDING */
	INTEL_EVENT_CONSTRAINT(0x48, 0x4), /* L1D_PEND_MISS.PENDING */
	INTEL_UEVENT_CONSTRAINT(0x01c0, 0x2), /* INST_RETIRED.PREC_DIST */
	INTEL_EVENT_CONSTRAINT(0xcd, 0x8), /* MEM_TRANS_RETIRED.LOAD_LATENCY */
	INTEL_UEVENT_CONSTRAINT(0x04a3, 0xf), /* CYCLE_ACTIVITY.CYCLES_NO_DISPATCH */
	INTEL_UEVENT_CONSTRAINT(0x02a3, 0x4), /* CYCLE_ACTIVITY.CYCLES_L1D_PENDING */

	/*
	 * When HT is off these events can only run on the bottom 4 counters
	 * When HT is on, they are impacted by the HT bug and require EXCL access
	 */
	INTEL_EXCLEVT_CONSTRAINT(0xd0, 0xf), /* MEM_UOPS_RETIRED.* */
	INTEL_EXCLEVT_CONSTRAINT(0xd1, 0xf), /* MEM_LOAD_UOPS_RETIRED.* */
	INTEL_EXCLEVT_CONSTRAINT(0xd2, 0xf), /* MEM_LOAD_UOPS_LLC_HIT_RETIRED.* */
	INTEL_EXCLEVT_CONSTRAINT(0xd3, 0xf), /* MEM_LOAD_UOPS_LLC_MISS_RETIRED.* */

	EVENT_CONSTRAINT_END
};

static struct event_constraint intel_ivb_event_constraints[] __read_mostly =
{
	FIXED_EVENT_CONSTRAINT(0x00c0, 0), /* INST_RETIRED.ANY */
	FIXED_EVENT_CONSTRAINT(0x003c, 1), /* CPU_CLK_UNHALTED.CORE */
	FIXED_EVENT_CONSTRAINT(0x0300, 2), /* CPU_CLK_UNHALTED.REF */
	INTEL_UEVENT_CONSTRAINT(0x0148, 0x4), /* L1D_PEND_MISS.PENDING */
	INTEL_UEVENT_CONSTRAINT(0x0279, 0xf), /* IDQ.EMTPY */
	INTEL_UEVENT_CONSTRAINT(0x019c, 0xf), /* IDQ_UOPS_NOT_DELIVERED.CORE */
	INTEL_UEVENT_CONSTRAINT(0x02a3, 0xf), /* CYCLE_ACTIVITY.CYCLES_LDM_PENDING */
	INTEL_UEVENT_CONSTRAINT(0x04a3, 0xf), /* CYCLE_ACTIVITY.CYCLES_NO_EXECUTE */
	INTEL_UEVENT_CONSTRAINT(0x05a3, 0xf), /* CYCLE_ACTIVITY.STALLS_L2_PENDING */
	INTEL_UEVENT_CONSTRAINT(0x06a3, 0xf), /* CYCLE_ACTIVITY.STALLS_LDM_PENDING */
	INTEL_UEVENT_CONSTRAINT(0x08a3, 0x4), /* CYCLE_ACTIVITY.CYCLES_L1D_PENDING */
	INTEL_UEVENT_CONSTRAINT(0x0ca3, 0x4), /* CYCLE_ACTIVITY.STALLS_L1D_PENDING */
	INTEL_UEVENT_CONSTRAINT(0x01c0, 0x2), /* INST_RETIRED.PREC_DIST */

	/*
	 * When HT is off these events can only run on the bottom 4 counters
	 * When HT is on, they are impacted by the HT bug and require EXCL access
	 */
	INTEL_EXCLEVT_CONSTRAINT(0xd0, 0xf), /* MEM_UOPS_RETIRED.* */
	INTEL_EXCLEVT_CONSTRAINT(0xd1, 0xf), /* MEM_LOAD_UOPS_RETIRED.* */
	INTEL_EXCLEVT_CONSTRAINT(0xd2, 0xf), /* MEM_LOAD_UOPS_LLC_HIT_RETIRED.* */
	INTEL_EXCLEVT_CONSTRAINT(0xd3, 0xf), /* MEM_LOAD_UOPS_LLC_MISS_RETIRED.* */

	EVENT_CONSTRAINT_END
};

static struct extra_reg intel_westmere_extra_regs[] __read_mostly =
{
	/* must define OFFCORE_RSP_X first, see intel_fixup_er() */
	INTEL_UEVENT_EXTRA_REG(0x01b7, MSR_OFFCORE_RSP_0, 0xffff, RSP_0),
	INTEL_UEVENT_EXTRA_REG(0x01bb, MSR_OFFCORE_RSP_1, 0xffff, RSP_1),
	INTEL_UEVENT_PEBS_LDLAT_EXTRA_REG(0x100b),
	EVENT_EXTRA_END
};

static struct event_constraint intel_v1_event_constraints[] __read_mostly =
{
	EVENT_CONSTRAINT_END
};

static struct event_constraint intel_gen_event_constraints[] __read_mostly =
{
	FIXED_EVENT_CONSTRAINT(0x00c0, 0), /* INST_RETIRED.ANY */
	FIXED_EVENT_CONSTRAINT(0x003c, 1), /* CPU_CLK_UNHALTED.CORE */
	FIXED_EVENT_CONSTRAINT(0x0300, 2), /* CPU_CLK_UNHALTED.REF */
	EVENT_CONSTRAINT_END
};

static struct event_constraint intel_slm_event_constraints[] __read_mostly =
{
	FIXED_EVENT_CONSTRAINT(0x00c0, 0), /* INST_RETIRED.ANY */
	FIXED_EVENT_CONSTRAINT(0x003c, 1), /* CPU_CLK_UNHALTED.CORE */
	FIXED_EVENT_CONSTRAINT(0x0300, 2), /* pseudo CPU_CLK_UNHALTED.REF */
	EVENT_CONSTRAINT_END
};

static struct event_constraint intel_skl_event_constraints[] = {
	FIXED_EVENT_CONSTRAINT(0x00c0, 0),	/* INST_RETIRED.ANY */
	FIXED_EVENT_CONSTRAINT(0x003c, 1),	/* CPU_CLK_UNHALTED.CORE */
	FIXED_EVENT_CONSTRAINT(0x0300, 2),	/* CPU_CLK_UNHALTED.REF */
	INTEL_UEVENT_CONSTRAINT(0x1c0, 0x2),	/* INST_RETIRED.PREC_DIST */

	/*
	 * when HT is off, these can only run on the bottom 4 counters
	 */
	INTEL_EVENT_CONSTRAINT(0xd0, 0xf),	/* MEM_INST_RETIRED.* */
	INTEL_EVENT_CONSTRAINT(0xd1, 0xf),	/* MEM_LOAD_RETIRED.* */
	INTEL_EVENT_CONSTRAINT(0xd2, 0xf),	/* MEM_LOAD_L3_HIT_RETIRED.* */
	INTEL_EVENT_CONSTRAINT(0xcd, 0xf),	/* MEM_TRANS_RETIRED.* */
	INTEL_EVENT_CONSTRAINT(0xc6, 0xf),	/* FRONTEND_RETIRED.* */

	EVENT_CONSTRAINT_END
};

static struct extra_reg intel_knl_extra_regs[] __read_mostly = {
	INTEL_UEVENT_EXTRA_REG(0x01b7, MSR_OFFCORE_RSP_0, 0x799ffbb6e7ull, RSP_0),
	INTEL_UEVENT_EXTRA_REG(0x02b7, MSR_OFFCORE_RSP_1, 0x399ffbffe7ull, RSP_1),
	EVENT_EXTRA_END
};

static struct extra_reg intel_snb_extra_regs[] __read_mostly = {
	/* must define OFFCORE_RSP_X first, see intel_fixup_er() */
	INTEL_UEVENT_EXTRA_REG(0x01b7, MSR_OFFCORE_RSP_0, 0x3f807f8fffull, RSP_0),
	INTEL_UEVENT_EXTRA_REG(0x01bb, MSR_OFFCORE_RSP_1, 0x3f807f8fffull, RSP_1),
	INTEL_UEVENT_PEBS_LDLAT_EXTRA_REG(0x01cd),
	EVENT_EXTRA_END
};

static struct extra_reg intel_snbep_extra_regs[] __read_mostly = {
	/* must define OFFCORE_RSP_X first, see intel_fixup_er() */
	INTEL_UEVENT_EXTRA_REG(0x01b7, MSR_OFFCORE_RSP_0, 0x3fffff8fffull, RSP_0),
	INTEL_UEVENT_EXTRA_REG(0x01bb, MSR_OFFCORE_RSP_1, 0x3fffff8fffull, RSP_1),
	INTEL_UEVENT_PEBS_LDLAT_EXTRA_REG(0x01cd),
	EVENT_EXTRA_END
};

static struct extra_reg intel_skl_extra_regs[] __read_mostly = {
	INTEL_UEVENT_EXTRA_REG(0x01b7, MSR_OFFCORE_RSP_0, 0x3fffff8fffull, RSP_0),
	INTEL_UEVENT_EXTRA_REG(0x01bb, MSR_OFFCORE_RSP_1, 0x3fffff8fffull, RSP_1),
	INTEL_UEVENT_PEBS_LDLAT_EXTRA_REG(0x01cd),
	/*
	 * Note the low 8 bits eventsel code is not a continuous field, containing
	 * some #GPing bits. These are masked out.
	 */
	INTEL_UEVENT_EXTRA_REG(0x01c6, MSR_PEBS_FRONTEND, 0x7fff17, FE),
	EVENT_EXTRA_END
};

static struct event_constraint intel_icl_event_constraints[] = {
	FIXED_EVENT_CONSTRAINT(0x00c0, 0),	/* INST_RETIRED.ANY */
	INTEL_UEVENT_CONSTRAINT(0x1c0, 0),	/* INST_RETIRED.PREC_DIST */
	FIXED_EVENT_CONSTRAINT(0x003c, 1),	/* CPU_CLK_UNHALTED.CORE */
	FIXED_EVENT_CONSTRAINT(0x0300, 2),	/* CPU_CLK_UNHALTED.REF */
	FIXED_EVENT_CONSTRAINT(0x0400, 3),	/* SLOTS */
	INTEL_EVENT_CONSTRAINT_RANGE(0x03, 0x0a, 0xf),
	INTEL_EVENT_CONSTRAINT_RANGE(0x1f, 0x28, 0xf),
	INTEL_EVENT_CONSTRAINT(0x32, 0xf),	/* SW_PREFETCH_ACCESS.* */
	INTEL_EVENT_CONSTRAINT_RANGE(0x48, 0x54, 0xf),
	INTEL_EVENT_CONSTRAINT_RANGE(0x60, 0x8b, 0xf),
	INTEL_UEVENT_CONSTRAINT(0x04a3, 0xff),  /* CYCLE_ACTIVITY.STALLS_TOTAL */
	INTEL_UEVENT_CONSTRAINT(0x10a3, 0xff),  /* CYCLE_ACTIVITY.STALLS_MEM_ANY */
	INTEL_EVENT_CONSTRAINT(0xa3, 0xf),      /* CYCLE_ACTIVITY.* */
	INTEL_EVENT_CONSTRAINT_RANGE(0xa8, 0xb0, 0xf),
	INTEL_EVENT_CONSTRAINT_RANGE(0xb7, 0xbd, 0xf),
	INTEL_EVENT_CONSTRAINT_RANGE(0xd0, 0xe6, 0xf),
	INTEL_EVENT_CONSTRAINT_RANGE(0xf0, 0xf4, 0xf),
	EVENT_CONSTRAINT_END
};

static struct extra_reg intel_icl_extra_regs[] __read_mostly = {
	INTEL_UEVENT_EXTRA_REG(0x01b7, MSR_OFFCORE_RSP_0, 0x3fffffbfffull, RSP_0),
	INTEL_UEVENT_EXTRA_REG(0x01bb, MSR_OFFCORE_RSP_1, 0x3fffffbfffull, RSP_1),
	INTEL_UEVENT_PEBS_LDLAT_EXTRA_REG(0x01cd),
	INTEL_UEVENT_EXTRA_REG(0x01c6, MSR_PEBS_FRONTEND, 0x7fff17, FE),
	EVENT_EXTRA_END
};

EVENT_ATTR_STR(mem-loads,	mem_ld_nhm,	"event=0x0b,umask=0x10,ldlat=3");
EVENT_ATTR_STR(mem-loads,	mem_ld_snb,	"event=0xcd,umask=0x1,ldlat=3");
EVENT_ATTR_STR(mem-stores,	mem_st_snb,	"event=0xcd,umask=0x2");

static struct attribute *nhm_mem_events_attrs[] = {
	EVENT_PTR(mem_ld_nhm),
	NULL,
};

/*
 * topdown events for Intel Core CPUs.
 *
 * The events are all in slots, which is a free slot in a 4 wide
 * pipeline. Some events are already reported in slots, for cycle
 * events we multiply by the pipeline width (4).
 *
 * With Hyper Threading on, topdown metrics are either summed or averaged
 * between the threads of a core: (count_t0 + count_t1).
 *
 * For the average case the metric is always scaled to pipeline width,
 * so we use factor 2 ((count_t0 + count_t1) / 2 * 4)
 */

EVENT_ATTR_STR_HT(topdown-total-slots, td_total_slots,
	"event=0x3c,umask=0x0",			/* cpu_clk_unhalted.thread */
	"event=0x3c,umask=0x0,any=1");		/* cpu_clk_unhalted.thread_any */
EVENT_ATTR_STR_HT(topdown-total-slots.scale, td_total_slots_scale, "4", "2");
EVENT_ATTR_STR(topdown-slots-issued, td_slots_issued,
	"event=0xe,umask=0x1");			/* uops_issued.any */
EVENT_ATTR_STR(topdown-slots-retired, td_slots_retired,
	"event=0xc2,umask=0x2");		/* uops_retired.retire_slots */
EVENT_ATTR_STR(topdown-fetch-bubbles, td_fetch_bubbles,
	"event=0x9c,umask=0x1");		/* idq_uops_not_delivered_core */
EVENT_ATTR_STR_HT(topdown-recovery-bubbles, td_recovery_bubbles,
	"event=0xd,umask=0x3,cmask=1",		/* int_misc.recovery_cycles */
	"event=0xd,umask=0x3,cmask=1,any=1");	/* int_misc.recovery_cycles_any */
EVENT_ATTR_STR_HT(topdown-recovery-bubbles.scale, td_recovery_bubbles_scale,
	"4", "2");

static struct attribute *snb_events_attrs[] = {
	EVENT_PTR(td_slots_issued),
	EVENT_PTR(td_slots_retired),
	EVENT_PTR(td_fetch_bubbles),
	EVENT_PTR(td_total_slots),
	EVENT_PTR(td_total_slots_scale),
	EVENT_PTR(td_recovery_bubbles),
	EVENT_PTR(td_recovery_bubbles_scale),
	NULL,
};

static struct attribute *snb_mem_events_attrs[] = {
	EVENT_PTR(mem_ld_snb),
	EVENT_PTR(mem_st_snb),
	NULL,
};

static struct event_constraint intel_hsw_event_constraints[] = {
	FIXED_EVENT_CONSTRAINT(0x00c0, 0), /* INST_RETIRED.ANY */
	FIXED_EVENT_CONSTRAINT(0x003c, 1), /* CPU_CLK_UNHALTED.CORE */
	FIXED_EVENT_CONSTRAINT(0x0300, 2), /* CPU_CLK_UNHALTED.REF */
	INTEL_UEVENT_CONSTRAINT(0x148, 0x4),	/* L1D_PEND_MISS.PENDING */
	INTEL_UEVENT_CONSTRAINT(0x01c0, 0x2), /* INST_RETIRED.PREC_DIST */
	INTEL_EVENT_CONSTRAINT(0xcd, 0x8), /* MEM_TRANS_RETIRED.LOAD_LATENCY */
	/* CYCLE_ACTIVITY.CYCLES_L1D_PENDING */
	INTEL_UEVENT_CONSTRAINT(0x08a3, 0x4),
	/* CYCLE_ACTIVITY.STALLS_L1D_PENDING */
	INTEL_UEVENT_CONSTRAINT(0x0ca3, 0x4),
	/* CYCLE_ACTIVITY.CYCLES_NO_EXECUTE */
	INTEL_UEVENT_CONSTRAINT(0x04a3, 0xf),

	/*
	 * When HT is off these events can only run on the bottom 4 counters
	 * When HT is on, they are impacted by the HT bug and require EXCL access
	 */
	INTEL_EXCLEVT_CONSTRAINT(0xd0, 0xf), /* MEM_UOPS_RETIRED.* */
	INTEL_EXCLEVT_CONSTRAINT(0xd1, 0xf), /* MEM_LOAD_UOPS_RETIRED.* */
	INTEL_EXCLEVT_CONSTRAINT(0xd2, 0xf), /* MEM_LOAD_UOPS_LLC_HIT_RETIRED.* */
	INTEL_EXCLEVT_CONSTRAINT(0xd3, 0xf), /* MEM_LOAD_UOPS_LLC_MISS_RETIRED.* */

	EVENT_CONSTRAINT_END
};

static struct event_constraint intel_bdw_event_constraints[] = {
	FIXED_EVENT_CONSTRAINT(0x00c0, 0),	/* INST_RETIRED.ANY */
	FIXED_EVENT_CONSTRAINT(0x003c, 1),	/* CPU_CLK_UNHALTED.CORE */
	FIXED_EVENT_CONSTRAINT(0x0300, 2),	/* CPU_CLK_UNHALTED.REF */
	INTEL_UEVENT_CONSTRAINT(0x148, 0x4),	/* L1D_PEND_MISS.PENDING */
	INTEL_UBIT_EVENT_CONSTRAINT(0x8a3, 0x4),	/* CYCLE_ACTIVITY.CYCLES_L1D_MISS */
	/*
	 * when HT is off, these can only run on the bottom 4 counters
	 */
	INTEL_EVENT_CONSTRAINT(0xd0, 0xf),	/* MEM_INST_RETIRED.* */
	INTEL_EVENT_CONSTRAINT(0xd1, 0xf),	/* MEM_LOAD_RETIRED.* */
	INTEL_EVENT_CONSTRAINT(0xd2, 0xf),	/* MEM_LOAD_L3_HIT_RETIRED.* */
	INTEL_EVENT_CONSTRAINT(0xcd, 0xf),	/* MEM_TRANS_RETIRED.* */
	EVENT_CONSTRAINT_END
};

static u64 intel_pmu_event_map(int hw_event)
{
	return intel_perfmon_event_map[hw_event];
}

/*
 * Notes on the events:
 * - data reads do not include code reads (comparable to earlier tables)
 * - data counts include speculative execution (except L1 write, dtlb, bpu)
 * - remote node access includes remote memory, remote cache, remote mmio.
 * - prefetches are not included in the counts.
 * - icache miss does not include decoded icache
 */

#define SKL_DEMAND_DATA_RD		BIT_ULL(0)
#define SKL_DEMAND_RFO			BIT_ULL(1)
#define SKL_ANY_RESPONSE		BIT_ULL(16)
#define SKL_SUPPLIER_NONE		BIT_ULL(17)
#define SKL_L3_MISS_LOCAL_DRAM		BIT_ULL(26)
#define SKL_L3_MISS_REMOTE_HOP0_DRAM	BIT_ULL(27)
#define SKL_L3_MISS_REMOTE_HOP1_DRAM	BIT_ULL(28)
#define SKL_L3_MISS_REMOTE_HOP2P_DRAM	BIT_ULL(29)
#define SKL_L3_MISS			(SKL_L3_MISS_LOCAL_DRAM| \
					 SKL_L3_MISS_REMOTE_HOP0_DRAM| \
					 SKL_L3_MISS_REMOTE_HOP1_DRAM| \
					 SKL_L3_MISS_REMOTE_HOP2P_DRAM)
#define SKL_SPL_HIT			BIT_ULL(30)
#define SKL_SNOOP_NONE			BIT_ULL(31)
#define SKL_SNOOP_NOT_NEEDED		BIT_ULL(32)
#define SKL_SNOOP_MISS			BIT_ULL(33)
#define SKL_SNOOP_HIT_NO_FWD		BIT_ULL(34)
#define SKL_SNOOP_HIT_WITH_FWD		BIT_ULL(35)
#define SKL_SNOOP_HITM			BIT_ULL(36)
#define SKL_SNOOP_NON_DRAM		BIT_ULL(37)
#define SKL_ANY_SNOOP			(SKL_SPL_HIT|SKL_SNOOP_NONE| \
					 SKL_SNOOP_NOT_NEEDED|SKL_SNOOP_MISS| \
					 SKL_SNOOP_HIT_NO_FWD|SKL_SNOOP_HIT_WITH_FWD| \
					 SKL_SNOOP_HITM|SKL_SNOOP_NON_DRAM)
#define SKL_DEMAND_READ			SKL_DEMAND_DATA_RD
#define SKL_SNOOP_DRAM			(SKL_SNOOP_NONE| \
					 SKL_SNOOP_NOT_NEEDED|SKL_SNOOP_MISS| \
					 SKL_SNOOP_HIT_NO_FWD|SKL_SNOOP_HIT_WITH_FWD| \
					 SKL_SNOOP_HITM|SKL_SPL_HIT)
#define SKL_DEMAND_WRITE		SKL_DEMAND_RFO
#define SKL_LLC_ACCESS			SKL_ANY_RESPONSE
#define SKL_L3_MISS_REMOTE		(SKL_L3_MISS_REMOTE_HOP0_DRAM| \
					 SKL_L3_MISS_REMOTE_HOP1_DRAM| \
					 SKL_L3_MISS_REMOTE_HOP2P_DRAM)

static __initconst const u64 skl_hw_cache_event_ids
				[PERF_COUNT_HW_CACHE_MAX]
				[PERF_COUNT_HW_CACHE_OP_MAX]
				[PERF_COUNT_HW_CACHE_RESULT_MAX] =
{
 [ C(L1D ) ] = {
	[ C(OP_READ) ] = {
		[ C(RESULT_ACCESS) ] = 0x81d0,	/* MEM_INST_RETIRED.ALL_LOADS */
		[ C(RESULT_MISS)   ] = 0x151,	/* L1D.REPLACEMENT */
	},
	[ C(OP_WRITE) ] = {
		[ C(RESULT_ACCESS) ] = 0x82d0,	/* MEM_INST_RETIRED.ALL_STORES */
		[ C(RESULT_MISS)   ] = 0x0,
	},
	[ C(OP_PREFETCH) ] = {
		[ C(RESULT_ACCESS) ] = 0x0,
		[ C(RESULT_MISS)   ] = 0x0,
	},
 },
 [ C(L1I ) ] = {
	[ C(OP_READ) ] = {
		[ C(RESULT_ACCESS) ] = 0x0,
		[ C(RESULT_MISS)   ] = 0x283,	/* ICACHE_64B.MISS */
	},
	[ C(OP_WRITE) ] = {
		[ C(RESULT_ACCESS) ] = -1,
		[ C(RESULT_MISS)   ] = -1,
	},
	[ C(OP_PREFETCH) ] = {
		[ C(RESULT_ACCESS) ] = 0x0,
		[ C(RESULT_MISS)   ] = 0x0,
	},
 },
 [ C(LL  ) ] = {
	[ C(OP_READ) ] = {
		[ C(RESULT_ACCESS) ] = 0x1b7,	/* OFFCORE_RESPONSE */
		[ C(RESULT_MISS)   ] = 0x1b7,	/* OFFCORE_RESPONSE */
	},
	[ C(OP_WRITE) ] = {
		[ C(RESULT_ACCESS) ] = 0x1b7,	/* OFFCORE_RESPONSE */
		[ C(RESULT_MISS)   ] = 0x1b7,	/* OFFCORE_RESPONSE */
	},
	[ C(OP_PREFETCH) ] = {
		[ C(RESULT_ACCESS) ] = 0x0,
		[ C(RESULT_MISS)   ] = 0x0,
	},
 },
 [ C(DTLB) ] = {
	[ C(OP_READ) ] = {
		[ C(RESULT_ACCESS) ] = 0x81d0,	/* MEM_INST_RETIRED.ALL_LOADS */
		[ C(RESULT_MISS)   ] = 0xe08,	/* DTLB_LOAD_MISSES.WALK_COMPLETED */
	},
	[ C(OP_WRITE) ] = {
		[ C(RESULT_ACCESS) ] = 0x82d0,	/* MEM_INST_RETIRED.ALL_STORES */
		[ C(RESULT_MISS)   ] = 0xe49,	/* DTLB_STORE_MISSES.WALK_COMPLETED */
	},
	[ C(OP_PREFETCH) ] = {
		[ C(RESULT_ACCESS) ] = 0x0,
		[ C(RESULT_MISS)   ] = 0x0,
	},
 },
 [ C(ITLB) ] = {
	[ C(OP_READ) ] = {
		[ C(RESULT_ACCESS) ] = 0x2085,	/* ITLB_MISSES.STLB_HIT */
		[ C(RESULT_MISS)   ] = 0xe85,	/* ITLB_MISSES.WALK_COMPLETED */
	},
	[ C(OP_WRITE) ] = {
		[ C(RESULT_ACCESS) ] = -1,
		[ C(RESULT_MISS)   ] = -1,
	},
	[ C(OP_PREFETCH) ] = {
		[ C(RESULT_ACCESS) ] = -1,
		[ C(RESULT_MISS)   ] = -1,
	},
 },
 [ C(BPU ) ] = {
	[ C(OP_READ) ] = {
		[ C(RESULT_ACCESS) ] = 0xc4,	/* BR_INST_RETIRED.ALL_BRANCHES */
		[ C(RESULT_MISS)   ] = 0xc5,	/* BR_MISP_RETIRED.ALL_BRANCHES */
	},
	[ C(OP_WRITE) ] = {
		[ C(RESULT_ACCESS) ] = -1,
		[ C(RESULT_MISS)   ] = -1,
	},
	[ C(OP_PREFETCH) ] = {
		[ C(RESULT_ACCESS) ] = -1,
		[ C(RESULT_MISS)   ] = -1,
	},
 },
 [ C(NODE) ] = {
	[ C(OP_READ) ] = {
		[ C(RESULT_ACCESS) ] = 0x1b7,	/* OFFCORE_RESPONSE */
		[ C(RESULT_MISS)   ] = 0x1b7,	/* OFFCORE_RESPONSE */
	},
	[ C(OP_WRITE) ] = {
		[ C(RESULT_ACCESS) ] = 0x1b7,	/* OFFCORE_RESPONSE */
		[ C(RESULT_MISS)   ] = 0x1b7,	/* OFFCORE_RESPONSE */
	},
	[ C(OP_PREFETCH) ] = {
		[ C(RESULT_ACCESS) ] = 0x0,
		[ C(RESULT_MISS)   ] = 0x0,
	},
 },
};

static __initconst const u64 skl_hw_cache_extra_regs
				[PERF_COUNT_HW_CACHE_MAX]
				[PERF_COUNT_HW_CACHE_OP_MAX]
				[PERF_COUNT_HW_CACHE_RESULT_MAX] =
{
 [ C(LL  ) ] = {
	[ C(OP_READ) ] = {
		[ C(RESULT_ACCESS) ] = SKL_DEMAND_READ|
				       SKL_LLC_ACCESS|SKL_ANY_SNOOP,
		[ C(RESULT_MISS)   ] = SKL_DEMAND_READ|
				       SKL_L3_MISS|SKL_ANY_SNOOP|
				       SKL_SUPPLIER_NONE,
	},
	[ C(OP_WRITE) ] = {
		[ C(RESULT_ACCESS) ] = SKL_DEMAND_WRITE|
				       SKL_LLC_ACCESS|SKL_ANY_SNOOP,
		[ C(RESULT_MISS)   ] = SKL_DEMAND_WRITE|
				       SKL_L3_MISS|SKL_ANY_SNOOP|
				       SKL_SUPPLIER_NONE,
	},
	[ C(OP_PREFETCH) ] = {
		[ C(RESULT_ACCESS) ] = 0x0,
		[ C(RESULT_MISS)   ] = 0x0,
	},
 },
 [ C(NODE) ] = {
	[ C(OP_READ) ] = {
		[ C(RESULT_ACCESS) ] = SKL_DEMAND_READ|
				       SKL_L3_MISS_LOCAL_DRAM|SKL_SNOOP_DRAM,
		[ C(RESULT_MISS)   ] = SKL_DEMAND_READ|
				       SKL_L3_MISS_REMOTE|SKL_SNOOP_DRAM,
	},
	[ C(OP_WRITE) ] = {
		[ C(RESULT_ACCESS) ] = SKL_DEMAND_WRITE|
				       SKL_L3_MISS_LOCAL_DRAM|SKL_SNOOP_DRAM,
		[ C(RESULT_MISS)   ] = SKL_DEMAND_WRITE|
				       SKL_L3_MISS_REMOTE|SKL_SNOOP_DRAM,
	},
	[ C(OP_PREFETCH) ] = {
		[ C(RESULT_ACCESS) ] = 0x0,
		[ C(RESULT_MISS)   ] = 0x0,
	},
 },
};

#define SNB_DMND_DATA_RD	(1ULL << 0)
#define SNB_DMND_RFO		(1ULL << 1)
#define SNB_DMND_IFETCH		(1ULL << 2)
#define SNB_DMND_WB		(1ULL << 3)
#define SNB_PF_DATA_RD		(1ULL << 4)
#define SNB_PF_RFO		(1ULL << 5)
#define SNB_PF_IFETCH		(1ULL << 6)
#define SNB_LLC_DATA_RD		(1ULL << 7)
#define SNB_LLC_RFO		(1ULL << 8)
#define SNB_LLC_IFETCH		(1ULL << 9)
#define SNB_BUS_LOCKS		(1ULL << 10)
#define SNB_STRM_ST		(1ULL << 11)
#define SNB_OTHER		(1ULL << 15)
#define SNB_RESP_ANY		(1ULL << 16)
#define SNB_NO_SUPP		(1ULL << 17)
#define SNB_LLC_HITM		(1ULL << 18)
#define SNB_LLC_HITE		(1ULL << 19)
#define SNB_LLC_HITS		(1ULL << 20)
#define SNB_LLC_HITF		(1ULL << 21)
#define SNB_LOCAL		(1ULL << 22)
#define SNB_REMOTE		(0xffULL << 23)
#define SNB_SNP_NONE		(1ULL << 31)
#define SNB_SNP_NOT_NEEDED	(1ULL << 32)
#define SNB_SNP_MISS		(1ULL << 33)
#define SNB_NO_FWD		(1ULL << 34)
#define SNB_SNP_FWD		(1ULL << 35)
#define SNB_HITM		(1ULL << 36)
#define SNB_NON_DRAM		(1ULL << 37)

#define SNB_DMND_READ		(SNB_DMND_DATA_RD|SNB_LLC_DATA_RD)
#define SNB_DMND_WRITE		(SNB_DMND_RFO|SNB_LLC_RFO)
#define SNB_DMND_PREFETCH	(SNB_PF_DATA_RD|SNB_PF_RFO)

#define SNB_SNP_ANY		(SNB_SNP_NONE|SNB_SNP_NOT_NEEDED| \
				 SNB_SNP_MISS|SNB_NO_FWD|SNB_SNP_FWD| \
				 SNB_HITM)

#define SNB_DRAM_ANY		(SNB_LOCAL|SNB_REMOTE|SNB_SNP_ANY)
#define SNB_DRAM_REMOTE		(SNB_REMOTE|SNB_SNP_ANY)

#define SNB_L3_ACCESS		SNB_RESP_ANY
#define SNB_L3_MISS		(SNB_DRAM_ANY|SNB_NON_DRAM)

static __initconst const u64 snb_hw_cache_extra_regs
				[PERF_COUNT_HW_CACHE_MAX]
				[PERF_COUNT_HW_CACHE_OP_MAX]
				[PERF_COUNT_HW_CACHE_RESULT_MAX] =
{
 [ C(LL  ) ] = {
	[ C(OP_READ) ] = {
		[ C(RESULT_ACCESS) ] = SNB_DMND_READ|SNB_L3_ACCESS,
		[ C(RESULT_MISS)   ] = SNB_DMND_READ|SNB_L3_MISS,
	},
	[ C(OP_WRITE) ] = {
		[ C(RESULT_ACCESS) ] = SNB_DMND_WRITE|SNB_L3_ACCESS,
		[ C(RESULT_MISS)   ] = SNB_DMND_WRITE|SNB_L3_MISS,
	},
	[ C(OP_PREFETCH) ] = {
		[ C(RESULT_ACCESS) ] = SNB_DMND_PREFETCH|SNB_L3_ACCESS,
		[ C(RESULT_MISS)   ] = SNB_DMND_PREFETCH|SNB_L3_MISS,
	},
 },
 [ C(NODE) ] = {
	[ C(OP_READ) ] = {
		[ C(RESULT_ACCESS) ] = SNB_DMND_READ|SNB_DRAM_ANY,
		[ C(RESULT_MISS)   ] = SNB_DMND_READ|SNB_DRAM_REMOTE,
	},
	[ C(OP_WRITE) ] = {
		[ C(RESULT_ACCESS) ] = SNB_DMND_WRITE|SNB_DRAM_ANY,
		[ C(RESULT_MISS)   ] = SNB_DMND_WRITE|SNB_DRAM_REMOTE,
	},
	[ C(OP_PREFETCH) ] = {
		[ C(RESULT_ACCESS) ] = SNB_DMND_PREFETCH|SNB_DRAM_ANY,
		[ C(RESULT_MISS)   ] = SNB_DMND_PREFETCH|SNB_DRAM_REMOTE,
	},
 },
};

static __initconst const u64 snb_hw_cache_event_ids
				[PERF_COUNT_HW_CACHE_MAX]
				[PERF_COUNT_HW_CACHE_OP_MAX]
				[PERF_COUNT_HW_CACHE_RESULT_MAX] =
{
 [ C(L1D) ] = {
	[ C(OP_READ) ] = {
		[ C(RESULT_ACCESS) ] = 0xf1d0, /* MEM_UOP_RETIRED.LOADS        */
		[ C(RESULT_MISS)   ] = 0x0151, /* L1D.REPLACEMENT              */
	},
	[ C(OP_WRITE) ] = {
		[ C(RESULT_ACCESS) ] = 0xf2d0, /* MEM_UOP_RETIRED.STORES       */
		[ C(RESULT_MISS)   ] = 0x0851, /* L1D.ALL_M_REPLACEMENT        */
	},
	[ C(OP_PREFETCH) ] = {
		[ C(RESULT_ACCESS) ] = 0x0,
		[ C(RESULT_MISS)   ] = 0x024e, /* HW_PRE_REQ.DL1_MISS          */
	},
 },
 [ C(L1I ) ] = {
	[ C(OP_READ) ] = {
		[ C(RESULT_ACCESS) ] = 0x0,
		[ C(RESULT_MISS)   ] = 0x0280, /* ICACHE.MISSES */
	},
	[ C(OP_WRITE) ] = {
		[ C(RESULT_ACCESS) ] = -1,
		[ C(RESULT_MISS)   ] = -1,
	},
	[ C(OP_PREFETCH) ] = {
		[ C(RESULT_ACCESS) ] = 0x0,
		[ C(RESULT_MISS)   ] = 0x0,
	},
 },
 [ C(LL  ) ] = {
	[ C(OP_READ) ] = {
		/* OFFCORE_RESPONSE.ANY_DATA.LOCAL_CACHE */
		[ C(RESULT_ACCESS) ] = 0x01b7,
		/* OFFCORE_RESPONSE.ANY_DATA.ANY_LLC_MISS */
		[ C(RESULT_MISS)   ] = 0x01b7,
	},
	[ C(OP_WRITE) ] = {
		/* OFFCORE_RESPONSE.ANY_RFO.LOCAL_CACHE */
		[ C(RESULT_ACCESS) ] = 0x01b7,
		/* OFFCORE_RESPONSE.ANY_RFO.ANY_LLC_MISS */
		[ C(RESULT_MISS)   ] = 0x01b7,
	},
	[ C(OP_PREFETCH) ] = {
		/* OFFCORE_RESPONSE.PREFETCH.LOCAL_CACHE */
		[ C(RESULT_ACCESS) ] = 0x01b7,
		/* OFFCORE_RESPONSE.PREFETCH.ANY_LLC_MISS */
		[ C(RESULT_MISS)   ] = 0x01b7,
	},
 },
 [ C(DTLB) ] = {
	[ C(OP_READ) ] = {
		[ C(RESULT_ACCESS) ] = 0x81d0, /* MEM_UOP_RETIRED.ALL_LOADS */
		[ C(RESULT_MISS)   ] = 0x0108, /* DTLB_LOAD_MISSES.CAUSES_A_WALK */
	},
	[ C(OP_WRITE) ] = {
		[ C(RESULT_ACCESS) ] = 0x82d0, /* MEM_UOP_RETIRED.ALL_STORES */
		[ C(RESULT_MISS)   ] = 0x0149, /* DTLB_STORE_MISSES.MISS_CAUSES_A_WALK */
	},
	[ C(OP_PREFETCH) ] = {
		[ C(RESULT_ACCESS) ] = 0x0,
		[ C(RESULT_MISS)   ] = 0x0,
	},
 },
 [ C(ITLB) ] = {
	[ C(OP_READ) ] = {
		[ C(RESULT_ACCESS) ] = 0x1085, /* ITLB_MISSES.STLB_HIT         */
		[ C(RESULT_MISS)   ] = 0x0185, /* ITLB_MISSES.CAUSES_A_WALK    */
	},
	[ C(OP_WRITE) ] = {
		[ C(RESULT_ACCESS) ] = -1,
		[ C(RESULT_MISS)   ] = -1,
	},
	[ C(OP_PREFETCH) ] = {
		[ C(RESULT_ACCESS) ] = -1,
		[ C(RESULT_MISS)   ] = -1,
	},
 },
 [ C(BPU ) ] = {
	[ C(OP_READ) ] = {
		[ C(RESULT_ACCESS) ] = 0x00c4, /* BR_INST_RETIRED.ALL_BRANCHES */
		[ C(RESULT_MISS)   ] = 0x00c5, /* BR_MISP_RETIRED.ALL_BRANCHES */
	},
	[ C(OP_WRITE) ] = {
		[ C(RESULT_ACCESS) ] = -1,
		[ C(RESULT_MISS)   ] = -1,
	},
	[ C(OP_PREFETCH) ] = {
		[ C(RESULT_ACCESS) ] = -1,
		[ C(RESULT_MISS)   ] = -1,
	},
 },
 [ C(NODE) ] = {
	[ C(OP_READ) ] = {
		[ C(RESULT_ACCESS) ] = 0x01b7,
		[ C(RESULT_MISS)   ] = 0x01b7,
	},
	[ C(OP_WRITE) ] = {
		[ C(RESULT_ACCESS) ] = 0x01b7,
		[ C(RESULT_MISS)   ] = 0x01b7,
	},
	[ C(OP_PREFETCH) ] = {
		[ C(RESULT_ACCESS) ] = 0x01b7,
		[ C(RESULT_MISS)   ] = 0x01b7,
	},
 },

};

/*
 * Notes on the events:
 * - data reads do not include code reads (comparable to earlier tables)
 * - data counts include speculative execution (except L1 write, dtlb, bpu)
 * - remote node access includes remote memory, remote cache, remote mmio.
 * - prefetches are not included in the counts because they are not
 *   reliably counted.
 */

#define HSW_DEMAND_DATA_RD		BIT_ULL(0)
#define HSW_DEMAND_RFO			BIT_ULL(1)
#define HSW_ANY_RESPONSE		BIT_ULL(16)
#define HSW_SUPPLIER_NONE		BIT_ULL(17)
#define HSW_L3_MISS_LOCAL_DRAM		BIT_ULL(22)
#define HSW_L3_MISS_REMOTE_HOP0		BIT_ULL(27)
#define HSW_L3_MISS_REMOTE_HOP1		BIT_ULL(28)
#define HSW_L3_MISS_REMOTE_HOP2P	BIT_ULL(29)
#define HSW_L3_MISS			(HSW_L3_MISS_LOCAL_DRAM| \
					 HSW_L3_MISS_REMOTE_HOP0|HSW_L3_MISS_REMOTE_HOP1| \
					 HSW_L3_MISS_REMOTE_HOP2P)
#define HSW_SNOOP_NONE			BIT_ULL(31)
#define HSW_SNOOP_NOT_NEEDED		BIT_ULL(32)
#define HSW_SNOOP_MISS			BIT_ULL(33)
#define HSW_SNOOP_HIT_NO_FWD		BIT_ULL(34)
#define HSW_SNOOP_HIT_WITH_FWD		BIT_ULL(35)
#define HSW_SNOOP_HITM			BIT_ULL(36)
#define HSW_SNOOP_NON_DRAM		BIT_ULL(37)
#define HSW_ANY_SNOOP			(HSW_SNOOP_NONE| \
					 HSW_SNOOP_NOT_NEEDED|HSW_SNOOP_MISS| \
					 HSW_SNOOP_HIT_NO_FWD|HSW_SNOOP_HIT_WITH_FWD| \
					 HSW_SNOOP_HITM|HSW_SNOOP_NON_DRAM)
#define HSW_SNOOP_DRAM			(HSW_ANY_SNOOP & ~HSW_SNOOP_NON_DRAM)
#define HSW_DEMAND_READ			HSW_DEMAND_DATA_RD
#define HSW_DEMAND_WRITE		HSW_DEMAND_RFO
#define HSW_L3_MISS_REMOTE		(HSW_L3_MISS_REMOTE_HOP0|\
					 HSW_L3_MISS_REMOTE_HOP1|HSW_L3_MISS_REMOTE_HOP2P)
#define HSW_LLC_ACCESS			HSW_ANY_RESPONSE

#define BDW_L3_MISS_LOCAL		BIT(26)
#define BDW_L3_MISS			(BDW_L3_MISS_LOCAL| \
					 HSW_L3_MISS_REMOTE_HOP0|HSW_L3_MISS_REMOTE_HOP1| \
					 HSW_L3_MISS_REMOTE_HOP2P)


static __initconst const u64 hsw_hw_cache_event_ids
				[PERF_COUNT_HW_CACHE_MAX]
				[PERF_COUNT_HW_CACHE_OP_MAX]
				[PERF_COUNT_HW_CACHE_RESULT_MAX] =
{
 [ C(L1D ) ] = {
	[ C(OP_READ) ] = {
		[ C(RESULT_ACCESS) ] = 0x81d0,	/* MEM_UOPS_RETIRED.ALL_LOADS */
		[ C(RESULT_MISS)   ] = 0x151,	/* L1D.REPLACEMENT */
	},
	[ C(OP_WRITE) ] = {
		[ C(RESULT_ACCESS) ] = 0x82d0,	/* MEM_UOPS_RETIRED.ALL_STORES */
		[ C(RESULT_MISS)   ] = 0x0,
	},
	[ C(OP_PREFETCH) ] = {
		[ C(RESULT_ACCESS) ] = 0x0,
		[ C(RESULT_MISS)   ] = 0x0,
	},
 },
 [ C(L1I ) ] = {
	[ C(OP_READ) ] = {
		[ C(RESULT_ACCESS) ] = 0x0,
		[ C(RESULT_MISS)   ] = 0x280,	/* ICACHE.MISSES */
	},
	[ C(OP_WRITE) ] = {
		[ C(RESULT_ACCESS) ] = -1,
		[ C(RESULT_MISS)   ] = -1,
	},
	[ C(OP_PREFETCH) ] = {
		[ C(RESULT_ACCESS) ] = 0x0,
		[ C(RESULT_MISS)   ] = 0x0,
	},
 },
 [ C(LL  ) ] = {
	[ C(OP_READ) ] = {
		[ C(RESULT_ACCESS) ] = 0x1b7,	/* OFFCORE_RESPONSE */
		[ C(RESULT_MISS)   ] = 0x1b7,	/* OFFCORE_RESPONSE */
	},
	[ C(OP_WRITE) ] = {
		[ C(RESULT_ACCESS) ] = 0x1b7,	/* OFFCORE_RESPONSE */
		[ C(RESULT_MISS)   ] = 0x1b7,	/* OFFCORE_RESPONSE */
	},
	[ C(OP_PREFETCH) ] = {
		[ C(RESULT_ACCESS) ] = 0x0,
		[ C(RESULT_MISS)   ] = 0x0,
	},
 },
 [ C(DTLB) ] = {
	[ C(OP_READ) ] = {
		[ C(RESULT_ACCESS) ] = 0x81d0,	/* MEM_UOPS_RETIRED.ALL_LOADS */
		[ C(RESULT_MISS)   ] = 0x108,	/* DTLB_LOAD_MISSES.MISS_CAUSES_A_WALK */
	},
	[ C(OP_WRITE) ] = {
		[ C(RESULT_ACCESS) ] = 0x82d0,	/* MEM_UOPS_RETIRED.ALL_STORES */
		[ C(RESULT_MISS)   ] = 0x149,	/* DTLB_STORE_MISSES.MISS_CAUSES_A_WALK */
	},
	[ C(OP_PREFETCH) ] = {
		[ C(RESULT_ACCESS) ] = 0x0,
		[ C(RESULT_MISS)   ] = 0x0,
	},
 },
 [ C(ITLB) ] = {
	[ C(OP_READ) ] = {
		[ C(RESULT_ACCESS) ] = 0x6085,	/* ITLB_MISSES.STLB_HIT */
		[ C(RESULT_MISS)   ] = 0x185,	/* ITLB_MISSES.MISS_CAUSES_A_WALK */
	},
	[ C(OP_WRITE) ] = {
		[ C(RESULT_ACCESS) ] = -1,
		[ C(RESULT_MISS)   ] = -1,
	},
	[ C(OP_PREFETCH) ] = {
		[ C(RESULT_ACCESS) ] = -1,
		[ C(RESULT_MISS)   ] = -1,
	},
 },
 [ C(BPU ) ] = {
	[ C(OP_READ) ] = {
		[ C(RESULT_ACCESS) ] = 0xc4,	/* BR_INST_RETIRED.ALL_BRANCHES */
		[ C(RESULT_MISS)   ] = 0xc5,	/* BR_MISP_RETIRED.ALL_BRANCHES */
	},
	[ C(OP_WRITE) ] = {
		[ C(RESULT_ACCESS) ] = -1,
		[ C(RESULT_MISS)   ] = -1,
	},
	[ C(OP_PREFETCH) ] = {
		[ C(RESULT_ACCESS) ] = -1,
		[ C(RESULT_MISS)   ] = -1,
	},
 },
 [ C(NODE) ] = {
	[ C(OP_READ) ] = {
		[ C(RESULT_ACCESS) ] = 0x1b7,	/* OFFCORE_RESPONSE */
		[ C(RESULT_MISS)   ] = 0x1b7,	/* OFFCORE_RESPONSE */
	},
	[ C(OP_WRITE) ] = {
		[ C(RESULT_ACCESS) ] = 0x1b7,	/* OFFCORE_RESPONSE */
		[ C(RESULT_MISS)   ] = 0x1b7,	/* OFFCORE_RESPONSE */
	},
	[ C(OP_PREFETCH) ] = {
		[ C(RESULT_ACCESS) ] = 0x0,
		[ C(RESULT_MISS)   ] = 0x0,
	},
 },
};

static __initconst const u64 hsw_hw_cache_extra_regs
				[PERF_COUNT_HW_CACHE_MAX]
				[PERF_COUNT_HW_CACHE_OP_MAX]
				[PERF_COUNT_HW_CACHE_RESULT_MAX] =
{
 [ C(LL  ) ] = {
	[ C(OP_READ) ] = {
		[ C(RESULT_ACCESS) ] = HSW_DEMAND_READ|
				       HSW_LLC_ACCESS,
		[ C(RESULT_MISS)   ] = HSW_DEMAND_READ|
				       HSW_L3_MISS|HSW_ANY_SNOOP,
	},
	[ C(OP_WRITE) ] = {
		[ C(RESULT_ACCESS) ] = HSW_DEMAND_WRITE|
				       HSW_LLC_ACCESS,
		[ C(RESULT_MISS)   ] = HSW_DEMAND_WRITE|
				       HSW_L3_MISS|HSW_ANY_SNOOP,
	},
	[ C(OP_PREFETCH) ] = {
		[ C(RESULT_ACCESS) ] = 0x0,
		[ C(RESULT_MISS)   ] = 0x0,
	},
 },
 [ C(NODE) ] = {
	[ C(OP_READ) ] = {
		[ C(RESULT_ACCESS) ] = HSW_DEMAND_READ|
				       HSW_L3_MISS_LOCAL_DRAM|
				       HSW_SNOOP_DRAM,
		[ C(RESULT_MISS)   ] = HSW_DEMAND_READ|
				       HSW_L3_MISS_REMOTE|
				       HSW_SNOOP_DRAM,
	},
	[ C(OP_WRITE) ] = {
		[ C(RESULT_ACCESS) ] = HSW_DEMAND_WRITE|
				       HSW_L3_MISS_LOCAL_DRAM|
				       HSW_SNOOP_DRAM,
		[ C(RESULT_MISS)   ] = HSW_DEMAND_WRITE|
				       HSW_L3_MISS_REMOTE|
				       HSW_SNOOP_DRAM,
	},
	[ C(OP_PREFETCH) ] = {
		[ C(RESULT_ACCESS) ] = 0x0,
		[ C(RESULT_MISS)   ] = 0x0,
	},
 },
};

static __initconst const u64 westmere_hw_cache_event_ids
				[PERF_COUNT_HW_CACHE_MAX]
				[PERF_COUNT_HW_CACHE_OP_MAX]
				[PERF_COUNT_HW_CACHE_RESULT_MAX] =
{
 [ C(L1D) ] = {
	[ C(OP_READ) ] = {
		[ C(RESULT_ACCESS) ] = 0x010b, /* MEM_INST_RETIRED.LOADS       */
		[ C(RESULT_MISS)   ] = 0x0151, /* L1D.REPL                     */
	},
	[ C(OP_WRITE) ] = {
		[ C(RESULT_ACCESS) ] = 0x020b, /* MEM_INST_RETURED.STORES      */
		[ C(RESULT_MISS)   ] = 0x0251, /* L1D.M_REPL                   */
	},
	[ C(OP_PREFETCH) ] = {
		[ C(RESULT_ACCESS) ] = 0x014e, /* L1D_PREFETCH.REQUESTS        */
		[ C(RESULT_MISS)   ] = 0x024e, /* L1D_PREFETCH.MISS            */
	},
 },
 [ C(L1I ) ] = {
	[ C(OP_READ) ] = {
		[ C(RESULT_ACCESS) ] = 0x0380, /* L1I.READS                    */
		[ C(RESULT_MISS)   ] = 0x0280, /* L1I.MISSES                   */
	},
	[ C(OP_WRITE) ] = {
		[ C(RESULT_ACCESS) ] = -1,
		[ C(RESULT_MISS)   ] = -1,
	},
	[ C(OP_PREFETCH) ] = {
		[ C(RESULT_ACCESS) ] = 0x0,
		[ C(RESULT_MISS)   ] = 0x0,
	},
 },
 [ C(LL  ) ] = {
	[ C(OP_READ) ] = {
		/* OFFCORE_RESPONSE.ANY_DATA.LOCAL_CACHE */
		[ C(RESULT_ACCESS) ] = 0x01b7,
		/* OFFCORE_RESPONSE.ANY_DATA.ANY_LLC_MISS */
		[ C(RESULT_MISS)   ] = 0x01b7,
	},
	/*
	 * Use RFO, not WRITEBACK, because a write miss would typically occur
	 * on RFO.
	 */
	[ C(OP_WRITE) ] = {
		/* OFFCORE_RESPONSE.ANY_RFO.LOCAL_CACHE */
		[ C(RESULT_ACCESS) ] = 0x01b7,
		/* OFFCORE_RESPONSE.ANY_RFO.ANY_LLC_MISS */
		[ C(RESULT_MISS)   ] = 0x01b7,
	},
	[ C(OP_PREFETCH) ] = {
		/* OFFCORE_RESPONSE.PREFETCH.LOCAL_CACHE */
		[ C(RESULT_ACCESS) ] = 0x01b7,
		/* OFFCORE_RESPONSE.PREFETCH.ANY_LLC_MISS */
		[ C(RESULT_MISS)   ] = 0x01b7,
	},
 },
 [ C(DTLB) ] = {
	[ C(OP_READ) ] = {
		[ C(RESULT_ACCESS) ] = 0x010b, /* MEM_INST_RETIRED.LOADS       */
		[ C(RESULT_MISS)   ] = 0x0108, /* DTLB_LOAD_MISSES.ANY         */
	},
	[ C(OP_WRITE) ] = {
		[ C(RESULT_ACCESS) ] = 0x020b, /* MEM_INST_RETURED.STORES      */
		[ C(RESULT_MISS)   ] = 0x010c, /* MEM_STORE_RETIRED.DTLB_MISS  */
	},
	[ C(OP_PREFETCH) ] = {
		[ C(RESULT_ACCESS) ] = 0x0,
		[ C(RESULT_MISS)   ] = 0x0,
	},
 },
 [ C(ITLB) ] = {
	[ C(OP_READ) ] = {
		[ C(RESULT_ACCESS) ] = 0x01c0, /* INST_RETIRED.ANY_P           */
		[ C(RESULT_MISS)   ] = 0x0185, /* ITLB_MISSES.ANY              */
	},
	[ C(OP_WRITE) ] = {
		[ C(RESULT_ACCESS) ] = -1,
		[ C(RESULT_MISS)   ] = -1,
	},
	[ C(OP_PREFETCH) ] = {
		[ C(RESULT_ACCESS) ] = -1,
		[ C(RESULT_MISS)   ] = -1,
	},
 },
 [ C(BPU ) ] = {
	[ C(OP_READ) ] = {
		[ C(RESULT_ACCESS) ] = 0x00c4, /* BR_INST_RETIRED.ALL_BRANCHES */
		[ C(RESULT_MISS)   ] = 0x03e8, /* BPU_CLEARS.ANY               */
	},
	[ C(OP_WRITE) ] = {
		[ C(RESULT_ACCESS) ] = -1,
		[ C(RESULT_MISS)   ] = -1,
	},
	[ C(OP_PREFETCH) ] = {
		[ C(RESULT_ACCESS) ] = -1,
		[ C(RESULT_MISS)   ] = -1,
	},
 },
 [ C(NODE) ] = {
	[ C(OP_READ) ] = {
		[ C(RESULT_ACCESS) ] = 0x01b7,
		[ C(RESULT_MISS)   ] = 0x01b7,
	},
	[ C(OP_WRITE) ] = {
		[ C(RESULT_ACCESS) ] = 0x01b7,
		[ C(RESULT_MISS)   ] = 0x01b7,
	},
	[ C(OP_PREFETCH) ] = {
		[ C(RESULT_ACCESS) ] = 0x01b7,
		[ C(RESULT_MISS)   ] = 0x01b7,
	},
 },
};

/*
 * Nehalem/Westmere MSR_OFFCORE_RESPONSE bits;
 * See IA32 SDM Vol 3B 30.6.1.3
 */

#define NHM_DMND_DATA_RD	(1 << 0)
#define NHM_DMND_RFO		(1 << 1)
#define NHM_DMND_IFETCH		(1 << 2)
#define NHM_DMND_WB		(1 << 3)
#define NHM_PF_DATA_RD		(1 << 4)
#define NHM_PF_DATA_RFO		(1 << 5)
#define NHM_PF_IFETCH		(1 << 6)
#define NHM_OFFCORE_OTHER	(1 << 7)
#define NHM_UNCORE_HIT		(1 << 8)
#define NHM_OTHER_CORE_HIT_SNP	(1 << 9)
#define NHM_OTHER_CORE_HITM	(1 << 10)
        			/* reserved */
#define NHM_REMOTE_CACHE_FWD	(1 << 12)
#define NHM_REMOTE_DRAM		(1 << 13)
#define NHM_LOCAL_DRAM		(1 << 14)
#define NHM_NON_DRAM		(1 << 15)

#define NHM_LOCAL		(NHM_LOCAL_DRAM|NHM_REMOTE_CACHE_FWD)
#define NHM_REMOTE		(NHM_REMOTE_DRAM)

#define NHM_DMND_READ		(NHM_DMND_DATA_RD)
#define NHM_DMND_WRITE		(NHM_DMND_RFO|NHM_DMND_WB)
#define NHM_DMND_PREFETCH	(NHM_PF_DATA_RD|NHM_PF_DATA_RFO)

#define NHM_L3_HIT	(NHM_UNCORE_HIT|NHM_OTHER_CORE_HIT_SNP|NHM_OTHER_CORE_HITM)
#define NHM_L3_MISS	(NHM_NON_DRAM|NHM_LOCAL_DRAM|NHM_REMOTE_DRAM|NHM_REMOTE_CACHE_FWD)
#define NHM_L3_ACCESS	(NHM_L3_HIT|NHM_L3_MISS)

static __initconst const u64 nehalem_hw_cache_extra_regs
				[PERF_COUNT_HW_CACHE_MAX]
				[PERF_COUNT_HW_CACHE_OP_MAX]
				[PERF_COUNT_HW_CACHE_RESULT_MAX] =
{
 [ C(LL  ) ] = {
	[ C(OP_READ) ] = {
		[ C(RESULT_ACCESS) ] = NHM_DMND_READ|NHM_L3_ACCESS,
		[ C(RESULT_MISS)   ] = NHM_DMND_READ|NHM_L3_MISS,
	},
	[ C(OP_WRITE) ] = {
		[ C(RESULT_ACCESS) ] = NHM_DMND_WRITE|NHM_L3_ACCESS,
		[ C(RESULT_MISS)   ] = NHM_DMND_WRITE|NHM_L3_MISS,
	},
	[ C(OP_PREFETCH) ] = {
		[ C(RESULT_ACCESS) ] = NHM_DMND_PREFETCH|NHM_L3_ACCESS,
		[ C(RESULT_MISS)   ] = NHM_DMND_PREFETCH|NHM_L3_MISS,
	},
 },
 [ C(NODE) ] = {
	[ C(OP_READ) ] = {
		[ C(RESULT_ACCESS) ] = NHM_DMND_READ|NHM_LOCAL|NHM_REMOTE,
		[ C(RESULT_MISS)   ] = NHM_DMND_READ|NHM_REMOTE,
	},
	[ C(OP_WRITE) ] = {
		[ C(RESULT_ACCESS) ] = NHM_DMND_WRITE|NHM_LOCAL|NHM_REMOTE,
		[ C(RESULT_MISS)   ] = NHM_DMND_WRITE|NHM_REMOTE,
	},
	[ C(OP_PREFETCH) ] = {
		[ C(RESULT_ACCESS) ] = NHM_DMND_PREFETCH|NHM_LOCAL|NHM_REMOTE,
		[ C(RESULT_MISS)   ] = NHM_DMND_PREFETCH|NHM_REMOTE,
	},
 },
};

static __initconst const u64 nehalem_hw_cache_event_ids
				[PERF_COUNT_HW_CACHE_MAX]
				[PERF_COUNT_HW_CACHE_OP_MAX]
				[PERF_COUNT_HW_CACHE_RESULT_MAX] =
{
 [ C(L1D) ] = {
	[ C(OP_READ) ] = {
		[ C(RESULT_ACCESS) ] = 0x010b, /* MEM_INST_RETIRED.LOADS       */
		[ C(RESULT_MISS)   ] = 0x0151, /* L1D.REPL                     */
	},
	[ C(OP_WRITE) ] = {
		[ C(RESULT_ACCESS) ] = 0x020b, /* MEM_INST_RETURED.STORES      */
		[ C(RESULT_MISS)   ] = 0x0251, /* L1D.M_REPL                   */
	},
	[ C(OP_PREFETCH) ] = {
		[ C(RESULT_ACCESS) ] = 0x014e, /* L1D_PREFETCH.REQUESTS        */
		[ C(RESULT_MISS)   ] = 0x024e, /* L1D_PREFETCH.MISS            */
	},
 },
 [ C(L1I ) ] = {
	[ C(OP_READ) ] = {
		[ C(RESULT_ACCESS) ] = 0x0380, /* L1I.READS                    */
		[ C(RESULT_MISS)   ] = 0x0280, /* L1I.MISSES                   */
	},
	[ C(OP_WRITE) ] = {
		[ C(RESULT_ACCESS) ] = -1,
		[ C(RESULT_MISS)   ] = -1,
	},
	[ C(OP_PREFETCH) ] = {
		[ C(RESULT_ACCESS) ] = 0x0,
		[ C(RESULT_MISS)   ] = 0x0,
	},
 },
 [ C(LL  ) ] = {
	[ C(OP_READ) ] = {
		/* OFFCORE_RESPONSE.ANY_DATA.LOCAL_CACHE */
		[ C(RESULT_ACCESS) ] = 0x01b7,
		/* OFFCORE_RESPONSE.ANY_DATA.ANY_LLC_MISS */
		[ C(RESULT_MISS)   ] = 0x01b7,
	},
	/*
	 * Use RFO, not WRITEBACK, because a write miss would typically occur
	 * on RFO.
	 */
	[ C(OP_WRITE) ] = {
		/* OFFCORE_RESPONSE.ANY_RFO.LOCAL_CACHE */
		[ C(RESULT_ACCESS) ] = 0x01b7,
		/* OFFCORE_RESPONSE.ANY_RFO.ANY_LLC_MISS */
		[ C(RESULT_MISS)   ] = 0x01b7,
	},
	[ C(OP_PREFETCH) ] = {
		/* OFFCORE_RESPONSE.PREFETCH.LOCAL_CACHE */
		[ C(RESULT_ACCESS) ] = 0x01b7,
		/* OFFCORE_RESPONSE.PREFETCH.ANY_LLC_MISS */
		[ C(RESULT_MISS)   ] = 0x01b7,
	},
 },
 [ C(DTLB) ] = {
	[ C(OP_READ) ] = {
		[ C(RESULT_ACCESS) ] = 0x0f40, /* L1D_CACHE_LD.MESI   (alias)  */
		[ C(RESULT_MISS)   ] = 0x0108, /* DTLB_LOAD_MISSES.ANY         */
	},
	[ C(OP_WRITE) ] = {
		[ C(RESULT_ACCESS) ] = 0x0f41, /* L1D_CACHE_ST.MESI   (alias)  */
		[ C(RESULT_MISS)   ] = 0x010c, /* MEM_STORE_RETIRED.DTLB_MISS  */
	},
	[ C(OP_PREFETCH) ] = {
		[ C(RESULT_ACCESS) ] = 0x0,
		[ C(RESULT_MISS)   ] = 0x0,
	},
 },
 [ C(ITLB) ] = {
	[ C(OP_READ) ] = {
		[ C(RESULT_ACCESS) ] = 0x01c0, /* INST_RETIRED.ANY_P           */
		[ C(RESULT_MISS)   ] = 0x20c8, /* ITLB_MISS_RETIRED            */
	},
	[ C(OP_WRITE) ] = {
		[ C(RESULT_ACCESS) ] = -1,
		[ C(RESULT_MISS)   ] = -1,
	},
	[ C(OP_PREFETCH) ] = {
		[ C(RESULT_ACCESS) ] = -1,
		[ C(RESULT_MISS)   ] = -1,
	},
 },
 [ C(BPU ) ] = {
	[ C(OP_READ) ] = {
		[ C(RESULT_ACCESS) ] = 0x00c4, /* BR_INST_RETIRED.ALL_BRANCHES */
		[ C(RESULT_MISS)   ] = 0x03e8, /* BPU_CLEARS.ANY               */
	},
	[ C(OP_WRITE) ] = {
		[ C(RESULT_ACCESS) ] = -1,
		[ C(RESULT_MISS)   ] = -1,
	},
	[ C(OP_PREFETCH) ] = {
		[ C(RESULT_ACCESS) ] = -1,
		[ C(RESULT_MISS)   ] = -1,
	},
 },
 [ C(NODE) ] = {
	[ C(OP_READ) ] = {
		[ C(RESULT_ACCESS) ] = 0x01b7,
		[ C(RESULT_MISS)   ] = 0x01b7,
	},
	[ C(OP_WRITE) ] = {
		[ C(RESULT_ACCESS) ] = 0x01b7,
		[ C(RESULT_MISS)   ] = 0x01b7,
	},
	[ C(OP_PREFETCH) ] = {
		[ C(RESULT_ACCESS) ] = 0x01b7,
		[ C(RESULT_MISS)   ] = 0x01b7,
	},
 },
};

static __initconst const u64 core2_hw_cache_event_ids
				[PERF_COUNT_HW_CACHE_MAX]
				[PERF_COUNT_HW_CACHE_OP_MAX]
				[PERF_COUNT_HW_CACHE_RESULT_MAX] =
{
 [ C(L1D) ] = {
	[ C(OP_READ) ] = {
		[ C(RESULT_ACCESS) ] = 0x0f40, /* L1D_CACHE_LD.MESI          */
		[ C(RESULT_MISS)   ] = 0x0140, /* L1D_CACHE_LD.I_STATE       */
	},
	[ C(OP_WRITE) ] = {
		[ C(RESULT_ACCESS) ] = 0x0f41, /* L1D_CACHE_ST.MESI          */
		[ C(RESULT_MISS)   ] = 0x0141, /* L1D_CACHE_ST.I_STATE       */
	},
	[ C(OP_PREFETCH) ] = {
		[ C(RESULT_ACCESS) ] = 0x104e, /* L1D_PREFETCH.REQUESTS      */
		[ C(RESULT_MISS)   ] = 0,
	},
 },
 [ C(L1I ) ] = {
	[ C(OP_READ) ] = {
		[ C(RESULT_ACCESS) ] = 0x0080, /* L1I.READS                  */
		[ C(RESULT_MISS)   ] = 0x0081, /* L1I.MISSES                 */
	},
	[ C(OP_WRITE) ] = {
		[ C(RESULT_ACCESS) ] = -1,
		[ C(RESULT_MISS)   ] = -1,
	},
	[ C(OP_PREFETCH) ] = {
		[ C(RESULT_ACCESS) ] = 0,
		[ C(RESULT_MISS)   ] = 0,
	},
 },
 [ C(LL  ) ] = {
	[ C(OP_READ) ] = {
		[ C(RESULT_ACCESS) ] = 0x4f29, /* L2_LD.MESI                 */
		[ C(RESULT_MISS)   ] = 0x4129, /* L2_LD.ISTATE               */
	},
	[ C(OP_WRITE) ] = {
		[ C(RESULT_ACCESS) ] = 0x4f2A, /* L2_ST.MESI                 */
		[ C(RESULT_MISS)   ] = 0x412A, /* L2_ST.ISTATE               */
	},
	[ C(OP_PREFETCH) ] = {
		[ C(RESULT_ACCESS) ] = 0,
		[ C(RESULT_MISS)   ] = 0,
	},
 },
 [ C(DTLB) ] = {
	[ C(OP_READ) ] = {
		[ C(RESULT_ACCESS) ] = 0x0f40, /* L1D_CACHE_LD.MESI  (alias) */
		[ C(RESULT_MISS)   ] = 0x0208, /* DTLB_MISSES.MISS_LD        */
	},
	[ C(OP_WRITE) ] = {
		[ C(RESULT_ACCESS) ] = 0x0f41, /* L1D_CACHE_ST.MESI  (alias) */
		[ C(RESULT_MISS)   ] = 0x0808, /* DTLB_MISSES.MISS_ST        */
	},
	[ C(OP_PREFETCH) ] = {
		[ C(RESULT_ACCESS) ] = 0,
		[ C(RESULT_MISS)   ] = 0,
	},
 },
 [ C(ITLB) ] = {
	[ C(OP_READ) ] = {
		[ C(RESULT_ACCESS) ] = 0x00c0, /* INST_RETIRED.ANY_P         */
		[ C(RESULT_MISS)   ] = 0x1282, /* ITLBMISSES                 */
	},
	[ C(OP_WRITE) ] = {
		[ C(RESULT_ACCESS) ] = -1,
		[ C(RESULT_MISS)   ] = -1,
	},
	[ C(OP_PREFETCH) ] = {
		[ C(RESULT_ACCESS) ] = -1,
		[ C(RESULT_MISS)   ] = -1,
	},
 },
 [ C(BPU ) ] = {
	[ C(OP_READ) ] = {
		[ C(RESULT_ACCESS) ] = 0x00c4, /* BR_INST_RETIRED.ANY        */
		[ C(RESULT_MISS)   ] = 0x00c5, /* BP_INST_RETIRED.MISPRED    */
	},
	[ C(OP_WRITE) ] = {
		[ C(RESULT_ACCESS) ] = -1,
		[ C(RESULT_MISS)   ] = -1,
	},
	[ C(OP_PREFETCH) ] = {
		[ C(RESULT_ACCESS) ] = -1,
		[ C(RESULT_MISS)   ] = -1,
	},
 },
};

static __initconst const u64 atom_hw_cache_event_ids
				[PERF_COUNT_HW_CACHE_MAX]
				[PERF_COUNT_HW_CACHE_OP_MAX]
				[PERF_COUNT_HW_CACHE_RESULT_MAX] =
{
 [ C(L1D) ] = {
	[ C(OP_READ) ] = {
		[ C(RESULT_ACCESS) ] = 0x2140, /* L1D_CACHE.LD               */
		[ C(RESULT_MISS)   ] = 0,
	},
	[ C(OP_WRITE) ] = {
		[ C(RESULT_ACCESS) ] = 0x2240, /* L1D_CACHE.ST               */
		[ C(RESULT_MISS)   ] = 0,
	},
	[ C(OP_PREFETCH) ] = {
		[ C(RESULT_ACCESS) ] = 0x0,
		[ C(RESULT_MISS)   ] = 0,
	},
 },
 [ C(L1I ) ] = {
	[ C(OP_READ) ] = {
		[ C(RESULT_ACCESS) ] = 0x0380, /* L1I.READS                  */
		[ C(RESULT_MISS)   ] = 0x0280, /* L1I.MISSES                 */
	},
	[ C(OP_WRITE) ] = {
		[ C(RESULT_ACCESS) ] = -1,
		[ C(RESULT_MISS)   ] = -1,
	},
	[ C(OP_PREFETCH) ] = {
		[ C(RESULT_ACCESS) ] = 0,
		[ C(RESULT_MISS)   ] = 0,
	},
 },
 [ C(LL  ) ] = {
	[ C(OP_READ) ] = {
		[ C(RESULT_ACCESS) ] = 0x4f29, /* L2_LD.MESI                 */
		[ C(RESULT_MISS)   ] = 0x4129, /* L2_LD.ISTATE               */
	},
	[ C(OP_WRITE) ] = {
		[ C(RESULT_ACCESS) ] = 0x4f2A, /* L2_ST.MESI                 */
		[ C(RESULT_MISS)   ] = 0x412A, /* L2_ST.ISTATE               */
	},
	[ C(OP_PREFETCH) ] = {
		[ C(RESULT_ACCESS) ] = 0,
		[ C(RESULT_MISS)   ] = 0,
	},
 },
 [ C(DTLB) ] = {
	[ C(OP_READ) ] = {
		[ C(RESULT_ACCESS) ] = 0x2140, /* L1D_CACHE_LD.MESI  (alias) */
		[ C(RESULT_MISS)   ] = 0x0508, /* DTLB_MISSES.MISS_LD        */
	},
	[ C(OP_WRITE) ] = {
		[ C(RESULT_ACCESS) ] = 0x2240, /* L1D_CACHE_ST.MESI  (alias) */
		[ C(RESULT_MISS)   ] = 0x0608, /* DTLB_MISSES.MISS_ST        */
	},
	[ C(OP_PREFETCH) ] = {
		[ C(RESULT_ACCESS) ] = 0,
		[ C(RESULT_MISS)   ] = 0,
	},
 },
 [ C(ITLB) ] = {
	[ C(OP_READ) ] = {
		[ C(RESULT_ACCESS) ] = 0x00c0, /* INST_RETIRED.ANY_P         */
		[ C(RESULT_MISS)   ] = 0x0282, /* ITLB.MISSES                */
	},
	[ C(OP_WRITE) ] = {
		[ C(RESULT_ACCESS) ] = -1,
		[ C(RESULT_MISS)   ] = -1,
	},
	[ C(OP_PREFETCH) ] = {
		[ C(RESULT_ACCESS) ] = -1,
		[ C(RESULT_MISS)   ] = -1,
	},
 },
 [ C(BPU ) ] = {
	[ C(OP_READ) ] = {
		[ C(RESULT_ACCESS) ] = 0x00c4, /* BR_INST_RETIRED.ANY        */
		[ C(RESULT_MISS)   ] = 0x00c5, /* BP_INST_RETIRED.MISPRED    */
	},
	[ C(OP_WRITE) ] = {
		[ C(RESULT_ACCESS) ] = -1,
		[ C(RESULT_MISS)   ] = -1,
	},
	[ C(OP_PREFETCH) ] = {
		[ C(RESULT_ACCESS) ] = -1,
		[ C(RESULT_MISS)   ] = -1,
	},
 },
};

EVENT_ATTR_STR(topdown-total-slots, td_total_slots_slm, "event=0x3c");
EVENT_ATTR_STR(topdown-total-slots.scale, td_total_slots_scale_slm, "2");
/* no_alloc_cycles.not_delivered */
EVENT_ATTR_STR(topdown-fetch-bubbles, td_fetch_bubbles_slm,
	       "event=0xca,umask=0x50");
EVENT_ATTR_STR(topdown-fetch-bubbles.scale, td_fetch_bubbles_scale_slm, "2");
/* uops_retired.all */
EVENT_ATTR_STR(topdown-slots-issued, td_slots_issued_slm,
	       "event=0xc2,umask=0x10");
/* uops_retired.all */
EVENT_ATTR_STR(topdown-slots-retired, td_slots_retired_slm,
	       "event=0xc2,umask=0x10");

static struct attribute *slm_events_attrs[] = {
	EVENT_PTR(td_total_slots_slm),
	EVENT_PTR(td_total_slots_scale_slm),
	EVENT_PTR(td_fetch_bubbles_slm),
	EVENT_PTR(td_fetch_bubbles_scale_slm),
	EVENT_PTR(td_slots_issued_slm),
	EVENT_PTR(td_slots_retired_slm),
	NULL
};

static struct extra_reg intel_slm_extra_regs[] __read_mostly =
{
	/* must define OFFCORE_RSP_X first, see intel_fixup_er() */
	INTEL_UEVENT_EXTRA_REG(0x01b7, MSR_OFFCORE_RSP_0, 0x768005ffffull, RSP_0),
	INTEL_UEVENT_EXTRA_REG(0x02b7, MSR_OFFCORE_RSP_1, 0x368005ffffull, RSP_1),
	EVENT_EXTRA_END
};

#define SLM_DMND_READ		SNB_DMND_DATA_RD
#define SLM_DMND_WRITE		SNB_DMND_RFO
#define SLM_DMND_PREFETCH	(SNB_PF_DATA_RD|SNB_PF_RFO)

#define SLM_SNP_ANY		(SNB_SNP_NONE|SNB_SNP_MISS|SNB_NO_FWD|SNB_HITM)
#define SLM_LLC_ACCESS		SNB_RESP_ANY
#define SLM_LLC_MISS		(SLM_SNP_ANY|SNB_NON_DRAM)

static __initconst const u64 slm_hw_cache_extra_regs
				[PERF_COUNT_HW_CACHE_MAX]
				[PERF_COUNT_HW_CACHE_OP_MAX]
				[PERF_COUNT_HW_CACHE_RESULT_MAX] =
{
 [ C(LL  ) ] = {
	[ C(OP_READ) ] = {
		[ C(RESULT_ACCESS) ] = SLM_DMND_READ|SLM_LLC_ACCESS,
		[ C(RESULT_MISS)   ] = 0,
	},
	[ C(OP_WRITE) ] = {
		[ C(RESULT_ACCESS) ] = SLM_DMND_WRITE|SLM_LLC_ACCESS,
		[ C(RESULT_MISS)   ] = SLM_DMND_WRITE|SLM_LLC_MISS,
	},
	[ C(OP_PREFETCH) ] = {
		[ C(RESULT_ACCESS) ] = SLM_DMND_PREFETCH|SLM_LLC_ACCESS,
		[ C(RESULT_MISS)   ] = SLM_DMND_PREFETCH|SLM_LLC_MISS,
	},
 },
};

static __initconst const u64 slm_hw_cache_event_ids
				[PERF_COUNT_HW_CACHE_MAX]
				[PERF_COUNT_HW_CACHE_OP_MAX]
				[PERF_COUNT_HW_CACHE_RESULT_MAX] =
{
 [ C(L1D) ] = {
	[ C(OP_READ) ] = {
		[ C(RESULT_ACCESS) ] = 0,
		[ C(RESULT_MISS)   ] = 0x0104, /* LD_DCU_MISS */
	},
	[ C(OP_WRITE) ] = {
		[ C(RESULT_ACCESS) ] = 0,
		[ C(RESULT_MISS)   ] = 0,
	},
	[ C(OP_PREFETCH) ] = {
		[ C(RESULT_ACCESS) ] = 0,
		[ C(RESULT_MISS)   ] = 0,
	},
 },
 [ C(L1I ) ] = {
	[ C(OP_READ) ] = {
		[ C(RESULT_ACCESS) ] = 0x0380, /* ICACHE.ACCESSES */
		[ C(RESULT_MISS)   ] = 0x0280, /* ICACGE.MISSES */
	},
	[ C(OP_WRITE) ] = {
		[ C(RESULT_ACCESS) ] = -1,
		[ C(RESULT_MISS)   ] = -1,
	},
	[ C(OP_PREFETCH) ] = {
		[ C(RESULT_ACCESS) ] = 0,
		[ C(RESULT_MISS)   ] = 0,
	},
 },
 [ C(LL  ) ] = {
	[ C(OP_READ) ] = {
		/* OFFCORE_RESPONSE.ANY_DATA.LOCAL_CACHE */
		[ C(RESULT_ACCESS) ] = 0x01b7,
		[ C(RESULT_MISS)   ] = 0,
	},
	[ C(OP_WRITE) ] = {
		/* OFFCORE_RESPONSE.ANY_RFO.LOCAL_CACHE */
		[ C(RESULT_ACCESS) ] = 0x01b7,
		/* OFFCORE_RESPONSE.ANY_RFO.ANY_LLC_MISS */
		[ C(RESULT_MISS)   ] = 0x01b7,
	},
	[ C(OP_PREFETCH) ] = {
		/* OFFCORE_RESPONSE.PREFETCH.LOCAL_CACHE */
		[ C(RESULT_ACCESS) ] = 0x01b7,
		/* OFFCORE_RESPONSE.PREFETCH.ANY_LLC_MISS */
		[ C(RESULT_MISS)   ] = 0x01b7,
	},
 },
 [ C(DTLB) ] = {
	[ C(OP_READ) ] = {
		[ C(RESULT_ACCESS) ] = 0,
		[ C(RESULT_MISS)   ] = 0x0804, /* LD_DTLB_MISS */
	},
	[ C(OP_WRITE) ] = {
		[ C(RESULT_ACCESS) ] = 0,
		[ C(RESULT_MISS)   ] = 0,
	},
	[ C(OP_PREFETCH) ] = {
		[ C(RESULT_ACCESS) ] = 0,
		[ C(RESULT_MISS)   ] = 0,
	},
 },
 [ C(ITLB) ] = {
	[ C(OP_READ) ] = {
		[ C(RESULT_ACCESS) ] = 0x00c0, /* INST_RETIRED.ANY_P */
		[ C(RESULT_MISS)   ] = 0x40205, /* PAGE_WALKS.I_SIDE_WALKS */
	},
	[ C(OP_WRITE) ] = {
		[ C(RESULT_ACCESS) ] = -1,
		[ C(RESULT_MISS)   ] = -1,
	},
	[ C(OP_PREFETCH) ] = {
		[ C(RESULT_ACCESS) ] = -1,
		[ C(RESULT_MISS)   ] = -1,
	},
 },
 [ C(BPU ) ] = {
	[ C(OP_READ) ] = {
		[ C(RESULT_ACCESS) ] = 0x00c4, /* BR_INST_RETIRED.ANY */
		[ C(RESULT_MISS)   ] = 0x00c5, /* BP_INST_RETIRED.MISPRED */
	},
	[ C(OP_WRITE) ] = {
		[ C(RESULT_ACCESS) ] = -1,
		[ C(RESULT_MISS)   ] = -1,
	},
	[ C(OP_PREFETCH) ] = {
		[ C(RESULT_ACCESS) ] = -1,
		[ C(RESULT_MISS)   ] = -1,
	},
 },
};

EVENT_ATTR_STR(topdown-total-slots, td_total_slots_glm, "event=0x3c");
EVENT_ATTR_STR(topdown-total-slots.scale, td_total_slots_scale_glm, "3");
/* UOPS_NOT_DELIVERED.ANY */
EVENT_ATTR_STR(topdown-fetch-bubbles, td_fetch_bubbles_glm, "event=0x9c");
/* ISSUE_SLOTS_NOT_CONSUMED.RECOVERY */
EVENT_ATTR_STR(topdown-recovery-bubbles, td_recovery_bubbles_glm, "event=0xca,umask=0x02");
/* UOPS_RETIRED.ANY */
EVENT_ATTR_STR(topdown-slots-retired, td_slots_retired_glm, "event=0xc2");
/* UOPS_ISSUED.ANY */
EVENT_ATTR_STR(topdown-slots-issued, td_slots_issued_glm, "event=0x0e");

static struct attribute *glm_events_attrs[] = {
	EVENT_PTR(td_total_slots_glm),
	EVENT_PTR(td_total_slots_scale_glm),
	EVENT_PTR(td_fetch_bubbles_glm),
	EVENT_PTR(td_recovery_bubbles_glm),
	EVENT_PTR(td_slots_issued_glm),
	EVENT_PTR(td_slots_retired_glm),
	NULL
};

static struct extra_reg intel_glm_extra_regs[] __read_mostly = {
	/* must define OFFCORE_RSP_X first, see intel_fixup_er() */
	INTEL_UEVENT_EXTRA_REG(0x01b7, MSR_OFFCORE_RSP_0, 0x760005ffbfull, RSP_0),
	INTEL_UEVENT_EXTRA_REG(0x02b7, MSR_OFFCORE_RSP_1, 0x360005ffbfull, RSP_1),
	EVENT_EXTRA_END
};

#define GLM_DEMAND_DATA_RD		BIT_ULL(0)
#define GLM_DEMAND_RFO			BIT_ULL(1)
#define GLM_ANY_RESPONSE		BIT_ULL(16)
#define GLM_SNP_NONE_OR_MISS		BIT_ULL(33)
#define GLM_DEMAND_READ			GLM_DEMAND_DATA_RD
#define GLM_DEMAND_WRITE		GLM_DEMAND_RFO
#define GLM_DEMAND_PREFETCH		(SNB_PF_DATA_RD|SNB_PF_RFO)
#define GLM_LLC_ACCESS			GLM_ANY_RESPONSE
#define GLM_SNP_ANY			(GLM_SNP_NONE_OR_MISS|SNB_NO_FWD|SNB_HITM)
#define GLM_LLC_MISS			(GLM_SNP_ANY|SNB_NON_DRAM)

static __initconst const u64 glm_hw_cache_event_ids
				[PERF_COUNT_HW_CACHE_MAX]
				[PERF_COUNT_HW_CACHE_OP_MAX]
				[PERF_COUNT_HW_CACHE_RESULT_MAX] = {
	[C(L1D)] = {
		[C(OP_READ)] = {
			[C(RESULT_ACCESS)]	= 0x81d0,	/* MEM_UOPS_RETIRED.ALL_LOADS */
			[C(RESULT_MISS)]	= 0x0,
		},
		[C(OP_WRITE)] = {
			[C(RESULT_ACCESS)]	= 0x82d0,	/* MEM_UOPS_RETIRED.ALL_STORES */
			[C(RESULT_MISS)]	= 0x0,
		},
		[C(OP_PREFETCH)] = {
			[C(RESULT_ACCESS)]	= 0x0,
			[C(RESULT_MISS)]	= 0x0,
		},
	},
	[C(L1I)] = {
		[C(OP_READ)] = {
			[C(RESULT_ACCESS)]	= 0x0380,	/* ICACHE.ACCESSES */
			[C(RESULT_MISS)]	= 0x0280,	/* ICACHE.MISSES */
		},
		[C(OP_WRITE)] = {
			[C(RESULT_ACCESS)]	= -1,
			[C(RESULT_MISS)]	= -1,
		},
		[C(OP_PREFETCH)] = {
			[C(RESULT_ACCESS)]	= 0x0,
			[C(RESULT_MISS)]	= 0x0,
		},
	},
	[C(LL)] = {
		[C(OP_READ)] = {
			[C(RESULT_ACCESS)]	= 0x1b7,	/* OFFCORE_RESPONSE */
			[C(RESULT_MISS)]	= 0x1b7,	/* OFFCORE_RESPONSE */
		},
		[C(OP_WRITE)] = {
			[C(RESULT_ACCESS)]	= 0x1b7,	/* OFFCORE_RESPONSE */
			[C(RESULT_MISS)]	= 0x1b7,	/* OFFCORE_RESPONSE */
		},
		[C(OP_PREFETCH)] = {
			[C(RESULT_ACCESS)]	= 0x1b7,	/* OFFCORE_RESPONSE */
			[C(RESULT_MISS)]	= 0x1b7,	/* OFFCORE_RESPONSE */
		},
	},
	[C(DTLB)] = {
		[C(OP_READ)] = {
			[C(RESULT_ACCESS)]	= 0x81d0,	/* MEM_UOPS_RETIRED.ALL_LOADS */
			[C(RESULT_MISS)]	= 0x0,
		},
		[C(OP_WRITE)] = {
			[C(RESULT_ACCESS)]	= 0x82d0,	/* MEM_UOPS_RETIRED.ALL_STORES */
			[C(RESULT_MISS)]	= 0x0,
		},
		[C(OP_PREFETCH)] = {
			[C(RESULT_ACCESS)]	= 0x0,
			[C(RESULT_MISS)]	= 0x0,
		},
	},
	[C(ITLB)] = {
		[C(OP_READ)] = {
			[C(RESULT_ACCESS)]	= 0x00c0,	/* INST_RETIRED.ANY_P */
			[C(RESULT_MISS)]	= 0x0481,	/* ITLB.MISS */
		},
		[C(OP_WRITE)] = {
			[C(RESULT_ACCESS)]	= -1,
			[C(RESULT_MISS)]	= -1,
		},
		[C(OP_PREFETCH)] = {
			[C(RESULT_ACCESS)]	= -1,
			[C(RESULT_MISS)]	= -1,
		},
	},
	[C(BPU)] = {
		[C(OP_READ)] = {
			[C(RESULT_ACCESS)]	= 0x00c4,	/* BR_INST_RETIRED.ALL_BRANCHES */
			[C(RESULT_MISS)]	= 0x00c5,	/* BR_MISP_RETIRED.ALL_BRANCHES */
		},
		[C(OP_WRITE)] = {
			[C(RESULT_ACCESS)]	= -1,
			[C(RESULT_MISS)]	= -1,
		},
		[C(OP_PREFETCH)] = {
			[C(RESULT_ACCESS)]	= -1,
			[C(RESULT_MISS)]	= -1,
		},
	},
};

static __initconst const u64 glm_hw_cache_extra_regs
				[PERF_COUNT_HW_CACHE_MAX]
				[PERF_COUNT_HW_CACHE_OP_MAX]
				[PERF_COUNT_HW_CACHE_RESULT_MAX] = {
	[C(LL)] = {
		[C(OP_READ)] = {
			[C(RESULT_ACCESS)]	= GLM_DEMAND_READ|
						  GLM_LLC_ACCESS,
			[C(RESULT_MISS)]	= GLM_DEMAND_READ|
						  GLM_LLC_MISS,
		},
		[C(OP_WRITE)] = {
			[C(RESULT_ACCESS)]	= GLM_DEMAND_WRITE|
						  GLM_LLC_ACCESS,
			[C(RESULT_MISS)]	= GLM_DEMAND_WRITE|
						  GLM_LLC_MISS,
		},
		[C(OP_PREFETCH)] = {
			[C(RESULT_ACCESS)]	= GLM_DEMAND_PREFETCH|
						  GLM_LLC_ACCESS,
			[C(RESULT_MISS)]	= GLM_DEMAND_PREFETCH|
						  GLM_LLC_MISS,
		},
	},
};

static __initconst const u64 glp_hw_cache_event_ids
				[PERF_COUNT_HW_CACHE_MAX]
				[PERF_COUNT_HW_CACHE_OP_MAX]
				[PERF_COUNT_HW_CACHE_RESULT_MAX] = {
	[C(L1D)] = {
		[C(OP_READ)] = {
			[C(RESULT_ACCESS)]	= 0x81d0,	/* MEM_UOPS_RETIRED.ALL_LOADS */
			[C(RESULT_MISS)]	= 0x0,
		},
		[C(OP_WRITE)] = {
			[C(RESULT_ACCESS)]	= 0x82d0,	/* MEM_UOPS_RETIRED.ALL_STORES */
			[C(RESULT_MISS)]	= 0x0,
		},
		[C(OP_PREFETCH)] = {
			[C(RESULT_ACCESS)]	= 0x0,
			[C(RESULT_MISS)]	= 0x0,
		},
	},
	[C(L1I)] = {
		[C(OP_READ)] = {
			[C(RESULT_ACCESS)]	= 0x0380,	/* ICACHE.ACCESSES */
			[C(RESULT_MISS)]	= 0x0280,	/* ICACHE.MISSES */
		},
		[C(OP_WRITE)] = {
			[C(RESULT_ACCESS)]	= -1,
			[C(RESULT_MISS)]	= -1,
		},
		[C(OP_PREFETCH)] = {
			[C(RESULT_ACCESS)]	= 0x0,
			[C(RESULT_MISS)]	= 0x0,
		},
	},
	[C(LL)] = {
		[C(OP_READ)] = {
			[C(RESULT_ACCESS)]	= 0x1b7,	/* OFFCORE_RESPONSE */
			[C(RESULT_MISS)]	= 0x1b7,	/* OFFCORE_RESPONSE */
		},
		[C(OP_WRITE)] = {
			[C(RESULT_ACCESS)]	= 0x1b7,	/* OFFCORE_RESPONSE */
			[C(RESULT_MISS)]	= 0x1b7,	/* OFFCORE_RESPONSE */
		},
		[C(OP_PREFETCH)] = {
			[C(RESULT_ACCESS)]	= 0x0,
			[C(RESULT_MISS)]	= 0x0,
		},
	},
	[C(DTLB)] = {
		[C(OP_READ)] = {
			[C(RESULT_ACCESS)]	= 0x81d0,	/* MEM_UOPS_RETIRED.ALL_LOADS */
			[C(RESULT_MISS)]	= 0xe08,	/* DTLB_LOAD_MISSES.WALK_COMPLETED */
		},
		[C(OP_WRITE)] = {
			[C(RESULT_ACCESS)]	= 0x82d0,	/* MEM_UOPS_RETIRED.ALL_STORES */
			[C(RESULT_MISS)]	= 0xe49,	/* DTLB_STORE_MISSES.WALK_COMPLETED */
		},
		[C(OP_PREFETCH)] = {
			[C(RESULT_ACCESS)]	= 0x0,
			[C(RESULT_MISS)]	= 0x0,
		},
	},
	[C(ITLB)] = {
		[C(OP_READ)] = {
			[C(RESULT_ACCESS)]	= 0x00c0,	/* INST_RETIRED.ANY_P */
			[C(RESULT_MISS)]	= 0x0481,	/* ITLB.MISS */
		},
		[C(OP_WRITE)] = {
			[C(RESULT_ACCESS)]	= -1,
			[C(RESULT_MISS)]	= -1,
		},
		[C(OP_PREFETCH)] = {
			[C(RESULT_ACCESS)]	= -1,
			[C(RESULT_MISS)]	= -1,
		},
	},
	[C(BPU)] = {
		[C(OP_READ)] = {
			[C(RESULT_ACCESS)]	= 0x00c4,	/* BR_INST_RETIRED.ALL_BRANCHES */
			[C(RESULT_MISS)]	= 0x00c5,	/* BR_MISP_RETIRED.ALL_BRANCHES */
		},
		[C(OP_WRITE)] = {
			[C(RESULT_ACCESS)]	= -1,
			[C(RESULT_MISS)]	= -1,
		},
		[C(OP_PREFETCH)] = {
			[C(RESULT_ACCESS)]	= -1,
			[C(RESULT_MISS)]	= -1,
		},
	},
};

static __initconst const u64 glp_hw_cache_extra_regs
				[PERF_COUNT_HW_CACHE_MAX]
				[PERF_COUNT_HW_CACHE_OP_MAX]
				[PERF_COUNT_HW_CACHE_RESULT_MAX] = {
	[C(LL)] = {
		[C(OP_READ)] = {
			[C(RESULT_ACCESS)]	= GLM_DEMAND_READ|
						  GLM_LLC_ACCESS,
			[C(RESULT_MISS)]	= GLM_DEMAND_READ|
						  GLM_LLC_MISS,
		},
		[C(OP_WRITE)] = {
			[C(RESULT_ACCESS)]	= GLM_DEMAND_WRITE|
						  GLM_LLC_ACCESS,
			[C(RESULT_MISS)]	= GLM_DEMAND_WRITE|
						  GLM_LLC_MISS,
		},
		[C(OP_PREFETCH)] = {
			[C(RESULT_ACCESS)]	= 0x0,
			[C(RESULT_MISS)]	= 0x0,
		},
	},
};

#define TNT_LOCAL_DRAM			BIT_ULL(26)
#define TNT_DEMAND_READ			GLM_DEMAND_DATA_RD
#define TNT_DEMAND_WRITE		GLM_DEMAND_RFO
#define TNT_LLC_ACCESS			GLM_ANY_RESPONSE
#define TNT_SNP_ANY			(SNB_SNP_NOT_NEEDED|SNB_SNP_MISS| \
					 SNB_NO_FWD|SNB_SNP_FWD|SNB_HITM)
#define TNT_LLC_MISS			(TNT_SNP_ANY|SNB_NON_DRAM|TNT_LOCAL_DRAM)

static __initconst const u64 tnt_hw_cache_extra_regs
				[PERF_COUNT_HW_CACHE_MAX]
				[PERF_COUNT_HW_CACHE_OP_MAX]
				[PERF_COUNT_HW_CACHE_RESULT_MAX] = {
	[C(LL)] = {
		[C(OP_READ)] = {
			[C(RESULT_ACCESS)]	= TNT_DEMAND_READ|
						  TNT_LLC_ACCESS,
			[C(RESULT_MISS)]	= TNT_DEMAND_READ|
						  TNT_LLC_MISS,
		},
		[C(OP_WRITE)] = {
			[C(RESULT_ACCESS)]	= TNT_DEMAND_WRITE|
						  TNT_LLC_ACCESS,
			[C(RESULT_MISS)]	= TNT_DEMAND_WRITE|
						  TNT_LLC_MISS,
		},
		[C(OP_PREFETCH)] = {
			[C(RESULT_ACCESS)]	= 0x0,
			[C(RESULT_MISS)]	= 0x0,
		},
	},
};

static struct extra_reg intel_tnt_extra_regs[] __read_mostly = {
	/* must define OFFCORE_RSP_X first, see intel_fixup_er() */
	INTEL_UEVENT_EXTRA_REG(0x01b7, MSR_OFFCORE_RSP_0, 0xffffff9fffull, RSP_0),
	INTEL_UEVENT_EXTRA_REG(0x02b7, MSR_OFFCORE_RSP_1, 0xffffff9fffull, RSP_1),
	EVENT_EXTRA_END
};

#define KNL_OT_L2_HITE		BIT_ULL(19) /* Other Tile L2 Hit */
#define KNL_OT_L2_HITF		BIT_ULL(20) /* Other Tile L2 Hit */
#define KNL_MCDRAM_LOCAL	BIT_ULL(21)
#define KNL_MCDRAM_FAR		BIT_ULL(22)
#define KNL_DDR_LOCAL		BIT_ULL(23)
#define KNL_DDR_FAR		BIT_ULL(24)
#define KNL_DRAM_ANY		(KNL_MCDRAM_LOCAL | KNL_MCDRAM_FAR | \
				    KNL_DDR_LOCAL | KNL_DDR_FAR)
#define KNL_L2_READ		SLM_DMND_READ
#define KNL_L2_WRITE		SLM_DMND_WRITE
#define KNL_L2_PREFETCH		SLM_DMND_PREFETCH
#define KNL_L2_ACCESS		SLM_LLC_ACCESS
#define KNL_L2_MISS		(KNL_OT_L2_HITE | KNL_OT_L2_HITF | \
				   KNL_DRAM_ANY | SNB_SNP_ANY | \
						  SNB_NON_DRAM)

static __initconst const u64 knl_hw_cache_extra_regs
				[PERF_COUNT_HW_CACHE_MAX]
				[PERF_COUNT_HW_CACHE_OP_MAX]
				[PERF_COUNT_HW_CACHE_RESULT_MAX] = {
	[C(LL)] = {
		[C(OP_READ)] = {
			[C(RESULT_ACCESS)] = KNL_L2_READ | KNL_L2_ACCESS,
			[C(RESULT_MISS)]   = 0,
		},
		[C(OP_WRITE)] = {
			[C(RESULT_ACCESS)] = KNL_L2_WRITE | KNL_L2_ACCESS,
			[C(RESULT_MISS)]   = KNL_L2_WRITE | KNL_L2_MISS,
		},
		[C(OP_PREFETCH)] = {
			[C(RESULT_ACCESS)] = KNL_L2_PREFETCH | KNL_L2_ACCESS,
			[C(RESULT_MISS)]   = KNL_L2_PREFETCH | KNL_L2_MISS,
		},
	},
};

/*
 * Used from PMIs where the LBRs are already disabled.
 *
 * This function could be called consecutively. It is required to remain in
 * disabled state if called consecutively.
 *
 * During consecutive calls, the same disable value will be written to related
 * registers, so the PMU state remains unchanged.
 *
 * intel_bts events don't coexist with intel PMU's BTS events because of
 * x86_add_exclusive(x86_lbr_exclusive_lbr); there's no need to keep them
 * disabled around intel PMU's event batching etc, only inside the PMI handler.
 */
static void __intel_pmu_disable_all(void)
{
	struct cpu_hw_events *cpuc = this_cpu_ptr(&cpu_hw_events);

	wrmsrl(MSR_CORE_PERF_GLOBAL_CTRL, 0);

	if (test_bit(INTEL_PMC_IDX_FIXED_BTS, cpuc->active_mask))
		intel_pmu_disable_bts();

	intel_pmu_pebs_disable_all();
}

static void intel_pmu_disable_all(void)
{
	__intel_pmu_disable_all();
	intel_pmu_lbr_disable_all();
}

static void __intel_pmu_enable_all(int added, bool pmi)
{
	struct cpu_hw_events *cpuc = this_cpu_ptr(&cpu_hw_events);

	intel_pmu_pebs_enable_all();
	intel_pmu_lbr_enable_all(pmi);
	wrmsrl(MSR_CORE_PERF_GLOBAL_CTRL,
			x86_pmu.intel_ctrl & ~cpuc->intel_ctrl_guest_mask);

	if (test_bit(INTEL_PMC_IDX_FIXED_BTS, cpuc->active_mask)) {
		struct perf_event *event =
			cpuc->events[INTEL_PMC_IDX_FIXED_BTS];

		if (WARN_ON_ONCE(!event))
			return;

		intel_pmu_enable_bts(event->hw.config);
	}
}

static void intel_pmu_enable_all(int added)
{
	__intel_pmu_enable_all(added, false);
}

/*
 * Workaround for:
 *   Intel Errata AAK100 (model 26)
 *   Intel Errata AAP53  (model 30)
 *   Intel Errata BD53   (model 44)
 *
 * The official story:
 *   These chips need to be 'reset' when adding counters by programming the
 *   magic three (non-counting) events 0x4300B5, 0x4300D2, and 0x4300B1 either
 *   in sequence on the same PMC or on different PMCs.
 *
 * In practise it appears some of these events do in fact count, and
 * we need to program all 4 events.
 */
static void intel_pmu_nhm_workaround(void)
{
	struct cpu_hw_events *cpuc = this_cpu_ptr(&cpu_hw_events);
	static const unsigned long nhm_magic[4] = {
		0x4300B5,
		0x4300D2,
		0x4300B1,
		0x4300B1
	};
	struct perf_event *event;
	int i;

	/*
	 * The Errata requires below steps:
	 * 1) Clear MSR_IA32_PEBS_ENABLE and MSR_CORE_PERF_GLOBAL_CTRL;
	 * 2) Configure 4 PERFEVTSELx with the magic events and clear
	 *    the corresponding PMCx;
	 * 3) set bit0~bit3 of MSR_CORE_PERF_GLOBAL_CTRL;
	 * 4) Clear MSR_CORE_PERF_GLOBAL_CTRL;
	 * 5) Clear 4 pairs of ERFEVTSELx and PMCx;
	 */

	/*
	 * The real steps we choose are a little different from above.
	 * A) To reduce MSR operations, we don't run step 1) as they
	 *    are already cleared before this function is called;
	 * B) Call x86_perf_event_update to save PMCx before configuring
	 *    PERFEVTSELx with magic number;
	 * C) With step 5), we do clear only when the PERFEVTSELx is
	 *    not used currently.
	 * D) Call x86_perf_event_set_period to restore PMCx;
	 */

	/* We always operate 4 pairs of PERF Counters */
	for (i = 0; i < 4; i++) {
		event = cpuc->events[i];
		if (event)
			x86_perf_event_update(event);
	}

	for (i = 0; i < 4; i++) {
		wrmsrl(MSR_ARCH_PERFMON_EVENTSEL0 + i, nhm_magic[i]);
		wrmsrl(MSR_ARCH_PERFMON_PERFCTR0 + i, 0x0);
	}

	wrmsrl(MSR_CORE_PERF_GLOBAL_CTRL, 0xf);
	wrmsrl(MSR_CORE_PERF_GLOBAL_CTRL, 0x0);

	for (i = 0; i < 4; i++) {
		event = cpuc->events[i];

		if (event) {
			x86_perf_event_set_period(event);
			__x86_pmu_enable_event(&event->hw,
					ARCH_PERFMON_EVENTSEL_ENABLE);
		} else
			wrmsrl(MSR_ARCH_PERFMON_EVENTSEL0 + i, 0x0);
	}
}

static void intel_pmu_nhm_enable_all(int added)
{
	if (added)
		intel_pmu_nhm_workaround();
	intel_pmu_enable_all(added);
}

static void intel_set_tfa(struct cpu_hw_events *cpuc, bool on)
{
	u64 val = on ? MSR_TFA_RTM_FORCE_ABORT : 0;

	if (cpuc->tfa_shadow != val) {
		cpuc->tfa_shadow = val;
		wrmsrl(MSR_TSX_FORCE_ABORT, val);
	}
}

static void intel_tfa_commit_scheduling(struct cpu_hw_events *cpuc, int idx, int cntr)
{
	/*
	 * We're going to use PMC3, make sure TFA is set before we touch it.
	 */
	if (cntr == 3)
		intel_set_tfa(cpuc, true);
}

static void intel_tfa_pmu_enable_all(int added)
{
	struct cpu_hw_events *cpuc = this_cpu_ptr(&cpu_hw_events);

	/*
	 * If we find PMC3 is no longer used when we enable the PMU, we can
	 * clear TFA.
	 */
	if (!test_bit(3, cpuc->active_mask))
		intel_set_tfa(cpuc, false);

	intel_pmu_enable_all(added);
}

static void enable_counter_freeze(void)
{
	update_debugctlmsr(get_debugctlmsr() |
			DEBUGCTLMSR_FREEZE_PERFMON_ON_PMI);
}

static void disable_counter_freeze(void)
{
	update_debugctlmsr(get_debugctlmsr() &
			~DEBUGCTLMSR_FREEZE_PERFMON_ON_PMI);
}

static inline u64 intel_pmu_get_status(void)
{
	u64 status;

	rdmsrl(MSR_CORE_PERF_GLOBAL_STATUS, status);

	return status;
}

static inline void intel_pmu_ack_status(u64 ack)
{
	wrmsrl(MSR_CORE_PERF_GLOBAL_OVF_CTRL, ack);
}

static void intel_pmu_disable_fixed(struct hw_perf_event *hwc)
{
	int idx = hwc->idx - INTEL_PMC_IDX_FIXED;
	u64 ctrl_val, mask;

	mask = 0xfULL << (idx * 4);

	rdmsrl(hwc->config_base, ctrl_val);
	ctrl_val &= ~mask;
	wrmsrl(hwc->config_base, ctrl_val);
}

static inline bool event_is_checkpointed(struct perf_event *event)
{
	return (event->hw.config & HSW_IN_TX_CHECKPOINTED) != 0;
}

static void intel_pmu_disable_event(struct perf_event *event)
{
	struct hw_perf_event *hwc = &event->hw;
	struct cpu_hw_events *cpuc = this_cpu_ptr(&cpu_hw_events);

	if (unlikely(hwc->idx == INTEL_PMC_IDX_FIXED_BTS)) {
		intel_pmu_disable_bts();
		intel_pmu_drain_bts_buffer();
		return;
	}

	cpuc->intel_ctrl_guest_mask &= ~(1ull << hwc->idx);
	cpuc->intel_ctrl_host_mask &= ~(1ull << hwc->idx);
	cpuc->intel_cp_status &= ~(1ull << hwc->idx);

	if (unlikely(hwc->config_base == MSR_ARCH_PERFMON_FIXED_CTR_CTRL))
		intel_pmu_disable_fixed(hwc);
	else
		x86_pmu_disable_event(event);

	/*
	 * Needs to be called after x86_pmu_disable_event,
	 * so we don't trigger the event without PEBS bit set.
	 */
	if (unlikely(event->attr.precise_ip))
		intel_pmu_pebs_disable(event);
}

static void intel_pmu_del_event(struct perf_event *event)
{
	if (needs_branch_stack(event))
		intel_pmu_lbr_del(event);
	if (event->attr.precise_ip)
		intel_pmu_pebs_del(event);
}

static void intel_pmu_read_event(struct perf_event *event)
{
	if (event->hw.flags & PERF_X86_EVENT_AUTO_RELOAD)
		intel_pmu_auto_reload_read(event);
	else
		x86_perf_event_update(event);
}

static void intel_pmu_enable_fixed(struct perf_event *event)
{
	struct hw_perf_event *hwc = &event->hw;
	int idx = hwc->idx - INTEL_PMC_IDX_FIXED;
	u64 ctrl_val, mask, bits = 0;

	/*
	 * Enable IRQ generation (0x8), if not PEBS,
	 * and enable ring-3 counting (0x2) and ring-0 counting (0x1)
	 * if requested:
	 */
	if (!event->attr.precise_ip)
		bits |= 0x8;
	if (hwc->config & ARCH_PERFMON_EVENTSEL_USR)
		bits |= 0x2;
	if (hwc->config & ARCH_PERFMON_EVENTSEL_OS)
		bits |= 0x1;

	/*
	 * ANY bit is supported in v3 and up
	 */
	if (x86_pmu.version > 2 && hwc->config & ARCH_PERFMON_EVENTSEL_ANY)
		bits |= 0x4;

	bits <<= (idx * 4);
	mask = 0xfULL << (idx * 4);

	if (x86_pmu.intel_cap.pebs_baseline && event->attr.precise_ip) {
		bits |= ICL_FIXED_0_ADAPTIVE << (idx * 4);
		mask |= ICL_FIXED_0_ADAPTIVE << (idx * 4);
	}

	rdmsrl(hwc->config_base, ctrl_val);
	ctrl_val &= ~mask;
	ctrl_val |= bits;
	wrmsrl(hwc->config_base, ctrl_val);
}

static void intel_pmu_enable_event(struct perf_event *event)
{
	struct hw_perf_event *hwc = &event->hw;
	struct cpu_hw_events *cpuc = this_cpu_ptr(&cpu_hw_events);

	if (unlikely(hwc->idx == INTEL_PMC_IDX_FIXED_BTS)) {
		if (!__this_cpu_read(cpu_hw_events.enabled))
			return;

		intel_pmu_enable_bts(hwc->config);
		return;
	}

	if (event->attr.exclude_host)
		cpuc->intel_ctrl_guest_mask |= (1ull << hwc->idx);
	if (event->attr.exclude_guest)
		cpuc->intel_ctrl_host_mask |= (1ull << hwc->idx);

	if (unlikely(event_is_checkpointed(event)))
		cpuc->intel_cp_status |= (1ull << hwc->idx);

	if (unlikely(event->attr.precise_ip))
		intel_pmu_pebs_enable(event);

	if (unlikely(hwc->config_base == MSR_ARCH_PERFMON_FIXED_CTR_CTRL)) {
		intel_pmu_enable_fixed(event);
		return;
	}

	__x86_pmu_enable_event(hwc, ARCH_PERFMON_EVENTSEL_ENABLE);
}

static void intel_pmu_add_event(struct perf_event *event)
{
	if (event->attr.precise_ip)
		intel_pmu_pebs_add(event);
	if (needs_branch_stack(event))
		intel_pmu_lbr_add(event);
}

/*
 * Save and restart an expired event. Called by NMI contexts,
 * so it has to be careful about preempting normal event ops:
 */
int intel_pmu_save_and_restart(struct perf_event *event)
{
	x86_perf_event_update(event);
	/*
	 * For a checkpointed counter always reset back to 0.  This
	 * avoids a situation where the counter overflows, aborts the
	 * transaction and is then set back to shortly before the
	 * overflow, and overflows and aborts again.
	 */
	if (unlikely(event_is_checkpointed(event))) {
		/* No race with NMIs because the counter should not be armed */
		wrmsrl(event->hw.event_base, 0);
		local64_set(&event->hw.prev_count, 0);
	}
	return x86_perf_event_set_period(event);
}

static void intel_pmu_reset(void)
{
	struct debug_store *ds = __this_cpu_read(cpu_hw_events.ds);
	unsigned long flags;
	int idx;

	if (!x86_pmu.num_counters)
		return;

	local_irq_save(flags);

	pr_info("clearing PMU state on CPU#%d\n", smp_processor_id());

	for (idx = 0; idx < x86_pmu.num_counters; idx++) {
		wrmsrl_safe(x86_pmu_config_addr(idx), 0ull);
		wrmsrl_safe(x86_pmu_event_addr(idx),  0ull);
	}
	for (idx = 0; idx < x86_pmu.num_counters_fixed; idx++)
		wrmsrl_safe(MSR_ARCH_PERFMON_FIXED_CTR0 + idx, 0ull);

	if (ds)
		ds->bts_index = ds->bts_buffer_base;

	/* Ack all overflows and disable fixed counters */
	if (x86_pmu.version >= 2) {
		intel_pmu_ack_status(intel_pmu_get_status());
		wrmsrl(MSR_CORE_PERF_GLOBAL_CTRL, 0);
	}

	/* Reset LBRs and LBR freezing */
	if (x86_pmu.lbr_nr) {
		update_debugctlmsr(get_debugctlmsr() &
			~(DEBUGCTLMSR_FREEZE_LBRS_ON_PMI|DEBUGCTLMSR_LBR));
	}

	local_irq_restore(flags);
}

static int handle_pmi_common(struct pt_regs *regs, u64 status)
{
	struct perf_sample_data data;
	struct cpu_hw_events *cpuc = this_cpu_ptr(&cpu_hw_events);
	int bit;
	int handled = 0;

	inc_irq_stat(apic_perf_irqs);

	/*
	 * Ignore a range of extra bits in status that do not indicate
	 * overflow by themselves.
	 */
	status &= ~(GLOBAL_STATUS_COND_CHG |
		    GLOBAL_STATUS_ASIF |
		    GLOBAL_STATUS_LBRS_FROZEN);
	if (!status)
		return 0;
	/*
	 * In case multiple PEBS events are sampled at the same time,
	 * it is possible to have GLOBAL_STATUS bit 62 set indicating
	 * PEBS buffer overflow and also seeing at most 3 PEBS counters
	 * having their bits set in the status register. This is a sign
	 * that there was at least one PEBS record pending at the time
	 * of the PMU interrupt. PEBS counters must only be processed
	 * via the drain_pebs() calls and not via the regular sample
	 * processing loop coming after that the function, otherwise
	 * phony regular samples may be generated in the sampling buffer
	 * not marked with the EXACT tag. Another possibility is to have
	 * one PEBS event and at least one non-PEBS event whic hoverflows
	 * while PEBS has armed. In this case, bit 62 of GLOBAL_STATUS will
	 * not be set, yet the overflow status bit for the PEBS counter will
	 * be on Skylake.
	 *
	 * To avoid this problem, we systematically ignore the PEBS-enabled
	 * counters from the GLOBAL_STATUS mask and we always process PEBS
	 * events via drain_pebs().
	 */
	if (x86_pmu.flags & PMU_FL_PEBS_ALL)
		status &= ~cpuc->pebs_enabled;
	else
		status &= ~(cpuc->pebs_enabled & PEBS_COUNTER_MASK);

	/*
	 * PEBS overflow sets bit 62 in the global status register
	 */
	if (__test_and_clear_bit(62, (unsigned long *)&status)) {
		handled++;
		x86_pmu.drain_pebs(regs);
		status &= x86_pmu.intel_ctrl | GLOBAL_STATUS_TRACE_TOPAPMI;
	}

	/*
	 * Intel PT
	 */
	if (__test_and_clear_bit(55, (unsigned long *)&status)) {
		handled++;
		if (unlikely(perf_guest_cbs && perf_guest_cbs->is_in_guest() &&
			perf_guest_cbs->handle_intel_pt_intr))
			perf_guest_cbs->handle_intel_pt_intr();
		else
			intel_pt_interrupt();
	}

	/*
	 * Checkpointed counters can lead to 'spurious' PMIs because the
	 * rollback caused by the PMI will have cleared the overflow status
	 * bit. Therefore always force probe these counters.
	 */
	status |= cpuc->intel_cp_status;

	for_each_set_bit(bit, (unsigned long *)&status, X86_PMC_IDX_MAX) {
		struct perf_event *event = cpuc->events[bit];

		handled++;

		if (!test_bit(bit, cpuc->active_mask))
			continue;

		if (!intel_pmu_save_and_restart(event))
			continue;

		perf_sample_data_init(&data, 0, event->hw.last_period);

		if (has_branch_stack(event))
			data.br_stack = &cpuc->lbr_stack;

		if (perf_event_overflow(event, &data, regs))
			x86_pmu_stop(event, 0);
	}

	return handled;
}

static bool disable_counter_freezing = true;
static int __init intel_perf_counter_freezing_setup(char *s)
{
	bool res;

	if (kstrtobool(s, &res))
		return -EINVAL;

	disable_counter_freezing = !res;
	return 1;
}
__setup("perf_v4_pmi=", intel_perf_counter_freezing_setup);

/*
 * Simplified handler for Arch Perfmon v4:
 * - We rely on counter freezing/unfreezing to enable/disable the PMU.
 * This is done automatically on PMU ack.
 * - Ack the PMU only after the APIC.
 */

static int intel_pmu_handle_irq_v4(struct pt_regs *regs)
{
	struct cpu_hw_events *cpuc = this_cpu_ptr(&cpu_hw_events);
	int handled = 0;
	bool bts = false;
	u64 status;
	int pmu_enabled = cpuc->enabled;
	int loops = 0;

	/* PMU has been disabled because of counter freezing */
	cpuc->enabled = 0;
	if (test_bit(INTEL_PMC_IDX_FIXED_BTS, cpuc->active_mask)) {
		bts = true;
		intel_bts_disable_local();
		handled = intel_pmu_drain_bts_buffer();
		handled += intel_bts_interrupt();
	}
	status = intel_pmu_get_status();
	if (!status)
		goto done;
again:
	intel_pmu_lbr_read();
	if (++loops > 100) {
		static bool warned;

		if (!warned) {
			WARN(1, "perfevents: irq loop stuck!\n");
			perf_event_print_debug();
			warned = true;
		}
		intel_pmu_reset();
		goto done;
	}


	handled += handle_pmi_common(regs, status);
done:
	/* Ack the PMI in the APIC */
	apic_write(APIC_LVTPC, APIC_DM_NMI);

	/*
	 * The counters start counting immediately while ack the status.
	 * Make it as close as possible to IRET. This avoids bogus
	 * freezing on Skylake CPUs.
	 */
	if (status) {
		intel_pmu_ack_status(status);
	} else {
		/*
		 * CPU may issues two PMIs very close to each other.
		 * When the PMI handler services the first one, the
		 * GLOBAL_STATUS is already updated to reflect both.
		 * When it IRETs, the second PMI is immediately
		 * handled and it sees clear status. At the meantime,
		 * there may be a third PMI, because the freezing bit
		 * isn't set since the ack in first PMI handlers.
		 * Double check if there is more work to be done.
		 */
		status = intel_pmu_get_status();
		if (status)
			goto again;
	}

	if (bts)
		intel_bts_enable_local();
	cpuc->enabled = pmu_enabled;
	return handled;
}

/*
 * This handler is triggered by the local APIC, so the APIC IRQ handling
 * rules apply:
 */
static int intel_pmu_handle_irq(struct pt_regs *regs)
{
	struct cpu_hw_events *cpuc;
	int loops;
	u64 status;
	int handled;
	int pmu_enabled;

	cpuc = this_cpu_ptr(&cpu_hw_events);

	/*
	 * Save the PMU state.
	 * It needs to be restored when leaving the handler.
	 */
	pmu_enabled = cpuc->enabled;
	/*
	 * No known reason to not always do late ACK,
	 * but just in case do it opt-in.
	 */
	if (!x86_pmu.late_ack)
		apic_write(APIC_LVTPC, APIC_DM_NMI);
	intel_bts_disable_local();
	cpuc->enabled = 0;
	__intel_pmu_disable_all();
	handled = intel_pmu_drain_bts_buffer();
	handled += intel_bts_interrupt();
	status = intel_pmu_get_status();
	if (!status)
		goto done;

	loops = 0;
again:
	intel_pmu_lbr_read();
	intel_pmu_ack_status(status);
	if (++loops > 100) {
		static bool warned;

		if (!warned) {
			WARN(1, "perfevents: irq loop stuck!\n");
			perf_event_print_debug();
			warned = true;
		}
		intel_pmu_reset();
		goto done;
	}

	handled += handle_pmi_common(regs, status);

	/*
	 * Repeat if there is more work to be done:
	 */
	status = intel_pmu_get_status();
	if (status)
		goto again;

done:
	/* Only restore PMU state when it's active. See x86_pmu_disable(). */
	cpuc->enabled = pmu_enabled;
	if (pmu_enabled)
		__intel_pmu_enable_all(0, true);
	intel_bts_enable_local();

	/*
	 * Only unmask the NMI after the overflow counters
	 * have been reset. This avoids spurious NMIs on
	 * Haswell CPUs.
	 */
	if (x86_pmu.late_ack)
		apic_write(APIC_LVTPC, APIC_DM_NMI);
	return handled;
}

static struct event_constraint *
intel_bts_constraints(struct perf_event *event)
{
	if (unlikely(intel_pmu_has_bts(event)))
		return &bts_constraint;

	return NULL;
}

static int intel_alt_er(int idx, u64 config)
{
	int alt_idx = idx;

	if (!(x86_pmu.flags & PMU_FL_HAS_RSP_1))
		return idx;

	if (idx == EXTRA_REG_RSP_0)
		alt_idx = EXTRA_REG_RSP_1;

	if (idx == EXTRA_REG_RSP_1)
		alt_idx = EXTRA_REG_RSP_0;

	if (config & ~x86_pmu.extra_regs[alt_idx].valid_mask)
		return idx;

	return alt_idx;
}

static void intel_fixup_er(struct perf_event *event, int idx)
{
	event->hw.extra_reg.idx = idx;

	if (idx == EXTRA_REG_RSP_0) {
		event->hw.config &= ~INTEL_ARCH_EVENT_MASK;
		event->hw.config |= x86_pmu.extra_regs[EXTRA_REG_RSP_0].event;
		event->hw.extra_reg.reg = MSR_OFFCORE_RSP_0;
	} else if (idx == EXTRA_REG_RSP_1) {
		event->hw.config &= ~INTEL_ARCH_EVENT_MASK;
		event->hw.config |= x86_pmu.extra_regs[EXTRA_REG_RSP_1].event;
		event->hw.extra_reg.reg = MSR_OFFCORE_RSP_1;
	}
}

/*
 * manage allocation of shared extra msr for certain events
 *
 * sharing can be:
 * per-cpu: to be shared between the various events on a single PMU
 * per-core: per-cpu + shared by HT threads
 */
static struct event_constraint *
__intel_shared_reg_get_constraints(struct cpu_hw_events *cpuc,
				   struct perf_event *event,
				   struct hw_perf_event_extra *reg)
{
	struct event_constraint *c = &emptyconstraint;
	struct er_account *era;
	unsigned long flags;
	int idx = reg->idx;

	/*
	 * reg->alloc can be set due to existing state, so for fake cpuc we
	 * need to ignore this, otherwise we might fail to allocate proper fake
	 * state for this extra reg constraint. Also see the comment below.
	 */
	if (reg->alloc && !cpuc->is_fake)
		return NULL; /* call x86_get_event_constraint() */

again:
	era = &cpuc->shared_regs->regs[idx];
	/*
	 * we use spin_lock_irqsave() to avoid lockdep issues when
	 * passing a fake cpuc
	 */
	raw_spin_lock_irqsave(&era->lock, flags);

	if (!atomic_read(&era->ref) || era->config == reg->config) {

		/*
		 * If its a fake cpuc -- as per validate_{group,event}() we
		 * shouldn't touch event state and we can avoid doing so
		 * since both will only call get_event_constraints() once
		 * on each event, this avoids the need for reg->alloc.
		 *
		 * Not doing the ER fixup will only result in era->reg being
		 * wrong, but since we won't actually try and program hardware
		 * this isn't a problem either.
		 */
		if (!cpuc->is_fake) {
			if (idx != reg->idx)
				intel_fixup_er(event, idx);

			/*
			 * x86_schedule_events() can call get_event_constraints()
			 * multiple times on events in the case of incremental
			 * scheduling(). reg->alloc ensures we only do the ER
			 * allocation once.
			 */
			reg->alloc = 1;
		}

		/* lock in msr value */
		era->config = reg->config;
		era->reg = reg->reg;

		/* one more user */
		atomic_inc(&era->ref);

		/*
		 * need to call x86_get_event_constraint()
		 * to check if associated event has constraints
		 */
		c = NULL;
	} else {
		idx = intel_alt_er(idx, reg->config);
		if (idx != reg->idx) {
			raw_spin_unlock_irqrestore(&era->lock, flags);
			goto again;
		}
	}
	raw_spin_unlock_irqrestore(&era->lock, flags);

	return c;
}

static void
__intel_shared_reg_put_constraints(struct cpu_hw_events *cpuc,
				   struct hw_perf_event_extra *reg)
{
	struct er_account *era;

	/*
	 * Only put constraint if extra reg was actually allocated. Also takes
	 * care of event which do not use an extra shared reg.
	 *
	 * Also, if this is a fake cpuc we shouldn't touch any event state
	 * (reg->alloc) and we don't care about leaving inconsistent cpuc state
	 * either since it'll be thrown out.
	 */
	if (!reg->alloc || cpuc->is_fake)
		return;

	era = &cpuc->shared_regs->regs[reg->idx];

	/* one fewer user */
	atomic_dec(&era->ref);

	/* allocate again next time */
	reg->alloc = 0;
}

static struct event_constraint *
intel_shared_regs_constraints(struct cpu_hw_events *cpuc,
			      struct perf_event *event)
{
	struct event_constraint *c = NULL, *d;
	struct hw_perf_event_extra *xreg, *breg;

	xreg = &event->hw.extra_reg;
	if (xreg->idx != EXTRA_REG_NONE) {
		c = __intel_shared_reg_get_constraints(cpuc, event, xreg);
		if (c == &emptyconstraint)
			return c;
	}
	breg = &event->hw.branch_reg;
	if (breg->idx != EXTRA_REG_NONE) {
		d = __intel_shared_reg_get_constraints(cpuc, event, breg);
		if (d == &emptyconstraint) {
			__intel_shared_reg_put_constraints(cpuc, xreg);
			c = d;
		}
	}
	return c;
}

struct event_constraint *
x86_get_event_constraints(struct cpu_hw_events *cpuc, int idx,
			  struct perf_event *event)
{
	struct event_constraint *c;

	if (x86_pmu.event_constraints) {
		for_each_event_constraint(c, x86_pmu.event_constraints) {
			if (constraint_match(c, event->hw.config)) {
				event->hw.flags |= c->flags;
				return c;
			}
		}
	}

	return &unconstrained;
}

static struct event_constraint *
__intel_get_event_constraints(struct cpu_hw_events *cpuc, int idx,
			    struct perf_event *event)
{
	struct event_constraint *c;

	c = intel_bts_constraints(event);
	if (c)
		return c;

	c = intel_shared_regs_constraints(cpuc, event);
	if (c)
		return c;

	c = intel_pebs_constraints(event);
	if (c)
		return c;

	return x86_get_event_constraints(cpuc, idx, event);
}

static void
intel_start_scheduling(struct cpu_hw_events *cpuc)
{
	struct intel_excl_cntrs *excl_cntrs = cpuc->excl_cntrs;
	struct intel_excl_states *xl;
	int tid = cpuc->excl_thread_id;

	/*
	 * nothing needed if in group validation mode
	 */
	if (cpuc->is_fake || !is_ht_workaround_enabled())
		return;

	/*
	 * no exclusion needed
	 */
	if (WARN_ON_ONCE(!excl_cntrs))
		return;

	xl = &excl_cntrs->states[tid];

	xl->sched_started = true;
	/*
	 * lock shared state until we are done scheduling
	 * in stop_event_scheduling()
	 * makes scheduling appear as a transaction
	 */
	raw_spin_lock(&excl_cntrs->lock);
}

static void intel_commit_scheduling(struct cpu_hw_events *cpuc, int idx, int cntr)
{
	struct intel_excl_cntrs *excl_cntrs = cpuc->excl_cntrs;
	struct event_constraint *c = cpuc->event_constraint[idx];
	struct intel_excl_states *xl;
	int tid = cpuc->excl_thread_id;

	if (cpuc->is_fake || !is_ht_workaround_enabled())
		return;

	if (WARN_ON_ONCE(!excl_cntrs))
		return;

	if (!(c->flags & PERF_X86_EVENT_DYNAMIC))
		return;

	xl = &excl_cntrs->states[tid];

	lockdep_assert_held(&excl_cntrs->lock);

	if (c->flags & PERF_X86_EVENT_EXCL)
		xl->state[cntr] = INTEL_EXCL_EXCLUSIVE;
	else
		xl->state[cntr] = INTEL_EXCL_SHARED;
}

static void
intel_stop_scheduling(struct cpu_hw_events *cpuc)
{
	struct intel_excl_cntrs *excl_cntrs = cpuc->excl_cntrs;
	struct intel_excl_states *xl;
	int tid = cpuc->excl_thread_id;

	/*
	 * nothing needed if in group validation mode
	 */
	if (cpuc->is_fake || !is_ht_workaround_enabled())
		return;
	/*
	 * no exclusion needed
	 */
	if (WARN_ON_ONCE(!excl_cntrs))
		return;

	xl = &excl_cntrs->states[tid];

	xl->sched_started = false;
	/*
	 * release shared state lock (acquired in intel_start_scheduling())
	 */
	raw_spin_unlock(&excl_cntrs->lock);
}

static struct event_constraint *
dyn_constraint(struct cpu_hw_events *cpuc, struct event_constraint *c, int idx)
{
	WARN_ON_ONCE(!cpuc->constraint_list);

	if (!(c->flags & PERF_X86_EVENT_DYNAMIC)) {
		struct event_constraint *cx;

		/*
		 * grab pre-allocated constraint entry
		 */
		cx = &cpuc->constraint_list[idx];

		/*
		 * initialize dynamic constraint
		 * with static constraint
		 */
		*cx = *c;

		/*
		 * mark constraint as dynamic
		 */
		cx->flags |= PERF_X86_EVENT_DYNAMIC;
		c = cx;
	}

	return c;
}

static struct event_constraint *
intel_get_excl_constraints(struct cpu_hw_events *cpuc, struct perf_event *event,
			   int idx, struct event_constraint *c)
{
	struct intel_excl_cntrs *excl_cntrs = cpuc->excl_cntrs;
	struct intel_excl_states *xlo;
	int tid = cpuc->excl_thread_id;
	int is_excl, i, w;

	/*
	 * validating a group does not require
	 * enforcing cross-thread  exclusion
	 */
	if (cpuc->is_fake || !is_ht_workaround_enabled())
		return c;

	/*
	 * no exclusion needed
	 */
	if (WARN_ON_ONCE(!excl_cntrs))
		return c;

	/*
	 * because we modify the constraint, we need
	 * to make a copy. Static constraints come
	 * from static const tables.
	 *
	 * only needed when constraint has not yet
	 * been cloned (marked dynamic)
	 */
	c = dyn_constraint(cpuc, c, idx);

	/*
	 * From here on, the constraint is dynamic.
	 * Either it was just allocated above, or it
	 * was allocated during a earlier invocation
	 * of this function
	 */

	/*
	 * state of sibling HT
	 */
	xlo = &excl_cntrs->states[tid ^ 1];

	/*
	 * event requires exclusive counter access
	 * across HT threads
	 */
	is_excl = c->flags & PERF_X86_EVENT_EXCL;
	if (is_excl && !(event->hw.flags & PERF_X86_EVENT_EXCL_ACCT)) {
		event->hw.flags |= PERF_X86_EVENT_EXCL_ACCT;
		if (!cpuc->n_excl++)
			WRITE_ONCE(excl_cntrs->has_exclusive[tid], 1);
	}

	/*
	 * Modify static constraint with current dynamic
	 * state of thread
	 *
	 * EXCLUSIVE: sibling counter measuring exclusive event
	 * SHARED   : sibling counter measuring non-exclusive event
	 * UNUSED   : sibling counter unused
	 */
	w = c->weight;
	for_each_set_bit(i, c->idxmsk, X86_PMC_IDX_MAX) {
		/*
		 * exclusive event in sibling counter
		 * our corresponding counter cannot be used
		 * regardless of our event
		 */
		if (xlo->state[i] == INTEL_EXCL_EXCLUSIVE) {
			__clear_bit(i, c->idxmsk);
			w--;
			continue;
		}
		/*
		 * if measuring an exclusive event, sibling
		 * measuring non-exclusive, then counter cannot
		 * be used
		 */
		if (is_excl && xlo->state[i] == INTEL_EXCL_SHARED) {
			__clear_bit(i, c->idxmsk);
			w--;
			continue;
		}
	}

	/*
	 * if we return an empty mask, then switch
	 * back to static empty constraint to avoid
	 * the cost of freeing later on
	 */
	if (!w)
		c = &emptyconstraint;

	c->weight = w;

	return c;
}

static struct event_constraint *
intel_get_event_constraints(struct cpu_hw_events *cpuc, int idx,
			    struct perf_event *event)
{
	struct event_constraint *c1, *c2;

	c1 = cpuc->event_constraint[idx];

	/*
	 * first time only
	 * - static constraint: no change across incremental scheduling calls
	 * - dynamic constraint: handled by intel_get_excl_constraints()
	 */
	c2 = __intel_get_event_constraints(cpuc, idx, event);
	if (c1) {
	        WARN_ON_ONCE(!(c1->flags & PERF_X86_EVENT_DYNAMIC));
		bitmap_copy(c1->idxmsk, c2->idxmsk, X86_PMC_IDX_MAX);
		c1->weight = c2->weight;
		c2 = c1;
	}

	if (cpuc->excl_cntrs)
		return intel_get_excl_constraints(cpuc, event, idx, c2);

	return c2;
}

static void intel_put_excl_constraints(struct cpu_hw_events *cpuc,
		struct perf_event *event)
{
	struct hw_perf_event *hwc = &event->hw;
	struct intel_excl_cntrs *excl_cntrs = cpuc->excl_cntrs;
	int tid = cpuc->excl_thread_id;
	struct intel_excl_states *xl;

	/*
	 * nothing needed if in group validation mode
	 */
	if (cpuc->is_fake)
		return;

	if (WARN_ON_ONCE(!excl_cntrs))
		return;

	if (hwc->flags & PERF_X86_EVENT_EXCL_ACCT) {
		hwc->flags &= ~PERF_X86_EVENT_EXCL_ACCT;
		if (!--cpuc->n_excl)
			WRITE_ONCE(excl_cntrs->has_exclusive[tid], 0);
	}

	/*
	 * If event was actually assigned, then mark the counter state as
	 * unused now.
	 */
	if (hwc->idx >= 0) {
		xl = &excl_cntrs->states[tid];

		/*
		 * put_constraint may be called from x86_schedule_events()
		 * which already has the lock held so here make locking
		 * conditional.
		 */
		if (!xl->sched_started)
			raw_spin_lock(&excl_cntrs->lock);

		xl->state[hwc->idx] = INTEL_EXCL_UNUSED;

		if (!xl->sched_started)
			raw_spin_unlock(&excl_cntrs->lock);
	}
}

static void
intel_put_shared_regs_event_constraints(struct cpu_hw_events *cpuc,
					struct perf_event *event)
{
	struct hw_perf_event_extra *reg;

	reg = &event->hw.extra_reg;
	if (reg->idx != EXTRA_REG_NONE)
		__intel_shared_reg_put_constraints(cpuc, reg);

	reg = &event->hw.branch_reg;
	if (reg->idx != EXTRA_REG_NONE)
		__intel_shared_reg_put_constraints(cpuc, reg);
}

static void intel_put_event_constraints(struct cpu_hw_events *cpuc,
					struct perf_event *event)
{
	intel_put_shared_regs_event_constraints(cpuc, event);

	/*
	 * is PMU has exclusive counter restrictions, then
	 * all events are subject to and must call the
	 * put_excl_constraints() routine
	 */
	if (cpuc->excl_cntrs)
		intel_put_excl_constraints(cpuc, event);
}

static void intel_pebs_aliases_core2(struct perf_event *event)
{
	if ((event->hw.config & X86_RAW_EVENT_MASK) == 0x003c) {
		/*
		 * Use an alternative encoding for CPU_CLK_UNHALTED.THREAD_P
		 * (0x003c) so that we can use it with PEBS.
		 *
		 * The regular CPU_CLK_UNHALTED.THREAD_P event (0x003c) isn't
		 * PEBS capable. However we can use INST_RETIRED.ANY_P
		 * (0x00c0), which is a PEBS capable event, to get the same
		 * count.
		 *
		 * INST_RETIRED.ANY_P counts the number of cycles that retires
		 * CNTMASK instructions. By setting CNTMASK to a value (16)
		 * larger than the maximum number of instructions that can be
		 * retired per cycle (4) and then inverting the condition, we
		 * count all cycles that retire 16 or less instructions, which
		 * is every cycle.
		 *
		 * Thereby we gain a PEBS capable cycle counter.
		 */
		u64 alt_config = X86_CONFIG(.event=0xc0, .inv=1, .cmask=16);

		alt_config |= (event->hw.config & ~X86_RAW_EVENT_MASK);
		event->hw.config = alt_config;
	}
}

static void intel_pebs_aliases_snb(struct perf_event *event)
{
	if ((event->hw.config & X86_RAW_EVENT_MASK) == 0x003c) {
		/*
		 * Use an alternative encoding for CPU_CLK_UNHALTED.THREAD_P
		 * (0x003c) so that we can use it with PEBS.
		 *
		 * The regular CPU_CLK_UNHALTED.THREAD_P event (0x003c) isn't
		 * PEBS capable. However we can use UOPS_RETIRED.ALL
		 * (0x01c2), which is a PEBS capable event, to get the same
		 * count.
		 *
		 * UOPS_RETIRED.ALL counts the number of cycles that retires
		 * CNTMASK micro-ops. By setting CNTMASK to a value (16)
		 * larger than the maximum number of micro-ops that can be
		 * retired per cycle (4) and then inverting the condition, we
		 * count all cycles that retire 16 or less micro-ops, which
		 * is every cycle.
		 *
		 * Thereby we gain a PEBS capable cycle counter.
		 */
		u64 alt_config = X86_CONFIG(.event=0xc2, .umask=0x01, .inv=1, .cmask=16);

		alt_config |= (event->hw.config & ~X86_RAW_EVENT_MASK);
		event->hw.config = alt_config;
	}
}

static void intel_pebs_aliases_precdist(struct perf_event *event)
{
	if ((event->hw.config & X86_RAW_EVENT_MASK) == 0x003c) {
		/*
		 * Use an alternative encoding for CPU_CLK_UNHALTED.THREAD_P
		 * (0x003c) so that we can use it with PEBS.
		 *
		 * The regular CPU_CLK_UNHALTED.THREAD_P event (0x003c) isn't
		 * PEBS capable. However we can use INST_RETIRED.PREC_DIST
		 * (0x01c0), which is a PEBS capable event, to get the same
		 * count.
		 *
		 * The PREC_DIST event has special support to minimize sample
		 * shadowing effects. One drawback is that it can be
		 * only programmed on counter 1, but that seems like an
		 * acceptable trade off.
		 */
		u64 alt_config = X86_CONFIG(.event=0xc0, .umask=0x01, .inv=1, .cmask=16);

		alt_config |= (event->hw.config & ~X86_RAW_EVENT_MASK);
		event->hw.config = alt_config;
	}
}

static void intel_pebs_aliases_ivb(struct perf_event *event)
{
	if (event->attr.precise_ip < 3)
		return intel_pebs_aliases_snb(event);
	return intel_pebs_aliases_precdist(event);
}

static void intel_pebs_aliases_skl(struct perf_event *event)
{
	if (event->attr.precise_ip < 3)
		return intel_pebs_aliases_core2(event);
	return intel_pebs_aliases_precdist(event);
}

static unsigned long intel_pmu_large_pebs_flags(struct perf_event *event)
{
	unsigned long flags = x86_pmu.large_pebs_flags;

	if (event->attr.use_clockid)
		flags &= ~PERF_SAMPLE_TIME;
	if (!event->attr.exclude_kernel)
		flags &= ~PERF_SAMPLE_REGS_USER;
	if (event->attr.sample_regs_user & ~PEBS_GP_REGS)
		flags &= ~(PERF_SAMPLE_REGS_USER | PERF_SAMPLE_REGS_INTR);
	return flags;
}

static int intel_pmu_bts_config(struct perf_event *event)
{
	struct perf_event_attr *attr = &event->attr;

	if (unlikely(intel_pmu_has_bts(event))) {
		/* BTS is not supported by this architecture. */
		if (!x86_pmu.bts_active)
			return -EOPNOTSUPP;

		/* BTS is currently only allowed for user-mode. */
		if (!attr->exclude_kernel)
			return -EOPNOTSUPP;

		/* BTS is not allowed for precise events. */
		if (attr->precise_ip)
			return -EOPNOTSUPP;

		/* disallow bts if conflicting events are present */
		if (x86_add_exclusive(x86_lbr_exclusive_lbr))
			return -EBUSY;

		event->destroy = hw_perf_lbr_event_destroy;
	}

	return 0;
}

static int core_pmu_hw_config(struct perf_event *event)
{
	int ret = x86_pmu_hw_config(event);

	if (ret)
		return ret;

	return intel_pmu_bts_config(event);
}

static int intel_pmu_hw_config(struct perf_event *event)
{
	int ret = x86_pmu_hw_config(event);

	if (ret)
		return ret;

	ret = intel_pmu_bts_config(event);
	if (ret)
		return ret;

	if (event->attr.precise_ip) {
		if (!(event->attr.freq || (event->attr.wakeup_events && !event->attr.watermark))) {
			event->hw.flags |= PERF_X86_EVENT_AUTO_RELOAD;
			if (!(event->attr.sample_type &
			      ~intel_pmu_large_pebs_flags(event)))
				event->hw.flags |= PERF_X86_EVENT_LARGE_PEBS;
		}
		if (x86_pmu.pebs_aliases)
			x86_pmu.pebs_aliases(event);

		if (event->attr.sample_type & PERF_SAMPLE_CALLCHAIN)
			event->attr.sample_type |= __PERF_SAMPLE_CALLCHAIN_EARLY;
	}

	if (needs_branch_stack(event)) {
		ret = intel_pmu_setup_lbr_filter(event);
		if (ret)
			return ret;

		/*
		 * BTS is set up earlier in this path, so don't account twice
		 */
		if (!unlikely(intel_pmu_has_bts(event))) {
			/* disallow lbr if conflicting events are present */
			if (x86_add_exclusive(x86_lbr_exclusive_lbr))
				return -EBUSY;

			event->destroy = hw_perf_lbr_event_destroy;
		}
	}

	if (event->attr.type != PERF_TYPE_RAW)
		return 0;

	if (!(event->attr.config & ARCH_PERFMON_EVENTSEL_ANY))
		return 0;

	if (x86_pmu.version < 3)
		return -EINVAL;

	if (perf_paranoid_cpu() && !capable(CAP_SYS_ADMIN))
		return -EACCES;

	event->hw.config |= ARCH_PERFMON_EVENTSEL_ANY;

	return 0;
}

struct perf_guest_switch_msr *perf_guest_get_msrs(int *nr)
{
	if (x86_pmu.guest_get_msrs)
		return x86_pmu.guest_get_msrs(nr);
	*nr = 0;
	return NULL;
}
EXPORT_SYMBOL_GPL(perf_guest_get_msrs);

static struct perf_guest_switch_msr *intel_guest_get_msrs(int *nr)
{
	struct cpu_hw_events *cpuc = this_cpu_ptr(&cpu_hw_events);
	struct perf_guest_switch_msr *arr = cpuc->guest_switch_msrs;

	arr[0].msr = MSR_CORE_PERF_GLOBAL_CTRL;
	arr[0].host = x86_pmu.intel_ctrl & ~cpuc->intel_ctrl_guest_mask;
	arr[0].guest = x86_pmu.intel_ctrl & ~cpuc->intel_ctrl_host_mask;
	if (x86_pmu.flags & PMU_FL_PEBS_ALL)
		arr[0].guest &= ~cpuc->pebs_enabled;
	else
		arr[0].guest &= ~(cpuc->pebs_enabled & PEBS_COUNTER_MASK);
	*nr = 1;

	if (x86_pmu.pebs && x86_pmu.pebs_no_isolation) {
		/*
		 * If PMU counter has PEBS enabled it is not enough to
		 * disable counter on a guest entry since PEBS memory
		 * write can overshoot guest entry and corrupt guest
		 * memory. Disabling PEBS solves the problem.
		 *
		 * Don't do this if the CPU already enforces it.
		 */
		arr[1].msr = MSR_IA32_PEBS_ENABLE;
		arr[1].host = cpuc->pebs_enabled;
		arr[1].guest = 0;
		*nr = 2;
	}

	return arr;
}

static struct perf_guest_switch_msr *core_guest_get_msrs(int *nr)
{
	struct cpu_hw_events *cpuc = this_cpu_ptr(&cpu_hw_events);
	struct perf_guest_switch_msr *arr = cpuc->guest_switch_msrs;
	int idx;

	for (idx = 0; idx < x86_pmu.num_counters; idx++)  {
		struct perf_event *event = cpuc->events[idx];

		arr[idx].msr = x86_pmu_config_addr(idx);
		arr[idx].host = arr[idx].guest = 0;

		if (!test_bit(idx, cpuc->active_mask))
			continue;

		arr[idx].host = arr[idx].guest =
			event->hw.config | ARCH_PERFMON_EVENTSEL_ENABLE;

		if (event->attr.exclude_host)
			arr[idx].host &= ~ARCH_PERFMON_EVENTSEL_ENABLE;
		else if (event->attr.exclude_guest)
			arr[idx].guest &= ~ARCH_PERFMON_EVENTSEL_ENABLE;
	}

	*nr = x86_pmu.num_counters;
	return arr;
}

static void core_pmu_enable_event(struct perf_event *event)
{
	if (!event->attr.exclude_host)
		x86_pmu_enable_event(event);
}

static void core_pmu_enable_all(int added)
{
	struct cpu_hw_events *cpuc = this_cpu_ptr(&cpu_hw_events);
	int idx;

	for (idx = 0; idx < x86_pmu.num_counters; idx++) {
		struct hw_perf_event *hwc = &cpuc->events[idx]->hw;

		if (!test_bit(idx, cpuc->active_mask) ||
				cpuc->events[idx]->attr.exclude_host)
			continue;

		__x86_pmu_enable_event(hwc, ARCH_PERFMON_EVENTSEL_ENABLE);
	}
}

static int hsw_hw_config(struct perf_event *event)
{
	int ret = intel_pmu_hw_config(event);

	if (ret)
		return ret;
	if (!boot_cpu_has(X86_FEATURE_RTM) && !boot_cpu_has(X86_FEATURE_HLE))
		return 0;
	event->hw.config |= event->attr.config & (HSW_IN_TX|HSW_IN_TX_CHECKPOINTED);

	/*
	 * IN_TX/IN_TX-CP filters are not supported by the Haswell PMU with
	 * PEBS or in ANY thread mode. Since the results are non-sensical forbid
	 * this combination.
	 */
	if ((event->hw.config & (HSW_IN_TX|HSW_IN_TX_CHECKPOINTED)) &&
	     ((event->hw.config & ARCH_PERFMON_EVENTSEL_ANY) ||
	      event->attr.precise_ip > 0))
		return -EOPNOTSUPP;

	if (event_is_checkpointed(event)) {
		/*
		 * Sampling of checkpointed events can cause situations where
		 * the CPU constantly aborts because of a overflow, which is
		 * then checkpointed back and ignored. Forbid checkpointing
		 * for sampling.
		 *
		 * But still allow a long sampling period, so that perf stat
		 * from KVM works.
		 */
		if (event->attr.sample_period > 0 &&
		    event->attr.sample_period < 0x7fffffff)
			return -EOPNOTSUPP;
	}
	return 0;
}

static struct event_constraint counter0_constraint =
			INTEL_ALL_EVENT_CONSTRAINT(0, 0x1);

static struct event_constraint counter2_constraint =
			EVENT_CONSTRAINT(0, 0x4, 0);

static struct event_constraint fixed0_constraint =
			FIXED_EVENT_CONSTRAINT(0x00c0, 0);

static struct event_constraint fixed0_counter0_constraint =
			INTEL_ALL_EVENT_CONSTRAINT(0, 0x100000001ULL);

static struct event_constraint *
hsw_get_event_constraints(struct cpu_hw_events *cpuc, int idx,
			  struct perf_event *event)
{
	struct event_constraint *c;

	c = intel_get_event_constraints(cpuc, idx, event);

	/* Handle special quirk on in_tx_checkpointed only in counter 2 */
	if (event->hw.config & HSW_IN_TX_CHECKPOINTED) {
		if (c->idxmsk64 & (1U << 2))
			return &counter2_constraint;
		return &emptyconstraint;
	}

	return c;
}

static struct event_constraint *
icl_get_event_constraints(struct cpu_hw_events *cpuc, int idx,
			  struct perf_event *event)
{
	/*
	 * Fixed counter 0 has less skid.
	 * Force instruction:ppp in Fixed counter 0
	 */
	if ((event->attr.precise_ip == 3) &&
	    constraint_match(&fixed0_constraint, event->hw.config))
		return &fixed0_constraint;

	return hsw_get_event_constraints(cpuc, idx, event);
}

static struct event_constraint *
glp_get_event_constraints(struct cpu_hw_events *cpuc, int idx,
			  struct perf_event *event)
{
	struct event_constraint *c;

	/* :ppp means to do reduced skid PEBS which is PMC0 only. */
	if (event->attr.precise_ip == 3)
		return &counter0_constraint;

	c = intel_get_event_constraints(cpuc, idx, event);

	return c;
}

static struct event_constraint *
tnt_get_event_constraints(struct cpu_hw_events *cpuc, int idx,
			  struct perf_event *event)
{
	struct event_constraint *c;

	/*
	 * :ppp means to do reduced skid PEBS,
	 * which is available on PMC0 and fixed counter 0.
	 */
	if (event->attr.precise_ip == 3) {
		/* Force instruction:ppp on PMC0 and Fixed counter 0 */
		if (constraint_match(&fixed0_constraint, event->hw.config))
			return &fixed0_counter0_constraint;

		return &counter0_constraint;
	}

	c = intel_get_event_constraints(cpuc, idx, event);

	return c;
}

static bool allow_tsx_force_abort = true;

static struct event_constraint *
tfa_get_event_constraints(struct cpu_hw_events *cpuc, int idx,
			  struct perf_event *event)
{
	struct event_constraint *c = hsw_get_event_constraints(cpuc, idx, event);

	/*
	 * Without TFA we must not use PMC3.
	 */
	if (!allow_tsx_force_abort && test_bit(3, c->idxmsk)) {
		c = dyn_constraint(cpuc, c, idx);
		c->idxmsk64 &= ~(1ULL << 3);
		c->weight--;
	}

	return c;
}

/*
 * Broadwell:
 *
 * The INST_RETIRED.ALL period always needs to have lowest 6 bits cleared
 * (BDM55) and it must not use a period smaller than 100 (BDM11). We combine
 * the two to enforce a minimum period of 128 (the smallest value that has bits
 * 0-5 cleared and >= 100).
 *
 * Because of how the code in x86_perf_event_set_period() works, the truncation
 * of the lower 6 bits is 'harmless' as we'll occasionally add a longer period
 * to make up for the 'lost' events due to carrying the 'error' in period_left.
 *
 * Therefore the effective (average) period matches the requested period,
 * despite coarser hardware granularity.
 */
static u64 bdw_limit_period(struct perf_event *event, u64 left)
{
	if ((event->hw.config & INTEL_ARCH_EVENT_MASK) ==
			X86_CONFIG(.event=0xc0, .umask=0x01)) {
		if (left < 128)
			left = 128;
		left &= ~0x3fULL;
	}
	return left;
}

static u64 nhm_limit_period(struct perf_event *event, u64 left)
{
	return max(left, 32ULL);
}

PMU_FORMAT_ATTR(event,	"config:0-7"	);
PMU_FORMAT_ATTR(umask,	"config:8-15"	);
PMU_FORMAT_ATTR(edge,	"config:18"	);
PMU_FORMAT_ATTR(pc,	"config:19"	);
PMU_FORMAT_ATTR(any,	"config:21"	); /* v3 + */
PMU_FORMAT_ATTR(inv,	"config:23"	);
PMU_FORMAT_ATTR(cmask,	"config:24-31"	);
PMU_FORMAT_ATTR(in_tx,  "config:32");
PMU_FORMAT_ATTR(in_tx_cp, "config:33");

static struct attribute *intel_arch_formats_attr[] = {
	&format_attr_event.attr,
	&format_attr_umask.attr,
	&format_attr_edge.attr,
	&format_attr_pc.attr,
	&format_attr_inv.attr,
	&format_attr_cmask.attr,
	NULL,
};

ssize_t intel_event_sysfs_show(char *page, u64 config)
{
	u64 event = (config & ARCH_PERFMON_EVENTSEL_EVENT);

	return x86_event_sysfs_show(page, config, event);
}

static struct intel_shared_regs *allocate_shared_regs(int cpu)
{
	struct intel_shared_regs *regs;
	int i;

	regs = kzalloc_node(sizeof(struct intel_shared_regs),
			    GFP_KERNEL, cpu_to_node(cpu));
	if (regs) {
		/*
		 * initialize the locks to keep lockdep happy
		 */
		for (i = 0; i < EXTRA_REG_MAX; i++)
			raw_spin_lock_init(&regs->regs[i].lock);

		regs->core_id = -1;
	}
	return regs;
}

static struct intel_excl_cntrs *allocate_excl_cntrs(int cpu)
{
	struct intel_excl_cntrs *c;

	c = kzalloc_node(sizeof(struct intel_excl_cntrs),
			 GFP_KERNEL, cpu_to_node(cpu));
	if (c) {
		raw_spin_lock_init(&c->lock);
		c->core_id = -1;
	}
	return c;
}


int intel_cpuc_prepare(struct cpu_hw_events *cpuc, int cpu)
{
	cpuc->pebs_record_size = x86_pmu.pebs_record_size;

	if (x86_pmu.extra_regs || x86_pmu.lbr_sel_map) {
		cpuc->shared_regs = allocate_shared_regs(cpu);
		if (!cpuc->shared_regs)
			goto err;
	}

	if (x86_pmu.flags & (PMU_FL_EXCL_CNTRS | PMU_FL_TFA)) {
		size_t sz = X86_PMC_IDX_MAX * sizeof(struct event_constraint);

		cpuc->constraint_list = kzalloc_node(sz, GFP_KERNEL, cpu_to_node(cpu));
		if (!cpuc->constraint_list)
			goto err_shared_regs;
	}

	if (x86_pmu.flags & PMU_FL_EXCL_CNTRS) {
		cpuc->excl_cntrs = allocate_excl_cntrs(cpu);
		if (!cpuc->excl_cntrs)
			goto err_constraint_list;

		cpuc->excl_thread_id = 0;
	}

	return 0;

err_constraint_list:
	kfree(cpuc->constraint_list);
	cpuc->constraint_list = NULL;

err_shared_regs:
	kfree(cpuc->shared_regs);
	cpuc->shared_regs = NULL;

err:
	return -ENOMEM;
}

static int intel_pmu_cpu_prepare(int cpu)
{
	return intel_cpuc_prepare(&per_cpu(cpu_hw_events, cpu), cpu);
}

static void flip_smm_bit(void *data)
{
	unsigned long set = *(unsigned long *)data;

	if (set > 0) {
		msr_set_bit(MSR_IA32_DEBUGCTLMSR,
			    DEBUGCTLMSR_FREEZE_IN_SMM_BIT);
	} else {
		msr_clear_bit(MSR_IA32_DEBUGCTLMSR,
			      DEBUGCTLMSR_FREEZE_IN_SMM_BIT);
	}
}

static void intel_pmu_cpu_starting(int cpu)
{
	struct cpu_hw_events *cpuc = &per_cpu(cpu_hw_events, cpu);
	int core_id = topology_core_id(cpu);
	int i;

	init_debug_store_on_cpu(cpu);
	/*
	 * Deal with CPUs that don't clear their LBRs on power-up.
	 */
	intel_pmu_lbr_reset();

	cpuc->lbr_sel = NULL;

	if (x86_pmu.flags & PMU_FL_TFA) {
		WARN_ON_ONCE(cpuc->tfa_shadow);
		cpuc->tfa_shadow = ~0ULL;
		intel_set_tfa(cpuc, false);
	}

	if (x86_pmu.version > 1)
		flip_smm_bit(&x86_pmu.attr_freeze_on_smi);

	if (x86_pmu.counter_freezing)
		enable_counter_freeze();

	if (!cpuc->shared_regs)
		return;

	if (!(x86_pmu.flags & PMU_FL_NO_HT_SHARING)) {
		for_each_cpu(i, topology_sibling_cpumask(cpu)) {
			struct intel_shared_regs *pc;

			pc = per_cpu(cpu_hw_events, i).shared_regs;
			if (pc && pc->core_id == core_id) {
				cpuc->kfree_on_online[0] = cpuc->shared_regs;
				cpuc->shared_regs = pc;
				break;
			}
		}
		cpuc->shared_regs->core_id = core_id;
		cpuc->shared_regs->refcnt++;
	}

	if (x86_pmu.lbr_sel_map)
		cpuc->lbr_sel = &cpuc->shared_regs->regs[EXTRA_REG_LBR];

	if (x86_pmu.flags & PMU_FL_EXCL_CNTRS) {
		for_each_cpu(i, topology_sibling_cpumask(cpu)) {
			struct cpu_hw_events *sibling;
			struct intel_excl_cntrs *c;

			sibling = &per_cpu(cpu_hw_events, i);
			c = sibling->excl_cntrs;
			if (c && c->core_id == core_id) {
				cpuc->kfree_on_online[1] = cpuc->excl_cntrs;
				cpuc->excl_cntrs = c;
				if (!sibling->excl_thread_id)
					cpuc->excl_thread_id = 1;
				break;
			}
		}
		cpuc->excl_cntrs->core_id = core_id;
		cpuc->excl_cntrs->refcnt++;
	}
}

static void free_excl_cntrs(struct cpu_hw_events *cpuc)
{
	struct intel_excl_cntrs *c;

	c = cpuc->excl_cntrs;
	if (c) {
		if (c->core_id == -1 || --c->refcnt == 0)
			kfree(c);
		cpuc->excl_cntrs = NULL;
	}

	kfree(cpuc->constraint_list);
	cpuc->constraint_list = NULL;
}

static void intel_pmu_cpu_dying(int cpu)
{
	fini_debug_store_on_cpu(cpu);

	if (x86_pmu.counter_freezing)
		disable_counter_freeze();
}

void intel_cpuc_finish(struct cpu_hw_events *cpuc)
{
	struct intel_shared_regs *pc;

	pc = cpuc->shared_regs;
	if (pc) {
		if (pc->core_id == -1 || --pc->refcnt == 0)
			kfree(pc);
		cpuc->shared_regs = NULL;
	}

	free_excl_cntrs(cpuc);
}

static void intel_pmu_cpu_dead(int cpu)
{
	intel_cpuc_finish(&per_cpu(cpu_hw_events, cpu));
}

static void intel_pmu_sched_task(struct perf_event_context *ctx,
				 bool sched_in)
{
	intel_pmu_pebs_sched_task(ctx, sched_in);
	intel_pmu_lbr_sched_task(ctx, sched_in);
}

static int intel_pmu_check_period(struct perf_event *event, u64 value)
{
	return intel_pmu_has_bts_period(event, value) ? -EINVAL : 0;
}

PMU_FORMAT_ATTR(offcore_rsp, "config1:0-63");

PMU_FORMAT_ATTR(ldlat, "config1:0-15");

PMU_FORMAT_ATTR(frontend, "config1:0-23");

static struct attribute *intel_arch3_formats_attr[] = {
	&format_attr_event.attr,
	&format_attr_umask.attr,
	&format_attr_edge.attr,
	&format_attr_pc.attr,
	&format_attr_any.attr,
	&format_attr_inv.attr,
	&format_attr_cmask.attr,
	NULL,
};

static struct attribute *hsw_format_attr[] = {
	&format_attr_in_tx.attr,
	&format_attr_in_tx_cp.attr,
	&format_attr_offcore_rsp.attr,
	&format_attr_ldlat.attr,
	NULL
};

static struct attribute *nhm_format_attr[] = {
	&format_attr_offcore_rsp.attr,
	&format_attr_ldlat.attr,
	NULL
};

static struct attribute *slm_format_attr[] = {
	&format_attr_offcore_rsp.attr,
	NULL
};

static struct attribute *skl_format_attr[] = {
	&format_attr_frontend.attr,
	NULL,
};

static __initconst const struct x86_pmu core_pmu = {
	.name			= "core",
	.handle_irq		= x86_pmu_handle_irq,
	.disable_all		= x86_pmu_disable_all,
	.enable_all		= core_pmu_enable_all,
	.enable			= core_pmu_enable_event,
	.disable		= x86_pmu_disable_event,
	.hw_config		= core_pmu_hw_config,
	.schedule_events	= x86_schedule_events,
	.eventsel		= MSR_ARCH_PERFMON_EVENTSEL0,
	.perfctr		= MSR_ARCH_PERFMON_PERFCTR0,
	.event_map		= intel_pmu_event_map,
	.max_events		= ARRAY_SIZE(intel_perfmon_event_map),
	.apic			= 1,
	.large_pebs_flags	= LARGE_PEBS_FLAGS,

	/*
	 * Intel PMCs cannot be accessed sanely above 32-bit width,
	 * so we install an artificial 1<<31 period regardless of
	 * the generic event period:
	 */
	.max_period		= (1ULL<<31) - 1,
	.get_event_constraints	= intel_get_event_constraints,
	.put_event_constraints	= intel_put_event_constraints,
	.event_constraints	= intel_core_event_constraints,
	.guest_get_msrs		= core_guest_get_msrs,
	.format_attrs		= intel_arch_formats_attr,
	.events_sysfs_show	= intel_event_sysfs_show,

	/*
	 * Virtual (or funny metal) CPU can define x86_pmu.extra_regs
	 * together with PMU version 1 and thus be using core_pmu with
	 * shared_regs. We need following callbacks here to allocate
	 * it properly.
	 */
	.cpu_prepare		= intel_pmu_cpu_prepare,
	.cpu_starting		= intel_pmu_cpu_starting,
	.cpu_dying		= intel_pmu_cpu_dying,
	.cpu_dead		= intel_pmu_cpu_dead,

	.check_period		= intel_pmu_check_period,
};

static __initconst const struct x86_pmu intel_pmu = {
	.name			= "Intel",
	.handle_irq		= intel_pmu_handle_irq,
	.disable_all		= intel_pmu_disable_all,
	.enable_all		= intel_pmu_enable_all,
	.enable			= intel_pmu_enable_event,
	.disable		= intel_pmu_disable_event,
	.add			= intel_pmu_add_event,
	.del			= intel_pmu_del_event,
	.read			= intel_pmu_read_event,
	.hw_config		= intel_pmu_hw_config,
	.schedule_events	= x86_schedule_events,
	.eventsel		= MSR_ARCH_PERFMON_EVENTSEL0,
	.perfctr		= MSR_ARCH_PERFMON_PERFCTR0,
	.event_map		= intel_pmu_event_map,
	.max_events		= ARRAY_SIZE(intel_perfmon_event_map),
	.apic			= 1,
	.large_pebs_flags	= LARGE_PEBS_FLAGS,
	/*
	 * Intel PMCs cannot be accessed sanely above 32 bit width,
	 * so we install an artificial 1<<31 period regardless of
	 * the generic event period:
	 */
	.max_period		= (1ULL << 31) - 1,
	.get_event_constraints	= intel_get_event_constraints,
	.put_event_constraints	= intel_put_event_constraints,
	.pebs_aliases		= intel_pebs_aliases_core2,

	.format_attrs		= intel_arch3_formats_attr,
	.events_sysfs_show	= intel_event_sysfs_show,

	.cpu_prepare		= intel_pmu_cpu_prepare,
	.cpu_starting		= intel_pmu_cpu_starting,
	.cpu_dying		= intel_pmu_cpu_dying,
	.cpu_dead		= intel_pmu_cpu_dead,

	.guest_get_msrs		= intel_guest_get_msrs,
	.sched_task		= intel_pmu_sched_task,

	.check_period		= intel_pmu_check_period,
};

static __init void intel_clovertown_quirk(void)
{
	/*
	 * PEBS is unreliable due to:
	 *
	 *   AJ67  - PEBS may experience CPL leaks
	 *   AJ68  - PEBS PMI may be delayed by one event
	 *   AJ69  - GLOBAL_STATUS[62] will only be set when DEBUGCTL[12]
	 *   AJ106 - FREEZE_LBRS_ON_PMI doesn't work in combination with PEBS
	 *
	 * AJ67 could be worked around by restricting the OS/USR flags.
	 * AJ69 could be worked around by setting PMU_FREEZE_ON_PMI.
	 *
	 * AJ106 could possibly be worked around by not allowing LBR
	 *       usage from PEBS, including the fixup.
	 * AJ68  could possibly be worked around by always programming
	 *	 a pebs_event_reset[0] value and coping with the lost events.
	 *
	 * But taken together it might just make sense to not enable PEBS on
	 * these chips.
	 */
	pr_warn("PEBS disabled due to CPU errata\n");
	x86_pmu.pebs = 0;
	x86_pmu.pebs_constraints = NULL;
}

static const struct x86_cpu_desc isolation_ucodes[] = {
	INTEL_CPU_DESC(INTEL_FAM6_HASWELL_CORE,		 3, 0x0000001f),
	INTEL_CPU_DESC(INTEL_FAM6_HASWELL_ULT,		 1, 0x0000001e),
	INTEL_CPU_DESC(INTEL_FAM6_HASWELL_GT3E,		 1, 0x00000015),
	INTEL_CPU_DESC(INTEL_FAM6_HASWELL_X,		 2, 0x00000037),
	INTEL_CPU_DESC(INTEL_FAM6_HASWELL_X,		 4, 0x0000000a),
	INTEL_CPU_DESC(INTEL_FAM6_BROADWELL_CORE,	 4, 0x00000023),
	INTEL_CPU_DESC(INTEL_FAM6_BROADWELL_GT3E,	 1, 0x00000014),
	INTEL_CPU_DESC(INTEL_FAM6_BROADWELL_XEON_D,	 2, 0x00000010),
	INTEL_CPU_DESC(INTEL_FAM6_BROADWELL_XEON_D,	 3, 0x07000009),
	INTEL_CPU_DESC(INTEL_FAM6_BROADWELL_XEON_D,	 4, 0x0f000009),
	INTEL_CPU_DESC(INTEL_FAM6_BROADWELL_XEON_D,	 5, 0x0e000002),
	INTEL_CPU_DESC(INTEL_FAM6_BROADWELL_X,		 2, 0x0b000014),
	INTEL_CPU_DESC(INTEL_FAM6_SKYLAKE_X,		 3, 0x00000021),
	INTEL_CPU_DESC(INTEL_FAM6_SKYLAKE_X,		 4, 0x00000000),
	INTEL_CPU_DESC(INTEL_FAM6_SKYLAKE_MOBILE,	 3, 0x0000007c),
	INTEL_CPU_DESC(INTEL_FAM6_SKYLAKE_DESKTOP,	 3, 0x0000007c),
	INTEL_CPU_DESC(INTEL_FAM6_KABYLAKE_DESKTOP,	 9, 0x0000004e),
	INTEL_CPU_DESC(INTEL_FAM6_KABYLAKE_MOBILE,	 9, 0x0000004e),
	INTEL_CPU_DESC(INTEL_FAM6_KABYLAKE_MOBILE,	10, 0x0000004e),
	INTEL_CPU_DESC(INTEL_FAM6_KABYLAKE_MOBILE,	11, 0x0000004e),
	INTEL_CPU_DESC(INTEL_FAM6_KABYLAKE_MOBILE,	12, 0x0000004e),
	INTEL_CPU_DESC(INTEL_FAM6_KABYLAKE_DESKTOP,	10, 0x0000004e),
	INTEL_CPU_DESC(INTEL_FAM6_KABYLAKE_DESKTOP,	11, 0x0000004e),
	INTEL_CPU_DESC(INTEL_FAM6_KABYLAKE_DESKTOP,	12, 0x0000004e),
	INTEL_CPU_DESC(INTEL_FAM6_KABYLAKE_DESKTOP,	13, 0x0000004e),
	{}
};

static void intel_check_pebs_isolation(void)
{
	x86_pmu.pebs_no_isolation = !x86_cpu_has_min_microcode_rev(isolation_ucodes);
}

static __init void intel_pebs_isolation_quirk(void)
{
	WARN_ON_ONCE(x86_pmu.check_microcode);
	x86_pmu.check_microcode = intel_check_pebs_isolation;
	intel_check_pebs_isolation();
}

static const struct x86_cpu_desc pebs_ucodes[] = {
	INTEL_CPU_DESC(INTEL_FAM6_SANDYBRIDGE,		7, 0x00000028),
	INTEL_CPU_DESC(INTEL_FAM6_SANDYBRIDGE_X,	6, 0x00000618),
	INTEL_CPU_DESC(INTEL_FAM6_SANDYBRIDGE_X,	7, 0x0000070c),
	{}
};

static bool intel_snb_pebs_broken(void)
{
	return !x86_cpu_has_min_microcode_rev(pebs_ucodes);
}

static void intel_snb_check_microcode(void)
{
	if (intel_snb_pebs_broken() == x86_pmu.pebs_broken)
		return;

	/*
	 * Serialized by the microcode lock..
	 */
	if (x86_pmu.pebs_broken) {
		pr_info("PEBS enabled due to microcode update\n");
		x86_pmu.pebs_broken = 0;
	} else {
		pr_info("PEBS disabled due to CPU errata, please upgrade microcode\n");
		x86_pmu.pebs_broken = 1;
	}
}

static bool is_lbr_from(unsigned long msr)
{
	unsigned long lbr_from_nr = x86_pmu.lbr_from + x86_pmu.lbr_nr;

	return x86_pmu.lbr_from <= msr && msr < lbr_from_nr;
}

/*
 * Under certain circumstances, access certain MSR may cause #GP.
 * The function tests if the input MSR can be safely accessed.
 */
static bool check_msr(unsigned long msr, u64 mask)
{
	u64 val_old, val_new, val_tmp;

	/*
	 * Disable the check for real HW, so we don't
	 * mess with potentionaly enabled registers:
	 */
	if (!boot_cpu_has(X86_FEATURE_HYPERVISOR))
		return true;

	/*
	 * Read the current value, change it and read it back to see if it
	 * matches, this is needed to detect certain hardware emulators
	 * (qemu/kvm) that don't trap on the MSR access and always return 0s.
	 */
	if (rdmsrl_safe(msr, &val_old))
		return false;

	/*
	 * Only change the bits which can be updated by wrmsrl.
	 */
	val_tmp = val_old ^ mask;

	if (is_lbr_from(msr))
		val_tmp = lbr_from_signext_quirk_wr(val_tmp);

	if (wrmsrl_safe(msr, val_tmp) ||
	    rdmsrl_safe(msr, &val_new))
		return false;

	/*
	 * Quirk only affects validation in wrmsr(), so wrmsrl()'s value
	 * should equal rdmsrl()'s even with the quirk.
	 */
	if (val_new != val_tmp)
		return false;

	if (is_lbr_from(msr))
		val_old = lbr_from_signext_quirk_wr(val_old);

	/* Here it's sure that the MSR can be safely accessed.
	 * Restore the old value and return.
	 */
	wrmsrl(msr, val_old);

	return true;
}

static __init void intel_sandybridge_quirk(void)
{
	x86_pmu.check_microcode = intel_snb_check_microcode;
	cpus_read_lock();
	intel_snb_check_microcode();
	cpus_read_unlock();
}

static const struct { int id; char *name; } intel_arch_events_map[] __initconst = {
	{ PERF_COUNT_HW_CPU_CYCLES, "cpu cycles" },
	{ PERF_COUNT_HW_INSTRUCTIONS, "instructions" },
	{ PERF_COUNT_HW_BUS_CYCLES, "bus cycles" },
	{ PERF_COUNT_HW_CACHE_REFERENCES, "cache references" },
	{ PERF_COUNT_HW_CACHE_MISSES, "cache misses" },
	{ PERF_COUNT_HW_BRANCH_INSTRUCTIONS, "branch instructions" },
	{ PERF_COUNT_HW_BRANCH_MISSES, "branch misses" },
};

static __init void intel_arch_events_quirk(void)
{
	int bit;

	/* disable event that reported as not presend by cpuid */
	for_each_set_bit(bit, x86_pmu.events_mask, ARRAY_SIZE(intel_arch_events_map)) {
		intel_perfmon_event_map[intel_arch_events_map[bit].id] = 0;
		pr_warn("CPUID marked event: \'%s\' unavailable\n",
			intel_arch_events_map[bit].name);
	}
}

static __init void intel_nehalem_quirk(void)
{
	union cpuid10_ebx ebx;

	ebx.full = x86_pmu.events_maskl;
	if (ebx.split.no_branch_misses_retired) {
		/*
		 * Erratum AAJ80 detected, we work it around by using
		 * the BR_MISP_EXEC.ANY event. This will over-count
		 * branch-misses, but it's still much better than the
		 * architectural event which is often completely bogus:
		 */
		intel_perfmon_event_map[PERF_COUNT_HW_BRANCH_MISSES] = 0x7f89;
		ebx.split.no_branch_misses_retired = 0;
		x86_pmu.events_maskl = ebx.full;
		pr_info("CPU erratum AAJ80 worked around\n");
	}
}

static const struct x86_cpu_desc counter_freezing_ucodes[] = {
	INTEL_CPU_DESC(INTEL_FAM6_ATOM_GOLDMONT,	 2, 0x0000000e),
	INTEL_CPU_DESC(INTEL_FAM6_ATOM_GOLDMONT,	 9, 0x0000002e),
	INTEL_CPU_DESC(INTEL_FAM6_ATOM_GOLDMONT,	10, 0x00000008),
	INTEL_CPU_DESC(INTEL_FAM6_ATOM_GOLDMONT_X,	 1, 0x00000028),
	INTEL_CPU_DESC(INTEL_FAM6_ATOM_GOLDMONT_PLUS,	 1, 0x00000028),
	INTEL_CPU_DESC(INTEL_FAM6_ATOM_GOLDMONT_PLUS,	 8, 0x00000006),
	{}
};

static bool intel_counter_freezing_broken(void)
{
	return !x86_cpu_has_min_microcode_rev(counter_freezing_ucodes);
}

static __init void intel_counter_freezing_quirk(void)
{
	/* Check if it's already disabled */
	if (disable_counter_freezing)
		return;

	/*
	 * If the system starts with the wrong ucode, leave the
	 * counter-freezing feature permanently disabled.
	 */
	if (intel_counter_freezing_broken()) {
		pr_info("PMU counter freezing disabled due to CPU errata,"
			"please upgrade microcode\n");
		x86_pmu.counter_freezing = false;
		x86_pmu.handle_irq = intel_pmu_handle_irq;
	}
}

/*
 * enable software workaround for errata:
 * SNB: BJ122
 * IVB: BV98
 * HSW: HSD29
 *
 * Only needed when HT is enabled. However detecting
 * if HT is enabled is difficult (model specific). So instead,
 * we enable the workaround in the early boot, and verify if
 * it is needed in a later initcall phase once we have valid
 * topology information to check if HT is actually enabled
 */
static __init void intel_ht_bug(void)
{
	x86_pmu.flags |= PMU_FL_EXCL_CNTRS | PMU_FL_EXCL_ENABLED;

	x86_pmu.start_scheduling = intel_start_scheduling;
	x86_pmu.commit_scheduling = intel_commit_scheduling;
	x86_pmu.stop_scheduling = intel_stop_scheduling;
}

EVENT_ATTR_STR(mem-loads,	mem_ld_hsw,	"event=0xcd,umask=0x1,ldlat=3");
EVENT_ATTR_STR(mem-stores,	mem_st_hsw,	"event=0xd0,umask=0x82")

/* Haswell special events */
EVENT_ATTR_STR(tx-start,	tx_start,	"event=0xc9,umask=0x1");
EVENT_ATTR_STR(tx-commit,	tx_commit,	"event=0xc9,umask=0x2");
EVENT_ATTR_STR(tx-abort,	tx_abort,	"event=0xc9,umask=0x4");
EVENT_ATTR_STR(tx-capacity,	tx_capacity,	"event=0x54,umask=0x2");
EVENT_ATTR_STR(tx-conflict,	tx_conflict,	"event=0x54,umask=0x1");
EVENT_ATTR_STR(el-start,	el_start,	"event=0xc8,umask=0x1");
EVENT_ATTR_STR(el-commit,	el_commit,	"event=0xc8,umask=0x2");
EVENT_ATTR_STR(el-abort,	el_abort,	"event=0xc8,umask=0x4");
EVENT_ATTR_STR(el-capacity,	el_capacity,	"event=0x54,umask=0x2");
EVENT_ATTR_STR(el-conflict,	el_conflict,	"event=0x54,umask=0x1");
EVENT_ATTR_STR(cycles-t,	cycles_t,	"event=0x3c,in_tx=1");
EVENT_ATTR_STR(cycles-ct,	cycles_ct,	"event=0x3c,in_tx=1,in_tx_cp=1");

static struct attribute *hsw_events_attrs[] = {
	EVENT_PTR(td_slots_issued),
	EVENT_PTR(td_slots_retired),
	EVENT_PTR(td_fetch_bubbles),
	EVENT_PTR(td_total_slots),
	EVENT_PTR(td_total_slots_scale),
	EVENT_PTR(td_recovery_bubbles),
	EVENT_PTR(td_recovery_bubbles_scale),
	NULL
};

static struct attribute *hsw_mem_events_attrs[] = {
	EVENT_PTR(mem_ld_hsw),
	EVENT_PTR(mem_st_hsw),
	NULL,
};

static struct attribute *hsw_tsx_events_attrs[] = {
	EVENT_PTR(tx_start),
	EVENT_PTR(tx_commit),
	EVENT_PTR(tx_abort),
	EVENT_PTR(tx_capacity),
	EVENT_PTR(tx_conflict),
	EVENT_PTR(el_start),
	EVENT_PTR(el_commit),
	EVENT_PTR(el_abort),
	EVENT_PTR(el_capacity),
	EVENT_PTR(el_conflict),
	EVENT_PTR(cycles_t),
	EVENT_PTR(cycles_ct),
	NULL
};

EVENT_ATTR_STR(tx-capacity-read,  tx_capacity_read,  "event=0x54,umask=0x80");
EVENT_ATTR_STR(tx-capacity-write, tx_capacity_write, "event=0x54,umask=0x2");
EVENT_ATTR_STR(el-capacity-read,  el_capacity_read,  "event=0x54,umask=0x80");
EVENT_ATTR_STR(el-capacity-write, el_capacity_write, "event=0x54,umask=0x2");

static struct attribute *icl_events_attrs[] = {
	EVENT_PTR(mem_ld_hsw),
	EVENT_PTR(mem_st_hsw),
	NULL,
};

static struct attribute *icl_tsx_events_attrs[] = {
	EVENT_PTR(tx_start),
	EVENT_PTR(tx_abort),
	EVENT_PTR(tx_commit),
	EVENT_PTR(tx_capacity_read),
	EVENT_PTR(tx_capacity_write),
	EVENT_PTR(tx_conflict),
	EVENT_PTR(el_start),
	EVENT_PTR(el_abort),
	EVENT_PTR(el_commit),
	EVENT_PTR(el_capacity_read),
	EVENT_PTR(el_capacity_write),
	EVENT_PTR(el_conflict),
	EVENT_PTR(cycles_t),
	EVENT_PTR(cycles_ct),
	NULL,
};

static ssize_t freeze_on_smi_show(struct device *cdev,
				  struct device_attribute *attr,
				  char *buf)
{
	return sprintf(buf, "%lu\n", x86_pmu.attr_freeze_on_smi);
}

static DEFINE_MUTEX(freeze_on_smi_mutex);

static ssize_t freeze_on_smi_store(struct device *cdev,
				   struct device_attribute *attr,
				   const char *buf, size_t count)
{
	unsigned long val;
	ssize_t ret;

	ret = kstrtoul(buf, 0, &val);
	if (ret)
		return ret;

	if (val > 1)
		return -EINVAL;

	mutex_lock(&freeze_on_smi_mutex);

	if (x86_pmu.attr_freeze_on_smi == val)
		goto done;

	x86_pmu.attr_freeze_on_smi = val;

	get_online_cpus();
	on_each_cpu(flip_smm_bit, &val, 1);
	put_online_cpus();
done:
	mutex_unlock(&freeze_on_smi_mutex);

	return count;
}

static void update_tfa_sched(void *ignored)
{
	struct cpu_hw_events *cpuc = this_cpu_ptr(&cpu_hw_events);

	/*
	 * check if PMC3 is used
	 * and if so force schedule out for all event types all contexts
	 */
	if (test_bit(3, cpuc->active_mask))
		perf_pmu_resched(x86_get_pmu());
}

static ssize_t show_sysctl_tfa(struct device *cdev,
			      struct device_attribute *attr,
			      char *buf)
{
	return snprintf(buf, 40, "%d\n", allow_tsx_force_abort);
}

static ssize_t set_sysctl_tfa(struct device *cdev,
			      struct device_attribute *attr,
			      const char *buf, size_t count)
{
	bool val;
	ssize_t ret;

	ret = kstrtobool(buf, &val);
	if (ret)
		return ret;

	/* no change */
	if (val == allow_tsx_force_abort)
		return count;

	allow_tsx_force_abort = val;

	get_online_cpus();
	on_each_cpu(update_tfa_sched, NULL, 1);
	put_online_cpus();

	return count;
}


static DEVICE_ATTR_RW(freeze_on_smi);

static ssize_t branches_show(struct device *cdev,
			     struct device_attribute *attr,
			     char *buf)
{
	return snprintf(buf, PAGE_SIZE, "%d\n", x86_pmu.lbr_nr);
}

static DEVICE_ATTR_RO(branches);

static struct attribute *lbr_attrs[] = {
	&dev_attr_branches.attr,
	NULL
};

static char pmu_name_str[30];

static ssize_t pmu_name_show(struct device *cdev,
			     struct device_attribute *attr,
			     char *buf)
{
	return snprintf(buf, PAGE_SIZE, "%s\n", pmu_name_str);
}

static DEVICE_ATTR_RO(pmu_name);

static struct attribute *intel_pmu_caps_attrs[] = {
       &dev_attr_pmu_name.attr,
       NULL
};

static DEVICE_ATTR(allow_tsx_force_abort, 0644,
		   show_sysctl_tfa,
		   set_sysctl_tfa);

static struct attribute *intel_pmu_attrs[] = {
	&dev_attr_freeze_on_smi.attr,
	&dev_attr_allow_tsx_force_abort.attr,
	NULL,
};

static umode_t
tsx_is_visible(struct kobject *kobj, struct attribute *attr, int i)
{
	return boot_cpu_has(X86_FEATURE_RTM) ? attr->mode : 0;
}

static umode_t
pebs_is_visible(struct kobject *kobj, struct attribute *attr, int i)
{
	return x86_pmu.pebs ? attr->mode : 0;
}

static umode_t
lbr_is_visible(struct kobject *kobj, struct attribute *attr, int i)
{
	return x86_pmu.lbr_nr ? attr->mode : 0;
}

static umode_t
exra_is_visible(struct kobject *kobj, struct attribute *attr, int i)
{
	return x86_pmu.version >= 2 ? attr->mode : 0;
}

static umode_t
default_is_visible(struct kobject *kobj, struct attribute *attr, int i)
{
	if (attr == &dev_attr_allow_tsx_force_abort.attr)
		return x86_pmu.flags & PMU_FL_TFA ? attr->mode : 0;

	return attr->mode;
}

static struct attribute_group group_events_td  = {
	.name = "events",
};

static struct attribute_group group_events_mem = {
	.name       = "events",
	.is_visible = pebs_is_visible,
};

static struct attribute_group group_events_tsx = {
	.name       = "events",
	.is_visible = tsx_is_visible,
};

static struct attribute_group group_caps_gen = {
	.name  = "caps",
	.attrs = intel_pmu_caps_attrs,
};

static struct attribute_group group_caps_lbr = {
	.name       = "caps",
	.attrs	    = lbr_attrs,
	.is_visible = lbr_is_visible,
};

static struct attribute_group group_format_extra = {
	.name       = "format",
	.is_visible = exra_is_visible,
};

static struct attribute_group group_format_extra_skl = {
	.name       = "format",
	.is_visible = exra_is_visible,
};

static struct attribute_group group_default = {
	.attrs      = intel_pmu_attrs,
	.is_visible = default_is_visible,
};

static const struct attribute_group *attr_update[] = {
	&group_events_td,
	&group_events_mem,
	&group_events_tsx,
	&group_caps_gen,
	&group_caps_lbr,
	&group_format_extra,
	&group_format_extra_skl,
	&group_default,
	NULL,
};

static struct attribute *empty_attrs;

__init int intel_pmu_init(void)
{
	struct attribute **extra_skl_attr = &empty_attrs;
	struct attribute **extra_attr = &empty_attrs;
	struct attribute **td_attr    = &empty_attrs;
	struct attribute **mem_attr   = &empty_attrs;
	struct attribute **tsx_attr   = &empty_attrs;
	union cpuid10_edx edx;
	union cpuid10_eax eax;
	union cpuid10_ebx ebx;
	struct event_constraint *c;
	unsigned int unused;
	struct extra_reg *er;
	bool pmem = false;
	int version, i;
	char *name;

	if (!cpu_has(&boot_cpu_data, X86_FEATURE_ARCH_PERFMON)) {
		switch (boot_cpu_data.x86) {
		case 0x6:
			return p6_pmu_init();
		case 0xb:
			return knc_pmu_init();
		case 0xf:
			return p4_pmu_init();
		}
		return -ENODEV;
	}

	/*
	 * Check whether the Architectural PerfMon supports
	 * Branch Misses Retired hw_event or not.
	 */
	cpuid(10, &eax.full, &ebx.full, &unused, &edx.full);
	if (eax.split.mask_length < ARCH_PERFMON_EVENTS_COUNT)
		return -ENODEV;

	version = eax.split.version_id;
	if (version < 2)
		x86_pmu = core_pmu;
	else
		x86_pmu = intel_pmu;

	x86_pmu.version			= version;
	x86_pmu.num_counters		= eax.split.num_counters;
	x86_pmu.cntval_bits		= eax.split.bit_width;
	x86_pmu.cntval_mask		= (1ULL << eax.split.bit_width) - 1;

	x86_pmu.events_maskl		= ebx.full;
	x86_pmu.events_mask_len		= eax.split.mask_length;

	x86_pmu.max_pebs_events		= min_t(unsigned, MAX_PEBS_EVENTS, x86_pmu.num_counters);

	/*
	 * Quirk: v2 perfmon does not report fixed-purpose events, so
	 * assume at least 3 events, when not running in a hypervisor:
	 */
	if (version > 1) {
		int assume = 3 * !boot_cpu_has(X86_FEATURE_HYPERVISOR);

		x86_pmu.num_counters_fixed =
			max((int)edx.split.num_counters_fixed, assume);
	}

	if (version >= 4)
		x86_pmu.counter_freezing = !disable_counter_freezing;

	if (boot_cpu_has(X86_FEATURE_PDCM)) {
		u64 capabilities;

		rdmsrl(MSR_IA32_PERF_CAPABILITIES, capabilities);
		x86_pmu.intel_cap.capabilities = capabilities;
	}

	intel_ds_init();

	x86_add_quirk(intel_arch_events_quirk); /* Install first, so it runs last */

	/*
	 * Install the hw-cache-events table:
	 */
	switch (boot_cpu_data.x86_model) {
	case INTEL_FAM6_CORE_YONAH:
		pr_cont("Core events, ");
		name = "core";
		break;

	case INTEL_FAM6_CORE2_MEROM:
		x86_add_quirk(intel_clovertown_quirk);
		/* fall through */

	case INTEL_FAM6_CORE2_MEROM_L:
	case INTEL_FAM6_CORE2_PENRYN:
	case INTEL_FAM6_CORE2_DUNNINGTON:
		memcpy(hw_cache_event_ids, core2_hw_cache_event_ids,
		       sizeof(hw_cache_event_ids));

		intel_pmu_lbr_init_core();

		x86_pmu.event_constraints = intel_core2_event_constraints;
		x86_pmu.pebs_constraints = intel_core2_pebs_event_constraints;
		pr_cont("Core2 events, ");
		name = "core2";
		break;

	case INTEL_FAM6_NEHALEM:
	case INTEL_FAM6_NEHALEM_EP:
	case INTEL_FAM6_NEHALEM_EX:
		memcpy(hw_cache_event_ids, nehalem_hw_cache_event_ids,
		       sizeof(hw_cache_event_ids));
		memcpy(hw_cache_extra_regs, nehalem_hw_cache_extra_regs,
		       sizeof(hw_cache_extra_regs));

		intel_pmu_lbr_init_nhm();

		x86_pmu.event_constraints = intel_nehalem_event_constraints;
		x86_pmu.pebs_constraints = intel_nehalem_pebs_event_constraints;
		x86_pmu.enable_all = intel_pmu_nhm_enable_all;
		x86_pmu.extra_regs = intel_nehalem_extra_regs;
		x86_pmu.limit_period = nhm_limit_period;

		mem_attr = nhm_mem_events_attrs;

		/* UOPS_ISSUED.STALLED_CYCLES */
		intel_perfmon_event_map[PERF_COUNT_HW_STALLED_CYCLES_FRONTEND] =
			X86_CONFIG(.event=0x0e, .umask=0x01, .inv=1, .cmask=1);
		/* UOPS_EXECUTED.CORE_ACTIVE_CYCLES,c=1,i=1 */
		intel_perfmon_event_map[PERF_COUNT_HW_STALLED_CYCLES_BACKEND] =
			X86_CONFIG(.event=0xb1, .umask=0x3f, .inv=1, .cmask=1);

		intel_pmu_pebs_data_source_nhm();
		x86_add_quirk(intel_nehalem_quirk);
		x86_pmu.pebs_no_tlb = 1;
		extra_attr = nhm_format_attr;

		pr_cont("Nehalem events, ");
		name = "nehalem";
		break;

	case INTEL_FAM6_ATOM_BONNELL:
	case INTEL_FAM6_ATOM_BONNELL_MID:
	case INTEL_FAM6_ATOM_SALTWELL:
	case INTEL_FAM6_ATOM_SALTWELL_MID:
	case INTEL_FAM6_ATOM_SALTWELL_TABLET:
		memcpy(hw_cache_event_ids, atom_hw_cache_event_ids,
		       sizeof(hw_cache_event_ids));

		intel_pmu_lbr_init_atom();

		x86_pmu.event_constraints = intel_gen_event_constraints;
		x86_pmu.pebs_constraints = intel_atom_pebs_event_constraints;
		x86_pmu.pebs_aliases = intel_pebs_aliases_core2;
		pr_cont("Atom events, ");
		name = "bonnell";
		break;

	case INTEL_FAM6_ATOM_SILVERMONT:
	case INTEL_FAM6_ATOM_SILVERMONT_X:
	case INTEL_FAM6_ATOM_SILVERMONT_MID:
	case INTEL_FAM6_ATOM_AIRMONT:
	case INTEL_FAM6_ATOM_AIRMONT_MID:
		memcpy(hw_cache_event_ids, slm_hw_cache_event_ids,
			sizeof(hw_cache_event_ids));
		memcpy(hw_cache_extra_regs, slm_hw_cache_extra_regs,
		       sizeof(hw_cache_extra_regs));

		intel_pmu_lbr_init_slm();

		x86_pmu.event_constraints = intel_slm_event_constraints;
		x86_pmu.pebs_constraints = intel_slm_pebs_event_constraints;
		x86_pmu.extra_regs = intel_slm_extra_regs;
		x86_pmu.flags |= PMU_FL_HAS_RSP_1;
		td_attr = slm_events_attrs;
		extra_attr = slm_format_attr;
		pr_cont("Silvermont events, ");
		name = "silvermont";
		break;

	case INTEL_FAM6_ATOM_GOLDMONT:
	case INTEL_FAM6_ATOM_GOLDMONT_X:
		x86_add_quirk(intel_counter_freezing_quirk);
		memcpy(hw_cache_event_ids, glm_hw_cache_event_ids,
		       sizeof(hw_cache_event_ids));
		memcpy(hw_cache_extra_regs, glm_hw_cache_extra_regs,
		       sizeof(hw_cache_extra_regs));

		intel_pmu_lbr_init_skl();

		x86_pmu.event_constraints = intel_slm_event_constraints;
		x86_pmu.pebs_constraints = intel_glm_pebs_event_constraints;
		x86_pmu.extra_regs = intel_glm_extra_regs;
		/*
		 * It's recommended to use CPU_CLK_UNHALTED.CORE_P + NPEBS
		 * for precise cycles.
		 * :pp is identical to :ppp
		 */
		x86_pmu.pebs_aliases = NULL;
		x86_pmu.pebs_prec_dist = true;
		x86_pmu.lbr_pt_coexist = true;
		x86_pmu.flags |= PMU_FL_HAS_RSP_1;
		td_attr = glm_events_attrs;
		extra_attr = slm_format_attr;
		pr_cont("Goldmont events, ");
		name = "goldmont";
		break;

	case INTEL_FAM6_ATOM_GOLDMONT_PLUS:
		x86_add_quirk(intel_counter_freezing_quirk);
		memcpy(hw_cache_event_ids, glp_hw_cache_event_ids,
		       sizeof(hw_cache_event_ids));
		memcpy(hw_cache_extra_regs, glp_hw_cache_extra_regs,
		       sizeof(hw_cache_extra_regs));

		intel_pmu_lbr_init_skl();

		x86_pmu.event_constraints = intel_slm_event_constraints;
		x86_pmu.extra_regs = intel_glm_extra_regs;
		/*
		 * It's recommended to use CPU_CLK_UNHALTED.CORE_P + NPEBS
		 * for precise cycles.
		 */
		x86_pmu.pebs_aliases = NULL;
		x86_pmu.pebs_prec_dist = true;
		x86_pmu.lbr_pt_coexist = true;
		x86_pmu.flags |= PMU_FL_HAS_RSP_1;
		x86_pmu.flags |= PMU_FL_PEBS_ALL;
		x86_pmu.get_event_constraints = glp_get_event_constraints;
		td_attr = glm_events_attrs;
		/* Goldmont Plus has 4-wide pipeline */
		event_attr_td_total_slots_scale_glm.event_str = "4";
		extra_attr = slm_format_attr;
		pr_cont("Goldmont plus events, ");
		name = "goldmont_plus";
		break;

	case INTEL_FAM6_ATOM_TREMONT_X:
		x86_pmu.late_ack = true;
		memcpy(hw_cache_event_ids, glp_hw_cache_event_ids,
		       sizeof(hw_cache_event_ids));
		memcpy(hw_cache_extra_regs, tnt_hw_cache_extra_regs,
		       sizeof(hw_cache_extra_regs));
		hw_cache_event_ids[C(ITLB)][C(OP_READ)][C(RESULT_ACCESS)] = -1;

		intel_pmu_lbr_init_skl();

		x86_pmu.event_constraints = intel_slm_event_constraints;
		x86_pmu.extra_regs = intel_tnt_extra_regs;
		/*
		 * It's recommended to use CPU_CLK_UNHALTED.CORE_P + NPEBS
		 * for precise cycles.
		 */
		x86_pmu.pebs_aliases = NULL;
		x86_pmu.pebs_prec_dist = true;
		x86_pmu.lbr_pt_coexist = true;
		x86_pmu.flags |= PMU_FL_HAS_RSP_1;
		x86_pmu.get_event_constraints = tnt_get_event_constraints;
		extra_attr = slm_format_attr;
		pr_cont("Tremont events, ");
		name = "Tremont";
		break;

	case INTEL_FAM6_WESTMERE:
	case INTEL_FAM6_WESTMERE_EP:
	case INTEL_FAM6_WESTMERE_EX:
		memcpy(hw_cache_event_ids, westmere_hw_cache_event_ids,
		       sizeof(hw_cache_event_ids));
		memcpy(hw_cache_extra_regs, nehalem_hw_cache_extra_regs,
		       sizeof(hw_cache_extra_regs));

		intel_pmu_lbr_init_nhm();

		x86_pmu.event_constraints = intel_westmere_event_constraints;
		x86_pmu.enable_all = intel_pmu_nhm_enable_all;
		x86_pmu.pebs_constraints = intel_westmere_pebs_event_constraints;
		x86_pmu.extra_regs = intel_westmere_extra_regs;
		x86_pmu.flags |= PMU_FL_HAS_RSP_1;

		mem_attr = nhm_mem_events_attrs;

		/* UOPS_ISSUED.STALLED_CYCLES */
		intel_perfmon_event_map[PERF_COUNT_HW_STALLED_CYCLES_FRONTEND] =
			X86_CONFIG(.event=0x0e, .umask=0x01, .inv=1, .cmask=1);
		/* UOPS_EXECUTED.CORE_ACTIVE_CYCLES,c=1,i=1 */
		intel_perfmon_event_map[PERF_COUNT_HW_STALLED_CYCLES_BACKEND] =
			X86_CONFIG(.event=0xb1, .umask=0x3f, .inv=1, .cmask=1);

		intel_pmu_pebs_data_source_nhm();
		extra_attr = nhm_format_attr;
		pr_cont("Westmere events, ");
		name = "westmere";
		break;

	case INTEL_FAM6_SANDYBRIDGE:
	case INTEL_FAM6_SANDYBRIDGE_X:
		x86_add_quirk(intel_sandybridge_quirk);
		x86_add_quirk(intel_ht_bug);
		memcpy(hw_cache_event_ids, snb_hw_cache_event_ids,
		       sizeof(hw_cache_event_ids));
		memcpy(hw_cache_extra_regs, snb_hw_cache_extra_regs,
		       sizeof(hw_cache_extra_regs));

		intel_pmu_lbr_init_snb();

		x86_pmu.event_constraints = intel_snb_event_constraints;
		x86_pmu.pebs_constraints = intel_snb_pebs_event_constraints;
		x86_pmu.pebs_aliases = intel_pebs_aliases_snb;
		if (boot_cpu_data.x86_model == INTEL_FAM6_SANDYBRIDGE_X)
			x86_pmu.extra_regs = intel_snbep_extra_regs;
		else
			x86_pmu.extra_regs = intel_snb_extra_regs;


		/* all extra regs are per-cpu when HT is on */
		x86_pmu.flags |= PMU_FL_HAS_RSP_1;
		x86_pmu.flags |= PMU_FL_NO_HT_SHARING;

		td_attr  = snb_events_attrs;
		mem_attr = snb_mem_events_attrs;

		/* UOPS_ISSUED.ANY,c=1,i=1 to count stall cycles */
		intel_perfmon_event_map[PERF_COUNT_HW_STALLED_CYCLES_FRONTEND] =
			X86_CONFIG(.event=0x0e, .umask=0x01, .inv=1, .cmask=1);
		/* UOPS_DISPATCHED.THREAD,c=1,i=1 to count stall cycles*/
		intel_perfmon_event_map[PERF_COUNT_HW_STALLED_CYCLES_BACKEND] =
			X86_CONFIG(.event=0xb1, .umask=0x01, .inv=1, .cmask=1);

		extra_attr = nhm_format_attr;

		pr_cont("SandyBridge events, ");
		name = "sandybridge";
		break;

	case INTEL_FAM6_IVYBRIDGE:
	case INTEL_FAM6_IVYBRIDGE_X:
		x86_add_quirk(intel_ht_bug);
		memcpy(hw_cache_event_ids, snb_hw_cache_event_ids,
		       sizeof(hw_cache_event_ids));
		/* dTLB-load-misses on IVB is different than SNB */
		hw_cache_event_ids[C(DTLB)][C(OP_READ)][C(RESULT_MISS)] = 0x8108; /* DTLB_LOAD_MISSES.DEMAND_LD_MISS_CAUSES_A_WALK */

		memcpy(hw_cache_extra_regs, snb_hw_cache_extra_regs,
		       sizeof(hw_cache_extra_regs));

		intel_pmu_lbr_init_snb();

		x86_pmu.event_constraints = intel_ivb_event_constraints;
		x86_pmu.pebs_constraints = intel_ivb_pebs_event_constraints;
		x86_pmu.pebs_aliases = intel_pebs_aliases_ivb;
		x86_pmu.pebs_prec_dist = true;
		if (boot_cpu_data.x86_model == INTEL_FAM6_IVYBRIDGE_X)
			x86_pmu.extra_regs = intel_snbep_extra_regs;
		else
			x86_pmu.extra_regs = intel_snb_extra_regs;
		/* all extra regs are per-cpu when HT is on */
		x86_pmu.flags |= PMU_FL_HAS_RSP_1;
		x86_pmu.flags |= PMU_FL_NO_HT_SHARING;

		td_attr  = snb_events_attrs;
		mem_attr = snb_mem_events_attrs;

		/* UOPS_ISSUED.ANY,c=1,i=1 to count stall cycles */
		intel_perfmon_event_map[PERF_COUNT_HW_STALLED_CYCLES_FRONTEND] =
			X86_CONFIG(.event=0x0e, .umask=0x01, .inv=1, .cmask=1);

		extra_attr = nhm_format_attr;

		pr_cont("IvyBridge events, ");
		name = "ivybridge";
		break;


	case INTEL_FAM6_HASWELL_CORE:
	case INTEL_FAM6_HASWELL_X:
	case INTEL_FAM6_HASWELL_ULT:
	case INTEL_FAM6_HASWELL_GT3E:
		x86_add_quirk(intel_ht_bug);
		x86_add_quirk(intel_pebs_isolation_quirk);
		x86_pmu.late_ack = true;
		memcpy(hw_cache_event_ids, hsw_hw_cache_event_ids, sizeof(hw_cache_event_ids));
		memcpy(hw_cache_extra_regs, hsw_hw_cache_extra_regs, sizeof(hw_cache_extra_regs));

		intel_pmu_lbr_init_hsw();

		x86_pmu.event_constraints = intel_hsw_event_constraints;
		x86_pmu.pebs_constraints = intel_hsw_pebs_event_constraints;
		x86_pmu.extra_regs = intel_snbep_extra_regs;
		x86_pmu.pebs_aliases = intel_pebs_aliases_ivb;
		x86_pmu.pebs_prec_dist = true;
		/* all extra regs are per-cpu when HT is on */
		x86_pmu.flags |= PMU_FL_HAS_RSP_1;
		x86_pmu.flags |= PMU_FL_NO_HT_SHARING;

		x86_pmu.hw_config = hsw_hw_config;
		x86_pmu.get_event_constraints = hsw_get_event_constraints;
		x86_pmu.lbr_double_abort = true;
		extra_attr = boot_cpu_has(X86_FEATURE_RTM) ?
			hsw_format_attr : nhm_format_attr;
		td_attr  = hsw_events_attrs;
		mem_attr = hsw_mem_events_attrs;
		tsx_attr = hsw_tsx_events_attrs;
		pr_cont("Haswell events, ");
		name = "haswell";
		break;

	case INTEL_FAM6_BROADWELL_CORE:
	case INTEL_FAM6_BROADWELL_XEON_D:
	case INTEL_FAM6_BROADWELL_GT3E:
	case INTEL_FAM6_BROADWELL_X:
		x86_add_quirk(intel_pebs_isolation_quirk);
		x86_pmu.late_ack = true;
		memcpy(hw_cache_event_ids, hsw_hw_cache_event_ids, sizeof(hw_cache_event_ids));
		memcpy(hw_cache_extra_regs, hsw_hw_cache_extra_regs, sizeof(hw_cache_extra_regs));

		/* L3_MISS_LOCAL_DRAM is BIT(26) in Broadwell */
		hw_cache_extra_regs[C(LL)][C(OP_READ)][C(RESULT_MISS)] = HSW_DEMAND_READ |
									 BDW_L3_MISS|HSW_SNOOP_DRAM;
		hw_cache_extra_regs[C(LL)][C(OP_WRITE)][C(RESULT_MISS)] = HSW_DEMAND_WRITE|BDW_L3_MISS|
									  HSW_SNOOP_DRAM;
		hw_cache_extra_regs[C(NODE)][C(OP_READ)][C(RESULT_ACCESS)] = HSW_DEMAND_READ|
									     BDW_L3_MISS_LOCAL|HSW_SNOOP_DRAM;
		hw_cache_extra_regs[C(NODE)][C(OP_WRITE)][C(RESULT_ACCESS)] = HSW_DEMAND_WRITE|
									      BDW_L3_MISS_LOCAL|HSW_SNOOP_DRAM;

		intel_pmu_lbr_init_hsw();

		x86_pmu.event_constraints = intel_bdw_event_constraints;
		x86_pmu.pebs_constraints = intel_bdw_pebs_event_constraints;
		x86_pmu.extra_regs = intel_snbep_extra_regs;
		x86_pmu.pebs_aliases = intel_pebs_aliases_ivb;
		x86_pmu.pebs_prec_dist = true;
		/* all extra regs are per-cpu when HT is on */
		x86_pmu.flags |= PMU_FL_HAS_RSP_1;
		x86_pmu.flags |= PMU_FL_NO_HT_SHARING;

		x86_pmu.hw_config = hsw_hw_config;
		x86_pmu.get_event_constraints = hsw_get_event_constraints;
		x86_pmu.limit_period = bdw_limit_period;
		extra_attr = boot_cpu_has(X86_FEATURE_RTM) ?
			hsw_format_attr : nhm_format_attr;
		td_attr  = hsw_events_attrs;
		mem_attr = hsw_mem_events_attrs;
		tsx_attr = hsw_tsx_events_attrs;
		pr_cont("Broadwell events, ");
		name = "broadwell";
		break;

	case INTEL_FAM6_XEON_PHI_KNL:
	case INTEL_FAM6_XEON_PHI_KNM:
		memcpy(hw_cache_event_ids,
		       slm_hw_cache_event_ids, sizeof(hw_cache_event_ids));
		memcpy(hw_cache_extra_regs,
		       knl_hw_cache_extra_regs, sizeof(hw_cache_extra_regs));
		intel_pmu_lbr_init_knl();

		x86_pmu.event_constraints = intel_slm_event_constraints;
		x86_pmu.pebs_constraints = intel_slm_pebs_event_constraints;
		x86_pmu.extra_regs = intel_knl_extra_regs;

		/* all extra regs are per-cpu when HT is on */
		x86_pmu.flags |= PMU_FL_HAS_RSP_1;
		x86_pmu.flags |= PMU_FL_NO_HT_SHARING;
		extra_attr = slm_format_attr;
		pr_cont("Knights Landing/Mill events, ");
		name = "knights-landing";
		break;

	case INTEL_FAM6_SKYLAKE_X:
		pmem = true;
<<<<<<< HEAD
=======
		/* fall through */
>>>>>>> f95f0722
	case INTEL_FAM6_SKYLAKE_MOBILE:
	case INTEL_FAM6_SKYLAKE_DESKTOP:
	case INTEL_FAM6_KABYLAKE_MOBILE:
	case INTEL_FAM6_KABYLAKE_DESKTOP:
		x86_add_quirk(intel_pebs_isolation_quirk);
		x86_pmu.late_ack = true;
		memcpy(hw_cache_event_ids, skl_hw_cache_event_ids, sizeof(hw_cache_event_ids));
		memcpy(hw_cache_extra_regs, skl_hw_cache_extra_regs, sizeof(hw_cache_extra_regs));
		intel_pmu_lbr_init_skl();

		/* INT_MISC.RECOVERY_CYCLES has umask 1 in Skylake */
		event_attr_td_recovery_bubbles.event_str_noht =
			"event=0xd,umask=0x1,cmask=1";
		event_attr_td_recovery_bubbles.event_str_ht =
			"event=0xd,umask=0x1,cmask=1,any=1";

		x86_pmu.event_constraints = intel_skl_event_constraints;
		x86_pmu.pebs_constraints = intel_skl_pebs_event_constraints;
		x86_pmu.extra_regs = intel_skl_extra_regs;
		x86_pmu.pebs_aliases = intel_pebs_aliases_skl;
		x86_pmu.pebs_prec_dist = true;
		/* all extra regs are per-cpu when HT is on */
		x86_pmu.flags |= PMU_FL_HAS_RSP_1;
		x86_pmu.flags |= PMU_FL_NO_HT_SHARING;

		x86_pmu.hw_config = hsw_hw_config;
		x86_pmu.get_event_constraints = hsw_get_event_constraints;
		extra_attr = boot_cpu_has(X86_FEATURE_RTM) ?
			hsw_format_attr : nhm_format_attr;
		extra_skl_attr = skl_format_attr;
		td_attr  = hsw_events_attrs;
		mem_attr = hsw_mem_events_attrs;
		tsx_attr = hsw_tsx_events_attrs;
		intel_pmu_pebs_data_source_skl(pmem);

		if (boot_cpu_has(X86_FEATURE_TSX_FORCE_ABORT)) {
			x86_pmu.flags |= PMU_FL_TFA;
			x86_pmu.get_event_constraints = tfa_get_event_constraints;
			x86_pmu.enable_all = intel_tfa_pmu_enable_all;
			x86_pmu.commit_scheduling = intel_tfa_commit_scheduling;
		}

		pr_cont("Skylake events, ");
		name = "skylake";
		break;

	case INTEL_FAM6_ICELAKE_X:
	case INTEL_FAM6_ICELAKE_XEON_D:
		pmem = true;
<<<<<<< HEAD
=======
		/* fall through */
>>>>>>> f95f0722
	case INTEL_FAM6_ICELAKE_MOBILE:
	case INTEL_FAM6_ICELAKE_DESKTOP:
		x86_pmu.late_ack = true;
		memcpy(hw_cache_event_ids, skl_hw_cache_event_ids, sizeof(hw_cache_event_ids));
		memcpy(hw_cache_extra_regs, skl_hw_cache_extra_regs, sizeof(hw_cache_extra_regs));
		hw_cache_event_ids[C(ITLB)][C(OP_READ)][C(RESULT_ACCESS)] = -1;
		intel_pmu_lbr_init_skl();

		x86_pmu.event_constraints = intel_icl_event_constraints;
		x86_pmu.pebs_constraints = intel_icl_pebs_event_constraints;
		x86_pmu.extra_regs = intel_icl_extra_regs;
		x86_pmu.pebs_aliases = NULL;
		x86_pmu.pebs_prec_dist = true;
		x86_pmu.flags |= PMU_FL_HAS_RSP_1;
		x86_pmu.flags |= PMU_FL_NO_HT_SHARING;

		x86_pmu.hw_config = hsw_hw_config;
		x86_pmu.get_event_constraints = icl_get_event_constraints;
		extra_attr = boot_cpu_has(X86_FEATURE_RTM) ?
			hsw_format_attr : nhm_format_attr;
		extra_skl_attr = skl_format_attr;
		mem_attr = icl_events_attrs;
		tsx_attr = icl_tsx_events_attrs;
		x86_pmu.rtm_abort_event = X86_CONFIG(.event=0xca, .umask=0x02);
		x86_pmu.lbr_pt_coexist = true;
		intel_pmu_pebs_data_source_skl(pmem);
		pr_cont("Icelake events, ");
		name = "icelake";
		break;

	default:
		switch (x86_pmu.version) {
		case 1:
			x86_pmu.event_constraints = intel_v1_event_constraints;
			pr_cont("generic architected perfmon v1, ");
			name = "generic_arch_v1";
			break;
		default:
			/*
			 * default constraints for v2 and up
			 */
			x86_pmu.event_constraints = intel_gen_event_constraints;
			pr_cont("generic architected perfmon, ");
			name = "generic_arch_v2+";
			break;
		}
	}

	snprintf(pmu_name_str, sizeof(pmu_name_str), "%s", name);


	group_events_td.attrs  = td_attr;
	group_events_mem.attrs = mem_attr;
	group_events_tsx.attrs = tsx_attr;
	group_format_extra.attrs = extra_attr;
	group_format_extra_skl.attrs = extra_skl_attr;

	x86_pmu.attr_update = attr_update;

	if (x86_pmu.num_counters > INTEL_PMC_MAX_GENERIC) {
		WARN(1, KERN_ERR "hw perf events %d > max(%d), clipping!",
		     x86_pmu.num_counters, INTEL_PMC_MAX_GENERIC);
		x86_pmu.num_counters = INTEL_PMC_MAX_GENERIC;
	}
	x86_pmu.intel_ctrl = (1ULL << x86_pmu.num_counters) - 1;

	if (x86_pmu.num_counters_fixed > INTEL_PMC_MAX_FIXED) {
		WARN(1, KERN_ERR "hw perf events fixed %d > max(%d), clipping!",
		     x86_pmu.num_counters_fixed, INTEL_PMC_MAX_FIXED);
		x86_pmu.num_counters_fixed = INTEL_PMC_MAX_FIXED;
	}

	x86_pmu.intel_ctrl |=
		((1LL << x86_pmu.num_counters_fixed)-1) << INTEL_PMC_IDX_FIXED;

	if (x86_pmu.event_constraints) {
		/*
		 * event on fixed counter2 (REF_CYCLES) only works on this
		 * counter, so do not extend mask to generic counters
		 */
		for_each_event_constraint(c, x86_pmu.event_constraints) {
			if (c->cmask == FIXED_EVENT_FLAGS
			    && c->idxmsk64 != INTEL_PMC_MSK_FIXED_REF_CYCLES) {
				c->idxmsk64 |= (1ULL << x86_pmu.num_counters) - 1;
			}
			c->idxmsk64 &=
				~(~0ULL << (INTEL_PMC_IDX_FIXED + x86_pmu.num_counters_fixed));
			c->weight = hweight64(c->idxmsk64);
		}
	}

	/*
	 * Access LBR MSR may cause #GP under certain circumstances.
	 * E.g. KVM doesn't support LBR MSR
	 * Check all LBT MSR here.
	 * Disable LBR access if any LBR MSRs can not be accessed.
	 */
	if (x86_pmu.lbr_nr && !check_msr(x86_pmu.lbr_tos, 0x3UL))
		x86_pmu.lbr_nr = 0;
	for (i = 0; i < x86_pmu.lbr_nr; i++) {
		if (!(check_msr(x86_pmu.lbr_from + i, 0xffffUL) &&
		      check_msr(x86_pmu.lbr_to + i, 0xffffUL)))
			x86_pmu.lbr_nr = 0;
	}

	if (x86_pmu.lbr_nr)
		pr_cont("%d-deep LBR, ", x86_pmu.lbr_nr);

	/*
	 * Access extra MSR may cause #GP under certain circumstances.
	 * E.g. KVM doesn't support offcore event
	 * Check all extra_regs here.
	 */
	if (x86_pmu.extra_regs) {
		for (er = x86_pmu.extra_regs; er->msr; er++) {
			er->extra_msr_access = check_msr(er->msr, 0x11UL);
			/* Disable LBR select mapping */
			if ((er->idx == EXTRA_REG_LBR) && !er->extra_msr_access)
				x86_pmu.lbr_sel_map = NULL;
		}
	}

	/* Support full width counters using alternative MSR range */
	if (x86_pmu.intel_cap.full_width_write) {
		x86_pmu.max_period = x86_pmu.cntval_mask >> 1;
		x86_pmu.perfctr = MSR_IA32_PMC0;
		pr_cont("full-width counters, ");
	}

	/*
	 * For arch perfmon 4 use counter freezing to avoid
	 * several MSR accesses in the PMI.
	 */
	if (x86_pmu.counter_freezing)
		x86_pmu.handle_irq = intel_pmu_handle_irq_v4;

	return 0;
}

/*
 * HT bug: phase 2 init
 * Called once we have valid topology information to check
 * whether or not HT is enabled
 * If HT is off, then we disable the workaround
 */
static __init int fixup_ht_bug(void)
{
	int c;
	/*
	 * problem not present on this CPU model, nothing to do
	 */
	if (!(x86_pmu.flags & PMU_FL_EXCL_ENABLED))
		return 0;

	if (topology_max_smt_threads() > 1) {
		pr_info("PMU erratum BJ122, BV98, HSD29 worked around, HT is on\n");
		return 0;
	}

	cpus_read_lock();

	hardlockup_detector_perf_stop();

	x86_pmu.flags &= ~(PMU_FL_EXCL_CNTRS | PMU_FL_EXCL_ENABLED);

	x86_pmu.start_scheduling = NULL;
	x86_pmu.commit_scheduling = NULL;
	x86_pmu.stop_scheduling = NULL;

	hardlockup_detector_perf_restart();

	for_each_online_cpu(c)
		free_excl_cntrs(&per_cpu(cpu_hw_events, c));

	cpus_read_unlock();
	pr_info("PMU erratum BJ122, BV98, HSD29 workaround disabled, HT off\n");
	return 0;
}
subsys_initcall(fixup_ht_bug)<|MERGE_RESOLUTION|>--- conflicted
+++ resolved
@@ -4960,10 +4960,7 @@
 
 	case INTEL_FAM6_SKYLAKE_X:
 		pmem = true;
-<<<<<<< HEAD
-=======
 		/* fall through */
->>>>>>> f95f0722
 	case INTEL_FAM6_SKYLAKE_MOBILE:
 	case INTEL_FAM6_SKYLAKE_DESKTOP:
 	case INTEL_FAM6_KABYLAKE_MOBILE:
@@ -5013,10 +5010,7 @@
 	case INTEL_FAM6_ICELAKE_X:
 	case INTEL_FAM6_ICELAKE_XEON_D:
 		pmem = true;
-<<<<<<< HEAD
-=======
 		/* fall through */
->>>>>>> f95f0722
 	case INTEL_FAM6_ICELAKE_MOBILE:
 	case INTEL_FAM6_ICELAKE_DESKTOP:
 		x86_pmu.late_ack = true;
