--- conflicted
+++ resolved
@@ -351,8 +351,6 @@
 	}
 
 	tos = task_ctx->tos;
-<<<<<<< HEAD
-=======
 	/*
 	 * Does not restore the LBR registers, if
 	 * - No one else touched them, and
@@ -366,7 +364,6 @@
 	}
 
 	mask = x86_pmu.lbr_nr - 1;
->>>>>>> 8e6fbfc0
 	for (i = 0; i < task_ctx->valid_lbrs; i++) {
 		lbr_idx = (tos - i) & mask;
 		wrlbr_from(lbr_idx, task_ctx->lbr_from[i]);
