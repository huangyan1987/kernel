--- conflicted
+++ resolved
@@ -339,13 +339,9 @@
 			if (!pmd_large(*pmd)) {
 				spin_lock(&init_mm.page_table_lock);
 				last_map_addr = phys_pte_update(pmd, address,
-<<<<<<< HEAD
-								 end);
-=======
 								end);
 				spin_unlock(&init_mm.page_table_lock);
 			}
->>>>>>> 24342c34
 			/* Count entries we're using from level2_ident_pgt */
 			if (start == 0)
 				pages++;
