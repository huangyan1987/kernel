/*
 * Lockless get_user_pages_fast for x86
 *
 * Copyright (C) 2008 Nick Piggin
 * Copyright (C) 2008 Novell Inc.
 */
#include <linux/sched.h>
#include <linux/mm.h>
#include <linux/vmstat.h>
#include <linux/highmem.h>
#include <linux/swap.h>
#include <linux/memremap.h>

#include <asm/mmu_context.h>
#include <asm/pgtable.h>

static inline pte_t gup_get_pte(pte_t *ptep)
{
#ifndef CONFIG_X86_PAE
	return READ_ONCE(*ptep);
#else
	/*
	 * With get_user_pages_fast, we walk down the pagetables without taking
	 * any locks.  For this we would like to load the pointers atomically,
	 * but that is not possible (without expensive cmpxchg8b) on PAE.  What
	 * we do have is the guarantee that a pte will only either go from not
	 * present to present, or present to not present or both -- it will not
	 * switch to a completely different present page without a TLB flush in
	 * between; something that we are blocking by holding interrupts off.
	 *
	 * Setting ptes from not present to present goes:
	 * ptep->pte_high = h;
	 * smp_wmb();
	 * ptep->pte_low = l;
	 *
	 * And present to not present goes:
	 * ptep->pte_low = 0;
	 * smp_wmb();
	 * ptep->pte_high = 0;
	 *
	 * We must ensure here that the load of pte_low sees l iff pte_high
	 * sees h. We load pte_high *after* loading pte_low, which ensures we
	 * don't see an older value of pte_high.  *Then* we recheck pte_low,
	 * which ensures that we haven't picked up a changed pte high. We might
	 * have got rubbish values from pte_low and pte_high, but we are
	 * guaranteed that pte_low will not have the present bit set *unless*
	 * it is 'l'. And get_user_pages_fast only operates on present ptes, so
	 * we're safe.
	 *
	 * gup_get_pte should not be used or copied outside gup.c without being
	 * very careful -- it does not atomically load the pte or anything that
	 * is likely to be useful for you.
	 */
	pte_t pte;

retry:
	pte.pte_low = ptep->pte_low;
	smp_rmb();
	pte.pte_high = ptep->pte_high;
	smp_rmb();
	if (unlikely(pte.pte_low != ptep->pte_low))
		goto retry;

	return pte;
#endif
}

static void undo_dev_pagemap(int *nr, int nr_start, struct page **pages)
{
	while ((*nr) - nr_start) {
		struct page *page = pages[--(*nr)];

		ClearPageReferenced(page);
		put_page(page);
	}
}

/*
 * 'pteval' can come from a pte, pmd or pud.  We only check
 * _PAGE_PRESENT, _PAGE_USER, and _PAGE_RW in here which are the
 * same value on all 3 types.
 */
static inline int pte_allows_gup(unsigned long pteval, int write)
{
	unsigned long need_pte_bits = _PAGE_PRESENT|_PAGE_USER;

	if (write)
		need_pte_bits |= _PAGE_RW;

	if ((pteval & need_pte_bits) != need_pte_bits)
		return 0;

	/* Check memory protection keys permissions. */
	if (!__pkru_allows_pkey(pte_flags_pkey(pteval), write))
		return 0;

	return 1;
}

/*
 * The performance critical leaf functions are made noinline otherwise gcc
 * inlines everything into a single function which results in too much
 * register pressure.
 */
static noinline int gup_pte_range(pmd_t pmd, unsigned long addr,
		unsigned long end, int write, struct page **pages, int *nr)
{
	struct dev_pagemap *pgmap = NULL;
	int nr_start = *nr, ret = 0;
	pte_t *ptep, *ptem;

	/*
	 * Keep the original mapped PTE value (ptem) around since we
	 * might increment ptep off the end of the page when finishing
	 * our loop iteration.
	 */
	ptem = ptep = pte_offset_map(&pmd, addr);
	do {
		pte_t pte = gup_get_pte(ptep);
		struct page *page;

		/* Similar to the PMD case, NUMA hinting must take slow path */
		if (pte_protnone(pte))
			break;

		if (!pte_allows_gup(pte_val(pte), write))
			break;

		if (!pte_allows_gup(pte_val(pte), write)) {
			pte_unmap(ptep);
			return 0;
		}

		if (pte_devmap(pte)) {
			pgmap = get_dev_pagemap(pte_pfn(pte), pgmap);
			if (unlikely(!pgmap)) {
				undo_dev_pagemap(nr, nr_start, pages);
				break;
			}
<<<<<<< HEAD
		} else if (pte_special(pte)) {
			pte_unmap(ptep);
			return 0;
		}
=======
		} else if (pte_special(pte))
			break;

>>>>>>> f2e5fa84
		VM_BUG_ON(!pfn_valid(pte_pfn(pte)));
		page = pte_page(pte);
		get_page(page);
		put_dev_pagemap(pgmap);
		SetPageReferenced(page);
		pages[*nr] = page;
		(*nr)++;

	} while (ptep++, addr += PAGE_SIZE, addr != end);
	if (addr == end)
		ret = 1;
	pte_unmap(ptem);

	return ret;
}

static inline void get_head_page_multiple(struct page *page, int nr)
{
	VM_BUG_ON_PAGE(page != compound_head(page), page);
	VM_BUG_ON_PAGE(page_count(page) == 0, page);
	page_ref_add(page, nr);
	SetPageReferenced(page);
}

static int __gup_device_huge(unsigned long pfn, unsigned long addr,
		unsigned long end, struct page **pages, int *nr)
{
	int nr_start = *nr;
	struct dev_pagemap *pgmap = NULL;

	do {
		struct page *page = pfn_to_page(pfn);

		pgmap = get_dev_pagemap(pfn, pgmap);
		if (unlikely(!pgmap)) {
			undo_dev_pagemap(nr, nr_start, pages);
			return 0;
		}
		SetPageReferenced(page);
		pages[*nr] = page;
		get_page(page);
		put_dev_pagemap(pgmap);
		(*nr)++;
		pfn++;
	} while (addr += PAGE_SIZE, addr != end);
	return 1;
}

static int __gup_device_huge_pmd(pmd_t pmd, unsigned long addr,
		unsigned long end, struct page **pages, int *nr)
{
	unsigned long fault_pfn;

	fault_pfn = pmd_pfn(pmd) + ((addr & ~PMD_MASK) >> PAGE_SHIFT);
	return __gup_device_huge(fault_pfn, addr, end, pages, nr);
}

static int __gup_device_huge_pud(pud_t pud, unsigned long addr,
		unsigned long end, struct page **pages, int *nr)
{
	unsigned long fault_pfn;

	fault_pfn = pud_pfn(pud) + ((addr & ~PUD_MASK) >> PAGE_SHIFT);
	return __gup_device_huge(fault_pfn, addr, end, pages, nr);
}

static noinline int gup_huge_pmd(pmd_t pmd, unsigned long addr,
		unsigned long end, int write, struct page **pages, int *nr)
{
	struct page *head, *page;
	int refs;

	if (!pte_allows_gup(pmd_val(pmd), write))
		return 0;

	VM_BUG_ON(!pfn_valid(pmd_pfn(pmd)));
	if (pmd_devmap(pmd))
		return __gup_device_huge_pmd(pmd, addr, end, pages, nr);

	/* hugepages are never "special" */
	VM_BUG_ON(pmd_flags(pmd) & _PAGE_SPECIAL);

	refs = 0;
	head = pmd_page(pmd);
	page = head + ((addr & ~PMD_MASK) >> PAGE_SHIFT);
	do {
		VM_BUG_ON_PAGE(compound_head(page) != head, page);
		pages[*nr] = page;
		(*nr)++;
		page++;
		refs++;
	} while (addr += PAGE_SIZE, addr != end);
	get_head_page_multiple(head, refs);

	return 1;
}

static int gup_pmd_range(pud_t pud, unsigned long addr, unsigned long end,
		int write, struct page **pages, int *nr)
{
	unsigned long next;
	pmd_t *pmdp;

	pmdp = pmd_offset(&pud, addr);
	do {
		pmd_t pmd = *pmdp;

		next = pmd_addr_end(addr, end);
		if (pmd_none(pmd))
			return 0;
		if (unlikely(pmd_large(pmd) || !pmd_present(pmd))) {
			/*
			 * NUMA hinting faults need to be handled in the GUP
			 * slowpath for accounting purposes and so that they
			 * can be serialised against THP migration.
			 */
			if (pmd_protnone(pmd))
				return 0;
			if (!gup_huge_pmd(pmd, addr, next, write, pages, nr))
				return 0;
		} else {
			if (!gup_pte_range(pmd, addr, next, write, pages, nr))
				return 0;
		}
	} while (pmdp++, addr = next, addr != end);

	return 1;
}

static noinline int gup_huge_pud(pud_t pud, unsigned long addr,
		unsigned long end, int write, struct page **pages, int *nr)
{
	struct page *head, *page;
	int refs;

	if (!pte_allows_gup(pud_val(pud), write))
		return 0;

	VM_BUG_ON(!pfn_valid(pud_pfn(pud)));
	if (pud_devmap(pud))
		return __gup_device_huge_pud(pud, addr, end, pages, nr);

	/* hugepages are never "special" */
	VM_BUG_ON(pud_flags(pud) & _PAGE_SPECIAL);

	refs = 0;
	head = pud_page(pud);
	page = head + ((addr & ~PUD_MASK) >> PAGE_SHIFT);
	do {
		VM_BUG_ON_PAGE(compound_head(page) != head, page);
		pages[*nr] = page;
		(*nr)++;
		page++;
		refs++;
	} while (addr += PAGE_SIZE, addr != end);
	get_head_page_multiple(head, refs);

	return 1;
}

static int gup_pud_range(pgd_t pgd, unsigned long addr, unsigned long end,
			int write, struct page **pages, int *nr)
{
	unsigned long next;
	pud_t *pudp;

	pudp = pud_offset(&pgd, addr);
	do {
		pud_t pud = *pudp;

		next = pud_addr_end(addr, end);
		if (pud_none(pud))
			return 0;
		if (unlikely(pud_large(pud))) {
			if (!gup_huge_pud(pud, addr, next, write, pages, nr))
				return 0;
		} else {
			if (!gup_pmd_range(pud, addr, next, write, pages, nr))
				return 0;
		}
	} while (pudp++, addr = next, addr != end);

	return 1;
}

/*
 * Like get_user_pages_fast() except its IRQ-safe in that it won't fall
 * back to the regular GUP.
 */
int __get_user_pages_fast(unsigned long start, int nr_pages, int write,
			  struct page **pages)
{
	struct mm_struct *mm = current->mm;
	unsigned long addr, len, end;
	unsigned long next;
	unsigned long flags;
	pgd_t *pgdp;
	int nr = 0;

	start &= PAGE_MASK;
	addr = start;
	len = (unsigned long) nr_pages << PAGE_SHIFT;
	end = start + len;
	if (unlikely(!access_ok(write ? VERIFY_WRITE : VERIFY_READ,
					(void __user *)start, len)))
		return 0;

	/*
	 * XXX: batch / limit 'nr', to avoid large irq off latency
	 * needs some instrumenting to determine the common sizes used by
	 * important workloads (eg. DB2), and whether limiting the batch size
	 * will decrease performance.
	 *
	 * It seems like we're in the clear for the moment. Direct-IO is
	 * the main guy that batches up lots of get_user_pages, and even
	 * they are limited to 64-at-a-time which is not so many.
	 */
	/*
	 * This doesn't prevent pagetable teardown, but does prevent
	 * the pagetables and pages from being freed on x86.
	 *
	 * So long as we atomically load page table pointers versus teardown
	 * (which we do on x86, with the above PAE exception), we can follow the
	 * address down to the the page and take a ref on it.
	 */
	local_irq_save(flags);
	pgdp = pgd_offset(mm, addr);
	do {
		pgd_t pgd = *pgdp;

		next = pgd_addr_end(addr, end);
		if (pgd_none(pgd))
			break;
		if (!gup_pud_range(pgd, addr, next, write, pages, &nr))
			break;
	} while (pgdp++, addr = next, addr != end);
	local_irq_restore(flags);

	return nr;
}

/**
 * get_user_pages_fast() - pin user pages in memory
 * @start:	starting user address
 * @nr_pages:	number of pages from start to pin
 * @write:	whether pages will be written to
 * @pages:	array that receives pointers to the pages pinned.
 * 		Should be at least nr_pages long.
 *
 * Attempt to pin user pages in memory without taking mm->mmap_sem.
 * If not successful, it will fall back to taking the lock and
 * calling get_user_pages().
 *
 * Returns number of pages pinned. This may be fewer than the number
 * requested. If nr_pages is 0 or negative, returns 0. If no pages
 * were pinned, returns -errno.
 */
int get_user_pages_fast(unsigned long start, int nr_pages, int write,
			struct page **pages)
{
	struct mm_struct *mm = current->mm;
	unsigned long addr, len, end;
	unsigned long next;
	pgd_t *pgdp;
	int nr = 0;

	start &= PAGE_MASK;
	addr = start;
	len = (unsigned long) nr_pages << PAGE_SHIFT;

	end = start + len;
	if (end < start)
		goto slow_irqon;

#ifdef CONFIG_X86_64
	if (end >> __VIRTUAL_MASK_SHIFT)
		goto slow_irqon;
#endif

	/*
	 * XXX: batch / limit 'nr', to avoid large irq off latency
	 * needs some instrumenting to determine the common sizes used by
	 * important workloads (eg. DB2), and whether limiting the batch size
	 * will decrease performance.
	 *
	 * It seems like we're in the clear for the moment. Direct-IO is
	 * the main guy that batches up lots of get_user_pages, and even
	 * they are limited to 64-at-a-time which is not so many.
	 */
	/*
	 * This doesn't prevent pagetable teardown, but does prevent
	 * the pagetables and pages from being freed on x86.
	 *
	 * So long as we atomically load page table pointers versus teardown
	 * (which we do on x86, with the above PAE exception), we can follow the
	 * address down to the the page and take a ref on it.
	 */
	local_irq_disable();
	pgdp = pgd_offset(mm, addr);
	do {
		pgd_t pgd = *pgdp;

		next = pgd_addr_end(addr, end);
		if (pgd_none(pgd))
			goto slow;
		if (!gup_pud_range(pgd, addr, next, write, pages, &nr))
			goto slow;
	} while (pgdp++, addr = next, addr != end);
	local_irq_enable();

	VM_BUG_ON(nr != (end - start) >> PAGE_SHIFT);
	return nr;

	{
		int ret;

slow:
		local_irq_enable();
slow_irqon:
		/* Try to get the remaining pages with get_user_pages */
		start += nr << PAGE_SHIFT;
		pages += nr;

		ret = get_user_pages_unlocked(start,
					      (end - start) >> PAGE_SHIFT,
					      pages, write ? FOLL_WRITE : 0);

		/* Have to be a bit careful with return values */
		if (nr > 0) {
			if (ret < 0)
				ret = nr;
			else
				ret += nr;
		}

		return ret;
	}
}<|MERGE_RESOLUTION|>--- conflicted
+++ resolved
@@ -126,27 +126,15 @@
 		if (!pte_allows_gup(pte_val(pte), write))
 			break;
 
-		if (!pte_allows_gup(pte_val(pte), write)) {
-			pte_unmap(ptep);
-			return 0;
-		}
-
 		if (pte_devmap(pte)) {
 			pgmap = get_dev_pagemap(pte_pfn(pte), pgmap);
 			if (unlikely(!pgmap)) {
 				undo_dev_pagemap(nr, nr_start, pages);
 				break;
 			}
-<<<<<<< HEAD
-		} else if (pte_special(pte)) {
-			pte_unmap(ptep);
-			return 0;
-		}
-=======
 		} else if (pte_special(pte))
 			break;
 
->>>>>>> f2e5fa84
 		VM_BUG_ON(!pfn_valid(pte_pfn(pte)));
 		page = pte_page(pte);
 		get_page(page);
