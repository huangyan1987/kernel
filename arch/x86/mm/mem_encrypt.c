--- conflicted
+++ resolved
@@ -37,13 +37,8 @@
  * reside in the .data section so as not to be zeroed out when the .bss
  * section is later cleared.
  */
-<<<<<<< HEAD
-u64 sme_me_mask __section(.data) = 0;
-u64 sev_status __section(.data) = 0;
-=======
 u64 sme_me_mask __section(".data") = 0;
 u64 sev_status __section(".data") = 0;
->>>>>>> 3650b228
 EXPORT_SYMBOL(sme_me_mask);
 DEFINE_STATIC_KEY_FALSE(sev_enable_key);
 EXPORT_SYMBOL_GPL(sev_enable_key);
