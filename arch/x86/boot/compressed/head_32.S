--- conflicted
+++ resolved
@@ -52,11 +52,7 @@
 	pushl	%ecx
 	sub	$0x4, %esp
 
-<<<<<<< HEAD
-	.org 0x30,0x90
-=======
 ENTRY(efi_stub_entry)
->>>>>>> 81881a45
 	add	$0x4, %esp
 	call	efi_main
 	cmpl	$0, %eax
