/* SPDX-License-Identifier: GPL-2.0 */
/*
 *  linux/boot/head.S
 *
 *  Copyright (C) 1991, 1992, 1993  Linus Torvalds
 */

/*
 *  head.S contains the 32-bit startup code.
 *
 * NOTE!!! Startup happens at absolute address 0x00001000, which is also where
 * the page directory will exist. The startup code will be overwritten by
 * the page directory. [According to comments etc elsewhere on a compressed
 * kernel it will end up at 0x1000 + 1Mb I hope so as I assume this. - AC]
 *
 * Page 0 is deliberately kept safe, since System Management Mode code in 
 * laptops may need to access the BIOS data stored there.  This is also
 * useful for future device drivers that either access the BIOS via VM86 
 * mode.
 */

/*
 * High loaded stuff by Hans Lermen & Werner Almesberger, Feb. 1996
 */
	.code32
	.text

#include <linux/init.h>
#include <linux/linkage.h>
#include <asm/segment.h>
#include <asm/boot.h>
#include <asm/msr.h>
#include <asm/processor-flags.h>
#include <asm/asm-offsets.h>
#include <asm/bootparam.h>
#include <asm/desc_defs.h>
#include <asm/trapnr.h>
#include "pgtable.h"

/*
 * Locally defined symbols should be marked hidden:
 */
	.hidden _bss
	.hidden _ebss
	.hidden _end

	__HEAD

/*
 * This macro gives the relative virtual address of X, i.e. the offset of X
 * from startup_32. This is the same as the link-time virtual address of X,
 * since startup_32 is at 0, but defining it this way tells the
 * assembler/linker that we do not want the actual run-time address of X. This
 * prevents the linker from trying to create unwanted run-time relocation
 * entries for the reference when the compressed kernel is linked as PIE.
 *
 * A reference X(%reg) will result in the link-time VA of X being stored with
 * the instruction, and a run-time R_X86_64_RELATIVE relocation entry that
 * adds the 64-bit base address where the kernel is loaded.
 *
 * Replacing it with (X-startup_32)(%reg) results in the offset being stored,
 * and no run-time relocation.
 *
 * The macro should be used as a displacement with a base register containing
 * the run-time address of startup_32 [i.e. rva(X)(%reg)], or as an immediate
 * [$ rva(X)].
 *
 * This macro can only be used from within the .head.text section, since the
 * expression requires startup_32 to be in the same section as the code being
 * assembled.
 */
#define rva(X) ((X) - startup_32)

	.code32
SYM_FUNC_START(startup_32)
	/*
	 * 32bit entry is 0 and it is ABI so immutable!
	 * If we come here directly from a bootloader,
	 * kernel(text+data+bss+brk) ramdisk, zero_page, command line
	 * all need to be under the 4G limit.
	 */
	cld
	cli
<<<<<<< HEAD
1:
=======
>>>>>>> 7d2a07b7

/*
 * Calculate the delta between where we were compiled to run
 * at and where we were actually loaded at.  This can only be done
 * with a short local call on x86.  Nothing  else will tell us what
 * address we are running at.  The reserved chunk of the real-mode
 * data at 0x1e4 (defined as a scratch field) are used as the stack
 * for this calculation. Only 4 bytes are needed.
 */
	leal	(BP_scratch+4)(%esi), %esp
	call	1f
1:	popl	%ebp
	subl	$ rva(1b), %ebp

	/* Load new GDT with the 64bit segments using 32bit descriptor */
	leal	rva(gdt)(%ebp), %eax
	movl	%eax, 2(%eax)
	lgdt	(%eax)

	/* Load segment registers with our descriptors */
	movl	$__BOOT_DS, %eax
	movl	%eax, %ds
	movl	%eax, %es
	movl	%eax, %fs
	movl	%eax, %gs
	movl	%eax, %ss

<<<<<<< HEAD
	/* Load new GDT with the 64bit segments using 32bit descriptor */
	addl	%ebp, gdt+2(%ebp)
	lgdt	gdt(%ebp)

	/* Load segment registers with our descriptors */
	movl	$__BOOT_DS, %eax
	movl	%eax, %ds
	movl	%eax, %es
	movl	%eax, %fs
	movl	%eax, %gs
	movl	%eax, %ss

	/* Setup a stack and load CS from current GDT */
	leal	boot_stack_end(%ebp), %esp

	pushl	$__KERNEL32_CS
	leal	1f(%ebp), %eax
	pushl	%eax
	lretl
1:

	/* Setup Exception handling for SEV-ES */
	call	startup32_load_idt

=======
	/* Setup a stack and load CS from current GDT */
	leal	rva(boot_stack_end)(%ebp), %esp

	pushl	$__KERNEL32_CS
	leal	rva(1f)(%ebp), %eax
	pushl	%eax
	lretl
1:

	/* Setup Exception handling for SEV-ES */
	call	startup32_load_idt

>>>>>>> 7d2a07b7
	/* Make sure cpu supports long mode. */
	call	verify_cpu
	testl	%eax, %eax
	jnz	.Lno_longmode

/*
 * Compute the delta between where we were compiled to run at
 * and where the code will actually run at.
 *
 * %ebp contains the address we are loaded at by the boot loader and %ebx
 * contains the address where we should move the kernel image temporarily
 * for safe in-place decompression.
 */

#ifdef CONFIG_RELOCATABLE
	movl	%ebp, %ebx

#ifdef CONFIG_EFI_STUB
/*
 * If we were loaded via the EFI LoadImage service, startup_32 will be at an
 * offset to the start of the space allocated for the image. efi_pe_entry will
 * set up image_offset to tell us where the image actually starts, so that we
 * can use the full available buffer.
 *	image_offset = startup_32 - image_base
 * Otherwise image_offset will be zero and has no effect on the calculations.
 */
<<<<<<< HEAD
	subl    image_offset(%ebp), %ebx
=======
	subl    rva(image_offset)(%ebp), %ebx
>>>>>>> 7d2a07b7
#endif

	movl	BP_kernel_alignment(%esi), %eax
	decl	%eax
	addl	%eax, %ebx
	notl	%eax
	andl	%eax, %ebx
	cmpl	$LOAD_PHYSICAL_ADDR, %ebx
	jae	1f
#endif
	movl	$LOAD_PHYSICAL_ADDR, %ebx
1:

	/* Target address to relocate to for decompression */
	addl	BP_init_size(%esi), %ebx
<<<<<<< HEAD
	subl	$_end, %ebx
=======
	subl	$ rva(_end), %ebx
>>>>>>> 7d2a07b7

/*
 * Prepare for entering 64 bit mode
 */

	/* Enable PAE mode */
	movl	%cr4, %eax
	orl	$X86_CR4_PAE, %eax
	movl	%eax, %cr4

 /*
  * Build early 4G boot pagetable
  */
	/*
	 * If SEV is active then set the encryption mask in the page tables.
	 * This will insure that when the kernel is copied and decompressed
	 * it will be done so encrypted.
	 */
	call	get_sev_encryption_bit
	xorl	%edx, %edx
#ifdef	CONFIG_AMD_MEM_ENCRYPT
	testl	%eax, %eax
	jz	1f
	subl	$32, %eax	/* Encryption bit is always above bit 31 */
	bts	%eax, %edx	/* Set encryption mask for page tables */
	/*
	 * Mark SEV as active in sev_status so that startup32_check_sev_cbit()
	 * will do a check. The sev_status memory will be fully initialized
	 * with the contents of MSR_AMD_SEV_STATUS later in
	 * set_sev_encryption_mask(). For now it is sufficient to know that SEV
	 * is active.
	 */
<<<<<<< HEAD
	movl	$1, sev_status(%ebp)
=======
	movl	$1, rva(sev_status)(%ebp)
>>>>>>> 7d2a07b7
1:
#endif

	/* Initialize Page tables to 0 */
	leal	rva(pgtable)(%ebx), %edi
	xorl	%eax, %eax
	movl	$(BOOT_INIT_PGT_SIZE/4), %ecx
	rep	stosl

	/* Build Level 4 */
	leal	rva(pgtable + 0)(%ebx), %edi
	leal	0x1007 (%edi), %eax
	movl	%eax, 0(%edi)
	addl	%edx, 4(%edi)

	/* Build Level 3 */
	leal	rva(pgtable + 0x1000)(%ebx), %edi
	leal	0x1007(%edi), %eax
	movl	$4, %ecx
1:	movl	%eax, 0x00(%edi)
	addl	%edx, 0x04(%edi)
	addl	$0x00001000, %eax
	addl	$8, %edi
	decl	%ecx
	jnz	1b

	/* Build Level 2 */
	leal	rva(pgtable + 0x2000)(%ebx), %edi
	movl	$0x00000183, %eax
	movl	$2048, %ecx
1:	movl	%eax, 0(%edi)
	addl	%edx, 4(%edi)
	addl	$0x00200000, %eax
	addl	$8, %edi
	decl	%ecx
	jnz	1b

	/* Enable the boot page tables */
	leal	rva(pgtable)(%ebx), %eax
	movl	%eax, %cr3

	/* Enable Long mode in EFER (Extended Feature Enable Register) */
	movl	$MSR_EFER, %ecx
	rdmsr
	btsl	$_EFER_LME, %eax
	wrmsr

	/* After gdt is loaded */
	xorl	%eax, %eax
	lldt	%ax
	movl    $__BOOT_TSS, %eax
	ltr	%ax

	/*
	 * Setup for the jump to 64bit mode
	 *
	 * When the jump is performed we will be in long mode but
	 * in 32bit compatibility mode with EFER.LME = 1, CS.L = 0, CS.D = 1
	 * (and in turn EFER.LMA = 1).	To jump into 64bit mode we use
	 * the new gdt/idt that has __KERNEL_CS with CS.L = 1.
	 * We place all of the values on our mini stack so lret can
	 * used to perform that far jump.
	 */
<<<<<<< HEAD
	leal	startup_64(%ebp), %eax
#ifdef CONFIG_EFI_MIXED
	movl	efi32_boot_args(%ebp), %edi
	cmp	$0, %edi
	jz	1f
	leal	efi64_stub_entry(%ebp), %eax
	movl	efi32_boot_args+4(%ebp), %esi
	movl	efi32_boot_args+8(%ebp), %edx	// saved bootparams pointer
	cmpl	$0, %edx
=======
	leal	rva(startup_64)(%ebp), %eax
#ifdef CONFIG_EFI_MIXED
	movl	rva(efi32_boot_args)(%ebp), %edi
	testl	%edi, %edi
	jz	1f
	leal	rva(efi64_stub_entry)(%ebp), %eax
	movl	rva(efi32_boot_args+4)(%ebp), %esi
	movl	rva(efi32_boot_args+8)(%ebp), %edx	// saved bootparams pointer
	testl	%edx, %edx
>>>>>>> 7d2a07b7
	jnz	1f
	/*
	 * efi_pe_entry uses MS calling convention, which requires 32 bytes of
	 * shadow space on the stack even if all arguments are passed in
	 * registers. We also need an additional 8 bytes for the space that
	 * would be occupied by the return address, and this also results in
	 * the correct stack alignment for entry.
	 */
	subl	$40, %esp
<<<<<<< HEAD
	leal	efi_pe_entry(%ebp), %eax
=======
	leal	rva(efi_pe_entry)(%ebp), %eax
>>>>>>> 7d2a07b7
	movl	%edi, %ecx			// MS calling convention
	movl	%esi, %edx
1:
#endif
	/* Check if the C-bit position is correct when SEV is active */
	call	startup32_check_sev_cbit

	pushl	$__KERNEL_CS
	pushl	%eax

	/* Enter paged protected Mode, activating Long Mode */
	movl	$(X86_CR0_PG | X86_CR0_PE), %eax /* Enable Paging and Protected mode */
	movl	%eax, %cr0

	/* Jump from 32bit compatibility mode into 64bit mode. */
	lret
SYM_FUNC_END(startup_32)

#ifdef CONFIG_EFI_MIXED
	.org 0x190
SYM_FUNC_START(efi32_stub_entry)
	add	$0x4, %esp		/* Discard return address */
	popl	%ecx
	popl	%edx
	popl	%esi

	call	1f
1:	pop	%ebp
	subl	$ rva(1b), %ebp

	movl	%esi, rva(efi32_boot_args+8)(%ebp)
SYM_INNER_LABEL(efi32_pe_stub_entry, SYM_L_LOCAL)
	movl	%ecx, rva(efi32_boot_args)(%ebp)
	movl	%edx, rva(efi32_boot_args+4)(%ebp)
	movb	$0, rva(efi_is64)(%ebp)

	/* Save firmware GDTR and code/data selectors */
	sgdtl	rva(efi32_boot_gdt)(%ebp)
	movw	%cs, rva(efi32_boot_cs)(%ebp)
	movw	%ds, rva(efi32_boot_ds)(%ebp)

<<<<<<< HEAD
	movl	%esi, efi32_boot_args+8(%ebp)
SYM_INNER_LABEL(efi32_pe_stub_entry, SYM_L_LOCAL)
	movl	%ecx, efi32_boot_args(%ebp)
	movl	%edx, efi32_boot_args+4(%ebp)
	movb	$0, efi_is64(%ebp)

	/* Save firmware GDTR and code/data selectors */
	sgdtl	efi32_boot_gdt(%ebp)
	movw	%cs, efi32_boot_cs(%ebp)
	movw	%ds, efi32_boot_ds(%ebp)
=======
	/* Store firmware IDT descriptor */
	sidtl	rva(efi32_boot_idt)(%ebp)
>>>>>>> 7d2a07b7

	/* Disable paging */
	movl	%cr0, %eax
	btrl	$X86_CR0_PG_BIT, %eax
	movl	%eax, %cr0

	jmp	startup_32
SYM_FUNC_END(efi32_stub_entry)
#endif

	.code64
	.org 0x200
SYM_CODE_START(startup_64)
	/*
	 * 64bit entry is 0x200 and it is ABI so immutable!
	 * We come here either from startup_32 or directly from a
	 * 64bit bootloader.
	 * If we come here from a bootloader, kernel(text+data+bss+brk),
	 * ramdisk, zero_page, command line could be above 4G.
	 * We depend on an identity mapped page table being provided
	 * that maps our entire kernel(text+data+bss+brk), zero page
	 * and command line.
	 */

	cld
	cli

	/* Setup data segments. */
	xorl	%eax, %eax
	movl	%eax, %ds
	movl	%eax, %es
	movl	%eax, %ss
	movl	%eax, %fs
	movl	%eax, %gs

	/*
	 * Compute the decompressed kernel start address.  It is where
	 * we were loaded at aligned to a 2M boundary. %rbp contains the
	 * decompressed kernel start address.
	 *
	 * If it is a relocatable kernel then decompress and run the kernel
	 * from load address aligned to 2MB addr, otherwise decompress and
	 * run the kernel from LOAD_PHYSICAL_ADDR
	 *
	 * We cannot rely on the calculation done in 32-bit mode, since we
	 * may have been invoked via the 64-bit entry point.
	 */

	/* Start with the delta to where the kernel will run at. */
#ifdef CONFIG_RELOCATABLE
	leaq	startup_32(%rip) /* - $startup_32 */, %rbp

#ifdef CONFIG_EFI_STUB
/*
 * If we were loaded via the EFI LoadImage service, startup_32 will be at an
 * offset to the start of the space allocated for the image. efi_pe_entry will
 * set up image_offset to tell us where the image actually starts, so that we
 * can use the full available buffer.
 *	image_offset = startup_32 - image_base
 * Otherwise image_offset will be zero and has no effect on the calculations.
 */
	movl    image_offset(%rip), %eax
	subq	%rax, %rbp
#endif

	movl	BP_kernel_alignment(%rsi), %eax
	decl	%eax
	addq	%rax, %rbp
	notq	%rax
	andq	%rax, %rbp
	cmpq	$LOAD_PHYSICAL_ADDR, %rbp
	jae	1f
#endif
	movq	$LOAD_PHYSICAL_ADDR, %rbp
1:

	/* Target address to relocate to for decompression */
	movl	BP_init_size(%rsi), %ebx
	subl	$ rva(_end), %ebx
	addq	%rbp, %rbx

	/* Set up the stack */
	leaq	rva(boot_stack_end)(%rbx), %rsp

	/*
	 * At this point we are in long mode with 4-level paging enabled,
	 * but we might want to enable 5-level paging or vice versa.
	 *
	 * The problem is that we cannot do it directly. Setting or clearing
	 * CR4.LA57 in long mode would trigger #GP. So we need to switch off
	 * long mode and paging first.
	 *
	 * We also need a trampoline in lower memory to switch over from
	 * 4- to 5-level paging for cases when the bootloader puts the kernel
	 * above 4G, but didn't enable 5-level paging for us.
	 *
	 * The same trampoline can be used to switch from 5- to 4-level paging
	 * mode, like when starting 4-level paging kernel via kexec() when
	 * original kernel worked in 5-level paging mode.
	 *
	 * For the trampoline, we need the top page table to reside in lower
	 * memory as we don't have a way to load 64-bit values into CR3 in
	 * 32-bit mode.
	 *
	 * We go though the trampoline even if we don't have to: if we're
	 * already in a desired paging mode. This way the trampoline code gets
	 * tested on every boot.
	 */

	/* Make sure we have GDT with 32-bit code segment */
	leaq	gdt64(%rip), %rax
	addq	%rax, 2(%rax)
	lgdt	(%rax)

	/* Reload CS so IRET returns to a CS actually in the GDT */
	pushq	$__KERNEL_CS
	leaq	.Lon_kernel_cs(%rip), %rax
	pushq	%rax
	lretq

.Lon_kernel_cs:

	pushq	%rsi
	call	load_stage1_idt
	popq	%rsi

	/* Reload CS so IRET returns to a CS actually in the GDT */
	pushq	$__KERNEL_CS
	leaq	.Lon_kernel_cs(%rip), %rax
	pushq	%rax
	lretq

.Lon_kernel_cs:

	pushq	%rsi
	call	load_stage1_idt
	popq	%rsi

	/*
	 * paging_prepare() sets up the trampoline and checks if we need to
	 * enable 5-level paging.
	 *
	 * paging_prepare() returns a two-quadword structure which lands
	 * into RDX:RAX:
	 *   - Address of the trampoline is returned in RAX.
	 *   - Non zero RDX means trampoline needs to enable 5-level
	 *     paging.
	 *
	 * RSI holds real mode data and needs to be preserved across
	 * this function call.
	 */
	pushq	%rsi
	movq	%rsi, %rdi		/* real mode address */
	call	paging_prepare
	popq	%rsi

	/* Save the trampoline address in RCX */
	movq	%rax, %rcx

	/*
	 * Load the address of trampoline_return() into RDI.
	 * It will be used by the trampoline to return to the main code.
	 */
	leaq	trampoline_return(%rip), %rdi

	/* Switch to compatibility mode (CS.L = 0 CS.D = 1) via far return */
	pushq	$__KERNEL32_CS
	leaq	TRAMPOLINE_32BIT_CODE_OFFSET(%rax), %rax
	pushq	%rax
	lretq
trampoline_return:
	/* Restore the stack, the 32-bit trampoline uses its own stack */
	leaq	rva(boot_stack_end)(%rbx), %rsp

	/*
	 * cleanup_trampoline() would restore trampoline memory.
	 *
	 * RDI is address of the page table to use instead of page table
	 * in trampoline memory (if required).
	 *
	 * RSI holds real mode data and needs to be preserved across
	 * this function call.
	 */
	pushq	%rsi
	leaq	rva(top_pgtable)(%rbx), %rdi
	call	cleanup_trampoline
	popq	%rsi

	/* Zero EFLAGS */
	pushq	$0
	popfq

/*
 * Copy the compressed kernel to the end of our buffer
 * where decompression in place becomes safe.
 */
	pushq	%rsi
	leaq	(_bss-8)(%rip), %rsi
	leaq	rva(_bss-8)(%rbx), %rdi
	movl	$(_bss - startup_32), %ecx
	shrl	$3, %ecx
	std
	rep	movsq
	cld
	popq	%rsi

	/*
	 * The GDT may get overwritten either during the copy we just did or
	 * during extract_kernel below. To avoid any issues, repoint the GDTR
	 * to the new copy of the GDT.
	 */
	leaq	rva(gdt64)(%rbx), %rax
	leaq	rva(gdt)(%rbx), %rdx
	movq	%rdx, 2(%rax)
	lgdt	(%rax)

/*
 * Jump to the relocated address.
 */
	leaq	rva(.Lrelocated)(%rbx), %rax
	jmp	*%rax
SYM_CODE_END(startup_64)

#ifdef CONFIG_EFI_STUB
	.org 0x390
SYM_FUNC_START(efi64_stub_entry)
SYM_FUNC_START_ALIAS(efi_stub_entry)
	and	$~0xf, %rsp			/* realign the stack */
	movq	%rdx, %rbx			/* save boot_params pointer */
	call	efi_main
	movq	%rbx,%rsi
<<<<<<< HEAD
	leaq	startup_64(%rax), %rax
=======
	leaq	rva(startup_64)(%rax), %rax
>>>>>>> 7d2a07b7
	jmp	*%rax
SYM_FUNC_END(efi64_stub_entry)
SYM_FUNC_END_ALIAS(efi_stub_entry)
#endif

	.text
SYM_FUNC_START_LOCAL_NOALIGN(.Lrelocated)

/*
 * Clear BSS (stack is currently empty)
 */
	xorl	%eax, %eax
	leaq    _bss(%rip), %rdi
	leaq    _ebss(%rip), %rcx
	subq	%rdi, %rcx
	shrq	$3, %rcx
	rep	stosq

	/*
	 * The GDT may get overwritten either during the copy we just did or
	 * during extract_kernel below. To avoid any issues, repoint the GDTR
	 * to the new copy of the GDT.
	 */
	leaq	gdt(%rip), %rax
	movq	%rax, gdt64+2(%rip)
	lgdt	gdt64(%rip)

/*
 * If running as an SEV guest, the encryption mask is required in the
 * page-table setup code below. When the guest also has SEV-ES enabled
 * set_sev_encryption_mask() will cause #VC exceptions, but the stage2
 * handler can't map its GHCB because the page-table is not set up yet.
 * So set up the encryption mask here while still on the stage1 #VC
 * handler. Then load stage2 IDT and switch to the kernel's own
 * page-table.
 */
	pushq	%rsi
	call	set_sev_encryption_mask
	call	load_stage2_idt

	/* Pass boot_params to initialize_identity_maps() */
	movq	(%rsp), %rdi
	call	initialize_identity_maps
	popq	%rsi

/*
 * If running as an SEV guest, the encryption mask is required in the
 * page-table setup code below. When the guest also has SEV-ES enabled
 * set_sev_encryption_mask() will cause #VC exceptions, but the stage2
 * handler can't map its GHCB because the page-table is not set up yet.
 * So set up the encryption mask here while still on the stage1 #VC
 * handler. Then load stage2 IDT and switch to the kernel's own
 * page-table.
 */
	pushq	%rsi
	call	set_sev_encryption_mask
	call	load_stage2_idt

	/* Pass boot_params to initialize_identity_maps() */
	movq	(%rsp), %rdi
	call	initialize_identity_maps
	popq	%rsi

/*
 * Do the extraction, and jump to the new kernel..
 */
	pushq	%rsi			/* Save the real mode argument */
	movq	%rsi, %rdi		/* real mode address */
	leaq	boot_heap(%rip), %rsi	/* malloc area for uncompression */
	leaq	input_data(%rip), %rdx  /* input_data */
	movl	input_len(%rip), %ecx	/* input_len */
	movq	%rbp, %r8		/* output target address */
	movl	output_len(%rip), %r9d	/* decompressed length, end of relocs */
	call	extract_kernel		/* returns kernel location in %rax */
	popq	%rsi

/*
 * Jump to the decompressed kernel.
 */
	jmp	*%rax
SYM_FUNC_END(.Lrelocated)

	.code32
/*
 * This is the 32-bit trampoline that will be copied over to low memory.
 *
 * RDI contains the return address (might be above 4G).
 * ECX contains the base address of the trampoline memory.
 * Non zero RDX means trampoline needs to enable 5-level paging.
 */
SYM_CODE_START(trampoline_32bit_src)
	/* Set up data and stack segments */
	movl	$__KERNEL_DS, %eax
	movl	%eax, %ds
	movl	%eax, %ss

	/* Set up new stack */
	leal	TRAMPOLINE_32BIT_STACK_END(%ecx), %esp

	/* Disable paging */
	movl	%cr0, %eax
	btrl	$X86_CR0_PG_BIT, %eax
	movl	%eax, %cr0

	/* Check what paging mode we want to be in after the trampoline */
	testl	%edx, %edx
	jz	1f

	/* We want 5-level paging: don't touch CR3 if it already points to 5-level page tables */
	movl	%cr4, %eax
	testl	$X86_CR4_LA57, %eax
	jnz	3f
	jmp	2f
1:
	/* We want 4-level paging: don't touch CR3 if it already points to 4-level page tables */
	movl	%cr4, %eax
	testl	$X86_CR4_LA57, %eax
	jz	3f
2:
	/* Point CR3 to the trampoline's new top level page table */
	leal	TRAMPOLINE_32BIT_PGTABLE_OFFSET(%ecx), %eax
	movl	%eax, %cr3
3:
	/* Set EFER.LME=1 as a precaution in case hypervsior pulls the rug */
	pushl	%ecx
	pushl	%edx
	movl	$MSR_EFER, %ecx
	rdmsr
	btsl	$_EFER_LME, %eax
	wrmsr
	popl	%edx
	popl	%ecx

	/* Enable PAE and LA57 (if required) paging modes */
	movl	$X86_CR4_PAE, %eax
	testl	%edx, %edx
	jz	1f
	orl	$X86_CR4_LA57, %eax
1:
	movl	%eax, %cr4

	/* Calculate address of paging_enabled() once we are executing in the trampoline */
	leal	.Lpaging_enabled - trampoline_32bit_src + TRAMPOLINE_32BIT_CODE_OFFSET(%ecx), %eax

	/* Prepare the stack for far return to Long Mode */
	pushl	$__KERNEL_CS
	pushl	%eax

	/* Enable paging again */
	movl	$(X86_CR0_PG | X86_CR0_PE), %eax
	movl	%eax, %cr0

	lret
SYM_CODE_END(trampoline_32bit_src)

	.code64
SYM_FUNC_START_LOCAL_NOALIGN(.Lpaging_enabled)
	/* Return from the trampoline */
	jmp	*%rdi
SYM_FUNC_END(.Lpaging_enabled)

	/*
         * The trampoline code has a size limit.
         * Make sure we fail to compile if the trampoline code grows
         * beyond TRAMPOLINE_32BIT_CODE_SIZE bytes.
	 */
	.org	trampoline_32bit_src + TRAMPOLINE_32BIT_CODE_SIZE

	.code32
SYM_FUNC_START_LOCAL_NOALIGN(.Lno_longmode)
	/* This isn't an x86-64 CPU, so hang intentionally, we cannot continue */
1:
	hlt
	jmp     1b
SYM_FUNC_END(.Lno_longmode)

#include "../../kernel/verify_cpu.S"

	.data
SYM_DATA_START_LOCAL(gdt64)
<<<<<<< HEAD
	.word	gdt_end - gdt
	.quad   0
SYM_DATA_END(gdt64)
	.balign	8
SYM_DATA_START_LOCAL(gdt)
	.word	gdt_end - gdt
	.long	gdt
=======
	.word	gdt_end - gdt - 1
	.quad   gdt - gdt64
SYM_DATA_END(gdt64)
	.balign	8
SYM_DATA_START_LOCAL(gdt)
	.word	gdt_end - gdt - 1
	.long	0
>>>>>>> 7d2a07b7
	.word	0
	.quad	0x00cf9a000000ffff	/* __KERNEL32_CS */
	.quad	0x00af9a000000ffff	/* __KERNEL_CS */
	.quad	0x00cf92000000ffff	/* __KERNEL_DS */
	.quad	0x0080890000000000	/* TS descriptor */
	.quad   0x0000000000000000	/* TS continued */
SYM_DATA_END_LABEL(gdt, SYM_L_LOCAL, gdt_end)
<<<<<<< HEAD

#ifdef CONFIG_AMD_MEM_ENCRYPT
SYM_DATA_START(boot32_idt_desc)
	.word   boot32_idt_end - boot32_idt - 1
	.long   0
SYM_DATA_END(boot32_idt_desc)
	.balign 8
SYM_DATA_START(boot32_idt)
	.rept 32
	.quad 0
	.endr
SYM_DATA_END_LABEL(boot32_idt, SYM_L_GLOBAL, boot32_idt_end)
#endif

#ifdef CONFIG_EFI_STUB
SYM_DATA(image_offset, .long 0)
#endif

	.globl boot_idt_desc
boot_idt_desc:
	.word	boot_idt_end - boot_idt - 1
	.quad	0
	.balign 8
	.globl boot_idt
boot_idt:
	.rept	BOOT_IDT_ENTRIES
	.quad	0
	.quad	0
	.endr
boot_idt_end:
=======

SYM_DATA_START(boot_idt_desc)
	.word	boot_idt_end - boot_idt - 1
	.quad	0
SYM_DATA_END(boot_idt_desc)
	.balign 8
SYM_DATA_START(boot_idt)
	.rept	BOOT_IDT_ENTRIES
	.quad	0
	.quad	0
	.endr
SYM_DATA_END_LABEL(boot_idt, SYM_L_GLOBAL, boot_idt_end)

#ifdef CONFIG_AMD_MEM_ENCRYPT
SYM_DATA_START(boot32_idt_desc)
	.word   boot32_idt_end - boot32_idt - 1
	.long   0
SYM_DATA_END(boot32_idt_desc)
	.balign 8
SYM_DATA_START(boot32_idt)
	.rept 32
	.quad 0
	.endr
SYM_DATA_END_LABEL(boot32_idt, SYM_L_GLOBAL, boot32_idt_end)
#endif
>>>>>>> 7d2a07b7

#ifdef CONFIG_EFI_STUB
SYM_DATA(image_offset, .long 0)
#endif
#ifdef CONFIG_EFI_MIXED
SYM_DATA_LOCAL(efi32_boot_args, .long 0, 0, 0)
SYM_DATA(efi_is64, .byte 1)

#define ST32_boottime		60 // offsetof(efi_system_table_32_t, boottime)
#define BS32_handle_protocol	88 // offsetof(efi_boot_services_32_t, handle_protocol)
#define LI32_image_base		32 // offsetof(efi_loaded_image_32_t, image_base)

<<<<<<< HEAD
	.text
=======
	__HEAD
>>>>>>> 7d2a07b7
	.code32
SYM_FUNC_START(efi32_pe_entry)
/*
 * efi_status_t efi32_pe_entry(efi_handle_t image_handle,
 *			       efi_system_table_32_t *sys_table)
 */

	pushl	%ebp
	movl	%esp, %ebp
	pushl	%eax				// dummy push to allocate loaded_image

	pushl	%ebx				// save callee-save registers
	pushl	%edi

	call	verify_cpu			// check for long mode support
	testl	%eax, %eax
	movl	$0x80000003, %eax		// EFI_UNSUPPORTED
	jnz	2f

	call	1f
1:	pop	%ebx
<<<<<<< HEAD
	subl	$1b, %ebx
=======
	subl	$ rva(1b), %ebx
>>>>>>> 7d2a07b7

	/* Get the loaded image protocol pointer from the image handle */
	leal	-4(%ebp), %eax
	pushl	%eax				// &loaded_image
<<<<<<< HEAD
	leal	loaded_image_proto(%ebx), %eax
=======
	leal	rva(loaded_image_proto)(%ebx), %eax
>>>>>>> 7d2a07b7
	pushl	%eax				// pass the GUID address
	pushl	8(%ebp)				// pass the image handle

	/*
	 * Note the alignment of the stack frame.
	 *   sys_table
	 *   handle             <-- 16-byte aligned on entry by ABI
	 *   return address
	 *   frame pointer
	 *   loaded_image       <-- local variable
	 *   saved %ebx		<-- 16-byte aligned here
	 *   saved %edi
	 *   &loaded_image
	 *   &loaded_image_proto
	 *   handle             <-- 16-byte aligned for call to handle_protocol
	 */

	movl	12(%ebp), %eax			// sys_table
	movl	ST32_boottime(%eax), %eax	// sys_table->boottime
	call	*BS32_handle_protocol(%eax)	// sys_table->boottime->handle_protocol
	addl	$12, %esp			// restore argument space
	testl	%eax, %eax
	jnz	2f

	movl	8(%ebp), %ecx			// image_handle
	movl	12(%ebp), %edx			// sys_table
	movl	-4(%ebp), %esi			// loaded_image
	movl	LI32_image_base(%esi), %esi	// loaded_image->image_base
	movl	%ebx, %ebp			// startup_32 for efi32_pe_stub_entry
	/*
	 * We need to set the image_offset variable here since startup_32() will
	 * use it before we get to the 64-bit efi_pe_entry() in C code.
	 */
	subl	%esi, %ebx
<<<<<<< HEAD
	movl	%ebx, image_offset(%ebp)	// save image_offset
=======
	movl	%ebx, rva(image_offset)(%ebp)	// save image_offset
>>>>>>> 7d2a07b7
	jmp	efi32_pe_stub_entry

2:	popl	%edi				// restore callee-save registers
	popl	%ebx
	leave
	ret
SYM_FUNC_END(efi32_pe_entry)

	.section ".rodata"
	/* EFI loaded image protocol GUID */
	.balign 4
SYM_DATA_START_LOCAL(loaded_image_proto)
	.long	0x5b1b31a1
	.word	0x9562, 0x11d2
	.byte	0x8e, 0x3f, 0x00, 0xa0, 0xc9, 0x69, 0x72, 0x3b
SYM_DATA_END(loaded_image_proto)
<<<<<<< HEAD
#endif

#ifdef CONFIG_AMD_MEM_ENCRYPT
	__HEAD
	.code32
/*
 * Write an IDT entry into boot32_idt
 *
 * Parameters:
 *
 * %eax:	Handler address
 * %edx:	Vector number
 *
 * Physical offset is expected in %ebp
 */
ENTRY(startup32_set_idt_entry)
	push    %ebx
	push    %ecx

	/* IDT entry address to %ebx */
	leal    boot32_idt(%ebp), %ebx
	shl	$3, %edx
	addl    %edx, %ebx

	/* Build IDT entry, lower 4 bytes */
	movl    %eax, %edx
	andl    $0x0000ffff, %edx	# Target code segment offset [15:0]
	movl    $__KERNEL32_CS, %ecx	# Target code segment selector
	shl     $16, %ecx
	orl     %ecx, %edx

	/* Store lower 4 bytes to IDT */
	movl    %edx, (%ebx)

	/* Build IDT entry, upper 4 bytes */
	movl    %eax, %edx
	andl    $0xffff0000, %edx	# Target code segment offset [31:16]
	orl     $0x00008e00, %edx	# Present, Type 32-bit Interrupt Gate

	/* Store upper 4 bytes to IDT */
	movl    %edx, 4(%ebx)

	pop     %ecx
	pop     %ebx
	ret
ENDPROC(startup32_set_idt_entry)
#endif

ENTRY(startup32_load_idt)
#ifdef CONFIG_AMD_MEM_ENCRYPT
	/* #VC handler */
	leal    startup32_vc_handler(%ebp), %eax
=======
#endif

#ifdef CONFIG_AMD_MEM_ENCRYPT
	__HEAD
	.code32
/*
 * Write an IDT entry into boot32_idt
 *
 * Parameters:
 *
 * %eax:	Handler address
 * %edx:	Vector number
 *
 * Physical offset is expected in %ebp
 */
SYM_FUNC_START(startup32_set_idt_entry)
	push    %ebx
	push    %ecx

	/* IDT entry address to %ebx */
	leal    rva(boot32_idt)(%ebp), %ebx
	shl	$3, %edx
	addl    %edx, %ebx

	/* Build IDT entry, lower 4 bytes */
	movl    %eax, %edx
	andl    $0x0000ffff, %edx	# Target code segment offset [15:0]
	movl    $__KERNEL32_CS, %ecx	# Target code segment selector
	shl     $16, %ecx
	orl     %ecx, %edx

	/* Store lower 4 bytes to IDT */
	movl    %edx, (%ebx)

	/* Build IDT entry, upper 4 bytes */
	movl    %eax, %edx
	andl    $0xffff0000, %edx	# Target code segment offset [31:16]
	orl     $0x00008e00, %edx	# Present, Type 32-bit Interrupt Gate

	/* Store upper 4 bytes to IDT */
	movl    %edx, 4(%ebx)

	pop     %ecx
	pop     %ebx
	ret
SYM_FUNC_END(startup32_set_idt_entry)
#endif

SYM_FUNC_START(startup32_load_idt)
#ifdef CONFIG_AMD_MEM_ENCRYPT
	/* #VC handler */
	leal    rva(startup32_vc_handler)(%ebp), %eax
>>>>>>> 7d2a07b7
	movl    $X86_TRAP_VC, %edx
	call    startup32_set_idt_entry

	/* Load IDT */
<<<<<<< HEAD
	leal	boot32_idt(%ebp), %eax
	movl	%eax, (boot32_idt_desc+2)(%ebp)
	lidt    boot32_idt_desc(%ebp)
#endif
	ret
ENDPROC(startup32_load_idt)
=======
	leal	rva(boot32_idt)(%ebp), %eax
	movl	%eax, rva(boot32_idt_desc+2)(%ebp)
	lidt    rva(boot32_idt_desc)(%ebp)
#endif
	ret
SYM_FUNC_END(startup32_load_idt)
>>>>>>> 7d2a07b7

/*
 * Check for the correct C-bit position when the startup_32 boot-path is used.
 *
 * The check makes use of the fact that all memory is encrypted when paging is
 * disabled. The function creates 64 bits of random data using the RDRAND
 * instruction. RDRAND is mandatory for SEV guests, so always available. If the
 * hypervisor violates that the kernel will crash right here.
 *
 * The 64 bits of random data are stored to a memory location and at the same
 * time kept in the %eax and %ebx registers. Since encryption is always active
 * when paging is off the random data will be stored encrypted in main memory.
 *
 * Then paging is enabled. When the C-bit position is correct all memory is
 * still mapped encrypted and comparing the register values with memory will
 * succeed. An incorrect C-bit position will map all memory unencrypted, so that
 * the compare will use the encrypted random data and fail.
 */
SYM_FUNC_START(startup32_check_sev_cbit)
#ifdef CONFIG_AMD_MEM_ENCRYPT
	pushl	%eax
	pushl	%ebx
	pushl	%ecx
	pushl	%edx

	/* Check for non-zero sev_status */
<<<<<<< HEAD
	movl	sev_status(%ebp), %eax
=======
	movl	rva(sev_status)(%ebp), %eax
>>>>>>> 7d2a07b7
	testl	%eax, %eax
	jz	4f

	/*
	 * Get two 32-bit random values - Don't bail out if RDRAND fails
	 * because it is better to prevent forward progress if no random value
	 * can be gathered.
	 */
1:	rdrand	%eax
	jnc	1b
2:	rdrand	%ebx
	jnc	2b

	/* Store to memory and keep it in the registers */
<<<<<<< HEAD
	movl	%eax, sev_check_data(%ebp)
	movl	%ebx, sev_check_data+4(%ebp)
=======
	movl	%eax, rva(sev_check_data)(%ebp)
	movl	%ebx, rva(sev_check_data+4)(%ebp)
>>>>>>> 7d2a07b7

	/* Enable paging to see if encryption is active */
	movl	%cr0, %edx			 /* Backup %cr0 in %edx */
	movl	$(X86_CR0_PG | X86_CR0_PE), %ecx /* Enable Paging and Protected mode */
	movl	%ecx, %cr0

<<<<<<< HEAD
	cmpl	%eax, sev_check_data(%ebp)
	jne	3f
	cmpl	%ebx, sev_check_data+4(%ebp)
=======
	cmpl	%eax, rva(sev_check_data)(%ebp)
	jne	3f
	cmpl	%ebx, rva(sev_check_data+4)(%ebp)
>>>>>>> 7d2a07b7
	jne	3f

	movl	%edx, %cr0	/* Restore previous %cr0 */

	jmp	4f

3:	/* Check failed - hlt the machine */
	hlt
	jmp	3b

4:
	popl	%edx
	popl	%ecx
	popl	%ebx
	popl	%eax
#endif
	ret
SYM_FUNC_END(startup32_check_sev_cbit)

/*
 * Stack and heap for uncompression
 */
	.bss
	.balign 4
SYM_DATA_LOCAL(boot_heap,	.fill BOOT_HEAP_SIZE, 1, 0)

SYM_DATA_START_LOCAL(boot_stack)
	.fill BOOT_STACK_SIZE, 1, 0
	.balign 16
SYM_DATA_END_LABEL(boot_stack, SYM_L_LOCAL, boot_stack_end)

/*
 * Space for page tables (not in .bss so not zeroed)
 */
	.section ".pgtable","aw",@nobits
	.balign 4096
SYM_DATA_LOCAL(pgtable,		.fill BOOT_PGT_SIZE, 1, 0)

/*
 * The page table is going to be used instead of page table in the trampoline
 * memory.
 */
SYM_DATA_LOCAL(top_pgtable,	.fill PAGE_SIZE, 1, 0)<|MERGE_RESOLUTION|>--- conflicted
+++ resolved
@@ -81,10 +81,6 @@
 	 */
 	cld
 	cli
-<<<<<<< HEAD
-1:
-=======
->>>>>>> 7d2a07b7
 
 /*
  * Calculate the delta between where we were compiled to run
@@ -112,32 +108,6 @@
 	movl	%eax, %gs
 	movl	%eax, %ss
 
-<<<<<<< HEAD
-	/* Load new GDT with the 64bit segments using 32bit descriptor */
-	addl	%ebp, gdt+2(%ebp)
-	lgdt	gdt(%ebp)
-
-	/* Load segment registers with our descriptors */
-	movl	$__BOOT_DS, %eax
-	movl	%eax, %ds
-	movl	%eax, %es
-	movl	%eax, %fs
-	movl	%eax, %gs
-	movl	%eax, %ss
-
-	/* Setup a stack and load CS from current GDT */
-	leal	boot_stack_end(%ebp), %esp
-
-	pushl	$__KERNEL32_CS
-	leal	1f(%ebp), %eax
-	pushl	%eax
-	lretl
-1:
-
-	/* Setup Exception handling for SEV-ES */
-	call	startup32_load_idt
-
-=======
 	/* Setup a stack and load CS from current GDT */
 	leal	rva(boot_stack_end)(%ebp), %esp
 
@@ -150,7 +120,6 @@
 	/* Setup Exception handling for SEV-ES */
 	call	startup32_load_idt
 
->>>>>>> 7d2a07b7
 	/* Make sure cpu supports long mode. */
 	call	verify_cpu
 	testl	%eax, %eax
@@ -177,11 +146,7 @@
  *	image_offset = startup_32 - image_base
  * Otherwise image_offset will be zero and has no effect on the calculations.
  */
-<<<<<<< HEAD
-	subl    image_offset(%ebp), %ebx
-=======
 	subl    rva(image_offset)(%ebp), %ebx
->>>>>>> 7d2a07b7
 #endif
 
 	movl	BP_kernel_alignment(%esi), %eax
@@ -197,11 +162,7 @@
 
 	/* Target address to relocate to for decompression */
 	addl	BP_init_size(%esi), %ebx
-<<<<<<< HEAD
-	subl	$_end, %ebx
-=======
 	subl	$ rva(_end), %ebx
->>>>>>> 7d2a07b7
 
 /*
  * Prepare for entering 64 bit mode
@@ -234,11 +195,7 @@
 	 * set_sev_encryption_mask(). For now it is sufficient to know that SEV
 	 * is active.
 	 */
-<<<<<<< HEAD
-	movl	$1, sev_status(%ebp)
-=======
 	movl	$1, rva(sev_status)(%ebp)
->>>>>>> 7d2a07b7
 1:
 #endif
 
@@ -302,17 +259,6 @@
 	 * We place all of the values on our mini stack so lret can
 	 * used to perform that far jump.
 	 */
-<<<<<<< HEAD
-	leal	startup_64(%ebp), %eax
-#ifdef CONFIG_EFI_MIXED
-	movl	efi32_boot_args(%ebp), %edi
-	cmp	$0, %edi
-	jz	1f
-	leal	efi64_stub_entry(%ebp), %eax
-	movl	efi32_boot_args+4(%ebp), %esi
-	movl	efi32_boot_args+8(%ebp), %edx	// saved bootparams pointer
-	cmpl	$0, %edx
-=======
 	leal	rva(startup_64)(%ebp), %eax
 #ifdef CONFIG_EFI_MIXED
 	movl	rva(efi32_boot_args)(%ebp), %edi
@@ -322,7 +268,6 @@
 	movl	rva(efi32_boot_args+4)(%ebp), %esi
 	movl	rva(efi32_boot_args+8)(%ebp), %edx	// saved bootparams pointer
 	testl	%edx, %edx
->>>>>>> 7d2a07b7
 	jnz	1f
 	/*
 	 * efi_pe_entry uses MS calling convention, which requires 32 bytes of
@@ -332,11 +277,7 @@
 	 * the correct stack alignment for entry.
 	 */
 	subl	$40, %esp
-<<<<<<< HEAD
-	leal	efi_pe_entry(%ebp), %eax
-=======
 	leal	rva(efi_pe_entry)(%ebp), %eax
->>>>>>> 7d2a07b7
 	movl	%edi, %ecx			// MS calling convention
 	movl	%esi, %edx
 1:
@@ -378,21 +319,8 @@
 	movw	%cs, rva(efi32_boot_cs)(%ebp)
 	movw	%ds, rva(efi32_boot_ds)(%ebp)
 
-<<<<<<< HEAD
-	movl	%esi, efi32_boot_args+8(%ebp)
-SYM_INNER_LABEL(efi32_pe_stub_entry, SYM_L_LOCAL)
-	movl	%ecx, efi32_boot_args(%ebp)
-	movl	%edx, efi32_boot_args+4(%ebp)
-	movb	$0, efi_is64(%ebp)
-
-	/* Save firmware GDTR and code/data selectors */
-	sgdtl	efi32_boot_gdt(%ebp)
-	movw	%cs, efi32_boot_cs(%ebp)
-	movw	%ds, efi32_boot_ds(%ebp)
-=======
 	/* Store firmware IDT descriptor */
 	sidtl	rva(efi32_boot_idt)(%ebp)
->>>>>>> 7d2a07b7
 
 	/* Disable paging */
 	movl	%cr0, %eax
@@ -506,18 +434,6 @@
 	leaq	gdt64(%rip), %rax
 	addq	%rax, 2(%rax)
 	lgdt	(%rax)
-
-	/* Reload CS so IRET returns to a CS actually in the GDT */
-	pushq	$__KERNEL_CS
-	leaq	.Lon_kernel_cs(%rip), %rax
-	pushq	%rax
-	lretq
-
-.Lon_kernel_cs:
-
-	pushq	%rsi
-	call	load_stage1_idt
-	popq	%rsi
 
 	/* Reload CS so IRET returns to a CS actually in the GDT */
 	pushq	$__KERNEL_CS
@@ -624,11 +540,7 @@
 	movq	%rdx, %rbx			/* save boot_params pointer */
 	call	efi_main
 	movq	%rbx,%rsi
-<<<<<<< HEAD
-	leaq	startup_64(%rax), %rax
-=======
 	leaq	rva(startup_64)(%rax), %rax
->>>>>>> 7d2a07b7
 	jmp	*%rax
 SYM_FUNC_END(efi64_stub_entry)
 SYM_FUNC_END_ALIAS(efi_stub_entry)
@@ -646,33 +558,6 @@
 	subq	%rdi, %rcx
 	shrq	$3, %rcx
 	rep	stosq
-
-	/*
-	 * The GDT may get overwritten either during the copy we just did or
-	 * during extract_kernel below. To avoid any issues, repoint the GDTR
-	 * to the new copy of the GDT.
-	 */
-	leaq	gdt(%rip), %rax
-	movq	%rax, gdt64+2(%rip)
-	lgdt	gdt64(%rip)
-
-/*
- * If running as an SEV guest, the encryption mask is required in the
- * page-table setup code below. When the guest also has SEV-ES enabled
- * set_sev_encryption_mask() will cause #VC exceptions, but the stage2
- * handler can't map its GHCB because the page-table is not set up yet.
- * So set up the encryption mask here while still on the stage1 #VC
- * handler. Then load stage2 IDT and switch to the kernel's own
- * page-table.
- */
-	pushq	%rsi
-	call	set_sev_encryption_mask
-	call	load_stage2_idt
-
-	/* Pass boot_params to initialize_identity_maps() */
-	movq	(%rsp), %rdi
-	call	initialize_identity_maps
-	popq	%rsi
 
 /*
  * If running as an SEV guest, the encryption mask is required in the
@@ -809,15 +694,6 @@
 
 	.data
 SYM_DATA_START_LOCAL(gdt64)
-<<<<<<< HEAD
-	.word	gdt_end - gdt
-	.quad   0
-SYM_DATA_END(gdt64)
-	.balign	8
-SYM_DATA_START_LOCAL(gdt)
-	.word	gdt_end - gdt
-	.long	gdt
-=======
 	.word	gdt_end - gdt - 1
 	.quad   gdt - gdt64
 SYM_DATA_END(gdt64)
@@ -825,7 +701,6 @@
 SYM_DATA_START_LOCAL(gdt)
 	.word	gdt_end - gdt - 1
 	.long	0
->>>>>>> 7d2a07b7
 	.word	0
 	.quad	0x00cf9a000000ffff	/* __KERNEL32_CS */
 	.quad	0x00af9a000000ffff	/* __KERNEL_CS */
@@ -833,7 +708,18 @@
 	.quad	0x0080890000000000	/* TS descriptor */
 	.quad   0x0000000000000000	/* TS continued */
 SYM_DATA_END_LABEL(gdt, SYM_L_LOCAL, gdt_end)
-<<<<<<< HEAD
+
+SYM_DATA_START(boot_idt_desc)
+	.word	boot_idt_end - boot_idt - 1
+	.quad	0
+SYM_DATA_END(boot_idt_desc)
+	.balign 8
+SYM_DATA_START(boot_idt)
+	.rept	BOOT_IDT_ENTRIES
+	.quad	0
+	.quad	0
+	.endr
+SYM_DATA_END_LABEL(boot_idt, SYM_L_GLOBAL, boot_idt_end)
 
 #ifdef CONFIG_AMD_MEM_ENCRYPT
 SYM_DATA_START(boot32_idt_desc)
@@ -851,50 +737,6 @@
 #ifdef CONFIG_EFI_STUB
 SYM_DATA(image_offset, .long 0)
 #endif
-
-	.globl boot_idt_desc
-boot_idt_desc:
-	.word	boot_idt_end - boot_idt - 1
-	.quad	0
-	.balign 8
-	.globl boot_idt
-boot_idt:
-	.rept	BOOT_IDT_ENTRIES
-	.quad	0
-	.quad	0
-	.endr
-boot_idt_end:
-=======
-
-SYM_DATA_START(boot_idt_desc)
-	.word	boot_idt_end - boot_idt - 1
-	.quad	0
-SYM_DATA_END(boot_idt_desc)
-	.balign 8
-SYM_DATA_START(boot_idt)
-	.rept	BOOT_IDT_ENTRIES
-	.quad	0
-	.quad	0
-	.endr
-SYM_DATA_END_LABEL(boot_idt, SYM_L_GLOBAL, boot_idt_end)
-
-#ifdef CONFIG_AMD_MEM_ENCRYPT
-SYM_DATA_START(boot32_idt_desc)
-	.word   boot32_idt_end - boot32_idt - 1
-	.long   0
-SYM_DATA_END(boot32_idt_desc)
-	.balign 8
-SYM_DATA_START(boot32_idt)
-	.rept 32
-	.quad 0
-	.endr
-SYM_DATA_END_LABEL(boot32_idt, SYM_L_GLOBAL, boot32_idt_end)
-#endif
->>>>>>> 7d2a07b7
-
-#ifdef CONFIG_EFI_STUB
-SYM_DATA(image_offset, .long 0)
-#endif
 #ifdef CONFIG_EFI_MIXED
 SYM_DATA_LOCAL(efi32_boot_args, .long 0, 0, 0)
 SYM_DATA(efi_is64, .byte 1)
@@ -903,11 +745,7 @@
 #define BS32_handle_protocol	88 // offsetof(efi_boot_services_32_t, handle_protocol)
 #define LI32_image_base		32 // offsetof(efi_loaded_image_32_t, image_base)
 
-<<<<<<< HEAD
-	.text
-=======
 	__HEAD
->>>>>>> 7d2a07b7
 	.code32
 SYM_FUNC_START(efi32_pe_entry)
 /*
@@ -929,20 +767,12 @@
 
 	call	1f
 1:	pop	%ebx
-<<<<<<< HEAD
-	subl	$1b, %ebx
-=======
 	subl	$ rva(1b), %ebx
->>>>>>> 7d2a07b7
 
 	/* Get the loaded image protocol pointer from the image handle */
 	leal	-4(%ebp), %eax
 	pushl	%eax				// &loaded_image
-<<<<<<< HEAD
-	leal	loaded_image_proto(%ebx), %eax
-=======
 	leal	rva(loaded_image_proto)(%ebx), %eax
->>>>>>> 7d2a07b7
 	pushl	%eax				// pass the GUID address
 	pushl	8(%ebp)				// pass the image handle
 
@@ -977,11 +807,7 @@
 	 * use it before we get to the 64-bit efi_pe_entry() in C code.
 	 */
 	subl	%esi, %ebx
-<<<<<<< HEAD
-	movl	%ebx, image_offset(%ebp)	// save image_offset
-=======
 	movl	%ebx, rva(image_offset)(%ebp)	// save image_offset
->>>>>>> 7d2a07b7
 	jmp	efi32_pe_stub_entry
 
 2:	popl	%edi				// restore callee-save registers
@@ -998,7 +824,6 @@
 	.word	0x9562, 0x11d2
 	.byte	0x8e, 0x3f, 0x00, 0xa0, 0xc9, 0x69, 0x72, 0x3b
 SYM_DATA_END(loaded_image_proto)
-<<<<<<< HEAD
 #endif
 
 #ifdef CONFIG_AMD_MEM_ENCRYPT
@@ -1014,12 +839,12 @@
  *
  * Physical offset is expected in %ebp
  */
-ENTRY(startup32_set_idt_entry)
+SYM_FUNC_START(startup32_set_idt_entry)
 	push    %ebx
 	push    %ecx
 
 	/* IDT entry address to %ebx */
-	leal    boot32_idt(%ebp), %ebx
+	leal    rva(boot32_idt)(%ebp), %ebx
 	shl	$3, %edx
 	addl    %edx, %ebx
 
@@ -1044,59 +869,6 @@
 	pop     %ecx
 	pop     %ebx
 	ret
-ENDPROC(startup32_set_idt_entry)
-#endif
-
-ENTRY(startup32_load_idt)
-#ifdef CONFIG_AMD_MEM_ENCRYPT
-	/* #VC handler */
-	leal    startup32_vc_handler(%ebp), %eax
-=======
-#endif
-
-#ifdef CONFIG_AMD_MEM_ENCRYPT
-	__HEAD
-	.code32
-/*
- * Write an IDT entry into boot32_idt
- *
- * Parameters:
- *
- * %eax:	Handler address
- * %edx:	Vector number
- *
- * Physical offset is expected in %ebp
- */
-SYM_FUNC_START(startup32_set_idt_entry)
-	push    %ebx
-	push    %ecx
-
-	/* IDT entry address to %ebx */
-	leal    rva(boot32_idt)(%ebp), %ebx
-	shl	$3, %edx
-	addl    %edx, %ebx
-
-	/* Build IDT entry, lower 4 bytes */
-	movl    %eax, %edx
-	andl    $0x0000ffff, %edx	# Target code segment offset [15:0]
-	movl    $__KERNEL32_CS, %ecx	# Target code segment selector
-	shl     $16, %ecx
-	orl     %ecx, %edx
-
-	/* Store lower 4 bytes to IDT */
-	movl    %edx, (%ebx)
-
-	/* Build IDT entry, upper 4 bytes */
-	movl    %eax, %edx
-	andl    $0xffff0000, %edx	# Target code segment offset [31:16]
-	orl     $0x00008e00, %edx	# Present, Type 32-bit Interrupt Gate
-
-	/* Store upper 4 bytes to IDT */
-	movl    %edx, 4(%ebx)
-
-	pop     %ecx
-	pop     %ebx
-	ret
 SYM_FUNC_END(startup32_set_idt_entry)
 #endif
 
@@ -1104,26 +876,16 @@
 #ifdef CONFIG_AMD_MEM_ENCRYPT
 	/* #VC handler */
 	leal    rva(startup32_vc_handler)(%ebp), %eax
->>>>>>> 7d2a07b7
 	movl    $X86_TRAP_VC, %edx
 	call    startup32_set_idt_entry
 
 	/* Load IDT */
-<<<<<<< HEAD
-	leal	boot32_idt(%ebp), %eax
-	movl	%eax, (boot32_idt_desc+2)(%ebp)
-	lidt    boot32_idt_desc(%ebp)
-#endif
-	ret
-ENDPROC(startup32_load_idt)
-=======
 	leal	rva(boot32_idt)(%ebp), %eax
 	movl	%eax, rva(boot32_idt_desc+2)(%ebp)
 	lidt    rva(boot32_idt_desc)(%ebp)
 #endif
 	ret
 SYM_FUNC_END(startup32_load_idt)
->>>>>>> 7d2a07b7
 
 /*
  * Check for the correct C-bit position when the startup_32 boot-path is used.
@@ -1150,11 +912,7 @@
 	pushl	%edx
 
 	/* Check for non-zero sev_status */
-<<<<<<< HEAD
-	movl	sev_status(%ebp), %eax
-=======
 	movl	rva(sev_status)(%ebp), %eax
->>>>>>> 7d2a07b7
 	testl	%eax, %eax
 	jz	4f
 
@@ -1169,28 +927,17 @@
 	jnc	2b
 
 	/* Store to memory and keep it in the registers */
-<<<<<<< HEAD
-	movl	%eax, sev_check_data(%ebp)
-	movl	%ebx, sev_check_data+4(%ebp)
-=======
 	movl	%eax, rva(sev_check_data)(%ebp)
 	movl	%ebx, rva(sev_check_data+4)(%ebp)
->>>>>>> 7d2a07b7
 
 	/* Enable paging to see if encryption is active */
 	movl	%cr0, %edx			 /* Backup %cr0 in %edx */
 	movl	$(X86_CR0_PG | X86_CR0_PE), %ecx /* Enable Paging and Protected mode */
 	movl	%ecx, %cr0
 
-<<<<<<< HEAD
-	cmpl	%eax, sev_check_data(%ebp)
-	jne	3f
-	cmpl	%ebx, sev_check_data+4(%ebp)
-=======
 	cmpl	%eax, rva(sev_check_data)(%ebp)
 	jne	3f
 	cmpl	%ebx, rva(sev_check_data+4)(%ebp)
->>>>>>> 7d2a07b7
 	jne	3f
 
 	movl	%edx, %cr0	/* Restore previous %cr0 */
