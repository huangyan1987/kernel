--- conflicted
+++ resolved
@@ -312,7 +312,10 @@
 	preempt_enable();						\
 } while (0)
 
-<<<<<<< HEAD
+DECLARE_STATIC_KEY_FALSE(switch_to_cond_stibp);
+DECLARE_STATIC_KEY_FALSE(switch_mm_cond_ibpb);
+DECLARE_STATIC_KEY_FALSE(switch_mm_always_ibpb);
+
 /*
  * This also performs a barrier, and setting it again when it was already
  * set is NOT a no-op.
@@ -348,11 +351,6 @@
 		       [val] "i" (0)
 		     : "memory");
 }
-=======
-DECLARE_STATIC_KEY_FALSE(switch_to_cond_stibp);
-DECLARE_STATIC_KEY_FALSE(switch_mm_cond_ibpb);
-DECLARE_STATIC_KEY_FALSE(switch_mm_always_ibpb);
->>>>>>> 25956467
 
 #endif /* __ASSEMBLY__ */
 
