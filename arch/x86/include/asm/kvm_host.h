--- conflicted
+++ resolved
@@ -1216,6 +1216,7 @@
 	int (*mem_enc_op)(struct kvm *kvm, void __user *argp);
 	int (*mem_enc_reg_region)(struct kvm *kvm, struct kvm_enc_region *argp);
 	int (*mem_enc_unreg_region)(struct kvm *kvm, struct kvm_enc_region *argp);
+	void (*guest_memory_reclaimed)(struct kvm *kvm);
 
 	int (*get_msr_feature)(struct kvm_msr_entry *entry);
 
@@ -1225,14 +1226,6 @@
 
 	bool (*need_emulation_on_page_fault)(struct kvm_vcpu *vcpu);
 	int (*enable_direct_tlbflush)(struct kvm_vcpu *vcpu);
-<<<<<<< HEAD
-=======
-
-#ifndef __GENKSYMS__
-	void (*update_emulated_instruction)(struct kvm_vcpu *vcpu);
-	void (*guest_memory_reclaimed)(struct kvm *kvm);
-#endif
->>>>>>> 3ae4437d
 };
 
 struct kvm_arch_async_pf {
