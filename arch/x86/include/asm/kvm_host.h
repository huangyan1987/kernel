--- conflicted
+++ resolved
@@ -715,6 +715,7 @@
 
 #ifndef __GENKSYMS__
 	u64 arch_capabilities;
+#endif
 };
 
 struct kvm_lpage_info {
@@ -1120,11 +1121,9 @@
 
 	int (*get_msr_feature)(struct kvm_msr_entry *entry);
 
-<<<<<<< HEAD
-=======
 #ifndef __GENKSYMS__
->>>>>>> 7ce58816
 	bool (*need_emulation_on_page_fault)(struct kvm_vcpu *vcpu);
+#endif
 };
 
 struct kvm_arch_async_pf {
