--- conflicted
+++ resolved
@@ -57,11 +57,7 @@
 {
 	unsigned long fsbase;
 
-<<<<<<< HEAD
-	if (static_cpu_has(X86_FEATURE_FSGSBASE))
-=======
 	if (boot_cpu_has(X86_FEATURE_FSGSBASE))
->>>>>>> 7d2a07b7
 		fsbase = rdfsbase();
 	else
 		rdmsrl(MSR_FS_BASE, fsbase);
@@ -71,11 +67,7 @@
 
 static inline void x86_fsbase_write_cpu(unsigned long fsbase)
 {
-<<<<<<< HEAD
-	if (static_cpu_has(X86_FEATURE_FSGSBASE))
-=======
 	if (boot_cpu_has(X86_FEATURE_FSGSBASE))
->>>>>>> 7d2a07b7
 		wrfsbase(fsbase);
 	else
 		wrmsrl(MSR_FS_BASE, fsbase);
