--- conflicted
+++ resolved
@@ -219,17 +219,6 @@
 }
 
 
-static inline int uv_hub_type(void)
-{
-	return uv_hub_info->hub_type;
-}
-
-static inline __init void uv_hub_type_set(int uvmask)
-{
-	uv_hub_info->hub_type = uvmask;
-}
-
-
 /*
  * HUB revision ranges for each UV HUB architecture.
  * This is a software convention - NOT the hardware revision numbers in
@@ -248,7 +237,6 @@
 static inline int is_uv4a_hub(void) { return is_uv(UV4A); }
 static inline int is_uv4_hub(void) { return is_uv(UV4); }
 static inline int is_uv5_hub(void) { return is_uv(UV5); }
-<<<<<<< HEAD
 
 /*
  * UV4A is a revision of UV4.  So on UV4A, both is_uv4_hub() and
@@ -263,22 +251,6 @@
 /* UVY class: UV5,..? */
 static inline int is_uvy_hub(void) { return is_uv(UVY); }
 
-=======
-
-/*
- * UV4A is a revision of UV4.  So on UV4A, both is_uv4_hub() and
- * is_uv4a_hub() return true, While on UV4, only is_uv4_hub()
- * returns true.  So to get true results, first test if is UV4A,
- * then test if is UV4.
- */
-
-/* UVX class: UV2,3,4 */
-static inline int is_uvx_hub(void) { return is_uv(UVX); }
-
-/* UVY class: UV5,..? */
-static inline int is_uvy_hub(void) { return is_uv(UVY); }
-
->>>>>>> 7d2a07b7
 /* Any UV Hubbed System */
 static inline int is_uv_hub(void) { return is_uv(UV_ANY); }
 
