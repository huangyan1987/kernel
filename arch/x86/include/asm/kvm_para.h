/* SPDX-License-Identifier: GPL-2.0 */
#ifndef _ASM_X86_KVM_PARA_H
#define _ASM_X86_KVM_PARA_H

#include <asm/processor.h>
#include <asm/alternative.h>
#include <linux/interrupt.h>
#include <uapi/asm/kvm_para.h>

#ifdef CONFIG_KVM_GUEST
bool kvm_check_and_clear_guest_paused(void);
#else
static inline bool kvm_check_and_clear_guest_paused(void)
{
	return false;
}
#endif /* CONFIG_KVM_GUEST */

#define KVM_HYPERCALL \
        ALTERNATIVE("vmcall", "vmmcall", X86_FEATURE_VMMCALL)

/* For KVM hypercalls, a three-byte sequence of either the vmcall or the vmmcall
 * instruction.  The hypervisor may replace it with something else but only the
 * instructions are guaranteed to be supported.
 *
 * Up to four arguments may be passed in rbx, rcx, rdx, and rsi respectively.
 * The hypercall number should be placed in rax and the return value will be
 * placed in rax.  No other registers will be clobbered unless explicitly
 * noted by the particular hypercall.
 */

static inline long kvm_hypercall0(unsigned int nr)
{
	long ret;
	asm volatile(KVM_HYPERCALL
		     : "=a"(ret)
		     : "a"(nr)
		     : "memory");
	return ret;
}

static inline long kvm_hypercall1(unsigned int nr, unsigned long p1)
{
	long ret;
	asm volatile(KVM_HYPERCALL
		     : "=a"(ret)
		     : "a"(nr), "b"(p1)
		     : "memory");
	return ret;
}

static inline long kvm_hypercall2(unsigned int nr, unsigned long p1,
				  unsigned long p2)
{
	long ret;
	asm volatile(KVM_HYPERCALL
		     : "=a"(ret)
		     : "a"(nr), "b"(p1), "c"(p2)
		     : "memory");
	return ret;
}

static inline long kvm_hypercall3(unsigned int nr, unsigned long p1,
				  unsigned long p2, unsigned long p3)
{
	long ret;
	asm volatile(KVM_HYPERCALL
		     : "=a"(ret)
		     : "a"(nr), "b"(p1), "c"(p2), "d"(p3)
		     : "memory");
	return ret;
}

static inline long kvm_hypercall4(unsigned int nr, unsigned long p1,
				  unsigned long p2, unsigned long p3,
				  unsigned long p4)
{
	long ret;
	asm volatile(KVM_HYPERCALL
		     : "=a"(ret)
		     : "a"(nr), "b"(p1), "c"(p2), "d"(p3), "S"(p4)
		     : "memory");
	return ret;
}

#ifdef CONFIG_KVM_GUEST
void kvmclock_init(void);
void kvmclock_disable(void);
bool kvm_para_available(void);
unsigned int kvm_arch_para_features(void);
unsigned int kvm_arch_para_hints(void);
void kvm_async_pf_task_wait_schedule(u32 token);
void kvm_async_pf_task_wake(u32 token);
<<<<<<< HEAD
u32 kvm_read_and_reset_pf_reason(void);
void do_async_page_fault(struct pt_regs *regs, unsigned long error_code, unsigned long address);
=======
u32 kvm_read_and_reset_apf_flags(void);
bool __kvm_handle_async_pf(struct pt_regs *regs, u32 token);

DECLARE_STATIC_KEY_FALSE(kvm_async_pf_enabled);

static __always_inline bool kvm_handle_async_pf(struct pt_regs *regs, u32 token)
{
	if (static_branch_unlikely(&kvm_async_pf_enabled))
		return __kvm_handle_async_pf(regs, token);
	else
		return false;
}
>>>>>>> 7d2a07b7

#ifdef CONFIG_PARAVIRT_SPINLOCKS
void __init kvm_spinlock_init(void);
#else /* !CONFIG_PARAVIRT_SPINLOCKS */
static inline void kvm_spinlock_init(void)
{
}
#endif /* CONFIG_PARAVIRT_SPINLOCKS */

#else /* CONFIG_KVM_GUEST */
#define kvm_async_pf_task_wait_schedule(T) do {} while(0)
#define kvm_async_pf_task_wake(T) do {} while(0)

static inline bool kvm_para_available(void)
{
	return false;
}

static inline unsigned int kvm_arch_para_features(void)
{
	return 0;
}

static inline unsigned int kvm_arch_para_hints(void)
{
	return 0;
}

static inline u32 kvm_read_and_reset_apf_flags(void)
{
	return 0;
}

<<<<<<< HEAD
=======
static __always_inline bool kvm_handle_async_pf(struct pt_regs *regs, u32 token)
{
	return false;
}
>>>>>>> 7d2a07b7
#endif

#endif /* _ASM_X86_KVM_PARA_H */<|MERGE_RESOLUTION|>--- conflicted
+++ resolved
@@ -91,10 +91,6 @@
 unsigned int kvm_arch_para_hints(void);
 void kvm_async_pf_task_wait_schedule(u32 token);
 void kvm_async_pf_task_wake(u32 token);
-<<<<<<< HEAD
-u32 kvm_read_and_reset_pf_reason(void);
-void do_async_page_fault(struct pt_regs *regs, unsigned long error_code, unsigned long address);
-=======
 u32 kvm_read_and_reset_apf_flags(void);
 bool __kvm_handle_async_pf(struct pt_regs *regs, u32 token);
 
@@ -107,7 +103,6 @@
 	else
 		return false;
 }
->>>>>>> 7d2a07b7
 
 #ifdef CONFIG_PARAVIRT_SPINLOCKS
 void __init kvm_spinlock_init(void);
@@ -141,13 +136,10 @@
 	return 0;
 }
 
-<<<<<<< HEAD
-=======
 static __always_inline bool kvm_handle_async_pf(struct pt_regs *regs, u32 token)
 {
 	return false;
 }
->>>>>>> 7d2a07b7
 #endif
 
 #endif /* _ASM_X86_KVM_PARA_H */