/* SPDX-License-Identifier: GPL-2.0 */
#ifndef _ASM_X86_MSHYPER_H
#define _ASM_X86_MSHYPER_H

#include <linux/types.h>
#include <linux/nmi.h>
#include <linux/msi.h>
#include <asm/io.h>
#include <asm/hyperv-tlfs.h>
#include <asm/nospec-branch.h>
#include <asm/paravirt.h>
<<<<<<< HEAD
=======
#include <asm/mshyperv.h>
>>>>>>> 7d2a07b7

typedef int (*hyperv_fill_flush_list_func)(
		struct hv_guest_mapping_flush_list *flush,
		void *data);

<<<<<<< HEAD
#define hv_init_timer(timer, tick) \
	wrmsrl(HV_X64_MSR_STIMER0_COUNT + (2*timer), tick)
#define hv_init_timer_config(timer, val) \
	wrmsrl(HV_X64_MSR_STIMER0_CONFIG + (2*timer), val)

#define hv_get_simp(val) rdmsrl(HV_X64_MSR_SIMP, val)
#define hv_set_simp(val) wrmsrl(HV_X64_MSR_SIMP, val)

#define hv_get_siefp(val) rdmsrl(HV_X64_MSR_SIEFP, val)
#define hv_set_siefp(val) wrmsrl(HV_X64_MSR_SIEFP, val)

#define hv_get_synic_state(val) rdmsrl(HV_X64_MSR_SCONTROL, val)
#define hv_set_synic_state(val) wrmsrl(HV_X64_MSR_SCONTROL, val)

#define hv_get_vp_index(index) rdmsrl(HV_X64_MSR_VP_INDEX, index)

#define hv_signal_eom() wrmsrl(HV_X64_MSR_EOM, 0)

#define hv_get_synint_state(int_num, val) \
	rdmsrl(HV_X64_MSR_SINT0 + int_num, val)
#define hv_set_synint_state(int_num, val) \
	wrmsrl(HV_X64_MSR_SINT0 + int_num, val)
#define hv_recommend_using_aeoi() \
	(!(ms_hyperv.hints & HV_DEPRECATING_AEOI_RECOMMENDED))
=======
static inline void hv_set_register(unsigned int reg, u64 value)
{
	wrmsrl(reg, value);
}
>>>>>>> 7d2a07b7

static inline u64 hv_get_register(unsigned int reg)
{
	u64 value;

	rdmsrl(reg, value);
	return value;
}

#define hv_get_raw_timer() rdtsc_ordered()
#define hv_get_vector() HYPERVISOR_CALLBACK_VECTOR

/*
 * Reference to pv_ops must be inline so objtool
 * detection of noinstr violations can work correctly.
 */
static __always_inline void hv_setup_sched_clock(void *sched_clock)
{
#ifdef CONFIG_PARAVIRT
	pv_ops.time.sched_clock = sched_clock;
#endif
}

void hyperv_vector_handler(struct pt_regs *regs);

#if IS_ENABLED(CONFIG_HYPERV)
extern int hyperv_init_cpuhp;

extern void *hv_hypercall_pg;
extern void  __percpu  **hyperv_pcpu_input_arg;
extern void  __percpu  **hyperv_pcpu_output_arg;

extern u64 hv_current_partition_id;

int hv_call_deposit_pages(int node, u64 partition_id, u32 num_pages);
int hv_call_add_logical_proc(int node, u32 lp_index, u32 acpi_id);
int hv_call_create_vp(int node, u64 partition_id, u32 vp_index, u32 flags);

static inline u64 hv_do_hypercall(u64 control, void *input, void *output)
{
	u64 input_address = input ? virt_to_phys(input) : 0;
	u64 output_address = output ? virt_to_phys(output) : 0;
	u64 hv_status;

#ifdef CONFIG_X86_64
	if (!hv_hypercall_pg)
		return U64_MAX;

	__asm__ __volatile__("mov %4, %%r8\n"
			     CALL_NOSPEC
			     : "=a" (hv_status), ASM_CALL_CONSTRAINT,
			       "+c" (control), "+d" (input_address)
			     :  "r" (output_address),
				THUNK_TARGET(hv_hypercall_pg)
			     : "cc", "memory", "r8", "r9", "r10", "r11");
#else
	u32 input_address_hi = upper_32_bits(input_address);
	u32 input_address_lo = lower_32_bits(input_address);
	u32 output_address_hi = upper_32_bits(output_address);
	u32 output_address_lo = lower_32_bits(output_address);

	if (!hv_hypercall_pg)
		return U64_MAX;

	__asm__ __volatile__(CALL_NOSPEC
			     : "=A" (hv_status),
			       "+c" (input_address_lo), ASM_CALL_CONSTRAINT
			     : "A" (control),
			       "b" (input_address_hi),
			       "D"(output_address_hi), "S"(output_address_lo),
			       THUNK_TARGET(hv_hypercall_pg)
			     : "cc", "memory");
#endif /* !x86_64 */
	return hv_status;
}

/* Fast hypercall with 8 bytes of input and no output */
static inline u64 hv_do_fast_hypercall8(u16 code, u64 input1)
{
	u64 hv_status, control = (u64)code | HV_HYPERCALL_FAST_BIT;

#ifdef CONFIG_X86_64
	{
		__asm__ __volatile__(CALL_NOSPEC
				     : "=a" (hv_status), ASM_CALL_CONSTRAINT,
				       "+c" (control), "+d" (input1)
				     : THUNK_TARGET(hv_hypercall_pg)
				     : "cc", "r8", "r9", "r10", "r11");
	}
#else
	{
		u32 input1_hi = upper_32_bits(input1);
		u32 input1_lo = lower_32_bits(input1);

		__asm__ __volatile__ (CALL_NOSPEC
				      : "=A"(hv_status),
					"+c"(input1_lo),
					ASM_CALL_CONSTRAINT
				      :	"A" (control),
					"b" (input1_hi),
					THUNK_TARGET(hv_hypercall_pg)
				      : "cc", "edi", "esi");
	}
#endif
		return hv_status;
}

/* Fast hypercall with 16 bytes of input */
static inline u64 hv_do_fast_hypercall16(u16 code, u64 input1, u64 input2)
{
	u64 hv_status, control = (u64)code | HV_HYPERCALL_FAST_BIT;

#ifdef CONFIG_X86_64
	{
		__asm__ __volatile__("mov %4, %%r8\n"
				     CALL_NOSPEC
				     : "=a" (hv_status), ASM_CALL_CONSTRAINT,
				       "+c" (control), "+d" (input1)
				     : "r" (input2),
				       THUNK_TARGET(hv_hypercall_pg)
				     : "cc", "r8", "r9", "r10", "r11");
	}
#else
	{
		u32 input1_hi = upper_32_bits(input1);
		u32 input1_lo = lower_32_bits(input1);
		u32 input2_hi = upper_32_bits(input2);
		u32 input2_lo = lower_32_bits(input2);

		__asm__ __volatile__ (CALL_NOSPEC
				      : "=A"(hv_status),
					"+c"(input1_lo), ASM_CALL_CONSTRAINT
				      :	"A" (control), "b" (input1_hi),
					"D"(input2_hi), "S"(input2_lo),
					THUNK_TARGET(hv_hypercall_pg)
				      : "cc");
	}
#endif
	return hv_status;
}

extern struct hv_vp_assist_page **hv_vp_assist_page;

static inline struct hv_vp_assist_page *hv_get_vp_assist_page(unsigned int cpu)
{
	if (!hv_vp_assist_page)
		return NULL;

	return hv_vp_assist_page[cpu];
}

void __init hyperv_init(void);
void hyperv_setup_mmu_ops(void);
<<<<<<< HEAD
void *hv_alloc_hyperv_page(void);
void *hv_alloc_hyperv_zeroed_page(void);
void hv_free_hyperv_page(unsigned long addr);
void hyperv_reenlightenment_intr(struct pt_regs *regs);
=======
>>>>>>> 7d2a07b7
void set_hv_tscchange_cb(void (*cb)(void));
void clear_hv_tscchange_cb(void);
void hyperv_stop_tsc_emulation(void);
int hyperv_flush_guest_mapping(u64 as);
int hyperv_flush_guest_mapping_range(u64 as,
		hyperv_fill_flush_list_func fill_func, void *data);
int hyperv_fill_flush_guest_mapping_list(
		struct hv_guest_mapping_flush_list *flush,
		u64 start_gfn, u64 end_gfn);

extern bool hv_root_partition;

#ifdef CONFIG_X86_64
void hv_apic_init(void);
void __init hv_init_spinlocks(void);
bool hv_vcpu_is_preempted(int vcpu);
#else
static inline void hv_apic_init(void) {}
#endif

static inline void hv_set_msi_entry_from_desc(union hv_msi_entry *msi_entry,
					      struct msi_desc *msi_desc)
{
<<<<<<< HEAD
	msi_entry->address = msi_desc->msg.address_lo;
	msi_entry->data = msi_desc->msg.data;
}

=======
	msi_entry->address.as_uint32 = msi_desc->msg.address_lo;
	msi_entry->data.as_uint32 = msi_desc->msg.data;
}

struct irq_domain *hv_create_pci_msi_domain(void);

int hv_map_ioapic_interrupt(int ioapic_id, bool level, int vcpu, int vector,
		struct hv_interrupt_entry *entry);
int hv_unmap_ioapic_interrupt(int ioapic_id, struct hv_interrupt_entry *entry);

>>>>>>> 7d2a07b7
#else /* CONFIG_HYPERV */
static inline void hyperv_init(void) {}
static inline void hyperv_setup_mmu_ops(void) {}
static inline void *hv_alloc_hyperv_page(void) { return NULL; }
static inline void hv_free_hyperv_page(unsigned long addr) {}
static inline void set_hv_tscchange_cb(void (*cb)(void)) {}
static inline void clear_hv_tscchange_cb(void) {}
static inline void hyperv_stop_tsc_emulation(void) {};
static inline struct hv_vp_assist_page *hv_get_vp_assist_page(unsigned int cpu)
{
	return NULL;
}
static inline int hyperv_flush_guest_mapping(u64 as) { return -1; }
static inline int hyperv_flush_guest_mapping_range(u64 as,
		hyperv_fill_flush_list_func fill_func, void *data)
{
	return -1;
}
#endif /* CONFIG_HYPERV */


#include <asm-generic/mshyperv.h>

#endif<|MERGE_RESOLUTION|>--- conflicted
+++ resolved
@@ -9,46 +9,16 @@
 #include <asm/hyperv-tlfs.h>
 #include <asm/nospec-branch.h>
 #include <asm/paravirt.h>
-<<<<<<< HEAD
-=======
 #include <asm/mshyperv.h>
->>>>>>> 7d2a07b7
 
 typedef int (*hyperv_fill_flush_list_func)(
 		struct hv_guest_mapping_flush_list *flush,
 		void *data);
 
-<<<<<<< HEAD
-#define hv_init_timer(timer, tick) \
-	wrmsrl(HV_X64_MSR_STIMER0_COUNT + (2*timer), tick)
-#define hv_init_timer_config(timer, val) \
-	wrmsrl(HV_X64_MSR_STIMER0_CONFIG + (2*timer), val)
-
-#define hv_get_simp(val) rdmsrl(HV_X64_MSR_SIMP, val)
-#define hv_set_simp(val) wrmsrl(HV_X64_MSR_SIMP, val)
-
-#define hv_get_siefp(val) rdmsrl(HV_X64_MSR_SIEFP, val)
-#define hv_set_siefp(val) wrmsrl(HV_X64_MSR_SIEFP, val)
-
-#define hv_get_synic_state(val) rdmsrl(HV_X64_MSR_SCONTROL, val)
-#define hv_set_synic_state(val) wrmsrl(HV_X64_MSR_SCONTROL, val)
-
-#define hv_get_vp_index(index) rdmsrl(HV_X64_MSR_VP_INDEX, index)
-
-#define hv_signal_eom() wrmsrl(HV_X64_MSR_EOM, 0)
-
-#define hv_get_synint_state(int_num, val) \
-	rdmsrl(HV_X64_MSR_SINT0 + int_num, val)
-#define hv_set_synint_state(int_num, val) \
-	wrmsrl(HV_X64_MSR_SINT0 + int_num, val)
-#define hv_recommend_using_aeoi() \
-	(!(ms_hyperv.hints & HV_DEPRECATING_AEOI_RECOMMENDED))
-=======
 static inline void hv_set_register(unsigned int reg, u64 value)
 {
 	wrmsrl(reg, value);
 }
->>>>>>> 7d2a07b7
 
 static inline u64 hv_get_register(unsigned int reg)
 {
@@ -59,18 +29,6 @@
 }
 
 #define hv_get_raw_timer() rdtsc_ordered()
-#define hv_get_vector() HYPERVISOR_CALLBACK_VECTOR
-
-/*
- * Reference to pv_ops must be inline so objtool
- * detection of noinstr violations can work correctly.
- */
-static __always_inline void hv_setup_sched_clock(void *sched_clock)
-{
-#ifdef CONFIG_PARAVIRT
-	pv_ops.time.sched_clock = sched_clock;
-#endif
-}
 
 void hyperv_vector_handler(struct pt_regs *regs);
 
@@ -202,13 +160,6 @@
 
 void __init hyperv_init(void);
 void hyperv_setup_mmu_ops(void);
-<<<<<<< HEAD
-void *hv_alloc_hyperv_page(void);
-void *hv_alloc_hyperv_zeroed_page(void);
-void hv_free_hyperv_page(unsigned long addr);
-void hyperv_reenlightenment_intr(struct pt_regs *regs);
-=======
->>>>>>> 7d2a07b7
 void set_hv_tscchange_cb(void (*cb)(void));
 void clear_hv_tscchange_cb(void);
 void hyperv_stop_tsc_emulation(void);
@@ -232,12 +183,6 @@
 static inline void hv_set_msi_entry_from_desc(union hv_msi_entry *msi_entry,
 					      struct msi_desc *msi_desc)
 {
-<<<<<<< HEAD
-	msi_entry->address = msi_desc->msg.address_lo;
-	msi_entry->data = msi_desc->msg.data;
-}
-
-=======
 	msi_entry->address.as_uint32 = msi_desc->msg.address_lo;
 	msi_entry->data.as_uint32 = msi_desc->msg.data;
 }
@@ -248,12 +193,9 @@
 		struct hv_interrupt_entry *entry);
 int hv_unmap_ioapic_interrupt(int ioapic_id, struct hv_interrupt_entry *entry);
 
->>>>>>> 7d2a07b7
 #else /* CONFIG_HYPERV */
 static inline void hyperv_init(void) {}
 static inline void hyperv_setup_mmu_ops(void) {}
-static inline void *hv_alloc_hyperv_page(void) { return NULL; }
-static inline void hv_free_hyperv_page(unsigned long addr) {}
 static inline void set_hv_tscchange_cb(void (*cb)(void)) {}
 static inline void clear_hv_tscchange_cb(void) {}
 static inline void hyperv_stop_tsc_emulation(void) {};
