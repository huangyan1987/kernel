/* SPDX-License-Identifier: GPL-2.0 */
#ifndef _ASM_X86_PGALLOC_H
#define _ASM_X86_PGALLOC_H

#include <linux/threads.h>
#include <linux/mm.h>		/* for struct page */
#include <linux/pagemap.h>

static inline int  __paravirt_pgd_alloc(struct mm_struct *mm) { return 0; }

#ifdef CONFIG_PARAVIRT
#include <asm/paravirt.h>
#else
#define paravirt_pgd_alloc(mm)	__paravirt_pgd_alloc(mm)
static inline void paravirt_pgd_free(struct mm_struct *mm, pgd_t *pgd) {}
static inline void paravirt_alloc_pte(struct mm_struct *mm, unsigned long pfn)	{}
static inline void paravirt_alloc_pmd(struct mm_struct *mm, unsigned long pfn)	{}
static inline void paravirt_alloc_pmd_clone(unsigned long pfn, unsigned long clonepfn,
					    unsigned long start, unsigned long count) {}
static inline void paravirt_alloc_pud(struct mm_struct *mm, unsigned long pfn)	{}
static inline void paravirt_alloc_p4d(struct mm_struct *mm, unsigned long pfn)	{}
static inline void paravirt_release_pte(unsigned long pfn) {}
static inline void paravirt_release_pmd(unsigned long pfn) {}
static inline void paravirt_release_pud(unsigned long pfn) {}
static inline void paravirt_release_p4d(unsigned long pfn) {}
#endif

/*
 * Flags to use when allocating a user page table page.
 */
extern gfp_t __userpte_alloc_gfp;

#ifdef CONFIG_PAGE_TABLE_ISOLATION
/*
 * Instead of one PGD, we acquire two PGDs.  Being order-1, it is
 * both 8k in size and 8k-aligned.  That lets us just flip bit 12
 * in a pointer to swap between the two 4k halves.
 */
#define PGD_ALLOCATION_ORDER 1
#else
#define PGD_ALLOCATION_ORDER 0
#endif

/*
 * Allocate and free page tables.
 */
extern pgd_t *pgd_alloc(struct mm_struct *);
extern void pgd_free(struct mm_struct *mm, pgd_t *pgd);

extern pte_t *pte_alloc_one_kernel(struct mm_struct *, unsigned long);
extern pgtable_t pte_alloc_one(struct mm_struct *, unsigned long);

/* Should really implement gc for free page table pages. This could be
   done with a reference count in struct page. */

static inline void pte_free_kernel(struct mm_struct *mm, pte_t *pte)
{
	BUG_ON((unsigned long)pte & (PAGE_SIZE-1));
	free_page((unsigned long)pte);
}

static inline void pte_free(struct mm_struct *mm, struct page *pte)
{
	pgtable_page_dtor(pte);
	__free_page(pte);
}

extern void ___pte_free_tlb(struct mmu_gather *tlb, struct page *pte);

static inline void __pte_free_tlb(struct mmu_gather *tlb, struct page *pte,
				  unsigned long address)
{
	___pte_free_tlb(tlb, pte);
}

static inline void pmd_populate_kernel(struct mm_struct *mm,
				       pmd_t *pmd, pte_t *pte)
{
	paravirt_alloc_pte(mm, __pa(pte) >> PAGE_SHIFT);
	set_pmd(pmd, __pmd(__pa(pte) | _PAGE_TABLE));
}

static inline void pmd_populate(struct mm_struct *mm, pmd_t *pmd,
				struct page *pte)
{
	unsigned long pfn = page_to_pfn(pte);

	paravirt_alloc_pte(mm, pfn);
	set_pmd(pmd, __pmd(((pteval_t)pfn << PAGE_SHIFT) | _PAGE_TABLE));
}

#define pmd_pgtable(pmd) pmd_page(pmd)

#if CONFIG_PGTABLE_LEVELS > 2
static inline pmd_t *pmd_alloc_one(struct mm_struct *mm, unsigned long addr)
{
	struct page *page;
	gfp_t gfp = GFP_KERNEL_ACCOUNT | __GFP_ZERO;

	if (mm == &init_mm)
		gfp &= ~__GFP_ACCOUNT;
	page = alloc_pages(gfp, 0);
	if (!page)
		return NULL;
	if (!pgtable_pmd_page_ctor(page)) {
		__free_pages(page, 0);
		return NULL;
	}
	return (pmd_t *)page_address(page);
}

static inline void pmd_free(struct mm_struct *mm, pmd_t *pmd)
{
	BUG_ON((unsigned long)pmd & (PAGE_SIZE-1));
	pgtable_pmd_page_dtor(virt_to_page(pmd));
	free_page((unsigned long)pmd);
}

extern void ___pmd_free_tlb(struct mmu_gather *tlb, pmd_t *pmd);

static inline void __pmd_free_tlb(struct mmu_gather *tlb, pmd_t *pmd,
				  unsigned long address)
{
	___pmd_free_tlb(tlb, pmd);
}

#ifdef CONFIG_X86_PAE
extern void pud_populate(struct mm_struct *mm, pud_t *pudp, pmd_t *pmd);
#else	/* !CONFIG_X86_PAE */
static inline void pud_populate(struct mm_struct *mm, pud_t *pud, pmd_t *pmd)
{
	paravirt_alloc_pmd(mm, __pa(pmd) >> PAGE_SHIFT);
	set_pud(pud, __pud(_PAGE_TABLE | __pa(pmd)));
}
#endif	/* CONFIG_X86_PAE */

#if CONFIG_PGTABLE_LEVELS > 3
static inline void p4d_populate(struct mm_struct *mm, p4d_t *p4d, pud_t *pud)
{
	paravirt_alloc_pud(mm, __pa(pud) >> PAGE_SHIFT);
	set_p4d(p4d, __p4d(_PAGE_TABLE | __pa(pud)));
}

static inline pud_t *pud_alloc_one(struct mm_struct *mm, unsigned long addr)
{
	gfp_t gfp = GFP_KERNEL_ACCOUNT;

	if (mm == &init_mm)
		gfp &= ~__GFP_ACCOUNT;
	return (pud_t *)get_zeroed_page(gfp);
}

static inline void pud_free(struct mm_struct *mm, pud_t *pud)
{
	BUG_ON((unsigned long)pud & (PAGE_SIZE-1));
	free_page((unsigned long)pud);
}

extern void ___pud_free_tlb(struct mmu_gather *tlb, pud_t *pud);

static inline void __pud_free_tlb(struct mmu_gather *tlb, pud_t *pud,
				  unsigned long address)
{
	___pud_free_tlb(tlb, pud);
}

#if CONFIG_PGTABLE_LEVELS > 4
static inline void pgd_populate(struct mm_struct *mm, pgd_t *pgd, p4d_t *p4d)
{
	if (!pgtable_l5_enabled())
		return;
	paravirt_alloc_p4d(mm, __pa(p4d) >> PAGE_SHIFT);
	set_pgd(pgd, __pgd(_PAGE_TABLE | __pa(p4d)));
}

static inline p4d_t *p4d_alloc_one(struct mm_struct *mm, unsigned long addr)
{
	gfp_t gfp = GFP_KERNEL_ACCOUNT;

	if (mm == &init_mm)
		gfp &= ~__GFP_ACCOUNT;
	return (p4d_t *)get_zeroed_page(gfp);
}

static inline void p4d_free(struct mm_struct *mm, p4d_t *p4d)
{
<<<<<<< HEAD
	if (!pgtable_l5_enabled)
=======
	if (!pgtable_l5_enabled())
>>>>>>> 22cb595e
		return;

	BUG_ON((unsigned long)p4d & (PAGE_SIZE-1));
	free_page((unsigned long)p4d);
}

extern void ___p4d_free_tlb(struct mmu_gather *tlb, p4d_t *p4d);

static inline void __p4d_free_tlb(struct mmu_gather *tlb, p4d_t *p4d,
				  unsigned long address)
{
	if (pgtable_l5_enabled())
		___p4d_free_tlb(tlb, p4d);
}

#endif	/* CONFIG_PGTABLE_LEVELS > 4 */
#endif	/* CONFIG_PGTABLE_LEVELS > 3 */
#endif	/* CONFIG_PGTABLE_LEVELS > 2 */

#endif /* _ASM_X86_PGALLOC_H */<|MERGE_RESOLUTION|>--- conflicted
+++ resolved
@@ -184,11 +184,7 @@
 
 static inline void p4d_free(struct mm_struct *mm, p4d_t *p4d)
 {
-<<<<<<< HEAD
-	if (!pgtable_l5_enabled)
-=======
 	if (!pgtable_l5_enabled())
->>>>>>> 22cb595e
 		return;
 
 	BUG_ON((unsigned long)p4d & (PAGE_SIZE-1));
