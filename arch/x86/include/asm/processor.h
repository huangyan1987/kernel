--- conflicted
+++ resolved
@@ -1021,11 +1021,8 @@
 extern int get_tsc_mode(unsigned long adr);
 extern int set_tsc_mode(unsigned int val);
 
-<<<<<<< HEAD
-=======
 extern int amd_get_nb_id(int cpu);
 
->>>>>>> 4ec62b2b
 struct aperfmperf {
 	u64 aperf, mperf;
 };
