/* SPDX-License-Identifier: GPL-2.0 */
#ifndef _ASM_X86_PROCESSOR_H
#define _ASM_X86_PROCESSOR_H

#include <asm/processor-flags.h>

/* Forward declaration, a strange C thing */
struct task_struct;
struct mm_struct;
struct io_bitmap;
struct vm86;

#include <asm/math_emu.h>
#include <asm/segment.h>
#include <asm/types.h>
#include <uapi/asm/sigcontext.h>
#include <asm/current.h>
#include <asm/cpufeatures.h>
#include <asm/page.h>
#include <asm/pgtable_types.h>
#include <asm/percpu.h>
#include <asm/msr.h>
#include <asm/desc_defs.h>
#include <asm/nops.h>
#include <asm/special_insns.h>
#include <asm/fpu/types.h>
#include <asm/unwind_hints.h>
#include <asm/vmxfeatures.h>
#include <asm/vdso/processor.h>

#include <linux/personality.h>
#include <linux/cache.h>
#include <linux/threads.h>
#include <linux/math64.h>
#include <linux/err.h>
#include <linux/irqflags.h>
#include <linux/mem_encrypt.h>

/*
 * We handle most unaligned accesses in hardware.  On the other hand
 * unaligned DMA can be quite expensive on some Nehalem processors.
 *
 * Based on this we disable the IP header alignment in network drivers.
 */
#define NET_IP_ALIGN	0

#define HBP_NUM 4

/*
 * These alignment constraints are for performance in the vSMP case,
 * but in the task_struct case we must also meet hardware imposed
 * alignment requirements of the FPU state:
 */
#ifdef CONFIG_X86_VSMP
# define ARCH_MIN_TASKALIGN		(1 << INTERNODE_CACHE_SHIFT)
# define ARCH_MIN_MMSTRUCT_ALIGN	(1 << INTERNODE_CACHE_SHIFT)
#else
# define ARCH_MIN_TASKALIGN		__alignof__(union fpregs_state)
# define ARCH_MIN_MMSTRUCT_ALIGN	0
#endif

enum tlb_infos {
	ENTRIES,
	NR_INFO
};

extern u16 __read_mostly tlb_lli_4k[NR_INFO];
extern u16 __read_mostly tlb_lli_2m[NR_INFO];
extern u16 __read_mostly tlb_lli_4m[NR_INFO];
extern u16 __read_mostly tlb_lld_4k[NR_INFO];
extern u16 __read_mostly tlb_lld_2m[NR_INFO];
extern u16 __read_mostly tlb_lld_4m[NR_INFO];
extern u16 __read_mostly tlb_lld_1g[NR_INFO];

/*
 *  CPU type and hardware bug flags. Kept separately for each CPU.
 *  Members of this structure are referenced in head_32.S, so think twice
 *  before touching them. [mj]
 */

struct cpuinfo_x86 {
	__u8			x86;		/* CPU family */
	__u8			x86_vendor;	/* CPU vendor */
	__u8			x86_model;
	__u8			x86_stepping;
#ifdef CONFIG_X86_64
	/* Number of 4K pages in DTLB/ITLB combined(in pages): */
	int			x86_tlbsize;
#endif
#ifdef CONFIG_X86_VMX_FEATURE_NAMES
	__u32			vmx_capability[NVMXINTS];
#endif
	__u8			x86_virt_bits;
	__u8			x86_phys_bits;
	/* CPUID returned core id bits: */
	__u8			x86_coreid_bits;
	__u8			cu_id;
	/* Max extended CPUID function supported: */
	__u32			extended_cpuid_level;
	/* Maximum supported CPUID level, -1=no CPUID: */
	int			cpuid_level;
	/*
	 * Align to size of unsigned long because the x86_capability array
	 * is passed to bitops which require the alignment. Use unnamed
	 * union to enforce the array is aligned to size of unsigned long.
	 */
	union {
		__u32		x86_capability[NCAPINTS + NBUGINTS];
		unsigned long	x86_capability_alignment;
	};
	char			x86_vendor_id[16];
	char			x86_model_id[64];
	/* in KB - valid for CPUS which support this call: */
	unsigned int		x86_cache_size;
	int			x86_cache_alignment;	/* In bytes */
	/* Cache QoS architectural values, valid only on the BSP: */
	int			x86_cache_max_rmid;	/* max index */
	int			x86_cache_occ_scale;	/* scale to bytes */
	int			x86_cache_mbm_width_offset;
	int			x86_power;
	unsigned long		loops_per_jiffy;
	/* cpuid returned max cores value: */
	u16			x86_max_cores;
	u16			apicid;
	u16			initial_apicid;
	u16			x86_clflush_size;
	/* number of cores as seen by the OS: */
	u16			booted_cores;
	/* Physical processor id: */
	u16			phys_proc_id;
	/* Logical processor id: */
	u16			logical_proc_id;
	/* Core id: */
	u16			cpu_core_id;
	u16			cpu_die_id;
	u16			logical_die_id;
	/* Index into per_cpu list: */
	u16			cpu_index;
	u32			microcode;
	/* Address space bits used by the cache internally */
	u8			x86_cache_bits;
	unsigned		initialized : 1;
} __randomize_layout;

struct cpuid_regs {
	u32 eax, ebx, ecx, edx;
};

enum cpuid_regs_idx {
	CPUID_EAX = 0,
	CPUID_EBX,
	CPUID_ECX,
	CPUID_EDX,
};

#define X86_VENDOR_INTEL	0
#define X86_VENDOR_CYRIX	1
#define X86_VENDOR_AMD		2
#define X86_VENDOR_UMC		3
#define X86_VENDOR_CENTAUR	5
#define X86_VENDOR_TRANSMETA	7
#define X86_VENDOR_NSC		8
#define X86_VENDOR_HYGON	9
#define X86_VENDOR_ZHAOXIN	10
#define X86_VENDOR_NUM		11

#define X86_VENDOR_UNKNOWN	0xff

/*
 * capabilities of CPUs
 */
extern struct cpuinfo_x86	boot_cpu_data;
extern struct cpuinfo_x86	new_cpu_data;

extern __u32			cpu_caps_cleared[NCAPINTS + NBUGINTS];
extern __u32			cpu_caps_set[NCAPINTS + NBUGINTS];

#ifdef CONFIG_SMP
DECLARE_PER_CPU_READ_MOSTLY(struct cpuinfo_x86, cpu_info);
#define cpu_data(cpu)		per_cpu(cpu_info, cpu)
#else
#define cpu_info		boot_cpu_data
#define cpu_data(cpu)		boot_cpu_data
#endif

extern const struct seq_operations cpuinfo_op;

#define cache_line_size()	(boot_cpu_data.x86_cache_alignment)

extern void cpu_detect(struct cpuinfo_x86 *c);

static inline unsigned long long l1tf_pfn_limit(void)
{
	return BIT_ULL(boot_cpu_data.x86_cache_bits - 1 - PAGE_SHIFT);
}

extern void early_cpu_init(void);
extern void identify_boot_cpu(void);
extern void identify_secondary_cpu(struct cpuinfo_x86 *);
extern void print_cpu_info(struct cpuinfo_x86 *);
void print_cpu_msr(struct cpuinfo_x86 *);

#ifdef CONFIG_X86_32
extern int have_cpuid_p(void);
#else
static inline int have_cpuid_p(void)
{
	return 1;
}
#endif
static inline void native_cpuid(unsigned int *eax, unsigned int *ebx,
				unsigned int *ecx, unsigned int *edx)
{
	/* ecx is often an input as well as an output. */
	asm volatile("cpuid"
	    : "=a" (*eax),
	      "=b" (*ebx),
	      "=c" (*ecx),
	      "=d" (*edx)
	    : "0" (*eax), "2" (*ecx)
	    : "memory");
}

#define native_cpuid_reg(reg)					\
static inline unsigned int native_cpuid_##reg(unsigned int op)	\
{								\
	unsigned int eax = op, ebx, ecx = 0, edx;		\
								\
	native_cpuid(&eax, &ebx, &ecx, &edx);			\
								\
	return reg;						\
}

/*
 * Native CPUID functions returning a single datum.
 */
native_cpuid_reg(eax)
native_cpuid_reg(ebx)
native_cpuid_reg(ecx)
native_cpuid_reg(edx)

/*
 * Friendlier CR3 helpers.
 */
static inline unsigned long read_cr3_pa(void)
{
	return __read_cr3() & CR3_ADDR_MASK;
}

static inline unsigned long native_read_cr3_pa(void)
{
	return __native_read_cr3() & CR3_ADDR_MASK;
}

static inline void load_cr3(pgd_t *pgdir)
{
	write_cr3(__sme_pa(pgdir));
}

/*
 * Note that while the legacy 'TSS' name comes from 'Task State Segment',
 * on modern x86 CPUs the TSS also holds information important to 64-bit mode,
 * unrelated to the task-switch mechanism:
 */
#ifdef CONFIG_X86_32
/* This is the TSS defined by the hardware. */
struct x86_hw_tss {
	unsigned short		back_link, __blh;
	unsigned long		sp0;
	unsigned short		ss0, __ss0h;
	unsigned long		sp1;

	/*
	 * We don't use ring 1, so ss1 is a convenient scratch space in
	 * the same cacheline as sp0.  We use ss1 to cache the value in
	 * MSR_IA32_SYSENTER_CS.  When we context switch
	 * MSR_IA32_SYSENTER_CS, we first check if the new value being
	 * written matches ss1, and, if it's not, then we wrmsr the new
	 * value and update ss1.
	 *
	 * The only reason we context switch MSR_IA32_SYSENTER_CS is
	 * that we set it to zero in vm86 tasks to avoid corrupting the
	 * stack if we were to go through the sysenter path from vm86
	 * mode.
	 */
	unsigned short		ss1;	/* MSR_IA32_SYSENTER_CS */

	unsigned short		__ss1h;
	unsigned long		sp2;
	unsigned short		ss2, __ss2h;
	unsigned long		__cr3;
	unsigned long		ip;
	unsigned long		flags;
	unsigned long		ax;
	unsigned long		cx;
	unsigned long		dx;
	unsigned long		bx;
	unsigned long		sp;
	unsigned long		bp;
	unsigned long		si;
	unsigned long		di;
	unsigned short		es, __esh;
	unsigned short		cs, __csh;
	unsigned short		ss, __ssh;
	unsigned short		ds, __dsh;
	unsigned short		fs, __fsh;
	unsigned short		gs, __gsh;
	unsigned short		ldt, __ldth;
	unsigned short		trace;
	unsigned short		io_bitmap_base;

} __attribute__((packed));
#else
struct x86_hw_tss {
	u32			reserved1;
	u64			sp0;
	u64			sp1;

	/*
	 * Since Linux does not use ring 2, the 'sp2' slot is unused by
	 * hardware.  entry_SYSCALL_64 uses it as scratch space to stash
	 * the user RSP value.
	 */
	u64			sp2;

	u64			reserved2;
	u64			ist[7];
	u32			reserved3;
	u32			reserved4;
	u16			reserved5;
	u16			io_bitmap_base;

} __attribute__((packed));
#endif

/*
 * IO-bitmap sizes:
 */
#define IO_BITMAP_BITS			65536
#define IO_BITMAP_BYTES			(IO_BITMAP_BITS / BITS_PER_BYTE)
#define IO_BITMAP_LONGS			(IO_BITMAP_BYTES / sizeof(long))

#define IO_BITMAP_OFFSET_VALID_MAP				\
	(offsetof(struct tss_struct, io_bitmap.bitmap) -	\
	 offsetof(struct tss_struct, x86_tss))

#define IO_BITMAP_OFFSET_VALID_ALL				\
	(offsetof(struct tss_struct, io_bitmap.mapall) -	\
	 offsetof(struct tss_struct, x86_tss))

#ifdef CONFIG_X86_IOPL_IOPERM
/*
 * sizeof(unsigned long) coming from an extra "long" at the end of the
 * iobitmap. The limit is inclusive, i.e. the last valid byte.
 */
# define __KERNEL_TSS_LIMIT	\
	(IO_BITMAP_OFFSET_VALID_ALL + IO_BITMAP_BYTES + \
	 sizeof(unsigned long) - 1)
#else
# define __KERNEL_TSS_LIMIT	\
	(offsetof(struct tss_struct, x86_tss) + sizeof(struct x86_hw_tss) - 1)
#endif

/* Base offset outside of TSS_LIMIT so unpriviledged IO causes #GP */
#define IO_BITMAP_OFFSET_INVALID	(__KERNEL_TSS_LIMIT + 1)

struct entry_stack {
	char	stack[PAGE_SIZE];
};

struct entry_stack_page {
	struct entry_stack stack;
} __aligned(PAGE_SIZE);

/*
 * All IO bitmap related data stored in the TSS:
 */
struct x86_io_bitmap {
	/* The sequence number of the last active bitmap. */
	u64			prev_sequence;

	/*
	 * Store the dirty size of the last io bitmap offender. The next
	 * one will have to do the cleanup as the switch out to a non io
	 * bitmap user will just set x86_tss.io_bitmap_base to a value
	 * outside of the TSS limit. So for sane tasks there is no need to
	 * actually touch the io_bitmap at all.
	 */
	unsigned int		prev_max;

	/*
	 * The extra 1 is there because the CPU will access an
	 * additional byte beyond the end of the IO permission
	 * bitmap. The extra byte must be all 1 bits, and must
	 * be within the limit.
	 */
	unsigned long		bitmap[IO_BITMAP_LONGS + 1];

	/*
	 * Special I/O bitmap to emulate IOPL(3). All bytes zero,
	 * except the additional byte at the end.
	 */
	unsigned long		mapall[IO_BITMAP_LONGS + 1];
};

struct tss_struct {
	/*
	 * The fixed hardware portion.  This must not cross a page boundary
	 * at risk of violating the SDM's advice and potentially triggering
	 * errata.
	 */
	struct x86_hw_tss	x86_tss;

	struct x86_io_bitmap	io_bitmap;
} __aligned(PAGE_SIZE);

DECLARE_PER_CPU_PAGE_ALIGNED(struct tss_struct, cpu_tss_rw);

/* Per CPU interrupt stacks */
struct irq_stack {
	char		stack[IRQ_STACK_SIZE];
} __aligned(IRQ_STACK_SIZE);

DECLARE_PER_CPU(unsigned long, cpu_current_top_of_stack);

#ifdef CONFIG_X86_64
struct fixed_percpu_data {
	/*
	 * GCC hardcodes the stack canary as %gs:40.  Since the
	 * irq_stack is the object at %gs:0, we reserve the bottom
	 * 48 bytes of the irq stack for the canary.
	 *
	 * Once we are willing to require -mstack-protector-guard-symbol=
	 * support for x86_64 stackprotector, we can get rid of this.
	 */
	char		gs_base[40];
	unsigned long	stack_canary;
};

DECLARE_PER_CPU_FIRST(struct fixed_percpu_data, fixed_percpu_data) __visible;
DECLARE_INIT_PER_CPU(fixed_percpu_data);

static inline unsigned long cpu_kernelmode_gs_base(int cpu)
{
	return (unsigned long)per_cpu(fixed_percpu_data.gs_base, cpu);
}

DECLARE_PER_CPU(void *, hardirq_stack_ptr);
DECLARE_PER_CPU(bool, hardirq_stack_inuse);
extern asmlinkage void ignore_sysret(void);

/* Save actual FS/GS selectors and bases to current->thread */
void current_save_fsgs(void);
#else	/* X86_64 */
#ifdef CONFIG_STACKPROTECTOR
DECLARE_PER_CPU(unsigned long, __stack_chk_guard);
#endif
DECLARE_PER_CPU(struct irq_stack *, hardirq_stack_ptr);
DECLARE_PER_CPU(struct irq_stack *, softirq_stack_ptr);
#endif	/* !X86_64 */

extern unsigned int fpu_kernel_xstate_size;
extern unsigned int fpu_user_xstate_size;

struct perf_event;

struct thread_struct {
	/* Cached TLS descriptors: */
	struct desc_struct	tls_array[GDT_ENTRY_TLS_ENTRIES];
#ifdef CONFIG_X86_32
	unsigned long		sp0;
#endif
	unsigned long		sp;
#ifdef CONFIG_X86_32
	unsigned long		sysenter_cs;
#else
	unsigned short		es;
	unsigned short		ds;
	unsigned short		fsindex;
	unsigned short		gsindex;
#endif

#ifdef CONFIG_X86_64
	unsigned long		fsbase;
	unsigned long		gsbase;
#else
	/*
	 * XXX: this could presumably be unsigned short.  Alternatively,
	 * 32-bit kernels could be taught to use fsindex instead.
	 */
	unsigned long fs;
	unsigned long gs;
#endif

	/* Save middle states of ptrace breakpoints */
	struct perf_event	*ptrace_bps[HBP_NUM];
	/* Debug status used for traps, single steps, etc... */
	unsigned long           virtual_dr6;
	/* Keep track of the exact dr7 value set by the user */
	unsigned long           ptrace_dr7;
	/* Fault info: */
	unsigned long		cr2;
	unsigned long		trap_nr;
	unsigned long		error_code;
#ifdef CONFIG_VM86
	/* Virtual 86 mode info */
	struct vm86		*vm86;
#endif
	/* IO permissions: */
	struct io_bitmap	*io_bitmap;

	/*
	 * IOPL. Privilege level dependent I/O permission which is
	 * emulated via the I/O bitmap to prevent user space from disabling
	 * interrupts.
	 */
	unsigned long		iopl_emul;

	unsigned int		sig_on_uaccess_err:1;

	/*
	 * Protection Keys Register for Userspace.  Loaded immediately on
	 * context switch. Store it in thread_struct to avoid a lookup in
	 * the tasks's FPU xstate buffer. This value is only valid when a
	 * task is scheduled out. For 'current' the authoritative source of
	 * PKRU is the hardware itself.
	 */
	u32			pkru;

	/* Floating point and extended processor state */
	struct fpu		fpu;
	/*
	 * WARNING: 'fpu' is dynamically-sized.  It *MUST* be at
	 * the end.
	 */
};

/* Whitelist the FPU state from the task_struct for hardened usercopy. */
static inline void arch_thread_struct_whitelist(unsigned long *offset,
						unsigned long *size)
{
	*offset = offsetof(struct thread_struct, fpu.state);
	*size = fpu_kernel_xstate_size;
}

static inline void
native_load_sp0(unsigned long sp0)
{
	this_cpu_write(cpu_tss_rw.x86_tss.sp0, sp0);
}

static __always_inline void native_swapgs(void)
{
#ifdef CONFIG_X86_64
	asm volatile("swapgs" ::: "memory");
#endif
}

static inline unsigned long current_top_of_stack(void)
{
	/*
	 *  We can't read directly from tss.sp0: sp0 on x86_32 is special in
	 *  and around vm86 mode and sp0 on x86_64 is special because of the
	 *  entry trampoline.
	 */
	return this_cpu_read_stable(cpu_current_top_of_stack);
}

static inline bool on_thread_stack(void)
{
	return (unsigned long)(current_top_of_stack() -
			       current_stack_pointer) < THREAD_SIZE;
}

#ifdef CONFIG_PARAVIRT_XXL
#include <asm/paravirt.h>
#else
#define __cpuid			native_cpuid

static inline void load_sp0(unsigned long sp0)
{
	native_load_sp0(sp0);
}

#endif /* CONFIG_PARAVIRT_XXL */

/* Free all resources held by a thread. */
extern void release_thread(struct task_struct *);

unsigned long get_wchan(struct task_struct *p);

/*
 * Generic CPUID function
 * clear %ecx since some cpus (Cyrix MII) do not set or clear %ecx
 * resulting in stale register contents being returned.
 */
static inline void cpuid(unsigned int op,
			 unsigned int *eax, unsigned int *ebx,
			 unsigned int *ecx, unsigned int *edx)
{
	*eax = op;
	*ecx = 0;
	__cpuid(eax, ebx, ecx, edx);
}

/* Some CPUID calls want 'count' to be placed in ecx */
static inline void cpuid_count(unsigned int op, int count,
			       unsigned int *eax, unsigned int *ebx,
			       unsigned int *ecx, unsigned int *edx)
{
	*eax = op;
	*ecx = count;
	__cpuid(eax, ebx, ecx, edx);
}

/*
 * CPUID functions returning a single datum
 */
static inline unsigned int cpuid_eax(unsigned int op)
{
	unsigned int eax, ebx, ecx, edx;

	cpuid(op, &eax, &ebx, &ecx, &edx);

	return eax;
}

static inline unsigned int cpuid_ebx(unsigned int op)
{
	unsigned int eax, ebx, ecx, edx;

	cpuid(op, &eax, &ebx, &ecx, &edx);

	return ebx;
}

static inline unsigned int cpuid_ecx(unsigned int op)
{
	unsigned int eax, ebx, ecx, edx;

	cpuid(op, &eax, &ebx, &ecx, &edx);

	return ecx;
}

static inline unsigned int cpuid_edx(unsigned int op)
{
	unsigned int eax, ebx, ecx, edx;

	cpuid(op, &eax, &ebx, &ecx, &edx);

	return edx;
}

<<<<<<< HEAD
/* REP NOP (PAUSE) is a good thing to insert into busy-wait loops. */
static __always_inline void rep_nop(void)
{
	asm volatile("rep; nop" ::: "memory");
}

static __always_inline void cpu_relax(void)
{
	rep_nop();
}

=======
>>>>>>> 7d2a07b7
extern void select_idle_routine(const struct cpuinfo_x86 *c);
extern void amd_e400_c1e_apic_setup(void);

extern unsigned long		boot_option_idle_override;

enum idle_boot_override {IDLE_NO_OVERRIDE=0, IDLE_HALT, IDLE_NOMWAIT,
			 IDLE_POLL};

extern void enable_sep_cpu(void);
extern int sysenter_setup(void);


/* Defined in head.S */
extern struct desc_ptr		early_gdt_descr;

extern void switch_to_new_gdt(int);
extern void load_direct_gdt(int);
extern void load_fixmap_gdt(int);
extern void load_percpu_segment(int);
extern void cpu_init(void);
<<<<<<< HEAD
=======
extern void cpu_init_secondary(void);
>>>>>>> 7d2a07b7
extern void cpu_init_exception_handling(void);
extern void cr4_init(void);

static inline unsigned long get_debugctlmsr(void)
{
	unsigned long debugctlmsr = 0;

#ifndef CONFIG_X86_DEBUGCTLMSR
	if (boot_cpu_data.x86 < 6)
		return 0;
#endif
	rdmsrl(MSR_IA32_DEBUGCTLMSR, debugctlmsr);

	return debugctlmsr;
}

static inline void update_debugctlmsr(unsigned long debugctlmsr)
{
#ifndef CONFIG_X86_DEBUGCTLMSR
	if (boot_cpu_data.x86 < 6)
		return;
#endif
	wrmsrl(MSR_IA32_DEBUGCTLMSR, debugctlmsr);
}

extern void set_task_blockstep(struct task_struct *task, bool on);

/* Boot loader type from the setup header: */
extern int			bootloader_type;
extern int			bootloader_version;

extern char			ignore_fpu_irq;

#define HAVE_ARCH_PICK_MMAP_LAYOUT 1
#define ARCH_HAS_PREFETCHW
#define ARCH_HAS_SPINLOCK_PREFETCH

#ifdef CONFIG_X86_32
# define BASE_PREFETCH		""
# define ARCH_HAS_PREFETCH
#else
# define BASE_PREFETCH		"prefetcht0 %P1"
#endif

/*
 * Prefetch instructions for Pentium III (+) and AMD Athlon (+)
 *
 * It's not worth to care about 3dnow prefetches for the K6
 * because they are microcoded there and very slow.
 */
static inline void prefetch(const void *x)
{
	alternative_input(BASE_PREFETCH, "prefetchnta %P1",
			  X86_FEATURE_XMM,
			  "m" (*(const char *)x));
}

/*
 * 3dnow prefetch to get an exclusive cache line.
 * Useful for spinlocks to avoid one state transition in the
 * cache coherency protocol:
 */
static __always_inline void prefetchw(const void *x)
{
	alternative_input(BASE_PREFETCH, "prefetchw %P1",
			  X86_FEATURE_3DNOWPREFETCH,
			  "m" (*(const char *)x));
}

static inline void spin_lock_prefetch(const void *x)
{
	prefetchw(x);
}

#define TOP_OF_INIT_STACK ((unsigned long)&init_stack + sizeof(init_stack) - \
			   TOP_OF_KERNEL_STACK_PADDING)

#define task_top_of_stack(task) ((unsigned long)(task_pt_regs(task) + 1))

#define task_pt_regs(task) \
({									\
	unsigned long __ptr = (unsigned long)task_stack_page(task);	\
	__ptr += THREAD_SIZE - TOP_OF_KERNEL_STACK_PADDING;		\
	((struct pt_regs *)__ptr) - 1;					\
})

#ifdef CONFIG_X86_32
#define INIT_THREAD  {							  \
	.sp0			= TOP_OF_INIT_STACK,			  \
	.sysenter_cs		= __KERNEL_CS,				  \
}

#define KSTK_ESP(task)		(task_pt_regs(task)->sp)

#else
#define INIT_THREAD { }

extern unsigned long KSTK_ESP(struct task_struct *task);

#endif /* CONFIG_X86_64 */

extern void start_thread(struct pt_regs *regs, unsigned long new_ip,
					       unsigned long new_sp);

/*
 * This decides where the kernel will search for a free chunk of vm
 * space during mmap's.
 */
#define __TASK_UNMAPPED_BASE(task_size)	(PAGE_ALIGN(task_size / 3))
#define TASK_UNMAPPED_BASE		__TASK_UNMAPPED_BASE(TASK_SIZE_LOW)

#define KSTK_EIP(task)		(task_pt_regs(task)->ip)

/* Get/set a process' ability to use the timestamp counter instruction */
#define GET_TSC_CTL(adr)	get_tsc_mode((adr))
#define SET_TSC_CTL(val)	set_tsc_mode((val))

extern int get_tsc_mode(unsigned long adr);
extern int set_tsc_mode(unsigned int val);

DECLARE_PER_CPU(u64, msr_misc_features_shadow);

#ifdef CONFIG_CPU_SUP_AMD
extern u32 amd_get_nodes_per_socket(void);
extern u32 amd_get_highest_perf(void);
#else
static inline u32 amd_get_nodes_per_socket(void)	{ return 0; }
static inline u32 amd_get_highest_perf(void)		{ return 0; }
#endif

static inline uint32_t hypervisor_cpuid_base(const char *sig, uint32_t leaves)
{
	uint32_t base, eax, signature[3];

	for (base = 0x40000000; base < 0x40010000; base += 0x100) {
		cpuid(base, &eax, &signature[0], &signature[1], &signature[2]);

		if (!memcmp(sig, signature, 12) &&
		    (leaves == 0 || ((eax - base) >= leaves)))
			return base;
	}

	return 0;
}

extern unsigned long arch_align_stack(unsigned long sp);
void free_init_pages(const char *what, unsigned long begin, unsigned long end);
extern void free_kernel_image_pages(const char *what, void *begin, void *end);

void default_idle(void);
#ifdef	CONFIG_XEN
bool xen_set_default_idle(void);
#else
#define xen_set_default_idle 0
#endif

void stop_this_cpu(void *dummy);
void microcode_check(void);

enum l1tf_mitigations {
	L1TF_MITIGATION_OFF,
	L1TF_MITIGATION_FLUSH_NOWARN,
	L1TF_MITIGATION_FLUSH,
	L1TF_MITIGATION_FLUSH_NOSMT,
	L1TF_MITIGATION_FULL,
	L1TF_MITIGATION_FULL_FORCE
};

extern enum l1tf_mitigations l1tf_mitigation;

enum mds_mitigations {
	MDS_MITIGATION_OFF,
	MDS_MITIGATION_FULL,
	MDS_MITIGATION_VMWERV,
};

enum taa_mitigations {
	TAA_MITIGATION_OFF,
	TAA_MITIGATION_UCODE_NEEDED,
	TAA_MITIGATION_VERW,
	TAA_MITIGATION_TSX_DISABLED,
};

#endif /* _ASM_X86_PROCESSOR_H */<|MERGE_RESOLUTION|>--- conflicted
+++ resolved
@@ -652,20 +652,6 @@
 	return edx;
 }
 
-<<<<<<< HEAD
-/* REP NOP (PAUSE) is a good thing to insert into busy-wait loops. */
-static __always_inline void rep_nop(void)
-{
-	asm volatile("rep; nop" ::: "memory");
-}
-
-static __always_inline void cpu_relax(void)
-{
-	rep_nop();
-}
-
-=======
->>>>>>> 7d2a07b7
 extern void select_idle_routine(const struct cpuinfo_x86 *c);
 extern void amd_e400_c1e_apic_setup(void);
 
@@ -686,10 +672,7 @@
 extern void load_fixmap_gdt(int);
 extern void load_percpu_segment(int);
 extern void cpu_init(void);
-<<<<<<< HEAD
-=======
 extern void cpu_init_secondary(void);
->>>>>>> 7d2a07b7
 extern void cpu_init_exception_handling(void);
 extern void cr4_init(void);
 
@@ -866,11 +849,4 @@
 	MDS_MITIGATION_VMWERV,
 };
 
-enum taa_mitigations {
-	TAA_MITIGATION_OFF,
-	TAA_MITIGATION_UCODE_NEEDED,
-	TAA_MITIGATION_VERW,
-	TAA_MITIGATION_TSX_DISABLED,
-};
-
 #endif /* _ASM_X86_PROCESSOR_H */