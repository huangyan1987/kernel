--- conflicted
+++ resolved
@@ -261,17 +261,12 @@
 #define INTEL_PMC_IDX_TD_BAD_SPEC		(INTEL_PMC_IDX_METRIC_BASE + 1)
 #define INTEL_PMC_IDX_TD_FE_BOUND		(INTEL_PMC_IDX_METRIC_BASE + 2)
 #define INTEL_PMC_IDX_TD_BE_BOUND		(INTEL_PMC_IDX_METRIC_BASE + 3)
-<<<<<<< HEAD
-#define INTEL_PMC_IDX_METRIC_END		INTEL_PMC_IDX_TD_BE_BOUND
-#define INTEL_PMC_MSK_TOPDOWN			((0xfull << INTEL_PMC_IDX_METRIC_BASE) | \
-=======
 #define INTEL_PMC_IDX_TD_HEAVY_OPS		(INTEL_PMC_IDX_METRIC_BASE + 4)
 #define INTEL_PMC_IDX_TD_BR_MISPREDICT		(INTEL_PMC_IDX_METRIC_BASE + 5)
 #define INTEL_PMC_IDX_TD_FETCH_LAT		(INTEL_PMC_IDX_METRIC_BASE + 6)
 #define INTEL_PMC_IDX_TD_MEM_BOUND		(INTEL_PMC_IDX_METRIC_BASE + 7)
 #define INTEL_PMC_IDX_METRIC_END		INTEL_PMC_IDX_TD_MEM_BOUND
 #define INTEL_PMC_MSK_TOPDOWN			((0xffull << INTEL_PMC_IDX_METRIC_BASE) | \
->>>>>>> 7d2a07b7
 						INTEL_PMC_MSK_FIXED_SLOTS)
 
 /*
@@ -289,10 +284,6 @@
 #define INTEL_TD_METRIC_BAD_SPEC		0x8100	/* Bad speculation metric */
 #define INTEL_TD_METRIC_FE_BOUND		0x8200	/* FE bound metric */
 #define INTEL_TD_METRIC_BE_BOUND		0x8300	/* BE bound metric */
-<<<<<<< HEAD
-#define INTEL_TD_METRIC_MAX			INTEL_TD_METRIC_BE_BOUND
-#define INTEL_TD_METRIC_NUM			4
-=======
 /* Level 2 metrics */
 #define INTEL_TD_METRIC_HEAVY_OPS		0x8400  /* Heavy Operations metric */
 #define INTEL_TD_METRIC_BR_MISPREDICT		0x8500  /* Branch Mispredict metric */
@@ -301,7 +292,6 @@
 
 #define INTEL_TD_METRIC_MAX			INTEL_TD_METRIC_MEM_BOUND
 #define INTEL_TD_METRIC_NUM			8
->>>>>>> 7d2a07b7
 
 static inline bool is_metric_idx(int idx)
 {
@@ -504,15 +494,7 @@
 extern struct perf_guest_switch_msr *perf_guest_get_msrs(int *nr);
 extern int x86_perf_get_lbr(struct x86_pmu_lbr *lbr);
 #else
-<<<<<<< HEAD
-static inline struct perf_guest_switch_msr *perf_guest_get_msrs(int *nr)
-{
-	*nr = 0;
-	return NULL;
-}
-=======
 struct perf_guest_switch_msr *perf_guest_get_msrs(int *nr);
->>>>>>> 7d2a07b7
 static inline int x86_perf_get_lbr(struct x86_pmu_lbr *lbr)
 {
 	return -1;
