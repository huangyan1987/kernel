/* SPDX-License-Identifier: GPL-2.0 */
#ifndef _ASM_X86_INTEL_FAMILY_H
#define _ASM_X86_INTEL_FAMILY_H

/*
 * "Big Core" Processors (Branded as Core, Xeon, etc...)
 *
 * While adding a new CPUID for a new microarchitecture, add a new
 * group to keep logically sorted out in chronological order. Within
 * that group keep the CPUID for the variants sorted by model number.
 *
 * The defined symbol names have the following form:
 *	INTEL_FAM6{OPTFAMILY}_{MICROARCH}{OPTDIFF}
 * where:
 * OPTFAMILY	Describes the family of CPUs that this belongs to. Default
 *		is assumed to be "_CORE" (and should be omitted). Other values
 *		currently in use are _ATOM and _XEON_PHI
 * MICROARCH	Is the code name for the micro-architecture for this core.
 *		N.B. Not the platform name.
 * OPTDIFF	If needed, a short string to differentiate by market segment.
 *
 *		Common OPTDIFFs:
 *
 *			- regular client parts
 *		_L	- regular mobile parts
 *		_G	- parts with extra graphics on
 *		_X	- regular server parts
 *		_D	- micro server parts
 *
 *		Historical OPTDIFFs:
 *
 *		_EP	- 2 socket server parts
 *		_EX	- 4+ socket server parts
 *
 * The #define line may optionally include a comment including platform or core
 * names. An exception is made for skylake/kabylake where steppings seem to have gotten
 * their own names :-(
 */

/* Wildcard match for FAM6 so X86_MATCH_INTEL_FAM6_MODEL(ANY) works */
#define INTEL_FAM6_ANY			X86_MODEL_ANY

#define INTEL_FAM6_CORE_YONAH		0x0E

#define INTEL_FAM6_CORE2_MEROM		0x0F
#define INTEL_FAM6_CORE2_MEROM_L	0x16
#define INTEL_FAM6_CORE2_PENRYN		0x17
#define INTEL_FAM6_CORE2_DUNNINGTON	0x1D

#define INTEL_FAM6_NEHALEM		0x1E
#define INTEL_FAM6_NEHALEM_G		0x1F /* Auburndale / Havendale */
#define INTEL_FAM6_NEHALEM_EP		0x1A
#define INTEL_FAM6_NEHALEM_EX		0x2E

#define INTEL_FAM6_WESTMERE		0x25
#define INTEL_FAM6_WESTMERE_EP		0x2C
#define INTEL_FAM6_WESTMERE_EX		0x2F

#define INTEL_FAM6_SANDYBRIDGE		0x2A
#define INTEL_FAM6_SANDYBRIDGE_X	0x2D
#define INTEL_FAM6_IVYBRIDGE		0x3A
#define INTEL_FAM6_IVYBRIDGE_X		0x3E

#define INTEL_FAM6_HASWELL		0x3C
#define INTEL_FAM6_HASWELL_X		0x3F
#define INTEL_FAM6_HASWELL_L		0x45
#define INTEL_FAM6_HASWELL_G		0x46

#define INTEL_FAM6_BROADWELL		0x3D
#define INTEL_FAM6_BROADWELL_G		0x47
#define INTEL_FAM6_BROADWELL_X		0x4F
#define INTEL_FAM6_BROADWELL_D		0x56
<<<<<<< HEAD

#define INTEL_FAM6_SKYLAKE_L		0x4E
#define INTEL_FAM6_SKYLAKE		0x5E
#define INTEL_FAM6_SKYLAKE_X		0x55
#define INTEL_FAM6_KABYLAKE_L		0x8E
#define INTEL_FAM6_KABYLAKE		0x9E

#define INTEL_FAM6_CANNONLAKE_L		0x66

#define INTEL_FAM6_ICELAKE_X		0x6A
#define INTEL_FAM6_ICELAKE_D		0x6C
#define INTEL_FAM6_ICELAKE		0x7D
#define INTEL_FAM6_ICELAKE_L		0x7E
#define INTEL_FAM6_ICELAKE_NNPI		0x9D
=======

#define INTEL_FAM6_SKYLAKE_L		0x4E	/* Sky Lake             */
#define INTEL_FAM6_SKYLAKE		0x5E	/* Sky Lake             */
#define INTEL_FAM6_SKYLAKE_X		0x55	/* Sky Lake             */
/*                 CASCADELAKE_X	0x55	   Sky Lake -- s: 7     */
/*                 COOPERLAKE_X		0x55	   Sky Lake -- s: 11    */

#define INTEL_FAM6_KABYLAKE_L		0x8E	/* Sky Lake             */
/*                 AMBERLAKE_L		0x8E	   Sky Lake -- s: 9     */
/*                 COFFEELAKE_L		0x8E	   Sky Lake -- s: 10    */
/*                 WHISKEYLAKE_L	0x8E       Sky Lake -- s: 11,12 */

#define INTEL_FAM6_KABYLAKE		0x9E	/* Sky Lake             */
/*                 COFFEELAKE		0x9E	   Sky Lake -- s: 10-13 */

#define INTEL_FAM6_COMETLAKE		0xA5	/* Sky Lake             */
#define INTEL_FAM6_COMETLAKE_L		0xA6	/* Sky Lake             */

#define INTEL_FAM6_CANNONLAKE_L		0x66	/* Palm Cove */

#define INTEL_FAM6_ICELAKE_X		0x6A	/* Sunny Cove */
#define INTEL_FAM6_ICELAKE_D		0x6C	/* Sunny Cove */
#define INTEL_FAM6_ICELAKE		0x7D	/* Sunny Cove */
#define INTEL_FAM6_ICELAKE_L		0x7E	/* Sunny Cove */
#define INTEL_FAM6_ICELAKE_NNPI		0x9D	/* Sunny Cove */

#define INTEL_FAM6_LAKEFIELD		0x8A	/* Sunny Cove / Tremont */

#define INTEL_FAM6_ROCKETLAKE		0xA7	/* Cypress Cove */

#define INTEL_FAM6_TIGERLAKE_L		0x8C	/* Willow Cove */
#define INTEL_FAM6_TIGERLAKE		0x8D	/* Willow Cove */

#define INTEL_FAM6_SAPPHIRERAPIDS_X	0x8F	/* Golden Cove */

#define INTEL_FAM6_ALDERLAKE		0x97	/* Golden Cove / Gracemont */
#define INTEL_FAM6_ALDERLAKE_L		0x9A	/* Golden Cove / Gracemont */
>>>>>>> 7d2a07b7

#define INTEL_FAM6_TIGERLAKE_L		0x8C
#define INTEL_FAM6_TIGERLAKE		0x8D

#define INTEL_FAM6_COMETLAKE		0xA5
#define INTEL_FAM6_COMETLAKE_L		0xA6

#define INTEL_FAM6_ROCKETLAKE		0xA7

#define INTEL_FAM6_SAPPHIRERAPIDS_X	0x8F

/* Hybrid Core/Atom Processors */

#define	INTEL_FAM6_LAKEFIELD		0x8A
#define INTEL_FAM6_ALDERLAKE		0x97

/* "Small Core" Processors (Atom) */

#define INTEL_FAM6_ATOM_BONNELL		0x1C /* Diamondville, Pineview */
#define INTEL_FAM6_ATOM_BONNELL_MID	0x26 /* Silverthorne, Lincroft */

#define INTEL_FAM6_ATOM_SALTWELL	0x36 /* Cedarview */
#define INTEL_FAM6_ATOM_SALTWELL_MID	0x27 /* Penwell */
#define INTEL_FAM6_ATOM_SALTWELL_TABLET	0x35 /* Cloverview */

#define INTEL_FAM6_ATOM_SILVERMONT	0x37 /* Bay Trail, Valleyview */
#define INTEL_FAM6_ATOM_SILVERMONT_D	0x4D /* Avaton, Rangely */
#define INTEL_FAM6_ATOM_SILVERMONT_MID	0x4A /* Merriefield */

#define INTEL_FAM6_ATOM_AIRMONT		0x4C /* Cherry Trail, Braswell */
#define INTEL_FAM6_ATOM_AIRMONT_MID	0x5A /* Moorefield */
#define INTEL_FAM6_ATOM_AIRMONT_NP	0x75 /* Lightning Mountain */

#define INTEL_FAM6_ATOM_GOLDMONT	0x5C /* Apollo Lake */
#define INTEL_FAM6_ATOM_GOLDMONT_D	0x5F /* Denverton */
<<<<<<< HEAD
=======

/* Note: the micro-architecture is "Goldmont Plus" */
>>>>>>> 7d2a07b7
#define INTEL_FAM6_ATOM_GOLDMONT_PLUS	0x7A /* Gemini Lake */

#define INTEL_FAM6_ATOM_TREMONT_D	0x86 /* Jacobsville */
#define INTEL_FAM6_ATOM_TREMONT		0x96 /* Elkhart Lake */
#define INTEL_FAM6_ATOM_TREMONT_L	0x9C /* Jasper Lake */

/* Xeon Phi */

#define INTEL_FAM6_XEON_PHI_KNL		0x57 /* Knights Landing */
#define INTEL_FAM6_XEON_PHI_KNM		0x85 /* Knights Mill */

/* Family 5 */
#define INTEL_FAM5_QUARK_X1000		0x09 /* Quark X1000 SoC */

#endif /* _ASM_X86_INTEL_FAMILY_H */<|MERGE_RESOLUTION|>--- conflicted
+++ resolved
@@ -70,22 +70,6 @@
 #define INTEL_FAM6_BROADWELL_G		0x47
 #define INTEL_FAM6_BROADWELL_X		0x4F
 #define INTEL_FAM6_BROADWELL_D		0x56
-<<<<<<< HEAD
-
-#define INTEL_FAM6_SKYLAKE_L		0x4E
-#define INTEL_FAM6_SKYLAKE		0x5E
-#define INTEL_FAM6_SKYLAKE_X		0x55
-#define INTEL_FAM6_KABYLAKE_L		0x8E
-#define INTEL_FAM6_KABYLAKE		0x9E
-
-#define INTEL_FAM6_CANNONLAKE_L		0x66
-
-#define INTEL_FAM6_ICELAKE_X		0x6A
-#define INTEL_FAM6_ICELAKE_D		0x6C
-#define INTEL_FAM6_ICELAKE		0x7D
-#define INTEL_FAM6_ICELAKE_L		0x7E
-#define INTEL_FAM6_ICELAKE_NNPI		0x9D
-=======
 
 #define INTEL_FAM6_SKYLAKE_L		0x4E	/* Sky Lake             */
 #define INTEL_FAM6_SKYLAKE		0x5E	/* Sky Lake             */
@@ -123,22 +107,6 @@
 
 #define INTEL_FAM6_ALDERLAKE		0x97	/* Golden Cove / Gracemont */
 #define INTEL_FAM6_ALDERLAKE_L		0x9A	/* Golden Cove / Gracemont */
->>>>>>> 7d2a07b7
-
-#define INTEL_FAM6_TIGERLAKE_L		0x8C
-#define INTEL_FAM6_TIGERLAKE		0x8D
-
-#define INTEL_FAM6_COMETLAKE		0xA5
-#define INTEL_FAM6_COMETLAKE_L		0xA6
-
-#define INTEL_FAM6_ROCKETLAKE		0xA7
-
-#define INTEL_FAM6_SAPPHIRERAPIDS_X	0x8F
-
-/* Hybrid Core/Atom Processors */
-
-#define	INTEL_FAM6_LAKEFIELD		0x8A
-#define INTEL_FAM6_ALDERLAKE		0x97
 
 /* "Small Core" Processors (Atom) */
 
@@ -159,11 +127,8 @@
 
 #define INTEL_FAM6_ATOM_GOLDMONT	0x5C /* Apollo Lake */
 #define INTEL_FAM6_ATOM_GOLDMONT_D	0x5F /* Denverton */
-<<<<<<< HEAD
-=======
 
 /* Note: the micro-architecture is "Goldmont Plus" */
->>>>>>> 7d2a07b7
 #define INTEL_FAM6_ATOM_GOLDMONT_PLUS	0x7A /* Gemini Lake */
 
 #define INTEL_FAM6_ATOM_TREMONT_D	0x86 /* Jacobsville */
