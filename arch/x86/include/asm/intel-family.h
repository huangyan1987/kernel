#ifndef _ASM_X86_INTEL_FAMILY_H
#define _ASM_X86_INTEL_FAMILY_H

/*
 * "Big Core" Processors (Branded as Core, Xeon, etc...)
 *
 * The "_X" parts are generally the EP and EX Xeons, or the
 * "Extreme" ones, like Broadwell-E, or Atom microserver.
 *
 * Things ending in "2" are usually because we have no better
 * name for them.  There's no processor called "SILVERMONT2".
 *
 * While adding a new CPUID for a new microarchitecture, add a new
 * group to keep logically sorted out in chronological order. Within
 * that group keep the CPUID for the variants sorted by model number.
 */

/* Wildcard match for FAM6 so X86_MATCH_INTEL_FAM6_MODEL(ANY) works */
#define INTEL_FAM6_ANY			X86_MODEL_ANY

#define INTEL_FAM6_CORE_YONAH		0x0E

#define INTEL_FAM6_CORE2_MEROM		0x0F
#define INTEL_FAM6_CORE2_MEROM_L	0x16
#define INTEL_FAM6_CORE2_PENRYN		0x17
#define INTEL_FAM6_CORE2_DUNNINGTON	0x1D

#define INTEL_FAM6_NEHALEM		0x1E
#define INTEL_FAM6_NEHALEM_G		0x1F /* Auburndale / Havendale */
#define INTEL_FAM6_NEHALEM_EP		0x1A
#define INTEL_FAM6_NEHALEM_EX		0x2E

#define INTEL_FAM6_WESTMERE		0x25
#define INTEL_FAM6_WESTMERE_EP		0x2C
#define INTEL_FAM6_WESTMERE_EX		0x2F

#define INTEL_FAM6_SANDYBRIDGE		0x2A
#define INTEL_FAM6_SANDYBRIDGE_X	0x2D
#define INTEL_FAM6_IVYBRIDGE		0x3A
#define INTEL_FAM6_IVYBRIDGE_X		0x3E

#define INTEL_FAM6_HASWELL		0x3C
#define INTEL_FAM6_HASWELL_X		0x3F
#define INTEL_FAM6_HASWELL_L		0x45
#define INTEL_FAM6_HASWELL_G		0x46

#define INTEL_FAM6_BROADWELL		0x3D
#define INTEL_FAM6_BROADWELL_G		0x47
#define INTEL_FAM6_BROADWELL_X		0x4F
#define INTEL_FAM6_BROADWELL_D		0x56

#define INTEL_FAM6_SKYLAKE_L		0x4E
#define INTEL_FAM6_SKYLAKE		0x5E
#define INTEL_FAM6_SKYLAKE_X		0x55
#define INTEL_FAM6_KABYLAKE_L		0x8E
#define INTEL_FAM6_KABYLAKE		0x9E

#define INTEL_FAM6_CANNONLAKE_MOBILE	0x66

#define INTEL_FAM6_ICELAKE_MOBILE	0x7E

<<<<<<< HEAD
/* "Small Core" Processors (Atom) */

#define INTEL_FAM6_ATOM_BONNELL	0x1C
#define INTEL_FAM6_ATOM_BONNELL_MID	0x26
#define INTEL_FAM6_ATOM_SALTWELL_MID		0x27
#define INTEL_FAM6_ATOM_SALTWELL_TABLET	0x35
#define INTEL_FAM6_ATOM_SALTWELL	0x36
#define INTEL_FAM6_ATOM_SILVERMONT	0x37 /* BayTrail/BYT / Valleyview */
#define INTEL_FAM6_ATOM_SILVERMONT_X	0x4D /* Avaton/Rangely */
#define INTEL_FAM6_ATOM_AIRMONT		0x4C /* CherryTrail / Braswell */
#define INTEL_FAM6_ATOM_SILVERMONT_MID	0x4A /* Tangier */
#define INTEL_FAM6_ATOM_AIRMONT_MID	0x5A /* Anniedale */
#define INTEL_FAM6_ATOM_GOLDMONT	0x5C
#define INTEL_FAM6_ATOM_GOLDMONT_X	0x5F /* Goldmont Microserver */
#define INTEL_FAM6_ATOM_GOLDMONT_PLUS	0x7A
#define INTEL_FAM6_ATOM_TREMONT_X	0x86 /* Jacobswille */
=======
#define INTEL_FAM6_ATOM_SILVERMONT	0x37 /* Bay Trail, Valleyview */
#define INTEL_FAM6_ATOM_SILVERMONT_D	0x4D /* Avaton, Rangely */
#define INTEL_FAM6_ATOM_SILVERMONT_MID	0x4A /* Merriefield */

#define INTEL_FAM6_ATOM_AIRMONT		0x4C /* Cherry Trail, Braswell */
#define INTEL_FAM6_ATOM_AIRMONT_MID	0x5A /* Moorefield */

#define INTEL_FAM6_ATOM_GOLDMONT	0x5C /* Apollo Lake */
#define INTEL_FAM6_ATOM_GOLDMONT_D	0x5F /* Denverton */
#define INTEL_FAM6_ATOM_GOLDMONT_PLUS	0x7A /* Gemini Lake */
#define INTEL_FAM6_ATOM_TREMONT_D	0x86 /* Jacobsville */
>>>>>>> 0eee48be

/* Xeon Phi */

#define INTEL_FAM6_XEON_PHI_KNL		0x57 /* Knights Landing */
#define INTEL_FAM6_XEON_PHI_KNM		0x85 /* Knights Mill */

/* Family 5 */
#define INTEL_FAM5_QUARK_X1000		0x09 /* Quark X1000 SoC */

#endif /* _ASM_X86_INTEL_FAMILY_H */<|MERGE_RESOLUTION|>--- conflicted
+++ resolved
@@ -55,11 +55,10 @@
 #define INTEL_FAM6_KABYLAKE_L		0x8E
 #define INTEL_FAM6_KABYLAKE		0x9E
 
-#define INTEL_FAM6_CANNONLAKE_MOBILE	0x66
+#define INTEL_FAM6_CANNONLAKE_L	0x66
 
-#define INTEL_FAM6_ICELAKE_MOBILE	0x7E
+#define INTEL_FAM6_ICELAKE_L		0x7E
 
-<<<<<<< HEAD
 /* "Small Core" Processors (Atom) */
 
 #define INTEL_FAM6_ATOM_BONNELL	0x1C
@@ -68,27 +67,14 @@
 #define INTEL_FAM6_ATOM_SALTWELL_TABLET	0x35
 #define INTEL_FAM6_ATOM_SALTWELL	0x36
 #define INTEL_FAM6_ATOM_SILVERMONT	0x37 /* BayTrail/BYT / Valleyview */
-#define INTEL_FAM6_ATOM_SILVERMONT_X	0x4D /* Avaton/Rangely */
+#define INTEL_FAM6_ATOM_SILVERMONT_D	0x4D /* Avaton, Rangely */
 #define INTEL_FAM6_ATOM_AIRMONT		0x4C /* CherryTrail / Braswell */
 #define INTEL_FAM6_ATOM_SILVERMONT_MID	0x4A /* Tangier */
 #define INTEL_FAM6_ATOM_AIRMONT_MID	0x5A /* Anniedale */
 #define INTEL_FAM6_ATOM_GOLDMONT	0x5C
-#define INTEL_FAM6_ATOM_GOLDMONT_X	0x5F /* Goldmont Microserver */
+#define INTEL_FAM6_ATOM_GOLDMONT_D	0x5F /* Denverton */
 #define INTEL_FAM6_ATOM_GOLDMONT_PLUS	0x7A
-#define INTEL_FAM6_ATOM_TREMONT_X	0x86 /* Jacobswille */
-=======
-#define INTEL_FAM6_ATOM_SILVERMONT	0x37 /* Bay Trail, Valleyview */
-#define INTEL_FAM6_ATOM_SILVERMONT_D	0x4D /* Avaton, Rangely */
-#define INTEL_FAM6_ATOM_SILVERMONT_MID	0x4A /* Merriefield */
-
-#define INTEL_FAM6_ATOM_AIRMONT		0x4C /* Cherry Trail, Braswell */
-#define INTEL_FAM6_ATOM_AIRMONT_MID	0x5A /* Moorefield */
-
-#define INTEL_FAM6_ATOM_GOLDMONT	0x5C /* Apollo Lake */
-#define INTEL_FAM6_ATOM_GOLDMONT_D	0x5F /* Denverton */
-#define INTEL_FAM6_ATOM_GOLDMONT_PLUS	0x7A /* Gemini Lake */
 #define INTEL_FAM6_ATOM_TREMONT_D	0x86 /* Jacobsville */
->>>>>>> 0eee48be
 
 /* Xeon Phi */
 
