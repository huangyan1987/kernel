/* SPDX-License-Identifier: GPL-2.0-or-later */
#ifndef _ASM_X86_ACPI_H
#define _ASM_X86_ACPI_H

/*
 *  Copyright (C) 2001 Paul Diefenbaugh <paul.s.diefenbaugh@intel.com>
 *  Copyright (C) 2001 Patrick Mochel <mochel@osdl.org>
 */
#include <acpi/pdc_intel.h>

#include <asm/numa.h>
#include <asm/fixmap.h>
#include <asm/processor.h>
#include <asm/mmu.h>
#include <asm/mpspec.h>
#include <asm/x86_init.h>

#ifdef CONFIG_ACPI_APEI
# include <asm/pgtable_types.h>
#endif

#ifdef CONFIG_ACPI
extern int acpi_lapic;
extern int acpi_ioapic;
extern int acpi_noirq;
extern int acpi_strict;
extern int acpi_disabled;
extern int acpi_pci_disabled;
extern int acpi_skip_timer_override;
extern int acpi_use_timer_override;
extern int acpi_fix_pin2_polarity;
extern int acpi_disable_cmcff;

extern u8 acpi_sci_flags;
extern u32 acpi_sci_override_gsi;
void acpi_pic_sci_set_trigger(unsigned int, u16);

struct device;

extern int (*__acpi_register_gsi)(struct device *dev, u32 gsi,
				  int trigger, int polarity);
extern void (*__acpi_unregister_gsi)(u32 gsi);

static inline void disable_acpi(void)
{
	acpi_disabled = 1;
	acpi_pci_disabled = 1;
	acpi_noirq = 1;
}

extern int acpi_gsi_to_irq(u32 gsi, unsigned int *irq);

static inline void acpi_noirq_set(void) { acpi_noirq = 1; }
static inline void acpi_disable_pci(void)
{
	acpi_pci_disabled = 1;
	acpi_noirq_set();
}

/* Low-level suspend routine. */
extern int (*acpi_suspend_lowlevel)(void);

/* Physical address to resume after wakeup */
<<<<<<< HEAD
static inline unsigned long acpi_get_wakeup_address(void)
{
	return ((unsigned long)(real_mode_header->wakeup_start));
}
=======
unsigned long acpi_get_wakeup_address(void);
>>>>>>> 7d2a07b7

/*
 * Check if the CPU can handle C2 and deeper
 */
static inline unsigned int acpi_processor_cstate_check(unsigned int max_cstate)
{
	/*
	 * Early models (<=5) of AMD Opterons are not supposed to go into
	 * C2 state.
	 *
	 * Steppings 0x0A and later are good
	 */
	if (boot_cpu_data.x86 == 0x0F &&
	    boot_cpu_data.x86_vendor == X86_VENDOR_AMD &&
	    boot_cpu_data.x86_model <= 0x05 &&
	    boot_cpu_data.x86_stepping < 0x0A)
		return 1;
	else if (boot_cpu_has(X86_BUG_AMD_APIC_C1E))
		return 1;
	else
		return max_cstate;
}

static inline bool arch_has_acpi_pdc(void)
{
	struct cpuinfo_x86 *c = &cpu_data(0);
	return (c->x86_vendor == X86_VENDOR_INTEL ||
		c->x86_vendor == X86_VENDOR_CENTAUR);
}

static inline void arch_acpi_set_pdc_bits(u32 *buf)
{
	struct cpuinfo_x86 *c = &cpu_data(0);

	buf[2] |= ACPI_PDC_C_CAPABILITY_SMP;

	if (cpu_has(c, X86_FEATURE_EST))
		buf[2] |= ACPI_PDC_EST_CAPABILITY_SWSMP;

	if (cpu_has(c, X86_FEATURE_ACPI))
		buf[2] |= ACPI_PDC_T_FFH;

	/*
	 * If mwait/monitor is unsupported, C2/C3_FFH will be disabled
	 */
	if (!cpu_has(c, X86_FEATURE_MWAIT))
		buf[2] &= ~(ACPI_PDC_C_C2C3_FFH);
}

static inline bool acpi_has_cpu_in_madt(void)
{
	return !!acpi_lapic;
}

#define ACPI_HAVE_ARCH_SET_ROOT_POINTER
static inline void acpi_arch_set_root_pointer(u64 addr)
{
	x86_init.acpi.set_root_pointer(addr);
}

#define ACPI_HAVE_ARCH_GET_ROOT_POINTER
static inline u64 acpi_arch_get_root_pointer(void)
{
	return x86_init.acpi.get_root_pointer();
}

void acpi_generic_reduced_hw_init(void);

void x86_default_set_root_pointer(u64 addr);
u64 x86_default_get_root_pointer(void);

#else /* !CONFIG_ACPI */

#define acpi_lapic 0
#define acpi_ioapic 0
#define acpi_disable_cmcff 0
static inline void acpi_noirq_set(void) { }
static inline void acpi_disable_pci(void) { }
static inline void disable_acpi(void) { }

static inline void acpi_generic_reduced_hw_init(void) { }

static inline void x86_default_set_root_pointer(u64 addr) { }

static inline u64 x86_default_get_root_pointer(void)
{
	return 0;
}

#endif /* !CONFIG_ACPI */

#define ARCH_HAS_POWER_INIT	1

#ifdef CONFIG_ACPI_NUMA
extern int x86_acpi_numa_init(void);
#endif /* CONFIG_ACPI_NUMA */

struct cper_ia_proc_ctx;

#ifdef CONFIG_ACPI_APEI
static inline pgprot_t arch_apei_get_mem_attribute(phys_addr_t addr)
{
	/*
	 * We currently have no way to look up the EFI memory map
	 * attributes for a region in a consistent way, because the
	 * memmap is discarded after efi_free_boot_services(). So if
	 * you call efi_mem_attributes() during boot and at runtime,
	 * you could theoretically see different attributes.
	 *
	 * We are yet to see any x86 platforms that require anything
	 * other than PAGE_KERNEL (some ARM64 platforms require the
	 * equivalent of PAGE_KERNEL_NOCACHE). Additionally, if SME
	 * is active, the ACPI information will not be encrypted,
	 * so return PAGE_KERNEL_NOENC until we know differently.
	 */
	return PAGE_KERNEL_NOENC;
}

int arch_apei_report_x86_error(struct cper_ia_proc_ctx *ctx_info,
			       u64 lapic_id);
#else
static inline int arch_apei_report_x86_error(struct cper_ia_proc_ctx *ctx_info,
					     u64 lapic_id)
{
	return -EINVAL;
}
#endif

#define ACPI_TABLE_UPGRADE_MAX_PHYS (max_low_pfn_mapped << PAGE_SHIFT)

#endif /* _ASM_X86_ACPI_H */<|MERGE_RESOLUTION|>--- conflicted
+++ resolved
@@ -61,14 +61,7 @@
 extern int (*acpi_suspend_lowlevel)(void);
 
 /* Physical address to resume after wakeup */
-<<<<<<< HEAD
-static inline unsigned long acpi_get_wakeup_address(void)
-{
-	return ((unsigned long)(real_mode_header->wakeup_start));
-}
-=======
 unsigned long acpi_get_wakeup_address(void);
->>>>>>> 7d2a07b7
 
 /*
  * Check if the CPU can handle C2 and deeper
