# Put here option for CPU selection and depending optimization
choice
	prompt "Processor family"
	default M686 if X86_32
	default GENERIC_CPU if X86_64

config M486
	bool "486"
	depends on X86_32 && !XEN
	---help---
	  This is the processor type of your CPU. This information is
	  used for optimizing purposes. In order to compile a kernel
	  that can run on all supported x86 CPU types (albeit not
	  optimally fast), you can specify "486" here.

	  Note that the 386 is no longer supported, this includes
	  AMD/Cyrix/Intel 386DX/DXL/SL/SLC/SX, Cyrix/TI 486DLC/DLC2,
	  UMC 486SX-S and the NexGen Nx586.

	  The kernel will not necessarily run on earlier architectures than
	  the one you have chosen, e.g. a Pentium optimized kernel will run on
	  a PPro, but not necessarily on a i486.

	  Here are the settings recommended for greatest speed:
	  - "486" for the AMD/Cyrix/IBM/Intel 486DX/DX2/DX4 or
	  SL/SLC/SLC2/SLC3/SX/SX2 and UMC U5D or U5S.
	  - "586" for generic Pentium CPUs lacking the TSC
	  (time stamp counter) register.
	  - "Pentium-Classic" for the Intel Pentium.
	  - "Pentium-MMX" for the Intel Pentium MMX.
	  - "Pentium-Pro" for the Intel Pentium Pro.
	  - "Pentium-II" for the Intel Pentium II or pre-Coppermine Celeron.
	  - "Pentium-III" for the Intel Pentium III or Coppermine Celeron.
	  - "Pentium-4" for the Intel Pentium 4 or P4-based Celeron.
	  - "K6" for the AMD K6, K6-II and K6-III (aka K6-3D).
	  - "Athlon" for the AMD K7 family (Athlon/Duron/Thunderbird).
	  - "Crusoe" for the Transmeta Crusoe series.
	  - "Efficeon" for the Transmeta Efficeon series.
	  - "Winchip-C6" for original IDT Winchip.
	  - "Winchip-2" for IDT Winchips with 3dNow! capabilities.
	  - "GeodeGX1" for Geode GX1 (Cyrix MediaGX).
	  - "Geode GX/LX" For AMD Geode GX and LX processors.
	  - "CyrixIII/VIA C3" for VIA Cyrix III or VIA C3.
	  - "VIA C3-2" for VIA C3-2 "Nehemiah" (model 9 and above).
	  - "VIA C7" for VIA C7.

	  If you don't know what to do, choose "486".

config M586
	bool "586/K5/5x86/6x86/6x86MX"
	depends on X86_32 && !XEN
	---help---
	  Select this for an 586 or 686 series processor such as the AMD K5,
	  the Cyrix 5x86, 6x86 and 6x86MX.  This choice does not
	  assume the RDTSC (Read Time Stamp Counter) instruction.

config M586TSC
	bool "Pentium-Classic"
	depends on X86_32 && !XEN
	---help---
	  Select this for a Pentium Classic processor with the RDTSC (Read
	  Time Stamp Counter) instruction for benchmarking.

config M586MMX
	bool "Pentium-MMX"
	depends on X86_32 && !XEN
	---help---
	  Select this for a Pentium with the MMX graphics/multimedia
	  extended instructions.

config M686
	bool "Pentium-Pro"
	depends on X86_32
	---help---
	  Select this for Intel Pentium Pro chips.  This enables the use of
	  Pentium Pro extended instructions, and disables the init-time guard
	  against the f00f bug found in earlier Pentiums.

config MPENTIUMII
	bool "Pentium-II/Celeron(pre-Coppermine)"
	depends on X86_32
	---help---
	  Select this for Intel chips based on the Pentium-II and
	  pre-Coppermine Celeron core.  This option enables an unaligned
	  copy optimization, compiles the kernel with optimization flags
	  tailored for the chip, and applies any applicable Pentium Pro
	  optimizations.

config MPENTIUMIII
	bool "Pentium-III/Celeron(Coppermine)/Pentium-III Xeon"
	depends on X86_32
	---help---
	  Select this for Intel chips based on the Pentium-III and
	  Celeron-Coppermine core.  This option enables use of some
	  extended prefetch instructions in addition to the Pentium II
	  extensions.

config MPENTIUMM
	bool "Pentium M"
	depends on X86_32
	---help---
	  Select this for Intel Pentium M (not Pentium-4 M)
	  notebook chips.

config MPENTIUM4
	bool "Pentium-4/Celeron(P4-based)/Pentium-4 M/older Xeon"
	depends on X86_32
	---help---
	  Select this for Intel Pentium 4 chips.  This includes the
	  Pentium 4, Pentium D, P4-based Celeron and Xeon, and
	  Pentium-4 M (not Pentium M) chips.  This option enables compile
	  flags optimized for the chip, uses the correct cache line size, and
	  applies any applicable optimizations.

	  CPUIDs: F[0-6][1-A] (in /proc/cpuinfo show = cpu family : 15 )

	  Select this for:
	    Pentiums (Pentium 4, Pentium D, Celeron, Celeron D) corename:
		-Willamette
		-Northwood
		-Mobile Pentium 4
		-Mobile Pentium 4 M
		-Extreme Edition (Gallatin)
		-Prescott
		-Prescott 2M
		-Cedar Mill
		-Presler
		-Smithfiled
	    Xeons (Intel Xeon, Xeon MP, Xeon LV, Xeon MV) corename:
		-Foster
		-Prestonia
		-Gallatin
		-Nocona
		-Irwindale
		-Cranford
		-Potomac
		-Paxville
		-Dempsey


config MK6
	bool "K6/K6-II/K6-III"
	depends on X86_32
	---help---
	  Select this for an AMD K6-family processor.  Enables use of
	  some extended instructions, and passes appropriate optimization
	  flags to GCC.

config MK7
	bool "Athlon/Duron/K7"
	depends on X86_32
	---help---
	  Select this for an AMD Athlon K7-family processor.  Enables use of
	  some extended instructions, and passes appropriate optimization
	  flags to GCC.

config MK8
	bool "Opteron/Athlon64/Hammer/K8"
	---help---
	  Select this for an AMD Opteron or Athlon64 Hammer-family processor.
	  Enables use of some extended instructions, and passes appropriate
	  optimization flags to GCC.

config MCRUSOE
	bool "Crusoe"
	depends on X86_32
	---help---
	  Select this for a Transmeta Crusoe processor.  Treats the processor
	  like a 586 with TSC, and sets some GCC optimization flags (like a
	  Pentium Pro with no alignment requirements).

config MEFFICEON
	bool "Efficeon"
	depends on X86_32
	---help---
	  Select this for a Transmeta Efficeon processor.

config MWINCHIPC6
	bool "Winchip-C6"
	depends on X86_32 && !XEN
	---help---
	  Select this for an IDT Winchip C6 chip.  Linux and GCC
	  treat this chip as a 586TSC with some extended instructions
	  and alignment requirements.

config MWINCHIP3D
	bool "Winchip-2/Winchip-2A/Winchip-3"
	depends on X86_32 && !XEN
	---help---
	  Select this for an IDT Winchip-2, 2A or 3.  Linux and GCC
	  treat this chip as a 586TSC with some extended instructions
	  and alignment requirements.  Also enable out of order memory
	  stores for this CPU, which can increase performance of some
	  operations.

config MELAN
	bool "AMD Elan"
	depends on X86_32 && !XEN
	---help---
	  Select this for an AMD Elan processor.

	  Do not use this option for K6/Athlon/Opteron processors!

config MGEODEGX1
	bool "GeodeGX1"
	depends on X86_32 && !XEN
	---help---
	  Select this for a Geode GX1 (Cyrix MediaGX) chip.

config MGEODE_LX
	bool "Geode GX/LX"
	depends on X86_32 && !XEN
	---help---
	  Select this for AMD Geode GX and LX processors.

config MCYRIXIII
	bool "CyrixIII/VIA-C3"
	depends on X86_32 && !XEN
	---help---
	  Select this for a Cyrix III or C3 chip.  Presently Linux and GCC
	  treat this chip as a generic 586. Whilst the CPU is 686 class,
	  it lacks the cmov extension which gcc assumes is present when
	  generating 686 code.
	  Note that Nehemiah (Model 9) and above will not boot with this
	  kernel due to them lacking the 3DNow! instructions used in earlier
	  incarnations of the CPU.

config MVIAC3_2
	bool "VIA C3-2 (Nehemiah)"
	depends on X86_32
	---help---
	  Select this for a VIA C3 "Nehemiah". Selecting this enables usage
	  of SSE and tells gcc to treat the CPU as a 686.
	  Note, this kernel will not boot on older (pre model 9) C3s.

config MVIAC7
	bool "VIA C7"
	depends on X86_32
	---help---
	  Select this for a VIA C7.  Selecting this uses the correct cache
	  shift and tells gcc to treat the CPU as a 686.

config MPSC
	bool "Intel P4 / older Netburst based Xeon"
	depends on X86_64
	---help---
	  Optimize for Intel Pentium 4, Pentium D and older Nocona/Dempsey
	  Xeon CPUs with Intel 64bit which is compatible with x86-64.
	  Note that the latest Xeons (Xeon 51xx and 53xx) are not based on the
	  Netburst core and shouldn't use this option. You can distinguish them
	  using the cpu family field
	  in /proc/cpuinfo. Family 15 is an older Xeon, Family 6 a newer one.

config MCORE2
	bool "Core 2/newer Xeon"
	---help---

	  Select this for Intel Core 2 and newer Core 2 Xeons (Xeon 51xx and
	  53xx) CPUs. You can distinguish newer from older Xeons by the CPU
	  family in /proc/cpuinfo. Newer ones have 6 and older ones 15
	  (not a typo)

config MATOM
	bool "Intel Atom"
	---help---

	  Select this for the Intel Atom platform. Intel Atom CPUs have an
	  in-order pipelining architecture and thus can benefit from
	  accordingly optimized code. Use a recent GCC with specific Atom
	  support in order to fully benefit from selecting this option.

config GENERIC_CPU
	bool "Generic-x86-64"
	depends on X86_64
	---help---
	  Generic x86-64 CPU.
	  Run equally well on all x86-64 CPUs.

endchoice

config X86_GENERIC
	bool "Generic x86 support"
	depends on X86_32
	---help---
	  Instead of just including optimizations for the selected
	  x86 variant (e.g. PII, Crusoe or Athlon), include some more
	  generic optimizations as well. This will make the kernel
	  perform better on x86 CPUs other than that selected.

	  This is really intended for distributors who need more
	  generic optimizations.

#
# Define implied options from the CPU selection here
config X86_INTERNODE_CACHE_SHIFT
	int
	default "12" if X86_VSMP
	default X86_L1_CACHE_SHIFT

config X86_L1_CACHE_SHIFT
	int
	default "7" if MPENTIUM4 || MPSC
	default "6" if MK7 || MK8 || MPENTIUMM || MCORE2 || MATOM || MVIAC7 || X86_GENERIC || GENERIC_CPU
	default "4" if MELAN || M486 || MGEODEGX1
	default "5" if MWINCHIP3D || MWINCHIPC6 || MCRUSOE || MEFFICEON || MCYRIXIII || MK6 || MPENTIUMIII || MPENTIUMII || M686 || M586MMX || M586TSC || M586 || MVIAC3_2 || MGEODE_LX

config X86_PPRO_FENCE
	bool "PentiumPro memory ordering errata workaround"
	depends on M686 || M586MMX || M586TSC || M586 || M486 || MGEODEGX1
	---help---
	  Old PentiumPro multiprocessor systems had errata that could cause
	  memory operations to violate the x86 ordering standard in rare cases.
	  Enabling this option will attempt to work around some (but not all)
	  occurrences of this problem, at the cost of much heavier spinlock and
	  memory barrier operations.

	  If unsure, say n here. Even distro kernels should think twice before
	  enabling this: there are few systems, and an unlikely bug.

config X86_F00F_BUG
	def_bool y
	depends on M586MMX || M586TSC || M586 || M486

config X86_INVD_BUG
	def_bool y
	depends on M486

config X86_ALIGNMENT_16
	def_bool y
	depends on MWINCHIP3D || MWINCHIPC6 || MCYRIXIII || MELAN || MK6 || M586MMX || M586TSC || M586 || M486 || MVIAC3_2 || MGEODEGX1

config X86_INTEL_USERCOPY
	def_bool y
	depends on MPENTIUM4 || MPENTIUMM || MPENTIUMIII || MPENTIUMII || M586MMX || X86_GENERIC || MK8 || MK7 || MEFFICEON || MCORE2

config X86_USE_PPRO_CHECKSUM
	def_bool y
	depends on MWINCHIP3D || MWINCHIPC6 || MCYRIXIII || MK7 || MK6 || MPENTIUM4 || MPENTIUMM || MPENTIUMIII || MPENTIUMII || M686 || MK8 || MVIAC3_2 || MVIAC7 || MEFFICEON || MGEODE_LX || MCORE2 || MATOM

config X86_USE_3DNOW
	def_bool y
	depends on (MCYRIXIII || MK7 || MGEODE_LX) && !UML

#
# P6_NOPs are a relatively minor optimization that require a family >=
# 6 processor, except that it is broken on certain VIA chips.
# Furthermore, AMD chips prefer a totally different sequence of NOPs
# (which work on all CPUs).  In addition, it looks like Virtual PC
# does not understand them.
#
# As a result, disallow these if we're not compiling for X86_64 (these
# NOPs do work on all x86-64 capable chips); the list of processors in
# the right-hand clause are the cores that benefit from this optimization.
#
config X86_P6_NOP
	def_bool y
	depends on X86_64
	depends on (MCORE2 || MPENTIUM4 || MPSC)

config X86_TSC
	def_bool y
<<<<<<< HEAD
	depends on ((MWINCHIP3D || MCRUSOE || MEFFICEON || MCYRIXIII || MK7 || MK6 || MPENTIUM4 || MPENTIUMM || MPENTIUMIII || MPENTIUMII || M686 || M586MMX || M586TSC || MK8 || MVIAC3_2 || MVIAC7 || MGEODEGX1 || MGEODE_LX || MCORE2 || MATOM) && !X86_NUMAQ) || X86_64
	depends on !XEN
=======
	depends on (MWINCHIP3D || MCRUSOE || MEFFICEON || MCYRIXIII || MK7 || MK6 || MPENTIUM4 || MPENTIUMM || MPENTIUMIII || MPENTIUMII || M686 || M586MMX || M586TSC || MK8 || MVIAC3_2 || MVIAC7 || MGEODEGX1 || MGEODE_LX || MCORE2 || MATOM) || X86_64
>>>>>>> d6d211db

config X86_CMPXCHG64
	def_bool y
	depends on X86_PAE || X86_64 || MCORE2 || MPENTIUM4 || MPENTIUMM || MPENTIUMIII || MPENTIUMII || M686 || MATOM

# this should be set for all -march=.. options where the compiler
# generates cmov.
config X86_CMOV
	def_bool y
	depends on (MK8 || MK7 || MCORE2 || MPENTIUM4 || MPENTIUMM || MPENTIUMIII || MPENTIUMII || M686 || MVIAC3_2 || MVIAC7 || MCRUSOE || MEFFICEON || X86_64 || MATOM || MGEODE_LX)

config X86_MINIMUM_CPU_FAMILY
	int
	default "64" if X86_64
	default "6" if X86_32 && X86_P6_NOP
	default "5" if X86_32 && X86_CMPXCHG64
	default "4"

config X86_DEBUGCTLMSR
	def_bool y
	depends on !(MK6 || MWINCHIPC6 || MWINCHIP3D || MCYRIXIII || M586MMX || M586TSC || M586 || M486) && !UML

menuconfig PROCESSOR_SELECT
	bool "Supported processor vendors" if EXPERT
	---help---
	  This lets you choose what x86 vendor support code your kernel
	  will include.

config CPU_SUP_INTEL
	default y
	bool "Support Intel processors" if PROCESSOR_SELECT
	---help---
	  This enables detection, tunings and quirks for Intel processors

	  You need this enabled if you want your kernel to run on an
	  Intel CPU. Disabling this option on other types of CPUs
	  makes the kernel a tiny bit smaller. Disabling it on an Intel
	  CPU might render the kernel unbootable.

	  If unsure, say N.

config CPU_SUP_CYRIX_32
	default y
	bool "Support Cyrix processors" if PROCESSOR_SELECT
	depends on M486 || M586 || M586TSC || M586MMX || (EXPERT && !64BIT)
	---help---
	  This enables detection, tunings and quirks for Cyrix processors

	  You need this enabled if you want your kernel to run on a
	  Cyrix CPU. Disabling this option on other types of CPUs
	  makes the kernel a tiny bit smaller. Disabling it on a Cyrix
	  CPU might render the kernel unbootable.

	  If unsure, say N.

config CPU_SUP_AMD
	default y
	bool "Support AMD processors" if PROCESSOR_SELECT
	---help---
	  This enables detection, tunings and quirks for AMD processors

	  You need this enabled if you want your kernel to run on an
	  AMD CPU. Disabling this option on other types of CPUs
	  makes the kernel a tiny bit smaller. Disabling it on an AMD
	  CPU might render the kernel unbootable.

	  If unsure, say N.

config CPU_SUP_CENTAUR
	default y
	bool "Support Centaur processors" if PROCESSOR_SELECT
	---help---
	  This enables detection, tunings and quirks for Centaur processors

	  You need this enabled if you want your kernel to run on a
	  Centaur CPU. Disabling this option on other types of CPUs
	  makes the kernel a tiny bit smaller. Disabling it on a Centaur
	  CPU might render the kernel unbootable.

	  If unsure, say N.

config CPU_SUP_TRANSMETA_32
	default y
	bool "Support Transmeta processors" if PROCESSOR_SELECT
	depends on !64BIT
	---help---
	  This enables detection, tunings and quirks for Transmeta processors

	  You need this enabled if you want your kernel to run on a
	  Transmeta CPU. Disabling this option on other types of CPUs
	  makes the kernel a tiny bit smaller. Disabling it on a Transmeta
	  CPU might render the kernel unbootable.

	  If unsure, say N.

config CPU_SUP_UMC_32
	default y
	bool "Support UMC processors" if PROCESSOR_SELECT
	depends on M486 || (EXPERT && !64BIT)
	---help---
	  This enables detection, tunings and quirks for UMC processors

	  You need this enabled if you want your kernel to run on a
	  UMC CPU. Disabling this option on other types of CPUs
	  makes the kernel a tiny bit smaller. Disabling it on a UMC
	  CPU might render the kernel unbootable.

	  If unsure, say N.<|MERGE_RESOLUTION|>--- conflicted
+++ resolved
@@ -359,12 +359,8 @@
 
 config X86_TSC
 	def_bool y
-<<<<<<< HEAD
-	depends on ((MWINCHIP3D || MCRUSOE || MEFFICEON || MCYRIXIII || MK7 || MK6 || MPENTIUM4 || MPENTIUMM || MPENTIUMIII || MPENTIUMII || M686 || M586MMX || M586TSC || MK8 || MVIAC3_2 || MVIAC7 || MGEODEGX1 || MGEODE_LX || MCORE2 || MATOM) && !X86_NUMAQ) || X86_64
+	depends on (MWINCHIP3D || MCRUSOE || MEFFICEON || MCYRIXIII || MK7 || MK6 || MPENTIUM4 || MPENTIUMM || MPENTIUMIII || MPENTIUMII || M686 || M586MMX || M586TSC || MK8 || MVIAC3_2 || MVIAC7 || MGEODEGX1 || MGEODE_LX || MCORE2 || MATOM) || X86_64
 	depends on !XEN
-=======
-	depends on (MWINCHIP3D || MCRUSOE || MEFFICEON || MCYRIXIII || MK7 || MK6 || MPENTIUM4 || MPENTIUMM || MPENTIUMIII || MPENTIUMII || M686 || M586MMX || M586TSC || MK8 || MVIAC3_2 || MVIAC7 || MGEODEGX1 || MGEODE_LX || MCORE2 || MATOM) || X86_64
->>>>>>> d6d211db
 
 config X86_CMPXCHG64
 	def_bool y
