--- conflicted
+++ resolved
@@ -225,8 +225,6 @@
 	return xen_cpuid_base();
 }
 
-<<<<<<< HEAD
-=======
 static __init void xen_hvm_guest_late_init(void)
 {
 #ifdef CONFIG_XEN_PVH
@@ -247,7 +245,6 @@
 #endif
 }
 
->>>>>>> 0186f2dc
 const __initconst struct hypervisor_x86 x86_hyper_xen_hvm = {
 	.name                   = "Xen HVM",
 	.detect                 = xen_platform_hvm,
@@ -255,9 +252,6 @@
 	.init.init_platform     = xen_hvm_guest_init,
 	.init.x2apic_available  = xen_x2apic_para_available,
 	.init.init_mem_mapping	= xen_hvm_init_mem_mapping,
-<<<<<<< HEAD
-=======
 	.init.guest_late_init	= xen_hvm_guest_late_init,
->>>>>>> 0186f2dc
 	.runtime.pin_vcpu       = xen_pin_vcpu,
 };