/*
 * Copyright C 2016, Oracle and/or its affiliates. All rights reserved.
 *
 * This program is free software; you can redistribute it and/or modify
 * it under the terms of the GNU General Public License as published by
 * the Free Software Foundation; either version 2 of the License, or
 * (at your option) any later version.
 *
 * This program is distributed in the hope that it will be useful,
 * but WITHOUT ANY WARRANTY; without even the implied warranty of
 * MERCHANTABILITY or FITNESS FOR A PARTICULAR PURPOSE.  See the
 * GNU General Public License for more details.
 *
 * You should have received a copy of the GNU General Public License along
 * with this program.  If not, see <http://www.gnu.org/licenses/>.
 */

	.code32
	.text
#define _pa(x)          ((x) - __START_KERNEL_map)

#include <linux/elfnote.h>
#include <linux/init.h>
#include <linux/linkage.h>
#include <asm/segment.h>
#include <asm/asm.h>
#include <asm/boot.h>
#include <asm/processor-flags.h>
#include <asm/msr.h>
#include <xen/interface/elfnote.h>

	__HEAD

/*
 * Entry point for PVH guests.
 *
 * Xen ABI specifies the following register state when we come here:
 *
 * - `ebx`: contains the physical memory address where the loader has placed
 *          the boot start info structure.
 * - `cr0`: bit 0 (PE) must be set. All the other writeable bits are cleared.
 * - `cr4`: all bits are cleared.
 * - `cs `: must be a 32-bit read/execute code segment with a base of ‘0’
 *          and a limit of ‘0xFFFFFFFF’. The selector value is unspecified.
 * - `ds`, `es`: must be a 32-bit read/write data segment with a base of
 *               ‘0’ and a limit of ‘0xFFFFFFFF’. The selector values are all
 *               unspecified.
 * - `tr`: must be a 32-bit TSS (active) with a base of '0' and a limit
 *         of '0x67'.
 * - `eflags`: bit 17 (VM) must be cleared. Bit 9 (IF) must be cleared.
 *             Bit 8 (TF) must be cleared. Other bits are all unspecified.
 *
 * All other processor registers and flag bits are unspecified. The OS is in
 * charge of setting up it's own stack, GDT and IDT.
 */

<<<<<<< HEAD
#define PVH_GDT_ENTRY_CANARY	4
=======
#define PVH_GDT_ENTRY_CS	1
#define PVH_GDT_ENTRY_DS	2
#define PVH_GDT_ENTRY_CANARY	3
#define PVH_CS_SEL		(PVH_GDT_ENTRY_CS * 8)
#define PVH_DS_SEL		(PVH_GDT_ENTRY_DS * 8)
>>>>>>> 22cb595e
#define PVH_CANARY_SEL		(PVH_GDT_ENTRY_CANARY * 8)

ENTRY(pvh_start_xen)
	cld

	lgdt (_pa(gdt))

	mov $PVH_DS_SEL,%eax
	mov %eax,%ds
	mov %eax,%es
	mov %eax,%ss

	/* Stash hvm_start_info. */
	mov $_pa(pvh_start_info), %edi
	mov %ebx, %esi
	mov _pa(pvh_start_info_sz), %ecx
	shr $2,%ecx
	rep
	movsl

	mov $_pa(early_stack_end), %esp

	/* Enable PAE mode. */
	mov %cr4, %eax
	orl $X86_CR4_PAE, %eax
	mov %eax, %cr4

#ifdef CONFIG_X86_64
	/* Enable Long mode. */
	mov $MSR_EFER, %ecx
	rdmsr
	btsl $_EFER_LME, %eax
	wrmsr

	/* Enable pre-constructed page tables. */
	mov $_pa(init_top_pgt), %eax
	mov %eax, %cr3
	mov $(X86_CR0_PG | X86_CR0_PE), %eax
	mov %eax, %cr0

	/* Jump to 64-bit mode. */
	ljmp $PVH_CS_SEL, $_pa(1f)

	/* 64-bit entry point. */
	.code64
1:
	/* Set base address in stack canary descriptor. */
	mov $MSR_GS_BASE,%ecx
	mov $_pa(canary), %eax
	xor %edx, %edx
	wrmsr

	call xen_prepare_pvh

	/* startup_64 expects boot_params in %rsi. */
	mov $_pa(pvh_bootparams), %rsi
	mov $_pa(startup_64), %rax
	jmp *%rax

#else /* CONFIG_X86_64 */

	/* Set base address in stack canary descriptor. */
	movl $_pa(gdt_start),%eax
	movl $_pa(canary),%ecx
	movw %cx, (PVH_GDT_ENTRY_CANARY * 8) + 2(%eax)
	shrl $16, %ecx
	movb %cl, (PVH_GDT_ENTRY_CANARY * 8) + 4(%eax)
	movb %ch, (PVH_GDT_ENTRY_CANARY * 8) + 7(%eax)

	mov $PVH_CANARY_SEL,%eax
	mov %eax,%gs

	call mk_early_pgtbl_32

	mov $_pa(initial_page_table), %eax
	mov %eax, %cr3

	mov %cr0, %eax
	or $(X86_CR0_PG | X86_CR0_PE), %eax
	mov %eax, %cr0

	ljmp $PVH_CS_SEL, $1f
1:
	call xen_prepare_pvh
	mov $_pa(pvh_bootparams), %esi

	/* startup_32 doesn't expect paging and PAE to be on. */
	ljmp $PVH_CS_SEL, $_pa(2f)
2:
	mov %cr0, %eax
	and $~X86_CR0_PG, %eax
	mov %eax, %cr0
	mov %cr4, %eax
	and $~X86_CR4_PAE, %eax
	mov %eax, %cr4

	ljmp $PVH_CS_SEL, $_pa(startup_32)
#endif
END(pvh_start_xen)

	.section ".init.data","aw"
	.balign 8
gdt:
	.word gdt_end - gdt_start
	.long _pa(gdt_start)
	.word 0
gdt_start:
	.quad 0x0000000000000000            /* NULL descriptor */
#ifdef CONFIG_X86_64
	.quad GDT_ENTRY(0xa09a, 0, 0xfffff) /* PVH_CS_SEL */
#else
	.quad GDT_ENTRY(0xc09a, 0, 0xfffff) /* PVH_CS_SEL */
#endif
<<<<<<< HEAD
	.quad GDT_ENTRY(0xc092, 0, 0xfffff) /* __KERNEL_DS */
=======
	.quad GDT_ENTRY(0xc092, 0, 0xfffff) /* PVH_DS_SEL */
>>>>>>> 22cb595e
	.quad GDT_ENTRY(0x4090, 0, 0x18)    /* PVH_CANARY_SEL */
gdt_end:

	.balign 16
canary:
	.fill 48, 1, 0

early_stack:
	.fill 256, 1, 0
early_stack_end:

	ELFNOTE(Xen, XEN_ELFNOTE_PHYS32_ENTRY,
	             _ASM_PTR (pvh_start_xen - __START_KERNEL_map))<|MERGE_RESOLUTION|>--- conflicted
+++ resolved
@@ -54,15 +54,11 @@
  * charge of setting up it's own stack, GDT and IDT.
  */
 
-<<<<<<< HEAD
-#define PVH_GDT_ENTRY_CANARY	4
-=======
 #define PVH_GDT_ENTRY_CS	1
 #define PVH_GDT_ENTRY_DS	2
 #define PVH_GDT_ENTRY_CANARY	3
 #define PVH_CS_SEL		(PVH_GDT_ENTRY_CS * 8)
 #define PVH_DS_SEL		(PVH_GDT_ENTRY_DS * 8)
->>>>>>> 22cb595e
 #define PVH_CANARY_SEL		(PVH_GDT_ENTRY_CANARY * 8)
 
 ENTRY(pvh_start_xen)
@@ -176,11 +172,7 @@
 #else
 	.quad GDT_ENTRY(0xc09a, 0, 0xfffff) /* PVH_CS_SEL */
 #endif
-<<<<<<< HEAD
-	.quad GDT_ENTRY(0xc092, 0, 0xfffff) /* __KERNEL_DS */
-=======
 	.quad GDT_ENTRY(0xc092, 0, 0xfffff) /* PVH_DS_SEL */
->>>>>>> 22cb595e
 	.quad GDT_ENTRY(0x4090, 0, 0x18)    /* PVH_CANARY_SEL */
 gdt_end:
 
