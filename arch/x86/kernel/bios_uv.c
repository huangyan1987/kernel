/*
 * BIOS run time interface routines.
 *
 *  This program is free software; you can redistribute it and/or modify
 *  it under the terms of the GNU General Public License as published by
 *  the Free Software Foundation; either version 2 of the License, or
 *  (at your option) any later version.
 *
 *  This program is distributed in the hope that it will be useful,
 *  but WITHOUT ANY WARRANTY; without even the implied warranty of
 *  MERCHANTABILITY or FITNESS FOR A PARTICULAR PURPOSE.  See the
 *  GNU General Public License for more details.
 *
 *  You should have received a copy of the GNU General Public License
 *  along with this program; if not, write to the Free Software
 *  Foundation, Inc., 59 Temple Place, Suite 330, Boston, MA  02111-1307 USA
 *
 *  Copyright (c) 2008 Silicon Graphics, Inc.  All Rights Reserved.
 *  Copyright (c) Russ Anderson
 */

#include <linux/efi.h>
#include <asm/efi.h>
#include <linux/io.h>
#include <asm/uv/bios.h>
#include <asm/uv/uv_hub.h>

<<<<<<< HEAD
struct uv_systab uv_systab;
=======
static struct uv_systab uv_systab;
>>>>>>> 18e352e4

s64 uv_bios_call(enum uv_bios_cmd which, u64 a1, u64 a2, u64 a3, u64 a4, u64 a5)
{
	struct uv_systab *tab = &uv_systab;

	if (!tab->function)
		/*
		 * BIOS does not support UV systab
		 */
		return BIOS_STATUS_UNIMPLEMENTED;

	return efi_call6((void *)__va(tab->function),
					(u64)which, a1, a2, a3, a4, a5);
}

s64 uv_bios_call_irqsave(enum uv_bios_cmd which, u64 a1, u64 a2, u64 a3,
					u64 a4, u64 a5)
{
	unsigned long bios_flags;
	s64 ret;

	local_irq_save(bios_flags);
	ret = uv_bios_call(which, a1, a2, a3, a4, a5);
	local_irq_restore(bios_flags);

	return ret;
}

s64 uv_bios_call_reentrant(enum uv_bios_cmd which, u64 a1, u64 a2, u64 a3,
					u64 a4, u64 a5)
{
	s64 ret;

	preempt_disable();
	ret = uv_bios_call(which, a1, a2, a3, a4, a5);
	preempt_enable();

	return ret;
}


long sn_partition_id;
EXPORT_SYMBOL_GPL(sn_partition_id);
long sn_coherency_id;
EXPORT_SYMBOL_GPL(sn_coherency_id);
long sn_region_size;
EXPORT_SYMBOL_GPL(sn_region_size);
int uv_type;


s64 uv_bios_get_sn_info(int fc, int *uvtype, long *partid, long *coher,
		long *region)
{
	s64 ret;
	u64 v0, v1;
	union partition_info_u part;

	ret = uv_bios_call_irqsave(UV_BIOS_GET_SN_INFO, fc,
				(u64)(&v0), (u64)(&v1), 0, 0);
	if (ret != BIOS_STATUS_SUCCESS)
		return ret;

	part.val = v0;
	if (uvtype)
		*uvtype = part.hub_version;
	if (partid)
		*partid = part.partition_id;
	if (coher)
		*coher = part.coherence_id;
	if (region)
		*region = part.region_size;
	return ret;
}

int
<<<<<<< HEAD
uv_bios_mq_watchlist_alloc(int blade, void *mq, unsigned int mq_size,
			   unsigned long *intr_mmr_offset)
{
	union uv_watchlist_u size_blade;
	unsigned long addr;
	u64 watchlist;
	s64 ret;

	addr = uv_gpa(mq);
=======
uv_bios_mq_watchlist_alloc(int blade, unsigned long addr, unsigned int mq_size,
			   unsigned long *intr_mmr_offset)
{
	union uv_watchlist_u size_blade;
	u64 watchlist;
	s64 ret;

>>>>>>> 18e352e4
	size_blade.size = mq_size;
	size_blade.blade = blade;

	/*
	 * bios returns watchlist number or negative error number.
	 */
	ret = (int)uv_bios_call_irqsave(UV_BIOS_WATCHLIST_ALLOC, addr,
			size_blade.val, (u64)intr_mmr_offset,
			(u64)&watchlist, 0);
	if (ret < BIOS_STATUS_SUCCESS)
		return ret;

	return watchlist;
}
EXPORT_SYMBOL_GPL(uv_bios_mq_watchlist_alloc);

int
uv_bios_mq_watchlist_free(int blade, int watchlist_num)
{
	return (int)uv_bios_call_irqsave(UV_BIOS_WATCHLIST_FREE,
				blade, watchlist_num, 0, 0, 0);
}
EXPORT_SYMBOL_GPL(uv_bios_mq_watchlist_free);

s64
uv_bios_change_memprotect(u64 paddr, u64 len, enum uv_memprotect perms)
{
	return uv_bios_call_irqsave(UV_BIOS_MEMPROTECT, paddr, len,
					perms, 0, 0);
}
EXPORT_SYMBOL_GPL(uv_bios_change_memprotect);

s64
uv_bios_reserved_page_pa(u64 buf, u64 *cookie, u64 *addr, u64 *len)
{
	s64 ret;

	ret = uv_bios_call_irqsave(UV_BIOS_GET_PARTITION_ADDR, (u64)cookie,
					(u64)addr, buf, (u64)len, 0);
	return ret;
}
EXPORT_SYMBOL_GPL(uv_bios_reserved_page_pa);

s64 uv_bios_freq_base(u64 clock_type, u64 *ticks_per_second)
{
	return uv_bios_call(UV_BIOS_FREQ_BASE, clock_type,
			   (u64)ticks_per_second, 0, 0, 0);
}
EXPORT_SYMBOL_GPL(uv_bios_freq_base);


#ifdef CONFIG_EFI
void uv_bios_init(void)
{
	struct uv_systab *tab;

	if ((efi.uv_systab == EFI_INVALID_TABLE_ADDR) ||
	    (efi.uv_systab == (unsigned long)NULL)) {
		printk(KERN_CRIT "No EFI UV System Table.\n");
		uv_systab.function = (unsigned long)NULL;
		return;
	}

	tab = (struct uv_systab *)ioremap(efi.uv_systab,
					sizeof(struct uv_systab));
	if (strncmp(tab->signature, "UVST", 4) != 0)
		printk(KERN_ERR "bad signature in UV system table!");

	/*
	 * Copy table to permanent spot for later use.
	 */
	memcpy(&uv_systab, tab, sizeof(struct uv_systab));
	iounmap(tab);

	printk(KERN_INFO "EFI UV System Table Revision %d\n", tab->revision);
}
#else	/* !CONFIG_EFI */

void uv_bios_init(void) { }
#endif
<|MERGE_RESOLUTION|>--- conflicted
+++ resolved
@@ -25,11 +25,7 @@
 #include <asm/uv/bios.h>
 #include <asm/uv/uv_hub.h>
 
-<<<<<<< HEAD
-struct uv_systab uv_systab;
-=======
 static struct uv_systab uv_systab;
->>>>>>> 18e352e4
 
 s64 uv_bios_call(enum uv_bios_cmd which, u64 a1, u64 a2, u64 a3, u64 a4, u64 a5)
 {
@@ -105,17 +101,6 @@
 }
 
 int
-<<<<<<< HEAD
-uv_bios_mq_watchlist_alloc(int blade, void *mq, unsigned int mq_size,
-			   unsigned long *intr_mmr_offset)
-{
-	union uv_watchlist_u size_blade;
-	unsigned long addr;
-	u64 watchlist;
-	s64 ret;
-
-	addr = uv_gpa(mq);
-=======
 uv_bios_mq_watchlist_alloc(int blade, unsigned long addr, unsigned int mq_size,
 			   unsigned long *intr_mmr_offset)
 {
@@ -123,7 +108,6 @@
 	u64 watchlist;
 	s64 ret;
 
->>>>>>> 18e352e4
 	size_blade.size = mq_size;
 	size_blade.blade = blade;
 
