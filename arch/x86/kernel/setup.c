/*
 *  Copyright (C) 1995  Linus Torvalds
 *
 *  Support of BIGMEM added by Gerhard Wichert, Siemens AG, July 1999
 *
 *  Memory region support
 *	David Parsons <orc@pell.chi.il.us>, July-August 1999
 *
 *  Added E820 sanitization routine (removes overlapping memory regions);
 *  Brian Moyle <bmoyle@mvista.com>, February 2001
 *
 * Moved CPU detection code to cpu/${cpu}.c
 *    Patrick Mochel <mochel@osdl.org>, March 2002
 *
 *  Provisions for empty E820 memory regions (reported by certain BIOSes).
 *  Alex Achenbach <xela@slit.de>, December 2002.
 *
 */

/*
 * This file handles the architecture-dependent parts of initialization
 */

#include <linux/sched.h>
#include <linux/mm.h>
#include <linux/mmzone.h>
#include <linux/screen_info.h>
#include <linux/ioport.h>
#include <linux/acpi.h>
#include <linux/sfi.h>
#include <linux/apm_bios.h>
#include <linux/initrd.h>
#include <linux/bootmem.h>
#include <linux/memblock.h>
#include <linux/seq_file.h>
#include <linux/console.h>
#include <linux/root_dev.h>
#include <linux/highmem.h>
#include <linux/module.h>
#include <linux/efi.h>
#include <linux/init.h>
#include <linux/edd.h>
#include <linux/iscsi_ibft.h>
#include <linux/nodemask.h>
#include <linux/kexec.h>
#include <linux/dmi.h>
#include <linux/pfn.h>
#include <linux/pci.h>
#include <asm/pci-direct.h>
#include <linux/init_ohci1394_dma.h>
#include <linux/kvm_para.h>
#include <linux/dma-contiguous.h>

#include <linux/errno.h>
#include <linux/kernel.h>
#include <linux/stddef.h>
#include <linux/unistd.h>
#include <linux/ptrace.h>
#include <linux/user.h>
#include <linux/delay.h>

#include <linux/kallsyms.h>
#include <linux/cpufreq.h>
#include <linux/dma-mapping.h>
#include <linux/ctype.h>
#include <linux/uaccess.h>

#include <linux/percpu.h>
#include <linux/crash_dump.h>
#include <linux/tboot.h>
#include <linux/jiffies.h>

#include <video/edid.h>

#include <asm/mtrr.h>
#include <asm/apic.h>
#include <asm/realmode.h>
#include <asm/e820.h>
#include <asm/mpspec.h>
#include <asm/setup.h>
#include <asm/efi.h>
#include <asm/timer.h>
#include <asm/i8259.h>
#include <asm/sections.h>
#include <asm/dmi.h>
#include <asm/io_apic.h>
#include <asm/ist.h>
#include <asm/setup_arch.h>
#include <asm/bios_ebda.h>
#include <asm/cacheflush.h>
#include <asm/processor.h>
#include <asm/bugs.h>

#include <asm/vsyscall.h>
#include <asm/cpu.h>
#include <asm/desc.h>
#include <asm/dma.h>
#include <asm/iommu.h>
#include <asm/gart.h>
#include <asm/mmu_context.h>
#include <asm/proto.h>

#include <asm/paravirt.h>
#include <asm/hypervisor.h>
#include <asm/olpc_ofw.h>

#include <asm/percpu.h>
#include <asm/topology.h>
#include <asm/apicdef.h>
#include <asm/amd_nb.h>
#ifdef CONFIG_X86_64
#include <asm/numa_64.h>
#endif
#include <asm/mce.h>
#include <asm/alternative.h>
#include <asm/prom.h>

/*
 * end_pfn only includes RAM, while max_pfn_mapped includes all e820 entries.
 * The direct mapping extends to max_pfn_mapped, so that we can directly access
 * apertures, ACPI and other tables without having to play with fixmaps.
 */
unsigned long max_low_pfn_mapped;
unsigned long max_pfn_mapped;

#ifdef CONFIG_DMI
RESERVE_BRK(dmi_alloc, 65536);
#endif


static __initdata unsigned long _brk_start = (unsigned long)__brk_base;
unsigned long _brk_end = (unsigned long)__brk_base;

#ifdef CONFIG_X86_64
int default_cpu_present_to_apicid(int mps_cpu)
{
	return __default_cpu_present_to_apicid(mps_cpu);
}

int default_check_phys_apicid_present(int phys_apicid)
{
	return __default_check_phys_apicid_present(phys_apicid);
}
#endif

#ifndef CONFIG_DEBUG_BOOT_PARAMS
struct boot_params __initdata boot_params;
#else
struct boot_params boot_params;
#endif

/*
 * Machine setup..
 */
static struct resource data_resource = {
	.name	= "Kernel data",
	.start	= 0,
	.end	= 0,
	.flags	= IORESOURCE_BUSY | IORESOURCE_MEM
};

static struct resource code_resource = {
	.name	= "Kernel code",
	.start	= 0,
	.end	= 0,
	.flags	= IORESOURCE_BUSY | IORESOURCE_MEM
};

static struct resource bss_resource = {
	.name	= "Kernel bss",
	.start	= 0,
	.end	= 0,
	.flags	= IORESOURCE_BUSY | IORESOURCE_MEM
};


#ifdef CONFIG_X86_32
/* cpu data as detected by the assembly code in head.S */
struct cpuinfo_x86 new_cpu_data __cpuinitdata = {0, 0, 0, 0, -1, 1, 0, 0, -1};
/* common cpu data for all cpus */
struct cpuinfo_x86 boot_cpu_data __read_mostly = {0, 0, 0, 0, -1, 1, 0, 0, -1};
EXPORT_SYMBOL(boot_cpu_data);

unsigned int def_to_bigsmp;

/* for MCA, but anyone else can use it if they want */
unsigned int machine_id;
unsigned int machine_submodel_id;
unsigned int BIOS_revision;

struct apm_info apm_info;
EXPORT_SYMBOL(apm_info);

#if defined(CONFIG_X86_SPEEDSTEP_SMI) || \
	defined(CONFIG_X86_SPEEDSTEP_SMI_MODULE)
struct ist_info ist_info;
EXPORT_SYMBOL(ist_info);
#else
struct ist_info ist_info;
#endif

#else
struct cpuinfo_x86 boot_cpu_data __read_mostly = {
	.x86_phys_bits = MAX_PHYSMEM_BITS,
};
EXPORT_SYMBOL(boot_cpu_data);
#endif


#if !defined(CONFIG_X86_PAE) || defined(CONFIG_X86_64)
unsigned long mmu_cr4_features;
#else
unsigned long mmu_cr4_features = X86_CR4_PAE;
#endif

/* Boot loader ID and version as integers, for the benefit of proc_dointvec */
int bootloader_type, bootloader_version;

/*
 * Setup options
 */
struct screen_info screen_info;
EXPORT_SYMBOL(screen_info);
struct edid_info edid_info;
EXPORT_SYMBOL_GPL(edid_info);

extern int root_mountflags;

unsigned long saved_video_mode;

#define RAMDISK_IMAGE_START_MASK	0x07FF
#define RAMDISK_PROMPT_FLAG		0x8000
#define RAMDISK_LOAD_FLAG		0x4000

static char __initdata command_line[COMMAND_LINE_SIZE];
#ifdef CONFIG_CMDLINE_BOOL
static char __initdata builtin_cmdline[COMMAND_LINE_SIZE] = CONFIG_CMDLINE;
#endif

#if defined(CONFIG_EDD) || defined(CONFIG_EDD_MODULE)
struct edd edd;
#ifdef CONFIG_EDD_MODULE
EXPORT_SYMBOL(edd);
#endif
/**
 * copy_edd() - Copy the BIOS EDD information
 *              from boot_params into a safe place.
 *
 */
static inline void __init copy_edd(void)
{
     memcpy(edd.mbr_signature, boot_params.edd_mbr_sig_buffer,
	    sizeof(edd.mbr_signature));
     memcpy(edd.edd_info, boot_params.eddbuf, sizeof(edd.edd_info));
     edd.mbr_signature_nr = boot_params.edd_mbr_sig_buf_entries;
     edd.edd_info_nr = boot_params.eddbuf_entries;
}
#else
static inline void __init copy_edd(void)
{
}
#endif

void * __init extend_brk(size_t size, size_t align)
{
	size_t mask = align - 1;
	void *ret;

	BUG_ON(_brk_start == 0);
	BUG_ON(align & mask);

	_brk_end = (_brk_end + mask) & ~mask;
	BUG_ON((char *)(_brk_end + size) > __brk_limit);

	ret = (void *)_brk_end;
	_brk_end += size;

	memset(ret, 0, size);

	return ret;
}

#ifdef CONFIG_X86_64
static void __init init_gbpages(void)
{
	if (direct_gbpages && cpu_has_gbpages)
		printk(KERN_INFO "Using GB pages for direct mapping\n");
	else
		direct_gbpages = 0;
}
#else
static inline void init_gbpages(void)
{
}
static void __init cleanup_highmap(void)
{
}
#endif

static void __init reserve_brk(void)
{
	if (_brk_end > _brk_start)
		memblock_reserve(__pa(_brk_start),
				 __pa(_brk_end) - __pa(_brk_start));

	/* Mark brk area as locked down and no longer taking any
	   new allocations */
	_brk_start = 0;
}

#ifdef CONFIG_BLK_DEV_INITRD

#define MAX_MAP_CHUNK	(NR_FIX_BTMAPS << PAGE_SHIFT)
static void __init relocate_initrd(void)
{
	/* Assume only end is not page aligned */
	u64 ramdisk_image = boot_params.hdr.ramdisk_image;
	u64 ramdisk_size  = boot_params.hdr.ramdisk_size;
	u64 area_size     = PAGE_ALIGN(ramdisk_size);
	u64 end_of_lowmem = max_low_pfn_mapped << PAGE_SHIFT;
	u64 ramdisk_here;
	unsigned long slop, clen, mapaddr;
	char *p, *q;

	/* We need to move the initrd down into lowmem */
	ramdisk_here = memblock_find_in_range(0, end_of_lowmem, area_size,
					 PAGE_SIZE);

	if (!ramdisk_here)
		panic("Cannot find place for new RAMDISK of size %lld\n",
			 ramdisk_size);

	/* Note: this includes all the lowmem currently occupied by
	   the initrd, we rely on that fact to keep the data intact. */
	memblock_reserve(ramdisk_here, area_size);
	initrd_start = ramdisk_here + PAGE_OFFSET;
	initrd_end   = initrd_start + ramdisk_size;
	printk(KERN_INFO "Allocated new RAMDISK: [mem %#010llx-%#010llx]\n",
			 ramdisk_here, ramdisk_here + ramdisk_size - 1);

	q = (char *)initrd_start;

	/* Copy any lowmem portion of the initrd */
	if (ramdisk_image < end_of_lowmem) {
		clen = end_of_lowmem - ramdisk_image;
		p = (char *)__va(ramdisk_image);
		memcpy(q, p, clen);
		q += clen;
		ramdisk_image += clen;
		ramdisk_size  -= clen;
	}

	/* Copy the highmem portion of the initrd */
	while (ramdisk_size) {
		slop = ramdisk_image & ~PAGE_MASK;
		clen = ramdisk_size;
		if (clen > MAX_MAP_CHUNK-slop)
			clen = MAX_MAP_CHUNK-slop;
		mapaddr = ramdisk_image & PAGE_MASK;
		p = early_memremap(mapaddr, clen+slop);
		memcpy(q, p+slop, clen);
		early_iounmap(p, clen+slop);
		q += clen;
		ramdisk_image += clen;
		ramdisk_size  -= clen;
	}
	/* high pages is not converted by early_res_to_bootmem */
	ramdisk_image = boot_params.hdr.ramdisk_image;
	ramdisk_size  = boot_params.hdr.ramdisk_size;
	printk(KERN_INFO "Move RAMDISK from [mem %#010llx-%#010llx] to"
		" [mem %#010llx-%#010llx]\n",
		ramdisk_image, ramdisk_image + ramdisk_size - 1,
		ramdisk_here, ramdisk_here + ramdisk_size - 1);
}

static void __init reserve_initrd(void)
{
	/* Assume only end is not page aligned */
	u64 ramdisk_image = boot_params.hdr.ramdisk_image;
	u64 ramdisk_size  = boot_params.hdr.ramdisk_size;
	u64 ramdisk_end   = PAGE_ALIGN(ramdisk_image + ramdisk_size);
	u64 end_of_lowmem = max_low_pfn_mapped << PAGE_SHIFT;

	if (!boot_params.hdr.type_of_loader ||
	    !ramdisk_image || !ramdisk_size)
		return;		/* No initrd provided by bootloader */

	initrd_start = 0;

	if (ramdisk_size >= (end_of_lowmem>>1)) {
		panic("initrd too large to handle, "
		       "disabling initrd (%lld needed, %lld available)\n",
		       ramdisk_size, end_of_lowmem>>1);
	}

	printk(KERN_INFO "RAMDISK: [mem %#010llx-%#010llx]\n", ramdisk_image,
			ramdisk_end - 1);


	if (ramdisk_end <= end_of_lowmem) {
		/* All in lowmem, easy case */
		/*
		 * don't need to reserve again, already reserved early
		 * in i386_start_kernel
		 */
		initrd_start = ramdisk_image + PAGE_OFFSET;
		initrd_end = initrd_start + ramdisk_size;
		return;
	}

	relocate_initrd();

	memblock_free(ramdisk_image, ramdisk_end - ramdisk_image);

	acpi_initrd_override((void *)initrd_start, initrd_end - initrd_start);
}
#else
static void __init reserve_initrd(void)
{
}
#endif /* CONFIG_BLK_DEV_INITRD */

static void __init parse_setup_data(void)
{
	struct setup_data *data;
	u64 pa_data;

	if (boot_params.hdr.version < 0x0209)
		return;
	pa_data = boot_params.hdr.setup_data;
	while (pa_data) {
		u32 data_len, map_len;

		map_len = max(PAGE_SIZE - (pa_data & ~PAGE_MASK),
			      (u64)sizeof(struct setup_data));
		data = early_memremap(pa_data, map_len);
		data_len = data->len + sizeof(struct setup_data);
		if (data_len > map_len) {
			early_iounmap(data, map_len);
			data = early_memremap(pa_data, data_len);
			map_len = data_len;
		}

		switch (data->type) {
		case SETUP_E820_EXT:
			parse_e820_ext(data);
			break;
		case SETUP_DTB:
			add_dtb(pa_data);
			break;
		default:
			break;
		}
		pa_data = data->next;
		early_iounmap(data, map_len);
	}
}

static void __init e820_reserve_setup_data(void)
{
	struct setup_data *data;
	u64 pa_data;
	int found = 0;

	if (boot_params.hdr.version < 0x0209)
		return;
	pa_data = boot_params.hdr.setup_data;
	while (pa_data) {
		data = early_memremap(pa_data, sizeof(*data));
		e820_update_range(pa_data, sizeof(*data)+data->len,
			 E820_RAM, E820_RESERVED_KERN);
		found = 1;
		pa_data = data->next;
		early_iounmap(data, sizeof(*data));
	}
	if (!found)
		return;

	sanitize_e820_map(e820.map, ARRAY_SIZE(e820.map), &e820.nr_map);
	memcpy(&e820_saved, &e820, sizeof(struct e820map));
	printk(KERN_INFO "extended physical RAM map:\n");
	e820_print_map("reserve setup_data");
}

static void __init memblock_x86_reserve_range_setup_data(void)
{
	struct setup_data *data;
	u64 pa_data;

	if (boot_params.hdr.version < 0x0209)
		return;
	pa_data = boot_params.hdr.setup_data;
	while (pa_data) {
		data = early_memremap(pa_data, sizeof(*data));
		memblock_reserve(pa_data, sizeof(*data) + data->len);
		pa_data = data->next;
		early_iounmap(data, sizeof(*data));
	}
}

/*
 * --------- Crashkernel reservation ------------------------------
 */

#ifdef CONFIG_KEXEC

/*
 * Keep the crash kernel below this limit.  On 32 bits earlier kernels
 * would limit the kernel to the low 512 MiB due to mapping restrictions.
 * On 64 bits, kexec-tools currently limits us to 896 MiB; increase this
 * limit once kexec-tools are fixed.
 */
#ifdef CONFIG_X86_32
# define CRASH_KERNEL_ADDR_MAX	(512 << 20)
#else
# define CRASH_KERNEL_ADDR_MAX	(896 << 20)
#endif

static void __init reserve_crashkernel(void)
{
	unsigned long long total_mem;
	unsigned long long crash_size, crash_base;
	int ret;

	total_mem = memblock_phys_mem_size();

	ret = parse_crashkernel(boot_command_line, total_mem,
			&crash_size, &crash_base);
	if (ret != 0 || crash_size <= 0)
		return;

	/* 0 means: find the address automatically */
	if (crash_base <= 0) {
		const unsigned long long alignment = 16<<20;	/* 16M */

		/*
		 *  kexec want bzImage is below CRASH_KERNEL_ADDR_MAX
		 */
		crash_base = memblock_find_in_range(alignment,
			       CRASH_KERNEL_ADDR_MAX, crash_size, alignment);

		if (!crash_base) {
			pr_info("crashkernel reservation failed - No suitable area found.\n");
			return;
		}
	} else {
		unsigned long long start;

		start = memblock_find_in_range(crash_base,
				 crash_base + crash_size, crash_size, 1<<20);
		if (start != crash_base) {
			pr_info("crashkernel reservation failed - memory is in use.\n");
			return;
		}
	}
	memblock_reserve(crash_base, crash_size);

	printk(KERN_INFO "Reserving %ldMB of memory at %ldMB "
			"for crashkernel (System RAM: %ldMB)\n",
			(unsigned long)(crash_size >> 20),
			(unsigned long)(crash_base >> 20),
			(unsigned long)(total_mem >> 20));

	crashk_res.start = crash_base;
	crashk_res.end   = crash_base + crash_size - 1;
	insert_resource(&iomem_resource, &crashk_res);
}
#else
static void __init reserve_crashkernel(void)
{
}
#endif

static struct resource standard_io_resources[] = {
	{ .name = "dma1", .start = 0x00, .end = 0x1f,
		.flags = IORESOURCE_BUSY | IORESOURCE_IO },
	{ .name = "pic1", .start = 0x20, .end = 0x21,
		.flags = IORESOURCE_BUSY | IORESOURCE_IO },
	{ .name = "timer0", .start = 0x40, .end = 0x43,
		.flags = IORESOURCE_BUSY | IORESOURCE_IO },
	{ .name = "timer1", .start = 0x50, .end = 0x53,
		.flags = IORESOURCE_BUSY | IORESOURCE_IO },
	{ .name = "keyboard", .start = 0x60, .end = 0x60,
		.flags = IORESOURCE_BUSY | IORESOURCE_IO },
	{ .name = "keyboard", .start = 0x64, .end = 0x64,
		.flags = IORESOURCE_BUSY | IORESOURCE_IO },
	{ .name = "dma page reg", .start = 0x80, .end = 0x8f,
		.flags = IORESOURCE_BUSY | IORESOURCE_IO },
	{ .name = "pic2", .start = 0xa0, .end = 0xa1,
		.flags = IORESOURCE_BUSY | IORESOURCE_IO },
	{ .name = "dma2", .start = 0xc0, .end = 0xdf,
		.flags = IORESOURCE_BUSY | IORESOURCE_IO },
	{ .name = "fpu", .start = 0xf0, .end = 0xff,
		.flags = IORESOURCE_BUSY | IORESOURCE_IO }
};

void __init reserve_standard_io_resources(void)
{
	int i;

	/* request I/O space for devices used on all i[345]86 PCs */
	for (i = 0; i < ARRAY_SIZE(standard_io_resources); i++)
		request_resource(&ioport_resource, &standard_io_resources[i]);

}

static __init void reserve_ibft_region(void)
{
	unsigned long addr, size = 0;

	addr = find_ibft_region(&size);

	if (size)
		memblock_reserve(addr, size);
}

static unsigned reserve_low = CONFIG_X86_RESERVE_LOW << 10;

static void __init trim_bios_range(void)
{
	/*
	 * A special case is the first 4Kb of memory;
	 * This is a BIOS owned area, not kernel ram, but generally
	 * not listed as such in the E820 table.
	 *
	 * This typically reserves additional memory (64KiB by default)
	 * since some BIOSes are known to corrupt low memory.  See the
	 * Kconfig help text for X86_RESERVE_LOW.
	 */
	e820_update_range(0, ALIGN(reserve_low, PAGE_SIZE),
			  E820_RAM, E820_RESERVED);

	/*
	 * special case: Some BIOSen report the PC BIOS
	 * area (640->1Mb) as ram even though it is not.
	 * take them out.
	 */
	e820_remove_range(BIOS_BEGIN, BIOS_END - BIOS_BEGIN, E820_RAM, 1);
	sanitize_e820_map(e820.map, ARRAY_SIZE(e820.map), &e820.nr_map);
}

static int __init parse_reservelow(char *p)
{
	unsigned long long size;

	if (!p)
		return -EINVAL;

	size = memparse(p, &p);

	if (size < 4096)
		size = 4096;

	if (size > 640*1024)
		size = 640*1024;

	reserve_low = size;

	return 0;
}

early_param("reservelow", parse_reservelow);

/*
 * Determine if we were loaded by an EFI loader.  If so, then we have also been
 * passed the efi memmap, systab, etc., so we should use these data structures
 * for initialization.  Note, the efi init code path is determined by the
 * global efi_enabled. This allows the same kernel image to be used on existing
 * systems (with a traditional BIOS) as well as on EFI systems.
 */
/*
 * setup_arch - architecture-specific boot-time initializations
 *
 * Note: On x86_64, fixmaps are ready for use even before this is called.
 */

void __init setup_arch(char **cmdline_p)
{
#ifdef CONFIG_X86_32
	memcpy(&boot_cpu_data, &new_cpu_data, sizeof(new_cpu_data));
	visws_early_detect();

	/*
	 * copy kernel address range established so far and switch
	 * to the proper swapper page table
	 */
	clone_pgd_range(swapper_pg_dir     + KERNEL_PGD_BOUNDARY,
			initial_page_table + KERNEL_PGD_BOUNDARY,
			KERNEL_PGD_PTRS);

	load_cr3(swapper_pg_dir);
	__flush_tlb_all();
#else
	printk(KERN_INFO "Command line: %s\n", boot_command_line);
#endif

	/*
	 * If we have OLPC OFW, we might end up relocating the fixmap due to
	 * reserve_top(), so do this before touching the ioremap area.
	 */
	olpc_ofw_detect();

	early_trap_init();
	early_cpu_init();
	early_ioremap_init();

	setup_olpc_ofw_pgd();

	ROOT_DEV = old_decode_dev(boot_params.hdr.root_dev);
	screen_info = boot_params.screen_info;
	edid_info = boot_params.edid_info;
#ifdef CONFIG_X86_32
	apm_info.bios = boot_params.apm_bios_info;
	ist_info = boot_params.ist_info;
	if (boot_params.sys_desc_table.length != 0) {
		machine_id = boot_params.sys_desc_table.table[0];
		machine_submodel_id = boot_params.sys_desc_table.table[1];
		BIOS_revision = boot_params.sys_desc_table.table[2];
	}
#endif
	saved_video_mode = boot_params.hdr.vid_mode;
	bootloader_type = boot_params.hdr.type_of_loader;
	if ((bootloader_type >> 4) == 0xe) {
		bootloader_type &= 0xf;
		bootloader_type |= (boot_params.hdr.ext_loader_type+0x10) << 4;
	}
	bootloader_version  = bootloader_type & 0xf;
	bootloader_version |= boot_params.hdr.ext_loader_ver << 4;

#ifdef CONFIG_BLK_DEV_RAM
	rd_image_start = boot_params.hdr.ram_size & RAMDISK_IMAGE_START_MASK;
	rd_prompt = ((boot_params.hdr.ram_size & RAMDISK_PROMPT_FLAG) != 0);
	rd_doload = ((boot_params.hdr.ram_size & RAMDISK_LOAD_FLAG) != 0);
#endif
#ifdef CONFIG_EFI
	if (!strncmp((char *)&boot_params.efi_info.efi_loader_signature,
		     "EL32", 4)) {
		efi_enabled = 1;
		efi_64bit = false;
	} else if (!strncmp((char *)&boot_params.efi_info.efi_loader_signature,
		     "EL64", 4)) {
		efi_enabled = 1;
		efi_64bit = true;
	}
	if (efi_enabled && efi_memblock_x86_reserve_range())
		efi_enabled = 0;
#endif

	x86_init.oem.arch_setup();

	iomem_resource.end = (1ULL << boot_cpu_data.x86_phys_bits) - 1;
	setup_memory_map();
	parse_setup_data();
	/* update the e820_saved too */
	e820_reserve_setup_data();

	copy_edd();

	if (!boot_params.hdr.root_flags)
		root_mountflags &= ~MS_RDONLY;
	init_mm.start_code = (unsigned long) _text;
	init_mm.end_code = (unsigned long) _etext;
	init_mm.end_data = (unsigned long) _edata;
	init_mm.brk = _brk_end;

	code_resource.start = virt_to_phys(_text);
	code_resource.end = virt_to_phys(_etext)-1;
	data_resource.start = virt_to_phys(_etext);
	data_resource.end = virt_to_phys(_edata)-1;
	bss_resource.start = virt_to_phys(&__bss_start);
	bss_resource.end = virt_to_phys(&__bss_stop)-1;

#ifdef CONFIG_CMDLINE_BOOL
#ifdef CONFIG_CMDLINE_OVERRIDE
	strlcpy(boot_command_line, builtin_cmdline, COMMAND_LINE_SIZE);
#else
	if (builtin_cmdline[0]) {
		/* append boot loader cmdline to builtin */
		strlcat(builtin_cmdline, " ", COMMAND_LINE_SIZE);
		strlcat(builtin_cmdline, boot_command_line, COMMAND_LINE_SIZE);
		strlcpy(boot_command_line, builtin_cmdline, COMMAND_LINE_SIZE);
	}
#endif
#endif

	strlcpy(command_line, boot_command_line, COMMAND_LINE_SIZE);
	*cmdline_p = command_line;

	/*
	 * x86_configure_nx() is called before parse_early_param() to detect
	 * whether hardware doesn't support NX (so that the early EHCI debug
	 * console setup can safely call set_fixmap()). It may then be called
	 * again from within noexec_setup() during parsing early parameters
	 * to honor the respective command line option.
	 */
	x86_configure_nx();

	parse_early_param();

	x86_report_nx();

	/* after early param, so could get panic from serial */
	memblock_x86_reserve_range_setup_data();

	if (acpi_mps_check()) {
#ifdef CONFIG_X86_LOCAL_APIC
		disable_apic = 1;
#endif
		setup_clear_cpu_cap(X86_FEATURE_APIC);
	}

#ifdef CONFIG_PCI
	if (pci_early_dump_regs)
		early_dump_pci_devices();
#endif

	finish_e820_parsing();

	if (efi_enabled)
		efi_init();

	dmi_scan_machine();

	/*
	 * VMware detection requires dmi to be available, so this
	 * needs to be done after dmi_scan_machine, for the BP.
	 */
	init_hypervisor_platform();

	x86_init.resources.probe_roms();

	/* after parse_early_param, so could debug it */
	insert_resource(&iomem_resource, &code_resource);
	insert_resource(&iomem_resource, &data_resource);
	insert_resource(&iomem_resource, &bss_resource);

	trim_bios_range();
#ifdef CONFIG_X86_32
	if (ppro_with_ram_bug()) {
		e820_update_range(0x70000000ULL, 0x40000ULL, E820_RAM,
				  E820_RESERVED);
		sanitize_e820_map(e820.map, ARRAY_SIZE(e820.map), &e820.nr_map);
		printk(KERN_INFO "fixed physical RAM map:\n");
		e820_print_map("bad_ppro");
	}
#else
	early_gart_iommu_check();
#endif

	/*
	 * partially used pages are not usable - thus
	 * we are rounding upwards:
	 */
	max_pfn = e820_end_of_ram_pfn();

	/* update e820 for memory not covered by WB MTRRs */
	mtrr_bp_init();
	if (mtrr_trim_uncached_memory(max_pfn))
		max_pfn = e820_end_of_ram_pfn();

#ifdef CONFIG_X86_32
	/* max_low_pfn get updated here */
	find_low_pfn_range();
#else
	num_physpages = max_pfn;

	check_x2apic();

	/* How many end-of-memory variables you have, grandma! */
	/* need this before calling reserve_initrd */
	if (max_pfn > (1UL<<(32 - PAGE_SHIFT)))
		max_low_pfn = e820_end_of_low_ram_pfn();
	else
		max_low_pfn = max_pfn;

	high_memory = (void *)__va(max_pfn * PAGE_SIZE - 1) + 1;
#endif

	/*
	 * Find and reserve possible boot-time SMP configuration:
	 */
	find_smp_config();

	reserve_ibft_region();

	/*
	 * Need to conclude brk, before memblock_x86_fill()
	 *  it could use memblock_find_in_range, could overlap with
	 *  brk area.
	 */
	reserve_brk();

	cleanup_highmap();

	memblock.current_limit = get_max_mapped();
	memblock_x86_fill();

	/*
	 * The EFI specification says that boot service code won't be called
	 * after ExitBootServices(). This is, in fact, a lie.
	 */
	if (efi_enabled)
		efi_reserve_boot_services();

	/* preallocate 4k for mptable mpc */
	early_reserve_e820_mpc_new();

#ifdef CONFIG_X86_CHECK_BIOS_CORRUPTION
	setup_bios_corruption_check();
#endif

	printk(KERN_DEBUG "initial memory mapped: [mem 0x00000000-%#010lx]\n",
			(max_pfn_mapped<<PAGE_SHIFT) - 1);

	setup_real_mode();

	init_gbpages();

	/* max_pfn_mapped is updated here */
	max_low_pfn_mapped = init_memory_mapping(0, max_low_pfn<<PAGE_SHIFT);
	max_pfn_mapped = max_low_pfn_mapped;

#ifdef CONFIG_X86_64
	if (max_pfn > max_low_pfn) {
		int i;
		unsigned long start, end;
		unsigned long start_pfn, end_pfn;

		for_each_mem_pfn_range(i, MAX_NUMNODES, &start_pfn, &end_pfn,
							 NULL) {

			end = PFN_PHYS(end_pfn);
			if (end <= (1UL<<32))
				continue;

			start = PFN_PHYS(start_pfn);
			max_pfn_mapped = init_memory_mapping(
						max((1UL<<32), start), end);
		}

		/* can we preseve max_low_pfn ?*/
		max_low_pfn = max_pfn;
	}
#endif
	memblock.current_limit = get_max_mapped();
	dma_contiguous_reserve(0);

	/*
	 * NOTE: On x86-32, only from this point on, fixmaps are ready for use.
	 */

#ifdef CONFIG_PROVIDE_OHCI1394_DMA_INIT
	if (init_ohci1394_dma_early)
		init_ohci1394_dma_on_all_controllers();
#endif
	/* Allocate bigger log buffer */
	setup_log_buf(1);

	reserve_initrd();

	reserve_crashkernel();

	vsmp_init();

	io_delay_init();

	/*
	 * Parse the ACPI tables for possible boot-time SMP configuration.
	 */
	acpi_boot_table_init();

	early_acpi_boot_init();

	initmem_init();
	memblock_find_dma_reserve();

#ifdef CONFIG_KVM_GUEST
	kvmclock_init();
#endif

	x86_init.paging.pagetable_init();

	if (boot_cpu_data.cpuid_level >= 0) {
		/* A CPU has %cr4 if and only if it has CPUID */
		mmu_cr4_features = read_cr4();
		if (trampoline_cr4_features)
			*trampoline_cr4_features = mmu_cr4_features;
	}

#ifdef CONFIG_X86_32
	/* sync back kernel address range */
	clone_pgd_range(initial_page_table + KERNEL_PGD_BOUNDARY,
			swapper_pg_dir     + KERNEL_PGD_BOUNDARY,
			KERNEL_PGD_PTRS);
#endif

	tboot_probe();

#ifdef CONFIG_X86_64
	map_vsyscall();
#endif

	generic_apic_probe();

	early_quirks();

	/*
	 * Read APIC and some other early information from ACPI tables.
	 */
	acpi_boot_init();
	sfi_init();
	x86_dtb_init();

	/*
	 * get boot-time SMP configuration:
	 */
	if (smp_found_config)
		get_smp_config();

	prefill_possible_map();

	init_cpu_to_node();

	init_apic_mappings();
	if (x86_io_apic_ops.init)
		x86_io_apic_ops.init();

	kvm_guest_init();

	e820_reserve_resources();
	e820_mark_nosave_regions(max_low_pfn);

	x86_init.resources.reserve_resources();

	e820_setup_gap();

#ifdef CONFIG_VT
#if defined(CONFIG_VGA_CONSOLE)
	if (!efi_enabled || (efi_mem_type(0xa0000) != EFI_CONVENTIONAL_MEMORY))
		conswitchp = &vga_con;
#elif defined(CONFIG_DUMMY_CONSOLE)
	conswitchp = &dummy_con;
#endif
#endif
	x86_init.oem.banner();

	x86_init.timers.wallclock_init();

	mcheck_init();

	arch_init_ideal_nops();

<<<<<<< HEAD
=======
	register_refined_jiffies(CLOCK_TICK_RATE);

>>>>>>> 35681f62
#ifdef CONFIG_EFI
	/* Once setup is done above, disable efi_enabled on mismatched
	 * firmware/kernel archtectures since there is no support for
	 * runtime services.
	 */
	if (efi_enabled && IS_ENABLED(CONFIG_X86_64) != efi_64bit) {
		pr_info("efi: Setup done, disabling due to 32/64-bit mismatch\n");
		efi_unmap_memmap();
		efi_enabled = 0;
	}
#endif
}

#ifdef CONFIG_X86_32

static struct resource video_ram_resource = {
	.name	= "Video RAM area",
	.start	= 0xa0000,
	.end	= 0xbffff,
	.flags	= IORESOURCE_BUSY | IORESOURCE_MEM
};

void __init i386_reserve_resources(void)
{
	request_resource(&iomem_resource, &video_ram_resource);
	reserve_standard_io_resources();
}

#endif /* CONFIG_X86_32 */<|MERGE_RESOLUTION|>--- conflicted
+++ resolved
@@ -1050,11 +1050,8 @@
 
 	arch_init_ideal_nops();
 
-<<<<<<< HEAD
-=======
 	register_refined_jiffies(CLOCK_TICK_RATE);
 
->>>>>>> 35681f62
 #ifdef CONFIG_EFI
 	/* Once setup is done above, disable efi_enabled on mismatched
 	 * firmware/kernel archtectures since there is no support for
