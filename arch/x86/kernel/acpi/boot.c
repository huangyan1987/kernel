--- conflicted
+++ resolved
@@ -88,7 +88,7 @@
 int acpi_skip_timer_override __initdata;
 int acpi_use_timer_override __initdata;
 
-#if defined(CONFIG_X86_LOCAL_APIC) && !defined(CONFIG_XEN)
+#ifdef CONFIG_X86_LOCAL_APIC
 static u64 acpi_lapic_addr __initdata = APIC_DEFAULT_PHYS_BASE;
 #endif
 
@@ -127,13 +127,8 @@
 	if (!phys || !size)
 		return NULL;
 
-#ifndef CONFIG_XEN
 	if (phys+size <= (max_low_pfn_mapped << PAGE_SHIFT))
 		return __va(phys);
-#else
-	if (phys + size <= (NR_FIX_ISAMAPS << PAGE_SHIFT))
-		return isa_bus_to_virt(phys);
-#endif
 
 	offset = phys & (PAGE_SIZE - 1);
 	mapped_size = PAGE_SIZE - offset;
@@ -237,14 +232,12 @@
 		return -ENODEV;
 	}
 
-#ifndef CONFIG_XEN
 	if (madt->address) {
 		acpi_lapic_addr = (u64) madt->address;
 
 		printk(KERN_DEBUG PREFIX "Local APIC address 0x%08x\n",
 		       madt->address);
 	}
-#endif
 
 	acpi_madt_oem_check(madt->header.oem_id, madt->header.oem_table_id);
 
@@ -253,25 +246,17 @@
 
 static void __cpuinit acpi_register_lapic(int id, u8 enabled)
 {
-#ifndef CONFIG_XEN
 	unsigned int ver = 0;
-#endif
 
 	if (!enabled) {
 		++disabled_cpus;
 		return;
 	}
 
-<<<<<<< HEAD
-#ifndef CONFIG_XEN
-#ifdef CONFIG_X86_32
-=======
->>>>>>> 18e352e4
 	if (boot_cpu_physical_apicid != -1U)
 		ver = apic_version[boot_cpu_physical_apicid];
 
 	generic_processor_info(id, ver);
-#endif
 }
 
 static int __init
@@ -321,7 +306,6 @@
 acpi_parse_lapic_addr_ovr(struct acpi_subtable_header * header,
 			  const unsigned long end)
 {
-#ifndef CONFIG_XEN
 	struct acpi_madt_local_apic_override *lapic_addr_ovr = NULL;
 
 	lapic_addr_ovr = (struct acpi_madt_local_apic_override *)header;
@@ -330,7 +314,6 @@
 		return -EINVAL;
 
 	acpi_lapic_addr = lapic_addr_ovr->address;
-#endif
 
 	return 0;
 }
@@ -799,7 +782,6 @@
  * returns 0 on success, < 0 on error
  */
 
-#ifndef CONFIG_XEN
 static void __init acpi_register_lapic_address(unsigned long address)
 {
 	mp_lapic_addr = address;
@@ -807,17 +789,10 @@
 	set_fixmap_nocache(FIX_APIC_BASE, address);
 	if (boot_cpu_physical_apicid == -1U) {
 		boot_cpu_physical_apicid  = read_apic_id();
-<<<<<<< HEAD
-#ifdef CONFIG_X86_32
-=======
->>>>>>> 18e352e4
 		apic_version[boot_cpu_physical_apicid] =
 			 GET_APIC_VERSION(apic_read(APIC_LVR));
 	}
 }
-#else
-#define acpi_register_lapic_address(address)
-#endif
 
 static int __init early_acpi_parse_madt_lapic_addr_ovr(void)
 {
@@ -927,12 +902,10 @@
 static u8 __init uniq_ioapic_id(u8 id)
 {
 #ifdef CONFIG_X86_32
-#ifndef CONFIG_XEN
 	if ((boot_cpu_data.x86_vendor == X86_VENDOR_INTEL) &&
 	    !APIC_XAPIC(apic_version[boot_cpu_physical_apicid]))
 		return io_apic_get_unique_id(nr_ioapics, id);
 	else
-#endif
 		return id;
 #else
 	int i;
@@ -976,9 +949,7 @@
 	mp_ioapics[idx].mp_flags = MPC_APIC_USABLE;
 	mp_ioapics[idx].mp_apicaddr = address;
 
-#ifndef CONFIG_XEN
 	set_fixmap_nocache(FIX_IO_APIC_BASE_0 + idx, address);
-#endif
 	mp_ioapics[idx].mp_apicid = uniq_ioapic_id(id);
 #ifdef CONFIG_X86_32
 	mp_ioapics[idx].mp_apicver = io_apic_get_version(idx);
@@ -1135,7 +1106,7 @@
 {
 	int ioapic;
 	int ioapic_pin;
-#if defined(CONFIG_X86_32) && !defined(CONFIG_XEN)
+#ifdef CONFIG_X86_32
 #define MAX_GSI_NUM	4096
 #define IRQ_COMPRESSION_START	64
 
@@ -1164,7 +1135,7 @@
 
 	ioapic_pin = gsi - mp_ioapic_routing[ioapic].gsi_base;
 
-#if defined(CONFIG_X86_32) && !defined(CONFIG_XEN)
+#ifdef CONFIG_X86_32
 	if (ioapic_renumber_irq)
 		gsi = ioapic_renumber_irq(ioapic, gsi);
 #endif
@@ -1183,7 +1154,7 @@
 	if (test_bit(ioapic_pin, mp_ioapic_routing[ioapic].pin_programmed)) {
 		pr_debug("Pin %d-%d already programmed\n",
 			 mp_ioapic_routing[ioapic].apic_id, ioapic_pin);
-#if defined(CONFIG_X86_32) && !defined(CONFIG_XEN)
+#ifdef CONFIG_X86_32
 		return (gsi < IRQ_COMPRESSION_START ? gsi : gsi_to_irq[gsi]);
 #else
 		return gsi;
@@ -1191,7 +1162,7 @@
 	}
 
 	set_bit(ioapic_pin, mp_ioapic_routing[ioapic].pin_programmed);
-#if defined(CONFIG_X86_32) && !defined(CONFIG_XEN)
+#ifdef CONFIG_X86_32
 	/*
 	 * For GSI >= 64, use IRQ compression
 	 */
@@ -1497,6 +1468,21 @@
 	return 0;
 }
 
+static int __init force_acpi_rsdt(const struct dmi_system_id *d)
+{
+	if (!acpi_force) {
+		printk(KERN_NOTICE "%s detected: force use of acpi=rsdt\n",
+		       d->ident);
+		acpi_rsdt_forced = 1;
+	} else {
+		printk(KERN_NOTICE
+		       "Warning: acpi=force overrules DMI blacklist: "
+		       "acpi=rsdt\n");
+	}
+	return 0;
+
+}
+
 /*
  * If your system is blacklisted here, but you find that acpi=force
  * works for you, please contact acpi-devel@sourceforge.net
@@ -1664,6 +1650,32 @@
 		     DMI_MATCH(DMI_PRODUCT_NAME, "TravelMate 360"),
 		     },
 	 },
+
+	/*
+	 * Boxes that need RSDT as ACPI root table
+	 */
+	{
+	    .callback = force_acpi_rsdt,
+	    .ident = "ThinkPad ", /* R40e, broken C-states */
+	    .matches = {
+		DMI_MATCH(DMI_BIOS_VENDOR, "IBM"),
+		DMI_MATCH(DMI_BIOS_VERSION, "1SET")},
+	},
+	{
+	    .callback = force_acpi_rsdt,
+	    .ident = "ThinkPad ", /* R50e, slow booting */
+	    .matches = {
+		DMI_MATCH(DMI_BIOS_VENDOR, "IBM"),
+		DMI_MATCH(DMI_BIOS_VERSION, "1WET")},
+	},
+	{
+	    .callback = force_acpi_rsdt,
+	    .ident = "ThinkPad ", /* T40, T40p, T41, T41p, T42, T42p
+				     R50, R50p */
+	    .matches = {
+		DMI_MATCH(DMI_BIOS_VENDOR, "IBM"),
+		DMI_MATCH(DMI_BIOS_VERSION, "1RET")},
+	},
 	{}
 };
 
@@ -1864,6 +1876,18 @@
 }
 early_param("acpi", parse_acpi);
 
+/* Alias for acpi=rsdt for compatibility with openSUSE 11.1 and SLE11 */
+static int __init parse_acpi_root_table(char *opt)
+{
+	if (!strcmp(opt, "rsdt")) {
+		acpi_rsdt_forced = 1;
+		printk(KERN_WARNING "acpi_root_table=rsdt is deprecated. "
+		       "Please use acpi=rsdt instead.\n");
+	}
+	return 0;
+}
+early_param("acpi_root_table", parse_acpi_root_table);
+
 /* FIXME: Using pci= for an ACPI parameter is a travesty. */
 static int __init parse_pci(char *arg)
 {
