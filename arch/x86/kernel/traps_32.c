/*
 *  Copyright (C) 1991, 1992  Linus Torvalds
 *
 *  Pentium III FXSR, SSE support
 *	Gareth Hughes <gareth@valinux.com>, May 2000
 */

/*
 * 'Traps.c' handles hardware traps and faults after we have saved some
 * state in 'asm.s'.
 */
#include <linux/interrupt.h>
#include <linux/kallsyms.h>
#include <linux/spinlock.h>
#include <linux/highmem.h>
#include <linux/kprobes.h>
#include <linux/uaccess.h>
#include <linux/utsname.h>
#include <linux/kdebug.h>
#include <linux/kernel.h>
#include <linux/module.h>
#include <linux/ptrace.h>
#include <linux/string.h>
#include <linux/unwind.h>
#include <linux/delay.h>
#include <linux/errno.h>
#include <linux/kexec.h>
#include <linux/sched.h>
#include <linux/timer.h>
#include <linux/init.h>
#include <linux/bug.h>
#include <linux/nmi.h>
#include <linux/mm.h>

#ifdef CONFIG_EISA
#include <linux/ioport.h>
#include <linux/eisa.h>
#endif

#ifdef CONFIG_MCA
#include <linux/mca.h>
#endif

#if defined(CONFIG_EDAC)
#include <linux/edac.h>
#endif

<<<<<<< HEAD
#ifdef	CONFIG_KDB
#include <linux/kdb.h>
#endif	/* CONFIG_KDB */

=======
#include <asm/arch_hooks.h>
#include <asm/stacktrace.h>
>>>>>>> 28ffb5d3
#include <asm/processor.h>
#include <asm/debugreg.h>
#include <asm/atomic.h>
#include <asm/system.h>
#include <asm/unwind.h>
#include <asm/desc.h>
#include <asm/i387.h>
#include <asm/nmi.h>
#include <asm/smp.h>
#include <asm/io.h>

#include "mach_traps.h"

int panic_on_unrecovered_nmi;

DECLARE_BITMAP(used_vectors, NR_VECTORS);
EXPORT_SYMBOL_GPL(used_vectors);

asmlinkage int system_call(void);

/* Do we ignore FPU interrupts ? */
char ignore_fpu_irq;

/*
 * The IDT has to be page-aligned to simplify the Pentium
 * F0 0F bug workaround.. We have a special link segment
 * for this.
 */
gate_desc idt_table[256]
	__attribute__((__section__(".data.idt"))) = { { { { 0, 0 } } }, };

asmlinkage void divide_error(void);
asmlinkage void debug(void);
asmlinkage void nmi(void);
asmlinkage void int3(void);
asmlinkage void overflow(void);
asmlinkage void bounds(void);
asmlinkage void invalid_op(void);
asmlinkage void device_not_available(void);
asmlinkage void coprocessor_segment_overrun(void);
asmlinkage void invalid_TSS(void);
asmlinkage void segment_not_present(void);
asmlinkage void stack_segment(void);
asmlinkage void general_protection(void);
asmlinkage void page_fault(void);
asmlinkage void coprocessor_error(void);
asmlinkage void simd_coprocessor_error(void);
asmlinkage void alignment_check(void);
asmlinkage void spurious_interrupt_bug(void);
asmlinkage void machine_check(void);

int kstack_depth_to_print = 24;
static unsigned int code_bytes = 64;
#ifdef CONFIG_STACK_UNWIND
static int call_trace = 1;
#else
#define call_trace (-1)
#endif

void printk_address(unsigned long address, int reliable)
{
#ifdef CONFIG_KALLSYMS
	char namebuf[KSYM_NAME_LEN];
	unsigned long offset = 0;
	unsigned long symsize;
	const char *symname;
	char reliab[4] = "";
	char *delim = ":";
	char *modname;

	symname = kallsyms_lookup(address, &symsize, &offset,
					&modname, namebuf);
	if (!symname) {
		printk(" [<%08lx>]\n", address);
		return;
	}
	if (!reliable)
		strcpy(reliab, "? ");

	if (!modname)
		modname = delim = "";
	printk(" [<%08lx>] %s%s%s%s%s+0x%lx/0x%lx\n",
		address, reliab, delim, modname, delim, symname, offset, symsize);
#else
	printk(" [<%08lx>]\n", address);
#endif
}

static inline int valid_stack_ptr(struct thread_info *tinfo, void *p, unsigned size)
{
	return	p > (void *)tinfo &&
		p <= (void *)tinfo + THREAD_SIZE - size;
}

/* The form of the top of the frame on the stack */
struct stack_frame {
	struct stack_frame	*next_frame;
	unsigned long		return_address;
};

static inline unsigned long
print_context_stack(struct thread_info *tinfo,
		    unsigned long *stack, unsigned long bp,
		    const struct stacktrace_ops *ops, void *data)
{
	struct stack_frame *frame = (struct stack_frame *)bp;

	while (valid_stack_ptr(tinfo, stack, sizeof(*stack))) {
		unsigned long addr;

		addr = *stack;
		if (__kernel_text_address(addr)) {
			if ((unsigned long) stack == bp + 4) {
				ops->address(data, addr, 1);
				frame = frame->next_frame;
				bp = (unsigned long) frame;
			} else {
				ops->address(data, addr, bp == 0);
			}
		}
		stack++;
	}
	return bp;
}

<<<<<<< HEAD
struct ops_and_data {
	const struct stacktrace_ops *ops;
	void *data;
};

static asmlinkage int
dump_trace_unwind(struct unwind_frame_info *info, void *data)
{
	struct ops_and_data *oad = (struct ops_and_data *)data;
	int n = 0;
	unsigned long sp = UNW_SP(info);

	if (arch_unw_user_mode(info))
		return -1;
	while (unwind(info) == 0 && UNW_PC(info)) {
		n++;
		oad->ops->address(oad->data, UNW_PC(info), 1);
		if (arch_unw_user_mode(info))
			break;
		if ((sp & ~(PAGE_SIZE - 1)) == (UNW_SP(info) & ~(PAGE_SIZE - 1))
		    && sp > UNW_SP(info))
			break;
		sp = UNW_SP(info);
	}
	return n;
}
=======
#define MSG(msg)		ops->warning(data, msg)
>>>>>>> 28ffb5d3

void dump_trace(struct task_struct *task, struct pt_regs *regs,
		unsigned long *stack, unsigned long bp,
		const struct stacktrace_ops *ops, void *data)
{
	if (!task)
		task = current;

	if (call_trace >= 0) {
		int unw_ret = 0;
		struct unwind_frame_info info;
		struct ops_and_data oad = { .ops = ops, .data = data };

		if (regs) {
			if (unwind_init_frame_info(&info, task, regs) == 0)
				unw_ret = dump_trace_unwind(&info, &oad);
		} else if (task == current)
			unw_ret = unwind_init_running(&info, dump_trace_unwind, &oad);
		else {
			if (unwind_init_blocked(&info, task) == 0)
				unw_ret = dump_trace_unwind(&info, &oad);
		}
		if (unw_ret > 0) {
			if (call_trace == 1 && !arch_unw_user_mode(&info)) {
				ops->warning_symbol(data, "DWARF2 unwinder stuck at %s\n",
					     UNW_PC(&info));
				if (UNW_SP(&info) >= PAGE_OFFSET) {
					ops->warning(data, "Leftover inexact backtrace:\n");
					stack = (void *)UNW_SP(&info);
					if (!stack)
						return;
					bp = UNW_FP(&info);
				} else
					ops->warning(data, "Full inexact backtrace again:\n");
			} else if (call_trace >= 1)
				return;
			else
				ops->warning(data, "Full inexact backtrace again:\n");
		} else
			ops->warning(data, "Inexact backtrace:\n");
	}

	if (!stack) {
		unsigned long dummy;

		stack = &dummy;
		if (task != current)
			stack = (unsigned long *)task->thread.sp;
	}

#ifdef CONFIG_FRAME_POINTER
	if (!bp) {
		if (task == current) {
			/* Grab bp right from our regs */
			asm("movl %%ebp, %0" : "=r" (bp) :);
		} else {
			/* bp is the last reg pushed by switch_to */
			bp = *(unsigned long *) task->thread.sp;
		}
	}
#endif

	while (1) {
		struct thread_info *context;

		context = (struct thread_info *)
			((unsigned long)stack & (~(THREAD_SIZE - 1)));
		bp = print_context_stack(context, stack, bp, ops, data);
		/*
		 * Should be after the line below, but somewhere
		 * in early boot context comes out corrupted and we
		 * can't reference it:
		 */
		if (ops->stack(data, "IRQ") < 0)
			break;
		stack = (unsigned long *)context->previous_esp;
		if (!stack)
			break;
		touch_nmi_watchdog();
	}
}
EXPORT_SYMBOL(dump_trace);

static void
print_trace_warning_symbol(void *data, char *msg, unsigned long symbol)
{
	printk(data);
	print_symbol(msg, symbol);
	printk("\n");
}

static void print_trace_warning(void *data, char *msg)
{
	printk("%s%s\n", (char *)data, msg);
}

static int print_trace_stack(void *data, char *name)
{
	return 0;
}

/*
 * Print one address/symbol entries per line.
 */
static void print_trace_address(void *data, unsigned long addr, int reliable)
{
	printk("%s [<%08lx>] ", (char *)data, addr);
	if (!reliable)
		printk("? ");
	print_symbol("%s\n", addr);
	touch_nmi_watchdog();
}

static const struct stacktrace_ops print_trace_ops = {
	.warning		= print_trace_warning,
	.warning_symbol		= print_trace_warning_symbol,
	.stack			= print_trace_stack,
	.address		= print_trace_address,
};

static void
show_trace_log_lvl(struct task_struct *task, struct pt_regs *regs,
		   unsigned long *stack, unsigned long bp, char *log_lvl)
{
	dump_trace(task, regs, stack, bp, &print_trace_ops, log_lvl);
	printk("%s =======================\n", log_lvl);
}

void show_trace(struct task_struct *task, struct pt_regs *regs,
		unsigned long *stack, unsigned long bp)
{
	show_trace_log_lvl(task, regs, stack, bp, "");
}

static void
show_stack_log_lvl(struct task_struct *task, struct pt_regs *regs,
		   unsigned long *sp, unsigned long bp, char *log_lvl)
{
	unsigned long *stack;
	int i;

	if (sp == NULL) {
		if (task)
			sp = (unsigned long *)task->thread.sp;
		else
			sp = (unsigned long *)&sp;
	}

	stack = sp;
	for (i = 0; i < kstack_depth_to_print; i++) {
		if (kstack_end(stack))
			break;
		if (i && ((i % 8) == 0))
			printk("\n%s       ", log_lvl);
		printk("%08lx ", *stack++);
	}
	printk("\n%sCall Trace:\n", log_lvl);

	show_trace_log_lvl(task, regs, sp, bp, log_lvl);
}

void show_stack(struct task_struct *task, unsigned long *sp)
{
	printk("       ");
	show_stack_log_lvl(task, NULL, sp, 0, "");
}

/*
 * The architecture-independent dump_stack generator
 */
void dump_stack(void)
{
	unsigned long bp = 0;
	unsigned long stack;

#ifdef CONFIG_FRAME_POINTER
	if (!bp)
		asm("movl %%ebp, %0" : "=r" (bp):);
#endif

	printk("Pid: %d, comm: %.20s %s %s %.*s\n",
		current->pid, current->comm, print_tainted(),
		init_utsname()->release,
		(int)strcspn(init_utsname()->version, " "),
		init_utsname()->version);

	show_trace(current, NULL, &stack, bp);
}

EXPORT_SYMBOL(dump_stack);

void show_registers(struct pt_regs *regs)
{
	int i;

	print_modules();
	__show_registers(regs, 0);

	printk(KERN_EMERG "Process %.*s (pid: %d, ti=%p task=%p task.ti=%p)",
		TASK_COMM_LEN, current->comm, task_pid_nr(current),
		current_thread_info(), current, task_thread_info(current));
	/*
	 * When in-kernel, we also print out the stack and code at the
	 * time of the fault..
	 */
	if (!user_mode_vm(regs)) {
		unsigned int code_prologue = code_bytes * 43 / 64;
		unsigned int code_len = code_bytes;
		unsigned char c;
		u8 *ip;

		printk("\n" KERN_EMERG "Stack: ");
		show_stack_log_lvl(NULL, regs, &regs->sp, 0, KERN_EMERG);

		printk(KERN_EMERG "Code: ");

		ip = (u8 *)regs->ip - code_prologue;
		if (ip < (u8 *)PAGE_OFFSET ||
			probe_kernel_address(ip, c)) {
			/* try starting at EIP */
			ip = (u8 *)regs->ip;
			code_len = code_len - code_prologue + 1;
		}
		for (i = 0; i < code_len; i++, ip++) {
			if (ip < (u8 *)PAGE_OFFSET ||
				probe_kernel_address(ip, c)) {
				printk(" Bad EIP value.");
				break;
			}
			if (ip == (u8 *)regs->ip)
				printk("<%02x> ", c);
			else
				printk("%02x ", c);
		}
	}
	printk("\n");
}

int is_valid_bugaddr(unsigned long ip)
{
	unsigned short ud2;

	if (ip < PAGE_OFFSET)
		return 0;
	if (probe_kernel_address((unsigned short *)ip, ud2))
		return 0;

	return ud2 == 0x0b0f;
}

static int die_counter;

int __kprobes __die(const char *str, struct pt_regs *regs, long err)
{
	unsigned short ss;
	unsigned long sp;

	printk(KERN_EMERG "%s: %04lx [#%d] ", str, err & 0xffff, ++die_counter);
#ifdef CONFIG_PREEMPT
	printk("PREEMPT ");
#endif
#ifdef CONFIG_SMP
	printk("SMP ");
#endif
#ifdef CONFIG_DEBUG_PAGEALLOC
	printk("DEBUG_PAGEALLOC");
#endif
	printk("\n");

	sysfs_printk_last_file();
	if (notify_die(DIE_OOPS, str, regs, err,
			current->thread.trap_no, SIGSEGV) != NOTIFY_STOP) {

		show_registers(regs);
		/* Executive summary in case the oops scrolled away */
		sp = (unsigned long) (&regs->sp);
		savesegment(ss, ss);
		if (user_mode(regs)) {
			sp = regs->sp;
			ss = regs->ss & 0xffff;
		}
		printk(KERN_EMERG "EIP: [<%08lx>] ", regs->ip);
		print_symbol("%s", regs->ip);
		printk(" SS:ESP %04x:%08lx\n", ss, sp);

		return 0;
	}

	return 1;
}

/*
 * This is gone through when something in the kernel has done something bad
 * and is about to be terminated:
 */
void die(const char *str, struct pt_regs *regs, long err)
{
	static struct {
		raw_spinlock_t lock;
		u32 lock_owner;
		int lock_owner_depth;
	} die = {
		.lock =			__RAW_SPIN_LOCK_UNLOCKED,
		.lock_owner =		-1,
		.lock_owner_depth =	0
	};
	unsigned long flags;

	oops_enter();

	if (die.lock_owner != raw_smp_processor_id()) {
		console_verbose();
		raw_local_irq_save(flags);
		__raw_spin_lock(&die.lock);
		die.lock_owner = smp_processor_id();
		die.lock_owner_depth = 0;
		bust_spinlocks(1);
	} else {
		raw_local_irq_save(flags);
	}

	if (++die.lock_owner_depth < 3) {
		report_bug(regs->ip, regs);

		if (__die(str, regs, err))
			regs = NULL;
	} else {
		printk(KERN_EMERG "Recursive die() failure, output suppressed\n");
	}

	bust_spinlocks(0);
	die.lock_owner = -1;
	add_taint(TAINT_DIE);
	__raw_spin_unlock(&die.lock);
	raw_local_irq_restore(flags);
#ifdef CONFIG_KDB
	kdb_diemsg = str;
	kdb(KDB_REASON_OOPS, err, regs);
#endif /* CONFIG_KDB */

	if (!regs)
		return;

	if (kexec_should_crash(current))
		crash_kexec(regs);

	if (in_interrupt())
		panic("Fatal exception in interrupt");

	if (panic_on_oops)
		panic("Fatal exception");

	oops_exit();
	do_exit(SIGSEGV);
}

static inline void
die_if_kernel(const char *str, struct pt_regs *regs, long err)
{
	if (!user_mode_vm(regs))
		die(str, regs, err);
}

static void __kprobes
do_trap(int trapnr, int signr, char *str, int vm86, struct pt_regs *regs,
	long error_code, siginfo_t *info)
{
	struct task_struct *tsk = current;

	if (regs->flags & X86_VM_MASK) {
		if (vm86)
			goto vm86_trap;
		goto trap_signal;
	}

	if (!user_mode(regs))
		goto kernel_trap;

trap_signal:
	/*
	 * We want error_code and trap_no set for userspace faults and
	 * kernelspace faults which result in die(), but not
	 * kernelspace faults which are fixed up.  die() gives the
	 * process no chance to handle the signal and notice the
	 * kernel fault information, so that won't result in polluting
	 * the information about previously queued, but not yet
	 * delivered, faults.  See also do_general_protection below.
	 */
	tsk->thread.error_code = error_code;
	tsk->thread.trap_no = trapnr;

	if (info)
		force_sig_info(signr, info, tsk);
	else
		force_sig(signr, tsk);
	return;

kernel_trap:
	if (!fixup_exception(regs)) {
		tsk->thread.error_code = error_code;
		tsk->thread.trap_no = trapnr;
		die(str, regs, error_code);
	}
	return;

vm86_trap:
	if (handle_vm86_trap((struct kernel_vm86_regs *) regs,
						error_code, trapnr))
		goto trap_signal;
	return;
}

#define DO_ERROR(trapnr, signr, str, name)				\
void do_##name(struct pt_regs *regs, long error_code)			\
{									\
	if (notify_die(DIE_TRAP, str, regs, error_code, trapnr, signr)	\
						== NOTIFY_STOP)		\
		return;							\
	do_trap(trapnr, signr, str, 0, regs, error_code, NULL);		\
}

#define DO_ERROR_INFO(trapnr, signr, str, name, sicode, siaddr, irq)	\
void do_##name(struct pt_regs *regs, long error_code)			\
{									\
	siginfo_t info;							\
	if (irq)							\
		local_irq_enable();					\
	info.si_signo = signr;						\
	info.si_errno = 0;						\
	info.si_code = sicode;						\
	info.si_addr = (void __user *)siaddr;				\
	if (notify_die(DIE_TRAP, str, regs, error_code, trapnr, signr)	\
						== NOTIFY_STOP)		\
		return;							\
	do_trap(trapnr, signr, str, 0, regs, error_code, &info);	\
}

#define DO_VM86_ERROR(trapnr, signr, str, name)				\
void do_##name(struct pt_regs *regs, long error_code)			\
{									\
	if (notify_die(DIE_TRAP, str, regs, error_code, trapnr, signr)	\
						== NOTIFY_STOP)		\
		return;							\
	do_trap(trapnr, signr, str, 1, regs, error_code, NULL);		\
}

#define DO_VM86_ERROR_INFO(trapnr, signr, str, name, sicode, siaddr)	\
void do_##name(struct pt_regs *regs, long error_code)			\
{									\
	siginfo_t info;							\
	info.si_signo = signr;						\
	info.si_errno = 0;						\
	info.si_code = sicode;						\
	info.si_addr = (void __user *)siaddr;				\
	trace_hardirqs_fixup();						\
	if (notify_die(DIE_TRAP, str, regs, error_code, trapnr, signr)	\
						== NOTIFY_STOP)		\
		return;							\
	do_trap(trapnr, signr, str, 1, regs, error_code, &info);	\
}

<<<<<<< HEAD
DO_VM86_ERROR_INFO( 0, SIGFPE,  "divide error", divide_error, FPE_INTDIV, regs->ip)
#if 	!defined(CONFIG_KPROBES) && !defined(CONFIG_KDB)
DO_VM86_ERROR( 3, SIGTRAP, "int3", int3)
=======
DO_VM86_ERROR_INFO(0, SIGFPE,  "divide error", divide_error, FPE_INTDIV, regs->ip)
#ifndef CONFIG_KPROBES
DO_VM86_ERROR(3, SIGTRAP, "int3", int3)
>>>>>>> 28ffb5d3
#endif
DO_VM86_ERROR(4, SIGSEGV, "overflow", overflow)
DO_VM86_ERROR(5, SIGSEGV, "bounds", bounds)
DO_ERROR_INFO(6, SIGILL,  "invalid opcode", invalid_op, ILL_ILLOPN, regs->ip, 0)
DO_ERROR(9, SIGFPE,  "coprocessor segment overrun", coprocessor_segment_overrun)
DO_ERROR(10, SIGSEGV, "invalid TSS", invalid_TSS)
DO_ERROR(11, SIGBUS,  "segment not present", segment_not_present)
DO_ERROR(12, SIGBUS,  "stack segment", stack_segment)
DO_ERROR_INFO(17, SIGBUS, "alignment check", alignment_check, BUS_ADRALN, 0, 0)
DO_ERROR_INFO(32, SIGILL, "iret exception", iret_error, ILL_BADSTK, 0, 1)

void __kprobes do_general_protection(struct pt_regs *regs, long error_code)
{
	struct thread_struct *thread;
	struct tss_struct *tss;
	int cpu;

	cpu = get_cpu();
	tss = &per_cpu(init_tss, cpu);
	thread = &current->thread;

	/*
	 * Perform the lazy TSS's I/O bitmap copy. If the TSS has an
	 * invalid offset set (the LAZY one) and the faulting thread has
	 * a valid I/O bitmap pointer, we copy the I/O bitmap in the TSS
	 * and we set the offset field correctly. Then we let the CPU to
	 * restart the faulting instruction.
	 */
	if (tss->x86_tss.io_bitmap_base == INVALID_IO_BITMAP_OFFSET_LAZY &&
	    thread->io_bitmap_ptr) {
		memcpy(tss->io_bitmap, thread->io_bitmap_ptr,
		       thread->io_bitmap_max);
		/*
		 * If the previously set map was extending to higher ports
		 * than the current one, pad extra space with 0xff (no access).
		 */
		if (thread->io_bitmap_max < tss->io_bitmap_max) {
			memset((char *) tss->io_bitmap +
				thread->io_bitmap_max, 0xff,
				tss->io_bitmap_max - thread->io_bitmap_max);
		}
		tss->io_bitmap_max = thread->io_bitmap_max;
		tss->x86_tss.io_bitmap_base = IO_BITMAP_OFFSET;
		tss->io_bitmap_owner = thread;
		put_cpu();

		return;
	}
	put_cpu();

	if (regs->flags & X86_VM_MASK)
		goto gp_in_vm86;

	if (!user_mode(regs))
		goto gp_in_kernel;

	current->thread.error_code = error_code;
	current->thread.trap_no = 13;

	if (show_unhandled_signals && unhandled_signal(current, SIGSEGV) &&
	    printk_ratelimit()) {
		printk(KERN_INFO
		    "%s[%d] general protection ip:%lx sp:%lx error:%lx",
		    current->comm, task_pid_nr(current),
		    regs->ip, regs->sp, error_code);
		print_vma_addr(" in ", regs->ip);
		printk("\n");
	}

	force_sig(SIGSEGV, current);
	return;

gp_in_vm86:
	local_irq_enable();
	handle_vm86_fault((struct kernel_vm86_regs *) regs, error_code);
	return;

gp_in_kernel:
	if (!fixup_exception(regs)) {
		current->thread.error_code = error_code;
		current->thread.trap_no = 13;
		if (notify_die(DIE_GPF, "general protection fault", regs,
				error_code, 13, SIGSEGV) == NOTIFY_STOP)
			return;
		die("general protection fault", regs, error_code);
	}
}

static notrace __kprobes void
mem_parity_error(unsigned char reason, struct pt_regs *regs)
{
	printk(KERN_EMERG
		"Uhhuh. NMI received for unknown reason %02x on CPU %d.\n",
			reason, smp_processor_id());

	printk(KERN_EMERG
		"You have some hardware problem, likely on the PCI bus.\n");

#if defined(CONFIG_EDAC)
	if (edac_handler_set()) {
		edac_atomic_assert_error();
		return;
	}
#endif

	if (panic_on_unrecovered_nmi)
		panic("NMI: Not continuing");

	printk(KERN_EMERG "Dazed and confused, but trying to continue\n");

	/* Clear and disable the memory parity error line. */
	clear_mem_error(reason);
}

static notrace __kprobes void
io_check_error(unsigned char reason, struct pt_regs *regs)
{
	printk(KERN_EMERG "NMI: IOCK error (debug interrupt?)\n");
	show_registers(regs);

	/* Re-enable the IOCK line, wait for a few seconds */
<<<<<<< HEAD
	clear_io_check_error(reason);
=======
	reason = (reason & 0xf) | 8;
	outb(reason, 0x61);

	i = 2000;
	while (--i)
		udelay(1000);

	reason &= ~8;
	outb(reason, 0x61);
>>>>>>> 28ffb5d3
}

static notrace __kprobes void
unknown_nmi_error(unsigned char reason, struct pt_regs *regs)
{
<<<<<<< HEAD
#ifdef	CONFIG_KDB
	(void)kdb(KDB_REASON_NMI, reason, regs);
#endif	/* CONFIG_KDB */
=======
	if (notify_die(DIE_NMIUNKNOWN, "nmi", regs, reason, 2, SIGINT) == NOTIFY_STOP)
		return;
>>>>>>> 28ffb5d3
#ifdef CONFIG_MCA
	/*
	 * Might actually be able to figure out what the guilty party
	 * is:
	 */
	if (MCA_bus) {
		mca_handle_nmi();
		return;
	}
#endif
	printk(KERN_EMERG
		"Uhhuh. NMI received for unknown reason %02x on CPU %d.\n",
			reason, smp_processor_id());

	printk(KERN_EMERG "Do you have a strange power saving mode enabled?\n");
	if (panic_on_unrecovered_nmi)
		panic("NMI: Not continuing");

	printk(KERN_EMERG "Dazed and confused, but trying to continue\n");
}

static DEFINE_SPINLOCK(nmi_print_lock);

void notrace __kprobes die_nmi(struct pt_regs *regs, const char *msg)
{
	if (notify_die(DIE_NMIWATCHDOG, msg, regs, 0, 2, SIGINT) == NOTIFY_STOP)
		return;

	spin_lock(&nmi_print_lock);
	/*
	* We are in trouble anyway, lets at least try
	* to get a message out:
	*/
	bust_spinlocks(1);
	printk(KERN_EMERG "%s", msg);
	printk(" on CPU%d, ip %08lx, registers:\n",
		smp_processor_id(), regs->ip);
	show_registers(regs);
#ifdef	CONFIG_KDB
	kdb(KDB_REASON_NMI, 0, regs);
#endif	/* CONFIG_KDB */
	console_silent();
	spin_unlock(&nmi_print_lock);
	bust_spinlocks(0);

	/*
	 * If we are in kernel we are probably nested up pretty bad
	 * and might aswell get out now while we still can:
	 */
	if (!user_mode_vm(regs)) {
		current->thread.trap_no = 2;
		crash_kexec(regs);
	}

	do_exit(SIGSEGV);
}

static notrace __kprobes void default_do_nmi(struct pt_regs *regs)
{
	unsigned char reason = 0;

	/* Only the BSP gets external NMIs from the system: */
	if (!smp_processor_id())
		reason = get_nmi_reason();

<<<<<<< HEAD
#if defined(CONFIG_SMP) && defined(CONFIG_KDB)
	/*
	 * Call the kernel debugger to see if this NMI is due
	 * to an KDB requested IPI.  If so, kdb will handle it.
	 */
	if (kdb_ipi(regs, NULL)) {
		return;
	}
#endif	/* defined(CONFIG_SMP) && defined(CONFIG_KDB) */

=======
>>>>>>> 28ffb5d3
	if (!(reason & 0xc0)) {
		if (notify_die(DIE_NMI_IPI, "nmi_ipi", regs, reason, 2, SIGINT)
							== NOTIFY_STOP)
			return;
#ifdef CONFIG_X86_LOCAL_APIC
		/*
		 * Ok, so this is none of the documented NMI sources,
		 * so it must be the NMI watchdog.
		 */
		if (nmi_watchdog_tick(regs, reason))
			return;
		if (!do_nmi_callback(regs, smp_processor_id()))
			unknown_nmi_error(reason, regs);
#else
		unknown_nmi_error(reason, regs);
#endif

		return;
	}
	if (notify_die(DIE_NMI, "nmi", regs, reason, 2, SIGINT) == NOTIFY_STOP)
		return;
	if (reason & 0x80)
		mem_parity_error(reason, regs);
	if (reason & 0x40)
		io_check_error(reason, regs);
	/*
	 * Reassert NMI in case it became active meanwhile
	 * as it's edge-triggered:
	 */
	reassert_nmi();
}

static int ignore_nmis;

notrace __kprobes void do_nmi(struct pt_regs *regs, long error_code)
{
	int cpu;

	nmi_enter();

	cpu = smp_processor_id();

	++nmi_count(cpu);

	if (!ignore_nmis)
		default_do_nmi(regs);

	nmi_exit();
}

void stop_nmi(void)
{
	acpi_nmi_disable();
	ignore_nmis++;
}

void restart_nmi(void)
{
	ignore_nmis--;
	acpi_nmi_enable();
}

#ifdef CONFIG_KPROBES
void __kprobes do_int3(struct pt_regs *regs, long error_code)
{
	trace_hardirqs_fixup();

#ifdef  CONFIG_KDB
	if (kdb(KDB_REASON_BREAK, error_code, regs))
		return;
#endif
	if (notify_die(DIE_INT3, "int3", regs, error_code, 3, SIGTRAP)
			== NOTIFY_STOP)
		return;
	/*
	 * This is an interrupt gate, because kprobes wants interrupts
	 * disabled. Normal trap handlers don't.
	 */
	restore_interrupts(regs);

	do_trap(3, SIGTRAP, "int3", 1, regs, error_code, NULL);
}
#endif

/*
 * Our handling of the processor debug registers is non-trivial.
 * We do not clear them on entry and exit from the kernel. Therefore
 * it is possible to get a watchpoint trap here from inside the kernel.
 * However, the code in ./ptrace.c has ensured that the user can
 * only set watchpoints on userspace addresses. Therefore the in-kernel
 * watchpoint trap can only occur in code which is reading/writing
 * from user space. Such code must not hold kernel locks (since it
 * can equally take a page fault), therefore it is safe to call
 * force_sig_info even though that claims and releases locks.
 *
 * Code in ./signal.c ensures that the debug control register
 * is restored before we deliver any signal, and therefore that
 * user code runs with the correct debug control register even though
 * we clear it here.
 *
 * Being careful here means that we don't have to be as careful in a
 * lot of more complicated places (task switching can be a bit lazy
 * about restoring all the debug state, and ptrace doesn't have to
 * find every occurrence of the TF bit that could be saved away even
 * by user code)
 */
void __kprobes do_debug(struct pt_regs *regs, long error_code)
{
	struct task_struct *tsk = current;
	unsigned int condition;

	trace_hardirqs_fixup();

	get_debugreg(condition, 6);

	/*
	 * The processor cleared BTF, so don't mark that we need it set.
	 */
	clear_tsk_thread_flag(tsk, TIF_DEBUGCTLMSR);
	tsk->thread.debugctlmsr = 0;

#ifdef	CONFIG_KDB
	if (kdb(KDB_REASON_DEBUG, error_code, regs))
		return;
#endif	/* CONFIG_KDB */

	if (notify_die(DIE_DEBUG, "debug", regs, condition, error_code,
					SIGTRAP) == NOTIFY_STOP)
		return;
	/* It's safe to allow irq's after DR6 has been saved */
	if (regs->flags & X86_EFLAGS_IF)
		local_irq_enable();

	/* Mask out spurious debug traps due to lazy DR7 setting */
	if (condition & (DR_TRAP0|DR_TRAP1|DR_TRAP2|DR_TRAP3)) {
		if (!tsk->thread.debugreg7)
			goto clear_dr7;
	}

	if (regs->flags & X86_VM_MASK)
		goto debug_vm86;

	/* Save debug status register where ptrace can see it */
	tsk->thread.debugreg6 = condition;

	/*
	 * Single-stepping through TF: make sure we ignore any events in
	 * kernel space (but re-enable TF when returning to user mode).
	 */
	if (condition & DR_STEP) {
		/*
		 * We already checked v86 mode above, so we can
		 * check for kernel mode by just checking the CPL
		 * of CS.
		 */
		if (!user_mode(regs))
			goto clear_TF_reenable;
	}

	/* Ok, finally something we can handle */
	send_sigtrap(tsk, regs, error_code);

	/*
	 * Disable additional traps. They'll be re-enabled when
	 * the signal is delivered.
	 */
clear_dr7:
	set_debugreg(0, 7);
	return;

debug_vm86:
	handle_vm86_trap((struct kernel_vm86_regs *) regs, error_code, 1);
	return;

clear_TF_reenable:
	set_tsk_thread_flag(tsk, TIF_SINGLESTEP);
	regs->flags &= ~X86_EFLAGS_TF;
	return;
}

#if	defined(CONFIG_KDB) && !defined(CONFIG_KPROBES)
void do_int3(struct pt_regs * regs, long error_code)
{
	if (kdb(KDB_REASON_BREAK, error_code, regs))
		return;
	do_trap(3, SIGTRAP, "int3", 1, regs, error_code, NULL);
}
#endif	/* CONFIG_KDB && !CONFIG_KPROBES */


/*
 * Note that we play around with the 'TS' bit in an attempt to get
 * the correct behaviour even in the presence of the asynchronous
 * IRQ13 behaviour
 */
void math_error(void __user *ip)
{
	struct task_struct *task;
	unsigned short cwd;
	unsigned short swd;
	siginfo_t info;

	/*
	 * Save the info for the exception handler and clear the error.
	 */
	task = current;
	save_init_fpu(task);
	task->thread.trap_no = 16;
	task->thread.error_code = 0;
	info.si_signo = SIGFPE;
	info.si_errno = 0;
	info.si_code = __SI_FAULT;
	info.si_addr = ip;
	/*
	 * (~cwd & swd) will mask out exceptions that are not set to unmasked
	 * status.  0x3f is the exception bits in these regs, 0x200 is the
	 * C1 reg you need in case of a stack fault, 0x040 is the stack
	 * fault bit.  We should only be taking one exception at a time,
	 * so if this combination doesn't produce any single exception,
	 * then we have a bad program that isn't syncronizing its FPU usage
	 * and it will suffer the consequences since we won't be able to
	 * fully reproduce the context of the exception
	 */
	cwd = get_fpu_cwd(task);
	swd = get_fpu_swd(task);
	switch (swd & ~cwd & 0x3f) {
	case 0x000: /* No unmasked exception */
		return;
	default:    /* Multiple exceptions */
		break;
	case 0x001: /* Invalid Op */
		/*
		 * swd & 0x240 == 0x040: Stack Underflow
		 * swd & 0x240 == 0x240: Stack Overflow
		 * User must clear the SF bit (0x40) if set
		 */
		info.si_code = FPE_FLTINV;
		break;
	case 0x002: /* Denormalize */
	case 0x010: /* Underflow */
		info.si_code = FPE_FLTUND;
		break;
	case 0x004: /* Zero Divide */
		info.si_code = FPE_FLTDIV;
		break;
	case 0x008: /* Overflow */
		info.si_code = FPE_FLTOVF;
		break;
	case 0x020: /* Precision */
		info.si_code = FPE_FLTRES;
		break;
	}
	force_sig_info(SIGFPE, &info, task);
}

void do_coprocessor_error(struct pt_regs *regs, long error_code)
{
	ignore_fpu_irq = 1;
	math_error((void __user *)regs->ip);
}

static void simd_math_error(void __user *ip)
{
	struct task_struct *task;
	unsigned short mxcsr;
	siginfo_t info;

	/*
	 * Save the info for the exception handler and clear the error.
	 */
	task = current;
	save_init_fpu(task);
	task->thread.trap_no = 19;
	task->thread.error_code = 0;
	info.si_signo = SIGFPE;
	info.si_errno = 0;
	info.si_code = __SI_FAULT;
	info.si_addr = ip;
	/*
	 * The SIMD FPU exceptions are handled a little differently, as there
	 * is only a single status/control register.  Thus, to determine which
	 * unmasked exception was caught we must mask the exception mask bits
	 * at 0x1f80, and then use these to mask the exception bits at 0x3f.
	 */
	mxcsr = get_fpu_mxcsr(task);
	switch (~((mxcsr & 0x1f80) >> 7) & (mxcsr & 0x3f)) {
	case 0x000:
	default:
		break;
	case 0x001: /* Invalid Op */
		info.si_code = FPE_FLTINV;
		break;
	case 0x002: /* Denormalize */
	case 0x010: /* Underflow */
		info.si_code = FPE_FLTUND;
		break;
	case 0x004: /* Zero Divide */
		info.si_code = FPE_FLTDIV;
		break;
	case 0x008: /* Overflow */
		info.si_code = FPE_FLTOVF;
		break;
	case 0x020: /* Precision */
		info.si_code = FPE_FLTRES;
		break;
	}
	force_sig_info(SIGFPE, &info, task);
}

void do_simd_coprocessor_error(struct pt_regs *regs, long error_code)
{
	if (cpu_has_xmm) {
		/* Handle SIMD FPU exceptions on PIII+ processors. */
		ignore_fpu_irq = 1;
		simd_math_error((void __user *)regs->ip);
		return;
	}
	/*
	 * Handle strange cache flush from user space exception
	 * in all other cases.  This is undocumented behaviour.
	 */
	if (regs->flags & X86_VM_MASK) {
		handle_vm86_fault((struct kernel_vm86_regs *)regs, error_code);
		return;
	}
	current->thread.trap_no = 19;
	current->thread.error_code = error_code;
	die_if_kernel("cache flush denied", regs, error_code);
	force_sig(SIGSEGV, current);
}

void do_spurious_interrupt_bug(struct pt_regs *regs, long error_code)
{
#if 0
	/* No need to warn about this any longer. */
	printk(KERN_INFO "Ignoring P6 Local APIC Spurious Interrupt Bug...\n");
#endif
}

unsigned long patch_espfix_desc(unsigned long uesp, unsigned long kesp)
{
	struct desc_struct *gdt = __get_cpu_var(gdt_page).gdt;
	unsigned long base = (kesp - uesp) & -THREAD_SIZE;
	unsigned long new_kesp = kesp - base;
	unsigned long lim_pages = (new_kesp | (THREAD_SIZE - 1)) >> PAGE_SHIFT;
	__u64 desc = *(__u64 *)&gdt[GDT_ENTRY_ESPFIX_SS];

	/* Set up base for espfix segment */
	desc &= 0x00f0ff0000000000ULL;
	desc |=	((((__u64)base) << 16) & 0x000000ffffff0000ULL) |
		((((__u64)base) << 32) & 0xff00000000000000ULL) |
		((((__u64)lim_pages) << 32) & 0x000f000000000000ULL) |
		(lim_pages & 0xffff);
	*(__u64 *)&gdt[GDT_ENTRY_ESPFIX_SS] = desc;

	return new_kesp;
}

/*
 * 'math_state_restore()' saves the current math information in the
 * old math state array, and gets the new ones from the current task
 *
 * Careful.. There are problems with IBM-designed IRQ13 behaviour.
 * Don't touch unless you *really* know how it works.
 *
 * Must be called with kernel preemption disabled (in this case,
 * local interrupts are disabled at the call-site in entry.S).
 */
asmlinkage void math_state_restore(void)
{
	struct thread_info *thread = current_thread_info();
	struct task_struct *tsk = thread->task;

	if (!tsk_used_math(tsk)) {
		local_irq_enable();
		/*
		 * does a slab alloc which can sleep
		 */
		if (init_fpu(tsk)) {
			/*
			 * ran out of memory!
			 */
			do_group_exit(SIGKILL);
			return;
		}
		local_irq_disable();
	}

	clts();				/* Allow maths ops (or we recurse) */
	restore_fpu(tsk);
	thread->status |= TS_USEDFPU;	/* So we fnsave on switch_to() */
	tsk->fpu_counter++;
}
EXPORT_SYMBOL_GPL(math_state_restore);

#ifndef CONFIG_MATH_EMULATION

asmlinkage void math_emulate(long arg)
{
	printk(KERN_EMERG
		"math-emulation not enabled and no coprocessor found.\n");
	printk(KERN_EMERG "killing %s.\n", current->comm);
	force_sig(SIGFPE, current);
	schedule();
}

#endif /* CONFIG_MATH_EMULATION */

void __init trap_init(void)
{
	int i;

#ifdef CONFIG_EISA
	void __iomem *p = early_ioremap(0x0FFFD9, 4);

	if (readl(p) == 'E' + ('I'<<8) + ('S'<<16) + ('A'<<24))
		EISA_bus = 1;
	early_iounmap(p, 4);
#endif

#ifdef CONFIG_X86_LOCAL_APIC
	init_apic_mappings();
#endif
	set_trap_gate(0,  &divide_error);
	set_intr_gate(1,  &debug);
	set_intr_gate(2,  &nmi);
	set_system_intr_gate(3, &int3); /* int3/4 can be called from all */
	set_system_gate(4, &overflow);
	set_trap_gate(5,  &bounds);
	set_trap_gate(6,  &invalid_op);
	set_trap_gate(7,  &device_not_available);
	set_task_gate(8,  GDT_ENTRY_DOUBLEFAULT_TSS);
	set_trap_gate(9,  &coprocessor_segment_overrun);
	set_trap_gate(10, &invalid_TSS);
	set_trap_gate(11, &segment_not_present);
	set_trap_gate(12, &stack_segment);
	set_trap_gate(13, &general_protection);
	set_intr_gate(14, &page_fault);
	set_trap_gate(15, &spurious_interrupt_bug);
	set_trap_gate(16, &coprocessor_error);
	set_trap_gate(17, &alignment_check);
#ifdef CONFIG_X86_MCE
	set_trap_gate(18, &machine_check);
#endif
	set_trap_gate(19, &simd_coprocessor_error);

	if (cpu_has_fxsr) {
		printk(KERN_INFO "Enabling fast FPU save and restore... ");
		set_in_cr4(X86_CR4_OSFXSR);
		printk("done.\n");
	}
	if (cpu_has_xmm) {
		printk(KERN_INFO
			"Enabling unmasked SIMD FPU exception support... ");
		set_in_cr4(X86_CR4_OSXMMEXCPT);
		printk("done.\n");
	}

	set_system_gate(SYSCALL_VECTOR, &system_call);

	/* Reserve all the builtin and the syscall vector: */
	for (i = 0; i < FIRST_EXTERNAL_VECTOR; i++)
		set_bit(i, used_vectors);

	set_bit(SYSCALL_VECTOR, used_vectors);

	init_thread_xstate();
	/*
	 * Should be a barrier for any external CPU state:
	 */
	cpu_init();

	trap_init_hook();
}

static int __init kstack_setup(char *s)
{
	kstack_depth_to_print = simple_strtoul(s, NULL, 0);

	return 1;
}
__setup("kstack=", kstack_setup);

static int __init code_bytes_setup(char *s)
{
	code_bytes = simple_strtoul(s, NULL, 0);
	if (code_bytes > 8192)
		code_bytes = 8192;

	return 1;
}
__setup("code_bytes=", code_bytes_setup);

#ifdef CONFIG_STACK_UNWIND
static int __init call_trace_setup(char *s)
{
	if (strcmp(s, "old") == 0)
		call_trace = -1;
	else if (strcmp(s, "both") == 0)
		call_trace = 0;
	else if (strcmp(s, "newfallback") == 0)
		call_trace = 1;
	else if (strcmp(s, "new") == 2)
		call_trace = 2;
	return 1;
}
__setup("call_trace=", call_trace_setup);
#endif<|MERGE_RESOLUTION|>--- conflicted
+++ resolved
@@ -45,15 +45,12 @@
 #include <linux/edac.h>
 #endif
 
-<<<<<<< HEAD
-#ifdef	CONFIG_KDB
+#ifdef CONFIG_KDB
 #include <linux/kdb.h>
-#endif	/* CONFIG_KDB */
-
-=======
+#endif /* CONFIG_KDB */
+
 #include <asm/arch_hooks.h>
 #include <asm/stacktrace.h>
->>>>>>> 28ffb5d3
 #include <asm/processor.h>
 #include <asm/debugreg.h>
 #include <asm/atomic.h>
@@ -179,7 +176,6 @@
 	return bp;
 }
 
-<<<<<<< HEAD
 struct ops_and_data {
 	const struct stacktrace_ops *ops;
 	void *data;
@@ -206,9 +202,6 @@
 	}
 	return n;
 }
-=======
-#define MSG(msg)		ops->warning(data, msg)
->>>>>>> 28ffb5d3
 
 void dump_trace(struct task_struct *task, struct pt_regs *regs,
 		unsigned long *stack, unsigned long bp,
@@ -670,15 +663,9 @@
 	do_trap(trapnr, signr, str, 1, regs, error_code, &info);	\
 }
 
-<<<<<<< HEAD
-DO_VM86_ERROR_INFO( 0, SIGFPE,  "divide error", divide_error, FPE_INTDIV, regs->ip)
-#if 	!defined(CONFIG_KPROBES) && !defined(CONFIG_KDB)
-DO_VM86_ERROR( 3, SIGTRAP, "int3", int3)
-=======
 DO_VM86_ERROR_INFO(0, SIGFPE,  "divide error", divide_error, FPE_INTDIV, regs->ip)
-#ifndef CONFIG_KPROBES
+#if	!defined(CONFIG_KPROBES) && !defined(CONFIG_KDB)
 DO_VM86_ERROR(3, SIGTRAP, "int3", int3)
->>>>>>> 28ffb5d3
 #endif
 DO_VM86_ERROR(4, SIGSEGV, "overflow", overflow)
 DO_VM86_ERROR(5, SIGSEGV, "bounds", bounds)
@@ -796,13 +783,12 @@
 static notrace __kprobes void
 io_check_error(unsigned char reason, struct pt_regs *regs)
 {
+	unsigned long i;
+
 	printk(KERN_EMERG "NMI: IOCK error (debug interrupt?)\n");
 	show_registers(regs);
 
 	/* Re-enable the IOCK line, wait for a few seconds */
-<<<<<<< HEAD
-	clear_io_check_error(reason);
-=======
 	reason = (reason & 0xf) | 8;
 	outb(reason, 0x61);
 
@@ -812,20 +798,17 @@
 
 	reason &= ~8;
 	outb(reason, 0x61);
->>>>>>> 28ffb5d3
 }
 
 static notrace __kprobes void
 unknown_nmi_error(unsigned char reason, struct pt_regs *regs)
 {
-<<<<<<< HEAD
-#ifdef	CONFIG_KDB
+#ifdef CONFIG_KDB
 	(void)kdb(KDB_REASON_NMI, reason, regs);
-#endif	/* CONFIG_KDB */
-=======
+#endif /* CONFIG_KDB */
+
 	if (notify_die(DIE_NMIUNKNOWN, "nmi", regs, reason, 2, SIGINT) == NOTIFY_STOP)
 		return;
->>>>>>> 28ffb5d3
 #ifdef CONFIG_MCA
 	/*
 	 * Might actually be able to figure out what the guilty party
@@ -891,7 +874,6 @@
 	if (!smp_processor_id())
 		reason = get_nmi_reason();
 
-<<<<<<< HEAD
 #if defined(CONFIG_SMP) && defined(CONFIG_KDB)
 	/*
 	 * Call the kernel debugger to see if this NMI is due
@@ -900,10 +882,8 @@
 	if (kdb_ipi(regs, NULL)) {
 		return;
 	}
-#endif	/* defined(CONFIG_SMP) && defined(CONFIG_KDB) */
-
-=======
->>>>>>> 28ffb5d3
+#endif /* defined(CONFIG_SMP) && defined(CONFIG_KDB) */
+
 	if (!(reason & 0xc0)) {
 		if (notify_die(DIE_NMI_IPI, "nmi_ipi", regs, reason, 2, SIGINT)
 							== NOTIFY_STOP)
