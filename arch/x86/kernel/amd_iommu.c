/*
 * Copyright (C) 2007-2009 Advanced Micro Devices, Inc.
 * Author: Joerg Roedel <joerg.roedel@amd.com>
 *         Leo Duran <leo.duran@amd.com>
 *
 * This program is free software; you can redistribute it and/or modify it
 * under the terms of the GNU General Public License version 2 as published
 * by the Free Software Foundation.
 *
 * This program is distributed in the hope that it will be useful,
 * but WITHOUT ANY WARRANTY; without even the implied warranty of
 * MERCHANTABILITY or FITNESS FOR A PARTICULAR PURPOSE.  See the
 * GNU General Public License for more details.
 *
 * You should have received a copy of the GNU General Public License
 * along with this program; if not, write to the Free Software
 * Foundation, Inc., 59 Temple Place, Suite 330, Boston, MA  02111-1307 USA
 */

#include <linux/pci.h>
#include <linux/gfp.h>
#include <linux/bitmap.h>
#include <linux/debugfs.h>
#include <linux/scatterlist.h>
#include <linux/dma-mapping.h>
#include <linux/iommu-helper.h>
#include <linux/iommu.h>
#include <asm/proto.h>
#include <asm/iommu.h>
#include <asm/gart.h>
#include <asm/amd_iommu_proto.h>
#include <asm/amd_iommu_types.h>
#include <asm/amd_iommu.h>

#define CMD_SET_TYPE(cmd, t) ((cmd)->data[1] |= ((t) << 28))

#define EXIT_LOOP_COUNT 10000000

static DEFINE_RWLOCK(amd_iommu_devtable_lock);

/* A list of preallocated protection domains */
static LIST_HEAD(iommu_pd_list);
static DEFINE_SPINLOCK(iommu_pd_list_lock);

/*
 * Domain for untranslated devices - only allocated
 * if iommu=pt passed on kernel cmd line.
 */
static struct protection_domain *pt_domain;

static struct iommu_ops amd_iommu_ops;

/*
 * general struct to manage commands send to an IOMMU
 */
struct iommu_cmd {
	u32 data[4];
};

static void reset_iommu_command_buffer(struct amd_iommu *iommu);
static void update_domain(struct protection_domain *domain);

/****************************************************************************
 *
 * Helper functions
 *
 ****************************************************************************/

static inline u16 get_device_id(struct device *dev)
{
	struct pci_dev *pdev = to_pci_dev(dev);

	return calc_devid(pdev->bus->number, pdev->devfn);
}

static struct iommu_dev_data *get_dev_data(struct device *dev)
{
	return dev->archdata.iommu;
}

/*
 * In this function the list of preallocated protection domains is traversed to
 * find the domain for a specific device
 */
static struct dma_ops_domain *find_protection_domain(u16 devid)
{
	struct dma_ops_domain *entry, *ret = NULL;
	unsigned long flags;
	u16 alias = amd_iommu_alias_table[devid];

	if (list_empty(&iommu_pd_list))
		return NULL;

	spin_lock_irqsave(&iommu_pd_list_lock, flags);

	list_for_each_entry(entry, &iommu_pd_list, list) {
		if (entry->target_dev == devid ||
		    entry->target_dev == alias) {
			ret = entry;
			break;
		}
	}

	spin_unlock_irqrestore(&iommu_pd_list_lock, flags);

	return ret;
}

/*
 * This function checks if the driver got a valid device from the caller to
 * avoid dereferencing invalid pointers.
 */
static bool check_device(struct device *dev)
{
	u16 devid;

	if (!dev || !dev->dma_mask)
		return false;

	/* No device or no PCI device */
	if (!dev || dev->bus != &pci_bus_type)
		return false;

	devid = get_device_id(dev);

	/* Out of our scope? */
	if (devid > amd_iommu_last_bdf)
		return false;

	if (amd_iommu_rlookup_table[devid] == NULL)
		return false;

	return true;
}

static int iommu_init_device(struct device *dev)
{
	struct iommu_dev_data *dev_data;
	struct pci_dev *pdev;
	u16 devid, alias;

	if (dev->archdata.iommu)
		return 0;

	dev_data = kzalloc(sizeof(*dev_data), GFP_KERNEL);
	if (!dev_data)
		return -ENOMEM;

	dev_data->dev = dev;

	devid = get_device_id(dev);
	alias = amd_iommu_alias_table[devid];
	pdev = pci_get_bus_and_slot(PCI_BUS(alias), alias & 0xff);
	if (pdev)
		dev_data->alias = &pdev->dev;

	atomic_set(&dev_data->bind, 0);

	dev->archdata.iommu = dev_data;


	return 0;
}

static void iommu_uninit_device(struct device *dev)
{
	kfree(dev->archdata.iommu);
}

void __init amd_iommu_uninit_devices(void)
{
	struct pci_dev *pdev = NULL;

	for_each_pci_dev(pdev) {

		if (!check_device(&pdev->dev))
			continue;

		iommu_uninit_device(&pdev->dev);
	}
}

int __init amd_iommu_init_devices(void)
{
	struct pci_dev *pdev = NULL;
	int ret = 0;

	for_each_pci_dev(pdev) {

		if (!check_device(&pdev->dev))
			continue;

		ret = iommu_init_device(&pdev->dev);
		if (ret)
			goto out_free;
	}

	return 0;

out_free:

	amd_iommu_uninit_devices();

	return ret;
}
#ifdef CONFIG_AMD_IOMMU_STATS

/*
 * Initialization code for statistics collection
 */

DECLARE_STATS_COUNTER(compl_wait);
DECLARE_STATS_COUNTER(cnt_map_single);
DECLARE_STATS_COUNTER(cnt_unmap_single);
DECLARE_STATS_COUNTER(cnt_map_sg);
DECLARE_STATS_COUNTER(cnt_unmap_sg);
DECLARE_STATS_COUNTER(cnt_alloc_coherent);
DECLARE_STATS_COUNTER(cnt_free_coherent);
DECLARE_STATS_COUNTER(cross_page);
DECLARE_STATS_COUNTER(domain_flush_single);
DECLARE_STATS_COUNTER(domain_flush_all);
DECLARE_STATS_COUNTER(alloced_io_mem);
DECLARE_STATS_COUNTER(total_map_requests);

static struct dentry *stats_dir;
static struct dentry *de_fflush;

static void amd_iommu_stats_add(struct __iommu_counter *cnt)
{
	if (stats_dir == NULL)
		return;

	cnt->dent = debugfs_create_u64(cnt->name, 0444, stats_dir,
				       &cnt->value);
}

static void amd_iommu_stats_init(void)
{
	stats_dir = debugfs_create_dir("amd-iommu", NULL);
	if (stats_dir == NULL)
		return;

	de_fflush  = debugfs_create_bool("fullflush", 0444, stats_dir,
					 (u32 *)&amd_iommu_unmap_flush);

	amd_iommu_stats_add(&compl_wait);
	amd_iommu_stats_add(&cnt_map_single);
	amd_iommu_stats_add(&cnt_unmap_single);
	amd_iommu_stats_add(&cnt_map_sg);
	amd_iommu_stats_add(&cnt_unmap_sg);
	amd_iommu_stats_add(&cnt_alloc_coherent);
	amd_iommu_stats_add(&cnt_free_coherent);
	amd_iommu_stats_add(&cross_page);
	amd_iommu_stats_add(&domain_flush_single);
	amd_iommu_stats_add(&domain_flush_all);
	amd_iommu_stats_add(&alloced_io_mem);
	amd_iommu_stats_add(&total_map_requests);
}

#endif

/****************************************************************************
 *
 * Interrupt handling functions
 *
 ****************************************************************************/

static void dump_dte_entry(u16 devid)
{
	int i;

	for (i = 0; i < 8; ++i)
		pr_err("AMD-Vi: DTE[%d]: %08x\n", i,
			amd_iommu_dev_table[devid].data[i]);
}

static void dump_command(unsigned long phys_addr)
{
	struct iommu_cmd *cmd = phys_to_virt(phys_addr);
	int i;

	for (i = 0; i < 4; ++i)
		pr_err("AMD-Vi: CMD[%d]: %08x\n", i, cmd->data[i]);
}

static void iommu_print_event(struct amd_iommu *iommu, void *__evt)
{
	u32 *event = __evt;
	int type  = (event[1] >> EVENT_TYPE_SHIFT)  & EVENT_TYPE_MASK;
	int devid = (event[0] >> EVENT_DEVID_SHIFT) & EVENT_DEVID_MASK;
	int domid = (event[1] >> EVENT_DOMID_SHIFT) & EVENT_DOMID_MASK;
	int flags = (event[1] >> EVENT_FLAGS_SHIFT) & EVENT_FLAGS_MASK;
	u64 address = (u64)(((u64)event[3]) << 32) | event[2];

	printk(KERN_ERR "AMD-Vi: Event logged [");

	switch (type) {
	case EVENT_TYPE_ILL_DEV:
		printk("ILLEGAL_DEV_TABLE_ENTRY device=%02x:%02x.%x "
		       "address=0x%016llx flags=0x%04x]\n",
		       PCI_BUS(devid), PCI_SLOT(devid), PCI_FUNC(devid),
		       address, flags);
		dump_dte_entry(devid);
		break;
	case EVENT_TYPE_IO_FAULT:
		printk("IO_PAGE_FAULT device=%02x:%02x.%x "
		       "domain=0x%04x address=0x%016llx flags=0x%04x]\n",
		       PCI_BUS(devid), PCI_SLOT(devid), PCI_FUNC(devid),
		       domid, address, flags);
		break;
	case EVENT_TYPE_DEV_TAB_ERR:
		printk("DEV_TAB_HARDWARE_ERROR device=%02x:%02x.%x "
		       "address=0x%016llx flags=0x%04x]\n",
		       PCI_BUS(devid), PCI_SLOT(devid), PCI_FUNC(devid),
		       address, flags);
		break;
	case EVENT_TYPE_PAGE_TAB_ERR:
		printk("PAGE_TAB_HARDWARE_ERROR device=%02x:%02x.%x "
		       "domain=0x%04x address=0x%016llx flags=0x%04x]\n",
		       PCI_BUS(devid), PCI_SLOT(devid), PCI_FUNC(devid),
		       domid, address, flags);
		break;
	case EVENT_TYPE_ILL_CMD:
		printk("ILLEGAL_COMMAND_ERROR address=0x%016llx]\n", address);
		iommu->reset_in_progress = true;
		reset_iommu_command_buffer(iommu);
		dump_command(address);
		break;
	case EVENT_TYPE_CMD_HARD_ERR:
		printk("COMMAND_HARDWARE_ERROR address=0x%016llx "
		       "flags=0x%04x]\n", address, flags);
		break;
	case EVENT_TYPE_IOTLB_INV_TO:
		printk("IOTLB_INV_TIMEOUT device=%02x:%02x.%x "
		       "address=0x%016llx]\n",
		       PCI_BUS(devid), PCI_SLOT(devid), PCI_FUNC(devid),
		       address);
		break;
	case EVENT_TYPE_INV_DEV_REQ:
		printk("INVALID_DEVICE_REQUEST device=%02x:%02x.%x "
		       "address=0x%016llx flags=0x%04x]\n",
		       PCI_BUS(devid), PCI_SLOT(devid), PCI_FUNC(devid),
		       address, flags);
		break;
	default:
		printk(KERN_ERR "UNKNOWN type=0x%02x]\n", type);
	}
}

static void iommu_poll_events(struct amd_iommu *iommu)
{
	u32 head, tail;
	unsigned long flags;

	spin_lock_irqsave(&iommu->lock, flags);

	head = readl(iommu->mmio_base + MMIO_EVT_HEAD_OFFSET);
	tail = readl(iommu->mmio_base + MMIO_EVT_TAIL_OFFSET);

	while (head != tail) {
		iommu_print_event(iommu, iommu->evt_buf + head);
		head = (head + EVENT_ENTRY_SIZE) % iommu->evt_buf_size;
	}

	writel(head, iommu->mmio_base + MMIO_EVT_HEAD_OFFSET);

	spin_unlock_irqrestore(&iommu->lock, flags);
}

irqreturn_t amd_iommu_int_handler(int irq, void *data)
{
	struct amd_iommu *iommu;

	for_each_iommu(iommu)
		iommu_poll_events(iommu);

	return IRQ_HANDLED;
}

/****************************************************************************
 *
 * IOMMU command queuing functions
 *
 ****************************************************************************/

/*
 * Writes the command to the IOMMUs command buffer and informs the
 * hardware about the new command. Must be called with iommu->lock held.
 */
static int __iommu_queue_command(struct amd_iommu *iommu, struct iommu_cmd *cmd)
{
	u32 tail, head;
	u8 *target;

	tail = readl(iommu->mmio_base + MMIO_CMD_TAIL_OFFSET);
	target = iommu->cmd_buf + tail;
	memcpy_toio(target, cmd, sizeof(*cmd));
	tail = (tail + sizeof(*cmd)) % iommu->cmd_buf_size;
	head = readl(iommu->mmio_base + MMIO_CMD_HEAD_OFFSET);
	if (tail == head)
		return -ENOMEM;
	writel(tail, iommu->mmio_base + MMIO_CMD_TAIL_OFFSET);

	return 0;
}

/*
 * General queuing function for commands. Takes iommu->lock and calls
 * __iommu_queue_command().
 */
static int iommu_queue_command(struct amd_iommu *iommu, struct iommu_cmd *cmd)
{
	unsigned long flags;
	int ret;

	spin_lock_irqsave(&iommu->lock, flags);
	ret = __iommu_queue_command(iommu, cmd);
	if (!ret)
		iommu->need_sync = true;
	spin_unlock_irqrestore(&iommu->lock, flags);

	return ret;
}

/*
 * This function waits until an IOMMU has completed a completion
 * wait command
 */
static void __iommu_wait_for_completion(struct amd_iommu *iommu)
{
	int ready = 0;
	unsigned status = 0;
	unsigned long i = 0;

	INC_STATS_COUNTER(compl_wait);

	while (!ready && (i < EXIT_LOOP_COUNT)) {
		++i;
		/* wait for the bit to become one */
		status = readl(iommu->mmio_base + MMIO_STATUS_OFFSET);
		ready = status & MMIO_STATUS_COM_WAIT_INT_MASK;
	}

	/* set bit back to zero */
	status &= ~MMIO_STATUS_COM_WAIT_INT_MASK;
	writel(status, iommu->mmio_base + MMIO_STATUS_OFFSET);

	if (unlikely(i == EXIT_LOOP_COUNT))
		iommu->reset_in_progress = true;
}

/*
 * This function queues a completion wait command into the command
 * buffer of an IOMMU
 */
static int __iommu_completion_wait(struct amd_iommu *iommu)
{
	struct iommu_cmd cmd;

	 memset(&cmd, 0, sizeof(cmd));
	 cmd.data[0] = CMD_COMPL_WAIT_INT_MASK;
	 CMD_SET_TYPE(&cmd, CMD_COMPL_WAIT);

	 return __iommu_queue_command(iommu, &cmd);
}

/*
 * This function is called whenever we need to ensure that the IOMMU has
 * completed execution of all commands we sent. It sends a
 * COMPLETION_WAIT command and waits for it to finish. The IOMMU informs
 * us about that by writing a value to a physical address we pass with
 * the command.
 */
static int iommu_completion_wait(struct amd_iommu *iommu)
{
	int ret = 0;
	unsigned long flags;

	spin_lock_irqsave(&iommu->lock, flags);

	if (!iommu->need_sync)
		goto out;

	ret = __iommu_completion_wait(iommu);

	iommu->need_sync = false;

	if (ret)
		goto out;

	__iommu_wait_for_completion(iommu);

out:
	spin_unlock_irqrestore(&iommu->lock, flags);

	if (iommu->reset_in_progress)
		reset_iommu_command_buffer(iommu);

	return 0;
}

static void iommu_flush_complete(struct protection_domain *domain)
{
	int i;

	for (i = 0; i < amd_iommus_present; ++i) {
		if (!domain->dev_iommu[i])
			continue;

		/*
		 * Devices of this domain are behind this IOMMU
		 * We need to wait for completion of all commands.
		 */
		iommu_completion_wait(amd_iommus[i]);
	}
}

/*
 * Command send function for invalidating a device table entry
 */
static int iommu_flush_device(struct device *dev)
{
	struct amd_iommu *iommu;
	struct iommu_cmd cmd;
	u16 devid;

	devid = get_device_id(dev);
	iommu = amd_iommu_rlookup_table[devid];

	/* Build command */
	memset(&cmd, 0, sizeof(cmd));
	CMD_SET_TYPE(&cmd, CMD_INV_DEV_ENTRY);
	cmd.data[0] = devid;

	return iommu_queue_command(iommu, &cmd);
}

static void __iommu_build_inv_iommu_pages(struct iommu_cmd *cmd, u64 address,
					  u16 domid, int pde, int s)
{
	memset(cmd, 0, sizeof(*cmd));
	address &= PAGE_MASK;
	CMD_SET_TYPE(cmd, CMD_INV_IOMMU_PAGES);
	cmd->data[1] |= domid;
	cmd->data[2] = lower_32_bits(address);
	cmd->data[3] = upper_32_bits(address);
	if (s) /* size bit - we flush more than one 4kb page */
		cmd->data[2] |= CMD_INV_IOMMU_PAGES_SIZE_MASK;
	if (pde) /* PDE bit - we wan't flush everything not only the PTEs */
		cmd->data[2] |= CMD_INV_IOMMU_PAGES_PDE_MASK;
}

/*
 * Generic command send function for invalidaing TLB entries
 */
static int iommu_queue_inv_iommu_pages(struct amd_iommu *iommu,
		u64 address, u16 domid, int pde, int s)
{
	struct iommu_cmd cmd;
	int ret;

	__iommu_build_inv_iommu_pages(&cmd, address, domid, pde, s);

	ret = iommu_queue_command(iommu, &cmd);

	return ret;
}

/*
 * TLB invalidation function which is called from the mapping functions.
 * It invalidates a single PTE if the range to flush is within a single
 * page. Otherwise it flushes the whole TLB of the IOMMU.
 */
static void __iommu_flush_pages(struct protection_domain *domain,
				u64 address, size_t size, int pde)
{
	int s = 0, i;
	unsigned long pages = iommu_num_pages(address, size, PAGE_SIZE);

	address &= PAGE_MASK;

	if (pages > 1) {
		/*
		 * If we have to flush more than one page, flush all
		 * TLB entries for this domain
		 */
		address = CMD_INV_IOMMU_ALL_PAGES_ADDRESS;
		s = 1;
	}


	for (i = 0; i < amd_iommus_present; ++i) {
		if (!domain->dev_iommu[i])
			continue;

		/*
		 * Devices of this domain are behind this IOMMU
		 * We need a TLB flush
		 */
		iommu_queue_inv_iommu_pages(amd_iommus[i], address,
					    domain->id, pde, s);
	}

	return;
}

static void iommu_flush_pages(struct protection_domain *domain,
			     u64 address, size_t size)
{
	__iommu_flush_pages(domain, address, size, 0);
}

/* Flush the whole IO/TLB for a given protection domain */
static void iommu_flush_tlb(struct protection_domain *domain)
{
	__iommu_flush_pages(domain, 0, CMD_INV_IOMMU_ALL_PAGES_ADDRESS, 0);
}

/* Flush the whole IO/TLB for a given protection domain - including PDE */
static void iommu_flush_tlb_pde(struct protection_domain *domain)
{
	__iommu_flush_pages(domain, 0, CMD_INV_IOMMU_ALL_PAGES_ADDRESS, 1);
}


/*
 * This function flushes the DTEs for all devices in domain
 */
static void iommu_flush_domain_devices(struct protection_domain *domain)
{
	struct iommu_dev_data *dev_data;
	unsigned long flags;

	spin_lock_irqsave(&domain->lock, flags);

	list_for_each_entry(dev_data, &domain->dev_list, list)
		iommu_flush_device(dev_data->dev);

	spin_unlock_irqrestore(&domain->lock, flags);
}

static void iommu_flush_all_domain_devices(void)
{
	struct protection_domain *domain;
	unsigned long flags;

	spin_lock_irqsave(&amd_iommu_pd_lock, flags);

	list_for_each_entry(domain, &amd_iommu_pd_list, list) {
		iommu_flush_domain_devices(domain);
		iommu_flush_complete(domain);
	}

	spin_unlock_irqrestore(&amd_iommu_pd_lock, flags);
}

void amd_iommu_flush_all_devices(void)
{
	iommu_flush_all_domain_devices();
}

/*
 * This function uses heavy locking and may disable irqs for some time. But
 * this is no issue because it is only called during resume.
 */
void amd_iommu_flush_all_domains(void)
{
	struct protection_domain *domain;
	unsigned long flags;

	spin_lock_irqsave(&amd_iommu_pd_lock, flags);

	list_for_each_entry(domain, &amd_iommu_pd_list, list) {
		spin_lock(&domain->lock);
		iommu_flush_tlb_pde(domain);
		iommu_flush_complete(domain);
		spin_unlock(&domain->lock);
	}

	spin_unlock_irqrestore(&amd_iommu_pd_lock, flags);
}

static void reset_iommu_command_buffer(struct amd_iommu *iommu)
{
	pr_err("AMD-Vi: Resetting IOMMU command buffer\n");

	if (iommu->reset_in_progress)
		panic("AMD-Vi: ILLEGAL_COMMAND_ERROR while resetting command buffer\n");

	amd_iommu_reset_cmd_buffer(iommu);
	amd_iommu_flush_all_devices();
	amd_iommu_flush_all_domains();

	iommu->reset_in_progress = false;
}

/****************************************************************************
 *
 * The functions below are used the create the page table mappings for
 * unity mapped regions.
 *
 ****************************************************************************/

/*
 * This function is used to add another level to an IO page table. Adding
 * another level increases the size of the address space by 9 bits to a size up
 * to 64 bits.
 */
static bool increase_address_space(struct protection_domain *domain,
				   gfp_t gfp)
{
	u64 *pte;

	if (domain->mode == PAGE_MODE_6_LEVEL)
		/* address space already 64 bit large */
		return false;

	pte = (void *)get_zeroed_page(gfp);
	if (!pte)
		return false;

	*pte             = PM_LEVEL_PDE(domain->mode,
					virt_to_phys(domain->pt_root));
	domain->pt_root  = pte;
	domain->mode    += 1;
	domain->updated  = true;

	return true;
}

static u64 *alloc_pte(struct protection_domain *domain,
		      unsigned long address,
		      int end_lvl,
		      u64 **pte_page,
		      gfp_t gfp)
{
	u64 *pte, *page;
	int level;

	while (address > PM_LEVEL_SIZE(domain->mode))
		increase_address_space(domain, gfp);

	level =  domain->mode - 1;
	pte   = &domain->pt_root[PM_LEVEL_INDEX(level, address)];

	while (level > end_lvl) {
		if (!IOMMU_PTE_PRESENT(*pte)) {
			page = (u64 *)get_zeroed_page(gfp);
			if (!page)
				return NULL;
			*pte = PM_LEVEL_PDE(level, virt_to_phys(page));
		}

		level -= 1;

		pte = IOMMU_PTE_PAGE(*pte);

		if (pte_page && level == end_lvl)
			*pte_page = pte;

		pte = &pte[PM_LEVEL_INDEX(level, address)];
	}

	return pte;
}

/*
 * This function checks if there is a PTE for a given dma address. If
 * there is one, it returns the pointer to it.
 */
static u64 *fetch_pte(struct protection_domain *domain,
		      unsigned long address, int map_size)
{
	int level;
	u64 *pte;

	level =  domain->mode - 1;
	pte   = &domain->pt_root[PM_LEVEL_INDEX(level, address)];

	while (level > map_size) {
		if (!IOMMU_PTE_PRESENT(*pte))
			return NULL;

		level -= 1;

		pte = IOMMU_PTE_PAGE(*pte);
		pte = &pte[PM_LEVEL_INDEX(level, address)];

		if ((PM_PTE_LEVEL(*pte) == 0) && level != map_size) {
			pte = NULL;
			break;
		}
	}

	return pte;
}

/*
 * Generic mapping functions. It maps a physical address into a DMA
 * address space. It allocates the page table pages if necessary.
 * In the future it can be extended to a generic mapping function
 * supporting all features of AMD IOMMU page tables like level skipping
 * and full 64 bit address spaces.
 */
static int iommu_map_page(struct protection_domain *dom,
			  unsigned long bus_addr,
			  unsigned long phys_addr,
			  int prot,
			  int map_size)
{
	u64 __pte, *pte;

	bus_addr  = PAGE_ALIGN(bus_addr);
	phys_addr = PAGE_ALIGN(phys_addr);

	BUG_ON(!PM_ALIGNED(map_size, bus_addr));
	BUG_ON(!PM_ALIGNED(map_size, phys_addr));

	if (!(prot & IOMMU_PROT_MASK))
		return -EINVAL;

	pte = alloc_pte(dom, bus_addr, map_size, NULL, GFP_KERNEL);

	if (IOMMU_PTE_PRESENT(*pte))
		return -EBUSY;

	__pte = phys_addr | IOMMU_PTE_P;
	if (prot & IOMMU_PROT_IR)
		__pte |= IOMMU_PTE_IR;
	if (prot & IOMMU_PROT_IW)
		__pte |= IOMMU_PTE_IW;

	*pte = __pte;

	update_domain(dom);

	return 0;
}

static void iommu_unmap_page(struct protection_domain *dom,
			     unsigned long bus_addr, int map_size)
{
	u64 *pte = fetch_pte(dom, bus_addr, map_size);

	if (pte)
		*pte = 0;
}

/*
 * This function checks if a specific unity mapping entry is needed for
 * this specific IOMMU.
 */
static int iommu_for_unity_map(struct amd_iommu *iommu,
			       struct unity_map_entry *entry)
{
	u16 bdf, i;

	for (i = entry->devid_start; i <= entry->devid_end; ++i) {
		bdf = amd_iommu_alias_table[i];
		if (amd_iommu_rlookup_table[bdf] == iommu)
			return 1;
	}

	return 0;
}

/*
 * This function actually applies the mapping to the page table of the
 * dma_ops domain.
 */
static int dma_ops_unity_map(struct dma_ops_domain *dma_dom,
			     struct unity_map_entry *e)
{
	u64 addr;
	int ret;

	for (addr = e->address_start; addr < e->address_end;
	     addr += PAGE_SIZE) {
		ret = iommu_map_page(&dma_dom->domain, addr, addr, e->prot,
				     PM_MAP_4k);
		if (ret)
			return ret;
		/*
		 * if unity mapping is in aperture range mark the page
		 * as allocated in the aperture
		 */
		if (addr < dma_dom->aperture_size)
			__set_bit(addr >> PAGE_SHIFT,
				  dma_dom->aperture[0]->bitmap);
	}

	return 0;
}

/*
 * Init the unity mappings for a specific IOMMU in the system
 *
 * Basically iterates over all unity mapping entries and applies them to
 * the default domain DMA of that IOMMU if necessary.
 */
static int iommu_init_unity_mappings(struct amd_iommu *iommu)
{
	struct unity_map_entry *entry;
	int ret;

	list_for_each_entry(entry, &amd_iommu_unity_map, list) {
		if (!iommu_for_unity_map(iommu, entry))
			continue;
		ret = dma_ops_unity_map(iommu->default_dom, entry);
		if (ret)
			return ret;
	}

	return 0;
}

/*
 * Inits the unity mappings required for a specific device
 */
static int init_unity_mappings_for_device(struct dma_ops_domain *dma_dom,
					  u16 devid)
{
	struct unity_map_entry *e;
	int ret;

	list_for_each_entry(e, &amd_iommu_unity_map, list) {
		if (!(devid >= e->devid_start && devid <= e->devid_end))
			continue;
		ret = dma_ops_unity_map(dma_dom, e);
		if (ret)
			return ret;
	}

	return 0;
}

/****************************************************************************
 *
 * The next functions belong to the address allocator for the dma_ops
 * interface functions. They work like the allocators in the other IOMMU
 * drivers. Its basically a bitmap which marks the allocated pages in
 * the aperture. Maybe it could be enhanced in the future to a more
 * efficient allocator.
 *
 ****************************************************************************/

/*
 * The address allocator core functions.
 *
 * called with domain->lock held
 */

/*
 * Used to reserve address ranges in the aperture (e.g. for exclusion
 * ranges.
 */
static void dma_ops_reserve_addresses(struct dma_ops_domain *dom,
				      unsigned long start_page,
				      unsigned int pages)
{
	unsigned int i, last_page = dom->aperture_size >> PAGE_SHIFT;

	if (start_page + pages > last_page)
		pages = last_page - start_page;

	for (i = start_page; i < start_page + pages; ++i) {
		int index = i / APERTURE_RANGE_PAGES;
		int page  = i % APERTURE_RANGE_PAGES;
		__set_bit(page, dom->aperture[index]->bitmap);
	}
}

/*
 * This function is used to add a new aperture range to an existing
 * aperture in case of dma_ops domain allocation or address allocation
 * failure.
 */
static int alloc_new_range(struct dma_ops_domain *dma_dom,
			   bool populate, gfp_t gfp)
{
	int index = dma_dom->aperture_size >> APERTURE_RANGE_SHIFT;
	struct amd_iommu *iommu;
	int i;

#ifdef CONFIG_IOMMU_STRESS
	populate = false;
#endif

	if (index >= APERTURE_MAX_RANGES)
		return -ENOMEM;

	dma_dom->aperture[index] = kzalloc(sizeof(struct aperture_range), gfp);
	if (!dma_dom->aperture[index])
		return -ENOMEM;

	dma_dom->aperture[index]->bitmap = (void *)get_zeroed_page(gfp);
	if (!dma_dom->aperture[index]->bitmap)
		goto out_free;

	dma_dom->aperture[index]->offset = dma_dom->aperture_size;

	if (populate) {
		unsigned long address = dma_dom->aperture_size;
		int i, num_ptes = APERTURE_RANGE_PAGES / 512;
		u64 *pte, *pte_page;

		for (i = 0; i < num_ptes; ++i) {
			pte = alloc_pte(&dma_dom->domain, address, PM_MAP_4k,
					&pte_page, gfp);
			if (!pte)
				goto out_free;

			dma_dom->aperture[index]->pte_pages[i] = pte_page;

			address += APERTURE_RANGE_SIZE / 64;
		}
	}

	dma_dom->aperture_size += APERTURE_RANGE_SIZE;

	/* Intialize the exclusion range if necessary */
	for_each_iommu(iommu) {
		if (iommu->exclusion_start &&
		    iommu->exclusion_start >= dma_dom->aperture[index]->offset
		    && iommu->exclusion_start < dma_dom->aperture_size) {
			unsigned long startpage;
			int pages = iommu_num_pages(iommu->exclusion_start,
						    iommu->exclusion_length,
						    PAGE_SIZE);
			startpage = iommu->exclusion_start >> PAGE_SHIFT;
			dma_ops_reserve_addresses(dma_dom, startpage, pages);
		}
	}

	/*
	 * Check for areas already mapped as present in the new aperture
	 * range and mark those pages as reserved in the allocator. Such
	 * mappings may already exist as a result of requested unity
	 * mappings for devices.
	 */
	for (i = dma_dom->aperture[index]->offset;
	     i < dma_dom->aperture_size;
	     i += PAGE_SIZE) {
		u64 *pte = fetch_pte(&dma_dom->domain, i, PM_MAP_4k);
		if (!pte || !IOMMU_PTE_PRESENT(*pte))
			continue;

		dma_ops_reserve_addresses(dma_dom, i << PAGE_SHIFT, 1);
	}

	update_domain(&dma_dom->domain);

	return 0;

out_free:
	update_domain(&dma_dom->domain);

	free_page((unsigned long)dma_dom->aperture[index]->bitmap);

	kfree(dma_dom->aperture[index]);
	dma_dom->aperture[index] = NULL;

	return -ENOMEM;
}

static unsigned long dma_ops_area_alloc(struct device *dev,
					struct dma_ops_domain *dom,
					unsigned int pages,
					unsigned long align_mask,
					u64 dma_mask,
					unsigned long start)
{
	unsigned long next_bit = dom->next_address % APERTURE_RANGE_SIZE;
	int max_index = dom->aperture_size >> APERTURE_RANGE_SHIFT;
	int i = start >> APERTURE_RANGE_SHIFT;
	unsigned long boundary_size;
	unsigned long address = -1;
	unsigned long limit;

	next_bit >>= PAGE_SHIFT;

	boundary_size = ALIGN(dma_get_seg_boundary(dev) + 1,
			PAGE_SIZE) >> PAGE_SHIFT;

	for (;i < max_index; ++i) {
		unsigned long offset = dom->aperture[i]->offset >> PAGE_SHIFT;

		if (dom->aperture[i]->offset >= dma_mask)
			break;

		limit = iommu_device_max_index(APERTURE_RANGE_PAGES, offset,
					       dma_mask >> PAGE_SHIFT);

		address = iommu_area_alloc(dom->aperture[i]->bitmap,
					   limit, next_bit, pages, 0,
					    boundary_size, align_mask);
		if (address != -1) {
			address = dom->aperture[i]->offset +
				  (address << PAGE_SHIFT);
			dom->next_address = address + (pages << PAGE_SHIFT);
			break;
		}

		next_bit = 0;
	}

	return address;
}

static unsigned long dma_ops_alloc_addresses(struct device *dev,
					     struct dma_ops_domain *dom,
					     unsigned int pages,
					     unsigned long align_mask,
					     u64 dma_mask)
{
	unsigned long address;

#ifdef CONFIG_IOMMU_STRESS
	dom->next_address = 0;
	dom->need_flush = true;
#endif

	address = dma_ops_area_alloc(dev, dom, pages, align_mask,
				     dma_mask, dom->next_address);

	if (address == -1) {
		dom->next_address = 0;
		address = dma_ops_area_alloc(dev, dom, pages, align_mask,
					     dma_mask, 0);
		dom->need_flush = true;
	}

	if (unlikely(address == -1))
		address = DMA_ERROR_CODE;

	WARN_ON((address + (PAGE_SIZE*pages)) > dom->aperture_size);

	return address;
}

/*
 * The address free function.
 *
 * called with domain->lock held
 */
static void dma_ops_free_addresses(struct dma_ops_domain *dom,
				   unsigned long address,
				   unsigned int pages)
{
	unsigned i = address >> APERTURE_RANGE_SHIFT;
	struct aperture_range *range = dom->aperture[i];

	BUG_ON(i >= APERTURE_MAX_RANGES || range == NULL);

#ifdef CONFIG_IOMMU_STRESS
	if (i < 4)
		return;
#endif

	if (address >= dom->next_address)
		dom->need_flush = true;

	address = (address % APERTURE_RANGE_SIZE) >> PAGE_SHIFT;

	bitmap_clear(range->bitmap, address, pages);

}

/****************************************************************************
 *
 * The next functions belong to the domain allocation. A domain is
 * allocated for every IOMMU as the default domain. If device isolation
 * is enabled, every device get its own domain. The most important thing
 * about domains is the page table mapping the DMA address space they
 * contain.
 *
 ****************************************************************************/

/*
 * This function adds a protection domain to the global protection domain list
 */
static void add_domain_to_list(struct protection_domain *domain)
{
	unsigned long flags;

	spin_lock_irqsave(&amd_iommu_pd_lock, flags);
	list_add(&domain->list, &amd_iommu_pd_list);
	spin_unlock_irqrestore(&amd_iommu_pd_lock, flags);
}

/*
 * This function removes a protection domain to the global
 * protection domain list
 */
static void del_domain_from_list(struct protection_domain *domain)
{
	unsigned long flags;

	spin_lock_irqsave(&amd_iommu_pd_lock, flags);
	list_del(&domain->list);
	spin_unlock_irqrestore(&amd_iommu_pd_lock, flags);
}

static u16 domain_id_alloc(void)
{
	unsigned long flags;
	int id;

	write_lock_irqsave(&amd_iommu_devtable_lock, flags);
	id = find_first_zero_bit(amd_iommu_pd_alloc_bitmap, MAX_DOMAIN_ID);
	BUG_ON(id == 0);
	if (id > 0 && id < MAX_DOMAIN_ID)
		__set_bit(id, amd_iommu_pd_alloc_bitmap);
	else
		id = 0;
	write_unlock_irqrestore(&amd_iommu_devtable_lock, flags);

	return id;
}

static void domain_id_free(int id)
{
	unsigned long flags;

	write_lock_irqsave(&amd_iommu_devtable_lock, flags);
	if (id > 0 && id < MAX_DOMAIN_ID)
		__clear_bit(id, amd_iommu_pd_alloc_bitmap);
	write_unlock_irqrestore(&amd_iommu_devtable_lock, flags);
}

static void free_pagetable(struct protection_domain *domain)
{
	int i, j;
	u64 *p1, *p2, *p3;

	p1 = domain->pt_root;

	if (!p1)
		return;

	for (i = 0; i < 512; ++i) {
		if (!IOMMU_PTE_PRESENT(p1[i]))
			continue;

		p2 = IOMMU_PTE_PAGE(p1[i]);
		for (j = 0; j < 512; ++j) {
			if (!IOMMU_PTE_PRESENT(p2[j]))
				continue;
			p3 = IOMMU_PTE_PAGE(p2[j]);
			free_page((unsigned long)p3);
		}

		free_page((unsigned long)p2);
	}

	free_page((unsigned long)p1);

	domain->pt_root = NULL;
}

/*
 * Free a domain, only used if something went wrong in the
 * allocation path and we need to free an already allocated page table
 */
static void dma_ops_domain_free(struct dma_ops_domain *dom)
{
	int i;

	if (!dom)
		return;

	del_domain_from_list(&dom->domain);

	free_pagetable(&dom->domain);

	for (i = 0; i < APERTURE_MAX_RANGES; ++i) {
		if (!dom->aperture[i])
			continue;
		free_page((unsigned long)dom->aperture[i]->bitmap);
		kfree(dom->aperture[i]);
	}

	kfree(dom);
}

/*
 * Allocates a new protection domain usable for the dma_ops functions.
 * It also intializes the page table and the address allocator data
 * structures required for the dma_ops interface
 */
static struct dma_ops_domain *dma_ops_domain_alloc(void)
{
	struct dma_ops_domain *dma_dom;

	dma_dom = kzalloc(sizeof(struct dma_ops_domain), GFP_KERNEL);
	if (!dma_dom)
		return NULL;

	spin_lock_init(&dma_dom->domain.lock);

	dma_dom->domain.id = domain_id_alloc();
	if (dma_dom->domain.id == 0)
		goto free_dma_dom;
	INIT_LIST_HEAD(&dma_dom->domain.dev_list);
	dma_dom->domain.mode = PAGE_MODE_2_LEVEL;
	dma_dom->domain.pt_root = (void *)get_zeroed_page(GFP_KERNEL);
	dma_dom->domain.flags = PD_DMA_OPS_MASK;
	dma_dom->domain.priv = dma_dom;
	if (!dma_dom->domain.pt_root)
		goto free_dma_dom;

	dma_dom->need_flush = false;
	dma_dom->target_dev = 0xffff;

	add_domain_to_list(&dma_dom->domain);

	if (alloc_new_range(dma_dom, true, GFP_KERNEL))
		goto free_dma_dom;

	/*
	 * mark the first page as allocated so we never return 0 as
	 * a valid dma-address. So we can use 0 as error value
	 */
	dma_dom->aperture[0]->bitmap[0] = 1;
	dma_dom->next_address = 0;


	return dma_dom;

free_dma_dom:
	dma_ops_domain_free(dma_dom);

	return NULL;
}

/*
 * little helper function to check whether a given protection domain is a
 * dma_ops domain
 */
static bool dma_ops_domain(struct protection_domain *domain)
{
	return domain->flags & PD_DMA_OPS_MASK;
}

static void set_dte_entry(u16 devid, struct protection_domain *domain)
{
	u64 pte_root = virt_to_phys(domain->pt_root);

	pte_root |= (domain->mode & DEV_ENTRY_MODE_MASK)
		    << DEV_ENTRY_MODE_SHIFT;
	pte_root |= IOMMU_PTE_IR | IOMMU_PTE_IW | IOMMU_PTE_P | IOMMU_PTE_TV;

	amd_iommu_dev_table[devid].data[2] = domain->id;
	amd_iommu_dev_table[devid].data[1] = upper_32_bits(pte_root);
	amd_iommu_dev_table[devid].data[0] = lower_32_bits(pte_root);
}

static void clear_dte_entry(u16 devid)
{
	/* remove entry from the device table seen by the hardware */
	amd_iommu_dev_table[devid].data[0] = IOMMU_PTE_P | IOMMU_PTE_TV;
	amd_iommu_dev_table[devid].data[1] = 0;
	amd_iommu_dev_table[devid].data[2] = 0;

	amd_iommu_apply_erratum_63(devid);
}

static void do_attach(struct device *dev, struct protection_domain *domain)
{
	struct iommu_dev_data *dev_data;
	struct amd_iommu *iommu;
	u16 devid;

	devid    = get_device_id(dev);
	iommu    = amd_iommu_rlookup_table[devid];
	dev_data = get_dev_data(dev);

	/* Update data structures */
	dev_data->domain = domain;
	list_add(&dev_data->list, &domain->dev_list);
	set_dte_entry(devid, domain);

	/* Do reference counting */
	domain->dev_iommu[iommu->index] += 1;
	domain->dev_cnt                 += 1;

	/* Flush the DTE entry */
	iommu_flush_device(dev);
}

static void do_detach(struct device *dev)
{
	struct iommu_dev_data *dev_data;
	struct amd_iommu *iommu;
	u16 devid;

	devid    = get_device_id(dev);
	iommu    = amd_iommu_rlookup_table[devid];
	dev_data = get_dev_data(dev);

	/* decrease reference counters */
	dev_data->domain->dev_iommu[iommu->index] -= 1;
	dev_data->domain->dev_cnt                 -= 1;

	/* Update data structures */
	dev_data->domain = NULL;
	list_del(&dev_data->list);
	clear_dte_entry(devid);

	/* Flush the DTE entry */
	iommu_flush_device(dev);
}

/*
 * If a device is not yet associated with a domain, this function does
 * assigns it visible for the hardware
 */
static int __attach_device(struct device *dev,
			   struct protection_domain *domain)
{
	struct iommu_dev_data *dev_data, *alias_data;

	dev_data   = get_dev_data(dev);
	alias_data = get_dev_data(dev_data->alias);

	if (!alias_data)
		return -EINVAL;

	/* lock domain */
	spin_lock(&domain->lock);

	/* Some sanity checks */
	if (alias_data->domain != NULL &&
	    alias_data->domain != domain)
		return -EBUSY;

	if (dev_data->domain != NULL &&
	    dev_data->domain != domain)
		return -EBUSY;

	/* Do real assignment */
	if (dev_data->alias != dev) {
		alias_data = get_dev_data(dev_data->alias);
		if (alias_data->domain == NULL)
			do_attach(dev_data->alias, domain);

		atomic_inc(&alias_data->bind);
	}

	if (dev_data->domain == NULL)
		do_attach(dev, domain);

	atomic_inc(&dev_data->bind);

	/* ready */
	spin_unlock(&domain->lock);

	return 0;
}

/*
 * If a device is not yet associated with a domain, this function does
 * assigns it visible for the hardware
 */
static int attach_device(struct device *dev,
			 struct protection_domain *domain)
{
	unsigned long flags;
	int ret;

	write_lock_irqsave(&amd_iommu_devtable_lock, flags);
	ret = __attach_device(dev, domain);
	write_unlock_irqrestore(&amd_iommu_devtable_lock, flags);

	/*
	 * We might boot into a crash-kernel here. The crashed kernel
	 * left the caches in the IOMMU dirty. So we have to flush
	 * here to evict all dirty stuff.
	 */
	iommu_flush_tlb_pde(domain);

	return ret;
}

/*
 * Removes a device from a protection domain (unlocked)
 */
static void __detach_device(struct device *dev)
{
	struct iommu_dev_data *dev_data = get_dev_data(dev);
	struct iommu_dev_data *alias_data;
	unsigned long flags;

	BUG_ON(!dev_data->domain);

	spin_lock_irqsave(&dev_data->domain->lock, flags);

	if (dev_data->alias != dev) {
		alias_data = get_dev_data(dev_data->alias);
		if (atomic_dec_and_test(&alias_data->bind))
			do_detach(dev_data->alias);
	}

	if (atomic_dec_and_test(&dev_data->bind))
		do_detach(dev);

	spin_unlock_irqrestore(&dev_data->domain->lock, flags);

	/*
	 * If we run in passthrough mode the device must be assigned to the
	 * passthrough domain if it is detached from any other domain
	 */
	if (iommu_pass_through && dev_data->domain == NULL)
		__attach_device(dev, pt_domain);
}

/*
 * Removes a device from a protection domain (with devtable_lock held)
 */
static void detach_device(struct device *dev)
{
	unsigned long flags;

	/* lock device table */
	write_lock_irqsave(&amd_iommu_devtable_lock, flags);
	__detach_device(dev);
	write_unlock_irqrestore(&amd_iommu_devtable_lock, flags);
}

/*
 * Find out the protection domain structure for a given PCI device. This
 * will give us the pointer to the page table root for example.
 */
static struct protection_domain *domain_for_device(struct device *dev)
{
	struct protection_domain *dom;
	struct iommu_dev_data *dev_data, *alias_data;
	unsigned long flags;
	u16 devid, alias;

	devid      = get_device_id(dev);
	alias      = amd_iommu_alias_table[devid];
	dev_data   = get_dev_data(dev);
	alias_data = get_dev_data(dev_data->alias);
	if (!alias_data)
		return NULL;

	read_lock_irqsave(&amd_iommu_devtable_lock, flags);
	dom = dev_data->domain;
	if (dom == NULL &&
	    alias_data->domain != NULL) {
		__attach_device(dev, alias_data->domain);
		dom = alias_data->domain;
	}

	read_unlock_irqrestore(&amd_iommu_devtable_lock, flags);

	return dom;
}

static int device_change_notifier(struct notifier_block *nb,
				  unsigned long action, void *data)
{
	struct device *dev = data;
	u16 devid;
	struct protection_domain *domain;
	struct dma_ops_domain *dma_domain;
	struct amd_iommu *iommu;
	unsigned long flags;

	if (!check_device(dev))
		return 0;

	devid  = get_device_id(dev);
	iommu  = amd_iommu_rlookup_table[devid];

	switch (action) {
	case BUS_NOTIFY_UNBOUND_DRIVER:

		domain = domain_for_device(dev);

		if (!domain)
			goto out;
		if (iommu_pass_through)
			break;
		detach_device(dev);
		break;
	case BUS_NOTIFY_ADD_DEVICE:

		iommu_init_device(dev);

		domain = domain_for_device(dev);

		/* allocate a protection domain if a device is added */
		dma_domain = find_protection_domain(devid);
		if (dma_domain)
			goto out;
		dma_domain = dma_ops_domain_alloc();
		if (!dma_domain)
			goto out;
		dma_domain->target_dev = devid;

		spin_lock_irqsave(&iommu_pd_list_lock, flags);
		list_add_tail(&dma_domain->list, &iommu_pd_list);
		spin_unlock_irqrestore(&iommu_pd_list_lock, flags);

		break;
	case BUS_NOTIFY_DEL_DEVICE:

		iommu_uninit_device(dev);

	default:
		goto out;
	}

	iommu_flush_device(dev);
	iommu_completion_wait(iommu);

out:
	return 0;
}

static struct notifier_block device_nb = {
	.notifier_call = device_change_notifier,
};

void amd_iommu_init_notifier(void)
{
	bus_register_notifier(&pci_bus_type, &device_nb);
}

/*****************************************************************************
 *
 * The next functions belong to the dma_ops mapping/unmapping code.
 *
 *****************************************************************************/

/*
 * In the dma_ops path we only have the struct device. This function
 * finds the corresponding IOMMU, the protection domain and the
 * requestor id for a given device.
 * If the device is not yet associated with a domain this is also done
 * in this function.
 */
static struct protection_domain *get_domain(struct device *dev)
{
	struct protection_domain *domain;
	struct dma_ops_domain *dma_dom;
	u16 devid = get_device_id(dev);

	if (!check_device(dev))
		return ERR_PTR(-EINVAL);

	domain = domain_for_device(dev);
	if (domain != NULL && !dma_ops_domain(domain))
		return ERR_PTR(-EBUSY);

	if (domain != NULL)
		return domain;

	/* Device not bount yet - bind it */
	dma_dom = find_protection_domain(devid);
	if (!dma_dom)
		dma_dom = amd_iommu_rlookup_table[devid]->default_dom;
	attach_device(dev, &dma_dom->domain);
	DUMP_printk("Using protection domain %d for device %s\n",
		    dma_dom->domain.id, dev_name(dev));

	return &dma_dom->domain;
}

static void update_device_table(struct protection_domain *domain)
{
	struct iommu_dev_data *dev_data;

	list_for_each_entry(dev_data, &domain->dev_list, list) {
		u16 devid = get_device_id(dev_data->dev);
		set_dte_entry(devid, domain);
	}
}

static void update_domain(struct protection_domain *domain)
{
	if (!domain->updated)
		return;

	update_device_table(domain);
	iommu_flush_domain_devices(domain);
	iommu_flush_tlb_pde(domain);

	domain->updated = false;
}

/*
 * This function fetches the PTE for a given address in the aperture
 */
static u64* dma_ops_get_pte(struct dma_ops_domain *dom,
			    unsigned long address)
{
	struct aperture_range *aperture;
	u64 *pte, *pte_page;

	aperture = dom->aperture[APERTURE_RANGE_INDEX(address)];
	if (!aperture)
		return NULL;

	pte = aperture->pte_pages[APERTURE_PAGE_INDEX(address)];
	if (!pte) {
		pte = alloc_pte(&dom->domain, address, PM_MAP_4k, &pte_page,
				GFP_ATOMIC);
		aperture->pte_pages[APERTURE_PAGE_INDEX(address)] = pte_page;
	} else
		pte += PM_LEVEL_INDEX(0, address);

	update_domain(&dom->domain);

	return pte;
}

/*
 * This is the generic map function. It maps one 4kb page at paddr to
 * the given address in the DMA address space for the domain.
 */
static dma_addr_t dma_ops_domain_map(struct dma_ops_domain *dom,
				     unsigned long address,
				     phys_addr_t paddr,
				     int direction)
{
	u64 *pte, __pte;

	WARN_ON(address > dom->aperture_size);

	paddr &= PAGE_MASK;

	pte  = dma_ops_get_pte(dom, address);
	if (!pte)
		return DMA_ERROR_CODE;

	__pte = paddr | IOMMU_PTE_P | IOMMU_PTE_FC;

	if (direction == DMA_TO_DEVICE)
		__pte |= IOMMU_PTE_IR;
	else if (direction == DMA_FROM_DEVICE)
		__pte |= IOMMU_PTE_IW;
	else if (direction == DMA_BIDIRECTIONAL)
		__pte |= IOMMU_PTE_IR | IOMMU_PTE_IW;

	WARN_ON(*pte);

	*pte = __pte;

	return (dma_addr_t)address;
}

/*
 * The generic unmapping function for on page in the DMA address space.
 */
static void dma_ops_domain_unmap(struct dma_ops_domain *dom,
				 unsigned long address)
{
	struct aperture_range *aperture;
	u64 *pte;

	if (address >= dom->aperture_size)
		return;

	aperture = dom->aperture[APERTURE_RANGE_INDEX(address)];
	if (!aperture)
		return;

	pte  = aperture->pte_pages[APERTURE_PAGE_INDEX(address)];
	if (!pte)
		return;

	pte += PM_LEVEL_INDEX(0, address);

	WARN_ON(!*pte);

	*pte = 0ULL;
}

/*
 * This function contains common code for mapping of a physically
 * contiguous memory region into DMA address space. It is used by all
 * mapping functions provided with this IOMMU driver.
 * Must be called with the domain lock held.
 */
static dma_addr_t __map_single(struct device *dev,
			       struct dma_ops_domain *dma_dom,
			       phys_addr_t paddr,
			       size_t size,
			       int dir,
			       bool align,
			       u64 dma_mask)
{
	dma_addr_t offset = paddr & ~PAGE_MASK;
	dma_addr_t address, start, ret;
	unsigned int pages;
	unsigned long align_mask = 0;
	int i;

	pages = iommu_num_pages(paddr, size, PAGE_SIZE);
	paddr &= PAGE_MASK;

	INC_STATS_COUNTER(total_map_requests);

	if (pages > 1)
		INC_STATS_COUNTER(cross_page);

	if (align)
		align_mask = (1UL << get_order(size)) - 1;

retry:
	address = dma_ops_alloc_addresses(dev, dma_dom, pages, align_mask,
					  dma_mask);
	if (unlikely(address == DMA_ERROR_CODE)) {
		/*
		 * setting next_address here will let the address
		 * allocator only scan the new allocated range in the
		 * first run. This is a small optimization.
		 */
		dma_dom->next_address = dma_dom->aperture_size;

		if (alloc_new_range(dma_dom, false, GFP_ATOMIC))
			goto out;

		/*
		 * aperture was successfully enlarged by 128 MB, try
		 * allocation again
		 */
		goto retry;
	}

	start = address;
	for (i = 0; i < pages; ++i) {
		ret = dma_ops_domain_map(dma_dom, start, paddr, dir);
		if (ret == DMA_ERROR_CODE)
			goto out_unmap;

		paddr += PAGE_SIZE;
		start += PAGE_SIZE;
	}
	address += offset;

	ADD_STATS_COUNTER(alloced_io_mem, size);

	if (unlikely(dma_dom->need_flush && !amd_iommu_unmap_flush)) {
		iommu_flush_tlb(&dma_dom->domain);
		dma_dom->need_flush = false;
	} else if (unlikely(amd_iommu_np_cache))
		iommu_flush_pages(&dma_dom->domain, address, size);

out:
	return address;

out_unmap:

	for (--i; i >= 0; --i) {
		start -= PAGE_SIZE;
		dma_ops_domain_unmap(dma_dom, start);
	}

	dma_ops_free_addresses(dma_dom, address, pages);

	return DMA_ERROR_CODE;
}

/*
 * Does the reverse of the __map_single function. Must be called with
 * the domain lock held too
 */
static void __unmap_single(struct dma_ops_domain *dma_dom,
			   dma_addr_t dma_addr,
			   size_t size,
			   int dir)
{
	dma_addr_t i, start;
	unsigned int pages;

	if ((dma_addr == DMA_ERROR_CODE) ||
	    (dma_addr + size > dma_dom->aperture_size))
		return;

	pages = iommu_num_pages(dma_addr, size, PAGE_SIZE);
	dma_addr &= PAGE_MASK;
	start = dma_addr;

	for (i = 0; i < pages; ++i) {
		dma_ops_domain_unmap(dma_dom, start);
		start += PAGE_SIZE;
	}

	SUB_STATS_COUNTER(alloced_io_mem, size);

	dma_ops_free_addresses(dma_dom, dma_addr, pages);

	if (amd_iommu_unmap_flush || dma_dom->need_flush) {
		iommu_flush_pages(&dma_dom->domain, dma_addr, size);
		dma_dom->need_flush = false;
	}
}

/*
 * The exported map_single function for dma_ops.
 */
static dma_addr_t map_page(struct device *dev, struct page *page,
			   unsigned long offset, size_t size,
			   enum dma_data_direction dir,
			   struct dma_attrs *attrs)
{
	unsigned long flags;
	struct protection_domain *domain;
	dma_addr_t addr;
	u64 dma_mask;
	phys_addr_t paddr = page_to_phys(page) + offset;

	INC_STATS_COUNTER(cnt_map_single);

	domain = get_domain(dev);
	if (PTR_ERR(domain) == -EINVAL)
		return (dma_addr_t)paddr;
	else if (IS_ERR(domain))
		return DMA_ERROR_CODE;

	dma_mask = *dev->dma_mask;

	spin_lock_irqsave(&domain->lock, flags);

	addr = __map_single(dev, domain->priv, paddr, size, dir, false,
			    dma_mask);
	if (addr == DMA_ERROR_CODE)
		goto out;

	iommu_flush_complete(domain);

out:
	spin_unlock_irqrestore(&domain->lock, flags);

	return addr;
}

/*
 * The exported unmap_single function for dma_ops.
 */
static void unmap_page(struct device *dev, dma_addr_t dma_addr, size_t size,
		       enum dma_data_direction dir, struct dma_attrs *attrs)
{
	unsigned long flags;
	struct protection_domain *domain;

	INC_STATS_COUNTER(cnt_unmap_single);

	domain = get_domain(dev);
	if (IS_ERR(domain))
		return;

	spin_lock_irqsave(&domain->lock, flags);

	__unmap_single(domain->priv, dma_addr, size, dir);

	iommu_flush_complete(domain);

	spin_unlock_irqrestore(&domain->lock, flags);
}

/*
 * This is a special map_sg function which is used if we should map a
 * device which is not handled by an AMD IOMMU in the system.
 */
static int map_sg_no_iommu(struct device *dev, struct scatterlist *sglist,
			   int nelems, int dir)
{
	struct scatterlist *s;
	int i;

	for_each_sg(sglist, s, nelems, i) {
		s->dma_address = (dma_addr_t)sg_phys(s);
		s->dma_length  = s->length;
	}

	return nelems;
}

/*
 * The exported map_sg function for dma_ops (handles scatter-gather
 * lists).
 */
static int map_sg(struct device *dev, struct scatterlist *sglist,
		  int nelems, enum dma_data_direction dir,
		  struct dma_attrs *attrs)
{
	unsigned long flags;
	struct protection_domain *domain;
	int i;
	struct scatterlist *s;
	phys_addr_t paddr;
	int mapped_elems = 0;
	u64 dma_mask;

	INC_STATS_COUNTER(cnt_map_sg);

	domain = get_domain(dev);
	if (PTR_ERR(domain) == -EINVAL)
		return map_sg_no_iommu(dev, sglist, nelems, dir);
	else if (IS_ERR(domain))
		return 0;

	dma_mask = *dev->dma_mask;

	spin_lock_irqsave(&domain->lock, flags);

	for_each_sg(sglist, s, nelems, i) {
		paddr = sg_phys(s);

		s->dma_address = __map_single(dev, domain->priv,
					      paddr, s->length, dir, false,
					      dma_mask);

		if (s->dma_address) {
			s->dma_length = s->length;
			mapped_elems++;
		} else
			goto unmap;
	}

	iommu_flush_complete(domain);

out:
	spin_unlock_irqrestore(&domain->lock, flags);

	return mapped_elems;
unmap:
	for_each_sg(sglist, s, mapped_elems, i) {
		if (s->dma_address)
			__unmap_single(domain->priv, s->dma_address,
				       s->dma_length, dir);
		s->dma_address = s->dma_length = 0;
	}

	mapped_elems = 0;

	goto out;
}

/*
 * The exported map_sg function for dma_ops (handles scatter-gather
 * lists).
 */
static void unmap_sg(struct device *dev, struct scatterlist *sglist,
		     int nelems, enum dma_data_direction dir,
		     struct dma_attrs *attrs)
{
	unsigned long flags;
	struct protection_domain *domain;
	struct scatterlist *s;
	int i;

	INC_STATS_COUNTER(cnt_unmap_sg);

	domain = get_domain(dev);
	if (IS_ERR(domain))
		return;

	spin_lock_irqsave(&domain->lock, flags);

	for_each_sg(sglist, s, nelems, i) {
		__unmap_single(domain->priv, s->dma_address,
			       s->dma_length, dir);
		s->dma_address = s->dma_length = 0;
	}

	iommu_flush_complete(domain);

	spin_unlock_irqrestore(&domain->lock, flags);
}

/*
 * The exported alloc_coherent function for dma_ops.
 */
static void *alloc_coherent(struct device *dev, size_t size,
			    dma_addr_t *dma_addr, gfp_t flag)
{
	unsigned long flags;
	void *virt_addr;
	struct protection_domain *domain;
	phys_addr_t paddr;
	u64 dma_mask = dev->coherent_dma_mask;

	INC_STATS_COUNTER(cnt_alloc_coherent);

	domain = get_domain(dev);
	if (PTR_ERR(domain) == -EINVAL) {
		virt_addr = (void *)__get_free_pages(flag, get_order(size));
		*dma_addr = __pa(virt_addr);
		return virt_addr;
	} else if (IS_ERR(domain))
		return NULL;

	dma_mask  = dev->coherent_dma_mask;
	flag     &= ~(__GFP_DMA | __GFP_HIGHMEM | __GFP_DMA32);
	flag     |= __GFP_ZERO;

	virt_addr = (void *)__get_free_pages(flag, get_order(size));
	if (!virt_addr)
		return NULL;

	paddr = virt_to_phys(virt_addr);

	if (!dma_mask)
		dma_mask = *dev->dma_mask;

	spin_lock_irqsave(&domain->lock, flags);

	*dma_addr = __map_single(dev, domain->priv, paddr,
				 size, DMA_BIDIRECTIONAL, true, dma_mask);

	if (*dma_addr == DMA_ERROR_CODE) {
		spin_unlock_irqrestore(&domain->lock, flags);
		goto out_free;
	}

	iommu_flush_complete(domain);

	spin_unlock_irqrestore(&domain->lock, flags);

	return virt_addr;

out_free:

	free_pages((unsigned long)virt_addr, get_order(size));

	return NULL;
}

/*
 * The exported free_coherent function for dma_ops.
 */
static void free_coherent(struct device *dev, size_t size,
			  void *virt_addr, dma_addr_t dma_addr)
{
	unsigned long flags;
	struct protection_domain *domain;

	INC_STATS_COUNTER(cnt_free_coherent);

	domain = get_domain(dev);
	if (IS_ERR(domain))
		goto free_mem;

	spin_lock_irqsave(&domain->lock, flags);

	__unmap_single(domain->priv, dma_addr, size, DMA_BIDIRECTIONAL);

	iommu_flush_complete(domain);

	spin_unlock_irqrestore(&domain->lock, flags);

free_mem:
	free_pages((unsigned long)virt_addr, get_order(size));
}

/*
 * This function is called by the DMA layer to find out if we can handle a
 * particular device. It is part of the dma_ops.
 */
static int amd_iommu_dma_supported(struct device *dev, u64 mask)
{
	return check_device(dev);
}

/*
 * The function for pre-allocating protection domains.
 *
 * If the driver core informs the DMA layer if a driver grabs a device
 * we don't need to preallocate the protection domains anymore.
 * For now we have to.
 */
static void prealloc_protection_domains(void)
{
	struct pci_dev *dev = NULL;
	struct dma_ops_domain *dma_dom;
<<<<<<< HEAD
	struct amd_iommu *iommu;
	u16 devid, __devid;

	while ((dev = pci_get_device(PCI_ANY_ID, PCI_ANY_ID, dev)) != NULL) {
		__devid = devid = calc_devid(dev->bus->number, dev->devfn);
		if (devid > amd_iommu_last_bdf)
			continue;
		devid = amd_iommu_alias_table[devid];
		if (domain_for_device(devid))
=======
	u16 devid;

	while ((dev = pci_get_device(PCI_ANY_ID, PCI_ANY_ID, dev)) != NULL) {

		/* Do we handle this device? */
		if (!check_device(&dev->dev))
>>>>>>> 92dcffb9
			continue;

		/* Is there already any domain for it? */
		if (domain_for_device(&dev->dev))
			continue;

		devid = get_device_id(&dev->dev);

		dma_dom = dma_ops_domain_alloc();
		if (!dma_dom)
			continue;
		init_unity_mappings_for_device(dma_dom, devid);
		dma_dom->target_dev = devid;

<<<<<<< HEAD
		attach_device(iommu, &dma_dom->domain, devid);
		if (__devid != devid)
			attach_device(iommu, &dma_dom->domain, __devid);
=======
		attach_device(&dev->dev, &dma_dom->domain);
>>>>>>> 92dcffb9

		list_add_tail(&dma_dom->list, &iommu_pd_list);
	}
}

static struct dma_map_ops amd_iommu_dma_ops = {
	.alloc_coherent = alloc_coherent,
	.free_coherent = free_coherent,
	.map_page = map_page,
	.unmap_page = unmap_page,
	.map_sg = map_sg,
	.unmap_sg = unmap_sg,
	.dma_supported = amd_iommu_dma_supported,
};

/*
 * The function which clues the AMD IOMMU driver into dma_ops.
 */
int __init amd_iommu_init_dma_ops(void)
{
	struct amd_iommu *iommu;
	int ret;

	/*
	 * first allocate a default protection domain for every IOMMU we
	 * found in the system. Devices not assigned to any other
	 * protection domain will be assigned to the default one.
	 */
	for_each_iommu(iommu) {
		iommu->default_dom = dma_ops_domain_alloc();
		if (iommu->default_dom == NULL)
			return -ENOMEM;
		iommu->default_dom->domain.flags |= PD_DEFAULT_MASK;
		ret = iommu_init_unity_mappings(iommu);
		if (ret)
			goto free_domains;
	}

	/*
	 * Pre-allocate the protection domains for each device.
	 */
	prealloc_protection_domains();

	iommu_detected = 1;
	swiotlb = 0;
#ifdef CONFIG_GART_IOMMU
	gart_iommu_aperture_disabled = 1;
	gart_iommu_aperture = 0;
#endif

	/* Make the driver finally visible to the drivers */
	dma_ops = &amd_iommu_dma_ops;

	register_iommu(&amd_iommu_ops);

	amd_iommu_stats_init();

	return 0;

free_domains:

	for_each_iommu(iommu) {
		if (iommu->default_dom)
			dma_ops_domain_free(iommu->default_dom);
	}

	return ret;
}

/*****************************************************************************
 *
 * The following functions belong to the exported interface of AMD IOMMU
 *
 * This interface allows access to lower level functions of the IOMMU
 * like protection domain handling and assignement of devices to domains
 * which is not possible with the dma_ops interface.
 *
 *****************************************************************************/

static void cleanup_domain(struct protection_domain *domain)
{
	struct iommu_dev_data *dev_data, *next;
	unsigned long flags;

	write_lock_irqsave(&amd_iommu_devtable_lock, flags);

	list_for_each_entry_safe(dev_data, next, &domain->dev_list, list) {
		struct device *dev = dev_data->dev;

		do_detach(dev);
		atomic_set(&dev_data->bind, 0);
	}

	write_unlock_irqrestore(&amd_iommu_devtable_lock, flags);
}

static void protection_domain_free(struct protection_domain *domain)
{
	if (!domain)
		return;

	del_domain_from_list(domain);

	if (domain->id)
		domain_id_free(domain->id);

	kfree(domain);
}

static struct protection_domain *protection_domain_alloc(void)
{
	struct protection_domain *domain;

	domain = kzalloc(sizeof(*domain), GFP_KERNEL);
	if (!domain)
		return NULL;

	spin_lock_init(&domain->lock);
	domain->id = domain_id_alloc();
	if (!domain->id)
		goto out_err;
	INIT_LIST_HEAD(&domain->dev_list);

	add_domain_to_list(domain);

	return domain;

out_err:
	kfree(domain);

	return NULL;
}

static int amd_iommu_domain_init(struct iommu_domain *dom)
{
	struct protection_domain *domain;

	domain = protection_domain_alloc();
	if (!domain)
		goto out_free;

	domain->mode    = PAGE_MODE_3_LEVEL;
	domain->pt_root = (void *)get_zeroed_page(GFP_KERNEL);
	if (!domain->pt_root)
		goto out_free;

	dom->priv = domain;

	return 0;

out_free:
	protection_domain_free(domain);

	return -ENOMEM;
}

static void amd_iommu_domain_destroy(struct iommu_domain *dom)
{
	struct protection_domain *domain = dom->priv;

	if (!domain)
		return;

	if (domain->dev_cnt > 0)
		cleanup_domain(domain);

	BUG_ON(domain->dev_cnt != 0);

	free_pagetable(domain);

	domain_id_free(domain->id);

	kfree(domain);

	dom->priv = NULL;
}

static void amd_iommu_detach_device(struct iommu_domain *dom,
				    struct device *dev)
{
	struct iommu_dev_data *dev_data = dev->archdata.iommu;
	struct amd_iommu *iommu;
	u16 devid;

	if (!check_device(dev))
		return;

	devid = get_device_id(dev);

	if (dev_data->domain != NULL)
		detach_device(dev);

	iommu = amd_iommu_rlookup_table[devid];
	if (!iommu)
		return;

	iommu_flush_device(dev);
	iommu_completion_wait(iommu);
}

static int amd_iommu_attach_device(struct iommu_domain *dom,
				   struct device *dev)
{
	struct protection_domain *domain = dom->priv;
	struct iommu_dev_data *dev_data;
	struct amd_iommu *iommu;
	int ret;
	u16 devid;

	if (!check_device(dev))
		return -EINVAL;

	dev_data = dev->archdata.iommu;

	devid = get_device_id(dev);

	iommu = amd_iommu_rlookup_table[devid];
	if (!iommu)
		return -EINVAL;

	if (dev_data->domain)
		detach_device(dev);

	ret = attach_device(dev, domain);

	iommu_completion_wait(iommu);

	return ret;
}

static int amd_iommu_map_range(struct iommu_domain *dom,
			       unsigned long iova, phys_addr_t paddr,
			       size_t size, int iommu_prot)
{
	struct protection_domain *domain = dom->priv;
	unsigned long i,  npages = iommu_num_pages(paddr, size, PAGE_SIZE);
	int prot = 0;
	int ret;

	if (iommu_prot & IOMMU_READ)
		prot |= IOMMU_PROT_IR;
	if (iommu_prot & IOMMU_WRITE)
		prot |= IOMMU_PROT_IW;

	iova  &= PAGE_MASK;
	paddr &= PAGE_MASK;

	for (i = 0; i < npages; ++i) {
		ret = iommu_map_page(domain, iova, paddr, prot, PM_MAP_4k);
		if (ret)
			return ret;

		iova  += PAGE_SIZE;
		paddr += PAGE_SIZE;
	}

	return 0;
}

static void amd_iommu_unmap_range(struct iommu_domain *dom,
				  unsigned long iova, size_t size)
{

	struct protection_domain *domain = dom->priv;
	unsigned long i,  npages = iommu_num_pages(iova, size, PAGE_SIZE);

	iova  &= PAGE_MASK;

	for (i = 0; i < npages; ++i) {
		iommu_unmap_page(domain, iova, PM_MAP_4k);
		iova  += PAGE_SIZE;
	}

	iommu_flush_tlb_pde(domain);
}

static phys_addr_t amd_iommu_iova_to_phys(struct iommu_domain *dom,
					  unsigned long iova)
{
	struct protection_domain *domain = dom->priv;
	unsigned long offset = iova & ~PAGE_MASK;
	phys_addr_t paddr;
	u64 *pte;

	pte = fetch_pte(domain, iova, PM_MAP_4k);

	if (!pte || !IOMMU_PTE_PRESENT(*pte))
		return 0;

	paddr  = *pte & IOMMU_PAGE_MASK;
	paddr |= offset;

	return paddr;
}

static int amd_iommu_domain_has_cap(struct iommu_domain *domain,
				    unsigned long cap)
{
	return 0;
}

static struct iommu_ops amd_iommu_ops = {
	.domain_init = amd_iommu_domain_init,
	.domain_destroy = amd_iommu_domain_destroy,
	.attach_dev = amd_iommu_attach_device,
	.detach_dev = amd_iommu_detach_device,
	.map = amd_iommu_map_range,
	.unmap = amd_iommu_unmap_range,
	.iova_to_phys = amd_iommu_iova_to_phys,
	.domain_has_cap = amd_iommu_domain_has_cap,
};

/*****************************************************************************
 *
 * The next functions do a basic initialization of IOMMU for pass through
 * mode
 *
 * In passthrough mode the IOMMU is initialized and enabled but not used for
 * DMA-API translation.
 *
 *****************************************************************************/

int __init amd_iommu_init_passthrough(void)
{
	struct amd_iommu *iommu;
	struct pci_dev *dev = NULL;
	u16 devid;

	/* allocate passthrough domain */
	pt_domain = protection_domain_alloc();
	if (!pt_domain)
		return -ENOMEM;

	pt_domain->mode |= PAGE_MODE_NONE;

	while ((dev = pci_get_device(PCI_ANY_ID, PCI_ANY_ID, dev)) != NULL) {

		if (!check_device(&dev->dev))
			continue;

		devid = get_device_id(&dev->dev);

		iommu = amd_iommu_rlookup_table[devid];
		if (!iommu)
			continue;

		attach_device(&dev->dev, pt_domain);
	}

	pr_info("AMD-Vi: Initialized for Passthrough Mode\n");

	return 0;
}<|MERGE_RESOLUTION|>--- conflicted
+++ resolved
@@ -2179,24 +2179,12 @@
 {
 	struct pci_dev *dev = NULL;
 	struct dma_ops_domain *dma_dom;
-<<<<<<< HEAD
-	struct amd_iommu *iommu;
-	u16 devid, __devid;
-
-	while ((dev = pci_get_device(PCI_ANY_ID, PCI_ANY_ID, dev)) != NULL) {
-		__devid = devid = calc_devid(dev->bus->number, dev->devfn);
-		if (devid > amd_iommu_last_bdf)
-			continue;
-		devid = amd_iommu_alias_table[devid];
-		if (domain_for_device(devid))
-=======
 	u16 devid;
 
 	while ((dev = pci_get_device(PCI_ANY_ID, PCI_ANY_ID, dev)) != NULL) {
 
 		/* Do we handle this device? */
 		if (!check_device(&dev->dev))
->>>>>>> 92dcffb9
 			continue;
 
 		/* Is there already any domain for it? */
@@ -2211,13 +2199,7 @@
 		init_unity_mappings_for_device(dma_dom, devid);
 		dma_dom->target_dev = devid;
 
-<<<<<<< HEAD
-		attach_device(iommu, &dma_dom->domain, devid);
-		if (__devid != devid)
-			attach_device(iommu, &dma_dom->domain, __devid);
-=======
 		attach_device(&dev->dev, &dma_dom->domain);
->>>>>>> 92dcffb9
 
 		list_add_tail(&dma_dom->list, &iommu_pd_list);
 	}
