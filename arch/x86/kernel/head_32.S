/* SPDX-License-Identifier: GPL-2.0 */
/*
 *
 *  Copyright (C) 1991, 1992  Linus Torvalds
 *
 *  Enhanced CPU detection and feature setting code by Mike Jagdis
 *  and Martin Mares, November 1997.
 */

.text
#include <linux/threads.h>
#include <linux/init.h>
#include <linux/linkage.h>
#include <asm/segment.h>
#include <asm/page_types.h>
#include <asm/pgtable_types.h>
#include <asm/cache.h>
#include <asm/thread_info.h>
#include <asm/asm-offsets.h>
#include <asm/setup.h>
#include <asm/processor-flags.h>
#include <asm/msr-index.h>
#include <asm/cpufeatures.h>
#include <asm/percpu.h>
#include <asm/nops.h>
#include <asm/bootparam.h>
#include <asm/export.h>
#include <asm/pgtable_32.h>

/* Physical address */
#define pa(X) ((X) - __PAGE_OFFSET)

/*
 * References to members of the new_cpu_data structure.
 */

#define X86		new_cpu_data+CPUINFO_x86
#define X86_VENDOR	new_cpu_data+CPUINFO_x86_vendor
#define X86_MODEL	new_cpu_data+CPUINFO_x86_model
#define X86_STEPPING	new_cpu_data+CPUINFO_x86_stepping
#define X86_HARD_MATH	new_cpu_data+CPUINFO_hard_math
#define X86_CPUID	new_cpu_data+CPUINFO_cpuid_level
#define X86_CAPABILITY	new_cpu_data+CPUINFO_x86_capability
#define X86_VENDOR_ID	new_cpu_data+CPUINFO_x86_vendor_id


#define SIZEOF_PTREGS 17*4

/*
 * Worst-case size of the kernel mapping we need to make:
 * a relocatable kernel can live anywhere in lowmem, so we need to be able
 * to map all of lowmem.
 */
KERNEL_PAGES = LOWMEM_PAGES

INIT_MAP_SIZE = PAGE_TABLE_SIZE(KERNEL_PAGES) * PAGE_SIZE
RESERVE_BRK(pagetables, INIT_MAP_SIZE)

/*
 * 32-bit kernel entrypoint; only used by the boot CPU.  On entry,
 * %esi points to the real-mode code as a 32-bit pointer.
 * CS and DS must be 4 GB flat segments, but we don't depend on
 * any particular GDT layout, because we load our own as soon as we
 * can.
 */
__HEAD
SYM_CODE_START(startup_32)
	movl pa(initial_stack),%ecx
	
	/* test KEEP_SEGMENTS flag to see if the bootloader is asking
		us to not reload segments */
	testb $KEEP_SEGMENTS, BP_loadflags(%esi)
	jnz 2f

/*
 * Set segments to known values.
 */
	lgdt pa(boot_gdt_descr)
	movl $(__BOOT_DS),%eax
	movl %eax,%ds
	movl %eax,%es
	movl %eax,%fs
	movl %eax,%gs
	movl %eax,%ss
2:
	leal -__PAGE_OFFSET(%ecx),%esp

/*
 * Clear BSS first so that there are no surprises...
 */
	cld
	xorl %eax,%eax
	movl $pa(__bss_start),%edi
	movl $pa(__bss_stop),%ecx
	subl %edi,%ecx
	shrl $2,%ecx
	rep ; stosl
/*
 * Copy bootup parameters out of the way.
 * Note: %esi still has the pointer to the real-mode data.
 * With the kexec as boot loader, parameter segment might be loaded beyond
 * kernel image and might not even be addressable by early boot page tables.
 * (kexec on panic case). Hence copy out the parameters before initializing
 * page tables.
 */
	movl $pa(boot_params),%edi
	movl $(PARAM_SIZE/4),%ecx
	cld
	rep
	movsl
	movl pa(boot_params) + NEW_CL_POINTER,%esi
	andl %esi,%esi
	jz 1f			# No command line
	movl $pa(boot_command_line),%edi
	movl $(COMMAND_LINE_SIZE/4),%ecx
	rep
	movsl
1:

#ifdef CONFIG_OLPC
	/* save OFW's pgdir table for later use when calling into OFW */
	movl %cr3, %eax
	movl %eax, pa(olpc_ofw_pgd)
#endif

#ifdef CONFIG_MICROCODE
	/* Early load ucode on BSP. */
	call load_ucode_bsp
#endif

	/* Create early pagetables. */
	call  mk_early_pgtbl_32

	/* Do early initialization of the fixmap area */
	movl $pa(initial_pg_fixmap)+PDE_IDENT_ATTR,%eax
#ifdef  CONFIG_X86_PAE
#define KPMDS (((-__PAGE_OFFSET) >> 30) & 3) /* Number of kernel PMDs */
	movl %eax,pa(initial_pg_pmd+0x1000*KPMDS-8)
#else
	movl %eax,pa(initial_page_table+0xffc)
#endif

#ifdef CONFIG_PARAVIRT
	/* This is can only trip for a broken bootloader... */
	cmpw $0x207, pa(boot_params + BP_version)
	jb .Ldefault_entry

	/* Paravirt-compatible boot parameters.  Look to see what architecture
		we're booting under. */
	movl pa(boot_params + BP_hardware_subarch), %eax
	cmpl $num_subarch_entries, %eax
	jae .Lbad_subarch

	movl pa(subarch_entries)(,%eax,4), %eax
	subl $__PAGE_OFFSET, %eax
	jmp *%eax

.Lbad_subarch:
SYM_INNER_LABEL_ALIGN(xen_entry, SYM_L_WEAK)
	/* Unknown implementation; there's really
	   nothing we can do at this point. */
	ud2a

	__INITDATA

subarch_entries:
	.long .Ldefault_entry		/* normal x86/PC */
	.long xen_entry			/* Xen hypervisor */
	.long .Ldefault_entry		/* Moorestown MID */
num_subarch_entries = (. - subarch_entries) / 4
.previous
#else
	jmp .Ldefault_entry
#endif /* CONFIG_PARAVIRT */
SYM_CODE_END(startup_32)

#ifdef CONFIG_HOTPLUG_CPU
/*
 * Boot CPU0 entry point. It's called from play_dead(). Everything has been set
 * up already except stack. We just set up stack here. Then call
 * start_secondary().
 */
SYM_FUNC_START(start_cpu0)
	movl initial_stack, %ecx
	movl %ecx, %esp
	call *(initial_code)
1:	jmp 1b
SYM_FUNC_END(start_cpu0)
#endif

/*
 * Non-boot CPU entry point; entered from trampoline.S
 * We can't lgdt here, because lgdt itself uses a data segment, but
 * we know the trampoline has already loaded the boot_gdt for us.
 *
 * If cpu hotplug is not supported then this code can go in init section
 * which will be freed later
 */
SYM_FUNC_START(startup_32_smp)
	cld
	movl $(__BOOT_DS),%eax
	movl %eax,%ds
	movl %eax,%es
	movl %eax,%fs
	movl %eax,%gs
	movl pa(initial_stack),%ecx
	movl %eax,%ss
	leal -__PAGE_OFFSET(%ecx),%esp

#ifdef CONFIG_MICROCODE
	/* Early load ucode on AP. */
	call load_ucode_ap
#endif

.Ldefault_entry:
	movl $(CR0_STATE & ~X86_CR0_PG),%eax
	movl %eax,%cr0

/*
 * We want to start out with EFLAGS unambiguously cleared. Some BIOSes leave
 * bits like NT set. This would confuse the debugger if this code is traced. So
 * initialize them properly now before switching to protected mode. That means
 * DF in particular (even though we have cleared it earlier after copying the
 * command line) because GCC expects it.
 */
	pushl $0
	popfl

/*
 * New page tables may be in 4Mbyte page mode and may be using the global pages.
 *
 * NOTE! If we are on a 486 we may have no cr4 at all! Specifically, cr4 exists
 * if and only if CPUID exists and has flags other than the FPU flag set.
 */
	movl $-1,pa(X86_CPUID)		# preset CPUID level
	movl $X86_EFLAGS_ID,%ecx
	pushl %ecx
	popfl				# set EFLAGS=ID
	pushfl
	popl %eax			# get EFLAGS
	testl $X86_EFLAGS_ID,%eax	# did EFLAGS.ID remained set?
	jz .Lenable_paging		# hw disallowed setting of ID bit
					# which means no CPUID and no CR4

	xorl %eax,%eax
	cpuid
	movl %eax,pa(X86_CPUID)		# save largest std CPUID function

	movl $1,%eax
	cpuid
	andl $~1,%edx			# Ignore CPUID.FPU
	jz .Lenable_paging		# No flags or only CPUID.FPU = no CR4

	movl pa(mmu_cr4_features),%eax
	movl %eax,%cr4

	testb $X86_CR4_PAE, %al		# check if PAE is enabled
	jz .Lenable_paging

	/* Check if extended functions are implemented */
	movl $0x80000000, %eax
	cpuid
	/* Value must be in the range 0x80000001 to 0x8000ffff */
	subl $0x80000001, %eax
	cmpl $(0x8000ffff-0x80000001), %eax
	ja .Lenable_paging

	/* Clear bogus XD_DISABLE bits */
	call verify_cpu

	mov $0x80000001, %eax
	cpuid
	/* Execute Disable bit supported? */
	btl $(X86_FEATURE_NX & 31), %edx
	jnc .Lenable_paging

	/* Setup EFER (Extended Feature Enable Register) */
	movl $MSR_EFER, %ecx
	rdmsr

	btsl $_EFER_NX, %eax
	/* Make changes effective */
	wrmsr

.Lenable_paging:

/*
 * Enable paging
 */
	movl $pa(initial_page_table), %eax
	movl %eax,%cr3		/* set the page table pointer.. */
	movl $CR0_STATE,%eax
	movl %eax,%cr0		/* ..and set paging (PG) bit */
	ljmp $__BOOT_CS,$1f	/* Clear prefetch and normalize %eip */
1:
	/* Shift the stack pointer to a virtual address */
	addl $__PAGE_OFFSET, %esp

/*
 * start system 32-bit setup. We need to re-do some of the things done
 * in 16-bit mode for the "real" operations.
 */
	movl setup_once_ref,%eax
	andl %eax,%eax
	jz 1f				# Did we do this already?
	call *%eax
1:

/*
 * Check if it is 486
 */
	movb $4,X86			# at least 486
	cmpl $-1,X86_CPUID
	je .Lis486

	/* get vendor info */
	xorl %eax,%eax			# call CPUID with 0 -> return vendor ID
	cpuid
	movl %eax,X86_CPUID		# save CPUID level
	movl %ebx,X86_VENDOR_ID		# lo 4 chars
	movl %edx,X86_VENDOR_ID+4	# next 4 chars
	movl %ecx,X86_VENDOR_ID+8	# last 4 chars

	orl %eax,%eax			# do we have processor info as well?
	je .Lis486

	movl $1,%eax		# Use the CPUID instruction to get CPU type
	cpuid
	movb %al,%cl		# save reg for future use
	andb $0x0f,%ah		# mask processor family
	movb %ah,X86
	andb $0xf0,%al		# mask model
	shrb $4,%al
	movb %al,X86_MODEL
	andb $0x0f,%cl		# mask mask revision
	movb %cl,X86_STEPPING
	movl %edx,X86_CAPABILITY

.Lis486:
	movl $0x50022,%ecx	# set AM, WP, NE and MP
	movl %cr0,%eax
	andl $0x80000011,%eax	# Save PG,PE,ET
	orl %ecx,%eax
	movl %eax,%cr0

	lgdt early_gdt_descr
	ljmp $(__KERNEL_CS),$1f
1:	movl $(__KERNEL_DS),%eax	# reload all the segment registers
	movl %eax,%ss			# after changing gdt.

	movl $(__USER_DS),%eax		# DS/ES contains default USER segment
	movl %eax,%ds
	movl %eax,%es

	movl $(__KERNEL_PERCPU), %eax
	movl %eax,%fs			# set this cpu's percpu

	movl $(__KERNEL_STACK_CANARY),%eax
	movl %eax,%gs

	xorl %eax,%eax			# Clear LDT
	lldt %ax

	call *(initial_code)
1:	jmp 1b
SYM_FUNC_END(startup_32_smp)

#include "verify_cpu.S"

/*
 *  setup_once
 *
 *  The setup work we only want to run on the BSP.
 *
 *  Warning: %esi is live across this function.
 */
__INIT
setup_once:
#ifdef CONFIG_STACKPROTECTOR
	/*
	 * Configure the stack canary. The linker can't handle this by
	 * relocation.  Manually set base address in stack canary
	 * segment descriptor.
	 */
	movl $gdt_page,%eax
	movl $stack_canary,%ecx
	movw %cx, 8 * GDT_ENTRY_STACK_CANARY + 2(%eax)
	shrl $16, %ecx
	movb %cl, 8 * GDT_ENTRY_STACK_CANARY + 4(%eax)
	movb %ch, 8 * GDT_ENTRY_STACK_CANARY + 7(%eax)
#endif

	andl $0,setup_once_ref	/* Once is enough, thanks */
	ret

SYM_FUNC_START(early_idt_handler_array)
	# 36(%esp) %eflags
	# 32(%esp) %cs
	# 28(%esp) %eip
	# 24(%rsp) error code
	i = 0
	.rept NUM_EXCEPTION_VECTORS
	.if ((EXCEPTION_ERRCODE_MASK >> i) & 1) == 0
	pushl $0		# Dummy error code, to make stack frame uniform
	.endif
	pushl $i		# 20(%esp) Vector number
	jmp early_idt_handler_common
	i = i + 1
	.fill early_idt_handler_array + i*EARLY_IDT_HANDLER_SIZE - ., 1, 0xcc
	.endr
SYM_FUNC_END(early_idt_handler_array)
	
SYM_CODE_START_LOCAL(early_idt_handler_common)
	/*
	 * The stack is the hardware frame, an error code or zero, and the
	 * vector number.
	 */
	cld

	incl %ss:early_recursion_flag

	/* The vector number is in pt_regs->gs */

	cld
	pushl	%fs		/* pt_regs->fs (__fsh varies by model) */
	pushl	%es		/* pt_regs->es (__esh varies by model) */
	pushl	%ds		/* pt_regs->ds (__dsh varies by model) */
	pushl	%eax		/* pt_regs->ax */
	pushl	%ebp		/* pt_regs->bp */
	pushl	%edi		/* pt_regs->di */
	pushl	%esi		/* pt_regs->si */
	pushl	%edx		/* pt_regs->dx */
	pushl	%ecx		/* pt_regs->cx */
	pushl	%ebx		/* pt_regs->bx */

	/* Fix up DS and ES */
	movl	$(__KERNEL_DS), %ecx
	movl	%ecx, %ds
	movl	%ecx, %es

	/* Load the vector number into EDX */
	movl	PT_GS(%esp), %edx

	/* Load GS into pt_regs->gs (and maybe clobber __gsh) */
	movw	%gs, PT_GS(%esp)

	movl	%esp, %eax	/* args are pt_regs (EAX), trapnr (EDX) */
	call	early_fixup_exception

	popl	%ebx		/* pt_regs->bx */
	popl	%ecx		/* pt_regs->cx */
	popl	%edx		/* pt_regs->dx */
	popl	%esi		/* pt_regs->si */
	popl	%edi		/* pt_regs->di */
	popl	%ebp		/* pt_regs->bp */
	popl	%eax		/* pt_regs->ax */
	popl	%ds		/* pt_regs->ds (always ignores __dsh) */
	popl	%es		/* pt_regs->es (always ignores __esh) */
	popl	%fs		/* pt_regs->fs (always ignores __fsh) */
	popl	%gs		/* pt_regs->gs (always ignores __gsh) */
	decl	%ss:early_recursion_flag
	addl	$4, %esp	/* pop pt_regs->orig_ax */
	iret
SYM_CODE_END(early_idt_handler_common)

/* This is the default interrupt "handler" :-) */
SYM_FUNC_START(early_ignore_irq)
	cld
#ifdef CONFIG_PRINTK
	pushl %eax
	pushl %ecx
	pushl %edx
	pushl %es
	pushl %ds
	movl $(__KERNEL_DS),%eax
	movl %eax,%ds
	movl %eax,%es
	cmpl $2,early_recursion_flag
	je hlt_loop
	incl early_recursion_flag
	pushl 16(%esp)
	pushl 24(%esp)
	pushl 32(%esp)
	pushl 40(%esp)
	pushl $int_msg
	call printk

	call dump_stack

	addl $(5*4),%esp
	popl %ds
	popl %es
	popl %edx
	popl %ecx
	popl %eax
#endif
	iret

hlt_loop:
	hlt
	jmp hlt_loop
SYM_FUNC_END(early_ignore_irq)

__INITDATA
	.align 4
SYM_DATA(early_recursion_flag, .long 0)

__REFDATA
	.align 4
SYM_DATA(initial_code,		.long i386_start_kernel)
SYM_DATA(setup_once_ref,	.long setup_once)

#ifdef CONFIG_PAGE_TABLE_ISOLATION
#define	PGD_ALIGN	(2 * PAGE_SIZE)
#define PTI_USER_PGD_FILL	1024
#else
#define	PGD_ALIGN	(PAGE_SIZE)
#define PTI_USER_PGD_FILL	0
#endif
/*
 * BSS section
 */
__PAGE_ALIGNED_BSS
	.align PGD_ALIGN
#ifdef CONFIG_X86_PAE
.globl initial_pg_pmd
initial_pg_pmd:
	.fill 1024*KPMDS,4,0
#else
.globl initial_page_table
initial_page_table:
	.fill 1024,4,0
#endif
	.align PGD_ALIGN
initial_pg_fixmap:
	.fill 1024,4,0
.globl swapper_pg_dir
	.align PGD_ALIGN
swapper_pg_dir:
	.fill 1024,4,0
	.fill PTI_USER_PGD_FILL,4,0
.globl empty_zero_page
empty_zero_page:
	.fill 4096,1,0
EXPORT_SYMBOL(empty_zero_page)

/*
 * This starts the data section.
 */
#ifdef CONFIG_X86_PAE
__PAGE_ALIGNED_DATA
	/* Page-aligned for the benefit of paravirt? */
	.align PGD_ALIGN
SYM_DATA_START(initial_page_table)
	.long	pa(initial_pg_pmd+PGD_IDENT_ATTR),0	/* low identity map */
# if KPMDS == 3
	.long	pa(initial_pg_pmd+PGD_IDENT_ATTR),0
	.long	pa(initial_pg_pmd+PGD_IDENT_ATTR+0x1000),0
	.long	pa(initial_pg_pmd+PGD_IDENT_ATTR+0x2000),0
# elif KPMDS == 2
	.long	0,0
	.long	pa(initial_pg_pmd+PGD_IDENT_ATTR),0
	.long	pa(initial_pg_pmd+PGD_IDENT_ATTR+0x1000),0
# elif KPMDS == 1
	.long	0,0
	.long	0,0
	.long	pa(initial_pg_pmd+PGD_IDENT_ATTR),0
# else
#  error "Kernel PMDs should be 1, 2 or 3"
# endif
	.align PAGE_SIZE		/* needs to be page-sized too */

#ifdef CONFIG_PAGE_TABLE_ISOLATION
	/*
	 * PTI needs another page so sync_initial_pagetable() works correctly
	 * and does not scribble over the data which is placed behind the
	 * actual initial_page_table. See clone_pgd_range().
	 */
	.fill 1024, 4, 0
#endif

<<<<<<< HEAD
=======
SYM_DATA_END(initial_page_table)
>>>>>>> e42617b8
#endif

.data
.balign 4
/*
 * The SIZEOF_PTREGS gap is a convention which helps the in-kernel unwinder
 * reliably detect the end of the stack.
 */
SYM_DATA(initial_stack,
		.long init_thread_union + THREAD_SIZE -
		SIZEOF_PTREGS - TOP_OF_KERNEL_STACK_PADDING)

__INITRODATA
int_msg:
	.asciz "Unknown interrupt or fault at: %p %p %p\n"

#include "../../x86/xen/xen-head.S"

/*
 * The IDT and GDT 'descriptors' are a strange 48-bit object
 * only used by the lidt and lgdt instructions. They are not
 * like usual segment descriptors - they consist of a 16-bit
 * segment size, and 32-bit linear address value:
 */

	.data
	ALIGN
# early boot GDT descriptor (must use 1:1 address mapping)
	.word 0				# 32 bit align gdt_desc.address
SYM_DATA_START_LOCAL(boot_gdt_descr)
	.word __BOOT_DS+7
	.long boot_gdt - __PAGE_OFFSET
SYM_DATA_END(boot_gdt_descr)

# boot GDT descriptor (later on used by CPU#0):
	.word 0				# 32 bit align gdt_desc.address
SYM_DATA_START(early_gdt_descr)
	.word GDT_ENTRIES*8-1
	.long gdt_page			/* Overwritten for secondary CPUs */
SYM_DATA_END(early_gdt_descr)

/*
 * The boot_gdt must mirror the equivalent in setup.S and is
 * used only for booting.
 */
	.align L1_CACHE_BYTES
SYM_DATA_START(boot_gdt)
	.fill GDT_ENTRY_BOOT_CS,8,0
	.quad 0x00cf9a000000ffff	/* kernel 4GB code at 0x00000000 */
	.quad 0x00cf92000000ffff	/* kernel 4GB data at 0x00000000 */
SYM_DATA_END(boot_gdt)<|MERGE_RESOLUTION|>--- conflicted
+++ resolved
@@ -579,10 +579,7 @@
 	.fill 1024, 4, 0
 #endif
 
-<<<<<<< HEAD
-=======
 SYM_DATA_END(initial_page_table)
->>>>>>> e42617b8
 #endif
 
 .data
