/*
 *  Copyright (C) 1995  Linus Torvalds
 *
 *  Pentium III FXSR, SSE support
 *	Gareth Hughes <gareth@valinux.com>, May 2000
 *
 *  X86-64 port
 *	Andi Kleen.
 *
 *	CPU hotplug support - ashok.raj@intel.com
 */

/*
 * This file handles the architecture-dependent parts of process handling..
 */

#include <linux/stackprotector.h>
#include <linux/cpu.h>
#include <linux/errno.h>
#include <linux/sched.h>
#include <linux/fs.h>
#include <linux/kernel.h>
#include <linux/mm.h>
#include <linux/elfcore.h>
#include <linux/smp.h>
#include <linux/slab.h>
#include <linux/user.h>
#include <linux/interrupt.h>
#include <linux/delay.h>
#include <linux/module.h>
#include <linux/ptrace.h>
#include <linux/notifier.h>
#include <linux/kprobes.h>
#include <linux/kdebug.h>
#include <linux/tick.h>
#include <linux/prctl.h>
#include <linux/uaccess.h>
#include <linux/io.h>
#include <linux/ftrace.h>
#include <linux/cpuidle.h>

#include <asm/pgtable.h>
#include <asm/system.h>
#include <asm/processor.h>
#include <asm/i387.h>
#include <asm/mmu_context.h>
#include <asm/prctl.h>
#include <asm/desc.h>
#include <asm/proto.h>
#include <asm/ia32.h>
#include <asm/idle.h>
#include <asm/syscalls.h>
#include <asm/debugreg.h>
#include <asm/nmi.h>

asmlinkage extern void ret_from_fork(void);

DEFINE_PER_CPU(unsigned long, old_rsp);
static DEFINE_PER_CPU(unsigned char, is_idle);

static ATOMIC_NOTIFIER_HEAD(idle_notifier);

void idle_notifier_register(struct notifier_block *n)
{
	atomic_notifier_chain_register(&idle_notifier, n);
}
EXPORT_SYMBOL_GPL(idle_notifier_register);

void idle_notifier_unregister(struct notifier_block *n)
{
	atomic_notifier_chain_unregister(&idle_notifier, n);
}
EXPORT_SYMBOL_GPL(idle_notifier_unregister);

void enter_idle(void)
{
	percpu_write(is_idle, 1);
	atomic_notifier_call_chain(&idle_notifier, IDLE_START, NULL);
}

static void __exit_idle(void)
{
	if (x86_test_and_clear_bit_percpu(0, is_idle) == 0)
		return;
	atomic_notifier_call_chain(&idle_notifier, IDLE_END, NULL);
}

/* Called from interrupts to signify idle end */
void exit_idle(void)
{
	/* idle loop has pid 0 */
	if (current->pid)
		return;
	__exit_idle();
}

#ifndef CONFIG_SMP
static inline void play_dead(void)
{
	BUG();
}
#endif

/*
 * The idle thread. There's no useful work to be
 * done, so just try to conserve power and have a
 * low exit latency (ie sit in a loop waiting for
 * somebody to say that they'd like to reschedule)
 */
void cpu_idle(void)
{
	current_thread_info()->status |= TS_POLLING;

	/*
	 * If we're the non-boot CPU, nothing set the stack canary up
	 * for us.  CPU0 already has it initialized but no harm in
	 * doing it again.  This is a good place for updating it, as
	 * we wont ever return from this function (so the invalid
	 * canaries already on the stack wont ever trigger).
	 */
	boot_init_stack_canary();

	/* endless idle loop with no priority at all */
	while (1) {
		tick_nohz_idle_enter();
		while (!need_resched()) {

			rmb();

			if (cpu_is_offline(smp_processor_id()))
				play_dead();
			/*
			 * Idle routines should keep interrupts disabled
			 * from here on, until they go to idle.
			 * Otherwise, idle callbacks can misfire.
			 */
			local_touch_nmi();
			local_irq_disable();
			enter_idle();
			/* Don't trace irqs off for idle */
			stop_critical_timings();

			/* enter_idle() needs rcu for notifiers */
			rcu_idle_enter();

			if (cpuidle_idle_call())
				pm_idle();

			rcu_idle_exit();
			start_critical_timings();

			/* In many cases the interrupt that ended idle
			   has already called exit_idle. But some idle
			   loops can be woken up without interrupt. */
			__exit_idle();
		}

		tick_nohz_idle_exit();
		preempt_enable_no_resched();
		schedule();
		preempt_disable();
	}
}

/* Prints also some state that isn't saved in the pt_regs */
void __show_regs(struct pt_regs *regs, int all)
{
	unsigned long cr0 = 0L, cr2 = 0L, cr3 = 0L, cr4 = 0L, fs, gs, shadowgs;
	unsigned long d0, d1, d2, d3, d6, d7;
	unsigned int fsindex, gsindex;
	unsigned int ds, cs, es;

	show_regs_common();
	printk(KERN_DEFAULT "RIP: %04lx:[<%016lx>] ", regs->cs & 0xffff, regs->ip);
	printk_address(regs->ip, 1);
	printk(KERN_DEFAULT "RSP: %04lx:%016lx  EFLAGS: %08lx\n", regs->ss,
			regs->sp, regs->flags);
	printk(KERN_DEFAULT "RAX: %016lx RBX: %016lx RCX: %016lx\n",
	       regs->ax, regs->bx, regs->cx);
	printk(KERN_DEFAULT "RDX: %016lx RSI: %016lx RDI: %016lx\n",
	       regs->dx, regs->si, regs->di);
	printk(KERN_DEFAULT "RBP: %016lx R08: %016lx R09: %016lx\n",
	       regs->bp, regs->r8, regs->r9);
	printk(KERN_DEFAULT "R10: %016lx R11: %016lx R12: %016lx\n",
	       regs->r10, regs->r11, regs->r12);
	printk(KERN_DEFAULT "R13: %016lx R14: %016lx R15: %016lx\n",
	       regs->r13, regs->r14, regs->r15);

	asm("movl %%ds,%0" : "=r" (ds));
	asm("movl %%cs,%0" : "=r" (cs));
	asm("movl %%es,%0" : "=r" (es));
	asm("movl %%fs,%0" : "=r" (fsindex));
	asm("movl %%gs,%0" : "=r" (gsindex));

	rdmsrl(MSR_FS_BASE, fs);
	rdmsrl(MSR_GS_BASE, gs);
	rdmsrl(MSR_KERNEL_GS_BASE, shadowgs);

	if (!all)
		return;

	cr0 = read_cr0();
	cr2 = read_cr2();
	cr3 = read_cr3();
	cr4 = read_cr4();

	printk(KERN_DEFAULT "FS:  %016lx(%04x) GS:%016lx(%04x) knlGS:%016lx\n",
	       fs, fsindex, gs, gsindex, shadowgs);
	printk(KERN_DEFAULT "CS:  %04x DS: %04x ES: %04x CR0: %016lx\n", cs, ds,
			es, cr0);
	printk(KERN_DEFAULT "CR2: %016lx CR3: %016lx CR4: %016lx\n", cr2, cr3,
			cr4);

	get_debugreg(d0, 0);
	get_debugreg(d1, 1);
	get_debugreg(d2, 2);
	printk(KERN_DEFAULT "DR0: %016lx DR1: %016lx DR2: %016lx\n", d0, d1, d2);
	get_debugreg(d3, 3);
	get_debugreg(d6, 6);
	get_debugreg(d7, 7);
	printk(KERN_DEFAULT "DR3: %016lx DR6: %016lx DR7: %016lx\n", d3, d6, d7);
}

void release_thread(struct task_struct *dead_task)
{
	if (dead_task->mm) {
		if (dead_task->mm->context.size) {
			printk("WARNING: dead process %8s still has LDT? <%p/%d>\n",
					dead_task->comm,
					dead_task->mm->context.ldt,
					dead_task->mm->context.size);
			BUG();
		}
	}
}

static inline void set_32bit_tls(struct task_struct *t, int tls, u32 addr)
{
	struct user_desc ud = {
		.base_addr = addr,
		.limit = 0xfffff,
		.seg_32bit = 1,
		.limit_in_pages = 1,
		.useable = 1,
	};
	struct desc_struct *desc = t->thread.tls_array;
	desc += tls;
	fill_ldt(desc, &ud);
}

static inline u32 read_32bit_tls(struct task_struct *t, int tls)
{
	return get_desc_base(&t->thread.tls_array[tls]);
}

/*
 * This gets called before we allocate a new thread and copy
 * the current task into it.
 */
void prepare_to_copy(struct task_struct *tsk)
{
	unlazy_fpu(tsk);
}

int copy_thread(unsigned long clone_flags, unsigned long sp,
		unsigned long unused,
	struct task_struct *p, struct pt_regs *regs)
{
	int err;
	struct pt_regs *childregs;
	struct task_struct *me = current;

	childregs = ((struct pt_regs *)
			(THREAD_SIZE + task_stack_page(p))) - 1;
	*childregs = *regs;

	childregs->ax = 0;
	if (user_mode(regs))
		childregs->sp = sp;
	else
		childregs->sp = (unsigned long)childregs;

	p->thread.sp = (unsigned long) childregs;
	p->thread.sp0 = (unsigned long) (childregs+1);
	p->thread.usersp = me->thread.usersp;

	set_tsk_thread_flag(p, TIF_FORK);

	p->fpu_counter = 0;
	p->thread.io_bitmap_ptr = NULL;

	savesegment(gs, p->thread.gsindex);
	p->thread.gs = p->thread.gsindex ? 0 : me->thread.gs;
	savesegment(fs, p->thread.fsindex);
	p->thread.fs = p->thread.fsindex ? 0 : me->thread.fs;
	savesegment(es, p->thread.es);
	savesegment(ds, p->thread.ds);

	err = -ENOMEM;
	memset(p->thread.ptrace_bps, 0, sizeof(p->thread.ptrace_bps));

	if (unlikely(test_tsk_thread_flag(me, TIF_IO_BITMAP))) {
		p->thread.io_bitmap_ptr = kmemdup(me->thread.io_bitmap_ptr,
						  IO_BITMAP_BYTES, GFP_KERNEL);
		if (!p->thread.io_bitmap_ptr) {
			p->thread.io_bitmap_max = 0;
			return -ENOMEM;
		}
		set_tsk_thread_flag(p, TIF_IO_BITMAP);
	}

	/*
	 * Set a new TLS for the child thread?
	 */
	if (clone_flags & CLONE_SETTLS) {
#ifdef CONFIG_IA32_EMULATION
		if (test_thread_flag(TIF_IA32))
			err = do_set_thread_area(p, -1,
				(struct user_desc __user *)childregs->si, 0);
		else
#endif
			err = do_arch_prctl(p, ARCH_SET_FS, childregs->r8);
		if (err)
			goto out;
	}
	err = 0;
out:
	if (err && p->thread.io_bitmap_ptr) {
		kfree(p->thread.io_bitmap_ptr);
		p->thread.io_bitmap_max = 0;
	}

	return err;
}

static void
start_thread_common(struct pt_regs *regs, unsigned long new_ip,
		    unsigned long new_sp,
		    unsigned int _cs, unsigned int _ss, unsigned int _ds)
{
	loadsegment(fs, 0);
	loadsegment(es, _ds);
	loadsegment(ds, _ds);
	load_gs_index(0);
	regs->ip		= new_ip;
	regs->sp		= new_sp;
	percpu_write(old_rsp, new_sp);
	regs->cs		= _cs;
	regs->ss		= _ss;
	regs->flags		= X86_EFLAGS_IF;
	/*
	 * Free the old FP and other extended state
	 */
	free_thread_xstate(current);
}

void
start_thread(struct pt_regs *regs, unsigned long new_ip, unsigned long new_sp)
{
	start_thread_common(regs, new_ip, new_sp,
			    __USER_CS, __USER_DS, 0);
}

#ifdef CONFIG_IA32_EMULATION
void start_thread_ia32(struct pt_regs *regs, u32 new_ip, u32 new_sp)
{
	start_thread_common(regs, new_ip, new_sp,
			    __USER32_CS, __USER32_DS, __USER32_DS);
}
#endif

/*
 *	switch_to(x,y) should switch tasks from x to y.
 *
 * This could still be optimized:
 * - fold all the options into a flag word and test it with a single test.
 * - could test fs/gs bitsliced
 *
 * Kprobes not supported here. Set the probe on schedule instead.
 * Function graph tracer not supported too.
 */
__notrace_funcgraph struct task_struct *
__switch_to(struct task_struct *prev_p, struct task_struct *next_p)
{
	struct thread_struct *prev = &prev_p->thread;
	struct thread_struct *next = &next_p->thread;
	int cpu = smp_processor_id();
	struct tss_struct *tss = &per_cpu(init_tss, cpu);
	unsigned fsindex, gsindex;
	fpu_switch_t fpu;

<<<<<<< HEAD
	fpu = switch_fpu_prepare(prev_p, next_p);
=======
	fpu = switch_fpu_prepare(prev_p, next_p, cpu);
>>>>>>> 6f5c871d

	/*
	 * Reload esp0, LDT and the page table pointer:
	 */
	load_sp0(tss, next);

	/*
	 * Switch DS and ES.
	 * This won't pick up thread selector changes, but I guess that is ok.
	 */
	savesegment(es, prev->es);
	if (unlikely(next->es | prev->es))
		loadsegment(es, next->es);

	savesegment(ds, prev->ds);
	if (unlikely(next->ds | prev->ds))
		loadsegment(ds, next->ds);


	/* We must save %fs and %gs before load_TLS() because
	 * %fs and %gs may be cleared by load_TLS().
	 *
	 * (e.g. xen_load_tls())
	 */
	savesegment(fs, fsindex);
	savesegment(gs, gsindex);

	load_TLS(next, cpu);

	/*
	 * Leave lazy mode, flushing any hypercalls made here.
	 * This must be done before restoring TLS segments so
	 * the GDT and LDT are properly updated, and must be
	 * done before math_state_restore, so the TS bit is up
	 * to date.
	 */
	arch_end_context_switch(next_p);

	/*
	 * Switch FS and GS.
	 *
	 * Segment register != 0 always requires a reload.  Also
	 * reload when it has changed.  When prev process used 64bit
	 * base always reload to avoid an information leak.
	 */
	if (unlikely(fsindex | next->fsindex | prev->fs)) {
		loadsegment(fs, next->fsindex);
		/*
		 * Check if the user used a selector != 0; if yes
		 *  clear 64bit base, since overloaded base is always
		 *  mapped to the Null selector
		 */
		if (fsindex)
			prev->fs = 0;
	}
	/* when next process has a 64bit base use it */
	if (next->fs)
		wrmsrl(MSR_FS_BASE, next->fs);
	prev->fsindex = fsindex;

	if (unlikely(gsindex | next->gsindex | prev->gs)) {
		load_gs_index(next->gsindex);
		if (gsindex)
			prev->gs = 0;
	}
	if (next->gs)
		wrmsrl(MSR_KERNEL_GS_BASE, next->gs);
	prev->gsindex = gsindex;

	switch_fpu_finish(next_p, fpu);

	/*
	 * Switch the PDA and FPU contexts.
	 */
	prev->usersp = percpu_read(old_rsp);
	percpu_write(old_rsp, next->usersp);
	percpu_write(current_task, next_p);

	percpu_write(kernel_stack,
		  (unsigned long)task_stack_page(next_p) +
		  THREAD_SIZE - KERNEL_STACK_OFFSET);

	/*
	 * Now maybe reload the debug registers and handle I/O bitmaps
	 */
	if (unlikely(task_thread_info(next_p)->flags & _TIF_WORK_CTXSW_NEXT ||
		     task_thread_info(prev_p)->flags & _TIF_WORK_CTXSW_PREV))
		__switch_to_xtra(prev_p, next_p, tss);

	return prev_p;
}

void set_personality_64bit(void)
{
	/* inherit personality from parent */

	/* Make sure to be in 64bit mode */
	clear_thread_flag(TIF_IA32);

	/* Ensure the corresponding mm is not marked. */
	if (current->mm)
		current->mm->context.ia32_compat = 0;

	/* TBD: overwrites user setup. Should have two bits.
	   But 64bit processes have always behaved this way,
	   so it's not too bad. The main problem is just that
	   32bit childs are affected again. */
	current->personality &= ~READ_IMPLIES_EXEC;
}

void set_personality_ia32(void)
{
	/* inherit personality from parent */

	/* Make sure to be in 32bit mode */
	set_thread_flag(TIF_IA32);
	current->personality |= force_personality32;

	/* Mark the associated mm as containing 32-bit tasks. */
	if (current->mm)
		current->mm->context.ia32_compat = 1;

	/* Prepare the first "return" to user space */
	current_thread_info()->status |= TS_COMPAT;
}

unsigned long get_wchan(struct task_struct *p)
{
	unsigned long stack;
	u64 fp, ip;
	int count = 0;

	if (!p || p == current || p->state == TASK_RUNNING)
		return 0;
	stack = (unsigned long)task_stack_page(p);
	if (p->thread.sp < stack || p->thread.sp >= stack+THREAD_SIZE)
		return 0;
	fp = *(u64 *)(p->thread.sp);
	do {
		if (fp < (unsigned long)stack ||
		    fp >= (unsigned long)stack+THREAD_SIZE)
			return 0;
		ip = *(u64 *)(fp+8);
		if (!in_sched_functions(ip))
			return ip;
		fp = *(u64 *)fp;
	} while (count++ < 16);
	return 0;
}

long do_arch_prctl(struct task_struct *task, int code, unsigned long addr)
{
	int ret = 0;
	int doit = task == current;
	int cpu;

	switch (code) {
	case ARCH_SET_GS:
		if (addr >= TASK_SIZE_OF(task))
			return -EPERM;
		cpu = get_cpu();
		/* handle small bases via the GDT because that's faster to
		   switch. */
		if (addr <= 0xffffffff) {
			set_32bit_tls(task, GS_TLS, addr);
			if (doit) {
				load_TLS(&task->thread, cpu);
				load_gs_index(GS_TLS_SEL);
			}
			task->thread.gsindex = GS_TLS_SEL;
			task->thread.gs = 0;
		} else {
			task->thread.gsindex = 0;
			task->thread.gs = addr;
			if (doit) {
				load_gs_index(0);
				ret = checking_wrmsrl(MSR_KERNEL_GS_BASE, addr);
			}
		}
		put_cpu();
		break;
	case ARCH_SET_FS:
		/* Not strictly needed for fs, but do it for symmetry
		   with gs */
		if (addr >= TASK_SIZE_OF(task))
			return -EPERM;
		cpu = get_cpu();
		/* handle small bases via the GDT because that's faster to
		   switch. */
		if (addr <= 0xffffffff) {
			set_32bit_tls(task, FS_TLS, addr);
			if (doit) {
				load_TLS(&task->thread, cpu);
				loadsegment(fs, FS_TLS_SEL);
			}
			task->thread.fsindex = FS_TLS_SEL;
			task->thread.fs = 0;
		} else {
			task->thread.fsindex = 0;
			task->thread.fs = addr;
			if (doit) {
				/* set the selector to 0 to not confuse
				   __switch_to */
				loadsegment(fs, 0);
				ret = checking_wrmsrl(MSR_FS_BASE, addr);
			}
		}
		put_cpu();
		break;
	case ARCH_GET_FS: {
		unsigned long base;
		if (task->thread.fsindex == FS_TLS_SEL)
			base = read_32bit_tls(task, FS_TLS);
		else if (doit)
			rdmsrl(MSR_FS_BASE, base);
		else
			base = task->thread.fs;
		ret = put_user(base, (unsigned long __user *)addr);
		break;
	}
	case ARCH_GET_GS: {
		unsigned long base;
		unsigned gsindex;
		if (task->thread.gsindex == GS_TLS_SEL)
			base = read_32bit_tls(task, GS_TLS);
		else if (doit) {
			savesegment(gs, gsindex);
			if (gsindex)
				rdmsrl(MSR_KERNEL_GS_BASE, base);
			else
				base = task->thread.gs;
		} else
			base = task->thread.gs;
		ret = put_user(base, (unsigned long __user *)addr);
		break;
	}

	default:
		ret = -EINVAL;
		break;
	}

	return ret;
}

long sys_arch_prctl(int code, unsigned long addr)
{
	return do_arch_prctl(current, code, addr);
}

unsigned long KSTK_ESP(struct task_struct *task)
{
	return (test_tsk_thread_flag(task, TIF_IA32)) ?
			(task_pt_regs(task)->sp) : ((task)->thread.usersp);
}<|MERGE_RESOLUTION|>--- conflicted
+++ resolved
@@ -389,11 +389,7 @@
 	unsigned fsindex, gsindex;
 	fpu_switch_t fpu;
 
-<<<<<<< HEAD
-	fpu = switch_fpu_prepare(prev_p, next_p);
-=======
 	fpu = switch_fpu_prepare(prev_p, next_p, cpu);
->>>>>>> 6f5c871d
 
 	/*
 	 * Reload esp0, LDT and the page table pointer:
