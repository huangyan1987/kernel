/*
 *	Intel IO-APIC support for multi-Pentium hosts.
 *
 *	Copyright (C) 1997, 1998, 1999, 2000 Ingo Molnar, Hajnalka Szabo
 *
 *	Many thanks to Stig Venaas for trying out countless experimental
 *	patches and reporting/debugging problems patiently!
 *
 *	(c) 1999, Multiple IO-APIC support, developed by
 *	Ken-ichi Yaku <yaku@css1.kbnes.nec.co.jp> and
 *      Hidemi Kishimoto <kisimoto@css1.kbnes.nec.co.jp>,
 *	further tested and cleaned up by Zach Brown <zab@redhat.com>
 *	and Ingo Molnar <mingo@redhat.com>
 *
 *	Fixes
 *	Maciej W. Rozycki	:	Bits for genuine 82489DX APICs;
 *					thanks to Eric Gilmore
 *					and Rolf G. Tews
 *					for testing these extensively
 *	Paul Diefenbaugh	:	Added full ACPI support
 */

#include <linux/mm.h>
#include <linux/interrupt.h>
#include <linux/init.h>
#include <linux/delay.h>
#include <linux/sched.h>
#include <linux/pci.h>
#include <linux/mc146818rtc.h>
#include <linux/acpi.h>
#include <linux/sysdev.h>
#include <linux/msi.h>
#include <linux/htirq.h>
#include <linux/dmar.h>
#include <linux/jiffies.h>
#ifdef CONFIG_ACPI
#include <acpi/acpi_bus.h>
#endif
#include <linux/bootmem.h>

#ifdef	CONFIG_KDB
#include <linux/kdb.h>
#endif	/* CONFIG_KDB */

#include <asm/idle.h>
#include <asm/io.h>
#include <asm/smp.h>
#include <asm/desc.h>
#include <asm/proto.h>
#include <asm/acpi.h>
#include <asm/dma.h>
#include <asm/i8259.h>
#include <asm/nmi.h>
#include <asm/msidef.h>
#include <asm/hypertransport.h>

#include <mach_ipi.h>
#include <mach_apic.h>

struct irq_cfg {
	cpumask_t domain;
	cpumask_t old_domain;
	unsigned move_cleanup_count;
	u8 vector;
	u8 move_in_progress : 1;
};

/* irq_cfg is indexed by the sum of all RTEs in all I/O APICs. */
static struct irq_cfg irq_cfg[NR_IRQS] __read_mostly = {
	[0]  = { .domain = CPU_MASK_ALL, .vector = IRQ0_VECTOR,  },
	[1]  = { .domain = CPU_MASK_ALL, .vector = IRQ1_VECTOR,  },
	[2]  = { .domain = CPU_MASK_ALL, .vector = IRQ2_VECTOR,  },
	[3]  = { .domain = CPU_MASK_ALL, .vector = IRQ3_VECTOR,  },
	[4]  = { .domain = CPU_MASK_ALL, .vector = IRQ4_VECTOR,  },
	[5]  = { .domain = CPU_MASK_ALL, .vector = IRQ5_VECTOR,  },
	[6]  = { .domain = CPU_MASK_ALL, .vector = IRQ6_VECTOR,  },
	[7]  = { .domain = CPU_MASK_ALL, .vector = IRQ7_VECTOR,  },
	[8]  = { .domain = CPU_MASK_ALL, .vector = IRQ8_VECTOR,  },
	[9]  = { .domain = CPU_MASK_ALL, .vector = IRQ9_VECTOR,  },
	[10] = { .domain = CPU_MASK_ALL, .vector = IRQ10_VECTOR, },
	[11] = { .domain = CPU_MASK_ALL, .vector = IRQ11_VECTOR, },
	[12] = { .domain = CPU_MASK_ALL, .vector = IRQ12_VECTOR, },
	[13] = { .domain = CPU_MASK_ALL, .vector = IRQ13_VECTOR, },
	[14] = { .domain = CPU_MASK_ALL, .vector = IRQ14_VECTOR, },
	[15] = { .domain = CPU_MASK_ALL, .vector = IRQ15_VECTOR, },
};

static int assign_irq_vector(int irq, cpumask_t mask);

int first_system_vector = 0xfe;

char system_vectors[NR_VECTORS] = { [0 ... NR_VECTORS-1] = SYS_VECTOR_FREE};

#define __apicdebuginit  __init

int sis_apic_bug; /* not actually supported, dummy for compile */

static int no_timer_check;

static int disable_timer_pin_1 __initdata;

int timer_through_8259 __initdata;

/* Where if anywhere is the i8259 connect in external int mode */
static struct { int pin, apic; } ioapic_i8259 = { -1, -1 };

static DEFINE_SPINLOCK(ioapic_lock);
static DEFINE_SPINLOCK(vector_lock);

/*
 * # of IRQ routing registers
 */
int nr_ioapic_registers[MAX_IO_APICS];

/* I/O APIC entries */
struct mp_config_ioapic mp_ioapics[MAX_IO_APICS];
int nr_ioapics;

/* MP IRQ source entries */
struct mp_config_intsrc mp_irqs[MAX_IRQ_SOURCES];

/* # of MP IRQ source entries */
int mp_irq_entries;

DECLARE_BITMAP(mp_bus_not_pci, MAX_MP_BUSSES);

/*
 * Rough estimation of how many shared IRQs there are, can
 * be changed anytime.
 */
#define MAX_PLUS_SHARED_IRQS NR_IRQS
#define PIN_MAP_SIZE (MAX_PLUS_SHARED_IRQS + NR_IRQS)

/*
 * This is performance-critical, we want to do it O(1)
 *
 * the indexing order of this array favors 1:1 mappings
 * between pins and IRQs.
 */

static struct irq_pin_list {
	short apic, pin, next;
} irq_2_pin[PIN_MAP_SIZE];

struct io_apic {
	unsigned int index;
	unsigned int unused[3];
	unsigned int data;
};

static __attribute_const__ struct io_apic __iomem *io_apic_base(int idx)
{
	return (void __iomem *) __fix_to_virt(FIX_IO_APIC_BASE_0 + idx)
		+ (mp_ioapics[idx].mp_apicaddr & ~PAGE_MASK);
}

static inline unsigned int io_apic_read(unsigned int apic, unsigned int reg)
{
	struct io_apic __iomem *io_apic = io_apic_base(apic);
	writel(reg, &io_apic->index);
	return readl(&io_apic->data);
}

static inline void io_apic_write(unsigned int apic, unsigned int reg, unsigned int value)
{
	struct io_apic __iomem *io_apic = io_apic_base(apic);
	writel(reg, &io_apic->index);
	writel(value, &io_apic->data);
}

/*
 * Re-write a value: to be used for read-modify-write
 * cycles where the read already set up the index register.
 */
static inline void io_apic_modify(unsigned int apic, unsigned int value)
{
	struct io_apic __iomem *io_apic = io_apic_base(apic);
	writel(value, &io_apic->data);
}

static bool io_apic_level_ack_pending(unsigned int irq)
{
	struct irq_pin_list *entry;
	unsigned long flags;

	spin_lock_irqsave(&ioapic_lock, flags);
	entry = irq_2_pin + irq;
	for (;;) {
		unsigned int reg;
		int pin;

		pin = entry->pin;
		if (pin == -1)
			break;
		reg = io_apic_read(entry->apic, 0x10 + pin*2);
		/* Is the remote IRR bit set? */
		if (reg & IO_APIC_REDIR_REMOTE_IRR) {
			spin_unlock_irqrestore(&ioapic_lock, flags);
			return true;
		}
		if (!entry->next)
			break;
		entry = irq_2_pin + entry->next;
	}
	spin_unlock_irqrestore(&ioapic_lock, flags);

	return false;
}

/*
 * Synchronize the IO-APIC and the CPU by doing
 * a dummy read from the IO-APIC
 */
static inline void io_apic_sync(unsigned int apic)
{
	struct io_apic __iomem *io_apic = io_apic_base(apic);
	readl(&io_apic->data);
}

#define __DO_ACTION(R, ACTION, FINAL)					\
									\
{									\
	int pin;							\
	struct irq_pin_list *entry = irq_2_pin + irq;			\
									\
	BUG_ON(irq >= NR_IRQS);						\
	for (;;) {							\
		unsigned int reg;					\
		pin = entry->pin;					\
		if (pin == -1)						\
			break;						\
		reg = io_apic_read(entry->apic, 0x10 + R + pin*2);	\
		reg ACTION;						\
		io_apic_modify(entry->apic, reg);			\
		FINAL;							\
		if (!entry->next)					\
			break;						\
		entry = irq_2_pin + entry->next;			\
	}								\
}

union entry_union {
	struct { u32 w1, w2; };
	struct IO_APIC_route_entry entry;
};

static struct IO_APIC_route_entry ioapic_read_entry(int apic, int pin)
{
	union entry_union eu;
	unsigned long flags;
	spin_lock_irqsave(&ioapic_lock, flags);
	eu.w1 = io_apic_read(apic, 0x10 + 2 * pin);
	eu.w2 = io_apic_read(apic, 0x11 + 2 * pin);
	spin_unlock_irqrestore(&ioapic_lock, flags);
	return eu.entry;
}

/*
 * When we write a new IO APIC routing entry, we need to write the high
 * word first! If the mask bit in the low word is clear, we will enable
 * the interrupt, and we need to make sure the entry is fully populated
 * before that happens.
 */
static void
__ioapic_write_entry(int apic, int pin, struct IO_APIC_route_entry e)
{
	union entry_union eu;
	eu.entry = e;
	io_apic_write(apic, 0x11 + 2*pin, eu.w2);
	io_apic_write(apic, 0x10 + 2*pin, eu.w1);
}

static void ioapic_write_entry(int apic, int pin, struct IO_APIC_route_entry e)
{
	unsigned long flags;
	spin_lock_irqsave(&ioapic_lock, flags);
	__ioapic_write_entry(apic, pin, e);
	spin_unlock_irqrestore(&ioapic_lock, flags);
}

/*
 * When we mask an IO APIC routing entry, we need to write the low
 * word first, in order to set the mask bit before we change the
 * high bits!
 */
static void ioapic_mask_entry(int apic, int pin)
{
	unsigned long flags;
	union entry_union eu = { .entry.mask = 1 };

	spin_lock_irqsave(&ioapic_lock, flags);
	io_apic_write(apic, 0x10 + 2*pin, eu.w1);
	io_apic_write(apic, 0x11 + 2*pin, eu.w2);
	spin_unlock_irqrestore(&ioapic_lock, flags);
}

#ifdef CONFIG_SMP
static void __target_IO_APIC_irq(unsigned int irq, unsigned int dest, u8 vector)
{
	int apic, pin;
	struct irq_pin_list *entry = irq_2_pin + irq;

	BUG_ON(irq >= NR_IRQS);
	for (;;) {
		unsigned int reg;
		apic = entry->apic;
		pin = entry->pin;
		if (pin == -1)
			break;
		io_apic_write(apic, 0x11 + pin*2, dest);
		reg = io_apic_read(apic, 0x10 + pin*2);
		reg &= ~IO_APIC_REDIR_VECTOR_MASK;
		reg |= vector;
		io_apic_modify(apic, reg);
		if (!entry->next)
			break;
		entry = irq_2_pin + entry->next;
	}
}

static void set_ioapic_affinity_irq(unsigned int irq, cpumask_t mask)
{
	struct irq_cfg *cfg = irq_cfg + irq;
	unsigned long flags;
	unsigned int dest;
	cpumask_t tmp;

	cpus_and(tmp, mask, cpu_online_map);
	if (cpus_empty(tmp))
		return;

	if (assign_irq_vector(irq, mask))
		return;

	cpus_and(tmp, cfg->domain, mask);
	dest = cpu_mask_to_apicid(tmp);

	/*
	 * Only the high 8 bits are valid.
	 */
	dest = SET_APIC_LOGICAL_ID(dest);

	spin_lock_irqsave(&ioapic_lock, flags);
	__target_IO_APIC_irq(irq, dest, cfg->vector);
	irq_desc[irq].affinity = mask;
	spin_unlock_irqrestore(&ioapic_lock, flags);
}
#endif

/*
 * The common case is 1:1 IRQ<->pin mappings. Sometimes there are
 * shared ISA-space IRQs, so we have to support them. We are super
 * fast in the common case, and fast for shared ISA-space IRQs.
 */
static void add_pin_to_irq(unsigned int irq, int apic, int pin)
{
	static int first_free_entry = NR_IRQS;
	struct irq_pin_list *entry = irq_2_pin + irq;

	BUG_ON(irq >= NR_IRQS);
	while (entry->next)
		entry = irq_2_pin + entry->next;

	if (entry->pin != -1) {
		entry->next = first_free_entry;
		entry = irq_2_pin + entry->next;
		if (++first_free_entry >= PIN_MAP_SIZE)
			panic("io_apic.c: ran out of irq_2_pin entries!");
	}
	entry->apic = apic;
	entry->pin = pin;
}

/*
 * Reroute an IRQ to a different pin.
 */
static void __init replace_pin_at_irq(unsigned int irq,
				      int oldapic, int oldpin,
				      int newapic, int newpin)
{
	struct irq_pin_list *entry = irq_2_pin + irq;

	while (1) {
		if (entry->apic == oldapic && entry->pin == oldpin) {
			entry->apic = newapic;
			entry->pin = newpin;
		}
		if (!entry->next)
			break;
		entry = irq_2_pin + entry->next;
	}
}


#define DO_ACTION(name,R,ACTION, FINAL)					\
									\
	static void name##_IO_APIC_irq (unsigned int irq)		\
	__DO_ACTION(R, ACTION, FINAL)

/* mask = 1 */
DO_ACTION(__mask,	0, |= IO_APIC_REDIR_MASKED, io_apic_sync(entry->apic))

/* mask = 0 */
DO_ACTION(__unmask,	0, &= ~IO_APIC_REDIR_MASKED, )

static void mask_IO_APIC_irq (unsigned int irq)
{
	unsigned long flags;

	spin_lock_irqsave(&ioapic_lock, flags);
	__mask_IO_APIC_irq(irq);
	spin_unlock_irqrestore(&ioapic_lock, flags);
}

static void unmask_IO_APIC_irq (unsigned int irq)
{
	unsigned long flags;

	spin_lock_irqsave(&ioapic_lock, flags);
	__unmask_IO_APIC_irq(irq);
	spin_unlock_irqrestore(&ioapic_lock, flags);
}

static void clear_IO_APIC_pin(unsigned int apic, unsigned int pin)
{
	struct IO_APIC_route_entry entry;

	/* Check delivery_mode to be sure we're not clearing an SMI pin */
	entry = ioapic_read_entry(apic, pin);
	if (entry.delivery_mode == dest_SMI)
		return;
	/*
	 * Disable it in the IO-APIC irq-routing table:
	 */
	ioapic_mask_entry(apic, pin);
}

static void clear_IO_APIC (void)
{
	int apic, pin;

	for (apic = 0; apic < nr_ioapics; apic++)
		for (pin = 0; pin < nr_ioapic_registers[apic]; pin++)
			clear_IO_APIC_pin(apic, pin);
}

int skip_ioapic_setup;
int ioapic_force;

static int __init parse_noapic(char *str)
{
	disable_ioapic_setup();
	return 0;
}
early_param("noapic", parse_noapic);

/* Actually the next is obsolete, but keep it for paranoid reasons -AK */
static int __init disable_timer_pin_setup(char *arg)
{
	disable_timer_pin_1 = 1;
	return 1;
}
__setup("disable_timer_pin_1", disable_timer_pin_setup);


/*
 * Find the IRQ entry number of a certain pin.
 */
static int find_irq_entry(int apic, int pin, int type)
{
	int i;

	for (i = 0; i < mp_irq_entries; i++)
		if (mp_irqs[i].mp_irqtype == type &&
		    (mp_irqs[i].mp_dstapic == mp_ioapics[apic].mp_apicid ||
		     mp_irqs[i].mp_dstapic == MP_APIC_ALL) &&
		    mp_irqs[i].mp_dstirq == pin)
			return i;

	return -1;
}

/*
 * Find the pin to which IRQ[irq] (ISA) is connected
 */
static int __init find_isa_irq_pin(int irq, int type)
{
	int i;

	for (i = 0; i < mp_irq_entries; i++) {
		int lbus = mp_irqs[i].mp_srcbus;

		if (test_bit(lbus, mp_bus_not_pci) &&
		    (mp_irqs[i].mp_irqtype == type) &&
		    (mp_irqs[i].mp_srcbusirq == irq))

			return mp_irqs[i].mp_dstirq;
	}
	return -1;
}

static int __init find_isa_irq_apic(int irq, int type)
{
	int i;

	for (i = 0; i < mp_irq_entries; i++) {
		int lbus = mp_irqs[i].mp_srcbus;

		if (test_bit(lbus, mp_bus_not_pci) &&
		    (mp_irqs[i].mp_irqtype == type) &&
		    (mp_irqs[i].mp_srcbusirq == irq))
			break;
	}
	if (i < mp_irq_entries) {
		int apic;
		for(apic = 0; apic < nr_ioapics; apic++) {
			if (mp_ioapics[apic].mp_apicid == mp_irqs[i].mp_dstapic)
				return apic;
		}
	}

	return -1;
}

/*
 * Find a specific PCI IRQ entry.
 * Not an __init, possibly needed by modules
 */
static int pin_2_irq(int idx, int apic, int pin);

int IO_APIC_get_PCI_irq_vector(int bus, int slot, int pin)
{
	int apic, i, best_guess = -1;

	apic_printk(APIC_DEBUG, "querying PCI -> IRQ mapping bus:%d, slot:%d, pin:%d.\n",
		bus, slot, pin);
	if (test_bit(bus, mp_bus_not_pci)) {
		apic_printk(APIC_VERBOSE, "PCI BIOS passed nonexistent PCI bus %d!\n", bus);
		return -1;
	}
	for (i = 0; i < mp_irq_entries; i++) {
		int lbus = mp_irqs[i].mp_srcbus;

		for (apic = 0; apic < nr_ioapics; apic++)
			if (mp_ioapics[apic].mp_apicid == mp_irqs[i].mp_dstapic ||
			    mp_irqs[i].mp_dstapic == MP_APIC_ALL)
				break;

		if (!test_bit(lbus, mp_bus_not_pci) &&
		    !mp_irqs[i].mp_irqtype &&
		    (bus == lbus) &&
		    (slot == ((mp_irqs[i].mp_srcbusirq >> 2) & 0x1f))) {
			int irq = pin_2_irq(i,apic,mp_irqs[i].mp_dstirq);

			if (!(apic || IO_APIC_IRQ(irq)))
				continue;

			if (pin == (mp_irqs[i].mp_srcbusirq & 3))
				return irq;
			/*
			 * Use the first all-but-pin matching entry as a
			 * best-guess fuzzy result for broken mptables.
			 */
			if (best_guess < 0)
				best_guess = irq;
		}
	}
	BUG_ON(best_guess >= NR_IRQS);
	return best_guess;
}

/* ISA interrupts are always polarity zero edge triggered,
 * when listed as conforming in the MP table. */

#define default_ISA_trigger(idx)	(0)
#define default_ISA_polarity(idx)	(0)

/* PCI interrupts are always polarity one level triggered,
 * when listed as conforming in the MP table. */

#define default_PCI_trigger(idx)	(1)
#define default_PCI_polarity(idx)	(1)

static int MPBIOS_polarity(int idx)
{
	int bus = mp_irqs[idx].mp_srcbus;
	int polarity;

	/*
	 * Determine IRQ line polarity (high active or low active):
	 */
	switch (mp_irqs[idx].mp_irqflag & 3)
	{
		case 0: /* conforms, ie. bus-type dependent polarity */
			if (test_bit(bus, mp_bus_not_pci))
				polarity = default_ISA_polarity(idx);
			else
				polarity = default_PCI_polarity(idx);
			break;
		case 1: /* high active */
		{
			polarity = 0;
			break;
		}
		case 2: /* reserved */
		{
			printk(KERN_WARNING "broken BIOS!!\n");
			polarity = 1;
			break;
		}
		case 3: /* low active */
		{
			polarity = 1;
			break;
		}
		default: /* invalid */
		{
			printk(KERN_WARNING "broken BIOS!!\n");
			polarity = 1;
			break;
		}
	}
	return polarity;
}

static int MPBIOS_trigger(int idx)
{
	int bus = mp_irqs[idx].mp_srcbus;
	int trigger;

	/*
	 * Determine IRQ trigger mode (edge or level sensitive):
	 */
	switch ((mp_irqs[idx].mp_irqflag>>2) & 3)
	{
		case 0: /* conforms, ie. bus-type dependent */
			if (test_bit(bus, mp_bus_not_pci))
				trigger = default_ISA_trigger(idx);
			else
				trigger = default_PCI_trigger(idx);
			break;
		case 1: /* edge */
		{
			trigger = 0;
			break;
		}
		case 2: /* reserved */
		{
			printk(KERN_WARNING "broken BIOS!!\n");
			trigger = 1;
			break;
		}
		case 3: /* level */
		{
			trigger = 1;
			break;
		}
		default: /* invalid */
		{
			printk(KERN_WARNING "broken BIOS!!\n");
			trigger = 0;
			break;
		}
	}
	return trigger;
}

static inline int irq_polarity(int idx)
{
	return MPBIOS_polarity(idx);
}

static inline int irq_trigger(int idx)
{
	return MPBIOS_trigger(idx);
}

static int pin_2_irq(int idx, int apic, int pin)
{
	int irq, i;
	int bus = mp_irqs[idx].mp_srcbus;

	/*
	 * Debugging check, we are in big trouble if this message pops up!
	 */
	if (mp_irqs[idx].mp_dstirq != pin)
		printk(KERN_ERR "broken BIOS or MPTABLE parser, ayiee!!\n");

	if (test_bit(bus, mp_bus_not_pci)) {
		irq = mp_irqs[idx].mp_srcbusirq;
	} else {
		/*
		 * PCI IRQs are mapped in order
		 */
		i = irq = 0;
		while (i < apic)
			irq += nr_ioapic_registers[i++];
		irq += pin;
	}
	BUG_ON(irq >= NR_IRQS);
	return irq;
}

void lock_vector_lock(void)
{
	/* Used to the online set of cpus does not change
	 * during assign_irq_vector.
	 */
	spin_lock(&vector_lock);
}

void unlock_vector_lock(void)
{
	spin_unlock(&vector_lock);
}

static int __assign_irq_vector(int irq, cpumask_t mask)
{
	/*
	 * NOTE! The local APIC isn't very good at handling
	 * multiple interrupts at the same interrupt level.
	 * As the interrupt level is determined by taking the
	 * vector number and shifting that right by 4, we
	 * want to spread these out a bit so that they don't
	 * all fall in the same interrupt level.
	 *
	 * Also, we've got to be careful not to trash gate
	 * 0x80, because int 0x80 is hm, kind of importantish. ;)
	 */
	static int current_vector = FIRST_DEVICE_VECTOR, current_offset = 0;
	unsigned int old_vector;
	int cpu;
	struct irq_cfg *cfg;

	BUG_ON((unsigned)irq >= NR_IRQS);
	cfg = &irq_cfg[irq];

	/* Only try and allocate irqs on cpus that are present */
	cpus_and(mask, mask, cpu_online_map);

	if ((cfg->move_in_progress) || cfg->move_cleanup_count)
		return -EBUSY;

	old_vector = cfg->vector;
	if (old_vector) {
		cpumask_t tmp;
		cpus_and(tmp, cfg->domain, mask);
		if (!cpus_empty(tmp))
			return 0;
	}

	for_each_cpu_mask_nr(cpu, mask) {
		cpumask_t domain, new_mask;
		int new_cpu;
		int vector, offset;

		domain = vector_allocation_domain(cpu);
		cpus_and(new_mask, domain, cpu_online_map);

		vector = current_vector;
		offset = current_offset;
next:
		vector += 8;
		if (vector >= first_system_vector) {
			/* If we run out of vectors on large boxen, must share them. */
			offset = (offset + 1) % 8;
			vector = FIRST_DEVICE_VECTOR + offset;
		}
		if (unlikely(current_vector == vector))
			continue;
		if (vector == IA32_SYSCALL_VECTOR)
			goto next;
<<<<<<< HEAD
#ifdef	CONFIG_KDB
		if (vector == KDBENTER_VECTOR)
			goto next;
#endif	/* CONFIG_KDB */
		for_each_cpu_mask(new_cpu, new_mask)
=======
		for_each_cpu_mask_nr(new_cpu, new_mask)
>>>>>>> 30a2f3c6
			if (per_cpu(vector_irq, new_cpu)[vector] != -1)
				goto next;
		/* Found one! */
		current_vector = vector;
		current_offset = offset;
		if (old_vector) {
			cfg->move_in_progress = 1;
			cfg->old_domain = cfg->domain;
		}
		for_each_cpu_mask_nr(new_cpu, new_mask)
			per_cpu(vector_irq, new_cpu)[vector] = irq;
		cfg->vector = vector;
		cfg->domain = domain;
		return 0;
	}
	return -ENOSPC;
}

static int assign_irq_vector(int irq, cpumask_t mask)
{
	int err;
	unsigned long flags;

	spin_lock_irqsave(&vector_lock, flags);
	err = __assign_irq_vector(irq, mask);
	spin_unlock_irqrestore(&vector_lock, flags);
	return err;
}

static void __clear_irq_vector(int irq)
{
	struct irq_cfg *cfg;
	cpumask_t mask;
	int cpu, vector;

	BUG_ON((unsigned)irq >= NR_IRQS);
	cfg = &irq_cfg[irq];
	BUG_ON(!cfg->vector);

	vector = cfg->vector;
	cpus_and(mask, cfg->domain, cpu_online_map);
	for_each_cpu_mask_nr(cpu, mask)
		per_cpu(vector_irq, cpu)[vector] = -1;

	cfg->vector = 0;
	cpus_clear(cfg->domain);
}

void __setup_vector_irq(int cpu)
{
	/* Initialize vector_irq on a new cpu */
	/* This function must be called with vector_lock held */
	int irq, vector;

	/* Mark the inuse vectors */
	for (irq = 0; irq < NR_IRQS; ++irq) {
		if (!cpu_isset(cpu, irq_cfg[irq].domain))
			continue;
		vector = irq_cfg[irq].vector;
		per_cpu(vector_irq, cpu)[vector] = irq;
	}
	/* Mark the free vectors */
	for (vector = 0; vector < NR_VECTORS; ++vector) {
		irq = per_cpu(vector_irq, cpu)[vector];
		if (irq < 0)
			continue;
		if (!cpu_isset(cpu, irq_cfg[irq].domain))
			per_cpu(vector_irq, cpu)[vector] = -1;
	}
}

static struct irq_chip ioapic_chip;

static void ioapic_register_intr(int irq, unsigned long trigger)
{
	if (trigger) {
		irq_desc[irq].status |= IRQ_LEVEL;
		set_irq_chip_and_handler_name(irq, &ioapic_chip,
					      handle_fasteoi_irq, "fasteoi");
	} else {
		irq_desc[irq].status &= ~IRQ_LEVEL;
		set_irq_chip_and_handler_name(irq, &ioapic_chip,
					      handle_edge_irq, "edge");
	}
}

static void setup_IO_APIC_irq(int apic, int pin, unsigned int irq,
			      int trigger, int polarity)
{
	struct irq_cfg *cfg = irq_cfg + irq;
	struct IO_APIC_route_entry entry;
	cpumask_t mask;

	if (!IO_APIC_IRQ(irq))
		return;

	mask = TARGET_CPUS;
	if (assign_irq_vector(irq, mask))
		return;

	cpus_and(mask, cfg->domain, mask);

	apic_printk(APIC_VERBOSE,KERN_DEBUG
		    "IOAPIC[%d]: Set routing entry (%d-%d -> 0x%x -> "
		    "IRQ %d Mode:%i Active:%i)\n",
		    apic, mp_ioapics[apic].mp_apicid, pin, cfg->vector,
		    irq, trigger, polarity);

	/*
	 * add it to the IO-APIC irq-routing table:
	 */
	memset(&entry,0,sizeof(entry));

	entry.delivery_mode = INT_DELIVERY_MODE;
	entry.dest_mode = INT_DEST_MODE;
	entry.dest = cpu_mask_to_apicid(mask);
	entry.mask = 0;				/* enable IRQ */
	entry.trigger = trigger;
	entry.polarity = polarity;
	entry.vector = cfg->vector;

	/* Mask level triggered irqs.
	 * Use IRQ_DELAYED_DISABLE for edge triggered irqs.
	 */
	if (trigger)
		entry.mask = 1;

	ioapic_register_intr(irq, trigger);
	if (irq < 16)
		disable_8259A_irq(irq);

	ioapic_write_entry(apic, pin, entry);
}

static void __init setup_IO_APIC_irqs(void)
{
	int apic, pin, idx, irq, first_notcon = 1;

	apic_printk(APIC_VERBOSE, KERN_DEBUG "init IO_APIC IRQs\n");

	for (apic = 0; apic < nr_ioapics; apic++) {
	for (pin = 0; pin < nr_ioapic_registers[apic]; pin++) {

		idx = find_irq_entry(apic,pin,mp_INT);
		if (idx == -1) {
			if (first_notcon) {
				apic_printk(APIC_VERBOSE, KERN_DEBUG " IO-APIC (apicid-pin) %d-%d", mp_ioapics[apic].mp_apicid, pin);
				first_notcon = 0;
			} else
				apic_printk(APIC_VERBOSE, ", %d-%d", mp_ioapics[apic].mp_apicid, pin);
			continue;
		}
		if (!first_notcon) {
			apic_printk(APIC_VERBOSE, " not connected.\n");
			first_notcon = 1;
		}

		irq = pin_2_irq(idx, apic, pin);
		add_pin_to_irq(irq, apic, pin);

		setup_IO_APIC_irq(apic, pin, irq,
				  irq_trigger(idx), irq_polarity(idx));
	}
	}

	if (!first_notcon)
		apic_printk(APIC_VERBOSE, " not connected.\n");
}

/*
 * Set up the timer pin, possibly with the 8259A-master behind.
 */
static void __init setup_timer_IRQ0_pin(unsigned int apic, unsigned int pin,
					int vector)
{
	struct IO_APIC_route_entry entry;

	memset(&entry, 0, sizeof(entry));

	/*
	 * We use logical delivery to get the timer IRQ
	 * to the first CPU.
	 */
	entry.dest_mode = INT_DEST_MODE;
	entry.mask = 1;					/* mask IRQ now */
	entry.dest = cpu_mask_to_apicid(TARGET_CPUS);
	entry.delivery_mode = INT_DELIVERY_MODE;
	entry.polarity = 0;
	entry.trigger = 0;
	entry.vector = vector;

	/*
	 * The timer IRQ doesn't have to know that behind the
	 * scene we may have a 8259A-master in AEOI mode ...
	 */
	set_irq_chip_and_handler_name(0, &ioapic_chip, handle_edge_irq, "edge");

	/*
	 * Add it to the IO-APIC irq-routing table:
	 */
	ioapic_write_entry(apic, pin, entry);
}

void __apicdebuginit print_IO_APIC(void)
{
	int apic, i;
	union IO_APIC_reg_00 reg_00;
	union IO_APIC_reg_01 reg_01;
	union IO_APIC_reg_02 reg_02;
	unsigned long flags;

	if (apic_verbosity == APIC_QUIET)
		return;

	printk(KERN_DEBUG "number of MP IRQ sources: %d.\n", mp_irq_entries);
	for (i = 0; i < nr_ioapics; i++)
		printk(KERN_DEBUG "number of IO-APIC #%d registers: %d.\n",
		       mp_ioapics[i].mp_apicid, nr_ioapic_registers[i]);

	/*
	 * We are a bit conservative about what we expect.  We have to
	 * know about every hardware change ASAP.
	 */
	printk(KERN_INFO "testing the IO APIC.......................\n");

	for (apic = 0; apic < nr_ioapics; apic++) {

	spin_lock_irqsave(&ioapic_lock, flags);
	reg_00.raw = io_apic_read(apic, 0);
	reg_01.raw = io_apic_read(apic, 1);
	if (reg_01.bits.version >= 0x10)
		reg_02.raw = io_apic_read(apic, 2);
	spin_unlock_irqrestore(&ioapic_lock, flags);

	printk("\n");
	printk(KERN_DEBUG "IO APIC #%d......\n", mp_ioapics[apic].mp_apicid);
	printk(KERN_DEBUG ".... register #00: %08X\n", reg_00.raw);
	printk(KERN_DEBUG ".......    : physical APIC id: %02X\n", reg_00.bits.ID);

	printk(KERN_DEBUG ".... register #01: %08X\n", *(int *)&reg_01);
	printk(KERN_DEBUG ".......     : max redirection entries: %04X\n", reg_01.bits.entries);

	printk(KERN_DEBUG ".......     : PRQ implemented: %X\n", reg_01.bits.PRQ);
	printk(KERN_DEBUG ".......     : IO APIC version: %04X\n", reg_01.bits.version);

	if (reg_01.bits.version >= 0x10) {
		printk(KERN_DEBUG ".... register #02: %08X\n", reg_02.raw);
		printk(KERN_DEBUG ".......     : arbitration: %02X\n", reg_02.bits.arbitration);
	}

	printk(KERN_DEBUG ".... IRQ redirection table:\n");

	printk(KERN_DEBUG " NR Dst Mask Trig IRR Pol"
			  " Stat Dmod Deli Vect:   \n");

	for (i = 0; i <= reg_01.bits.entries; i++) {
		struct IO_APIC_route_entry entry;

		entry = ioapic_read_entry(apic, i);

		printk(KERN_DEBUG " %02x %03X ",
			i,
			entry.dest
		);

		printk("%1d    %1d    %1d   %1d   %1d    %1d    %1d    %02X\n",
			entry.mask,
			entry.trigger,
			entry.irr,
			entry.polarity,
			entry.delivery_status,
			entry.dest_mode,
			entry.delivery_mode,
			entry.vector
		);
	}
	}
	printk(KERN_DEBUG "IRQ to pin mappings:\n");
	for (i = 0; i < NR_IRQS; i++) {
		struct irq_pin_list *entry = irq_2_pin + i;
		if (entry->pin < 0)
			continue;
		printk(KERN_DEBUG "IRQ%d ", i);
		for (;;) {
			printk("-> %d:%d", entry->apic, entry->pin);
			if (!entry->next)
				break;
			entry = irq_2_pin + entry->next;
		}
		printk("\n");
	}

	printk(KERN_INFO ".................................... done.\n");

	return;
}

#if 0

static __apicdebuginit void print_APIC_bitfield (int base)
{
	unsigned int v;
	int i, j;

	if (apic_verbosity == APIC_QUIET)
		return;

	printk(KERN_DEBUG "0123456789abcdef0123456789abcdef\n" KERN_DEBUG);
	for (i = 0; i < 8; i++) {
		v = apic_read(base + i*0x10);
		for (j = 0; j < 32; j++) {
			if (v & (1<<j))
				printk("1");
			else
				printk("0");
		}
		printk("\n");
	}
}

void __apicdebuginit print_local_APIC(void * dummy)
{
	unsigned int v, ver, maxlvt;

	if (apic_verbosity == APIC_QUIET)
		return;

	printk("\n" KERN_DEBUG "printing local APIC contents on CPU#%d/%d:\n",
		smp_processor_id(), hard_smp_processor_id());
	v = apic_read(APIC_ID);
	printk(KERN_INFO "... APIC ID:      %08x (%01x)\n", v, GET_APIC_ID(read_apic_id()));
	v = apic_read(APIC_LVR);
	printk(KERN_INFO "... APIC VERSION: %08x\n", v);
	ver = GET_APIC_VERSION(v);
	maxlvt = lapic_get_maxlvt();

	v = apic_read(APIC_TASKPRI);
	printk(KERN_DEBUG "... APIC TASKPRI: %08x (%02x)\n", v, v & APIC_TPRI_MASK);

	v = apic_read(APIC_ARBPRI);
	printk(KERN_DEBUG "... APIC ARBPRI: %08x (%02x)\n", v,
		v & APIC_ARBPRI_MASK);
	v = apic_read(APIC_PROCPRI);
	printk(KERN_DEBUG "... APIC PROCPRI: %08x\n", v);

	v = apic_read(APIC_EOI);
	printk(KERN_DEBUG "... APIC EOI: %08x\n", v);
	v = apic_read(APIC_RRR);
	printk(KERN_DEBUG "... APIC RRR: %08x\n", v);
	v = apic_read(APIC_LDR);
	printk(KERN_DEBUG "... APIC LDR: %08x\n", v);
	v = apic_read(APIC_DFR);
	printk(KERN_DEBUG "... APIC DFR: %08x\n", v);
	v = apic_read(APIC_SPIV);
	printk(KERN_DEBUG "... APIC SPIV: %08x\n", v);

	printk(KERN_DEBUG "... APIC ISR field:\n");
	print_APIC_bitfield(APIC_ISR);
	printk(KERN_DEBUG "... APIC TMR field:\n");
	print_APIC_bitfield(APIC_TMR);
	printk(KERN_DEBUG "... APIC IRR field:\n");
	print_APIC_bitfield(APIC_IRR);

	v = apic_read(APIC_ESR);
	printk(KERN_DEBUG "... APIC ESR: %08x\n", v);

	v = apic_read(APIC_ICR);
	printk(KERN_DEBUG "... APIC ICR: %08x\n", v);
	v = apic_read(APIC_ICR2);
	printk(KERN_DEBUG "... APIC ICR2: %08x\n", v);

	v = apic_read(APIC_LVTT);
	printk(KERN_DEBUG "... APIC LVTT: %08x\n", v);

	if (maxlvt > 3) {                       /* PC is LVT#4. */
		v = apic_read(APIC_LVTPC);
		printk(KERN_DEBUG "... APIC LVTPC: %08x\n", v);
	}
	v = apic_read(APIC_LVT0);
	printk(KERN_DEBUG "... APIC LVT0: %08x\n", v);
	v = apic_read(APIC_LVT1);
	printk(KERN_DEBUG "... APIC LVT1: %08x\n", v);

	if (maxlvt > 2) {			/* ERR is LVT#3. */
		v = apic_read(APIC_LVTERR);
		printk(KERN_DEBUG "... APIC LVTERR: %08x\n", v);
	}

	v = apic_read(APIC_TMICT);
	printk(KERN_DEBUG "... APIC TMICT: %08x\n", v);
	v = apic_read(APIC_TMCCT);
	printk(KERN_DEBUG "... APIC TMCCT: %08x\n", v);
	v = apic_read(APIC_TDCR);
	printk(KERN_DEBUG "... APIC TDCR: %08x\n", v);
	printk("\n");
}

void print_all_local_APICs (void)
{
	on_each_cpu(print_local_APIC, NULL, 1);
}

void __apicdebuginit print_PIC(void)
{
	unsigned int v;
	unsigned long flags;

	if (apic_verbosity == APIC_QUIET)
		return;

	printk(KERN_DEBUG "\nprinting PIC contents\n");

	spin_lock_irqsave(&i8259A_lock, flags);

	v = inb(0xa1) << 8 | inb(0x21);
	printk(KERN_DEBUG "... PIC  IMR: %04x\n", v);

	v = inb(0xa0) << 8 | inb(0x20);
	printk(KERN_DEBUG "... PIC  IRR: %04x\n", v);

	outb(0x0b,0xa0);
	outb(0x0b,0x20);
	v = inb(0xa0) << 8 | inb(0x20);
	outb(0x0a,0xa0);
	outb(0x0a,0x20);

	spin_unlock_irqrestore(&i8259A_lock, flags);

	printk(KERN_DEBUG "... PIC  ISR: %04x\n", v);

	v = inb(0x4d1) << 8 | inb(0x4d0);
	printk(KERN_DEBUG "... PIC ELCR: %04x\n", v);
}

#endif  /*  0  */

void __init enable_IO_APIC(void)
{
	union IO_APIC_reg_01 reg_01;
	int i8259_apic, i8259_pin;
	int i, apic;
	unsigned long flags;

	for (i = 0; i < PIN_MAP_SIZE; i++) {
		irq_2_pin[i].pin = -1;
		irq_2_pin[i].next = 0;
	}

	/*
	 * The number of IO-APIC IRQ registers (== #pins):
	 */
	for (apic = 0; apic < nr_ioapics; apic++) {
		spin_lock_irqsave(&ioapic_lock, flags);
		reg_01.raw = io_apic_read(apic, 1);
		spin_unlock_irqrestore(&ioapic_lock, flags);
		nr_ioapic_registers[apic] = reg_01.bits.entries+1;
	}
	for(apic = 0; apic < nr_ioapics; apic++) {
		int pin;
		/* See if any of the pins is in ExtINT mode */
		for (pin = 0; pin < nr_ioapic_registers[apic]; pin++) {
			struct IO_APIC_route_entry entry;
			entry = ioapic_read_entry(apic, pin);

			/* If the interrupt line is enabled and in ExtInt mode
			 * I have found the pin where the i8259 is connected.
			 */
			if ((entry.mask == 0) && (entry.delivery_mode == dest_ExtINT)) {
				ioapic_i8259.apic = apic;
				ioapic_i8259.pin  = pin;
				goto found_i8259;
			}
		}
	}
 found_i8259:
	/* Look to see what if the MP table has reported the ExtINT */
	i8259_pin  = find_isa_irq_pin(0, mp_ExtINT);
	i8259_apic = find_isa_irq_apic(0, mp_ExtINT);
	/* Trust the MP table if nothing is setup in the hardware */
	if ((ioapic_i8259.pin == -1) && (i8259_pin >= 0)) {
		printk(KERN_WARNING "ExtINT not setup in hardware but reported by MP table\n");
		ioapic_i8259.pin  = i8259_pin;
		ioapic_i8259.apic = i8259_apic;
	}
	/* Complain if the MP table and the hardware disagree */
	if (((ioapic_i8259.apic != i8259_apic) || (ioapic_i8259.pin != i8259_pin)) &&
		(i8259_pin >= 0) && (ioapic_i8259.pin >= 0))
	{
		printk(KERN_WARNING "ExtINT in hardware and MP table differ\n");
	}

	/*
	 * Do not trust the IO-APIC being empty at bootup
	 */
	clear_IO_APIC();
}

/*
 * Not an __init, needed by the reboot code
 */
void disable_IO_APIC(void)
{
	/*
	 * Clear the IO-APIC before rebooting:
	 */
	clear_IO_APIC();

	/*
	 * If the i8259 is routed through an IOAPIC
	 * Put that IOAPIC in virtual wire mode
	 * so legacy interrupts can be delivered.
	 */
	if (ioapic_i8259.pin != -1) {
		struct IO_APIC_route_entry entry;

		memset(&entry, 0, sizeof(entry));
		entry.mask            = 0; /* Enabled */
		entry.trigger         = 0; /* Edge */
		entry.irr             = 0;
		entry.polarity        = 0; /* High */
		entry.delivery_status = 0;
		entry.dest_mode       = 0; /* Physical */
		entry.delivery_mode   = dest_ExtINT; /* ExtInt */
		entry.vector          = 0;
		entry.dest          = GET_APIC_ID(read_apic_id());

		/*
		 * Add it to the IO-APIC irq-routing table:
		 */
		ioapic_write_entry(ioapic_i8259.apic, ioapic_i8259.pin, entry);
	}

	disconnect_bsp_APIC(ioapic_i8259.pin != -1);
}

/*
 * There is a nasty bug in some older SMP boards, their mptable lies
 * about the timer IRQ. We do the following to work around the situation:
 *
 *	- timer IRQ defaults to IO-APIC IRQ
 *	- if this function detects that timer IRQs are defunct, then we fall
 *	  back to ISA timer IRQs
 */
static int __init timer_irq_works(void)
{
	unsigned long t1 = jiffies;
	unsigned long flags;

	local_save_flags(flags);
	local_irq_enable();
	/* Let ten ticks pass... */
	mdelay((10 * 1000) / HZ);
	local_irq_restore(flags);

	/*
	 * Expect a few ticks at least, to be sure some possible
	 * glue logic does not lock up after one or two first
	 * ticks in a non-ExtINT mode.  Also the local APIC
	 * might have cached one ExtINT interrupt.  Finally, at
	 * least one tick may be lost due to delays.
	 */

	/* jiffies wrap? */
	if (time_after(jiffies, t1 + 4))
		return 1;
	return 0;
}

/*
 * In the SMP+IOAPIC case it might happen that there are an unspecified
 * number of pending IRQ events unhandled. These cases are very rare,
 * so we 'resend' these IRQs via IPIs, to the same CPU. It's much
 * better to do it this way as thus we do not have to be aware of
 * 'pending' interrupts in the IRQ path, except at this point.
 */
/*
 * Edge triggered needs to resend any interrupt
 * that was delayed but this is now handled in the device
 * independent code.
 */

/*
 * Starting up a edge-triggered IO-APIC interrupt is
 * nasty - we need to make sure that we get the edge.
 * If it is already asserted for some reason, we need
 * return 1 to indicate that is was pending.
 *
 * This is not complete - we should be able to fake
 * an edge even if it isn't on the 8259A...
 */

static unsigned int startup_ioapic_irq(unsigned int irq)
{
	int was_pending = 0;
	unsigned long flags;

	spin_lock_irqsave(&ioapic_lock, flags);
	if (irq < 16) {
		disable_8259A_irq(irq);
		if (i8259A_irq_pending(irq))
			was_pending = 1;
	}
	__unmask_IO_APIC_irq(irq);
	spin_unlock_irqrestore(&ioapic_lock, flags);

	return was_pending;
}

static int ioapic_retrigger_irq(unsigned int irq)
{
	struct irq_cfg *cfg = &irq_cfg[irq];
	unsigned long flags;

	spin_lock_irqsave(&vector_lock, flags);
	send_IPI_mask(cpumask_of_cpu(first_cpu(cfg->domain)), cfg->vector);
	spin_unlock_irqrestore(&vector_lock, flags);

	return 1;
}

/*
 * Level and edge triggered IO-APIC interrupts need different handling,
 * so we use two separate IRQ descriptors. Edge triggered IRQs can be
 * handled with the level-triggered descriptor, but that one has slightly
 * more overhead. Level-triggered interrupts cannot be handled with the
 * edge-triggered handler, without risking IRQ storms and other ugly
 * races.
 */

#ifdef CONFIG_SMP
asmlinkage void smp_irq_move_cleanup_interrupt(void)
{
	unsigned vector, me;
	ack_APIC_irq();
	exit_idle();
	irq_enter();

	me = smp_processor_id();
	for (vector = FIRST_EXTERNAL_VECTOR; vector < NR_VECTORS; vector++) {
		unsigned int irq;
		struct irq_desc *desc;
		struct irq_cfg *cfg;
		irq = __get_cpu_var(vector_irq)[vector];
		if (irq >= NR_IRQS)
			continue;

		desc = irq_desc + irq;
		cfg = irq_cfg + irq;
		spin_lock(&desc->lock);
		if (!cfg->move_cleanup_count)
			goto unlock;

		if ((vector == cfg->vector) && cpu_isset(me, cfg->domain))
			goto unlock;

		__get_cpu_var(vector_irq)[vector] = -1;
		cfg->move_cleanup_count--;
unlock:
		spin_unlock(&desc->lock);
	}

	irq_exit();
}

static void irq_complete_move(unsigned int irq)
{
	struct irq_cfg *cfg = irq_cfg + irq;
	unsigned vector, me;

	if (likely(!cfg->move_in_progress))
		return;

	vector = ~get_irq_regs()->orig_ax;
	me = smp_processor_id();
	if ((vector == cfg->vector) && cpu_isset(me, cfg->domain)) {
		cpumask_t cleanup_mask;

		cpus_and(cleanup_mask, cfg->old_domain, cpu_online_map);
		cfg->move_cleanup_count = cpus_weight(cleanup_mask);
		send_IPI_mask(cleanup_mask, IRQ_MOVE_CLEANUP_VECTOR);
		cfg->move_in_progress = 0;
	}
}
#else
static inline void irq_complete_move(unsigned int irq) {}
#endif

static void ack_apic_edge(unsigned int irq)
{
	irq_complete_move(irq);
	move_native_irq(irq);
	ack_APIC_irq();
}

static void ack_apic_level(unsigned int irq)
{
	int do_unmask_irq = 0;

	irq_complete_move(irq);
#ifdef CONFIG_GENERIC_PENDING_IRQ
	/* If we are moving the irq we need to mask it */
	if (unlikely(irq_desc[irq].status & IRQ_MOVE_PENDING)) {
		do_unmask_irq = 1;
		mask_IO_APIC_irq(irq);
	}
#endif

	/*
	 * We must acknowledge the irq before we move it or the acknowledge will
	 * not propagate properly.
	 */
	ack_APIC_irq();

	/* Now we can move and renable the irq */
	if (unlikely(do_unmask_irq)) {
		/* Only migrate the irq if the ack has been received.
		 *
		 * On rare occasions the broadcast level triggered ack gets
		 * delayed going to ioapics, and if we reprogram the
		 * vector while Remote IRR is still set the irq will never
		 * fire again.
		 *
		 * To prevent this scenario we read the Remote IRR bit
		 * of the ioapic.  This has two effects.
		 * - On any sane system the read of the ioapic will
		 *   flush writes (and acks) going to the ioapic from
		 *   this cpu.
		 * - We get to see if the ACK has actually been delivered.
		 *
		 * Based on failed experiments of reprogramming the
		 * ioapic entry from outside of irq context starting
		 * with masking the ioapic entry and then polling until
		 * Remote IRR was clear before reprogramming the
		 * ioapic I don't trust the Remote IRR bit to be
		 * completey accurate.
		 *
		 * However there appears to be no other way to plug
		 * this race, so if the Remote IRR bit is not
		 * accurate and is causing problems then it is a hardware bug
		 * and you can go talk to the chipset vendor about it.
		 */
		if (!io_apic_level_ack_pending(irq))
			move_masked_irq(irq);
		unmask_IO_APIC_irq(irq);
	}
}

static struct irq_chip ioapic_chip __read_mostly = {
	.name 		= "IO-APIC",
	.startup 	= startup_ioapic_irq,
	.mask	 	= mask_IO_APIC_irq,
	.unmask	 	= unmask_IO_APIC_irq,
	.ack 		= ack_apic_edge,
	.eoi 		= ack_apic_level,
#ifdef CONFIG_SMP
	.set_affinity 	= set_ioapic_affinity_irq,
#endif
	.retrigger	= ioapic_retrigger_irq,
};

static inline void init_IO_APIC_traps(void)
{
	int irq;

	/*
	 * NOTE! The local APIC isn't very good at handling
	 * multiple interrupts at the same interrupt level.
	 * As the interrupt level is determined by taking the
	 * vector number and shifting that right by 4, we
	 * want to spread these out a bit so that they don't
	 * all fall in the same interrupt level.
	 *
	 * Also, we've got to be careful not to trash gate
	 * 0x80, because int 0x80 is hm, kind of importantish. ;)
	 */
	for (irq = 0; irq < NR_IRQS ; irq++) {
		if (IO_APIC_IRQ(irq) && !irq_cfg[irq].vector) {
			/*
			 * Hmm.. We don't have an entry for this,
			 * so default to an old-fashioned 8259
			 * interrupt if we can..
			 */
			if (irq < 16)
				make_8259A_irq(irq);
			else
				/* Strange. Oh, well.. */
				irq_desc[irq].chip = &no_irq_chip;
		}
	}
}

static void unmask_lapic_irq(unsigned int irq)
{
	unsigned long v;

	v = apic_read(APIC_LVT0);
	apic_write(APIC_LVT0, v & ~APIC_LVT_MASKED);
}

static void mask_lapic_irq(unsigned int irq)
{
	unsigned long v;

	v = apic_read(APIC_LVT0);
	apic_write(APIC_LVT0, v | APIC_LVT_MASKED);
}

static void ack_lapic_irq (unsigned int irq)
{
	ack_APIC_irq();
}

static struct irq_chip lapic_chip __read_mostly = {
	.name		= "local-APIC",
	.mask		= mask_lapic_irq,
	.unmask		= unmask_lapic_irq,
	.ack		= ack_lapic_irq,
};

static void lapic_register_intr(int irq)
{
	irq_desc[irq].status &= ~IRQ_LEVEL;
	set_irq_chip_and_handler_name(irq, &lapic_chip, handle_edge_irq,
				      "edge");
}

static void __init setup_nmi(void)
{
	/*
 	 * Dirty trick to enable the NMI watchdog ...
	 * We put the 8259A master into AEOI mode and
	 * unmask on all local APICs LVT0 as NMI.
	 *
	 * The idea to use the 8259A in AEOI mode ('8259A Virtual Wire')
	 * is from Maciej W. Rozycki - so we do not have to EOI from
	 * the NMI handler or the timer interrupt.
	 */ 
	printk(KERN_INFO "activating NMI Watchdog ...");

	enable_NMI_through_LVT0();

	printk(" done.\n");
}

/*
 * This looks a bit hackish but it's about the only one way of sending
 * a few INTA cycles to 8259As and any associated glue logic.  ICR does
 * not support the ExtINT mode, unfortunately.  We need to send these
 * cycles as some i82489DX-based boards have glue logic that keeps the
 * 8259A interrupt line asserted until INTA.  --macro
 */
static inline void __init unlock_ExtINT_logic(void)
{
	int apic, pin, i;
	struct IO_APIC_route_entry entry0, entry1;
	unsigned char save_control, save_freq_select;

	pin  = find_isa_irq_pin(8, mp_INT);
	apic = find_isa_irq_apic(8, mp_INT);
	if (pin == -1)
		return;

	entry0 = ioapic_read_entry(apic, pin);

	clear_IO_APIC_pin(apic, pin);

	memset(&entry1, 0, sizeof(entry1));

	entry1.dest_mode = 0;			/* physical delivery */
	entry1.mask = 0;			/* unmask IRQ now */
	entry1.dest = hard_smp_processor_id();
	entry1.delivery_mode = dest_ExtINT;
	entry1.polarity = entry0.polarity;
	entry1.trigger = 0;
	entry1.vector = 0;

	ioapic_write_entry(apic, pin, entry1);

	save_control = CMOS_READ(RTC_CONTROL);
	save_freq_select = CMOS_READ(RTC_FREQ_SELECT);
	CMOS_WRITE((save_freq_select & ~RTC_RATE_SELECT) | 0x6,
		   RTC_FREQ_SELECT);
	CMOS_WRITE(save_control | RTC_PIE, RTC_CONTROL);

	i = 100;
	while (i-- > 0) {
		mdelay(10);
		if ((CMOS_READ(RTC_INTR_FLAGS) & RTC_PF) == RTC_PF)
			i -= 10;
	}

	CMOS_WRITE(save_control, RTC_CONTROL);
	CMOS_WRITE(save_freq_select, RTC_FREQ_SELECT);
	clear_IO_APIC_pin(apic, pin);

	ioapic_write_entry(apic, pin, entry0);
}

/*
 * This code may look a bit paranoid, but it's supposed to cooperate with
 * a wide range of boards and BIOS bugs.  Fortunately only the timer IRQ
 * is so screwy.  Thanks to Brian Perkins for testing/hacking this beast
 * fanatically on his truly buggy board.
 *
 * FIXME: really need to revamp this for modern platforms only.
 */
static inline void __init check_timer(void)
{
	struct irq_cfg *cfg = irq_cfg + 0;
	int apic1, pin1, apic2, pin2;
	unsigned long flags;
	int no_pin1 = 0;

	local_irq_save(flags);

	/*
	 * get/set the timer IRQ vector:
	 */
	disable_8259A_irq(0);
	assign_irq_vector(0, TARGET_CPUS);

	/*
	 * As IRQ0 is to be enabled in the 8259A, the virtual
	 * wire has to be disabled in the local APIC.
	 */
	apic_write(APIC_LVT0, APIC_LVT_MASKED | APIC_DM_EXTINT);
	init_8259A(1);

	pin1  = find_isa_irq_pin(0, mp_INT);
	apic1 = find_isa_irq_apic(0, mp_INT);
	pin2  = ioapic_i8259.pin;
	apic2 = ioapic_i8259.apic;

	apic_printk(APIC_QUIET, KERN_INFO "..TIMER: vector=0x%02X "
		    "apic1=%d pin1=%d apic2=%d pin2=%d\n",
		    cfg->vector, apic1, pin1, apic2, pin2);

	/*
	 * Some BIOS writers are clueless and report the ExtINTA
	 * I/O APIC input from the cascaded 8259A as the timer
	 * interrupt input.  So just in case, if only one pin
	 * was found above, try it both directly and through the
	 * 8259A.
	 */
	if (pin1 == -1) {
		pin1 = pin2;
		apic1 = apic2;
		no_pin1 = 1;
	} else if (pin2 == -1) {
		pin2 = pin1;
		apic2 = apic1;
	}

	if (pin1 != -1) {
		/*
		 * Ok, does IRQ0 through the IOAPIC work?
		 */
		if (no_pin1) {
			add_pin_to_irq(0, apic1, pin1);
			setup_timer_IRQ0_pin(apic1, pin1, cfg->vector);
		}
		unmask_IO_APIC_irq(0);
		if (!no_timer_check && timer_irq_works()) {
			if (nmi_watchdog == NMI_IO_APIC) {
				setup_nmi();
				enable_8259A_irq(0);
			}
			if (disable_timer_pin_1 > 0)
				clear_IO_APIC_pin(0, pin1);
			goto out;
		}
		clear_IO_APIC_pin(apic1, pin1);
		if (!no_pin1)
			apic_printk(APIC_QUIET, KERN_ERR "..MP-BIOS bug: "
				    "8254 timer not connected to IO-APIC\n");

		apic_printk(APIC_QUIET, KERN_INFO "...trying to set up timer "
			    "(IRQ0) through the 8259A ...\n");
		apic_printk(APIC_QUIET, KERN_INFO
			    "..... (found apic %d pin %d) ...\n", apic2, pin2);
		/*
		 * legacy devices should be connected to IO APIC #0
		 */
		replace_pin_at_irq(0, apic1, pin1, apic2, pin2);
		setup_timer_IRQ0_pin(apic2, pin2, cfg->vector);
		unmask_IO_APIC_irq(0);
		enable_8259A_irq(0);
		if (timer_irq_works()) {
			apic_printk(APIC_QUIET, KERN_INFO "....... works.\n");
			timer_through_8259 = 1;
			if (nmi_watchdog == NMI_IO_APIC) {
				disable_8259A_irq(0);
				setup_nmi();
				enable_8259A_irq(0);
			}
			goto out;
		}
		/*
		 * Cleanup, just in case ...
		 */
		disable_8259A_irq(0);
		clear_IO_APIC_pin(apic2, pin2);
		apic_printk(APIC_QUIET, KERN_INFO "....... failed.\n");
	}

	if (nmi_watchdog == NMI_IO_APIC) {
		apic_printk(APIC_QUIET, KERN_WARNING "timer doesn't work "
			    "through the IO-APIC - disabling NMI Watchdog!\n");
		nmi_watchdog = NMI_NONE;
	}

	apic_printk(APIC_QUIET, KERN_INFO
		    "...trying to set up timer as Virtual Wire IRQ...\n");

	lapic_register_intr(0);
	apic_write(APIC_LVT0, APIC_DM_FIXED | cfg->vector);	/* Fixed mode */
	enable_8259A_irq(0);

	if (timer_irq_works()) {
		apic_printk(APIC_QUIET, KERN_INFO "..... works.\n");
		goto out;
	}
	disable_8259A_irq(0);
	apic_write(APIC_LVT0, APIC_LVT_MASKED | APIC_DM_FIXED | cfg->vector);
	apic_printk(APIC_QUIET, KERN_INFO "..... failed.\n");

	apic_printk(APIC_QUIET, KERN_INFO
		    "...trying to set up timer as ExtINT IRQ...\n");

	init_8259A(0);
	make_8259A_irq(0);
	apic_write(APIC_LVT0, APIC_DM_EXTINT);

	unlock_ExtINT_logic();

	if (timer_irq_works()) {
		apic_printk(APIC_QUIET, KERN_INFO "..... works.\n");
		goto out;
	}
	apic_printk(APIC_QUIET, KERN_INFO "..... failed :(.\n");
	panic("IO-APIC + timer doesn't work!  Boot with apic=debug and send a "
		"report.  Then try booting with the 'noapic' option.\n");
out:
	local_irq_restore(flags);
}

static int __init notimercheck(char *s)
{
	no_timer_check = 1;
	return 1;
}
__setup("no_timer_check", notimercheck);

/*
 * Traditionally ISA IRQ2 is the cascade IRQ, and is not available
 * to devices.  However there may be an I/O APIC pin available for
 * this interrupt regardless.  The pin may be left unconnected, but
 * typically it will be reused as an ExtINT cascade interrupt for
 * the master 8259A.  In the MPS case such a pin will normally be
 * reported as an ExtINT interrupt in the MP table.  With ACPI
 * there is no provision for ExtINT interrupts, and in the absence
 * of an override it would be treated as an ordinary ISA I/O APIC
 * interrupt, that is edge-triggered and unmasked by default.  We
 * used to do this, but it caused problems on some systems because
 * of the NMI watchdog and sometimes IRQ0 of the 8254 timer using
 * the same ExtINT cascade interrupt to drive the local APIC of the
 * bootstrap processor.  Therefore we refrain from routing IRQ2 to
 * the I/O APIC in all cases now.  No actual device should request
 * it anyway.  --macro
 */
#define PIC_IRQS	(1<<2)

void __init setup_IO_APIC(void)
{

	/*
	 * calling enable_IO_APIC() is moved to setup_local_APIC for BP
	 */

	io_apic_irqs = ~PIC_IRQS;

	apic_printk(APIC_VERBOSE, "ENABLING IO-APIC IRQs\n");

	sync_Arb_IDs();
	setup_IO_APIC_irqs();
	init_IO_APIC_traps();
	check_timer();
	if (!acpi_ioapic)
		print_IO_APIC();
}

struct sysfs_ioapic_data {
	struct sys_device dev;
	struct IO_APIC_route_entry entry[0];
};
static struct sysfs_ioapic_data * mp_ioapic_data[MAX_IO_APICS];

static int ioapic_suspend(struct sys_device *dev, pm_message_t state)
{
	struct IO_APIC_route_entry *entry;
	struct sysfs_ioapic_data *data;
	int i;

	data = container_of(dev, struct sysfs_ioapic_data, dev);
	entry = data->entry;
	for (i = 0; i < nr_ioapic_registers[dev->id]; i ++, entry ++ )
		*entry = ioapic_read_entry(dev->id, i);

	return 0;
}

static int ioapic_resume(struct sys_device *dev)
{
	struct IO_APIC_route_entry *entry;
	struct sysfs_ioapic_data *data;
	unsigned long flags;
	union IO_APIC_reg_00 reg_00;
	int i;

	data = container_of(dev, struct sysfs_ioapic_data, dev);
	entry = data->entry;

	spin_lock_irqsave(&ioapic_lock, flags);
	reg_00.raw = io_apic_read(dev->id, 0);
	if (reg_00.bits.ID != mp_ioapics[dev->id].mp_apicid) {
		reg_00.bits.ID = mp_ioapics[dev->id].mp_apicid;
		io_apic_write(dev->id, 0, reg_00.raw);
	}
	spin_unlock_irqrestore(&ioapic_lock, flags);
	for (i = 0; i < nr_ioapic_registers[dev->id]; i++)
		ioapic_write_entry(dev->id, i, entry[i]);

	return 0;
}

static struct sysdev_class ioapic_sysdev_class = {
	.name = "ioapic",
	.suspend = ioapic_suspend,
	.resume = ioapic_resume,
};

static int __init ioapic_init_sysfs(void)
{
	struct sys_device * dev;
	int i, size, error;

	error = sysdev_class_register(&ioapic_sysdev_class);
	if (error)
		return error;

	for (i = 0; i < nr_ioapics; i++ ) {
		size = sizeof(struct sys_device) + nr_ioapic_registers[i]
			* sizeof(struct IO_APIC_route_entry);
		mp_ioapic_data[i] = kzalloc(size, GFP_KERNEL);
		if (!mp_ioapic_data[i]) {
			printk(KERN_ERR "Can't suspend/resume IOAPIC %d\n", i);
			continue;
		}
		dev = &mp_ioapic_data[i]->dev;
		dev->id = i;
		dev->cls = &ioapic_sysdev_class;
		error = sysdev_register(dev);
		if (error) {
			kfree(mp_ioapic_data[i]);
			mp_ioapic_data[i] = NULL;
			printk(KERN_ERR "Can't suspend/resume IOAPIC %d\n", i);
			continue;
		}
	}

	return 0;
}

device_initcall(ioapic_init_sysfs);

/*
 * Dynamic irq allocate and deallocation
 */
int create_irq(void)
{
	/* Allocate an unused irq */
	int irq;
	int new;
	unsigned long flags;

	irq = -ENOSPC;
	spin_lock_irqsave(&vector_lock, flags);
	for (new = (NR_IRQS - 1); new >= 0; new--) {
		if (platform_legacy_irq(new))
			continue;
		if (irq_cfg[new].vector != 0)
			continue;
		if (__assign_irq_vector(new, TARGET_CPUS) == 0)
			irq = new;
		break;
	}
	spin_unlock_irqrestore(&vector_lock, flags);

	if (irq >= 0) {
		dynamic_irq_init(irq);
	}
	return irq;
}

void destroy_irq(unsigned int irq)
{
	unsigned long flags;

	dynamic_irq_cleanup(irq);

	spin_lock_irqsave(&vector_lock, flags);
	__clear_irq_vector(irq);
	spin_unlock_irqrestore(&vector_lock, flags);
}

/*
 * MSI message composition
 */
#ifdef CONFIG_PCI_MSI
static int msi_compose_msg(struct pci_dev *pdev, unsigned int irq, struct msi_msg *msg)
{
	struct irq_cfg *cfg = irq_cfg + irq;
	int err;
	unsigned dest;
	cpumask_t tmp;

	tmp = TARGET_CPUS;
	err = assign_irq_vector(irq, tmp);
	if (!err) {
		cpus_and(tmp, cfg->domain, tmp);
		dest = cpu_mask_to_apicid(tmp);

		msg->address_hi = MSI_ADDR_BASE_HI;
		msg->address_lo =
			MSI_ADDR_BASE_LO |
			((INT_DEST_MODE == 0) ?
				MSI_ADDR_DEST_MODE_PHYSICAL:
				MSI_ADDR_DEST_MODE_LOGICAL) |
			((INT_DELIVERY_MODE != dest_LowestPrio) ?
				MSI_ADDR_REDIRECTION_CPU:
				MSI_ADDR_REDIRECTION_LOWPRI) |
			MSI_ADDR_DEST_ID(dest);

		msg->data =
			MSI_DATA_TRIGGER_EDGE |
			MSI_DATA_LEVEL_ASSERT |
			((INT_DELIVERY_MODE != dest_LowestPrio) ?
				MSI_DATA_DELIVERY_FIXED:
				MSI_DATA_DELIVERY_LOWPRI) |
			MSI_DATA_VECTOR(cfg->vector);
	}
	return err;
}

#ifdef CONFIG_SMP
static void set_msi_irq_affinity(unsigned int irq, cpumask_t mask)
{
	struct irq_cfg *cfg = irq_cfg + irq;
	struct msi_msg msg;
	unsigned int dest;
	cpumask_t tmp;

	cpus_and(tmp, mask, cpu_online_map);
	if (cpus_empty(tmp))
		return;

	if (assign_irq_vector(irq, mask))
		return;

	cpus_and(tmp, cfg->domain, mask);
	dest = cpu_mask_to_apicid(tmp);

	read_msi_msg(irq, &msg);

	msg.data &= ~MSI_DATA_VECTOR_MASK;
	msg.data |= MSI_DATA_VECTOR(cfg->vector);
	msg.address_lo &= ~MSI_ADDR_DEST_ID_MASK;
	msg.address_lo |= MSI_ADDR_DEST_ID(dest);

	write_msi_msg(irq, &msg);
	irq_desc[irq].affinity = mask;
}
#endif /* CONFIG_SMP */

/*
 * IRQ Chip for MSI PCI/PCI-X/PCI-Express Devices,
 * which implement the MSI or MSI-X Capability Structure.
 */
static struct irq_chip msi_chip = {
	.name		= "PCI-MSI",
	.unmask		= unmask_msi_irq,
	.mask		= mask_msi_irq,
	.ack		= ack_apic_edge,
#ifdef CONFIG_SMP
	.set_affinity	= set_msi_irq_affinity,
#endif
	.retrigger	= ioapic_retrigger_irq,
};

int arch_setup_msi_irq(struct pci_dev *dev, struct msi_desc *desc)
{
	struct msi_msg msg;
	int irq, ret;
	irq = create_irq();
	if (irq < 0)
		return irq;

	ret = msi_compose_msg(dev, irq, &msg);
	if (ret < 0) {
		destroy_irq(irq);
		return ret;
	}

	set_irq_msi(irq, desc);
	write_msi_msg(irq, &msg);

	set_irq_chip_and_handler_name(irq, &msi_chip, handle_edge_irq, "edge");

	return 0;
}

void arch_teardown_msi_irq(unsigned int irq)
{
	destroy_irq(irq);
}

#ifdef CONFIG_DMAR
#ifdef CONFIG_SMP
static void dmar_msi_set_affinity(unsigned int irq, cpumask_t mask)
{
	struct irq_cfg *cfg = irq_cfg + irq;
	struct msi_msg msg;
	unsigned int dest;
	cpumask_t tmp;

	cpus_and(tmp, mask, cpu_online_map);
	if (cpus_empty(tmp))
		return;

	if (assign_irq_vector(irq, mask))
		return;

	cpus_and(tmp, cfg->domain, mask);
	dest = cpu_mask_to_apicid(tmp);

	dmar_msi_read(irq, &msg);

	msg.data &= ~MSI_DATA_VECTOR_MASK;
	msg.data |= MSI_DATA_VECTOR(cfg->vector);
	msg.address_lo &= ~MSI_ADDR_DEST_ID_MASK;
	msg.address_lo |= MSI_ADDR_DEST_ID(dest);

	dmar_msi_write(irq, &msg);
	irq_desc[irq].affinity = mask;
}
#endif /* CONFIG_SMP */

struct irq_chip dmar_msi_type = {
	.name = "DMAR_MSI",
	.unmask = dmar_msi_unmask,
	.mask = dmar_msi_mask,
	.ack = ack_apic_edge,
#ifdef CONFIG_SMP
	.set_affinity = dmar_msi_set_affinity,
#endif
	.retrigger = ioapic_retrigger_irq,
};

int arch_setup_dmar_msi(unsigned int irq)
{
	int ret;
	struct msi_msg msg;

	ret = msi_compose_msg(NULL, irq, &msg);
	if (ret < 0)
		return ret;
	dmar_msi_write(irq, &msg);
	set_irq_chip_and_handler_name(irq, &dmar_msi_type, handle_edge_irq,
		"edge");
	return 0;
}
#endif

#endif /* CONFIG_PCI_MSI */
/*
 * Hypertransport interrupt support
 */
#ifdef CONFIG_HT_IRQ

#ifdef CONFIG_SMP

static void target_ht_irq(unsigned int irq, unsigned int dest, u8 vector)
{
	struct ht_irq_msg msg;
	fetch_ht_irq_msg(irq, &msg);

	msg.address_lo &= ~(HT_IRQ_LOW_VECTOR_MASK | HT_IRQ_LOW_DEST_ID_MASK);
	msg.address_hi &= ~(HT_IRQ_HIGH_DEST_ID_MASK);

	msg.address_lo |= HT_IRQ_LOW_VECTOR(vector) | HT_IRQ_LOW_DEST_ID(dest);
	msg.address_hi |= HT_IRQ_HIGH_DEST_ID(dest);

	write_ht_irq_msg(irq, &msg);
}

static void set_ht_irq_affinity(unsigned int irq, cpumask_t mask)
{
	struct irq_cfg *cfg = irq_cfg + irq;
	unsigned int dest;
	cpumask_t tmp;

	cpus_and(tmp, mask, cpu_online_map);
	if (cpus_empty(tmp))
		return;

	if (assign_irq_vector(irq, mask))
		return;

	cpus_and(tmp, cfg->domain, mask);
	dest = cpu_mask_to_apicid(tmp);

	target_ht_irq(irq, dest, cfg->vector);
	irq_desc[irq].affinity = mask;
}
#endif

static struct irq_chip ht_irq_chip = {
	.name		= "PCI-HT",
	.mask		= mask_ht_irq,
	.unmask		= unmask_ht_irq,
	.ack		= ack_apic_edge,
#ifdef CONFIG_SMP
	.set_affinity	= set_ht_irq_affinity,
#endif
	.retrigger	= ioapic_retrigger_irq,
};

int arch_setup_ht_irq(unsigned int irq, struct pci_dev *dev)
{
	struct irq_cfg *cfg = irq_cfg + irq;
	int err;
	cpumask_t tmp;

	tmp = TARGET_CPUS;
	err = assign_irq_vector(irq, tmp);
	if (!err) {
		struct ht_irq_msg msg;
		unsigned dest;

		cpus_and(tmp, cfg->domain, tmp);
		dest = cpu_mask_to_apicid(tmp);

		msg.address_hi = HT_IRQ_HIGH_DEST_ID(dest);

		msg.address_lo =
			HT_IRQ_LOW_BASE |
			HT_IRQ_LOW_DEST_ID(dest) |
			HT_IRQ_LOW_VECTOR(cfg->vector) |
			((INT_DEST_MODE == 0) ?
				HT_IRQ_LOW_DM_PHYSICAL :
				HT_IRQ_LOW_DM_LOGICAL) |
			HT_IRQ_LOW_RQEOI_EDGE |
			((INT_DELIVERY_MODE != dest_LowestPrio) ?
				HT_IRQ_LOW_MT_FIXED :
				HT_IRQ_LOW_MT_ARBITRATED) |
			HT_IRQ_LOW_IRQ_MASKED;

		write_ht_irq_msg(irq, &msg);

		set_irq_chip_and_handler_name(irq, &ht_irq_chip,
					      handle_edge_irq, "edge");
	}
	return err;
}
#endif /* CONFIG_HT_IRQ */

/* --------------------------------------------------------------------------
                          ACPI-based IOAPIC Configuration
   -------------------------------------------------------------------------- */

#ifdef CONFIG_ACPI

#define IO_APIC_MAX_ID		0xFE

int __init io_apic_get_redir_entries (int ioapic)
{
	union IO_APIC_reg_01	reg_01;
	unsigned long flags;

	spin_lock_irqsave(&ioapic_lock, flags);
	reg_01.raw = io_apic_read(ioapic, 1);
	spin_unlock_irqrestore(&ioapic_lock, flags);

	return reg_01.bits.entries;
}


int io_apic_set_pci_routing (int ioapic, int pin, int irq, int triggering, int polarity)
{
	if (!IO_APIC_IRQ(irq)) {
		apic_printk(APIC_QUIET,KERN_ERR "IOAPIC[%d]: Invalid reference to IRQ 0\n",
			ioapic);
		return -EINVAL;
	}

	/*
	 * IRQs < 16 are already in the irq_2_pin[] map
	 */
	if (irq >= 16)
		add_pin_to_irq(irq, ioapic, pin);

	setup_IO_APIC_irq(ioapic, pin, irq, triggering, polarity);

	return 0;
}


int acpi_get_override_irq(int bus_irq, int *trigger, int *polarity)
{
	int i;

	if (skip_ioapic_setup)
		return -1;

	for (i = 0; i < mp_irq_entries; i++)
		if (mp_irqs[i].mp_irqtype == mp_INT &&
		    mp_irqs[i].mp_srcbusirq == bus_irq)
			break;
	if (i >= mp_irq_entries)
		return -1;

	*trigger = irq_trigger(i);
	*polarity = irq_polarity(i);
	return 0;
}

#endif /* CONFIG_ACPI */

/*
 * This function currently is only a helper for the i386 smp boot process where
 * we need to reprogram the ioredtbls to cater for the cpus which have come online
 * so mask in all cases should simply be TARGET_CPUS
 */
#ifdef CONFIG_SMP
void __init setup_ioapic_dest(void)
{
	int pin, ioapic, irq, irq_entry;

	if (skip_ioapic_setup == 1)
		return;

	for (ioapic = 0; ioapic < nr_ioapics; ioapic++) {
		for (pin = 0; pin < nr_ioapic_registers[ioapic]; pin++) {
			irq_entry = find_irq_entry(ioapic, pin, mp_INT);
			if (irq_entry == -1)
				continue;
			irq = pin_2_irq(irq_entry, ioapic, pin);

			/* setup_IO_APIC_irqs could fail to get vector for some device
			 * when you have too many devices, because at that time only boot
			 * cpu is online.
			 */
			if (!irq_cfg[irq].vector)
				setup_IO_APIC_irq(ioapic, pin, irq,
						  irq_trigger(irq_entry),
						  irq_polarity(irq_entry));
			else
				set_ioapic_affinity_irq(irq, TARGET_CPUS);
		}

	}
}
#endif

#define IOAPIC_RESOURCE_NAME_SIZE 11

static struct resource *ioapic_resources;

static struct resource * __init ioapic_setup_resources(void)
{
	unsigned long n;
	struct resource *res;
	char *mem;
	int i;

	if (nr_ioapics <= 0)
		return NULL;

	n = IOAPIC_RESOURCE_NAME_SIZE + sizeof(struct resource);
	n *= nr_ioapics;

	mem = alloc_bootmem(n);
	res = (void *)mem;

	if (mem != NULL) {
		mem += sizeof(struct resource) * nr_ioapics;

		for (i = 0; i < nr_ioapics; i++) {
			res[i].name = mem;
			res[i].flags = IORESOURCE_MEM | IORESOURCE_BUSY;
			sprintf(mem,  "IOAPIC %u", i);
			mem += IOAPIC_RESOURCE_NAME_SIZE;
		}
	}

	ioapic_resources = res;

	return res;
}

void __init ioapic_init_mappings(void)
{
	unsigned long ioapic_phys, idx = FIX_IO_APIC_BASE_0;
	struct resource *ioapic_res;
	int i;

	ioapic_res = ioapic_setup_resources();
	for (i = 0; i < nr_ioapics; i++) {
		if (smp_found_config) {
			ioapic_phys = mp_ioapics[i].mp_apicaddr;
		} else {
			ioapic_phys = (unsigned long)
				alloc_bootmem_pages(PAGE_SIZE);
			ioapic_phys = __pa(ioapic_phys);
		}
		set_fixmap_nocache(idx, ioapic_phys);
		apic_printk(APIC_VERBOSE,
			    "mapped IOAPIC to %016lx (%016lx)\n",
			    __fix_to_virt(idx), ioapic_phys);
		idx++;

		if (ioapic_res != NULL) {
			ioapic_res->start = ioapic_phys;
			ioapic_res->end = ioapic_phys + (4 * 1024) - 1;
			ioapic_res++;
		}
	}
}

static int __init ioapic_insert_resources(void)
{
	int i;
	struct resource *r = ioapic_resources;

	if (!r) {
		printk(KERN_ERR
		       "IO APIC resources could be not be allocated.\n");
		return -1;
	}

	for (i = 0; i < nr_ioapics; i++) {
		insert_resource(&iomem_resource, r);
		r++;
	}

	return 0;
}

/* Insert the IO APIC resources after PCI initialization has occured to handle
 * IO APICS that are mapped in on a BAR in PCI space. */
late_initcall(ioapic_insert_resources);
<|MERGE_RESOLUTION|>--- conflicted
+++ resolved
@@ -37,10 +37,6 @@
 #include <acpi/acpi_bus.h>
 #endif
 #include <linux/bootmem.h>
-
-#ifdef	CONFIG_KDB
-#include <linux/kdb.h>
-#endif	/* CONFIG_KDB */
 
 #include <asm/idle.h>
 #include <asm/io.h>
@@ -770,15 +766,7 @@
 			continue;
 		if (vector == IA32_SYSCALL_VECTOR)
 			goto next;
-<<<<<<< HEAD
-#ifdef	CONFIG_KDB
-		if (vector == KDBENTER_VECTOR)
-			goto next;
-#endif	/* CONFIG_KDB */
-		for_each_cpu_mask(new_cpu, new_mask)
-=======
 		for_each_cpu_mask_nr(new_cpu, new_mask)
->>>>>>> 30a2f3c6
 			if (per_cpu(vector_irq, new_cpu)[vector] != -1)
 				goto next;
 		/* Found one! */
