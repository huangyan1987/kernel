--- conflicted
+++ resolved
@@ -1311,7 +1311,7 @@
 END(arch_unwind_init_running)
 #endif
 
-#ifdef CONFIG_PARAVIRT_XEN
+#ifdef CONFIG_XEN
 zeroentry xen_hypervisor_callback xen_do_hypervisor_callback
 
 /*
@@ -1411,7 +1411,7 @@
 apicinterrupt XEN_HVM_EVTCHN_CALLBACK \
 	xen_hvm_callback_vector xen_evtchn_do_upcall
 
-#endif /* CONFIG_PARAVIRT_XEN */
+#endif /* CONFIG_XEN */
 
 /*
  * Some functions should be protected against kprobes
@@ -1421,7 +1421,7 @@
 paranoidzeroentry_ist debug do_debug DEBUG_STACK
 paranoidzeroentry_ist int3 do_int3 DEBUG_STACK
 paranoiderrorentry stack_segment do_stack_segment
-#ifdef CONFIG_PARAVIRT_XEN
+#ifdef CONFIG_XEN
 zeroentry xen_debug do_debug
 zeroentry xen_int3 do_int3
 errorentry xen_stack_segment do_stack_segment
@@ -1778,10 +1778,7 @@
 	 * exceptions might do.
 	 */
 	call save_paranoid
-<<<<<<< HEAD
 	DEFAULT_FRAME -1
-=======
-	DEFAULT_FRAME 0
 
 	/*
 	 * Save off the CR2 register. If we take a page fault in the NMI then
@@ -1794,7 +1791,6 @@
 	 */
 	movq %cr2, %r12
 
->>>>>>> 0d7614f0
 	/* paranoidentry do_nmi, 0; without TRACE_IRQS_OFF */
 	movq %rsp,%rdi
 	movq $-1,%rsi
