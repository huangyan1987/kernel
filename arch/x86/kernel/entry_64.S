/*
 *  linux/arch/x86_64/entry.S
 *
 *  Copyright (C) 1991, 1992  Linus Torvalds
 *  Copyright (C) 2000, 2001, 2002  Andi Kleen SuSE Labs
 *  Copyright (C) 2000  Pavel Machek <pavel@suse.cz>
 */

/*
 * entry.S contains the system-call and fault low-level handling routines.
 *
 * NOTE: This code handles signal-recognition, which happens every time
 * after an interrupt and after each system call.
 *
 * Normal syscalls and interrupts don't save a full stack frame, this is
 * only done for syscall tracing, signals or fork/exec et.al.
 *
 * A note on terminology:
 * - top of stack: Architecture defined interrupt frame from SS to RIP
 * at the top of the kernel process stack.
 * - partial stack frame: partially saved registers upto R11.
 * - full stack frame: Like partial stack frame, but all register saved.
 *
 * Some macro usage:
 * - CFI macros are used to generate dwarf2 unwind information for better
 * backtraces. They don't change any code.
 * - SAVE_ALL/RESTORE_ALL - Save/restore all registers
 * - SAVE_ARGS/RESTORE_ARGS - Save/restore registers that C functions modify.
 * There are unfortunately lots of special cases where some registers
 * not touched. The macro is a big mess that should be cleaned up.
 * - SAVE_REST/RESTORE_REST - Handle the registers not saved by SAVE_ARGS.
 * Gives a full stack frame.
 * - ENTRY/END Define functions in the symbol table.
 * - FIXUP_TOP_OF_STACK/RESTORE_TOP_OF_STACK - Fix up the hardware stack
 * frame that is otherwise undefined after a SYSCALL
 * - TRACE_IRQ_* - Trace hard interrupt state for lock debugging.
 * - errorentry/paranoidentry/zeroentry - Define exception entry points.
 */

#include <linux/linkage.h>
#include <linux/stringify.h>
#include <asm/segment.h>
#include <asm/cache.h>
#include <asm/errno.h>
#include <asm/dwarf2.h>
#include <asm/calling.h>
#include <asm/asm-offsets.h>
#include <asm/msr.h>
#include <asm/unistd.h>
#include <asm/thread_info.h>
#include <asm/hw_irq.h>
#include <asm/page_types.h>
#include <asm/irqflags.h>
#include <asm/paravirt.h>
#include <asm/ftrace.h>
#include <asm/percpu.h>

/* Avoid __ASSEMBLER__'ifying <linux/audit.h> just for this.  */
#include <linux/elf-em.h>
#define AUDIT_ARCH_X86_64	(EM_X86_64|__AUDIT_ARCH_64BIT|__AUDIT_ARCH_LE)
#define __AUDIT_ARCH_64BIT 0x80000000
#define __AUDIT_ARCH_LE	   0x40000000

	.code64
#ifdef CONFIG_FUNCTION_TRACER
#ifdef CONFIG_DYNAMIC_FTRACE
ENTRY(mcount)
	retq
END(mcount)

ENTRY(ftrace_caller)
	cmpl $0, function_trace_stop
	jne  ftrace_stub

	MCOUNT_SAVE_FRAME

	movq 0x38(%rsp), %rdi
	movq 8(%rbp), %rsi
	subq $MCOUNT_INSN_SIZE, %rdi

GLOBAL(ftrace_call)
	call ftrace_stub

	MCOUNT_RESTORE_FRAME

#ifdef CONFIG_FUNCTION_GRAPH_TRACER
GLOBAL(ftrace_graph_call)
	jmp ftrace_stub
#endif

GLOBAL(ftrace_stub)
	retq
END(ftrace_caller)

#else /* ! CONFIG_DYNAMIC_FTRACE */
ENTRY(mcount)
	cmpl $0, function_trace_stop
	jne  ftrace_stub

	cmpq $ftrace_stub, ftrace_trace_function
	jnz trace

#ifdef CONFIG_FUNCTION_GRAPH_TRACER
	cmpq $ftrace_stub, ftrace_graph_return
	jnz ftrace_graph_caller

	cmpq $ftrace_graph_entry_stub, ftrace_graph_entry
	jnz ftrace_graph_caller
#endif

GLOBAL(ftrace_stub)
	retq

trace:
	MCOUNT_SAVE_FRAME

	movq 0x38(%rsp), %rdi
	movq 8(%rbp), %rsi
	subq $MCOUNT_INSN_SIZE, %rdi

	call   *ftrace_trace_function

	MCOUNT_RESTORE_FRAME

	jmp ftrace_stub
END(mcount)
#endif /* CONFIG_DYNAMIC_FTRACE */
#endif /* CONFIG_FUNCTION_TRACER */

#ifdef CONFIG_FUNCTION_GRAPH_TRACER
ENTRY(ftrace_graph_caller)
	cmpl $0, function_trace_stop
	jne ftrace_stub

	MCOUNT_SAVE_FRAME

	leaq 8(%rbp), %rdi
	movq 0x38(%rsp), %rsi
	movq (%rbp), %rdx
	subq $MCOUNT_INSN_SIZE, %rsi

	call	prepare_ftrace_return

	MCOUNT_RESTORE_FRAME

	retq
END(ftrace_graph_caller)

GLOBAL(return_to_handler)
	subq  $24, %rsp

	/* Save the return values */
	movq %rax, (%rsp)
	movq %rdx, 8(%rsp)
	movq %rbp, %rdi

	call ftrace_return_to_handler

	movq %rax, %rdi
	movq 8(%rsp), %rdx
	movq (%rsp), %rax
	addq $24, %rsp
	jmp *%rdi
#endif


#ifndef CONFIG_PREEMPT
#define retint_kernel retint_restore_args
#endif

#ifdef CONFIG_PARAVIRT
ENTRY(native_usergs_sysret64)
	swapgs
	sysretq
ENDPROC(native_usergs_sysret64)
#endif /* CONFIG_PARAVIRT */


.macro TRACE_IRQS_IRETQ offset=ARGOFFSET
#ifdef CONFIG_TRACE_IRQFLAGS
	bt   $9,EFLAGS-\offset(%rsp)	/* interrupts off? */
	jnc  1f
	TRACE_IRQS_ON
1:
#endif
.endm

/*
 * C code is not supposed to know about undefined top of stack. Every time
 * a C function with an pt_regs argument is called from the SYSCALL based
 * fast path FIXUP_TOP_OF_STACK is needed.
 * RESTORE_TOP_OF_STACK syncs the syscall state after any possible ptregs
 * manipulation.
 */

	/* %rsp:at FRAMEEND */
	.macro FIXUP_TOP_OF_STACK tmp offset=0
	movq PER_CPU_VAR(old_rsp),\tmp
	movq \tmp,RSP+\offset(%rsp)
	movq $__USER_DS,SS+\offset(%rsp)
	movq $__USER_CS,CS+\offset(%rsp)
	movq $-1,RCX+\offset(%rsp)
	movq R11+\offset(%rsp),\tmp  /* get eflags */
	movq \tmp,EFLAGS+\offset(%rsp)
	.endm

	.macro RESTORE_TOP_OF_STACK tmp offset=0
	movq RSP+\offset(%rsp),\tmp
	movq \tmp,PER_CPU_VAR(old_rsp)
	movq EFLAGS+\offset(%rsp),\tmp
	movq \tmp,R11+\offset(%rsp)
	.endm

	.macro FAKE_STACK_FRAME child_rip
	/* push in order ss, rsp, eflags, cs, rip */
	xorl %eax, %eax
	pushq_cfi $__KERNEL_DS /* ss */
	/*CFI_REL_OFFSET	ss,0*/
	pushq_cfi %rax /* rsp */
	CFI_REL_OFFSET	rsp,0
	pushq_cfi $X86_EFLAGS_IF /* eflags - interrupts on */
	/*CFI_REL_OFFSET	rflags,0*/
	pushq_cfi $__KERNEL_CS /* cs */
	/*CFI_REL_OFFSET	cs,0*/
	pushq_cfi \child_rip /* rip */
	CFI_REL_OFFSET	rip,0
	pushq_cfi %rax /* orig rax */
	.endm

	.macro UNFAKE_STACK_FRAME
	addq $8*6, %rsp
	CFI_ADJUST_CFA_OFFSET	-(6*8)
	.endm

/*
 * initial frame state for interrupts (and exceptions without error code)
 */
	.macro EMPTY_FRAME offset=0
	CFI_STARTPROC simple
	CFI_SIGNAL_FRAME
	CFI_DEF_CFA rsp,\offset
	.endm

/*
 * initial frame state for interrupts (and exceptions without error code)
 */
	.macro INTR_FRAME start=1 offset=0
	.if \start
	EMPTY_FRAME __stringify(SS+8+\offset-RIP)
	.else
	CFI_DEF_CFA_OFFSET SS+8+\offset-RIP
	.endif
	/*CFI_REL_OFFSET ss, SS+\offset-RIP*/
	CFI_REL_OFFSET rsp, RSP+\offset-RIP
	/*CFI_REL_OFFSET rflags, EFLAGS+\offset-RIP*/
	/*CFI_REL_OFFSET cs, CS+\offset-RIP*/
	CFI_REL_OFFSET rip, RIP+\offset-RIP
	.endm

/*
 * initial frame state for exceptions with error code (and interrupts
 * with vector already pushed)
 */
	.macro XCPT_FRAME start=1 offset=0
	INTR_FRAME \start, __stringify(RIP+\offset-ORIG_RAX)
	.endm

/*
 * frame that enables calling into C.
 */
	.macro PARTIAL_FRAME start=1 offset=0
	.if \start >= 0
	XCPT_FRAME \start, __stringify(ORIG_RAX+\offset-ARGOFFSET)
	.endif
	CFI_REL_OFFSET rdi, RDI+\offset-ARGOFFSET
	CFI_REL_OFFSET rsi, RSI+\offset-ARGOFFSET
	CFI_REL_OFFSET rdx, RDX+\offset-ARGOFFSET
	CFI_REL_OFFSET rcx, RCX+\offset-ARGOFFSET
	CFI_REL_OFFSET rax, RAX+\offset-ARGOFFSET
	CFI_REL_OFFSET r8, R8+\offset-ARGOFFSET
	CFI_REL_OFFSET r9, R9+\offset-ARGOFFSET
	CFI_REL_OFFSET r10, R10+\offset-ARGOFFSET
	CFI_REL_OFFSET r11, R11+\offset-ARGOFFSET
	.endm

/*
 * frame that enables passing a complete pt_regs to a C function.
 */
	.macro DEFAULT_FRAME start=1 offset=0
	.if \start >= -1
	PARTIAL_FRAME \start, __stringify(R11+\offset-R15)
	.endif
	CFI_REL_OFFSET rbx, RBX+\offset
	CFI_REL_OFFSET rbp, RBP+\offset
	CFI_REL_OFFSET r12, R12+\offset
	CFI_REL_OFFSET r13, R13+\offset
	CFI_REL_OFFSET r14, R14+\offset
	CFI_REL_OFFSET r15, R15+\offset
	.endm

/* save partial stack frame */
ENTRY(save_args)
	XCPT_FRAME offset=__stringify(ORIG_RAX-ARGOFFSET+16)
	cld
	movq %rdi, RDI+16-ARGOFFSET(%rsp)
	movq %rsi, RSI+16-ARGOFFSET(%rsp)
	movq %rdx, RDX+16-ARGOFFSET(%rsp)
	movq %rcx, RCX+16-ARGOFFSET(%rsp)
	movq_cfi rax, __stringify(RAX+16-ARGOFFSET)
	movq  %r8,  R8+16-ARGOFFSET(%rsp)
	movq  %r9,  R9+16-ARGOFFSET(%rsp)
	movq %r10, R10+16-ARGOFFSET(%rsp)
	movq_cfi r11, __stringify(R11+16-ARGOFFSET)

	leaq -ARGOFFSET+16(%rsp),%rdi	/* arg1 for handler */
	movq_cfi rbp, 8		/* push %rbp */
	leaq 8(%rsp), %rbp		/* mov %rsp, %ebp */
	CFI_DEF_CFA_REGISTER rbp
	CFI_ADJUST_CFA_OFFSET -8
	testl $3, CS(%rdi)
	je 1f
	SWAPGS
	/*
	 * irq_count is used to check if a CPU is already on an interrupt stack
	 * or not. While this is essentially redundant with preempt_count it is
	 * a little cheaper to use a separate counter in the PDA (short of
	 * moving irq_enter into assembly, which would be too much work)
	 */
1:	incl PER_CPU_VAR(irq_count)
	jne 2f
	popq %rax			/* move return address... */
	mov PER_CPU_VAR(irq_stack_ptr),%rsp
	pushq %rbp			/* backlink for unwinder */
	pushq %rax			/* ... to the new stack */
	/*
	 * We entered an interrupt context - irqs are off:
	 */
2:	TRACE_IRQS_OFF
	ret
	CFI_ENDPROC
END(save_args)

ENTRY(save_rest)
	CFI_STARTPROC
	movq 5*8+16(%rsp), %r11	/* save return address */
	movq %rbx, RBX+16(%rsp)
	movq %rbp, RBP+16(%rsp)
	movq %r12, R12+16(%rsp)
	movq %r13, R13+16(%rsp)
	movq %r14, R14+16(%rsp)
	movq %r15, R15+16(%rsp)
	movq %r11, 8(%rsp)	/* return address */
	FIXUP_TOP_OF_STACK %r11, 16
	ret
	CFI_ENDPROC
END(save_rest)

/* save complete stack frame */
	.pushsection .kprobes.text, "ax"
ENTRY(save_paranoid)
	XCPT_FRAME offset=__stringify(ORIG_RAX-R15+8)
	cld
	movq %rdi, RDI+8(%rsp)
	movq %rsi, RSI+8(%rsp)
	movq_cfi rdx, __stringify(RDX+8)
	movq_cfi rcx, __stringify(RCX+8)
	movq_cfi rax, __stringify(RAX+8)
	movq %r8, R8+8(%rsp)
	movq %r9, R9+8(%rsp)
	movq %r10, R10+8(%rsp)
	movq %r11, R11+8(%rsp)
	movq_cfi rbx, __stringify(RBX+8)
	movq %rbp, RBP+8(%rsp)
	movq %r12, R12+8(%rsp)
	movq %r13, R13+8(%rsp)
	movq %r14, R14+8(%rsp)
	movq %r15, R15+8(%rsp)
	movl $1,%ebx
	movl $MSR_GS_BASE,%ecx
	rdmsr
	testl %edx,%edx
	js 1f	/* negative -> in kernel */
	SWAPGS
	xorl %ebx,%ebx
1:	ret
	CFI_ENDPROC
END(save_paranoid)
	.popsection

/*
 * A newly forked process directly context switches into this address.
 *
 * rdi: prev task we switched from
 */
ENTRY(ret_from_fork)
	DEFAULT_FRAME

	LOCK ; btr $TIF_FORK,TI_flags(%r8)

	pushq_cfi kernel_eflags(%rip)
	popfq_cfi				# reset kernel eflags

	call schedule_tail			# rdi: 'prev' task parameter

	GET_THREAD_INFO(%rcx)

	RESTORE_REST

	testl $3, CS-ARGOFFSET(%rsp)		# from kernel_thread?
	je   int_ret_from_sys_call

	testl $_TIF_IA32, TI_flags(%rcx)	# 32-bit compat task needs IRET
	jnz  int_ret_from_sys_call

	RESTORE_TOP_OF_STACK %rdi, -ARGOFFSET
	jmp ret_from_sys_call			# go to the SYSRET fastpath

	CFI_ENDPROC
END(ret_from_fork)

/*
 * System call entry. Upto 6 arguments in registers are supported.
 *
 * SYSCALL does not save anything on the stack and does not change the
 * stack pointer.
 */

/*
 * Register setup:
 * rax  system call number
 * rdi  arg0
 * rcx  return address for syscall/sysret, C arg3
 * rsi  arg1
 * rdx  arg2
 * r10  arg3 	(--> moved to rcx for C)
 * r8   arg4
 * r9   arg5
 * r11  eflags for syscall/sysret, temporary for C
 * r12-r15,rbp,rbx saved by C code, not touched.
 *
 * Interrupts are off on entry.
 * Only called from user space.
 *
 * XXX	if we had a free scratch register we could save the RSP into the stack frame
 *      and report it properly in ps. Unfortunately we haven't.
 *
 * When user can change the frames always force IRET. That is because
 * it deals with uncanonical addresses better. SYSRET has trouble
 * with them due to bugs in both AMD and Intel CPUs.
 */

ENTRY(system_call)
	CFI_STARTPROC	simple
	CFI_SIGNAL_FRAME
	CFI_DEF_CFA	rsp,KERNEL_STACK_OFFSET
	CFI_REGISTER	rip,rcx
	/*CFI_REGISTER	rflags,r11*/
	SWAPGS_UNSAFE_STACK
	/*
	 * A hypervisor implementation might want to use a label
	 * after the swapgs, so that it can do the swapgs
	 * for the guest and jump here on syscall.
	 */
ENTRY(system_call_after_swapgs)

	movq	%rsp,PER_CPU_VAR(old_rsp)
	movq	PER_CPU_VAR(kernel_stack),%rsp
	/*
	 * No need to follow this irqs off/on section - it's straight
	 * and short:
	 */
	ENABLE_INTERRUPTS(CLBR_NONE)
	SAVE_ARGS 8,1
	movq  %rax,ORIG_RAX-ARGOFFSET(%rsp)
	movq  %rcx,RIP-ARGOFFSET(%rsp)
	CFI_REL_OFFSET rip,RIP-ARGOFFSET
	GET_THREAD_INFO(%rcx)
	testl $_TIF_WORK_SYSCALL_ENTRY,TI_flags(%rcx)
	jnz tracesys
system_call_fastpath:
	cmpq $__NR_syscall_max,%rax
	ja badsys
	movq %r10,%rcx
	call *sys_call_table(,%rax,8)  # XXX:	 rip relative
	movq %rax,RAX-ARGOFFSET(%rsp)
/*
 * Syscall return path ending with SYSRET (fast path)
 * Has incomplete stack frame and undefined top of stack.
 */
ret_from_sys_call:
	movl $_TIF_ALLWORK_MASK,%edi
	/* edi:	flagmask */
sysret_check:
	LOCKDEP_SYS_EXIT
	GET_THREAD_INFO(%rcx)
	DISABLE_INTERRUPTS(CLBR_NONE)
	TRACE_IRQS_OFF
	movl TI_flags(%rcx),%edx
	andl %edi,%edx
	jnz  sysret_careful
	CFI_REMEMBER_STATE
	/*
	 * sysretq will re-enable interrupts:
	 */
	TRACE_IRQS_ON
	movq RIP-ARGOFFSET(%rsp),%rcx
	CFI_REGISTER	rip,rcx
	RESTORE_ARGS 0,-ARG_SKIP,1
	/*CFI_REGISTER	rflags,r11*/
	movq	PER_CPU_VAR(old_rsp), %rsp
	USERGS_SYSRET64

	CFI_RESTORE_STATE
	/* Handle reschedules */
	/* edx:	work, edi: workmask */
sysret_careful:
	bt $TIF_NEED_RESCHED,%edx
	jnc sysret_signal
	TRACE_IRQS_ON
	ENABLE_INTERRUPTS(CLBR_NONE)
	pushq_cfi %rdi
	call schedule
	popq_cfi %rdi
	jmp sysret_check

	/* Handle a signal */
sysret_signal:
	TRACE_IRQS_ON
	ENABLE_INTERRUPTS(CLBR_NONE)
#ifdef CONFIG_AUDITSYSCALL
	bt $TIF_SYSCALL_AUDIT,%edx
	jc sysret_audit
#endif
	/*
	 * We have a signal, or exit tracing or single-step.
	 * These all wind up with the iret return path anyway,
	 * so just join that path right now.
	 */
	FIXUP_TOP_OF_STACK %r11, -ARGOFFSET
	jmp int_check_syscall_exit_work

badsys:
	movq $-ENOSYS,RAX-ARGOFFSET(%rsp)
	jmp ret_from_sys_call

#ifdef CONFIG_AUDITSYSCALL
	/*
	 * Fast path for syscall audit without full syscall trace.
	 * We just call audit_syscall_entry() directly, and then
	 * jump back to the normal fast path.
	 */
auditsys:
	movq %r10,%r9			/* 6th arg: 4th syscall arg */
	movq %rdx,%r8			/* 5th arg: 3rd syscall arg */
	movq %rsi,%rcx			/* 4th arg: 2nd syscall arg */
	movq %rdi,%rdx			/* 3rd arg: 1st syscall arg */
	movq %rax,%rsi			/* 2nd arg: syscall number */
	movl $AUDIT_ARCH_X86_64,%edi	/* 1st arg: audit arch */
	call audit_syscall_entry
	LOAD_ARGS 0		/* reload call-clobbered registers */
	jmp system_call_fastpath

	/*
	 * Return fast path for syscall audit.  Call audit_syscall_exit()
	 * directly and then jump back to the fast path with TIF_SYSCALL_AUDIT
	 * masked off.
	 */
sysret_audit:
	movq RAX-ARGOFFSET(%rsp),%rsi	/* second arg, syscall return value */
	cmpq $0,%rsi		/* is it < 0? */
	setl %al		/* 1 if so, 0 if not */
	movzbl %al,%edi		/* zero-extend that into %edi */
	inc %edi /* first arg, 0->1(AUDITSC_SUCCESS), 1->2(AUDITSC_FAILURE) */
	call audit_syscall_exit
	movl $(_TIF_ALLWORK_MASK & ~_TIF_SYSCALL_AUDIT),%edi
	jmp sysret_check
#endif	/* CONFIG_AUDITSYSCALL */

	/* Do syscall tracing */
tracesys:
#ifdef CONFIG_AUDITSYSCALL
	testl $(_TIF_WORK_SYSCALL_ENTRY & ~_TIF_SYSCALL_AUDIT),TI_flags(%rcx)
	jz auditsys
#endif
	SAVE_REST
	movq $-ENOSYS,RAX(%rsp) /* ptrace can change this for a bad syscall */
	FIXUP_TOP_OF_STACK %rdi
	movq %rsp,%rdi
	call syscall_trace_enter
	/*
	 * Reload arg registers from stack in case ptrace changed them.
	 * We don't reload %rax because syscall_trace_enter() returned
	 * the value it wants us to use in the table lookup.
	 */
	LOAD_ARGS ARGOFFSET, 1
	RESTORE_REST
	cmpq $__NR_syscall_max,%rax
	ja   int_ret_from_sys_call	/* RAX(%rsp) set to -ENOSYS above */
	movq %r10,%rcx	/* fixup for C */
	call *sys_call_table(,%rax,8)
	movq %rax,RAX-ARGOFFSET(%rsp)
	/* Use IRET because user could have changed frame */

/*
 * Syscall return path ending with IRET.
 * Has correct top of stack, but partial stack frame.
 */
GLOBAL(int_ret_from_sys_call)
	DISABLE_INTERRUPTS(CLBR_NONE)
	TRACE_IRQS_OFF
	testl $3,CS-ARGOFFSET(%rsp)
	je retint_restore_args
	movl $_TIF_ALLWORK_MASK,%edi
	/* edi:	mask to check */
GLOBAL(int_with_check)
	LOCKDEP_SYS_EXIT_IRQ
	GET_THREAD_INFO(%rcx)
	movl TI_flags(%rcx),%edx
	andl %edi,%edx
	jnz   int_careful
	andl    $~TS_COMPAT,TI_status(%rcx)
	jmp   retint_swapgs

	/* Either reschedule or signal or syscall exit tracking needed. */
	/* First do a reschedule test. */
	/* edx:	work, edi: workmask */
int_careful:
	bt $TIF_NEED_RESCHED,%edx
	jnc  int_very_careful
	TRACE_IRQS_ON
	ENABLE_INTERRUPTS(CLBR_NONE)
	pushq_cfi %rdi
	call schedule
	popq_cfi %rdi
	DISABLE_INTERRUPTS(CLBR_NONE)
	TRACE_IRQS_OFF
	jmp int_with_check

	/* handle signals and tracing -- both require a full stack frame */
int_very_careful:
	TRACE_IRQS_ON
	ENABLE_INTERRUPTS(CLBR_NONE)
int_check_syscall_exit_work:
	SAVE_REST
	/* Check for syscall exit trace */
	testl $_TIF_WORK_SYSCALL_EXIT,%edx
	jz int_signal
	pushq_cfi %rdi
	leaq 8(%rsp),%rdi	# &ptregs -> arg1
	call syscall_trace_leave
	popq_cfi %rdi
	andl $~(_TIF_WORK_SYSCALL_EXIT|_TIF_SYSCALL_EMU),%edi
	jmp int_restore_rest

int_signal:
	testl $_TIF_DO_NOTIFY_MASK,%edx
	jz 1f
	movq %rsp,%rdi		# &ptregs -> arg1
	xorl %esi,%esi		# oldset -> arg2
	call do_notify_resume
1:	movl $_TIF_WORK_MASK,%edi
int_restore_rest:
	RESTORE_REST
	DISABLE_INTERRUPTS(CLBR_NONE)
	TRACE_IRQS_OFF
	jmp int_with_check
	CFI_ENDPROC
END(system_call)

/*
 * Certain special system calls that need to save a complete full stack frame.
 */
	.macro PTREGSCALL label,func,arg
ENTRY(\label)
	PARTIAL_FRAME 1 8		/* offset 8: return address */
	subq $REST_SKIP, %rsp
	CFI_ADJUST_CFA_OFFSET REST_SKIP
	call save_rest
	DEFAULT_FRAME -2 8		/* offset 8: return address */
	leaq 8(%rsp), \arg	/* pt_regs pointer */
	call \func
	jmp ptregscall_common
	CFI_ENDPROC
END(\label)
	.endm

	PTREGSCALL stub_clone, sys_clone, %r8
	PTREGSCALL stub_fork, sys_fork, %rdi
	PTREGSCALL stub_vfork, sys_vfork, %rdi
	PTREGSCALL stub_sigaltstack, sys_sigaltstack, %rdx
	PTREGSCALL stub_iopl, sys_iopl, %rsi

ENTRY(ptregscall_common)
	DEFAULT_FRAME 1 8	/* offset 8: return address */
	RESTORE_TOP_OF_STACK %r11, 8
	movq_cfi_restore __stringify(R15+8), r15
	movq_cfi_restore __stringify(R14+8), r14
	movq_cfi_restore __stringify(R13+8), r13
	movq_cfi_restore __stringify(R12+8), r12
	movq_cfi_restore __stringify(RBP+8), rbp
	movq_cfi_restore __stringify(RBX+8), rbx
	ret $REST_SKIP		/* pop extended registers */
	CFI_ENDPROC
END(ptregscall_common)

ENTRY(stub_execve)
	CFI_STARTPROC
	addq $8, %rsp
	PARTIAL_FRAME 0
	SAVE_REST
	FIXUP_TOP_OF_STACK %r11
	movq %rsp, %rcx
	call sys_execve
	RESTORE_TOP_OF_STACK %r11
	movq %rax,RAX(%rsp)
	RESTORE_REST
	jmp int_ret_from_sys_call
	CFI_ENDPROC
END(stub_execve)

/*
 * sigreturn is special because it needs to restore all registers on return.
 * This cannot be done with SYSRET, so use the IRET return path instead.
 */
ENTRY(stub_rt_sigreturn)
	CFI_STARTPROC
	addq $8, %rsp
	PARTIAL_FRAME 0
	SAVE_REST
	movq %rsp,%rdi
	FIXUP_TOP_OF_STACK %r11
	call sys_rt_sigreturn
	movq %rax,RAX(%rsp) # fixme, this could be done at the higher layer
	RESTORE_REST
	jmp int_ret_from_sys_call
	CFI_ENDPROC
END(stub_rt_sigreturn)

/*
 * Build the entry stubs and pointer table with some assembler magic.
 * We pack 7 stubs into a single 32-byte chunk, which will fit in a
 * single cache line on all modern x86 implementations.
 */
	.section .init.rodata,"a"
ENTRY(interrupt)
	.text
	.p2align 5
	.p2align CONFIG_X86_L1_CACHE_SHIFT
ENTRY(irq_entries_start)
	INTR_FRAME
vector=FIRST_EXTERNAL_VECTOR
.rept (NR_VECTORS-FIRST_EXTERNAL_VECTOR+6)/7
	.balign 32
  .rept	7
    .if vector < NR_VECTORS
      .if vector <> FIRST_EXTERNAL_VECTOR
	CFI_ADJUST_CFA_OFFSET -8
      .endif
1:	pushq_cfi $(~vector+0x80)	/* Note: always in signed byte range */
      .if ((vector-FIRST_EXTERNAL_VECTOR)%7) <> 6
	jmp 2f
      .endif
      .previous
	.quad 1b
      .text
vector=vector+1
    .endif
  .endr
2:	jmp common_interrupt
.endr
	CFI_ENDPROC
END(irq_entries_start)

.previous
END(interrupt)
.previous

/*
 * Interrupt entry/exit.
 *
 * Interrupt entry points save only callee clobbered registers in fast path.
 *
 * Entry runs with interrupts off.
 */

/* 0(%rsp): ~(interrupt number) */
	.macro interrupt func
	subq $ORIG_RAX-ARGOFFSET+8, %rsp
	CFI_ADJUST_CFA_OFFSET ORIG_RAX-ARGOFFSET+8
	call save_args
	PARTIAL_FRAME -1 8
	CFI_REL_OFFSET rbp, 0
	CFI_DEF_CFA_REGISTER rbp
	call \func
	.endm

/*
 * Interrupt entry/exit should be protected against kprobes
 */
	.pushsection .kprobes.text, "ax"
	/*
	 * The interrupt stubs push (~vector+0x80) onto the stack and
	 * then jump to common_interrupt.
	 */
	.p2align CONFIG_X86_L1_CACHE_SHIFT
common_interrupt:
	XCPT_FRAME
	addq $-0x80,(%rsp)		/* Adjust vector to [-256,-1] range */
	interrupt do_IRQ
	/* 0(%rsp): old_rsp-ARGOFFSET */
ret_from_intr:
	DISABLE_INTERRUPTS(CLBR_NONE)
	TRACE_IRQS_OFF
	decl PER_CPU_VAR(irq_count)
	leaveq
	CFI_RESTORE		rbp
	CFI_DEF_CFA_REGISTER	rsp
	CFI_ADJUST_CFA_OFFSET	-8
exit_intr:
	GET_THREAD_INFO(%rcx)
	testl $3,CS-ARGOFFSET(%rsp)
	je retint_kernel

	/* Interrupt came from user space */
	/*
	 * Has a correct top of stack, but a partial stack frame
	 * %rcx: thread info. Interrupts off.
	 */
retint_with_reschedule:
	movl $_TIF_WORK_MASK,%edi
retint_check:
	LOCKDEP_SYS_EXIT_IRQ
	movl TI_flags(%rcx),%edx
	andl %edi,%edx
	CFI_REMEMBER_STATE
	jnz  retint_careful

retint_swapgs:		/* return to user-space */
	/*
	 * The iretq could re-enable interrupts:
	 */
	DISABLE_INTERRUPTS(CLBR_ANY)
	TRACE_IRQS_IRETQ
	SWAPGS
	jmp restore_args

retint_restore_args:	/* return to kernel space */
	DISABLE_INTERRUPTS(CLBR_ANY)
	/*
	 * The iretq could re-enable interrupts:
	 */
	TRACE_IRQS_IRETQ
restore_args:
	RESTORE_ARGS 0,8,0

irq_return:
	INTERRUPT_RETURN

	.section __ex_table, "a"
	.quad irq_return, bad_iret
	.previous

#ifdef CONFIG_PARAVIRT
ENTRY(native_iret)
	iretq

	.section __ex_table,"a"
	.quad native_iret, bad_iret
	.previous
#endif

	.section .fixup,"ax"
bad_iret:
	/*
	 * The iret traps when the %cs or %ss being restored is bogus.
	 * We've lost the original trap vector and error code.
	 * #GPF is the most likely one to get for an invalid selector.
	 * So pretend we completed the iret and took the #GPF in user mode.
	 *
	 * We are now running with the kernel GS after exception recovery.
	 * But error_entry expects us to have user GS to match the user %cs,
	 * so swap back.
	 */
	pushq $0

	SWAPGS
	jmp general_protection

	.previous

	/* edi: workmask, edx: work */
retint_careful:
	CFI_RESTORE_STATE
	bt    $TIF_NEED_RESCHED,%edx
	jnc   retint_signal
	TRACE_IRQS_ON
	ENABLE_INTERRUPTS(CLBR_NONE)
	pushq_cfi %rdi
	call  schedule
	popq_cfi %rdi
	GET_THREAD_INFO(%rcx)
	DISABLE_INTERRUPTS(CLBR_NONE)
	TRACE_IRQS_OFF
	jmp retint_check

retint_signal:
	testl $_TIF_DO_NOTIFY_MASK,%edx
	jz    retint_swapgs
	TRACE_IRQS_ON
	ENABLE_INTERRUPTS(CLBR_NONE)
	SAVE_REST
	movq $-1,ORIG_RAX(%rsp)
	xorl %esi,%esi		# oldset
	movq %rsp,%rdi		# &pt_regs
	call do_notify_resume
	RESTORE_REST
	DISABLE_INTERRUPTS(CLBR_NONE)
	TRACE_IRQS_OFF
	GET_THREAD_INFO(%rcx)
	jmp retint_with_reschedule

#ifdef CONFIG_PREEMPT
	/* Returning to kernel space. Check if we need preemption */
	/* rcx:	 threadinfo. interrupts off. */
ENTRY(retint_kernel)
	cmpl $0,TI_preempt_count(%rcx)
	jnz  retint_restore_args
	bt  $TIF_NEED_RESCHED,TI_flags(%rcx)
	jnc  retint_restore_args
	bt   $9,EFLAGS-ARGOFFSET(%rsp)	/* interrupts off? */
	jnc  retint_restore_args
	call preempt_schedule_irq
	jmp exit_intr
#endif

	CFI_ENDPROC
END(common_interrupt)
/*
 * End of kprobes section
 */
       .popsection

/*
 * APIC interrupts.
 */
.macro apicinterrupt num sym do_sym
ENTRY(\sym)
	INTR_FRAME
	pushq_cfi $~(\num)
	interrupt \do_sym
	jmp ret_from_intr
	CFI_ENDPROC
END(\sym)
.endm

#ifdef CONFIG_SMP
apicinterrupt IRQ_MOVE_CLEANUP_VECTOR \
	irq_move_cleanup_interrupt smp_irq_move_cleanup_interrupt
apicinterrupt REBOOT_VECTOR \
	reboot_interrupt smp_reboot_interrupt
#endif

#ifdef CONFIG_X86_UV
apicinterrupt UV_BAU_MESSAGE \
	uv_bau_message_intr1 uv_bau_message_interrupt
#endif
apicinterrupt LOCAL_TIMER_VECTOR \
	apic_timer_interrupt smp_apic_timer_interrupt
apicinterrupt X86_PLATFORM_IPI_VECTOR \
	x86_platform_ipi smp_x86_platform_ipi

#ifdef CONFIG_SMP
.irpc idx, "01234567"
apicinterrupt (INVALIDATE_TLB_VECTOR_START)+\idx \
	invalidate_interrupt\idx smp_invalidate_interrupt
.endr
#endif

apicinterrupt THRESHOLD_APIC_VECTOR \
	threshold_interrupt smp_threshold_interrupt
apicinterrupt THERMAL_APIC_VECTOR \
	thermal_interrupt smp_thermal_interrupt

#ifdef CONFIG_X86_MCE
apicinterrupt MCE_SELF_VECTOR \
	mce_self_interrupt smp_mce_self_interrupt
#endif

#ifdef CONFIG_SMP
apicinterrupt CALL_FUNCTION_SINGLE_VECTOR \
	call_function_single_interrupt smp_call_function_single_interrupt
apicinterrupt CALL_FUNCTION_VECTOR \
	call_function_interrupt smp_call_function_interrupt
apicinterrupt RESCHEDULE_VECTOR \
	reschedule_interrupt smp_reschedule_interrupt
#endif

apicinterrupt ERROR_APIC_VECTOR \
	error_interrupt smp_error_interrupt
apicinterrupt SPURIOUS_APIC_VECTOR \
	spurious_interrupt smp_spurious_interrupt

#ifdef CONFIG_IRQ_WORK
apicinterrupt IRQ_WORK_VECTOR \
	irq_work_interrupt smp_irq_work_interrupt
#endif

/*
 * Exception entry points.
 */
.macro zeroentry sym do_sym
ENTRY(\sym)
	INTR_FRAME
	PARAVIRT_ADJUST_EXCEPTION_FRAME
	pushq_cfi $-1		/* ORIG_RAX: no syscall to restart */
	subq $ORIG_RAX-R15, %rsp
	CFI_ADJUST_CFA_OFFSET ORIG_RAX-R15
	call error_entry
	DEFAULT_FRAME -1
	movq %rsp,%rdi		/* pt_regs pointer */
	xorl %esi,%esi		/* no error code */
	call \do_sym
	jmp error_exit		/* %ebx: no swapgs flag */
	CFI_ENDPROC
END(\sym)
.endm

.macro paranoidzeroentry sym do_sym
ENTRY(\sym)
	INTR_FRAME
	PARAVIRT_ADJUST_EXCEPTION_FRAME
<<<<<<< HEAD
	pushq $-1		/* ORIG_RAX: no syscall to restart */
	CFI_ADJUST_CFA_OFFSET 8
=======
	pushq_cfi $-1		/* ORIG_RAX: no syscall to restart */
>>>>>>> c8ddb271
	subq $ORIG_RAX-R15, %rsp
	CFI_ADJUST_CFA_OFFSET ORIG_RAX-R15
	call save_paranoid
	DEFAULT_FRAME -1
	TRACE_IRQS_OFF
	movq %rsp,%rdi		/* pt_regs pointer */
	xorl %esi,%esi		/* no error code */
	call \do_sym
	jmp paranoid_exit	/* %ebx: no swapgs flag */
	CFI_ENDPROC
END(\sym)
.endm

#define INIT_TSS_IST(x) PER_CPU_VAR(init_tss) + (TSS_ist + ((x) - 1) * 8)
.macro paranoidzeroentry_ist sym do_sym ist
ENTRY(\sym)
	INTR_FRAME
	PARAVIRT_ADJUST_EXCEPTION_FRAME
<<<<<<< HEAD
	pushq $-1		/* ORIG_RAX: no syscall to restart */
	CFI_ADJUST_CFA_OFFSET 8
=======
	pushq_cfi $-1		/* ORIG_RAX: no syscall to restart */
>>>>>>> c8ddb271
	subq $ORIG_RAX-R15, %rsp
	CFI_ADJUST_CFA_OFFSET ORIG_RAX-R15
	call save_paranoid
	DEFAULT_FRAME -1
	TRACE_IRQS_OFF
	movq %rsp,%rdi		/* pt_regs pointer */
	xorl %esi,%esi		/* no error code */
	subq $EXCEPTION_STKSZ, INIT_TSS_IST(\ist)
	call \do_sym
	addq $EXCEPTION_STKSZ, INIT_TSS_IST(\ist)
	jmp paranoid_exit	/* %ebx: no swapgs flag */
	CFI_ENDPROC
END(\sym)
.endm

.macro errorentry sym do_sym
ENTRY(\sym)
	XCPT_FRAME
	PARAVIRT_ADJUST_EXCEPTION_FRAME
	subq $ORIG_RAX-R15, %rsp
	CFI_ADJUST_CFA_OFFSET ORIG_RAX-R15
	call error_entry
	DEFAULT_FRAME -1
	movq %rsp,%rdi			/* pt_regs pointer */
	movq ORIG_RAX(%rsp),%rsi	/* get error code */
	movq $-1,ORIG_RAX(%rsp)		/* no syscall to restart */
	call \do_sym
	jmp error_exit			/* %ebx: no swapgs flag */
	CFI_ENDPROC
END(\sym)
.endm

	/* error code is on the stack already */
.macro paranoiderrorentry sym do_sym
ENTRY(\sym)
	XCPT_FRAME
	PARAVIRT_ADJUST_EXCEPTION_FRAME
	subq $ORIG_RAX-R15, %rsp
	CFI_ADJUST_CFA_OFFSET ORIG_RAX-R15
	call save_paranoid
	DEFAULT_FRAME -1
	TRACE_IRQS_OFF
	movq %rsp,%rdi			/* pt_regs pointer */
	movq ORIG_RAX(%rsp),%rsi	/* get error code */
	movq $-1,ORIG_RAX(%rsp)		/* no syscall to restart */
	call \do_sym
	jmp paranoid_exit		/* %ebx: no swapgs flag */
	CFI_ENDPROC
END(\sym)
.endm

zeroentry divide_error do_divide_error
zeroentry overflow do_overflow
zeroentry bounds do_bounds
zeroentry invalid_op do_invalid_op
zeroentry device_not_available do_device_not_available
paranoiderrorentry double_fault do_double_fault
zeroentry coprocessor_segment_overrun do_coprocessor_segment_overrun
errorentry invalid_TSS do_invalid_TSS
errorentry segment_not_present do_segment_not_present
zeroentry spurious_interrupt_bug do_spurious_interrupt_bug
zeroentry coprocessor_error do_coprocessor_error
errorentry alignment_check do_alignment_check
zeroentry simd_coprocessor_error do_simd_coprocessor_error

	/* Reload gs selector with exception handling */
	/* edi:  new selector */
ENTRY(native_load_gs_index)
	CFI_STARTPROC
	pushfq_cfi
	DISABLE_INTERRUPTS(CLBR_ANY & ~CLBR_RDI)
	SWAPGS
gs_change:
	movl %edi,%gs
2:	mfence		/* workaround */
	SWAPGS
	popfq_cfi
	ret
	CFI_ENDPROC
END(native_load_gs_index)

	.section __ex_table,"a"
	.align 8
	.quad gs_change,bad_gs
	.previous
	.section .fixup,"ax"
	/* running with kernelgs */
bad_gs:
	SWAPGS			/* switch back to user gs */
	xorl %eax,%eax
	movl %eax,%gs
	jmp  2b
	.previous

ENTRY(kernel_thread_helper)
	pushq $0		# fake return address
	CFI_STARTPROC
	/*
	 * Here we are in the child and the registers are set as they were
	 * at kernel_thread() invocation in the parent.
	 */
	call *%rsi
	# exit
	mov %eax, %edi
	call do_exit
	ud2			# padding for call trace
	CFI_ENDPROC
END(kernel_thread_helper)

/*
 * execve(). This function needs to use IRET, not SYSRET, to set up all state properly.
 *
 * C extern interface:
 *	 extern long execve(const char *name, char **argv, char **envp)
 *
 * asm input arguments:
 *	rdi: name, rsi: argv, rdx: envp
 *
 * We want to fallback into:
 *	extern long sys_execve(const char *name, char **argv,char **envp, struct pt_regs *regs)
 *
 * do_sys_execve asm fallback arguments:
 *	rdi: name, rsi: argv, rdx: envp, rcx: fake frame on the stack
 */
ENTRY(kernel_execve)
	CFI_STARTPROC
	FAKE_STACK_FRAME $0
	SAVE_ALL
	movq %rsp,%rcx
	call sys_execve
	movq %rax, RAX(%rsp)
	RESTORE_REST
	testq %rax,%rax
	je int_ret_from_sys_call
	RESTORE_ARGS
	UNFAKE_STACK_FRAME
	ret
	CFI_ENDPROC
END(kernel_execve)

/* Call softirq on interrupt stack. Interrupts are off. */
ENTRY(call_softirq)
	CFI_STARTPROC
	pushq_cfi %rbp
	CFI_REL_OFFSET rbp,0
	mov  %rsp,%rbp
	CFI_DEF_CFA_REGISTER rbp
	incl PER_CPU_VAR(irq_count)
	cmove PER_CPU_VAR(irq_stack_ptr),%rsp
	push  %rbp			# backlink for old unwinder
	call __do_softirq
	leaveq
	CFI_RESTORE		rbp
	CFI_DEF_CFA_REGISTER	rsp
	CFI_ADJUST_CFA_OFFSET   -8
	decl PER_CPU_VAR(irq_count)
	ret
	CFI_ENDPROC
END(call_softirq)

#ifdef CONFIG_STACK_UNWIND
ENTRY(arch_unwind_init_running)
	CFI_STARTPROC
	movq	%r15, R15(%rdi)
	movq	%r14, R14(%rdi)
	xchgq	%rsi, %rdx
	movq	%r13, R13(%rdi)
	movq	%r12, R12(%rdi)
	xorl	%eax, %eax
	movq	%rbp, RBP(%rdi)
	movq	%rbx, RBX(%rdi)
	movq	(%rsp), %r9
	xchgq	%rdx, %rcx
	movq	%rax, R11(%rdi)
	movq	%rax, R10(%rdi)
	movq	%rax, R9(%rdi)
	movq	%rax, R8(%rdi)
	movq	%rax, RAX(%rdi)
	movq	%rax, RCX(%rdi)
	movq	%rax, RDX(%rdi)
	movq	%rax, RSI(%rdi)
	movq	%rax, RDI(%rdi)
	movq	%rax, ORIG_RAX(%rdi)
	movq	%r9, RIP(%rdi)
	leaq	8(%rsp), %r9
	movq	$__KERNEL_CS, CS(%rdi)
	movq	%rax, EFLAGS(%rdi)
	movq	%r9, RSP(%rdi)
	movq	$__KERNEL_DS, SS(%rdi)
	jmpq	*%rcx
	CFI_ENDPROC
END(arch_unwind_init_running)
#endif

#ifdef CONFIG_PARAVIRT_XEN
zeroentry xen_hypervisor_callback xen_do_hypervisor_callback

/*
 * A note on the "critical region" in our callback handler.
 * We want to avoid stacking callback handlers due to events occurring
 * during handling of the last event. To do this, we keep events disabled
 * until we've done all processing. HOWEVER, we must enable events before
 * popping the stack frame (can't be done atomically) and so it would still
 * be possible to get enough handler activations to overflow the stack.
 * Although unlikely, bugs of that kind are hard to track down, so we'd
 * like to avoid the possibility.
 * So, on entry to the handler we detect whether we interrupted an
 * existing activation in its critical region -- if so, we pop the current
 * activation and restart the handler using the previous one.
 */
ENTRY(xen_do_hypervisor_callback)   # do_hypervisor_callback(struct *pt_regs)
	CFI_STARTPROC
/*
 * Since we don't modify %rdi, evtchn_do_upall(struct *pt_regs) will
 * see the correct pointer to the pt_regs
 */
	movq %rdi, %rsp            # we don't return, adjust the stack frame
	CFI_ENDPROC
	DEFAULT_FRAME
11:	incl PER_CPU_VAR(irq_count)
	movq %rsp,%rbp
	CFI_DEF_CFA_REGISTER rbp
	cmovzq PER_CPU_VAR(irq_stack_ptr),%rsp
	pushq %rbp			# backlink for old unwinder
	call xen_evtchn_do_upcall
	popq %rsp
	CFI_DEF_CFA_REGISTER rsp
	decl PER_CPU_VAR(irq_count)
	jmp  error_exit
	CFI_ENDPROC
END(do_hypervisor_callback)

/*
 * Hypervisor uses this for application faults while it executes.
 * We get here for two reasons:
 *  1. Fault while reloading DS, ES, FS or GS
 *  2. Fault while executing IRET
 * Category 1 we do not need to fix up as Xen has already reloaded all segment
 * registers that could be reloaded and zeroed the others.
 * Category 2 we fix up by killing the current process. We cannot use the
 * normal Linux return path in this case because if we use the IRET hypercall
 * to pop the stack frame we end up in an infinite loop of failsafe callbacks.
 * We distinguish between categories by comparing each saved segment register
 * with its current contents: any discrepancy means we in category 1.
 */
ENTRY(xen_failsafe_callback)
	INTR_FRAME 1 (6*8)
	/*CFI_REL_OFFSET gs,GS*/
	/*CFI_REL_OFFSET fs,FS*/
	/*CFI_REL_OFFSET es,ES*/
	/*CFI_REL_OFFSET ds,DS*/
	CFI_REL_OFFSET r11,8
	CFI_REL_OFFSET rcx,0
	movw %ds,%cx
	cmpw %cx,0x10(%rsp)
	CFI_REMEMBER_STATE
	jne 1f
	movw %es,%cx
	cmpw %cx,0x18(%rsp)
	jne 1f
	movw %fs,%cx
	cmpw %cx,0x20(%rsp)
	jne 1f
	movw %gs,%cx
	cmpw %cx,0x28(%rsp)
	jne 1f
	/* All segments match their saved values => Category 2 (Bad IRET). */
	movq (%rsp),%rcx
	CFI_RESTORE rcx
	movq 8(%rsp),%r11
	CFI_RESTORE r11
	addq $0x30,%rsp
	CFI_ADJUST_CFA_OFFSET -0x30
	pushq_cfi $0	/* RIP */
	pushq_cfi %r11
	pushq_cfi %rcx
	jmp general_protection
	CFI_RESTORE_STATE
1:	/* Segment mismatch => Category 1 (Bad segment). Retry the IRET. */
	movq (%rsp),%rcx
	CFI_RESTORE rcx
	movq 8(%rsp),%r11
	CFI_RESTORE r11
	addq $0x30,%rsp
	CFI_ADJUST_CFA_OFFSET -0x30
	pushq_cfi $0
	SAVE_ALL
	jmp error_exit
	CFI_ENDPROC
END(xen_failsafe_callback)

apicinterrupt XEN_HVM_EVTCHN_CALLBACK \
	xen_hvm_callback_vector xen_evtchn_do_upcall

#endif /* CONFIG_PARAVIRT_XEN */

/*
 * Some functions should be protected against kprobes
 */
	.pushsection .kprobes.text, "ax"

paranoidzeroentry_ist debug do_debug DEBUG_STACK
paranoidzeroentry_ist int3 do_int3 DEBUG_STACK
paranoiderrorentry stack_segment do_stack_segment
#ifdef CONFIG_PARAVIRT_XEN
zeroentry xen_debug do_debug
zeroentry xen_int3 do_int3
errorentry xen_stack_segment do_stack_segment
#endif
errorentry general_protection do_general_protection
errorentry page_fault do_page_fault
#ifdef CONFIG_X86_MCE
paranoidzeroentry machine_check *machine_check_vector(%rip)
#endif

	/*
	 * "Paranoid" exit path from exception stack.
	 * Paranoid because this is used by NMIs and cannot take
	 * any kernel state for granted.
	 * We don't do kernel preemption checks here, because only
	 * NMI should be common and it does not enable IRQs and
	 * cannot get reschedule ticks.
	 *
	 * "trace" is 0 for the NMI handler only, because irq-tracing
	 * is fundamentally NMI-unsafe. (we cannot change the soft and
	 * hard flags at once, atomically)
	 */

	/* ebx:	no swapgs flag */
ENTRY(paranoid_exit)
	DEFAULT_FRAME
	DISABLE_INTERRUPTS(CLBR_NONE)
	TRACE_IRQS_OFF
	testl %ebx,%ebx				/* swapgs needed? */
	jnz paranoid_restore
	testl $3,CS(%rsp)
	jnz   paranoid_userspace
paranoid_swapgs:
	TRACE_IRQS_IRETQ 0
	SWAPGS_UNSAFE_STACK
	RESTORE_ALL 8
	jmp irq_return
paranoid_restore:
	TRACE_IRQS_IRETQ 0
	RESTORE_ALL 8
	jmp irq_return
paranoid_userspace:
	GET_THREAD_INFO(%rcx)
	movl TI_flags(%rcx),%ebx
	andl $_TIF_WORK_MASK,%ebx
	jz paranoid_swapgs
	movq %rsp,%rdi			/* &pt_regs */
	call sync_regs
	movq %rax,%rsp			/* switch stack for scheduling */
	testl $_TIF_NEED_RESCHED,%ebx
	jnz paranoid_schedule
	movl %ebx,%edx			/* arg3: thread flags */
	TRACE_IRQS_ON
	ENABLE_INTERRUPTS(CLBR_NONE)
	xorl %esi,%esi 			/* arg2: oldset */
	movq %rsp,%rdi 			/* arg1: &pt_regs */
	call do_notify_resume
	DISABLE_INTERRUPTS(CLBR_NONE)
	TRACE_IRQS_OFF
	jmp paranoid_userspace
paranoid_schedule:
	TRACE_IRQS_ON
	ENABLE_INTERRUPTS(CLBR_ANY)
	call schedule
	DISABLE_INTERRUPTS(CLBR_ANY)
	TRACE_IRQS_OFF
	jmp paranoid_userspace
	CFI_ENDPROC
END(paranoid_exit)

/*
 * Exception entry point. This expects an error code/orig_rax on the stack.
 * returns in "no swapgs flag" in %ebx.
 */
ENTRY(error_entry)
	XCPT_FRAME offset=__stringify(ORIG_RAX-R15+8)
	/* oldrax contains error code */
	cld
	movq %rdi, RDI+8(%rsp)
	movq %rsi, RSI+8(%rsp)
	movq %rdx, RDX+8(%rsp)
	movq %rcx, RCX+8(%rsp)
	movq %rax, RAX+8(%rsp)
	movq  %r8,  R8+8(%rsp)
	movq  %r9,  R9+8(%rsp)
	movq %r10, R10+8(%rsp)
	movq %r11, R11+8(%rsp)
	movq_cfi rbx, __stringify(RBX+8)
	movq %rbp, RBP+8(%rsp)
	movq %r12, R12+8(%rsp)
	movq %r13, R13+8(%rsp)
	movq %r14, R14+8(%rsp)
	movq %r15, R15+8(%rsp)
	xorl %ebx,%ebx
	testl $3,CS+8(%rsp)
	je error_kernelspace
error_swapgs:
	SWAPGS
error_sti:
	TRACE_IRQS_OFF
	ret

/*
 * There are two places in the kernel that can potentially fault with
 * usergs. Handle them here. The exception handlers after iret run with
 * kernel gs again, so don't set the user space flag. B stepping K8s
 * sometimes report an truncated RIP for IRET exceptions returning to
 * compat mode. Check for these here too.
 */
error_kernelspace:
	CFI_REL_OFFSET rcx, RCX+8
	incl %ebx
	leaq irq_return(%rip),%rcx
	cmpq %rcx,RIP+8(%rsp)
	je error_swapgs
	movl %ecx,%eax	/* zero extend */
	cmpq %rax,RIP+8(%rsp)
	je bstep_iret
	cmpq $gs_change,RIP+8(%rsp)
	je error_swapgs
	jmp error_sti

bstep_iret:
	/* Fix truncated RIP */
	movq %rcx,RIP+8(%rsp)
	jmp error_swapgs
	CFI_ENDPROC
END(error_entry)


/* ebx:	no swapgs flag (1: don't need swapgs, 0: need it) */
ENTRY(error_exit)
	DEFAULT_FRAME
	movl %ebx,%eax
	RESTORE_REST
	DISABLE_INTERRUPTS(CLBR_NONE)
	TRACE_IRQS_OFF
	GET_THREAD_INFO(%rcx)
	testl %eax,%eax
	jne retint_kernel
	LOCKDEP_SYS_EXIT_IRQ
	movl TI_flags(%rcx),%edx
	movl $_TIF_WORK_MASK,%edi
	andl %edi,%edx
	jnz retint_careful
	jmp retint_swapgs
	CFI_ENDPROC
END(error_exit)


	/* runs on exception stack */
ENTRY(nmi)
	INTR_FRAME
	PARAVIRT_ADJUST_EXCEPTION_FRAME
	pushq_cfi $-1
	subq $ORIG_RAX-R15, %rsp
	CFI_ADJUST_CFA_OFFSET ORIG_RAX-R15
	call save_paranoid
	DEFAULT_FRAME -1
	/* paranoidentry do_nmi, 0; without TRACE_IRQS_OFF */
	movq %rsp,%rdi
	movq $-1,%rsi
	call do_nmi
#ifdef CONFIG_TRACE_IRQFLAGS
	/* paranoidexit; without TRACE_IRQS_OFF */
	/* ebx:	no swapgs flag */
	DISABLE_INTERRUPTS(CLBR_NONE)
	testl %ebx,%ebx				/* swapgs needed? */
	jnz nmi_restore
	testl $3,CS(%rsp)
	jnz nmi_userspace
nmi_swapgs:
	SWAPGS_UNSAFE_STACK
nmi_restore:
	RESTORE_ALL 8
	jmp irq_return
nmi_userspace:
	GET_THREAD_INFO(%rcx)
	movl TI_flags(%rcx),%ebx
	andl $_TIF_WORK_MASK,%ebx
	jz nmi_swapgs
	movq %rsp,%rdi			/* &pt_regs */
	call sync_regs
	movq %rax,%rsp			/* switch stack for scheduling */
	testl $_TIF_NEED_RESCHED,%ebx
	jnz nmi_schedule
	movl %ebx,%edx			/* arg3: thread flags */
	ENABLE_INTERRUPTS(CLBR_NONE)
	xorl %esi,%esi 			/* arg2: oldset */
	movq %rsp,%rdi 			/* arg1: &pt_regs */
	call do_notify_resume
	DISABLE_INTERRUPTS(CLBR_NONE)
	jmp nmi_userspace
nmi_schedule:
	ENABLE_INTERRUPTS(CLBR_ANY)
	call schedule
	DISABLE_INTERRUPTS(CLBR_ANY)
	jmp nmi_userspace
	CFI_ENDPROC
#else
	jmp paranoid_exit
	CFI_ENDPROC
#endif
END(nmi)

ENTRY(ignore_sysret)
	CFI_STARTPROC
	mov $-ENOSYS,%eax
	sysret
	CFI_ENDPROC
END(ignore_sysret)

/*
 * End of kprobes section
 */
	.popsection<|MERGE_RESOLUTION|>--- conflicted
+++ resolved
@@ -788,9 +788,7 @@
 	subq $ORIG_RAX-ARGOFFSET+8, %rsp
 	CFI_ADJUST_CFA_OFFSET ORIG_RAX-ARGOFFSET+8
 	call save_args
-	PARTIAL_FRAME -1 8
-	CFI_REL_OFFSET rbp, 0
-	CFI_DEF_CFA_REGISTER rbp
+	PARTIAL_FRAME 0
 	call \func
 	.endm
 
@@ -1029,12 +1027,7 @@
 ENTRY(\sym)
 	INTR_FRAME
 	PARAVIRT_ADJUST_EXCEPTION_FRAME
-<<<<<<< HEAD
-	pushq $-1		/* ORIG_RAX: no syscall to restart */
-	CFI_ADJUST_CFA_OFFSET 8
-=======
 	pushq_cfi $-1		/* ORIG_RAX: no syscall to restart */
->>>>>>> c8ddb271
 	subq $ORIG_RAX-R15, %rsp
 	CFI_ADJUST_CFA_OFFSET ORIG_RAX-R15
 	call save_paranoid
@@ -1053,12 +1046,7 @@
 ENTRY(\sym)
 	INTR_FRAME
 	PARAVIRT_ADJUST_EXCEPTION_FRAME
-<<<<<<< HEAD
-	pushq $-1		/* ORIG_RAX: no syscall to restart */
-	CFI_ADJUST_CFA_OFFSET 8
-=======
 	pushq_cfi $-1		/* ORIG_RAX: no syscall to restart */
->>>>>>> c8ddb271
 	subq $ORIG_RAX-R15, %rsp
 	CFI_ADJUST_CFA_OFFSET ORIG_RAX-R15
 	call save_paranoid
@@ -1253,7 +1241,7 @@
 END(arch_unwind_init_running)
 #endif
 
-#ifdef CONFIG_PARAVIRT_XEN
+#ifdef CONFIG_XEN
 zeroentry xen_hypervisor_callback xen_do_hypervisor_callback
 
 /*
@@ -1353,7 +1341,7 @@
 apicinterrupt XEN_HVM_EVTCHN_CALLBACK \
 	xen_hvm_callback_vector xen_evtchn_do_upcall
 
-#endif /* CONFIG_PARAVIRT_XEN */
+#endif /* CONFIG_XEN */
 
 /*
  * Some functions should be protected against kprobes
@@ -1363,7 +1351,7 @@
 paranoidzeroentry_ist debug do_debug DEBUG_STACK
 paranoidzeroentry_ist int3 do_int3 DEBUG_STACK
 paranoiderrorentry stack_segment do_stack_segment
-#ifdef CONFIG_PARAVIRT_XEN
+#ifdef CONFIG_XEN
 zeroentry xen_debug do_debug
 zeroentry xen_int3 do_int3
 errorentry xen_stack_segment do_stack_segment
