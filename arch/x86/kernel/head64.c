// SPDX-License-Identifier: GPL-2.0
/*
 *  prepare to run common code
 *
 *  Copyright (C) 2000 Andrea Arcangeli <andrea@suse.de> SuSE
 */

#define DISABLE_BRANCH_PROFILING

/* cpu_feature_enabled() cannot be used this early */
#define USE_EARLY_PGTABLE_L5

#include <linux/init.h>
#include <linux/linkage.h>
#include <linux/types.h>
#include <linux/kernel.h>
#include <linux/string.h>
#include <linux/percpu.h>
#include <linux/start_kernel.h>
#include <linux/io.h>
#include <linux/memblock.h>
#include <linux/mem_encrypt.h>
#include <linux/pgtable.h>

#include <asm/processor.h>
#include <asm/proto.h>
#include <asm/smp.h>
#include <asm/setup.h>
#include <asm/desc.h>
#include <asm/tlbflush.h>
#include <asm/sections.h>
#include <asm/kdebug.h>
#include <asm/e820/api.h>
#include <asm/bios_ebda.h>
#include <asm/bootparam_utils.h>
#include <asm/microcode.h>
#include <asm/kasan.h>
#include <asm/fixmap.h>
#include <asm/realmode.h>
#include <asm/desc.h>
#include <asm/extable.h>
#include <asm/trapnr.h>
#include <asm/sev-es.h>

/*
 * Manage page tables very early on.
 */
extern pmd_t early_dynamic_pgts[EARLY_DYNAMIC_PAGE_TABLES][PTRS_PER_PMD];
static unsigned int __initdata next_early_pgt;
pmdval_t early_pmd_flags = __PAGE_KERNEL_LARGE & ~(_PAGE_GLOBAL | _PAGE_NX);

#ifdef CONFIG_X86_5LEVEL
unsigned int __pgtable_l5_enabled __ro_after_init;
unsigned int pgdir_shift __ro_after_init = 39;
EXPORT_SYMBOL(pgdir_shift);
unsigned int ptrs_per_p4d __ro_after_init = 1;
EXPORT_SYMBOL(ptrs_per_p4d);
#endif

#ifdef CONFIG_DYNAMIC_MEMORY_LAYOUT
unsigned long page_offset_base __ro_after_init = __PAGE_OFFSET_BASE_L4;
EXPORT_SYMBOL(page_offset_base);
unsigned long vmalloc_base __ro_after_init = __VMALLOC_BASE_L4;
EXPORT_SYMBOL(vmalloc_base);
unsigned long vmemmap_base __ro_after_init = __VMEMMAP_BASE_L4;
EXPORT_SYMBOL(vmemmap_base);
#endif

/*
 * GDT used on the boot CPU before switching to virtual addresses.
 */
static struct desc_struct startup_gdt[GDT_ENTRIES] = {
	[GDT_ENTRY_KERNEL32_CS]         = GDT_ENTRY_INIT(0xc09b, 0, 0xfffff),
	[GDT_ENTRY_KERNEL_CS]           = GDT_ENTRY_INIT(0xa09b, 0, 0xfffff),
	[GDT_ENTRY_KERNEL_DS]           = GDT_ENTRY_INIT(0xc093, 0, 0xfffff),
};

/*
 * Address needs to be set at runtime because it references the startup_gdt
 * while the kernel still uses a direct mapping.
 */
static struct desc_ptr startup_gdt_descr = {
	.size = sizeof(startup_gdt),
	.address = 0,
};

<<<<<<< HEAD
#define __head	__section(.head.text)
=======
#define __head	__section(".head.text")
>>>>>>> 3650b228

static void __head *fixup_pointer(void *ptr, unsigned long physaddr)
{
	return ptr - (void *)_text + (void *)physaddr;
}

static unsigned long __head *fixup_long(void *ptr, unsigned long physaddr)
{
	return fixup_pointer(ptr, physaddr);
}

#ifdef CONFIG_X86_5LEVEL
static unsigned int __head *fixup_int(void *ptr, unsigned long physaddr)
{
	return fixup_pointer(ptr, physaddr);
}

static bool __head check_la57_support(unsigned long physaddr)
{
	/*
	 * 5-level paging is detected and enabled at kernel decomression
	 * stage. Only check if it has been enabled there.
	 */
	if (!(native_read_cr4() & X86_CR4_LA57))
		return false;

	*fixup_int(&__pgtable_l5_enabled, physaddr) = 1;
	*fixup_int(&pgdir_shift, physaddr) = 48;
	*fixup_int(&ptrs_per_p4d, physaddr) = 512;
	*fixup_long(&page_offset_base, physaddr) = __PAGE_OFFSET_BASE_L5;
	*fixup_long(&vmalloc_base, physaddr) = __VMALLOC_BASE_L5;
	*fixup_long(&vmemmap_base, physaddr) = __VMEMMAP_BASE_L5;

	return true;
}
#else
static bool __head check_la57_support(unsigned long physaddr)
{
	return false;
}
#endif

/* Code in __startup_64() can be relocated during execution, but the compiler
 * doesn't have to generate PC-relative relocations when accessing globals from
 * that function. Clang actually does not generate them, which leads to
 * boot-time crashes. To work around this problem, every global pointer must
 * be adjusted using fixup_pointer().
 */
unsigned long __head __startup_64(unsigned long physaddr,
				  struct boot_params *bp)
{
	unsigned long vaddr, vaddr_end;
	unsigned long load_delta, *p;
	unsigned long pgtable_flags;
	pgdval_t *pgd;
	p4dval_t *p4d;
	pudval_t *pud;
	pmdval_t *pmd, pmd_entry;
	pteval_t *mask_ptr;
	bool la57;
	int i;
	unsigned int *next_pgt_ptr;

	la57 = check_la57_support(physaddr);

	/* Is the address too large? */
	if (physaddr >> MAX_PHYSMEM_BITS)
		for (;;);

	/*
	 * Compute the delta between the address I am compiled to run at
	 * and the address I am actually running at.
	 */
	load_delta = physaddr - (unsigned long)(_text - __START_KERNEL_map);

	/* Is the address not 2M aligned? */
	if (load_delta & ~PMD_PAGE_MASK)
		for (;;);

	/* Activate Secure Memory Encryption (SME) if supported and enabled */
	sme_enable(bp);

	/* Include the SME encryption mask in the fixup value */
	load_delta += sme_get_me_mask();

	/* Fixup the physical addresses in the page table */

	pgd = fixup_pointer(&early_top_pgt, physaddr);
	p = pgd + pgd_index(__START_KERNEL_map);
	if (la57)
		*p = (unsigned long)level4_kernel_pgt;
	else
		*p = (unsigned long)level3_kernel_pgt;
	*p += _PAGE_TABLE_NOENC - __START_KERNEL_map + load_delta;

	if (la57) {
		p4d = fixup_pointer(&level4_kernel_pgt, physaddr);
		p4d[511] += load_delta;
	}

	pud = fixup_pointer(&level3_kernel_pgt, physaddr);
	pud[510] += load_delta;
	pud[511] += load_delta;

	pmd = fixup_pointer(level2_fixmap_pgt, physaddr);
	for (i = FIXMAP_PMD_TOP; i > FIXMAP_PMD_TOP - FIXMAP_PMD_NUM; i--)
		pmd[i] += load_delta;

	/*
	 * Set up the identity mapping for the switchover.  These
	 * entries should *NOT* have the global bit set!  This also
	 * creates a bunch of nonsense entries but that is fine --
	 * it avoids problems around wraparound.
	 */

	next_pgt_ptr = fixup_pointer(&next_early_pgt, physaddr);
	pud = fixup_pointer(early_dynamic_pgts[(*next_pgt_ptr)++], physaddr);
	pmd = fixup_pointer(early_dynamic_pgts[(*next_pgt_ptr)++], physaddr);

	pgtable_flags = _KERNPG_TABLE_NOENC + sme_get_me_mask();

	if (la57) {
		p4d = fixup_pointer(early_dynamic_pgts[(*next_pgt_ptr)++],
				    physaddr);

		i = (physaddr >> PGDIR_SHIFT) % PTRS_PER_PGD;
		pgd[i + 0] = (pgdval_t)p4d + pgtable_flags;
		pgd[i + 1] = (pgdval_t)p4d + pgtable_flags;

		i = physaddr >> P4D_SHIFT;
		p4d[(i + 0) % PTRS_PER_P4D] = (pgdval_t)pud + pgtable_flags;
		p4d[(i + 1) % PTRS_PER_P4D] = (pgdval_t)pud + pgtable_flags;
	} else {
		i = (physaddr >> PGDIR_SHIFT) % PTRS_PER_PGD;
		pgd[i + 0] = (pgdval_t)pud + pgtable_flags;
		pgd[i + 1] = (pgdval_t)pud + pgtable_flags;
	}

	i = physaddr >> PUD_SHIFT;
	pud[(i + 0) % PTRS_PER_PUD] = (pudval_t)pmd + pgtable_flags;
	pud[(i + 1) % PTRS_PER_PUD] = (pudval_t)pmd + pgtable_flags;

	pmd_entry = __PAGE_KERNEL_LARGE_EXEC & ~_PAGE_GLOBAL;
	/* Filter out unsupported __PAGE_KERNEL_* bits: */
	mask_ptr = fixup_pointer(&__supported_pte_mask, physaddr);
	pmd_entry &= *mask_ptr;
	pmd_entry += sme_get_me_mask();
	pmd_entry +=  physaddr;

	for (i = 0; i < DIV_ROUND_UP(_end - _text, PMD_SIZE); i++) {
		int idx = i + (physaddr >> PMD_SHIFT);

		pmd[idx % PTRS_PER_PMD] = pmd_entry + i * PMD_SIZE;
	}

	/*
	 * Fixup the kernel text+data virtual addresses. Note that
	 * we might write invalid pmds, when the kernel is relocated
	 * cleanup_highmap() fixes this up along with the mappings
	 * beyond _end.
	 *
	 * Only the region occupied by the kernel image has so far
	 * been checked against the table of usable memory regions
	 * provided by the firmware, so invalidate pages outside that
	 * region. A page table entry that maps to a reserved area of
	 * memory would allow processor speculation into that area,
	 * and on some hardware (particularly the UV platform) even
	 * speculative access to some reserved areas is caught as an
	 * error, causing the BIOS to halt the system.
	 */

	pmd = fixup_pointer(level2_kernel_pgt, physaddr);

	/* invalidate pages before the kernel image */
	for (i = 0; i < pmd_index((unsigned long)_text); i++)
		pmd[i] &= ~_PAGE_PRESENT;

	/* fixup pages that are part of the kernel image */
	for (; i <= pmd_index((unsigned long)_end); i++)
		if (pmd[i] & _PAGE_PRESENT)
			pmd[i] += load_delta;

	/* invalidate pages after the kernel image */
	for (; i < PTRS_PER_PMD; i++)
		pmd[i] &= ~_PAGE_PRESENT;

	/*
	 * Fixup phys_base - remove the memory encryption mask to obtain
	 * the true physical address.
	 */
	*fixup_long(&phys_base, physaddr) += load_delta - sme_get_me_mask();

	/* Encrypt the kernel and related (if SME is active) */
	sme_encrypt_kernel(bp);

	/*
	 * Clear the memory encryption mask from the .bss..decrypted section.
	 * The bss section will be memset to zero later in the initialization so
	 * there is no need to zero it after changing the memory encryption
	 * attribute.
	 */
	if (mem_encrypt_active()) {
		vaddr = (unsigned long)__start_bss_decrypted;
		vaddr_end = (unsigned long)__end_bss_decrypted;
		for (; vaddr < vaddr_end; vaddr += PMD_SIZE) {
			i = pmd_index(vaddr);
			pmd[i] -= sme_get_me_mask();
		}
	}

	/*
	 * Return the SME encryption mask (if SME is active) to be used as a
	 * modifier for the initial pgdir entry programmed into CR3.
	 */
	return sme_get_me_mask();
}

unsigned long __startup_secondary_64(void)
{
	/*
	 * Return the SME encryption mask (if SME is active) to be used as a
	 * modifier for the initial pgdir entry programmed into CR3.
	 */
	return sme_get_me_mask();
}

/* Wipe all early page tables except for the kernel symbol map */
static void __init reset_early_page_tables(void)
{
	memset(early_top_pgt, 0, sizeof(pgd_t)*(PTRS_PER_PGD-1));
	next_early_pgt = 0;
	write_cr3(__sme_pa_nodebug(early_top_pgt));
}

/* Create a new PMD entry */
bool __init __early_make_pgtable(unsigned long address, pmdval_t pmd)
{
	unsigned long physaddr = address - __PAGE_OFFSET;
	pgdval_t pgd, *pgd_p;
	p4dval_t p4d, *p4d_p;
	pudval_t pud, *pud_p;
	pmdval_t *pmd_p;

	/* Invalid address or early pgt is done ?  */
	if (physaddr >= MAXMEM || read_cr3_pa() != __pa_nodebug(early_top_pgt))
		return false;

again:
	pgd_p = &early_top_pgt[pgd_index(address)].pgd;
	pgd = *pgd_p;

	/*
	 * The use of __START_KERNEL_map rather than __PAGE_OFFSET here is
	 * critical -- __PAGE_OFFSET would point us back into the dynamic
	 * range and we might end up looping forever...
	 */
	if (!pgtable_l5_enabled())
		p4d_p = pgd_p;
	else if (pgd)
		p4d_p = (p4dval_t *)((pgd & PTE_PFN_MASK) + __START_KERNEL_map - phys_base);
	else {
		if (next_early_pgt >= EARLY_DYNAMIC_PAGE_TABLES) {
			reset_early_page_tables();
			goto again;
		}

		p4d_p = (p4dval_t *)early_dynamic_pgts[next_early_pgt++];
		memset(p4d_p, 0, sizeof(*p4d_p) * PTRS_PER_P4D);
		*pgd_p = (pgdval_t)p4d_p - __START_KERNEL_map + phys_base + _KERNPG_TABLE;
	}
	p4d_p += p4d_index(address);
	p4d = *p4d_p;

	if (p4d)
		pud_p = (pudval_t *)((p4d & PTE_PFN_MASK) + __START_KERNEL_map - phys_base);
	else {
		if (next_early_pgt >= EARLY_DYNAMIC_PAGE_TABLES) {
			reset_early_page_tables();
			goto again;
		}

		pud_p = (pudval_t *)early_dynamic_pgts[next_early_pgt++];
		memset(pud_p, 0, sizeof(*pud_p) * PTRS_PER_PUD);
		*p4d_p = (p4dval_t)pud_p - __START_KERNEL_map + phys_base + _KERNPG_TABLE;
	}
	pud_p += pud_index(address);
	pud = *pud_p;

	if (pud)
		pmd_p = (pmdval_t *)((pud & PTE_PFN_MASK) + __START_KERNEL_map - phys_base);
	else {
		if (next_early_pgt >= EARLY_DYNAMIC_PAGE_TABLES) {
			reset_early_page_tables();
			goto again;
		}

		pmd_p = (pmdval_t *)early_dynamic_pgts[next_early_pgt++];
		memset(pmd_p, 0, sizeof(*pmd_p) * PTRS_PER_PMD);
		*pud_p = (pudval_t)pmd_p - __START_KERNEL_map + phys_base + _KERNPG_TABLE;
	}
	pmd_p[pmd_index(address)] = pmd;

	return true;
}

static bool __init early_make_pgtable(unsigned long address)
{
	unsigned long physaddr = address - __PAGE_OFFSET;
	pmdval_t pmd;

	pmd = (physaddr & PMD_MASK) + early_pmd_flags;

	return __early_make_pgtable(address, pmd);
}

void __init do_early_exception(struct pt_regs *regs, int trapnr)
{
	if (trapnr == X86_TRAP_PF &&
	    early_make_pgtable(native_read_cr2()))
		return;

	if (IS_ENABLED(CONFIG_AMD_MEM_ENCRYPT) &&
	    trapnr == X86_TRAP_VC && handle_vc_boot_ghcb(regs))
		return;

	early_fixup_exception(regs, trapnr);
}

/* Don't add a printk in there. printk relies on the PDA which is not initialized 
   yet. */
static void __init clear_bss(void)
{
	memset(__bss_start, 0,
	       (unsigned long) __bss_stop - (unsigned long) __bss_start);
}

static unsigned long get_cmd_line_ptr(void)
{
	unsigned long cmd_line_ptr = boot_params.hdr.cmd_line_ptr;

	cmd_line_ptr |= (u64)boot_params.ext_cmd_line_ptr << 32;

	return cmd_line_ptr;
}

static void __init copy_bootdata(char *real_mode_data)
{
	char * command_line;
	unsigned long cmd_line_ptr;

	/*
	 * If SME is active, this will create decrypted mappings of the
	 * boot data in advance of the copy operations.
	 */
	sme_map_bootdata(real_mode_data);

	memcpy(&boot_params, real_mode_data, sizeof(boot_params));
	sanitize_boot_params(&boot_params);
	cmd_line_ptr = get_cmd_line_ptr();
	if (cmd_line_ptr) {
		command_line = __va(cmd_line_ptr);
		memcpy(boot_command_line, command_line, COMMAND_LINE_SIZE);
	}

	/*
	 * The old boot data is no longer needed and won't be reserved,
	 * freeing up that memory for use by the system. If SME is active,
	 * we need to remove the mappings that were created so that the
	 * memory doesn't remain mapped as decrypted.
	 */
	sme_unmap_bootdata(real_mode_data);
}

asmlinkage __visible void __init x86_64_start_kernel(char * real_mode_data)
{
	/*
	 * Build-time sanity checks on the kernel image and module
	 * area mappings. (these are purely build-time and produce no code)
	 */
	BUILD_BUG_ON(MODULES_VADDR < __START_KERNEL_map);
	BUILD_BUG_ON(MODULES_VADDR - __START_KERNEL_map < KERNEL_IMAGE_SIZE);
	BUILD_BUG_ON(MODULES_LEN + KERNEL_IMAGE_SIZE > 2*PUD_SIZE);
	BUILD_BUG_ON((__START_KERNEL_map & ~PMD_MASK) != 0);
	BUILD_BUG_ON((MODULES_VADDR & ~PMD_MASK) != 0);
	BUILD_BUG_ON(!(MODULES_VADDR > __START_KERNEL));
	MAYBE_BUILD_BUG_ON(!(((MODULES_END - 1) & PGDIR_MASK) ==
				(__START_KERNEL & PGDIR_MASK)));
	BUILD_BUG_ON(__fix_to_virt(__end_of_fixed_addresses) <= MODULES_END);

	cr4_init_shadow();

	/* Kill off the identity-map trampoline */
	reset_early_page_tables();

	clear_bss();

	clear_page(init_top_pgt);

	/*
	 * SME support may update early_pmd_flags to include the memory
	 * encryption mask, so it needs to be called before anything
	 * that may generate a page fault.
	 */
	sme_early_init();

	kasan_early_init();

	idt_setup_early_handler();

	copy_bootdata(__va(real_mode_data));

	/*
	 * Load microcode early on BSP.
	 */
	load_ucode_bsp();

	/* set init_top_pgt kernel high mapping*/
	init_top_pgt[511] = early_top_pgt[511];

	x86_64_start_reservations(real_mode_data);
}

void __init x86_64_start_reservations(char *real_mode_data)
{
	/* version is always not zero if it is copied */
	if (!boot_params.hdr.version)
		copy_bootdata(__va(real_mode_data));

	x86_early_init_platform_quirks();

	switch (boot_params.hdr.hardware_subarch) {
	case X86_SUBARCH_INTEL_MID:
		x86_intel_mid_early_setup();
		break;
	default:
		break;
	}

	start_kernel();
}

/*
 * Data structures and code used for IDT setup in head_64.S. The bringup-IDT is
 * used until the idt_table takes over. On the boot CPU this happens in
 * x86_64_start_kernel(), on secondary CPUs in start_secondary(). In both cases
 * this happens in the functions called from head_64.S.
 *
 * The idt_table can't be used that early because all the code modifying it is
 * in idt.c and can be instrumented by tracing or KASAN, which both don't work
 * during early CPU bringup. Also the idt_table has the runtime vectors
 * configured which require certain CPU state to be setup already (like TSS),
 * which also hasn't happened yet in early CPU bringup.
 */
static gate_desc bringup_idt_table[NUM_EXCEPTION_VECTORS] __page_aligned_data;

static struct desc_ptr bringup_idt_descr = {
	.size		= (NUM_EXCEPTION_VECTORS * sizeof(gate_desc)) - 1,
	.address	= 0, /* Set at runtime */
};

static void set_bringup_idt_handler(gate_desc *idt, int n, void *handler)
{
#ifdef CONFIG_AMD_MEM_ENCRYPT
	struct idt_data data;
	gate_desc desc;

	init_idt_data(&data, n, handler);
	idt_init_desc(&desc, &data);
	native_write_idt_entry(idt, n, &desc);
#endif
}

/* This runs while still in the direct mapping */
static void startup_64_load_idt(unsigned long physbase)
{
	struct desc_ptr *desc = fixup_pointer(&bringup_idt_descr, physbase);
	gate_desc *idt = fixup_pointer(bringup_idt_table, physbase);


	if (IS_ENABLED(CONFIG_AMD_MEM_ENCRYPT)) {
		void *handler;

		/* VMM Communication Exception */
		handler = fixup_pointer(vc_no_ghcb, physbase);
		set_bringup_idt_handler(idt, X86_TRAP_VC, handler);
	}

	desc->address = (unsigned long)idt;
	native_load_idt(desc);
}

/* This is used when running on kernel addresses */
void early_setup_idt(void)
{
	/* VMM Communication Exception */
	if (IS_ENABLED(CONFIG_AMD_MEM_ENCRYPT))
		set_bringup_idt_handler(bringup_idt_table, X86_TRAP_VC, vc_boot_ghcb);

	bringup_idt_descr.address = (unsigned long)bringup_idt_table;
	native_load_idt(&bringup_idt_descr);
}

/*
 * Setup boot CPU state needed before kernel switches to virtual addresses.
 */
void __head startup_64_setup_env(unsigned long physbase)
{
	/* Load GDT */
	startup_gdt_descr.address = (unsigned long)fixup_pointer(startup_gdt, physbase);
	native_load_gdt(&startup_gdt_descr);

	/* New GDT is live - reload data segment registers */
	asm volatile("movl %%eax, %%ds\n"
		     "movl %%eax, %%ss\n"
		     "movl %%eax, %%es\n" : : "a"(__KERNEL_DS) : "memory");

	startup_64_load_idt(physbase);
}<|MERGE_RESOLUTION|>--- conflicted
+++ resolved
@@ -84,11 +84,7 @@
 	.address = 0,
 };
 
-<<<<<<< HEAD
-#define __head	__section(.head.text)
-=======
 #define __head	__section(".head.text")
->>>>>>> 3650b228
 
 static void __head *fixup_pointer(void *ptr, unsigned long physaddr)
 {
