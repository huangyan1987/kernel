--- conflicted
+++ resolved
@@ -1586,10 +1586,6 @@
 {
 	int cpu = smp_processor_id();
 	unsigned int value;
-<<<<<<< HEAD
-
-=======
->>>>>>> fec38890
 
 	if (disable_apic) {
 		disable_ioapic_support();
