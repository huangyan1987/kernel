/*
 *  HW NMI watchdog support
 *
 *  started by Don Zickus, Copyright (C) 2010 Red Hat, Inc.
 *
 *  Arch specific calls to support NMI watchdog
 *
 *  Bits copied from original nmi.c file
 *
 */
#include <asm/apic.h>
#include <asm/nmi.h>

#include <linux/cpumask.h>
#include <linux/kdebug.h>
#include <linux/notifier.h>
#include <linux/kprobes.h>
#include <linux/nmi.h>
#include <linux/module.h>
#include <linux/delay.h>

#ifdef CONFIG_HARDLOCKUP_DETECTOR
u64 hw_nmi_get_sample_period(int watchdog_thresh)
{
	return (u64)(cpu_khz) * 1000 * watchdog_thresh;
}
#endif

#ifdef arch_trigger_all_cpu_backtrace
#ifdef CONFIG_XEN
#include <asm/ipi.h>
#endif

/* For reliability, we're prepared to waste bits here. */
static DECLARE_BITMAP(backtrace_mask, NR_CPUS) __read_mostly;

/* "in progress" flag of arch_trigger_all_cpu_backtrace */
static unsigned long backtrace_flag;

void arch_trigger_all_cpu_backtrace(bool include_self)
{
	int i;
	int cpu = get_cpu();

	if (test_and_set_bit(0, &backtrace_flag)) {
		/*
		 * If there is already a trigger_all_cpu_backtrace() in progress
		 * (backtrace_flag == 1), don't output double cpu dump infos.
		 */
		put_cpu();
		return;
	}

	cpumask_copy(to_cpumask(backtrace_mask), cpu_online_mask);
	if (!include_self)
		cpumask_clear_cpu(cpu, to_cpumask(backtrace_mask));

<<<<<<< HEAD
	printk(KERN_INFO "sending NMI to all CPUs:\n");
#ifndef CONFIG_XEN
	apic->send_IPI_all(NMI_VECTOR);
#else /* this works even without CONFIG_X86_LOCAL_APIC */
	xen_send_IPI_all(NMI_VECTOR);
#endif
=======
	if (!cpumask_empty(to_cpumask(backtrace_mask))) {
		pr_info("sending NMI to %s CPUs:\n",
			(include_self ? "all" : "other"));
		apic->send_IPI_mask(to_cpumask(backtrace_mask), NMI_VECTOR);
	}
>>>>>>> 4c834452

	/* Wait for up to 10 seconds for all CPUs to do the backtrace */
	for (i = 0; i < 10 * 1000; i++) {
		if (cpumask_empty(to_cpumask(backtrace_mask)))
			break;
		mdelay(1);
		touch_softlockup_watchdog();
	}

	clear_bit(0, &backtrace_flag);
	smp_mb__after_atomic();
	put_cpu();
}

static int
arch_trigger_all_cpu_backtrace_handler(unsigned int cmd, struct pt_regs *regs)
{
	int cpu;

	cpu = smp_processor_id();

	if (cpumask_test_cpu(cpu, to_cpumask(backtrace_mask))) {
		static arch_spinlock_t lock = __ARCH_SPIN_LOCK_UNLOCKED;

		arch_spin_lock(&lock);
		printk(KERN_WARNING "NMI backtrace for cpu %d\n", cpu);
		show_regs(regs);
		arch_spin_unlock(&lock);
		cpumask_clear_cpu(cpu, to_cpumask(backtrace_mask));
		return NMI_HANDLED;
	}

	return NMI_DONE;
}
NOKPROBE_SYMBOL(arch_trigger_all_cpu_backtrace_handler);

static int __init register_trigger_all_cpu_backtrace(void)
{
	register_nmi_handler(NMI_LOCAL, arch_trigger_all_cpu_backtrace_handler,
				0, "arch_bt");
	return 0;
}
early_initcall(register_trigger_all_cpu_backtrace);
#endif<|MERGE_RESOLUTION|>--- conflicted
+++ resolved
@@ -55,20 +55,15 @@
 	if (!include_self)
 		cpumask_clear_cpu(cpu, to_cpumask(backtrace_mask));
 
-<<<<<<< HEAD
-	printk(KERN_INFO "sending NMI to all CPUs:\n");
-#ifndef CONFIG_XEN
-	apic->send_IPI_all(NMI_VECTOR);
-#else /* this works even without CONFIG_X86_LOCAL_APIC */
-	xen_send_IPI_all(NMI_VECTOR);
-#endif
-=======
 	if (!cpumask_empty(to_cpumask(backtrace_mask))) {
 		pr_info("sending NMI to %s CPUs:\n",
 			(include_self ? "all" : "other"));
+#ifndef CONFIG_XEN
 		apic->send_IPI_mask(to_cpumask(backtrace_mask), NMI_VECTOR);
+#else /* this works even without CONFIG_X86_LOCAL_APIC */
+		xen_send_IPI_mask(to_cpumask(backtrace_mask), NMI_VECTOR);
+#endif
 	}
->>>>>>> 4c834452
 
 	/* Wait for up to 10 seconds for all CPUs to do the backtrace */
 	for (i = 0; i < 10 * 1000; i++) {
