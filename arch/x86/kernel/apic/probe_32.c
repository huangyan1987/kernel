// SPDX-License-Identifier: GPL-2.0-only
/*
 * Default generic APIC driver. This handles up to 8 CPUs.
 *
 * Copyright 2003 Andi Kleen, SuSE Labs.
 *
 * Generic x86 APIC driver probe layer.
 */
#include <linux/export.h>
#include <linux/errno.h>
#include <linux/smp.h>

<<<<<<< HEAD
=======
#include <asm/io_apic.h>
>>>>>>> 7d2a07b7
#include <asm/apic.h>
#include <asm/acpi.h>

#include "local.h"

static int default_x86_32_early_logical_apicid(int cpu)
{
	return 1 << cpu;
}

static void setup_apic_flat_routing(void)
{
#ifdef CONFIG_X86_IO_APIC
	printk(KERN_INFO
		"Enabling APIC mode:  Flat.  Using %d I/O APICs\n",
		nr_ioapics);
#endif
}

static int default_apic_id_registered(void)
{
	return physid_isset(read_apic_id(), phys_cpu_present_map);
}

/*
 * Set up the logical destination ID.  Intel recommends to set DFR, LDR and
 * TPR before enabling an APIC.  See e.g. "AP-388 82489DX User's Manual"
 * (Intel document number 292116).
 */
static void default_init_apic_ldr(void)
{
	unsigned long val;

	apic_write(APIC_DFR, APIC_DFR_VALUE);
	val = apic_read(APIC_LDR) & ~APIC_LDR_MASK;
	val |= SET_APIC_LOGICAL_ID(1UL << smp_processor_id());
	apic_write(APIC_LDR, val);
}

static int default_phys_pkg_id(int cpuid_apic, int index_msb)
{
	return cpuid_apic >> index_msb;
}

/* should be called last. */
static int probe_default(void)
{
	return 1;
}

static struct apic apic_default __ro_after_init = {

	.name				= "default",
	.probe				= probe_default,
	.acpi_madt_oem_check		= NULL,
	.apic_id_valid			= default_apic_id_valid,
	.apic_id_registered		= default_apic_id_registered,

	.delivery_mode			= APIC_DELIVERY_MODE_FIXED,
	.dest_mode_logical		= true,

	.disable_esr			= 0,

	.check_apicid_used		= default_check_apicid_used,
	.init_apic_ldr			= default_init_apic_ldr,
	.ioapic_phys_id_map		= default_ioapic_phys_id_map,
	.setup_apic_routing		= setup_apic_flat_routing,
	.cpu_present_to_apicid		= default_cpu_present_to_apicid,
	.apicid_to_cpu_present		= physid_set_mask_of_physid,
	.check_phys_apicid_present	= default_check_phys_apicid_present,
	.phys_pkg_id			= default_phys_pkg_id,

	.get_apic_id			= default_get_apic_id,
	.set_apic_id			= NULL,

	.calc_dest_apicid		= apic_flat_calc_apicid,

	.send_IPI			= default_send_IPI_single,
	.send_IPI_mask			= default_send_IPI_mask_logical,
	.send_IPI_mask_allbutself	= default_send_IPI_mask_allbutself_logical,
	.send_IPI_allbutself		= default_send_IPI_allbutself,
	.send_IPI_all			= default_send_IPI_all,
	.send_IPI_self			= default_send_IPI_self,

	.inquire_remote_apic		= default_inquire_remote_apic,

	.read				= native_apic_mem_read,
	.write				= native_apic_mem_write,
	.eoi_write			= native_apic_mem_write,
	.icr_read			= native_apic_icr_read,
	.icr_write			= native_apic_icr_write,
	.wait_icr_idle			= native_apic_wait_icr_idle,
	.safe_wait_icr_idle		= native_safe_apic_wait_icr_idle,

	.x86_32_early_logical_apicid	= default_x86_32_early_logical_apicid,
};

apic_driver(apic_default);

struct apic *apic __ro_after_init = &apic_default;
EXPORT_SYMBOL_GPL(apic);

static int cmdline_apic __initdata;
static int __init parse_apic(char *arg)
{
	struct apic **drv;

	if (!arg)
		return -EINVAL;

	for (drv = __apicdrivers; drv < __apicdrivers_end; drv++) {
		if (!strcmp((*drv)->name, arg)) {
			apic = *drv;
			cmdline_apic = 1;
			return 0;
		}
	}

	/* Parsed again by __setup for debug/verbose */
	return 0;
}
early_param("apic", parse_apic);

void __init default_setup_apic_routing(void)
{
	int version = boot_cpu_apic_version;

	if (num_possible_cpus() > 8) {
		switch (boot_cpu_data.x86_vendor) {
		case X86_VENDOR_INTEL:
			if (!APIC_XAPIC(version)) {
				def_to_bigsmp = 0;
				break;
			}
			/* P4 and above */
			fallthrough;
		case X86_VENDOR_HYGON:
		case X86_VENDOR_AMD:
			def_to_bigsmp = 1;
		}
	}

#ifdef CONFIG_X86_BIGSMP
	/*
	 * This is used to switch to bigsmp mode when
	 * - There is no apic= option specified by the user
	 * - generic_apic_probe() has chosen apic_default as the sub_arch
	 * - we find more than 8 CPUs in acpi LAPIC listing with xAPIC support
	 */

	if (!cmdline_apic && apic == &apic_default)
		generic_bigsmp_probe();
#endif

	if (apic->setup_apic_routing)
		apic->setup_apic_routing();
}

void __init generic_apic_probe(void)
{
	if (!cmdline_apic) {
		struct apic **drv;

		for (drv = __apicdrivers; drv < __apicdrivers_end; drv++) {
			if ((*drv)->probe()) {
				apic = *drv;
				break;
			}
		}
		/* Not visible without early console */
		if (drv == __apicdrivers_end)
			panic("Didn't find an APIC driver");
	}
	printk(KERN_INFO "Using APIC driver %s\n", apic->name);
}

/* This function can switch the APIC even after the initial ->probe() */
int __init default_acpi_madt_oem_check(char *oem_id, char *oem_table_id)
{
	struct apic **drv;

	for (drv = __apicdrivers; drv < __apicdrivers_end; drv++) {
		if (!(*drv)->acpi_madt_oem_check)
			continue;
		if (!(*drv)->acpi_madt_oem_check(oem_id, oem_table_id))
			continue;

		if (!cmdline_apic && apic == &apic_default) {
			apic = *drv;
			printk(KERN_INFO "Switched to APIC driver `%s'.\n",
			       apic->name);
		}
		return 1;
	}
	return 0;
}<|MERGE_RESOLUTION|>--- conflicted
+++ resolved
@@ -10,10 +10,7 @@
 #include <linux/errno.h>
 #include <linux/smp.h>
 
-<<<<<<< HEAD
-=======
 #include <asm/io_apic.h>
->>>>>>> 7d2a07b7
 #include <asm/apic.h>
 #include <asm/acpi.h>
 
