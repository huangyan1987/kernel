--- conflicted
+++ resolved
@@ -346,28 +346,15 @@
 	if (!regs)
 		return false;
 
-<<<<<<< HEAD
-	nr_copied = insn_fetch_from_user(regs, buf);
-
-	/*
-	 * The insn_fetch_from_user above could have failed if user code
-	 * is protected by a memory protection key. Give up on emulation
-	 * in such a case.  Should we issue a page fault?
-=======
 	/*
 	 * Give up on emulation if fetching the instruction failed. Should a
 	 * page fault or a #GP be issued?
->>>>>>> 7d2a07b7
 	 */
 	nr_copied = insn_fetch_from_user(regs, buf);
 	if (nr_copied <= 0)
 		return false;
 
-<<<<<<< HEAD
-	if (!insn_decode(&insn, regs, buf, nr_copied))
-=======
 	if (!insn_decode_from_regs(&insn, regs, buf, nr_copied))
->>>>>>> 7d2a07b7
 		return false;
 
 	umip_inst = identify_insn(&insn);
