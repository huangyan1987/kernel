/*
 *  Kernel Probes (KProbes)
 *
 * This program is free software; you can redistribute it and/or modify
 * it under the terms of the GNU General Public License as published by
 * the Free Software Foundation; either version 2 of the License, or
 * (at your option) any later version.
 *
 * This program is distributed in the hope that it will be useful,
 * but WITHOUT ANY WARRANTY; without even the implied warranty of
 * MERCHANTABILITY or FITNESS FOR A PARTICULAR PURPOSE.  See the
 * GNU General Public License for more details.
 *
 * You should have received a copy of the GNU General Public License
 * along with this program; if not, write to the Free Software
 * Foundation, Inc., 59 Temple Place - Suite 330, Boston, MA 02111-1307, USA.
 *
 * Copyright (C) IBM Corporation, 2002, 2004
 *
 * 2002-Oct	Created by Vamsi Krishna S <vamsi_krishna@in.ibm.com> Kernel
 *		Probes initial implementation ( includes contributions from
 *		Rusty Russell).
 * 2004-July	Suparna Bhattacharya <suparna@in.ibm.com> added jumper probes
 *		interface to access function arguments.
 * 2004-Oct	Jim Keniston <jkenisto@us.ibm.com> and Prasanna S Panchamukhi
 *		<prasanna@in.ibm.com> adapted for x86_64 from i386.
 * 2005-Mar	Roland McGrath <roland@redhat.com>
 *		Fixed to handle %rip-relative addressing mode correctly.
 * 2005-May	Hien Nguyen <hien@us.ibm.com>, Jim Keniston
 *		<jkenisto@us.ibm.com> and Prasanna S Panchamukhi
 *		<prasanna@in.ibm.com> added function-return probes.
 * 2005-May	Rusty Lynch <rusty.lynch@intel.com>
 * 		Added function return probes functionality
 * 2006-Feb	Masami Hiramatsu <hiramatu@sdl.hitachi.co.jp> added
 * 		kprobe-booster and kretprobe-booster for i386.
 * 2007-Dec	Masami Hiramatsu <mhiramat@redhat.com> added kprobe-booster
 * 		and kretprobe-booster for x86-64
 * 2007-Dec	Masami Hiramatsu <mhiramat@redhat.com>, Arjan van de Ven
 * 		<arjan@infradead.org> and Jim Keniston <jkenisto@us.ibm.com>
 * 		unified x86 kprobes code.
 */

#include <linux/kprobes.h>
#include <linux/ptrace.h>
#include <linux/string.h>
#include <linux/slab.h>
#include <linux/hardirq.h>
#include <linux/preempt.h>
#include <linux/module.h>
#include <linux/kdebug.h>
#include <linux/kallsyms.h>

#include <asm/cacheflush.h>
#include <asm/desc.h>
#include <asm/pgtable.h>
#include <asm/uaccess.h>
#include <asm/alternative.h>
#include <asm/insn.h>
#include <asm/debugreg.h>

void jprobe_return_end(void);

DEFINE_PER_CPU(struct kprobe *, current_kprobe) = NULL;
DEFINE_PER_CPU(struct kprobe_ctlblk, kprobe_ctlblk);

#define stack_addr(regs) ((unsigned long *)kernel_stack_pointer(regs))

#define W(row, b0, b1, b2, b3, b4, b5, b6, b7, b8, b9, ba, bb, bc, bd, be, bf)\
	(((b0##UL << 0x0)|(b1##UL << 0x1)|(b2##UL << 0x2)|(b3##UL << 0x3) |   \
	  (b4##UL << 0x4)|(b5##UL << 0x5)|(b6##UL << 0x6)|(b7##UL << 0x7) |   \
	  (b8##UL << 0x8)|(b9##UL << 0x9)|(ba##UL << 0xa)|(bb##UL << 0xb) |   \
	  (bc##UL << 0xc)|(bd##UL << 0xd)|(be##UL << 0xe)|(bf##UL << 0xf))    \
	 << (row % 32))
	/*
	 * Undefined/reserved opcodes, conditional jump, Opcode Extension
	 * Groups, and some special opcodes can not boost.
	 */
static const u32 twobyte_is_boostable[256 / 32] = {
	/*      0  1  2  3  4  5  6  7  8  9  a  b  c  d  e  f          */
	/*      ----------------------------------------------          */
	W(0x00, 0, 0, 1, 1, 0, 0, 1, 0, 1, 1, 0, 0, 0, 0, 0, 0) | /* 00 */
	W(0x10, 0, 0, 0, 0, 0, 0, 0, 0, 0, 0, 0, 0, 0, 0, 0, 0) , /* 10 */
	W(0x20, 1, 1, 1, 1, 0, 0, 0, 0, 0, 0, 0, 0, 0, 0, 0, 0) | /* 20 */
	W(0x30, 0, 1, 0, 0, 0, 0, 0, 0, 0, 0, 0, 0, 0, 0, 0, 0) , /* 30 */
	W(0x40, 1, 1, 1, 1, 1, 1, 1, 1, 1, 1, 1, 1, 1, 1, 1, 1) | /* 40 */
	W(0x50, 0, 0, 0, 0, 0, 0, 0, 0, 0, 0, 0, 0, 0, 0, 0, 0) , /* 50 */
	W(0x60, 1, 1, 1, 1, 1, 1, 1, 1, 1, 1, 1, 1, 0, 0, 1, 1) | /* 60 */
	W(0x70, 0, 0, 0, 0, 1, 1, 1, 1, 0, 0, 0, 0, 0, 0, 1, 1) , /* 70 */
	W(0x80, 0, 0, 0, 0, 0, 0, 0, 0, 0, 0, 0, 0, 0, 0, 0, 0) | /* 80 */
	W(0x90, 1, 1, 1, 1, 1, 1, 1, 1, 1, 1, 1, 1, 1, 1, 1, 1) , /* 90 */
	W(0xa0, 1, 1, 0, 1, 1, 1, 0, 0, 1, 1, 0, 1, 1, 1, 0, 1) | /* a0 */
	W(0xb0, 1, 1, 1, 1, 1, 1, 1, 1, 0, 0, 0, 1, 1, 1, 1, 1) , /* b0 */
	W(0xc0, 1, 1, 0, 0, 0, 0, 0, 0, 1, 1, 1, 1, 1, 1, 1, 1) | /* c0 */
	W(0xd0, 0, 1, 1, 1, 0, 1, 0, 0, 1, 1, 0, 1, 1, 1, 0, 1) , /* d0 */
	W(0xe0, 0, 1, 1, 0, 0, 1, 0, 0, 1, 1, 0, 1, 1, 1, 0, 1) | /* e0 */
	W(0xf0, 0, 1, 1, 1, 0, 1, 0, 0, 1, 1, 1, 0, 1, 1, 1, 0)   /* f0 */
	/*      -----------------------------------------------         */
	/*      0  1  2  3  4  5  6  7  8  9  a  b  c  d  e  f          */
};
#undef W

struct kretprobe_blackpoint kretprobe_blacklist[] = {
	{"__switch_to", }, /* This function switches only current task, but
			      doesn't switch kernel stack.*/
	{NULL, NULL}	/* Terminator */
};
const int kretprobe_blacklist_size = ARRAY_SIZE(kretprobe_blacklist);

/* Insert a jump instruction at address 'from', which jumps to address 'to'.*/
static void __kprobes set_jmp_op(void *from, void *to)
{
	struct __arch_jmp_op {
		char op;
		s32 raddr;
	} __attribute__((packed)) * jop;
	jop = (struct __arch_jmp_op *)from;
	jop->raddr = (s32)((long)(to) - ((long)(from) + 5));
	jop->op = RELATIVEJUMP_INSTRUCTION;
}

/*
 * Check for the REX prefix which can only exist on X86_64
 * X86_32 always returns 0
 */
static int __kprobes is_REX_prefix(kprobe_opcode_t *insn)
{
#ifdef CONFIG_X86_64
	if ((*insn & 0xf0) == 0x40)
		return 1;
#endif
	return 0;
}

/*
 * Returns non-zero if opcode is boostable.
 * RIP relative instructions are adjusted at copying time in 64 bits mode
 */
static int __kprobes can_boost(kprobe_opcode_t *opcodes)
{
	kprobe_opcode_t opcode;
	kprobe_opcode_t *orig_opcodes = opcodes;

	if (search_exception_tables((unsigned long)opcodes))
		return 0;	/* Page fault may occur on this address. */

retry:
	if (opcodes - orig_opcodes > MAX_INSN_SIZE - 1)
		return 0;
	opcode = *(opcodes++);

	/* 2nd-byte opcode */
	if (opcode == 0x0f) {
		if (opcodes - orig_opcodes > MAX_INSN_SIZE - 1)
			return 0;
		return test_bit(*opcodes,
				(unsigned long *)twobyte_is_boostable);
	}

	switch (opcode & 0xf0) {
#ifdef CONFIG_X86_64
	case 0x40:
		goto retry; /* REX prefix is boostable */
#endif
	case 0x60:
		if (0x63 < opcode && opcode < 0x67)
			goto retry; /* prefixes */
		/* can't boost Address-size override and bound */
		return (opcode != 0x62 && opcode != 0x67);
	case 0x70:
		return 0; /* can't boost conditional jump */
	case 0xc0:
		/* can't boost software-interruptions */
		return (0xc1 < opcode && opcode < 0xcc) || opcode == 0xcf;
	case 0xd0:
		/* can boost AA* and XLAT */
		return (opcode == 0xd4 || opcode == 0xd5 || opcode == 0xd7);
	case 0xe0:
		/* can boost in/out and absolute jmps */
		return ((opcode & 0x04) || opcode == 0xea);
	case 0xf0:
		if ((opcode & 0x0c) == 0 && opcode != 0xf1)
			goto retry; /* lock/rep(ne) prefix */
		/* clear and set flags are boostable */
		return (opcode == 0xf5 || (0xf7 < opcode && opcode < 0xfe));
	default:
		/* segment override prefixes are boostable */
		if (opcode == 0x26 || opcode == 0x36 || opcode == 0x3e)
			goto retry; /* prefixes */
		/* CS override prefix and call are not boostable */
		return (opcode != 0x2e && opcode != 0x9a);
	}
}

/* Recover the probed instruction at addr for further analysis. */
static int recover_probed_instruction(kprobe_opcode_t *buf, unsigned long addr)
{
	struct kprobe *kp;
	kp = get_kprobe((void *)addr);
	if (!kp)
		return -EINVAL;

	/*
	 *  Basically, kp->ainsn.insn has an original instruction.
	 *  However, RIP-relative instruction can not do single-stepping
	 *  at different place, fix_riprel() tweaks the displacement of
	 *  that instruction. In that case, we can't recover the instruction
	 *  from the kp->ainsn.insn.
	 *
	 *  On the other hand, kp->opcode has a copy of the first byte of
	 *  the probed instruction, which is overwritten by int3. And
	 *  the instruction at kp->addr is not modified by kprobes except
	 *  for the first byte, we can recover the original instruction
	 *  from it and kp->opcode.
	 */
	memcpy(buf, kp->addr, MAX_INSN_SIZE * sizeof(kprobe_opcode_t));
	buf[0] = kp->opcode;
	return 0;
}

/* Dummy buffers for kallsyms_lookup */
static char __dummy_buf[KSYM_NAME_LEN];

/* Check if paddr is at an instruction boundary */
static int __kprobes can_probe(unsigned long paddr)
{
	int ret;
	unsigned long addr, offset = 0;
	struct insn insn;
	kprobe_opcode_t buf[MAX_INSN_SIZE];

	if (!kallsyms_lookup(paddr, NULL, &offset, NULL, __dummy_buf))
		return 0;

	/* Decode instructions */
	addr = paddr - offset;
	while (addr < paddr) {
		kernel_insn_init(&insn, (void *)addr);
		insn_get_opcode(&insn);

		/*
		 * Check if the instruction has been modified by another
		 * kprobe, in which case we replace the breakpoint by the
		 * original instruction in our buffer.
		 */
		if (insn.opcode.bytes[0] == BREAKPOINT_INSTRUCTION) {
			ret = recover_probed_instruction(buf, addr);
			if (ret)
				/*
				 * Another debugging subsystem might insert
				 * this breakpoint. In that case, we can't
				 * recover it.
				 */
				return 0;
			kernel_insn_init(&insn, buf);
		}
		insn_get_length(&insn);
		addr += insn.length;
	}

	return (addr == paddr);
}

/*
 * Returns non-zero if opcode modifies the interrupt flag.
 */
static int __kprobes is_IF_modifier(kprobe_opcode_t *insn)
{
	switch (*insn) {
	case 0xfa:		/* cli */
	case 0xfb:		/* sti */
	case 0xcf:		/* iret/iretd */
	case 0x9d:		/* popf/popfd */
		return 1;
	}

	/*
	 * on X86_64, 0x40-0x4f are REX prefixes so we need to look
	 * at the next byte instead.. but of course not recurse infinitely
	 */
	if (is_REX_prefix(insn))
		return is_IF_modifier(++insn);

	return 0;
}

/*
 * Adjust the displacement if the instruction uses the %rip-relative
 * addressing mode.
 * If it does, Return the address of the 32-bit displacement word.
 * If not, return null.
 * Only applicable to 64-bit x86.
 */
static void __kprobes fix_riprel(struct kprobe *p)
{
#ifdef CONFIG_X86_64
	struct insn insn;
	kernel_insn_init(&insn, p->ainsn.insn);

	if (insn_rip_relative(&insn)) {
		s64 newdisp;
		u8 *disp;
		insn_get_displacement(&insn);
		/*
		 * The copied instruction uses the %rip-relative addressing
		 * mode.  Adjust the displacement for the difference between
		 * the original location of this instruction and the location
		 * of the copy that will actually be run.  The tricky bit here
		 * is making sure that the sign extension happens correctly in
		 * this calculation, since we need a signed 32-bit result to
		 * be sign-extended to 64 bits when it's added to the %rip
		 * value and yield the same 64-bit result that the sign-
		 * extension of the original signed 32-bit displacement would
		 * have given.
		 */
		newdisp = (u8 *) p->addr + (s64) insn.displacement.value -
			  (u8 *) p->ainsn.insn;
		BUG_ON((s64) (s32) newdisp != newdisp); /* Sanity check.  */
		disp = (u8 *) p->ainsn.insn + insn_offset_displacement(&insn);
		*(s32 *) disp = (s32) newdisp;
	}
#endif
}

static void __kprobes arch_copy_kprobe(struct kprobe *p)
{
	memcpy(p->ainsn.insn, p->addr, MAX_INSN_SIZE * sizeof(kprobe_opcode_t));

	fix_riprel(p);

	if (can_boost(p->addr))
		p->ainsn.boostable = 0;
	else
		p->ainsn.boostable = -1;

	p->opcode = *p->addr;
}

int __kprobes arch_prepare_kprobe(struct kprobe *p)
{
	if (!can_probe((unsigned long)p->addr))
		return -EILSEQ;
	/* insn: must be on special executable page on x86. */
	p->ainsn.insn = get_insn_slot();
	if (!p->ainsn.insn)
		return -ENOMEM;
	arch_copy_kprobe(p);
	return 0;
}

void __kprobes arch_arm_kprobe(struct kprobe *p)
{
	text_poke(p->addr, ((unsigned char []){BREAKPOINT_INSTRUCTION}), 1);
}

void __kprobes arch_disarm_kprobe(struct kprobe *p)
{
	text_poke(p->addr, &p->opcode, 1);
}

void __kprobes arch_remove_kprobe(struct kprobe *p)
{
	if (p->ainsn.insn) {
		free_insn_slot(p->ainsn.insn, (p->ainsn.boostable == 1));
		p->ainsn.insn = NULL;
	}
}

static void __kprobes save_previous_kprobe(struct kprobe_ctlblk *kcb)
{
	kcb->prev_kprobe.kp = kprobe_running();
	kcb->prev_kprobe.status = kcb->kprobe_status;
	kcb->prev_kprobe.old_flags = kcb->kprobe_old_flags;
	kcb->prev_kprobe.saved_flags = kcb->kprobe_saved_flags;
}

static void __kprobes restore_previous_kprobe(struct kprobe_ctlblk *kcb)
{
	__get_cpu_var(current_kprobe) = kcb->prev_kprobe.kp;
	kcb->kprobe_status = kcb->prev_kprobe.status;
	kcb->kprobe_old_flags = kcb->prev_kprobe.old_flags;
	kcb->kprobe_saved_flags = kcb->prev_kprobe.saved_flags;
}

static void __kprobes set_current_kprobe(struct kprobe *p, struct pt_regs *regs,
				struct kprobe_ctlblk *kcb)
{
	__get_cpu_var(current_kprobe) = p;
	kcb->kprobe_saved_flags = kcb->kprobe_old_flags
		= (regs->flags & (X86_EFLAGS_TF | X86_EFLAGS_IF));
	if (is_IF_modifier(p->ainsn.insn))
		kcb->kprobe_saved_flags &= ~X86_EFLAGS_IF;
}

static void __kprobes clear_btf(void)
{
	if (test_thread_flag(TIF_DEBUGCTLMSR))
		update_debugctlmsr(0);
}

static void __kprobes restore_btf(void)
{
	if (test_thread_flag(TIF_DEBUGCTLMSR))
		update_debugctlmsr(current->thread.debugctlmsr);
}

static void __kprobes prepare_singlestep(struct kprobe *p, struct pt_regs *regs)
{
	clear_btf();
	regs->flags |= X86_EFLAGS_TF;
	regs->flags &= ~X86_EFLAGS_IF;
	/* single step inline if the instruction is an int3 */
	if (p->opcode == BREAKPOINT_INSTRUCTION)
		regs->ip = (unsigned long)p->addr;
	else
		regs->ip = (unsigned long)p->ainsn.insn;
}

void __kprobes arch_prepare_kretprobe(struct kretprobe_instance *ri,
				      struct pt_regs *regs)
{
	unsigned long *sara = stack_addr(regs);

	ri->ret_addr = (kprobe_opcode_t *) *sara;

	/* Replace the return addr with trampoline addr */
	*sara = (unsigned long) &kretprobe_trampoline;
}

static void __kprobes setup_singlestep(struct kprobe *p, struct pt_regs *regs,
				       struct kprobe_ctlblk *kcb)
{
#if !defined(CONFIG_PREEMPT) || defined(CONFIG_FREEZER)
	if (p->ainsn.boostable == 1 && !p->post_handler) {
		/* Boost up -- we can execute copied instructions directly */
		reset_current_kprobe();
		regs->ip = (unsigned long)p->ainsn.insn;
		preempt_enable();
		return;
	}
#endif
	prepare_singlestep(p, regs);
	kcb->kprobe_status = KPROBE_HIT_SS;
}

/*
 * We have reentered the kprobe_handler(), since another probe was hit while
 * within the handler. We save the original kprobes variables and just single
 * step on the instruction of the new probe without calling any user handlers.
 */
static int __kprobes reenter_kprobe(struct kprobe *p, struct pt_regs *regs,
				    struct kprobe_ctlblk *kcb)
{
	switch (kcb->kprobe_status) {
	case KPROBE_HIT_SSDONE:
<<<<<<< HEAD
#ifdef CONFIG_X86_64
		/* TODO: Provide re-entrancy from post_kprobes_handler() and
		 * avoid exception stack corruption while single-stepping on
		 * the instruction of the new probe.
		 */
		arch_disarm_kprobe(p);
		regs->ip = (unsigned long)p->addr;
		reset_current_kprobe();
		preempt_enable();
		break;
#endif
=======
>>>>>>> 4ec62b2b
	case KPROBE_HIT_ACTIVE:
		save_previous_kprobe(kcb);
		set_current_kprobe(p, regs, kcb);
		kprobes_inc_nmissed_count(p);
		prepare_singlestep(p, regs);
		kcb->kprobe_status = KPROBE_REENTER;
		break;
	case KPROBE_HIT_SS:
		/* A probe has been hit in the codepath leading up to, or just
		 * after, single-stepping of a probed instruction. This entire
		 * codepath should strictly reside in .kprobes.text section.
		 * Raise a BUG or we'll continue in an endless reentering loop
		 * and eventually a stack overflow.
		 */
		printk(KERN_WARNING "Unrecoverable kprobe detected at %p.\n",
		       p->addr);
		dump_kprobe(p);
		BUG();
	default:
		/* impossible cases */
		WARN_ON(1);
		return 0;
	}

	return 1;
}

/*
 * Interrupts are disabled on entry as trap3 is an interrupt gate and they
 * remain disabled throughout this function.
 */
static int __kprobes kprobe_handler(struct pt_regs *regs)
{
	kprobe_opcode_t *addr;
	struct kprobe *p;
	struct kprobe_ctlblk *kcb;

	addr = (kprobe_opcode_t *)(regs->ip - sizeof(kprobe_opcode_t));
	if (*addr != BREAKPOINT_INSTRUCTION) {
		/*
		 * The breakpoint instruction was removed right
		 * after we hit it.  Another cpu has removed
		 * either a probepoint or a debugger breakpoint
		 * at this address.  In either case, no further
		 * handling of this interrupt is appropriate.
		 * Back up over the (now missing) int3 and run
		 * the original instruction.
		 */
		regs->ip = (unsigned long)addr;
		return 1;
	}

	/*
	 * We don't want to be preempted for the entire
	 * duration of kprobe processing. We conditionally
	 * re-enable preemption at the end of this function,
	 * and also in reenter_kprobe() and setup_singlestep().
	 */
	preempt_disable();

	kcb = get_kprobe_ctlblk();
	p = get_kprobe(addr);

	if (p) {
		if (kprobe_running()) {
			if (reenter_kprobe(p, regs, kcb))
				return 1;
		} else {
			set_current_kprobe(p, regs, kcb);
			kcb->kprobe_status = KPROBE_HIT_ACTIVE;

			/*
			 * If we have no pre-handler or it returned 0, we
			 * continue with normal processing.  If we have a
			 * pre-handler and it returned non-zero, it prepped
			 * for calling the break_handler below on re-entry
			 * for jprobe processing, so get out doing nothing
			 * more here.
			 */
			if (!p->pre_handler || !p->pre_handler(p, regs))
				setup_singlestep(p, regs, kcb);
			return 1;
		}
	} else if (kprobe_running()) {
		p = __get_cpu_var(current_kprobe);
		if (p->break_handler && p->break_handler(p, regs)) {
			setup_singlestep(p, regs, kcb);
			return 1;
		}
	} /* else: not a kprobe fault; let the kernel handle it */

	preempt_enable();
	return 0;
}

/*
 * When a retprobed function returns, this code saves registers and
 * calls trampoline_handler() runs, which calls the kretprobe's handler.
 */
static void __used __kprobes kretprobe_trampoline_holder(void)
{
	asm volatile (
			".global kretprobe_trampoline\n"
			"kretprobe_trampoline: \n"
#ifdef CONFIG_X86_64
			/* We don't bother saving the ss register */
			"	pushq %rsp\n"
			"	pushfq\n"
			/*
			 * Skip cs, ip, orig_ax.
			 * trampoline_handler() will plug in these values
			 */
			"	subq $24, %rsp\n"
			"	pushq %rdi\n"
			"	pushq %rsi\n"
			"	pushq %rdx\n"
			"	pushq %rcx\n"
			"	pushq %rax\n"
			"	pushq %r8\n"
			"	pushq %r9\n"
			"	pushq %r10\n"
			"	pushq %r11\n"
			"	pushq %rbx\n"
			"	pushq %rbp\n"
			"	pushq %r12\n"
			"	pushq %r13\n"
			"	pushq %r14\n"
			"	pushq %r15\n"
			"	movq %rsp, %rdi\n"
			"	call trampoline_handler\n"
			/* Replace saved sp with true return address. */
			"	movq %rax, 152(%rsp)\n"
			"	popq %r15\n"
			"	popq %r14\n"
			"	popq %r13\n"
			"	popq %r12\n"
			"	popq %rbp\n"
			"	popq %rbx\n"
			"	popq %r11\n"
			"	popq %r10\n"
			"	popq %r9\n"
			"	popq %r8\n"
			"	popq %rax\n"
			"	popq %rcx\n"
			"	popq %rdx\n"
			"	popq %rsi\n"
			"	popq %rdi\n"
			/* Skip orig_ax, ip, cs */
			"	addq $24, %rsp\n"
			"	popfq\n"
#else
			"	pushf\n"
			/*
			 * Skip cs, ip, orig_ax and gs.
			 * trampoline_handler() will plug in these values
			 */
			"	subl $16, %esp\n"
			"	pushl %fs\n"
			"	pushl %es\n"
			"	pushl %ds\n"
			"	pushl %eax\n"
			"	pushl %ebp\n"
			"	pushl %edi\n"
			"	pushl %esi\n"
			"	pushl %edx\n"
			"	pushl %ecx\n"
			"	pushl %ebx\n"
			"	movl %esp, %eax\n"
			"	call trampoline_handler\n"
			/* Move flags to cs */
			"	movl 56(%esp), %edx\n"
			"	movl %edx, 52(%esp)\n"
			/* Replace saved flags with true return address. */
			"	movl %eax, 56(%esp)\n"
			"	popl %ebx\n"
			"	popl %ecx\n"
			"	popl %edx\n"
			"	popl %esi\n"
			"	popl %edi\n"
			"	popl %ebp\n"
			"	popl %eax\n"
			/* Skip ds, es, fs, gs, orig_ax and ip */
			"	addl $24, %esp\n"
			"	popf\n"
#endif
			"	ret\n");
}

/*
 * Called from kretprobe_trampoline
 */
static __used __kprobes void *trampoline_handler(struct pt_regs *regs)
{
	struct kretprobe_instance *ri = NULL;
	struct hlist_head *head, empty_rp;
	struct hlist_node *node, *tmp;
	unsigned long flags, orig_ret_address = 0;
	unsigned long trampoline_address = (unsigned long)&kretprobe_trampoline;

	INIT_HLIST_HEAD(&empty_rp);
	kretprobe_hash_lock(current, &head, &flags);
	/* fixup registers */
#ifdef CONFIG_X86_64
	regs->cs = __KERNEL_CS;
#else
	regs->cs = __KERNEL_CS | get_kernel_rpl();
	regs->gs = 0;
#endif
	regs->ip = trampoline_address;
	regs->orig_ax = ~0UL;

	/*
	 * It is possible to have multiple instances associated with a given
	 * task either because multiple functions in the call path have
	 * return probes installed on them, and/or more than one
	 * return probe was registered for a target function.
	 *
	 * We can handle this because:
	 *     - instances are always pushed into the head of the list
	 *     - when multiple return probes are registered for the same
	 *	 function, the (chronologically) first instance's ret_addr
	 *	 will be the real return address, and all the rest will
	 *	 point to kretprobe_trampoline.
	 */
	hlist_for_each_entry_safe(ri, node, tmp, head, hlist) {
		if (ri->task != current)
			/* another task is sharing our hash bucket */
			continue;

		if (ri->rp && ri->rp->handler) {
			__get_cpu_var(current_kprobe) = &ri->rp->kp;
			get_kprobe_ctlblk()->kprobe_status = KPROBE_HIT_ACTIVE;
			ri->rp->handler(ri, regs);
			__get_cpu_var(current_kprobe) = NULL;
		}

		orig_ret_address = (unsigned long)ri->ret_addr;
		recycle_rp_inst(ri, &empty_rp);

		if (orig_ret_address != trampoline_address)
			/*
			 * This is the real return address. Any other
			 * instances associated with this task are for
			 * other calls deeper on the call stack
			 */
			break;
	}

	kretprobe_assert(ri, orig_ret_address, trampoline_address);

	kretprobe_hash_unlock(current, &flags);

	hlist_for_each_entry_safe(ri, node, tmp, &empty_rp, hlist) {
		hlist_del(&ri->hlist);
		kfree(ri);
	}
	return (void *)orig_ret_address;
}

/*
 * Called after single-stepping.  p->addr is the address of the
 * instruction whose first byte has been replaced by the "int 3"
 * instruction.  To avoid the SMP problems that can occur when we
 * temporarily put back the original opcode to single-step, we
 * single-stepped a copy of the instruction.  The address of this
 * copy is p->ainsn.insn.
 *
 * This function prepares to return from the post-single-step
 * interrupt.  We have to fix up the stack as follows:
 *
 * 0) Except in the case of absolute or indirect jump or call instructions,
 * the new ip is relative to the copied instruction.  We need to make
 * it relative to the original instruction.
 *
 * 1) If the single-stepped instruction was pushfl, then the TF and IF
 * flags are set in the just-pushed flags, and may need to be cleared.
 *
 * 2) If the single-stepped instruction was a call, the return address
 * that is atop the stack is the address following the copied instruction.
 * We need to make it the address following the original instruction.
 *
 * If this is the first time we've single-stepped the instruction at
 * this probepoint, and the instruction is boostable, boost it: add a
 * jump instruction after the copied instruction, that jumps to the next
 * instruction after the probepoint.
 */
static void __kprobes resume_execution(struct kprobe *p,
		struct pt_regs *regs, struct kprobe_ctlblk *kcb)
{
	unsigned long *tos = stack_addr(regs);
	unsigned long copy_ip = (unsigned long)p->ainsn.insn;
	unsigned long orig_ip = (unsigned long)p->addr;
	kprobe_opcode_t *insn = p->ainsn.insn;

	/*skip the REX prefix*/
	if (is_REX_prefix(insn))
		insn++;

	regs->flags &= ~X86_EFLAGS_TF;
	switch (*insn) {
	case 0x9c:	/* pushfl */
		*tos &= ~(X86_EFLAGS_TF | X86_EFLAGS_IF);
		*tos |= kcb->kprobe_old_flags;
		break;
	case 0xc2:	/* iret/ret/lret */
	case 0xc3:
	case 0xca:
	case 0xcb:
	case 0xcf:
	case 0xea:	/* jmp absolute -- ip is correct */
		/* ip is already adjusted, no more changes required */
		p->ainsn.boostable = 1;
		goto no_change;
	case 0xe8:	/* call relative - Fix return addr */
		*tos = orig_ip + (*tos - copy_ip);
		break;
#ifdef CONFIG_X86_32
	case 0x9a:	/* call absolute -- same as call absolute, indirect */
		*tos = orig_ip + (*tos - copy_ip);
		goto no_change;
#endif
	case 0xff:
		if ((insn[1] & 0x30) == 0x10) {
			/*
			 * call absolute, indirect
			 * Fix return addr; ip is correct.
			 * But this is not boostable
			 */
			*tos = orig_ip + (*tos - copy_ip);
			goto no_change;
		} else if (((insn[1] & 0x31) == 0x20) ||
			   ((insn[1] & 0x31) == 0x21)) {
			/*
			 * jmp near and far, absolute indirect
			 * ip is correct. And this is boostable
			 */
			p->ainsn.boostable = 1;
			goto no_change;
		}
	default:
		break;
	}

	if (p->ainsn.boostable == 0) {
		if ((regs->ip > copy_ip) &&
		    (regs->ip - copy_ip) + 5 < MAX_INSN_SIZE) {
			/*
			 * These instructions can be executed directly if it
			 * jumps back to correct address.
			 */
			set_jmp_op((void *)regs->ip,
				   (void *)orig_ip + (regs->ip - copy_ip));
			p->ainsn.boostable = 1;
		} else {
			p->ainsn.boostable = -1;
		}
	}

	regs->ip += orig_ip - copy_ip;

no_change:
	restore_btf();
}

/*
 * Interrupts are disabled on entry as trap1 is an interrupt gate and they
 * remain disabled throughout this function.
 */
static int __kprobes post_kprobe_handler(struct pt_regs *regs)
{
	struct kprobe *cur = kprobe_running();
	struct kprobe_ctlblk *kcb = get_kprobe_ctlblk();

	if (!cur)
		return 0;

	resume_execution(cur, regs, kcb);
	regs->flags |= kcb->kprobe_saved_flags;

	if ((kcb->kprobe_status != KPROBE_REENTER) && cur->post_handler) {
		kcb->kprobe_status = KPROBE_HIT_SSDONE;
		cur->post_handler(cur, regs, 0);
	}

	/* Restore back the original saved kprobes variables and continue. */
	if (kcb->kprobe_status == KPROBE_REENTER) {
		restore_previous_kprobe(kcb);
		goto out;
	}
	reset_current_kprobe();
out:
	preempt_enable();

	/*
	 * if somebody else is singlestepping across a probe point, flags
	 * will have TF set, in which case, continue the remaining processing
	 * of do_debug, as if this is not a probe hit.
	 */
	if (regs->flags & X86_EFLAGS_TF)
		return 0;

	return 1;
}

int __kprobes kprobe_fault_handler(struct pt_regs *regs, int trapnr)
{
	struct kprobe *cur = kprobe_running();
	struct kprobe_ctlblk *kcb = get_kprobe_ctlblk();

	switch (kcb->kprobe_status) {
	case KPROBE_HIT_SS:
	case KPROBE_REENTER:
		/*
		 * We are here because the instruction being single
		 * stepped caused a page fault. We reset the current
		 * kprobe and the ip points back to the probe address
		 * and allow the page fault handler to continue as a
		 * normal page fault.
		 */
		regs->ip = (unsigned long)cur->addr;
		regs->flags |= kcb->kprobe_old_flags;
		if (kcb->kprobe_status == KPROBE_REENTER)
			restore_previous_kprobe(kcb);
		else
			reset_current_kprobe();
		preempt_enable();
		break;
	case KPROBE_HIT_ACTIVE:
	case KPROBE_HIT_SSDONE:
		/*
		 * We increment the nmissed count for accounting,
		 * we can also use npre/npostfault count for accounting
		 * these specific fault cases.
		 */
		kprobes_inc_nmissed_count(cur);

		/*
		 * We come here because instructions in the pre/post
		 * handler caused the page_fault, this could happen
		 * if handler tries to access user space by
		 * copy_from_user(), get_user() etc. Let the
		 * user-specified handler try to fix it first.
		 */
		if (cur->fault_handler && cur->fault_handler(cur, regs, trapnr))
			return 1;

		/*
		 * In case the user-specified fault handler returned
		 * zero, try to fix up.
		 */
		if (fixup_exception(regs))
			return 1;

		/*
		 * fixup routine could not handle it,
		 * Let do_page_fault() fix it.
		 */
		break;
	default:
		break;
	}
	return 0;
}

/*
 * Wrapper routine for handling exceptions.
 */
int __kprobes kprobe_exceptions_notify(struct notifier_block *self,
				       unsigned long val, void *data)
{
	struct die_args *args = data;
	int ret = NOTIFY_DONE;

	if (args->regs && user_mode_vm(args->regs))
		return ret;

	switch (val) {
	case DIE_INT3:
		if (kprobe_handler(args->regs))
			ret = NOTIFY_STOP;
		break;
	case DIE_DEBUG:
		if (post_kprobe_handler(args->regs)) {
			/*
			 * Reset the BS bit in dr6 (pointed by args->err) to
			 * denote completion of processing
			 */
			(*(unsigned long *)ERR_PTR(args->err)) &= ~DR_STEP;
			ret = NOTIFY_STOP;
		}
		break;
	case DIE_GPF:
		/*
		 * To be potentially processing a kprobe fault and to
		 * trust the result from kprobe_running(), we have
		 * be non-preemptible.
		 */
		if (!preemptible() && kprobe_running() &&
		    kprobe_fault_handler(args->regs, args->trapnr))
			ret = NOTIFY_STOP;
		break;
	default:
		break;
	}
	return ret;
}

int __kprobes setjmp_pre_handler(struct kprobe *p, struct pt_regs *regs)
{
	struct jprobe *jp = container_of(p, struct jprobe, kp);
	unsigned long addr;
	struct kprobe_ctlblk *kcb = get_kprobe_ctlblk();

	kcb->jprobe_saved_regs = *regs;
	kcb->jprobe_saved_sp = stack_addr(regs);
	addr = (unsigned long)(kcb->jprobe_saved_sp);

	/*
	 * As Linus pointed out, gcc assumes that the callee
	 * owns the argument space and could overwrite it, e.g.
	 * tailcall optimization. So, to be absolutely safe
	 * we also save and restore enough stack bytes to cover
	 * the argument area.
	 */
	memcpy(kcb->jprobes_stack, (kprobe_opcode_t *)addr,
	       MIN_STACK_SIZE(addr));
	regs->flags &= ~X86_EFLAGS_IF;
	trace_hardirqs_off();
	regs->ip = (unsigned long)(jp->entry);
	return 1;
}

void __kprobes jprobe_return(void)
{
	struct kprobe_ctlblk *kcb = get_kprobe_ctlblk();

	asm volatile (
#ifdef CONFIG_X86_64
			"       xchg   %%rbx,%%rsp	\n"
#else
			"       xchgl   %%ebx,%%esp	\n"
#endif
			"       int3			\n"
			"       .globl jprobe_return_end\n"
			"       jprobe_return_end:	\n"
			"       nop			\n"::"b"
			(kcb->jprobe_saved_sp):"memory");
}

int __kprobes longjmp_break_handler(struct kprobe *p, struct pt_regs *regs)
{
	struct kprobe_ctlblk *kcb = get_kprobe_ctlblk();
	u8 *addr = (u8 *) (regs->ip - 1);
	struct jprobe *jp = container_of(p, struct jprobe, kp);

	if ((addr > (u8 *) jprobe_return) &&
	    (addr < (u8 *) jprobe_return_end)) {
		if (stack_addr(regs) != kcb->jprobe_saved_sp) {
			struct pt_regs *saved_regs = &kcb->jprobe_saved_regs;
			printk(KERN_ERR
			       "current sp %p does not match saved sp %p\n",
			       stack_addr(regs), kcb->jprobe_saved_sp);
			printk(KERN_ERR "Saved registers for jprobe %p\n", jp);
			show_registers(saved_regs);
			printk(KERN_ERR "Current registers\n");
			show_registers(regs);
			BUG();
		}
		*regs = kcb->jprobe_saved_regs;
		memcpy((kprobe_opcode_t *)(kcb->jprobe_saved_sp),
		       kcb->jprobes_stack,
		       MIN_STACK_SIZE(kcb->jprobe_saved_sp));
		preempt_enable();
		return 1;
	}
	return 0;
}

int __init arch_init_kprobes(void)
{
	return 0;
}

int __kprobes arch_trampoline_kprobe(struct kprobe *p)
{
	return 0;
}<|MERGE_RESOLUTION|>--- conflicted
+++ resolved
@@ -452,20 +452,6 @@
 {
 	switch (kcb->kprobe_status) {
 	case KPROBE_HIT_SSDONE:
-<<<<<<< HEAD
-#ifdef CONFIG_X86_64
-		/* TODO: Provide re-entrancy from post_kprobes_handler() and
-		 * avoid exception stack corruption while single-stepping on
-		 * the instruction of the new probe.
-		 */
-		arch_disarm_kprobe(p);
-		regs->ip = (unsigned long)p->addr;
-		reset_current_kprobe();
-		preempt_enable();
-		break;
-#endif
-=======
->>>>>>> 4ec62b2b
 	case KPROBE_HIT_ACTIVE:
 		save_previous_kprobe(kcb);
 		set_current_kprobe(p, regs, kcb);
