#include <linux/kernel.h>

#include <linux/string.h>
#include <linux/bitops.h>
#include <linux/smp.h>
#include <linux/sched.h>
#include <linux/thread_info.h>
#include <linux/module.h>
#include <linux/uaccess.h>

#include <asm/processor.h>
#include <asm/pgtable.h>
#include <asm/msr.h>
#include <asm/bugs.h>
#include <asm/cpu.h>

#ifdef CONFIG_X86_64
#include <linux/topology.h>
#endif

#include "cpu.h"

#ifdef CONFIG_X86_LOCAL_APIC
#include <asm/mpspec.h>
#include <asm/apic.h>
#endif

static void early_init_intel(struct cpuinfo_x86 *c)
{
	u64 misc_enable;

	/* Unmask CPUID levels if masked: */
	if (c->x86 > 6 || (c->x86 == 6 && c->x86_model >= 0xd)) {
		rdmsrl(MSR_IA32_MISC_ENABLE, misc_enable);

		if (misc_enable & MSR_IA32_MISC_ENABLE_LIMIT_CPUID) {
#ifndef CONFIG_XEN
			misc_enable &= ~MSR_IA32_MISC_ENABLE_LIMIT_CPUID;
			wrmsrl(MSR_IA32_MISC_ENABLE, misc_enable);
			c->cpuid_level = cpuid_eax(0);
			get_cpu_cap(c);
#else
			pr_warning("CPUID levels are restricted -"
				   " update hypervisor\n");
#endif
		}
	}

	if ((c->x86 == 0xf && c->x86_model >= 0x03) ||
		(c->x86 == 0x6 && c->x86_model >= 0x0e))
		set_cpu_cap(c, X86_FEATURE_CONSTANT_TSC);

#ifndef CONFIG_XEN
	if (c->x86 >= 6 && !cpu_has(c, X86_FEATURE_IA64)) {
		unsigned lower_word;

		wrmsr(MSR_IA32_UCODE_REV, 0, 0);
		/* Required by the SDM */
		sync_core();
		rdmsr(MSR_IA32_UCODE_REV, lower_word, c->microcode);
	}

	/*
	 * Atom erratum AAE44/AAF40/AAG38/AAH41:
	 *
	 * A race condition between speculative fetches and invalidating
	 * a large page.  This is worked around in microcode, but we
	 * need the microcode to have already been loaded... so if it is
	 * not, recommend a BIOS update and disable large pages.
	 */
	if (c->x86 == 6 && c->x86_model == 0x1c && c->x86_mask <= 2 &&
	    c->microcode < 0x20e) {
		printk(KERN_WARNING "Atom PSE erratum detected, BIOS microcode update recommended\n");
		clear_cpu_cap(c, X86_FEATURE_PSE);
	}
#endif

#ifdef CONFIG_X86_64
	set_cpu_cap(c, X86_FEATURE_SYSENTER32);
#else
	/* Netburst reports 64 bytes clflush size, but does IO in 128 bytes */
	if (c->x86 == 15 && c->x86_cache_alignment == 64)
		c->x86_cache_alignment = 128;
#endif

	/* CPUID workaround for 0F33/0F34 CPU */
	if (c->x86 == 0xF && c->x86_model == 0x3
	    && (c->x86_mask == 0x3 || c->x86_mask == 0x4))
		c->x86_phys_bits = 36;

	/*
	 * c->x86_power is 8000_0007 edx. Bit 8 is TSC runs at constant rate
	 * with P/T states and does not stop in deep C-states.
	 *
	 * It is also reliable across cores and sockets. (but not across
	 * cabinets - we turn it off in that case explicitly.)
	 */
	if (c->x86_power & (1 << 8)) {
		set_cpu_cap(c, X86_FEATURE_CONSTANT_TSC);
		set_cpu_cap(c, X86_FEATURE_NONSTOP_TSC);
		if (!check_tsc_unstable())
			set_sched_clock_stable();
	}

	/* Penwell and Cloverview have the TSC which doesn't sleep on S3 */
	if (c->x86 == 6) {
		switch (c->x86_model) {
		case 0x27:	/* Penwell */
		case 0x35:	/* Cloverview */
			set_cpu_cap(c, X86_FEATURE_NONSTOP_TSC_S3);
			break;
		default:
			break;
		}
	}

	/*
	 * There is a known erratum on Pentium III and Core Solo
	 * and Core Duo CPUs.
	 * " Page with PAT set to WC while associated MTRR is UC
	 *   may consolidate to UC "
	 * Because of this erratum, it is better to stick with
	 * setting WC in MTRR rather than using PAT on these CPUs.
	 *
	 * Enable PAT WC only on P4, Core 2 or later CPUs.
	 */
	if (c->x86 == 6 && c->x86_model < 15)
		clear_cpu_cap(c, X86_FEATURE_PAT);

#ifdef CONFIG_KMEMCHECK
	/*
	 * P4s have a "fast strings" feature which causes single-
	 * stepping REP instructions to only generate a #DB on
	 * cache-line boundaries.
	 *
	 * Ingo Molnar reported a Pentium D (model 6) and a Xeon
	 * (model 2) with the same problem.
	 */
	if (c->x86 == 15) {
		rdmsrl(MSR_IA32_MISC_ENABLE, misc_enable);

		if (misc_enable & MSR_IA32_MISC_ENABLE_FAST_STRING) {
			printk(KERN_INFO "kmemcheck: Disabling fast string operations\n");

			misc_enable &= ~MSR_IA32_MISC_ENABLE_FAST_STRING;
			wrmsrl(MSR_IA32_MISC_ENABLE, misc_enable);
		}
	}
#endif

	/*
	 * If fast string is not enabled in IA32_MISC_ENABLE for any reason,
	 * clear the fast string and enhanced fast string CPU capabilities.
	 */
	if (c->x86 > 6 || (c->x86 == 6 && c->x86_model >= 0xd)) {
		rdmsrl(MSR_IA32_MISC_ENABLE, misc_enable);
		if (!(misc_enable & MSR_IA32_MISC_ENABLE_FAST_STRING)) {
			printk(KERN_INFO "Disabled fast string operations\n");
			setup_clear_cpu_cap(X86_FEATURE_REP_GOOD);
			setup_clear_cpu_cap(X86_FEATURE_ERMS);
		}
	}
}

#ifdef CONFIG_X86_32
/*
 *	Early probe support logic for ppro memory erratum #50
 *
 *	This is called before we do cpu ident work
 */

int ppro_with_ram_bug(void)
{
	/* Uses data from early_cpu_detect now */
	if (boot_cpu_data.x86_vendor == X86_VENDOR_INTEL &&
	    boot_cpu_data.x86 == 6 &&
	    boot_cpu_data.x86_model == 1 &&
	    boot_cpu_data.x86_mask < 8) {
		printk(KERN_INFO "Pentium Pro with Errata#50 detected. Taking evasive action.\n");
		return 1;
	}
	return 0;
}

static void intel_smp_check(struct cpuinfo_x86 *c)
{
	/* calling is from identify_secondary_cpu() ? */
	if (!c->cpu_index)
		return;

	/*
	 * Mask B, Pentium, but not Pentium MMX
	 */
	if (c->x86 == 5 &&
	    c->x86_mask >= 1 && c->x86_mask <= 4 &&
	    c->x86_model <= 3) {
		/*
		 * Remember we have B step Pentia with bugs
		 */
		WARN_ONCE(1, "WARNING: SMP operation may be unreliable"
				    "with B stepping processors.\n");
	}
}

static void intel_workarounds(struct cpuinfo_x86 *c)
{
	unsigned long lo, hi;

#ifdef CONFIG_X86_F00F_BUG
	/*
	 * All current models of Pentium and Pentium with MMX technology CPUs
	 * have the F0 0F bug, which lets nonprivileged users lock up the
	 * system. Announce that the fault handler will be checking for it.
	 */
	clear_cpu_bug(c, X86_BUG_F00F);
	if (!paravirt_enabled() && c->x86 == 5) {
		static int f00f_workaround_enabled;

		set_cpu_bug(c, X86_BUG_F00F);
		if (!f00f_workaround_enabled) {
			printk(KERN_NOTICE "Intel Pentium with F0 0F bug - workaround enabled.\n");
			f00f_workaround_enabled = 1;
		}
	}
#endif

	/*
	 * SEP CPUID bug: Pentium Pro reports SEP but doesn't have it until
	 * model 3 mask 3
	 */
	if ((c->x86<<8 | c->x86_model<<4 | c->x86_mask) < 0x633)
		clear_cpu_cap(c, X86_FEATURE_SEP);

	/*
	 * P4 Xeon errata 037 workaround.
	 * Hardware prefetcher may cause stale data to be loaded into the cache.
	 */
	if ((c->x86 == 15) && (c->x86_model == 1) && (c->x86_mask == 1)) {
		rdmsr(MSR_IA32_MISC_ENABLE, lo, hi);
		if ((lo & MSR_IA32_MISC_ENABLE_PREFETCH_DISABLE) == 0) {
			printk (KERN_INFO "CPU: C0 stepping P4 Xeon detected.\n");
#ifndef CONFIG_XEN
			printk (KERN_INFO "CPU: Disabling hardware prefetching (Errata 037)\n");
			lo |= MSR_IA32_MISC_ENABLE_PREFETCH_DISABLE;
			wrmsr(MSR_IA32_MISC_ENABLE, lo, hi);
#else
			pr_warning("CPU: Hypervisor update needed\n");
#endif
		}
	}

	/*
	 * See if we have a good local APIC by checking for buggy Pentia,
	 * i.e. all B steppings and the C2 stepping of P54C when using their
	 * integrated APIC (see 11AP erratum in "Pentium Processor
	 * Specification Update").
	 */
	if (cpu_has_apic && (c->x86<<8 | c->x86_model<<4) == 0x520 &&
	    (c->x86_mask < 0x6 || c->x86_mask == 0xb))
		set_cpu_cap(c, X86_FEATURE_11AP);


#ifdef CONFIG_X86_INTEL_USERCOPY
	/*
	 * Set up the preferred alignment for movsl bulk memory moves
	 */
	switch (c->x86) {
	case 4:		/* 486: untested */
		break;
	case 5:		/* Old Pentia: untested */
		break;
	case 6:		/* PII/PIII only like movsl with 8-byte alignment */
		movsl_mask.mask = 7;
		break;
	case 15:	/* P4 is OK down to 8-byte alignment */
		movsl_mask.mask = 7;
		break;
	}
#endif

#ifdef CONFIG_X86_NUMAQ
	numaq_tsc_disable();
#endif

	intel_smp_check(c);
}
#else
static void intel_workarounds(struct cpuinfo_x86 *c)
{
}
#endif

#ifndef CONFIG_XEN
static void srat_detect_node(struct cpuinfo_x86 *c)
{
#ifdef CONFIG_NUMA
	unsigned node;
	int cpu = smp_processor_id();

	/* Don't do the funky fallback heuristics the AMD version employs
	   for now. */
	node = numa_cpu_node(cpu);
	if (node == NUMA_NO_NODE || !node_online(node)) {
		/* reuse the value from init_cpu_to_node() */
		node = cpu_to_node(cpu);
	}
	numa_set_node(cpu, node);
#endif
}

/*
 * find out the number of processor cores on the die
 */
static int intel_num_cpu_cores(struct cpuinfo_x86 *c)
{
	unsigned int eax, ebx, ecx, edx;

	if (c->cpuid_level < 4)
		return 1;

	/* Intel has a non-standard dependency on %ecx for this CPUID level. */
	cpuid_count(4, 0, &eax, &ebx, &ecx, &edx);
	if (eax & 0x1f)
		return (eax >> 26) + 1;
	else
		return 1;
}

static void detect_vmx_virtcap(struct cpuinfo_x86 *c)
{
	/* Intel VMX MSR indicated features */
#define X86_VMX_FEATURE_PROC_CTLS_TPR_SHADOW	0x00200000
#define X86_VMX_FEATURE_PROC_CTLS_VNMI		0x00400000
#define X86_VMX_FEATURE_PROC_CTLS_2ND_CTLS	0x80000000
#define X86_VMX_FEATURE_PROC_CTLS2_VIRT_APIC	0x00000001
#define X86_VMX_FEATURE_PROC_CTLS2_EPT		0x00000002
#define X86_VMX_FEATURE_PROC_CTLS2_VPID		0x00000020

	u32 vmx_msr_low, vmx_msr_high, msr_ctl, msr_ctl2;

	clear_cpu_cap(c, X86_FEATURE_TPR_SHADOW);
	clear_cpu_cap(c, X86_FEATURE_VNMI);
	clear_cpu_cap(c, X86_FEATURE_FLEXPRIORITY);
	clear_cpu_cap(c, X86_FEATURE_EPT);
	clear_cpu_cap(c, X86_FEATURE_VPID);

	rdmsr(MSR_IA32_VMX_PROCBASED_CTLS, vmx_msr_low, vmx_msr_high);
	msr_ctl = vmx_msr_high | vmx_msr_low;
	if (msr_ctl & X86_VMX_FEATURE_PROC_CTLS_TPR_SHADOW)
		set_cpu_cap(c, X86_FEATURE_TPR_SHADOW);
	if (msr_ctl & X86_VMX_FEATURE_PROC_CTLS_VNMI)
		set_cpu_cap(c, X86_FEATURE_VNMI);
	if (msr_ctl & X86_VMX_FEATURE_PROC_CTLS_2ND_CTLS) {
		rdmsr(MSR_IA32_VMX_PROCBASED_CTLS2,
		      vmx_msr_low, vmx_msr_high);
		msr_ctl2 = vmx_msr_high | vmx_msr_low;
		if ((msr_ctl2 & X86_VMX_FEATURE_PROC_CTLS2_VIRT_APIC) &&
		    (msr_ctl & X86_VMX_FEATURE_PROC_CTLS_TPR_SHADOW))
			set_cpu_cap(c, X86_FEATURE_FLEXPRIORITY);
		if (msr_ctl2 & X86_VMX_FEATURE_PROC_CTLS2_EPT)
			set_cpu_cap(c, X86_FEATURE_EPT);
		if (msr_ctl2 & X86_VMX_FEATURE_PROC_CTLS2_VPID)
			set_cpu_cap(c, X86_FEATURE_VPID);
	}
}
#endif

static void init_intel(struct cpuinfo_x86 *c)
{
	unsigned int l2 = 0;

	early_init_intel(c);

	intel_workarounds(c);

	/*
	 * Detect the extended topology information if available. This
	 * will reinitialise the initial_apicid which will be used
	 * in init_intel_cacheinfo()
	 */
	detect_extended_topology(c);

	l2 = init_intel_cacheinfo(c);
	if (c->cpuid_level > 9) {
		unsigned eax = cpuid_eax(10);
		/* Check for version and the number of counters */
		if ((eax & 0xff) && (((eax>>8) & 0xff) > 1))
			set_cpu_cap(c, X86_FEATURE_ARCH_PERFMON);
	}

	if (cpu_has_xmm2)
		set_cpu_cap(c, X86_FEATURE_LFENCE_RDTSC);
	if (cpu_has_ds) {
		unsigned int l1;
		rdmsr(MSR_IA32_MISC_ENABLE, l1, l2);
		if (!(l1 & (1<<11)))
			set_cpu_cap(c, X86_FEATURE_BTS);
		if (!(l1 & (1<<12)))
			set_cpu_cap(c, X86_FEATURE_PEBS);
	}

	if (c->x86 == 6 && cpu_has_clflush &&
	    (c->x86_model == 29 || c->x86_model == 46 || c->x86_model == 47))
		set_cpu_cap(c, X86_FEATURE_CLFLUSH_MONITOR);

#ifdef CONFIG_X86_64
	if (c->x86 == 15)
		c->x86_cache_alignment = c->x86_clflush_size * 2;
	if (c->x86 == 6)
		set_cpu_cap(c, X86_FEATURE_REP_GOOD);
#else
	/*
	 * Names for the Pentium II/Celeron processors
	 * detectable only by also checking the cache size.
	 * Dixon is NOT a Celeron.
	 */
	if (c->x86 == 6) {
		char *p = NULL;

		switch (c->x86_model) {
		case 5:
			if (l2 == 0)
				p = "Celeron (Covington)";
			else if (l2 == 256)
				p = "Mobile Pentium II (Dixon)";
			break;

		case 6:
			if (l2 == 128)
				p = "Celeron (Mendocino)";
			else if (c->x86_mask == 0 || c->x86_mask == 5)
				p = "Celeron-A";
			break;

		case 8:
			if (l2 == 128)
				p = "Celeron (Coppermine)";
			break;
		}

		if (p)
			strcpy(c->x86_model_id, p);
	}

	if (c->x86 == 15)
		set_cpu_cap(c, X86_FEATURE_P4);
	if (c->x86 == 6)
		set_cpu_cap(c, X86_FEATURE_P3);
#endif

#ifndef CONFIG_XEN
	if (!cpu_has(c, X86_FEATURE_XTOPOLOGY)) {
		/*
		 * let's use the legacy cpuid vector 0x1 and 0x4 for topology
		 * detection.
		 */
		c->x86_max_cores = intel_num_cpu_cores(c);
#ifdef CONFIG_X86_32
		detect_ht(c);
#endif
	}

	/* Work around errata */
	srat_detect_node(c);

	if (cpu_has(c, X86_FEATURE_VMX))
		detect_vmx_virtcap(c);
#endif

	/*
	 * Initialize MSR_IA32_ENERGY_PERF_BIAS if BIOS did not.
	 * x86_energy_perf_policy(8) is available to change it at run-time
	 */
	if (cpu_has(c, X86_FEATURE_EPB)) {
		u64 epb;

		rdmsrl(MSR_IA32_ENERGY_PERF_BIAS, epb);
		if ((epb & 0xF) == ENERGY_PERF_BIAS_PERFORMANCE) {
			printk_once(KERN_WARNING "ENERGY_PERF_BIAS:"
				" Set to 'normal', was 'performance'\n"
				"ENERGY_PERF_BIAS: View and update with"
				" x86_energy_perf_policy(8)\n");
			epb = (epb & ~0xF) | ENERGY_PERF_BIAS_NORMAL;
			wrmsrl(MSR_IA32_ENERGY_PERF_BIAS, epb);
		}
	}
}

#ifdef CONFIG_X86_32
static unsigned int intel_size_cache(struct cpuinfo_x86 *c, unsigned int size)
{
	/*
	 * Intel PIII Tualatin. This comes in two flavours.
	 * One has 256kb of cache, the other 512. We have no way
	 * to determine which, so we use a boottime override
	 * for the 512kb model, and assume 256 otherwise.
	 */
	if ((c->x86 == 6) && (c->x86_model == 11) && (size == 0))
		size = 256;
	return size;
}
#endif

#define TLB_INST_4K	0x01
#define TLB_INST_4M	0x02
#define TLB_INST_2M_4M	0x03

#define TLB_INST_ALL	0x05
#define TLB_INST_1G	0x06

#define TLB_DATA_4K	0x11
#define TLB_DATA_4M	0x12
#define TLB_DATA_2M_4M	0x13
#define TLB_DATA_4K_4M	0x14

#define TLB_DATA_1G	0x16

#define TLB_DATA0_4K	0x21
#define TLB_DATA0_4M	0x22
#define TLB_DATA0_2M_4M	0x23

#define STLB_4K		0x41
#define STLB_4K_2M	0x42

static const struct _tlb_table intel_tlb_table[] = {
	{ 0x01, TLB_INST_4K,		32,	" TLB_INST 4 KByte pages, 4-way set associative" },
	{ 0x02, TLB_INST_4M,		2,	" TLB_INST 4 MByte pages, full associative" },
	{ 0x03, TLB_DATA_4K,		64,	" TLB_DATA 4 KByte pages, 4-way set associative" },
	{ 0x04, TLB_DATA_4M,		8,	" TLB_DATA 4 MByte pages, 4-way set associative" },
	{ 0x05, TLB_DATA_4M,		32,	" TLB_DATA 4 MByte pages, 4-way set associative" },
	{ 0x0b, TLB_INST_4M,		4,	" TLB_INST 4 MByte pages, 4-way set associative" },
	{ 0x4f, TLB_INST_4K,		32,	" TLB_INST 4 KByte pages */" },
	{ 0x50, TLB_INST_ALL,		64,	" TLB_INST 4 KByte and 2-MByte or 4-MByte pages" },
	{ 0x51, TLB_INST_ALL,		128,	" TLB_INST 4 KByte and 2-MByte or 4-MByte pages" },
	{ 0x52, TLB_INST_ALL,		256,	" TLB_INST 4 KByte and 2-MByte or 4-MByte pages" },
	{ 0x55, TLB_INST_2M_4M,		7,	" TLB_INST 2-MByte or 4-MByte pages, fully associative" },
	{ 0x56, TLB_DATA0_4M,		16,	" TLB_DATA0 4 MByte pages, 4-way set associative" },
	{ 0x57, TLB_DATA0_4K,		16,	" TLB_DATA0 4 KByte pages, 4-way associative" },
	{ 0x59, TLB_DATA0_4K,		16,	" TLB_DATA0 4 KByte pages, fully associative" },
	{ 0x5a, TLB_DATA0_2M_4M,	32,	" TLB_DATA0 2-MByte or 4 MByte pages, 4-way set associative" },
	{ 0x5b, TLB_DATA_4K_4M,		64,	" TLB_DATA 4 KByte and 4 MByte pages" },
	{ 0x5c, TLB_DATA_4K_4M,		128,	" TLB_DATA 4 KByte and 4 MByte pages" },
	{ 0x5d, TLB_DATA_4K_4M,		256,	" TLB_DATA 4 KByte and 4 MByte pages" },
	{ 0x61, TLB_INST_4K,		48,	" TLB_INST 4 KByte pages, full associative" },
	{ 0x63, TLB_DATA_1G,		4,	" TLB_DATA 1 GByte pages, 4-way set associative" },
	{ 0x76, TLB_INST_2M_4M,		8,	" TLB_INST 2-MByte or 4-MByte pages, fully associative" },
	{ 0xb0, TLB_INST_4K,		128,	" TLB_INST 4 KByte pages, 4-way set associative" },
	{ 0xb1, TLB_INST_2M_4M,		4,	" TLB_INST 2M pages, 4-way, 8 entries or 4M pages, 4-way entries" },
	{ 0xb2, TLB_INST_4K,		64,	" TLB_INST 4KByte pages, 4-way set associative" },
	{ 0xb3, TLB_DATA_4K,		128,	" TLB_DATA 4 KByte pages, 4-way set associative" },
	{ 0xb4, TLB_DATA_4K,		256,	" TLB_DATA 4 KByte pages, 4-way associative" },
	{ 0xb5, TLB_INST_4K,		64,	" TLB_INST 4 KByte pages, 8-way set ssociative" },
	{ 0xb6, TLB_INST_4K,		128,	" TLB_INST 4 KByte pages, 8-way set ssociative" },
	{ 0xba, TLB_DATA_4K,		64,	" TLB_DATA 4 KByte pages, 4-way associative" },
	{ 0xc0, TLB_DATA_4K_4M,		8,	" TLB_DATA 4 KByte and 4 MByte pages, 4-way associative" },
	{ 0xc1, STLB_4K_2M,		1024,	" STLB 4 KByte and 2 MByte pages, 8-way associative" },
	{ 0xc2, TLB_DATA_2M_4M,		16,	" DTLB 2 MByte/4MByte pages, 4-way associative" },
	{ 0xca, STLB_4K,		512,	" STLB 4 KByte pages, 4-way associative" },
	{ 0x00, 0, 0 }
};

static void intel_tlb_lookup(const unsigned char desc)
{
	unsigned char k;
	if (desc == 0)
		return;

	/* look up this descriptor in the table */
	for (k = 0; intel_tlb_table[k].descriptor != desc && \
			intel_tlb_table[k].descriptor != 0; k++)
		;

	if (intel_tlb_table[k].tlb_type == 0)
		return;

	switch (intel_tlb_table[k].tlb_type) {
	case STLB_4K:
		if (tlb_lli_4k[ENTRIES] < intel_tlb_table[k].entries)
			tlb_lli_4k[ENTRIES] = intel_tlb_table[k].entries;
		if (tlb_lld_4k[ENTRIES] < intel_tlb_table[k].entries)
			tlb_lld_4k[ENTRIES] = intel_tlb_table[k].entries;
		break;
	case STLB_4K_2M:
		if (tlb_lli_4k[ENTRIES] < intel_tlb_table[k].entries)
			tlb_lli_4k[ENTRIES] = intel_tlb_table[k].entries;
		if (tlb_lld_4k[ENTRIES] < intel_tlb_table[k].entries)
			tlb_lld_4k[ENTRIES] = intel_tlb_table[k].entries;
		if (tlb_lli_2m[ENTRIES] < intel_tlb_table[k].entries)
			tlb_lli_2m[ENTRIES] = intel_tlb_table[k].entries;
		if (tlb_lld_2m[ENTRIES] < intel_tlb_table[k].entries)
			tlb_lld_2m[ENTRIES] = intel_tlb_table[k].entries;
		if (tlb_lli_4m[ENTRIES] < intel_tlb_table[k].entries)
			tlb_lli_4m[ENTRIES] = intel_tlb_table[k].entries;
		if (tlb_lld_4m[ENTRIES] < intel_tlb_table[k].entries)
			tlb_lld_4m[ENTRIES] = intel_tlb_table[k].entries;
		break;
	case TLB_INST_ALL:
		if (tlb_lli_4k[ENTRIES] < intel_tlb_table[k].entries)
			tlb_lli_4k[ENTRIES] = intel_tlb_table[k].entries;
		if (tlb_lli_2m[ENTRIES] < intel_tlb_table[k].entries)
			tlb_lli_2m[ENTRIES] = intel_tlb_table[k].entries;
		if (tlb_lli_4m[ENTRIES] < intel_tlb_table[k].entries)
			tlb_lli_4m[ENTRIES] = intel_tlb_table[k].entries;
		break;
	case TLB_INST_4K:
		if (tlb_lli_4k[ENTRIES] < intel_tlb_table[k].entries)
			tlb_lli_4k[ENTRIES] = intel_tlb_table[k].entries;
		break;
	case TLB_INST_4M:
		if (tlb_lli_4m[ENTRIES] < intel_tlb_table[k].entries)
			tlb_lli_4m[ENTRIES] = intel_tlb_table[k].entries;
		break;
	case TLB_INST_2M_4M:
		if (tlb_lli_2m[ENTRIES] < intel_tlb_table[k].entries)
			tlb_lli_2m[ENTRIES] = intel_tlb_table[k].entries;
		if (tlb_lli_4m[ENTRIES] < intel_tlb_table[k].entries)
			tlb_lli_4m[ENTRIES] = intel_tlb_table[k].entries;
		break;
	case TLB_DATA_4K:
	case TLB_DATA0_4K:
		if (tlb_lld_4k[ENTRIES] < intel_tlb_table[k].entries)
			tlb_lld_4k[ENTRIES] = intel_tlb_table[k].entries;
		break;
	case TLB_DATA_4M:
	case TLB_DATA0_4M:
		if (tlb_lld_4m[ENTRIES] < intel_tlb_table[k].entries)
			tlb_lld_4m[ENTRIES] = intel_tlb_table[k].entries;
		break;
	case TLB_DATA_2M_4M:
	case TLB_DATA0_2M_4M:
		if (tlb_lld_2m[ENTRIES] < intel_tlb_table[k].entries)
			tlb_lld_2m[ENTRIES] = intel_tlb_table[k].entries;
		if (tlb_lld_4m[ENTRIES] < intel_tlb_table[k].entries)
			tlb_lld_4m[ENTRIES] = intel_tlb_table[k].entries;
		break;
	case TLB_DATA_4K_4M:
		if (tlb_lld_4k[ENTRIES] < intel_tlb_table[k].entries)
			tlb_lld_4k[ENTRIES] = intel_tlb_table[k].entries;
		if (tlb_lld_4m[ENTRIES] < intel_tlb_table[k].entries)
			tlb_lld_4m[ENTRIES] = intel_tlb_table[k].entries;
		break;
	case TLB_DATA_1G:
		if (tlb_lld_1g[ENTRIES] < intel_tlb_table[k].entries)
			tlb_lld_1g[ENTRIES] = intel_tlb_table[k].entries;
		break;
	}
}

static void intel_tlb_flushall_shift_set(struct cpuinfo_x86 *c)
{
	switch ((c->x86 << 8) + c->x86_model) {
	case 0x60f: /* original 65 nm celeron/pentium/core2/xeon, "Merom"/"Conroe" */
	case 0x616: /* single-core 65 nm celeron/core2solo "Merom-L"/"Conroe-L" */
	case 0x617: /* current 45 nm celeron/core2/xeon "Penryn"/"Wolfdale" */
	case 0x61d: /* six-core 45 nm xeon "Dunnington" */
		tlb_flushall_shift = -1;
		break;
	case 0x63a: /* Ivybridge */
		tlb_flushall_shift = 2;
		break;
	case 0x61a: /* 45 nm nehalem, "Bloomfield" */
	case 0x61e: /* 45 nm nehalem, "Lynnfield" */
	case 0x625: /* 32 nm nehalem, "Clarkdale" */
	case 0x62c: /* 32 nm nehalem, "Gulftown" */
	case 0x62e: /* 45 nm nehalem-ex, "Beckton" */
	case 0x62f: /* 32 nm Xeon E7 */
	case 0x62a: /* SandyBridge */
	case 0x62d: /* SandyBridge, "Romely-EP" */
<<<<<<< HEAD
		tlb_flushall_shift = 5;
		break;
	case 0x63a: /* Ivybridge */
		tlb_flushall_shift = 2;
		break;
=======
>>>>>>> f9287c7a
	default:
		tlb_flushall_shift = 6;
	}
}

static void intel_detect_tlb(struct cpuinfo_x86 *c)
{
	int i, j, n;
	unsigned int regs[4];
	unsigned char *desc = (unsigned char *)regs;

	if (c->cpuid_level < 2)
		return;

	/* Number of times to iterate */
	n = cpuid_eax(2) & 0xFF;

	for (i = 0 ; i < n ; i++) {
		cpuid(2, &regs[0], &regs[1], &regs[2], &regs[3]);

		/* If bit 31 is set, this is an unknown format */
		for (j = 0 ; j < 3 ; j++)
			if (regs[j] & (1 << 31))
				regs[j] = 0;

		/* Byte 0 is level count, not a descriptor */
		for (j = 1 ; j < 16 ; j++)
			intel_tlb_lookup(desc[j]);
	}
	intel_tlb_flushall_shift_set(c);
}

static const struct cpu_dev intel_cpu_dev = {
	.c_vendor	= "Intel",
	.c_ident	= { "GenuineIntel" },
#ifdef CONFIG_X86_32
	.legacy_models = {
		{ .family = 4, .model_names =
		  {
			  [0] = "486 DX-25/33",
			  [1] = "486 DX-50",
			  [2] = "486 SX",
			  [3] = "486 DX/2",
			  [4] = "486 SL",
			  [5] = "486 SX/2",
			  [7] = "486 DX/2-WB",
			  [8] = "486 DX/4",
			  [9] = "486 DX/4-WB"
		  }
		},
		{ .family = 5, .model_names =
		  {
			  [0] = "Pentium 60/66 A-step",
			  [1] = "Pentium 60/66",
			  [2] = "Pentium 75 - 200",
			  [3] = "OverDrive PODP5V83",
			  [4] = "Pentium MMX",
			  [7] = "Mobile Pentium 75 - 200",
			  [8] = "Mobile Pentium MMX"
		  }
		},
		{ .family = 6, .model_names =
		  {
			  [0] = "Pentium Pro A-step",
			  [1] = "Pentium Pro",
			  [3] = "Pentium II (Klamath)",
			  [4] = "Pentium II (Deschutes)",
			  [5] = "Pentium II (Deschutes)",
			  [6] = "Mobile Pentium II",
			  [7] = "Pentium III (Katmai)",
			  [8] = "Pentium III (Coppermine)",
			  [10] = "Pentium III (Cascades)",
			  [11] = "Pentium III (Tualatin)",
		  }
		},
		{ .family = 15, .model_names =
		  {
			  [0] = "Pentium 4 (Unknown)",
			  [1] = "Pentium 4 (Willamette)",
			  [2] = "Pentium 4 (Northwood)",
			  [4] = "Pentium 4 (Foster)",
			  [5] = "Pentium 4 (Foster)",
		  }
		},
	},
	.legacy_cache_size = intel_size_cache,
#endif
	.c_detect_tlb	= intel_detect_tlb,
	.c_early_init   = early_init_intel,
	.c_init		= init_intel,
	.c_x86_vendor	= X86_VENDOR_INTEL,
};

cpu_dev_register(intel_cpu_dev);
<|MERGE_RESOLUTION|>--- conflicted
+++ resolved
@@ -666,14 +666,6 @@
 	case 0x62f: /* 32 nm Xeon E7 */
 	case 0x62a: /* SandyBridge */
 	case 0x62d: /* SandyBridge, "Romely-EP" */
-<<<<<<< HEAD
-		tlb_flushall_shift = 5;
-		break;
-	case 0x63a: /* Ivybridge */
-		tlb_flushall_shift = 2;
-		break;
-=======
->>>>>>> f9287c7a
 	default:
 		tlb_flushall_shift = 6;
 	}
