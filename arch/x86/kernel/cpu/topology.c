--- conflicted
+++ resolved
@@ -21,16 +21,7 @@
 #define BITS_SHIFT_NEXT_LEVEL(eax)	((eax) & 0x1f)
 #define LEVEL_MAX_SIBLINGS(ebx)		((ebx) & 0xffff)
 
-<<<<<<< HEAD
-/*
- * Check for extended topology enumeration cpuid leaf 0xb and if it
- * exists, use it for populating initial_apicid and cpu topology
- * detection.
- */
-int detect_extended_topology(struct cpuinfo_x86 *c)
-=======
 int detect_extended_topology_early(struct cpuinfo_x86 *c)
->>>>>>> 91b1145e
 {
 #ifdef CONFIG_SMP
 	unsigned int eax, ebx, ecx, edx;
@@ -106,18 +97,6 @@
 	c->apicid = apic->phys_pkg_id(c->initial_apicid, 0);
 
 	c->x86_max_cores = (core_level_siblings / smp_num_siblings);
-<<<<<<< HEAD
-
-	if (!printed) {
-		pr_info("CPU: Physical Processor ID: %d\n",
-		       c->phys_proc_id);
-		if (c->x86_max_cores > 1)
-			pr_info("CPU: Processor Core ID: %d\n",
-			       c->cpu_core_id);
-		printed = 1;
-	}
-=======
->>>>>>> 91b1145e
 #endif
 	return 0;
 }