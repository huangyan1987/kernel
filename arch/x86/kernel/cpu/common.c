--- conflicted
+++ resolved
@@ -1051,11 +1051,7 @@
 	VULNWL_INTEL(ATOM_BONNELL_MID,		NO_SPECULATION | NO_ITLB_MULTIHIT),
 
 	VULNWL_INTEL(ATOM_SILVERMONT,		NO_SSB | NO_L1TF | MSBDS_ONLY | NO_SWAPGS | NO_ITLB_MULTIHIT),
-<<<<<<< HEAD
-	VULNWL_INTEL(ATOM_SILVERMONT_X,		NO_SSB | NO_L1TF | MSBDS_ONLY | NO_SWAPGS | NO_ITLB_MULTIHIT),
-=======
 	VULNWL_INTEL(ATOM_SILVERMONT_D,		NO_SSB | NO_L1TF | MSBDS_ONLY | NO_SWAPGS | NO_ITLB_MULTIHIT),
->>>>>>> fec38890
 	VULNWL_INTEL(ATOM_SILVERMONT_MID,	NO_SSB | NO_L1TF | MSBDS_ONLY | NO_SWAPGS | NO_ITLB_MULTIHIT),
 	VULNWL_INTEL(ATOM_AIRMONT,		NO_SSB | NO_L1TF | MSBDS_ONLY | NO_SWAPGS | NO_ITLB_MULTIHIT),
 	VULNWL_INTEL(XEON_PHI_KNL,		NO_SSB | NO_L1TF | MSBDS_ONLY | NO_SWAPGS | NO_ITLB_MULTIHIT),
@@ -1064,16 +1060,10 @@
 	VULNWL_INTEL(CORE_YONAH,		NO_SSB),
 
 	VULNWL_INTEL(ATOM_AIRMONT_MID,		NO_L1TF | MSBDS_ONLY | NO_SWAPGS | NO_ITLB_MULTIHIT),
-<<<<<<< HEAD
-
-	VULNWL_INTEL(ATOM_GOLDMONT,		NO_MDS | NO_L1TF | NO_SWAPGS | NO_ITLB_MULTIHIT),
-	VULNWL_INTEL(ATOM_GOLDMONT_X,		NO_MDS | NO_L1TF | NO_SWAPGS | NO_ITLB_MULTIHIT),
-=======
 	VULNWL_INTEL(ATOM_AIRMONT_NP,		NO_L1TF | NO_SWAPGS | NO_ITLB_MULTIHIT),
 
 	VULNWL_INTEL(ATOM_GOLDMONT,		NO_MDS | NO_L1TF | NO_SWAPGS | NO_ITLB_MULTIHIT),
 	VULNWL_INTEL(ATOM_GOLDMONT_D,		NO_MDS | NO_L1TF | NO_SWAPGS | NO_ITLB_MULTIHIT),
->>>>>>> fec38890
 	VULNWL_INTEL(ATOM_GOLDMONT_PLUS,	NO_MDS | NO_L1TF | NO_SWAPGS | NO_ITLB_MULTIHIT),
 
 	/*
@@ -1084,11 +1074,7 @@
 	 * good enough for our purposes.
 	 */
 
-<<<<<<< HEAD
-	VULNWL_INTEL(ATOM_TREMONT_X,		NO_ITLB_MULTIHIT),
-=======
 	VULNWL_INTEL(ATOM_TREMONT_D,		NO_ITLB_MULTIHIT),
->>>>>>> fec38890
 
 	/* AMD Family 0xf - 0x12 */
 	VULNWL_AMD(0x0f,	NO_MELTDOWN | NO_SSB | NO_L1TF | NO_MDS | NO_SWAPGS | NO_ITLB_MULTIHIT),
