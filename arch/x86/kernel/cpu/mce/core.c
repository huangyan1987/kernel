--- conflicted
+++ resolved
@@ -719,7 +719,6 @@
 				continue;
 			goto log_it;
 		}
-<<<<<<< HEAD
 
 		/* Log "not enabled" (speculative) errors */
 		if (!(m.status & MCI_STATUS_EN))
@@ -732,20 +731,6 @@
 		if (!(m.status & MCI_STATUS_PCC) && !(m.status & MCI_STATUS_S))
 			goto log_it;
 
-=======
-
-		/* Log "not enabled" (speculative) errors */
-		if (!(m.status & MCI_STATUS_EN))
-			goto log_it;
-
-		/*
-		 * Log UCNA (SDM: 15.6.3 "UCR Error Classification")
-		 * UC == 1 && PCC == 0 && S == 0
-		 */
-		if (!(m.status & MCI_STATUS_PCC) && !(m.status & MCI_STATUS_S))
-			goto log_it;
-
->>>>>>> c59c1e66
 		/*
 		 * Skip anything else. Presumption is that our read of this
 		 * bank is racing with a machine check. Leave the log alone
