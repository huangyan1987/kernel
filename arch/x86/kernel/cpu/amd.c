--- conflicted
+++ resolved
@@ -889,9 +889,7 @@
 
 	return false;
 }
-<<<<<<< HEAD
-#endif
-=======
+#endif
 
 void set_dr_addr_mask(unsigned long mask, int dr)
 {
@@ -910,5 +908,4 @@
 	default:
 		break;
 	}
-}
->>>>>>> 06e5801b
+}