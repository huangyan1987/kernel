/*
 * This only handles 32bit MTRR on 32bit hosts. This is strictly wrong
 * because MTRRs can span upto 40 bits (36bits on most modern x86)
 */
#define DEBUG

#include <linux/module.h>
#include <linux/init.h>
#include <linux/slab.h>
#include <linux/io.h>
#include <linux/mm.h>

#include <asm/processor-flags.h>
#include <asm/cpufeature.h>
#include <asm/tlbflush.h>
#include <asm/system.h>
#include <asm/mtrr.h>
#include <asm/msr.h>
#include <asm/pat.h>

#include "mtrr.h"

struct fixed_range_block {
	int base_msr;		/* start address of an MTRR block */
	int ranges;		/* number of MTRRs in this block  */
};

static struct fixed_range_block fixed_range_blocks[] = {
	{ MSR_MTRRfix64K_00000, 1 }, /* one   64k MTRR  */
	{ MSR_MTRRfix16K_80000, 2 }, /* two   16k MTRRs */
	{ MSR_MTRRfix4K_C0000,  8 }, /* eight  4k MTRRs */
	{}
};

static unsigned long smp_changes_mask;
static int mtrr_state_set;
u64 mtrr_tom2;

struct mtrr_state_type mtrr_state;
EXPORT_SYMBOL_GPL(mtrr_state);

/*
 * BIOS is expected to clear MtrrFixDramModEn bit, see for example
 * "BIOS and Kernel Developer's Guide for the AMD Athlon 64 and AMD
 * Opteron Processors" (26094 Rev. 3.30 February 2006), section
 * "13.2.1.2 SYSCFG Register": "The MtrrFixDramModEn bit should be set
 * to 1 during BIOS initalization of the fixed MTRRs, then cleared to
 * 0 for operation."
 */
static inline void k8_check_syscfg_dram_mod_en(void)
{
	u32 lo, hi;

	if (!((boot_cpu_data.x86_vendor == X86_VENDOR_AMD) &&
	      (boot_cpu_data.x86 >= 0x0f)))
		return;

	rdmsr(MSR_K8_SYSCFG, lo, hi);
	if (lo & K8_MTRRFIXRANGE_DRAM_MODIFY) {
		printk(KERN_ERR FW_WARN "MTRR: CPU %u: SYSCFG[MtrrFixDramModEn]"
		       " not cleared by BIOS, clearing this bit\n",
		       smp_processor_id());
		lo &= ~K8_MTRRFIXRANGE_DRAM_MODIFY;
		mtrr_wrmsr(MSR_K8_SYSCFG, lo, hi);
	}
}

/*
 * Returns the effective MTRR type for the region
 * Error returns:
 * - 0xFE - when the range is "not entirely covered" by _any_ var range MTRR
 * - 0xFF - when MTRR is not enabled
 */
u8 mtrr_type_lookup(u64 start, u64 end)
{
	int i;
	u64 base, mask;
	u8 prev_match, curr_match;

	if (!mtrr_state_set)
		return 0xFF;

	if (!mtrr_state.enabled)
		return 0xFF;

	/* Make end inclusive end, instead of exclusive */
	end--;

	/* Look in fixed ranges. Just return the type as per start */
	if (mtrr_state.have_fixed && (start < 0x100000)) {
		int idx;

		if (start < 0x80000) {
			idx = 0;
			idx += (start >> 16);
			return mtrr_state.fixed_ranges[idx];
		} else if (start < 0xC0000) {
			idx = 1 * 8;
			idx += ((start - 0x80000) >> 14);
			return mtrr_state.fixed_ranges[idx];
		} else if (start < 0x1000000) {
			idx = 3 * 8;
			idx += ((start - 0xC0000) >> 12);
			return mtrr_state.fixed_ranges[idx];
		}
	}

	/*
	 * Look in variable ranges
	 * Look of multiple ranges matching this address and pick type
	 * as per MTRR precedence
	 */
	if (!(mtrr_state.enabled & 2))
		return mtrr_state.def_type;

	prev_match = 0xFF;
	for (i = 0; i < num_var_ranges; ++i) {
		unsigned short start_state, end_state;

		if (!(mtrr_state.var_ranges[i].mask_lo & (1 << 11)))
			continue;

		base = (((u64)mtrr_state.var_ranges[i].base_hi) << 32) +
		       (mtrr_state.var_ranges[i].base_lo & PAGE_MASK);
		mask = (((u64)mtrr_state.var_ranges[i].mask_hi) << 32) +
		       (mtrr_state.var_ranges[i].mask_lo & PAGE_MASK);

		start_state = ((start & mask) == (base & mask));
		end_state = ((end & mask) == (base & mask));
		if (start_state != end_state)
			return 0xFE;

		if ((start & mask) != (base & mask))
			continue;

		curr_match = mtrr_state.var_ranges[i].base_lo & 0xff;
		if (prev_match == 0xFF) {
			prev_match = curr_match;
			continue;
		}

		if (prev_match == MTRR_TYPE_UNCACHABLE ||
		    curr_match == MTRR_TYPE_UNCACHABLE) {
			return MTRR_TYPE_UNCACHABLE;
		}

		if ((prev_match == MTRR_TYPE_WRBACK &&
		     curr_match == MTRR_TYPE_WRTHROUGH) ||
		    (prev_match == MTRR_TYPE_WRTHROUGH &&
		     curr_match == MTRR_TYPE_WRBACK)) {
			prev_match = MTRR_TYPE_WRTHROUGH;
			curr_match = MTRR_TYPE_WRTHROUGH;
		}

		if (prev_match != curr_match)
			return MTRR_TYPE_UNCACHABLE;
	}

	if (mtrr_tom2) {
		if (start >= (1ULL<<32) && (end < mtrr_tom2))
			return MTRR_TYPE_WRBACK;
	}

	if (prev_match != 0xFF)
		return prev_match;

	return mtrr_state.def_type;
}

/* Get the MSR pair relating to a var range */
static void
get_mtrr_var_range(unsigned int index, struct mtrr_var_range *vr)
{
	rdmsr(MTRRphysBase_MSR(index), vr->base_lo, vr->base_hi);
	rdmsr(MTRRphysMask_MSR(index), vr->mask_lo, vr->mask_hi);
}

/* Fill the MSR pair relating to a var range */
void fill_mtrr_var_range(unsigned int index,
		u32 base_lo, u32 base_hi, u32 mask_lo, u32 mask_hi)
{
	struct mtrr_var_range *vr;

	vr = mtrr_state.var_ranges;

	vr[index].base_lo = base_lo;
	vr[index].base_hi = base_hi;
	vr[index].mask_lo = mask_lo;
	vr[index].mask_hi = mask_hi;
}

static void get_fixed_ranges(mtrr_type *frs)
{
	unsigned int *p = (unsigned int *)frs;
	int i;

	k8_check_syscfg_dram_mod_en();

	rdmsr(MSR_MTRRfix64K_00000, p[0], p[1]);

	for (i = 0; i < 2; i++)
		rdmsr(MSR_MTRRfix16K_80000 + i, p[2 + i * 2], p[3 + i * 2]);
	for (i = 0; i < 8; i++)
		rdmsr(MSR_MTRRfix4K_C0000 + i, p[6 + i * 2], p[7 + i * 2]);
}

void mtrr_save_fixed_ranges(void *info)
{
	if (cpu_has_mtrr)
		get_fixed_ranges(mtrr_state.fixed_ranges);
}

static unsigned __initdata last_fixed_start;
static unsigned __initdata last_fixed_end;
static mtrr_type __initdata last_fixed_type;

static void __init print_fixed_last(void)
{
	if (!last_fixed_end)
		return;

	pr_debug("  %05X-%05X %s\n", last_fixed_start,
		 last_fixed_end - 1, mtrr_attrib_to_str(last_fixed_type));

	last_fixed_end = 0;
}

static void __init update_fixed_last(unsigned base, unsigned end,
				     mtrr_type type)
{
	last_fixed_start = base;
	last_fixed_end = end;
	last_fixed_type = type;
}

static void __init
print_fixed(unsigned base, unsigned step, const mtrr_type *types)
{
	unsigned i;

	for (i = 0; i < 8; ++i, ++types, base += step) {
		if (last_fixed_end == 0) {
			update_fixed_last(base, base + step, *types);
			continue;
		}
		if (last_fixed_end == base && last_fixed_type == *types) {
			last_fixed_end = base + step;
			continue;
		}
		/* new segments: gap or different type */
		print_fixed_last();
		update_fixed_last(base, base + step, *types);
	}
}

static void prepare_set(void);
static void post_set(void);

static void __init print_mtrr_state(void)
{
	unsigned int i;
	int high_width;

	pr_debug("MTRR default type: %s\n",
		 mtrr_attrib_to_str(mtrr_state.def_type));
	if (mtrr_state.have_fixed) {
		pr_debug("MTRR fixed ranges %sabled:\n",
			 mtrr_state.enabled & 1 ? "en" : "dis");
		print_fixed(0x00000, 0x10000, mtrr_state.fixed_ranges + 0);
		for (i = 0; i < 2; ++i)
			print_fixed(0x80000 + i * 0x20000, 0x04000,
				    mtrr_state.fixed_ranges + (i + 1) * 8);
		for (i = 0; i < 8; ++i)
			print_fixed(0xC0000 + i * 0x08000, 0x01000,
				    mtrr_state.fixed_ranges + (i + 3) * 8);

		/* tail */
		print_fixed_last();
	}
	pr_debug("MTRR variable ranges %sabled:\n",
		 mtrr_state.enabled & 2 ? "en" : "dis");
	if (size_or_mask & 0xffffffffUL)
		high_width = ffs(size_or_mask & 0xffffffffUL) - 1;
	else
		high_width = ffs(size_or_mask>>32) + 32 - 1;
	high_width = (high_width - (32 - PAGE_SHIFT) + 3) / 4;

	for (i = 0; i < num_var_ranges; ++i) {
		if (mtrr_state.var_ranges[i].mask_lo & (1 << 11))
			pr_debug("  %u base %0*X%05X000 mask %0*X%05X000 %s\n",
				 i,
				 high_width,
				 mtrr_state.var_ranges[i].base_hi,
				 mtrr_state.var_ranges[i].base_lo >> 12,
				 high_width,
				 mtrr_state.var_ranges[i].mask_hi,
				 mtrr_state.var_ranges[i].mask_lo >> 12,
				 mtrr_attrib_to_str(mtrr_state.var_ranges[i].base_lo & 0xff));
		else
			pr_debug("  %u disabled\n", i);
	}
	if (mtrr_tom2)
		pr_debug("TOM2: %016llx aka %lldM\n", mtrr_tom2, mtrr_tom2>>20);
}

/* Grab all of the MTRR state for this CPU into *state */
void __init get_mtrr_state(void)
{
	struct mtrr_var_range *vrs;
	unsigned long flags;
	unsigned lo, dummy;
	unsigned int i;

	vrs = mtrr_state.var_ranges;

	rdmsr(MSR_MTRRcap, lo, dummy);
	mtrr_state.have_fixed = (lo >> 8) & 1;

	for (i = 0; i < num_var_ranges; i++)
		get_mtrr_var_range(i, &vrs[i]);
	if (mtrr_state.have_fixed)
		get_fixed_ranges(mtrr_state.fixed_ranges);

	rdmsr(MSR_MTRRdefType, lo, dummy);
	mtrr_state.def_type = (lo & 0xff);
	mtrr_state.enabled = (lo & 0xc00) >> 10;

	if (amd_special_default_mtrr()) {
		unsigned low, high;

		/* TOP_MEM2 */
		rdmsr(MSR_K8_TOP_MEM2, low, high);
		mtrr_tom2 = high;
		mtrr_tom2 <<= 32;
		mtrr_tom2 |= low;
		mtrr_tom2 &= 0xffffff800000ULL;
	}

	print_mtrr_state();

	mtrr_state_set = 1;

	/* PAT setup for BP. We need to go through sync steps here */
	local_irq_save(flags);
	prepare_set();

	pat_init();

	post_set();
	local_irq_restore(flags);
}

/* Some BIOS's are messed up and don't set all MTRRs the same! */
void __init mtrr_state_warn(void)
{
	unsigned long mask = smp_changes_mask;

	if (!mask)
		return;
	if (mask & MTRR_CHANGE_MASK_FIXED)
		pr_warning("mtrr: your CPUs had inconsistent fixed MTRR settings\n");
	if (mask & MTRR_CHANGE_MASK_VARIABLE)
		pr_warning("mtrr: your CPUs had inconsistent variable MTRR settings\n");
	if (mask & MTRR_CHANGE_MASK_DEFTYPE)
		pr_warning("mtrr: your CPUs had inconsistent MTRRdefType settings\n");

	printk(KERN_INFO "mtrr: probably your BIOS does not setup all CPUs.\n");
	printk(KERN_INFO "mtrr: corrected configuration.\n");
}

/*
 * Doesn't attempt to pass an error out to MTRR users
 * because it's quite complicated in some cases and probably not
 * worth it because the best error handling is to ignore it.
 */
void mtrr_wrmsr(unsigned msr, unsigned a, unsigned b)
{
	if (wrmsr_safe(msr, a, b) < 0) {
		printk(KERN_ERR
			"MTRR: CPU %u: Writing MSR %x to %x:%x failed\n",
			smp_processor_id(), msr, a, b);
	}
}

/**
 * set_fixed_range - checks & updates a fixed-range MTRR if it
 *		     differs from the value it should have
 * @msr: MSR address of the MTTR which should be checked and updated
 * @changed: pointer which indicates whether the MTRR needed to be changed
 * @msrwords: pointer to the MSR values which the MSR should have
 */
static void set_fixed_range(int msr, bool *changed, unsigned int *msrwords)
{
	unsigned lo, hi;

	rdmsr(msr, lo, hi);

	if (lo != msrwords[0] || hi != msrwords[1]) {
		mtrr_wrmsr(msr, msrwords[0], msrwords[1]);
		*changed = true;
	}
}

/**
 * generic_get_free_region - Get a free MTRR.
 * @base: The starting (base) address of the region.
 * @size: The size (in bytes) of the region.
 * @replace_reg: mtrr index to be replaced; set to invalid value if none.
 *
 * Returns: The index of the region on success, else negative on error.
 */
int
generic_get_free_region(unsigned long base, unsigned long size, int replace_reg)
{
	unsigned long lbase, lsize;
	mtrr_type ltype;
	int i, max;

	max = num_var_ranges;
	if (replace_reg >= 0 && replace_reg < max)
		return replace_reg;

	for (i = 0; i < max; ++i) {
		mtrr_if->get(i, &lbase, &lsize, &ltype);
		if (lsize == 0)
			return i;
	}

	return -ENOSPC;
}

static void generic_get_mtrr(unsigned int reg, unsigned long *base,
			     unsigned long *size, mtrr_type *type)
{
	unsigned int mask_lo, mask_hi, base_lo, base_hi;
	unsigned int tmp, hi;
	int cpu;

	/*
	 * get_mtrr doesn't need to update mtrr_state, also it could be called
	 * from any cpu, so try to print it out directly.
	 */
	cpu = get_cpu();

	rdmsr(MTRRphysMask_MSR(reg), mask_lo, mask_hi);

	if ((mask_lo & 0x800) == 0) {
		/*  Invalid (i.e. free) range */
		*base = 0;
		*size = 0;
		*type = 0;
		goto out_put_cpu;
	}

	rdmsr(MTRRphysBase_MSR(reg), base_lo, base_hi);

	/* Work out the shifted address mask: */
	tmp = mask_hi << (32 - PAGE_SHIFT) | mask_lo >> PAGE_SHIFT;
	mask_lo = size_or_mask | tmp;

	/* Expand tmp with high bits to all 1s: */
	hi = fls(tmp);
	if (hi > 0) {
		tmp |= ~((1<<(hi - 1)) - 1);

		if (tmp != mask_lo) {
			WARN_ONCE(1, KERN_INFO "mtrr: your BIOS has set up an incorrect mask, fixing it up.\n");
			mask_lo = tmp;
		}
	}

	/*
	 * This works correctly if size is a power of two, i.e. a
	 * contiguous range:
	 */
	*size = -mask_lo;
	*base = base_hi << (32 - PAGE_SHIFT) | base_lo >> PAGE_SHIFT;
	*type = base_lo & 0xff;

out_put_cpu:
	put_cpu();
}

/**
 * set_fixed_ranges - checks & updates the fixed-range MTRRs if they
 *		      differ from the saved set
 * @frs: pointer to fixed-range MTRR values, saved by get_fixed_ranges()
 */
static int set_fixed_ranges(mtrr_type *frs)
{
	unsigned long long *saved = (unsigned long long *)frs;
	bool changed = false;
	int block = -1, range;

	k8_check_syscfg_dram_mod_en();

	while (fixed_range_blocks[++block].ranges) {
		for (range = 0; range < fixed_range_blocks[block].ranges; range++)
			set_fixed_range(fixed_range_blocks[block].base_msr + range,
					&changed, (unsigned int *)saved++);
	}

	return changed;
}

/*
 * Set the MSR pair relating to a var range.
 * Returns true if changes are made.
 */
static bool set_mtrr_var_ranges(unsigned int index, struct mtrr_var_range *vr)
{
	unsigned int lo, hi;
	bool changed = false;

	rdmsr(MTRRphysBase_MSR(index), lo, hi);
	if ((vr->base_lo & 0xfffff0ffUL) != (lo & 0xfffff0ffUL)
	    || (vr->base_hi & (size_and_mask >> (32 - PAGE_SHIFT))) !=
		(hi & (size_and_mask >> (32 - PAGE_SHIFT)))) {

		mtrr_wrmsr(MTRRphysBase_MSR(index), vr->base_lo, vr->base_hi);
		changed = true;
	}

	rdmsr(MTRRphysMask_MSR(index), lo, hi);

	if ((vr->mask_lo & 0xfffff800UL) != (lo & 0xfffff800UL)
	    || (vr->mask_hi & (size_and_mask >> (32 - PAGE_SHIFT))) !=
		(hi & (size_and_mask >> (32 - PAGE_SHIFT)))) {
		mtrr_wrmsr(MTRRphysMask_MSR(index), vr->mask_lo, vr->mask_hi);
		changed = true;
	}
	return changed;
}

static u32 deftype_lo, deftype_hi;

/**
 * set_mtrr_state - Set the MTRR state for this CPU.
 *
 * NOTE: The CPU must already be in a safe state for MTRR changes.
 * RETURNS: 0 if no changes made, else a mask indicating what was changed.
 */
static unsigned long set_mtrr_state(void)
{
	unsigned long change_mask = 0;
	unsigned int i;

	for (i = 0; i < num_var_ranges; i++) {
		if (set_mtrr_var_ranges(i, &mtrr_state.var_ranges[i]))
			change_mask |= MTRR_CHANGE_MASK_VARIABLE;
	}

	if (mtrr_state.have_fixed && set_fixed_ranges(mtrr_state.fixed_ranges))
		change_mask |= MTRR_CHANGE_MASK_FIXED;

	/*
	 * Set_mtrr_restore restores the old value of MTRRdefType,
	 * so to set it we fiddle with the saved value:
	 */
	if ((deftype_lo & 0xff) != mtrr_state.def_type
	    || ((deftype_lo & 0xc00) >> 10) != mtrr_state.enabled) {

		deftype_lo = (deftype_lo & ~0xcff) | mtrr_state.def_type |
			     (mtrr_state.enabled << 10);
		change_mask |= MTRR_CHANGE_MASK_DEFTYPE;
	}

	return change_mask;
}


<<<<<<< HEAD
static unsigned long cr4 = 0;
static DEFINE_ATOMIC_SPINLOCK(set_atomicity_lock);
=======
static unsigned long cr4;
static DEFINE_SPINLOCK(set_atomicity_lock);
>>>>>>> 4ec62b2b

/*
 * Since we are disabling the cache don't allow any interrupts,
 * they would run extremely slow and would only increase the pain.
 *
 * The caller must ensure that local interrupts are disabled and
 * are reenabled after post_set() has been called.
 */
static void prepare_set(void) __acquires(set_atomicity_lock)
{
	unsigned long cr0;

	/*
	 * Note that this is not ideal
	 * since the cache is only flushed/disabled for this CPU while the
	 * MTRRs are changed, but changing this requires more invasive
	 * changes to the way the kernel boots
	 */

	atomic_spin_lock(&set_atomicity_lock);

	/* Enter the no-fill (CD=1, NW=0) cache mode and flush caches. */
	cr0 = read_cr0() | X86_CR0_CD;
	write_cr0(cr0);
	wbinvd();

	/* Save value of CR4 and clear Page Global Enable (bit 7) */
	if (cpu_has_pge) {
		cr4 = read_cr4();
		write_cr4(cr4 & ~X86_CR4_PGE);
	}

	/* Flush all TLBs via a mov %cr3, %reg; mov %reg, %cr3 */
	__flush_tlb();

	/* Save MTRR state */
	rdmsr(MSR_MTRRdefType, deftype_lo, deftype_hi);

	/* Disable MTRRs, and set the default type to uncached */
	mtrr_wrmsr(MSR_MTRRdefType, deftype_lo & ~0xcff, deftype_hi);
}

static void post_set(void) __releases(set_atomicity_lock)
{
	/* Flush TLBs (no need to flush caches - they are disabled) */
	__flush_tlb();

	/* Intel (P6) standard MTRRs */
	mtrr_wrmsr(MSR_MTRRdefType, deftype_lo, deftype_hi);

	/* Enable caches */
	write_cr0(read_cr0() & 0xbfffffff);

	/* Restore value of CR4 */
	if (cpu_has_pge)
		write_cr4(cr4);
	atomic_spin_unlock(&set_atomicity_lock);
}

static void generic_set_all(void)
{
	unsigned long mask, count;
	unsigned long flags;

	local_irq_save(flags);
	prepare_set();

	/* Actually set the state */
	mask = set_mtrr_state();

	/* also set PAT */
	pat_init();

	post_set();
	local_irq_restore(flags);

	/* Use the atomic bitops to update the global mask */
	for (count = 0; count < sizeof mask * 8; ++count) {
		if (mask & 0x01)
			set_bit(count, &smp_changes_mask);
		mask >>= 1;
	}

}

/**
 * generic_set_mtrr - set variable MTRR register on the local CPU.
 *
 * @reg: The register to set.
 * @base: The base address of the region.
 * @size: The size of the region. If this is 0 the region is disabled.
 * @type: The type of the region.
 *
 * Returns nothing.
 */
static void generic_set_mtrr(unsigned int reg, unsigned long base,
			     unsigned long size, mtrr_type type)
{
	unsigned long flags;
	struct mtrr_var_range *vr;

	vr = &mtrr_state.var_ranges[reg];

	local_irq_save(flags);
	prepare_set();

	if (size == 0) {
		/*
		 * The invalid bit is kept in the mask, so we simply
		 * clear the relevant mask register to disable a range.
		 */
		mtrr_wrmsr(MTRRphysMask_MSR(reg), 0, 0);
		memset(vr, 0, sizeof(struct mtrr_var_range));
	} else {
		vr->base_lo = base << PAGE_SHIFT | type;
		vr->base_hi = (base & size_and_mask) >> (32 - PAGE_SHIFT);
		vr->mask_lo = -size << PAGE_SHIFT | 0x800;
		vr->mask_hi = (-size & size_and_mask) >> (32 - PAGE_SHIFT);

		mtrr_wrmsr(MTRRphysBase_MSR(reg), vr->base_lo, vr->base_hi);
		mtrr_wrmsr(MTRRphysMask_MSR(reg), vr->mask_lo, vr->mask_hi);
	}

	post_set();
	local_irq_restore(flags);
}

int generic_validate_add_page(unsigned long base, unsigned long size,
			      unsigned int type)
{
	unsigned long lbase, last;

	/*
	 * For Intel PPro stepping <= 7
	 * must be 4 MiB aligned and not touch 0x70000000 -> 0x7003FFFF
	 */
	if (is_cpu(INTEL) && boot_cpu_data.x86 == 6 &&
	    boot_cpu_data.x86_model == 1 &&
	    boot_cpu_data.x86_mask <= 7) {
		if (base & ((1 << (22 - PAGE_SHIFT)) - 1)) {
			pr_warning("mtrr: base(0x%lx000) is not 4 MiB aligned\n", base);
			return -EINVAL;
		}
		if (!(base + size < 0x70000 || base > 0x7003F) &&
		    (type == MTRR_TYPE_WRCOMB
		     || type == MTRR_TYPE_WRBACK)) {
			pr_warning("mtrr: writable mtrr between 0x70000000 and 0x7003FFFF may hang the CPU.\n");
			return -EINVAL;
		}
	}

	/*
	 * Check upper bits of base and last are equal and lower bits are 0
	 * for base and 1 for last
	 */
	last = base + size - 1;
	for (lbase = base; !(lbase & 1) && (last & 1);
	     lbase = lbase >> 1, last = last >> 1)
		;
	if (lbase != last) {
		pr_warning("mtrr: base(0x%lx000) is not aligned on a size(0x%lx000) boundary\n", base, size);
		return -EINVAL;
	}
	return 0;
}

static int generic_have_wrcomb(void)
{
	unsigned long config, dummy;
	rdmsr(MSR_MTRRcap, config, dummy);
	return config & (1 << 10);
}

int positive_have_wrcomb(void)
{
	return 1;
}

/*
 * Generic structure...
 */
struct mtrr_ops generic_mtrr_ops = {
	.use_intel_if		= 1,
	.set_all		= generic_set_all,
	.get			= generic_get_mtrr,
	.get_free_region	= generic_get_free_region,
	.set			= generic_set_mtrr,
	.validate_add_page	= generic_validate_add_page,
	.have_wrcomb		= generic_have_wrcomb,
};<|MERGE_RESOLUTION|>--- conflicted
+++ resolved
@@ -569,13 +569,8 @@
 }
 
 
-<<<<<<< HEAD
-static unsigned long cr4 = 0;
-static DEFINE_ATOMIC_SPINLOCK(set_atomicity_lock);
-=======
 static unsigned long cr4;
-static DEFINE_SPINLOCK(set_atomicity_lock);
->>>>>>> 4ec62b2b
+static DEFINE_RAW_SPINLOCK(set_atomicity_lock);
 
 /*
  * Since we are disabling the cache don't allow any interrupts,
@@ -595,7 +590,7 @@
 	 * changes to the way the kernel boots
 	 */
 
-	atomic_spin_lock(&set_atomicity_lock);
+	raw_spin_lock(&set_atomicity_lock);
 
 	/* Enter the no-fill (CD=1, NW=0) cache mode and flush caches. */
 	cr0 = read_cr0() | X86_CR0_CD;
@@ -632,7 +627,7 @@
 	/* Restore value of CR4 */
 	if (cpu_has_pge)
 		write_cr4(cr4);
-	atomic_spin_unlock(&set_atomicity_lock);
+	raw_spin_unlock(&set_atomicity_lock);
 }
 
 static void generic_set_all(void)
