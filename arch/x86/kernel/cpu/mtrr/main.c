/*  Generic MTRR (Memory Type Range Register) driver.

    Copyright (C) 1997-2000  Richard Gooch
    Copyright (c) 2002	     Patrick Mochel

    This library is free software; you can redistribute it and/or
    modify it under the terms of the GNU Library General Public
    License as published by the Free Software Foundation; either
    version 2 of the License, or (at your option) any later version.

    This library is distributed in the hope that it will be useful,
    but WITHOUT ANY WARRANTY; without even the implied warranty of
    MERCHANTABILITY or FITNESS FOR A PARTICULAR PURPOSE.  See the GNU
    Library General Public License for more details.

    You should have received a copy of the GNU Library General Public
    License along with this library; if not, write to the Free
    Software Foundation, Inc., 675 Mass Ave, Cambridge, MA 02139, USA.

    Richard Gooch may be reached by email at  rgooch@atnf.csiro.au
    The postal address is:
      Richard Gooch, c/o ATNF, P. O. Box 76, Epping, N.S.W., 2121, Australia.

    Source: "Pentium Pro Family Developer's Manual, Volume 3:
    Operating System Writer's Guide" (Intel document number 242692),
    section 11.11.7

    This was cleaned and made readable by Patrick Mochel <mochel@osdl.org>
    on 6-7 March 2002.
    Source: Intel Architecture Software Developers Manual, Volume 3:
    System Programming Guide; Section 9.11. (1997 edition - PPro).
*/

#define DEBUG

#include <linux/types.h> /* FIXME: kvm_para.h needs this */

#include <linux/stop_machine.h>
#include <linux/kvm_para.h>
#include <linux/uaccess.h>
#include <linux/module.h>
#include <linux/mutex.h>
#include <linux/init.h>
#include <linux/sort.h>
#include <linux/cpu.h>
#include <linux/pci.h>
#include <linux/smp.h>

#include <asm/processor.h>
#include <asm/e820.h>
#include <asm/mtrr.h>
#include <asm/msr.h>

#include "mtrr.h"

u32 num_var_ranges;

unsigned int mtrr_usage_table[MTRR_MAX_VAR_RANGES];
static DEFINE_MUTEX(mtrr_mutex);

u64 size_or_mask, size_and_mask;
static bool mtrr_aps_delayed_init;

static const struct mtrr_ops *mtrr_ops[X86_VENDOR_NUM];

const struct mtrr_ops *mtrr_if;

static void set_mtrr(unsigned int reg, unsigned long base,
		     unsigned long size, mtrr_type type);

void set_mtrr_ops(const struct mtrr_ops *ops)
{
	if (ops->vendor && ops->vendor < X86_VENDOR_NUM)
		mtrr_ops[ops->vendor] = ops;
}

/*  Returns non-zero if we have the write-combining memory type  */
static int have_wrcomb(void)
{
	struct pci_dev *dev;
	u8 rev;

	dev = pci_get_class(PCI_CLASS_BRIDGE_HOST << 8, NULL);
	if (dev != NULL) {
		/*
		 * ServerWorks LE chipsets < rev 6 have problems with
		 * write-combining. Don't allow it and leave room for other
		 * chipsets to be tagged
		 */
		if (dev->vendor == PCI_VENDOR_ID_SERVERWORKS &&
		    dev->device == PCI_DEVICE_ID_SERVERWORKS_LE) {
			pci_read_config_byte(dev, PCI_CLASS_REVISION, &rev);
			if (rev <= 5) {
				pr_info("mtrr: Serverworks LE rev < 6 detected. Write-combining disabled.\n");
				pci_dev_put(dev);
				return 0;
			}
		}
		/*
		 * Intel 450NX errata # 23. Non ascending cacheline evictions to
		 * write combining memory may resulting in data corruption
		 */
		if (dev->vendor == PCI_VENDOR_ID_INTEL &&
		    dev->device == PCI_DEVICE_ID_INTEL_82451NX) {
			pr_info("mtrr: Intel 450NX MMC detected. Write-combining disabled.\n");
			pci_dev_put(dev);
			return 0;
		}
		pci_dev_put(dev);
	}
	return mtrr_if->have_wrcomb ? mtrr_if->have_wrcomb() : 0;
}

/*  This function returns the number of variable MTRRs  */
static void __init set_num_var_ranges(void)
{
	unsigned long config = 0, dummy;

	if (use_intel())
		rdmsr(MSR_MTRRcap, config, dummy);
	else if (is_cpu(AMD))
		config = 2;
	else if (is_cpu(CYRIX) || is_cpu(CENTAUR))
		config = 8;

	num_var_ranges = config & 0xff;
}

static void __init init_table(void)
{
	int i, max;

	max = num_var_ranges;
	for (i = 0; i < max; i++)
		mtrr_usage_table[i] = 1;
}

struct set_mtrr_data {
	atomic_t	count;
	atomic_t	gate;
	unsigned long	smp_base;
	unsigned long	smp_size;
	unsigned int	smp_reg;
	mtrr_type	smp_type;
};

static DEFINE_PER_CPU(struct cpu_stop_work, mtrr_work);

/**
 * mtrr_work_handler - Synchronisation handler. Executed by "other" CPUs.
 * @info: pointer to mtrr configuration data
 *
 * Returns nothing.
 */
static int mtrr_work_handler(void *info)
{
#ifdef CONFIG_SMP
	struct set_mtrr_data *data = info;
	unsigned long flags;

	atomic_dec(&data->count);
	while (!atomic_read(&data->gate))
		cpu_relax();

	local_irq_save(flags);

	atomic_dec(&data->count);
	while (atomic_read(&data->gate))
		cpu_relax();

	/*  The master has cleared me to execute  */
	if (data->smp_reg != ~0U) {
		mtrr_if->set(data->smp_reg, data->smp_base,
			     data->smp_size, data->smp_type);
	} else if (mtrr_aps_delayed_init) {
		/*
		 * Initialize the MTRRs inaddition to the synchronisation.
		 */
		mtrr_if->set_all();
	}

	atomic_dec(&data->count);
	while (!atomic_read(&data->gate))
		cpu_relax();

	atomic_dec(&data->count);
	local_irq_restore(flags);
#endif
	return 0;
}

static inline int types_compatible(mtrr_type type1, mtrr_type type2)
{
	return type1 == MTRR_TYPE_UNCACHABLE ||
	       type2 == MTRR_TYPE_UNCACHABLE ||
	       (type1 == MTRR_TYPE_WRTHROUGH && type2 == MTRR_TYPE_WRBACK) ||
	       (type1 == MTRR_TYPE_WRBACK && type2 == MTRR_TYPE_WRTHROUGH);
}

/**
 * set_mtrr - update mtrrs on all processors
 * @reg:	mtrr in question
 * @base:	mtrr base
 * @size:	mtrr size
 * @type:	mtrr type
 *
 * This is kinda tricky, but fortunately, Intel spelled it out for us cleanly:
 *
 * 1. Queue work to do the following on all processors:
 * 2. Disable Interrupts
 * 3. Wait for all procs to do so
 * 4. Enter no-fill cache mode
 * 5. Flush caches
 * 6. Clear PGE bit
 * 7. Flush all TLBs
 * 8. Disable all range registers
 * 9. Update the MTRRs
 * 10. Enable all range registers
 * 11. Flush all TLBs and caches again
 * 12. Enter normal cache mode and reenable caching
 * 13. Set PGE
 * 14. Wait for buddies to catch up
 * 15. Enable interrupts.
 *
 * What does that mean for us? Well, first we set data.count to the number
 * of CPUs. As each CPU announces that it started the rendezvous handler by
 * decrementing the count, We reset data.count and set the data.gate flag
 * allowing all the cpu's to proceed with the work. As each cpu disables
 * interrupts, it'll decrement data.count once. We wait until it hits 0 and
 * proceed. We clear the data.gate flag and reset data.count. Meanwhile, they
 * are waiting for that flag to be cleared. Once it's cleared, each
 * CPU goes through the transition of updating MTRRs.
 * The CPU vendors may each do it differently,
 * so we call mtrr_if->set() callback and let them take care of it.
 * When they're done, they again decrement data->count and wait for data.gate
 * to be set.
 * When we finish, we wait for data.count to hit 0 and toggle the data.gate flag
 * Everyone then enables interrupts and we all continue on.
 *
 * Note that the mechanism is the same for UP systems, too; all the SMP stuff
 * becomes nops.
 */
static void
set_mtrr(unsigned int reg, unsigned long base, unsigned long size, mtrr_type type)
{
	struct set_mtrr_data data;
	unsigned long flags;
	int cpu;

	preempt_disable();

	data.smp_reg = reg;
	data.smp_base = base;
	data.smp_size = size;
	data.smp_type = type;
	atomic_set(&data.count, num_booting_cpus() - 1);

	/* Make sure data.count is visible before unleashing other CPUs */
	smp_wmb();
	atomic_set(&data.gate, 0);

	/* Start the ball rolling on other CPUs */
	for_each_online_cpu(cpu) {
		struct cpu_stop_work *work = &per_cpu(mtrr_work, cpu);

		if (cpu == smp_processor_id())
			continue;

		stop_one_cpu_nowait(cpu, mtrr_work_handler, &data, work);
	}


	while (atomic_read(&data.count))
		cpu_relax();

	/* Ok, reset count and toggle gate */
	atomic_set(&data.count, num_booting_cpus() - 1);
	smp_wmb();
	atomic_set(&data.gate, 1);

	local_irq_save(flags);

	while (atomic_read(&data.count))
		cpu_relax();

	/* Ok, reset count and toggle gate */
	atomic_set(&data.count, num_booting_cpus() - 1);
	smp_wmb();
	atomic_set(&data.gate, 0);

	/* Do our MTRR business */

	/*
	 * HACK!
	 * We use this same function to initialize the mtrrs on boot.
	 * The state of the boot cpu's mtrrs has been saved, and we want
	 * to replicate across all the APs.
	 * If we're doing that @reg is set to something special...
	 */
	if (reg != ~0U)
		mtrr_if->set(reg, base, size, type);
	else if (!mtrr_aps_delayed_init)
		mtrr_if->set_all();

	/* Wait for the others */
	while (atomic_read(&data.count))
		cpu_relax();

	atomic_set(&data.count, num_booting_cpus() - 1);
	smp_wmb();
	atomic_set(&data.gate, 1);

	/*
	 * Wait here for everyone to have seen the gate change
	 * So we're the last ones to touch 'data'
	 */
	while (atomic_read(&data.count))
		cpu_relax();

	local_irq_restore(flags);
	preempt_enable();
}

/**
 * mtrr_add_page - Add a memory type region
 * @base: Physical base address of region in pages (in units of 4 kB!)
 * @size: Physical size of region in pages (4 kB)
 * @type: Type of MTRR desired
 * @increment: If this is true do usage counting on the region
 *
 * Memory type region registers control the caching on newer Intel and
 * non Intel processors. This function allows drivers to request an
 * MTRR is added. The details and hardware specifics of each processor's
 * implementation are hidden from the caller, but nevertheless the
 * caller should expect to need to provide a power of two size on an
 * equivalent power of two boundary.
 *
 * If the region cannot be added either because all regions are in use
 * or the CPU cannot support it a negative value is returned. On success
 * the register number for this entry is returned, but should be treated
 * as a cookie only.
 *
 * On a multiprocessor machine the changes are made to all processors.
 * This is required on x86 by the Intel processors.
 *
 * The available types are
 *
 * %MTRR_TYPE_UNCACHABLE - No caching
 *
 * %MTRR_TYPE_WRBACK - Write data back in bursts whenever
 *
 * %MTRR_TYPE_WRCOMB - Write data back soon but allow bursts
 *
 * %MTRR_TYPE_WRTHROUGH - Cache reads but not writes
 *
 * BUGS: Needs a quiet flag for the cases where drivers do not mind
 * failures and do not wish system log messages to be sent.
 */
int mtrr_add_page(unsigned long base, unsigned long size,
		  unsigned int type, bool increment)
{
	unsigned long lbase, lsize;
	int i, replace, error;
	mtrr_type ltype;

	if (!mtrr_if)
		return -ENXIO;

	error = mtrr_if->validate_add_page(base, size, type);
	if (error)
		return error;

	if (type >= MTRR_NUM_TYPES) {
		pr_warning("mtrr: type: %u invalid\n", type);
		return -EINVAL;
	}

	/* If the type is WC, check that this processor supports it */
	if ((type == MTRR_TYPE_WRCOMB) && !have_wrcomb()) {
		pr_warning("mtrr: your processor doesn't support write-combining\n");
		return -ENOSYS;
	}

	if (!size) {
		pr_warning("mtrr: zero sized request\n");
		return -EINVAL;
	}

	if (base & size_or_mask || size & size_or_mask) {
		pr_warning("mtrr: base or size exceeds the MTRR width\n");
		return -EINVAL;
	}

	error = -EINVAL;
	replace = -1;

	/* No CPU hotplug when we change MTRR entries */
	get_online_cpus();

	/* Search for existing MTRR  */
	mutex_lock(&mtrr_mutex);
	for (i = 0; i < num_var_ranges; ++i) {
		mtrr_if->get(i, &lbase, &lsize, &ltype);
		if (!lsize || base > lbase + lsize - 1 ||
		    base + size - 1 < lbase)
			continue;
		/*
		 * At this point we know there is some kind of
		 * overlap/enclosure
		 */
		if (base < lbase || base + size - 1 > lbase + lsize - 1) {
			if (base <= lbase &&
			    base + size - 1 >= lbase + lsize - 1) {
				/*  New region encloses an existing region  */
				if (type == ltype) {
					replace = replace == -1 ? i : -2;
					continue;
				} else if (types_compatible(type, ltype))
					continue;
			}
			pr_warning("mtrr: 0x%lx000,0x%lx000 overlaps existing"
				" 0x%lx000,0x%lx000\n", base, size, lbase,
				lsize);
			goto out;
		}
		/* New region is enclosed by an existing region */
		if (ltype != type) {
			if (types_compatible(type, ltype))
				continue;
			pr_warning("mtrr: type mismatch for %lx000,%lx000 old: %s new: %s\n",
				base, size, mtrr_attrib_to_str(ltype),
				mtrr_attrib_to_str(type));
			goto out;
		}
		if (increment)
			++mtrr_usage_table[i];
		error = i;
		goto out;
	}
	/* Search for an empty MTRR */
	i = mtrr_if->get_free_region(base, size, replace);
	if (i >= 0) {
		set_mtrr(i, base, size, type);
		if (likely(replace < 0)) {
			mtrr_usage_table[i] = 1;
		} else {
			mtrr_usage_table[i] = mtrr_usage_table[replace];
			if (increment)
				mtrr_usage_table[i]++;
			if (unlikely(replace != i)) {
				set_mtrr(replace, 0, 0, 0);
				mtrr_usage_table[replace] = 0;
			}
		}
	} else {
		pr_info("mtrr: no more MTRRs available\n");
	}
	error = i;
 out:
	mutex_unlock(&mtrr_mutex);
	put_online_cpus();
	return error;
}

static int mtrr_check(unsigned long base, unsigned long size)
{
	if ((base & (PAGE_SIZE - 1)) || (size & (PAGE_SIZE - 1))) {
		pr_warning("mtrr: size and base must be multiples of 4 kiB\n");
		pr_debug("mtrr: size: 0x%lx  base: 0x%lx\n", size, base);
		dump_stack();
		return -1;
	}
	return 0;
}

/**
 * mtrr_add - Add a memory type region
 * @base: Physical base address of region
 * @size: Physical size of region
 * @type: Type of MTRR desired
 * @increment: If this is true do usage counting on the region
 *
 * Memory type region registers control the caching on newer Intel and
 * non Intel processors. This function allows drivers to request an
 * MTRR is added. The details and hardware specifics of each processor's
 * implementation are hidden from the caller, but nevertheless the
 * caller should expect to need to provide a power of two size on an
 * equivalent power of two boundary.
 *
 * If the region cannot be added either because all regions are in use
 * or the CPU cannot support it a negative value is returned. On success
 * the register number for this entry is returned, but should be treated
 * as a cookie only.
 *
 * On a multiprocessor machine the changes are made to all processors.
 * This is required on x86 by the Intel processors.
 *
 * The available types are
 *
 * %MTRR_TYPE_UNCACHABLE - No caching
 *
 * %MTRR_TYPE_WRBACK - Write data back in bursts whenever
 *
 * %MTRR_TYPE_WRCOMB - Write data back soon but allow bursts
 *
 * %MTRR_TYPE_WRTHROUGH - Cache reads but not writes
 *
 * BUGS: Needs a quiet flag for the cases where drivers do not mind
 * failures and do not wish system log messages to be sent.
 */
int mtrr_add(unsigned long base, unsigned long size, unsigned int type,
	     bool increment)
{
	if (mtrr_check(base, size))
		return -EINVAL;
	return mtrr_add_page(base >> PAGE_SHIFT, size >> PAGE_SHIFT, type,
			     increment);
}
EXPORT_SYMBOL(mtrr_add);

/**
 * mtrr_del_page - delete a memory type region
 * @reg: Register returned by mtrr_add
 * @base: Physical base address
 * @size: Size of region
 *
 * If register is supplied then base and size are ignored. This is
 * how drivers should call it.
 *
 * Releases an MTRR region. If the usage count drops to zero the
 * register is freed and the region returns to default state.
 * On success the register is returned, on failure a negative error
 * code.
 */
int mtrr_del_page(int reg, unsigned long base, unsigned long size)
{
	int i, max;
	mtrr_type ltype;
	unsigned long lbase, lsize;
	int error = -EINVAL;

	if (!mtrr_if)
		return -ENXIO;

	max = num_var_ranges;
	/* No CPU hotplug when we change MTRR entries */
	get_online_cpus();
	mutex_lock(&mtrr_mutex);
	if (reg < 0) {
		/*  Search for existing MTRR  */
		for (i = 0; i < max; ++i) {
			mtrr_if->get(i, &lbase, &lsize, &ltype);
			if (lbase == base && lsize == size) {
				reg = i;
				break;
			}
		}
		if (reg < 0) {
			pr_debug("mtrr: no MTRR for %lx000,%lx000 found\n",
				 base, size);
			goto out;
		}
	}
	if (reg >= max) {
		pr_warning("mtrr: register: %d too big\n", reg);
		goto out;
	}
	mtrr_if->get(reg, &lbase, &lsize, &ltype);
	if (lsize < 1) {
		pr_warning("mtrr: MTRR %d not used\n", reg);
		goto out;
	}
	if (mtrr_usage_table[reg] < 1) {
		pr_warning("mtrr: reg: %d has count=0\n", reg);
		goto out;
	}
	if (--mtrr_usage_table[reg] < 1)
		set_mtrr(reg, 0, 0, 0);
	error = reg;
 out:
	mutex_unlock(&mtrr_mutex);
	put_online_cpus();
	return error;
}

/**
 * mtrr_del - delete a memory type region
 * @reg: Register returned by mtrr_add
 * @base: Physical base address
 * @size: Size of region
 *
 * If register is supplied then base and size are ignored. This is
 * how drivers should call it.
 *
 * Releases an MTRR region. If the usage count drops to zero the
 * register is freed and the region returns to default state.
 * On success the register is returned, on failure a negative error
 * code.
 */
int mtrr_del(int reg, unsigned long base, unsigned long size)
{
	if (mtrr_check(base, size))
		return -EINVAL;
	return mtrr_del_page(reg, base >> PAGE_SHIFT, size >> PAGE_SHIFT);
}
EXPORT_SYMBOL(mtrr_del);

/*
 * HACK ALERT!
 * These should be called implicitly, but we can't yet until all the initcall
 * stuff is done...
 */
static void __init init_ifs(void)
{
#ifndef CONFIG_X86_64
	amd_init_mtrr();
	cyrix_init_mtrr();
	centaur_init_mtrr();
#endif
}

/* The suspend/resume methods are only for CPU without MTRR. CPU using generic
 * MTRR driver doesn't require this
 */
struct mtrr_value {
	mtrr_type	ltype;
	unsigned long	lbase;
	unsigned long	lsize;
};

static struct mtrr_value mtrr_value[MTRR_MAX_VAR_RANGES];

static int mtrr_save(struct sys_device *sysdev, pm_message_t state)
{
	int i;

	for (i = 0; i < num_var_ranges; i++) {
		mtrr_if->get(i, &mtrr_value[i].lbase,
				&mtrr_value[i].lsize,
				&mtrr_value[i].ltype);
	}
	return 0;
}

static int mtrr_restore(struct sys_device *sysdev)
{
	int i;

	for (i = 0; i < num_var_ranges; i++) {
		if (mtrr_value[i].lsize) {
			set_mtrr(i, mtrr_value[i].lbase,
				    mtrr_value[i].lsize,
				    mtrr_value[i].ltype);
		}
	}
	return 0;
}



static struct sysdev_driver mtrr_sysdev_driver = {
	.suspend	= mtrr_save,
	.resume		= mtrr_restore,
};

int __initdata changed_by_mtrr_cleanup;

/**
 * mtrr_bp_init - initialize mtrrs on the boot CPU
 *
 * This needs to be called early; before any of the other CPUs are
 * initialized (i.e. before smp_init()).
 *
 */
void __init mtrr_bp_init(void)
{
	u32 phys_addr;

	init_ifs();

	phys_addr = 32;

	if (cpu_has_mtrr) {
		mtrr_if = &generic_mtrr_ops;
		size_or_mask = 0xff000000;			/* 36 bits */
		size_and_mask = 0x00f00000;
		phys_addr = 36;

		/*
		 * This is an AMD specific MSR, but we assume(hope?) that
		 * Intel will implement it to when they extend the address
		 * bus of the Xeon.
		 */
		if (cpuid_eax(0x80000000) >= 0x80000008) {
			phys_addr = cpuid_eax(0x80000008) & 0xff;
			/* CPUID workaround for Intel 0F33/0F34 CPU */
			if (boot_cpu_data.x86_vendor == X86_VENDOR_INTEL &&
			    boot_cpu_data.x86 == 0xF &&
			    boot_cpu_data.x86_model == 0x3 &&
			    (boot_cpu_data.x86_mask == 0x3 ||
			     boot_cpu_data.x86_mask == 0x4))
				phys_addr = 36;

			size_or_mask = ~((1ULL << (phys_addr - PAGE_SHIFT)) - 1);
			size_and_mask = ~size_or_mask & 0xfffff00000ULL;
		} else if (boot_cpu_data.x86_vendor == X86_VENDOR_CENTAUR &&
			   boot_cpu_data.x86 == 6) {
			/*
			 * VIA C* family have Intel style MTRRs,
			 * but don't support PAE
			 */
			size_or_mask = 0xfff00000;		/* 32 bits */
			size_and_mask = 0;
			phys_addr = 32;
		}
	} else {
		switch (boot_cpu_data.x86_vendor) {
		case X86_VENDOR_AMD:
			if (cpu_has_k6_mtrr) {
				/* Pre-Athlon (K6) AMD CPU MTRRs */
				mtrr_if = mtrr_ops[X86_VENDOR_AMD];
				size_or_mask = 0xfff00000;	/* 32 bits */
				size_and_mask = 0;
			}
			break;
		case X86_VENDOR_CENTAUR:
			if (cpu_has_centaur_mcr) {
				mtrr_if = mtrr_ops[X86_VENDOR_CENTAUR];
				size_or_mask = 0xfff00000;	/* 32 bits */
				size_and_mask = 0;
			}
			break;
		case X86_VENDOR_CYRIX:
			if (cpu_has_cyrix_arr) {
				mtrr_if = mtrr_ops[X86_VENDOR_CYRIX];
				size_or_mask = 0xfff00000;	/* 32 bits */
				size_and_mask = 0;
			}
			break;
		default:
			break;
		}
	}

	if (mtrr_if) {
		set_num_var_ranges();
		init_table();
		if (use_intel()) {
			get_mtrr_state();

			if (mtrr_cleanup(phys_addr)) {
				changed_by_mtrr_cleanup = 1;
				mtrr_if->set_all();
			}
		}
	}
}

void mtrr_ap_init(void)
{
	if (!use_intel() || mtrr_aps_delayed_init)
		return;
	/*
	 * Ideally we should hold mtrr_mutex here to avoid mtrr entries
	 * changed, but this routine will be called in cpu boot time,
	 * holding the lock breaks it.
	 *
	 * This routine is called in two cases:
	 *
	 *   1. very earily time of software resume, when there absolutely
	 *      isn't mtrr entry changes;
	 *
	 *   2. cpu hotadd time. We let mtrr_add/del_page hold cpuhotplug
	 *      lock to prevent mtrr entry changes
	 */
	set_mtrr(~0U, 0, 0, 0);
}

/**
 * Save current fixed-range MTRR state of the BSP
 */
void mtrr_save_state(void)
{
	smp_call_function_single(0, mtrr_save_fixed_ranges, NULL, 1);
}

void set_mtrr_aps_delayed_init(void)
{
	if (!use_intel())
		return;

	mtrr_aps_delayed_init = true;
}

/*
 * Delayed MTRR initialization for all AP's
 */
void mtrr_aps_init(void)
{
	if (!use_intel())
		return;

	/*
<<<<<<< HEAD
 	 * Check if someone has requested the delay of AP MTRR initialization,
 	 * by doing set_mtrr_aps_delayed_init(), prior to this point. If not,
 	 * then we are done.
 	 */
=======
	 * Check if someone has requested the delay of AP MTRR initialization,
	 * by doing set_mtrr_aps_delayed_init(), prior to this point. If not,
	 * then we are done.
	 */
>>>>>>> 638a1894
	if (!mtrr_aps_delayed_init)
		return;

	set_mtrr(~0U, 0, 0, 0);
	mtrr_aps_delayed_init = false;
}

void mtrr_bp_restore(void)
{
	if (!use_intel())
		return;

	mtrr_if->set_all();
}

static int __init mtrr_init_finialize(void)
{
	if (!mtrr_if)
		return 0;

	if (use_intel()) {
		if (!changed_by_mtrr_cleanup)
			mtrr_state_warn();
		return 0;
	}

	/*
	 * The CPU has no MTRR and seems to not support SMP. They have
	 * specific drivers, we use a tricky method to support
	 * suspend/resume for them.
	 *
	 * TBD: is there any system with such CPU which supports
	 * suspend/resume? If no, we should remove the code.
	 */
	sysdev_driver_register(&cpu_sysdev_class, &mtrr_sysdev_driver);

	return 0;
}
subsys_initcall(mtrr_init_finialize);<|MERGE_RESOLUTION|>--- conflicted
+++ resolved
@@ -801,17 +801,10 @@
 		return;
 
 	/*
-<<<<<<< HEAD
- 	 * Check if someone has requested the delay of AP MTRR initialization,
- 	 * by doing set_mtrr_aps_delayed_init(), prior to this point. If not,
- 	 * then we are done.
- 	 */
-=======
 	 * Check if someone has requested the delay of AP MTRR initialization,
 	 * by doing set_mtrr_aps_delayed_init(), prior to this point. If not,
 	 * then we are done.
 	 */
->>>>>>> 638a1894
 	if (!mtrr_aps_delayed_init)
 		return;
 
