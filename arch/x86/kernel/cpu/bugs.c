/*
 *  Copyright (C) 1994  Linus Torvalds
 *
 *  Cyrix stuff, June 1998 by:
 *	- Rafael R. Reilova (moved everything from head.S),
 *        <rreilova@ececs.uc.edu>
 *	- Channing Corn (tests & fixes),
 *	- Andrew D. Balsa (code cleanup).
 */
#include <linux/init.h>
#include <linux/utsname.h>
#include <linux/cpu.h>
#include <linux/module.h>
#include <linux/nospec.h>
#include <linux/prctl.h>
#include <linux/sched/smt.h>
#include <linux/bpf.h>

#include <asm/spec-ctrl.h>
#include <asm/cmdline.h>
#include <asm/bugs.h>
#include <asm/processor.h>
#include <asm/processor-flags.h>
#include <asm/fpu/internal.h>
#include <asm/msr.h>
#include <asm/vmx.h>
#include <asm/paravirt.h>
#include <asm/alternative.h>
#include <asm/pgtable.h>
#include <asm/set_memory.h>
#include <asm/intel-family.h>
#include <asm/hypervisor.h>
#include <asm/e820/api.h>

#include "cpu.h"

static void __init spectre_v1_select_mitigation(void);
static void __init spectre_v2_select_mitigation(void);
static void __init ssb_select_mitigation(void);
static void __init l1tf_select_mitigation(void);
static void __init mds_select_mitigation(void);
static void __init mds_print_mitigation(void);
static void __init taa_select_mitigation(void);
static void __init srbds_select_mitigation(void);

/* The base value of the SPEC_CTRL MSR that always has to be preserved. */
u64 x86_spec_ctrl_base;
EXPORT_SYMBOL_GPL(x86_spec_ctrl_base);
static DEFINE_MUTEX(spec_ctrl_mutex);

/*
 * The vendor and possibly platform specific bits which can be modified in
 * x86_spec_ctrl_base.
 */
static u64 __ro_after_init x86_spec_ctrl_mask = SPEC_CTRL_IBRS;

/*
 * AMD specific MSR info for Speculative Store Bypass control.
 * x86_amd_ls_cfg_ssbd_mask is initialized in identify_boot_cpu().
 */
u64 __ro_after_init x86_amd_ls_cfg_base;
u64 __ro_after_init x86_amd_ls_cfg_ssbd_mask;

/* Control conditional STIPB in switch_to() */
DEFINE_STATIC_KEY_FALSE(switch_to_cond_stibp);
/* Control conditional IBPB in switch_mm() */
DEFINE_STATIC_KEY_FALSE(switch_mm_cond_ibpb);
/* Control unconditional IBPB in switch_mm() */
DEFINE_STATIC_KEY_FALSE(switch_mm_always_ibpb);

/* Control MDS CPU buffer clear before returning to user space */
DEFINE_STATIC_KEY_FALSE(mds_user_clear);
EXPORT_SYMBOL_GPL(mds_user_clear);
/* Control MDS CPU buffer clear before idling (halt, mwait) */
DEFINE_STATIC_KEY_FALSE(mds_idle_clear);
EXPORT_SYMBOL_GPL(mds_idle_clear);

void __init check_bugs(void)
{
	identify_boot_cpu();

	/*
	 * identify_boot_cpu() initialized SMT support information, let the
	 * core code know.
	 */
	cpu_smt_check_topology_early();

	if (!IS_ENABLED(CONFIG_SMP)) {
		pr_info("CPU: ");
		print_cpu_info(&boot_cpu_data);
	}

	/*
	 * Read the SPEC_CTRL MSR to account for reserved bits which may
	 * have unknown values. AMD64_LS_CFG MSR is cached in the early AMD
	 * init code as it is not enumerated and depends on the family.
	 */
	if (boot_cpu_has(X86_FEATURE_MSR_SPEC_CTRL))
		rdmsrl(MSR_IA32_SPEC_CTRL, x86_spec_ctrl_base);

	/* Allow STIBP in MSR_SPEC_CTRL if supported */
	if (boot_cpu_has(X86_FEATURE_STIBP))
		x86_spec_ctrl_mask |= SPEC_CTRL_STIBP;

	/* Select the proper CPU mitigations before patching alternatives: */
	spectre_v1_select_mitigation();
	spectre_v2_select_mitigation();
	ssb_select_mitigation();
	l1tf_select_mitigation();
	mds_select_mitigation();
	taa_select_mitigation();
	srbds_select_mitigation();

	/*
	 * As MDS and TAA mitigations are inter-related, print MDS
	 * mitigation until after TAA mitigation selection is done.
	 */
	mds_print_mitigation();

	arch_smt_update();

#ifdef CONFIG_X86_32
	/*
	 * Check whether we are able to run this kernel safely on SMP.
	 *
	 * - i386 is no longer supported.
	 * - In order to run on anything without a TSC, we need to be
	 *   compiled for a i486.
	 */
	if (boot_cpu_data.x86 < 4)
		panic("Kernel requires i486+ for 'invlpg' and other features");

	init_utsname()->machine[1] =
		'0' + (boot_cpu_data.x86 > 6 ? 6 : boot_cpu_data.x86);
	alternative_instructions();

	fpu__init_check_bugs();
#else /* CONFIG_X86_64 */
	alternative_instructions();

	/*
	 * Make sure the first 2MB area is not mapped by huge pages
	 * There are typically fixed size MTRRs in there and overlapping
	 * MTRRs into large pages causes slow downs.
	 *
	 * Right now we don't do that with gbpages because there seems
	 * very little benefit for that case.
	 */
	if (!direct_gbpages)
		set_memory_4k((unsigned long)__va(0), 1);
#endif
}

void
x86_virt_spec_ctrl(u64 guest_spec_ctrl, u64 guest_virt_spec_ctrl, bool setguest)
{
	u64 msrval, guestval, hostval = x86_spec_ctrl_base;
	struct thread_info *ti = current_thread_info();

	/* Is MSR_SPEC_CTRL implemented ? */
	if (static_cpu_has(X86_FEATURE_MSR_SPEC_CTRL)) {
		/*
		 * Restrict guest_spec_ctrl to supported values. Clear the
		 * modifiable bits in the host base value and or the
		 * modifiable bits from the guest value.
		 */
		guestval = hostval & ~x86_spec_ctrl_mask;
		guestval |= guest_spec_ctrl & x86_spec_ctrl_mask;

		/* SSBD controlled in MSR_SPEC_CTRL */
		if (static_cpu_has(X86_FEATURE_SPEC_CTRL_SSBD) ||
		    static_cpu_has(X86_FEATURE_AMD_SSBD))
			hostval |= ssbd_tif_to_spec_ctrl(ti->flags);

		/* Conditional STIBP enabled? */
		if (static_branch_unlikely(&switch_to_cond_stibp))
			hostval |= stibp_tif_to_spec_ctrl(ti->flags);

		if (hostval != guestval) {
			msrval = setguest ? guestval : hostval;
			wrmsrl(MSR_IA32_SPEC_CTRL, msrval);
		}
	}

	/*
	 * If SSBD is not handled in MSR_SPEC_CTRL on AMD, update
	 * MSR_AMD64_L2_CFG or MSR_VIRT_SPEC_CTRL if supported.
	 */
	if (!static_cpu_has(X86_FEATURE_LS_CFG_SSBD) &&
	    !static_cpu_has(X86_FEATURE_VIRT_SSBD))
		return;

	/*
	 * If the host has SSBD mitigation enabled, force it in the host's
	 * virtual MSR value. If its not permanently enabled, evaluate
	 * current's TIF_SSBD thread flag.
	 */
	if (static_cpu_has(X86_FEATURE_SPEC_STORE_BYPASS_DISABLE))
		hostval = SPEC_CTRL_SSBD;
	else
		hostval = ssbd_tif_to_spec_ctrl(ti->flags);

	/* Sanitize the guest value */
	guestval = guest_virt_spec_ctrl & SPEC_CTRL_SSBD;

	if (hostval != guestval) {
		unsigned long tif;

		tif = setguest ? ssbd_spec_ctrl_to_tif(guestval) :
				 ssbd_spec_ctrl_to_tif(hostval);

		speculation_ctrl_update(tif);
	}
}
EXPORT_SYMBOL_GPL(x86_virt_spec_ctrl);

static void x86_amd_ssb_disable(void)
{
	u64 msrval = x86_amd_ls_cfg_base | x86_amd_ls_cfg_ssbd_mask;

	if (boot_cpu_has(X86_FEATURE_VIRT_SSBD))
		wrmsrl(MSR_AMD64_VIRT_SPEC_CTRL, SPEC_CTRL_SSBD);
	else if (boot_cpu_has(X86_FEATURE_LS_CFG_SSBD))
		wrmsrl(MSR_AMD64_LS_CFG, msrval);
}

/* Default mitigation for L1TF-affected CPUs */
enum l1tf_mitigations l1tf_mitigation __ro_after_init = L1TF_MITIGATION_FLUSH;
#if IS_ENABLED(CONFIG_KVM_INTEL)
EXPORT_SYMBOL_GPL(l1tf_mitigation);

enum vmx_l1d_flush_state l1tf_vmx_mitigation = VMENTER_L1D_FLUSH_AUTO;
EXPORT_SYMBOL_GPL(l1tf_vmx_mitigation);
#endif

/*
 * These CPUs all support 44bits physical address space internally in the
 * cache but CPUID can report a smaller number of physical address bits.
 *
 * The L1TF mitigation uses the top most address bit for the inversion of
 * non present PTEs. When the installed memory reaches into the top most
 * address bit due to memory holes, which has been observed on machines
 * which report 36bits physical address bits and have 32G RAM installed,
 * then the mitigation range check in l1tf_select_mitigation() triggers.
 * This is a false positive because the mitigation is still possible due to
 * the fact that the cache uses 44bit internally. Use the cache bits
 * instead of the reported physical bits and adjust them on the affected
 * machines to 44bit if the reported bits are less than 44.
 */
static void override_cache_bits(struct cpuinfo_x86 *c)
{
	c->x86_cache_bits = c->x86_phys_bits;

	if (c->x86 != 6)
		return;

	switch (c->x86_model) {
	case INTEL_FAM6_NEHALEM:
	case INTEL_FAM6_WESTMERE:
	case INTEL_FAM6_SANDYBRIDGE:
	case INTEL_FAM6_IVYBRIDGE:
	case INTEL_FAM6_HASWELL:
	case INTEL_FAM6_HASWELL_L:
	case INTEL_FAM6_HASWELL_G:
	case INTEL_FAM6_BROADWELL:
	case INTEL_FAM6_BROADWELL_G:
	case INTEL_FAM6_SKYLAKE_L:
	case INTEL_FAM6_SKYLAKE:
	case INTEL_FAM6_KABYLAKE_L:
	case INTEL_FAM6_KABYLAKE:
		if (c->x86_cache_bits < 44)
			c->x86_cache_bits = 44;
		break;
	}
}

static void __init l1tf_select_mitigation(void)
{
	u64 half_pa;

	if (!boot_cpu_has_bug(X86_BUG_L1TF))
		return;

	if (cpu_mitigations_off())
		l1tf_mitigation = L1TF_MITIGATION_OFF;
	else if (cpu_mitigations_auto_nosmt())
		l1tf_mitigation = L1TF_MITIGATION_FLUSH_NOSMT;

	override_cache_bits(&boot_cpu_data);

	switch (l1tf_mitigation) {
	case L1TF_MITIGATION_OFF:
	case L1TF_MITIGATION_FLUSH_NOWARN:
	case L1TF_MITIGATION_FLUSH:
		break;
	case L1TF_MITIGATION_FLUSH_NOSMT:
	case L1TF_MITIGATION_FULL:
		cpu_smt_disable(false);
		break;
	case L1TF_MITIGATION_FULL_FORCE:
		cpu_smt_disable(true);
		break;
	}

#if CONFIG_PGTABLE_LEVELS == 2
	pr_warn("Kernel not compiled for PAE. No mitigation for L1TF\n");
	return;
#endif

	half_pa = (u64)l1tf_pfn_limit() << PAGE_SHIFT;
	if (l1tf_mitigation != L1TF_MITIGATION_OFF &&
			e820__mapped_any(half_pa, ULLONG_MAX - half_pa, E820_TYPE_RAM)) {
		pr_warn("System has more than MAX_PA/2 memory. L1TF mitigation not effective.\n");
		pr_info("You may make it effective by booting the kernel with mem=%llu parameter.\n",
				half_pa);
		pr_info("However, doing so will make a part of your RAM unusable.\n");
		pr_info("Reading https://www.kernel.org/doc/html/latest/admin-guide/l1tf.html might help you decide.\n");
		return;
	}

	setup_force_cpu_cap(X86_FEATURE_L1TF_FIX);
}


static int __init l1tf_cmdline(char *str)
{
	if (!boot_cpu_has_bug(X86_BUG_L1TF))
		return 0;

	if (!str)
		return -EINVAL;

	if (!strcmp(str, "off"))
		l1tf_mitigation = L1TF_MITIGATION_OFF;
	else if (!strcmp(str, "flush,nowarn"))
		l1tf_mitigation = L1TF_MITIGATION_FLUSH_NOWARN;
	else if (!strcmp(str, "flush"))
		l1tf_mitigation = L1TF_MITIGATION_FLUSH;
	else if (!strcmp(str, "flush,nosmt"))
		l1tf_mitigation = L1TF_MITIGATION_FLUSH_NOSMT;
	else if (!strcmp(str, "full"))
		l1tf_mitigation = L1TF_MITIGATION_FULL;
	else if (!strcmp(str, "full,force"))
		l1tf_mitigation = L1TF_MITIGATION_FULL_FORCE;

	return 0;
}
early_param("l1tf", l1tf_cmdline);


#undef pr_fmt
#define pr_fmt(fmt)	"MDS: " fmt

/* Default mitigation for L1TF-affected CPUs */
static enum mds_mitigations mds_mitigation __ro_after_init = MDS_MITIGATION_FULL;
static bool mds_nosmt __ro_after_init = false;

static const char * const mds_strings[] = {
	[MDS_MITIGATION_OFF]	= "Vulnerable",
	[MDS_MITIGATION_FULL]	= "Mitigation: Clear CPU buffers",
	[MDS_MITIGATION_VMWERV]	= "Vulnerable: Clear CPU buffers attempted, no microcode",
};

static void __init mds_select_mitigation(void)
{
	if (!boot_cpu_has_bug(X86_BUG_MDS) || cpu_mitigations_off()) {
		mds_mitigation = MDS_MITIGATION_OFF;
		return;
	}

	if (mds_mitigation == MDS_MITIGATION_FULL) {
		if (!boot_cpu_has(X86_FEATURE_MD_CLEAR))
			mds_mitigation = MDS_MITIGATION_VMWERV;

		static_branch_enable(&mds_user_clear);

		if (!boot_cpu_has(X86_BUG_MSBDS_ONLY) &&
		    (mds_nosmt || cpu_mitigations_auto_nosmt()))
			cpu_smt_disable(false);
	}
}

static void __init mds_print_mitigation(void)
{
	if (!boot_cpu_has_bug(X86_BUG_MDS) || cpu_mitigations_off())
		return;

	pr_info("%s\n", mds_strings[mds_mitigation]);
}

static int __init mds_cmdline(char *str)
{
	if (!boot_cpu_has_bug(X86_BUG_MDS))
		return 0;

	if (!str)
		return -EINVAL;

	if (!strcmp(str, "off"))
		mds_mitigation = MDS_MITIGATION_OFF;
	else if (!strcmp(str, "full"))
		mds_mitigation = MDS_MITIGATION_FULL;
	else if (!strcmp(str, "full,nosmt")) {
		mds_mitigation = MDS_MITIGATION_FULL;
		mds_nosmt = true;
	}

	return 0;
}
early_param("mds", mds_cmdline);

#undef pr_fmt
#define pr_fmt(fmt)	"TAA: " fmt

/* Default mitigation for TAA-affected CPUs */
static enum taa_mitigations taa_mitigation __ro_after_init = TAA_MITIGATION_VERW;
static bool taa_nosmt __ro_after_init;

static const char * const taa_strings[] = {
	[TAA_MITIGATION_OFF]		= "Vulnerable",
	[TAA_MITIGATION_UCODE_NEEDED]	= "Vulnerable: Clear CPU buffers attempted, no microcode",
	[TAA_MITIGATION_VERW]		= "Mitigation: Clear CPU buffers",
	[TAA_MITIGATION_TSX_DISABLED]	= "Mitigation: TSX disabled",
};

static void __init taa_select_mitigation(void)
{
	u64 ia32_cap;

	if (!boot_cpu_has_bug(X86_BUG_TAA)) {
		taa_mitigation = TAA_MITIGATION_OFF;
		return;
	}

	/* TSX previously disabled by tsx=off */
	if (!boot_cpu_has(X86_FEATURE_RTM)) {
		taa_mitigation = TAA_MITIGATION_TSX_DISABLED;
		goto out;
	}

	if (cpu_mitigations_off()) {
		taa_mitigation = TAA_MITIGATION_OFF;
		return;
	}

	/*
	 * TAA mitigation via VERW is turned off if both
	 * tsx_async_abort=off and mds=off are specified.
	 */
	if (taa_mitigation == TAA_MITIGATION_OFF &&
	    mds_mitigation == MDS_MITIGATION_OFF)
		goto out;

	if (boot_cpu_has(X86_FEATURE_MD_CLEAR))
		taa_mitigation = TAA_MITIGATION_VERW;
	else
		taa_mitigation = TAA_MITIGATION_UCODE_NEEDED;

	/*
	 * VERW doesn't clear the CPU buffers when MD_CLEAR=1 and MDS_NO=1.
	 * A microcode update fixes this behavior to clear CPU buffers. It also
	 * adds support for MSR_IA32_TSX_CTRL which is enumerated by the
	 * ARCH_CAP_TSX_CTRL_MSR bit.
	 *
	 * On MDS_NO=1 CPUs if ARCH_CAP_TSX_CTRL_MSR is not set, microcode
	 * update is required.
	 */
	ia32_cap = x86_read_arch_cap_msr();
	if ( (ia32_cap & ARCH_CAP_MDS_NO) &&
	    !(ia32_cap & ARCH_CAP_TSX_CTRL_MSR))
		taa_mitigation = TAA_MITIGATION_UCODE_NEEDED;

	/*
	 * TSX is enabled, select alternate mitigation for TAA which is
	 * the same as MDS. Enable MDS static branch to clear CPU buffers.
	 *
	 * For guests that can't determine whether the correct microcode is
	 * present on host, enable the mitigation for UCODE_NEEDED as well.
	 */
	static_branch_enable(&mds_user_clear);

	if (taa_nosmt || cpu_mitigations_auto_nosmt())
		cpu_smt_disable(false);

	/*
	 * Update MDS mitigation, if necessary, as the mds_user_clear is
	 * now enabled for TAA mitigation.
	 */
	if (mds_mitigation == MDS_MITIGATION_OFF &&
	    boot_cpu_has_bug(X86_BUG_MDS)) {
		mds_mitigation = MDS_MITIGATION_FULL;
		mds_select_mitigation();
	}
out:
	pr_info("%s\n", taa_strings[taa_mitigation]);
}

static int __init tsx_async_abort_parse_cmdline(char *str)
{
	if (!boot_cpu_has_bug(X86_BUG_TAA))
		return 0;

	if (!str)
		return -EINVAL;

	if (!strcmp(str, "off")) {
		taa_mitigation = TAA_MITIGATION_OFF;
	} else if (!strcmp(str, "full")) {
		taa_mitigation = TAA_MITIGATION_VERW;
	} else if (!strcmp(str, "full,nosmt")) {
		taa_mitigation = TAA_MITIGATION_VERW;
		taa_nosmt = true;
	}

	return 0;
}
early_param("tsx_async_abort", tsx_async_abort_parse_cmdline);

#undef pr_fmt
#define pr_fmt(fmt)	"SRBDS: " fmt

enum srbds_mitigations {
	SRBDS_MITIGATION_OFF,
	SRBDS_MITIGATION_UCODE_NEEDED,
	SRBDS_MITIGATION_FULL,
	SRBDS_MITIGATION_TSX_OFF,
	SRBDS_MITIGATION_HYPERVISOR,
};

static enum srbds_mitigations srbds_mitigation __ro_after_init = SRBDS_MITIGATION_FULL;

static const char * const srbds_strings[] = {
	[SRBDS_MITIGATION_OFF]		= "Vulnerable",
	[SRBDS_MITIGATION_UCODE_NEEDED]	= "Vulnerable: No microcode",
	[SRBDS_MITIGATION_FULL]		= "Mitigation: Microcode",
	[SRBDS_MITIGATION_TSX_OFF]	= "Mitigation: TSX disabled",
	[SRBDS_MITIGATION_HYPERVISOR]	= "Unknown: Dependent on hypervisor status",
};

static bool srbds_off;

void update_srbds_msr(void)
{
	u64 mcu_ctrl;

	if (!boot_cpu_has_bug(X86_BUG_SRBDS))
		return;

	if (boot_cpu_has(X86_FEATURE_HYPERVISOR))
		return;

	if (srbds_mitigation == SRBDS_MITIGATION_UCODE_NEEDED)
		return;

	rdmsrl(MSR_IA32_MCU_OPT_CTRL, mcu_ctrl);

	switch (srbds_mitigation) {
	case SRBDS_MITIGATION_OFF:
	case SRBDS_MITIGATION_TSX_OFF:
		mcu_ctrl |= RNGDS_MITG_DIS;
		break;
	case SRBDS_MITIGATION_FULL:
		mcu_ctrl &= ~RNGDS_MITG_DIS;
		break;
	default:
		break;
	}

	wrmsrl(MSR_IA32_MCU_OPT_CTRL, mcu_ctrl);
}

static void __init srbds_select_mitigation(void)
{
	u64 ia32_cap;

	if (!boot_cpu_has_bug(X86_BUG_SRBDS))
		return;

	/*
	 * Check to see if this is one of the MDS_NO systems supporting
	 * TSX that are only exposed to SRBDS when TSX is enabled.
	 */
	ia32_cap = x86_read_arch_cap_msr();
	if ((ia32_cap & ARCH_CAP_MDS_NO) && !boot_cpu_has(X86_FEATURE_RTM))
		srbds_mitigation = SRBDS_MITIGATION_TSX_OFF;
	else if (boot_cpu_has(X86_FEATURE_HYPERVISOR))
		srbds_mitigation = SRBDS_MITIGATION_HYPERVISOR;
	else if (!boot_cpu_has(X86_FEATURE_SRBDS_CTRL))
		srbds_mitigation = SRBDS_MITIGATION_UCODE_NEEDED;
	else if (cpu_mitigations_off() || srbds_off)
		srbds_mitigation = SRBDS_MITIGATION_OFF;

	update_srbds_msr();
	pr_info("%s\n", srbds_strings[srbds_mitigation]);
}

static int __init srbds_parse_cmdline(char *str)
{
	if (!str)
		return -EINVAL;

	if (!boot_cpu_has_bug(X86_BUG_SRBDS))
		return 0;

	srbds_off = !strcmp(str, "off");
	return 0;
}
early_param("srbds", srbds_parse_cmdline);

#undef pr_fmt
#define pr_fmt(fmt)     "Spectre V1 : " fmt

enum spectre_v1_mitigation {
	SPECTRE_V1_MITIGATION_NONE,
	SPECTRE_V1_MITIGATION_AUTO,
};

static enum spectre_v1_mitigation spectre_v1_mitigation __ro_after_init =
	SPECTRE_V1_MITIGATION_AUTO;

static const char * const spectre_v1_strings[] = {
	[SPECTRE_V1_MITIGATION_NONE] = "Vulnerable: __user pointer sanitization and usercopy barriers only; no swapgs barriers",
	[SPECTRE_V1_MITIGATION_AUTO] = "Mitigation: usercopy/swapgs barriers and __user pointer sanitization",
};

/*
 * Does SMAP provide full mitigation against speculative kernel access to
 * userspace?
 */
static bool smap_works_speculatively(void)
{
	if (!boot_cpu_has(X86_FEATURE_SMAP))
		return false;

	/*
	 * On CPUs which are vulnerable to Meltdown, SMAP does not
	 * prevent speculative access to user data in the L1 cache.
	 * Consider SMAP to be non-functional as a mitigation on these
	 * CPUs.
	 */
	if (boot_cpu_has(X86_BUG_CPU_MELTDOWN))
		return false;

	return true;
}

static void __init spectre_v1_select_mitigation(void)
{
	if (!boot_cpu_has_bug(X86_BUG_SPECTRE_V1) || cpu_mitigations_off()) {
		spectre_v1_mitigation = SPECTRE_V1_MITIGATION_NONE;
		return;
	}

	if (spectre_v1_mitigation == SPECTRE_V1_MITIGATION_AUTO) {
		/*
		 * With Spectre v1, a user can speculatively control either
		 * path of a conditional swapgs with a user-controlled GS
		 * value.  The mitigation is to add lfences to both code paths.
		 *
		 * If FSGSBASE is enabled, the user can put a kernel address in
		 * GS, in which case SMAP provides no protection.
		 *
		 * [ NOTE: Don't check for X86_FEATURE_FSGSBASE until the
		 *	   FSGSBASE enablement patches have been merged. ]
		 *
		 * If FSGSBASE is disabled, the user can only put a user space
		 * address in GS.  That makes an attack harder, but still
		 * possible if there's no SMAP protection.
		 */
		if (!smap_works_speculatively()) {
			/*
			 * Mitigation can be provided from SWAPGS itself or
			 * PTI as the CR3 write in the Meltdown mitigation
			 * is serializing.
			 *
			 * If neither is there, mitigate with an LFENCE to
			 * stop speculation through swapgs.
			 */
			if (boot_cpu_has_bug(X86_BUG_SWAPGS) &&
			    !boot_cpu_has(X86_FEATURE_PTI))
				setup_force_cpu_cap(X86_FEATURE_FENCE_SWAPGS_USER);

			/*
			 * Enable lfences in the kernel entry (non-swapgs)
			 * paths, to prevent user entry from speculatively
			 * skipping swapgs.
			 */
			setup_force_cpu_cap(X86_FEATURE_FENCE_SWAPGS_KERNEL);
		}
	}

	pr_info("%s\n", spectre_v1_strings[spectre_v1_mitigation]);
}

static int __init nospectre_v1_cmdline(char *str)
{
	spectre_v1_mitigation = SPECTRE_V1_MITIGATION_NONE;
	return 0;
}
early_param("nospectre_v1", nospectre_v1_cmdline);

#undef pr_fmt
#define pr_fmt(fmt)     "Spectre V2 : " fmt

static enum spectre_v2_mitigation spectre_v2_enabled __ro_after_init =
	SPECTRE_V2_NONE;

static enum spectre_v2_user_mitigation spectre_v2_user_stibp __ro_after_init =
	SPECTRE_V2_USER_NONE;
static enum spectre_v2_user_mitigation spectre_v2_user_ibpb __ro_after_init =
	SPECTRE_V2_USER_NONE;

#ifdef CONFIG_RETPOLINE
static bool spectre_v2_bad_module;

bool retpoline_module_ok(bool has_retpoline)
{
	if (spectre_v2_enabled == SPECTRE_V2_NONE || has_retpoline)
		return true;

	pr_err("System may be vulnerable to spectre v2\n");
	spectre_v2_bad_module = true;
	return false;
}

static inline const char *spectre_v2_module_string(void)
{
	return spectre_v2_bad_module ? " - vulnerable module loaded" : "";
}
#else
static inline const char *spectre_v2_module_string(void) { return ""; }
#endif

<<<<<<< HEAD
#define SPECTRE_V2_EIBRS_EBPF_MSG "WARNING: Unprivileged eBPF is enabled with eIBRS on, data leaks possible via Spectre v2 BHB attacks!\n"
=======
#define SPECTRE_V2_LFENCE_MSG "WARNING: LFENCE mitigation is not recommended for this CPU, data leaks possible!\n"
#define SPECTRE_V2_EIBRS_EBPF_MSG "WARNING: Unprivileged eBPF is enabled with eIBRS on, data leaks possible via Spectre v2 BHB attacks!\n"
#define SPECTRE_V2_EIBRS_LFENCE_EBPF_SMT_MSG "WARNING: Unprivileged eBPF is enabled with eIBRS+LFENCE mitigation and SMT, data leaks possible via Spectre v2 BHB attacks!\n"
>>>>>>> d5395b5f

#ifdef CONFIG_BPF_SYSCALL
void unpriv_ebpf_notify(int new_state)
{
<<<<<<< HEAD
	if (spectre_v2_enabled == SPECTRE_V2_EIBRS && !new_state)
		pr_err(SPECTRE_V2_EIBRS_EBPF_MSG);
=======
	if (new_state)
		return;

	/* Unprivileged eBPF is enabled */

	switch (spectre_v2_enabled) {
	case SPECTRE_V2_EIBRS:
		pr_err(SPECTRE_V2_EIBRS_EBPF_MSG);
		break;
	case SPECTRE_V2_EIBRS_LFENCE:
		if (sched_smt_active())
			pr_err(SPECTRE_V2_EIBRS_LFENCE_EBPF_SMT_MSG);
		break;
	default:
		break;
	}
>>>>>>> d5395b5f
}
#endif

static inline bool match_option(const char *arg, int arglen, const char *opt)
{
	int len = strlen(opt);

	return len == arglen && !strncmp(arg, opt, len);
}

/* The kernel command line selection for spectre v2 */
enum spectre_v2_mitigation_cmd {
	SPECTRE_V2_CMD_NONE,
	SPECTRE_V2_CMD_AUTO,
	SPECTRE_V2_CMD_FORCE,
	SPECTRE_V2_CMD_RETPOLINE,
	SPECTRE_V2_CMD_RETPOLINE_GENERIC,
	SPECTRE_V2_CMD_RETPOLINE_LFENCE,
	SPECTRE_V2_CMD_EIBRS,
	SPECTRE_V2_CMD_EIBRS_RETPOLINE,
	SPECTRE_V2_CMD_EIBRS_LFENCE,
	SPECTRE_V2_CMD_IBRS,
};

enum spectre_v2_user_cmd {
	SPECTRE_V2_USER_CMD_NONE,
	SPECTRE_V2_USER_CMD_AUTO,
	SPECTRE_V2_USER_CMD_FORCE,
	SPECTRE_V2_USER_CMD_PRCTL,
	SPECTRE_V2_USER_CMD_PRCTL_IBPB,
	SPECTRE_V2_USER_CMD_SECCOMP,
	SPECTRE_V2_USER_CMD_SECCOMP_IBPB,
};

static const char * const spectre_v2_user_strings[] = {
	[SPECTRE_V2_USER_NONE]		= "User space: Vulnerable",
	[SPECTRE_V2_USER_STRICT]	= "User space: Mitigation: STIBP protection",
	[SPECTRE_V2_USER_PRCTL]		= "User space: Mitigation: STIBP via prctl",
	[SPECTRE_V2_USER_SECCOMP]	= "User space: Mitigation: STIBP via seccomp and prctl",
};

static const struct {
	const char			*option;
	enum spectre_v2_user_cmd	cmd;
	bool				secure;
} v2_user_options[] __initdata = {
	{ "auto",		SPECTRE_V2_USER_CMD_AUTO,		false },
	{ "off",		SPECTRE_V2_USER_CMD_NONE,		false },
	{ "on",			SPECTRE_V2_USER_CMD_FORCE,		true  },
	{ "prctl",		SPECTRE_V2_USER_CMD_PRCTL,		false },
	{ "prctl,ibpb",		SPECTRE_V2_USER_CMD_PRCTL_IBPB,		false },
	{ "seccomp",		SPECTRE_V2_USER_CMD_SECCOMP,		false },
	{ "seccomp,ibpb",	SPECTRE_V2_USER_CMD_SECCOMP_IBPB,	false },
};

static void __init spec_v2_user_print_cond(const char *reason, bool secure)
{
	if (boot_cpu_has_bug(X86_BUG_SPECTRE_V2) != secure)
		pr_info("spectre_v2_user=%s forced on command line.\n", reason);
}

static enum spectre_v2_user_cmd __init
spectre_v2_parse_user_cmdline(enum spectre_v2_mitigation_cmd v2_cmd)
{
	char arg[20];
	int ret, i;

	switch (v2_cmd) {
	case SPECTRE_V2_CMD_NONE:
		return SPECTRE_V2_USER_CMD_NONE;
	case SPECTRE_V2_CMD_FORCE:
		return SPECTRE_V2_USER_CMD_FORCE;
	default:
		break;
	}

	ret = cmdline_find_option(boot_command_line, "spectre_v2_user",
				  arg, sizeof(arg));
	if (ret < 0)
		return SPECTRE_V2_USER_CMD_AUTO;

	for (i = 0; i < ARRAY_SIZE(v2_user_options); i++) {
		if (match_option(arg, ret, v2_user_options[i].option)) {
			spec_v2_user_print_cond(v2_user_options[i].option,
						v2_user_options[i].secure);
			return v2_user_options[i].cmd;
		}
	}

	pr_err("Unknown user space protection option (%s). Switching to AUTO select\n", arg);
	return SPECTRE_V2_USER_CMD_AUTO;
}

static inline bool spectre_v2_in_eibrs_mode(enum spectre_v2_mitigation mode)
{
	return (mode == SPECTRE_V2_EIBRS ||
		mode == SPECTRE_V2_EIBRS_RETPOLINE ||
		mode == SPECTRE_V2_EIBRS_LFENCE);
}

static void __init
spectre_v2_user_select_mitigation(enum spectre_v2_mitigation_cmd v2_cmd)
{
	enum spectre_v2_user_mitigation mode = SPECTRE_V2_USER_NONE;
	bool smt_possible = IS_ENABLED(CONFIG_SMP);
	enum spectre_v2_user_cmd cmd;

	if (!boot_cpu_has(X86_FEATURE_IBPB) && !boot_cpu_has(X86_FEATURE_STIBP))
		return;

	if (cpu_smt_control == CPU_SMT_FORCE_DISABLED ||
	    cpu_smt_control == CPU_SMT_NOT_SUPPORTED)
		smt_possible = false;

	cmd = spectre_v2_parse_user_cmdline(v2_cmd);
	switch (cmd) {
	case SPECTRE_V2_USER_CMD_NONE:
		goto set_mode;
	case SPECTRE_V2_USER_CMD_FORCE:
		mode = SPECTRE_V2_USER_STRICT;
		break;
	case SPECTRE_V2_USER_CMD_PRCTL:
	case SPECTRE_V2_USER_CMD_PRCTL_IBPB:
		mode = SPECTRE_V2_USER_PRCTL;
		break;
	case SPECTRE_V2_USER_CMD_AUTO:
	case SPECTRE_V2_USER_CMD_SECCOMP:
	case SPECTRE_V2_USER_CMD_SECCOMP_IBPB:
		if (IS_ENABLED(CONFIG_SECCOMP))
			mode = SPECTRE_V2_USER_SECCOMP;
		else
			mode = SPECTRE_V2_USER_PRCTL;
		break;
	}

	/* Initialize Indirect Branch Prediction Barrier */
	if (boot_cpu_has(X86_FEATURE_IBPB)) {
		setup_force_cpu_cap(X86_FEATURE_USE_IBPB);

		spectre_v2_user_ibpb = mode;
		switch (cmd) {
		case SPECTRE_V2_USER_CMD_FORCE:
		case SPECTRE_V2_USER_CMD_PRCTL_IBPB:
		case SPECTRE_V2_USER_CMD_SECCOMP_IBPB:
			static_branch_enable(&switch_mm_always_ibpb);
			spectre_v2_user_ibpb = SPECTRE_V2_USER_STRICT;
			break;
		case SPECTRE_V2_USER_CMD_PRCTL:
		case SPECTRE_V2_USER_CMD_AUTO:
		case SPECTRE_V2_USER_CMD_SECCOMP:
			static_branch_enable(&switch_mm_cond_ibpb);
			break;
		default:
			break;
		}

		pr_info("mitigation: Enabling %s Indirect Branch Prediction Barrier\n",
			static_key_enabled(&switch_mm_always_ibpb) ?
			"always-on" : "conditional");
	}

	/*
	 * If no STIBP, enhanced IBRS is enabled or SMT impossible, STIBP is not
	 * required.
	 */
	if (!boot_cpu_has(X86_FEATURE_STIBP) ||
	    !smt_possible ||
	    spectre_v2_in_eibrs_mode(spectre_v2_enabled))
		return;

	spectre_v2_user_stibp = mode;

set_mode:
	pr_info("%s\n", spectre_v2_user_strings[mode]);
}

static const char * const spectre_v2_strings[] = {
	[SPECTRE_V2_NONE]			= "Vulnerable",
	[SPECTRE_V2_RETPOLINE]			= "Mitigation: Retpolines",
	[SPECTRE_V2_LFENCE]			= "Mitigation: LFENCE",
	[SPECTRE_V2_EIBRS]			= "Mitigation: Enhanced IBRS",
	[SPECTRE_V2_EIBRS_LFENCE]		= "Mitigation: Enhanced IBRS + LFENCE",
	[SPECTRE_V2_EIBRS_RETPOLINE]		= "Mitigation: Enhanced IBRS + Retpolines",
	[SPECTRE_V2_IBRS]			= "Mitigation: Indirect Branch Restricted Speculation",
};

static const struct {
	const char *option;
	enum spectre_v2_mitigation_cmd cmd;
	bool secure;
} mitigation_options[] __initdata = {
	{ "off",		SPECTRE_V2_CMD_NONE,		  false },
	{ "on",			SPECTRE_V2_CMD_FORCE,		  true  },
	{ "retpoline",		SPECTRE_V2_CMD_RETPOLINE,	  false },
	{ "retpoline,amd",	SPECTRE_V2_CMD_RETPOLINE_LFENCE,  false },
	{ "retpoline,lfence",	SPECTRE_V2_CMD_RETPOLINE_LFENCE,  false },
	{ "retpoline,generic",	SPECTRE_V2_CMD_RETPOLINE_GENERIC, false },
	{ "eibrs",		SPECTRE_V2_CMD_EIBRS,		  false },
	{ "eibrs,lfence",	SPECTRE_V2_CMD_EIBRS_LFENCE,	  false },
	{ "eibrs,retpoline",	SPECTRE_V2_CMD_EIBRS_RETPOLINE,	  false },
	{ "ibrs",		SPECTRE_V2_CMD_IBRS,		  false },
	{ "auto",		SPECTRE_V2_CMD_AUTO,		  false },
};

static void __init spec_v2_print_cond(const char *reason, bool secure)
{
	if (boot_cpu_has_bug(X86_BUG_SPECTRE_V2) != secure)
		pr_info("%s selected on command line.\n", reason);
}

static enum spectre_v2_mitigation_cmd __init spectre_v2_parse_cmdline(void)
{
	enum spectre_v2_mitigation_cmd cmd = SPECTRE_V2_CMD_AUTO;
	char arg[20];
	int ret, i;

	if (cmdline_find_option_bool(boot_command_line, "nospectre_v2") ||
	    cpu_mitigations_off())
		return SPECTRE_V2_CMD_NONE;

	ret = cmdline_find_option(boot_command_line, "spectre_v2", arg, sizeof(arg));
	if (ret < 0)
		return SPECTRE_V2_CMD_AUTO;

	for (i = 0; i < ARRAY_SIZE(mitigation_options); i++) {
		if (!match_option(arg, ret, mitigation_options[i].option))
			continue;
		cmd = mitigation_options[i].cmd;
		break;
	}

	if (i >= ARRAY_SIZE(mitigation_options)) {
		pr_err("unknown option (%s). Switching to AUTO select\n", arg);
		return SPECTRE_V2_CMD_AUTO;
	}

	if ((cmd == SPECTRE_V2_CMD_RETPOLINE ||
	     cmd == SPECTRE_V2_CMD_RETPOLINE_LFENCE ||
	     cmd == SPECTRE_V2_CMD_RETPOLINE_GENERIC ||
	     cmd == SPECTRE_V2_CMD_EIBRS_LFENCE ||
	     cmd == SPECTRE_V2_CMD_EIBRS_RETPOLINE) &&
	    !IS_ENABLED(CONFIG_RETPOLINE)) {
		pr_err("%s selected but not compiled in. Switching to AUTO select\n",
		       mitigation_options[i].option);
		return SPECTRE_V2_CMD_AUTO;
	}

	if ((cmd == SPECTRE_V2_CMD_EIBRS ||
	     cmd == SPECTRE_V2_CMD_EIBRS_LFENCE ||
	     cmd == SPECTRE_V2_CMD_EIBRS_RETPOLINE) &&
	    !boot_cpu_has(X86_FEATURE_IBRS_ENHANCED)) {
		pr_err("%s selected but CPU doesn't have eIBRS. Switching to AUTO select\n",
		       mitigation_options[i].option);
		return SPECTRE_V2_CMD_AUTO;
	}

	if ((cmd == SPECTRE_V2_CMD_RETPOLINE_LFENCE ||
	     cmd == SPECTRE_V2_CMD_EIBRS_LFENCE) &&
	    !boot_cpu_has(X86_FEATURE_LFENCE_RDTSC)) {
		pr_err("%s selected, but CPU doesn't have a serializing LFENCE. Switching to AUTO select\n",
		       mitigation_options[i].option);
		return SPECTRE_V2_CMD_AUTO;
	}

	spec_v2_print_cond(mitigation_options[i].option,
			   mitigation_options[i].secure);
	return cmd;
}

static enum spectre_v2_mitigation __init spectre_v2_select_retpoline(void)
{
	if (!IS_ENABLED(CONFIG_RETPOLINE)) {
		pr_err("Kernel not compiled with retpoline; no mitigation available!");
		return SPECTRE_V2_NONE;
	}

	return SPECTRE_V2_RETPOLINE;
}

static void __init spectre_v2_select_mitigation(void)
{
	enum spectre_v2_mitigation_cmd cmd = spectre_v2_parse_cmdline();
	enum spectre_v2_mitigation mode = SPECTRE_V2_NONE;

	/*
	 * If the CPU is not affected and the command line mode is NONE or AUTO
	 * then nothing to do.
	 */
	if (!boot_cpu_has_bug(X86_BUG_SPECTRE_V2) &&
	    (cmd == SPECTRE_V2_CMD_NONE || cmd == SPECTRE_V2_CMD_AUTO))
		return;

	switch (cmd) {
	case SPECTRE_V2_CMD_NONE:
		return;

	case SPECTRE_V2_CMD_IBRS:
		if (boot_cpu_has(X86_FEATURE_IBRS)) {
			mode = SPECTRE_V2_IBRS;
			setup_force_cpu_cap(X86_FEATURE_USE_IBRS);
			goto specv2_set_mode;
		}

		/* fall through */
	case SPECTRE_V2_CMD_FORCE:
	case SPECTRE_V2_CMD_AUTO:
		if (boot_cpu_has(X86_FEATURE_IBRS_ENHANCED)) {
			mode = SPECTRE_V2_EIBRS;
			break;
		}

		mode = spectre_v2_select_retpoline();
		break;

	case SPECTRE_V2_CMD_RETPOLINE_LFENCE:
<<<<<<< HEAD
=======
		pr_err(SPECTRE_V2_LFENCE_MSG);
>>>>>>> d5395b5f
		mode = SPECTRE_V2_LFENCE;
		break;

	case SPECTRE_V2_CMD_RETPOLINE_GENERIC:
		mode = SPECTRE_V2_RETPOLINE;
		break;

	case SPECTRE_V2_CMD_RETPOLINE:
		mode = spectre_v2_select_retpoline();
		break;

	case SPECTRE_V2_CMD_EIBRS:
		mode = SPECTRE_V2_EIBRS;
		break;

	case SPECTRE_V2_CMD_EIBRS_LFENCE:
		mode = SPECTRE_V2_EIBRS_LFENCE;
		break;

	case SPECTRE_V2_CMD_EIBRS_RETPOLINE:
		mode = SPECTRE_V2_EIBRS_RETPOLINE;
		break;
	}

	if (mode == SPECTRE_V2_EIBRS && unprivileged_ebpf_enabled())
		pr_err(SPECTRE_V2_EIBRS_EBPF_MSG);

	if (spectre_v2_in_eibrs_mode(mode)) {
		/* Force it so VMEXIT will restore correctly */
		x86_spec_ctrl_base |= SPEC_CTRL_IBRS;
		wrmsrl(MSR_IA32_SPEC_CTRL, x86_spec_ctrl_base);
	}

	switch (mode) {
	case SPECTRE_V2_NONE:
	case SPECTRE_V2_EIBRS:
		break;

	case SPECTRE_V2_LFENCE:
	case SPECTRE_V2_EIBRS_LFENCE:
		setup_force_cpu_cap(X86_FEATURE_RETPOLINE_LFENCE);
		/* fallthrough; */

	case SPECTRE_V2_RETPOLINE:
	case SPECTRE_V2_EIBRS_RETPOLINE:
		setup_force_cpu_cap(X86_FEATURE_RETPOLINE);
		break;

	default:
		break;
	}

specv2_set_mode:
	spectre_v2_enabled = mode;
	pr_info("%s\n", spectre_v2_strings[mode]);

	/*
	 * If spectre v2 protection has been enabled, unconditionally fill
	 * RSB during a context switch; this protects against two independent
	 * issues:
	 *
	 *	- RSB underflow (and switch to BTB) on Skylake+
	 *	- SpectreRSB variant of spectre v2 on X86_BUG_SPECTRE_V2 CPUs
	 */
	setup_force_cpu_cap(X86_FEATURE_RSB_CTXSW);
	pr_info("Spectre v2 / SpectreRSB mitigation: Filling RSB on context switch\n");

	/*
	 * Retpoline means the kernel is safe because it has no indirect
	 * branches. Enhanced IBRS protects firmware too, so, enable restricted
	 * speculation around firmware calls only when Enhanced IBRS isn't
	 * supported.
	 *
	 * Use "mode" to check Enhanced IBRS instead of boot_cpu_has(), because
	 * the user might select retpoline on the kernel command line and if
	 * the CPU supports Enhanced IBRS, kernel might un-intentionally not
	 * enable IBRS around firmware calls.
	 */
	if (boot_cpu_has(X86_FEATURE_IBRS) && !spectre_v2_in_eibrs_mode(mode)) {
		setup_force_cpu_cap(X86_FEATURE_USE_IBRS_FW);
		pr_info("Enabling Restricted Speculation for firmware calls\n");
	}

	/* Set up IBPB and STIBP depending on the general spectre V2 command */
	spectre_v2_user_select_mitigation(cmd);
}

static void update_stibp_msr(void * __unused)
{
	wrmsrl(MSR_IA32_SPEC_CTRL, x86_spec_ctrl_base);
}

/* Update x86_spec_ctrl_base in case SMT state changed. */
static void update_stibp_strict(void)
{
	u64 mask = x86_spec_ctrl_base & ~SPEC_CTRL_STIBP;

	if (sched_smt_active())
		mask |= SPEC_CTRL_STIBP;

	if (mask == x86_spec_ctrl_base)
		return;

	pr_info("Update user space SMT mitigation: STIBP %s\n",
		mask & SPEC_CTRL_STIBP ? "always-on" : "off");
	x86_spec_ctrl_base = mask;
	on_each_cpu(update_stibp_msr, NULL, 1);
}

/* Update the static key controlling the evaluation of TIF_SPEC_IB */
static void update_indir_branch_cond(void)
{
	if (sched_smt_active())
		static_branch_enable(&switch_to_cond_stibp);
	else
		static_branch_disable(&switch_to_cond_stibp);
}

#undef pr_fmt
#define pr_fmt(fmt) fmt

/* Update the static key controlling the MDS CPU buffer clear in idle */
static void update_mds_branch_idle(void)
{
	/*
	 * Enable the idle clearing if SMT is active on CPUs which are
	 * affected only by MSBDS and not any other MDS variant.
	 *
	 * The other variants cannot be mitigated when SMT is enabled, so
	 * clearing the buffers on idle just to prevent the Store Buffer
	 * repartitioning leak would be a window dressing exercise.
	 */
	if (!boot_cpu_has_bug(X86_BUG_MSBDS_ONLY))
		return;

	if (sched_smt_active())
		static_branch_enable(&mds_idle_clear);
	else
		static_branch_disable(&mds_idle_clear);
}

#define MDS_MSG_SMT "MDS CPU bug present and SMT on, data leak possible. See https://www.kernel.org/doc/html/latest/admin-guide/hw-vuln/mds.html for more details.\n"
#define TAA_MSG_SMT "TAA CPU bug present and SMT on, data leak possible. See https://www.kernel.org/doc/html/latest/admin-guide/hw-vuln/tsx_async_abort.html for more details.\n"

void arch_smt_update(void)
{
	mutex_lock(&spec_ctrl_mutex);

	if (sched_smt_active() && unprivileged_ebpf_enabled() &&
	    spectre_v2_enabled == SPECTRE_V2_EIBRS_LFENCE)
		pr_warn_once(SPECTRE_V2_EIBRS_LFENCE_EBPF_SMT_MSG);

	switch (spectre_v2_user_stibp) {
	case SPECTRE_V2_USER_NONE:
		break;
	case SPECTRE_V2_USER_STRICT:
		update_stibp_strict();
		break;
	case SPECTRE_V2_USER_PRCTL:
	case SPECTRE_V2_USER_SECCOMP:
		update_indir_branch_cond();
		break;
	}

	switch (mds_mitigation) {
	case MDS_MITIGATION_FULL:
	case MDS_MITIGATION_VMWERV:
		if (sched_smt_active() && !boot_cpu_has(X86_BUG_MSBDS_ONLY))
			pr_warn_once(MDS_MSG_SMT);
		update_mds_branch_idle();
		break;
	case MDS_MITIGATION_OFF:
		break;
	}

	switch (taa_mitigation) {
	case TAA_MITIGATION_VERW:
	case TAA_MITIGATION_UCODE_NEEDED:
		if (sched_smt_active())
			pr_warn_once(TAA_MSG_SMT);
		break;
	case TAA_MITIGATION_TSX_DISABLED:
	case TAA_MITIGATION_OFF:
		break;
	}

	mutex_unlock(&spec_ctrl_mutex);
}

#undef pr_fmt
#define pr_fmt(fmt)	"Speculative Store Bypass: " fmt

static enum ssb_mitigation ssb_mode __ro_after_init = SPEC_STORE_BYPASS_NONE;

/* The kernel command line selection */
enum ssb_mitigation_cmd {
	SPEC_STORE_BYPASS_CMD_NONE,
	SPEC_STORE_BYPASS_CMD_AUTO,
	SPEC_STORE_BYPASS_CMD_ON,
	SPEC_STORE_BYPASS_CMD_PRCTL,
	SPEC_STORE_BYPASS_CMD_SECCOMP,
};

static const char * const ssb_strings[] = {
	[SPEC_STORE_BYPASS_NONE]	= "Vulnerable",
	[SPEC_STORE_BYPASS_DISABLE]	= "Mitigation: Speculative Store Bypass disabled",
	[SPEC_STORE_BYPASS_PRCTL]	= "Mitigation: Speculative Store Bypass disabled via prctl",
	[SPEC_STORE_BYPASS_SECCOMP]	= "Mitigation: Speculative Store Bypass disabled via prctl and seccomp",
};

static const struct {
	const char *option;
	enum ssb_mitigation_cmd cmd;
} ssb_mitigation_options[]  __initdata = {
	{ "auto",	SPEC_STORE_BYPASS_CMD_AUTO },    /* Platform decides */
	{ "on",		SPEC_STORE_BYPASS_CMD_ON },      /* Disable Speculative Store Bypass */
	{ "off",	SPEC_STORE_BYPASS_CMD_NONE },    /* Don't touch Speculative Store Bypass */
	{ "prctl",	SPEC_STORE_BYPASS_CMD_PRCTL },   /* Disable Speculative Store Bypass via prctl */
	{ "seccomp",	SPEC_STORE_BYPASS_CMD_SECCOMP }, /* Disable Speculative Store Bypass via prctl and seccomp */
};

static enum ssb_mitigation_cmd __init ssb_parse_cmdline(void)
{
	enum ssb_mitigation_cmd cmd = SPEC_STORE_BYPASS_CMD_AUTO;
	char arg[20];
	int ret, i;

	if (cmdline_find_option_bool(boot_command_line, "nospec_store_bypass_disable") ||
	    cpu_mitigations_off()) {
		return SPEC_STORE_BYPASS_CMD_NONE;
	} else {
		ret = cmdline_find_option(boot_command_line, "spec_store_bypass_disable",
					  arg, sizeof(arg));
		if (ret < 0)
			return SPEC_STORE_BYPASS_CMD_AUTO;

		for (i = 0; i < ARRAY_SIZE(ssb_mitigation_options); i++) {
			if (!match_option(arg, ret, ssb_mitigation_options[i].option))
				continue;

			cmd = ssb_mitigation_options[i].cmd;
			break;
		}

		if (i >= ARRAY_SIZE(ssb_mitigation_options)) {
			pr_err("unknown option (%s). Switching to AUTO select\n", arg);
			return SPEC_STORE_BYPASS_CMD_AUTO;
		}
	}

	return cmd;
}

static enum ssb_mitigation __init __ssb_select_mitigation(void)
{
	enum ssb_mitigation mode = SPEC_STORE_BYPASS_NONE;
	enum ssb_mitigation_cmd cmd;

	if (!boot_cpu_has(X86_FEATURE_SSBD))
		return mode;

	cmd = ssb_parse_cmdline();
	if (!boot_cpu_has_bug(X86_BUG_SPEC_STORE_BYPASS) &&
	    (cmd == SPEC_STORE_BYPASS_CMD_NONE ||
	     cmd == SPEC_STORE_BYPASS_CMD_AUTO))
		return mode;

	switch (cmd) {
	case SPEC_STORE_BYPASS_CMD_AUTO:
	case SPEC_STORE_BYPASS_CMD_SECCOMP:
		/*
		 * Choose prctl+seccomp as the default mode if seccomp is
		 * enabled.
		 */
		if (IS_ENABLED(CONFIG_SECCOMP))
			mode = SPEC_STORE_BYPASS_SECCOMP;
		else
			mode = SPEC_STORE_BYPASS_PRCTL;
		break;
	case SPEC_STORE_BYPASS_CMD_ON:
		mode = SPEC_STORE_BYPASS_DISABLE;
		break;
	case SPEC_STORE_BYPASS_CMD_PRCTL:
		mode = SPEC_STORE_BYPASS_PRCTL;
		break;
	case SPEC_STORE_BYPASS_CMD_NONE:
		break;
	}

	/*
	 * If SSBD is controlled by the SPEC_CTRL MSR, then set the proper
	 * bit in the mask to allow guests to use the mitigation even in the
	 * case where the host does not enable it.
	 */
	if (static_cpu_has(X86_FEATURE_SPEC_CTRL_SSBD) ||
	    static_cpu_has(X86_FEATURE_AMD_SSBD)) {
		x86_spec_ctrl_mask |= SPEC_CTRL_SSBD;
	}

	/*
	 * We have three CPU feature flags that are in play here:
	 *  - X86_BUG_SPEC_STORE_BYPASS - CPU is susceptible.
	 *  - X86_FEATURE_SSBD - CPU is able to turn off speculative store bypass
	 *  - X86_FEATURE_SPEC_STORE_BYPASS_DISABLE - engage the mitigation
	 */
	if (mode == SPEC_STORE_BYPASS_DISABLE) {
		setup_force_cpu_cap(X86_FEATURE_SPEC_STORE_BYPASS_DISABLE);
		/*
		 * Intel uses the SPEC CTRL MSR Bit(2) for this, while AMD may
		 * use a completely different MSR and bit dependent on family.
		 */
		if (!static_cpu_has(X86_FEATURE_SPEC_CTRL_SSBD) &&
		    !static_cpu_has(X86_FEATURE_AMD_SSBD)) {
			x86_amd_ssb_disable();
		} else {
			x86_spec_ctrl_base |= SPEC_CTRL_SSBD;
			wrmsrl(MSR_IA32_SPEC_CTRL, x86_spec_ctrl_base);
		}
	}

	return mode;
}

static void ssb_select_mitigation(void)
{
	ssb_mode = __ssb_select_mitigation();

	if (boot_cpu_has_bug(X86_BUG_SPEC_STORE_BYPASS))
		pr_info("%s\n", ssb_strings[ssb_mode]);
}

bool itlb_multihit_kvm_mitigation;
EXPORT_SYMBOL_GPL(itlb_multihit_kvm_mitigation);

#undef pr_fmt
#define pr_fmt(fmt)     "Speculation prctl: " fmt

static void task_update_spec_tif(struct task_struct *tsk)
{
	/* Force the update of the real TIF bits */
	set_tsk_thread_flag(tsk, TIF_SPEC_FORCE_UPDATE);

	/*
	 * Immediately update the speculation control MSRs for the current
	 * task, but for a non-current task delay setting the CPU
	 * mitigation until it is scheduled next.
	 *
	 * This can only happen for SECCOMP mitigation. For PRCTL it's
	 * always the current task.
	 */
	if (tsk == current)
		speculation_ctrl_update_current();
}

static int ssb_prctl_set(struct task_struct *task, unsigned long ctrl)
{
	if (ssb_mode != SPEC_STORE_BYPASS_PRCTL &&
	    ssb_mode != SPEC_STORE_BYPASS_SECCOMP)
		return -ENXIO;

	switch (ctrl) {
	case PR_SPEC_ENABLE:
		/* If speculation is force disabled, enable is not allowed */
		if (task_spec_ssb_force_disable(task))
			return -EPERM;
		task_clear_spec_ssb_disable(task);
		task_update_spec_tif(task);
		break;
	case PR_SPEC_DISABLE:
		task_set_spec_ssb_disable(task);
		task_update_spec_tif(task);
		break;
	case PR_SPEC_FORCE_DISABLE:
		task_set_spec_ssb_disable(task);
		task_set_spec_ssb_force_disable(task);
		task_update_spec_tif(task);
		break;
	default:
		return -ERANGE;
	}
	return 0;
}

static bool is_spec_ib_user_controlled(void)
{
	return spectre_v2_user_ibpb == SPECTRE_V2_USER_PRCTL ||
		spectre_v2_user_ibpb == SPECTRE_V2_USER_SECCOMP ||
		spectre_v2_user_stibp == SPECTRE_V2_USER_PRCTL ||
		spectre_v2_user_stibp == SPECTRE_V2_USER_SECCOMP;
}

static int ib_prctl_set(struct task_struct *task, unsigned long ctrl)
{
	switch (ctrl) {
	case PR_SPEC_ENABLE:
		if (spectre_v2_user_ibpb == SPECTRE_V2_USER_NONE &&
		    spectre_v2_user_stibp == SPECTRE_V2_USER_NONE)
			return 0;

		/*
		 * With strict mode for both IBPB and STIBP, the instruction
		 * code paths avoid checking this task flag and instead,
		 * unconditionally run the instruction. However, STIBP and IBPB
		 * are independent and either can be set to conditionally
		 * enabled regardless of the mode of the other.
		 *
		 * If either is set to conditional, allow the task flag to be
		 * updated, unless it was force-disabled by a previous prctl
		 * call. Currently, this is possible on an AMD CPU which has the
		 * feature X86_FEATURE_AMD_STIBP_ALWAYS_ON. In this case, if the
		 * kernel is booted with 'spectre_v2_user=seccomp', then
		 * spectre_v2_user_ibpb == SPECTRE_V2_USER_SECCOMP and
		 * spectre_v2_user_stibp == SPECTRE_V2_USER_STRICT_PREFERRED.
		 */
		if (!is_spec_ib_user_controlled() ||
		    task_spec_ib_force_disable(task))
			return -EPERM;

		task_clear_spec_ib_disable(task);
		task_update_spec_tif(task);
		break;
	case PR_SPEC_DISABLE:
	case PR_SPEC_FORCE_DISABLE:
		/*
		 * Indirect branch speculation is always allowed when
		 * mitigation is force disabled.
		 */
		if (spectre_v2_user_ibpb == SPECTRE_V2_USER_NONE &&
		    spectre_v2_user_stibp == SPECTRE_V2_USER_NONE)
			return -EPERM;

		if (!is_spec_ib_user_controlled())
			return 0;

		task_set_spec_ib_disable(task);
		if (ctrl == PR_SPEC_FORCE_DISABLE)
			task_set_spec_ib_force_disable(task);
		task_update_spec_tif(task);
		break;
	default:
		return -ERANGE;
	}
	return 0;
}

int arch_prctl_spec_ctrl_set(struct task_struct *task, unsigned long which,
			     unsigned long ctrl)
{
	switch (which) {
	case PR_SPEC_STORE_BYPASS:
		return ssb_prctl_set(task, ctrl);
	case PR_SPEC_INDIRECT_BRANCH:
		return ib_prctl_set(task, ctrl);
	default:
		return -ENODEV;
	}
}

#ifdef CONFIG_SECCOMP
void arch_seccomp_spec_mitigate(struct task_struct *task)
{
	if (ssb_mode == SPEC_STORE_BYPASS_SECCOMP)
		ssb_prctl_set(task, PR_SPEC_FORCE_DISABLE);
	if (spectre_v2_user_ibpb == SPECTRE_V2_USER_SECCOMP ||
	    spectre_v2_user_stibp == SPECTRE_V2_USER_SECCOMP)
		ib_prctl_set(task, PR_SPEC_FORCE_DISABLE);
}
#endif

static int ssb_prctl_get(struct task_struct *task)
{
	switch (ssb_mode) {
	case SPEC_STORE_BYPASS_DISABLE:
		return PR_SPEC_DISABLE;
	case SPEC_STORE_BYPASS_SECCOMP:
	case SPEC_STORE_BYPASS_PRCTL:
		if (task_spec_ssb_force_disable(task))
			return PR_SPEC_PRCTL | PR_SPEC_FORCE_DISABLE;
		if (task_spec_ssb_disable(task))
			return PR_SPEC_PRCTL | PR_SPEC_DISABLE;
		return PR_SPEC_PRCTL | PR_SPEC_ENABLE;
	default:
		if (boot_cpu_has_bug(X86_BUG_SPEC_STORE_BYPASS))
			return PR_SPEC_ENABLE;
		return PR_SPEC_NOT_AFFECTED;
	}
}

static int ib_prctl_get(struct task_struct *task)
{
	if (!boot_cpu_has_bug(X86_BUG_SPECTRE_V2))
		return PR_SPEC_NOT_AFFECTED;

	if (spectre_v2_user_ibpb == SPECTRE_V2_USER_NONE &&
	    spectre_v2_user_stibp == SPECTRE_V2_USER_NONE)
		return PR_SPEC_ENABLE;
	else if (is_spec_ib_user_controlled()) {
		if (task_spec_ib_force_disable(task))
			return PR_SPEC_PRCTL | PR_SPEC_FORCE_DISABLE;
		if (task_spec_ib_disable(task))
			return PR_SPEC_PRCTL | PR_SPEC_DISABLE;
		return PR_SPEC_PRCTL | PR_SPEC_ENABLE;
	} else if (spectre_v2_user_ibpb == SPECTRE_V2_USER_STRICT ||
		   spectre_v2_user_stibp == SPECTRE_V2_USER_STRICT)
		return PR_SPEC_DISABLE;
	else
		return PR_SPEC_NOT_AFFECTED;
}

int arch_prctl_spec_ctrl_get(struct task_struct *task, unsigned long which)
{
	switch (which) {
	case PR_SPEC_STORE_BYPASS:
		return ssb_prctl_get(task);
	case PR_SPEC_INDIRECT_BRANCH:
		return ib_prctl_get(task);
	default:
		return -ENODEV;
	}
}

void x86_spec_ctrl_setup_ap(void)
{
	if (boot_cpu_has(X86_FEATURE_MSR_SPEC_CTRL))
		wrmsrl(MSR_IA32_SPEC_CTRL, x86_spec_ctrl_base);

	if (ssb_mode == SPEC_STORE_BYPASS_DISABLE)
		x86_amd_ssb_disable();
}

#ifdef CONFIG_SYSFS

#define L1TF_DEFAULT_MSG "Mitigation: PTE Inversion"

#if IS_ENABLED(CONFIG_KVM_INTEL)
static const char * const l1tf_vmx_states[] = {
	[VMENTER_L1D_FLUSH_AUTO]		= "auto",
	[VMENTER_L1D_FLUSH_NEVER]		= "vulnerable",
	[VMENTER_L1D_FLUSH_COND]		= "conditional cache flushes",
	[VMENTER_L1D_FLUSH_ALWAYS]		= "cache flushes",
	[VMENTER_L1D_FLUSH_EPT_DISABLED]	= "EPT disabled",
	[VMENTER_L1D_FLUSH_NOT_REQUIRED]	= "flush not necessary"
};

static ssize_t l1tf_show_state(char *buf)
{
	if (l1tf_vmx_mitigation == VMENTER_L1D_FLUSH_AUTO)
		return sprintf(buf, "%s\n", L1TF_DEFAULT_MSG);

	if (l1tf_vmx_mitigation == VMENTER_L1D_FLUSH_EPT_DISABLED ||
	    (l1tf_vmx_mitigation == VMENTER_L1D_FLUSH_NEVER &&
	     sched_smt_active())) {
		return sprintf(buf, "%s; VMX: %s\n", L1TF_DEFAULT_MSG,
			       l1tf_vmx_states[l1tf_vmx_mitigation]);
	}

	return sprintf(buf, "%s; VMX: %s, SMT %s\n", L1TF_DEFAULT_MSG,
		       l1tf_vmx_states[l1tf_vmx_mitigation],
		       sched_smt_active() ? "vulnerable" : "disabled");
}

static ssize_t itlb_multihit_show_state(char *buf)
{
	if (itlb_multihit_kvm_mitigation)
		return sprintf(buf, "KVM: Mitigation: Split huge pages\n");
	else
		return sprintf(buf, "KVM: Vulnerable\n");
}
#else
static ssize_t l1tf_show_state(char *buf)
{
	return sprintf(buf, "%s\n", L1TF_DEFAULT_MSG);
}

static ssize_t itlb_multihit_show_state(char *buf)
{
	return sprintf(buf, "Processor vulnerable\n");
}
#endif

static ssize_t mds_show_state(char *buf)
{
	if (boot_cpu_has(X86_FEATURE_HYPERVISOR)) {
		return sprintf(buf, "%s; SMT Host state unknown\n",
			       mds_strings[mds_mitigation]);
	}

	if (boot_cpu_has(X86_BUG_MSBDS_ONLY)) {
		return sprintf(buf, "%s; SMT %s\n", mds_strings[mds_mitigation],
			       (mds_mitigation == MDS_MITIGATION_OFF ? "vulnerable" :
			        sched_smt_active() ? "mitigated" : "disabled"));
	}

	return sprintf(buf, "%s; SMT %s\n", mds_strings[mds_mitigation],
		       sched_smt_active() ? "vulnerable" : "disabled");
}

static ssize_t tsx_async_abort_show_state(char *buf)
{
	if ((taa_mitigation == TAA_MITIGATION_TSX_DISABLED) ||
	    (taa_mitigation == TAA_MITIGATION_OFF))
		return sprintf(buf, "%s\n", taa_strings[taa_mitigation]);

	if (boot_cpu_has(X86_FEATURE_HYPERVISOR)) {
		return sprintf(buf, "%s; SMT Host state unknown\n",
			       taa_strings[taa_mitigation]);
	}

	return sprintf(buf, "%s; SMT %s\n", taa_strings[taa_mitigation],
		       sched_smt_active() ? "vulnerable" : "disabled");
}

static char *stibp_state(void)
{
	if (spectre_v2_in_eibrs_mode(spectre_v2_enabled))
		return "";

	switch (spectre_v2_user_stibp) {
	case SPECTRE_V2_USER_NONE:
		return ", STIBP: disabled";
	case SPECTRE_V2_USER_STRICT:
		return ", STIBP: forced";
	case SPECTRE_V2_USER_PRCTL:
	case SPECTRE_V2_USER_SECCOMP:
		if (static_key_enabled(&switch_to_cond_stibp))
			return ", STIBP: conditional";
	}
	return "";
}

static char *ibpb_state(void)
{
	if (boot_cpu_has(X86_FEATURE_IBPB)) {
		if (static_key_enabled(&switch_mm_always_ibpb))
			return ", IBPB: always-on";
		if (static_key_enabled(&switch_mm_cond_ibpb))
			return ", IBPB: conditional";
		return ", IBPB: disabled";
	}
	return "";
}

static ssize_t spectre_v2_show_state(char *buf)
{
<<<<<<< HEAD
	if (spectre_v2_enabled == SPECTRE_V2_EIBRS && unprivileged_ebpf_enabled())
		return sprintf(buf, "Vulnerable: Unprivileged eBPF enabled\n");
=======
	if (spectre_v2_enabled == SPECTRE_V2_LFENCE)
		return sprintf(buf, "Vulnerable: LFENCE\n");

	if (spectre_v2_enabled == SPECTRE_V2_EIBRS && unprivileged_ebpf_enabled())
		return sprintf(buf, "Vulnerable: eIBRS with unprivileged eBPF\n");

	if (sched_smt_active() && unprivileged_ebpf_enabled() &&
	    spectre_v2_enabled == SPECTRE_V2_EIBRS_LFENCE)
		return sprintf(buf, "Vulnerable: eIBRS+LFENCE with unprivileged eBPF and SMT\n");
>>>>>>> d5395b5f

	return sprintf(buf, "%s%s%s%s%s%s\n",
		       spectre_v2_strings[spectre_v2_enabled],
		       ibpb_state(),
		       boot_cpu_has(X86_FEATURE_USE_IBRS_FW) ? ", IBRS_FW" : "",
		       stibp_state(),
		       boot_cpu_has(X86_FEATURE_RSB_CTXSW) ? ", RSB filling" : "",
		       spectre_v2_module_string());
}

static ssize_t srbds_show_state(char *buf)
{
	return sprintf(buf, "%s\n", srbds_strings[srbds_mitigation]);
}

static ssize_t cpu_show_common(struct device *dev, struct device_attribute *attr,
			       char *buf, unsigned int bug)
{
	if (!boot_cpu_has_bug(bug))
		return sprintf(buf, "Not affected\n");

	switch (bug) {
	case X86_BUG_CPU_MELTDOWN:
		if (boot_cpu_has(X86_FEATURE_PTI))
			return sprintf(buf, "Mitigation: PTI\n");

		if (hypervisor_is_type(X86_HYPER_XEN_PV))
			return sprintf(buf, "Unknown (XEN PV detected, hypervisor "
					    "mitigation required)\n");

		break;

	case X86_BUG_SPECTRE_V1:
		return sprintf(buf, "%s\n", spectre_v1_strings[spectre_v1_mitigation]);

	case X86_BUG_SPECTRE_V2:
		return spectre_v2_show_state(buf);

	case X86_BUG_SPEC_STORE_BYPASS:
		return sprintf(buf, "%s\n", ssb_strings[ssb_mode]);

	case X86_BUG_L1TF:
		if (boot_cpu_has(X86_FEATURE_L1TF_FIX))
			return l1tf_show_state(buf);
		break;


	case X86_BUG_MDS:
		return mds_show_state(buf);

	case X86_BUG_TAA:
		return tsx_async_abort_show_state(buf);

	case X86_BUG_ITLB_MULTIHIT:
		return itlb_multihit_show_state(buf);

	case X86_BUG_SRBDS:
		return srbds_show_state(buf);

	default:
		break;
	}

	return sprintf(buf, "Vulnerable\n");
}

ssize_t cpu_show_meltdown(struct device *dev, struct device_attribute *attr, char *buf)
{
	return cpu_show_common(dev, attr, buf, X86_BUG_CPU_MELTDOWN);
}

ssize_t cpu_show_spectre_v1(struct device *dev, struct device_attribute *attr, char *buf)
{
	return cpu_show_common(dev, attr, buf, X86_BUG_SPECTRE_V1);
}

ssize_t cpu_show_spectre_v2(struct device *dev, struct device_attribute *attr, char *buf)
{
	return cpu_show_common(dev, attr, buf, X86_BUG_SPECTRE_V2);
}

ssize_t cpu_show_spec_store_bypass(struct device *dev, struct device_attribute *attr, char *buf)
{
	return cpu_show_common(dev, attr, buf, X86_BUG_SPEC_STORE_BYPASS);
}

ssize_t cpu_show_l1tf(struct device *dev, struct device_attribute *attr, char *buf)
{
	return cpu_show_common(dev, attr, buf, X86_BUG_L1TF);
}

ssize_t cpu_show_mds(struct device *dev, struct device_attribute *attr, char *buf)
{
	return cpu_show_common(dev, attr, buf, X86_BUG_MDS);
}

ssize_t cpu_show_tsx_async_abort(struct device *dev, struct device_attribute *attr, char *buf)
{
	return cpu_show_common(dev, attr, buf, X86_BUG_TAA);
}

ssize_t cpu_show_itlb_multihit(struct device *dev, struct device_attribute *attr, char *buf)
{
	return cpu_show_common(dev, attr, buf, X86_BUG_ITLB_MULTIHIT);
}

ssize_t cpu_show_srbds(struct device *dev, struct device_attribute *attr, char *buf)
{
	return cpu_show_common(dev, attr, buf, X86_BUG_SRBDS);
}
#endif<|MERGE_RESOLUTION|>--- conflicted
+++ resolved
@@ -731,21 +731,13 @@
 static inline const char *spectre_v2_module_string(void) { return ""; }
 #endif
 
-<<<<<<< HEAD
-#define SPECTRE_V2_EIBRS_EBPF_MSG "WARNING: Unprivileged eBPF is enabled with eIBRS on, data leaks possible via Spectre v2 BHB attacks!\n"
-=======
 #define SPECTRE_V2_LFENCE_MSG "WARNING: LFENCE mitigation is not recommended for this CPU, data leaks possible!\n"
 #define SPECTRE_V2_EIBRS_EBPF_MSG "WARNING: Unprivileged eBPF is enabled with eIBRS on, data leaks possible via Spectre v2 BHB attacks!\n"
 #define SPECTRE_V2_EIBRS_LFENCE_EBPF_SMT_MSG "WARNING: Unprivileged eBPF is enabled with eIBRS+LFENCE mitigation and SMT, data leaks possible via Spectre v2 BHB attacks!\n"
->>>>>>> d5395b5f
 
 #ifdef CONFIG_BPF_SYSCALL
 void unpriv_ebpf_notify(int new_state)
 {
-<<<<<<< HEAD
-	if (spectre_v2_enabled == SPECTRE_V2_EIBRS && !new_state)
-		pr_err(SPECTRE_V2_EIBRS_EBPF_MSG);
-=======
 	if (new_state)
 		return;
 
@@ -762,7 +754,6 @@
 	default:
 		break;
 	}
->>>>>>> d5395b5f
 }
 #endif
 
@@ -1078,10 +1069,7 @@
 		break;
 
 	case SPECTRE_V2_CMD_RETPOLINE_LFENCE:
-<<<<<<< HEAD
-=======
 		pr_err(SPECTRE_V2_LFENCE_MSG);
->>>>>>> d5395b5f
 		mode = SPECTRE_V2_LFENCE;
 		break;
 
@@ -1726,10 +1714,6 @@
 
 static ssize_t spectre_v2_show_state(char *buf)
 {
-<<<<<<< HEAD
-	if (spectre_v2_enabled == SPECTRE_V2_EIBRS && unprivileged_ebpf_enabled())
-		return sprintf(buf, "Vulnerable: Unprivileged eBPF enabled\n");
-=======
 	if (spectre_v2_enabled == SPECTRE_V2_LFENCE)
 		return sprintf(buf, "Vulnerable: LFENCE\n");
 
@@ -1739,7 +1723,6 @@
 	if (sched_smt_active() && unprivileged_ebpf_enabled() &&
 	    spectre_v2_enabled == SPECTRE_V2_EIBRS_LFENCE)
 		return sprintf(buf, "Vulnerable: eIBRS+LFENCE with unprivileged eBPF and SMT\n");
->>>>>>> d5395b5f
 
 	return sprintf(buf, "%s%s%s%s%s%s\n",
 		       spectre_v2_strings[spectre_v2_enabled],
