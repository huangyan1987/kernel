/*
 *  Copyright (C) 1994  Linus Torvalds
 *
 *  Cyrix stuff, June 1998 by:
 *	- Rafael R. Reilova (moved everything from head.S),
 *        <rreilova@ececs.uc.edu>
 *	- Channing Corn (tests & fixes),
 *	- Andrew D. Balsa (code cleanup).
 */
#include <linux/init.h>
#include <linux/utsname.h>
#include <linux/cpu.h>
#include <linux/module.h>
#include <linux/nospec.h>
#include <linux/prctl.h>
#include <linux/sched/smt.h>
#include <linux/bpf.h>

#include <asm/spec-ctrl.h>
#include <asm/cmdline.h>
#include <asm/bugs.h>
#include <asm/processor.h>
#include <asm/processor-flags.h>
#include <asm/fpu/internal.h>
#include <asm/msr.h>
#include <asm/vmx.h>
#include <asm/paravirt.h>
#include <asm/alternative.h>
#include <asm/pgtable.h>
#include <asm/set_memory.h>
#include <asm/intel-family.h>
#include <asm/hypervisor.h>
#include <asm/e820/api.h>

#include "cpu.h"

static void __init spectre_v1_select_mitigation(void);
static void __init spectre_v2_select_mitigation(void);
static void __init ssb_select_mitigation(void);
static void __init l1tf_select_mitigation(void);
static void __init mds_select_mitigation(void);
static void __init mds_print_mitigation(void);
static void __init taa_select_mitigation(void);
static void __init srbds_select_mitigation(void);

/* The base value of the SPEC_CTRL MSR that always has to be preserved. */
u64 x86_spec_ctrl_base;
EXPORT_SYMBOL_GPL(x86_spec_ctrl_base);
static DEFINE_MUTEX(spec_ctrl_mutex);

/*
 * The vendor and possibly platform specific bits which can be modified in
 * x86_spec_ctrl_base.
 */
static u64 __ro_after_init x86_spec_ctrl_mask = SPEC_CTRL_IBRS;

/*
 * AMD specific MSR info for Speculative Store Bypass control.
 * x86_amd_ls_cfg_ssbd_mask is initialized in identify_boot_cpu().
 */
u64 __ro_after_init x86_amd_ls_cfg_base;
u64 __ro_after_init x86_amd_ls_cfg_ssbd_mask;

/* Control conditional STIPB in switch_to() */
DEFINE_STATIC_KEY_FALSE(switch_to_cond_stibp);
/* Control conditional IBPB in switch_mm() */
DEFINE_STATIC_KEY_FALSE(switch_mm_cond_ibpb);
/* Control unconditional IBPB in switch_mm() */
DEFINE_STATIC_KEY_FALSE(switch_mm_always_ibpb);

/* Control MDS CPU buffer clear before returning to user space */
DEFINE_STATIC_KEY_FALSE(mds_user_clear);
EXPORT_SYMBOL_GPL(mds_user_clear);
/* Control MDS CPU buffer clear before idling (halt, mwait) */
DEFINE_STATIC_KEY_FALSE(mds_idle_clear);
EXPORT_SYMBOL_GPL(mds_idle_clear);

void __init check_bugs(void)
{
	identify_boot_cpu();

	/*
	 * identify_boot_cpu() initialized SMT support information, let the
	 * core code know.
	 */
	cpu_smt_check_topology_early();

	if (!IS_ENABLED(CONFIG_SMP)) {
		pr_info("CPU: ");
		print_cpu_info(&boot_cpu_data);
	}

	/*
	 * Read the SPEC_CTRL MSR to account for reserved bits which may
	 * have unknown values. AMD64_LS_CFG MSR is cached in the early AMD
	 * init code as it is not enumerated and depends on the family.
	 */
	if (boot_cpu_has(X86_FEATURE_MSR_SPEC_CTRL))
		rdmsrl(MSR_IA32_SPEC_CTRL, x86_spec_ctrl_base);

	/* Allow STIBP in MSR_SPEC_CTRL if supported */
	if (boot_cpu_has(X86_FEATURE_STIBP))
		x86_spec_ctrl_mask |= SPEC_CTRL_STIBP;

	/* Select the proper CPU mitigations before patching alternatives: */
	spectre_v1_select_mitigation();
	spectre_v2_select_mitigation();
	ssb_select_mitigation();
	l1tf_select_mitigation();
	mds_select_mitigation();
	taa_select_mitigation();
	srbds_select_mitigation();

	/*
	 * As MDS and TAA mitigations are inter-related, print MDS
	 * mitigation until after TAA mitigation selection is done.
	 */
	mds_print_mitigation();

	arch_smt_update();

#ifdef CONFIG_X86_32
	/*
	 * Check whether we are able to run this kernel safely on SMP.
	 *
	 * - i386 is no longer supported.
	 * - In order to run on anything without a TSC, we need to be
	 *   compiled for a i486.
	 */
	if (boot_cpu_data.x86 < 4)
		panic("Kernel requires i486+ for 'invlpg' and other features");

	init_utsname()->machine[1] =
		'0' + (boot_cpu_data.x86 > 6 ? 6 : boot_cpu_data.x86);
	alternative_instructions();

	fpu__init_check_bugs();
#else /* CONFIG_X86_64 */
	alternative_instructions();

	/*
	 * Make sure the first 2MB area is not mapped by huge pages
	 * There are typically fixed size MTRRs in there and overlapping
	 * MTRRs into large pages causes slow downs.
	 *
	 * Right now we don't do that with gbpages because there seems
	 * very little benefit for that case.
	 */
	if (!direct_gbpages)
		set_memory_4k((unsigned long)__va(0), 1);
#endif
}

void
x86_virt_spec_ctrl(u64 guest_spec_ctrl, u64 guest_virt_spec_ctrl, bool setguest)
{
	u64 msrval, guestval, hostval = x86_spec_ctrl_base;
	struct thread_info *ti = current_thread_info();

	/* Is MSR_SPEC_CTRL implemented ? */
	if (static_cpu_has(X86_FEATURE_MSR_SPEC_CTRL)) {
		/*
		 * Restrict guest_spec_ctrl to supported values. Clear the
		 * modifiable bits in the host base value and or the
		 * modifiable bits from the guest value.
		 */
		guestval = hostval & ~x86_spec_ctrl_mask;
		guestval |= guest_spec_ctrl & x86_spec_ctrl_mask;

		/* SSBD controlled in MSR_SPEC_CTRL */
		if (static_cpu_has(X86_FEATURE_SPEC_CTRL_SSBD) ||
		    static_cpu_has(X86_FEATURE_AMD_SSBD))
			hostval |= ssbd_tif_to_spec_ctrl(ti->flags);

		/* Conditional STIBP enabled? */
		if (static_branch_unlikely(&switch_to_cond_stibp))
			hostval |= stibp_tif_to_spec_ctrl(ti->flags);

		if (hostval != guestval) {
			msrval = setguest ? guestval : hostval;
			wrmsrl(MSR_IA32_SPEC_CTRL, msrval);
		}
	}

	/*
	 * If SSBD is not handled in MSR_SPEC_CTRL on AMD, update
	 * MSR_AMD64_L2_CFG or MSR_VIRT_SPEC_CTRL if supported.
	 */
	if (!static_cpu_has(X86_FEATURE_LS_CFG_SSBD) &&
	    !static_cpu_has(X86_FEATURE_VIRT_SSBD))
		return;

	/*
	 * If the host has SSBD mitigation enabled, force it in the host's
	 * virtual MSR value. If its not permanently enabled, evaluate
	 * current's TIF_SSBD thread flag.
	 */
	if (static_cpu_has(X86_FEATURE_SPEC_STORE_BYPASS_DISABLE))
		hostval = SPEC_CTRL_SSBD;
	else
		hostval = ssbd_tif_to_spec_ctrl(ti->flags);

	/* Sanitize the guest value */
	guestval = guest_virt_spec_ctrl & SPEC_CTRL_SSBD;

	if (hostval != guestval) {
		unsigned long tif;

		tif = setguest ? ssbd_spec_ctrl_to_tif(guestval) :
				 ssbd_spec_ctrl_to_tif(hostval);

		speculation_ctrl_update(tif);
	}
}
EXPORT_SYMBOL_GPL(x86_virt_spec_ctrl);

static void x86_amd_ssb_disable(void)
{
	u64 msrval = x86_amd_ls_cfg_base | x86_amd_ls_cfg_ssbd_mask;

	if (boot_cpu_has(X86_FEATURE_VIRT_SSBD))
		wrmsrl(MSR_AMD64_VIRT_SPEC_CTRL, SPEC_CTRL_SSBD);
	else if (boot_cpu_has(X86_FEATURE_LS_CFG_SSBD))
		wrmsrl(MSR_AMD64_LS_CFG, msrval);
}

/* Default mitigation for L1TF-affected CPUs */
enum l1tf_mitigations l1tf_mitigation __ro_after_init = L1TF_MITIGATION_FLUSH;
#if IS_ENABLED(CONFIG_KVM_INTEL)
EXPORT_SYMBOL_GPL(l1tf_mitigation);

enum vmx_l1d_flush_state l1tf_vmx_mitigation = VMENTER_L1D_FLUSH_AUTO;
EXPORT_SYMBOL_GPL(l1tf_vmx_mitigation);
#endif

/*
 * These CPUs all support 44bits physical address space internally in the
 * cache but CPUID can report a smaller number of physical address bits.
 *
 * The L1TF mitigation uses the top most address bit for the inversion of
 * non present PTEs. When the installed memory reaches into the top most
 * address bit due to memory holes, which has been observed on machines
 * which report 36bits physical address bits and have 32G RAM installed,
 * then the mitigation range check in l1tf_select_mitigation() triggers.
 * This is a false positive because the mitigation is still possible due to
 * the fact that the cache uses 44bit internally. Use the cache bits
 * instead of the reported physical bits and adjust them on the affected
 * machines to 44bit if the reported bits are less than 44.
 */
static void override_cache_bits(struct cpuinfo_x86 *c)
{
	c->x86_cache_bits = c->x86_phys_bits;

	if (c->x86 != 6)
		return;

	switch (c->x86_model) {
	case INTEL_FAM6_NEHALEM:
	case INTEL_FAM6_WESTMERE:
	case INTEL_FAM6_SANDYBRIDGE:
	case INTEL_FAM6_IVYBRIDGE:
	case INTEL_FAM6_HASWELL:
	case INTEL_FAM6_HASWELL_L:
	case INTEL_FAM6_HASWELL_G:
	case INTEL_FAM6_BROADWELL:
	case INTEL_FAM6_BROADWELL_G:
	case INTEL_FAM6_SKYLAKE_L:
	case INTEL_FAM6_SKYLAKE:
	case INTEL_FAM6_KABYLAKE_L:
	case INTEL_FAM6_KABYLAKE:
		if (c->x86_cache_bits < 44)
			c->x86_cache_bits = 44;
		break;
	}
}

static void __init l1tf_select_mitigation(void)
{
	u64 half_pa;

	if (!boot_cpu_has_bug(X86_BUG_L1TF))
		return;

	if (cpu_mitigations_off())
		l1tf_mitigation = L1TF_MITIGATION_OFF;
	else if (cpu_mitigations_auto_nosmt())
		l1tf_mitigation = L1TF_MITIGATION_FLUSH_NOSMT;

	override_cache_bits(&boot_cpu_data);

	switch (l1tf_mitigation) {
	case L1TF_MITIGATION_OFF:
	case L1TF_MITIGATION_FLUSH_NOWARN:
	case L1TF_MITIGATION_FLUSH:
		break;
	case L1TF_MITIGATION_FLUSH_NOSMT:
	case L1TF_MITIGATION_FULL:
		cpu_smt_disable(false);
		break;
	case L1TF_MITIGATION_FULL_FORCE:
		cpu_smt_disable(true);
		break;
	}

#if CONFIG_PGTABLE_LEVELS == 2
	pr_warn("Kernel not compiled for PAE. No mitigation for L1TF\n");
	return;
#endif

	half_pa = (u64)l1tf_pfn_limit() << PAGE_SHIFT;
	if (l1tf_mitigation != L1TF_MITIGATION_OFF &&
			e820__mapped_any(half_pa, ULLONG_MAX - half_pa, E820_TYPE_RAM)) {
		pr_warn("System has more than MAX_PA/2 memory. L1TF mitigation not effective.\n");
		pr_info("You may make it effective by booting the kernel with mem=%llu parameter.\n",
				half_pa);
		pr_info("However, doing so will make a part of your RAM unusable.\n");
		pr_info("Reading https://www.kernel.org/doc/html/latest/admin-guide/l1tf.html might help you decide.\n");
		return;
	}

	setup_force_cpu_cap(X86_FEATURE_L1TF_FIX);
}


static int __init l1tf_cmdline(char *str)
{
	if (!boot_cpu_has_bug(X86_BUG_L1TF))
		return 0;

	if (!str)
		return -EINVAL;

	if (!strcmp(str, "off"))
		l1tf_mitigation = L1TF_MITIGATION_OFF;
	else if (!strcmp(str, "flush,nowarn"))
		l1tf_mitigation = L1TF_MITIGATION_FLUSH_NOWARN;
	else if (!strcmp(str, "flush"))
		l1tf_mitigation = L1TF_MITIGATION_FLUSH;
	else if (!strcmp(str, "flush,nosmt"))
		l1tf_mitigation = L1TF_MITIGATION_FLUSH_NOSMT;
	else if (!strcmp(str, "full"))
		l1tf_mitigation = L1TF_MITIGATION_FULL;
	else if (!strcmp(str, "full,force"))
		l1tf_mitigation = L1TF_MITIGATION_FULL_FORCE;

	return 0;
}
early_param("l1tf", l1tf_cmdline);


#undef pr_fmt
#define pr_fmt(fmt)	"MDS: " fmt

/* Default mitigation for L1TF-affected CPUs */
static enum mds_mitigations mds_mitigation __ro_after_init = MDS_MITIGATION_FULL;
static bool mds_nosmt __ro_after_init = false;

static const char * const mds_strings[] = {
	[MDS_MITIGATION_OFF]	= "Vulnerable",
	[MDS_MITIGATION_FULL]	= "Mitigation: Clear CPU buffers",
	[MDS_MITIGATION_VMWERV]	= "Vulnerable: Clear CPU buffers attempted, no microcode",
};

static void __init mds_select_mitigation(void)
{
	if (!boot_cpu_has_bug(X86_BUG_MDS) || cpu_mitigations_off()) {
		mds_mitigation = MDS_MITIGATION_OFF;
		return;
	}

	if (mds_mitigation == MDS_MITIGATION_FULL) {
		if (!boot_cpu_has(X86_FEATURE_MD_CLEAR))
			mds_mitigation = MDS_MITIGATION_VMWERV;

		static_branch_enable(&mds_user_clear);

		if (!boot_cpu_has(X86_BUG_MSBDS_ONLY) &&
		    (mds_nosmt || cpu_mitigations_auto_nosmt()))
			cpu_smt_disable(false);
	}
}

static void __init mds_print_mitigation(void)
{
	if (!boot_cpu_has_bug(X86_BUG_MDS) || cpu_mitigations_off())
		return;

	pr_info("%s\n", mds_strings[mds_mitigation]);
}

static int __init mds_cmdline(char *str)
{
	if (!boot_cpu_has_bug(X86_BUG_MDS))
		return 0;

	if (!str)
		return -EINVAL;

	if (!strcmp(str, "off"))
		mds_mitigation = MDS_MITIGATION_OFF;
	else if (!strcmp(str, "full"))
		mds_mitigation = MDS_MITIGATION_FULL;
	else if (!strcmp(str, "full,nosmt")) {
		mds_mitigation = MDS_MITIGATION_FULL;
		mds_nosmt = true;
	}

	return 0;
}
early_param("mds", mds_cmdline);

#undef pr_fmt
#define pr_fmt(fmt)	"TAA: " fmt

/* Default mitigation for TAA-affected CPUs */
static enum taa_mitigations taa_mitigation __ro_after_init = TAA_MITIGATION_VERW;
static bool taa_nosmt __ro_after_init;

static const char * const taa_strings[] = {
	[TAA_MITIGATION_OFF]		= "Vulnerable",
	[TAA_MITIGATION_UCODE_NEEDED]	= "Vulnerable: Clear CPU buffers attempted, no microcode",
	[TAA_MITIGATION_VERW]		= "Mitigation: Clear CPU buffers",
	[TAA_MITIGATION_TSX_DISABLED]	= "Mitigation: TSX disabled",
};

static void __init taa_select_mitigation(void)
{
	u64 ia32_cap;

	if (!boot_cpu_has_bug(X86_BUG_TAA)) {
		taa_mitigation = TAA_MITIGATION_OFF;
		return;
	}

	/* TSX previously disabled by tsx=off */
	if (!boot_cpu_has(X86_FEATURE_RTM)) {
		taa_mitigation = TAA_MITIGATION_TSX_DISABLED;
		goto out;
	}

	if (cpu_mitigations_off()) {
		taa_mitigation = TAA_MITIGATION_OFF;
		return;
	}

	/*
	 * TAA mitigation via VERW is turned off if both
	 * tsx_async_abort=off and mds=off are specified.
	 */
	if (taa_mitigation == TAA_MITIGATION_OFF &&
	    mds_mitigation == MDS_MITIGATION_OFF)
		goto out;

	if (boot_cpu_has(X86_FEATURE_MD_CLEAR))
		taa_mitigation = TAA_MITIGATION_VERW;
	else
		taa_mitigation = TAA_MITIGATION_UCODE_NEEDED;

	/*
	 * VERW doesn't clear the CPU buffers when MD_CLEAR=1 and MDS_NO=1.
	 * A microcode update fixes this behavior to clear CPU buffers. It also
	 * adds support for MSR_IA32_TSX_CTRL which is enumerated by the
	 * ARCH_CAP_TSX_CTRL_MSR bit.
	 *
	 * On MDS_NO=1 CPUs if ARCH_CAP_TSX_CTRL_MSR is not set, microcode
	 * update is required.
	 */
	ia32_cap = x86_read_arch_cap_msr();
	if ( (ia32_cap & ARCH_CAP_MDS_NO) &&
	    !(ia32_cap & ARCH_CAP_TSX_CTRL_MSR))
		taa_mitigation = TAA_MITIGATION_UCODE_NEEDED;

	/*
	 * TSX is enabled, select alternate mitigation for TAA which is
	 * the same as MDS. Enable MDS static branch to clear CPU buffers.
	 *
	 * For guests that can't determine whether the correct microcode is
	 * present on host, enable the mitigation for UCODE_NEEDED as well.
	 */
	static_branch_enable(&mds_user_clear);

	if (taa_nosmt || cpu_mitigations_auto_nosmt())
		cpu_smt_disable(false);

	/*
	 * Update MDS mitigation, if necessary, as the mds_user_clear is
	 * now enabled for TAA mitigation.
	 */
	if (mds_mitigation == MDS_MITIGATION_OFF &&
	    boot_cpu_has_bug(X86_BUG_MDS)) {
		mds_mitigation = MDS_MITIGATION_FULL;
		mds_select_mitigation();
	}
out:
	pr_info("%s\n", taa_strings[taa_mitigation]);
}

static int __init tsx_async_abort_parse_cmdline(char *str)
{
	if (!boot_cpu_has_bug(X86_BUG_TAA))
		return 0;

	if (!str)
		return -EINVAL;

	if (!strcmp(str, "off")) {
		taa_mitigation = TAA_MITIGATION_OFF;
	} else if (!strcmp(str, "full")) {
		taa_mitigation = TAA_MITIGATION_VERW;
	} else if (!strcmp(str, "full,nosmt")) {
		taa_mitigation = TAA_MITIGATION_VERW;
		taa_nosmt = true;
	}

	return 0;
}
early_param("tsx_async_abort", tsx_async_abort_parse_cmdline);

#undef pr_fmt
#define pr_fmt(fmt)	"SRBDS: " fmt

enum srbds_mitigations {
	SRBDS_MITIGATION_OFF,
	SRBDS_MITIGATION_UCODE_NEEDED,
	SRBDS_MITIGATION_FULL,
	SRBDS_MITIGATION_TSX_OFF,
	SRBDS_MITIGATION_HYPERVISOR,
};

static enum srbds_mitigations srbds_mitigation __ro_after_init = SRBDS_MITIGATION_FULL;

static const char * const srbds_strings[] = {
	[SRBDS_MITIGATION_OFF]		= "Vulnerable",
	[SRBDS_MITIGATION_UCODE_NEEDED]	= "Vulnerable: No microcode",
	[SRBDS_MITIGATION_FULL]		= "Mitigation: Microcode",
	[SRBDS_MITIGATION_TSX_OFF]	= "Mitigation: TSX disabled",
	[SRBDS_MITIGATION_HYPERVISOR]	= "Unknown: Dependent on hypervisor status",
};

static bool srbds_off;

void update_srbds_msr(void)
{
	u64 mcu_ctrl;

	if (!boot_cpu_has_bug(X86_BUG_SRBDS))
		return;

	if (boot_cpu_has(X86_FEATURE_HYPERVISOR))
		return;

	if (srbds_mitigation == SRBDS_MITIGATION_UCODE_NEEDED)
		return;

	rdmsrl(MSR_IA32_MCU_OPT_CTRL, mcu_ctrl);

	switch (srbds_mitigation) {
	case SRBDS_MITIGATION_OFF:
	case SRBDS_MITIGATION_TSX_OFF:
		mcu_ctrl |= RNGDS_MITG_DIS;
		break;
	case SRBDS_MITIGATION_FULL:
		mcu_ctrl &= ~RNGDS_MITG_DIS;
		break;
	default:
		break;
	}

	wrmsrl(MSR_IA32_MCU_OPT_CTRL, mcu_ctrl);
}

static void __init srbds_select_mitigation(void)
{
	u64 ia32_cap;

	if (!boot_cpu_has_bug(X86_BUG_SRBDS))
		return;

	/*
	 * Check to see if this is one of the MDS_NO systems supporting
	 * TSX that are only exposed to SRBDS when TSX is enabled.
	 */
	ia32_cap = x86_read_arch_cap_msr();
	if ((ia32_cap & ARCH_CAP_MDS_NO) && !boot_cpu_has(X86_FEATURE_RTM))
		srbds_mitigation = SRBDS_MITIGATION_TSX_OFF;
	else if (boot_cpu_has(X86_FEATURE_HYPERVISOR))
		srbds_mitigation = SRBDS_MITIGATION_HYPERVISOR;
	else if (!boot_cpu_has(X86_FEATURE_SRBDS_CTRL))
		srbds_mitigation = SRBDS_MITIGATION_UCODE_NEEDED;
	else if (cpu_mitigations_off() || srbds_off)
		srbds_mitigation = SRBDS_MITIGATION_OFF;

	update_srbds_msr();
	pr_info("%s\n", srbds_strings[srbds_mitigation]);
}

static int __init srbds_parse_cmdline(char *str)
{
	if (!str)
		return -EINVAL;

	if (!boot_cpu_has_bug(X86_BUG_SRBDS))
		return 0;

	srbds_off = !strcmp(str, "off");
	return 0;
}
early_param("srbds", srbds_parse_cmdline);

#undef pr_fmt
#define pr_fmt(fmt)     "Spectre V1 : " fmt

enum spectre_v1_mitigation {
	SPECTRE_V1_MITIGATION_NONE,
	SPECTRE_V1_MITIGATION_AUTO,
};

static enum spectre_v1_mitigation spectre_v1_mitigation __ro_after_init =
	SPECTRE_V1_MITIGATION_AUTO;

static const char * const spectre_v1_strings[] = {
	[SPECTRE_V1_MITIGATION_NONE] = "Vulnerable: __user pointer sanitization and usercopy barriers only; no swapgs barriers",
	[SPECTRE_V1_MITIGATION_AUTO] = "Mitigation: usercopy/swapgs barriers and __user pointer sanitization",
};

/*
 * Does SMAP provide full mitigation against speculative kernel access to
 * userspace?
 */
static bool smap_works_speculatively(void)
{
	if (!boot_cpu_has(X86_FEATURE_SMAP))
		return false;

	/*
	 * On CPUs which are vulnerable to Meltdown, SMAP does not
	 * prevent speculative access to user data in the L1 cache.
	 * Consider SMAP to be non-functional as a mitigation on these
	 * CPUs.
	 */
	if (boot_cpu_has(X86_BUG_CPU_MELTDOWN))
		return false;

	return true;
}

static void __init spectre_v1_select_mitigation(void)
{
	if (!boot_cpu_has_bug(X86_BUG_SPECTRE_V1) || cpu_mitigations_off()) {
		spectre_v1_mitigation = SPECTRE_V1_MITIGATION_NONE;
		return;
	}

	if (spectre_v1_mitigation == SPECTRE_V1_MITIGATION_AUTO) {
		/*
		 * With Spectre v1, a user can speculatively control either
		 * path of a conditional swapgs with a user-controlled GS
		 * value.  The mitigation is to add lfences to both code paths.
		 *
		 * If FSGSBASE is enabled, the user can put a kernel address in
		 * GS, in which case SMAP provides no protection.
		 *
		 * [ NOTE: Don't check for X86_FEATURE_FSGSBASE until the
		 *	   FSGSBASE enablement patches have been merged. ]
		 *
		 * If FSGSBASE is disabled, the user can only put a user space
		 * address in GS.  That makes an attack harder, but still
		 * possible if there's no SMAP protection.
		 */
		if (!smap_works_speculatively()) {
			/*
			 * Mitigation can be provided from SWAPGS itself or
			 * PTI as the CR3 write in the Meltdown mitigation
			 * is serializing.
			 *
			 * If neither is there, mitigate with an LFENCE to
			 * stop speculation through swapgs.
			 */
			if (boot_cpu_has_bug(X86_BUG_SWAPGS) &&
			    !boot_cpu_has(X86_FEATURE_PTI))
				setup_force_cpu_cap(X86_FEATURE_FENCE_SWAPGS_USER);

			/*
			 * Enable lfences in the kernel entry (non-swapgs)
			 * paths, to prevent user entry from speculatively
			 * skipping swapgs.
			 */
			setup_force_cpu_cap(X86_FEATURE_FENCE_SWAPGS_KERNEL);
		}
	}

	pr_info("%s\n", spectre_v1_strings[spectre_v1_mitigation]);
}

static int __init nospectre_v1_cmdline(char *str)
{
	spectre_v1_mitigation = SPECTRE_V1_MITIGATION_NONE;
	return 0;
}
early_param("nospectre_v1", nospectre_v1_cmdline);

#undef pr_fmt
#define pr_fmt(fmt)     "Spectre V2 : " fmt

static enum spectre_v2_mitigation spectre_v2_enabled __ro_after_init =
	SPECTRE_V2_NONE;

static enum spectre_v2_user_mitigation spectre_v2_user_stibp __ro_after_init =
	SPECTRE_V2_USER_NONE;
static enum spectre_v2_user_mitigation spectre_v2_user_ibpb __ro_after_init =
	SPECTRE_V2_USER_NONE;

#ifdef CONFIG_RETPOLINE
static bool spectre_v2_bad_module;

bool retpoline_module_ok(bool has_retpoline)
{
	if (spectre_v2_enabled == SPECTRE_V2_NONE || has_retpoline)
		return true;

	pr_err("System may be vulnerable to spectre v2\n");
	spectre_v2_bad_module = true;
	return false;
}

static inline const char *spectre_v2_module_string(void)
{
	return spectre_v2_bad_module ? " - vulnerable module loaded" : "";
}
#else
static inline const char *spectre_v2_module_string(void) { return ""; }
#endif

#define SPECTRE_V2_EIBRS_EBPF_MSG "WARNING: Unprivileged eBPF is enabled with eIBRS on, data leaks possible via Spectre v2 BHB attacks!\n"

#ifdef CONFIG_BPF_SYSCALL
void unpriv_ebpf_notify(int new_state)
{
	if (spectre_v2_enabled == SPECTRE_V2_EIBRS && !new_state)
		pr_err(SPECTRE_V2_EIBRS_EBPF_MSG);
}
#endif

static inline bool match_option(const char *arg, int arglen, const char *opt)
{
	int len = strlen(opt);

	return len == arglen && !strncmp(arg, opt, len);
}

/* The kernel command line selection for spectre v2 */
enum spectre_v2_mitigation_cmd {
	SPECTRE_V2_CMD_NONE,
	SPECTRE_V2_CMD_AUTO,
	SPECTRE_V2_CMD_FORCE,
	SPECTRE_V2_CMD_RETPOLINE,
	SPECTRE_V2_CMD_RETPOLINE_GENERIC,
	SPECTRE_V2_CMD_RETPOLINE_LFENCE,
	SPECTRE_V2_CMD_EIBRS,
	SPECTRE_V2_CMD_EIBRS_RETPOLINE,
	SPECTRE_V2_CMD_EIBRS_LFENCE,
	SPECTRE_V2_CMD_IBRS,
};

enum spectre_v2_user_cmd {
	SPECTRE_V2_USER_CMD_NONE,
	SPECTRE_V2_USER_CMD_AUTO,
	SPECTRE_V2_USER_CMD_FORCE,
	SPECTRE_V2_USER_CMD_PRCTL,
	SPECTRE_V2_USER_CMD_PRCTL_IBPB,
	SPECTRE_V2_USER_CMD_SECCOMP,
	SPECTRE_V2_USER_CMD_SECCOMP_IBPB,
};

static const char * const spectre_v2_user_strings[] = {
	[SPECTRE_V2_USER_NONE]		= "User space: Vulnerable",
	[SPECTRE_V2_USER_STRICT]	= "User space: Mitigation: STIBP protection",
	[SPECTRE_V2_USER_PRCTL]		= "User space: Mitigation: STIBP via prctl",
	[SPECTRE_V2_USER_SECCOMP]	= "User space: Mitigation: STIBP via seccomp and prctl",
};

static const struct {
	const char			*option;
	enum spectre_v2_user_cmd	cmd;
	bool				secure;
} v2_user_options[] __initdata = {
	{ "auto",		SPECTRE_V2_USER_CMD_AUTO,		false },
	{ "off",		SPECTRE_V2_USER_CMD_NONE,		false },
	{ "on",			SPECTRE_V2_USER_CMD_FORCE,		true  },
	{ "prctl",		SPECTRE_V2_USER_CMD_PRCTL,		false },
	{ "prctl,ibpb",		SPECTRE_V2_USER_CMD_PRCTL_IBPB,		false },
	{ "seccomp",		SPECTRE_V2_USER_CMD_SECCOMP,		false },
	{ "seccomp,ibpb",	SPECTRE_V2_USER_CMD_SECCOMP_IBPB,	false },
};

static void __init spec_v2_user_print_cond(const char *reason, bool secure)
{
	if (boot_cpu_has_bug(X86_BUG_SPECTRE_V2) != secure)
		pr_info("spectre_v2_user=%s forced on command line.\n", reason);
}

static enum spectre_v2_user_cmd __init
spectre_v2_parse_user_cmdline(enum spectre_v2_mitigation_cmd v2_cmd)
{
	char arg[20];
	int ret, i;

	switch (v2_cmd) {
	case SPECTRE_V2_CMD_NONE:
		return SPECTRE_V2_USER_CMD_NONE;
	case SPECTRE_V2_CMD_FORCE:
		return SPECTRE_V2_USER_CMD_FORCE;
	default:
		break;
	}

	ret = cmdline_find_option(boot_command_line, "spectre_v2_user",
				  arg, sizeof(arg));
	if (ret < 0)
		return SPECTRE_V2_USER_CMD_AUTO;

	for (i = 0; i < ARRAY_SIZE(v2_user_options); i++) {
		if (match_option(arg, ret, v2_user_options[i].option)) {
			spec_v2_user_print_cond(v2_user_options[i].option,
						v2_user_options[i].secure);
			return v2_user_options[i].cmd;
		}
	}

	pr_err("Unknown user space protection option (%s). Switching to AUTO select\n", arg);
	return SPECTRE_V2_USER_CMD_AUTO;
}

static inline bool spectre_v2_in_eibrs_mode(enum spectre_v2_mitigation mode)
{
	return (mode == SPECTRE_V2_EIBRS ||
		mode == SPECTRE_V2_EIBRS_RETPOLINE ||
		mode == SPECTRE_V2_EIBRS_LFENCE);
}

static void __init
spectre_v2_user_select_mitigation(enum spectre_v2_mitigation_cmd v2_cmd)
{
	enum spectre_v2_user_mitigation mode = SPECTRE_V2_USER_NONE;
	bool smt_possible = IS_ENABLED(CONFIG_SMP);
	enum spectre_v2_user_cmd cmd;

	if (!boot_cpu_has(X86_FEATURE_IBPB) && !boot_cpu_has(X86_FEATURE_STIBP))
		return;

	if (cpu_smt_control == CPU_SMT_FORCE_DISABLED ||
	    cpu_smt_control == CPU_SMT_NOT_SUPPORTED)
		smt_possible = false;

	cmd = spectre_v2_parse_user_cmdline(v2_cmd);
	switch (cmd) {
	case SPECTRE_V2_USER_CMD_NONE:
		goto set_mode;
	case SPECTRE_V2_USER_CMD_FORCE:
		mode = SPECTRE_V2_USER_STRICT;
		break;
	case SPECTRE_V2_USER_CMD_PRCTL:
	case SPECTRE_V2_USER_CMD_PRCTL_IBPB:
		mode = SPECTRE_V2_USER_PRCTL;
		break;
	case SPECTRE_V2_USER_CMD_AUTO:
	case SPECTRE_V2_USER_CMD_SECCOMP:
	case SPECTRE_V2_USER_CMD_SECCOMP_IBPB:
		if (IS_ENABLED(CONFIG_SECCOMP))
			mode = SPECTRE_V2_USER_SECCOMP;
		else
			mode = SPECTRE_V2_USER_PRCTL;
		break;
	}

	/* Initialize Indirect Branch Prediction Barrier */
	if (boot_cpu_has(X86_FEATURE_IBPB)) {
		setup_force_cpu_cap(X86_FEATURE_USE_IBPB);

		spectre_v2_user_ibpb = mode;
		switch (cmd) {
		case SPECTRE_V2_USER_CMD_FORCE:
		case SPECTRE_V2_USER_CMD_PRCTL_IBPB:
		case SPECTRE_V2_USER_CMD_SECCOMP_IBPB:
			static_branch_enable(&switch_mm_always_ibpb);
			spectre_v2_user_ibpb = SPECTRE_V2_USER_STRICT;
			break;
		case SPECTRE_V2_USER_CMD_PRCTL:
		case SPECTRE_V2_USER_CMD_AUTO:
		case SPECTRE_V2_USER_CMD_SECCOMP:
			static_branch_enable(&switch_mm_cond_ibpb);
			break;
		default:
			break;
		}

		pr_info("mitigation: Enabling %s Indirect Branch Prediction Barrier\n",
			static_key_enabled(&switch_mm_always_ibpb) ?
			"always-on" : "conditional");
	}

	/*
	 * If no STIBP, enhanced IBRS is enabled or SMT impossible, STIBP is not
	 * required.
	 */
	if (!boot_cpu_has(X86_FEATURE_STIBP) ||
	    !smt_possible ||
	    spectre_v2_in_eibrs_mode(spectre_v2_enabled))
		return;

	spectre_v2_user_stibp = mode;

set_mode:
	pr_info("%s\n", spectre_v2_user_strings[mode]);
}

static const char * const spectre_v2_strings[] = {
	[SPECTRE_V2_NONE]			= "Vulnerable",
	[SPECTRE_V2_RETPOLINE]			= "Mitigation: Retpolines",
	[SPECTRE_V2_LFENCE]			= "Mitigation: LFENCE",
	[SPECTRE_V2_EIBRS]			= "Mitigation: Enhanced IBRS",
	[SPECTRE_V2_EIBRS_LFENCE]		= "Mitigation: Enhanced IBRS + LFENCE",
	[SPECTRE_V2_EIBRS_RETPOLINE]		= "Mitigation: Enhanced IBRS + Retpolines",
	[SPECTRE_V2_IBRS]			= "Mitigation: Indirect Branch Restricted Speculation",
};

static const struct {
	const char *option;
	enum spectre_v2_mitigation_cmd cmd;
	bool secure;
} mitigation_options[] __initdata = {
	{ "off",		SPECTRE_V2_CMD_NONE,		  false },
	{ "on",			SPECTRE_V2_CMD_FORCE,		  true  },
	{ "retpoline",		SPECTRE_V2_CMD_RETPOLINE,	  false },
	{ "retpoline,amd",	SPECTRE_V2_CMD_RETPOLINE_LFENCE,  false },
	{ "retpoline,lfence",	SPECTRE_V2_CMD_RETPOLINE_LFENCE,  false },
	{ "retpoline,generic",	SPECTRE_V2_CMD_RETPOLINE_GENERIC, false },
	{ "eibrs",		SPECTRE_V2_CMD_EIBRS,		  false },
	{ "eibrs,lfence",	SPECTRE_V2_CMD_EIBRS_LFENCE,	  false },
	{ "eibrs,retpoline",	SPECTRE_V2_CMD_EIBRS_RETPOLINE,	  false },
	{ "ibrs",		SPECTRE_V2_CMD_IBRS,		  false },
	{ "auto",		SPECTRE_V2_CMD_AUTO,		  false },
};

static void __init spec_v2_print_cond(const char *reason, bool secure)
{
	if (boot_cpu_has_bug(X86_BUG_SPECTRE_V2) != secure)
		pr_info("%s selected on command line.\n", reason);
}

static enum spectre_v2_mitigation_cmd __init spectre_v2_parse_cmdline(void)
{
	enum spectre_v2_mitigation_cmd cmd = SPECTRE_V2_CMD_AUTO;
	char arg[20];
	int ret, i;

	if (cmdline_find_option_bool(boot_command_line, "nospectre_v2") ||
	    cpu_mitigations_off())
		return SPECTRE_V2_CMD_NONE;

	ret = cmdline_find_option(boot_command_line, "spectre_v2", arg, sizeof(arg));
	if (ret < 0)
		return SPECTRE_V2_CMD_AUTO;

	for (i = 0; i < ARRAY_SIZE(mitigation_options); i++) {
		if (!match_option(arg, ret, mitigation_options[i].option))
			continue;
		cmd = mitigation_options[i].cmd;
		break;
	}

	if (i >= ARRAY_SIZE(mitigation_options)) {
		pr_err("unknown option (%s). Switching to AUTO select\n", arg);
		return SPECTRE_V2_CMD_AUTO;
	}

	if ((cmd == SPECTRE_V2_CMD_RETPOLINE ||
	     cmd == SPECTRE_V2_CMD_RETPOLINE_LFENCE ||
	     cmd == SPECTRE_V2_CMD_RETPOLINE_GENERIC ||
	     cmd == SPECTRE_V2_CMD_EIBRS_LFENCE ||
	     cmd == SPECTRE_V2_CMD_EIBRS_RETPOLINE) &&
	    !IS_ENABLED(CONFIG_RETPOLINE)) {
		pr_err("%s selected but not compiled in. Switching to AUTO select\n",
		       mitigation_options[i].option);
		return SPECTRE_V2_CMD_AUTO;
	}

	if ((cmd == SPECTRE_V2_CMD_EIBRS ||
	     cmd == SPECTRE_V2_CMD_EIBRS_LFENCE ||
	     cmd == SPECTRE_V2_CMD_EIBRS_RETPOLINE) &&
	    !boot_cpu_has(X86_FEATURE_IBRS_ENHANCED)) {
		pr_err("%s selected but CPU doesn't have eIBRS. Switching to AUTO select\n",
		       mitigation_options[i].option);
		return SPECTRE_V2_CMD_AUTO;
	}

	if ((cmd == SPECTRE_V2_CMD_RETPOLINE_LFENCE ||
	     cmd == SPECTRE_V2_CMD_EIBRS_LFENCE) &&
	    !boot_cpu_has(X86_FEATURE_LFENCE_RDTSC)) {
		pr_err("%s selected, but CPU doesn't have a serializing LFENCE. Switching to AUTO select\n",
		       mitigation_options[i].option);
		return SPECTRE_V2_CMD_AUTO;
	}

	spec_v2_print_cond(mitigation_options[i].option,
			   mitigation_options[i].secure);
	return cmd;
}

static enum spectre_v2_mitigation __init spectre_v2_select_retpoline(void)
{
	if (!IS_ENABLED(CONFIG_RETPOLINE)) {
		pr_err("Kernel not compiled with retpoline; no mitigation available!");
		return SPECTRE_V2_NONE;
	}

	return SPECTRE_V2_RETPOLINE;
}

static void __init spectre_v2_select_mitigation(void)
{
	enum spectre_v2_mitigation_cmd cmd = spectre_v2_parse_cmdline();
	enum spectre_v2_mitigation mode = SPECTRE_V2_NONE;

	/*
	 * If the CPU is not affected and the command line mode is NONE or AUTO
	 * then nothing to do.
	 */
	if (!boot_cpu_has_bug(X86_BUG_SPECTRE_V2) &&
	    (cmd == SPECTRE_V2_CMD_NONE || cmd == SPECTRE_V2_CMD_AUTO))
		return;

	switch (cmd) {
	case SPECTRE_V2_CMD_NONE:
		return;

	case SPECTRE_V2_CMD_IBRS:
		if (boot_cpu_has(X86_FEATURE_IBRS)) {
			mode = SPECTRE_V2_IBRS;
			setup_force_cpu_cap(X86_FEATURE_USE_IBRS);
			goto specv2_set_mode;
		}

		/* fall through */
	case SPECTRE_V2_CMD_FORCE:
	case SPECTRE_V2_CMD_AUTO:
		if (boot_cpu_has(X86_FEATURE_IBRS_ENHANCED)) {
			mode = SPECTRE_V2_EIBRS;
			break;
		}

		mode = spectre_v2_select_retpoline();
		break;

	case SPECTRE_V2_CMD_RETPOLINE_LFENCE:
		mode = SPECTRE_V2_LFENCE;
		break;

	case SPECTRE_V2_CMD_RETPOLINE_GENERIC:
		mode = SPECTRE_V2_RETPOLINE;
		break;

	case SPECTRE_V2_CMD_RETPOLINE:
		mode = spectre_v2_select_retpoline();
		break;

	case SPECTRE_V2_CMD_EIBRS:
		mode = SPECTRE_V2_EIBRS;
		break;

	case SPECTRE_V2_CMD_EIBRS_LFENCE:
		mode = SPECTRE_V2_EIBRS_LFENCE;
		break;

	case SPECTRE_V2_CMD_EIBRS_RETPOLINE:
		mode = SPECTRE_V2_EIBRS_RETPOLINE;
		break;
	}

	if (mode == SPECTRE_V2_EIBRS && unprivileged_ebpf_enabled())
		pr_err(SPECTRE_V2_EIBRS_EBPF_MSG);

	if (spectre_v2_in_eibrs_mode(mode)) {
		/* Force it so VMEXIT will restore correctly */
		x86_spec_ctrl_base |= SPEC_CTRL_IBRS;
		wrmsrl(MSR_IA32_SPEC_CTRL, x86_spec_ctrl_base);
	}

	switch (mode) {
	case SPECTRE_V2_NONE:
	case SPECTRE_V2_EIBRS:
		break;

	case SPECTRE_V2_LFENCE:
	case SPECTRE_V2_EIBRS_LFENCE:
		setup_force_cpu_cap(X86_FEATURE_RETPOLINE_LFENCE);
		/* fallthrough; */

	case SPECTRE_V2_RETPOLINE:
	case SPECTRE_V2_EIBRS_RETPOLINE:
		setup_force_cpu_cap(X86_FEATURE_RETPOLINE);
		break;

	default:
		break;
	}

specv2_set_mode:
	spectre_v2_enabled = mode;
	pr_info("%s\n", spectre_v2_strings[mode]);

	/*
	 * If spectre v2 protection has been enabled, unconditionally fill
	 * RSB during a context switch; this protects against two independent
	 * issues:
	 *
	 *	- RSB underflow (and switch to BTB) on Skylake+
	 *	- SpectreRSB variant of spectre v2 on X86_BUG_SPECTRE_V2 CPUs
	 */
	setup_force_cpu_cap(X86_FEATURE_RSB_CTXSW);
	pr_info("Spectre v2 / SpectreRSB mitigation: Filling RSB on context switch\n");

	/*
	 * Retpoline means the kernel is safe because it has no indirect
	 * branches. Enhanced IBRS protects firmware too, so, enable restricted
	 * speculation around firmware calls only when Enhanced IBRS isn't
	 * supported.
	 *
	 * Use "mode" to check Enhanced IBRS instead of boot_cpu_has(), because
	 * the user might select retpoline on the kernel command line and if
	 * the CPU supports Enhanced IBRS, kernel might un-intentionally not
	 * enable IBRS around firmware calls.
	 */
	if (boot_cpu_has(X86_FEATURE_IBRS) && !spectre_v2_in_eibrs_mode(mode)) {
		setup_force_cpu_cap(X86_FEATURE_USE_IBRS_FW);
		pr_info("Enabling Restricted Speculation for firmware calls\n");
	}

	/* Set up IBPB and STIBP depending on the general spectre V2 command */
	spectre_v2_user_select_mitigation(cmd);
}

static void update_stibp_msr(void * __unused)
{
	wrmsrl(MSR_IA32_SPEC_CTRL, x86_spec_ctrl_base);
}

/* Update x86_spec_ctrl_base in case SMT state changed. */
static void update_stibp_strict(void)
{
	u64 mask = x86_spec_ctrl_base & ~SPEC_CTRL_STIBP;

	if (sched_smt_active())
		mask |= SPEC_CTRL_STIBP;

	if (mask == x86_spec_ctrl_base)
		return;

	pr_info("Update user space SMT mitigation: STIBP %s\n",
		mask & SPEC_CTRL_STIBP ? "always-on" : "off");
	x86_spec_ctrl_base = mask;
	on_each_cpu(update_stibp_msr, NULL, 1);
}

/* Update the static key controlling the evaluation of TIF_SPEC_IB */
static void update_indir_branch_cond(void)
{
	if (sched_smt_active())
		static_branch_enable(&switch_to_cond_stibp);
	else
		static_branch_disable(&switch_to_cond_stibp);
}

#undef pr_fmt
#define pr_fmt(fmt) fmt

/* Update the static key controlling the MDS CPU buffer clear in idle */
static void update_mds_branch_idle(void)
{
	/*
	 * Enable the idle clearing if SMT is active on CPUs which are
	 * affected only by MSBDS and not any other MDS variant.
	 *
	 * The other variants cannot be mitigated when SMT is enabled, so
	 * clearing the buffers on idle just to prevent the Store Buffer
	 * repartitioning leak would be a window dressing exercise.
	 */
	if (!boot_cpu_has_bug(X86_BUG_MSBDS_ONLY))
		return;

	if (sched_smt_active())
		static_branch_enable(&mds_idle_clear);
	else
		static_branch_disable(&mds_idle_clear);
}

#define MDS_MSG_SMT "MDS CPU bug present and SMT on, data leak possible. See https://www.kernel.org/doc/html/latest/admin-guide/hw-vuln/mds.html for more details.\n"
#define TAA_MSG_SMT "TAA CPU bug present and SMT on, data leak possible. See https://www.kernel.org/doc/html/latest/admin-guide/hw-vuln/tsx_async_abort.html for more details.\n"

void arch_smt_update(void)
{
	mutex_lock(&spec_ctrl_mutex);

	switch (spectre_v2_user_stibp) {
	case SPECTRE_V2_USER_NONE:
		break;
	case SPECTRE_V2_USER_STRICT:
		update_stibp_strict();
		break;
	case SPECTRE_V2_USER_PRCTL:
	case SPECTRE_V2_USER_SECCOMP:
		update_indir_branch_cond();
		break;
	}

	switch (mds_mitigation) {
	case MDS_MITIGATION_FULL:
	case MDS_MITIGATION_VMWERV:
		if (sched_smt_active() && !boot_cpu_has(X86_BUG_MSBDS_ONLY))
			pr_warn_once(MDS_MSG_SMT);
		update_mds_branch_idle();
		break;
	case MDS_MITIGATION_OFF:
		break;
	}

	switch (taa_mitigation) {
	case TAA_MITIGATION_VERW:
	case TAA_MITIGATION_UCODE_NEEDED:
		if (sched_smt_active())
			pr_warn_once(TAA_MSG_SMT);
		break;
	case TAA_MITIGATION_TSX_DISABLED:
	case TAA_MITIGATION_OFF:
		break;
	}

	mutex_unlock(&spec_ctrl_mutex);
}

#undef pr_fmt
#define pr_fmt(fmt)	"Speculative Store Bypass: " fmt

static enum ssb_mitigation ssb_mode __ro_after_init = SPEC_STORE_BYPASS_NONE;

/* The kernel command line selection */
enum ssb_mitigation_cmd {
	SPEC_STORE_BYPASS_CMD_NONE,
	SPEC_STORE_BYPASS_CMD_AUTO,
	SPEC_STORE_BYPASS_CMD_ON,
	SPEC_STORE_BYPASS_CMD_PRCTL,
	SPEC_STORE_BYPASS_CMD_SECCOMP,
};

static const char * const ssb_strings[] = {
	[SPEC_STORE_BYPASS_NONE]	= "Vulnerable",
	[SPEC_STORE_BYPASS_DISABLE]	= "Mitigation: Speculative Store Bypass disabled",
	[SPEC_STORE_BYPASS_PRCTL]	= "Mitigation: Speculative Store Bypass disabled via prctl",
	[SPEC_STORE_BYPASS_SECCOMP]	= "Mitigation: Speculative Store Bypass disabled via prctl and seccomp",
};

static const struct {
	const char *option;
	enum ssb_mitigation_cmd cmd;
} ssb_mitigation_options[]  __initdata = {
	{ "auto",	SPEC_STORE_BYPASS_CMD_AUTO },    /* Platform decides */
	{ "on",		SPEC_STORE_BYPASS_CMD_ON },      /* Disable Speculative Store Bypass */
	{ "off",	SPEC_STORE_BYPASS_CMD_NONE },    /* Don't touch Speculative Store Bypass */
	{ "prctl",	SPEC_STORE_BYPASS_CMD_PRCTL },   /* Disable Speculative Store Bypass via prctl */
	{ "seccomp",	SPEC_STORE_BYPASS_CMD_SECCOMP }, /* Disable Speculative Store Bypass via prctl and seccomp */
};

static enum ssb_mitigation_cmd __init ssb_parse_cmdline(void)
{
	enum ssb_mitigation_cmd cmd = SPEC_STORE_BYPASS_CMD_AUTO;
	char arg[20];
	int ret, i;

	if (cmdline_find_option_bool(boot_command_line, "nospec_store_bypass_disable") ||
	    cpu_mitigations_off()) {
		return SPEC_STORE_BYPASS_CMD_NONE;
	} else {
		ret = cmdline_find_option(boot_command_line, "spec_store_bypass_disable",
					  arg, sizeof(arg));
		if (ret < 0)
			return SPEC_STORE_BYPASS_CMD_AUTO;

		for (i = 0; i < ARRAY_SIZE(ssb_mitigation_options); i++) {
			if (!match_option(arg, ret, ssb_mitigation_options[i].option))
				continue;

			cmd = ssb_mitigation_options[i].cmd;
			break;
		}

		if (i >= ARRAY_SIZE(ssb_mitigation_options)) {
			pr_err("unknown option (%s). Switching to AUTO select\n", arg);
			return SPEC_STORE_BYPASS_CMD_AUTO;
		}
	}

	return cmd;
}

static enum ssb_mitigation __init __ssb_select_mitigation(void)
{
	enum ssb_mitigation mode = SPEC_STORE_BYPASS_NONE;
	enum ssb_mitigation_cmd cmd;

	if (!boot_cpu_has(X86_FEATURE_SSBD))
		return mode;

	cmd = ssb_parse_cmdline();
	if (!boot_cpu_has_bug(X86_BUG_SPEC_STORE_BYPASS) &&
	    (cmd == SPEC_STORE_BYPASS_CMD_NONE ||
	     cmd == SPEC_STORE_BYPASS_CMD_AUTO))
		return mode;

	switch (cmd) {
	case SPEC_STORE_BYPASS_CMD_AUTO:
	case SPEC_STORE_BYPASS_CMD_SECCOMP:
		/*
		 * Choose prctl+seccomp as the default mode if seccomp is
		 * enabled.
		 */
		if (IS_ENABLED(CONFIG_SECCOMP))
			mode = SPEC_STORE_BYPASS_SECCOMP;
		else
			mode = SPEC_STORE_BYPASS_PRCTL;
		break;
	case SPEC_STORE_BYPASS_CMD_ON:
		mode = SPEC_STORE_BYPASS_DISABLE;
		break;
	case SPEC_STORE_BYPASS_CMD_PRCTL:
		mode = SPEC_STORE_BYPASS_PRCTL;
		break;
	case SPEC_STORE_BYPASS_CMD_NONE:
		break;
	}

	/*
	 * If SSBD is controlled by the SPEC_CTRL MSR, then set the proper
	 * bit in the mask to allow guests to use the mitigation even in the
	 * case where the host does not enable it.
	 */
	if (static_cpu_has(X86_FEATURE_SPEC_CTRL_SSBD) ||
	    static_cpu_has(X86_FEATURE_AMD_SSBD)) {
		x86_spec_ctrl_mask |= SPEC_CTRL_SSBD;
	}

	/*
	 * We have three CPU feature flags that are in play here:
	 *  - X86_BUG_SPEC_STORE_BYPASS - CPU is susceptible.
	 *  - X86_FEATURE_SSBD - CPU is able to turn off speculative store bypass
	 *  - X86_FEATURE_SPEC_STORE_BYPASS_DISABLE - engage the mitigation
	 */
	if (mode == SPEC_STORE_BYPASS_DISABLE) {
		setup_force_cpu_cap(X86_FEATURE_SPEC_STORE_BYPASS_DISABLE);
		/*
		 * Intel uses the SPEC CTRL MSR Bit(2) for this, while AMD may
		 * use a completely different MSR and bit dependent on family.
		 */
		if (!static_cpu_has(X86_FEATURE_SPEC_CTRL_SSBD) &&
		    !static_cpu_has(X86_FEATURE_AMD_SSBD)) {
			x86_amd_ssb_disable();
		} else {
			x86_spec_ctrl_base |= SPEC_CTRL_SSBD;
			wrmsrl(MSR_IA32_SPEC_CTRL, x86_spec_ctrl_base);
		}
	}

	return mode;
}

static void ssb_select_mitigation(void)
{
	ssb_mode = __ssb_select_mitigation();

	if (boot_cpu_has_bug(X86_BUG_SPEC_STORE_BYPASS))
		pr_info("%s\n", ssb_strings[ssb_mode]);
}

bool itlb_multihit_kvm_mitigation;
EXPORT_SYMBOL_GPL(itlb_multihit_kvm_mitigation);

#undef pr_fmt
#define pr_fmt(fmt)     "Speculation prctl: " fmt

static void task_update_spec_tif(struct task_struct *tsk)
{
	/* Force the update of the real TIF bits */
	set_tsk_thread_flag(tsk, TIF_SPEC_FORCE_UPDATE);

	/*
	 * Immediately update the speculation control MSRs for the current
	 * task, but for a non-current task delay setting the CPU
	 * mitigation until it is scheduled next.
	 *
	 * This can only happen for SECCOMP mitigation. For PRCTL it's
	 * always the current task.
	 */
	if (tsk == current)
		speculation_ctrl_update_current();
}

static int ssb_prctl_set(struct task_struct *task, unsigned long ctrl)
{
	if (ssb_mode != SPEC_STORE_BYPASS_PRCTL &&
	    ssb_mode != SPEC_STORE_BYPASS_SECCOMP)
		return -ENXIO;

	switch (ctrl) {
	case PR_SPEC_ENABLE:
		/* If speculation is force disabled, enable is not allowed */
		if (task_spec_ssb_force_disable(task))
			return -EPERM;
		task_clear_spec_ssb_disable(task);
		task_update_spec_tif(task);
		break;
	case PR_SPEC_DISABLE:
		task_set_spec_ssb_disable(task);
		task_update_spec_tif(task);
		break;
	case PR_SPEC_FORCE_DISABLE:
		task_set_spec_ssb_disable(task);
		task_set_spec_ssb_force_disable(task);
		task_update_spec_tif(task);
		break;
	default:
		return -ERANGE;
	}
	return 0;
}

static bool is_spec_ib_user_controlled(void)
{
	return spectre_v2_user_ibpb == SPECTRE_V2_USER_PRCTL ||
		spectre_v2_user_ibpb == SPECTRE_V2_USER_SECCOMP ||
		spectre_v2_user_stibp == SPECTRE_V2_USER_PRCTL ||
		spectre_v2_user_stibp == SPECTRE_V2_USER_SECCOMP;
}

static int ib_prctl_set(struct task_struct *task, unsigned long ctrl)
{
	switch (ctrl) {
	case PR_SPEC_ENABLE:
		if (spectre_v2_user_ibpb == SPECTRE_V2_USER_NONE &&
		    spectre_v2_user_stibp == SPECTRE_V2_USER_NONE)
			return 0;

		/*
		 * With strict mode for both IBPB and STIBP, the instruction
		 * code paths avoid checking this task flag and instead,
		 * unconditionally run the instruction. However, STIBP and IBPB
		 * are independent and either can be set to conditionally
		 * enabled regardless of the mode of the other.
		 *
		 * If either is set to conditional, allow the task flag to be
		 * updated, unless it was force-disabled by a previous prctl
		 * call. Currently, this is possible on an AMD CPU which has the
		 * feature X86_FEATURE_AMD_STIBP_ALWAYS_ON. In this case, if the
		 * kernel is booted with 'spectre_v2_user=seccomp', then
		 * spectre_v2_user_ibpb == SPECTRE_V2_USER_SECCOMP and
		 * spectre_v2_user_stibp == SPECTRE_V2_USER_STRICT_PREFERRED.
		 */
		if (!is_spec_ib_user_controlled() ||
		    task_spec_ib_force_disable(task))
			return -EPERM;

		task_clear_spec_ib_disable(task);
		task_update_spec_tif(task);
		break;
	case PR_SPEC_DISABLE:
	case PR_SPEC_FORCE_DISABLE:
		/*
		 * Indirect branch speculation is always allowed when
		 * mitigation is force disabled.
		 */
		if (spectre_v2_user_ibpb == SPECTRE_V2_USER_NONE &&
		    spectre_v2_user_stibp == SPECTRE_V2_USER_NONE)
			return -EPERM;

		if (!is_spec_ib_user_controlled())
			return 0;

		task_set_spec_ib_disable(task);
		if (ctrl == PR_SPEC_FORCE_DISABLE)
			task_set_spec_ib_force_disable(task);
		task_update_spec_tif(task);
		break;
	default:
		return -ERANGE;
	}
	return 0;
}

int arch_prctl_spec_ctrl_set(struct task_struct *task, unsigned long which,
			     unsigned long ctrl)
{
	switch (which) {
	case PR_SPEC_STORE_BYPASS:
		return ssb_prctl_set(task, ctrl);
	case PR_SPEC_INDIRECT_BRANCH:
		return ib_prctl_set(task, ctrl);
	default:
		return -ENODEV;
	}
}

#ifdef CONFIG_SECCOMP
void arch_seccomp_spec_mitigate(struct task_struct *task)
{
	if (ssb_mode == SPEC_STORE_BYPASS_SECCOMP)
		ssb_prctl_set(task, PR_SPEC_FORCE_DISABLE);
	if (spectre_v2_user_ibpb == SPECTRE_V2_USER_SECCOMP ||
	    spectre_v2_user_stibp == SPECTRE_V2_USER_SECCOMP)
		ib_prctl_set(task, PR_SPEC_FORCE_DISABLE);
}
#endif

static int ssb_prctl_get(struct task_struct *task)
{
	switch (ssb_mode) {
	case SPEC_STORE_BYPASS_DISABLE:
		return PR_SPEC_DISABLE;
	case SPEC_STORE_BYPASS_SECCOMP:
	case SPEC_STORE_BYPASS_PRCTL:
		if (task_spec_ssb_force_disable(task))
			return PR_SPEC_PRCTL | PR_SPEC_FORCE_DISABLE;
		if (task_spec_ssb_disable(task))
			return PR_SPEC_PRCTL | PR_SPEC_DISABLE;
		return PR_SPEC_PRCTL | PR_SPEC_ENABLE;
	default:
		if (boot_cpu_has_bug(X86_BUG_SPEC_STORE_BYPASS))
			return PR_SPEC_ENABLE;
		return PR_SPEC_NOT_AFFECTED;
	}
}

static int ib_prctl_get(struct task_struct *task)
{
	if (!boot_cpu_has_bug(X86_BUG_SPECTRE_V2))
		return PR_SPEC_NOT_AFFECTED;

	if (spectre_v2_user_ibpb == SPECTRE_V2_USER_NONE &&
	    spectre_v2_user_stibp == SPECTRE_V2_USER_NONE)
		return PR_SPEC_ENABLE;
	else if (is_spec_ib_user_controlled()) {
		if (task_spec_ib_force_disable(task))
			return PR_SPEC_PRCTL | PR_SPEC_FORCE_DISABLE;
		if (task_spec_ib_disable(task))
			return PR_SPEC_PRCTL | PR_SPEC_DISABLE;
		return PR_SPEC_PRCTL | PR_SPEC_ENABLE;
	} else if (spectre_v2_user_ibpb == SPECTRE_V2_USER_STRICT ||
		   spectre_v2_user_stibp == SPECTRE_V2_USER_STRICT)
		return PR_SPEC_DISABLE;
	else
		return PR_SPEC_NOT_AFFECTED;
}

int arch_prctl_spec_ctrl_get(struct task_struct *task, unsigned long which)
{
	switch (which) {
	case PR_SPEC_STORE_BYPASS:
		return ssb_prctl_get(task);
	case PR_SPEC_INDIRECT_BRANCH:
		return ib_prctl_get(task);
	default:
		return -ENODEV;
	}
}

void x86_spec_ctrl_setup_ap(void)
{
	if (boot_cpu_has(X86_FEATURE_MSR_SPEC_CTRL))
		wrmsrl(MSR_IA32_SPEC_CTRL, x86_spec_ctrl_base);

	if (ssb_mode == SPEC_STORE_BYPASS_DISABLE)
		x86_amd_ssb_disable();
}

#ifdef CONFIG_SYSFS

#define L1TF_DEFAULT_MSG "Mitigation: PTE Inversion"

#if IS_ENABLED(CONFIG_KVM_INTEL)
static const char * const l1tf_vmx_states[] = {
	[VMENTER_L1D_FLUSH_AUTO]		= "auto",
	[VMENTER_L1D_FLUSH_NEVER]		= "vulnerable",
	[VMENTER_L1D_FLUSH_COND]		= "conditional cache flushes",
	[VMENTER_L1D_FLUSH_ALWAYS]		= "cache flushes",
	[VMENTER_L1D_FLUSH_EPT_DISABLED]	= "EPT disabled",
	[VMENTER_L1D_FLUSH_NOT_REQUIRED]	= "flush not necessary"
};

static ssize_t l1tf_show_state(char *buf)
{
	if (l1tf_vmx_mitigation == VMENTER_L1D_FLUSH_AUTO)
		return sprintf(buf, "%s\n", L1TF_DEFAULT_MSG);

	if (l1tf_vmx_mitigation == VMENTER_L1D_FLUSH_EPT_DISABLED ||
	    (l1tf_vmx_mitigation == VMENTER_L1D_FLUSH_NEVER &&
	     sched_smt_active())) {
		return sprintf(buf, "%s; VMX: %s\n", L1TF_DEFAULT_MSG,
			       l1tf_vmx_states[l1tf_vmx_mitigation]);
	}

	return sprintf(buf, "%s; VMX: %s, SMT %s\n", L1TF_DEFAULT_MSG,
		       l1tf_vmx_states[l1tf_vmx_mitigation],
		       sched_smt_active() ? "vulnerable" : "disabled");
}

static ssize_t itlb_multihit_show_state(char *buf)
{
	if (itlb_multihit_kvm_mitigation)
		return sprintf(buf, "KVM: Mitigation: Split huge pages\n");
	else
		return sprintf(buf, "KVM: Vulnerable\n");
}
#else
static ssize_t l1tf_show_state(char *buf)
{
	return sprintf(buf, "%s\n", L1TF_DEFAULT_MSG);
}

static ssize_t itlb_multihit_show_state(char *buf)
{
	return sprintf(buf, "Processor vulnerable\n");
}
#endif

static ssize_t mds_show_state(char *buf)
{
	if (boot_cpu_has(X86_FEATURE_HYPERVISOR)) {
		return sprintf(buf, "%s; SMT Host state unknown\n",
			       mds_strings[mds_mitigation]);
	}

	if (boot_cpu_has(X86_BUG_MSBDS_ONLY)) {
		return sprintf(buf, "%s; SMT %s\n", mds_strings[mds_mitigation],
			       (mds_mitigation == MDS_MITIGATION_OFF ? "vulnerable" :
			        sched_smt_active() ? "mitigated" : "disabled"));
	}

	return sprintf(buf, "%s; SMT %s\n", mds_strings[mds_mitigation],
		       sched_smt_active() ? "vulnerable" : "disabled");
}

static ssize_t tsx_async_abort_show_state(char *buf)
{
	if ((taa_mitigation == TAA_MITIGATION_TSX_DISABLED) ||
	    (taa_mitigation == TAA_MITIGATION_OFF))
		return sprintf(buf, "%s\n", taa_strings[taa_mitigation]);

	if (boot_cpu_has(X86_FEATURE_HYPERVISOR)) {
		return sprintf(buf, "%s; SMT Host state unknown\n",
			       taa_strings[taa_mitigation]);
	}

	return sprintf(buf, "%s; SMT %s\n", taa_strings[taa_mitigation],
		       sched_smt_active() ? "vulnerable" : "disabled");
}

static char *stibp_state(void)
{
	if (spectre_v2_in_eibrs_mode(spectre_v2_enabled))
		return "";

	switch (spectre_v2_user_stibp) {
	case SPECTRE_V2_USER_NONE:
		return ", STIBP: disabled";
	case SPECTRE_V2_USER_STRICT:
		return ", STIBP: forced";
	case SPECTRE_V2_USER_PRCTL:
	case SPECTRE_V2_USER_SECCOMP:
		if (static_key_enabled(&switch_to_cond_stibp))
			return ", STIBP: conditional";
	}
	return "";
}

static char *ibpb_state(void)
{
	if (boot_cpu_has(X86_FEATURE_IBPB)) {
		if (static_key_enabled(&switch_mm_always_ibpb))
			return ", IBPB: always-on";
		if (static_key_enabled(&switch_mm_cond_ibpb))
			return ", IBPB: conditional";
		return ", IBPB: disabled";
	}
	return "";
}

<<<<<<< HEAD
=======
static ssize_t spectre_v2_show_state(char *buf)
{
	if (spectre_v2_enabled == SPECTRE_V2_EIBRS && unprivileged_ebpf_enabled())
		return sprintf(buf, "Vulnerable: Unprivileged eBPF enabled\n");

	return sprintf(buf, "%s%s%s%s%s%s\n",
		       spectre_v2_strings[spectre_v2_enabled],
		       ibpb_state(),
		       boot_cpu_has(X86_FEATURE_USE_IBRS_FW) ? ", IBRS_FW" : "",
		       stibp_state(),
		       boot_cpu_has(X86_FEATURE_RSB_CTXSW) ? ", RSB filling" : "",
		       spectre_v2_module_string());
}

>>>>>>> d67f0dad
static ssize_t srbds_show_state(char *buf)
{
	return sprintf(buf, "%s\n", srbds_strings[srbds_mitigation]);
}

static ssize_t cpu_show_common(struct device *dev, struct device_attribute *attr,
			       char *buf, unsigned int bug)
{
	if (!boot_cpu_has_bug(bug))
		return sprintf(buf, "Not affected\n");

	switch (bug) {
	case X86_BUG_CPU_MELTDOWN:
		if (boot_cpu_has(X86_FEATURE_PTI))
			return sprintf(buf, "Mitigation: PTI\n");

		if (hypervisor_is_type(X86_HYPER_XEN_PV))
			return sprintf(buf, "Unknown (XEN PV detected, hypervisor "
					    "mitigation required)\n");

		break;

	case X86_BUG_SPECTRE_V1:
		return sprintf(buf, "%s\n", spectre_v1_strings[spectre_v1_mitigation]);

	case X86_BUG_SPECTRE_V2:
		return spectre_v2_show_state(buf);

	case X86_BUG_SPEC_STORE_BYPASS:
		return sprintf(buf, "%s\n", ssb_strings[ssb_mode]);

	case X86_BUG_L1TF:
		if (boot_cpu_has(X86_FEATURE_L1TF_FIX))
			return l1tf_show_state(buf);
		break;


	case X86_BUG_MDS:
		return mds_show_state(buf);

	case X86_BUG_TAA:
		return tsx_async_abort_show_state(buf);

	case X86_BUG_ITLB_MULTIHIT:
		return itlb_multihit_show_state(buf);

	case X86_BUG_SRBDS:
		return srbds_show_state(buf);

	default:
		break;
	}

	return sprintf(buf, "Vulnerable\n");
}

ssize_t cpu_show_meltdown(struct device *dev, struct device_attribute *attr, char *buf)
{
	return cpu_show_common(dev, attr, buf, X86_BUG_CPU_MELTDOWN);
}

ssize_t cpu_show_spectre_v1(struct device *dev, struct device_attribute *attr, char *buf)
{
	return cpu_show_common(dev, attr, buf, X86_BUG_SPECTRE_V1);
}

ssize_t cpu_show_spectre_v2(struct device *dev, struct device_attribute *attr, char *buf)
{
	return cpu_show_common(dev, attr, buf, X86_BUG_SPECTRE_V2);
}

ssize_t cpu_show_spec_store_bypass(struct device *dev, struct device_attribute *attr, char *buf)
{
	return cpu_show_common(dev, attr, buf, X86_BUG_SPEC_STORE_BYPASS);
}

ssize_t cpu_show_l1tf(struct device *dev, struct device_attribute *attr, char *buf)
{
	return cpu_show_common(dev, attr, buf, X86_BUG_L1TF);
}

ssize_t cpu_show_mds(struct device *dev, struct device_attribute *attr, char *buf)
{
	return cpu_show_common(dev, attr, buf, X86_BUG_MDS);
}

ssize_t cpu_show_tsx_async_abort(struct device *dev, struct device_attribute *attr, char *buf)
{
	return cpu_show_common(dev, attr, buf, X86_BUG_TAA);
}

ssize_t cpu_show_itlb_multihit(struct device *dev, struct device_attribute *attr, char *buf)
{
	return cpu_show_common(dev, attr, buf, X86_BUG_ITLB_MULTIHIT);
}

ssize_t cpu_show_srbds(struct device *dev, struct device_attribute *attr, char *buf)
{
	return cpu_show_common(dev, attr, buf, X86_BUG_SRBDS);
}
#endif<|MERGE_RESOLUTION|>--- conflicted
+++ resolved
@@ -1691,8 +1691,6 @@
 	return "";
 }
 
-<<<<<<< HEAD
-=======
 static ssize_t spectre_v2_show_state(char *buf)
 {
 	if (spectre_v2_enabled == SPECTRE_V2_EIBRS && unprivileged_ebpf_enabled())
@@ -1707,7 +1705,6 @@
 		       spectre_v2_module_string());
 }
 
->>>>>>> d67f0dad
 static ssize_t srbds_show_state(char *buf)
 {
 	return sprintf(buf, "%s\n", srbds_strings[srbds_mitigation]);
