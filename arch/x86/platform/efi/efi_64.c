--- conflicted
+++ resolved
@@ -47,25 +47,14 @@
 #include <asm/realmode.h>
 #include <asm/time.h>
 #include <asm/pgalloc.h>
-<<<<<<< HEAD
-#include <asm/sev-es.h>
-=======
 #include <asm/sev.h>
->>>>>>> 7d2a07b7
 
 /*
  * We allocate runtime services regions top-down, starting from -4G, i.e.
  * 0xffff_ffff_0000_0000 and limit EFI VA mapping space to 64G.
  */
 static u64 efi_va = EFI_VA_START;
-<<<<<<< HEAD
-
-struct efi_scratch efi_scratch;
-
-EXPORT_SYMBOL_GPL(efi_mm);
-=======
 static struct mm_struct *efi_prev_mm;
->>>>>>> 7d2a07b7
 
 /*
  * We need our own copy of the higher levels of the page tables
@@ -123,21 +112,6 @@
 	pud_t *pud_k, *pud_efi;
 	pgd_t *efi_pgd = efi_mm.pgd;
 
-<<<<<<< HEAD
-	/*
-	 * We can share all PGD entries apart from the one entry that
-	 * covers the EFI runtime mapping space.
-	 *
-	 * Make sure the EFI runtime region mappings are guaranteed to
-	 * only span a single PGD entry and that the entry also maps
-	 * other important kernel regions.
-	 */
-	MAYBE_BUILD_BUG_ON(pgd_index(EFI_VA_END) != pgd_index(MODULES_END));
-	MAYBE_BUILD_BUG_ON((EFI_VA_START & PGDIR_MASK) !=
-			(EFI_VA_END & PGDIR_MASK));
-
-=======
->>>>>>> 7d2a07b7
 	pgd_efi = efi_pgd + pgd_index(PAGE_OFFSET);
 	pgd_k = pgd_offset_k(PAGE_OFFSET);
 
@@ -260,11 +234,7 @@
 		return 1;
 	}
 
-<<<<<<< HEAD
-	efi_scratch.phys_stack = page_to_phys(page + 1); /* stack grows down */
-=======
 	efi_mixed_mode_stack_pa = page_to_phys(page + 1); /* stack grows down */
->>>>>>> 7d2a07b7
 
 	npages = (_etext - _text) >> PAGE_SHIFT;
 	text = __pa(_text);
@@ -496,15 +466,12 @@
 	switch_mm(efi_prev_mm, &efi_mm, NULL);
 }
 
-<<<<<<< HEAD
-=======
 void efi_leave_mm(void)
 {
 	current->active_mm = efi_prev_mm;
 	switch_mm(&efi_mm, efi_prev_mm, NULL);
 }
 
->>>>>>> 7d2a07b7
 static DEFINE_SPINLOCK(efi_runtime_lock);
 
 /*
@@ -865,15 +832,9 @@
 							 descriptor_size,
 							 descriptor_version,
 							 virtual_map);
-<<<<<<< HEAD
-	efi_switch_mm(&efi_mm);
-
-	kernel_fpu_begin();
-=======
 	efi_enter_mm();
 
 	efi_fpu_begin();
->>>>>>> 7d2a07b7
 
 	/* Disable interrupts around EFI calls: */
 	local_irq_save(flags);
@@ -882,20 +843,12 @@
 			  descriptor_version, virtual_map);
 	local_irq_restore(flags);
 
-<<<<<<< HEAD
-	kernel_fpu_end();
-=======
 	efi_fpu_end();
->>>>>>> 7d2a07b7
 
 	/* grab the virtually remapped EFI runtime services table pointer */
 	efi.runtime = READ_ONCE(systab->runtime);
 
-<<<<<<< HEAD
-	efi_switch_mm(efi_scratch.prev_mm);
-=======
 	efi_leave_mm();
->>>>>>> 7d2a07b7
 
 	return status;
 }