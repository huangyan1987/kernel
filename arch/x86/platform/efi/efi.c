--- conflicted
+++ resolved
@@ -308,11 +308,7 @@
 			.phys_map = efi.memmap.phys_map,
 			.desc_version = efi.memmap.desc_version,
 			.desc_size = efi.memmap.desc_size,
-<<<<<<< HEAD
-			.size = data.desc_size * (efi.memmap.nr_map - n_removal),
-=======
 			.size = efi.memmap.desc_size * (efi.memmap.nr_map - n_removal),
->>>>>>> bb6d3fb3
 			.flags = 0,
 		};
 
