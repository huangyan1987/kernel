# Select 32 or 64 bit
config 64BIT
	bool "64-bit kernel" if ARCH = "x86"
	default ARCH != "i386"
	---help---
	  Say yes to build a 64-bit kernel - formerly known as x86_64
	  Say no to build a 32-bit kernel - formerly known as i386

config X86_32
	def_bool y
	depends on !64BIT
	select CLKSRC_I8253 if !XEN
	select HAVE_UID16

config X86_64
	def_bool y
	depends on 64BIT
	select X86_DEV_DMA_OPS if !XEN
	select ARCH_USE_CMPXCHG_LOCKREF if !XEN

### Arch settings
config X86
	def_bool y
	select ARCH_MIGHT_HAVE_ACPI_PDC if ACPI
	select ARCH_HAS_DEBUG_STRICT_USER_COPY_CHECKS
	select ARCH_HAS_FAST_MULTIPLIER
	select ARCH_MIGHT_HAVE_PC_PARPORT
	select ARCH_MIGHT_HAVE_PC_SERIO
	select HAVE_AOUT if X86_32
	select HAVE_UNSTABLE_SCHED_CLOCK
	select ARCH_SUPPORTS_NUMA_BALANCING if X86_64
	select ARCH_SUPPORTS_INT128 if X86_64
	select ARCH_WANTS_PROT_NUMA_PROT_NONE
	select HAVE_IDE
	select HAVE_OPROFILE
	select HAVE_PCSPKR_PLATFORM if !XEN_UNPRIVILEGED_GUEST
	select HAVE_PERF_EVENTS
	select HAVE_IOREMAP_PROT
	select HAVE_KPROBES
	select HAVE_MEMBLOCK
	select HAVE_MEMBLOCK_NODE_MAP
	select ARCH_DISCARD_MEMBLOCK
	select ARCH_WANT_OPTIONAL_GPIOLIB
	select ARCH_WANT_FRAME_POINTERS
	select HAVE_DMA_ATTRS
	select HAVE_DMA_CONTIGUOUS if !XEN
	select HAVE_KRETPROBES
	select GENERIC_EARLY_IOREMAP
	select HAVE_OPTPROBES
	select HAVE_KPROBES_ON_FTRACE
	select HAVE_FTRACE_MCOUNT_RECORD
	select HAVE_FENTRY if X86_64
	select HAVE_C_RECORDMCOUNT
	select HAVE_DYNAMIC_FTRACE
	select HAVE_DYNAMIC_FTRACE_WITH_REGS
	select HAVE_FUNCTION_TRACER
	select HAVE_FUNCTION_GRAPH_TRACER
	select HAVE_FUNCTION_GRAPH_FP_TEST
	select HAVE_SYSCALL_TRACEPOINTS
	select SYSCTL_EXCEPTION_TRACE
	select HAVE_KVM if !XEN
	select HAVE_ARCH_KGDB if !XEN
	select HAVE_ARCH_TRACEHOOK
	select HAVE_GENERIC_DMA_COHERENT if X86_32
	select HAVE_EFFICIENT_UNALIGNED_ACCESS
	select USER_STACKTRACE_SUPPORT
	select HAVE_REGS_AND_STACK_ACCESS_API
	select HAVE_DMA_API_DEBUG
	select HAVE_KERNEL_GZIP
	select HAVE_KERNEL_BZIP2 if !XEN
	select HAVE_KERNEL_LZMA if !XEN
	select HAVE_KERNEL_XZ if !XEN
	select HAVE_KERNEL_LZO if !XEN
	select HAVE_KERNEL_LZ4 if !XEN
	select HAVE_HW_BREAKPOINT
	select HAVE_MIXED_BREAKPOINTS_REGS
	select PERF_EVENTS
	select HAVE_PERF_EVENTS_NMI if !XEN
	select HAVE_PERF_REGS
	select HAVE_PERF_USER_STACK_DUMP
	select HAVE_DEBUG_KMEMLEAK
	select ANON_INODES
	select HAVE_ALIGNED_STRUCT_PAGE if SLUB
	select HAVE_CMPXCHG_LOCAL
	select HAVE_CMPXCHG_DOUBLE
	select HAVE_ARCH_KMEMCHECK
	select HAVE_USER_RETURN_NOTIFIER
	select ARCH_BINFMT_ELF_RANDOMIZE_PIE
	select HAVE_ARCH_JUMP_LABEL
	select ARCH_HAS_ATOMIC64_DEC_IF_POSITIVE
	select SPARSE_IRQ
	select GENERIC_FIND_FIRST_BIT
	select GENERIC_IRQ_PROBE
	select GENERIC_PENDING_IRQ if SMP
	select GENERIC_IRQ_SHOW
	select GENERIC_CLOCKEVENTS_MIN_ADJUST
	select IRQ_FORCED_THREADING
	select HAVE_BPF_JIT if X86_64
	select HAVE_ARCH_TRANSPARENT_HUGEPAGE if !XEN
	select ARCH_HAS_SG_CHAIN
	select CLKEVT_I8253 if !XEN
	select ARCH_HAVE_NMI_SAFE_CMPXCHG
	select GENERIC_IOMAP
	select DCACHE_WORD_ACCESS
	select GENERIC_SMP_IDLE_THREAD
	select ARCH_WANT_IPC_PARSE_VERSION if X86_32
	select HAVE_ARCH_SECCOMP_FILTER
	select BUILDTIME_EXTABLE_SORT
	select GENERIC_CMOS_UPDATE
	select HAVE_ARCH_SOFT_DIRTY if X86_64 && !XEN
	select CLOCKSOURCE_WATCHDOG if !XEN
	select GENERIC_CLOCKEVENTS
	select ARCH_CLOCKSOURCE_DATA
	select CLOCKSOURCE_VALIDATE_LAST_CYCLE
	select GENERIC_CLOCKEVENTS_BROADCAST if (X86_64 || (X86_32 && X86_LOCAL_APIC)) && !XEN
	select GENERIC_TIME_VSYSCALL
	select GENERIC_STRNCPY_FROM_USER
	select GENERIC_STRNLEN_USER
	select HAVE_CONTEXT_TRACKING if X86_64
	select HAVE_IRQ_TIME_ACCOUNTING
	select VIRT_TO_BUS
	select MODULES_USE_ELF_REL if X86_32
	select MODULES_USE_ELF_RELA if X86_64
	select CLONE_BACKWARDS if X86_32
	select ARCH_USE_BUILTIN_BSWAP
	select ARCH_USE_QUEUE_RWLOCK
	select OLD_SIGSUSPEND3 if X86_32 || IA32_EMULATION
	select OLD_SIGACTION if X86_32
	select COMPAT_OLD_SIGACTION if IA32_EMULATION
	select RTC_LIB if !XEN_UNPRIVILEGED_GUEST
	select HAVE_DEBUG_STACKOVERFLOW
	select HAVE_IRQ_EXIT_ON_IRQ_STACK if X86_64
	select HAVE_CC_STACKPROTECTOR
	select GENERIC_CPU_AUTOPROBE
	select HAVE_ARCH_AUDITSYSCALL
	select ARCH_SUPPORTS_ATOMIC_RMW
	select HAVE_ACPI_APEI if ACPI
	select HAVE_ACPI_APEI_NMI if ACPI
	select ACPI_LEGACY_TABLES_LOOKUP if ACPI

config INSTRUCTION_DECODER
	def_bool y
	depends on KPROBES || PERF_EVENTS || UPROBES

config OUTPUT_FORMAT
	string
	default "elf32-i386" if X86_32
	default "elf64-x86-64" if X86_64

config ARCH_DEFCONFIG
	string
	default "arch/x86/configs/i386_defconfig" if X86_32
	default "arch/x86/configs/x86_64_defconfig" if X86_64

config LOCKDEP_SUPPORT
	def_bool y

config STACKTRACE_SUPPORT
	def_bool y

config HAVE_LATENCYTOP_SUPPORT
	def_bool y

config MMU
	def_bool y

config SBUS
	bool

config NEED_DMA_MAP_STATE
	def_bool y
	depends on X86_64 || INTEL_IOMMU || DMA_API_DEBUG || SWIOTLB

config NEED_SG_DMA_LENGTH
	def_bool y

config GENERIC_ISA_DMA
	def_bool y
	depends on ISA_DMA_API

config GENERIC_BUG
	def_bool y
	depends on BUG
	select GENERIC_BUG_RELATIVE_POINTERS if X86_64

config GENERIC_BUG_RELATIVE_POINTERS
	bool

config GENERIC_HWEIGHT
	def_bool y

config ARCH_MAY_HAVE_PC_FDC
	def_bool y
	depends on ISA_DMA_API

config RWSEM_XCHGADD_ALGORITHM
	def_bool y

config GENERIC_CALIBRATE_DELAY
	def_bool y

config ARCH_HAS_CPU_RELAX
	def_bool y

config ARCH_HAS_CACHE_LINE_SIZE
	def_bool y

config HAVE_SETUP_PER_CPU_AREA
	def_bool y

config NEED_PER_CPU_EMBED_FIRST_CHUNK
	def_bool y

config NEED_PER_CPU_PAGE_FIRST_CHUNK
	def_bool y

config ARCH_HIBERNATION_POSSIBLE
	def_bool y
	depends on !XEN

config ARCH_SUSPEND_POSSIBLE
	def_bool y

config ARCH_WANT_HUGE_PMD_SHARE
	def_bool y

config ARCH_WANT_GENERAL_HUGETLB
	def_bool y

config ZONE_DMA32
	bool
	default X86_64

config AUDIT_ARCH
	bool
	default X86_64

config ARCH_SUPPORTS_OPTIMIZED_INLINING
	def_bool y

config ARCH_SUPPORTS_DEBUG_PAGEALLOC
	def_bool y

config HAVE_INTEL_TXT
	def_bool y
	depends on INTEL_IOMMU && ACPI

config X86_32_SMP
	def_bool y
	depends on X86_32 && SMP

config X86_64_SMP
	def_bool y
	depends on X86_64 && SMP

config X86_HT
	def_bool y
	depends on SMP && !XEN

config X86_NO_TSS
	def_bool y
	depends on XEN

config X86_NO_IDT
	def_bool y
	depends on XEN

config X86_32_LAZY_GS
	def_bool y
	depends on X86_32 && !CC_STACKPROTECTOR

config ARCH_HWEIGHT_CFLAGS
	string
	default "-fcall-saved-ecx -fcall-saved-edx" if X86_32
	default "-fcall-saved-rdi -fcall-saved-rsi -fcall-saved-rdx -fcall-saved-rcx -fcall-saved-r8 -fcall-saved-r9 -fcall-saved-r10 -fcall-saved-r11" if X86_64

config ARCH_SUPPORTS_UPROBES
	def_bool y

config FIX_EARLYCON_MEM
	def_bool y

source "init/Kconfig"
source "kernel/Kconfig.freezer"

menu "Processor type and features"

config ZONE_DMA
	bool "DMA memory allocation support" if EXPERT
	default y
	help
	  DMA memory allocation support allows devices with less than 32-bit
	  addressing to allocate within the first 16MB of address space.
	  Disable if no such devices will be used.

	  If unsure, say Y.

config SMP
	bool "Symmetric multi-processing support"
	---help---
	  This enables support for systems with more than one CPU. If you have
	  a system with only one CPU, say N. If you have a system with more
	  than one CPU, say Y.

	  If you say N here, the kernel will run on uni- and multiprocessor
	  machines, but will use only one CPU of a multiprocessor machine. If
	  you say Y here, the kernel will run on many, but not all,
	  uniprocessor machines. On a uniprocessor machine, the kernel
	  will run faster if you say N here.

	  Note that if you say Y here and choose architecture "586" or
	  "Pentium" under "Processor family", the kernel will not work on 486
	  architectures. Similarly, multiprocessor kernels for the "PPro"
	  architecture may not work on all Pentium based boards.

	  People using multiprocessor machines who say Y here should also say
	  Y to "Enhanced Real Time Clock Support", below. The "Advanced Power
	  Management" code will be disabled if you say Y here.

	  See also <file:Documentation/x86/i386/IO-APIC.txt>,
	  <file:Documentation/nmi_watchdog.txt> and the SMP-HOWTO available at
	  <http://www.tldp.org/docs.html#howto>.

	  If you don't know what to do here, say N.

config X86_X2APIC
	bool "Support x2apic"
	depends on X86_LOCAL_APIC && X86_64 && IRQ_REMAP
	---help---
	  This enables x2apic support on CPUs that have this feature.

	  This allows 32-bit apic IDs (so it can support very large systems),
	  and accesses the local apic via MSRs not via mmio.

	  If you don't know what to do here, say N.

config X86_MPPARSE
	bool "Enable MPS table" if ACPI || SFI
	default y
	depends on X86_LOCAL_APIC
	---help---
	  For old smp systems that do not have proper acpi support. Newer systems
	  (esp with 64bit cpus) with acpi support, MADT and DSDT will override it

config X86_XEN
	bool "Xen-compatible"
	depends on X86_32
	select XEN
	select X86_PAE
	help
	  Choose this option if you plan to run this kernel on top of the
	  Xen Hypervisor.

config X86_BIGSMP
	bool "Support for big SMP systems with more than 8 CPUs"
	depends on X86_32 && SMP && !XEN
	---help---
	  This option is needed for the systems that have more than 8 CPUs

config GOLDFISH
       def_bool y
       depends on X86_GOLDFISH

if X86_32 && !XEN
config X86_EXTENDED_PLATFORM
	bool "Support for extended (non-PC) x86 platforms"
	default y
	---help---
	  If you disable this option then the kernel will only support
	  standard PC platforms. (which covers the vast majority of
	  systems out there.)

	  If you enable this option then you'll be able to select support
	  for the following (non-PC) 32 bit x86 platforms:
		Goldfish (Android emulator)
		AMD Elan
		RDC R-321x SoC
		SGI 320/540 (Visual Workstation)
		STA2X11-based (e.g. Northville)
		Moorestown MID devices

	  If you have one of these systems, or if you want to build a
	  generic distribution kernel, say Y here - otherwise say N.
endif

config X86_64_XEN
	bool "Enable Xen compatible kernel"
	depends on X86_64
	select XEN
	select PARAVIRT_CLOCK
	select ARCH_USE_CMPXCHG_LOCKREF if XEN_SPINLOCK_ACQUIRE_NESTING = ""
#	select ARCH_USE_CMPXCHG_LOCKREF if (XEN_SPINLOCK_ACQUIRE_NESTING + 1) * NR_CPUS < 256
	help
	  This option will compile a kernel compatible with Xen hypervisor

if X86_64 && !XEN
config X86_EXTENDED_PLATFORM
	bool "Support for extended (non-PC) x86 platforms"
	default y
	---help---
	  If you disable this option then the kernel will only support
	  standard PC platforms. (which covers the vast majority of
	  systems out there.)

	  If you enable this option then you'll be able to select support
	  for the following (non-PC) 64 bit x86 platforms:
		Numascale NumaChip
		ScaleMP vSMP
		SGI Ultraviolet

	  If you have one of these systems, or if you want to build a
	  generic distribution kernel, say Y here - otherwise say N.
endif
# This is an alphabetically sorted list of 64 bit extended platforms
# Please maintain the alphabetic order if and when there are additions
config X86_NUMACHIP
	bool "Numascale NumaChip"
	depends on X86_64
	depends on X86_EXTENDED_PLATFORM
	depends on NUMA
	depends on SMP
	depends on X86_X2APIC
	depends on PCI_MMCONFIG
	---help---
	  Adds support for Numascale NumaChip large-SMP systems. Needed to
	  enable more than ~168 cores.
	  If you don't have one of these, you should say N here.

config X86_VSMP
	bool "ScaleMP vSMP"
	select HYPERVISOR_GUEST
	select PARAVIRT
	depends on X86_64 && PCI
	depends on X86_EXTENDED_PLATFORM
	depends on SMP
	---help---
	  Support for ScaleMP vSMP systems.  Say 'Y' here if this kernel is
	  supposed to run on these EM64T-based machines.  Only choose this option
	  if you have one of these machines.

config X86_UV
	bool "SGI Ultraviolet"
	depends on X86_64
	depends on X86_EXTENDED_PLATFORM
	depends on NUMA
	depends on X86_X2APIC
	---help---
	  This option is needed in order to support SGI Ultraviolet systems.
	  If you don't have one of these, you should say N here.

# Following is an alphabetically sorted list of 32 bit extended platforms
# Please maintain the alphabetic order if and when there are additions

config X86_GOLDFISH
       bool "Goldfish (Virtual Platform)"
       depends on X86_EXTENDED_PLATFORM
       ---help---
	 Enable support for the Goldfish virtual platform used primarily
	 for Android development. Unless you are building for the Android
	 Goldfish emulator say N here.

config X86_INTEL_CE
	bool "CE4100 TV platform"
	depends on PCI
	depends on PCI_GODIRECT
	depends on X86_IO_APIC
	depends on X86_32
	depends on X86_EXTENDED_PLATFORM
	select X86_REBOOTFIXUPS
	select OF
	select OF_EARLY_FLATTREE
	select IRQ_DOMAIN
	---help---
	  Select for the Intel CE media processor (CE4100) SOC.
	  This option compiles in support for the CE4100 SOC for settop
	  boxes and media devices.

config X86_INTEL_MID
	bool "Intel MID platform support"
	depends on X86_32
	depends on X86_EXTENDED_PLATFORM
	depends on X86_PLATFORM_DEVICES
	depends on PCI
	depends on PCI_GOANY
	depends on X86_IO_APIC
	select SFI
	select I2C
	select DW_APB_TIMER
	select APB_TIMER
	select INTEL_SCU_IPC
	select MFD_INTEL_MSIC
	---help---
	  Select to build a kernel capable of supporting Intel MID (Mobile
	  Internet Device) platform systems which do not have the PCI legacy
	  interfaces. If you are building for a PC class system say N here.

	  Intel MID platforms are based on an Intel processor and chipset which
	  consume less power than most of the x86 derivatives.

config X86_INTEL_LPSS
	bool "Intel Low Power Subsystem Support"
	depends on ACPI
	select COMMON_CLK
	select PINCTRL
	---help---
	  Select to build support for Intel Low Power Subsystem such as
	  found on Intel Lynxpoint PCH. Selecting this option enables
	  things like clock tree (common clock framework) and pincontrol
	  which are needed by the LPSS peripheral drivers.

config X86_RDC321X
	bool "RDC R-321x SoC"
	depends on X86_32
	depends on X86_EXTENDED_PLATFORM
	select M486
	select X86_REBOOTFIXUPS
	---help---
	  This option is needed for RDC R-321x system-on-chip, also known
	  as R-8610-(G).
	  If you don't have one of these chips, you should say N here.

config X86_32_NON_STANDARD
	bool "Support non-standard 32-bit SMP architectures"
	depends on X86_32 && SMP
	depends on X86_EXTENDED_PLATFORM
	---help---
	  This option compiles in the bigsmp and STA2X11 default
	  subarchitectures.  It is intended for a generic binary
	  kernel. If you select them all, kernel will probe it one by
	  one and will fallback to default.

# Alphabetically sorted list of Non standard 32 bit platforms

config X86_SUPPORTS_MEMORY_FAILURE
	def_bool y
	# MCE code calls memory_failure():
	depends on X86_MCE
	# On 32-bit this adds too big of NODES_SHIFT and we run out of page flags:
	# On 32-bit SPARSEMEM adds too big of SECTIONS_WIDTH:
	depends on X86_64 || !SPARSEMEM
	select ARCH_SUPPORTS_MEMORY_FAILURE

config STA2X11
	bool "STA2X11 Companion Chip Support"
	depends on X86_32_NON_STANDARD && PCI
	select X86_DEV_DMA_OPS
	select X86_DMA_REMAP
	select SWIOTLB
	select MFD_STA2X11
	select ARCH_REQUIRE_GPIOLIB
	default n
	---help---
	  This adds support for boards based on the STA2X11 IO-Hub,
	  a.k.a. "ConneXt". The chip is used in place of the standard
	  PC chipset, so all "standard" peripherals are missing. If this
	  option is selected the kernel will still be able to boot on
	  standard PC machines.

config X86_32_IRIS
	tristate "Eurobraille/Iris poweroff module"
	depends on X86_32 && !XEN
	---help---
	  The Iris machines from EuroBraille do not have APM or ACPI support
	  to shut themselves down properly.  A special I/O sequence is
	  needed to do so, which is what this module does at
	  kernel shutdown.

	  This is only for Iris machines from EuroBraille.

	  If unused, say N.

config SCHED_OMIT_FRAME_POINTER
	def_bool y
	prompt "Single-depth WCHAN output"
	depends on X86 && !STACK_UNWIND
	---help---
	  Calculate simpler /proc/<PID>/wchan values. If this option
	  is disabled then wchan values will recurse back to the
	  caller function. This provides more accurate wchan values,
	  at the expense of slightly more scheduling overhead.

	  If in doubt, say "Y".

menuconfig HYPERVISOR_GUEST
	bool "Linux guest support"
	depends on !XEN
	---help---
	  Say Y here to enable options for running Linux under various hyper-
	  visors. This option enables basic hypervisor detection and platform
	  setup.

	  If you say N, all options in this submenu will be skipped and
	  disabled, and Linux guest support won't be built in.

if HYPERVISOR_GUEST

config PARAVIRT
	bool "Enable paravirtualization code"
	---help---
	  This changes the kernel so it can modify itself when it is run
	  under a hypervisor, potentially improving performance significantly
	  over full virtualization.  However, when run without a hypervisor
	  the kernel is theoretically slower and slightly larger.

config PARAVIRT_DEBUG
	bool "paravirt-ops debugging"
	depends on PARAVIRT && DEBUG_KERNEL
	---help---
	  Enable to debug paravirt_ops internals.  Specifically, BUG if
	  a paravirt_op is missing when it is called.

config PARAVIRT_SPINLOCKS
	bool "Paravirtualization layer for spinlocks"
	depends on PARAVIRT && SMP
	select UNINLINE_SPIN_UNLOCK
	---help---
	  Paravirtualized spinlocks allow a pvops backend to replace the
	  spinlock implementation with something virtualization-friendly
	  (for example, block the virtual CPU rather than spinning).

	  It has a minimal impact on native kernels and gives a nice performance
	  benefit on paravirtualized KVM / Xen kernels.

	  If you are unsure how to answer this question, answer Y.

source "arch/x86/xen/Kconfig"

config KVM_GUEST
	bool "KVM Guest support (including kvmclock)"
	depends on PARAVIRT
	select PARAVIRT_CLOCK
	default y
	---help---
	  This option enables various optimizations for running under the KVM
	  hypervisor. It includes a paravirtualized clock, so that instead
	  of relying on a PIT (or probably other) emulation by the
	  underlying device model, the host provides the guest with
	  timing infrastructure such as time of day, and system time

config KVM_DEBUG_FS
	bool "Enable debug information for KVM Guests in debugfs"
	depends on KVM_GUEST && DEBUG_FS
	default n
	---help---
	  This option enables collection of various statistics for KVM guest.
	  Statistics are displayed in debugfs filesystem. Enabling this option
	  may incur significant overhead.

source "arch/x86/lguest/Kconfig"

config PARAVIRT_TIME_ACCOUNTING
	bool "Paravirtual steal time accounting"
	depends on PARAVIRT
	default n
	---help---
	  Select this option to enable fine granularity task steal time
	  accounting. Time spent executing other tasks in parallel with
	  the current vCPU is discounted from the vCPU power. To account for
	  that, there can be a small performance impact.

	  If in doubt, say N here.

endif #HYPERVISOR_GUEST

config PARAVIRT_CLOCK
	bool

config NO_BOOTMEM
	def_bool y

config MEMTEST
	bool "Memtest"
	depends on !XEN
	---help---
	  This option adds a kernel parameter 'memtest', which allows memtest
	  to be set.
	        memtest=0, mean disabled; -- default
	        memtest=1, mean do 1 test pattern;
	        ...
	        memtest=4, mean do 4 test patterns.
	  If you are unsure how to answer this question, answer N.

source "arch/x86/Kconfig.cpu"

config HPET_TIMER
	def_bool X86_64
	prompt "HPET Timer Support" if X86_32
	depends on !XEN
	---help---
	  Use the IA-PC HPET (High Precision Event Timer) to manage
	  time in preference to the PIT and RTC, if a HPET is
	  present.
	  HPET is the next generation timer replacing legacy 8254s.
	  The HPET provides a stable time base on SMP
	  systems, unlike the TSC, but it is more expensive to access,
	  as it is off-chip.  You can find the HPET spec at
	  <http://www.intel.com/hardwaredesign/hpetspec_1.pdf>.

	  You can safely choose Y here.  However, HPET will only be
	  activated if the platform and the BIOS support this feature.
	  Otherwise the 8254 will be used for timing services.

	  Choose N to continue using the legacy 8254 timer.

config HPET_EMULATE_RTC
	def_bool y
	depends on HPET_TIMER && (RTC=y || RTC=m || RTC_DRV_CMOS=m || RTC_DRV_CMOS=y)

config APB_TIMER
       def_bool y if X86_INTEL_MID
       prompt "Intel MID APB Timer Support" if X86_INTEL_MID
       select DW_APB_TIMER
       depends on X86_INTEL_MID && SFI
       help
         APB timer is the replacement for 8254, HPET on X86 MID platforms.
         The APBT provides a stable time base on SMP
         systems, unlike the TSC, but it is more expensive to access,
         as it is off-chip. APB timers are always running regardless of CPU
         C states, they are used as per CPU clockevent device when possible.

# Mark as expert because too many people got it wrong.
# The code disables itself when not needed.
config DMI
	default y
	select DMI_SCAN_MACHINE_NON_EFI_FALLBACK
	bool "Enable DMI scanning" if EXPERT
	depends on !XEN_UNPRIVILEGED_GUEST
	---help---
	  Enabled scanning of DMI to identify machine quirks. Say Y
	  here unless you have verified that your setup is not
	  affected by entries in the DMI blacklist. Required by PNP
	  BIOS code.

config GART_IOMMU
	bool "Old AMD GART IOMMU support"
	select SWIOTLB
	depends on X86_64 && PCI && AMD_NB && !X86_64_XEN
	---help---
	  Provides a driver for older AMD Athlon64/Opteron/Turion/Sempron
	  GART based hardware IOMMUs.

	  The GART supports full DMA access for devices with 32-bit access
	  limitations, on systems with more than 3 GB. This is usually needed
	  for USB, sound, many IDE/SATA chipsets and some other devices.

	  Newer systems typically have a modern AMD IOMMU, supported via
	  the CONFIG_AMD_IOMMU=y config option.

	  In normal configurations this driver is only active when needed:
	  there's more than 3 GB of memory and the system contains a
	  32-bit limited device.

	  If unsure, say Y.

config CALGARY_IOMMU
	bool "IBM Calgary IOMMU support"
	select SWIOTLB
	depends on X86_64 && PCI && !X86_64_XEN
	---help---
	  Support for hardware IOMMUs in IBM's xSeries x366 and x460
	  systems. Needed to run systems with more than 3GB of memory
	  properly with 32-bit PCI devices that do not support DAC
	  (Double Address Cycle). Calgary also supports bus level
	  isolation, where all DMAs pass through the IOMMU.  This
	  prevents them from going anywhere except their intended
	  destination. This catches hard-to-find kernel bugs and
	  mis-behaving drivers and devices that do not use the DMA-API
	  properly to set up their DMA buffers.  The IOMMU can be
	  turned off at boot time with the iommu=off parameter.
	  Normally the kernel will make the right choice by itself.
	  If unsure, say Y.

config CALGARY_IOMMU_ENABLED_BY_DEFAULT
	def_bool y
	prompt "Should Calgary be enabled by default?"
	depends on CALGARY_IOMMU
	---help---
	  Should Calgary be enabled by default? if you choose 'y', Calgary
	  will be used (if it exists). If you choose 'n', Calgary will not be
	  used even if it exists. If you choose 'n' and would like to use
	  Calgary anyway, pass 'iommu=calgary' on the kernel command line.
	  If unsure, say Y.

# need this always selected by IOMMU for the VIA workaround
config SWIOTLB
	def_bool y if X86_64 || XEN
	prompt "Software I/O TLB" if XEN_UNPRIVILEGED_GUEST && !XEN_PCIDEV_FRONTEND
	---help---
	  Support for software bounce buffers used on x86-64 systems
	  which don't have a hardware IOMMU. Using this PCI devices
	  which can only access 32-bits of memory can be used on systems
	  with more than 3 GB of memory.
	  If unsure, say Y.

config IOMMU_HELPER
	def_bool y
	depends on CALGARY_IOMMU || GART_IOMMU || SWIOTLB || AMD_IOMMU

config MAXSMP
	bool "Enable Maximum number of SMP Processors and NUMA Nodes"
	depends on X86_64 && SMP && DEBUG_KERNEL
	select CPUMASK_OFFSTACK
	---help---
	  Enable maximum number of CPUS and NUMA Nodes for this architecture.
	  If unsure, say N.

config NR_CPUS
	int "Maximum number of CPUs" if SMP && !MAXSMP
	range 2 8 if SMP && X86_32 && !X86_BIGSMP && !X86_XEN
	range 2 512 if SMP && !MAXSMP && !CPUMASK_OFFSTACK
	range 2 8192 if SMP && !MAXSMP && CPUMASK_OFFSTACK && X86_64
	default "1" if !SMP
	default "8192" if MAXSMP
	default "32" if SMP && X86_BIGSMP
	default "16" if X86_64_XEN
	default "8" if SMP
	---help---
	  This allows you to specify the maximum number of CPUs which this
	  kernel will support.  If CPUMASK_OFFSTACK is enabled, the maximum
	  supported value is 4096, otherwise the maximum value is 512.  The
	  minimum value which makes sense is 2.

	  This is purely to save memory - each supported CPU adds
	  approximately eight kilobytes to the kernel image.

config SCHED_SMT
	bool "SMT (Hyperthreading) scheduler support"
	depends on X86_HT
	---help---
	  SMT scheduler support improves the CPU scheduler's decision making
	  when dealing with Intel Pentium 4 chips with HyperThreading at a
	  cost of slightly increased overhead in some places. If unsure say
	  N here.

config SCHED_MC
	def_bool y
	prompt "Multi-core scheduler support"
	depends on X86_HT
	---help---
	  Multi-core scheduler support improves the CPU scheduler's decision
	  making when dealing with multi-core CPU chips at a cost of slightly
	  increased overhead in some places. If unsure say N here.

source "kernel/Kconfig.preempt"

config X86_UP_APIC
	bool "Local APIC support on uniprocessors"
	depends on X86_32 && !SMP && !X86_32_NON_STANDARD && !PCI_MSI && !XEN_UNPRIVILEGED_GUEST
	---help---
	  A local APIC (Advanced Programmable Interrupt Controller) is an
	  integrated interrupt controller in the CPU. If you have a single-CPU
	  system which has a processor with a local APIC, you can say Y here to
	  enable and use it. If you say Y here even though your machine doesn't
	  have a local APIC, then the kernel will still run with no slowdown at
	  all. The local APIC supports CPU-generated self-interrupts (timer,
	  performance counters), and the NMI watchdog which detects hard
	  lockups.

config X86_UP_IOAPIC
	bool "IO-APIC support on uniprocessors"
	depends on X86_UP_APIC
	---help---
	  An IO-APIC (I/O Advanced Programmable Interrupt Controller) is an
	  SMP-capable replacement for PC-style interrupt controllers. Most
	  SMP systems and many recent uniprocessor systems have one.

	  If you have a single-CPU system with an IO-APIC, you can say Y here
	  to use it. If you say Y here even though your machine doesn't have
	  an IO-APIC, then the kernel will still run with no slowdown at all.

config X86_LOCAL_APIC
	def_bool y
	depends on X86_64 || SMP || X86_32_NON_STANDARD || X86_UP_APIC || PCI_MSI
	depends on !XEN_UNPRIVILEGED_GUEST

config X86_IO_APIC
	def_bool y
	depends on X86_64 || SMP || X86_32_NON_STANDARD || X86_UP_IOAPIC || PCI_MSI
	depends on !XEN_UNPRIVILEGED_GUEST
	select GENERIC_IRQ_LEGACY_ALLOC_HWIRQ if !XEN
	select IRQ_DOMAIN

config X86_REROUTE_FOR_BROKEN_BOOT_IRQS
	bool "Reroute for broken boot IRQs"
	depends on X86_IO_APIC && !XEN
	---help---
	  This option enables a workaround that fixes a source of
	  spurious interrupts. This is recommended when threaded
	  interrupt handling is used on systems where the generation of
	  superfluous "boot interrupts" cannot be disabled.

	  Some chipsets generate a legacy INTx "boot IRQ" when the IRQ
	  entry in the chipset's IO-APIC is masked (as, e.g. the RT
	  kernel does during interrupt handling). On chipsets where this
	  boot IRQ generation cannot be disabled, this workaround keeps
	  the original IRQ line masked so that only the equivalent "boot
	  IRQ" is delivered to the CPUs. The workaround also tells the
	  kernel to set up the IRQ handler on the boot IRQ line. In this
	  way only one interrupt is delivered to the kernel. Otherwise
	  the spurious second interrupt may cause the kernel to bring
	  down (vital) interrupt lines.

	  Only affects "broken" chipsets. Interrupt sharing may be
	  increased on these systems.

config X86_MCE
	bool "Machine Check / overheating reporting"
	default y
	depends on !XEN_UNPRIVILEGED_GUEST
	---help---
	  Machine Check support allows the processor to notify the
	  kernel if it detects a problem (e.g. overheating, data corruption).
	  The action the kernel takes depends on the severity of the problem,
	  ranging from warning messages to halting the machine.

config X86_MCE_INTEL
	def_bool y
	prompt "Intel MCE features"
	depends on X86_MCE && X86_LOCAL_APIC && !XEN
	---help---
	   Additional support for intel specific MCE features such as
	   the thermal monitor.

config X86_MCE_AMD
	def_bool y
	prompt "AMD MCE features"
	depends on X86_MCE && X86_LOCAL_APIC && !XEN
	---help---
	   Additional support for AMD specific MCE features such as
	   the DRAM Error Threshold.

config X86_ANCIENT_MCE
	bool "Support for old Pentium 5 / WinChip machine checks"
	depends on X86_32 && X86_MCE && !XEN
	---help---
	  Include support for machine check handling on old Pentium 5 or WinChip
	  systems. These typically need to be enabled explicitly on the command
	  line.

config X86_MCE_THRESHOLD
	depends on X86_MCE_AMD || X86_MCE_INTEL
	def_bool y

config X86_MCE_INJECT
	depends on X86_MCE
	tristate "Machine check injector support"
	---help---
	  Provide support for injecting machine checks for testing purposes.
	  If you don't know what a machine check is and you don't do kernel
	  QA it is safe to say n.

config X86_XEN_MCE
	def_bool y
	depends on XEN && X86_MCE

config X86_THERMAL_VECTOR
	def_bool y
	depends on X86_MCE_INTEL

config VM86
	bool "Enable VM86 support" if EXPERT
	default y
	depends on X86_32
	---help---
	  This option is required by programs like DOSEMU to run
	  16-bit real mode legacy code on x86 processors. It also may
	  be needed by software like XFree86 to initialize some video
	  cards via BIOS. Disabling this option saves about 6K.

config X86_16BIT
	bool "Enable support for 16-bit segments" if EXPERT
	default y
	---help---
	  This option is required by programs like Wine to run 16-bit
	  protected mode legacy code on x86 processors.  Disabling
	  this option saves about 300 bytes on i386, or around 6K text
	  plus 16K runtime memory on x86-64,

config X86_ESPFIX32
	def_bool y
	depends on X86_16BIT && X86_32 && !XEN

config X86_ESPFIX64
	def_bool y
	depends on X86_16BIT && X86_64 && !XEN

config TOSHIBA
	tristate "Toshiba Laptop support"
	depends on X86_32
	---help---
	  This adds a driver to safely access the System Management Mode of
	  the CPU on Toshiba portables with a genuine Toshiba BIOS. It does
	  not work on models with a Phoenix BIOS. The System Management Mode
	  is used to set the BIOS and power saving options on Toshiba portables.

	  For information on utilities to make use of this driver see the
	  Toshiba Linux utilities web site at:
	  <http://www.buzzard.org.uk/toshiba/>.

	  Say Y if you intend to run this kernel on a Toshiba portable.
	  Say N otherwise.

config I8K
	tristate "Dell laptop support"
	select HWMON
	---help---
	  This adds a driver to safely access the System Management Mode
	  of the CPU on the Dell Inspiron 8000. The System Management Mode
	  is used to read cpu temperature and cooling fan status and to
	  control the fans on the I8K portables.

	  This driver has been tested only on the Inspiron 8000 but it may
	  also work with other Dell laptops. You can force loading on other
	  models by passing the parameter `force=1' to the module. Use at
	  your own risk.

	  For information on utilities to make use of this driver see the
	  I8K Linux utilities web site at:
	  <http://people.debian.org/~dz/i8k/>

	  Say Y if you intend to run this kernel on a Dell Inspiron 8000.
	  Say N otherwise.

config X86_REBOOTFIXUPS
	bool "Enable X86 board specific fixups for reboot"
	depends on X86_32 && !XEN
	---help---
	  This enables chipset and/or board specific fixups to be done
	  in order to get reboot to work correctly. This is only needed on
	  some combinations of hardware and BIOS. The symptom, for which
	  this config is intended, is when reboot ends with a stalled/hung
	  system.

	  Currently, the only fixup is for the Geode machines using
	  CS5530A and CS5536 chipsets and the RDC R-321x SoC.

	  Say Y if you want to enable the fixup. Currently, it's safe to
	  enable this option even if you don't need it.
	  Say N otherwise.

config MICROCODE
	tristate "CPU microcode loading support"
	depends on CPU_SUP_AMD || CPU_SUP_INTEL
	depends on !XEN_UNPRIVILEGED_GUEST
	select FW_LOADER
	---help---

	  If you say Y here, you will be able to update the microcode on
	  certain Intel and AMD processors. The Intel support is for the
	  IA32 family, e.g. Pentium Pro, Pentium II, Pentium III, Pentium 4,
	  Xeon etc. The AMD support is for families 0x10 and later. You will
	  obviously need the actual microcode binary data itself which is not
	  shipped with the Linux kernel.

	  This option selects the general module only, you need to select
	  at least one vendor specific module as well.

	  To compile this driver as a module, choose M here: the module
	  will be called microcode.

config MICROCODE_INTEL
	bool "Intel microcode loading support"
	depends on MICROCODE && !XEN
	default MICROCODE
	select FW_LOADER
	---help---
	  This options enables microcode patch loading support for Intel
	  processors.

	  For the current Intel microcode data package go to
	  <https://downloadcenter.intel.com> and search for
	  'Linux Processor Microcode Data File'.

config MICROCODE_AMD
	bool "AMD microcode loading support"
	depends on MICROCODE && !XEN
	select FW_LOADER
	---help---
	  If you select this option, microcode patch loading support for AMD
	  processors will be enabled.

config MICROCODE_OLD_INTERFACE
	def_bool y
	depends on MICROCODE

config MICROCODE_INTEL_EARLY
	def_bool n

config MICROCODE_AMD_EARLY
	def_bool n

config MICROCODE_EARLY
	bool "Early load microcode"
	depends on MICROCODE=y && BLK_DEV_INITRD && !XEN
	select MICROCODE_INTEL_EARLY if MICROCODE_INTEL
	select MICROCODE_AMD_EARLY if MICROCODE_AMD
	default y
	help
	  This option provides functionality to read additional microcode data
	  at the beginning of initrd image. The data tells kernel to load
	  microcode to CPU's as early as possible. No functional change if no
	  microcode data is glued to the initrd, therefore it's safe to say Y.

config X86_MSR
	tristate "/dev/cpu/*/msr - Model-specific register support"
	select XEN_DOMCTL if XEN_PRIVILEGED_GUEST
	---help---
	  This device gives privileged processes access to the x86
	  Model-Specific Registers (MSRs).  It is a character device with
	  major 202 and minors 0 to 31 for /dev/cpu/0/msr to /dev/cpu/31/msr.
	  MSR accesses are directed to a specific CPU on multi-processor
	  systems.

config X86_CPUID
	tristate "/dev/cpu/*/cpuid - CPU information support"
	---help---
	  This device gives processes access to the x86 CPUID instruction to
	  be executed on a specific processor.  It is a character device
	  with major 203 and minors 0 to 31 for /dev/cpu/0/cpuid to
	  /dev/cpu/31/cpuid.

choice
	prompt "High Memory Support"
	default HIGHMEM64G if XEN
	default HIGHMEM4G
	depends on X86_32

config NOHIGHMEM
	bool "off"
	---help---
	  Linux can use up to 64 Gigabytes of physical memory on x86 systems.
	  However, the address space of 32-bit x86 processors is only 4
	  Gigabytes large. That means that, if you have a large amount of
	  physical memory, not all of it can be "permanently mapped" by the
	  kernel. The physical memory that's not permanently mapped is called
	  "high memory".

	  If you are compiling a kernel which will never run on a machine with
	  more than 1 Gigabyte total physical RAM, answer "off" here (default
	  choice and suitable for most users). This will result in a "3GB/1GB"
	  split: 3GB are mapped so that each process sees a 3GB virtual memory
	  space and the remaining part of the 4GB virtual memory space is used
	  by the kernel to permanently map as much physical memory as
	  possible.

	  If the machine has between 1 and 4 Gigabytes physical RAM, then
	  answer "4GB" here.

	  If more than 4 Gigabytes is used then answer "64GB" here. This
	  selection turns Intel PAE (Physical Address Extension) mode on.
	  PAE implements 3-level paging on IA32 processors. PAE is fully
	  supported by Linux, PAE mode is implemented on all recent Intel
	  processors (Pentium Pro and better). NOTE: If you say "64GB" here,
	  then the kernel will not boot on CPUs that don't support PAE!

	  The actual amount of total physical memory will either be
	  auto detected or can be forced by using a kernel command line option
	  such as "mem=256M". (Try "man bootparam" or see the documentation of
	  your boot loader (lilo or loadlin) about how to pass options to the
	  kernel at boot time.)

	  If unsure, say "off".

config HIGHMEM4G
	bool "4GB"
	depends on !XEN
	---help---
	  Select this if you have a 32-bit processor and between 1 and 4
	  gigabytes of physical RAM.

config HIGHMEM64G
	bool "64GB"
	depends on !M486
	select X86_PAE
	---help---
	  Select this if you have a 32-bit processor and more than 4
	  gigabytes of physical RAM.

endchoice

choice
	prompt "Memory split" if EXPERT
	default VMSPLIT_3G
	depends on X86_32
	---help---
	  Select the desired split between kernel and user memory.

	  If the address range available to the kernel is less than the
	  physical memory installed, the remaining memory will be available
	  as "high memory". Accessing high memory is a little more costly
	  than low memory, as it needs to be mapped into the kernel first.
	  Note that increasing the kernel address space limits the range
	  available to user programs, making the address space there
	  tighter.  Selecting anything other than the default 3G/1G split
	  will also likely make your kernel incompatible with binary-only
	  kernel modules.

	  If you are not absolutely sure what you are doing, leave this
	  option alone!

	config VMSPLIT_3G
		bool "3G/1G user/kernel split"
	config VMSPLIT_3G_OPT
		depends on !X86_PAE
		bool "3G/1G user/kernel split (for full 1G low memory)"
	config VMSPLIT_2G
		bool "2G/2G user/kernel split"
	config VMSPLIT_2G_OPT
		depends on !X86_PAE
		bool "2G/2G user/kernel split (for full 2G low memory)"
	config VMSPLIT_1G
		bool "1G/3G user/kernel split"
endchoice

config PAGE_OFFSET
	hex
	default 0xB0000000 if VMSPLIT_3G_OPT
	default 0x80000000 if VMSPLIT_2G
	default 0x78000000 if VMSPLIT_2G_OPT
	default 0x40000000 if VMSPLIT_1G
	default 0xC0000000
	depends on X86_32

config HIGHMEM
	def_bool y
	depends on X86_32 && (HIGHMEM64G || HIGHMEM4G)

config X86_PAE
	bool "PAE (Physical Address Extension) Support"
	depends on X86_32 && !HIGHMEM4G
	---help---
	  PAE is required for NX support, and furthermore enables
	  larger swapspace support for non-overcommit purposes. It
	  has the cost of more pagetable lookup overhead, and also
	  consumes more pagetable space per process.

config ARCH_PHYS_ADDR_T_64BIT
	def_bool y
	depends on X86_64 || X86_PAE

config ARCH_DMA_ADDR_T_64BIT
	def_bool y
	depends on X86_64 || XEN || HIGHMEM64G

config DIRECT_GBPAGES
	bool "Enable 1GB pages for kernel pagetables" if EXPERT
	default y
	depends on X86_64 && !XEN
	---help---
	  Allow the kernel linear mapping to use 1GB pages on CPUs that
	  support it. This can improve the kernel's performance a tiny bit by
	  reducing TLB pressure. If in doubt, say "Y".

# Common NUMA Features
config NUMA
	bool "Numa Memory Allocation and Scheduler Support"
	depends on SMP && !XEN
	depends on X86_64 || (X86_32 && HIGHMEM64G && X86_BIGSMP)
	default y if X86_BIGSMP
	---help---
	  Enable NUMA (Non Uniform Memory Access) support.

	  The kernel will try to allocate memory used by a CPU on the
	  local memory controller of the CPU and add some more
	  NUMA awareness to the kernel.

	  For 64-bit this is recommended if the system is Intel Core i7
	  (or later), AMD Opteron, or EM64T NUMA.

	  For 32-bit this is only needed if you boot a 32-bit
	  kernel on a 64-bit NUMA platform.

	  Otherwise, you should say N.

config AMD_NUMA
	def_bool y
	prompt "Old style AMD Opteron NUMA detection"
	depends on X86_64 && NUMA && PCI
	---help---
	  Enable AMD NUMA node topology detection.  You should say Y here if
	  you have a multi processor AMD system. This uses an old method to
	  read the NUMA configuration directly from the builtin Northbridge
	  of Opteron. It is recommended to use X86_64_ACPI_NUMA instead,
	  which also takes priority if both are compiled in.

config X86_64_ACPI_NUMA
	def_bool y
	prompt "ACPI NUMA detection"
	depends on X86_64 && NUMA && ACPI && PCI
	select ACPI_NUMA
	---help---
	  Enable ACPI SRAT based node topology detection.

# Some NUMA nodes have memory ranges that span
# other nodes.  Even though a pfn is valid and
# between a node's start and end pfns, it may not
# reside on that node.  See memmap_init_zone()
# for details.
config NODES_SPAN_OTHER_NODES
	def_bool y
	depends on X86_64_ACPI_NUMA

config NUMA_EMU
	bool "NUMA emulation"
	depends on NUMA
	---help---
	  Enable NUMA emulation. A flat machine will be split
	  into virtual nodes when booted with "numa=fake=N", where N is the
	  number of nodes. This is only useful for debugging.

config NODES_SHIFT
	int "Maximum NUMA Nodes (as a power of 2)" if !MAXSMP
	range 1 10
	default "10" if MAXSMP
	default "6" if X86_64
	default "3"
	depends on NEED_MULTIPLE_NODES
	---help---
	  Specify the maximum number of NUMA Nodes available on the target
	  system.  Increases memory reserved to accommodate various tables.

config ARCH_HAVE_MEMORY_PRESENT
	def_bool y
	depends on X86_32 && DISCONTIGMEM

config NEED_NODE_MEMMAP_SIZE
	def_bool y
	depends on X86_32 && (DISCONTIGMEM || SPARSEMEM)

config ARCH_FLATMEM_ENABLE
	def_bool y
	depends on X86_32 && !NUMA

config ARCH_DISCONTIGMEM_ENABLE
	def_bool y
	depends on NUMA && X86_32

config ARCH_DISCONTIGMEM_DEFAULT
	def_bool y
	depends on NUMA && X86_32

config ARCH_SPARSEMEM_ENABLE
	def_bool y
	depends on X86_64 || NUMA || X86_32 || X86_32_NON_STANDARD
	depends on !XEN
	select SPARSEMEM_STATIC if X86_32
	select SPARSEMEM_VMEMMAP_ENABLE if X86_64

config ARCH_SPARSEMEM_DEFAULT
	def_bool y
	depends on X86_64 && !X86_64_XEN

config ARCH_SELECT_MEMORY_MODEL
	def_bool y
	depends on ARCH_SPARSEMEM_ENABLE

config ARCH_MEMORY_PROBE
	bool "Enable sysfs memory/probe interface"
	depends on X86_64 && MEMORY_HOTPLUG
	help
	  This option enables a sysfs memory/probe interface for testing.
	  See Documentation/memory-hotplug.txt for more information.
	  If you are unsure how to answer this question, answer N.

config ARCH_PROC_KCORE_TEXT
	def_bool y
	depends on X86_64 && PROC_KCORE

config ILLEGAL_POINTER_VALUE
       hex
       default 0 if X86_32
       default 0xdead000000000000 if X86_64

source "mm/Kconfig"

config HIGHPTE
	bool "Allocate 3rd-level pagetables from highmem"
	depends on HIGHMEM
	---help---
	  The VM uses one page table entry for each page of physical memory.
	  For systems with a lot of RAM, this can be wasteful of precious
	  low memory.  Setting this option will put user-space page table
	  entries in high memory.

config X86_CHECK_BIOS_CORRUPTION
	bool "Check for low memory corruption"
	depends on !XEN
	---help---
	  Periodically check for memory corruption in low memory, which
	  is suspected to be caused by BIOS.  Even when enabled in the
	  configuration, it is disabled at runtime.  Enable it by
	  setting "memory_corruption_check=1" on the kernel command
	  line.  By default it scans the low 64k of memory every 60
	  seconds; see the memory_corruption_check_size and
	  memory_corruption_check_period parameters in
	  Documentation/kernel-parameters.txt to adjust this.

	  When enabled with the default parameters, this option has
	  almost no overhead, as it reserves a relatively small amount
	  of memory and scans it infrequently.  It both detects corruption
	  and prevents it from affecting the running system.

	  It is, however, intended as a diagnostic tool; if repeatable
	  BIOS-originated corruption always affects the same memory,
	  you can use memmap= to prevent the kernel from using that
	  memory.

config X86_BOOTPARAM_MEMORY_CORRUPTION_CHECK
	bool "Set the default setting of memory_corruption_check"
	depends on X86_CHECK_BIOS_CORRUPTION
	default y
	---help---
	  Set whether the default state of memory_corruption_check is
	  on or off.

config X86_RESERVE_LOW
	int "Amount of low memory, in kilobytes, to reserve for the BIOS"
	depends on !XEN
	default 64
	range 4 640
	---help---
	  Specify the amount of low memory to reserve for the BIOS.

	  The first page contains BIOS data structures that the kernel
	  must not use, so that page must always be reserved.

	  By default we reserve the first 64K of physical RAM, as a
	  number of BIOSes are known to corrupt that memory range
	  during events such as suspend/resume or monitor cable
	  insertion, so it must not be used by the kernel.

	  You can set this to 4 if you are absolutely sure that you
	  trust the BIOS to get all its memory reservations and usages
	  right.  If you know your BIOS have problems beyond the
	  default 64K area, you can set this to 640 to avoid using the
	  entire low memory range.

	  If you have doubts about the BIOS (e.g. suspend/resume does
	  not work or there's kernel crashes after certain hardware
	  hotplug events) then you might want to enable
	  X86_CHECK_BIOS_CORRUPTION=y to allow the kernel to check
	  typical corruption patterns.

	  Leave this to the default value of 64 if you are unsure.

config MATH_EMULATION
	bool
	prompt "Math emulation" if X86_32
	depends on !XEN
	---help---
	  Linux can emulate a math coprocessor (used for floating point
	  operations) if you don't have one. 486DX and Pentium processors have
	  a math coprocessor built in, 486SX and 386 do not, unless you added
	  a 487DX or 387, respectively. (The messages during boot time can
	  give you some hints here ["man dmesg"].) Everyone needs either a
	  coprocessor or this emulation.

	  If you don't have a math coprocessor, you need to say Y here; if you
	  say Y here even though you have a coprocessor, the coprocessor will
	  be used nevertheless. (This behavior can be changed with the kernel
	  command line option "no387", which comes handy if your coprocessor
	  is broken. Try "man bootparam" or see the documentation of your boot
	  loader (lilo or loadlin) about how to pass options to the kernel at
	  boot time.) This means that it is a good idea to say Y here if you
	  intend to use this kernel on different machines.

	  More information about the internals of the Linux math coprocessor
	  emulation can be found in <file:arch/x86/math-emu/README>.

	  If you are not sure, say Y; apart from resulting in a 66 KB bigger
	  kernel, it won't hurt.

config MTRR
	def_bool y
	prompt "MTRR (Memory Type Range Register) support" if EXPERT
	depends on !XEN_UNPRIVILEGED_GUEST
	---help---
	  On Intel P6 family processors (Pentium Pro, Pentium II and later)
	  the Memory Type Range Registers (MTRRs) may be used to control
	  processor access to memory ranges. This is most useful if you have
	  a video (VGA) card on a PCI or AGP bus. Enabling write-combining
	  allows bus write transfers to be combined into a larger transfer
	  before bursting over the PCI/AGP bus. This can increase performance
	  of image write operations 2.5 times or more. Saying Y here creates a
	  /proc/mtrr file which may be used to manipulate your processor's
	  MTRRs. Typically the X server should use this.

	  This code has a reasonably generic interface so that similar
	  control registers on other processors can be easily supported
	  as well:

	  The Cyrix 6x86, 6x86MX and M II processors have Address Range
	  Registers (ARRs) which provide a similar functionality to MTRRs. For
	  these, the ARRs are used to emulate the MTRRs.
	  The AMD K6-2 (stepping 8 and above) and K6-3 processors have two
	  MTRRs. The Centaur C6 (WinChip) has 8 MCRs, allowing
	  write-combining. All of these processors are supported by this code
	  and it makes sense to say Y here if you have one of them.

	  Saying Y here also fixes a problem with buggy SMP BIOSes which only
	  set the MTRRs for the boot CPU and not for the secondary CPUs. This
	  can lead to all sorts of problems, so it's good to say Y here.

	  You can safely say Y even if your machine doesn't have MTRRs, you'll
	  just add about 9 KB to your kernel.

	  See <file:Documentation/x86/mtrr.txt> for more information.

config MTRR_SANITIZER
	def_bool y
	prompt "MTRR cleanup support"
	depends on MTRR && !XEN
	---help---
	  Convert MTRR layout from continuous to discrete, so X drivers can
	  add writeback entries.

	  Can be disabled with disable_mtrr_cleanup on the kernel command line.
	  The largest mtrr entry size for a continuous block can be set with
	  mtrr_chunk_size.

	  If unsure, say Y.

config MTRR_SANITIZER_ENABLE_DEFAULT
	int "MTRR cleanup enable value (0-1)"
	range 0 1
	default "0"
	depends on MTRR_SANITIZER
	---help---
	  Enable mtrr cleanup default value

config MTRR_SANITIZER_SPARE_REG_NR_DEFAULT
	int "MTRR cleanup spare reg num (0-7)"
	range 0 7
	default "1"
	depends on MTRR_SANITIZER
	---help---
	  mtrr cleanup spare entries default, it can be changed via
	  mtrr_spare_reg_nr=N on the kernel command line.

config X86_PAT
	def_bool y
	prompt "x86 PAT support" if EXPERT || XEN_UNPRIVILEGED_GUEST
	depends on MTRR || (XEN_UNPRIVILEGED_GUEST && XEN_PCIDEV_FRONTEND)
	---help---
	  Use PAT attributes to setup page level cache control.

	  PATs are the modern equivalents of MTRRs and are much more
	  flexible than MTRRs.

	  Say N here if you see bootup problems (boot crash, boot hang,
	  spontaneous reboots) or a non-working video driver.

	  If unsure, say Y.

config ARCH_USES_PG_UNCACHED
	def_bool y
	depends on X86_PAT

config ARCH_RANDOM
	def_bool y
	prompt "x86 architectural random number generator" if EXPERT
	---help---
	  Enable the x86 architectural RDRAND instruction
	  (Intel Bull Mountain technology) to generate random numbers.
	  If supported, this is a high bandwidth, cryptographically
	  secure hardware random number generator.

config X86_SMAP
	def_bool y
	prompt "Supervisor Mode Access Prevention" if EXPERT
	depends on !XEN
	---help---
	  Supervisor Mode Access Prevention (SMAP) is a security
	  feature in newer Intel processors.  There is a small
	  performance cost if this enabled and turned on; there is
	  also a small increase in the kernel size if this is enabled.

	  If unsure, say Y.

config EFI
	bool "EFI runtime service support"
	depends on ACPI && !XEN_UNPRIVILEGED_GUEST
	select UCS2_STRING
	select EFI_RUNTIME_WRAPPERS if !XEN
	---help---
	  This enables the kernel to use EFI runtime services that are
	  available (such as the EFI variable services).

	  This option is only useful on systems that have EFI firmware.
	  In addition, you should use the latest ELILO loader available
	  at <http://elilo.sourceforge.net> in order to take advantage
	  of EFI runtime services. However, even with this option, the
	  resultant kernel should continue to boot on existing non-EFI
	  platforms.

config EFI_STUB
       bool "EFI stub support"
<<<<<<< HEAD
       depends on EFI && (!XEN || XEN_BZIMAGE)
       select RELOCATABLE
=======
       depends on EFI && !X86_USE_3DNOW && (!XEN || XEN_BZIMAGE)
       select RELOCATABLE if !XEN
>>>>>>> 4a53ddf5
       ---help---
          This kernel feature allows a bzImage to be loaded directly
	  by EFI firmware without the use of a bootloader.

	  See Documentation/efi-stub.txt for more information.

config EFI_MIXED
	bool "EFI mixed-mode support"
	depends on EFI_STUB && X86_64 && !XEN
	---help---
	   Enabling this feature allows a 64-bit kernel to be booted
	   on a 32-bit firmware, provided that your CPU supports 64-bit
	   mode.

	   Note that it is not possible to boot a mixed-mode enabled
	   kernel via the EFI boot stub - a bootloader that supports
	   the EFI handover protocol must be used.

	   If unsure, say N.

config SECCOMP
	def_bool y
	prompt "Enable seccomp to safely compute untrusted bytecode"
	---help---
	  This kernel feature is useful for number crunching applications
	  that may need to compute untrusted bytecode during their
	  execution. By using pipes or other transports made available to
	  the process as file descriptors supporting the read/write
	  syscalls, it's possible to isolate those applications in
	  their own address space using seccomp. Once seccomp is
	  enabled via prctl(PR_SET_SECCOMP), it cannot be disabled
	  and the task is only allowed to execute a few safe syscalls
	  defined by each seccomp mode.

	  If unsure, say Y. Only embedded should say N here.

source kernel/Kconfig.hz

config KEXEC
	bool "kexec system call"
	depends on !XEN_UNPRIVILEGED_GUEST
	---help---
	  kexec is a system call that implements the ability to shutdown your
	  current kernel, and to start another kernel.  It is like a reboot
	  but it is independent of the system firmware.   And like a reboot
	  you can start any kernel with it, not just Linux.

	  The name comes from the similarity to the exec system call.

	  It is an ongoing process to be certain the hardware in a machine
	  is properly shutdown, so do not be surprised if this code does not
	  initially work for you.  As of this writing the exact hardware
	  interface is strongly in flux, so no good recommendation can be
	  made.

config KEXEC_FILE
	bool "kexec file based system call"
	select BUILD_BIN2C
	depends on KEXEC && !XEN
	depends on X86_64
	depends on CRYPTO=y
	depends on CRYPTO_SHA256=y
	---help---
	  This is new version of kexec system call. This system call is
	  file based and takes file descriptors as system call argument
	  for kernel and initramfs as opposed to list of segments as
	  accepted by previous system call.

config KEXEC_VERIFY_SIG
	bool "Verify kernel signature during kexec_file_load() syscall"
	depends on KEXEC_FILE
	---help---
	  This option makes kernel signature verification mandatory for
	  kexec_file_load() syscall. If kernel is signature can not be
	  verified, kexec_file_load() will fail.

	  This option enforces signature verification at generic level.
	  One needs to enable signature verification for type of kernel
	  image being loaded to make sure it works. For example, enable
	  bzImage signature verification option to be able to load and
	  verify signatures of bzImage. Otherwise kernel loading will fail.

config KEXEC_BZIMAGE_VERIFY_SIG
	bool "Enable bzImage signature verification support"
	depends on KEXEC_VERIFY_SIG
	depends on SIGNED_PE_FILE_VERIFICATION
	select SYSTEM_TRUSTED_KEYRING
	---help---
	  Enable bzImage signature verification support.

config CRASH_DUMP
	bool "kernel crash dumps"
	depends on X86_64 || (X86_32 && HIGHMEM)
	depends on !XEN
	---help---
	  Generate crash dump after being started by kexec.
	  This should be normally only set in special crash dump kernels
	  which are loaded in the main kernel with kexec-tools into
	  a specially reserved region and then later executed after
	  a crash by kdump/kexec. The crash dump kernel must be compiled
	  to a memory address not used by the main kernel or BIOS using
	  PHYSICAL_START, or it must be built as a relocatable image
	  (CONFIG_RELOCATABLE=y).
	  For more details see Documentation/kdump/kdump.txt

config KEXEC_JUMP
	bool "kexec jump"
	depends on KEXEC && HIBERNATION
	---help---
	  Jump between original kernel and kexeced kernel and invoke
	  code in physical address mode via KEXEC

config PHYSICAL_START
	hex "Physical address where the kernel is loaded" if (EXPERT || CRASH_DUMP || XEN)
	default 0x100000 if XEN
	default "0x1000000"
	---help---
	  This gives the physical address where the kernel is loaded.

	  If kernel is a not relocatable (CONFIG_RELOCATABLE=n) then
	  bzImage will decompress itself to above physical address and
	  run from there. Otherwise, bzImage will run from the address where
	  it has been loaded by the boot loader and will ignore above physical
	  address.

	  In normal kdump cases one does not have to set/change this option
	  as now bzImage can be compiled as a completely relocatable image
	  (CONFIG_RELOCATABLE=y) and be used to load and run from a different
	  address. This option is mainly useful for the folks who don't want
	  to use a bzImage for capturing the crash dump and want to use a
	  vmlinux instead. vmlinux is not relocatable hence a kernel needs
	  to be specifically compiled to run from a specific memory area
	  (normally a reserved region) and this option comes handy.

	  So if you are using bzImage for capturing the crash dump,
	  leave the value here unchanged to 0x1000000 and set
	  CONFIG_RELOCATABLE=y.  Otherwise if you plan to use vmlinux
	  for capturing the crash dump change this value to start of
	  the reserved region.  In other words, it can be set based on
	  the "X" value as specified in the "crashkernel=YM@XM"
	  command line boot parameter passed to the panic-ed
	  kernel. Please take a look at Documentation/kdump/kdump.txt
	  for more details about crash dumps.

	  Usage of bzImage for capturing the crash dump is recommended as
	  one does not have to build two kernels. Same kernel can be used
	  as production kernel and capture kernel. Above option should have
	  gone away after relocatable bzImage support is introduced. But it
	  is present because there are users out there who continue to use
	  vmlinux for dump capture. This option should go away down the
	  line.

	  Don't change this unless you know what you are doing.

config RELOCATABLE
	bool "Build a relocatable kernel"
	depends on !XEN
	default y
	---help---
	  This builds a kernel image that retains relocation information
	  so it can be loaded someplace besides the default 1MB.
	  The relocations tend to make the kernel binary about 10% larger,
	  but are discarded at runtime.

	  One use is for the kexec on panic case where the recovery kernel
	  must live at a different physical address than the primary
	  kernel.

	  Note: If CONFIG_RELOCATABLE=y, then the kernel runs from the address
	  it has been loaded at and the compile time physical address
	  (CONFIG_PHYSICAL_START) is used as the minimum location.

config RANDOMIZE_BASE
	bool "Randomize the address of the kernel image"
	depends on RELOCATABLE
	default n
	---help---
	   Randomizes the physical and virtual address at which the
	   kernel image is decompressed, as a security feature that
	   deters exploit attempts relying on knowledge of the location
	   of kernel internals.

	   Entropy is generated using the RDRAND instruction if it is
	   supported. If RDTSC is supported, it is used as well. If
	   neither RDRAND nor RDTSC are supported, then randomness is
	   read from the i8254 timer.

	   The kernel will be offset by up to RANDOMIZE_BASE_MAX_OFFSET,
	   and aligned according to PHYSICAL_ALIGN. Since the kernel is
	   built using 2GiB addressing, and PHYSICAL_ALGIN must be at a
	   minimum of 2MiB, only 10 bits of entropy is theoretically
	   possible. At best, due to page table layouts, 64-bit can use
	   9 bits of entropy and 32-bit uses 8 bits.

	   If unsure, say N.

config RANDOMIZE_BASE_MAX_OFFSET
	hex "Maximum kASLR offset allowed" if EXPERT
	depends on RANDOMIZE_BASE
	range 0x0 0x20000000 if X86_32
	default "0x20000000" if X86_32
	range 0x0 0x40000000 if X86_64
	default "0x40000000" if X86_64
	---help---
	  The lesser of RANDOMIZE_BASE_MAX_OFFSET and available physical
	  memory is used to determine the maximal offset in bytes that will
	  be applied to the kernel when kernel Address Space Layout
	  Randomization (kASLR) is active. This must be a multiple of
	  PHYSICAL_ALIGN.

	  On 32-bit this is limited to 512MiB by page table layouts. The
	  default is 512MiB.

	  On 64-bit this is limited by how the kernel fixmap page table is
	  positioned, so this cannot be larger than 1GiB currently. Without
	  RANDOMIZE_BASE, there is a 512MiB to 1.5GiB split between kernel
	  and modules. When RANDOMIZE_BASE_MAX_OFFSET is above 512MiB, the
	  modules area will shrink to compensate, up to the current maximum
	  1GiB to 1GiB split. The default is 1GiB.

	  If unsure, leave at the default value.

# Relocation on x86 needs some additional build support
config X86_NEED_RELOCS
	def_bool y
	depends on RANDOMIZE_BASE || (X86_32 && RELOCATABLE)

config PHYSICAL_ALIGN
	hex "Alignment value to which kernel should be aligned" if !XEN || EXPERT
	default 0x2000 if X86_XEN
	default 0x4000 if X86_64_XEN
	default "0x200000"
	range 0x2000 0x1000000 if X86_32
	range 0x4000 0x1000000 if X86_64_XEN
	range 0x200000 0x1000000 if X86_64
	---help---
	  This value puts the alignment restrictions on physical address
	  where kernel is loaded and run from. Kernel is compiled for an
	  address which meets above alignment restriction.

	  If bootloader loads the kernel at a non-aligned address and
	  CONFIG_RELOCATABLE is set, kernel will move itself to nearest
	  address aligned to above value and run from there.

	  If bootloader loads the kernel at a non-aligned address and
	  CONFIG_RELOCATABLE is not set, kernel will ignore the run time
	  load address and decompress itself to the address it has been
	  compiled for and run from there. The address for which kernel is
	  compiled already meets above alignment restrictions. Hence the
	  end result is that kernel runs from a physical address meeting
	  above alignment restrictions.

	  On 32-bit this value must be a multiple of 0x2000. On 64-bit
	  this value must be a multiple of 0x200000.

	  Don't change this unless you know what you are doing.

config XEN_BZIMAGE
	bool "Produce bzImage (rather than ELF) format executable"
#	depends on XEN && (XEN_COMPAT >= (XEN_UNPRIVILEGED_GUEST ? 0x030402 : 0x040000))
	depends on XEN
	depends on !XEN_COMPAT_030002_AND_LATER
	depends on !XEN_COMPAT_030004_AND_LATER
	depends on !XEN_COMPAT_030100_AND_LATER
	depends on !XEN_COMPAT_030200_AND_LATER
	depends on !XEN_COMPAT_030300_AND_LATER
	depends on !XEN_COMPAT_030400_AND_LATER
#	depends on XEN_UNPRIVILEGED_GUEST || !XEN_COMPAT_030402_AND_LATER
	select HAVE_KERNEL_BZIP2 if XEN_ADVANCED_COMPRESSION
	select HAVE_KERNEL_LZMA if XEN_ADVANCED_COMPRESSION
#	select HAVE_KERNEL_XZ if XEN_ADVANCED_COMPRESSION && (XEN_COMPAT > 0x040104)
	select HAVE_KERNEL_XZ if XEN_ADVANCED_COMPRESSION && !XEN_COMPAT_040000_AND_LATER && !XEN_COMPAT_040100_AND_LATER
	select HAVE_KERNEL_LZO if XEN_ADVANCED_COMPRESSION && !XEN_COMPAT_040000_AND_LATER
#	select HAVE_KERNEL_LZ4 if XEN_ADVANCED_COMPRESSION && (XEN_COMPAT >= 0x040400)
	select HAVE_KERNEL_LZ4 if XEN_ADVANCED_COMPRESSION && !XEN_COMPAT_040000_AND_LATER \
				&& !XEN_COMPAT_040100_AND_LATER && !XEN_COMPAT_040200_AND_LATER \
				&& !XEN_COMPAT_040300_AND_LATER
	---help---
	  Select whether, at the price of being incompatible with pre-3.4
	  (pre-4.0 for Dom0) hypervisor versions, you want the final image
	  to be in bzImage format, including the option to compress its
	  embedded ELF image with methods better than gzip.
	  Note that this is a prerequiste for building a kernel that can be
	  used for secure boot from UEFI.

config HOTPLUG_CPU
	bool "Support for hot-pluggable CPUs"
	depends on SMP
	---help---
	  Say Y here to allow turning CPUs off and on. CPUs can be
	  controlled through /sys/devices/system/cpu.
	  ( Note: power management support will enable this option
	    automatically on SMP systems. )
	  Say N if you want to disable CPU hotplug.

config BOOTPARAM_HOTPLUG_CPU0
	bool "Set default setting of cpu0_hotpluggable"
	default n
	depends on HOTPLUG_CPU && !XEN
	---help---
	  Set whether default state of cpu0_hotpluggable is on or off.

	  Say Y here to enable CPU0 hotplug by default. If this switch
	  is turned on, there is no need to give cpu0_hotplug kernel
	  parameter and the CPU0 hotplug feature is enabled by default.

	  Please note: there are two known CPU0 dependencies if you want
	  to enable the CPU0 hotplug feature either by this switch or by
	  cpu0_hotplug kernel parameter.

	  First, resume from hibernate or suspend always starts from CPU0.
	  So hibernate and suspend are prevented if CPU0 is offline.

	  Second dependency is PIC interrupts always go to CPU0. CPU0 can not
	  offline if any interrupt can not migrate out of CPU0. There may
	  be other CPU0 dependencies.

	  Please make sure the dependencies are under your control before
	  you enable this feature.

	  Say N if you don't want to enable CPU0 hotplug feature by default.
	  You still can enable the CPU0 hotplug feature at boot by kernel
	  parameter cpu0_hotplug.

config DEBUG_HOTPLUG_CPU0
	def_bool n
	prompt "Debug CPU0 hotplug"
	depends on HOTPLUG_CPU && !XEN
	---help---
	  Enabling this option offlines CPU0 (if CPU0 can be offlined) as
	  soon as possible and boots up userspace with CPU0 offlined. User
	  can online CPU0 back after boot time.

	  To debug CPU0 hotplug, you need to enable CPU0 offline/online
	  feature by either turning on CONFIG_BOOTPARAM_HOTPLUG_CPU0 during
	  compilation or giving cpu0_hotplug kernel parameter at boot.

	  If unsure, say N.

config COMPAT_VDSO
	def_bool n
	prompt "Disable the 32-bit vDSO (needed for glibc 2.3.3)"
	depends on X86_32 || IA32_EMULATION
	---help---
	  Certain buggy versions of glibc will crash if they are
	  presented with a 32-bit vDSO that is not mapped at the address
	  indicated in its segment table.

	  The bug was introduced by f866314b89d56845f55e6f365e18b31ec978ec3a
	  and fixed by 3b3ddb4f7db98ec9e912ccdf54d35df4aa30e04a and
	  49ad572a70b8aeb91e57483a11dd1b77e31c4468.  Glibc 2.3.3 is
	  the only released version with the bug, but OpenSUSE 9
	  contains a buggy "glibc 2.3.2".

	  The symptom of the bug is that everything crashes on startup, saying:
	  dl_main: Assertion `(void *) ph->p_vaddr == _rtld_local._dl_sysinfo_dso' failed!

	  Saying Y here changes the default value of the vdso32 boot
	  option from 1 to 0, which turns off the 32-bit vDSO entirely.
	  This works around the glibc bug but hurts performance.

	  If unsure, say N: if you are compiling your own kernel, you
	  are unlikely to be using a buggy version of glibc.

config CMDLINE_BOOL
	bool "Built-in kernel command line"
	---help---
	  Allow for specifying boot arguments to the kernel at
	  build time.  On some systems (e.g. embedded ones), it is
	  necessary or convenient to provide some or all of the
	  kernel boot arguments with the kernel itself (that is,
	  to not rely on the boot loader to provide them.)

	  To compile command line arguments into the kernel,
	  set this option to 'Y', then fill in the
	  the boot arguments in CONFIG_CMDLINE.

	  Systems with fully functional boot loaders (i.e. non-embedded)
	  should leave this option set to 'N'.

config CMDLINE
	string "Built-in kernel command string"
	depends on CMDLINE_BOOL
	default ""
	---help---
	  Enter arguments here that should be compiled into the kernel
	  image and used at boot time.  If the boot loader provides a
	  command line at boot time, it is appended to this string to
	  form the full kernel command line, when the system boots.

	  However, you can use the CONFIG_CMDLINE_OVERRIDE option to
	  change this behavior.

	  In most cases, the command line (whether built-in or provided
	  by the boot loader) should specify the device for the root
	  file system.

config CMDLINE_OVERRIDE
	bool "Built-in command line overrides boot loader arguments"
	depends on CMDLINE_BOOL
	---help---
	  Set this option to 'Y' to have the kernel ignore the boot loader
	  command line, and use ONLY the built-in command line.

	  This is used to work around broken boot loaders.  This should
	  be set to 'N' under normal conditions.

endmenu

config ARCH_ENABLE_MEMORY_HOTPLUG
	def_bool y
	depends on X86_64 || (X86_32 && HIGHMEM)
	depends on !XEN

config ARCH_ENABLE_MEMORY_HOTREMOVE
	def_bool y
	depends on MEMORY_HOTPLUG

config USE_PERCPU_NUMA_NODE_ID
	def_bool y
	depends on NUMA

config ARCH_ENABLE_SPLIT_PMD_PTLOCK
	def_bool y
	depends on X86_64 || X86_PAE

config ARCH_ENABLE_HUGEPAGE_MIGRATION
	def_bool y
	depends on X86_64 && HUGETLB_PAGE && MIGRATION

menu "Power management and ACPI options"

config ARCH_HIBERNATION_HEADER
	def_bool y
	depends on X86_64 && HIBERNATION

source "kernel/power/Kconfig"

if !XEN_UNPRIVILEGED_GUEST

source "drivers/acpi/Kconfig"

source "drivers/sfi/Kconfig"

config X86_APM_BOOT
	def_bool y
	depends on APM

menuconfig APM
	tristate "APM (Advanced Power Management) BIOS support"
	depends on X86_32 && PM_SLEEP && !XEN
	---help---
	  APM is a BIOS specification for saving power using several different
	  techniques. This is mostly useful for battery powered laptops with
	  APM compliant BIOSes. If you say Y here, the system time will be
	  reset after a RESUME operation, the /proc/apm device will provide
	  battery status information, and user-space programs will receive
	  notification of APM "events" (e.g. battery status change).

	  If you select "Y" here, you can disable actual use of the APM
	  BIOS by passing the "apm=off" option to the kernel at boot time.

	  Note that the APM support is almost completely disabled for
	  machines with more than one CPU.

	  In order to use APM, you will need supporting software. For location
	  and more information, read <file:Documentation/power/apm-acpi.txt>
	  and the Battery Powered Linux mini-HOWTO, available from
	  <http://www.tldp.org/docs.html#howto>.

	  This driver does not spin down disk drives (see the hdparm(8)
	  manpage ("man 8 hdparm") for that), and it doesn't turn off
	  VESA-compliant "green" monitors.

	  This driver does not support the TI 4000M TravelMate and the ACER
	  486/DX4/75 because they don't have compliant BIOSes. Many "green"
	  desktop machines also don't have compliant BIOSes, and this driver
	  may cause those machines to panic during the boot phase.

	  Generally, if you don't have a battery in your machine, there isn't
	  much point in using this driver and you should say N. If you get
	  random kernel OOPSes or reboots that don't seem to be related to
	  anything, try disabling/enabling this option (or disabling/enabling
	  APM in your BIOS).

	  Some other things you should try when experiencing seemingly random,
	  "weird" problems:

	  1) make sure that you have enough swap space and that it is
	  enabled.
	  2) pass the "no-hlt" option to the kernel
	  3) switch on floating point emulation in the kernel and pass
	  the "no387" option to the kernel
	  4) pass the "floppy=nodma" option to the kernel
	  5) pass the "mem=4M" option to the kernel (thereby disabling
	  all but the first 4 MB of RAM)
	  6) make sure that the CPU is not over clocked.
	  7) read the sig11 FAQ at <http://www.bitwizard.nl/sig11/>
	  8) disable the cache from your BIOS settings
	  9) install a fan for the video card or exchange video RAM
	  10) install a better fan for the CPU
	  11) exchange RAM chips
	  12) exchange the motherboard.

	  To compile this driver as a module, choose M here: the
	  module will be called apm.

if APM

config APM_IGNORE_USER_SUSPEND
	bool "Ignore USER SUSPEND"
	---help---
	  This option will ignore USER SUSPEND requests. On machines with a
	  compliant APM BIOS, you want to say N. However, on the NEC Versa M
	  series notebooks, it is necessary to say Y because of a BIOS bug.

config APM_DO_ENABLE
	bool "Enable PM at boot time"
	---help---
	  Enable APM features at boot time. From page 36 of the APM BIOS
	  specification: "When disabled, the APM BIOS does not automatically
	  power manage devices, enter the Standby State, enter the Suspend
	  State, or take power saving steps in response to CPU Idle calls."
	  This driver will make CPU Idle calls when Linux is idle (unless this
	  feature is turned off -- see "Do CPU IDLE calls", below). This
	  should always save battery power, but more complicated APM features
	  will be dependent on your BIOS implementation. You may need to turn
	  this option off if your computer hangs at boot time when using APM
	  support, or if it beeps continuously instead of suspending. Turn
	  this off if you have a NEC UltraLite Versa 33/C or a Toshiba
	  T400CDT. This is off by default since most machines do fine without
	  this feature.

config APM_CPU_IDLE
	depends on CPU_IDLE
	bool "Make CPU Idle calls when idle"
	---help---
	  Enable calls to APM CPU Idle/CPU Busy inside the kernel's idle loop.
	  On some machines, this can activate improved power savings, such as
	  a slowed CPU clock rate, when the machine is idle. These idle calls
	  are made after the idle loop has run for some length of time (e.g.,
	  333 mS). On some machines, this will cause a hang at boot time or
	  whenever the CPU becomes idle. (On machines with more than one CPU,
	  this option does nothing.)

config APM_DISPLAY_BLANK
	bool "Enable console blanking using APM"
	---help---
	  Enable console blanking using the APM. Some laptops can use this to
	  turn off the LCD backlight when the screen blanker of the Linux
	  virtual console blanks the screen. Note that this is only used by
	  the virtual console screen blanker, and won't turn off the backlight
	  when using the X Window system. This also doesn't have anything to
	  do with your VESA-compliant power-saving monitor. Further, this
	  option doesn't work for all laptops -- it might not turn off your
	  backlight at all, or it might print a lot of errors to the console,
	  especially if you are using gpm.

config APM_ALLOW_INTS
	bool "Allow interrupts during APM BIOS calls"
	---help---
	  Normally we disable external interrupts while we are making calls to
	  the APM BIOS as a measure to lessen the effects of a badly behaving
	  BIOS implementation.  The BIOS should reenable interrupts if it
	  needs to.  Unfortunately, some BIOSes do not -- especially those in
	  many of the newer IBM Thinkpads.  If you experience hangs when you
	  suspend, try setting this to Y.  Otherwise, say N.

endif # APM

source "drivers/cpufreq/Kconfig"

source "drivers/cpuidle/Kconfig"

source "drivers/idle/Kconfig"

endif # !XEN_UNPRIVILEGED_GUEST

endmenu


menu "Bus options (PCI etc.)"

config PCI
	bool "PCI support"
	default y
	---help---
	  Find out whether you have a PCI motherboard. PCI is the name of a
	  bus system, i.e. the way the CPU talks to the other stuff inside
	  your box. Other bus systems are ISA, EISA, MicroChannel (MCA) or
	  VESA. If you have PCI, say Y, otherwise N.

choice
	prompt "PCI access mode"
	depends on X86_32 && PCI
	default PCI_GOANY
	---help---
	  On PCI systems, the BIOS can be used to detect the PCI devices and
	  determine their configuration. However, some old PCI motherboards
	  have BIOS bugs and may crash if this is done. Also, some embedded
	  PCI-based systems don't have any BIOS at all. Linux can also try to
	  detect the PCI hardware directly without using the BIOS.

	  With this option, you can specify how Linux should detect the
	  PCI devices. If you choose "BIOS", the BIOS will be used,
	  if you choose "Direct", the BIOS won't be used, and if you
	  choose "MMConfig", then PCI Express MMCONFIG will be used.
	  If you choose "Any", the kernel will try MMCONFIG, then the
	  direct access method and falls back to the BIOS if that doesn't
	  work. If unsure, go with the default, which is "Any".

config PCI_GOBIOS
	bool "BIOS"
	depends on !XEN

config PCI_GOMMCONFIG
	bool "MMConfig"
	depends on !XEN_UNPRIVILEGED_GUEST

config PCI_GODIRECT
	bool "Direct"
	depends on !XEN_UNPRIVILEGED_GUEST

config PCI_GOOLPC
	bool "OLPC XO-1"
	depends on OLPC && !XEN_UNPRIVILEGED_GUEST

config PCI_GOXEN_FE
	bool "Xen PCI Frontend"
	depends on X86_XEN
	help
	  The PCI device frontend driver allows the kernel to import arbitrary
	  PCI devices from a PCI backend to support PCI driver domains.

config PCI_GOANY
	bool "Any"
	depends on !XEN_UNPRIVILEGED_GUEST

endchoice

config PCI_BIOS
	def_bool y
	depends on X86_32 && PCI && !XEN && (PCI_GOBIOS || PCI_GOANY)

# x86-64 doesn't support PCI BIOS access from long mode so always go direct.
config PCI_DIRECT
	def_bool y
	depends on PCI && (X86_64 || (PCI_GODIRECT || PCI_GOANY || PCI_GOOLPC || PCI_GOMMCONFIG))

config PCI_MMCONFIG
	def_bool y
	depends on X86_32 && PCI && (ACPI || SFI) && (PCI_GOMMCONFIG || PCI_GOANY)

config PCI_OLPC
	def_bool y
	depends on PCI && OLPC && (PCI_GOOLPC || PCI_GOANY)

config PCI_XEN
	def_bool y
	depends on PCI && PARAVIRT_XEN
	select SWIOTLB_XEN

config PCI_DOMAINS
	def_bool y
	depends on PCI

config PCI_MMCONFIG
	bool "Support mmconfig PCI config space access"
	depends on X86_64 && PCI && ACPI

config PCI_CNB20LE_QUIRK
	bool "Read CNB20LE Host Bridge Windows" if EXPERT
	depends on PCI
	help
	  Read the PCI windows out of the CNB20LE host bridge. This allows
	  PCI hotplug to work on systems with the CNB20LE chipset which do
	  not have ACPI.

	  There's no public spec for this chipset, and this functionality
	  is known to be incomplete.

	  You should say N unless you know you need this.

source "drivers/pci/pcie/Kconfig"

source "drivers/pci/Kconfig"

# x86_64 have no ISA slots, but can have ISA-style DMA.
config ISA_DMA_API
	bool "ISA-style DMA support" if ((X86_64 || XEN) && EXPERT) || XEN_UNPRIVILEGED_GUEST
	default y
	help
	  Enables ISA-style DMA support for devices requiring such controllers.
	  If unsure, say Y.

if X86_32

config ISA
	bool "ISA support"
	depends on !XEN
	---help---
	  Find out whether you have ISA slots on your motherboard.  ISA is the
	  name of a bus system, i.e. the way the CPU talks to the other stuff
	  inside your box.  Other bus systems are PCI, EISA, MicroChannel
	  (MCA) or VESA.  ISA is an older system, now being displaced by PCI;
	  newer boards don't support it.  If you have ISA, say Y, otherwise N.

config EISA
	bool "EISA support"
	depends on ISA
	---help---
	  The Extended Industry Standard Architecture (EISA) bus was
	  developed as an open alternative to the IBM MicroChannel bus.

	  The EISA bus provided some of the features of the IBM MicroChannel
	  bus while maintaining backward compatibility with cards made for
	  the older ISA bus.  The EISA bus saw limited use between 1988 and
	  1995 when it was made obsolete by the PCI bus.

	  Say Y here if you are building a kernel for an EISA-based machine.

	  Otherwise, say N.

source "drivers/eisa/Kconfig"

config SCx200
	tristate "NatSemi SCx200 support"
	---help---
	  This provides basic support for National Semiconductor's
	  (now AMD's) Geode processors.  The driver probes for the
	  PCI-IDs of several on-chip devices, so its a good dependency
	  for other scx200_* drivers.

	  If compiled as a module, the driver is named scx200.

config SCx200HR_TIMER
	tristate "NatSemi SCx200 27MHz High-Resolution Timer Support"
	depends on SCx200
	default y
	---help---
	  This driver provides a clocksource built upon the on-chip
	  27MHz high-resolution timer.  Its also a workaround for
	  NSC Geode SC-1100's buggy TSC, which loses time when the
	  processor goes idle (as is done by the scheduler).  The
	  other workaround is idle=poll boot option.

config OLPC
	bool "One Laptop Per Child support"
	depends on !X86_PAE && !XEN
	select GPIOLIB
	select OF
	select OF_PROMTREE
	select IRQ_DOMAIN
	---help---
	  Add support for detecting the unique features of the OLPC
	  XO hardware.

config OLPC_XO1_PM
	bool "OLPC XO-1 Power Management"
	depends on OLPC && MFD_CS5535 && PM_SLEEP
	select MFD_CORE
	---help---
	  Add support for poweroff and suspend of the OLPC XO-1 laptop.

config OLPC_XO1_RTC
	bool "OLPC XO-1 Real Time Clock"
	depends on OLPC_XO1_PM && RTC_DRV_CMOS
	---help---
	  Add support for the XO-1 real time clock, which can be used as a
	  programmable wakeup source.

config OLPC_XO1_SCI
	bool "OLPC XO-1 SCI extras"
	depends on OLPC && OLPC_XO1_PM
	depends on INPUT=y
	select POWER_SUPPLY
	select GPIO_CS5535
	select MFD_CORE
	---help---
	  Add support for SCI-based features of the OLPC XO-1 laptop:
	   - EC-driven system wakeups
	   - Power button
	   - Ebook switch
	   - Lid switch
	   - AC adapter status updates
	   - Battery status updates

config OLPC_XO15_SCI
	bool "OLPC XO-1.5 SCI extras"
	depends on OLPC && ACPI
	select POWER_SUPPLY
	---help---
	  Add support for SCI-based features of the OLPC XO-1.5 laptop:
	   - EC-driven system wakeups
	   - AC adapter status updates
	   - Battery status updates

config ALIX
	bool "PCEngines ALIX System Support (LED setup)"
	select GPIOLIB
	---help---
	  This option enables system support for the PCEngines ALIX.
	  At present this just sets up LEDs for GPIO control on
	  ALIX2/3/6 boards.  However, other system specific setup should
	  get added here.

	  Note: You must still enable the drivers for GPIO and LED support
	  (GPIO_CS5535 & LEDS_GPIO) to actually use the LEDs

	  Note: You have to set alix.force=1 for boards with Award BIOS.

config NET5501
	bool "Soekris Engineering net5501 System Support (LEDS, GPIO, etc)"
	select GPIOLIB
	---help---
	  This option enables system support for the Soekris Engineering net5501.

config GEOS
	bool "Traverse Technologies GEOS System Support (LEDS, GPIO, etc)"
	select GPIOLIB
	depends on DMI
	---help---
	  This option enables system support for the Traverse Technologies GEOS.

config TS5500
	bool "Technologic Systems TS-5500 platform support"
	depends on MELAN
	select CHECK_SIGNATURE
	select NEW_LEDS
	select LEDS_CLASS
	---help---
	  This option enables system support for the Technologic Systems TS-5500.

endif # X86_32

config AMD_NB
	def_bool y
	depends on CPU_SUP_AMD && PCI && !XEN_UNPRIVILEGED_GUEST

source "drivers/pcmcia/Kconfig"

source "drivers/pci/hotplug/Kconfig"

config RAPIDIO
	tristate "RapidIO support"
	depends on PCI
	default n
	help
	  If enabled this option will include drivers and the core
	  infrastructure code to support RapidIO interconnect devices.

source "drivers/rapidio/Kconfig"

config X86_SYSFB
	bool "Mark VGA/VBE/EFI FB as generic system framebuffer"
	depends on !XEN_UNPRIVILEGED_GUEST
	help
	  Firmwares often provide initial graphics framebuffers so the BIOS,
	  bootloader or kernel can show basic video-output during boot for
	  user-guidance and debugging. Historically, x86 used the VESA BIOS
	  Extensions and EFI-framebuffers for this, which are mostly limited
	  to x86.
	  This option, if enabled, marks VGA/VBE/EFI framebuffers as generic
	  framebuffers so the new generic system-framebuffer drivers can be
	  used on x86. If the framebuffer is not compatible with the generic
	  modes, it is adverticed as fallback platform framebuffer so legacy
	  drivers like efifb, vesafb and uvesafb can pick it up.
	  If this option is not selected, all system framebuffers are always
	  marked as fallback platform framebuffers as usual.

	  Note: Legacy fbdev drivers, including vesafb, efifb, uvesafb, will
	  not be able to pick up generic system framebuffers if this option
	  is selected. You are highly encouraged to enable simplefb as
	  replacement if you select this option. simplefb can correctly deal
	  with generic system framebuffers. But you should still keep vesafb
	  and others enabled as fallback if a system framebuffer is
	  incompatible with simplefb.

	  If unsure, say Y.

endmenu


menu "Executable file formats / Emulations"

source "fs/Kconfig.binfmt"

config IA32_EMULATION
	bool "IA32 Emulation"
	depends on X86_64
	select BINFMT_ELF
	select COMPAT_BINFMT_ELF
	select HAVE_UID16
	---help---
	  Include code to run legacy 32-bit programs under a
	  64-bit kernel. You should likely turn this on, unless you're
	  100% sure that you don't have any 32-bit programs left.

config IA32_AOUT
	tristate "IA32 a.out support"
	depends on IA32_EMULATION
	---help---
	  Support old a.out binaries in the 32bit emulation.

config X86_X32
	bool "x32 ABI for 64-bit mode"
	depends on X86_64 && IA32_EMULATION
	---help---
	  Include code to run binaries for the x32 native 32-bit ABI
	  for 64-bit processors.  An x32 process gets access to the
	  full 64-bit register file and wide data path while leaving
	  pointers at 32 bits for smaller memory footprint.

	  You will need a recent binutils (2.22 or later) with
	  elf32_x86_64 support enabled to compile a kernel with this
	  option set.

config COMPAT
	def_bool y
	depends on IA32_EMULATION || X86_X32
	select ARCH_WANT_OLD_COMPAT_IPC

if COMPAT
config COMPAT_FOR_U64_ALIGNMENT
	def_bool y

config SYSVIPC_COMPAT
	def_bool y
	depends on SYSVIPC

config KEYS_COMPAT
	def_bool y
	depends on KEYS
endif

endmenu


config HAVE_ATOMIC_IOMAP
	def_bool y
	depends on X86_32

config X86_DEV_DMA_OPS
	bool
	depends on X86_64 || STA2X11

config X86_DMA_REMAP
	bool
	depends on STA2X11

config IOSF_MBI
	tristate
	default m
	depends on PCI

config PMC_ATOM
	def_bool y
	depends on PCI && !XEN

source "net/Kconfig"

source "drivers/Kconfig"

if !XEN_UNPRIVILEGED_GUEST
source "drivers/firmware/Kconfig"
endif

source "fs/Kconfig"

source "arch/x86/Kconfig.debug"

source "security/Kconfig"

source "crypto/Kconfig"

source "arch/x86/kvm/Kconfig"

source "lib/Kconfig"<|MERGE_RESOLUTION|>--- conflicted
+++ resolved
@@ -1595,13 +1595,8 @@
 
 config EFI_STUB
        bool "EFI stub support"
-<<<<<<< HEAD
-       depends on EFI && (!XEN || XEN_BZIMAGE)
-       select RELOCATABLE
-=======
        depends on EFI && !X86_USE_3DNOW && (!XEN || XEN_BZIMAGE)
        select RELOCATABLE if !XEN
->>>>>>> 4a53ddf5
        ---help---
           This kernel feature allows a bzImage to be loaded directly
 	  by EFI firmware without the use of a bootloader.
