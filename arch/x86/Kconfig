--- conflicted
+++ resolved
@@ -19,10 +19,6 @@
 	select KMAP_LOCAL
 	select MODULES_USE_ELF_REL
 	select OLD_SIGACTION
-<<<<<<< HEAD
-	select GENERIC_VDSO_32
-=======
->>>>>>> e6b46c3a
 	select ARCH_SPLIT_ARG64
 
 config X86_64
