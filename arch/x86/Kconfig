--- conflicted
+++ resolved
@@ -890,11 +890,7 @@
 
 config X86_UP_APIC
 	bool "Local APIC support on uniprocessors"
-<<<<<<< HEAD
-	depends on X86_32 && !SMP && !X86_32_NON_STANDARD && !PCI_MSI && !XEN_UNPRIVILEGED_GUEST
-=======
-	depends on X86_32 && !SMP && !X86_32_NON_STANDARD
->>>>>>> c2d6598e
+	depends on X86_32 && !SMP && !X86_32_NON_STANDARD && !XEN_UNPRIVILEGED_GUEST
 	---help---
 	  A local APIC (Advanced Programmable Interrupt Controller) is an
 	  integrated interrupt controller in the CPU. If you have a single-CPU
