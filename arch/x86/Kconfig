--- conflicted
+++ resolved
@@ -189,10 +189,7 @@
 	select HAVE_DMA_CONTIGUOUS
 	select HAVE_DYNAMIC_FTRACE
 	select HAVE_DYNAMIC_FTRACE_WITH_REGS
-<<<<<<< HEAD
-=======
 	select HAVE_DYNAMIC_FTRACE_WITH_ARGS	if X86_64
->>>>>>> 7d2a07b7
 	select HAVE_DYNAMIC_FTRACE_WITH_DIRECT_CALLS
 	select HAVE_EBPF_JIT
 	select HAVE_EFFICIENT_UNALIGNED_ACCESS
@@ -813,10 +810,7 @@
 	depends on PARAVIRT
 	select PARAVIRT_CLOCK
 	select ARCH_CPUIDLE_HALTPOLL
-<<<<<<< HEAD
-=======
 	select X86_HV_CALLBACK_VECTOR
->>>>>>> 7d2a07b7
 	default y
 	help
 	  This option enables various optimizations for running under the KVM
@@ -826,15 +820,9 @@
 	  timing infrastructure such as time of day, and system time
 
 config ARCH_CPUIDLE_HALTPOLL
-<<<<<<< HEAD
-        def_bool n
-        prompt "Disable host haltpoll when loading haltpoll driver"
-        help
-=======
 	def_bool n
 	prompt "Disable host haltpoll when loading haltpoll driver"
 	help
->>>>>>> 7d2a07b7
 	  If virtualized under KVM, disable host haltpoll.
 
 config PVH
@@ -1502,11 +1490,7 @@
 config X86_DIRECT_GBPAGES
 	def_bool y
 	depends on X86_64
-<<<<<<< HEAD
-	---help---
-=======
-	help
->>>>>>> 7d2a07b7
+	help
 	  Certain kernel features effectively disable kernel
 	  linear 1 GB mappings (even if the CPU otherwise
 	  supports them), so don't confuse the user by printing
@@ -1528,12 +1512,8 @@
 	select ARCH_USE_MEMREMAP_PROT
 	select ARCH_HAS_FORCE_DMA_UNENCRYPTED
 	select INSTRUCTION_DECODER
-<<<<<<< HEAD
-	---help---
-=======
 	select ARCH_HAS_RESTRICTED_VIRTIO_MEMORY_ACCESS
 	help
->>>>>>> 7d2a07b7
 	  Say yes to enable support for the encryption of system memory.
 	  This requires an AMD processor that supports Secure Memory
 	  Encryption (SME).
@@ -1910,8 +1890,6 @@
 	  side channel attacks- equals the tsx=auto command line parameter.
 endchoice
 
-<<<<<<< HEAD
-=======
 config X86_SGX
 	bool "Software Guard eXtensions (SGX)"
 	depends on X86_64 && CPU_SUP_INTEL
@@ -1930,7 +1908,6 @@
 
 	  If unsure, say N.
 
->>>>>>> 7d2a07b7
 config EFI
 	bool "EFI runtime service support"
 	depends on ACPI
@@ -1952,11 +1929,7 @@
 	depends on EFI && !X86_USE_3DNOW
 	depends on $(cc-option,-mabi=ms) || X86_32
 	select RELOCATABLE
-<<<<<<< HEAD
-	---help---
-=======
-	help
->>>>>>> 7d2a07b7
+	help
 	  This kernel feature allows a bzImage to be loaded directly
 	  by EFI firmware without the use of a bootloader.
 
@@ -2014,11 +1987,7 @@
 config KEXEC_SIG
 	bool "Verify kernel signature during kexec_file_load() syscall"
 	depends on KEXEC_FILE
-<<<<<<< HEAD
-	---help---
-=======
-	help
->>>>>>> 7d2a07b7
+	help
 
 	  This option makes the kexec_file_load() syscall check for a valid
 	  signature of the kernel image.  The image can still be loaded without
@@ -2032,11 +2001,7 @@
 config KEXEC_SIG_FORCE
 	bool "Require a valid signature in kexec_file_load() syscall"
 	depends on KEXEC_SIG
-<<<<<<< HEAD
-	---help---
-=======
-	help
->>>>>>> 7d2a07b7
+	help
 	  This option makes kernel signature verification mandatory for
 	  the kexec_file_load() syscall.
 
