#include <linux/init.h>
#include <linux/pci.h>
#include <linux/topology.h>
#include <linux/cpu.h>
#include "pci.h"

#ifdef CONFIG_X86_64
#include <asm/pci-direct.h>
#include <asm/mpspec.h>
#include <linux/cpumask.h>
#endif

/*
 * This discovers the pcibus <-> node mapping on AMD K8.
 * also get peer root bus resource for io,mmio
 */

#ifdef CONFIG_NUMA

#define BUS_NR 256

#ifdef CONFIG_X86_64

static int mp_bus_to_node[BUS_NR];

void set_mp_bus_to_node(int busnum, int node)
{
	if (busnum >= 0 &&  busnum < BUS_NR)
		mp_bus_to_node[busnum] = node;
}

int get_mp_bus_to_node(int busnum)
{
	int node = -1;

	if (busnum < 0 || busnum > (BUS_NR - 1))
		return node;

	node = mp_bus_to_node[busnum];

	/*
	 * let numa_node_id to decide it later in dma_alloc_pages
	 * if there is no ram on that node
	 */
	if (node != -1 && !node_online(node))
		node = -1;

	return node;
}

#else /* CONFIG_X86_32 */

static unsigned char mp_bus_to_node[BUS_NR];

void set_mp_bus_to_node(int busnum, int node)
{
	if (busnum >= 0 &&  busnum < BUS_NR)
	mp_bus_to_node[busnum] = (unsigned char) node;
}

int get_mp_bus_to_node(int busnum)
{
	int node;

	if (busnum < 0 || busnum > (BUS_NR - 1))
		return 0;
	node = mp_bus_to_node[busnum];
	return node;
}

#endif /* CONFIG_X86_32 */

#endif /* CONFIG_NUMA */

#ifdef CONFIG_X86_64

/*
 * sub bus (transparent) will use entres from 3 to store extra from root,
 * so need to make sure have enought slot there, increase PCI_BUS_NUM_RESOURCES?
 */
#define RES_NUM 16
struct pci_root_info {
	char name[12];
	unsigned int res_num;
	struct resource res[RES_NUM];
	int bus_min;
	int bus_max;
	int node;
	int link;
};

/* 4 at this time, it may become to 32 */
#define PCI_ROOT_NR 4
static int pci_root_num;
static struct pci_root_info pci_root_info[PCI_ROOT_NR];

void set_pci_bus_resources_arch_default(struct pci_bus *b)
{
	int i;
	int j;
	struct pci_root_info *info;

	/* if only one root bus, don't need to anything */
	if (pci_root_num < 2)
		return;

	for (i = 0; i < pci_root_num; i++) {
		if (pci_root_info[i].bus_min == b->number)
			break;
	}

	if (i == pci_root_num)
		return;

	info = &pci_root_info[i];
	for (j = 0; j < info->res_num; j++) {
		struct resource *res;
		struct resource *root;

		res = &info->res[j];
		b->resource[j] = res;
		if (res->flags & IORESOURCE_IO)
			root = &ioport_resource;
		else
			root = &iomem_resource;
		insert_resource(root, res);
	}
}

#define RANGE_NUM 16

struct res_range {
	size_t start;
	size_t end;
};

static void __init update_range(struct res_range *range, size_t start,
				size_t end)
{
	int i;
	int j;

	for (j = 0; j < RANGE_NUM; j++) {
		if (!range[j].end)
			continue;

		if (start <= range[j].start && end >= range[j].end) {
			range[j].start = 0;
			range[j].end = 0;
			continue;
		}

		if (start <= range[j].start && end < range[j].end && range[j].start < end + 1) {
			range[j].start = end + 1;
			continue;
		}


		if (start > range[j].start && end >= range[j].end && range[j].end > start - 1) {
			range[j].end = start - 1;
			continue;
		}

		if (start > range[j].start && end < range[j].end) {
			/* find the new spare */
			for (i = 0; i < RANGE_NUM; i++) {
				if (range[i].end == 0)
					break;
			}
			if (i < RANGE_NUM) {
				range[i].end = range[j].end;
				range[i].start = end + 1;
			} else {
				printk(KERN_ERR "run of slot in ranges\n");
			}
			range[j].end = start - 1;
			continue;
		}
	}
}

static void __init update_res(struct pci_root_info *info, size_t start,
			      size_t end, unsigned long flags, int merge)
{
	int i;
	struct resource *res;

	if (!merge)
		goto addit;

	/* try to merge it with old one */
	for (i = 0; i < info->res_num; i++) {
		size_t final_start, final_end;
		size_t common_start, common_end;

		res = &info->res[i];
		if (res->flags != flags)
			continue;

		common_start = max((size_t)res->start, start);
		common_end = min((size_t)res->end, end);
		if (common_start > common_end + 1)
			continue;

		final_start = min((size_t)res->start, start);
		final_end = max((size_t)res->end, end);

		res->start = final_start;
		res->end = final_end;
		return;
	}

addit:

	/* need to add that */
	if (info->res_num >= RES_NUM)
		return;

	res = &info->res[info->res_num];
	res->name = info->name;
	res->flags = flags;
	res->start = start;
	res->end = end;
	res->child = NULL;
	info->res_num++;
}

struct pci_hostbridge_probe {
	u32 bus;
	u32 slot;
	u32 vendor;
	u32 device;
};

static struct pci_hostbridge_probe pci_probes[] __initdata = {
	{ 0, 0x18, PCI_VENDOR_ID_AMD, 0x1100 },
	{ 0, 0x18, PCI_VENDOR_ID_AMD, 0x1200 },
	{ 0xff, 0, PCI_VENDOR_ID_AMD, 0x1200 },
	{ 0, 0x18, PCI_VENDOR_ID_AMD, 0x1300 },
};

static u64 __initdata fam10h_mmconf_start;
static u64 __initdata fam10h_mmconf_end;
static void __init get_pci_mmcfg_amd_fam10h_range(void)
{
	u32 address;
	u64 base, msr;
	unsigned segn_busn_bits;

	/* assume all cpus from fam10h have mmconf */
        if (boot_cpu_data.x86 < 0x10)
		return;

	address = MSR_FAM10H_MMIO_CONF_BASE;
	rdmsrl(address, msr);

	/* mmconfig is not enable */
	if (!(msr & FAM10H_MMIO_CONF_ENABLE))
		return;

	base = msr & (FAM10H_MMIO_CONF_BASE_MASK<<FAM10H_MMIO_CONF_BASE_SHIFT);

	segn_busn_bits = (msr >> FAM10H_MMIO_CONF_BUSRANGE_SHIFT) &
			 FAM10H_MMIO_CONF_BUSRANGE_MASK;

	fam10h_mmconf_start = base;
	fam10h_mmconf_end = base + (1ULL<<(segn_busn_bits + 20)) - 1;
}

/**
 * early_fill_mp_bus_to_node()
 * called before pcibios_scan_root and pci_scan_bus
 * fills the mp_bus_to_cpumask array based according to the LDT Bus Number
 * Registers found in the K8 northbridge
 */
static int __init early_fill_mp_bus_info(void)
{
	int i;
	int j;
	unsigned bus;
	unsigned slot;
	int found;
	int node;
	int link;
	int def_node;
	int def_link;
	struct pci_root_info *info;
	u32 reg;
	struct resource *res;
	size_t start;
	size_t end;
	struct res_range range[RANGE_NUM];
	u64 val;
	u32 address;

#ifdef CONFIG_NUMA
	for (i = 0; i < BUS_NR; i++)
		mp_bus_to_node[i] = -1;
#endif

	if (!early_pci_allowed())
		return -1;

	found = 0;
	for (i = 0; i < ARRAY_SIZE(pci_probes); i++) {
		u32 id;
		u16 device;
		u16 vendor;

		bus = pci_probes[i].bus;
		slot = pci_probes[i].slot;
		id = read_pci_config(bus, slot, 0, PCI_VENDOR_ID);

		vendor = id & 0xffff;
		device = (id>>16) & 0xffff;
		if (pci_probes[i].vendor == vendor &&
		    pci_probes[i].device == device) {
			found = 1;
			break;
		}
	}

	if (!found)
		return 0;

	pci_root_num = 0;
	for (i = 0; i < 4; i++) {
		int min_bus;
		int max_bus;
		reg = read_pci_config(bus, slot, 1, 0xe0 + (i << 2));

		/* Check if that register is enabled for bus range */
		if ((reg & 7) != 3)
			continue;

		min_bus = (reg >> 16) & 0xff;
		max_bus = (reg >> 24) & 0xff;
		node = (reg >> 4) & 0x07;
#ifdef CONFIG_NUMA
		for (j = min_bus; j <= max_bus; j++)
			mp_bus_to_node[j] = (unsigned char) node;
#endif
		link = (reg >> 8) & 0x03;

		info = &pci_root_info[pci_root_num];
		info->bus_min = min_bus;
		info->bus_max = max_bus;
		info->node = node;
		info->link = link;
		sprintf(info->name, "PCI Bus #%02x", min_bus);
		pci_root_num++;
	}

	/* get the default node and link for left over res */
	reg = read_pci_config(bus, slot, 0, 0x60);
	def_node = (reg >> 8) & 0x07;
	reg = read_pci_config(bus, slot, 0, 0x64);
	def_link = (reg >> 8) & 0x03;

	memset(range, 0, sizeof(range));
	range[0].end = 0xffff;
	/* io port resource */
	for (i = 0; i < 4; i++) {
		reg = read_pci_config(bus, slot, 1, 0xc0 + (i << 3));
		if (!(reg & 3))
			continue;

		start = reg & 0xfff000;
		reg = read_pci_config(bus, slot, 1, 0xc4 + (i << 3));
		node = reg & 0x07;
		link = (reg >> 4) & 0x03;
		end = (reg & 0xfff000) | 0xfff;

		/* find the position */
		for (j = 0; j < pci_root_num; j++) {
			info = &pci_root_info[j];
			if (info->node == node && info->link == link)
				break;
		}
		if (j == pci_root_num)
			continue; /* not found */

		info = &pci_root_info[j];
		printk(KERN_DEBUG "node %d link %d: io port [%llx, %llx]\n",
		       node, link, (u64)start, (u64)end);

		/* kernel only handle 16 bit only */
		if (end > 0xffff)
			end = 0xffff;
		update_res(info, start, end, IORESOURCE_IO, 1);
		update_range(range, start, end);
	}
	/* add left over io port range to def node/link, [0, 0xffff] */
	/* find the position */
	for (j = 0; j < pci_root_num; j++) {
		info = &pci_root_info[j];
		if (info->node == def_node && info->link == def_link)
			break;
	}
	if (j < pci_root_num) {
		info = &pci_root_info[j];
		for (i = 0; i < RANGE_NUM; i++) {
			if (!range[i].end)
				continue;

			update_res(info, range[i].start, range[i].end,
				   IORESOURCE_IO, 1);
		}
	}

	memset(range, 0, sizeof(range));
	/* 0xfd00000000-0xffffffffff for HT */
	range[0].end = (0xfdULL<<32) - 1;

	/* need to take out [0, TOM) for RAM*/
	address = MSR_K8_TOP_MEM1;
	rdmsrl(address, val);
	end = (val & 0xffffff800000ULL);
	printk(KERN_INFO "TOM: %016lx aka %ldM\n", end, end>>20);
	if (end < (1ULL<<32))
		update_range(range, 0, end - 1);

	/* get mmconfig */
	get_pci_mmcfg_amd_fam10h_range();
	/* need to take out mmconf range */
	if (fam10h_mmconf_end) {
		printk(KERN_DEBUG "Fam 10h mmconf [%llx, %llx]\n", fam10h_mmconf_start, fam10h_mmconf_end);
		update_range(range, fam10h_mmconf_start, fam10h_mmconf_end);
	}

	/* mmio resource */
	for (i = 0; i < 8; i++) {
		reg = read_pci_config(bus, slot, 1, 0x80 + (i << 3));
		if (!(reg & 3))
			continue;

		start = reg & 0xffffff00; /* 39:16 on 31:8*/
		start <<= 8;
		reg = read_pci_config(bus, slot, 1, 0x84 + (i << 3));
		node = reg & 0x07;
		link = (reg >> 4) & 0x03;
		end = (reg & 0xffffff00);
		end <<= 8;
		end |= 0xffff;

		/* find the position */
		for (j = 0; j < pci_root_num; j++) {
			info = &pci_root_info[j];
			if (info->node == node && info->link == link)
				break;
		}
		if (j == pci_root_num)
			continue; /* not found */

		info = &pci_root_info[j];

		printk(KERN_DEBUG "node %d link %d: mmio [%llx, %llx]",
		       node, link, (u64)start, (u64)end);
		/*
		 * some sick allocation would have range overlap with fam10h
		 * mmconf range, so need to update start and end.
		 */
		if (fam10h_mmconf_end) {
			int changed = 0;
			u64 endx = 0;
			if (start >= fam10h_mmconf_start &&
			    start <= fam10h_mmconf_end) {
				start = fam10h_mmconf_end + 1;
				changed = 1;
			}

			if (end >= fam10h_mmconf_start &&
			    end <= fam10h_mmconf_end) {
				end = fam10h_mmconf_start - 1;
				changed = 1;
			}

			if (start < fam10h_mmconf_start &&
			    end > fam10h_mmconf_end) {
				/* we got a hole */
				endx = fam10h_mmconf_start - 1;
				update_res(info, start, endx, IORESOURCE_MEM, 0);
				update_range(range, start, endx);
				printk(KERN_CONT " ==> [%llx, %llx]", (u64)start, endx);
				start = fam10h_mmconf_end + 1;
				changed = 1;
			}
			if (changed) {
				if (start <= end) {
					printk(KERN_CONT " %s [%llx, %llx]", endx?"and":"==>", (u64)start, (u64)end);
				} else {
					printk(KERN_CONT "%s\n", endx?"":" ==> none");
					continue;
				}
			}
		}

		update_res(info, start, end, IORESOURCE_MEM, 1);
		update_range(range, start, end);
		printk(KERN_CONT "\n");
	}

	/* need to take out [4G, TOM2) for RAM*/
	/* SYS_CFG */
	address = MSR_K8_SYSCFG;
	rdmsrl(address, val);
	/* TOP_MEM2 is enabled? */
	if (val & (1<<21)) {
		/* TOP_MEM2 */
		address = MSR_K8_TOP_MEM2;
		rdmsrl(address, val);
		end = (val & 0xffffff800000ULL);
		printk(KERN_INFO "TOM2: %016lx aka %ldM\n", end, end>>20);
		update_range(range, 1ULL<<32, end - 1);
	}

	/*
	 * add left over mmio range to def node/link ?
	 * that is tricky, just record range in from start_min to 4G
	 */
	for (j = 0; j < pci_root_num; j++) {
		info = &pci_root_info[j];
		if (info->node == def_node && info->link == def_link)
			break;
	}
	if (j < pci_root_num) {
		info = &pci_root_info[j];

		for (i = 0; i < RANGE_NUM; i++) {
			if (!range[i].end)
				continue;

			update_res(info, range[i].start, range[i].end,
				   IORESOURCE_MEM, 1);
		}
	}

	for (i = 0; i < pci_root_num; i++) {
		int res_num;
		int busnum;

		info = &pci_root_info[i];
		res_num = info->res_num;
		busnum = info->bus_min;
		printk(KERN_DEBUG "bus: [%02x,%02x] on node %x link %x\n",
		       info->bus_min, info->bus_max, info->node, info->link);
		for (j = 0; j < res_num; j++) {
			res = &info->res[j];
			printk(KERN_DEBUG "bus: %02x index %x %s: [%llx, %llx]\n",
			       busnum, j,
			       (res->flags & IORESOURCE_IO)?"io port":"mmio",
			       res->start, res->end);
		}
	}

	return 0;
}

#else  /* !CONFIG_X86_64 */

static int __init early_fill_mp_bus_info(void) { return 0; }

#endif /* !CONFIG_X86_64 */

/* common 32/64 bit code */

#define ENABLE_CF8_EXT_CFG      (1ULL << 46)

static void enable_pci_io_ecs(void *unused)
{
	u64 reg;
	rdmsrl(MSR_AMD64_NB_CFG, reg);
	if (!(reg & ENABLE_CF8_EXT_CFG)) {
		reg |= ENABLE_CF8_EXT_CFG;
		wrmsrl(MSR_AMD64_NB_CFG, reg);
	}
}

static int __cpuinit amd_cpu_notify(struct notifier_block *self,
				    unsigned long action, void *hcpu)
{
<<<<<<< HEAD
#ifdef CONFIG_XEN
	if (!is_initial_xendomain())
		return 0;
#endif
	/* assume all cpus from fam10h have IO ECS */
        if (boot_cpu_data.x86 < 0x10)
		return 0;
	on_each_cpu(enable_pci_io_ecs_per_cpu, NULL, 1);
#ifdef CONFIG_XEN
	{
		u64 reg;
		rdmsrl(MSR_AMD64_NB_CFG, reg);
		if (!(reg & ENABLE_CF8_EXT_CFG))
			return 0;
	}
#endif
=======
	int cpu = (long)hcpu;
	switch(action) {
	case CPU_ONLINE:
	case CPU_ONLINE_FROZEN:
		smp_call_function_single(cpu, enable_pci_io_ecs, NULL, 0);
		break;
	default:
		break;
	}
	return NOTIFY_OK;
}

static struct notifier_block __cpuinitdata amd_cpu_notifier = {
	.notifier_call	= amd_cpu_notify,
};

static int __init pci_io_ecs_init(void)
{
	int cpu;

	/* assume all cpus from fam10h have IO ECS */
        if (boot_cpu_data.x86 < 0x10)
		return 0;

	register_cpu_notifier(&amd_cpu_notifier);
	for_each_online_cpu(cpu)
		amd_cpu_notify(&amd_cpu_notifier, (unsigned long)CPU_ONLINE,
			       (void *)(long)cpu);
>>>>>>> 24342c34
	pci_probe |= PCI_HAS_IO_ECS;

	return 0;
}

static int __init amd_postcore_init(void)
{
	if (boot_cpu_data.x86_vendor != X86_VENDOR_AMD)
		return 0;

	early_fill_mp_bus_info();
	pci_io_ecs_init();

	return 0;
}

postcore_initcall(amd_postcore_init);<|MERGE_RESOLUTION|>--- conflicted
+++ resolved
@@ -579,24 +579,6 @@
 static int __cpuinit amd_cpu_notify(struct notifier_block *self,
 				    unsigned long action, void *hcpu)
 {
-<<<<<<< HEAD
-#ifdef CONFIG_XEN
-	if (!is_initial_xendomain())
-		return 0;
-#endif
-	/* assume all cpus from fam10h have IO ECS */
-        if (boot_cpu_data.x86 < 0x10)
-		return 0;
-	on_each_cpu(enable_pci_io_ecs_per_cpu, NULL, 1);
-#ifdef CONFIG_XEN
-	{
-		u64 reg;
-		rdmsrl(MSR_AMD64_NB_CFG, reg);
-		if (!(reg & ENABLE_CF8_EXT_CFG))
-			return 0;
-	}
-#endif
-=======
 	int cpu = (long)hcpu;
 	switch(action) {
 	case CPU_ONLINE:
@@ -617,6 +599,10 @@
 {
 	int cpu;
 
+#ifdef CONFIG_XEN
+	if (!is_initial_xendomain())
+		return 0;
+#endif
 	/* assume all cpus from fam10h have IO ECS */
         if (boot_cpu_data.x86 < 0x10)
 		return 0;
@@ -625,7 +611,6 @@
 	for_each_online_cpu(cpu)
 		amd_cpu_notify(&amd_cpu_notifier, (unsigned long)CPU_ONLINE,
 			       (void *)(long)cpu);
->>>>>>> 24342c34
 	pci_probe |= PCI_HAS_IO_ECS;
 
 	return 0;
