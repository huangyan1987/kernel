// SPDX-License-Identifier: GPL-2.0-only
/*
 * Xen PCI - handle PCI (INTx) and MSI infrastructure calls for PV, HVM and
 * initial domain support. We also handle the DSDT _PRT callbacks for GSI's
 * used in HVM and initial domain mode (PV does not parse ACPI, so it has no
 * concept of GSIs). Under PV we hook under the pnbbios API for IRQs and
 * 0xcf8 PCI configuration read/write.
 *
 *   Author: Ryan Wilson <hap9@epoch.ncsc.mil>
 *           Konrad Rzeszutek Wilk <konrad.wilk@oracle.com>
 *           Stefano Stabellini <stefano.stabellini@eu.citrix.com>
 */
#include <linux/export.h>
#include <linux/init.h>
#include <linux/pci.h>
#include <linux/acpi.h>

#include <linux/io.h>
#include <asm/io_apic.h>
#include <asm/pci_x86.h>

#include <asm/xen/hypervisor.h>

#include <xen/features.h>
#include <xen/events.h>
#include <asm/xen/pci.h>
#include <asm/xen/cpuid.h>
#include <asm/apic.h>
#include <asm/acpi.h>
#include <asm/i8259.h>

static int xen_pcifront_enable_irq(struct pci_dev *dev)
{
	int rc;
	int share = 1;
	int pirq;
	u8 gsi;

	rc = pci_read_config_byte(dev, PCI_INTERRUPT_LINE, &gsi);
	if (rc < 0) {
		dev_warn(&dev->dev, "Xen PCI: failed to read interrupt line: %d\n",
			 rc);
		return rc;
	}
	/* In PV DomU the Xen PCI backend puts the PIRQ in the interrupt line.*/
	pirq = gsi;

	if (gsi < nr_legacy_irqs())
		share = 0;

	rc = xen_bind_pirq_gsi_to_irq(gsi, pirq, share, "pcifront");
	if (rc < 0) {
		dev_warn(&dev->dev, "Xen PCI: failed to bind GSI%d (PIRQ%d) to IRQ: %d\n",
			 gsi, pirq, rc);
		return rc;
	}

	dev->irq = rc;
	dev_info(&dev->dev, "Xen PCI mapped GSI%d to IRQ%d\n", gsi, dev->irq);
	return 0;
}

#ifdef CONFIG_ACPI
static int xen_register_pirq(u32 gsi, int triggering, bool set_pirq)
{
	int rc, pirq = -1, irq;
	struct physdev_map_pirq map_irq;
	int shareable = 0;
	char *name;

	irq = xen_irq_from_gsi(gsi);
	if (irq > 0)
		return irq;

	if (set_pirq)
		pirq = gsi;

	map_irq.domid = DOMID_SELF;
	map_irq.type = MAP_PIRQ_TYPE_GSI;
	map_irq.index = gsi;
	map_irq.pirq = pirq;

	rc = HYPERVISOR_physdev_op(PHYSDEVOP_map_pirq, &map_irq);
	if (rc) {
		printk(KERN_WARNING "xen map irq failed %d\n", rc);
		return -1;
	}

	if (triggering == ACPI_EDGE_SENSITIVE) {
		shareable = 0;
		name = "ioapic-edge";
	} else {
		shareable = 1;
		name = "ioapic-level";
	}

	irq = xen_bind_pirq_gsi_to_irq(gsi, map_irq.pirq, shareable, name);
	if (irq < 0)
		goto out;

	printk(KERN_DEBUG "xen: --> pirq=%d -> irq=%d (gsi=%d)\n", map_irq.pirq, irq, gsi);
out:
	return irq;
}

static int acpi_register_gsi_xen_hvm(struct device *dev, u32 gsi,
				     int trigger, int polarity)
{
	if (!xen_hvm_domain())
		return -1;

	return xen_register_pirq(gsi, trigger,
				 false /* no mapping of GSI to PIRQ */);
}

#ifdef CONFIG_XEN_DOM0
static int xen_register_gsi(u32 gsi, int triggering, int polarity)
{
	int rc, irq;
	struct physdev_setup_gsi setup_gsi;

	if (!xen_pv_domain())
		return -1;

	printk(KERN_DEBUG "xen: registering gsi %u triggering %d polarity %d\n",
			gsi, triggering, polarity);

	irq = xen_register_pirq(gsi, triggering, true);

	setup_gsi.gsi = gsi;
	setup_gsi.triggering = (triggering == ACPI_EDGE_SENSITIVE ? 0 : 1);
	setup_gsi.polarity = (polarity == ACPI_ACTIVE_HIGH ? 0 : 1);

	rc = HYPERVISOR_physdev_op(PHYSDEVOP_setup_gsi, &setup_gsi);
	if (rc == -EEXIST)
		printk(KERN_INFO "Already setup the GSI :%d\n", gsi);
	else if (rc) {
		printk(KERN_ERR "Failed to setup GSI :%d, err_code:%d\n",
				gsi, rc);
	}

	return irq;
}

static int acpi_register_gsi_xen(struct device *dev, u32 gsi,
				 int trigger, int polarity)
{
	return xen_register_gsi(gsi, trigger, polarity);
}
#endif
#endif

#if defined(CONFIG_PCI_MSI)
#include <linux/msi.h>

struct xen_pci_frontend_ops *xen_pci_frontend;
EXPORT_SYMBOL_GPL(xen_pci_frontend);

struct xen_msi_ops {
	int (*setup_msi_irqs)(struct pci_dev *dev, int nvec, int type);
	void (*teardown_msi_irqs)(struct pci_dev *dev);
};

static struct xen_msi_ops xen_msi_ops __ro_after_init;

static int xen_setup_msi_irqs(struct pci_dev *dev, int nvec, int type)
{
	int irq, ret, i;
	struct msi_desc *msidesc;
	int *v;

	if (type == PCI_CAP_ID_MSI && nvec > 1)
		return 1;

	v = kcalloc(max(1, nvec), sizeof(int), GFP_KERNEL);
	if (!v)
		return -ENOMEM;

	if (type == PCI_CAP_ID_MSIX)
		ret = xen_pci_frontend_enable_msix(dev, v, nvec);
	else
		ret = xen_pci_frontend_enable_msi(dev, v);
	if (ret)
		goto error;
	i = 0;
	for_each_pci_msi_entry(msidesc, dev) {
		irq = xen_bind_pirq_msi_to_irq(dev, msidesc, v[i],
					       (type == PCI_CAP_ID_MSI) ? nvec : 1,
					       (type == PCI_CAP_ID_MSIX) ?
					       "pcifront-msi-x" :
					       "pcifront-msi",
						DOMID_SELF);
		if (irq < 0) {
			ret = irq;
			goto free;
		}
		i++;
	}
	kfree(v);
	return 0;

error:
	if (ret == -ENOSYS)
		dev_err(&dev->dev, "Xen PCI frontend has not registered MSI/MSI-X support!\n");
	else if (ret)
		dev_err(&dev->dev, "Xen PCI frontend error: %d!\n", ret);
free:
	kfree(v);
	return ret;
}

static void xen_msi_compose_msg(struct pci_dev *pdev, unsigned int pirq,
		struct msi_msg *msg)
{
	/*
	 * We set vector == 0 to tell the hypervisor we don't care about
	 * it, but we want a pirq setup instead.  We use the dest_id fields
	 * to pass the pirq that we want.
	 */
	memset(msg, 0, sizeof(*msg));
	msg->address_hi = X86_MSI_BASE_ADDRESS_HIGH;
	msg->arch_addr_hi.destid_8_31 = pirq >> 8;
	msg->arch_addr_lo.destid_0_7 = pirq & 0xFF;
	msg->arch_addr_lo.base_address = X86_MSI_BASE_ADDRESS_LOW;
	msg->arch_data.delivery_mode = APIC_DELIVERY_MODE_EXTINT;
}

static int xen_hvm_setup_msi_irqs(struct pci_dev *dev, int nvec, int type)
{
	int irq, pirq;
	struct msi_desc *msidesc;
	struct msi_msg msg;

	if (type == PCI_CAP_ID_MSI && nvec > 1)
		return 1;

	for_each_pci_msi_entry(msidesc, dev) {
		pirq = xen_allocate_pirq_msi(dev, msidesc);
		if (pirq < 0) {
			irq = -ENODEV;
			goto error;
		}
		xen_msi_compose_msg(dev, pirq, &msg);
		__pci_write_msi_msg(msidesc, &msg);
		dev_dbg(&dev->dev, "xen: msi bound to pirq=%d\n", pirq);
		irq = xen_bind_pirq_msi_to_irq(dev, msidesc, pirq,
					       (type == PCI_CAP_ID_MSI) ? nvec : 1,
					       (type == PCI_CAP_ID_MSIX) ?
					       "msi-x" : "msi",
					       DOMID_SELF);
		if (irq < 0)
			goto error;
		dev_dbg(&dev->dev,
			"xen: msi --> pirq=%d --> irq=%d\n", pirq, irq);
	}
	return 0;

error:
	dev_err(&dev->dev, "Failed to create MSI%s! ret=%d!\n",
		type == PCI_CAP_ID_MSI ? "" : "-X", irq);
	return irq;
}

#ifdef CONFIG_XEN_DOM0
static bool __read_mostly pci_seg_supported = true;

static int xen_initdom_setup_msi_irqs(struct pci_dev *dev, int nvec, int type)
{
	int ret = 0;
	struct msi_desc *msidesc;

	for_each_pci_msi_entry(msidesc, dev) {
		struct physdev_map_pirq map_irq;
		domid_t domid;

		domid = ret = xen_find_device_domain_owner(dev);
		/* N.B. Casting int's -ENODEV to uint16_t results in 0xFFED,
		 * hence check ret value for < 0. */
		if (ret < 0)
			domid = DOMID_SELF;

		memset(&map_irq, 0, sizeof(map_irq));
		map_irq.domid = domid;
		map_irq.type = MAP_PIRQ_TYPE_MSI_SEG;
		map_irq.index = -1;
		map_irq.pirq = -1;
		map_irq.bus = dev->bus->number |
			      (pci_domain_nr(dev->bus) << 16);
		map_irq.devfn = dev->devfn;

		if (type == PCI_CAP_ID_MSI && nvec > 1) {
			map_irq.type = MAP_PIRQ_TYPE_MULTI_MSI;
			map_irq.entry_nr = nvec;
		} else if (type == PCI_CAP_ID_MSIX) {
			int pos;
			unsigned long flags;
			u32 table_offset, bir;

			pos = dev->msix_cap;
			pci_read_config_dword(dev, pos + PCI_MSIX_TABLE,
					      &table_offset);
			bir = (u8)(table_offset & PCI_MSIX_TABLE_BIR);
			flags = pci_resource_flags(dev, bir);
			if (!flags || (flags & IORESOURCE_UNSET))
				return -EINVAL;

			map_irq.table_base = pci_resource_start(dev, bir);
			map_irq.entry_nr = msidesc->msi_attrib.entry_nr;
		}

		ret = -EINVAL;
		if (pci_seg_supported)
			ret = HYPERVISOR_physdev_op(PHYSDEVOP_map_pirq,
						    &map_irq);
		if (type == PCI_CAP_ID_MSI && nvec > 1 && ret) {
			/*
			 * If MAP_PIRQ_TYPE_MULTI_MSI is not available
			 * there's nothing else we can do in this case.
			 * Just set ret > 0 so driver can retry with
			 * single MSI.
			 */
			ret = 1;
			goto out;
		}
		if (ret == -EINVAL && !pci_domain_nr(dev->bus)) {
			map_irq.type = MAP_PIRQ_TYPE_MSI;
			map_irq.index = -1;
			map_irq.pirq = -1;
			map_irq.bus = dev->bus->number;
			ret = HYPERVISOR_physdev_op(PHYSDEVOP_map_pirq,
						    &map_irq);
			if (ret != -EINVAL)
				pci_seg_supported = false;
		}
		if (ret) {
			dev_warn(&dev->dev, "xen map irq failed %d for %d domain\n",
				 ret, domid);
			goto out;
		}

		ret = xen_bind_pirq_msi_to_irq(dev, msidesc, map_irq.pirq,
		                               (type == PCI_CAP_ID_MSI) ? nvec : 1,
		                               (type == PCI_CAP_ID_MSIX) ? "msi-x" : "msi",
		                               domid);
		if (ret < 0)
			goto out;
	}
	ret = 0;
out:
	return ret;
}

static void xen_initdom_restore_msi_irqs(struct pci_dev *dev)
{
	int ret = 0;

	if (pci_seg_supported) {
		struct physdev_pci_device restore_ext;

		restore_ext.seg = pci_domain_nr(dev->bus);
		restore_ext.bus = dev->bus->number;
		restore_ext.devfn = dev->devfn;
		ret = HYPERVISOR_physdev_op(PHYSDEVOP_restore_msi_ext,
					&restore_ext);
		if (ret == -ENOSYS)
			pci_seg_supported = false;
		WARN(ret && ret != -ENOSYS, "restore_msi_ext -> %d\n", ret);
	}
	if (!pci_seg_supported) {
		struct physdev_restore_msi restore;

		restore.bus = dev->bus->number;
		restore.devfn = dev->devfn;
		ret = HYPERVISOR_physdev_op(PHYSDEVOP_restore_msi, &restore);
		WARN(ret && ret != -ENOSYS, "restore_msi -> %d\n", ret);
	}
}
#else /* CONFIG_XEN_DOM0 */
#define xen_initdom_setup_msi_irqs	NULL
#define xen_initdom_restore_msi_irqs	NULL
#endif /* !CONFIG_XEN_DOM0 */

static void xen_teardown_msi_irqs(struct pci_dev *dev)
{
	struct msi_desc *msidesc;
	int i;

	for_each_pci_msi_entry(msidesc, dev) {
		if (msidesc->irq) {
			for (i = 0; i < msidesc->nvec_used; i++)
				xen_destroy_irq(msidesc->irq + i);
		}
	}
}

static void xen_pv_teardown_msi_irqs(struct pci_dev *dev)
{
	struct msi_desc *msidesc = first_pci_msi_entry(dev);

	if (msidesc->msi_attrib.is_msix)
		xen_pci_frontend_disable_msix(dev);
	else
		xen_pci_frontend_disable_msi(dev);

	xen_teardown_msi_irqs(dev);
<<<<<<< HEAD
}

static int xen_msi_domain_alloc_irqs(struct irq_domain *domain,
				     struct device *dev,  int nvec)
{
	int type;

	if (WARN_ON_ONCE(!dev_is_pci(dev)))
		return -EINVAL;

	if (first_msi_entry(dev)->msi_attrib.is_msix)
		type = PCI_CAP_ID_MSIX;
	else
		type = PCI_CAP_ID_MSI;

	return xen_msi_ops.setup_msi_irqs(to_pci_dev(dev), nvec, type);
}

static void xen_msi_domain_free_irqs(struct irq_domain *domain,
				     struct device *dev)
{
	if (WARN_ON_ONCE(!dev_is_pci(dev)))
		return;

	xen_msi_ops.teardown_msi_irqs(to_pci_dev(dev));
}

=======
}

static int xen_msi_domain_alloc_irqs(struct irq_domain *domain,
				     struct device *dev,  int nvec)
{
	int type;

	if (WARN_ON_ONCE(!dev_is_pci(dev)))
		return -EINVAL;

	if (first_msi_entry(dev)->msi_attrib.is_msix)
		type = PCI_CAP_ID_MSIX;
	else
		type = PCI_CAP_ID_MSI;

	return xen_msi_ops.setup_msi_irqs(to_pci_dev(dev), nvec, type);
}

static void xen_msi_domain_free_irqs(struct irq_domain *domain,
				     struct device *dev)
{
	if (WARN_ON_ONCE(!dev_is_pci(dev)))
		return;

	xen_msi_ops.teardown_msi_irqs(to_pci_dev(dev));
}

>>>>>>> 7d2a07b7
static struct msi_domain_ops xen_pci_msi_domain_ops = {
	.domain_alloc_irqs	= xen_msi_domain_alloc_irqs,
	.domain_free_irqs	= xen_msi_domain_free_irqs,
};

static struct msi_domain_info xen_pci_msi_domain_info = {
	.ops			= &xen_pci_msi_domain_ops,
};

/*
 * This irq domain is a blatant violation of the irq domain design, but
 * distangling XEN into real irq domains is not a job for mere mortals with
 * limited XENology. But it's the least dangerous way for a mere mortal to
 * get rid of the arch_*_msi_irqs() hackery in order to store the irq
 * domain pointer in struct device. This irq domain wrappery allows to do
 * that without breaking XEN terminally.
 */
static __init struct irq_domain *xen_create_pci_msi_domain(void)
{
	struct irq_domain *d = NULL;
	struct fwnode_handle *fn;

	fn = irq_domain_alloc_named_fwnode("XEN-MSI");
	if (fn)
		d = msi_create_irq_domain(fn, &xen_pci_msi_domain_info, NULL);

	/* FIXME: No idea how to survive if this fails */
	BUG_ON(!d);

	return d;
}

static __init void xen_setup_pci_msi(void)
{
	if (xen_pv_domain()) {
		if (xen_initial_domain()) {
			xen_msi_ops.setup_msi_irqs = xen_initdom_setup_msi_irqs;
			x86_msi.restore_msi_irqs = xen_initdom_restore_msi_irqs;
		} else {
			xen_msi_ops.setup_msi_irqs = xen_setup_msi_irqs;
		}
		xen_msi_ops.teardown_msi_irqs = xen_pv_teardown_msi_irqs;
		pci_msi_ignore_mask = 1;
	} else if (xen_hvm_domain()) {
		xen_msi_ops.setup_msi_irqs = xen_hvm_setup_msi_irqs;
		xen_msi_ops.teardown_msi_irqs = xen_teardown_msi_irqs;
	} else {
		WARN_ON_ONCE(1);
		return;
	}

	/*
	 * Override the PCI/MSI irq domain init function. No point
	 * in allocating the native domain and never use it.
	 */
	x86_init.irqs.create_pci_msi_domain = xen_create_pci_msi_domain;
}

#else /* CONFIG_PCI_MSI */
static inline void xen_setup_pci_msi(void) { }
#endif /* CONFIG_PCI_MSI */

int __init pci_xen_init(void)
{
	if (!xen_pv_domain() || xen_initial_domain())
		return -ENODEV;

	printk(KERN_INFO "PCI: setting up Xen PCI frontend stub\n");

	pcibios_set_cache_line_size();

	pcibios_enable_irq = xen_pcifront_enable_irq;
	pcibios_disable_irq = NULL;

	/* Keep ACPI out of the picture */
	acpi_noirq_set();

	xen_setup_pci_msi();
	return 0;
}

#ifdef CONFIG_PCI_MSI
static void __init xen_hvm_msi_init(void)
{
	if (!disable_apic) {
		/*
		 * If hardware supports (x2)APIC virtualization (as indicated
		 * by hypervisor's leaf 4) then we don't need to use pirqs/
		 * event channels for MSI handling and instead use regular
		 * APIC processing
		 */
		uint32_t eax = cpuid_eax(xen_cpuid_base() + 4);

		if (((eax & XEN_HVM_CPUID_X2APIC_VIRT) && x2apic_mode) ||
		    ((eax & XEN_HVM_CPUID_APIC_ACCESS_VIRT) && boot_cpu_has(X86_FEATURE_APIC)))
			return;
	}
	xen_setup_pci_msi();
}
#endif

int __init pci_xen_hvm_init(void)
{
	if (!xen_have_vector_callback || !xen_feature(XENFEAT_hvm_pirqs))
		return 0;

#ifdef CONFIG_ACPI
	/*
	 * We don't want to change the actual ACPI delivery model,
	 * just how GSIs get registered.
	 */
	__acpi_register_gsi = acpi_register_gsi_xen_hvm;
	__acpi_unregister_gsi = NULL;
#endif

#ifdef CONFIG_PCI_MSI
	/*
	 * We need to wait until after x2apic is initialized
	 * before we can set MSI IRQ ops.
	 */
	x86_platform.apic_post_init = xen_hvm_msi_init;
#endif
	return 0;
}

#ifdef CONFIG_XEN_DOM0
int __init pci_xen_initial_domain(void)
{
	int irq;

	xen_setup_pci_msi();
	__acpi_register_gsi = acpi_register_gsi_xen;
	__acpi_unregister_gsi = NULL;
	/*
	 * Pre-allocate the legacy IRQs.  Use NR_LEGACY_IRQS here
	 * because we don't have a PIC and thus nr_legacy_irqs() is zero.
	 */
	for (irq = 0; irq < NR_IRQS_LEGACY; irq++) {
		int trigger, polarity;

		if (acpi_get_override_irq(irq, &trigger, &polarity) == -1)
			continue;

		xen_register_pirq(irq,
			trigger ? ACPI_LEVEL_SENSITIVE : ACPI_EDGE_SENSITIVE,
			true /* Map GSI to PIRQ */);
	}
	if (0 == nr_ioapics) {
		for (irq = 0; irq < nr_legacy_irqs(); irq++)
			xen_bind_pirq_gsi_to_irq(irq, irq, 0, "xt-pic");
	}
	return 0;
}

struct xen_device_domain_owner {
	domid_t domain;
	struct pci_dev *dev;
	struct list_head list;
};

static DEFINE_SPINLOCK(dev_domain_list_spinlock);
static struct list_head dev_domain_list = LIST_HEAD_INIT(dev_domain_list);

static struct xen_device_domain_owner *find_device(struct pci_dev *dev)
{
	struct xen_device_domain_owner *owner;

	list_for_each_entry(owner, &dev_domain_list, list) {
		if (owner->dev == dev)
			return owner;
	}
	return NULL;
}

int xen_find_device_domain_owner(struct pci_dev *dev)
{
	struct xen_device_domain_owner *owner;
	int domain = -ENODEV;

	spin_lock(&dev_domain_list_spinlock);
	owner = find_device(dev);
	if (owner)
		domain = owner->domain;
	spin_unlock(&dev_domain_list_spinlock);
	return domain;
}
EXPORT_SYMBOL_GPL(xen_find_device_domain_owner);

int xen_register_device_domain_owner(struct pci_dev *dev, uint16_t domain)
{
	struct xen_device_domain_owner *owner;

	owner = kzalloc(sizeof(struct xen_device_domain_owner), GFP_KERNEL);
	if (!owner)
		return -ENODEV;

	spin_lock(&dev_domain_list_spinlock);
	if (find_device(dev)) {
		spin_unlock(&dev_domain_list_spinlock);
		kfree(owner);
		return -EEXIST;
	}
	owner->domain = domain;
	owner->dev = dev;
	list_add_tail(&owner->list, &dev_domain_list);
	spin_unlock(&dev_domain_list_spinlock);
	return 0;
}
EXPORT_SYMBOL_GPL(xen_register_device_domain_owner);

int xen_unregister_device_domain_owner(struct pci_dev *dev)
{
	struct xen_device_domain_owner *owner;

	spin_lock(&dev_domain_list_spinlock);
	owner = find_device(dev);
	if (!owner) {
		spin_unlock(&dev_domain_list_spinlock);
		return -ENODEV;
	}
	list_del(&owner->list);
	spin_unlock(&dev_domain_list_spinlock);
	kfree(owner);
	return 0;
}
EXPORT_SYMBOL_GPL(xen_unregister_device_domain_owner);
#endif<|MERGE_RESOLUTION|>--- conflicted
+++ resolved
@@ -403,7 +403,6 @@
 		xen_pci_frontend_disable_msi(dev);
 
 	xen_teardown_msi_irqs(dev);
-<<<<<<< HEAD
 }
 
 static int xen_msi_domain_alloc_irqs(struct irq_domain *domain,
@@ -431,35 +430,6 @@
 	xen_msi_ops.teardown_msi_irqs(to_pci_dev(dev));
 }
 
-=======
-}
-
-static int xen_msi_domain_alloc_irqs(struct irq_domain *domain,
-				     struct device *dev,  int nvec)
-{
-	int type;
-
-	if (WARN_ON_ONCE(!dev_is_pci(dev)))
-		return -EINVAL;
-
-	if (first_msi_entry(dev)->msi_attrib.is_msix)
-		type = PCI_CAP_ID_MSIX;
-	else
-		type = PCI_CAP_ID_MSI;
-
-	return xen_msi_ops.setup_msi_irqs(to_pci_dev(dev), nvec, type);
-}
-
-static void xen_msi_domain_free_irqs(struct irq_domain *domain,
-				     struct device *dev)
-{
-	if (WARN_ON_ONCE(!dev_is_pci(dev)))
-		return;
-
-	xen_msi_ops.teardown_msi_irqs(to_pci_dev(dev));
-}
-
->>>>>>> 7d2a07b7
 static struct msi_domain_ops xen_pci_msi_domain_ops = {
 	.domain_alloc_irqs	= xen_msi_domain_alloc_irqs,
 	.domain_free_irqs	= xen_msi_domain_free_irqs,
